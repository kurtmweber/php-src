/*
   +----------------------------------------------------------------------+
   | Zend Engine                                                          |
   +----------------------------------------------------------------------+
   | Copyright (c) 1998-2016 Zend Technologies Ltd. (http://www.zend.com) |
   +----------------------------------------------------------------------+
   | This source file is subject to version 2.00 of the Zend license,     |
   | that is bundled with this package in the file LICENSE, and is        |
   | available through the world-wide-web at the following url:           |
   | http://www.zend.com/license/2_00.txt.                                |
   | If you did not receive a copy of the Zend license and are unable to  |
   | obtain it through the world-wide-web, please send a note to          |
   | license@zend.com so we can mail you a copy immediately.              |
   +----------------------------------------------------------------------+
   | Authors: Andi Gutmans <andi@zend.com>                                |
   |          Marcus Boerger <helly@php.net>                              |
   |          Sterling Hughes <sterling@php.net>                          |
   |          Zeev Suraski <zeev@zend.com>                                |
   +----------------------------------------------------------------------+
*/

/* $Id$ */

#include "zend.h"
#include "zend_API.h"
#include "zend_builtin_functions.h"
#include "zend_interfaces.h"
#include "zend_exceptions.h"
#include "zend_vm.h"
#include "zend_dtrace.h"
#include "zend_smart_str.h"

ZEND_API zend_class_entry *zend_ce_throwable;
ZEND_API zend_class_entry *zend_ce_exception;
ZEND_API zend_class_entry *zend_ce_error_exception;
ZEND_API zend_class_entry *zend_ce_error;
ZEND_API zend_class_entry *zend_ce_parse_error;
ZEND_API zend_class_entry *zend_ce_type_error;
ZEND_API zend_class_entry *zend_ce_arithmetic_error;
ZEND_API zend_class_entry *zend_ce_division_by_zero_error;

ZEND_API void (*zend_throw_exception_hook)(zval *ex);

static zend_object_handlers default_exception_handlers;

/* {{{ zend_implement_throwable */
static int zend_implement_throwable(zend_class_entry *interface, zend_class_entry *class_type)
{
	if (instanceof_function(class_type, zend_ce_exception) || instanceof_function(class_type, zend_ce_error)) {
		return SUCCESS;
	}
	zend_error_noreturn(E_ERROR, "Class %s cannot implement interface %s, extend %s or %s instead",
		ZSTR_VAL(class_type->name),
		ZSTR_VAL(interface->name),
		ZSTR_VAL(zend_ce_exception->name),
		ZSTR_VAL(zend_ce_error->name));
	return FAILURE;
}
/* }}} */

static inline zend_class_entry *i_get_exception_base(zval *object) /* {{{ */
{
	return instanceof_function(Z_OBJCE_P(object), zend_ce_exception) ? zend_ce_exception : zend_ce_error;
}
/* }}} */

ZEND_API zend_class_entry *zend_get_exception_base(zval *object) /* {{{ */
{
	return i_get_exception_base(object);
}
/* }}} */

void zend_exception_set_previous(zend_object *exception, zend_object *add_previous) /* {{{ */
{
    zval *previous, *ancestor, *ex;
	zval  pv, zv, rv;
	zend_class_entry *base_ce;

	if (exception == add_previous || !add_previous || !exception) {
		return;
	}
	ZVAL_OBJ(&pv, add_previous);
	if (!instanceof_function(Z_OBJCE(pv), zend_ce_throwable)) {
		zend_error_noreturn(E_CORE_ERROR, "Previous exception must implement Throwable");
		return;
	}
	ZVAL_OBJ(&zv, exception);
	ex = &zv;
	do {
		ancestor = zend_read_property_ex(i_get_exception_base(&pv), &pv, CG(known_strings)[ZEND_STR_PREVIOUS], 1, &rv);
		while (Z_TYPE_P(ancestor) == IS_OBJECT) {
			if (Z_OBJ_P(ancestor) == Z_OBJ_P(ex)) {
				OBJ_RELEASE(add_previous);
				return;
			}
			ancestor = zend_read_property_ex(i_get_exception_base(ancestor), ancestor, CG(known_strings)[ZEND_STR_PREVIOUS], 1, &rv);
		}
		base_ce = i_get_exception_base(ex);
		previous = zend_read_property_ex(base_ce, ex, CG(known_strings)[ZEND_STR_PREVIOUS], 1, &rv);
		if (Z_TYPE_P(previous) == IS_NULL) {
			zend_update_property_ex(base_ce, ex, CG(known_strings)[ZEND_STR_PREVIOUS], &pv);
			GC_REFCOUNT(add_previous)--;
			return;
		}
		ex = previous;
	} while (Z_OBJ_P(ex) != add_previous);
}
/* }}} */

void zend_exception_save(void) /* {{{ */
{
	if (EG(prev_exception)) {
		zend_exception_set_previous(EG(exception), EG(prev_exception));
	}
	if (EG(exception)) {
		EG(prev_exception) = EG(exception);
	}
	EG(exception) = NULL;
}
/* }}} */

void zend_exception_restore(void) /* {{{ */
{
	if (EG(prev_exception)) {
		if (EG(exception)) {
			zend_exception_set_previous(EG(exception), EG(prev_exception));
		} else {
			EG(exception) = EG(prev_exception);
		}
		EG(prev_exception) = NULL;
	}
}
/* }}} */

ZEND_API ZEND_COLD void zend_throw_exception_internal(zval *exception) /* {{{ */
{
#ifdef HAVE_DTRACE
	if (DTRACE_EXCEPTION_THROWN_ENABLED()) {
		if (exception != NULL) {
			DTRACE_EXCEPTION_THROWN(ZSTR_VAL(Z_OBJ_P(exception)->ce->name));
		} else {
			DTRACE_EXCEPTION_THROWN(NULL);
		}
	}
#endif /* HAVE_DTRACE */

	if (exception != NULL) {
		zend_object *previous = EG(exception);
		zend_exception_set_previous(Z_OBJ_P(exception), EG(exception));
		EG(exception) = Z_OBJ_P(exception);
		if (previous) {
			return;
		}
	}
	if (!EG(current_execute_data)) {
		if (exception && Z_OBJCE_P(exception) == zend_ce_parse_error) {
			return;
		}
		if(EG(exception)) {
			zend_exception_error(EG(exception), E_ERROR);
		}
		zend_error_noreturn(E_CORE_ERROR, "Exception thrown without a stack frame");
	}

	if (zend_throw_exception_hook) {
		zend_throw_exception_hook(exception);
	}

	if (!EG(current_execute_data)->func ||
	    !ZEND_USER_CODE(EG(current_execute_data)->func->common.type) ||
	    EG(current_execute_data)->opline->opcode == ZEND_HANDLE_EXCEPTION) {
		/* no need to rethrow the exception */
		return;
	}
	EG(opline_before_exception) = EG(current_execute_data)->opline;
	EG(current_execute_data)->opline = EG(exception_op);
}
/* }}} */

ZEND_API void zend_clear_exception(void) /* {{{ */
{
	if (EG(prev_exception)) {

		OBJ_RELEASE(EG(prev_exception));
		EG(prev_exception) = NULL;
	}
	if (!EG(exception)) {
		return;
	}
	OBJ_RELEASE(EG(exception));
	EG(exception) = NULL;
	EG(current_execute_data)->opline = EG(opline_before_exception);
#if ZEND_DEBUG
	EG(opline_before_exception) = NULL;
#endif
}
/* }}} */

static zend_object *zend_default_exception_new_ex(zend_class_entry *class_type, int skip_top_traces) /* {{{ */
{
	zval obj, tmp;
	zend_object *object;
	zval trace;
	zend_class_entry *base_ce;
	zend_string *filename;

	Z_OBJ(obj) = object = zend_objects_new(class_type);
	Z_OBJ_HT(obj) = &default_exception_handlers;

	object_properties_init(object, class_type);

	if (EG(current_execute_data)) {
		zend_fetch_debug_backtrace(&trace, skip_top_traces, 0, 0);
	} else {
		array_init(&trace);
	}
	Z_SET_REFCOUNT(trace, 0);

	base_ce = i_get_exception_base(&obj);

	if (EXPECTED(class_type != zend_ce_parse_error || !(filename = zend_get_compiled_filename()))) {
		ZVAL_STRING(&tmp, zend_get_executed_filename());
		zend_update_property_ex(base_ce, &obj, CG(known_strings)[ZEND_STR_FILE], &tmp);
		zval_ptr_dtor(&tmp);
		ZVAL_LONG(&tmp, zend_get_executed_lineno());
		zend_update_property_ex(base_ce, &obj, CG(known_strings)[ZEND_STR_LINE], &tmp);
	} else {
		ZVAL_STR(&tmp, filename);
		zend_update_property_ex(base_ce, &obj, CG(known_strings)[ZEND_STR_FILE], &tmp);
		ZVAL_LONG(&tmp, zend_get_compiled_lineno());
		zend_update_property_ex(base_ce, &obj, CG(known_strings)[ZEND_STR_LINE], &tmp);
	}
	zend_update_property_ex(base_ce, &obj, CG(known_strings)[ZEND_STR_TRACE], &trace);

	return object;
}
/* }}} */

static zend_object *zend_default_exception_new(zend_class_entry *class_type) /* {{{ */
{
	return zend_default_exception_new_ex(class_type, 0);
}
/* }}} */

static zend_object *zend_error_exception_new(zend_class_entry *class_type) /* {{{ */
{
	return zend_default_exception_new_ex(class_type, 2);
}
/* }}} */

/* {{{ proto Exception|Error Exception|Error::__clone()
   Clone the exception object */
ZEND_COLD ZEND_METHOD(exception, __clone)
{
	/* Should never be executable */
	zend_throw_exception(NULL, "Cannot clone object using __clone()", 0);
}
/* }}} */

/* {{{ proto Exception|Error::__construct(string message, int code [, Throwable previous])
   Exception constructor */
ZEND_METHOD(exception, __construct)
{
	zend_string *message = NULL;
	zend_long   code = 0;
	zval  tmp, *object, *previous = NULL;
	zend_class_entry *base_ce;
	int    argc = ZEND_NUM_ARGS();

	object = getThis();
	base_ce = i_get_exception_base(object);

	if (zend_parse_parameters_ex(ZEND_PARSE_PARAMS_QUIET, argc, "|SlO!", &message, &code, &previous, zend_ce_throwable) == FAILURE) {
		zend_class_entry *ce;

		if (Z_TYPE(EX(This)) == IS_OBJECT) {
			ce = Z_OBJCE(EX(This));
		} else if (Z_CE(EX(This))) {
			ce = Z_CE(EX(This));
		} else {
			ce = base_ce;
		}
		zend_throw_error(NULL, "Wrong parameters for %s([string $message [, long $code [, Throwable $previous = NULL]]])", ZSTR_VAL(ce->name));
		return;
	}

	if (message) {
		ZVAL_STR(&tmp, message);
		zend_update_property_ex(base_ce, object, CG(known_strings)[ZEND_STR_MESSAGE], &tmp);
	}

	if (code) {
		ZVAL_LONG(&tmp, code);
		zend_update_property_ex(base_ce, object, CG(known_strings)[ZEND_STR_CODE], &tmp);
	}

	if (previous) {
		zend_update_property_ex(base_ce, object, CG(known_strings)[ZEND_STR_PREVIOUS], previous);
	}
}
/* }}} */

/* {{{ proto Exception::__wakeup()
   Exception unserialize checks */
#define CHECK_EXC_TYPE(id, type) \
	ZVAL_UNDEF(&value); \
	pvalue = zend_read_property_ex(i_get_exception_base(object), (object), CG(known_strings)[id], 1, &value); \
	if(Z_TYPE_P(pvalue) != IS_UNDEF && Z_TYPE_P(pvalue) != type) { \
		zval tmp; \
		ZVAL_STR_COPY(&tmp, CG(known_strings)[id]); \
		Z_OBJ_HANDLER_P(object, unset_property)(object, &tmp, NULL); \
		zval_ptr_dtor(&tmp); \
	}

ZEND_METHOD(exception, __wakeup)
{
	zval value, *pvalue;
	zval *object = getThis();
	CHECK_EXC_TYPE(ZEND_STR_MESSAGE,  IS_STRING);
	CHECK_EXC_TYPE(ZEND_STR_STRING,   IS_STRING);
	CHECK_EXC_TYPE(ZEND_STR_CODE,     IS_LONG);
	CHECK_EXC_TYPE(ZEND_STR_FILE,     IS_STRING);
	CHECK_EXC_TYPE(ZEND_STR_LINE,     IS_LONG);
	CHECK_EXC_TYPE(ZEND_STR_TRACE,    IS_ARRAY);
	CHECK_EXC_TYPE(ZEND_STR_PREVIOUS, IS_OBJECT);
}
/* }}} */

/* {{{ proto ErrorException::__construct(string message, int code, int severity [, string filename [, int lineno [, Throwable previous]]])
   ErrorException constructor */
ZEND_METHOD(error_exception, __construct)
{
	char  *message = NULL, *filename = NULL;
	zend_long   code = 0, severity = E_ERROR, lineno;
	zval   tmp, *object, *previous = NULL;
	int    argc = ZEND_NUM_ARGS();
	size_t message_len, filename_len;

	if (zend_parse_parameters_ex(ZEND_PARSE_PARAMS_QUIET, argc, "|sllslO!", &message, &message_len, &code, &severity, &filename, &filename_len, &lineno, &previous, zend_ce_throwable) == FAILURE) {
		zend_class_entry *ce;

		if (Z_TYPE(EX(This)) == IS_OBJECT) {
			ce = Z_OBJCE(EX(This));
		} else if (Z_CE(EX(This))) {
			ce = Z_CE(EX(This));
		} else {
			ce = zend_ce_error_exception;
		}
		zend_throw_error(NULL, "Wrong parameters for %s([string $message [, long $code, [ long $severity, [ string $filename, [ long $lineno  [, Throwable $previous = NULL]]]]]])", ZSTR_VAL(ce->name));
		return;
	}

	object = getThis();

	if (message) {
		ZVAL_STRING(&tmp, message);
		zend_update_property_ex(zend_ce_exception, object, CG(known_strings)[ZEND_STR_MESSAGE], &tmp);
		zval_ptr_dtor(&tmp);
	}

	if (code) {
		ZVAL_LONG(&tmp, code);
		zend_update_property_ex(zend_ce_exception, object, CG(known_strings)[ZEND_STR_CODE], &tmp);
	}

	if (previous) {
		zend_update_property_ex(zend_ce_exception, object, CG(known_strings)[ZEND_STR_PREVIOUS], previous);
	}

	ZVAL_LONG(&tmp, severity);
	zend_update_property_ex(zend_ce_exception, object, CG(known_strings)[ZEND_STR_SEVERITY], &tmp);

	if (argc >= 4) {
		ZVAL_STRING(&tmp, filename);
		zend_update_property_ex(zend_ce_exception, object, CG(known_strings)[ZEND_STR_FILE], &tmp);
		zval_ptr_dtor(&tmp);
    	if (argc < 5) {
    	    lineno = 0; /* invalidate lineno */
    	}
		ZVAL_LONG(&tmp, lineno);
		zend_update_property_ex(zend_ce_exception, object, CG(known_strings)[ZEND_STR_LINE], &tmp);
	}
}
/* }}} */

#define DEFAULT_0_PARAMS \
	if (zend_parse_parameters_none() == FAILURE) { \
		return; \
	}

#define GET_PROPERTY(object, id) \
	zend_read_property_ex(i_get_exception_base(object), (object), CG(known_strings)[id], 0, &rv)
#define GET_PROPERTY_SILENT(object, id) \
	zend_read_property_ex(i_get_exception_base(object), (object), CG(known_strings)[id], 1, &rv)

/* {{{ proto string Exception|Error::getFile()
   Get the file in which the exception occurred */
ZEND_METHOD(exception, getFile)
{
	zval rv;

	DEFAULT_0_PARAMS;

	ZVAL_COPY(return_value, GET_PROPERTY(getThis(), ZEND_STR_FILE));
}
/* }}} */

/* {{{ proto int Exception|Error::getLine()
   Get the line in which the exception occurred */
ZEND_METHOD(exception, getLine)
{
	zval rv;

	DEFAULT_0_PARAMS;

	ZVAL_COPY(return_value, GET_PROPERTY(getThis(), ZEND_STR_LINE));
}
/* }}} */

/* {{{ proto string Exception|Error::getMessage()
   Get the exception message */
ZEND_METHOD(exception, getMessage)
{
	zval rv;

	DEFAULT_0_PARAMS;

	ZVAL_COPY(return_value, GET_PROPERTY(getThis(), ZEND_STR_MESSAGE));
}
/* }}} */

/* {{{ proto int Exception|Error::getCode()
   Get the exception code */
ZEND_METHOD(exception, getCode)
{
	zval rv;

	DEFAULT_0_PARAMS;

	ZVAL_COPY(return_value, GET_PROPERTY(getThis(), ZEND_STR_CODE));
}
/* }}} */

/* {{{ proto array Exception|Error::getTrace()
   Get the stack trace for the location in which the exception occurred */
ZEND_METHOD(exception, getTrace)
{
	zval rv;

	DEFAULT_0_PARAMS;

	ZVAL_COPY(return_value, GET_PROPERTY(getThis(), ZEND_STR_TRACE));
}
/* }}} */

/* {{{ proto int ErrorException::getSeverity()
   Get the exception severity */
ZEND_METHOD(error_exception, getSeverity)
{
	zval rv;

	DEFAULT_0_PARAMS;

	ZVAL_COPY(return_value, GET_PROPERTY(getThis(), ZEND_STR_SEVERITY));
}
/* }}} */

#define TRACE_APPEND_KEY(key) do {                                          \
		tmp = zend_hash_find(ht, key);                                      \
		if (tmp) {                                                          \
			if (Z_TYPE_P(tmp) != IS_STRING) {                               \
				zend_error(E_WARNING, "Value for %s is no string",          \
					ZSTR_VAL(key));                                         \
				smart_str_appends(str, "[unknown]");                        \
			} else {                                                        \
				smart_str_appends(str, Z_STRVAL_P(tmp));                    \
			}                                                               \
		} \
	} while (0)

<<<<<<< HEAD

=======
>>>>>>> 53071e64
static void _build_trace_args(zval *arg, smart_str *str) /* {{{ */
{
	/* the trivial way would be to do
	 * convert_to_string_ex(arg);
	 * append it and kill the now tmp arg.
	 * but that could cause some E_NOTICE and also damn long lines.
	 */

	ZVAL_DEREF(arg);
	switch (Z_TYPE_P(arg)) {
		case IS_NULL:
			smart_str_appends(str, "NULL, ");
			break;
		case IS_STRING:
			smart_str_appendc(str, '\'');
			smart_str_append_escaped(str, Z_STRVAL_P(arg), MIN(Z_STRLEN_P(arg), 15));
			if (Z_STRLEN_P(arg) > 15) {
				smart_str_appends(str, "...', ");
			} else {
				smart_str_appends(str, "', ");
			}
			break;
		case IS_FALSE:
			smart_str_appends(str, "false, ");
			break;
		case IS_TRUE:
			smart_str_appends(str, "true, ");
			break;
		case IS_RESOURCE:
			smart_str_appends(str, "Resource id #");
			smart_str_append_long(str, Z_RES_HANDLE_P(arg));
			smart_str_appends(str, ", ");
			break;
		case IS_LONG:
			smart_str_append_long(str, Z_LVAL_P(arg));
			smart_str_appends(str, ", ");
			break;
		case IS_DOUBLE: {
			double dval = Z_DVAL_P(arg);
			char *s_tmp = emalloc(MAX_LENGTH_OF_DOUBLE + EG(precision) + 1);
			int l_tmp = zend_sprintf(s_tmp, "%.*G", (int) EG(precision), dval);  /* SAFE */
			smart_str_appendl(str, s_tmp, l_tmp);
			smart_str_appends(str, ", ");
			efree(s_tmp);
			break;
		}
		case IS_ARRAY:
			smart_str_appends(str, "Array, ");
			break;
		case IS_OBJECT:
			smart_str_appends(str, "Object(");
			smart_str_appends(str, ZSTR_VAL(Z_OBJCE_P(arg)->name));
			smart_str_appends(str, "), ");
			break;
	}
}
/* }}} */

static void _build_trace_string(smart_str *str, HashTable *ht, uint32_t num) /* {{{ */
{
	zval *file, *tmp;

	smart_str_appendc(str, '#');
	smart_str_append_long(str, num);
	smart_str_appendc(str, ' ');

	file = zend_hash_find(ht, CG(known_strings)[ZEND_STR_FILE]);
	if (file) {
		if (Z_TYPE_P(file) != IS_STRING) {
			zend_error(E_WARNING, "Function name is no string");
			smart_str_appends(str, "[unknown function]");
		} else{
			zend_long line;
			tmp = zend_hash_find(ht, CG(known_strings)[ZEND_STR_LINE]);
			if (tmp) {
				if (Z_TYPE_P(tmp) == IS_LONG) {
					line = Z_LVAL_P(tmp);
				} else {
					zend_error(E_WARNING, "Line is no long");
					line = 0;
				}
			} else {
				line = 0;
			}
			smart_str_append(str, Z_STR_P(file));
			smart_str_appendc(str, '(');
			smart_str_append_long(str, line);
			smart_str_appends(str, "): ");
		}
	} else {
		smart_str_appends(str, "[internal function]: ");
	}
	TRACE_APPEND_KEY(CG(known_strings)[ZEND_STR_CLASS]);
	TRACE_APPEND_KEY(CG(known_strings)[ZEND_STR_TYPE]);
	TRACE_APPEND_KEY(CG(known_strings)[ZEND_STR_FUNCTION]);
	smart_str_appendc(str, '(');
	tmp = zend_hash_find(ht, CG(known_strings)[ZEND_STR_ARGS]);
	if (tmp) {
		if (Z_TYPE_P(tmp) == IS_ARRAY) {
			size_t last_len = ZSTR_LEN(str->s);
			zval *arg;

			ZEND_HASH_FOREACH_VAL(Z_ARRVAL_P(tmp), arg) {
				_build_trace_args(arg, str);
			} ZEND_HASH_FOREACH_END();

			if (last_len != ZSTR_LEN(str->s)) {
				ZSTR_LEN(str->s) -= 2; /* remove last ', ' */
			}
		} else {
			zend_error(E_WARNING, "args element is no array");
		}
	}
	smart_str_appends(str, ")\n");
}
/* }}} */

/* {{{ proto string Exception|Error::getTraceAsString()
   Obtain the backtrace for the exception as a string (instead of an array) */
ZEND_METHOD(exception, getTraceAsString)
{
	zval *trace, *frame, rv;
	zend_ulong index;
	zval *object;
	zend_class_entry *base_ce;
	smart_str str = {0};
	uint32_t num = 0;

	DEFAULT_0_PARAMS;

	object = getThis();
	base_ce = i_get_exception_base(object);

	trace = zend_read_property_ex(base_ce, object, CG(known_strings)[ZEND_STR_TRACE], 1, &rv);
	if (Z_TYPE_P(trace) != IS_ARRAY) {
		RETURN_FALSE;
	}
	ZEND_HASH_FOREACH_NUM_KEY_VAL(Z_ARRVAL_P(trace), index, frame) {
		if (Z_TYPE_P(frame) != IS_ARRAY) {
			zend_error(E_WARNING, "Expected array for frame %pu", index);
			continue;
		}

		_build_trace_string(&str, Z_ARRVAL_P(frame), num++);
	} ZEND_HASH_FOREACH_END();

	smart_str_appendc(&str, '#');
	smart_str_append_long(&str, num);
	smart_str_appends(&str, " {main}");
	smart_str_0(&str);

	RETURN_NEW_STR(str.s);
}
/* }}} */

/* {{{ proto Throwable Exception|Error::getPrevious()
   Return previous Throwable or NULL. */
ZEND_METHOD(exception, getPrevious)
{
	zval rv;

	DEFAULT_0_PARAMS;

	ZVAL_COPY(return_value, GET_PROPERTY_SILENT(getThis(), ZEND_STR_PREVIOUS));
} /* }}} */

size_t zend_spprintf(char **message, size_t max_len, const char *format, ...) /* {{{ */
{
	va_list arg;
	size_t len;

	va_start(arg, format);
	len = zend_vspprintf(message, max_len, format, arg);
	va_end(arg);
	return len;
}
/* }}} */

zend_string *zend_strpprintf(size_t max_len, const char *format, ...) /* {{{ */
{
	va_list arg;
	zend_string *str;

	va_start(arg, format);
	str = zend_vstrpprintf(max_len, format, arg);
	va_end(arg);
	return str;
}
/* }}} */

/* {{{ proto string Exception|Error::__toString()
   Obtain the string representation of the Exception object */
ZEND_METHOD(exception, __toString)
{
	zval trace, *exception;
	zend_class_entry *base_ce;
	zend_string *str;
	zend_fcall_info fci;
	zval rv, tmp;
	zend_string *fname;

	DEFAULT_0_PARAMS;

	str = ZSTR_EMPTY_ALLOC();

	exception = getThis();
	fname = zend_string_init("gettraceasstring", sizeof("gettraceasstring")-1, 0);

	while (exception && Z_TYPE_P(exception) == IS_OBJECT && instanceof_function(Z_OBJCE_P(exception), zend_ce_throwable)) {
		zend_string *prev_str = str;
		zend_string *message = zval_get_string(GET_PROPERTY(exception, ZEND_STR_MESSAGE));
		zend_string *file = zval_get_string(GET_PROPERTY(exception, ZEND_STR_FILE));
		zend_long line = zval_get_long(GET_PROPERTY(exception, ZEND_STR_LINE));

		fci.size = sizeof(fci);
		ZVAL_STR(&fci.function_name, fname);
		fci.object = Z_OBJ_P(exception);
		fci.retval = &trace;
		fci.param_count = 0;
		fci.params = NULL;
		fci.no_separation = 1;

		zend_call_function(&fci, NULL);

		if (Z_TYPE(trace) != IS_STRING) {
			zval_ptr_dtor(&trace);
			ZVAL_UNDEF(&trace);
		}

		if (Z_OBJCE_P(exception) == zend_ce_type_error && strstr(ZSTR_VAL(message), ", called in ")) {
			zend_string *real_message = zend_strpprintf(0, "%s and defined", ZSTR_VAL(message));
			zend_string_release(message);
			message = real_message;
		}

		if (ZSTR_LEN(message) > 0) {
			str = zend_strpprintf(0, "%s: %s in %s:" ZEND_LONG_FMT
					"\nStack trace:\n%s%s%s",
					ZSTR_VAL(Z_OBJCE_P(exception)->name), ZSTR_VAL(message), ZSTR_VAL(file), line,
					(Z_TYPE(trace) == IS_STRING && Z_STRLEN(trace)) ? Z_STRVAL(trace) : "#0 {main}\n",
					ZSTR_LEN(prev_str) ? "\n\nNext " : "", ZSTR_VAL(prev_str));
		} else {
			str = zend_strpprintf(0, "%s in %s:" ZEND_LONG_FMT
					"\nStack trace:\n%s%s%s",
					ZSTR_VAL(Z_OBJCE_P(exception)->name), ZSTR_VAL(file), line,
					(Z_TYPE(trace) == IS_STRING && Z_STRLEN(trace)) ? Z_STRVAL(trace) : "#0 {main}\n",
					ZSTR_LEN(prev_str) ? "\n\nNext " : "", ZSTR_VAL(prev_str));
		}

		zend_string_release(prev_str);
		zend_string_release(message);
		zend_string_release(file);
		zval_ptr_dtor(&trace);

		exception = GET_PROPERTY(exception, ZEND_STR_PREVIOUS);
	}
	zend_string_release(fname);

	exception = getThis();
	base_ce = i_get_exception_base(exception);

	/* We store the result in the private property string so we can access
	 * the result in uncaught exception handlers without memleaks. */
	ZVAL_STR(&tmp, str);
	zend_update_property_ex(base_ce, exception, CG(known_strings)[ZEND_STR_STRING], &tmp);

	RETURN_STR(str);
}
/* }}} */

/** {{{ Throwable method definition */
const zend_function_entry zend_funcs_throwable[] = {
	ZEND_ABSTRACT_ME(throwable, getMessage,       NULL)
	ZEND_ABSTRACT_ME(throwable, getCode,          NULL)
	ZEND_ABSTRACT_ME(throwable, getFile,          NULL)
	ZEND_ABSTRACT_ME(throwable, getLine,          NULL)
	ZEND_ABSTRACT_ME(throwable, getTrace,         NULL)
	ZEND_ABSTRACT_ME(throwable, getPrevious,      NULL)
	ZEND_ABSTRACT_ME(throwable, getTraceAsString, NULL)
	ZEND_ABSTRACT_ME(throwable, __toString,       NULL)
	ZEND_FE_END
};
/* }}} */

/* {{{ internal structs */
/* All functions that may be used in uncaught exception handlers must be final
 * and must not throw exceptions. Otherwise we would need a facility to handle
 * such exceptions in that handler.
 * Also all getXY() methods are final because thy serve as read only access to
 * their corresponding properties, no more, no less. If after all you need to
 * override somthing then it is method __toString().
 * And never try to change the state of exceptions and never implement anything
 * that gives the user anything to accomplish this.
 */
ZEND_BEGIN_ARG_INFO_EX(arginfo_exception___construct, 0, 0, 0)
	ZEND_ARG_INFO(0, message)
	ZEND_ARG_INFO(0, code)
	ZEND_ARG_INFO(0, previous)
ZEND_END_ARG_INFO()

static const zend_function_entry default_exception_functions[] = {
	ZEND_ME(exception, __clone, NULL, ZEND_ACC_PRIVATE|ZEND_ACC_FINAL)
	ZEND_ME(exception, __construct, arginfo_exception___construct, ZEND_ACC_PUBLIC)
	ZEND_ME(exception, __wakeup, NULL, ZEND_ACC_PUBLIC)
	ZEND_ME(exception, getMessage, NULL, ZEND_ACC_PUBLIC|ZEND_ACC_FINAL)
	ZEND_ME(exception, getCode, NULL, ZEND_ACC_PUBLIC|ZEND_ACC_FINAL)
	ZEND_ME(exception, getFile, NULL, ZEND_ACC_PUBLIC|ZEND_ACC_FINAL)
	ZEND_ME(exception, getLine, NULL, ZEND_ACC_PUBLIC|ZEND_ACC_FINAL)
	ZEND_ME(exception, getTrace, NULL, ZEND_ACC_PUBLIC|ZEND_ACC_FINAL)
	ZEND_ME(exception, getPrevious, NULL, ZEND_ACC_PUBLIC|ZEND_ACC_FINAL)
	ZEND_ME(exception, getTraceAsString, NULL, ZEND_ACC_PUBLIC|ZEND_ACC_FINAL)
	ZEND_ME(exception, __toString, NULL, 0)
	ZEND_FE_END
};

ZEND_BEGIN_ARG_INFO_EX(arginfo_error_exception___construct, 0, 0, 0)
	ZEND_ARG_INFO(0, message)
	ZEND_ARG_INFO(0, code)
	ZEND_ARG_INFO(0, severity)
	ZEND_ARG_INFO(0, filename)
	ZEND_ARG_INFO(0, lineno)
	ZEND_ARG_INFO(0, previous)
ZEND_END_ARG_INFO()

static const zend_function_entry error_exception_functions[] = {
	ZEND_ME(error_exception, __construct, arginfo_error_exception___construct, ZEND_ACC_PUBLIC)
	ZEND_ME(error_exception, getSeverity, NULL, ZEND_ACC_PUBLIC|ZEND_ACC_FINAL)
	ZEND_FE_END
};
/* }}} */

void zend_register_default_exception(void) /* {{{ */
{
	zend_class_entry ce;

	REGISTER_MAGIC_INTERFACE(throwable, Throwable);

	memcpy(&default_exception_handlers, zend_get_std_object_handlers(), sizeof(zend_object_handlers));
	default_exception_handlers.clone_obj = NULL;

	INIT_CLASS_ENTRY(ce, "Exception", default_exception_functions);
	zend_ce_exception = zend_register_internal_class_ex(&ce, NULL);
	zend_ce_exception->create_object = zend_default_exception_new;
	zend_class_implements(zend_ce_exception, 1, zend_ce_throwable);

	zend_declare_property_string(zend_ce_exception, "message", sizeof("message")-1, "", ZEND_ACC_PROTECTED);
	zend_declare_property_string(zend_ce_exception, "string", sizeof("string")-1, "", ZEND_ACC_PRIVATE);
	zend_declare_property_long(zend_ce_exception, "code", sizeof("code")-1, 0, ZEND_ACC_PROTECTED);
	zend_declare_property_null(zend_ce_exception, "file", sizeof("file")-1, ZEND_ACC_PROTECTED);
	zend_declare_property_null(zend_ce_exception, "line", sizeof("line")-1, ZEND_ACC_PROTECTED);
	zend_declare_property_null(zend_ce_exception, "trace", sizeof("trace")-1, ZEND_ACC_PRIVATE);
	zend_declare_property_null(zend_ce_exception, "previous", sizeof("previous")-1, ZEND_ACC_PRIVATE);

	INIT_CLASS_ENTRY(ce, "ErrorException", error_exception_functions);
	zend_ce_error_exception = zend_register_internal_class_ex(&ce, zend_ce_exception);
	zend_ce_error_exception->create_object = zend_error_exception_new;
	zend_declare_property_long(zend_ce_error_exception, "severity", sizeof("severity")-1, E_ERROR, ZEND_ACC_PROTECTED);

	INIT_CLASS_ENTRY(ce, "Error", default_exception_functions);
	zend_ce_error = zend_register_internal_class_ex(&ce, NULL);
	zend_ce_error->create_object = zend_default_exception_new;
	zend_class_implements(zend_ce_error, 1, zend_ce_throwable);

	zend_declare_property_string(zend_ce_error, "message", sizeof("message")-1, "", ZEND_ACC_PROTECTED);
	zend_declare_property_string(zend_ce_error, "string", sizeof("string")-1, "", ZEND_ACC_PRIVATE);
	zend_declare_property_long(zend_ce_error, "code", sizeof("code")-1, 0, ZEND_ACC_PROTECTED);
	zend_declare_property_null(zend_ce_error, "file", sizeof("file")-1, ZEND_ACC_PROTECTED);
	zend_declare_property_null(zend_ce_error, "line", sizeof("line")-1, ZEND_ACC_PROTECTED);
	zend_declare_property_null(zend_ce_error, "trace", sizeof("trace")-1, ZEND_ACC_PRIVATE);
	zend_declare_property_null(zend_ce_error, "previous", sizeof("previous")-1, ZEND_ACC_PRIVATE);

	INIT_CLASS_ENTRY(ce, "ParseError", NULL);
	zend_ce_parse_error = zend_register_internal_class_ex(&ce, zend_ce_error);
	zend_ce_parse_error->create_object = zend_default_exception_new;

	INIT_CLASS_ENTRY(ce, "TypeError", NULL);
	zend_ce_type_error = zend_register_internal_class_ex(&ce, zend_ce_error);
	zend_ce_type_error->create_object = zend_default_exception_new;

	INIT_CLASS_ENTRY(ce, "ArithmeticError", NULL);
	zend_ce_arithmetic_error = zend_register_internal_class_ex(&ce, zend_ce_error);
	zend_ce_arithmetic_error->create_object = zend_default_exception_new;

	INIT_CLASS_ENTRY(ce, "DivisionByZeroError", NULL);
	zend_ce_division_by_zero_error = zend_register_internal_class_ex(&ce, zend_ce_arithmetic_error);
	zend_ce_division_by_zero_error->create_object = zend_default_exception_new;
}
/* }}} */

/* {{{ Deprecated - Use zend_ce_exception directly instead */
ZEND_API zend_class_entry *zend_exception_get_default(void)
{
	return zend_ce_exception;
}
/* }}} */

/* {{{ Deprecated - Use zend_ce_error_exception directly instead */
ZEND_API zend_class_entry *zend_get_error_exception(void)
{
	return zend_ce_error_exception;
}
/* }}} */

ZEND_API ZEND_COLD zend_object *zend_throw_exception(zend_class_entry *exception_ce, const char *message, zend_long code) /* {{{ */
{
	zval ex, tmp;

	if (exception_ce) {
		if (!instanceof_function(exception_ce, zend_ce_throwable)) {
			zend_error(E_NOTICE, "Exceptions must implement Throwable");
			exception_ce = zend_ce_exception;
		}
	} else {
		exception_ce = zend_ce_exception;
	}
	object_init_ex(&ex, exception_ce);


	if (message) {
		ZVAL_STRING(&tmp, message);
		zend_update_property_ex(exception_ce, &ex, CG(known_strings)[ZEND_STR_MESSAGE], &tmp);
		zval_ptr_dtor(&tmp);
	}
	if (code) {
		ZVAL_LONG(&tmp, code);
		zend_update_property_ex(exception_ce, &ex, CG(known_strings)[ZEND_STR_CODE], &tmp);
	}

	zend_throw_exception_internal(&ex);
	return Z_OBJ(ex);
}
/* }}} */

ZEND_API ZEND_COLD zend_object *zend_throw_exception_ex(zend_class_entry *exception_ce, zend_long code, const char *format, ...) /* {{{ */
{
	va_list arg;
	char *message;
	zend_object *obj;

	va_start(arg, format);
	zend_vspprintf(&message, 0, format, arg);
	va_end(arg);
	obj = zend_throw_exception(exception_ce, message, code);
	efree(message);
	return obj;
}
/* }}} */

ZEND_API ZEND_COLD zend_object *zend_throw_error_exception(zend_class_entry *exception_ce, const char *message, zend_long code, int severity) /* {{{ */
{
	zval ex, tmp;
	zend_object *obj = zend_throw_exception(exception_ce, message, code);
	ZVAL_OBJ(&ex, obj);
	ZVAL_LONG(&tmp, severity);
	zend_update_property_ex(zend_ce_error_exception, &ex, CG(known_strings)[ZEND_STR_SEVERITY], &tmp);
	return obj;
}
/* }}} */

static void zend_error_va(int type, const char *file, uint lineno, const char *format, ...) /* {{{ */
{
	va_list args;

	va_start(args, format);
	zend_error_cb(type, file, lineno, format, args);
	va_end(args);
}
/* }}} */

static void zend_error_helper(int type, const char *filename, const uint lineno, const char *format, ...) /* {{{ */
{
	va_list va;

	va_start(va, format);
	zend_error_cb(type, filename, lineno, format, va);
	va_end(va);
}
/* }}} */

/* This function doesn't return if it uses E_ERROR */
ZEND_API ZEND_COLD void zend_exception_error(zend_object *ex, int severity) /* {{{ */
{
	zval exception, rv;
	zend_class_entry *ce_exception;

	ZVAL_OBJ(&exception, ex);
	ce_exception = Z_OBJCE(exception);
	EG(exception) = NULL;
	if (ce_exception == zend_ce_parse_error) {
		zend_string *message = zval_get_string(GET_PROPERTY(&exception, ZEND_STR_MESSAGE));
		zend_string *file = zval_get_string(GET_PROPERTY_SILENT(&exception, ZEND_STR_FILE));
		zend_long line = zval_get_long(GET_PROPERTY_SILENT(&exception, ZEND_STR_LINE));

		zend_error_helper(E_PARSE, ZSTR_VAL(file), line, "%s", ZSTR_VAL(message));

		zend_string_release(file);
		zend_string_release(message);
	} else if (instanceof_function(ce_exception, zend_ce_throwable)) {
		zval tmp, rv;
		zend_string *str, *file = NULL;
		zend_long line = 0;

		zend_call_method_with_0_params(&exception, ce_exception, NULL, "__tostring", &tmp);
		if (!EG(exception)) {
			if (Z_TYPE(tmp) != IS_STRING) {
				zend_error(E_WARNING, "%s::__toString() must return a string", ZSTR_VAL(ce_exception->name));
			} else {
				zend_update_property_ex(i_get_exception_base(&exception), &exception, CG(known_strings)[ZEND_STR_STRING], &tmp);
			}
		}
		zval_ptr_dtor(&tmp);

		if (EG(exception)) {
			zval zv;

			ZVAL_OBJ(&zv, EG(exception));
			/* do the best we can to inform about the inner exception */
			if (instanceof_function(ce_exception, zend_ce_exception) || instanceof_function(ce_exception, zend_ce_error)) {
				file = zval_get_string(GET_PROPERTY_SILENT(&zv, ZEND_STR_FILE));
				line = zval_get_long(GET_PROPERTY_SILENT(&zv, ZEND_STR_LINE));
			}

			zend_error_va(E_WARNING, (file && ZSTR_LEN(file) > 0) ? ZSTR_VAL(file) : NULL, line,
				"Uncaught %s in exception handling during call to %s::__tostring()",
				ZSTR_VAL(Z_OBJCE(zv)->name), ZSTR_VAL(ce_exception->name));

			if (file) {
				zend_string_release(file);
			}
		}

		str = zval_get_string(GET_PROPERTY_SILENT(&exception, ZEND_STR_STRING));
		file = zval_get_string(GET_PROPERTY_SILENT(&exception, ZEND_STR_FILE));
		line = zval_get_long(GET_PROPERTY_SILENT(&exception, ZEND_STR_LINE));

		zend_error_va(severity, (file && ZSTR_LEN(file) > 0) ? ZSTR_VAL(file) : NULL, line,
			"Uncaught %s\n  thrown", ZSTR_VAL(str));

		zend_string_release(str);
		zend_string_release(file);
	} else {
		zend_error(severity, "Uncaught exception '%s'", ZSTR_VAL(ce_exception->name));
	}

	OBJ_RELEASE(ex);
}
/* }}} */

ZEND_API ZEND_COLD void zend_throw_exception_object(zval *exception) /* {{{ */
{
	zend_class_entry *exception_ce;

	if (exception == NULL || Z_TYPE_P(exception) != IS_OBJECT) {
		zend_error_noreturn(E_CORE_ERROR, "Need to supply an object when throwing an exception");
	}

	exception_ce = Z_OBJCE_P(exception);

	if (!exception_ce || !instanceof_function(exception_ce, zend_ce_throwable)) {
		zend_throw_error(NULL, "Cannot throw objects that do not implement Throwable");
		return;
	}
	zend_throw_exception_internal(exception);
}
/* }}} */

/*
 * Local variables:
 * tab-width: 4
 * c-basic-offset: 4
 * indent-tabs-mode: t
 * End:
 */<|MERGE_RESOLUTION|>--- conflicted
+++ resolved
@@ -478,10 +478,6 @@
 		} \
 	} while (0)
 
-<<<<<<< HEAD
-
-=======
->>>>>>> 53071e64
 static void _build_trace_args(zval *arg, smart_str *str) /* {{{ */
 {
 	/* the trivial way would be to do
