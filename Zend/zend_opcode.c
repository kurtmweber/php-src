/*
   +----------------------------------------------------------------------+
   | Zend Engine                                                          |
   +----------------------------------------------------------------------+
   | Copyright (c) 1998-2018 Zend Technologies Ltd. (http://www.zend.com) |
   +----------------------------------------------------------------------+
   | This source file is subject to version 2.00 of the Zend license,     |
   | that is bundled with this package in the file LICENSE, and is        |
   | available through the world-wide-web at the following url:           |
   | http://www.zend.com/license/2_00.txt.                                |
   | If you did not receive a copy of the Zend license and are unable to  |
   | obtain it through the world-wide-web, please send a note to          |
   | license@zend.com so we can mail you a copy immediately.              |
   +----------------------------------------------------------------------+
   | Authors: Andi Gutmans <andi@zend.com>                                |
   |          Zeev Suraski <zeev@zend.com>                                |
   |          Dmitry Stogov <dmitry@zend.com>                             |
   +----------------------------------------------------------------------+
*/

/* $Id$ */

#include <stdio.h>

#include "zend.h"
#include "zend_alloc.h"
#include "zend_compile.h"
#include "zend_extensions.h"
#include "zend_API.h"
#include "zend_sort.h"

#include "zend_vm.h"

static void zend_extension_op_array_ctor_handler(zend_extension *extension, zend_op_array *op_array)
{
	if (extension->op_array_ctor) {
		extension->op_array_ctor(op_array);
	}
}

static void zend_extension_op_array_dtor_handler(zend_extension *extension, zend_op_array *op_array)
{
	if (extension->op_array_dtor) {
		extension->op_array_dtor(op_array);
	}
}

void init_op_array(zend_op_array *op_array, zend_uchar type, int initial_ops_size)
{
	op_array->type = type;
	op_array->arg_flags[0] = 0;
	op_array->arg_flags[1] = 0;
	op_array->arg_flags[2] = 0;

	op_array->refcount = (uint32_t *) emalloc(sizeof(uint32_t));
	*op_array->refcount = 1;
	op_array->last = 0;
	op_array->opcodes = emalloc(initial_ops_size * sizeof(zend_op));;

	op_array->last_var = 0;
	op_array->vars = NULL;

	op_array->T = 0;

	op_array->function_name = NULL;
	op_array->filename = zend_get_compiled_filename();
	op_array->doc_comment = NULL;

	op_array->arg_info = NULL;
	op_array->num_args = 0;
	op_array->required_num_args = 0;

	op_array->scope = NULL;
	op_array->prototype = NULL;

	op_array->live_range = NULL;
	op_array->try_catch_array = NULL;
	op_array->last_live_range = 0;

	op_array->static_variables = NULL;
	op_array->last_try_catch = 0;

	op_array->fn_flags = 0;

	op_array->last_literal = 0;
	op_array->literals = NULL;

	op_array->run_time_cache = NULL;
	op_array->cache_size = 0;

	memset(op_array->reserved, 0, ZEND_MAX_RESERVED_RESOURCES * sizeof(void*));

	if (zend_extension_flags & ZEND_EXTENSIONS_HAVE_OP_ARRAY_CTOR) {
		zend_llist_apply_with_argument(&zend_extensions, (llist_apply_with_arg_func_t) zend_extension_op_array_ctor_handler, op_array);
	}
}

ZEND_API void destroy_zend_function(zend_function *function)
{
	if (function->type == ZEND_USER_FUNCTION) {
		destroy_op_array(&function->op_array);
	} else {
		ZEND_ASSERT(function->type == ZEND_INTERNAL_FUNCTION);
		ZEND_ASSERT(function->common.function_name);
<<<<<<< HEAD
		zend_string_release(function->common.function_name);
=======
		zend_string_release_ex(function->common.function_name, 1);
>>>>>>> c4331b00

		if (function->common.arg_info &&
		    (function->common.fn_flags & (ZEND_ACC_HAS_RETURN_TYPE|ZEND_ACC_HAS_TYPE_HINTS))) {
			uint32_t i;
			uint32_t num_args = function->common.num_args + 1;
			zend_arg_info *arg_info = function->common.arg_info - 1;

			if (function->common.fn_flags & ZEND_ACC_VARIADIC) {
				num_args++;
			}
			for (i = 0 ; i < num_args; i++) {
				if (ZEND_TYPE_IS_CLASS(arg_info[i].type)) {
<<<<<<< HEAD
					zend_string_release(ZEND_TYPE_NAME(arg_info[i].type));
=======
					zend_string_release_ex(ZEND_TYPE_NAME(arg_info[i].type), 1);
>>>>>>> c4331b00
				}
			}
			free(arg_info);
		}
	}
}

ZEND_API void zend_function_dtor(zval *zv)
{
	zend_function *function = Z_PTR_P(zv);

	if (function->type == ZEND_USER_FUNCTION) {
		ZEND_ASSERT(function->common.function_name);
		destroy_op_array(&function->op_array);
		/* op_arrays are allocated on arena, so we don't have to free them */
	} else {
		ZEND_ASSERT(function->type == ZEND_INTERNAL_FUNCTION);
		ZEND_ASSERT(function->common.function_name);
<<<<<<< HEAD
		zend_string_release(function->common.function_name);
=======
		zend_string_release_ex(function->common.function_name, 1);
>>>>>>> c4331b00

		if ((function->common.fn_flags & (ZEND_ACC_HAS_RETURN_TYPE|ZEND_ACC_HAS_TYPE_HINTS)) &&
		    !function->common.scope && function->common.arg_info) {

			uint32_t i;
			uint32_t num_args = function->common.num_args + 1;
			zend_arg_info *arg_info = function->common.arg_info - 1;

			if (function->common.fn_flags & ZEND_ACC_VARIADIC) {
				num_args++;
			}
			for (i = 0 ; i < num_args; i++) {
				if (ZEND_TYPE_IS_CLASS(arg_info[i].type)) {
<<<<<<< HEAD
					zend_string_release(ZEND_TYPE_NAME(arg_info[i].type));
=======
					zend_string_release_ex(ZEND_TYPE_NAME(arg_info[i].type), 1);
>>>>>>> c4331b00
				}
			}
			free(arg_info);
		}

		if (!(function->common.fn_flags & ZEND_ACC_ARENA_ALLOCATED)) {
			pefree(function, 1);
		}
	}
}

ZEND_API void zend_cleanup_internal_class_data(zend_class_entry *ce)
{
	if (CE_STATIC_MEMBERS(ce)) {
		zval *static_members = CE_STATIC_MEMBERS(ce);
		zval *p = static_members;
		zval *end = p + ce->default_static_members_count;

#ifdef ZTS
		CG(static_members_table)[(zend_intptr_t)(ce->static_members_table)] = NULL;
#else
		ce->static_members_table = NULL;
#endif
		ce->ce_flags &= ~ZEND_ACC_CONSTANTS_UPDATED;
		while (p != end) {
			i_zval_ptr_dtor(p ZEND_FILE_LINE_CC);
			p++;
		}
		efree(static_members);
	}
}

void _destroy_zend_class_traits_info(zend_class_entry *ce)
{
	if (ce->num_traits > 0 && ce->traits) {
		efree(ce->traits);
	}

	if (ce->trait_aliases) {
		size_t i = 0;
		while (ce->trait_aliases[i]) {
			if (ce->trait_aliases[i]->trait_method) {
				if (ce->trait_aliases[i]->trait_method->method_name) {
	 				zend_string_release_ex(ce->trait_aliases[i]->trait_method->method_name, 0);
				}
				if (ce->trait_aliases[i]->trait_method->class_name) {
	 				zend_string_release_ex(ce->trait_aliases[i]->trait_method->class_name, 0);
				}
				efree(ce->trait_aliases[i]->trait_method);
			}

			if (ce->trait_aliases[i]->alias) {
				zend_string_release_ex(ce->trait_aliases[i]->alias, 0);
			}

			efree(ce->trait_aliases[i]);
			i++;
		}

		efree(ce->trait_aliases);
	}

	if (ce->trait_precedences) {
		size_t i = 0;

		while (ce->trait_precedences[i]) {
			zend_string_release_ex(ce->trait_precedences[i]->trait_method->method_name, 0);
			zend_string_release_ex(ce->trait_precedences[i]->trait_method->class_name, 0);
			efree(ce->trait_precedences[i]->trait_method);

			if (ce->trait_precedences[i]->exclude_from_classes) {
				size_t j = 0;
				zend_trait_precedence *cur_precedence = ce->trait_precedences[i];
				while (cur_precedence->exclude_from_classes[j].class_name) {
					zend_string_release_ex(cur_precedence->exclude_from_classes[j].class_name, 0);
					j++;
				}
				efree(ce->trait_precedences[i]->exclude_from_classes);
			}
			efree(ce->trait_precedences[i]);
			i++;
		}
		efree(ce->trait_precedences);
	}
}

ZEND_API void destroy_zend_class(zval *zv)
{
	zend_property_info *prop_info;
	zend_class_entry *ce = Z_PTR_P(zv);
	zend_function *fn;

	if (--ce->refcount > 0) {
		return;
	}
	switch (ce->type) {
		case ZEND_USER_CLASS:
			if (ce->default_properties_table) {
				zval *p = ce->default_properties_table;
				zval *end = p + ce->default_properties_count;

				while (p != end) {
					i_zval_ptr_dtor(p ZEND_FILE_LINE_CC);
					p++;
				}
				efree(ce->default_properties_table);
			}
			if (ce->default_static_members_table) {
				zval *p = ce->default_static_members_table;
				zval *end = p + ce->default_static_members_count;

				while (p != end) {
					i_zval_ptr_dtor(p ZEND_FILE_LINE_CC);
					p++;
				}
				efree(ce->default_static_members_table);
			}
			ZEND_HASH_FOREACH_PTR(&ce->properties_info, prop_info) {
				if (prop_info->ce == ce || (prop_info->flags & ZEND_ACC_SHADOW)) {
					zend_string_release_ex(prop_info->name, 0);
					if (prop_info->doc_comment) {
						zend_string_release_ex(prop_info->doc_comment, 0);
					}
				}
			} ZEND_HASH_FOREACH_END();
			zend_hash_destroy(&ce->properties_info);
			zend_string_release_ex(ce->name, 0);
			zend_hash_destroy(&ce->function_table);
			if (zend_hash_num_elements(&ce->constants_table)) {
				zend_class_constant *c;

				ZEND_HASH_FOREACH_PTR(&ce->constants_table, c) {
					if (c->ce == ce) {
						zval_ptr_dtor_nogc(&c->value);
						if (c->doc_comment) {
							zend_string_release_ex(c->doc_comment, 0);
						}
					}
				} ZEND_HASH_FOREACH_END();
				zend_hash_destroy(&ce->constants_table);
			}
			if (ce->num_interfaces > 0 && ce->interfaces) {
				efree(ce->interfaces);
			}
			if (ce->info.user.doc_comment) {
				zend_string_release_ex(ce->info.user.doc_comment, 0);
			}

			_destroy_zend_class_traits_info(ce);

			break;
		case ZEND_INTERNAL_CLASS:
			if (ce->default_properties_table) {
				zval *p = ce->default_properties_table;
				zval *end = p + ce->default_properties_count;

				while (p != end) {
					zval_internal_ptr_dtor(p);
					p++;
				}
				free(ce->default_properties_table);
			}
			if (ce->default_static_members_table) {
				zval *p = ce->default_static_members_table;
				zval *end = p + ce->default_static_members_count;

				while (p != end) {
					zval_internal_ptr_dtor(p);
					p++;
				}
				free(ce->default_static_members_table);
			}
			zend_hash_destroy(&ce->properties_info);
<<<<<<< HEAD
			zend_string_release(ce->name);
=======
			zend_string_release_ex(ce->name, 1);
>>>>>>> c4331b00

			/* TODO: eliminate this loop for classes without functions with arg_info */
			ZEND_HASH_FOREACH_PTR(&ce->function_table, fn) {
				if ((fn->common.fn_flags & (ZEND_ACC_HAS_RETURN_TYPE|ZEND_ACC_HAS_TYPE_HINTS)) &&
				    fn->common.scope == ce) {
					/* reset function scope to allow arg_info removing */
					fn->common.scope = NULL;
				}
			} ZEND_HASH_FOREACH_END();

			zend_hash_destroy(&ce->function_table);
			if (zend_hash_num_elements(&ce->constants_table)) {
				zend_class_constant *c;

				ZEND_HASH_FOREACH_PTR(&ce->constants_table, c) {
					if (c->ce == ce) {
						zval_internal_ptr_dtor(&c->value);
						if (c->doc_comment) {
<<<<<<< HEAD
							zend_string_release(c->doc_comment);
=======
							zend_string_release_ex(c->doc_comment, 1);
>>>>>>> c4331b00
						}
					}
					free(c);
				} ZEND_HASH_FOREACH_END();
				zend_hash_destroy(&ce->constants_table);
			}
			if (ce->num_interfaces > 0) {
				free(ce->interfaces);
			}
			free(ce);
			break;
	}
}

void zend_class_add_ref(zval *zv)
{
	zend_class_entry *ce = Z_PTR_P(zv);

	ce->refcount++;
}

ZEND_API void destroy_op_array(zend_op_array *op_array)
{
	uint32_t i;

	if (op_array->static_variables &&
	    !(GC_FLAGS(op_array->static_variables) & IS_ARRAY_IMMUTABLE)) {
		if (GC_DELREF(op_array->static_variables) == 0) {
			zend_array_destroy(op_array->static_variables);
		}
	}

	if (op_array->run_time_cache && !op_array->function_name) {
		efree(op_array->run_time_cache);
		op_array->run_time_cache = NULL;
	}

	if (!op_array->refcount || --(*op_array->refcount) > 0) {
		return;
	}

	efree_size(op_array->refcount, sizeof(*(op_array->refcount)));

	if (op_array->vars) {
		i = op_array->last_var;
		while (i > 0) {
			i--;
			zend_string_release_ex(op_array->vars[i], 0);
		}
		efree(op_array->vars);
	}

	if (op_array->literals) {
		zval *literal = op_array->literals;
		zval *end = literal + op_array->last_literal;
	 	while (literal < end) {
			zval_ptr_dtor_nogc(literal);
			literal++;
		}
		if (ZEND_USE_ABS_CONST_ADDR
		 || !(op_array->fn_flags & ZEND_ACC_DONE_PASS_TWO)) {
			efree(op_array->literals);
		}
	}
	efree(op_array->opcodes);

	if (op_array->function_name) {
		zend_string_release_ex(op_array->function_name, 0);
	}
	if (op_array->doc_comment) {
		zend_string_release_ex(op_array->doc_comment, 0);
	}
	if (op_array->live_range) {
		efree(op_array->live_range);
	}
	if (op_array->try_catch_array) {
		efree(op_array->try_catch_array);
	}
	if (zend_extension_flags & ZEND_EXTENSIONS_HAVE_OP_ARRAY_DTOR) {
		if (op_array->fn_flags & ZEND_ACC_DONE_PASS_TWO) {
			zend_llist_apply_with_argument(&zend_extensions, (llist_apply_with_arg_func_t) zend_extension_op_array_dtor_handler, op_array);
		}
	}
	if (op_array->arg_info) {
		uint32_t num_args = op_array->num_args;
		zend_arg_info *arg_info = op_array->arg_info;

		if (op_array->fn_flags & ZEND_ACC_HAS_RETURN_TYPE) {
			arg_info--;
			num_args++;
		}
		if (op_array->fn_flags & ZEND_ACC_VARIADIC) {
			num_args++;
		}
		for (i = 0 ; i < num_args; i++) {
			if (arg_info[i].name) {
				zend_string_release_ex(arg_info[i].name, 0);
			}
			if (ZEND_TYPE_IS_CLASS(arg_info[i].type)) {
<<<<<<< HEAD
				zend_string_release(ZEND_TYPE_NAME(arg_info[i].type));
=======
				zend_string_release_ex(ZEND_TYPE_NAME(arg_info[i].type), 0);
>>>>>>> c4331b00
			}
		}
		efree(arg_info);
	}
}

static void zend_update_extended_info(zend_op_array *op_array)
{
	zend_op *opline = op_array->opcodes, *end=opline+op_array->last;

	while (opline<end) {
		if (opline->opcode == ZEND_EXT_STMT) {
			if (opline+1<end) {
				if ((opline+1)->opcode == ZEND_EXT_STMT) {
					opline->opcode = ZEND_NOP;
					opline++;
					continue;
				}
				if (opline+1<end) {
					opline->lineno = (opline+1)->lineno;
				}
			} else {
				opline->opcode = ZEND_NOP;
			}
		}
		opline++;
	}
}

static void zend_extension_op_array_handler(zend_extension *extension, zend_op_array *op_array)
{
	if (extension->op_array_handler) {
		extension->op_array_handler(op_array);
	}
}

static void zend_check_finally_breakout(zend_op_array *op_array, uint32_t op_num, uint32_t dst_num)
{
	int i;

	for (i = 0; i < op_array->last_try_catch; i++) {
		if ((op_num < op_array->try_catch_array[i].finally_op ||
					op_num >= op_array->try_catch_array[i].finally_end)
				&& (dst_num >= op_array->try_catch_array[i].finally_op &&
					 dst_num <= op_array->try_catch_array[i].finally_end)) {
			CG(in_compilation) = 1;
			CG(active_op_array) = op_array;
			CG(zend_lineno) = op_array->opcodes[op_num].lineno;
			zend_error_noreturn(E_COMPILE_ERROR, "jump into a finally block is disallowed");
		} else if ((op_num >= op_array->try_catch_array[i].finally_op
					&& op_num <= op_array->try_catch_array[i].finally_end)
				&& (dst_num > op_array->try_catch_array[i].finally_end
					|| dst_num < op_array->try_catch_array[i].finally_op)) {
			CG(in_compilation) = 1;
			CG(active_op_array) = op_array;
			CG(zend_lineno) = op_array->opcodes[op_num].lineno;
			zend_error_noreturn(E_COMPILE_ERROR, "jump out of a finally block is disallowed");
		}
	}
}

static uint32_t zend_get_brk_cont_target(const zend_op_array *op_array, const zend_op *opline) {
	int nest_levels = opline->op2.num;
	int array_offset = opline->op1.num;
	zend_brk_cont_element *jmp_to;
	do {
		jmp_to = &CG(context).brk_cont_array[array_offset];
		if (nest_levels > 1) {
			array_offset = jmp_to->parent;
		}
	} while (--nest_levels > 0);

	return opline->opcode == ZEND_BRK ? jmp_to->brk : jmp_to->cont;
}

/* Live ranges must be sorted by increasing start opline */
static int cmp_live_range(const zend_live_range *a, const zend_live_range *b) {
	return a->start - b->start;
}
static void swap_live_range(zend_live_range *a, zend_live_range *b) {
	zend_live_range tmp = *a;
	*a = *b;
	*b = tmp;
}
static void zend_sort_live_ranges(zend_op_array *op_array) {
	zend_sort(op_array->live_range, op_array->last_live_range, sizeof(zend_live_range),
			(compare_func_t) cmp_live_range, (swap_func_t) swap_live_range);
}

ZEND_API int pass_two(zend_op_array *op_array)
{
	zend_op *opline, *end;

	if (!ZEND_USER_CODE(op_array->type)) {
		return 0;
	}
	if (CG(compiler_options) & ZEND_COMPILE_EXTENDED_INFO) {
		zend_update_extended_info(op_array);
	}
	if (CG(compiler_options) & ZEND_COMPILE_HANDLE_OP_ARRAY) {
		if (zend_extension_flags & ZEND_EXTENSIONS_HAVE_OP_ARRAY_HANDLER) {
			zend_llist_apply_with_argument(&zend_extensions, (llist_apply_with_arg_func_t) zend_extension_op_array_handler, op_array);
		}
	}

	if (CG(context).vars_size != op_array->last_var) {
		op_array->vars = (zend_string**) erealloc(op_array->vars, sizeof(zend_string*)*op_array->last_var);
		CG(context).vars_size = op_array->last_var;
	}

#if ZEND_USE_ABS_CONST_ADDR
	if (CG(context).opcodes_size != op_array->last) {
		op_array->opcodes = (zend_op *) erealloc(op_array->opcodes, sizeof(zend_op)*op_array->last);
		CG(context).opcodes_size = op_array->last;
	}
	if (CG(context).literals_size != op_array->last_literal) {
		op_array->literals = (zval*)erealloc(op_array->literals, sizeof(zval) * op_array->last_literal);
		CG(context).literals_size = op_array->last_literal;
	}
#else
	op_array->opcodes = (zend_op *) erealloc(op_array->opcodes,
		ZEND_MM_ALIGNED_SIZE_EX(sizeof(zend_op) * op_array->last, 16) +
		sizeof(zval) * op_array->last_literal);
	if (op_array->literals) {
		memcpy(((char*)op_array->opcodes) + ZEND_MM_ALIGNED_SIZE_EX(sizeof(zend_op) * op_array->last, 16),
			op_array->literals, sizeof(zval) * op_array->last_literal);
		efree(op_array->literals);
		op_array->literals = (zval*)(((char*)op_array->opcodes) + ZEND_MM_ALIGNED_SIZE_EX(sizeof(zend_op) * op_array->last, 16));
	}
	CG(context).opcodes_size = op_array->last;
	CG(context).literals_size = op_array->last_literal;
#endif

	opline = op_array->opcodes;
	end = opline + op_array->last;
	while (opline < end) {
		switch (opline->opcode) {
			case ZEND_RECV_INIT:
				{
					zval *val = CT_CONSTANT(opline->op2);
					if (Z_TYPE_P(val) == IS_CONSTANT_AST) {
						uint32_t slot = ZEND_MM_ALIGNED_SIZE_EX(op_array->cache_size, 8);
						Z_CACHE_SLOT_P(val) = slot;
						op_array->cache_size += sizeof(zval);
					}
				}
				break;
			case ZEND_FAST_CALL:
				opline->op1.opline_num = op_array->try_catch_array[opline->op1.num].finally_op;
				ZEND_PASS_TWO_UPDATE_JMP_TARGET(op_array, opline, opline->op1);
				break;
			case ZEND_BRK:
			case ZEND_CONT:
				{
					uint32_t jmp_target = zend_get_brk_cont_target(op_array, opline);

					if (op_array->fn_flags & ZEND_ACC_HAS_FINALLY_BLOCK) {
						zend_check_finally_breakout(op_array, opline - op_array->opcodes, jmp_target);
					}
					opline->opcode = ZEND_JMP;
					opline->op1.opline_num = jmp_target;
					opline->op2.num = 0;
					ZEND_PASS_TWO_UPDATE_JMP_TARGET(op_array, opline, opline->op1);
				}
				break;
			case ZEND_GOTO:
				zend_resolve_goto_label(op_array, opline);
				if (op_array->fn_flags & ZEND_ACC_HAS_FINALLY_BLOCK) {
					zend_check_finally_breakout(op_array, opline - op_array->opcodes, opline->op1.opline_num);
				}
				/* break omitted intentionally */
			case ZEND_JMP:
				ZEND_PASS_TWO_UPDATE_JMP_TARGET(op_array, opline, opline->op1);
				break;
			case ZEND_JMPZNZ:
				/* absolute index to relative offset */
				opline->extended_value = ZEND_OPLINE_NUM_TO_OFFSET(op_array, opline, opline->extended_value);
				/* break omitted intentionally */
			case ZEND_JMPZ:
			case ZEND_JMPNZ:
			case ZEND_JMPZ_EX:
			case ZEND_JMPNZ_EX:
			case ZEND_JMP_SET:
			case ZEND_COALESCE:
			case ZEND_FE_RESET_R:
			case ZEND_FE_RESET_RW:
				ZEND_PASS_TWO_UPDATE_JMP_TARGET(op_array, opline, opline->op2);
				break;
			case ZEND_ASSERT_CHECK:
			{
				/* If result of assert is unused, result of check is unused as well */
				zend_op *call = &op_array->opcodes[opline->op2.opline_num - 1];
				if (call->opcode == ZEND_EXT_FCALL_END) {
					call--;
				}
				if (call->result_type == IS_UNUSED) {
					opline->result_type = IS_UNUSED;
				}
				ZEND_PASS_TWO_UPDATE_JMP_TARGET(op_array, opline, opline->op2);
				break;
			}
			case ZEND_DECLARE_ANON_CLASS:
			case ZEND_DECLARE_ANON_INHERITED_CLASS:
			case ZEND_FE_FETCH_R:
			case ZEND_FE_FETCH_RW:
				/* absolute index to relative offset */
				opline->extended_value = ZEND_OPLINE_NUM_TO_OFFSET(op_array, opline, opline->extended_value);
				break;
			case ZEND_CATCH:
				if (!(opline->extended_value & ZEND_LAST_CATCH)) {
					ZEND_PASS_TWO_UPDATE_JMP_TARGET(op_array, opline, opline->op2);
				}
				break;
			case ZEND_RETURN:
			case ZEND_RETURN_BY_REF:
				if (op_array->fn_flags & ZEND_ACC_GENERATOR) {
					opline->opcode = ZEND_GENERATOR_RETURN;
				}
				break;
			case ZEND_SWITCH_LONG:
			case ZEND_SWITCH_STRING:
			{
				/* absolute indexes to relative offsets */
				HashTable *jumptable = Z_ARRVAL_P(CT_CONSTANT(opline->op2));
				zval *zv;
				ZEND_HASH_FOREACH_VAL(jumptable, zv) {
					Z_LVAL_P(zv) = ZEND_OPLINE_NUM_TO_OFFSET(op_array, opline, Z_LVAL_P(zv));
				} ZEND_HASH_FOREACH_END();

				opline->extended_value = ZEND_OPLINE_NUM_TO_OFFSET(op_array, opline, opline->extended_value);
				break;
			}
		}
		if (opline->op1_type == IS_CONST) {
			ZEND_PASS_TWO_UPDATE_CONSTANT(op_array, opline, opline->op1);
		} else if (opline->op1_type & (IS_VAR|IS_TMP_VAR)) {
			opline->op1.var = (uint32_t)(zend_intptr_t)ZEND_CALL_VAR_NUM(NULL, op_array->last_var + opline->op1.var);
		}
		if (opline->op2_type == IS_CONST) {
			ZEND_PASS_TWO_UPDATE_CONSTANT(op_array, opline, opline->op2);
		} else if (opline->op2_type & (IS_VAR|IS_TMP_VAR)) {
			opline->op2.var = (uint32_t)(zend_intptr_t)ZEND_CALL_VAR_NUM(NULL, op_array->last_var + opline->op2.var);
		}
		if (opline->result_type & (IS_VAR|IS_TMP_VAR)) {
			opline->result.var = (uint32_t)(zend_intptr_t)ZEND_CALL_VAR_NUM(NULL, op_array->last_var + opline->result.var);
		}
		ZEND_VM_SET_OPCODE_HANDLER(opline);
		opline++;
	}

	if (op_array->live_range) {
		int i;

		zend_sort_live_ranges(op_array);
		for (i = 0; i < op_array->last_live_range; i++) {
			op_array->live_range[i].var =
				(uint32_t)(zend_intptr_t)ZEND_CALL_VAR_NUM(NULL, op_array->last_var + (op_array->live_range[i].var / sizeof(zval))) |
				(op_array->live_range[i].var & ZEND_LIVE_MASK);
		}
	}

	op_array->fn_flags |= ZEND_ACC_DONE_PASS_TWO;
	return 0;
}

ZEND_API unary_op_type get_unary_op(int opcode)
{
	switch (opcode) {
		case ZEND_BW_NOT:
			return (unary_op_type) bitwise_not_function;
		case ZEND_BOOL_NOT:
			return (unary_op_type) boolean_not_function;
		default:
			return (unary_op_type) NULL;
	}
}

ZEND_API binary_op_type get_binary_op(int opcode)
{
	switch (opcode) {
		case ZEND_ADD:
		case ZEND_ASSIGN_ADD:
			return (binary_op_type) add_function;
		case ZEND_SUB:
		case ZEND_ASSIGN_SUB:
			return (binary_op_type) sub_function;
		case ZEND_MUL:
		case ZEND_ASSIGN_MUL:
			return (binary_op_type) mul_function;
		case ZEND_POW:
		case ZEND_ASSIGN_POW:
			return (binary_op_type) pow_function;
		case ZEND_DIV:
		case ZEND_ASSIGN_DIV:
			return (binary_op_type) div_function;
		case ZEND_MOD:
		case ZEND_ASSIGN_MOD:
			return (binary_op_type) mod_function;
		case ZEND_SL:
		case ZEND_ASSIGN_SL:
			return (binary_op_type) shift_left_function;
		case ZEND_SR:
		case ZEND_ASSIGN_SR:
			return (binary_op_type) shift_right_function;
		case ZEND_FAST_CONCAT:
		case ZEND_CONCAT:
		case ZEND_ASSIGN_CONCAT:
			return (binary_op_type) concat_function;
		case ZEND_IS_IDENTICAL:
			return (binary_op_type) is_identical_function;
		case ZEND_IS_NOT_IDENTICAL:
			return (binary_op_type) is_not_identical_function;
		case ZEND_IS_EQUAL:
		case ZEND_CASE:
			return (binary_op_type) is_equal_function;
		case ZEND_IS_NOT_EQUAL:
			return (binary_op_type) is_not_equal_function;
		case ZEND_IS_SMALLER:
			return (binary_op_type) is_smaller_function;
		case ZEND_IS_SMALLER_OR_EQUAL:
			return (binary_op_type) is_smaller_or_equal_function;
		case ZEND_SPACESHIP:
			return (binary_op_type) compare_function;
		case ZEND_BW_OR:
		case ZEND_ASSIGN_BW_OR:
			return (binary_op_type) bitwise_or_function;
		case ZEND_BW_AND:
		case ZEND_ASSIGN_BW_AND:
			return (binary_op_type) bitwise_and_function;
		case ZEND_BW_XOR:
		case ZEND_ASSIGN_BW_XOR:
			return (binary_op_type) bitwise_xor_function;
		case ZEND_BOOL_XOR:
			return (binary_op_type) boolean_xor_function;
		default:
			return (binary_op_type) NULL;
	}
}

/*
 * Local variables:
 * tab-width: 4
 * c-basic-offset: 4
 * indent-tabs-mode: t
 * End:
 * vim600: sw=4 ts=4 fdm=marker
 * vim<600: sw=4 ts=4
 */<|MERGE_RESOLUTION|>--- conflicted
+++ resolved
@@ -102,11 +102,7 @@
 	} else {
 		ZEND_ASSERT(function->type == ZEND_INTERNAL_FUNCTION);
 		ZEND_ASSERT(function->common.function_name);
-<<<<<<< HEAD
-		zend_string_release(function->common.function_name);
-=======
 		zend_string_release_ex(function->common.function_name, 1);
->>>>>>> c4331b00
 
 		if (function->common.arg_info &&
 		    (function->common.fn_flags & (ZEND_ACC_HAS_RETURN_TYPE|ZEND_ACC_HAS_TYPE_HINTS))) {
@@ -119,11 +115,7 @@
 			}
 			for (i = 0 ; i < num_args; i++) {
 				if (ZEND_TYPE_IS_CLASS(arg_info[i].type)) {
-<<<<<<< HEAD
-					zend_string_release(ZEND_TYPE_NAME(arg_info[i].type));
-=======
 					zend_string_release_ex(ZEND_TYPE_NAME(arg_info[i].type), 1);
->>>>>>> c4331b00
 				}
 			}
 			free(arg_info);
@@ -142,11 +134,7 @@
 	} else {
 		ZEND_ASSERT(function->type == ZEND_INTERNAL_FUNCTION);
 		ZEND_ASSERT(function->common.function_name);
-<<<<<<< HEAD
-		zend_string_release(function->common.function_name);
-=======
 		zend_string_release_ex(function->common.function_name, 1);
->>>>>>> c4331b00
 
 		if ((function->common.fn_flags & (ZEND_ACC_HAS_RETURN_TYPE|ZEND_ACC_HAS_TYPE_HINTS)) &&
 		    !function->common.scope && function->common.arg_info) {
@@ -160,11 +148,7 @@
 			}
 			for (i = 0 ; i < num_args; i++) {
 				if (ZEND_TYPE_IS_CLASS(arg_info[i].type)) {
-<<<<<<< HEAD
-					zend_string_release(ZEND_TYPE_NAME(arg_info[i].type));
-=======
 					zend_string_release_ex(ZEND_TYPE_NAME(arg_info[i].type), 1);
->>>>>>> c4331b00
 				}
 			}
 			free(arg_info);
@@ -338,11 +322,7 @@
 				free(ce->default_static_members_table);
 			}
 			zend_hash_destroy(&ce->properties_info);
-<<<<<<< HEAD
-			zend_string_release(ce->name);
-=======
 			zend_string_release_ex(ce->name, 1);
->>>>>>> c4331b00
 
 			/* TODO: eliminate this loop for classes without functions with arg_info */
 			ZEND_HASH_FOREACH_PTR(&ce->function_table, fn) {
@@ -361,11 +341,7 @@
 					if (c->ce == ce) {
 						zval_internal_ptr_dtor(&c->value);
 						if (c->doc_comment) {
-<<<<<<< HEAD
-							zend_string_release(c->doc_comment);
-=======
 							zend_string_release_ex(c->doc_comment, 1);
->>>>>>> c4331b00
 						}
 					}
 					free(c);
@@ -465,11 +441,7 @@
 				zend_string_release_ex(arg_info[i].name, 0);
 			}
 			if (ZEND_TYPE_IS_CLASS(arg_info[i].type)) {
-<<<<<<< HEAD
-				zend_string_release(ZEND_TYPE_NAME(arg_info[i].type));
-=======
 				zend_string_release_ex(ZEND_TYPE_NAME(arg_info[i].type), 0);
->>>>>>> c4331b00
 			}
 		}
 		efree(arg_info);
