--TEST--
Bug #65161: Generator + autoload + syntax error = segfault
--FILE--
<?php

function autoload() {
    foo();
}
spl_autoload_register('autoload');

function testGenerator() {
    new SyntaxError('param');
    yield;
}

foreach (testGenerator() as $i);

?>
--EXPECTF--
<<<<<<< HEAD
Fatal error: Uncaught exception 'Error' with message 'Call to undefined function foo()' in %s:%d
=======
Fatal error: Uncaught EngineException: Call to undefined function foo() in %s:%d
>>>>>>> 440481fb
Stack trace:
#0 [internal function]: autoload('SyntaxError')
#1 %s(%d): spl_autoload_call('SyntaxError')
#2 %s(%d): testGenerator()
#3 {main}
  thrown in %s on line %d<|MERGE_RESOLUTION|>--- conflicted
+++ resolved
@@ -17,11 +17,7 @@
 
 ?>
 --EXPECTF--
-<<<<<<< HEAD
-Fatal error: Uncaught exception 'Error' with message 'Call to undefined function foo()' in %s:%d
-=======
 Fatal error: Uncaught EngineException: Call to undefined function foo() in %s:%d
->>>>>>> 440481fb
 Stack trace:
 #0 [internal function]: autoload('SyntaxError')
 #1 %s(%d): spl_autoload_call('SyntaxError')
