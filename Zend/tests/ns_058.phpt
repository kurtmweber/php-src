--- conflicted
+++ resolved
@@ -54,11 +54,7 @@
 class ok
 ok
 
-<<<<<<< HEAD
-Fatal error: Uncaught exception 'Error' with message 'Undefined constant 'unknown'' in %sns_058.php:%d
-=======
 Fatal error: Uncaught EngineException: Undefined constant 'unknown' in %sns_058.php:%d
->>>>>>> 440481fb
 Stack trace:
 #0 {main}
   thrown in %sns_058.php on line %d