--TEST--
Bug #46304 (defining namespaced constant using define())
--FILE--
<?php

define('NS1\ns2\const1','value1');
define('ns1\ns2\const2','value2');
define('ns1\NS2\coNSt3','value3');
define('NS1\ns2\const4','value4', true);
define('ns1\ns2\const5','value5', true);
define('ns1\NS2\coNSt6','value6', true);

print NS1\ns2\const1 . "\n";
print ns1\ns2\const1 . "\n";
print ns1\NS2\const1 . "\n";

print NS1\ns2\const2 . "\n";
print ns1\ns2\const2 . "\n";
print ns1\NS2\const2 . "\n";

print NS1\ns2\coNSt3 . "\n";
print ns1\ns2\coNSt3 . "\n";
print ns1\ns2\coNSt3 . "\n";

print NS1\ns2\const4 . "\n";
print ns1\ns2\const4 . "\n";
print ns1\NS2\const4 . "\n";
print ns1\ns2\coNSt4 . "\n";

print NS1\ns2\const5 . "\n";
print ns1\ns2\const5 . "\n";
print ns1\NS2\const5 . "\n";
print ns1\ns2\coNSt5 . "\n";

print NS1\ns2\const6 . "\n";
print ns1\ns2\const6 . "\n";
print ns1\NS2\const6 . "\n";
print ns1\ns2\coNSt6 . "\n";

print NS1\ns2\coNSt1 . "\n";
?>
--EXPECTF--
value1
value1
value1
value2
value2
value2
value3
value3
value3
value4
value4
value4
value4
value5
value5
value5
value5
value6
value6
value6
value6

<<<<<<< HEAD
Fatal error: Uncaught exception 'Error' with message 'Undefined constant 'NS1\ns2\coNSt1'' in %sbug46304.php:%d
=======
Fatal error: Uncaught EngineException: Undefined constant 'NS1\ns2\coNSt1' in %sbug46304.php:%d
>>>>>>> 440481fb
Stack trace:
#0 {main}
  thrown in %sbug46304.php on line %d<|MERGE_RESOLUTION|>--- conflicted
+++ resolved
@@ -62,11 +62,7 @@
 value6
 value6
 
-<<<<<<< HEAD
-Fatal error: Uncaught exception 'Error' with message 'Undefined constant 'NS1\ns2\coNSt1'' in %sbug46304.php:%d
-=======
 Fatal error: Uncaught EngineException: Undefined constant 'NS1\ns2\coNSt1' in %sbug46304.php:%d
->>>>>>> 440481fb
 Stack trace:
 #0 {main}
   thrown in %sbug46304.php on line %d