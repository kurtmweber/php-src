--TEST--
Bug #33318 (throw 1; results in Invalid opcode 108/1/8)
--FILE--
<?php
throw 1;
?>
--EXPECTF--
<<<<<<< HEAD
Fatal error: Uncaught exception 'Error' with message 'Can only throw objects' in %sbug33318.php:2
=======
Fatal error: Uncaught EngineException: Can only throw objects in %sbug33318.php:2
>>>>>>> 440481fb
Stack trace:
#0 {main}
  thrown in %sbug33318.php on line 2<|MERGE_RESOLUTION|>--- conflicted
+++ resolved
@@ -5,11 +5,7 @@
 throw 1;
 ?>
 --EXPECTF--
-<<<<<<< HEAD
-Fatal error: Uncaught exception 'Error' with message 'Can only throw objects' in %sbug33318.php:2
-=======
 Fatal error: Uncaught EngineException: Can only throw objects in %sbug33318.php:2
->>>>>>> 440481fb
 Stack trace:
 #0 {main}
   thrown in %sbug33318.php on line 2