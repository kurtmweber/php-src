--TEST--
Bug #42937 (__call() method not invoked when methods are called on parent from child class)
--FILE--
<?php
class A {
	function __call($strMethod, $arrArgs) {
		echo "$strMethod\n";
	}
}

class C {
	function __call($strMethod, $arrArgs) {
		echo "$strMethod\n";
	}
}

class B extends A {
	function test() {
		self::test1();
		parent::test2();
		static::test3();
		A::test4();
		B::test5();
		C::test6();
	}
}

$a = new A();
$a->test();

$b = new B();
$b->test();
?>
--EXPECTF--
test
test1
test2
test3
test4
test5

<<<<<<< HEAD
Fatal error: Uncaught exception 'Error' with message 'Call to undefined method C::test6()' in %sbug42937.php:21
=======
Fatal error: Uncaught EngineException: Call to undefined method C::test6() in %sbug42937.php:21
>>>>>>> 440481fb
Stack trace:
#0 %s(%d): B->test()
#1 {main}
  thrown in %sbug42937.php on line 21<|MERGE_RESOLUTION|>--- conflicted
+++ resolved
@@ -39,11 +39,7 @@
 test4
 test5
 
-<<<<<<< HEAD
-Fatal error: Uncaught exception 'Error' with message 'Call to undefined method C::test6()' in %sbug42937.php:21
-=======
 Fatal error: Uncaught EngineException: Call to undefined method C::test6() in %sbug42937.php:21
->>>>>>> 440481fb
 Stack trace:
 #0 %s(%d): B->test()
 #1 {main}
