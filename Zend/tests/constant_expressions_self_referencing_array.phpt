--TEST--
Self-referencing constant expression (part of a constant AST)
--FILE--
<?php
class A {
   const FOO = [self::BAR];
   const BAR = [self::FOO];
}
var_dump(A::FOO);
?>
--EXPECTF--
<<<<<<< HEAD
Fatal error: Uncaught exception 'Error' with message 'Cannot declare self-referencing constant 'self::FOO'' in %s:%d
=======
Fatal error: Uncaught EngineException: Cannot declare self-referencing constant 'self::FOO' in %s:%d
>>>>>>> 440481fb
Stack trace:
#0 {main}
  thrown in %s on line %d
<|MERGE_RESOLUTION|>--- conflicted
+++ resolved
@@ -9,11 +9,7 @@
 var_dump(A::FOO);
 ?>
 --EXPECTF--
-<<<<<<< HEAD
-Fatal error: Uncaught exception 'Error' with message 'Cannot declare self-referencing constant 'self::FOO'' in %s:%d
-=======
 Fatal error: Uncaught EngineException: Cannot declare self-referencing constant 'self::FOO' in %s:%d
->>>>>>> 440481fb
 Stack trace:
 #0 {main}
   thrown in %s on line %d
