--TEST--
Bug #47699 (autoload and late static binding)
--FILE--
<?php
class A {
	static function test($v='') {
		print_r(get_called_class());
	}
}
class B extends A {
}
B::test();
spl_autoload_register('B::test');
new X();
?>
--EXPECTF--
BB
<<<<<<< HEAD
Fatal error: Uncaught exception 'Error' with message 'Class 'X' not found' in %sbug47699.php:%d
=======
Fatal error: Uncaught EngineException: Class 'X' not found in %sbug47699.php:%d
>>>>>>> 440481fb
Stack trace:
#0 {main}
  thrown in %sbug47699.php on line %d<|MERGE_RESOLUTION|>--- conflicted
+++ resolved
@@ -15,11 +15,7 @@
 ?>
 --EXPECTF--
 BB
-<<<<<<< HEAD
-Fatal error: Uncaught exception 'Error' with message 'Class 'X' not found' in %sbug47699.php:%d
-=======
 Fatal error: Uncaught EngineException: Class 'X' not found in %sbug47699.php:%d
->>>>>>> 440481fb
 Stack trace:
 #0 {main}
   thrown in %sbug47699.php on line %d