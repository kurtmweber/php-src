--TEST--
038: Name ambiguity (namespace name or internal class name)
--FILE--
<?php
namespace Exception;
function foo() {
  echo "ok\n";
}
\Exception\foo();
\Exception::bar();
--EXPECTF--
ok

<<<<<<< HEAD
Fatal error: Uncaught exception 'Error' with message 'Call to undefined method Exception::bar()' in %sns_038.php:7
=======
Fatal error: Uncaught EngineException: Call to undefined method Exception::bar() in %sns_038.php:7
>>>>>>> 440481fb
Stack trace:
#0 {main}
  thrown in %sns_038.php on line 7
<|MERGE_RESOLUTION|>--- conflicted
+++ resolved
@@ -11,11 +11,7 @@
 --EXPECTF--
 ok
 
-<<<<<<< HEAD
-Fatal error: Uncaught exception 'Error' with message 'Call to undefined method Exception::bar()' in %sns_038.php:7
-=======
 Fatal error: Uncaught EngineException: Call to undefined method Exception::bar() in %sns_038.php:7
->>>>>>> 440481fb
 Stack trace:
 #0 {main}
   thrown in %sns_038.php on line 7
