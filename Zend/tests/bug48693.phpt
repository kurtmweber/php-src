--TEST--
Bug #48693 (Double declaration of __lambda_func when lambda wrongly formatted)
--FILE--
<?php

try {
	$x = create_function('', 'return 1; }');
} catch (ParseError $e) {
	echo "$e\n\n";
}
try {
	$y = create_function('', 'function a() { }; return 2;');
} catch (ParseError $e) {
	echo "$e\n\n";
}
try {
	$z = create_function('', '{');
} catch (ParseError $e) {
	echo "$e\n\n";
}
try {
	$w = create_function('', 'return 3;');
} catch (ParseError $e) {
	echo "$e\n\n";
}

var_dump(
	$y(),
	$w()
);

?>
--EXPECTF--
<<<<<<< HEAD
exception 'ParseError' with message 'syntax error, unexpected '}', expecting end of file' in %sbug48693.php(4) : runtime-created function:1
=======
ParseException: syntax error, unexpected '}', expecting end of file in %sbug48693.php(4) : runtime-created function:1
>>>>>>> 440481fb
Stack trace:
#0 %sbug48693.php(4): create_function('', 'return 1; }')
#1 {main}

<<<<<<< HEAD
exception 'ParseError' with message 'syntax error, unexpected end of file' in %sbug48693.php(14) : runtime-created function:1
=======
ParseException: syntax error, unexpected end of file in %sbug48693.php(14) : runtime-created function:1
>>>>>>> 440481fb
Stack trace:
#0 %sbug48693.php(14): create_function('', '{')
#1 {main}

int(2)
int(3)<|MERGE_RESOLUTION|>--- conflicted
+++ resolved
@@ -5,22 +5,22 @@
 
 try {
 	$x = create_function('', 'return 1; }');
-} catch (ParseError $e) {
+} catch (ParseException $e) {
 	echo "$e\n\n";
 }
 try {
 	$y = create_function('', 'function a() { }; return 2;');
-} catch (ParseError $e) {
+} catch (ParseException $e) {
 	echo "$e\n\n";
 }
 try {
 	$z = create_function('', '{');
-} catch (ParseError $e) {
+} catch (ParseException $e) {
 	echo "$e\n\n";
 }
 try {
 	$w = create_function('', 'return 3;');
-} catch (ParseError $e) {
+} catch (ParseException $e) {
 	echo "$e\n\n";
 }
 
@@ -31,20 +31,12 @@
 
 ?>
 --EXPECTF--
-<<<<<<< HEAD
-exception 'ParseError' with message 'syntax error, unexpected '}', expecting end of file' in %sbug48693.php(4) : runtime-created function:1
-=======
 ParseException: syntax error, unexpected '}', expecting end of file in %sbug48693.php(4) : runtime-created function:1
->>>>>>> 440481fb
 Stack trace:
 #0 %sbug48693.php(4): create_function('', 'return 1; }')
 #1 {main}
 
-<<<<<<< HEAD
-exception 'ParseError' with message 'syntax error, unexpected end of file' in %sbug48693.php(14) : runtime-created function:1
-=======
 ParseException: syntax error, unexpected end of file in %sbug48693.php(14) : runtime-created function:1
->>>>>>> 440481fb
 Stack trace:
 #0 %sbug48693.php(14): create_function('', '{')
 #1 {main}
