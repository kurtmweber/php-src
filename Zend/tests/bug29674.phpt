--- conflicted
+++ resolved
@@ -38,11 +38,7 @@
 ===CHILD===
 string(4) "Base"
 
-<<<<<<< HEAD
-Fatal error: Uncaught exception 'Error' with message 'Cannot access private property ChildClass::$private_child' in %sbug29674.php:%d
-=======
 Fatal error: Uncaught EngineException: Cannot access private property ChildClass::$private_child in %sbug29674.php:%d
->>>>>>> 440481fb
 Stack trace:
 #0 %s(%d): BaseClass->printVars()
 #1 {main}
