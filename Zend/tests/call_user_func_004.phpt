--- conflicted
+++ resolved
@@ -15,11 +15,7 @@
 --EXPECTF--
 Deprecated: %son-static method foo::teste() should not be called statically in %s on line %d
 
-<<<<<<< HEAD
-Fatal error: Uncaught exception 'Error' with message 'Using $this when not in object context' in %s:%d
-=======
 Fatal error: Uncaught EngineException: Using $this when not in object context in %s:%d
->>>>>>> 440481fb
 Stack trace:
 #0 %s(%d): foo::teste()
 #1 {main}
