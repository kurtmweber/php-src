--- conflicted
+++ resolved
@@ -4,7 +4,7 @@
 <?php
 try {
 	$this->foo();
-} catch (Error $e) {
+} catch (EngineException $e) {
 	echo "\nException: " . $e->getMessage() . " in " , $e->getFile() . " on line " . $e->getLine() . "\n";
 }
 
@@ -13,11 +13,7 @@
 --EXPECTF--
 Exception: Using $this when not in object context in %sexception_016.php on line %d
 
-<<<<<<< HEAD
-Fatal error: Uncaught exception 'Error' with message 'Using $this when not in object context' in %sexception_016.php:%d
-=======
 Fatal error: Uncaught EngineException: Using $this when not in object context in %sexception_016.php:%d
->>>>>>> 440481fb
 Stack trace:
 #0 {main}
   thrown in %sexception_016.php on line %d