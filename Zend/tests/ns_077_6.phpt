--TEST--
077: Unknown compile-time constants in namespace
--FILE--
<?php

function foo($a = array(0 => \unknown))
{
}

foo();
--EXPECTF--
<<<<<<< HEAD
Fatal error: Uncaught exception 'Error' with message 'Undefined constant 'unknown'' in %sns_077_%d.php:%d
=======
Fatal error: Uncaught EngineException: Undefined constant 'unknown' in %sns_077_%d.php:%d
>>>>>>> 440481fb
Stack trace:
#0 %s(%d): foo()
#1 {main}
  thrown in %sns_077_%d.php on line %d<|MERGE_RESOLUTION|>--- conflicted
+++ resolved
@@ -9,11 +9,7 @@
 
 foo();
 --EXPECTF--
-<<<<<<< HEAD
-Fatal error: Uncaught exception 'Error' with message 'Undefined constant 'unknown'' in %sns_077_%d.php:%d
-=======
 Fatal error: Uncaught EngineException: Undefined constant 'unknown' in %sns_077_%d.php:%d
->>>>>>> 440481fb
 Stack trace:
 #0 %s(%d): foo()
 #1 {main}
