--- conflicted
+++ resolved
@@ -30,11 +30,7 @@
 object(foo\bar\foo)#2 (0) {
 }
 
-<<<<<<< HEAD
-Fatal error: Uncaught exception 'Error' with message 'Class 'foo\bar' not found' in %s:%d
-=======
 Fatal error: Uncaught EngineException: Class 'foo\bar' not found in %s:%d
->>>>>>> 440481fb
 Stack trace:
 #0 {main}
   thrown in %s on line %d