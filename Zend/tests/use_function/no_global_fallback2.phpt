--TEST--
non-existent imported functions should not be looked up in the global table
--FILE--
<?php

namespace {
	function test() {
		echo "NO!";
	}
}
namespace foo {
	use function bar\test;
	test();
}

?>
--EXPECTF--
<<<<<<< HEAD
Fatal error: Uncaught exception 'Error' with message 'Call to undefined function bar\test()' in %s:%d
=======
Fatal error: Uncaught EngineException: Call to undefined function bar\test() in %s:%d
>>>>>>> 440481fb
Stack trace:
#0 {main}
  thrown in %s on line %d<|MERGE_RESOLUTION|>--- conflicted
+++ resolved
@@ -15,11 +15,7 @@
 
 ?>
 --EXPECTF--
-<<<<<<< HEAD
-Fatal error: Uncaught exception 'Error' with message 'Call to undefined function bar\test()' in %s:%d
-=======
 Fatal error: Uncaught EngineException: Call to undefined function bar\test() in %s:%d
->>>>>>> 440481fb
 Stack trace:
 #0 {main}
   thrown in %s on line %d