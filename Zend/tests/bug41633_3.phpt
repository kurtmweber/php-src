--- conflicted
+++ resolved
@@ -9,11 +9,7 @@
 echo Foo::A;
 ?>
 --EXPECTF--
-<<<<<<< HEAD
-Fatal error: Uncaught exception 'Error' with message 'Cannot declare self-referencing constant 'Foo::B'' in %sbug41633_3.php:%d
-=======
 Fatal error: Uncaught EngineException: Cannot declare self-referencing constant 'Foo::B' in %sbug41633_3.php:%d
->>>>>>> 440481fb
 Stack trace:
 #0 {main}
   thrown in %sbug41633_3.php on line %d