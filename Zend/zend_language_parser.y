%{
/*
   +----------------------------------------------------------------------+
   | Zend Engine                                                          |
   +----------------------------------------------------------------------+
   | Copyright (c) 1998-2014 Zend Technologies Ltd. (http://www.zend.com) |
   +----------------------------------------------------------------------+
   | This source file is subject to version 2.00 of the Zend license,     |
   | that is bundled with this package in the file LICENSE, and is        |
   | available through the world-wide-web at the following url:           |
   | http://www.zend.com/license/2_00.txt.                                |
   | If you did not receive a copy of the Zend license and are unable to  |
   | obtain it through the world-wide-web, please send a note to          |
   | license@zend.com so we can mail you a copy immediately.              |
   +----------------------------------------------------------------------+
   | Authors: Andi Gutmans <andi@zend.com>                                |
   |          Zeev Suraski <zeev@zend.com>                                |
   +----------------------------------------------------------------------+
*/

/* $Id$ */

/*
 * LALR shift/reduce conflicts and how they are resolved:
 *
 * - 2 shift/reduce conflicts due to the dangling elseif/else ambiguity. Solved by shift.
 *
 */


#include "zend_compile.h"
#include "zend.h"
#include "zend_list.h"
#include "zend_globals.h"
#include "zend_API.h"
#include "zend_constants.h"

#define YYSIZE_T size_t
#define yytnamerr zend_yytnamerr
static YYSIZE_T zend_yytnamerr(char*, const char*);

#define YYERROR_VERBOSE
#define YYSTYPE znode

%}

%pure_parser
%expect 3

%code requires {
#ifdef ZTS
# define YYPARSE_PARAM tsrm_ls
# define YYLEX_PARAM tsrm_ls
#endif
}

%token END 0 "end of file"
%left T_INCLUDE T_INCLUDE_ONCE T_EVAL T_REQUIRE T_REQUIRE_ONCE
%token T_INCLUDE      "include (T_INCLUDE)"
%token T_INCLUDE_ONCE "include_once (T_INCLUDE_ONCE)"
%token T_EVAL         "eval (T_EVAL)"
%token T_REQUIRE      "require (T_REQUIRE)"
%token T_REQUIRE_ONCE "require_once (T_REQUIRE_ONCE)"
%left ','
%left T_LOGICAL_OR
%token T_LOGICAL_OR   "or (T_LOGICAL_OR)"
%left T_LOGICAL_XOR
%token T_LOGICAL_XOR  "xor (T_LOGICAL_XOR)"
%left T_LOGICAL_AND
%token T_LOGICAL_AND  "and (T_LOGICAL_AND)"
%right T_PRINT
%token T_PRINT        "print (T_PRINT)"
%right T_YIELD
%token T_YIELD        "yield (T_YIELD)"
%left '=' T_PLUS_EQUAL T_MINUS_EQUAL T_MUL_EQUAL T_DIV_EQUAL T_CONCAT_EQUAL T_MOD_EQUAL T_AND_EQUAL T_OR_EQUAL T_XOR_EQUAL T_SL_EQUAL T_SR_EQUAL T_POW_EQUAL
%token T_PLUS_EQUAL   "+= (T_PLUS_EQUAL)"
%token T_MINUS_EQUAL  "-= (T_MINUS_EQUAL)"
%token T_MUL_EQUAL    "*= (T_MUL_EQUAL)"
%token T_DIV_EQUAL    "/= (T_DIV_EQUAL)"
%token T_CONCAT_EQUAL ".= (T_CONCAT_EQUAL)"
%token T_MOD_EQUAL    "%= (T_MOD_EQUAL)"
%token T_AND_EQUAL    "&= (T_AND_EQUAL)"
%token T_OR_EQUAL     "|= (T_OR_EQUAL)"
%token T_XOR_EQUAL    "^= (T_XOR_EQUAL)"
%token T_SL_EQUAL     "<<= (T_SL_EQUAL)"
%token T_SR_EQUAL     ">>= (T_SR_EQUAL)"
%left '?' ':'
%left T_BOOLEAN_OR
%token T_BOOLEAN_OR   "|| (T_BOOLEAN_OR)"
%left T_BOOLEAN_AND 
%token T_BOOLEAN_AND  "&& (T_BOOLEAN_AND)"
%left '|'
%left '^'
%left '&'
%nonassoc T_IS_EQUAL T_IS_NOT_EQUAL T_IS_IDENTICAL T_IS_NOT_IDENTICAL
%token T_IS_EQUAL     "== (T_IS_EQUAL)"
%token T_IS_NOT_EQUAL "!= (T_IS_NOT_EQUAL)"
%token T_IS_IDENTICAL "=== (T_IS_IDENTICAL)"
%token T_IS_NOT_IDENTICAL "!== (T_IS_NOT_IDENTICAL)"
%nonassoc '<' T_IS_SMALLER_OR_EQUAL '>' T_IS_GREATER_OR_EQUAL
%token T_IS_SMALLER_OR_EQUAL "<= (T_IS_SMALLER_OR_EQUAL)"
%token T_IS_GREATER_OR_EQUAL ">= (T_IS_GREATER_OR_EQUAL)"
%left T_SL T_SR
%token T_SL "<< (T_SL)"
%token T_SR ">> (T_SR)"
%left '+' '-' '.'
%left '*' '/' '%'
%right '!'
%nonassoc T_INSTANCEOF
%token T_INSTANCEOF  "instanceof (T_INSTANCEOF)"
%right '~' T_INC T_DEC T_INT_CAST T_DOUBLE_CAST T_STRING_CAST T_ARRAY_CAST T_OBJECT_CAST T_BOOL_CAST T_UNSET_CAST '@'
%right T_POW
%token T_INC "++ (T_INC)"
%token T_DEC "-- (T_DEC)"
%token T_INT_CAST    "(int) (T_INT_CAST)"
%token T_DOUBLE_CAST "(double) (T_DOUBLE_CAST)"
%token T_STRING_CAST "(string) (T_STRING_CAST)"
%token T_ARRAY_CAST  "(array) (T_ARRAY_CAST)"
%token T_OBJECT_CAST "(object) (T_OBJECT_CAST)"
%token T_BOOL_CAST   "(bool) (T_BOOL_CAST)"
%token T_UNSET_CAST  "(unset) (T_UNSET_CAST)"
%right '['
%nonassoc T_NEW T_CLONE
%token T_NEW       "new (T_NEW)"
%token T_CLONE     "clone (T_CLONE)"
%token T_EXIT      "exit (T_EXIT)"
%token T_IF        "if (T_IF)"
%left T_ELSEIF
%token T_ELSEIF    "elseif (T_ELSEIF)"
%left T_ELSE 
%token T_ELSE      "else (T_ELSE)"
%left T_ENDIF 
%token T_ENDIF     "endif (T_ENDIF)"
%token T_LNUMBER   "integer number (T_LNUMBER)"
%token T_DNUMBER   "floating-point number (T_DNUMBER)"
%token T_STRING    "identifier (T_STRING)"
%token T_STRING_VARNAME "variable name (T_STRING_VARNAME)"
%token T_VARIABLE  "variable (T_VARIABLE)"
%token T_NUM_STRING "number (T_NUM_STRING)"
%token T_INLINE_HTML
%token T_CHARACTER
%token T_BAD_CHARACTER
%token T_ENCAPSED_AND_WHITESPACE  "quoted-string and whitespace (T_ENCAPSED_AND_WHITESPACE)"
%token T_CONSTANT_ENCAPSED_STRING "quoted-string (T_CONSTANT_ENCAPSED_STRING)"
%token T_ECHO       "echo (T_ECHO)"
%token T_DO         "do (T_DO)"
%token T_WHILE      "while (T_WHILE)"
%token T_ENDWHILE   "endwhile (T_ENDWHILE)"
%token T_FOR        "for (T_FOR)"
%token T_ENDFOR     "endfor (T_ENDFOR)"
%token T_FOREACH    "foreach (T_FOREACH)"
%token T_ENDFOREACH "endforeach (T_ENDFOREACH)"
%token T_DECLARE    "declare (T_DECLARE)"
%token T_ENDDECLARE "enddeclare (T_ENDDECLARE)"
%token T_AS         "as (T_AS)"
%token T_SWITCH     "switch (T_SWITCH)"
%token T_ENDSWITCH  "endswitch (T_ENDSWITCH)"
%token T_CASE       "case (T_CASE)"
%token T_DEFAULT    "default (T_DEFAULT)"
%token T_BREAK      "break (T_BREAK)"
%token T_CONTINUE   "continue (T_CONTINUE)"
%token T_GOTO       "goto (T_GOTO)"
%token T_FUNCTION   "function (T_FUNCTION)"
%token T_CONST      "const (T_CONST)"
%token T_RETURN     "return (T_RETURN)"
%token T_TRY        "try (T_TRY)"
%token T_CATCH      "catch (T_CATCH)"
%token T_FINALLY    "finally (T_FINALLY)"
%token T_THROW      "throw (T_THROW)"
%token T_USE        "use (T_USE)"
%token T_INSTEADOF  "insteadof (T_INSTEADOF)"
%token T_GLOBAL     "global (T_GLOBAL)"
%right T_STATIC T_ABSTRACT T_FINAL T_PRIVATE T_PROTECTED T_PUBLIC
%token T_STATIC     "static (T_STATIC)"
%token T_ABSTRACT   "abstract (T_ABSTRACT)"
%token T_FINAL      "final (T_FINAL)"
%token T_PRIVATE    "private (T_PRIVATE)"
%token T_PROTECTED  "protected (T_PROTECTED)"
%token T_PUBLIC     "public (T_PUBLIC)"
%token T_VAR        "var (T_VAR)"
%token T_UNSET      "unset (T_UNSET)"
%token T_ISSET      "isset (T_ISSET)"
%token T_EMPTY      "empty (T_EMPTY)"
%token T_HALT_COMPILER "__halt_compiler (T_HALT_COMPILER)"
%token T_CLASS      "class (T_CLASS)"
%token T_TRAIT      "trait (T_TRAIT)"
%token T_INTERFACE  "interface (T_INTERFACE)"
%token T_EXTENDS    "extends (T_EXTENDS)"
%token T_IMPLEMENTS "implements (T_IMPLEMENTS)"
%token T_OBJECT_OPERATOR "-> (T_OBJECT_OPERATOR)"
%token T_DOUBLE_ARROW    "=> (T_DOUBLE_ARROW)"
%token T_LIST            "list (T_LIST)"
%token T_ARRAY           "array (T_ARRAY)"
%token T_CALLABLE        "callable (T_CALLABLE)"
%token T_CLASS_C         "__CLASS__ (T_CLASS_C)"
%token T_TRAIT_C         "__TRAIT__ (T_TRAIT_C)"
%token T_METHOD_C        "__METHOD__ (T_METHOD_C)"
%token T_FUNC_C          "__FUNCTION__ (T_FUNC_C)"
%token T_LINE            "__LINE__ (T_LINE)"
%token T_FILE            "__FILE__ (T_FILE)"
%token T_COMMENT         "comment (T_COMMENT)"
%token T_DOC_COMMENT     "doc comment (T_DOC_COMMENT)"
%token T_OPEN_TAG        "open tag (T_OPEN_TAG)"
%token T_OPEN_TAG_WITH_ECHO "open tag with echo (T_OPEN_TAG_WITH_ECHO)"
%token T_CLOSE_TAG       "close tag (T_CLOSE_TAG)"
%token T_WHITESPACE      "whitespace (T_WHITESPACE)"
%token T_START_HEREDOC   "heredoc start (T_START_HEREDOC)"
%token T_END_HEREDOC     "heredoc end (T_END_HEREDOC)"
%token T_DOLLAR_OPEN_CURLY_BRACES "${ (T_DOLLAR_OPEN_CURLY_BRACES)"
%token T_CURLY_OPEN      "{$ (T_CURLY_OPEN)"
%token T_PAAMAYIM_NEKUDOTAYIM ":: (T_PAAMAYIM_NEKUDOTAYIM)"
%token T_NAMESPACE       "namespace (T_NAMESPACE)"
%token T_NS_C            "__NAMESPACE__ (T_NS_C)"
%token T_DIR             "__DIR__ (T_DIR)"
%token T_NS_SEPARATOR    "\\ (T_NS_SEPARATOR)"
%token T_ELLIPSIS        "... (T_ELLIPSIS)"
%token T_POW             "** (T_POW)"
%token T_POW_EQUAL       "**= (T_POW_EQUAL)"

%% /* Rules */

start:
	top_statement_list	{ zend_do_end_compilation(TSRMLS_C); }
;

top_statement_list:
		top_statement_list  { zend_do_extended_info(TSRMLS_C); } top_statement { HANDLE_INTERACTIVE(); }
	|	/* empty */
;

namespace_name:
		T_STRING { $$ = $1; }
	|	namespace_name T_NS_SEPARATOR T_STRING { zend_do_build_namespace_name(&$$, &$1, &$3 TSRMLS_CC); }
;

top_statement:
		statement						{ zend_verify_namespace(TSRMLS_C); }
	|	function_declaration_statement	{ zend_verify_namespace(TSRMLS_C); zend_do_early_binding(TSRMLS_C); }
	|	class_declaration_statement		{ zend_verify_namespace(TSRMLS_C); zend_do_early_binding(TSRMLS_C); }
	|	T_HALT_COMPILER '(' ')' ';'		{ zend_do_halt_compiler_register(TSRMLS_C); YYACCEPT; }
	|	T_NAMESPACE namespace_name ';'	{ zend_do_begin_namespace(&$2, 0 TSRMLS_CC); }
	|	T_NAMESPACE namespace_name '{'	{ zend_do_begin_namespace(&$2, 1 TSRMLS_CC); }
		top_statement_list '}'		    { zend_do_end_namespace(TSRMLS_C); }
	|	T_NAMESPACE '{'					{ zend_do_begin_namespace(NULL, 1 TSRMLS_CC); }
		top_statement_list '}'			{ zend_do_end_namespace(TSRMLS_C); }
	|	T_USE use_declarations ';'      { zend_verify_namespace(TSRMLS_C); }
	|	T_USE T_FUNCTION use_function_declarations ';' { zend_verify_namespace(TSRMLS_C); }
	|	T_USE T_CONST use_const_declarations ';'       { zend_verify_namespace(TSRMLS_C); }
	|	constant_declaration ';'		{ zend_verify_namespace(TSRMLS_C); }
;

use_declarations:
		use_declarations ',' use_declaration
	|	use_declaration
;

use_declaration:
		namespace_name 			{ zend_do_use(&$1, NULL, 0 TSRMLS_CC); }
	|	namespace_name T_AS T_STRING	{ zend_do_use(&$1, &$3, 0 TSRMLS_CC); }
	|	T_NS_SEPARATOR namespace_name { zend_do_use(&$2, NULL, 1 TSRMLS_CC); }
	|	T_NS_SEPARATOR namespace_name T_AS T_STRING { zend_do_use(&$2, &$4, 1 TSRMLS_CC); }
;

use_function_declarations:
		use_function_declarations ',' use_function_declaration
	|	use_function_declaration
;

use_function_declaration:
		namespace_name 			{ zend_do_use_function(&$1, NULL, 0 TSRMLS_CC); }
	|	namespace_name T_AS T_STRING	{ zend_do_use_function(&$1, &$3, 0 TSRMLS_CC); }
	|	T_NS_SEPARATOR namespace_name { zend_do_use_function(&$2, NULL, 1 TSRMLS_CC); }
	|	T_NS_SEPARATOR namespace_name T_AS T_STRING { zend_do_use_function(&$2, &$4, 1 TSRMLS_CC); }
;

use_const_declarations:
		use_const_declarations ',' use_const_declaration
	|	use_const_declaration
;

use_const_declaration:
		namespace_name 			{ zend_do_use_const(&$1, NULL, 0 TSRMLS_CC); }
	|	namespace_name T_AS T_STRING	{ zend_do_use_const(&$1, &$3, 0 TSRMLS_CC); }
	|	T_NS_SEPARATOR namespace_name { zend_do_use_const(&$2, NULL, 1 TSRMLS_CC); }
	|	T_NS_SEPARATOR namespace_name T_AS T_STRING { zend_do_use_const(&$2, &$4, 1 TSRMLS_CC); }
;

constant_declaration:
		constant_declaration ',' T_STRING '=' static_scalar	{ zend_do_declare_constant(&$3, &$5 TSRMLS_CC); }
	|	T_CONST T_STRING '=' static_scalar { zend_do_declare_constant(&$2, &$4 TSRMLS_CC); }
;

inner_statement_list:
		inner_statement_list  { zend_do_extended_info(TSRMLS_C); } inner_statement { HANDLE_INTERACTIVE(); }
	|	/* empty */
;


inner_statement:
		statement
	|	function_declaration_statement
	|	class_declaration_statement
	|	T_HALT_COMPILER '(' ')' ';'   { zend_error_noreturn(E_COMPILE_ERROR, "__HALT_COMPILER() can only be used from the outermost scope"); }
;


statement:
		unticked_statement { DO_TICKS(); }
	|	T_STRING ':' { zend_do_label(&$1 TSRMLS_CC); }
;

unticked_statement:
		'{' inner_statement_list '}'
	|	T_IF parenthesis_expr { zend_do_if_cond(&$2, &$1 TSRMLS_CC); } statement { zend_do_if_after_statement(&$1, 1 TSRMLS_CC); } elseif_list else_single { zend_do_if_end(TSRMLS_C); }
	|	T_IF parenthesis_expr ':' { zend_do_if_cond(&$2, &$1 TSRMLS_CC); } inner_statement_list { zend_do_if_after_statement(&$1, 1 TSRMLS_CC); } new_elseif_list new_else_single T_ENDIF ';' { zend_do_if_end(TSRMLS_C); }
	|	T_WHILE { $1.u.op.opline_num = get_next_op_number(CG(active_op_array)); } parenthesis_expr { zend_do_while_cond(&$3, &$$ TSRMLS_CC); } while_statement { zend_do_while_end(&$1, &$4 TSRMLS_CC); }
	|	T_DO { $1.u.op.opline_num = get_next_op_number(CG(active_op_array));  zend_do_do_while_begin(TSRMLS_C); } statement T_WHILE { $4.u.op.opline_num = get_next_op_number(CG(active_op_array)); } parenthesis_expr ';' { zend_do_do_while_end(&$1, &$4, &$6 TSRMLS_CC); }
	|	T_FOR
			'('
				for_expr
			';' { zend_do_free(&$3 TSRMLS_CC); $4.u.op.opline_num = get_next_op_number(CG(active_op_array)); }
				for_expr
			';' { zend_do_extended_info(TSRMLS_C); zend_do_for_cond(&$6, &$7 TSRMLS_CC); }
				for_expr
			')' { zend_do_free(&$9 TSRMLS_CC); zend_do_for_before_statement(&$4, &$7 TSRMLS_CC); }
			for_statement { zend_do_for_end(&$7 TSRMLS_CC); }
	|	T_SWITCH parenthesis_expr	{ zend_do_switch_cond(&$2 TSRMLS_CC); } switch_case_list { zend_do_switch_end(&$4 TSRMLS_CC); }
	|	T_BREAK ';'				{ zend_do_brk_cont(ZEND_BRK, NULL TSRMLS_CC); }
	|	T_BREAK expr ';'		{ zend_do_brk_cont(ZEND_BRK, &$2 TSRMLS_CC); }
	|	T_CONTINUE ';'			{ zend_do_brk_cont(ZEND_CONT, NULL TSRMLS_CC); }
	|	T_CONTINUE expr ';'		{ zend_do_brk_cont(ZEND_CONT, &$2 TSRMLS_CC); }
	|	T_RETURN ';'						{ zend_do_return(NULL, 0 TSRMLS_CC); }
	|	T_RETURN expr_without_variable ';'	{ zend_do_return(&$2, 0 TSRMLS_CC); }
	|	T_RETURN variable ';'				{ zend_do_return(&$2, 1 TSRMLS_CC); }
	|	yield_expr ';' { zend_do_free(&$1 TSRMLS_CC); }
	|	T_GLOBAL global_var_list ';'
	|	T_STATIC static_var_list ';'
	|	T_ECHO echo_expr_list ';'
	|	T_INLINE_HTML			{ zend_do_echo(&$1 TSRMLS_CC); }
	|	expr ';'				{ zend_do_free(&$1 TSRMLS_CC); }
	|	T_UNSET '(' unset_variables ')' ';'
	|	T_FOREACH '(' variable T_AS
		{ zend_do_foreach_begin(&$1, &$2, &$3, &$4, 1 TSRMLS_CC); }
		foreach_variable foreach_optional_arg ')' { zend_do_foreach_cont(&$1, &$2, &$4, &$6, &$7 TSRMLS_CC); }
		foreach_statement { zend_do_foreach_end(&$1, &$4 TSRMLS_CC); }
	|	T_FOREACH '(' expr_without_variable T_AS
		{ zend_do_foreach_begin(&$1, &$2, &$3, &$4, 0 TSRMLS_CC); }
		foreach_variable foreach_optional_arg ')' { zend_do_foreach_cont(&$1, &$2, &$4, &$6, &$7 TSRMLS_CC); }
		foreach_statement { zend_do_foreach_end(&$1, &$4 TSRMLS_CC); }
	|	T_DECLARE { $1.u.op.opline_num = get_next_op_number(CG(active_op_array)); zend_do_declare_begin(TSRMLS_C); } '(' declare_list ')' declare_statement { zend_do_declare_end(&$1 TSRMLS_CC); }
	|	';'		/* empty statement */
	|	T_TRY { zend_do_try(&$1 TSRMLS_CC); } '{' inner_statement_list '}'
		catch_statement { zend_do_bind_catch(&$1, &$6 TSRMLS_CC); }
		finally_statement { zend_do_end_finally(&$1, &$6, &$8 TSRMLS_CC); }
	|	T_THROW expr ';' { zend_do_throw(&$2 TSRMLS_CC); }
	|	T_GOTO T_STRING ';' { zend_do_goto(&$2 TSRMLS_CC); }
;

catch_statement:
				/* empty */ { $$.op_type = IS_UNUSED; }
	|	T_CATCH '(' { zend_initialize_try_catch_element(&$1 TSRMLS_CC); } 
		fully_qualified_class_name { zend_do_first_catch(&$2 TSRMLS_CC); }
		T_VARIABLE ')' { zend_do_begin_catch(&$1, &$4, &$6, &$2 TSRMLS_CC); }
		'{' inner_statement_list '}' { zend_do_end_catch(&$1 TSRMLS_CC); }
		additional_catches { zend_do_mark_last_catch(&$2, &$13 TSRMLS_CC); $$ = $1;}

finally_statement:
					/* empty */ { $$.op_type = IS_UNUSED; }
	|	T_FINALLY { zend_do_finally(&$1 TSRMLS_CC); } '{' inner_statement_list '}' { $$ = $1; }
;

additional_catches:
		non_empty_additional_catches { $$ = $1; }
	|	/* empty */ { $$.u.op.opline_num = -1; }
;

non_empty_additional_catches:
		additional_catch { $$ = $1; }
	|	non_empty_additional_catches additional_catch { $$ = $2; }
;

additional_catch:
	T_CATCH '(' fully_qualified_class_name { $$.u.op.opline_num = get_next_op_number(CG(active_op_array)); } T_VARIABLE ')' { zend_do_begin_catch(&$1, &$3, &$5, NULL TSRMLS_CC); } '{' inner_statement_list '}' { zend_do_end_catch(&$1 TSRMLS_CC); }
;

unset_variables:
		unset_variable
	|	unset_variables ',' unset_variable
;

unset_variable:
		variable	{ zend_do_end_variable_parse(&$1, BP_VAR_UNSET, 0 TSRMLS_CC); zend_do_unset(&$1 TSRMLS_CC); }
;

function_declaration_statement:
		unticked_function_declaration_statement	{ DO_TICKS(); }
;

class_declaration_statement:
		unticked_class_declaration_statement	{ DO_TICKS(); }
;

is_reference:
		/* empty */	{ $$.op_type = 0; }
	|	'&'			{ $$.op_type = 1; }
;

is_variadic:
		/* empty */ { $$.op_type = 0; }
	|	T_ELLIPSIS  { $$.op_type = 1; }
;

unticked_function_declaration_statement:
		function is_reference T_STRING { zend_do_begin_function_declaration(&$1, &$3, 0, $2.op_type, NULL TSRMLS_CC); }
		'(' parameter_list ')'
		'{' inner_statement_list '}' { zend_do_end_function_declaration(&$1 TSRMLS_CC); }
;

unticked_class_declaration_statement:
		class_entry_type T_STRING extends_from
			{ zend_do_begin_class_declaration(&$1, &$2, &$3 TSRMLS_CC); }
			implements_list
			'{'
				class_statement_list
			'}' { zend_do_end_class_declaration(&$1, &$3 TSRMLS_CC); }
	|	interface_entry T_STRING
			{ zend_do_begin_class_declaration(&$1, &$2, NULL TSRMLS_CC); }
			interface_extends_list
			'{'
				class_statement_list
			'}' { zend_do_end_class_declaration(&$1, NULL TSRMLS_CC); }
;


class_entry_type:
		T_CLASS			{ $$.u.op.opline_num = CG(zend_lineno); $$.EA = 0; }
	|	T_ABSTRACT T_CLASS { $$.u.op.opline_num = CG(zend_lineno); $$.EA = ZEND_ACC_EXPLICIT_ABSTRACT_CLASS; }
	|	T_TRAIT { $$.u.op.opline_num = CG(zend_lineno); $$.EA = ZEND_ACC_TRAIT; }
	|	T_FINAL T_CLASS { $$.u.op.opline_num = CG(zend_lineno); $$.EA = ZEND_ACC_FINAL_CLASS; }
;

extends_from:
		/* empty */					{ $$.op_type = IS_UNUSED; }
	|	T_EXTENDS fully_qualified_class_name	{ zend_do_fetch_class(&$$, &$2 TSRMLS_CC); }
;

interface_entry:
	T_INTERFACE		{ $$.u.op.opline_num = CG(zend_lineno); $$.EA = ZEND_ACC_INTERFACE; }
;

interface_extends_list:
		/* empty */
	|	T_EXTENDS interface_list
;

implements_list:
		/* empty */
	|	T_IMPLEMENTS interface_list
;

interface_list:
		fully_qualified_class_name			{ zend_do_implements_interface(&$1 TSRMLS_CC); }
	|	interface_list ',' fully_qualified_class_name { zend_do_implements_interface(&$3 TSRMLS_CC); }
;

foreach_optional_arg:
		/* empty */						{ $$.op_type = IS_UNUSED; }
	|	T_DOUBLE_ARROW foreach_variable	{ $$ = $2; }
;

foreach_variable:
		variable			{ zend_check_writable_variable(&$1); $$ = $1; }
	|	'&' variable		{ zend_check_writable_variable(&$2); $$ = $2;  $$.EA |= ZEND_PARSED_REFERENCE_VARIABLE; }
	|	T_LIST '(' { zend_do_list_init(TSRMLS_C); } assignment_list ')' { $$ = $1; $$.EA = ZEND_PARSED_LIST_EXPR; }
;

for_statement:
		statement
	|	':' inner_statement_list T_ENDFOR ';'
;


foreach_statement:
		statement
	|	':' inner_statement_list T_ENDFOREACH ';'
;


declare_statement:
		statement
	|	':' inner_statement_list T_ENDDECLARE ';'
;


declare_list:
		T_STRING '=' static_scalar					{ zend_do_declare_stmt(&$1, &$3 TSRMLS_CC); }
	|	declare_list ',' T_STRING '=' static_scalar	{ zend_do_declare_stmt(&$3, &$5 TSRMLS_CC); }
;


switch_case_list:
		'{' case_list '}'					{ $$ = $2; }
	|	'{' ';' case_list '}'				{ $$ = $3; }
	|	':' case_list T_ENDSWITCH ';'		{ $$ = $2; }
	|	':' ';' case_list T_ENDSWITCH ';'	{ $$ = $3; }
;


case_list:
		/* empty */	{ $$.op_type = IS_UNUSED; }
	|	case_list T_CASE expr case_separator { zend_do_extended_info(TSRMLS_C);  zend_do_case_before_statement(&$1, &$2, &$3 TSRMLS_CC); } inner_statement_list { zend_do_case_after_statement(&$$, &$2 TSRMLS_CC); $$.op_type = IS_CONST; }
	|	case_list T_DEFAULT case_separator { zend_do_extended_info(TSRMLS_C);  zend_do_default_before_statement(&$1, &$2 TSRMLS_CC); } inner_statement_list { zend_do_case_after_statement(&$$, &$2 TSRMLS_CC); $$.op_type = IS_CONST; }
;


case_separator:
		':'
	|	';'
;


while_statement:
		statement
	|	':' inner_statement_list T_ENDWHILE ';'
;



elseif_list:
		/* empty */
	|	elseif_list T_ELSEIF parenthesis_expr { zend_do_if_cond(&$3, &$2 TSRMLS_CC); } statement { zend_do_if_after_statement(&$2, 0 TSRMLS_CC); }
;


new_elseif_list:
		/* empty */
	|	new_elseif_list T_ELSEIF parenthesis_expr ':' { zend_do_if_cond(&$3, &$2 TSRMLS_CC); } inner_statement_list { zend_do_if_after_statement(&$2, 0 TSRMLS_CC); }
;


else_single:
		/* empty */
	|	T_ELSE statement
;


new_else_single:
		/* empty */
	|	T_ELSE ':' inner_statement_list
;


parameter_list:
		non_empty_parameter_list
	|	/* empty */
;


non_empty_parameter_list:
		parameter
	|	non_empty_parameter_list ',' parameter
;

parameter:
		optional_class_type is_reference is_variadic T_VARIABLE
			{ zend_do_receive_param(ZEND_RECV, &$4, NULL, &$1, $2.op_type, $3.op_type TSRMLS_CC); }
	|	optional_class_type is_reference is_variadic T_VARIABLE '=' static_scalar
			{ zend_do_receive_param(ZEND_RECV_INIT, &$4, &$6, &$1, $2.op_type, $3.op_type TSRMLS_CC); }
;


optional_class_type:
		/* empty */					{ $$.op_type = IS_UNUSED; }
	|	T_ARRAY						{ $$.op_type = IS_CONST; Z_TYPE_INFO($$.u.constant)=IS_ARRAY; }
	|	T_CALLABLE					{ $$.op_type = IS_CONST; Z_TYPE_INFO($$.u.constant)=IS_CALLABLE; }
	|	fully_qualified_class_name			{ $$ = $1; }
;


function_call_parameter_list:
		'(' ')'	{ Z_LVAL($$.u.constant) = 0; }
	|	'(' non_empty_function_call_parameter_list ')'	{ $$ = $2; }
	|	'(' yield_expr ')'	{ zend_do_pass_param(&$2, ZEND_SEND_VAL TSRMLS_CC); }
;


non_empty_function_call_parameter_list:
		function_call_parameter
	|	non_empty_function_call_parameter_list ',' function_call_parameter
;

function_call_parameter:
		expr_without_variable	{ zend_do_pass_param(&$1, ZEND_SEND_VAL TSRMLS_CC); }
	|	variable				{ zend_do_pass_param(&$1, ZEND_SEND_VAR TSRMLS_CC); }
	|	'&' w_variable 			{ zend_do_pass_param(&$2, ZEND_SEND_REF TSRMLS_CC); }
	|	T_ELLIPSIS expr			{ zend_do_unpack_params(&$2 TSRMLS_CC); }
;

global_var_list:
		global_var_list ',' global_var	{ zend_do_fetch_global_variable(&$3, NULL, ZEND_FETCH_GLOBAL_LOCK TSRMLS_CC); }
	|	global_var						{ zend_do_fetch_global_variable(&$1, NULL, ZEND_FETCH_GLOBAL_LOCK TSRMLS_CC); }
;


global_var:
		T_VARIABLE			{ $$ = $1; }
	|	'$' r_variable		{ $$ = $2; }
	|	'$' '{' expr '}'	{ $$ = $3; }
;


static_var_list:
		static_var_list ',' T_VARIABLE { zend_do_fetch_static_variable(&$3, NULL, ZEND_FETCH_STATIC TSRMLS_CC); }
	|	static_var_list ',' T_VARIABLE '=' static_scalar { Z_CONST_FLAGS($5.u.constant) = 0; zend_do_fetch_static_variable(&$3, &$5, ZEND_FETCH_STATIC TSRMLS_CC); }
	|	T_VARIABLE  { zend_do_fetch_static_variable(&$1, NULL, ZEND_FETCH_STATIC TSRMLS_CC); }
	|	T_VARIABLE '=' static_scalar { Z_CONST_FLAGS($3.u.constant) = 0; zend_do_fetch_static_variable(&$1, &$3, ZEND_FETCH_STATIC TSRMLS_CC); }

;


class_statement_list:
		class_statement_list class_statement
	|	/* empty */
;


class_statement:
		variable_modifiers { CG(access_type) = Z_LVAL($1.u.constant); } class_variable_declaration ';'
	|	class_constant_declaration ';'
	|	trait_use_statement
	|	method_modifiers function is_reference T_STRING { zend_do_begin_function_declaration(&$2, &$4, 1, $3.op_type, &$1 TSRMLS_CC); }
		'(' parameter_list ')'
		method_body { zend_do_abstract_method(&$4, &$1, &$9 TSRMLS_CC); zend_do_end_function_declaration(&$2 TSRMLS_CC); }
;

trait_use_statement:
		T_USE trait_list trait_adaptations
;

trait_list:
		fully_qualified_class_name						{ zend_do_use_trait(&$1 TSRMLS_CC); }
	|	trait_list ',' fully_qualified_class_name		{ zend_do_use_trait(&$3 TSRMLS_CC); }
;

trait_adaptations:
		';'
	|	'{' trait_adaptation_list '}'
;

trait_adaptation_list:
		/* empty */
	|	non_empty_trait_adaptation_list
;

non_empty_trait_adaptation_list:
		trait_adaptation_statement
	|	non_empty_trait_adaptation_list trait_adaptation_statement
;

trait_adaptation_statement:
		trait_precedence ';'
	|	trait_alias ';'
;

trait_precedence:
	trait_method_reference_fully_qualified T_INSTEADOF trait_reference_list	{ zend_add_trait_precedence(&$1, &$3 TSRMLS_CC); }
;

trait_reference_list:
		fully_qualified_class_name									{ zend_resolve_class_name(&$1 TSRMLS_CC); zend_init_list(&$$.u.op.ptr, Z_STR($1.u.constant) TSRMLS_CC); }
	|	trait_reference_list ',' fully_qualified_class_name			{ zend_resolve_class_name(&$3 TSRMLS_CC); zend_add_to_list(&$1.u.op.ptr, Z_STR($3.u.constant) TSRMLS_CC); $$ = $1; }
;

trait_method_reference:
		T_STRING													{ zend_prepare_reference(&$$, NULL, &$1 TSRMLS_CC); }
	|	trait_method_reference_fully_qualified						{ $$ = $1; }
;

trait_method_reference_fully_qualified:
	fully_qualified_class_name T_PAAMAYIM_NEKUDOTAYIM T_STRING		{ zend_prepare_reference(&$$, &$1, &$3 TSRMLS_CC); }
;

trait_alias:
		trait_method_reference T_AS trait_modifiers T_STRING		{ zend_add_trait_alias(&$1, &$3, &$4 TSRMLS_CC); }
	|	trait_method_reference T_AS member_modifier					{ zend_add_trait_alias(&$1, &$3, NULL TSRMLS_CC); }
;

trait_modifiers:
		/* empty */					{ Z_LVAL($$.u.constant) = 0x0; } /* No change of methods visibility */
	|	member_modifier	{ $$ = $1; } /* REM: Keep in mind, there are not only visibility modifiers */
;

method_body:
		';' /* abstract method */		{ Z_LVAL($$.u.constant) = ZEND_ACC_ABSTRACT; }
	|	'{' inner_statement_list '}'	{ Z_LVAL($$.u.constant) = 0;	}
;

variable_modifiers:
		non_empty_member_modifiers		{ $$ = $1; }
	|	T_VAR							{ Z_LVAL($$.u.constant) = ZEND_ACC_PUBLIC; }
;

method_modifiers:
		/* empty */							{ Z_LVAL($$.u.constant) = ZEND_ACC_PUBLIC; }
	|	non_empty_member_modifiers			{ $$ = $1;  if (!(Z_LVAL($$.u.constant) & ZEND_ACC_PPP_MASK)) { Z_LVAL($$.u.constant) |= ZEND_ACC_PUBLIC; } }
;

non_empty_member_modifiers:
		member_modifier						{ $$ = $1; }
	|	non_empty_member_modifiers member_modifier	{ Z_LVAL($$.u.constant) = zend_do_verify_access_types(&$1, &$2); }
;

member_modifier:
		T_PUBLIC				{ Z_LVAL($$.u.constant) = ZEND_ACC_PUBLIC; }
	|	T_PROTECTED				{ Z_LVAL($$.u.constant) = ZEND_ACC_PROTECTED; }
	|	T_PRIVATE				{ Z_LVAL($$.u.constant) = ZEND_ACC_PRIVATE; }
	|	T_STATIC				{ Z_LVAL($$.u.constant) = ZEND_ACC_STATIC; }
	|	T_ABSTRACT				{ Z_LVAL($$.u.constant) = ZEND_ACC_ABSTRACT; }
	|	T_FINAL					{ Z_LVAL($$.u.constant) = ZEND_ACC_FINAL; }
;

class_variable_declaration:
		class_variable_declaration ',' T_VARIABLE					{ zend_do_declare_property(&$3, NULL, CG(access_type) TSRMLS_CC); }
	|	class_variable_declaration ',' T_VARIABLE '=' static_scalar	{ zend_do_declare_property(&$3, &$5, CG(access_type) TSRMLS_CC); }
	|	T_VARIABLE						{ zend_do_declare_property(&$1, NULL, CG(access_type) TSRMLS_CC); }
	|	T_VARIABLE '=' static_scalar	{ zend_do_declare_property(&$1, &$3, CG(access_type) TSRMLS_CC); }
;

class_constant_declaration:
		class_constant_declaration ',' T_STRING '=' static_scalar	{ zend_do_declare_class_constant(&$3, &$5 TSRMLS_CC); }
	|	T_CONST T_STRING '=' static_scalar	{ zend_do_declare_class_constant(&$2, &$4 TSRMLS_CC); }
;

echo_expr_list:
		echo_expr_list ',' expr { zend_do_echo(&$3 TSRMLS_CC); }
	|	expr					{ zend_do_echo(&$1 TSRMLS_CC); }
;


for_expr:
		/* empty */			{ $$.op_type = IS_CONST;  ZVAL_BOOL(&$$.u.constant, 1); }
	|	non_empty_for_expr	{ $$ = $1; }
;

non_empty_for_expr:
		non_empty_for_expr ','	{ zend_do_free(&$1 TSRMLS_CC); } expr { $$ = $4; }
	|	expr					{ $$ = $1; }
;

chaining_method_or_property:
		chaining_method_or_property variable_property 	{ $$.EA = $2.EA; }
	|	variable_property 								{ $$.EA = $1.EA; }
;

chaining_dereference:
		chaining_dereference '[' dim_offset ']'	{ fetch_array_dim(&$$, &$1, &$3 TSRMLS_CC); }
	|	'[' dim_offset ']'		{ zend_do_pop_object(&$1 TSRMLS_CC); fetch_array_dim(&$$, &$1, &$2 TSRMLS_CC); }
;

chaining_instance_call:
		chaining_dereference 		{ zend_do_push_object(&$1 TSRMLS_CC); } chaining_method_or_property { $$ = $3; }
	|	chaining_dereference 		{ zend_do_push_object(&$1 TSRMLS_CC); $$ = $1; }
	|	chaining_method_or_property { $$ = $1; }
;

instance_call:
		/* empty */ 		{ $$ = $0; }
	|	{ zend_do_push_object(&$0 TSRMLS_CC); zend_do_begin_variable_parse(TSRMLS_C); }
		chaining_instance_call	{ zend_do_pop_object(&$$ TSRMLS_CC); zend_do_end_variable_parse(&$2, BP_VAR_R, 0 TSRMLS_CC); }
;

new_expr:
		T_NEW class_name_reference { zend_do_extended_fcall_begin(TSRMLS_C); zend_do_begin_new_object(&$1, &$2 TSRMLS_CC); } ctor_arguments { zend_do_end_new_object(&$$, &$1 TSRMLS_CC); zend_do_extended_fcall_end(TSRMLS_C);}
;

expr_without_variable:
		T_LIST '(' { zend_do_list_init(TSRMLS_C); } assignment_list ')' '=' expr { zend_do_list_end(&$$, &$7 TSRMLS_CC); }
	|	variable '=' expr		{ zend_check_writable_variable(&$1); zend_do_assign(&$$, &$1, &$3 TSRMLS_CC); }
	|	variable '=' '&' variable { zend_check_writable_variable(&$1); zend_do_end_variable_parse(&$4, BP_VAR_W, 1 TSRMLS_CC); zend_do_end_variable_parse(&$1, BP_VAR_W, 0 TSRMLS_CC); zend_do_assign_ref(&$$, &$1, &$4 TSRMLS_CC); }
	|	variable '=' '&' T_NEW class_name_reference { zend_error(E_DEPRECATED, "Assigning the return value of new by reference is deprecated");  zend_check_writable_variable(&$1); zend_do_extended_fcall_begin(TSRMLS_C); zend_do_begin_new_object(&$4, &$5 TSRMLS_CC); } ctor_arguments { zend_do_end_new_object(&$3, &$4 TSRMLS_CC); zend_do_extended_fcall_end(TSRMLS_C); zend_do_end_variable_parse(&$1, BP_VAR_W, 0 TSRMLS_CC); $3.EA = ZEND_PARSED_NEW; zend_do_assign_ref(&$$, &$1, &$3 TSRMLS_CC); }
	|	T_CLONE expr { zend_do_clone(&$$, &$2 TSRMLS_CC); }
	|	variable T_PLUS_EQUAL expr 	{ zend_check_writable_variable(&$1); zend_do_end_variable_parse(&$1, BP_VAR_RW, 0 TSRMLS_CC); zend_do_binary_assign_op(ZEND_ASSIGN_ADD, &$$, &$1, &$3 TSRMLS_CC); }
	|	variable T_MINUS_EQUAL expr	{ zend_check_writable_variable(&$1); zend_do_end_variable_parse(&$1, BP_VAR_RW, 0 TSRMLS_CC); zend_do_binary_assign_op(ZEND_ASSIGN_SUB, &$$, &$1, &$3 TSRMLS_CC); }
	|	variable T_MUL_EQUAL expr		{ zend_check_writable_variable(&$1); zend_do_end_variable_parse(&$1, BP_VAR_RW, 0 TSRMLS_CC); zend_do_binary_assign_op(ZEND_ASSIGN_MUL, &$$, &$1, &$3 TSRMLS_CC); }
	|	variable T_POW_EQUAL expr		{ zend_check_writable_variable(&$1); zend_do_end_variable_parse(&$1, BP_VAR_RW, 0 TSRMLS_CC); zend_do_binary_assign_op(ZEND_ASSIGN_POW, &$$, &$1, &$3 TSRMLS_CC); }
	|	variable T_DIV_EQUAL expr		{ zend_check_writable_variable(&$1); zend_do_end_variable_parse(&$1, BP_VAR_RW, 0 TSRMLS_CC); zend_do_binary_assign_op(ZEND_ASSIGN_DIV, &$$, &$1, &$3 TSRMLS_CC); }
	|	variable T_CONCAT_EQUAL expr	{ zend_check_writable_variable(&$1); zend_do_end_variable_parse(&$1, BP_VAR_RW, 0 TSRMLS_CC); zend_do_binary_assign_op(ZEND_ASSIGN_CONCAT, &$$, &$1, &$3 TSRMLS_CC); }
	|	variable T_MOD_EQUAL expr		{ zend_check_writable_variable(&$1); zend_do_end_variable_parse(&$1, BP_VAR_RW, 0 TSRMLS_CC); zend_do_binary_assign_op(ZEND_ASSIGN_MOD, &$$, &$1, &$3 TSRMLS_CC); }
	|	variable T_AND_EQUAL expr		{ zend_check_writable_variable(&$1); zend_do_end_variable_parse(&$1, BP_VAR_RW, 0 TSRMLS_CC); zend_do_binary_assign_op(ZEND_ASSIGN_BW_AND, &$$, &$1, &$3 TSRMLS_CC); }
	|	variable T_OR_EQUAL expr 		{ zend_check_writable_variable(&$1); zend_do_end_variable_parse(&$1, BP_VAR_RW, 0 TSRMLS_CC); zend_do_binary_assign_op(ZEND_ASSIGN_BW_OR, &$$, &$1, &$3 TSRMLS_CC); }
	|	variable T_XOR_EQUAL expr 		{ zend_check_writable_variable(&$1); zend_do_end_variable_parse(&$1, BP_VAR_RW, 0 TSRMLS_CC); zend_do_binary_assign_op(ZEND_ASSIGN_BW_XOR, &$$, &$1, &$3 TSRMLS_CC); }
	|	variable T_SL_EQUAL expr	{ zend_check_writable_variable(&$1); zend_do_end_variable_parse(&$1, BP_VAR_RW, 0 TSRMLS_CC); zend_do_binary_assign_op(ZEND_ASSIGN_SL, &$$, &$1, &$3 TSRMLS_CC); }
	|	variable T_SR_EQUAL expr	{ zend_check_writable_variable(&$1); zend_do_end_variable_parse(&$1, BP_VAR_RW, 0 TSRMLS_CC); zend_do_binary_assign_op(ZEND_ASSIGN_SR, &$$, &$1, &$3 TSRMLS_CC); }
	|	rw_variable T_INC { zend_do_post_incdec(&$$, &$1, ZEND_POST_INC TSRMLS_CC); }
	|	T_INC rw_variable { zend_do_pre_incdec(&$$, &$2, ZEND_PRE_INC TSRMLS_CC); }
	|	rw_variable T_DEC { zend_do_post_incdec(&$$, &$1, ZEND_POST_DEC TSRMLS_CC); }
	|	T_DEC rw_variable { zend_do_pre_incdec(&$$, &$2, ZEND_PRE_DEC TSRMLS_CC); }
	|	expr T_BOOLEAN_OR { zend_do_boolean_or_begin(&$1, &$2 TSRMLS_CC); } expr { zend_do_boolean_or_end(&$$, &$1, &$4, &$2 TSRMLS_CC); }
	|	expr T_BOOLEAN_AND { zend_do_boolean_and_begin(&$1, &$2 TSRMLS_CC); } expr { zend_do_boolean_and_end(&$$, &$1, &$4, &$2 TSRMLS_CC); }
	|	expr T_LOGICAL_OR { zend_do_boolean_or_begin(&$1, &$2 TSRMLS_CC); } expr { zend_do_boolean_or_end(&$$, &$1, &$4, &$2 TSRMLS_CC); }
	|	expr T_LOGICAL_AND { zend_do_boolean_and_begin(&$1, &$2 TSRMLS_CC); } expr { zend_do_boolean_and_end(&$$, &$1, &$4, &$2 TSRMLS_CC); }
	|	expr T_LOGICAL_XOR expr { zend_do_binary_op(ZEND_BOOL_XOR, &$$, &$1, &$3 TSRMLS_CC); }
	|	expr '|' expr	{ zend_do_binary_op(ZEND_BW_OR, &$$, &$1, &$3 TSRMLS_CC); }
	|	expr '&' expr	{ zend_do_binary_op(ZEND_BW_AND, &$$, &$1, &$3 TSRMLS_CC); }
	|	expr '^' expr	{ zend_do_binary_op(ZEND_BW_XOR, &$$, &$1, &$3 TSRMLS_CC); }
	|	expr '.' expr 	{ zend_do_binary_op(ZEND_CONCAT, &$$, &$1, &$3 TSRMLS_CC); }
	|	expr '+' expr 	{ zend_do_binary_op(ZEND_ADD, &$$, &$1, &$3 TSRMLS_CC); }
	|	expr '-' expr 	{ zend_do_binary_op(ZEND_SUB, &$$, &$1, &$3 TSRMLS_CC); }
	|	expr '*' expr	{ zend_do_binary_op(ZEND_MUL, &$$, &$1, &$3 TSRMLS_CC); }
	|	expr T_POW expr	{ zend_do_binary_op(ZEND_POW, &$$, &$1, &$3 TSRMLS_CC); }
	|	expr '/' expr	{ zend_do_binary_op(ZEND_DIV, &$$, &$1, &$3 TSRMLS_CC); }
	|	expr '%' expr 	{ zend_do_binary_op(ZEND_MOD, &$$, &$1, &$3 TSRMLS_CC); }
	| 	expr T_SL expr	{ zend_do_binary_op(ZEND_SL, &$$, &$1, &$3 TSRMLS_CC); }
	|	expr T_SR expr	{ zend_do_binary_op(ZEND_SR, &$$, &$1, &$3 TSRMLS_CC); }
	|	'+' expr %prec T_INC { ZVAL_LONG(&$1.u.constant, 0); if ($2.op_type == IS_CONST) { add_function(&$2.u.constant, &$1.u.constant, &$2.u.constant TSRMLS_CC); $$ = $2; } else { $1.op_type = IS_CONST; zend_do_binary_op(ZEND_ADD, &$$, &$1, &$2 TSRMLS_CC); } }
	|	'-' expr %prec T_INC { ZVAL_LONG(&$1.u.constant, 0); if ($2.op_type == IS_CONST) { sub_function(&$2.u.constant, &$1.u.constant, &$2.u.constant TSRMLS_CC); $$ = $2; } else { $1.op_type = IS_CONST; zend_do_binary_op(ZEND_SUB, &$$, &$1, &$2 TSRMLS_CC); } }
	|	'!' expr { zend_do_unary_op(ZEND_BOOL_NOT, &$$, &$2 TSRMLS_CC); }
	|	'~' expr { zend_do_unary_op(ZEND_BW_NOT, &$$, &$2 TSRMLS_CC); }
	|	expr T_IS_IDENTICAL expr		{ zend_do_binary_op(ZEND_IS_IDENTICAL, &$$, &$1, &$3 TSRMLS_CC); }
	|	expr T_IS_NOT_IDENTICAL expr	{ zend_do_binary_op(ZEND_IS_NOT_IDENTICAL, &$$, &$1, &$3 TSRMLS_CC); }
	|	expr T_IS_EQUAL expr			{ zend_do_binary_op(ZEND_IS_EQUAL, &$$, &$1, &$3 TSRMLS_CC); }
	|	expr T_IS_NOT_EQUAL expr 		{ zend_do_binary_op(ZEND_IS_NOT_EQUAL, &$$, &$1, &$3 TSRMLS_CC); }
	|	expr '<' expr 					{ zend_do_binary_op(ZEND_IS_SMALLER, &$$, &$1, &$3 TSRMLS_CC); }
	|	expr T_IS_SMALLER_OR_EQUAL expr { zend_do_binary_op(ZEND_IS_SMALLER_OR_EQUAL, &$$, &$1, &$3 TSRMLS_CC); }
	|	expr '>' expr 					{ zend_do_binary_op(ZEND_IS_SMALLER, &$$, &$3, &$1 TSRMLS_CC); }
	|	expr T_IS_GREATER_OR_EQUAL expr { zend_do_binary_op(ZEND_IS_SMALLER_OR_EQUAL, &$$, &$3, &$1 TSRMLS_CC); }
	|	expr T_INSTANCEOF class_name_reference { zend_do_instanceof(&$$, &$1, &$3, 0 TSRMLS_CC); }
	|	parenthesis_expr 	{ $$ = $1; }
	|	new_expr		{ $$ = $1; }
	|	'(' new_expr ')' { $$ = $2; } instance_call { $$ = $5; }
	|	expr '?' { zend_do_begin_qm_op(&$1, &$2 TSRMLS_CC); }
		expr ':' { zend_do_qm_true(&$4, &$2, &$5 TSRMLS_CC); }
		expr	 { zend_do_qm_false(&$$, &$7, &$2, &$5 TSRMLS_CC); }
	|	expr '?' ':' { zend_do_jmp_set(&$1, &$2, &$3 TSRMLS_CC); }
		expr     { zend_do_jmp_set_else(&$$, &$5, &$2, &$3 TSRMLS_CC); }
	|	internal_functions_in_yacc { $$ = $1; }
	|	T_INT_CAST expr 	{ zend_do_cast(&$$, &$2, IS_LONG TSRMLS_CC); }
	|	T_DOUBLE_CAST expr 	{ zend_do_cast(&$$, &$2, IS_DOUBLE TSRMLS_CC); }
	|	T_STRING_CAST expr	{ zend_do_cast(&$$, &$2, IS_STRING TSRMLS_CC); }
	|	T_ARRAY_CAST expr 	{ zend_do_cast(&$$, &$2, IS_ARRAY TSRMLS_CC); }
	|	T_OBJECT_CAST expr 	{ zend_do_cast(&$$, &$2, IS_OBJECT TSRMLS_CC); }
	|	T_BOOL_CAST expr	{ zend_do_cast(&$$, &$2, IS_BOOL TSRMLS_CC); }
	|	T_UNSET_CAST expr	{ zend_do_cast(&$$, &$2, IS_NULL TSRMLS_CC); }
	|	T_EXIT exit_expr	{ zend_do_exit(&$$, &$2 TSRMLS_CC); }
	|	'@' { zend_do_begin_silence(&$1 TSRMLS_CC); } expr { zend_do_end_silence(&$1 TSRMLS_CC); $$ = $3; }
	|	scalar				{ $$ = $1; }
	|	combined_scalar_offset { zend_do_end_variable_parse(&$1, BP_VAR_R, 0 TSRMLS_CC); }
	|	combined_scalar { $$ = $1; }
	|	'`' backticks_expr '`' { zend_do_shell_exec(&$$, &$2 TSRMLS_CC); }
	|	T_PRINT expr  { zend_do_print(&$$, &$2 TSRMLS_CC); }
	|	T_YIELD { zend_do_yield(&$$, NULL, NULL, 0 TSRMLS_CC); }
	|	function is_reference { zend_do_begin_lambda_function_declaration(&$$, &$1, $2.op_type, 0 TSRMLS_CC); }
		'(' parameter_list ')' lexical_vars
		'{' inner_statement_list '}' { zend_do_end_function_declaration(&$1 TSRMLS_CC); $$ = $3; }
	|	T_STATIC function is_reference { zend_do_begin_lambda_function_declaration(&$$, &$2, $3.op_type, 1 TSRMLS_CC); }
		'(' parameter_list ')' lexical_vars
		'{' inner_statement_list '}' { zend_do_end_function_declaration(&$2 TSRMLS_CC); $$ = $4; }
;

yield_expr:
		T_YIELD expr_without_variable { zend_do_yield(&$$, &$2, NULL, 0 TSRMLS_CC); }
	|	T_YIELD variable { zend_do_yield(&$$, &$2, NULL, 1 TSRMLS_CC); }
	|	T_YIELD expr T_DOUBLE_ARROW expr_without_variable { zend_do_yield(&$$, &$4, &$2, 0 TSRMLS_CC); }
	|	T_YIELD expr T_DOUBLE_ARROW variable { zend_do_yield(&$$, &$4, &$2, 1 TSRMLS_CC); }
;

combined_scalar_offset:
	  combined_scalar '[' dim_offset ']' { zend_do_begin_variable_parse(TSRMLS_C); fetch_array_dim(&$$, &$1, &$3 TSRMLS_CC); }
	| combined_scalar_offset '[' dim_offset ']' { fetch_array_dim(&$$, &$1, &$3 TSRMLS_CC); }
    | T_CONSTANT_ENCAPSED_STRING '[' dim_offset ']' { $1.EA = 0; zend_do_begin_variable_parse(TSRMLS_C); fetch_array_dim(&$$, &$1, &$3 TSRMLS_CC); }

combined_scalar:
      T_ARRAY '(' array_pair_list ')' { $$ = $3; }
    | '[' array_pair_list ']' { $$ = $2; }

function:
	T_FUNCTION { $$.u.op.opline_num = CG(zend_lineno); }
;

lexical_vars:
		/* empty */
	|	T_USE '(' lexical_var_list ')'
;

lexical_var_list:
		lexical_var_list ',' T_VARIABLE			{ zend_do_fetch_lexical_variable(&$3, 0 TSRMLS_CC); }
	|	lexical_var_list ',' '&' T_VARIABLE		{ zend_do_fetch_lexical_variable(&$4, 1 TSRMLS_CC); }
	|	T_VARIABLE								{ zend_do_fetch_lexical_variable(&$1, 0 TSRMLS_CC); }
	|	'&' T_VARIABLE							{ zend_do_fetch_lexical_variable(&$2, 1 TSRMLS_CC); }
;

function_call:
		namespace_name { $$.u.op.opline_num = zend_do_begin_function_call(&$1, 1 TSRMLS_CC); }
		function_call_parameter_list { zend_do_end_function_call(&$1, &$$, 0, $2.u.op.opline_num TSRMLS_CC); zend_do_extended_fcall_end(TSRMLS_C); }
	|	T_NAMESPACE T_NS_SEPARATOR namespace_name { $1.op_type = IS_CONST; ZVAL_EMPTY_STRING(&$1.u.constant);  zend_do_build_namespace_name(&$1, &$1, &$3 TSRMLS_CC); $$.u.op.opline_num = zend_do_begin_function_call(&$1, 0 TSRMLS_CC); }
		function_call_parameter_list { zend_do_end_function_call(&$1, &$$, 0, $4.u.op.opline_num TSRMLS_CC); zend_do_extended_fcall_end(TSRMLS_C); }
	|	T_NS_SEPARATOR namespace_name { $$.u.op.opline_num = zend_do_begin_function_call(&$2, 0 TSRMLS_CC); }
		function_call_parameter_list { zend_do_end_function_call(&$2, &$$, 0, $3.u.op.opline_num TSRMLS_CC); zend_do_extended_fcall_end(TSRMLS_C); }
	|	class_name T_PAAMAYIM_NEKUDOTAYIM variable_name { $$.u.op.opline_num = zend_do_begin_class_member_function_call(&$1, &$3 TSRMLS_CC); }
		function_call_parameter_list { zend_do_end_function_call($4.u.op.opline_num?NULL:&$3, &$$, $4.u.op.opline_num, $4.u.op.opline_num TSRMLS_CC); zend_do_extended_fcall_end(TSRMLS_C);}
	|	class_name T_PAAMAYIM_NEKUDOTAYIM variable_without_objects { zend_do_end_variable_parse(&$3, BP_VAR_R, 0 TSRMLS_CC); zend_do_begin_class_member_function_call(&$1, &$3 TSRMLS_CC); }
		function_call_parameter_list { zend_do_end_function_call(NULL, &$$, 1, 1 TSRMLS_CC); zend_do_extended_fcall_end(TSRMLS_C);}
	|	variable_class_name T_PAAMAYIM_NEKUDOTAYIM variable_name { zend_do_begin_class_member_function_call(&$1, &$3 TSRMLS_CC); }
		function_call_parameter_list { zend_do_end_function_call(NULL, &$$, 1, 1 TSRMLS_CC); zend_do_extended_fcall_end(TSRMLS_C);}
	|	variable_class_name T_PAAMAYIM_NEKUDOTAYIM variable_without_objects { zend_do_end_variable_parse(&$3, BP_VAR_R, 0 TSRMLS_CC); zend_do_begin_class_member_function_call(&$1, &$3 TSRMLS_CC); }
		function_call_parameter_list { zend_do_end_function_call(NULL, &$$, 1, 1 TSRMLS_CC); zend_do_extended_fcall_end(TSRMLS_C);}
	|	variable_without_objects { zend_do_end_variable_parse(&$1, BP_VAR_R, 0 TSRMLS_CC); zend_do_begin_dynamic_function_call(&$1, 0 TSRMLS_CC); }
		function_call_parameter_list { zend_do_end_function_call(&$1, &$$, 0, 1 TSRMLS_CC); zend_do_extended_fcall_end(TSRMLS_C);}
;

class_name:
		T_STATIC { $$.op_type = IS_CONST; ZVAL_STRINGL(&$$.u.constant, "static", sizeof("static")-1);}
	|	namespace_name { $$ = $1; }
	|	T_NAMESPACE T_NS_SEPARATOR namespace_name { $$.op_type = IS_CONST; ZVAL_EMPTY_STRING(&$$.u.constant);  zend_do_build_namespace_name(&$$, &$$, &$3 TSRMLS_CC); }
	|	T_NS_SEPARATOR namespace_name { zval tmp; ZVAL_NEW_STR(&tmp, STR_ALLOC(Z_STRLEN($2.u.constant)+1, 0)); Z_STRVAL(tmp)[0] = '\\'; memcpy(Z_STRVAL(tmp) + 1, Z_STRVAL($2.u.constant), Z_STRLEN($2.u.constant)+1); if (Z_DELREF($2.u.constant) == 0) {efree(Z_STR($2.u.constant));} Z_STR($2.u.constant) = Z_STR(tmp); $$ = $2; }
;

fully_qualified_class_name:
		namespace_name { $$ = $1; }
	|	T_NAMESPACE T_NS_SEPARATOR namespace_name { $$.op_type = IS_CONST; ZVAL_EMPTY_STRING(&$$.u.constant);  zend_do_build_namespace_name(&$$, &$$, &$3 TSRMLS_CC); }
	|	T_NS_SEPARATOR namespace_name { zval tmp; ZVAL_NEW_STR(&tmp, STR_ALLOC(Z_STRLEN($2.u.constant)+1, 0)); Z_STRVAL(tmp)[0] = '\\'; memcpy(Z_STRVAL(tmp) + 1, Z_STRVAL($2.u.constant), Z_STRLEN($2.u.constant)+1); if (Z_DELREF($2.u.constant) == 0) {efree(Z_STR($2.u.constant));} Z_STR($2.u.constant) = Z_STR(tmp); $$ = $2; }
;



class_name_reference:
		class_name						{ zend_do_fetch_class(&$$, &$1 TSRMLS_CC); }
	|	dynamic_class_name_reference	{ zend_do_end_variable_parse(&$1, BP_VAR_R, 0 TSRMLS_CC); zend_do_fetch_class(&$$, &$1 TSRMLS_CC); }
;


dynamic_class_name_reference:
		base_variable T_OBJECT_OPERATOR { zend_do_push_object(&$1 TSRMLS_CC); }
			object_property { zend_do_push_object(&$4 TSRMLS_CC); } dynamic_class_name_variable_properties
			{ zend_do_pop_object(&$$ TSRMLS_CC); $$.EA = ZEND_PARSED_MEMBER; }
	|	base_variable { $$ = $1; }
;


dynamic_class_name_variable_properties:
		dynamic_class_name_variable_properties dynamic_class_name_variable_property
	|	/* empty */
;


dynamic_class_name_variable_property:
		T_OBJECT_OPERATOR object_property { zend_do_push_object(&$2 TSRMLS_CC); }
;

exit_expr:
		/* empty */	{ memset(&$$, 0, sizeof(znode)); $$.op_type = IS_UNUSED; }
	|	'(' ')'		{ memset(&$$, 0, sizeof(znode)); $$.op_type = IS_UNUSED; }
	|	parenthesis_expr	{ $$ = $1; }
;

backticks_expr:
		/* empty */	{ ZVAL_EMPTY_STRING(&$$.u.constant); $$.op_type = IS_CONST; }
	|	T_ENCAPSED_AND_WHITESPACE	{ $$ = $1; }
	|	encaps_list	{ $$ = $1; }
;


ctor_arguments:
		/* empty */	{ Z_LVAL($$.u.constant) = 0; }
	|	function_call_parameter_list 	{ $$ = $1; }
;


common_scalar:
		T_LNUMBER 					{ $$ = $1; }
	|	T_DNUMBER 					{ $$ = $1; }
	|	T_CONSTANT_ENCAPSED_STRING	{ $$ = $1; }
	|	T_LINE 						{ $$ = $1; }
	|	T_FILE 						{ $$ = $1; }
	|	T_DIR   					{ $$ = $1; }
	|	T_TRAIT_C					{ $$ = $1; }
	|	T_METHOD_C					{ $$ = $1; }
	|	T_FUNC_C					{ $$ = $1; }
	|	T_NS_C						{ $$ = $1; }
	|	T_START_HEREDOC T_ENCAPSED_AND_WHITESPACE T_END_HEREDOC { $$ = $2; }
	|	T_START_HEREDOC T_END_HEREDOC { ZVAL_EMPTY_STRING(&$$.u.constant); $$.op_type = IS_CONST; }
;

static_class_constant:
		class_name T_PAAMAYIM_NEKUDOTAYIM T_STRING { zend_do_fetch_constant(&$$, &$1, &$3, ZEND_CT, 0 TSRMLS_CC); }
;

static_scalar: /* compile-time evaluated scalars */
<<<<<<< HEAD
		static_scalar_value { zend_do_constant_expression(&$$, $1.u.ast TSRMLS_CC); }
	|	T_ARRAY '(' static_array_pair_list ')' { $$ = $3; Z_TYPE_INFO($$.u.constant) = IS_CONSTANT_ARRAY_EX; }
	|	'[' static_array_pair_list ']' { $$ = $2; Z_TYPE_INFO($$.u.constant) = IS_CONSTANT_ARRAY_EX; }
=======
	static_scalar_value { zend_do_constant_expression(&$$, $1.u.ast TSRMLS_CC); }
>>>>>>> b82d077f
;

static_scalar_value:
		common_scalar	{ $$.u.ast = zend_ast_create_constant(&$1.u.constant); }
	|	static_class_name_scalar	{ $$.u.ast = zend_ast_create_constant(&$1.u.constant); }
	|	namespace_name 		{ zend_do_fetch_constant(&$$, NULL, &$1, ZEND_CT, 1 TSRMLS_CC); $$.u.ast = zend_ast_create_constant(&$$.u.constant); }
	|	T_NAMESPACE T_NS_SEPARATOR namespace_name { $$.op_type = IS_CONST; ZVAL_EMPTY_STRING(&$$.u.constant);  zend_do_build_namespace_name(&$$, &$$, &$3 TSRMLS_CC); $3 = $$; zend_do_fetch_constant(&$$, NULL, &$3, ZEND_CT, 0 TSRMLS_CC); $$.u.ast = zend_ast_create_constant(&$$.u.constant); }
<<<<<<< HEAD
	|	T_NS_SEPARATOR namespace_name { zval tmp; ZVAL_NEW_STR(&tmp, STR_ALLOC(Z_STRLEN($2.u.constant)+1, 0)); Z_STRVAL(tmp)[0] = '\\'; memcpy(Z_STRVAL(tmp) + 1, Z_STRVAL($2.u.constant), Z_STRLEN($2.u.constant)+1); if (Z_DELREF($2.u.constant) == 0) {efree(Z_STR($2.u.constant));} Z_STR($2.u.constant) = Z_STR(tmp); zend_do_fetch_constant(&$$, NULL, &$2, ZEND_CT, 0 TSRMLS_CC); $$.u.ast = zend_ast_create_constant(&$$.u.constant); }
=======
	|	T_NS_SEPARATOR namespace_name { char *tmp = estrndup(Z_STRVAL($2.u.constant), Z_STRLEN($2.u.constant)+1); memcpy(&(tmp[1]), Z_STRVAL($2.u.constant), Z_STRLEN($2.u.constant)+1); tmp[0] = '\\'; efree(Z_STRVAL($2.u.constant)); Z_STRVAL($2.u.constant) = tmp; ++Z_STRLEN($2.u.constant); zend_do_fetch_constant(&$$, NULL, &$2, ZEND_CT, 0 TSRMLS_CC); $$.u.ast = zend_ast_create_constant(&$$.u.constant); }
	|	T_ARRAY '(' static_array_pair_list ')' { $$ = $3; }
	|	'[' static_array_pair_list ']' { $$ = $2; }
>>>>>>> b82d077f
	|	static_class_constant { $$.u.ast = zend_ast_create_constant(&$1.u.constant); }
	|	T_CLASS_C			{ $$.u.ast = zend_ast_create_constant(&$1.u.constant); }
	|	static_operation { $$ = $1; }
;

static_operation:
		static_scalar_value '[' static_scalar_value ']' { $$.u.ast = zend_ast_create_binary(ZEND_FETCH_DIM_R, $1.u.ast, $3.u.ast); }
	|	static_scalar_value '+' static_scalar_value { $$.u.ast = zend_ast_create_binary(ZEND_ADD, $1.u.ast, $3.u.ast); }
	|	static_scalar_value '-' static_scalar_value { $$.u.ast = zend_ast_create_binary(ZEND_SUB, $1.u.ast, $3.u.ast); }
	|	static_scalar_value '*' static_scalar_value { $$.u.ast = zend_ast_create_binary(ZEND_MUL, $1.u.ast, $3.u.ast); }
	|	static_scalar_value T_POW static_scalar_value { $$.u.ast = zend_ast_create_binary(ZEND_POW, $1.u.ast, $3.u.ast); }
	|	static_scalar_value '/' static_scalar_value { $$.u.ast = zend_ast_create_binary(ZEND_DIV, $1.u.ast, $3.u.ast); }
	|	static_scalar_value '%' static_scalar_value { $$.u.ast = zend_ast_create_binary(ZEND_MOD, $1.u.ast, $3.u.ast); }
	|	'!' static_scalar_value { $$.u.ast = zend_ast_create_unary(ZEND_BOOL_NOT, $2.u.ast); }
	|	'~' static_scalar_value { $$.u.ast = zend_ast_create_unary(ZEND_BW_NOT, $2.u.ast); }
	|	static_scalar_value '|' static_scalar_value { $$.u.ast = zend_ast_create_binary(ZEND_BW_OR, $1.u.ast, $3.u.ast); }
	|	static_scalar_value '&' static_scalar_value { $$.u.ast = zend_ast_create_binary(ZEND_BW_AND, $1.u.ast, $3.u.ast); }
	|	static_scalar_value '^' static_scalar_value { $$.u.ast = zend_ast_create_binary(ZEND_BW_XOR, $1.u.ast, $3.u.ast); }
	|	static_scalar_value T_SL static_scalar_value { $$.u.ast = zend_ast_create_binary(ZEND_SL, $1.u.ast, $3.u.ast); }
	|	static_scalar_value T_SR static_scalar_value { $$.u.ast = zend_ast_create_binary(ZEND_SR, $1.u.ast, $3.u.ast); }
	|	static_scalar_value '.' static_scalar_value { $$.u.ast = zend_ast_create_binary(ZEND_CONCAT, $1.u.ast, $3.u.ast); }
	|	static_scalar_value T_LOGICAL_XOR static_scalar_value { $$.u.ast = zend_ast_create_binary(ZEND_BOOL_XOR, $1.u.ast, $3.u.ast); }
	|	static_scalar_value T_LOGICAL_AND static_scalar_value { $$.u.ast = zend_ast_create_binary(ZEND_BOOL_AND, $1.u.ast, $3.u.ast); }
	|	static_scalar_value T_LOGICAL_OR static_scalar_value { $$.u.ast = zend_ast_create_binary(ZEND_BOOL_OR, $1.u.ast, $3.u.ast); }
	|	static_scalar_value T_BOOLEAN_AND static_scalar_value { $$.u.ast = zend_ast_create_binary(ZEND_BOOL_AND, $1.u.ast, $3.u.ast); }
	|	static_scalar_value T_BOOLEAN_OR static_scalar_value { $$.u.ast = zend_ast_create_binary(ZEND_BOOL_OR, $1.u.ast, $3.u.ast); }
	|	static_scalar_value T_IS_IDENTICAL static_scalar_value { $$.u.ast = zend_ast_create_binary(ZEND_IS_IDENTICAL, $1.u.ast, $3.u.ast); }
	|	static_scalar_value T_IS_NOT_IDENTICAL static_scalar_value { $$.u.ast = zend_ast_create_binary(ZEND_IS_NOT_IDENTICAL, $1.u.ast, $3.u.ast); }
	|	static_scalar_value T_IS_EQUAL static_scalar_value { $$.u.ast = zend_ast_create_binary(ZEND_IS_EQUAL, $1.u.ast, $3.u.ast); }
	|	static_scalar_value T_IS_NOT_EQUAL static_scalar_value { $$.u.ast = zend_ast_create_binary(ZEND_IS_NOT_EQUAL, $1.u.ast, $3.u.ast); }
	|	static_scalar_value '<' static_scalar_value { $$.u.ast = zend_ast_create_binary(ZEND_IS_SMALLER, $1.u.ast, $3.u.ast); }
	|	static_scalar_value '>' static_scalar_value { $$.u.ast = zend_ast_create_binary(ZEND_IS_SMALLER, $3.u.ast, $1.u.ast); }
	|	static_scalar_value T_IS_SMALLER_OR_EQUAL static_scalar_value { $$.u.ast = zend_ast_create_binary(ZEND_IS_SMALLER_OR_EQUAL, $1.u.ast, $3.u.ast); }
	|	static_scalar_value T_IS_GREATER_OR_EQUAL static_scalar_value { $$.u.ast = zend_ast_create_binary(ZEND_IS_SMALLER_OR_EQUAL, $3.u.ast, $1.u.ast); }
	|	static_scalar_value '?' ':' static_scalar_value { $$.u.ast = zend_ast_create_ternary(ZEND_SELECT, $1.u.ast, NULL, $4.u.ast); }
	|	static_scalar_value '?' static_scalar_value ':' static_scalar_value { $$.u.ast = zend_ast_create_ternary(ZEND_SELECT, $1.u.ast, $3.u.ast, $5.u.ast); }
	|	'+' static_scalar_value { $$.u.ast = zend_ast_create_unary(ZEND_UNARY_PLUS, $2.u.ast); }
	|	'-' static_scalar_value { $$.u.ast = zend_ast_create_unary(ZEND_UNARY_MINUS, $2.u.ast); }
	|	'(' static_scalar_value ')' { $$ = $2; }
;


scalar:
		T_STRING_VARNAME		{ $$ = $1; }
	|	class_name_scalar	{ $$ = $1; }
	|	class_constant		{ $$ = $1; }
	|	namespace_name	{ zend_do_fetch_constant(&$$, NULL, &$1, ZEND_RT, 1 TSRMLS_CC); }
	|	T_NAMESPACE T_NS_SEPARATOR namespace_name { $$.op_type = IS_CONST; ZVAL_EMPTY_STRING(&$$.u.constant);  zend_do_build_namespace_name(&$$, &$$, &$3 TSRMLS_CC); $3 = $$; zend_do_fetch_constant(&$$, NULL, &$3, ZEND_RT, 0 TSRMLS_CC); }
	|	T_NS_SEPARATOR namespace_name { zval tmp; ZVAL_NEW_STR(&tmp, STR_ALLOC(Z_STRLEN($2.u.constant)+1, 0)); Z_STRVAL(tmp)[0] = '\\'; memcpy(Z_STRVAL(tmp) + 1, Z_STRVAL($2.u.constant), Z_STRLEN($2.u.constant)+1); if (Z_DELREF($2.u.constant) == 0) {efree(Z_STR($2.u.constant));} Z_STR($2.u.constant) = Z_STR(tmp); zend_do_fetch_constant(&$$, NULL, &$2, ZEND_RT, 0 TSRMLS_CC); }
	|	common_scalar			{ $$ = $1; }
	|	'"' encaps_list '"' 	{ $$ = $2; }
	|	T_START_HEREDOC encaps_list T_END_HEREDOC { $$ = $2; }
	|	T_CLASS_C				{ if (Z_TYPE($1.u.constant) == IS_CONSTANT) {zend_do_fetch_constant(&$$, NULL, &$1, ZEND_RT, 1 TSRMLS_CC);} else {$$ = $1;} }
;


static_array_pair_list:
<<<<<<< HEAD
		/* empty */ { $$.op_type = IS_CONST; array_init(&$$.u.constant); }
	|	non_empty_static_array_pair_list possible_comma	{ $$ = $1; }
=======
		/* empty */ { $$.op_type = IS_CONST; INIT_PZVAL(&$$.u.constant); array_init(&$$.u.constant); $$.u.ast = zend_ast_create_constant(&$$.u.constant); }
	|	non_empty_static_array_pair_list possible_comma	{ zend_ast_dynamic_shrink(&$1.u.ast); $$ = $1; }
>>>>>>> b82d077f
;

possible_comma:
		/* empty */
	|	','
;

non_empty_static_array_pair_list:
<<<<<<< HEAD
		non_empty_static_array_pair_list ',' static_scalar T_DOUBLE_ARROW static_scalar	{ zend_do_add_static_array_element(&$$, &$3, &$5 TSRMLS_CC); }
	|	non_empty_static_array_pair_list ',' static_scalar { zend_do_add_static_array_element(&$$, NULL, &$3 TSRMLS_CC); }
	|	static_scalar T_DOUBLE_ARROW static_scalar { $$.op_type = IS_CONST; array_init(&$$.u.constant); zend_do_add_static_array_element(&$$, &$1, &$3 TSRMLS_CC); }
	|	static_scalar { $$.op_type = IS_CONST; array_init(&$$.u.constant); zend_do_add_static_array_element(&$$, NULL, &$1 TSRMLS_CC); }
=======
		non_empty_static_array_pair_list ',' static_scalar_value T_DOUBLE_ARROW static_scalar_value { zend_ast_dynamic_add(&$$.u.ast, $3.u.ast); zend_ast_dynamic_add(&$$.u.ast, $5.u.ast); }
	|	non_empty_static_array_pair_list ',' static_scalar_value { zend_ast_dynamic_add(&$$.u.ast, NULL); zend_ast_dynamic_add(&$$.u.ast, $3.u.ast); }
	|	static_scalar_value T_DOUBLE_ARROW static_scalar_value { $$.u.ast = zend_ast_create_dynamic(ZEND_INIT_ARRAY); zend_ast_dynamic_add(&$$.u.ast, $1.u.ast); zend_ast_dynamic_add(&$$.u.ast, $3.u.ast); }
	|	static_scalar_value { $$.u.ast = zend_ast_create_dynamic(ZEND_INIT_ARRAY); zend_ast_dynamic_add(&$$.u.ast, NULL); zend_ast_dynamic_add(&$$.u.ast, $1.u.ast); }
>>>>>>> b82d077f
;

expr:
		r_variable					{ $$ = $1; }
	|	expr_without_variable		{ $$ = $1; }
;

parenthesis_expr:
		'(' expr ')'		{ $$ = $2; }
	|	'(' yield_expr ')'	{ $$ = $2; }
;


r_variable:
	variable { zend_do_end_variable_parse(&$1, BP_VAR_R, 0 TSRMLS_CC); $$ = $1; }
;


w_variable:
	variable	{ zend_do_end_variable_parse(&$1, BP_VAR_W, 0 TSRMLS_CC); $$ = $1;
				  zend_check_writable_variable(&$1); }
;

rw_variable:
	variable	{ zend_do_end_variable_parse(&$1, BP_VAR_RW, 0 TSRMLS_CC); $$ = $1;
				  zend_check_writable_variable(&$1); }
;

variable:
		base_variable_with_function_calls T_OBJECT_OPERATOR { zend_do_push_object(&$1 TSRMLS_CC); }
			object_property { zend_do_push_object(&$4 TSRMLS_CC); } method_or_not variable_properties
			{ zend_do_pop_object(&$$ TSRMLS_CC); $$.EA = $1.EA | ($7.EA ? $7.EA : $6.EA); }
	|	base_variable_with_function_calls { $$ = $1; }
;

variable_properties:
		variable_properties variable_property { $$.EA = $2.EA; }
	|	/* empty */ { $$.EA = 0; }
;


variable_property:
		T_OBJECT_OPERATOR object_property { zend_do_push_object(&$2 TSRMLS_CC); } method_or_not { $$.EA = $4.EA; }
;

array_method_dereference:
		array_method_dereference '[' dim_offset ']' { fetch_array_dim(&$$, &$1, &$3 TSRMLS_CC); }
	|	method '[' dim_offset ']' { $1.EA = ZEND_PARSED_METHOD_CALL; fetch_array_dim(&$$, &$1, &$3 TSRMLS_CC); }
;

method:
		{ zend_do_pop_object(&$$ TSRMLS_CC); zend_do_begin_method_call(&$$ TSRMLS_CC); }
		function_call_parameter_list { zend_do_end_function_call(&$1, &$$, 1, 1 TSRMLS_CC); zend_do_extended_fcall_end(TSRMLS_C); }
;

method_or_not:
		method						{ $$ = $1; $$.EA = ZEND_PARSED_METHOD_CALL; zend_do_push_object(&$$ TSRMLS_CC); }
	|	array_method_dereference	{ $$ = $1; zend_do_push_object(&$$ TSRMLS_CC); }
	|	/* empty */ { $$.EA = ZEND_PARSED_MEMBER; }
;

variable_without_objects:
		reference_variable { $$ = $1; }
	|	simple_indirect_reference reference_variable { zend_do_indirect_references(&$$, &$1, &$2 TSRMLS_CC); }
;

static_member:
		class_name T_PAAMAYIM_NEKUDOTAYIM variable_without_objects { $$ = $3; zend_do_fetch_static_member(&$$, &$1 TSRMLS_CC); }
	|	variable_class_name T_PAAMAYIM_NEKUDOTAYIM variable_without_objects { $$ = $3; zend_do_fetch_static_member(&$$, &$1 TSRMLS_CC); }

;

variable_class_name:
		reference_variable { zend_do_end_variable_parse(&$1, BP_VAR_R, 0 TSRMLS_CC); $$=$1;; }
;

array_function_dereference:
		array_function_dereference '[' dim_offset ']' { fetch_array_dim(&$$, &$1, &$3 TSRMLS_CC); }
	|	function_call { zend_do_begin_variable_parse(TSRMLS_C); $1.EA = ZEND_PARSED_FUNCTION_CALL; }
		'[' dim_offset ']' { fetch_array_dim(&$$, &$1, &$4 TSRMLS_CC); }
;

base_variable_with_function_calls:
		base_variable				{ $$ = $1; }
	|	array_function_dereference	{ $$ = $1; }
	|	function_call { zend_do_begin_variable_parse(TSRMLS_C); $$ = $1; $$.EA = ZEND_PARSED_FUNCTION_CALL; }
;


base_variable:
		reference_variable { $$ = $1; $$.EA = ZEND_PARSED_VARIABLE; }
	|	simple_indirect_reference reference_variable { zend_do_indirect_references(&$$, &$1, &$2 TSRMLS_CC); $$.EA = ZEND_PARSED_VARIABLE; }
	|	static_member { $$ = $1; $$.EA = ZEND_PARSED_STATIC_MEMBER; }
;

reference_variable:
		reference_variable '[' dim_offset ']'	{ fetch_array_dim(&$$, &$1, &$3 TSRMLS_CC); }
	|	reference_variable '{' expr '}'		{ fetch_string_offset(&$$, &$1, &$3 TSRMLS_CC); }
	|	compound_variable			{ zend_do_begin_variable_parse(TSRMLS_C); fetch_simple_variable(&$$, &$1, 1 TSRMLS_CC); }
;


compound_variable:
		T_VARIABLE			{ $$ = $1; }
	|	'$' '{' expr '}'	{ $$ = $3; }
;

dim_offset:
		/* empty */		{ $$.op_type = IS_UNUSED; }
	|	expr			{ $$ = $1; }
;


object_property:
		object_dim_list { $$ = $1; }
	|	variable_without_objects { zend_do_end_variable_parse(&$1, BP_VAR_R, 0 TSRMLS_CC); } { znode tmp_znode;  zend_do_pop_object(&tmp_znode TSRMLS_CC);  zend_do_fetch_property(&$$, &tmp_znode, &$1 TSRMLS_CC);}
;

object_dim_list:
		object_dim_list '[' dim_offset ']'	{ fetch_array_dim(&$$, &$1, &$3 TSRMLS_CC); }
	|	object_dim_list '{' expr '}'		{ fetch_string_offset(&$$, &$1, &$3 TSRMLS_CC); }
	|	variable_name { znode tmp_znode;  zend_do_pop_object(&tmp_znode TSRMLS_CC);  zend_do_fetch_property(&$$, &tmp_znode, &$1 TSRMLS_CC);}
;

variable_name:
		T_STRING		{ $$ = $1; }
	|	'{' expr '}'	{ $$ = $2; }
;

simple_indirect_reference:
		'$' { Z_LVAL($$.u.constant) = 1; }
	|	simple_indirect_reference '$' { Z_LVAL($$.u.constant)++; }
;

assignment_list:
		assignment_list ',' assignment_list_element
	|	assignment_list_element
;


assignment_list_element:
		variable								{ zend_do_add_list_element(&$1 TSRMLS_CC); }
	|	T_LIST '(' { zend_do_new_list_begin(TSRMLS_C); } assignment_list ')'	{ zend_do_new_list_end(TSRMLS_C); }
	|	/* empty */							{ zend_do_add_list_element(NULL TSRMLS_CC); }
;


array_pair_list:
		/* empty */ { zend_do_init_array(&$$, NULL, NULL, 0 TSRMLS_CC); zend_do_end_array(&$$, &$$ TSRMLS_CC); }
	|	non_empty_array_pair_list possible_comma	{ zend_do_end_array(&$$, &$1 TSRMLS_CC); }
;

non_empty_array_pair_list:
		non_empty_array_pair_list ',' expr T_DOUBLE_ARROW expr	{ zend_do_add_array_element(&$$, &$5, &$3, 0 TSRMLS_CC); }
	|	non_empty_array_pair_list ',' expr			{ zend_do_add_array_element(&$$, &$3, NULL, 0 TSRMLS_CC); }
	|	expr T_DOUBLE_ARROW expr	{ zend_do_init_array(&$$, &$3, &$1, 0 TSRMLS_CC); }
	|	expr 				{ zend_do_init_array(&$$, &$1, NULL, 0 TSRMLS_CC); }
	|	non_empty_array_pair_list ',' expr T_DOUBLE_ARROW '&' w_variable { zend_do_add_array_element(&$$, &$6, &$3, 1 TSRMLS_CC); }
	|	non_empty_array_pair_list ',' '&' w_variable { zend_do_add_array_element(&$$, &$4, NULL, 1 TSRMLS_CC); }
	|	expr T_DOUBLE_ARROW '&' w_variable	{ zend_do_init_array(&$$, &$4, &$1, 1 TSRMLS_CC); }
	|	'&' w_variable 			{ zend_do_init_array(&$$, &$2, NULL, 1 TSRMLS_CC); }
;

encaps_list:
		encaps_list encaps_var { zend_do_end_variable_parse(&$2, BP_VAR_R, 0 TSRMLS_CC);  zend_do_add_variable(&$$, &$1, &$2 TSRMLS_CC); }
	|	encaps_list T_ENCAPSED_AND_WHITESPACE	{ zend_do_add_string(&$$, &$1, &$2 TSRMLS_CC); }
	|	encaps_var { zend_do_end_variable_parse(&$1, BP_VAR_R, 0 TSRMLS_CC); zend_do_add_variable(&$$, NULL, &$1 TSRMLS_CC); }
	|	T_ENCAPSED_AND_WHITESPACE encaps_var	{ zend_do_add_string(&$$, NULL, &$1 TSRMLS_CC); zend_do_end_variable_parse(&$2, BP_VAR_R, 0 TSRMLS_CC); zend_do_add_variable(&$$, &$$, &$2 TSRMLS_CC); }
;



encaps_var:
		T_VARIABLE { zend_do_begin_variable_parse(TSRMLS_C); fetch_simple_variable(&$$, &$1, 1 TSRMLS_CC); }
	|	T_VARIABLE '[' { zend_do_begin_variable_parse(TSRMLS_C); } encaps_var_offset ']'	{ fetch_array_begin(&$$, &$1, &$4 TSRMLS_CC); }
	|	T_VARIABLE T_OBJECT_OPERATOR T_STRING { zend_do_begin_variable_parse(TSRMLS_C); fetch_simple_variable(&$2, &$1, 1 TSRMLS_CC); zend_do_fetch_property(&$$, &$2, &$3 TSRMLS_CC); }
	|	T_DOLLAR_OPEN_CURLY_BRACES expr '}' { zend_do_begin_variable_parse(TSRMLS_C);  fetch_simple_variable(&$$, &$2, 1 TSRMLS_CC); }
	|	T_DOLLAR_OPEN_CURLY_BRACES T_STRING_VARNAME '[' expr ']' '}' { zend_do_begin_variable_parse(TSRMLS_C);  fetch_array_begin(&$$, &$2, &$4 TSRMLS_CC); }
	|	T_CURLY_OPEN variable '}' { $$ = $2; }
;


encaps_var_offset:
		T_STRING		{ $$ = $1; }
	|	T_NUM_STRING	{ $$ = $1; }
	|	T_VARIABLE		{ fetch_simple_variable(&$$, &$1, 1 TSRMLS_CC); }
;


internal_functions_in_yacc:
		T_ISSET '(' isset_variables ')' { $$ = $3; }
	|	T_EMPTY '(' variable ')'	{ zend_do_isset_or_isempty(ZEND_ISEMPTY, &$$, &$3 TSRMLS_CC); }
	|	T_EMPTY '(' expr_without_variable ')' { zend_do_unary_op(ZEND_BOOL_NOT, &$$, &$3 TSRMLS_CC); }
	|	T_INCLUDE expr 			{ zend_do_include_or_eval(ZEND_INCLUDE, &$$, &$2 TSRMLS_CC); }
	|	T_INCLUDE_ONCE expr 	{ zend_do_include_or_eval(ZEND_INCLUDE_ONCE, &$$, &$2 TSRMLS_CC); }
	|	T_EVAL '(' expr ')' 	{ zend_do_include_or_eval(ZEND_EVAL, &$$, &$3 TSRMLS_CC); }
	|	T_REQUIRE expr			{ zend_do_include_or_eval(ZEND_REQUIRE, &$$, &$2 TSRMLS_CC); }
	|	T_REQUIRE_ONCE expr		{ zend_do_include_or_eval(ZEND_REQUIRE_ONCE, &$$, &$2 TSRMLS_CC); }
;

isset_variables:
		isset_variable			{ $$ = $1; }
	|	isset_variables ',' { zend_do_boolean_and_begin(&$1, &$2 TSRMLS_CC); } isset_variable { zend_do_boolean_and_end(&$$, &$1, &$4, &$2 TSRMLS_CC); }
;

isset_variable:
		variable				{ zend_do_isset_or_isempty(ZEND_ISSET, &$$, &$1 TSRMLS_CC); }
	|	expr_without_variable	{ zend_error_noreturn(E_COMPILE_ERROR, "Cannot use isset() on the result of an expression (you can use \"null !== expression\" instead)"); }
;

class_constant:
		class_name T_PAAMAYIM_NEKUDOTAYIM T_STRING { zend_do_fetch_constant(&$$, &$1, &$3, ZEND_RT, 0 TSRMLS_CC); }
	|	variable_class_name T_PAAMAYIM_NEKUDOTAYIM T_STRING { zend_do_fetch_constant(&$$, &$1, &$3, ZEND_RT, 0 TSRMLS_CC); }
;

static_class_name_scalar:
	class_name T_PAAMAYIM_NEKUDOTAYIM T_CLASS { zend_do_resolve_class_name(&$$, &$1, 1 TSRMLS_CC); }
;

class_name_scalar:
	class_name T_PAAMAYIM_NEKUDOTAYIM T_CLASS { zend_do_resolve_class_name(&$$, &$1, 0 TSRMLS_CC); }
;

%%

/* Copy to YYRES the contents of YYSTR after stripping away unnecessary
   quotes and backslashes, so that it's suitable for yyerror.  The
   heuristic is that double-quoting is unnecessary unless the string
   contains an apostrophe, a comma, or backslash (other than
   backslash-backslash).  YYSTR is taken from yytname.  If YYRES is
   null, do not copy; instead, return the length of what the result
   would have been.  */
static YYSIZE_T zend_yytnamerr(char *yyres, const char *yystr)
{
	if (!yyres) {
		return yystrlen(yystr);
	}
	{
		TSRMLS_FETCH();
		if (CG(parse_error) == 0) {
			char buffer[120];
			const unsigned char *end, *str, *tok1 = NULL, *tok2 = NULL;
			unsigned int len = 0, toklen = 0, yystr_len;
			
			CG(parse_error) = 1;

			if (LANG_SCNG(yy_text)[0] == 0 &&
				LANG_SCNG(yy_leng) == 1 &&
				memcmp(yystr, "\"end of file\"", sizeof("\"end of file\"") - 1) == 0) {
				yystpcpy(yyres, "end of file");
				return sizeof("end of file")-1;
			}
			
			str = LANG_SCNG(yy_text);
			end = memchr(str, '\n', LANG_SCNG(yy_leng));
			yystr_len = yystrlen(yystr);
			
			if ((tok1 = memchr(yystr, '(', yystr_len)) != NULL
				&& (tok2 = zend_memrchr(yystr, ')', yystr_len)) != NULL) {
				toklen = (tok2 - tok1) + 1;
			} else {
				tok1 = tok2 = NULL;
				toklen = 0;
			}
			
			if (end == NULL) {
				len = LANG_SCNG(yy_leng) > 30 ? 30 : LANG_SCNG(yy_leng);
			} else {
				len = (end - str) > 30 ? 30 : (end - str);
			}
			if (toklen) {
				snprintf(buffer, sizeof(buffer), "'%.*s' %.*s", len, str, toklen, tok1);
			} else {
				snprintf(buffer, sizeof(buffer), "'%.*s'", len, str);
			}
			yystpcpy(yyres, buffer);
			return len + (toklen ? toklen + 1 : 0) + 2;
		}		
	}	
	if (*yystr == '"') {
		YYSIZE_T yyn = 0;
		const char *yyp = yystr;

		for (; *++yyp != '"'; ++yyn) {
			yyres[yyn] = *yyp;
		}
		yyres[yyn] = '\0';
		return yyn;
	}
	yystpcpy(yyres, yystr);
	return strlen(yystr);
}

/*
 * Local variables:
 * tab-width: 4
 * c-basic-offset: 4
 * indent-tabs-mode: t
 * End:
 */<|MERGE_RESOLUTION|>--- conflicted
+++ resolved
@@ -986,13 +986,9 @@
 ;
 
 static_scalar: /* compile-time evaluated scalars */
-<<<<<<< HEAD
 		static_scalar_value { zend_do_constant_expression(&$$, $1.u.ast TSRMLS_CC); }
 	|	T_ARRAY '(' static_array_pair_list ')' { $$ = $3; Z_TYPE_INFO($$.u.constant) = IS_CONSTANT_ARRAY_EX; }
 	|	'[' static_array_pair_list ']' { $$ = $2; Z_TYPE_INFO($$.u.constant) = IS_CONSTANT_ARRAY_EX; }
-=======
-	static_scalar_value { zend_do_constant_expression(&$$, $1.u.ast TSRMLS_CC); }
->>>>>>> b82d077f
 ;
 
 static_scalar_value:
@@ -1000,21 +996,14 @@
 	|	static_class_name_scalar	{ $$.u.ast = zend_ast_create_constant(&$1.u.constant); }
 	|	namespace_name 		{ zend_do_fetch_constant(&$$, NULL, &$1, ZEND_CT, 1 TSRMLS_CC); $$.u.ast = zend_ast_create_constant(&$$.u.constant); }
 	|	T_NAMESPACE T_NS_SEPARATOR namespace_name { $$.op_type = IS_CONST; ZVAL_EMPTY_STRING(&$$.u.constant);  zend_do_build_namespace_name(&$$, &$$, &$3 TSRMLS_CC); $3 = $$; zend_do_fetch_constant(&$$, NULL, &$3, ZEND_CT, 0 TSRMLS_CC); $$.u.ast = zend_ast_create_constant(&$$.u.constant); }
-<<<<<<< HEAD
 	|	T_NS_SEPARATOR namespace_name { zval tmp; ZVAL_NEW_STR(&tmp, STR_ALLOC(Z_STRLEN($2.u.constant)+1, 0)); Z_STRVAL(tmp)[0] = '\\'; memcpy(Z_STRVAL(tmp) + 1, Z_STRVAL($2.u.constant), Z_STRLEN($2.u.constant)+1); if (Z_DELREF($2.u.constant) == 0) {efree(Z_STR($2.u.constant));} Z_STR($2.u.constant) = Z_STR(tmp); zend_do_fetch_constant(&$$, NULL, &$2, ZEND_CT, 0 TSRMLS_CC); $$.u.ast = zend_ast_create_constant(&$$.u.constant); }
-=======
-	|	T_NS_SEPARATOR namespace_name { char *tmp = estrndup(Z_STRVAL($2.u.constant), Z_STRLEN($2.u.constant)+1); memcpy(&(tmp[1]), Z_STRVAL($2.u.constant), Z_STRLEN($2.u.constant)+1); tmp[0] = '\\'; efree(Z_STRVAL($2.u.constant)); Z_STRVAL($2.u.constant) = tmp; ++Z_STRLEN($2.u.constant); zend_do_fetch_constant(&$$, NULL, &$2, ZEND_CT, 0 TSRMLS_CC); $$.u.ast = zend_ast_create_constant(&$$.u.constant); }
-	|	T_ARRAY '(' static_array_pair_list ')' { $$ = $3; }
-	|	'[' static_array_pair_list ']' { $$ = $2; }
->>>>>>> b82d077f
 	|	static_class_constant { $$.u.ast = zend_ast_create_constant(&$1.u.constant); }
 	|	T_CLASS_C			{ $$.u.ast = zend_ast_create_constant(&$1.u.constant); }
 	|	static_operation { $$ = $1; }
 ;
 
 static_operation:
-		static_scalar_value '[' static_scalar_value ']' { $$.u.ast = zend_ast_create_binary(ZEND_FETCH_DIM_R, $1.u.ast, $3.u.ast); }
-	|	static_scalar_value '+' static_scalar_value { $$.u.ast = zend_ast_create_binary(ZEND_ADD, $1.u.ast, $3.u.ast); }
+		static_scalar_value '+' static_scalar_value { $$.u.ast = zend_ast_create_binary(ZEND_ADD, $1.u.ast, $3.u.ast); }
 	|	static_scalar_value '-' static_scalar_value { $$.u.ast = zend_ast_create_binary(ZEND_SUB, $1.u.ast, $3.u.ast); }
 	|	static_scalar_value '*' static_scalar_value { $$.u.ast = zend_ast_create_binary(ZEND_MUL, $1.u.ast, $3.u.ast); }
 	|	static_scalar_value T_POW static_scalar_value { $$.u.ast = zend_ast_create_binary(ZEND_POW, $1.u.ast, $3.u.ast); }
@@ -1064,13 +1053,8 @@
 
 
 static_array_pair_list:
-<<<<<<< HEAD
 		/* empty */ { $$.op_type = IS_CONST; array_init(&$$.u.constant); }
 	|	non_empty_static_array_pair_list possible_comma	{ $$ = $1; }
-=======
-		/* empty */ { $$.op_type = IS_CONST; INIT_PZVAL(&$$.u.constant); array_init(&$$.u.constant); $$.u.ast = zend_ast_create_constant(&$$.u.constant); }
-	|	non_empty_static_array_pair_list possible_comma	{ zend_ast_dynamic_shrink(&$1.u.ast); $$ = $1; }
->>>>>>> b82d077f
 ;
 
 possible_comma:
@@ -1079,17 +1063,10 @@
 ;
 
 non_empty_static_array_pair_list:
-<<<<<<< HEAD
 		non_empty_static_array_pair_list ',' static_scalar T_DOUBLE_ARROW static_scalar	{ zend_do_add_static_array_element(&$$, &$3, &$5 TSRMLS_CC); }
 	|	non_empty_static_array_pair_list ',' static_scalar { zend_do_add_static_array_element(&$$, NULL, &$3 TSRMLS_CC); }
 	|	static_scalar T_DOUBLE_ARROW static_scalar { $$.op_type = IS_CONST; array_init(&$$.u.constant); zend_do_add_static_array_element(&$$, &$1, &$3 TSRMLS_CC); }
 	|	static_scalar { $$.op_type = IS_CONST; array_init(&$$.u.constant); zend_do_add_static_array_element(&$$, NULL, &$1 TSRMLS_CC); }
-=======
-		non_empty_static_array_pair_list ',' static_scalar_value T_DOUBLE_ARROW static_scalar_value { zend_ast_dynamic_add(&$$.u.ast, $3.u.ast); zend_ast_dynamic_add(&$$.u.ast, $5.u.ast); }
-	|	non_empty_static_array_pair_list ',' static_scalar_value { zend_ast_dynamic_add(&$$.u.ast, NULL); zend_ast_dynamic_add(&$$.u.ast, $3.u.ast); }
-	|	static_scalar_value T_DOUBLE_ARROW static_scalar_value { $$.u.ast = zend_ast_create_dynamic(ZEND_INIT_ARRAY); zend_ast_dynamic_add(&$$.u.ast, $1.u.ast); zend_ast_dynamic_add(&$$.u.ast, $3.u.ast); }
-	|	static_scalar_value { $$.u.ast = zend_ast_create_dynamic(ZEND_INIT_ARRAY); zend_ast_dynamic_add(&$$.u.ast, NULL); zend_ast_dynamic_add(&$$.u.ast, $1.u.ast); }
->>>>>>> b82d077f
 ;
 
 expr:
