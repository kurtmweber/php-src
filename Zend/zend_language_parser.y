--- conflicted
+++ resolved
@@ -580,25 +580,11 @@
 function_call_parameter_list:
 		'(' ')'	{ Z_IVAL($$.u.constant) = 0; }
 	|	'(' non_empty_function_call_parameter_list ')'	{ $$ = $2; }
-<<<<<<< HEAD
-	|	'(' yield_expr ')'	{ Z_IVAL($$.u.constant) = 1; zend_do_pass_param(&$2, ZEND_SEND_VAL, Z_IVAL($$.u.constant) TSRMLS_CC); }
-=======
 	|	'(' yield_expr ')'	{ zend_do_pass_param(&$2, ZEND_SEND_VAL TSRMLS_CC); }
->>>>>>> 96d0bb7b
 ;
 
 
 non_empty_function_call_parameter_list:
-<<<<<<< HEAD
-		expr_without_variable	{ Z_IVAL($$.u.constant) = 1;  zend_do_pass_param(&$1, ZEND_SEND_VAL, Z_IVAL($$.u.constant) TSRMLS_CC); }
-	|	variable				{ Z_IVAL($$.u.constant) = 1;  zend_do_pass_param(&$1, ZEND_SEND_VAR, Z_IVAL($$.u.constant) TSRMLS_CC); }
-	|	'&' w_variable 				{ Z_IVAL($$.u.constant) = 1;  zend_do_pass_param(&$2, ZEND_SEND_REF, Z_IVAL($$.u.constant) TSRMLS_CC); }
-	|	T_ELLIPSIS expr			{ Z_IVAL($$.u.constant) = 0;  zend_do_unpack_params(&$2, Z_IVAL($$.u.constant) TSRMLS_CC); }
-	|	non_empty_function_call_parameter_list ',' expr_without_variable	{ Z_IVAL($$.u.constant)=Z_IVAL($1.u.constant)+1;  zend_do_pass_param(&$3, ZEND_SEND_VAL, Z_IVAL($$.u.constant) TSRMLS_CC); }
-	|	non_empty_function_call_parameter_list ',' variable					{ Z_IVAL($$.u.constant)=Z_IVAL($1.u.constant)+1;  zend_do_pass_param(&$3, ZEND_SEND_VAR, Z_IVAL($$.u.constant) TSRMLS_CC); }
-	|	non_empty_function_call_parameter_list ',' '&' w_variable			{ Z_IVAL($$.u.constant)=Z_IVAL($1.u.constant)+1;  zend_do_pass_param(&$4, ZEND_SEND_REF, Z_IVAL($$.u.constant) TSRMLS_CC); }
-	|	non_empty_function_call_parameter_list ',' T_ELLIPSIS expr			{ Z_IVAL($$.u.constant)=Z_IVAL($1.u.constant);  zend_do_unpack_params(&$4, Z_IVAL($$.u.constant) TSRMLS_CC); }
-=======
 		function_call_parameter
 	|	non_empty_function_call_parameter_list ',' function_call_parameter
 ;
@@ -608,7 +594,6 @@
 	|	variable				{ zend_do_pass_param(&$1, ZEND_SEND_VAR TSRMLS_CC); }
 	|	'&' w_variable 			{ zend_do_pass_param(&$2, ZEND_SEND_REF TSRMLS_CC); }
 	|	T_ELLIPSIS expr			{ zend_do_unpack_params(&$2 TSRMLS_CC); }
->>>>>>> 96d0bb7b
 ;
 
 global_var_list:
