--- conflicted
+++ resolved
@@ -3413,6 +3413,10 @@
 		zend_compile_expr(&expr_node, expr_ast TSRMLS_CC);
 	}
 
+	if (by_ref) {
+		zend_separate_if_call_and_write(&expr_node, expr_ast, BP_VAR_W TSRMLS_CC);
+	}
+
 	opnum_reset = get_next_op_number(CG(active_op_array));
 	opline = zend_emit_op(&reset_node, ZEND_FE_RESET, &expr_node, NULL TSRMLS_CC);
 	if (by_ref && is_variable) {
@@ -5178,32 +5182,7 @@
 	zend_ast *right_ast = ast->child[1];
 	znode left_node, right_node;
 
-<<<<<<< HEAD
 	ZEND_ASSERT(ast->kind == ZEND_AST_GREATER || ast->kind == ZEND_AST_GREATER_EQUAL);
-=======
-	if (variable) {
-		if (zend_is_function_or_method_call(array)) {
-			is_variable = 0;
-		} else {
-			is_variable = 1;
-		}
-		/* save the location of FETCH_W instruction(s) */
-		open_brackets_token->u.op.opline_num = get_next_op_number(CG(active_op_array));
-		zend_do_end_variable_parse(array, BP_VAR_W, 0 TSRMLS_CC);
-
-		if (zend_is_function_or_method_call(array)) {
-			opline = get_next_op(CG(active_op_array) TSRMLS_CC);
-			opline->opcode = ZEND_SEPARATE;
-			SET_NODE(opline->op1, array);
-			SET_UNUSED(opline->op2);
-			opline->result_type = IS_VAR;
-			opline->result.var = opline->op1.var;
-		}
-	} else {
-		is_variable = 0;
-		open_brackets_token->u.op.opline_num = get_next_op_number(CG(active_op_array));
-	}
->>>>>>> 308c0a72
 
 	zend_compile_expr(&left_node, left_ast TSRMLS_CC);
 	zend_compile_expr(&right_node, right_ast TSRMLS_CC);
