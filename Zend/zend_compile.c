--- conflicted
+++ resolved
@@ -3487,14 +3487,10 @@
 								*(offset++) = '.';
 							}
 							*(offset++) = '\'';
-<<<<<<< HEAD
 						} else if (Z_TYPE_P(zv) == IS_ARRAY) {
-=======
-						} else if (Z_TYPE_P(zv) == IS_ARRAY || (Z_TYPE_P(zv) & IS_CONSTANT_TYPE_MASK) == IS_CONSTANT_ARRAY) {
->>>>>>> e93f8e74
 							memcpy(offset, "Array", 5);
 							offset += 5;
-						} else if (Z_TYPE_P(zv) == IS_CONSTANT_AST) {
+						} else if ((Z_TYPE_P(zv) & IS_CONSTANT_TYPE_MASK) == IS_CONSTANT_AST) {
 							memcpy(offset, "<expression>", 12);
 							offset += 12;
 						} else {
