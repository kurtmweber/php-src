--- conflicted
+++ resolved
@@ -2643,24 +2643,13 @@
 	char *tmp = getenv("USE_ZEND_ALLOC");
 
 	if (tmp && !zend_atoi(tmp, 0)) {
-<<<<<<< HEAD
 		alloc_globals->mm_heap = malloc(sizeof(zend_mm_heap));
 		memset(alloc_globals->mm_heap, 0, sizeof(zend_mm_heap));
 		alloc_globals->mm_heap->use_custom_heap = ZEND_MM_CUSTOM_HEAP_STD;
-		alloc_globals->mm_heap->custom_heap.std._malloc = malloc;
+		alloc_globals->mm_heap->custom_heap.std._malloc = __zend_malloc;
 		alloc_globals->mm_heap->custom_heap.std._free = free;
-		alloc_globals->mm_heap->custom_heap.std._realloc = realloc;
+		alloc_globals->mm_heap->custom_heap.std._realloc = __zend_realloc;
 		return;
-=======
-		alloc_globals->mm_heap = malloc(sizeof(struct _zend_mm_heap));
-		memset(alloc_globals->mm_heap, 0, sizeof(struct _zend_mm_heap));
-		alloc_globals->mm_heap->use_zend_alloc = 0;
-		alloc_globals->mm_heap->_malloc = __zend_malloc;
-		alloc_globals->mm_heap->_free = free;
-		alloc_globals->mm_heap->_realloc = __zend_realloc;
-	} else {
-		alloc_globals->mm_heap = zend_mm_startup();
->>>>>>> c596b02a
 	}
 #endif
 #ifdef MAP_HUGETLB
