--- conflicted
+++ resolved
@@ -1126,10 +1126,6 @@
 			zval *val;
 			zend_property_info *prop_info;
 
-<<<<<<< HEAD
-			*scope = class_type;
-=======
->>>>>>> 53071e64
 			ZEND_HASH_FOREACH_PTR(&class_type->constants_table, c) {
 				val = &c->value;
 				if (Z_CONSTANT_P(val)) {
