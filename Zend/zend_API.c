/*
   +----------------------------------------------------------------------+
   | Zend Engine                                                          |
   +----------------------------------------------------------------------+
   | Copyright (c) 1998-2016 Zend Technologies Ltd. (http://www.zend.com) |
   +----------------------------------------------------------------------+
   | This source file is subject to version 2.00 of the Zend license,     |
   | that is bundled with this package in the file LICENSE, and is        |
   | available through the world-wide-web at the following url:           |
   | http://www.zend.com/license/2_00.txt.                                |
   | If you did not receive a copy of the Zend license and are unable to  |
   | obtain it through the world-wide-web, please send a note to          |
   | license@zend.com so we can mail you a copy immediately.              |
   +----------------------------------------------------------------------+
   | Authors: Andi Gutmans <andi@zend.com>                                |
   |          Zeev Suraski <zeev@zend.com>                                |
   |          Andrei Zmievski <andrei@php.net>                            |
   |          Dmitry Stogov <dmitry@zend.com>                             |
   +----------------------------------------------------------------------+
*/

/* $Id$ */

#include "zend.h"
#include "zend_execute.h"
#include "zend_API.h"
#include "zend_modules.h"
#include "zend_extensions.h"
#include "zend_constants.h"
#include "zend_exceptions.h"
#include "zend_closures.h"
#include "zend_inheritance.h"

#ifdef HAVE_STDARG_H
#include <stdarg.h>
#endif

/* these variables are true statics/globals, and have to be mutex'ed on every access */
ZEND_API HashTable module_registry;

static zend_module_entry **module_request_startup_handlers;
static zend_module_entry **module_request_shutdown_handlers;
static zend_module_entry **module_post_deactivate_handlers;

static zend_class_entry  **class_cleanup_handlers;

/* this function doesn't check for too many parameters */
ZEND_API int zend_get_parameters(int ht, int param_count, ...) /* {{{ */
{
	int arg_count;
	va_list ptr;
	zval **param, *param_ptr;

	param_ptr = ZEND_CALL_ARG(EG(current_execute_data), 1);
	arg_count = ZEND_CALL_NUM_ARGS(EG(current_execute_data));

	if (param_count>arg_count) {
		return FAILURE;
	}

	va_start(ptr, param_count);

	while (param_count-->0) {
		param = va_arg(ptr, zval **);
		if (!Z_ISREF_P(param_ptr) && Z_REFCOUNT_P(param_ptr) > 1) {
			zval new_tmp;

			ZVAL_DUP(&new_tmp, param_ptr);
			Z_DELREF_P(param_ptr);
			ZVAL_COPY_VALUE(param_ptr, &new_tmp);
		}
		*param = param_ptr;
		param_ptr++;
	}
	va_end(ptr);

	return SUCCESS;
}
/* }}} */

/* Zend-optimized Extended functions */
/* this function doesn't check for too many parameters */
ZEND_API int zend_get_parameters_ex(int param_count, ...) /* {{{ */
{
	int arg_count;
	va_list ptr;
	zval **param, *param_ptr;

	param_ptr = ZEND_CALL_ARG(EG(current_execute_data), 1);
	arg_count = ZEND_CALL_NUM_ARGS(EG(current_execute_data));

	if (param_count>arg_count) {
		return FAILURE;
	}

	va_start(ptr, param_count);
	while (param_count-->0) {
		param = va_arg(ptr, zval **);
		*param = param_ptr;
		param_ptr++;
	}
	va_end(ptr);

	return SUCCESS;
}
/* }}} */

ZEND_API int _zend_get_parameters_array_ex(int param_count, zval *argument_array) /* {{{ */
{
	zval *param_ptr;
	int arg_count;

	param_ptr = ZEND_CALL_ARG(EG(current_execute_data), 1);
	arg_count = ZEND_CALL_NUM_ARGS(EG(current_execute_data));

	if (param_count>arg_count) {
		return FAILURE;
	}

	while (param_count-->0) {
		ZVAL_COPY_VALUE(argument_array, param_ptr);
		argument_array++;
		param_ptr++;
	}

	return SUCCESS;
}
/* }}} */

ZEND_API int zend_copy_parameters_array(int param_count, zval *argument_array) /* {{{ */
{
	zval *param_ptr;
	int arg_count;

	param_ptr = ZEND_CALL_ARG(EG(current_execute_data), 1);
	arg_count = ZEND_CALL_NUM_ARGS(EG(current_execute_data));

	if (param_count>arg_count) {
		return FAILURE;
	}

	while (param_count-->0) {
		if (Z_REFCOUNTED_P(param_ptr)) {
			Z_ADDREF_P(param_ptr);
		}
		zend_hash_next_index_insert_new(Z_ARRVAL_P(argument_array), param_ptr);
		param_ptr++;
	}

	return SUCCESS;
}
/* }}} */

ZEND_API ZEND_COLD void zend_wrong_param_count(void) /* {{{ */
{
	const char *space;
	const char *class_name = get_active_class_name(&space);

	zend_internal_type_error(ZEND_ARG_USES_STRICT_TYPES(), "Wrong parameter count for %s%s%s()", class_name, space, get_active_function_name());
}
/* }}} */

/* Argument parsing API -- andrei */
ZEND_API char *zend_get_type_by_const(int type) /* {{{ */
{
	switch(type) {
		case IS_FALSE:
		case IS_TRUE:
		case _IS_BOOL:
			return "boolean";
		case IS_LONG:
			return "integer";
		case IS_DOUBLE:
			return "float";
		case IS_STRING:
			return "string";
		case IS_OBJECT:
			return "object";
		case IS_RESOURCE:
			return "resource";
		case IS_NULL:
			return "null";
		case IS_CALLABLE:
			return "callable";
		case IS_ARRAY:
			return "array";
		default:
			return "unknown";
	}
}
/* }}} */

ZEND_API char *zend_zval_type_name(const zval *arg) /* {{{ */
{
	ZVAL_DEREF(arg);
	return zend_get_type_by_const(Z_TYPE_P(arg));
}
/* }}} */

ZEND_API ZEND_COLD void ZEND_FASTCALL zend_wrong_paramers_count_error(int num_args, int min_num_args, int max_num_args) /* {{{ */
{
	zend_function *active_function = EG(current_execute_data)->func;
	const char *class_name = active_function->common.scope ? ZSTR_VAL(active_function->common.scope->name) : "";

	zend_internal_type_error(ZEND_ARG_USES_STRICT_TYPES(), "%s%s%s() expects %s %d parameter%s, %d given",
		class_name, \
		class_name[0] ? "::" : "", \
		ZSTR_VAL(active_function->common.function_name),
		min_num_args == max_num_args ? "exactly" : num_args < min_num_args ? "at least" : "at most",
		num_args < min_num_args ? min_num_args : max_num_args,
		(num_args < min_num_args ? min_num_args : max_num_args) == 1 ? "" : "s",
		num_args);
}
/* }}} */

ZEND_API ZEND_COLD void ZEND_FASTCALL zend_wrong_paramer_type_error(int num, zend_expected_type expected_type, zval *arg) /* {{{ */
{
	const char *space;
	const char *class_name = get_active_class_name(&space);
	static const char * const expected_error[] = {
		Z_EXPECTED_TYPES(Z_EXPECTED_TYPE_STR)
		NULL
	};

	zend_internal_type_error(ZEND_ARG_USES_STRICT_TYPES(), "%s%s%s() expects parameter %d to be %s, %s given",
		class_name, space, get_active_function_name(), num, expected_error[expected_type], zend_zval_type_name(arg));
}
/* }}} */

ZEND_API ZEND_COLD void ZEND_FASTCALL zend_wrong_paramer_class_error(int num, char *name, zval *arg) /* {{{ */
{
	const char *space;
	const char *class_name = get_active_class_name(&space);

	zend_internal_type_error(ZEND_ARG_USES_STRICT_TYPES(), "%s%s%s() expects parameter %d to be %s, %s given",
		class_name, space, get_active_function_name(), num, name, zend_zval_type_name(arg));
}
/* }}} */

ZEND_API ZEND_COLD void ZEND_FASTCALL zend_wrong_callback_error(int severity, int num, char *error) /* {{{ */
{
	const char *space;
	const char *class_name = get_active_class_name(&space);

	if (severity == E_WARNING) {
		zend_internal_type_error(ZEND_ARG_USES_STRICT_TYPES(), "%s%s%s() expects parameter %d to be a valid callback, %s",
			class_name, space, get_active_function_name(), num, error);
	} else if (severity == E_ERROR) {
		zend_throw_error(zend_ce_type_error, "%s%s%s() expects parameter %d to be a valid callback, %s",
			class_name, space, get_active_function_name(), num, error);
	} else {
		zend_error(severity, "%s%s%s() expects parameter %d to be a valid callback, %s",
			class_name, space, get_active_function_name(), num, error);
	}
	efree(error);
}
/* }}} */

ZEND_API int ZEND_FASTCALL zend_parse_arg_class(zval *arg, zend_class_entry **pce, int num, int check_null) /* {{{ */
{
	zend_class_entry *ce_base = *pce;

	if (check_null && Z_TYPE_P(arg) == IS_NULL) {
		*pce = NULL;
		return 1;
	}
	convert_to_string_ex(arg);
	*pce = zend_lookup_class(Z_STR_P(arg));
	if (ce_base) {
		if ((!*pce || !instanceof_function(*pce, ce_base))) {
			const char *space;
			const char *class_name = get_active_class_name(&space);

			zend_internal_type_error(ZEND_ARG_USES_STRICT_TYPES(), "%s%s%s() expects parameter %d to be a class name derived from %s, '%s' given",
				class_name, space, get_active_function_name(), num,
				ZSTR_VAL(ce_base->name), Z_STRVAL_P(arg));
			*pce = NULL;
			return 0;
		}
	}
	if (!*pce) {
		const char *space;
		const char *class_name = get_active_class_name(&space);

		zend_internal_type_error(ZEND_ARG_USES_STRICT_TYPES(), "%s%s%s() expects parameter %d to be a valid class name, '%s' given",
			class_name, space, get_active_function_name(), num,
			Z_STRVAL_P(arg));
		return 0;
	}
	return 1;
}
/* }}} */

ZEND_API int ZEND_FASTCALL zend_parse_arg_bool_weak(zval *arg, zend_bool *dest) /* {{{ */
{
	if (EXPECTED(Z_TYPE_P(arg) <= IS_STRING)) {
		*dest = zend_is_true(arg);
	} else {
		return 0;
	}
	return 1;
}
/* }}} */

ZEND_API int ZEND_FASTCALL zend_parse_arg_bool_slow(zval *arg, zend_bool *dest) /* {{{ */
{
	if (UNEXPECTED(ZEND_ARG_USES_STRICT_TYPES())) {
		return 0;
	}
	return zend_parse_arg_bool_weak(arg, dest);
}
/* }}} */

ZEND_API int ZEND_FASTCALL zend_parse_arg_long_weak(zval *arg, zend_long *dest) /* {{{ */
{
	if (EXPECTED(Z_TYPE_P(arg) == IS_DOUBLE)) {
		if (UNEXPECTED(zend_isnan(Z_DVAL_P(arg)))) {
			return 0;
		}
		if (UNEXPECTED(!ZEND_DOUBLE_FITS_LONG(Z_DVAL_P(arg)))) {
			return 0;
		} else {
			*dest = zend_dval_to_lval(Z_DVAL_P(arg));
		}
	} else if (EXPECTED(Z_TYPE_P(arg) == IS_STRING)) {
		double d;
		int type;

		if (UNEXPECTED((type = is_numeric_str_function(Z_STR_P(arg), dest, &d)) != IS_LONG)) {
			if (EXPECTED(type != 0)) {
				if (UNEXPECTED(zend_isnan(d))) {
					return 0;
				}
				if (UNEXPECTED(!ZEND_DOUBLE_FITS_LONG(d))) {
					return 0;
				} else {
					*dest = zend_dval_to_lval(d);
				}
			} else {
				return 0;
			}
		}
	} else if (EXPECTED(Z_TYPE_P(arg) < IS_TRUE)) {
		*dest = 0;
	} else if (EXPECTED(Z_TYPE_P(arg) == IS_TRUE)) {
		*dest = 1;
	} else {
		return 0;
	}
	return 1;
}
/* }}} */

ZEND_API int ZEND_FASTCALL zend_parse_arg_long_slow(zval *arg, zend_long *dest) /* {{{ */
{
	if (UNEXPECTED(ZEND_ARG_USES_STRICT_TYPES())) {
		return 0;
	}
	return zend_parse_arg_long_weak(arg, dest);
}
/* }}} */

ZEND_API int ZEND_FASTCALL zend_parse_arg_long_cap_weak(zval *arg, zend_long *dest) /* {{{ */
{
	if (EXPECTED(Z_TYPE_P(arg) == IS_DOUBLE)) {
		if (UNEXPECTED(zend_isnan(Z_DVAL_P(arg)))) {
			return 0;
		}
		if (UNEXPECTED(!ZEND_DOUBLE_FITS_LONG(Z_DVAL_P(arg)))) {
			*dest = (Z_DVAL_P(arg) > 0) ? ZEND_LONG_MAX : ZEND_LONG_MIN;
		} else {
			*dest = zend_dval_to_lval(Z_DVAL_P(arg));
		}
	} else if (EXPECTED(Z_TYPE_P(arg) == IS_STRING)) {
		double d;
		int type;

		if (UNEXPECTED((type = is_numeric_str_function(Z_STR_P(arg), dest, &d)) != IS_LONG)) {
			if (EXPECTED(type != 0)) {
				if (UNEXPECTED(zend_isnan(d))) {
					return 0;
				}
				if (UNEXPECTED(!ZEND_DOUBLE_FITS_LONG(d))) {
					*dest = (d > 0) ? ZEND_LONG_MAX : ZEND_LONG_MIN;
				} else {
					*dest = zend_dval_to_lval(d);
				}
			} else {
				return 0;
			}
		}
	} else if (EXPECTED(Z_TYPE_P(arg) < IS_TRUE)) {
		*dest = 0;
	} else if (EXPECTED(Z_TYPE_P(arg) == IS_TRUE)) {
		*dest = 1;
	} else {
		return 0;
	}
	return 1;
}
/* }}} */

ZEND_API int ZEND_FASTCALL zend_parse_arg_long_cap_slow(zval *arg, zend_long *dest) /* {{{ */
{
	if (UNEXPECTED(ZEND_ARG_USES_STRICT_TYPES())) {
		return 0;
	}
	return zend_parse_arg_long_cap_weak(arg, dest);
}
/* }}} */

ZEND_API int ZEND_FASTCALL zend_parse_arg_double_weak(zval *arg, double *dest) /* {{{ */
{
	if (EXPECTED(Z_TYPE_P(arg) == IS_LONG)) {
		*dest = (double)Z_LVAL_P(arg);
	} else if (EXPECTED(Z_TYPE_P(arg) == IS_STRING)) {
		zend_long l;
		int type;

		if (UNEXPECTED((type = is_numeric_str_function(Z_STR_P(arg), &l, dest)) != IS_DOUBLE)) {
			if (EXPECTED(type != 0)) {
				*dest = (double)(l);
			} else {
				return 0;
			}
		}
	} else if (EXPECTED(Z_TYPE_P(arg) < IS_TRUE)) {
		*dest = 0.0;
	} else if (EXPECTED(Z_TYPE_P(arg) == IS_TRUE)) {
		*dest = 1.0;
	} else {
		return 0;
	}
	return 1;
}
/* }}} */

ZEND_API int ZEND_FASTCALL zend_parse_arg_double_slow(zval *arg, double *dest) /* {{{ */
{
	if (EXPECTED(Z_TYPE_P(arg) == IS_LONG)) {
		/* SSTH Exception: IS_LONG may be accepted instead as IS_DOUBLE */
		*dest = (double)Z_LVAL_P(arg);
	} else if (UNEXPECTED(ZEND_ARG_USES_STRICT_TYPES())) {
		return 0;
	}
	return zend_parse_arg_double_weak(arg, dest);
}
/* }}} */

ZEND_API int ZEND_FASTCALL zend_parse_arg_str_weak(zval *arg, zend_string **dest) /* {{{ */
{
	if (EXPECTED(Z_TYPE_P(arg) < IS_STRING)) {
		convert_to_string(arg);
		*dest = Z_STR_P(arg);
	} else if (UNEXPECTED(Z_TYPE_P(arg) == IS_OBJECT)) {
		if (Z_OBJ_HANDLER_P(arg, cast_object)) {
			zval obj;
			if (Z_OBJ_HANDLER_P(arg, cast_object)(arg, &obj, IS_STRING) == SUCCESS) {
				zval_ptr_dtor(arg);
				ZVAL_COPY_VALUE(arg, &obj);
				*dest = Z_STR_P(arg);
				return 1;
			}
		} else if (Z_OBJ_HANDLER_P(arg, get)) {
			zval rv;
			zval *z = Z_OBJ_HANDLER_P(arg, get)(arg, &rv);

			Z_ADDREF_P(z);
			if (Z_TYPE_P(z) != IS_OBJECT) {
				zval_dtor(arg);
				ZVAL_NULL(arg);
				if (!zend_make_printable_zval(z, arg)) {
					ZVAL_COPY_VALUE(arg, z);
				}
				*dest = Z_STR_P(arg);
				return 1;
			}
			zval_ptr_dtor(z);
		}
		return 0;
	} else {
		return 0;
	}
	return 1;
}
/* }}} */

ZEND_API int ZEND_FASTCALL zend_parse_arg_str_slow(zval *arg, zend_string **dest) /* {{{ */
{
	if (UNEXPECTED(ZEND_ARG_USES_STRICT_TYPES())) {
		return 0;
	}
	return zend_parse_arg_str_weak(arg, dest);
}
/* }}} */

static const char *zend_parse_arg_impl(int arg_num, zval *arg, va_list *va, const char **spec, char **error, int *severity) /* {{{ */
{
	const char *spec_walk = *spec;
	char c = *spec_walk++;
	int check_null = 0;
	zval *real_arg = arg;

	/* scan through modifiers */
	ZVAL_DEREF(arg);
	while (1) {
		if (*spec_walk == '/') {
			SEPARATE_ZVAL_NOREF(arg);
			real_arg = arg;
		} else if (*spec_walk == '!') {
			check_null = 1;
		} else {
			break;
		}
		spec_walk++;
	}

	switch (c) {
		case 'l':
		case 'L':
			{
				zend_long *p = va_arg(*va, zend_long *);
				zend_bool *is_null = NULL;

				if (check_null) {
					is_null = va_arg(*va, zend_bool *);
				}

				if (!zend_parse_arg_long(arg, p, is_null, check_null, c == 'L')) {
					return "integer";
				}
			}
			break;

		case 'd':
			{
				double *p = va_arg(*va, double *);
				zend_bool *is_null = NULL;

				if (check_null) {
					is_null = va_arg(*va, zend_bool *);
				}

				if (!zend_parse_arg_double(arg, p, is_null, check_null)) {
					return "float";
				}
			}
			break;

		case 's':
			{
				char **p = va_arg(*va, char **);
				size_t *pl = va_arg(*va, size_t *);
				if (!zend_parse_arg_string(arg, p, pl, check_null)) {
					return "string";
				}
			}
			break;

		case 'p':
			{
				char **p = va_arg(*va, char **);
				size_t *pl = va_arg(*va, size_t *);
				if (!zend_parse_arg_path(arg, p, pl, check_null)) {
					return "a valid path";
				}
			}
			break;

		case 'P':
			{
				zend_string **str = va_arg(*va, zend_string **);
				if (!zend_parse_arg_path_str(arg, str, check_null)) {
					return "a valid path";
				}
			}
			break;

		case 'S':
			{
				zend_string **str = va_arg(*va, zend_string **);
				if (!zend_parse_arg_str(arg, str, check_null)) {
					return "string";
				}
			}
			break;

		case 'b':
			{
				zend_bool *p = va_arg(*va, zend_bool *);
				zend_bool *is_null = NULL;

				if (check_null) {
					is_null = va_arg(*va, zend_bool *);
				}

				if (!zend_parse_arg_bool(arg, p, is_null, check_null)) {
					return "boolean";
				}
			}
			break;

		case 'r':
			{
				zval **p = va_arg(*va, zval **);

				if (!zend_parse_arg_resource(arg, p, check_null)) {
					return "resource";
				}
			}
			break;

		case 'A':
		case 'a':
			{
				zval **p = va_arg(*va, zval **);

				if (!zend_parse_arg_array(arg, p, check_null, c == 'A')) {
					return "array";
				}
			}
			break;

		case 'H':
		case 'h':
			{
				HashTable **p = va_arg(*va, HashTable **);

				if (!zend_parse_arg_array_ht(arg, p, check_null, c == 'H')) {
					return "array";
				}
			}
			break;

		case 'o':
			{
				zval **p = va_arg(*va, zval **);

				if (!zend_parse_arg_object(arg, p, NULL, check_null)) {
					return "object";
				}
			}
			break;

		case 'O':
			{
				zval **p = va_arg(*va, zval **);
				zend_class_entry *ce = va_arg(*va, zend_class_entry *);

				if (!zend_parse_arg_object(arg, p, ce, check_null)) {
					if (ce) {
						return ZSTR_VAL(ce->name);
					} else {
						return "object";
					}
				}
			}
			break;

		case 'C':
			{
				zend_class_entry *lookup, **pce = va_arg(*va, zend_class_entry **);
				zend_class_entry *ce_base = *pce;

				if (check_null && Z_TYPE_P(arg) == IS_NULL) {
					*pce = NULL;
					break;
				}
				convert_to_string_ex(arg);
				if ((lookup = zend_lookup_class(Z_STR_P(arg))) == NULL) {
					*pce = NULL;
				} else {
					*pce = lookup;
				}
				if (ce_base) {
					if ((!*pce || !instanceof_function(*pce, ce_base))) {
						zend_spprintf(error, 0, "to be a class name derived from %s, '%s' given",
							ZSTR_VAL(ce_base->name), Z_STRVAL_P(arg));
						*pce = NULL;
						return "";
					}
				}
				if (!*pce) {
					zend_spprintf(error, 0, "to be a valid class name, '%s' given",
						Z_STRVAL_P(arg));
					return "";
				}
				break;

			}
			break;

		case 'f':
			{
				zend_fcall_info *fci = va_arg(*va, zend_fcall_info *);
				zend_fcall_info_cache *fcc = va_arg(*va, zend_fcall_info_cache *);
				char *is_callable_error = NULL;

				if (check_null && Z_TYPE_P(arg) == IS_NULL) {
					fci->size = 0;
					fcc->initialized = 0;
					break;
				}

				if (zend_fcall_info_init(arg, 0, fci, fcc, NULL, &is_callable_error) == SUCCESS) {
					if (is_callable_error) {
						*severity = E_DEPRECATED;
						zend_spprintf(error, 0, "to be a valid callback, %s", is_callable_error);
						efree(is_callable_error);
						*spec = spec_walk;
						return "";
					}
					break;
				} else {
					if (is_callable_error) {
						*severity = E_ERROR;
						zend_spprintf(error, 0, "to be a valid callback, %s", is_callable_error);
						efree(is_callable_error);
						return "";
					} else {
						return "valid callback";
					}
				}
			}

		case 'z':
			{
				zval **p = va_arg(*va, zval **);

				zend_parse_arg_zval_deref(real_arg, p, check_null);
			}
			break;

		case 'Z':
			/* 'Z' iz not supported anymore and should be replaced with 'z' */
			ZEND_ASSERT(c != 'Z');
		default:
			return "unknown";
	}

	*spec = spec_walk;

	return NULL;
}
/* }}} */

static int zend_parse_arg(int arg_num, zval *arg, va_list *va, const char **spec, int flags) /* {{{ */
{
	const char *expected_type = NULL;
	char *error = NULL;
	int severity = 0;

	expected_type = zend_parse_arg_impl(arg_num, arg, va, spec, &error, &severity);
	if (expected_type) {
		if (!(flags & ZEND_PARSE_PARAMS_QUIET) && (*expected_type || error)) {
			const char *space;
			const char *class_name = get_active_class_name(&space);
			zend_bool throw_exception =
				ZEND_ARG_USES_STRICT_TYPES() || (flags & ZEND_PARSE_PARAMS_THROW);

			if (error) {
				zend_internal_type_error(throw_exception, "%s%s%s() expects parameter %d %s",
						class_name, space, get_active_function_name(), arg_num, error);
				efree(error);
			} else {
				zend_internal_type_error(throw_exception,
						"%s%s%s() expects parameter %d to be %s, %s given",
						class_name, space, get_active_function_name(), arg_num, expected_type,
						zend_zval_type_name(arg));
			}
		}
		if (severity != E_DEPRECATED) {
			return FAILURE;
		}
	}

	return SUCCESS;
}
/* }}} */

ZEND_API int zend_parse_parameter(int flags, int arg_num, zval *arg, const char *spec, ...)
{
	va_list va;
	int ret;

	va_start(va, spec);
	ret = zend_parse_arg(arg_num, arg, &va, &spec, flags);
	va_end(va);

	return ret;
}

static ZEND_COLD void zend_parse_parameters_debug_error(const char *msg) {
	zend_function *active_function = EG(current_execute_data)->func;
	const char *class_name = active_function->common.scope
		? ZSTR_VAL(active_function->common.scope->name) : "";
	zend_error_noreturn(E_CORE_ERROR, "%s%s%s(): %s",
		class_name, class_name[0] ? "::" : "",
		ZSTR_VAL(active_function->common.function_name), msg);
}

static int zend_parse_va_args(int num_args, const char *type_spec, va_list *va, int flags) /* {{{ */
{
	const  char *spec_walk;
	int c, i;
	int min_num_args = -1;
	int max_num_args = 0;
	int post_varargs = 0;
	zval *arg;
	int arg_count;
	zend_bool have_varargs = 0;
	zval **varargs = NULL;
	int *n_varargs = NULL;

	for (spec_walk = type_spec; *spec_walk; spec_walk++) {
		c = *spec_walk;
		switch (c) {
			case 'l': case 'd':
			case 's': case 'b':
			case 'r': case 'a':
			case 'o': case 'O':
			case 'z': case 'Z':
			case 'C': case 'h':
			case 'f': case 'A':
			case 'H': case 'p':
			case 'S': case 'P':
			case 'L':
				max_num_args++;
				break;

			case '|':
				min_num_args = max_num_args;
				break;

			case '/':
			case '!':
				/* Pass */
				break;

			case '*':
			case '+':
				if (have_varargs) {
					zend_parse_parameters_debug_error(
						"only one varargs specifier (* or +) is permitted");
					return FAILURE;
				}
				have_varargs = 1;
				/* we expect at least one parameter in varargs */
				if (c == '+') {
					max_num_args++;
				}
				/* mark the beginning of varargs */
				post_varargs = max_num_args;
				break;

			default:
				zend_parse_parameters_debug_error("bad type specifier while parsing parameters");
				return FAILURE;
		}
	}

	if (min_num_args < 0) {
		min_num_args = max_num_args;
	}

	if (have_varargs) {
		/* calculate how many required args are at the end of the specifier list */
		post_varargs = max_num_args - post_varargs;
		max_num_args = -1;
	}

	if (num_args < min_num_args || (num_args > max_num_args && max_num_args >= 0)) {
		if (!(flags & ZEND_PARSE_PARAMS_QUIET)) {
			zend_function *active_function = EG(current_execute_data)->func;
			const char *class_name = active_function->common.scope ? ZSTR_VAL(active_function->common.scope->name) : "";
			zend_bool throw_exception = ZEND_ARG_USES_STRICT_TYPES() || (flags & ZEND_PARSE_PARAMS_THROW);
			zend_internal_type_error(throw_exception, "%s%s%s() expects %s %d parameter%s, %d given",
					class_name,
					class_name[0] ? "::" : "",
					ZSTR_VAL(active_function->common.function_name),
					min_num_args == max_num_args ? "exactly" : num_args < min_num_args ? "at least" : "at most",
					num_args < min_num_args ? min_num_args : max_num_args,
					(num_args < min_num_args ? min_num_args : max_num_args) == 1 ? "" : "s",
					num_args);
		}
		return FAILURE;
	}

	arg_count = ZEND_CALL_NUM_ARGS(EG(current_execute_data));

	if (num_args > arg_count) {
		zend_parse_parameters_debug_error("could not obtain parameters for parsing");
		return FAILURE;
	}

	i = 0;
	while (num_args-- > 0) {
		if (*type_spec == '|') {
			type_spec++;
		}

		if (*type_spec == '*' || *type_spec == '+') {
			int num_varargs = num_args + 1 - post_varargs;

			/* eat up the passed in storage even if it won't be filled in with varargs */
			varargs = va_arg(*va, zval **);
			n_varargs = va_arg(*va, int *);
			type_spec++;

			if (num_varargs > 0) {
				*n_varargs = num_varargs;
				*varargs = ZEND_CALL_ARG(EG(current_execute_data), i + 1);
				/* adjust how many args we have left and restart loop */
				num_args += 1 - num_varargs;
				i += num_varargs;
				continue;
			} else {
				*varargs = NULL;
				*n_varargs = 0;
			}
		}

		arg = ZEND_CALL_ARG(EG(current_execute_data), i + 1);

		if (zend_parse_arg(i+1, arg, va, &type_spec, flags) == FAILURE) {
			/* clean up varargs array if it was used */
			if (varargs && *varargs) {
				*varargs = NULL;
			}
			return FAILURE;
		}
		i++;
	}

	return SUCCESS;
}
/* }}} */

ZEND_API int zend_parse_parameters_ex(int flags, int num_args, const char *type_spec, ...) /* {{{ */
{
	va_list va;
	int retval;

	va_start(va, type_spec);
	retval = zend_parse_va_args(num_args, type_spec, &va, flags);
	va_end(va);

	return retval;
}
/* }}} */

ZEND_API int zend_parse_parameters(int num_args, const char *type_spec, ...) /* {{{ */
{
	va_list va;
	int retval;
	int flags = 0;

	va_start(va, type_spec);
	retval = zend_parse_va_args(num_args, type_spec, &va, flags);
	va_end(va);

	return retval;
}
/* }}} */

ZEND_API int zend_parse_parameters_throw(int num_args, const char *type_spec, ...) /* {{{ */
{
	va_list va;
	int retval;
	int flags = ZEND_PARSE_PARAMS_THROW;

	va_start(va, type_spec);
	retval = zend_parse_va_args(num_args, type_spec, &va, flags);
	va_end(va);

	return retval;
}
/* }}} */

ZEND_API int zend_parse_method_parameters(int num_args, zval *this_ptr, const char *type_spec, ...) /* {{{ */
{
	va_list va;
	int retval;
	int flags = 0;
	const char *p = type_spec;
	zval **object;
	zend_class_entry *ce;

	/* Just checking this_ptr is not enough, because fcall_common_helper does not set
	 * Z_OBJ(EG(This)) to NULL when calling an internal function with common.scope == NULL.
	 * In that case EG(This) would still be the $this from the calling code and we'd take the
	 * wrong branch here. */
	zend_bool is_method = EG(current_execute_data)->func->common.scope != NULL;

	if (!is_method || !this_ptr || Z_TYPE_P(this_ptr) != IS_OBJECT) {
		va_start(va, type_spec);
		retval = zend_parse_va_args(num_args, type_spec, &va, flags);
		va_end(va);
	} else {
		p++;

		va_start(va, type_spec);

		object = va_arg(va, zval **);
		ce = va_arg(va, zend_class_entry *);
		*object = this_ptr;

		if (ce && !instanceof_function(Z_OBJCE_P(this_ptr), ce)) {
			zend_error_noreturn(E_CORE_ERROR, "%s::%s() must be derived from %s::%s",
				ZSTR_VAL(Z_OBJCE_P(this_ptr)->name), get_active_function_name(), ZSTR_VAL(ce->name), get_active_function_name());
		}

		retval = zend_parse_va_args(num_args, p, &va, flags);
		va_end(va);
	}
	return retval;
}
/* }}} */

ZEND_API int zend_parse_method_parameters_ex(int flags, int num_args, zval *this_ptr, const char *type_spec, ...) /* {{{ */
{
	va_list va;
	int retval;
	const char *p = type_spec;
	zval **object;
	zend_class_entry *ce;

	if (!this_ptr) {
		va_start(va, type_spec);
		retval = zend_parse_va_args(num_args, type_spec, &va, flags);
		va_end(va);
	} else {
		p++;
		va_start(va, type_spec);

		object = va_arg(va, zval **);
		ce = va_arg(va, zend_class_entry *);
		*object = this_ptr;

		if (ce && !instanceof_function(Z_OBJCE_P(this_ptr), ce)) {
			if (!(flags & ZEND_PARSE_PARAMS_QUIET)) {
				zend_error_noreturn(E_CORE_ERROR, "%s::%s() must be derived from %s::%s",
					ZSTR_VAL(ce->name), get_active_function_name(), ZSTR_VAL(Z_OBJCE_P(this_ptr)->name), get_active_function_name());
			}
			va_end(va);
			return FAILURE;
		}

		retval = zend_parse_va_args(num_args, p, &va, flags);
		va_end(va);
	}
	return retval;
}
/* }}} */

/* Argument parsing API -- andrei */
ZEND_API int _array_init(zval *arg, uint32_t size ZEND_FILE_LINE_DC) /* {{{ */
{
	ZVAL_NEW_ARR(arg);
	_zend_hash_init(Z_ARRVAL_P(arg), size, ZVAL_PTR_DTOR, 0 ZEND_FILE_LINE_RELAY_CC);
	return SUCCESS;
}
/* }}} */

/* This function should be called after the constructor has been called
 * because it may call __set from the uninitialized object otherwise. */
ZEND_API void zend_merge_properties(zval *obj, HashTable *properties) /* {{{ */
{
	const zend_object_handlers *obj_ht = Z_OBJ_HT_P(obj);
	zend_class_entry *old_scope = EG(scope);
	zend_string *key;
	zval *value;

	EG(scope) = Z_OBJCE_P(obj);
	ZEND_HASH_FOREACH_STR_KEY_VAL(properties, key, value) {
		if (key) {
			zval member;

			ZVAL_STR(&member, key);
			obj_ht->write_property(obj, &member, value, NULL);
		}
	} ZEND_HASH_FOREACH_END();
	EG(scope) = old_scope;
}
/* }}} */

ZEND_API int zend_update_class_constants(zend_class_entry *class_type) /* {{{ */
{
	if (!(class_type->ce_flags & ZEND_ACC_CONSTANTS_UPDATED)) {
		class_type->ce_flags |= ZEND_ACC_CONSTANTS_UPDATED;

		if (class_type->parent) {
			if (UNEXPECTED(zend_update_class_constants(class_type->parent) != SUCCESS)) {
				return FAILURE;
			}
		}

		if (!CE_STATIC_MEMBERS(class_type) && class_type->default_static_members_count) {
			/* initialize static members of internal class */
			int i;
			zval *p;

#if ZTS
			CG(static_members_table)[(zend_intptr_t)(class_type->static_members_table)] = emalloc(sizeof(zval) * class_type->default_static_members_count);
#else
			class_type->static_members_table = emalloc(sizeof(zval) * class_type->default_static_members_count);
#endif
			for (i = 0; i < class_type->default_static_members_count; i++) {
				p = &class_type->default_static_members_table[i];
				if (Z_ISREF_P(p) &&
					class_type->parent &&
					i < class_type->parent->default_static_members_count &&
					p == &class_type->parent->default_static_members_table[i] &&
					Z_TYPE(CE_STATIC_MEMBERS(class_type->parent)[i]) != IS_UNDEF
				) {
					zval *q = &CE_STATIC_MEMBERS(class_type->parent)[i];

					ZVAL_NEW_REF(q, q);
					ZVAL_COPY_VALUE(&CE_STATIC_MEMBERS(class_type)[i], q);
					Z_ADDREF_P(q);
				} else {
					ZVAL_DUP(&CE_STATIC_MEMBERS(class_type)[i], p);
				}
			}
		} else {
			zend_class_entry **scope = EG(current_execute_data) ? &EG(scope) : &CG(active_class_entry);
			zend_class_entry *old_scope = *scope;
			zend_class_entry *ce;
			zval *val;
			zend_property_info *prop_info;

			*scope = class_type;
			ZEND_HASH_FOREACH_VAL(&class_type->constants_table, val) {
				ZVAL_DEREF(val);
				if (Z_CONSTANT_P(val)) {
					if (UNEXPECTED(zval_update_constant_ex(val, 1, class_type) != SUCCESS)) {
						return FAILURE;
					}
				}
			} ZEND_HASH_FOREACH_END();

			ce = class_type;
			while (ce) {
				ZEND_HASH_FOREACH_PTR(&ce->properties_info, prop_info) {
					if (prop_info->ce == ce) {
						if (prop_info->flags & ZEND_ACC_STATIC) {
							val = CE_STATIC_MEMBERS(class_type) + prop_info->offset;
						} else {
							val = (zval*)((char*)class_type->default_properties_table + prop_info->offset - OBJ_PROP_TO_OFFSET(0));
						}
						ZVAL_DEREF(val);
						if (Z_CONSTANT_P(val)) {
							*scope = ce;
							if (UNEXPECTED(zval_update_constant_ex(val, 1, NULL) != SUCCESS)) {
								return FAILURE;
							}
						}
					}
				} ZEND_HASH_FOREACH_END();
				ce = ce->parent;
			}

			*scope = old_scope;
		}
	}
	return SUCCESS;
}
/* }}} */

ZEND_API void object_properties_init(zend_object *object, zend_class_entry *class_type) /* {{{ */
{
	if (class_type->default_properties_count) {
		zval *src = class_type->default_properties_table;
		zval *dst = object->properties_table;
		zval *end = src + class_type->default_properties_count;

		do {
#if ZTS
			ZVAL_DUP(dst, src);
#else
			ZVAL_COPY(dst, src);
#endif
			src++;
			dst++;
		} while (src != end);
		object->properties = NULL;
	}
}
/* }}} */

ZEND_API void object_properties_init_ex(zend_object *object, HashTable *properties) /* {{{ */
{
	object->properties = properties;
	if (object->ce->default_properties_count) {
	    zval *prop;
    	zend_string *key;
    	zend_property_info *property_info;

    	ZEND_HASH_FOREACH_STR_KEY_VAL(properties, key, prop) {
			property_info = zend_get_property_info(object->ce, key, 1);
			if (property_info != ZEND_WRONG_PROPERTY_INFO &&
			    property_info &&
			    (property_info->flags & ZEND_ACC_STATIC) == 0) {
				zval *slot = OBJ_PROP(object, property_info->offset);
				ZVAL_COPY_VALUE(slot, prop);
				ZVAL_INDIRECT(prop, slot);
			}
		} ZEND_HASH_FOREACH_END();
	}
}
/* }}} */

ZEND_API void object_properties_load(zend_object *object, HashTable *properties) /* {{{ */
{
    zval *prop, tmp;
   	zend_string *key;
   	zend_long h;
   	zend_property_info *property_info;

   	ZEND_HASH_FOREACH_KEY_VAL(properties, h, key, prop) {
		if (key) {
			if (ZSTR_VAL(key)[0] == '\0') {
				const char *class_name, *prop_name;
				size_t prop_name_len;
				if (zend_unmangle_property_name_ex(key, &class_name, &prop_name, &prop_name_len) == SUCCESS) {
					zend_string *pname = zend_string_init(prop_name, prop_name_len, 0);
					zend_class_entry *prev_scope = EG(scope);
					if (class_name && class_name[0] != '*') {
						zend_string *cname = zend_string_init(class_name, strlen(class_name), 0);
						EG(scope) = zend_lookup_class(cname);
						zend_string_release(cname);
					}
					property_info = zend_get_property_info(object->ce, pname, 1);
					zend_string_release(pname);
					EG(scope) = prev_scope;
				} else {
					property_info = ZEND_WRONG_PROPERTY_INFO;
				}
			} else {
				property_info = zend_get_property_info(object->ce, key, 1);
			}
			if (property_info != ZEND_WRONG_PROPERTY_INFO &&
				property_info &&
				(property_info->flags & ZEND_ACC_STATIC) == 0) {
				zval *slot = OBJ_PROP(object, property_info->offset);
				zval_ptr_dtor(slot);
				ZVAL_COPY_VALUE(slot, prop);
				zval_add_ref(slot);
				if (object->properties) {
					ZVAL_INDIRECT(&tmp, slot);
					zend_hash_update(object->properties, key, &tmp);
				}
			} else {
				if (!object->properties) {
					rebuild_object_properties(object);
				}
				prop = zend_hash_update(object->properties, key, prop);
				zval_add_ref(prop);
			}
		} else {
			if (!object->properties) {
				rebuild_object_properties(object);
			}
			prop = zend_hash_index_update(object->properties, h, prop);
			zval_add_ref(prop);
		}
	} ZEND_HASH_FOREACH_END();
}
/* }}} */

/* This function requires 'properties' to contain all props declared in the
 * class and all props being public. If only a subset is given or the class
 * has protected members then you need to merge the properties separately by
 * calling zend_merge_properties(). */
ZEND_API int _object_and_properties_init(zval *arg, zend_class_entry *class_type, HashTable *properties ZEND_FILE_LINE_DC) /* {{{ */
{
	if (UNEXPECTED(class_type->ce_flags & (ZEND_ACC_INTERFACE|ZEND_ACC_TRAIT|ZEND_ACC_IMPLICIT_ABSTRACT_CLASS|ZEND_ACC_EXPLICIT_ABSTRACT_CLASS))) {
		if (class_type->ce_flags & ZEND_ACC_INTERFACE) {
			zend_throw_error(NULL, "Cannot instantiate interface %s", ZSTR_VAL(class_type->name));
		} else if (class_type->ce_flags & ZEND_ACC_TRAIT) {
			zend_throw_error(NULL, "Cannot instantiate trait %s", ZSTR_VAL(class_type->name));
		} else {
			zend_throw_error(NULL, "Cannot instantiate abstract class %s", ZSTR_VAL(class_type->name));
		}
		ZVAL_NULL(arg);
		Z_OBJ_P(arg) = NULL;
		return FAILURE;
	}

	if (UNEXPECTED(!(class_type->ce_flags & ZEND_ACC_CONSTANTS_UPDATED))) {
		if (UNEXPECTED(zend_update_class_constants(class_type) != SUCCESS)) {
			ZVAL_NULL(arg);
			Z_OBJ_P(arg) = NULL;
			return FAILURE;
		}
	}

	if (class_type->create_object == NULL) {
		ZVAL_OBJ(arg, zend_objects_new(class_type));
		if (properties) {
			object_properties_init_ex(Z_OBJ_P(arg), properties);
		} else {
			object_properties_init(Z_OBJ_P(arg), class_type);
		}
	} else {
		ZVAL_OBJ(arg, class_type->create_object(class_type));
	}
	return SUCCESS;
}
/* }}} */

ZEND_API int _object_init_ex(zval *arg, zend_class_entry *class_type ZEND_FILE_LINE_DC) /* {{{ */
{
	return _object_and_properties_init(arg, class_type, 0 ZEND_FILE_LINE_RELAY_CC);
}
/* }}} */

ZEND_API int _object_init(zval *arg ZEND_FILE_LINE_DC) /* {{{ */
{
	return _object_init_ex(arg, zend_standard_class_def ZEND_FILE_LINE_RELAY_CC);
}
/* }}} */

ZEND_API int add_assoc_long_ex(zval *arg, const char *key, size_t key_len, zend_long n) /* {{{ */
{
	zval *ret, tmp;

	ZVAL_LONG(&tmp, n);
	ret = zend_symtable_str_update(Z_ARRVAL_P(arg), key, key_len, &tmp);
	return ret ? SUCCESS : FAILURE;
}
/* }}} */

ZEND_API int add_assoc_null_ex(zval *arg, const char *key, size_t key_len) /* {{{ */
{
	zval *ret, tmp;

	ZVAL_NULL(&tmp);
	ret = zend_symtable_str_update(Z_ARRVAL_P(arg), key, key_len, &tmp);
	return ret ? SUCCESS : FAILURE;
}
/* }}} */

ZEND_API int add_assoc_bool_ex(zval *arg, const char *key, size_t key_len, int b) /* {{{ */
{
	zval *ret, tmp;

	ZVAL_BOOL(&tmp, b);
	ret = zend_symtable_str_update(Z_ARRVAL_P(arg), key, key_len, &tmp);
	return ret ? SUCCESS : FAILURE;
}
/* }}} */

ZEND_API int add_assoc_resource_ex(zval *arg, const char *key, size_t key_len, zend_resource *r) /* {{{ */
{
	zval *ret, tmp;

	ZVAL_RES(&tmp, r);
	ret = zend_symtable_str_update(Z_ARRVAL_P(arg), key, key_len, &tmp);
	return ret ? SUCCESS : FAILURE;
}
/* }}} */

ZEND_API int add_assoc_double_ex(zval *arg, const char *key, size_t key_len, double d) /* {{{ */
{
	zval *ret, tmp;

	ZVAL_DOUBLE(&tmp, d);
	ret = zend_symtable_str_update(Z_ARRVAL_P(arg), key, key_len, &tmp);
	return ret ? SUCCESS : FAILURE;
}
/* }}} */

ZEND_API int add_assoc_str_ex(zval *arg, const char *key, size_t key_len, zend_string *str) /* {{{ */
{
	zval *ret, tmp;

	ZVAL_STR(&tmp, str);
	ret = zend_symtable_str_update(Z_ARRVAL_P(arg), key, key_len, &tmp);
	return ret ? SUCCESS : FAILURE;
}
/* }}} */

ZEND_API int add_assoc_string_ex(zval *arg, const char *key, size_t key_len, char *str) /* {{{ */
{
	zval *ret, tmp;

	ZVAL_STRING(&tmp, str);
	ret = zend_symtable_str_update(Z_ARRVAL_P(arg), key, key_len, &tmp);
	return ret ? SUCCESS : FAILURE;
}
/* }}} */

ZEND_API int add_assoc_stringl_ex(zval *arg, const char *key, size_t key_len, char *str, size_t length) /* {{{ */
{
	zval *ret, tmp;

	ZVAL_STRINGL(&tmp, str, length);
	ret = zend_symtable_str_update(Z_ARRVAL_P(arg), key, key_len, &tmp);
	return ret ? SUCCESS : FAILURE;
}
/* }}} */

ZEND_API int add_assoc_zval_ex(zval *arg, const char *key, size_t key_len, zval *value) /* {{{ */
{
	zval *ret;

	ret = zend_symtable_str_update(Z_ARRVAL_P(arg), key, key_len, value);
	return ret ? SUCCESS : FAILURE;
}
/* }}} */

ZEND_API int add_index_long(zval *arg, zend_ulong index, zend_long n) /* {{{ */
{
	zval tmp;

	ZVAL_LONG(&tmp, n);
	return zend_hash_index_update(Z_ARRVAL_P(arg), index, &tmp) ? SUCCESS : FAILURE;
}
/* }}} */

ZEND_API int add_index_null(zval *arg, zend_ulong index) /* {{{ */
{
	zval tmp;

	ZVAL_NULL(&tmp);
	return zend_hash_index_update(Z_ARRVAL_P(arg), index, &tmp) ? SUCCESS : FAILURE;
}
/* }}} */

ZEND_API int add_index_bool(zval *arg, zend_ulong index, int b) /* {{{ */
{
	zval tmp;

	ZVAL_BOOL(&tmp, b);
	return zend_hash_index_update(Z_ARRVAL_P(arg), index, &tmp) ? SUCCESS : FAILURE;
}
/* }}} */

ZEND_API int add_index_resource(zval *arg, zend_ulong index, zend_resource *r) /* {{{ */
{
	zval tmp;

	ZVAL_RES(&tmp, r);
	return zend_hash_index_update(Z_ARRVAL_P(arg), index, &tmp) ? SUCCESS : FAILURE;
}
/* }}} */

ZEND_API int add_index_double(zval *arg, zend_ulong index, double d) /* {{{ */
{
	zval tmp;

	ZVAL_DOUBLE(&tmp, d);
	return zend_hash_index_update(Z_ARRVAL_P(arg), index, &tmp) ? SUCCESS : FAILURE;
}
/* }}} */

ZEND_API int add_index_str(zval *arg, zend_ulong index, zend_string *str) /* {{{ */
{
	zval tmp;

	ZVAL_STR(&tmp, str);
	return zend_hash_index_update(Z_ARRVAL_P(arg), index, &tmp) ? SUCCESS : FAILURE;
}
/* }}} */

ZEND_API int add_index_string(zval *arg, zend_ulong index, const char *str) /* {{{ */
{
	zval tmp;

	ZVAL_STRING(&tmp, str);
	return zend_hash_index_update(Z_ARRVAL_P(arg), index, &tmp) ? SUCCESS : FAILURE;
}
/* }}} */

ZEND_API int add_index_stringl(zval *arg, zend_ulong index, const char *str, size_t length) /* {{{ */
{
	zval tmp;

	ZVAL_STRINGL(&tmp, str, length);
	return zend_hash_index_update(Z_ARRVAL_P(arg), index, &tmp) ? SUCCESS : FAILURE;
}
/* }}} */

ZEND_API int add_index_zval(zval *arg, zend_ulong index, zval *value) /* {{{ */
{
	return zend_hash_index_update(Z_ARRVAL_P(arg), index, value) ? SUCCESS : FAILURE;
}
/* }}} */

ZEND_API int add_next_index_long(zval *arg, zend_long n) /* {{{ */
{
	zval tmp;

	ZVAL_LONG(&tmp, n);
	return zend_hash_next_index_insert(Z_ARRVAL_P(arg), &tmp) ? SUCCESS : FAILURE;
}
/* }}} */

ZEND_API int add_next_index_null(zval *arg) /* {{{ */
{
	zval tmp;

	ZVAL_NULL(&tmp);
	return zend_hash_next_index_insert(Z_ARRVAL_P(arg), &tmp) ? SUCCESS : FAILURE;
}
/* }}} */

ZEND_API int add_next_index_bool(zval *arg, int b) /* {{{ */
{
	zval tmp;

	ZVAL_BOOL(&tmp, b);
	return zend_hash_next_index_insert(Z_ARRVAL_P(arg), &tmp) ? SUCCESS : FAILURE;
}
/* }}} */

ZEND_API int add_next_index_resource(zval *arg, zend_resource *r) /* {{{ */
{
	zval tmp;

	ZVAL_RES(&tmp, r);
	return zend_hash_next_index_insert(Z_ARRVAL_P(arg), &tmp) ? SUCCESS : FAILURE;
}
/* }}} */

ZEND_API int add_next_index_double(zval *arg, double d) /* {{{ */
{
	zval tmp;

	ZVAL_DOUBLE(&tmp, d);
	return zend_hash_next_index_insert(Z_ARRVAL_P(arg), &tmp) ? SUCCESS : FAILURE;
}
/* }}} */

ZEND_API int add_next_index_str(zval *arg, zend_string *str) /* {{{ */
{
	zval tmp;

	ZVAL_STR(&tmp, str);
	return zend_hash_next_index_insert(Z_ARRVAL_P(arg), &tmp) ? SUCCESS : FAILURE;
}
/* }}} */

ZEND_API int add_next_index_string(zval *arg, const char *str) /* {{{ */
{
	zval tmp;

	ZVAL_STRING(&tmp, str);
	return zend_hash_next_index_insert(Z_ARRVAL_P(arg), &tmp) ? SUCCESS : FAILURE;
}
/* }}} */

ZEND_API int add_next_index_stringl(zval *arg, const char *str, size_t length) /* {{{ */
{
	zval tmp;

	ZVAL_STRINGL(&tmp, str, length);
	return zend_hash_next_index_insert(Z_ARRVAL_P(arg), &tmp) ? SUCCESS : FAILURE;
}
/* }}} */

ZEND_API int add_next_index_zval(zval *arg, zval *value) /* {{{ */
{
	return zend_hash_next_index_insert(Z_ARRVAL_P(arg), value) ? SUCCESS : FAILURE;
}
/* }}} */

ZEND_API zval *add_get_assoc_string_ex(zval *arg, const char *key, uint key_len, const char *str) /* {{{ */
{
	zval tmp, *ret;

	ZVAL_STRING(&tmp, str);
	ret = zend_symtable_str_update(Z_ARRVAL_P(arg), key, key_len, &tmp);
	return ret;
}
/* }}} */

ZEND_API zval *add_get_assoc_stringl_ex(zval *arg, const char *key, uint key_len, const char *str, size_t length) /* {{{ */
{
	zval tmp, *ret;

	ZVAL_STRINGL(&tmp, str, length);
	ret = zend_symtable_str_update(Z_ARRVAL_P(arg), key, key_len, &tmp);
	return ret;
}
/* }}} */

ZEND_API zval *add_get_index_long(zval *arg, zend_ulong index, zend_long l) /* {{{ */
{
	zval tmp;

	ZVAL_LONG(&tmp, l);
	return zend_hash_index_update(Z_ARRVAL_P(arg), index, &tmp);
}
/* }}} */

ZEND_API zval *add_get_index_double(zval *arg, zend_ulong index, double d) /* {{{ */
{
	zval tmp;

	ZVAL_DOUBLE(&tmp, d);
	return zend_hash_index_update(Z_ARRVAL_P(arg), index, &tmp);
}
/* }}} */

ZEND_API zval *add_get_index_str(zval *arg, zend_ulong index, zend_string *str) /* {{{ */
{
	zval tmp;

	ZVAL_STR(&tmp, str);
	return zend_hash_index_update(Z_ARRVAL_P(arg), index, &tmp);
}
/* }}} */

ZEND_API zval *add_get_index_string(zval *arg, zend_ulong index, const char *str) /* {{{ */
{
	zval tmp;

	ZVAL_STRING(&tmp, str);
	return zend_hash_index_update(Z_ARRVAL_P(arg), index, &tmp);
}
/* }}} */

ZEND_API zval *add_get_index_stringl(zval *arg, zend_ulong index, const char *str, size_t length) /* {{{ */
{
	zval tmp;

	ZVAL_STRINGL(&tmp, str, length);
	return zend_hash_index_update(Z_ARRVAL_P(arg), index, &tmp);
}
/* }}} */

ZEND_API int array_set_zval_key(HashTable *ht, zval *key, zval *value) /* {{{ */
{
	zval *result;

	switch (Z_TYPE_P(key)) {
		case IS_STRING:
			result = zend_symtable_update(ht, Z_STR_P(key), value);
			break;
		case IS_NULL:
			result = zend_symtable_update(ht, ZSTR_EMPTY_ALLOC(), value);
			break;
		case IS_RESOURCE:
			zend_error(E_NOTICE, "Resource ID#%d used as offset, casting to integer (%d)", Z_RES_HANDLE_P(key), Z_RES_HANDLE_P(key));
			result = zend_hash_index_update(ht, Z_RES_HANDLE_P(key), value);
			break;
		case IS_FALSE:
			result = zend_hash_index_update(ht, 0, value);
			break;
		case IS_TRUE:
			result = zend_hash_index_update(ht, 1, value);
			break;
		case IS_LONG:
			result = zend_hash_index_update(ht, Z_LVAL_P(key), value);
			break;
		case IS_DOUBLE:
			result = zend_hash_index_update(ht, zend_dval_to_lval(Z_DVAL_P(key)), value);
			break;
		default:
			zend_error(E_WARNING, "Illegal offset type");
			result = NULL;
	}

	if (result) {
		if (Z_REFCOUNTED_P(result)) {
			Z_ADDREF_P(result);
		}
		return SUCCESS;
	} else {
		return FAILURE;
	}
}
/* }}} */

ZEND_API int add_property_long_ex(zval *arg, const char *key, size_t key_len, zend_long n) /* {{{ */
{
	zval tmp;
	zval z_key;

	ZVAL_LONG(&tmp, n);
	ZVAL_STRINGL(&z_key, key, key_len);
	Z_OBJ_HANDLER_P(arg, write_property)(arg, &z_key, &tmp, NULL);
	zval_ptr_dtor(&tmp); /* write_property will add 1 to refcount */
	zval_ptr_dtor(&z_key);
	return SUCCESS;
}
/* }}} */

ZEND_API int add_property_bool_ex(zval *arg, const char *key, size_t key_len, zend_long b) /* {{{ */
{
	zval tmp;
	zval z_key;

	ZVAL_BOOL(&tmp, b);
	ZVAL_STRINGL(&z_key, key, key_len);
	Z_OBJ_HANDLER_P(arg, write_property)(arg, &z_key, &tmp, NULL);
	zval_ptr_dtor(&tmp); /* write_property will add 1 to refcount */
	zval_ptr_dtor(&z_key);
	return SUCCESS;
}
/* }}} */

ZEND_API int add_property_null_ex(zval *arg, const char *key, size_t key_len) /* {{{ */
{
	zval tmp;
	zval z_key;

	ZVAL_NULL(&tmp);
	ZVAL_STRINGL(&z_key, key, key_len);
	Z_OBJ_HANDLER_P(arg, write_property)(arg, &z_key, &tmp, NULL);
	zval_ptr_dtor(&tmp); /* write_property will add 1 to refcount */
	zval_ptr_dtor(&z_key);
	return SUCCESS;
}
/* }}} */

ZEND_API int add_property_resource_ex(zval *arg, const char *key, size_t key_len, zend_resource *r) /* {{{ */
{
	zval tmp;
	zval z_key;

	ZVAL_RES(&tmp, r);
	ZVAL_STRINGL(&z_key, key, key_len);
	Z_OBJ_HANDLER_P(arg, write_property)(arg, &z_key, &tmp, NULL);
	zval_ptr_dtor(&tmp); /* write_property will add 1 to refcount */
	zval_ptr_dtor(&z_key);
	return SUCCESS;
}
/* }}} */

ZEND_API int add_property_double_ex(zval *arg, const char *key, size_t key_len, double d) /* {{{ */
{
	zval tmp;
	zval z_key;

	ZVAL_DOUBLE(&tmp, d);
	ZVAL_STRINGL(&z_key, key, key_len);
	Z_OBJ_HANDLER_P(arg, write_property)(arg, &z_key, &tmp, NULL);
	zval_ptr_dtor(&tmp); /* write_property will add 1 to refcount */
	zval_ptr_dtor(&z_key);
	return SUCCESS;
}
/* }}} */

ZEND_API int add_property_str_ex(zval *arg, const char *key, size_t key_len, zend_string *str) /* {{{ */
{
	zval tmp;
	zval z_key;

	ZVAL_STR(&tmp, str);
	ZVAL_STRINGL(&z_key, key, key_len);
	Z_OBJ_HANDLER_P(arg, write_property)(arg, &z_key, &tmp, NULL);
	zval_ptr_dtor(&tmp); /* write_property will add 1 to refcount */
	zval_ptr_dtor(&z_key);
	return SUCCESS;
}
/* }}} */

ZEND_API int add_property_string_ex(zval *arg, const char *key, size_t key_len, const char *str) /* {{{ */
{
	zval tmp;
	zval z_key;

	ZVAL_STRING(&tmp, str);
	ZVAL_STRINGL(&z_key, key, key_len);
	Z_OBJ_HANDLER_P(arg, write_property)(arg, &z_key, &tmp, NULL);
	zval_ptr_dtor(&tmp); /* write_property will add 1 to refcount */
	zval_ptr_dtor(&z_key);
	return SUCCESS;
}
/* }}} */

ZEND_API int add_property_stringl_ex(zval *arg, const char *key, size_t key_len, const char *str, size_t length) /* {{{ */
{
	zval tmp;
	zval z_key;

	ZVAL_STRINGL(&tmp, str, length);
	ZVAL_STRINGL(&z_key, key, key_len);
	Z_OBJ_HANDLER_P(arg, write_property)(arg, &z_key, &tmp, NULL);
	zval_ptr_dtor(&tmp); /* write_property will add 1 to refcount */
	zval_ptr_dtor(&z_key);
	return SUCCESS;
}
/* }}} */

ZEND_API int add_property_zval_ex(zval *arg, const char *key, size_t key_len, zval *value) /* {{{ */
{
	zval z_key;

	ZVAL_STRINGL(&z_key, key, key_len);
	Z_OBJ_HANDLER_P(arg, write_property)(arg, &z_key, value, NULL);
	zval_ptr_dtor(&z_key);
	return SUCCESS;
}
/* }}} */

ZEND_API int zend_startup_module_ex(zend_module_entry *module) /* {{{ */
{
	size_t name_len;
	zend_string *lcname;

	if (module->module_started) {
		return SUCCESS;
	}
	module->module_started = 1;

	/* Check module dependencies */
	if (module->deps) {
		const zend_module_dep *dep = module->deps;

		while (dep->name) {
			if (dep->type == MODULE_DEP_REQUIRED) {
				zend_module_entry *req_mod;

				name_len = strlen(dep->name);
				lcname = zend_string_alloc(name_len, 0);
				zend_str_tolower_copy(ZSTR_VAL(lcname), dep->name, name_len);

				if ((req_mod = zend_hash_find_ptr(&module_registry, lcname)) == NULL || !req_mod->module_started) {
					zend_string_free(lcname);
					/* TODO: Check version relationship */
					zend_error(E_CORE_WARNING, "Cannot load module '%s' because required module '%s' is not loaded", module->name, dep->name);
					module->module_started = 0;
					return FAILURE;
				}
				zend_string_free(lcname);
			}
			++dep;
		}
	}

	/* Initialize module globals */
	if (module->globals_size) {
#ifdef ZTS
		ts_allocate_id(module->globals_id_ptr, module->globals_size, (ts_allocate_ctor) module->globals_ctor, (ts_allocate_dtor) module->globals_dtor);
#else
		if (module->globals_ctor) {
			module->globals_ctor(module->globals_ptr);
		}
#endif
	}
	if (module->module_startup_func) {
		EG(current_module) = module;
		if (module->module_startup_func(module->type, module->module_number)==FAILURE) {
			zend_error_noreturn(E_CORE_ERROR,"Unable to start %s module", module->name);
			EG(current_module) = NULL;
			return FAILURE;
		}
		EG(current_module) = NULL;
	}
	return SUCCESS;
}
/* }}} */

<<<<<<< HEAD
static int zend_startup_module_zval(zval *zv) /* {{{ */
{
	zend_module_entry *module = Z_PTR_P(zv);

	return zend_startup_module_ex(module);
}
/* }}} */

static void zend_sort_modules(void *base, size_t count, size_t siz, compare_func_t compare, swap_func_t swp) /* {{{ */
=======
static int zend_startup_module_int(zend_module_entry *module TSRMLS_DC) /* {{{ */
{
	return (zend_startup_module_ex(module TSRMLS_CC) == SUCCESS) ? ZEND_HASH_APPLY_KEEP : ZEND_HASH_APPLY_REMOVE;
}
/* }}} */

static void zend_sort_modules(void *base, size_t count, size_t siz, compare_func_t compare TSRMLS_DC) /* {{{ */
>>>>>>> 4dd70b6e
{
	Bucket *b1 = base;
	Bucket *b2;
	Bucket *end = b1 + count;
	Bucket tmp;
	zend_module_entry *m, *r;

	while (b1 < end) {
try_again:
		m = (zend_module_entry*)Z_PTR(b1->val);
		if (!m->module_started && m->deps) {
			const zend_module_dep *dep = m->deps;
			while (dep->name) {
				if (dep->type == MODULE_DEP_REQUIRED || dep->type == MODULE_DEP_OPTIONAL) {
					b2 = b1 + 1;
					while (b2 < end) {
						r = (zend_module_entry*)Z_PTR(b2->val);
						if (strcasecmp(dep->name, r->name) == 0) {
							tmp = *b1;
							*b1 = *b2;
							*b2 = tmp;
							goto try_again;
						}
						b2++;
					}
				}
				dep++;
			}
		}
		b1++;
	}
}
/* }}} */

ZEND_API void zend_collect_module_handlers(void) /* {{{ */
{
	zend_module_entry *module;
	int startup_count = 0;
	int shutdown_count = 0;
	int post_deactivate_count = 0;
	zend_class_entry *ce;
	int class_count = 0;

	/* Collect extensions with request startup/shutdown handlers */
	ZEND_HASH_FOREACH_PTR(&module_registry, module) {
		if (module->request_startup_func) {
			startup_count++;
		}
		if (module->request_shutdown_func) {
			shutdown_count++;
		}
		if (module->post_deactivate_func) {
			post_deactivate_count++;
		}
	} ZEND_HASH_FOREACH_END();
	module_request_startup_handlers = (zend_module_entry**)malloc(
	    sizeof(zend_module_entry*) *
		(startup_count + 1 +
		 shutdown_count + 1 +
		 post_deactivate_count + 1));
	module_request_startup_handlers[startup_count] = NULL;
	module_request_shutdown_handlers = module_request_startup_handlers + startup_count + 1;
	module_request_shutdown_handlers[shutdown_count] = NULL;
	module_post_deactivate_handlers = module_request_shutdown_handlers + shutdown_count + 1;
	module_post_deactivate_handlers[post_deactivate_count] = NULL;
	startup_count = 0;

	ZEND_HASH_FOREACH_PTR(&module_registry, module) {
		if (module->request_startup_func) {
			module_request_startup_handlers[startup_count++] = module;
		}
		if (module->request_shutdown_func) {
			module_request_shutdown_handlers[--shutdown_count] = module;
		}
		if (module->post_deactivate_func) {
			module_post_deactivate_handlers[--post_deactivate_count] = module;
		}
	} ZEND_HASH_FOREACH_END();

	/* Collect internal classes with static members */
	ZEND_HASH_FOREACH_PTR(CG(class_table), ce) {
		if (ce->type == ZEND_INTERNAL_CLASS &&
		    ce->default_static_members_count > 0) {
		    class_count++;
		}
	} ZEND_HASH_FOREACH_END();

	class_cleanup_handlers = (zend_class_entry**)malloc(
		sizeof(zend_class_entry*) *
		(class_count + 1));
	class_cleanup_handlers[class_count] = NULL;

	if (class_count) {
		ZEND_HASH_FOREACH_PTR(CG(class_table), ce) {
			if (ce->type == ZEND_INTERNAL_CLASS &&
			    ce->default_static_members_count > 0) {
			    class_cleanup_handlers[--class_count] = ce;
			}
		} ZEND_HASH_FOREACH_END();
	}
}
/* }}} */

ZEND_API int zend_startup_modules(void) /* {{{ */
{
<<<<<<< HEAD
	zend_hash_sort_ex(&module_registry, zend_sort_modules, NULL, 0);
	zend_hash_apply(&module_registry, zend_startup_module_zval);
=======
	zend_hash_sort(&module_registry, zend_sort_modules, NULL, 0 TSRMLS_CC);
	zend_hash_apply(&module_registry, (apply_func_t)zend_startup_module_int TSRMLS_CC);
>>>>>>> 4dd70b6e
	return SUCCESS;
}
/* }}} */

ZEND_API void zend_destroy_modules(void) /* {{{ */
{
	free(class_cleanup_handlers);
	free(module_request_startup_handlers);
	zend_hash_graceful_reverse_destroy(&module_registry);
}
/* }}} */

ZEND_API zend_module_entry* zend_register_module_ex(zend_module_entry *module) /* {{{ */
{
	size_t name_len;
	zend_string *lcname;
	zend_module_entry *module_ptr;

	if (!module) {
		return NULL;
	}

#if 0
	zend_printf("%s: Registering module %d\n", module->name, module->module_number);
#endif

	/* Check module dependencies */
	if (module->deps) {
		const zend_module_dep *dep = module->deps;

		while (dep->name) {
			if (dep->type == MODULE_DEP_CONFLICTS) {
				name_len = strlen(dep->name);
				lcname = zend_string_alloc(name_len, 0);
				zend_str_tolower_copy(ZSTR_VAL(lcname), dep->name, name_len);

				if (zend_hash_exists(&module_registry, lcname) || zend_get_extension(dep->name)) {
					zend_string_free(lcname);
					/* TODO: Check version relationship */
					zend_error(E_CORE_WARNING, "Cannot load module '%s' because conflicting module '%s' is already loaded", module->name, dep->name);
					return NULL;
				}
				zend_string_free(lcname);
			}
			++dep;
		}
	}

	name_len = strlen(module->name);
	lcname = zend_string_alloc(name_len, 1);
	zend_str_tolower_copy(ZSTR_VAL(lcname), module->name, name_len);

	if ((module_ptr = zend_hash_add_mem(&module_registry, lcname, module, sizeof(zend_module_entry))) == NULL) {
		zend_error(E_CORE_WARNING, "Module '%s' already loaded", module->name);
		zend_string_release(lcname);
		return NULL;
	}
	zend_string_release(lcname);
	module = module_ptr;
	EG(current_module) = module;

	if (module->functions && zend_register_functions(NULL, module->functions, NULL, module->type)==FAILURE) {
		EG(current_module) = NULL;
		zend_error(E_CORE_WARNING,"%s: Unable to register functions, unable to load", module->name);
		return NULL;
	}

	EG(current_module) = NULL;
	return module;
}
/* }}} */

ZEND_API zend_module_entry* zend_register_internal_module(zend_module_entry *module) /* {{{ */
{
	module->module_number = zend_next_free_module();
	module->type = MODULE_PERSISTENT;
	return zend_register_module_ex(module);
}
/* }}} */

ZEND_API void zend_check_magic_method_implementation(const zend_class_entry *ce, const zend_function *fptr, int error_type) /* {{{ */
{
	char lcname[16];
	size_t name_len;

	/* we don't care if the function name is longer, in fact lowercasing only
	 * the beginning of the name speeds up the check process */
	name_len = ZSTR_LEN(fptr->common.function_name);
	zend_str_tolower_copy(lcname, ZSTR_VAL(fptr->common.function_name), MIN(name_len, sizeof(lcname)-1));
	lcname[sizeof(lcname)-1] = '\0'; /* zend_str_tolower_copy won't necessarily set the zero byte */

	if (name_len == sizeof(ZEND_DESTRUCTOR_FUNC_NAME) - 1 && !memcmp(lcname, ZEND_DESTRUCTOR_FUNC_NAME, sizeof(ZEND_DESTRUCTOR_FUNC_NAME) - 1) && fptr->common.num_args != 0) {
		zend_error(error_type, "Destructor %s::%s() cannot take arguments", ZSTR_VAL(ce->name), ZEND_DESTRUCTOR_FUNC_NAME);
	} else if (name_len == sizeof(ZEND_CLONE_FUNC_NAME) - 1 && !memcmp(lcname, ZEND_CLONE_FUNC_NAME, sizeof(ZEND_CLONE_FUNC_NAME) - 1) && fptr->common.num_args != 0) {
		zend_error(error_type, "Method %s::%s() cannot accept any arguments", ZSTR_VAL(ce->name), ZEND_CLONE_FUNC_NAME);
	} else if (name_len == sizeof(ZEND_GET_FUNC_NAME) - 1 && !memcmp(lcname, ZEND_GET_FUNC_NAME, sizeof(ZEND_GET_FUNC_NAME) - 1)) {
		if (fptr->common.num_args != 1) {
			zend_error(error_type, "Method %s::%s() must take exactly 1 argument", ZSTR_VAL(ce->name), ZEND_GET_FUNC_NAME);
		} else if (ARG_SHOULD_BE_SENT_BY_REF(fptr, 1)) {
			zend_error(error_type, "Method %s::%s() cannot take arguments by reference", ZSTR_VAL(ce->name), ZEND_GET_FUNC_NAME);
		}
	} else if (name_len == sizeof(ZEND_SET_FUNC_NAME) - 1 && !memcmp(lcname, ZEND_SET_FUNC_NAME, sizeof(ZEND_SET_FUNC_NAME) - 1)) {
		if (fptr->common.num_args != 2) {
			zend_error(error_type, "Method %s::%s() must take exactly 2 arguments", ZSTR_VAL(ce->name), ZEND_SET_FUNC_NAME);
		} else if (ARG_SHOULD_BE_SENT_BY_REF(fptr, 1) || ARG_SHOULD_BE_SENT_BY_REF(fptr, 2)) {
			zend_error(error_type, "Method %s::%s() cannot take arguments by reference", ZSTR_VAL(ce->name), ZEND_SET_FUNC_NAME);
		}
	} else if (name_len == sizeof(ZEND_UNSET_FUNC_NAME) - 1 && !memcmp(lcname, ZEND_UNSET_FUNC_NAME, sizeof(ZEND_UNSET_FUNC_NAME) - 1)) {
		if (fptr->common.num_args != 1) {
			zend_error(error_type, "Method %s::%s() must take exactly 1 argument", ZSTR_VAL(ce->name), ZEND_UNSET_FUNC_NAME);
		} else if (ARG_SHOULD_BE_SENT_BY_REF(fptr, 1)) {
			zend_error(error_type, "Method %s::%s() cannot take arguments by reference", ZSTR_VAL(ce->name), ZEND_UNSET_FUNC_NAME);
		}
	} else if (name_len == sizeof(ZEND_ISSET_FUNC_NAME) - 1 && !memcmp(lcname, ZEND_ISSET_FUNC_NAME, sizeof(ZEND_ISSET_FUNC_NAME) - 1)) {
		if (fptr->common.num_args != 1) {
			zend_error(error_type, "Method %s::%s() must take exactly 1 argument", ZSTR_VAL(ce->name), ZEND_ISSET_FUNC_NAME);
		} else if (ARG_SHOULD_BE_SENT_BY_REF(fptr, 1)) {
			zend_error(error_type, "Method %s::%s() cannot take arguments by reference", ZSTR_VAL(ce->name), ZEND_ISSET_FUNC_NAME);
		}
	} else if (name_len == sizeof(ZEND_CALL_FUNC_NAME) - 1 && !memcmp(lcname, ZEND_CALL_FUNC_NAME, sizeof(ZEND_CALL_FUNC_NAME) - 1)) {
		if (fptr->common.num_args != 2) {
			zend_error(error_type, "Method %s::%s() must take exactly 2 arguments", ZSTR_VAL(ce->name), ZEND_CALL_FUNC_NAME);
		} else if (ARG_SHOULD_BE_SENT_BY_REF(fptr, 1) || ARG_SHOULD_BE_SENT_BY_REF(fptr, 2)) {
			zend_error(error_type, "Method %s::%s() cannot take arguments by reference", ZSTR_VAL(ce->name), ZEND_CALL_FUNC_NAME);
		}
	} else if (name_len == sizeof(ZEND_CALLSTATIC_FUNC_NAME) - 1 &&
		!memcmp(lcname, ZEND_CALLSTATIC_FUNC_NAME, sizeof(ZEND_CALLSTATIC_FUNC_NAME)-1)
	) {
		if (fptr->common.num_args != 2) {
			zend_error(error_type, "Method %s::__callStatic() must take exactly 2 arguments", ZSTR_VAL(ce->name));
		} else if (ARG_SHOULD_BE_SENT_BY_REF(fptr, 1) || ARG_SHOULD_BE_SENT_BY_REF(fptr, 2)) {
			zend_error(error_type, "Method %s::__callStatic() cannot take arguments by reference", ZSTR_VAL(ce->name));
		}
 	} else if (name_len == sizeof(ZEND_TOSTRING_FUNC_NAME) - 1 &&
 		!memcmp(lcname, ZEND_TOSTRING_FUNC_NAME, sizeof(ZEND_TOSTRING_FUNC_NAME)-1) && fptr->common.num_args != 0
	) {
		zend_error(error_type, "Method %s::%s() cannot take arguments", ZSTR_VAL(ce->name), ZEND_TOSTRING_FUNC_NAME);
	} else if (name_len == sizeof(ZEND_DEBUGINFO_FUNC_NAME) - 1 &&
		!memcmp(lcname, ZEND_DEBUGINFO_FUNC_NAME, sizeof(ZEND_DEBUGINFO_FUNC_NAME)-1) && fptr->common.num_args != 0) {
		zend_error(error_type, "Method %s::%s() cannot take arguments", ZSTR_VAL(ce->name), ZEND_DEBUGINFO_FUNC_NAME);
	}
}
/* }}} */

/* registers all functions in *library_functions in the function hash */
ZEND_API int zend_register_functions(zend_class_entry *scope, const zend_function_entry *functions, HashTable *function_table, int type) /* {{{ */
{
	const zend_function_entry *ptr = functions;
	zend_function function, *reg_function;
	zend_internal_function *internal_function = (zend_internal_function *)&function;
	int count=0, unload=0;
	HashTable *target_function_table = function_table;
	int error_type;
	zend_function *ctor = NULL, *dtor = NULL, *clone = NULL, *__get = NULL, *__set = NULL, *__unset = NULL, *__isset = NULL, *__call = NULL, *__callstatic = NULL, *__tostring = NULL, *__debugInfo = NULL;
	zend_string *lowercase_name;
	size_t fname_len;
	const char *lc_class_name = NULL;
	size_t class_name_len = 0;

	if (type==MODULE_PERSISTENT) {
		error_type = E_CORE_WARNING;
	} else {
		error_type = E_WARNING;
	}

	if (!target_function_table) {
		target_function_table = CG(function_table);
	}
	internal_function->type = ZEND_INTERNAL_FUNCTION;
	internal_function->module = EG(current_module);
	memset(internal_function->reserved, 0, ZEND_MAX_RESERVED_RESOURCES * sizeof(void*));

	if (scope) {
		class_name_len = ZSTR_LEN(scope->name);
		if ((lc_class_name = zend_memrchr(ZSTR_VAL(scope->name), '\\', class_name_len))) {
			++lc_class_name;
			class_name_len -= (lc_class_name - ZSTR_VAL(scope->name));
			lc_class_name = zend_str_tolower_dup(lc_class_name, class_name_len);
		} else {
			lc_class_name = zend_str_tolower_dup(ZSTR_VAL(scope->name), class_name_len);
		}
	}

	while (ptr->fname) {
		fname_len = strlen(ptr->fname);
		internal_function->handler = ptr->handler;
		internal_function->function_name = zend_new_interned_string(zend_string_init(ptr->fname, fname_len, 1));
		internal_function->scope = scope;
		internal_function->prototype = NULL;
		if (ptr->flags) {
			if (!(ptr->flags & ZEND_ACC_PPP_MASK)) {
				if (ptr->flags != ZEND_ACC_DEPRECATED || scope) {
					zend_error(error_type, "Invalid access level for %s%s%s() - access must be exactly one of public, protected or private", scope ? ZSTR_VAL(scope->name) : "", scope ? "::" : "", ptr->fname);
				}
				internal_function->fn_flags = ZEND_ACC_PUBLIC | ptr->flags;
			} else {
				internal_function->fn_flags = ptr->flags;
			}
		} else {
			internal_function->fn_flags = ZEND_ACC_PUBLIC;
		}
		if (ptr->arg_info) {
			zend_internal_function_info *info = (zend_internal_function_info*)ptr->arg_info;

			internal_function->arg_info = (zend_internal_arg_info*)ptr->arg_info+1;
			internal_function->num_args = ptr->num_args;
			/* Currently you cannot denote that the function can accept less arguments than num_args */
			if (info->required_num_args == (zend_uintptr_t)-1) {
				internal_function->required_num_args = ptr->num_args;
			} else {
				internal_function->required_num_args = info->required_num_args;
			}
			if (info->return_reference) {
				internal_function->fn_flags |= ZEND_ACC_RETURN_REFERENCE;
			}
			if (ptr->arg_info[ptr->num_args].is_variadic) {
				internal_function->fn_flags |= ZEND_ACC_VARIADIC;
				/* Don't count the variadic argument */
				internal_function->num_args--;
			}
			if (info->type_hint) {
				if (info->class_name) {
					ZEND_ASSERT(info->type_hint == IS_OBJECT);
					if (!scope && (!strcasecmp(info->class_name, "self") || !strcasecmp(info->class_name, "parent"))) {
						zend_error_noreturn(E_CORE_ERROR, "Cannot declare a return type of %s outside of a class scope", info->class_name);
					}
				}

				internal_function->fn_flags |= ZEND_ACC_HAS_RETURN_TYPE;
			}
		} else {
			internal_function->arg_info = NULL;
			internal_function->num_args = 0;
			internal_function->required_num_args = 0;
		}
		zend_set_function_arg_flags((zend_function*)internal_function);
		if (ptr->flags & ZEND_ACC_ABSTRACT) {
			if (scope) {
				/* This is a class that must be abstract itself. Here we set the check info. */
				scope->ce_flags |= ZEND_ACC_IMPLICIT_ABSTRACT_CLASS;
				if (!(scope->ce_flags & ZEND_ACC_INTERFACE)) {
					/* Since the class is not an interface it needs to be declared as a abstract class. */
					/* Since here we are handling internal functions only we can add the keyword flag. */
					/* This time we set the flag for the keyword 'abstract'. */
					scope->ce_flags |= ZEND_ACC_EXPLICIT_ABSTRACT_CLASS;
				}
			}
			if (ptr->flags & ZEND_ACC_STATIC && (!scope || !(scope->ce_flags & ZEND_ACC_INTERFACE))) {
				zend_error(error_type, "Static function %s%s%s() cannot be abstract", scope ? ZSTR_VAL(scope->name) : "", scope ? "::" : "", ptr->fname);
			}
		} else {
			if (scope && (scope->ce_flags & ZEND_ACC_INTERFACE)) {
				efree((char*)lc_class_name);
				zend_error(error_type, "Interface %s cannot contain non abstract method %s()", ZSTR_VAL(scope->name), ptr->fname);
				return FAILURE;
			}
			if (!internal_function->handler) {
				if (scope) {
					efree((char*)lc_class_name);
				}
				zend_error(error_type, "Method %s%s%s() cannot be a NULL function", scope ? ZSTR_VAL(scope->name) : "", scope ? "::" : "", ptr->fname);
				zend_unregister_functions(functions, count, target_function_table);
				return FAILURE;
			}
		}
		lowercase_name = zend_string_alloc(fname_len, 1);
		zend_str_tolower_copy(ZSTR_VAL(lowercase_name), ptr->fname, fname_len);
		lowercase_name = zend_new_interned_string(lowercase_name);
		reg_function = malloc(sizeof(zend_internal_function));
		memcpy(reg_function, &function, sizeof(zend_internal_function));
		if (zend_hash_add_ptr(target_function_table, lowercase_name, reg_function) == NULL) {
			unload=1;
			free(reg_function);
			zend_string_release(lowercase_name);
			break;
		}

		/* If types of arguments have to be checked */
		if (reg_function->common.arg_info && reg_function->common.num_args) {
			uint32_t i;
			for (i = 0; i < reg_function->common.num_args; i++) {
				if (reg_function->common.arg_info[i].class_name ||
				    reg_function->common.arg_info[i].type_hint) {
				    reg_function->common.fn_flags |= ZEND_ACC_HAS_TYPE_HINTS;
					break;
				}
			}
		}

		if (scope) {
			/* Look for ctor, dtor, clone
			 * If it's an old-style constructor, store it only if we don't have
			 * a constructor already.
			 */
			if ((fname_len == class_name_len) && !ctor && !memcmp(ZSTR_VAL(lowercase_name), lc_class_name, class_name_len+1)) {
				ctor = reg_function;
			} else if (zend_string_equals_literal(lowercase_name, ZEND_CONSTRUCTOR_FUNC_NAME)) {
				ctor = reg_function;
			} else if (zend_string_equals_literal(lowercase_name, ZEND_DESTRUCTOR_FUNC_NAME)) {
				dtor = reg_function;
				if (internal_function->num_args) {
					zend_error(error_type, "Destructor %s::%s() cannot take arguments", ZSTR_VAL(scope->name), ptr->fname);
				}
			} else if (zend_string_equals_literal(lowercase_name, ZEND_CLONE_FUNC_NAME)) {
				clone = reg_function;
			} else if (zend_string_equals_literal(lowercase_name, ZEND_CALL_FUNC_NAME)) {
				__call = reg_function;
			} else if (zend_string_equals_literal(lowercase_name, ZEND_CALLSTATIC_FUNC_NAME)) {
				__callstatic = reg_function;
			} else if (zend_string_equals_literal(lowercase_name, ZEND_TOSTRING_FUNC_NAME)) {
				__tostring = reg_function;
			} else if (zend_string_equals_literal(lowercase_name, ZEND_GET_FUNC_NAME)) {
				__get = reg_function;
				scope->ce_flags |= ZEND_ACC_USE_GUARDS;
			} else if (zend_string_equals_literal(lowercase_name, ZEND_SET_FUNC_NAME)) {
				__set = reg_function;
				scope->ce_flags |= ZEND_ACC_USE_GUARDS;
			} else if (zend_string_equals_literal(lowercase_name, ZEND_UNSET_FUNC_NAME)) {
				__unset = reg_function;
				scope->ce_flags |= ZEND_ACC_USE_GUARDS;
			} else if (zend_string_equals_literal(lowercase_name, ZEND_ISSET_FUNC_NAME)) {
				__isset = reg_function;
				scope->ce_flags |= ZEND_ACC_USE_GUARDS;
			} else if (zend_string_equals_literal(lowercase_name, ZEND_DEBUGINFO_FUNC_NAME)) {
				__debugInfo = reg_function;
			} else {
				reg_function = NULL;
			}
			if (reg_function) {
				zend_check_magic_method_implementation(scope, reg_function, error_type);
			}
		}
		ptr++;
		count++;
		zend_string_release(lowercase_name);
	}
	if (unload) { /* before unloading, display all remaining bad function in the module */
		if (scope) {
			efree((char*)lc_class_name);
		}
		while (ptr->fname) {
			fname_len = strlen(ptr->fname);
			lowercase_name = zend_string_alloc(fname_len, 0);
			zend_str_tolower_copy(ZSTR_VAL(lowercase_name), ptr->fname, fname_len);
			if (zend_hash_exists(target_function_table, lowercase_name)) {
				zend_error(error_type, "Function registration failed - duplicate name - %s%s%s", scope ? ZSTR_VAL(scope->name) : "", scope ? "::" : "", ptr->fname);
			}
			zend_string_free(lowercase_name);
			ptr++;
		}
		zend_unregister_functions(functions, count, target_function_table);
		return FAILURE;
	}
	if (scope) {
		scope->constructor = ctor;
		scope->destructor = dtor;
		scope->clone = clone;
		scope->__call = __call;
		scope->__callstatic = __callstatic;
		scope->__tostring = __tostring;
		scope->__get = __get;
		scope->__set = __set;
		scope->__unset = __unset;
		scope->__isset = __isset;
		scope->__debugInfo = __debugInfo;
		if (ctor) {
			ctor->common.fn_flags |= ZEND_ACC_CTOR;
			if (ctor->common.fn_flags & ZEND_ACC_STATIC) {
				zend_error(error_type, "Constructor %s::%s() cannot be static", ZSTR_VAL(scope->name), ZSTR_VAL(ctor->common.function_name));
			}
			ctor->common.fn_flags &= ~ZEND_ACC_ALLOW_STATIC;
		}
		if (dtor) {
			dtor->common.fn_flags |= ZEND_ACC_DTOR;
			if (dtor->common.fn_flags & ZEND_ACC_STATIC) {
				zend_error(error_type, "Destructor %s::%s() cannot be static", ZSTR_VAL(scope->name), ZSTR_VAL(dtor->common.function_name));
			}
			dtor->common.fn_flags &= ~ZEND_ACC_ALLOW_STATIC;
		}
		if (clone) {
			clone->common.fn_flags |= ZEND_ACC_CLONE;
			if (clone->common.fn_flags & ZEND_ACC_STATIC) {
				zend_error(error_type, "Constructor %s::%s() cannot be static", ZSTR_VAL(scope->name), ZSTR_VAL(clone->common.function_name));
			}
			clone->common.fn_flags &= ~ZEND_ACC_ALLOW_STATIC;
		}
		if (__call) {
			if (__call->common.fn_flags & ZEND_ACC_STATIC) {
				zend_error(error_type, "Method %s::%s() cannot be static", ZSTR_VAL(scope->name), ZSTR_VAL(__call->common.function_name));
			}
			__call->common.fn_flags &= ~ZEND_ACC_ALLOW_STATIC;
		}
		if (__callstatic) {
			if (!(__callstatic->common.fn_flags & ZEND_ACC_STATIC)) {
				zend_error(error_type, "Method %s::%s() must be static", ZSTR_VAL(scope->name), ZSTR_VAL(__callstatic->common.function_name));
			}
			__callstatic->common.fn_flags |= ZEND_ACC_STATIC;
		}
		if (__tostring) {
			if (__tostring->common.fn_flags & ZEND_ACC_STATIC) {
				zend_error(error_type, "Method %s::%s() cannot be static", ZSTR_VAL(scope->name), ZSTR_VAL(__tostring->common.function_name));
			}
			__tostring->common.fn_flags &= ~ZEND_ACC_ALLOW_STATIC;
		}
		if (__get) {
			if (__get->common.fn_flags & ZEND_ACC_STATIC) {
				zend_error(error_type, "Method %s::%s() cannot be static", ZSTR_VAL(scope->name), ZSTR_VAL(__get->common.function_name));
			}
			__get->common.fn_flags &= ~ZEND_ACC_ALLOW_STATIC;
		}
		if (__set) {
			if (__set->common.fn_flags & ZEND_ACC_STATIC) {
				zend_error(error_type, "Method %s::%s() cannot be static", ZSTR_VAL(scope->name), ZSTR_VAL(__set->common.function_name));
			}
			__set->common.fn_flags &= ~ZEND_ACC_ALLOW_STATIC;
		}
		if (__unset) {
			if (__unset->common.fn_flags & ZEND_ACC_STATIC) {
				zend_error(error_type, "Method %s::%s() cannot be static", ZSTR_VAL(scope->name), ZSTR_VAL(__unset->common.function_name));
			}
			__unset->common.fn_flags &= ~ZEND_ACC_ALLOW_STATIC;
		}
		if (__isset) {
			if (__isset->common.fn_flags & ZEND_ACC_STATIC) {
				zend_error(error_type, "Method %s::%s() cannot be static", ZSTR_VAL(scope->name), ZSTR_VAL(__isset->common.function_name));
			}
			__isset->common.fn_flags &= ~ZEND_ACC_ALLOW_STATIC;
		}
		if (__debugInfo) {
			if (__debugInfo->common.fn_flags & ZEND_ACC_STATIC) {
				zend_error(error_type, "Method %s::%s() cannot be static", ZSTR_VAL(scope->name), ZSTR_VAL(__debugInfo->common.function_name));
			}
		}

		if (ctor && ctor->common.fn_flags & ZEND_ACC_HAS_RETURN_TYPE && ctor->common.fn_flags & ZEND_ACC_CTOR) {
			zend_error_noreturn(E_CORE_ERROR, "Constructor %s::%s() cannot declare a return type", ZSTR_VAL(scope->name), ZSTR_VAL(ctor->common.function_name));
		}

		if (dtor && dtor->common.fn_flags & ZEND_ACC_HAS_RETURN_TYPE && dtor->common.fn_flags & ZEND_ACC_DTOR) {
			zend_error_noreturn(E_CORE_ERROR, "Destructor %s::%s() cannot declare a return type", ZSTR_VAL(scope->name), ZSTR_VAL(dtor->common.function_name));
		}

		if (clone && clone->common.fn_flags & ZEND_ACC_HAS_RETURN_TYPE && dtor->common.fn_flags & ZEND_ACC_DTOR) {
			zend_error_noreturn(E_CORE_ERROR, "%s::%s() cannot declare a return type", ZSTR_VAL(scope->name), ZSTR_VAL(clone->common.function_name));
		}
		efree((char*)lc_class_name);
	}
	return SUCCESS;
}
/* }}} */

/* count=-1 means erase all functions, otherwise,
 * erase the first count functions
 */
ZEND_API void zend_unregister_functions(const zend_function_entry *functions, int count, HashTable *function_table) /* {{{ */
{
	const zend_function_entry *ptr = functions;
	int i=0;
	HashTable *target_function_table = function_table;
	zend_string *lowercase_name;
	size_t fname_len;

	if (!target_function_table) {
		target_function_table = CG(function_table);
	}
	while (ptr->fname) {
		if (count!=-1 && i>=count) {
			break;
		}
		fname_len = strlen(ptr->fname);
		lowercase_name = zend_string_alloc(fname_len, 0);
		zend_str_tolower_copy(ZSTR_VAL(lowercase_name), ptr->fname, fname_len);
		zend_hash_del(target_function_table, lowercase_name);
		zend_string_free(lowercase_name);
		ptr++;
		i++;
	}
}
/* }}} */

ZEND_API int zend_startup_module(zend_module_entry *module) /* {{{ */
{
	if ((module = zend_register_internal_module(module)) != NULL && zend_startup_module_ex(module) == SUCCESS) {
		return SUCCESS;
	}
	return FAILURE;
}
/* }}} */

ZEND_API int zend_get_module_started(const char *module_name) /* {{{ */
{
	zend_module_entry *module;

	module = zend_hash_str_find_ptr(&module_registry, module_name, strlen(module_name));
	return (module && module->module_started) ? SUCCESS : FAILURE;
}
/* }}} */

static int clean_module_class(zval *el, void *arg) /* {{{ */
{
	zend_class_entry *ce = (zend_class_entry *)Z_PTR_P(el);
	int module_number = *(int *)arg;
	if (ce->type == ZEND_INTERNAL_CLASS && ce->info.internal.module->module_number == module_number) {
		return ZEND_HASH_APPLY_REMOVE;
	} else {
		return ZEND_HASH_APPLY_KEEP;
	}
}
/* }}} */

static void clean_module_classes(int module_number) /* {{{ */
{
	zend_hash_apply_with_argument(EG(class_table), clean_module_class, (void *) &module_number);
}
/* }}} */

void module_destructor(zend_module_entry *module) /* {{{ */
{

	if (module->type == MODULE_TEMPORARY) {
		zend_clean_module_rsrc_dtors(module->module_number);
		clean_module_constants(module->module_number);
		clean_module_classes(module->module_number);
	}

	if (module->module_started && module->module_shutdown_func) {
#if 0
		zend_printf("%s: Module shutdown\n", module->name);
#endif
		module->module_shutdown_func(module->type, module->module_number);
	}

	/* Deinitilaise module globals */
	if (module->globals_size) {
#ifdef ZTS
		if (*module->globals_id_ptr) {
			ts_free_id(*module->globals_id_ptr);
		}
#else
		if (module->globals_dtor) {
			module->globals_dtor(module->globals_ptr);
		}
#endif
	}

	module->module_started=0;
	if (module->functions) {
		zend_unregister_functions(module->functions, -1, NULL);
	}

#if HAVE_LIBDL
#if !(defined(NETWARE) && defined(APACHE_1_BUILD))
	if (module->handle && !getenv("ZEND_DONT_UNLOAD_MODULES")) {
		DL_UNLOAD(module->handle);
	}
#endif
#endif
}
/* }}} */

ZEND_API void zend_activate_modules(void) /* {{{ */
{
	zend_module_entry **p = module_request_startup_handlers;

	while (*p) {
		zend_module_entry *module = *p;

		if (module->request_startup_func(module->type, module->module_number)==FAILURE) {
			zend_error(E_WARNING, "request_startup() for %s module failed", module->name);
			exit(1);
		}
		p++;
	}
}
/* }}} */

/* call request shutdown for all modules */
static int module_registry_cleanup(zval *zv) /* {{{ */
{
	zend_module_entry *module = Z_PTR_P(zv);

	if (module->request_shutdown_func) {
#if 0
		zend_printf("%s: Request shutdown\n", module->name);
#endif
		module->request_shutdown_func(module->type, module->module_number);
	}
	return 0;
}
/* }}} */

ZEND_API void zend_deactivate_modules(void) /* {{{ */
{
	EG(current_execute_data) = NULL; /* we're no longer executing anything */

	zend_try {
		if (EG(full_tables_cleanup)) {
			zend_hash_reverse_apply(&module_registry, module_registry_cleanup);
		} else {
			zend_module_entry **p = module_request_shutdown_handlers;

			while (*p) {
				zend_module_entry *module = *p;

				module->request_shutdown_func(module->type, module->module_number);
				p++;
			}
		}
	} zend_end_try();
}
/* }}} */

ZEND_API void zend_cleanup_internal_classes(void) /* {{{ */
{
	zend_class_entry **p = class_cleanup_handlers;

	while (*p) {
		zend_cleanup_internal_class_data(*p);
		p++;
	}
}
/* }}} */

int module_registry_unload_temp(const zend_module_entry *module) /* {{{ */
{
	return (module->type == MODULE_TEMPORARY) ? ZEND_HASH_APPLY_REMOVE : ZEND_HASH_APPLY_STOP;
}
/* }}} */

static int module_registry_unload_temp_wrapper(zval *el) /* {{{ */
{
	zend_module_entry *module = (zend_module_entry *)Z_PTR_P(el);
	return module_registry_unload_temp((const zend_module_entry *)module);
}
/* }}} */

static int exec_done_cb(zval *el) /* {{{ */
{
	zend_module_entry *module = (zend_module_entry *)Z_PTR_P(el);
	if (module->post_deactivate_func) {
		module->post_deactivate_func();
	}
	return 0;
}
/* }}} */

ZEND_API void zend_post_deactivate_modules(void) /* {{{ */
{
	if (EG(full_tables_cleanup)) {
		zend_hash_apply(&module_registry, exec_done_cb);
		zend_hash_reverse_apply(&module_registry, module_registry_unload_temp_wrapper);
	} else {
		zend_module_entry **p = module_post_deactivate_handlers;

		while (*p) {
			zend_module_entry *module = *p;

			module->post_deactivate_func();
			p++;
		}
	}
}
/* }}} */

/* return the next free module number */
ZEND_API int zend_next_free_module(void) /* {{{ */
{
	return zend_hash_num_elements(&module_registry) + 1;
}
/* }}} */

static zend_class_entry *do_register_internal_class(zend_class_entry *orig_class_entry, uint32_t ce_flags) /* {{{ */
{
	zend_class_entry *class_entry = malloc(sizeof(zend_class_entry));
	zend_string *lowercase_name = zend_string_alloc(ZSTR_LEN(orig_class_entry->name), 1);
	*class_entry = *orig_class_entry;

	class_entry->type = ZEND_INTERNAL_CLASS;
	zend_initialize_class_data(class_entry, 0);
	class_entry->ce_flags = ce_flags | ZEND_ACC_CONSTANTS_UPDATED;
	class_entry->info.internal.module = EG(current_module);

	if (class_entry->info.internal.builtin_functions) {
		zend_register_functions(class_entry, class_entry->info.internal.builtin_functions, &class_entry->function_table, MODULE_PERSISTENT);
	}

	zend_str_tolower_copy(ZSTR_VAL(lowercase_name), ZSTR_VAL(orig_class_entry->name), ZSTR_LEN(class_entry->name));
	lowercase_name = zend_new_interned_string(lowercase_name);
	zend_hash_update_ptr(CG(class_table), lowercase_name, class_entry);
	zend_string_release(lowercase_name);
	return class_entry;
}
/* }}} */

/* If parent_ce is not NULL then it inherits from parent_ce
 * If parent_ce is NULL and parent_name isn't then it looks for the parent and inherits from it
 * If both parent_ce and parent_name are NULL it does a regular class registration
 * If parent_name is specified but not found NULL is returned
 */
ZEND_API zend_class_entry *zend_register_internal_class_ex(zend_class_entry *class_entry, zend_class_entry *parent_ce) /* {{{ */
{
	zend_class_entry *register_class;

	register_class = zend_register_internal_class(class_entry);

	if (parent_ce) {
		zend_do_inheritance(register_class, parent_ce);
	}
	return register_class;
}
/* }}} */

ZEND_API void zend_class_implements(zend_class_entry *class_entry, int num_interfaces, ...) /* {{{ */
{
	zend_class_entry *interface_entry;
	va_list interface_list;
	va_start(interface_list, num_interfaces);

	while (num_interfaces--) {
		interface_entry = va_arg(interface_list, zend_class_entry *);
		zend_do_implement_interface(class_entry, interface_entry);
	}

	va_end(interface_list);
}
/* }}} */

/* A class that contains at least one abstract method automatically becomes an abstract class.
 */
ZEND_API zend_class_entry *zend_register_internal_class(zend_class_entry *orig_class_entry) /* {{{ */
{
	return do_register_internal_class(orig_class_entry, 0);
}
/* }}} */

ZEND_API zend_class_entry *zend_register_internal_interface(zend_class_entry *orig_class_entry) /* {{{ */
{
	return do_register_internal_class(orig_class_entry, ZEND_ACC_INTERFACE);
}
/* }}} */

ZEND_API int zend_register_class_alias_ex(const char *name, size_t name_len, zend_class_entry *ce) /* {{{ */
{
	zend_string *lcname;

	if (name[0] == '\\') {
		lcname = zend_string_alloc(name_len-1, 1);
		zend_str_tolower_copy(ZSTR_VAL(lcname), name+1, name_len-1);
	} else {
		lcname = zend_string_alloc(name_len, 1);
		zend_str_tolower_copy(ZSTR_VAL(lcname), name, name_len);
	}

	zend_assert_valid_class_name(lcname);

	ce = zend_hash_add_ptr(CG(class_table), lcname, ce);
	zend_string_release(lcname);
	if (ce) {
		ce->refcount++;
		return SUCCESS;
	}
	return FAILURE;
}
/* }}} */

ZEND_API int zend_set_hash_symbol(zval *symbol, const char *name, int name_length, zend_bool is_ref, int num_symbol_tables, ...) /* {{{ */
{
	HashTable *symbol_table;
	va_list symbol_table_list;

	if (num_symbol_tables <= 0) return FAILURE;

	if (is_ref) {
		ZVAL_MAKE_REF(symbol);
	}

	va_start(symbol_table_list, num_symbol_tables);
	while (num_symbol_tables-- > 0) {
		symbol_table = va_arg(symbol_table_list, HashTable *);
		zend_hash_str_update(symbol_table, name, name_length, symbol);
		if (Z_REFCOUNTED_P(symbol)) {
			Z_ADDREF_P(symbol);
		}
	}
	va_end(symbol_table_list);
	return SUCCESS;
}
/* }}} */

/* Disabled functions support */

/* {{{ proto void display_disabled_function(void)
Dummy function which displays an error when a disabled function is called. */
ZEND_API ZEND_FUNCTION(display_disabled_function)
{
	zend_error(E_WARNING, "%s() has been disabled for security reasons", get_active_function_name());
}
/* }}} */

ZEND_API int zend_disable_function(char *function_name, size_t function_name_length) /* {{{ */
{
	zend_internal_function *func;
	if ((func = zend_hash_str_find_ptr(CG(function_table), function_name, function_name_length))) {
	    func->fn_flags &= ~(ZEND_ACC_VARIADIC | ZEND_ACC_HAS_TYPE_HINTS);
		func->num_args = 0;
		func->arg_info = NULL;
		func->handler = ZEND_FN(display_disabled_function);
		return SUCCESS;
	}
	return FAILURE;
}
/* }}} */

#ifdef ZEND_WIN32
#pragma optimize("", off)
#endif
static zend_object *display_disabled_class(zend_class_entry *class_type) /* {{{ */
{
	zend_object *intern;

	intern = zend_objects_new(class_type);
	zend_error(E_WARNING, "%s() has been disabled for security reasons", ZSTR_VAL(class_type->name));
	return intern;
}
#ifdef ZEND_WIN32
#pragma optimize("", on)
#endif
/* }}} */

static const zend_function_entry disabled_class_new[] = {
	ZEND_FE_END
};

ZEND_API int zend_disable_class(char *class_name, size_t class_name_length) /* {{{ */
{
	zend_class_entry *disabled_class;
	zend_string *key;

	key = zend_string_alloc(class_name_length, 0);
	zend_str_tolower_copy(ZSTR_VAL(key), class_name, class_name_length);
	disabled_class = zend_hash_find_ptr(CG(class_table), key);
	if (!disabled_class) {
		return FAILURE;
	}
	INIT_CLASS_ENTRY_INIT_METHODS((*disabled_class), disabled_class_new, NULL, NULL, NULL, NULL, NULL);
	disabled_class->create_object = display_disabled_class;
	zend_hash_clean(&disabled_class->function_table);
	return SUCCESS;
}
/* }}} */

static int zend_is_callable_check_class(zend_string *name, zend_fcall_info_cache *fcc, int *strict_class, char **error) /* {{{ */
{
	int ret = 0;
	zend_class_entry *ce;
	size_t name_len = ZSTR_LEN(name);
	zend_string *lcname;
	ALLOCA_FLAG(use_heap);

	ZSTR_ALLOCA_ALLOC(lcname, name_len, use_heap);
	zend_str_tolower_copy(ZSTR_VAL(lcname), ZSTR_VAL(name), name_len);

	*strict_class = 0;
	if (zend_string_equals_literal(lcname, "self")) {
		if (!EG(scope)) {
			if (error) *error = estrdup("cannot access self:: when no class scope is active");
		} else {
			fcc->called_scope = zend_get_called_scope(EG(current_execute_data));
			fcc->calling_scope = EG(scope);
			if (!fcc->object) {
				fcc->object = zend_get_this_object(EG(current_execute_data));
			}
			ret = 1;
		}
	} else if (zend_string_equals_literal(lcname, "parent")) {
		if (!EG(scope)) {
			if (error) *error = estrdup("cannot access parent:: when no class scope is active");
		} else if (!EG(scope)->parent) {
			if (error) *error = estrdup("cannot access parent:: when current class scope has no parent");
		} else {
			fcc->called_scope = zend_get_called_scope(EG(current_execute_data));
			fcc->calling_scope = EG(scope)->parent;
			if (!fcc->object) {
				fcc->object = zend_get_this_object(EG(current_execute_data));
			}
			*strict_class = 1;
			ret = 1;
		}
	} else if (zend_string_equals_literal(lcname, "static")) {
		zend_class_entry *called_scope = zend_get_called_scope(EG(current_execute_data));

		if (!called_scope) {
			if (error) *error = estrdup("cannot access static:: when no class scope is active");
		} else {
			fcc->called_scope = called_scope;
			fcc->calling_scope = called_scope;
			if (!fcc->object) {
				fcc->object = zend_get_this_object(EG(current_execute_data));
			}
			*strict_class = 1;
			ret = 1;
		}
	} else if ((ce = zend_lookup_class_ex(name, NULL, 1)) != NULL) {
		zend_class_entry *scope;
		zend_execute_data *ex = EG(current_execute_data);

		while (ex && (!ex->func || !ZEND_USER_CODE(ex->func->type))) {
			ex = ex->prev_execute_data;
		}
		scope = ex ? ex->func->common.scope : NULL;
		fcc->calling_scope = ce;
		if (scope && !fcc->object) {
			zend_object *object = zend_get_this_object(EG(current_execute_data));

			if (object &&
			    instanceof_function(object->ce, scope) &&
			    instanceof_function(scope, fcc->calling_scope)) {
				fcc->object = object;
				fcc->called_scope = object->ce;
			} else {
				fcc->called_scope = fcc->calling_scope;
			}
		} else {
			fcc->called_scope = fcc->object ? fcc->object->ce : fcc->calling_scope;
		}
		*strict_class = 1;
		ret = 1;
	} else {
		if (error) zend_spprintf(error, 0, "class '%.*s' not found", name_len, ZSTR_VAL(name));
	}
	ZSTR_ALLOCA_FREE(lcname, use_heap);
	return ret;
}
/* }}} */

static int zend_is_callable_check_func(int check_flags, zval *callable, zend_fcall_info_cache *fcc, int strict_class, char **error) /* {{{ */
{
	zend_class_entry *ce_org = fcc->calling_scope;
	int retval = 0;
	zend_string *mname, *cname;
	zend_string *lmname;
	const char *colon;
	size_t clen, mlen;
	zend_class_entry *last_scope;
	HashTable *ftable;
	int call_via_handler = 0;
	ALLOCA_FLAG(use_heap)

	if (error) {
		*error = NULL;
	}

	fcc->calling_scope = NULL;
	fcc->function_handler = NULL;

	if (!ce_org) {
		zend_string *lmname;

		/* Skip leading \ */
		if (UNEXPECTED(Z_STRVAL_P(callable)[0] == '\\')) {
			ZSTR_ALLOCA_INIT(lmname, Z_STRVAL_P(callable) + 1, Z_STRLEN_P(callable) - 1, use_heap);
		} else {
			lmname = Z_STR_P(callable);
		}
		/* Check if function with given name exists.
		 * This may be a compound name that includes namespace name */
		if (EXPECTED((fcc->function_handler = zend_hash_find_ptr(EG(function_table), lmname)) != NULL)) {
			if (lmname != Z_STR_P(callable)) {
				ZSTR_ALLOCA_FREE(lmname, use_heap);
			}
			fcc->initialized = 1;
			return 1;
		} else {
			if (lmname == Z_STR_P(callable)) {
				ZSTR_ALLOCA_INIT(lmname, Z_STRVAL_P(callable), Z_STRLEN_P(callable), use_heap);
			} else {
				zend_string_forget_hash_val(lmname);
			}
			zend_str_tolower(ZSTR_VAL(lmname), ZSTR_LEN(lmname));
			if ((fcc->function_handler = zend_hash_find_ptr(EG(function_table), lmname)) != NULL) {
				ZSTR_ALLOCA_FREE(lmname, use_heap);
				fcc->initialized = 1;
				return 1;
			}
		}
		if (lmname != Z_STR_P(callable)) {
			ZSTR_ALLOCA_FREE(lmname, use_heap);
		}
	}

	/* Split name into class/namespace and method/function names */
	if ((colon = zend_memrchr(Z_STRVAL_P(callable), ':', Z_STRLEN_P(callable))) != NULL &&
		colon > Z_STRVAL_P(callable) &&
		*(colon-1) == ':'
	) {
		colon--;
		clen = colon - Z_STRVAL_P(callable);
		mlen = Z_STRLEN_P(callable) - clen - 2;

		if (colon == Z_STRVAL_P(callable)) {
			if (error) zend_spprintf(error, 0, "invalid function name");
			return 0;
		}

		/* This is a compound name.
		 * Try to fetch class and then find static method. */
		last_scope = EG(scope);
		if (ce_org) {
			EG(scope) = ce_org;
		}

		cname = zend_string_init(Z_STRVAL_P(callable), clen, 0);
		if (!zend_is_callable_check_class(cname, fcc, &strict_class, error)) {
			zend_string_release(cname);
			EG(scope) = last_scope;
			return 0;
		}
		zend_string_release(cname);
		EG(scope) = last_scope;

		ftable = &fcc->calling_scope->function_table;
		if (ce_org && !instanceof_function(ce_org, fcc->calling_scope)) {
			if (error) zend_spprintf(error, 0, "class '%s' is not a subclass of '%s'", ZSTR_VAL(ce_org->name), ZSTR_VAL(fcc->calling_scope->name));
			return 0;
		}
		mname = zend_string_init(Z_STRVAL_P(callable) + clen + 2, mlen, 0);
	} else if (ce_org) {
		/* Try to fetch find static method of given class. */
		mlen = Z_STRLEN_P(callable);
		mname = Z_STR_P(callable);
		zend_string_addref(mname);
		ftable = &ce_org->function_table;
		fcc->calling_scope = ce_org;
	} else {
		/* We already checked for plain function before. */
		if (error && !(check_flags & IS_CALLABLE_CHECK_SILENT)) {
			zend_spprintf(error, 0, "function '%s' not found or invalid function name", Z_STRVAL_P(callable));
		}
		return 0;
	}

	lmname = zend_string_tolower(mname);
	if (strict_class &&
	    fcc->calling_scope &&
		zend_string_equals_literal(lmname, ZEND_CONSTRUCTOR_FUNC_NAME)) {
		fcc->function_handler = fcc->calling_scope->constructor;
		if (fcc->function_handler) {
			retval = 1;
		}
	} else if ((fcc->function_handler = zend_hash_find_ptr(ftable, lmname)) != NULL) {
		retval = 1;
		if ((fcc->function_handler->op_array.fn_flags & ZEND_ACC_CHANGED) &&
		    !strict_class && EG(scope) &&
		    instanceof_function(fcc->function_handler->common.scope, EG(scope))) {
			zend_function *priv_fbc;

			if ((priv_fbc = zend_hash_find_ptr(&EG(scope)->function_table, lmname)) != NULL
				&& priv_fbc->common.fn_flags & ZEND_ACC_PRIVATE
				&& priv_fbc->common.scope == EG(scope)) {
				fcc->function_handler = priv_fbc;
			}
		}
		if ((check_flags & IS_CALLABLE_CHECK_NO_ACCESS) == 0 &&
		    (fcc->calling_scope &&
		     ((fcc->object && fcc->calling_scope->__call) ||
		      (!fcc->object && fcc->calling_scope->__callstatic)))) {
			if (fcc->function_handler->op_array.fn_flags & ZEND_ACC_PRIVATE) {
				if (!zend_check_private(fcc->function_handler, fcc->object ? fcc->object->ce : EG(scope), lmname)) {
					retval = 0;
					fcc->function_handler = NULL;
					goto get_function_via_handler;
				}
			} else if (fcc->function_handler->common.fn_flags & ZEND_ACC_PROTECTED) {
				if (!zend_check_protected(fcc->function_handler->common.scope, EG(scope))) {
					retval = 0;
					fcc->function_handler = NULL;
					goto get_function_via_handler;
				}
			}
		}
	} else {
get_function_via_handler:
		if (fcc->object && fcc->calling_scope == ce_org) {
			if (strict_class && ce_org->__call) {
				fcc->function_handler = zend_get_call_trampoline_func(ce_org, mname, 0);
				call_via_handler = 1;
				retval = 1;
			} else if (fcc->object->handlers->get_method) {
				fcc->function_handler = fcc->object->handlers->get_method(&fcc->object, mname, NULL);
				if (fcc->function_handler) {
					if (strict_class &&
					    (!fcc->function_handler->common.scope ||
					     !instanceof_function(ce_org, fcc->function_handler->common.scope))) {
						if (fcc->function_handler->common.fn_flags & ZEND_ACC_CALL_VIA_TRAMPOLINE) {
							if (fcc->function_handler->type != ZEND_OVERLOADED_FUNCTION) {
								zend_string_release(fcc->function_handler->common.function_name);
							}
							zend_free_trampoline(fcc->function_handler);
						}
					} else {
						retval = 1;
						call_via_handler = (fcc->function_handler->common.fn_flags & ZEND_ACC_CALL_VIA_TRAMPOLINE) != 0;
					}
				}
			}
		} else if (fcc->calling_scope) {
			if (fcc->calling_scope->get_static_method) {
				fcc->function_handler = fcc->calling_scope->get_static_method(fcc->calling_scope, mname);
			} else {
				fcc->function_handler = zend_std_get_static_method(fcc->calling_scope, mname, NULL);
			}
			if (fcc->function_handler) {
				retval = 1;
				call_via_handler = (fcc->function_handler->common.fn_flags & ZEND_ACC_CALL_VIA_TRAMPOLINE) != 0;
				if (call_via_handler && !fcc->object) {
					zend_object *object = zend_get_this_object(EG(current_execute_data));
					if (object &&
					    instanceof_function(object->ce, fcc->calling_scope)) {
						fcc->object = object;
					}
				}
			}
		}
	}

	if (retval) {
		if (fcc->calling_scope && !call_via_handler) {
			if (fcc->function_handler->common.fn_flags & ZEND_ACC_ABSTRACT) {
				if (error) {
					zend_spprintf(error, 0, "cannot call abstract method %s::%s()", ZSTR_VAL(fcc->calling_scope->name), ZSTR_VAL(fcc->function_handler->common.function_name));
					retval = 0;
				} else {
					zend_throw_error(NULL, "Cannot call abstract method %s::%s()", ZSTR_VAL(fcc->calling_scope->name), ZSTR_VAL(fcc->function_handler->common.function_name));
					retval = 0;
				}
			} else if (!fcc->object && !(fcc->function_handler->common.fn_flags & ZEND_ACC_STATIC)) {
				int severity;
				char *verb;
				if (fcc->function_handler->common.fn_flags & ZEND_ACC_ALLOW_STATIC) {
					severity = E_DEPRECATED;
					verb = "should not";
				} else {
					/* An internal function assumes $this is present and won't check that. So PHP would crash by allowing the call. */
					severity = E_ERROR;
					verb = "cannot";
				}
				if ((check_flags & IS_CALLABLE_CHECK_IS_STATIC) != 0) {
					retval = 0;
				}
				if (error) {
					zend_spprintf(error, 0, "non-static method %s::%s() %s be called statically", ZSTR_VAL(fcc->calling_scope->name), ZSTR_VAL(fcc->function_handler->common.function_name), verb);
					if (severity != E_DEPRECATED) {
						retval = 0;
					}
				} else if (retval) {
					if (severity == E_ERROR) {
						zend_throw_error(NULL, "Non-static method %s::%s() %s be called statically", ZSTR_VAL(fcc->calling_scope->name), ZSTR_VAL(fcc->function_handler->common.function_name), verb);
					} else {
						zend_error(severity, "Non-static method %s::%s() %s be called statically", ZSTR_VAL(fcc->calling_scope->name), ZSTR_VAL(fcc->function_handler->common.function_name), verb);
					}
				}
			}
			if (retval && (check_flags & IS_CALLABLE_CHECK_NO_ACCESS) == 0) {
				if (fcc->function_handler->op_array.fn_flags & ZEND_ACC_PRIVATE) {
					if (!zend_check_private(fcc->function_handler, fcc->object ? fcc->object->ce : EG(scope), lmname)) {
						if (error) {
							if (*error) {
								efree(*error);
							}
							zend_spprintf(error, 0, "cannot access private method %s::%s()", ZSTR_VAL(fcc->calling_scope->name), ZSTR_VAL(fcc->function_handler->common.function_name));
						}
						retval = 0;
					}
				} else if ((fcc->function_handler->common.fn_flags & ZEND_ACC_PROTECTED)) {
					if (!zend_check_protected(fcc->function_handler->common.scope, EG(scope))) {
						if (error) {
							if (*error) {
								efree(*error);
							}
							zend_spprintf(error, 0, "cannot access protected method %s::%s()", ZSTR_VAL(fcc->calling_scope->name), ZSTR_VAL(fcc->function_handler->common.function_name));
						}
						retval = 0;
					}
				}
			}
		}
	} else if (error && !(check_flags & IS_CALLABLE_CHECK_SILENT)) {
		if (fcc->calling_scope) {
			if (error) zend_spprintf(error, 0, "class '%s' does not have a method '%s'", ZSTR_VAL(fcc->calling_scope->name), ZSTR_VAL(mname));
		} else {
			if (error) zend_spprintf(error, 0, "function '%s' does not exist", ZSTR_VAL(mname));
		}
	}
	zend_string_release(lmname);
	zend_string_release(mname);

	if (fcc->object) {
		fcc->called_scope = fcc->object->ce;
	}
	if (retval) {
		fcc->initialized = 1;
	}
	return retval;
}
/* }}} */

ZEND_API zend_bool zend_is_callable_ex(zval *callable, zend_object *object, uint check_flags, zend_string **callable_name, zend_fcall_info_cache *fcc, char **error) /* {{{ */
{
	zend_bool ret;
	zend_fcall_info_cache fcc_local;

	if (callable_name) {
		*callable_name = NULL;
	}
	if (fcc == NULL) {
		fcc = &fcc_local;
	}
	if (error) {
		*error = NULL;
	}

	fcc->initialized = 0;
	fcc->calling_scope = NULL;
	fcc->called_scope = NULL;
	fcc->function_handler = NULL;
	fcc->object = NULL;

	if (object &&
	    (!EG(objects_store).object_buckets ||
	     !IS_OBJ_VALID(EG(objects_store).object_buckets[object->handle]))) {
		return 0;
	}

again:
	switch (Z_TYPE_P(callable)) {
		case IS_STRING:
			if (object) {
				fcc->object = object;
				fcc->calling_scope = object->ce;
				if (callable_name) {
					char *ptr;

					*callable_name = zend_string_alloc(ZSTR_LEN(fcc->calling_scope->name) + Z_STRLEN_P(callable) + sizeof("::") - 1, 0);
					ptr = ZSTR_VAL(*callable_name);
					memcpy(ptr, ZSTR_VAL(fcc->calling_scope->name), ZSTR_LEN(fcc->calling_scope->name));
					ptr += ZSTR_LEN(fcc->calling_scope->name);
					memcpy(ptr, "::", sizeof("::") - 1);
					ptr += sizeof("::") - 1;
					memcpy(ptr, Z_STRVAL_P(callable), Z_STRLEN_P(callable) + 1);
				}
			} else if (callable_name) {
				*callable_name = zend_string_copy(Z_STR_P(callable));
			}
			if (check_flags & IS_CALLABLE_CHECK_SYNTAX_ONLY) {
				fcc->called_scope = fcc->calling_scope;
				return 1;
			}

			ret = zend_is_callable_check_func(check_flags, callable, fcc, 0, error);
			if (fcc == &fcc_local &&
			    fcc->function_handler &&
				((fcc->function_handler->common.fn_flags & ZEND_ACC_CALL_VIA_TRAMPOLINE) ||
			     fcc->function_handler->type == ZEND_OVERLOADED_FUNCTION_TEMPORARY ||
			     fcc->function_handler->type == ZEND_OVERLOADED_FUNCTION)) {
				if (fcc->function_handler->type != ZEND_OVERLOADED_FUNCTION) {
					zend_string_release(fcc->function_handler->common.function_name);
				}
				zend_free_trampoline(fcc->function_handler);
			}
			return ret;

		case IS_ARRAY:
			{
				zval *method = NULL;
				zval *obj = NULL;
				int strict_class = 0;

				if (zend_hash_num_elements(Z_ARRVAL_P(callable)) == 2) {
					obj = zend_hash_index_find(Z_ARRVAL_P(callable), 0);
					method = zend_hash_index_find(Z_ARRVAL_P(callable), 1);
				}

				do {
					if (obj == NULL || method == NULL) {
						break;
					}

					ZVAL_DEREF(method);
					if (Z_TYPE_P(method) != IS_STRING) {
						break;
					}

					ZVAL_DEREF(obj);
					if (Z_TYPE_P(obj) == IS_STRING) {
						if (callable_name) {
							char *ptr;


							*callable_name = zend_string_alloc(Z_STRLEN_P(obj) + Z_STRLEN_P(method) + sizeof("::") - 1, 0);
							ptr = ZSTR_VAL(*callable_name);
							memcpy(ptr, Z_STRVAL_P(obj), Z_STRLEN_P(obj));
							ptr += Z_STRLEN_P(obj);
							memcpy(ptr, "::", sizeof("::") - 1);
							ptr += sizeof("::") - 1;
							memcpy(ptr, Z_STRVAL_P(method), Z_STRLEN_P(method) + 1);
						}

						if (check_flags & IS_CALLABLE_CHECK_SYNTAX_ONLY) {
							return 1;
						}

						if (!zend_is_callable_check_class(Z_STR_P(obj), fcc, &strict_class, error)) {
							return 0;
						}

					} else if (Z_TYPE_P(obj) == IS_OBJECT) {
						if (!EG(objects_store).object_buckets ||
						    !IS_OBJ_VALID(EG(objects_store).object_buckets[Z_OBJ_HANDLE_P(obj)])) {
							return 0;
						}

						fcc->calling_scope = Z_OBJCE_P(obj); /* TBFixed: what if it's overloaded? */

						fcc->object = Z_OBJ_P(obj);

						if (callable_name) {
							char *ptr;

							*callable_name = zend_string_alloc(ZSTR_LEN(fcc->calling_scope->name) + Z_STRLEN_P(method) + sizeof("::") - 1, 0);
							ptr = ZSTR_VAL(*callable_name);
							memcpy(ptr, ZSTR_VAL(fcc->calling_scope->name), ZSTR_LEN(fcc->calling_scope->name));
							ptr += ZSTR_LEN(fcc->calling_scope->name);
							memcpy(ptr, "::", sizeof("::") - 1);
							ptr += sizeof("::") - 1;
							memcpy(ptr, Z_STRVAL_P(method), Z_STRLEN_P(method) + 1);
						}

						if (check_flags & IS_CALLABLE_CHECK_SYNTAX_ONLY) {
							fcc->called_scope = fcc->calling_scope;
							return 1;
						}
					} else {
						break;
					}

					ret = zend_is_callable_check_func(check_flags, method, fcc, strict_class, error);
					if (fcc == &fcc_local &&
					    fcc->function_handler &&
						((fcc->function_handler->common.fn_flags & ZEND_ACC_CALL_VIA_TRAMPOLINE) ||
					     fcc->function_handler->type == ZEND_OVERLOADED_FUNCTION_TEMPORARY ||
					     fcc->function_handler->type == ZEND_OVERLOADED_FUNCTION)) {
						if (fcc->function_handler->type != ZEND_OVERLOADED_FUNCTION) {
							zend_string_release(fcc->function_handler->common.function_name);
						}
						zend_free_trampoline(fcc->function_handler);
					}
					return ret;

				} while (0);
				if (zend_hash_num_elements(Z_ARRVAL_P(callable)) == 2) {
					if (!obj || (!Z_ISREF_P(obj)?
								(Z_TYPE_P(obj) != IS_STRING && Z_TYPE_P(obj) != IS_OBJECT) :
								(Z_TYPE_P(Z_REFVAL_P(obj)) != IS_STRING && Z_TYPE_P(Z_REFVAL_P(obj)) != IS_OBJECT))) {
						if (error) zend_spprintf(error, 0, "first array member is not a valid class name or object");
					} else {
						if (error) zend_spprintf(error, 0, "second array member is not a valid method");
					}
				} else {
					if (error) zend_spprintf(error, 0, "array must have exactly two members");
				}
				if (callable_name) {
					*callable_name = zend_string_init("Array", sizeof("Array")-1, 0);
				}
			}
			return 0;
		case IS_OBJECT:
			if (Z_OBJ_HANDLER_P(callable, get_closure) && Z_OBJ_HANDLER_P(callable, get_closure)(callable, &fcc->calling_scope, &fcc->function_handler, &fcc->object) == SUCCESS) {
				fcc->called_scope = fcc->calling_scope;
				if (callable_name) {
					zend_class_entry *ce = Z_OBJCE_P(callable); /* TBFixed: what if it's overloaded? */

					*callable_name = zend_string_alloc(ZSTR_LEN(ce->name) + sizeof("::__invoke") - 1, 0);
					memcpy(ZSTR_VAL(*callable_name), ZSTR_VAL(ce->name), ZSTR_LEN(ce->name));
					memcpy(ZSTR_VAL(*callable_name) + ZSTR_LEN(ce->name), "::__invoke", sizeof("::__invoke"));
				}
				fcc->initialized = 1;
				return 1;
			}
			if (callable_name) {
				*callable_name = zval_get_string(callable);
			}
			if (error) zend_spprintf(error, 0, "no array or string given");
			return 0;
		case IS_REFERENCE:
			callable = Z_REFVAL_P(callable);
			goto again;
		default:
			if (callable_name) {
				*callable_name = zval_get_string(callable);
			}
			if (error) zend_spprintf(error, 0, "no array or string given");
			return 0;
	}
}
/* }}} */

ZEND_API zend_bool zend_is_callable(zval *callable, uint check_flags, zend_string **callable_name) /* {{{ */
{
	return zend_is_callable_ex(callable, NULL, check_flags, callable_name, NULL, NULL);
}
/* }}} */

ZEND_API zend_bool zend_make_callable(zval *callable, zend_string **callable_name) /* {{{ */
{
	zend_fcall_info_cache fcc;

	if (zend_is_callable_ex(callable, NULL, IS_CALLABLE_STRICT, callable_name, &fcc, NULL)) {
		if (Z_TYPE_P(callable) == IS_STRING && fcc.calling_scope) {
			zval_dtor(callable);
			array_init(callable);
			add_next_index_str(callable, zend_string_copy(fcc.calling_scope->name));
			add_next_index_str(callable, zend_string_copy(fcc.function_handler->common.function_name));
		}
		if (fcc.function_handler &&
			((fcc.function_handler->common.fn_flags & ZEND_ACC_CALL_VIA_TRAMPOLINE) ||
		     fcc.function_handler->type == ZEND_OVERLOADED_FUNCTION_TEMPORARY ||
		     fcc.function_handler->type == ZEND_OVERLOADED_FUNCTION)) {
			if (fcc.function_handler->type != ZEND_OVERLOADED_FUNCTION) {
				zend_string_release(fcc.function_handler->common.function_name);
			}
			zend_free_trampoline(fcc.function_handler);
		}
		return 1;
	}
	return 0;
}
/* }}} */

ZEND_API int zend_fcall_info_init(zval *callable, uint check_flags, zend_fcall_info *fci, zend_fcall_info_cache *fcc, zend_string **callable_name, char **error) /* {{{ */
{
	if (!zend_is_callable_ex(callable, NULL, check_flags, callable_name, fcc, error)) {
		return FAILURE;
	}

	fci->size = sizeof(*fci);
	fci->function_table = fcc->calling_scope ? &fcc->calling_scope->function_table : EG(function_table);
	fci->object = fcc->object;
	ZVAL_COPY_VALUE(&fci->function_name, callable);
	fci->retval = NULL;
	fci->param_count = 0;
	fci->params = NULL;
	fci->no_separation = 1;
	fci->symbol_table = NULL;

	return SUCCESS;
}
/* }}} */

ZEND_API void zend_fcall_info_args_clear(zend_fcall_info *fci, int free_mem) /* {{{ */
{
	if (fci->params) {
		zval *p = fci->params;
		zval *end = p + fci->param_count;

		while (p != end) {
			i_zval_ptr_dtor(p ZEND_FILE_LINE_CC);
			p++;
		}
		if (free_mem) {
			efree(fci->params);
			fci->params = NULL;
		}
	}
	fci->param_count = 0;
}
/* }}} */

ZEND_API void zend_fcall_info_args_save(zend_fcall_info *fci, int *param_count, zval **params) /* {{{ */
{
	*param_count = fci->param_count;
	*params = fci->params;
	fci->param_count = 0;
	fci->params = NULL;
}
/* }}} */

ZEND_API void zend_fcall_info_args_restore(zend_fcall_info *fci, int param_count, zval *params) /* {{{ */
{
	zend_fcall_info_args_clear(fci, 1);
	fci->param_count = param_count;
	fci->params = params;
}
/* }}} */

ZEND_API int zend_fcall_info_args_ex(zend_fcall_info *fci, zend_function *func, zval *args) /* {{{ */
{
	zval *arg, *params;
	uint32_t n = 1;

	zend_fcall_info_args_clear(fci, !args);

	if (!args) {
		return SUCCESS;
	}

	if (Z_TYPE_P(args) != IS_ARRAY) {
		return FAILURE;
	}

	fci->param_count = zend_hash_num_elements(Z_ARRVAL_P(args));
	fci->params = params = (zval *) erealloc(fci->params, fci->param_count * sizeof(zval));

	ZEND_HASH_FOREACH_VAL(Z_ARRVAL_P(args), arg) {
		if (func && !Z_ISREF_P(arg) && ARG_SHOULD_BE_SENT_BY_REF(func, n)) {
			ZVAL_NEW_REF(params, arg);
			if (Z_REFCOUNTED_P(arg)) {
				Z_ADDREF_P(arg);
			}
		} else {
			ZVAL_COPY(params, arg);
		}
		params++;
		n++;
	} ZEND_HASH_FOREACH_END();

	return SUCCESS;
}
/* }}} */

ZEND_API int zend_fcall_info_args(zend_fcall_info *fci, zval *args) /* {{{ */
{
	return zend_fcall_info_args_ex(fci, NULL, args);
}
/* }}} */

ZEND_API int zend_fcall_info_argp(zend_fcall_info *fci, int argc, zval *argv) /* {{{ */
{
	int i;

	if (argc < 0) {
		return FAILURE;
	}

	zend_fcall_info_args_clear(fci, !argc);

	if (argc) {
		fci->param_count = argc;
		fci->params = (zval *) erealloc(fci->params, fci->param_count * sizeof(zval));

		for (i = 0; i < argc; ++i) {
			ZVAL_COPY(&fci->params[i], &argv[i]);
		}
	}

	return SUCCESS;
}
/* }}} */

ZEND_API int zend_fcall_info_argv(zend_fcall_info *fci, int argc, va_list *argv) /* {{{ */
{
	int i;
	zval *arg;

	if (argc < 0) {
		return FAILURE;
	}

	zend_fcall_info_args_clear(fci, !argc);

	if (argc) {
		fci->param_count = argc;
		fci->params = (zval *) erealloc(fci->params, fci->param_count * sizeof(zval));

		for (i = 0; i < argc; ++i) {
			arg = va_arg(*argv, zval *);
			ZVAL_COPY(&fci->params[i], arg);
		}
	}

	return SUCCESS;
}
/* }}} */

ZEND_API int zend_fcall_info_argn(zend_fcall_info *fci, int argc, ...) /* {{{ */
{
	int ret;
	va_list argv;

	va_start(argv, argc);
	ret = zend_fcall_info_argv(fci, argc, &argv);
	va_end(argv);

	return ret;
}
/* }}} */

ZEND_API int zend_fcall_info_call(zend_fcall_info *fci, zend_fcall_info_cache *fcc, zval *retval_ptr, zval *args) /* {{{ */
{
	zval retval, *org_params = NULL;
	int result, org_count = 0;

	fci->retval = retval_ptr ? retval_ptr : &retval;
	if (args) {
		zend_fcall_info_args_save(fci, &org_count, &org_params);
		zend_fcall_info_args(fci, args);
	}
	result = zend_call_function(fci, fcc);

	if (!retval_ptr && Z_TYPE(retval) != IS_UNDEF) {
		zval_ptr_dtor(&retval);
	}
	if (args) {
		zend_fcall_info_args_restore(fci, org_count, org_params);
	}
	return result;
}
/* }}} */

ZEND_API const char *zend_get_module_version(const char *module_name) /* {{{ */
{
	zend_string *lname;
	size_t name_len = strlen(module_name);
	zend_module_entry *module;

	lname = zend_string_alloc(name_len, 0);
	zend_str_tolower_copy(ZSTR_VAL(lname), module_name, name_len);
	module = zend_hash_find_ptr(&module_registry, lname);
	zend_string_free(lname);
	return module ? module->version : NULL;
}
/* }}} */

ZEND_API int zend_declare_property_ex(zend_class_entry *ce, zend_string *name, zval *property, int access_type, zend_string *doc_comment) /* {{{ */
{
	zend_property_info *property_info, *property_info_ptr;

	if (ce->type == ZEND_INTERNAL_CLASS) {
		property_info = pemalloc(sizeof(zend_property_info), 1);
		if ((access_type & ZEND_ACC_STATIC) || Z_CONSTANT_P(property)) {
			ce->ce_flags &= ~ZEND_ACC_CONSTANTS_UPDATED;
		}
	} else {
		property_info = zend_arena_alloc(&CG(arena), sizeof(zend_property_info));
		if (Z_CONSTANT_P(property)) {
			ce->ce_flags &= ~ZEND_ACC_CONSTANTS_UPDATED;
		}
	}

	if (!(access_type & ZEND_ACC_PPP_MASK)) {
		access_type |= ZEND_ACC_PUBLIC;
	}
	if (access_type & ZEND_ACC_STATIC) {
		if ((property_info_ptr = zend_hash_find_ptr(&ce->properties_info, name)) != NULL &&
		    (property_info_ptr->flags & ZEND_ACC_STATIC) != 0) {
			property_info->offset = property_info_ptr->offset;
			zval_ptr_dtor(&ce->default_static_members_table[property_info->offset]);
			zend_hash_del(&ce->properties_info, name);
		} else {
			property_info->offset = ce->default_static_members_count++;
			ce->default_static_members_table = perealloc(ce->default_static_members_table, sizeof(zval) * ce->default_static_members_count, ce->type == ZEND_INTERNAL_CLASS);
		}
		ZVAL_COPY_VALUE(&ce->default_static_members_table[property_info->offset], property);
		if (ce->type == ZEND_USER_CLASS) {
			ce->static_members_table = ce->default_static_members_table;
		}
	} else {
		if ((property_info_ptr = zend_hash_find_ptr(&ce->properties_info, name)) != NULL &&
		    (property_info_ptr->flags & ZEND_ACC_STATIC) == 0) {
			property_info->offset = property_info_ptr->offset;
			zval_ptr_dtor(&ce->default_properties_table[OBJ_PROP_TO_NUM(property_info->offset)]);
			zend_hash_del(&ce->properties_info, name);
		} else {
			property_info->offset = OBJ_PROP_TO_OFFSET(ce->default_properties_count);
			ce->default_properties_count++;
			ce->default_properties_table = perealloc(ce->default_properties_table, sizeof(zval) * ce->default_properties_count, ce->type == ZEND_INTERNAL_CLASS);
		}
		ZVAL_COPY_VALUE(&ce->default_properties_table[OBJ_PROP_TO_NUM(property_info->offset)], property);
	}
	if (ce->type & ZEND_INTERNAL_CLASS) {
		switch(Z_TYPE_P(property)) {
			case IS_ARRAY:
			case IS_OBJECT:
			case IS_RESOURCE:
				zend_error_noreturn(E_CORE_ERROR, "Internal zval's can't be arrays, objects or resources");
				break;
			default:
				break;
		}
	}
	if (access_type & ZEND_ACC_PUBLIC) {
		property_info->name = zend_string_copy(name);
	} else if (access_type & ZEND_ACC_PRIVATE) {
		property_info->name = zend_mangle_property_name(ZSTR_VAL(ce->name), ZSTR_LEN(ce->name), ZSTR_VAL(name), ZSTR_LEN(name), ce->type & ZEND_INTERNAL_CLASS);
	} else {
		ZEND_ASSERT(access_type & ZEND_ACC_PROTECTED);
		property_info->name = zend_mangle_property_name("*", 1, ZSTR_VAL(name), ZSTR_LEN(name), ce->type & ZEND_INTERNAL_CLASS);
	}

	property_info->name = zend_new_interned_string(property_info->name);
	property_info->flags = access_type;
	property_info->doc_comment = doc_comment;
	property_info->ce = ce;
	zend_hash_update_ptr(&ce->properties_info, name, property_info);

	return SUCCESS;
}
/* }}} */

ZEND_API int zend_declare_property(zend_class_entry *ce, const char *name, size_t name_length, zval *property, int access_type) /* {{{ */
{
	zend_string *key = zend_string_init(name, name_length, ce->type & ZEND_INTERNAL_CLASS);
	int ret = zend_declare_property_ex(ce, key, property, access_type, NULL);
	zend_string_release(key);
	return ret;
}
/* }}} */

ZEND_API int zend_declare_property_null(zend_class_entry *ce, const char *name, size_t name_length, int access_type) /* {{{ */
{
	zval property;

	ZVAL_NULL(&property);
	return zend_declare_property(ce, name, name_length, &property, access_type);
}
/* }}} */

ZEND_API int zend_declare_property_bool(zend_class_entry *ce, const char *name, size_t name_length, zend_long value, int access_type) /* {{{ */
{
	zval property;

	ZVAL_BOOL(&property, value);
	return zend_declare_property(ce, name, name_length, &property, access_type);
}
/* }}} */

ZEND_API int zend_declare_property_long(zend_class_entry *ce, const char *name, size_t name_length, zend_long value, int access_type) /* {{{ */
{
	zval property;

	ZVAL_LONG(&property, value);
	return zend_declare_property(ce, name, name_length, &property, access_type);
}
/* }}} */

ZEND_API int zend_declare_property_double(zend_class_entry *ce, const char *name, size_t name_length, double value, int access_type) /* {{{ */
{
	zval property;

	ZVAL_DOUBLE(&property, value);
	return zend_declare_property(ce, name, name_length, &property, access_type);
}
/* }}} */

ZEND_API int zend_declare_property_string(zend_class_entry *ce, const char *name, size_t name_length, const char *value, int access_type) /* {{{ */
{
	zval property;

	ZVAL_NEW_STR(&property, zend_string_init(value, strlen(value), ce->type & ZEND_INTERNAL_CLASS));
	return zend_declare_property(ce, name, name_length, &property, access_type);
}
/* }}} */

ZEND_API int zend_declare_property_stringl(zend_class_entry *ce, const char *name, size_t name_length, const char *value, size_t value_len, int access_type) /* {{{ */
{
	zval property;

	ZVAL_NEW_STR(&property, zend_string_init(value, value_len, ce->type & ZEND_INTERNAL_CLASS));
	return zend_declare_property(ce, name, name_length, &property, access_type);
}
/* }}} */

ZEND_API int zend_declare_class_constant(zend_class_entry *ce, const char *name, size_t name_length, zval *value) /* {{{ */
{
	if (Z_CONSTANT_P(value)) {
		ce->ce_flags &= ~ZEND_ACC_CONSTANTS_UPDATED;
	}
	return zend_hash_str_update(&ce->constants_table, name, name_length, value) ?
		SUCCESS : FAILURE;
}
/* }}} */

ZEND_API int zend_declare_class_constant_null(zend_class_entry *ce, const char *name, size_t name_length) /* {{{ */
{
	zval constant;

	ZVAL_NULL(&constant);
	return zend_declare_class_constant(ce, name, name_length, &constant);
}
/* }}} */

ZEND_API int zend_declare_class_constant_long(zend_class_entry *ce, const char *name, size_t name_length, zend_long value) /* {{{ */
{
	zval constant;

	ZVAL_LONG(&constant, value);
	return zend_declare_class_constant(ce, name, name_length, &constant);
}
/* }}} */

ZEND_API int zend_declare_class_constant_bool(zend_class_entry *ce, const char *name, size_t name_length, zend_bool value) /* {{{ */
{
	zval constant;

	ZVAL_BOOL(&constant, value);
	return zend_declare_class_constant(ce, name, name_length, &constant);
}
/* }}} */

ZEND_API int zend_declare_class_constant_double(zend_class_entry *ce, const char *name, size_t name_length, double value) /* {{{ */
{
	zval constant;

	ZVAL_DOUBLE(&constant, value);
	return zend_declare_class_constant(ce, name, name_length, &constant);
}
/* }}} */

ZEND_API int zend_declare_class_constant_stringl(zend_class_entry *ce, const char *name, size_t name_length, const char *value, size_t value_length) /* {{{ */
{
	zval constant;

	ZVAL_NEW_STR(&constant, zend_string_init(value, value_length, ce->type & ZEND_INTERNAL_CLASS));
	return zend_declare_class_constant(ce, name, name_length, &constant);
}
/* }}} */

ZEND_API int zend_declare_class_constant_string(zend_class_entry *ce, const char *name, size_t name_length, const char *value) /* {{{ */
{
	return zend_declare_class_constant_stringl(ce, name, name_length, value, strlen(value));
}
/* }}} */

ZEND_API void zend_update_property_ex(zend_class_entry *scope, zval *object, zend_string *name, zval *value) /* {{{ */
{
	zval property;
	zend_class_entry *old_scope = EG(scope);

	EG(scope) = scope;

	if (!Z_OBJ_HT_P(object)->write_property) {
		zend_error_noreturn(E_CORE_ERROR, "Property %s of class %s cannot be updated", name, ZSTR_VAL(Z_OBJCE_P(object)->name));
	}
	ZVAL_STR(&property, name);
	Z_OBJ_HT_P(object)->write_property(object, &property, value, NULL);

	EG(scope) = old_scope;
}
/* }}} */

ZEND_API void zend_update_property(zend_class_entry *scope, zval *object, const char *name, size_t name_length, zval *value) /* {{{ */
{
	zval property;
	zend_class_entry *old_scope = EG(scope);

	EG(scope) = scope;

	if (!Z_OBJ_HT_P(object)->write_property) {
		zend_error_noreturn(E_CORE_ERROR, "Property %s of class %s cannot be updated", name, ZSTR_VAL(Z_OBJCE_P(object)->name));
	}
	ZVAL_STRINGL(&property, name, name_length);
	Z_OBJ_HT_P(object)->write_property(object, &property, value, NULL);
	zval_ptr_dtor(&property);

	EG(scope) = old_scope;
}
/* }}} */

ZEND_API void zend_update_property_null(zend_class_entry *scope, zval *object, const char *name, size_t name_length) /* {{{ */
{
	zval tmp;

	ZVAL_NULL(&tmp);
	zend_update_property(scope, object, name, name_length, &tmp);
}
/* }}} */

ZEND_API void zend_update_property_bool(zend_class_entry *scope, zval *object, const char *name, size_t name_length, zend_long value) /* {{{ */
{
	zval tmp;

	ZVAL_BOOL(&tmp, value);
	zend_update_property(scope, object, name, name_length, &tmp);
}
/* }}} */

ZEND_API void zend_update_property_long(zend_class_entry *scope, zval *object, const char *name, size_t name_length, zend_long value) /* {{{ */
{
	zval tmp;

	ZVAL_LONG(&tmp, value);
	zend_update_property(scope, object, name, name_length, &tmp);
}
/* }}} */

ZEND_API void zend_update_property_double(zend_class_entry *scope, zval *object, const char *name, size_t name_length, double value) /* {{{ */
{
	zval tmp;

	ZVAL_DOUBLE(&tmp, value);
	zend_update_property(scope, object, name, name_length, &tmp);
}
/* }}} */

ZEND_API void zend_update_property_str(zend_class_entry *scope, zval *object, const char *name, size_t name_length, zend_string *value) /* {{{ */
{
	zval tmp;

	ZVAL_STR(&tmp, value);
	zend_update_property(scope, object, name, name_length, &tmp);
}
/* }}} */

ZEND_API void zend_update_property_string(zend_class_entry *scope, zval *object, const char *name, size_t name_length, const char *value) /* {{{ */
{
	zval tmp;

	ZVAL_STRING(&tmp, value);
	Z_SET_REFCOUNT(tmp, 0);
	zend_update_property(scope, object, name, name_length, &tmp);
}
/* }}} */

ZEND_API void zend_update_property_stringl(zend_class_entry *scope, zval *object, const char *name, size_t name_length, const char *value, size_t value_len) /* {{{ */
{
	zval tmp;

	ZVAL_STRINGL(&tmp, value, value_len);
	Z_SET_REFCOUNT(tmp, 0);
	zend_update_property(scope, object, name, name_length, &tmp);
}
/* }}} */

ZEND_API int zend_update_static_property(zend_class_entry *scope, const char *name, size_t name_length, zval *value) /* {{{ */
{
	zval *property;
	zend_class_entry *old_scope = EG(scope);
	zend_string *key = zend_string_init(name, name_length, 0);

	EG(scope) = scope;
	property = zend_std_get_static_property(scope, key, 0);
	EG(scope) = old_scope;
	zend_string_free(key);
	if (!property) {
		return FAILURE;
	} else {
		if (property != value) {
			if (Z_ISREF_P(property)) {
				zval_dtor(property);
				ZVAL_COPY_VALUE(property, value);
				if (Z_REFCOUNTED_P(value) && Z_REFCOUNT_P(value) > 0) {
					zval_opt_copy_ctor(property);
				}
			} else {
				zval garbage;

				ZVAL_COPY_VALUE(&garbage, property);
				if (Z_REFCOUNTED_P(value)) {
					Z_ADDREF_P(value);
					if (Z_ISREF_P(value)) {
						SEPARATE_ZVAL(value);
					}
				}
				ZVAL_COPY_VALUE(property, value);
				zval_ptr_dtor(&garbage);
			}
		}
		return SUCCESS;
	}
}
/* }}} */

ZEND_API int zend_update_static_property_null(zend_class_entry *scope, const char *name, size_t name_length) /* {{{ */
{
	zval tmp;

	ZVAL_NULL(&tmp);
	return zend_update_static_property(scope, name, name_length, &tmp);
}
/* }}} */

ZEND_API int zend_update_static_property_bool(zend_class_entry *scope, const char *name, size_t name_length, zend_long value) /* {{{ */
{
	zval tmp;

	ZVAL_BOOL(&tmp, value);
	return zend_update_static_property(scope, name, name_length, &tmp);
}
/* }}} */

ZEND_API int zend_update_static_property_long(zend_class_entry *scope, const char *name, size_t name_length, zend_long value) /* {{{ */
{
	zval tmp;

	ZVAL_LONG(&tmp, value);
	return zend_update_static_property(scope, name, name_length, &tmp);
}
/* }}} */

ZEND_API int zend_update_static_property_double(zend_class_entry *scope, const char *name, size_t name_length, double value) /* {{{ */
{
	zval tmp;

	ZVAL_DOUBLE(&tmp, value);
	return zend_update_static_property(scope, name, name_length, &tmp);
}
/* }}} */

ZEND_API int zend_update_static_property_string(zend_class_entry *scope, const char *name, size_t name_length, const char *value) /* {{{ */
{
	zval tmp;

	ZVAL_STRING(&tmp, value);
	Z_SET_REFCOUNT(tmp, 0);
	return zend_update_static_property(scope, name, name_length, &tmp);
}
/* }}} */

ZEND_API int zend_update_static_property_stringl(zend_class_entry *scope, const char *name, size_t name_length, const char *value, size_t value_len) /* {{{ */
{
	zval tmp;

	ZVAL_STRINGL(&tmp, value, value_len);
	Z_SET_REFCOUNT(tmp, 0);
	return zend_update_static_property(scope, name, name_length, &tmp);
}
/* }}} */

ZEND_API zval *zend_read_property(zend_class_entry *scope, zval *object, const char *name, size_t name_length, zend_bool silent, zval *rv) /* {{{ */
{
	zval property, *value;
	zend_class_entry *old_scope = EG(scope);

	EG(scope) = scope;

	if (!Z_OBJ_HT_P(object)->read_property) {
		zend_error_noreturn(E_CORE_ERROR, "Property %s of class %s cannot be read", name, ZSTR_VAL(Z_OBJCE_P(object)->name));
	}

	ZVAL_STRINGL(&property, name, name_length);
	value = Z_OBJ_HT_P(object)->read_property(object, &property, silent?BP_VAR_IS:BP_VAR_R, NULL, rv);
	zval_ptr_dtor(&property);

	EG(scope) = old_scope;
	return value;
}
/* }}} */

ZEND_API zval *zend_read_static_property(zend_class_entry *scope, const char *name, size_t name_length, zend_bool silent) /* {{{ */
{
	zval *property;
	zend_class_entry *old_scope = EG(scope);
	zend_string *key = zend_string_init(name, name_length, 0);

	EG(scope) = scope;
	property = zend_std_get_static_property(scope, key, silent);
	EG(scope) = old_scope;
	zend_string_free(key);

	return property;
}
/* }}} */

ZEND_API void zend_save_error_handling(zend_error_handling *current) /* {{{ */
{
	current->handling = EG(error_handling);
	current->exception = EG(exception_class);
	ZVAL_COPY(&current->user_handler, &EG(user_error_handler));
}
/* }}} */

ZEND_API void zend_replace_error_handling(zend_error_handling_t error_handling, zend_class_entry *exception_class, zend_error_handling *current) /* {{{ */
{
	if (current) {
		zend_save_error_handling(current);
		if (error_handling != EH_NORMAL && Z_TYPE(EG(user_error_handler)) != IS_UNDEF) {
			zval_ptr_dtor(&EG(user_error_handler));
			ZVAL_UNDEF(&EG(user_error_handler));
		}
	}
	EG(error_handling) = error_handling;
	EG(exception_class) = error_handling == EH_THROW ? exception_class : NULL;
}
/* }}} */

static int same_zval(zval *zv1, zval *zv2)  /* {{{ */
{
	if (Z_TYPE_P(zv1) != Z_TYPE_P(zv2)) {
		return 0;
	}
	switch (Z_TYPE_P(zv1)) {
		case IS_UNDEF:
		case IS_NULL:
		case IS_FALSE:
		case IS_TRUE:
			return 1;
		case IS_LONG:
			return Z_LVAL_P(zv1) == Z_LVAL_P(zv2);
		case IS_DOUBLE:
			return Z_LVAL_P(zv1) == Z_LVAL_P(zv2);
		case IS_STRING:
		case IS_ARRAY:
		case IS_OBJECT:
		case IS_RESOURCE:
			return Z_COUNTED_P(zv1) == Z_COUNTED_P(zv2);
		default:
			return 0;
	}
}
/* }}} */

ZEND_API void zend_restore_error_handling(zend_error_handling *saved) /* {{{ */
{
	EG(error_handling) = saved->handling;
	EG(exception_class) = saved->handling == EH_THROW ? saved->exception : NULL;
	if (Z_TYPE(saved->user_handler) != IS_UNDEF
		&& !same_zval(&saved->user_handler, &EG(user_error_handler))) {
		zval_ptr_dtor(&EG(user_error_handler));
		ZVAL_COPY_VALUE(&EG(user_error_handler), &saved->user_handler);
	} else if (Z_TYPE(saved->user_handler)) {
		zval_ptr_dtor(&saved->user_handler);
	}
	ZVAL_UNDEF(&saved->user_handler);
}
/* }}} */

ZEND_API zend_string* zend_find_alias_name(zend_class_entry *ce, zend_string *name) /* {{{ */
{
	zend_trait_alias *alias, **alias_ptr;

	if ((alias_ptr = ce->trait_aliases)) {
		alias = *alias_ptr;
		while (alias) {
			if (alias->alias && zend_string_equals_ci(alias->alias, name)) {
				return alias->alias;
			}
			alias_ptr++;
			alias = *alias_ptr;
		}
	}

	return name;
}
/* }}} */

ZEND_API zend_string *zend_resolve_method_name(zend_class_entry *ce, zend_function *f) /* {{{ */
{
	zend_function *func;
	HashTable *function_table;
	zend_string *name;

	if (f->common.type != ZEND_USER_FUNCTION ||
	    (f->op_array.refcount && *(f->op_array.refcount) < 2) ||
	    !f->common.scope ||
	    !f->common.scope->trait_aliases) {
		return f->common.function_name;
	}

	function_table = &ce->function_table;
	ZEND_HASH_FOREACH_STR_KEY_PTR(function_table, name, func) {
		if (func == f) {
			if (!name) {
				return f->common.function_name;
			}
			if (ZSTR_LEN(name) == ZSTR_LEN(f->common.function_name) &&
			    !strncasecmp(ZSTR_VAL(name), ZSTR_VAL(f->common.function_name), ZSTR_LEN(f->common.function_name))) {
				return f->common.function_name;
			}
			return zend_find_alias_name(f->common.scope, name);
		}
	} ZEND_HASH_FOREACH_END();
	return f->common.function_name;
}
/* }}} */

ZEND_API const char *zend_get_object_type(const zend_class_entry *ce) /* {{{ */
{
	if(ce->ce_flags & ZEND_ACC_TRAIT) {
		return "trait";
	} else if (ce->ce_flags & ZEND_ACC_INTERFACE) {
		return "interface";
	} else {
		return "class";
	}
}
/* }}} */

/*
 * Local variables:
 * tab-width: 4
 * c-basic-offset: 4
 * indent-tabs-mode: t
 * End:
 */<|MERGE_RESOLUTION|>--- conflicted
+++ resolved
@@ -1855,25 +1855,15 @@
 }
 /* }}} */
 
-<<<<<<< HEAD
 static int zend_startup_module_zval(zval *zv) /* {{{ */
 {
 	zend_module_entry *module = Z_PTR_P(zv);
 
-	return zend_startup_module_ex(module);
+	return (zend_startup_module_ex(module) == SUCCESS) ? ZEND_HASH_APPLY_KEEP : ZEND_HASH_APPLY_REMOVE;
 }
 /* }}} */
 
 static void zend_sort_modules(void *base, size_t count, size_t siz, compare_func_t compare, swap_func_t swp) /* {{{ */
-=======
-static int zend_startup_module_int(zend_module_entry *module TSRMLS_DC) /* {{{ */
-{
-	return (zend_startup_module_ex(module TSRMLS_CC) == SUCCESS) ? ZEND_HASH_APPLY_KEEP : ZEND_HASH_APPLY_REMOVE;
-}
-/* }}} */
-
-static void zend_sort_modules(void *base, size_t count, size_t siz, compare_func_t compare TSRMLS_DC) /* {{{ */
->>>>>>> 4dd70b6e
 {
 	Bucket *b1 = base;
 	Bucket *b2;
@@ -1979,13 +1969,8 @@
 
 ZEND_API int zend_startup_modules(void) /* {{{ */
 {
-<<<<<<< HEAD
 	zend_hash_sort_ex(&module_registry, zend_sort_modules, NULL, 0);
 	zend_hash_apply(&module_registry, zend_startup_module_zval);
-=======
-	zend_hash_sort(&module_registry, zend_sort_modules, NULL, 0 TSRMLS_CC);
-	zend_hash_apply(&module_registry, (apply_func_t)zend_startup_module_int TSRMLS_CC);
->>>>>>> 4dd70b6e
 	return SUCCESS;
 }
 /* }}} */
