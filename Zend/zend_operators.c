/*
   +----------------------------------------------------------------------+
   | Zend Engine                                                          |
   +----------------------------------------------------------------------+
   | Copyright (c) 1998-2018 Zend Technologies Ltd. (http://www.zend.com) |
   +----------------------------------------------------------------------+
   | This source file is subject to version 2.00 of the Zend license,     |
   | that is bundled with this package in the file LICENSE, and is        |
   | available through the world-wide-web at the following url:           |
   | http://www.zend.com/license/2_00.txt.                                |
   | If you did not receive a copy of the Zend license and are unable to  |
   | obtain it through the world-wide-web, please send a note to          |
   | license@zend.com so we can mail you a copy immediately.              |
   +----------------------------------------------------------------------+
   | Authors: Andi Gutmans <andi@zend.com>                                |
   |          Zeev Suraski <zeev@zend.com>                                |
   |          Dmitry Stogov <dmitry@zend.com>                             |
   +----------------------------------------------------------------------+
*/

/* $Id$ */

#include <ctype.h>

#include "zend.h"
#include "zend_operators.h"
#include "zend_variables.h"
#include "zend_globals.h"
#include "zend_list.h"
#include "zend_API.h"
#include "zend_strtod.h"
#include "zend_exceptions.h"
#include "zend_closures.h"

#if ZEND_USE_TOLOWER_L
#include <locale.h>
static _locale_t current_locale = NULL;
/* this is true global! may lead to strange effects on ZTS, but so may setlocale() */
#define zend_tolower(c) _tolower_l(c, current_locale)
#else
#define zend_tolower(c) tolower(c)
#endif

#define TYPE_PAIR(t1,t2) (((t1) << 4) | (t2))

static const unsigned char tolower_map[256] = {
0x00,0x01,0x02,0x03,0x04,0x05,0x06,0x07,0x08,0x09,0x0a,0x0b,0x0c,0x0d,0x0e,0x0f,
0x10,0x11,0x12,0x13,0x14,0x15,0x16,0x17,0x18,0x19,0x1a,0x1b,0x1c,0x1d,0x1e,0x1f,
0x20,0x21,0x22,0x23,0x24,0x25,0x26,0x27,0x28,0x29,0x2a,0x2b,0x2c,0x2d,0x2e,0x2f,
0x30,0x31,0x32,0x33,0x34,0x35,0x36,0x37,0x38,0x39,0x3a,0x3b,0x3c,0x3d,0x3e,0x3f,
0x40,0x61,0x62,0x63,0x64,0x65,0x66,0x67,0x68,0x69,0x6a,0x6b,0x6c,0x6d,0x6e,0x6f,
0x70,0x71,0x72,0x73,0x74,0x75,0x76,0x77,0x78,0x79,0x7a,0x5b,0x5c,0x5d,0x5e,0x5f,
0x60,0x61,0x62,0x63,0x64,0x65,0x66,0x67,0x68,0x69,0x6a,0x6b,0x6c,0x6d,0x6e,0x6f,
0x70,0x71,0x72,0x73,0x74,0x75,0x76,0x77,0x78,0x79,0x7a,0x7b,0x7c,0x7d,0x7e,0x7f,
0x80,0x81,0x82,0x83,0x84,0x85,0x86,0x87,0x88,0x89,0x8a,0x8b,0x8c,0x8d,0x8e,0x8f,
0x90,0x91,0x92,0x93,0x94,0x95,0x96,0x97,0x98,0x99,0x9a,0x9b,0x9c,0x9d,0x9e,0x9f,
0xa0,0xa1,0xa2,0xa3,0xa4,0xa5,0xa6,0xa7,0xa8,0xa9,0xaa,0xab,0xac,0xad,0xae,0xaf,
0xb0,0xb1,0xb2,0xb3,0xb4,0xb5,0xb6,0xb7,0xb8,0xb9,0xba,0xbb,0xbc,0xbd,0xbe,0xbf,
0xc0,0xc1,0xc2,0xc3,0xc4,0xc5,0xc6,0xc7,0xc8,0xc9,0xca,0xcb,0xcc,0xcd,0xce,0xcf,
0xd0,0xd1,0xd2,0xd3,0xd4,0xd5,0xd6,0xd7,0xd8,0xd9,0xda,0xdb,0xdc,0xdd,0xde,0xdf,
0xe0,0xe1,0xe2,0xe3,0xe4,0xe5,0xe6,0xe7,0xe8,0xe9,0xea,0xeb,0xec,0xed,0xee,0xef,
0xf0,0xf1,0xf2,0xf3,0xf4,0xf5,0xf6,0xf7,0xf8,0xf9,0xfa,0xfb,0xfc,0xfd,0xfe,0xff
};

#define zend_tolower_ascii(c) (tolower_map[(unsigned char)(c)])

/**
 * Functions using locale lowercase:
 	 	zend_binary_strncasecmp_l
 	 	zend_binary_strcasecmp_l
		zend_binary_zval_strcasecmp
		zend_binary_zval_strncasecmp
		string_compare_function_ex
		string_case_compare_function
 * Functions using ascii lowercase:
  		zend_str_tolower_copy
		zend_str_tolower_dup
		zend_str_tolower
		zend_binary_strcasecmp
		zend_binary_strncasecmp
 */

ZEND_API int ZEND_FASTCALL zend_atoi(const char *str, size_t str_len) /* {{{ */
{
	int retval;

	if (!str_len) {
		str_len = strlen(str);
	}
	retval = ZEND_STRTOL(str, NULL, 0);
	if (str_len>0) {
		switch (str[str_len-1]) {
			case 'g':
			case 'G':
				retval *= 1024;
				/* break intentionally missing */
			case 'm':
			case 'M':
				retval *= 1024;
				/* break intentionally missing */
			case 'k':
			case 'K':
				retval *= 1024;
				break;
		}
	}
	return retval;
}
/* }}} */

ZEND_API zend_long ZEND_FASTCALL zend_atol(const char *str, size_t str_len) /* {{{ */
{
	zend_long retval;

	if (!str_len) {
		str_len = strlen(str);
	}
	retval = ZEND_STRTOL(str, NULL, 0);
	if (str_len>0) {
		switch (str[str_len-1]) {
			case 'g':
			case 'G':
				retval *= 1024;
				/* break intentionally missing */
			case 'm':
			case 'M':
				retval *= 1024;
				/* break intentionally missing */
			case 'k':
			case 'K':
				retval *= 1024;
				break;
		}
	}
	return retval;
}
/* }}} */

/* {{{ convert_object_to_type: dst will be either ctype or UNDEF */
#define convert_object_to_type(op, dst, ctype, conv_func)									\
	ZVAL_UNDEF(dst);																		\
	if (Z_OBJ_HT_P(op)->cast_object) {														\
		if (Z_OBJ_HT_P(op)->cast_object(op, dst, ctype) == FAILURE) {				\
			zend_error(E_RECOVERABLE_ERROR,													\
				"Object of class %s could not be converted to %s", ZSTR_VAL(Z_OBJCE_P(op)->name),\
			zend_get_type_by_const(ctype));													\
		} 																					\
	} else if (Z_OBJ_HT_P(op)->get) {														\
		zval *newop = Z_OBJ_HT_P(op)->get(op, dst);								\
		if (Z_TYPE_P(newop) != IS_OBJECT) {													\
			/* for safety - avoid loop */													\
			ZVAL_COPY_VALUE(dst, newop);													\
			conv_func(dst);																	\
		}																					\
	}

/* }}} */

<<<<<<< HEAD
void ZEND_FASTCALL _convert_scalar_to_number(zval *op, zend_bool silent) /* {{{ */
=======
static void ZEND_FASTCALL _convert_scalar_to_number(zval *op, zend_bool silent, zend_bool check) /* {{{ */
>>>>>>> c4331b00
{
try_again:
	switch (Z_TYPE_P(op)) {
		case IS_REFERENCE:
			zend_unwrap_reference(op);
			goto try_again;
		case IS_STRING:
			{
				zend_string *str;

				str = Z_STR_P(op);
				if ((Z_TYPE_INFO_P(op)=is_numeric_string(ZSTR_VAL(str), ZSTR_LEN(str), &Z_LVAL_P(op), &Z_DVAL_P(op), silent ? 1 : -1)) == 0) {
					ZVAL_LONG(op, 0);
					if (!silent) {
						zend_error(E_WARNING, "A non-numeric value encountered");
					}
				}
				zend_string_release_ex(str, 0);
				break;
			}
		case IS_NULL:
		case IS_FALSE:
			ZVAL_LONG(op, 0);
			break;
		case IS_TRUE:
			ZVAL_LONG(op, 1);
			break;
		case IS_RESOURCE:
			{
				zend_long l = Z_RES_HANDLE_P(op);
				zval_ptr_dtor(op);
				ZVAL_LONG(op, l);
			}
			break;
		case IS_OBJECT:
			{
				zval dst;

				convert_object_to_type(op, &dst, _IS_NUMBER, convert_scalar_to_number);
<<<<<<< HEAD
=======
				if (check && UNEXPECTED(EG(exception))) {
					return;
				}
>>>>>>> c4331b00
				zval_dtor(op);

				if (Z_TYPE(dst) == IS_LONG || Z_TYPE(dst) == IS_DOUBLE) {
					ZVAL_COPY_VALUE(op, &dst);
				} else {
					ZVAL_LONG(op, 1);
				}
			}
			break;
	}
}
/* }}} */

ZEND_API void ZEND_FASTCALL convert_scalar_to_number(zval *op) /* {{{ */
{
<<<<<<< HEAD
	_convert_scalar_to_number(op, 1);
}
/* }}} */

/* {{{ zendi_convert_scalar_to_number */
#define zendi_convert_scalar_to_number(op, holder, result, silent)	\
	if (Z_TYPE_P(op) != IS_LONG) {									\
		if (op==result && Z_TYPE_P(op) != IS_OBJECT) {				\
			_convert_scalar_to_number(op, silent);					\
		} else {													\
			switch (Z_TYPE_P(op)) {									\
				case IS_STRING:										\
					if ((Z_TYPE_INFO(holder)=is_numeric_string(Z_STRVAL_P(op), Z_STRLEN_P(op), &Z_LVAL(holder), &Z_DVAL(holder), silent ? 1 : -1)) == 0) {	\
						ZVAL_LONG(&(holder), 0);					\
						if (!silent) {								\
							zend_error(E_WARNING, "A non-numeric value encountered");	\
						}											\
					}												\
					(op) = &(holder);								\
					break;											\
				case IS_NULL:										\
				case IS_FALSE:										\
					ZVAL_LONG(&(holder), 0);						\
					(op) = &(holder);								\
					break;											\
				case IS_TRUE:										\
					ZVAL_LONG(&(holder), 1);						\
					(op) = &(holder);								\
					break;											\
				case IS_RESOURCE:									\
					ZVAL_LONG(&(holder), Z_RES_HANDLE_P(op));		\
					(op) = &(holder);								\
					break;											\
				case IS_OBJECT:										\
					ZVAL_COPY(&(holder), op);						\
					_convert_scalar_to_number(&(holder), silent);	\
					if (UNEXPECTED(EG(exception))) {				\
						if (result != op1) {						\
							ZVAL_UNDEF(result);						\
						}											\
						return FAILURE;								\
					}												\
					if (Z_TYPE(holder) == IS_LONG || Z_TYPE(holder) == IS_DOUBLE) { \
						if (op == result) {							\
							zval_ptr_dtor(op);						\
							ZVAL_COPY(op, &(holder));				\
						} else {									\
							(op) = &(holder);						\
						}											\
					}												\
					break;											\
			}														\
		}															\
	}

/* }}} */

=======
	_convert_scalar_to_number(op, 1, 0);
}
/* }}} */

/* {{{ _zendi_convert_scalar_to_number_ex */
static zend_always_inline zval* _zendi_convert_scalar_to_number_ex(zval *op, zval *holder, zend_bool silent) /* {{{ */
{
	switch (Z_TYPE_P(op)) {
		case IS_NULL:
		case IS_FALSE:
			ZVAL_LONG(holder, 0);
			return holder;
		case IS_TRUE:
			ZVAL_LONG(holder, 1);
			return holder;
		case IS_STRING:
			if ((Z_TYPE_INFO_P(holder) = is_numeric_string(Z_STRVAL_P(op), Z_STRLEN_P(op), &Z_LVAL_P(holder), &Z_DVAL_P(holder), silent ? 1 : -1)) == 0) {
				ZVAL_LONG(holder, 0);
				if (!silent) {
					zend_error(E_WARNING, "A non-numeric value encountered");
				}
			}
			return holder;
		case IS_RESOURCE:
			ZVAL_LONG(holder, Z_RES_HANDLE_P(op));
			return holder;
		case IS_OBJECT:
			convert_object_to_type(op, holder, _IS_NUMBER, convert_scalar_to_number);
			if (UNEXPECTED(EG(exception)) ||
			    UNEXPECTED(Z_TYPE_P(holder) != IS_LONG && Z_TYPE_P(holder) != IS_DOUBLE)) {
				ZVAL_LONG(holder, 1);
			}
			return holder;
		case IS_LONG:
		case IS_DOUBLE:
		default:
			return op;
	}
}
/* }}} */

/* {{{ _zendi_convert_scalar_to_number */
static zend_never_inline zval* ZEND_FASTCALL _zendi_convert_scalar_to_number(zval *op, zval *holder) /* {{{ */
{
	return _zendi_convert_scalar_to_number_ex(op, holder, 1);
}
/* }}} */

/* {{{ _zendi_convert_scalar_to_number_noisy */
static zend_never_inline zval* ZEND_FASTCALL _zendi_convert_scalar_to_number_noisy(zval *op, zval *holder) /* {{{ */
{
	return _zendi_convert_scalar_to_number_ex(op, holder, 0);
}
/* }}} */

#define zendi_convert_scalar_to_number(op, holder, result, silent) \
	((Z_TYPE_P(op) == IS_LONG || Z_TYPE_P(op) == IS_DOUBLE) ? (op) : \
		(((op) == result) ? (_convert_scalar_to_number((op), silent, 1), (op)) : \
			(silent ? _zendi_convert_scalar_to_number((op), holder) : \
				_zendi_convert_scalar_to_number_noisy((op), holder))))

>>>>>>> c4331b00
#define convert_op1_op2_long(op1, op1_lval, op2, op2_lval, result, op, op_func) \
	do {																\
		if (UNEXPECTED(Z_TYPE_P(op1) != IS_LONG)) {						\
			if (Z_ISREF_P(op1)) {										\
				op1 = Z_REFVAL_P(op1);									\
				if (Z_TYPE_P(op1) == IS_LONG) {							\
					op1_lval = Z_LVAL_P(op1);							\
					break;												\
				}														\
			}															\
			ZEND_TRY_BINARY_OP1_OBJECT_OPERATION(op, op_func);			\
			op1_lval = _zval_get_long_func_noisy(op1);					\
			if (UNEXPECTED(EG(exception))) {							\
				if (result != op1) {									\
					ZVAL_UNDEF(result);									\
				}														\
				return FAILURE;											\
			}															\
		} else {														\
			op1_lval = Z_LVAL_P(op1);									\
		}																\
	} while (0);														\
	do {																\
		if (UNEXPECTED(Z_TYPE_P(op2) != IS_LONG)) {						\
			if (Z_ISREF_P(op2)) {										\
				op2 = Z_REFVAL_P(op2);									\
				if (Z_TYPE_P(op2) == IS_LONG) {							\
					op2_lval = Z_LVAL_P(op2);							\
					break;												\
				}														\
			}															\
			ZEND_TRY_BINARY_OP2_OBJECT_OPERATION(op);					\
			op2_lval = _zval_get_long_func_noisy(op2);					\
			if (UNEXPECTED(EG(exception))) {							\
				if (result != op1) {									\
					ZVAL_UNDEF(result);									\
				}														\
				return FAILURE;											\
			}															\
		} else {														\
			op2_lval = Z_LVAL_P(op2);									\
		}																\
	} while (0);

ZEND_API void ZEND_FASTCALL convert_to_long(zval *op) /* {{{ */
{
	if (Z_TYPE_P(op) != IS_LONG) {
		convert_to_long_base(op, 10);
	}
}
/* }}} */

ZEND_API void ZEND_FASTCALL convert_to_long_base(zval *op, int base) /* {{{ */
{
	zend_long tmp;

try_again:
	switch (Z_TYPE_P(op)) {
		case IS_NULL:
		case IS_FALSE:
			ZVAL_LONG(op, 0);
			break;
		case IS_TRUE:
			ZVAL_LONG(op, 1);
			break;
		case IS_RESOURCE:
			tmp = Z_RES_HANDLE_P(op);
			zval_ptr_dtor(op);
			ZVAL_LONG(op, tmp);
			break;
		case IS_LONG:
			break;
		case IS_DOUBLE:
			ZVAL_LONG(op, zend_dval_to_lval(Z_DVAL_P(op)));
			break;
		case IS_STRING:
			{
				zend_string *str = Z_STR_P(op);
				if (base == 10) {
					ZVAL_LONG(op, zval_get_long(op));
				} else {
					ZVAL_LONG(op, ZEND_STRTOL(ZSTR_VAL(str), NULL, base));
				}
				zend_string_release_ex(str, 0);
			}
			break;
		case IS_ARRAY:
			tmp = (zend_hash_num_elements(Z_ARRVAL_P(op))?1:0);
			zval_ptr_dtor(op);
			ZVAL_LONG(op, tmp);
			break;
		case IS_OBJECT:
			{
				zval dst;

				convert_object_to_type(op, &dst, IS_LONG, convert_to_long);
				zval_dtor(op);

				if (Z_TYPE(dst) == IS_LONG) {
					ZVAL_COPY_VALUE(op, &dst);
				} else {

					ZVAL_LONG(op, 1);
				}
				return;
			}
		case IS_REFERENCE:
			zend_unwrap_reference(op);
			goto try_again;
		EMPTY_SWITCH_DEFAULT_CASE()
	}
}
/* }}} */

ZEND_API void ZEND_FASTCALL convert_to_double(zval *op) /* {{{ */
{
	double tmp;

try_again:
	switch (Z_TYPE_P(op)) {
		case IS_NULL:
		case IS_FALSE:
			ZVAL_DOUBLE(op, 0.0);
			break;
		case IS_TRUE:
			ZVAL_DOUBLE(op, 1.0);
			break;
		case IS_RESOURCE: {
				double d = (double) Z_RES_HANDLE_P(op);
				zval_ptr_dtor(op);
				ZVAL_DOUBLE(op, d);
			}
			break;
		case IS_LONG:
			ZVAL_DOUBLE(op, (double) Z_LVAL_P(op));
			break;
		case IS_DOUBLE:
			break;
		case IS_STRING:
			{
				zend_string *str = Z_STR_P(op);

				ZVAL_DOUBLE(op, zend_strtod(ZSTR_VAL(str), NULL));
				zend_string_release_ex(str, 0);
			}
			break;
		case IS_ARRAY:
			tmp = (zend_hash_num_elements(Z_ARRVAL_P(op))?1:0);
			zval_ptr_dtor(op);
			ZVAL_DOUBLE(op, tmp);
			break;
		case IS_OBJECT:
			{
				zval dst;

				convert_object_to_type(op, &dst, IS_DOUBLE, convert_to_double);
				zval_dtor(op);

				if (Z_TYPE(dst) == IS_DOUBLE) {
					ZVAL_COPY_VALUE(op, &dst);
				} else {
					ZVAL_DOUBLE(op, 1.0);
				}
				break;
			}
		case IS_REFERENCE:
			zend_unwrap_reference(op);
			goto try_again;
		EMPTY_SWITCH_DEFAULT_CASE()
	}
}
/* }}} */

ZEND_API void ZEND_FASTCALL convert_to_null(zval *op) /* {{{ */
{
	zval_ptr_dtor(op);
	ZVAL_NULL(op);
}
/* }}} */

ZEND_API void ZEND_FASTCALL convert_to_boolean(zval *op) /* {{{ */
{
	int tmp;

try_again:
	switch (Z_TYPE_P(op)) {
		case IS_FALSE:
		case IS_TRUE:
			break;
		case IS_NULL:
			ZVAL_FALSE(op);
			break;
		case IS_RESOURCE: {
				zend_long l = (Z_RES_HANDLE_P(op) ? 1 : 0);

				zval_ptr_dtor(op);
				ZVAL_BOOL(op, l);
			}
			break;
		case IS_LONG:
			ZVAL_BOOL(op, Z_LVAL_P(op) ? 1 : 0);
			break;
		case IS_DOUBLE:
			ZVAL_BOOL(op, Z_DVAL_P(op) ? 1 : 0);
			break;
		case IS_STRING:
			{
				zend_string *str = Z_STR_P(op);

				if (ZSTR_LEN(str) == 0
					|| (ZSTR_LEN(str) == 1 && ZSTR_VAL(str)[0] == '0')) {
					ZVAL_FALSE(op);
				} else {
					ZVAL_TRUE(op);
				}
				zend_string_release_ex(str, 0);
			}
			break;
		case IS_ARRAY:
			tmp = (zend_hash_num_elements(Z_ARRVAL_P(op))?1:0);
			zval_ptr_dtor(op);
			ZVAL_BOOL(op, tmp);
			break;
		case IS_OBJECT:
			{
				zval dst;

				convert_object_to_type(op, &dst, _IS_BOOL, convert_to_boolean);
				zval_dtor(op);

				if (Z_TYPE(dst) == IS_FALSE || Z_TYPE(dst) == IS_TRUE) {
					ZVAL_COPY_VALUE(op, &dst);
				} else {
					ZVAL_TRUE(op);
				}
				break;
			}
		case IS_REFERENCE:
			zend_unwrap_reference(op);
			goto try_again;
		EMPTY_SWITCH_DEFAULT_CASE()
	}
}
/* }}} */

ZEND_API void ZEND_FASTCALL _convert_to_cstring(zval *op ZEND_FILE_LINE_DC) /* {{{ */
{
	if (Z_TYPE_P(op) == IS_DOUBLE) {
		zend_string *str;
		double dval = Z_DVAL_P(op);

		str = zend_strpprintf_unchecked(0, "%.*H", (int) EG(precision), dval);
		ZVAL_NEW_STR(op, str);
	} else {
		_convert_to_string(op ZEND_FILE_LINE_CC);
	}
}
/* }}} */

ZEND_API void ZEND_FASTCALL _convert_to_string(zval *op ZEND_FILE_LINE_DC) /* {{{ */
{
try_again:
	switch (Z_TYPE_P(op)) {
		case IS_UNDEF:
		case IS_NULL:
		case IS_FALSE: {
			ZVAL_EMPTY_STRING(op);
			break;
		}
		case IS_TRUE:
			ZVAL_INTERNED_STR(op, ZSTR_CHAR('1'));
			break;
		case IS_STRING:
			break;
		case IS_RESOURCE: {
			zend_string *str = zend_strpprintf(0, "Resource id #" ZEND_LONG_FMT, (zend_long)Z_RES_HANDLE_P(op));
			zval_ptr_dtor(op);
			ZVAL_NEW_STR(op, str);
			break;
		}
		case IS_LONG: {
			ZVAL_STR(op, zend_long_to_str(Z_LVAL_P(op)));
			break;
		}
		case IS_DOUBLE: {
			zend_string *str;
			double dval = Z_DVAL_P(op);

			str = zend_strpprintf(0, "%.*G", (int) EG(precision), dval);
			/* %G already handles removing trailing zeros from the fractional part, yay */
			ZVAL_NEW_STR(op, str);
			break;
		}
		case IS_ARRAY:
			zend_error(E_NOTICE, "Array to string conversion");
			zval_ptr_dtor(op);
			ZVAL_NEW_STR(op, zend_string_init("Array", sizeof("Array")-1, 0));
			break;
		case IS_OBJECT: {
			zval dst;

			convert_object_to_type(op, &dst, IS_STRING, convert_to_string);
			zval_dtor(op);

			if (Z_TYPE(dst) == IS_STRING) {
				ZVAL_COPY_VALUE(op, &dst);
			} else {
				ZVAL_NEW_STR(op, zend_string_init("Object", sizeof("Object")-1, 0));
			}
			break;
		}
		case IS_REFERENCE:
			zend_unwrap_reference(op);
			goto try_again;
		EMPTY_SWITCH_DEFAULT_CASE()
	}
}
/* }}} */

static void convert_scalar_to_array(zval *op) /* {{{ */
{
	zval entry;

	ZVAL_COPY_VALUE(&entry, op);

	array_init_size(op, 1);
	zend_hash_index_add_new(Z_ARRVAL_P(op), 0, &entry);
}
/* }}} */

ZEND_API void ZEND_FASTCALL convert_to_array(zval *op) /* {{{ */
{
try_again:
	switch (Z_TYPE_P(op)) {
		case IS_ARRAY:
			break;
/* OBJECTS_OPTIMIZE */
		case IS_OBJECT:
			if (Z_OBJCE_P(op) == zend_ce_closure) {
				convert_scalar_to_array(op);
			} else {
				if (Z_OBJ_HT_P(op)->get_properties) {
					HashTable *obj_ht = Z_OBJ_HT_P(op)->get_properties(op);
					if (obj_ht) {
						zend_array *arr;

						/* fast copy */
						if (!Z_OBJCE_P(op)->default_properties_count &&
							obj_ht == Z_OBJ_P(op)->properties &&
							!GC_IS_RECURSIVE(obj_ht) &&
							EXPECTED(Z_OBJ_P(op)->handlers == &std_object_handlers)) {
							arr = zend_proptable_to_symtable(obj_ht, 0);
						} else {
							arr = zend_proptable_to_symtable(obj_ht, 1);
						}
						zval_dtor(op);
						ZVAL_ARR(op, arr);
						return;
					}
				} else {
					zval dst;
					convert_object_to_type(op, &dst, IS_ARRAY, convert_to_array);

					if (Z_TYPE(dst) == IS_ARRAY) {
						zval_dtor(op);
						ZVAL_COPY_VALUE(op, &dst);
						return;
					}
				}

				zval_dtor(op);
				/*ZVAL_EMPTY_ARRAY(op);*/
				array_init(op);
			}
			break;
		case IS_NULL:
			/*ZVAL_EMPTY_ARRAY(op);*/
			array_init(op);
			break;
		case IS_REFERENCE:
			zend_unwrap_reference(op);
			goto try_again;
		default:
			convert_scalar_to_array(op);
			break;
	}
}
/* }}} */

ZEND_API void ZEND_FASTCALL convert_to_object(zval *op) /* {{{ */
{
try_again:
	switch (Z_TYPE_P(op)) {
		case IS_ARRAY:
			{
				HashTable *ht = Z_ARR_P(op);
				ht = zend_symtable_to_proptable(ht);
				if (GC_FLAGS(ht) & IS_ARRAY_IMMUTABLE) {
					/* TODO: try not to duplicate immutable arrays as well ??? */
					ht = zend_array_dup(ht);
				}
				zval_dtor(op);
				object_and_properties_init(op, zend_standard_class_def, ht);
				break;
			}
		case IS_OBJECT:
			break;
		case IS_NULL:
			object_init(op);
			break;
		case IS_REFERENCE:
			zend_unwrap_reference(op);
			goto try_again;
		default: {
			zval tmp;
			ZVAL_COPY_VALUE(&tmp, op);
			object_init(op);
			zend_hash_add_new(Z_OBJPROP_P(op), ZSTR_KNOWN(ZEND_STR_SCALAR), &tmp);
			break;
		}
	}
}
/* }}} */

ZEND_API void multi_convert_to_long_ex(int argc, ...) /* {{{ */
{
	zval *arg;
	va_list ap;

	va_start(ap, argc);

	while (argc--) {
		arg = va_arg(ap, zval *);
		convert_to_long_ex(arg);
	}

	va_end(ap);
}
/* }}} */

ZEND_API void multi_convert_to_double_ex(int argc, ...) /* {{{ */
{
	zval *arg;
	va_list ap;

	va_start(ap, argc);

	while (argc--) {
		arg = va_arg(ap, zval *);
		convert_to_double_ex(arg);
	}

	va_end(ap);
}
/* }}} */

ZEND_API void multi_convert_to_string_ex(int argc, ...) /* {{{ */
{
	zval *arg;
	va_list ap;

	va_start(ap, argc);

	while (argc--) {
		arg = va_arg(ap, zval *);
		convert_to_string_ex(arg);
	}

	va_end(ap);
}
/* }}} */

static zend_always_inline zend_long ZEND_FASTCALL _zval_get_long_func_ex(zval *op, zend_bool silent) /* {{{ */
{
try_again:
	switch (Z_TYPE_P(op)) {
		case IS_UNDEF:
		case IS_NULL:
		case IS_FALSE:
			return 0;
		case IS_TRUE:
			return 1;
		case IS_RESOURCE:
			return Z_RES_HANDLE_P(op);
		case IS_LONG:
			return Z_LVAL_P(op);
		case IS_DOUBLE:
			return zend_dval_to_lval(Z_DVAL_P(op));
		case IS_STRING:
			{
				zend_uchar type;
				zend_long lval;
				double dval;
				if (0 == (type = is_numeric_string(Z_STRVAL_P(op), Z_STRLEN_P(op), &lval, &dval, silent ? 1 : -1))) {
					if (!silent) {
						zend_error(E_WARNING, "A non-numeric value encountered");
					}
					return 0;
				} else if (EXPECTED(type == IS_LONG)) {
					return lval;
				} else {
					/* Previously we used strtol here, not is_numeric_string,
					 * and strtol gives you LONG_MAX/_MIN on overflow.
					 * We use use saturating conversion to emulate strtol()'s
					 * behaviour.
					 */
					 return zend_dval_to_lval_cap(dval);
				}
			}
		case IS_ARRAY:
			return zend_hash_num_elements(Z_ARRVAL_P(op)) ? 1 : 0;
		case IS_OBJECT:
			{
				zval dst;
				convert_object_to_type(op, &dst, IS_LONG, convert_to_long);
				if (Z_TYPE(dst) == IS_LONG) {
					return Z_LVAL(dst);
				} else {
					return 1;
				}
			}
		case IS_REFERENCE:
			op = Z_REFVAL_P(op);
			goto try_again;
		EMPTY_SWITCH_DEFAULT_CASE()
	}
	return 0;
}
/* }}} */

ZEND_API zend_long ZEND_FASTCALL zval_get_long_func(zval *op) /* {{{ */
{
	return _zval_get_long_func_ex(op, 1);
}
/* }}} */

static zend_long ZEND_FASTCALL _zval_get_long_func_noisy(zval *op) /* {{{ */
{
	return _zval_get_long_func_ex(op, 0);
}
/* }}} */

ZEND_API double ZEND_FASTCALL zval_get_double_func(zval *op) /* {{{ */
{
try_again:
	switch (Z_TYPE_P(op)) {
		case IS_NULL:
		case IS_FALSE:
			return 0.0;
		case IS_TRUE:
			return 1.0;
		case IS_RESOURCE:
			return (double) Z_RES_HANDLE_P(op);
		case IS_LONG:
			return (double) Z_LVAL_P(op);
		case IS_DOUBLE:
			return Z_DVAL_P(op);
		case IS_STRING:
			return zend_strtod(Z_STRVAL_P(op), NULL);
		case IS_ARRAY:
			return zend_hash_num_elements(Z_ARRVAL_P(op)) ? 1.0 : 0.0;
		case IS_OBJECT:
			{
				zval dst;
				convert_object_to_type(op, &dst, IS_DOUBLE, convert_to_double);

				if (Z_TYPE(dst) == IS_DOUBLE) {
					return Z_DVAL(dst);
				} else {
					return 1.0;
				}
			}
		case IS_REFERENCE:
			op = Z_REFVAL_P(op);
			goto try_again;
		EMPTY_SWITCH_DEFAULT_CASE()
	}
	return 0.0;
}
/* }}} */

ZEND_API zend_string* ZEND_FASTCALL zval_get_string_func(zval *op) /* {{{ */
{
try_again:
	switch (Z_TYPE_P(op)) {
		case IS_UNDEF:
		case IS_NULL:
		case IS_FALSE:
			return ZSTR_EMPTY_ALLOC();
		case IS_TRUE:
			return ZSTR_CHAR('1');
		case IS_RESOURCE: {
			return zend_strpprintf(0, "Resource id #" ZEND_LONG_FMT, (zend_long)Z_RES_HANDLE_P(op));
		}
		case IS_LONG: {
			return zend_long_to_str(Z_LVAL_P(op));
		}
		case IS_DOUBLE: {
			return zend_strpprintf(0, "%.*G", (int) EG(precision), Z_DVAL_P(op));
		}
		case IS_ARRAY:
			zend_error(E_NOTICE, "Array to string conversion");
			return zend_string_init("Array", sizeof("Array")-1, 0);
		case IS_OBJECT: {
			zval tmp;
			if (Z_OBJ_HT_P(op)->cast_object) {
				if (Z_OBJ_HT_P(op)->cast_object(op, &tmp, IS_STRING) == SUCCESS) {
					return Z_STR(tmp);
				}
			} else if (Z_OBJ_HT_P(op)->get) {
				zval *z = Z_OBJ_HT_P(op)->get(op, &tmp);
				if (Z_TYPE_P(z) != IS_OBJECT) {
					zend_string *str = zval_get_string(z);
					zval_ptr_dtor(z);
					return str;
				}
				zval_ptr_dtor(z);
			}
			zend_error(EG(exception) ? E_ERROR : E_RECOVERABLE_ERROR, "Object of class %s could not be converted to string", ZSTR_VAL(Z_OBJCE_P(op)->name));
			return ZSTR_EMPTY_ALLOC();
		}
		case IS_REFERENCE:
			op = Z_REFVAL_P(op);
			goto try_again;
		case IS_STRING:
			return zend_string_copy(Z_STR_P(op));
		EMPTY_SWITCH_DEFAULT_CASE()
	}
	return NULL;
}
/* }}} */

ZEND_API int ZEND_FASTCALL add_function(zval *result, zval *op1, zval *op2) /* {{{ */
{
	zval op1_copy, op2_copy;
	int converted = 0;

	while (1) {
		zend_uchar type_pair = TYPE_PAIR(Z_TYPE_P(op1), Z_TYPE_P(op2));

		if (EXPECTED(type_pair == TYPE_PAIR(IS_LONG, IS_LONG))) {
			fast_long_add_function(result, op1, op2);
			return SUCCESS;

		} else if (EXPECTED(type_pair == TYPE_PAIR(IS_DOUBLE, IS_DOUBLE))) {
			ZVAL_DOUBLE(result, Z_DVAL_P(op1) + Z_DVAL_P(op2));
			return SUCCESS;

		} else if (EXPECTED(type_pair == TYPE_PAIR(IS_LONG, IS_DOUBLE))) {
			ZVAL_DOUBLE(result, ((double)Z_LVAL_P(op1)) + Z_DVAL_P(op2));
			return SUCCESS;

		} else if (EXPECTED(type_pair == TYPE_PAIR(IS_DOUBLE, IS_LONG))) {
			ZVAL_DOUBLE(result, Z_DVAL_P(op1) + ((double)Z_LVAL_P(op2)));
			return SUCCESS;

		} else if (EXPECTED(type_pair == TYPE_PAIR(IS_ARRAY, IS_ARRAY))) {
			if ((result == op1) && (result == op2)) {
				/* $a += $a */
				return SUCCESS;
			}
			if (result != op1) {
				ZVAL_ARR(result, zend_array_dup(Z_ARR_P(op1)));
			} else {
				SEPARATE_ARRAY(result);
			}
			zend_hash_merge(Z_ARRVAL_P(result), Z_ARRVAL_P(op2), zval_add_ref, 0);
			return SUCCESS;

		} else {
			if (Z_ISREF_P(op1)) {
				op1 = Z_REFVAL_P(op1);
			} else if (Z_ISREF_P(op2)) {
				op2 = Z_REFVAL_P(op2);
			} else if (!converted) {
				ZEND_TRY_BINARY_OBJECT_OPERATION(ZEND_ADD, add_function);

				if (EXPECTED(op1 != op2)) {
<<<<<<< HEAD
					zendi_convert_scalar_to_number(op1, op1_copy, result, 0);
					zendi_convert_scalar_to_number(op2, op2_copy, result, 0);
				} else {
					zendi_convert_scalar_to_number(op1, op1_copy, result, 0);
					op2 = op1;
				}
=======
					op1 = zendi_convert_scalar_to_number(op1, &op1_copy, result, 0);
					op2 = zendi_convert_scalar_to_number(op2, &op2_copy, result, 0);
				} else {
					op1 = zendi_convert_scalar_to_number(op1, &op1_copy, result, 0);
					op2 = op1;
				}
				if (EG(exception)) {
					if (result != op1) {
						ZVAL_UNDEF(result);
					}
					return FAILURE;
				}
>>>>>>> c4331b00
				converted = 1;
			} else {
				if (result != op1) {
					ZVAL_UNDEF(result);
				}
				zend_throw_error(NULL, "Unsupported operand types");
				return FAILURE; /* unknown datatype */
			}
		}
	}
}
/* }}} */

ZEND_API int ZEND_FASTCALL sub_function(zval *result, zval *op1, zval *op2) /* {{{ */
{
	zval op1_copy, op2_copy;
	int converted = 0;

	while (1) {
		zend_uchar type_pair = TYPE_PAIR(Z_TYPE_P(op1), Z_TYPE_P(op2));

		if (EXPECTED(type_pair == TYPE_PAIR(IS_LONG, IS_LONG))) {
			fast_long_sub_function(result, op1, op2);
			return SUCCESS;

		} else if (EXPECTED(type_pair == TYPE_PAIR(IS_DOUBLE, IS_DOUBLE))) {
			ZVAL_DOUBLE(result, Z_DVAL_P(op1) - Z_DVAL_P(op2));
			return SUCCESS;

		} else if (EXPECTED(type_pair == TYPE_PAIR(IS_LONG, IS_DOUBLE))) {
			ZVAL_DOUBLE(result, ((double)Z_LVAL_P(op1)) - Z_DVAL_P(op2));
			return SUCCESS;

		} else if (EXPECTED(type_pair == TYPE_PAIR(IS_DOUBLE, IS_LONG))) {
			ZVAL_DOUBLE(result, Z_DVAL_P(op1) - ((double)Z_LVAL_P(op2)));
			return SUCCESS;

		} else {
			if (Z_ISREF_P(op1)) {
				op1 = Z_REFVAL_P(op1);
			} else if (Z_ISREF_P(op2)) {
				op2 = Z_REFVAL_P(op2);
			} else if (!converted) {
				ZEND_TRY_BINARY_OBJECT_OPERATION(ZEND_SUB, sub_function);

				if (EXPECTED(op1 != op2)) {
<<<<<<< HEAD
					zendi_convert_scalar_to_number(op1, op1_copy, result, 0);
					zendi_convert_scalar_to_number(op2, op2_copy, result, 0);
				} else {
					zendi_convert_scalar_to_number(op1, op1_copy, result, 0);
					op2 = op1;
				}
=======
					op1 = zendi_convert_scalar_to_number(op1, &op1_copy, result, 0);
					op2 = zendi_convert_scalar_to_number(op2, &op2_copy, result, 0);
				} else {
					op1 = zendi_convert_scalar_to_number(op1, &op1_copy, result, 0);
					op2 = op1;
				}
				if (EG(exception)) {
					if (result != op1) {
						ZVAL_UNDEF(result);
					}
					return FAILURE;
				}
>>>>>>> c4331b00
				converted = 1;
			} else {
				if (result != op1) {
					ZVAL_UNDEF(result);
				}
				zend_throw_error(NULL, "Unsupported operand types");
				return FAILURE; /* unknown datatype */
			}
		}
	}
}
/* }}} */

ZEND_API int ZEND_FASTCALL mul_function(zval *result, zval *op1, zval *op2) /* {{{ */
{
	zval op1_copy, op2_copy;
	int converted = 0;

	while (1) {
		zend_uchar type_pair = TYPE_PAIR(Z_TYPE_P(op1), Z_TYPE_P(op2));

		if (EXPECTED(type_pair == TYPE_PAIR(IS_LONG, IS_LONG))) {
			zend_long overflow;

			ZEND_SIGNED_MULTIPLY_LONG(Z_LVAL_P(op1),Z_LVAL_P(op2), Z_LVAL_P(result),Z_DVAL_P(result),overflow);
			Z_TYPE_INFO_P(result) = overflow ? IS_DOUBLE : IS_LONG;
			return SUCCESS;

		} else if (EXPECTED(type_pair == TYPE_PAIR(IS_DOUBLE, IS_DOUBLE))) {
			ZVAL_DOUBLE(result, Z_DVAL_P(op1) * Z_DVAL_P(op2));
			return SUCCESS;

		} else if (EXPECTED(type_pair == TYPE_PAIR(IS_LONG, IS_DOUBLE))) {
			ZVAL_DOUBLE(result, ((double)Z_LVAL_P(op1)) * Z_DVAL_P(op2));
			return SUCCESS;

		} else if (EXPECTED(type_pair == TYPE_PAIR(IS_DOUBLE, IS_LONG))) {
			ZVAL_DOUBLE(result, Z_DVAL_P(op1) * ((double)Z_LVAL_P(op2)));
			return SUCCESS;

		} else {
			if (Z_ISREF_P(op1)) {
				op1 = Z_REFVAL_P(op1);
			} else if (Z_ISREF_P(op2)) {
				op2 = Z_REFVAL_P(op2);
			} else if (!converted) {
				ZEND_TRY_BINARY_OBJECT_OPERATION(ZEND_MUL, mul_function);

				if (EXPECTED(op1 != op2)) {
<<<<<<< HEAD
					zendi_convert_scalar_to_number(op1, op1_copy, result, 0);
					zendi_convert_scalar_to_number(op2, op2_copy, result, 0);
				} else {
					zendi_convert_scalar_to_number(op1, op1_copy, result, 0);
					op2 = op1;
				}
=======
					op1 = zendi_convert_scalar_to_number(op1, &op1_copy, result, 0);
					op2 = zendi_convert_scalar_to_number(op2, &op2_copy, result, 0);
				} else {
					op1 = zendi_convert_scalar_to_number(op1, &op1_copy, result, 0);
					op2 = op1;
				}
				if (EG(exception)) {
					if (result != op1) {
						ZVAL_UNDEF(result);
					}
					return FAILURE;
				}
>>>>>>> c4331b00
				converted = 1;
			} else {
				if (result != op1) {
					ZVAL_UNDEF(result);
				}
				zend_throw_error(NULL, "Unsupported operand types");
				return FAILURE; /* unknown datatype */
			}
		}
	}
}
/* }}} */

ZEND_API int ZEND_FASTCALL pow_function(zval *result, zval *op1, zval *op2) /* {{{ */
{
	zval op1_copy, op2_copy;
	int converted = 0;

	while (1) {
		zend_uchar type_pair = TYPE_PAIR(Z_TYPE_P(op1), Z_TYPE_P(op2));

		if (EXPECTED(type_pair == TYPE_PAIR(IS_LONG, IS_LONG))) {
			if (Z_LVAL_P(op2) >= 0) {
				zend_long l1 = 1, l2 = Z_LVAL_P(op1), i = Z_LVAL_P(op2);

				if (i == 0) {
					ZVAL_LONG(result, 1L);
					return SUCCESS;
				} else if (l2 == 0) {
					ZVAL_LONG(result, 0);
					return SUCCESS;
				}

				while (i >= 1) {
					zend_long overflow;
					double dval = 0.0;

					if (i % 2) {
						--i;
						ZEND_SIGNED_MULTIPLY_LONG(l1, l2, l1, dval, overflow);
						if (overflow) {
							ZVAL_DOUBLE(result, dval * pow(l2, i));
							return SUCCESS;
						}
					} else {
						i /= 2;
						ZEND_SIGNED_MULTIPLY_LONG(l2, l2, l2, dval, overflow);
						if (overflow) {
							ZVAL_DOUBLE(result, (double)l1 * pow(dval, i));
							return SUCCESS;
						}
					}
				}
				/* i == 0 */
				ZVAL_LONG(result, l1);
			} else {
				ZVAL_DOUBLE(result, pow((double)Z_LVAL_P(op1), (double)Z_LVAL_P(op2)));
			}
			return SUCCESS;

		} else if (EXPECTED(type_pair == TYPE_PAIR(IS_DOUBLE, IS_DOUBLE))) {
			ZVAL_DOUBLE(result, pow(Z_DVAL_P(op1), Z_DVAL_P(op2)));
			return SUCCESS;

		} else if (EXPECTED(type_pair == TYPE_PAIR(IS_LONG, IS_DOUBLE))) {
			ZVAL_DOUBLE(result, pow((double)Z_LVAL_P(op1), Z_DVAL_P(op2)));
			return SUCCESS;

		} else if (EXPECTED(type_pair == TYPE_PAIR(IS_DOUBLE, IS_LONG))) {
			ZVAL_DOUBLE(result, pow(Z_DVAL_P(op1), (double)Z_LVAL_P(op2)));
			return SUCCESS;

		} else {
			if (Z_ISREF_P(op1)) {
				op1 = Z_REFVAL_P(op1);
			} else if (Z_ISREF_P(op2)) {
				op2 = Z_REFVAL_P(op2);
			} else if (!converted) {
				ZEND_TRY_BINARY_OBJECT_OPERATION(ZEND_POW, pow_function);

				if (EXPECTED(op1 != op2)) {
					if (Z_TYPE_P(op1) == IS_ARRAY) {
						ZVAL_LONG(result, 0);
						return SUCCESS;
					} else {
<<<<<<< HEAD
						zendi_convert_scalar_to_number(op1, op1_copy, result, 0);
=======
						op1 = zendi_convert_scalar_to_number(op1, &op1_copy, result, 0);
>>>>>>> c4331b00
					}
					if (Z_TYPE_P(op2) == IS_ARRAY) {
						ZVAL_LONG(result, 1L);
						return SUCCESS;
					} else {
<<<<<<< HEAD
						zendi_convert_scalar_to_number(op2, op2_copy, result, 0);
=======
						op2 = zendi_convert_scalar_to_number(op2, &op2_copy, result, 0);
>>>>>>> c4331b00
					}
				} else {
					if (Z_TYPE_P(op1) == IS_ARRAY) {
						ZVAL_LONG(result, 0);
						return SUCCESS;
					} else {
<<<<<<< HEAD
						zendi_convert_scalar_to_number(op1, op1_copy, result, 0);
					}
					op2 = op1;
				}
				converted = 1;
			} else {
				if (result != op1) {
					ZVAL_UNDEF(result);
				}
=======
						op1 = zendi_convert_scalar_to_number(op1, &op1_copy, result, 0);
					}
					op2 = op1;
				}
				if (EG(exception)) {
					if (result != op1) {
						ZVAL_UNDEF(result);
					}
					return FAILURE;
				}
				converted = 1;
			} else {
				if (result != op1) {
					ZVAL_UNDEF(result);
				}
>>>>>>> c4331b00
				zend_throw_error(NULL, "Unsupported operand types");
				return FAILURE;
			}
		}
	}
}
/* }}} */

ZEND_API int ZEND_FASTCALL div_function(zval *result, zval *op1, zval *op2) /* {{{ */
{
	zval op1_copy, op2_copy;
	int converted = 0;

	while (1) {
		zend_uchar type_pair = TYPE_PAIR(Z_TYPE_P(op1), Z_TYPE_P(op2));

		if (EXPECTED(type_pair == TYPE_PAIR(IS_LONG, IS_LONG))) {
			if (Z_LVAL_P(op2) == 0) {
				zend_error(E_WARNING, "Division by zero");
				ZVAL_DOUBLE(result, ((double) Z_LVAL_P(op1) / (double) Z_LVAL_P(op2)));
				return SUCCESS;
			} else if (Z_LVAL_P(op2) == -1 && Z_LVAL_P(op1) == ZEND_LONG_MIN) {
				/* Prevent overflow error/crash */
				ZVAL_DOUBLE(result, (double) ZEND_LONG_MIN / -1);
				return SUCCESS;
			}
			if (Z_LVAL_P(op1) % Z_LVAL_P(op2) == 0) { /* integer */
				ZVAL_LONG(result, Z_LVAL_P(op1) / Z_LVAL_P(op2));
			} else {
				ZVAL_DOUBLE(result, ((double) Z_LVAL_P(op1)) / Z_LVAL_P(op2));
			}
			return SUCCESS;

		} else if (EXPECTED(type_pair == TYPE_PAIR(IS_DOUBLE, IS_DOUBLE))) {
			if (Z_DVAL_P(op2) == 0) {
				zend_error(E_WARNING, "Division by zero");
			}
			ZVAL_DOUBLE(result, Z_DVAL_P(op1) / Z_DVAL_P(op2));
			return SUCCESS;

		} else if (EXPECTED(type_pair == TYPE_PAIR(IS_DOUBLE, IS_LONG))) {
			if (Z_LVAL_P(op2) == 0) {
				zend_error(E_WARNING, "Division by zero");
			}
			ZVAL_DOUBLE(result, Z_DVAL_P(op1) / (double)Z_LVAL_P(op2));
			return SUCCESS;

		} else if (EXPECTED(type_pair == TYPE_PAIR(IS_LONG, IS_DOUBLE))) {
			if (Z_DVAL_P(op2) == 0) {
				zend_error(E_WARNING, "Division by zero");
			}
			ZVAL_DOUBLE(result, (double)Z_LVAL_P(op1) / Z_DVAL_P(op2));
			return SUCCESS;

		} else {
			if (Z_ISREF_P(op1)) {
				op1 = Z_REFVAL_P(op1);
			} else if (Z_ISREF_P(op2)) {
				op2 = Z_REFVAL_P(op2);
			} else if (!converted) {
				ZEND_TRY_BINARY_OBJECT_OPERATION(ZEND_DIV, div_function);

				if (EXPECTED(op1 != op2)) {
<<<<<<< HEAD
					zendi_convert_scalar_to_number(op1, op1_copy, result, 0);
					zendi_convert_scalar_to_number(op2, op2_copy, result, 0);
				} else {
					zendi_convert_scalar_to_number(op1, op1_copy, result, 0);
					op2 = op1;
				}
				converted = 1;
			} else {
				if (result != op1) {
					ZVAL_UNDEF(result);
				}
=======
					op1 = zendi_convert_scalar_to_number(op1, &op1_copy, result, 0);
					op2 = zendi_convert_scalar_to_number(op2, &op2_copy, result, 0);
				} else {
					op1 = zendi_convert_scalar_to_number(op1, &op1_copy, result, 0);
					op2 = op1;
				}
				if (EG(exception)) {
					if (result != op1) {
						ZVAL_UNDEF(result);
					}
					return FAILURE;
				}
				converted = 1;
			} else {
				if (result != op1) {
					ZVAL_UNDEF(result);
				}
>>>>>>> c4331b00
				zend_throw_error(NULL, "Unsupported operand types");
				return FAILURE; /* unknown datatype */
			}
		}
	}
}
/* }}} */

ZEND_API int ZEND_FASTCALL mod_function(zval *result, zval *op1, zval *op2) /* {{{ */
{
	zend_long op1_lval, op2_lval;

	convert_op1_op2_long(op1, op1_lval, op2, op2_lval, result, ZEND_MOD, mod_function);

	if (op2_lval == 0) {
		/* modulus by zero */
		if (EG(current_execute_data) && !CG(in_compilation)) {
			zend_throw_exception_ex(zend_ce_division_by_zero_error, 0, "Modulo by zero");
		} else {
			zend_error_noreturn(E_ERROR, "Modulo by zero");
		}
		if (op1 != result) {
			ZVAL_UNDEF(result);
		}
		return FAILURE;
	}

	if (op1 == result) {
		zval_dtor(result);
	}

	if (op2_lval == -1) {
		/* Prevent overflow error/crash if op1==LONG_MIN */
		ZVAL_LONG(result, 0);
		return SUCCESS;
	}

	ZVAL_LONG(result, op1_lval % op2_lval);
	return SUCCESS;
}
/* }}} */

ZEND_API int ZEND_FASTCALL boolean_xor_function(zval *result, zval *op1, zval *op2) /* {{{ */
{
	int op1_val, op2_val;

	do {
		if (Z_TYPE_P(op1) == IS_FALSE) {
			op1_val = 0;
		} else if (EXPECTED(Z_TYPE_P(op1) == IS_TRUE)) {
			op1_val = 1;
		} else {
			if (Z_ISREF_P(op1)) {
				op1 = Z_REFVAL_P(op1);
				if (Z_TYPE_P(op1) == IS_FALSE) {
					op1_val = 0;
					break;
				} else if (EXPECTED(Z_TYPE_P(op1) == IS_TRUE)) {
					op1_val = 1;
					break;
				}
			}
			ZEND_TRY_BINARY_OP1_OBJECT_OPERATION(ZEND_BOOL_XOR, boolean_xor_function);
			op1_val = zval_is_true(op1);
		}
	} while (0);
	do {
		if (Z_TYPE_P(op2) == IS_FALSE) {
			op2_val = 0;
		} else if (EXPECTED(Z_TYPE_P(op2) == IS_TRUE)) {
			op2_val = 1;
		} else {
			if (Z_ISREF_P(op2)) {
				op2 = Z_REFVAL_P(op2);
				if (Z_TYPE_P(op2) == IS_FALSE) {
					op2_val = 0;
					break;
				} else if (EXPECTED(Z_TYPE_P(op2) == IS_TRUE)) {
					op2_val = 1;
					break;
				}
			}
			ZEND_TRY_BINARY_OP2_OBJECT_OPERATION(ZEND_BOOL_XOR);
			op2_val = zval_is_true(op2);
		}
	} while (0);

	ZVAL_BOOL(result, op1_val ^ op2_val);
	return SUCCESS;
}
/* }}} */

ZEND_API int ZEND_FASTCALL boolean_not_function(zval *result, zval *op1) /* {{{ */
{
	if (Z_TYPE_P(op1) < IS_TRUE) {
		ZVAL_TRUE(result);
	} else if (EXPECTED(Z_TYPE_P(op1) == IS_TRUE)) {
		ZVAL_FALSE(result);
	} else {
		if (Z_ISREF_P(op1)) {
			op1 = Z_REFVAL_P(op1);
			if (Z_TYPE_P(op1) < IS_TRUE) {
				ZVAL_TRUE(result);
				return SUCCESS;
			} else if (EXPECTED(Z_TYPE_P(op1) == IS_TRUE)) {
				ZVAL_FALSE(result);
				return SUCCESS;
			}
		}
		ZEND_TRY_UNARY_OBJECT_OPERATION(ZEND_BOOL_NOT);

		ZVAL_BOOL(result, !zval_is_true(op1));
	}
	return SUCCESS;
}
/* }}} */

ZEND_API int ZEND_FASTCALL bitwise_not_function(zval *result, zval *op1) /* {{{ */
{
try_again:
	switch (Z_TYPE_P(op1)) {
		case IS_LONG:
			ZVAL_LONG(result, ~Z_LVAL_P(op1));
			return SUCCESS;
		case IS_DOUBLE:
			ZVAL_LONG(result, ~zend_dval_to_lval(Z_DVAL_P(op1)));
			return SUCCESS;
		case IS_STRING: {
			size_t i;

			if (Z_STRLEN_P(op1) == 1) {
				zend_uchar not = (zend_uchar) ~*Z_STRVAL_P(op1);
				ZVAL_INTERNED_STR(result, ZSTR_CHAR(not));
			} else {
				ZVAL_NEW_STR(result, zend_string_alloc(Z_STRLEN_P(op1), 0));
				for (i = 0; i < Z_STRLEN_P(op1); i++) {
					Z_STRVAL_P(result)[i] = ~Z_STRVAL_P(op1)[i];
				}
				Z_STRVAL_P(result)[i] = 0;
			}
			return SUCCESS;
		}
		case IS_REFERENCE:
			op1 = Z_REFVAL_P(op1);
			goto try_again;
		default:
			ZEND_TRY_UNARY_OBJECT_OPERATION(ZEND_BW_NOT);

			if (result != op1) {
				ZVAL_UNDEF(result);
			}
			zend_throw_error(NULL, "Unsupported operand types");
			return FAILURE;
	}
}
/* }}} */

ZEND_API int ZEND_FASTCALL bitwise_or_function(zval *result, zval *op1, zval *op2) /* {{{ */
{
	zend_long op1_lval, op2_lval;

	if (EXPECTED(Z_TYPE_P(op1) == IS_LONG) && EXPECTED(Z_TYPE_P(op2) == IS_LONG)) {
		ZVAL_LONG(result, Z_LVAL_P(op1) | Z_LVAL_P(op2));
		return SUCCESS;
	}

	ZVAL_DEREF(op1);
	ZVAL_DEREF(op2);

	if (Z_TYPE_P(op1) == IS_STRING && EXPECTED(Z_TYPE_P(op2) == IS_STRING)) {
		zval *longer, *shorter;
		zend_string *str;
		size_t i;

		if (EXPECTED(Z_STRLEN_P(op1) >= Z_STRLEN_P(op2))) {
			if (EXPECTED(Z_STRLEN_P(op1) == Z_STRLEN_P(op2)) && Z_STRLEN_P(op1) == 1) {
				zend_uchar or = (zend_uchar) (*Z_STRVAL_P(op1) | *Z_STRVAL_P(op2));
				if (result==op1) {
<<<<<<< HEAD
					zend_string_release(Z_STR_P(result));
=======
					zend_string_release_ex(Z_STR_P(result), 0);
>>>>>>> c4331b00
				}
				ZVAL_INTERNED_STR(result, ZSTR_CHAR(or));
				return SUCCESS;
			}
			longer = op1;
			shorter = op2;
		} else {
			longer = op2;
			shorter = op1;
		}

		str = zend_string_alloc(Z_STRLEN_P(longer), 0);
		for (i = 0; i < Z_STRLEN_P(shorter); i++) {
			ZSTR_VAL(str)[i] = Z_STRVAL_P(longer)[i] | Z_STRVAL_P(shorter)[i];
		}
		memcpy(ZSTR_VAL(str) + i, Z_STRVAL_P(longer) + i, Z_STRLEN_P(longer) - i + 1);
		if (result==op1) {
			zend_string_release_ex(Z_STR_P(result), 0);
		}
		ZVAL_NEW_STR(result, str);
		return SUCCESS;
	}

	if (UNEXPECTED(Z_TYPE_P(op1) != IS_LONG)) {
		ZEND_TRY_BINARY_OP1_OBJECT_OPERATION(ZEND_BW_OR, bitwise_or_function);
		op1_lval = _zval_get_long_func_noisy(op1);
		if (UNEXPECTED(EG(exception))) {
			if (result != op1) {
				ZVAL_UNDEF(result);
			}
			return FAILURE;
		}
	} else {
		op1_lval = Z_LVAL_P(op1);
	}
	if (UNEXPECTED(Z_TYPE_P(op2) != IS_LONG)) {
		ZEND_TRY_BINARY_OP2_OBJECT_OPERATION(ZEND_BW_OR);
		op2_lval = _zval_get_long_func_noisy(op2);
		if (UNEXPECTED(EG(exception))) {
			if (result != op1) {
				ZVAL_UNDEF(result);
			}
			return FAILURE;
		}
	} else {
		op2_lval = Z_LVAL_P(op2);
	}

	if (op1 == result) {
		zval_dtor(result);
	}
	ZVAL_LONG(result, op1_lval | op2_lval);
	return SUCCESS;
}
/* }}} */

ZEND_API int ZEND_FASTCALL bitwise_and_function(zval *result, zval *op1, zval *op2) /* {{{ */
{
	zend_long op1_lval, op2_lval;

	if (EXPECTED(Z_TYPE_P(op1) == IS_LONG) && EXPECTED(Z_TYPE_P(op2) == IS_LONG)) {
		ZVAL_LONG(result, Z_LVAL_P(op1) & Z_LVAL_P(op2));
		return SUCCESS;
	}

	ZVAL_DEREF(op1);
	ZVAL_DEREF(op2);

	if (Z_TYPE_P(op1) == IS_STRING && Z_TYPE_P(op2) == IS_STRING) {
		zval *longer, *shorter;
		zend_string *str;
		size_t i;

		if (EXPECTED(Z_STRLEN_P(op1) >= Z_STRLEN_P(op2))) {
			if (EXPECTED(Z_STRLEN_P(op1) == Z_STRLEN_P(op2)) && Z_STRLEN_P(op1) == 1) {
				zend_uchar and = (zend_uchar) (*Z_STRVAL_P(op1) & *Z_STRVAL_P(op2));
				if (result==op1) {
<<<<<<< HEAD
					zend_string_release(Z_STR_P(result));
=======
					zend_string_release_ex(Z_STR_P(result), 0);
>>>>>>> c4331b00
				}
				ZVAL_INTERNED_STR(result, ZSTR_CHAR(and));
				return SUCCESS;
			}
			longer = op1;
			shorter = op2;
		} else {
			longer = op2;
			shorter = op1;
		}

		str = zend_string_alloc(Z_STRLEN_P(shorter), 0);
		for (i = 0; i < Z_STRLEN_P(shorter); i++) {
			ZSTR_VAL(str)[i] = Z_STRVAL_P(shorter)[i] & Z_STRVAL_P(longer)[i];
		}
		ZSTR_VAL(str)[i] = 0;
		if (result==op1) {
			zend_string_release_ex(Z_STR_P(result), 0);
		}
		ZVAL_NEW_STR(result, str);
		return SUCCESS;
	}

	if (UNEXPECTED(Z_TYPE_P(op1) != IS_LONG)) {
		ZEND_TRY_BINARY_OP1_OBJECT_OPERATION(ZEND_BW_AND, bitwise_and_function);
		op1_lval = _zval_get_long_func_noisy(op1);
		if (UNEXPECTED(EG(exception))) {
			if (result != op1) {
				ZVAL_UNDEF(result);
			}
			return FAILURE;
		}
	} else {
		op1_lval = Z_LVAL_P(op1);
	}
	if (UNEXPECTED(Z_TYPE_P(op2) != IS_LONG)) {
		ZEND_TRY_BINARY_OP2_OBJECT_OPERATION(ZEND_BW_AND);
		op2_lval = _zval_get_long_func_noisy(op2);
		if (UNEXPECTED(EG(exception))) {
			if (result != op1) {
				ZVAL_UNDEF(result);
			}
			return FAILURE;
		}
	} else {
		op2_lval = Z_LVAL_P(op2);
	}

	if (op1 == result) {
		zval_dtor(result);
	}
	ZVAL_LONG(result, op1_lval & op2_lval);
	return SUCCESS;
}
/* }}} */

ZEND_API int ZEND_FASTCALL bitwise_xor_function(zval *result, zval *op1, zval *op2) /* {{{ */
{
	zend_long op1_lval, op2_lval;

	if (EXPECTED(Z_TYPE_P(op1) == IS_LONG) && EXPECTED(Z_TYPE_P(op2) == IS_LONG)) {
		ZVAL_LONG(result, Z_LVAL_P(op1) ^ Z_LVAL_P(op2));
		return SUCCESS;
	}

	ZVAL_DEREF(op1);
	ZVAL_DEREF(op2);

	if (Z_TYPE_P(op1) == IS_STRING && Z_TYPE_P(op2) == IS_STRING) {
		zval *longer, *shorter;
		zend_string *str;
		size_t i;

		if (EXPECTED(Z_STRLEN_P(op1) >= Z_STRLEN_P(op2))) {
			if (EXPECTED(Z_STRLEN_P(op1) == Z_STRLEN_P(op2)) && Z_STRLEN_P(op1) == 1) {
				zend_uchar xor = (zend_uchar) (*Z_STRVAL_P(op1) ^ *Z_STRVAL_P(op2));
				if (result==op1) {
<<<<<<< HEAD
					zend_string_release(Z_STR_P(result));
=======
					zend_string_release_ex(Z_STR_P(result), 0);
>>>>>>> c4331b00
				}
				ZVAL_INTERNED_STR(result, ZSTR_CHAR(xor));
				return SUCCESS;
			}
			longer = op1;
			shorter = op2;
		} else {
			longer = op2;
			shorter = op1;
		}

		str = zend_string_alloc(Z_STRLEN_P(shorter), 0);
		for (i = 0; i < Z_STRLEN_P(shorter); i++) {
			ZSTR_VAL(str)[i] = Z_STRVAL_P(shorter)[i] ^ Z_STRVAL_P(longer)[i];
		}
		ZSTR_VAL(str)[i] = 0;
		if (result==op1) {
			zend_string_release_ex(Z_STR_P(result), 0);
		}
		ZVAL_NEW_STR(result, str);
		return SUCCESS;
	}

	if (UNEXPECTED(Z_TYPE_P(op1) != IS_LONG)) {
		ZEND_TRY_BINARY_OP1_OBJECT_OPERATION(ZEND_BW_XOR, bitwise_xor_function);
		op1_lval = _zval_get_long_func_noisy(op1);
		if (UNEXPECTED(EG(exception))) {
			if (result != op1) {
				ZVAL_UNDEF(result);
			}
			return FAILURE;
		}
	} else {
		op1_lval = Z_LVAL_P(op1);
	}
	if (UNEXPECTED(Z_TYPE_P(op2) != IS_LONG)) {
		ZEND_TRY_BINARY_OP2_OBJECT_OPERATION(ZEND_BW_XOR);
		op2_lval = _zval_get_long_func_noisy(op2);
		if (UNEXPECTED(EG(exception))) {
			if (result != op1) {
				ZVAL_UNDEF(result);
			}
			return FAILURE;
		}
	} else {
		op2_lval = Z_LVAL_P(op2);
	}

	if (op1 == result) {
		zval_dtor(result);
	}
	ZVAL_LONG(result, op1_lval ^ op2_lval);
	return SUCCESS;
}
/* }}} */

ZEND_API int ZEND_FASTCALL shift_left_function(zval *result, zval *op1, zval *op2) /* {{{ */
{
	zend_long op1_lval, op2_lval;

	convert_op1_op2_long(op1, op1_lval, op2, op2_lval, result, ZEND_SL, shift_left_function);

	/* prevent wrapping quirkiness on some processors where << 64 + x == << x */
	if (UNEXPECTED((zend_ulong)op2_lval >= SIZEOF_ZEND_LONG * 8)) {
		if (EXPECTED(op2_lval > 0)) {
			if (op1 == result) {
				zval_dtor(result);
			}
			ZVAL_LONG(result, 0);
			return SUCCESS;
		} else {
			if (EG(current_execute_data) && !CG(in_compilation)) {
				zend_throw_exception_ex(zend_ce_arithmetic_error, 0, "Bit shift by negative number");
			} else {
				zend_error_noreturn(E_ERROR, "Bit shift by negative number");
			}
			if (op1 != result) {
				ZVAL_UNDEF(result);
			}
			return FAILURE;
		}
	}

	if (op1 == result) {
		zval_dtor(result);
	}

	ZVAL_LONG(result, op1_lval << op2_lval);
	return SUCCESS;
}
/* }}} */

ZEND_API int ZEND_FASTCALL shift_right_function(zval *result, zval *op1, zval *op2) /* {{{ */
{
	zend_long op1_lval, op2_lval;

	convert_op1_op2_long(op1, op1_lval, op2, op2_lval, result, ZEND_SR, shift_right_function);

	/* prevent wrapping quirkiness on some processors where >> 64 + x == >> x */
	if (UNEXPECTED((zend_ulong)op2_lval >= SIZEOF_ZEND_LONG * 8)) {
		if (EXPECTED(op2_lval > 0)) {
			if (op1 == result) {
				zval_dtor(result);
			}
			ZVAL_LONG(result, (op1_lval < 0) ? -1 : 0);
			return SUCCESS;
		} else {
			if (EG(current_execute_data) && !CG(in_compilation)) {
				zend_throw_exception_ex(zend_ce_arithmetic_error, 0, "Bit shift by negative number");
			} else {
				zend_error_noreturn(E_ERROR, "Bit shift by negative number");
			}
			if (op1 != result) {
				ZVAL_UNDEF(result);
			}
			return FAILURE;
		}
	}

	if (op1 == result) {
		zval_dtor(result);
	}

	ZVAL_LONG(result, op1_lval >> op2_lval);
	return SUCCESS;
}
/* }}} */

ZEND_API int ZEND_FASTCALL concat_function(zval *result, zval *op1, zval *op2) /* {{{ */
{
    zval *orig_op1 = op1;
	zval op1_copy, op2_copy;
	int use_copy1 = 0, use_copy2 = 0;

	do {
	 	if (UNEXPECTED(Z_TYPE_P(op1) != IS_STRING)) {
	 		if (Z_ISREF_P(op1)) {
	 			op1 = Z_REFVAL_P(op1);
	 			if (Z_TYPE_P(op1) == IS_STRING) break;
	 		}
			ZEND_TRY_BINARY_OBJECT_OPERATION(ZEND_CONCAT, concat_function);
			use_copy1 = zend_make_printable_zval(op1, &op1_copy);
			if (use_copy1) {
				if (UNEXPECTED(EG(exception))) {
					zval_dtor(&op1_copy);
					if (orig_op1 != result) {
						ZVAL_UNDEF(result);
					}
					return FAILURE;
				}
				if (result == op1) {
					if (UNEXPECTED(op1 == op2)) {
						op2 = &op1_copy;
					}
				}
				op1 = &op1_copy;
			}
		}
	} while (0);
	do {
		if (UNEXPECTED(Z_TYPE_P(op2) != IS_STRING)) {
	 		if (Z_ISREF_P(op2)) {
	 			op2 = Z_REFVAL_P(op2);
	 			if (Z_TYPE_P(op2) == IS_STRING) break;
	 		}
			ZEND_TRY_BINARY_OP2_OBJECT_OPERATION(ZEND_CONCAT);
			use_copy2 = zend_make_printable_zval(op2, &op2_copy);
			if (use_copy2) {
				if (UNEXPECTED(EG(exception))) {
					if (UNEXPECTED(use_copy1)) {
						zval_dtor(op1);
					}
					zval_dtor(&op2_copy);
					if (orig_op1 != result) {
						ZVAL_UNDEF(result);
					}
					return FAILURE;
				}
				op2 = &op2_copy;
			}
		}
	} while (0);

	if (UNEXPECTED(Z_STRLEN_P(op1) == 0)) {
		if (EXPECTED(result != op2)) {
			if (result == orig_op1) {
				zval_dtor(orig_op1);
			}
			ZVAL_COPY(result, op2);
		}
	} else if (UNEXPECTED(Z_STRLEN_P(op2) == 0)) {
		if (EXPECTED(result != op1)) {
			ZVAL_COPY(result, op1);
		}
	} else {
		size_t op1_len = Z_STRLEN_P(op1);
		size_t op2_len = Z_STRLEN_P(op2);
		size_t result_len = op1_len + op2_len;
		zend_string *result_str;

		if (UNEXPECTED(op1_len > SIZE_MAX - op2_len)) {
			zend_throw_error(NULL, "String size overflow");
			if (UNEXPECTED(use_copy1)) {
				zval_dtor(op1);
			}
			if (UNEXPECTED(use_copy2)) {
				zval_dtor(op2);
			}
			if (orig_op1 != result) {
				ZVAL_UNDEF(result);
			}
			return FAILURE;
		}

		if (result == op1 && Z_REFCOUNTED_P(result)) {
			/* special case, perform operations on result */
			result_str = zend_string_extend(Z_STR_P(result), result_len, 0);
		} else {
			result_str = zend_string_alloc(result_len, 0);
			memcpy(ZSTR_VAL(result_str), Z_STRVAL_P(op1), op1_len);
			if (result == orig_op1) {
				zval_dtor(orig_op1);
			}
		}

		/* This has to happen first to account for the cases where result == op1 == op2 and
		 * the realloc is done. In this case this line will also update Z_STRVAL_P(op2) to
		 * point to the new string. The first op2_len bytes of result will still be the same. */
		ZVAL_NEW_STR(result, result_str);

		memcpy(ZSTR_VAL(result_str) + op1_len, Z_STRVAL_P(op2), op2_len);
		ZSTR_VAL(result_str)[result_len] = '\0';
	}

	if (UNEXPECTED(use_copy1)) {
		zval_dtor(op1);
	}
	if (UNEXPECTED(use_copy2)) {
		zval_dtor(op2);
	}
	return SUCCESS;
}
/* }}} */

ZEND_API int ZEND_FASTCALL string_compare_function_ex(zval *op1, zval *op2, zend_bool case_insensitive) /* {{{ */
{
	zend_string *tmp_str1, *tmp_str2;
	zend_string *str1 = zval_get_tmp_string(op1, &tmp_str1);
	zend_string *str2 = zval_get_tmp_string(op2, &tmp_str2);
	int ret;

	if (case_insensitive) {
		ret = zend_binary_strcasecmp_l(ZSTR_VAL(str1), ZSTR_LEN(str1), ZSTR_VAL(str2), ZSTR_LEN(str1));
	} else {
		ret = zend_binary_strcmp(ZSTR_VAL(str1), ZSTR_LEN(str1), ZSTR_VAL(str2), ZSTR_LEN(str2));
	}

	zend_tmp_string_release(tmp_str1);
	zend_tmp_string_release(tmp_str2);
	return ret;
}
/* }}} */

ZEND_API int ZEND_FASTCALL string_compare_function(zval *op1, zval *op2) /* {{{ */
{
	if (EXPECTED(Z_TYPE_P(op1) == IS_STRING) &&
	    EXPECTED(Z_TYPE_P(op2) == IS_STRING)) {
		if (Z_STR_P(op1) == Z_STR_P(op2)) {
			return 0;
		} else {
			return zend_binary_strcmp(Z_STRVAL_P(op1), Z_STRLEN_P(op1), Z_STRVAL_P(op2), Z_STRLEN_P(op2));
		}
	} else {
		zend_string *tmp_str1, *tmp_str2;
		zend_string *str1 = zval_get_tmp_string(op1, &tmp_str1);
		zend_string *str2 = zval_get_tmp_string(op2, &tmp_str2);
		int ret = zend_binary_strcmp(ZSTR_VAL(str1), ZSTR_LEN(str1), ZSTR_VAL(str2), ZSTR_LEN(str2));

		zend_tmp_string_release(tmp_str1);
		zend_tmp_string_release(tmp_str2);
		return ret;
	}
}
/* }}} */

ZEND_API int ZEND_FASTCALL string_case_compare_function(zval *op1, zval *op2) /* {{{ */
{
	if (EXPECTED(Z_TYPE_P(op1) == IS_STRING) &&
	    EXPECTED(Z_TYPE_P(op2) == IS_STRING)) {
		if (Z_STR_P(op1) == Z_STR_P(op2)) {
			return 0;
		} else {
			return zend_binary_strcasecmp_l(Z_STRVAL_P(op1), Z_STRLEN_P(op1), Z_STRVAL_P(op2), Z_STRLEN_P(op2));
		}
	} else {
		zend_string *tmp_str1, *tmp_str2;
		zend_string *str1 = zval_get_tmp_string(op1, &tmp_str1);
		zend_string *str2 = zval_get_tmp_string(op2, &tmp_str2);
		int ret = zend_binary_strcasecmp_l(ZSTR_VAL(str1), ZSTR_LEN(str1), ZSTR_VAL(str2), ZSTR_LEN(str1));

		zend_tmp_string_release(tmp_str1);
		zend_tmp_string_release(tmp_str2);
		return ret;
	}
}
/* }}} */

#if HAVE_STRCOLL
ZEND_API int ZEND_FASTCALL string_locale_compare_function(zval *op1, zval *op2) /* {{{ */
{
	zend_string *tmp_str1, *tmp_str2;
	zend_string *str1 = zval_get_tmp_string(op1, &tmp_str1);
	zend_string *str2 = zval_get_tmp_string(op2, &tmp_str2);
	int ret = strcoll(ZSTR_VAL(str1), ZSTR_VAL(str2));

	zend_tmp_string_release(tmp_str1);
	zend_tmp_string_release(tmp_str2);
	return ret;
}
/* }}} */
#endif

ZEND_API int ZEND_FASTCALL numeric_compare_function(zval *op1, zval *op2) /* {{{ */
{
	double d1, d2;

	d1 = zval_get_double(op1);
	d2 = zval_get_double(op2);

	return ZEND_NORMALIZE_BOOL(d1 - d2);
}
/* }}} */

static inline void zend_free_obj_get_result(zval *op) /* {{{ */
{
	if (Z_REFCOUNTED_P(op)) {
		if (Z_REFCOUNT_P(op) == 0) {
			zval_dtor(op);
		} else {
			zval_ptr_dtor(op);
		}
	}
}
/* }}} */

static void ZEND_FASTCALL convert_compare_result_to_long(zval *result) /* {{{ */
{
	if (Z_TYPE_P(result) == IS_DOUBLE) {
		ZVAL_LONG(result, ZEND_NORMALIZE_BOOL(Z_DVAL_P(result)));
	} else {
		convert_to_long(result);
	}
}
/* }}} */

ZEND_API int ZEND_FASTCALL compare_function(zval *result, zval *op1, zval *op2) /* {{{ */
{
	int ret;
	int converted = 0;
	zval op1_copy, op2_copy;
	zval *op_free, tmp_free;

	while (1) {
		switch (TYPE_PAIR(Z_TYPE_P(op1), Z_TYPE_P(op2))) {
			case TYPE_PAIR(IS_LONG, IS_LONG):
				ZVAL_LONG(result, Z_LVAL_P(op1)>Z_LVAL_P(op2)?1:(Z_LVAL_P(op1)<Z_LVAL_P(op2)?-1:0));
				return SUCCESS;

			case TYPE_PAIR(IS_DOUBLE, IS_LONG):
				Z_DVAL_P(result) = Z_DVAL_P(op1) - (double)Z_LVAL_P(op2);
				ZVAL_LONG(result, ZEND_NORMALIZE_BOOL(Z_DVAL_P(result)));
				return SUCCESS;

			case TYPE_PAIR(IS_LONG, IS_DOUBLE):
				Z_DVAL_P(result) = (double)Z_LVAL_P(op1) - Z_DVAL_P(op2);
				ZVAL_LONG(result, ZEND_NORMALIZE_BOOL(Z_DVAL_P(result)));
				return SUCCESS;

			case TYPE_PAIR(IS_DOUBLE, IS_DOUBLE):
				if (Z_DVAL_P(op1) == Z_DVAL_P(op2)) {
					ZVAL_LONG(result, 0);
				} else {
					Z_DVAL_P(result) = Z_DVAL_P(op1) - Z_DVAL_P(op2);
					ZVAL_LONG(result, ZEND_NORMALIZE_BOOL(Z_DVAL_P(result)));
				}
				return SUCCESS;

			case TYPE_PAIR(IS_ARRAY, IS_ARRAY):
				ZVAL_LONG(result, zend_compare_arrays(op1, op2));
				return SUCCESS;

			case TYPE_PAIR(IS_NULL, IS_NULL):
			case TYPE_PAIR(IS_NULL, IS_FALSE):
			case TYPE_PAIR(IS_FALSE, IS_NULL):
			case TYPE_PAIR(IS_FALSE, IS_FALSE):
			case TYPE_PAIR(IS_TRUE, IS_TRUE):
				ZVAL_LONG(result, 0);
				return SUCCESS;

			case TYPE_PAIR(IS_NULL, IS_TRUE):
				ZVAL_LONG(result, -1);
				return SUCCESS;

			case TYPE_PAIR(IS_TRUE, IS_NULL):
				ZVAL_LONG(result, 1);
				return SUCCESS;

			case TYPE_PAIR(IS_STRING, IS_STRING):
				if (Z_STR_P(op1) == Z_STR_P(op2)) {
					ZVAL_LONG(result, 0);
					return SUCCESS;
				}
				ZVAL_LONG(result, zendi_smart_strcmp(Z_STR_P(op1), Z_STR_P(op2)));
				return SUCCESS;

			case TYPE_PAIR(IS_NULL, IS_STRING):
				ZVAL_LONG(result, Z_STRLEN_P(op2) == 0 ? 0 : -1);
				return SUCCESS;

			case TYPE_PAIR(IS_STRING, IS_NULL):
				ZVAL_LONG(result, Z_STRLEN_P(op1) == 0 ? 0 : 1);
				return SUCCESS;

			case TYPE_PAIR(IS_OBJECT, IS_NULL):
				ZVAL_LONG(result, 1);
				return SUCCESS;

			case TYPE_PAIR(IS_NULL, IS_OBJECT):
				ZVAL_LONG(result, -1);
				return SUCCESS;

			default:
				if (Z_ISREF_P(op1)) {
					op1 = Z_REFVAL_P(op1);
					continue;
				} else if (Z_ISREF_P(op2)) {
					op2 = Z_REFVAL_P(op2);
					continue;
				}

				if (Z_TYPE_P(op1) == IS_OBJECT && Z_OBJ_HANDLER_P(op1, compare)) {
					ret = Z_OBJ_HANDLER_P(op1, compare)(result, op1, op2);
					if (UNEXPECTED(Z_TYPE_P(result) != IS_LONG)) {
						convert_compare_result_to_long(result);
					}
					return ret;
				} else if (Z_TYPE_P(op2) == IS_OBJECT && Z_OBJ_HANDLER_P(op2, compare)) {
					ret = Z_OBJ_HANDLER_P(op2, compare)(result, op1, op2);
					if (UNEXPECTED(Z_TYPE_P(result) != IS_LONG)) {
						convert_compare_result_to_long(result);
					}
					return ret;
				}

				if (Z_TYPE_P(op1) == IS_OBJECT && Z_TYPE_P(op2) == IS_OBJECT) {
					if (Z_OBJ_P(op1) == Z_OBJ_P(op2)) {
						/* object handles are identical, apparently this is the same object */
						ZVAL_LONG(result, 0);
						return SUCCESS;
					}
					if (Z_OBJ_HANDLER_P(op1, compare_objects) == Z_OBJ_HANDLER_P(op2, compare_objects)) {
						ZVAL_LONG(result, Z_OBJ_HANDLER_P(op1, compare_objects)(op1, op2));
						return SUCCESS;
					}
				}
				if (Z_TYPE_P(op1) == IS_OBJECT) {
					if (Z_OBJ_HT_P(op1)->get) {
						zval rv;
						op_free = Z_OBJ_HT_P(op1)->get(op1, &rv);
						ret = compare_function(result, op_free, op2);
						zend_free_obj_get_result(op_free);
						return ret;
					} else if (Z_TYPE_P(op2) != IS_OBJECT && Z_OBJ_HT_P(op1)->cast_object) {
						ZVAL_UNDEF(&tmp_free);
						if (Z_OBJ_HT_P(op1)->cast_object(op1, &tmp_free, ((Z_TYPE_P(op2) == IS_FALSE || Z_TYPE_P(op2) == IS_TRUE) ? _IS_BOOL : Z_TYPE_P(op2))) == FAILURE) {
							ZVAL_LONG(result, 1);
							zend_free_obj_get_result(&tmp_free);
							return SUCCESS;
						}
						ret = compare_function(result, &tmp_free, op2);
						zend_free_obj_get_result(&tmp_free);
						return ret;
					}
				}
				if (Z_TYPE_P(op2) == IS_OBJECT) {
					if (Z_OBJ_HT_P(op2)->get) {
						zval rv;
						op_free = Z_OBJ_HT_P(op2)->get(op2, &rv);
						ret = compare_function(result, op1, op_free);
						zend_free_obj_get_result(op_free);
						return ret;
					} else if (Z_TYPE_P(op1) != IS_OBJECT && Z_OBJ_HT_P(op2)->cast_object) {
						ZVAL_UNDEF(&tmp_free);
						if (Z_OBJ_HT_P(op2)->cast_object(op2, &tmp_free, ((Z_TYPE_P(op1) == IS_FALSE || Z_TYPE_P(op1) == IS_TRUE) ? _IS_BOOL : Z_TYPE_P(op1))) == FAILURE) {
							ZVAL_LONG(result, -1);
							zend_free_obj_get_result(&tmp_free);
							return SUCCESS;
						}
						ret = compare_function(result, op1, &tmp_free);
						zend_free_obj_get_result(&tmp_free);
						return ret;
					} else if (Z_TYPE_P(op1) == IS_OBJECT) {
						ZVAL_LONG(result, 1);
						return SUCCESS;
					}
				}
				if (!converted) {
					if (Z_TYPE_P(op1) == IS_NULL || Z_TYPE_P(op1) == IS_FALSE) {
						ZVAL_LONG(result, zval_is_true(op2) ? -1 : 0);
						return SUCCESS;
					} else if (Z_TYPE_P(op2) == IS_NULL || Z_TYPE_P(op2) == IS_FALSE) {
						ZVAL_LONG(result, zval_is_true(op1) ? 1 : 0);
						return SUCCESS;
					} else if (Z_TYPE_P(op1) == IS_TRUE) {
						ZVAL_LONG(result, zval_is_true(op2) ? 0 : 1);
						return SUCCESS;
					} else if (Z_TYPE_P(op2) == IS_TRUE) {
						ZVAL_LONG(result, zval_is_true(op1) ? 0 : -1);
						return SUCCESS;
					} else {
						op1 = zendi_convert_scalar_to_number(op1, &op1_copy, result, 1);
						op2 = zendi_convert_scalar_to_number(op2, &op2_copy, result, 1);
						if (EG(exception)) {
							if (result != op1) {
								ZVAL_UNDEF(result);
							}
							return FAILURE;
						}
						converted = 1;
					}
				} else if (Z_TYPE_P(op1)==IS_ARRAY) {
					ZVAL_LONG(result, 1);
					return SUCCESS;
				} else if (Z_TYPE_P(op2)==IS_ARRAY) {
					ZVAL_LONG(result, -1);
					return SUCCESS;
				} else if (Z_TYPE_P(op1)==IS_OBJECT) {
					ZVAL_LONG(result, 1);
					return SUCCESS;
				} else if (Z_TYPE_P(op2)==IS_OBJECT) {
					ZVAL_LONG(result, -1);
					return SUCCESS;
				} else {
					ZVAL_LONG(result, 0);
					return FAILURE;
				}
		}
	}
}
/* }}} */

static int hash_zval_identical_function(zval *z1, zval *z2) /* {{{ */
{
	zval result;

	/* is_identical_function() returns 1 in case of identity and 0 in case
	 * of a difference;
	 * whereas this comparison function is expected to return 0 on identity,
	 * and non zero otherwise.
	 */
	ZVAL_DEREF(z1);
	ZVAL_DEREF(z2);
	if (is_identical_function(&result, z1, z2)==FAILURE) {
		return 1;
	}
	return Z_TYPE(result) != IS_TRUE;
}
/* }}} */

ZEND_API int ZEND_FASTCALL zend_is_identical(zval *op1, zval *op2) /* {{{ */
{
	if (Z_TYPE_P(op1) != Z_TYPE_P(op2)) {
		return 0;
	}
	switch (Z_TYPE_P(op1)) {
		case IS_NULL:
		case IS_FALSE:
		case IS_TRUE:
			return 1;
		case IS_LONG:
			return (Z_LVAL_P(op1) == Z_LVAL_P(op2));
		case IS_RESOURCE:
			return (Z_RES_P(op1) == Z_RES_P(op2));
		case IS_DOUBLE:
			return (Z_DVAL_P(op1) == Z_DVAL_P(op2));
		case IS_STRING:
			return zend_string_equals(Z_STR_P(op1), Z_STR_P(op2));
		case IS_ARRAY:
			return (Z_ARRVAL_P(op1) == Z_ARRVAL_P(op2) ||
				zend_hash_compare(Z_ARRVAL_P(op1), Z_ARRVAL_P(op2), (compare_func_t) hash_zval_identical_function, 1) == 0);
		case IS_OBJECT:
			return (Z_OBJ_P(op1) == Z_OBJ_P(op2) && Z_OBJ_HT_P(op1) == Z_OBJ_HT_P(op2));
		default:
			return 0;
	}
}
/* }}} */

ZEND_API int ZEND_FASTCALL is_identical_function(zval *result, zval *op1, zval *op2) /* {{{ */
{
	ZVAL_BOOL(result, zend_is_identical(op1, op2));
	return SUCCESS;
}
/* }}} */

ZEND_API int ZEND_FASTCALL is_not_identical_function(zval *result, zval *op1, zval *op2) /* {{{ */
{
	ZVAL_BOOL(result, !zend_is_identical(op1, op2));
	return SUCCESS;
}
/* }}} */

ZEND_API int ZEND_FASTCALL is_equal_function(zval *result, zval *op1, zval *op2) /* {{{ */
{
	if (compare_function(result, op1, op2) == FAILURE) {
		return FAILURE;
	}
	ZVAL_BOOL(result, (Z_LVAL_P(result) == 0));
	return SUCCESS;
}
/* }}} */

ZEND_API int ZEND_FASTCALL is_not_equal_function(zval *result, zval *op1, zval *op2) /* {{{ */
{
	if (compare_function(result, op1, op2) == FAILURE) {
		return FAILURE;
	}
	ZVAL_BOOL(result, (Z_LVAL_P(result) != 0));
	return SUCCESS;
}
/* }}} */

ZEND_API int ZEND_FASTCALL is_smaller_function(zval *result, zval *op1, zval *op2) /* {{{ */
{
	if (compare_function(result, op1, op2) == FAILURE) {
		return FAILURE;
	}
	ZVAL_BOOL(result, (Z_LVAL_P(result) < 0));
	return SUCCESS;
}
/* }}} */

ZEND_API int ZEND_FASTCALL is_smaller_or_equal_function(zval *result, zval *op1, zval *op2) /* {{{ */
{
	if (compare_function(result, op1, op2) == FAILURE) {
		return FAILURE;
	}
	ZVAL_BOOL(result, (Z_LVAL_P(result) <= 0));
	return SUCCESS;
}
/* }}} */

static zend_bool ZEND_FASTCALL instanceof_interface_only(const zend_class_entry *instance_ce, const zend_class_entry *ce) /* {{{ */
{
	uint32_t i;

	for (i = 0; i < instance_ce->num_interfaces; i++) {
		if (instanceof_interface_only(instance_ce->interfaces[i], ce)) {
			return 1;
		}
	}
	return 0;
}
/* }}} */

static zend_always_inline zend_bool instanceof_class(const zend_class_entry *instance_ce, const zend_class_entry *ce) /* {{{ */
{
	while (instance_ce) {
		if (instance_ce == ce) {
			return 1;
		}
		instance_ce = instance_ce->parent;
	}
	return 0;
}
/* }}} */

static zend_bool ZEND_FASTCALL instanceof_interface(const zend_class_entry *instance_ce, const zend_class_entry *ce) /* {{{ */
{
	uint32_t i;

	for (i = 0; i < instance_ce->num_interfaces; i++) {
		if (instanceof_interface(instance_ce->interfaces[i], ce)) {
			return 1;
		}
	}
	return instanceof_class(instance_ce, ce);
}
/* }}} */

ZEND_API zend_bool ZEND_FASTCALL instanceof_function_ex(const zend_class_entry *instance_ce, const zend_class_entry *ce, zend_bool interfaces_only) /* {{{ */
{
	if (ce->ce_flags & ZEND_ACC_INTERFACE) {
		if (!interfaces_only) {
			if (instanceof_interface_only(instance_ce, ce)) {
				return 1;
			}
		} else {
			return instanceof_interface(instance_ce, ce);
		}
	}
	if (!interfaces_only) {
		return instanceof_class(instance_ce, ce);
	}
	return 0;
}
/* }}} */

ZEND_API zend_bool ZEND_FASTCALL instanceof_function(const zend_class_entry *instance_ce, const zend_class_entry *ce) /* {{{ */
{
	if (ce->ce_flags & ZEND_ACC_INTERFACE) {
		return instanceof_interface(instance_ce, ce);
	} else {
		return instanceof_class(instance_ce, ce);
	}
}
/* }}} */

#define LOWER_CASE 1
#define UPPER_CASE 2
#define NUMERIC 3

static void ZEND_FASTCALL increment_string(zval *str) /* {{{ */
{
	int carry=0;
	size_t pos=Z_STRLEN_P(str)-1;
	char *s;
	zend_string *t;
	int last=0; /* Shut up the compiler warning */
	int ch;

	if (Z_STRLEN_P(str) == 0) {
<<<<<<< HEAD
		zend_string_release(Z_STR_P(str));
=======
		zend_string_release_ex(Z_STR_P(str), 0);
>>>>>>> c4331b00
		ZVAL_INTERNED_STR(str, ZSTR_CHAR('1'));
		return;
	}

	if (!Z_REFCOUNTED_P(str)) {
		Z_STR_P(str) = zend_string_init(Z_STRVAL_P(str), Z_STRLEN_P(str), 0);
		Z_TYPE_INFO_P(str) = IS_STRING_EX;
	} else if (Z_REFCOUNT_P(str) > 1) {
		Z_DELREF_P(str);
		Z_STR_P(str) = zend_string_init(Z_STRVAL_P(str), Z_STRLEN_P(str), 0);
	} else {
		zend_string_forget_hash_val(Z_STR_P(str));
	}
	s = Z_STRVAL_P(str);

	do {
		ch = s[pos];
		if (ch >= 'a' && ch <= 'z') {
			if (ch == 'z') {
				s[pos] = 'a';
				carry=1;
			} else {
				s[pos]++;
				carry=0;
			}
			last=LOWER_CASE;
		} else if (ch >= 'A' && ch <= 'Z') {
			if (ch == 'Z') {
				s[pos] = 'A';
				carry=1;
			} else {
				s[pos]++;
				carry=0;
			}
			last=UPPER_CASE;
		} else if (ch >= '0' && ch <= '9') {
			if (ch == '9') {
				s[pos] = '0';
				carry=1;
			} else {
				s[pos]++;
				carry=0;
			}
			last = NUMERIC;
		} else {
			carry=0;
			break;
		}
		if (carry == 0) {
			break;
		}
	} while (pos-- > 0);

	if (carry) {
		t = zend_string_alloc(Z_STRLEN_P(str)+1, 0);
		memcpy(ZSTR_VAL(t) + 1, Z_STRVAL_P(str), Z_STRLEN_P(str));
		ZSTR_VAL(t)[Z_STRLEN_P(str) + 1] = '\0';
		switch (last) {
			case NUMERIC:
				ZSTR_VAL(t)[0] = '1';
				break;
			case UPPER_CASE:
				ZSTR_VAL(t)[0] = 'A';
				break;
			case LOWER_CASE:
				ZSTR_VAL(t)[0] = 'a';
				break;
		}
		zend_string_free(Z_STR_P(str));
		ZVAL_NEW_STR(str, t);
	}
}
/* }}} */

ZEND_API int ZEND_FASTCALL increment_function(zval *op1) /* {{{ */
{
try_again:
	switch (Z_TYPE_P(op1)) {
		case IS_LONG:
			fast_long_increment_function(op1);
			break;
		case IS_DOUBLE:
			Z_DVAL_P(op1) = Z_DVAL_P(op1) + 1;
			break;
		case IS_NULL:
			ZVAL_LONG(op1, 1);
			break;
		case IS_STRING: {
				zend_long lval;
				double dval;

				switch (is_numeric_string(Z_STRVAL_P(op1), Z_STRLEN_P(op1), &lval, &dval, 0)) {
					case IS_LONG:
						zend_string_release_ex(Z_STR_P(op1), 0);
						if (lval == ZEND_LONG_MAX) {
							/* switch to double */
							double d = (double)lval;
							ZVAL_DOUBLE(op1, d+1);
						} else {
							ZVAL_LONG(op1, lval+1);
						}
						break;
					case IS_DOUBLE:
						zend_string_release_ex(Z_STR_P(op1), 0);
						ZVAL_DOUBLE(op1, dval+1);
						break;
					default:
						/* Perl style string increment */
						increment_string(op1);
						break;
				}
			}
			break;
		case IS_OBJECT:
			if (Z_OBJ_HANDLER_P(op1, get)
			   && Z_OBJ_HANDLER_P(op1, set)) {
				/* proxy object */
				zval rv;
				zval *val;

				val = Z_OBJ_HANDLER_P(op1, get)(op1, &rv);
				Z_TRY_ADDREF_P(val);
				increment_function(val);
				Z_OBJ_HANDLER_P(op1, set)(op1, val);
				zval_ptr_dtor(val);
			} else if (Z_OBJ_HANDLER_P(op1, do_operation)) {
				zval op2;
				int res;

				ZVAL_LONG(&op2, 1);
				res = Z_OBJ_HANDLER_P(op1, do_operation)(ZEND_ADD, op1, op1, &op2);

				return res;
			}
			return FAILURE;
		case IS_REFERENCE:
			op1 = Z_REFVAL_P(op1);
			goto try_again;
		default:
			return FAILURE;
	}
	return SUCCESS;
}
/* }}} */

ZEND_API int ZEND_FASTCALL decrement_function(zval *op1) /* {{{ */
{
	zend_long lval;
	double dval;

try_again:
	switch (Z_TYPE_P(op1)) {
		case IS_LONG:
			fast_long_decrement_function(op1);
			break;
		case IS_DOUBLE:
			Z_DVAL_P(op1) = Z_DVAL_P(op1) - 1;
			break;
		case IS_STRING:		/* Like perl we only support string increment */
			if (Z_STRLEN_P(op1) == 0) { /* consider as 0 */
				zend_string_release_ex(Z_STR_P(op1), 0);
				ZVAL_LONG(op1, -1);
				break;
			}
			switch (is_numeric_string(Z_STRVAL_P(op1), Z_STRLEN_P(op1), &lval, &dval, 0)) {
				case IS_LONG:
					zend_string_release_ex(Z_STR_P(op1), 0);
					if (lval == ZEND_LONG_MIN) {
						double d = (double)lval;
						ZVAL_DOUBLE(op1, d-1);
					} else {
						ZVAL_LONG(op1, lval-1);
					}
					break;
				case IS_DOUBLE:
					zend_string_release_ex(Z_STR_P(op1), 0);
					ZVAL_DOUBLE(op1, dval - 1);
					break;
			}
			break;
		case IS_OBJECT:
			if (Z_OBJ_HANDLER_P(op1, get)
			   && Z_OBJ_HANDLER_P(op1, set)) {
				/* proxy object */
				zval rv;
				zval *val;

				val = Z_OBJ_HANDLER_P(op1, get)(op1, &rv);
				Z_TRY_ADDREF_P(val);
				decrement_function(val);
				Z_OBJ_HANDLER_P(op1, set)(op1, val);
				zval_ptr_dtor(val);
			} else if (Z_OBJ_HANDLER_P(op1, do_operation)) {
				zval op2;
				int res;

				ZVAL_LONG(&op2, 1);
				res = Z_OBJ_HANDLER_P(op1, do_operation)(ZEND_SUB, op1, op1, &op2);

				return res;
			}
			return FAILURE;
		case IS_REFERENCE:
			op1 = Z_REFVAL_P(op1);
			goto try_again;
		default:
			return FAILURE;
	}

	return SUCCESS;
}
/* }}} */

ZEND_API int ZEND_FASTCALL zend_is_true(zval *op) /* {{{ */
{
	return i_zend_is_true(op);
}
/* }}} */

ZEND_API int ZEND_FASTCALL zend_object_is_true(zval *op) /* {{{ */
{
	if (Z_OBJ_HT_P(op)->cast_object) {
		zval tmp;
		if (Z_OBJ_HT_P(op)->cast_object(op, &tmp, _IS_BOOL) == SUCCESS) {
			return Z_TYPE(tmp) == IS_TRUE;
		}
		zend_error(E_RECOVERABLE_ERROR, "Object of class %s could not be converted to bool", ZSTR_VAL(Z_OBJ_P(op)->ce->name));
	} else if (Z_OBJ_HT_P(op)->get) {
		int result;
		zval rv;
		zval *tmp = Z_OBJ_HT_P(op)->get(op, &rv);

		if (Z_TYPE_P(tmp) != IS_OBJECT) {
			/* for safety - avoid loop */
			result = i_zend_is_true(tmp);
			zval_ptr_dtor(tmp);
			return result;
		}
	}
	return 1;
}
/* }}} */

#ifdef ZEND_USE_TOLOWER_L
ZEND_API void zend_update_current_locale(void) /* {{{ */
{
	current_locale = _get_current_locale();
}
/* }}} */
#endif

ZEND_API char* ZEND_FASTCALL zend_str_tolower_copy(char *dest, const char *source, size_t length) /* {{{ */
{
	register unsigned char *str = (unsigned char*)source;
	register unsigned char *result = (unsigned char*)dest;
	register unsigned char *end = str + length;

	while (str < end) {
		*result++ = zend_tolower_ascii(*str++);
	}
	*result = '\0';

	return dest;
}
/* }}} */

ZEND_API char* ZEND_FASTCALL zend_str_tolower_dup(const char *source, size_t length) /* {{{ */
{
	return zend_str_tolower_copy((char *)emalloc(length+1), source, length);
}
/* }}} */

ZEND_API void ZEND_FASTCALL zend_str_tolower(char *str, size_t length) /* {{{ */
{
	register unsigned char *p = (unsigned char*)str;
	register unsigned char *end = p + length;

	while (p < end) {
		*p = zend_tolower_ascii(*p);
		p++;
	}
}
/* }}} */

ZEND_API char* ZEND_FASTCALL zend_str_tolower_dup_ex(const char *source, size_t length) /* {{{ */
{
	register const unsigned char *p = (const unsigned char*)source;
	register const unsigned char *end = p + length;

	while (p < end) {
		if (*p != zend_tolower_ascii(*p)) {
			char *res = (char*)emalloc(length + 1);
			register unsigned char *r;

			if (p != (const unsigned char*)source) {
				memcpy(res, source, p - (const unsigned char*)source);
			}
			r = (unsigned char*)p + (res - source);
			while (p < end) {
				*r = zend_tolower_ascii(*p);
				p++;
				r++;
			}
			*r = '\0';
			return res;
		}
		p++;
	}
	return NULL;
}
/* }}} */

ZEND_API zend_string* ZEND_FASTCALL zend_string_tolower_ex(zend_string *str, int persistent) /* {{{ */
{
	register unsigned char *p = (unsigned char*)ZSTR_VAL(str);
	register unsigned char *end = p + ZSTR_LEN(str);

	while (p < end) {
		if (*p != zend_tolower_ascii(*p)) {
			zend_string *res = zend_string_alloc(ZSTR_LEN(str), persistent);
			register unsigned char *r;

			if (p != (unsigned char*)ZSTR_VAL(str)) {
				memcpy(ZSTR_VAL(res), ZSTR_VAL(str), p - (unsigned char*)ZSTR_VAL(str));
			}
			r = p + (ZSTR_VAL(res) - ZSTR_VAL(str));
			while (p < end) {
				*r = zend_tolower_ascii(*p);
				p++;
				r++;
			}
			*r = '\0';
			return res;
		}
		p++;
	}
	return zend_string_copy(str);
}
/* }}} */

ZEND_API int ZEND_FASTCALL zend_binary_strcmp(const char *s1, size_t len1, const char *s2, size_t len2) /* {{{ */
{
	int retval;

	if (s1 == s2) {
		return 0;
	}
	retval = memcmp(s1, s2, MIN(len1, len2));
	if (!retval) {
		return (int)(len1 - len2);
	} else {
		return retval;
	}
}
/* }}} */

ZEND_API int ZEND_FASTCALL zend_binary_strncmp(const char *s1, size_t len1, const char *s2, size_t len2, size_t length) /* {{{ */
{
	int retval;

	if (s1 == s2) {
		return 0;
	}
	retval = memcmp(s1, s2, MIN(length, MIN(len1, len2)));
	if (!retval) {
		return (int)(MIN(length, len1) - MIN(length, len2));
	} else {
		return retval;
	}
}
/* }}} */

ZEND_API int ZEND_FASTCALL zend_binary_strcasecmp(const char *s1, size_t len1, const char *s2, size_t len2) /* {{{ */
{
	size_t len;
	int c1, c2;

	if (s1 == s2) {
		return 0;
	}

	len = MIN(len1, len2);
	while (len--) {
		c1 = zend_tolower_ascii(*(unsigned char *)s1++);
		c2 = zend_tolower_ascii(*(unsigned char *)s2++);
		if (c1 != c2) {
			return c1 - c2;
		}
	}

	return (int)(len1 - len2);
}
/* }}} */

ZEND_API int ZEND_FASTCALL zend_binary_strncasecmp(const char *s1, size_t len1, const char *s2, size_t len2, size_t length) /* {{{ */
{
	size_t len;
	int c1, c2;

	if (s1 == s2) {
		return 0;
	}
	len = MIN(length, MIN(len1, len2));
	while (len--) {
		c1 = zend_tolower_ascii(*(unsigned char *)s1++);
		c2 = zend_tolower_ascii(*(unsigned char *)s2++);
		if (c1 != c2) {
			return c1 - c2;
		}
	}

	return (int)(MIN(length, len1) - MIN(length, len2));
}
/* }}} */

ZEND_API int ZEND_FASTCALL zend_binary_strcasecmp_l(const char *s1, size_t len1, const char *s2, size_t len2) /* {{{ */
{
	size_t len;
	int c1, c2;

	if (s1 == s2) {
		return 0;
	}

	len = MIN(len1, len2);
	while (len--) {
		c1 = zend_tolower((int)*(unsigned char *)s1++);
		c2 = zend_tolower((int)*(unsigned char *)s2++);
		if (c1 != c2) {
			return c1 - c2;
		}
	}

	return (int)(len1 - len2);
}
/* }}} */

ZEND_API int ZEND_FASTCALL zend_binary_strncasecmp_l(const char *s1, size_t len1, const char *s2, size_t len2, size_t length) /* {{{ */
{
	size_t len;
	int c1, c2;

	if (s1 == s2) {
		return 0;
	}
	len = MIN(length, MIN(len1, len2));
	while (len--) {
		c1 = zend_tolower((int)*(unsigned char *)s1++);
		c2 = zend_tolower((int)*(unsigned char *)s2++);
		if (c1 != c2) {
			return c1 - c2;
		}
	}

	return (int)(MIN(length, len1) - MIN(length, len2));
}
/* }}} */

ZEND_API int ZEND_FASTCALL zend_binary_zval_strcmp(zval *s1, zval *s2) /* {{{ */
{
	return zend_binary_strcmp(Z_STRVAL_P(s1), Z_STRLEN_P(s1), Z_STRVAL_P(s2), Z_STRLEN_P(s2));
}
/* }}} */

ZEND_API int ZEND_FASTCALL zend_binary_zval_strncmp(zval *s1, zval *s2, zval *s3) /* {{{ */
{
	return zend_binary_strncmp(Z_STRVAL_P(s1), Z_STRLEN_P(s1), Z_STRVAL_P(s2), Z_STRLEN_P(s2), Z_LVAL_P(s3));
}
/* }}} */

ZEND_API int ZEND_FASTCALL zend_binary_zval_strcasecmp(zval *s1, zval *s2) /* {{{ */
{
	return zend_binary_strcasecmp_l(Z_STRVAL_P(s1), Z_STRLEN_P(s1), Z_STRVAL_P(s2), Z_STRLEN_P(s2));
}
/* }}} */

ZEND_API int ZEND_FASTCALL zend_binary_zval_strncasecmp(zval *s1, zval *s2, zval *s3) /* {{{ */
{
	return zend_binary_strncasecmp_l(Z_STRVAL_P(s1), Z_STRLEN_P(s1), Z_STRVAL_P(s2), Z_STRLEN_P(s2), Z_LVAL_P(s3));
}
/* }}} */

ZEND_API int ZEND_FASTCALL zendi_smart_streq(zend_string *s1, zend_string *s2) /* {{{ */
{
	int ret1, ret2;
	int oflow1, oflow2;
	zend_long lval1 = 0, lval2 = 0;
	double dval1 = 0.0, dval2 = 0.0;

	if ((ret1 = is_numeric_string_ex(s1->val, s1->len, &lval1, &dval1, 0, &oflow1)) &&
		(ret2 = is_numeric_string_ex(s2->val, s2->len, &lval2, &dval2, 0, &oflow2))) {
#if ZEND_ULONG_MAX == 0xFFFFFFFF
		if (oflow1 != 0 && oflow1 == oflow2 && dval1 - dval2 == 0. &&
			((oflow1 == 1 && dval1 > 9007199254740991. /*0x1FFFFFFFFFFFFF*/)
			|| (oflow1 == -1 && dval1 < -9007199254740991.))) {
#else
		if (oflow1 != 0 && oflow1 == oflow2 && dval1 - dval2 == 0.) {
#endif
			/* both values are integers overflown to the same side, and the
			 * double comparison may have resulted in crucial accuracy lost */
			goto string_cmp;
		}
		if ((ret1 == IS_DOUBLE) || (ret2 == IS_DOUBLE)) {
			if (ret1 != IS_DOUBLE) {
				if (oflow2) {
					/* 2nd operand is integer > LONG_MAX (oflow2==1) or < LONG_MIN (-1) */
					return 0;
				}
				dval1 = (double) lval1;
			} else if (ret2 != IS_DOUBLE) {
				if (oflow1) {
					return 0;
				}
				dval2 = (double) lval2;
			} else if (dval1 == dval2 && !zend_finite(dval1)) {
				/* Both values overflowed and have the same sign,
				 * so a numeric comparison would be inaccurate */
				goto string_cmp;
			}
			return dval1 == dval2;
		} else { /* they both have to be long's */
			return lval1 == lval2;
		}
	} else {
string_cmp:
		return zend_string_equal_content(s1, s2);
	}
}
/* }}} */

ZEND_API int ZEND_FASTCALL zendi_smart_strcmp(zend_string *s1, zend_string *s2) /* {{{ */
{
	int ret1, ret2;
	int oflow1, oflow2;
	zend_long lval1 = 0, lval2 = 0;
	double dval1 = 0.0, dval2 = 0.0;

	if ((ret1 = is_numeric_string_ex(s1->val, s1->len, &lval1, &dval1, 0, &oflow1)) &&
		(ret2 = is_numeric_string_ex(s2->val, s2->len, &lval2, &dval2, 0, &oflow2))) {
#if ZEND_ULONG_MAX == 0xFFFFFFFF
		if (oflow1 != 0 && oflow1 == oflow2 && dval1 - dval2 == 0. &&
			((oflow1 == 1 && dval1 > 9007199254740991. /*0x1FFFFFFFFFFFFF*/)
			|| (oflow1 == -1 && dval1 < -9007199254740991.))) {
#else
		if (oflow1 != 0 && oflow1 == oflow2 && dval1 - dval2 == 0.) {
#endif
			/* both values are integers overflown to the same side, and the
			 * double comparison may have resulted in crucial accuracy lost */
			goto string_cmp;
		}
		if ((ret1 == IS_DOUBLE) || (ret2 == IS_DOUBLE)) {
			if (ret1 != IS_DOUBLE) {
				if (oflow2) {
					/* 2nd operand is integer > LONG_MAX (oflow2==1) or < LONG_MIN (-1) */
					return -1 * oflow2;
				}
				dval1 = (double) lval1;
			} else if (ret2 != IS_DOUBLE) {
				if (oflow1) {
					return oflow1;
				}
				dval2 = (double) lval2;
			} else if (dval1 == dval2 && !zend_finite(dval1)) {
				/* Both values overflowed and have the same sign,
				 * so a numeric comparison would be inaccurate */
				goto string_cmp;
			}
			dval1 = dval1 - dval2;
			return ZEND_NORMALIZE_BOOL(dval1);
		} else { /* they both have to be long's */
			return lval1 > lval2 ? 1 : (lval1 < lval2 ? -1 : 0);
		}
	} else {
		int strcmp_ret;
string_cmp:
		strcmp_ret = zend_binary_strcmp(s1->val, s1->len, s2->val, s2->len);
		return ZEND_NORMALIZE_BOOL(strcmp_ret);
	}
}
/* }}} */

static int hash_zval_compare_function(zval *z1, zval *z2) /* {{{ */
{
	zval result;

	if (compare_function(&result, z1, z2)==FAILURE) {
		return 1;
	}
	return Z_LVAL(result);
}
/* }}} */

ZEND_API int ZEND_FASTCALL zend_compare_symbol_tables(HashTable *ht1, HashTable *ht2) /* {{{ */
{
	return ht1 == ht2 ? 0 : zend_hash_compare(ht1, ht2, (compare_func_t) hash_zval_compare_function, 0);
}
/* }}} */

ZEND_API int ZEND_FASTCALL zend_compare_arrays(zval *a1, zval *a2) /* {{{ */
{
	return zend_compare_symbol_tables(Z_ARRVAL_P(a1), Z_ARRVAL_P(a2));
}
/* }}} */

ZEND_API int ZEND_FASTCALL zend_compare_objects(zval *o1, zval *o2) /* {{{ */
{
	if (Z_OBJ_P(o1) == Z_OBJ_P(o2)) {
		return 0;
	}

	if (Z_OBJ_HT_P(o1)->compare_objects == NULL) {
		return 1;
	} else {
		return Z_OBJ_HT_P(o1)->compare_objects(o1, o2);
	}
}
/* }}} */

ZEND_API void ZEND_FASTCALL zend_locale_sprintf_double(zval *op ZEND_FILE_LINE_DC) /* {{{ */
{
	zend_string *str;

	str = zend_strpprintf(0, "%.*G", (int) EG(precision), (double)Z_DVAL_P(op));
	ZVAL_NEW_STR(op, str);
}
/* }}} */

ZEND_API zend_string* ZEND_FASTCALL zend_long_to_str(zend_long num) /* {{{ */
{
	if ((zend_ulong)num <= 9) {
		return ZSTR_CHAR((zend_uchar)'0' + (zend_uchar)num);
	} else {
		char buf[MAX_LENGTH_OF_LONG + 1];
		char *res = zend_print_long_to_buf(buf + sizeof(buf) - 1, num);
		return zend_string_init(res, buf + sizeof(buf) - 1 - res, 0);
	}
}
/* }}} */

ZEND_API zend_uchar ZEND_FASTCALL is_numeric_str_function(const zend_string *str, zend_long *lval, double *dval) /* {{{ */ {
    return is_numeric_string_ex(ZSTR_VAL(str), ZSTR_LEN(str), lval, dval, -1, NULL);
}
/* }}} */

ZEND_API zend_uchar ZEND_FASTCALL _is_numeric_string_ex(const char *str, size_t length, zend_long *lval, double *dval, int allow_errors, int *oflow_info) /* {{{ */
{
	const char *ptr;
	int digits = 0, dp_or_e = 0;
	double local_dval = 0.0;
	zend_uchar type;
	zend_long tmp_lval = 0;
	int neg = 0;

	if (!length) {
		return 0;
	}

	if (oflow_info != NULL) {
		*oflow_info = 0;
	}

	/* Skip any whitespace
	 * This is much faster than the isspace() function */
	while (*str == ' ' || *str == '\t' || *str == '\n' || *str == '\r' || *str == '\v' || *str == '\f') {
		str++;
		length--;
	}
	ptr = str;

	if (*ptr == '-') {
		neg = 1;
		ptr++;
	} else if (*ptr == '+') {
		ptr++;
	}

	if (ZEND_IS_DIGIT(*ptr)) {
		/* Skip any leading 0s */
		while (*ptr == '0') {
			ptr++;
		}

		/* Count the number of digits. If a decimal point/exponent is found,
		 * it's a double. Otherwise, if there's a dval or no need to check for
		 * a full match, stop when there are too many digits for a long */
		for (type = IS_LONG; !(digits >= MAX_LENGTH_OF_LONG && (dval || allow_errors == 1)); digits++, ptr++) {
check_digits:
			if (ZEND_IS_DIGIT(*ptr)) {
				tmp_lval = tmp_lval * 10 + (*ptr) - '0';
				continue;
			} else if (*ptr == '.' && dp_or_e < 1) {
				goto process_double;
			} else if ((*ptr == 'e' || *ptr == 'E') && dp_or_e < 2) {
				const char *e = ptr + 1;

				if (*e == '-' || *e == '+') {
					ptr = e++;
				}
				if (ZEND_IS_DIGIT(*e)) {
					goto process_double;
				}
			}

			break;
		}

		if (digits >= MAX_LENGTH_OF_LONG) {
			if (oflow_info != NULL) {
				*oflow_info = *str == '-' ? -1 : 1;
			}
			dp_or_e = -1;
			goto process_double;
		}
	} else if (*ptr == '.' && ZEND_IS_DIGIT(ptr[1])) {
process_double:
		type = IS_DOUBLE;

		/* If there's a dval, do the conversion; else continue checking
		 * the digits if we need to check for a full match */
		if (dval) {
			local_dval = zend_strtod(str, &ptr);
		} else if (allow_errors != 1 && dp_or_e != -1) {
			dp_or_e = (*ptr++ == '.') ? 1 : 2;
			goto check_digits;
		}
	} else {
		return 0;
	}

	if (ptr != str + length) {
		if (!allow_errors) {
			return 0;
		}
		if (allow_errors == -1) {
			zend_error(E_NOTICE, "A non well formed numeric value encountered");
		}
	}

	if (type == IS_LONG) {
		if (digits == MAX_LENGTH_OF_LONG - 1) {
			int cmp = strcmp(&ptr[-digits], long_min_digits);

			if (!(cmp < 0 || (cmp == 0 && *str == '-'))) {
				if (dval) {
					*dval = zend_strtod(str, NULL);
				}
				if (oflow_info != NULL) {
					*oflow_info = *str == '-' ? -1 : 1;
				}

				return IS_DOUBLE;
			}
		}

		if (lval) {
			if (neg) {
				tmp_lval = -tmp_lval;
			}
			*lval = tmp_lval;
		}

		return IS_LONG;
	} else {
		if (dval) {
			*dval = local_dval;
		}

		return IS_DOUBLE;
	}
}
/* }}} */

/*
 * String matching - Sunday algorithm
 * http://www.iti.fh-flensburg.de/lang/algorithmen/pattern/sundayen.htm
 */
static zend_always_inline void zend_memnstr_ex_pre(unsigned int td[], const char *needle, size_t needle_len, int reverse) /* {{{ */ {
	int i;

	for (i = 0; i < 256; i++) {
		td[i] = needle_len + 1;
	}

	if (reverse) {
		for (i = needle_len - 1; i >= 0; i--) {
			td[(unsigned char)needle[i]] = i + 1;
		}
	} else {
		size_t i;

		for (i = 0; i < needle_len; i++) {
			td[(unsigned char)needle[i]] = (int)needle_len - i;
		}
	}
}
/* }}} */

ZEND_API const char* ZEND_FASTCALL zend_memnstr_ex(const char *haystack, const char *needle, size_t needle_len, const char *end) /* {{{ */
{
	unsigned int td[256];
	register size_t i;
	register const char *p;

	if (needle_len == 0 || (end - haystack) < needle_len) {
		return NULL;
	}

	zend_memnstr_ex_pre(td, needle, needle_len, 0);

	p = haystack;
	end -= needle_len;

	while (p <= end) {
		for (i = 0; i < needle_len; i++) {
			if (needle[i] != p[i]) {
				break;
			}
		}
		if (i == needle_len) {
			return p;
		}
		if (UNEXPECTED(p == end)) {
			return NULL;
		}
		p += td[(unsigned char)(p[needle_len])];
	}

	return NULL;
}
/* }}} */

ZEND_API const char* ZEND_FASTCALL zend_memnrstr_ex(const char *haystack, const char *needle, size_t needle_len, const char *end) /* {{{ */
{
	unsigned int td[256];
	register size_t i;
	register const char *p;

	if (needle_len == 0 || (end - haystack) < needle_len) {
		return NULL;
	}

	zend_memnstr_ex_pre(td, needle, needle_len, 1);

	p = end;
	p -= needle_len;

	while (p >= haystack) {
		for (i = 0; i < needle_len; i++) {
			if (needle[i] != p[i]) {
				break;
			}
		}

		if (i == needle_len) {
			return (const char *)p;
		}

		if (UNEXPECTED(p == haystack)) {
			return NULL;
		}

		p -= td[(unsigned char)(p[-1])];
	}

	return NULL;
}
/* }}} */

#if !ZEND_DVAL_TO_LVAL_CAST_OK
# if SIZEOF_ZEND_LONG == 4
ZEND_API zend_long ZEND_FASTCALL zend_dval_to_lval_slow(double d)
{
	double	two_pow_32 = pow(2., 32.),
			dmod;

	dmod = fmod(d, two_pow_32);
	if (dmod < 0) {
		/* we're going to make this number positive; call ceil()
		 * to simulate rounding towards 0 of the negative number */
		dmod = ceil(dmod);// + two_pow_32;
	}
	return (zend_long)(zend_ulong)dmod;
}
#else
ZEND_API zend_long ZEND_FASTCALL zend_dval_to_lval_slow(double d)
{
	double	two_pow_64 = pow(2., 64.),
			dmod;

	dmod = fmod(d, two_pow_64);
	if (dmod < 0) {
		/* no need to call ceil; original double must have had no
		 * fractional part, hence dmod does not have one either */
		dmod += two_pow_64;
	}
	return (zend_long)(zend_ulong)dmod;
}
#endif
#endif

/*
 * Local variables:
 * tab-width: 4
 * c-basic-offset: 4
 * indent-tabs-mode: t
 * End:
 * vim600: sw=4 ts=4 fdm=marker
 * vim<600: sw=4 ts=4
 */<|MERGE_RESOLUTION|>--- conflicted
+++ resolved
@@ -156,11 +156,7 @@
 
 /* }}} */
 
-<<<<<<< HEAD
-void ZEND_FASTCALL _convert_scalar_to_number(zval *op, zend_bool silent) /* {{{ */
-=======
 static void ZEND_FASTCALL _convert_scalar_to_number(zval *op, zend_bool silent, zend_bool check) /* {{{ */
->>>>>>> c4331b00
 {
 try_again:
 	switch (Z_TYPE_P(op)) {
@@ -200,12 +196,9 @@
 				zval dst;
 
 				convert_object_to_type(op, &dst, _IS_NUMBER, convert_scalar_to_number);
-<<<<<<< HEAD
-=======
 				if (check && UNEXPECTED(EG(exception))) {
 					return;
 				}
->>>>>>> c4331b00
 				zval_dtor(op);
 
 				if (Z_TYPE(dst) == IS_LONG || Z_TYPE(dst) == IS_DOUBLE) {
@@ -221,65 +214,6 @@
 
 ZEND_API void ZEND_FASTCALL convert_scalar_to_number(zval *op) /* {{{ */
 {
-<<<<<<< HEAD
-	_convert_scalar_to_number(op, 1);
-}
-/* }}} */
-
-/* {{{ zendi_convert_scalar_to_number */
-#define zendi_convert_scalar_to_number(op, holder, result, silent)	\
-	if (Z_TYPE_P(op) != IS_LONG) {									\
-		if (op==result && Z_TYPE_P(op) != IS_OBJECT) {				\
-			_convert_scalar_to_number(op, silent);					\
-		} else {													\
-			switch (Z_TYPE_P(op)) {									\
-				case IS_STRING:										\
-					if ((Z_TYPE_INFO(holder)=is_numeric_string(Z_STRVAL_P(op), Z_STRLEN_P(op), &Z_LVAL(holder), &Z_DVAL(holder), silent ? 1 : -1)) == 0) {	\
-						ZVAL_LONG(&(holder), 0);					\
-						if (!silent) {								\
-							zend_error(E_WARNING, "A non-numeric value encountered");	\
-						}											\
-					}												\
-					(op) = &(holder);								\
-					break;											\
-				case IS_NULL:										\
-				case IS_FALSE:										\
-					ZVAL_LONG(&(holder), 0);						\
-					(op) = &(holder);								\
-					break;											\
-				case IS_TRUE:										\
-					ZVAL_LONG(&(holder), 1);						\
-					(op) = &(holder);								\
-					break;											\
-				case IS_RESOURCE:									\
-					ZVAL_LONG(&(holder), Z_RES_HANDLE_P(op));		\
-					(op) = &(holder);								\
-					break;											\
-				case IS_OBJECT:										\
-					ZVAL_COPY(&(holder), op);						\
-					_convert_scalar_to_number(&(holder), silent);	\
-					if (UNEXPECTED(EG(exception))) {				\
-						if (result != op1) {						\
-							ZVAL_UNDEF(result);						\
-						}											\
-						return FAILURE;								\
-					}												\
-					if (Z_TYPE(holder) == IS_LONG || Z_TYPE(holder) == IS_DOUBLE) { \
-						if (op == result) {							\
-							zval_ptr_dtor(op);						\
-							ZVAL_COPY(op, &(holder));				\
-						} else {									\
-							(op) = &(holder);						\
-						}											\
-					}												\
-					break;											\
-			}														\
-		}															\
-	}
-
-/* }}} */
-
-=======
 	_convert_scalar_to_number(op, 1, 0);
 }
 /* }}} */
@@ -341,7 +275,6 @@
 			(silent ? _zendi_convert_scalar_to_number((op), holder) : \
 				_zendi_convert_scalar_to_number_noisy((op), holder))))
 
->>>>>>> c4331b00
 #define convert_op1_op2_long(op1, op1_lval, op2, op2_lval, result, op, op_func) \
 	do {																\
 		if (UNEXPECTED(Z_TYPE_P(op1) != IS_LONG)) {						\
@@ -1020,14 +953,6 @@
 				ZEND_TRY_BINARY_OBJECT_OPERATION(ZEND_ADD, add_function);
 
 				if (EXPECTED(op1 != op2)) {
-<<<<<<< HEAD
-					zendi_convert_scalar_to_number(op1, op1_copy, result, 0);
-					zendi_convert_scalar_to_number(op2, op2_copy, result, 0);
-				} else {
-					zendi_convert_scalar_to_number(op1, op1_copy, result, 0);
-					op2 = op1;
-				}
-=======
 					op1 = zendi_convert_scalar_to_number(op1, &op1_copy, result, 0);
 					op2 = zendi_convert_scalar_to_number(op2, &op2_copy, result, 0);
 				} else {
@@ -1040,7 +965,6 @@
 					}
 					return FAILURE;
 				}
->>>>>>> c4331b00
 				converted = 1;
 			} else {
 				if (result != op1) {
@@ -1087,14 +1011,6 @@
 				ZEND_TRY_BINARY_OBJECT_OPERATION(ZEND_SUB, sub_function);
 
 				if (EXPECTED(op1 != op2)) {
-<<<<<<< HEAD
-					zendi_convert_scalar_to_number(op1, op1_copy, result, 0);
-					zendi_convert_scalar_to_number(op2, op2_copy, result, 0);
-				} else {
-					zendi_convert_scalar_to_number(op1, op1_copy, result, 0);
-					op2 = op1;
-				}
-=======
 					op1 = zendi_convert_scalar_to_number(op1, &op1_copy, result, 0);
 					op2 = zendi_convert_scalar_to_number(op2, &op2_copy, result, 0);
 				} else {
@@ -1107,7 +1023,6 @@
 					}
 					return FAILURE;
 				}
->>>>>>> c4331b00
 				converted = 1;
 			} else {
 				if (result != op1) {
@@ -1157,14 +1072,6 @@
 				ZEND_TRY_BINARY_OBJECT_OPERATION(ZEND_MUL, mul_function);
 
 				if (EXPECTED(op1 != op2)) {
-<<<<<<< HEAD
-					zendi_convert_scalar_to_number(op1, op1_copy, result, 0);
-					zendi_convert_scalar_to_number(op2, op2_copy, result, 0);
-				} else {
-					zendi_convert_scalar_to_number(op1, op1_copy, result, 0);
-					op2 = op1;
-				}
-=======
 					op1 = zendi_convert_scalar_to_number(op1, &op1_copy, result, 0);
 					op2 = zendi_convert_scalar_to_number(op2, &op2_copy, result, 0);
 				} else {
@@ -1177,7 +1084,6 @@
 					}
 					return FAILURE;
 				}
->>>>>>> c4331b00
 				converted = 1;
 			} else {
 				if (result != op1) {
@@ -1263,38 +1169,19 @@
 						ZVAL_LONG(result, 0);
 						return SUCCESS;
 					} else {
-<<<<<<< HEAD
-						zendi_convert_scalar_to_number(op1, op1_copy, result, 0);
-=======
 						op1 = zendi_convert_scalar_to_number(op1, &op1_copy, result, 0);
->>>>>>> c4331b00
 					}
 					if (Z_TYPE_P(op2) == IS_ARRAY) {
 						ZVAL_LONG(result, 1L);
 						return SUCCESS;
 					} else {
-<<<<<<< HEAD
-						zendi_convert_scalar_to_number(op2, op2_copy, result, 0);
-=======
 						op2 = zendi_convert_scalar_to_number(op2, &op2_copy, result, 0);
->>>>>>> c4331b00
 					}
 				} else {
 					if (Z_TYPE_P(op1) == IS_ARRAY) {
 						ZVAL_LONG(result, 0);
 						return SUCCESS;
 					} else {
-<<<<<<< HEAD
-						zendi_convert_scalar_to_number(op1, op1_copy, result, 0);
-					}
-					op2 = op1;
-				}
-				converted = 1;
-			} else {
-				if (result != op1) {
-					ZVAL_UNDEF(result);
-				}
-=======
 						op1 = zendi_convert_scalar_to_number(op1, &op1_copy, result, 0);
 					}
 					op2 = op1;
@@ -1310,7 +1197,6 @@
 				if (result != op1) {
 					ZVAL_UNDEF(result);
 				}
->>>>>>> c4331b00
 				zend_throw_error(NULL, "Unsupported operand types");
 				return FAILURE;
 			}
@@ -1374,19 +1260,6 @@
 				ZEND_TRY_BINARY_OBJECT_OPERATION(ZEND_DIV, div_function);
 
 				if (EXPECTED(op1 != op2)) {
-<<<<<<< HEAD
-					zendi_convert_scalar_to_number(op1, op1_copy, result, 0);
-					zendi_convert_scalar_to_number(op2, op2_copy, result, 0);
-				} else {
-					zendi_convert_scalar_to_number(op1, op1_copy, result, 0);
-					op2 = op1;
-				}
-				converted = 1;
-			} else {
-				if (result != op1) {
-					ZVAL_UNDEF(result);
-				}
-=======
 					op1 = zendi_convert_scalar_to_number(op1, &op1_copy, result, 0);
 					op2 = zendi_convert_scalar_to_number(op2, &op2_copy, result, 0);
 				} else {
@@ -1404,7 +1277,6 @@
 				if (result != op1) {
 					ZVAL_UNDEF(result);
 				}
->>>>>>> c4331b00
 				zend_throw_error(NULL, "Unsupported operand types");
 				return FAILURE; /* unknown datatype */
 			}
@@ -1583,11 +1455,7 @@
 			if (EXPECTED(Z_STRLEN_P(op1) == Z_STRLEN_P(op2)) && Z_STRLEN_P(op1) == 1) {
 				zend_uchar or = (zend_uchar) (*Z_STRVAL_P(op1) | *Z_STRVAL_P(op2));
 				if (result==op1) {
-<<<<<<< HEAD
-					zend_string_release(Z_STR_P(result));
-=======
 					zend_string_release_ex(Z_STR_P(result), 0);
->>>>>>> c4331b00
 				}
 				ZVAL_INTERNED_STR(result, ZSTR_CHAR(or));
 				return SUCCESS;
@@ -1665,11 +1533,7 @@
 			if (EXPECTED(Z_STRLEN_P(op1) == Z_STRLEN_P(op2)) && Z_STRLEN_P(op1) == 1) {
 				zend_uchar and = (zend_uchar) (*Z_STRVAL_P(op1) & *Z_STRVAL_P(op2));
 				if (result==op1) {
-<<<<<<< HEAD
-					zend_string_release(Z_STR_P(result));
-=======
 					zend_string_release_ex(Z_STR_P(result), 0);
->>>>>>> c4331b00
 				}
 				ZVAL_INTERNED_STR(result, ZSTR_CHAR(and));
 				return SUCCESS;
@@ -1747,11 +1611,7 @@
 			if (EXPECTED(Z_STRLEN_P(op1) == Z_STRLEN_P(op2)) && Z_STRLEN_P(op1) == 1) {
 				zend_uchar xor = (zend_uchar) (*Z_STRVAL_P(op1) ^ *Z_STRVAL_P(op2));
 				if (result==op1) {
-<<<<<<< HEAD
-					zend_string_release(Z_STR_P(result));
-=======
 					zend_string_release_ex(Z_STR_P(result), 0);
->>>>>>> c4331b00
 				}
 				ZVAL_INTERNED_STR(result, ZSTR_CHAR(xor));
 				return SUCCESS;
@@ -2484,11 +2344,7 @@
 	int ch;
 
 	if (Z_STRLEN_P(str) == 0) {
-<<<<<<< HEAD
-		zend_string_release(Z_STR_P(str));
-=======
 		zend_string_release_ex(Z_STR_P(str), 0);
->>>>>>> c4331b00
 		ZVAL_INTERNED_STR(str, ZSTR_CHAR('1'));
 		return;
 	}
