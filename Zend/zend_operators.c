/*
   +----------------------------------------------------------------------+
   | Zend Engine                                                          |
   +----------------------------------------------------------------------+
   | Copyright (c) 1998-2014 Zend Technologies Ltd. (http://www.zend.com) |
   +----------------------------------------------------------------------+
   | This source file is subject to version 2.00 of the Zend license,     |
   | that is bundled with this package in the file LICENSE, and is        |
   | available through the world-wide-web at the following url:           |
   | http://www.zend.com/license/2_00.txt.                                |
   | If you did not receive a copy of the Zend license and are unable to  |
   | obtain it through the world-wide-web, please send a note to          |
   | license@zend.com so we can mail you a copy immediately.              |
   +----------------------------------------------------------------------+
   | Authors: Andi Gutmans <andi@zend.com>                                |
   |          Zeev Suraski <zeev@zend.com>                                |
   +----------------------------------------------------------------------+
*/

/* $Id$ */

#include <ctype.h>

#include "zend.h"
#include "zend_operators.h"
#include "zend_variables.h"
#include "zend_globals.h"
#include "zend_list.h"
#include "zend_API.h"
#include "zend_strtod.h"
#include "zend_exceptions.h"
#include "zend_closures.h"

#if ZEND_USE_TOLOWER_L
#include <locale.h>
static _locale_t current_locale = NULL;
/* this is true global! may lead to strange effects on ZTS, but so may setlocale() */
#define zend_tolower(c) _tolower_l(c, current_locale)
#else
#define zend_tolower(c) tolower(c)
#endif

#define TYPE_PAIR(t1,t2) (((t1) << 4) | (t2))

static const unsigned char tolower_map[256] = {
0x00,0x01,0x02,0x03,0x04,0x05,0x06,0x07,0x08,0x09,0x0a,0x0b,0x0c,0x0d,0x0e,0x0f,
0x10,0x11,0x12,0x13,0x14,0x15,0x16,0x17,0x18,0x19,0x1a,0x1b,0x1c,0x1d,0x1e,0x1f,
0x20,0x21,0x22,0x23,0x24,0x25,0x26,0x27,0x28,0x29,0x2a,0x2b,0x2c,0x2d,0x2e,0x2f,
0x30,0x31,0x32,0x33,0x34,0x35,0x36,0x37,0x38,0x39,0x3a,0x3b,0x3c,0x3d,0x3e,0x3f,
0x40,0x61,0x62,0x63,0x64,0x65,0x66,0x67,0x68,0x69,0x6a,0x6b,0x6c,0x6d,0x6e,0x6f,
0x70,0x71,0x72,0x73,0x74,0x75,0x76,0x77,0x78,0x79,0x7a,0x5b,0x5c,0x5d,0x5e,0x5f,
0x60,0x61,0x62,0x63,0x64,0x65,0x66,0x67,0x68,0x69,0x6a,0x6b,0x6c,0x6d,0x6e,0x6f,
0x70,0x71,0x72,0x73,0x74,0x75,0x76,0x77,0x78,0x79,0x7a,0x7b,0x7c,0x7d,0x7e,0x7f,
0x80,0x81,0x82,0x83,0x84,0x85,0x86,0x87,0x88,0x89,0x8a,0x8b,0x8c,0x8d,0x8e,0x8f,
0x90,0x91,0x92,0x93,0x94,0x95,0x96,0x97,0x98,0x99,0x9a,0x9b,0x9c,0x9d,0x9e,0x9f,
0xa0,0xa1,0xa2,0xa3,0xa4,0xa5,0xa6,0xa7,0xa8,0xa9,0xaa,0xab,0xac,0xad,0xae,0xaf,
0xb0,0xb1,0xb2,0xb3,0xb4,0xb5,0xb6,0xb7,0xb8,0xb9,0xba,0xbb,0xbc,0xbd,0xbe,0xbf,
0xc0,0xc1,0xc2,0xc3,0xc4,0xc5,0xc6,0xc7,0xc8,0xc9,0xca,0xcb,0xcc,0xcd,0xce,0xcf,
0xd0,0xd1,0xd2,0xd3,0xd4,0xd5,0xd6,0xd7,0xd8,0xd9,0xda,0xdb,0xdc,0xdd,0xde,0xdf,
0xe0,0xe1,0xe2,0xe3,0xe4,0xe5,0xe6,0xe7,0xe8,0xe9,0xea,0xeb,0xec,0xed,0xee,0xef,
0xf0,0xf1,0xf2,0xf3,0xf4,0xf5,0xf6,0xf7,0xf8,0xf9,0xfa,0xfb,0xfc,0xfd,0xfe,0xff
};

#define zend_tolower_ascii(c) (tolower_map[(unsigned char)(c)])

/**
 * Functions using locale lowercase:
 	 	zend_binary_strncasecmp_l
 	 	zend_binary_strcasecmp_l
		zend_binary_zval_strcasecmp
		zend_binary_zval_strncasecmp
		string_compare_function_ex
		string_case_compare_function
 * Functions using ascii lowercase:
  		zend_str_tolower_copy
		zend_str_tolower_dup
		zend_str_tolower
		zend_binary_strcasecmp
		zend_binary_strncasecmp
 */

ZEND_API int zend_atoi(const char *str, zend_size_t str_len) /* {{{ */
{
	int retval;

	if (!str_len) {
		str_len = strlen(str);
	}
	retval = ZEND_STRTOL(str, NULL, 0);
	if (str_len>0) {
		switch (str[str_len-1]) {
			case 'g':
			case 'G':
				retval *= 1024;
				/* break intentionally missing */
			case 'm':
			case 'M':
				retval *= 1024;
				/* break intentionally missing */
			case 'k':
			case 'K':
				retval *= 1024;
				break;
		}
	}
	return retval;
}
/* }}} */

ZEND_API zend_int_t zend_atol(const char *str, zend_size_t str_len) /* {{{ */
{
	zend_int_t retval;

	if (!str_len) {
		str_len = strlen(str);
	}
	retval = ZEND_STRTOL(str, NULL, 0);
	if (str_len>0) {
		switch (str[str_len-1]) {
			case 'g':
			case 'G':
				retval *= 1024;
				/* break intentionally missing */
			case 'm':
			case 'M':
				retval *= 1024;
				/* break intentionally missing */
			case 'k':
			case 'K':
				retval *= 1024;
				break;
		}
	}
	return retval;
}
/* }}} */

ZEND_API double zend_string_to_double(const char *number, zend_size_t length) /* {{{ */
{
	double divisor = 10.0;
	double result = 0.0;
	double exponent;
	const char *end = number+length;
	const char *digit = number;

	if (!length) {
		return result;
	}

	while (digit < end) {
		if ((*digit <= '9' && *digit >= '0')) {
			result *= 10;
			result += *digit - '0';
		} else if (*digit == '.') {
			digit++;
			break;
		} else if (toupper(*digit) == 'E') {
			exponent = (double) atoi(digit+1);
			result *= pow(10.0, exponent);
			return result;
		} else {
			return result;
		}
		digit++;
	}

	while (digit < end) {
		if ((*digit <= '9' && *digit >= '0')) {
			result += (*digit - '0') / divisor;
			divisor *= 10;
		} else if (toupper(*digit) == 'E') {
			exponent = (double) atoi(digit+1);
			result *= pow(10.0, exponent);
			return result;
		} else {
			return result;
		}
		digit++;
	}
	return result;
}
/* }}} */

ZEND_API void convert_scalar_to_number(zval *op TSRMLS_DC) /* {{{ */
{
	switch (Z_TYPE_P(op)) {
		case IS_STRING:
			{
				char *strval;

				strval = Z_STRVAL_P(op);
				if ((Z_TYPE_P(op)=is_numeric_string(strval, Z_STRSIZE_P(op), &Z_IVAL_P(op), &Z_DVAL_P(op), 1)) == 0) {
					ZVAL_INT(op, 0);
				}
				str_efree(strval);
				break;
			}
		case IS_BOOL:
			Z_TYPE_P(op) = IS_INT;
			break;
		case IS_RESOURCE:
			zend_list_delete(Z_IVAL_P(op));
			Z_TYPE_P(op) = IS_INT;
			break;
		case IS_OBJECT:
			convert_to_int_base(op, 10);
			break;
		case IS_NULL:
			ZVAL_INT(op, 0);
			break;
	}
}
/* }}} */

/* {{{ zendi_convert_scalar_to_number */
#define zendi_convert_scalar_to_number(op, holder, result)			\
	if (op==result) {												\
		if (Z_TYPE_P(op) != IS_INT) {								\
			convert_scalar_to_number(op TSRMLS_CC);					\
		}															\
	} else {														\
		switch (Z_TYPE_P(op)) {										\
			case IS_STRING:											\
				{													\
					if ((Z_TYPE(holder)=is_numeric_string(Z_STRVAL_P(op), Z_STRSIZE_P(op), &Z_IVAL(holder), &Z_DVAL(holder), 1)) == 0) {	\
						ZVAL_INT(&(holder), 0);							\
					}														\
					(op) = &(holder);										\
					break;													\
				}															\
			case IS_BOOL:													\
			case IS_RESOURCE:												\
				ZVAL_INT(&(holder), Z_IVAL_P(op));							\
				(op) = &(holder);											\
				break;														\
			case IS_NULL:													\
				ZVAL_INT(&(holder), 0);									\
				(op) = &(holder);											\
				break;														\
			case IS_OBJECT:													\
				(holder) = (*(op));											\
				zval_copy_ctor(&(holder));									\
				convert_to_int_base(&(holder), 10);						\
				if (Z_TYPE(holder) == IS_INT) {							\
					(op) = &(holder);										\
				}															\
				break;														\
		}																	\
	}

/* }}} */

/* {{{ zendi_convert_to_int */
#define zendi_convert_to_int(op, holder, result)					\
	if (op == result) {												\
		convert_to_int(op);										\
	} else if (Z_TYPE_P(op) != IS_INT) {							\
		switch (Z_TYPE_P(op)) {										\
			case IS_NULL:											\
				Z_IVAL(holder) = 0;									\
				break;												\
			case IS_DOUBLE:											\
				Z_IVAL(holder) = zend_dval_to_ival(Z_DVAL_P(op));	\
				break;												\
			case IS_STRING:											\
				Z_IVAL(holder) = ZEND_STRTOL(Z_STRVAL_P(op), NULL, 10);	\
				break;												\
			case IS_ARRAY:											\
				Z_IVAL(holder) = (zend_hash_num_elements(Z_ARRVAL_P(op))?1:0);	\
				break;												\
			case IS_OBJECT:											\
				(holder) = (*(op));									\
				zval_copy_ctor(&(holder));							\
				convert_to_int_base(&(holder), 10);				\
				break;												\
			case IS_BOOL:											\
			case IS_RESOURCE:										\
				Z_IVAL(holder) = Z_IVAL_P(op);						\
				break;												\
			default:												\
				zend_error(E_WARNING, "Cannot convert to ordinal value");	\
				Z_IVAL(holder) = 0;									\
				break;												\
		}															\
		Z_TYPE(holder) = IS_INT;									\
		(op) = &(holder);											\
	}

/* }}} */

/* {{{ zendi_convert_to_boolean */
#define zendi_convert_to_boolean(op, holder, result)				\
	if (op==result) {												\
		convert_to_boolean(op);										\
	} else if (Z_TYPE_P(op) != IS_BOOL) {							\
		switch (Z_TYPE_P(op)) {										\
			case IS_NULL:											\
				Z_IVAL(holder) = 0;									\
				break;												\
			case IS_RESOURCE:										\
			case IS_INT:											\
				Z_IVAL(holder) = (Z_IVAL_P(op) ? 1 : 0);			\
				break;												\
			case IS_DOUBLE:											\
				Z_IVAL(holder) = (Z_DVAL_P(op) ? 1 : 0);			\
				break;												\
			case IS_STRING:											\
				if (Z_STRSIZE_P(op) == 0								\
					|| (Z_STRSIZE_P(op)==1 && Z_STRVAL_P(op)[0]=='0')) {	\
					Z_IVAL(holder) = 0;								\
				} else {											\
					Z_IVAL(holder) = 1;								\
				}													\
				break;												\
			case IS_ARRAY:											\
				Z_IVAL(holder) = (zend_hash_num_elements(Z_ARRVAL_P(op))?1:0);	\
				break;												\
			case IS_OBJECT:											\
				(holder) = (*(op));									\
				zval_copy_ctor(&(holder));							\
				convert_to_boolean(&(holder));						\
				break;												\
			default:												\
				Z_IVAL(holder) = 0;									\
				break;												\
		}															\
		Z_TYPE(holder) = IS_BOOL;									\
		(op) = &(holder);											\
	}

/* }}} */

/* {{{ convert_object_to_type */
#define convert_object_to_type(op, ctype, conv_func)										\
	if (Z_OBJ_HT_P(op)->cast_object) {														\
		zval dst;																			\
		if (Z_OBJ_HT_P(op)->cast_object(op, &dst, ctype TSRMLS_CC) == FAILURE) {			\
			zend_error(E_RECOVERABLE_ERROR,													\
				"Object of class %s could not be converted to %s", Z_OBJCE_P(op)->name,		\
			zend_get_type_by_const(ctype));													\
		} else {																			\
			zval_dtor(op);																	\
			Z_TYPE_P(op) = ctype;															\
			op->value = dst.value;															\
		}																					\
	} else {																				\
		if (Z_OBJ_HT_P(op)->get) {															\
			zval *newop = Z_OBJ_HT_P(op)->get(op TSRMLS_CC);								\
			if (Z_TYPE_P(newop) != IS_OBJECT) {												\
				/* for safety - avoid loop */												\
				zval_dtor(op);																\
				*op = *newop;																\
				FREE_ZVAL(newop);															\
				conv_func(op);																\
			}																				\
		}																					\
	}

/* }}} */

ZEND_API void convert_to_int(zval *op) /* {{{ */
{
	if (Z_TYPE_P(op) != IS_INT) {
		convert_to_int_base(op, 10);
	}
}
/* }}} */

ZEND_API void convert_to_int_base(zval *op, int base) /* {{{ */
{
	zend_int_t tmp;

	switch (Z_TYPE_P(op)) {
		case IS_NULL:
			Z_IVAL_P(op) = 0;
			break;
		case IS_RESOURCE: {
				TSRMLS_FETCH();

				zend_list_delete(Z_IVAL_P(op));
			}
			/* break missing intentionally */
		case IS_BOOL:
		case IS_INT:
			break;
		case IS_DOUBLE:
			Z_IVAL_P(op) = zend_dval_to_ival(Z_DVAL_P(op));
			break;
		case IS_STRING:
			{
				char *strval = Z_STRVAL_P(op);

				Z_IVAL_P(op) = ZEND_STRTOL(strval, NULL, base);
				str_efree(strval);
			}
			break;
		case IS_ARRAY:
			tmp = (zend_hash_num_elements(Z_ARRVAL_P(op))?1:0);
			zval_dtor(op);
			Z_IVAL_P(op) = tmp;
			break;
		case IS_OBJECT:
			{
				int retval = 1;
				TSRMLS_FETCH();

				convert_object_to_type(op, IS_INT, convert_to_int);

				if (Z_TYPE_P(op) == IS_INT) {
					return;
				}
				zend_error(E_NOTICE, "Object of class %s could not be converted to int", Z_OBJCE_P(op)->name);

				zval_dtor(op);
				ZVAL_INT(op, retval);
				return;
			}
		default:
			zend_error(E_WARNING, "Cannot convert to ordinal value");
			zval_dtor(op);
			Z_IVAL_P(op) = 0;
			break;
	}

	Z_TYPE_P(op) = IS_INT;
}
/* }}} */

ZEND_API void convert_to_double(zval *op) /* {{{ */
{
	double tmp;

	switch (Z_TYPE_P(op)) {
		case IS_NULL:
			Z_DVAL_P(op) = 0.0;
			break;
		case IS_RESOURCE: {
				TSRMLS_FETCH();

				zend_list_delete(Z_IVAL_P(op));
			}
			/* break missing intentionally */
		case IS_BOOL:
		case IS_INT:
			Z_DVAL_P(op) = (double) Z_IVAL_P(op);
			break;
		case IS_DOUBLE:
			break;
		case IS_STRING:
			{
				char *strval = Z_STRVAL_P(op);

				Z_DVAL_P(op) = zend_strtod(strval, NULL);
				str_efree(strval);
			}
			break;
		case IS_ARRAY:
			tmp = (zend_hash_num_elements(Z_ARRVAL_P(op))?1:0);
			zval_dtor(op);
			Z_DVAL_P(op) = tmp;
			break;
		case IS_OBJECT:
			{
				double retval = 1.0;
				TSRMLS_FETCH();

				convert_object_to_type(op, IS_DOUBLE, convert_to_double);

				if (Z_TYPE_P(op) == IS_DOUBLE) {
					return;
				}
				zend_error(E_NOTICE, "Object of class %s could not be converted to double", Z_OBJCE_P(op)->name);

				zval_dtor(op);
				ZVAL_DOUBLE(op, retval);
				break;
			}
		default:
			zend_error(E_WARNING, "Cannot convert to real value (type=%d)", Z_TYPE_P(op));
			zval_dtor(op);
			Z_DVAL_P(op) = 0;
			break;
	}
	Z_TYPE_P(op) = IS_DOUBLE;
}
/* }}} */

ZEND_API void convert_to_null(zval *op) /* {{{ */
{
	if (Z_TYPE_P(op) == IS_OBJECT) {
		if (Z_OBJ_HT_P(op)->cast_object) {
			zval *org;
			TSRMLS_FETCH();

			ALLOC_ZVAL(org);
			*org = *op;
			if (Z_OBJ_HT_P(op)->cast_object(org, op, IS_NULL TSRMLS_CC) == SUCCESS) {
				zval_dtor(org);
				return;
			}
			*op = *org;
			FREE_ZVAL(org);
		}
	}

	zval_dtor(op);
	Z_TYPE_P(op) = IS_NULL;
}
/* }}} */

ZEND_API void convert_to_boolean(zval *op) /* {{{ */
{
	int tmp;

	switch (Z_TYPE_P(op)) {
		case IS_BOOL:
			break;
		case IS_NULL:
			Z_IVAL_P(op) = 0;
			break;
		case IS_RESOURCE: {
				TSRMLS_FETCH();

				zend_list_delete(Z_IVAL_P(op));
			}
			/* break missing intentionally */
		case IS_INT:
			Z_IVAL_P(op) = (Z_IVAL_P(op) ? 1 : 0);
			break;
		case IS_DOUBLE:
			Z_IVAL_P(op) = (Z_DVAL_P(op) ? 1 : 0);
			break;
		case IS_STRING:
			{
				char *strval = Z_STRVAL_P(op);

				if (Z_STRSIZE_P(op) == 0
					|| (Z_STRSIZE_P(op)==1 && Z_STRVAL_P(op)[0]=='0')) {
					Z_IVAL_P(op) = 0;
				} else {
					Z_IVAL_P(op) = 1;
				}
				str_efree(strval);
			}
			break;
		case IS_ARRAY:
			tmp = (zend_hash_num_elements(Z_ARRVAL_P(op))?1:0);
			zval_dtor(op);
			Z_IVAL_P(op) = tmp;
			break;
		case IS_OBJECT:
			{
				zend_bool retval = 1;
				TSRMLS_FETCH();

				convert_object_to_type(op, IS_BOOL, convert_to_boolean);

				if (Z_TYPE_P(op) == IS_BOOL) {
					return;
				}

				zval_dtor(op);
				ZVAL_BOOL(op, retval);
				break;
			}
		default:
			zval_dtor(op);
			Z_IVAL_P(op) = 0;
			break;
	}
	Z_TYPE_P(op) = IS_BOOL;
}
/* }}} */

ZEND_API void _convert_to_cstring(zval *op ZEND_FILE_LINE_DC) /* {{{ */
{
	double dval;
	switch (Z_TYPE_P(op)) {
		case IS_DOUBLE: {
			TSRMLS_FETCH();
			dval = Z_DVAL_P(op);
			Z_STRSIZE_P(op) = zend_spprintf(&Z_STRVAL_P(op), 0, "%.*H", (int) EG(precision), dval);
			/* %H already handles removing trailing zeros from the fractional part, yay */
			break;
		}
		default:
			_convert_to_string(op ZEND_FILE_LINE_CC);
	}
	Z_TYPE_P(op) = IS_STRING;
}
/* }}} */

ZEND_API void _convert_to_string(zval *op ZEND_FILE_LINE_DC) /* {{{ */
{
	zend_int_t lval;
	double dval;

	switch (Z_TYPE_P(op)) {
		case IS_NULL:
			Z_STRVAL_P(op) = STR_EMPTY_ALLOC();
			Z_STRSIZE_P(op) = 0;
			break;
		case IS_STRING:
			break;
		case IS_BOOL:
			if (Z_IVAL_P(op)) {
				Z_STRVAL_P(op) = estrndup_rel("1", 1);
				Z_STRSIZE_P(op) = 1;
			} else {
				Z_STRVAL_P(op) = STR_EMPTY_ALLOC();
				Z_STRSIZE_P(op) = 0;
			}
			break;
		case IS_RESOURCE: {
			zend_int_t tmp = Z_IVAL_P(op);
			TSRMLS_FETCH();

			zend_list_delete(Z_IVAL_P(op));
			Z_STRSIZE_P(op) = zend_spprintf(&Z_STRVAL_P(op), 0, "Resource id #" ZEND_INT_FMT, tmp);
			break;
		}
		case IS_INT:
			lval = Z_IVAL_P(op);
			Z_STRSIZE_P(op) = zend_spprintf(&Z_STRVAL_P(op), 0, ZEND_INT_FMT, lval);
			break;
		case IS_DOUBLE: {
			TSRMLS_FETCH();
			dval = Z_DVAL_P(op);
			Z_STRSIZE_P(op) = zend_spprintf(&Z_STRVAL_P(op), 0, "%.*G", (int) EG(precision), dval);
			/* %G already handles removing trailing zeros from the fractional part, yay */
			break;
		}
		case IS_ARRAY:
			zend_error(E_NOTICE, "Array to string conversion");
			zval_dtor(op);
			Z_STRVAL_P(op) = estrndup_rel("Array", sizeof("Array")-1);
			Z_STRSIZE_P(op) = sizeof("Array")-1;
			break;
		case IS_OBJECT: {
			TSRMLS_FETCH();

			convert_object_to_type(op, IS_STRING, convert_to_string);

			if (Z_TYPE_P(op) == IS_STRING) {
				return;
			}

			zend_error(E_NOTICE, "Object of class %s to string conversion", Z_OBJCE_P(op)->name);
			zval_dtor(op);
			Z_STRVAL_P(op) = estrndup_rel("Object", sizeof("Object")-1);
			Z_STRSIZE_P(op) = sizeof("Object")-1;
			break;
		}
		default:
			zval_dtor(op);
			ZVAL_BOOL(op, 0);
			break;
	}
	Z_TYPE_P(op) = IS_STRING;
}
/* }}} */

static void convert_scalar_to_array(zval *op, int type TSRMLS_DC) /* {{{ */
{
	zval *entry;

	ALLOC_ZVAL(entry);
	*entry = *op;
	INIT_PZVAL(entry);

	switch (type) {
		case IS_ARRAY:
			ALLOC_HASHTABLE(Z_ARRVAL_P(op));
			zend_hash_init(Z_ARRVAL_P(op), 0, NULL, ZVAL_PTR_DTOR, 0);
			zend_hash_index_update(Z_ARRVAL_P(op), 0, (void *) &entry, sizeof(zval *), NULL);
			Z_TYPE_P(op) = IS_ARRAY;
			break;
		case IS_OBJECT:
			object_init(op);
			zend_hash_update(Z_OBJPROP_P(op), "scalar", sizeof("scalar"), (void *) &entry, sizeof(zval *), NULL);
			break;
	}
}
/* }}} */

ZEND_API void convert_to_array(zval *op) /* {{{ */
{
	TSRMLS_FETCH();

	switch (Z_TYPE_P(op)) {
		case IS_ARRAY:
			break;
/* OBJECTS_OPTIMIZE */
		case IS_OBJECT:
			{
				zval *tmp;
				HashTable *ht;

				ALLOC_HASHTABLE(ht);
				zend_hash_init(ht, 0, NULL, ZVAL_PTR_DTOR, 0);
				if (Z_OBJCE_P(op) == zend_ce_closure) {
					convert_scalar_to_array(op, IS_ARRAY TSRMLS_CC);
					if (Z_TYPE_P(op) == IS_ARRAY) {
						zend_hash_destroy(ht);
						FREE_HASHTABLE(ht);
						return;
					}
				} else if (Z_OBJ_HT_P(op)->get_properties) {
					HashTable *obj_ht = Z_OBJ_HT_P(op)->get_properties(op TSRMLS_CC);
					if (obj_ht) {
						zend_hash_copy(ht, obj_ht, (copy_ctor_func_t) zval_add_ref, (void *) &tmp, sizeof(zval *));
					}
				} else {
					convert_object_to_type(op, IS_ARRAY, convert_to_array);

					if (Z_TYPE_P(op) == IS_ARRAY) {
						zend_hash_destroy(ht);
						FREE_HASHTABLE(ht);
						return;
					}
				}
				zval_dtor(op);
				Z_TYPE_P(op) = IS_ARRAY;
				Z_ARRVAL_P(op) = ht;
			}
			break;
		case IS_NULL:
			ALLOC_HASHTABLE(Z_ARRVAL_P(op));
			zend_hash_init(Z_ARRVAL_P(op), 0, NULL, ZVAL_PTR_DTOR, 0);
			Z_TYPE_P(op) = IS_ARRAY;
			break;
		default:
			convert_scalar_to_array(op, IS_ARRAY TSRMLS_CC);
			break;
	}
}
/* }}} */

ZEND_API void convert_to_object(zval *op) /* {{{ */
{
	TSRMLS_FETCH();

	switch (Z_TYPE_P(op)) {
		case IS_ARRAY:
			{
				object_and_properties_init(op, zend_standard_class_def, Z_ARRVAL_P(op));
				break;
			}
		case IS_OBJECT:
			break;
		case IS_NULL:
			object_init(op);
			break;
		default:
			convert_scalar_to_array(op, IS_OBJECT TSRMLS_CC);
			break;
	}
}
/* }}} */

ZEND_API void multi_convert_to_int_ex(int argc, ...) /* {{{ */
{
	zval **arg;
	va_list ap;

	va_start(ap, argc);

	while (argc--) {
		arg = va_arg(ap, zval **);
		convert_to_int_ex(arg);
	}

	va_end(ap);
}
/* }}} */

ZEND_API void multi_convert_to_double_ex(int argc, ...) /* {{{ */
{
	zval **arg;
	va_list ap;

	va_start(ap, argc);

	while (argc--) {
		arg = va_arg(ap, zval **);
		convert_to_double_ex(arg);
	}

	va_end(ap);
}
/* }}} */

ZEND_API void multi_convert_to_string_ex(int argc, ...) /* {{{ */
{
	zval **arg;
	va_list ap;

	va_start(ap, argc);

	while (argc--) {
		arg = va_arg(ap, zval **);
		convert_to_string_ex(arg);
	}

	va_end(ap);
}
/* }}} */

ZEND_API int add_function(zval *result, zval *op1, zval *op2 TSRMLS_DC) /* {{{ */
{
	zval op1_copy, op2_copy;
	int converted = 0;

	while (1) {
		switch (TYPE_PAIR(Z_TYPE_P(op1), Z_TYPE_P(op2))) {
			case TYPE_PAIR(IS_INT, IS_INT): {
				zend_int_t lval = Z_IVAL_P(op1) + Z_IVAL_P(op2);

				/* check for overflow by comparing sign bits */
				if ((Z_IVAL_P(op1) & LONG_SIGN_MASK) == (Z_IVAL_P(op2) & LONG_SIGN_MASK)
					&& (Z_IVAL_P(op1) & LONG_SIGN_MASK) != (lval & LONG_SIGN_MASK)) {

					ZVAL_DOUBLE(result, (double) Z_IVAL_P(op1) + (double) Z_IVAL_P(op2));
				} else {
					ZVAL_INT(result, lval);
				}
				return SUCCESS;
			}

			case TYPE_PAIR(IS_INT, IS_DOUBLE):
				ZVAL_DOUBLE(result, ((double)Z_IVAL_P(op1)) + Z_DVAL_P(op2));
				return SUCCESS;

			case TYPE_PAIR(IS_DOUBLE, IS_INT):
				ZVAL_DOUBLE(result, Z_DVAL_P(op1) + ((double)Z_IVAL_P(op2)));
				return SUCCESS;

			case TYPE_PAIR(IS_DOUBLE, IS_DOUBLE):
				ZVAL_DOUBLE(result, Z_DVAL_P(op1) + Z_DVAL_P(op2));
				return SUCCESS;

			case TYPE_PAIR(IS_ARRAY, IS_ARRAY): {
				zval *tmp;

				if ((result == op1) && (result == op2)) {
					/* $a += $a */
					return SUCCESS;
				}
				if (result != op1) {
					*result = *op1;
					zval_copy_ctor(result);
				}
				zend_hash_merge(Z_ARRVAL_P(result), Z_ARRVAL_P(op2), (void (*)(void *pData)) zval_add_ref, (void *) &tmp, sizeof(zval *), 0);
				return SUCCESS;
			}

			default:
				if (!converted) {
					ZEND_TRY_BINARY_OBJECT_OPERATION(ZEND_ADD);

					zendi_convert_scalar_to_number(op1, op1_copy, result);
					zendi_convert_scalar_to_number(op2, op2_copy, result);
					converted = 1;
				} else {
					zend_error(E_ERROR, "Unsupported operand types");
					return FAILURE; /* unknown datatype */
				}
		}
	}
}
/* }}} */

ZEND_API int sub_function(zval *result, zval *op1, zval *op2 TSRMLS_DC) /* {{{ */
{
	zval op1_copy, op2_copy;
	int converted = 0;

	while (1) {
		switch (TYPE_PAIR(Z_TYPE_P(op1), Z_TYPE_P(op2))) {
			case TYPE_PAIR(IS_INT, IS_INT): {
				zend_int_t lval = Z_IVAL_P(op1) - Z_IVAL_P(op2);

				/* check for overflow by comparing sign bits */
				if ((Z_IVAL_P(op1) & LONG_SIGN_MASK) != (Z_IVAL_P(op2) & LONG_SIGN_MASK)
					&& (Z_IVAL_P(op1) & LONG_SIGN_MASK) != (lval & LONG_SIGN_MASK)) {

					ZVAL_DOUBLE(result, (double) Z_IVAL_P(op1) - (double) Z_IVAL_P(op2));
				} else {
					ZVAL_INT(result, lval);
				}
				return SUCCESS;

			}
			case TYPE_PAIR(IS_INT, IS_DOUBLE):
				ZVAL_DOUBLE(result, ((double)Z_IVAL_P(op1)) - Z_DVAL_P(op2));
				return SUCCESS;

			case TYPE_PAIR(IS_DOUBLE, IS_INT):
				ZVAL_DOUBLE(result, Z_DVAL_P(op1) - ((double)Z_IVAL_P(op2)));
				return SUCCESS;

			case TYPE_PAIR(IS_DOUBLE, IS_DOUBLE):
				ZVAL_DOUBLE(result, Z_DVAL_P(op1) - Z_DVAL_P(op2));
				return SUCCESS;

			default:
				if (!converted) {
					ZEND_TRY_BINARY_OBJECT_OPERATION(ZEND_SUB);

					zendi_convert_scalar_to_number(op1, op1_copy, result);
					zendi_convert_scalar_to_number(op2, op2_copy, result);
					converted = 1;
				} else {
					zend_error(E_ERROR, "Unsupported operand types");
					return FAILURE; /* unknown datatype */
				}
		}
	}
}
/* }}} */

ZEND_API int mul_function(zval *result, zval *op1, zval *op2 TSRMLS_DC) /* {{{ */
{
	zval op1_copy, op2_copy;
	int converted = 0;

	while (1) {
		switch (TYPE_PAIR(Z_TYPE_P(op1), Z_TYPE_P(op2))) {
			case TYPE_PAIR(IS_INT, IS_INT): {
				zend_int_t overflow;

				ZEND_SIGNED_MULTIPLY_INT(Z_IVAL_P(op1),Z_IVAL_P(op2), Z_IVAL_P(result),Z_DVAL_P(result),overflow);
				Z_TYPE_P(result) = overflow ? IS_DOUBLE : IS_INT;
				return SUCCESS;

			}
			case TYPE_PAIR(IS_INT, IS_DOUBLE):
				ZVAL_DOUBLE(result, ((double)Z_IVAL_P(op1)) * Z_DVAL_P(op2));
				return SUCCESS;

			case TYPE_PAIR(IS_DOUBLE, IS_INT):
				ZVAL_DOUBLE(result, Z_DVAL_P(op1) * ((double)Z_IVAL_P(op2)));
				return SUCCESS;

			case TYPE_PAIR(IS_DOUBLE, IS_DOUBLE):
				ZVAL_DOUBLE(result, Z_DVAL_P(op1) * Z_DVAL_P(op2));
				return SUCCESS;

			default:
				if (!converted) {
					ZEND_TRY_BINARY_OBJECT_OPERATION(ZEND_MUL);

					zendi_convert_scalar_to_number(op1, op1_copy, result);
					zendi_convert_scalar_to_number(op2, op2_copy, result);
					converted = 1;
				} else {
					zend_error(E_ERROR, "Unsupported operand types");
					return FAILURE; /* unknown datatype */
				}
		}
	}
}
/* }}} */

ZEND_API int pow_function(zval *result, zval *op1, zval *op2 TSRMLS_DC)
{
	zval op1_copy, op2_copy;
	int converted = 0;

	while (1) {
		switch (TYPE_PAIR(Z_TYPE_P(op1), Z_TYPE_P(op2))) {
			case TYPE_PAIR(IS_INT, IS_INT):
				if (Z_IVAL_P(op2) >= 0) {
					zend_int_t l1 = 1, l2 = Z_IVAL_P(op1), i = Z_IVAL_P(op2);

					if (i == 0) {
						ZVAL_INT(result, 1L);
						return SUCCESS;
					} else if (l2 == 0) {
						ZVAL_INT(result, 0);
						return SUCCESS;
					}

					while (i >= 1) {
						zend_int_t overflow;
						double dval = 0.0;

						if (i % 2) {
							--i;
							ZEND_SIGNED_MULTIPLY_INT(l1, l2, l1, dval, overflow);
							if (overflow) {
								ZVAL_DOUBLE(result, dval * pow(l2, i));
								return SUCCESS;
							}
						} else {
							i /= 2;
							ZEND_SIGNED_MULTIPLY_INT(l2, l2, l2, dval, overflow);
							if (overflow) {
								ZVAL_DOUBLE(result, (double)l1 * pow(dval, i));
								return SUCCESS;
							}
						}
					}
					/* i == 0 */
					ZVAL_INT(result, l1);
				} else {
					ZVAL_DOUBLE(result, pow((double)Z_IVAL_P(op1), (double)Z_IVAL_P(op2)));
				}
				return SUCCESS;

			case TYPE_PAIR(IS_INT, IS_DOUBLE):
				ZVAL_DOUBLE(result, pow((double)Z_IVAL_P(op1), Z_DVAL_P(op2)));
				return SUCCESS;

			case TYPE_PAIR(IS_DOUBLE, IS_INT):
				ZVAL_DOUBLE(result, pow(Z_DVAL_P(op1), (double)Z_IVAL_P(op2)));
				return SUCCESS;

			case TYPE_PAIR(IS_DOUBLE, IS_DOUBLE):
				ZVAL_DOUBLE(result, pow(Z_DVAL_P(op1), Z_DVAL_P(op2)));
				return SUCCESS;

			default:
				if (!converted) {
					ZEND_TRY_BINARY_OBJECT_OPERATION(ZEND_POW);

					if (Z_TYPE_P(op1) == IS_ARRAY) {
<<<<<<< HEAD
						ZVAL_INT(op1, 0);
=======
						ZVAL_LONG(result, 0);
						return SUCCESS;
>>>>>>> 237c1bf7
					} else {
						zendi_convert_scalar_to_number(op1, op1_copy, result);
					}
					if (Z_TYPE_P(op2) == IS_ARRAY) {
<<<<<<< HEAD
						ZVAL_INT(op2, 0);
=======
						ZVAL_LONG(result, 1L);
						return SUCCESS;
>>>>>>> 237c1bf7
					} else {
						zendi_convert_scalar_to_number(op2, op2_copy, result);
					}
					converted = 1;
				} else {
					zend_error(E_ERROR, "Unsupported operand types");
					return FAILURE;
				}
		}
	}
}

ZEND_API int div_function(zval *result, zval *op1, zval *op2 TSRMLS_DC) /* {{{ */
{
	zval op1_copy, op2_copy;
	int converted = 0;

	while (1) {
		switch (TYPE_PAIR(Z_TYPE_P(op1), Z_TYPE_P(op2))) {
			case TYPE_PAIR(IS_INT, IS_INT):
				if (Z_IVAL_P(op2) == 0) {
					zend_error(E_WARNING, "Division by zero");
					ZVAL_BOOL(result, 0);
					return FAILURE;			/* division by zero */
				} else if (Z_IVAL_P(op2) == -1 && Z_IVAL_P(op1) == ZEND_INT_MIN) {
					/* Prevent overflow error/crash */
					ZVAL_DOUBLE(result, (double) ZEND_INT_MIN / -1);
					return SUCCESS;
				}
				if (Z_IVAL_P(op1) % Z_IVAL_P(op2) == 0) { /* integer */
					ZVAL_INT(result, Z_IVAL_P(op1) / Z_IVAL_P(op2));
				} else {
					ZVAL_DOUBLE(result, ((double) Z_IVAL_P(op1)) / Z_IVAL_P(op2));
				}
				return SUCCESS;

			case TYPE_PAIR(IS_DOUBLE, IS_INT):
				if (Z_IVAL_P(op2) == 0) {
					zend_error(E_WARNING, "Division by zero");
					ZVAL_BOOL(result, 0);
					return FAILURE;			/* division by zero */
				}
				ZVAL_DOUBLE(result, Z_DVAL_P(op1) / (double)Z_IVAL_P(op2));
				return SUCCESS;

			case TYPE_PAIR(IS_INT, IS_DOUBLE):
				if (Z_DVAL_P(op2) == 0) {
					zend_error(E_WARNING, "Division by zero");
					ZVAL_BOOL(result, 0);
					return FAILURE;			/* division by zero */
				}
				ZVAL_DOUBLE(result, (double)Z_IVAL_P(op1) / Z_DVAL_P(op2));
				return SUCCESS;

			case TYPE_PAIR(IS_DOUBLE, IS_DOUBLE):
				if (Z_DVAL_P(op2) == 0) {
					zend_error(E_WARNING, "Division by zero");
					ZVAL_BOOL(result, 0);
					return FAILURE;			/* division by zero */
				}
				ZVAL_DOUBLE(result, Z_DVAL_P(op1) / Z_DVAL_P(op2));
				return SUCCESS;

			default:
				if (!converted) {
					ZEND_TRY_BINARY_OBJECT_OPERATION(ZEND_DIV);

					zendi_convert_scalar_to_number(op1, op1_copy, result);
					zendi_convert_scalar_to_number(op2, op2_copy, result);
					converted = 1;
				} else {
					zend_error(E_ERROR, "Unsupported operand types");
					return FAILURE; /* unknown datatype */
				}
		}
	}
}
/* }}} */

ZEND_API int mod_function(zval *result, zval *op1, zval *op2 TSRMLS_DC) /* {{{ */
{
	zval op1_copy, op2_copy;
	zend_int_t op1_lval;

	if (Z_TYPE_P(op1) != IS_INT || Z_TYPE_P(op2) != IS_INT) {
		ZEND_TRY_BINARY_OBJECT_OPERATION(ZEND_MOD);

		zendi_convert_to_int(op1, op1_copy, result);
		op1_lval = Z_IVAL_P(op1);
		zendi_convert_to_int(op2, op2_copy, result);
	} else {
		op1_lval = Z_IVAL_P(op1);
	}

	if (Z_IVAL_P(op2) == 0) {
		zend_error(E_WARNING, "Division by zero");
		ZVAL_BOOL(result, 0);
		return FAILURE;			/* modulus by zero */
	}

	if (Z_IVAL_P(op2) == -1) {
		/* Prevent overflow error/crash if op1==LONG_MIN */
		ZVAL_INT(result, 0);
		return SUCCESS;
	}

	ZVAL_INT(result, op1_lval % Z_IVAL_P(op2));
	return SUCCESS;
}
/* }}} */

ZEND_API int boolean_xor_function(zval *result, zval *op1, zval *op2 TSRMLS_DC) /* {{{ */
{
	zval op1_copy, op2_copy;
	zend_int_t op1_lval;

	if (Z_TYPE_P(op1) != IS_BOOL || Z_TYPE_P(op2) != IS_BOOL) {
		ZEND_TRY_BINARY_OBJECT_OPERATION(ZEND_BOOL_XOR);

		zendi_convert_to_boolean(op1, op1_copy, result);
		op1_lval = Z_IVAL_P(op1);
		zendi_convert_to_boolean(op2, op2_copy, result);
	} else {
		op1_lval = Z_IVAL_P(op1);
	}

	ZVAL_BOOL(result, op1_lval ^ Z_IVAL_P(op2));
	return SUCCESS;
}
/* }}} */

ZEND_API int boolean_not_function(zval *result, zval *op1 TSRMLS_DC) /* {{{ */
{
	zval op1_copy;

	if (Z_TYPE_P(op1) != IS_BOOL) {
		ZEND_TRY_UNARY_OBJECT_OPERATION(ZEND_BOOL_NOT);

		zendi_convert_to_boolean(op1, op1_copy, result);
	}

	ZVAL_BOOL(result, !Z_IVAL_P(op1));
	return SUCCESS;
}
/* }}} */

ZEND_API int bitwise_not_function(zval *result, zval *op1 TSRMLS_DC) /* {{{ */
{

	switch (Z_TYPE_P(op1)) {
		case IS_INT:
			ZVAL_INT(result, ~Z_IVAL_P(op1));
			return SUCCESS;
		case IS_DOUBLE:
			ZVAL_INT(result, ~zend_dval_to_ival(Z_DVAL_P(op1)));
			return SUCCESS;
		case IS_STRING: {
			zend_size_t i;
			zval op1_copy = *op1;

			Z_TYPE_P(result) = IS_STRING;
			Z_STRVAL_P(result) = estrndup(Z_STRVAL(op1_copy), Z_STRSIZE(op1_copy));
			Z_STRSIZE_P(result) = Z_STRSIZE(op1_copy);
			for (i = 0; i < Z_STRSIZE(op1_copy); i++) {
				Z_STRVAL_P(result)[i] = ~Z_STRVAL(op1_copy)[i];
			}
			return SUCCESS;
		}
		default:
			ZEND_TRY_UNARY_OBJECT_OPERATION(ZEND_BW_NOT);

			zend_error(E_ERROR, "Unsupported operand types");
			return FAILURE;
	}
}
/* }}} */

ZEND_API int bitwise_or_function(zval *result, zval *op1, zval *op2 TSRMLS_DC) /* {{{ */
{
	zval op1_copy, op2_copy;
	zend_int_t op1_lval;

	if (Z_TYPE_P(op1) == IS_STRING && Z_TYPE_P(op2) == IS_STRING) {
		zval *longer, *shorter;
		char *result_str;
		zend_size_t i, result_len;

		if (Z_STRSIZE_P(op1) >= Z_STRSIZE_P(op2)) {
			longer = op1;
			shorter = op2;
		} else {
			longer = op2;
			shorter = op1;
		}

		Z_TYPE_P(result) = IS_STRING;
		result_len = Z_STRSIZE_P(longer);
		result_str = estrndup(Z_STRVAL_P(longer), Z_STRSIZE_P(longer));
		for (i = 0; i < Z_STRSIZE_P(shorter); i++) {
			result_str[i] |= Z_STRVAL_P(shorter)[i];
		}
		if (result==op1) {
			str_efree(Z_STRVAL_P(result));
		}
		Z_STRVAL_P(result) = result_str;
		Z_STRSIZE_P(result) = result_len;
		return SUCCESS;
	}

	if (Z_TYPE_P(op1) != IS_INT || Z_TYPE_P(op2) != IS_INT) {
		ZEND_TRY_BINARY_OBJECT_OPERATION(ZEND_BW_OR);

		zendi_convert_to_int(op1, op1_copy, result);
		op1_lval = Z_IVAL_P(op1);
		zendi_convert_to_int(op2, op2_copy, result);
	} else {
		op1_lval = Z_IVAL_P(op1);
	}

	ZVAL_INT(result, op1_lval | Z_IVAL_P(op2));
	return SUCCESS;
}
/* }}} */

ZEND_API int bitwise_and_function(zval *result, zval *op1, zval *op2 TSRMLS_DC) /* {{{ */
{
	zval op1_copy, op2_copy;
	zend_int_t op1_lval;

	if (Z_TYPE_P(op1) == IS_STRING && Z_TYPE_P(op2) == IS_STRING) {
		zval *longer, *shorter;
		char *result_str;
		zend_size_t i, result_len;

		if (Z_STRSIZE_P(op1) >= Z_STRSIZE_P(op2)) {
			longer = op1;
			shorter = op2;
		} else {
			longer = op2;
			shorter = op1;
		}

		Z_TYPE_P(result) = IS_STRING;
		result_len = Z_STRSIZE_P(shorter);
		result_str = estrndup(Z_STRVAL_P(shorter), Z_STRSIZE_P(shorter));
		for (i = 0; i < Z_STRSIZE_P(shorter); i++) {
			result_str[i] &= Z_STRVAL_P(longer)[i];
		}
		if (result==op1) {
			str_efree(Z_STRVAL_P(result));
		}
		Z_STRVAL_P(result) = result_str;
		Z_STRSIZE_P(result) = result_len;
		return SUCCESS;
	}

	if (Z_TYPE_P(op1) != IS_INT || Z_TYPE_P(op2) != IS_INT) {
		ZEND_TRY_BINARY_OBJECT_OPERATION(ZEND_BW_AND);

		zendi_convert_to_int(op1, op1_copy, result);
		op1_lval = Z_IVAL_P(op1);
		zendi_convert_to_int(op2, op2_copy, result);
	} else {
		op1_lval = Z_IVAL_P(op1);
	}

	ZVAL_INT(result, op1_lval & Z_IVAL_P(op2));
	return SUCCESS;
}
/* }}} */

ZEND_API int bitwise_xor_function(zval *result, zval *op1, zval *op2 TSRMLS_DC) /* {{{ */
{
	zval op1_copy, op2_copy;
	zend_int_t op1_lval;

	if (Z_TYPE_P(op1) == IS_STRING && Z_TYPE_P(op2) == IS_STRING) {
		zval *longer, *shorter;
		char *result_str;
		zend_size_t i, result_len;

		if (Z_STRSIZE_P(op1) >= Z_STRSIZE_P(op2)) {
			longer = op1;
			shorter = op2;
		} else {
			longer = op2;
			shorter = op1;
		}

		Z_TYPE_P(result) = IS_STRING;
		result_len = Z_STRSIZE_P(shorter);
		result_str = estrndup(Z_STRVAL_P(shorter), Z_STRSIZE_P(shorter));
		for (i = 0; i < Z_STRSIZE_P(shorter); i++) {
			result_str[i] ^= Z_STRVAL_P(longer)[i];
		}
		if (result==op1) {
			str_efree(Z_STRVAL_P(result));
		}
		Z_STRVAL_P(result) = result_str;
		Z_STRSIZE_P(result) = result_len;
		return SUCCESS;
	}

	if (Z_TYPE_P(op1) != IS_INT || Z_TYPE_P(op2) != IS_INT) {
		ZEND_TRY_BINARY_OBJECT_OPERATION(ZEND_BW_XOR);

		zendi_convert_to_int(op1, op1_copy, result);
		op1_lval = Z_IVAL_P(op1);
		zendi_convert_to_int(op2, op2_copy, result);
	} else {
		op1_lval = Z_IVAL_P(op1);
	}

	ZVAL_INT(result, op1_lval ^ Z_IVAL_P(op2));
	return SUCCESS;
}
/* }}} */

ZEND_API int shift_left_function(zval *result, zval *op1, zval *op2 TSRMLS_DC) /* {{{ */
{
	zval op1_copy, op2_copy;
	zend_int_t op1_lval;

	if (Z_TYPE_P(op1) != IS_INT || Z_TYPE_P(op2) != IS_INT) {
		ZEND_TRY_BINARY_OBJECT_OPERATION(ZEND_SL);

		zendi_convert_to_int(op1, op1_copy, result);
		op1_lval = Z_IVAL_P(op1);
		zendi_convert_to_int(op2, op2_copy, result);
	} else {
		op1_lval = Z_IVAL_P(op1);
	}

	ZVAL_INT(result, op1_lval << Z_IVAL_P(op2));
	return SUCCESS;
}
/* }}} */

ZEND_API int shift_right_function(zval *result, zval *op1, zval *op2 TSRMLS_DC) /* {{{ */
{
	zval op1_copy, op2_copy;
	zend_int_t op1_lval;

	if (Z_TYPE_P(op1) != IS_INT || Z_TYPE_P(op2) != IS_INT) {
		ZEND_TRY_BINARY_OBJECT_OPERATION(ZEND_SR);

		zendi_convert_to_int(op1, op1_copy, result);
		op1_lval = Z_IVAL_P(op1);
		zendi_convert_to_int(op2, op2_copy, result);
	} else {
		op1_lval = Z_IVAL_P(op1);
	}

	ZVAL_INT(result, op1_lval >> Z_IVAL_P(op2));
	return SUCCESS;
}
/* }}} */

/* must support result==op1 */
ZEND_API int add_char_to_string(zval *result, const zval *op1, const zval *op2) /* {{{ */
{
	zend_size_t length = Z_STRSIZE_P(op1) + 1;
	char *buf = str_erealloc(Z_STRVAL_P(op1), length + 1);

	buf[length - 1] = (char) Z_IVAL_P(op2);
	buf[length] = 0;
	ZVAL_STRINGL(result, buf, length, 0);
	return SUCCESS;
}
/* }}} */

/* must support result==op1 */
ZEND_API int add_string_to_string(zval *result, const zval *op1, const zval *op2) /* {{{ */
{
	zend_size_t length = Z_STRSIZE_P(op1) + Z_STRSIZE_P(op2);
	char *buf = str_erealloc(Z_STRVAL_P(op1), length + 1);

	memcpy(buf + Z_STRSIZE_P(op1), Z_STRVAL_P(op2), Z_STRSIZE_P(op2));
	buf[length] = 0;
	ZVAL_STRINGL(result, buf, length, 0);
	return SUCCESS;
}
/* }}} */

ZEND_API int concat_function(zval *result, zval *op1, zval *op2 TSRMLS_DC) /* {{{ */
{
	zval op1_copy, op2_copy;
	int use_copy1 = 0, use_copy2 = 0;

	if (Z_TYPE_P(op1) != IS_STRING || Z_TYPE_P(op2) != IS_STRING) {
		ZEND_TRY_BINARY_OBJECT_OPERATION(ZEND_CONCAT);

		if (Z_TYPE_P(op1) != IS_STRING) {
			zend_make_printable_zval(op1, &op1_copy, &use_copy1);
		}
		if (Z_TYPE_P(op2) != IS_STRING) {
			zend_make_printable_zval(op2, &op2_copy, &use_copy2);
		}
	}

	if (use_copy1) {
		/* We have created a converted copy of op1. Therefore, op1 won't become the result so
		 * we have to free it.
		 */
		if (result == op1) {
			zval_dtor(op1);
		}
		op1 = &op1_copy;
	}
	if (use_copy2) {
		op2 = &op2_copy;
	}
	if (result==op1 && !IS_INTERNED(Z_STRVAL_P(op1))) {	/* special case, perform operations on result */
		zend_size_t res_len = Z_STRSIZE_P(op1) + Z_STRSIZE_P(op2);

		if (res_len < Z_STRSIZE_P(op1) || res_len < Z_STRSIZE_P(op2)) {
			efree(Z_STRVAL_P(result));
			ZVAL_EMPTY_STRING(result);
			zend_error(E_ERROR, "String size overflow");
		}

		Z_STRVAL_P(result) = erealloc(Z_STRVAL_P(result), res_len+1);

		memcpy(Z_STRVAL_P(result)+Z_STRSIZE_P(result), Z_STRVAL_P(op2), Z_STRSIZE_P(op2));
		Z_STRVAL_P(result)[res_len]=0;
		Z_STRSIZE_P(result) = res_len;
	} else {
		zend_size_t length = Z_STRSIZE_P(op1) + Z_STRSIZE_P(op2);
		char *buf = (char *) emalloc(length + 1);

		memcpy(buf, Z_STRVAL_P(op1), Z_STRSIZE_P(op1));
		memcpy(buf + Z_STRSIZE_P(op1), Z_STRVAL_P(op2), Z_STRSIZE_P(op2));
		buf[length] = 0;
		ZVAL_STRINGL(result, buf, length, 0);
	}
	if (use_copy1) {
		zval_dtor(op1);
	}
	if (use_copy2) {
		zval_dtor(op2);
	}
	return SUCCESS;
}
/* }}} */

ZEND_API int string_compare_function_ex(zval *result, zval *op1, zval *op2, zend_bool case_insensitive TSRMLS_DC) /* {{{ */
{
	zval op1_copy, op2_copy;
	int use_copy1 = 0, use_copy2 = 0;

	if (Z_TYPE_P(op1) != IS_STRING) {
		zend_make_printable_zval(op1, &op1_copy, &use_copy1);
	}
	if (Z_TYPE_P(op2) != IS_STRING) {
		zend_make_printable_zval(op2, &op2_copy, &use_copy2);
	}

	if (use_copy1) {
		op1 = &op1_copy;
	}
	if (use_copy2) {
		op2 = &op2_copy;
	}

	if (case_insensitive) {
		ZVAL_INT(result, zend_binary_zval_strcasecmp(op1, op2));
	} else {
		ZVAL_INT(result, zend_binary_zval_strcmp(op1, op2));
	}

	if (use_copy1) {
		zval_dtor(op1);
	}
	if (use_copy2) {
		zval_dtor(op2);
	}
	return SUCCESS;
}
/* }}} */

ZEND_API int string_compare_function(zval *result, zval *op1, zval *op2 TSRMLS_DC) /* {{{ */
{
	return string_compare_function_ex(result, op1, op2, 0 TSRMLS_CC);
}
/* }}} */

ZEND_API int string_case_compare_function(zval *result, zval *op1, zval *op2 TSRMLS_DC) /* {{{ */
{
	return string_compare_function_ex(result, op1, op2, 1 TSRMLS_CC);
}
/* }}} */

#if HAVE_STRCOLL
ZEND_API int string_locale_compare_function(zval *result, zval *op1, zval *op2 TSRMLS_DC) /* {{{ */
{
	zval op1_copy, op2_copy;
	int use_copy1 = 0, use_copy2 = 0;

	if (Z_TYPE_P(op1) != IS_STRING) {
		zend_make_printable_zval(op1, &op1_copy, &use_copy1);
	}
	if (Z_TYPE_P(op2) != IS_STRING) {
		zend_make_printable_zval(op2, &op2_copy, &use_copy2);
	}

	if (use_copy1) {
		op1 = &op1_copy;
	}
	if (use_copy2) {
		op2 = &op2_copy;
	}

	ZVAL_INT(result, strcoll(Z_STRVAL_P(op1), Z_STRVAL_P(op2)));

	if (use_copy1) {
		zval_dtor(op1);
	}
	if (use_copy2) {
		zval_dtor(op2);
	}
	return SUCCESS;
}
/* }}} */
#endif

ZEND_API int numeric_compare_function(zval *result, zval *op1, zval *op2 TSRMLS_DC) /* {{{ */
{
	zval op1_copy, op2_copy;

	op1_copy = *op1;
	zval_copy_ctor(&op1_copy);

	op2_copy = *op2;
	zval_copy_ctor(&op2_copy);

	convert_to_double(&op1_copy);
	convert_to_double(&op2_copy);

	ZVAL_INT(result, ZEND_NORMALIZE_BOOL(Z_DVAL(op1_copy)-Z_DVAL(op2_copy)));

	return SUCCESS;
}
/* }}} */

static inline void zend_free_obj_get_result(zval *op TSRMLS_DC) /* {{{ */
{
	if (Z_REFCOUNT_P(op) == 0) {
		GC_REMOVE_ZVAL_FROM_BUFFER(op);
		zval_dtor(op);
		FREE_ZVAL(op);
	} else {
		zval_ptr_dtor(&op);
	}
}
/* }}} */

ZEND_API int compare_function(zval *result, zval *op1, zval *op2 TSRMLS_DC) /* {{{ */
{
	int ret;
	int converted = 0;
	zval op1_copy, op2_copy;
	zval *op_free;

	while (1) {
		switch (TYPE_PAIR(Z_TYPE_P(op1), Z_TYPE_P(op2))) {
			case TYPE_PAIR(IS_INT, IS_INT):
				ZVAL_INT(result, Z_IVAL_P(op1)>Z_IVAL_P(op2)?1:(Z_IVAL_P(op1)<Z_IVAL_P(op2)?-1:0));
				return SUCCESS;

			case TYPE_PAIR(IS_DOUBLE, IS_INT):
				Z_DVAL_P(result) = Z_DVAL_P(op1) - (double)Z_IVAL_P(op2);
				ZVAL_INT(result, ZEND_NORMALIZE_BOOL(Z_DVAL_P(result)));
				return SUCCESS;

			case TYPE_PAIR(IS_INT, IS_DOUBLE):
				Z_DVAL_P(result) = (double)Z_IVAL_P(op1) - Z_DVAL_P(op2);
				ZVAL_INT(result, ZEND_NORMALIZE_BOOL(Z_DVAL_P(result)));
				return SUCCESS;

			case TYPE_PAIR(IS_DOUBLE, IS_DOUBLE):
				if (Z_DVAL_P(op1) == Z_DVAL_P(op2)) {
					ZVAL_INT(result, 0);
				} else {
					Z_DVAL_P(result) = Z_DVAL_P(op1) - Z_DVAL_P(op2);
					ZVAL_INT(result, ZEND_NORMALIZE_BOOL(Z_DVAL_P(result)));
				}
				return SUCCESS;

			case TYPE_PAIR(IS_ARRAY, IS_ARRAY):
				zend_compare_arrays(result, op1, op2 TSRMLS_CC);
				return SUCCESS;

			case TYPE_PAIR(IS_NULL, IS_NULL):
				ZVAL_INT(result, 0);
				return SUCCESS;

			case TYPE_PAIR(IS_NULL, IS_BOOL):
				ZVAL_INT(result, Z_IVAL_P(op2) ? -1 : 0);
				return SUCCESS;

			case TYPE_PAIR(IS_BOOL, IS_NULL):
				ZVAL_INT(result, Z_IVAL_P(op1) ? 1 : 0);
				return SUCCESS;

			case TYPE_PAIR(IS_BOOL, IS_BOOL):
				ZVAL_INT(result, ZEND_NORMALIZE_BOOL(Z_IVAL_P(op1) - Z_IVAL_P(op2)));
				return SUCCESS;

			case TYPE_PAIR(IS_STRING, IS_STRING):
				zendi_smart_strcmp(result, op1, op2);
				return SUCCESS;

			case TYPE_PAIR(IS_NULL, IS_STRING):
				ZVAL_INT(result, zend_binary_strcmp("", 0, Z_STRVAL_P(op2), Z_STRSIZE_P(op2)));
				return SUCCESS;

			case TYPE_PAIR(IS_STRING, IS_NULL):
				ZVAL_INT(result, zend_binary_strcmp(Z_STRVAL_P(op1), Z_STRSIZE_P(op1), "", 0));
				return SUCCESS;

			case TYPE_PAIR(IS_OBJECT, IS_NULL):
				ZVAL_INT(result, 1);
				return SUCCESS;

			case TYPE_PAIR(IS_NULL, IS_OBJECT):
				ZVAL_INT(result, -1);
				return SUCCESS;

			default:
				if (Z_TYPE_P(op1) == IS_OBJECT && Z_OBJ_HANDLER_P(op1, compare)) {
					return Z_OBJ_HANDLER_P(op1, compare)(result, op1, op2 TSRMLS_CC);
				} else if (Z_TYPE_P(op2) == IS_OBJECT && Z_OBJ_HANDLER_P(op2, compare)) {
					return Z_OBJ_HANDLER_P(op2, compare)(result, op1, op2 TSRMLS_CC);
				}

				if (Z_TYPE_P(op1) == IS_OBJECT && Z_TYPE_P(op2) == IS_OBJECT) {
					if (Z_OBJ_HANDLE_P(op1) == Z_OBJ_HANDLE_P(op2)) {
						/* object handles are identical, apparently this is the same object */
						ZVAL_INT(result, 0);
						return SUCCESS;
					}
					if (Z_OBJ_HANDLER_P(op1, compare_objects) == Z_OBJ_HANDLER_P(op2, compare_objects)) {
						ZVAL_INT(result, Z_OBJ_HANDLER_P(op1, compare_objects)(op1, op2 TSRMLS_CC));
						return SUCCESS;
					}
				}
				if (Z_TYPE_P(op1) == IS_OBJECT) {
					if (Z_OBJ_HT_P(op1)->get) {
						op_free = Z_OBJ_HT_P(op1)->get(op1 TSRMLS_CC);
						ret = compare_function(result, op_free, op2 TSRMLS_CC);
						zend_free_obj_get_result(op_free TSRMLS_CC);
						return ret;
					} else if (Z_TYPE_P(op2) != IS_OBJECT && Z_OBJ_HT_P(op1)->cast_object) {
						ALLOC_INIT_ZVAL(op_free);
						if (Z_OBJ_HT_P(op1)->cast_object(op1, op_free, Z_TYPE_P(op2) TSRMLS_CC) == FAILURE) {
							ZVAL_INT(result, 1);
							zend_free_obj_get_result(op_free TSRMLS_CC);
							return SUCCESS;
						}
						ret = compare_function(result, op_free, op2 TSRMLS_CC);
						zend_free_obj_get_result(op_free TSRMLS_CC);
						return ret;
					}
				}
				if (Z_TYPE_P(op2) == IS_OBJECT) {
					if (Z_OBJ_HT_P(op2)->get) {
						op_free = Z_OBJ_HT_P(op2)->get(op2 TSRMLS_CC);
						ret = compare_function(result, op1, op_free TSRMLS_CC);
						zend_free_obj_get_result(op_free TSRMLS_CC);
						return ret;
					} else if (Z_TYPE_P(op1) != IS_OBJECT && Z_OBJ_HT_P(op2)->cast_object) {
						ALLOC_INIT_ZVAL(op_free);
						if (Z_OBJ_HT_P(op2)->cast_object(op2, op_free, Z_TYPE_P(op1) TSRMLS_CC) == FAILURE) {
							ZVAL_INT(result, -1);
							zend_free_obj_get_result(op_free TSRMLS_CC);
							return SUCCESS;
						}
						ret = compare_function(result, op1, op_free TSRMLS_CC);
						zend_free_obj_get_result(op_free TSRMLS_CC);
						return ret;
					} else if (Z_TYPE_P(op1) == IS_OBJECT) {
						ZVAL_INT(result, 1);
						return SUCCESS;
					}
				}
				if (!converted) {
					if (Z_TYPE_P(op1) == IS_NULL) {
						zendi_convert_to_boolean(op2, op2_copy, result);
						ZVAL_INT(result, Z_IVAL_P(op2) ? -1 : 0);
						return SUCCESS;
					} else if (Z_TYPE_P(op2) == IS_NULL) {
						zendi_convert_to_boolean(op1, op1_copy, result);
						ZVAL_INT(result, Z_IVAL_P(op1) ? 1 : 0);
						return SUCCESS;
					} else if (Z_TYPE_P(op1) == IS_BOOL) {
						zendi_convert_to_boolean(op2, op2_copy, result);
						ZVAL_INT(result, ZEND_NORMALIZE_BOOL(Z_IVAL_P(op1) - Z_IVAL_P(op2)));
						return SUCCESS;
					} else if (Z_TYPE_P(op2) == IS_BOOL) {
						zendi_convert_to_boolean(op1, op1_copy, result);
						ZVAL_INT(result, ZEND_NORMALIZE_BOOL(Z_IVAL_P(op1) - Z_IVAL_P(op2)));
						return SUCCESS;
					} else {
						zendi_convert_scalar_to_number(op1, op1_copy, result);
						zendi_convert_scalar_to_number(op2, op2_copy, result);
						converted = 1;
					}
				} else if (Z_TYPE_P(op1)==IS_ARRAY) {
					ZVAL_INT(result, 1);
					return SUCCESS;
				} else if (Z_TYPE_P(op2)==IS_ARRAY) {
					ZVAL_INT(result, -1);
					return SUCCESS;
				} else if (Z_TYPE_P(op1)==IS_OBJECT) {
					ZVAL_INT(result, 1);
					return SUCCESS;
				} else if (Z_TYPE_P(op2)==IS_OBJECT) {
					ZVAL_INT(result, -1);
					return SUCCESS;
				} else {
					ZVAL_INT(result, 0);
					return FAILURE;
				}
		}
	}
}
/* }}} */

static int hash_zval_identical_function(const zval **z1, const zval **z2) /* {{{ */
{
	zval result;
	TSRMLS_FETCH();

	/* is_identical_function() returns 1 in case of identity and 0 in case
	 * of a difference;
	 * whereas this comparison function is expected to return 0 on identity,
	 * and non zero otherwise.
	 */
	if (is_identical_function(&result, (zval *) *z1, (zval *) *z2 TSRMLS_CC)==FAILURE) {
		return 1;
	}
	return !Z_IVAL(result);
}
/* }}} */

ZEND_API int is_identical_function(zval *result, zval *op1, zval *op2 TSRMLS_DC) /* {{{ */
{
	Z_TYPE_P(result) = IS_BOOL;
	if (Z_TYPE_P(op1) != Z_TYPE_P(op2)) {
		Z_IVAL_P(result) = 0;
		return SUCCESS;
	}
	switch (Z_TYPE_P(op1)) {
		case IS_NULL:
			Z_IVAL_P(result) = 1;
			break;
		case IS_BOOL:
		case IS_INT:
		case IS_RESOURCE:
			Z_IVAL_P(result) = (Z_IVAL_P(op1) == Z_IVAL_P(op2));
			break;
		case IS_DOUBLE:
			Z_IVAL_P(result) = (Z_DVAL_P(op1) == Z_DVAL_P(op2));
			break;
		case IS_STRING:
			Z_IVAL_P(result) = ((Z_STRSIZE_P(op1) == Z_STRSIZE_P(op2))
				&& (!memcmp(Z_STRVAL_P(op1), Z_STRVAL_P(op2), Z_STRSIZE_P(op1))));
			break;
		case IS_ARRAY:
			Z_IVAL_P(result) = (Z_ARRVAL_P(op1) == Z_ARRVAL_P(op2) ||
				zend_hash_compare(Z_ARRVAL_P(op1), Z_ARRVAL_P(op2), (compare_func_t) hash_zval_identical_function, 1 TSRMLS_CC)==0);
			break;
		case IS_OBJECT:
			if (Z_OBJ_HT_P(op1) == Z_OBJ_HT_P(op2)) {
				Z_IVAL_P(result) = (Z_OBJ_HANDLE_P(op1) == Z_OBJ_HANDLE_P(op2));
			} else {
				Z_IVAL_P(result) = 0;
			}
			break;
		default:
			Z_IVAL_P(result) = 0;
			return FAILURE;
	}
	return SUCCESS;
}
/* }}} */

ZEND_API int is_not_identical_function(zval *result, zval *op1, zval *op2 TSRMLS_DC) /* {{{ */
{
	if (is_identical_function(result, op1, op2 TSRMLS_CC) == FAILURE) {
		return FAILURE;
	}
	Z_IVAL_P(result) = !Z_IVAL_P(result);
	return SUCCESS;
}
/* }}} */

ZEND_API int is_equal_function(zval *result, zval *op1, zval *op2 TSRMLS_DC) /* {{{ */
{
	if (compare_function(result, op1, op2 TSRMLS_CC) == FAILURE) {
		return FAILURE;
	}
	ZVAL_BOOL(result, (Z_IVAL_P(result) == 0));
	return SUCCESS;
}
/* }}} */

ZEND_API int is_not_equal_function(zval *result, zval *op1, zval *op2 TSRMLS_DC) /* {{{ */
{
	if (compare_function(result, op1, op2 TSRMLS_CC) == FAILURE) {
		return FAILURE;
	}
	ZVAL_BOOL(result, (Z_IVAL_P(result) != 0));
	return SUCCESS;
}
/* }}} */

ZEND_API int is_smaller_function(zval *result, zval *op1, zval *op2 TSRMLS_DC) /* {{{ */
{
	if (compare_function(result, op1, op2 TSRMLS_CC) == FAILURE) {
		return FAILURE;
	}
	ZVAL_BOOL(result, (Z_IVAL_P(result) < 0));
	return SUCCESS;
}
/* }}} */

ZEND_API int is_smaller_or_equal_function(zval *result, zval *op1, zval *op2 TSRMLS_DC) /* {{{ */
{
	if (compare_function(result, op1, op2 TSRMLS_CC) == FAILURE) {
		return FAILURE;
	}
	ZVAL_BOOL(result, (Z_IVAL_P(result) <= 0));
	return SUCCESS;
}
/* }}} */

ZEND_API zend_bool instanceof_function_ex(const zend_class_entry *instance_ce, const zend_class_entry *ce, zend_bool interfaces_only TSRMLS_DC) /* {{{ */
{
	zend_uint i;

	for (i=0; i<instance_ce->num_interfaces; i++) {
		if (instanceof_function(instance_ce->interfaces[i], ce TSRMLS_CC)) {
			return 1;
		}
	}
	if (!interfaces_only) {
		while (instance_ce) {
			if (instance_ce == ce) {
				return 1;
			}
			instance_ce = instance_ce->parent;
		}
	}

	return 0;
}
/* }}} */

ZEND_API zend_bool instanceof_function(const zend_class_entry *instance_ce, const zend_class_entry *ce TSRMLS_DC) /* {{{ */
{
	return instanceof_function_ex(instance_ce, ce, 0 TSRMLS_CC);
}
/* }}} */

#define LOWER_CASE 1
#define UPPER_CASE 2
#define NUMERIC 3

static void increment_string(zval *str) /* {{{ */
{
	int carry=0;
	zend_size_t pos=Z_STRSIZE_P(str)-1;
	char *s=Z_STRVAL_P(str);
	char *t;
	int last=0; /* Shut up the compiler warning */
	int ch;

	if (Z_STRSIZE_P(str) == 0) {
		str_efree(Z_STRVAL_P(str));
		Z_STRVAL_P(str) = estrndup("1", sizeof("1")-1);
		Z_STRSIZE_P(str) = 1;
		return;
	}

	if (IS_INTERNED(s)) {
		Z_STRVAL_P(str) = s = estrndup(s, Z_STRSIZE_P(str));
	}

	while (pos >= 0) {
		ch = s[pos];
		if (ch >= 'a' && ch <= 'z') {
			if (ch == 'z') {
				s[pos] = 'a';
				carry=1;
			} else {
				s[pos]++;
				carry=0;
			}
			last=LOWER_CASE;
		} else if (ch >= 'A' && ch <= 'Z') {
			if (ch == 'Z') {
				s[pos] = 'A';
				carry=1;
			} else {
				s[pos]++;
				carry=0;
			}
			last=UPPER_CASE;
		} else if (ch >= '0' && ch <= '9') {
			if (ch == '9') {
				s[pos] = '0';
				carry=1;
			} else {
				s[pos]++;
				carry=0;
			}
			last = NUMERIC;
		} else {
			carry=0;
			break;
		}
		if (carry == 0) {
			break;
		}
		pos--;
	}

	if (carry) {
		t = (char *) emalloc(Z_STRSIZE_P(str)+1+1);
		memcpy(t+1, Z_STRVAL_P(str), Z_STRSIZE_P(str));
		Z_STRSIZE_P(str)++;
		t[Z_STRSIZE_P(str)] = '\0';
		switch (last) {
			case NUMERIC:
				t[0] = '1';
				break;
			case UPPER_CASE:
				t[0] = 'A';
				break;
			case LOWER_CASE:
				t[0] = 'a';
				break;
		}
		str_efree(Z_STRVAL_P(str));
		Z_STRVAL_P(str) = t;
	}
}
/* }}} */

ZEND_API int increment_function(zval *op1) /* {{{ */
{
	switch (Z_TYPE_P(op1)) {
		case IS_INT:
			if (Z_IVAL_P(op1) == ZEND_INT_MAX) {
				/* switch to double */
				double d = (double)Z_IVAL_P(op1);
				ZVAL_DOUBLE(op1, d+1);
			} else {
			Z_IVAL_P(op1)++;
			}
			break;
		case IS_DOUBLE:
			Z_DVAL_P(op1) = Z_DVAL_P(op1) + 1;
			break;
		case IS_NULL:
			ZVAL_INT(op1, 1);
			break;
		case IS_STRING: {
				zend_int_t lval;
				double dval;

				switch (is_numeric_string(Z_STRVAL_P(op1), Z_STRSIZE_P(op1), &lval, &dval, 0)) {
					case IS_INT:
						str_efree(Z_STRVAL_P(op1));
						if (lval == ZEND_INT_MAX) {
							/* switch to double */
							double d = (double)lval;
							ZVAL_DOUBLE(op1, d+1);
						} else {
							ZVAL_INT(op1, lval+1);
						}
						break;
					case IS_DOUBLE:
						str_efree(Z_STRVAL_P(op1));
						ZVAL_DOUBLE(op1, dval+1);
						break;
					default:
						/* Perl style string increment */
						increment_string(op1);
						break;
				}
			}
			break;
		case IS_OBJECT:
			if (Z_OBJ_HANDLER_P(op1, do_operation)) {
				zval *op2;
				int res;
				TSRMLS_FETCH();

				MAKE_STD_ZVAL(op2);
				ZVAL_INT(op2, 1);
				res = Z_OBJ_HANDLER_P(op1, do_operation)(ZEND_ADD, op1, op1, op2 TSRMLS_CC);
				zval_ptr_dtor(&op2);

				return res;
			}
			return FAILURE;
		default:
			return FAILURE;
	}
	return SUCCESS;
}
/* }}} */

ZEND_API int decrement_function(zval *op1) /* {{{ */
{
	zend_int_t lval;
	double dval;

	switch (Z_TYPE_P(op1)) {
		case IS_INT:
			if (Z_IVAL_P(op1) == ZEND_INT_MIN) {
				double d = (double)Z_IVAL_P(op1);
				ZVAL_DOUBLE(op1, d-1);
			} else {
			Z_IVAL_P(op1)--;
			}
			break;
		case IS_DOUBLE:
			Z_DVAL_P(op1) = Z_DVAL_P(op1) - 1;
			break;
		case IS_STRING:		/* Like perl we only support string increment */
			if (Z_STRSIZE_P(op1) == 0) { /* consider as 0 */
				str_efree(Z_STRVAL_P(op1));
				ZVAL_INT(op1, -1);
				break;
			}
			switch (is_numeric_string(Z_STRVAL_P(op1), Z_STRSIZE_P(op1), &lval, &dval, 0)) {
				case IS_INT:
					str_efree(Z_STRVAL_P(op1));
					if (lval == ZEND_INT_MIN) {
						double d = (double)lval;
						ZVAL_DOUBLE(op1, d-1);
					} else {
						ZVAL_INT(op1, lval-1);
					}
					break;
				case IS_DOUBLE:
					str_efree(Z_STRVAL_P(op1));
					ZVAL_DOUBLE(op1, dval - 1);
					break;
			}
			break;
		case IS_OBJECT:
			if (Z_OBJ_HANDLER_P(op1, do_operation)) {
				zval *op2;
				int res;
				TSRMLS_FETCH();

				MAKE_STD_ZVAL(op2);
				ZVAL_INT(op2, 1);
				res = Z_OBJ_HANDLER_P(op1, do_operation)(ZEND_SUB, op1, op1, op2 TSRMLS_CC);
				zval_ptr_dtor(&op2);

				return res;
			}
			return FAILURE;
		default:
			return FAILURE;
	}

	return SUCCESS;
}
/* }}} */

ZEND_API int zval_is_true(zval *op) /* {{{ */
{
	convert_to_boolean(op);
	return (Z_IVAL_P(op) ? 1 : 0);
}
/* }}} */

#ifdef ZEND_USE_TOLOWER_L
ZEND_API void zend_update_current_locale(void) /* {{{ */
{
	current_locale = _get_current_locale();
}
/* }}} */
#endif

ZEND_API char *zend_str_tolower_copy(char *dest, const char *source, zend_size_t length) /* {{{ */
{
	register unsigned char *str = (unsigned char*)source;
	register unsigned char *result = (unsigned char*)dest;
	register unsigned char *end = str + length;

	while (str < end) {
		*result++ = zend_tolower_ascii(*str++);
	}
	*result = '\0';

	return dest;
}
/* }}} */

ZEND_API char *zend_str_tolower_dup(const char *source, zend_size_t length) /* {{{ */
{
	return zend_str_tolower_copy((char *)emalloc(length+1), source, length);
}
/* }}} */

ZEND_API void zend_str_tolower(char *str, zend_size_t length) /* {{{ */
{
	register unsigned char *p = (unsigned char*)str;
	register unsigned char *end = p + length;

	while (p < end) {
		*p = zend_tolower_ascii(*p);
		p++;
	}
}
/* }}} */

ZEND_API int zend_binary_strcmp(const char *s1, zend_size_t len1, const char *s2, zend_size_t len2) /* {{{ */
{
	int retval;

	if (s1 == s2) {
		return 0;
	}
	retval = memcmp(s1, s2, MIN(len1, len2));
	if (!retval) {
		return (int)(len1 - len2);
	} else {
		return retval;
	}
}
/* }}} */

ZEND_API int zend_binary_strncmp(const char *s1, zend_size_t len1, const char *s2, zend_size_t len2, zend_size_t length) /* {{{ */
{
	int retval;

	if (s1 == s2) {
		return 0;
	}
	retval = memcmp(s1, s2, MIN(length, MIN(len1, len2)));
	if (!retval) {
		return (int)(MIN(length, len1) - MIN(length, len2));
	} else {
		return retval;
	}
}
/* }}} */

ZEND_API int zend_binary_strcasecmp(const char *s1, zend_size_t len1, const char *s2, zend_size_t len2) /* {{{ */
{
	zend_size_t len;
	zend_size_t c1, c2;

	if (s1 == s2) {
		return 0;
	}

	len = MIN(len1, len2);
	while (len--) {
		c1 = zend_tolower_ascii(*(unsigned char *)s1++);
		c2 = zend_tolower_ascii(*(unsigned char *)s2++);
		if (c1 != c2) {
			return (int)(c1 - c2);
		}
	}

	return (int)(len1 - len2);
}
/* }}} */

ZEND_API int zend_binary_strncasecmp(const char *s1, zend_size_t len1, const char *s2, zend_size_t len2, zend_size_t length) /* {{{ */
{
	zend_size_t len;
	zend_size_t c1, c2;

	if (s1 == s2) {
		return 0;
	}
	len = MIN(length, MIN(len1, len2));
	while (len--) {
		c1 = zend_tolower_ascii(*(unsigned char *)s1++);
		c2 = zend_tolower_ascii(*(unsigned char *)s2++);
		if (c1 != c2) {
			return (int)(c1 - c2);
		}
	}

	return (int)(MIN(length, len1) - MIN(length, len2));
}
/* }}} */

ZEND_API int zend_binary_strcasecmp_l(const char *s1, zend_size_t len1, const char *s2, zend_size_t len2) /* {{{ */
{
	zend_size_t len;
	zend_size_t c1, c2;

	if (s1 == s2) {
		return 0;
	}

	len = MIN(len1, len2);
	while (len--) {
		c1 = zend_tolower((int)*(unsigned char *)s1++);
		c2 = zend_tolower((int)*(unsigned char *)s2++);
		if (c1 != c2) {
			return (int)(c1 - c2);
		}
	}

	return (int)(len1 - len2);
}
/* }}} */

ZEND_API int zend_binary_strncasecmp_l(const char *s1, zend_size_t len1, const char *s2, zend_size_t len2, zend_size_t length) /* {{{ */
{
	zend_size_t len;
	zend_size_t c1, c2;

	if (s1 == s2) {
		return 0;
	}
	len = MIN(length, MIN(len1, len2));
	while (len--) {
		c1 = zend_tolower((int)*(unsigned char *)s1++);
		c2 = zend_tolower((int)*(unsigned char *)s2++);
		if (c1 != c2) {
			return (int)(c1 - c2);
		}
	}

	return (int)(MIN(length, len1) - MIN(length, len2));
}
/* }}} */

ZEND_API int zend_binary_zval_strcmp(zval *s1, zval *s2) /* {{{ */
{
	return zend_binary_strcmp(Z_STRVAL_P(s1), Z_STRSIZE_P(s1), Z_STRVAL_P(s2), Z_STRSIZE_P(s2));
}
/* }}} */

ZEND_API int zend_binary_zval_strncmp(zval *s1, zval *s2, zval *s3) /* {{{ */
{
	return zend_binary_strncmp(Z_STRVAL_P(s1), Z_STRSIZE_P(s1), Z_STRVAL_P(s2), Z_STRSIZE_P(s2), Z_IVAL_P(s3));
}
/* }}} */

ZEND_API int zend_binary_zval_strcasecmp(zval *s1, zval *s2) /* {{{ */
{
	return zend_binary_strcasecmp_l(Z_STRVAL_P(s1), Z_STRSIZE_P(s1), Z_STRVAL_P(s2), Z_STRSIZE_P(s2));
}
/* }}} */

ZEND_API int zend_binary_zval_strncasecmp(zval *s1, zval *s2, zval *s3) /* {{{ */
{
	return zend_binary_strncasecmp_l(Z_STRVAL_P(s1), Z_STRSIZE_P(s1), Z_STRVAL_P(s2), Z_STRSIZE_P(s2), Z_IVAL_P(s3));
}
/* }}} */

ZEND_API void zendi_smart_strcmp(zval *result, zval *s1, zval *s2) /* {{{ */
{
	int ret1, ret2;
	int oflow1, oflow2;
	zend_int_t lval1 = 0, lval2 = 0;
	double dval1 = 0.0, dval2 = 0.0;

	if ((ret1=is_numeric_string_ex(Z_STRVAL_P(s1), Z_STRSIZE_P(s1), &lval1, &dval1, 0, &oflow1)) &&
		(ret2=is_numeric_string_ex(Z_STRVAL_P(s2), Z_STRSIZE_P(s2), &lval2, &dval2, 0, &oflow2))) {
#if ZEND_UINT_MAX == 0xFFFFFFFF
		if (oflow1 != 0 && oflow1 == oflow2 && dval1 - dval2 == 0. &&
			((oflow1 == 1 && dval1 > 9007199254740991. /*0x1FFFFFFFFFFFFF*/)
			|| (oflow1 == -1 && dval1 < -9007199254740991.))) {
#else
		if (oflow1 != 0 && oflow1 == oflow2 && dval1 - dval2 == 0.) {
#endif
			/* both values are integers overflown to the same side, and the
			 * double comparison may have resulted in crucial accuracy lost */
			goto string_cmp;
		}
		if ((ret1==IS_DOUBLE) || (ret2==IS_DOUBLE)) {
			if (ret1!=IS_DOUBLE) {
				if (oflow2) {
					/* 2nd operand is integer > LONG_MAX (oflow2==1) or < LONG_MIN (-1) */
					ZVAL_INT(result, -1 * oflow2);
					return;
				}
				dval1 = (double) lval1;
			} else if (ret2!=IS_DOUBLE) {
				if (oflow1) {
					ZVAL_INT(result, oflow1);
					return;
				}
				dval2 = (double) lval2;
			} else if (dval1 == dval2 && !zend_finite(dval1)) {
				/* Both values overflowed and have the same sign,
				 * so a numeric comparison would be inaccurate */
				goto string_cmp;
			}
			Z_DVAL_P(result) = dval1 - dval2;
			ZVAL_INT(result, ZEND_NORMALIZE_BOOL(Z_DVAL_P(result)));
		} else { /* they both have to be long's */
			ZVAL_INT(result, lval1 > lval2 ? 1 : (lval1 < lval2 ? -1 : 0));
		}
	} else {
string_cmp:
		Z_IVAL_P(result) = zend_binary_zval_strcmp(s1, s2);
		ZVAL_INT(result, ZEND_NORMALIZE_BOOL(Z_IVAL_P(result)));
	}
}
/* }}} */

static int hash_zval_compare_function(const zval **z1, const zval **z2 TSRMLS_DC) /* {{{ */
{
	zval result;

	if (compare_function(&result, (zval *) *z1, (zval *) *z2 TSRMLS_CC)==FAILURE) {
		return 1;
	}
	return (int)Z_IVAL(result);
}
/* }}} */

ZEND_API int zend_compare_symbol_tables_i(HashTable *ht1, HashTable *ht2 TSRMLS_DC) /* {{{ */
{
	return ht1 == ht2 ? 0 : zend_hash_compare(ht1, ht2, (compare_func_t) hash_zval_compare_function, 0 TSRMLS_CC);
}
/* }}} */

ZEND_API void zend_compare_symbol_tables(zval *result, HashTable *ht1, HashTable *ht2 TSRMLS_DC) /* {{{ */
{
	ZVAL_INT(result, ht1 == ht2 ? 0 : zend_hash_compare(ht1, ht2, (compare_func_t) hash_zval_compare_function, 0 TSRMLS_CC));
}
/* }}} */

ZEND_API void zend_compare_arrays(zval *result, zval *a1, zval *a2 TSRMLS_DC) /* {{{ */
{
	zend_compare_symbol_tables(result, Z_ARRVAL_P(a1), Z_ARRVAL_P(a2) TSRMLS_CC);
}
/* }}} */

ZEND_API void zend_compare_objects(zval *result, zval *o1, zval *o2 TSRMLS_DC) /* {{{ */
{
	Z_TYPE_P(result) = IS_INT;

	if (Z_OBJ_HANDLE_P(o1) == Z_OBJ_HANDLE_P(o2)) {
		Z_IVAL_P(result) = 0;
		return;
	}

	if (Z_OBJ_HT_P(o1)->compare_objects == NULL) {
		Z_IVAL_P(result) = 1;
	} else {
		Z_IVAL_P(result) = Z_OBJ_HT_P(o1)->compare_objects(o1, o2 TSRMLS_CC);
	}
}
/* }}} */

ZEND_API void zend_locale_sprintf_double(zval *op ZEND_FILE_LINE_DC) /* {{{ */
{
	TSRMLS_FETCH();

	Z_STRSIZE_P(op) = zend_spprintf(&Z_STRVAL_P(op), 0, "%.*G", (int) EG(precision), (double)Z_DVAL_P(op));
}
/* }}} */

/*
 * Local variables:
 * tab-width: 4
 * c-basic-offset: 4
 * indent-tabs-mode: t
 * End:
 */<|MERGE_RESOLUTION|>--- conflicted
+++ resolved
@@ -1025,22 +1025,14 @@
 					ZEND_TRY_BINARY_OBJECT_OPERATION(ZEND_POW);
 
 					if (Z_TYPE_P(op1) == IS_ARRAY) {
-<<<<<<< HEAD
-						ZVAL_INT(op1, 0);
-=======
-						ZVAL_LONG(result, 0);
+						ZVAL_INT(result, 0);
 						return SUCCESS;
->>>>>>> 237c1bf7
 					} else {
 						zendi_convert_scalar_to_number(op1, op1_copy, result);
 					}
 					if (Z_TYPE_P(op2) == IS_ARRAY) {
-<<<<<<< HEAD
-						ZVAL_INT(op2, 0);
-=======
-						ZVAL_LONG(result, 1L);
+						ZVAL_INT(result, 1L);
 						return SUCCESS;
->>>>>>> 237c1bf7
 					} else {
 						zendi_convert_scalar_to_number(op2, op2_copy, result);
 					}
