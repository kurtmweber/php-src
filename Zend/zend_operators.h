/*
   +----------------------------------------------------------------------+
   | Zend Engine                                                          |
   +----------------------------------------------------------------------+
   | Copyright (c) 1998-2016 Zend Technologies Ltd. (http://www.zend.com) |
   +----------------------------------------------------------------------+
   | This source file is subject to version 2.00 of the Zend license,     |
   | that is bundled with this package in the file LICENSE, and is        |
   | available through the world-wide-web at the following url:           |
   | http://www.zend.com/license/2_00.txt.                                |
   | If you did not receive a copy of the Zend license and are unable to  |
   | obtain it through the world-wide-web, please send a note to          |
   | license@zend.com so we can mail you a copy immediately.              |
   +----------------------------------------------------------------------+
   | Authors: Andi Gutmans <andi@zend.com>                                |
   |          Zeev Suraski <zeev@zend.com>                                |
   |          Dmitry Stogov <dmitry@zend.com>                             |
   +----------------------------------------------------------------------+
*/

/* $Id$ */

#ifndef ZEND_OPERATORS_H
#define ZEND_OPERATORS_H

#include <errno.h>
#include <math.h>
#include <assert.h>

#ifdef __GNUC__
#include <stddef.h>
#endif

#ifdef HAVE_IEEEFP_H
#include <ieeefp.h>
#endif

#include "zend_portability.h"
#include "zend_strtod.h"
#include "zend_multiply.h"

#define LONG_SIGN_MASK (((zend_long)1) << (8*sizeof(zend_long)-1))

BEGIN_EXTERN_C()
ZEND_API int ZEND_FASTCALL add_function(zval *result, zval *op1, zval *op2);
ZEND_API int ZEND_FASTCALL sub_function(zval *result, zval *op1, zval *op2);
ZEND_API int ZEND_FASTCALL mul_function(zval *result, zval *op1, zval *op2);
ZEND_API int ZEND_FASTCALL pow_function(zval *result, zval *op1, zval *op2);
ZEND_API int ZEND_FASTCALL div_function(zval *result, zval *op1, zval *op2);
ZEND_API int ZEND_FASTCALL mod_function(zval *result, zval *op1, zval *op2);
ZEND_API int ZEND_FASTCALL boolean_xor_function(zval *result, zval *op1, zval *op2);
ZEND_API int ZEND_FASTCALL boolean_not_function(zval *result, zval *op1);
ZEND_API int ZEND_FASTCALL bitwise_not_function(zval *result, zval *op1);
ZEND_API int ZEND_FASTCALL bitwise_or_function(zval *result, zval *op1, zval *op2);
ZEND_API int ZEND_FASTCALL bitwise_and_function(zval *result, zval *op1, zval *op2);
ZEND_API int ZEND_FASTCALL bitwise_xor_function(zval *result, zval *op1, zval *op2);
ZEND_API int ZEND_FASTCALL shift_left_function(zval *result, zval *op1, zval *op2);
ZEND_API int ZEND_FASTCALL shift_right_function(zval *result, zval *op1, zval *op2);
ZEND_API int ZEND_FASTCALL concat_function(zval *result, zval *op1, zval *op2);

ZEND_API int ZEND_FASTCALL zend_is_identical(zval *op1, zval *op2);

ZEND_API int ZEND_FASTCALL is_equal_function(zval *result, zval *op1, zval *op2);
ZEND_API int ZEND_FASTCALL is_identical_function(zval *result, zval *op1, zval *op2);
ZEND_API int ZEND_FASTCALL is_not_identical_function(zval *result, zval *op1, zval *op2);
ZEND_API int ZEND_FASTCALL is_not_equal_function(zval *result, zval *op1, zval *op2);
ZEND_API int ZEND_FASTCALL is_smaller_function(zval *result, zval *op1, zval *op2);
ZEND_API int ZEND_FASTCALL is_smaller_or_equal_function(zval *result, zval *op1, zval *op2);

ZEND_API zend_bool ZEND_FASTCALL instanceof_function_ex(const zend_class_entry *instance_ce, const zend_class_entry *ce, zend_bool interfaces_only);
ZEND_API zend_bool ZEND_FASTCALL instanceof_function(const zend_class_entry *instance_ce, const zend_class_entry *ce);

/**
 * Checks whether the string "str" with length "length" is numeric. The value
 * of allow_errors determines whether it's required to be entirely numeric, or
 * just its prefix. Leading whitespace is allowed.
 *
 * The function returns 0 if the string did not contain a valid number; IS_LONG
 * if it contained a number that fits within the range of a long; or IS_DOUBLE
 * if the number was out of long range or contained a decimal point/exponent.
 * The number's value is returned into the respective pointer, *lval or *dval,
 * if that pointer is not NULL.
 *
 * This variant also gives information if a string that represents an integer
 * could not be represented as such due to overflow. It writes 1 to oflow_info
 * if the integer is larger than ZEND_LONG_MAX and -1 if it's smaller than ZEND_LONG_MIN.
 */
ZEND_API zend_uchar ZEND_FASTCALL _is_numeric_string_ex(const char *str, size_t length, zend_long *lval, double *dval, int allow_errors, int *oflow_info);

ZEND_API const char* ZEND_FASTCALL zend_memnstr_ex(const char *haystack, const char *needle, size_t needle_len, const char *end);
ZEND_API const char* ZEND_FASTCALL zend_memnrstr_ex(const char *haystack, const char *needle, size_t needle_len, const char *end);

#if SIZEOF_ZEND_LONG == 4
#	define ZEND_DOUBLE_FITS_LONG(d) (!((d) > ZEND_LONG_MAX || (d) < ZEND_LONG_MIN))
#else
	/* >= as (double)ZEND_LONG_MAX is outside signed range */
#	define ZEND_DOUBLE_FITS_LONG(d) (!((d) >= ZEND_LONG_MAX || (d) < ZEND_LONG_MIN))
#endif

#if ZEND_DVAL_TO_LVAL_CAST_OK
static zend_always_inline zend_long zend_dval_to_lval(double d)
{
    if (EXPECTED(zend_finite(d)) && EXPECTED(!zend_isnan(d))) {
        return (zend_long)d;
    } else {
        return 0;
    }
}
#else
ZEND_API zend_long ZEND_FASTCALL zend_dval_to_lval_slow(double d);

static zend_always_inline zend_long zend_dval_to_lval(double d)
{
	if (UNEXPECTED(!zend_finite(d)) || UNEXPECTED(zend_isnan(d))) {
		return 0;
	} else if (!ZEND_DOUBLE_FITS_LONG(d)) {
		return zend_dval_to_lval_slow(d);
	}
	return (zend_long)d;
}
#endif

static zend_always_inline zend_long zend_dval_to_lval_cap(double d)
{
	if (UNEXPECTED(!zend_finite(d)) || UNEXPECTED(zend_isnan(d))) {
		return 0;
	} else if (!ZEND_DOUBLE_FITS_LONG(d)) {
		return (d > 0 ? ZEND_LONG_MAX : ZEND_LONG_MIN);
	}
	return (zend_long)d;
}
/* }}} */

#define ZEND_IS_DIGIT(c) ((c) >= '0' && (c) <= '9')
#define ZEND_IS_XDIGIT(c) (((c) >= 'A' && (c) <= 'F') || ((c) >= 'a' && (c) <= 'f'))

static zend_always_inline zend_uchar is_numeric_string_ex(const char *str, size_t length, zend_long *lval, double *dval, int allow_errors, int *oflow_info)
{
	if (*str > '9') {
		return 0;
	}
	return _is_numeric_string_ex(str, length, lval, dval, allow_errors, oflow_info);
}

static zend_always_inline zend_uchar is_numeric_string(const char *str, size_t length, zend_long *lval, double *dval, int allow_errors) {
    return is_numeric_string_ex(str, length, lval, dval, allow_errors, NULL);
}

ZEND_API zend_uchar ZEND_FASTCALL is_numeric_str_function(const zend_string *str, zend_long *lval, double *dval);

static zend_always_inline const char *
zend_memnstr(const char *haystack, const char *needle, size_t needle_len, const char *end)
{
	const char *p = haystack;
	const char ne = needle[needle_len-1];
	ptrdiff_t off_p;
	size_t off_s;

	if (needle_len == 1) {
		return (const char *)memchr(p, *needle, (end-p));
	}

	off_p = end - haystack;
	off_s = (off_p > 0) ? (size_t)off_p : 0;

	if (needle_len > off_s) {
		return NULL;
	}

	if (EXPECTED(off_s < 1024 || needle_len < 3)) {
		end -= needle_len;

		while (p <= end) {
			if ((p = (const char *)memchr(p, *needle, (end-p+1))) && ne == p[needle_len-1]) {
				if (!memcmp(needle, p, needle_len-1)) {
					return p;
				}
			}

			if (p == NULL) {
				return NULL;
			}

			p++;
		}

		return NULL;
	} else {
		return zend_memnstr_ex(haystack, needle, needle_len, end);
	}
}

static zend_always_inline const void *zend_memrchr(const void *s, int c, size_t n)
{
	const unsigned char *e;
	if (n <= 0) {
		return NULL;
	}

	for (e = (const unsigned char *)s + n - 1; e >= (const unsigned char *)s; e--) {
		if (*e == (const unsigned char)c) {
			return (const void *)e;
		}
	}
	return NULL;
}


static zend_always_inline const char *
zend_memnrstr(const char *haystack, const char *needle, size_t needle_len, char *end)
{
    const char *p = end;
    const char ne = needle[needle_len-1];
    ptrdiff_t off_p;
    size_t off_s;

    if (needle_len == 1) {
        return (const char *)zend_memrchr(haystack, *needle, (p - haystack));
    }

    off_p = end - haystack;
    off_s = (off_p > 0) ? (size_t)off_p : 0;

    if (needle_len > off_s) {
        return NULL;
    }

	if (EXPECTED(off_s < 1024 || needle_len < 3)) {
		p -= needle_len;

		do {
			if ((p = (const char *)zend_memrchr(haystack, *needle, (p - haystack) + 1)) && ne == p[needle_len-1]) {
				if (!memcmp(needle, p, needle_len - 1)) {
					return p;
				}
			}
		} while (p-- >= haystack);

		return NULL;
	} else {
		return zend_memnrstr_ex(haystack, needle, needle_len, end);
	}
}

ZEND_API int ZEND_FASTCALL increment_function(zval *op1);
ZEND_API int ZEND_FASTCALL decrement_function(zval *op2);

ZEND_API void ZEND_FASTCALL convert_scalar_to_number(zval *op);
ZEND_API void ZEND_FASTCALL _convert_to_cstring(zval *op ZEND_FILE_LINE_DC);
ZEND_API void ZEND_FASTCALL _convert_to_string(zval *op ZEND_FILE_LINE_DC);
ZEND_API void ZEND_FASTCALL convert_to_long(zval *op);
ZEND_API void ZEND_FASTCALL convert_to_double(zval *op);
ZEND_API void ZEND_FASTCALL convert_to_long_base(zval *op, int base);
ZEND_API void ZEND_FASTCALL convert_to_null(zval *op);
ZEND_API void ZEND_FASTCALL convert_to_boolean(zval *op);
ZEND_API void ZEND_FASTCALL convert_to_array(zval *op);
ZEND_API void ZEND_FASTCALL convert_to_object(zval *op);
ZEND_API void multi_convert_to_long_ex(int argc, ...);
ZEND_API void multi_convert_to_double_ex(int argc, ...);
ZEND_API void multi_convert_to_string_ex(int argc, ...);

ZEND_API zend_long    ZEND_FASTCALL _zval_get_long_func(zval *op);
ZEND_API double       ZEND_FASTCALL _zval_get_double_func(zval *op);
ZEND_API zend_string* ZEND_FASTCALL _zval_get_string_func(zval *op);

static zend_always_inline zend_long _zval_get_long(zval *op) {
	return Z_TYPE_P(op) == IS_LONG ? Z_LVAL_P(op) : _zval_get_long_func(op);
}
static zend_always_inline double _zval_get_double(zval *op) {
	return Z_TYPE_P(op) == IS_DOUBLE ? Z_DVAL_P(op) : _zval_get_double_func(op);
}
static zend_always_inline zend_string *_zval_get_string(zval *op) {
	return Z_TYPE_P(op) == IS_STRING ? zend_string_copy(Z_STR_P(op)) : _zval_get_string_func(op);
}

#define zval_get_long(op) _zval_get_long((op))
#define zval_get_double(op) _zval_get_double((op))
#define zval_get_string(op) _zval_get_string((op))

#define convert_to_cstring(op) if (Z_TYPE_P(op) != IS_STRING) { _convert_to_cstring((op) ZEND_FILE_LINE_CC); }
#define convert_to_string(op) if (Z_TYPE_P(op) != IS_STRING) { _convert_to_string((op) ZEND_FILE_LINE_CC); }


ZEND_API int ZEND_FASTCALL zend_is_true(zval *op);
ZEND_API int ZEND_FASTCALL zend_object_is_true(zval *op);

#define zval_is_true(op) \
	zend_is_true(op)

static zend_always_inline int i_zend_is_true(zval *op)
{
	int result = 0;

again:
	switch (Z_TYPE_P(op)) {
		case IS_TRUE:
			result = 1;
			break;
		case IS_LONG:
			if (Z_LVAL_P(op)) {
				result = 1;
			}
			break;
		case IS_DOUBLE:
			if (Z_DVAL_P(op)) {
				result = 1;
			}
			break;
		case IS_STRING:
			if (Z_STRLEN_P(op) > 1 || (Z_STRLEN_P(op) && Z_STRVAL_P(op)[0] != '0')) {
				result = 1;
			}
			break;
		case IS_ARRAY:
			if (zend_hash_num_elements(Z_ARRVAL_P(op))) {
				result = 1;
			}
			break;
		case IS_OBJECT:
			result = zend_object_is_true(op);
			break;
		case IS_RESOURCE:
			if (EXPECTED(Z_RES_HANDLE_P(op))) {
				result = 1;
			}
			break;
		case IS_REFERENCE:
			op = Z_REFVAL_P(op);
			goto again;
			break;
		default:
			break;
	}
	return result;
}

ZEND_API int ZEND_FASTCALL compare_function(zval *result, zval *op1, zval *op2);

ZEND_API int ZEND_FASTCALL numeric_compare_function(zval *op1, zval *op2);
ZEND_API int ZEND_FASTCALL string_compare_function_ex(zval *op1, zval *op2, zend_bool case_insensitive);
ZEND_API int ZEND_FASTCALL string_compare_function(zval *op1, zval *op2);
ZEND_API int ZEND_FASTCALL string_case_compare_function(zval *op1, zval *op2);
#if HAVE_STRCOLL
ZEND_API int ZEND_FASTCALL string_locale_compare_function(zval *op1, zval *op2);
#endif

ZEND_API void         ZEND_FASTCALL zend_str_tolower(char *str, size_t length);
ZEND_API char*        ZEND_FASTCALL zend_str_tolower_copy(char *dest, const char *source, size_t length);
ZEND_API char*        ZEND_FASTCALL zend_str_tolower_dup(const char *source, size_t length);
ZEND_API char*        ZEND_FASTCALL zend_str_tolower_dup_ex(const char *source, size_t length);
ZEND_API zend_string* ZEND_FASTCALL zend_string_tolower(zend_string *str);

ZEND_API int ZEND_FASTCALL zend_binary_zval_strcmp(zval *s1, zval *s2);
ZEND_API int ZEND_FASTCALL zend_binary_zval_strncmp(zval *s1, zval *s2, zval *s3);
ZEND_API int ZEND_FASTCALL zend_binary_zval_strcasecmp(zval *s1, zval *s2);
ZEND_API int ZEND_FASTCALL zend_binary_zval_strncasecmp(zval *s1, zval *s2, zval *s3);
ZEND_API int ZEND_FASTCALL zend_binary_strcmp(const char *s1, size_t len1, const char *s2, size_t len2);
ZEND_API int ZEND_FASTCALL zend_binary_strncmp(const char *s1, size_t len1, const char *s2, size_t len2, size_t length);
ZEND_API int ZEND_FASTCALL zend_binary_strcasecmp(const char *s1, size_t len1, const char *s2, size_t len2);
ZEND_API int ZEND_FASTCALL zend_binary_strncasecmp(const char *s1, size_t len1, const char *s2, size_t len2, size_t length);
ZEND_API int ZEND_FASTCALL zend_binary_strcasecmp_l(const char *s1, size_t len1, const char *s2, size_t len2);
ZEND_API int ZEND_FASTCALL zend_binary_strncasecmp_l(const char *s1, size_t len1, const char *s2, size_t len2, size_t length);

ZEND_API zend_long ZEND_FASTCALL zendi_smart_strcmp(zend_string *s1, zend_string *s2);
ZEND_API int ZEND_FASTCALL zend_compare_symbol_tables(HashTable *ht1, HashTable *ht2);
ZEND_API int ZEND_FASTCALL zend_compare_arrays(zval *a1, zval *a2);
ZEND_API int ZEND_FASTCALL zend_compare_objects(zval *o1, zval *o2);

ZEND_API int ZEND_FASTCALL zend_atoi(const char *str, int str_len);
ZEND_API zend_long ZEND_FASTCALL zend_atol(const char *str, int str_len);

ZEND_API void ZEND_FASTCALL zend_locale_sprintf_double(zval *op ZEND_FILE_LINE_DC);

#define convert_to_ex_master(pzv, lower_type, upper_type)	\
	if (Z_TYPE_P(pzv)!=upper_type) {					\
		convert_to_##lower_type(pzv);						\
	}

#define convert_to_explicit_type(pzv, type)		\
	do {										\
		switch (type) {							\
			case IS_NULL:						\
				convert_to_null(pzv);			\
				break;							\
			case IS_LONG:						\
				convert_to_long(pzv);			\
				break;							\
			case IS_DOUBLE:						\
				convert_to_double(pzv);			\
				break;							\
			case _IS_BOOL:						\
				convert_to_boolean(pzv);		\
				break;							\
			case IS_ARRAY:						\
				convert_to_array(pzv);			\
				break;							\
			case IS_OBJECT:						\
				convert_to_object(pzv);			\
				break;							\
			case IS_STRING:						\
				convert_to_string(pzv);			\
				break;							\
			default:							\
				assert(0);						\
				break;							\
		}										\
	} while (0);

#define convert_to_explicit_type_ex(pzv, str_type)	\
	if (Z_TYPE_P(pzv) != str_type) {				\
		convert_to_explicit_type(pzv, str_type);	\
	}

#define convert_to_boolean_ex(pzv)	convert_to_ex_master(pzv, boolean, _IS_BOOL)
#define convert_to_long_ex(pzv)		convert_to_ex_master(pzv, long, IS_LONG)
#define convert_to_double_ex(pzv)	convert_to_ex_master(pzv, double, IS_DOUBLE)
#define convert_to_string_ex(pzv)	convert_to_ex_master(pzv, string, IS_STRING)
#define convert_to_array_ex(pzv)	convert_to_ex_master(pzv, array, IS_ARRAY)
#define convert_to_object_ex(pzv)	convert_to_ex_master(pzv, object, IS_OBJECT)
#define convert_to_null_ex(pzv)		convert_to_ex_master(pzv, null, IS_NULL)

#define convert_scalar_to_number_ex(pzv)							\
	if (Z_TYPE_P(pzv)!=IS_LONG && Z_TYPE_P(pzv)!=IS_DOUBLE) {		\
		convert_scalar_to_number(pzv);					\
	}

#if HAVE_SETLOCALE && defined(ZEND_WIN32) && !defined(ZTS) && defined(_MSC_VER)
/* This performance improvement of tolower() on Windows gives 10-18% on bench.php */
#define ZEND_USE_TOLOWER_L 1
#endif

#ifdef ZEND_USE_TOLOWER_L
ZEND_API void zend_update_current_locale(void);
#else
#define zend_update_current_locale()
#endif

/* The offset in bytes between the value and type fields of a zval */
#define ZVAL_OFFSETOF_TYPE	\
	(offsetof(zval, u1.type_info) - offsetof(zval, value))

static zend_always_inline void fast_long_increment_function(zval *op1)
{
#if PHP_HAVE_BUILTIN_SADDL_OVERFLOW && SIZEOF_LONG == SIZEOF_ZEND_LONG
	long lresult;
	if (UNEXPECTED(__builtin_saddl_overflow(Z_LVAL_P(op1), 1, &lresult))) {
		/* switch to double */
		ZVAL_DOUBLE(op1, (double)ZEND_LONG_MAX + 1.0);
	} else {
		Z_LVAL_P(op1) = lresult;
	}
#elif PHP_HAVE_BUILTIN_SADDLL_OVERFLOW && SIZEOF_LONG_LONG == SIZEOF_ZEND_LONG
	long long llresult;
	if (UNEXPECTED(__builtin_saddll_overflow(Z_LVAL_P(op1), 1, &llresult))) {
		/* switch to double */
		ZVAL_DOUBLE(op1, (double)ZEND_LONG_MAX + 1.0);
	} else {
		Z_LVAL_P(op1) = llresult;
	}
#elif defined(__GNUC__) && defined(__i386__)
	__asm__(
		"incl (%0)\n\t"
		"jno  0f\n\t"
		"movl $0x0, (%0)\n\t"
		"movl $0x41e00000, 0x4(%0)\n\t"
		"movl %1, %c2(%0)\n"
		"0:"
		:
		: "r"(&op1->value),
		  "n"(IS_DOUBLE),
		  "n"(ZVAL_OFFSETOF_TYPE)
		: "cc", "memory");
#elif defined(__GNUC__) && defined(__x86_64__)
	__asm__(
		"incq (%0)\n\t"
		"jno  0f\n\t"
		"movl $0x0, (%0)\n\t"
		"movl $0x43e00000, 0x4(%0)\n\t"
		"movl %1, %c2(%0)\n"
		"0:"
		:
		: "r"(&op1->value),
		  "n"(IS_DOUBLE),
		  "n"(ZVAL_OFFSETOF_TYPE)
		: "cc", "memory");
#else
	if (UNEXPECTED(Z_LVAL_P(op1) == ZEND_LONG_MAX)) {
		/* switch to double */
		ZVAL_DOUBLE(op1, (double)ZEND_LONG_MAX + 1.0);
	} else {
		Z_LVAL_P(op1)++;
	}
#endif
}

static zend_always_inline void fast_long_decrement_function(zval *op1)
{
#if PHP_HAVE_BUILTIN_SSUBL_OVERFLOW && SIZEOF_LONG == SIZEOF_ZEND_LONG
	long lresult;
	if (UNEXPECTED(__builtin_ssubl_overflow(Z_LVAL_P(op1), 1, &lresult))) {
		/* switch to double */
		ZVAL_DOUBLE(op1, (double)ZEND_LONG_MIN - 1.0);
	} else {
		Z_LVAL_P(op1) = lresult;
	}
#elif PHP_HAVE_BUILTIN_SSUBLL_OVERFLOW && SIZEOF_LONG_LONG == SIZEOF_ZEND_LONG
	long long llresult;
	if (UNEXPECTED(__builtin_ssubll_overflow(Z_LVAL_P(op1), 1, &llresult))) {
		/* switch to double */
		ZVAL_DOUBLE(op1, (double)ZEND_LONG_MIN - 1.0);
	} else {
		Z_LVAL_P(op1) = llresult;
	}
#elif defined(__GNUC__) && defined(__i386__)
	__asm__(
		"decl (%0)\n\t"
		"jno  0f\n\t"
		"movl $0x00200000, (%0)\n\t"
		"movl $0xc1e00000, 0x4(%0)\n\t"
		"movl %1,%c2(%0)\n"
		"0:"
		:
		: "r"(&op1->value),
		  "n"(IS_DOUBLE),
		  "n"(ZVAL_OFFSETOF_TYPE)
		: "cc", "memory");
#elif defined(__GNUC__) && defined(__x86_64__)
	__asm__(
		"decq (%0)\n\t"
		"jno  0f\n\t"
		"movl $0x00000000, (%0)\n\t"
		"movl $0xc3e00000, 0x4(%0)\n\t"
		"movl %1,%c2(%0)\n"
		"0:"
		:
		: "r"(&op1->value),
		  "n"(IS_DOUBLE),
		  "n"(ZVAL_OFFSETOF_TYPE)
		: "cc", "memory");
#else
	if (UNEXPECTED(Z_LVAL_P(op1) == ZEND_LONG_MIN)) {
		/* switch to double */
		ZVAL_DOUBLE(op1, (double)ZEND_LONG_MIN - 1.0);
	} else {
		Z_LVAL_P(op1)--;
	}
#endif
}

static zend_always_inline void fast_long_add_function(zval *result, zval *op1, zval *op2)
{
<<<<<<< HEAD
#if PHP_HAVE_BUILTIN_SADDL_OVERFLOW && SIZEOF_LONG == SIZEOF_ZEND_LONG
	long lresult;
	if (UNEXPECTED(__builtin_saddl_overflow(Z_LVAL_P(op1), Z_LVAL_P(op2), &lresult))) {
		ZVAL_DOUBLE(result, (double) Z_LVAL_P(op1) + (double) Z_LVAL_P(op2));
	} else {
		ZVAL_LONG(result, lresult);
	}
#elif PHP_HAVE_BUILTIN_SADDLL_OVERFLOW && SIZEOF_LONG_LONG == SIZEOF_ZEND_LONG
	long long llresult;
	if (UNEXPECTED(__builtin_saddll_overflow(Z_LVAL_P(op1), Z_LVAL_P(op2), &llresult))) {
		ZVAL_DOUBLE(result, (double) Z_LVAL_P(op1) + (double) Z_LVAL_P(op2));
	} else {
		ZVAL_LONG(result, llresult);
	}
#elif defined(__GNUC__) && defined(__i386__) && !(4 == __GNUC__ && 8 == __GNUC_MINOR__)
=======
#if defined(__GNUC__) && defined(__i386__) \
	&& !(4 == __GNUC__ && 8 == __GNUC_MINOR__) \
	&& !(4 == __GNUC__ && 9 == __GNUC_MINOR__ && (defined(__PIC__) || defined(__PIE__)))
	/* Position-independent builds fail with gcc-4.9.x */
>>>>>>> cab7bc7e
	__asm__(
		"movl	(%1), %%eax\n\t"
		"addl   (%2), %%eax\n\t"
		"jo     0f\n\t"
		"movl   %%eax, (%0)\n\t"
		"movl   %3, %c5(%0)\n\t"
		"jmp    1f\n"
		"0:\n\t"
		"fildl	(%1)\n\t"
		"fildl	(%2)\n\t"
		"faddp	%%st, %%st(1)\n\t"
		"movl   %4, %c5(%0)\n\t"
		"fstpl	(%0)\n"
		"1:"
		:
		: "r"(&result->value),
		  "r"(&op1->value),
		  "r"(&op2->value),
		  "n"(IS_LONG),
		  "n"(IS_DOUBLE),
		  "n"(ZVAL_OFFSETOF_TYPE)
		: "eax","cc", "memory");
#elif defined(__GNUC__) && defined(__x86_64__)
	__asm__(
		"movq	(%1), %%rax\n\t"
		"addq   (%2), %%rax\n\t"
		"jo     0f\n\t"
		"movq   %%rax, (%0)\n\t"
		"movl   %3, %c5(%0)\n\t"
		"jmp    1f\n"
		"0:\n\t"
		"fildq	(%1)\n\t"
		"fildq	(%2)\n\t"
		"faddp	%%st, %%st(1)\n\t"
		"movl   %4, %c5(%0)\n\t"
		"fstpl	(%0)\n"
		"1:"
		:
		: "r"(&result->value),
		  "r"(&op1->value),
		  "r"(&op2->value),
		  "n"(IS_LONG),
		  "n"(IS_DOUBLE),
		  "n"(ZVAL_OFFSETOF_TYPE)
		: "rax","cc", "memory");
#else
	/*
	 * 'result' may alias with op1 or op2, so we need to
	 * ensure that 'result' is not updated until after we
	 * have read the values of op1 and op2.
	 */

	if (UNEXPECTED((Z_LVAL_P(op1) & LONG_SIGN_MASK) == (Z_LVAL_P(op2) & LONG_SIGN_MASK)
		&& (Z_LVAL_P(op1) & LONG_SIGN_MASK) != ((Z_LVAL_P(op1) + Z_LVAL_P(op2)) & LONG_SIGN_MASK))) {
		ZVAL_DOUBLE(result, (double) Z_LVAL_P(op1) + (double) Z_LVAL_P(op2));
	} else {
		ZVAL_LONG(result, Z_LVAL_P(op1) + Z_LVAL_P(op2));
	}
#endif
}

static zend_always_inline int fast_add_function(zval *result, zval *op1, zval *op2)
{
	if (EXPECTED(Z_TYPE_P(op1) == IS_LONG)) {
		if (EXPECTED(Z_TYPE_P(op2) == IS_LONG)) {
			fast_long_add_function(result, op1, op2);
			return SUCCESS;
		} else if (EXPECTED(Z_TYPE_P(op2) == IS_DOUBLE)) {
			ZVAL_DOUBLE(result, ((double)Z_LVAL_P(op1)) + Z_DVAL_P(op2));
			return SUCCESS;
		}
	} else if (EXPECTED(Z_TYPE_P(op1) == IS_DOUBLE)) {
		if (EXPECTED(Z_TYPE_P(op2) == IS_DOUBLE)) {
			ZVAL_DOUBLE(result, Z_DVAL_P(op1) + Z_DVAL_P(op2));
			return SUCCESS;
		} else if (EXPECTED(Z_TYPE_P(op2) == IS_LONG)) {
			ZVAL_DOUBLE(result, Z_DVAL_P(op1) + ((double)Z_LVAL_P(op2)));
			return SUCCESS;
		}
	}
	return add_function(result, op1, op2);
}

static zend_always_inline void fast_long_sub_function(zval *result, zval *op1, zval *op2)
{
<<<<<<< HEAD
#if PHP_HAVE_BUILTIN_SSUBL_OVERFLOW && SIZEOF_LONG == SIZEOF_ZEND_LONG
	long lresult;
	if (UNEXPECTED(__builtin_ssubl_overflow(Z_LVAL_P(op1), Z_LVAL_P(op2), &lresult))) {
		ZVAL_DOUBLE(result, (double) Z_LVAL_P(op1) - (double) Z_LVAL_P(op2));
	} else {
		ZVAL_LONG(result, lresult);
	}
#elif PHP_HAVE_BUILTIN_SSUBLL_OVERFLOW && SIZEOF_LONG_LONG == SIZEOF_ZEND_LONG
	long long llresult;
	if (UNEXPECTED(__builtin_ssubll_overflow(Z_LVAL_P(op1), Z_LVAL_P(op2), &llresult))) {
		ZVAL_DOUBLE(result, (double) Z_LVAL_P(op1) - (double) Z_LVAL_P(op2));
	} else {
		ZVAL_LONG(result, llresult);
	}
#elif defined(__GNUC__) && defined(__i386__) && !(4 == __GNUC__ && 8 == __GNUC_MINOR__)
=======
#if defined(__GNUC__) && defined(__i386__) && \
	!(4 == __GNUC__ && 8 == __GNUC_MINOR__) && \
	!(4 == __GNUC__ && 9 == __GNUC_MINOR__ && (defined(__PIC__) || defined(__PIE__)))
	/* Position-independent builds fail with gcc-4.9.x */
>>>>>>> cab7bc7e
	__asm__(
		"movl	(%1), %%eax\n\t"
		"subl   (%2), %%eax\n\t"
		"jo     0f\n\t"
		"movl   %%eax, (%0)\n\t"
		"movl   %3, %c5(%0)\n\t"
		"jmp    1f\n"
		"0:\n\t"
		"fildl	(%2)\n\t"
		"fildl	(%1)\n\t"
#if defined(__clang__) && (__clang_major__ < 2 || (__clang_major__ == 2 && __clang_minor__ < 10))
		"fsubp  %%st(1), %%st\n\t"  /* LLVM bug #9164 */
#else
		"fsubp	%%st, %%st(1)\n\t"
#endif
		"movl   %4, %c5(%0)\n\t"
		"fstpl	(%0)\n"
		"1:"
		:
		: "r"(&result->value),
		  "r"(&op1->value),
		  "r"(&op2->value),
		  "n"(IS_LONG),
		  "n"(IS_DOUBLE),
		  "n"(ZVAL_OFFSETOF_TYPE)
		: "eax","cc", "memory");
#elif defined(__GNUC__) && defined(__x86_64__)
	__asm__(
		"movq	(%1), %%rax\n\t"
		"subq   (%2), %%rax\n\t"
		"jo     0f\n\t"
		"movq   %%rax, (%0)\n\t"
		"movl   %3, %c5(%0)\n\t"
		"jmp    1f\n"
		"0:\n\t"
		"fildq	(%2)\n\t"
		"fildq	(%1)\n\t"
#if defined(__clang__) && (__clang_major__ < 2 || (__clang_major__ == 2 && __clang_minor__ < 10))
		"fsubp  %%st(1), %%st\n\t"  /* LLVM bug #9164 */
#else
		"fsubp	%%st, %%st(1)\n\t"
#endif
		"movl   %4, %c5(%0)\n\t"
		"fstpl	(%0)\n"
		"1:"
		:
		: "r"(&result->value),
		  "r"(&op1->value),
		  "r"(&op2->value),
		  "n"(IS_LONG),
		  "n"(IS_DOUBLE),
		  "n"(ZVAL_OFFSETOF_TYPE)
		: "rax","cc", "memory");
#else
	ZVAL_LONG(result, Z_LVAL_P(op1) - Z_LVAL_P(op2));

	if (UNEXPECTED((Z_LVAL_P(op1) & LONG_SIGN_MASK) != (Z_LVAL_P(op2) & LONG_SIGN_MASK)
		&& (Z_LVAL_P(op1) & LONG_SIGN_MASK) != (Z_LVAL_P(result) & LONG_SIGN_MASK))) {
		ZVAL_DOUBLE(result, (double) Z_LVAL_P(op1) - (double) Z_LVAL_P(op2));
	}
#endif
}

static zend_always_inline int fast_div_function(zval *result, zval *op1, zval *op2)
{
	return div_function(result, op1, op2);
}

static zend_always_inline int fast_equal_check_function(zval *op1, zval *op2)
{
	zval result;
	if (EXPECTED(Z_TYPE_P(op1) == IS_LONG)) {
		if (EXPECTED(Z_TYPE_P(op2) == IS_LONG)) {
			return Z_LVAL_P(op1) == Z_LVAL_P(op2);
		} else if (EXPECTED(Z_TYPE_P(op2) == IS_DOUBLE)) {
			return ((double)Z_LVAL_P(op1)) == Z_DVAL_P(op2);
		}
	} else if (EXPECTED(Z_TYPE_P(op1) == IS_DOUBLE)) {
		if (EXPECTED(Z_TYPE_P(op2) == IS_DOUBLE)) {
			return Z_DVAL_P(op1) == Z_DVAL_P(op2);
		} else if (EXPECTED(Z_TYPE_P(op2) == IS_LONG)) {
			return Z_DVAL_P(op1) == ((double)Z_LVAL_P(op2));
		}
	} else if (EXPECTED(Z_TYPE_P(op1) == IS_STRING)) {
		if (EXPECTED(Z_TYPE_P(op2) == IS_STRING)) {
			if (Z_STR_P(op1) == Z_STR_P(op2)) {
				return 1;
			} else if (Z_STRVAL_P(op1)[0] > '9' || Z_STRVAL_P(op2)[0] > '9') {
				if (Z_STRLEN_P(op1) != Z_STRLEN_P(op2)) {
					return 0;
				} else {
					return memcmp(Z_STRVAL_P(op1), Z_STRVAL_P(op2), Z_STRLEN_P(op1)) == 0;
				}
			} else {
				return zendi_smart_strcmp(Z_STR_P(op1), Z_STR_P(op2)) == 0;
			}
		}
	}
	compare_function(&result, op1, op2);
	return Z_LVAL(result) == 0;
}

static zend_always_inline int fast_equal_check_long(zval *op1, zval *op2)
{
	zval result;
	if (EXPECTED(Z_TYPE_P(op2) == IS_LONG)) {
		return Z_LVAL_P(op1) == Z_LVAL_P(op2);
	}
	compare_function(&result, op1, op2);
	return Z_LVAL(result) == 0;
}

static zend_always_inline int fast_equal_check_string(zval *op1, zval *op2)
{
	zval result;
	if (EXPECTED(Z_TYPE_P(op2) == IS_STRING)) {
		if (Z_STR_P(op1) == Z_STR_P(op2)) {
			return 1;
		} else if (Z_STRVAL_P(op1)[0] > '9' || Z_STRVAL_P(op2)[0] > '9') {
			if (Z_STRLEN_P(op1) != Z_STRLEN_P(op2)) {
				return 0;
			} else {
				return memcmp(Z_STRVAL_P(op1), Z_STRVAL_P(op2), Z_STRLEN_P(op1)) == 0;
			}
		} else {
			return zendi_smart_strcmp(Z_STR_P(op1), Z_STR_P(op2)) == 0;
		}
	}
	compare_function(&result, op1, op2);
	return Z_LVAL(result) == 0;
}

static zend_always_inline int fast_is_identical_function(zval *op1, zval *op2)
{
	if (Z_TYPE_P(op1) != Z_TYPE_P(op2)) {
		return 0;
	} else if (Z_TYPE_P(op1) <= IS_TRUE) {
		return 1;
	}
	return zend_is_identical(op1, op2);
}

static zend_always_inline int fast_is_not_identical_function(zval *op1, zval *op2)
{
	if (Z_TYPE_P(op1) != Z_TYPE_P(op2)) {
		return 1;
	} else if (Z_TYPE_P(op1) <= IS_TRUE) {
		return 0;
	}
	return !zend_is_identical(op1, op2);
}

#define ZEND_TRY_BINARY_OP1_OBJECT_OPERATION(opcode, binary_op)                                            \
	if (UNEXPECTED(Z_TYPE_P(op1) == IS_OBJECT)                                                             \
		&& op1 == result                                                                                   \
		&& UNEXPECTED(Z_OBJ_HANDLER_P(op1, get))                                                           \
		&& EXPECTED(Z_OBJ_HANDLER_P(op1, set))) {                                                          \
		int ret;                                                                                           \
		zval rv;                                                                                           \
		zval *objval = Z_OBJ_HANDLER_P(op1, get)(op1, &rv);                                      \
		Z_TRY_ADDREF_P(objval);                                                                                \
		ret = binary_op(objval, objval, op2);                                                    \
		Z_OBJ_HANDLER_P(op1, set)(op1, objval);                                                  \
		zval_ptr_dtor(objval);                                                                             \
		return ret;                                                                                        \
	} else if (UNEXPECTED(Z_TYPE_P(op1) == IS_OBJECT)                                                      \
		&& UNEXPECTED(Z_OBJ_HANDLER_P(op1, do_operation))) {                                               \
		if (EXPECTED(SUCCESS == Z_OBJ_HANDLER_P(op1, do_operation)(opcode, result, op1, op2))) { \
			return SUCCESS;                                                                                \
		}                                                                                                  \
	}

#define ZEND_TRY_BINARY_OP2_OBJECT_OPERATION(opcode)                                                       \
	if (UNEXPECTED(Z_TYPE_P(op2) == IS_OBJECT)                                                             \
		&& UNEXPECTED(Z_OBJ_HANDLER_P(op2, do_operation))                                                  \
		&& EXPECTED(SUCCESS == Z_OBJ_HANDLER_P(op2, do_operation)(opcode, result, op1, op2))) {  \
		return SUCCESS;                                                                                    \
	}

#define ZEND_TRY_BINARY_OBJECT_OPERATION(opcode, binary_op)                                                \
	ZEND_TRY_BINARY_OP1_OBJECT_OPERATION(opcode, binary_op)                                                \
	else                                                                                                   \
	ZEND_TRY_BINARY_OP2_OBJECT_OPERATION(opcode)

#define ZEND_TRY_UNARY_OBJECT_OPERATION(opcode)                                                            \
	if (UNEXPECTED(Z_TYPE_P(op1) == IS_OBJECT)                                                             \
		&& UNEXPECTED(Z_OBJ_HANDLER_P(op1, do_operation))                                                  \
		&& EXPECTED(SUCCESS == Z_OBJ_HANDLER_P(op1, do_operation)(opcode, result, op1, NULL))) { \
		return SUCCESS;                                                                                    \
	}

/* buf points to the END of the buffer */
static zend_always_inline char *zend_print_ulong_to_buf(char *buf, zend_ulong num) {
	*buf = '\0';
	do {
		*--buf = (char) (num % 10) + '0';
		num /= 10;
	} while (num > 0);
	return buf;
}

/* buf points to the END of the buffer */
static zend_always_inline char *zend_print_long_to_buf(char *buf, zend_long num) {
	if (num < 0) {
	    char *result = zend_print_ulong_to_buf(buf, ~((zend_ulong) num) + 1);
	    *--result = '-';
		return result;
	} else {
	    return zend_print_ulong_to_buf(buf, num);
	}
}

ZEND_API zend_string* ZEND_FASTCALL zend_long_to_str(zend_long num);

static zend_always_inline void zend_unwrap_reference(zval *op) /* {{{ */
{
	if (Z_REFCOUNT_P(op) == 1) {
		ZVAL_UNREF(op);
	} else {
		Z_DELREF_P(op);
		ZVAL_COPY(op, Z_REFVAL_P(op));
	}
}
/* }}} */


END_EXTERN_C()

#endif

/*
 * Local variables:
 * tab-width: 4
 * c-basic-offset: 4
 * indent-tabs-mode: t
 * End:
 */<|MERGE_RESOLUTION|>--- conflicted
+++ resolved
@@ -549,7 +549,6 @@
 
 static zend_always_inline void fast_long_add_function(zval *result, zval *op1, zval *op2)
 {
-<<<<<<< HEAD
 #if PHP_HAVE_BUILTIN_SADDL_OVERFLOW && SIZEOF_LONG == SIZEOF_ZEND_LONG
 	long lresult;
 	if (UNEXPECTED(__builtin_saddl_overflow(Z_LVAL_P(op1), Z_LVAL_P(op2), &lresult))) {
@@ -564,13 +563,10 @@
 	} else {
 		ZVAL_LONG(result, llresult);
 	}
-#elif defined(__GNUC__) && defined(__i386__) && !(4 == __GNUC__ && 8 == __GNUC_MINOR__)
-=======
-#if defined(__GNUC__) && defined(__i386__) \
+#elif defined(__GNUC__) && defined(__i386__) \
 	&& !(4 == __GNUC__ && 8 == __GNUC_MINOR__) \
 	&& !(4 == __GNUC__ && 9 == __GNUC_MINOR__ && (defined(__PIC__) || defined(__PIE__)))
 	/* Position-independent builds fail with gcc-4.9.x */
->>>>>>> cab7bc7e
 	__asm__(
 		"movl	(%1), %%eax\n\t"
 		"addl   (%2), %%eax\n\t"
@@ -656,7 +652,6 @@
 
 static zend_always_inline void fast_long_sub_function(zval *result, zval *op1, zval *op2)
 {
-<<<<<<< HEAD
 #if PHP_HAVE_BUILTIN_SSUBL_OVERFLOW && SIZEOF_LONG == SIZEOF_ZEND_LONG
 	long lresult;
 	if (UNEXPECTED(__builtin_ssubl_overflow(Z_LVAL_P(op1), Z_LVAL_P(op2), &lresult))) {
@@ -671,13 +666,10 @@
 	} else {
 		ZVAL_LONG(result, llresult);
 	}
-#elif defined(__GNUC__) && defined(__i386__) && !(4 == __GNUC__ && 8 == __GNUC_MINOR__)
-=======
-#if defined(__GNUC__) && defined(__i386__) && \
+#elif defined(__GNUC__) && defined(__i386__) && \
 	!(4 == __GNUC__ && 8 == __GNUC_MINOR__) && \
 	!(4 == __GNUC__ && 9 == __GNUC_MINOR__ && (defined(__PIC__) || defined(__PIE__)))
 	/* Position-independent builds fail with gcc-4.9.x */
->>>>>>> cab7bc7e
 	__asm__(
 		"movl	(%1), %%eax\n\t"
 		"subl   (%2), %%eax\n\t"
