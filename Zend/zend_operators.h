/*
   +----------------------------------------------------------------------+
   | Zend Engine                                                          |
   +----------------------------------------------------------------------+
   | Copyright (c) 1998-2018 Zend Technologies Ltd. (http://www.zend.com) |
   +----------------------------------------------------------------------+
   | This source file is subject to version 2.00 of the Zend license,     |
   | that is bundled with this package in the file LICENSE, and is        |
   | available through the world-wide-web at the following url:           |
   | http://www.zend.com/license/2_00.txt.                                |
   | If you did not receive a copy of the Zend license and are unable to  |
   | obtain it through the world-wide-web, please send a note to          |
   | license@zend.com so we can mail you a copy immediately.              |
   +----------------------------------------------------------------------+
   | Authors: Andi Gutmans <andi@zend.com>                                |
   |          Zeev Suraski <zeev@zend.com>                                |
   |          Dmitry Stogov <dmitry@zend.com>                             |
   +----------------------------------------------------------------------+
*/

/* $Id$ */

#ifndef ZEND_OPERATORS_H
#define ZEND_OPERATORS_H

#include <errno.h>
#include <math.h>
#include <assert.h>

#ifdef __GNUC__
#include <stddef.h>
#endif

#ifdef HAVE_IEEEFP_H
#include <ieeefp.h>
#endif

#include "zend_portability.h"
#include "zend_strtod.h"
#include "zend_multiply.h"
#include "zend_object_handlers.h"

#define LONG_SIGN_MASK (((zend_long)1) << (8*sizeof(zend_long)-1))

BEGIN_EXTERN_C()
ZEND_API int ZEND_FASTCALL add_function(zval *result, zval *op1, zval *op2);
ZEND_API int ZEND_FASTCALL sub_function(zval *result, zval *op1, zval *op2);
ZEND_API int ZEND_FASTCALL mul_function(zval *result, zval *op1, zval *op2);
ZEND_API int ZEND_FASTCALL pow_function(zval *result, zval *op1, zval *op2);
ZEND_API int ZEND_FASTCALL div_function(zval *result, zval *op1, zval *op2);
ZEND_API int ZEND_FASTCALL mod_function(zval *result, zval *op1, zval *op2);
ZEND_API int ZEND_FASTCALL boolean_xor_function(zval *result, zval *op1, zval *op2);
ZEND_API int ZEND_FASTCALL boolean_not_function(zval *result, zval *op1);
ZEND_API int ZEND_FASTCALL bitwise_not_function(zval *result, zval *op1);
ZEND_API int ZEND_FASTCALL bitwise_or_function(zval *result, zval *op1, zval *op2);
ZEND_API int ZEND_FASTCALL bitwise_and_function(zval *result, zval *op1, zval *op2);
ZEND_API int ZEND_FASTCALL bitwise_xor_function(zval *result, zval *op1, zval *op2);
ZEND_API int ZEND_FASTCALL shift_left_function(zval *result, zval *op1, zval *op2);
ZEND_API int ZEND_FASTCALL shift_right_function(zval *result, zval *op1, zval *op2);
ZEND_API int ZEND_FASTCALL concat_function(zval *result, zval *op1, zval *op2);

ZEND_API int ZEND_FASTCALL zend_is_identical(zval *op1, zval *op2);

ZEND_API int ZEND_FASTCALL is_equal_function(zval *result, zval *op1, zval *op2);
ZEND_API int ZEND_FASTCALL is_identical_function(zval *result, zval *op1, zval *op2);
ZEND_API int ZEND_FASTCALL is_not_identical_function(zval *result, zval *op1, zval *op2);
ZEND_API int ZEND_FASTCALL is_not_equal_function(zval *result, zval *op1, zval *op2);
ZEND_API int ZEND_FASTCALL is_smaller_function(zval *result, zval *op1, zval *op2);
ZEND_API int ZEND_FASTCALL is_smaller_or_equal_function(zval *result, zval *op1, zval *op2);

ZEND_API zend_bool ZEND_FASTCALL instanceof_function_ex(const zend_class_entry *instance_ce, const zend_class_entry *ce, zend_bool interfaces_only);
ZEND_API zend_bool ZEND_FASTCALL instanceof_function(const zend_class_entry *instance_ce, const zend_class_entry *ce);

/**
 * Checks whether the string "str" with length "length" is numeric. The value
 * of allow_errors determines whether it's required to be entirely numeric, or
 * just its prefix. Leading whitespace is allowed.
 *
 * The function returns 0 if the string did not contain a valid number; IS_LONG
 * if it contained a number that fits within the range of a long; or IS_DOUBLE
 * if the number was out of long range or contained a decimal point/exponent.
 * The number's value is returned into the respective pointer, *lval or *dval,
 * if that pointer is not NULL.
 *
 * This variant also gives information if a string that represents an integer
 * could not be represented as such due to overflow. It writes 1 to oflow_info
 * if the integer is larger than ZEND_LONG_MAX and -1 if it's smaller than ZEND_LONG_MIN.
 */
ZEND_API zend_uchar ZEND_FASTCALL _is_numeric_string_ex(const char *str, size_t length, zend_long *lval, double *dval, int allow_errors, int *oflow_info);

ZEND_API const char* ZEND_FASTCALL zend_memnstr_ex(const char *haystack, const char *needle, size_t needle_len, const char *end);
ZEND_API const char* ZEND_FASTCALL zend_memnrstr_ex(const char *haystack, const char *needle, size_t needle_len, const char *end);

#if SIZEOF_ZEND_LONG == 4
#	define ZEND_DOUBLE_FITS_LONG(d) (!((d) > ZEND_LONG_MAX || (d) < ZEND_LONG_MIN))
#else
	/* >= as (double)ZEND_LONG_MAX is outside signed range */
#	define ZEND_DOUBLE_FITS_LONG(d) (!((d) >= ZEND_LONG_MAX || (d) < ZEND_LONG_MIN))
#endif

#if ZEND_DVAL_TO_LVAL_CAST_OK
static zend_always_inline zend_long zend_dval_to_lval(double d)
{
    if (EXPECTED(zend_finite(d)) && EXPECTED(!zend_isnan(d))) {
        return (zend_long)d;
    } else {
        return 0;
    }
}
#else
ZEND_API zend_long ZEND_FASTCALL zend_dval_to_lval_slow(double d);

static zend_always_inline zend_long zend_dval_to_lval(double d)
{
	if (UNEXPECTED(!zend_finite(d)) || UNEXPECTED(zend_isnan(d))) {
		return 0;
	} else if (!ZEND_DOUBLE_FITS_LONG(d)) {
		return zend_dval_to_lval_slow(d);
	}
	return (zend_long)d;
}
#endif

static zend_always_inline zend_long zend_dval_to_lval_cap(double d)
{
	if (UNEXPECTED(!zend_finite(d)) || UNEXPECTED(zend_isnan(d))) {
		return 0;
	} else if (!ZEND_DOUBLE_FITS_LONG(d)) {
		return (d > 0 ? ZEND_LONG_MAX : ZEND_LONG_MIN);
	}
	return (zend_long)d;
}
/* }}} */

#define ZEND_IS_DIGIT(c) ((c) >= '0' && (c) <= '9')
#define ZEND_IS_XDIGIT(c) (((c) >= 'A' && (c) <= 'F') || ((c) >= 'a' && (c) <= 'f'))

static zend_always_inline zend_uchar is_numeric_string_ex(const char *str, size_t length, zend_long *lval, double *dval, int allow_errors, int *oflow_info)
{
	if (*str > '9') {
		return 0;
	}
	return _is_numeric_string_ex(str, length, lval, dval, allow_errors, oflow_info);
}

static zend_always_inline zend_uchar is_numeric_string(const char *str, size_t length, zend_long *lval, double *dval, int allow_errors) {
    return is_numeric_string_ex(str, length, lval, dval, allow_errors, NULL);
}

ZEND_API zend_uchar ZEND_FASTCALL is_numeric_str_function(const zend_string *str, zend_long *lval, double *dval);

static zend_always_inline const char *
zend_memnstr(const char *haystack, const char *needle, size_t needle_len, const char *end)
{
	const char *p = haystack;
	const char ne = needle[needle_len-1];
	ptrdiff_t off_p;
	size_t off_s;

	if (needle_len == 1) {
		return (const char *)memchr(p, *needle, (end-p));
	}

	off_p = end - haystack;
	off_s = (off_p > 0) ? (size_t)off_p : 0;

	if (needle_len > off_s) {
		return NULL;
	}

	if (EXPECTED(off_s < 1024 || needle_len < 9)) {	/* glibc memchr is faster when needle is too short */
		end -= needle_len;

		while (p <= end) {
			if ((p = (const char *)memchr(p, *needle, (end-p+1))) && ne == p[needle_len-1]) {
				if (!memcmp(needle+1, p+1, needle_len-2)) {
					return p;
				}
			}

			if (p == NULL) {
				return NULL;
			}

			p++;
		}

		return NULL;
	} else {
		return zend_memnstr_ex(haystack, needle, needle_len, end);
	}
}

static zend_always_inline const void *zend_memrchr(const void *s, int c, size_t n)
{
	const unsigned char *e;
	if (0 == n) {
		return NULL;
	}

	for (e = (const unsigned char *)s + n - 1; e >= (const unsigned char *)s; e--) {
		if (*e == (const unsigned char)c) {
			return (const void *)e;
		}
	}
	return NULL;
}


static zend_always_inline const char *
zend_memnrstr(const char *haystack, const char *needle, size_t needle_len, const char *end)
{
    const char *p = end;
    const char ne = needle[needle_len-1];
    ptrdiff_t off_p;
    size_t off_s;

    if (needle_len == 1) {
        return (const char *)zend_memrchr(haystack, *needle, (p - haystack));
    }

    off_p = end - haystack;
    off_s = (off_p > 0) ? (size_t)off_p : 0;

    if (needle_len > off_s) {
        return NULL;
    }

	if (EXPECTED(off_s < 1024 || needle_len < 3)) {
		p -= needle_len;

		do {
			if ((p = (const char *)zend_memrchr(haystack, *needle, (p - haystack) + 1)) && ne == p[needle_len-1]) {
				if (!memcmp(needle + 1, p + 1, needle_len - 2)) {
					return p;
				}
			}
		} while (p-- >= haystack);

		return NULL;
	} else {
		return zend_memnrstr_ex(haystack, needle, needle_len, end);
	}
}

ZEND_API int ZEND_FASTCALL increment_function(zval *op1);
ZEND_API int ZEND_FASTCALL decrement_function(zval *op2);

ZEND_API void ZEND_FASTCALL convert_scalar_to_number(zval *op);
ZEND_API void ZEND_FASTCALL _convert_to_cstring(zval *op ZEND_FILE_LINE_DC);
ZEND_API void ZEND_FASTCALL _convert_to_string(zval *op ZEND_FILE_LINE_DC);
ZEND_API void ZEND_FASTCALL convert_to_long(zval *op);
ZEND_API void ZEND_FASTCALL convert_to_double(zval *op);
ZEND_API void ZEND_FASTCALL convert_to_long_base(zval *op, int base);
ZEND_API void ZEND_FASTCALL convert_to_null(zval *op);
ZEND_API void ZEND_FASTCALL convert_to_boolean(zval *op);
ZEND_API void ZEND_FASTCALL convert_to_array(zval *op);
ZEND_API void ZEND_FASTCALL convert_to_object(zval *op);
ZEND_API void multi_convert_to_long_ex(int argc, ...);
ZEND_API void multi_convert_to_double_ex(int argc, ...);
ZEND_API void multi_convert_to_string_ex(int argc, ...);

ZEND_API zend_long    ZEND_FASTCALL zval_get_long_func(zval *op);
ZEND_API double       ZEND_FASTCALL zval_get_double_func(zval *op);
ZEND_API zend_string* ZEND_FASTCALL zval_get_string_func(zval *op);

static zend_always_inline zend_long zval_get_long(zval *op) {
	return EXPECTED(Z_TYPE_P(op) == IS_LONG) ? Z_LVAL_P(op) : zval_get_long_func(op);
}
static zend_always_inline double zval_get_double(zval *op) {
	return EXPECTED(Z_TYPE_P(op) == IS_DOUBLE) ? Z_DVAL_P(op) : zval_get_double_func(op);
}
static zend_always_inline zend_string *zval_get_string(zval *op) {
	return EXPECTED(Z_TYPE_P(op) == IS_STRING) ? zend_string_copy(Z_STR_P(op)) : zval_get_string_func(op);
}

static zend_always_inline zend_string *zval_get_tmp_string(zval *op, zend_string **tmp) {
	if (EXPECTED(Z_TYPE_P(op) == IS_STRING)) {
		*tmp = NULL;
		return Z_STR_P(op);
	} else {
		return *tmp = zval_get_string_func(op);
	}
}
static zend_always_inline void zend_tmp_string_release(zend_string *tmp) {
	if (UNEXPECTED(tmp)) {
<<<<<<< HEAD
		zend_string_release(tmp);
=======
		zend_string_release_ex(tmp, 0);
>>>>>>> c4331b00
	}
}

/* Compatibility macros for 7.2 and below */
#define _zval_get_long(op) zval_get_long(op)
#define _zval_get_double(op) zval_get_double(op)
#define _zval_get_string(op) zval_get_string(op)
#define _zval_get_long_func(op) zval_get_long_func(op)
#define _zval_get_double_func(op) zval_get_double_func(op)
#define _zval_get_string_func(op) zval_get_string_func(op)

#define convert_to_cstring(op) if (Z_TYPE_P(op) != IS_STRING) { _convert_to_cstring((op) ZEND_FILE_LINE_CC); }
#define convert_to_string(op) if (Z_TYPE_P(op) != IS_STRING) { _convert_to_string((op) ZEND_FILE_LINE_CC); }


ZEND_API int ZEND_FASTCALL zend_is_true(zval *op);
ZEND_API int ZEND_FASTCALL zend_object_is_true(zval *op);

#define zval_is_true(op) \
	zend_is_true(op)

static zend_always_inline int i_zend_is_true(zval *op)
{
	int result = 0;

again:
	switch (Z_TYPE_P(op)) {
		case IS_TRUE:
			result = 1;
			break;
		case IS_LONG:
			if (Z_LVAL_P(op)) {
				result = 1;
			}
			break;
		case IS_DOUBLE:
			if (Z_DVAL_P(op)) {
				result = 1;
			}
			break;
		case IS_STRING:
			if (Z_STRLEN_P(op) > 1 || (Z_STRLEN_P(op) && Z_STRVAL_P(op)[0] != '0')) {
				result = 1;
			}
			break;
		case IS_ARRAY:
			if (zend_hash_num_elements(Z_ARRVAL_P(op))) {
				result = 1;
			}
			break;
		case IS_OBJECT:
			if (EXPECTED(Z_OBJ_HT_P(op)->cast_object == zend_std_cast_object_tostring)) {
				result = 1;
			} else {
				result = zend_object_is_true(op);
			}
			break;
		case IS_RESOURCE:
			if (EXPECTED(Z_RES_HANDLE_P(op))) {
				result = 1;
			}
			break;
		case IS_REFERENCE:
			op = Z_REFVAL_P(op);
			goto again;
			break;
		default:
			break;
	}
	return result;
}

ZEND_API int ZEND_FASTCALL compare_function(zval *result, zval *op1, zval *op2);

ZEND_API int ZEND_FASTCALL numeric_compare_function(zval *op1, zval *op2);
ZEND_API int ZEND_FASTCALL string_compare_function_ex(zval *op1, zval *op2, zend_bool case_insensitive);
ZEND_API int ZEND_FASTCALL string_compare_function(zval *op1, zval *op2);
ZEND_API int ZEND_FASTCALL string_case_compare_function(zval *op1, zval *op2);
#if HAVE_STRCOLL
ZEND_API int ZEND_FASTCALL string_locale_compare_function(zval *op1, zval *op2);
#endif

ZEND_API void         ZEND_FASTCALL zend_str_tolower(char *str, size_t length);
ZEND_API char*        ZEND_FASTCALL zend_str_tolower_copy(char *dest, const char *source, size_t length);
ZEND_API char*        ZEND_FASTCALL zend_str_tolower_dup(const char *source, size_t length);
ZEND_API char*        ZEND_FASTCALL zend_str_tolower_dup_ex(const char *source, size_t length);
ZEND_API zend_string* ZEND_FASTCALL zend_string_tolower_ex(zend_string *str, int persistent);

#define zend_string_tolower(str) zend_string_tolower_ex(str, 0)

ZEND_API int ZEND_FASTCALL zend_binary_zval_strcmp(zval *s1, zval *s2);
ZEND_API int ZEND_FASTCALL zend_binary_zval_strncmp(zval *s1, zval *s2, zval *s3);
ZEND_API int ZEND_FASTCALL zend_binary_zval_strcasecmp(zval *s1, zval *s2);
ZEND_API int ZEND_FASTCALL zend_binary_zval_strncasecmp(zval *s1, zval *s2, zval *s3);
ZEND_API int ZEND_FASTCALL zend_binary_strcmp(const char *s1, size_t len1, const char *s2, size_t len2);
ZEND_API int ZEND_FASTCALL zend_binary_strncmp(const char *s1, size_t len1, const char *s2, size_t len2, size_t length);
ZEND_API int ZEND_FASTCALL zend_binary_strcasecmp(const char *s1, size_t len1, const char *s2, size_t len2);
ZEND_API int ZEND_FASTCALL zend_binary_strncasecmp(const char *s1, size_t len1, const char *s2, size_t len2, size_t length);
ZEND_API int ZEND_FASTCALL zend_binary_strcasecmp_l(const char *s1, size_t len1, const char *s2, size_t len2);
ZEND_API int ZEND_FASTCALL zend_binary_strncasecmp_l(const char *s1, size_t len1, const char *s2, size_t len2, size_t length);

ZEND_API int ZEND_FASTCALL zendi_smart_streq(zend_string *s1, zend_string *s2);
ZEND_API int ZEND_FASTCALL zendi_smart_strcmp(zend_string *s1, zend_string *s2);
ZEND_API int ZEND_FASTCALL zend_compare_symbol_tables(HashTable *ht1, HashTable *ht2);
ZEND_API int ZEND_FASTCALL zend_compare_arrays(zval *a1, zval *a2);
ZEND_API int ZEND_FASTCALL zend_compare_objects(zval *o1, zval *o2);

ZEND_API int ZEND_FASTCALL zend_atoi(const char *str, size_t str_len);
ZEND_API zend_long ZEND_FASTCALL zend_atol(const char *str, size_t str_len);

ZEND_API void ZEND_FASTCALL zend_locale_sprintf_double(zval *op ZEND_FILE_LINE_DC);

#define convert_to_ex_master(pzv, lower_type, upper_type)	\
	if (Z_TYPE_P(pzv)!=upper_type) {					\
		convert_to_##lower_type(pzv);						\
	}

#define convert_to_explicit_type(pzv, type)		\
	do {										\
		switch (type) {							\
			case IS_NULL:						\
				convert_to_null(pzv);			\
				break;							\
			case IS_LONG:						\
				convert_to_long(pzv);			\
				break;							\
			case IS_DOUBLE:						\
				convert_to_double(pzv);			\
				break;							\
			case _IS_BOOL:						\
				convert_to_boolean(pzv);		\
				break;							\
			case IS_ARRAY:						\
				convert_to_array(pzv);			\
				break;							\
			case IS_OBJECT:						\
				convert_to_object(pzv);			\
				break;							\
			case IS_STRING:						\
				convert_to_string(pzv);			\
				break;							\
			default:							\
				assert(0);						\
				break;							\
		}										\
	} while (0);

#define convert_to_explicit_type_ex(pzv, str_type)	\
	if (Z_TYPE_P(pzv) != str_type) {				\
		convert_to_explicit_type(pzv, str_type);	\
	}

#define convert_to_boolean_ex(pzv)	convert_to_ex_master(pzv, boolean, _IS_BOOL)
#define convert_to_long_ex(pzv)		convert_to_ex_master(pzv, long, IS_LONG)
#define convert_to_double_ex(pzv)	convert_to_ex_master(pzv, double, IS_DOUBLE)
#define convert_to_string_ex(pzv)	convert_to_ex_master(pzv, string, IS_STRING)
#define convert_to_array_ex(pzv)	convert_to_ex_master(pzv, array, IS_ARRAY)
#define convert_to_object_ex(pzv)	convert_to_ex_master(pzv, object, IS_OBJECT)
#define convert_to_null_ex(pzv)		convert_to_ex_master(pzv, null, IS_NULL)

#define convert_scalar_to_number_ex(pzv)							\
	if (Z_TYPE_P(pzv)!=IS_LONG && Z_TYPE_P(pzv)!=IS_DOUBLE) {		\
		convert_scalar_to_number(pzv);					\
	}

#if HAVE_SETLOCALE && defined(ZEND_WIN32) && !defined(ZTS) && defined(_MSC_VER)
/* This performance improvement of tolower() on Windows gives 10-18% on bench.php */
#define ZEND_USE_TOLOWER_L 1
#endif

#ifdef ZEND_USE_TOLOWER_L
ZEND_API void zend_update_current_locale(void);
#else
#define zend_update_current_locale()
#endif

/* The offset in bytes between the value and type fields of a zval */
#define ZVAL_OFFSETOF_TYPE	\
	(offsetof(zval, u1.type_info) - offsetof(zval, value))

static zend_always_inline void fast_long_increment_function(zval *op1)
{
#if defined(HAVE_ASM_GOTO) && defined(__i386__)
	__asm__ goto(
		"addl $1,(%0)\n\t"
		"jo  %l1\n"
		:
		: "r"(&op1->value)
		: "cc", "memory"
		: overflow);
	return;
overflow: ZEND_ATTRIBUTE_COLD_LABEL
	ZVAL_DOUBLE(op1, (double)ZEND_LONG_MAX + 1.0);
#elif defined(HAVE_ASM_GOTO) && defined(__x86_64__)
	__asm__ goto(
		"addq $1,(%0)\n\t"
		"jo  %l1\n"
		:
		: "r"(&op1->value)
		: "cc", "memory"
		: overflow);
	return;
overflow: ZEND_ATTRIBUTE_COLD_LABEL
	ZVAL_DOUBLE(op1, (double)ZEND_LONG_MAX + 1.0);
#elif PHP_HAVE_BUILTIN_SADDL_OVERFLOW && SIZEOF_LONG == SIZEOF_ZEND_LONG
	long lresult;
	if (UNEXPECTED(__builtin_saddl_overflow(Z_LVAL_P(op1), 1, &lresult))) {
		/* switch to double */
		ZVAL_DOUBLE(op1, (double)ZEND_LONG_MAX + 1.0);
	} else {
		Z_LVAL_P(op1) = lresult;
	}
#elif PHP_HAVE_BUILTIN_SADDLL_OVERFLOW && SIZEOF_LONG_LONG == SIZEOF_ZEND_LONG
	long long llresult;
	if (UNEXPECTED(__builtin_saddll_overflow(Z_LVAL_P(op1), 1, &llresult))) {
		/* switch to double */
		ZVAL_DOUBLE(op1, (double)ZEND_LONG_MAX + 1.0);
	} else {
		Z_LVAL_P(op1) = llresult;
	}
#else
	if (UNEXPECTED(Z_LVAL_P(op1) == ZEND_LONG_MAX)) {
		/* switch to double */
		ZVAL_DOUBLE(op1, (double)ZEND_LONG_MAX + 1.0);
	} else {
		Z_LVAL_P(op1)++;
	}
#endif
}

static zend_always_inline void fast_long_decrement_function(zval *op1)
{
#if defined(HAVE_ASM_GOTO) && defined(__i386__)
	__asm__ goto(
		"subl $1,(%0)\n\t"
		"jo  %l1\n"
		:
		: "r"(&op1->value)
		: "cc", "memory"
		: overflow);
	return;
overflow: ZEND_ATTRIBUTE_COLD_LABEL
	ZVAL_DOUBLE(op1, (double)ZEND_LONG_MIN - 1.0);
#elif defined(HAVE_ASM_GOTO) && defined(__x86_64__)
	__asm__ goto(
		"subq $1,(%0)\n\t"
		"jo  %l1\n"
		:
		: "r"(&op1->value)
		: "cc", "memory"
		: overflow);
	return;
overflow: ZEND_ATTRIBUTE_COLD_LABEL
	ZVAL_DOUBLE(op1, (double)ZEND_LONG_MIN - 1.0);
#elif PHP_HAVE_BUILTIN_SSUBL_OVERFLOW && SIZEOF_LONG == SIZEOF_ZEND_LONG
	long lresult;
	if (UNEXPECTED(__builtin_ssubl_overflow(Z_LVAL_P(op1), 1, &lresult))) {
		/* switch to double */
		ZVAL_DOUBLE(op1, (double)ZEND_LONG_MIN - 1.0);
	} else {
		Z_LVAL_P(op1) = lresult;
	}
#elif PHP_HAVE_BUILTIN_SSUBLL_OVERFLOW && SIZEOF_LONG_LONG == SIZEOF_ZEND_LONG
	long long llresult;
	if (UNEXPECTED(__builtin_ssubll_overflow(Z_LVAL_P(op1), 1, &llresult))) {
		/* switch to double */
		ZVAL_DOUBLE(op1, (double)ZEND_LONG_MIN - 1.0);
	} else {
		Z_LVAL_P(op1) = llresult;
	}
#else
	if (UNEXPECTED(Z_LVAL_P(op1) == ZEND_LONG_MIN)) {
		/* switch to double */
		ZVAL_DOUBLE(op1, (double)ZEND_LONG_MIN - 1.0);
	} else {
		Z_LVAL_P(op1)--;
	}
#endif
}

static zend_always_inline void fast_long_add_function(zval *result, zval *op1, zval *op2)
{
#if defined(HAVE_ASM_GOTO) && defined(__i386__)
	__asm__ goto(
		"movl	(%1), %%eax\n\t"
		"addl   (%2), %%eax\n\t"
		"jo     %l5\n\t"
		"movl   %%eax, (%0)\n\t"
		"movl   %3, %c4(%0)\n"
		:
		: "r"(&result->value),
		  "r"(&op1->value),
		  "r"(&op2->value),
		  "n"(IS_LONG),
		  "n"(ZVAL_OFFSETOF_TYPE)
		: "eax","cc", "memory"
		: overflow);
	return;
overflow: ZEND_ATTRIBUTE_COLD_LABEL
	ZVAL_DOUBLE(result, (double) Z_LVAL_P(op1) + (double) Z_LVAL_P(op2));
#elif defined(HAVE_ASM_GOTO) && defined(__x86_64__)
	__asm__ goto(
		"movq	(%1), %%rax\n\t"
		"addq   (%2), %%rax\n\t"
		"jo     %l5\n\t"
		"movq   %%rax, (%0)\n\t"
		"movl   %3, %c4(%0)\n"
		:
		: "r"(&result->value),
		  "r"(&op1->value),
		  "r"(&op2->value),
		  "n"(IS_LONG),
		  "n"(ZVAL_OFFSETOF_TYPE)
		: "rax","cc", "memory"
		: overflow);
	return;
overflow: ZEND_ATTRIBUTE_COLD_LABEL
	ZVAL_DOUBLE(result, (double) Z_LVAL_P(op1) + (double) Z_LVAL_P(op2));
#elif PHP_HAVE_BUILTIN_SADDL_OVERFLOW && SIZEOF_LONG == SIZEOF_ZEND_LONG
	long lresult;
	if (UNEXPECTED(__builtin_saddl_overflow(Z_LVAL_P(op1), Z_LVAL_P(op2), &lresult))) {
		ZVAL_DOUBLE(result, (double) Z_LVAL_P(op1) + (double) Z_LVAL_P(op2));
	} else {
		ZVAL_LONG(result, lresult);
	}
#elif PHP_HAVE_BUILTIN_SADDLL_OVERFLOW && SIZEOF_LONG_LONG == SIZEOF_ZEND_LONG
	long long llresult;
	if (UNEXPECTED(__builtin_saddll_overflow(Z_LVAL_P(op1), Z_LVAL_P(op2), &llresult))) {
		ZVAL_DOUBLE(result, (double) Z_LVAL_P(op1) + (double) Z_LVAL_P(op2));
	} else {
		ZVAL_LONG(result, llresult);
	}
#else
	/*
	 * 'result' may alias with op1 or op2, so we need to
	 * ensure that 'result' is not updated until after we
	 * have read the values of op1 and op2.
	 */

	if (UNEXPECTED((Z_LVAL_P(op1) & LONG_SIGN_MASK) == (Z_LVAL_P(op2) & LONG_SIGN_MASK)
		&& (Z_LVAL_P(op1) & LONG_SIGN_MASK) != ((Z_LVAL_P(op1) + Z_LVAL_P(op2)) & LONG_SIGN_MASK))) {
		ZVAL_DOUBLE(result, (double) Z_LVAL_P(op1) + (double) Z_LVAL_P(op2));
	} else {
		ZVAL_LONG(result, Z_LVAL_P(op1) + Z_LVAL_P(op2));
	}
#endif
}

static zend_always_inline int fast_add_function(zval *result, zval *op1, zval *op2)
{
	if (EXPECTED(Z_TYPE_P(op1) == IS_LONG)) {
		if (EXPECTED(Z_TYPE_P(op2) == IS_LONG)) {
			fast_long_add_function(result, op1, op2);
			return SUCCESS;
		} else if (EXPECTED(Z_TYPE_P(op2) == IS_DOUBLE)) {
			ZVAL_DOUBLE(result, ((double)Z_LVAL_P(op1)) + Z_DVAL_P(op2));
			return SUCCESS;
		}
	} else if (EXPECTED(Z_TYPE_P(op1) == IS_DOUBLE)) {
		if (EXPECTED(Z_TYPE_P(op2) == IS_DOUBLE)) {
			ZVAL_DOUBLE(result, Z_DVAL_P(op1) + Z_DVAL_P(op2));
			return SUCCESS;
		} else if (EXPECTED(Z_TYPE_P(op2) == IS_LONG)) {
			ZVAL_DOUBLE(result, Z_DVAL_P(op1) + ((double)Z_LVAL_P(op2)));
			return SUCCESS;
		}
	}
	return add_function(result, op1, op2);
}

static zend_always_inline void fast_long_sub_function(zval *result, zval *op1, zval *op2)
{
#if defined(HAVE_ASM_GOTO) && defined(__i386__)
	__asm__ goto(
		"movl	(%1), %%eax\n\t"
		"subl   (%2), %%eax\n\t"
		"jo     %l5\n\t"
		"movl   %%eax, (%0)\n\t"
		"movl   %3, %c4(%0)\n"
		:
		: "r"(&result->value),
		  "r"(&op1->value),
		  "r"(&op2->value),
		  "n"(IS_LONG),
		  "n"(ZVAL_OFFSETOF_TYPE)
		: "eax","cc", "memory"
		: overflow);
	return;
overflow: ZEND_ATTRIBUTE_COLD_LABEL
	ZVAL_DOUBLE(result, (double) Z_LVAL_P(op1) - (double) Z_LVAL_P(op2));
#elif defined(HAVE_ASM_GOTO) && defined(__x86_64__)
	__asm__ goto(
		"movq	(%1), %%rax\n\t"
		"subq   (%2), %%rax\n\t"
		"jo     %l5\n\t"
		"movq   %%rax, (%0)\n\t"
		"movl   %3, %c4(%0)\n"
		:
		: "r"(&result->value),
		  "r"(&op1->value),
		  "r"(&op2->value),
		  "n"(IS_LONG),
		  "n"(ZVAL_OFFSETOF_TYPE)
		: "rax","cc", "memory"
		: overflow);
	return;
overflow: ZEND_ATTRIBUTE_COLD_LABEL
	ZVAL_DOUBLE(result, (double) Z_LVAL_P(op1) - (double) Z_LVAL_P(op2));
#elif PHP_HAVE_BUILTIN_SSUBL_OVERFLOW && SIZEOF_LONG == SIZEOF_ZEND_LONG
	long lresult;
	if (UNEXPECTED(__builtin_ssubl_overflow(Z_LVAL_P(op1), Z_LVAL_P(op2), &lresult))) {
		ZVAL_DOUBLE(result, (double) Z_LVAL_P(op1) - (double) Z_LVAL_P(op2));
	} else {
		ZVAL_LONG(result, lresult);
	}
#elif PHP_HAVE_BUILTIN_SSUBLL_OVERFLOW && SIZEOF_LONG_LONG == SIZEOF_ZEND_LONG
	long long llresult;
	if (UNEXPECTED(__builtin_ssubll_overflow(Z_LVAL_P(op1), Z_LVAL_P(op2), &llresult))) {
		ZVAL_DOUBLE(result, (double) Z_LVAL_P(op1) - (double) Z_LVAL_P(op2));
	} else {
		ZVAL_LONG(result, llresult);
	}
#else
	ZVAL_LONG(result, Z_LVAL_P(op1) - Z_LVAL_P(op2));

	if (UNEXPECTED((Z_LVAL_P(op1) & LONG_SIGN_MASK) != (Z_LVAL_P(op2) & LONG_SIGN_MASK)
		&& (Z_LVAL_P(op1) & LONG_SIGN_MASK) != (Z_LVAL_P(result) & LONG_SIGN_MASK))) {
		ZVAL_DOUBLE(result, (double) Z_LVAL_P(op1) - (double) Z_LVAL_P(op2));
	}
#endif
}

static zend_always_inline int fast_div_function(zval *result, zval *op1, zval *op2)
{
	return div_function(result, op1, op2);
}

static zend_always_inline int zend_fast_equal_strings(zend_string *s1, zend_string *s2)
{
	if (s1 == s2) {
		return 1;
	} else if (ZSTR_VAL(s1)[0] > '9' || ZSTR_VAL(s2)[0] > '9') {
		return zend_string_equal_content(s1, s2);
	} else {
		return zendi_smart_streq(s1, s2);
	}
}

static zend_always_inline int fast_equal_check_function(zval *op1, zval *op2)
{
	zval result;
	if (EXPECTED(Z_TYPE_P(op1) == IS_LONG)) {
		if (EXPECTED(Z_TYPE_P(op2) == IS_LONG)) {
			return Z_LVAL_P(op1) == Z_LVAL_P(op2);
		} else if (EXPECTED(Z_TYPE_P(op2) == IS_DOUBLE)) {
			return ((double)Z_LVAL_P(op1)) == Z_DVAL_P(op2);
		}
	} else if (EXPECTED(Z_TYPE_P(op1) == IS_DOUBLE)) {
		if (EXPECTED(Z_TYPE_P(op2) == IS_DOUBLE)) {
			return Z_DVAL_P(op1) == Z_DVAL_P(op2);
		} else if (EXPECTED(Z_TYPE_P(op2) == IS_LONG)) {
			return Z_DVAL_P(op1) == ((double)Z_LVAL_P(op2));
		}
	} else if (EXPECTED(Z_TYPE_P(op1) == IS_STRING)) {
		if (EXPECTED(Z_TYPE_P(op2) == IS_STRING)) {
			return zend_fast_equal_strings(Z_STR_P(op1), Z_STR_P(op2));
		}
	}
	compare_function(&result, op1, op2);
	return Z_LVAL(result) == 0;
}

static zend_always_inline int fast_equal_check_long(zval *op1, zval *op2)
{
	zval result;
	if (EXPECTED(Z_TYPE_P(op2) == IS_LONG)) {
		return Z_LVAL_P(op1) == Z_LVAL_P(op2);
	}
	compare_function(&result, op1, op2);
	return Z_LVAL(result) == 0;
}

static zend_always_inline int fast_equal_check_string(zval *op1, zval *op2)
{
	zval result;
	if (EXPECTED(Z_TYPE_P(op2) == IS_STRING)) {
		return zend_fast_equal_strings(Z_STR_P(op1), Z_STR_P(op2));
	}
	compare_function(&result, op1, op2);
	return Z_LVAL(result) == 0;
}

static zend_always_inline int fast_is_identical_function(zval *op1, zval *op2)
{
	if (Z_TYPE_P(op1) != Z_TYPE_P(op2)) {
		return 0;
	} else if (Z_TYPE_P(op1) <= IS_TRUE) {
		return 1;
	}
	return zend_is_identical(op1, op2);
}

static zend_always_inline int fast_is_not_identical_function(zval *op1, zval *op2)
{
	if (Z_TYPE_P(op1) != Z_TYPE_P(op2)) {
		return 1;
	} else if (Z_TYPE_P(op1) <= IS_TRUE) {
		return 0;
	}
	return !zend_is_identical(op1, op2);
}

#define ZEND_TRY_BINARY_OP1_OBJECT_OPERATION(opcode, binary_op)                                            \
	if (UNEXPECTED(Z_TYPE_P(op1) == IS_OBJECT)                                                             \
		&& op1 == result                                                                                   \
		&& UNEXPECTED(Z_OBJ_HANDLER_P(op1, get))                                                           \
		&& EXPECTED(Z_OBJ_HANDLER_P(op1, set))) {                                                          \
		int ret;                                                                                           \
		zval rv;                                                                                           \
		zval *objval = Z_OBJ_HANDLER_P(op1, get)(op1, &rv);                                      \
		Z_TRY_ADDREF_P(objval);                                                                                \
		ret = binary_op(objval, objval, op2);                                                    \
		Z_OBJ_HANDLER_P(op1, set)(op1, objval);                                                  \
		zval_ptr_dtor(objval);                                                                             \
		return ret;                                                                                        \
	} else if (UNEXPECTED(Z_TYPE_P(op1) == IS_OBJECT)                                                      \
		&& UNEXPECTED(Z_OBJ_HANDLER_P(op1, do_operation))) {                                               \
		if (EXPECTED(SUCCESS == Z_OBJ_HANDLER_P(op1, do_operation)(opcode, result, op1, op2))) { \
			return SUCCESS;                                                                                \
		}                                                                                                  \
	}

#define ZEND_TRY_BINARY_OP2_OBJECT_OPERATION(opcode)                                                       \
	if (UNEXPECTED(Z_TYPE_P(op2) == IS_OBJECT)                                                             \
		&& UNEXPECTED(Z_OBJ_HANDLER_P(op2, do_operation))                                                  \
		&& EXPECTED(SUCCESS == Z_OBJ_HANDLER_P(op2, do_operation)(opcode, result, op1, op2))) {  \
		return SUCCESS;                                                                                    \
	}

#define ZEND_TRY_BINARY_OBJECT_OPERATION(opcode, binary_op)                                                \
	ZEND_TRY_BINARY_OP1_OBJECT_OPERATION(opcode, binary_op)                                                \
	else                                                                                                   \
	ZEND_TRY_BINARY_OP2_OBJECT_OPERATION(opcode)

#define ZEND_TRY_UNARY_OBJECT_OPERATION(opcode)                                                            \
	if (UNEXPECTED(Z_TYPE_P(op1) == IS_OBJECT)                                                             \
		&& UNEXPECTED(Z_OBJ_HANDLER_P(op1, do_operation))                                                  \
		&& EXPECTED(SUCCESS == Z_OBJ_HANDLER_P(op1, do_operation)(opcode, result, op1, NULL))) { \
		return SUCCESS;                                                                                    \
	}

/* buf points to the END of the buffer */
static zend_always_inline char *zend_print_ulong_to_buf(char *buf, zend_ulong num) {
	*buf = '\0';
	do {
		*--buf = (char) (num % 10) + '0';
		num /= 10;
	} while (num > 0);
	return buf;
}

/* buf points to the END of the buffer */
static zend_always_inline char *zend_print_long_to_buf(char *buf, zend_long num) {
	if (num < 0) {
	    char *result = zend_print_ulong_to_buf(buf, ~((zend_ulong) num) + 1);
	    *--result = '-';
		return result;
	} else {
	    return zend_print_ulong_to_buf(buf, num);
	}
}

ZEND_API zend_string* ZEND_FASTCALL zend_long_to_str(zend_long num);

static zend_always_inline void zend_unwrap_reference(zval *op) /* {{{ */
{
	if (Z_REFCOUNT_P(op) == 1) {
		ZVAL_UNREF(op);
	} else {
		Z_DELREF_P(op);
		ZVAL_COPY(op, Z_REFVAL_P(op));
	}
}
/* }}} */


END_EXTERN_C()

#endif

/*
 * Local variables:
 * tab-width: 4
 * c-basic-offset: 4
 * indent-tabs-mode: t
 * End:
 * vim600: sw=4 ts=4 fdm=marker
 * vim<600: sw=4 ts=4
 */<|MERGE_RESOLUTION|>--- conflicted
+++ resolved
@@ -284,11 +284,7 @@
 }
 static zend_always_inline void zend_tmp_string_release(zend_string *tmp) {
 	if (UNEXPECTED(tmp)) {
-<<<<<<< HEAD
-		zend_string_release(tmp);
-=======
 		zend_string_release_ex(tmp, 0);
->>>>>>> c4331b00
 	}
 }
 
