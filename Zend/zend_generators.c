--- conflicted
+++ resolved
@@ -154,11 +154,7 @@
 			generator->gc_buffer = NULL;
 		}
 
-<<<<<<< HEAD
-		efree(generator->stack);
-=======
 		efree(generator->execute_data);
->>>>>>> 53071e64
 		generator->execute_data = NULL;
 	}
 }
@@ -266,37 +262,22 @@
 		zend_op_array *op_array = &EX(func)->op_array;
 
 		/* Compiled variables */
-<<<<<<< HEAD
-		if (!execute_data->symbol_table) {
-=======
 		if (!(EX_CALL_INFO() & ZEND_CALL_HAS_SYMBOL_TABLE)) {
->>>>>>> 53071e64
 			size += op_array->last_var;
 		}
 		/* Extra args */
 		if (EX_CALL_INFO() & ZEND_CALL_FREE_EXTRA_ARGS) {
 			size += EX_NUM_ARGS() - op_array->num_args;
 		}
-<<<<<<< HEAD
-		size += Z_OBJ(execute_data->This) != NULL; /* $this */
-=======
 		size += Z_TYPE(execute_data->This) == IS_OBJECT; /* $this */
->>>>>>> 53071e64
 		size += (EX_CALL_INFO() & ZEND_CALL_CLOSURE) != 0; /* Closure object */
 
 		/* Yield from root references */
 		if (generator->node.children == 0) {
-<<<<<<< HEAD
-			zend_generator *root = generator->node.ptr.root;
-			while (root != generator) {
-				size++;
-				root = zend_generator_get_child(&root->node, generator);
-=======
 			zend_generator *child = generator, *root = generator->node.ptr.root;
 			while (root != child) {
 				child = child->node.parent;
 				size++;
->>>>>>> 53071e64
 			}
 		}
 	}
@@ -335,11 +316,7 @@
 	ZVAL_COPY_VALUE(gc_buffer++, &generator->retval);
 	ZVAL_COPY_VALUE(gc_buffer++, &generator->values);
 
-<<<<<<< HEAD
-	if (!execute_data->symbol_table) {
-=======
 	if (!(EX_CALL_INFO() & ZEND_CALL_HAS_SYMBOL_TABLE)) {
->>>>>>> 53071e64
 		uint32_t i, num_cvs = EX(func)->op_array.last_var;
 		for (i = 0; i < num_cvs; i++) {
 			ZVAL_COPY_VALUE(gc_buffer++, EX_VAR_NUM(i));
@@ -354,11 +331,7 @@
 		}
 	}
 
-<<<<<<< HEAD
-	if (Z_OBJ(execute_data->This)) {
-=======
 	if (Z_TYPE(execute_data->This) == IS_OBJECT) {
->>>>>>> 53071e64
 		ZVAL_OBJ(gc_buffer++, Z_OBJ(execute_data->This));
 	}
 	if (EX_CALL_INFO() & ZEND_CALL_CLOSURE) {
@@ -368,14 +341,6 @@
 	if (generator->node.children == 0) {
 		zend_generator *child = generator, *root = generator->node.ptr.root;
 		while (root != child) {
-<<<<<<< HEAD
-			ZVAL_OBJ(gc_buffer++, &child->std);
-			child = child->node.parent;
-		}
-	}
-
-	return execute_data->symbol_table;
-=======
 			child = child->node.parent;
 			ZVAL_OBJ(gc_buffer++, &child->std);
 		}
@@ -386,7 +351,6 @@
 	} else {
 		return NULL;
 	}
->>>>>>> 53071e64
 }
 /* }}} */
 
