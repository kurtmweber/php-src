--- conflicted
+++ resolved
@@ -4682,40 +4682,16 @@
 			EX(call)->func->common.scope ? "::" : "",
 			ZSTR_VAL(EX(call)->func->common.function_name));
 
-<<<<<<< HEAD
-				zend_error(E_WARNING, "Parameter %d to %s%s%s() expected to be a reference, value given",
-					opline->op2.num,
-					EX(call)->func->common.scope ? ZSTR_VAL(EX(call)->func->common.scope->name) : "",
-					EX(call)->func->common.scope ? "::" : "",
-					ZSTR_VAL(EX(call)->func->common.function_name));
-
-				if (ZEND_CALL_INFO(EX(call)) & ZEND_CALL_CLOSURE) {
-					OBJ_RELEASE((zend_object*)EX(call)->func->common.prototype);
-				}
-				if (Z_TYPE(EX(call)->This) == IS_OBJECT) {
-					OBJ_RELEASE(Z_OBJ(EX(call)->This));
-				}
-				ZVAL_UNDEF(param);
-				EX(call)->func = (zend_function*)&zend_pass_function;
-				Z_OBJ(EX(call)->This) = NULL;
-				ZEND_SET_CALL_INFO(EX(call), 0, ZEND_CALL_INFO(EX(call)) & ~ZEND_CALL_RELEASE_THIS);
-
-				FREE_OP1();
-				ZEND_VM_NEXT_OPCODE_CHECK_EXCEPTION();
-			}
-=======
 		if (ZEND_CALL_INFO(EX(call)) & ZEND_CALL_CLOSURE) {
 			OBJ_RELEASE((zend_object*)EX(call)->func->common.prototype);
->>>>>>> fafe01b0
-		}
-		if (Z_OBJ(EX(call)->This)) {
+		}
+		if (Z_TYPE(EX(call)->This) == IS_OBJECT) {
 			OBJ_RELEASE(Z_OBJ(EX(call)->This));
 		}
 		ZVAL_UNDEF(param);
 		EX(call)->func = (zend_function*)&zend_pass_function;
-		EX(call)->called_scope = NULL;
 		Z_OBJ(EX(call)->This) = NULL;
-		ZEND_SET_CALL_INFO(EX(call), ZEND_CALL_INFO(EX(call)) & ~ZEND_CALL_RELEASE_THIS);
+		ZEND_SET_CALL_INFO(EX(call), 0, ZEND_CALL_INFO(EX(call)) & ~ZEND_CALL_RELEASE_THIS);
 
 		FREE_OP1();
 		ZEND_VM_NEXT_OPCODE_CHECK_EXCEPTION();
