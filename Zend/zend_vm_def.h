/*
   +----------------------------------------------------------------------+
   | Zend Engine                                                          |
   +----------------------------------------------------------------------+
   | Copyright (c) 1998-2014 Zend Technologies Ltd. (http://www.zend.com) |
   +----------------------------------------------------------------------+
   | This source file is subject to version 2.00 of the Zend license,     |
   | that is bundled with this package in the file LICENSE, and is        |
   | available through the world-wide-web at the following url:           |
   | http://www.zend.com/license/2_00.txt.                                |
   | If you did not receive a copy of the Zend license and are unable to  |
   | obtain it through the world-wide-web, please send a note to          |
   | license@zend.com so we can mail you a copy immediately.              |
   +----------------------------------------------------------------------+
   | Authors: Andi Gutmans <andi@zend.com>                                |
   |          Zeev Suraski <zeev@zend.com>                                |
   |          Dmitry Stogov <dmitry@zend.com>                             |
   +----------------------------------------------------------------------+
*/

/* $Id$ */

/* If you change this file, please regenerate the zend_vm_execute.h and
 * zend_vm_opcodes.h files by running:
 * php zend_vm_gen.php
 */

ZEND_VM_HANDLER(1, ZEND_ADD, CONST|TMP|VAR|CV, CONST|TMP|VAR|CV)
{
	USE_OPLINE
	zend_free_op free_op1, free_op2;

	SAVE_OPLINE();
	fast_add_function(EX_VAR(opline->result.var),
		GET_OP1_ZVAL_PTR(BP_VAR_R),
		GET_OP2_ZVAL_PTR(BP_VAR_R) TSRMLS_CC);
	FREE_OP1();
	FREE_OP2();
	CHECK_EXCEPTION();
	ZEND_VM_NEXT_OPCODE();
}

ZEND_VM_HANDLER(2, ZEND_SUB, CONST|TMP|VAR|CV, CONST|TMP|VAR|CV)
{
	USE_OPLINE
	zend_free_op free_op1, free_op2;

	SAVE_OPLINE();
	fast_sub_function(EX_VAR(opline->result.var),
		GET_OP1_ZVAL_PTR(BP_VAR_R),
		GET_OP2_ZVAL_PTR(BP_VAR_R) TSRMLS_CC);
	FREE_OP1();
	FREE_OP2();
	CHECK_EXCEPTION();
	ZEND_VM_NEXT_OPCODE();
}

ZEND_VM_HANDLER(3, ZEND_MUL, CONST|TMP|VAR|CV, CONST|TMP|VAR|CV)
{
	USE_OPLINE
	zend_free_op free_op1, free_op2;

	SAVE_OPLINE();
	fast_mul_function(EX_VAR(opline->result.var),
		GET_OP1_ZVAL_PTR(BP_VAR_R),
		GET_OP2_ZVAL_PTR(BP_VAR_R) TSRMLS_CC);
	FREE_OP1();
	FREE_OP2();
	CHECK_EXCEPTION();
	ZEND_VM_NEXT_OPCODE();
}

ZEND_VM_HANDLER(4, ZEND_DIV, CONST|TMP|VAR|CV, CONST|TMP|VAR|CV)
{
	USE_OPLINE
	zend_free_op free_op1, free_op2;

	SAVE_OPLINE();
	fast_div_function(EX_VAR(opline->result.var),
		GET_OP1_ZVAL_PTR(BP_VAR_R),
		GET_OP2_ZVAL_PTR(BP_VAR_R) TSRMLS_CC);
	FREE_OP1();
	FREE_OP2();
	CHECK_EXCEPTION();
	ZEND_VM_NEXT_OPCODE();
}

ZEND_VM_HANDLER(5, ZEND_MOD, CONST|TMP|VAR|CV, CONST|TMP|VAR|CV)
{
	USE_OPLINE
	zend_free_op free_op1, free_op2;

	SAVE_OPLINE();
	fast_mod_function(EX_VAR(opline->result.var),
		GET_OP1_ZVAL_PTR_DEREF(BP_VAR_R),
		GET_OP2_ZVAL_PTR_DEREF(BP_VAR_R) TSRMLS_CC);
	FREE_OP1();
	FREE_OP2();
	CHECK_EXCEPTION();
	ZEND_VM_NEXT_OPCODE();
}

ZEND_VM_HANDLER(6, ZEND_SL, CONST|TMP|VAR|CV, CONST|TMP|VAR|CV)
{
	USE_OPLINE
	zend_free_op free_op1, free_op2;

	SAVE_OPLINE();
	shift_left_function(EX_VAR(opline->result.var),
		GET_OP1_ZVAL_PTR_DEREF(BP_VAR_R),
		GET_OP2_ZVAL_PTR_DEREF(BP_VAR_R) TSRMLS_CC);
	FREE_OP1();
	FREE_OP2();
	CHECK_EXCEPTION();
	ZEND_VM_NEXT_OPCODE();
}

ZEND_VM_HANDLER(7, ZEND_SR, CONST|TMP|VAR|CV, CONST|TMP|VAR|CV)
{
	USE_OPLINE
	zend_free_op free_op1, free_op2;

	SAVE_OPLINE();
	shift_right_function(EX_VAR(opline->result.var),
		GET_OP1_ZVAL_PTR_DEREF(BP_VAR_R),
		GET_OP2_ZVAL_PTR_DEREF(BP_VAR_R) TSRMLS_CC);
	FREE_OP1();
	FREE_OP2();
	CHECK_EXCEPTION();
	ZEND_VM_NEXT_OPCODE();
}

ZEND_VM_HANDLER(8, ZEND_CONCAT, CONST|TMP|VAR|CV, CONST|TMP|VAR|CV)
{
	USE_OPLINE
	zend_free_op free_op1, free_op2;

	SAVE_OPLINE();
	concat_function(EX_VAR(opline->result.var),
		GET_OP1_ZVAL_PTR_DEREF(BP_VAR_R),
		GET_OP2_ZVAL_PTR_DEREF(BP_VAR_R) TSRMLS_CC);
	FREE_OP1();
	FREE_OP2();
	CHECK_EXCEPTION();
	ZEND_VM_NEXT_OPCODE();
}

ZEND_VM_HANDLER(15, ZEND_IS_IDENTICAL, CONST|TMP|VAR|CV, CONST|TMP|VAR|CV)
{
	USE_OPLINE
	zend_free_op free_op1, free_op2;

	SAVE_OPLINE();
	fast_is_identical_function(EX_VAR(opline->result.var),
		GET_OP1_ZVAL_PTR_DEREF(BP_VAR_R),
		GET_OP2_ZVAL_PTR_DEREF(BP_VAR_R) TSRMLS_CC);
	FREE_OP1();
	FREE_OP2();
	CHECK_EXCEPTION();
	ZEND_VM_NEXT_OPCODE();
}

ZEND_VM_HANDLER(16, ZEND_IS_NOT_IDENTICAL, CONST|TMP|VAR|CV, CONST|TMP|VAR|CV)
{
	USE_OPLINE
	zend_free_op free_op1, free_op2;
	zval *result = EX_VAR(opline->result.var);

	SAVE_OPLINE();
	fast_is_not_identical_function(result,
		GET_OP1_ZVAL_PTR_DEREF(BP_VAR_R),
		GET_OP2_ZVAL_PTR_DEREF(BP_VAR_R) TSRMLS_CC);
	FREE_OP1();
	FREE_OP2();
	CHECK_EXCEPTION();
	ZEND_VM_NEXT_OPCODE();
}

ZEND_VM_HANDLER(17, ZEND_IS_EQUAL, CONST|TMP|VAR|CV, CONST|TMP|VAR|CV)
{
	USE_OPLINE
	zend_free_op free_op1, free_op2;
	zval *result = EX_VAR(opline->result.var);

	SAVE_OPLINE();
	fast_equal_function(result,
		GET_OP1_ZVAL_PTR(BP_VAR_R),
		GET_OP2_ZVAL_PTR(BP_VAR_R) TSRMLS_CC);
	FREE_OP1();
	FREE_OP2();
	CHECK_EXCEPTION();
	ZEND_VM_NEXT_OPCODE();
}

ZEND_VM_HANDLER(18, ZEND_IS_NOT_EQUAL, CONST|TMP|VAR|CV, CONST|TMP|VAR|CV)
{
	USE_OPLINE
	zend_free_op free_op1, free_op2;
	zval *result = EX_VAR(opline->result.var);

	SAVE_OPLINE();
	fast_not_equal_function(result,
		GET_OP1_ZVAL_PTR(BP_VAR_R),
		GET_OP2_ZVAL_PTR(BP_VAR_R) TSRMLS_CC);
	FREE_OP1();
	FREE_OP2();
	CHECK_EXCEPTION();
	ZEND_VM_NEXT_OPCODE();
}

ZEND_VM_HANDLER(19, ZEND_IS_SMALLER, CONST|TMP|VAR|CV, CONST|TMP|VAR|CV)
{
	USE_OPLINE
	zend_free_op free_op1, free_op2;
	zval *result = EX_VAR(opline->result.var);

	SAVE_OPLINE();
	fast_is_smaller_function(result,
		GET_OP1_ZVAL_PTR(BP_VAR_R),
		GET_OP2_ZVAL_PTR(BP_VAR_R) TSRMLS_CC);
	FREE_OP1();
	FREE_OP2();
	CHECK_EXCEPTION();
	ZEND_VM_NEXT_OPCODE();
}

ZEND_VM_HANDLER(20, ZEND_IS_SMALLER_OR_EQUAL, CONST|TMP|VAR|CV, CONST|TMP|VAR|CV)
{
	USE_OPLINE
	zend_free_op free_op1, free_op2;
	zval *result = EX_VAR(opline->result.var);

	SAVE_OPLINE();
	fast_is_smaller_or_equal_function(result,
		GET_OP1_ZVAL_PTR(BP_VAR_R),
		GET_OP2_ZVAL_PTR(BP_VAR_R) TSRMLS_CC);
	FREE_OP1();
	FREE_OP2();
	CHECK_EXCEPTION();
	ZEND_VM_NEXT_OPCODE();
}

ZEND_VM_HANDLER(9, ZEND_BW_OR, CONST|TMP|VAR|CV, CONST|TMP|VAR|CV)
{
	USE_OPLINE
	zend_free_op free_op1, free_op2;

	SAVE_OPLINE();
	bitwise_or_function(EX_VAR(opline->result.var),
		GET_OP1_ZVAL_PTR_DEREF(BP_VAR_R),
		GET_OP2_ZVAL_PTR_DEREF(BP_VAR_R) TSRMLS_CC);
	FREE_OP1();
	FREE_OP2();
	CHECK_EXCEPTION();
	ZEND_VM_NEXT_OPCODE();
}

ZEND_VM_HANDLER(10, ZEND_BW_AND, CONST|TMP|VAR|CV, CONST|TMP|VAR|CV)
{
	USE_OPLINE
	zend_free_op free_op1, free_op2;

	SAVE_OPLINE();
	bitwise_and_function(EX_VAR(opline->result.var),
		GET_OP1_ZVAL_PTR_DEREF(BP_VAR_R),
		GET_OP2_ZVAL_PTR_DEREF(BP_VAR_R) TSRMLS_CC);
	FREE_OP1();
	FREE_OP2();
	CHECK_EXCEPTION();
	ZEND_VM_NEXT_OPCODE();
}

ZEND_VM_HANDLER(11, ZEND_BW_XOR, CONST|TMP|VAR|CV, CONST|TMP|VAR|CV)
{
	USE_OPLINE
	zend_free_op free_op1, free_op2;

	SAVE_OPLINE();
	bitwise_xor_function(EX_VAR(opline->result.var),
		GET_OP1_ZVAL_PTR_DEREF(BP_VAR_R),
		GET_OP2_ZVAL_PTR_DEREF(BP_VAR_R) TSRMLS_CC);
	FREE_OP1();
	FREE_OP2();
	CHECK_EXCEPTION();
	ZEND_VM_NEXT_OPCODE();
}

ZEND_VM_HANDLER(14, ZEND_BOOL_XOR, CONST|TMP|VAR|CV, CONST|TMP|VAR|CV)
{
	USE_OPLINE
	zend_free_op free_op1, free_op2;

	SAVE_OPLINE();
	boolean_xor_function(EX_VAR(opline->result.var),
		GET_OP1_ZVAL_PTR_DEREF(BP_VAR_R),
		GET_OP2_ZVAL_PTR_DEREF(BP_VAR_R) TSRMLS_CC);
	FREE_OP1();
	FREE_OP2();
	CHECK_EXCEPTION();
	ZEND_VM_NEXT_OPCODE();
}

ZEND_VM_HANDLER(12, ZEND_BW_NOT, CONST|TMP|VAR|CV, ANY)
{
	USE_OPLINE
	zend_free_op free_op1;

	SAVE_OPLINE();
	bitwise_not_function(EX_VAR(opline->result.var),
		GET_OP1_ZVAL_PTR_DEREF(BP_VAR_R) TSRMLS_CC);
	FREE_OP1();
	CHECK_EXCEPTION();
	ZEND_VM_NEXT_OPCODE();
}

ZEND_VM_HANDLER(13, ZEND_BOOL_NOT, CONST|TMP|VAR|CV, ANY)
{
	USE_OPLINE
	zend_free_op free_op1;

	SAVE_OPLINE();
	boolean_not_function(EX_VAR(opline->result.var),
		GET_OP1_ZVAL_PTR_DEREF(BP_VAR_R) TSRMLS_CC);
	FREE_OP1();
	CHECK_EXCEPTION();
	ZEND_VM_NEXT_OPCODE();
}

ZEND_VM_HELPER_EX(zend_binary_assign_op_obj_helper, VAR|UNUSED|CV, CONST|TMP|VAR|UNUSED|CV, int (*binary_op)(zval *result, zval *op1, zval *op2 TSRMLS_DC))
{
	USE_OPLINE
	zend_free_op free_op1, free_op2, free_op_data1;
	zval *object = GET_OP1_OBJ_ZVAL_PTR_PTR(BP_VAR_RW);
	zval *property = GET_OP2_ZVAL_PTR(BP_VAR_R);
	zval *value;
	int have_get_ptr = 0;

	if (OP1_TYPE == IS_VAR && UNEXPECTED(Z_TYPE_P(object) == IS_STR_OFFSET)) {
		zend_error_noreturn(E_ERROR, "Cannot use string offset as an object");
	}

	object = make_real_object(object TSRMLS_CC);

	value = get_zval_ptr((opline+1)->op1_type, &(opline+1)->op1, execute_data, &free_op_data1, BP_VAR_R);

	if (UNEXPECTED(Z_TYPE_P(object) != IS_OBJECT)) {
		zend_error(E_WARNING, "Attempt to assign property of non-object");
		FREE_OP2();
		FREE_OP(free_op_data1);

		if (RETURN_VALUE_USED(opline)) {
			ZVAL_NULL(EX_VAR(opline->result.var));
		}
	} else {
		/* here we are sure we are dealing with an object */
		if (opline->extended_value == ZEND_ASSIGN_OBJ
			&& Z_OBJ_HT_P(object)->get_property_ptr_ptr) {
			zval *zptr = Z_OBJ_HT_P(object)->get_property_ptr_ptr(object, property, BP_VAR_RW, ((OP2_TYPE == IS_CONST) ? Z_CACHE_SLOT_P(property) : -1) TSRMLS_CC);
			if (zptr != NULL) { 			/* NULL means no success in getting PTR */
				SEPARATE_ZVAL_IF_NOT_REF(zptr);

				have_get_ptr = 1;
				binary_op(zptr, zptr, value TSRMLS_CC);
				if (RETURN_VALUE_USED(opline)) {
					ZVAL_COPY(EX_VAR(opline->result.var), zptr);
				}
			}
		}

		if (!have_get_ptr) {
			zval *z = NULL;
			zval rv;

			if (opline->extended_value == ZEND_ASSIGN_OBJ) {
				if (Z_OBJ_HT_P(object)->read_property) {
					z = Z_OBJ_HT_P(object)->read_property(object, property, BP_VAR_R, ((OP2_TYPE == IS_CONST) ? Z_CACHE_SLOT_P(property) : -1), &rv TSRMLS_CC);
				}
			} else /* if (opline->extended_value == ZEND_ASSIGN_DIM) */ {
				if (Z_OBJ_HT_P(object)->read_dimension) {
					z = Z_OBJ_HT_P(object)->read_dimension(object, property, BP_VAR_R, &rv TSRMLS_CC);
				}
			}
			if (z) {
				if (Z_TYPE_P(z) == IS_OBJECT && Z_OBJ_HT_P(z)->get) {
					zval rv;
					zval *value = Z_OBJ_HT_P(z)->get(z, &rv TSRMLS_CC);

					if (Z_REFCOUNT_P(z) == 0) {
						zval_dtor(z);
					}
					ZVAL_COPY_VALUE(z, value);
				}
//???				if (Z_REFCOUNTED_P(z)) Z_ADDREF_P(z);
				SEPARATE_ZVAL_IF_NOT_REF(z);
				binary_op(z, z, value TSRMLS_CC);
				if (opline->extended_value == ZEND_ASSIGN_OBJ) {
					Z_OBJ_HT_P(object)->write_property(object, property, z, ((OP2_TYPE == IS_CONST) ? Z_CACHE_SLOT_P(property) : -1) TSRMLS_CC);
				} else /* if (opline->extended_value == ZEND_ASSIGN_DIM) */ {
					Z_OBJ_HT_P(object)->write_dimension(object, property, z TSRMLS_CC);
				}
				if (RETURN_VALUE_USED(opline)) {
					ZVAL_COPY(EX_VAR(opline->result.var), z);
				}
				zval_ptr_dtor(z);
			} else {
				zend_error(E_WARNING, "Attempt to assign property of non-object");
				if (RETURN_VALUE_USED(opline)) {
					ZVAL_NULL(EX_VAR(opline->result.var));
				}
			}
		}

		FREE_OP2();
		FREE_OP(free_op_data1);
	}

	FREE_OP1_VAR_PTR();
	/* assign_obj has two opcodes! */
	CHECK_EXCEPTION();
	ZEND_VM_INC_OPCODE();
	ZEND_VM_NEXT_OPCODE();
}

ZEND_VM_HELPER_EX(zend_binary_assign_op_dim_helper, VAR|UNUSED|CV, CONST|TMP|VAR|UNUSED|CV, int (*binary_op)(zval *result, zval *op1, zval *op2 TSRMLS_DC))
{
	USE_OPLINE
	zend_free_op free_op1, free_op2, free_op_data2, free_op_data1;
	zval *var_ptr;
	zval *value, *container;

	SAVE_OPLINE();
	container = GET_OP1_OBJ_ZVAL_PTR_PTR(BP_VAR_RW);
	if (OP1_TYPE == IS_VAR && UNEXPECTED(Z_TYPE_P(container) == IS_STR_OFFSET)) {
		zend_error_noreturn(E_ERROR, "Cannot use string offset as an array");
	} else if (UNEXPECTED(Z_TYPE_P(container) == IS_OBJECT)) {
		if (OP1_TYPE == IS_VAR && !OP1_FREE) {
			Z_ADDREF_P(container);  /* undo the effect of get_obj_zval_ptr_ptr() */
		}
		ZEND_VM_DISPATCH_TO_HELPER_EX(zend_binary_assign_op_obj_helper, binary_op, binary_op);
	} else {
		zval *dim = GET_OP2_ZVAL_PTR_DEREF(BP_VAR_R);

		zend_fetch_dimension_address_RW(EX_VAR((opline+1)->op2.var), container, dim, OP2_TYPE TSRMLS_CC);
		value = get_zval_ptr((opline+1)->op1_type, &(opline+1)->op1, execute_data, &free_op_data1, BP_VAR_R);
		var_ptr = _get_zval_ptr_ptr_var((opline+1)->op2.var, execute_data, &free_op_data2 TSRMLS_CC);
	}

	if (UNEXPECTED(Z_TYPE_P(var_ptr) == IS_STR_OFFSET)) {
		zend_error_noreturn(E_ERROR, "Cannot use assign-op operators with overloaded objects nor string offsets");
	}

	if (UNEXPECTED(var_ptr == &EG(error_zval))) {
		if (UNEXPECTED(RETURN_VALUE_USED(opline))) {
			ZVAL_NULL(EX_VAR(opline->result.var));
		}
		ZEND_VM_C_GOTO(assign_op_dim_exit);
	}

	ZVAL_DEREF(var_ptr);
	SEPARATE_ZVAL_NOREF(var_ptr);

	if (UNEXPECTED(Z_TYPE_P(var_ptr) == IS_OBJECT) &&
	    UNEXPECTED(Z_OBJ_HANDLER_P(var_ptr, get) && Z_OBJ_HANDLER_P(var_ptr, set))) {
		/* proxy object */
		zval rv;
		zval *objval = Z_OBJ_HANDLER_P(var_ptr, get)(var_ptr, &rv TSRMLS_CC);
		Z_ADDREF_P(objval);
		binary_op(objval, objval, value TSRMLS_CC);
		Z_OBJ_HANDLER_P(var_ptr, set)(var_ptr, objval TSRMLS_CC);
		zval_ptr_dtor(objval);
	} else {
		binary_op(var_ptr, var_ptr, value TSRMLS_CC);
	}

	if (UNEXPECTED(RETURN_VALUE_USED(opline))) {
		ZVAL_COPY(EX_VAR(opline->result.var), var_ptr);
	}

ZEND_VM_C_LABEL(assign_op_dim_exit):
	FREE_OP2();
	FREE_OP(free_op_data1);
	FREE_OP_VAR_PTR(free_op_data2);
	FREE_OP1_VAR_PTR();
	CHECK_EXCEPTION();
	ZEND_VM_INC_OPCODE();
	ZEND_VM_NEXT_OPCODE();
}

ZEND_VM_HELPER_EX(zend_binary_assign_op_helper, VAR|UNUSED|CV, CONST|TMP|VAR|UNUSED|CV, int (*binary_op)(zval *result, zval *op1, zval *op2 TSRMLS_DC))
{
	USE_OPLINE
	zend_free_op free_op1, free_op2;
	zval *var_ptr;
	zval *value;

	SAVE_OPLINE();
	value = GET_OP2_ZVAL_PTR(BP_VAR_R);
	var_ptr = GET_OP1_ZVAL_PTR_PTR(BP_VAR_RW);

	if (OP1_TYPE == IS_VAR && UNEXPECTED(Z_TYPE_P(var_ptr) == IS_STR_OFFSET)) {
		zend_error_noreturn(E_ERROR, "Cannot use assign-op operators with overloaded objects nor string offsets");
	}

	if (OP1_TYPE == IS_VAR && UNEXPECTED(var_ptr == &EG(error_zval))) {
		if (UNEXPECTED(RETURN_VALUE_USED(opline))) {
			ZVAL_NULL(EX_VAR(opline->result.var));
		}
		ZEND_VM_C_GOTO(assign_op_exit);
	}

	ZVAL_DEREF(var_ptr);
	SEPARATE_ZVAL_NOREF(var_ptr);

	if (UNEXPECTED(Z_TYPE_P(var_ptr) == IS_OBJECT) &&
	    UNEXPECTED(Z_OBJ_HANDLER_P(var_ptr, get) && Z_OBJ_HANDLER_P(var_ptr, set))) {
		/* proxy object */
		zval rv;
		zval *objval = Z_OBJ_HANDLER_P(var_ptr, get)(var_ptr, &rv TSRMLS_CC);
		Z_ADDREF_P(objval);
		binary_op(objval, objval, value TSRMLS_CC);
		Z_OBJ_HANDLER_P(var_ptr, set)(var_ptr, objval TSRMLS_CC);
		zval_ptr_dtor(objval);
	} else {
		binary_op(var_ptr, var_ptr, value TSRMLS_CC);
	}

	if (UNEXPECTED(RETURN_VALUE_USED(opline))) {
		ZVAL_COPY(EX_VAR(opline->result.var), var_ptr);
	}

ZEND_VM_C_LABEL(assign_op_exit):
	FREE_OP2();
	FREE_OP1_VAR_PTR();
	CHECK_EXCEPTION();
	ZEND_VM_NEXT_OPCODE();
}

ZEND_VM_HANDLER(23, ZEND_ASSIGN_ADD, VAR|UNUSED|CV, CONST|TMP|VAR|UNUSED|CV)
{
	USE_OPLINE

	if (EXPECTED(opline->extended_value == 0)) {
		ZEND_VM_DISPATCH_TO_HELPER_EX(zend_binary_assign_op_helper, binary_op, add_function);
	} else if (EXPECTED(opline->extended_value == ZEND_ASSIGN_DIM)) {
		ZEND_VM_DISPATCH_TO_HELPER_EX(zend_binary_assign_op_dim_helper, binary_op, add_function);
	} else /* if (EXPECTED(opline->extended_value == ZEND_ASSIGN_OBJ)) */ {
		ZEND_VM_DISPATCH_TO_HELPER_EX(zend_binary_assign_op_obj_helper, binary_op, add_function);
	}
}

ZEND_VM_HANDLER(24, ZEND_ASSIGN_SUB, VAR|UNUSED|CV, CONST|TMP|VAR|UNUSED|CV)
{
	USE_OPLINE

	if (EXPECTED(opline->extended_value == 0)) {
		ZEND_VM_DISPATCH_TO_HELPER_EX(zend_binary_assign_op_helper, binary_op, sub_function);
	} else if (EXPECTED(opline->extended_value == ZEND_ASSIGN_DIM)) {
		ZEND_VM_DISPATCH_TO_HELPER_EX(zend_binary_assign_op_dim_helper, binary_op, sub_function);
	} else /* if (EXPECTED(opline->extended_value == ZEND_ASSIGN_OBJ)) */ {
		ZEND_VM_DISPATCH_TO_HELPER_EX(zend_binary_assign_op_obj_helper, binary_op, sub_function);
	}
}

ZEND_VM_HANDLER(25, ZEND_ASSIGN_MUL, VAR|UNUSED|CV, CONST|TMP|VAR|UNUSED|CV)
{
	USE_OPLINE

	if (EXPECTED(opline->extended_value == 0)) {
		ZEND_VM_DISPATCH_TO_HELPER_EX(zend_binary_assign_op_helper, binary_op, mul_function);
	} else if (EXPECTED(opline->extended_value == ZEND_ASSIGN_DIM)) {
		ZEND_VM_DISPATCH_TO_HELPER_EX(zend_binary_assign_op_dim_helper, binary_op, mul_function);
	} else /* if (EXPECTED(opline->extended_value == ZEND_ASSIGN_OBJ)) */ {
		ZEND_VM_DISPATCH_TO_HELPER_EX(zend_binary_assign_op_obj_helper, binary_op, mul_function);
	}
}

ZEND_VM_HANDLER(26, ZEND_ASSIGN_DIV, VAR|UNUSED|CV, CONST|TMP|VAR|UNUSED|CV)
{
	USE_OPLINE

	if (EXPECTED(opline->extended_value == 0)) {
		ZEND_VM_DISPATCH_TO_HELPER_EX(zend_binary_assign_op_helper, binary_op, div_function);
	} else if (EXPECTED(opline->extended_value == ZEND_ASSIGN_DIM)) {
		ZEND_VM_DISPATCH_TO_HELPER_EX(zend_binary_assign_op_dim_helper, binary_op, div_function);
	} else /* if (EXPECTED(opline->extended_value == ZEND_ASSIGN_OBJ)) */ {
		ZEND_VM_DISPATCH_TO_HELPER_EX(zend_binary_assign_op_obj_helper, binary_op, div_function);
	}
}

ZEND_VM_HANDLER(27, ZEND_ASSIGN_MOD, VAR|UNUSED|CV, CONST|TMP|VAR|UNUSED|CV)
{
	USE_OPLINE

	if (EXPECTED(opline->extended_value == 0)) {
		ZEND_VM_DISPATCH_TO_HELPER_EX(zend_binary_assign_op_helper, binary_op, mod_function);
	} else if (EXPECTED(opline->extended_value == ZEND_ASSIGN_DIM)) {
		ZEND_VM_DISPATCH_TO_HELPER_EX(zend_binary_assign_op_dim_helper, binary_op, mod_function);
	} else /* if (EXPECTED(opline->extended_value == ZEND_ASSIGN_OBJ)) */ {
		ZEND_VM_DISPATCH_TO_HELPER_EX(zend_binary_assign_op_obj_helper, binary_op, mod_function);
	}
}

ZEND_VM_HANDLER(28, ZEND_ASSIGN_SL, VAR|UNUSED|CV, CONST|TMP|VAR|UNUSED|CV)
{
	USE_OPLINE

	if (EXPECTED(opline->extended_value == 0)) {
		ZEND_VM_DISPATCH_TO_HELPER_EX(zend_binary_assign_op_helper, binary_op, shift_left_function);
	} else if (EXPECTED(opline->extended_value == ZEND_ASSIGN_DIM)) {
		ZEND_VM_DISPATCH_TO_HELPER_EX(zend_binary_assign_op_dim_helper, binary_op, shift_left_function);
	} else /* if (EXPECTED(opline->extended_value == ZEND_ASSIGN_OBJ)) */ {
		ZEND_VM_DISPATCH_TO_HELPER_EX(zend_binary_assign_op_obj_helper, binary_op, shift_left_function);
	}
}

ZEND_VM_HANDLER(29, ZEND_ASSIGN_SR, VAR|UNUSED|CV, CONST|TMP|VAR|UNUSED|CV)
{
	USE_OPLINE

	if (EXPECTED(opline->extended_value == 0)) {
		ZEND_VM_DISPATCH_TO_HELPER_EX(zend_binary_assign_op_helper, binary_op, shift_right_function);
	} else if (EXPECTED(opline->extended_value == ZEND_ASSIGN_DIM)) {
		ZEND_VM_DISPATCH_TO_HELPER_EX(zend_binary_assign_op_dim_helper, binary_op, shift_right_function);
	} else /* if (EXPECTED(opline->extended_value == ZEND_ASSIGN_OBJ)) */ {
		ZEND_VM_DISPATCH_TO_HELPER_EX(zend_binary_assign_op_obj_helper, binary_op, shift_right_function);
	}
}

ZEND_VM_HANDLER(30, ZEND_ASSIGN_CONCAT, VAR|UNUSED|CV, CONST|TMP|VAR|UNUSED|CV)
{
	USE_OPLINE

	if (EXPECTED(opline->extended_value == 0)) {
		ZEND_VM_DISPATCH_TO_HELPER_EX(zend_binary_assign_op_helper, binary_op, concat_function);
	} else if (EXPECTED(opline->extended_value == ZEND_ASSIGN_DIM)) {
		ZEND_VM_DISPATCH_TO_HELPER_EX(zend_binary_assign_op_dim_helper, binary_op, concat_function);
	} else /* if (EXPECTED(opline->extended_value == ZEND_ASSIGN_OBJ)) */ {
		ZEND_VM_DISPATCH_TO_HELPER_EX(zend_binary_assign_op_obj_helper, binary_op, concat_function);
	}
}

ZEND_VM_HANDLER(31, ZEND_ASSIGN_BW_OR, VAR|UNUSED|CV, CONST|TMP|VAR|UNUSED|CV)
{
	USE_OPLINE

	if (EXPECTED(opline->extended_value == 0)) {
		ZEND_VM_DISPATCH_TO_HELPER_EX(zend_binary_assign_op_helper, binary_op, bitwise_or_function);
	} else if (EXPECTED(opline->extended_value == ZEND_ASSIGN_DIM)) {
		ZEND_VM_DISPATCH_TO_HELPER_EX(zend_binary_assign_op_dim_helper, binary_op, bitwise_or_function);
	} else /* if (EXPECTED(opline->extended_value == ZEND_ASSIGN_OBJ)) */ {
		ZEND_VM_DISPATCH_TO_HELPER_EX(zend_binary_assign_op_obj_helper, binary_op, bitwise_or_function);
	}
}

ZEND_VM_HANDLER(32, ZEND_ASSIGN_BW_AND, VAR|UNUSED|CV, CONST|TMP|VAR|UNUSED|CV)
{
	USE_OPLINE

	if (EXPECTED(opline->extended_value == 0)) {
		ZEND_VM_DISPATCH_TO_HELPER_EX(zend_binary_assign_op_helper, binary_op, bitwise_and_function);
	} else if (EXPECTED(opline->extended_value == ZEND_ASSIGN_DIM)) {
		ZEND_VM_DISPATCH_TO_HELPER_EX(zend_binary_assign_op_dim_helper, binary_op, bitwise_and_function);
	} else /* if (EXPECTED(opline->extended_value == ZEND_ASSIGN_OBJ)) */ {
		ZEND_VM_DISPATCH_TO_HELPER_EX(zend_binary_assign_op_obj_helper, binary_op, bitwise_and_function);
	}
}

ZEND_VM_HANDLER(33, ZEND_ASSIGN_BW_XOR, VAR|UNUSED|CV, CONST|TMP|VAR|UNUSED|CV)
{
	USE_OPLINE

	if (EXPECTED(opline->extended_value == 0)) {
		ZEND_VM_DISPATCH_TO_HELPER_EX(zend_binary_assign_op_helper, binary_op, bitwise_xor_function);
	} else if (EXPECTED(opline->extended_value == ZEND_ASSIGN_DIM)) {
		ZEND_VM_DISPATCH_TO_HELPER_EX(zend_binary_assign_op_dim_helper, binary_op, bitwise_xor_function);
	} else /* if (EXPECTED(opline->extended_value == ZEND_ASSIGN_OBJ)) */ {
		ZEND_VM_DISPATCH_TO_HELPER_EX(zend_binary_assign_op_obj_helper, binary_op, bitwise_xor_function);
	}
}

ZEND_VM_HELPER_EX(zend_pre_incdec_property_helper, VAR|UNUSED|CV, CONST|TMP|VAR|CV, incdec_t incdec_op)
{
	USE_OPLINE
	zend_free_op free_op1, free_op2;
	zval *object;
	zval *property;
	zval *retval;
	int have_get_ptr = 0;

	SAVE_OPLINE();
	object = GET_OP1_OBJ_ZVAL_PTR_PTR(BP_VAR_RW);
	property = GET_OP2_ZVAL_PTR(BP_VAR_R);
	retval = EX_VAR(opline->result.var);

	if (OP1_TYPE == IS_VAR && UNEXPECTED(Z_TYPE_P(object) == IS_STR_OFFSET)) {
		zend_error_noreturn(E_ERROR, "Cannot increment/decrement overloaded objects nor string offsets");
	}

	object = make_real_object(object TSRMLS_CC); /* this should modify object only if it's empty */

	if (UNEXPECTED(Z_TYPE_P(object) != IS_OBJECT)) {
		zend_error(E_WARNING, "Attempt to increment/decrement property of non-object");
		FREE_OP2();
		if (RETURN_VALUE_USED(opline)) {
			ZVAL_NULL(retval);
		}
		FREE_OP1_VAR_PTR();
		CHECK_EXCEPTION();
		ZEND_VM_NEXT_OPCODE();
	}

	/* here we are sure we are dealing with an object */

	if (Z_OBJ_HT_P(object)->get_property_ptr_ptr) {
		zval *zptr = Z_OBJ_HT_P(object)->get_property_ptr_ptr(object, property, BP_VAR_RW, ((OP2_TYPE == IS_CONST) ? Z_CACHE_SLOT_P(property) : -1) TSRMLS_CC);
		if (zptr != NULL) { 			/* NULL means no success in getting PTR */
			SEPARATE_ZVAL_IF_NOT_REF(zptr);

			have_get_ptr = 1;
			incdec_op(zptr);
			if (RETURN_VALUE_USED(opline)) {
				ZVAL_COPY(retval, zptr);
			}
		}
	}

	if (!have_get_ptr) {
		zval rv;

		if (Z_OBJ_HT_P(object)->read_property && Z_OBJ_HT_P(object)->write_property) {
			zval *z = Z_OBJ_HT_P(object)->read_property(object, property, BP_VAR_R, ((OP2_TYPE == IS_CONST) ? Z_CACHE_SLOT_P(property) : -1), &rv TSRMLS_CC);

			if (UNEXPECTED(Z_TYPE_P(z) == IS_OBJECT) && Z_OBJ_HT_P(z)->get) {
				zval rv;
				zval *value = Z_OBJ_HT_P(z)->get(z, &rv TSRMLS_CC);

				if (Z_REFCOUNT_P(z) == 0) {
					zval_dtor(z);
				}
				ZVAL_COPY_VALUE(z, value);
			}
			if (Z_REFCOUNTED_P(z)) Z_ADDREF_P(z);
			SEPARATE_ZVAL_IF_NOT_REF(z);
			incdec_op(z);
			ZVAL_COPY_VALUE(retval, z);
			Z_OBJ_HT_P(object)->write_property(object, property, z, ((OP2_TYPE == IS_CONST) ? Z_CACHE_SLOT_P(property) : -1) TSRMLS_CC);
			SELECTIVE_PZVAL_LOCK(retval, opline);
			zval_ptr_dtor(z);
		} else {
			zend_error(E_WARNING, "Attempt to increment/decrement property of non-object");
			if (RETURN_VALUE_USED(opline)) {
				ZVAL_NULL(retval);
			}
		}
	}

	FREE_OP2();
	FREE_OP1_VAR_PTR();
	CHECK_EXCEPTION();
	ZEND_VM_NEXT_OPCODE();
}

ZEND_VM_HANDLER(132, ZEND_PRE_INC_OBJ, VAR|UNUSED|CV, CONST|TMP|VAR|CV)
{
	ZEND_VM_DISPATCH_TO_HELPER_EX(zend_pre_incdec_property_helper, incdec_op, increment_function);
}

ZEND_VM_HANDLER(133, ZEND_PRE_DEC_OBJ, VAR|UNUSED|CV, CONST|TMP|VAR|CV)
{
	ZEND_VM_DISPATCH_TO_HELPER_EX(zend_pre_incdec_property_helper, incdec_op, decrement_function);
}

ZEND_VM_HELPER_EX(zend_post_incdec_property_helper, VAR|UNUSED|CV, CONST|TMP|VAR|CV, incdec_t incdec_op)
{
	USE_OPLINE
	zend_free_op free_op1, free_op2;
	zval *object;
	zval *property;
	zval *retval;
	int have_get_ptr = 0;

	SAVE_OPLINE();
	object = GET_OP1_OBJ_ZVAL_PTR_PTR(BP_VAR_RW);
	property = GET_OP2_ZVAL_PTR(BP_VAR_R);
	retval = EX_VAR(opline->result.var);

	if (OP1_TYPE == IS_VAR && UNEXPECTED(Z_TYPE_P(object) == IS_STR_OFFSET)) {
		zend_error_noreturn(E_ERROR, "Cannot increment/decrement overloaded objects nor string offsets");
	}

	object = make_real_object(object TSRMLS_CC); /* this should modify object only if it's empty */

	if (UNEXPECTED(Z_TYPE_P(object) != IS_OBJECT)) {
		zend_error(E_WARNING, "Attempt to increment/decrement property of non-object");
		FREE_OP2();
		ZVAL_NULL(retval);
		FREE_OP1_VAR_PTR();
		CHECK_EXCEPTION();
		ZEND_VM_NEXT_OPCODE();
	}

	/* here we are sure we are dealing with an object */

	if (Z_OBJ_HT_P(object)->get_property_ptr_ptr) {
		zval *zptr = Z_OBJ_HT_P(object)->get_property_ptr_ptr(object, property, BP_VAR_RW, ((OP2_TYPE == IS_CONST) ? Z_CACHE_SLOT_P(property) : -1) TSRMLS_CC);
		if (zptr != NULL) { 			/* NULL means no success in getting PTR */
			have_get_ptr = 1;
			SEPARATE_ZVAL_IF_NOT_REF(zptr);

			ZVAL_DUP(retval, zptr);

			incdec_op(zptr);

		}
	}

	if (!have_get_ptr) {
		if (Z_OBJ_HT_P(object)->read_property && Z_OBJ_HT_P(object)->write_property) {
			zval rv;
			zval *z = Z_OBJ_HT_P(object)->read_property(object, property, BP_VAR_R, ((OP2_TYPE == IS_CONST) ? Z_CACHE_SLOT_P(property) : -1), &rv TSRMLS_CC);
			zval z_copy;

			if (UNEXPECTED(Z_TYPE_P(z) == IS_OBJECT) && Z_OBJ_HT_P(z)->get) {
				zval rv;
				zval *value = Z_OBJ_HT_P(z)->get(z, &rv TSRMLS_CC);

				if (Z_REFCOUNT_P(z) == 0) {
					zval_dtor(z);
				}
				ZVAL_COPY_VALUE(z, value);
			}
			ZVAL_DUP(retval, z);
			ZVAL_DUP(&z_copy, z);
			incdec_op(&z_copy);
			if (Z_REFCOUNTED_P(z)) Z_ADDREF_P(z);
			Z_OBJ_HT_P(object)->write_property(object, property, &z_copy, ((OP2_TYPE == IS_CONST) ? Z_CACHE_SLOT_P(property) : -1) TSRMLS_CC);
			zval_ptr_dtor(&z_copy);
			zval_ptr_dtor(z);
		} else {
			zend_error(E_WARNING, "Attempt to increment/decrement property of non-object");
			ZVAL_NULL(retval);
		}
	}

	FREE_OP2();
	FREE_OP1_VAR_PTR();
	CHECK_EXCEPTION();
	ZEND_VM_NEXT_OPCODE();
}

ZEND_VM_HANDLER(134, ZEND_POST_INC_OBJ, VAR|UNUSED|CV, CONST|TMP|VAR|CV)
{
	ZEND_VM_DISPATCH_TO_HELPER_EX(zend_post_incdec_property_helper, incdec_op, increment_function);
}

ZEND_VM_HANDLER(135, ZEND_POST_DEC_OBJ, VAR|UNUSED|CV, CONST|TMP|VAR|CV)
{
	ZEND_VM_DISPATCH_TO_HELPER_EX(zend_post_incdec_property_helper, incdec_op, decrement_function);
}

ZEND_VM_HANDLER(34, ZEND_PRE_INC, VAR|CV, ANY)
{
	USE_OPLINE
	zend_free_op free_op1;
	zval *var_ptr;

	SAVE_OPLINE();
	var_ptr = GET_OP1_ZVAL_PTR_PTR(BP_VAR_RW);

	if (EXPECTED(Z_TYPE_P(var_ptr) == IS_LONG)) {
		fast_increment_function(var_ptr);
		if (RETURN_VALUE_USED(opline)) {
			ZVAL_COPY_VALUE(EX_VAR(opline->result.var), var_ptr);
		}
		ZEND_VM_NEXT_OPCODE();
	}

	if (OP1_TYPE == IS_VAR && UNEXPECTED(Z_TYPE_P(var_ptr) == IS_STR_OFFSET)) {
		zend_error_noreturn(E_ERROR, "Cannot increment/decrement overloaded objects nor string offsets");
	}
	if (OP1_TYPE == IS_VAR && UNEXPECTED(var_ptr == &EG(error_zval))) {
		if (RETURN_VALUE_USED(opline)) {
			ZVAL_NULL(EX_VAR(opline->result.var));
		}
		FREE_OP1_VAR_PTR();
		CHECK_EXCEPTION();
		ZEND_VM_NEXT_OPCODE();
	}

	ZVAL_DEREF(var_ptr);
	SEPARATE_ZVAL_NOREF(var_ptr);

	if (UNEXPECTED(Z_TYPE_P(var_ptr) == IS_OBJECT)
	   && Z_OBJ_HANDLER_P(var_ptr, get)
	   && Z_OBJ_HANDLER_P(var_ptr, set)) {
		/* proxy object */
		zval rv;
		zval *val = Z_OBJ_HANDLER_P(var_ptr, get)(var_ptr, &rv TSRMLS_CC);
		Z_ADDREF_P(val);
		fast_increment_function(val);
		Z_OBJ_HANDLER_P(var_ptr, set)(var_ptr, val TSRMLS_CC);
		zval_ptr_dtor(val);
	} else {
		increment_function(var_ptr);
	}

	if (RETURN_VALUE_USED(opline)) {
		ZVAL_COPY(EX_VAR(opline->result.var), var_ptr);
	}

	FREE_OP1_VAR_PTR();
	CHECK_EXCEPTION();
	ZEND_VM_NEXT_OPCODE();
}

ZEND_VM_HANDLER(35, ZEND_PRE_DEC, VAR|CV, ANY)
{
	USE_OPLINE
	zend_free_op free_op1;
	zval *var_ptr;

	SAVE_OPLINE();
	var_ptr = GET_OP1_ZVAL_PTR_PTR(BP_VAR_RW);

	if (EXPECTED(Z_TYPE_P(var_ptr) == IS_LONG)) {
		fast_decrement_function(var_ptr);
		if (RETURN_VALUE_USED(opline)) {
			ZVAL_COPY_VALUE(EX_VAR(opline->result.var), var_ptr);
		}
		ZEND_VM_NEXT_OPCODE();
	}

	if (OP1_TYPE == IS_VAR && UNEXPECTED(Z_TYPE_P(var_ptr) == IS_STR_OFFSET)) {
		zend_error_noreturn(E_ERROR, "Cannot increment/decrement overloaded objects nor string offsets");
	}
	if (OP1_TYPE == IS_VAR && UNEXPECTED(var_ptr == &EG(error_zval))) {
		if (RETURN_VALUE_USED(opline)) {
			ZVAL_NULL(EX_VAR(opline->result.var));
		}
		FREE_OP1_VAR_PTR();
		CHECK_EXCEPTION();
		ZEND_VM_NEXT_OPCODE();
	}

	ZVAL_DEREF(var_ptr);
	SEPARATE_ZVAL_NOREF(var_ptr);

	if (UNEXPECTED(Z_TYPE_P(var_ptr) == IS_OBJECT)
	   && Z_OBJ_HANDLER_P(var_ptr, get)
	   && Z_OBJ_HANDLER_P(var_ptr, set)) {
		/* proxy object */
		zval rv;
		zval *val = Z_OBJ_HANDLER_P(var_ptr, get)(var_ptr, &rv TSRMLS_CC);
		Z_ADDREF_P(val);
		fast_decrement_function(val);
		Z_OBJ_HANDLER_P(var_ptr, set)(var_ptr, val TSRMLS_CC);
		zval_ptr_dtor(val);
	} else {
		decrement_function(var_ptr);
	}

	if (RETURN_VALUE_USED(opline)) {
		ZVAL_COPY(EX_VAR(opline->result.var), var_ptr);
	}

	FREE_OP1_VAR_PTR();
	CHECK_EXCEPTION();
	ZEND_VM_NEXT_OPCODE();
}

ZEND_VM_HANDLER(36, ZEND_POST_INC, VAR|CV, ANY)
{
	USE_OPLINE
	zend_free_op free_op1;
	zval *var_ptr, *retval;

	SAVE_OPLINE();
	var_ptr = GET_OP1_ZVAL_PTR_PTR(BP_VAR_RW);

	if (EXPECTED(Z_TYPE_P(var_ptr) == IS_LONG)) {
		ZVAL_COPY_VALUE(EX_VAR(opline->result.var), var_ptr);
		fast_increment_function(var_ptr);
		ZEND_VM_NEXT_OPCODE();
	}

	if (OP1_TYPE == IS_VAR && UNEXPECTED(Z_TYPE_P(var_ptr) == IS_STR_OFFSET)) {
		zend_error_noreturn(E_ERROR, "Cannot increment/decrement overloaded objects nor string offsets");
	}
	if (OP1_TYPE == IS_VAR && UNEXPECTED(var_ptr == &EG(error_zval))) {
		ZVAL_NULL(EX_VAR(opline->result.var));
		FREE_OP1_VAR_PTR();
		CHECK_EXCEPTION();
		ZEND_VM_NEXT_OPCODE();
	}

	retval = EX_VAR(opline->result.var);

	if (UNEXPECTED(Z_ISREF_P(var_ptr))) {
		var_ptr = Z_REFVAL_P(var_ptr);
		ZVAL_DUP(retval, var_ptr);
	} else {
		ZVAL_DUP(retval, var_ptr);
		SEPARATE_ZVAL_NOREF(var_ptr);
	}

	if (UNEXPECTED(Z_TYPE_P(var_ptr) == IS_OBJECT)
	   && Z_OBJ_HANDLER_P(var_ptr, get)
	   && Z_OBJ_HANDLER_P(var_ptr, set)) {
		/* proxy object */
		zval rv;
		zval *val = Z_OBJ_HANDLER_P(var_ptr, get)(var_ptr, &rv TSRMLS_CC);
		Z_ADDREF_P(val);
		fast_increment_function(val);
		Z_OBJ_HANDLER_P(var_ptr, set)(var_ptr, val TSRMLS_CC);
		zval_ptr_dtor(val);
	} else {
		increment_function(var_ptr);
	}

	FREE_OP1_VAR_PTR();
	CHECK_EXCEPTION();
	ZEND_VM_NEXT_OPCODE();
}

ZEND_VM_HANDLER(37, ZEND_POST_DEC, VAR|CV, ANY)
{
	USE_OPLINE
	zend_free_op free_op1;
	zval *var_ptr, *retval;

	SAVE_OPLINE();
	var_ptr = GET_OP1_ZVAL_PTR_PTR(BP_VAR_RW);

	if (EXPECTED(Z_TYPE_P(var_ptr) == IS_LONG)) {
		ZVAL_COPY_VALUE(EX_VAR(opline->result.var), var_ptr);
		fast_decrement_function(var_ptr);
		ZEND_VM_NEXT_OPCODE();
	}

	if (OP1_TYPE == IS_VAR && UNEXPECTED(Z_TYPE_P(var_ptr) == IS_STR_OFFSET)) {
		zend_error_noreturn(E_ERROR, "Cannot increment/decrement overloaded objects nor string offsets");
	}
	if (OP1_TYPE == IS_VAR && UNEXPECTED(var_ptr == &EG(error_zval))) {
		ZVAL_NULL(EX_VAR(opline->result.var));
		FREE_OP1_VAR_PTR();
		CHECK_EXCEPTION();
		ZEND_VM_NEXT_OPCODE();
	}

	retval = EX_VAR(opline->result.var);

	if (UNEXPECTED(Z_ISREF_P(var_ptr))) {
		var_ptr = Z_REFVAL_P(var_ptr);
		ZVAL_DUP(retval, var_ptr);
	} else {
		ZVAL_DUP(retval, var_ptr);
		SEPARATE_ZVAL_NOREF(var_ptr);
	}

	if (UNEXPECTED(Z_TYPE_P(var_ptr) == IS_OBJECT)
	   && Z_OBJ_HANDLER_P(var_ptr, get)
	   && Z_OBJ_HANDLER_P(var_ptr, set)) {
		/* proxy object */
		zval rv;
		zval *val = Z_OBJ_HANDLER_P(var_ptr, get)(var_ptr, &rv TSRMLS_CC);
		Z_ADDREF_P(val);
		fast_decrement_function(val);
		Z_OBJ_HANDLER_P(var_ptr, set)(var_ptr, val TSRMLS_CC);
		zval_ptr_dtor(val);
	} else {
		decrement_function(var_ptr);
	}

	FREE_OP1_VAR_PTR();
	CHECK_EXCEPTION();
	ZEND_VM_NEXT_OPCODE();
}

ZEND_VM_HANDLER(40, ZEND_ECHO, CONST|TMP|VAR|CV, ANY)
{
	USE_OPLINE
	zend_free_op free_op1;
	zval *z;

	SAVE_OPLINE();
	z = GET_OP1_ZVAL_PTR_DEREF(BP_VAR_R);

	zend_print_variable(z TSRMLS_CC);

	FREE_OP1();
	CHECK_EXCEPTION();
	ZEND_VM_NEXT_OPCODE();
}

ZEND_VM_HANDLER(41, ZEND_PRINT, CONST|TMP|VAR|CV, ANY)
{
	USE_OPLINE

	ZVAL_LONG(EX_VAR(opline->result.var), 1);
	ZEND_VM_DISPATCH_TO_HANDLER(ZEND_ECHO);
}

ZEND_VM_HELPER_EX(zend_fetch_var_address_helper, CONST|TMP|VAR|CV, UNUSED|CONST|VAR, int type)
{
	USE_OPLINE
	zend_free_op free_op1;
	zval *varname;
	zval *retval;
	zend_string *name;
	HashTable *target_symbol_table;

	SAVE_OPLINE();
	varname = GET_OP1_ZVAL_PTR(BP_VAR_R);

 	if (OP1_TYPE == IS_CONST) {
		name = Z_STR_P(varname);
	} else if (EXPECTED(Z_TYPE_P(varname) == IS_STRING)) {
		name = Z_STR_P(varname);
		STR_ADDREF(name);
	} else {
		name = zval_get_string(varname);
	}

	if (OP2_TYPE != IS_UNUSED) {
		zend_class_entry *ce;

		if (OP2_TYPE == IS_CONST) {
			if (CACHED_PTR(Z_CACHE_SLOT_P(opline->op2.zv))) {
				ce = CACHED_PTR(Z_CACHE_SLOT_P(opline->op2.zv));
			} else {
				ce = zend_fetch_class_by_name(Z_STR_P(opline->op2.zv), opline->op2.zv + 1, 0 TSRMLS_CC);
				if (UNEXPECTED(ce == NULL)) {
					if (OP1_TYPE != IS_CONST) {
						STR_RELEASE(name);
					}
					FREE_OP1();
					CHECK_EXCEPTION();
					ZEND_VM_NEXT_OPCODE();
				}
				CACHE_PTR(Z_CACHE_SLOT_P(opline->op2.zv), ce);
			}
		} else {
			ce = Z_CE_P(EX_VAR(opline->op2.var));
		}
		retval = zend_std_get_static_property(ce, name, 0, ((OP1_TYPE == IS_CONST) ? Z_CACHE_SLOT_P(varname) : -1) TSRMLS_CC);
		FREE_OP1();
	} else {
		target_symbol_table = zend_get_target_symbol_table(opline->extended_value & ZEND_FETCH_TYPE_MASK TSRMLS_CC);
		retval = zend_hash_find(target_symbol_table, name);
		if (retval == NULL) {
			switch (type) {
				case BP_VAR_R:
				case BP_VAR_UNSET:
					zend_error(E_NOTICE,"Undefined variable: %s", name->val);
					/* break missing intentionally */
				case BP_VAR_IS:
					retval = EX_VAR(opline->result.var);
					ZVAL_NULL(retval);
					break;
				case BP_VAR_RW:
					zend_error(E_NOTICE,"Undefined variable: %s", name->val);
					/* break missing intentionally */
				case BP_VAR_W:
					retval = zend_hash_add_new(target_symbol_table, name, &EG(uninitialized_zval));
					break;
				EMPTY_SWITCH_DEFAULT_CASE()
			}
		/* GLOBAL or $$name variable may be an INDIRECT pointer to CV */
		} else if (Z_TYPE_P(retval) == IS_INDIRECT) {
			retval = Z_INDIRECT_P(retval);
			if (Z_TYPE_P(retval) == IS_UNDEF) {
				switch (type) {
					case BP_VAR_R:
					case BP_VAR_UNSET:
						zend_error(E_NOTICE,"Undefined variable: %s", name->val);
						/* break missing intentionally */
					case BP_VAR_IS:
						retval = EX_VAR(opline->result.var);
						ZVAL_NULL(retval);
						break;
					case BP_VAR_RW:
						zend_error(E_NOTICE,"Undefined variable: %s", name->val);
						/* break missing intentionally */
					case BP_VAR_W:
						ZVAL_NULL(retval);
						break;
					EMPTY_SWITCH_DEFAULT_CASE()
				}
			}
		}
		if ((opline->extended_value & ZEND_FETCH_TYPE_MASK) == ZEND_FETCH_STATIC) {
			zval_update_constant(retval, 1 TSRMLS_CC);
		} else if ((opline->extended_value & ZEND_FETCH_TYPE_MASK) != ZEND_FETCH_GLOBAL_LOCK) {
			FREE_OP1();
		}
	}

	if (OP1_TYPE != IS_CONST) {
		STR_RELEASE(name);
	}

	ZEND_ASSERT(retval != NULL);
	if (type == BP_VAR_R || type == BP_VAR_IS) {
		ZVAL_COPY(EX_VAR(opline->result.var), retval);
	} else {
		if (/*type == BP_VAR_W &&*/ (opline->extended_value & ZEND_FETCH_MAKE_REF)) {
			ZVAL_MAKE_REF(retval);
		}
		ZVAL_INDIRECT(EX_VAR(opline->result.var), retval);
	}
	CHECK_EXCEPTION();
	ZEND_VM_NEXT_OPCODE();
}

ZEND_VM_HANDLER(80, ZEND_FETCH_R, CONST|TMP|VAR|CV, UNUSED|CONST|VAR)
{
	ZEND_VM_DISPATCH_TO_HELPER_EX(zend_fetch_var_address_helper, type, BP_VAR_R);
}

ZEND_VM_HANDLER(83, ZEND_FETCH_W, CONST|TMP|VAR|CV, UNUSED|CONST|VAR)
{
	ZEND_VM_DISPATCH_TO_HELPER_EX(zend_fetch_var_address_helper, type, BP_VAR_W);
}

ZEND_VM_HANDLER(86, ZEND_FETCH_RW, CONST|TMP|VAR|CV, UNUSED|CONST|VAR)
{
	ZEND_VM_DISPATCH_TO_HELPER_EX(zend_fetch_var_address_helper, type, BP_VAR_RW);
}

ZEND_VM_HANDLER(92, ZEND_FETCH_FUNC_ARG, CONST|TMP|VAR|CV, UNUSED|CONST|VAR)
{
	USE_OPLINE

	if (zend_is_by_ref_func_arg_fetch(opline, EX(call) TSRMLS_CC)) {
		ZEND_VM_DISPATCH_TO_HELPER_EX(zend_fetch_var_address_helper, type, BP_VAR_W);
	} else {
		ZEND_VM_DISPATCH_TO_HELPER_EX(zend_fetch_var_address_helper, type, BP_VAR_R);
	}
}

ZEND_VM_HANDLER(95, ZEND_FETCH_UNSET, CONST|TMP|VAR|CV, UNUSED|CONST|VAR)
{
	ZEND_VM_DISPATCH_TO_HELPER_EX(zend_fetch_var_address_helper, type, BP_VAR_UNSET);
}

ZEND_VM_HANDLER(89, ZEND_FETCH_IS, CONST|TMP|VAR|CV, UNUSED|CONST|VAR)
{
	ZEND_VM_DISPATCH_TO_HELPER_EX(zend_fetch_var_address_helper, type, BP_VAR_IS);
}

ZEND_VM_HANDLER(81, ZEND_FETCH_DIM_R, CONST|TMP|VAR|CV, CONST|TMP|VAR|CV)
{
	USE_OPLINE
	zend_free_op free_op1, free_op2;
	zval *container;

	SAVE_OPLINE();
	container = GET_OP1_ZVAL_PTR(BP_VAR_R);
	zend_fetch_dimension_address_read_R(EX_VAR(opline->result.var), container, GET_OP2_ZVAL_PTR_DEREF(BP_VAR_R), OP2_TYPE TSRMLS_CC);
	FREE_OP2();
	if (OP1_TYPE != IS_VAR || !(opline->extended_value & ZEND_FETCH_ADD_LOCK)) {
		FREE_OP1();
	}
	CHECK_EXCEPTION();
	ZEND_VM_NEXT_OPCODE();
}

ZEND_VM_HANDLER(84, ZEND_FETCH_DIM_W, VAR|CV, CONST|TMP|VAR|UNUSED|CV)
{
	USE_OPLINE
	zend_free_op free_op1, free_op2;
	zval *container;

	SAVE_OPLINE();
	container = GET_OP1_ZVAL_PTR_PTR(BP_VAR_W);

	if (OP1_TYPE == IS_VAR && UNEXPECTED(Z_TYPE_P(container) == IS_STR_OFFSET)) {
		zend_error_noreturn(E_ERROR, "Cannot use string offset as an array");
	}
	if (EXPECTED(opline->extended_value == 0)) {
		zend_fetch_dimension_address_W(EX_VAR(opline->result.var), container, GET_OP2_ZVAL_PTR_DEREF(BP_VAR_R), OP2_TYPE TSRMLS_CC);
	} else {
		zend_fetch_dimension_address_W_ref(EX_VAR(opline->result.var), container, GET_OP2_ZVAL_PTR_DEREF(BP_VAR_R), OP2_TYPE TSRMLS_CC);
	}
	FREE_OP2();
	if (OP1_TYPE == IS_VAR && OP1_FREE && READY_TO_DESTROY(free_op1.var)) {
		EXTRACT_ZVAL_PTR(EX_VAR(opline->result.var));
	}
	FREE_OP1_VAR_PTR();
	CHECK_EXCEPTION();
	ZEND_VM_NEXT_OPCODE();
}

ZEND_VM_HANDLER(87, ZEND_FETCH_DIM_RW, VAR|CV, CONST|TMP|VAR|UNUSED|CV)
{
	USE_OPLINE
	zend_free_op free_op1, free_op2;
	zval *container;

	SAVE_OPLINE();
	container = GET_OP1_ZVAL_PTR_PTR(BP_VAR_RW);

	if (OP1_TYPE == IS_VAR && UNEXPECTED(Z_TYPE_P(container) == IS_STR_OFFSET)) {
		zend_error_noreturn(E_ERROR, "Cannot use string offset as an array");
	}
	zend_fetch_dimension_address_RW(EX_VAR(opline->result.var), container, GET_OP2_ZVAL_PTR_DEREF(BP_VAR_R), OP2_TYPE TSRMLS_CC);
	FREE_OP2();
	if (OP1_TYPE == IS_VAR && OP1_FREE && READY_TO_DESTROY(free_op1.var)) {
		EXTRACT_ZVAL_PTR(EX_VAR(opline->result.var));
	}
	FREE_OP1_VAR_PTR();
	CHECK_EXCEPTION();
	ZEND_VM_NEXT_OPCODE();
}

ZEND_VM_HANDLER(90, ZEND_FETCH_DIM_IS, VAR|CV, CONST|TMP|VAR|CV)
{
	USE_OPLINE
	zend_free_op free_op1, free_op2;
	zval *container;

	SAVE_OPLINE();
	container = GET_OP1_ZVAL_PTR(BP_VAR_IS);
	zend_fetch_dimension_address_read_IS(EX_VAR(opline->result.var), container, GET_OP2_ZVAL_PTR_DEREF(BP_VAR_R), OP2_TYPE TSRMLS_CC);
	FREE_OP2();
	FREE_OP1();
	CHECK_EXCEPTION();
	ZEND_VM_NEXT_OPCODE();
}

ZEND_VM_HANDLER(93, ZEND_FETCH_DIM_FUNC_ARG, VAR|CV, CONST|TMP|VAR|UNUSED|CV)
{
	USE_OPLINE
	zval *container;
	zend_free_op free_op1, free_op2;

	SAVE_OPLINE();

	if (zend_is_by_ref_func_arg_fetch(opline, EX(call) TSRMLS_CC)) {
		container = GET_OP1_ZVAL_PTR_PTR(BP_VAR_W);
		if (OP1_TYPE == IS_VAR && UNEXPECTED(container == NULL)) {
			zend_error_noreturn(E_ERROR, "Cannot use string offset as an array");
		}
		zend_fetch_dimension_address_W(EX_VAR(opline->result.var), container, GET_OP2_ZVAL_PTR_DEREF(BP_VAR_R), OP2_TYPE TSRMLS_CC);
		if (OP1_TYPE == IS_VAR && OP1_FREE && READY_TO_DESTROY(free_op1.var)) {
			EXTRACT_ZVAL_PTR(EX_VAR(opline->result.var));
		}
		FREE_OP2();
		FREE_OP1_VAR_PTR();
	} else {
		if (OP2_TYPE == IS_UNUSED) {
			zend_error_noreturn(E_ERROR, "Cannot use [] for reading");
		}
		container = GET_OP1_ZVAL_PTR(BP_VAR_R);
		zend_fetch_dimension_address_read_R(EX_VAR(opline->result.var), container, GET_OP2_ZVAL_PTR_DEREF(BP_VAR_R), OP2_TYPE TSRMLS_CC);
		FREE_OP2();
		FREE_OP1();
	}
	CHECK_EXCEPTION();
	ZEND_VM_NEXT_OPCODE();
}

ZEND_VM_HANDLER(96, ZEND_FETCH_DIM_UNSET, VAR|CV, CONST|TMP|VAR|CV)
{
	USE_OPLINE
	zend_free_op free_op1, free_op2;
	zval *container;

	SAVE_OPLINE();
	container = GET_OP1_ZVAL_PTR_PTR(BP_VAR_UNSET);

	if (OP1_TYPE == IS_VAR && UNEXPECTED(Z_TYPE_P(container) == IS_STR_OFFSET)) {
		zend_error_noreturn(E_ERROR, "Cannot use string offset as an array");
	}
	zend_fetch_dimension_address_UNSET(EX_VAR(opline->result.var), container, GET_OP2_ZVAL_PTR_DEREF(BP_VAR_R), OP2_TYPE TSRMLS_CC);
	FREE_OP2();
	if (OP1_TYPE == IS_VAR && OP1_FREE && READY_TO_DESTROY(free_op1.var)) {
		EXTRACT_ZVAL_PTR(EX_VAR(opline->result.var));
	}
	FREE_OP1_VAR_PTR();
	CHECK_EXCEPTION();
	ZEND_VM_NEXT_OPCODE();
}

ZEND_VM_HELPER(zend_fetch_property_address_read_helper, VAR|UNUSED|CV, CONST|TMP|VAR|CV)
{
	USE_OPLINE
	zend_free_op free_op1;
	zval *container;
	zend_free_op free_op2;
	zval *offset;

	SAVE_OPLINE();
	container = GET_OP1_OBJ_ZVAL_PTR_DEREF(BP_VAR_R);
	offset  = GET_OP2_ZVAL_PTR(BP_VAR_R);

	if (UNEXPECTED(Z_TYPE_P(container) != IS_OBJECT) ||
	    UNEXPECTED(Z_OBJ_HT_P(container)->read_property == NULL)) {
		zend_error(E_NOTICE, "Trying to get property of non-object");
		ZVAL_NULL(EX_VAR(opline->result.var));
	} else {
		zval *retval;

		/* here we are sure we are dealing with an object */
		retval = Z_OBJ_HT_P(container)->read_property(container, offset, BP_VAR_R, ((OP2_TYPE == IS_CONST) ? Z_CACHE_SLOT_P(offset) : -1), EX_VAR(opline->result.var) TSRMLS_CC);

		if (retval != EX_VAR(opline->result.var)) {
			ZVAL_COPY(EX_VAR(opline->result.var), retval);
		}
	}

	FREE_OP2();
	FREE_OP1();
	CHECK_EXCEPTION();
	ZEND_VM_NEXT_OPCODE();
}

ZEND_VM_HANDLER(82, ZEND_FETCH_OBJ_R, VAR|UNUSED|CV, CONST|TMP|VAR|CV)
{
	ZEND_VM_DISPATCH_TO_HELPER(zend_fetch_property_address_read_helper);
}

ZEND_VM_HANDLER(85, ZEND_FETCH_OBJ_W, VAR|UNUSED|CV, CONST|TMP|VAR|CV)
{
	USE_OPLINE
	zend_free_op free_op1, free_op2;
	zval *property;
	zval *container;

	SAVE_OPLINE();
	property = GET_OP2_ZVAL_PTR(BP_VAR_R);

	container = GET_OP1_OBJ_ZVAL_PTR_PTR(BP_VAR_W);
	if (OP1_TYPE == IS_VAR && UNEXPECTED(Z_TYPE_P(container) == IS_STR_OFFSET)) {
		zend_error_noreturn(E_ERROR, "Cannot use string offset as an object");
	}

	zend_fetch_property_address(EX_VAR(opline->result.var), container, property, ((OP2_TYPE == IS_CONST) ? Z_CACHE_SLOT_P(property) : -1), BP_VAR_W, (opline->extended_value & ZEND_FETCH_MAKE_REF) != 0 TSRMLS_CC);
	FREE_OP2();
	if (OP1_TYPE == IS_VAR && OP1_FREE && READY_TO_DESTROY(free_op1.var)) {
		EXTRACT_ZVAL_PTR(EX_VAR(opline->result.var));
	}
	FREE_OP1_VAR_PTR();
	CHECK_EXCEPTION();
	ZEND_VM_NEXT_OPCODE();
}

ZEND_VM_HANDLER(88, ZEND_FETCH_OBJ_RW, VAR|UNUSED|CV, CONST|TMP|VAR|CV)
{
	USE_OPLINE
	zend_free_op free_op1, free_op2;
	zval *property;
	zval *container;

	SAVE_OPLINE();
	property = GET_OP2_ZVAL_PTR(BP_VAR_R);
	container = GET_OP1_OBJ_ZVAL_PTR_PTR(BP_VAR_RW);

	if (OP1_TYPE == IS_VAR && UNEXPECTED(Z_TYPE_P(container) == IS_STR_OFFSET)) {
		zend_error_noreturn(E_ERROR, "Cannot use string offset as an object");
	}
	zend_fetch_property_address(EX_VAR(opline->result.var), container, property, ((OP2_TYPE == IS_CONST) ? Z_CACHE_SLOT_P(property) : -1), BP_VAR_RW, 0 TSRMLS_CC);
	FREE_OP2();
	if (OP1_TYPE == IS_VAR && OP1_FREE && READY_TO_DESTROY(free_op1.var)) {
		EXTRACT_ZVAL_PTR(EX_VAR(opline->result.var));
	}
	FREE_OP1_VAR_PTR();
	CHECK_EXCEPTION();
	ZEND_VM_NEXT_OPCODE();
}

ZEND_VM_HANDLER(91, ZEND_FETCH_OBJ_IS, VAR|UNUSED|CV, CONST|TMP|VAR|CV)
{
	USE_OPLINE
	zend_free_op free_op1;
	zval *container;
	zend_free_op free_op2;
	zval *offset;

	SAVE_OPLINE();
	container = GET_OP1_OBJ_ZVAL_PTR_DEREF(BP_VAR_IS);
	offset  = GET_OP2_ZVAL_PTR(BP_VAR_R);

	if (UNEXPECTED(Z_TYPE_P(container) != IS_OBJECT) ||
	    UNEXPECTED(Z_OBJ_HT_P(container)->read_property == NULL)) {
		ZVAL_NULL(EX_VAR(opline->result.var));
	} else {
		zval *retval;

		/* here we are sure we are dealing with an object */
		retval = Z_OBJ_HT_P(container)->read_property(container, offset, BP_VAR_IS, ((OP2_TYPE == IS_CONST) ? Z_CACHE_SLOT_P(offset) : -1), EX_VAR(opline->result.var) TSRMLS_CC);

		if (retval != EX_VAR(opline->result.var)) {
			ZVAL_COPY(EX_VAR(opline->result.var), retval);
		}
	}

	FREE_OP2();
	FREE_OP1();
	CHECK_EXCEPTION();
	ZEND_VM_NEXT_OPCODE();
}

ZEND_VM_HANDLER(94, ZEND_FETCH_OBJ_FUNC_ARG, VAR|UNUSED|CV, CONST|TMP|VAR|CV)
{
	USE_OPLINE
	zval *container;

	if (zend_is_by_ref_func_arg_fetch(opline, EX(call) TSRMLS_CC)) {
		/* Behave like FETCH_OBJ_W */
		zend_free_op free_op1, free_op2;
		zval *property;

		SAVE_OPLINE();
		property = GET_OP2_ZVAL_PTR(BP_VAR_R);
		container = GET_OP1_OBJ_ZVAL_PTR_PTR(BP_VAR_W);

		if (OP1_TYPE == IS_VAR && UNEXPECTED(Z_TYPE_P(container) == IS_STR_OFFSET)) {
			zend_error_noreturn(E_ERROR, "Cannot use string offset as an object");
		}
		zend_fetch_property_address(EX_VAR(opline->result.var), container, property, ((OP2_TYPE == IS_CONST) ? Z_CACHE_SLOT_P(property) : -1), BP_VAR_W, 0 TSRMLS_CC);
		FREE_OP2();
		if (OP1_TYPE == IS_VAR && OP1_FREE && READY_TO_DESTROY(free_op1.var)) {
			EXTRACT_ZVAL_PTR(EX_VAR(opline->result.var));
		}
		FREE_OP1_VAR_PTR();
		CHECK_EXCEPTION();
		ZEND_VM_NEXT_OPCODE();
	} else {
		ZEND_VM_DISPATCH_TO_HELPER(zend_fetch_property_address_read_helper);
	}
}

ZEND_VM_HANDLER(97, ZEND_FETCH_OBJ_UNSET, VAR|UNUSED|CV, CONST|TMP|VAR|CV)
{
	USE_OPLINE
	zend_free_op free_op1, free_op2;
	zval *container, *property;

	SAVE_OPLINE();
	container = GET_OP1_OBJ_ZVAL_PTR_PTR(BP_VAR_UNSET);
	property = GET_OP2_ZVAL_PTR(BP_VAR_R);

	if (OP1_TYPE == IS_VAR && UNEXPECTED(Z_TYPE_P(container) == IS_STR_OFFSET)) {
		zend_error_noreturn(E_ERROR, "Cannot use string offset as an object");
	}
	zend_fetch_property_address(EX_VAR(opline->result.var), container, property, ((OP2_TYPE == IS_CONST) ? Z_CACHE_SLOT_P(property) : -1), BP_VAR_UNSET, 0 TSRMLS_CC);
	FREE_OP2();
	if (OP1_TYPE == IS_VAR && OP1_FREE && READY_TO_DESTROY(free_op1.var)) {
		EXTRACT_ZVAL_PTR(EX_VAR(opline->result.var));
	}
	FREE_OP1_VAR_PTR();
	CHECK_EXCEPTION();
	ZEND_VM_NEXT_OPCODE();
}

ZEND_VM_HANDLER(98, ZEND_FETCH_DIM_TMP_VAR, CONST|TMP, CONST)
{
	USE_OPLINE
	zend_free_op free_op1;
	zval *container;

	SAVE_OPLINE();
	container = GET_OP1_ZVAL_PTR(BP_VAR_R);

	if (UNEXPECTED(Z_TYPE_P(container) != IS_ARRAY)) {
		ZVAL_NULL(EX_VAR(opline->result.var));
	} else {
		zend_free_op free_op2;
		zval *value = zend_fetch_dimension_address_inner(Z_ARRVAL_P(container), GET_OP2_ZVAL_PTR_DEREF(BP_VAR_R), OP2_TYPE, BP_VAR_R TSRMLS_CC);

		ZVAL_COPY(EX_VAR(opline->result.var), value);
		FREE_OP2();
	}
	CHECK_EXCEPTION();
	ZEND_VM_NEXT_OPCODE();
}

ZEND_VM_HANDLER(136, ZEND_ASSIGN_OBJ, VAR|UNUSED|CV, CONST|TMP|VAR|CV)
{
	USE_OPLINE
	zend_free_op free_op1, free_op2;
	zval *object;
	zval *property_name;

	SAVE_OPLINE();
	object = GET_OP1_OBJ_ZVAL_PTR_PTR(BP_VAR_W);
	property_name = GET_OP2_ZVAL_PTR(BP_VAR_R);

	if (OP1_TYPE == IS_VAR && UNEXPECTED(Z_TYPE_P(object) == IS_STR_OFFSET)) {
		zend_error_noreturn(E_ERROR, "Cannot use string offset as an array");
	}
	zend_assign_to_object(RETURN_VALUE_USED(opline)?EX_VAR(opline->result.var):NULL, object, property_name, (opline+1)->op1_type, &(opline+1)->op1, execute_data, ZEND_ASSIGN_OBJ, ((OP2_TYPE == IS_CONST) ? Z_CACHE_SLOT_P(property_name) : -1) TSRMLS_CC);
	FREE_OP2();
	FREE_OP1_VAR_PTR();
	/* assign_obj has two opcodes! */
	CHECK_EXCEPTION();
	ZEND_VM_INC_OPCODE();
	ZEND_VM_NEXT_OPCODE();
}

ZEND_VM_HANDLER(147, ZEND_ASSIGN_DIM, VAR|CV, CONST|TMP|VAR|UNUSED|CV)
{
	USE_OPLINE
	zend_free_op free_op1;
	zval *object_ptr;

	SAVE_OPLINE();
	object_ptr = GET_OP1_ZVAL_PTR_PTR(BP_VAR_W);

	if (OP1_TYPE == IS_VAR && UNEXPECTED(Z_TYPE_P(object_ptr) == IS_STR_OFFSET)) {
		zend_error_noreturn(E_ERROR, "Cannot use string offset as an array");
	}
	if (UNEXPECTED(Z_ISREF_P(object_ptr)) && Z_TYPE_P(Z_REFVAL_P(object_ptr)) == IS_OBJECT) {
		object_ptr = Z_REFVAL_P(object_ptr);
	}
	if (Z_TYPE_P(object_ptr) == IS_OBJECT) {
		zend_free_op free_op2;
		zval *property_name = GET_OP2_ZVAL_PTR(BP_VAR_R);

		zend_assign_to_object(RETURN_VALUE_USED(opline)?EX_VAR(opline->result.var):NULL, object_ptr, property_name, (opline+1)->op1_type, &(opline+1)->op1, execute_data, ZEND_ASSIGN_DIM, ((OP2_TYPE == IS_CONST) ? Z_CACHE_SLOT_P(property_name) : -1) TSRMLS_CC);
		FREE_OP2();
	} else {
		zend_free_op free_op2, free_op_data1, free_op_data2;
		zval *value;
		zval *dim = GET_OP2_ZVAL_PTR_DEREF(BP_VAR_R);
		zval *variable_ptr;

		zend_fetch_dimension_address_W(EX_VAR((opline+1)->op2.var), object_ptr, dim, OP2_TYPE TSRMLS_CC);
		FREE_OP2();

		value = get_zval_ptr((opline+1)->op1_type, &(opline+1)->op1, execute_data, &free_op_data1, BP_VAR_R);
		variable_ptr = _get_zval_ptr_ptr_var((opline+1)->op2.var, execute_data, &free_op_data2 TSRMLS_CC);
		if (UNEXPECTED(Z_TYPE_P(variable_ptr) == IS_STR_OFFSET)) {
			zend_assign_to_string_offset(variable_ptr, value, (opline+1)->op1_type, (RETURN_VALUE_USED(opline) ? EX_VAR(opline->result.var) : NULL) TSRMLS_CC);
		} else if (UNEXPECTED(variable_ptr == &EG(error_zval))) {
			if (IS_TMP_FREE(free_op_data1)) {
				zval_dtor(value);
			}
			if (RETURN_VALUE_USED(opline)) {
				ZVAL_NULL(EX_VAR(opline->result.var));
			}
			FREE_OP_VAR_PTR(free_op_data2);
		} else {
			if ((opline+1)->op1_type == IS_TMP_VAR) {
			 	value = zend_assign_tmp_to_variable(variable_ptr, value TSRMLS_CC);
			} else if ((opline+1)->op1_type == IS_CONST) {
			 	value = zend_assign_const_to_variable(variable_ptr, value TSRMLS_CC);
			} else {
			 	value = zend_assign_to_variable(variable_ptr, value TSRMLS_CC);
			}
			if (RETURN_VALUE_USED(opline)) {
				ZVAL_COPY(EX_VAR(opline->result.var), value);
			}
			FREE_OP_VAR_PTR(free_op_data2);
		}
	 	FREE_OP_IF_VAR(free_op_data1);
	}
 	FREE_OP1_VAR_PTR();
	/* assign_dim has two opcodes! */
	CHECK_EXCEPTION();
	ZEND_VM_INC_OPCODE();
	ZEND_VM_NEXT_OPCODE();
}

ZEND_VM_HANDLER(38, ZEND_ASSIGN, VAR|CV, CONST|TMP|VAR|CV)
{
	USE_OPLINE
	zend_free_op free_op1, free_op2;
	zval *value;
	zval *variable_ptr;

	SAVE_OPLINE();
	value = GET_OP2_ZVAL_PTR(BP_VAR_R);
	variable_ptr = GET_OP1_ZVAL_PTR_PTR_UNDEF(BP_VAR_W);

	if (OP1_TYPE == IS_VAR && UNEXPECTED(Z_TYPE_P(variable_ptr) == IS_STR_OFFSET)) {
		zend_assign_to_string_offset(variable_ptr, value, OP2_TYPE, (RETURN_VALUE_USED(opline) ? EX_VAR(opline->result.var) : NULL) TSRMLS_CC);
	} else if (OP1_TYPE == IS_VAR && UNEXPECTED(variable_ptr == &EG(error_zval))) {
		if (IS_OP2_TMP_FREE()) {
			zval_dtor(value);
		}
		if (RETURN_VALUE_USED(opline)) {
			ZVAL_NULL(EX_VAR(opline->result.var));
		}
	} else {
		if (OP2_TYPE == IS_TMP_VAR) {
		 	value = zend_assign_tmp_to_variable(variable_ptr, value TSRMLS_CC);
		} else if (OP2_TYPE == IS_CONST) {
		 	value = zend_assign_const_to_variable(variable_ptr, value TSRMLS_CC);
		} else {
		 	value = zend_assign_to_variable(variable_ptr, value TSRMLS_CC);
		}
		if (RETURN_VALUE_USED(opline)) {
			ZVAL_COPY(EX_VAR(opline->result.var), value);
		}
		FREE_OP1_VAR_PTR();
	}

	/* zend_assign_to_variable() always takes care of op2, never free it! */
 	FREE_OP2_IF_VAR();

	CHECK_EXCEPTION();
	ZEND_VM_NEXT_OPCODE();
}

ZEND_VM_HANDLER(39, ZEND_ASSIGN_REF, VAR|CV, VAR|CV)
{
	USE_OPLINE
	zend_free_op free_op1, free_op2;
	zval *variable_ptr;
	zval *value_ptr;

	SAVE_OPLINE();
	value_ptr = GET_OP2_ZVAL_PTR_PTR(BP_VAR_W);

	if (OP2_TYPE == IS_VAR &&
	    opline->extended_value == ZEND_RETURNS_FUNCTION &&
	    !(Z_VAR_FLAGS_P(value_ptr) & IS_VAR_RET_REF) &&
	    !Z_ISREF_P(value_ptr)) {
		if (!OP2_FREE) {
			PZVAL_LOCK(value_ptr); /* undo the effect of get_zval_ptr_ptr() */
		}
		zend_error(E_STRICT, "Only variables should be assigned by reference");
		if (UNEXPECTED(EG(exception) != NULL)) {
			FREE_OP2_VAR_PTR();
			HANDLE_EXCEPTION();
		}
		ZEND_VM_DISPATCH_TO_HANDLER(ZEND_ASSIGN);
	} else if (OP2_TYPE == IS_VAR && opline->extended_value == ZEND_RETURNS_NEW) {
		if (!OP2_FREE) {
			PZVAL_LOCK(value_ptr);
		}
	}

	variable_ptr = GET_OP1_ZVAL_PTR_PTR_UNDEF(BP_VAR_W);
	if (OP1_TYPE == IS_VAR &&
	    UNEXPECTED(Z_TYPE_P(EX_VAR(opline->op1.var)) != IS_INDIRECT) &&
	    UNEXPECTED(!Z_ISREF_P(variable_ptr))) {
		zend_error_noreturn(E_ERROR, "Cannot assign by reference to overloaded object");
	}
	if ((OP2_TYPE == IS_VAR && UNEXPECTED(Z_TYPE_P(value_ptr) == IS_STR_OFFSET)) ||
	    (OP1_TYPE == IS_VAR && UNEXPECTED(Z_TYPE_P(variable_ptr) == IS_STR_OFFSET))) {
		zend_error_noreturn(E_ERROR, "Cannot create references to/from string offsets nor overloaded objects");
	}
	if ((OP1_TYPE == IS_VAR && UNEXPECTED(variable_ptr == &EG(error_zval))) ||
	    (OP2_TYPE == IS_VAR && UNEXPECTED(value_ptr == &EG(error_zval)))) {
		variable_ptr = &EG(uninitialized_zval);
	} else {
		zend_assign_to_variable_reference(variable_ptr, value_ptr TSRMLS_CC);
	}

	if (OP2_TYPE == IS_VAR && opline->extended_value == ZEND_RETURNS_NEW) {
		if (!OP2_FREE) {
			Z_DELREF_P(variable_ptr);
		}
	}

	if (RETURN_VALUE_USED(opline)) {
		ZVAL_COPY(EX_VAR(opline->result.var), variable_ptr);
	}

	FREE_OP1_VAR_PTR();
	FREE_OP2_VAR_PTR();

	CHECK_EXCEPTION();
	ZEND_VM_NEXT_OPCODE();
}

ZEND_VM_HELPER(zend_leave_helper, ANY, ANY)
{
	vm_frame_kind frame_kind = EX(frame_kind);

	EG(current_execute_data) = EX(prev_execute_data);

	if (frame_kind == VM_FRAME_NESTED_FUNCTION) {
		i_free_compiled_variables(execute_data TSRMLS_CC);
		if (UNEXPECTED(EX(symbol_table) != NULL)) {
			zend_clean_and_cache_symbol_table(EX(symbol_table) TSRMLS_CC);
		}
		if (UNEXPECTED((EX(op_array)->fn_flags & ZEND_ACC_CLOSURE) != 0) && EX(op_array)->prototype) {
			zval_ptr_dtor((zval*)EX(op_array)->prototype);
		}
		zend_vm_stack_free((char*)execute_data TSRMLS_CC);

		execute_data = EG(current_execute_data);
		EG(opline_ptr) = &EX(opline);
		EG(active_op_array) = EX(op_array);
		EG(active_symbol_table) = EX(symbol_table);

		EX(function_state).function = (zend_function *) EX(op_array);
		EX(function_state).arguments = NULL;

		if (Z_OBJ(EG(This))) {
			if (UNEXPECTED(EG(exception) != NULL) && EX(call)->is_ctor_call) {
				if (EX(call)->is_ctor_result_used) {
					Z_DELREF(EG(This));
				}
				if (Z_REFCOUNT(EG(This)) == 1) {
					zend_object_store_ctor_failed(Z_OBJ(EG(This)) TSRMLS_CC);
				}
			}
			if (!Z_DELREF(EG(This))) {
				_zval_dtor_func_for_ptr(Z_COUNTED(EG(This)) ZEND_FILE_LINE_CC);
			} else if (UNEXPECTED(!Z_GC_INFO(EG(This)))) {
				gc_possible_root(Z_COUNTED(EG(This)) TSRMLS_CC);
			}
		}
		Z_OBJ(EG(This)) = EX(object);
		EG(scope) = EX(scope);
		EG(called_scope) = EX(called_scope);

		EX(call)--;

		zend_vm_stack_clear_multiple(1 TSRMLS_CC);

		if (UNEXPECTED(EG(exception) != NULL)) {
			zend_op *opline = EX(opline);
			zend_throw_exception_internal(NULL TSRMLS_CC);
			if (RETURN_VALUE_USED(opline)) {
				zval_ptr_dtor(EX_VAR(opline->result.var));
			}
			HANDLE_EXCEPTION_LEAVE();
		}

		LOAD_OPLINE();
		ZEND_VM_INC_OPCODE();
		ZEND_VM_LEAVE();
	} else if (frame_kind == VM_FRAME_NESTED_CODE) {
		zend_detach_symbol_table(execute_data);
		destroy_op_array(EX(op_array) TSRMLS_CC);
		efree(EX(op_array));
		zend_vm_stack_free((char*)execute_data TSRMLS_CC);

		execute_data = EG(current_execute_data);
		zend_attach_symbol_table(execute_data);
		EX(function_state).function = (zend_function *) EX(op_array);
		EX(function_state).arguments = NULL;
		EG(opline_ptr) = &EX(opline);
		EG(active_op_array) = EX(op_array);
		if (UNEXPECTED(EG(exception) != NULL)) {
			zend_throw_exception_internal(NULL TSRMLS_CC);
			HANDLE_EXCEPTION_LEAVE();
		}

		LOAD_OPLINE();
		ZEND_VM_INC_OPCODE();
		ZEND_VM_LEAVE();
	} else {
		if (frame_kind == VM_FRAME_TOP_FUNCTION) {
			i_free_compiled_variables(execute_data TSRMLS_CC);
		} else /* if (frame_kind == VM_FRAME_TOP_CODE) */ {
			zend_array *symbol_table = EX(symbol_table);
			zend_execute_data *old_execute_data;

			zend_detach_symbol_table(execute_data);
			old_execute_data = EX(prev_execute_data);
			while (old_execute_data) {
				if (old_execute_data->op_array) {
					if (old_execute_data->symbol_table == symbol_table) {
						zend_attach_symbol_table(old_execute_data);
					}
					break;
				}
				old_execute_data = old_execute_data->prev_execute_data;
			}
		}
		if ((EX(op_array)->fn_flags & ZEND_ACC_CLOSURE) && EX(op_array)->prototype) {
			zval_ptr_dtor((zval*)EX(op_array)->prototype);
		}
		zend_vm_stack_free((char*)execute_data TSRMLS_CC);
		EG(opline_ptr) = NULL;
		ZEND_VM_RETURN();
	}		
}

ZEND_VM_HELPER(zend_do_fcall_common_helper, ANY, ANY)
{
	USE_OPLINE
	zend_function *fbc = EX(function_state).function;
	zend_object *object;
	zend_uint num_args;

	SAVE_OPLINE();
	object = EX(call)->object;
	if (UNEXPECTED((fbc->common.fn_flags & (ZEND_ACC_ABSTRACT|ZEND_ACC_DEPRECATED)) != 0)) {
		if (UNEXPECTED((fbc->common.fn_flags & ZEND_ACC_ABSTRACT) != 0)) {
			zend_error_noreturn(E_ERROR, "Cannot call abstract method %s::%s()", fbc->common.scope->name->val, fbc->common.function_name->val);
		}
		if (UNEXPECTED((fbc->common.fn_flags & ZEND_ACC_DEPRECATED) != 0)) {
			zend_error(E_DEPRECATED, "Function %s%s%s() is deprecated",
				fbc->common.scope ? fbc->common.scope->name->val : "",
				fbc->common.scope ? "::" : "",
				fbc->common.function_name->val);
			if (UNEXPECTED(EG(exception) != NULL)) {
				HANDLE_EXCEPTION();
			}
		}
	}
	if (fbc->common.scope &&
		!(fbc->common.fn_flags & ZEND_ACC_STATIC) &&
		!object) {

		if (fbc->common.fn_flags & ZEND_ACC_ALLOW_STATIC) {
			/* FIXME: output identifiers properly */
			zend_error(E_STRICT, "Non-static method %s::%s() should not be called statically", fbc->common.scope->name->val, fbc->common.function_name->val);
			if (UNEXPECTED(EG(exception) != NULL)) {
				HANDLE_EXCEPTION();
			}
		} else {
			/* FIXME: output identifiers properly */
			/* An internal function assumes $this is present and won't check that. So PHP would crash by allowing the call. */
			zend_error_noreturn(E_ERROR, "Non-static method %s::%s() cannot be called statically", fbc->common.scope->name->val, fbc->common.function_name->val);
		}
	}

	if (EXPECTED(EX(call)->num_additional_args == 0)) {
		num_args = opline->extended_value;
		EX(function_state).arguments = zend_vm_stack_top_inc(TSRMLS_C);
		ZVAL_LONG(EX(function_state).arguments, num_args);
	} else {
		num_args = opline->extended_value + EX(call)->num_additional_args;
		EX(function_state).arguments = zend_vm_stack_push_args(num_args TSRMLS_CC);
	}
	LOAD_OPLINE();

	if (fbc->type == ZEND_INTERNAL_FUNCTION) {
		int should_change_scope = 0;
		zval *ret;

		if (fbc->common.scope) {
			should_change_scope = 1;
			Z_OBJ(EG(This)) = object;
			/* TODO: we don't set scope if we call an object method ??? */
			/* See: ext/pdo_sqlite/tests/pdo_fetch_func_001.phpt */
#if 1
			EG(scope) = (object) ? NULL : fbc->common.scope;
#else 
			EG(scope) = fbc->common.scope;
#endif
			EG(called_scope) = EX(call)->called_scope;
		}

		if (fbc->common.fn_flags & ZEND_ACC_HAS_TYPE_HINTS) {
			zend_uint i;
			zval *p = EX(function_state).arguments - num_args;

			for (i = 0; i < num_args; ++i, ++p) {
				zend_verify_arg_type(fbc, i + 1, p, 0 TSRMLS_CC);
			}
			if (UNEXPECTED(EG(exception) != NULL)) {
				if (RETURN_VALUE_USED(opline)) {
					ZVAL_UNDEF(EX_VAR(opline->result.var));
				}
				if (UNEXPECTED(should_change_scope)) {
					ZEND_VM_C_GOTO(fcall_end_change_scope);
				} else {
					ZEND_VM_C_GOTO(fcall_end);
				}
			}
		}

		ret = EX_VAR(opline->result.var);
		ZVAL_NULL(ret);
		Z_VAR_FLAGS_P(ret) = (fbc->common.fn_flags & ZEND_ACC_RETURN_REFERENCE) != 0 ? IS_VAR_RET_REF : 0;

		if (!zend_execute_internal) {
			/* saves one function call if zend_execute_internal is not used */
			fbc->internal_function.handler(num_args, ret TSRMLS_CC);
		} else {
			zend_execute_internal(execute_data, NULL TSRMLS_CC);
		}

		if (!RETURN_VALUE_USED(opline)) {
			zval_ptr_dtor(ret);
		}

		if (UNEXPECTED(should_change_scope)) {
			ZEND_VM_C_GOTO(fcall_end_change_scope);
		} else {
			ZEND_VM_C_GOTO(fcall_end);
		}
	} else if (fbc->type == ZEND_USER_FUNCTION) {
		zval *return_value = NULL;

		Z_OBJ(EG(This)) = object;
		EG(scope) = fbc->common.scope;
		EG(called_scope) = EX(call)->called_scope;
		EG(active_symbol_table) = NULL;
		EG(active_op_array) = &fbc->op_array;
		if (RETURN_VALUE_USED(opline)) {
			return_value = EX_VAR(opline->result.var);

			ZVAL_NULL(return_value);
			Z_VAR_FLAGS_P(return_value) = (fbc->common.fn_flags & ZEND_ACC_RETURN_REFERENCE) != 0 ? IS_VAR_RET_REF : 0;
		}

		if (UNEXPECTED((EG(active_op_array)->fn_flags & ZEND_ACC_GENERATOR) != 0)) {
			if (RETURN_VALUE_USED(opline)) {
				zend_generator_create_zval(EG(active_op_array), EX_VAR(opline->result.var) TSRMLS_CC);
			}
		} else if (EXPECTED(zend_execute_ex == execute_ex)) {
			if (EXPECTED(EG(exception) == NULL)) {
				i_create_execute_data_from_op_array(EG(active_op_array), return_value, VM_FRAME_NESTED_FUNCTION TSRMLS_CC);
				ZEND_VM_ENTER();
			}
		} else {
			zend_execute(EG(active_op_array), return_value TSRMLS_CC);
		}

		EG(opline_ptr) = &EX(opline);
		EG(active_op_array) = EX(op_array);
		if (UNEXPECTED(EG(active_symbol_table) != NULL)) {
			zend_clean_and_cache_symbol_table(EG(active_symbol_table) TSRMLS_CC);
		}
		EG(active_symbol_table) = EX(symbol_table);
	} else { /* ZEND_OVERLOADED_FUNCTION */
		Z_OBJ(EG(This)) = object;
//???		EG(scope) = NULL;
		EG(scope) = fbc->common.scope;
		EG(called_scope) = EX(call)->called_scope;

		ZVAL_NULL(EX_VAR(opline->result.var));

		/* Not sure what should be done here if it's a static method */
		if (EXPECTED(object != NULL)) {
			object->handlers->call_method(fbc->common.function_name, object, num_args, EX_VAR(opline->result.var) TSRMLS_CC);
		} else {
			zend_error_noreturn(E_ERROR, "Cannot call overloaded function for non-object");
		}

		if (fbc->type == ZEND_OVERLOADED_FUNCTION_TEMPORARY) {
			STR_RELEASE(fbc->common.function_name);
		}
		efree(fbc);

		if (!RETURN_VALUE_USED(opline)) {
			zval_ptr_dtor(EX_VAR(opline->result.var));
		} else {
//???			Z_UNSET_ISREF_P(EX_T(opline->result.var).var.ptr);
//???			Z_SET_REFCOUNT_P(EX_T(opline->result.var).var.ptr, 1);
			Z_VAR_FLAGS_P(EX_VAR(opline->result.var)) = 0;
		}
	}

ZEND_VM_C_LABEL(fcall_end_change_scope):
	if (Z_OBJ(EG(This))) {
		if (UNEXPECTED(EG(exception) != NULL) && EX(call)->is_ctor_call) {
			if (EX(call)->is_ctor_result_used) {
				Z_DELREF(EG(This));
			}
			if (Z_REFCOUNT(EG(This)) == 1) {
				zend_object_store_ctor_failed(Z_OBJ(EG(This)) TSRMLS_CC);
			}
		}
		if (!Z_DELREF(EG(This))) {
			EX(function_state).function = (zend_function *) EX(op_array);
			EX(function_state).arguments = NULL;
			_zval_dtor_func_for_ptr(Z_COUNTED(EG(This)) ZEND_FILE_LINE_CC);
		} else if (UNEXPECTED(!Z_GC_INFO(EG(This)))) {
			gc_possible_root(Z_COUNTED(EG(This)) TSRMLS_CC);
		}
	}
	Z_OBJ(EG(This)) = EX(object);
	EG(scope) = EX(scope);
	EG(called_scope) = EX(called_scope);

ZEND_VM_C_LABEL(fcall_end):
	EX(function_state).function = (zend_function *) EX(op_array);
	EX(function_state).arguments = NULL;
	EX(call)--;

	zend_vm_stack_clear_multiple(1 TSRMLS_CC);

	if (UNEXPECTED(EG(exception) != NULL)) {
		zend_throw_exception_internal(NULL TSRMLS_CC);
		if (RETURN_VALUE_USED(opline)) {
			zval_ptr_dtor(EX_VAR(opline->result.var));
		}
		HANDLE_EXCEPTION();
	}

	ZEND_VM_NEXT_OPCODE();
}

ZEND_VM_HANDLER(42, ZEND_JMP, ANY, ANY)
{
	USE_OPLINE

	ZEND_VM_SET_OPCODE(opline->op1.jmp_addr);
	ZEND_VM_CONTINUE();
}

ZEND_VM_HANDLER(43, ZEND_JMPZ, CONST|TMP|VAR|CV, ANY)
{
	USE_OPLINE
	zend_free_op free_op1;
	zval *val;

	SAVE_OPLINE();
	val = GET_OP1_ZVAL_PTR_DEREF(BP_VAR_R);

	if (OP1_TYPE == IS_TMP_VAR) {
		if (Z_TYPE_P(val) == IS_TRUE) {			
			ZEND_VM_SET_OPCODE(opline + 1);
			ZEND_VM_CONTINUE();
		} else if (EXPECTED(Z_TYPE_P(val) <= IS_TRUE)) {
			ZEND_VM_SET_OPCODE(opline->op2.jmp_addr);
			ZEND_VM_CONTINUE();
		}
	}

	if (i_zend_is_true(val TSRMLS_CC)) {
		opline++;
	} else {
		opline = opline->op2.jmp_addr;
	}
	FREE_OP1();
	if (UNEXPECTED(EG(exception) != NULL)) {
		HANDLE_EXCEPTION();
	}
	ZEND_VM_JMP(opline);
}

ZEND_VM_HANDLER(44, ZEND_JMPNZ, CONST|TMP|VAR|CV, ANY)
{
	USE_OPLINE
	zend_free_op free_op1;
	zval *val;

	SAVE_OPLINE();
	val = GET_OP1_ZVAL_PTR_DEREF(BP_VAR_R);

	if (OP1_TYPE == IS_TMP_VAR) {
		if (Z_TYPE_P(val) == IS_TRUE) {
			ZEND_VM_SET_OPCODE(opline->op2.jmp_addr);
			ZEND_VM_CONTINUE();
		} else if (EXPECTED(Z_TYPE_P(val) <= IS_TRUE)) {
			ZEND_VM_SET_OPCODE(opline + 1);
			ZEND_VM_CONTINUE();
		}
	}

	if (i_zend_is_true(val TSRMLS_CC)) {
		opline = opline->op2.jmp_addr;
	} else {
		opline++;
	}
	FREE_OP1();
	if (UNEXPECTED(EG(exception) != NULL)) {
		HANDLE_EXCEPTION();
	}
	ZEND_VM_JMP(opline);
}

ZEND_VM_HANDLER(45, ZEND_JMPZNZ, CONST|TMP|VAR|CV, ANY)
{
	USE_OPLINE
	zend_free_op free_op1;
	zval *val;

	SAVE_OPLINE();
	val = GET_OP1_ZVAL_PTR_DEREF(BP_VAR_R);

	if (OP1_TYPE == IS_TMP_VAR) {
		if (EXPECTED(Z_TYPE_P(val) == IS_TRUE)) {
			ZEND_VM_SET_RELATIVE_OPCODE(opline, opline->extended_value);
			ZEND_VM_CONTINUE();
		} else if (EXPECTED(Z_TYPE_P(val) <= IS_TRUE)) {
			ZEND_VM_SET_OPCODE(opline->op2.jmp_addr);
			ZEND_VM_CONTINUE();
		}
	}

	if (i_zend_is_true(val TSRMLS_CC)) {
		opline = (zend_op*)(((char*)opline) + opline->extended_value);
	} else {
		opline = opline->op2.jmp_addr;
	}
	FREE_OP1();
	if (UNEXPECTED(EG(exception) != NULL)) {
		HANDLE_EXCEPTION();
	}
	ZEND_VM_JMP(opline);
}

ZEND_VM_HANDLER(46, ZEND_JMPZ_EX, CONST|TMP|VAR|CV, ANY)
{
	USE_OPLINE
	zend_free_op free_op1;
	zval *val;

	SAVE_OPLINE();
	val = GET_OP1_ZVAL_PTR_DEREF(BP_VAR_R);

	if (OP1_TYPE == IS_TMP_VAR) {
		if (Z_TYPE_P(val) == IS_TRUE) {
			ZVAL_TRUE(EX_VAR(opline->result.var));
			ZEND_VM_SET_OPCODE(opline + 1);
			ZEND_VM_CONTINUE();
		} else if (EXPECTED(Z_TYPE_P(val) <= IS_TRUE)) {
			ZVAL_FALSE(EX_VAR(opline->result.var));
			ZEND_VM_SET_OPCODE(opline->op2.jmp_addr);
			ZEND_VM_CONTINUE();
		}
	}

	if (i_zend_is_true(val TSRMLS_CC)) {
		ZVAL_TRUE(EX_VAR(opline->result.var));
		opline++;
	} else {
		ZVAL_FALSE(EX_VAR(opline->result.var));
		opline = opline->op2.jmp_addr;
	}
	FREE_OP1();
	if (UNEXPECTED(EG(exception) != NULL)) {
		HANDLE_EXCEPTION();
	}
	ZEND_VM_JMP(opline);
}

ZEND_VM_HANDLER(47, ZEND_JMPNZ_EX, CONST|TMP|VAR|CV, ANY)
{
	USE_OPLINE
	zend_free_op free_op1;
	zval *val;

	SAVE_OPLINE();
	val = GET_OP1_ZVAL_PTR_DEREF(BP_VAR_R);

	if (OP1_TYPE == IS_TMP_VAR) {
		if (Z_TYPE_P(val) == IS_TRUE) {
			ZVAL_TRUE(EX_VAR(opline->result.var));
			ZEND_VM_SET_OPCODE(opline->op2.jmp_addr);
			ZEND_VM_CONTINUE();
		} else if (EXPECTED(Z_TYPE_P(val) <= IS_TRUE)) {
			ZVAL_FALSE(EX_VAR(opline->result.var));
			ZEND_VM_SET_OPCODE(opline + 1);
			ZEND_VM_CONTINUE();
		}
	}
	if (i_zend_is_true(val TSRMLS_CC)) {
		ZVAL_TRUE(EX_VAR(opline->result.var));
		opline = opline->op2.jmp_addr;
	} else {
		ZVAL_FALSE(EX_VAR(opline->result.var));
		opline++;
	}
	FREE_OP1();
	if (UNEXPECTED(EG(exception) != NULL)) {
		HANDLE_EXCEPTION();
	}
	ZEND_VM_JMP(opline);
}

ZEND_VM_HANDLER(70, ZEND_FREE, TMP|VAR, ANY)
{
	USE_OPLINE

	SAVE_OPLINE();
	if (OP1_TYPE == IS_TMP_VAR) {
		zval_dtor(EX_VAR(opline->op1.var));
	} else {
		zval_ptr_dtor(EX_VAR(opline->op1.var));
	}
	CHECK_EXCEPTION();
	ZEND_VM_NEXT_OPCODE();
}

ZEND_VM_HANDLER(53, ZEND_INIT_STRING, ANY, ANY)
{
	USE_OPLINE
	zval *tmp = EX_VAR(opline->result.var);

	SAVE_OPLINE();
	ZVAL_EMPTY_STRING(tmp);
	/*CHECK_EXCEPTION();*/
	ZEND_VM_NEXT_OPCODE();
}

ZEND_VM_HANDLER(54, ZEND_ADD_CHAR, TMP|UNUSED, CONST)
{
	USE_OPLINE
	zval *str = EX_VAR(opline->result.var);

	SAVE_OPLINE();

	if (OP1_TYPE == IS_UNUSED) {
		/* Initialize for erealloc in add_char_to_string */
		ZVAL_EMPTY_STRING(str);
	}

	add_char_to_string(str, str, opline->op2.zv);

	/* FREE_OP is missing intentionally here - we're always working on the same temporary variable */
	/*CHECK_EXCEPTION();*/
	ZEND_VM_NEXT_OPCODE();
}

ZEND_VM_HANDLER(55, ZEND_ADD_STRING, TMP|UNUSED, CONST)
{
	USE_OPLINE
	zval *str = EX_VAR(opline->result.var);

	SAVE_OPLINE();

	if (OP1_TYPE == IS_UNUSED) {
		/* Initialize for erealloc in add_string_to_string */
		ZVAL_EMPTY_STRING(str);
	}

	add_string_to_string(str, str, opline->op2.zv);

	/* FREE_OP is missing intentionally here - we're always working on the same temporary variable */
	/*CHECK_EXCEPTION();*/
	ZEND_VM_NEXT_OPCODE();
}

ZEND_VM_HANDLER(56, ZEND_ADD_VAR, TMP|UNUSED, TMP|VAR|CV)
{
	USE_OPLINE
	zend_free_op free_op2;
	zval *str = EX_VAR(opline->result.var);
	zval *var;
	zval var_copy;
	int use_copy = 0;

	SAVE_OPLINE();
	var = GET_OP2_ZVAL_PTR(BP_VAR_R);

	if (OP1_TYPE == IS_UNUSED) {
		/* Initialize for erealloc in add_string_to_string */
		ZVAL_EMPTY_STRING(str);
	}

	if (Z_TYPE_P(var) != IS_STRING) {
		ZVAL_DEREF(var);
		if (Z_TYPE_P(var) != IS_STRING) {
			zend_make_printable_zval(var, &var_copy, &use_copy);

			if (use_copy) {
				var = &var_copy;
			}
		}
	}
	add_string_to_string(str, str, var);

	if (use_copy) {
		zval_dtor(var);
	}
	/* original comment, possibly problematic:
	 * FREE_OP is missing intentionally here - we're always working on the same temporary variable
	 * (Zeev):  I don't think it's problematic, we only use variables
	 * which aren't affected by FREE_OP(Ts, )'s anyway, unless they're
	 * string offsets or overloaded objects
	 */
	FREE_OP2();

	CHECK_EXCEPTION();
	ZEND_VM_NEXT_OPCODE();
}

ZEND_VM_HANDLER(109, ZEND_FETCH_CLASS, ANY, CONST|TMP|VAR|UNUSED|CV)
{
	USE_OPLINE

	SAVE_OPLINE();
	if (EG(exception)) {
		zend_exception_save(TSRMLS_C);
	}
	if (OP2_TYPE == IS_UNUSED) {
		Z_CE_P(EX_VAR(opline->result.var)) = zend_fetch_class(NULL, opline->extended_value TSRMLS_CC);
		CHECK_EXCEPTION();
		ZEND_VM_NEXT_OPCODE();
	} else {
		zend_free_op free_op2;
		zval *class_name = GET_OP2_ZVAL_PTR_DEREF(BP_VAR_R);

		if (OP2_TYPE == IS_CONST) {
			if (CACHED_PTR(Z_CACHE_SLOT_P(class_name))) {
				Z_CE_P(EX_VAR(opline->result.var)) = CACHED_PTR(Z_CACHE_SLOT_P(class_name));
			} else {
				Z_CE_P(EX_VAR(opline->result.var)) = zend_fetch_class_by_name(Z_STR_P(class_name), opline->op2.zv + 1, opline->extended_value TSRMLS_CC);
				CACHE_PTR(Z_CACHE_SLOT_P(class_name), Z_CE_P(EX_VAR(opline->result.var)));
			}
		} else if (Z_TYPE_P(class_name) == IS_OBJECT) {
			Z_CE_P(EX_VAR(opline->result.var)) = Z_OBJCE_P(class_name);
		} else if (Z_TYPE_P(class_name) == IS_STRING) {
			Z_CE_P(EX_VAR(opline->result.var)) = zend_fetch_class(Z_STR_P(class_name), opline->extended_value TSRMLS_CC);
		} else {
			if (UNEXPECTED(EG(exception) != NULL)) {
				HANDLE_EXCEPTION();
			}
			zend_error_noreturn(E_ERROR, "Class name must be a valid object or a string");
		}

		FREE_OP2();
		CHECK_EXCEPTION();
		ZEND_VM_NEXT_OPCODE();
	}
}

ZEND_VM_HANDLER(112, ZEND_INIT_METHOD_CALL, TMP|VAR|UNUSED|CV, CONST|TMP|VAR|CV)
{
	USE_OPLINE
	zval *function_name;
	zend_free_op free_op1, free_op2;
	call_slot *call = EX(call_slots) + opline->result.num;
	zval *object;

	SAVE_OPLINE();

	function_name = GET_OP2_ZVAL_PTR(BP_VAR_R);

	if (OP2_TYPE != IS_CONST &&
	    UNEXPECTED(Z_TYPE_P(function_name) != IS_STRING)) {
		if (UNEXPECTED(EG(exception) != NULL)) {
			HANDLE_EXCEPTION();
		}
		zend_error_noreturn(E_ERROR, "Method name must be a string");
	}

	object = GET_OP1_OBJ_ZVAL_PTR_DEREF(BP_VAR_R);
	call->object = Z_TYPE_P(object) == IS_OBJECT ? Z_OBJ_P(object) : NULL;

	if (EXPECTED(call->object != NULL)) {
		call->called_scope = zend_get_class_entry(call->object TSRMLS_CC);

		if (OP2_TYPE != IS_CONST ||
		    (call->fbc = CACHED_POLYMORPHIC_PTR(Z_CACHE_SLOT_P(function_name), call->called_scope)) == NULL) {
		    zend_object *object = call->object;

			if (UNEXPECTED(object->handlers->get_method == NULL)) {
				zend_error_noreturn(E_ERROR, "Object does not support method calls");
			}

			/* First, locate the function. */
			call->fbc = object->handlers->get_method(&call->object, Z_STR_P(function_name), ((OP2_TYPE == IS_CONST) ? (opline->op2.zv + 1) : NULL) TSRMLS_CC);
			if (UNEXPECTED(call->fbc == NULL)) {
				zend_error_noreturn(E_ERROR, "Call to undefined method %s::%s()", Z_OBJ_CLASS_NAME_P(call->object), Z_STRVAL_P(function_name));
			}
			if (OP2_TYPE == IS_CONST &&
			    EXPECTED(call->fbc->type <= ZEND_USER_FUNCTION) &&
			    EXPECTED((call->fbc->common.fn_flags & (ZEND_ACC_CALL_VIA_HANDLER|ZEND_ACC_NEVER_CACHE)) == 0) &&
			    EXPECTED(call->object == object)) {
				CACHE_POLYMORPHIC_PTR(Z_CACHE_SLOT_P(function_name), call->called_scope, call->fbc);
			}
		}
	} else {
		if (UNEXPECTED(EG(exception) != NULL)) {
			FREE_OP2();
			HANDLE_EXCEPTION();
		}
<<<<<<< HEAD
		zend_error_noreturn(E_ERROR, "Call to a member function %s() on a non-object", Z_STRVAL_P(function_name));
=======
		zend_error_noreturn(E_ERROR, "Call to a member function %s() on %s", function_name_strval, zend_get_type_by_const(Z_TYPE_P(call->object)));
>>>>>>> b853f99a
	}

	if ((call->fbc->common.fn_flags & ZEND_ACC_STATIC) != 0) {
		call->object = NULL;
	} else {
		GC_REFCOUNT(call->object)++; /* For $this pointer */
	}

	call->num_additional_args = 0;
	call->is_ctor_call = 0;
	EX(call) = call;

	FREE_OP2();
	FREE_OP1_IF_VAR();

	CHECK_EXCEPTION();
	ZEND_VM_NEXT_OPCODE();
}

ZEND_VM_HANDLER(113, ZEND_INIT_STATIC_METHOD_CALL, CONST|VAR, CONST|TMP|VAR|UNUSED|CV)
{
	USE_OPLINE
	zval *function_name;
	zend_class_entry *ce;
	call_slot *call = EX(call_slots) + opline->result.num;

	SAVE_OPLINE();

	if (OP1_TYPE == IS_CONST) {
		/* no function found. try a static method in class */
		if (CACHED_PTR(Z_CACHE_SLOT_P(opline->op1.zv))) {
			ce = CACHED_PTR(Z_CACHE_SLOT_P(opline->op1.zv));
		} else {
			ce = zend_fetch_class_by_name(Z_STR_P(opline->op1.zv), opline->op1.zv + 1, opline->extended_value TSRMLS_CC);
			if (UNEXPECTED(EG(exception) != NULL)) {
				HANDLE_EXCEPTION();
			}
			if (UNEXPECTED(ce == NULL)) {
				zend_error_noreturn(E_ERROR, "Class '%s' not found", Z_STRVAL_P(opline->op1.zv));
			}
			CACHE_PTR(Z_CACHE_SLOT_P(opline->op1.zv), ce);
		}
		call->called_scope = ce;
	} else {
		ce = Z_CE_P(EX_VAR(opline->op1.var));

		if (opline->extended_value == ZEND_FETCH_CLASS_PARENT || opline->extended_value == ZEND_FETCH_CLASS_SELF) {
			call->called_scope = EG(called_scope);
		} else {
			call->called_scope = ce;
		}
	}

	if (OP1_TYPE == IS_CONST &&
	    OP2_TYPE == IS_CONST &&
	    CACHED_PTR(Z_CACHE_SLOT_P(opline->op2.zv))) {
		call->fbc = CACHED_PTR(Z_CACHE_SLOT_P(opline->op2.zv));
	} else if (OP1_TYPE != IS_CONST &&
	           OP2_TYPE == IS_CONST &&
	           (call->fbc = CACHED_POLYMORPHIC_PTR(Z_CACHE_SLOT_P(opline->op2.zv), ce))) {
		/* do nothing */
	} else if (OP2_TYPE != IS_UNUSED) {
		zend_free_op free_op2;

		function_name = GET_OP2_ZVAL_PTR(BP_VAR_R);
		if (OP2_TYPE != IS_CONST) {
			if (UNEXPECTED(Z_TYPE_P(function_name) != IS_STRING)) {
				if (UNEXPECTED(EG(exception) != NULL)) {
					HANDLE_EXCEPTION();
				}
				zend_error_noreturn(E_ERROR, "Function name must be a string");
 			}
		}

		if (ce->get_static_method) {
			call->fbc = ce->get_static_method(ce, Z_STR_P(function_name) TSRMLS_CC);
		} else {
			call->fbc = zend_std_get_static_method(ce, Z_STR_P(function_name), ((OP2_TYPE == IS_CONST) ? (opline->op2.zv + 1) : NULL) TSRMLS_CC);
		}
		if (UNEXPECTED(call->fbc == NULL)) {
			zend_error_noreturn(E_ERROR, "Call to undefined method %s::%s()", ce->name->val, Z_STRVAL_P(function_name));
		}
		if (OP2_TYPE == IS_CONST &&
		    EXPECTED(call->fbc->type <= ZEND_USER_FUNCTION) &&
		    EXPECTED((call->fbc->common.fn_flags & (ZEND_ACC_CALL_VIA_HANDLER|ZEND_ACC_NEVER_CACHE)) == 0)) {
			if (OP1_TYPE == IS_CONST) {
				CACHE_PTR(Z_CACHE_SLOT_P(function_name), call->fbc);
			} else {
				CACHE_POLYMORPHIC_PTR(Z_CACHE_SLOT_P(function_name), ce, call->fbc);
			}
		}
		if (OP2_TYPE != IS_CONST) {
			FREE_OP2();
		}
	} else {
		if (UNEXPECTED(ce->constructor == NULL)) {
			zend_error_noreturn(E_ERROR, "Cannot call constructor");
		}
		if (Z_OBJ(EG(This)) && Z_OBJCE(EG(This)) != ce->constructor->common.scope && (ce->constructor->common.fn_flags & ZEND_ACC_PRIVATE)) {
			zend_error_noreturn(E_ERROR, "Cannot call private %s::__construct()", ce->name->val);
		}
		call->fbc = ce->constructor;
	}

	if (call->fbc->common.fn_flags & ZEND_ACC_STATIC) {
		call->object = NULL;
	} else {
		if (Z_OBJ(EG(This)) &&
		    Z_OBJ_HT(EG(This))->get_class_entry &&
		    !instanceof_function(Z_OBJCE(EG(This)), ce TSRMLS_CC)) {
		    /* We are calling method of the other (incompatible) class,
		       but passing $this. This is done for compatibility with php-4. */
			if (call->fbc->common.fn_flags & ZEND_ACC_ALLOW_STATIC) {
				zend_error(E_DEPRECATED, "Non-static method %s::%s() should not be called statically, assuming $this from incompatible context", call->fbc->common.scope->name->val, call->fbc->common.function_name->val);
			} else {
				/* An internal function assumes $this is present and won't check that. So PHP would crash by allowing the call. */
				zend_error_noreturn(E_ERROR, "Non-static method %s::%s() cannot be called statically, assuming $this from incompatible context", call->fbc->common.scope->name->val, call->fbc->common.function_name->val);
			}
		}
		call->object = Z_OBJ(EG(This));
		if (call->object) {
			GC_REFCOUNT(call->object)++;
		}
	}

	call->num_additional_args = 0;
	call->is_ctor_call = 0;
	EX(call) = call;

	CHECK_EXCEPTION();
	ZEND_VM_NEXT_OPCODE();
}

ZEND_VM_HANDLER(59, ZEND_INIT_FCALL_BY_NAME, ANY, CONST|TMP|VAR|CV)
{
	USE_OPLINE
	zval *function_name_ptr, *function_name, *func;
	call_slot *call = EX(call_slots) + opline->result.num;

	if (OP2_TYPE == IS_CONST) {
		function_name_ptr = function_name = (zval*)(opline->op2.zv+1);
		if (CACHED_PTR(Z_CACHE_SLOT_P(opline->op2.zv))) {
			call->fbc = CACHED_PTR(Z_CACHE_SLOT_P(opline->op2.zv));
		} else if (UNEXPECTED((func = zend_hash_find(EG(function_table), Z_STR_P(function_name))) == NULL)) {
			SAVE_OPLINE();
			zend_error_noreturn(E_ERROR, "Call to undefined function %s()", Z_STRVAL_P(opline->op2.zv));
		} else {
			call->fbc = Z_FUNC_P(func);
			CACHE_PTR(Z_CACHE_SLOT_P(opline->op2.zv), call->fbc);
		}

		call->object = NULL;
		call->called_scope = NULL;
		call->num_additional_args = 0;
		call->is_ctor_call = 0;
		EX(call) = call;

		/*CHECK_EXCEPTION();*/
		ZEND_VM_NEXT_OPCODE();
	} else {
		zend_string *lcname;
		zend_free_op free_op2;

		SAVE_OPLINE();
		function_name_ptr = function_name = GET_OP2_ZVAL_PTR(BP_VAR_R);

		ZVAL_DEREF(function_name);
		if (EXPECTED(Z_TYPE_P(function_name) == IS_STRING)) {
			if (Z_STRVAL_P(function_name)[0] == '\\') {
				lcname = STR_ALLOC(Z_STRLEN_P(function_name) - 1, 0);
				zend_str_tolower_copy(lcname->val, Z_STRVAL_P(function_name) + 1, Z_STRLEN_P(function_name) - 1);
			} else {
				lcname = STR_ALLOC(Z_STRLEN_P(function_name), 0);
				zend_str_tolower_copy(lcname->val, Z_STRVAL_P(function_name), Z_STRLEN_P(function_name));
			}
			if (UNEXPECTED((func = zend_hash_find(EG(function_table), lcname)) == NULL)) {
				zend_error_noreturn(E_ERROR, "Call to undefined function %s()", Z_STRVAL_P(function_name));
			}
			STR_FREE(lcname);
			FREE_OP2();

			call->fbc = Z_FUNC_P(func);
			call->object = NULL;
			call->called_scope = NULL;
			call->num_additional_args = 0;
			call->is_ctor_call = 0;
			EX(call) = call;

			CHECK_EXCEPTION();
			ZEND_VM_NEXT_OPCODE();
		} else if (OP2_TYPE != IS_CONST && OP2_TYPE != IS_TMP_VAR &&
		    EXPECTED(Z_TYPE_P(function_name) == IS_OBJECT) &&
			Z_OBJ_HANDLER_P(function_name, get_closure) &&
			Z_OBJ_HANDLER_P(function_name, get_closure)(function_name, &call->called_scope, &call->fbc, &call->object TSRMLS_CC) == SUCCESS) {
			if (call->object) {
				GC_REFCOUNT(call->object)++;
			}
			if (OP2_TYPE == IS_VAR && OP2_FREE && Z_REFCOUNT_P(function_name) == 1 &&
			    call->fbc->common.fn_flags & ZEND_ACC_CLOSURE) {
				/* Delay closure destruction until its invocation */
				call->fbc->common.prototype = (zend_function*)function_name_ptr;
			} else {
				FREE_OP2();
			}

			call->num_additional_args = 0;
			call->is_ctor_call = 0;
			EX(call) = call;

			CHECK_EXCEPTION();
			ZEND_VM_NEXT_OPCODE();
		} else if (OP2_TYPE != IS_CONST &&
				EXPECTED(Z_TYPE_P(function_name) == IS_ARRAY) &&
				zend_hash_num_elements(Z_ARRVAL_P(function_name)) == 2) {
			zval *obj;
			zval *method;

			obj = zend_hash_index_find(Z_ARRVAL_P(function_name), 0);
			method = zend_hash_index_find(Z_ARRVAL_P(function_name), 1);

			if (!obj || !method) {
				zend_error_noreturn(E_ERROR, "Array callback has to contain indices 0 and 1");
			}

			if (Z_TYPE_P(obj) != IS_STRING && Z_TYPE_P(obj) != IS_OBJECT) {
				zend_error_noreturn(E_ERROR, "First array member is not a valid class name or object");
			}

			if (Z_TYPE_P(method) != IS_STRING) {
				zend_error_noreturn(E_ERROR, "Second array member is not a valid method");
			}

			if (Z_TYPE_P(obj) == IS_STRING) {
				call->object = NULL;
				call->called_scope = zend_fetch_class_by_name(Z_STR_P(obj), NULL, 0 TSRMLS_CC);
				if (UNEXPECTED(call->called_scope == NULL)) {
					CHECK_EXCEPTION();
					ZEND_VM_NEXT_OPCODE();
				}

				if (call->called_scope->get_static_method) {
					call->fbc = call->called_scope->get_static_method(call->called_scope, Z_STR_P(method) TSRMLS_CC);
				} else {
					call->fbc = zend_std_get_static_method(call->called_scope, Z_STR_P(method), NULL TSRMLS_CC);
				}
				if (UNEXPECTED(call->fbc == NULL)) {
					zend_error_noreturn(E_ERROR, "Call to undefined method %s::%s()", call->called_scope->name->val, Z_STRVAL_P(method));
				}
			} else {
				call->called_scope = Z_OBJCE_P(obj);
				call->object = Z_OBJ_P(obj);

				call->fbc = Z_OBJ_HT_P(obj)->get_method(&call->object, Z_STR_P(method), NULL TSRMLS_CC);
				if (UNEXPECTED(call->fbc == NULL)) {
					zend_error_noreturn(E_ERROR, "Call to undefined method %s::%s()", Z_OBJ_CLASS_NAME_P(call->object), Z_STRVAL_P(method));
				}

				if ((call->fbc->common.fn_flags & ZEND_ACC_STATIC) != 0) {
					call->object = NULL;
				} else {
					GC_REFCOUNT(call->object)++; /* For $this pointer */
				}
			}

			call->num_additional_args = 0;
			call->is_ctor_call = 0;
			EX(call) = call;

			FREE_OP2();
			CHECK_EXCEPTION();
			ZEND_VM_NEXT_OPCODE();
		} else {
			if (UNEXPECTED(EG(exception) != NULL)) {
				HANDLE_EXCEPTION();
			}
			zend_error_noreturn(E_ERROR, "Function name must be a string");
			ZEND_VM_NEXT_OPCODE(); /* Never reached */
		}
	}
}


ZEND_VM_HANDLER(69, ZEND_INIT_NS_FCALL_BY_NAME, ANY, CONST)
{
	USE_OPLINE
	zval *func_name;
	zval *func;
	call_slot *call = EX(call_slots) + opline->result.num;

	func_name = opline->op2.zv + 1;
	if (CACHED_PTR(Z_CACHE_SLOT_P(opline->op2.zv))) {
		call->fbc = CACHED_PTR(Z_CACHE_SLOT_P(opline->op2.zv));
	} else if ((func = zend_hash_find(EG(function_table), Z_STR_P(func_name))) == NULL) {
		func_name++;
		if (UNEXPECTED((func = zend_hash_find(EG(function_table), Z_STR_P(func_name))) == NULL)) {
			SAVE_OPLINE();
			zend_error_noreturn(E_ERROR, "Call to undefined function %s()", Z_STRVAL_P(opline->op2.zv));
		} else {
			call->fbc = Z_FUNC_P(func);
			CACHE_PTR(Z_CACHE_SLOT_P(opline->op2.zv), call->fbc);
		}
	} else {
		call->fbc = Z_FUNC_P(func);
		CACHE_PTR(Z_CACHE_SLOT_P(opline->op2.zv), call->fbc);
	}

	call->object = NULL;
	call->called_scope = NULL;
	call->num_additional_args = 0;
	call->is_ctor_call = 0;
	EX(call) = call;

	ZEND_VM_NEXT_OPCODE();
}

ZEND_VM_HANDLER(61, ZEND_DO_FCALL_BY_NAME, ANY, ANY)
{
	EX(function_state).function = EX(call)->fbc;
	ZEND_VM_DISPATCH_TO_HELPER(zend_do_fcall_common_helper);
}

ZEND_VM_HANDLER(60, ZEND_DO_FCALL, CONST, ANY)
{
	USE_OPLINE
	zend_free_op free_op1;
	zval *fname = GET_OP1_ZVAL_PTR(BP_VAR_R);
	zval *func;
	call_slot *call = EX(call_slots) + opline->op2.num;

	if (CACHED_PTR(Z_CACHE_SLOT_P(fname))) {
		EX(function_state).function = CACHED_PTR(Z_CACHE_SLOT_P(fname));
	} else if (UNEXPECTED((func = zend_hash_find(EG(function_table), Z_STR_P(fname))) == NULL)) {
	    SAVE_OPLINE();
		zend_error_noreturn(E_ERROR, "Call to undefined function %s()", Z_STRVAL_P(fname));
	} else {
		EX(function_state).function = Z_FUNC_P(func);
		CACHE_PTR(Z_CACHE_SLOT_P(fname), EX(function_state).function);
	}

	call->fbc = EX(function_state).function;
	call->object = NULL;
	call->called_scope = NULL;
	call->num_additional_args = 0;
	call->is_ctor_call = 0;
	EX(call) = call;

	FREE_OP1();

	ZEND_VM_DISPATCH_TO_HELPER(zend_do_fcall_common_helper);
}

ZEND_VM_HANDLER(62, ZEND_RETURN, CONST|TMP|VAR|CV, ANY)
{
	USE_OPLINE
	zval *retval_ptr;
	zend_free_op free_op1;

	SAVE_OPLINE();
	retval_ptr = GET_OP1_ZVAL_PTR(BP_VAR_R);

	if (!EX(return_value)) {
		FREE_OP1();
	} else {
		if (OP1_TYPE == IS_CONST || OP1_TYPE == IS_TMP_VAR) {		    
			ZVAL_COPY_VALUE(EX(return_value), retval_ptr);
			if (OP1_TYPE == IS_CONST) {
				if (UNEXPECTED(Z_OPT_COPYABLE_P(EX(return_value)))) {
					zval_copy_ctor_func(EX(return_value));
				}
			}
		} else if (Z_ISREF_P(retval_ptr)) {
			ZVAL_COPY(EX(return_value), Z_REFVAL_P(retval_ptr));
			FREE_OP1_IF_VAR();
		} else {
			ZVAL_COPY_VALUE(EX(return_value), retval_ptr);
			if (OP1_TYPE == IS_CV) {
				if (Z_OPT_REFCOUNTED_P(retval_ptr)) Z_ADDREF_P(retval_ptr);
			}
		}
	}
	ZEND_VM_DISPATCH_TO_HELPER(zend_leave_helper);
}

ZEND_VM_HANDLER(111, ZEND_RETURN_BY_REF, CONST|TMP|VAR|CV, ANY)
{
	USE_OPLINE
	zval *retval_ptr;
	zend_free_op free_op1;

	SAVE_OPLINE();

	do {
		if (OP1_TYPE == IS_CONST || OP1_TYPE == IS_TMP_VAR || 
		    (OP1_TYPE == IS_VAR && opline->extended_value == ZEND_RETURNS_VALUE)) {
			/* Not supposed to happen, but we'll allow it */
			zend_error(E_NOTICE, "Only variable references should be returned by reference");

			retval_ptr = GET_OP1_ZVAL_PTR(BP_VAR_R);
			if (!EX(return_value)) {
				if (OP1_TYPE == IS_TMP_VAR) {
					FREE_OP1();
				}
			} else {
				ZVAL_COPY_VALUE(EX(return_value), retval_ptr);
				if (OP1_TYPE != IS_TMP_VAR) {
					zval_opt_copy_ctor_no_imm(EX(return_value));
				}
			}
			break;
		}

		retval_ptr = GET_OP1_ZVAL_PTR_PTR(BP_VAR_W);

		if (OP1_TYPE == IS_VAR && UNEXPECTED(Z_TYPE_P(retval_ptr) == IS_STR_OFFSET)) {
			zend_error_noreturn(E_ERROR, "Cannot return string offsets by reference");
		}

		if (OP1_TYPE == IS_VAR && !Z_ISREF_P(retval_ptr)) {
			if (opline->extended_value == ZEND_RETURNS_FUNCTION &&
			    (Z_VAR_FLAGS_P(retval_ptr) & IS_VAR_RET_REF)) {
			} else {
				zend_error(E_NOTICE, "Only variable references should be returned by reference");
				if (EX(return_value)) {
					zval tmp;
					ZVAL_DUP(&tmp, retval_ptr);
					ZVAL_NEW_REF(EX(return_value), &tmp);
				}
				break;
			}
		}

		if (EX(return_value)) {
			ZVAL_MAKE_REF(retval_ptr);
			Z_ADDREF_P(retval_ptr);
			ZVAL_REF(EX(return_value), Z_REF_P(retval_ptr));
		}
	} while (0);

	FREE_OP1_VAR_PTR();
	ZEND_VM_DISPATCH_TO_HELPER(zend_leave_helper);
}

ZEND_VM_HANDLER(161, ZEND_GENERATOR_RETURN, ANY, ANY)
{
	/* The generator object is stored in EX(return_value) */
	zend_generator *generator = (zend_generator *) EX(return_value);

	/* Close the generator to free up resources */
	zend_generator_close(generator, 1 TSRMLS_CC);

	/* Pass execution back to handling code */
	ZEND_VM_RETURN();
}

ZEND_VM_HANDLER(108, ZEND_THROW, CONST|TMP|VAR|CV, ANY)
{
	USE_OPLINE
	zval *value;
	zend_free_op free_op1;

	SAVE_OPLINE();
	value = GET_OP1_ZVAL_PTR_DEREF(BP_VAR_R);

	if (OP1_TYPE == IS_CONST || UNEXPECTED(Z_TYPE_P(value) != IS_OBJECT)) {
		if (UNEXPECTED(EG(exception) != NULL)) {
			HANDLE_EXCEPTION();
		}
		zend_error_noreturn(E_ERROR, "Can only throw objects");
	}

	zend_exception_save(TSRMLS_C);
	if (OP1_TYPE != IS_TMP_VAR) {
		if (Z_REFCOUNTED_P(value)) Z_ADDREF_P(value);
	}

	zend_throw_exception_object(value TSRMLS_CC);
	zend_exception_restore(TSRMLS_C);
	FREE_OP1_IF_VAR();
	HANDLE_EXCEPTION();
}

ZEND_VM_HANDLER(107, ZEND_CATCH, CONST, CV)
{
	USE_OPLINE
	zend_class_entry *ce, *catch_ce;
	zend_object *exception;

	SAVE_OPLINE();
	/* Check whether an exception has been thrown, if not, jump over code */
	zend_exception_restore(TSRMLS_C);
	if (EG(exception) == NULL) {
		ZEND_VM_SET_OPCODE(&EX(op_array)->opcodes[opline->extended_value]);
		ZEND_VM_CONTINUE(); /* CHECK_ME */
	}
	if (CACHED_PTR(Z_CACHE_SLOT_P(opline->op1.zv))) {
		catch_ce = CACHED_PTR(Z_CACHE_SLOT_P(opline->op1.zv));
	} else {
		catch_ce = zend_fetch_class_by_name(Z_STR_P(opline->op1.zv), opline->op1.zv + 1, ZEND_FETCH_CLASS_NO_AUTOLOAD TSRMLS_CC);

		CACHE_PTR(Z_CACHE_SLOT_P(opline->op1.zv), catch_ce);
	}
	ce = zend_get_class_entry(EG(exception) TSRMLS_CC);

#ifdef HAVE_DTRACE
	if (DTRACE_EXCEPTION_CAUGHT_ENABLED()) {
		DTRACE_EXCEPTION_CAUGHT((char *)ce->name);
	}
#endif /* HAVE_DTRACE */

	if (ce != catch_ce) {
		if (!instanceof_function(ce, catch_ce TSRMLS_CC)) {
			if (opline->result.num) {
				zend_throw_exception_internal(NULL TSRMLS_CC);
				HANDLE_EXCEPTION();
			}
			ZEND_VM_SET_OPCODE(&EX(op_array)->opcodes[opline->extended_value]);
			ZEND_VM_CONTINUE(); /* CHECK_ME */
		}
	}

	exception = EG(exception);
	if (Z_REFCOUNTED_P(EX_VAR(opline->op2.var))) {
		zval_ptr_dtor(EX_VAR(opline->op2.var));
	}
	ZVAL_OBJ(EX_VAR(opline->op2.var), EG(exception));
	if (UNEXPECTED(EG(exception) != exception)) {
		GC_REFCOUNT(EG(exception))++;
		HANDLE_EXCEPTION();
	} else {
		EG(exception) = NULL;
		ZEND_VM_NEXT_OPCODE();
	}
}

ZEND_VM_HANDLER(65, ZEND_SEND_VAL, CONST|TMP, ANY)
{
	USE_OPLINE
	zval *value, *top;
	zend_free_op free_op1;

	SAVE_OPLINE();
	if (opline->extended_value == ZEND_DO_FCALL_BY_NAME) {
		if (ARG_MUST_BE_SENT_BY_REF(EX(call)->fbc, opline->op2.num)) {
			zend_error_noreturn(E_ERROR, "Cannot pass parameter %d by reference", opline->op2.num);
		}
	}

	value = GET_OP1_ZVAL_PTR(BP_VAR_R);
	top = zend_vm_stack_top_inc(TSRMLS_C);
	ZVAL_COPY_VALUE(top, value);
	if (OP1_TYPE == IS_CONST) {
		if (UNEXPECTED(Z_OPT_COPYABLE_P(top))) {
			zval_copy_ctor_func(top);
		}
	}
	ZEND_VM_NEXT_OPCODE();
}

ZEND_VM_HELPER(zend_send_by_var_helper, VAR|CV, ANY)
{
	USE_OPLINE
	zval *varptr, *top;
	zend_free_op free_op1;

	varptr = GET_OP1_ZVAL_PTR(BP_VAR_R);
	top = zend_vm_stack_top_inc(TSRMLS_C);
	if (Z_ISREF_P(varptr)) {
		ZVAL_COPY(top, Z_REFVAL_P(varptr));
		FREE_OP1();
	} else {
		ZVAL_COPY_VALUE(top, varptr);
		if (OP1_TYPE == IS_CV) {
			if (Z_OPT_REFCOUNTED_P(varptr)) Z_ADDREF_P(varptr);
		}
	}
	ZEND_VM_NEXT_OPCODE();
}

ZEND_VM_HANDLER(106, ZEND_SEND_VAR_NO_REF, VAR|CV, ANY)
{
	USE_OPLINE
	zend_free_op free_op1;
	zval *varptr, *top;

	SAVE_OPLINE();
	if (opline->extended_value & ZEND_ARG_COMPILE_TIME_BOUND) { /* Had function_ptr at compile_time */
		if (!(opline->extended_value & ZEND_ARG_SEND_BY_REF)) {
			ZEND_VM_DISPATCH_TO_HELPER(zend_send_by_var_helper);
		}
	} else {
		if (!ARG_SHOULD_BE_SENT_BY_REF(EX(call)->fbc, opline->op2.num)) {
			ZEND_VM_DISPATCH_TO_HELPER(zend_send_by_var_helper);
		}
	}

	varptr = GET_OP1_ZVAL_PTR(BP_VAR_R);
	if ((!(opline->extended_value & ZEND_ARG_SEND_FUNCTION) ||
	     (Z_VAR_FLAGS_P(varptr) & IS_VAR_RET_REF)) &&
	    ((!Z_REFCOUNTED_P(varptr) && Z_TYPE_P(varptr) != IS_STRING) || 
	     Z_ISREF_P(varptr) ||
	     Z_TYPE_P(varptr) == IS_OBJECT ||
	     (Z_REFCOUNTED_P(varptr) && Z_REFCOUNT_P(varptr) == 1))) {

		ZVAL_MAKE_REF(varptr);
		if (OP1_TYPE == IS_CV) {
			Z_ADDREF_P(varptr);
		}
		zend_vm_stack_push(varptr TSRMLS_CC);
	} else {
		if ((opline->extended_value & ZEND_ARG_COMPILE_TIME_BOUND) ?
			!(opline->extended_value & ZEND_ARG_SEND_SILENT) :
			!ARG_MAY_BE_SENT_BY_REF(EX(call)->fbc, opline->op2.num)) {
			zend_error(E_STRICT, "Only variables should be passed by reference");
		}
		top = zend_vm_stack_top_inc(TSRMLS_C);
		ZVAL_COPY(top, varptr);
		FREE_OP1_IF_VAR();
	}
	CHECK_EXCEPTION();
	ZEND_VM_NEXT_OPCODE();
}

ZEND_VM_HANDLER(67, ZEND_SEND_REF, VAR|CV, ANY)
{
	USE_OPLINE
	zend_free_op free_op1;
	zval *varptr, *top;

	SAVE_OPLINE();
	varptr = GET_OP1_ZVAL_PTR_PTR(BP_VAR_W);

	if (OP1_TYPE == IS_VAR && UNEXPECTED(Z_TYPE_P(varptr) == IS_STR_OFFSET)) {
		zend_error_noreturn(E_ERROR, "Only variables can be passed by reference");
	}

	top = zend_vm_stack_top_inc(TSRMLS_C);
	if (OP1_TYPE == IS_VAR && UNEXPECTED(varptr == &EG(error_zval))) {
		ZVAL_NEW_REF(top, &EG(uninitialized_zval));
		ZEND_VM_NEXT_OPCODE();
	}

	if (Z_ISREF_P(varptr)) {
		Z_ADDREF_P(varptr);
		ZVAL_COPY_VALUE(top, varptr);
	} else if (OP1_TYPE == IS_VAR &&
		UNEXPECTED(Z_TYPE_P(EX_VAR(opline->op1.var)) != IS_INDIRECT)) {
		ZVAL_COPY_VALUE(top, varptr);
		ZVAL_MAKE_REF(top);
	} else {
		ZVAL_MAKE_REF(varptr);
		Z_ADDREF_P(varptr);
		ZVAL_REF(top, Z_REF_P(varptr));
	}

	FREE_OP1_VAR_PTR();
	ZEND_VM_NEXT_OPCODE();
}

ZEND_VM_HANDLER(66, ZEND_SEND_VAR, VAR|CV, ANY)
{
	USE_OPLINE
	zval *varptr, *top;
	zend_free_op free_op1;

	if (opline->extended_value == ZEND_DO_FCALL_BY_NAME) {
		if (ARG_SHOULD_BE_SENT_BY_REF(EX(call)->fbc, opline->op2.num)) {
			ZEND_VM_DISPATCH_TO_HANDLER(ZEND_SEND_REF);
		}
	}

	varptr = GET_OP1_ZVAL_PTR(BP_VAR_R);
	top = zend_vm_stack_top_inc(TSRMLS_C);
	if (Z_ISREF_P(varptr)) {
		ZVAL_COPY(top, Z_REFVAL_P(varptr));
		FREE_OP1();
	} else {
		ZVAL_COPY_VALUE(top, varptr);
		if (OP1_TYPE == IS_CV) {
			if (Z_OPT_REFCOUNTED_P(varptr)) Z_ADDREF_P(varptr);
		}
	}
	ZEND_VM_NEXT_OPCODE();
}

ZEND_VM_HANDLER(165, ZEND_SEND_UNPACK, ANY, ANY)
{
	USE_OPLINE
	zend_free_op free_op1;
	zval *args;
	int arg_num;
	SAVE_OPLINE();

	args = GET_OP1_ZVAL_PTR(BP_VAR_R);
	arg_num = opline->op2.num + EX(call)->num_additional_args + 1;

ZEND_VM_C_LABEL(send_again):
	switch (Z_TYPE_P(args)) {
		case IS_ARRAY: {
			HashTable *ht = Z_ARRVAL_P(args);
			zval *arg, *top;
			zend_string *name;

			ZEND_VM_STACK_GROW_IF_NEEDED(zend_hash_num_elements(ht));

			if (OP1_TYPE != IS_CONST && OP1_TYPE != IS_TMP_VAR && Z_IMMUTABLE_P(args)) {
				int i;
				int separate = 0;

				/* check if any of arguments are going to be passed by reference */
				for (i = 0; i < zend_hash_num_elements(ht); i++) {
					if (ARG_SHOULD_BE_SENT_BY_REF(EX(call)->fbc, arg_num + i)) {
						separate = 1;
						break;
					}
				}
				if (separate) {
					zval_copy_ctor(args);
					ht = Z_ARRVAL_P(args);
				}
			}

			ZEND_HASH_FOREACH_STR_KEY_VAL(ht, name, arg) {
				if (name) {
					zend_error(E_RECOVERABLE_ERROR, "Cannot unpack array with string keys");
					FREE_OP1();
					CHECK_EXCEPTION();
					ZEND_VM_NEXT_OPCODE();
				}

				top = zend_vm_stack_top_inc(TSRMLS_C);
				if (ARG_SHOULD_BE_SENT_BY_REF(EX(call)->fbc, arg_num)) {
					if (!Z_IMMUTABLE_P(args)) {
						ZVAL_MAKE_REF(arg);
						Z_ADDREF_P(arg);
						ZVAL_REF(top, Z_REF_P(arg));
					} else {
						ZVAL_DUP(top, arg);
					}
				} else if (Z_ISREF_P(arg)) {
					ZVAL_DUP(top, Z_REFVAL_P(arg));
				} else {
					ZVAL_COPY(top, arg);
				}

				EX(call)->num_additional_args++;
				arg_num++;
			} ZEND_HASH_FOREACH_END();

			break;
		}
		case IS_OBJECT: {
			zend_class_entry *ce = Z_OBJCE_P(args);
			zend_object_iterator *iter;

			if (!ce || !ce->get_iterator) {
				zend_error(E_WARNING, "Only arrays and Traversables can be unpacked");
				break;
			}

			iter = ce->get_iterator(ce, args, 0 TSRMLS_CC);
			if (UNEXPECTED(!iter)) {
				FREE_OP1();
				if (!EG(exception)) {
					zend_throw_exception_ex(
						NULL, 0 TSRMLS_CC, "Object of type %s did not create an Iterator", ce->name->val
					);
				}
				HANDLE_EXCEPTION();
			}

			if (iter->funcs->rewind) {
				iter->funcs->rewind(iter TSRMLS_CC);
				if (UNEXPECTED(EG(exception) != NULL)) {
					ZEND_VM_C_GOTO(unpack_iter_dtor);
				}
			}

			for (; iter->funcs->valid(iter TSRMLS_CC) == SUCCESS; ++arg_num) {
				zval *arg;

				if (UNEXPECTED(EG(exception) != NULL)) {
					ZEND_VM_C_GOTO(unpack_iter_dtor);
				}

				arg = iter->funcs->get_current_data(iter TSRMLS_CC);
				if (UNEXPECTED(EG(exception) != NULL)) {
					ZEND_VM_C_GOTO(unpack_iter_dtor);
				}

				if (iter->funcs->get_current_key) {
					zval key;
					iter->funcs->get_current_key(iter, &key TSRMLS_CC);
					if (UNEXPECTED(EG(exception) != NULL)) {
						ZEND_VM_C_GOTO(unpack_iter_dtor);
					}

					if (Z_TYPE(key) == IS_STRING) {
						zend_error(E_RECOVERABLE_ERROR,
							"Cannot unpack Traversable with string keys");
						zval_dtor(&key);
						ZEND_VM_C_GOTO(unpack_iter_dtor);
					}

					zval_dtor(&key);
				}

				if (ARG_MUST_BE_SENT_BY_REF(EX(call)->fbc, arg_num)) {
					zend_error(
						E_WARNING, "Cannot pass by-reference argument %d of %s%s%s()"
						" by unpacking a Traversable, passing by-value instead", arg_num,
						EX(call)->fbc->common.scope ? EX(call)->fbc->common.scope->name->val : "",
						EX(call)->fbc->common.scope ? "::" : "",
						EX(call)->fbc->common.function_name->val
					);
				}
				
				if (Z_ISREF_P(arg)) {
					ZVAL_DUP(arg, Z_REFVAL_P(arg));
				} else {
					if (Z_REFCOUNTED_P(arg)) Z_ADDREF_P(arg);
				}

				ZEND_VM_STACK_GROW_IF_NEEDED(1);
				zend_vm_stack_push(arg TSRMLS_CC);
				EX(call)->num_additional_args++;

				iter->funcs->move_forward(iter TSRMLS_CC);
				if (UNEXPECTED(EG(exception) != NULL)) {
					ZEND_VM_C_GOTO(unpack_iter_dtor);
				}
			}

ZEND_VM_C_LABEL(unpack_iter_dtor):
			zend_iterator_dtor(iter TSRMLS_CC);
			break;
		}
		case IS_REFERENCE:
			args = Z_REFVAL_P(args);
			ZEND_VM_C_GOTO(send_again);
			break;
		default:
			zend_error(E_WARNING, "Only arrays and Traversables can be unpacked");
	}

	FREE_OP1();
	CHECK_EXCEPTION();
	ZEND_VM_NEXT_OPCODE();
}

ZEND_VM_HANDLER(63, ZEND_RECV, ANY, ANY)
{
	USE_OPLINE
	zend_uint arg_num = opline->op1.num;
	zval *arguments = EX(prev_execute_data)->function_state.arguments;
	zend_uint arg_count = Z_LVAL_P(arguments);

	SAVE_OPLINE();
	if (UNEXPECTED(arg_num > arg_count)) {
		zend_verify_missing_arg(execute_data, arg_num TSRMLS_CC);
	} else {
		zval *var_ptr;
		zval *param = arguments - arg_count + arg_num - 1;

		if (UNEXPECTED((EX(op_array)->fn_flags & ZEND_ACC_HAS_TYPE_HINTS) != 0)) {
			zend_verify_arg_type((zend_function *) EX(op_array), arg_num, param, opline->extended_value TSRMLS_CC);
		}
		var_ptr = _get_zval_ptr_cv_undef_BP_VAR_W(execute_data, opline->result.var TSRMLS_CC);
		if (UNEXPECTED(Z_REFCOUNTED_P(var_ptr))) Z_DELREF_P(var_ptr);
		ZVAL_COPY(var_ptr, param);
	}

	CHECK_EXCEPTION();
	ZEND_VM_NEXT_OPCODE();
}

ZEND_VM_HANDLER(64, ZEND_RECV_INIT, ANY, CONST)
{
	USE_OPLINE
	zend_uint arg_num = opline->op1.num;
	zval *arguments = EX(prev_execute_data)->function_state.arguments;
	zend_uint arg_count = Z_LVAL_P(arguments);
	zval *var_ptr;

	SAVE_OPLINE();
	var_ptr = _get_zval_ptr_cv_undef_BP_VAR_W(execute_data, opline->result.var TSRMLS_CC);
	if (UNEXPECTED(Z_REFCOUNTED_P(var_ptr))) Z_DELREF_P(var_ptr);
	if (arg_num > arg_count) {
		ZVAL_COPY_VALUE(var_ptr, opline->op2.zv);
		if (Z_OPT_CONSTANT_P(var_ptr)) {
			zval_update_constant(var_ptr, 0 TSRMLS_CC);
		} else {
			/* IS_CONST can't be IS_OBJECT, IS_RESOURCE or IS_REFERENCE */
			if (UNEXPECTED(Z_OPT_COPYABLE_P(var_ptr))) {
				zval_copy_ctor_func(var_ptr);
			}
		}
	} else {
		zval *param = arguments - arg_count + arg_num - 1;
		ZVAL_COPY(var_ptr, param);
	}

	if (UNEXPECTED((EX(op_array)->fn_flags & ZEND_ACC_HAS_TYPE_HINTS) != 0)) {
		zend_verify_arg_type((zend_function *) EX(op_array), arg_num, var_ptr, opline->extended_value TSRMLS_CC);
	}

	CHECK_EXCEPTION();
	ZEND_VM_NEXT_OPCODE();
}

ZEND_VM_HANDLER(164, ZEND_RECV_VARIADIC, ANY, ANY)
{
	USE_OPLINE
	zend_uint arg_num = opline->op1.num;
	zval *arguments = EX(prev_execute_data)->function_state.arguments;
	zend_uint arg_count = Z_LVAL_P(arguments);
	zval *params;

	SAVE_OPLINE();

	params = _get_zval_ptr_cv_undef_BP_VAR_W(execute_data, opline->result.var TSRMLS_CC);
	if (UNEXPECTED(Z_REFCOUNTED_P(params))) Z_DELREF_P(params);

	if (arg_num <= arg_count) {
		zval *param = arguments - arg_count + arg_num - 1;
		array_init_size(params, arg_count - arg_num + 1);
		if (UNEXPECTED((EX(op_array)->fn_flags & ZEND_ACC_HAS_TYPE_HINTS) != 0)) {
			do {
				zend_verify_arg_type((zend_function *) EX(op_array), arg_num, param, opline->extended_value TSRMLS_CC);
				zend_hash_next_index_insert_new(Z_ARRVAL_P(params), param);
				if (Z_REFCOUNTED_P(param)) Z_ADDREF_P(param);
				param++;
			} while (++arg_num <= arg_count);
		} else {
			do {
				zend_hash_next_index_insert_new(Z_ARRVAL_P(params), param);
				if (Z_REFCOUNTED_P(param)) Z_ADDREF_P(param);
				param++;
			} while (++arg_num <= arg_count);
		}
	} else {
		array_init(params);
	}

	CHECK_EXCEPTION();
	ZEND_VM_NEXT_OPCODE();
}

ZEND_VM_HANDLER(52, ZEND_BOOL, CONST|TMP|VAR|CV, ANY)
{
	USE_OPLINE
	zend_free_op free_op1;
	zval *retval = EX_VAR(opline->result.var);

	SAVE_OPLINE();
	/* PHP 3.0 returned "" for false and 1 for true, here we use 0 and 1 for now */
	ZVAL_BOOL(retval, i_zend_is_true(GET_OP1_ZVAL_PTR(BP_VAR_R) TSRMLS_CC));
	FREE_OP1();

	CHECK_EXCEPTION();
	ZEND_VM_NEXT_OPCODE();
}

ZEND_VM_HANDLER(50, ZEND_BRK, ANY, CONST)
{
	USE_OPLINE
	zend_brk_cont_element *el;

	SAVE_OPLINE();
	el = zend_brk_cont(Z_LVAL_P(opline->op2.zv), opline->op1.opline_num,
	                   EX(op_array), execute_data TSRMLS_CC);
	ZEND_VM_JMP(EX(op_array)->opcodes + el->brk);
}

ZEND_VM_HANDLER(51, ZEND_CONT, ANY, CONST)
{
	USE_OPLINE
	zend_brk_cont_element *el;

	SAVE_OPLINE();
	el = zend_brk_cont(Z_LVAL_P(opline->op2.zv), opline->op1.opline_num,
	                   EX(op_array), execute_data TSRMLS_CC);
	ZEND_VM_JMP(EX(op_array)->opcodes + el->cont);
}

ZEND_VM_HANDLER(100, ZEND_GOTO, ANY, CONST)
{
	zend_op *brk_opline;
	USE_OPLINE
	zend_brk_cont_element *el;

	SAVE_OPLINE();
	el = zend_brk_cont(Z_LVAL_P(opline->op2.zv), opline->extended_value,
 	                   EX(op_array), execute_data TSRMLS_CC);

	brk_opline = EX(op_array)->opcodes + el->brk;

	if (brk_opline->opcode == ZEND_SWITCH_FREE) {
		if (!(brk_opline->extended_value & EXT_TYPE_FREE_ON_RETURN)) {
			zval_ptr_dtor(EX_VAR(brk_opline->op1.var));
		}
	} else if (brk_opline->opcode == ZEND_FREE) {
		if (!(brk_opline->extended_value & EXT_TYPE_FREE_ON_RETURN)) {
			zval_dtor(EX_VAR(brk_opline->op1.var));
		}
	}
	ZEND_VM_JMP(opline->op1.jmp_addr);
}

ZEND_VM_HANDLER(48, ZEND_CASE, CONST|TMP|VAR|CV, CONST|TMP|VAR|CV)
{
	USE_OPLINE
	zend_free_op free_op1, free_op2;
	zval *result = EX_VAR(opline->result.var);

	SAVE_OPLINE();
	fast_equal_function(result,
		 GET_OP1_ZVAL_PTR(BP_VAR_R),
		 GET_OP2_ZVAL_PTR(BP_VAR_R) TSRMLS_CC);

	FREE_OP2();
	CHECK_EXCEPTION();
	ZEND_VM_NEXT_OPCODE();
}

ZEND_VM_HANDLER(49, ZEND_SWITCH_FREE, VAR, ANY)
{
	USE_OPLINE

	SAVE_OPLINE();
	zval_ptr_dtor(EX_VAR(opline->op1.var));
	CHECK_EXCEPTION();
	ZEND_VM_NEXT_OPCODE();
}

ZEND_VM_HANDLER(68, ZEND_NEW, ANY, ANY)
{
	USE_OPLINE
	zval object_zval;
	zend_function *constructor;

	SAVE_OPLINE();
	if (UNEXPECTED((Z_CE_P(EX_VAR(opline->op1.var))->ce_flags & (ZEND_ACC_INTERFACE|ZEND_ACC_IMPLICIT_ABSTRACT_CLASS|ZEND_ACC_EXPLICIT_ABSTRACT_CLASS)) != 0)) {
		if (Z_CE_P(EX_VAR(opline->op1.var))->ce_flags & ZEND_ACC_INTERFACE) {
			zend_error_noreturn(E_ERROR, "Cannot instantiate interface %s", Z_CE_P(EX_VAR(opline->op1.var))->name->val);
		} else if ((Z_CE_P(EX_VAR(opline->op1.var))->ce_flags & ZEND_ACC_TRAIT) == ZEND_ACC_TRAIT) {
			zend_error_noreturn(E_ERROR, "Cannot instantiate trait %s", Z_CE_P(EX_VAR(opline->op1.var))->name->val);
		} else {
			zend_error_noreturn(E_ERROR, "Cannot instantiate abstract class %s", Z_CE_P(EX_VAR(opline->op1.var))->name->val);
		}
	}
	object_init_ex(&object_zval, Z_CE_P(EX_VAR(opline->op1.var)));
	constructor = Z_OBJ_HT(object_zval)->get_constructor(Z_OBJ(object_zval) TSRMLS_CC);

	if (constructor == NULL) {
		if (RETURN_VALUE_USED(opline)) {
			ZVAL_COPY_VALUE(EX_VAR(opline->result.var), &object_zval);
		} else {
			zval_ptr_dtor(&object_zval);
		}
		ZEND_VM_JMP(opline->op2.jmp_addr);
	} else {
		call_slot *call = EX(call_slots) + opline->extended_value;

		if (RETURN_VALUE_USED(opline)) {
			ZVAL_COPY(EX_VAR(opline->result.var), &object_zval);
		}

		/* We are not handling overloaded classes right now */
		call->fbc = constructor;
		call->object = Z_OBJ(object_zval);
		call->called_scope = Z_CE_P(EX_VAR(opline->op1.var));
		call->num_additional_args = 0;
		call->is_ctor_call = 1;
		call->is_ctor_result_used = RETURN_VALUE_USED(opline);
		EX(call) = call;

		CHECK_EXCEPTION();
		ZEND_VM_NEXT_OPCODE();
	}
}

ZEND_VM_HANDLER(110, ZEND_CLONE, CONST|TMP|VAR|UNUSED|CV, ANY)
{
	USE_OPLINE
	zend_free_op free_op1;
	zval *obj;
	zend_class_entry *ce;
	zend_function *clone;
	zend_object_clone_obj_t clone_call;

	SAVE_OPLINE();
	obj = GET_OP1_OBJ_ZVAL_PTR(BP_VAR_R);

	if (OP1_TYPE == IS_CONST ||
	    UNEXPECTED(Z_TYPE_P(obj) != IS_OBJECT)) {
		if (UNEXPECTED(EG(exception) != NULL)) {
			HANDLE_EXCEPTION();
		}
		zend_error_noreturn(E_ERROR, "__clone method called on non-object");
	}

	ce = Z_OBJCE_P(obj);
	clone = ce ? ce->clone : NULL;
	clone_call =  Z_OBJ_HT_P(obj)->clone_obj;
	if (UNEXPECTED(clone_call == NULL)) {
		if (ce) {
			zend_error_noreturn(E_ERROR, "Trying to clone an uncloneable object of class %s", ce->name->val);
		} else {
			zend_error_noreturn(E_ERROR, "Trying to clone an uncloneable object");
		}
	}

	if (ce && clone) {
		if (clone->op_array.fn_flags & ZEND_ACC_PRIVATE) {
			/* Ensure that if we're calling a private function, we're allowed to do so.
			 */
			if (UNEXPECTED(ce != EG(scope))) {
				zend_error_noreturn(E_ERROR, "Call to private %s::__clone() from context '%s'", ce->name->val, EG(scope) ? EG(scope)->name->val : "");
			}
		} else if ((clone->common.fn_flags & ZEND_ACC_PROTECTED)) {
			/* Ensure that if we're calling a protected function, we're allowed to do so.
			 */
			if (UNEXPECTED(!zend_check_protected(zend_get_function_root_class(clone), EG(scope)))) {
				zend_error_noreturn(E_ERROR, "Call to protected %s::__clone() from context '%s'", ce->name->val, EG(scope) ? EG(scope)->name->val : "");
			}
		}
	}

	if (EXPECTED(EG(exception) == NULL)) {
		ZVAL_OBJ(EX_VAR(opline->result.var), clone_call(obj TSRMLS_CC));
		if (!RETURN_VALUE_USED(opline) || UNEXPECTED(EG(exception) != NULL)) {
			zval_ptr_dtor(EX_VAR(opline->result.var));
		}
	}
	FREE_OP1_IF_VAR();
	CHECK_EXCEPTION();
	ZEND_VM_NEXT_OPCODE();
}

ZEND_VM_HANDLER(99, ZEND_FETCH_CONSTANT, VAR|CONST|UNUSED, CONST)
{
	USE_OPLINE

	SAVE_OPLINE();
	if (OP1_TYPE == IS_UNUSED) {
		zend_constant *c;
		zval *retval;

		if (CACHED_PTR(Z_CACHE_SLOT_P(opline->op2.zv))) {
			c = CACHED_PTR(Z_CACHE_SLOT_P(opline->op2.zv));
		} else if ((c = zend_quick_get_constant(opline->op2.zv + 1, opline->extended_value TSRMLS_CC)) == NULL) {
			if ((opline->extended_value & IS_CONSTANT_UNQUALIFIED) != 0) {
				char *actual = (char *)zend_memrchr(Z_STRVAL_P(opline->op2.zv), '\\', Z_STRLEN_P(opline->op2.zv));
				if(!actual) {
					actual = Z_STRVAL_P(opline->op2.zv);
				} else {
					actual++;
				}
				/* non-qualified constant - allow text substitution */
				zend_error(E_NOTICE, "Use of undefined constant %s - assumed '%s'", actual, actual);
				ZVAL_STRINGL(EX_VAR(opline->result.var), actual, Z_STRLEN_P(opline->op2.zv)-(actual - Z_STRVAL_P(opline->op2.zv)));
				CHECK_EXCEPTION();
				ZEND_VM_NEXT_OPCODE();
			} else {
				zend_error_noreturn(E_ERROR, "Undefined constant '%s'", Z_STRVAL_P(opline->op2.zv));
			}
		} else {
			CACHE_PTR(Z_CACHE_SLOT_P(opline->op2.zv), c);
		}
		retval = EX_VAR(opline->result.var);
		ZVAL_COPY_VALUE(retval, &c->value);
		if (Z_OPT_COPYABLE_P(retval) || Z_OPT_REFCOUNTED_P(retval)) {
			if (Z_OPT_COPYABLE_P(retval) && (c->flags & CONST_PERSISTENT)) {
				zval_copy_ctor_func(retval);
			} else {
				Z_ADDREF_P(retval);
			}
		}
	} else {
		/* class constant */
		zend_class_entry *ce;
		zval *value;

		if (OP1_TYPE == IS_CONST) {
			if (CACHED_PTR(Z_CACHE_SLOT_P(opline->op2.zv))) {
				value = CACHED_PTR(Z_CACHE_SLOT_P(opline->op2.zv));
				ZVAL_DEREF(value);
				ZVAL_DUP(EX_VAR(opline->result.var), value);
				ZEND_VM_C_GOTO(constant_fetch_end);
			} else if (CACHED_PTR(Z_CACHE_SLOT_P(opline->op1.zv))) {
				ce = CACHED_PTR(Z_CACHE_SLOT_P(opline->op1.zv));
			} else {
				ce = zend_fetch_class_by_name(Z_STR_P(opline->op1.zv), opline->op1.zv + 1, opline->extended_value TSRMLS_CC);
				if (UNEXPECTED(EG(exception) != NULL)) {
					HANDLE_EXCEPTION();
				}
				if (UNEXPECTED(ce == NULL)) {
					zend_error_noreturn(E_ERROR, "Class '%s' not found", Z_STRVAL_P(opline->op1.zv));
				}
				CACHE_PTR(Z_CACHE_SLOT_P(opline->op1.zv), ce);
			}
		} else {
			ce = Z_CE_P(EX_VAR(opline->op1.var));
			if ((value = CACHED_POLYMORPHIC_PTR(Z_CACHE_SLOT_P(opline->op2.zv), ce)) != NULL) {
				ZVAL_DEREF(value);
				ZVAL_DUP(EX_VAR(opline->result.var), value);
				ZEND_VM_C_GOTO(constant_fetch_end);
			}
		}

		if (EXPECTED((value = zend_hash_find(&ce->constants_table, Z_STR_P(opline->op2.zv))) != NULL)) {
			ZVAL_DEREF(value);
			if (Z_CONSTANT_P(value)) {
				zend_class_entry *old_scope = EG(scope);

				EG(scope) = ce;
				zval_update_constant(value, 1 TSRMLS_CC);
				EG(scope) = old_scope;
			}
			if (OP1_TYPE == IS_CONST) {
				CACHE_PTR(Z_CACHE_SLOT_P(opline->op2.zv), value);
			} else {
				CACHE_POLYMORPHIC_PTR(Z_CACHE_SLOT_P(opline->op2.zv), ce, value);
			}
			ZVAL_DUP(EX_VAR(opline->result.var), value);
		} else if (Z_STRLEN_P(opline->op2.zv) == sizeof("class")-1 && memcmp(Z_STRVAL_P(opline->op2.zv), "class", sizeof("class") - 1) == 0) {
			/* "class" is assigned as a case-sensitive keyword from zend_do_resolve_class_name */
			ZVAL_STR(EX_VAR(opline->result.var), ce->name);
			STR_ADDREF(ce->name);
		} else {
			zend_error_noreturn(E_ERROR, "Undefined class constant '%s'", Z_STRVAL_P(opline->op2.zv));
		}
	}
ZEND_VM_C_LABEL(constant_fetch_end):
	CHECK_EXCEPTION();
	ZEND_VM_NEXT_OPCODE();
}

ZEND_VM_HANDLER(72, ZEND_ADD_ARRAY_ELEMENT, CONST|TMP|VAR|CV, CONST|TMP|VAR|UNUSED|CV)
{
	USE_OPLINE
	zend_free_op free_op1;
	zval *expr_ptr, new_expr;

	SAVE_OPLINE();
	if ((OP1_TYPE == IS_VAR || OP1_TYPE == IS_CV) &&
	    (opline->extended_value & ZEND_ARRAY_ELEMENT_REF)) {
		expr_ptr = GET_OP1_ZVAL_PTR_PTR(BP_VAR_W);
		if (OP1_TYPE == IS_VAR && UNEXPECTED(Z_TYPE_P(expr_ptr) == IS_STR_OFFSET)) {
			zend_error_noreturn(E_ERROR, "Cannot create references to/from string offsets");
		}
		ZVAL_MAKE_REF(expr_ptr);
		Z_ADDREF_P(expr_ptr);
		FREE_OP1_VAR_PTR();
	} else {
		expr_ptr = GET_OP1_ZVAL_PTR(BP_VAR_R);
		if (IS_OP1_TMP_FREE()) { /* temporary variable */
			ZVAL_COPY_VALUE(&new_expr, expr_ptr);
			expr_ptr = &new_expr;
		} else if (OP1_TYPE == IS_CONST) {
			if (!Z_IMMUTABLE_P(expr_ptr)) {
				ZVAL_DUP(&new_expr, expr_ptr);
				expr_ptr = &new_expr;
			}
		} else if (Z_ISREF_P(expr_ptr)) {
			ZVAL_DUP(&new_expr, Z_REFVAL_P(expr_ptr));
			expr_ptr = &new_expr;
			FREE_OP1_IF_VAR();
		} else if (OP1_TYPE == IS_CV && Z_REFCOUNTED_P(expr_ptr)) {
			Z_ADDREF_P(expr_ptr);
		}
	}

	if (OP2_TYPE != IS_UNUSED) {
		zend_free_op free_op2;
		zval *offset = GET_OP2_ZVAL_PTR(BP_VAR_R);
		zend_string *str;
		ulong hval;

ZEND_VM_C_LABEL(add_again):
		switch (Z_TYPE_P(offset)) {
			case IS_DOUBLE:
				hval = zend_dval_to_lval(Z_DVAL_P(offset));
				ZEND_VM_C_GOTO(num_index);
			case IS_LONG:
				hval = Z_LVAL_P(offset);
ZEND_VM_C_LABEL(num_index):
				zend_hash_index_update(Z_ARRVAL_P(EX_VAR(opline->result.var)), hval, expr_ptr);
				break;
			case IS_STRING:
				str = Z_STR_P(offset);
				if (OP2_TYPE != IS_CONST) {
					if (ZEND_HANDLE_NUMERIC(str, hval)) {
						ZEND_VM_C_GOTO(num_index);
					}
				}
ZEND_VM_C_LABEL(str_index):				
				zend_hash_update(Z_ARRVAL_P(EX_VAR(opline->result.var)), str, expr_ptr);
				break;
			case IS_NULL:
				str = STR_EMPTY_ALLOC();
				ZEND_VM_C_GOTO(str_index);
			case IS_FALSE:
				hval = 0;
				ZEND_VM_C_GOTO(num_index);
			case IS_TRUE:
				hval = 1;
				ZEND_VM_C_GOTO(num_index);
			case IS_REFERENCE:
				offset = Z_REFVAL_P(offset);
				ZEND_VM_C_GOTO(add_again);
				break;
			default:
				zend_error(E_WARNING, "Illegal offset type");
				zval_ptr_dtor(expr_ptr);
				/* do nothing */
				break;
		}
		FREE_OP2();
	} else {
		zend_hash_next_index_insert(Z_ARRVAL_P(EX_VAR(opline->result.var)), expr_ptr);
	}
	CHECK_EXCEPTION();
	ZEND_VM_NEXT_OPCODE();
}

ZEND_VM_HANDLER(71, ZEND_INIT_ARRAY, CONST|TMP|VAR|UNUSED|CV, CONST|TMP|VAR|UNUSED|CV)
{
	zval *array;
	zend_uint size;
	USE_OPLINE

	array = EX_VAR(opline->result.var);
	if (OP1_TYPE != IS_UNUSED) {
		size = opline->extended_value >> ZEND_ARRAY_SIZE_SHIFT;
	} else {
		size = 0;
	}
	ZVAL_NEW_ARR(array);
	zend_hash_init(Z_ARRVAL_P(array), size, NULL, ZVAL_PTR_DTOR, 0);

	if (OP1_TYPE != IS_UNUSED) {
		/* Explicitly initialize array as not-packed if flag is set */
		if (opline->extended_value & ZEND_ARRAY_NOT_PACKED) {
			zend_hash_real_init(Z_ARRVAL_P(array), 0);
		}
	}

	if (OP1_TYPE == IS_UNUSED) {
		ZEND_VM_NEXT_OPCODE();
#if !defined(ZEND_VM_SPEC) || OP1_TYPE != IS_UNUSED
	} else {
		ZEND_VM_DISPATCH_TO_HANDLER(ZEND_ADD_ARRAY_ELEMENT);
#endif
	}
}

ZEND_VM_HANDLER(21, ZEND_CAST, CONST|TMP|VAR|CV, ANY)
{
	USE_OPLINE
	zend_free_op free_op1;
	zval *expr, tmp;
	zval *result = EX_VAR(opline->result.var);

	SAVE_OPLINE();
	expr = GET_OP1_ZVAL_PTR_DEREF(BP_VAR_R);

	switch (opline->extended_value) {
		case IS_NULL:
			/* This code is taken from convert_to_null. However, it does not seems very useful,
			 * because a conversion to null always results in the same value. This could only
			 * be relevant if a cast_object handler for IS_NULL has some kind of side-effect. */
#if 0
			if (OP1_TYPE == IS_VAR || OP1_TYPE == IS_CV) {
				ZVAL_DEREF(expr);
			}
			if (Z_TYPE_P(expr) == IS_OBJECT && Z_OBJ_HT_P(expr)->cast_object) {
				if (Z_OBJ_HT_P(expr)->cast_object(expr, result, IS_NULL TSRMLS_CC) == SUCCESS) {
					break;
				}
			}
#endif

			ZVAL_NULL(result);
			break;
		case _IS_BOOL:
			ZVAL_BOOL(result, zend_is_true(expr TSRMLS_CC));
			break;
		case IS_LONG:
			ZVAL_LONG(result, zval_get_long(expr));
			break;
		case IS_DOUBLE:
			ZVAL_DOUBLE(result, zval_get_double(expr));
			break;
		case IS_STRING:
			ZVAL_STR(result, zval_get_string(expr));
			break;
		default:
			/* If value is already of correct type, return it directly */
			if (Z_TYPE_P(expr) == opline->extended_value) {
				ZVAL_COPY_VALUE(result, expr);
				if (OP1_TYPE == IS_CONST) {
					if (UNEXPECTED(Z_OPT_COPYABLE_P(result))) {
						zval_copy_ctor_func(result);
					}
				} else if (OP1_TYPE != IS_TMP_VAR) {
					if (Z_OPT_REFCOUNTED_P(expr)) Z_ADDREF_P(expr);
				}

				FREE_OP1();
				CHECK_EXCEPTION();
				ZEND_VM_NEXT_OPCODE();
			}

			if (opline->extended_value == IS_ARRAY) {
				if (Z_TYPE_P(expr) != IS_OBJECT) {
					ZVAL_NEW_ARR(result);
					zend_hash_init(Z_ARRVAL_P(result), 8, NULL, ZVAL_PTR_DTOR, 0);
					if (Z_TYPE_P(expr) != IS_NULL) {
						expr = zend_hash_index_add_new(Z_ARRVAL_P(result), 0, expr);
						if (OP1_TYPE == IS_CONST) {
							if (UNEXPECTED(Z_OPT_COPYABLE_P(expr))) {
								zval_copy_ctor_func(expr);
							}
						} else if (OP1_TYPE != IS_TMP_VAR) {
							if (Z_OPT_REFCOUNTED_P(expr)) Z_ADDREF_P(expr);
						}
					}
				} else {
					ZVAL_COPY_VALUE(result, expr);
					if (!IS_OP1_TMP_FREE()) {
						zval_opt_copy_ctor(result);
					}
					convert_to_array(result);
				}
			} else {
				if (Z_TYPE_P(expr) != IS_ARRAY) {
					object_init(result);
					if (Z_TYPE_P(expr) != IS_NULL) {
						expr = zend_hash_str_add_new(Z_OBJPROP_P(result), "scalar", sizeof("scalar")-1, expr);
						if (OP1_TYPE == IS_CONST) {
							if (UNEXPECTED(Z_OPT_COPYABLE_P(expr))) {
								zval_copy_ctor_func(expr);
							}
						} else if (OP1_TYPE != IS_TMP_VAR) {
							if (Z_OPT_REFCOUNTED_P(expr)) Z_ADDREF_P(expr);
						}
					}
				} else {
					ZVAL_COPY_VALUE(result, expr);
					if (!IS_OP1_TMP_FREE()) {
						zval_opt_copy_ctor(result);
					}
					convert_to_object(result);
				}
			}

			FREE_OP1_IF_VAR();
			CHECK_EXCEPTION();
			ZEND_VM_NEXT_OPCODE();
	}
	FREE_OP1();
	CHECK_EXCEPTION();
	ZEND_VM_NEXT_OPCODE();
}

ZEND_VM_HANDLER(73, ZEND_INCLUDE_OR_EVAL, CONST|TMP|VAR|CV, ANY)
{
	USE_OPLINE
	zend_op_array *new_op_array=NULL;
	zend_free_op free_op1;
	zval *inc_filename;
	zval tmp_inc_filename;
	zend_bool failure_retval=0;

	SAVE_OPLINE();
	inc_filename = GET_OP1_ZVAL_PTR(BP_VAR_R);

	ZVAL_UNDEF(&tmp_inc_filename);
	if (Z_TYPE_P(inc_filename) != IS_STRING) {
		ZVAL_DUP(&tmp_inc_filename, inc_filename);
		convert_to_string(&tmp_inc_filename);
		inc_filename = &tmp_inc_filename;
	}

	if (opline->extended_value != ZEND_EVAL && strlen(Z_STRVAL_P(inc_filename)) != Z_STRLEN_P(inc_filename)) {
		if (opline->extended_value == ZEND_INCLUDE_ONCE || opline->extended_value == ZEND_INCLUDE) {
			zend_message_dispatcher(ZMSG_FAILED_INCLUDE_FOPEN, Z_STRVAL_P(inc_filename) TSRMLS_CC);
		} else {
			zend_message_dispatcher(ZMSG_FAILED_REQUIRE_FOPEN, Z_STRVAL_P(inc_filename) TSRMLS_CC);
		}
	} else {
		switch (opline->extended_value) {
			case ZEND_INCLUDE_ONCE:
			case ZEND_REQUIRE_ONCE: {
					zend_file_handle file_handle;
					char *resolved_path;

					resolved_path = zend_resolve_path(Z_STRVAL_P(inc_filename), Z_STRLEN_P(inc_filename) TSRMLS_CC);
					if (resolved_path) {
						failure_retval = zend_hash_str_exists(&EG(included_files), resolved_path, strlen(resolved_path));
					} else {
						resolved_path = Z_STRVAL_P(inc_filename);
					}

					if (failure_retval) {
						/* do nothing, file already included */
					} else if (SUCCESS == zend_stream_open(resolved_path, &file_handle TSRMLS_CC)) {

						if (!file_handle.opened_path) {
							file_handle.opened_path = estrdup(resolved_path);
						}

						if (zend_hash_str_add_empty_element(&EG(included_files), file_handle.opened_path, strlen(file_handle.opened_path))) {
							new_op_array = zend_compile_file(&file_handle, (opline->extended_value==ZEND_INCLUDE_ONCE?ZEND_INCLUDE:ZEND_REQUIRE) TSRMLS_CC);
							zend_destroy_file_handle(&file_handle TSRMLS_CC);
						} else {
							zend_file_handle_dtor(&file_handle TSRMLS_CC);
							failure_retval=1;
						}
					} else {
						if (opline->extended_value == ZEND_INCLUDE_ONCE) {
							zend_message_dispatcher(ZMSG_FAILED_INCLUDE_FOPEN, Z_STRVAL_P(inc_filename) TSRMLS_CC);
						} else {
							zend_message_dispatcher(ZMSG_FAILED_REQUIRE_FOPEN, Z_STRVAL_P(inc_filename) TSRMLS_CC);
						}
					}
					if (resolved_path != Z_STRVAL_P(inc_filename)) {
						efree(resolved_path);
					}
				}
				break;
			case ZEND_INCLUDE:
			case ZEND_REQUIRE:
				new_op_array = compile_filename(opline->extended_value, inc_filename TSRMLS_CC);
				break;
			case ZEND_EVAL: {
					char *eval_desc = zend_make_compiled_string_description("eval()'d code" TSRMLS_CC);

					new_op_array = zend_compile_string(inc_filename, eval_desc TSRMLS_CC);
					efree(eval_desc);
				}
				break;
			EMPTY_SWITCH_DEFAULT_CASE()
		}
	}
	if (Z_TYPE(tmp_inc_filename) != IS_UNDEF) {
		zval_ptr_dtor(&tmp_inc_filename);
	}
	FREE_OP1();
	if (UNEXPECTED(EG(exception) != NULL)) {
		HANDLE_EXCEPTION();
	} else if (EXPECTED(new_op_array != NULL)) {
		zval *return_value = NULL;

		EG(active_op_array) = new_op_array;
		if (RETURN_VALUE_USED(opline)) {
			return_value = EX_VAR(opline->result.var);
		}

		EX(function_state).function = (zend_function *) new_op_array;

		if (!EG(active_symbol_table)) {
			zend_rebuild_symbol_table(TSRMLS_C);
		}

		if (EXPECTED(zend_execute_ex == execute_ex)) {
		    i_create_execute_data_from_op_array(new_op_array, return_value, VM_FRAME_NESTED_CODE TSRMLS_CC);
			ZEND_VM_ENTER();
		} else {
			zend_execute(new_op_array, return_value TSRMLS_CC);
		}

		EX(function_state).function = (zend_function *) EX(op_array);

		EG(opline_ptr) = &EX(opline);
		EG(active_op_array) = EX(op_array);
		destroy_op_array(new_op_array TSRMLS_CC);
		efree(new_op_array);
		if (UNEXPECTED(EG(exception) != NULL)) {
			zend_throw_exception_internal(NULL TSRMLS_CC);
			HANDLE_EXCEPTION();
		}

	} else if (RETURN_VALUE_USED(opline)) {
		ZVAL_BOOL(EX_VAR(opline->result.var), failure_retval);
	}
	ZEND_VM_NEXT_OPCODE();
}

ZEND_VM_HANDLER(74, ZEND_UNSET_VAR, CONST|TMP|VAR|CV, UNUSED|CONST|VAR)
{
	USE_OPLINE
	zval tmp, *varname;
	HashTable *target_symbol_table;
	zend_free_op free_op1;
	zend_bool tmp_is_dup = 0;

	SAVE_OPLINE();
	if (OP1_TYPE == IS_CV &&
	    OP2_TYPE == IS_UNUSED &&
	    (opline->extended_value & ZEND_QUICK_SET)) {
	    ZVAL_COPY_VALUE(&tmp, EX_VAR(opline->op1.var));
		ZVAL_UNDEF(EX_VAR(opline->op1.var));
		zval_ptr_dtor(&tmp);
		CHECK_EXCEPTION();
		ZEND_VM_NEXT_OPCODE();
	}

	varname = GET_OP1_ZVAL_PTR(BP_VAR_R);

	if (OP1_TYPE != IS_CONST && Z_TYPE_P(varname) != IS_STRING) {
		ZVAL_DUP(&tmp, varname);
		convert_to_string(&tmp);
		varname = &tmp;
		tmp_is_dup = 1;
	} else if (OP1_TYPE == IS_VAR || OP1_TYPE == IS_CV) {
		ZVAL_COPY(&tmp, varname);
		varname = &tmp;
	}

	if (OP2_TYPE != IS_UNUSED) {
		zend_class_entry *ce;

		if (OP2_TYPE == IS_CONST) {
			if (CACHED_PTR(Z_CACHE_SLOT_P(opline->op2.zv))) {
				ce = CACHED_PTR(Z_CACHE_SLOT_P(opline->op2.zv));
			} else {
				ce = zend_fetch_class_by_name(Z_STR_P(opline->op2.zv), opline->op2.zv + 1, 0 TSRMLS_CC);
				if (UNEXPECTED(EG(exception) != NULL)) {
					if (OP1_TYPE != IS_CONST && tmp_is_dup) {
						zval_dtor(&tmp);
					} else if (OP1_TYPE == IS_VAR || OP1_TYPE == IS_CV) {
						zval_ptr_dtor(&tmp);
					}
					FREE_OP1();
					HANDLE_EXCEPTION();
				}
				if (UNEXPECTED(ce == NULL)) {
					zend_error_noreturn(E_ERROR, "Class '%s' not found", Z_STRVAL_P(opline->op2.zv));
				}
				CACHE_PTR(Z_CACHE_SLOT_P(opline->op2.zv), ce);
			}
		} else {
			ce = Z_CE_P(EX_VAR(opline->op2.var));
		}
		zend_std_unset_static_property(ce, Z_STR_P(varname), ((OP1_TYPE == IS_CONST) ? Z_CACHE_SLOT_P(varname) : -1) TSRMLS_CC);
	} else {
		target_symbol_table = zend_get_target_symbol_table(opline->extended_value & ZEND_FETCH_TYPE_MASK TSRMLS_CC);
		zend_hash_del_ind(target_symbol_table, Z_STR_P(varname));
	}

	if (OP1_TYPE != IS_CONST && tmp_is_dup) {
		zval_dtor(&tmp);
	} else if (OP1_TYPE == IS_VAR || OP1_TYPE == IS_CV) {
		zval_ptr_dtor(&tmp);
	}
	FREE_OP1();
	CHECK_EXCEPTION();
	ZEND_VM_NEXT_OPCODE();
}

ZEND_VM_HANDLER(75, ZEND_UNSET_DIM, VAR|UNUSED|CV, CONST|TMP|VAR|CV)
{
	USE_OPLINE
	zend_free_op free_op1, free_op2;
	zval *container;
	zval *offset;
	ulong hval;

	SAVE_OPLINE();
	container = GET_OP1_OBJ_ZVAL_PTR_PTR(BP_VAR_UNSET);
	if (OP1_TYPE != IS_UNUSED) {
		SEPARATE_ZVAL_IF_NOT_REF(container);
	}
	offset = GET_OP2_ZVAL_PTR(BP_VAR_R);

ZEND_VM_C_LABEL(container_again):
	switch (Z_TYPE_P(container)) {
		case IS_ARRAY: {
			HashTable *ht = Z_ARRVAL_P(container);
ZEND_VM_C_LABEL(offset_again):
			switch (Z_TYPE_P(offset)) {
				case IS_DOUBLE:
					hval = zend_dval_to_lval(Z_DVAL_P(offset));
					zend_hash_index_del(ht, hval);
					break;
				case IS_LONG:
					hval = Z_LVAL_P(offset);
ZEND_VM_C_LABEL(num_index_dim):
					zend_hash_index_del(ht, hval);
					break;
				case IS_STRING:
					if (OP2_TYPE == IS_CV || OP2_TYPE == IS_VAR) {
						if (Z_REFCOUNTED_P(offset)) Z_ADDREF_P(offset);
					}
					if (OP2_TYPE != IS_CONST) {
						if (ZEND_HANDLE_NUMERIC(Z_STR_P(offset), hval)) {
							ZEND_VM_C_GOTO(numeric_index_dim);
						}
					}
					if (ht == &EG(symbol_table).ht) {
						zend_delete_global_variable(Z_STR_P(offset) TSRMLS_CC);
					} else {
						zend_hash_del(ht, Z_STR_P(offset));
					}
					if (OP2_TYPE == IS_CV || OP2_TYPE == IS_VAR) {
						zval_ptr_dtor(offset);
					}
					break;
ZEND_VM_C_LABEL(numeric_index_dim):
					zend_hash_index_del(ht, hval);
					if (OP2_TYPE == IS_CV || OP2_TYPE == IS_VAR) {
						zval_ptr_dtor(offset);
					}
					break;
				case IS_NULL:
					zend_hash_del(ht, STR_EMPTY_ALLOC());
					break;
				case IS_FALSE:
					hval = 0;
					ZEND_VM_C_GOTO(num_index_dim);
				case IS_TRUE:
					hval = 1;
					ZEND_VM_C_GOTO(num_index_dim);
				case IS_RESOURCE:
					hval = Z_RES_HANDLE_P(offset);
					ZEND_VM_C_GOTO(num_index_dim);
				case IS_REFERENCE:
					offset = Z_REFVAL_P(offset);
					ZEND_VM_C_GOTO(offset_again);
					break;
				default:
					zend_error(E_WARNING, "Illegal offset type in unset");
					break;
			}
			FREE_OP2();
			break;
		}
		case IS_OBJECT:
			if (UNEXPECTED(Z_OBJ_HT_P(container)->unset_dimension == NULL)) {
				zend_error_noreturn(E_ERROR, "Cannot use object as array");
			}
//???			if (OP2_TYPE == IS_CONST) {
//???				zval_copy_ctor(offset);
//???			}
			Z_OBJ_HT_P(container)->unset_dimension(container, offset TSRMLS_CC);
			FREE_OP2();
			break;
		case IS_STRING:
		case IS_STR_OFFSET:
			zend_error_noreturn(E_ERROR, "Cannot unset string offsets");
			ZEND_VM_CONTINUE(); /* bailed out before */
		case IS_REFERENCE:
			container = Z_REFVAL_P(container);
			ZEND_VM_C_GOTO(container_again);
			break;
		default:
			FREE_OP2();
			break;
	}
	FREE_OP1_VAR_PTR();
	CHECK_EXCEPTION();
	ZEND_VM_NEXT_OPCODE();
}

ZEND_VM_HANDLER(76, ZEND_UNSET_OBJ, VAR|UNUSED|CV, CONST|TMP|VAR|CV)
{
	USE_OPLINE
	zend_free_op free_op1, free_op2;
	zval *container;
	zval *offset;

	SAVE_OPLINE();
	container = GET_OP1_OBJ_ZVAL_PTR_PTR(BP_VAR_UNSET);
	if (OP1_TYPE == IS_VAR && Z_TYPE_P(container) == IS_STR_OFFSET) {
		zend_error_noreturn(E_ERROR, "Cannot unset string offsets");
	}
	offset = GET_OP2_ZVAL_PTR(BP_VAR_R);

	ZVAL_DEREF(container);
	if (Z_TYPE_P(container) == IS_OBJECT) {
		if (Z_OBJ_HT_P(container)->unset_property) {
			Z_OBJ_HT_P(container)->unset_property(container, offset, ((OP2_TYPE == IS_CONST) ? Z_CACHE_SLOT_P(offset) : -1) TSRMLS_CC);
		} else {
			zend_error(E_NOTICE, "Trying to unset property of non-object");
		}
	}
	FREE_OP2();
	FREE_OP1_VAR_PTR();
	CHECK_EXCEPTION();
	ZEND_VM_NEXT_OPCODE();
}

ZEND_VM_HANDLER(77, ZEND_FE_RESET, CONST|TMP|VAR|CV, ANY)
{
	USE_OPLINE
	zend_free_op free_op1;
	zval *array_ptr, *array_ref, iterator, tmp;
	HashTable *fe_ht;
	zend_object_iterator *iter = NULL;
	zend_class_entry *ce = NULL;
	zend_bool is_empty = 0;

	SAVE_OPLINE();

	if ((OP1_TYPE == IS_CV || OP1_TYPE == IS_VAR) &&
	    (opline->extended_value & ZEND_FE_RESET_VARIABLE)) {
		array_ptr = array_ref = GET_OP1_ZVAL_PTR_PTR(BP_VAR_R);
		ZVAL_DEREF(array_ptr);
		if (Z_TYPE_P(array_ptr) == IS_ARRAY) {
			if (!Z_ISREF_P(array_ref)) {
				SEPARATE_ZVAL_NOREF(array_ptr);
				array_ref = array_ptr;
				if (opline->extended_value & ZEND_FE_FETCH_BYREF) {
					ZVAL_NEW_REF(array_ptr, array_ptr);
					array_ref = array_ptr;
					array_ptr = Z_REFVAL_P(array_ptr);						
				}
			} else if (Z_IMMUTABLE_P(array_ptr)) {
				zval_copy_ctor(array_ptr);
			}
			if (Z_REFCOUNTED_P(array_ref)) Z_ADDREF_P(array_ref);
		} else if (Z_TYPE_P(array_ptr) == IS_OBJECT) {
			if(Z_OBJ_HT_P(array_ptr)->get_class_entry == NULL) {
				zend_error(E_WARNING, "foreach() cannot iterate over objects without PHP class");
				ZEND_VM_JMP(opline->op2.jmp_addr);
			}

			ce = Z_OBJCE_P(array_ptr);
			if (!ce || ce->get_iterator == NULL) {
				if (!Z_ISREF_P(array_ref)) {
					SEPARATE_ZVAL_NOREF(array_ptr);
				}
				Z_ADDREF_P(array_ptr);
			}
			array_ref = array_ptr;
		} else {
			if (Z_REFCOUNTED_P(array_ref)) Z_ADDREF_P(array_ref);
		}
	} else {
		array_ptr = array_ref = GET_OP1_ZVAL_PTR(BP_VAR_R);
		ZVAL_DEREF(array_ptr);
		if (IS_OP1_TMP_FREE()) { /* IS_TMP_VAR */
			ZVAL_COPY_VALUE(&tmp, array_ptr);
			array_ptr = &tmp;
			if (Z_TYPE_P(array_ptr) == IS_OBJECT) {
				ce = Z_OBJCE_P(array_ptr);
				if (ce && ce->get_iterator) {
					Z_DELREF_P(array_ref);
				}
			}
		} else if (Z_TYPE_P(array_ptr) == IS_OBJECT) {
			ce = Z_OBJCE_P(array_ptr);
			if (!ce || !ce->get_iterator) {
				if (OP1_TYPE == IS_CV) {
					Z_ADDREF_P(array_ref);
				}
			}
		} else if (Z_IMMUTABLE_P(array_ref)) {
			if (OP1_TYPE == IS_CV) {
				zval_copy_ctor(array_ref);
				Z_ADDREF_P(array_ref);
			} else {
				ZVAL_DUP(&tmp, array_ref);
				array_ptr = array_ref = &tmp;
			}
		} else if (Z_REFCOUNTED_P(array_ref)) {
			if (OP1_TYPE == IS_CONST ||
			           (OP1_TYPE == IS_CV && 
			            !Z_ISREF_P(array_ref) &&
			            Z_REFCOUNT_P(array_ref) > 1) ||
			           (OP1_TYPE == IS_VAR &&
			            !Z_ISREF_P(array_ref) &&
			            Z_REFCOUNT_P(array_ref) > 2)) {
				if (OP1_TYPE == IS_VAR) {
					Z_DELREF_P(array_ref);
				}
				ZVAL_DUP(&tmp, array_ref);
				array_ptr = array_ref = &tmp;
			} else if (OP1_TYPE == IS_CV) {
				if (Z_ISREF_P(array_ref) && Z_REFCOUNT_P(array_ref) == 1) {
					ZVAL_UNREF(array_ref);
					array_ptr = array_ref;
				}
				if (Z_IMMUTABLE_P(array_ptr)) {
					zval_copy_ctor(array_ptr);
				}
				Z_ADDREF_P(array_ref);
			}
		}
	}

	if (ce && ce->get_iterator) {
		iter = ce->get_iterator(ce, array_ptr, opline->extended_value & ZEND_FE_RESET_REFERENCE TSRMLS_CC);

		if (OP1_TYPE == IS_VAR && !(opline->extended_value & ZEND_FE_RESET_VARIABLE)) {
			FREE_OP1_IF_VAR();
		}
		if (iter && EXPECTED(EG(exception) == NULL)) {
			ZVAL_OBJ(&iterator, &iter->std);
			array_ptr = array_ref = &iterator;
		} else {
			if (OP1_TYPE == IS_VAR && opline->extended_value & ZEND_FE_RESET_VARIABLE) {
				FREE_OP1_VAR_PTR();
			}
			if (!EG(exception)) {
				zend_throw_exception_ex(NULL, 0 TSRMLS_CC, "Object of type %s did not create an Iterator", ce->name->val);
			}
			zend_throw_exception_internal(NULL TSRMLS_CC);
			HANDLE_EXCEPTION();
		}
	}

	ZVAL_COPY_VALUE(EX_VAR(opline->result.var), array_ref);

	if (iter) {
		iter->index = 0;
		if (iter->funcs->rewind) {
			iter->funcs->rewind(iter TSRMLS_CC);
			if (UNEXPECTED(EG(exception) != NULL)) {
				zval_ptr_dtor(array_ref);
				if (OP1_TYPE == IS_VAR && opline->extended_value & ZEND_FE_RESET_VARIABLE) {
					FREE_OP1_VAR_PTR();
				}
				HANDLE_EXCEPTION();
			}
		}
		is_empty = iter->funcs->valid(iter TSRMLS_CC) != SUCCESS;
		if (UNEXPECTED(EG(exception) != NULL)) {
			zval_ptr_dtor(array_ref);
			if (OP1_TYPE == IS_VAR && opline->extended_value & ZEND_FE_RESET_VARIABLE) {
				FREE_OP1_VAR_PTR();
			}
			HANDLE_EXCEPTION();
		}
		iter->index = -1; /* will be set to 0 before using next handler */
	} else if ((fe_ht = HASH_OF(array_ptr)) != NULL) {
		zend_hash_internal_pointer_reset(fe_ht);
		if (ce) {
			zend_object *zobj = Z_OBJ_P(array_ptr);
			while (zend_hash_has_more_elements(fe_ht) == SUCCESS) {
				zend_string *str_key;
				ulong int_key;
				zend_uchar key_type;

				key_type = zend_hash_get_current_key(fe_ht, &str_key, &int_key, 0);
				if (key_type != HASH_KEY_NON_EXISTENT &&
					(key_type == HASH_KEY_IS_LONG ||
				     zend_check_property_access(zobj, str_key TSRMLS_CC) == SUCCESS)) {
					break;
				}
				zend_hash_move_forward(fe_ht);
			}
		}
		is_empty = zend_hash_has_more_elements(fe_ht) != SUCCESS;
		zend_hash_get_pointer(fe_ht, (HashPointer*)EX_VAR((opline+2)->op1.var));
	} else {
		zend_error(E_WARNING, "Invalid argument supplied for foreach()");
		is_empty = 1;
	}

	if (OP1_TYPE == IS_VAR && opline->extended_value & ZEND_FE_RESET_VARIABLE) {
		FREE_OP1_VAR_PTR();
	}
	if (is_empty) {
		ZEND_VM_JMP(opline->op2.jmp_addr);
	} else {
		CHECK_EXCEPTION();
		ZEND_VM_NEXT_OPCODE();
	}
}

ZEND_VM_HANDLER(78, ZEND_FE_FETCH, VAR, ANY)
{
	USE_OPLINE
	zend_free_op free_op1;
	zval *array, *array_ref;
	zval *value;
	HashTable *fe_ht;
	zend_object_iterator *iter = NULL;
	zval *key = NULL;

	array = array_ref = EX_VAR(opline->op1.var);
	if (Z_ISREF_P(array)) {
		array = Z_REFVAL_P(array);
		// TODO: referenced value might be changed to different array ???
		if (Z_IMMUTABLE_P(array)) {
			zval_copy_ctor(array);
		}
	}
	if (opline->extended_value & ZEND_FE_FETCH_WITH_KEY) {
		key = EX_VAR((opline+1)->result.var);
	}

	SAVE_OPLINE();

	switch (zend_iterator_unwrap(array, &iter TSRMLS_CC)) {
		default:
		case ZEND_ITER_INVALID:
			zend_error(E_WARNING, "Invalid argument supplied for foreach()");
			ZEND_VM_JMP(opline->op2.jmp_addr);

		case ZEND_ITER_PLAIN_OBJECT: {
			zend_object *zobj = Z_OBJ_P(array);
			int key_type;
			zend_string *str_key;
			zend_ulong int_key;

			fe_ht = Z_OBJPROP_P(array);
			zend_hash_set_pointer(fe_ht, (HashPointer*)EX_VAR((opline+1)->op1.var));
			while (1) {
				if ((value = zend_hash_get_current_data(fe_ht)) == NULL) {
					/* reached end of iteration */
					ZEND_VM_JMP(opline->op2.jmp_addr);
				}

				if (Z_TYPE_P(value) == IS_INDIRECT) {
					value = Z_INDIRECT_P(value);
					if (Z_TYPE_P(value) == IS_UNDEF) {
						zend_hash_move_forward(fe_ht);
						continue;
					}
				}

				key_type = zend_hash_get_current_key(fe_ht, &str_key, &int_key, 0);

				zend_hash_move_forward(fe_ht);
				if (key_type == HASH_KEY_IS_LONG ||
				    zend_check_property_access(zobj, str_key TSRMLS_CC) == SUCCESS) {
					break;
				}
			}

			if (key) {
				if (key_type == HASH_KEY_IS_LONG) {
					ZVAL_LONG(key, int_key);
				} else {
					const char *class_name, *prop_name;
					int prop_name_len;
					zend_unmangle_property_name_ex(
						str_key->val, str_key->len, &class_name, &prop_name, &prop_name_len
					);
					ZVAL_STRINGL(key, prop_name, prop_name_len);
				}
			}

			zend_hash_get_pointer(fe_ht, (HashPointer*)EX_VAR((opline+1)->op1.var));
			break;
		}

		case ZEND_ITER_PLAIN_ARRAY:
			fe_ht = Z_ARRVAL_P(array);
			zend_hash_set_pointer(fe_ht, (HashPointer*)EX_VAR((opline+1)->op1.var));
			if ((value = zend_hash_get_current_data(fe_ht)) == NULL) {
				/* reached end of iteration */
				ZEND_VM_JMP(opline->op2.jmp_addr);
			}
			if (key) {
				zend_hash_get_current_key_zval(fe_ht, key);
			}
			zend_hash_move_forward(fe_ht);
			zend_hash_get_pointer(fe_ht, (HashPointer*)EX_VAR((opline+1)->op1.var));
			break;

		case ZEND_ITER_OBJECT:
			/* !iter happens from exception */
			if (iter && ++iter->index > 0) {
				/* This could cause an endless loop if index becomes zero again.
				 * In case that ever happens we need an additional flag. */
				iter->funcs->move_forward(iter TSRMLS_CC);
				if (UNEXPECTED(EG(exception) != NULL)) {
					zval_ptr_dtor(array_ref);
					HANDLE_EXCEPTION();
				}
			}
			/* If index is zero we come from FE_RESET and checked valid() already. */
			if (!iter || (iter->index > 0 && iter->funcs->valid(iter TSRMLS_CC) == FAILURE)) {
				/* reached end of iteration */
				if (UNEXPECTED(EG(exception) != NULL)) {
					zval_ptr_dtor(array_ref);
					HANDLE_EXCEPTION();
				}
				ZEND_VM_JMP(opline->op2.jmp_addr);
			}
			value = iter->funcs->get_current_data(iter TSRMLS_CC);
			if (UNEXPECTED(EG(exception) != NULL)) {
				zval_ptr_dtor(array_ref);
				HANDLE_EXCEPTION();
			}
			if (!value) {
				/* failure in get_current_data */
				ZEND_VM_JMP(opline->op2.jmp_addr);
			}
			if (key) {
				if (iter->funcs->get_current_key) {
					iter->funcs->get_current_key(iter, key TSRMLS_CC);
					if (UNEXPECTED(EG(exception) != NULL)) {
						zval_ptr_dtor(array_ref);
						HANDLE_EXCEPTION();
					}
				} else {
					ZVAL_LONG(key, iter->index);
				}
			}
			break;
	}

	if (opline->extended_value & ZEND_FE_FETCH_BYREF) {
		ZVAL_MAKE_REF(value);
		Z_ADDREF_P(value);
		ZVAL_REF(EX_VAR(opline->result.var), Z_REF_P(value));
	} else {
		ZVAL_COPY(EX_VAR(opline->result.var), value);
	}

	CHECK_EXCEPTION();
	ZEND_VM_INC_OPCODE();
	ZEND_VM_NEXT_OPCODE();
}

ZEND_VM_HANDLER(114, ZEND_ISSET_ISEMPTY_VAR, CONST|TMP|VAR|CV, UNUSED|CONST|VAR)
{
	USE_OPLINE
	zval *value;
	zend_bool isset = 1;

	SAVE_OPLINE();
	if (OP1_TYPE == IS_CV &&
	    OP2_TYPE == IS_UNUSED &&
	    (opline->extended_value & ZEND_QUICK_SET)) {
		if (Z_TYPE_P(EX_VAR(opline->op1.var)) != IS_UNDEF) {
			value = EX_VAR(opline->op1.var);
			ZVAL_DEREF(value);
		} else {
			isset = 0;
		}
	} else {
		HashTable *target_symbol_table;
		zend_free_op free_op1;
		zval tmp, *varname = GET_OP1_ZVAL_PTR(BP_VAR_IS);

		if (OP1_TYPE != IS_CONST && Z_TYPE_P(varname) != IS_STRING) {
			ZVAL_DUP(&tmp, varname);
			convert_to_string(&tmp);
			varname = &tmp;
		}

		if (OP2_TYPE != IS_UNUSED) {
			zend_class_entry *ce;

			if (OP2_TYPE == IS_CONST) {
				if (CACHED_PTR(Z_CACHE_SLOT_P(opline->op2.zv))) {
					ce = CACHED_PTR(Z_CACHE_SLOT_P(opline->op2.zv));
				} else {
					ce = zend_fetch_class_by_name(Z_STR_P(opline->op2.zv), opline->op2.zv + 1, 0 TSRMLS_CC);
					if (UNEXPECTED(ce == NULL)) {
						CHECK_EXCEPTION();
						ZEND_VM_NEXT_OPCODE();
					}
					CACHE_PTR(Z_CACHE_SLOT_P(opline->op2.zv), ce);
				}
			} else {
				ce = Z_CE_P(EX_VAR(opline->op2.var));
			}
			value = zend_std_get_static_property(ce, Z_STR_P(varname), 1, ((OP1_TYPE == IS_CONST) ? Z_CACHE_SLOT_P(varname) : -1) TSRMLS_CC);
			if (!value) {
				isset = 0;
			}
		} else {
			target_symbol_table = zend_get_target_symbol_table(opline->extended_value & ZEND_FETCH_TYPE_MASK TSRMLS_CC);
			if ((value = zend_hash_find(target_symbol_table, Z_STR_P(varname))) == NULL) {
				isset = 0;
			}
		}

		if (OP1_TYPE != IS_CONST && varname == &tmp) {
			zval_dtor(&tmp);
		}
		FREE_OP1();
	}

	if (opline->extended_value & ZEND_ISSET) {
		if (isset && Z_TYPE_P(value) != IS_NULL) {
			ZVAL_BOOL(EX_VAR(opline->result.var), 1);
		} else {
			ZVAL_BOOL(EX_VAR(opline->result.var), 0);
		}
	} else /* if (opline->extended_value & ZEND_ISEMPTY) */ {
		if (!isset || !i_zend_is_true(value TSRMLS_CC)) {
			ZVAL_BOOL(EX_VAR(opline->result.var), 1);
		} else {
			ZVAL_BOOL(EX_VAR(opline->result.var), 0);
		}
	}

	CHECK_EXCEPTION();
	ZEND_VM_NEXT_OPCODE();
}

ZEND_VM_HANDLER(115, ZEND_ISSET_ISEMPTY_DIM_OBJ, VAR|UNUSED|CV, CONST|TMP|VAR|CV)
{
	USE_OPLINE
	zend_free_op free_op1, free_op2;
	zval *container;
	int result;
	ulong hval;
	zval *offset;

	SAVE_OPLINE();
	container = GET_OP1_OBJ_ZVAL_PTR_DEREF(BP_VAR_IS);
	offset = GET_OP2_ZVAL_PTR(BP_VAR_R);

	if (Z_TYPE_P(container) == IS_ARRAY) {
		HashTable *ht = Z_ARRVAL_P(container);
		zval *value;
		zend_string *str;

ZEND_VM_C_LABEL(isset_again):
		if (EXPECTED(Z_TYPE_P(offset) == IS_STRING)) {
			str = Z_STR_P(offset);
			if (OP2_TYPE != IS_CONST) {
				if (ZEND_HANDLE_NUMERIC(str, hval)) {
					ZEND_VM_C_GOTO(num_index_prop);
				}
			}
ZEND_VM_C_LABEL(str_index_prop):
			value = zend_hash_find_ind(ht, str);
		} else if (EXPECTED(Z_TYPE_P(offset) == IS_LONG)) {
			hval = Z_LVAL_P(offset);
ZEND_VM_C_LABEL(num_index_prop):
			value = zend_hash_index_find(ht, hval);
		} else {
			switch (Z_TYPE_P(offset)) {
				case IS_DOUBLE:
					hval = zend_dval_to_lval(Z_DVAL_P(offset));
					ZEND_VM_C_GOTO(num_index_prop);
				case IS_NULL:
					str = STR_EMPTY_ALLOC();
					ZEND_VM_C_GOTO(str_index_prop);
				case IS_FALSE:
					hval = 0;
					ZEND_VM_C_GOTO(num_index_prop);
				case IS_TRUE:
					hval = 0;
					ZEND_VM_C_GOTO(num_index_prop);
				case IS_RESOURCE:
					hval = Z_RES_HANDLE_P(offset);
					ZEND_VM_C_GOTO(num_index_prop);
				case IS_REFERENCE:
					offset = Z_REFVAL_P(offset);
					ZEND_VM_C_GOTO(isset_again);
				default:
					zend_error(E_WARNING, "Illegal offset type in isset or empty");
					value = NULL;
					break;
			}
		}

		if (opline->extended_value & ZEND_ISSET) {
			/* > IS_NULL means not IS_UNDEF and not IS_NULL */
			result = (value != NULL && Z_TYPE_P(value) > IS_NULL);
		} else /* if (opline->extended_value & ZEND_ISEMPTY) */ {
			result = (value == NULL || !i_zend_is_true(value TSRMLS_CC));
		}
	} else if (Z_TYPE_P(container) == IS_OBJECT) {
		if (Z_OBJ_HT_P(container)->has_dimension) {
			result = Z_OBJ_HT_P(container)->has_dimension(container, offset, (opline->extended_value & ZEND_ISSET) == 0 TSRMLS_CC);
		} else {
			zend_error(E_NOTICE, "Trying to check element of non-array");
			result = 0;
		}
		if ((opline->extended_value & ZEND_ISSET) == 0) {
			result = !result;
		}
	} else if (Z_TYPE_P(container) == IS_STRING) { /* string offsets */
		zval tmp;

		result = 0;
		if (UNEXPECTED(Z_TYPE_P(offset) != IS_LONG)) {
			if (Z_TYPE_P(offset) < IS_STRING /* simple scalar types */
					|| (Z_TYPE_P(offset) == IS_STRING /* or numeric string */
						&& IS_LONG == is_numeric_string(Z_STRVAL_P(offset), Z_STRLEN_P(offset), NULL, NULL, 0))) {
				ZVAL_DUP(&tmp, offset);
				convert_to_long(&tmp);
				offset = &tmp;
			}
		}
		if (Z_TYPE_P(offset) == IS_LONG) {
			if (offset->value.lval >= 0 && offset->value.lval < Z_STRLEN_P(container)) {
				if ((opline->extended_value & ZEND_ISSET) ||
				    Z_STRVAL_P(container)[offset->value.lval] != '0') {
					result = 1;
				} 
			}
		}
		if ((opline->extended_value & ZEND_ISSET) == 0) {
			result = !result;
		}
	} else {
		result = ((opline->extended_value & ZEND_ISSET) == 0);
	}

	FREE_OP2();
	ZVAL_BOOL(EX_VAR(opline->result.var), result);
	FREE_OP1_IF_VAR();
	CHECK_EXCEPTION();
	ZEND_VM_NEXT_OPCODE();
}

ZEND_VM_HANDLER(148, ZEND_ISSET_ISEMPTY_PROP_OBJ, VAR|UNUSED|CV, CONST|TMP|VAR|CV)
{
	USE_OPLINE
	zend_free_op free_op1, free_op2;
	zval *container;
	int result;
	zval *offset;

	SAVE_OPLINE();
	container = GET_OP1_OBJ_ZVAL_PTR_DEREF(BP_VAR_IS);
	offset = GET_OP2_ZVAL_PTR(BP_VAR_R);

	if (Z_TYPE_P(container) == IS_OBJECT) {
		if (Z_OBJ_HT_P(container)->has_property) {
			result = Z_OBJ_HT_P(container)->has_property(container, offset, (opline->extended_value & ZEND_ISSET) == 0, ((OP2_TYPE == IS_CONST) ? Z_CACHE_SLOT_P(offset) : -1) TSRMLS_CC);
		} else {
			zend_error(E_NOTICE, "Trying to check property of non-object");
			result = 0;
		}
		if ((opline->extended_value & ZEND_ISSET) == 0) {
			result = !result;
		}
	} else {
		result = ((opline->extended_value & ZEND_ISSET) == 0);
	}

	FREE_OP2();
	ZVAL_BOOL(EX_VAR(opline->result.var), result);
	FREE_OP1_IF_VAR();
	CHECK_EXCEPTION();
	ZEND_VM_NEXT_OPCODE();
}

ZEND_VM_HANDLER(79, ZEND_EXIT, CONST|TMP|VAR|UNUSED|CV, ANY)
{
#if !defined(ZEND_VM_SPEC) || (OP1_TYPE != IS_UNUSED)
	USE_OPLINE

	SAVE_OPLINE();
	if (OP1_TYPE != IS_UNUSED) {
		zend_free_op free_op1;
		zval *ptr = GET_OP1_ZVAL_PTR(BP_VAR_R);

		if (Z_TYPE_P(ptr) == IS_LONG) {
			EG(exit_status) = Z_LVAL_P(ptr);
		} else {
			zend_print_variable(ptr TSRMLS_CC);
		}
		FREE_OP1();
	}
#endif
	zend_bailout();
	ZEND_VM_NEXT_OPCODE(); /* Never reached */
}

ZEND_VM_HANDLER(57, ZEND_BEGIN_SILENCE, ANY, ANY)
{
	USE_OPLINE

	SAVE_OPLINE();
	ZVAL_LONG(EX_VAR(opline->result.var), EG(error_reporting));
	if (Z_TYPE(EX(old_error_reporting)) == IS_UNDEF) {
		ZVAL_LONG(&EX(old_error_reporting), EG(error_reporting));
	}

	if (EG(error_reporting)) {
		do {
			EG(error_reporting) = 0;
			if (!EG(error_reporting_ini_entry)) {
				zend_ini_entry *p = zend_hash_str_find_ptr(EG(ini_directives), "error_reporting", sizeof("error_reporting")-1);
				if (p) {
					EG(error_reporting_ini_entry) = p;
				} else {
					break;
				}
			}
			if (!EG(error_reporting_ini_entry)->modified) {
				if (!EG(modified_ini_directives)) {
					ALLOC_HASHTABLE(EG(modified_ini_directives));
					zend_hash_init(EG(modified_ini_directives), 8, NULL, NULL, 0);
				}
				if (EXPECTED(zend_hash_str_add_ptr(EG(modified_ini_directives), "error_reporting", sizeof("error_reporting")-1, EG(error_reporting_ini_entry)) != NULL)) {
					EG(error_reporting_ini_entry)->orig_value = EG(error_reporting_ini_entry)->value;
					EG(error_reporting_ini_entry)->orig_value_length = EG(error_reporting_ini_entry)->value_length;
					EG(error_reporting_ini_entry)->orig_modifiable = EG(error_reporting_ini_entry)->modifiable;
					EG(error_reporting_ini_entry)->modified = 1;
				}
			} else if (EG(error_reporting_ini_entry)->value != EG(error_reporting_ini_entry)->orig_value) {
				efree(EG(error_reporting_ini_entry)->value);
			}
			EG(error_reporting_ini_entry)->value = estrndup("0", sizeof("0")-1);
			EG(error_reporting_ini_entry)->value_length = sizeof("0")-1;
		} while (0);
	}
	CHECK_EXCEPTION();
	ZEND_VM_NEXT_OPCODE();
}

ZEND_VM_HANDLER(142, ZEND_RAISE_ABSTRACT_ERROR, ANY, ANY)
{
	SAVE_OPLINE();
	zend_error_noreturn(E_ERROR, "Cannot call abstract method %s::%s()", EG(scope)->name->val, EX(op_array)->function_name->val);
	ZEND_VM_NEXT_OPCODE(); /* Never reached */
}

ZEND_VM_HANDLER(58, ZEND_END_SILENCE, TMP, ANY)
{
	USE_OPLINE
	char buf[MAX_LENGTH_OF_LONG + 1];
	char *res;

	SAVE_OPLINE();
	if (!EG(error_reporting) && Z_LVAL_P(EX_VAR(opline->op1.var)) != 0) {
		EG(error_reporting) = Z_LVAL_P(EX_VAR(opline->op1.var));
		_zend_print_signed_to_buf(buf + sizeof(buf) - 1, EG(error_reporting), unsigned long, res);
		if (EXPECTED(EG(error_reporting_ini_entry) != NULL)) {
			if (EXPECTED(EG(error_reporting_ini_entry)->modified &&
			    EG(error_reporting_ini_entry)->value != EG(error_reporting_ini_entry)->orig_value)) {
				efree(EG(error_reporting_ini_entry)->value);
			}
			EG(error_reporting_ini_entry)->value_length = buf + sizeof(buf) - 1 - res;
			EG(error_reporting_ini_entry)->value = estrndup(res, EG(error_reporting_ini_entry)->value_length);
		} 
	}
//???	if (EX(old_error_reporting) == EX_VAR(opline->op1.var)) {
//???		EX(old_error_reporting) = NULL;
//???	}
	CHECK_EXCEPTION();
	ZEND_VM_NEXT_OPCODE();
}

ZEND_VM_HANDLER(152, ZEND_JMP_SET, CONST|TMP|VAR|CV, ANY)
{
	USE_OPLINE
	zend_free_op free_op1;
	zval *value;

	SAVE_OPLINE();
	value = GET_OP1_ZVAL_PTR(BP_VAR_R);

	if (i_zend_is_true(value TSRMLS_CC)) {
		ZVAL_COPY_VALUE(EX_VAR(opline->result.var), value);
		if (OP1_TYPE == IS_CONST) {
			if (UNEXPECTED(Z_OPT_COPYABLE_P(value))) {
				zval_copy_ctor_func(EX_VAR(opline->result.var));
			}
		} else if (OP1_TYPE == IS_CV) {
			if (Z_OPT_REFCOUNTED_P(value)) Z_ADDREF_P(value);
		}
		ZEND_VM_JMP(opline->op2.jmp_addr);
	}

	FREE_OP1();
	CHECK_EXCEPTION();
	ZEND_VM_NEXT_OPCODE();
}

ZEND_VM_HANDLER(158, ZEND_JMP_SET_VAR, CONST|TMP|VAR|CV, ANY)
{
	USE_OPLINE
	zend_free_op free_op1;
	zval *value;

	SAVE_OPLINE();
	value = GET_OP1_ZVAL_PTR(BP_VAR_R);

	if (i_zend_is_true(value TSRMLS_CC)) {
		ZVAL_COPY_VALUE(EX_VAR(opline->result.var), value);
		if (OP1_TYPE == IS_CONST) {
			if (UNEXPECTED(Z_OPT_COPYABLE_P(value))) {
				zval_copy_ctor_func(EX_VAR(opline->result.var));
			}
		} else if (OP1_TYPE == IS_CV) {
			if (Z_OPT_REFCOUNTED_P(value)) Z_ADDREF_P(value);
		}
		ZEND_VM_JMP(opline->op2.jmp_addr);
	}

	FREE_OP1();
	CHECK_EXCEPTION();
	ZEND_VM_NEXT_OPCODE();
}

ZEND_VM_HANDLER(22, ZEND_QM_ASSIGN, CONST|TMP|VAR|CV, ANY)
{
	USE_OPLINE
	zend_free_op free_op1;
	zval *value;

	SAVE_OPLINE();
	value = GET_OP1_ZVAL_PTR(BP_VAR_R);

	ZVAL_COPY_VALUE(EX_VAR(opline->result.var), value);
	if (OP1_TYPE == IS_CONST) {
		if (UNEXPECTED(Z_OPT_COPYABLE_P(value))) {
			zval_copy_ctor_func(EX_VAR(opline->result.var));
		}
	} else if (OP1_TYPE == IS_CV) {
		if (Z_OPT_REFCOUNTED_P(value)) Z_ADDREF_P(value);
	}
	ZEND_VM_NEXT_OPCODE();
}

ZEND_VM_HANDLER(157, ZEND_QM_ASSIGN_VAR, CONST|TMP|VAR|CV, ANY)
{
	USE_OPLINE
	zend_free_op free_op1;
	zval *value;

	SAVE_OPLINE();
	value = GET_OP1_ZVAL_PTR(BP_VAR_R);

	ZVAL_COPY_VALUE(EX_VAR(opline->result.var), value);
	if (OP1_TYPE == IS_CONST) {
		if (UNEXPECTED(Z_OPT_COPYABLE_P(value))) {
			zval_copy_ctor_func(EX_VAR(opline->result.var));
		}
	} else if (OP1_TYPE == IS_CV) {
		if (Z_OPT_REFCOUNTED_P(value)) Z_ADDREF_P(value);
	}
	ZEND_VM_NEXT_OPCODE();
}

ZEND_VM_HANDLER(101, ZEND_EXT_STMT, ANY, ANY)
{
	SAVE_OPLINE();
	if (!EG(no_extensions)) {
		zend_llist_apply_with_argument(&zend_extensions, (llist_apply_with_arg_func_t) zend_extension_statement_handler, EX(op_array) TSRMLS_CC);
	}
	CHECK_EXCEPTION();
	ZEND_VM_NEXT_OPCODE();
}

ZEND_VM_HANDLER(102, ZEND_EXT_FCALL_BEGIN, ANY, ANY)
{
	SAVE_OPLINE();
	if (!EG(no_extensions)) {
		zend_llist_apply_with_argument(&zend_extensions, (llist_apply_with_arg_func_t) zend_extension_fcall_begin_handler, EX(op_array) TSRMLS_CC);
	}
	CHECK_EXCEPTION();
	ZEND_VM_NEXT_OPCODE();
}

ZEND_VM_HANDLER(103, ZEND_EXT_FCALL_END, ANY, ANY)
{
	SAVE_OPLINE();
	if (!EG(no_extensions)) {
		zend_llist_apply_with_argument(&zend_extensions, (llist_apply_with_arg_func_t) zend_extension_fcall_end_handler, EX(op_array) TSRMLS_CC);
	}
	CHECK_EXCEPTION();
	ZEND_VM_NEXT_OPCODE();
}

ZEND_VM_HANDLER(139, ZEND_DECLARE_CLASS, ANY, ANY)
{
	USE_OPLINE

	SAVE_OPLINE();
	Z_CE_P(EX_VAR(opline->result.var)) = do_bind_class(EX(op_array), opline, EG(class_table), 0 TSRMLS_CC);
	CHECK_EXCEPTION();
	ZEND_VM_NEXT_OPCODE();
}

ZEND_VM_HANDLER(140, ZEND_DECLARE_INHERITED_CLASS, ANY, ANY)
{
	USE_OPLINE

	SAVE_OPLINE();
	Z_CE_P(EX_VAR(opline->result.var)) = do_bind_inherited_class(EX(op_array), opline, EG(class_table), Z_CE_P(EX_VAR(opline->extended_value)), 0 TSRMLS_CC);
	CHECK_EXCEPTION();
	ZEND_VM_NEXT_OPCODE();
}

ZEND_VM_HANDLER(145, ZEND_DECLARE_INHERITED_CLASS_DELAYED, ANY, ANY)
{
	USE_OPLINE
	zval *zce, *orig_zce;

	SAVE_OPLINE();
	if ((zce = zend_hash_find(EG(class_table), Z_STR_P(opline->op2.zv))) == NULL ||
	    ((orig_zce = zend_hash_find(EG(class_table), Z_STR_P(opline->op1.zv))) != NULL &&
	     Z_CE_P(zce) != Z_CE_P(orig_zce))) {
		do_bind_inherited_class(EX(op_array), opline, EG(class_table), Z_CE_P(EX_VAR(opline->extended_value)), 0 TSRMLS_CC);
	}
	CHECK_EXCEPTION();
	ZEND_VM_NEXT_OPCODE();
}

ZEND_VM_HANDLER(141, ZEND_DECLARE_FUNCTION, ANY, ANY)
{
	USE_OPLINE

	SAVE_OPLINE();
	do_bind_function(EX(op_array), opline, EG(function_table), 0);
	CHECK_EXCEPTION();
	ZEND_VM_NEXT_OPCODE();
}

ZEND_VM_HANDLER(105, ZEND_TICKS, ANY, ANY)
{
	USE_OPLINE

	SAVE_OPLINE();
	if (++EG(ticks_count)>=opline->extended_value) {
		EG(ticks_count)=0;
		if (zend_ticks_function) {
			zend_ticks_function(opline->extended_value TSRMLS_CC);
		}
	}
	CHECK_EXCEPTION();
	ZEND_VM_NEXT_OPCODE();
}

ZEND_VM_HANDLER(138, ZEND_INSTANCEOF, TMP|VAR|CV, ANY)
{
	USE_OPLINE
	zend_free_op free_op1;
	zval *expr;
	zend_bool result;

	SAVE_OPLINE();
	expr = GET_OP1_ZVAL_PTR_DEREF(BP_VAR_R);

	if (Z_TYPE_P(expr) == IS_OBJECT && Z_OBJ_HT_P(expr)->get_class_entry) {
		result = instanceof_function(Z_OBJCE_P(expr), Z_CE_P(EX_VAR(opline->op2.var)) TSRMLS_CC);
	} else {
		result = 0;
	}
	ZVAL_BOOL(EX_VAR(opline->result.var), result);
	FREE_OP1();
	CHECK_EXCEPTION();
	ZEND_VM_NEXT_OPCODE();
}

ZEND_VM_HANDLER(104, ZEND_EXT_NOP, ANY, ANY)
{
	ZEND_VM_NEXT_OPCODE();
}

ZEND_VM_HANDLER(0, ZEND_NOP, ANY, ANY)
{
	ZEND_VM_NEXT_OPCODE();
}

ZEND_VM_HANDLER(144, ZEND_ADD_INTERFACE, ANY, CONST)
{
	USE_OPLINE
	zend_class_entry *ce = Z_CE_P(EX_VAR(opline->op1.var));
	zend_class_entry *iface;

	SAVE_OPLINE();
	if (CACHED_PTR(Z_CACHE_SLOT_P(opline->op2.zv))) {
		iface = CACHED_PTR(Z_CACHE_SLOT_P(opline->op2.zv));
	} else {
		iface = zend_fetch_class_by_name(Z_STR_P(opline->op2.zv), opline->op2.zv + 1, opline->extended_value TSRMLS_CC);
		if (UNEXPECTED(iface == NULL)) {
			CHECK_EXCEPTION();
			ZEND_VM_NEXT_OPCODE();
		}
		CACHE_PTR(Z_CACHE_SLOT_P(opline->op2.zv), iface);
	}

	if (UNEXPECTED((iface->ce_flags & ZEND_ACC_INTERFACE) == 0)) {
		zend_error_noreturn(E_ERROR, "%s cannot implement %s - it is not an interface", ce->name->val, iface->name->val);
	}
	zend_do_implement_interface(ce, iface TSRMLS_CC);

	CHECK_EXCEPTION();
	ZEND_VM_NEXT_OPCODE();
}

ZEND_VM_HANDLER(154, ZEND_ADD_TRAIT, ANY, ANY)
{
	USE_OPLINE
	zend_class_entry *ce = Z_CE_P(EX_VAR(opline->op1.var));
	zend_class_entry *trait;

	SAVE_OPLINE();
	if (CACHED_PTR(Z_CACHE_SLOT_P(opline->op2.zv))) {
		trait = CACHED_PTR(Z_CACHE_SLOT_P(opline->op2.zv));
	} else {
		trait = zend_fetch_class_by_name(Z_STR_P(opline->op2.zv),
		                                 opline->op2.zv + 1,
		                                 opline->extended_value TSRMLS_CC);
		if (UNEXPECTED(trait == NULL)) {
			CHECK_EXCEPTION();
			ZEND_VM_NEXT_OPCODE();
		}
		if (!((trait->ce_flags & ZEND_ACC_TRAIT) == ZEND_ACC_TRAIT)) {
			zend_error_noreturn(E_ERROR, "%s cannot use %s - it is not a trait", ce->name->val, trait->name->val);
		}
		CACHE_PTR(Z_CACHE_SLOT_P(opline->op2.zv), trait);
	}

	zend_do_implement_trait(ce, trait TSRMLS_CC);

 	CHECK_EXCEPTION();
	ZEND_VM_NEXT_OPCODE();
}

ZEND_VM_HANDLER(155, ZEND_BIND_TRAITS, ANY, ANY)
{
	USE_OPLINE
	zend_class_entry *ce = Z_CE_P(EX_VAR(opline->op1.var));

	SAVE_OPLINE();
	zend_do_bind_traits(ce TSRMLS_CC);
 	CHECK_EXCEPTION();
	ZEND_VM_NEXT_OPCODE();
}

ZEND_VM_HANDLER(149, ZEND_HANDLE_EXCEPTION, ANY, ANY)
{
	zend_uint op_num = EG(opline_before_exception)-EG(active_op_array)->opcodes;
	int i;
	zend_uint catch_op_num = 0, finally_op_num = 0, finally_op_end = 0;
	zval *stack_frame;

	/* Figure out where the next stack frame (which maybe contains pushed
	 * arguments that have to be dtor'ed) starts */
	stack_frame = zend_vm_stack_frame_base(execute_data);

	/* If the exception was thrown during a function call there might be
	 * arguments pushed to the stack that have to be dtor'ed. */
	while (zend_vm_stack_top(TSRMLS_C) != stack_frame) {
		zval *stack_zval_p = zend_vm_stack_pop(TSRMLS_C);
		zval_ptr_dtor(stack_zval_p);
	}

	for (i=0; i<EG(active_op_array)->last_try_catch; i++) {
		if (EG(active_op_array)->try_catch_array[i].try_op > op_num) {
			/* further blocks will not be relevant... */
			break;
		}
		if (op_num < EG(active_op_array)->try_catch_array[i].catch_op) {
			catch_op_num = EX(op_array)->try_catch_array[i].catch_op;
		}
		if (op_num < EG(active_op_array)->try_catch_array[i].finally_op) {
			finally_op_num = EX(op_array)->try_catch_array[i].finally_op;
		}
		if (op_num >= EG(active_op_array)->try_catch_array[i].finally_op &&
				op_num < EG(active_op_array)->try_catch_array[i].finally_end) {
			finally_op_end = EG(active_op_array)->try_catch_array[i].finally_end;
		}
	}

	if (EX(call) >= EX(call_slots)) {
		call_slot *call = EX(call);
		do {
			if (call->object) {
				if (call->is_ctor_call) {
					if (call->is_ctor_result_used) {
						GC_REFCOUNT(call->object)--;
					}
					if (GC_REFCOUNT(call->object) == 1) {
						zend_object_store_ctor_failed(call->object TSRMLS_CC);
					}
				}
				OBJ_RELEASE(call->object);
			}
			call--;
		} while (call >= EX(call_slots));
		EX(call) = NULL;
	}

	for (i=0; i<EX(op_array)->last_brk_cont; i++) {
		if (EX(op_array)->brk_cont_array[i].start < 0) {
			continue;
		} else if (EX(op_array)->brk_cont_array[i].start > op_num) {
			/* further blocks will not be relevant... */
			break;
		} else if (op_num < EX(op_array)->brk_cont_array[i].brk) {
			if (!catch_op_num ||
			    catch_op_num >= EX(op_array)->brk_cont_array[i].brk) {
				zend_op *brk_opline = &EX(op_array)->opcodes[EX(op_array)->brk_cont_array[i].brk];

				if (brk_opline->opcode == ZEND_SWITCH_FREE) {
					if (!(brk_opline->extended_value & EXT_TYPE_FREE_ON_RETURN)) {
						zval_ptr_dtor(EX_VAR(brk_opline->op1.var));
					}
				} else if (brk_opline->opcode == ZEND_FREE) {
					if (!(brk_opline->extended_value & EXT_TYPE_FREE_ON_RETURN)) {
						zval_dtor(EX_VAR(brk_opline->op1.var));
					}
				}
			}
		}
	}

	/* restore previous error_reporting value */
	if (!EG(error_reporting) && Z_TYPE(EX(old_error_reporting)) != IS_UNDEF && Z_LVAL(EX(old_error_reporting)) != 0) {
		zval restored_error_reporting;
		zend_string *key;

		ZVAL_LONG(&restored_error_reporting, Z_LVAL(EX(old_error_reporting)));
		convert_to_string(&restored_error_reporting);
		key = STR_INIT("error_reporting", sizeof("error_reporting")-1, 0);
		zend_alter_ini_entry_ex(key, Z_STRVAL(restored_error_reporting), Z_STRLEN(restored_error_reporting), ZEND_INI_USER, ZEND_INI_STAGE_RUNTIME, 1 TSRMLS_CC);
		STR_FREE(key);
		zval_dtor(&restored_error_reporting);
	}
	ZVAL_UNDEF(&EX(old_error_reporting));

	if (finally_op_num && (!catch_op_num || catch_op_num >= finally_op_num)) {
		if (EX(delayed_exception)) {
			zend_exception_set_previous(EG(exception), EX(delayed_exception) TSRMLS_CC);
		} 
		EX(delayed_exception) = EG(exception);
		EG(exception) = NULL;
		EX(fast_ret) = NULL;
		ZEND_VM_SET_OPCODE(&EX(op_array)->opcodes[finally_op_num]);
		ZEND_VM_CONTINUE();
	} else if (catch_op_num) {
		if (finally_op_end && catch_op_num > finally_op_end) {
			/* we are going out of current finally scope */
			if (EX(delayed_exception)) {
				zend_exception_set_previous(EG(exception), EX(delayed_exception) TSRMLS_CC);
				EX(delayed_exception) = NULL;
			}
		}
		ZEND_VM_SET_OPCODE(&EX(op_array)->opcodes[catch_op_num]);
		ZEND_VM_CONTINUE();
	} else {
		if (EX(delayed_exception)) {
			zend_exception_set_previous(EG(exception), EX(delayed_exception) TSRMLS_CC);
			EX(delayed_exception) = NULL;
		}
		if (UNEXPECTED((EX(op_array)->fn_flags & ZEND_ACC_GENERATOR) != 0)) {
			ZEND_VM_DISPATCH_TO_HANDLER(ZEND_GENERATOR_RETURN);
		} else {
			ZEND_VM_DISPATCH_TO_HELPER(zend_leave_helper);
		}
	}
}

ZEND_VM_HANDLER(146, ZEND_VERIFY_ABSTRACT_CLASS, ANY, ANY)
{
	USE_OPLINE

	SAVE_OPLINE();
	zend_verify_abstract_class(Z_CE_P(EX_VAR(opline->op1.var)) TSRMLS_CC);
	CHECK_EXCEPTION();
	ZEND_VM_NEXT_OPCODE();
}

ZEND_VM_HANDLER(150, ZEND_USER_OPCODE, ANY, ANY)
{
	USE_OPLINE
	int ret;

	SAVE_OPLINE();
	ret = zend_user_opcode_handlers[opline->opcode](ZEND_OPCODE_HANDLER_ARGS_PASSTHRU_INTERNAL);
	LOAD_OPLINE();

	switch (ret) {
		case ZEND_USER_OPCODE_CONTINUE:
			ZEND_VM_CONTINUE();
		case ZEND_USER_OPCODE_RETURN:
			if (UNEXPECTED((EX(op_array)->fn_flags & ZEND_ACC_GENERATOR) != 0)) {
				ZEND_VM_DISPATCH_TO_HANDLER(ZEND_GENERATOR_RETURN);
			} else {
				ZEND_VM_DISPATCH_TO_HELPER(zend_leave_helper);
			}
		case ZEND_USER_OPCODE_ENTER:
			ZEND_VM_ENTER();
		case ZEND_USER_OPCODE_LEAVE:
			ZEND_VM_LEAVE();
		case ZEND_USER_OPCODE_DISPATCH:
			ZEND_VM_DISPATCH(opline->opcode, opline);
		default:
			ZEND_VM_DISPATCH((zend_uchar)(ret & 0xff), opline);
	}
}

ZEND_VM_HANDLER(143, ZEND_DECLARE_CONST, CONST, CONST)
{
	USE_OPLINE
	zend_free_op free_op1, free_op2;
	zval *name;
	zval *val;
	zend_constant c;

	SAVE_OPLINE();
	name  = GET_OP1_ZVAL_PTR(BP_VAR_R);
	val   = GET_OP2_ZVAL_PTR(BP_VAR_R);

	ZVAL_COPY_VALUE(&c.value, val);
	if (Z_OPT_CONSTANT(c.value)) {
		zval_update_constant(&c.value, 0 TSRMLS_CC);
	} else {
		/* IS_CONST can't be IS_OBJECT, IS_RESOURCE or IS_REFERENCE */
		if (UNEXPECTED(Z_OPT_COPYABLE(c.value))) {
			zval_copy_ctor_func(&c.value);
		}
	}
	c.flags = CONST_CS; /* non persistent, case sensetive */
	c.name = STR_DUP(Z_STR_P(name), 0);
	c.module_number = PHP_USER_CONSTANT;

	if (zend_register_constant(&c TSRMLS_CC) == FAILURE) {
	}

	FREE_OP1();
	FREE_OP2();
	CHECK_EXCEPTION();
	ZEND_VM_NEXT_OPCODE();
}

ZEND_VM_HANDLER(153, ZEND_DECLARE_LAMBDA_FUNCTION, CONST, UNUSED)
{
	USE_OPLINE
<<<<<<< HEAD
	zval *zfunc;
=======
	zend_function *op_array;
	int closure_is_static, closure_is_being_defined_inside_static_context;
>>>>>>> b853f99a

	SAVE_OPLINE();

	if (UNEXPECTED((zfunc = zend_hash_find(EG(function_table), Z_STR_P(opline->op1.zv))) == NULL) ||
	    UNEXPECTED(Z_FUNC_P(zfunc)->type != ZEND_USER_FUNCTION)) {
		zend_error_noreturn(E_ERROR, "Base lambda function for closure not found");
	}

<<<<<<< HEAD
	zend_create_closure(EX_VAR(opline->result.var), Z_FUNC_P(zfunc), EG(scope), Z_OBJ(EG(This)) ? &EG(This) : NULL TSRMLS_CC);
=======
	closure_is_static = op_array->common.fn_flags & ZEND_ACC_STATIC;
	closure_is_being_defined_inside_static_context = EX(prev_execute_data) && EX(prev_execute_data)->function_state.function->common.fn_flags & ZEND_ACC_STATIC;
	if (closure_is_static || closure_is_being_defined_inside_static_context) {
		zend_create_closure(&EX_T(opline->result.var).tmp_var, (zend_function *) op_array,  EG(called_scope), NULL TSRMLS_CC);
	} else {
		zend_create_closure(&EX_T(opline->result.var).tmp_var, (zend_function *) op_array,  EG(scope), EG(This) TSRMLS_CC);
	}
>>>>>>> b853f99a

	CHECK_EXCEPTION();
	ZEND_VM_NEXT_OPCODE();
}

ZEND_VM_HANDLER(156, ZEND_SEPARATE, VAR, UNUSED)
{
	USE_OPLINE
	zval *var_ptr;

	SAVE_OPLINE();
	var_ptr = EX_VAR(opline->op1.var);
	if (Z_TYPE_P(var_ptr) != IS_OBJECT &&
	    !Z_ISREF_P(var_ptr) &&
	    Z_REFCOUNTED_P(var_ptr) &&
	    Z_REFCOUNT_P(var_ptr) > 1) {

		Z_DELREF_P(var_ptr);
		ZVAL_DUP(EX_VAR(opline->op1.var), var_ptr);
	}
	ZEND_VM_NEXT_OPCODE();
}

ZEND_VM_HANDLER(160, ZEND_YIELD, CONST|TMP|VAR|CV|UNUSED, CONST|TMP|VAR|CV|UNUSED)
{
	USE_OPLINE

	/* The generator object is stored in EX(return_value) */
	zend_generator *generator = (zend_generator *) EX(return_value);

	if (generator->flags & ZEND_GENERATOR_FORCED_CLOSE) {
		zend_error_noreturn(E_ERROR, "Cannot yield from finally in a force-closed generator");
	}

	/* Destroy the previously yielded value */
	zval_ptr_dtor(&generator->value);

	/* Destroy the previously yielded key */
	zval_ptr_dtor(&generator->key);

	/* Set the new yielded value */
	if (OP1_TYPE != IS_UNUSED) {
		zend_free_op free_op1;

		if (EX(op_array)->fn_flags & ZEND_ACC_RETURN_REFERENCE) {
			/* Constants and temporary variables aren't yieldable by reference,
			 * but we still allow them with a notice. */
			if (OP1_TYPE == IS_CONST || OP1_TYPE == IS_TMP_VAR) {
				zval *value;

				zend_error(E_NOTICE, "Only variable references should be yielded by reference");

				value = GET_OP1_ZVAL_PTR(BP_VAR_R);
				ZVAL_COPY_VALUE(&generator->value, value);
				if (Z_OPT_REFCOUNTED(generator->value)) Z_SET_REFCOUNT(generator->value, 1);

				/* Temporary variables don't need ctor copying */
				if (!IS_OP1_TMP_FREE()) {
					zval_copy_ctor(&generator->value);
				}
			} else {
				zval *value_ptr = GET_OP1_ZVAL_PTR_PTR(BP_VAR_W);

				if (OP1_TYPE == IS_VAR && UNEXPECTED(Z_TYPE_P(value_ptr) == IS_STR_OFFSET)) {
					zend_error_noreturn(E_ERROR, "Cannot yield string offsets by reference");
				}

				/* If a function call result is yielded and the function did
				 * not return by reference we throw a notice. */
				if (OP1_TYPE == IS_VAR && !Z_ISREF_P(value_ptr)
				    && !(opline->extended_value == ZEND_RETURNS_FUNCTION
				         && (Z_VAR_FLAGS_P(value_ptr) & IS_VAR_RET_REF))) {
					zend_error(E_NOTICE, "Only variable references should be yielded by reference");
				} else {
					ZVAL_MAKE_REF(value_ptr);
				}
				ZVAL_COPY(&generator->value, value_ptr);

				FREE_OP1_VAR_PTR();
			}
		} else {
			zval *value = GET_OP1_ZVAL_PTR(BP_VAR_R);

			/* Consts, temporary variables and references need copying */
			if (OP1_TYPE == IS_CONST) {
				ZVAL_DUP(&generator->value, value);
			} else if (OP1_TYPE == IS_TMP_VAR) {
				ZVAL_COPY_VALUE(&generator->value, value);
            } else if (Z_ISREF_P(value)) {
				ZVAL_DUP(&generator->value, Z_REFVAL_P(value));
				FREE_OP1_IF_VAR();
			} else {
				if (OP1_TYPE == IS_CV) {
					if (Z_REFCOUNTED_P(value)) Z_ADDREF_P(value);
				}
				ZVAL_COPY_VALUE(&generator->value, value);
			}
		}
	} else {
		/* If no value was specified yield null */
		ZVAL_NULL(&generator->value);
	}

	/* Set the new yielded key */
	if (OP2_TYPE != IS_UNUSED) {
		zend_free_op free_op2;
		zval *key = GET_OP2_ZVAL_PTR(BP_VAR_R);

		/* Consts, temporary variables and references need copying */
		if (OP2_TYPE == IS_CONST) {
			ZVAL_DUP(&generator->key, key);
		} else if (OP2_TYPE == IS_TMP_VAR) {
			ZVAL_COPY_VALUE(&generator->key, key);
		} else if (Z_ISREF_P(key)) {
			ZVAL_DUP(&generator->key, Z_REFVAL_P(key));
			FREE_OP2_IF_VAR();
		} else {
			if (OP2_TYPE == IS_CV) {
				if (Z_REFCOUNTED_P(key)) Z_ADDREF_P(key);
			}
			ZVAL_COPY_VALUE(&generator->key, key);
		}

		if (Z_TYPE(generator->key) == IS_LONG
		    && Z_LVAL(generator->key) > generator->largest_used_integer_key
		) {
			generator->largest_used_integer_key = Z_LVAL(generator->key);
		}
	} else {
		/* If no key was specified we use auto-increment keys */
		generator->largest_used_integer_key++;
		ZVAL_LONG(&generator->key, generator->largest_used_integer_key);
	}

	if (RETURN_VALUE_USED(opline)) {
		/* If the return value of yield is used set the send
		 * target and initialize it to NULL */
		generator->send_target = EX_VAR(opline->result.var);
		ZVAL_NULL(generator->send_target);
	} else {
		generator->send_target = NULL;
	}

	/* We increment to the next op, so we are at the correct position when the
	 * generator is resumed. */
	ZEND_VM_INC_OPCODE();

	/* The GOTO VM uses a local opline variable. We need to set the opline
	 * variable in execute_data so we don't resume at an old position. */
	SAVE_OPLINE();

	ZEND_VM_RETURN();
}

ZEND_VM_HANDLER(159, ZEND_DISCARD_EXCEPTION, ANY, ANY)
{
	if (EX(delayed_exception) != NULL) {
		/* discard the previously thrown exception */
		OBJ_RELEASE(EX(delayed_exception));
		EX(delayed_exception) = NULL;
	}

	ZEND_VM_NEXT_OPCODE();
}

ZEND_VM_HANDLER(162, ZEND_FAST_CALL, ANY, ANY)
{
	USE_OPLINE

	if (opline->extended_value &&
	    UNEXPECTED(EG(prev_exception) != NULL)) {
	    /* in case of unhandled exception jump to catch block instead of finally */
		ZEND_VM_SET_OPCODE(&EX(op_array)->opcodes[opline->op2.opline_num]);
		ZEND_VM_CONTINUE();
	}
	EX(fast_ret) = opline + 1;
	EX(delayed_exception) = NULL;
	ZEND_VM_SET_OPCODE(opline->op1.jmp_addr);
	ZEND_VM_CONTINUE();
}

ZEND_VM_HANDLER(163, ZEND_FAST_RET, ANY, ANY)
{
	if (EX(fast_ret)) {
		ZEND_VM_SET_OPCODE(EX(fast_ret));
		ZEND_VM_CONTINUE();
	} else {
		/* special case for unhandled exceptions */
		USE_OPLINE

		if (opline->extended_value == ZEND_FAST_RET_TO_FINALLY) {
			ZEND_VM_SET_OPCODE(&EX(op_array)->opcodes[opline->op2.opline_num]);
			ZEND_VM_CONTINUE();
		} else {
			EG(exception) = EX(delayed_exception);
			EX(delayed_exception) = NULL;
			if (opline->extended_value == ZEND_FAST_RET_TO_CATCH) {
				ZEND_VM_SET_OPCODE(&EX(op_array)->opcodes[opline->op2.opline_num]);
				ZEND_VM_CONTINUE();
			} else if (UNEXPECTED((EX(op_array)->fn_flags & ZEND_ACC_GENERATOR) != 0)) {
				ZEND_VM_DISPATCH_TO_HANDLER(ZEND_GENERATOR_RETURN);
			} else {
				ZEND_VM_DISPATCH_TO_HELPER(zend_leave_helper);
			}
		}
	}
}

ZEND_VM_HANDLER(166, ZEND_POW, CONST|TMP|VAR|CV, CONST|TMP|VAR|CV)
{
	USE_OPLINE
	zend_free_op free_op1, free_op2;

	SAVE_OPLINE();
	pow_function(EX_VAR(opline->result.var),
		GET_OP1_ZVAL_PTR_DEREF(BP_VAR_R),
		GET_OP2_ZVAL_PTR_DEREF(BP_VAR_R) TSRMLS_CC);
	FREE_OP1();
	FREE_OP2();
	CHECK_EXCEPTION();
	ZEND_VM_NEXT_OPCODE();
}

ZEND_VM_HANDLER(167, ZEND_ASSIGN_POW, VAR|UNUSED|CV, CONST|TMP|VAR|UNUSED|CV)
{
	ZEND_VM_DISPATCH_TO_HELPER_EX(zend_binary_assign_op_helper, binary_op,pow_function);
}

ZEND_VM_HANDLER(168, ZEND_BIND_GLOBAL, CV, CONST)
{
	USE_OPLINE
	zend_free_op free_op1, free_op2;
	zval *varname;
	zval *value;
	zval *variable_ptr;
	zend_string *name;

	SAVE_OPLINE();
	varname = GET_OP2_ZVAL_PTR(BP_VAR_R);
	name = Z_STR_P(varname);
	value = zend_hash_find(&EG(symbol_table).ht, name);
	if (value == NULL) {
		value = zend_hash_add_new(&EG(symbol_table).ht, name, &EG(uninitialized_zval));
		/* GLOBAL variable may be an INDIRECT pointer to CV */
	} else if (Z_TYPE_P(value) == IS_INDIRECT) {
		value = Z_INDIRECT_P(value);
		if (Z_TYPE_P(value) == IS_UNDEF) {
			ZVAL_NULL(value);
		}
	}

	variable_ptr = GET_OP1_ZVAL_PTR_PTR_UNDEF(BP_VAR_W);
	zend_assign_to_variable_reference(variable_ptr, value TSRMLS_CC);

	CHECK_EXCEPTION();
	ZEND_VM_NEXT_OPCODE();
}

ZEND_VM_EXPORT_HELPER(zend_do_fcall, zend_do_fcall_common_helper)<|MERGE_RESOLUTION|>--- conflicted
+++ resolved
@@ -2451,11 +2451,7 @@
 			FREE_OP2();
 			HANDLE_EXCEPTION();
 		}
-<<<<<<< HEAD
-		zend_error_noreturn(E_ERROR, "Call to a member function %s() on a non-object", Z_STRVAL_P(function_name));
-=======
-		zend_error_noreturn(E_ERROR, "Call to a member function %s() on %s", function_name_strval, zend_get_type_by_const(Z_TYPE_P(call->object)));
->>>>>>> b853f99a
+		zend_error_noreturn(E_ERROR, "Call to a member function %s() on %s", Z_STRVAL_P(function_name), zend_get_type_by_const(Z_TYPE_P(object)));
 	}
 
 	if ((call->fbc->common.fn_flags & ZEND_ACC_STATIC) != 0) {
@@ -3817,7 +3813,7 @@
 {
 	USE_OPLINE
 	zend_free_op free_op1;
-	zval *expr, tmp;
+	zval *expr;
 	zval *result = EX_VAR(opline->result.var);
 
 	SAVE_OPLINE();
@@ -5377,12 +5373,8 @@
 ZEND_VM_HANDLER(153, ZEND_DECLARE_LAMBDA_FUNCTION, CONST, UNUSED)
 {
 	USE_OPLINE
-<<<<<<< HEAD
 	zval *zfunc;
-=======
-	zend_function *op_array;
 	int closure_is_static, closure_is_being_defined_inside_static_context;
->>>>>>> b853f99a
 
 	SAVE_OPLINE();
 
@@ -5391,17 +5383,13 @@
 		zend_error_noreturn(E_ERROR, "Base lambda function for closure not found");
 	}
 
-<<<<<<< HEAD
-	zend_create_closure(EX_VAR(opline->result.var), Z_FUNC_P(zfunc), EG(scope), Z_OBJ(EG(This)) ? &EG(This) : NULL TSRMLS_CC);
-=======
-	closure_is_static = op_array->common.fn_flags & ZEND_ACC_STATIC;
+	closure_is_static = Z_FUNC_P(zfunc)->common.fn_flags & ZEND_ACC_STATIC;
 	closure_is_being_defined_inside_static_context = EX(prev_execute_data) && EX(prev_execute_data)->function_state.function->common.fn_flags & ZEND_ACC_STATIC;
 	if (closure_is_static || closure_is_being_defined_inside_static_context) {
-		zend_create_closure(&EX_T(opline->result.var).tmp_var, (zend_function *) op_array,  EG(called_scope), NULL TSRMLS_CC);
-	} else {
-		zend_create_closure(&EX_T(opline->result.var).tmp_var, (zend_function *) op_array,  EG(scope), EG(This) TSRMLS_CC);
-	}
->>>>>>> b853f99a
+		zend_create_closure(EX_VAR(opline->result.var), Z_FUNC_P(zfunc), EG(called_scope), NULL TSRMLS_CC);
+	} else {
+		zend_create_closure(EX_VAR(opline->result.var), Z_FUNC_P(zfunc), EG(scope), Z_OBJ(EG(This)) ? &EG(This) : NULL TSRMLS_CC);
+	}
 
 	CHECK_EXCEPTION();
 	ZEND_VM_NEXT_OPCODE();
