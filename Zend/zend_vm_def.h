--- conflicted
+++ resolved
@@ -1526,31 +1526,11 @@
 		name = zval_get_string(varname);
 	}
 
-<<<<<<< HEAD
 	target_symbol_table = zend_get_target_symbol_table(execute_data, opline->extended_value & ZEND_FETCH_TYPE_MASK);
 	retval = zend_hash_find(target_symbol_table, name);
 	if (retval == NULL) {
 		if (UNEXPECTED(zend_string_equals(name, CG(known_strings)[ZEND_STR_THIS]))) {
 			zval *result;
-=======
-	if (OP2_TYPE != IS_UNUSED) {
-		zend_class_entry *ce;
-
-		if (OP2_TYPE == IS_CONST) {
-			if (OP1_TYPE == IS_CONST && EXPECTED((ce = CACHED_PTR(Z_CACHE_SLOT_P(EX_CONSTANT(opline->op1)))) != NULL)) {
-				retval = CACHED_PTR(Z_CACHE_SLOT_P(EX_CONSTANT(opline->op1)) + sizeof(void*));
-
-				/* check if static properties were destoyed */
-				if (UNEXPECTED(CE_STATIC_MEMBERS(ce) == NULL)) {
-					if (type == BP_VAR_IS) {
-						retval = &EG(uninitialized_zval);
-					} else {
-						zend_throw_error(NULL, "Access to undeclared static property: %s::$%s", ZSTR_VAL(ce->name), ZSTR_VAL(name));
-						FREE_OP1();
-						HANDLE_EXCEPTION();
-					}
-				}
->>>>>>> 744c4a55
 
 ZEND_VM_C_LABEL(fetch_this):
 			result = EX_VAR(opline->result.var);
@@ -1563,7 +1543,6 @@
 						ZVAL_NULL(result);
 						zend_error(E_NOTICE,"Undefined variable: this");
 					}
-<<<<<<< HEAD
 					break;
 				case BP_VAR_IS:
 					if (EXPECTED(Z_TYPE(EX(This)) == IS_OBJECT)) {
@@ -1582,40 +1561,11 @@
 					break;
 				EMPTY_SWITCH_DEFAULT_CASE()
 			}
-=======
-					FREE_OP1();
-					ZEND_VM_NEXT_OPCODE_CHECK_EXCEPTION();
-				}
-				CACHE_PTR(Z_CACHE_SLOT_P(EX_CONSTANT(opline->op2)), ce);
-			}
-		} else {
-			ce = Z_CE_P(EX_VAR(opline->op2.var));
-			if (OP1_TYPE == IS_CONST &&
-			    (retval = CACHED_POLYMORPHIC_PTR(Z_CACHE_SLOT_P(EX_CONSTANT(opline->op1)), ce)) != NULL) {
-				
-				/* check if static properties were destoyed */
-				if (UNEXPECTED(CE_STATIC_MEMBERS(ce) == NULL)) {
-					if (type == BP_VAR_IS) {
-						retval = &EG(uninitialized_zval);
-					} else {
-						zend_throw_error(NULL, "Access to undeclared static property: %s::$%s", ZSTR_VAL(ce->name), ZSTR_VAL(name));
-						FREE_OP1();
-						HANDLE_EXCEPTION();
-					}
-				}
-
-				ZEND_VM_C_GOTO(fetch_var_return);
-			}
-		}
-		retval = zend_std_get_static_property(ce, name, type == BP_VAR_IS);
-		if (UNEXPECTED(EG(exception))) {
->>>>>>> 744c4a55
 			if (OP1_TYPE != IS_CONST) {
 				zend_string_release(name);
 			}
 			ZEND_VM_NEXT_OPCODE_CHECK_EXCEPTION();
 		}
-<<<<<<< HEAD
 		switch (type) {
 			case BP_VAR_R:
 			case BP_VAR_UNSET:
@@ -1632,14 +1582,6 @@
 				retval = zend_hash_add_new(target_symbol_table, name, &EG(uninitialized_zval));
 				break;
 			EMPTY_SWITCH_DEFAULT_CASE()
-=======
-		if (retval) {
-			if (OP1_TYPE == IS_CONST) {
-				CACHE_POLYMORPHIC_PTR(Z_CACHE_SLOT_P(EX_CONSTANT(opline->op1)), ce, retval);
-			}
-		} else {
-			retval = &EG(uninitialized_zval);
->>>>>>> 744c4a55
 		}
 	/* GLOBAL or $$name variable may be an INDIRECT pointer to CV */
 	} else if (Z_TYPE_P(retval) == IS_INDIRECT) {
@@ -1750,9 +1692,13 @@
 
 			/* check if static properties were destoyed */
 			if (UNEXPECTED(CE_STATIC_MEMBERS(ce) == NULL)) {
-				zend_throw_error(NULL, "Access to undeclared static property: %s::$%s", ZSTR_VAL(ce->name), ZSTR_VAL(name));
-				FREE_OP1();
-				HANDLE_EXCEPTION();
+				if (type == BP_VAR_IS) {
+					retval = &EG(uninitialized_zval);
+				} else {
+					zend_throw_error(NULL, "Access to undeclared static property: %s::$%s", ZSTR_VAL(ce->name), ZSTR_VAL(name));
+					FREE_OP1();
+					HANDLE_EXCEPTION();
+				}
 			}
 
 			ZEND_VM_C_GOTO(fetch_static_prop_return);
@@ -1787,24 +1733,31 @@
 				
 			/* check if static properties were destoyed */
 			if (UNEXPECTED(CE_STATIC_MEMBERS(ce) == NULL)) {
-				zend_throw_error(NULL, "Access to undeclared static property: %s::$%s", ZSTR_VAL(ce->name), ZSTR_VAL(name));
-				FREE_OP1();
-				HANDLE_EXCEPTION();
+				if (type == BP_VAR_IS) {
+					retval = &EG(uninitialized_zval);
+				} else {
+					zend_throw_error(NULL, "Access to undeclared static property: %s::$%s", ZSTR_VAL(ce->name), ZSTR_VAL(name));
+					FREE_OP1();
+					HANDLE_EXCEPTION();
+				}
 			}
 
 			ZEND_VM_C_GOTO(fetch_static_prop_return);
 		}
 	}
-	retval = zend_std_get_static_property(ce, name, 0);
+	retval = zend_std_get_static_property(ce, name, type == BP_VAR_IS);
 	if (UNEXPECTED(retval == NULL)) {
-		ZEND_ASSERT(EG(exception));
-		if (OP1_TYPE != IS_CONST) {
-			zend_string_release(name);
-		}
-		FREE_OP1();
-		HANDLE_EXCEPTION();
-	}
-	if (OP1_TYPE == IS_CONST && retval) {
+		if (type == BP_VAR_IS) {
+			retval = &EG(uninitialized_zval);
+		} else {
+			ZEND_ASSERT(EG(exception));
+			if (OP1_TYPE != IS_CONST) {
+				zend_string_release(name);
+			}
+			FREE_OP1();
+			HANDLE_EXCEPTION();
+		}
+	} else if (OP1_TYPE == IS_CONST) {
 		CACHE_POLYMORPHIC_PTR(Z_CACHE_SLOT_P(EX_CONSTANT(opline->op1)), ce, retval);
 	}
 
