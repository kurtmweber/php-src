/*
   +----------------------------------------------------------------------+
   | Zend Engine                                                          |
   +----------------------------------------------------------------------+
   | Copyright (c) 1998-2018 Zend Technologies Ltd. (http://www.zend.com) |
   +----------------------------------------------------------------------+
   | This source file is subject to version 2.00 of the Zend license,     |
   | that is bundled with this package in the file LICENSE, and is        |
   | available through the world-wide-web at the following url:           |
   | http://www.zend.com/license/2_00.txt.                                |
   | If you did not receive a copy of the Zend license and are unable to  |
   | obtain it through the world-wide-web, please send a note to          |
   | license@zend.com so we can mail you a copy immediately.              |
   +----------------------------------------------------------------------+
   | Authors: Andi Gutmans <andi@zend.com>                                |
   |          Zeev Suraski <zeev@zend.com>                                |
   |          Dmitry Stogov <dmitry@zend.com>                             |
   +----------------------------------------------------------------------+
*/

/* $Id$ */

/* If you change this file, please regenerate the zend_vm_execute.h and
 * zend_vm_opcodes.h files by running:
 * php zend_vm_gen.php
 */

ZEND_VM_COLD_CONSTCONST_HANDLER(1, ZEND_ADD, CONST|TMPVAR|CV, CONST|TMPVAR|CV)
{
	USE_OPLINE
	zend_free_op free_op1, free_op2;
	zval *op1, *op2, *result;

	op1 = GET_OP1_ZVAL_PTR_UNDEF(BP_VAR_R);
	op2 = GET_OP2_ZVAL_PTR_UNDEF(BP_VAR_R);
	if (EXPECTED(Z_TYPE_INFO_P(op1) == IS_LONG)) {
		if (EXPECTED(Z_TYPE_INFO_P(op2) == IS_LONG)) {
			result = EX_VAR(opline->result.var);
			fast_long_add_function(result, op1, op2);
			ZEND_VM_NEXT_OPCODE();
		} else if (EXPECTED(Z_TYPE_INFO_P(op2) == IS_DOUBLE)) {
			result = EX_VAR(opline->result.var);
			ZVAL_DOUBLE(result, ((double)Z_LVAL_P(op1)) + Z_DVAL_P(op2));
			ZEND_VM_NEXT_OPCODE();
		}
	} else if (EXPECTED(Z_TYPE_INFO_P(op1) == IS_DOUBLE)) {
		if (EXPECTED(Z_TYPE_INFO_P(op2) == IS_DOUBLE)) {
			result = EX_VAR(opline->result.var);
			ZVAL_DOUBLE(result, Z_DVAL_P(op1) + Z_DVAL_P(op2));
			ZEND_VM_NEXT_OPCODE();
		} else if (EXPECTED(Z_TYPE_INFO_P(op2) == IS_LONG)) {
			result = EX_VAR(opline->result.var);
			ZVAL_DOUBLE(result, Z_DVAL_P(op1) + ((double)Z_LVAL_P(op2)));
			ZEND_VM_NEXT_OPCODE();
		}
	}

	SAVE_OPLINE();
	if (OP1_TYPE == IS_CV && UNEXPECTED(Z_TYPE_INFO_P(op1) == IS_UNDEF)) {
		op1 = GET_OP1_UNDEF_CV(op1, BP_VAR_R);
	}
	if (OP2_TYPE == IS_CV && UNEXPECTED(Z_TYPE_INFO_P(op2) == IS_UNDEF)) {
		op2 = GET_OP2_UNDEF_CV(op2, BP_VAR_R);
	}
	add_function(EX_VAR(opline->result.var), op1, op2);
	FREE_OP1();
	FREE_OP2();
	ZEND_VM_NEXT_OPCODE_CHECK_EXCEPTION();
}

ZEND_VM_COLD_CONSTCONST_HANDLER(2, ZEND_SUB, CONST|TMPVAR|CV, CONST|TMPVAR|CV)
{
	USE_OPLINE
	zend_free_op free_op1, free_op2;
	zval *op1, *op2, *result;

	op1 = GET_OP1_ZVAL_PTR_UNDEF(BP_VAR_R);
	op2 = GET_OP2_ZVAL_PTR_UNDEF(BP_VAR_R);
	if (EXPECTED(Z_TYPE_INFO_P(op1) == IS_LONG)) {
		if (EXPECTED(Z_TYPE_INFO_P(op2) == IS_LONG)) {
			result = EX_VAR(opline->result.var);
			fast_long_sub_function(result, op1, op2);
			ZEND_VM_NEXT_OPCODE();
		} else if (EXPECTED(Z_TYPE_INFO_P(op2) == IS_DOUBLE)) {
			result = EX_VAR(opline->result.var);
			ZVAL_DOUBLE(result, ((double)Z_LVAL_P(op1)) - Z_DVAL_P(op2));
			ZEND_VM_NEXT_OPCODE();
		}
	} else if (EXPECTED(Z_TYPE_INFO_P(op1) == IS_DOUBLE)) {
		if (EXPECTED(Z_TYPE_INFO_P(op2) == IS_DOUBLE)) {
			result = EX_VAR(opline->result.var);
			ZVAL_DOUBLE(result, Z_DVAL_P(op1) - Z_DVAL_P(op2));
			ZEND_VM_NEXT_OPCODE();
		} else if (EXPECTED(Z_TYPE_INFO_P(op2) == IS_LONG)) {
			result = EX_VAR(opline->result.var);
			ZVAL_DOUBLE(result, Z_DVAL_P(op1) - ((double)Z_LVAL_P(op2)));
			ZEND_VM_NEXT_OPCODE();
		}
	}

	SAVE_OPLINE();
	if (OP1_TYPE == IS_CV && UNEXPECTED(Z_TYPE_INFO_P(op1) == IS_UNDEF)) {
		op1 = GET_OP1_UNDEF_CV(op1, BP_VAR_R);
	}
	if (OP2_TYPE == IS_CV && UNEXPECTED(Z_TYPE_INFO_P(op2) == IS_UNDEF)) {
		op2 = GET_OP2_UNDEF_CV(op2, BP_VAR_R);
	}
	sub_function(EX_VAR(opline->result.var), op1, op2);
	FREE_OP1();
	FREE_OP2();
	ZEND_VM_NEXT_OPCODE_CHECK_EXCEPTION();
}

<<<<<<< HEAD
ZEND_VM_HANDLER(3, ZEND_MUL, CONST|TMPVAR|CV, CONST|TMPVAR|CV, SPEC(COMMUTATIVE))
=======
ZEND_VM_COLD_CONSTCONST_HANDLER(3, ZEND_MUL, CONST|TMPVAR|CV, CONST|TMPVAR|CV, SPEC(COMMUTATIVE))
>>>>>>> c4331b00
{
	USE_OPLINE
	zend_free_op free_op1, free_op2;
	zval *op1, *op2, *result;

	op1 = GET_OP1_ZVAL_PTR_UNDEF(BP_VAR_R);
	op2 = GET_OP2_ZVAL_PTR_UNDEF(BP_VAR_R);
	if (EXPECTED(Z_TYPE_INFO_P(op1) == IS_LONG)) {
		if (EXPECTED(Z_TYPE_INFO_P(op2) == IS_LONG)) {
			zend_long overflow;

			result = EX_VAR(opline->result.var);
			ZEND_SIGNED_MULTIPLY_LONG(Z_LVAL_P(op1), Z_LVAL_P(op2), Z_LVAL_P(result), Z_DVAL_P(result), overflow);
			Z_TYPE_INFO_P(result) = overflow ? IS_DOUBLE : IS_LONG;
			ZEND_VM_NEXT_OPCODE();
		} else if (EXPECTED(Z_TYPE_INFO_P(op2) == IS_DOUBLE)) {
			result = EX_VAR(opline->result.var);
			ZVAL_DOUBLE(result, ((double)Z_LVAL_P(op1)) * Z_DVAL_P(op2));
			ZEND_VM_NEXT_OPCODE();
		}
	} else if (EXPECTED(Z_TYPE_INFO_P(op1) == IS_DOUBLE)) {
		if (EXPECTED(Z_TYPE_INFO_P(op2) == IS_DOUBLE)) {
			result = EX_VAR(opline->result.var);
			ZVAL_DOUBLE(result, Z_DVAL_P(op1) * Z_DVAL_P(op2));
			ZEND_VM_NEXT_OPCODE();
		} else if (EXPECTED(Z_TYPE_INFO_P(op2) == IS_LONG)) {
			result = EX_VAR(opline->result.var);
			ZVAL_DOUBLE(result, Z_DVAL_P(op1) * ((double)Z_LVAL_P(op2)));
			ZEND_VM_NEXT_OPCODE();
		}
	}

	SAVE_OPLINE();
	if (OP1_TYPE == IS_CV && UNEXPECTED(Z_TYPE_INFO_P(op1) == IS_UNDEF)) {
		op1 = GET_OP1_UNDEF_CV(op1, BP_VAR_R);
	}
	if (OP2_TYPE == IS_CV && UNEXPECTED(Z_TYPE_INFO_P(op2) == IS_UNDEF)) {
		op2 = GET_OP2_UNDEF_CV(op2, BP_VAR_R);
	}
	mul_function(EX_VAR(opline->result.var), op1, op2);
	FREE_OP1();
	FREE_OP2();
	ZEND_VM_NEXT_OPCODE_CHECK_EXCEPTION();
}

ZEND_VM_COLD_CONSTCONST_HANDLER(4, ZEND_DIV, CONST|TMPVAR|CV, CONST|TMPVAR|CV)
{
	USE_OPLINE
	zend_free_op free_op1, free_op2;
	zval *op1, *op2;

	SAVE_OPLINE();
	op1 = GET_OP1_ZVAL_PTR(BP_VAR_R);
	op2 = GET_OP2_ZVAL_PTR(BP_VAR_R);
	fast_div_function(EX_VAR(opline->result.var), op1, op2);
	FREE_OP1();
	FREE_OP2();
	ZEND_VM_NEXT_OPCODE_CHECK_EXCEPTION();
}

ZEND_VM_COLD_HELPER(zend_mod_by_zero_helper, ANY, ANY)
{
	USE_OPLINE

	SAVE_OPLINE();
	zend_throw_exception_ex(zend_ce_division_by_zero_error, 0, "Modulo by zero");
	ZVAL_UNDEF(EX_VAR(opline->result.var));
	HANDLE_EXCEPTION();
}

<<<<<<< HEAD
ZEND_VM_HANDLER(5, ZEND_MOD, CONST|TMPVAR|CV, CONST|TMPVAR|CV)
=======
ZEND_VM_COLD_CONSTCONST_HANDLER(5, ZEND_MOD, CONST|TMPVAR|CV, CONST|TMPVAR|CV)
>>>>>>> c4331b00
{
	USE_OPLINE
	zend_free_op free_op1, free_op2;
	zval *op1, *op2, *result;

	op1 = GET_OP1_ZVAL_PTR_UNDEF(BP_VAR_R);
	op2 = GET_OP2_ZVAL_PTR_UNDEF(BP_VAR_R);
	if (EXPECTED(Z_TYPE_INFO_P(op1) == IS_LONG)) {
		if (EXPECTED(Z_TYPE_INFO_P(op2) == IS_LONG)) {
			result = EX_VAR(opline->result.var);
			if (UNEXPECTED(Z_LVAL_P(op2) == 0)) {
				ZEND_VM_DISPATCH_TO_HELPER(zend_mod_by_zero_helper);
			} else if (UNEXPECTED(Z_LVAL_P(op2) == -1)) {
				/* Prevent overflow error/crash if op1==ZEND_LONG_MIN */
				ZVAL_LONG(result, 0);
			} else {
				ZVAL_LONG(result, Z_LVAL_P(op1) % Z_LVAL_P(op2));
			}
			ZEND_VM_NEXT_OPCODE();
		}
	}

	SAVE_OPLINE();
	if (OP1_TYPE == IS_CV && UNEXPECTED(Z_TYPE_INFO_P(op1) == IS_UNDEF)) {
		op1 = GET_OP1_UNDEF_CV(op1, BP_VAR_R);
	}
	if (OP2_TYPE == IS_CV && UNEXPECTED(Z_TYPE_INFO_P(op2) == IS_UNDEF)) {
		op2 = GET_OP2_UNDEF_CV(op2, BP_VAR_R);
	}
	mod_function(EX_VAR(opline->result.var), op1, op2);
	FREE_OP1();
	FREE_OP2();
	ZEND_VM_NEXT_OPCODE_CHECK_EXCEPTION();
}

ZEND_VM_COLD_CONSTCONST_HANDLER(6, ZEND_SL, CONST|TMPVAR|CV, CONST|TMPVAR|CV)
{
	USE_OPLINE
	zend_free_op free_op1, free_op2;
	zval *op1, *op2;

	op1 = GET_OP1_ZVAL_PTR_UNDEF(BP_VAR_R);
	op2 = GET_OP2_ZVAL_PTR_UNDEF(BP_VAR_R);
	if (EXPECTED(Z_TYPE_INFO_P(op1) == IS_LONG)
			&& EXPECTED(Z_TYPE_INFO_P(op2) == IS_LONG)
			&& EXPECTED((zend_ulong)Z_LVAL_P(op2) < SIZEOF_ZEND_LONG * 8)) {
		ZVAL_LONG(EX_VAR(opline->result.var), Z_LVAL_P(op1) << Z_LVAL_P(op2));
		ZEND_VM_NEXT_OPCODE();
	}

	SAVE_OPLINE();
	if (OP1_TYPE == IS_CV && UNEXPECTED(Z_TYPE_INFO_P(op1) == IS_UNDEF)) {
		op1 = GET_OP1_UNDEF_CV(op1, BP_VAR_R);
	}
	if (OP2_TYPE == IS_CV && UNEXPECTED(Z_TYPE_INFO_P(op2) == IS_UNDEF)) {
		op2 = GET_OP2_UNDEF_CV(op2, BP_VAR_R);
	}
	shift_left_function(EX_VAR(opline->result.var), op1, op2);
	FREE_OP1();
	FREE_OP2();
	ZEND_VM_NEXT_OPCODE_CHECK_EXCEPTION();
}

ZEND_VM_COLD_CONSTCONST_HANDLER(7, ZEND_SR, CONST|TMPVAR|CV, CONST|TMPVAR|CV)
{
	USE_OPLINE
	zend_free_op free_op1, free_op2;
	zval *op1, *op2;

	op1 = GET_OP1_ZVAL_PTR_UNDEF(BP_VAR_R);
	op2 = GET_OP2_ZVAL_PTR_UNDEF(BP_VAR_R);
	if (EXPECTED(Z_TYPE_INFO_P(op1) == IS_LONG)
			&& EXPECTED(Z_TYPE_INFO_P(op2) == IS_LONG)
			&& EXPECTED((zend_ulong)Z_LVAL_P(op2) < SIZEOF_ZEND_LONG * 8)) {
		ZVAL_LONG(EX_VAR(opline->result.var), Z_LVAL_P(op1) >> Z_LVAL_P(op2));
		ZEND_VM_NEXT_OPCODE();
	}

	SAVE_OPLINE();
	if (OP1_TYPE == IS_CV && UNEXPECTED(Z_TYPE_INFO_P(op1) == IS_UNDEF)) {
		op1 = GET_OP1_UNDEF_CV(op1, BP_VAR_R);
	}
	if (OP2_TYPE == IS_CV && UNEXPECTED(Z_TYPE_INFO_P(op2) == IS_UNDEF)) {
		op2 = GET_OP2_UNDEF_CV(op2, BP_VAR_R);
	}
	shift_right_function(EX_VAR(opline->result.var), op1, op2);
	FREE_OP1();
	FREE_OP2();
	ZEND_VM_NEXT_OPCODE_CHECK_EXCEPTION();
}

ZEND_VM_COLD_CONSTCONST_HANDLER(166, ZEND_POW, CONST|TMPVAR|CV, CONST|TMPVAR|CV)
{
	USE_OPLINE
	zend_free_op free_op1, free_op2;
	zval *op1, *op2;

	SAVE_OPLINE();
	op1 = GET_OP1_ZVAL_PTR(BP_VAR_R);
	op2 = GET_OP2_ZVAL_PTR(BP_VAR_R);
	pow_function(EX_VAR(opline->result.var), op1, op2);
	FREE_OP1();
	FREE_OP2();
	ZEND_VM_NEXT_OPCODE_CHECK_EXCEPTION();
}

ZEND_VM_HANDLER(8, ZEND_CONCAT, CONST|TMPVAR|CV, CONST|TMPVAR|CV, SPEC(NO_CONST_CONST))
{
	USE_OPLINE
	zend_free_op free_op1, free_op2;
	zval *op1, *op2;

	op1 = GET_OP1_ZVAL_PTR_UNDEF(BP_VAR_R);
	op2 = GET_OP2_ZVAL_PTR_UNDEF(BP_VAR_R);

	if ((OP1_TYPE == IS_CONST || EXPECTED(Z_TYPE_P(op1) == IS_STRING)) &&
	    (OP2_TYPE == IS_CONST || EXPECTED(Z_TYPE_P(op2) == IS_STRING))) {
		zend_string *op1_str = Z_STR_P(op1);
		zend_string *op2_str = Z_STR_P(op2);
		zend_string *str;

		if (OP1_TYPE != IS_CONST && UNEXPECTED(ZSTR_LEN(op1_str) == 0)) {
			if (OP2_TYPE == IS_CONST || OP2_TYPE == IS_CV) {
				ZVAL_STR_COPY(EX_VAR(opline->result.var), op2_str);
			} else {
				ZVAL_STR(EX_VAR(opline->result.var), op2_str);
			}
			FREE_OP1();
		} else if (OP2_TYPE != IS_CONST && UNEXPECTED(ZSTR_LEN(op2_str) == 0)) {
			if (OP1_TYPE == IS_CONST || OP1_TYPE == IS_CV) {
				ZVAL_STR_COPY(EX_VAR(opline->result.var), op1_str);
			} else {
				ZVAL_STR(EX_VAR(opline->result.var), op1_str);
			}
			FREE_OP2();
		} else if (OP1_TYPE != IS_CONST && OP1_TYPE != IS_CV &&
		    !ZSTR_IS_INTERNED(op1_str) && GC_REFCOUNT(op1_str) == 1) {
		    size_t len = ZSTR_LEN(op1_str);

			str = zend_string_extend(op1_str, len + ZSTR_LEN(op2_str), 0);
			memcpy(ZSTR_VAL(str) + len, ZSTR_VAL(op2_str), ZSTR_LEN(op2_str)+1);
			ZVAL_NEW_STR(EX_VAR(opline->result.var), str);
			FREE_OP2();
		} else {
			str = zend_string_alloc(ZSTR_LEN(op1_str) + ZSTR_LEN(op2_str), 0);
			memcpy(ZSTR_VAL(str), ZSTR_VAL(op1_str), ZSTR_LEN(op1_str));
			memcpy(ZSTR_VAL(str) + ZSTR_LEN(op1_str), ZSTR_VAL(op2_str), ZSTR_LEN(op2_str)+1);
			ZVAL_NEW_STR(EX_VAR(opline->result.var), str);
			FREE_OP1();
			FREE_OP2();
		}
		ZEND_VM_NEXT_OPCODE();
	} else {
		SAVE_OPLINE();

		if (OP1_TYPE == IS_CV && UNEXPECTED(Z_TYPE_P(op1) == IS_UNDEF)) {
			op1 = GET_OP1_UNDEF_CV(op1, BP_VAR_R);
		}
		if (OP2_TYPE == IS_CV && UNEXPECTED(Z_TYPE_P(op2) == IS_UNDEF)) {
			op2 = GET_OP2_UNDEF_CV(op2, BP_VAR_R);
		}
		concat_function(EX_VAR(opline->result.var), op1, op2);
		FREE_OP1();
		FREE_OP2();
		ZEND_VM_NEXT_OPCODE_CHECK_EXCEPTION();
	}
}

<<<<<<< HEAD
ZEND_VM_HANDLER(15, ZEND_IS_IDENTICAL, CONST|TMP|VAR|CV, CONST|TMP|VAR|CV, SPEC(COMMUTATIVE))
=======
ZEND_VM_COLD_CONSTCONST_HANDLER(15, ZEND_IS_IDENTICAL, CONST|TMP|VAR|CV, CONST|TMP|VAR|CV, SPEC(COMMUTATIVE))
>>>>>>> c4331b00
{
	USE_OPLINE
	zend_free_op free_op1, free_op2;
	zval *op1, *op2;
	int result;

	SAVE_OPLINE();
	op1 = GET_OP1_ZVAL_PTR_DEREF(BP_VAR_R);
	op2 = GET_OP2_ZVAL_PTR_DEREF(BP_VAR_R);
	result = fast_is_identical_function(op1, op2);
	FREE_OP1();
	FREE_OP2();
	ZEND_VM_SMART_BRANCH(result, 1);
	ZVAL_BOOL(EX_VAR(opline->result.var), result);
	ZEND_VM_NEXT_OPCODE_CHECK_EXCEPTION();
}

<<<<<<< HEAD
ZEND_VM_HANDLER(16, ZEND_IS_NOT_IDENTICAL, CONST|TMP|VAR|CV, CONST|TMP|VAR|CV, SPEC(COMMUTATIVE))
=======
ZEND_VM_COLD_CONSTCONST_HANDLER(16, ZEND_IS_NOT_IDENTICAL, CONST|TMP|VAR|CV, CONST|TMP|VAR|CV, SPEC(COMMUTATIVE))
>>>>>>> c4331b00
{
	USE_OPLINE
	zend_free_op free_op1, free_op2;
	zval *op1, *op2;
	int result;

	SAVE_OPLINE();
	op1 = GET_OP1_ZVAL_PTR_DEREF(BP_VAR_R);
	op2 = GET_OP2_ZVAL_PTR_DEREF(BP_VAR_R);
	result = fast_is_not_identical_function(op1, op2);
	FREE_OP1();
	FREE_OP2();
	ZEND_VM_SMART_BRANCH(result, 1);
	ZVAL_BOOL(EX_VAR(opline->result.var), result);
	ZEND_VM_NEXT_OPCODE_CHECK_EXCEPTION();
}

<<<<<<< HEAD
ZEND_VM_HANDLER(17, ZEND_IS_EQUAL, CONST|TMPVAR|CV, CONST|TMPVAR|CV, SPEC(COMMUTATIVE))
=======
ZEND_VM_COLD_CONSTCONST_HANDLER(17, ZEND_IS_EQUAL, CONST|TMPVAR|CV, CONST|TMPVAR|CV, SPEC(COMMUTATIVE))
>>>>>>> c4331b00
{
	USE_OPLINE
	zend_free_op free_op1, free_op2;
	zval *op1, *op2, *result;

	op1 = GET_OP1_ZVAL_PTR_UNDEF(BP_VAR_R);
	op2 = GET_OP2_ZVAL_PTR_UNDEF(BP_VAR_R);
	do {
		int result;

		if (EXPECTED(Z_TYPE_P(op1) == IS_LONG)) {
			if (EXPECTED(Z_TYPE_P(op2) == IS_LONG)) {
				result = (Z_LVAL_P(op1) == Z_LVAL_P(op2));
			} else if (EXPECTED(Z_TYPE_P(op2) == IS_DOUBLE)) {
				result = ((double)Z_LVAL_P(op1) == Z_DVAL_P(op2));
			} else {
				break;
			}
		} else if (EXPECTED(Z_TYPE_P(op1) == IS_DOUBLE)) {
			if (EXPECTED(Z_TYPE_P(op2) == IS_DOUBLE)) {
				result = (Z_DVAL_P(op1) == Z_DVAL_P(op2));
			} else if (EXPECTED(Z_TYPE_P(op2) == IS_LONG)) {
				result = (Z_DVAL_P(op1) == ((double)Z_LVAL_P(op2)));
			} else {
				break;
			}
		} else if (EXPECTED(Z_TYPE_P(op1) == IS_STRING)) {
			if (EXPECTED(Z_TYPE_P(op2) == IS_STRING)) {
				result = zend_fast_equal_strings(Z_STR_P(op1), Z_STR_P(op2));
				FREE_OP1();
				FREE_OP2();
			} else {
				break;
			}
		} else {
			break;
		}
		ZEND_VM_SMART_BRANCH(result, 0);
		ZVAL_BOOL(EX_VAR(opline->result.var), result);
		ZEND_VM_NEXT_OPCODE();
	} while (0);

	SAVE_OPLINE();
	if (OP1_TYPE == IS_CV && UNEXPECTED(Z_TYPE_P(op1) == IS_UNDEF)) {
		op1 = GET_OP1_UNDEF_CV(op1, BP_VAR_R);
	}
	if (OP2_TYPE == IS_CV && UNEXPECTED(Z_TYPE_P(op2) == IS_UNDEF)) {
		op2 = GET_OP2_UNDEF_CV(op2, BP_VAR_R);
	}
	result = EX_VAR(opline->result.var);
	compare_function(result, op1, op2);
	ZVAL_BOOL(result, Z_LVAL_P(result) == 0);
	FREE_OP1();
	FREE_OP2();
	ZEND_VM_NEXT_OPCODE_CHECK_EXCEPTION();
}

<<<<<<< HEAD
ZEND_VM_HANDLER(18, ZEND_IS_NOT_EQUAL, CONST|TMPVAR|CV, CONST|TMPVAR|CV, SPEC(COMMUTATIVE))
=======
ZEND_VM_COLD_CONSTCONST_HANDLER(18, ZEND_IS_NOT_EQUAL, CONST|TMPVAR|CV, CONST|TMPVAR|CV, SPEC(COMMUTATIVE))
>>>>>>> c4331b00
{
	USE_OPLINE
	zend_free_op free_op1, free_op2;
	zval *op1, *op2, *result;

	op1 = GET_OP1_ZVAL_PTR_UNDEF(BP_VAR_R);
	op2 = GET_OP2_ZVAL_PTR_UNDEF(BP_VAR_R);
	do {
		int result;

		if (EXPECTED(Z_TYPE_P(op1) == IS_LONG)) {
			if (EXPECTED(Z_TYPE_P(op2) == IS_LONG)) {
				result = (Z_LVAL_P(op1) != Z_LVAL_P(op2));
			} else if (EXPECTED(Z_TYPE_P(op2) == IS_DOUBLE)) {
				result = ((double)Z_LVAL_P(op1) != Z_DVAL_P(op2));
			} else {
				break;
			}
		} else if (EXPECTED(Z_TYPE_P(op1) == IS_DOUBLE)) {
			if (EXPECTED(Z_TYPE_P(op2) == IS_DOUBLE)) {
				result = (Z_DVAL_P(op1) != Z_DVAL_P(op2));
			} else if (EXPECTED(Z_TYPE_P(op2) == IS_LONG)) {
				result = (Z_DVAL_P(op1) != ((double)Z_LVAL_P(op2)));
			} else {
				break;
			}
		} else if (EXPECTED(Z_TYPE_P(op1) == IS_STRING)) {
			if (EXPECTED(Z_TYPE_P(op2) == IS_STRING)) {
				result = !zend_fast_equal_strings(Z_STR_P(op1), Z_STR_P(op2));
				FREE_OP1();
				FREE_OP2();
			} else {
				break;
			}
		} else {
			break;
		}
		ZEND_VM_SMART_BRANCH(result, 0);
		ZVAL_BOOL(EX_VAR(opline->result.var), result);
		ZEND_VM_NEXT_OPCODE();
	} while (0);

	SAVE_OPLINE();
	if (OP1_TYPE == IS_CV && UNEXPECTED(Z_TYPE_P(op1) == IS_UNDEF)) {
		op1 = GET_OP1_UNDEF_CV(op1, BP_VAR_R);
	}
	if (OP2_TYPE == IS_CV && UNEXPECTED(Z_TYPE_P(op2) == IS_UNDEF)) {
		op2 = GET_OP2_UNDEF_CV(op2, BP_VAR_R);
	}
	result = EX_VAR(opline->result.var);
	compare_function(result, op1, op2);
	ZVAL_BOOL(result, Z_LVAL_P(result) != 0);
	FREE_OP1();
	FREE_OP2();
	ZEND_VM_NEXT_OPCODE_CHECK_EXCEPTION();
}

ZEND_VM_COLD_CONSTCONST_HANDLER(19, ZEND_IS_SMALLER, CONST|TMPVAR|CV, CONST|TMPVAR|CV)
{
	USE_OPLINE
	zend_free_op free_op1, free_op2;
	zval *op1, *op2, *result;

	op1 = GET_OP1_ZVAL_PTR_UNDEF(BP_VAR_R);
	op2 = GET_OP2_ZVAL_PTR_UNDEF(BP_VAR_R);
	do {
		int result;

		if (EXPECTED(Z_TYPE_INFO_P(op1) == IS_LONG)) {
			if (EXPECTED(Z_TYPE_INFO_P(op2) == IS_LONG)) {
				result = (Z_LVAL_P(op1) < Z_LVAL_P(op2));
			} else if (EXPECTED(Z_TYPE_INFO_P(op2) == IS_DOUBLE)) {
				result = ((double)Z_LVAL_P(op1) < Z_DVAL_P(op2));
			} else {
				break;
			}
		} else if (EXPECTED(Z_TYPE_INFO_P(op1) == IS_DOUBLE)) {
			if (EXPECTED(Z_TYPE_INFO_P(op2) == IS_DOUBLE)) {
				result = (Z_DVAL_P(op1) < Z_DVAL_P(op2));
			} else if (EXPECTED(Z_TYPE_INFO_P(op2) == IS_LONG)) {
				result = (Z_DVAL_P(op1) < ((double)Z_LVAL_P(op2)));
			} else {
				break;
			}
		} else {
			break;
		}
		ZEND_VM_SMART_BRANCH(result, 0);
		ZVAL_BOOL(EX_VAR(opline->result.var), result);
		ZEND_VM_NEXT_OPCODE();
	} while (0);

	SAVE_OPLINE();
	if (OP1_TYPE == IS_CV && UNEXPECTED(Z_TYPE_INFO_P(op1) == IS_UNDEF)) {
		op1 = GET_OP1_UNDEF_CV(op1, BP_VAR_R);
	}
	if (OP2_TYPE == IS_CV && UNEXPECTED(Z_TYPE_INFO_P(op2) == IS_UNDEF)) {
		op2 = GET_OP2_UNDEF_CV(op2, BP_VAR_R);
	}
	result = EX_VAR(opline->result.var);
	compare_function(result, op1, op2);
	ZVAL_BOOL(result, Z_LVAL_P(result) < 0);
	FREE_OP1();
	FREE_OP2();
	ZEND_VM_NEXT_OPCODE_CHECK_EXCEPTION();
}

ZEND_VM_COLD_CONSTCONST_HANDLER(20, ZEND_IS_SMALLER_OR_EQUAL, CONST|TMPVAR|CV, CONST|TMPVAR|CV)
{
	USE_OPLINE
	zend_free_op free_op1, free_op2;
	zval *op1, *op2, *result;

	op1 = GET_OP1_ZVAL_PTR_UNDEF(BP_VAR_R);
	op2 = GET_OP2_ZVAL_PTR_UNDEF(BP_VAR_R);
	do {
		int result;

		if (EXPECTED(Z_TYPE_INFO_P(op1) == IS_LONG)) {
			if (EXPECTED(Z_TYPE_INFO_P(op2) == IS_LONG)) {
				result = (Z_LVAL_P(op1) <= Z_LVAL_P(op2));
			} else if (EXPECTED(Z_TYPE_INFO_P(op2) == IS_DOUBLE)) {
				result = ((double)Z_LVAL_P(op1) <= Z_DVAL_P(op2));
			} else {
				break;
			}
		} else if (EXPECTED(Z_TYPE_INFO_P(op1) == IS_DOUBLE)) {
			if (EXPECTED(Z_TYPE_INFO_P(op2) == IS_DOUBLE)) {
				result = (Z_DVAL_P(op1) <= Z_DVAL_P(op2));
			} else if (EXPECTED(Z_TYPE_INFO_P(op2) == IS_LONG)) {
				result = (Z_DVAL_P(op1) <= ((double)Z_LVAL_P(op2)));
			} else {
				break;
			}
		} else {
			break;
		}
		ZEND_VM_SMART_BRANCH(result, 0);
		ZVAL_BOOL(EX_VAR(opline->result.var), result);
		ZEND_VM_NEXT_OPCODE();
	} while (0);

	SAVE_OPLINE();
	if (OP1_TYPE == IS_CV && UNEXPECTED(Z_TYPE_INFO_P(op1) == IS_UNDEF)) {
		op1 = GET_OP1_UNDEF_CV(op1, BP_VAR_R);
	}
	if (OP2_TYPE == IS_CV && UNEXPECTED(Z_TYPE_INFO_P(op2) == IS_UNDEF)) {
		op2 = GET_OP2_UNDEF_CV(op2, BP_VAR_R);
	}
	result = EX_VAR(opline->result.var);
	compare_function(result, op1, op2);
	ZVAL_BOOL(result, Z_LVAL_P(result) <= 0);
	FREE_OP1();
	FREE_OP2();
	ZEND_VM_NEXT_OPCODE_CHECK_EXCEPTION();
}

ZEND_VM_COLD_CONSTCONST_HANDLER(170, ZEND_SPACESHIP, CONST|TMPVAR|CV, CONST|TMPVAR|CV)
{
	USE_OPLINE
	zend_free_op free_op1, free_op2;
	zval *op1, *op2;

	SAVE_OPLINE();
	op1 = GET_OP1_ZVAL_PTR(BP_VAR_R);
	op2 = GET_OP2_ZVAL_PTR(BP_VAR_R);
	compare_function(EX_VAR(opline->result.var), op1, op2);
	FREE_OP1();
	FREE_OP2();
	ZEND_VM_NEXT_OPCODE_CHECK_EXCEPTION();
}

<<<<<<< HEAD
ZEND_VM_HANDLER(9, ZEND_BW_OR, CONST|TMPVAR|CV, CONST|TMPVAR|CV, SPEC(COMMUTATIVE))
=======
ZEND_VM_COLD_CONSTCONST_HANDLER(9, ZEND_BW_OR, CONST|TMPVAR|CV, CONST|TMPVAR|CV, SPEC(COMMUTATIVE))
>>>>>>> c4331b00
{
	USE_OPLINE
	zend_free_op free_op1, free_op2;
	zval *op1, *op2;

	op1 = GET_OP1_ZVAL_PTR_UNDEF(BP_VAR_R);
	op2 = GET_OP2_ZVAL_PTR_UNDEF(BP_VAR_R);
	if (EXPECTED(Z_TYPE_INFO_P(op1) == IS_LONG)
			&& EXPECTED(Z_TYPE_INFO_P(op2) == IS_LONG)) {
		ZVAL_LONG(EX_VAR(opline->result.var), Z_LVAL_P(op1) | Z_LVAL_P(op2));
		ZEND_VM_NEXT_OPCODE();
	}

	SAVE_OPLINE();
	if (OP1_TYPE == IS_CV && UNEXPECTED(Z_TYPE_INFO_P(op1) == IS_UNDEF)) {
		op1 = GET_OP1_UNDEF_CV(op1, BP_VAR_R);
	}
	if (OP2_TYPE == IS_CV && UNEXPECTED(Z_TYPE_INFO_P(op2) == IS_UNDEF)) {
		op2 = GET_OP2_UNDEF_CV(op2, BP_VAR_R);
	}
	bitwise_or_function(EX_VAR(opline->result.var), op1, op2);
	FREE_OP1();
	FREE_OP2();
	ZEND_VM_NEXT_OPCODE_CHECK_EXCEPTION();
}

<<<<<<< HEAD
ZEND_VM_HANDLER(10, ZEND_BW_AND, CONST|TMPVAR|CV, CONST|TMPVAR|CV, SPEC(COMMUTATIVE))
=======
ZEND_VM_COLD_CONSTCONST_HANDLER(10, ZEND_BW_AND, CONST|TMPVAR|CV, CONST|TMPVAR|CV, SPEC(COMMUTATIVE))
>>>>>>> c4331b00
{
	USE_OPLINE
	zend_free_op free_op1, free_op2;
	zval *op1, *op2;

	op1 = GET_OP1_ZVAL_PTR_UNDEF(BP_VAR_R);
	op2 = GET_OP2_ZVAL_PTR_UNDEF(BP_VAR_R);
	if (EXPECTED(Z_TYPE_INFO_P(op1) == IS_LONG)
			&& EXPECTED(Z_TYPE_INFO_P(op2) == IS_LONG)) {
		ZVAL_LONG(EX_VAR(opline->result.var), Z_LVAL_P(op1) & Z_LVAL_P(op2));
		ZEND_VM_NEXT_OPCODE();
	}

	SAVE_OPLINE();
	if (OP1_TYPE == IS_CV && UNEXPECTED(Z_TYPE_INFO_P(op1) == IS_UNDEF)) {
		op1 = GET_OP1_UNDEF_CV(op1, BP_VAR_R);
	}
	if (OP2_TYPE == IS_CV && UNEXPECTED(Z_TYPE_INFO_P(op2) == IS_UNDEF)) {
		op2 = GET_OP2_UNDEF_CV(op2, BP_VAR_R);
	}
	bitwise_and_function(EX_VAR(opline->result.var), op1, op2);
	FREE_OP1();
	FREE_OP2();
	ZEND_VM_NEXT_OPCODE_CHECK_EXCEPTION();
}

<<<<<<< HEAD
ZEND_VM_HANDLER(11, ZEND_BW_XOR, CONST|TMPVAR|CV, CONST|TMPVAR|CV, SPEC(COMMUTATIVE))
=======
ZEND_VM_COLD_CONSTCONST_HANDLER(11, ZEND_BW_XOR, CONST|TMPVAR|CV, CONST|TMPVAR|CV, SPEC(COMMUTATIVE))
>>>>>>> c4331b00
{
	USE_OPLINE
	zend_free_op free_op1, free_op2;
	zval *op1, *op2;

	op1 = GET_OP1_ZVAL_PTR_UNDEF(BP_VAR_R);
	op2 = GET_OP2_ZVAL_PTR_UNDEF(BP_VAR_R);
	if (EXPECTED(Z_TYPE_INFO_P(op1) == IS_LONG)
			&& EXPECTED(Z_TYPE_INFO_P(op2) == IS_LONG)) {
		ZVAL_LONG(EX_VAR(opline->result.var), Z_LVAL_P(op1) ^ Z_LVAL_P(op2));
		ZEND_VM_NEXT_OPCODE();
	}

	SAVE_OPLINE();
	if (OP1_TYPE == IS_CV && UNEXPECTED(Z_TYPE_INFO_P(op1) == IS_UNDEF)) {
		op1 = GET_OP1_UNDEF_CV(op1, BP_VAR_R);
	}
	if (OP2_TYPE == IS_CV && UNEXPECTED(Z_TYPE_INFO_P(op2) == IS_UNDEF)) {
		op2 = GET_OP2_UNDEF_CV(op2, BP_VAR_R);
	}
	bitwise_xor_function(EX_VAR(opline->result.var), op1, op2);
	FREE_OP1();
	FREE_OP2();
	ZEND_VM_NEXT_OPCODE_CHECK_EXCEPTION();
}

<<<<<<< HEAD
ZEND_VM_HANDLER(14, ZEND_BOOL_XOR, CONST|TMPVAR|CV, CONST|TMPVAR|CV, SPEC(COMMUTATIVE))
=======
ZEND_VM_COLD_CONSTCONST_HANDLER(14, ZEND_BOOL_XOR, CONST|TMPVAR|CV, CONST|TMPVAR|CV, SPEC(COMMUTATIVE))
>>>>>>> c4331b00
{
	USE_OPLINE
	zend_free_op free_op1, free_op2;
	zval *op1, *op2;

	SAVE_OPLINE();
	op1 = GET_OP1_ZVAL_PTR(BP_VAR_R);
	op2 = GET_OP2_ZVAL_PTR(BP_VAR_R);
	boolean_xor_function(EX_VAR(opline->result.var), op1, op2);
	FREE_OP1();
	FREE_OP2();
	ZEND_VM_NEXT_OPCODE_CHECK_EXCEPTION();
}

ZEND_VM_COLD_CONST_HANDLER(12, ZEND_BW_NOT, CONST|TMPVAR|CV, ANY)
{
	USE_OPLINE
	zend_free_op free_op1;
	zval *op1;

	op1 = GET_OP1_ZVAL_PTR_UNDEF(BP_VAR_R);
	if (EXPECTED(Z_TYPE_INFO_P(op1) == IS_LONG)) {
		ZVAL_LONG(EX_VAR(opline->result.var), ~Z_LVAL_P(op1));
		ZEND_VM_NEXT_OPCODE();
	}

	SAVE_OPLINE();
	bitwise_not_function(EX_VAR(opline->result.var),
		GET_OP1_ZVAL_PTR(BP_VAR_R));
	FREE_OP1();
	ZEND_VM_NEXT_OPCODE_CHECK_EXCEPTION();
}

ZEND_VM_COLD_CONST_HANDLER(13, ZEND_BOOL_NOT, CONST|TMPVAR|CV, ANY)
{
	USE_OPLINE
	zval *val;
	zend_free_op free_op1;

	val = GET_OP1_ZVAL_PTR_UNDEF(BP_VAR_R);
	if (Z_TYPE_INFO_P(val) == IS_TRUE) {
		ZVAL_FALSE(EX_VAR(opline->result.var));
	} else if (EXPECTED(Z_TYPE_INFO_P(val) <= IS_TRUE)) {
		ZVAL_TRUE(EX_VAR(opline->result.var));
		if (OP1_TYPE == IS_CV && UNEXPECTED(Z_TYPE_INFO_P(val) == IS_UNDEF)) {
			SAVE_OPLINE();
			GET_OP1_UNDEF_CV(val, BP_VAR_R);
			ZEND_VM_NEXT_OPCODE_CHECK_EXCEPTION();
		}
	} else {
		SAVE_OPLINE();
		ZVAL_BOOL(EX_VAR(opline->result.var), !i_zend_is_true(val));
		FREE_OP1();
		ZEND_VM_NEXT_OPCODE_CHECK_EXCEPTION();
	}
	ZEND_VM_NEXT_OPCODE();
}

ZEND_VM_COLD_HELPER(zend_this_not_in_object_context_helper, ANY, ANY)
{
	USE_OPLINE

	SAVE_OPLINE();
	zend_throw_error(NULL, "Using $this when not in object context");
	if ((opline+1)->opcode == ZEND_OP_DATA) {
		FREE_UNFETCHED_OP_DATA();
	}
	FREE_UNFETCHED_OP2();
	UNDEF_RESULT();
	HANDLE_EXCEPTION();
}

ZEND_VM_COLD_HELPER(zend_abstract_method_helper, ANY, ANY, zend_function *fbc)
{
	USE_OPLINE

	SAVE_OPLINE();
	zend_throw_error(NULL, "Cannot call abstract method %s::%s()", ZSTR_VAL(fbc->common.scope->name), ZSTR_VAL(fbc->common.function_name));
	UNDEF_RESULT();
	HANDLE_EXCEPTION();
}

ZEND_VM_COLD_HELPER(zend_undefined_function_helper, ANY, ANY, zval *function_name)
{
	SAVE_OPLINE();
	zend_throw_error(NULL, "Call to undefined function %s()", Z_STRVAL_P(function_name));
	HANDLE_EXCEPTION();
}

ZEND_VM_HELPER(zend_binary_assign_op_obj_helper, VAR|UNUSED|CV, CONST|TMPVAR|CV, binary_op_type binary_op)
{
	USE_OPLINE
	zend_free_op free_op1, free_op2, free_op_data1;
	zval *object;
	zval *property;
	zval *value;
	zval *zptr;

	SAVE_OPLINE();
	object = GET_OP1_OBJ_ZVAL_PTR_PTR(BP_VAR_RW);

	if (OP1_TYPE == IS_UNUSED && UNEXPECTED(Z_TYPE_P(object) == IS_UNDEF)) {
		ZEND_VM_DISPATCH_TO_HELPER(zend_this_not_in_object_context_helper);
	}

	property = GET_OP2_ZVAL_PTR(BP_VAR_R);

	do {
		value = get_op_data_zval_ptr_r((opline+1)->op1_type, (opline+1)->op1, &free_op_data1);

		if (OP1_TYPE != IS_UNUSED && UNEXPECTED(Z_TYPE_P(object) != IS_OBJECT)) {
			if (Z_ISREF_P(object)) {
				object = Z_REFVAL_P(object);
				if (EXPECTED(Z_TYPE_P(object) == IS_OBJECT)) {
					ZEND_VM_C_GOTO(assign_op_object);
				}
			}
			if (UNEXPECTED(!make_real_object(object, property OPLINE_CC EXECUTE_DATA_CC))) {
				break;
			}
		}

		/* here we are sure we are dealing with an object */
ZEND_VM_C_LABEL(assign_op_object):
		if (EXPECTED(Z_OBJ_HT_P(object)->get_property_ptr_ptr)
			&& EXPECTED((zptr = Z_OBJ_HT_P(object)->get_property_ptr_ptr(object, property, BP_VAR_RW, ((OP2_TYPE == IS_CONST) ? CACHE_ADDR((opline+1)->extended_value) : NULL))) != NULL)) {
			if (UNEXPECTED(Z_ISERROR_P(zptr))) {
				if (UNEXPECTED(RETURN_VALUE_USED(opline))) {
					ZVAL_NULL(EX_VAR(opline->result.var));
				}
			} else {
				ZVAL_DEREF(zptr);

				binary_op(zptr, zptr, value);
				if (UNEXPECTED(RETURN_VALUE_USED(opline))) {
					ZVAL_COPY(EX_VAR(opline->result.var), zptr);
				}
			}
		} else {
			zend_assign_op_overloaded_property(object, property, ((OP2_TYPE == IS_CONST) ? CACHE_ADDR((opline+1)->extended_value) : NULL), value, binary_op OPLINE_CC EXECUTE_DATA_CC);
		}
	} while (0);

	FREE_OP(free_op_data1);
	FREE_OP2();
	FREE_OP1_VAR_PTR();
	/* assign_obj has two opcodes! */
	ZEND_VM_NEXT_OPCODE_EX(1, 2);
}

ZEND_VM_HELPER(zend_binary_assign_op_dim_helper, VAR|CV, CONST|TMPVAR|UNUSED|CV, binary_op_type binary_op)
{
	USE_OPLINE
	zend_free_op free_op1, free_op2, free_op_data1;
	zval *var_ptr;
	zval *value, *container, *dim;

	SAVE_OPLINE();
	container = GET_OP1_OBJ_ZVAL_PTR_PTR_UNDEF(BP_VAR_RW);

	if (EXPECTED(Z_TYPE_P(container) == IS_ARRAY)) {
ZEND_VM_C_LABEL(assign_dim_op_array):
		SEPARATE_ARRAY(container);
ZEND_VM_C_LABEL(assign_dim_op_new_array):
		dim = GET_OP2_ZVAL_PTR_UNDEF(BP_VAR_R);
		if (OP2_TYPE == IS_UNUSED) {
			var_ptr = zend_hash_next_index_insert(Z_ARRVAL_P(container), &EG(uninitialized_zval));
			if (UNEXPECTED(!var_ptr)) {
				zend_cannot_add_element();
				ZEND_VM_C_GOTO(assign_dim_op_ret_null);
			}
		} else {
			if (OP2_TYPE == IS_CONST) {
				var_ptr = zend_fetch_dimension_address_inner_RW_CONST(Z_ARRVAL_P(container), dim EXECUTE_DATA_CC);
			} else {
				var_ptr = zend_fetch_dimension_address_inner_RW(Z_ARRVAL_P(container), dim EXECUTE_DATA_CC);
			}
			if (UNEXPECTED(!var_ptr)) {
				ZEND_VM_C_GOTO(assign_dim_op_ret_null);
			}
			ZVAL_DEREF(var_ptr);
		}

		value = get_op_data_zval_ptr_r((opline+1)->op1_type, (opline+1)->op1, &free_op_data1);

		binary_op(var_ptr, var_ptr, value);

		if (UNEXPECTED(RETURN_VALUE_USED(opline))) {
			ZVAL_COPY(EX_VAR(opline->result.var), var_ptr);
		}
	} else {
		if (EXPECTED(Z_ISREF_P(container))) {
			container = Z_REFVAL_P(container);
			if (EXPECTED(Z_TYPE_P(container) == IS_ARRAY)) {
				ZEND_VM_C_GOTO(assign_dim_op_array);
			}
		} else if (OP1_TYPE == IS_CV && UNEXPECTED(Z_TYPE_INFO_P(container) == IS_UNDEF)) {
			container = GET_OP1_UNDEF_CV(container, BP_VAR_RW);
ZEND_VM_C_LABEL(assign_dim_op_convert_to_array):
			ZVAL_ARR(container, zend_new_array(8));
			ZEND_VM_C_GOTO(assign_dim_op_new_array);
		}

		dim = GET_OP2_ZVAL_PTR(BP_VAR_R);

		if (EXPECTED(Z_TYPE_P(container) == IS_OBJECT)) {
			value = get_op_data_zval_ptr_r((opline+1)->op1_type, (opline+1)->op1, &free_op_data1);
			zend_binary_assign_op_obj_dim(container, dim, value, UNEXPECTED(RETURN_VALUE_USED(opline)) ? EX_VAR(opline->result.var) : NULL, binary_op EXECUTE_DATA_CC);
		} else {
			if (UNEXPECTED(Z_TYPE_P(container) == IS_STRING)) {
				if (OP2_TYPE == IS_UNUSED) {
					zend_use_new_element_for_string();
				} else {
					zend_check_string_offset(dim, BP_VAR_RW EXECUTE_DATA_CC);
					zend_wrong_string_offset(EXECUTE_DATA_C);
				}
				UNDEF_RESULT();
			} else if (EXPECTED(Z_TYPE_P(container) <= IS_FALSE)) {
				ZEND_VM_C_GOTO(assign_dim_op_convert_to_array);
			} else {
				if (UNEXPECTED(OP1_TYPE != IS_VAR || EXPECTED(!Z_ISERROR_P(container)))) {
					zend_use_scalar_as_array();
				}
ZEND_VM_C_LABEL(assign_dim_op_ret_null):
				if (UNEXPECTED(RETURN_VALUE_USED(opline))) {
					ZVAL_NULL(EX_VAR(opline->result.var));
				}
			}
			value = get_op_data_zval_ptr_r((opline+1)->op1_type, (opline+1)->op1, &free_op_data1);
		}
	}

	FREE_OP2();
	FREE_OP(free_op_data1);
	FREE_OP1_VAR_PTR();
	ZEND_VM_NEXT_OPCODE_EX(1, 2);
}

ZEND_VM_HELPER(zend_binary_assign_op_simple_helper, VAR|CV, CONST|TMPVAR|CV, binary_op_type binary_op)
{
	USE_OPLINE
	zend_free_op free_op1, free_op2;
	zval *var_ptr;
	zval *value;

	SAVE_OPLINE();
	value = GET_OP2_ZVAL_PTR(BP_VAR_R);
	var_ptr = GET_OP1_ZVAL_PTR_PTR(BP_VAR_RW);

	if (OP1_TYPE == IS_VAR && UNEXPECTED(Z_ISERROR_P(var_ptr))) {
		if (UNEXPECTED(RETURN_VALUE_USED(opline))) {
			ZVAL_NULL(EX_VAR(opline->result.var));
		}
	} else {
		ZVAL_DEREF(var_ptr);

		binary_op(var_ptr, var_ptr, value);

		if (UNEXPECTED(RETURN_VALUE_USED(opline))) {
			ZVAL_COPY(EX_VAR(opline->result.var), var_ptr);
		}
	}

	FREE_OP2();
	FREE_OP1_VAR_PTR();
	ZEND_VM_NEXT_OPCODE_CHECK_EXCEPTION();
}

ZEND_VM_INLINE_HELPER(zend_binary_assign_op_helper, VAR|UNUSED|THIS|CV, CONST|TMPVAR|UNUSED|NEXT|CV, SPEC(DIM_OBJ), binary_op_type binary_op)
{
#if defined(ZEND_VM_SPEC) && OP2_TYPE == IS_UNUSED
	ZEND_VM_DISPATCH_TO_HELPER(zend_binary_assign_op_dim_helper, binary_op, binary_op);
#else
# if !defined(ZEND_VM_SPEC) || OP1_TYPE != IS_UNUSED
#  if !defined(ZEND_VM_SPEC)
	/* opline->extended_value checks are specialized, don't need opline */
	USE_OPLINE
#  endif

	if (EXPECTED(opline->extended_value == 0)) {
		ZEND_VM_DISPATCH_TO_HELPER(zend_binary_assign_op_simple_helper, binary_op, binary_op);
	}
	if (EXPECTED(opline->extended_value == ZEND_ASSIGN_DIM)) {
		ZEND_VM_DISPATCH_TO_HELPER(zend_binary_assign_op_dim_helper, binary_op, binary_op);
	}
# endif

	ZEND_VM_DISPATCH_TO_HELPER(zend_binary_assign_op_obj_helper, binary_op, binary_op);
#endif
}

ZEND_VM_HANDLER(23, ZEND_ASSIGN_ADD, VAR|UNUSED|THIS|CV, CONST|TMPVAR|UNUSED|NEXT|CV, DIM_OBJ|CACHE_SLOT, SPEC(DIM_OBJ))
{
	ZEND_VM_DISPATCH_TO_HELPER(zend_binary_assign_op_helper, binary_op, add_function);
}

ZEND_VM_HANDLER(24, ZEND_ASSIGN_SUB, VAR|UNUSED|THIS|CV, CONST|TMPVAR|UNUSED|NEXT|CV, DIM_OBJ|CACHE_SLOT, SPEC(DIM_OBJ))
{
	ZEND_VM_DISPATCH_TO_HELPER(zend_binary_assign_op_helper, binary_op, sub_function);
}

ZEND_VM_HANDLER(25, ZEND_ASSIGN_MUL, VAR|UNUSED|THIS|CV, CONST|TMPVAR|UNUSED|NEXT|CV, DIM_OBJ|CACHE_SLOT, SPEC(DIM_OBJ))
{
	ZEND_VM_DISPATCH_TO_HELPER(zend_binary_assign_op_helper, binary_op, mul_function);
}

ZEND_VM_HANDLER(26, ZEND_ASSIGN_DIV, VAR|UNUSED|THIS|CV, CONST|TMPVAR|UNUSED|NEXT|CV, DIM_OBJ|CACHE_SLOT, SPEC(DIM_OBJ))
{
	ZEND_VM_DISPATCH_TO_HELPER(zend_binary_assign_op_helper, binary_op, div_function);
}

ZEND_VM_HANDLER(27, ZEND_ASSIGN_MOD, VAR|UNUSED|THIS|CV, CONST|TMPVAR|UNUSED|NEXT|CV, DIM_OBJ|CACHE_SLOT, SPEC(DIM_OBJ))
{
	ZEND_VM_DISPATCH_TO_HELPER(zend_binary_assign_op_helper, binary_op, mod_function);
}

ZEND_VM_HANDLER(28, ZEND_ASSIGN_SL, VAR|UNUSED|THIS|CV, CONST|TMPVAR|UNUSED|NEXT|CV, DIM_OBJ|CACHE_SLOT, SPEC(DIM_OBJ))
{
	ZEND_VM_DISPATCH_TO_HELPER(zend_binary_assign_op_helper, binary_op, shift_left_function);
}

ZEND_VM_HANDLER(29, ZEND_ASSIGN_SR, VAR|UNUSED|THIS|CV, CONST|TMPVAR|UNUSED|NEXT|CV, DIM_OBJ|CACHE_SLOT, SPEC(DIM_OBJ))
{
	ZEND_VM_DISPATCH_TO_HELPER(zend_binary_assign_op_helper, binary_op, shift_right_function);
}

ZEND_VM_HANDLER(30, ZEND_ASSIGN_CONCAT, VAR|UNUSED|THIS|CV, CONST|TMPVAR|UNUSED|NEXT|CV, DIM_OBJ|CACHE_SLOT, SPEC(DIM_OBJ))
{
	ZEND_VM_DISPATCH_TO_HELPER(zend_binary_assign_op_helper, binary_op, concat_function);
}

ZEND_VM_HANDLER(31, ZEND_ASSIGN_BW_OR, VAR|UNUSED|THIS|CV, CONST|TMPVAR|UNUSED|NEXT|CV, DIM_OBJ|CACHE_SLOT, SPEC(DIM_OBJ))
{
	ZEND_VM_DISPATCH_TO_HELPER(zend_binary_assign_op_helper, binary_op, bitwise_or_function);
}

ZEND_VM_HANDLER(32, ZEND_ASSIGN_BW_AND, VAR|UNUSED|THIS|CV, CONST|TMPVAR|UNUSED|NEXT|CV, DIM_OBJ|CACHE_SLOT, SPEC(DIM_OBJ))
{
	ZEND_VM_DISPATCH_TO_HELPER(zend_binary_assign_op_helper, binary_op, bitwise_and_function);
}

ZEND_VM_HANDLER(33, ZEND_ASSIGN_BW_XOR, VAR|UNUSED|THIS|CV, CONST|TMPVAR|UNUSED|NEXT|CV, DIM_OBJ|CACHE_SLOT, SPEC(DIM_OBJ))
{
	ZEND_VM_DISPATCH_TO_HELPER(zend_binary_assign_op_helper, binary_op, bitwise_xor_function);
}

ZEND_VM_HANDLER(167, ZEND_ASSIGN_POW, VAR|UNUSED|THIS|CV, CONST|TMPVAR|UNUSED|NEXT|CV, DIM_OBJ|CACHE_SLOT, SPEC(DIM_OBJ))
{
	ZEND_VM_DISPATCH_TO_HELPER(zend_binary_assign_op_helper, binary_op, pow_function);
}

ZEND_VM_HELPER(zend_pre_incdec_property_helper, VAR|UNUSED|CV, CONST|TMPVAR|CV, int inc)
{
	USE_OPLINE
	zend_free_op free_op1, free_op2;
	zval *object;
	zval *property;
	zval *zptr;

	SAVE_OPLINE();
	object = GET_OP1_OBJ_ZVAL_PTR_PTR(BP_VAR_RW);

	if (OP1_TYPE == IS_UNUSED && UNEXPECTED(Z_TYPE_P(object) == IS_UNDEF)) {
		ZEND_VM_DISPATCH_TO_HELPER(zend_this_not_in_object_context_helper);
	}

	property = GET_OP2_ZVAL_PTR(BP_VAR_R);

	do {
		if (OP1_TYPE != IS_UNUSED && UNEXPECTED(Z_TYPE_P(object) != IS_OBJECT)) {
			if (Z_ISREF_P(object)) {
				object = Z_REFVAL_P(object);
				if (EXPECTED(Z_TYPE_P(object) == IS_OBJECT)) {
					ZEND_VM_C_GOTO(pre_incdec_object);
				}
			}
			if (UNEXPECTED(!make_real_object(object, property OPLINE_CC EXECUTE_DATA_CC))) {
				break;
			}
		}

		/* here we are sure we are dealing with an object */
ZEND_VM_C_LABEL(pre_incdec_object):
		if (EXPECTED(Z_OBJ_HT_P(object)->get_property_ptr_ptr)
			&& EXPECTED((zptr = Z_OBJ_HT_P(object)->get_property_ptr_ptr(object, property, BP_VAR_RW, ((OP2_TYPE == IS_CONST) ? CACHE_ADDR(opline->extended_value) : NULL))) != NULL)) {
			if (UNEXPECTED(Z_ISERROR_P(zptr))) {
				if (UNEXPECTED(RETURN_VALUE_USED(opline))) {
					ZVAL_NULL(EX_VAR(opline->result.var));
				}
			} else {
				if (EXPECTED(Z_TYPE_P(zptr) == IS_LONG)) {
					if (inc) {
						fast_long_increment_function(zptr);
					} else {
						fast_long_decrement_function(zptr);
					}
				} else {
					ZVAL_DEREF(zptr);

					if (inc) {
						increment_function(zptr);
					} else {
						decrement_function(zptr);
					}
				}
				if (UNEXPECTED(RETURN_VALUE_USED(opline))) {
					ZVAL_COPY(EX_VAR(opline->result.var), zptr);
				}
			}
		} else {
			zend_pre_incdec_overloaded_property(object, property, ((OP2_TYPE == IS_CONST) ? CACHE_ADDR(opline->extended_value) : NULL), inc OPLINE_CC EXECUTE_DATA_CC);
		}
	} while (0);

	FREE_OP2();
	FREE_OP1_VAR_PTR();
	ZEND_VM_NEXT_OPCODE_CHECK_EXCEPTION();
}

ZEND_VM_HANDLER(132, ZEND_PRE_INC_OBJ, VAR|UNUSED|THIS|CV, CONST|TMPVAR|CV, CACHE_SLOT)
{
	ZEND_VM_DISPATCH_TO_HELPER(zend_pre_incdec_property_helper, inc, 1);
}

ZEND_VM_HANDLER(133, ZEND_PRE_DEC_OBJ, VAR|UNUSED|THIS|CV, CONST|TMPVAR|CV, CACHE_SLOT)
{
	ZEND_VM_DISPATCH_TO_HELPER(zend_pre_incdec_property_helper, inc, 0);
}

ZEND_VM_HELPER(zend_post_incdec_property_helper, VAR|UNUSED|CV, CONST|TMPVAR|CV, int inc)
{
	USE_OPLINE
	zend_free_op free_op1, free_op2;
	zval *object;
	zval *property;
	zval *zptr;

	SAVE_OPLINE();
	object = GET_OP1_OBJ_ZVAL_PTR_PTR(BP_VAR_RW);

	if (OP1_TYPE == IS_UNUSED && UNEXPECTED(Z_TYPE_P(object) == IS_UNDEF)) {
		ZEND_VM_DISPATCH_TO_HELPER(zend_this_not_in_object_context_helper);
	}

	property = GET_OP2_ZVAL_PTR(BP_VAR_R);

	do {
		if (OP1_TYPE != IS_UNUSED && UNEXPECTED(Z_TYPE_P(object) != IS_OBJECT)) {
			if (Z_ISREF_P(object)) {
				object = Z_REFVAL_P(object);
				if (EXPECTED(Z_TYPE_P(object) == IS_OBJECT)) {
					ZEND_VM_C_GOTO(post_incdec_object);
				}
			}
			if (UNEXPECTED(!make_real_object(object, property OPLINE_CC EXECUTE_DATA_CC))) {
				break;
			}
		}

		/* here we are sure we are dealing with an object */
ZEND_VM_C_LABEL(post_incdec_object):
		if (EXPECTED(Z_OBJ_HT_P(object)->get_property_ptr_ptr)
			&& EXPECTED((zptr = Z_OBJ_HT_P(object)->get_property_ptr_ptr(object, property, BP_VAR_RW, ((OP2_TYPE == IS_CONST) ? CACHE_ADDR(opline->extended_value) : NULL))) != NULL)) {
			if (UNEXPECTED(Z_ISERROR_P(zptr))) {
				ZVAL_NULL(EX_VAR(opline->result.var));
			} else {
				if (EXPECTED(Z_TYPE_P(zptr) == IS_LONG)) {
					ZVAL_LONG(EX_VAR(opline->result.var), Z_LVAL_P(zptr));
					if (inc) {
						fast_long_increment_function(zptr);
					} else {
						fast_long_decrement_function(zptr);
					}
				} else {
					ZVAL_DEREF(zptr);
					ZVAL_COPY(EX_VAR(opline->result.var), zptr);
					if (inc) {
						increment_function(zptr);
					} else {
						decrement_function(zptr);
					}
				}
			}
		} else {
			zend_post_incdec_overloaded_property(object, property, ((OP2_TYPE == IS_CONST) ? CACHE_ADDR(opline->extended_value) : NULL), inc OPLINE_CC EXECUTE_DATA_CC);
		}
	} while (0);

	FREE_OP2();
	FREE_OP1_VAR_PTR();
	ZEND_VM_NEXT_OPCODE_CHECK_EXCEPTION();
}

ZEND_VM_HANDLER(134, ZEND_POST_INC_OBJ, VAR|UNUSED|THIS|CV, CONST|TMPVAR|CV, CACHE_SLOT)
{
	ZEND_VM_DISPATCH_TO_HELPER(zend_post_incdec_property_helper, inc, 1);
}

ZEND_VM_HANDLER(135, ZEND_POST_DEC_OBJ, VAR|UNUSED|THIS|CV, CONST|TMPVAR|CV, CACHE_SLOT)
{
	ZEND_VM_DISPATCH_TO_HELPER(zend_post_incdec_property_helper, inc, 0);
}

ZEND_VM_HANDLER(34, ZEND_PRE_INC, VAR|CV, ANY, SPEC(RETVAL))
{
	USE_OPLINE
	zend_free_op free_op1;
	zval *var_ptr;

	var_ptr = GET_OP1_ZVAL_PTR_PTR_UNDEF(BP_VAR_RW);

	if (EXPECTED(Z_TYPE_P(var_ptr) == IS_LONG)) {
		fast_long_increment_function(var_ptr);
		if (UNEXPECTED(RETURN_VALUE_USED(opline))) {
			ZVAL_COPY_VALUE(EX_VAR(opline->result.var), var_ptr);
		}
		ZEND_VM_NEXT_OPCODE();
	}

	if (OP1_TYPE == IS_VAR && UNEXPECTED(Z_ISERROR_P(var_ptr))) {
		if (UNEXPECTED(RETURN_VALUE_USED(opline))) {
			ZVAL_NULL(EX_VAR(opline->result.var));
		}
		ZEND_VM_NEXT_OPCODE();
	}

	SAVE_OPLINE();
	if (OP1_TYPE == IS_CV && UNEXPECTED(Z_TYPE_P(var_ptr) == IS_UNDEF)) {
		var_ptr = GET_OP1_UNDEF_CV(var_ptr, BP_VAR_RW);
	}
	ZVAL_DEREF(var_ptr);

	increment_function(var_ptr);

	if (UNEXPECTED(RETURN_VALUE_USED(opline))) {
		ZVAL_COPY(EX_VAR(opline->result.var), var_ptr);
	}

	FREE_OP1_VAR_PTR();
	ZEND_VM_NEXT_OPCODE_CHECK_EXCEPTION();
}

ZEND_VM_HANDLER(35, ZEND_PRE_DEC, VAR|CV, ANY, SPEC(RETVAL))
{
	USE_OPLINE
	zend_free_op free_op1;
	zval *var_ptr;

	var_ptr = GET_OP1_ZVAL_PTR_PTR_UNDEF(BP_VAR_RW);

	if (EXPECTED(Z_TYPE_P(var_ptr) == IS_LONG)) {
		fast_long_decrement_function(var_ptr);
		if (UNEXPECTED(RETURN_VALUE_USED(opline))) {
			ZVAL_COPY_VALUE(EX_VAR(opline->result.var), var_ptr);
		}
		ZEND_VM_NEXT_OPCODE();
	}

	if (OP1_TYPE == IS_VAR && UNEXPECTED(Z_ISERROR_P(var_ptr))) {
		if (UNEXPECTED(RETURN_VALUE_USED(opline))) {
			ZVAL_NULL(EX_VAR(opline->result.var));
		}
		ZEND_VM_NEXT_OPCODE();
	}

	SAVE_OPLINE();
	if (OP1_TYPE == IS_CV && UNEXPECTED(Z_TYPE_P(var_ptr) == IS_UNDEF)) {
		var_ptr = GET_OP1_UNDEF_CV(var_ptr, BP_VAR_RW);
	}
	ZVAL_DEREF(var_ptr);

	decrement_function(var_ptr);

	if (UNEXPECTED(RETURN_VALUE_USED(opline))) {
		ZVAL_COPY(EX_VAR(opline->result.var), var_ptr);
	}

	FREE_OP1_VAR_PTR();
	ZEND_VM_NEXT_OPCODE_CHECK_EXCEPTION();
}

ZEND_VM_HANDLER(36, ZEND_POST_INC, VAR|CV, ANY)
{
	USE_OPLINE
	zend_free_op free_op1;
	zval *var_ptr;

	var_ptr = GET_OP1_ZVAL_PTR_PTR_UNDEF(BP_VAR_RW);

	if (EXPECTED(Z_TYPE_P(var_ptr) == IS_LONG)) {
		ZVAL_LONG(EX_VAR(opline->result.var), Z_LVAL_P(var_ptr));
		fast_long_increment_function(var_ptr);
		ZEND_VM_NEXT_OPCODE();
	}

	if (OP1_TYPE == IS_VAR && UNEXPECTED(Z_ISERROR_P(var_ptr))) {
		ZVAL_NULL(EX_VAR(opline->result.var));
		ZEND_VM_NEXT_OPCODE();
	}

	SAVE_OPLINE();
	if (OP1_TYPE == IS_CV && UNEXPECTED(Z_TYPE_P(var_ptr) == IS_UNDEF)) {
		var_ptr = GET_OP1_UNDEF_CV(var_ptr, BP_VAR_RW);
	}
	ZVAL_DEREF(var_ptr);
	ZVAL_COPY(EX_VAR(opline->result.var), var_ptr);

	increment_function(var_ptr);

	FREE_OP1_VAR_PTR();
	ZEND_VM_NEXT_OPCODE_CHECK_EXCEPTION();
}

ZEND_VM_HANDLER(37, ZEND_POST_DEC, VAR|CV, ANY)
{
	USE_OPLINE
	zend_free_op free_op1;
	zval *var_ptr;

	var_ptr = GET_OP1_ZVAL_PTR_PTR_UNDEF(BP_VAR_RW);

	if (EXPECTED(Z_TYPE_P(var_ptr) == IS_LONG)) {
		ZVAL_LONG(EX_VAR(opline->result.var), Z_LVAL_P(var_ptr));
		fast_long_decrement_function(var_ptr);
		ZEND_VM_NEXT_OPCODE();
	}

	if (OP1_TYPE == IS_VAR && UNEXPECTED(Z_ISERROR_P(var_ptr))) {
		ZVAL_NULL(EX_VAR(opline->result.var));
		ZEND_VM_NEXT_OPCODE();
	}

	SAVE_OPLINE();
	if (OP1_TYPE == IS_CV && UNEXPECTED(Z_TYPE_P(var_ptr) == IS_UNDEF)) {
		var_ptr = GET_OP1_UNDEF_CV(var_ptr, BP_VAR_RW);
	}
	ZVAL_DEREF(var_ptr);
	ZVAL_COPY(EX_VAR(opline->result.var), var_ptr);

	decrement_function(var_ptr);

	FREE_OP1_VAR_PTR();
	ZEND_VM_NEXT_OPCODE_CHECK_EXCEPTION();
}

ZEND_VM_HANDLER(40, ZEND_ECHO, CONST|TMPVAR|CV, ANY)
{
	USE_OPLINE
	zend_free_op free_op1;
	zval *z;

	SAVE_OPLINE();
	z = GET_OP1_ZVAL_PTR_UNDEF(BP_VAR_R);

	if (Z_TYPE_P(z) == IS_STRING) {
		zend_string *str = Z_STR_P(z);

		if (ZSTR_LEN(str) != 0) {
			zend_write(ZSTR_VAL(str), ZSTR_LEN(str));
		}
	} else {
		zend_string *str = zval_get_string_func(z);

		if (ZSTR_LEN(str) != 0) {
			zend_write(ZSTR_VAL(str), ZSTR_LEN(str));
		} else if (OP1_TYPE == IS_CV && UNEXPECTED(Z_TYPE_P(z) == IS_UNDEF)) {
			GET_OP1_UNDEF_CV(z, BP_VAR_R);
		}
		zend_string_release_ex(str, 0);
	}

	FREE_OP1();
	ZEND_VM_NEXT_OPCODE_CHECK_EXCEPTION();
}

ZEND_VM_HELPER(zend_fetch_var_address_helper, CONST|TMPVAR|CV, UNUSED, int type)
{
	USE_OPLINE
	zend_free_op free_op1;
	zval *varname;
	zval *retval;
	zend_string *name, *tmp_name;
	HashTable *target_symbol_table;

	SAVE_OPLINE();
	varname = GET_OP1_ZVAL_PTR_UNDEF(BP_VAR_R);

	if (OP1_TYPE == IS_CONST) {
		name = Z_STR_P(varname);
	} else if (EXPECTED(Z_TYPE_P(varname) == IS_STRING)) {
		name = Z_STR_P(varname);
		tmp_name = NULL;
	} else {
		if (OP1_TYPE == IS_CV && UNEXPECTED(Z_TYPE_P(varname) == IS_UNDEF)) {
			GET_OP1_UNDEF_CV(varname, BP_VAR_R);
		}
		name = zval_get_tmp_string(varname, &tmp_name);
	}

	target_symbol_table = zend_get_target_symbol_table(opline->extended_value EXECUTE_DATA_CC);
	retval = zend_hash_find_ex(target_symbol_table, name, OP1_TYPE == IS_CONST);
	if (retval == NULL) {
		if (UNEXPECTED(zend_string_equals(name, ZSTR_KNOWN(ZEND_STR_THIS)))) {
ZEND_VM_C_LABEL(fetch_this):
			zend_fetch_this_var(type OPLINE_CC EXECUTE_DATA_CC);
			if (OP1_TYPE != IS_CONST) {
				zend_tmp_string_release(tmp_name);
			}
			ZEND_VM_NEXT_OPCODE_CHECK_EXCEPTION();
		}
		if (type == BP_VAR_W) {
			retval = zend_hash_add_new(target_symbol_table, name, &EG(uninitialized_zval));
		} else if (type == BP_VAR_IS) {
			retval = &EG(uninitialized_zval);
		} else {
			zend_error(E_NOTICE,"Undefined variable: %s", ZSTR_VAL(name));
			if (type == BP_VAR_RW) {
				retval = zend_hash_update(target_symbol_table, name, &EG(uninitialized_zval));
			} else {
				retval = &EG(uninitialized_zval);
			}
		}
	/* GLOBAL or $$name variable may be an INDIRECT pointer to CV */
	} else if (Z_TYPE_P(retval) == IS_INDIRECT) {
		retval = Z_INDIRECT_P(retval);
		if (Z_TYPE_P(retval) == IS_UNDEF) {
			if (UNEXPECTED(zend_string_equals(name, ZSTR_KNOWN(ZEND_STR_THIS)))) {
				ZEND_VM_C_GOTO(fetch_this);
			}
			if (type == BP_VAR_W) {
				ZVAL_NULL(retval);
			} else if (type == BP_VAR_IS) {
				retval = &EG(uninitialized_zval);
			} else {
				zend_error(E_NOTICE,"Undefined variable: %s", ZSTR_VAL(name));
				if (type == BP_VAR_RW) {
					ZVAL_NULL(retval);
				} else {
					retval = &EG(uninitialized_zval);
				}
			}
		}
	}

	if (!(opline->extended_value & ZEND_FETCH_GLOBAL_LOCK)) {
		FREE_OP1();
	}

	if (OP1_TYPE != IS_CONST) {
		zend_tmp_string_release(tmp_name);
	}

	ZEND_ASSERT(retval != NULL);
	if (type == BP_VAR_R || type == BP_VAR_IS) {
		ZVAL_COPY_UNREF(EX_VAR(opline->result.var), retval);
	} else {
		ZVAL_INDIRECT(EX_VAR(opline->result.var), retval);
	}
	ZEND_VM_NEXT_OPCODE_CHECK_EXCEPTION();
}

ZEND_VM_HANDLER(80, ZEND_FETCH_R, CONST|TMPVAR|CV, UNUSED, VAR_FETCH)
{
	ZEND_VM_DISPATCH_TO_HELPER(zend_fetch_var_address_helper, type, BP_VAR_R);
}

ZEND_VM_HANDLER(83, ZEND_FETCH_W, CONST|TMPVAR|CV, UNUSED, VAR_FETCH)
{
	ZEND_VM_DISPATCH_TO_HELPER(zend_fetch_var_address_helper, type, BP_VAR_W);
}

ZEND_VM_HANDLER(86, ZEND_FETCH_RW, CONST|TMPVAR|CV, UNUSED, VAR_FETCH)
{
	ZEND_VM_DISPATCH_TO_HELPER(zend_fetch_var_address_helper, type, BP_VAR_RW);
}

ZEND_VM_HANDLER(92, ZEND_FETCH_FUNC_ARG, CONST|TMPVAR|CV, UNUSED, VAR_FETCH)
{
	int fetch_type =
		(UNEXPECTED(ZEND_CALL_INFO(EX(call)) & ZEND_CALL_SEND_ARG_BY_REF)) ?
			BP_VAR_W : BP_VAR_R;
	ZEND_VM_DISPATCH_TO_HELPER(zend_fetch_var_address_helper, type, fetch_type);
}

ZEND_VM_HANDLER(95, ZEND_FETCH_UNSET, CONST|TMPVAR|CV, UNUSED, VAR_FETCH)
{
	ZEND_VM_DISPATCH_TO_HELPER(zend_fetch_var_address_helper, type, BP_VAR_UNSET);
}

ZEND_VM_HANDLER(89, ZEND_FETCH_IS, CONST|TMPVAR|CV, UNUSED, VAR_FETCH)
{
	ZEND_VM_DISPATCH_TO_HELPER(zend_fetch_var_address_helper, type, BP_VAR_IS);
}

ZEND_VM_HELPER(zend_fetch_static_prop_helper, CONST|TMPVAR|CV, UNUSED|CONST|VAR, int type)
{
	USE_OPLINE
	zend_free_op free_op1;
	zval *varname;
	zval *retval;
	zend_string *name, *tmp_name;
	zend_class_entry *ce;

	SAVE_OPLINE();

	do {
		if (OP2_TYPE == IS_CONST) {
			if (OP1_TYPE == IS_CONST && EXPECTED((ce = CACHED_PTR(opline->extended_value)) != NULL)) {
				retval = CACHED_PTR(opline->extended_value + sizeof(void*));
				break;
			} else {
				zval *class_name = RT_CONSTANT(opline, opline->op2);

				if (UNEXPECTED((ce = CACHED_PTR(opline->extended_value)) == NULL)) {
					ce = zend_fetch_class_by_name(Z_STR_P(class_name), class_name + 1, ZEND_FETCH_CLASS_DEFAULT | ZEND_FETCH_CLASS_EXCEPTION);
					if (UNEXPECTED(ce == NULL)) {
						FREE_UNFETCHED_OP1();
						retval = NULL;
						break;
					}
					if (OP1_TYPE != IS_CONST) {
						CACHE_PTR(opline->extended_value, ce);
					}
				}
			}
		} else {
			if (OP2_TYPE == IS_UNUSED) {
				ce = zend_fetch_class(NULL, opline->op2.num);
				if (UNEXPECTED(ce == NULL)) {
					FREE_UNFETCHED_OP1();
					retval = NULL;
					break;
				}
			} else {
				ce = Z_CE_P(EX_VAR(opline->op2.var));
			}
			if (OP1_TYPE == IS_CONST &&
			    EXPECTED(CACHED_PTR(opline->extended_value) == ce)) {
				retval = CACHED_PTR(opline->extended_value + sizeof(void*));
				break;
			}
		}

		varname = GET_OP1_ZVAL_PTR_UNDEF(BP_VAR_R);
		if (OP1_TYPE == IS_CONST) {
			name = Z_STR_P(varname);
		} else if (EXPECTED(Z_TYPE_P(varname) == IS_STRING)) {
			name = Z_STR_P(varname);
			tmp_name = NULL;
		} else {
			if (OP1_TYPE == IS_CV && UNEXPECTED(Z_TYPE_P(varname) == IS_UNDEF)) {
				zval_undefined_cv(EX(opline)->op1.var EXECUTE_DATA_CC);
			}
			name = zval_get_tmp_string(varname, &tmp_name);
		}

		retval = zend_std_get_static_property(ce, name, type == BP_VAR_IS);

		if (OP1_TYPE != IS_CONST) {
			zend_tmp_string_release(tmp_name);
		}

		if (OP1_TYPE == IS_CONST && EXPECTED(retval)) {
			CACHE_POLYMORPHIC_PTR(opline->extended_value, ce, retval);
		}

		FREE_OP1();
	} while (0);

	if (UNEXPECTED(retval == NULL)) {
		if (EG(exception)) {
			ZVAL_UNDEF(EX_VAR(opline->result.var));
			HANDLE_EXCEPTION();
		} else {
			ZEND_ASSERT(type == BP_VAR_IS);
			retval = &EG(uninitialized_zval);
		}
	}

	if (type == BP_VAR_R || type == BP_VAR_IS) {
		ZVAL_COPY_UNREF(EX_VAR(opline->result.var), retval);
	} else {
		ZVAL_INDIRECT(EX_VAR(opline->result.var), retval);
	}
	ZEND_VM_NEXT_OPCODE_CHECK_EXCEPTION();
}

ZEND_VM_HANDLER(173, ZEND_FETCH_STATIC_PROP_R, CONST|TMPVAR|CV, UNUSED|CLASS_FETCH|CONST|VAR, CACHE_SLOT)
{
	ZEND_VM_DISPATCH_TO_HELPER(zend_fetch_static_prop_helper, type, BP_VAR_R);
}

ZEND_VM_HANDLER(174, ZEND_FETCH_STATIC_PROP_W, CONST|TMPVAR|CV, UNUSED|CLASS_FETCH|CONST|VAR, CACHE_SLOT)
{
	ZEND_VM_DISPATCH_TO_HELPER(zend_fetch_static_prop_helper, type, BP_VAR_W);
}

ZEND_VM_HANDLER(175, ZEND_FETCH_STATIC_PROP_RW, CONST|TMPVAR|CV, UNUSED|CLASS_FETCH|CONST|VAR, CACHE_SLOT)
{
	ZEND_VM_DISPATCH_TO_HELPER(zend_fetch_static_prop_helper, type, BP_VAR_RW);
}

ZEND_VM_HANDLER(177, ZEND_FETCH_STATIC_PROP_FUNC_ARG, CONST|TMPVAR|CV, UNUSED|CLASS_FETCH|CONST|VAR, CACHE_SLOT)
{
	int fetch_type =
		(UNEXPECTED(ZEND_CALL_INFO(EX(call)) & ZEND_CALL_SEND_ARG_BY_REF)) ?
			BP_VAR_W : BP_VAR_R;
	ZEND_VM_DISPATCH_TO_HELPER(zend_fetch_static_prop_helper, type, fetch_type);
}

ZEND_VM_HANDLER(178, ZEND_FETCH_STATIC_PROP_UNSET, CONST|TMPVAR|CV, UNUSED|CLASS_FETCH|CONST|VAR, CACHE_SLOT)
{
	ZEND_VM_DISPATCH_TO_HELPER(zend_fetch_static_prop_helper, type, BP_VAR_UNSET);
}

ZEND_VM_HANDLER(176, ZEND_FETCH_STATIC_PROP_IS, CONST|TMPVAR|CV, UNUSED|CLASS_FETCH|CONST|VAR, CACHE_SLOT)
{
	ZEND_VM_DISPATCH_TO_HELPER(zend_fetch_static_prop_helper, type, BP_VAR_IS);
}

ZEND_VM_COLD_CONSTCONST_HANDLER(81, ZEND_FETCH_DIM_R, CONST|TMPVAR|CV, CONST|TMPVAR|CV)
{
	USE_OPLINE
	zend_free_op free_op1, free_op2;
	zval *container, *dim, *value, *result;

	SAVE_OPLINE();
	container = GET_OP1_ZVAL_PTR_UNDEF(BP_VAR_R);
	dim = GET_OP2_ZVAL_PTR_UNDEF(BP_VAR_R);
	if (OP1_TYPE != IS_CONST) {
		if (EXPECTED(Z_TYPE_P(container) == IS_ARRAY)) {
ZEND_VM_C_LABEL(fetch_dim_r_array):
			value = zend_fetch_dimension_address_inner(Z_ARRVAL_P(container), dim, OP2_TYPE, BP_VAR_R EXECUTE_DATA_CC);
			result = EX_VAR(opline->result.var);
			ZVAL_COPY_UNREF(result, value);
		} else if (EXPECTED(Z_TYPE_P(container) == IS_REFERENCE)) {
			container = Z_REFVAL_P(container);
			if (EXPECTED(Z_TYPE_P(container) == IS_ARRAY)) {
				ZEND_VM_C_GOTO(fetch_dim_r_array);
			} else {
				ZEND_VM_C_GOTO(fetch_dim_r_slow);
			}
		} else {
ZEND_VM_C_LABEL(fetch_dim_r_slow):
			zend_fetch_dimension_address_read_R_slow(container, dim OPLINE_CC EXECUTE_DATA_CC);
		}
	} else {
		zend_fetch_dimension_address_read_R(container, dim, OP2_TYPE OPLINE_CC EXECUTE_DATA_CC);
	}
	FREE_OP2();
	FREE_OP1();
	ZEND_VM_NEXT_OPCODE_CHECK_EXCEPTION();
}

ZEND_VM_HANDLER(84, ZEND_FETCH_DIM_W, VAR|CV, CONST|TMPVAR|UNUSED|NEXT|CV)
{
	USE_OPLINE
	zend_free_op free_op1, free_op2;
	zval *container;

	SAVE_OPLINE();
	container = GET_OP1_ZVAL_PTR_PTR_UNDEF(BP_VAR_W);
	zend_fetch_dimension_address_W(container, GET_OP2_ZVAL_PTR_UNDEF(BP_VAR_R), OP2_TYPE OPLINE_CC EXECUTE_DATA_CC);
	FREE_OP2();
	if (OP1_TYPE == IS_VAR) {
		zval *result = EX_VAR(opline->result.var);
		FREE_VAR_PTR_AND_EXTRACT_RESULT_IF_NECESSARY(free_op1, result);
	}
	ZEND_VM_NEXT_OPCODE_CHECK_EXCEPTION();
}

ZEND_VM_HANDLER(87, ZEND_FETCH_DIM_RW, VAR|CV, CONST|TMPVAR|UNUSED|NEXT|CV)
{
	USE_OPLINE
	zend_free_op free_op1, free_op2;
	zval *container;

	SAVE_OPLINE();
	container = GET_OP1_ZVAL_PTR_PTR_UNDEF(BP_VAR_RW);
	zend_fetch_dimension_address_RW(container, GET_OP2_ZVAL_PTR_UNDEF(BP_VAR_R), OP2_TYPE OPLINE_CC EXECUTE_DATA_CC);
	FREE_OP2();
	if (OP1_TYPE == IS_VAR) {
		zval *result = EX_VAR(opline->result.var);
		FREE_VAR_PTR_AND_EXTRACT_RESULT_IF_NECESSARY(free_op1, result);
	}
	ZEND_VM_NEXT_OPCODE_CHECK_EXCEPTION();
}

ZEND_VM_COLD_CONSTCONST_HANDLER(90, ZEND_FETCH_DIM_IS, CONST|TMPVAR|CV, CONST|TMPVAR|CV)
{
	USE_OPLINE
	zend_free_op free_op1, free_op2;
	zval *container;

	SAVE_OPLINE();
	container = GET_OP1_ZVAL_PTR_UNDEF(BP_VAR_IS);
	zend_fetch_dimension_address_read_IS(container, GET_OP2_ZVAL_PTR_UNDEF(BP_VAR_R), OP2_TYPE OPLINE_CC EXECUTE_DATA_CC);
	FREE_OP2();
	FREE_OP1();
	ZEND_VM_NEXT_OPCODE_CHECK_EXCEPTION();
}

ZEND_VM_COLD_HELPER(zend_use_tmp_in_write_context_helper, ANY, ANY)
{
	USE_OPLINE

	SAVE_OPLINE();
	zend_throw_error(NULL, "Cannot use temporary expression in write context");
	FREE_UNFETCHED_OP2();
	FREE_UNFETCHED_OP1();
	ZVAL_UNDEF(EX_VAR(opline->result.var));
	HANDLE_EXCEPTION();
}
<<<<<<< HEAD

ZEND_VM_COLD_HELPER(zend_use_undef_in_read_context_helper, ANY, ANY)
{
	USE_OPLINE

	SAVE_OPLINE();
	zend_throw_error(NULL, "Cannot use [] for reading");
	FREE_UNFETCHED_OP2();
	FREE_UNFETCHED_OP1();
	ZVAL_UNDEF(EX_VAR(opline->result.var));
	HANDLE_EXCEPTION();
}

ZEND_VM_HANDLER(93, ZEND_FETCH_DIM_FUNC_ARG, CONST|TMP|VAR|CV, CONST|TMPVAR|UNUSED|NEXT|CV)
=======

ZEND_VM_COLD_HELPER(zend_use_undef_in_read_context_helper, ANY, ANY)
{
	USE_OPLINE

	SAVE_OPLINE();
	zend_throw_error(NULL, "Cannot use [] for reading");
	FREE_UNFETCHED_OP2();
	FREE_UNFETCHED_OP1();
	ZVAL_UNDEF(EX_VAR(opline->result.var));
	HANDLE_EXCEPTION();
}

ZEND_VM_COLD_CONSTCONST_HANDLER(93, ZEND_FETCH_DIM_FUNC_ARG, CONST|TMP|VAR|CV, CONST|TMPVAR|UNUSED|NEXT|CV)
>>>>>>> c4331b00
{
	if (UNEXPECTED(ZEND_CALL_INFO(EX(call)) & ZEND_CALL_SEND_ARG_BY_REF)) {
        if ((OP1_TYPE & (IS_CONST|IS_TMP_VAR))) {
			ZEND_VM_DISPATCH_TO_HELPER(zend_use_tmp_in_write_context_helper);
        }
		ZEND_VM_DISPATCH_TO_HANDLER(ZEND_FETCH_DIM_W);
	} else {
		if (OP2_TYPE == IS_UNUSED) {
			ZEND_VM_DISPATCH_TO_HELPER(zend_use_undef_in_read_context_helper);
		}
		ZEND_VM_DISPATCH_TO_HANDLER(ZEND_FETCH_DIM_R);
	}
}

ZEND_VM_HANDLER(96, ZEND_FETCH_DIM_UNSET, VAR|CV, CONST|TMPVAR|CV)
{
	USE_OPLINE
	zend_free_op free_op1, free_op2;
	zval *container;

	SAVE_OPLINE();
	container = GET_OP1_ZVAL_PTR_PTR_UNDEF(BP_VAR_UNSET);
	zend_fetch_dimension_address_UNSET(container, GET_OP2_ZVAL_PTR_UNDEF(BP_VAR_R), OP2_TYPE OPLINE_CC EXECUTE_DATA_CC);
	FREE_OP2();
	if (OP1_TYPE == IS_VAR) {
		zval *result = EX_VAR(opline->result.var);
		FREE_VAR_PTR_AND_EXTRACT_RESULT_IF_NECESSARY(free_op1, result);
	}
	ZEND_VM_NEXT_OPCODE_CHECK_EXCEPTION();
}

ZEND_VM_HOT_OBJ_HANDLER(82, ZEND_FETCH_OBJ_R, CONST|TMPVAR|UNUSED|THIS|CV, CONST|TMPVAR|CV, CACHE_SLOT)
{
	USE_OPLINE
	zend_free_op free_op1;
	zval *container;
	zend_free_op free_op2;
	zval *offset;
	void **cache_slot = NULL;

	SAVE_OPLINE();
	container = GET_OP1_OBJ_ZVAL_PTR_UNDEF(BP_VAR_R);

	if (OP1_TYPE == IS_UNUSED && UNEXPECTED(Z_TYPE_P(container) == IS_UNDEF)) {
		ZEND_VM_DISPATCH_TO_HELPER(zend_this_not_in_object_context_helper);
	}

	offset = GET_OP2_ZVAL_PTR_UNDEF(BP_VAR_R);

	if (OP1_TYPE == IS_CONST ||
	    (OP1_TYPE != IS_UNUSED && UNEXPECTED(Z_TYPE_P(container) != IS_OBJECT))) {
	    do {
			if ((OP1_TYPE & (IS_VAR|IS_CV)) && Z_ISREF_P(container)) {
				container = Z_REFVAL_P(container);
				if (EXPECTED(Z_TYPE_P(container) == IS_OBJECT)) {
					break;
				}
			}
			if (OP1_TYPE == IS_CV && UNEXPECTED(Z_TYPE_P(container) == IS_UNDEF)) {
				GET_OP1_UNDEF_CV(container, BP_VAR_R);
			}
			if (OP2_TYPE == IS_CV && UNEXPECTED(Z_TYPE_P(offset) == IS_UNDEF)) {
				GET_OP2_UNDEF_CV(offset, BP_VAR_R);
			}
			ZEND_VM_C_GOTO(fetch_obj_r_no_object);
		} while (0);
	}

	/* here we are sure we are dealing with an object */
	do {
		zend_object *zobj = Z_OBJ_P(container);
		zval *retval;

		if (OP2_TYPE == IS_CONST) {
			cache_slot = CACHE_ADDR(opline->extended_value);

			if (EXPECTED(zobj->ce == CACHED_PTR_EX(cache_slot))) {
				uintptr_t prop_offset = (uintptr_t)CACHED_PTR_EX(cache_slot + 1);

				if (EXPECTED(IS_VALID_PROPERTY_OFFSET(prop_offset))) {
					retval = OBJ_PROP(zobj, prop_offset);
					if (EXPECTED(Z_TYPE_INFO_P(retval) != IS_UNDEF)) {
						ZVAL_COPY_UNREF(EX_VAR(opline->result.var), retval);
						break;
					}
				} else if (EXPECTED(zobj->properties != NULL)) {
					if (!IS_UNKNOWN_DYNAMIC_PROPERTY_OFFSET(prop_offset)) {
						uintptr_t idx = ZEND_DECODE_DYN_PROP_OFFSET(prop_offset);

						if (EXPECTED(idx < zobj->properties->nNumUsed * sizeof(Bucket))) {
							Bucket *p = (Bucket*)((char*)zobj->properties->arData + idx);

							if (EXPECTED(Z_TYPE(p->val) != IS_UNDEF) &&
						        (EXPECTED(p->key == Z_STR_P(offset)) ||
						         (EXPECTED(p->h == ZSTR_H(Z_STR_P(offset))) &&
						          EXPECTED(p->key != NULL) &&
						          EXPECTED(zend_string_equal_content(p->key, Z_STR_P(offset)))))) {
								ZVAL_COPY_UNREF(EX_VAR(opline->result.var), &p->val);
								break;
							}
						}
						CACHE_PTR_EX(cache_slot + 1, (void*)ZEND_DYNAMIC_PROPERTY_OFFSET);
					}
					retval = zend_hash_find_ex(zobj->properties, Z_STR_P(offset), 1);
					if (EXPECTED(retval)) {
						uintptr_t idx = (char*)retval - (char*)zobj->properties->arData;
						CACHE_PTR_EX(cache_slot + 1, (void*)ZEND_ENCODE_DYN_PROP_OFFSET(idx));
						ZVAL_COPY_UNREF(EX_VAR(opline->result.var), retval);
						break;
					}
				}
			}
		} else if (OP2_TYPE == IS_CV && UNEXPECTED(Z_TYPE_INFO_P(offset) == IS_UNDEF)) {
			GET_OP2_UNDEF_CV(offset, BP_VAR_R);
		}

		if (UNEXPECTED(zobj->handlers->read_property == NULL)) {
ZEND_VM_C_LABEL(fetch_obj_r_no_object):
			zend_wrong_property_read(offset);
			ZVAL_NULL(EX_VAR(opline->result.var));
		} else {
			retval = zobj->handlers->read_property(container, offset, BP_VAR_R, cache_slot, EX_VAR(opline->result.var));

			if (retval != EX_VAR(opline->result.var)) {
				ZVAL_COPY_UNREF(EX_VAR(opline->result.var), retval);
			}
		}
	} while (0);

	FREE_OP2();
	FREE_OP1();
	ZEND_VM_NEXT_OPCODE_CHECK_EXCEPTION();
}

ZEND_VM_HANDLER(85, ZEND_FETCH_OBJ_W, VAR|UNUSED|THIS|CV, CONST|TMPVAR|CV, CACHE_SLOT)
{
	USE_OPLINE
	zend_free_op free_op1, free_op2;
	zval *property, *container, *result;

	SAVE_OPLINE();

	container = GET_OP1_OBJ_ZVAL_PTR_PTR_UNDEF(BP_VAR_W);
	if (OP1_TYPE == IS_UNUSED && UNEXPECTED(Z_TYPE_P(container) == IS_UNDEF)) {
		ZEND_VM_DISPATCH_TO_HELPER(zend_this_not_in_object_context_helper);
	}

	property = GET_OP2_ZVAL_PTR(BP_VAR_R);
	result = EX_VAR(opline->result.var);
	zend_fetch_property_address(result, container, OP1_TYPE, property, OP2_TYPE, ((OP2_TYPE == IS_CONST) ? CACHE_ADDR(opline->extended_value) : NULL), BP_VAR_W OPLINE_CC);
	FREE_OP2();
	if (OP1_TYPE == IS_VAR) {
		FREE_VAR_PTR_AND_EXTRACT_RESULT_IF_NECESSARY(free_op1, result);
	}
	ZEND_VM_NEXT_OPCODE_CHECK_EXCEPTION();
}

ZEND_VM_HANDLER(88, ZEND_FETCH_OBJ_RW, VAR|UNUSED|THIS|CV, CONST|TMPVAR|CV, CACHE_SLOT)
{
	USE_OPLINE
	zend_free_op free_op1, free_op2;
	zval *property, *container, *result;

	SAVE_OPLINE();
	container = GET_OP1_OBJ_ZVAL_PTR_PTR(BP_VAR_RW);

	if (OP1_TYPE == IS_UNUSED && UNEXPECTED(Z_TYPE_P(container) == IS_UNDEF)) {
		ZEND_VM_DISPATCH_TO_HELPER(zend_this_not_in_object_context_helper);
	}
	property = GET_OP2_ZVAL_PTR(BP_VAR_R);
	result = EX_VAR(opline->result.var);
	zend_fetch_property_address(result, container, OP1_TYPE, property, OP2_TYPE, ((OP2_TYPE == IS_CONST) ? CACHE_ADDR(opline->extended_value) : NULL), BP_VAR_RW OPLINE_CC);
	FREE_OP2();
	if (OP1_TYPE == IS_VAR) {
		FREE_VAR_PTR_AND_EXTRACT_RESULT_IF_NECESSARY(free_op1, result);
	}
	ZEND_VM_NEXT_OPCODE_CHECK_EXCEPTION();
}

<<<<<<< HEAD
ZEND_VM_HANDLER(91, ZEND_FETCH_OBJ_IS, CONST|TMPVAR|UNUSED|THIS|CV, CONST|TMPVAR|CV, CACHE_SLOT)
=======
ZEND_VM_COLD_CONST_HANDLER(91, ZEND_FETCH_OBJ_IS, CONST|TMPVAR|UNUSED|THIS|CV, CONST|TMPVAR|CV, CACHE_SLOT)
>>>>>>> c4331b00
{
	USE_OPLINE
	zend_free_op free_op1;
	zval *container;
	zend_free_op free_op2;
	zval *offset;
	void **cache_slot = NULL;

	SAVE_OPLINE();
	container = GET_OP1_OBJ_ZVAL_PTR(BP_VAR_IS);

	if (OP1_TYPE == IS_UNUSED && UNEXPECTED(Z_TYPE_P(container) == IS_UNDEF)) {
		ZEND_VM_DISPATCH_TO_HELPER(zend_this_not_in_object_context_helper);
	}

	offset = GET_OP2_ZVAL_PTR(BP_VAR_R);

	if (OP1_TYPE == IS_CONST ||
	    (OP1_TYPE != IS_UNUSED && UNEXPECTED(Z_TYPE_P(container) != IS_OBJECT))) {
		do {
			if ((OP1_TYPE & (IS_VAR|IS_CV)) && Z_ISREF_P(container)) {
				container = Z_REFVAL_P(container);
				if (EXPECTED(Z_TYPE_P(container) == IS_OBJECT)) {
					break;
				}
			}
			ZEND_VM_C_GOTO(fetch_obj_is_no_object);
		} while (0);
	}

	/* here we are sure we are dealing with an object */
	do {
		zend_object *zobj = Z_OBJ_P(container);
		zval *retval;

		if (OP2_TYPE == IS_CONST) {
			cache_slot = CACHE_ADDR(opline->extended_value);

			if (EXPECTED(zobj->ce == CACHED_PTR_EX(cache_slot))) {
				uintptr_t prop_offset = (uintptr_t)CACHED_PTR_EX(cache_slot + 1);

				if (EXPECTED(IS_VALID_PROPERTY_OFFSET(prop_offset))) {
					retval = OBJ_PROP(zobj, prop_offset);
					if (EXPECTED(Z_TYPE_P(retval) != IS_UNDEF)) {
						ZVAL_COPY(EX_VAR(opline->result.var), retval);
						break;
					}
				} else if (EXPECTED(zobj->properties != NULL)) {
					if (!IS_UNKNOWN_DYNAMIC_PROPERTY_OFFSET(prop_offset)) {
						uintptr_t idx = ZEND_DECODE_DYN_PROP_OFFSET(prop_offset);

						if (EXPECTED(idx < zobj->properties->nNumUsed * sizeof(Bucket))) {
							Bucket *p = (Bucket*)((char*)zobj->properties->arData + idx);

							if (EXPECTED(Z_TYPE(p->val) != IS_UNDEF) &&
						        (EXPECTED(p->key == Z_STR_P(offset)) ||
						         (EXPECTED(p->h == ZSTR_H(Z_STR_P(offset))) &&
						          EXPECTED(p->key != NULL) &&
						          EXPECTED(zend_string_equal_content(p->key, Z_STR_P(offset)))))) {
								ZVAL_COPY(EX_VAR(opline->result.var), &p->val);
								break;
							}
						}
						CACHE_PTR_EX(cache_slot + 1, (void*)ZEND_DYNAMIC_PROPERTY_OFFSET);
					}
					retval = zend_hash_find_ex(zobj->properties, Z_STR_P(offset), 1);
					if (EXPECTED(retval)) {
						uintptr_t idx = (char*)retval - (char*)zobj->properties->arData;
						CACHE_PTR_EX(cache_slot + 1, (void*)ZEND_ENCODE_DYN_PROP_OFFSET(idx));
						ZVAL_COPY(EX_VAR(opline->result.var), retval);
						break;
					}
				}
			}
		}

		if (UNEXPECTED(zobj->handlers->read_property == NULL)) {
ZEND_VM_C_LABEL(fetch_obj_is_no_object):
			ZVAL_NULL(EX_VAR(opline->result.var));
		} else {

			retval = zobj->handlers->read_property(container, offset, BP_VAR_IS, cache_slot, EX_VAR(opline->result.var));

			if (retval != EX_VAR(opline->result.var)) {
				ZVAL_COPY(EX_VAR(opline->result.var), retval);
			}
		}
	} while (0);

	FREE_OP2();
	FREE_OP1();
	ZEND_VM_NEXT_OPCODE_CHECK_EXCEPTION();
}

<<<<<<< HEAD
ZEND_VM_HANDLER(94, ZEND_FETCH_OBJ_FUNC_ARG, CONST|TMP|VAR|UNUSED|THIS|CV, CONST|TMPVAR|CV, CACHE_SLOT)
=======
ZEND_VM_COLD_CONST_HANDLER(94, ZEND_FETCH_OBJ_FUNC_ARG, CONST|TMP|VAR|UNUSED|THIS|CV, CONST|TMPVAR|CV, CACHE_SLOT)
>>>>>>> c4331b00
{
	if (UNEXPECTED(ZEND_CALL_INFO(EX(call)) & ZEND_CALL_SEND_ARG_BY_REF)) {
		/* Behave like FETCH_OBJ_W */
		if ((OP1_TYPE & (IS_CONST|IS_TMP_VAR))) {
			ZEND_VM_DISPATCH_TO_HELPER(zend_use_tmp_in_write_context_helper);
		}

		ZEND_VM_DISPATCH_TO_HANDLER(ZEND_FETCH_OBJ_W);
	} else {
		ZEND_VM_DISPATCH_TO_HANDLER(ZEND_FETCH_OBJ_R);
	}
}

ZEND_VM_HANDLER(97, ZEND_FETCH_OBJ_UNSET, VAR|UNUSED|THIS|CV, CONST|TMPVAR|CV, CACHE_SLOT)
{
	USE_OPLINE
	zend_free_op free_op1, free_op2;
	zval *container, *property, *result;

	SAVE_OPLINE();
	container = GET_OP1_OBJ_ZVAL_PTR_PTR(BP_VAR_UNSET);

	if (OP1_TYPE == IS_UNUSED && UNEXPECTED(Z_TYPE_P(container) == IS_UNDEF)) {
		ZEND_VM_DISPATCH_TO_HELPER(zend_this_not_in_object_context_helper);
	}

	property = GET_OP2_ZVAL_PTR(BP_VAR_R);
	result = EX_VAR(opline->result.var);
	zend_fetch_property_address(result, container, OP1_TYPE, property, OP2_TYPE, ((OP2_TYPE == IS_CONST) ? CACHE_ADDR(opline->extended_value) : NULL), BP_VAR_UNSET OPLINE_CC);
	FREE_OP2();
	if (OP1_TYPE == IS_VAR) {
		FREE_VAR_PTR_AND_EXTRACT_RESULT_IF_NECESSARY(free_op1, result);
	}
	ZEND_VM_NEXT_OPCODE_CHECK_EXCEPTION();
}

ZEND_VM_HANDLER(98, ZEND_FETCH_LIST_R, CONST|TMPVARCV, CONST|TMPVAR|CV)
{
	USE_OPLINE
	zend_free_op free_op1, free_op2;
	zval *container;

	SAVE_OPLINE();
	container = GET_OP1_ZVAL_PTR_UNDEF(BP_VAR_R);
	zend_fetch_dimension_address_LIST_r(container, GET_OP2_ZVAL_PTR_UNDEF(BP_VAR_R) OPLINE_CC EXECUTE_DATA_CC);
	FREE_OP2();
	ZEND_VM_NEXT_OPCODE_CHECK_EXCEPTION();
}

ZEND_VM_HANDLER(198, ZEND_FETCH_LIST_W, VAR|CV, CONST|TMPVAR|CV)
{
	USE_OPLINE
	zend_free_op free_op1, free_op2;
	zval *container, *dim;

	SAVE_OPLINE();
	container = GET_OP1_ZVAL_PTR_PTR_UNDEF(BP_VAR_W);
	dim = GET_OP2_ZVAL_PTR_UNDEF(BP_VAR_R);

	if (OP1_TYPE == IS_VAR
		&& Z_TYPE_P(EX_VAR(opline->op1.var)) != IS_INDIRECT
		&& UNEXPECTED(!Z_ISREF_P(container))
	) {
		zend_error(E_NOTICE, "Attempting to set reference to non referenceable value");
		zend_fetch_dimension_address_LIST_r(container, dim OPLINE_CC EXECUTE_DATA_CC);
	} else {
		zend_fetch_dimension_address_LIST_w(container, dim OPLINE_CC EXECUTE_DATA_CC);
	}

	FREE_OP2();
	ZEND_VM_NEXT_OPCODE_CHECK_EXCEPTION();
}

ZEND_VM_HANDLER(136, ZEND_ASSIGN_OBJ, VAR|UNUSED|THIS|CV, CONST|TMPVAR|CV, CACHE_SLOT, SPEC(OP_DATA=CONST|TMP|VAR|CV))
{
	USE_OPLINE
	zend_free_op free_op1, free_op2, free_op_data;
	zval *object, *property, *value, tmp;

	SAVE_OPLINE();
	object = GET_OP1_OBJ_ZVAL_PTR_PTR_UNDEF(BP_VAR_W);

	if (OP1_TYPE == IS_UNUSED && UNEXPECTED(Z_TYPE_P(object) == IS_UNDEF)) {
		ZEND_VM_DISPATCH_TO_HELPER(zend_this_not_in_object_context_helper);
	}

	property = GET_OP2_ZVAL_PTR(BP_VAR_R);
	value = GET_OP_DATA_ZVAL_PTR(BP_VAR_R);

	if (OP1_TYPE != IS_UNUSED && UNEXPECTED(Z_TYPE_P(object) != IS_OBJECT)) {
		if (Z_ISREF_P(object)) {
			object = Z_REFVAL_P(object);
			if (EXPECTED(Z_TYPE_P(object) == IS_OBJECT)) {
				ZEND_VM_C_GOTO(assign_object);
			}
		}
		if (UNEXPECTED(!make_real_object(object, property OPLINE_CC EXECUTE_DATA_CC))) {
			FREE_OP_DATA();
			ZEND_VM_C_GOTO(exit_assign_obj);
		}
	}

ZEND_VM_C_LABEL(assign_object):
	if (OP2_TYPE == IS_CONST &&
	    EXPECTED(Z_OBJCE_P(object) == CACHED_PTR(opline->extended_value))) {
		uintptr_t prop_offset = (uintptr_t)CACHED_PTR(opline->extended_value + sizeof(void*));
		zend_object *zobj = Z_OBJ_P(object);
		zval *property_val;

		if (EXPECTED(IS_VALID_PROPERTY_OFFSET(prop_offset))) {
			property_val = OBJ_PROP(zobj, prop_offset);
			if (Z_TYPE_P(property_val) != IS_UNDEF) {
ZEND_VM_C_LABEL(fast_assign_obj):
				value = zend_assign_to_variable(property_val, value, OP_DATA_TYPE);
				if (UNEXPECTED(RETURN_VALUE_USED(opline))) {
					ZVAL_COPY(EX_VAR(opline->result.var), value);
				}
				ZEND_VM_C_GOTO(exit_assign_obj);
			}
		} else {
			if (EXPECTED(zobj->properties != NULL)) {
				if (UNEXPECTED(GC_REFCOUNT(zobj->properties) > 1)) {
					if (EXPECTED(!(GC_FLAGS(zobj->properties) & IS_ARRAY_IMMUTABLE))) {
						GC_DELREF(zobj->properties);
					}
					zobj->properties = zend_array_dup(zobj->properties);
				}
				property_val = zend_hash_find_ex(zobj->properties, Z_STR_P(property), 1);
				if (property_val) {
					ZEND_VM_C_GOTO(fast_assign_obj);
				}
			}

			if (!zobj->ce->__set) {

				if (EXPECTED(zobj->properties == NULL)) {
					rebuild_object_properties(zobj);
				}
				if (OP_DATA_TYPE == IS_CONST) {
					if (UNEXPECTED(Z_OPT_REFCOUNTED_P(value))) {
						Z_ADDREF_P(value);
					}
				} else if (OP_DATA_TYPE != IS_TMP_VAR) {
					if (Z_ISREF_P(value)) {
						if (OP_DATA_TYPE == IS_VAR) {
							zend_reference *ref = Z_REF_P(value);
							if (GC_DELREF(ref) == 0) {
								ZVAL_COPY_VALUE(&tmp, Z_REFVAL_P(value));
								efree_size(ref, sizeof(zend_reference));
								value = &tmp;
							} else {
								value = Z_REFVAL_P(value);
								Z_TRY_ADDREF_P(value);
							}
						} else {
							value = Z_REFVAL_P(value);
							Z_TRY_ADDREF_P(value);
						}
					} else if (OP_DATA_TYPE == IS_CV) {
						Z_TRY_ADDREF_P(value);
					}
				}
				zend_hash_add_new(zobj->properties, Z_STR_P(property), value);
				if (UNEXPECTED(RETURN_VALUE_USED(opline))) {
					ZVAL_COPY(EX_VAR(opline->result.var), value);
				}
				ZEND_VM_C_GOTO(exit_assign_obj);
			}
		}
	}

	if (!Z_OBJ_HT_P(object)->write_property) {
		zend_wrong_property_assignment(property OPLINE_CC EXECUTE_DATA_CC);
		FREE_OP_DATA();
		ZEND_VM_C_GOTO(exit_assign_obj);
	}

	if (OP_DATA_TYPE == IS_CV || OP_DATA_TYPE == IS_VAR) {
		ZVAL_DEREF(value);
	}

	Z_OBJ_HT_P(object)->write_property(object, property, value, (OP2_TYPE == IS_CONST) ? CACHE_ADDR(opline->extended_value) : NULL);

	if (UNEXPECTED(RETURN_VALUE_USED(opline))) {
		ZVAL_COPY(EX_VAR(opline->result.var), value);
	}
	FREE_OP_DATA();
ZEND_VM_C_LABEL(exit_assign_obj):
	FREE_OP2();
	FREE_OP1_VAR_PTR();
	/* assign_obj has two opcodes! */
	ZEND_VM_NEXT_OPCODE_EX(1, 2);
}

ZEND_VM_HANDLER(147, ZEND_ASSIGN_DIM, VAR|CV, CONST|TMPVAR|UNUSED|NEXT|CV, SPEC(OP_DATA=CONST|TMP|VAR|CV))
{
	USE_OPLINE
	zend_free_op free_op1;
	zval *object_ptr;
	zend_free_op free_op2, free_op_data;
	zval *value;
	zval *variable_ptr;
	zval *dim;

	SAVE_OPLINE();
	object_ptr = GET_OP1_ZVAL_PTR_PTR_UNDEF(BP_VAR_W);

	if (EXPECTED(Z_TYPE_P(object_ptr) == IS_ARRAY)) {
ZEND_VM_C_LABEL(try_assign_dim_array):
		SEPARATE_ARRAY(object_ptr);
		if (OP2_TYPE == IS_UNUSED) {
			variable_ptr = zend_hash_next_index_insert(Z_ARRVAL_P(object_ptr), &EG(uninitialized_zval));
			if (UNEXPECTED(variable_ptr == NULL)) {
				zend_cannot_add_element();
				ZEND_VM_C_GOTO(assign_dim_error);
			}
		} else {
			dim = GET_OP2_ZVAL_PTR_UNDEF(BP_VAR_R);
			if (OP2_TYPE == IS_CONST) {
				variable_ptr = zend_fetch_dimension_address_inner_W_CONST(Z_ARRVAL_P(object_ptr), dim EXECUTE_DATA_CC);
			} else {
				variable_ptr = zend_fetch_dimension_address_inner_W(Z_ARRVAL_P(object_ptr), dim EXECUTE_DATA_CC);
			}
			if (UNEXPECTED(variable_ptr == NULL)) {
				ZEND_VM_C_GOTO(assign_dim_error);
			}
		}
		value = GET_OP_DATA_ZVAL_PTR(BP_VAR_R);
		value = zend_assign_to_variable(variable_ptr, value, OP_DATA_TYPE);
		if (UNEXPECTED(RETURN_VALUE_USED(opline))) {
			ZVAL_COPY(EX_VAR(opline->result.var), value);
		}
	} else {
		if (EXPECTED(Z_ISREF_P(object_ptr))) {
			object_ptr = Z_REFVAL_P(object_ptr);
			if (EXPECTED(Z_TYPE_P(object_ptr) == IS_ARRAY)) {
				ZEND_VM_C_GOTO(try_assign_dim_array);
			}
		}
		if (EXPECTED(Z_TYPE_P(object_ptr) == IS_OBJECT)) {
			dim = GET_OP2_ZVAL_PTR(BP_VAR_R);
			value = GET_OP_DATA_ZVAL_PTR_DEREF(BP_VAR_R);

			zend_assign_to_object_dim(object_ptr, dim, value OPLINE_CC EXECUTE_DATA_CC);

			FREE_OP_DATA();
		} else if (EXPECTED(Z_TYPE_P(object_ptr) == IS_STRING)) {
			if (OP2_TYPE == IS_UNUSED) {
				zend_use_new_element_for_string();
				FREE_UNFETCHED_OP_DATA();
				FREE_OP1_VAR_PTR();
				UNDEF_RESULT();
				HANDLE_EXCEPTION();
			} else {
				dim = GET_OP2_ZVAL_PTR(BP_VAR_R);
				value = GET_OP_DATA_ZVAL_PTR_DEREF(BP_VAR_R);
				zend_assign_to_string_offset(object_ptr, dim, value OPLINE_CC EXECUTE_DATA_CC);
				FREE_OP_DATA();
			}
		} else if (EXPECTED(Z_TYPE_P(object_ptr) <= IS_FALSE)) {
			ZVAL_ARR(object_ptr, zend_new_array(8));
			ZEND_VM_C_GOTO(try_assign_dim_array);
		} else {
			if (OP1_TYPE != IS_VAR || EXPECTED(!Z_ISERROR_P(object_ptr))) {
				zend_use_scalar_as_array();
			}
			dim = GET_OP2_ZVAL_PTR(BP_VAR_R);
ZEND_VM_C_LABEL(assign_dim_error):
			FREE_UNFETCHED_OP_DATA();
			if (UNEXPECTED(RETURN_VALUE_USED(opline))) {
				ZVAL_NULL(EX_VAR(opline->result.var));
			}
		}
	}
	if (OP2_TYPE != IS_UNUSED) {
		FREE_OP2();
	}
	FREE_OP1_VAR_PTR();
	/* assign_dim has two opcodes! */
	ZEND_VM_NEXT_OPCODE_EX(1, 2);
}

ZEND_VM_HANDLER(38, ZEND_ASSIGN, VAR|CV, CONST|TMP|VAR|CV, SPEC(RETVAL))
{
	USE_OPLINE
	zend_free_op free_op1, free_op2;
	zval *value;
	zval *variable_ptr;

	SAVE_OPLINE();
	value = GET_OP2_ZVAL_PTR(BP_VAR_R);
	variable_ptr = GET_OP1_ZVAL_PTR_PTR_UNDEF(BP_VAR_W);

	if (OP1_TYPE == IS_VAR && UNEXPECTED(Z_ISERROR_P(variable_ptr))) {
		FREE_OP2();
		if (UNEXPECTED(RETURN_VALUE_USED(opline))) {
			ZVAL_NULL(EX_VAR(opline->result.var));
		}
	} else {
		value = zend_assign_to_variable(variable_ptr, value, OP2_TYPE);
		if (UNEXPECTED(RETURN_VALUE_USED(opline))) {
			ZVAL_COPY(EX_VAR(opline->result.var), value);
		}
		FREE_OP1_VAR_PTR();
		/* zend_assign_to_variable() always takes care of op2, never free it! */
	}

	ZEND_VM_NEXT_OPCODE_CHECK_EXCEPTION();
}

ZEND_VM_HANDLER(39, ZEND_ASSIGN_REF, VAR|CV, VAR|CV, SRC)
{
	USE_OPLINE
	zend_free_op free_op1, free_op2;
	zval *variable_ptr;
	zval *value_ptr;

	SAVE_OPLINE();
	value_ptr = GET_OP2_ZVAL_PTR_PTR(BP_VAR_W);
	variable_ptr = GET_OP1_ZVAL_PTR_PTR_UNDEF(BP_VAR_W);

	if (OP1_TYPE == IS_VAR &&
	    UNEXPECTED(Z_TYPE_P(EX_VAR(opline->op1.var)) != IS_INDIRECT) &&
	    UNEXPECTED(!Z_ISREF_P(EX_VAR(opline->op1.var))) &&
	    UNEXPECTED(!Z_ISERROR_P(EX_VAR(opline->op1.var)))) {

		zend_throw_error(NULL, "Cannot assign by reference to overloaded object");
		FREE_OP1_VAR_PTR();
		FREE_OP2_VAR_PTR();
		UNDEF_RESULT();
		HANDLE_EXCEPTION();

	} else if (OP2_TYPE == IS_VAR &&
	           opline->extended_value == ZEND_RETURNS_FUNCTION &&
			   UNEXPECTED(!Z_ISREF_P(value_ptr))) {

		if (UNEXPECTED(!zend_wrong_assign_to_variable_reference(variable_ptr, value_ptr, OP2_TYPE OPLINE_CC EXECUTE_DATA_CC))) {
			FREE_OP2_VAR_PTR();
			UNDEF_RESULT();
			HANDLE_EXCEPTION();
		}

	} else {

		if ((OP1_TYPE == IS_VAR && UNEXPECTED(Z_ISERROR_P(variable_ptr))) ||
		    (OP2_TYPE == IS_VAR && UNEXPECTED(Z_ISERROR_P(value_ptr)))) {
			variable_ptr = &EG(uninitialized_zval);
		} else {
			zend_assign_to_variable_reference(variable_ptr, value_ptr);
		}

		if (UNEXPECTED(RETURN_VALUE_USED(opline))) {
			ZVAL_COPY(EX_VAR(opline->result.var), variable_ptr);
		}

		FREE_OP2_VAR_PTR();
	}

	FREE_OP1_VAR_PTR();
	ZEND_VM_NEXT_OPCODE_CHECK_EXCEPTION();
}

ZEND_VM_HOT_HELPER(zend_leave_helper, ANY, ANY)
{
	zend_execute_data *old_execute_data;
	uint32_t call_info = EX_CALL_INFO();

	if (EXPECTED((call_info & (ZEND_CALL_CODE|ZEND_CALL_TOP|ZEND_CALL_HAS_SYMBOL_TABLE|ZEND_CALL_FREE_EXTRA_ARGS|ZEND_CALL_ALLOCATED)) == 0)) {
		i_free_compiled_variables(execute_data);

		EG(current_execute_data) = EX(prev_execute_data);
		if (UNEXPECTED(call_info & ZEND_CALL_RELEASE_THIS)) {
			zend_object *object = Z_OBJ(execute_data->This);
#if 0
			if (UNEXPECTED(EG(exception) != NULL) && (EX(opline)->op1.num & ZEND_CALL_CTOR)) {
#else
			if (UNEXPECTED(EG(exception) != NULL) && (call_info & ZEND_CALL_CTOR)) {
#endif
				GC_DELREF(object);
				zend_object_store_ctor_failed(object);
			}
			OBJ_RELEASE(object);
		} else if (UNEXPECTED(call_info & ZEND_CALL_CLOSURE)) {
			OBJ_RELEASE(ZEND_CLOSURE_OBJECT(EX(func)));
		}
		EG(vm_stack_top) = (zval*)execute_data;
		execute_data = EX(prev_execute_data);

		if (UNEXPECTED(EG(exception) != NULL)) {
			zend_rethrow_exception(execute_data);
			HANDLE_EXCEPTION_LEAVE();
		}

		LOAD_NEXT_OPLINE();
		ZEND_VM_LEAVE();
	} else if (EXPECTED((call_info & (ZEND_CALL_CODE|ZEND_CALL_TOP)) == 0)) {
		i_free_compiled_variables(execute_data);

		if (UNEXPECTED(call_info & ZEND_CALL_HAS_SYMBOL_TABLE)) {
			zend_clean_and_cache_symbol_table(EX(symbol_table));
		}
		EG(current_execute_data) = EX(prev_execute_data);
		if (UNEXPECTED(call_info & ZEND_CALL_RELEASE_THIS)) {
			zend_object *object = Z_OBJ(execute_data->This);
#if 0
			if (UNEXPECTED(EG(exception) != NULL) && (EX(opline)->op1.num & ZEND_CALL_CTOR)) {
#else
			if (UNEXPECTED(EG(exception) != NULL) && (call_info & ZEND_CALL_CTOR)) {
#endif
				GC_DELREF(object);
				zend_object_store_ctor_failed(object);
			}
			OBJ_RELEASE(object);
		} else if (UNEXPECTED(call_info & ZEND_CALL_CLOSURE)) {
			OBJ_RELEASE(ZEND_CLOSURE_OBJECT(EX(func)));
		}

		zend_vm_stack_free_extra_args_ex(call_info, execute_data);
		old_execute_data = execute_data;
		execute_data = EX(prev_execute_data);
		zend_vm_stack_free_call_frame_ex(call_info, old_execute_data);

		if (UNEXPECTED(EG(exception) != NULL)) {
			zend_rethrow_exception(execute_data);
			HANDLE_EXCEPTION_LEAVE();
		}

		LOAD_NEXT_OPLINE();
		ZEND_VM_LEAVE();
	} else if (EXPECTED((call_info & ZEND_CALL_TOP) == 0)) {
		zend_detach_symbol_table(execute_data);
		destroy_op_array(&EX(func)->op_array);
		efree_size(EX(func), sizeof(zend_op_array));
		old_execute_data = execute_data;
		execute_data = EG(current_execute_data) = EX(prev_execute_data);
		zend_vm_stack_free_call_frame_ex(call_info, old_execute_data);

		zend_attach_symbol_table(execute_data);
		if (UNEXPECTED(EG(exception) != NULL)) {
			zend_rethrow_exception(execute_data);
			HANDLE_EXCEPTION_LEAVE();
		}

		LOAD_NEXT_OPLINE();
		ZEND_VM_LEAVE();
	} else {
		if (EXPECTED((call_info & ZEND_CALL_CODE) == 0)) {
			i_free_compiled_variables(execute_data);
			if (UNEXPECTED(call_info & (ZEND_CALL_HAS_SYMBOL_TABLE|ZEND_CALL_FREE_EXTRA_ARGS))) {
				if (UNEXPECTED(call_info & ZEND_CALL_HAS_SYMBOL_TABLE)) {
					zend_clean_and_cache_symbol_table(EX(symbol_table));
				}
				zend_vm_stack_free_extra_args_ex(call_info, execute_data);
			}
			EG(current_execute_data) = EX(prev_execute_data);
			if (UNEXPECTED(call_info & ZEND_CALL_CLOSURE)) {
				OBJ_RELEASE(ZEND_CLOSURE_OBJECT(EX(func)));
			}
			ZEND_VM_RETURN();
		} else /* if (call_kind == ZEND_CALL_TOP_CODE) */ {
			zend_array *symbol_table = EX(symbol_table);

			zend_detach_symbol_table(execute_data);
			old_execute_data = EX(prev_execute_data);
			while (old_execute_data) {
				if (old_execute_data->func && (ZEND_CALL_INFO(old_execute_data) & ZEND_CALL_HAS_SYMBOL_TABLE)) {
					if (old_execute_data->symbol_table == symbol_table) {
						zend_attach_symbol_table(old_execute_data);
					}
					break;
				}
				old_execute_data = old_execute_data->prev_execute_data;
			}
			EG(current_execute_data) = EX(prev_execute_data);
			ZEND_VM_RETURN();
		}
	}
}

ZEND_VM_HOT_HANDLER(42, ZEND_JMP, JMP_ADDR, ANY)
{
	USE_OPLINE

	ZEND_VM_JMP_EX(OP_JMP_ADDR(opline, opline->op1), 0);
}

ZEND_VM_HOT_NOCONST_HANDLER(43, ZEND_JMPZ, CONST|TMPVAR|CV, JMP_ADDR)
{
	USE_OPLINE
	zend_free_op free_op1;
	zval *val;

	val = GET_OP1_ZVAL_PTR_UNDEF(BP_VAR_R);

	if (Z_TYPE_INFO_P(val) == IS_TRUE) {
		ZEND_VM_NEXT_OPCODE();
	} else if (EXPECTED(Z_TYPE_INFO_P(val) <= IS_TRUE)) {
		if (OP1_TYPE == IS_CV && UNEXPECTED(Z_TYPE_INFO_P(val) == IS_UNDEF)) {
			SAVE_OPLINE();
			GET_OP1_UNDEF_CV(val, BP_VAR_R);
			if (UNEXPECTED(EG(exception))) {
				HANDLE_EXCEPTION();
			}
		}
		ZEND_VM_JMP_EX(OP_JMP_ADDR(opline, opline->op2), 0);
	}

	SAVE_OPLINE();
	if (i_zend_is_true(val)) {
		opline++;
	} else {
		opline = OP_JMP_ADDR(opline, opline->op2);
	}
	FREE_OP1();
	ZEND_VM_JMP(opline);
}

ZEND_VM_HOT_NOCONST_HANDLER(44, ZEND_JMPNZ, CONST|TMPVAR|CV, JMP_ADDR)
{
	USE_OPLINE
	zend_free_op free_op1;
	zval *val;

	val = GET_OP1_ZVAL_PTR_UNDEF(BP_VAR_R);

	if (Z_TYPE_INFO_P(val) == IS_TRUE) {
		ZEND_VM_JMP_EX(OP_JMP_ADDR(opline, opline->op2), 0);
	} else if (EXPECTED(Z_TYPE_INFO_P(val) <= IS_TRUE)) {
		if (OP1_TYPE == IS_CV && UNEXPECTED(Z_TYPE_INFO_P(val) == IS_UNDEF)) {
			SAVE_OPLINE();
			GET_OP1_UNDEF_CV(val, BP_VAR_R);
			if (UNEXPECTED(EG(exception))) {
				HANDLE_EXCEPTION();
			}
		}
		ZEND_VM_NEXT_OPCODE();
	}

	SAVE_OPLINE();
	if (i_zend_is_true(val)) {
		opline = OP_JMP_ADDR(opline, opline->op2);
	} else {
		opline++;
	}
	FREE_OP1();
	ZEND_VM_JMP(opline);
}

ZEND_VM_HOT_NOCONST_HANDLER(45, ZEND_JMPZNZ, CONST|TMPVAR|CV, JMP_ADDR, JMP_ADDR)
{
	USE_OPLINE
	zend_free_op free_op1;
	zval *val;

	val = GET_OP1_ZVAL_PTR_UNDEF(BP_VAR_R);

	if (EXPECTED(Z_TYPE_INFO_P(val) == IS_TRUE)) {
		ZEND_VM_SET_RELATIVE_OPCODE(opline, opline->extended_value);
		ZEND_VM_CONTINUE();
	} else if (EXPECTED(Z_TYPE_INFO_P(val) <= IS_TRUE)) {
		if (OP1_TYPE == IS_CV && UNEXPECTED(Z_TYPE_INFO_P(val) == IS_UNDEF)) {
			SAVE_OPLINE();
			GET_OP1_UNDEF_CV(val, BP_VAR_R);
			if (UNEXPECTED(EG(exception))) {
				HANDLE_EXCEPTION();
			}
		}
		ZEND_VM_JMP_EX(OP_JMP_ADDR(opline, opline->op2), 0);
	}

	SAVE_OPLINE();
	if (i_zend_is_true(val)) {
		opline = ZEND_OFFSET_TO_OPLINE(opline, opline->extended_value);
	} else {
		opline = OP_JMP_ADDR(opline, opline->op2);
	}
	FREE_OP1();
	ZEND_VM_JMP(opline);
}

ZEND_VM_COLD_CONST_HANDLER(46, ZEND_JMPZ_EX, CONST|TMPVAR|CV, JMP_ADDR)
{
	USE_OPLINE
	zend_free_op free_op1;
	zval *val;
	int ret;

	val = GET_OP1_ZVAL_PTR_UNDEF(BP_VAR_R);

	if (Z_TYPE_INFO_P(val) == IS_TRUE) {
		ZVAL_TRUE(EX_VAR(opline->result.var));
		ZEND_VM_NEXT_OPCODE();
	} else if (EXPECTED(Z_TYPE_INFO_P(val) <= IS_TRUE)) {
		ZVAL_FALSE(EX_VAR(opline->result.var));
		if (OP1_TYPE == IS_CV && UNEXPECTED(Z_TYPE_INFO_P(val) == IS_UNDEF)) {
			SAVE_OPLINE();
			GET_OP1_UNDEF_CV(val, BP_VAR_R);
			if (UNEXPECTED(EG(exception))) {
				HANDLE_EXCEPTION();
			}
		}
		ZEND_VM_JMP_EX(OP_JMP_ADDR(opline, opline->op2), 0);
	}

	SAVE_OPLINE();
	ret = i_zend_is_true(val);
	FREE_OP1();
	if (ret) {
		ZVAL_TRUE(EX_VAR(opline->result.var));
		opline++;
	} else {
		ZVAL_FALSE(EX_VAR(opline->result.var));
		opline = OP_JMP_ADDR(opline, opline->op2);
	}
	ZEND_VM_JMP(opline);
}

ZEND_VM_COLD_CONST_HANDLER(47, ZEND_JMPNZ_EX, CONST|TMPVAR|CV, JMP_ADDR)
{
	USE_OPLINE
	zend_free_op free_op1;
	zval *val;
	int ret;

	val = GET_OP1_ZVAL_PTR_UNDEF(BP_VAR_R);

	if (Z_TYPE_INFO_P(val) == IS_TRUE) {
		ZVAL_TRUE(EX_VAR(opline->result.var));
		ZEND_VM_JMP_EX(OP_JMP_ADDR(opline, opline->op2), 0);
	} else if (EXPECTED(Z_TYPE_INFO_P(val) <= IS_TRUE)) {
		ZVAL_FALSE(EX_VAR(opline->result.var));
		if (OP1_TYPE == IS_CV && UNEXPECTED(Z_TYPE_INFO_P(val) == IS_UNDEF)) {
			SAVE_OPLINE();
			GET_OP1_UNDEF_CV(val, BP_VAR_R);
			ZEND_VM_NEXT_OPCODE_CHECK_EXCEPTION();
		} else {
			ZEND_VM_NEXT_OPCODE();
		}
	}

	SAVE_OPLINE();
	ret = i_zend_is_true(val);
	FREE_OP1();
	if (ret) {
		ZVAL_TRUE(EX_VAR(opline->result.var));
		opline = OP_JMP_ADDR(opline, opline->op2);
	} else {
		ZVAL_FALSE(EX_VAR(opline->result.var));
		opline++;
	}
	ZEND_VM_JMP(opline);
}

ZEND_VM_HANDLER(70, ZEND_FREE, TMPVAR, ANY)
{
	USE_OPLINE

	SAVE_OPLINE();
	zval_ptr_dtor_nogc(EX_VAR(opline->op1.var));
	ZEND_VM_NEXT_OPCODE_CHECK_EXCEPTION();
}

ZEND_VM_HANDLER(127, ZEND_FE_FREE, TMPVAR, ANY)
{
	zval *var;
	USE_OPLINE

	SAVE_OPLINE();
	var = EX_VAR(opline->op1.var);
	if (Z_TYPE_P(var) != IS_ARRAY && Z_FE_ITER_P(var) != (uint32_t)-1) {
		zend_hash_iterator_del(Z_FE_ITER_P(var));
	}
	zval_ptr_dtor_nogc(var);
	ZEND_VM_NEXT_OPCODE_CHECK_EXCEPTION();
}

ZEND_VM_COLD_CONSTCONST_HANDLER(53, ZEND_FAST_CONCAT, CONST|TMPVAR|CV, CONST|TMPVAR|CV)
{
	USE_OPLINE
	zend_free_op free_op1, free_op2;
	zval *op1, *op2;
	zend_string *op1_str, *op2_str, *str;


	op1 = GET_OP1_ZVAL_PTR_UNDEF(BP_VAR_R);
	op2 = GET_OP2_ZVAL_PTR_UNDEF(BP_VAR_R);
	if ((OP1_TYPE == IS_CONST || EXPECTED(Z_TYPE_P(op1) == IS_STRING)) &&
	    (OP2_TYPE == IS_CONST || EXPECTED(Z_TYPE_P(op2) == IS_STRING))) {
		zend_string *op1_str = Z_STR_P(op1);
		zend_string *op2_str = Z_STR_P(op2);
		zend_string *str;

		if (OP1_TYPE != IS_CONST && UNEXPECTED(ZSTR_LEN(op1_str) == 0)) {
			if (OP2_TYPE == IS_CONST || OP2_TYPE == IS_CV) {
				ZVAL_STR_COPY(EX_VAR(opline->result.var), op2_str);
			} else {
				ZVAL_STR(EX_VAR(opline->result.var), op2_str);
			}
			FREE_OP1();
		} else if (OP2_TYPE != IS_CONST && UNEXPECTED(ZSTR_LEN(op2_str) == 0)) {
			if (OP1_TYPE == IS_CONST || OP1_TYPE == IS_CV) {
				ZVAL_STR_COPY(EX_VAR(opline->result.var), op1_str);
			} else {
				ZVAL_STR(EX_VAR(opline->result.var), op1_str);
			}
			FREE_OP2();
		} else if (OP1_TYPE != IS_CONST && OP1_TYPE != IS_CV &&
		    !ZSTR_IS_INTERNED(op1_str) && GC_REFCOUNT(op1_str) == 1) {
		    size_t len = ZSTR_LEN(op1_str);

			str = zend_string_extend(op1_str, len + ZSTR_LEN(op2_str), 0);
			memcpy(ZSTR_VAL(str) + len, ZSTR_VAL(op2_str), ZSTR_LEN(op2_str)+1);
			ZVAL_NEW_STR(EX_VAR(opline->result.var), str);
			FREE_OP2();
		} else {
			str = zend_string_alloc(ZSTR_LEN(op1_str) + ZSTR_LEN(op2_str), 0);
			memcpy(ZSTR_VAL(str), ZSTR_VAL(op1_str), ZSTR_LEN(op1_str));
			memcpy(ZSTR_VAL(str) + ZSTR_LEN(op1_str), ZSTR_VAL(op2_str), ZSTR_LEN(op2_str)+1);
			ZVAL_NEW_STR(EX_VAR(opline->result.var), str);
			FREE_OP1();
			FREE_OP2();
		}
		ZEND_VM_NEXT_OPCODE();
	}

	SAVE_OPLINE();
	if (OP1_TYPE == IS_CONST) {
		op1_str = Z_STR_P(op1);
	} else if (EXPECTED(Z_TYPE_P(op1) == IS_STRING)) {
		op1_str = zend_string_copy(Z_STR_P(op1));
	} else {
		if (OP1_TYPE == IS_CV && UNEXPECTED(Z_TYPE_P(op1) == IS_UNDEF)) {
			GET_OP1_UNDEF_CV(op1, BP_VAR_R);
		}
		op1_str = zval_get_string_func(op1);
	}
	if (OP2_TYPE == IS_CONST) {
		op2_str = Z_STR_P(op2);
	} else if (EXPECTED(Z_TYPE_P(op2) == IS_STRING)) {
		op2_str = zend_string_copy(Z_STR_P(op2));
	} else {
		if (OP2_TYPE == IS_CV && UNEXPECTED(Z_TYPE_P(op2) == IS_UNDEF)) {
			GET_OP2_UNDEF_CV(op2, BP_VAR_R);
		}
		op2_str = zval_get_string_func(op2);
	}
	do {
		if (OP1_TYPE != IS_CONST) {
			if (UNEXPECTED(ZSTR_LEN(op1_str) == 0)) {
				if (OP2_TYPE == IS_CONST) {
					if (UNEXPECTED(Z_REFCOUNTED_P(op2))) {
						GC_ADDREF(op2_str);
					}
				}
				ZVAL_STR(EX_VAR(opline->result.var), op2_str);
				zend_string_release_ex(op1_str, 0);
				break;
			}
		}
		if (OP2_TYPE != IS_CONST) {
			if (UNEXPECTED(ZSTR_LEN(op2_str) == 0)) {
				if (OP1_TYPE == IS_CONST) {
					if (UNEXPECTED(Z_REFCOUNTED_P(op1))) {
						GC_ADDREF(op1_str);
					}
				}
				ZVAL_STR(EX_VAR(opline->result.var), op1_str);
				zend_string_release_ex(op2_str, 0);
				break;
			}
		}
		str = zend_string_alloc(ZSTR_LEN(op1_str) + ZSTR_LEN(op2_str), 0);
		memcpy(ZSTR_VAL(str), ZSTR_VAL(op1_str), ZSTR_LEN(op1_str));
		memcpy(ZSTR_VAL(str) + ZSTR_LEN(op1_str), ZSTR_VAL(op2_str), ZSTR_LEN(op2_str)+1);
		ZVAL_NEW_STR(EX_VAR(opline->result.var), str);
		if (OP1_TYPE != IS_CONST) {
			zend_string_release_ex(op1_str, 0);
		}
		if (OP2_TYPE != IS_CONST) {
			zend_string_release_ex(op2_str, 0);
		}
	} while (0);
	FREE_OP1();
	FREE_OP2();
	ZEND_VM_NEXT_OPCODE_CHECK_EXCEPTION();
}

ZEND_VM_HANDLER(54, ZEND_ROPE_INIT, UNUSED, CONST|TMPVAR|CV, NUM)
{
	USE_OPLINE
	zend_free_op free_op2;
	zend_string **rope;
	zval *var;

	/* Compiler allocates the necessary number of zval slots to keep the rope */
	rope = (zend_string**)EX_VAR(opline->result.var);
	if (OP2_TYPE == IS_CONST) {
		var = GET_OP2_ZVAL_PTR(BP_VAR_R);
		rope[0] = Z_STR_P(var);
		if (UNEXPECTED(Z_REFCOUNTED_P(var))) {
			Z_ADDREF_P(var);
		}
	} else {
		var = GET_OP2_ZVAL_PTR_UNDEF(BP_VAR_R);
		if (EXPECTED(Z_TYPE_P(var) == IS_STRING)) {
			if (OP2_TYPE == IS_CV) {
				rope[0] = zend_string_copy(Z_STR_P(var));
			} else {
				rope[0] = Z_STR_P(var);
			}
		} else {
			SAVE_OPLINE();
			if (OP2_TYPE == IS_CV && UNEXPECTED(Z_TYPE_P(var) == IS_UNDEF)) {
				GET_OP2_UNDEF_CV(var, BP_VAR_R);
			}
			rope[0] = zval_get_string_func(var);
			FREE_OP2();
			ZEND_VM_NEXT_OPCODE_CHECK_EXCEPTION();
		}
	}
	ZEND_VM_NEXT_OPCODE();
}

ZEND_VM_HANDLER(55, ZEND_ROPE_ADD, TMP, CONST|TMPVAR|CV, NUM)
{
	USE_OPLINE
	zend_free_op free_op2;
	zend_string **rope;
	zval *var;

	/* op1 and result are the same */
	rope = (zend_string**)EX_VAR(opline->op1.var);
	if (OP2_TYPE == IS_CONST) {
		var = GET_OP2_ZVAL_PTR(BP_VAR_R);
		rope[opline->extended_value] = Z_STR_P(var);
		if (UNEXPECTED(Z_REFCOUNTED_P(var))) {
			Z_ADDREF_P(var);
		}
	} else {
		var = GET_OP2_ZVAL_PTR_UNDEF(BP_VAR_R);
		if (EXPECTED(Z_TYPE_P(var) == IS_STRING)) {
			if (OP2_TYPE == IS_CV) {
				rope[opline->extended_value] = zend_string_copy(Z_STR_P(var));
			} else {
				rope[opline->extended_value] = Z_STR_P(var);
			}
		} else {
			SAVE_OPLINE();
			if (OP2_TYPE == IS_CV && UNEXPECTED(Z_TYPE_P(var) == IS_UNDEF)) {
				GET_OP2_UNDEF_CV(var, BP_VAR_R);
			}
			rope[opline->extended_value] = zval_get_string_func(var);
			FREE_OP2();
			ZEND_VM_NEXT_OPCODE_CHECK_EXCEPTION();
		}
	}
	ZEND_VM_NEXT_OPCODE();
}

ZEND_VM_HANDLER(56, ZEND_ROPE_END, TMP, CONST|TMPVAR|CV, NUM)
{
	USE_OPLINE
	zend_free_op free_op2;
	zend_string **rope;
	zval *var, *ret;
	uint32_t i;
	size_t len = 0;
	char *target;

	rope = (zend_string**)EX_VAR(opline->op1.var);
	if (OP2_TYPE == IS_CONST) {
		var = GET_OP2_ZVAL_PTR(BP_VAR_R);
		rope[opline->extended_value] = Z_STR_P(var);
		if (UNEXPECTED(Z_REFCOUNTED_P(var))) {
			Z_ADDREF_P(var);
		}
	} else {
		var = GET_OP2_ZVAL_PTR_UNDEF(BP_VAR_R);
		if (EXPECTED(Z_TYPE_P(var) == IS_STRING)) {
			if (OP2_TYPE == IS_CV) {
				rope[opline->extended_value] = zend_string_copy(Z_STR_P(var));
			} else {
				rope[opline->extended_value] = Z_STR_P(var);
			}
		} else {
			SAVE_OPLINE();
			if (OP2_TYPE == IS_CV && UNEXPECTED(Z_TYPE_P(var) == IS_UNDEF)) {
				GET_OP2_UNDEF_CV(var, BP_VAR_R);
			}
			rope[opline->extended_value] = zval_get_string_func(var);
			FREE_OP2();
			if (UNEXPECTED(EG(exception))) {
				for (i = 0; i <= opline->extended_value; i++) {
					zend_string_release_ex(rope[i], 0);
				}
				ZVAL_UNDEF(EX_VAR(opline->result.var));
				HANDLE_EXCEPTION();
			}
		}
	}
	for (i = 0; i <= opline->extended_value; i++) {
		len += ZSTR_LEN(rope[i]);
	}
	ret = EX_VAR(opline->result.var);
	ZVAL_STR(ret, zend_string_alloc(len, 0));
	target = Z_STRVAL_P(ret);
	for (i = 0; i <= opline->extended_value; i++) {
		memcpy(target, ZSTR_VAL(rope[i]), ZSTR_LEN(rope[i]));
		target += ZSTR_LEN(rope[i]);
		zend_string_release_ex(rope[i], 0);
	}
	*target = '\0';

	ZEND_VM_NEXT_OPCODE();
}

ZEND_VM_HANDLER(109, ZEND_FETCH_CLASS, UNUSED|CLASS_FETCH, CONST|TMPVAR|UNUSED|CV, CACHE_SLOT)
{
	zend_free_op free_op2;
	zval *class_name;
	USE_OPLINE

	SAVE_OPLINE();
	if (OP2_TYPE == IS_UNUSED) {
		Z_CE_P(EX_VAR(opline->result.var)) = zend_fetch_class(NULL, opline->op1.num);
		ZEND_VM_NEXT_OPCODE_CHECK_EXCEPTION();
	} else if (OP2_TYPE == IS_CONST) {
		zend_class_entry *ce = CACHED_PTR(opline->extended_value);

		if (UNEXPECTED(ce == NULL)) {
			class_name = GET_OP2_ZVAL_PTR_UNDEF(BP_VAR_R);
			ce = zend_fetch_class_by_name(Z_STR_P(class_name), class_name + 1, opline->op1.num);
			CACHE_PTR(opline->extended_value, ce);
		}
		Z_CE_P(EX_VAR(opline->result.var)) = ce;
	} else {
		class_name = GET_OP2_ZVAL_PTR_UNDEF(BP_VAR_R);
ZEND_VM_C_LABEL(try_class_name):
		if (Z_TYPE_P(class_name) == IS_OBJECT) {
			Z_CE_P(EX_VAR(opline->result.var)) = Z_OBJCE_P(class_name);
		} else if (Z_TYPE_P(class_name) == IS_STRING) {
			Z_CE_P(EX_VAR(opline->result.var)) = zend_fetch_class(Z_STR_P(class_name), opline->op1.num);
		} else if ((OP2_TYPE & (IS_VAR|IS_CV)) && Z_TYPE_P(class_name) == IS_REFERENCE) {
			class_name = Z_REFVAL_P(class_name);
			ZEND_VM_C_GOTO(try_class_name);
		} else {
			if (OP2_TYPE == IS_CV && UNEXPECTED(Z_TYPE_P(class_name) == IS_UNDEF)) {
				GET_OP2_UNDEF_CV(class_name, BP_VAR_R);
				if (UNEXPECTED(EG(exception) != NULL)) {
					HANDLE_EXCEPTION();
				}
			}
			zend_throw_error(NULL, "Class name must be a valid object or a string");
		}
	}

	FREE_OP2();
	ZEND_VM_NEXT_OPCODE_CHECK_EXCEPTION();
}

ZEND_VM_HOT_OBJ_HANDLER(112, ZEND_INIT_METHOD_CALL, CONST|TMPVAR|UNUSED|THIS|CV, CONST|TMPVAR|CV, NUM|CACHE_SLOT)
{
	USE_OPLINE
	zval *function_name;
	zend_free_op free_op1, free_op2;
	zval *object;
	zend_function *fbc;
	zend_class_entry *called_scope;
	zend_object *obj;
	zend_execute_data *call;
	uint32_t call_info;

	SAVE_OPLINE();

	object = GET_OP1_OBJ_ZVAL_PTR_UNDEF(BP_VAR_R);

	if (OP1_TYPE == IS_UNUSED && UNEXPECTED(Z_TYPE_P(object) == IS_UNDEF)) {
		ZEND_VM_DISPATCH_TO_HELPER(zend_this_not_in_object_context_helper);
	}

	if (OP2_TYPE != IS_CONST) {
		function_name = GET_OP2_ZVAL_PTR_UNDEF(BP_VAR_R);
	}

	if (OP2_TYPE != IS_CONST &&
	    UNEXPECTED(Z_TYPE_P(function_name) != IS_STRING)) {
		do {
			if ((OP2_TYPE & (IS_VAR|IS_CV)) && Z_ISREF_P(function_name)) {
				function_name = Z_REFVAL_P(function_name);
				if (EXPECTED(Z_TYPE_P(function_name) == IS_STRING)) {
					break;
				}
			} else if (OP2_TYPE == IS_CV && UNEXPECTED(Z_TYPE_P(function_name) == IS_UNDEF)) {
				GET_OP2_UNDEF_CV(function_name, BP_VAR_R);
				if (UNEXPECTED(EG(exception) != NULL)) {
					FREE_OP1();
					HANDLE_EXCEPTION();
				}
			}
			zend_throw_error(NULL, "Method name must be a string");
			FREE_OP2();
			FREE_OP1();
			HANDLE_EXCEPTION();
		} while (0);
	}

	if (OP1_TYPE != IS_UNUSED) {
		do {
			if (OP1_TYPE == IS_CONST || UNEXPECTED(Z_TYPE_P(object) != IS_OBJECT)) {
				if ((OP1_TYPE & (IS_VAR|IS_CV)) && EXPECTED(Z_ISREF_P(object))) {
					object = Z_REFVAL_P(object);
					if (EXPECTED(Z_TYPE_P(object) == IS_OBJECT)) {
						break;
					}
				}
				if (OP1_TYPE == IS_CV && UNEXPECTED(Z_TYPE_P(object) == IS_UNDEF)) {
					object = GET_OP1_UNDEF_CV(object, BP_VAR_R);
					if (UNEXPECTED(EG(exception) != NULL)) {
						FREE_OP2();
						HANDLE_EXCEPTION();
					}
				}
				if (OP2_TYPE == IS_CONST) {
					function_name = GET_OP2_ZVAL_PTR_UNDEF(BP_VAR_R);
				}
				zend_invalid_method_call(object, function_name);
				FREE_OP2();
				FREE_OP1();
				HANDLE_EXCEPTION();
			}
		} while (0);
	}

	obj = Z_OBJ_P(object);
	called_scope = obj->ce;

	if (OP2_TYPE == IS_CONST &&
	    EXPECTED(CACHED_PTR(opline->result.num) == called_scope)) {
	    fbc = CACHED_PTR(opline->result.num + sizeof(void*));
	} else {
	    zend_object *orig_obj = obj;

		if (UNEXPECTED(obj->handlers->get_method == NULL)) {
			zend_throw_error(NULL, "Object does not support method calls");
			FREE_OP2();
			FREE_OP1();
			HANDLE_EXCEPTION();
		}

		if (OP2_TYPE == IS_CONST) {
			function_name = GET_OP2_ZVAL_PTR_UNDEF(BP_VAR_R);
		}

		/* First, locate the function. */
		fbc = obj->handlers->get_method(&obj, Z_STR_P(function_name), ((OP2_TYPE == IS_CONST) ? (RT_CONSTANT(opline, opline->op2) + 1) : NULL));
		if (UNEXPECTED(fbc == NULL)) {
			if (EXPECTED(!EG(exception))) {
				zend_undefined_method(obj->ce, Z_STR_P(function_name));
			}
			FREE_OP2();
			FREE_OP1();
			HANDLE_EXCEPTION();
		}
		if (OP2_TYPE == IS_CONST &&
		    EXPECTED(fbc->type <= ZEND_USER_FUNCTION) &&
		    EXPECTED(!(fbc->common.fn_flags & (ZEND_ACC_CALL_VIA_TRAMPOLINE|ZEND_ACC_NEVER_CACHE))) &&
		    EXPECTED(obj == orig_obj)) {
			CACHE_POLYMORPHIC_PTR(opline->result.num, called_scope, fbc);
		}
		if (EXPECTED(fbc->type == ZEND_USER_FUNCTION) && UNEXPECTED(!fbc->op_array.run_time_cache)) {
			init_func_run_time_cache(&fbc->op_array);
		}
	}

	call_info = ZEND_CALL_NESTED_FUNCTION;
	if (UNEXPECTED((fbc->common.fn_flags & ZEND_ACC_STATIC) != 0)) {
		obj = NULL;
	} else if (OP1_TYPE & (IS_VAR|IS_TMP_VAR|IS_CV)) {
		/* CV may be changed indirectly (e.g. when it's a reference) */
		call_info = ZEND_CALL_NESTED_FUNCTION | ZEND_CALL_RELEASE_THIS;
		GC_ADDREF(obj); /* For $this pointer */
	}

	FREE_OP2();
	FREE_OP1();

	if ((OP1_TYPE & (IS_VAR|IS_TMP_VAR)) && UNEXPECTED(EG(exception))) {
		HANDLE_EXCEPTION();
	}

	call = zend_vm_stack_push_call_frame(call_info,
		fbc, opline->extended_value, called_scope, obj);
	call->prev_execute_data = EX(call);
	EX(call) = call;

	ZEND_VM_NEXT_OPCODE();
}

ZEND_VM_HANDLER(113, ZEND_INIT_STATIC_METHOD_CALL, UNUSED|CLASS_FETCH|CONST|VAR, CONST|TMPVAR|UNUSED|CONSTRUCTOR|CV, NUM|CACHE_SLOT)
{
	USE_OPLINE
	zval *function_name;
	zend_class_entry *ce;
	zend_object *object;
	zend_function *fbc;
	zend_execute_data *call;

	SAVE_OPLINE();

	if (OP1_TYPE == IS_CONST) {
		/* no function found. try a static method in class */
		ce = CACHED_PTR(opline->result.num);
		if (UNEXPECTED(ce == NULL)) {
			ce = zend_fetch_class_by_name(Z_STR_P(RT_CONSTANT(opline, opline->op1)), RT_CONSTANT(opline, opline->op1) + 1, ZEND_FETCH_CLASS_DEFAULT |  ZEND_FETCH_CLASS_EXCEPTION);
			if (UNEXPECTED(ce == NULL)) {
				ZEND_ASSERT(EG(exception));
				HANDLE_EXCEPTION();
			}
			if (OP2_TYPE != IS_CONST) {
				CACHE_PTR(opline->result.num, ce);
			}
		}
	} else if (OP1_TYPE == IS_UNUSED) {
		ce = zend_fetch_class(NULL, opline->op1.num);
		if (UNEXPECTED(ce == NULL)) {
			ZEND_ASSERT(EG(exception));
			FREE_UNFETCHED_OP2();
			HANDLE_EXCEPTION();
		}
	} else {
		ce = Z_CE_P(EX_VAR(opline->op1.var));
	}

	if (OP1_TYPE == IS_CONST &&
	    OP2_TYPE == IS_CONST &&
	    EXPECTED((fbc = CACHED_PTR(opline->result.num + sizeof(void*))) != NULL)) {
		/* nothing to do */
	} else if (OP1_TYPE != IS_CONST &&
	           OP2_TYPE == IS_CONST &&
	           EXPECTED(CACHED_PTR(opline->result.num) == ce)) {
		fbc = CACHED_PTR(opline->result.num + sizeof(void*));
	} else if (OP2_TYPE != IS_UNUSED) {
		zend_free_op free_op2;

		function_name = GET_OP2_ZVAL_PTR_UNDEF(BP_VAR_R);
		if (OP2_TYPE != IS_CONST) {
			if (UNEXPECTED(Z_TYPE_P(function_name) != IS_STRING)) {
				do {
					if (OP2_TYPE & (IS_VAR|IS_CV) && Z_ISREF_P(function_name)) {
						function_name = Z_REFVAL_P(function_name);
						if (EXPECTED(Z_TYPE_P(function_name) == IS_STRING)) {
							break;
						}
					} else if (OP2_TYPE == IS_CV && UNEXPECTED(Z_TYPE_P(function_name) == IS_UNDEF)) {
						GET_OP2_UNDEF_CV(function_name, BP_VAR_R);
						if (UNEXPECTED(EG(exception) != NULL)) {
							HANDLE_EXCEPTION();
						}
					}
					zend_throw_error(NULL, "Function name must be a string");
					FREE_OP2();
					HANDLE_EXCEPTION();
				} while (0);
			}
		}

		if (ce->get_static_method) {
			fbc = ce->get_static_method(ce, Z_STR_P(function_name));
		} else {
			fbc = zend_std_get_static_method(ce, Z_STR_P(function_name), ((OP2_TYPE == IS_CONST) ? (RT_CONSTANT(opline, opline->op2) + 1) : NULL));
		}
		if (UNEXPECTED(fbc == NULL)) {
			if (EXPECTED(!EG(exception))) {
				zend_undefined_method(ce, Z_STR_P(function_name));
			}
			FREE_OP2();
			HANDLE_EXCEPTION();
		}
		if (OP2_TYPE == IS_CONST &&
		    EXPECTED(fbc->type <= ZEND_USER_FUNCTION) &&
		    EXPECTED(!(fbc->common.fn_flags & (ZEND_ACC_CALL_VIA_TRAMPOLINE|ZEND_ACC_NEVER_CACHE)))) {
			CACHE_POLYMORPHIC_PTR(opline->result.num, ce, fbc);
		}
		if (EXPECTED(fbc->type == ZEND_USER_FUNCTION) && UNEXPECTED(!fbc->op_array.run_time_cache)) {
			init_func_run_time_cache(&fbc->op_array);
		}
		if (OP2_TYPE != IS_CONST) {
			FREE_OP2();
		}
	} else {
		if (UNEXPECTED(ce->constructor == NULL)) {
			zend_throw_error(NULL, "Cannot call constructor");
			HANDLE_EXCEPTION();
		}
		if (Z_TYPE(EX(This)) == IS_OBJECT && Z_OBJ(EX(This))->ce != ce->constructor->common.scope && (ce->constructor->common.fn_flags & ZEND_ACC_PRIVATE)) {
			zend_throw_error(NULL, "Cannot call private %s::__construct()", ZSTR_VAL(ce->name));
			HANDLE_EXCEPTION();
		}
		fbc = ce->constructor;
		if (EXPECTED(fbc->type == ZEND_USER_FUNCTION) && UNEXPECTED(!fbc->op_array.run_time_cache)) {
			init_func_run_time_cache(&fbc->op_array);
		}
	}

	object = NULL;
	if (!(fbc->common.fn_flags & ZEND_ACC_STATIC)) {
		if (Z_TYPE(EX(This)) == IS_OBJECT && instanceof_function(Z_OBJCE(EX(This)), ce)) {
			object = Z_OBJ(EX(This));
			ce = object->ce;
		} else {
			zend_non_static_method_call(fbc);
			if (UNEXPECTED(EG(exception) != NULL)) {
				HANDLE_EXCEPTION();
			}
		}
	}

	if (OP1_TYPE == IS_UNUSED) {
		/* previous opcode is ZEND_FETCH_CLASS */
		if ((opline->op1.num & ZEND_FETCH_CLASS_MASK) == ZEND_FETCH_CLASS_PARENT ||
		    (opline->op1.num & ZEND_FETCH_CLASS_MASK) == ZEND_FETCH_CLASS_SELF) {
			if (Z_TYPE(EX(This)) == IS_OBJECT) {
				ce = Z_OBJCE(EX(This));
			} else {
				ce = Z_CE(EX(This));
			}
		}
	}

	call = zend_vm_stack_push_call_frame(ZEND_CALL_NESTED_FUNCTION,
		fbc, opline->extended_value, ce, object);
	call->prev_execute_data = EX(call);
	EX(call) = call;

	ZEND_VM_NEXT_OPCODE();
}

ZEND_VM_HOT_HANDLER(59, ZEND_INIT_FCALL_BY_NAME, ANY, CONST, NUM|CACHE_SLOT)
{
	USE_OPLINE
	zend_function *fbc;
	zval *function_name, *func;
	zend_execute_data *call;

	fbc = CACHED_PTR(opline->result.num);
	if (UNEXPECTED(fbc == NULL)) {
		function_name = (zval*)RT_CONSTANT(opline, opline->op2);
		func = zend_hash_find_ex(EG(function_table), Z_STR_P(function_name+1), 1);
		if (UNEXPECTED(func == NULL)) {
			ZEND_VM_DISPATCH_TO_HELPER(zend_undefined_function_helper, function_name, function_name);
		}
		fbc = Z_FUNC_P(func);
		if (EXPECTED(fbc->type == ZEND_USER_FUNCTION) && UNEXPECTED(!fbc->op_array.run_time_cache)) {
			init_func_run_time_cache(&fbc->op_array);
		}
		CACHE_PTR(opline->result.num, fbc);
	}
	call = zend_vm_stack_push_call_frame(ZEND_CALL_NESTED_FUNCTION,
		fbc, opline->extended_value, NULL, NULL);
	call->prev_execute_data = EX(call);
	EX(call) = call;

	ZEND_VM_NEXT_OPCODE();
}

ZEND_VM_HANDLER(128, ZEND_INIT_DYNAMIC_CALL, ANY, CONST|TMPVAR|CV, NUM)
{
	USE_OPLINE
	zend_free_op free_op2;
	zval *function_name;
	zend_execute_data *call;

	SAVE_OPLINE();
	function_name = GET_OP2_ZVAL_PTR_UNDEF(BP_VAR_R);

ZEND_VM_C_LABEL(try_function_name):
	if (OP2_TYPE != IS_CONST && EXPECTED(Z_TYPE_P(function_name) == IS_STRING)) {
		call = zend_init_dynamic_call_string(Z_STR_P(function_name), opline->extended_value);
	} else if (OP2_TYPE != IS_CONST && EXPECTED(Z_TYPE_P(function_name) == IS_OBJECT)) {
		call = zend_init_dynamic_call_object(function_name, opline->extended_value);
	} else if (EXPECTED(Z_TYPE_P(function_name) == IS_ARRAY)) {
		call = zend_init_dynamic_call_array(Z_ARRVAL_P(function_name), opline->extended_value);
	} else if ((OP2_TYPE & (IS_VAR|IS_CV)) && EXPECTED(Z_TYPE_P(function_name) == IS_REFERENCE)) {
		function_name = Z_REFVAL_P(function_name);
		ZEND_VM_C_GOTO(try_function_name);
	} else {
		if (OP2_TYPE == IS_CV && UNEXPECTED(Z_TYPE_P(function_name) == IS_UNDEF)) {
			GET_OP2_UNDEF_CV(function_name, BP_VAR_R);
			if (UNEXPECTED(EG(exception) != NULL)) {
				HANDLE_EXCEPTION();
			}
		}
		zend_throw_error(NULL, "Function name must be a string");
		call = NULL;
	}

	if (UNEXPECTED(!call)) {
		HANDLE_EXCEPTION();
	}

	FREE_OP2();
	if (OP2_TYPE & (IS_VAR|IS_TMP_VAR)) {
		if (UNEXPECTED(EG(exception))) {
			if (call) {
				 if (call->func->common.fn_flags & ZEND_ACC_CALL_VIA_TRAMPOLINE) {
					zend_string_release_ex(call->func->common.function_name, 0);
					zend_free_trampoline(call->func);
				}
				zend_vm_stack_free_call_frame(call);
			}
			HANDLE_EXCEPTION();
		}
	} else if (UNEXPECTED(!call)) {
		HANDLE_EXCEPTION();
	}

	call->prev_execute_data = EX(call);
	EX(call) = call;

	ZEND_VM_NEXT_OPCODE_CHECK_EXCEPTION();
}

ZEND_VM_HANDLER(118, ZEND_INIT_USER_CALL, CONST, CONST|TMPVAR|CV, NUM)
{
	USE_OPLINE
	zend_free_op free_op2;
	zval *function_name;
	zend_fcall_info_cache fcc;
	char *error = NULL;
	zend_function *func;
	zend_class_entry *called_scope;
	zend_object *object;
	zend_execute_data *call;
	uint32_t call_info = ZEND_CALL_NESTED_FUNCTION | ZEND_CALL_DYNAMIC;

	SAVE_OPLINE();
	function_name = GET_OP2_ZVAL_PTR(BP_VAR_R);
	if (zend_is_callable_ex(function_name, NULL, 0, NULL, &fcc, &error)) {
		func = fcc.function_handler;
		called_scope = fcc.called_scope;
		object = fcc.object;
		if (error) {
			efree(error);
			/* This is the only soft error is_callable() can generate */
			zend_non_static_method_call(func);
			if (UNEXPECTED(EG(exception) != NULL)) {
				FREE_OP2();
				HANDLE_EXCEPTION();
			}
		}
		if (func->common.fn_flags & ZEND_ACC_CLOSURE) {
			/* Delay closure destruction until its invocation */
			GC_ADDREF(ZEND_CLOSURE_OBJECT(func));
			call_info |= ZEND_CALL_CLOSURE;
			if (func->common.fn_flags & ZEND_ACC_FAKE_CLOSURE) {
				call_info |= ZEND_CALL_FAKE_CLOSURE;
			}
		} else if (object) {
			call_info |= ZEND_CALL_RELEASE_THIS;
			GC_ADDREF(object); /* For $this pointer */
		}

		FREE_OP2();
		if ((OP2_TYPE & (IS_TMP_VAR|IS_VAR)) && UNEXPECTED(EG(exception))) {
			if (call_info & ZEND_CALL_CLOSURE) {
				zend_object_release(ZEND_CLOSURE_OBJECT(func));
			}
			if (call_info & ZEND_CALL_RELEASE_THIS) {
				zend_object_release(object);
			}
			HANDLE_EXCEPTION();
		}

		if (EXPECTED(func->type == ZEND_USER_FUNCTION) && UNEXPECTED(!func->op_array.run_time_cache)) {
			init_func_run_time_cache(&func->op_array);
		}
	} else {
		zend_internal_type_error(EX_USES_STRICT_TYPES(), "%s() expects parameter 1 to be a valid callback, %s", Z_STRVAL_P(RT_CONSTANT(opline, opline->op1)), error);
		efree(error);
		FREE_OP2();
		if (UNEXPECTED(EG(exception))) {
			HANDLE_EXCEPTION();
		}
		func = (zend_function*)&zend_pass_function;
		called_scope = NULL;
		object = NULL;
	}

	call = zend_vm_stack_push_call_frame(call_info,
		func, opline->extended_value, called_scope, object);
	call->prev_execute_data = EX(call);
	EX(call) = call;

	ZEND_VM_NEXT_OPCODE();
}

ZEND_VM_HOT_HANDLER(69, ZEND_INIT_NS_FCALL_BY_NAME, ANY, CONST, NUM|CACHE_SLOT)
{
	USE_OPLINE
	zval *func_name;
	zval *func;
	zend_function *fbc;
	zend_execute_data *call;

	fbc = CACHED_PTR(opline->result.num);
	if (UNEXPECTED(fbc == NULL)) {
		func_name = RT_CONSTANT(opline, opline->op2) + 1;
		func = zend_hash_find_ex(EG(function_table), Z_STR_P(func_name), 1);
		if (func == NULL) {
			func_name++;
			func = zend_hash_find_ex(EG(function_table), Z_STR_P(func_name), 1);
			if (UNEXPECTED(func == NULL)) {
				ZEND_VM_DISPATCH_TO_HELPER(zend_undefined_function_helper, function_name, func_name);
			}
		}
		fbc = Z_FUNC_P(func);
		CACHE_PTR(opline->result.num, fbc);
		if (EXPECTED(fbc->type == ZEND_USER_FUNCTION) && UNEXPECTED(!fbc->op_array.run_time_cache)) {
			init_func_run_time_cache(&fbc->op_array);
		}
	}

	call = zend_vm_stack_push_call_frame(ZEND_CALL_NESTED_FUNCTION,
		fbc, opline->extended_value, NULL, NULL);
	call->prev_execute_data = EX(call);
	EX(call) = call;

	ZEND_VM_NEXT_OPCODE();
}

ZEND_VM_HOT_HANDLER(61, ZEND_INIT_FCALL, NUM, CONST, NUM|CACHE_SLOT)
{
	USE_OPLINE
	zend_free_op free_op2;
	zval *fname;
	zval *func;
	zend_function *fbc;
	zend_execute_data *call;

	fbc = CACHED_PTR(opline->result.num);
	if (UNEXPECTED(fbc == NULL)) {
		fname = GET_OP2_ZVAL_PTR(BP_VAR_R);
		func = zend_hash_find_ex(EG(function_table), Z_STR_P(fname), 1);
		if (UNEXPECTED(func == NULL)) {
			ZEND_VM_DISPATCH_TO_HELPER(zend_undefined_function_helper, function_name, fname);
		}
		fbc = Z_FUNC_P(func);
		CACHE_PTR(opline->result.num, fbc);
		if (EXPECTED(fbc->type == ZEND_USER_FUNCTION) && UNEXPECTED(!fbc->op_array.run_time_cache)) {
			init_func_run_time_cache(&fbc->op_array);
		}
	}

	call = zend_vm_stack_push_call_frame_ex(
		opline->op1.num, ZEND_CALL_NESTED_FUNCTION,
		fbc, opline->extended_value, NULL, NULL);
	call->prev_execute_data = EX(call);
	EX(call) = call;

	ZEND_VM_NEXT_OPCODE();
}

ZEND_VM_HOT_HANDLER(129, ZEND_DO_ICALL, ANY, ANY, SPEC(RETVAL))
{
	USE_OPLINE
	zend_execute_data *call = EX(call);
	zend_function *fbc = call->func;
	zval *ret;
	zval retval;

	SAVE_OPLINE();
	EX(call) = call->prev_execute_data;

	call->prev_execute_data = execute_data;
	EG(current_execute_data) = call;

	ret = RETURN_VALUE_USED(opline) ? EX_VAR(opline->result.var) : &retval;
	ZVAL_NULL(ret);

	fbc->internal_function.handler(call, ret);

#if ZEND_DEBUG
	if (!EG(exception) && call->func) {
		ZEND_ASSERT(!(call->func->common.fn_flags & ZEND_ACC_HAS_RETURN_TYPE) ||
			zend_verify_internal_return_type(call->func, ret));
		ZEND_ASSERT((call->func->common.fn_flags & ZEND_ACC_RETURN_REFERENCE)
			? Z_ISREF_P(ret) : !Z_ISREF_P(ret));
	}
#endif

	EG(current_execute_data) = execute_data;
	zend_vm_stack_free_args(call);
	zend_vm_stack_free_call_frame(call);

	if (!RETURN_VALUE_USED(opline)) {
		zval_ptr_dtor(ret);
	}

	if (UNEXPECTED(EG(exception) != NULL)) {
		zend_rethrow_exception(execute_data);
		HANDLE_EXCEPTION();
	}

	ZEND_VM_SET_OPCODE(opline + 1);
	ZEND_VM_CONTINUE();
}

ZEND_VM_HOT_HANDLER(130, ZEND_DO_UCALL, ANY, ANY, SPEC(RETVAL))
{
	USE_OPLINE
	zend_execute_data *call = EX(call);
	zend_function *fbc = call->func;
	zval *ret;

	SAVE_OPLINE();
	EX(call) = call->prev_execute_data;

	ret = NULL;
	if (RETURN_VALUE_USED(opline)) {
		ret = EX_VAR(opline->result.var);
		ZVAL_NULL(ret);
	}

	call->prev_execute_data = execute_data;
	execute_data = call;
	i_init_func_execute_data(&fbc->op_array, ret, 0 EXECUTE_DATA_CC);
	LOAD_OPLINE();

	ZEND_VM_ENTER_EX();
}

ZEND_VM_HOT_HANDLER(131, ZEND_DO_FCALL_BY_NAME, ANY, ANY, SPEC(RETVAL))
{
	USE_OPLINE
	zend_execute_data *call = EX(call);
	zend_function *fbc = call->func;
	zval *ret;

	SAVE_OPLINE();
	EX(call) = call->prev_execute_data;

	if (EXPECTED(fbc->type == ZEND_USER_FUNCTION)) {
		ret = NULL;
		if (RETURN_VALUE_USED(opline)) {
			ret = EX_VAR(opline->result.var);
			ZVAL_NULL(ret);
		}

		call->prev_execute_data = execute_data;
		execute_data = call;
		i_init_func_execute_data(&fbc->op_array, ret, 0 EXECUTE_DATA_CC);
		LOAD_OPLINE();

		ZEND_VM_ENTER_EX();
	} else {
		zval retval;
		ZEND_ASSERT(fbc->type == ZEND_INTERNAL_FUNCTION);

		if (UNEXPECTED((fbc->common.fn_flags & ZEND_ACC_DEPRECATED) != 0)) {
			zend_deprecated_function(fbc);
			if (UNEXPECTED(EG(exception) != NULL)) {
			    UNDEF_RESULT();
				HANDLE_EXCEPTION();
			}
		}

		call->prev_execute_data = execute_data;
		EG(current_execute_data) = call;

		if (UNEXPECTED(fbc->common.fn_flags & ZEND_ACC_HAS_TYPE_HINTS)
		 && UNEXPECTED(!zend_verify_internal_arg_types(fbc, call))) {
			zend_vm_stack_free_call_frame(call);
			zend_rethrow_exception(execute_data);
		    UNDEF_RESULT();
			HANDLE_EXCEPTION();
		}

		ret = RETURN_VALUE_USED(opline) ? EX_VAR(opline->result.var) : &retval;
		ZVAL_NULL(ret);

		fbc->internal_function.handler(call, ret);

#if ZEND_DEBUG
		if (!EG(exception) && call->func) {
			ZEND_ASSERT(!(call->func->common.fn_flags & ZEND_ACC_HAS_RETURN_TYPE) ||
				zend_verify_internal_return_type(call->func, ret));
			ZEND_ASSERT((call->func->common.fn_flags & ZEND_ACC_RETURN_REFERENCE)
				? Z_ISREF_P(ret) : !Z_ISREF_P(ret));
		}
#endif

		EG(current_execute_data) = execute_data;
		zend_vm_stack_free_args(call);
		zend_vm_stack_free_call_frame(call);

		if (!RETURN_VALUE_USED(opline)) {
			zval_ptr_dtor(ret);
		}
	}

	if (UNEXPECTED(EG(exception) != NULL)) {
		zend_rethrow_exception(execute_data);
		HANDLE_EXCEPTION();
	}
	ZEND_VM_SET_OPCODE(opline + 1);
	ZEND_VM_CONTINUE();
}

ZEND_VM_HOT_HANDLER(60, ZEND_DO_FCALL, ANY, ANY, SPEC(RETVAL))
{
	USE_OPLINE
	zend_execute_data *call = EX(call);
	zend_function *fbc = call->func;
	zend_object *object;
	zval *ret;

	SAVE_OPLINE();
	EX(call) = call->prev_execute_data;
	if (UNEXPECTED((fbc->common.fn_flags & (ZEND_ACC_ABSTRACT|ZEND_ACC_DEPRECATED)) != 0)) {
		if (UNEXPECTED((fbc->common.fn_flags & ZEND_ACC_ABSTRACT) != 0)) {
			ZEND_VM_DISPATCH_TO_HELPER(zend_abstract_method_helper, fbc, fbc);
		}
		if (UNEXPECTED((fbc->common.fn_flags & ZEND_ACC_DEPRECATED) != 0)) {
			zend_deprecated_function(fbc);
			if (UNEXPECTED(EG(exception) != NULL)) {
				UNDEF_RESULT();
				HANDLE_EXCEPTION();
			}
		}
	}

	if (EXPECTED(fbc->type == ZEND_USER_FUNCTION)) {
		ret = NULL;
		if (RETURN_VALUE_USED(opline)) {
			ret = EX_VAR(opline->result.var);
			ZVAL_NULL(ret);
		}

		call->prev_execute_data = execute_data;
		execute_data = call;
		i_init_func_execute_data(&fbc->op_array, ret, 1 EXECUTE_DATA_CC);

		if (EXPECTED(zend_execute_ex == execute_ex)) {
			LOAD_OPLINE();
			ZEND_VM_ENTER_EX();
		} else {
			execute_data = EX(prev_execute_data);
			LOAD_OPLINE();
			ZEND_ADD_CALL_FLAG(call, ZEND_CALL_TOP);
			zend_execute_ex(call);
		}
	} else if (EXPECTED(fbc->type < ZEND_USER_FUNCTION)) {
		zval retval;

		call->prev_execute_data = execute_data;
		EG(current_execute_data) = call;

		if (UNEXPECTED(fbc->common.fn_flags & ZEND_ACC_HAS_TYPE_HINTS)
		  && UNEXPECTED(!zend_verify_internal_arg_types(fbc, call))) {
			UNDEF_RESULT();
			ZEND_VM_C_GOTO(fcall_end);
		}

		ret = RETURN_VALUE_USED(opline) ? EX_VAR(opline->result.var) : &retval;
		ZVAL_NULL(ret);

		if (!zend_execute_internal) {
			/* saves one function call if zend_execute_internal is not used */
			fbc->internal_function.handler(call, ret);
		} else {
			zend_execute_internal(call, ret);
		}

#if ZEND_DEBUG
		if (!EG(exception) && call->func) {
			ZEND_ASSERT(!(call->func->common.fn_flags & ZEND_ACC_HAS_RETURN_TYPE) ||
				zend_verify_internal_return_type(call->func, ret));
			ZEND_ASSERT((call->func->common.fn_flags & ZEND_ACC_RETURN_REFERENCE)
				? Z_ISREF_P(ret) : !Z_ISREF_P(ret));
		}
#endif

		EG(current_execute_data) = execute_data;
		zend_vm_stack_free_args(call);

		if (!RETURN_VALUE_USED(opline)) {
			zval_ptr_dtor(ret);
		}

	} else { /* ZEND_OVERLOADED_FUNCTION */
		zval retval;

		ret = RETURN_VALUE_USED(opline) ? EX_VAR(opline->result.var) : &retval;

		call->prev_execute_data = execute_data;

		if (UNEXPECTED(!zend_do_fcall_overloaded(call, ret))) {
			UNDEF_RESULT();
			HANDLE_EXCEPTION();
		}

		if (!RETURN_VALUE_USED(opline)) {
			zval_ptr_dtor(ret);
		}
	}

ZEND_VM_C_LABEL(fcall_end):
	if (UNEXPECTED(ZEND_CALL_INFO(call) & ZEND_CALL_RELEASE_THIS)) {
		object = Z_OBJ(call->This);
#if 0
		if (UNEXPECTED(EG(exception) != NULL) && (opline->op1.num & ZEND_CALL_CTOR)) {
#else
		if (UNEXPECTED(EG(exception) != NULL) && (ZEND_CALL_INFO(call) & ZEND_CALL_CTOR)) {
#endif
			GC_DELREF(object);
			zend_object_store_ctor_failed(object);
		}
		OBJ_RELEASE(object);
	}

	zend_vm_stack_free_call_frame(call);
	if (UNEXPECTED(EG(exception) != NULL)) {
		zend_rethrow_exception(execute_data);
		HANDLE_EXCEPTION();
	}

	ZEND_VM_SET_OPCODE(opline + 1);
	ZEND_VM_CONTINUE();
}

<<<<<<< HEAD
ZEND_VM_HANDLER(124, ZEND_VERIFY_RETURN_TYPE, CONST|TMP|VAR|UNUSED|CV, UNUSED|CACHE_SLOT)
=======
ZEND_VM_COLD_CONST_HANDLER(124, ZEND_VERIFY_RETURN_TYPE, CONST|TMP|VAR|UNUSED|CV, UNUSED|CACHE_SLOT)
>>>>>>> c4331b00
{
	USE_OPLINE

	SAVE_OPLINE();
	if (OP1_TYPE == IS_UNUSED) {
		zend_verify_missing_return_type(EX(func), CACHE_ADDR(opline->op2.num));
	} else {
/* prevents "undefined variable opline" errors */
#if !defined(ZEND_VM_SPEC) || (OP1_TYPE != IS_UNUSED)
		zval *retval_ref, *retval_ptr;
		zend_free_op free_op1;
		zend_arg_info *ret_info = EX(func)->common.arg_info - 1;

		retval_ref = retval_ptr = GET_OP1_ZVAL_PTR(BP_VAR_R);

		if (OP1_TYPE == IS_CONST) {
			ZVAL_COPY(EX_VAR(opline->result.var), retval_ptr);
			retval_ref = retval_ptr = EX_VAR(opline->result.var);
		} else if (OP1_TYPE == IS_VAR) {
			if (UNEXPECTED(Z_TYPE_P(retval_ptr) == IS_INDIRECT)) {
				retval_ptr = Z_INDIRECT_P(retval_ptr);
			}
			ZVAL_DEREF(retval_ptr);
		} else if (OP1_TYPE == IS_CV) {
			ZVAL_DEREF(retval_ptr);
		}

		if (UNEXPECTED(!ZEND_TYPE_IS_CLASS(ret_info->type)
			&& ZEND_TYPE_CODE(ret_info->type) != IS_CALLABLE
			&& ZEND_TYPE_CODE(ret_info->type) != IS_ITERABLE
			&& !ZEND_SAME_FAKE_TYPE(ZEND_TYPE_CODE(ret_info->type), Z_TYPE_P(retval_ptr))
			&& !(EX(func)->op_array.fn_flags & ZEND_ACC_RETURN_REFERENCE)
			&& retval_ref != retval_ptr)
		) {
			/* A cast might happen - unwrap the reference if this is a by-value return */
			if (Z_REFCOUNT_P(retval_ref) == 1) {
				ZVAL_UNREF(retval_ref);
			} else {
				Z_DELREF_P(retval_ref);
				ZVAL_COPY(retval_ref, retval_ptr);
			}
			retval_ptr = retval_ref;
		}
		zend_verify_return_type(EX(func), retval_ptr, CACHE_ADDR(opline->op2.num));
#endif
	}
	ZEND_VM_NEXT_OPCODE_CHECK_EXCEPTION();
}

ZEND_VM_HOT_HANDLER(62, ZEND_RETURN, CONST|TMP|VAR|CV, ANY)
{
	USE_OPLINE
	zval *retval_ptr;
	zval *return_value;
	zend_free_op free_op1;

	retval_ptr = GET_OP1_ZVAL_PTR_UNDEF(BP_VAR_R);
	return_value = EX(return_value);
	if (OP1_TYPE == IS_CV && UNEXPECTED(Z_TYPE_INFO_P(retval_ptr) == IS_UNDEF)) {
		SAVE_OPLINE();
		retval_ptr = GET_OP1_UNDEF_CV(retval_ptr, BP_VAR_R);
		if (return_value) {
			ZVAL_NULL(return_value);
		}
	} else if (!return_value) {
		if (OP1_TYPE & (IS_VAR|IS_TMP_VAR)) {
			if (Z_REFCOUNTED_P(free_op1) && !Z_DELREF_P(free_op1)) {
				SAVE_OPLINE();
				zval_dtor_func(Z_COUNTED_P(free_op1));
			}
		}
	} else {
		if ((OP1_TYPE & (IS_CONST|IS_TMP_VAR))) {
			ZVAL_COPY_VALUE(return_value, retval_ptr);
			if (OP1_TYPE == IS_CONST) {
				if (UNEXPECTED(Z_OPT_REFCOUNTED_P(return_value))) {
					Z_ADDREF_P(return_value);
				}
			}
		} else if (OP1_TYPE == IS_CV) {
			if (Z_OPT_REFCOUNTED_P(retval_ptr)) {
				if (EXPECTED(!Z_OPT_ISREF_P(retval_ptr))) {
					ZVAL_COPY_VALUE(return_value, retval_ptr);
					if (EXPECTED(!(EX_CALL_INFO() & ZEND_CALL_CODE))) {
						ZVAL_NULL(retval_ptr);
					} else {
						Z_ADDREF_P(return_value);
					}
				} else {
					retval_ptr = Z_REFVAL_P(retval_ptr);
					ZVAL_COPY(return_value, retval_ptr);
				}
			} else {
				ZVAL_COPY_VALUE(return_value, retval_ptr);
			}
		} else /* if (OP1_TYPE == IS_VAR) */ {
			if (UNEXPECTED(Z_ISREF_P(retval_ptr))) {
				zend_refcounted *ref = Z_COUNTED_P(retval_ptr);

				retval_ptr = Z_REFVAL_P(retval_ptr);
				ZVAL_COPY_VALUE(return_value, retval_ptr);
				if (UNEXPECTED(GC_DELREF(ref) == 0)) {
					efree_size(ref, sizeof(zend_reference));
				} else if (Z_OPT_REFCOUNTED_P(retval_ptr)) {
					Z_ADDREF_P(retval_ptr);
				}
			} else {
				ZVAL_COPY_VALUE(return_value, retval_ptr);
			}
		}
	}
	ZEND_VM_DISPATCH_TO_HELPER(zend_leave_helper);
}

ZEND_VM_COLD_CONST_HANDLER(111, ZEND_RETURN_BY_REF, CONST|TMP|VAR|CV, ANY, SRC)
{
	USE_OPLINE
	zval *retval_ptr;
	zend_free_op free_op1;

	SAVE_OPLINE();

	do {
		if ((OP1_TYPE & (IS_CONST|IS_TMP_VAR)) ||
		    (OP1_TYPE == IS_VAR && opline->extended_value == ZEND_RETURNS_VALUE)) {
			/* Not supposed to happen, but we'll allow it */
			zend_error(E_NOTICE, "Only variable references should be returned by reference");

			retval_ptr = GET_OP1_ZVAL_PTR(BP_VAR_R);
			if (!EX(return_value)) {
				FREE_OP1();
			} else {
				if (OP1_TYPE == IS_VAR && UNEXPECTED(Z_ISREF_P(retval_ptr))) {
					ZVAL_COPY_VALUE(EX(return_value), retval_ptr);
					break;
				}

				ZVAL_NEW_REF(EX(return_value), retval_ptr);
				if (OP1_TYPE == IS_CONST) {
					Z_TRY_ADDREF_P(retval_ptr);
				}
			}
			break;
		}

		retval_ptr = GET_OP1_ZVAL_PTR_PTR(BP_VAR_W);

		if (OP1_TYPE == IS_VAR) {
			if (retval_ptr == &EG(uninitialized_zval) ||
			    (opline->extended_value == ZEND_RETURNS_FUNCTION && !Z_ISREF_P(retval_ptr))) {
				zend_error(E_NOTICE, "Only variable references should be returned by reference");
				if (EX(return_value)) {
					ZVAL_NEW_REF(EX(return_value), retval_ptr);
				} else {
					FREE_OP1_VAR_PTR();
				}
				break;
			}
		}

		if (EX(return_value)) {
			if (Z_ISREF_P(retval_ptr)) {
				Z_ADDREF_P(retval_ptr);
			} else {
				ZVAL_MAKE_REF_EX(retval_ptr, 2);
			}
			ZVAL_REF(EX(return_value), Z_REF_P(retval_ptr));
		}

		FREE_OP1_VAR_PTR();
	} while (0);

	ZEND_VM_DISPATCH_TO_HELPER(zend_leave_helper);
}

ZEND_VM_HANDLER(41, ZEND_GENERATOR_CREATE, ANY, ANY)
{
	zval *return_value = EX(return_value);

	if (EXPECTED(return_value)) {
		USE_OPLINE
		zend_generator *generator;
		zend_execute_data *gen_execute_data;
		uint32_t num_args, used_stack, call_info;

		object_init_ex(return_value, zend_ce_generator);

		/*
		 * Normally the execute_data is allocated on the VM stack (because it does
		 * not actually do any allocation and thus is faster). For generators
		 * though this behavior would be suboptimal, because the (rather large)
		 * structure would have to be copied back and forth every time execution is
		 * suspended or resumed. That's why for generators the execution context
		 * is allocated on heap.
		 */
		num_args = EX_NUM_ARGS();
		if (EXPECTED(num_args <= EX(func)->op_array.num_args)) {
			used_stack = (ZEND_CALL_FRAME_SLOT + EX(func)->op_array.last_var + EX(func)->op_array.T) * sizeof(zval);
			gen_execute_data = (zend_execute_data*)emalloc(used_stack);
			used_stack = (ZEND_CALL_FRAME_SLOT + EX(func)->op_array.last_var) * sizeof(zval);
		} else {
			used_stack = (ZEND_CALL_FRAME_SLOT + num_args + EX(func)->op_array.last_var + EX(func)->op_array.T - EX(func)->op_array.num_args) * sizeof(zval);
			gen_execute_data = (zend_execute_data*)emalloc(used_stack);
		}
		memcpy(gen_execute_data, execute_data, used_stack);

		/* Save execution context in generator object. */
		generator = (zend_generator *) Z_OBJ_P(EX(return_value));
		generator->execute_data = gen_execute_data;
		generator->frozen_call_stack = NULL;
		generator->execute_fake.opline = NULL;
		generator->execute_fake.func = NULL;
		generator->execute_fake.prev_execute_data = NULL;
		ZVAL_OBJ(&generator->execute_fake.This, (zend_object *) generator);

		gen_execute_data->opline = opline + 1;
		/* EX(return_value) keeps pointer to zend_object (not a real zval) */
		gen_execute_data->return_value = (zval*)generator;
		call_info = Z_TYPE_INFO(EX(This));
		if ((call_info & Z_TYPE_MASK) == IS_OBJECT
		 && (!(call_info & ((ZEND_CALL_CLOSURE|ZEND_CALL_RELEASE_THIS) << ZEND_CALL_INFO_SHIFT))
			 /* Bug #72523 */
			|| UNEXPECTED(zend_execute_ex != execute_ex))) {
			ZEND_ADD_CALL_FLAG_EX(call_info, ZEND_CALL_RELEASE_THIS);
			Z_ADDREF(gen_execute_data->This);
		}
		ZEND_ADD_CALL_FLAG_EX(call_info, (ZEND_CALL_TOP_FUNCTION | ZEND_CALL_ALLOCATED | ZEND_CALL_GENERATOR));
		Z_TYPE_INFO(gen_execute_data->This) = call_info;
		gen_execute_data->prev_execute_data = NULL;

		call_info = EX_CALL_INFO();
		EG(current_execute_data) = EX(prev_execute_data);
		if (EXPECTED(!(call_info & (ZEND_CALL_TOP|ZEND_CALL_ALLOCATED)))) {
			EG(vm_stack_top) = (zval*)execute_data;
			execute_data = EX(prev_execute_data);
			LOAD_NEXT_OPLINE();
			ZEND_VM_LEAVE();
		} else if (EXPECTED(!(call_info & ZEND_CALL_TOP))) {
			zend_execute_data *old_execute_data = execute_data;
			execute_data = EX(prev_execute_data);
			zend_vm_stack_free_call_frame_ex(call_info, old_execute_data);
			LOAD_NEXT_OPLINE();
			ZEND_VM_LEAVE();
		} else {
			ZEND_VM_RETURN();
		}
	} else {
		ZEND_VM_DISPATCH_TO_HELPER(zend_leave_helper);
	}
}

ZEND_VM_HANDLER(161, ZEND_GENERATOR_RETURN, CONST|TMP|VAR|CV, ANY)
{
	USE_OPLINE
	zval *retval;
	zend_free_op free_op1;

	zend_generator *generator = zend_get_running_generator(EXECUTE_DATA_C);

	SAVE_OPLINE();
	retval = GET_OP1_ZVAL_PTR(BP_VAR_R);

	/* Copy return value into generator->retval */
	if ((OP1_TYPE & (IS_CONST|IS_TMP_VAR))) {
		ZVAL_COPY_VALUE(&generator->retval, retval);
		if (OP1_TYPE == IS_CONST) {
			if (UNEXPECTED(Z_OPT_REFCOUNTED(generator->retval))) {
				Z_ADDREF(generator->retval);
			}
		}
	} else if (OP1_TYPE == IS_CV) {
		ZVAL_DEREF(retval);
		ZVAL_COPY(&generator->retval, retval);
	} else /* if (OP1_TYPE == IS_VAR) */ {
		if (UNEXPECTED(Z_ISREF_P(retval))) {
			zend_refcounted *ref = Z_COUNTED_P(retval);

			retval = Z_REFVAL_P(retval);
			ZVAL_COPY_VALUE(&generator->retval, retval);
			if (UNEXPECTED(GC_DELREF(ref) == 0)) {
				efree_size(ref, sizeof(zend_reference));
			} else if (Z_OPT_REFCOUNTED_P(retval)) {
				Z_ADDREF_P(retval);
			}
		} else {
			ZVAL_COPY_VALUE(&generator->retval, retval);
		}
	}

	/* Close the generator to free up resources */
	zend_generator_close(generator, 1);

	/* Pass execution back to handling code */
	ZEND_VM_RETURN();
}

ZEND_VM_COLD_CONST_HANDLER(108, ZEND_THROW, CONST|TMP|VAR|CV, ANY)
{
	USE_OPLINE
	zval *value;
	zend_free_op free_op1;

	SAVE_OPLINE();
	value = GET_OP1_ZVAL_PTR_UNDEF(BP_VAR_R);

	do {
		if (OP1_TYPE == IS_CONST || UNEXPECTED(Z_TYPE_P(value) != IS_OBJECT)) {
			if ((OP1_TYPE & (IS_VAR|IS_CV)) && Z_ISREF_P(value)) {
				value = Z_REFVAL_P(value);
				if (EXPECTED(Z_TYPE_P(value) == IS_OBJECT)) {
					break;
				}
			}
			if (OP1_TYPE == IS_CV && UNEXPECTED(Z_TYPE_P(value) == IS_UNDEF)) {
				GET_OP1_UNDEF_CV(value, BP_VAR_R);
				if (UNEXPECTED(EG(exception) != NULL)) {
					HANDLE_EXCEPTION();
				}
			}
			zend_throw_error(NULL, "Can only throw objects");
			FREE_OP1();
			HANDLE_EXCEPTION();
		}
	} while (0);

	zend_exception_save();
	if (OP1_TYPE != IS_TMP_VAR) {
		Z_TRY_ADDREF_P(value);
	}

	zend_throw_exception_object(value);
	zend_exception_restore();
	FREE_OP1_IF_VAR();
	HANDLE_EXCEPTION();
}

ZEND_VM_HANDLER(107, ZEND_CATCH, CONST, JMP_ADDR, LAST_CATCH|CACHE_SLOT)
{
	USE_OPLINE
	zend_class_entry *ce, *catch_ce;
	zend_object *exception;
	zval *ex;

	SAVE_OPLINE();
	/* Check whether an exception has been thrown, if not, jump over code */
	zend_exception_restore();
	if (EG(exception) == NULL) {
<<<<<<< HEAD
		ZEND_VM_SET_OPCODE(OP_JMP_ADDR(opline, opline->op2));
		ZEND_VM_CONTINUE();
=======
		ZEND_VM_JMP_EX(OP_JMP_ADDR(opline, opline->op2), 0);
>>>>>>> c4331b00
	}
	catch_ce = CACHED_PTR(opline->extended_value & ~ZEND_LAST_CATCH);
	if (UNEXPECTED(catch_ce == NULL)) {
		catch_ce = zend_fetch_class_by_name(Z_STR_P(RT_CONSTANT(opline, opline->op1)), RT_CONSTANT(opline, opline->op1) + 1, ZEND_FETCH_CLASS_NO_AUTOLOAD);

		CACHE_PTR(opline->extended_value & ~ZEND_LAST_CATCH, catch_ce);
	}
	ce = EG(exception)->ce;

#ifdef HAVE_DTRACE
	if (DTRACE_EXCEPTION_CAUGHT_ENABLED()) {
		DTRACE_EXCEPTION_CAUGHT((char *)ce->name);
	}
#endif /* HAVE_DTRACE */

	if (ce != catch_ce) {
		if (!catch_ce || !instanceof_function(ce, catch_ce)) {
			if (opline->extended_value & ZEND_LAST_CATCH) {
				zend_rethrow_exception(execute_data);
				HANDLE_EXCEPTION();
			}
<<<<<<< HEAD
			ZEND_VM_SET_OPCODE(OP_JMP_ADDR(opline, opline->op2));
			ZEND_VM_CONTINUE();
=======
			ZEND_VM_JMP_EX(OP_JMP_ADDR(opline, opline->op2), 0);
>>>>>>> c4331b00
		}
	}

	exception = EG(exception);
	ex = EX_VAR(opline->result.var);
	if (UNEXPECTED(Z_ISREF_P(ex))) {
		ex = Z_REFVAL_P(ex);
	}
	zval_ptr_dtor(ex);
	ZVAL_OBJ(ex, EG(exception));
	if (UNEXPECTED(EG(exception) != exception)) {
		GC_ADDREF(EG(exception));
		HANDLE_EXCEPTION();
	} else {
		EG(exception) = NULL;
		ZEND_VM_NEXT_OPCODE();
	}
}

ZEND_VM_HOT_HANDLER(65, ZEND_SEND_VAL, CONST|TMPVAR, NUM)
{
	USE_OPLINE
	zval *value, *arg;
	zend_free_op free_op1;

	value = GET_OP1_ZVAL_PTR(BP_VAR_R);
	arg = ZEND_CALL_VAR(EX(call), opline->result.var);
	ZVAL_COPY_VALUE(arg, value);
	if (OP1_TYPE == IS_CONST) {
		if (UNEXPECTED(Z_OPT_REFCOUNTED_P(arg))) {
			Z_ADDREF_P(arg);
		}
	}
	ZEND_VM_NEXT_OPCODE();
}

ZEND_VM_COLD_HELPER(zend_cannot_pass_by_ref_helper, ANY, ANY)
{
	USE_OPLINE
	zval *arg;
	uint32_t arg_num = opline->op2.num;

	SAVE_OPLINE();
	zend_throw_error(NULL, "Cannot pass parameter %d by reference", arg_num);
	FREE_UNFETCHED_OP1();
	arg = ZEND_CALL_VAR(EX(call), opline->result.var);
	ZVAL_UNDEF(arg);
	HANDLE_EXCEPTION();
}

ZEND_VM_HOT_SEND_HANDLER(116, ZEND_SEND_VAL_EX, CONST|TMP, NUM, SPEC(QUICK_ARG))
{
	USE_OPLINE
	zval *value, *arg;
	zend_free_op free_op1;
	uint32_t arg_num = opline->op2.num;

	if (EXPECTED(arg_num <= MAX_ARG_FLAG_NUM)) {
		if (QUICK_ARG_MUST_BE_SENT_BY_REF(EX(call)->func, arg_num)) {
			ZEND_VM_C_GOTO(send_val_by_ref);
		}
	} else if (ARG_MUST_BE_SENT_BY_REF(EX(call)->func, arg_num)) {
ZEND_VM_C_LABEL(send_val_by_ref):
		ZEND_VM_DISPATCH_TO_HELPER(zend_cannot_pass_by_ref_helper);
	}
	value = GET_OP1_ZVAL_PTR(BP_VAR_R);
	arg = ZEND_CALL_VAR(EX(call), opline->result.var);
	ZVAL_COPY_VALUE(arg, value);
	if (OP1_TYPE == IS_CONST) {
		if (UNEXPECTED(Z_OPT_REFCOUNTED_P(arg))) {
			Z_ADDREF_P(arg);
		}
	}
	ZEND_VM_NEXT_OPCODE();
}

ZEND_VM_HOT_HANDLER(117, ZEND_SEND_VAR, VAR|CV, NUM)
{
	USE_OPLINE
	zval *varptr, *arg;
	zend_free_op free_op1;

	varptr = GET_OP1_ZVAL_PTR_UNDEF(BP_VAR_R);
	if (OP1_TYPE == IS_CV && UNEXPECTED(Z_TYPE_INFO_P(varptr) == IS_UNDEF)) {
		SAVE_OPLINE();
		GET_OP1_UNDEF_CV(varptr, BP_VAR_R);
		arg = ZEND_CALL_VAR(EX(call), opline->result.var);
		ZVAL_NULL(arg);
		ZEND_VM_NEXT_OPCODE_CHECK_EXCEPTION();
	}

	arg = ZEND_CALL_VAR(EX(call), opline->result.var);

	if (OP1_TYPE == IS_CV) {
		ZVAL_OPT_DEREF(varptr);
		ZVAL_COPY(arg, varptr);
	} else /* if (OP1_TYPE == IS_VAR) */ {
		if (UNEXPECTED(Z_ISREF_P(varptr))) {
			zend_refcounted *ref = Z_COUNTED_P(varptr);

			varptr = Z_REFVAL_P(varptr);
			ZVAL_COPY_VALUE(arg, varptr);
			if (UNEXPECTED(GC_DELREF(ref) == 0)) {
				efree_size(ref, sizeof(zend_reference));
			} else if (Z_OPT_REFCOUNTED_P(arg)) {
				Z_ADDREF_P(arg);
			}
		} else {
			ZVAL_COPY_VALUE(arg, varptr);
		}
	}

	ZEND_VM_NEXT_OPCODE();
}

ZEND_VM_HANDLER(106, ZEND_SEND_VAR_NO_REF, VAR, NUM)
{
	USE_OPLINE
	zend_free_op free_op1;
	zval *varptr, *arg;

	varptr = GET_OP1_ZVAL_PTR(BP_VAR_R);
	arg = ZEND_CALL_VAR(EX(call), opline->result.var);
	ZVAL_COPY_VALUE(arg, varptr);

	if (EXPECTED(Z_ISREF_P(varptr))) {
		ZEND_VM_NEXT_OPCODE();
	}

	SAVE_OPLINE();
	zend_error(E_NOTICE, "Only variables should be passed by reference");
	ZEND_VM_NEXT_OPCODE_CHECK_EXCEPTION();
}

ZEND_VM_HOT_SEND_HANDLER(50, ZEND_SEND_VAR_NO_REF_EX, VAR, NUM, SPEC(QUICK_ARG))
{
	USE_OPLINE
	zend_free_op free_op1;
	zval *varptr, *arg;
	uint32_t arg_num = opline->op2.num;

	if (EXPECTED(arg_num <= MAX_ARG_FLAG_NUM)) {
		if (!QUICK_ARG_SHOULD_BE_SENT_BY_REF(EX(call)->func, arg_num)) {
			ZEND_VM_DISPATCH_TO_HANDLER(ZEND_SEND_VAR);
		}

		varptr = GET_OP1_ZVAL_PTR(BP_VAR_R);
		arg = ZEND_CALL_VAR(EX(call), opline->result.var);
		ZVAL_COPY_VALUE(arg, varptr);

		if (EXPECTED(Z_ISREF_P(varptr) ||
		    QUICK_ARG_MAY_BE_SENT_BY_REF(EX(call)->func, arg_num))) {
			ZEND_VM_NEXT_OPCODE();
		}
	} else {
		if (!ARG_SHOULD_BE_SENT_BY_REF(EX(call)->func, arg_num)) {
			ZEND_VM_DISPATCH_TO_HANDLER(ZEND_SEND_VAR);
		}

		varptr = GET_OP1_ZVAL_PTR(BP_VAR_R);
		arg = ZEND_CALL_VAR(EX(call), opline->result.var);
		ZVAL_COPY_VALUE(arg, varptr);

		if (EXPECTED(Z_ISREF_P(varptr) ||
		    ARG_MAY_BE_SENT_BY_REF(EX(call)->func, arg_num))) {
			ZEND_VM_NEXT_OPCODE();
		}
	}

	SAVE_OPLINE();
	zend_error(E_NOTICE, "Only variables should be passed by reference");
	ZEND_VM_NEXT_OPCODE_CHECK_EXCEPTION();
}

ZEND_VM_HANDLER(67, ZEND_SEND_REF, VAR|CV, NUM)
{
	USE_OPLINE
	zend_free_op free_op1;
	zval *varptr, *arg;

	SAVE_OPLINE();
	varptr = GET_OP1_ZVAL_PTR_PTR(BP_VAR_W);

	arg = ZEND_CALL_VAR(EX(call), opline->result.var);
	if (OP1_TYPE == IS_VAR && UNEXPECTED(Z_ISERROR_P(varptr))) {
		ZVAL_NEW_EMPTY_REF(arg);
		ZVAL_NULL(Z_REFVAL_P(arg));
		ZEND_VM_NEXT_OPCODE();
	}

	if (Z_ISREF_P(varptr)) {
		Z_ADDREF_P(varptr);
	} else {
		ZVAL_MAKE_REF_EX(varptr, 2);
	}
	ZVAL_REF(arg, Z_REF_P(varptr));

	FREE_OP1_VAR_PTR();
	ZEND_VM_NEXT_OPCODE();
}

ZEND_VM_HOT_SEND_HANDLER(66, ZEND_SEND_VAR_EX, VAR|CV, NUM, SPEC(QUICK_ARG))
{
	USE_OPLINE
	zval *varptr, *arg;
	zend_free_op free_op1;
	uint32_t arg_num = opline->op2.num;

	if (EXPECTED(arg_num <= MAX_ARG_FLAG_NUM)) {
		if (QUICK_ARG_SHOULD_BE_SENT_BY_REF(EX(call)->func, arg_num)) {
			ZEND_VM_C_GOTO(send_var_by_ref);
		}
	} else if (ARG_SHOULD_BE_SENT_BY_REF(EX(call)->func, arg_num)) {
ZEND_VM_C_LABEL(send_var_by_ref):
		ZEND_VM_DISPATCH_TO_HANDLER(ZEND_SEND_REF);
	}

	varptr = GET_OP1_ZVAL_PTR_UNDEF(BP_VAR_R);
	if (OP1_TYPE == IS_CV && UNEXPECTED(Z_TYPE_INFO_P(varptr) == IS_UNDEF)) {
		SAVE_OPLINE();
		GET_OP1_UNDEF_CV(varptr, BP_VAR_R);
		arg = ZEND_CALL_VAR(EX(call), opline->result.var);
		ZVAL_NULL(arg);
		ZEND_VM_NEXT_OPCODE_CHECK_EXCEPTION();
	}

	arg = ZEND_CALL_VAR(EX(call), opline->result.var);

	if (OP1_TYPE == IS_CV) {
		ZVAL_OPT_DEREF(varptr);
		ZVAL_COPY(arg, varptr);
	} else /* if (OP1_TYPE == IS_VAR) */ {
		if (UNEXPECTED(Z_ISREF_P(varptr))) {
			zend_refcounted *ref = Z_COUNTED_P(varptr);

			varptr = Z_REFVAL_P(varptr);
			ZVAL_COPY_VALUE(arg, varptr);
			if (UNEXPECTED(GC_DELREF(ref) == 0)) {
				efree_size(ref, sizeof(zend_reference));
			} else if (Z_OPT_REFCOUNTED_P(arg)) {
				Z_ADDREF_P(arg);
			}
		} else {
			ZVAL_COPY_VALUE(arg, varptr);
		}
	}

	ZEND_VM_NEXT_OPCODE();
}

ZEND_VM_HOT_SEND_HANDLER(100, ZEND_CHECK_FUNC_ARG, UNUSED, NUM, SPEC(QUICK_ARG))
{
	USE_OPLINE
	uint32_t arg_num = opline->op2.num;

	if (EXPECTED(arg_num <= MAX_ARG_FLAG_NUM)) {
		if (QUICK_ARG_SHOULD_BE_SENT_BY_REF(EX(call)->func, arg_num)) {
			ZEND_ADD_CALL_FLAG(EX(call), ZEND_CALL_SEND_ARG_BY_REF);
		} else {
			ZEND_DEL_CALL_FLAG(EX(call), ZEND_CALL_SEND_ARG_BY_REF);
		}
	} else if (ARG_SHOULD_BE_SENT_BY_REF(EX(call)->func, arg_num)) {
		ZEND_ADD_CALL_FLAG(EX(call), ZEND_CALL_SEND_ARG_BY_REF);
	} else {
		ZEND_DEL_CALL_FLAG(EX(call), ZEND_CALL_SEND_ARG_BY_REF);
	}
	ZEND_VM_NEXT_OPCODE();
}

ZEND_VM_HOT_HANDLER(185, ZEND_SEND_FUNC_ARG, VAR, NUM)
{
	USE_OPLINE
	zval *varptr, *arg;
	zend_free_op free_op1;

	if (UNEXPECTED(ZEND_CALL_INFO(EX(call)) & ZEND_CALL_SEND_ARG_BY_REF)) {
		ZEND_VM_DISPATCH_TO_HANDLER(ZEND_SEND_REF);
	}

	varptr = GET_OP1_ZVAL_PTR_UNDEF(BP_VAR_R);
	arg = ZEND_CALL_VAR(EX(call), opline->result.var);

	if (UNEXPECTED(Z_ISREF_P(varptr))) {
		zend_refcounted *ref = Z_COUNTED_P(varptr);

<<<<<<< HEAD
		varptr = Z_REFVAL_P(varptr);
		ZVAL_COPY_VALUE(arg, varptr);
		if (UNEXPECTED(GC_DELREF(ref) == 0)) {
			efree_size(ref, sizeof(zend_reference));
		} else if (Z_OPT_REFCOUNTED_P(arg)) {
			Z_ADDREF_P(arg);
=======
			varptr = Z_REFVAL_P(varptr);
			ZVAL_COPY_VALUE(arg, varptr);
			if (UNEXPECTED(GC_DELREF(ref) == 0)) {
				efree_size(ref, sizeof(zend_reference));
			} else if (Z_OPT_REFCOUNTED_P(arg)) {
				Z_ADDREF_P(arg);
			}
		} else {
			ZVAL_COPY_VALUE(arg, varptr);
>>>>>>> c4331b00
		}
	} else {
		ZVAL_COPY_VALUE(arg, varptr);
	}

	ZEND_VM_NEXT_OPCODE();
}

ZEND_VM_HOT_SEND_HANDLER(100, ZEND_CHECK_FUNC_ARG, UNUSED, NUM, SPEC(QUICK_ARG))
{
	USE_OPLINE
	uint32_t arg_num = opline->op2.num;

	if (EXPECTED(arg_num <= MAX_ARG_FLAG_NUM)) {
		if (QUICK_ARG_SHOULD_BE_SENT_BY_REF(EX(call)->func, arg_num)) {
			ZEND_ADD_CALL_FLAG(EX(call), ZEND_CALL_SEND_ARG_BY_REF);
		} else {
			ZEND_DEL_CALL_FLAG(EX(call), ZEND_CALL_SEND_ARG_BY_REF);
		}
	} else if (ARG_SHOULD_BE_SENT_BY_REF(EX(call)->func, arg_num)) {
		ZEND_ADD_CALL_FLAG(EX(call), ZEND_CALL_SEND_ARG_BY_REF);
	} else {
		ZEND_DEL_CALL_FLAG(EX(call), ZEND_CALL_SEND_ARG_BY_REF);
	}
	ZEND_VM_NEXT_OPCODE();
}

ZEND_VM_HOT_HANDLER(185, ZEND_SEND_FUNC_ARG, VAR, NUM)
{
	USE_OPLINE
	zval *varptr, *arg;
	zend_free_op free_op1;

	if (UNEXPECTED(ZEND_CALL_INFO(EX(call)) & ZEND_CALL_SEND_ARG_BY_REF)) {
		ZEND_VM_DISPATCH_TO_HANDLER(ZEND_SEND_REF);
	}

	varptr = GET_OP1_ZVAL_PTR_UNDEF(BP_VAR_R);
	arg = ZEND_CALL_VAR(EX(call), opline->result.var);

	if (UNEXPECTED(Z_ISREF_P(varptr))) {
		zend_refcounted *ref = Z_COUNTED_P(varptr);

		varptr = Z_REFVAL_P(varptr);
		ZVAL_COPY_VALUE(arg, varptr);
		if (UNEXPECTED(GC_DELREF(ref) == 0)) {
			efree_size(ref, sizeof(zend_reference));
		} else if (Z_OPT_REFCOUNTED_P(arg)) {
			Z_ADDREF_P(arg);
		}
	} else {
		ZVAL_COPY_VALUE(arg, varptr);
	}

	ZEND_VM_NEXT_OPCODE();
}

ZEND_VM_HANDLER(165, ZEND_SEND_UNPACK, ANY, ANY)
{
	USE_OPLINE
	zend_free_op free_op1;
	zval *args;
	int arg_num;

	SAVE_OPLINE();
	args = GET_OP1_ZVAL_PTR_UNDEF(BP_VAR_R);
	arg_num = ZEND_CALL_NUM_ARGS(EX(call)) + 1;

ZEND_VM_C_LABEL(send_again):
	if (EXPECTED(Z_TYPE_P(args) == IS_ARRAY)) {
		HashTable *ht = Z_ARRVAL_P(args);
		zval *arg, *top;
		zend_string *name;

		zend_vm_stack_extend_call_frame(&EX(call), arg_num - 1, zend_hash_num_elements(ht));

		if ((OP1_TYPE & (IS_VAR|IS_CV)) && Z_REFCOUNT_P(args) > 1) {
			uint32_t i;
			int separate = 0;

			/* check if any of arguments are going to be passed by reference */
			for (i = 0; i < zend_hash_num_elements(ht); i++) {
				if (ARG_SHOULD_BE_SENT_BY_REF(EX(call)->func, arg_num + i)) {
					separate = 1;
					break;
				}
			}
			if (separate) {
				SEPARATE_ARRAY(args);
				ht = Z_ARRVAL_P(args);
			}
		}

		ZEND_HASH_FOREACH_STR_KEY_VAL(ht, name, arg) {
			if (name) {
				zend_throw_error(NULL, "Cannot unpack array with string keys");
				FREE_OP1();
				HANDLE_EXCEPTION();
			}

			top = ZEND_CALL_ARG(EX(call), arg_num);
			if (ARG_SHOULD_BE_SENT_BY_REF(EX(call)->func, arg_num)) {
				if (Z_ISREF_P(arg)) {
					Z_ADDREF_P(arg);
					ZVAL_REF(top, Z_REF_P(arg));
				} else if (OP1_TYPE & (IS_VAR|IS_CV)) {
					/* array is already separated above */
					ZVAL_MAKE_REF_EX(arg, 2);
					ZVAL_REF(top, Z_REF_P(arg));
				} else {
					Z_TRY_ADDREF_P(arg);
					ZVAL_NEW_REF(top, arg);
				}
			} else {
				ZVAL_DEREF(arg);
				ZVAL_COPY(top, arg);
			}

			ZEND_CALL_NUM_ARGS(EX(call))++;
			arg_num++;
		} ZEND_HASH_FOREACH_END();

	} else if (EXPECTED(Z_TYPE_P(args) == IS_OBJECT)) {
		zend_class_entry *ce = Z_OBJCE_P(args);
		zend_object_iterator *iter;

		if (!ce || !ce->get_iterator) {
			zend_error(E_WARNING, "Only arrays and Traversables can be unpacked");
		} else {

			iter = ce->get_iterator(ce, args, 0);
			if (UNEXPECTED(!iter)) {
				FREE_OP1();
				if (!EG(exception)) {
					zend_throw_exception_ex(
						NULL, 0, "Object of type %s did not create an Iterator", ZSTR_VAL(ce->name)
					);
				}
				HANDLE_EXCEPTION();
			}

			if (iter->funcs->rewind) {
				iter->funcs->rewind(iter);
			}

			for (; iter->funcs->valid(iter) == SUCCESS; ++arg_num) {
				zval *arg, *top;

				if (UNEXPECTED(EG(exception) != NULL)) {
					break;
				}

				arg = iter->funcs->get_current_data(iter);
				if (UNEXPECTED(EG(exception) != NULL)) {
					break;
				}

				if (iter->funcs->get_current_key) {
					zval key;
					iter->funcs->get_current_key(iter, &key);
					if (UNEXPECTED(EG(exception) != NULL)) {
						break;
					}

					if (Z_TYPE(key) == IS_STRING) {
						zend_throw_error(NULL,
							"Cannot unpack Traversable with string keys");
						zend_string_release_ex(Z_STR(key), 0);
						break;
					}

					zval_dtor(&key);
				}

				if (ARG_MUST_BE_SENT_BY_REF(EX(call)->func, arg_num)) {
					zend_error(
						E_WARNING, "Cannot pass by-reference argument %d of %s%s%s()"
						" by unpacking a Traversable, passing by-value instead", arg_num,
						EX(call)->func->common.scope ? ZSTR_VAL(EX(call)->func->common.scope->name) : "",
						EX(call)->func->common.scope ? "::" : "",
						ZSTR_VAL(EX(call)->func->common.function_name)
					);
				}

				ZVAL_DEREF(arg);
				Z_TRY_ADDREF_P(arg);

				zend_vm_stack_extend_call_frame(&EX(call), arg_num - 1, 1);
				top = ZEND_CALL_ARG(EX(call), arg_num);
				ZVAL_COPY_VALUE(top, arg);
				ZEND_CALL_NUM_ARGS(EX(call))++;

				iter->funcs->move_forward(iter);
			}

			zend_iterator_dtor(iter);
		}
	} else if (EXPECTED(Z_ISREF_P(args))) {
		args = Z_REFVAL_P(args);
		ZEND_VM_C_GOTO(send_again);
	} else {
		if (OP1_TYPE == IS_CV && UNEXPECTED(Z_TYPE_P(args) == IS_UNDEF)) {
			GET_OP1_UNDEF_CV(args, BP_VAR_R);
		}
		zend_error(E_WARNING, "Only arrays and Traversables can be unpacked");
	}

	FREE_OP1();
	ZEND_VM_NEXT_OPCODE_CHECK_EXCEPTION();
}

ZEND_VM_HANDLER(119, ZEND_SEND_ARRAY, ANY, ANY, NUM)
{
	USE_OPLINE
	zend_free_op free_op1;
	zval *args;

	SAVE_OPLINE();
	args = GET_OP1_ZVAL_PTR(BP_VAR_R);

	if (UNEXPECTED(Z_TYPE_P(args) != IS_ARRAY)) {
		if ((OP1_TYPE & (IS_VAR|IS_CV)) && Z_ISREF_P(args)) {
			args = Z_REFVAL_P(args);
			if (EXPECTED(Z_TYPE_P(args) == IS_ARRAY)) {
				ZEND_VM_C_GOTO(send_array);
			}
		}
		zend_internal_type_error(EX_USES_STRICT_TYPES(), "call_user_func_array() expects parameter 2 to be array, %s given", zend_get_type_by_const(Z_TYPE_P(args)));
		if (ZEND_CALL_INFO(EX(call)) & ZEND_CALL_CLOSURE) {
			OBJ_RELEASE(ZEND_CLOSURE_OBJECT(EX(call)->func));
		}
		if (Z_TYPE(EX(call)->This) == IS_OBJECT) {
			OBJ_RELEASE(Z_OBJ(EX(call)->This));
		}
		EX(call)->func = (zend_function*)&zend_pass_function;
		Z_OBJ(EX(call)->This) = NULL;
		ZEND_SET_CALL_INFO(EX(call), 0, ZEND_CALL_INFO(EX(call)) & ~ZEND_CALL_RELEASE_THIS);
		FREE_UNFETCHED_OP2();
	} else {
		uint32_t arg_num;
		HashTable *ht;
		zval *arg, *param;


ZEND_VM_C_LABEL(send_array):
		ht = Z_ARRVAL_P(args);
		if (OP2_TYPE != IS_UNUSED) {
			zend_free_op free_op2;
			zval *op2 = GET_OP2_ZVAL_PTR_DEREF(BP_VAR_R);
			uint32_t skip = opline->extended_value;
			uint32_t count = zend_hash_num_elements(ht);
			zend_long len = zval_get_long(op2);

			if (len < 0) {
				len += (zend_long)(count - skip);
			}
			if (skip < count && len > 0) {
				if (len > (zend_long)(count - skip)) {
					len = (zend_long)(count - skip);
				}
				zend_vm_stack_extend_call_frame(&EX(call), 0, len);
				arg_num = 1;
				param = ZEND_CALL_ARG(EX(call), 1);
				ZEND_HASH_FOREACH_VAL(ht, arg) {
					if (skip > 0) {
						skip--;
						continue;
					} else if ((zend_long)(arg_num - 1) >= len) {
						break;
					} else if (ARG_SHOULD_BE_SENT_BY_REF(EX(call)->func, arg_num)) {
						if (UNEXPECTED(!Z_ISREF_P(arg))) {
							if (!ARG_MAY_BE_SENT_BY_REF(EX(call)->func, arg_num)) {
								/* By-value send is not allowed -- emit a warning,
								 * but still perform the call. */
								zend_param_must_be_ref(EX(call)->func, arg_num);
							}
						}
					} else {
						if (Z_ISREF_P(arg) &&
						    !(EX(call)->func->common.fn_flags & ZEND_ACC_CALL_VIA_TRAMPOLINE)) {
							/* don't separate references for __call */
							arg = Z_REFVAL_P(arg);
						}
					}
					ZVAL_COPY(param, arg);
					ZEND_CALL_NUM_ARGS(EX(call))++;
					arg_num++;
					param++;
				} ZEND_HASH_FOREACH_END();
			}
			FREE_OP2();
		} else {
			zend_vm_stack_extend_call_frame(&EX(call), 0, zend_hash_num_elements(ht));
			arg_num = 1;
			param = ZEND_CALL_ARG(EX(call), 1);
			ZEND_HASH_FOREACH_VAL(ht, arg) {
				if (ARG_SHOULD_BE_SENT_BY_REF(EX(call)->func, arg_num)) {
					if (UNEXPECTED(!Z_ISREF_P(arg))) {
						if (!ARG_MAY_BE_SENT_BY_REF(EX(call)->func, arg_num)) {
							/* By-value send is not allowed -- emit a warning,
							 * but still perform the call. */
							zend_param_must_be_ref(EX(call)->func, arg_num);
						}
					}
				} else {
					if (Z_ISREF_P(arg) &&
					    !(EX(call)->func->common.fn_flags & ZEND_ACC_CALL_VIA_TRAMPOLINE)) {
						/* don't separate references for __call */
						arg = Z_REFVAL_P(arg);
					}
				}
				ZVAL_COPY(param, arg);
				ZEND_CALL_NUM_ARGS(EX(call))++;
				arg_num++;
				param++;
			} ZEND_HASH_FOREACH_END();
		}
	}
	FREE_OP1();
	ZEND_VM_NEXT_OPCODE_CHECK_EXCEPTION();
}

ZEND_VM_HANDLER(120, ZEND_SEND_USER, CONST|TMP|VAR|CV, NUM)
{
	USE_OPLINE
	zval *arg, *param;
	zend_free_op free_op1;

	SAVE_OPLINE();
	arg = GET_OP1_ZVAL_PTR_DEREF(BP_VAR_R);
	param = ZEND_CALL_VAR(EX(call), opline->result.var);

	if (UNEXPECTED(ARG_MUST_BE_SENT_BY_REF(EX(call)->func, opline->op2.num))) {
		zend_param_must_be_ref(EX(call)->func, opline->op2.num);
	}

	ZVAL_COPY(param, arg);

	FREE_OP1();
	ZEND_VM_NEXT_OPCODE_CHECK_EXCEPTION();
}

ZEND_VM_HOT_HANDLER(63, ZEND_RECV, NUM, UNUSED|CACHE_SLOT)
{
	USE_OPLINE
	uint32_t arg_num = opline->op1.num;

	if (UNEXPECTED(arg_num > EX_NUM_ARGS())) {
		SAVE_OPLINE();
		zend_missing_arg_error(execute_data);
		HANDLE_EXCEPTION();
	} else if (UNEXPECTED((EX(func)->op_array.fn_flags & ZEND_ACC_HAS_TYPE_HINTS) != 0)) {
		zval *param = _get_zval_ptr_cv_undef_BP_VAR_W(opline->result.var EXECUTE_DATA_CC);

		SAVE_OPLINE();
		if (UNEXPECTED(!zend_verify_arg_type(EX(func), arg_num, param, NULL, CACHE_ADDR(opline->op2.num)) || EG(exception))) {
			HANDLE_EXCEPTION();
		}
	}

	ZEND_VM_NEXT_OPCODE();
}

ZEND_VM_HOT_HANDLER(64, ZEND_RECV_INIT, NUM, CONST, CACHE_SLOT)
{
	USE_OPLINE
	uint32_t arg_num;
	zval *param;

	ZEND_VM_REPEATABLE_OPCODE

	arg_num = opline->op1.num;
	param = _get_zval_ptr_cv_undef_BP_VAR_W(opline->result.var EXECUTE_DATA_CC);
	if (arg_num > EX_NUM_ARGS()) {
		zval *default_value = RT_CONSTANT(opline, opline->op2);

		if (Z_OPT_TYPE_P(default_value) == IS_CONSTANT_AST) {
			zval *cache_val = (zval*)CACHE_ADDR(Z_CACHE_SLOT_P(default_value));

			/* we keep in cache only not refcounted values */
			if (Z_TYPE_P(cache_val) != IS_UNDEF) {
				ZVAL_COPY_VALUE(param, cache_val);
			} else {
				SAVE_OPLINE();
				ZVAL_COPY(param, default_value);
				if (UNEXPECTED(zval_update_constant_ex(param, EX(func)->op_array.scope) != SUCCESS)) {
					zval_ptr_dtor_nogc(param);
					ZVAL_UNDEF(param);
					HANDLE_EXCEPTION();
				}
				if (!Z_REFCOUNTED_P(param)) {
					ZVAL_COPY_VALUE(cache_val, param);
				}
			}
		} else {
			ZVAL_COPY(param, default_value);
		}
	}

	if (UNEXPECTED((EX(func)->op_array.fn_flags & ZEND_ACC_HAS_TYPE_HINTS) != 0)) {
		zval *default_value = RT_CONSTANT(opline, opline->op2);

		SAVE_OPLINE();
		if (UNEXPECTED(!zend_verify_arg_type(EX(func), arg_num, param, default_value, CACHE_ADDR(opline->extended_value)) || EG(exception))) {
			HANDLE_EXCEPTION();
		}
	}

	ZEND_VM_REPEAT_OPCODE(ZEND_RECV_INIT);
	ZEND_VM_NEXT_OPCODE();
}

ZEND_VM_HANDLER(164, ZEND_RECV_VARIADIC, NUM, UNUSED|CACHE_SLOT)
{
	USE_OPLINE
	uint32_t arg_num = opline->op1.num;
	uint32_t arg_count = EX_NUM_ARGS();
	zval *params;

	SAVE_OPLINE();

	params = _get_zval_ptr_cv_undef_BP_VAR_W(opline->result.var EXECUTE_DATA_CC);

	if (arg_num <= arg_count) {
		zval *param;

		array_init_size(params, arg_count - arg_num + 1);
		zend_hash_real_init_packed(Z_ARRVAL_P(params));
		ZEND_HASH_FILL_PACKED(Z_ARRVAL_P(params)) {
			param = EX_VAR_NUM(EX(func)->op_array.last_var + EX(func)->op_array.T);
			if (UNEXPECTED((EX(func)->op_array.fn_flags & ZEND_ACC_HAS_TYPE_HINTS) != 0)) {
				do {
					zend_verify_arg_type(EX(func), arg_num, param, NULL, CACHE_ADDR(opline->op2.num));
					if (Z_OPT_REFCOUNTED_P(param)) Z_ADDREF_P(param);
					ZEND_HASH_FILL_ADD(param);
					param++;
				} while (++arg_num <= arg_count);
			} else {
				do {
					if (Z_OPT_REFCOUNTED_P(param)) Z_ADDREF_P(param);
					ZEND_HASH_FILL_ADD(param);
					param++;
				} while (++arg_num <= arg_count);
			}
		} ZEND_HASH_FILL_END();
	} else {
		ZVAL_EMPTY_ARRAY(params);
	}

	ZEND_VM_NEXT_OPCODE_CHECK_EXCEPTION();
}

ZEND_VM_COLD_CONST_HANDLER(52, ZEND_BOOL, CONST|TMPVAR|CV, ANY)
{
	USE_OPLINE
	zval *val;
	zend_free_op free_op1;

	val = GET_OP1_ZVAL_PTR_UNDEF(BP_VAR_R);
	if (Z_TYPE_INFO_P(val) == IS_TRUE) {
		ZVAL_TRUE(EX_VAR(opline->result.var));
	} else if (EXPECTED(Z_TYPE_INFO_P(val) <= IS_TRUE)) {
		ZVAL_FALSE(EX_VAR(opline->result.var));
		if (OP1_TYPE == IS_CV && UNEXPECTED(Z_TYPE_INFO_P(val) == IS_UNDEF)) {
			SAVE_OPLINE();
			GET_OP1_UNDEF_CV(val, BP_VAR_R);
			ZEND_VM_NEXT_OPCODE_CHECK_EXCEPTION();
		}
	} else {
		SAVE_OPLINE();
		ZVAL_BOOL(EX_VAR(opline->result.var), i_zend_is_true(val));
		FREE_OP1();
		ZEND_VM_NEXT_OPCODE_CHECK_EXCEPTION();
	}
	ZEND_VM_NEXT_OPCODE();
}

ZEND_VM_HANDLER(48, ZEND_CASE, TMPVAR, CONST|TMPVAR|CV)
{
	USE_OPLINE
	zend_free_op free_op1, free_op2;
	zval *op1, *op2, *result;

	op1 = GET_OP1_ZVAL_PTR_UNDEF(BP_VAR_R);
	op2 = GET_OP2_ZVAL_PTR_UNDEF(BP_VAR_R);
	do {
		int result;

		if (EXPECTED(Z_TYPE_P(op1) == IS_LONG)) {
			if (EXPECTED(Z_TYPE_P(op2) == IS_LONG)) {
				result = (Z_LVAL_P(op1) == Z_LVAL_P(op2));
			} else if (EXPECTED(Z_TYPE_P(op2) == IS_DOUBLE)) {
				result = ((double)Z_LVAL_P(op1) == Z_DVAL_P(op2));
			} else {
				break;
			}
		} else if (EXPECTED(Z_TYPE_P(op1) == IS_DOUBLE)) {
			if (EXPECTED(Z_TYPE_P(op2) == IS_DOUBLE)) {
				result = (Z_DVAL_P(op1) == Z_DVAL_P(op2));
			} else if (EXPECTED(Z_TYPE_P(op2) == IS_LONG)) {
				result = (Z_DVAL_P(op1) == ((double)Z_LVAL_P(op2)));
			} else {
				break;
			}
		} else if (EXPECTED(Z_TYPE_P(op1) == IS_STRING)) {
			if (EXPECTED(Z_TYPE_P(op2) == IS_STRING)) {
				result = zend_fast_equal_strings(Z_STR_P(op1), Z_STR_P(op2));
				FREE_OP2();
			} else {
				break;
			}
		} else {
			break;
		}
		ZEND_VM_SMART_BRANCH(result, 0);
		ZVAL_BOOL(EX_VAR(opline->result.var), result);
		ZEND_VM_NEXT_OPCODE();
	} while (0);

	SAVE_OPLINE();
	if (OP1_TYPE == IS_CV && UNEXPECTED(Z_TYPE_P(op1) == IS_UNDEF)) {
		op1 = GET_OP1_UNDEF_CV(op1, BP_VAR_R);
	}
	if (OP2_TYPE == IS_CV && UNEXPECTED(Z_TYPE_P(op2) == IS_UNDEF)) {
		op2 = GET_OP2_UNDEF_CV(op2, BP_VAR_R);
	}
	result = EX_VAR(opline->result.var);
	compare_function(result, op1, op2);
	ZVAL_BOOL(result, Z_LVAL_P(result) == 0);
	FREE_OP2();
	ZEND_VM_NEXT_OPCODE_CHECK_EXCEPTION();
}

ZEND_VM_HANDLER(68, ZEND_NEW, UNUSED|CLASS_FETCH|CONST|VAR, UNUSED|CACHE_SLOT, NUM)
{
	USE_OPLINE
	zval *result;
	zend_function *constructor;
	zend_class_entry *ce;
	zend_execute_data *call;

	SAVE_OPLINE();
	if (OP1_TYPE == IS_CONST) {
		ce = CACHED_PTR(opline->op2.num);
		if (UNEXPECTED(ce == NULL)) {
			ce = zend_fetch_class_by_name(Z_STR_P(RT_CONSTANT(opline, opline->op1)), RT_CONSTANT(opline, opline->op1) + 1, ZEND_FETCH_CLASS_DEFAULT | ZEND_FETCH_CLASS_EXCEPTION);
			if (UNEXPECTED(ce == NULL)) {
				ZEND_ASSERT(EG(exception));
				ZVAL_UNDEF(EX_VAR(opline->result.var));
				HANDLE_EXCEPTION();
			}
			CACHE_PTR(opline->op2.num, ce);
		}
	} else if (OP1_TYPE == IS_UNUSED) {
		ce = zend_fetch_class(NULL, opline->op1.num);
		if (UNEXPECTED(ce == NULL)) {
			ZEND_ASSERT(EG(exception));
			ZVAL_UNDEF(EX_VAR(opline->result.var));
			HANDLE_EXCEPTION();
		}
	} else {
		ce = Z_CE_P(EX_VAR(opline->op1.var));
	}

	result = EX_VAR(opline->result.var);
	if (UNEXPECTED(object_init_ex(result, ce) != SUCCESS)) {
		ZVAL_UNDEF(result);
		HANDLE_EXCEPTION();
	}

	constructor = Z_OBJ_HT_P(result)->get_constructor(Z_OBJ_P(result));
	if (constructor == NULL) {
		if (UNEXPECTED(EG(exception))) {
			HANDLE_EXCEPTION();
		}

		/* If there are no arguments, skip over the DO_FCALL opcode. We check if the next
		 * opcode is DO_FCALL in case EXT instructions are used. */
		if (EXPECTED(opline->extended_value == 0 && (opline+1)->opcode == ZEND_DO_FCALL)) {
			ZEND_VM_NEXT_OPCODE_EX(1, 2);
		}

		/* Perform a dummy function call */
		call = zend_vm_stack_push_call_frame(
			ZEND_CALL_FUNCTION, (zend_function *) &zend_pass_function,
			opline->extended_value, NULL, NULL);
	} else {
		if (EXPECTED(constructor->type == ZEND_USER_FUNCTION) && UNEXPECTED(!constructor->op_array.run_time_cache)) {
			init_func_run_time_cache(&constructor->op_array);
		}
		/* We are not handling overloaded classes right now */
		call = zend_vm_stack_push_call_frame(
			ZEND_CALL_FUNCTION | ZEND_CALL_RELEASE_THIS | ZEND_CALL_CTOR,
			constructor,
			opline->extended_value,
			ce,
			Z_OBJ_P(result));
		Z_ADDREF_P(result);
	}

	call->prev_execute_data = EX(call);
	EX(call) = call;
	ZEND_VM_NEXT_OPCODE();
}

ZEND_VM_COLD_CONST_HANDLER(110, ZEND_CLONE, CONST|TMPVAR|UNUSED|THIS|CV, ANY)
{
	USE_OPLINE
	zend_free_op free_op1;
	zval *obj;
	zend_class_entry *ce, *scope;
	zend_function *clone;
	zend_object_clone_obj_t clone_call;

	SAVE_OPLINE();
	obj = GET_OP1_OBJ_ZVAL_PTR_UNDEF(BP_VAR_R);

	if (OP1_TYPE == IS_UNUSED && UNEXPECTED(Z_TYPE_P(obj) == IS_UNDEF)) {
		ZEND_VM_DISPATCH_TO_HELPER(zend_this_not_in_object_context_helper);
	}

	do {
		if (OP1_TYPE == IS_CONST ||
		    (OP1_TYPE != IS_UNUSED && UNEXPECTED(Z_TYPE_P(obj) != IS_OBJECT))) {
		    if ((OP1_TYPE & (IS_VAR|IS_CV)) && Z_ISREF_P(obj)) {
				obj = Z_REFVAL_P(obj);
				if (EXPECTED(Z_TYPE_P(obj) == IS_OBJECT)) {
					break;
				}
			}
			ZVAL_UNDEF(EX_VAR(opline->result.var));
			if (OP1_TYPE == IS_CV && UNEXPECTED(Z_TYPE_P(obj) == IS_UNDEF)) {
				GET_OP1_UNDEF_CV(obj, BP_VAR_R);
				if (UNEXPECTED(EG(exception) != NULL)) {
					HANDLE_EXCEPTION();
				}
			}
			zend_throw_error(NULL, "__clone method called on non-object");
			FREE_OP1();
			HANDLE_EXCEPTION();
		}
	} while (0);

	ce = Z_OBJCE_P(obj);
	clone = ce->clone;
	clone_call = Z_OBJ_HT_P(obj)->clone_obj;
	if (UNEXPECTED(clone_call == NULL)) {
		zend_throw_error(NULL, "Trying to clone an uncloneable object of class %s", ZSTR_VAL(ce->name));
		FREE_OP1();
		ZVAL_UNDEF(EX_VAR(opline->result.var));
		HANDLE_EXCEPTION();
	}

	if (clone) {
		if (clone->op_array.fn_flags & ZEND_ACC_PRIVATE) {
			/* Ensure that if we're calling a private function, we're allowed to do so.
			 */
			scope = EX(func)->op_array.scope;
			if (!zend_check_private(clone, scope, clone->common.function_name)) {
				zend_throw_error(NULL, "Call to private %s::__clone() from context '%s'", ZSTR_VAL(clone->common.scope->name), scope ? ZSTR_VAL(scope->name) : "");
				FREE_OP1();
				ZVAL_UNDEF(EX_VAR(opline->result.var));
				HANDLE_EXCEPTION();
			}
		} else if ((clone->common.fn_flags & ZEND_ACC_PROTECTED)) {
			/* Ensure that if we're calling a protected function, we're allowed to do so.
			 */
			scope = EX(func)->op_array.scope;
			if (UNEXPECTED(!zend_check_protected(zend_get_function_root_class(clone), scope))) {
				zend_throw_error(NULL, "Call to protected %s::__clone() from context '%s'", ZSTR_VAL(clone->common.scope->name), scope ? ZSTR_VAL(scope->name) : "");
				FREE_OP1();
				ZVAL_UNDEF(EX_VAR(opline->result.var));
				HANDLE_EXCEPTION();
			}
		}
	}

	ZVAL_OBJ(EX_VAR(opline->result.var), clone_call(obj));

	FREE_OP1();
	ZEND_VM_NEXT_OPCODE_CHECK_EXCEPTION();
}

ZEND_VM_HANDLER(99, ZEND_FETCH_CONSTANT, UNUSED|CONST_FETCH, CONST, CACHE_SLOT)
{
	USE_OPLINE
	zend_constant *c;

	c = CACHED_PTR(opline->extended_value);
	if (EXPECTED(c != NULL) && EXPECTED(!IS_SPECIAL_CACHE_VAL(c))) {
		/* pass */
	} else if (UNEXPECTED((c = zend_quick_get_constant(RT_CONSTANT(opline, opline->op2) + 1, opline->op1.num)) == NULL)) {
		SAVE_OPLINE();

		if ((opline->op1.num & IS_CONSTANT_UNQUALIFIED) != 0) {
			char *actual = (char *)zend_memrchr(Z_STRVAL_P(RT_CONSTANT(opline, opline->op2)), '\\', Z_STRLEN_P(RT_CONSTANT(opline, opline->op2)));
			if (!actual) {
				ZVAL_STR_COPY(EX_VAR(opline->result.var), Z_STR_P(RT_CONSTANT(opline, opline->op2)));
			} else {
				actual++;
				ZVAL_STRINGL(EX_VAR(opline->result.var),
						actual, Z_STRLEN_P(RT_CONSTANT(opline, opline->op2)) - (actual - Z_STRVAL_P(RT_CONSTANT(opline, opline->op2))));
			}
			/* non-qualified constant - allow text substitution */
			zend_error(E_WARNING, "Use of undefined constant %s - assumed '%s' (this will throw an Error in a future version of PHP)",
					Z_STRVAL_P(EX_VAR(opline->result.var)), Z_STRVAL_P(EX_VAR(opline->result.var)));
			ZEND_VM_NEXT_OPCODE_CHECK_EXCEPTION();
		} else {
			zend_throw_error(NULL, "Undefined constant '%s'", Z_STRVAL_P(RT_CONSTANT(opline, opline->op2)));
			ZVAL_UNDEF(EX_VAR(opline->result.var));
			HANDLE_EXCEPTION();
		}
	} else {
		CACHE_PTR(opline->extended_value, c);
	}

	ZVAL_COPY_OR_DUP(EX_VAR(opline->result.var), &c->value);

	ZEND_VM_NEXT_OPCODE();
}

ZEND_VM_HANDLER(181, ZEND_FETCH_CLASS_CONSTANT, VAR|CONST|UNUSED|CLASS_FETCH, CONST, CACHE_SLOT)
{
	zend_class_entry *ce, *scope;
	zend_class_constant *c;
	zval *value, *zv;
	USE_OPLINE

	SAVE_OPLINE();

	do {
		if (OP1_TYPE == IS_CONST) {
			if (EXPECTED(CACHED_PTR(opline->extended_value + sizeof(void*)))) {
				value = CACHED_PTR(opline->extended_value + sizeof(void*));
				break;
			} else if (EXPECTED(CACHED_PTR(opline->extended_value))) {
				ce = CACHED_PTR(opline->extended_value);
			} else {
				ce = zend_fetch_class_by_name(Z_STR_P(RT_CONSTANT(opline, opline->op1)), RT_CONSTANT(opline, opline->op1) + 1, ZEND_FETCH_CLASS_DEFAULT | ZEND_FETCH_CLASS_EXCEPTION);
				if (UNEXPECTED(ce == NULL)) {
					ZEND_ASSERT(EG(exception));
					ZVAL_UNDEF(EX_VAR(opline->result.var));
					HANDLE_EXCEPTION();
				}
			}
		} else {
			if (OP1_TYPE == IS_UNUSED) {
				ce = zend_fetch_class(NULL, opline->op1.num);
				if (UNEXPECTED(ce == NULL)) {
					ZEND_ASSERT(EG(exception));
					ZVAL_UNDEF(EX_VAR(opline->result.var));
					HANDLE_EXCEPTION();
				}
			} else {
				ce = Z_CE_P(EX_VAR(opline->op1.var));
			}
			if (EXPECTED(CACHED_PTR(opline->extended_value) == ce)) {
				value = CACHED_PTR(opline->extended_value + sizeof(void*));
				break;
			}
		}

		zv = zend_hash_find_ex(&ce->constants_table, Z_STR_P(RT_CONSTANT(opline, opline->op2)), 1);
		if (EXPECTED(zv != NULL)) {
			c = Z_PTR_P(zv);
			scope = EX(func)->op_array.scope;
			if (!zend_verify_const_access(c, scope)) {
				zend_throw_error(NULL, "Cannot access %s const %s::%s", zend_visibility_string(Z_ACCESS_FLAGS(c->value)), ZSTR_VAL(ce->name), Z_STRVAL_P(RT_CONSTANT(opline, opline->op2)));
				ZVAL_UNDEF(EX_VAR(opline->result.var));
				HANDLE_EXCEPTION();
			}
			value = &c->value;
			if (Z_TYPE_P(value) == IS_CONSTANT_AST) {
				zval_update_constant_ex(value, c->ce);
				if (UNEXPECTED(EG(exception) != NULL)) {
					ZVAL_UNDEF(EX_VAR(opline->result.var));
					HANDLE_EXCEPTION();
				}
			}
			CACHE_POLYMORPHIC_PTR(opline->extended_value, ce, value);
		} else {
			zend_throw_error(NULL, "Undefined class constant '%s'", Z_STRVAL_P(RT_CONSTANT(opline, opline->op2)));
			ZVAL_UNDEF(EX_VAR(opline->result.var));
			HANDLE_EXCEPTION();
		}
	} while (0);

	ZVAL_COPY_OR_DUP(EX_VAR(opline->result.var), value);

	ZEND_VM_NEXT_OPCODE();
}

ZEND_VM_HANDLER(72, ZEND_ADD_ARRAY_ELEMENT, CONST|TMP|VAR|CV, CONST|TMPVAR|UNUSED|NEXT|CV, REF)
{
	USE_OPLINE
	zend_free_op free_op1;
	zval *expr_ptr, new_expr;

	SAVE_OPLINE();
	if ((OP1_TYPE == IS_VAR || OP1_TYPE == IS_CV) &&
	    UNEXPECTED(opline->extended_value & ZEND_ARRAY_ELEMENT_REF)) {
		expr_ptr = GET_OP1_ZVAL_PTR_PTR(BP_VAR_W);
		if (Z_ISREF_P(expr_ptr)) {
			Z_ADDREF_P(expr_ptr);
		} else {
			ZVAL_MAKE_REF_EX(expr_ptr, 2);
		}
		FREE_OP1_VAR_PTR();
	} else {
		expr_ptr = GET_OP1_ZVAL_PTR(BP_VAR_R);
		if (OP1_TYPE == IS_TMP_VAR) {
			/* pass */
		} else if (OP1_TYPE == IS_CONST) {
			Z_TRY_ADDREF_P(expr_ptr);
		} else if (OP1_TYPE == IS_CV) {
			ZVAL_DEREF(expr_ptr);
			Z_TRY_ADDREF_P(expr_ptr);
		} else /* if (OP1_TYPE == IS_VAR) */ {
			if (UNEXPECTED(Z_ISREF_P(expr_ptr))) {
				zend_refcounted *ref = Z_COUNTED_P(expr_ptr);

				expr_ptr = Z_REFVAL_P(expr_ptr);
				if (UNEXPECTED(GC_DELREF(ref) == 0)) {
					ZVAL_COPY_VALUE(&new_expr, expr_ptr);
					expr_ptr = &new_expr;
					efree_size(ref, sizeof(zend_reference));
				} else if (Z_OPT_REFCOUNTED_P(expr_ptr)) {
					Z_ADDREF_P(expr_ptr);
				}
			}
		}
	}

	if (OP2_TYPE != IS_UNUSED) {
		zend_free_op free_op2;
		zval *offset = GET_OP2_ZVAL_PTR_UNDEF(BP_VAR_R);
		zend_string *str;
		zend_ulong hval;

ZEND_VM_C_LABEL(add_again):
		if (EXPECTED(Z_TYPE_P(offset) == IS_STRING)) {
			str = Z_STR_P(offset);
			if (OP2_TYPE != IS_CONST) {
				if (ZEND_HANDLE_NUMERIC(str, hval)) {
					ZEND_VM_C_GOTO(num_index);
				}
			}
ZEND_VM_C_LABEL(str_index):
			zend_hash_update(Z_ARRVAL_P(EX_VAR(opline->result.var)), str, expr_ptr);
		} else if (EXPECTED(Z_TYPE_P(offset) == IS_LONG)) {
			hval = Z_LVAL_P(offset);
ZEND_VM_C_LABEL(num_index):
			zend_hash_index_update(Z_ARRVAL_P(EX_VAR(opline->result.var)), hval, expr_ptr);
		} else if ((OP2_TYPE & (IS_VAR|IS_CV)) && EXPECTED(Z_TYPE_P(offset) == IS_REFERENCE)) {
			offset = Z_REFVAL_P(offset);
			ZEND_VM_C_GOTO(add_again);
		} else if (Z_TYPE_P(offset) == IS_NULL) {
			str = ZSTR_EMPTY_ALLOC();
			ZEND_VM_C_GOTO(str_index);
		} else if (Z_TYPE_P(offset) == IS_DOUBLE) {
			hval = zend_dval_to_lval(Z_DVAL_P(offset));
			ZEND_VM_C_GOTO(num_index);
		} else if (Z_TYPE_P(offset) == IS_FALSE) {
			hval = 0;
			ZEND_VM_C_GOTO(num_index);
		} else if (Z_TYPE_P(offset) == IS_TRUE) {
			hval = 1;
			ZEND_VM_C_GOTO(num_index);
		} else if (OP2_TYPE == IS_CV && Z_TYPE_P(offset) == IS_UNDEF) {
			GET_OP2_UNDEF_CV(offset, BP_VAR_R);
			str = ZSTR_EMPTY_ALLOC();
			ZEND_VM_C_GOTO(str_index);
		} else {
			zend_illegal_offset();
			zval_ptr_dtor_nogc(expr_ptr);
		}
		FREE_OP2();
	} else {
		if (!zend_hash_next_index_insert(Z_ARRVAL_P(EX_VAR(opline->result.var)), expr_ptr)) {
			zend_cannot_add_element();
			zval_ptr_dtor_nogc(expr_ptr);
		}
	}
	ZEND_VM_NEXT_OPCODE_CHECK_EXCEPTION();
}

ZEND_VM_HANDLER(71, ZEND_INIT_ARRAY, CONST|TMP|VAR|CV, CONST|TMPVAR|UNUSED|NEXT|CV, ARRAY_INIT|REF)
{
	zval *array;
	uint32_t size;
	USE_OPLINE

	array = EX_VAR(opline->result.var);
	if (OP1_TYPE != IS_UNUSED) {
		size = opline->extended_value >> ZEND_ARRAY_SIZE_SHIFT;
		ZVAL_ARR(array, zend_new_array(size));
		/* Explicitly initialize array as not-packed if flag is set */
		if (opline->extended_value & ZEND_ARRAY_NOT_PACKED) {
			zend_hash_real_init_mixed(Z_ARRVAL_P(array));
		}
		ZEND_VM_DISPATCH_TO_HANDLER(ZEND_ADD_ARRAY_ELEMENT);
	} else {
		ZVAL_EMPTY_ARRAY(array);
		ZEND_VM_NEXT_OPCODE();
	}
}

ZEND_VM_COLD_CONST_HANDLER(21, ZEND_CAST, CONST|TMP|VAR|CV, ANY, TYPE)
{
	USE_OPLINE
	zend_free_op free_op1;
	zval *expr;
	zval *result = EX_VAR(opline->result.var);

	SAVE_OPLINE();
	expr = GET_OP1_ZVAL_PTR(BP_VAR_R);

	switch (opline->extended_value) {
		case IS_NULL:
			ZVAL_NULL(result);
			break;
		case _IS_BOOL:
			ZVAL_BOOL(result, zend_is_true(expr));
			break;
		case IS_LONG:
			ZVAL_LONG(result, zval_get_long(expr));
			break;
		case IS_DOUBLE:
			ZVAL_DOUBLE(result, zval_get_double(expr));
			break;
		case IS_STRING:
			ZVAL_STR(result, zval_get_string(expr));
			break;
		default:
			if (OP1_TYPE & (IS_VAR|IS_CV)) {
				ZVAL_DEREF(expr);
			}
			/* If value is already of correct type, return it directly */
			if (Z_TYPE_P(expr) == opline->extended_value) {
				ZVAL_COPY_VALUE(result, expr);
				if (OP1_TYPE == IS_CONST) {
					if (UNEXPECTED(Z_OPT_REFCOUNTED_P(result))) Z_ADDREF_P(result);
				} else if (OP1_TYPE != IS_TMP_VAR) {
					if (Z_OPT_REFCOUNTED_P(result)) Z_ADDREF_P(result);
				}

				FREE_OP1_IF_VAR();
				ZEND_VM_NEXT_OPCODE_CHECK_EXCEPTION();
			}

			if (opline->extended_value == IS_ARRAY) {
				if (Z_TYPE_P(expr) != IS_OBJECT) {
					if (Z_TYPE_P(expr) != IS_NULL) {
						ZVAL_ARR(result, zend_new_array(8));
						expr = zend_hash_index_add_new(Z_ARRVAL_P(result), 0, expr);
						if (OP1_TYPE == IS_CONST) {
							if (UNEXPECTED(Z_OPT_REFCOUNTED_P(expr))) Z_ADDREF_P(expr);
						} else {
							if (Z_OPT_REFCOUNTED_P(expr)) Z_ADDREF_P(expr);
						}
					} else {
						ZVAL_EMPTY_ARRAY(result);
					}
				} else {
					ZVAL_COPY_VALUE(result, expr);
					Z_ADDREF_P(result);
					convert_to_array(result);
				}
			} else {
				if (Z_TYPE_P(expr) != IS_ARRAY) {
					object_init(result);
					if (Z_TYPE_P(expr) != IS_NULL) {
						expr = zend_hash_add_new(Z_OBJPROP_P(result), ZSTR_KNOWN(ZEND_STR_SCALAR), expr);
						if (OP1_TYPE == IS_CONST) {
							if (UNEXPECTED(Z_OPT_REFCOUNTED_P(expr))) Z_ADDREF_P(expr);
						} else {
							if (Z_OPT_REFCOUNTED_P(expr)) Z_ADDREF_P(expr);
						}
					}
				} else {
					ZVAL_COPY(result, expr);
					convert_to_object(result);
				}
			}
	}

	FREE_OP1();
	ZEND_VM_NEXT_OPCODE_CHECK_EXCEPTION();
}

ZEND_VM_HANDLER(73, ZEND_INCLUDE_OR_EVAL, CONST|TMPVAR|CV, ANY, EVAL)
{
	USE_OPLINE
	zend_op_array *new_op_array;
	zend_free_op free_op1;
	zval *inc_filename;

	SAVE_OPLINE();
	inc_filename = GET_OP1_ZVAL_PTR(BP_VAR_R);
	new_op_array = zend_include_or_eval(inc_filename, opline->extended_value);
	FREE_OP1();
	if (UNEXPECTED(EG(exception) != NULL)) {
		if (new_op_array != ZEND_FAKE_OP_ARRAY && new_op_array != NULL) {
			destroy_op_array(new_op_array);
			efree_size(new_op_array, sizeof(zend_op_array));
		}
		UNDEF_RESULT();
		HANDLE_EXCEPTION();
	} else if (new_op_array == ZEND_FAKE_OP_ARRAY) {
		if (RETURN_VALUE_USED(opline)) {
			ZVAL_TRUE(EX_VAR(opline->result.var));
		}
	} else if (EXPECTED(new_op_array != NULL)) {
		zval *return_value = NULL;
		zend_execute_data *call;

		if (RETURN_VALUE_USED(opline)) {
			return_value = EX_VAR(opline->result.var);
			ZVAL_NULL(return_value);
		}

		new_op_array->scope = EX(func)->op_array.scope;

		call = zend_vm_stack_push_call_frame(ZEND_CALL_NESTED_CODE | ZEND_CALL_HAS_SYMBOL_TABLE,
			(zend_function*)new_op_array, 0,
			Z_TYPE(EX(This)) != IS_OBJECT ? Z_CE(EX(This)) : NULL,
			Z_TYPE(EX(This)) == IS_OBJECT ? Z_OBJ(EX(This)) : NULL);

		if (EX_CALL_INFO() & ZEND_CALL_HAS_SYMBOL_TABLE) {
			call->symbol_table = EX(symbol_table);
		} else {
			call->symbol_table = zend_rebuild_symbol_table();
		}

		call->prev_execute_data = execute_data;
		i_init_code_execute_data(call, new_op_array, return_value);
		if (EXPECTED(zend_execute_ex == execute_ex)) {
			ZEND_VM_ENTER();
		} else {
			ZEND_ADD_CALL_FLAG(call, ZEND_CALL_TOP);
			zend_execute_ex(call);
			zend_vm_stack_free_call_frame(call);
		}

		destroy_op_array(new_op_array);
		efree_size(new_op_array, sizeof(zend_op_array));
		if (UNEXPECTED(EG(exception) != NULL)) {
			zend_rethrow_exception(execute_data);
			UNDEF_RESULT();
			HANDLE_EXCEPTION();
		}
	} else if (RETURN_VALUE_USED(opline)) {
		ZVAL_FALSE(EX_VAR(opline->result.var));
	}
	ZEND_VM_NEXT_OPCODE();
}

ZEND_VM_HANDLER(196, ZEND_UNSET_CV, CV, UNUSED)
{
	USE_OPLINE
	zval *var = EX_VAR(opline->op1.var);

	if (Z_REFCOUNTED_P(var)) {
		zend_refcounted *garbage = Z_COUNTED_P(var);

		ZVAL_UNDEF(var);
		SAVE_OPLINE();
		if (!GC_DELREF(garbage)) {
			zval_dtor_func(garbage);
		} else {
			gc_check_possible_root(garbage);
		}
		ZEND_VM_NEXT_OPCODE_CHECK_EXCEPTION();
	} else {
		ZVAL_UNDEF(var);
	}
	ZEND_VM_NEXT_OPCODE();
}

ZEND_VM_HANDLER(74, ZEND_UNSET_VAR, CONST|TMPVAR|CV, UNUSED, VAR_FETCH)
{
	USE_OPLINE
	zval *varname;
	zend_string *name, *tmp_name;
	HashTable *target_symbol_table;
	zend_free_op free_op1;

	SAVE_OPLINE();

	varname = GET_OP1_ZVAL_PTR_UNDEF(BP_VAR_R);

	if (OP1_TYPE == IS_CONST) {
		name = Z_STR_P(varname);
	} else if (EXPECTED(Z_TYPE_P(varname) == IS_STRING)) {
		name = Z_STR_P(varname);
		tmp_name = NULL;
	} else {
		if (OP1_TYPE == IS_CV && UNEXPECTED(Z_TYPE_P(varname) == IS_UNDEF)) {
			varname = GET_OP1_UNDEF_CV(varname, BP_VAR_R);
		}
		name = zval_get_tmp_string(varname, &tmp_name);
	}

	target_symbol_table = zend_get_target_symbol_table(opline->extended_value EXECUTE_DATA_CC);
	zend_hash_del_ind(target_symbol_table, name);

	if (OP1_TYPE != IS_CONST) {
		zend_tmp_string_release(tmp_name);
	}
	FREE_OP1();
	ZEND_VM_NEXT_OPCODE_CHECK_EXCEPTION();
}

<<<<<<< HEAD
ZEND_VM_HANDLER(179, ZEND_UNSET_STATIC_PROP, CONST|TMPVAR|CV, UNUSED|CLASS_FETCH|CONST|VAR, CACHE_SLOT)
=======
ZEND_VM_COLD_HANDLER(179, ZEND_UNSET_STATIC_PROP, CONST|TMPVAR|CV, UNUSED|CLASS_FETCH|CONST|VAR, CACHE_SLOT)
>>>>>>> c4331b00
{
	USE_OPLINE
	zval *varname;
	zend_string *name, *tmp_name;
	zend_class_entry *ce;
	zend_free_op free_op1;

	SAVE_OPLINE();

	if (OP2_TYPE == IS_CONST) {
		ce = CACHED_PTR(opline->extended_value);
		if (UNEXPECTED(ce == NULL)) {
			ce = zend_fetch_class_by_name(Z_STR_P(RT_CONSTANT(opline, opline->op2)), RT_CONSTANT(opline, opline->op2) + 1, ZEND_FETCH_CLASS_DEFAULT | ZEND_FETCH_CLASS_EXCEPTION);
			if (UNEXPECTED(ce == NULL)) {
				ZEND_ASSERT(EG(exception));
				FREE_UNFETCHED_OP1();
				HANDLE_EXCEPTION();
			}
			/*CACHE_PTR(opline->extended_value, ce);*/
		}
	} else if (OP2_TYPE == IS_UNUSED) {
		ce = zend_fetch_class(NULL, opline->op2.num);
		if (UNEXPECTED(ce == NULL)) {
			ZEND_ASSERT(EG(exception));
			FREE_UNFETCHED_OP1();
			HANDLE_EXCEPTION();
		}
	} else {
		ce = Z_CE_P(EX_VAR(opline->op2.var));
	}

	varname = GET_OP1_ZVAL_PTR_UNDEF(BP_VAR_R);
	if (OP1_TYPE == IS_CONST) {
		name = Z_STR_P(varname);
	} else if (EXPECTED(Z_TYPE_P(varname) == IS_STRING)) {
		name = Z_STR_P(varname);
		tmp_name = NULL;
	} else {
		if (OP1_TYPE == IS_CV && UNEXPECTED(Z_TYPE_P(varname) == IS_UNDEF)) {
			varname = GET_OP1_UNDEF_CV(varname, BP_VAR_R);
		}
		name = zval_get_tmp_string(varname, &tmp_name);
	}

	zend_std_unset_static_property(ce, name);

	if (OP1_TYPE != IS_CONST) {
		zend_tmp_string_release(tmp_name);
	}
	FREE_OP1();
	ZEND_VM_NEXT_OPCODE_CHECK_EXCEPTION();
}

ZEND_VM_HANDLER(75, ZEND_UNSET_DIM, VAR|CV, CONST|TMPVAR|CV)
{
	USE_OPLINE
	zend_free_op free_op1, free_op2;
	zval *container;
	zval *offset;
	zend_ulong hval;
	zend_string *key;

	SAVE_OPLINE();
	container = GET_OP1_OBJ_ZVAL_PTR_PTR_UNDEF(BP_VAR_UNSET);
	offset = GET_OP2_ZVAL_PTR_UNDEF(BP_VAR_R);

	do {
		if (EXPECTED(Z_TYPE_P(container) == IS_ARRAY)) {
			HashTable *ht;

ZEND_VM_C_LABEL(unset_dim_array):
			SEPARATE_ARRAY(container);
			ht = Z_ARRVAL_P(container);
ZEND_VM_C_LABEL(offset_again):
			if (EXPECTED(Z_TYPE_P(offset) == IS_STRING)) {
				key = Z_STR_P(offset);
				if (OP2_TYPE != IS_CONST) {
					if (ZEND_HANDLE_NUMERIC(key, hval)) {
						ZEND_VM_C_GOTO(num_index_dim);
					}
				}
ZEND_VM_C_LABEL(str_index_dim):
				if (ht == &EG(symbol_table)) {
					zend_delete_global_variable(key);
				} else {
					zend_hash_del(ht, key);
				}
			} else if (EXPECTED(Z_TYPE_P(offset) == IS_LONG)) {
				hval = Z_LVAL_P(offset);
ZEND_VM_C_LABEL(num_index_dim):
				zend_hash_index_del(ht, hval);
			} else if ((OP2_TYPE & (IS_VAR|IS_CV)) && EXPECTED(Z_TYPE_P(offset) == IS_REFERENCE)) {
				offset = Z_REFVAL_P(offset);
				ZEND_VM_C_GOTO(offset_again);
			} else if (Z_TYPE_P(offset) == IS_DOUBLE) {
				hval = zend_dval_to_lval(Z_DVAL_P(offset));
				ZEND_VM_C_GOTO(num_index_dim);
			} else if (Z_TYPE_P(offset) == IS_NULL) {
				key = ZSTR_EMPTY_ALLOC();
				ZEND_VM_C_GOTO(str_index_dim);
			} else if (Z_TYPE_P(offset) == IS_FALSE) {
				hval = 0;
				ZEND_VM_C_GOTO(num_index_dim);
			} else if (Z_TYPE_P(offset) == IS_TRUE) {
				hval = 1;
				ZEND_VM_C_GOTO(num_index_dim);
			} else if (Z_TYPE_P(offset) == IS_RESOURCE) {
				hval = Z_RES_HANDLE_P(offset);
				ZEND_VM_C_GOTO(num_index_dim);
			} else if (OP2_TYPE == IS_CV && Z_TYPE_P(offset) == IS_UNDEF) {
				GET_OP2_UNDEF_CV(offset, BP_VAR_R);
				key = ZSTR_EMPTY_ALLOC();
				ZEND_VM_C_GOTO(str_index_dim);
			} else {
				zend_error(E_WARNING, "Illegal offset type in unset");
			}
			break;
		} else if (Z_ISREF_P(container)) {
			container = Z_REFVAL_P(container);
			if (EXPECTED(Z_TYPE_P(container) == IS_ARRAY)) {
				ZEND_VM_C_GOTO(unset_dim_array);
			}
		}
		if (OP1_TYPE == IS_CV && UNEXPECTED(Z_TYPE_P(container) == IS_UNDEF)) {
			container = GET_OP1_UNDEF_CV(container, BP_VAR_R);
		}
		if (OP2_TYPE == IS_CV && UNEXPECTED(Z_TYPE_P(offset) == IS_UNDEF)) {
			offset = GET_OP2_UNDEF_CV(offset, BP_VAR_R);
		}
		if (EXPECTED(Z_TYPE_P(container) == IS_OBJECT)) {
			if (UNEXPECTED(Z_OBJ_HT_P(container)->unset_dimension == NULL)) {
				zend_use_object_as_array();
			} else {
				Z_OBJ_HT_P(container)->unset_dimension(container, offset);
			}
		} else if (OP1_TYPE != IS_UNUSED && UNEXPECTED(Z_TYPE_P(container) == IS_STRING)) {
			zend_throw_error(NULL, "Cannot unset string offsets");
		}
	} while (0);

	FREE_OP2();
	FREE_OP1_VAR_PTR();
	ZEND_VM_NEXT_OPCODE_CHECK_EXCEPTION();
}

ZEND_VM_HANDLER(76, ZEND_UNSET_OBJ, VAR|UNUSED|THIS|CV, CONST|TMPVAR|CV, CACHE_SLOT)
{
	USE_OPLINE
	zend_free_op free_op1, free_op2;
	zval *container;
	zval *offset;

	SAVE_OPLINE();
	container = GET_OP1_OBJ_ZVAL_PTR_PTR(BP_VAR_UNSET);
	if (OP1_TYPE == IS_UNUSED && UNEXPECTED(Z_TYPE_P(container) == IS_UNDEF)) {
		ZEND_VM_DISPATCH_TO_HELPER(zend_this_not_in_object_context_helper);
	}
	offset = GET_OP2_ZVAL_PTR(BP_VAR_R);

	do {
		if (OP1_TYPE != IS_UNUSED && UNEXPECTED(Z_TYPE_P(container) != IS_OBJECT)) {
			if (Z_ISREF_P(container)) {
				container = Z_REFVAL_P(container);
				if (Z_TYPE_P(container) != IS_OBJECT) {
					break;
				}
			} else {
				break;
			}
		}
		if (Z_OBJ_HT_P(container)->unset_property) {
			Z_OBJ_HT_P(container)->unset_property(container, offset, ((OP2_TYPE == IS_CONST) ? CACHE_ADDR(opline->extended_value) : NULL));
		} else {
			zend_wrong_property_unset(offset);
		}
	} while (0);

	FREE_OP2();
	FREE_OP1_VAR_PTR();
	ZEND_VM_NEXT_OPCODE_CHECK_EXCEPTION();
}

ZEND_VM_HANDLER(77, ZEND_FE_RESET_R, CONST|TMP|VAR|CV, JMP_ADDR)
{
	USE_OPLINE
	zend_free_op free_op1;
	zval *array_ptr, *result;

	SAVE_OPLINE();

	array_ptr = GET_OP1_ZVAL_PTR_DEREF(BP_VAR_R);
	if (EXPECTED(Z_TYPE_P(array_ptr) == IS_ARRAY)) {
		result = EX_VAR(opline->result.var);
		ZVAL_COPY_VALUE(result, array_ptr);
		if (OP1_TYPE != IS_TMP_VAR && Z_OPT_REFCOUNTED_P(result)) {
			Z_ADDREF_P(array_ptr);
		}
		Z_FE_POS_P(result) = 0;

		FREE_OP1_IF_VAR();
		ZEND_VM_NEXT_OPCODE();
	} else if (OP1_TYPE != IS_CONST && EXPECTED(Z_TYPE_P(array_ptr) == IS_OBJECT)) {
		if (!Z_OBJCE_P(array_ptr)->get_iterator) {
			result = EX_VAR(opline->result.var);
			ZVAL_COPY_VALUE(result, array_ptr);
			if (OP1_TYPE != IS_TMP_VAR) {
				Z_ADDREF_P(array_ptr);
			}
			if (Z_OBJ_P(array_ptr)->properties
			 && UNEXPECTED(GC_REFCOUNT(Z_OBJ_P(array_ptr)->properties) > 1)) {
				if (EXPECTED(!(GC_FLAGS(Z_OBJ_P(array_ptr)->properties) & IS_ARRAY_IMMUTABLE))) {
					GC_DELREF(Z_OBJ_P(array_ptr)->properties);
				}
				Z_OBJ_P(array_ptr)->properties = zend_array_dup(Z_OBJ_P(array_ptr)->properties);
			}
			Z_FE_ITER_P(EX_VAR(opline->result.var)) = zend_hash_iterator_add(Z_OBJPROP_P(array_ptr), 0);

			FREE_OP1_IF_VAR();
			ZEND_VM_NEXT_OPCODE_CHECK_EXCEPTION();
		} else {
<<<<<<< HEAD
			zend_class_entry *ce = Z_OBJCE_P(array_ptr);
			zend_object_iterator *iter = ce->get_iterator(ce, array_ptr, 0);
			zend_bool is_empty;

			if (UNEXPECTED(!iter) || UNEXPECTED(EG(exception))) {
				FREE_OP1();
				if (iter) {
					OBJ_RELEASE(&iter->std);
				}
				if (!EG(exception)) {
					zend_throw_exception_ex(NULL, 0, "Object of type %s did not create an Iterator", ZSTR_VAL(ce->name));
				}
				ZVAL_UNDEF(EX_VAR(opline->result.var));
				HANDLE_EXCEPTION();
			}

			iter->index = 0;
			if (iter->funcs->rewind) {
				iter->funcs->rewind(iter);
				if (UNEXPECTED(EG(exception) != NULL)) {
					OBJ_RELEASE(&iter->std);
					FREE_OP1();
					ZVAL_UNDEF(EX_VAR(opline->result.var));
					HANDLE_EXCEPTION();
				}
			}

			is_empty = iter->funcs->valid(iter) != SUCCESS;

			if (UNEXPECTED(EG(exception) != NULL)) {
				OBJ_RELEASE(&iter->std);
				FREE_OP1();
				ZVAL_UNDEF(EX_VAR(opline->result.var));
				HANDLE_EXCEPTION();
			}
			iter->index = -1; /* will be set to 0 before using next handler */

			ZVAL_OBJ(EX_VAR(opline->result.var), &iter->std);
			Z_FE_ITER_P(EX_VAR(opline->result.var)) = (uint32_t)-1;
=======
			zend_bool is_empty = zend_fe_reset_iterator(array_ptr, 0 OPLINE_CC EXECUTE_DATA_CC);
>>>>>>> c4331b00

			FREE_OP1();
			if (UNEXPECTED(EG(exception))) {
				HANDLE_EXCEPTION();
			} else if (is_empty) {
<<<<<<< HEAD
				ZEND_VM_SET_OPCODE(OP_JMP_ADDR(opline, opline->op2));
				ZEND_VM_CONTINUE();
=======
				ZEND_VM_JMP_EX(OP_JMP_ADDR(opline, opline->op2), 0);
>>>>>>> c4331b00
			} else {
				ZEND_VM_NEXT_OPCODE();
			}
		}
	} else {
		zend_error(E_WARNING, "Invalid argument supplied for foreach()");
		ZVAL_UNDEF(EX_VAR(opline->result.var));
		Z_FE_ITER_P(EX_VAR(opline->result.var)) = (uint32_t)-1;
		FREE_OP1();
		ZEND_VM_JMP(OP_JMP_ADDR(opline, opline->op2));
	}
}

ZEND_VM_COLD_CONST_HANDLER(125, ZEND_FE_RESET_RW, CONST|TMP|VAR|CV, JMP_ADDR)
{
	USE_OPLINE
	zend_free_op free_op1;
	zval *array_ptr, *array_ref;

	SAVE_OPLINE();

	if (OP1_TYPE == IS_VAR || OP1_TYPE == IS_CV) {
		array_ref = array_ptr = GET_OP1_ZVAL_PTR_PTR(BP_VAR_R);
		if (Z_ISREF_P(array_ref)) {
			array_ptr = Z_REFVAL_P(array_ref);
		}
	} else {
		array_ref = array_ptr = GET_OP1_ZVAL_PTR(BP_VAR_R);
	}

	if (EXPECTED(Z_TYPE_P(array_ptr) == IS_ARRAY)) {
		if (OP1_TYPE == IS_VAR || OP1_TYPE == IS_CV) {
			if (array_ptr == array_ref) {
				ZVAL_NEW_REF(array_ref, array_ref);
				array_ptr = Z_REFVAL_P(array_ref);
			}
			Z_ADDREF_P(array_ref);
			ZVAL_COPY_VALUE(EX_VAR(opline->result.var), array_ref);
		} else {
			array_ref = EX_VAR(opline->result.var);
			ZVAL_NEW_REF(array_ref, array_ptr);
			array_ptr = Z_REFVAL_P(array_ref);
		}
		if (OP1_TYPE == IS_CONST) {
			ZVAL_ARR(array_ptr, zend_array_dup(Z_ARRVAL_P(array_ptr)));
		} else {
			SEPARATE_ARRAY(array_ptr);
		}
		Z_FE_ITER_P(EX_VAR(opline->result.var)) = zend_hash_iterator_add(Z_ARRVAL_P(array_ptr), 0);

<<<<<<< HEAD
		if (OP1_TYPE == IS_VAR) {
			FREE_OP1_VAR_PTR();
		}
=======
		FREE_OP1_VAR_PTR();
>>>>>>> c4331b00
		ZEND_VM_NEXT_OPCODE();
	} else if (OP1_TYPE != IS_CONST && EXPECTED(Z_TYPE_P(array_ptr) == IS_OBJECT)) {
		if (!Z_OBJCE_P(array_ptr)->get_iterator) {
			if (OP1_TYPE == IS_VAR || OP1_TYPE == IS_CV) {
				if (array_ptr == array_ref) {
					ZVAL_NEW_REF(array_ref, array_ref);
					array_ptr = Z_REFVAL_P(array_ref);
				}
				Z_ADDREF_P(array_ref);
				ZVAL_COPY_VALUE(EX_VAR(opline->result.var), array_ref);
			} else {
				array_ptr = EX_VAR(opline->result.var);
				ZVAL_COPY_VALUE(array_ptr, array_ref);
			}
			if (Z_OBJ_P(array_ptr)->properties
			 && UNEXPECTED(GC_REFCOUNT(Z_OBJ_P(array_ptr)->properties) > 1)) {
				if (EXPECTED(!(GC_FLAGS(Z_OBJ_P(array_ptr)->properties) & IS_ARRAY_IMMUTABLE))) {
					GC_DELREF(Z_OBJ_P(array_ptr)->properties);
				}
				Z_OBJ_P(array_ptr)->properties = zend_array_dup(Z_OBJ_P(array_ptr)->properties);
			}
			Z_FE_ITER_P(EX_VAR(opline->result.var)) = zend_hash_iterator_add(Z_OBJPROP_P(array_ptr), 0);

			if (OP1_TYPE == IS_VAR) {
				FREE_OP1_VAR_PTR();
			}
			ZEND_VM_NEXT_OPCODE_CHECK_EXCEPTION();
		} else {
<<<<<<< HEAD
			zend_class_entry *ce = Z_OBJCE_P(array_ptr);
			zend_object_iterator *iter = ce->get_iterator(ce, array_ptr, 1);
			zend_bool is_empty;

			if (UNEXPECTED(!iter) || UNEXPECTED(EG(exception))) {
				if (OP1_TYPE == IS_VAR) {
					FREE_OP1_VAR_PTR();
				} else {
					FREE_OP1();
				}
				if (!EG(exception)) {
					zend_throw_exception_ex(NULL, 0, "Object of type %s did not create an Iterator", ZSTR_VAL(ce->name));
				}
				ZVAL_UNDEF(EX_VAR(opline->result.var));
				HANDLE_EXCEPTION();
			}

			iter->index = 0;
			if (iter->funcs->rewind) {
				iter->funcs->rewind(iter);
				if (UNEXPECTED(EG(exception) != NULL)) {
					OBJ_RELEASE(&iter->std);
					if (OP1_TYPE == IS_VAR) {
						FREE_OP1_VAR_PTR();
					} else {
						FREE_OP1();
					}
					ZVAL_UNDEF(EX_VAR(opline->result.var));
					HANDLE_EXCEPTION();
				}
			}

			is_empty = iter->funcs->valid(iter) != SUCCESS;

			if (UNEXPECTED(EG(exception) != NULL)) {
				OBJ_RELEASE(&iter->std);
				if (OP1_TYPE == IS_VAR) {
					FREE_OP1_VAR_PTR();
				} else {
					FREE_OP1();
				}
				ZVAL_UNDEF(EX_VAR(opline->result.var));
				HANDLE_EXCEPTION();
			}
			iter->index = -1; /* will be set to 0 before using next handler */

			ZVAL_OBJ(EX_VAR(opline->result.var), &iter->std);
			Z_FE_ITER_P(EX_VAR(opline->result.var)) = (uint32_t)-1;
=======
			zend_bool is_empty = zend_fe_reset_iterator(array_ptr, 1 OPLINE_CC EXECUTE_DATA_CC);
>>>>>>> c4331b00

			if (OP1_TYPE == IS_VAR) {
				FREE_OP1_VAR_PTR();
			} else {
				FREE_OP1();
			}
			if (UNEXPECTED(EG(exception))) {
				HANDLE_EXCEPTION();
			} else if (is_empty) {
<<<<<<< HEAD
				ZEND_VM_SET_OPCODE(OP_JMP_ADDR(opline, opline->op2));
				ZEND_VM_CONTINUE();
=======
				ZEND_VM_JMP_EX(OP_JMP_ADDR(opline, opline->op2), 0);
>>>>>>> c4331b00
			} else {
				ZEND_VM_NEXT_OPCODE();
			}
		}
	} else {
		zend_error(E_WARNING, "Invalid argument supplied for foreach()");
		ZVAL_UNDEF(EX_VAR(opline->result.var));
		Z_FE_ITER_P(EX_VAR(opline->result.var)) = (uint32_t)-1;
		if (OP1_TYPE == IS_VAR) {
			FREE_OP1_VAR_PTR();
		} else {
			FREE_OP1();
		}
		ZEND_VM_JMP(OP_JMP_ADDR(opline, opline->op2));
	}
}

ZEND_VM_HANDLER(78, ZEND_FE_FETCH_R, VAR, ANY, JMP_ADDR)
{
	USE_OPLINE
	zval *array;
	zval *value;
	uint32_t value_type;
	HashTable *fe_ht;
	HashPosition pos;
	Bucket *p;

	array = EX_VAR(opline->op1.var);
	SAVE_OPLINE();
	if (EXPECTED(Z_TYPE_P(array) == IS_ARRAY)) {
		fe_ht = Z_ARRVAL_P(array);
		pos = Z_FE_POS_P(array);
		p = fe_ht->arData + pos;
		while (1) {
			if (UNEXPECTED(pos >= fe_ht->nNumUsed)) {
				/* reached end of iteration */
ZEND_VM_C_LABEL(fe_fetch_r_exit):
				ZEND_VM_SET_RELATIVE_OPCODE(opline, opline->extended_value);
				ZEND_VM_CONTINUE();
			}
			value = &p->val;
			value_type = Z_TYPE_INFO_P(value);
			if (EXPECTED(value_type != IS_UNDEF)) {
				if (UNEXPECTED(value_type == IS_INDIRECT)) {
					value = Z_INDIRECT_P(value);
					value_type = Z_TYPE_INFO_P(value);
					if (EXPECTED(value_type != IS_UNDEF)) {
						break;
					}
				} else {
					break;
				}
			}
			pos++;
			p++;
		}
		Z_FE_POS_P(array) = pos + 1;
		if (opline->result_type & (IS_TMP_VAR|IS_CV)) {
			if (!p->key) {
				ZVAL_LONG(EX_VAR(opline->result.var), p->h);
			} else {
				ZVAL_STR_COPY(EX_VAR(opline->result.var), p->key);
			}
		}
	} else {
		zend_object_iterator *iter;

		ZEND_ASSERT(Z_TYPE_P(array) == IS_OBJECT);
		if ((iter = zend_iterator_unwrap(array)) == NULL) {
			/* plain object */

			fe_ht = Z_OBJPROP_P(array);
			pos = zend_hash_iterator_pos(Z_FE_ITER_P(array), fe_ht);
			p = fe_ht->arData + pos;
			while (1) {
				if (UNEXPECTED(pos >= fe_ht->nNumUsed)) {
					/* reached end of iteration */
					ZEND_VM_C_GOTO(fe_fetch_r_exit);
				}

				value = &p->val;
				value_type = Z_TYPE_INFO_P(value);
				if (EXPECTED(value_type != IS_UNDEF)) {
					if (UNEXPECTED(value_type == IS_INDIRECT)) {
						value = Z_INDIRECT_P(value);
						value_type = Z_TYPE_INFO_P(value);
						if (EXPECTED(value_type != IS_UNDEF)
						 && EXPECTED(zend_check_property_access(Z_OBJ_P(array), p->key) == SUCCESS)) {
							break;
						}
					} else {
						break;
					}
				}
				pos++;
				p++;
			}
			if (opline->result_type & (IS_TMP_VAR|IS_CV)) {
				if (UNEXPECTED(!p->key)) {
					ZVAL_LONG(EX_VAR(opline->result.var), p->h);
				} else if (ZSTR_VAL(p->key)[0]) {
					ZVAL_STR_COPY(EX_VAR(opline->result.var), p->key);
				} else {
					const char *class_name, *prop_name;
					size_t prop_name_len;
					zend_unmangle_property_name_ex(
						p->key, &class_name, &prop_name, &prop_name_len);
					ZVAL_STRINGL(EX_VAR(opline->result.var), prop_name, prop_name_len);
				}
			}
			EG(ht_iterators)[Z_FE_ITER_P(array)].pos = pos + 1;
		} else {
			if (EXPECTED(++iter->index > 0)) {
				/* This could cause an endless loop if index becomes zero again.
				 * In case that ever happens we need an additional flag. */
				iter->funcs->move_forward(iter);
				if (UNEXPECTED(EG(exception) != NULL)) {
					UNDEF_RESULT();
					HANDLE_EXCEPTION();
				}
				if (UNEXPECTED(iter->funcs->valid(iter) == FAILURE)) {
					/* reached end of iteration */
					if (UNEXPECTED(EG(exception) != NULL)) {
						UNDEF_RESULT();
						HANDLE_EXCEPTION();
					}
					ZEND_VM_C_GOTO(fe_fetch_r_exit);
				}
			}
			value = iter->funcs->get_current_data(iter);
			if (UNEXPECTED(EG(exception) != NULL)) {
				UNDEF_RESULT();
				HANDLE_EXCEPTION();
			}
			if (!value) {
				/* failure in get_current_data */
				ZEND_VM_C_GOTO(fe_fetch_r_exit);
			}
			if (opline->result_type & (IS_TMP_VAR|IS_CV)) {
				if (iter->funcs->get_current_key) {
					iter->funcs->get_current_key(iter, EX_VAR(opline->result.var));
					if (UNEXPECTED(EG(exception) != NULL)) {
						UNDEF_RESULT();
						HANDLE_EXCEPTION();
					}
				} else {
					ZVAL_LONG(EX_VAR(opline->result.var), iter->index);
				}
			}
			value_type = Z_TYPE_INFO_P(value);
		}
<<<<<<< HEAD
	} else {
		zend_error(E_WARNING, "Invalid argument supplied for foreach()");
		if (UNEXPECTED(EG(exception))) {
			UNDEF_RESULT();
			HANDLE_EXCEPTION();
		}
ZEND_VM_C_LABEL(fe_fetch_r_exit):
		ZEND_VM_SET_RELATIVE_OPCODE(opline, opline->extended_value);
		ZEND_VM_CONTINUE();
=======
>>>>>>> c4331b00
	}

	if (EXPECTED(OP2_TYPE == IS_CV)) {
		zval *variable_ptr = _get_zval_ptr_cv_undef_BP_VAR_W(opline->op2.var EXECUTE_DATA_CC);
		zend_assign_to_variable(variable_ptr, value, IS_CV);
	} else {
		zval *res = EX_VAR(opline->op2.var);
		zend_refcounted *gc = Z_COUNTED_P(value);

		ZVAL_COPY_VALUE_EX(res, value, gc, value_type);
		if (Z_TYPE_INFO_REFCOUNTED(value_type)) {
			GC_ADDREF(gc);
		}
	}
	ZEND_VM_NEXT_OPCODE_CHECK_EXCEPTION();
}

ZEND_VM_HANDLER(126, ZEND_FE_FETCH_RW, VAR, ANY, JMP_ADDR)
{
	USE_OPLINE
	zval *array;
	zval *value;
	uint32_t value_type;
	HashTable *fe_ht;
	HashPosition pos;
	Bucket *p;

	array = EX_VAR(opline->op1.var);
	SAVE_OPLINE();

	ZVAL_DEREF(array);
	if (EXPECTED(Z_TYPE_P(array) == IS_ARRAY)) {
		pos = zend_hash_iterator_pos_ex(Z_FE_ITER_P(EX_VAR(opline->op1.var)), array);
		fe_ht = Z_ARRVAL_P(array);
		p = fe_ht->arData + pos;
		while (1) {
			if (UNEXPECTED(pos >= fe_ht->nNumUsed)) {
				/* reached end of iteration */
				ZEND_VM_C_GOTO(fe_fetch_w_exit);
			}
			value = &p->val;
			value_type = Z_TYPE_INFO_P(value);
			if (EXPECTED(value_type != IS_UNDEF)) {
				if (UNEXPECTED(value_type == IS_INDIRECT)) {
					value = Z_INDIRECT_P(value);
					value_type = Z_TYPE_INFO_P(value);
					if (EXPECTED(value_type != IS_UNDEF)) {
						break;
					}
				} else {
					break;
				}
			}
			pos++;
			p++;
		}
		if (opline->result_type & (IS_TMP_VAR|IS_CV)) {
			if (!p->key) {
				ZVAL_LONG(EX_VAR(opline->result.var), p->h);
			} else {
				ZVAL_STR_COPY(EX_VAR(opline->result.var), p->key);
			}
		}
		EG(ht_iterators)[Z_FE_ITER_P(EX_VAR(opline->op1.var))].pos = pos + 1;
	} else if (EXPECTED(Z_TYPE_P(array) == IS_OBJECT)) {
		zend_object_iterator *iter;

		if ((iter = zend_iterator_unwrap(array)) == NULL) {
			/* plain object */

			fe_ht = Z_OBJPROP_P(array);
			pos = zend_hash_iterator_pos(Z_FE_ITER_P(EX_VAR(opline->op1.var)), fe_ht);
			p = fe_ht->arData + pos;
			while (1) {
				if (UNEXPECTED(pos >= fe_ht->nNumUsed)) {
					/* reached end of iteration */
					ZEND_VM_C_GOTO(fe_fetch_w_exit);
				}

				value = &p->val;
				value_type = Z_TYPE_INFO_P(value);
				if (EXPECTED(value_type != IS_UNDEF)) {
					if (UNEXPECTED(value_type == IS_INDIRECT)) {
						value = Z_INDIRECT_P(value);
						value_type = Z_TYPE_INFO_P(value);
						if (EXPECTED(value_type != IS_UNDEF)
						 && EXPECTED(zend_check_property_access(Z_OBJ_P(array), p->key) == SUCCESS)) {
							break;
						}
					} else {
						break;
					}
				}
				pos++;
				p++;
			}
			if (opline->result_type & (IS_TMP_VAR|IS_CV)) {
				if (UNEXPECTED(!p->key)) {
					ZVAL_LONG(EX_VAR(opline->result.var), p->h);
				} else if (ZSTR_VAL(p->key)[0]) {
					ZVAL_STR_COPY(EX_VAR(opline->result.var), p->key);
				} else {
					const char *class_name, *prop_name;
					size_t prop_name_len;
					zend_unmangle_property_name_ex(
						p->key, &class_name, &prop_name, &prop_name_len);
					ZVAL_STRINGL(EX_VAR(opline->result.var), prop_name, prop_name_len);
				}
			}
			EG(ht_iterators)[Z_FE_ITER_P(EX_VAR(opline->op1.var))].pos = pos + 1;
		} else {
			if (++iter->index > 0) {
				/* This could cause an endless loop if index becomes zero again.
				 * In case that ever happens we need an additional flag. */
				iter->funcs->move_forward(iter);
				if (UNEXPECTED(EG(exception) != NULL)) {
					UNDEF_RESULT();
					HANDLE_EXCEPTION();
				}
				if (UNEXPECTED(iter->funcs->valid(iter) == FAILURE)) {
					/* reached end of iteration */
					if (UNEXPECTED(EG(exception) != NULL)) {
						UNDEF_RESULT();
						HANDLE_EXCEPTION();
					}
					ZEND_VM_C_GOTO(fe_fetch_w_exit);
				}
			}
			value = iter->funcs->get_current_data(iter);
			if (UNEXPECTED(EG(exception) != NULL)) {
				UNDEF_RESULT();
				HANDLE_EXCEPTION();
			}
			if (!value) {
				/* failure in get_current_data */
				ZEND_VM_C_GOTO(fe_fetch_w_exit);
			}
			if (opline->result_type & (IS_TMP_VAR|IS_CV)) {
				if (iter->funcs->get_current_key) {
					iter->funcs->get_current_key(iter, EX_VAR(opline->result.var));
					if (UNEXPECTED(EG(exception) != NULL)) {
						UNDEF_RESULT();
						HANDLE_EXCEPTION();
					}
				} else {
					ZVAL_LONG(EX_VAR(opline->result.var), iter->index);
				}
			}
			value_type = Z_TYPE_INFO_P(value);
		}
	} else {
		zend_error(E_WARNING, "Invalid argument supplied for foreach()");
		if (UNEXPECTED(EG(exception))) {
			UNDEF_RESULT();
			HANDLE_EXCEPTION();
		}
ZEND_VM_C_LABEL(fe_fetch_w_exit):
		ZEND_VM_SET_RELATIVE_OPCODE(opline, opline->extended_value);
		ZEND_VM_CONTINUE();
	}

	if (EXPECTED((value_type & Z_TYPE_MASK) != IS_REFERENCE)) {
		zend_refcounted *gc = Z_COUNTED_P(value);
		zval *ref;
		ZVAL_NEW_EMPTY_REF(value);
		ref = Z_REFVAL_P(value);
		ZVAL_COPY_VALUE_EX(ref, value, gc, value_type);
	}
	if (EXPECTED(OP2_TYPE == IS_CV)) {
		zval *variable_ptr = _get_zval_ptr_cv_undef_BP_VAR_W(opline->op2.var EXECUTE_DATA_CC);
		if (EXPECTED(variable_ptr != value)) {
			zend_reference *ref;

			ref = Z_REF_P(value);
			GC_ADDREF(ref);
			zval_ptr_dtor(variable_ptr);
			ZVAL_REF(variable_ptr, ref);
		}
	} else {
		Z_ADDREF_P(value);
		ZVAL_REF(EX_VAR(opline->op2.var), Z_REF_P(value));
	}
	ZEND_VM_NEXT_OPCODE_CHECK_EXCEPTION();
<<<<<<< HEAD
=======
}

ZEND_VM_HOT_HANDLER(197, ZEND_ISSET_ISEMPTY_CV, CV, UNUSED, ISSET, SPEC(ISSET))
{
	USE_OPLINE
	zval *value;
	int result;

	value = EX_VAR(opline->op1.var);
	if (!(opline->extended_value & ZEND_ISEMPTY)) {
		result =
			Z_TYPE_P(value) > IS_NULL &&
		    (!Z_ISREF_P(value) || Z_TYPE_P(Z_REFVAL_P(value)) != IS_NULL);
	} else {
		SAVE_OPLINE();
		result = !i_zend_is_true(value);
		if (UNEXPECTED(EG(exception))) {
			ZVAL_UNDEF(EX_VAR(opline->result.var));
			HANDLE_EXCEPTION();
		}
	}
	ZEND_VM_SMART_BRANCH(result, 0);
	ZVAL_BOOL(EX_VAR(opline->result.var), result);
	ZEND_VM_NEXT_OPCODE();
>>>>>>> c4331b00
}

ZEND_VM_HOT_HANDLER(197, ZEND_ISSET_ISEMPTY_CV, CV, UNUSED, ISSET, SPEC(ISSET))
{
	USE_OPLINE
	zval *value;
	int result;
	zend_free_op free_op1;
	zval *varname;
	zend_string *name, *tmp_name;
	HashTable *target_symbol_table;

<<<<<<< HEAD
	value = EX_VAR(opline->op1.var);
	if (opline->extended_value & ZEND_ISSET) {
		result =
			Z_TYPE_P(value) > IS_NULL &&
		    (!Z_ISREF_P(value) || Z_TYPE_P(Z_REFVAL_P(value)) != IS_NULL);
	} else {
		SAVE_OPLINE();
		result = !i_zend_is_true(value);
		if (UNEXPECTED(EG(exception))) {
			ZVAL_UNDEF(EX_VAR(opline->result.var));
			HANDLE_EXCEPTION();
		}
	}
	ZEND_VM_SMART_BRANCH(result, 0);
	ZVAL_BOOL(EX_VAR(opline->result.var), result);
	ZEND_VM_SET_NEXT_OPCODE(opline + 1);
	ZEND_VM_CONTINUE();
}

ZEND_VM_HANDLER(114, ZEND_ISSET_ISEMPTY_VAR, CONST|TMPVAR|CV, UNUSED, VAR_FETCH|ISSET)
{
	USE_OPLINE
	zval *value;
	int result;
	zend_free_op free_op1;
	zval *varname;
	zend_string *name, *tmp_name;
	HashTable *target_symbol_table;

	SAVE_OPLINE();
	varname = GET_OP1_ZVAL_PTR(BP_VAR_IS);
	if (OP1_TYPE == IS_CONST) {
		name = Z_STR_P(varname);
	} else {
		name = zval_get_tmp_string(varname, &tmp_name);
	}

	target_symbol_table = zend_get_target_symbol_table(opline->extended_value EXECUTE_DATA_CC);
	value = zend_hash_find_ex_ind(target_symbol_table, name, OP1_TYPE == IS_CONST);

	if (OP1_TYPE != IS_CONST) {
		zend_tmp_string_release(tmp_name);
	}
	FREE_OP1();

	if (opline->extended_value & ZEND_ISSET) {
		result = value && Z_TYPE_P(value) > IS_NULL &&
		    (!Z_ISREF_P(value) || Z_TYPE_P(Z_REFVAL_P(value)) != IS_NULL);
	} else {
		result = !value || !i_zend_is_true(value);
=======
	SAVE_OPLINE();
	varname = GET_OP1_ZVAL_PTR(BP_VAR_IS);
	if (OP1_TYPE == IS_CONST) {
		name = Z_STR_P(varname);
	} else {
		name = zval_get_tmp_string(varname, &tmp_name);
	}

	target_symbol_table = zend_get_target_symbol_table(opline->extended_value EXECUTE_DATA_CC);
	value = zend_hash_find_ex(target_symbol_table, name, OP1_TYPE == IS_CONST);

	if (OP1_TYPE != IS_CONST) {
		zend_tmp_string_release(tmp_name);
	}
	FREE_OP1();

	if (!value) {
		result = (opline->extended_value & ZEND_ISEMPTY);
	} else {
		if (Z_TYPE_P(value) == IS_INDIRECT) {
			value = Z_INDIRECT_P(value);
		}
		if (!(opline->extended_value & ZEND_ISEMPTY)) {
			if (Z_ISREF_P(value)) {
				value = Z_REFVAL_P(value);
			}
			result = Z_TYPE_P(value) > IS_NULL;
		} else {
			result = !i_zend_is_true(value);
		}
>>>>>>> c4331b00
	}

	ZEND_VM_SMART_BRANCH(result, 1);
	ZVAL_BOOL(EX_VAR(opline->result.var), result);
	ZEND_VM_NEXT_OPCODE_CHECK_EXCEPTION();
}

ZEND_VM_HANDLER(180, ZEND_ISSET_ISEMPTY_STATIC_PROP, CONST|TMPVAR|CV, UNUSED|CLASS_FETCH|CONST|VAR, ISSET|CACHE_SLOT)
{
	USE_OPLINE
	zval *value;
	int result;
	zend_free_op free_op1;
	zval *varname;
	zend_string *name, *tmp_name;
	zend_class_entry *ce;

	SAVE_OPLINE();
	if (OP2_TYPE == IS_CONST) {
<<<<<<< HEAD
		if (OP1_TYPE == IS_CONST && EXPECTED((ce = CACHED_PTR(opline->extended_value & ~ZEND_ISSET)) != NULL)) {
			value = CACHED_PTR((opline->extended_value & ~ZEND_ISSET) + sizeof(void*));
			ZEND_VM_C_GOTO(is_static_prop_return);
		} else if (UNEXPECTED((ce = CACHED_PTR(opline->extended_value & ~ZEND_ISSET)) == NULL)) {
=======
		if (OP1_TYPE == IS_CONST && EXPECTED((ce = CACHED_PTR(opline->extended_value & ~ZEND_ISEMPTY)) != NULL)) {
			value = CACHED_PTR((opline->extended_value & ~ZEND_ISEMPTY) + sizeof(void*));
			ZEND_VM_C_GOTO(is_static_prop_return);
		} else if (UNEXPECTED((ce = CACHED_PTR(opline->extended_value & ~ZEND_ISEMPTY)) == NULL)) {
>>>>>>> c4331b00
			ce = zend_fetch_class_by_name(Z_STR_P(RT_CONSTANT(opline, opline->op2)), RT_CONSTANT(opline, opline->op2) + 1, ZEND_FETCH_CLASS_DEFAULT | ZEND_FETCH_CLASS_EXCEPTION);
			if (UNEXPECTED(ce == NULL)) {
				ZEND_ASSERT(EG(exception));
				ZVAL_UNDEF(EX_VAR(opline->result.var));
				HANDLE_EXCEPTION();
			}
			if (OP1_TYPE != IS_CONST) {
<<<<<<< HEAD
				CACHE_PTR(opline->extended_value & ~ZEND_ISSET, ce);
=======
				CACHE_PTR(opline->extended_value & ~ZEND_ISEMPTY, ce);
>>>>>>> c4331b00
			}
		}
	} else {
		if (OP2_TYPE == IS_UNUSED) {
			ce = zend_fetch_class(NULL, opline->op2.num);
			if (UNEXPECTED(ce == NULL)) {
				ZEND_ASSERT(EG(exception));
				FREE_UNFETCHED_OP1();
				ZVAL_UNDEF(EX_VAR(opline->result.var));
				HANDLE_EXCEPTION();
			}
		} else {
			ce = Z_CE_P(EX_VAR(opline->op2.var));
		}
		if (OP1_TYPE == IS_CONST &&
<<<<<<< HEAD
		    EXPECTED(CACHED_PTR(opline->extended_value & ~ZEND_ISSET) == ce)) {

			value = CACHED_PTR((opline->extended_value & ~ZEND_ISSET) + sizeof(void*));
=======
		    EXPECTED(CACHED_PTR(opline->extended_value & ~ZEND_ISEMPTY) == ce)) {

			value = CACHED_PTR((opline->extended_value & ~ZEND_ISEMPTY) + sizeof(void*));
>>>>>>> c4331b00
			ZEND_VM_C_GOTO(is_static_prop_return);
		}
	}

	varname = GET_OP1_ZVAL_PTR(BP_VAR_IS);
	if (OP1_TYPE == IS_CONST) {
		name = Z_STR_P(varname);
	} else {
		name = zval_get_tmp_string(varname, &tmp_name);
	}

	value = zend_std_get_static_property(ce, name, 1);

	if (OP1_TYPE == IS_CONST && value) {
<<<<<<< HEAD
		CACHE_POLYMORPHIC_PTR(opline->extended_value & ~ZEND_ISSET, ce, value);
=======
		CACHE_POLYMORPHIC_PTR(opline->extended_value & ~ZEND_ISEMPTY, ce, value);
>>>>>>> c4331b00
	}

	if (OP1_TYPE != IS_CONST) {
		zend_tmp_string_release(tmp_name);
	}
	FREE_OP1();

ZEND_VM_C_LABEL(is_static_prop_return):
	if (!(opline->extended_value & ZEND_ISEMPTY)) {
		result = value && Z_TYPE_P(value) > IS_NULL &&
		    (!Z_ISREF_P(value) || Z_TYPE_P(Z_REFVAL_P(value)) != IS_NULL);
	} else {
		result = !value || !i_zend_is_true(value);
	}

	ZEND_VM_SMART_BRANCH(result, 1);
	ZVAL_BOOL(EX_VAR(opline->result.var), result);
	ZEND_VM_NEXT_OPCODE_CHECK_EXCEPTION();
}

ZEND_VM_COLD_CONSTCONST_HANDLER(115, ZEND_ISSET_ISEMPTY_DIM_OBJ, CONST|TMPVAR|CV, CONST|TMPVAR|CV, ISSET)
{
	USE_OPLINE
	zend_free_op free_op1, free_op2;
	zval *container;
	int result;
	zend_ulong hval;
	zval *offset;

	SAVE_OPLINE();
	container = GET_OP1_OBJ_ZVAL_PTR_UNDEF(BP_VAR_IS);
	offset = GET_OP2_ZVAL_PTR_UNDEF(BP_VAR_R);

	if (EXPECTED(Z_TYPE_P(container) == IS_ARRAY)) {
		HashTable *ht;
		zval *value;
		zend_string *str;

ZEND_VM_C_LABEL(isset_dim_obj_array):
		ht = Z_ARRVAL_P(container);
ZEND_VM_C_LABEL(isset_again):
		if (EXPECTED(Z_TYPE_P(offset) == IS_STRING)) {
			str = Z_STR_P(offset);
			if (OP2_TYPE != IS_CONST) {
				if (ZEND_HANDLE_NUMERIC(str, hval)) {
					ZEND_VM_C_GOTO(num_index_prop);
				}
			}
			value = zend_hash_find_ex_ind(ht, str, OP2_TYPE == IS_CONST);
		} else if (EXPECTED(Z_TYPE_P(offset) == IS_LONG)) {
			hval = Z_LVAL_P(offset);
ZEND_VM_C_LABEL(num_index_prop):
			value = zend_hash_index_find(ht, hval);
		} else if ((OP2_TYPE & (IS_VAR|IS_CV)) && EXPECTED(Z_ISREF_P(offset))) {
			offset = Z_REFVAL_P(offset);
			ZEND_VM_C_GOTO(isset_again);
		} else {
			value = zend_find_array_dim_slow(ht, offset EXECUTE_DATA_CC);
		}

		if (!(opline->extended_value & ZEND_ISEMPTY)) {
			/* > IS_NULL means not IS_UNDEF and not IS_NULL */
			result = value != NULL && Z_TYPE_P(value) > IS_NULL &&
			    (!Z_ISREF_P(value) || Z_TYPE_P(Z_REFVAL_P(value)) != IS_NULL);
		} else {
			result = (value == NULL || !i_zend_is_true(value));
		}
		ZEND_VM_C_GOTO(isset_dim_obj_exit);
	} else if ((OP1_TYPE & (IS_VAR|IS_CV)) && EXPECTED(Z_ISREF_P(container))) {
		container = Z_REFVAL_P(container);
		if (EXPECTED(Z_TYPE_P(container) == IS_ARRAY)) {
			ZEND_VM_C_GOTO(isset_dim_obj_array);
		}
	}

<<<<<<< HEAD
	if (opline->extended_value & ZEND_ISSET) {
=======
	if (!(opline->extended_value & ZEND_ISEMPTY)) {
>>>>>>> c4331b00
		result = zend_isset_dim_slow(container, offset EXECUTE_DATA_CC);
	} else {
		result = zend_isempty_dim_slow(container, offset EXECUTE_DATA_CC);
	}

ZEND_VM_C_LABEL(isset_dim_obj_exit):
	FREE_OP2();
	FREE_OP1();
	ZEND_VM_SMART_BRANCH(result, 1);
	ZVAL_BOOL(EX_VAR(opline->result.var), result);
	ZEND_VM_NEXT_OPCODE_CHECK_EXCEPTION();
}

<<<<<<< HEAD
ZEND_VM_HANDLER(148, ZEND_ISSET_ISEMPTY_PROP_OBJ, CONST|TMPVAR|UNUSED|THIS|CV, CONST|TMPVAR|CV, ISSET|CACHE_SLOT)
=======
ZEND_VM_COLD_CONST_HANDLER(148, ZEND_ISSET_ISEMPTY_PROP_OBJ, CONST|TMPVAR|UNUSED|THIS|CV, CONST|TMPVAR|CV, ISSET|CACHE_SLOT)
>>>>>>> c4331b00
{
	USE_OPLINE
	zend_free_op free_op1, free_op2;
	zval *container;
	int result;
	zval *offset;

	SAVE_OPLINE();
	container = GET_OP1_OBJ_ZVAL_PTR(BP_VAR_IS);

	if (OP1_TYPE == IS_UNUSED && UNEXPECTED(Z_TYPE_P(container) == IS_UNDEF)) {
		ZEND_VM_DISPATCH_TO_HELPER(zend_this_not_in_object_context_helper);
	}

	offset = GET_OP2_ZVAL_PTR(BP_VAR_R);

	if (OP1_TYPE == IS_CONST ||
	    (OP1_TYPE != IS_UNUSED && UNEXPECTED(Z_TYPE_P(container) != IS_OBJECT))) {
		if ((OP1_TYPE & (IS_VAR|IS_CV)) && Z_ISREF_P(container)) {
			container = Z_REFVAL_P(container);
			if (UNEXPECTED(Z_TYPE_P(container) != IS_OBJECT)) {
				ZEND_VM_C_GOTO(isset_no_object);
			}
		} else {
			ZEND_VM_C_GOTO(isset_no_object);
		}
	}
	if (UNEXPECTED(!Z_OBJ_HT_P(container)->has_property)) {
		zend_wrong_property_check(offset);
ZEND_VM_C_LABEL(isset_no_object):
		result = (opline->extended_value & ZEND_ISEMPTY);
	} else {
		result =
<<<<<<< HEAD
			((opline->extended_value & ZEND_ISSET) == 0) ^
			Z_OBJ_HT_P(container)->has_property(container, offset, (opline->extended_value & ZEND_ISSET) == 0, ((OP2_TYPE == IS_CONST) ? CACHE_ADDR(opline->extended_value & ~ZEND_ISSET) : NULL));
=======
			(opline->extended_value & ZEND_ISEMPTY) ^
			Z_OBJ_HT_P(container)->has_property(container, offset, (opline->extended_value & ZEND_ISEMPTY), ((OP2_TYPE == IS_CONST) ? CACHE_ADDR(opline->extended_value & ~ZEND_ISEMPTY) : NULL));
>>>>>>> c4331b00
	}

	FREE_OP2();
	FREE_OP1();
	ZEND_VM_SMART_BRANCH(result, 1);
	ZVAL_BOOL(EX_VAR(opline->result.var), result);
	ZEND_VM_NEXT_OPCODE_CHECK_EXCEPTION();
}

ZEND_VM_COLD_HANDLER(79, ZEND_EXIT, CONST|TMPVAR|UNUSED|CV, ANY)
{
	USE_OPLINE

	SAVE_OPLINE();
	if (OP1_TYPE != IS_UNUSED) {
		zend_free_op free_op1;
		zval *ptr = GET_OP1_ZVAL_PTR(BP_VAR_R);

		do {
			if (Z_TYPE_P(ptr) == IS_LONG) {
				EG(exit_status) = Z_LVAL_P(ptr);
			} else {
				if ((OP1_TYPE & (IS_VAR|IS_CV)) && Z_ISREF_P(ptr)) {
					ptr = Z_REFVAL_P(ptr);
					if (Z_TYPE_P(ptr) == IS_LONG) {
						EG(exit_status) = Z_LVAL_P(ptr);
						break;
					}
				}
				zend_print_variable(ptr);
			}
		} while (0);
		FREE_OP1();
	}
	zend_bailout();
	ZEND_VM_NEXT_OPCODE(); /* Never reached */
}

ZEND_VM_HANDLER(57, ZEND_BEGIN_SILENCE, ANY, ANY)
{
	USE_OPLINE

	ZVAL_LONG(EX_VAR(opline->result.var), EG(error_reporting));

	if (EG(error_reporting)) {
		do {
			EG(error_reporting) = 0;
			if (!EG(error_reporting_ini_entry)) {
				zval *zv = zend_hash_find_ex(EG(ini_directives), ZSTR_KNOWN(ZEND_STR_ERROR_REPORTING), 1);
				if (zv) {
					EG(error_reporting_ini_entry) = (zend_ini_entry *)Z_PTR_P(zv);
				} else {
					break;
				}
			}
			if (!EG(error_reporting_ini_entry)->modified) {
				if (!EG(modified_ini_directives)) {
					ALLOC_HASHTABLE(EG(modified_ini_directives));
					zend_hash_init(EG(modified_ini_directives), 8, NULL, NULL, 0);
				}
				if (EXPECTED(zend_hash_add_ptr(EG(modified_ini_directives), ZSTR_KNOWN(ZEND_STR_ERROR_REPORTING), EG(error_reporting_ini_entry)) != NULL)) {
					EG(error_reporting_ini_entry)->orig_value = EG(error_reporting_ini_entry)->value;
					EG(error_reporting_ini_entry)->orig_modifiable = EG(error_reporting_ini_entry)->modifiable;
					EG(error_reporting_ini_entry)->modified = 1;
				}
			}
		} while (0);
	}
	ZEND_VM_NEXT_OPCODE();
}

ZEND_VM_HANDLER(58, ZEND_END_SILENCE, TMP, ANY)
{
	USE_OPLINE

	if (!EG(error_reporting) && Z_LVAL_P(EX_VAR(opline->op1.var)) != 0) {
		EG(error_reporting) = Z_LVAL_P(EX_VAR(opline->op1.var));
	}
	ZEND_VM_NEXT_OPCODE();
}

ZEND_VM_COLD_CONST_HANDLER(152, ZEND_JMP_SET, CONST|TMP|VAR|CV, JMP_ADDR)
{
	USE_OPLINE
	zend_free_op free_op1;
	zval *value;
	zval *ref = NULL;
	int ret;

	SAVE_OPLINE();
	value = GET_OP1_ZVAL_PTR(BP_VAR_R);

	if ((OP1_TYPE == IS_VAR || OP1_TYPE == IS_CV) && Z_ISREF_P(value)) {
		if (OP1_TYPE == IS_VAR) {
			ref = value;
		}
		value = Z_REFVAL_P(value);
	}

	ret = i_zend_is_true(value);

	if (UNEXPECTED(EG(exception))) {
		FREE_OP1();
		ZVAL_UNDEF(EX_VAR(opline->result.var));
		HANDLE_EXCEPTION();
	}

	if (ret) {
		zval *result = EX_VAR(opline->result.var);

		ZVAL_COPY_VALUE(result, value);
		if (OP1_TYPE == IS_CONST) {
			if (UNEXPECTED(Z_OPT_REFCOUNTED_P(result))) Z_ADDREF_P(result);
		} else if (OP1_TYPE == IS_CV) {
			if (Z_OPT_REFCOUNTED_P(result)) Z_ADDREF_P(result);
		} else if (OP1_TYPE == IS_VAR && ref) {
			zend_reference *r = Z_REF_P(ref);

			if (UNEXPECTED(GC_DELREF(r) == 0)) {
				efree_size(r, sizeof(zend_reference));
			} else if (Z_OPT_REFCOUNTED_P(result)) {
				Z_ADDREF_P(result);
			}
		}
<<<<<<< HEAD
		ZEND_VM_SET_OPCODE(OP_JMP_ADDR(opline, opline->op2));
		ZEND_VM_CONTINUE();
=======
		ZEND_VM_JMP_EX(OP_JMP_ADDR(opline, opline->op2), 0);
>>>>>>> c4331b00
	}

	FREE_OP1();
	ZEND_VM_NEXT_OPCODE();
}

ZEND_VM_COLD_CONST_HANDLER(169, ZEND_COALESCE, CONST|TMP|VAR|CV, JMP_ADDR)
{
	USE_OPLINE
	zend_free_op free_op1;
	zval *value;
	zval *ref = NULL;

	SAVE_OPLINE();
	value = GET_OP1_ZVAL_PTR(BP_VAR_IS);

	if ((OP1_TYPE == IS_VAR || OP1_TYPE == IS_CV) && Z_ISREF_P(value)) {
		if (OP1_TYPE == IS_VAR) {
			ref = value;
		}
		value = Z_REFVAL_P(value);
	}

	if (Z_TYPE_P(value) > IS_NULL) {
		zval *result = EX_VAR(opline->result.var);
		ZVAL_COPY_VALUE(result, value);
		if (OP1_TYPE == IS_CONST) {
			if (UNEXPECTED(Z_OPT_REFCOUNTED_P(result))) Z_ADDREF_P(result);
		} else if (OP1_TYPE == IS_CV) {
			if (Z_OPT_REFCOUNTED_P(result)) Z_ADDREF_P(result);
		} else if (OP1_TYPE == IS_VAR && ref) {
			zend_reference *r = Z_REF_P(ref);

			if (UNEXPECTED(GC_DELREF(r) == 0)) {
				efree_size(r, sizeof(zend_reference));
			} else if (Z_OPT_REFCOUNTED_P(result)) {
				Z_ADDREF_P(result);
			}
		}
<<<<<<< HEAD
		ZEND_VM_SET_OPCODE(OP_JMP_ADDR(opline, opline->op2));
		ZEND_VM_CONTINUE();
=======
		ZEND_VM_JMP_EX(OP_JMP_ADDR(opline, opline->op2), 0);
>>>>>>> c4331b00
	}

	FREE_OP1();
	ZEND_VM_NEXT_OPCODE();
}

ZEND_VM_HOT_HANDLER(22, ZEND_QM_ASSIGN, CONST|TMP|VAR|CV, ANY)
{
	USE_OPLINE
	zend_free_op free_op1;
	zval *value;
	zval *result = EX_VAR(opline->result.var);

	value = GET_OP1_ZVAL_PTR_UNDEF(BP_VAR_R);
	if (OP1_TYPE == IS_CV && UNEXPECTED(Z_TYPE_P(value) == IS_UNDEF)) {
		SAVE_OPLINE();
		GET_OP1_UNDEF_CV(value, BP_VAR_R);
		ZVAL_NULL(result);
		ZEND_VM_NEXT_OPCODE_CHECK_EXCEPTION();
	}

	if (OP1_TYPE == IS_CV) {
		ZVAL_DEREF(value);
		ZVAL_COPY(result, value);
	} else if (OP1_TYPE == IS_VAR) {
		if (UNEXPECTED(Z_ISREF_P(value))) {
			ZVAL_COPY_VALUE(result, Z_REFVAL_P(value));
			if (UNEXPECTED(Z_DELREF_P(value) == 0)) {
				efree_size(Z_REF_P(value), sizeof(zend_reference));
			} else if (Z_OPT_REFCOUNTED_P(result)) {
				Z_ADDREF_P(result);
			}
		} else {
			ZVAL_COPY_VALUE(result, value);
		}
	} else {
		ZVAL_COPY_VALUE(result, value);
		if (OP1_TYPE == IS_CONST) {
			if (UNEXPECTED(Z_OPT_REFCOUNTED_P(result))) {
				Z_ADDREF_P(result);
			}
		}
	}
	ZEND_VM_NEXT_OPCODE();
}

ZEND_VM_COLD_HANDLER(101, ZEND_EXT_STMT, ANY, ANY)
{
	USE_OPLINE

	if (!EG(no_extensions)) {
		SAVE_OPLINE();
		zend_llist_apply_with_argument(&zend_extensions, (llist_apply_with_arg_func_t) zend_extension_statement_handler, execute_data);
		ZEND_VM_NEXT_OPCODE_CHECK_EXCEPTION();
	}
	ZEND_VM_NEXT_OPCODE();
}

ZEND_VM_COLD_HANDLER(102, ZEND_EXT_FCALL_BEGIN, ANY, ANY)
{
	USE_OPLINE

	if (!EG(no_extensions)) {
		SAVE_OPLINE();
		zend_llist_apply_with_argument(&zend_extensions, (llist_apply_with_arg_func_t) zend_extension_fcall_begin_handler, execute_data);
		ZEND_VM_NEXT_OPCODE_CHECK_EXCEPTION();
	}
	ZEND_VM_NEXT_OPCODE();
}

ZEND_VM_COLD_HANDLER(103, ZEND_EXT_FCALL_END, ANY, ANY)
{
	USE_OPLINE

	if (!EG(no_extensions)) {
		SAVE_OPLINE();
		zend_llist_apply_with_argument(&zend_extensions, (llist_apply_with_arg_func_t) zend_extension_fcall_end_handler, execute_data);
		ZEND_VM_NEXT_OPCODE_CHECK_EXCEPTION();
	}
	ZEND_VM_NEXT_OPCODE();
}

ZEND_VM_HANDLER(139, ZEND_DECLARE_CLASS, ANY, ANY)
{
	USE_OPLINE

	SAVE_OPLINE();
	Z_CE_P(EX_VAR(opline->result.var)) = do_bind_class(&EX(func)->op_array, opline, EG(class_table), 0);
	ZEND_VM_NEXT_OPCODE_CHECK_EXCEPTION();
}

ZEND_VM_HANDLER(140, ZEND_DECLARE_INHERITED_CLASS, ANY, VAR)
{
	USE_OPLINE

	SAVE_OPLINE();
	Z_CE_P(EX_VAR(opline->result.var)) = do_bind_inherited_class(&EX(func)->op_array, opline, EG(class_table), Z_CE_P(EX_VAR(opline->op2.var)), 0);
	ZEND_VM_NEXT_OPCODE_CHECK_EXCEPTION();
}

ZEND_VM_HANDLER(145, ZEND_DECLARE_INHERITED_CLASS_DELAYED, ANY, VAR)
{
	USE_OPLINE
	zval *zce, *orig_zce;

	SAVE_OPLINE();
	if ((zce = zend_hash_find_ex(EG(class_table), Z_STR_P(RT_CONSTANT(opline, opline->op1)), 1)) == NULL ||
	    ((orig_zce = zend_hash_find_ex(EG(class_table), Z_STR_P(RT_CONSTANT(opline, opline->op1)+1), 1)) != NULL &&
	     Z_CE_P(zce) != Z_CE_P(orig_zce))) {
		do_bind_inherited_class(&EX(func)->op_array, opline, EG(class_table), Z_CE_P(EX_VAR(opline->op2.var)), 0);
	}
	ZEND_VM_NEXT_OPCODE_CHECK_EXCEPTION();
}

ZEND_VM_HANDLER(171, ZEND_DECLARE_ANON_CLASS, ANY, ANY, JMP_ADDR)
{
	zval *zv;
	zend_class_entry *ce;
	USE_OPLINE

	SAVE_OPLINE();
	zv = zend_hash_find_ex(EG(class_table), Z_STR_P(RT_CONSTANT(opline, opline->op1)), 1);
	ZEND_ASSERT(zv != NULL);
	ce = Z_CE_P(zv);
	Z_CE_P(EX_VAR(opline->result.var)) = ce;

	if (ce->ce_flags & ZEND_ACC_ANON_BOUND) {
		ZEND_VM_SET_RELATIVE_OPCODE(opline, opline->extended_value);
		ZEND_VM_CONTINUE();
	}

	if (!(ce->ce_flags & (ZEND_ACC_INTERFACE|ZEND_ACC_IMPLEMENT_INTERFACES|ZEND_ACC_IMPLEMENT_TRAITS))) {
		zend_verify_abstract_class(ce);
	}
	ce->ce_flags |= ZEND_ACC_ANON_BOUND;
	ZEND_VM_NEXT_OPCODE_CHECK_EXCEPTION();
}

ZEND_VM_HANDLER(172, ZEND_DECLARE_ANON_INHERITED_CLASS, ANY, VAR, JMP_ADDR)
{
	zval *zv;
	zend_class_entry *ce;
	USE_OPLINE

	SAVE_OPLINE();
	zv = zend_hash_find_ex(EG(class_table), Z_STR_P(RT_CONSTANT(opline, opline->op1)), 1);
	ZEND_ASSERT(zv != NULL);
	ce = Z_CE_P(zv);
	Z_CE_P(EX_VAR(opline->result.var)) = ce;

	if (ce->ce_flags & ZEND_ACC_ANON_BOUND) {
		ZEND_VM_SET_RELATIVE_OPCODE(opline, opline->extended_value);
		ZEND_VM_CONTINUE();
	}

	zend_do_inheritance(ce, Z_CE_P(EX_VAR(opline->op2.var)));
	ce->ce_flags |= ZEND_ACC_ANON_BOUND;
	ZEND_VM_NEXT_OPCODE_CHECK_EXCEPTION();
}

ZEND_VM_HANDLER(141, ZEND_DECLARE_FUNCTION, ANY, ANY)
{
	USE_OPLINE

	SAVE_OPLINE();
	do_bind_function(&EX(func)->op_array, opline, EG(function_table), 0);
	ZEND_VM_NEXT_OPCODE_CHECK_EXCEPTION();
}

ZEND_VM_HANDLER(105, ZEND_TICKS, ANY, ANY, NUM)
{
	USE_OPLINE

	if ((uint32_t)++EG(ticks_count) >= opline->extended_value) {
		EG(ticks_count) = 0;
		if (zend_ticks_function) {
			SAVE_OPLINE();
			zend_ticks_function(opline->extended_value);
			ZEND_VM_NEXT_OPCODE_CHECK_EXCEPTION();
		}
	}
	ZEND_VM_NEXT_OPCODE();
}

ZEND_VM_HANDLER(138, ZEND_INSTANCEOF, TMPVAR|CV, UNUSED|CLASS_FETCH|CONST|VAR, CACHE_SLOT)
{
	USE_OPLINE
	zend_free_op free_op1;
	zval *expr;
	zend_bool result;

	SAVE_OPLINE();
	expr = GET_OP1_ZVAL_PTR_UNDEF(BP_VAR_R);

ZEND_VM_C_LABEL(try_instanceof):
	if (Z_TYPE_P(expr) == IS_OBJECT) {
		zend_class_entry *ce;

		if (OP2_TYPE == IS_CONST) {
			ce = CACHED_PTR(opline->extended_value);
			if (UNEXPECTED(ce == NULL)) {
				ce = zend_fetch_class_by_name(Z_STR_P(RT_CONSTANT(opline, opline->op2)), RT_CONSTANT(opline, opline->op2) + 1, ZEND_FETCH_CLASS_NO_AUTOLOAD);
				if (EXPECTED(ce)) {
					CACHE_PTR(opline->extended_value, ce);
				}
			}
		} else if (OP2_TYPE == IS_UNUSED) {
			ce = zend_fetch_class(NULL, opline->op2.num);
			if (UNEXPECTED(ce == NULL)) {
				ZEND_ASSERT(EG(exception));
				FREE_OP1();
				ZVAL_UNDEF(EX_VAR(opline->result.var));
				HANDLE_EXCEPTION();
			}
		} else {
			ce = Z_CE_P(EX_VAR(opline->op2.var));
		}
		result = ce && instanceof_function(Z_OBJCE_P(expr), ce);
	} else if ((OP1_TYPE & (IS_VAR|IS_CV)) && Z_TYPE_P(expr) == IS_REFERENCE) {
		expr = Z_REFVAL_P(expr);
		ZEND_VM_C_GOTO(try_instanceof);
	} else {
		if (OP1_TYPE == IS_CV && UNEXPECTED(Z_TYPE_P(expr) == IS_UNDEF)) {
			GET_OP1_UNDEF_CV(expr, BP_VAR_R);
		}
		result = 0;
	}
	FREE_OP1();
	ZEND_VM_SMART_BRANCH(result, 1);
	ZVAL_BOOL(EX_VAR(opline->result.var), result);
	ZEND_VM_NEXT_OPCODE_CHECK_EXCEPTION();
}

ZEND_VM_HANDLER(104, ZEND_EXT_NOP, ANY, ANY)
{
	USE_OPLINE

	ZEND_VM_NEXT_OPCODE();
}

ZEND_VM_HANDLER(0, ZEND_NOP, ANY, ANY)
{
	USE_OPLINE

	ZEND_VM_NEXT_OPCODE();
}

ZEND_VM_HANDLER(144, ZEND_ADD_INTERFACE, ANY, CONST, CACHE_SLOT)
{
	USE_OPLINE
	zend_class_entry *ce = Z_CE_P(EX_VAR(opline->op1.var));
	zend_class_entry *iface;

	SAVE_OPLINE();
	iface = CACHED_PTR(opline->extended_value);
	if (UNEXPECTED(iface == NULL)) {
		iface = zend_fetch_class_by_name(Z_STR_P(RT_CONSTANT(opline, opline->op2)), RT_CONSTANT(opline, opline->op2) + 1, ZEND_FETCH_CLASS_INTERFACE);
		if (UNEXPECTED(iface == NULL)) {
			ZEND_VM_NEXT_OPCODE_CHECK_EXCEPTION();
		}
		CACHE_PTR(opline->extended_value, iface);
	}

	if (UNEXPECTED((iface->ce_flags & ZEND_ACC_INTERFACE) == 0)) {
		zend_error_noreturn(E_ERROR, "%s cannot implement %s - it is not an interface", ZSTR_VAL(ce->name), ZSTR_VAL(iface->name));
	}
	zend_do_implement_interface(ce, iface);

	ZEND_VM_NEXT_OPCODE_CHECK_EXCEPTION();
}

ZEND_VM_HANDLER(154, ZEND_ADD_TRAIT, ANY, ANY, CACHE_SLOT)
{
	USE_OPLINE
	zend_class_entry *ce = Z_CE_P(EX_VAR(opline->op1.var));
	zend_class_entry *trait;

	SAVE_OPLINE();
	trait = CACHED_PTR(opline->extended_value);
	if (UNEXPECTED(trait == NULL)) {
		trait = zend_fetch_class_by_name(Z_STR_P(RT_CONSTANT(opline, opline->op2)),
		                                 RT_CONSTANT(opline, opline->op2) + 1,
		                                 ZEND_FETCH_CLASS_TRAIT);
		if (UNEXPECTED(trait == NULL)) {
			ZEND_VM_NEXT_OPCODE_CHECK_EXCEPTION();
		}
		if (!(trait->ce_flags & ZEND_ACC_TRAIT)) {
			zend_error_noreturn(E_ERROR, "%s cannot use %s - it is not a trait", ZSTR_VAL(ce->name), ZSTR_VAL(trait->name));
		}
		CACHE_PTR(opline->extended_value, trait);
	}

	zend_do_implement_trait(ce, trait);

	ZEND_VM_NEXT_OPCODE_CHECK_EXCEPTION();
}

ZEND_VM_HANDLER(155, ZEND_BIND_TRAITS, ANY, ANY)
{
	USE_OPLINE
	zend_class_entry *ce = Z_CE_P(EX_VAR(opline->op1.var));

	SAVE_OPLINE();
	zend_do_bind_traits(ce);
	ZEND_VM_NEXT_OPCODE_CHECK_EXCEPTION();
}

ZEND_VM_HELPER(zend_dispatch_try_catch_finally_helper, ANY, ANY, uint32_t try_catch_offset, uint32_t op_num)
{
	/* May be NULL during generator closing (only finally blocks are executed) */
	zend_object *ex = EG(exception);

	/* Walk try/catch/finally structures upwards, performing the necessary actions */
	while (try_catch_offset != (uint32_t) -1) {
		zend_try_catch_element *try_catch =
			&EX(func)->op_array.try_catch_array[try_catch_offset];

		if (op_num < try_catch->catch_op && ex) {
			/* Go to catch block */
			cleanup_live_vars(execute_data, op_num, try_catch->catch_op);
			ZEND_VM_JMP_EX(&EX(func)->op_array.opcodes[try_catch->catch_op], 0);

		} else if (op_num < try_catch->finally_op) {
			/* Go to finally block */
			zval *fast_call = EX_VAR(EX(func)->op_array.opcodes[try_catch->finally_end].op1.var);
			cleanup_live_vars(execute_data, op_num, try_catch->finally_op);
			Z_OBJ_P(fast_call) = EG(exception);
			EG(exception) = NULL;
			Z_OPLINE_NUM_P(fast_call) = (uint32_t)-1;
<<<<<<< HEAD
			ZEND_VM_SET_OPCODE(&EX(func)->op_array.opcodes[try_catch->finally_op]);
			ZEND_VM_CONTINUE();
=======
			ZEND_VM_JMP_EX(&EX(func)->op_array.opcodes[try_catch->finally_op], 0);
>>>>>>> c4331b00

		} else if (op_num < try_catch->finally_end) {
			zval *fast_call = EX_VAR(EX(func)->op_array.opcodes[try_catch->finally_end].op1.var);

			/* cleanup incomplete RETURN statement */
			if (Z_OPLINE_NUM_P(fast_call) != (uint32_t)-1
			 && (EX(func)->op_array.opcodes[Z_OPLINE_NUM_P(fast_call)].op2_type & (IS_TMP_VAR | IS_VAR))) {
				zval *return_value = EX_VAR(EX(func)->op_array.opcodes[Z_OPLINE_NUM_P(fast_call)].op2.var);

				zval_ptr_dtor(return_value);
			}

			/* Chain potential exception from wrapping finally block */
			if (Z_OBJ_P(fast_call)) {
				if (ex) {
					zend_exception_set_previous(ex, Z_OBJ_P(fast_call));
				} else {
					EG(exception) = Z_OBJ_P(fast_call);
				}
				ex = Z_OBJ_P(fast_call);
			}
		}

		try_catch_offset--;
	}

	/* Uncaught exception */
	cleanup_live_vars(execute_data, op_num, 0);
	if (UNEXPECTED((EX_CALL_INFO() & ZEND_CALL_GENERATOR) != 0)) {
		zend_generator *generator = zend_get_running_generator(EXECUTE_DATA_C);
		zend_generator_close(generator, 1);
		ZEND_VM_RETURN();
	} else {
		ZEND_VM_DISPATCH_TO_HELPER(zend_leave_helper);
	}
}

ZEND_VM_HANDLER(149, ZEND_HANDLE_EXCEPTION, ANY, ANY)
{
	const zend_op *throw_op = EG(opline_before_exception);
	uint32_t throw_op_num = throw_op - EX(func)->op_array.opcodes;
	int i, current_try_catch_offset = -1;

	if ((throw_op->opcode == ZEND_FREE || throw_op->opcode == ZEND_FE_FREE)
		&& throw_op->extended_value & ZEND_FREE_ON_RETURN) {
		/* exceptions thrown because of loop var destruction on return/break/...
		 * are logically thrown at the end of the foreach loop, so adjust the
		 * throw_op_num.
		 */
		const zend_live_range *range = find_live_range(
			&EX(func)->op_array, throw_op_num, throw_op->op1.var);
		throw_op_num = range->end;
	}

	/* Find the innermost try/catch/finally the exception was thrown in */
	for (i = 0; i < EX(func)->op_array.last_try_catch; i++) {
		zend_try_catch_element *try_catch = &EX(func)->op_array.try_catch_array[i];
		if (try_catch->try_op > throw_op_num) {
			/* further blocks will not be relevant... */
			break;
		}
		if (throw_op_num < try_catch->catch_op || throw_op_num < try_catch->finally_end) {
			current_try_catch_offset = i;
		}
	}

	cleanup_unfinished_calls(execute_data, throw_op_num);

	if (throw_op->result_type & (IS_VAR | IS_TMP_VAR)) {
		switch (throw_op->opcode) {
			case ZEND_ADD_ARRAY_ELEMENT:
			case ZEND_ROPE_INIT:
			case ZEND_ROPE_ADD:
				break; /* exception while building structures, live range handling will free those */

			case ZEND_FETCH_CLASS:
			case ZEND_DECLARE_CLASS:
			case ZEND_DECLARE_INHERITED_CLASS:
			case ZEND_DECLARE_ANON_CLASS:
			case ZEND_DECLARE_ANON_INHERITED_CLASS:
				break; /* return value is zend_class_entry pointer */

			default:
				zval_ptr_dtor_nogc(EX_VAR(throw_op->result.var));
		}
	}

	ZEND_VM_DISPATCH_TO_HELPER(zend_dispatch_try_catch_finally_helper, try_catch_offset, current_try_catch_offset, op_num, throw_op_num);
}

ZEND_VM_HANDLER(146, ZEND_VERIFY_ABSTRACT_CLASS, ANY, ANY)
{
	USE_OPLINE

	SAVE_OPLINE();
	zend_verify_abstract_class(Z_CE_P(EX_VAR(opline->op1.var)));
	ZEND_VM_NEXT_OPCODE_CHECK_EXCEPTION();
}

ZEND_VM_HANDLER(150, ZEND_USER_OPCODE, ANY, ANY)
{
	USE_OPLINE
	int ret;

	SAVE_OPLINE();
	ret = zend_user_opcode_handlers[opline->opcode](execute_data);
	opline = EX(opline);

	switch (ret) {
		case ZEND_USER_OPCODE_CONTINUE:
			ZEND_VM_CONTINUE();
		case ZEND_USER_OPCODE_RETURN:
			if (UNEXPECTED((EX_CALL_INFO() & ZEND_CALL_GENERATOR) != 0)) {
				zend_generator *generator = zend_get_running_generator(EXECUTE_DATA_C);
				zend_generator_close(generator, 1);
				ZEND_VM_RETURN();
			} else {
				ZEND_VM_DISPATCH_TO_HELPER(zend_leave_helper);
			}
		case ZEND_USER_OPCODE_ENTER:
			ZEND_VM_ENTER();
		case ZEND_USER_OPCODE_LEAVE:
			ZEND_VM_LEAVE();
		case ZEND_USER_OPCODE_DISPATCH:
			ZEND_VM_DISPATCH(opline->opcode, opline);
		default:
			ZEND_VM_DISPATCH((zend_uchar)(ret & 0xff), opline);
	}
}

ZEND_VM_HANDLER(143, ZEND_DECLARE_CONST, CONST, CONST)
{
	USE_OPLINE
	zend_free_op free_op1, free_op2;
	zval *name;
	zval *val;
	zend_constant c;

	SAVE_OPLINE();
	name  = GET_OP1_ZVAL_PTR(BP_VAR_R);
	val   = GET_OP2_ZVAL_PTR(BP_VAR_R);

	ZVAL_COPY(&c.value, val);
	if (Z_OPT_CONSTANT(c.value)) {
		if (UNEXPECTED(zval_update_constant_ex(&c.value, EX(func)->op_array.scope) != SUCCESS)) {
			zval_ptr_dtor_nogc(&c.value);
			FREE_OP1();
			FREE_OP2();
			HANDLE_EXCEPTION();
		}
	}
	c.flags = CONST_CS; /* non persistent, case sensitive */
	c.name = zend_string_copy(Z_STR_P(name));
	c.module_number = PHP_USER_CONSTANT;

	if (zend_register_constant(&c) == FAILURE) {
	}

	FREE_OP1();
	FREE_OP2();
	ZEND_VM_NEXT_OPCODE_CHECK_EXCEPTION();
}

ZEND_VM_HANDLER(153, ZEND_DECLARE_LAMBDA_FUNCTION, CONST, UNUSED)
{
	USE_OPLINE
	zval *zfunc;
	zval *object;
	zend_class_entry *called_scope;

	zfunc = zend_hash_find_ex(EG(function_table), Z_STR_P(RT_CONSTANT(opline, opline->op1)), 1);
	ZEND_ASSERT(zfunc != NULL && Z_FUNC_P(zfunc)->type == ZEND_USER_FUNCTION);

	if (Z_TYPE(EX(This)) == IS_OBJECT) {
		called_scope = Z_OBJCE(EX(This));
		if (UNEXPECTED((Z_FUNC_P(zfunc)->common.fn_flags & ZEND_ACC_STATIC) ||
				(EX(func)->common.fn_flags & ZEND_ACC_STATIC))) {
			object = NULL;
		} else {
			object = &EX(This);
		}
	} else {
		called_scope = Z_CE(EX(This));
		object = NULL;
	}
	zend_create_closure(EX_VAR(opline->result.var), Z_FUNC_P(zfunc),
		EX(func)->op_array.scope, called_scope, object);

	ZEND_VM_NEXT_OPCODE();
}

ZEND_VM_HANDLER(156, ZEND_SEPARATE, VAR, UNUSED)
{
	USE_OPLINE
	zval *var_ptr;

	var_ptr = EX_VAR(opline->op1.var);
	if (UNEXPECTED(Z_ISREF_P(var_ptr))) {
		if (UNEXPECTED(Z_REFCOUNT_P(var_ptr) == 1)) {
			ZVAL_UNREF(var_ptr);
		}
	}

	ZEND_VM_NEXT_OPCODE();
}

ZEND_VM_COLD_HELPER(zend_yield_in_closed_generator_helper, ANY, ANY)
{
	USE_OPLINE

	SAVE_OPLINE();
	zend_throw_error(NULL, "Cannot yield from finally in a force-closed generator");
	FREE_UNFETCHED_OP2();
	FREE_UNFETCHED_OP1();
	UNDEF_RESULT();
	HANDLE_EXCEPTION();
}

ZEND_VM_HANDLER(160, ZEND_YIELD, CONST|TMP|VAR|CV|UNUSED, CONST|TMP|VAR|CV|UNUSED, SRC)
{
	USE_OPLINE

	zend_generator *generator = zend_get_running_generator(EXECUTE_DATA_C);

	SAVE_OPLINE();
	if (UNEXPECTED(generator->flags & ZEND_GENERATOR_FORCED_CLOSE)) {
		ZEND_VM_DISPATCH_TO_HELPER(zend_yield_in_closed_generator_helper);
	}

	/* Destroy the previously yielded value */
	zval_ptr_dtor(&generator->value);

	/* Destroy the previously yielded key */
	zval_ptr_dtor(&generator->key);

	/* Set the new yielded value */
	if (OP1_TYPE != IS_UNUSED) {
		zend_free_op free_op1;

		if (UNEXPECTED(EX(func)->op_array.fn_flags & ZEND_ACC_RETURN_REFERENCE)) {
			/* Constants and temporary variables aren't yieldable by reference,
			 * but we still allow them with a notice. */
			if (OP1_TYPE & (IS_CONST|IS_TMP_VAR)) {
				zval *value;

				zend_error(E_NOTICE, "Only variable references should be yielded by reference");

				value = GET_OP1_ZVAL_PTR(BP_VAR_R);
				ZVAL_COPY_VALUE(&generator->value, value);
				if (OP1_TYPE == IS_CONST) {
					if (UNEXPECTED(Z_OPT_REFCOUNTED(generator->value))) {
						Z_ADDREF(generator->value);
					}
				}
			} else {
				zval *value_ptr = GET_OP1_ZVAL_PTR_PTR(BP_VAR_W);

				/* If a function call result is yielded and the function did
				 * not return by reference we throw a notice. */
				if (OP1_TYPE == IS_VAR &&
				    (value_ptr == &EG(uninitialized_zval) ||
				     (opline->extended_value == ZEND_RETURNS_FUNCTION &&
				      !Z_ISREF_P(value_ptr)))) {
					zend_error(E_NOTICE, "Only variable references should be yielded by reference");
					ZVAL_COPY(&generator->value, value_ptr);
				} else {
					if (Z_ISREF_P(value_ptr)) {
						Z_ADDREF_P(value_ptr);
					} else {
						ZVAL_MAKE_REF_EX(value_ptr, 2);
					}
					ZVAL_REF(&generator->value, Z_REF_P(value_ptr));
				}

				FREE_OP1_VAR_PTR();
			}
		} else {
			zval *value = GET_OP1_ZVAL_PTR(BP_VAR_R);

			/* Consts, temporary variables and references need copying */
			if (OP1_TYPE == IS_CONST) {
				ZVAL_COPY_VALUE(&generator->value, value);
				if (UNEXPECTED(Z_OPT_REFCOUNTED(generator->value))) {
					Z_ADDREF(generator->value);
				}
			} else if (OP1_TYPE == IS_TMP_VAR) {
				ZVAL_COPY_VALUE(&generator->value, value);
            } else if ((OP1_TYPE & (IS_VAR|IS_CV)) && Z_ISREF_P(value)) {
				ZVAL_COPY(&generator->value, Z_REFVAL_P(value));
				FREE_OP1_IF_VAR();
			} else {
				ZVAL_COPY_VALUE(&generator->value, value);
				if (OP1_TYPE == IS_CV) {
					if (Z_OPT_REFCOUNTED_P(value)) Z_ADDREF_P(value);
				}
			}
		}
	} else {
		/* If no value was specified yield null */
		ZVAL_NULL(&generator->value);
	}

	/* Set the new yielded key */
	if (OP2_TYPE != IS_UNUSED) {
		zend_free_op free_op2;
		zval *key = GET_OP2_ZVAL_PTR(BP_VAR_R);

		/* Consts, temporary variables and references need copying */
		if (OP2_TYPE == IS_CONST) {
			ZVAL_COPY_VALUE(&generator->key, key);
			if (UNEXPECTED(Z_OPT_REFCOUNTED(generator->key))) {
				Z_ADDREF(generator->key);
			}
		} else if (OP2_TYPE == IS_TMP_VAR) {
			ZVAL_COPY_VALUE(&generator->key, key);
		} else if ((OP2_TYPE & (IS_VAR|IS_CV)) && Z_ISREF_P(key)) {
			ZVAL_COPY(&generator->key, Z_REFVAL_P(key));
			FREE_OP2_IF_VAR();
		} else {
			ZVAL_COPY_VALUE(&generator->key, key);
			if (OP2_TYPE == IS_CV) {
				if (Z_OPT_REFCOUNTED_P(key)) Z_ADDREF_P(key);
			}
		}

		if (Z_TYPE(generator->key) == IS_LONG
		    && Z_LVAL(generator->key) > generator->largest_used_integer_key
		) {
			generator->largest_used_integer_key = Z_LVAL(generator->key);
		}
	} else {
		/* If no key was specified we use auto-increment keys */
		generator->largest_used_integer_key++;
		ZVAL_LONG(&generator->key, generator->largest_used_integer_key);
	}

	if (RETURN_VALUE_USED(opline)) {
		/* If the return value of yield is used set the send
		 * target and initialize it to NULL */
		generator->send_target = EX_VAR(opline->result.var);
		ZVAL_NULL(generator->send_target);
	} else {
		generator->send_target = NULL;
	}

	/* We increment to the next op, so we are at the correct position when the
	 * generator is resumed. */
	ZEND_VM_INC_OPCODE();

	/* The GOTO VM uses a local opline variable. We need to set the opline
	 * variable in execute_data so we don't resume at an old position. */
	SAVE_OPLINE();

	ZEND_VM_RETURN();
}

ZEND_VM_HANDLER(142, ZEND_YIELD_FROM, CONST|TMP|VAR|CV, ANY)
{
	USE_OPLINE

	zend_generator *generator = zend_get_running_generator(EXECUTE_DATA_C);

	zval *val;
	zend_free_op free_op1;

	SAVE_OPLINE();
	val = GET_OP1_ZVAL_PTR_DEREF(BP_VAR_R);

	if (UNEXPECTED(generator->flags & ZEND_GENERATOR_FORCED_CLOSE)) {
		zend_throw_error(NULL, "Cannot use \"yield from\" in a force-closed generator");
		FREE_OP1();
		UNDEF_RESULT();
		HANDLE_EXCEPTION();
	}

	if (Z_TYPE_P(val) == IS_ARRAY) {
		ZVAL_COPY_VALUE(&generator->values, val);
		if (OP1_TYPE != IS_TMP_VAR && Z_OPT_REFCOUNTED_P(val)) {
			Z_ADDREF_P(val);
		}
		Z_FE_POS(generator->values) = 0;

		FREE_OP1_IF_VAR();
	} else if (OP1_TYPE != IS_CONST && Z_TYPE_P(val) == IS_OBJECT && Z_OBJCE_P(val)->get_iterator) {
		zend_class_entry *ce = Z_OBJCE_P(val);
		if (ce == zend_ce_generator) {
			zend_generator *new_gen = (zend_generator *) Z_OBJ_P(val);

			if (OP1_TYPE != IS_TMP_VAR) {
				Z_ADDREF_P(val);
			}
			FREE_OP1_IF_VAR();

			if (Z_ISUNDEF(new_gen->retval)) {
				if (UNEXPECTED(zend_generator_get_current(new_gen) == generator)) {
					zend_throw_error(NULL, "Impossible to yield from the Generator being currently run");
					zval_ptr_dtor(val);
					UNDEF_RESULT();
					HANDLE_EXCEPTION();
				} else {
					zend_generator_yield_from(generator, new_gen);
				}
			} else if (UNEXPECTED(new_gen->execute_data == NULL)) {
				zend_throw_error(NULL, "Generator passed to yield from was aborted without proper return and is unable to continue");
				zval_ptr_dtor(val);
				UNDEF_RESULT();
				HANDLE_EXCEPTION();
			} else {
				if (RETURN_VALUE_USED(opline)) {
					ZVAL_COPY(EX_VAR(opline->result.var), &new_gen->retval);
				}
				ZEND_VM_NEXT_OPCODE();
			}
		} else {
			zend_object_iterator *iter = ce->get_iterator(ce, val, 0);
			FREE_OP1();

			if (UNEXPECTED(!iter) || UNEXPECTED(EG(exception))) {
				if (!EG(exception)) {
					zend_throw_error(NULL, "Object of type %s did not create an Iterator", ZSTR_VAL(ce->name));
				}
				UNDEF_RESULT();
				HANDLE_EXCEPTION();
			}

			iter->index = 0;
			if (iter->funcs->rewind) {
				iter->funcs->rewind(iter);
				if (UNEXPECTED(EG(exception) != NULL)) {
					OBJ_RELEASE(&iter->std);
					UNDEF_RESULT();
					HANDLE_EXCEPTION();
				}
			}

			ZVAL_OBJ(&generator->values, &iter->std);
		}
	} else {
		zend_throw_error(NULL, "Can use \"yield from\" only with arrays and Traversables");
		UNDEF_RESULT();
		HANDLE_EXCEPTION();
	}

	/* This is the default return value
	 * when the expression is a Generator, it will be overwritten in zend_generator_resume() */
	if (RETURN_VALUE_USED(opline)) {
		ZVAL_NULL(EX_VAR(opline->result.var));
	}

	/* This generator has no send target (though the generator we delegate to might have one) */
	generator->send_target = NULL;

	/* We increment to the next op, so we are at the correct position when the
	 * generator is resumed. */
	ZEND_VM_INC_OPCODE();

	/* The GOTO VM uses a local opline variable. We need to set the opline
	 * variable in execute_data so we don't resume at an old position. */
	SAVE_OPLINE();

	ZEND_VM_RETURN();
}

ZEND_VM_HANDLER(159, ZEND_DISCARD_EXCEPTION, ANY, ANY)
{
	USE_OPLINE
	zval *fast_call = EX_VAR(opline->op1.var);
	SAVE_OPLINE();

	/* cleanup incomplete RETURN statement */
	if (Z_OPLINE_NUM_P(fast_call) != (uint32_t)-1
	 && (EX(func)->op_array.opcodes[Z_OPLINE_NUM_P(fast_call)].op2_type & (IS_TMP_VAR | IS_VAR))) {
		zval *return_value = EX_VAR(EX(func)->op_array.opcodes[Z_OPLINE_NUM_P(fast_call)].op2.var);

		zval_ptr_dtor(return_value);
	}

	/* cleanup delayed exception */
	if (Z_OBJ_P(fast_call) != NULL) {
		/* discard the previously thrown exception */
		OBJ_RELEASE(Z_OBJ_P(fast_call));
		Z_OBJ_P(fast_call) = NULL;
	}

	ZEND_VM_NEXT_OPCODE_CHECK_EXCEPTION();
}

ZEND_VM_HANDLER(162, ZEND_FAST_CALL, JMP_ADDR, ANY)
{
	USE_OPLINE
	zval *fast_call = EX_VAR(opline->result.var);

	Z_OBJ_P(fast_call) = NULL;
	/* set return address */
	Z_OPLINE_NUM_P(fast_call) = opline - EX(func)->op_array.opcodes;
<<<<<<< HEAD
	ZEND_VM_SET_OPCODE(OP_JMP_ADDR(opline, opline->op1));
	ZEND_VM_CONTINUE();
=======
	ZEND_VM_JMP_EX(OP_JMP_ADDR(opline, opline->op1), 0);
>>>>>>> c4331b00
}

ZEND_VM_HANDLER(163, ZEND_FAST_RET, ANY, TRY_CATCH)
{
	USE_OPLINE
	zval *fast_call = EX_VAR(opline->op1.var);
	uint32_t current_try_catch_offset, current_op_num;

	if (Z_OPLINE_NUM_P(fast_call) != (uint32_t)-1) {
		const zend_op *fast_ret = EX(func)->op_array.opcodes + Z_OPLINE_NUM_P(fast_call);

		ZEND_VM_JMP_EX(fast_ret + 1, 0);
	}

	/* special case for unhandled exceptions */
	EG(exception) = Z_OBJ_P(fast_call);
	Z_OBJ_P(fast_call) = NULL;
	current_try_catch_offset = opline->op2.num;
	current_op_num = opline - EX(func)->op_array.opcodes;
	ZEND_VM_DISPATCH_TO_HELPER(zend_dispatch_try_catch_finally_helper, try_catch_offset, current_try_catch_offset, op_num, current_op_num);
}

ZEND_VM_HOT_HANDLER(168, ZEND_BIND_GLOBAL, CV, CONST, CACHE_SLOT)
{
	USE_OPLINE
	zend_free_op free_op1, free_op2;
	zval *varname;
	zval *value;
	zval *variable_ptr;
	uintptr_t idx;
	zend_reference *ref;

	ZEND_VM_REPEATABLE_OPCODE

	varname = GET_OP2_ZVAL_PTR(BP_VAR_R);

	/* We store "hash slot index" + 1 (NULL is a mark of uninitialized cache slot) */
	idx = (uintptr_t)CACHED_PTR(opline->extended_value) - 1;
	if (EXPECTED(idx < EG(symbol_table).nNumUsed * sizeof(Bucket))) {
		Bucket *p = (Bucket*)((char*)EG(symbol_table).arData + idx);

		if (EXPECTED(Z_TYPE(p->val) != IS_UNDEF) &&
	        (EXPECTED(p->key == Z_STR_P(varname)) ||
	         (EXPECTED(p->h == ZSTR_H(Z_STR_P(varname))) &&
	          EXPECTED(p->key != NULL) &&
	          EXPECTED(zend_string_equal_content(p->key, Z_STR_P(varname)))))) {

			value = (zval*)p; /* value = &p->val; */
			ZEND_VM_C_GOTO(check_indirect);
		}
	}

	value = zend_hash_find_ex(&EG(symbol_table), Z_STR_P(varname), 1);
	if (UNEXPECTED(value == NULL)) {
		value = zend_hash_add_new(&EG(symbol_table), Z_STR_P(varname), &EG(uninitialized_zval));
		idx = (char*)value - (char*)EG(symbol_table).arData;
		/* Store "hash slot index" + 1 (NULL is a mark of uninitialized cache slot) */
		CACHE_PTR(opline->extended_value, (void*)(idx + 1));
	} else {
		idx = (char*)value - (char*)EG(symbol_table).arData;
		/* Store "hash slot index" + 1 (NULL is a mark of uninitialized cache slot) */
		CACHE_PTR(opline->extended_value, (void*)(idx + 1));
ZEND_VM_C_LABEL(check_indirect):
		/* GLOBAL variable may be an INDIRECT pointer to CV */
		if (UNEXPECTED(Z_TYPE_P(value) == IS_INDIRECT)) {
			value = Z_INDIRECT_P(value);
			if (UNEXPECTED(Z_TYPE_P(value) == IS_UNDEF)) {
				ZVAL_NULL(value);
			}
		}
	}

	if (UNEXPECTED(!Z_ISREF_P(value))) {
		ZVAL_MAKE_REF_EX(value, 2);
		ref = Z_REF_P(value);
	} else {
		ref = Z_REF_P(value);
		GC_ADDREF(ref);
	}

	variable_ptr = GET_OP1_ZVAL_PTR_PTR_UNDEF(BP_VAR_W);

	if (UNEXPECTED(Z_REFCOUNTED_P(variable_ptr))) {
		zend_refcounted *ref = Z_COUNTED_P(variable_ptr);
		uint32_t refcnt = GC_DELREF(ref);

		if (EXPECTED(variable_ptr != value)) {
			if (refcnt == 0) {
				SAVE_OPLINE();
				zval_dtor_func(ref);
				if (UNEXPECTED(EG(exception))) {
					ZVAL_NULL(variable_ptr);
					HANDLE_EXCEPTION();
				}
			} else {
				gc_check_possible_root(ref);
			}
		}
	}
	ZVAL_REF(variable_ptr, ref);

	ZEND_VM_REPEAT_OPCODE(ZEND_BIND_GLOBAL);
	ZEND_VM_NEXT_OPCODE();
}

ZEND_VM_COLD_CONST_HANDLER(121, ZEND_STRLEN, CONST|TMPVAR|CV, ANY)
{
	USE_OPLINE
	zval *value;
	zend_free_op free_op1;

	value = GET_OP1_ZVAL_PTR_UNDEF(BP_VAR_R);
	if (EXPECTED(Z_TYPE_P(value) == IS_STRING)) {
		ZVAL_LONG(EX_VAR(opline->result.var), Z_STRLEN_P(value));
		FREE_OP1();
		ZEND_VM_NEXT_OPCODE();
	} else {
		zend_bool strict;

		if ((OP1_TYPE & (IS_VAR|IS_CV)) && Z_TYPE_P(value) == IS_REFERENCE) {
			value = Z_REFVAL_P(value);
			if (EXPECTED(Z_TYPE_P(value) == IS_STRING)) {
				ZVAL_LONG(EX_VAR(opline->result.var), Z_STRLEN_P(value));
				FREE_OP1();
				ZEND_VM_NEXT_OPCODE();
			}
		}

		SAVE_OPLINE();
		if (OP1_TYPE == IS_CV && UNEXPECTED(Z_TYPE_P(value) == IS_UNDEF)) {
			value = GET_OP1_UNDEF_CV(value, BP_VAR_R);
		}
		strict = EX_USES_STRICT_TYPES();
		do {
			if (EXPECTED(!strict)) {
				zend_string *str;
				zval tmp;

				ZVAL_COPY(&tmp, value);
				if (zend_parse_arg_str_weak(&tmp, &str)) {
					ZVAL_LONG(EX_VAR(opline->result.var), ZSTR_LEN(str));
					zval_ptr_dtor(&tmp);
					break;
				}
				zval_ptr_dtor(&tmp);
			}
			zend_internal_type_error(strict, "strlen() expects parameter 1 to be string, %s given", zend_get_type_by_const(Z_TYPE_P(value)));
			ZVAL_NULL(EX_VAR(opline->result.var));
		} while (0);
	}
	FREE_OP1();
	ZEND_VM_NEXT_OPCODE_CHECK_EXCEPTION();
}

<<<<<<< HEAD
ZEND_VM_HANDLER(123, ZEND_TYPE_CHECK, CONST|TMP|VAR|CV, ANY, TYPE_MASK)
=======
ZEND_VM_COLD_CONST_HANDLER(123, ZEND_TYPE_CHECK, CONST|TMP|VAR|CV, ANY, TYPE_MASK)
>>>>>>> c4331b00
{
	USE_OPLINE
	zval *value;
	int result = 0;
	zend_free_op free_op1;

	value = GET_OP1_ZVAL_PTR_UNDEF(BP_VAR_R);
	if ((opline->extended_value >> (uint32_t)Z_TYPE_P(value)) & 1) {
ZEND_VM_C_LABEL(type_check_resource):
		if (EXPECTED(Z_TYPE_P(value) != IS_RESOURCE)
		 || EXPECTED(NULL != zend_rsrc_list_get_rsrc_type(Z_RES_P(value)))) {
			result = 1;
		}
	} else if ((OP1_TYPE & (IS_CV|IS_VAR)) && Z_ISREF_P(value)) {
		value = Z_REFVAL_P(value);
		if ((opline->extended_value >> (uint32_t)Z_TYPE_P(value)) & 1) {
			ZEND_VM_C_GOTO(type_check_resource);
		}
	} else if (OP1_TYPE == IS_CV && UNEXPECTED(Z_TYPE_P(value) == IS_UNDEF)) {
		result = ((1 << IS_NULL) & opline->extended_value) != 0;
		SAVE_OPLINE();
		GET_OP1_UNDEF_CV(value, BP_VAR_R);
		ZEND_VM_SMART_BRANCH(result, 1);
		ZVAL_BOOL(EX_VAR(opline->result.var), result);
		ZEND_VM_NEXT_OPCODE_CHECK_EXCEPTION();
	}
	if (OP1_TYPE & (IS_TMP_VAR|IS_VAR)) {
		SAVE_OPLINE();
		FREE_OP1();
		ZEND_VM_SMART_BRANCH(result, 1);
		ZVAL_BOOL(EX_VAR(opline->result.var), result);
		ZEND_VM_NEXT_OPCODE_CHECK_EXCEPTION();
	} else {
		ZEND_VM_SMART_BRANCH(result, 0);
		ZVAL_BOOL(EX_VAR(opline->result.var), result);
		ZEND_VM_NEXT_OPCODE();
	}
}

ZEND_VM_HANDLER(122, ZEND_DEFINED, CONST, ANY, CACHE_SLOT)
{
	USE_OPLINE
	zend_constant *c;
	int result;

	c = CACHED_PTR(opline->extended_value);
	do {
		if (EXPECTED(c != NULL)) {
			if (!IS_SPECIAL_CACHE_VAL(c)) {
				result = 1;
				break;
			} else if (EXPECTED(zend_hash_num_elements(EG(zend_constants)) == DECODE_SPECIAL_CACHE_NUM(c))) {
				result = 0;
				break;
			}
		}
		if ((c = zend_quick_get_constant(RT_CONSTANT(opline, opline->op1), 0)) == NULL) {
			CACHE_PTR(opline->extended_value, ENCODE_SPECIAL_CACHE_NUM(zend_hash_num_elements(EG(zend_constants))));
			result = 0;
		} else {
			CACHE_PTR(opline->extended_value, c);
			result = 1;
		}
	} while (0);
	ZEND_VM_SMART_BRANCH(result, 0);
	ZVAL_BOOL(EX_VAR(opline->result.var), result);
	ZEND_VM_NEXT_OPCODE();
}

ZEND_VM_HANDLER(151, ZEND_ASSERT_CHECK, ANY, JMP_ADDR)
{
	USE_OPLINE

	if (EG(assertions) <= 0) {
		zend_op *target = OP_JMP_ADDR(opline, opline->op2);
		if (RETURN_VALUE_USED(opline)) {
			ZVAL_TRUE(EX_VAR(opline->result.var));
		}
		ZEND_VM_JMP_EX(target, 0);
	} else {
		ZEND_VM_NEXT_OPCODE();
	}
}

ZEND_VM_HANDLER(157, ZEND_FETCH_CLASS_NAME, UNUSED|CLASS_FETCH, ANY)
{
	uint32_t fetch_type;
	zend_class_entry *called_scope, *scope;
	USE_OPLINE

	fetch_type = opline->op1.num;

	scope = EX(func)->op_array.scope;
	if (UNEXPECTED(scope == NULL)) {
		SAVE_OPLINE();
		zend_throw_error(NULL, "Cannot use \"%s\" when no class scope is active",
			fetch_type == ZEND_FETCH_CLASS_SELF ? "self" :
			fetch_type == ZEND_FETCH_CLASS_PARENT ? "parent" : "static");
		ZVAL_UNDEF(EX_VAR(opline->result.var));
		HANDLE_EXCEPTION();
	}

	switch (fetch_type) {
		case ZEND_FETCH_CLASS_SELF:
			ZVAL_STR_COPY(EX_VAR(opline->result.var), scope->name);
			break;
		case ZEND_FETCH_CLASS_PARENT:
			if (UNEXPECTED(scope->parent == NULL)) {
				SAVE_OPLINE();
				zend_throw_error(NULL,
					"Cannot use \"parent\" when current class scope has no parent");
				ZVAL_UNDEF(EX_VAR(opline->result.var));
				HANDLE_EXCEPTION();
			}
			ZVAL_STR_COPY(EX_VAR(opline->result.var), scope->parent->name);
			break;
		case ZEND_FETCH_CLASS_STATIC:
			if (Z_TYPE(EX(This)) == IS_OBJECT) {
				called_scope = Z_OBJCE(EX(This));
			} else {
				called_scope = Z_CE(EX(This));
			}
			ZVAL_STR_COPY(EX_VAR(opline->result.var), called_scope->name);
			break;
		EMPTY_SWITCH_DEFAULT_CASE()
	}
	ZEND_VM_NEXT_OPCODE();
}

ZEND_VM_HANDLER(158, ZEND_CALL_TRAMPOLINE, ANY, ANY)
{
	zend_array *args;
	zend_function *fbc = EX(func);
	zval *ret = EX(return_value);
	uint32_t call_info = EX_CALL_INFO() & (ZEND_CALL_NESTED | ZEND_CALL_TOP | ZEND_CALL_RELEASE_THIS);
	uint32_t num_args = EX_NUM_ARGS();
	zend_execute_data *call;

	SAVE_OPLINE();

	if (num_args) {
		zval *p = ZEND_CALL_ARG(execute_data, 1);
		zval *end = p + num_args;

		args = zend_new_array(num_args);
		zend_hash_real_init_packed(args);
		ZEND_HASH_FILL_PACKED(args) {
			do {
				ZEND_HASH_FILL_ADD(p);
				p++;
			} while (p != end);
		} ZEND_HASH_FILL_END();
	}

	call = execute_data;
	execute_data = EG(current_execute_data) = EX(prev_execute_data);

	ZEND_ASSERT(zend_vm_calc_used_stack(2, fbc->common.prototype) <= (size_t)(((char*)EG(vm_stack_end)) - (char*)call));

	call->func = fbc->common.prototype;
	ZEND_CALL_NUM_ARGS(call) = 2;

	ZVAL_STR(ZEND_CALL_ARG(call, 1), fbc->common.function_name);
	if (num_args) {
		ZVAL_ARR(ZEND_CALL_ARG(call, 2), args);
	} else {
		ZVAL_EMPTY_ARRAY(ZEND_CALL_ARG(call, 2));
	}
	zend_free_trampoline(fbc);
	fbc = call->func;

	if (EXPECTED(fbc->type == ZEND_USER_FUNCTION)) {
		if (UNEXPECTED(!fbc->op_array.run_time_cache)) {
			init_func_run_time_cache(&fbc->op_array);
		}
		execute_data = call;
		i_init_func_execute_data(&fbc->op_array, ret, 0 EXECUTE_DATA_CC);
		if (EXPECTED(zend_execute_ex == execute_ex)) {
			LOAD_OPLINE();
			ZEND_VM_ENTER_EX();
		} else {
			execute_data = EX(prev_execute_data);
			LOAD_OPLINE();
			ZEND_ADD_CALL_FLAG(call, ZEND_CALL_TOP);
			zend_execute_ex(call);
		}
	} else {
		zval retval;

		ZEND_ASSERT(fbc->type == ZEND_INTERNAL_FUNCTION);

		EG(current_execute_data) = call;

		if (UNEXPECTED(fbc->common.fn_flags & ZEND_ACC_HAS_TYPE_HINTS)
		 && UNEXPECTED(!zend_verify_internal_arg_types(fbc, call))) {
			zend_vm_stack_free_call_frame(call);
			if (ret) {
				ZVAL_UNDEF(ret);
			}
			ZEND_VM_C_GOTO(call_trampoline_end);
		}

		if (ret == NULL) {
			ZVAL_NULL(&retval);
			ret = &retval;
		}

		if (!zend_execute_internal) {
			/* saves one function call if zend_execute_internal is not used */
			fbc->internal_function.handler(call, ret);
		} else {
			zend_execute_internal(call, ret);
		}

#if ZEND_DEBUG
		if (!EG(exception) && call->func) {
			ZEND_ASSERT(!(call->func->common.fn_flags & ZEND_ACC_HAS_RETURN_TYPE) ||
				zend_verify_internal_return_type(call->func, ret));
			ZEND_ASSERT((call->func->common.fn_flags & ZEND_ACC_RETURN_REFERENCE)
				? Z_ISREF_P(ret) : !Z_ISREF_P(ret));
		}
#endif

		EG(current_execute_data) = call->prev_execute_data;

		zend_vm_stack_free_args(call);

		if (ret == &retval) {
			zval_ptr_dtor(ret);
		}
	}

ZEND_VM_C_LABEL(call_trampoline_end):
	execute_data = EG(current_execute_data);

	if (!EX(func) || !ZEND_USER_CODE(EX(func)->type) || (call_info & ZEND_CALL_TOP)) {
		ZEND_VM_RETURN();
	}

	if (UNEXPECTED(call_info & ZEND_CALL_RELEASE_THIS)) {
		zend_object *object = Z_OBJ(call->This);
		OBJ_RELEASE(object);
	}
	zend_vm_stack_free_call_frame(call);

	if (UNEXPECTED(EG(exception) != NULL)) {
		zend_rethrow_exception(execute_data);
		HANDLE_EXCEPTION_LEAVE();
	}

	LOAD_OPLINE();
	ZEND_VM_INC_OPCODE();
	ZEND_VM_LEAVE();
}

ZEND_VM_HANDLER(182, ZEND_BIND_LEXICAL, TMP, CV, REF)
{
	USE_OPLINE
	zend_free_op free_op1, free_op2;
	zval *closure, *var;
	zend_string *var_name;

	closure = GET_OP1_ZVAL_PTR(BP_VAR_R);
	if (opline->extended_value) {
		/* By-ref binding */
		var = GET_OP2_ZVAL_PTR(BP_VAR_W);
		if (Z_ISREF_P(var)) {
			Z_ADDREF_P(var);
		} else {
			ZVAL_MAKE_REF_EX(var, 2);
		}
	} else {
		var = GET_OP2_ZVAL_PTR_UNDEF(BP_VAR_R);
		if (UNEXPECTED(Z_ISUNDEF_P(var))) {
			SAVE_OPLINE();
			var = GET_OP2_UNDEF_CV(var, BP_VAR_R);
			if (UNEXPECTED(EG(exception))) {
				HANDLE_EXCEPTION();
			}
		}
		ZVAL_DEREF(var);
		Z_TRY_ADDREF_P(var);
	}

	var_name = CV_DEF_OF(EX_VAR_TO_NUM(opline->op2.var));
	zend_closure_bind_var(closure, var_name, var);
	ZEND_VM_NEXT_OPCODE();
}

ZEND_VM_HANDLER(183, ZEND_BIND_STATIC, CV, CONST, REF)
{
	USE_OPLINE
	zend_free_op free_op1, free_op2;
	HashTable *ht;
	zval *varname;
	zval *value;
	zval *variable_ptr;

	variable_ptr = GET_OP1_ZVAL_PTR_PTR_UNDEF(BP_VAR_W);
	zval_ptr_dtor(variable_ptr);

	ht = EX(func)->op_array.static_variables;
	ZEND_ASSERT(ht != NULL);
	if (GC_REFCOUNT(ht) > 1) {
		if (!(GC_FLAGS(ht) & IS_ARRAY_IMMUTABLE)) {
			GC_DELREF(ht);
		}
		EX(func)->op_array.static_variables = ht = zend_array_dup(ht);
	}

	varname = GET_OP2_ZVAL_PTR(BP_VAR_R);
	value = zend_hash_find_ex(ht, Z_STR_P(varname), 1);

	if (opline->extended_value) {
		if (Z_TYPE_P(value) == IS_CONSTANT_AST) {
			SAVE_OPLINE();
			if (UNEXPECTED(zval_update_constant_ex(value, EX(func)->op_array.scope) != SUCCESS)) {
				ZVAL_NULL(variable_ptr);
				HANDLE_EXCEPTION();
			}
		}
		if (UNEXPECTED(!Z_ISREF_P(value))) {
			zend_reference *ref = (zend_reference*)emalloc(sizeof(zend_reference));
			GC_SET_REFCOUNT(ref, 2);
			GC_TYPE_INFO(ref) = IS_REFERENCE;
			ZVAL_COPY_VALUE(&ref->val, value);
			Z_REF_P(value) = ref;
			Z_TYPE_INFO_P(value) = IS_REFERENCE_EX;
			ZVAL_REF(variable_ptr, ref);
		} else {
			Z_ADDREF_P(value);
			ZVAL_REF(variable_ptr, Z_REF_P(value));
		}
	} else {
		ZVAL_COPY(variable_ptr, value);
	}

	ZEND_VM_NEXT_OPCODE();
}

ZEND_VM_HANDLER(184, ZEND_FETCH_THIS, UNUSED, UNUSED)
{
	USE_OPLINE

	if (EXPECTED(Z_TYPE(EX(This)) == IS_OBJECT)) {
		zval *result = EX_VAR(opline->result.var);

		ZVAL_OBJ(result, Z_OBJ(EX(This)));
		Z_ADDREF_P(result);
		ZEND_VM_NEXT_OPCODE();
	} else {
		ZEND_VM_DISPATCH_TO_HELPER(zend_this_not_in_object_context_helper);
	}
}

ZEND_VM_HANDLER(186, ZEND_ISSET_ISEMPTY_THIS, UNUSED, UNUSED)
{
	USE_OPLINE

	ZVAL_BOOL(EX_VAR(opline->result.var),
		(opline->extended_value & ZEND_ISEMPTY) ^
		 (Z_TYPE(EX(This)) == IS_OBJECT));
	ZEND_VM_NEXT_OPCODE();
}

ZEND_VM_HANDLER(49, ZEND_CHECK_VAR, CV, UNUSED)
{
	USE_OPLINE
	zval *op1 = EX_VAR(opline->op1.var);

	if (UNEXPECTED(Z_TYPE_INFO_P(op1) == IS_UNDEF)) {
		SAVE_OPLINE();
		GET_OP1_UNDEF_CV(op1, BP_VAR_R);
		ZEND_VM_NEXT_OPCODE_CHECK_EXCEPTION();
	}
	ZEND_VM_NEXT_OPCODE();
}

ZEND_VM_HANDLER(51, ZEND_MAKE_REF, VAR|CV, UNUSED)
{
	USE_OPLINE
	zval *op1 = EX_VAR(opline->op1.var);

	if (OP1_TYPE == IS_CV) {
		if (UNEXPECTED(Z_TYPE_P(op1) == IS_UNDEF)) {
			ZVAL_NEW_EMPTY_REF(op1);
			Z_SET_REFCOUNT_P(op1, 2);
			ZVAL_NULL(Z_REFVAL_P(op1));
			ZVAL_REF(EX_VAR(opline->result.var), Z_REF_P(op1));
		} else {
			if (Z_ISREF_P(op1)) {
				Z_ADDREF_P(op1);
			} else {
				ZVAL_MAKE_REF_EX(op1, 2);
			}
			ZVAL_REF(EX_VAR(opline->result.var), Z_REF_P(op1));
		}
	} else if (EXPECTED(Z_TYPE_P(op1) == IS_INDIRECT)) {
		op1 = Z_INDIRECT_P(op1);
		if (EXPECTED(!Z_ISREF_P(op1))) {
			ZVAL_MAKE_REF_EX(op1, 2);
		} else {
			GC_ADDREF(Z_REF_P(op1));
		}
		ZVAL_REF(EX_VAR(opline->result.var), Z_REF_P(op1));
	} else {
		ZVAL_COPY_VALUE(EX_VAR(opline->result.var), op1);
	}
	ZEND_VM_NEXT_OPCODE();
}

<<<<<<< HEAD
ZEND_VM_HANDLER(187, ZEND_SWITCH_LONG, CONST|TMPVARCV, CONST, JMP_ADDR)
=======
ZEND_VM_COLD_CONSTCONST_HANDLER(187, ZEND_SWITCH_LONG, CONST|TMPVARCV, CONST, JMP_ADDR)
>>>>>>> c4331b00
{
	USE_OPLINE
	zend_free_op free_op1, free_op2;
	zval *op, *jump_zv;
	HashTable *jumptable;

	op = GET_OP1_ZVAL_PTR_UNDEF(BP_VAR_R);
	jumptable = Z_ARRVAL_P(GET_OP2_ZVAL_PTR(BP_VAR_R));

	if (Z_TYPE_P(op) != IS_LONG) {
		ZVAL_DEREF(op);
		if (Z_TYPE_P(op) != IS_LONG) {
			/* Wrong type, fall back to ZEND_CASE chain */
			ZEND_VM_NEXT_OPCODE();
		}
	}

	jump_zv = zend_hash_index_find(jumptable, Z_LVAL_P(op));
	if (jump_zv != NULL) {
		ZEND_VM_SET_RELATIVE_OPCODE(opline, Z_LVAL_P(jump_zv));
		ZEND_VM_CONTINUE();
	} else {
		/* default */
		ZEND_VM_SET_RELATIVE_OPCODE(opline, opline->extended_value);
		ZEND_VM_CONTINUE();
	}
}

<<<<<<< HEAD
ZEND_VM_HANDLER(188, ZEND_SWITCH_STRING, CONST|TMPVARCV, CONST, JMP_ADDR)
=======
ZEND_VM_COLD_CONSTCONST_HANDLER(188, ZEND_SWITCH_STRING, CONST|TMPVARCV, CONST, JMP_ADDR)
>>>>>>> c4331b00
{
	USE_OPLINE
	zend_free_op free_op1, free_op2;
	zval *op, *jump_zv;
	HashTable *jumptable;

	op = GET_OP1_ZVAL_PTR_UNDEF(BP_VAR_R);
	jumptable = Z_ARRVAL_P(GET_OP2_ZVAL_PTR(BP_VAR_R));

	if (Z_TYPE_P(op) != IS_STRING) {
		if (OP1_TYPE == IS_CONST) {
			/* Wrong type, fall back to ZEND_CASE chain */
			ZEND_VM_NEXT_OPCODE();
		} else {
			ZVAL_DEREF(op);
			if (Z_TYPE_P(op) != IS_STRING) {
				/* Wrong type, fall back to ZEND_CASE chain */
				ZEND_VM_NEXT_OPCODE();
			}
		}
	}

	jump_zv = zend_hash_find_ex(jumptable, Z_STR_P(op), OP1_TYPE == IS_CONST);
	if (jump_zv != NULL) {
		ZEND_VM_SET_RELATIVE_OPCODE(opline, Z_LVAL_P(jump_zv));
		ZEND_VM_CONTINUE();
	} else {
		/* default */
		ZEND_VM_SET_RELATIVE_OPCODE(opline, opline->extended_value);
		ZEND_VM_CONTINUE();
	}
}

<<<<<<< HEAD
ZEND_VM_HANDLER(189, ZEND_IN_ARRAY, CONST|TMP|VAR|CV, CONST, NUM)
=======
ZEND_VM_COLD_CONSTCONST_HANDLER(189, ZEND_IN_ARRAY, CONST|TMP|VAR|CV, CONST, NUM)
>>>>>>> c4331b00
{
	USE_OPLINE
	zend_free_op free_op1;
	zval *op1;
	HashTable *ht = Z_ARRVAL_P(RT_CONSTANT(opline, opline->op2));
	int result;

	SAVE_OPLINE();
	op1 = GET_OP1_ZVAL_PTR_DEREF(BP_VAR_R);
	if (EXPECTED(Z_TYPE_P(op1) == IS_STRING)) {
		result = zend_hash_exists(ht, Z_STR_P(op1));
	} else if (opline->extended_value) {
		if (EXPECTED(Z_TYPE_P(op1) == IS_LONG)) {
			result = zend_hash_index_exists(ht, Z_LVAL_P(op1));
		} else {
			result = 0;
		}
	} else if (Z_TYPE_P(op1) <= IS_FALSE) {
		result = zend_hash_exists(ht, ZSTR_EMPTY_ALLOC());
	} else {
		zend_string *key;
		zval key_tmp, result_tmp;

		result = 0;
		ZEND_HASH_FOREACH_STR_KEY(ht, key) {
			ZVAL_STR(&key_tmp, key);
			compare_function(&result_tmp, op1, &key_tmp);
			if (Z_LVAL(result_tmp) == 0) {
				result = 1;
				break;
			}
		} ZEND_HASH_FOREACH_END();
	}
	FREE_OP1();
	ZEND_VM_SMART_BRANCH(result, 1);
	ZVAL_BOOL(EX_VAR(opline->result.var), result);
	ZEND_VM_NEXT_OPCODE_CHECK_EXCEPTION();
}

<<<<<<< HEAD
ZEND_VM_HANDLER(190, ZEND_COUNT, CONST|TMP|VAR|CV, UNUSED)
=======
ZEND_VM_COLD_CONST_HANDLER(190, ZEND_COUNT, CONST|TMP|VAR|CV, UNUSED)
>>>>>>> c4331b00
{
	USE_OPLINE
	zend_free_op free_op1;
	zval *op1;
	zend_long count;

	SAVE_OPLINE();
	op1 = GET_OP1_ZVAL_PTR_DEREF(BP_VAR_R);
	do {
		if (Z_TYPE_P(op1) == IS_ARRAY) {
			count = zend_array_count(Z_ARRVAL_P(op1));
			break;
		} else if (Z_TYPE_P(op1) == IS_OBJECT) {
			/* first, we check if the handler is defined */
			if (Z_OBJ_HT_P(op1)->count_elements) {
				if (SUCCESS == Z_OBJ_HT_P(op1)->count_elements(op1, &count)) {
					break;
				}
			}

			/* if not and the object implements Countable we call its count() method */
			if (instanceof_function(Z_OBJCE_P(op1), zend_ce_countable)) {
				zval retval;

				zend_call_method_with_0_params(op1, NULL, NULL, "count", &retval);
				count = zval_get_long(&retval);
				zval_ptr_dtor(&retval);
				break;
			}

			/* If There's no handler and it doesn't implement Countable then add a warning */
			count = 1;
		} else if (Z_TYPE_P(op1) == IS_NULL) {
			count = 0;
		} else {
			count = 1;
		}
		zend_error(E_WARNING, "count(): Parameter must be an array or an object that implements Countable");
	} while (0);

	ZVAL_LONG(EX_VAR(opline->result.var), count);
	FREE_OP1();
	ZEND_VM_NEXT_OPCODE_CHECK_EXCEPTION();
}

<<<<<<< HEAD
ZEND_VM_HANDLER(191, ZEND_GET_CLASS, UNUSED|CONST|TMP|VAR|CV, UNUSED)
=======
ZEND_VM_COLD_CONST_HANDLER(191, ZEND_GET_CLASS, UNUSED|CONST|TMP|VAR|CV, UNUSED)
>>>>>>> c4331b00
{
	USE_OPLINE

	if (OP1_TYPE == IS_UNUSED) {
		if (UNEXPECTED(!EX(func)->common.scope)) {
			SAVE_OPLINE();
			zend_error(E_WARNING, "get_class() called without object from outside a class");
			ZVAL_FALSE(EX_VAR(opline->result.var));
			ZEND_VM_NEXT_OPCODE_CHECK_EXCEPTION();
		} else {
			ZVAL_STR_COPY(EX_VAR(opline->result.var), EX(func)->common.scope->name);
			ZEND_VM_NEXT_OPCODE();
		}
	} else {
		zend_free_op free_op1;
		zval *op1;

		SAVE_OPLINE();
		op1 = GET_OP1_ZVAL_PTR_DEREF(BP_VAR_R);
		if (Z_TYPE_P(op1) == IS_OBJECT) {
			ZVAL_STR_COPY(EX_VAR(opline->result.var), Z_OBJCE_P(op1)->name);
		} else {
			zend_error(E_WARNING, "get_class() expects parameter 1 to be object, %s given", zend_get_type_by_const(Z_TYPE_P(op1)));
			ZVAL_FALSE(EX_VAR(opline->result.var));
		}
		FREE_OP1();
		ZEND_VM_NEXT_OPCODE_CHECK_EXCEPTION();
	}
}

ZEND_VM_HANDLER(192, ZEND_GET_CALLED_CLASS, UNUSED, UNUSED)
{
	USE_OPLINE

	if (Z_TYPE(EX(This)) == IS_OBJECT) {
		ZVAL_STR_COPY(EX_VAR(opline->result.var), Z_OBJCE(EX(This))->name);
	} else if (Z_CE(EX(This))) {
		ZVAL_STR_COPY(EX_VAR(opline->result.var), Z_CE(EX(This))->name);
	} else {
		ZVAL_FALSE(EX_VAR(opline->result.var));
		if (UNEXPECTED(!EX(func)->common.scope)) {
			SAVE_OPLINE();
			zend_error(E_WARNING, "get_called_class() called from outside a class");
			ZEND_VM_NEXT_OPCODE_CHECK_EXCEPTION();
		}
	}
	ZEND_VM_NEXT_OPCODE();
}

<<<<<<< HEAD
ZEND_VM_HANDLER(193, ZEND_GET_TYPE, CONST|TMP|VAR|CV, UNUSED)
=======
ZEND_VM_COLD_CONST_HANDLER(193, ZEND_GET_TYPE, CONST|TMP|VAR|CV, UNUSED)
>>>>>>> c4331b00
{
	USE_OPLINE
	zend_free_op free_op1;
	zval *op1;
	zend_string *type;

	SAVE_OPLINE();
	op1 = GET_OP1_ZVAL_PTR_DEREF(BP_VAR_R);
	type = zend_zval_get_type(op1);
	if (EXPECTED(type)) {
		ZVAL_INTERNED_STR(EX_VAR(opline->result.var), type);
	} else {
		ZVAL_STRING(EX_VAR(opline->result.var), "unknown type");
	}
	FREE_OP1();
	ZEND_VM_NEXT_OPCODE_CHECK_EXCEPTION();
}

ZEND_VM_HANDLER(194, ZEND_FUNC_NUM_ARGS, UNUSED, UNUSED)
{
	USE_OPLINE

	ZVAL_LONG(EX_VAR(opline->result.var), EX_NUM_ARGS());
	ZEND_VM_NEXT_OPCODE();
}

ZEND_VM_HANDLER(195, ZEND_FUNC_GET_ARGS, UNUSED|CONST, UNUSED)
{
	USE_OPLINE
	zend_array *ht;
	uint32_t arg_count, result_size, skip;

	arg_count = EX_NUM_ARGS();
	if (OP1_TYPE == IS_CONST) {
		skip = Z_LVAL_P(RT_CONSTANT(opline, opline->op1));
		if (arg_count < skip) {
			result_size = 0;
		} else {
			result_size = arg_count - skip;
		}
	} else {
		skip = 0;
		result_size = arg_count;
	}

	if (result_size) {
		uint32_t first_extra_arg = EX(func)->op_array.num_args;

		ht = zend_new_array(result_size);
		ZVAL_ARR(EX_VAR(opline->result.var), ht);
		zend_hash_real_init_packed(ht);
		ZEND_HASH_FILL_PACKED(ht) {
			zval *p, *q;
			uint32_t i = skip;
			p = EX_VAR_NUM(i);
			if (arg_count > first_extra_arg) {
				while (i < first_extra_arg) {
					q = p;
					if (EXPECTED(Z_TYPE_INFO_P(q) != IS_UNDEF)) {
						ZVAL_DEREF(q);
						if (Z_OPT_REFCOUNTED_P(q)) {
							Z_ADDREF_P(q);
						}
					} else {
						q = &EG(uninitialized_zval);
					}
					ZEND_HASH_FILL_ADD(q);
					p++;
					i++;
				}
				if (skip < first_extra_arg) {
					skip = 0;
				} else {
					skip -= first_extra_arg;
				}
				p = EX_VAR_NUM(EX(func)->op_array.last_var + EX(func)->op_array.T + skip);
			}
			while (i < arg_count) {
				q = p;
				if (EXPECTED(Z_TYPE_INFO_P(q) != IS_UNDEF)) {
					ZVAL_DEREF(q);
					if (Z_OPT_REFCOUNTED_P(q)) {
						Z_ADDREF_P(q);
					}
				} else {
					q = &EG(uninitialized_zval);
				}
				ZEND_HASH_FILL_ADD(q);
				p++;
				i++;
			}
		} ZEND_HASH_FILL_END();
		ht->nNumOfElements = result_size;
	} else {
		ZVAL_EMPTY_ARRAY(EX_VAR(opline->result.var));
	}
	ZEND_VM_NEXT_OPCODE();
}

ZEND_VM_HOT_TYPE_SPEC_HANDLER(ZEND_JMP, (OP_JMP_ADDR(op, op->op1) > op), ZEND_JMP_FORWARD, JMP_ADDR, ANY)
{
	USE_OPLINE

	OPLINE = OP_JMP_ADDR(opline, opline->op1);
	ZEND_VM_CONTINUE();
}

ZEND_VM_HOT_TYPE_SPEC_HANDLER(ZEND_ADD, (res_info == MAY_BE_LONG && op1_info == MAY_BE_LONG && op2_info == MAY_BE_LONG), ZEND_ADD_LONG_NO_OVERFLOW, CONST|TMPVARCV, CONST|TMPVARCV, SPEC(NO_CONST_CONST,COMMUTATIVE))
{
	USE_OPLINE
	zval *op1, *op2, *result;

	op1 = GET_OP1_ZVAL_PTR_UNDEF(BP_VAR_R);
	op2 = GET_OP2_ZVAL_PTR_UNDEF(BP_VAR_R);
	result = EX_VAR(opline->result.var);
	ZVAL_LONG(result, Z_LVAL_P(op1) + Z_LVAL_P(op2));
	ZEND_VM_NEXT_OPCODE();
}

ZEND_VM_HOT_TYPE_SPEC_HANDLER(ZEND_ADD, (op1_info == MAY_BE_LONG && op2_info == MAY_BE_LONG), ZEND_ADD_LONG, CONST|TMPVARCV, CONST|TMPVARCV, SPEC(NO_CONST_CONST,COMMUTATIVE))
{
	USE_OPLINE
	zval *op1, *op2, *result;

	op1 = GET_OP1_ZVAL_PTR_UNDEF(BP_VAR_R);
	op2 = GET_OP2_ZVAL_PTR_UNDEF(BP_VAR_R);
	result = EX_VAR(opline->result.var);
	fast_long_add_function(result, op1, op2);
	ZEND_VM_NEXT_OPCODE();
}

ZEND_VM_HOT_TYPE_SPEC_HANDLER(ZEND_ADD, (op1_info == MAY_BE_DOUBLE && op2_info == MAY_BE_DOUBLE), ZEND_ADD_DOUBLE, CONST|TMPVARCV, CONST|TMPVARCV, SPEC(NO_CONST_CONST,COMMUTATIVE))
{
	USE_OPLINE
	zval *op1, *op2, *result;

	op1 = GET_OP1_ZVAL_PTR_UNDEF(BP_VAR_R);
	op2 = GET_OP2_ZVAL_PTR_UNDEF(BP_VAR_R);
	result = EX_VAR(opline->result.var);
	ZVAL_DOUBLE(result, Z_DVAL_P(op1) + Z_DVAL_P(op2));
	ZEND_VM_NEXT_OPCODE();
}

ZEND_VM_HOT_TYPE_SPEC_HANDLER(ZEND_SUB, (res_info == MAY_BE_LONG && op1_info == MAY_BE_LONG && op2_info == MAY_BE_LONG), ZEND_SUB_LONG_NO_OVERFLOW, CONST|TMPVARCV, CONST|TMPVARCV, SPEC(NO_CONST_CONST))
{
	USE_OPLINE
	zval *op1, *op2, *result;

	op1 = GET_OP1_ZVAL_PTR_UNDEF(BP_VAR_R);
	op2 = GET_OP2_ZVAL_PTR_UNDEF(BP_VAR_R);
	result = EX_VAR(opline->result.var);
	ZVAL_LONG(result, Z_LVAL_P(op1) - Z_LVAL_P(op2));
	ZEND_VM_NEXT_OPCODE();
}

ZEND_VM_HOT_TYPE_SPEC_HANDLER(ZEND_SUB, (op1_info == MAY_BE_LONG && op2_info == MAY_BE_LONG), ZEND_SUB_LONG, CONST|TMPVARCV, CONST|TMPVARCV, SPEC(NO_CONST_CONST))
{
	USE_OPLINE
	zval *op1, *op2, *result;

	op1 = GET_OP1_ZVAL_PTR_UNDEF(BP_VAR_R);
	op2 = GET_OP2_ZVAL_PTR_UNDEF(BP_VAR_R);
	result = EX_VAR(opline->result.var);
	fast_long_sub_function(result, op1, op2);
	ZEND_VM_NEXT_OPCODE();
}

ZEND_VM_HOT_TYPE_SPEC_HANDLER(ZEND_SUB, (op1_info == MAY_BE_DOUBLE && op2_info == MAY_BE_DOUBLE), ZEND_SUB_DOUBLE, CONST|TMPVARCV, CONST|TMPVARCV, SPEC(NO_CONST_CONST))
{
	USE_OPLINE
	zval *op1, *op2, *result;

	op1 = GET_OP1_ZVAL_PTR_UNDEF(BP_VAR_R);
	op2 = GET_OP2_ZVAL_PTR_UNDEF(BP_VAR_R);
	result = EX_VAR(opline->result.var);
	ZVAL_DOUBLE(result, Z_DVAL_P(op1) - Z_DVAL_P(op2));
	ZEND_VM_NEXT_OPCODE();
}

ZEND_VM_HOT_TYPE_SPEC_HANDLER(ZEND_MUL, (res_info == MAY_BE_LONG && op1_info == MAY_BE_LONG && op2_info == MAY_BE_LONG), ZEND_MUL_LONG_NO_OVERFLOW, CONST|TMPVARCV, CONST|TMPVARCV, SPEC(NO_CONST_CONST,COMMUTATIVE))
{
	USE_OPLINE
	zval *op1, *op2, *result;

	op1 = GET_OP1_ZVAL_PTR_UNDEF(BP_VAR_R);
	op2 = GET_OP2_ZVAL_PTR_UNDEF(BP_VAR_R);
	result = EX_VAR(opline->result.var);
	ZVAL_LONG(result, Z_LVAL_P(op1) * Z_LVAL_P(op2));
	ZEND_VM_NEXT_OPCODE();
}

ZEND_VM_HOT_TYPE_SPEC_HANDLER(ZEND_MUL, (op1_info == MAY_BE_LONG && op2_info == MAY_BE_LONG), ZEND_MUL_LONG, CONST|TMPVARCV, CONST|TMPVARCV, SPEC(NO_CONST_CONST,COMMUTATIVE))
{
	USE_OPLINE
	zval *op1, *op2, *result;
	zend_long overflow;

	op1 = GET_OP1_ZVAL_PTR_UNDEF(BP_VAR_R);
	op2 = GET_OP2_ZVAL_PTR_UNDEF(BP_VAR_R);
	result = EX_VAR(opline->result.var);
	ZEND_SIGNED_MULTIPLY_LONG(Z_LVAL_P(op1), Z_LVAL_P(op2), Z_LVAL_P(result), Z_DVAL_P(result), overflow);
	Z_TYPE_INFO_P(result) = overflow ? IS_DOUBLE : IS_LONG;
	ZEND_VM_NEXT_OPCODE();
}

ZEND_VM_HOT_TYPE_SPEC_HANDLER(ZEND_MUL, (op1_info == MAY_BE_DOUBLE && op2_info == MAY_BE_DOUBLE), ZEND_MUL_DOUBLE, CONST|TMPVARCV, CONST|TMPVARCV, SPEC(NO_CONST_CONST,COMMUTATIVE))
{
	USE_OPLINE
	zval *op1, *op2, *result;

	op1 = GET_OP1_ZVAL_PTR_UNDEF(BP_VAR_R);
	op2 = GET_OP2_ZVAL_PTR_UNDEF(BP_VAR_R);
	result = EX_VAR(opline->result.var);
	ZVAL_DOUBLE(result, Z_DVAL_P(op1) * Z_DVAL_P(op2));
	ZEND_VM_NEXT_OPCODE();
}

ZEND_VM_HOT_TYPE_SPEC_HANDLER(ZEND_IS_EQUAL, (op1_info == MAY_BE_LONG && op2_info == MAY_BE_LONG), ZEND_IS_EQUAL_LONG, CONST|TMPVARCV, CONST|TMPVARCV, SPEC(SMART_BRANCH,NO_CONST_CONST,COMMUTATIVE))
{
	USE_OPLINE
	zval *op1, *op2;
	int result;

	op1 = GET_OP1_ZVAL_PTR_UNDEF(BP_VAR_R);
	op2 = GET_OP2_ZVAL_PTR_UNDEF(BP_VAR_R);
	result = (Z_LVAL_P(op1) == Z_LVAL_P(op2));
	ZEND_VM_SMART_BRANCH(result, 0);
	ZVAL_BOOL(EX_VAR(opline->result.var), result);
	ZEND_VM_NEXT_OPCODE();
}

ZEND_VM_HOT_TYPE_SPEC_HANDLER(ZEND_IS_EQUAL, (op1_info == MAY_BE_DOUBLE && op2_info == MAY_BE_DOUBLE), ZEND_IS_EQUAL_DOUBLE, CONST|TMPVARCV, CONST|TMPVARCV, SPEC(SMART_BRANCH,NO_CONST_CONST,COMMUTATIVE))
{
	USE_OPLINE
	zval *op1, *op2;
	int result;

	op1 = GET_OP1_ZVAL_PTR_UNDEF(BP_VAR_R);
	op2 = GET_OP2_ZVAL_PTR_UNDEF(BP_VAR_R);
	result = (Z_DVAL_P(op1) == Z_DVAL_P(op2));
	ZEND_VM_SMART_BRANCH(result, 0);
	ZVAL_BOOL(EX_VAR(opline->result.var), result);
	ZEND_VM_NEXT_OPCODE();
}

ZEND_VM_HOT_TYPE_SPEC_HANDLER(ZEND_IS_NOT_EQUAL, (op1_info == MAY_BE_LONG && op2_info == MAY_BE_LONG), ZEND_IS_NOT_EQUAL_LONG, CONST|TMPVARCV, CONST|TMPVARCV, SPEC(SMART_BRANCH,NO_CONST_CONST,COMMUTATIVE))
{
	USE_OPLINE
	zval *op1, *op2;
	int result;

	op1 = GET_OP1_ZVAL_PTR_UNDEF(BP_VAR_R);
	op2 = GET_OP2_ZVAL_PTR_UNDEF(BP_VAR_R);
	result = (Z_LVAL_P(op1) != Z_LVAL_P(op2));
	ZEND_VM_SMART_BRANCH(result, 0);
	ZVAL_BOOL(EX_VAR(opline->result.var), result);
	ZEND_VM_NEXT_OPCODE();
}

ZEND_VM_HOT_TYPE_SPEC_HANDLER(ZEND_IS_NOT_EQUAL, (op1_info == MAY_BE_DOUBLE && op2_info == MAY_BE_DOUBLE), ZEND_IS_NOT_EQUAL_DOUBLE, CONST|TMPVARCV, CONST|TMPVARCV, SPEC(SMART_BRANCH,NO_CONST_CONST,COMMUTATIVE))
{
	USE_OPLINE
	zval *op1, *op2;
	int result;

	op1 = GET_OP1_ZVAL_PTR_UNDEF(BP_VAR_R);
	op2 = GET_OP2_ZVAL_PTR_UNDEF(BP_VAR_R);
	result = (Z_DVAL_P(op1) != Z_DVAL_P(op2));
	ZEND_VM_SMART_BRANCH(result, 0);
	ZVAL_BOOL(EX_VAR(opline->result.var), result);
	ZEND_VM_NEXT_OPCODE();
}

ZEND_VM_HOT_TYPE_SPEC_HANDLER(ZEND_IS_SMALLER, (op1_info == MAY_BE_LONG && op2_info == MAY_BE_LONG), ZEND_IS_SMALLER_LONG, CONST|TMPVARCV, CONST|TMPVARCV, SPEC(SMART_BRANCH,NO_CONST_CONST))
{
	USE_OPLINE
	zval *op1, *op2;
	int result;

	op1 = GET_OP1_ZVAL_PTR_UNDEF(BP_VAR_R);
	op2 = GET_OP2_ZVAL_PTR_UNDEF(BP_VAR_R);
	result = (Z_LVAL_P(op1) < Z_LVAL_P(op2));
	ZEND_VM_SMART_BRANCH(result, 0);
	ZVAL_BOOL(EX_VAR(opline->result.var), result);
	ZEND_VM_NEXT_OPCODE();
}

ZEND_VM_HOT_TYPE_SPEC_HANDLER(ZEND_IS_SMALLER, (op1_info == MAY_BE_DOUBLE && op2_info == MAY_BE_DOUBLE), ZEND_IS_SMALLER_DOUBLE, CONST|TMPVARCV, CONST|TMPVARCV, SPEC(SMART_BRANCH,NO_CONST_CONST))
{
	USE_OPLINE
	zval *op1, *op2;
	int result;

	op1 = GET_OP1_ZVAL_PTR_UNDEF(BP_VAR_R);
	op2 = GET_OP2_ZVAL_PTR_UNDEF(BP_VAR_R);
	result = (Z_DVAL_P(op1) < Z_DVAL_P(op2));
	ZEND_VM_SMART_BRANCH(result, 0);
	ZVAL_BOOL(EX_VAR(opline->result.var), result);
	ZEND_VM_NEXT_OPCODE();
}

ZEND_VM_HOT_TYPE_SPEC_HANDLER(ZEND_IS_SMALLER_OR_EQUAL, (op1_info == MAY_BE_LONG && op2_info == MAY_BE_LONG), ZEND_IS_SMALLER_OR_EQUAL_LONG, CONST|TMPVARCV, CONST|TMPVARCV, SPEC(SMART_BRANCH,NO_CONST_CONST))
{
	USE_OPLINE
	zval *op1, *op2;
	int result;

	op1 = GET_OP1_ZVAL_PTR_UNDEF(BP_VAR_R);
	op2 = GET_OP2_ZVAL_PTR_UNDEF(BP_VAR_R);
	result = (Z_LVAL_P(op1) <= Z_LVAL_P(op2));
	ZEND_VM_SMART_BRANCH(result, 0);
	ZVAL_BOOL(EX_VAR(opline->result.var), result);
	ZEND_VM_NEXT_OPCODE();
}

ZEND_VM_HOT_TYPE_SPEC_HANDLER(ZEND_IS_SMALLER_OR_EQUAL, (op1_info == MAY_BE_DOUBLE && op2_info == MAY_BE_DOUBLE), ZEND_IS_SMALLER_OR_EQUAL_DOUBLE, CONST|TMPVARCV, CONST|TMPVARCV, SPEC(SMART_BRANCH,NO_CONST_CONST))
{
	USE_OPLINE
	zval *op1, *op2;
	int result;

	op1 = GET_OP1_ZVAL_PTR_UNDEF(BP_VAR_R);
	op2 = GET_OP2_ZVAL_PTR_UNDEF(BP_VAR_R);
	result = (Z_DVAL_P(op1) <= Z_DVAL_P(op2));
	ZEND_VM_SMART_BRANCH(result, 0);
	ZVAL_BOOL(EX_VAR(opline->result.var), result);
	ZEND_VM_NEXT_OPCODE();
}

ZEND_VM_HOT_TYPE_SPEC_HANDLER(ZEND_PRE_INC, (res_info == MAY_BE_LONG && op1_info == MAY_BE_LONG), ZEND_PRE_INC_LONG_NO_OVERFLOW, TMPVARCV, ANY, SPEC(RETVAL))
{
	USE_OPLINE
	zval *var_ptr;

	var_ptr = GET_OP1_ZVAL_PTR_PTR_UNDEF(BP_VAR_RW);
	Z_LVAL_P(var_ptr)++;
	if (UNEXPECTED(RETURN_VALUE_USED(opline))) {
		ZVAL_LONG(EX_VAR(opline->result.var), Z_LVAL_P(var_ptr));
	}
	ZEND_VM_NEXT_OPCODE();
}

ZEND_VM_HOT_TYPE_SPEC_HANDLER(ZEND_PRE_INC, (op1_info == MAY_BE_LONG), ZEND_PRE_INC_LONG, TMPVARCV, ANY, SPEC(RETVAL))
{
	USE_OPLINE
	zval *var_ptr;

	var_ptr = GET_OP1_ZVAL_PTR_PTR_UNDEF(BP_VAR_RW);
	fast_long_increment_function(var_ptr);
	if (UNEXPECTED(RETURN_VALUE_USED(opline))) {
		ZVAL_COPY_VALUE(EX_VAR(opline->result.var), var_ptr);
	}
	ZEND_VM_NEXT_OPCODE();
}

ZEND_VM_HOT_TYPE_SPEC_HANDLER(ZEND_PRE_INC, (op1_info == (MAY_BE_LONG|MAY_BE_DOUBLE)), ZEND_PRE_INC_LONG_OR_DOUBLE, TMPVARCV, ANY, SPEC(RETVAL))
{
	USE_OPLINE
	zval *var_ptr;

	var_ptr = GET_OP1_ZVAL_PTR_PTR_UNDEF(BP_VAR_RW);
	if (EXPECTED(Z_TYPE_P(var_ptr) == IS_LONG)) {
		fast_long_increment_function(var_ptr);
	} else {
		Z_DVAL_P(var_ptr)++;
	}
	if (UNEXPECTED(RETURN_VALUE_USED(opline))) {
		ZVAL_COPY_VALUE(EX_VAR(opline->result.var), var_ptr);
	}
	ZEND_VM_NEXT_OPCODE();
}

ZEND_VM_HOT_TYPE_SPEC_HANDLER(ZEND_PRE_DEC, (res_info == MAY_BE_LONG && op1_info == MAY_BE_LONG), ZEND_PRE_DEC_LONG_NO_OVERFLOW, TMPVARCV, ANY, SPEC(RETVAL))
{
	USE_OPLINE
	zval *var_ptr;

	var_ptr = GET_OP1_ZVAL_PTR_PTR_UNDEF(BP_VAR_RW);
	Z_LVAL_P(var_ptr)--;
	if (UNEXPECTED(RETURN_VALUE_USED(opline))) {
		ZVAL_LONG(EX_VAR(opline->result.var), Z_LVAL_P(var_ptr));
	}
	ZEND_VM_NEXT_OPCODE();
}

ZEND_VM_HOT_TYPE_SPEC_HANDLER(ZEND_PRE_DEC, (op1_info == MAY_BE_LONG), ZEND_PRE_DEC_LONG, TMPVARCV, ANY, SPEC(RETVAL))
{
	USE_OPLINE
	zval *var_ptr;

	var_ptr = GET_OP1_ZVAL_PTR_PTR_UNDEF(BP_VAR_RW);
	fast_long_decrement_function(var_ptr);
	if (UNEXPECTED(RETURN_VALUE_USED(opline))) {
		ZVAL_COPY_VALUE(EX_VAR(opline->result.var), var_ptr);
	}
	ZEND_VM_NEXT_OPCODE();
}

ZEND_VM_HOT_TYPE_SPEC_HANDLER(ZEND_PRE_DEC, (op1_info == (MAY_BE_LONG|MAY_BE_DOUBLE)), ZEND_PRE_DEC_LONG_OR_DOUBLE, TMPVARCV, ANY, SPEC(RETVAL))
{
	USE_OPLINE
	zval *var_ptr;

	var_ptr = GET_OP1_ZVAL_PTR_PTR_UNDEF(BP_VAR_RW);
	if (EXPECTED(Z_TYPE_P(var_ptr) == IS_LONG)) {
		fast_long_decrement_function(var_ptr);
	} else {
		Z_DVAL_P(var_ptr)--;
	}
	if (UNEXPECTED(RETURN_VALUE_USED(opline))) {
		ZVAL_COPY_VALUE(EX_VAR(opline->result.var), var_ptr);
	}
	ZEND_VM_NEXT_OPCODE();
}

ZEND_VM_HOT_TYPE_SPEC_HANDLER(ZEND_POST_INC, (res_info == MAY_BE_LONG && op1_info == MAY_BE_LONG), ZEND_POST_INC_LONG_NO_OVERFLOW, TMPVARCV, ANY)
{
	USE_OPLINE
	zval *var_ptr;

	var_ptr = GET_OP1_ZVAL_PTR_PTR_UNDEF(BP_VAR_RW);
	ZVAL_LONG(EX_VAR(opline->result.var), Z_LVAL_P(var_ptr));
	Z_LVAL_P(var_ptr)++;
	ZEND_VM_NEXT_OPCODE();
}

ZEND_VM_HOT_TYPE_SPEC_HANDLER(ZEND_POST_INC, (op1_info == MAY_BE_LONG), ZEND_POST_INC_LONG, TMPVARCV, ANY)
{
	USE_OPLINE
	zval *var_ptr;

	var_ptr = GET_OP1_ZVAL_PTR_PTR_UNDEF(BP_VAR_RW);
	ZVAL_LONG(EX_VAR(opline->result.var), Z_LVAL_P(var_ptr));
	fast_long_increment_function(var_ptr);
	ZEND_VM_NEXT_OPCODE();
}

ZEND_VM_HOT_TYPE_SPEC_HANDLER(ZEND_POST_INC, (op1_info == (MAY_BE_LONG|MAY_BE_DOUBLE)), ZEND_POST_INC_LONG_OR_DOUBLE, TMPVARCV, ANY)
{
	USE_OPLINE
	zval *var_ptr;

	var_ptr = GET_OP1_ZVAL_PTR_PTR_UNDEF(BP_VAR_RW);
	if (EXPECTED(Z_TYPE_P(var_ptr) == IS_LONG)) {
		ZVAL_LONG(EX_VAR(opline->result.var), Z_LVAL_P(var_ptr));
		fast_long_increment_function(var_ptr);
	} else {
		ZVAL_DOUBLE(EX_VAR(opline->result.var), Z_DVAL_P(var_ptr));
		Z_DVAL_P(var_ptr)++;
	}
	ZEND_VM_NEXT_OPCODE();
}

ZEND_VM_HOT_TYPE_SPEC_HANDLER(ZEND_POST_DEC, (res_info == MAY_BE_LONG && op1_info == MAY_BE_LONG), ZEND_POST_DEC_LONG_NO_OVERFLOW, TMPVARCV, ANY)
{
	USE_OPLINE
	zval *var_ptr;

	var_ptr = GET_OP1_ZVAL_PTR_PTR_UNDEF(BP_VAR_RW);
	ZVAL_LONG(EX_VAR(opline->result.var), Z_LVAL_P(var_ptr));
	Z_LVAL_P(var_ptr)--;
	ZEND_VM_NEXT_OPCODE();
}

ZEND_VM_HOT_TYPE_SPEC_HANDLER(ZEND_POST_DEC, (op1_info == MAY_BE_LONG), ZEND_POST_DEC_LONG, TMPVARCV, ANY)
{
	USE_OPLINE
	zval *var_ptr;

	var_ptr = GET_OP1_ZVAL_PTR_PTR_UNDEF(BP_VAR_RW);
	ZVAL_LONG(EX_VAR(opline->result.var), Z_LVAL_P(var_ptr));
	fast_long_decrement_function(var_ptr);
	ZEND_VM_NEXT_OPCODE();
}

ZEND_VM_HOT_TYPE_SPEC_HANDLER(ZEND_POST_DEC, (op1_info == (MAY_BE_LONG|MAY_BE_DOUBLE)), ZEND_POST_DEC_LONG_OR_DOUBLE, TMPVARCV, ANY)
{
	USE_OPLINE
	zval *var_ptr;

	var_ptr = GET_OP1_ZVAL_PTR_PTR_UNDEF(BP_VAR_RW);
	if (EXPECTED(Z_TYPE_P(var_ptr) == IS_LONG)) {
		ZVAL_LONG(EX_VAR(opline->result.var), Z_LVAL_P(var_ptr));
		fast_long_decrement_function(var_ptr);
	} else {
		ZVAL_DOUBLE(EX_VAR(opline->result.var), Z_DVAL_P(var_ptr));
		Z_DVAL_P(var_ptr)--;
	}
	ZEND_VM_NEXT_OPCODE();
}

ZEND_VM_HOT_TYPE_SPEC_HANDLER(ZEND_QM_ASSIGN, (op1_info == MAY_BE_DOUBLE), ZEND_QM_ASSIGN_DOUBLE, CONST|TMPVARCV, ANY)
{
	USE_OPLINE
	zend_free_op free_op1;
	zval *value;

	value = GET_OP1_ZVAL_PTR_UNDEF(BP_VAR_R);
	ZVAL_DOUBLE(EX_VAR(opline->result.var), Z_DVAL_P(value));
	ZEND_VM_NEXT_OPCODE();
}

ZEND_VM_HOT_TYPE_SPEC_HANDLER(ZEND_QM_ASSIGN, (!(op1_info & ((MAY_BE_ANY|MAY_BE_UNDEF)-(MAY_BE_NULL|MAY_BE_FALSE|MAY_BE_TRUE|MAY_BE_LONG|MAY_BE_DOUBLE)))), ZEND_QM_ASSIGN_NOREF, CONST|TMPVARCV, ANY)
{
	USE_OPLINE
	zend_free_op free_op1;
	zval *value;

	value = GET_OP1_ZVAL_PTR_UNDEF(BP_VAR_R);
	ZVAL_COPY_VALUE(EX_VAR(opline->result.var), value);
	ZEND_VM_NEXT_OPCODE();
}

<<<<<<< HEAD
ZEND_VM_HOT_TYPE_SPEC_HANDLER(ZEND_FETCH_DIM_R, (!(op2_info & (MAY_BE_UNDEF|MAY_BE_NULL|MAY_BE_STRING|MAY_BE_ARRAY|MAY_BE_OBJECT|MAY_BE_RESOURCE|MAY_BE_REF))), ZEND_FETCH_DIM_R_INDEX, CONST|TMPVAR|CV, CONST|TMPVARCV)
=======
ZEND_VM_HOT_TYPE_SPEC_HANDLER(ZEND_FETCH_DIM_R, (!(op2_info & (MAY_BE_UNDEF|MAY_BE_NULL|MAY_BE_STRING|MAY_BE_ARRAY|MAY_BE_OBJECT|MAY_BE_RESOURCE|MAY_BE_REF))), ZEND_FETCH_DIM_R_INDEX, CONST|TMPVAR|CV, CONST|TMPVARCV, SPEC(NO_CONST_CONST))
>>>>>>> c4331b00
{
	USE_OPLINE
	zend_free_op free_op1, free_op2;
	zval *container, *dim, *value;
	zend_long offset;
	HashTable *ht;

	container = GET_OP1_ZVAL_PTR_UNDEF(BP_VAR_R);
	dim = GET_OP2_ZVAL_PTR_UNDEF(BP_VAR_R);
	if (EXPECTED(Z_TYPE_P(container) == IS_ARRAY)) {
ZEND_VM_C_LABEL(fetch_dim_r_index_array):
		if (EXPECTED(Z_TYPE_P(dim) == IS_LONG)) {
			offset = Z_LVAL_P(dim);
		} else {
			offset = zval_get_long(dim);
		}
		ht = Z_ARRVAL_P(container);
		ZEND_HASH_INDEX_FIND(ht, offset, value, ZEND_VM_C_LABEL(fetch_dim_r_index_undef));
		ZVAL_COPY_UNREF(EX_VAR(opline->result.var), value);
		if (OP1_TYPE & (IS_TMP_VAR|IS_VAR)) {
			SAVE_OPLINE();
			FREE_OP1();
			ZEND_VM_NEXT_OPCODE_CHECK_EXCEPTION();
		} else {
			ZEND_VM_NEXT_OPCODE();
		}
	} else if (OP1_TYPE != IS_CONST && EXPECTED(Z_TYPE_P(container) == IS_REFERENCE)) {
		container = Z_REFVAL_P(container);
		if (EXPECTED(Z_TYPE_P(container) == IS_ARRAY)) {
			ZEND_VM_C_GOTO(fetch_dim_r_index_array);
		} else {
			ZEND_VM_C_GOTO(fetch_dim_r_index_slow);
		}
	} else {
ZEND_VM_C_LABEL(fetch_dim_r_index_slow):
		SAVE_OPLINE();
		zend_fetch_dimension_address_read_R_slow(container, dim OPLINE_CC EXECUTE_DATA_CC);
		FREE_OP1();
		ZEND_VM_NEXT_OPCODE_CHECK_EXCEPTION();
	}

ZEND_VM_C_LABEL(fetch_dim_r_index_undef):
	ZVAL_NULL(EX_VAR(opline->result.var));
	SAVE_OPLINE();
	zend_undefined_offset(offset);
	FREE_OP1();
	ZEND_VM_NEXT_OPCODE_CHECK_EXCEPTION();
}

ZEND_VM_HOT_TYPE_SPEC_HANDLER(ZEND_SEND_VAR, (op1_info & (MAY_BE_UNDEF|MAY_BE_REF)) == 0, ZEND_SEND_VAR_SIMPLE, CV|VAR, NUM)
{
	USE_OPLINE
	zval *varptr, *arg;
	zend_free_op free_op1;

	varptr = GET_OP1_ZVAL_PTR_UNDEF(BP_VAR_R);
	arg = ZEND_CALL_VAR(EX(call), opline->result.var);

	if (OP1_TYPE == IS_CV) {
		ZVAL_COPY(arg, varptr);
	} else /* if (OP1_TYPE == IS_VAR) */ {
		ZVAL_COPY_VALUE(arg, varptr);
	}

	ZEND_VM_NEXT_OPCODE();
}

ZEND_VM_HOT_TYPE_SPEC_HANDLER(ZEND_SEND_VAR_EX, op->op2.num <= MAX_ARG_FLAG_NUM && (op1_info & (MAY_BE_UNDEF|MAY_BE_REF)) == 0, ZEND_SEND_VAR_EX_SIMPLE, CV|VAR, NUM)
{
	USE_OPLINE
	zval *varptr, *arg;
	zend_free_op free_op1;
	uint32_t arg_num = opline->op2.num;

	if (QUICK_ARG_SHOULD_BE_SENT_BY_REF(EX(call)->func, arg_num)) {
		ZEND_VM_DISPATCH_TO_HANDLER(ZEND_SEND_REF);
	}

	varptr = GET_OP1_ZVAL_PTR_UNDEF(BP_VAR_R);
	arg = ZEND_CALL_VAR(EX(call), opline->result.var);

	if (OP1_TYPE == IS_CV) {
		ZVAL_COPY(arg, varptr);
	} else /* if (OP1_TYPE == IS_VAR) */ {
		ZVAL_COPY_VALUE(arg, varptr);
	}

	ZEND_VM_NEXT_OPCODE();
}

ZEND_VM_HOT_TYPE_SPEC_HANDLER(ZEND_FE_FETCH_R, op->op2_type == IS_CV && (op1_info & (MAY_BE_UNDEF|MAY_BE_ANY|MAY_BE_REF)) == MAY_BE_ARRAY, ZEND_FE_FETCH_R_SIMPLE, VAR, CV, JMP_ADDR, SPEC(RETVAL))
{
	USE_OPLINE
	zval *array;
	zval *value, *variable_ptr;
	uint32_t value_type;
	HashTable *fe_ht;
	HashPosition pos;
	Bucket *p;

	array = EX_VAR(opline->op1.var);
	SAVE_OPLINE();
	fe_ht = Z_ARRVAL_P(array);
	pos = Z_FE_POS_P(array);
	p = fe_ht->arData + pos;
	while (1) {
		if (UNEXPECTED(pos >= fe_ht->nNumUsed)) {
			/* reached end of iteration */
			ZEND_VM_SET_RELATIVE_OPCODE(opline, opline->extended_value);
			ZEND_VM_CONTINUE();
		}
		value = &p->val;
		value_type = Z_TYPE_INFO_P(value);
		if (EXPECTED(value_type != IS_UNDEF)) {
			if (UNEXPECTED(value_type == IS_INDIRECT)) {
				value = Z_INDIRECT_P(value);
				value_type = Z_TYPE_INFO_P(value);
				if (EXPECTED(value_type != IS_UNDEF)) {
					break;
				}
			} else {
				break;
			}
		}
		pos++;
		p++;
	}
	Z_FE_POS_P(array) = pos + 1;
	if (RETURN_VALUE_USED(opline)) {
		if (!p->key) {
			ZVAL_LONG(EX_VAR(opline->result.var), p->h);
		} else {
			ZVAL_STR_COPY(EX_VAR(opline->result.var), p->key);
		}
	}

	variable_ptr = _get_zval_ptr_cv_undef_BP_VAR_W(opline->op2.var EXECUTE_DATA_CC);
	zend_assign_to_variable(variable_ptr, value, IS_CV);
	ZEND_VM_NEXT_OPCODE_CHECK_EXCEPTION();
}

ZEND_VM_DEFINE_OP(137, ZEND_OP_DATA);

ZEND_VM_HELPER(zend_interrupt_helper, ANY, ANY)
{
	EG(vm_interrupt) = 0;
	if (EG(timed_out)) {
		zend_timeout(0);
	} else if (zend_interrupt_function) {
		SAVE_OPLINE();
		zend_interrupt_function(execute_data);
		ZEND_VM_ENTER();
	}
	ZEND_VM_CONTINUE();
}<|MERGE_RESOLUTION|>--- conflicted
+++ resolved
@@ -111,11 +111,7 @@
 	ZEND_VM_NEXT_OPCODE_CHECK_EXCEPTION();
 }
 
-<<<<<<< HEAD
-ZEND_VM_HANDLER(3, ZEND_MUL, CONST|TMPVAR|CV, CONST|TMPVAR|CV, SPEC(COMMUTATIVE))
-=======
 ZEND_VM_COLD_CONSTCONST_HANDLER(3, ZEND_MUL, CONST|TMPVAR|CV, CONST|TMPVAR|CV, SPEC(COMMUTATIVE))
->>>>>>> c4331b00
 {
 	USE_OPLINE
 	zend_free_op free_op1, free_op2;
@@ -186,11 +182,7 @@
 	HANDLE_EXCEPTION();
 }
 
-<<<<<<< HEAD
-ZEND_VM_HANDLER(5, ZEND_MOD, CONST|TMPVAR|CV, CONST|TMPVAR|CV)
-=======
 ZEND_VM_COLD_CONSTCONST_HANDLER(5, ZEND_MOD, CONST|TMPVAR|CV, CONST|TMPVAR|CV)
->>>>>>> c4331b00
 {
 	USE_OPLINE
 	zend_free_op free_op1, free_op2;
@@ -359,11 +351,7 @@
 	}
 }
 
-<<<<<<< HEAD
-ZEND_VM_HANDLER(15, ZEND_IS_IDENTICAL, CONST|TMP|VAR|CV, CONST|TMP|VAR|CV, SPEC(COMMUTATIVE))
-=======
 ZEND_VM_COLD_CONSTCONST_HANDLER(15, ZEND_IS_IDENTICAL, CONST|TMP|VAR|CV, CONST|TMP|VAR|CV, SPEC(COMMUTATIVE))
->>>>>>> c4331b00
 {
 	USE_OPLINE
 	zend_free_op free_op1, free_op2;
@@ -381,11 +369,7 @@
 	ZEND_VM_NEXT_OPCODE_CHECK_EXCEPTION();
 }
 
-<<<<<<< HEAD
-ZEND_VM_HANDLER(16, ZEND_IS_NOT_IDENTICAL, CONST|TMP|VAR|CV, CONST|TMP|VAR|CV, SPEC(COMMUTATIVE))
-=======
 ZEND_VM_COLD_CONSTCONST_HANDLER(16, ZEND_IS_NOT_IDENTICAL, CONST|TMP|VAR|CV, CONST|TMP|VAR|CV, SPEC(COMMUTATIVE))
->>>>>>> c4331b00
 {
 	USE_OPLINE
 	zend_free_op free_op1, free_op2;
@@ -403,11 +387,7 @@
 	ZEND_VM_NEXT_OPCODE_CHECK_EXCEPTION();
 }
 
-<<<<<<< HEAD
-ZEND_VM_HANDLER(17, ZEND_IS_EQUAL, CONST|TMPVAR|CV, CONST|TMPVAR|CV, SPEC(COMMUTATIVE))
-=======
 ZEND_VM_COLD_CONSTCONST_HANDLER(17, ZEND_IS_EQUAL, CONST|TMPVAR|CV, CONST|TMPVAR|CV, SPEC(COMMUTATIVE))
->>>>>>> c4331b00
 {
 	USE_OPLINE
 	zend_free_op free_op1, free_op2;
@@ -465,11 +445,7 @@
 	ZEND_VM_NEXT_OPCODE_CHECK_EXCEPTION();
 }
 
-<<<<<<< HEAD
-ZEND_VM_HANDLER(18, ZEND_IS_NOT_EQUAL, CONST|TMPVAR|CV, CONST|TMPVAR|CV, SPEC(COMMUTATIVE))
-=======
 ZEND_VM_COLD_CONSTCONST_HANDLER(18, ZEND_IS_NOT_EQUAL, CONST|TMPVAR|CV, CONST|TMPVAR|CV, SPEC(COMMUTATIVE))
->>>>>>> c4331b00
 {
 	USE_OPLINE
 	zend_free_op free_op1, free_op2;
@@ -642,11 +618,7 @@
 	ZEND_VM_NEXT_OPCODE_CHECK_EXCEPTION();
 }
 
-<<<<<<< HEAD
-ZEND_VM_HANDLER(9, ZEND_BW_OR, CONST|TMPVAR|CV, CONST|TMPVAR|CV, SPEC(COMMUTATIVE))
-=======
 ZEND_VM_COLD_CONSTCONST_HANDLER(9, ZEND_BW_OR, CONST|TMPVAR|CV, CONST|TMPVAR|CV, SPEC(COMMUTATIVE))
->>>>>>> c4331b00
 {
 	USE_OPLINE
 	zend_free_op free_op1, free_op2;
@@ -673,11 +645,7 @@
 	ZEND_VM_NEXT_OPCODE_CHECK_EXCEPTION();
 }
 
-<<<<<<< HEAD
-ZEND_VM_HANDLER(10, ZEND_BW_AND, CONST|TMPVAR|CV, CONST|TMPVAR|CV, SPEC(COMMUTATIVE))
-=======
 ZEND_VM_COLD_CONSTCONST_HANDLER(10, ZEND_BW_AND, CONST|TMPVAR|CV, CONST|TMPVAR|CV, SPEC(COMMUTATIVE))
->>>>>>> c4331b00
 {
 	USE_OPLINE
 	zend_free_op free_op1, free_op2;
@@ -704,11 +672,7 @@
 	ZEND_VM_NEXT_OPCODE_CHECK_EXCEPTION();
 }
 
-<<<<<<< HEAD
-ZEND_VM_HANDLER(11, ZEND_BW_XOR, CONST|TMPVAR|CV, CONST|TMPVAR|CV, SPEC(COMMUTATIVE))
-=======
 ZEND_VM_COLD_CONSTCONST_HANDLER(11, ZEND_BW_XOR, CONST|TMPVAR|CV, CONST|TMPVAR|CV, SPEC(COMMUTATIVE))
->>>>>>> c4331b00
 {
 	USE_OPLINE
 	zend_free_op free_op1, free_op2;
@@ -735,11 +699,7 @@
 	ZEND_VM_NEXT_OPCODE_CHECK_EXCEPTION();
 }
 
-<<<<<<< HEAD
-ZEND_VM_HANDLER(14, ZEND_BOOL_XOR, CONST|TMPVAR|CV, CONST|TMPVAR|CV, SPEC(COMMUTATIVE))
-=======
 ZEND_VM_COLD_CONSTCONST_HANDLER(14, ZEND_BOOL_XOR, CONST|TMPVAR|CV, CONST|TMPVAR|CV, SPEC(COMMUTATIVE))
->>>>>>> c4331b00
 {
 	USE_OPLINE
 	zend_free_op free_op1, free_op2;
@@ -1753,7 +1713,6 @@
 	ZVAL_UNDEF(EX_VAR(opline->result.var));
 	HANDLE_EXCEPTION();
 }
-<<<<<<< HEAD
 
 ZEND_VM_COLD_HELPER(zend_use_undef_in_read_context_helper, ANY, ANY)
 {
@@ -1767,23 +1726,7 @@
 	HANDLE_EXCEPTION();
 }
 
-ZEND_VM_HANDLER(93, ZEND_FETCH_DIM_FUNC_ARG, CONST|TMP|VAR|CV, CONST|TMPVAR|UNUSED|NEXT|CV)
-=======
-
-ZEND_VM_COLD_HELPER(zend_use_undef_in_read_context_helper, ANY, ANY)
-{
-	USE_OPLINE
-
-	SAVE_OPLINE();
-	zend_throw_error(NULL, "Cannot use [] for reading");
-	FREE_UNFETCHED_OP2();
-	FREE_UNFETCHED_OP1();
-	ZVAL_UNDEF(EX_VAR(opline->result.var));
-	HANDLE_EXCEPTION();
-}
-
 ZEND_VM_COLD_CONSTCONST_HANDLER(93, ZEND_FETCH_DIM_FUNC_ARG, CONST|TMP|VAR|CV, CONST|TMPVAR|UNUSED|NEXT|CV)
->>>>>>> c4331b00
 {
 	if (UNEXPECTED(ZEND_CALL_INFO(EX(call)) & ZEND_CALL_SEND_ARG_BY_REF)) {
         if ((OP1_TYPE & (IS_CONST|IS_TMP_VAR))) {
@@ -1963,11 +1906,7 @@
 	ZEND_VM_NEXT_OPCODE_CHECK_EXCEPTION();
 }
 
-<<<<<<< HEAD
-ZEND_VM_HANDLER(91, ZEND_FETCH_OBJ_IS, CONST|TMPVAR|UNUSED|THIS|CV, CONST|TMPVAR|CV, CACHE_SLOT)
-=======
 ZEND_VM_COLD_CONST_HANDLER(91, ZEND_FETCH_OBJ_IS, CONST|TMPVAR|UNUSED|THIS|CV, CONST|TMPVAR|CV, CACHE_SLOT)
->>>>>>> c4331b00
 {
 	USE_OPLINE
 	zend_free_op free_op1;
@@ -2062,11 +2001,7 @@
 	ZEND_VM_NEXT_OPCODE_CHECK_EXCEPTION();
 }
 
-<<<<<<< HEAD
-ZEND_VM_HANDLER(94, ZEND_FETCH_OBJ_FUNC_ARG, CONST|TMP|VAR|UNUSED|THIS|CV, CONST|TMPVAR|CV, CACHE_SLOT)
-=======
 ZEND_VM_COLD_CONST_HANDLER(94, ZEND_FETCH_OBJ_FUNC_ARG, CONST|TMP|VAR|UNUSED|THIS|CV, CONST|TMPVAR|CV, CACHE_SLOT)
->>>>>>> c4331b00
 {
 	if (UNEXPECTED(ZEND_CALL_INFO(EX(call)) & ZEND_CALL_SEND_ARG_BY_REF)) {
 		/* Behave like FETCH_OBJ_W */
@@ -3797,11 +3732,7 @@
 	ZEND_VM_CONTINUE();
 }
 
-<<<<<<< HEAD
-ZEND_VM_HANDLER(124, ZEND_VERIFY_RETURN_TYPE, CONST|TMP|VAR|UNUSED|CV, UNUSED|CACHE_SLOT)
-=======
 ZEND_VM_COLD_CONST_HANDLER(124, ZEND_VERIFY_RETURN_TYPE, CONST|TMP|VAR|UNUSED|CV, UNUSED|CACHE_SLOT)
->>>>>>> c4331b00
 {
 	USE_OPLINE
 
@@ -4149,12 +4080,7 @@
 	/* Check whether an exception has been thrown, if not, jump over code */
 	zend_exception_restore();
 	if (EG(exception) == NULL) {
-<<<<<<< HEAD
-		ZEND_VM_SET_OPCODE(OP_JMP_ADDR(opline, opline->op2));
-		ZEND_VM_CONTINUE();
-=======
 		ZEND_VM_JMP_EX(OP_JMP_ADDR(opline, opline->op2), 0);
->>>>>>> c4331b00
 	}
 	catch_ce = CACHED_PTR(opline->extended_value & ~ZEND_LAST_CATCH);
 	if (UNEXPECTED(catch_ce == NULL)) {
@@ -4176,12 +4102,7 @@
 				zend_rethrow_exception(execute_data);
 				HANDLE_EXCEPTION();
 			}
-<<<<<<< HEAD
-			ZEND_VM_SET_OPCODE(OP_JMP_ADDR(opline, opline->op2));
-			ZEND_VM_CONTINUE();
-=======
 			ZEND_VM_JMP_EX(OP_JMP_ADDR(opline, opline->op2), 0);
->>>>>>> c4331b00
 		}
 	}
 
@@ -4427,67 +4348,6 @@
 		} else {
 			ZVAL_COPY_VALUE(arg, varptr);
 		}
-	}
-
-	ZEND_VM_NEXT_OPCODE();
-}
-
-ZEND_VM_HOT_SEND_HANDLER(100, ZEND_CHECK_FUNC_ARG, UNUSED, NUM, SPEC(QUICK_ARG))
-{
-	USE_OPLINE
-	uint32_t arg_num = opline->op2.num;
-
-	if (EXPECTED(arg_num <= MAX_ARG_FLAG_NUM)) {
-		if (QUICK_ARG_SHOULD_BE_SENT_BY_REF(EX(call)->func, arg_num)) {
-			ZEND_ADD_CALL_FLAG(EX(call), ZEND_CALL_SEND_ARG_BY_REF);
-		} else {
-			ZEND_DEL_CALL_FLAG(EX(call), ZEND_CALL_SEND_ARG_BY_REF);
-		}
-	} else if (ARG_SHOULD_BE_SENT_BY_REF(EX(call)->func, arg_num)) {
-		ZEND_ADD_CALL_FLAG(EX(call), ZEND_CALL_SEND_ARG_BY_REF);
-	} else {
-		ZEND_DEL_CALL_FLAG(EX(call), ZEND_CALL_SEND_ARG_BY_REF);
-	}
-	ZEND_VM_NEXT_OPCODE();
-}
-
-ZEND_VM_HOT_HANDLER(185, ZEND_SEND_FUNC_ARG, VAR, NUM)
-{
-	USE_OPLINE
-	zval *varptr, *arg;
-	zend_free_op free_op1;
-
-	if (UNEXPECTED(ZEND_CALL_INFO(EX(call)) & ZEND_CALL_SEND_ARG_BY_REF)) {
-		ZEND_VM_DISPATCH_TO_HANDLER(ZEND_SEND_REF);
-	}
-
-	varptr = GET_OP1_ZVAL_PTR_UNDEF(BP_VAR_R);
-	arg = ZEND_CALL_VAR(EX(call), opline->result.var);
-
-	if (UNEXPECTED(Z_ISREF_P(varptr))) {
-		zend_refcounted *ref = Z_COUNTED_P(varptr);
-
-<<<<<<< HEAD
-		varptr = Z_REFVAL_P(varptr);
-		ZVAL_COPY_VALUE(arg, varptr);
-		if (UNEXPECTED(GC_DELREF(ref) == 0)) {
-			efree_size(ref, sizeof(zend_reference));
-		} else if (Z_OPT_REFCOUNTED_P(arg)) {
-			Z_ADDREF_P(arg);
-=======
-			varptr = Z_REFVAL_P(varptr);
-			ZVAL_COPY_VALUE(arg, varptr);
-			if (UNEXPECTED(GC_DELREF(ref) == 0)) {
-				efree_size(ref, sizeof(zend_reference));
-			} else if (Z_OPT_REFCOUNTED_P(arg)) {
-				Z_ADDREF_P(arg);
-			}
-		} else {
-			ZVAL_COPY_VALUE(arg, varptr);
->>>>>>> c4331b00
-		}
-	} else {
-		ZVAL_COPY_VALUE(arg, varptr);
 	}
 
 	ZEND_VM_NEXT_OPCODE();
@@ -5598,11 +5458,7 @@
 	ZEND_VM_NEXT_OPCODE_CHECK_EXCEPTION();
 }
 
-<<<<<<< HEAD
-ZEND_VM_HANDLER(179, ZEND_UNSET_STATIC_PROP, CONST|TMPVAR|CV, UNUSED|CLASS_FETCH|CONST|VAR, CACHE_SLOT)
-=======
 ZEND_VM_COLD_HANDLER(179, ZEND_UNSET_STATIC_PROP, CONST|TMPVAR|CV, UNUSED|CLASS_FETCH|CONST|VAR, CACHE_SLOT)
->>>>>>> c4331b00
 {
 	USE_OPLINE
 	zval *varname;
@@ -5823,60 +5679,13 @@
 			FREE_OP1_IF_VAR();
 			ZEND_VM_NEXT_OPCODE_CHECK_EXCEPTION();
 		} else {
-<<<<<<< HEAD
-			zend_class_entry *ce = Z_OBJCE_P(array_ptr);
-			zend_object_iterator *iter = ce->get_iterator(ce, array_ptr, 0);
-			zend_bool is_empty;
-
-			if (UNEXPECTED(!iter) || UNEXPECTED(EG(exception))) {
-				FREE_OP1();
-				if (iter) {
-					OBJ_RELEASE(&iter->std);
-				}
-				if (!EG(exception)) {
-					zend_throw_exception_ex(NULL, 0, "Object of type %s did not create an Iterator", ZSTR_VAL(ce->name));
-				}
-				ZVAL_UNDEF(EX_VAR(opline->result.var));
-				HANDLE_EXCEPTION();
-			}
-
-			iter->index = 0;
-			if (iter->funcs->rewind) {
-				iter->funcs->rewind(iter);
-				if (UNEXPECTED(EG(exception) != NULL)) {
-					OBJ_RELEASE(&iter->std);
-					FREE_OP1();
-					ZVAL_UNDEF(EX_VAR(opline->result.var));
-					HANDLE_EXCEPTION();
-				}
-			}
-
-			is_empty = iter->funcs->valid(iter) != SUCCESS;
-
-			if (UNEXPECTED(EG(exception) != NULL)) {
-				OBJ_RELEASE(&iter->std);
-				FREE_OP1();
-				ZVAL_UNDEF(EX_VAR(opline->result.var));
-				HANDLE_EXCEPTION();
-			}
-			iter->index = -1; /* will be set to 0 before using next handler */
-
-			ZVAL_OBJ(EX_VAR(opline->result.var), &iter->std);
-			Z_FE_ITER_P(EX_VAR(opline->result.var)) = (uint32_t)-1;
-=======
 			zend_bool is_empty = zend_fe_reset_iterator(array_ptr, 0 OPLINE_CC EXECUTE_DATA_CC);
->>>>>>> c4331b00
 
 			FREE_OP1();
 			if (UNEXPECTED(EG(exception))) {
 				HANDLE_EXCEPTION();
 			} else if (is_empty) {
-<<<<<<< HEAD
-				ZEND_VM_SET_OPCODE(OP_JMP_ADDR(opline, opline->op2));
-				ZEND_VM_CONTINUE();
-=======
 				ZEND_VM_JMP_EX(OP_JMP_ADDR(opline, opline->op2), 0);
->>>>>>> c4331b00
 			} else {
 				ZEND_VM_NEXT_OPCODE();
 			}
@@ -5927,13 +5736,7 @@
 		}
 		Z_FE_ITER_P(EX_VAR(opline->result.var)) = zend_hash_iterator_add(Z_ARRVAL_P(array_ptr), 0);
 
-<<<<<<< HEAD
-		if (OP1_TYPE == IS_VAR) {
-			FREE_OP1_VAR_PTR();
-		}
-=======
 		FREE_OP1_VAR_PTR();
->>>>>>> c4331b00
 		ZEND_VM_NEXT_OPCODE();
 	} else if (OP1_TYPE != IS_CONST && EXPECTED(Z_TYPE_P(array_ptr) == IS_OBJECT)) {
 		if (!Z_OBJCE_P(array_ptr)->get_iterator) {
@@ -5957,63 +5760,10 @@
 			}
 			Z_FE_ITER_P(EX_VAR(opline->result.var)) = zend_hash_iterator_add(Z_OBJPROP_P(array_ptr), 0);
 
-			if (OP1_TYPE == IS_VAR) {
-				FREE_OP1_VAR_PTR();
-			}
+			FREE_OP1_VAR_PTR();
 			ZEND_VM_NEXT_OPCODE_CHECK_EXCEPTION();
 		} else {
-<<<<<<< HEAD
-			zend_class_entry *ce = Z_OBJCE_P(array_ptr);
-			zend_object_iterator *iter = ce->get_iterator(ce, array_ptr, 1);
-			zend_bool is_empty;
-
-			if (UNEXPECTED(!iter) || UNEXPECTED(EG(exception))) {
-				if (OP1_TYPE == IS_VAR) {
-					FREE_OP1_VAR_PTR();
-				} else {
-					FREE_OP1();
-				}
-				if (!EG(exception)) {
-					zend_throw_exception_ex(NULL, 0, "Object of type %s did not create an Iterator", ZSTR_VAL(ce->name));
-				}
-				ZVAL_UNDEF(EX_VAR(opline->result.var));
-				HANDLE_EXCEPTION();
-			}
-
-			iter->index = 0;
-			if (iter->funcs->rewind) {
-				iter->funcs->rewind(iter);
-				if (UNEXPECTED(EG(exception) != NULL)) {
-					OBJ_RELEASE(&iter->std);
-					if (OP1_TYPE == IS_VAR) {
-						FREE_OP1_VAR_PTR();
-					} else {
-						FREE_OP1();
-					}
-					ZVAL_UNDEF(EX_VAR(opline->result.var));
-					HANDLE_EXCEPTION();
-				}
-			}
-
-			is_empty = iter->funcs->valid(iter) != SUCCESS;
-
-			if (UNEXPECTED(EG(exception) != NULL)) {
-				OBJ_RELEASE(&iter->std);
-				if (OP1_TYPE == IS_VAR) {
-					FREE_OP1_VAR_PTR();
-				} else {
-					FREE_OP1();
-				}
-				ZVAL_UNDEF(EX_VAR(opline->result.var));
-				HANDLE_EXCEPTION();
-			}
-			iter->index = -1; /* will be set to 0 before using next handler */
-
-			ZVAL_OBJ(EX_VAR(opline->result.var), &iter->std);
-			Z_FE_ITER_P(EX_VAR(opline->result.var)) = (uint32_t)-1;
-=======
 			zend_bool is_empty = zend_fe_reset_iterator(array_ptr, 1 OPLINE_CC EXECUTE_DATA_CC);
->>>>>>> c4331b00
 
 			if (OP1_TYPE == IS_VAR) {
 				FREE_OP1_VAR_PTR();
@@ -6023,12 +5773,7 @@
 			if (UNEXPECTED(EG(exception))) {
 				HANDLE_EXCEPTION();
 			} else if (is_empty) {
-<<<<<<< HEAD
-				ZEND_VM_SET_OPCODE(OP_JMP_ADDR(opline, opline->op2));
-				ZEND_VM_CONTINUE();
-=======
 				ZEND_VM_JMP_EX(OP_JMP_ADDR(opline, opline->op2), 0);
->>>>>>> c4331b00
 			} else {
 				ZEND_VM_NEXT_OPCODE();
 			}
@@ -6180,18 +5925,6 @@
 			}
 			value_type = Z_TYPE_INFO_P(value);
 		}
-<<<<<<< HEAD
-	} else {
-		zend_error(E_WARNING, "Invalid argument supplied for foreach()");
-		if (UNEXPECTED(EG(exception))) {
-			UNDEF_RESULT();
-			HANDLE_EXCEPTION();
-		}
-ZEND_VM_C_LABEL(fe_fetch_r_exit):
-		ZEND_VM_SET_RELATIVE_OPCODE(opline, opline->extended_value);
-		ZEND_VM_CONTINUE();
-=======
->>>>>>> c4331b00
 	}
 
 	if (EXPECTED(OP2_TYPE == IS_CV)) {
@@ -6375,8 +6108,6 @@
 		ZVAL_REF(EX_VAR(opline->op2.var), Z_REF_P(value));
 	}
 	ZEND_VM_NEXT_OPCODE_CHECK_EXCEPTION();
-<<<<<<< HEAD
-=======
 }
 
 ZEND_VM_HOT_HANDLER(197, ZEND_ISSET_ISEMPTY_CV, CV, UNUSED, ISSET, SPEC(ISSET))
@@ -6401,10 +6132,9 @@
 	ZEND_VM_SMART_BRANCH(result, 0);
 	ZVAL_BOOL(EX_VAR(opline->result.var), result);
 	ZEND_VM_NEXT_OPCODE();
->>>>>>> c4331b00
-}
-
-ZEND_VM_HOT_HANDLER(197, ZEND_ISSET_ISEMPTY_CV, CV, UNUSED, ISSET, SPEC(ISSET))
+}
+
+ZEND_VM_HANDLER(114, ZEND_ISSET_ISEMPTY_VAR, CONST|TMPVAR|CV, UNUSED, VAR_FETCH|ISSET)
 {
 	USE_OPLINE
 	zval *value;
@@ -6414,36 +6144,6 @@
 	zend_string *name, *tmp_name;
 	HashTable *target_symbol_table;
 
-<<<<<<< HEAD
-	value = EX_VAR(opline->op1.var);
-	if (opline->extended_value & ZEND_ISSET) {
-		result =
-			Z_TYPE_P(value) > IS_NULL &&
-		    (!Z_ISREF_P(value) || Z_TYPE_P(Z_REFVAL_P(value)) != IS_NULL);
-	} else {
-		SAVE_OPLINE();
-		result = !i_zend_is_true(value);
-		if (UNEXPECTED(EG(exception))) {
-			ZVAL_UNDEF(EX_VAR(opline->result.var));
-			HANDLE_EXCEPTION();
-		}
-	}
-	ZEND_VM_SMART_BRANCH(result, 0);
-	ZVAL_BOOL(EX_VAR(opline->result.var), result);
-	ZEND_VM_SET_NEXT_OPCODE(opline + 1);
-	ZEND_VM_CONTINUE();
-}
-
-ZEND_VM_HANDLER(114, ZEND_ISSET_ISEMPTY_VAR, CONST|TMPVAR|CV, UNUSED, VAR_FETCH|ISSET)
-{
-	USE_OPLINE
-	zval *value;
-	int result;
-	zend_free_op free_op1;
-	zval *varname;
-	zend_string *name, *tmp_name;
-	HashTable *target_symbol_table;
-
 	SAVE_OPLINE();
 	varname = GET_OP1_ZVAL_PTR(BP_VAR_IS);
 	if (OP1_TYPE == IS_CONST) {
@@ -6453,28 +6153,6 @@
 	}
 
 	target_symbol_table = zend_get_target_symbol_table(opline->extended_value EXECUTE_DATA_CC);
-	value = zend_hash_find_ex_ind(target_symbol_table, name, OP1_TYPE == IS_CONST);
-
-	if (OP1_TYPE != IS_CONST) {
-		zend_tmp_string_release(tmp_name);
-	}
-	FREE_OP1();
-
-	if (opline->extended_value & ZEND_ISSET) {
-		result = value && Z_TYPE_P(value) > IS_NULL &&
-		    (!Z_ISREF_P(value) || Z_TYPE_P(Z_REFVAL_P(value)) != IS_NULL);
-	} else {
-		result = !value || !i_zend_is_true(value);
-=======
-	SAVE_OPLINE();
-	varname = GET_OP1_ZVAL_PTR(BP_VAR_IS);
-	if (OP1_TYPE == IS_CONST) {
-		name = Z_STR_P(varname);
-	} else {
-		name = zval_get_tmp_string(varname, &tmp_name);
-	}
-
-	target_symbol_table = zend_get_target_symbol_table(opline->extended_value EXECUTE_DATA_CC);
 	value = zend_hash_find_ex(target_symbol_table, name, OP1_TYPE == IS_CONST);
 
 	if (OP1_TYPE != IS_CONST) {
@@ -6496,7 +6174,6 @@
 		} else {
 			result = !i_zend_is_true(value);
 		}
->>>>>>> c4331b00
 	}
 
 	ZEND_VM_SMART_BRANCH(result, 1);
@@ -6516,17 +6193,10 @@
 
 	SAVE_OPLINE();
 	if (OP2_TYPE == IS_CONST) {
-<<<<<<< HEAD
-		if (OP1_TYPE == IS_CONST && EXPECTED((ce = CACHED_PTR(opline->extended_value & ~ZEND_ISSET)) != NULL)) {
-			value = CACHED_PTR((opline->extended_value & ~ZEND_ISSET) + sizeof(void*));
-			ZEND_VM_C_GOTO(is_static_prop_return);
-		} else if (UNEXPECTED((ce = CACHED_PTR(opline->extended_value & ~ZEND_ISSET)) == NULL)) {
-=======
 		if (OP1_TYPE == IS_CONST && EXPECTED((ce = CACHED_PTR(opline->extended_value & ~ZEND_ISEMPTY)) != NULL)) {
 			value = CACHED_PTR((opline->extended_value & ~ZEND_ISEMPTY) + sizeof(void*));
 			ZEND_VM_C_GOTO(is_static_prop_return);
 		} else if (UNEXPECTED((ce = CACHED_PTR(opline->extended_value & ~ZEND_ISEMPTY)) == NULL)) {
->>>>>>> c4331b00
 			ce = zend_fetch_class_by_name(Z_STR_P(RT_CONSTANT(opline, opline->op2)), RT_CONSTANT(opline, opline->op2) + 1, ZEND_FETCH_CLASS_DEFAULT | ZEND_FETCH_CLASS_EXCEPTION);
 			if (UNEXPECTED(ce == NULL)) {
 				ZEND_ASSERT(EG(exception));
@@ -6534,11 +6204,7 @@
 				HANDLE_EXCEPTION();
 			}
 			if (OP1_TYPE != IS_CONST) {
-<<<<<<< HEAD
-				CACHE_PTR(opline->extended_value & ~ZEND_ISSET, ce);
-=======
 				CACHE_PTR(opline->extended_value & ~ZEND_ISEMPTY, ce);
->>>>>>> c4331b00
 			}
 		}
 	} else {
@@ -6554,15 +6220,9 @@
 			ce = Z_CE_P(EX_VAR(opline->op2.var));
 		}
 		if (OP1_TYPE == IS_CONST &&
-<<<<<<< HEAD
-		    EXPECTED(CACHED_PTR(opline->extended_value & ~ZEND_ISSET) == ce)) {
-
-			value = CACHED_PTR((opline->extended_value & ~ZEND_ISSET) + sizeof(void*));
-=======
 		    EXPECTED(CACHED_PTR(opline->extended_value & ~ZEND_ISEMPTY) == ce)) {
 
 			value = CACHED_PTR((opline->extended_value & ~ZEND_ISEMPTY) + sizeof(void*));
->>>>>>> c4331b00
 			ZEND_VM_C_GOTO(is_static_prop_return);
 		}
 	}
@@ -6577,11 +6237,7 @@
 	value = zend_std_get_static_property(ce, name, 1);
 
 	if (OP1_TYPE == IS_CONST && value) {
-<<<<<<< HEAD
-		CACHE_POLYMORPHIC_PTR(opline->extended_value & ~ZEND_ISSET, ce, value);
-=======
 		CACHE_POLYMORPHIC_PTR(opline->extended_value & ~ZEND_ISEMPTY, ce, value);
->>>>>>> c4331b00
 	}
 
 	if (OP1_TYPE != IS_CONST) {
@@ -6657,11 +6313,7 @@
 		}
 	}
 
-<<<<<<< HEAD
-	if (opline->extended_value & ZEND_ISSET) {
-=======
 	if (!(opline->extended_value & ZEND_ISEMPTY)) {
->>>>>>> c4331b00
 		result = zend_isset_dim_slow(container, offset EXECUTE_DATA_CC);
 	} else {
 		result = zend_isempty_dim_slow(container, offset EXECUTE_DATA_CC);
@@ -6675,11 +6327,7 @@
 	ZEND_VM_NEXT_OPCODE_CHECK_EXCEPTION();
 }
 
-<<<<<<< HEAD
-ZEND_VM_HANDLER(148, ZEND_ISSET_ISEMPTY_PROP_OBJ, CONST|TMPVAR|UNUSED|THIS|CV, CONST|TMPVAR|CV, ISSET|CACHE_SLOT)
-=======
 ZEND_VM_COLD_CONST_HANDLER(148, ZEND_ISSET_ISEMPTY_PROP_OBJ, CONST|TMPVAR|UNUSED|THIS|CV, CONST|TMPVAR|CV, ISSET|CACHE_SLOT)
->>>>>>> c4331b00
 {
 	USE_OPLINE
 	zend_free_op free_op1, free_op2;
@@ -6713,13 +6361,8 @@
 		result = (opline->extended_value & ZEND_ISEMPTY);
 	} else {
 		result =
-<<<<<<< HEAD
-			((opline->extended_value & ZEND_ISSET) == 0) ^
-			Z_OBJ_HT_P(container)->has_property(container, offset, (opline->extended_value & ZEND_ISSET) == 0, ((OP2_TYPE == IS_CONST) ? CACHE_ADDR(opline->extended_value & ~ZEND_ISSET) : NULL));
-=======
 			(opline->extended_value & ZEND_ISEMPTY) ^
 			Z_OBJ_HT_P(container)->has_property(container, offset, (opline->extended_value & ZEND_ISEMPTY), ((OP2_TYPE == IS_CONST) ? CACHE_ADDR(opline->extended_value & ~ZEND_ISEMPTY) : NULL));
->>>>>>> c4331b00
 	}
 
 	FREE_OP2();
@@ -6844,12 +6487,7 @@
 				Z_ADDREF_P(result);
 			}
 		}
-<<<<<<< HEAD
-		ZEND_VM_SET_OPCODE(OP_JMP_ADDR(opline, opline->op2));
-		ZEND_VM_CONTINUE();
-=======
 		ZEND_VM_JMP_EX(OP_JMP_ADDR(opline, opline->op2), 0);
->>>>>>> c4331b00
 	}
 
 	FREE_OP1();
@@ -6889,12 +6527,7 @@
 				Z_ADDREF_P(result);
 			}
 		}
-<<<<<<< HEAD
-		ZEND_VM_SET_OPCODE(OP_JMP_ADDR(opline, opline->op2));
-		ZEND_VM_CONTINUE();
-=======
 		ZEND_VM_JMP_EX(OP_JMP_ADDR(opline, opline->op2), 0);
->>>>>>> c4331b00
 	}
 
 	FREE_OP1();
@@ -7224,12 +6857,7 @@
 			Z_OBJ_P(fast_call) = EG(exception);
 			EG(exception) = NULL;
 			Z_OPLINE_NUM_P(fast_call) = (uint32_t)-1;
-<<<<<<< HEAD
-			ZEND_VM_SET_OPCODE(&EX(func)->op_array.opcodes[try_catch->finally_op]);
-			ZEND_VM_CONTINUE();
-=======
 			ZEND_VM_JMP_EX(&EX(func)->op_array.opcodes[try_catch->finally_op], 0);
->>>>>>> c4331b00
 
 		} else if (op_num < try_catch->finally_end) {
 			zval *fast_call = EX_VAR(EX(func)->op_array.opcodes[try_catch->finally_end].op1.var);
@@ -7725,12 +7353,7 @@
 	Z_OBJ_P(fast_call) = NULL;
 	/* set return address */
 	Z_OPLINE_NUM_P(fast_call) = opline - EX(func)->op_array.opcodes;
-<<<<<<< HEAD
-	ZEND_VM_SET_OPCODE(OP_JMP_ADDR(opline, opline->op1));
-	ZEND_VM_CONTINUE();
-=======
 	ZEND_VM_JMP_EX(OP_JMP_ADDR(opline, opline->op1), 0);
->>>>>>> c4331b00
 }
 
 ZEND_VM_HANDLER(163, ZEND_FAST_RET, ANY, TRY_CATCH)
@@ -7885,11 +7508,7 @@
 	ZEND_VM_NEXT_OPCODE_CHECK_EXCEPTION();
 }
 
-<<<<<<< HEAD
-ZEND_VM_HANDLER(123, ZEND_TYPE_CHECK, CONST|TMP|VAR|CV, ANY, TYPE_MASK)
-=======
 ZEND_VM_COLD_CONST_HANDLER(123, ZEND_TYPE_CHECK, CONST|TMP|VAR|CV, ANY, TYPE_MASK)
->>>>>>> c4331b00
 {
 	USE_OPLINE
 	zval *value;
@@ -8301,11 +7920,7 @@
 	ZEND_VM_NEXT_OPCODE();
 }
 
-<<<<<<< HEAD
-ZEND_VM_HANDLER(187, ZEND_SWITCH_LONG, CONST|TMPVARCV, CONST, JMP_ADDR)
-=======
 ZEND_VM_COLD_CONSTCONST_HANDLER(187, ZEND_SWITCH_LONG, CONST|TMPVARCV, CONST, JMP_ADDR)
->>>>>>> c4331b00
 {
 	USE_OPLINE
 	zend_free_op free_op1, free_op2;
@@ -8334,11 +7949,7 @@
 	}
 }
 
-<<<<<<< HEAD
-ZEND_VM_HANDLER(188, ZEND_SWITCH_STRING, CONST|TMPVARCV, CONST, JMP_ADDR)
-=======
 ZEND_VM_COLD_CONSTCONST_HANDLER(188, ZEND_SWITCH_STRING, CONST|TMPVARCV, CONST, JMP_ADDR)
->>>>>>> c4331b00
 {
 	USE_OPLINE
 	zend_free_op free_op1, free_op2;
@@ -8372,11 +7983,7 @@
 	}
 }
 
-<<<<<<< HEAD
-ZEND_VM_HANDLER(189, ZEND_IN_ARRAY, CONST|TMP|VAR|CV, CONST, NUM)
-=======
 ZEND_VM_COLD_CONSTCONST_HANDLER(189, ZEND_IN_ARRAY, CONST|TMP|VAR|CV, CONST, NUM)
->>>>>>> c4331b00
 {
 	USE_OPLINE
 	zend_free_op free_op1;
@@ -8416,11 +8023,7 @@
 	ZEND_VM_NEXT_OPCODE_CHECK_EXCEPTION();
 }
 
-<<<<<<< HEAD
-ZEND_VM_HANDLER(190, ZEND_COUNT, CONST|TMP|VAR|CV, UNUSED)
-=======
 ZEND_VM_COLD_CONST_HANDLER(190, ZEND_COUNT, CONST|TMP|VAR|CV, UNUSED)
->>>>>>> c4331b00
 {
 	USE_OPLINE
 	zend_free_op free_op1;
@@ -8466,11 +8069,7 @@
 	ZEND_VM_NEXT_OPCODE_CHECK_EXCEPTION();
 }
 
-<<<<<<< HEAD
-ZEND_VM_HANDLER(191, ZEND_GET_CLASS, UNUSED|CONST|TMP|VAR|CV, UNUSED)
-=======
 ZEND_VM_COLD_CONST_HANDLER(191, ZEND_GET_CLASS, UNUSED|CONST|TMP|VAR|CV, UNUSED)
->>>>>>> c4331b00
 {
 	USE_OPLINE
 
@@ -8520,11 +8119,7 @@
 	ZEND_VM_NEXT_OPCODE();
 }
 
-<<<<<<< HEAD
-ZEND_VM_HANDLER(193, ZEND_GET_TYPE, CONST|TMP|VAR|CV, UNUSED)
-=======
 ZEND_VM_COLD_CONST_HANDLER(193, ZEND_GET_TYPE, CONST|TMP|VAR|CV, UNUSED)
->>>>>>> c4331b00
 {
 	USE_OPLINE
 	zend_free_op free_op1;
@@ -9038,11 +8633,7 @@
 	ZEND_VM_NEXT_OPCODE();
 }
 
-<<<<<<< HEAD
-ZEND_VM_HOT_TYPE_SPEC_HANDLER(ZEND_FETCH_DIM_R, (!(op2_info & (MAY_BE_UNDEF|MAY_BE_NULL|MAY_BE_STRING|MAY_BE_ARRAY|MAY_BE_OBJECT|MAY_BE_RESOURCE|MAY_BE_REF))), ZEND_FETCH_DIM_R_INDEX, CONST|TMPVAR|CV, CONST|TMPVARCV)
-=======
 ZEND_VM_HOT_TYPE_SPEC_HANDLER(ZEND_FETCH_DIM_R, (!(op2_info & (MAY_BE_UNDEF|MAY_BE_NULL|MAY_BE_STRING|MAY_BE_ARRAY|MAY_BE_OBJECT|MAY_BE_RESOURCE|MAY_BE_REF))), ZEND_FETCH_DIM_R_INDEX, CONST|TMPVAR|CV, CONST|TMPVARCV, SPEC(NO_CONST_CONST))
->>>>>>> c4331b00
 {
 	USE_OPLINE
 	zend_free_op free_op1, free_op2;
