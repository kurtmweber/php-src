/*
   +----------------------------------------------------------------------+
   | Zend Engine                                                          |
   +----------------------------------------------------------------------+
   | Copyright (c) 1998-2012 Zend Technologies Ltd. (http://www.zend.com) |
   +----------------------------------------------------------------------+
   | This source file is subject to version 2.00 of the Zend license,     |
   | that is bundled with this package in the file LICENSE, and is        |
   | available through the world-wide-web at the following url:           |
   | http://www.zend.com/license/2_00.txt.                                |
   | If you did not receive a copy of the Zend license and are unable to  |
   | obtain it through the world-wide-web, please send a note to          |
   | license@zend.com so we can mail you a copy immediately.              |
   +----------------------------------------------------------------------+
   | Authors: Andi Gutmans <andi@zend.com>                                |
   |          Zeev Suraski <zeev@zend.com>                                |
   |          Dmitry Stogov <dmitry@zend.com>                             |
   +----------------------------------------------------------------------+
*/

/* $Id$ */

/* If you change this file, please regenerate the zend_vm_execute.h and
 * zend_vm_opcodes.h files by running:
 * php zend_vm_gen.php
 */

ZEND_VM_HANDLER(1, ZEND_ADD, CONST|TMP|VAR|CV, CONST|TMP|VAR|CV)
{
	USE_OPLINE
	zend_free_op free_op1, free_op2;

	SAVE_OPLINE();
	fast_add_function(&EX_T(opline->result.var).tmp_var,
		GET_OP1_ZVAL_PTR(BP_VAR_R),
		GET_OP2_ZVAL_PTR(BP_VAR_R) TSRMLS_CC);
	FREE_OP1();
	FREE_OP2();
	CHECK_EXCEPTION();
	ZEND_VM_NEXT_OPCODE();
}

ZEND_VM_HANDLER(2, ZEND_SUB, CONST|TMP|VAR|CV, CONST|TMP|VAR|CV)
{
	USE_OPLINE
	zend_free_op free_op1, free_op2;

	SAVE_OPLINE();
	fast_sub_function(&EX_T(opline->result.var).tmp_var,
		GET_OP1_ZVAL_PTR(BP_VAR_R),
		GET_OP2_ZVAL_PTR(BP_VAR_R) TSRMLS_CC);
	FREE_OP1();
	FREE_OP2();
	CHECK_EXCEPTION();
	ZEND_VM_NEXT_OPCODE();
}

ZEND_VM_HANDLER(3, ZEND_MUL, CONST|TMP|VAR|CV, CONST|TMP|VAR|CV)
{
	USE_OPLINE
	zend_free_op free_op1, free_op2;

	SAVE_OPLINE();
	fast_mul_function(&EX_T(opline->result.var).tmp_var,
		GET_OP1_ZVAL_PTR(BP_VAR_R),
		GET_OP2_ZVAL_PTR(BP_VAR_R) TSRMLS_CC);
	FREE_OP1();
	FREE_OP2();
	CHECK_EXCEPTION();
	ZEND_VM_NEXT_OPCODE();
}

ZEND_VM_HANDLER(4, ZEND_DIV, CONST|TMP|VAR|CV, CONST|TMP|VAR|CV)
{
	USE_OPLINE
	zend_free_op free_op1, free_op2;

	SAVE_OPLINE();
	fast_div_function(&EX_T(opline->result.var).tmp_var,
		GET_OP1_ZVAL_PTR(BP_VAR_R),
		GET_OP2_ZVAL_PTR(BP_VAR_R) TSRMLS_CC);
	FREE_OP1();
	FREE_OP2();
	CHECK_EXCEPTION();
	ZEND_VM_NEXT_OPCODE();
}

ZEND_VM_HANDLER(5, ZEND_MOD, CONST|TMP|VAR|CV, CONST|TMP|VAR|CV)
{
	USE_OPLINE
	zend_free_op free_op1, free_op2;

	SAVE_OPLINE();
	fast_mod_function(&EX_T(opline->result.var).tmp_var,
		GET_OP1_ZVAL_PTR(BP_VAR_R),
		GET_OP2_ZVAL_PTR(BP_VAR_R) TSRMLS_CC);
	FREE_OP1();
	FREE_OP2();
	CHECK_EXCEPTION();
	ZEND_VM_NEXT_OPCODE();
}

ZEND_VM_HANDLER(6, ZEND_SL, CONST|TMP|VAR|CV, CONST|TMP|VAR|CV)
{
	USE_OPLINE
	zend_free_op free_op1, free_op2;

	SAVE_OPLINE();
	shift_left_function(&EX_T(opline->result.var).tmp_var,
		GET_OP1_ZVAL_PTR(BP_VAR_R),
		GET_OP2_ZVAL_PTR(BP_VAR_R) TSRMLS_CC);
	FREE_OP1();
	FREE_OP2();
	CHECK_EXCEPTION();
	ZEND_VM_NEXT_OPCODE();
}

ZEND_VM_HANDLER(7, ZEND_SR, CONST|TMP|VAR|CV, CONST|TMP|VAR|CV)
{
	USE_OPLINE
	zend_free_op free_op1, free_op2;

	SAVE_OPLINE();
	shift_right_function(&EX_T(opline->result.var).tmp_var,
		GET_OP1_ZVAL_PTR(BP_VAR_R),
		GET_OP2_ZVAL_PTR(BP_VAR_R) TSRMLS_CC);
	FREE_OP1();
	FREE_OP2();
	CHECK_EXCEPTION();
	ZEND_VM_NEXT_OPCODE();
}

ZEND_VM_HANDLER(8, ZEND_CONCAT, CONST|TMP|VAR|CV, CONST|TMP|VAR|CV)
{
	USE_OPLINE
	zend_free_op free_op1, free_op2;

	SAVE_OPLINE();
	concat_function(&EX_T(opline->result.var).tmp_var,
		GET_OP1_ZVAL_PTR(BP_VAR_R),
		GET_OP2_ZVAL_PTR(BP_VAR_R) TSRMLS_CC);
	FREE_OP1();
	FREE_OP2();
	CHECK_EXCEPTION();
	ZEND_VM_NEXT_OPCODE();
}

ZEND_VM_HANDLER(15, ZEND_IS_IDENTICAL, CONST|TMP|VAR|CV, CONST|TMP|VAR|CV)
{
	USE_OPLINE
	zend_free_op free_op1, free_op2;

	SAVE_OPLINE();
	is_identical_function(&EX_T(opline->result.var).tmp_var,
		GET_OP1_ZVAL_PTR(BP_VAR_R),
		GET_OP2_ZVAL_PTR(BP_VAR_R) TSRMLS_CC);
	FREE_OP1();
	FREE_OP2();
	CHECK_EXCEPTION();
	ZEND_VM_NEXT_OPCODE();
}

ZEND_VM_HANDLER(16, ZEND_IS_NOT_IDENTICAL, CONST|TMP|VAR|CV, CONST|TMP|VAR|CV)
{
	USE_OPLINE
	zend_free_op free_op1, free_op2;
	zval *result = &EX_T(opline->result.var).tmp_var;

	SAVE_OPLINE();
	is_identical_function(result,
		GET_OP1_ZVAL_PTR(BP_VAR_R),
		GET_OP2_ZVAL_PTR(BP_VAR_R) TSRMLS_CC);
	Z_LVAL_P(result) = !Z_LVAL_P(result);
	FREE_OP1();
	FREE_OP2();
	CHECK_EXCEPTION();
	ZEND_VM_NEXT_OPCODE();
}

ZEND_VM_HANDLER(17, ZEND_IS_EQUAL, CONST|TMP|VAR|CV, CONST|TMP|VAR|CV)
{
	USE_OPLINE
	zend_free_op free_op1, free_op2;
	zval *result = &EX_T(opline->result.var).tmp_var;

	SAVE_OPLINE();
	ZVAL_BOOL(result, fast_equal_function(result,
		GET_OP1_ZVAL_PTR(BP_VAR_R),
		GET_OP2_ZVAL_PTR(BP_VAR_R) TSRMLS_CC));
	FREE_OP1();
	FREE_OP2();
	CHECK_EXCEPTION();
	ZEND_VM_NEXT_OPCODE();
}

ZEND_VM_HANDLER(18, ZEND_IS_NOT_EQUAL, CONST|TMP|VAR|CV, CONST|TMP|VAR|CV)
{
	USE_OPLINE
	zend_free_op free_op1, free_op2;
	zval *result = &EX_T(opline->result.var).tmp_var;

	SAVE_OPLINE();
	ZVAL_BOOL(result, fast_not_equal_function(result,
		GET_OP1_ZVAL_PTR(BP_VAR_R),
		GET_OP2_ZVAL_PTR(BP_VAR_R) TSRMLS_CC));
	FREE_OP1();
	FREE_OP2();
	CHECK_EXCEPTION();
	ZEND_VM_NEXT_OPCODE();
}

ZEND_VM_HANDLER(19, ZEND_IS_SMALLER, CONST|TMP|VAR|CV, CONST|TMP|VAR|CV)
{
	USE_OPLINE
	zend_free_op free_op1, free_op2;
	zval *result = &EX_T(opline->result.var).tmp_var;

	SAVE_OPLINE();
	ZVAL_BOOL(result, fast_is_smaller_function(result,
		GET_OP1_ZVAL_PTR(BP_VAR_R),
		GET_OP2_ZVAL_PTR(BP_VAR_R) TSRMLS_CC));
	FREE_OP1();
	FREE_OP2();
	CHECK_EXCEPTION();
	ZEND_VM_NEXT_OPCODE();
}

ZEND_VM_HANDLER(20, ZEND_IS_SMALLER_OR_EQUAL, CONST|TMP|VAR|CV, CONST|TMP|VAR|CV)
{
	USE_OPLINE
	zend_free_op free_op1, free_op2;
	zval *result = &EX_T(opline->result.var).tmp_var;

	SAVE_OPLINE();
	ZVAL_BOOL(result, fast_is_smaller_or_equal_function(result,
		GET_OP1_ZVAL_PTR(BP_VAR_R),
		GET_OP2_ZVAL_PTR(BP_VAR_R) TSRMLS_CC));
	FREE_OP1();
	FREE_OP2();
	CHECK_EXCEPTION();
	ZEND_VM_NEXT_OPCODE();
}

ZEND_VM_HANDLER(9, ZEND_BW_OR, CONST|TMP|VAR|CV, CONST|TMP|VAR|CV)
{
	USE_OPLINE
	zend_free_op free_op1, free_op2;

	SAVE_OPLINE();
	bitwise_or_function(&EX_T(opline->result.var).tmp_var,
		GET_OP1_ZVAL_PTR(BP_VAR_R),
		GET_OP2_ZVAL_PTR(BP_VAR_R) TSRMLS_CC);
	FREE_OP1();
	FREE_OP2();
	CHECK_EXCEPTION();
	ZEND_VM_NEXT_OPCODE();
}

ZEND_VM_HANDLER(10, ZEND_BW_AND, CONST|TMP|VAR|CV, CONST|TMP|VAR|CV)
{
	USE_OPLINE
	zend_free_op free_op1, free_op2;

	SAVE_OPLINE();
	bitwise_and_function(&EX_T(opline->result.var).tmp_var,
		GET_OP1_ZVAL_PTR(BP_VAR_R),
		GET_OP2_ZVAL_PTR(BP_VAR_R) TSRMLS_CC);
	FREE_OP1();
	FREE_OP2();
	CHECK_EXCEPTION();
	ZEND_VM_NEXT_OPCODE();
}

ZEND_VM_HANDLER(11, ZEND_BW_XOR, CONST|TMP|VAR|CV, CONST|TMP|VAR|CV)
{
	USE_OPLINE
	zend_free_op free_op1, free_op2;

	SAVE_OPLINE();
	bitwise_xor_function(&EX_T(opline->result.var).tmp_var,
		GET_OP1_ZVAL_PTR(BP_VAR_R),
		GET_OP2_ZVAL_PTR(BP_VAR_R) TSRMLS_CC);
	FREE_OP1();
	FREE_OP2();
	CHECK_EXCEPTION();
	ZEND_VM_NEXT_OPCODE();
}

ZEND_VM_HANDLER(14, ZEND_BOOL_XOR, CONST|TMP|VAR|CV, CONST|TMP|VAR|CV)
{
	USE_OPLINE
	zend_free_op free_op1, free_op2;

	SAVE_OPLINE();
	boolean_xor_function(&EX_T(opline->result.var).tmp_var,
		GET_OP1_ZVAL_PTR(BP_VAR_R),
		GET_OP2_ZVAL_PTR(BP_VAR_R) TSRMLS_CC);
	FREE_OP1();
	FREE_OP2();
	CHECK_EXCEPTION();
	ZEND_VM_NEXT_OPCODE();
}

ZEND_VM_HANDLER(12, ZEND_BW_NOT, CONST|TMP|VAR|CV, ANY)
{
	USE_OPLINE
	zend_free_op free_op1;

	SAVE_OPLINE();
	bitwise_not_function(&EX_T(opline->result.var).tmp_var,
		GET_OP1_ZVAL_PTR(BP_VAR_R) TSRMLS_CC);
	FREE_OP1();
	CHECK_EXCEPTION();
	ZEND_VM_NEXT_OPCODE();
}

ZEND_VM_HANDLER(13, ZEND_BOOL_NOT, CONST|TMP|VAR|CV, ANY)
{
	USE_OPLINE
	zend_free_op free_op1;

	SAVE_OPLINE();
	boolean_not_function(&EX_T(opline->result.var).tmp_var,
		GET_OP1_ZVAL_PTR(BP_VAR_R) TSRMLS_CC);
	FREE_OP1();
	CHECK_EXCEPTION();
	ZEND_VM_NEXT_OPCODE();
}

ZEND_VM_HELPER_EX(zend_binary_assign_op_obj_helper, VAR|UNUSED|CV, CONST|TMP|VAR|UNUSED|CV, int (*binary_op)(zval *result, zval *op1, zval *op2 TSRMLS_DC))
{
	USE_OPLINE
	zend_free_op free_op1, free_op2, free_op_data1;
	zval **object_ptr = GET_OP1_OBJ_ZVAL_PTR_PTR(BP_VAR_RW);
	zval *object;
	zval *property = GET_OP2_ZVAL_PTR(BP_VAR_R);
	zval *value = get_zval_ptr((opline+1)->op1_type, &(opline+1)->op1, EX_Ts(), &free_op_data1, BP_VAR_R);
	int have_get_ptr = 0;

	if (OP1_TYPE == IS_VAR && UNEXPECTED(object_ptr == NULL)) {
		zend_error_noreturn(E_ERROR, "Cannot use string offset as an object");
	}

	make_real_object(object_ptr TSRMLS_CC);
	object = *object_ptr;

	if (UNEXPECTED(Z_TYPE_P(object) != IS_OBJECT)) {
		zend_error(E_WARNING, "Attempt to assign property of non-object");
		FREE_OP2();
		FREE_OP(free_op_data1);

		if (RETURN_VALUE_USED(opline)) {
			PZVAL_LOCK(&EG(uninitialized_zval));
			EX_T(opline->result.var).var.ptr = &EG(uninitialized_zval);
			EX_T(opline->result.var).var.ptr_ptr = NULL;
		}
	} else {
		/* here we are sure we are dealing with an object */
		if (IS_OP2_TMP_FREE()) {
			MAKE_REAL_ZVAL_PTR(property);
		}

		/* here property is a string */
		if (opline->extended_value == ZEND_ASSIGN_OBJ
			&& Z_OBJ_HT_P(object)->get_property_ptr_ptr) {
			zval **zptr = Z_OBJ_HT_P(object)->get_property_ptr_ptr(object, property, ((OP2_TYPE == IS_CONST) ? opline->op2.literal : NULL) TSRMLS_CC);
			if (zptr != NULL) { 			/* NULL means no success in getting PTR */
				SEPARATE_ZVAL_IF_NOT_REF(zptr);

				have_get_ptr = 1;
				binary_op(*zptr, *zptr, value TSRMLS_CC);
				if (RETURN_VALUE_USED(opline)) {
					PZVAL_LOCK(*zptr);
					EX_T(opline->result.var).var.ptr = *zptr;
					EX_T(opline->result.var).var.ptr_ptr = NULL;
				}
			}
		}

		if (!have_get_ptr) {
			zval *z = NULL;

			if (opline->extended_value == ZEND_ASSIGN_OBJ) {
				if (Z_OBJ_HT_P(object)->read_property) {
					z = Z_OBJ_HT_P(object)->read_property(object, property, BP_VAR_R, ((OP2_TYPE == IS_CONST) ? opline->op2.literal : NULL) TSRMLS_CC);
				}
			} else /* if (opline->extended_value == ZEND_ASSIGN_DIM) */ {
				if (Z_OBJ_HT_P(object)->read_dimension) {
					z = Z_OBJ_HT_P(object)->read_dimension(object, property, BP_VAR_R TSRMLS_CC);
				}
			}
			if (z) {
				if (Z_TYPE_P(z) == IS_OBJECT && Z_OBJ_HT_P(z)->get) {
					zval *value = Z_OBJ_HT_P(z)->get(z TSRMLS_CC);

					if (Z_REFCOUNT_P(z) == 0) {
						GC_REMOVE_ZVAL_FROM_BUFFER(z);
						zval_dtor(z);
						FREE_ZVAL(z);
					}
					z = value;
				}
				Z_ADDREF_P(z);
				SEPARATE_ZVAL_IF_NOT_REF(&z);
				binary_op(z, z, value TSRMLS_CC);
				if (opline->extended_value == ZEND_ASSIGN_OBJ) {
					Z_OBJ_HT_P(object)->write_property(object, property, z, ((OP2_TYPE == IS_CONST) ? opline->op2.literal : NULL) TSRMLS_CC);
				} else /* if (opline->extended_value == ZEND_ASSIGN_DIM) */ {
					Z_OBJ_HT_P(object)->write_dimension(object, property, z TSRMLS_CC);
				}
				if (RETURN_VALUE_USED(opline)) {
					PZVAL_LOCK(z);
					EX_T(opline->result.var).var.ptr = z;
					EX_T(opline->result.var).var.ptr_ptr = NULL;
				}
				zval_ptr_dtor(&z);
			} else {
				zend_error(E_WARNING, "Attempt to assign property of non-object");
				if (RETURN_VALUE_USED(opline)) {
					PZVAL_LOCK(&EG(uninitialized_zval));
					EX_T(opline->result.var).var.ptr = &EG(uninitialized_zval);
					EX_T(opline->result.var).var.ptr_ptr = NULL;
				}
			}
		}

		if (IS_OP2_TMP_FREE()) {
			zval_ptr_dtor(&property);
		} else {
			FREE_OP2();
		}
		FREE_OP(free_op_data1);
	}

	FREE_OP1_VAR_PTR();
	/* assign_obj has two opcodes! */
	CHECK_EXCEPTION();
	ZEND_VM_INC_OPCODE();
	ZEND_VM_NEXT_OPCODE();
}

ZEND_VM_HELPER_EX(zend_binary_assign_op_helper, VAR|UNUSED|CV, CONST|TMP|VAR|UNUSED|CV, int (*binary_op)(zval *result, zval *op1, zval *op2 TSRMLS_DC))
{
	USE_OPLINE
	zend_free_op free_op1, free_op2, free_op_data2, free_op_data1;
	zval **var_ptr;
	zval *value;

	SAVE_OPLINE();
	switch (opline->extended_value) {
		case ZEND_ASSIGN_OBJ:
			ZEND_VM_DISPATCH_TO_HELPER_EX(zend_binary_assign_op_obj_helper, binary_op, binary_op);
			break;
		case ZEND_ASSIGN_DIM: {
				zval **container = GET_OP1_OBJ_ZVAL_PTR_PTR(BP_VAR_RW);

				if (OP1_TYPE == IS_VAR && UNEXPECTED(container == NULL)) {
					zend_error_noreturn(E_ERROR, "Cannot use string offset as an array");
				} else if (UNEXPECTED(Z_TYPE_PP(container) == IS_OBJECT)) {
					if (OP1_TYPE == IS_VAR && !OP1_FREE) {
						Z_ADDREF_PP(container);  /* undo the effect of get_obj_zval_ptr_ptr() */
					}
					ZEND_VM_DISPATCH_TO_HELPER_EX(zend_binary_assign_op_obj_helper, binary_op, binary_op);
				} else {
					zval *dim = GET_OP2_ZVAL_PTR(BP_VAR_R);

					zend_fetch_dimension_address(&EX_T((opline+1)->op2.var), container, dim, OP2_TYPE, BP_VAR_RW TSRMLS_CC);
					value = get_zval_ptr((opline+1)->op1_type, &(opline+1)->op1, EX_Ts(), &free_op_data1, BP_VAR_R);
					var_ptr = _get_zval_ptr_ptr_var((opline+1)->op2.var, EX_Ts(), &free_op_data2 TSRMLS_CC);
				}
			}
			break;
		default:
			value = GET_OP2_ZVAL_PTR(BP_VAR_R);
			var_ptr = GET_OP1_ZVAL_PTR_PTR(BP_VAR_RW);
			/* do nothing */
			break;
	}

	if (UNEXPECTED(var_ptr == NULL)) {
		zend_error_noreturn(E_ERROR, "Cannot use assign-op operators with overloaded objects nor string offsets");
	}

	if (UNEXPECTED(*var_ptr == &EG(error_zval))) {
		if (RETURN_VALUE_USED(opline)) {
			PZVAL_LOCK(&EG(uninitialized_zval));
			AI_SET_PTR(&EX_T(opline->result.var), &EG(uninitialized_zval));
		}
		FREE_OP2();
		FREE_OP1_VAR_PTR();
		CHECK_EXCEPTION();
		if (opline->extended_value == ZEND_ASSIGN_DIM) {
			ZEND_VM_INC_OPCODE();
		}
		ZEND_VM_NEXT_OPCODE();
	}

	SEPARATE_ZVAL_IF_NOT_REF(var_ptr);

	if (UNEXPECTED(Z_TYPE_PP(var_ptr) == IS_OBJECT)
	   && Z_OBJ_HANDLER_PP(var_ptr, get)
	   && Z_OBJ_HANDLER_PP(var_ptr, set)) {
		/* proxy object */
		zval *objval = Z_OBJ_HANDLER_PP(var_ptr, get)(*var_ptr TSRMLS_CC);
		Z_ADDREF_P(objval);
		binary_op(objval, objval, value TSRMLS_CC);
		Z_OBJ_HANDLER_PP(var_ptr, set)(var_ptr, objval TSRMLS_CC);
		zval_ptr_dtor(&objval);
	} else {
		binary_op(*var_ptr, *var_ptr, value TSRMLS_CC);
	}

	if (RETURN_VALUE_USED(opline)) {
		PZVAL_LOCK(*var_ptr);
		AI_SET_PTR(&EX_T(opline->result.var), *var_ptr);
	}
	FREE_OP2();

	if (opline->extended_value == ZEND_ASSIGN_DIM) {
		FREE_OP(free_op_data1);
		FREE_OP_VAR_PTR(free_op_data2);
		FREE_OP1_VAR_PTR();
		CHECK_EXCEPTION();
		ZEND_VM_INC_OPCODE();
	} else {
		FREE_OP1_VAR_PTR();
		CHECK_EXCEPTION();
	}
	ZEND_VM_NEXT_OPCODE();
}

ZEND_VM_HANDLER(23, ZEND_ASSIGN_ADD, VAR|UNUSED|CV, CONST|TMP|VAR|UNUSED|CV)
{
	ZEND_VM_DISPATCH_TO_HELPER_EX(zend_binary_assign_op_helper, binary_op, add_function);
}

ZEND_VM_HANDLER(24, ZEND_ASSIGN_SUB, VAR|UNUSED|CV, CONST|TMP|VAR|UNUSED|CV)
{
	ZEND_VM_DISPATCH_TO_HELPER_EX(zend_binary_assign_op_helper, binary_op, sub_function);
}

ZEND_VM_HANDLER(25, ZEND_ASSIGN_MUL, VAR|UNUSED|CV, CONST|TMP|VAR|UNUSED|CV)
{
	ZEND_VM_DISPATCH_TO_HELPER_EX(zend_binary_assign_op_helper, binary_op, mul_function);
}

ZEND_VM_HANDLER(26, ZEND_ASSIGN_DIV, VAR|UNUSED|CV, CONST|TMP|VAR|UNUSED|CV)
{
	ZEND_VM_DISPATCH_TO_HELPER_EX(zend_binary_assign_op_helper, binary_op, div_function);
}

ZEND_VM_HANDLER(27, ZEND_ASSIGN_MOD, VAR|UNUSED|CV, CONST|TMP|VAR|UNUSED|CV)
{
	ZEND_VM_DISPATCH_TO_HELPER_EX(zend_binary_assign_op_helper, binary_op, mod_function);
}

ZEND_VM_HANDLER(28, ZEND_ASSIGN_SL, VAR|UNUSED|CV, CONST|TMP|VAR|UNUSED|CV)
{
	ZEND_VM_DISPATCH_TO_HELPER_EX(zend_binary_assign_op_helper, binary_op, shift_left_function);
}

ZEND_VM_HANDLER(29, ZEND_ASSIGN_SR, VAR|UNUSED|CV, CONST|TMP|VAR|UNUSED|CV)
{
	ZEND_VM_DISPATCH_TO_HELPER_EX(zend_binary_assign_op_helper, binary_op, shift_right_function);
}

ZEND_VM_HANDLER(30, ZEND_ASSIGN_CONCAT, VAR|UNUSED|CV, CONST|TMP|VAR|UNUSED|CV)
{
	ZEND_VM_DISPATCH_TO_HELPER_EX(zend_binary_assign_op_helper, binary_op, concat_function);
}

ZEND_VM_HANDLER(31, ZEND_ASSIGN_BW_OR, VAR|UNUSED|CV, CONST|TMP|VAR|UNUSED|CV)
{
	ZEND_VM_DISPATCH_TO_HELPER_EX(zend_binary_assign_op_helper, binary_op, bitwise_or_function);
}

ZEND_VM_HANDLER(32, ZEND_ASSIGN_BW_AND, VAR|UNUSED|CV, CONST|TMP|VAR|UNUSED|CV)
{
	ZEND_VM_DISPATCH_TO_HELPER_EX(zend_binary_assign_op_helper, binary_op, bitwise_and_function);
}

ZEND_VM_HANDLER(33, ZEND_ASSIGN_BW_XOR, VAR|UNUSED|CV, CONST|TMP|VAR|UNUSED|CV)
{
	ZEND_VM_DISPATCH_TO_HELPER_EX(zend_binary_assign_op_helper, binary_op, bitwise_xor_function);
}

ZEND_VM_HELPER_EX(zend_pre_incdec_property_helper, VAR|UNUSED|CV, CONST|TMP|VAR|CV, incdec_t incdec_op)
{
	USE_OPLINE
	zend_free_op free_op1, free_op2;
	zval **object_ptr;
	zval *object;
	zval *property;
	zval **retval;
	int have_get_ptr = 0;

	SAVE_OPLINE();
	object_ptr = GET_OP1_OBJ_ZVAL_PTR_PTR(BP_VAR_RW);
	property = GET_OP2_ZVAL_PTR(BP_VAR_R);
	retval = &EX_T(opline->result.var).var.ptr;

	if (OP1_TYPE == IS_VAR && UNEXPECTED(object_ptr == NULL)) {
		zend_error_noreturn(E_ERROR, "Cannot increment/decrement overloaded objects nor string offsets");
	}

	make_real_object(object_ptr TSRMLS_CC); /* this should modify object only if it's empty */
	object = *object_ptr;

	if (UNEXPECTED(Z_TYPE_P(object) != IS_OBJECT)) {
		zend_error(E_WARNING, "Attempt to increment/decrement property of non-object");
		FREE_OP2();
		if (RETURN_VALUE_USED(opline)) {
			PZVAL_LOCK(&EG(uninitialized_zval));
			*retval = &EG(uninitialized_zval);
		}
		FREE_OP1_VAR_PTR();
		CHECK_EXCEPTION();
		ZEND_VM_NEXT_OPCODE();
	}

	/* here we are sure we are dealing with an object */

	if (IS_OP2_TMP_FREE()) {
		MAKE_REAL_ZVAL_PTR(property);
	}

	if (Z_OBJ_HT_P(object)->get_property_ptr_ptr) {
		zval **zptr = Z_OBJ_HT_P(object)->get_property_ptr_ptr(object, property, ((OP2_TYPE == IS_CONST) ? opline->op2.literal : NULL) TSRMLS_CC);
		if (zptr != NULL) { 			/* NULL means no success in getting PTR */
			SEPARATE_ZVAL_IF_NOT_REF(zptr);

			have_get_ptr = 1;
			incdec_op(*zptr);
			if (RETURN_VALUE_USED(opline)) {
				*retval = *zptr;
				PZVAL_LOCK(*retval);
			}
		}
	}

	if (!have_get_ptr) {
		if (Z_OBJ_HT_P(object)->read_property && Z_OBJ_HT_P(object)->write_property) {
			zval *z = Z_OBJ_HT_P(object)->read_property(object, property, BP_VAR_R, ((OP2_TYPE == IS_CONST) ? opline->op2.literal : NULL) TSRMLS_CC);

			if (UNEXPECTED(Z_TYPE_P(z) == IS_OBJECT) && Z_OBJ_HT_P(z)->get) {
				zval *value = Z_OBJ_HT_P(z)->get(z TSRMLS_CC);

				if (Z_REFCOUNT_P(z) == 0) {
					GC_REMOVE_ZVAL_FROM_BUFFER(z);
					zval_dtor(z);
					FREE_ZVAL(z);
				}
				z = value;
			}
			Z_ADDREF_P(z);
			SEPARATE_ZVAL_IF_NOT_REF(&z);
			incdec_op(z);
			*retval = z;
			Z_OBJ_HT_P(object)->write_property(object, property, z, ((OP2_TYPE == IS_CONST) ? opline->op2.literal : NULL) TSRMLS_CC);
			SELECTIVE_PZVAL_LOCK(*retval, opline);
			zval_ptr_dtor(&z);
		} else {
			zend_error(E_WARNING, "Attempt to increment/decrement property of non-object");
			if (RETURN_VALUE_USED(opline)) {
				PZVAL_LOCK(&EG(uninitialized_zval));
				*retval = &EG(uninitialized_zval);
			}
		}
	}

	if (IS_OP2_TMP_FREE()) {
		zval_ptr_dtor(&property);
	} else {
		FREE_OP2();
	}
	FREE_OP1_VAR_PTR();
	CHECK_EXCEPTION();
	ZEND_VM_NEXT_OPCODE();
}

ZEND_VM_HANDLER(132, ZEND_PRE_INC_OBJ, VAR|UNUSED|CV, CONST|TMP|VAR|CV)
{
	ZEND_VM_DISPATCH_TO_HELPER_EX(zend_pre_incdec_property_helper, incdec_op, increment_function);
}

ZEND_VM_HANDLER(133, ZEND_PRE_DEC_OBJ, VAR|UNUSED|CV, CONST|TMP|VAR|CV)
{
	ZEND_VM_DISPATCH_TO_HELPER_EX(zend_pre_incdec_property_helper, incdec_op, decrement_function);
}

ZEND_VM_HELPER_EX(zend_post_incdec_property_helper, VAR|UNUSED|CV, CONST|TMP|VAR|CV, incdec_t incdec_op)
{
	USE_OPLINE
	zend_free_op free_op1, free_op2;
	zval **object_ptr;
	zval *object;
	zval *property;
	zval *retval;
	int have_get_ptr = 0;

	SAVE_OPLINE();
	object_ptr = GET_OP1_OBJ_ZVAL_PTR_PTR(BP_VAR_RW);
	property = GET_OP2_ZVAL_PTR(BP_VAR_R);
	retval = &EX_T(opline->result.var).tmp_var;

	if (OP1_TYPE == IS_VAR && UNEXPECTED(object_ptr == NULL)) {
		zend_error_noreturn(E_ERROR, "Cannot increment/decrement overloaded objects nor string offsets");
	}

	make_real_object(object_ptr TSRMLS_CC); /* this should modify object only if it's empty */
	object = *object_ptr;

	if (UNEXPECTED(Z_TYPE_P(object) != IS_OBJECT)) {
		zend_error(E_WARNING, "Attempt to increment/decrement property of non-object");
		FREE_OP2();
		ZVAL_NULL(retval);
		FREE_OP1_VAR_PTR();
		CHECK_EXCEPTION();
		ZEND_VM_NEXT_OPCODE();
	}

	/* here we are sure we are dealing with an object */

	if (IS_OP2_TMP_FREE()) {
		MAKE_REAL_ZVAL_PTR(property);
	}

	if (Z_OBJ_HT_P(object)->get_property_ptr_ptr) {
		zval **zptr = Z_OBJ_HT_P(object)->get_property_ptr_ptr(object, property, ((OP2_TYPE == IS_CONST) ? opline->op2.literal : NULL) TSRMLS_CC);
		if (zptr != NULL) { 			/* NULL means no success in getting PTR */
			have_get_ptr = 1;
			SEPARATE_ZVAL_IF_NOT_REF(zptr);

			ZVAL_COPY_VALUE(retval, *zptr);
			zendi_zval_copy_ctor(*retval);

			incdec_op(*zptr);

		}
	}

	if (!have_get_ptr) {
		if (Z_OBJ_HT_P(object)->read_property && Z_OBJ_HT_P(object)->write_property) {
			zval *z = Z_OBJ_HT_P(object)->read_property(object, property, BP_VAR_R, ((OP2_TYPE == IS_CONST) ? opline->op2.literal : NULL) TSRMLS_CC);
			zval *z_copy;

			if (UNEXPECTED(Z_TYPE_P(z) == IS_OBJECT) && Z_OBJ_HT_P(z)->get) {
				zval *value = Z_OBJ_HT_P(z)->get(z TSRMLS_CC);

				if (Z_REFCOUNT_P(z) == 0) {
					GC_REMOVE_ZVAL_FROM_BUFFER(z);
					zval_dtor(z);
					FREE_ZVAL(z);
				}
				z = value;
			}
			ZVAL_COPY_VALUE(retval, z);
			zendi_zval_copy_ctor(*retval);
			ALLOC_ZVAL(z_copy);
			INIT_PZVAL_COPY(z_copy, z);
			zendi_zval_copy_ctor(*z_copy);
			incdec_op(z_copy);
			Z_ADDREF_P(z);
			Z_OBJ_HT_P(object)->write_property(object, property, z_copy, ((OP2_TYPE == IS_CONST) ? opline->op2.literal : NULL) TSRMLS_CC);
			zval_ptr_dtor(&z_copy);
			zval_ptr_dtor(&z);
		} else {
			zend_error(E_WARNING, "Attempt to increment/decrement property of non-object");
			ZVAL_NULL(retval);
		}
	}

	if (IS_OP2_TMP_FREE()) {
		zval_ptr_dtor(&property);
	} else {
		FREE_OP2();
	}
	FREE_OP1_VAR_PTR();
	CHECK_EXCEPTION();
	ZEND_VM_NEXT_OPCODE();
}

ZEND_VM_HANDLER(134, ZEND_POST_INC_OBJ, VAR|UNUSED|CV, CONST|TMP|VAR|CV)
{
	ZEND_VM_DISPATCH_TO_HELPER_EX(zend_post_incdec_property_helper, incdec_op, increment_function);
}

ZEND_VM_HANDLER(135, ZEND_POST_DEC_OBJ, VAR|UNUSED|CV, CONST|TMP|VAR|CV)
{
	ZEND_VM_DISPATCH_TO_HELPER_EX(zend_post_incdec_property_helper, incdec_op, decrement_function);
}

ZEND_VM_HANDLER(34, ZEND_PRE_INC, VAR|CV, ANY)
{
	USE_OPLINE
	zend_free_op free_op1;
	zval **var_ptr;

	SAVE_OPLINE();
	var_ptr = GET_OP1_ZVAL_PTR_PTR(BP_VAR_RW);

	if (OP1_TYPE == IS_VAR && UNEXPECTED(var_ptr == NULL)) {
		zend_error_noreturn(E_ERROR, "Cannot increment/decrement overloaded objects nor string offsets");
	}
	if (OP1_TYPE == IS_VAR && UNEXPECTED(*var_ptr == &EG(error_zval))) {
		if (RETURN_VALUE_USED(opline)) {
			PZVAL_LOCK(&EG(uninitialized_zval));
			AI_SET_PTR(&EX_T(opline->result.var), &EG(uninitialized_zval));
		}
		FREE_OP1_VAR_PTR();
		CHECK_EXCEPTION();
		ZEND_VM_NEXT_OPCODE();
	}

	SEPARATE_ZVAL_IF_NOT_REF(var_ptr);

	if (UNEXPECTED(Z_TYPE_PP(var_ptr) == IS_OBJECT)
	   && Z_OBJ_HANDLER_PP(var_ptr, get)
	   && Z_OBJ_HANDLER_PP(var_ptr, set)) {
		/* proxy object */
		zval *val = Z_OBJ_HANDLER_PP(var_ptr, get)(*var_ptr TSRMLS_CC);
		Z_ADDREF_P(val);
		fast_increment_function(val);
		Z_OBJ_HANDLER_PP(var_ptr, set)(var_ptr, val TSRMLS_CC);
		zval_ptr_dtor(&val);
	} else {
		fast_increment_function(*var_ptr);
	}

	if (RETURN_VALUE_USED(opline)) {
		PZVAL_LOCK(*var_ptr);
		AI_SET_PTR(&EX_T(opline->result.var), *var_ptr);
	}

	FREE_OP1_VAR_PTR();
	CHECK_EXCEPTION();
	ZEND_VM_NEXT_OPCODE();
}

ZEND_VM_HANDLER(35, ZEND_PRE_DEC, VAR|CV, ANY)
{
	USE_OPLINE
	zend_free_op free_op1;
	zval **var_ptr;

	SAVE_OPLINE();
	var_ptr = GET_OP1_ZVAL_PTR_PTR(BP_VAR_RW);

	if (OP1_TYPE == IS_VAR && UNEXPECTED(var_ptr == NULL)) {
		zend_error_noreturn(E_ERROR, "Cannot increment/decrement overloaded objects nor string offsets");
	}
	if (OP1_TYPE == IS_VAR && UNEXPECTED(*var_ptr == &EG(error_zval))) {
		if (RETURN_VALUE_USED(opline)) {
			PZVAL_LOCK(&EG(uninitialized_zval));
			AI_SET_PTR(&EX_T(opline->result.var), &EG(uninitialized_zval));
		}
		FREE_OP1_VAR_PTR();
		CHECK_EXCEPTION();
		ZEND_VM_NEXT_OPCODE();
	}

	SEPARATE_ZVAL_IF_NOT_REF(var_ptr);

	if (UNEXPECTED(Z_TYPE_PP(var_ptr) == IS_OBJECT)
	   && Z_OBJ_HANDLER_PP(var_ptr, get)
	   && Z_OBJ_HANDLER_PP(var_ptr, set)) {
		/* proxy object */
		zval *val = Z_OBJ_HANDLER_PP(var_ptr, get)(*var_ptr TSRMLS_CC);
		Z_ADDREF_P(val);
		fast_decrement_function(val);
		Z_OBJ_HANDLER_PP(var_ptr, set)(var_ptr, val TSRMLS_CC);
		zval_ptr_dtor(&val);
	} else {
		fast_decrement_function(*var_ptr);
	}

	if (RETURN_VALUE_USED(opline)) {
		PZVAL_LOCK(*var_ptr);
		AI_SET_PTR(&EX_T(opline->result.var), *var_ptr);
	}

	FREE_OP1_VAR_PTR();
	CHECK_EXCEPTION();
	ZEND_VM_NEXT_OPCODE();
}

ZEND_VM_HANDLER(36, ZEND_POST_INC, VAR|CV, ANY)
{
	USE_OPLINE
	zend_free_op free_op1;
	zval **var_ptr, *retval;

	SAVE_OPLINE();
	var_ptr = GET_OP1_ZVAL_PTR_PTR(BP_VAR_RW);

	if (OP1_TYPE == IS_VAR && UNEXPECTED(var_ptr == NULL)) {
		zend_error_noreturn(E_ERROR, "Cannot increment/decrement overloaded objects nor string offsets");
	}
	if (OP1_TYPE == IS_VAR && UNEXPECTED(*var_ptr == &EG(error_zval))) {
		ZVAL_NULL(&EX_T(opline->result.var).tmp_var);
		FREE_OP1_VAR_PTR();
		CHECK_EXCEPTION();
		ZEND_VM_NEXT_OPCODE();
	}

	retval = &EX_T(opline->result.var).tmp_var;
	ZVAL_COPY_VALUE(retval, *var_ptr);
	zendi_zval_copy_ctor(*retval);

	SEPARATE_ZVAL_IF_NOT_REF(var_ptr);

	if (UNEXPECTED(Z_TYPE_PP(var_ptr) == IS_OBJECT)
	   && Z_OBJ_HANDLER_PP(var_ptr, get)
	   && Z_OBJ_HANDLER_PP(var_ptr, set)) {
		/* proxy object */
		zval *val = Z_OBJ_HANDLER_PP(var_ptr, get)(*var_ptr TSRMLS_CC);
		Z_ADDREF_P(val);
		fast_increment_function(val);
		Z_OBJ_HANDLER_PP(var_ptr, set)(var_ptr, val TSRMLS_CC);
		zval_ptr_dtor(&val);
	} else {
		fast_increment_function(*var_ptr);
	}

	FREE_OP1_VAR_PTR();
	CHECK_EXCEPTION();
	ZEND_VM_NEXT_OPCODE();
}

ZEND_VM_HANDLER(37, ZEND_POST_DEC, VAR|CV, ANY)
{
	USE_OPLINE
	zend_free_op free_op1;
	zval **var_ptr, *retval;

	SAVE_OPLINE();
	var_ptr = GET_OP1_ZVAL_PTR_PTR(BP_VAR_RW);

	if (OP1_TYPE == IS_VAR && UNEXPECTED(var_ptr == NULL)) {
		zend_error_noreturn(E_ERROR, "Cannot increment/decrement overloaded objects nor string offsets");
	}
	if (OP1_TYPE == IS_VAR && UNEXPECTED(*var_ptr == &EG(error_zval))) {
		ZVAL_NULL(&EX_T(opline->result.var).tmp_var);
		FREE_OP1_VAR_PTR();
		CHECK_EXCEPTION();
		ZEND_VM_NEXT_OPCODE();
	}

	retval = &EX_T(opline->result.var).tmp_var;
	ZVAL_COPY_VALUE(retval, *var_ptr);
	zendi_zval_copy_ctor(*retval);

	SEPARATE_ZVAL_IF_NOT_REF(var_ptr);

	if (UNEXPECTED(Z_TYPE_PP(var_ptr) == IS_OBJECT)
	   && Z_OBJ_HANDLER_PP(var_ptr, get)
	   && Z_OBJ_HANDLER_PP(var_ptr, set)) {
		/* proxy object */
		zval *val = Z_OBJ_HANDLER_PP(var_ptr, get)(*var_ptr TSRMLS_CC);
		Z_ADDREF_P(val);
		fast_decrement_function(val);
		Z_OBJ_HANDLER_PP(var_ptr, set)(var_ptr, val TSRMLS_CC);
		zval_ptr_dtor(&val);
	} else {
		fast_decrement_function(*var_ptr);
	}

	FREE_OP1_VAR_PTR();
	CHECK_EXCEPTION();
	ZEND_VM_NEXT_OPCODE();
}

ZEND_VM_HANDLER(40, ZEND_ECHO, CONST|TMP|VAR|CV, ANY)
{
	USE_OPLINE
	zend_free_op free_op1;
	zval z_copy;
	zval *z;

	SAVE_OPLINE();
	z = GET_OP1_ZVAL_PTR(BP_VAR_R);

	if (OP1_TYPE != IS_CONST &&
	    UNEXPECTED(Z_TYPE_P(z) == IS_OBJECT) &&
	    Z_OBJ_HT_P(z)->get_method != NULL) {
	    if (OP1_TYPE == IS_TMP_VAR) {
	    	INIT_PZVAL(z);
	    }
		if (zend_std_cast_object_tostring(z, &z_copy, IS_STRING TSRMLS_CC) == SUCCESS) {
			zend_print_variable(&z_copy);
			zval_dtor(&z_copy);
		} else {
			zend_print_variable(z);
		}
	} else {
		zend_print_variable(z);
	}

	FREE_OP1();
	CHECK_EXCEPTION();
	ZEND_VM_NEXT_OPCODE();
}

ZEND_VM_HANDLER(41, ZEND_PRINT, CONST|TMP|VAR|CV, ANY)
{
	USE_OPLINE

	ZVAL_LONG(&EX_T(opline->result.var).tmp_var, 1);
	ZEND_VM_DISPATCH_TO_HANDLER(ZEND_ECHO);
}

ZEND_VM_HELPER_EX(zend_fetch_var_address_helper, CONST|TMP|VAR|CV, UNUSED|CONST|VAR, int type)
{
	USE_OPLINE
	zend_free_op free_op1;
	zval *varname;
	zval **retval;
	zval tmp_varname;
	HashTable *target_symbol_table;
	ulong hash_value;

	SAVE_OPLINE();
	varname = GET_OP1_ZVAL_PTR(BP_VAR_R);

 	if (OP1_TYPE != IS_CONST && UNEXPECTED(Z_TYPE_P(varname) != IS_STRING)) {
		ZVAL_COPY_VALUE(&tmp_varname, varname);
		zval_copy_ctor(&tmp_varname);
		Z_SET_REFCOUNT(tmp_varname, 1);
		Z_UNSET_ISREF(tmp_varname);
		convert_to_string(&tmp_varname);
		varname = &tmp_varname;
	}

	if (OP2_TYPE != IS_UNUSED) {
		zend_class_entry *ce;

		if (OP2_TYPE == IS_CONST) {
			if (CACHED_PTR(opline->op2.literal->cache_slot)) {
				ce = CACHED_PTR(opline->op2.literal->cache_slot);
			} else {
				ce = zend_fetch_class_by_name(Z_STRVAL_P(opline->op2.zv), Z_STRLEN_P(opline->op2.zv), opline->op2.literal + 1, 0 TSRMLS_CC);
				if (UNEXPECTED(ce == NULL)) {
					if (OP1_TYPE != IS_CONST && varname == &tmp_varname) {
						zval_dtor(&tmp_varname);
					}
					FREE_OP1();
					CHECK_EXCEPTION();
					ZEND_VM_NEXT_OPCODE();
				}
				CACHE_PTR(opline->op2.literal->cache_slot, ce);
			}
		} else {
			ce = EX_T(opline->op2.var).class_entry;
		}
		retval = zend_std_get_static_property(ce, Z_STRVAL_P(varname), Z_STRLEN_P(varname), 0, ((OP1_TYPE == IS_CONST) ? opline->op1.literal : NULL) TSRMLS_CC);
		FREE_OP1();
	} else {
		target_symbol_table = zend_get_target_symbol_table(opline->extended_value & ZEND_FETCH_TYPE_MASK TSRMLS_CC);
/*
		if (!target_symbol_table) {
			CHECK_EXCEPTION();
			ZEND_VM_NEXT_OPCODE();
		}
*/
		if (OP1_TYPE == IS_CONST) {
			hash_value = Z_HASH_P(varname);
		} else if (IS_INTERNED(Z_STRVAL_P(varname))) {
			hash_value = INTERNED_HASH(Z_STRVAL_P(varname));
		} else {
			hash_value = zend_hash_func(Z_STRVAL_P(varname), Z_STRLEN_P(varname)+1);
		}

		if (zend_hash_quick_find(target_symbol_table, Z_STRVAL_P(varname), Z_STRLEN_P(varname)+1, hash_value, (void **) &retval) == FAILURE) {
			switch (type) {
				case BP_VAR_R:
				case BP_VAR_UNSET:
					zend_error(E_NOTICE,"Undefined variable: %s", Z_STRVAL_P(varname));
					/* break missing intentionally */
				case BP_VAR_IS:
					retval = &EG(uninitialized_zval_ptr);
					break;
				case BP_VAR_RW:
					zend_error(E_NOTICE,"Undefined variable: %s", Z_STRVAL_P(varname));
					/* break missing intentionally */
				case BP_VAR_W:
					Z_ADDREF_P(&EG(uninitialized_zval));
					zend_hash_quick_update(target_symbol_table, Z_STRVAL_P(varname), Z_STRLEN_P(varname)+1, hash_value, &EG(uninitialized_zval_ptr), sizeof(zval *), (void **) &retval);
					break;
				EMPTY_SWITCH_DEFAULT_CASE()
			}
		}
		switch (opline->extended_value & ZEND_FETCH_TYPE_MASK) {
			case ZEND_FETCH_GLOBAL:
				if (OP1_TYPE != IS_TMP_VAR) {
					FREE_OP1();
				}
				break;
			case ZEND_FETCH_LOCAL:
				FREE_OP1();
				break;
			case ZEND_FETCH_STATIC:
				zval_update_constant(retval, (void*) 1 TSRMLS_CC);
				break;
			case ZEND_FETCH_GLOBAL_LOCK:
				if (OP1_TYPE == IS_VAR && !free_op1.var) {
					PZVAL_LOCK(*EX_T(opline->op1.var).var.ptr_ptr);
				}
				break;
		}
	}


	if (OP1_TYPE != IS_CONST && varname == &tmp_varname) {
		zval_dtor(&tmp_varname);
	}
	if (opline->extended_value & ZEND_FETCH_MAKE_REF) {
		SEPARATE_ZVAL_TO_MAKE_IS_REF(retval);
	}
	PZVAL_LOCK(*retval);
	switch (type) {
		case BP_VAR_R:
		case BP_VAR_IS:
			AI_SET_PTR(&EX_T(opline->result.var), *retval);
			break;
		case BP_VAR_UNSET: {
			zend_free_op free_res;

			PZVAL_UNLOCK(*retval, &free_res);
			if (retval != &EG(uninitialized_zval_ptr)) {
				SEPARATE_ZVAL_IF_NOT_REF(retval);
			}
			PZVAL_LOCK(*retval);
			FREE_OP_VAR_PTR(free_res);
		}
		/* break missing intentionally */
		default:
			EX_T(opline->result.var).var.ptr_ptr = retval;
			break;
	}
	CHECK_EXCEPTION();
	ZEND_VM_NEXT_OPCODE();
}

ZEND_VM_HANDLER(80, ZEND_FETCH_R, CONST|TMP|VAR|CV, UNUSED|CONST|VAR)
{
	ZEND_VM_DISPATCH_TO_HELPER_EX(zend_fetch_var_address_helper, type, BP_VAR_R);
}

ZEND_VM_HANDLER(83, ZEND_FETCH_W, CONST|TMP|VAR|CV, UNUSED|CONST|VAR)
{
	ZEND_VM_DISPATCH_TO_HELPER_EX(zend_fetch_var_address_helper, type, BP_VAR_W);
}

ZEND_VM_HANDLER(86, ZEND_FETCH_RW, CONST|TMP|VAR|CV, UNUSED|CONST|VAR)
{
	ZEND_VM_DISPATCH_TO_HELPER_EX(zend_fetch_var_address_helper, type, BP_VAR_RW);
}

ZEND_VM_HANDLER(92, ZEND_FETCH_FUNC_ARG, CONST|TMP|VAR|CV, UNUSED|CONST|VAR)
{
	USE_OPLINE

	ZEND_VM_DISPATCH_TO_HELPER_EX(zend_fetch_var_address_helper, type,
		ARG_SHOULD_BE_SENT_BY_REF(EX(fbc), (opline->extended_value & ZEND_FETCH_ARG_MASK))?BP_VAR_W:BP_VAR_R);
}

ZEND_VM_HANDLER(95, ZEND_FETCH_UNSET, CONST|TMP|VAR|CV, UNUSED|CONST|VAR)
{
	ZEND_VM_DISPATCH_TO_HELPER_EX(zend_fetch_var_address_helper, type, BP_VAR_UNSET);
}

ZEND_VM_HANDLER(89, ZEND_FETCH_IS, CONST|TMP|VAR|CV, UNUSED|CONST|VAR)
{
	ZEND_VM_DISPATCH_TO_HELPER_EX(zend_fetch_var_address_helper, type, BP_VAR_IS);
}

ZEND_VM_HANDLER(81, ZEND_FETCH_DIM_R, CONST|TMP|VAR|CV, CONST|TMP|VAR|CV)
{
	USE_OPLINE
	zend_free_op free_op1, free_op2;
	zval **container;

	SAVE_OPLINE();

	if ((opline->extended_value & ZEND_FETCH_ADD_LOCK) &&
	    OP1_TYPE != IS_CV &&
	    EX_T(opline->op1.var).var.ptr_ptr) {
		PZVAL_LOCK(*EX_T(opline->op1.var).var.ptr_ptr);
	}

	if (OP1_TYPE == IS_TMP_VAR || OP1_TYPE == IS_CONST) {
		zval *container = GET_OP1_ZVAL_PTR(BP_VAR_R);
		zend_fetch_dimension_address_read(&EX_T(opline->result.var), &container, GET_OP2_ZVAL_PTR(BP_VAR_R), OP2_TYPE, BP_VAR_R TSRMLS_CC);
		FREE_OP2();
		FREE_OP1();
	} else {
		container = GET_OP1_ZVAL_PTR_PTR(BP_VAR_R);
		zend_fetch_dimension_address_read(&EX_T(opline->result.var), container, GET_OP2_ZVAL_PTR(BP_VAR_R), OP2_TYPE, BP_VAR_R TSRMLS_CC);
		FREE_OP2();
		FREE_OP1_VAR_PTR();
	}

	CHECK_EXCEPTION();
	ZEND_VM_NEXT_OPCODE();
}

ZEND_VM_HANDLER(84, ZEND_FETCH_DIM_W, VAR|CV, CONST|TMP|VAR|UNUSED|CV)
{
	USE_OPLINE
	zend_free_op free_op1, free_op2;
	zval **container;

	SAVE_OPLINE();
	container = GET_OP1_ZVAL_PTR_PTR(BP_VAR_W);

	if (OP1_TYPE == IS_VAR && UNEXPECTED(container == NULL)) {
		zend_error_noreturn(E_ERROR, "Cannot use string offset as an array");
	}
	zend_fetch_dimension_address(&EX_T(opline->result.var), container, GET_OP2_ZVAL_PTR(BP_VAR_R), OP2_TYPE, BP_VAR_W TSRMLS_CC);
	FREE_OP2();
	if (OP1_TYPE == IS_VAR && OP1_FREE && READY_TO_DESTROY(free_op1.var)) {
		EXTRACT_ZVAL_PTR(&EX_T(opline->result.var));
	}
	FREE_OP1_VAR_PTR();

	/* We are going to assign the result by reference */
	if (UNEXPECTED(opline->extended_value != 0)) {
		zval **retval_ptr = EX_T(opline->result.var).var.ptr_ptr;

		if (retval_ptr) {
			Z_DELREF_PP(retval_ptr);
			SEPARATE_ZVAL_TO_MAKE_IS_REF(retval_ptr);
			Z_ADDREF_PP(retval_ptr);
		}
	}

	CHECK_EXCEPTION();
	ZEND_VM_NEXT_OPCODE();
}

ZEND_VM_HANDLER(87, ZEND_FETCH_DIM_RW, VAR|CV, CONST|TMP|VAR|UNUSED|CV)
{
	USE_OPLINE
	zend_free_op free_op1, free_op2;
	zval **container;

	SAVE_OPLINE();
	container = GET_OP1_ZVAL_PTR_PTR(BP_VAR_RW);

	if (OP1_TYPE == IS_VAR && UNEXPECTED(container == NULL)) {
		zend_error_noreturn(E_ERROR, "Cannot use string offset as an array");
	}
	zend_fetch_dimension_address(&EX_T(opline->result.var), container, GET_OP2_ZVAL_PTR(BP_VAR_R), OP2_TYPE, BP_VAR_RW TSRMLS_CC);
	FREE_OP2();
	if (OP1_TYPE == IS_VAR && OP1_FREE && READY_TO_DESTROY(free_op1.var)) {
		EXTRACT_ZVAL_PTR(&EX_T(opline->result.var));
	}
	FREE_OP1_VAR_PTR();
	CHECK_EXCEPTION();
	ZEND_VM_NEXT_OPCODE();
}

ZEND_VM_HANDLER(90, ZEND_FETCH_DIM_IS, VAR|CV, CONST|TMP|VAR|CV)
{
	USE_OPLINE
	zend_free_op free_op1, free_op2;
	zval **container;

	SAVE_OPLINE();
	container = GET_OP1_ZVAL_PTR_PTR(BP_VAR_IS);
	zend_fetch_dimension_address_read(&EX_T(opline->result.var), container, GET_OP2_ZVAL_PTR(BP_VAR_R), OP2_TYPE, BP_VAR_IS TSRMLS_CC);
	FREE_OP2();
	FREE_OP1_VAR_PTR();
	CHECK_EXCEPTION();
	ZEND_VM_NEXT_OPCODE();
}

ZEND_VM_HANDLER(93, ZEND_FETCH_DIM_FUNC_ARG, VAR|CV, CONST|TMP|VAR|UNUSED|CV)
{
	USE_OPLINE
	zend_free_op free_op1, free_op2;
	zval **container;

	SAVE_OPLINE();

	if (ARG_SHOULD_BE_SENT_BY_REF(EX(fbc), (opline->extended_value & ZEND_FETCH_ARG_MASK))) {
		container = GET_OP1_ZVAL_PTR_PTR(BP_VAR_W);
		if (OP1_TYPE == IS_VAR && UNEXPECTED(container == NULL)) {
			zend_error_noreturn(E_ERROR, "Cannot use string offset as an array");
		}
		zend_fetch_dimension_address(&EX_T(opline->result.var), container, GET_OP2_ZVAL_PTR(BP_VAR_R), OP2_TYPE, BP_VAR_W TSRMLS_CC);
		if (OP1_TYPE == IS_VAR && OP1_FREE && READY_TO_DESTROY(free_op1.var)) {
			EXTRACT_ZVAL_PTR(&EX_T(opline->result.var));
		}
	} else {
		if (OP2_TYPE == IS_UNUSED) {
			zend_error_noreturn(E_ERROR, "Cannot use [] for reading");
		}
		container = GET_OP1_ZVAL_PTR_PTR(BP_VAR_R);
		zend_fetch_dimension_address_read(&EX_T(opline->result.var), container, GET_OP2_ZVAL_PTR(BP_VAR_R), OP2_TYPE, BP_VAR_R TSRMLS_CC);
	}
	FREE_OP2();
	FREE_OP1_VAR_PTR();
	CHECK_EXCEPTION();
	ZEND_VM_NEXT_OPCODE();
}

ZEND_VM_HANDLER(96, ZEND_FETCH_DIM_UNSET, VAR|CV, CONST|TMP|VAR|CV)
{
	USE_OPLINE
	zend_free_op free_op1, free_op2;
	zval **container;

	SAVE_OPLINE();
	container = GET_OP1_ZVAL_PTR_PTR(BP_VAR_UNSET);

	if (OP1_TYPE == IS_CV) {
		if (container != &EG(uninitialized_zval_ptr)) {
			SEPARATE_ZVAL_IF_NOT_REF(container);
		}
	}
	if (OP1_TYPE == IS_VAR && UNEXPECTED(container == NULL)) {
		zend_error_noreturn(E_ERROR, "Cannot use string offset as an array");
	}
	zend_fetch_dimension_address(&EX_T(opline->result.var), container, GET_OP2_ZVAL_PTR(BP_VAR_R), OP2_TYPE, BP_VAR_UNSET TSRMLS_CC);
	FREE_OP2();
	if (OP1_TYPE == IS_VAR && OP1_FREE && READY_TO_DESTROY(free_op1.var)) {
		EXTRACT_ZVAL_PTR(&EX_T(opline->result.var));
	}
	FREE_OP1_VAR_PTR();
	if (UNEXPECTED(EX_T(opline->result.var).var.ptr_ptr == NULL)) {
		zend_error_noreturn(E_ERROR, "Cannot unset string offsets");
	} else {
		zend_free_op free_res;
		zval **retval_ptr = EX_T(opline->result.var).var.ptr_ptr;

		PZVAL_UNLOCK(*retval_ptr, &free_res);
		if (retval_ptr != &EG(uninitialized_zval_ptr)) {
			SEPARATE_ZVAL_IF_NOT_REF(retval_ptr);
		}
		PZVAL_LOCK(*retval_ptr);
		FREE_OP_VAR_PTR(free_res);
		CHECK_EXCEPTION();
		ZEND_VM_NEXT_OPCODE();
	}
}

ZEND_VM_HELPER(zend_fetch_property_address_read_helper, VAR|UNUSED|CV, CONST|TMP|VAR|CV)
{
	USE_OPLINE
	zend_free_op free_op1;
	zval *container;
	zend_free_op free_op2;
	zval *offset;

	SAVE_OPLINE();
	container = GET_OP1_OBJ_ZVAL_PTR(BP_VAR_R);
	offset  = GET_OP2_ZVAL_PTR(BP_VAR_R);

	if (UNEXPECTED(Z_TYPE_P(container) != IS_OBJECT) ||
	    UNEXPECTED(Z_OBJ_HT_P(container)->read_property == NULL)) {
		zend_error(E_NOTICE, "Trying to get property of non-object");
		PZVAL_LOCK(&EG(uninitialized_zval));
		AI_SET_PTR(&EX_T(opline->result.var), &EG(uninitialized_zval));
		FREE_OP2();
	} else {
		zval *retval;

		if (IS_OP2_TMP_FREE()) {
			MAKE_REAL_ZVAL_PTR(offset);
		}

		/* here we are sure we are dealing with an object */
		retval = Z_OBJ_HT_P(container)->read_property(container, offset, BP_VAR_R, ((OP2_TYPE == IS_CONST) ? opline->op2.literal : NULL) TSRMLS_CC);

		PZVAL_LOCK(retval);
		AI_SET_PTR(&EX_T(opline->result.var), retval);

		if (IS_OP2_TMP_FREE()) {
			zval_ptr_dtor(&offset);
		} else {
			FREE_OP2();
		}
	}

	FREE_OP1();
	CHECK_EXCEPTION();
	ZEND_VM_NEXT_OPCODE();
}

ZEND_VM_HANDLER(82, ZEND_FETCH_OBJ_R, VAR|UNUSED|CV, CONST|TMP|VAR|CV)
{
	ZEND_VM_DISPATCH_TO_HELPER(zend_fetch_property_address_read_helper);
}

ZEND_VM_HANDLER(85, ZEND_FETCH_OBJ_W, VAR|UNUSED|CV, CONST|TMP|VAR|CV)
{
	USE_OPLINE
	zend_free_op free_op1, free_op2;
	zval *property;
	zval **container;

	SAVE_OPLINE();
	property = GET_OP2_ZVAL_PTR(BP_VAR_R);

	if (OP1_TYPE == IS_VAR && (opline->extended_value & ZEND_FETCH_ADD_LOCK)) {
		PZVAL_LOCK(*EX_T(opline->op1.var).var.ptr_ptr);
		EX_T(opline->op1.var).var.ptr = *EX_T(opline->op1.var).var.ptr_ptr;
	}

	if (IS_OP2_TMP_FREE()) {
		MAKE_REAL_ZVAL_PTR(property);
	}
	container = GET_OP1_OBJ_ZVAL_PTR_PTR(BP_VAR_W);
	if (OP1_TYPE == IS_VAR && UNEXPECTED(container == NULL)) {
		zend_error_noreturn(E_ERROR, "Cannot use string offset as an object");
	}

	zend_fetch_property_address(&EX_T(opline->result.var), container, property, ((OP2_TYPE == IS_CONST) ? opline->op2.literal : NULL), BP_VAR_W TSRMLS_CC);
	if (IS_OP2_TMP_FREE()) {
		zval_ptr_dtor(&property);
	} else {
		FREE_OP2();
	}
	if (OP1_TYPE == IS_VAR && OP1_FREE && READY_TO_DESTROY(free_op1.var)) {
		EXTRACT_ZVAL_PTR(&EX_T(opline->result.var));
	}
	FREE_OP1_VAR_PTR();

	/* We are going to assign the result by reference */
	if (opline->extended_value & ZEND_FETCH_MAKE_REF) {
		zval **retval_ptr = EX_T(opline->result.var).var.ptr_ptr;

		Z_DELREF_PP(retval_ptr);
		SEPARATE_ZVAL_TO_MAKE_IS_REF(retval_ptr);
		Z_ADDREF_PP(retval_ptr);
		EX_T(opline->result.var).var.ptr = *EX_T(opline->result.var).var.ptr_ptr;
		EX_T(opline->result.var).var.ptr_ptr = &EX_T(opline->result.var).var.ptr;
	}

	CHECK_EXCEPTION();
	ZEND_VM_NEXT_OPCODE();
}

ZEND_VM_HANDLER(88, ZEND_FETCH_OBJ_RW, VAR|UNUSED|CV, CONST|TMP|VAR|CV)
{
	USE_OPLINE
	zend_free_op free_op1, free_op2;
	zval *property;
	zval **container;

	SAVE_OPLINE();
	property = GET_OP2_ZVAL_PTR(BP_VAR_R);
	container = GET_OP1_OBJ_ZVAL_PTR_PTR(BP_VAR_RW);

	if (IS_OP2_TMP_FREE()) {
		MAKE_REAL_ZVAL_PTR(property);
	}
	if (OP1_TYPE == IS_VAR && UNEXPECTED(container == NULL)) {
		zend_error_noreturn(E_ERROR, "Cannot use string offset as an object");
	}
	zend_fetch_property_address(&EX_T(opline->result.var), container, property, ((OP2_TYPE == IS_CONST) ? opline->op2.literal : NULL), BP_VAR_RW TSRMLS_CC);
	if (IS_OP2_TMP_FREE()) {
		zval_ptr_dtor(&property);
	} else {
		FREE_OP2();
	}
	if (OP1_TYPE == IS_VAR && OP1_FREE && READY_TO_DESTROY(free_op1.var)) {
		EXTRACT_ZVAL_PTR(&EX_T(opline->result.var));
	}
	FREE_OP1_VAR_PTR();
	CHECK_EXCEPTION();
	ZEND_VM_NEXT_OPCODE();
}

ZEND_VM_HANDLER(91, ZEND_FETCH_OBJ_IS, VAR|UNUSED|CV, CONST|TMP|VAR|CV)
{
	USE_OPLINE
	zend_free_op free_op1;
	zval *container;
	zend_free_op free_op2;
	zval *offset;

	SAVE_OPLINE();
	container = GET_OP1_OBJ_ZVAL_PTR(BP_VAR_IS);
	offset  = GET_OP2_ZVAL_PTR(BP_VAR_R);

	if (UNEXPECTED(Z_TYPE_P(container) != IS_OBJECT) ||
	    UNEXPECTED(Z_OBJ_HT_P(container)->read_property == NULL)) {
		PZVAL_LOCK(&EG(uninitialized_zval));
		AI_SET_PTR(&EX_T(opline->result.var), &EG(uninitialized_zval));
		FREE_OP2();
	} else {
		zval *retval;

		if (IS_OP2_TMP_FREE()) {
			MAKE_REAL_ZVAL_PTR(offset);
		}

		/* here we are sure we are dealing with an object */
		retval = Z_OBJ_HT_P(container)->read_property(container, offset, BP_VAR_IS, ((OP2_TYPE == IS_CONST) ? opline->op2.literal : NULL) TSRMLS_CC);

		PZVAL_LOCK(retval);
		AI_SET_PTR(&EX_T(opline->result.var), retval);

		if (IS_OP2_TMP_FREE()) {
			zval_ptr_dtor(&offset);
		} else {
			FREE_OP2();
		}
	}

	FREE_OP1();
	CHECK_EXCEPTION();
	ZEND_VM_NEXT_OPCODE();
}

ZEND_VM_HANDLER(94, ZEND_FETCH_OBJ_FUNC_ARG, VAR|UNUSED|CV, CONST|TMP|VAR|CV)
{
	USE_OPLINE

	if (ARG_SHOULD_BE_SENT_BY_REF(EX(fbc), (opline->extended_value & ZEND_FETCH_ARG_MASK))) {
		/* Behave like FETCH_OBJ_W */
		zend_free_op free_op1, free_op2;
		zval *property;
		zval **container;

		SAVE_OPLINE();
		property = GET_OP2_ZVAL_PTR(BP_VAR_R);
		container = GET_OP1_OBJ_ZVAL_PTR_PTR(BP_VAR_W);

		if (IS_OP2_TMP_FREE()) {
			MAKE_REAL_ZVAL_PTR(property);
		}
		if (OP1_TYPE == IS_VAR && UNEXPECTED(container == NULL)) {
			zend_error_noreturn(E_ERROR, "Cannot use string offset as an object");
		}
		zend_fetch_property_address(&EX_T(opline->result.var), container, property, ((OP2_TYPE == IS_CONST) ? opline->op2.literal : NULL), BP_VAR_W TSRMLS_CC);
		if (IS_OP2_TMP_FREE()) {
			zval_ptr_dtor(&property);
		} else {
			FREE_OP2();
		}
		if (OP1_TYPE == IS_VAR && OP1_FREE && READY_TO_DESTROY(free_op1.var)) {
			EXTRACT_ZVAL_PTR(&EX_T(opline->result.var));
		}
		FREE_OP1_VAR_PTR();
		CHECK_EXCEPTION();
		ZEND_VM_NEXT_OPCODE();
	} else {
		ZEND_VM_DISPATCH_TO_HELPER(zend_fetch_property_address_read_helper);
	}
}

ZEND_VM_HANDLER(97, ZEND_FETCH_OBJ_UNSET, VAR|UNUSED|CV, CONST|TMP|VAR|CV)
{
	USE_OPLINE
	zend_free_op free_op1, free_op2, free_res;
	zval **container;
	zval *property;

	SAVE_OPLINE();
	container = GET_OP1_OBJ_ZVAL_PTR_PTR(BP_VAR_UNSET);
	property = GET_OP2_ZVAL_PTR(BP_VAR_R);

	if (OP1_TYPE == IS_CV) {
		if (container != &EG(uninitialized_zval_ptr)) {
			SEPARATE_ZVAL_IF_NOT_REF(container);
		}
	}
	if (IS_OP2_TMP_FREE()) {
		MAKE_REAL_ZVAL_PTR(property);
	}
	if (OP1_TYPE == IS_VAR && UNEXPECTED(container == NULL)) {
		zend_error_noreturn(E_ERROR, "Cannot use string offset as an object");
	}
	zend_fetch_property_address(&EX_T(opline->result.var), container, property, ((OP2_TYPE == IS_CONST) ? opline->op2.literal : NULL), BP_VAR_UNSET TSRMLS_CC);
	if (IS_OP2_TMP_FREE()) {
		zval_ptr_dtor(&property);
	} else {
		FREE_OP2();
	}
	if (OP1_TYPE == IS_VAR && OP1_FREE && READY_TO_DESTROY(free_op1.var)) {
		EXTRACT_ZVAL_PTR(&EX_T(opline->result.var));
	}
	FREE_OP1_VAR_PTR();

	PZVAL_UNLOCK(*EX_T(opline->result.var).var.ptr_ptr, &free_res);
	if (EX_T(opline->result.var).var.ptr_ptr != &EG(uninitialized_zval_ptr)) {
		SEPARATE_ZVAL_IF_NOT_REF(EX_T(opline->result.var).var.ptr_ptr);
	}
	PZVAL_LOCK(*EX_T(opline->result.var).var.ptr_ptr);
	FREE_OP_VAR_PTR(free_res);
	CHECK_EXCEPTION();
	ZEND_VM_NEXT_OPCODE();
}

ZEND_VM_HANDLER(98, ZEND_FETCH_DIM_TMP_VAR, CONST|TMP, CONST)
{
	USE_OPLINE
	zend_free_op free_op1;
	zval *container;

	SAVE_OPLINE();
	container = GET_OP1_ZVAL_PTR(BP_VAR_R);

	if (UNEXPECTED(Z_TYPE_P(container) != IS_ARRAY)) {
		PZVAL_LOCK(&EG(uninitialized_zval));
		AI_SET_PTR(&EX_T(opline->result.var), &EG(uninitialized_zval));
	} else {
		zend_free_op free_op2;
		zval *value = *zend_fetch_dimension_address_inner(Z_ARRVAL_P(container), GET_OP2_ZVAL_PTR(BP_VAR_R), OP2_TYPE, BP_VAR_R TSRMLS_CC);

		PZVAL_LOCK(value);
		AI_SET_PTR(&EX_T(opline->result.var), value);
		FREE_OP2();
	}
	CHECK_EXCEPTION();
	ZEND_VM_NEXT_OPCODE();
}

ZEND_VM_HANDLER(136, ZEND_ASSIGN_OBJ, VAR|UNUSED|CV, CONST|TMP|VAR|CV)
{
	USE_OPLINE
	zend_free_op free_op1, free_op2;
	zval **object_ptr;
	zval *property_name;

	SAVE_OPLINE();
	object_ptr = GET_OP1_OBJ_ZVAL_PTR_PTR(BP_VAR_W);
	property_name = GET_OP2_ZVAL_PTR(BP_VAR_R);

	if (IS_OP2_TMP_FREE()) {
		MAKE_REAL_ZVAL_PTR(property_name);
	}
	if (OP1_TYPE == IS_VAR && UNEXPECTED(object_ptr == NULL)) {
		zend_error_noreturn(E_ERROR, "Cannot use string offset as an array");
	}
	zend_assign_to_object(RETURN_VALUE_USED(opline)?&EX_T(opline->result.var).var.ptr:NULL, object_ptr, property_name, (opline+1)->op1_type, &(opline+1)->op1, EX_Ts(), ZEND_ASSIGN_OBJ, ((OP2_TYPE == IS_CONST) ? opline->op2.literal : NULL) TSRMLS_CC);
	if (IS_OP2_TMP_FREE()) {
		zval_ptr_dtor(&property_name);
	} else {
		FREE_OP2();
	}
	FREE_OP1_VAR_PTR();
	/* assign_obj has two opcodes! */
	CHECK_EXCEPTION();
	ZEND_VM_INC_OPCODE();
	ZEND_VM_NEXT_OPCODE();
}

ZEND_VM_HANDLER(147, ZEND_ASSIGN_DIM, VAR|CV, CONST|TMP|VAR|UNUSED|CV)
{
	USE_OPLINE
	zend_free_op free_op1;
	zval **object_ptr;

	SAVE_OPLINE();
	object_ptr = GET_OP1_ZVAL_PTR_PTR(BP_VAR_W);

	if (OP1_TYPE == IS_VAR && UNEXPECTED(object_ptr == NULL)) {
		zend_error_noreturn(E_ERROR, "Cannot use string offset as an array");
	}
	if (Z_TYPE_PP(object_ptr) == IS_OBJECT) {
		zend_free_op free_op2;
		zval *property_name = GET_OP2_ZVAL_PTR(BP_VAR_R);

		if (IS_OP2_TMP_FREE()) {
			MAKE_REAL_ZVAL_PTR(property_name);
		}
		zend_assign_to_object(RETURN_VALUE_USED(opline)?&EX_T(opline->result.var).var.ptr:NULL, object_ptr, property_name, (opline+1)->op1_type, &(opline+1)->op1, EX_Ts(), ZEND_ASSIGN_DIM, ((OP2_TYPE == IS_CONST) ? opline->op2.literal : NULL) TSRMLS_CC);
		if (IS_OP2_TMP_FREE()) {
			zval_ptr_dtor(&property_name);
		} else {
			FREE_OP2();
		}
	} else {
		zend_free_op free_op2, free_op_data1, free_op_data2;
		zval *value;
		zval *dim = GET_OP2_ZVAL_PTR(BP_VAR_R);
		zval **variable_ptr_ptr;

		zend_fetch_dimension_address(&EX_T((opline+1)->op2.var), object_ptr, dim, OP2_TYPE, BP_VAR_W TSRMLS_CC);
		FREE_OP2();

		value = get_zval_ptr((opline+1)->op1_type, &(opline+1)->op1, EX_Ts(), &free_op_data1, BP_VAR_R);
		variable_ptr_ptr = _get_zval_ptr_ptr_var((opline+1)->op2.var, EX_Ts(), &free_op_data2 TSRMLS_CC);
		if (UNEXPECTED(variable_ptr_ptr == NULL)) {
			if (zend_assign_to_string_offset(&EX_T((opline+1)->op2.var), value, (opline+1)->op1_type TSRMLS_CC)) {
				if (RETURN_VALUE_USED(opline)) {
					zval *retval;

					ALLOC_ZVAL(retval);
					ZVAL_STRINGL(retval, Z_STRVAL_P(EX_T((opline+1)->op2.var).str_offset.str)+EX_T((opline+1)->op2.var).str_offset.offset, 1, 1);
					INIT_PZVAL(retval);
					AI_SET_PTR(&EX_T(opline->result.var), retval);
				}
			} else if (RETURN_VALUE_USED(opline)) {
				PZVAL_LOCK(&EG(uninitialized_zval));
				AI_SET_PTR(&EX_T(opline->result.var), &EG(uninitialized_zval));
			}
		} else if (UNEXPECTED(*variable_ptr_ptr == &EG(error_zval))) {
			if (IS_TMP_FREE(free_op_data1)) {
				zval_dtor(value);
			}
			if (RETURN_VALUE_USED(opline)) {
				PZVAL_LOCK(&EG(uninitialized_zval));
				AI_SET_PTR(&EX_T(opline->result.var), &EG(uninitialized_zval));
			}
		} else {
			if ((opline+1)->op1_type == IS_TMP_VAR) {
			 	value = zend_assign_tmp_to_variable(variable_ptr_ptr, value TSRMLS_CC);
			} else if ((opline+1)->op1_type == IS_CONST) {
			 	value = zend_assign_const_to_variable(variable_ptr_ptr, value TSRMLS_CC);
			} else {
			 	value = zend_assign_to_variable(variable_ptr_ptr, value TSRMLS_CC);
			}
			if (RETURN_VALUE_USED(opline)) {
				PZVAL_LOCK(value);
				AI_SET_PTR(&EX_T(opline->result.var), value);
			}
		}
		FREE_OP_VAR_PTR(free_op_data2);
	 	FREE_OP_IF_VAR(free_op_data1);
	}
 	FREE_OP1_VAR_PTR();
	/* assign_dim has two opcodes! */
	CHECK_EXCEPTION();
	ZEND_VM_INC_OPCODE();
	ZEND_VM_NEXT_OPCODE();
}

ZEND_VM_HANDLER(38, ZEND_ASSIGN, VAR|CV, CONST|TMP|VAR|CV)
{
	USE_OPLINE
	zend_free_op free_op1, free_op2;
	zval *value;
	zval **variable_ptr_ptr;

	SAVE_OPLINE();
	value = GET_OP2_ZVAL_PTR(BP_VAR_R);
	variable_ptr_ptr = GET_OP1_ZVAL_PTR_PTR(BP_VAR_W);

	if (OP1_TYPE == IS_VAR && UNEXPECTED(variable_ptr_ptr == NULL)) {
		if (zend_assign_to_string_offset(&EX_T(opline->op1.var), value, OP2_TYPE TSRMLS_CC)) {
			if (RETURN_VALUE_USED(opline)) {
				zval *retval;

				ALLOC_ZVAL(retval);
				ZVAL_STRINGL(retval, Z_STRVAL_P(EX_T(opline->op1.var).str_offset.str)+EX_T(opline->op1.var).str_offset.offset, 1, 1);
				INIT_PZVAL(retval);
				AI_SET_PTR(&EX_T(opline->result.var), retval);
			}
		} else if (RETURN_VALUE_USED(opline)) {
			PZVAL_LOCK(&EG(uninitialized_zval));
			AI_SET_PTR(&EX_T(opline->result.var), &EG(uninitialized_zval));
		}
	} else if (OP1_TYPE == IS_VAR && UNEXPECTED(*variable_ptr_ptr == &EG(error_zval))) {
		if (IS_OP2_TMP_FREE()) {
			zval_dtor(value);
		}
		if (RETURN_VALUE_USED(opline)) {
			PZVAL_LOCK(&EG(uninitialized_zval));
			AI_SET_PTR(&EX_T(opline->result.var), &EG(uninitialized_zval));
		}
	} else {
		if (OP2_TYPE == IS_TMP_VAR) {
		 	value = zend_assign_tmp_to_variable(variable_ptr_ptr, value TSRMLS_CC);
		} else if (OP2_TYPE == IS_CONST) {
		 	value = zend_assign_const_to_variable(variable_ptr_ptr, value TSRMLS_CC);
		} else {
		 	value = zend_assign_to_variable(variable_ptr_ptr, value TSRMLS_CC);
		}
		if (RETURN_VALUE_USED(opline)) {
			PZVAL_LOCK(value);
			AI_SET_PTR(&EX_T(opline->result.var), value);
		}
	}

	FREE_OP1_VAR_PTR();

	/* zend_assign_to_variable() always takes care of op2, never free it! */
 	FREE_OP2_IF_VAR();

	CHECK_EXCEPTION();
	ZEND_VM_NEXT_OPCODE();
}

ZEND_VM_HANDLER(39, ZEND_ASSIGN_REF, VAR|CV, VAR|CV)
{
	USE_OPLINE
	zend_free_op free_op1, free_op2;
	zval **variable_ptr_ptr;
	zval **value_ptr_ptr;

	SAVE_OPLINE();
	value_ptr_ptr = GET_OP2_ZVAL_PTR_PTR(BP_VAR_W);

	if (OP2_TYPE == IS_VAR &&
	    value_ptr_ptr &&
	    !Z_ISREF_PP(value_ptr_ptr) &&
	    opline->extended_value == ZEND_RETURNS_FUNCTION &&
	    !EX_T(opline->op2.var).var.fcall_returned_reference) {
		if (free_op2.var == NULL) {
			PZVAL_LOCK(*value_ptr_ptr); /* undo the effect of get_zval_ptr_ptr() */
		}
		zend_error(E_STRICT, "Only variables should be assigned by reference");
		if (UNEXPECTED(EG(exception) != NULL)) {
			FREE_OP2_VAR_PTR();
			HANDLE_EXCEPTION();
		}
		ZEND_VM_DISPATCH_TO_HANDLER(ZEND_ASSIGN);
	} else if (OP2_TYPE == IS_VAR && opline->extended_value == ZEND_RETURNS_NEW) {
		PZVAL_LOCK(*value_ptr_ptr);
	}
	if (OP1_TYPE == IS_VAR && UNEXPECTED(EX_T(opline->op1.var).var.ptr_ptr == &EX_T(opline->op1.var).var.ptr)) {
		zend_error_noreturn(E_ERROR, "Cannot assign by reference to overloaded object");
	}

	variable_ptr_ptr = GET_OP1_ZVAL_PTR_PTR(BP_VAR_W);
	if ((OP2_TYPE == IS_VAR && UNEXPECTED(value_ptr_ptr == NULL)) ||
	    (OP1_TYPE == IS_VAR && UNEXPECTED(variable_ptr_ptr == NULL))) {
		zend_error_noreturn(E_ERROR, "Cannot create references to/from string offsets nor overloaded objects");
	}
	zend_assign_to_variable_reference(variable_ptr_ptr, value_ptr_ptr TSRMLS_CC);

	if (OP2_TYPE == IS_VAR && opline->extended_value == ZEND_RETURNS_NEW) {
		Z_DELREF_PP(variable_ptr_ptr);
	}

	if (RETURN_VALUE_USED(opline)) {
		PZVAL_LOCK(*variable_ptr_ptr);
		AI_SET_PTR(&EX_T(opline->result.var), *variable_ptr_ptr);
	}

	FREE_OP1_VAR_PTR();
	FREE_OP2_VAR_PTR();

	CHECK_EXCEPTION();
	ZEND_VM_NEXT_OPCODE();
}

ZEND_VM_HELPER(zend_leave_helper, ANY, ANY)
{
	zend_bool nested;
	zend_op_array *op_array = EX(op_array);
<<<<<<< HEAD

	EG(current_execute_data) = EX(prev_execute_data);
	EG(opline_ptr) = NULL;
	if (!EG(active_symbol_table)) {
		zval ***cv = EX_CVs();
		zval ***end = cv + op_array->last_var;
		while (cv != end) {
			if (*cv) {
				zval_ptr_dtor(*cv);
			}
			cv++;
		}
	}

	if ((op_array->fn_flags & ZEND_ACC_CLOSURE) && op_array->prototype) {
		zval_ptr_dtor((zval**)&op_array->prototype);
=======

	/* Generators go throw a different cleanup process */
	if (EX(op_array)->fn_flags & ZEND_ACC_GENERATOR) {
		/* The generator object is stored in return_value_ptr_ptr */
		zend_generator *generator = (zend_generator *) EG(return_value_ptr_ptr);

		/* Close the generator to free up resources */
		zend_generator_close(generator, 1 TSRMLS_CC);

		/* Pass execution back to handling code */
		ZEND_VM_RETURN();
	}

	EG(current_execute_data) = EX(prev_execute_data);
	EG(opline_ptr) = NULL;
	if (!EG(active_symbol_table)) {
		zend_free_compiled_variables(EX_CVs(), op_array->last_var);
	}

	if ((op_array->fn_flags & ZEND_ACC_CLOSURE) && op_array->prototype) {
		zval_ptr_dtor((zval**)&op_array->prototype);
	}

	nested = EX(nested);

	/* For generators the execute_data is stored on the heap, for everything
	 * else it is stored on the VM stack. */
	if (op_array->fn_flags & ZEND_ACC_GENERATOR) {
		efree(execute_data);
	} else {
		zend_vm_stack_free(execute_data TSRMLS_CC);
	}

	if (nested) {
		execute_data = EG(current_execute_data);
>>>>>>> 5246d6f0
	}
	if (nested) {
		USE_OPLINE

<<<<<<< HEAD
	nested = EX(nested);

	zend_vm_stack_free(execute_data TSRMLS_CC);

	if (nested) {
		execute_data = EG(current_execute_data);
	}
	if (nested) {
		USE_OPLINE

		LOAD_REGS();
		LOAD_OPLINE();
		if (UNEXPECTED(opline->opcode == ZEND_INCLUDE_OR_EVAL)) {

			EX(function_state).function = (zend_function *) EX(op_array);
			EX(function_state).arguments = NULL;
			EX(object) = EX(current_object);

			EG(opline_ptr) = &EX(opline);
			EG(active_op_array) = EX(op_array);
			EG(return_value_ptr_ptr) = EX(original_return_value);
			destroy_op_array(op_array TSRMLS_CC);
			efree(op_array);
			if (UNEXPECTED(EG(exception) != NULL)) {
				zend_throw_exception_internal(NULL TSRMLS_CC);
				HANDLE_EXCEPTION_LEAVE();
			} else if (RETURN_VALUE_USED(opline)) {
				if (!EX_T(opline->result.var).var.ptr) { /* there was no return statement */
					zval *retval;

					ALLOC_ZVAL(retval);
					ZVAL_BOOL(retval, 1);
					INIT_PZVAL(retval);
					EX_T(opline->result.var).var.ptr = retval;
				}
			}

			ZEND_VM_INC_OPCODE();
			ZEND_VM_LEAVE();
		} else {

			EG(opline_ptr) = &EX(opline);
			EG(active_op_array) = EX(op_array);
			EG(return_value_ptr_ptr) = EX(original_return_value);
			if (EG(active_symbol_table)) {
				if (EG(symtable_cache_ptr)>=EG(symtable_cache_limit)) {
					zend_hash_destroy(EG(active_symbol_table));
					FREE_HASHTABLE(EG(active_symbol_table));
				} else {
					/* clean before putting into the cache, since clean
					   could call dtors, which could use cached hash */
					zend_hash_clean(EG(active_symbol_table));
					*(++EG(symtable_cache_ptr)) = EG(active_symbol_table);
				}
			}
			EG(active_symbol_table) = EX(symbol_table);

			EX(function_state).function = (zend_function *) EX(op_array);
			EX(function_state).arguments = NULL;

			if (EG(This)) {
				if (UNEXPECTED(EG(exception) != NULL) && IS_CTOR_CALL(EX(called_scope))) {
					if (IS_CTOR_USED(EX(called_scope))) {
						Z_DELREF_P(EG(This));
					}
					if (Z_REFCOUNT_P(EG(This)) == 1) {
						zend_object_store_ctor_failed(EG(This) TSRMLS_CC);
					}
				}
				zval_ptr_dtor(&EG(This));
			}
			EG(This) = EX(current_this);
			EG(scope) = EX(current_scope);
			EG(called_scope) = EX(current_called_scope);

			EX(object) = EX(current_object);
			EX(called_scope) = DECODE_CTOR(EX(called_scope));

			zend_vm_stack_clear_multiple(TSRMLS_C);

			if (UNEXPECTED(EG(exception) != NULL)) {
				zend_throw_exception_internal(NULL TSRMLS_CC);
				if (RETURN_VALUE_USED(opline) && EX_T(opline->result.var).var.ptr) {
					zval_ptr_dtor(&EX_T(opline->result.var).var.ptr);
				}
				HANDLE_EXCEPTION_LEAVE();
			}

			ZEND_VM_INC_OPCODE();
			ZEND_VM_LEAVE();
		}
	}
	ZEND_VM_RETURN();
}

ZEND_VM_HELPER(zend_do_fcall_common_helper, ANY, ANY)
{
	USE_OPLINE
	zend_bool should_change_scope = 0;
	zend_function *fbc = EX(function_state).function;

	SAVE_OPLINE();
	if (UNEXPECTED((fbc->common.fn_flags & (ZEND_ACC_ABSTRACT|ZEND_ACC_DEPRECATED)) != 0)) {
		if (UNEXPECTED((fbc->common.fn_flags & ZEND_ACC_ABSTRACT) != 0)) {
			zend_error_noreturn(E_ERROR, "Cannot call abstract method %s::%s()", fbc->common.scope->name, fbc->common.function_name);
			CHECK_EXCEPTION();
			ZEND_VM_NEXT_OPCODE(); /* Never reached */
		}
		if (UNEXPECTED((fbc->common.fn_flags & ZEND_ACC_DEPRECATED) != 0)) {
			zend_error(E_DEPRECATED, "Function %s%s%s() is deprecated",
				fbc->common.scope ? fbc->common.scope->name : "",
				fbc->common.scope ? "::" : "",
				fbc->common.function_name);
		}
	}
	if (fbc->common.scope &&
		!(fbc->common.fn_flags & ZEND_ACC_STATIC) &&
		!EX(object)) {

		if (fbc->common.fn_flags & ZEND_ACC_ALLOW_STATIC) {
			/* FIXME: output identifiers properly */
			zend_error(E_STRICT, "Non-static method %s::%s() should not be called statically", fbc->common.scope->name, fbc->common.function_name);
		} else {
			/* FIXME: output identifiers properly */
			/* An internal function assumes $this is present and won't check that. So PHP would crash by allowing the call. */
			zend_error_noreturn(E_ERROR, "Non-static method %s::%s() cannot be called statically", fbc->common.scope->name, fbc->common.function_name);
		}
	}

	if (fbc->type == ZEND_USER_FUNCTION || fbc->common.scope) {
		should_change_scope = 1;
		EX(current_this) = EG(This);
		EX(current_scope) = EG(scope);
		EX(current_called_scope) = EG(called_scope);
		EG(This) = EX(object);
		EG(scope) = (fbc->type == ZEND_USER_FUNCTION || !EX(object)) ? fbc->common.scope : NULL;
		EG(called_scope) = EX(called_scope);
	}

	zend_arg_types_stack_3_pop(&EG(arg_types_stack), &EX(called_scope), &EX(current_object), &EX(fbc));
	EX(function_state).arguments = zend_vm_stack_push_args(opline->extended_value TSRMLS_CC);
	LOAD_OPLINE();

	if (fbc->type == ZEND_INTERNAL_FUNCTION) {
		temp_variable *ret = &EX_T(opline->result.var);

		MAKE_STD_ZVAL(ret->var.ptr);
		ZVAL_NULL(ret->var.ptr);
		ret->var.ptr_ptr = &ret->var.ptr;
		ret->var.fcall_returned_reference = (fbc->common.fn_flags & ZEND_ACC_RETURN_REFERENCE) != 0;

		if (fbc->common.arg_info) {
			zend_uint i=0;
			zval **p = (zval**)EX(function_state).arguments;
			ulong arg_count = opline->extended_value;

			while (arg_count>0) {
				zend_verify_arg_type(fbc, ++i, *(p-arg_count), 0 TSRMLS_CC);
				arg_count--;
			}
		}

		if (!zend_execute_internal) {
			/* saves one function call if zend_execute_internal is not used */
			fbc->internal_function.handler(opline->extended_value, ret->var.ptr, (fbc->common.fn_flags & ZEND_ACC_RETURN_REFERENCE) ? &ret->var.ptr : NULL, EX(object), RETURN_VALUE_USED(opline) TSRMLS_CC);
		} else {
			zend_execute_internal(EXECUTE_DATA, RETURN_VALUE_USED(opline) TSRMLS_CC);
		}

		if (!RETURN_VALUE_USED(opline)) {
			zval_ptr_dtor(&ret->var.ptr);
		}
	} else if (fbc->type == ZEND_USER_FUNCTION) {
		EX(original_return_value) = EG(return_value_ptr_ptr);
		EG(active_symbol_table) = NULL;
		EG(active_op_array) = &fbc->op_array;
		EG(return_value_ptr_ptr) = NULL;
		if (RETURN_VALUE_USED(opline)) {
			temp_variable *ret = &EX_T(opline->result.var);

			ret->var.ptr = NULL;
			EG(return_value_ptr_ptr) = &ret->var.ptr;
			ret->var.ptr_ptr = &ret->var.ptr;
			ret->var.fcall_returned_reference = (fbc->common.fn_flags & ZEND_ACC_RETURN_REFERENCE) != 0;
		}

		if (EXPECTED(zend_execute == execute)) {
			if (EXPECTED(EG(exception) == NULL)) {
				ZEND_VM_ENTER();
			}
		} else {
			zend_execute(EG(active_op_array) TSRMLS_CC);
		}

		EG(opline_ptr) = &EX(opline);
		EG(active_op_array) = EX(op_array);
		EG(return_value_ptr_ptr) = EX(original_return_value);
		if (EG(active_symbol_table)) {
			if (EG(symtable_cache_ptr)>=EG(symtable_cache_limit)) {
				zend_hash_destroy(EG(active_symbol_table));
				FREE_HASHTABLE(EG(active_symbol_table));
			} else {
				/* clean before putting into the cache, since clean
				   could call dtors, which could use cached hash */
				zend_hash_clean(EG(active_symbol_table));
				*(++EG(symtable_cache_ptr)) = EG(active_symbol_table);
			}
		}
		EG(active_symbol_table) = EX(symbol_table);
	} else { /* ZEND_OVERLOADED_FUNCTION */
		MAKE_STD_ZVAL(EX_T(opline->result.var).var.ptr);
		ZVAL_NULL(EX_T(opline->result.var).var.ptr);

			/* Not sure what should be done here if it's a static method */
		if (EXPECTED(EX(object) != NULL)) {
			Z_OBJ_HT_P(EX(object))->call_method(fbc->common.function_name, opline->extended_value, EX_T(opline->result.var).var.ptr, &EX_T(opline->result.var).var.ptr, EX(object), RETURN_VALUE_USED(opline) TSRMLS_CC);
		} else {
			zend_error_noreturn(E_ERROR, "Cannot call overloaded function for non-object");
		}

		if (fbc->type == ZEND_OVERLOADED_FUNCTION_TEMPORARY) {
			efree((char*)fbc->common.function_name);
		}
		efree(fbc);

		if (!RETURN_VALUE_USED(opline)) {
			zval_ptr_dtor(&EX_T(opline->result.var).var.ptr);
		} else {
			Z_UNSET_ISREF_P(EX_T(opline->result.var).var.ptr);
			Z_SET_REFCOUNT_P(EX_T(opline->result.var).var.ptr, 1);
			EX_T(opline->result.var).var.fcall_returned_reference = 0;
			EX_T(opline->result.var).var.ptr_ptr = &EX_T(opline->result.var).var.ptr;
		}
	}

	EX(function_state).function = (zend_function *) EX(op_array);
	EX(function_state).arguments = NULL;

	if (should_change_scope) {
		if (EG(This)) {
			if (UNEXPECTED(EG(exception) != NULL) && IS_CTOR_CALL(EX(called_scope))) {
				if (IS_CTOR_USED(EX(called_scope))) {
					Z_DELREF_P(EG(This));
				}
				if (Z_REFCOUNT_P(EG(This)) == 1) {
					zend_object_store_ctor_failed(EG(This) TSRMLS_CC);
				}
			}
			zval_ptr_dtor(&EG(This));
		}
		EG(This) = EX(current_this);
		EG(scope) = EX(current_scope);
		EG(called_scope) = EX(current_called_scope);
	}

	EX(object) = EX(current_object);
	EX(called_scope) = DECODE_CTOR(EX(called_scope));

	zend_vm_stack_clear_multiple(TSRMLS_C);

	if (UNEXPECTED(EG(exception) != NULL)) {
		zend_throw_exception_internal(NULL TSRMLS_CC);
		if (RETURN_VALUE_USED(opline) && EX_T(opline->result.var).var.ptr) {
			zval_ptr_dtor(&EX_T(opline->result.var).var.ptr);
		}
		HANDLE_EXCEPTION();
	}

	ZEND_VM_NEXT_OPCODE();
}

ZEND_VM_HELPER_EX(zend_finally_handler_leaving, ANY, ANY, int type)
{
	USE_OPLINE
	zend_uint i, op_num = opline - EX(op_array)->opcodes;
	zend_uint catch_op_num = 0, finally_op_num = 0;

	SAVE_OPLINE();

	switch (type) {
		case ZEND_THROW:
		case ZEND_RETURN:
		case ZEND_RETURN_BY_REF:
		case ZEND_LEAVE:
			{
				if (EG(prev_exception) || (type == ZEND_LEAVE && EG(exception))) {
					for (i=0; i<EX(op_array)->last_try_catch; i++) {
						if (EX(op_array)->try_catch_array[i].try_op > op_num) {
							break;
						} 
						if (op_num < EX(op_array)->try_catch_array[i].finally_op) {
							finally_op_num = EX(op_array)->try_catch_array[i].finally_op;
						}
						if (op_num < EX(op_array)->try_catch_array[i].catch_op) {
							catch_op_num = EX(op_array)->try_catch_array[i].catch_op;
						}
					}
				} else {
					for (i=0; i<EX(op_array)->last_try_catch; i++) {
						if (EX(op_array)->try_catch_array[i].try_op > op_num) {
							break;
						} 
						if (op_num < EX(op_array)->try_catch_array[i].finally_op) {
							finally_op_num = EX(op_array)->try_catch_array[i].finally_op;
						}
					}
				}

				if (catch_op_num && finally_op_num) {
					/* EG(exception) || EG(prev_exception) */
					if (catch_op_num > finally_op_num) {
						zend_exception_save(TSRMLS_C);
						EX(leaving) = ZEND_THROW;
						ZEND_VM_SET_OPCODE(&EX(op_array)->opcodes[finally_op_num]);
					} else {
						EX(leaving) = 0;
						ZEND_VM_SET_OPCODE(&EX(op_array)->opcodes[catch_op_num]);
					}
				} else if (catch_op_num) {
					EX(leaving) = 0;
					ZEND_VM_SET_OPCODE(&EX(op_array)->opcodes[catch_op_num]);
				} else if (finally_op_num) {
					zend_exception_save(TSRMLS_C);
					if (type != ZEND_LEAVE) {
						EX(leaving) = type;
					}
					ZEND_VM_SET_OPCODE(&EX(op_array)->opcodes[finally_op_num]);
				} else if (EX(leaving) && type != ZEND_LEAVE) {
					/* leave it to ZEND_LEAVE */
					EX(leaving) = type;
					ZEND_VM_NEXT_OPCODE();
				} else {
					ZEND_VM_DISPATCH_TO_HELPER(zend_leave_helper);
				}
			}
			break;
		case ZEND_JMP:
		case ZEND_BRK:
		case ZEND_CONT:
		case ZEND_GOTO:
			{
		  /* these can not occurred in exception context */
		  for (i=0; i<EG(active_op_array)->last_try_catch; i++) {
			  if (EG(active_op_array)->try_catch_array[i].try_op > op_num) {
				  break;
			  } 
			  if (op_num < EG(active_op_array)->try_catch_array[i].finally_op 
					  && (EX(leaving_dest) < EG(active_op_array)->try_catch_array[i].try_op
						  || EX(leaving_dest) >= EG(active_op_array)->try_catch_array[i].finally_end)) {
				  finally_op_num = EG(active_op_array)->try_catch_array[i].finally_op;
			  }
		  }

		  if (finally_op_num) {
			  EX(leaving) = type;
			  ZEND_VM_SET_OPCODE(&EX(op_array)->opcodes[finally_op_num]);
		  } else {
			  EX(leaving) = 0;
			  ZEND_VM_SET_OPCODE(&EX(op_array)->opcodes[EX(leaving_dest)]);
		  }
	  }
			break;
	}
	ZEND_VM_CONTINUE();
}

ZEND_VM_HANDLER(42, ZEND_JMP, ANY, ANY)
{
	USE_OPLINE

#if DEBUG_ZEND>=2
	printf("Jumping to %d\n", opline->op1.opline_num);
#endif
	if (EXPECTED(!EX(op_array)->has_finally_block)) {
		ZEND_VM_SET_OPCODE(opline->op1.jmp_addr);
		ZEND_VM_CONTINUE(); /* CHECK_ME */
	}
	EX(leaving_dest) = opline->op1.jmp_addr - EX(op_array)->opcodes;
	ZEND_VM_DISPATCH_TO_HELPER_EX(zend_finally_handler_leaving, type, ZEND_JMP);
}

ZEND_VM_HANDLER(43, ZEND_JMPZ, CONST|TMP|VAR|CV, ANY)
{
	USE_OPLINE
	zend_free_op free_op1;
	zval *val;
	int ret;

	SAVE_OPLINE();
	val = GET_OP1_ZVAL_PTR(BP_VAR_R);

	if (OP1_TYPE == IS_TMP_VAR && EXPECTED(Z_TYPE_P(val) == IS_BOOL)) {
		ret = Z_LVAL_P(val);
	} else {
		ret = i_zend_is_true(val);
		FREE_OP1();
		if (UNEXPECTED(EG(exception) != NULL)) {
			HANDLE_EXCEPTION();
		}
	}
	if (!ret) {
#if DEBUG_ZEND>=2
		printf("Conditional jmp to %d\n", opline->op2.opline_num);
#endif
		ZEND_VM_SET_OPCODE(opline->op2.jmp_addr);
		ZEND_VM_CONTINUE();
	}

	ZEND_VM_NEXT_OPCODE();
}

ZEND_VM_HANDLER(44, ZEND_JMPNZ, CONST|TMP|VAR|CV, ANY)
{
	USE_OPLINE
	zend_free_op free_op1;
	zval *val;
	int ret;

	SAVE_OPLINE();
	val = GET_OP1_ZVAL_PTR(BP_VAR_R);

	if (OP1_TYPE == IS_TMP_VAR && EXPECTED(Z_TYPE_P(val) == IS_BOOL)) {
		ret = Z_LVAL_P(val);
	} else {
		ret = i_zend_is_true(val);
		FREE_OP1();
		if (UNEXPECTED(EG(exception) != NULL)) {
			HANDLE_EXCEPTION();
		}
	}
	if (ret) {
#if DEBUG_ZEND>=2
		printf("Conditional jmp to %d\n", opline->op2.opline_num);
#endif
		ZEND_VM_SET_OPCODE(opline->op2.jmp_addr);
		ZEND_VM_CONTINUE();
	}

	ZEND_VM_NEXT_OPCODE();
}

ZEND_VM_HANDLER(45, ZEND_JMPZNZ, CONST|TMP|VAR|CV, ANY)
{
	USE_OPLINE
	zend_free_op free_op1;
	zval *val;
	int retval;

	SAVE_OPLINE();
	val = GET_OP1_ZVAL_PTR(BP_VAR_R);

	if (OP1_TYPE == IS_TMP_VAR && EXPECTED(Z_TYPE_P(val) == IS_BOOL)) {
		retval = Z_LVAL_P(val);
	} else {
		retval = i_zend_is_true(val);
		FREE_OP1();
		if (UNEXPECTED(EG(exception) != NULL)) {
			HANDLE_EXCEPTION();
		}
	}
	if (EXPECTED(retval != 0)) {
#if DEBUG_ZEND>=2
		printf("Conditional jmp on true to %d\n", opline->extended_value);
#endif
		ZEND_VM_SET_OPCODE(&EX(op_array)->opcodes[opline->extended_value]);
		ZEND_VM_CONTINUE(); /* CHECK_ME */
	} else {
#if DEBUG_ZEND>=2
		printf("Conditional jmp on false to %d\n", opline->op2.opline_num);
#endif
		ZEND_VM_SET_OPCODE(&EX(op_array)->opcodes[opline->op2.opline_num]);
		ZEND_VM_CONTINUE(); /* CHECK_ME */
	}
}

ZEND_VM_HANDLER(46, ZEND_JMPZ_EX, CONST|TMP|VAR|CV, ANY)
{
	USE_OPLINE
	zend_free_op free_op1;
	zval *val;
	int retval;

=======
		LOAD_REGS();
		LOAD_OPLINE();
		if (UNEXPECTED(opline->opcode == ZEND_INCLUDE_OR_EVAL)) {

			EX(function_state).function = (zend_function *) EX(op_array);
			EX(function_state).arguments = NULL;
			EX(object) = EX(current_object);

			EG(opline_ptr) = &EX(opline);
			EG(active_op_array) = EX(op_array);
			EG(return_value_ptr_ptr) = EX(original_return_value);
			destroy_op_array(op_array TSRMLS_CC);
			efree(op_array);
			if (UNEXPECTED(EG(exception) != NULL)) {
				zend_throw_exception_internal(NULL TSRMLS_CC);
				HANDLE_EXCEPTION_LEAVE();
			} else if (RETURN_VALUE_USED(opline)) {
				if (!EX_T(opline->result.var).var.ptr) { /* there was no return statement */
					zval *retval;

					ALLOC_ZVAL(retval);
					ZVAL_BOOL(retval, 1);
					INIT_PZVAL(retval);
					EX_T(opline->result.var).var.ptr = retval;
				}
			}

			ZEND_VM_INC_OPCODE();
			ZEND_VM_LEAVE();
		} else {
			EG(opline_ptr) = &EX(opline);
			EG(active_op_array) = EX(op_array);
			EG(return_value_ptr_ptr) = EX(original_return_value);
			if (EG(active_symbol_table)) {
				zend_clean_and_cache_symbol_table(EG(active_symbol_table) TSRMLS_CC);
			}
			EG(active_symbol_table) = EX(symbol_table);

			EX(function_state).function = (zend_function *) EX(op_array);
			EX(function_state).arguments = NULL;

			if (EG(This)) {
				if (UNEXPECTED(EG(exception) != NULL) && IS_CTOR_CALL(EX(called_scope))) {
					if (IS_CTOR_USED(EX(called_scope))) {
						Z_DELREF_P(EG(This));
					}
					if (Z_REFCOUNT_P(EG(This)) == 1) {
						zend_object_store_ctor_failed(EG(This) TSRMLS_CC);
					}
				}
				zval_ptr_dtor(&EG(This));
			}
			EG(This) = EX(current_this);
			EG(scope) = EX(current_scope);
			EG(called_scope) = EX(current_called_scope);

			EX(object) = EX(current_object);
			EX(called_scope) = DECODE_CTOR(EX(called_scope));

			zend_vm_stack_clear_multiple(TSRMLS_C);

			if (UNEXPECTED(EG(exception) != NULL)) {
				zend_throw_exception_internal(NULL TSRMLS_CC);
				if (RETURN_VALUE_USED(opline) && EX_T(opline->result.var).var.ptr) {
					zval_ptr_dtor(&EX_T(opline->result.var).var.ptr);
				}
				HANDLE_EXCEPTION_LEAVE();
			}

			ZEND_VM_INC_OPCODE();
			ZEND_VM_LEAVE();
		}
	}
	ZEND_VM_RETURN();
}

ZEND_VM_HELPER(zend_do_fcall_common_helper, ANY, ANY)
{
	USE_OPLINE
	zend_bool should_change_scope = 0;
	zend_function *fbc = EX(function_state).function;

	SAVE_OPLINE();
	if (UNEXPECTED((fbc->common.fn_flags & (ZEND_ACC_ABSTRACT|ZEND_ACC_DEPRECATED)) != 0)) {
		if (UNEXPECTED((fbc->common.fn_flags & ZEND_ACC_ABSTRACT) != 0)) {
			zend_error_noreturn(E_ERROR, "Cannot call abstract method %s::%s()", fbc->common.scope->name, fbc->common.function_name);
			CHECK_EXCEPTION();
			ZEND_VM_NEXT_OPCODE(); /* Never reached */
		}
		if (UNEXPECTED((fbc->common.fn_flags & ZEND_ACC_DEPRECATED) != 0)) {
			zend_error(E_DEPRECATED, "Function %s%s%s() is deprecated",
				fbc->common.scope ? fbc->common.scope->name : "",
				fbc->common.scope ? "::" : "",
				fbc->common.function_name);
		}
	}
	if (fbc->common.scope &&
		!(fbc->common.fn_flags & ZEND_ACC_STATIC) &&
		!EX(object)) {

		if (fbc->common.fn_flags & ZEND_ACC_ALLOW_STATIC) {
			/* FIXME: output identifiers properly */
			zend_error(E_STRICT, "Non-static method %s::%s() should not be called statically", fbc->common.scope->name, fbc->common.function_name);
		} else {
			/* FIXME: output identifiers properly */
			/* An internal function assumes $this is present and won't check that. So PHP would crash by allowing the call. */
			zend_error_noreturn(E_ERROR, "Non-static method %s::%s() cannot be called statically", fbc->common.scope->name, fbc->common.function_name);
		}
	}

	if (fbc->type == ZEND_USER_FUNCTION || fbc->common.scope) {
		should_change_scope = 1;
		EX(current_this) = EG(This);
		EX(current_scope) = EG(scope);
		EX(current_called_scope) = EG(called_scope);
		EG(This) = EX(object);
		EG(scope) = (fbc->type == ZEND_USER_FUNCTION || !EX(object)) ? fbc->common.scope : NULL;
		EG(called_scope) = EX(called_scope);
	}

	zend_arg_types_stack_3_pop(&EG(arg_types_stack), &EX(called_scope), &EX(current_object), &EX(fbc));
	EX(function_state).arguments = zend_vm_stack_push_args(opline->extended_value TSRMLS_CC);
	LOAD_OPLINE();

	if (fbc->type == ZEND_INTERNAL_FUNCTION) {
		temp_variable *ret = &EX_T(opline->result.var);

		MAKE_STD_ZVAL(ret->var.ptr);
		ZVAL_NULL(ret->var.ptr);
		ret->var.ptr_ptr = &ret->var.ptr;
		ret->var.fcall_returned_reference = (fbc->common.fn_flags & ZEND_ACC_RETURN_REFERENCE) != 0;

		if (fbc->common.arg_info) {
			zend_uint i=0;
			zval **p = (zval**)EX(function_state).arguments;
			ulong arg_count = opline->extended_value;

			while (arg_count>0) {
				zend_verify_arg_type(fbc, ++i, *(p-arg_count), 0 TSRMLS_CC);
				arg_count--;
			}
		}

		if (!zend_execute_internal) {
			/* saves one function call if zend_execute_internal is not used */
			fbc->internal_function.handler(opline->extended_value, ret->var.ptr, (fbc->common.fn_flags & ZEND_ACC_RETURN_REFERENCE) ? &ret->var.ptr : NULL, EX(object), RETURN_VALUE_USED(opline) TSRMLS_CC);
		} else {
			zend_execute_internal(EXECUTE_DATA, RETURN_VALUE_USED(opline) TSRMLS_CC);
		}

		if (!RETURN_VALUE_USED(opline)) {
			zval_ptr_dtor(&ret->var.ptr);
		}
	} else if (fbc->type == ZEND_USER_FUNCTION) {
		EX(original_return_value) = EG(return_value_ptr_ptr);
		EG(active_symbol_table) = NULL;
		EG(active_op_array) = &fbc->op_array;
		EG(return_value_ptr_ptr) = NULL;
		if (RETURN_VALUE_USED(opline)) {
			temp_variable *ret = &EX_T(opline->result.var);

			ret->var.ptr = NULL;
			EG(return_value_ptr_ptr) = &ret->var.ptr;
			ret->var.ptr_ptr = &ret->var.ptr;
			ret->var.fcall_returned_reference = (fbc->common.fn_flags & ZEND_ACC_RETURN_REFERENCE) != 0;
		}

		if (EG(active_op_array)->fn_flags & ZEND_ACC_GENERATOR) {
			if (RETURN_VALUE_USED(opline)) {
				EX_T(opline->result.var).var.ptr = zend_generator_create_zval(EG(active_op_array) TSRMLS_CC);
			}
		} else if (EXPECTED(zend_execute == execute)) {
			if (EXPECTED(EG(exception) == NULL)) {
				ZEND_VM_ENTER();
			}
		} else {
			zend_execute(EG(active_op_array) TSRMLS_CC);
		}

		EG(opline_ptr) = &EX(opline);
		EG(active_op_array) = EX(op_array);
		EG(return_value_ptr_ptr) = EX(original_return_value);
		if (EG(active_symbol_table)) {
			zend_clean_and_cache_symbol_table(EG(active_symbol_table) TSRMLS_CC);
		}
		EG(active_symbol_table) = EX(symbol_table);
	} else { /* ZEND_OVERLOADED_FUNCTION */
		MAKE_STD_ZVAL(EX_T(opline->result.var).var.ptr);
		ZVAL_NULL(EX_T(opline->result.var).var.ptr);

		/* Not sure what should be done here if it's a static method */
		if (EXPECTED(EX(object) != NULL)) {
			Z_OBJ_HT_P(EX(object))->call_method(fbc->common.function_name, opline->extended_value, EX_T(opline->result.var).var.ptr, &EX_T(opline->result.var).var.ptr, EX(object), RETURN_VALUE_USED(opline) TSRMLS_CC);
		} else {
			zend_error_noreturn(E_ERROR, "Cannot call overloaded function for non-object");
		}

		if (fbc->type == ZEND_OVERLOADED_FUNCTION_TEMPORARY) {
			efree((char*)fbc->common.function_name);
		}
		efree(fbc);

		if (!RETURN_VALUE_USED(opline)) {
			zval_ptr_dtor(&EX_T(opline->result.var).var.ptr);
		} else {
			Z_UNSET_ISREF_P(EX_T(opline->result.var).var.ptr);
			Z_SET_REFCOUNT_P(EX_T(opline->result.var).var.ptr, 1);
			EX_T(opline->result.var).var.fcall_returned_reference = 0;
			EX_T(opline->result.var).var.ptr_ptr = &EX_T(opline->result.var).var.ptr;
		}
	}

	EX(function_state).function = (zend_function *) EX(op_array);
	EX(function_state).arguments = NULL;

	if (should_change_scope) {
		if (EG(This)) {
			if (UNEXPECTED(EG(exception) != NULL) && IS_CTOR_CALL(EX(called_scope))) {
				if (IS_CTOR_USED(EX(called_scope))) {
					Z_DELREF_P(EG(This));
				}
				if (Z_REFCOUNT_P(EG(This)) == 1) {
					zend_object_store_ctor_failed(EG(This) TSRMLS_CC);
				}
			}
			zval_ptr_dtor(&EG(This));
		}
		EG(This) = EX(current_this);
		EG(scope) = EX(current_scope);
		EG(called_scope) = EX(current_called_scope);
	}

	EX(object) = EX(current_object);
	EX(called_scope) = DECODE_CTOR(EX(called_scope));

	zend_vm_stack_clear_multiple(TSRMLS_C);

	if (UNEXPECTED(EG(exception) != NULL)) {
		zend_throw_exception_internal(NULL TSRMLS_CC);
		if (RETURN_VALUE_USED(opline) && EX_T(opline->result.var).var.ptr) {
			zval_ptr_dtor(&EX_T(opline->result.var).var.ptr);
		}
		HANDLE_EXCEPTION();
	}

	ZEND_VM_NEXT_OPCODE();
}

ZEND_VM_HELPER_EX(zend_finally_handler_leaving, ANY, ANY, int type)
{
	USE_OPLINE
	zend_uint i, op_num = opline - EX(op_array)->opcodes;
	zend_uint catch_op_num = 0, finally_op_num = 0;

	SAVE_OPLINE();

	switch (type) {
		case ZEND_THROW:
		case ZEND_RETURN:
		case ZEND_RETURN_BY_REF:
		case ZEND_LEAVE:
			{
				if (EG(prev_exception) || (type == ZEND_LEAVE && EG(exception))) {
					for (i=0; i<EX(op_array)->last_try_catch; i++) {
						if (EX(op_array)->try_catch_array[i].try_op > op_num) {
							break;
						} 
						if (op_num < EX(op_array)->try_catch_array[i].finally_op) {
							finally_op_num = EX(op_array)->try_catch_array[i].finally_op;
						}
						if (op_num < EX(op_array)->try_catch_array[i].catch_op) {
							catch_op_num = EX(op_array)->try_catch_array[i].catch_op;
						}
					}
				} else {
					for (i=0; i<EX(op_array)->last_try_catch; i++) {
						if (EX(op_array)->try_catch_array[i].try_op > op_num) {
							break;
						} 
						if (op_num < EX(op_array)->try_catch_array[i].finally_op) {
							finally_op_num = EX(op_array)->try_catch_array[i].finally_op;
						}
					}
				}

				if (catch_op_num && finally_op_num) {
					/* EG(exception) || EG(prev_exception) */
					if (catch_op_num > finally_op_num) {
						zend_exception_save(TSRMLS_C);
						EX(leaving) = ZEND_THROW;
						ZEND_VM_SET_OPCODE(&EX(op_array)->opcodes[finally_op_num]);
					} else {
						EX(leaving) = 0;
						ZEND_VM_SET_OPCODE(&EX(op_array)->opcodes[catch_op_num]);
					}
				} else if (catch_op_num) {
					EX(leaving) = 0;
					ZEND_VM_SET_OPCODE(&EX(op_array)->opcodes[catch_op_num]);
				} else if (finally_op_num) {
					zend_exception_save(TSRMLS_C);
					if (type != ZEND_LEAVE) {
						EX(leaving) = type;
					}
					ZEND_VM_SET_OPCODE(&EX(op_array)->opcodes[finally_op_num]);
				} else if (EX(leaving) && type != ZEND_LEAVE) {
					/* leave it to ZEND_LEAVE */
					EX(leaving) = type;
					ZEND_VM_NEXT_OPCODE();
				} else {
					ZEND_VM_DISPATCH_TO_HELPER(zend_leave_helper);
				}
			}
			break;
		case ZEND_JMP:
		case ZEND_BRK:
		case ZEND_CONT:
		case ZEND_GOTO:
			{
		  /* these can not occurred in exception context */
		  for (i=0; i<EG(active_op_array)->last_try_catch; i++) {
			  if (EG(active_op_array)->try_catch_array[i].try_op > op_num) {
				  break;
			  } 
			  if (op_num < EG(active_op_array)->try_catch_array[i].finally_op 
					  && (EX(leaving_dest) < EG(active_op_array)->try_catch_array[i].try_op
						  || EX(leaving_dest) >= EG(active_op_array)->try_catch_array[i].finally_end)) {
				  finally_op_num = EG(active_op_array)->try_catch_array[i].finally_op;
			  }
		  }

		  if (finally_op_num) {
			  EX(leaving) = type;
			  ZEND_VM_SET_OPCODE(&EX(op_array)->opcodes[finally_op_num]);
		  } else {
			  EX(leaving) = 0;
			  ZEND_VM_SET_OPCODE(&EX(op_array)->opcodes[EX(leaving_dest)]);
		  }
	  }
			break;
	}
	ZEND_VM_CONTINUE();
}

ZEND_VM_HANDLER(42, ZEND_JMP, ANY, ANY)
{
	USE_OPLINE

#if DEBUG_ZEND>=2
	printf("Jumping to %d\n", opline->op1.opline_num);
#endif
	if (EXPECTED(!EX(op_array)->has_finally_block)) {
		ZEND_VM_SET_OPCODE(opline->op1.jmp_addr);
		ZEND_VM_CONTINUE(); /* CHECK_ME */
	}
	EX(leaving_dest) = opline->op1.jmp_addr - EX(op_array)->opcodes;
	ZEND_VM_DISPATCH_TO_HELPER_EX(zend_finally_handler_leaving, type, ZEND_JMP);
}

ZEND_VM_HANDLER(43, ZEND_JMPZ, CONST|TMP|VAR|CV, ANY)
{
	USE_OPLINE
	zend_free_op free_op1;
	zval *val;
	int ret;

	SAVE_OPLINE();
	val = GET_OP1_ZVAL_PTR(BP_VAR_R);

	if (OP1_TYPE == IS_TMP_VAR && EXPECTED(Z_TYPE_P(val) == IS_BOOL)) {
		ret = Z_LVAL_P(val);
	} else {
		ret = i_zend_is_true(val);
		FREE_OP1();
		if (UNEXPECTED(EG(exception) != NULL)) {
			HANDLE_EXCEPTION();
		}
	}
	if (!ret) {
#if DEBUG_ZEND>=2
		printf("Conditional jmp to %d\n", opline->op2.opline_num);
#endif
		ZEND_VM_SET_OPCODE(opline->op2.jmp_addr);
		ZEND_VM_CONTINUE();
	}

	ZEND_VM_NEXT_OPCODE();
}

ZEND_VM_HANDLER(44, ZEND_JMPNZ, CONST|TMP|VAR|CV, ANY)
{
	USE_OPLINE
	zend_free_op free_op1;
	zval *val;
	int ret;

	SAVE_OPLINE();
	val = GET_OP1_ZVAL_PTR(BP_VAR_R);

	if (OP1_TYPE == IS_TMP_VAR && EXPECTED(Z_TYPE_P(val) == IS_BOOL)) {
		ret = Z_LVAL_P(val);
	} else {
		ret = i_zend_is_true(val);
		FREE_OP1();
		if (UNEXPECTED(EG(exception) != NULL)) {
			HANDLE_EXCEPTION();
		}
	}
	if (ret) {
#if DEBUG_ZEND>=2
		printf("Conditional jmp to %d\n", opline->op2.opline_num);
#endif
		ZEND_VM_SET_OPCODE(opline->op2.jmp_addr);
		ZEND_VM_CONTINUE();
	}

	ZEND_VM_NEXT_OPCODE();
}

ZEND_VM_HANDLER(45, ZEND_JMPZNZ, CONST|TMP|VAR|CV, ANY)
{
	USE_OPLINE
	zend_free_op free_op1;
	zval *val;
	int retval;

	SAVE_OPLINE();
	val = GET_OP1_ZVAL_PTR(BP_VAR_R);

	if (OP1_TYPE == IS_TMP_VAR && EXPECTED(Z_TYPE_P(val) == IS_BOOL)) {
		retval = Z_LVAL_P(val);
	} else {
		retval = i_zend_is_true(val);
		FREE_OP1();
		if (UNEXPECTED(EG(exception) != NULL)) {
			HANDLE_EXCEPTION();
		}
	}
	if (EXPECTED(retval != 0)) {
#if DEBUG_ZEND>=2
		printf("Conditional jmp on true to %d\n", opline->extended_value);
#endif
		ZEND_VM_SET_OPCODE(&EX(op_array)->opcodes[opline->extended_value]);
		ZEND_VM_CONTINUE(); /* CHECK_ME */
	} else {
#if DEBUG_ZEND>=2
		printf("Conditional jmp on false to %d\n", opline->op2.opline_num);
#endif
		ZEND_VM_SET_OPCODE(&EX(op_array)->opcodes[opline->op2.opline_num]);
		ZEND_VM_CONTINUE(); /* CHECK_ME */
	}
}

ZEND_VM_HANDLER(46, ZEND_JMPZ_EX, CONST|TMP|VAR|CV, ANY)
{
	USE_OPLINE
	zend_free_op free_op1;
	zval *val;
	int retval;

>>>>>>> 5246d6f0
	SAVE_OPLINE();
	val = GET_OP1_ZVAL_PTR(BP_VAR_R);

	if (OP1_TYPE == IS_TMP_VAR && EXPECTED(Z_TYPE_P(val) == IS_BOOL)) {
		retval = Z_LVAL_P(val);
	} else {
		retval = i_zend_is_true(val);
		FREE_OP1();
		if (UNEXPECTED(EG(exception) != NULL)) {
			HANDLE_EXCEPTION();
		}
	}
	Z_LVAL(EX_T(opline->result.var).tmp_var) = retval;
	Z_TYPE(EX_T(opline->result.var).tmp_var) = IS_BOOL;
	if (!retval) {
#if DEBUG_ZEND>=2
		printf("Conditional jmp to %d\n", opline->op2.opline_num);
#endif
		ZEND_VM_SET_OPCODE(opline->op2.jmp_addr);
		ZEND_VM_CONTINUE();
	}
	ZEND_VM_NEXT_OPCODE();
}

ZEND_VM_HANDLER(47, ZEND_JMPNZ_EX, CONST|TMP|VAR|CV, ANY)
{
	USE_OPLINE
	zend_free_op free_op1;
	zval *val;
	int retval;

	SAVE_OPLINE();
	val = GET_OP1_ZVAL_PTR(BP_VAR_R);

	if (OP1_TYPE == IS_TMP_VAR && EXPECTED(Z_TYPE_P(val) == IS_BOOL)) {
		retval = Z_LVAL_P(val);
	} else {
		retval = i_zend_is_true(val);
		FREE_OP1();
		if (UNEXPECTED(EG(exception) != NULL)) {
			HANDLE_EXCEPTION();
		}
	}
	Z_LVAL(EX_T(opline->result.var).tmp_var) = retval;
	Z_TYPE(EX_T(opline->result.var).tmp_var) = IS_BOOL;
	if (retval) {
#if DEBUG_ZEND>=2
		printf("Conditional jmp to %d\n", opline->op2.opline_num);
#endif
		ZEND_VM_SET_OPCODE(opline->op2.jmp_addr);
		ZEND_VM_CONTINUE();
	}
	ZEND_VM_NEXT_OPCODE();
}

ZEND_VM_HANDLER(70, ZEND_FREE, TMP|VAR, ANY)
{
	USE_OPLINE

	SAVE_OPLINE();
	if (OP1_TYPE == IS_TMP_VAR) {
		zendi_zval_dtor(EX_T(opline->op1.var).tmp_var);
	} else {
		zval_ptr_dtor(&EX_T(opline->op1.var).var.ptr);
	}
	CHECK_EXCEPTION();
	ZEND_VM_NEXT_OPCODE();
}

ZEND_VM_HANDLER(53, ZEND_INIT_STRING, ANY, ANY)
{
	USE_OPLINE
	zval *tmp = &EX_T(opline->result.var).tmp_var;

	SAVE_OPLINE();
	tmp->value.str.val = emalloc(1);
	tmp->value.str.val[0] = 0;
	tmp->value.str.len = 0;
	Z_SET_REFCOUNT_P(tmp, 1);
	tmp->type = IS_STRING;
	Z_UNSET_ISREF_P(tmp);
	/*CHECK_EXCEPTION();*/
	ZEND_VM_NEXT_OPCODE();
}

ZEND_VM_HANDLER(54, ZEND_ADD_CHAR, TMP|UNUSED, CONST)
{
	USE_OPLINE
	zval *str = &EX_T(opline->result.var).tmp_var;

	SAVE_OPLINE();

	if (OP1_TYPE == IS_UNUSED) {
		/* Initialize for erealloc in add_char_to_string */
		Z_STRVAL_P(str) = NULL;
		Z_STRLEN_P(str) = 0;
		Z_TYPE_P(str) = IS_STRING;

		INIT_PZVAL(str);
	}

	add_char_to_string(str, str, opline->op2.zv);

	/* FREE_OP is missing intentionally here - we're always working on the same temporary variable */
	/*CHECK_EXCEPTION();*/
	ZEND_VM_NEXT_OPCODE();
}

ZEND_VM_HANDLER(55, ZEND_ADD_STRING, TMP|UNUSED, CONST)
{
	USE_OPLINE
	zval *str = &EX_T(opline->result.var).tmp_var;

	SAVE_OPLINE();

	if (OP1_TYPE == IS_UNUSED) {
		/* Initialize for erealloc in add_string_to_string */
		Z_STRVAL_P(str) = NULL;
		Z_STRLEN_P(str) = 0;
		Z_TYPE_P(str) = IS_STRING;

		INIT_PZVAL(str);
	}

	add_string_to_string(str, str, opline->op2.zv);

	/* FREE_OP is missing intentionally here - we're always working on the same temporary variable */
	/*CHECK_EXCEPTION();*/
	ZEND_VM_NEXT_OPCODE();
}

ZEND_VM_HANDLER(56, ZEND_ADD_VAR, TMP|UNUSED, TMP|VAR|CV)
{
	USE_OPLINE
	zend_free_op free_op2;
	zval *str = &EX_T(opline->result.var).tmp_var;
	zval *var;
	zval var_copy;
	int use_copy = 0;

	SAVE_OPLINE();
	var = GET_OP2_ZVAL_PTR(BP_VAR_R);

	if (OP1_TYPE == IS_UNUSED) {
		/* Initialize for erealloc in add_string_to_string */
		Z_STRVAL_P(str) = NULL;
		Z_STRLEN_P(str) = 0;
		Z_TYPE_P(str) = IS_STRING;

		INIT_PZVAL(str);
	}

	if (Z_TYPE_P(var) != IS_STRING) {
		zend_make_printable_zval(var, &var_copy, &use_copy);

		if (use_copy) {
			var = &var_copy;
		}
	}
	add_string_to_string(str, str, var);

	if (use_copy) {
		zval_dtor(var);
	}
	/* original comment, possibly problematic:
	 * FREE_OP is missing intentionally here - we're always working on the same temporary variable
	 * (Zeev):  I don't think it's problematic, we only use variables
	 * which aren't affected by FREE_OP(Ts, )'s anyway, unless they're
	 * string offsets or overloaded objects
	 */
	FREE_OP2();

	CHECK_EXCEPTION();
	ZEND_VM_NEXT_OPCODE();
}

ZEND_VM_HANDLER(109, ZEND_FETCH_CLASS, ANY, CONST|TMP|VAR|UNUSED|CV)
{
	USE_OPLINE

	SAVE_OPLINE();
	if (EG(exception)) {
		zend_exception_save(TSRMLS_C);
	}
	if (OP2_TYPE == IS_UNUSED) {
		EX_T(opline->result.var).class_entry = zend_fetch_class(NULL, 0, opline->extended_value TSRMLS_CC);
		CHECK_EXCEPTION();
		ZEND_VM_NEXT_OPCODE();
	} else {
		zend_free_op free_op2;
		zval *class_name = GET_OP2_ZVAL_PTR(BP_VAR_R);

		if (OP2_TYPE == IS_CONST) {
			if (CACHED_PTR(opline->op2.literal->cache_slot)) {
				EX_T(opline->result.var).class_entry = CACHED_PTR(opline->op2.literal->cache_slot);
			} else {
				EX_T(opline->result.var).class_entry = zend_fetch_class_by_name(Z_STRVAL_P(class_name), Z_STRLEN_P(class_name), opline->op2.literal + 1, opline->extended_value TSRMLS_CC);
				CACHE_PTR(opline->op2.literal->cache_slot, EX_T(opline->result.var).class_entry);
			}
		} else if (Z_TYPE_P(class_name) == IS_OBJECT) {
			EX_T(opline->result.var).class_entry = Z_OBJCE_P(class_name);
		} else if (Z_TYPE_P(class_name) == IS_STRING) {
			EX_T(opline->result.var).class_entry = zend_fetch_class(Z_STRVAL_P(class_name), Z_STRLEN_P(class_name), opline->extended_value TSRMLS_CC);
		} else {
			zend_error_noreturn(E_ERROR, "Class name must be a valid object or a string");
		}

		FREE_OP2();
		CHECK_EXCEPTION();
		ZEND_VM_NEXT_OPCODE();
	}
}

ZEND_VM_HANDLER(112, ZEND_INIT_METHOD_CALL, TMP|VAR|UNUSED|CV, CONST|TMP|VAR|CV)
{
	USE_OPLINE
	zval *function_name;
	char *function_name_strval;
	int function_name_strlen;
	zend_free_op free_op1, free_op2;

	SAVE_OPLINE();
	zend_ptr_stack_3_push(&EG(arg_types_stack), EX(fbc), EX(object), EX(called_scope));

	function_name = GET_OP2_ZVAL_PTR(BP_VAR_R);

	if (OP2_TYPE != IS_CONST &&
	    UNEXPECTED(Z_TYPE_P(function_name) != IS_STRING)) {
		zend_error_noreturn(E_ERROR, "Method name must be a string");
	}

	function_name_strval = Z_STRVAL_P(function_name);
	function_name_strlen = Z_STRLEN_P(function_name);

	EX(object) = GET_OP1_OBJ_ZVAL_PTR(BP_VAR_R);

	if (EXPECTED(EX(object) != NULL) &&
	    EXPECTED(Z_TYPE_P(EX(object)) == IS_OBJECT)) {
		EX(called_scope) = Z_OBJCE_P(EX(object));

		if (OP2_TYPE != IS_CONST ||
		    (EX(fbc) = CACHED_POLYMORPHIC_PTR(opline->op2.literal->cache_slot, EX(called_scope))) == NULL) {
		    zval *object = EX(object);

			if (UNEXPECTED(Z_OBJ_HT_P(EX(object))->get_method == NULL)) {
				zend_error_noreturn(E_ERROR, "Object does not support method calls");
			}

			/* First, locate the function. */
			EX(fbc) = Z_OBJ_HT_P(EX(object))->get_method(&EX(object), function_name_strval, function_name_strlen, ((OP2_TYPE == IS_CONST) ? (opline->op2.literal + 1) : NULL) TSRMLS_CC);
			if (UNEXPECTED(EX(fbc) == NULL)) {
				zend_error_noreturn(E_ERROR, "Call to undefined method %s::%s()", Z_OBJ_CLASS_NAME_P(EX(object)), function_name_strval);
			}
			if (OP2_TYPE == IS_CONST &&
			    EXPECTED(EX(fbc)->type <= ZEND_USER_FUNCTION) &&
			    EXPECTED((EX(fbc)->common.fn_flags & (ZEND_ACC_CALL_VIA_HANDLER|ZEND_ACC_NEVER_CACHE)) == 0) &&
			    EXPECTED(EX(object) == object)) {
				CACHE_POLYMORPHIC_PTR(opline->op2.literal->cache_slot, EX(called_scope), EX(fbc));
			}
		}
	} else {
		zend_error_noreturn(E_ERROR, "Call to a member function %s() on a non-object", function_name_strval);
	}

	if ((EX(fbc)->common.fn_flags & ZEND_ACC_STATIC) != 0) {
		EX(object) = NULL;
	} else {
		if (!PZVAL_IS_REF(EX(object))) {
			Z_ADDREF_P(EX(object)); /* For $this pointer */
		} else {
			zval *this_ptr;
			ALLOC_ZVAL(this_ptr);
			INIT_PZVAL_COPY(this_ptr, EX(object));
			zval_copy_ctor(this_ptr);
			EX(object) = this_ptr;
		}
	}

	FREE_OP2();
	FREE_OP1_IF_VAR();

	CHECK_EXCEPTION();
	ZEND_VM_NEXT_OPCODE();
}

ZEND_VM_HANDLER(113, ZEND_INIT_STATIC_METHOD_CALL, CONST|VAR, CONST|TMP|VAR|UNUSED|CV)
{
	USE_OPLINE
	zval *function_name;
	zend_class_entry *ce;

	SAVE_OPLINE();
	zend_ptr_stack_3_push(&EG(arg_types_stack), EX(fbc), EX(object), EX(called_scope));

	if (OP1_TYPE == IS_CONST) {
		/* no function found. try a static method in class */
		if (CACHED_PTR(opline->op1.literal->cache_slot)) {
			ce = CACHED_PTR(opline->op1.literal->cache_slot);
		} else {
			ce = zend_fetch_class_by_name(Z_STRVAL_P(opline->op1.zv), Z_STRLEN_P(opline->op1.zv), opline->op1.literal + 1, opline->extended_value TSRMLS_CC);
			if (UNEXPECTED(ce == NULL)) {
				CHECK_EXCEPTION();
				ZEND_VM_NEXT_OPCODE();
			}
			CACHE_PTR(opline->op1.literal->cache_slot, ce);
		}
		EX(called_scope) = ce;
	} else {
		ce = EX_T(opline->op1.var).class_entry;

		if (opline->extended_value == ZEND_FETCH_CLASS_PARENT || opline->extended_value == ZEND_FETCH_CLASS_SELF) {
			EX(called_scope) = EG(called_scope);
		} else {
			EX(called_scope) = ce;
		}
	}

	if (OP1_TYPE == IS_CONST &&
	    OP2_TYPE == IS_CONST &&
	    CACHED_PTR(opline->op2.literal->cache_slot)) {
		EX(fbc) = CACHED_PTR(opline->op2.literal->cache_slot);
	} else if (OP1_TYPE != IS_CONST &&
	           OP2_TYPE == IS_CONST &&
	           (EX(fbc) = CACHED_POLYMORPHIC_PTR(opline->op2.literal->cache_slot, ce))) {
		/* do nothing */
	} else if (OP2_TYPE != IS_UNUSED) {
		char *function_name_strval = NULL;
		int function_name_strlen = 0;
		zend_free_op free_op2;

		if (OP2_TYPE == IS_CONST) {
			function_name_strval = Z_STRVAL_P(opline->op2.zv);
			function_name_strlen = Z_STRLEN_P(opline->op2.zv);
		} else {
			function_name = GET_OP2_ZVAL_PTR(BP_VAR_R);

			if (UNEXPECTED(Z_TYPE_P(function_name) != IS_STRING)) {
				zend_error_noreturn(E_ERROR, "Function name must be a string");
			} else {
				function_name_strval = Z_STRVAL_P(function_name);
				function_name_strlen = Z_STRLEN_P(function_name);
 			}
		}

		if (function_name_strval) {
			if (ce->get_static_method) {
				EX(fbc) = ce->get_static_method(ce, function_name_strval, function_name_strlen TSRMLS_CC);
			} else {
				EX(fbc) = zend_std_get_static_method(ce, function_name_strval, function_name_strlen, ((OP2_TYPE == IS_CONST) ? (opline->op2.literal + 1) : NULL) TSRMLS_CC);
			}
			if (UNEXPECTED(EX(fbc) == NULL)) {
				zend_error_noreturn(E_ERROR, "Call to undefined method %s::%s()", ce->name, function_name_strval);
			}
			if (OP2_TYPE == IS_CONST &&
			    EXPECTED(EX(fbc)->type <= ZEND_USER_FUNCTION) &&
			    EXPECTED((EX(fbc)->common.fn_flags & (ZEND_ACC_CALL_VIA_HANDLER|ZEND_ACC_NEVER_CACHE)) == 0)) {
				if (OP1_TYPE == IS_CONST) {
					CACHE_PTR(opline->op2.literal->cache_slot, EX(fbc));
				} else {
					CACHE_POLYMORPHIC_PTR(opline->op2.literal->cache_slot, ce, EX(fbc));
				}
			}
		}
		if (OP2_TYPE != IS_CONST) {
			FREE_OP2();
		}
	} else {
		if (UNEXPECTED(ce->constructor == NULL)) {
			zend_error_noreturn(E_ERROR, "Cannot call constructor");
		}
		if (EG(This) && Z_OBJCE_P(EG(This)) != ce->constructor->common.scope && (ce->constructor->common.fn_flags & ZEND_ACC_PRIVATE)) {
			zend_error_noreturn(E_ERROR, "Cannot call private %s::__construct()", ce->name);
		}
		EX(fbc) = ce->constructor;
	}

	if (EX(fbc)->common.fn_flags & ZEND_ACC_STATIC) {
		EX(object) = NULL;
	} else {
		if (EG(This) &&
		    Z_OBJ_HT_P(EG(This))->get_class_entry &&
		    !instanceof_function(Z_OBJCE_P(EG(This)), ce TSRMLS_CC)) {
		    /* We are calling method of the other (incompatible) class,
		       but passing $this. This is done for compatibility with php-4. */
			if (EX(fbc)->common.fn_flags & ZEND_ACC_ALLOW_STATIC) {
				zend_error(E_STRICT, "Non-static method %s::%s() should not be called statically, assuming $this from incompatible context", EX(fbc)->common.scope->name, EX(fbc)->common.function_name);
			} else {
				/* An internal function assumes $this is present and won't check that. So PHP would crash by allowing the call. */
				zend_error_noreturn(E_ERROR, "Non-static method %s::%s() cannot be called statically, assuming $this from incompatible context", EX(fbc)->common.scope->name, EX(fbc)->common.function_name);
			}
		}
		if ((EX(object) = EG(This))) {
			Z_ADDREF_P(EX(object));
			EX(called_scope) = Z_OBJCE_P(EX(object));
		}
	}

	CHECK_EXCEPTION();
	ZEND_VM_NEXT_OPCODE();
}

ZEND_VM_HANDLER(59, ZEND_INIT_FCALL_BY_NAME, ANY, CONST|TMP|VAR|CV)
{
	USE_OPLINE
	zval *function_name;
	zend_ptr_stack_3_push(&EG(arg_types_stack), EX(fbc), EX(object), EX(called_scope));

	if (OP2_TYPE == IS_CONST) {
		function_name = (zval*)(opline->op2.literal+1);
		if (CACHED_PTR(opline->op2.literal->cache_slot)) {
			EX(fbc) = CACHED_PTR(opline->op2.literal->cache_slot);
		} else if (UNEXPECTED(zend_hash_quick_find(EG(function_table), Z_STRVAL_P(function_name), Z_STRLEN_P(function_name)+1, Z_HASH_P(function_name), (void **) &EX(fbc)) == FAILURE)) {
			SAVE_OPLINE();
			zend_error_noreturn(E_ERROR, "Call to undefined function %s()", Z_STRVAL_P(opline->op2.zv));
		} else {
			CACHE_PTR(opline->op2.literal->cache_slot, EX(fbc));
		}
		EX(object) = NULL;
		/*CHECK_EXCEPTION();*/
		ZEND_VM_NEXT_OPCODE();
	} else {
		char *function_name_strval, *lcname;
		int function_name_strlen;
		zend_free_op free_op2;

		SAVE_OPLINE();
		function_name = GET_OP2_ZVAL_PTR(BP_VAR_R);

		if (EXPECTED(Z_TYPE_P(function_name) == IS_STRING)) {
			function_name_strval = Z_STRVAL_P(function_name);
			function_name_strlen = Z_STRLEN_P(function_name);
			if (function_name_strval[0] == '\\') {
			    function_name_strlen -= 1;
				lcname = zend_str_tolower_dup(function_name_strval + 1, function_name_strlen);
<<<<<<< HEAD
			} else {
				lcname = zend_str_tolower_dup(function_name_strval, function_name_strlen);
			}
			if (UNEXPECTED(zend_hash_find(EG(function_table), lcname, function_name_strlen+1, (void **) &EX(fbc)) == FAILURE)) {
				zend_error_noreturn(E_ERROR, "Call to undefined function %s()", function_name_strval);
			}
			efree(lcname);
			FREE_OP2();
			EX(object) = NULL;
			CHECK_EXCEPTION();
			ZEND_VM_NEXT_OPCODE();
		} else if (OP2_TYPE != IS_CONST && OP2_TYPE != IS_TMP_VAR &&
		    EXPECTED(Z_TYPE_P(function_name) == IS_OBJECT) &&
			Z_OBJ_HANDLER_P(function_name, get_closure) &&
			Z_OBJ_HANDLER_P(function_name, get_closure)(function_name, &EX(called_scope), &EX(fbc), &EX(object) TSRMLS_CC) == SUCCESS) {
			if (EX(object)) {
				Z_ADDREF_P(EX(object));
			}
			if (OP2_TYPE == IS_VAR && OP2_FREE &&
			    EX(fbc)->common.fn_flags & ZEND_ACC_CLOSURE) {
				/* Delay closure destruction until its invocation */
				EX(fbc)->common.prototype = (zend_function*)function_name;
			} else {
				FREE_OP2();
			}
			CHECK_EXCEPTION();
			ZEND_VM_NEXT_OPCODE();
		} else if (OP2_TYPE != IS_CONST &&
				EXPECTED(Z_TYPE_P(function_name) == IS_ARRAY) &&
				zend_hash_num_elements(Z_ARRVAL_P(function_name)) == 2) {
			zend_class_entry *ce;
			zval **method = NULL;
			zval **obj = NULL;

			zend_hash_index_find(Z_ARRVAL_P(function_name), 0, (void **) &obj);
			zend_hash_index_find(Z_ARRVAL_P(function_name), 1, (void **) &method);

			if (Z_TYPE_PP(obj) != IS_STRING && Z_TYPE_PP(obj) != IS_OBJECT) {
				zend_error_noreturn(E_ERROR, "First array member is not a valid class name or object");
			}

			if (Z_TYPE_PP(method) != IS_STRING) {
				zend_error_noreturn(E_ERROR, "Second array member is not a valid method");
			}

			if (Z_TYPE_PP(obj) == IS_STRING) {
				ce = zend_fetch_class_by_name(Z_STRVAL_PP(obj), Z_STRLEN_PP(obj), NULL, 0 TSRMLS_CC);
				if (UNEXPECTED(ce == NULL)) {
					CHECK_EXCEPTION();
					ZEND_VM_NEXT_OPCODE();
				}
				EX(called_scope) = ce;
				EX(object) = NULL;

				if (ce->get_static_method) {
					EX(fbc) = ce->get_static_method(ce, Z_STRVAL_PP(method), Z_STRLEN_PP(method) TSRMLS_CC);
				} else {
					EX(fbc) = zend_std_get_static_method(ce, Z_STRVAL_PP(method), Z_STRLEN_PP(method), NULL TSRMLS_CC);
				}
			} else {
				EX(object) = *obj;
				ce = EX(called_scope) = Z_OBJCE_PP(obj);

				EX(fbc) = Z_OBJ_HT_P(EX(object))->get_method(&EX(object), Z_STRVAL_PP(method), Z_STRLEN_PP(method), NULL TSRMLS_CC);
				if (UNEXPECTED(EX(fbc) == NULL)) {
					zend_error_noreturn(E_ERROR, "Call to undefined method %s::%s()", Z_OBJ_CLASS_NAME_P(EX(object)), Z_STRVAL_PP(method));
				}

				if ((EX(fbc)->common.fn_flags & ZEND_ACC_STATIC) != 0) {
					EX(object) = NULL;
				} else {
					if (!PZVAL_IS_REF(EX(object))) {
						Z_ADDREF_P(EX(object)); /* For $this pointer */
					} else {
						zval *this_ptr;
						ALLOC_ZVAL(this_ptr);
						INIT_PZVAL_COPY(this_ptr, EX(object));
						zval_copy_ctor(this_ptr);
						EX(object) = this_ptr;
					}
				}
			}

			if (UNEXPECTED(EX(fbc) == NULL)) {
				zend_error_noreturn(E_ERROR, "Call to undefined method %s::%s()", ce->name, Z_STRVAL_PP(method));
			}
			FREE_OP2();
			CHECK_EXCEPTION();
			ZEND_VM_NEXT_OPCODE();
		} else {
			zend_error_noreturn(E_ERROR, "Function name must be a string");
		}
	}
}


ZEND_VM_HANDLER(69, ZEND_INIT_NS_FCALL_BY_NAME, ANY, CONST)
{
	USE_OPLINE
	zend_literal *func_name;

	zend_ptr_stack_3_push(&EG(arg_types_stack), EX(fbc), EX(object), EX(called_scope));

	func_name = opline->op2.literal + 1;
	if (CACHED_PTR(opline->op2.literal->cache_slot)) {
		EX(fbc) = CACHED_PTR(opline->op2.literal->cache_slot);
	} else if (zend_hash_quick_find(EG(function_table), Z_STRVAL(func_name->constant), Z_STRLEN(func_name->constant)+1, func_name->hash_value, (void **) &EX(fbc))==FAILURE) {
		func_name++;
		if (UNEXPECTED(zend_hash_quick_find(EG(function_table), Z_STRVAL(func_name->constant), Z_STRLEN(func_name->constant)+1, func_name->hash_value, (void **) &EX(fbc))==FAILURE)) {
			SAVE_OPLINE();
			zend_error_noreturn(E_ERROR, "Call to undefined function %s()", Z_STRVAL_P(opline->op2.zv));
		} else {
			CACHE_PTR(opline->op2.literal->cache_slot, EX(fbc));
		}
	} else {
		CACHE_PTR(opline->op2.literal->cache_slot, EX(fbc));
	}

	EX(object) = NULL;
	ZEND_VM_NEXT_OPCODE();
}
=======
			} else {
				lcname = zend_str_tolower_dup(function_name_strval, function_name_strlen);
			}
			if (UNEXPECTED(zend_hash_find(EG(function_table), lcname, function_name_strlen+1, (void **) &EX(fbc)) == FAILURE)) {
				zend_error_noreturn(E_ERROR, "Call to undefined function %s()", function_name_strval);
			}
			efree(lcname);
			FREE_OP2();
			EX(object) = NULL;
			CHECK_EXCEPTION();
			ZEND_VM_NEXT_OPCODE();
		} else if (OP2_TYPE != IS_CONST && OP2_TYPE != IS_TMP_VAR &&
		    EXPECTED(Z_TYPE_P(function_name) == IS_OBJECT) &&
			Z_OBJ_HANDLER_P(function_name, get_closure) &&
			Z_OBJ_HANDLER_P(function_name, get_closure)(function_name, &EX(called_scope), &EX(fbc), &EX(object) TSRMLS_CC) == SUCCESS) {
			if (EX(object)) {
				Z_ADDREF_P(EX(object));
			}
			if (OP2_TYPE == IS_VAR && OP2_FREE &&
			    EX(fbc)->common.fn_flags & ZEND_ACC_CLOSURE) {
				/* Delay closure destruction until its invocation */
				EX(fbc)->common.prototype = (zend_function*)function_name;
			} else {
				FREE_OP2();
			}
			CHECK_EXCEPTION();
			ZEND_VM_NEXT_OPCODE();
		} else if (OP2_TYPE != IS_CONST &&
				EXPECTED(Z_TYPE_P(function_name) == IS_ARRAY) &&
				zend_hash_num_elements(Z_ARRVAL_P(function_name)) == 2) {
			zend_class_entry *ce;
			zval **method = NULL;
			zval **obj = NULL;

			zend_hash_index_find(Z_ARRVAL_P(function_name), 0, (void **) &obj);
			zend_hash_index_find(Z_ARRVAL_P(function_name), 1, (void **) &method);

			if (Z_TYPE_PP(obj) != IS_STRING && Z_TYPE_PP(obj) != IS_OBJECT) {
				zend_error_noreturn(E_ERROR, "First array member is not a valid class name or object");
			}

			if (Z_TYPE_PP(method) != IS_STRING) {
				zend_error_noreturn(E_ERROR, "Second array member is not a valid method");
			}

			if (Z_TYPE_PP(obj) == IS_STRING) {
				ce = zend_fetch_class_by_name(Z_STRVAL_PP(obj), Z_STRLEN_PP(obj), NULL, 0 TSRMLS_CC);
				if (UNEXPECTED(ce == NULL)) {
					CHECK_EXCEPTION();
					ZEND_VM_NEXT_OPCODE();
				}
				EX(called_scope) = ce;
				EX(object) = NULL;

				if (ce->get_static_method) {
					EX(fbc) = ce->get_static_method(ce, Z_STRVAL_PP(method), Z_STRLEN_PP(method) TSRMLS_CC);
				} else {
					EX(fbc) = zend_std_get_static_method(ce, Z_STRVAL_PP(method), Z_STRLEN_PP(method), NULL TSRMLS_CC);
				}
			} else {
				EX(object) = *obj;
				ce = EX(called_scope) = Z_OBJCE_PP(obj);

				EX(fbc) = Z_OBJ_HT_P(EX(object))->get_method(&EX(object), Z_STRVAL_PP(method), Z_STRLEN_PP(method), NULL TSRMLS_CC);
				if (UNEXPECTED(EX(fbc) == NULL)) {
					zend_error_noreturn(E_ERROR, "Call to undefined method %s::%s()", Z_OBJ_CLASS_NAME_P(EX(object)), Z_STRVAL_PP(method));
				}

				if ((EX(fbc)->common.fn_flags & ZEND_ACC_STATIC) != 0) {
					EX(object) = NULL;
				} else {
					if (!PZVAL_IS_REF(EX(object))) {
						Z_ADDREF_P(EX(object)); /* For $this pointer */
					} else {
						zval *this_ptr;
						ALLOC_ZVAL(this_ptr);
						INIT_PZVAL_COPY(this_ptr, EX(object));
						zval_copy_ctor(this_ptr);
						EX(object) = this_ptr;
					}
				}
			}

			if (UNEXPECTED(EX(fbc) == NULL)) {
				zend_error_noreturn(E_ERROR, "Call to undefined method %s::%s()", ce->name, Z_STRVAL_PP(method));
			}
			FREE_OP2();
			CHECK_EXCEPTION();
			ZEND_VM_NEXT_OPCODE();
		} else {
			zend_error_noreturn(E_ERROR, "Function name must be a string");
		}
	}
}


ZEND_VM_HANDLER(69, ZEND_INIT_NS_FCALL_BY_NAME, ANY, CONST)
{
	USE_OPLINE
	zend_literal *func_name;

	zend_ptr_stack_3_push(&EG(arg_types_stack), EX(fbc), EX(object), EX(called_scope));

	func_name = opline->op2.literal + 1;
	if (CACHED_PTR(opline->op2.literal->cache_slot)) {
		EX(fbc) = CACHED_PTR(opline->op2.literal->cache_slot);
	} else if (zend_hash_quick_find(EG(function_table), Z_STRVAL(func_name->constant), Z_STRLEN(func_name->constant)+1, func_name->hash_value, (void **) &EX(fbc))==FAILURE) {
		func_name++;
		if (UNEXPECTED(zend_hash_quick_find(EG(function_table), Z_STRVAL(func_name->constant), Z_STRLEN(func_name->constant)+1, func_name->hash_value, (void **) &EX(fbc))==FAILURE)) {
			SAVE_OPLINE();
			zend_error_noreturn(E_ERROR, "Call to undefined function %s()", Z_STRVAL_P(opline->op2.zv));
		} else {
			CACHE_PTR(opline->op2.literal->cache_slot, EX(fbc));
		}
	} else {
		CACHE_PTR(opline->op2.literal->cache_slot, EX(fbc));
	}

	EX(object) = NULL;
	ZEND_VM_NEXT_OPCODE();
}

ZEND_VM_HANDLER(61, ZEND_DO_FCALL_BY_NAME, ANY, ANY)
{
	EX(function_state).function = EX(fbc);
	ZEND_VM_DISPATCH_TO_HELPER(zend_do_fcall_common_helper);
}

ZEND_VM_HANDLER(60, ZEND_DO_FCALL, CONST, ANY)
{
	USE_OPLINE
	zend_free_op free_op1;
	zval *fname = GET_OP1_ZVAL_PTR(BP_VAR_R);

	zend_ptr_stack_3_push(&EG(arg_types_stack), EX(fbc), EX(object), EX(called_scope));

	if (CACHED_PTR(opline->op1.literal->cache_slot)) {
		EX(function_state).function = CACHED_PTR(opline->op1.literal->cache_slot);
	} else if (UNEXPECTED(zend_hash_quick_find(EG(function_table), Z_STRVAL_P(fname), Z_STRLEN_P(fname)+1, Z_HASH_P(fname), (void **) &EX(function_state).function)==FAILURE)) {
	    SAVE_OPLINE();
		zend_error_noreturn(E_ERROR, "Call to undefined function %s()", fname->value.str.val);
	} else {
		CACHE_PTR(opline->op1.literal->cache_slot, EX(function_state).function);
	}
	EX(object) = NULL;

	FREE_OP1();

	ZEND_VM_DISPATCH_TO_HELPER(zend_do_fcall_common_helper);
}

ZEND_VM_HANDLER(62, ZEND_RETURN, CONST|TMP|VAR|CV, ANY)
{
	USE_OPLINE
	zval *retval_ptr;
	zend_free_op free_op1;

	SAVE_OPLINE();
	retval_ptr = GET_OP1_ZVAL_PTR(BP_VAR_R);

	if (!EG(return_value_ptr_ptr)) {
		if (OP1_TYPE == IS_TMP_VAR) {
			FREE_OP1();
		}
	} else if (!IS_OP1_TMP_FREE()) { /* Not a temp var */
		if (*EG(return_value_ptr_ptr)) {
			zval_ptr_dtor(EG(return_value_ptr_ptr));
		}
		if (OP1_TYPE == IS_CONST ||
		    (PZVAL_IS_REF(retval_ptr) && Z_REFCOUNT_P(retval_ptr) > 0)) {
			zval *ret;
>>>>>>> 5246d6f0

			ALLOC_ZVAL(ret);
			INIT_PZVAL_COPY(ret, retval_ptr);
			zval_copy_ctor(ret);
			*EG(return_value_ptr_ptr) = ret;
		} else if ((OP1_TYPE == IS_CV || OP1_TYPE == IS_VAR) &&
		           retval_ptr == &EG(uninitialized_zval)) {
			zval *ret;

<<<<<<< HEAD
ZEND_VM_HANDLER(60, ZEND_DO_FCALL, CONST, ANY)
{
	USE_OPLINE
	zend_free_op free_op1;
	zval *fname = GET_OP1_ZVAL_PTR(BP_VAR_R);
=======
			ALLOC_INIT_ZVAL(ret);
			*EG(return_value_ptr_ptr) = ret;
		} else {
			*EG(return_value_ptr_ptr) = retval_ptr;
			Z_ADDREF_P(retval_ptr);
		}
	} else {
		zval *ret;
>>>>>>> 5246d6f0

		if (*EG(return_value_ptr_ptr)) {
			zval_ptr_dtor(EG(return_value_ptr_ptr));
		}

<<<<<<< HEAD
	if (CACHED_PTR(opline->op1.literal->cache_slot)) {
		EX(function_state).function = CACHED_PTR(opline->op1.literal->cache_slot);
	} else if (UNEXPECTED(zend_hash_quick_find(EG(function_table), Z_STRVAL_P(fname), Z_STRLEN_P(fname)+1, Z_HASH_P(fname), (void **) &EX(function_state).function)==FAILURE)) {
	    SAVE_OPLINE();
		zend_error_noreturn(E_ERROR, "Call to undefined function %s()", fname->value.str.val);
	} else {
		CACHE_PTR(opline->op1.literal->cache_slot, EX(function_state).function);
=======
		ALLOC_ZVAL(ret);
		INIT_PZVAL_COPY(ret, retval_ptr);
		*EG(return_value_ptr_ptr) = ret;
>>>>>>> 5246d6f0
	}
	FREE_OP1_IF_VAR();

	if (EXPECTED(!EX(op_array)->has_finally_block)) {
		ZEND_VM_DISPATCH_TO_HELPER(zend_leave_helper);
	}
	ZEND_VM_DISPATCH_TO_HELPER_EX(zend_finally_handler_leaving, type, ZEND_RETURN);
}

ZEND_VM_HANDLER(111, ZEND_RETURN_BY_REF, CONST|TMP|VAR|CV, ANY)
{
	USE_OPLINE
<<<<<<< HEAD
	zval *retval_ptr;
	zend_free_op free_op1;

	SAVE_OPLINE();
	retval_ptr = GET_OP1_ZVAL_PTR(BP_VAR_R);

	if (!EG(return_value_ptr_ptr)) {
		if (OP1_TYPE == IS_TMP_VAR) {
			FREE_OP1();
		}
	} else if (!IS_OP1_TMP_FREE()) { /* Not a temp var */
		if (*EG(return_value_ptr_ptr)) {
			zval_ptr_dtor(EG(return_value_ptr_ptr));
		}
		if (OP1_TYPE == IS_CONST ||
		    (PZVAL_IS_REF(retval_ptr) && Z_REFCOUNT_P(retval_ptr) > 0)) {
			zval *ret;

			ALLOC_ZVAL(ret);
			INIT_PZVAL_COPY(ret, retval_ptr);
			zval_copy_ctor(ret);
			*EG(return_value_ptr_ptr) = ret;
		} else if ((OP1_TYPE == IS_CV || OP1_TYPE == IS_VAR) &&
		           retval_ptr == &EG(uninitialized_zval)) {
			zval *ret;

			ALLOC_INIT_ZVAL(ret);
			*EG(return_value_ptr_ptr) = ret;
		} else {
			*EG(return_value_ptr_ptr) = retval_ptr;
			Z_ADDREF_P(retval_ptr);
		}
	} else {
		zval *ret;

		if (*EG(return_value_ptr_ptr)) {
			zval_ptr_dtor(EG(return_value_ptr_ptr));
		}

		ALLOC_ZVAL(ret);
		INIT_PZVAL_COPY(ret, retval_ptr);
		*EG(return_value_ptr_ptr) = ret;
	}
	FREE_OP1_IF_VAR();

	if (EXPECTED(!EX(op_array)->has_finally_block)) {
		ZEND_VM_DISPATCH_TO_HELPER(zend_leave_helper);
	}
	ZEND_VM_DISPATCH_TO_HELPER_EX(zend_finally_handler_leaving, type, ZEND_RETURN);
}

ZEND_VM_HANDLER(111, ZEND_RETURN_BY_REF, CONST|TMP|VAR|CV, ANY)
{
	USE_OPLINE
=======
>>>>>>> 5246d6f0
	zval *retval_ptr;
	zval **retval_ptr_ptr;
	zend_free_op free_op1;

	SAVE_OPLINE();

	do {
		if (EG(return_value_ptr_ptr) && *EG(return_value_ptr_ptr)) {
			zval_ptr_dtor(EG(return_value_ptr_ptr));
		}

		if (OP1_TYPE == IS_CONST || OP1_TYPE == IS_TMP_VAR) {
			/* Not supposed to happen, but we'll allow it */
			zend_error(E_NOTICE, "Only variable references should be returned by reference");

			retval_ptr = GET_OP1_ZVAL_PTR(BP_VAR_R);
			if (!EG(return_value_ptr_ptr)) {
				if (OP1_TYPE == IS_TMP_VAR) {
					FREE_OP1();
				}
			} else if (!IS_OP1_TMP_FREE()) { /* Not a temp var */
				zval *ret;

				ALLOC_ZVAL(ret);
				INIT_PZVAL_COPY(ret, retval_ptr);
				zval_copy_ctor(ret);
				*EG(return_value_ptr_ptr) = ret;
			} else {
				zval *ret;

				ALLOC_ZVAL(ret);
				INIT_PZVAL_COPY(ret, retval_ptr);
				*EG(return_value_ptr_ptr) = ret;
			}
			break;
		}

		retval_ptr_ptr = GET_OP1_ZVAL_PTR_PTR(BP_VAR_W);

		if (OP1_TYPE == IS_VAR && UNEXPECTED(retval_ptr_ptr == NULL)) {
			zend_error_noreturn(E_ERROR, "Cannot return string offsets by reference");
		}

		if (OP1_TYPE == IS_VAR && !Z_ISREF_PP(retval_ptr_ptr)) {
			if (opline->extended_value == ZEND_RETURNS_FUNCTION &&
			    EX_T(opline->op1.var).var.fcall_returned_reference) {
			} else if (EX_T(opline->op1.var).var.ptr_ptr == &EX_T(opline->op1.var).var.ptr) {
				zend_error(E_NOTICE, "Only variable references should be returned by reference");
				if (EG(return_value_ptr_ptr)) {
					retval_ptr = *retval_ptr_ptr;
					*EG(return_value_ptr_ptr) = retval_ptr;
					Z_ADDREF_P(retval_ptr);
				}
				break;
			}
		}

		if (EG(return_value_ptr_ptr)) {
			SEPARATE_ZVAL_TO_MAKE_IS_REF(retval_ptr_ptr);
			Z_ADDREF_PP(retval_ptr_ptr);

			*EG(return_value_ptr_ptr) = *retval_ptr_ptr;
		}
	} while (0);

	FREE_OP1_IF_VAR();
<<<<<<< HEAD

	if (EXPECTED(!EX(op_array)->has_finally_block)) {
		ZEND_VM_DISPATCH_TO_HELPER(zend_leave_helper);
	}
	ZEND_VM_DISPATCH_TO_HELPER_EX(zend_finally_handler_leaving, type, ZEND_RETURN_BY_REF);
=======

	if (EXPECTED(!EX(op_array)->has_finally_block)) {
		ZEND_VM_DISPATCH_TO_HELPER(zend_leave_helper);
	}
	ZEND_VM_DISPATCH_TO_HELPER_EX(zend_finally_handler_leaving, type, ZEND_RETURN_BY_REF);
}

ZEND_VM_HANDLER(161, ZEND_GENERATOR_RETURN, ANY, ANY)
{
	if (EX(op_array)->has_finally_block) {
		ZEND_VM_DISPATCH_TO_HELPER_EX(zend_finally_handler_leaving, type, ZEND_RETURN);
	}
	ZEND_VM_DISPATCH_TO_HELPER(zend_leave_helper);
>>>>>>> 5246d6f0
}

ZEND_VM_HANDLER(108, ZEND_THROW, CONST|TMP|VAR|CV, ANY)
{
	USE_OPLINE
	zval *value;
	zval *exception;
	zend_free_op free_op1;

	SAVE_OPLINE();
	value = GET_OP1_ZVAL_PTR(BP_VAR_R);

	if (OP1_TYPE == IS_CONST || UNEXPECTED(Z_TYPE_P(value) != IS_OBJECT)) {
		zend_error_noreturn(E_ERROR, "Can only throw objects");
	}
	zend_exception_save(TSRMLS_C);
	/* Not sure if a complete copy is what we want here */
	ALLOC_ZVAL(exception);
	INIT_PZVAL_COPY(exception, value);
	if (!IS_OP1_TMP_FREE()) {
		zval_copy_ctor(exception);
	}

	zend_throw_exception_object(exception TSRMLS_CC);
	zend_exception_restore(TSRMLS_C);
	FREE_OP1_IF_VAR();
	HANDLE_EXCEPTION();
}

ZEND_VM_HANDLER(107, ZEND_CATCH, CONST, CV)
{
	USE_OPLINE
	zend_class_entry *ce, *catch_ce;
	zval *exception;

	SAVE_OPLINE();
	/* Check whether an exception has been thrown, if not, jump over code */
	zend_exception_restore(TSRMLS_C);
	if (EG(exception) == NULL) {
		ZEND_VM_SET_OPCODE(&EX(op_array)->opcodes[opline->extended_value]);
		ZEND_VM_CONTINUE(); /* CHECK_ME */
	}
	if (CACHED_PTR(opline->op1.literal->cache_slot)) {
		catch_ce = CACHED_PTR(opline->op1.literal->cache_slot);
	} else {
		catch_ce = zend_fetch_class_by_name(Z_STRVAL_P(opline->op1.zv), Z_STRLEN_P(opline->op1.zv), opline->op1.literal + 1, ZEND_FETCH_CLASS_NO_AUTOLOAD TSRMLS_CC);

		CACHE_PTR(opline->op1.literal->cache_slot, catch_ce);
	}
	ce = Z_OBJCE_P(EG(exception));

#ifdef HAVE_DTRACE
	if (DTRACE_EXCEPTION_CAUGHT_ENABLED()) {
		DTRACE_EXCEPTION_CAUGHT(ce->name);
	}
#endif /* HAVE_DTRACE */

	if (ce != catch_ce) {
		if (!instanceof_function(ce, catch_ce TSRMLS_CC)) {
			if (opline->result.num) {
				zend_throw_exception_internal(NULL TSRMLS_CC);
				HANDLE_EXCEPTION();
			}
			ZEND_VM_SET_OPCODE(&EX(op_array)->opcodes[opline->extended_value]);
			ZEND_VM_CONTINUE(); /* CHECK_ME */
		}
	}

	exception = EG(exception);
	if (!EG(active_symbol_table)) {
		if (EX_CV(opline->op2.var)) {
			zval_ptr_dtor(EX_CV(opline->op2.var));
		}
		EX_CV(opline->op2.var) = (zval**)EX_CVs() + (EX(op_array)->last_var + opline->op2.var);
		*EX_CV(opline->op2.var) = EG(exception);
	} else {
		zend_compiled_variable *cv = &CV_DEF_OF(opline->op2.var);
		zend_hash_quick_update(EG(active_symbol_table), cv->name, cv->name_len+1, cv->hash_value,
		    &EG(exception), sizeof(zval *), (void**)&EX_CV(opline->op2.var));
	}
	if (UNEXPECTED(EG(exception) != exception)) {
		Z_ADDREF_P(EG(exception));
		HANDLE_EXCEPTION();
	} else {
		EG(exception) = NULL;
		ZEND_VM_NEXT_OPCODE();
	}
}

ZEND_VM_HANDLER(65, ZEND_SEND_VAL, CONST|TMP, ANY)
{
	USE_OPLINE

	SAVE_OPLINE();
	if (opline->extended_value==ZEND_DO_FCALL_BY_NAME
		&& ARG_MUST_BE_SENT_BY_REF(EX(fbc), opline->op2.opline_num)) {
			zend_error_noreturn(E_ERROR, "Cannot pass parameter %d by reference", opline->op2.opline_num);
	}
	{
		zval *valptr;
		zval *value;
		zend_free_op free_op1;

		value = GET_OP1_ZVAL_PTR(BP_VAR_R);

		ALLOC_ZVAL(valptr);
		INIT_PZVAL_COPY(valptr, value);
		if (!IS_OP1_TMP_FREE()) {
			zval_copy_ctor(valptr);
		}
		zend_vm_stack_push(valptr TSRMLS_CC);
		FREE_OP1_IF_VAR();
	}
	CHECK_EXCEPTION();
	ZEND_VM_NEXT_OPCODE();
}

ZEND_VM_HELPER(zend_send_by_var_helper, VAR|CV, ANY)
{
	USE_OPLINE
	zval *varptr;
	zend_free_op free_op1;
	varptr = GET_OP1_ZVAL_PTR(BP_VAR_R);

	if (varptr == &EG(uninitialized_zval)) {
		ALLOC_ZVAL(varptr);
		INIT_ZVAL(*varptr);
		Z_SET_REFCOUNT_P(varptr, 0);
	} else if (PZVAL_IS_REF(varptr)) {
		zval *original_var = varptr;

		ALLOC_ZVAL(varptr);
		ZVAL_COPY_VALUE(varptr, original_var);
		Z_UNSET_ISREF_P(varptr);
		Z_SET_REFCOUNT_P(varptr, 0);
		zval_copy_ctor(varptr);
	}
	Z_ADDREF_P(varptr);
	zend_vm_stack_push(varptr TSRMLS_CC);
	FREE_OP1();  /* for string offsets */

	CHECK_EXCEPTION();
	ZEND_VM_NEXT_OPCODE();
}

ZEND_VM_HANDLER(106, ZEND_SEND_VAR_NO_REF, VAR|CV, ANY)
{
	USE_OPLINE
	zend_free_op free_op1;
	zval *varptr;

	SAVE_OPLINE();
	if (opline->extended_value & ZEND_ARG_COMPILE_TIME_BOUND) { /* Had function_ptr at compile_time */
		if (!(opline->extended_value & ZEND_ARG_SEND_BY_REF)) {
			ZEND_VM_DISPATCH_TO_HELPER(zend_send_by_var_helper);
		}
	} else if (!ARG_SHOULD_BE_SENT_BY_REF(EX(fbc), opline->op2.opline_num)) {
		ZEND_VM_DISPATCH_TO_HELPER(zend_send_by_var_helper);
	}

	if (OP1_TYPE == IS_VAR &&
		(opline->extended_value & ZEND_ARG_SEND_FUNCTION) &&
		EX_T(opline->op1.var).var.fcall_returned_reference &&
		EX_T(opline->op1.var).var.ptr) {
		varptr = EX_T(opline->op1.var).var.ptr;
		PZVAL_UNLOCK_EX(varptr, &free_op1, 0);
	} else {
		varptr = GET_OP1_ZVAL_PTR(BP_VAR_R);
	}
	if ((!(opline->extended_value & ZEND_ARG_SEND_FUNCTION) ||
	     EX_T(opline->op1.var).var.fcall_returned_reference) &&
	    varptr != &EG(uninitialized_zval) &&
	    (PZVAL_IS_REF(varptr) ||
	     (Z_REFCOUNT_P(varptr) == 1 && (OP1_TYPE == IS_CV || free_op1.var)))) {
		Z_SET_ISREF_P(varptr);
		Z_ADDREF_P(varptr);
		zend_vm_stack_push(varptr TSRMLS_CC);
	} else {
		zval *valptr;

		if ((opline->extended_value & ZEND_ARG_COMPILE_TIME_BOUND) ?
			!(opline->extended_value & ZEND_ARG_SEND_SILENT) :
			!ARG_MAY_BE_SENT_BY_REF(EX(fbc), opline->op2.opline_num)) {
			zend_error(E_STRICT, "Only variables should be passed by reference");
		}
		ALLOC_ZVAL(valptr);
		INIT_PZVAL_COPY(valptr, varptr);
		if (!IS_OP1_TMP_FREE()) {
			zval_copy_ctor(valptr);
		}
		zend_vm_stack_push(valptr TSRMLS_CC);
	}
	FREE_OP1_IF_VAR();
	CHECK_EXCEPTION();
	ZEND_VM_NEXT_OPCODE();
}

ZEND_VM_HANDLER(67, ZEND_SEND_REF, VAR|CV, ANY)
{
	USE_OPLINE
	zend_free_op free_op1;
	zval **varptr_ptr;
	zval *varptr;

	SAVE_OPLINE();
	varptr_ptr = GET_OP1_ZVAL_PTR_PTR(BP_VAR_W);

	if (OP1_TYPE == IS_VAR && UNEXPECTED(varptr_ptr == NULL)) {
		zend_error_noreturn(E_ERROR, "Only variables can be passed by reference");
	}

	if (OP1_TYPE == IS_VAR && UNEXPECTED(*varptr_ptr == &EG(error_zval))) {
		ALLOC_INIT_ZVAL(varptr);
		zend_vm_stack_push(varptr TSRMLS_CC);
		CHECK_EXCEPTION();
		ZEND_VM_NEXT_OPCODE();
	}

	if (EX(function_state).function->type == ZEND_INTERNAL_FUNCTION && !ARG_SHOULD_BE_SENT_BY_REF(EX(fbc), opline->op2.opline_num)) {
		ZEND_VM_DISPATCH_TO_HELPER(zend_send_by_var_helper);
	}

	SEPARATE_ZVAL_TO_MAKE_IS_REF(varptr_ptr);
	varptr = *varptr_ptr;
	Z_ADDREF_P(varptr);
	zend_vm_stack_push(varptr TSRMLS_CC);

	FREE_OP1_VAR_PTR();
	CHECK_EXCEPTION();
	ZEND_VM_NEXT_OPCODE();
}

ZEND_VM_HANDLER(66, ZEND_SEND_VAR, VAR|CV, ANY)
{
	USE_OPLINE

	if ((opline->extended_value == ZEND_DO_FCALL_BY_NAME)
		&& ARG_SHOULD_BE_SENT_BY_REF(EX(fbc), opline->op2.opline_num)) {
		ZEND_VM_DISPATCH_TO_HANDLER(ZEND_SEND_REF);
	}
	SAVE_OPLINE();
	ZEND_VM_DISPATCH_TO_HELPER(zend_send_by_var_helper);
}

ZEND_VM_HANDLER(63, ZEND_RECV, ANY, ANY)
{
	USE_OPLINE
	zend_uint arg_num = opline->op1.num;
	zval **param = zend_vm_stack_get_arg(arg_num TSRMLS_CC);

	SAVE_OPLINE();
	if (UNEXPECTED(param == NULL)) {
		if (zend_verify_arg_type((zend_function *) EG(active_op_array), arg_num, NULL, opline->extended_value TSRMLS_CC)) {
			const char *space;
			const char *class_name;
			zend_execute_data *ptr;

			if (EG(active_op_array)->scope) {
				class_name = EG(active_op_array)->scope->name;
				space = "::";
			} else {
				class_name = space = "";
			}
			ptr = EX(prev_execute_data);

			if(ptr && ptr->op_array) {
				zend_error(E_WARNING, "Missing argument %u for %s%s%s(), called in %s on line %d and defined", opline->op1.num, class_name, space, get_active_function_name(TSRMLS_C), ptr->op_array->filename, ptr->opline->lineno);
			} else {
				zend_error(E_WARNING, "Missing argument %u for %s%s%s()", opline->op1.num, class_name, space, get_active_function_name(TSRMLS_C));
			}
		}
	} else {
		zval **var_ptr;

		zend_verify_arg_type((zend_function *) EG(active_op_array), arg_num, *param, opline->extended_value TSRMLS_CC);
		var_ptr = _get_zval_ptr_ptr_cv_BP_VAR_W(EX_CVs(), opline->result.var TSRMLS_CC);
		Z_DELREF_PP(var_ptr);
		*var_ptr = *param;
		Z_ADDREF_PP(var_ptr);
	}

	CHECK_EXCEPTION();
	ZEND_VM_NEXT_OPCODE();
}

ZEND_VM_HANDLER(64, ZEND_RECV_INIT, ANY, CONST)
{
	USE_OPLINE
	zval *assignment_value;
	zend_uint arg_num = opline->op1.num;
	zval **param = zend_vm_stack_get_arg(arg_num TSRMLS_CC);
	zval **var_ptr;

	SAVE_OPLINE();
	if (param == NULL) {
		ALLOC_ZVAL(assignment_value);
		*assignment_value = *opline->op2.zv;
		if ((Z_TYPE_P(assignment_value) & IS_CONSTANT_TYPE_MASK) == IS_CONSTANT ||
		     Z_TYPE_P(assignment_value)==IS_CONSTANT_ARRAY) {
			Z_SET_REFCOUNT_P(assignment_value, 1);
			zval_update_constant(&assignment_value, 0 TSRMLS_CC);
		} else {
			zval_copy_ctor(assignment_value);
		}
		INIT_PZVAL(assignment_value);
	} else {
		assignment_value = *param;
		Z_ADDREF_P(assignment_value);
	}

	zend_verify_arg_type((zend_function *) EG(active_op_array), arg_num, assignment_value, opline->extended_value TSRMLS_CC);
	var_ptr = _get_zval_ptr_ptr_cv_BP_VAR_W(EX_CVs(), opline->result.var TSRMLS_CC);
	Z_DELREF_PP(var_ptr);
	*var_ptr = assignment_value;

	CHECK_EXCEPTION();
	ZEND_VM_NEXT_OPCODE();
}

ZEND_VM_HANDLER(52, ZEND_BOOL, CONST|TMP|VAR|CV, ANY)
{
	USE_OPLINE
	zend_free_op free_op1;
	zval *retval = &EX_T(opline->result.var).tmp_var;

	SAVE_OPLINE();
	/* PHP 3.0 returned "" for false and 1 for true, here we use 0 and 1 for now */
	ZVAL_BOOL(retval, i_zend_is_true(GET_OP1_ZVAL_PTR(BP_VAR_R)));
	FREE_OP1();

	CHECK_EXCEPTION();
	ZEND_VM_NEXT_OPCODE();
}

ZEND_VM_HANDLER(50, ZEND_BRK, ANY, CONST)
{
	USE_OPLINE
	zend_brk_cont_element *el;

	SAVE_OPLINE();
	el = zend_brk_cont(Z_LVAL_P(opline->op2.zv), opline->op1.opline_num,
	                   EX(op_array), EX_Ts() TSRMLS_CC);
	FREE_OP2();
	if (EXPECTED(!EX(op_array)->has_finally_block)) {
		ZEND_VM_JMP(EX(op_array)->opcodes + el->brk);
	}
	EX(leaving_dest) = el->brk;
	ZEND_VM_DISPATCH_TO_HELPER_EX(zend_finally_handler_leaving, type, ZEND_BRK);
}

ZEND_VM_HANDLER(51, ZEND_CONT, ANY, CONST)
{
	USE_OPLINE
	zend_brk_cont_element *el;

	SAVE_OPLINE();
	el = zend_brk_cont(Z_LVAL_P(opline->op2.zv), opline->op1.opline_num,
	                   EX(op_array), EX_Ts() TSRMLS_CC);
	FREE_OP2();
	if (EXPECTED(!EX(op_array)->has_finally_block)) {
		ZEND_VM_JMP(EX(op_array)->opcodes + el->cont);
	}
	EX(leaving_dest) = el->cont;
	ZEND_VM_DISPATCH_TO_HELPER_EX(zend_finally_handler_leaving, type, ZEND_CONT);
}

ZEND_VM_HANDLER(100, ZEND_GOTO, ANY, CONST)
{
	zend_op *brk_opline;
	USE_OPLINE
	zend_brk_cont_element *el;

	SAVE_OPLINE();
	el = zend_brk_cont(Z_LVAL_P(opline->op2.zv), opline->extended_value,
 	                   EX(op_array), EX_Ts() TSRMLS_CC);

	brk_opline = EX(op_array)->opcodes + el->brk;

	switch (brk_opline->opcode) {
		case ZEND_SWITCH_FREE:
			if (!(brk_opline->extended_value & EXT_TYPE_FREE_ON_RETURN)) {
				zval_ptr_dtor(&EX_T(brk_opline->op1.var).var.ptr);
			}
			break;
		case ZEND_FREE:
			if (!(brk_opline->extended_value & EXT_TYPE_FREE_ON_RETURN)) {
				zendi_zval_dtor(EX_T(brk_opline->op1.var).tmp_var);
			}
			break;
	}
	if (EXPECTED(!EX(op_array)->has_finally_block)) {
		ZEND_VM_JMP(opline->op1.jmp_addr);
	}
	EX(leaving_dest) = opline->op1.jmp_addr - EX(op_array)->opcodes;
	ZEND_VM_DISPATCH_TO_HELPER_EX(zend_finally_handler_leaving, type, ZEND_GOTO);
}

ZEND_VM_HANDLER(48, ZEND_CASE, CONST|TMP|VAR|CV, CONST|TMP|VAR|CV)
{
	USE_OPLINE
	zend_free_op free_op1, free_op2;

	SAVE_OPLINE();
	if (OP1_TYPE==IS_VAR) {
		PZVAL_LOCK(EX_T(opline->op1.var).var.ptr);
	}
	is_equal_function(&EX_T(opline->result.var).tmp_var,
				 GET_OP1_ZVAL_PTR(BP_VAR_R),
				 GET_OP2_ZVAL_PTR(BP_VAR_R) TSRMLS_CC);

	FREE_OP2();
	CHECK_EXCEPTION();
	ZEND_VM_NEXT_OPCODE();
}

ZEND_VM_HANDLER(49, ZEND_SWITCH_FREE, VAR, ANY)
{
	USE_OPLINE

	SAVE_OPLINE();
	zval_ptr_dtor(&EX_T(opline->op1.var).var.ptr);
	CHECK_EXCEPTION();
	ZEND_VM_NEXT_OPCODE();
}

ZEND_VM_HANDLER(68, ZEND_NEW, ANY, ANY)
{
	USE_OPLINE
	zval *object_zval;
	zend_function *constructor;

	SAVE_OPLINE();
	if (UNEXPECTED((EX_T(opline->op1.var).class_entry->ce_flags & (ZEND_ACC_INTERFACE|ZEND_ACC_IMPLICIT_ABSTRACT_CLASS|ZEND_ACC_EXPLICIT_ABSTRACT_CLASS)) != 0)) {
		if (EX_T(opline->op1.var).class_entry->ce_flags & ZEND_ACC_INTERFACE) {
			zend_error_noreturn(E_ERROR, "Cannot instantiate interface %s", EX_T(opline->op1.var).class_entry->name);
		} else if ((EX_T(opline->op1.var).class_entry->ce_flags & ZEND_ACC_TRAIT) == ZEND_ACC_TRAIT) {
			zend_error_noreturn(E_ERROR, "Cannot instantiate trait %s", EX_T(opline->op1.var).class_entry->name);
		} else {
			zend_error_noreturn(E_ERROR, "Cannot instantiate abstract class %s", EX_T(opline->op1.var).class_entry->name);
		}
	}
	ALLOC_ZVAL(object_zval);
	object_init_ex(object_zval, EX_T(opline->op1.var).class_entry);
	INIT_PZVAL(object_zval);

	constructor = Z_OBJ_HT_P(object_zval)->get_constructor(object_zval TSRMLS_CC);

	if (constructor == NULL) {
		if (RETURN_VALUE_USED(opline)) {
			AI_SET_PTR(&EX_T(opline->result.var), object_zval);
		} else {
			zval_ptr_dtor(&object_zval);
		}
		ZEND_VM_JMP(EX(op_array)->opcodes + opline->op2.opline_num);
	} else {
		if (RETURN_VALUE_USED(opline)) {
			PZVAL_LOCK(object_zval);
			AI_SET_PTR(&EX_T(opline->result.var), object_zval);
		}

		zend_ptr_stack_3_push(&EG(arg_types_stack), EX(fbc), EX(object), ENCODE_CTOR(EX(called_scope), RETURN_VALUE_USED(opline)));

		/* We are not handling overloaded classes right now */
		EX(object) = object_zval;
		EX(fbc) = constructor;
		EX(called_scope) = EX_T(opline->op1.var).class_entry;

		CHECK_EXCEPTION();
		ZEND_VM_NEXT_OPCODE();
	}
}

ZEND_VM_HANDLER(110, ZEND_CLONE, CONST|TMP|VAR|UNUSED|CV, ANY)
{
	USE_OPLINE
	zend_free_op free_op1;
	zval *obj;
	zend_class_entry *ce;
	zend_function *clone;
	zend_object_clone_obj_t clone_call;

	SAVE_OPLINE();
	obj = GET_OP1_OBJ_ZVAL_PTR(BP_VAR_R);

	if (OP1_TYPE == IS_CONST ||
	    UNEXPECTED(Z_TYPE_P(obj) != IS_OBJECT)) {
		zend_error_noreturn(E_ERROR, "__clone method called on non-object");
	}

	ce = Z_OBJCE_P(obj);
	clone = ce ? ce->clone : NULL;
	clone_call =  Z_OBJ_HT_P(obj)->clone_obj;
	if (UNEXPECTED(clone_call == NULL)) {
		if (ce) {
			zend_error_noreturn(E_ERROR, "Trying to clone an uncloneable object of class %s", ce->name);
		} else {
			zend_error_noreturn(E_ERROR, "Trying to clone an uncloneable object");
		}
	}

	if (ce && clone) {
		if (clone->op_array.fn_flags & ZEND_ACC_PRIVATE) {
			/* Ensure that if we're calling a private function, we're allowed to do so.
			 */
			if (UNEXPECTED(ce != EG(scope))) {
				zend_error_noreturn(E_ERROR, "Call to private %s::__clone() from context '%s'", ce->name, EG(scope) ? EG(scope)->name : "");
			}
		} else if ((clone->common.fn_flags & ZEND_ACC_PROTECTED)) {
			/* Ensure that if we're calling a protected function, we're allowed to do so.
			 */
			if (UNEXPECTED(!zend_check_protected(zend_get_function_root_class(clone), EG(scope)))) {
				zend_error_noreturn(E_ERROR, "Call to protected %s::__clone() from context '%s'", ce->name, EG(scope) ? EG(scope)->name : "");
			}
		}
	}

	if (EXPECTED(EG(exception) == NULL)) {
		zval *retval;

		ALLOC_ZVAL(retval);
		Z_OBJVAL_P(retval) = clone_call(obj TSRMLS_CC);
		Z_TYPE_P(retval) = IS_OBJECT;
		Z_SET_REFCOUNT_P(retval, 1);
		Z_SET_ISREF_P(retval);
		if (!RETURN_VALUE_USED(opline) || UNEXPECTED(EG(exception) != NULL)) {
			zval_ptr_dtor(&retval);
		} else {
			AI_SET_PTR(&EX_T(opline->result.var), retval);
		}
	}
	FREE_OP1_IF_VAR();
	CHECK_EXCEPTION();
	ZEND_VM_NEXT_OPCODE();
}

ZEND_VM_HANDLER(99, ZEND_FETCH_CONSTANT, VAR|CONST|UNUSED, CONST)
{
	USE_OPLINE

	SAVE_OPLINE();
	if (OP1_TYPE == IS_UNUSED) {
		zend_constant *c;
		zval *retval;

		if (CACHED_PTR(opline->op2.literal->cache_slot)) {
			c = CACHED_PTR(opline->op2.literal->cache_slot);
		} else if ((c = zend_quick_get_constant(opline->op2.literal + 1, opline->extended_value TSRMLS_CC)) == NULL) {
			if ((opline->extended_value & IS_CONSTANT_UNQUALIFIED) != 0) {
				char *actual = (char *)zend_memrchr(Z_STRVAL_P(opline->op2.zv), '\\', Z_STRLEN_P(opline->op2.zv));
				if(!actual) {
					actual = Z_STRVAL_P(opline->op2.zv);
				} else {
					actual++;
				}
				/* non-qualified constant - allow text substitution */
				zend_error(E_NOTICE, "Use of undefined constant %s - assumed '%s'", actual, actual);
				ZVAL_STRINGL(&EX_T(opline->result.var).tmp_var, actual, Z_STRLEN_P(opline->op2.zv)-(actual - Z_STRVAL_P(opline->op2.zv)), 1);
				CHECK_EXCEPTION();
				ZEND_VM_NEXT_OPCODE();
			} else {
				zend_error_noreturn(E_ERROR, "Undefined constant '%s'", Z_STRVAL_P(opline->op2.zv));
			}
		} else {
			CACHE_PTR(opline->op2.literal->cache_slot, c);
		}
		retval = &EX_T(opline->result.var).tmp_var;
		ZVAL_COPY_VALUE(retval, &c->value);
		zval_copy_ctor(retval);
		CHECK_EXCEPTION();
		ZEND_VM_NEXT_OPCODE();
	} else {
		/* class constant */
		zend_class_entry *ce;
		zval **value;

		if (OP1_TYPE == IS_CONST) {
			if (CACHED_PTR(opline->op2.literal->cache_slot)) {
				value = CACHED_PTR(opline->op2.literal->cache_slot);
				ZVAL_COPY_VALUE(&EX_T(opline->result.var).tmp_var, *value);
				zval_copy_ctor(&EX_T(opline->result.var).tmp_var);
				CHECK_EXCEPTION();
				ZEND_VM_NEXT_OPCODE();
			} else if (CACHED_PTR(opline->op1.literal->cache_slot)) {
				ce = CACHED_PTR(opline->op1.literal->cache_slot);
			} else {
				ce = zend_fetch_class_by_name(Z_STRVAL_P(opline->op1.zv), Z_STRLEN_P(opline->op1.zv), opline->op1.literal + 1, opline->extended_value TSRMLS_CC);
				if (UNEXPECTED(ce == NULL)) {
					CHECK_EXCEPTION();
					ZEND_VM_NEXT_OPCODE();
				}
				CACHE_PTR(opline->op1.literal->cache_slot, ce);
			}
		} else {
			ce = EX_T(opline->op1.var).class_entry;
			if ((value = CACHED_POLYMORPHIC_PTR(opline->op2.literal->cache_slot, ce)) != NULL) {
				ZVAL_COPY_VALUE(&EX_T(opline->result.var).tmp_var, *value);
				zval_copy_ctor(&EX_T(opline->result.var).tmp_var);
				CHECK_EXCEPTION();
				ZEND_VM_NEXT_OPCODE();
			}
		}

		if (EXPECTED(zend_hash_quick_find(&ce->constants_table, Z_STRVAL_P(opline->op2.zv), Z_STRLEN_P(opline->op2.zv)+1, Z_HASH_P(opline->op2.zv), (void **) &value) == SUCCESS)) {
			if (Z_TYPE_PP(value) == IS_CONSTANT_ARRAY ||
			    (Z_TYPE_PP(value) & IS_CONSTANT_TYPE_MASK) == IS_CONSTANT) {
				zend_class_entry *old_scope = EG(scope);

				EG(scope) = ce;
				zval_update_constant(value, (void *) 1 TSRMLS_CC);
				EG(scope) = old_scope;
			}
			if (OP1_TYPE == IS_CONST) {
				CACHE_PTR(opline->op2.literal->cache_slot, value);
			} else {
				CACHE_POLYMORPHIC_PTR(opline->op2.literal->cache_slot, ce, value);
			}
			ZVAL_COPY_VALUE(&EX_T(opline->result.var).tmp_var, *value);
			zval_copy_ctor(&EX_T(opline->result.var).tmp_var);
		} else {
			zend_error_noreturn(E_ERROR, "Undefined class constant '%s'", Z_STRVAL_P(opline->op2.zv));
		}

		CHECK_EXCEPTION();
		ZEND_VM_NEXT_OPCODE();
	}
}

ZEND_VM_HANDLER(72, ZEND_ADD_ARRAY_ELEMENT, CONST|TMP|VAR|CV, CONST|TMP|VAR|UNUSED|CV)
{
	USE_OPLINE
	zend_free_op free_op1;
	zval *expr_ptr;

	SAVE_OPLINE();
	if ((OP1_TYPE == IS_VAR || OP1_TYPE == IS_CV) && opline->extended_value) {
		zval **expr_ptr_ptr = GET_OP1_ZVAL_PTR_PTR(BP_VAR_W);

		if (OP1_TYPE == IS_VAR && UNEXPECTED(expr_ptr_ptr == NULL)) {
			zend_error_noreturn(E_ERROR, "Cannot create references to/from string offsets");
		}
		SEPARATE_ZVAL_TO_MAKE_IS_REF(expr_ptr_ptr);
		expr_ptr = *expr_ptr_ptr;
		Z_ADDREF_P(expr_ptr);
	} else {
		expr_ptr=GET_OP1_ZVAL_PTR(BP_VAR_R);
		if (IS_OP1_TMP_FREE()) { /* temporary variable */
			zval *new_expr;

			ALLOC_ZVAL(new_expr);
			INIT_PZVAL_COPY(new_expr, expr_ptr);
			expr_ptr = new_expr;
		} else if (OP1_TYPE == IS_CONST || PZVAL_IS_REF(expr_ptr)) {
			zval *new_expr;

			ALLOC_ZVAL(new_expr);
			INIT_PZVAL_COPY(new_expr, expr_ptr);
			expr_ptr = new_expr;
			zendi_zval_copy_ctor(*expr_ptr);
		} else {
			Z_ADDREF_P(expr_ptr);
		}
	}

	if (OP2_TYPE != IS_UNUSED) {
		zend_free_op free_op2;
		zval *offset = GET_OP2_ZVAL_PTR(BP_VAR_R);
		ulong hval;

		switch (Z_TYPE_P(offset)) {
			case IS_DOUBLE:
				hval = zend_dval_to_lval(Z_DVAL_P(offset));
				ZEND_VM_C_GOTO(num_index);
			case IS_LONG:
			case IS_BOOL:
				hval = Z_LVAL_P(offset);
ZEND_VM_C_LABEL(num_index):
				zend_hash_index_update(Z_ARRVAL(EX_T(opline->result.var).tmp_var), hval, &expr_ptr, sizeof(zval *), NULL);
				break;
			case IS_STRING:
				if (OP2_TYPE == IS_CONST) {
					hval = Z_HASH_P(offset);
				} else {
					ZEND_HANDLE_NUMERIC_EX(Z_STRVAL_P(offset), Z_STRLEN_P(offset)+1, hval, ZEND_VM_C_GOTO(num_index));
					if (IS_INTERNED(Z_STRVAL_P(offset))) {
						hval = INTERNED_HASH(Z_STRVAL_P(offset));
					} else {
						hval = zend_hash_func(Z_STRVAL_P(offset), Z_STRLEN_P(offset)+1);
					}
				}
				zend_hash_quick_update(Z_ARRVAL(EX_T(opline->result.var).tmp_var), Z_STRVAL_P(offset), Z_STRLEN_P(offset)+1, hval, &expr_ptr, sizeof(zval *), NULL);
				break;
			case IS_NULL:
				zend_hash_update(Z_ARRVAL(EX_T(opline->result.var).tmp_var), "", sizeof(""), &expr_ptr, sizeof(zval *), NULL);
				break;
			default:
				zend_error(E_WARNING, "Illegal offset type");
				zval_ptr_dtor(&expr_ptr);
				/* do nothing */
				break;
		}
		FREE_OP2();
	} else {
		zend_hash_next_index_insert(Z_ARRVAL(EX_T(opline->result.var).tmp_var), &expr_ptr, sizeof(zval *), NULL);
	}
	if ((OP1_TYPE == IS_VAR || OP1_TYPE == IS_CV) && opline->extended_value) {
		FREE_OP1_VAR_PTR();
	} else {
		FREE_OP1_IF_VAR();
	}
	CHECK_EXCEPTION();
	ZEND_VM_NEXT_OPCODE();
}

ZEND_VM_HANDLER(71, ZEND_INIT_ARRAY, CONST|TMP|VAR|UNUSED|CV, CONST|TMP|VAR|UNUSED|CV)
{
	USE_OPLINE

	array_init(&EX_T(opline->result.var).tmp_var);
	if (OP1_TYPE == IS_UNUSED) {
		ZEND_VM_NEXT_OPCODE();
#if !defined(ZEND_VM_SPEC) || OP1_TYPE != IS_UNUSED
	} else {
		ZEND_VM_DISPATCH_TO_HANDLER(ZEND_ADD_ARRAY_ELEMENT);
#endif
	}
}

ZEND_VM_HANDLER(21, ZEND_CAST, CONST|TMP|VAR|CV, ANY)
{
	USE_OPLINE
	zend_free_op free_op1;
	zval *expr;
	zval *result = &EX_T(opline->result.var).tmp_var;

	SAVE_OPLINE();
	expr = GET_OP1_ZVAL_PTR(BP_VAR_R);

	if (opline->extended_value != IS_STRING) {
		ZVAL_COPY_VALUE(result, expr);
		if (!IS_OP1_TMP_FREE()) {
			zendi_zval_copy_ctor(*result);
		}
	}
	switch (opline->extended_value) {
		case IS_NULL:
			convert_to_null(result);
			break;
		case IS_BOOL:
			convert_to_boolean(result);
			break;
		case IS_LONG:
			convert_to_long(result);
			break;
		case IS_DOUBLE:
			convert_to_double(result);
			break;
		case IS_STRING: {
			zval var_copy;
			int use_copy;

			zend_make_printable_zval(expr, &var_copy, &use_copy);
			if (use_copy) {
				ZVAL_COPY_VALUE(result, &var_copy);
				if (IS_OP1_TMP_FREE()) {
					FREE_OP1();
				}
			} else {
				ZVAL_COPY_VALUE(result, expr);
				if (!IS_OP1_TMP_FREE()) {
					zendi_zval_copy_ctor(*result);
				}
			}
			break;
		}
		case IS_ARRAY:
			convert_to_array(result);
			break;
		case IS_OBJECT:
			convert_to_object(result);
			break;
	}
	FREE_OP1_IF_VAR();
	CHECK_EXCEPTION();
	ZEND_VM_NEXT_OPCODE();
}

ZEND_VM_HANDLER(73, ZEND_INCLUDE_OR_EVAL, CONST|TMP|VAR|CV, ANY)
{
	USE_OPLINE
	zend_op_array *new_op_array=NULL;
	zend_free_op free_op1;
	zval *inc_filename;
	zval *tmp_inc_filename = NULL;
	zend_bool failure_retval=0;

	SAVE_OPLINE();
	inc_filename = GET_OP1_ZVAL_PTR(BP_VAR_R);

	if (inc_filename->type!=IS_STRING) {
		MAKE_STD_ZVAL(tmp_inc_filename);
		ZVAL_COPY_VALUE(tmp_inc_filename, inc_filename);
		zval_copy_ctor(tmp_inc_filename);
		convert_to_string(tmp_inc_filename);
		inc_filename = tmp_inc_filename;
	}

	if (opline->extended_value != ZEND_EVAL && strlen(Z_STRVAL_P(inc_filename)) != Z_STRLEN_P(inc_filename)) {
		if (opline->extended_value == ZEND_INCLUDE_ONCE || opline->extended_value == ZEND_INCLUDE) {
			zend_message_dispatcher(ZMSG_FAILED_INCLUDE_FOPEN, Z_STRVAL_P(inc_filename) TSRMLS_CC);
		} else {
			zend_message_dispatcher(ZMSG_FAILED_REQUIRE_FOPEN, Z_STRVAL_P(inc_filename) TSRMLS_CC);
		}
	} else {
		switch (opline->extended_value) {
			case ZEND_INCLUDE_ONCE:
			case ZEND_REQUIRE_ONCE: {
					zend_file_handle file_handle;
					char *resolved_path;

					resolved_path = zend_resolve_path(Z_STRVAL_P(inc_filename), Z_STRLEN_P(inc_filename) TSRMLS_CC);
					if (resolved_path) {
						failure_retval = zend_hash_exists(&EG(included_files), resolved_path, strlen(resolved_path)+1);
					} else {
						resolved_path = Z_STRVAL_P(inc_filename);
					}

					if (failure_retval) {
						/* do nothing, file already included */
					} else if (SUCCESS == zend_stream_open(resolved_path, &file_handle TSRMLS_CC)) {

						if (!file_handle.opened_path) {
							file_handle.opened_path = estrdup(resolved_path);
						}

						if (zend_hash_add_empty_element(&EG(included_files), file_handle.opened_path, strlen(file_handle.opened_path)+1)==SUCCESS) {
							new_op_array = zend_compile_file(&file_handle, (opline->extended_value==ZEND_INCLUDE_ONCE?ZEND_INCLUDE:ZEND_REQUIRE) TSRMLS_CC);
							zend_destroy_file_handle(&file_handle TSRMLS_CC);
						} else {
							zend_file_handle_dtor(&file_handle TSRMLS_CC);
							failure_retval=1;
						}
					} else {
						if (opline->extended_value == ZEND_INCLUDE_ONCE) {
							zend_message_dispatcher(ZMSG_FAILED_INCLUDE_FOPEN, Z_STRVAL_P(inc_filename) TSRMLS_CC);
						} else {
							zend_message_dispatcher(ZMSG_FAILED_REQUIRE_FOPEN, Z_STRVAL_P(inc_filename) TSRMLS_CC);
						}
					}
					if (resolved_path != Z_STRVAL_P(inc_filename)) {
						efree(resolved_path);
					}
				}
				break;
			case ZEND_INCLUDE:
			case ZEND_REQUIRE:
				new_op_array = compile_filename(opline->extended_value, inc_filename TSRMLS_CC);
				break;
			case ZEND_EVAL: {
					char *eval_desc = zend_make_compiled_string_description("eval()'d code" TSRMLS_CC);

					new_op_array = zend_compile_string(inc_filename, eval_desc TSRMLS_CC);
					efree(eval_desc);
				}
				break;
			EMPTY_SWITCH_DEFAULT_CASE()
		}
	}
	if (tmp_inc_filename) {
		zval_ptr_dtor(&tmp_inc_filename);
	}
	FREE_OP1();
	if (UNEXPECTED(EG(exception) != NULL)) {
		HANDLE_EXCEPTION();
	} else if (EXPECTED(new_op_array != NULL)) {
		EX(original_return_value) = EG(return_value_ptr_ptr);
		EG(active_op_array) = new_op_array;
		if (RETURN_VALUE_USED(opline)) {
			EX_T(opline->result.var).var.ptr = NULL;
			EX_T(opline->result.var).var.ptr_ptr = &EX_T(opline->result.var).var.ptr;
			EG(return_value_ptr_ptr) = EX_T(opline->result.var).var.ptr_ptr;
		} else {
			EG(return_value_ptr_ptr) = NULL;
		}

		EX(current_object) = EX(object);

		EX(function_state).function = (zend_function *) new_op_array;
		EX(object) = NULL;

		if (!EG(active_symbol_table)) {
			zend_rebuild_symbol_table(TSRMLS_C);
		}

		if (EXPECTED(zend_execute == execute)) {
			ZEND_VM_ENTER();
		} else {
			zend_execute(new_op_array TSRMLS_CC);
		}

		EX(function_state).function = (zend_function *) EX(op_array);
		EX(object) = EX(current_object);

		EG(opline_ptr) = &EX(opline);
		EG(active_op_array) = EX(op_array);
		EG(return_value_ptr_ptr) = EX(original_return_value);
		destroy_op_array(new_op_array TSRMLS_CC);
		efree(new_op_array);
		if (UNEXPECTED(EG(exception) != NULL)) {
			zend_throw_exception_internal(NULL TSRMLS_CC);
			HANDLE_EXCEPTION();
		} else if (RETURN_VALUE_USED(opline)) {
			if (!EX_T(opline->result.var).var.ptr) { /* there was no return statement */
				zval *retval;

				ALLOC_ZVAL(retval);
				ZVAL_BOOL(retval, 1);
				INIT_PZVAL(retval);
				EX_T(opline->result.var).var.ptr = retval;
			}
		}

	} else if (RETURN_VALUE_USED(opline)) {
		zval *retval;

		ALLOC_ZVAL(retval);
		ZVAL_BOOL(retval, failure_retval);
		INIT_PZVAL(retval);
		AI_SET_PTR(&EX_T(opline->result.var), retval);
	}
	ZEND_VM_NEXT_OPCODE();
}

ZEND_VM_HANDLER(74, ZEND_UNSET_VAR, CONST|TMP|VAR|CV, UNUSED|CONST|VAR)
{
	USE_OPLINE
	zval tmp, *varname;
	HashTable *target_symbol_table;
	zend_free_op free_op1;

	SAVE_OPLINE();
	if (OP1_TYPE == IS_CV &&
	    OP2_TYPE == IS_UNUSED &&
	    (opline->extended_value & ZEND_QUICK_SET)) {
		if (EG(active_symbol_table)) {
			zend_compiled_variable *cv = &CV_DEF_OF(opline->op1.var);

			zend_delete_variable(EX(prev_execute_data), EG(active_symbol_table),  cv->name, cv->name_len+1, cv->hash_value TSRMLS_CC);
			EX_CV(opline->op1.var) = NULL;
		} else if (EX_CV(opline->op1.var)) {
			zval_ptr_dtor(EX_CV(opline->op1.var));
			EX_CV(opline->op1.var) = NULL;
		}
		CHECK_EXCEPTION();
		ZEND_VM_NEXT_OPCODE();
	}

	varname = GET_OP1_ZVAL_PTR(BP_VAR_R);

	if (OP1_TYPE != IS_CONST && Z_TYPE_P(varname) != IS_STRING) {
		ZVAL_COPY_VALUE(&tmp, varname);
		zval_copy_ctor(&tmp);
		convert_to_string(&tmp);
		varname = &tmp;
	} else if (OP1_TYPE == IS_VAR || OP1_TYPE == IS_CV) {
		Z_ADDREF_P(varname);
	}

	if (OP2_TYPE != IS_UNUSED) {
		zend_class_entry *ce;

		if (OP2_TYPE == IS_CONST) {
			if (CACHED_PTR(opline->op2.literal->cache_slot)) {
				ce = CACHED_PTR(opline->op2.literal->cache_slot);
			} else {
				ce = zend_fetch_class_by_name(Z_STRVAL_P(opline->op2.zv), Z_STRLEN_P(opline->op2.zv), opline->op2.literal + 1, 0 TSRMLS_CC);
				if (UNEXPECTED(ce == NULL)) {
					if (OP1_TYPE != IS_CONST && varname == &tmp) {
						zval_dtor(&tmp);
					} else if (OP1_TYPE == IS_VAR || OP1_TYPE == IS_CV) {
						zval_ptr_dtor(&varname);
					}
					FREE_OP1();
					CHECK_EXCEPTION();
					ZEND_VM_NEXT_OPCODE();
				}
				CACHE_PTR(opline->op2.literal->cache_slot, ce);
			}
		} else {
			ce = EX_T(opline->op2.var).class_entry;
		}
		zend_std_unset_static_property(ce, Z_STRVAL_P(varname), Z_STRLEN_P(varname), ((OP1_TYPE == IS_CONST) ? opline->op1.literal : NULL) TSRMLS_CC);
	} else {
		ulong hash_value = zend_inline_hash_func(varname->value.str.val, varname->value.str.len+1);

		target_symbol_table = zend_get_target_symbol_table(opline->extended_value & ZEND_FETCH_TYPE_MASK TSRMLS_CC);
		zend_delete_variable(EXECUTE_DATA, target_symbol_table, varname->value.str.val, varname->value.str.len+1, hash_value TSRMLS_CC);
	}

	if (OP1_TYPE != IS_CONST && varname == &tmp) {
		zval_dtor(&tmp);
	} else if (OP1_TYPE == IS_VAR || OP1_TYPE == IS_CV) {
		zval_ptr_dtor(&varname);
	}
	FREE_OP1();
	CHECK_EXCEPTION();
	ZEND_VM_NEXT_OPCODE();
}

ZEND_VM_HANDLER(75, ZEND_UNSET_DIM, VAR|UNUSED|CV, CONST|TMP|VAR|CV)
{
	USE_OPLINE
	zend_free_op free_op1, free_op2;
	zval **container;
	zval *offset;
	ulong hval;

	SAVE_OPLINE();
	container = GET_OP1_OBJ_ZVAL_PTR_PTR(BP_VAR_UNSET);
	if (OP1_TYPE == IS_CV && container != &EG(uninitialized_zval_ptr)) {
		SEPARATE_ZVAL_IF_NOT_REF(container);
	}
	offset = GET_OP2_ZVAL_PTR(BP_VAR_R);

	if (OP1_TYPE != IS_VAR || container) {
		switch (Z_TYPE_PP(container)) {
			case IS_ARRAY: {
				HashTable *ht = Z_ARRVAL_PP(container);

				switch (Z_TYPE_P(offset)) {
					case IS_DOUBLE:
						hval = zend_dval_to_lval(Z_DVAL_P(offset));
						zend_hash_index_del(ht, hval);
						break;
					case IS_RESOURCE:
					case IS_BOOL:
					case IS_LONG:
						hval = Z_LVAL_P(offset);
						zend_hash_index_del(ht, hval);
						break;
					case IS_STRING:
						if (OP2_TYPE == IS_CV || OP2_TYPE == IS_VAR) {
							Z_ADDREF_P(offset);
						}
						if (OP2_TYPE == IS_CONST) {
							hval = Z_HASH_P(offset);
						} else {
							ZEND_HANDLE_NUMERIC_EX(Z_STRVAL_P(offset), Z_STRLEN_P(offset)+1, hval, ZEND_VM_C_GOTO(num_index_dim));
							if (IS_INTERNED(Z_STRVAL_P(offset))) {
								hval = INTERNED_HASH(Z_STRVAL_P(offset));
							} else {
								hval = zend_hash_func(Z_STRVAL_P(offset), Z_STRLEN_P(offset)+1);
							}
						}
						if (ht == &EG(symbol_table)) {
							zend_delete_global_variable_ex(offset->value.str.val, offset->value.str.len, hval TSRMLS_CC);
						} else {
							zend_hash_quick_del(ht, Z_STRVAL_P(offset), Z_STRLEN_P(offset)+1, hval);
						}
						if (OP2_TYPE == IS_CV || OP2_TYPE == IS_VAR) {
							zval_ptr_dtor(&offset);
						}
						break;
ZEND_VM_C_LABEL(num_index_dim):
						zend_hash_index_del(ht, hval);
						if (OP2_TYPE == IS_CV || OP2_TYPE == IS_VAR) {
							zval_ptr_dtor(&offset);
						}
						break;
					case IS_NULL:
						zend_hash_del(ht, "", sizeof(""));
						break;
					default:
						zend_error(E_WARNING, "Illegal offset type in unset");
						break;
				}
				FREE_OP2();
				break;
			}
			case IS_OBJECT:
				if (UNEXPECTED(Z_OBJ_HT_P(*container)->unset_dimension == NULL)) {
					zend_error_noreturn(E_ERROR, "Cannot use object as array");
				}
				if (IS_OP2_TMP_FREE()) {
					MAKE_REAL_ZVAL_PTR(offset);
				}
				Z_OBJ_HT_P(*container)->unset_dimension(*container, offset TSRMLS_CC);
				if (IS_OP2_TMP_FREE()) {
					zval_ptr_dtor(&offset);
				} else {
					FREE_OP2();
				}
				break;
			case IS_STRING:
				zend_error_noreturn(E_ERROR, "Cannot unset string offsets");
				ZEND_VM_CONTINUE(); /* bailed out before */
			default:
				FREE_OP2();
				break;
		}
	} else {
		FREE_OP2();
	}
	FREE_OP1_VAR_PTR();

	CHECK_EXCEPTION();
	ZEND_VM_NEXT_OPCODE();
}

ZEND_VM_HANDLER(76, ZEND_UNSET_OBJ, VAR|UNUSED|CV, CONST|TMP|VAR|CV)
{
	USE_OPLINE
	zend_free_op free_op1, free_op2;
	zval **container;
	zval *offset;

	SAVE_OPLINE();
	container = GET_OP1_OBJ_ZVAL_PTR_PTR(BP_VAR_UNSET);
	offset = GET_OP2_ZVAL_PTR(BP_VAR_R);

	if (OP1_TYPE != IS_VAR || container) {
		if (OP1_TYPE == IS_CV && container != &EG(uninitialized_zval_ptr)) {
			SEPARATE_ZVAL_IF_NOT_REF(container);
		}
		if (Z_TYPE_PP(container) == IS_OBJECT) {
			if (IS_OP2_TMP_FREE()) {
				MAKE_REAL_ZVAL_PTR(offset);
			}
			if (Z_OBJ_HT_P(*container)->unset_property) {
				Z_OBJ_HT_P(*container)->unset_property(*container, offset, ((OP2_TYPE == IS_CONST) ? opline->op2.literal : NULL) TSRMLS_CC);
			} else {
				zend_error(E_NOTICE, "Trying to unset property of non-object");
			}
			if (IS_OP2_TMP_FREE()) {
				zval_ptr_dtor(&offset);
			} else {
				FREE_OP2();
			}
		} else {
			FREE_OP2();
		}
	} else {
		FREE_OP2();
	}
	FREE_OP1_VAR_PTR();

	CHECK_EXCEPTION();
	ZEND_VM_NEXT_OPCODE();
}

ZEND_VM_HANDLER(77, ZEND_FE_RESET, CONST|TMP|VAR|CV, ANY)
{
	USE_OPLINE
	zend_free_op free_op1;
	zval *array_ptr, **array_ptr_ptr;
	HashTable *fe_ht;
	zend_object_iterator *iter = NULL;
	zend_class_entry *ce = NULL;
	zend_bool is_empty = 0;

	SAVE_OPLINE();

	if ((OP1_TYPE == IS_CV || OP1_TYPE == IS_VAR) &&
	    (opline->extended_value & ZEND_FE_RESET_VARIABLE)) {
		array_ptr_ptr = GET_OP1_ZVAL_PTR_PTR(BP_VAR_R);
		if (array_ptr_ptr == NULL || array_ptr_ptr == &EG(uninitialized_zval_ptr)) {
			MAKE_STD_ZVAL(array_ptr);
			ZVAL_NULL(array_ptr);
		} else if (Z_TYPE_PP(array_ptr_ptr) == IS_OBJECT) {
			if(Z_OBJ_HT_PP(array_ptr_ptr)->get_class_entry == NULL) {
				zend_error(E_WARNING, "foreach() cannot iterate over objects without PHP class");
				ZEND_VM_JMP(EX(op_array)->opcodes+opline->op2.opline_num);
			}

			ce = Z_OBJCE_PP(array_ptr_ptr);
			if (!ce || ce->get_iterator == NULL) {
				SEPARATE_ZVAL_IF_NOT_REF(array_ptr_ptr);
				Z_ADDREF_PP(array_ptr_ptr);
			}
			array_ptr = *array_ptr_ptr;
		} else {
			if (Z_TYPE_PP(array_ptr_ptr) == IS_ARRAY) {
				SEPARATE_ZVAL_IF_NOT_REF(array_ptr_ptr);
				if (opline->extended_value & ZEND_FE_FETCH_BYREF) {
					Z_SET_ISREF_PP(array_ptr_ptr);
				}
			}
			array_ptr = *array_ptr_ptr;
			Z_ADDREF_P(array_ptr);
		}
	} else {
		array_ptr = GET_OP1_ZVAL_PTR(BP_VAR_R);
		if (IS_OP1_TMP_FREE()) { /* IS_TMP_VAR */
			zval *tmp;

			ALLOC_ZVAL(tmp);
			INIT_PZVAL_COPY(tmp, array_ptr);
			array_ptr = tmp;
			if (Z_TYPE_P(array_ptr) == IS_OBJECT) {
				ce = Z_OBJCE_P(array_ptr);
				if (ce && ce->get_iterator) {
					Z_DELREF_P(array_ptr);
				}
			}
		} else if (Z_TYPE_P(array_ptr) == IS_OBJECT) {
			ce = Z_OBJCE_P(array_ptr);
			if (!ce || !ce->get_iterator) {
				Z_ADDREF_P(array_ptr);
			}
		} else if (OP1_TYPE == IS_CONST ||
		           ((OP1_TYPE == IS_CV || OP1_TYPE == IS_VAR) &&
		            !Z_ISREF_P(array_ptr) &&
		            Z_REFCOUNT_P(array_ptr) > 1)) {
			zval *tmp;

			ALLOC_ZVAL(tmp);
			INIT_PZVAL_COPY(tmp, array_ptr);
			zval_copy_ctor(tmp);
			array_ptr = tmp;
		} else {
			Z_ADDREF_P(array_ptr);
		}
	}

	if (ce && ce->get_iterator) {
		iter = ce->get_iterator(ce, array_ptr, opline->extended_value & ZEND_FE_RESET_REFERENCE TSRMLS_CC);

		if (iter && EXPECTED(EG(exception) == NULL)) {
			array_ptr = zend_iterator_wrap(iter TSRMLS_CC);
		} else {
			FREE_OP1_IF_VAR();
			if (!EG(exception)) {
				zend_throw_exception_ex(NULL, 0 TSRMLS_CC, "Object of type %s did not create an Iterator", ce->name);
			}
			zend_throw_exception_internal(NULL TSRMLS_CC);
			HANDLE_EXCEPTION();
		}
	}

	EX_T(opline->result.var).fe.ptr = array_ptr;

	if (iter) {
		iter->index = 0;
		if (iter->funcs->rewind) {
			iter->funcs->rewind(iter TSRMLS_CC);
			if (UNEXPECTED(EG(exception) != NULL)) {
				zval_ptr_dtor(&array_ptr);
				FREE_OP1_IF_VAR();
				HANDLE_EXCEPTION();
			}
		}
		is_empty = iter->funcs->valid(iter TSRMLS_CC) != SUCCESS;
		if (UNEXPECTED(EG(exception) != NULL)) {
			zval_ptr_dtor(&array_ptr);
			FREE_OP1_IF_VAR();
			HANDLE_EXCEPTION();
		}
		iter->index = -1; /* will be set to 0 before using next handler */
	} else if ((fe_ht = HASH_OF(array_ptr)) != NULL) {
		zend_hash_internal_pointer_reset(fe_ht);
		if (ce) {
			zend_object *zobj = zend_objects_get_address(array_ptr TSRMLS_CC);
			while (zend_hash_has_more_elements(fe_ht) == SUCCESS) {
				char *str_key;
				uint str_key_len;
				ulong int_key;
				zend_uchar key_type;

				key_type = zend_hash_get_current_key_ex(fe_ht, &str_key, &str_key_len, &int_key, 0, NULL);
				if (key_type != HASH_KEY_NON_EXISTANT &&
					(key_type == HASH_KEY_IS_LONG ||
				     zend_check_property_access(zobj, str_key, str_key_len-1 TSRMLS_CC) == SUCCESS)) {
					break;
				}
				zend_hash_move_forward(fe_ht);
			}
		}
		is_empty = zend_hash_has_more_elements(fe_ht) != SUCCESS;
		zend_hash_get_pointer(fe_ht, &EX_T(opline->result.var).fe.fe_pos);
	} else {
		zend_error(E_WARNING, "Invalid argument supplied for foreach()");
		is_empty = 1;
	}

	FREE_OP1_IF_VAR();
	if (is_empty) {
		ZEND_VM_JMP(EX(op_array)->opcodes+opline->op2.opline_num);
	} else {
		CHECK_EXCEPTION();
		ZEND_VM_NEXT_OPCODE();
	}
}

ZEND_VM_HANDLER(78, ZEND_FE_FETCH, VAR, ANY)
{
	USE_OPLINE
	zend_free_op free_op1;
	zval *array = EX_T(opline->op1.var).fe.ptr;
	zval **value;
	char *str_key;
	uint str_key_len;
	ulong int_key;
	HashTable *fe_ht;
	zend_object_iterator *iter = NULL;
	int key_type = 0;
	zend_bool use_key = (zend_bool)(opline->extended_value & ZEND_FE_FETCH_WITH_KEY);

	SAVE_OPLINE();

	switch (zend_iterator_unwrap(array, &iter TSRMLS_CC)) {
		default:
		case ZEND_ITER_INVALID:
			zend_error(E_WARNING, "Invalid argument supplied for foreach()");
			ZEND_VM_JMP(EX(op_array)->opcodes+opline->op2.opline_num);

		case ZEND_ITER_PLAIN_OBJECT: {
			const char *class_name, *prop_name;
			zend_object *zobj = zend_objects_get_address(array TSRMLS_CC);

			fe_ht = Z_OBJPROP_P(array);
			zend_hash_set_pointer(fe_ht, &EX_T(opline->op1.var).fe.fe_pos);
			do {
				if (zend_hash_get_current_data(fe_ht, (void **) &value)==FAILURE) {
					/* reached end of iteration */
					ZEND_VM_JMP(EX(op_array)->opcodes+opline->op2.opline_num);
				}
				key_type = zend_hash_get_current_key_ex(fe_ht, &str_key, &str_key_len, &int_key, 0, NULL);

				zend_hash_move_forward(fe_ht);
			} while (key_type == HASH_KEY_NON_EXISTANT ||
			         (key_type != HASH_KEY_IS_LONG &&
			          zend_check_property_access(zobj, str_key, str_key_len-1 TSRMLS_CC) != SUCCESS));
			zend_hash_get_pointer(fe_ht, &EX_T(opline->op1.var).fe.fe_pos);
			if (use_key && key_type != HASH_KEY_IS_LONG) {
				zend_unmangle_property_name(str_key, str_key_len-1, &class_name, &prop_name);
				str_key_len = strlen(prop_name);
				str_key = estrndup(prop_name, str_key_len);
				str_key_len++;
			}
			break;
		}

		case ZEND_ITER_PLAIN_ARRAY:
			fe_ht = Z_ARRVAL_P(array);
			zend_hash_set_pointer(fe_ht, &EX_T(opline->op1.var).fe.fe_pos);
			if (zend_hash_get_current_data(fe_ht, (void **) &value)==FAILURE) {
				/* reached end of iteration */
				ZEND_VM_JMP(EX(op_array)->opcodes+opline->op2.opline_num);
			}
			if (use_key) {
				key_type = zend_hash_get_current_key_ex(fe_ht, &str_key, &str_key_len, &int_key, 1, NULL);
			}
			zend_hash_move_forward(fe_ht);
			zend_hash_get_pointer(fe_ht, &EX_T(opline->op1.var).fe.fe_pos);
			break;

		case ZEND_ITER_OBJECT:
			/* !iter happens from exception */
			if (iter && ++iter->index > 0) {
				/* This could cause an endless loop if index becomes zero again.
				 * In case that ever happens we need an additional flag. */
				iter->funcs->move_forward(iter TSRMLS_CC);
				if (UNEXPECTED(EG(exception) != NULL)) {
					zval_ptr_dtor(&array);
					HANDLE_EXCEPTION();
				}
			}
			/* If index is zero we come from FE_RESET and checked valid() already. */
			if (!iter || (iter->index > 0 && iter->funcs->valid(iter TSRMLS_CC) == FAILURE)) {
				/* reached end of iteration */
				if (UNEXPECTED(EG(exception) != NULL)) {
					zval_ptr_dtor(&array);
					HANDLE_EXCEPTION();
				}
				ZEND_VM_JMP(EX(op_array)->opcodes+opline->op2.opline_num);
			}
			iter->funcs->get_current_data(iter, &value TSRMLS_CC);
			if (UNEXPECTED(EG(exception) != NULL)) {
				zval_ptr_dtor(&array);
				HANDLE_EXCEPTION();
			}
			if (!value) {
				/* failure in get_current_data */
				ZEND_VM_JMP(EX(op_array)->opcodes+opline->op2.opline_num);
			}
			if (use_key) {
				if (iter->funcs->get_current_key) {
					key_type = iter->funcs->get_current_key(iter, &str_key, &str_key_len, &int_key TSRMLS_CC);
					if (UNEXPECTED(EG(exception) != NULL)) {
						zval_ptr_dtor(&array);
						HANDLE_EXCEPTION();
					}
				} else {
					key_type = HASH_KEY_IS_LONG;
					int_key = iter->index;
				}
			}
			break;
	}

	if (opline->extended_value & ZEND_FE_FETCH_BYREF) {
		SEPARATE_ZVAL_IF_NOT_REF(value);
		Z_SET_ISREF_PP(value);
		EX_T(opline->result.var).var.ptr_ptr = value;
		Z_ADDREF_PP(value);
	} else {
		PZVAL_LOCK(*value);
		AI_SET_PTR(&EX_T(opline->result.var), *value);
	}

	if (use_key) {
		zval *key = &EX_T((opline+1)->result.var).tmp_var;

		switch (key_type) {
			case HASH_KEY_IS_STRING:
				Z_STRVAL_P(key) = (char*)str_key;
				Z_STRLEN_P(key) = str_key_len-1;
				Z_TYPE_P(key) = IS_STRING;
				break;
			case HASH_KEY_IS_LONG:
				Z_LVAL_P(key) = int_key;
				Z_TYPE_P(key) = IS_LONG;
				break;
			default:
			case HASH_KEY_NON_EXISTANT:
				ZVAL_NULL(key);
				break;
		}
	}

	CHECK_EXCEPTION();
	ZEND_VM_INC_OPCODE();
	ZEND_VM_NEXT_OPCODE();
}

ZEND_VM_HANDLER(114, ZEND_ISSET_ISEMPTY_VAR, CONST|TMP|VAR|CV, UNUSED|CONST|VAR)
{
	USE_OPLINE
	zval **value;
	zend_bool isset = 1;

	SAVE_OPLINE();
	if (OP1_TYPE == IS_CV &&
	    OP2_TYPE == IS_UNUSED &&
	    (opline->extended_value & ZEND_QUICK_SET)) {
		if (EX_CV(opline->op1.var)) {
			value = EX_CV(opline->op1.var);
		} else if (EG(active_symbol_table)) {
			zend_compiled_variable *cv = &CV_DEF_OF(opline->op1.var);

			if (zend_hash_quick_find(EG(active_symbol_table), cv->name, cv->name_len+1, cv->hash_value, (void **) &value) == FAILURE) {
				isset = 0;
			}
		} else {
			isset = 0;
		}
	} else {
		HashTable *target_symbol_table;
		zend_free_op free_op1;
		zval tmp, *varname = GET_OP1_ZVAL_PTR(BP_VAR_IS);

		if (OP1_TYPE != IS_CONST && Z_TYPE_P(varname) != IS_STRING) {
			ZVAL_COPY_VALUE(&tmp, varname);
			zval_copy_ctor(&tmp);
			convert_to_string(&tmp);
			varname = &tmp;
		}

		if (OP2_TYPE != IS_UNUSED) {
			zend_class_entry *ce;

			if (OP2_TYPE == IS_CONST) {
				if (CACHED_PTR(opline->op2.literal->cache_slot)) {
					ce = CACHED_PTR(opline->op2.literal->cache_slot);
				} else {
					ce = zend_fetch_class_by_name(Z_STRVAL_P(opline->op2.zv), Z_STRLEN_P(opline->op2.zv), opline->op2.literal + 1, 0 TSRMLS_CC);
					if (UNEXPECTED(ce == NULL)) {
						CHECK_EXCEPTION();
						ZEND_VM_NEXT_OPCODE();
					}
					CACHE_PTR(opline->op2.literal->cache_slot, ce);
				}
			} else {
				ce = EX_T(opline->op2.var).class_entry;
			}
			value = zend_std_get_static_property(ce, Z_STRVAL_P(varname), Z_STRLEN_P(varname), 1, ((OP1_TYPE == IS_CONST) ? opline->op1.literal : NULL) TSRMLS_CC);
			if (!value) {
				isset = 0;
			}
		} else {
			target_symbol_table = zend_get_target_symbol_table(opline->extended_value & ZEND_FETCH_TYPE_MASK TSRMLS_CC);
			if (zend_hash_find(target_symbol_table, varname->value.str.val, varname->value.str.len+1, (void **) &value) == FAILURE) {
				isset = 0;
			}
		}

		if (OP1_TYPE != IS_CONST && varname == &tmp) {
			zval_dtor(&tmp);
		}
		FREE_OP1();
	}

	if (opline->extended_value & ZEND_ISSET) {
		if (isset && Z_TYPE_PP(value) != IS_NULL) {
			ZVAL_BOOL(&EX_T(opline->result.var).tmp_var, 1);
		} else {
			ZVAL_BOOL(&EX_T(opline->result.var).tmp_var, 0);
		}
	} else /* if (opline->extended_value & ZEND_ISEMPTY) */ {
		if (!isset || !i_zend_is_true(*value)) {
			ZVAL_BOOL(&EX_T(opline->result.var).tmp_var, 1);
		} else {
			ZVAL_BOOL(&EX_T(opline->result.var).tmp_var, 0);
		}
	}

	CHECK_EXCEPTION();
	ZEND_VM_NEXT_OPCODE();
}

ZEND_VM_HELPER_EX(zend_isset_isempty_dim_prop_obj_handler, VAR|UNUSED|CV, CONST|TMP|VAR|CV, int prop_dim)
{
	USE_OPLINE
	zend_free_op free_op1, free_op2;
	zval **container;
	zval **value = NULL;
	int result = 0;
	ulong hval;
	zval *offset;
<<<<<<< HEAD

	SAVE_OPLINE();
	container = GET_OP1_OBJ_ZVAL_PTR_PTR(BP_VAR_IS);

	offset = GET_OP2_ZVAL_PTR(BP_VAR_R);

	if (Z_TYPE_PP(container) == IS_ARRAY && !prop_dim) {
		HashTable *ht;
		int isset = 0;

		ht = Z_ARRVAL_PP(container);

=======

	SAVE_OPLINE();
	container = GET_OP1_OBJ_ZVAL_PTR_PTR(BP_VAR_IS);

	offset = GET_OP2_ZVAL_PTR(BP_VAR_R);

	if (Z_TYPE_PP(container) == IS_ARRAY && !prop_dim) {
		HashTable *ht;
		int isset = 0;

		ht = Z_ARRVAL_PP(container);

>>>>>>> 5246d6f0
		switch (Z_TYPE_P(offset)) {
			case IS_DOUBLE:
				hval = zend_dval_to_lval(Z_DVAL_P(offset));
				ZEND_VM_C_GOTO(num_index_prop);
			case IS_RESOURCE:
			case IS_BOOL:
			case IS_LONG:
				hval = Z_LVAL_P(offset);
ZEND_VM_C_LABEL(num_index_prop):
				if (zend_hash_index_find(ht, hval, (void **) &value) == SUCCESS) {
					isset = 1;
				}
				break;
			case IS_STRING:
				if (OP2_TYPE == IS_CONST) {
					hval = Z_HASH_P(offset);
				} else {
					if (!prop_dim) {
						ZEND_HANDLE_NUMERIC_EX(Z_STRVAL_P(offset), Z_STRLEN_P(offset)+1, hval, ZEND_VM_C_GOTO(num_index_prop));
					}
					if (IS_INTERNED(Z_STRVAL_P(offset))) {
						hval = INTERNED_HASH(Z_STRVAL_P(offset));
					} else {
						hval = zend_hash_func(Z_STRVAL_P(offset), Z_STRLEN_P(offset)+1);
					}
				}
				if (zend_hash_quick_find(ht, Z_STRVAL_P(offset), Z_STRLEN_P(offset)+1, hval, (void **) &value) == SUCCESS) {
					isset = 1;
				}
				break;
			case IS_NULL:
				if (zend_hash_find(ht, "", sizeof(""), (void **) &value) == SUCCESS) {
					isset = 1;
				}
				break;
			default:
				zend_error(E_WARNING, "Illegal offset type in isset or empty");
				break;
		}

		if (opline->extended_value & ZEND_ISSET) {
			if (isset && Z_TYPE_PP(value) == IS_NULL) {
				result = 0;
			} else {
				result = isset;
			}
		} else /* if (opline->extended_value & ZEND_ISEMPTY) */ {
			if (!isset || !i_zend_is_true(*value)) {
				result = 0;
			} else {
				result = 1;
			}
		}
		FREE_OP2();
	} else if (Z_TYPE_PP(container) == IS_OBJECT) {
		if (IS_OP2_TMP_FREE()) {
			MAKE_REAL_ZVAL_PTR(offset);
		}
		if (prop_dim) {
			if (Z_OBJ_HT_P(*container)->has_property) {
				result = Z_OBJ_HT_P(*container)->has_property(*container, offset, (opline->extended_value & ZEND_ISEMPTY) != 0, ((OP2_TYPE == IS_CONST) ? opline->op2.literal : NULL) TSRMLS_CC);
			} else {
				zend_error(E_NOTICE, "Trying to check property of non-object");
				result = 0;
			}
		} else {
			if (Z_OBJ_HT_P(*container)->has_dimension) {
				result = Z_OBJ_HT_P(*container)->has_dimension(*container, offset, (opline->extended_value & ZEND_ISEMPTY) != 0 TSRMLS_CC);
			} else {
				zend_error(E_NOTICE, "Trying to check element of non-array");
				result = 0;
			}
		}
		if (IS_OP2_TMP_FREE()) {
			zval_ptr_dtor(&offset);
		} else {
			FREE_OP2();
		}
	} else if ((*container)->type == IS_STRING && !prop_dim) { /* string offsets */
		zval tmp;

		if (Z_TYPE_P(offset) != IS_LONG) {
			if (Z_TYPE_P(offset) <= IS_BOOL /* simple scalar types */
					|| (Z_TYPE_P(offset) == IS_STRING /* or numeric string */
						&& IS_LONG == is_numeric_string(Z_STRVAL_P(offset), Z_STRLEN_P(offset), NULL, NULL, 0))) {
				ZVAL_COPY_VALUE(&tmp, offset);
				zval_copy_ctor(&tmp);
				convert_to_long(&tmp);
				offset = &tmp;
			} else {
				/* can not be converted to proper offset, return "not set" */
				result = 0;
			}
		}
		if (Z_TYPE_P(offset) == IS_LONG) {
			if (opline->extended_value & ZEND_ISSET) {
				if (offset->value.lval >= 0 && offset->value.lval < Z_STRLEN_PP(container)) {
					result = 1;
				}
			} else /* if (opline->extended_value & ZEND_ISEMPTY) */ {
				if (offset->value.lval >= 0 && offset->value.lval < Z_STRLEN_PP(container) && Z_STRVAL_PP(container)[offset->value.lval] != '0') {
					result = 1;
				}
			}
		}
		FREE_OP2();
	} else {
		FREE_OP2();
	}

	Z_TYPE(EX_T(opline->result.var).tmp_var) = IS_BOOL;
	if (opline->extended_value & ZEND_ISSET) {
		Z_LVAL(EX_T(opline->result.var).tmp_var) = result;
	} else {
		Z_LVAL(EX_T(opline->result.var).tmp_var) = !result;
	}

	FREE_OP1_VAR_PTR();

	CHECK_EXCEPTION();
	ZEND_VM_NEXT_OPCODE();
}

ZEND_VM_HANDLER(115, ZEND_ISSET_ISEMPTY_DIM_OBJ, VAR|UNUSED|CV, CONST|TMP|VAR|CV)
{
	ZEND_VM_DISPATCH_TO_HELPER_EX(zend_isset_isempty_dim_prop_obj_handler, prop_dim, 0);
}

ZEND_VM_HANDLER(148, ZEND_ISSET_ISEMPTY_PROP_OBJ, VAR|UNUSED|CV, CONST|TMP|VAR|CV)
{
	ZEND_VM_DISPATCH_TO_HELPER_EX(zend_isset_isempty_dim_prop_obj_handler, prop_dim, 1);
}

ZEND_VM_HANDLER(79, ZEND_EXIT, CONST|TMP|VAR|UNUSED|CV, ANY)
{
#if !defined(ZEND_VM_SPEC) || (OP1_TYPE != IS_UNUSED)
	USE_OPLINE

	SAVE_OPLINE();
	if (OP1_TYPE != IS_UNUSED) {
		zend_free_op free_op1;
		zval *ptr = GET_OP1_ZVAL_PTR(BP_VAR_R);

		if (Z_TYPE_P(ptr) == IS_LONG) {
			EG(exit_status) = Z_LVAL_P(ptr);
		} else {
			zend_print_variable(ptr);
		}
		FREE_OP1();
	}
#endif
	zend_bailout();
	ZEND_VM_NEXT_OPCODE(); /* Never reached */
}

ZEND_VM_HANDLER(57, ZEND_BEGIN_SILENCE, ANY, ANY)
{
	USE_OPLINE

	SAVE_OPLINE();
	Z_LVAL(EX_T(opline->result.var).tmp_var) = EG(error_reporting);
	Z_TYPE(EX_T(opline->result.var).tmp_var) = IS_LONG;  /* shouldn't be necessary */
	if (EX(old_error_reporting) == NULL) {
		EX(old_error_reporting) = &EX_T(opline->result.var).tmp_var;
	}

	if (EG(error_reporting)) {
		do {
			EG(error_reporting) = 0;
			if (!EG(error_reporting_ini_entry)) {
				if (UNEXPECTED(zend_hash_find(EG(ini_directives), "error_reporting", sizeof("error_reporting"), (void **) &EG(error_reporting_ini_entry)) == FAILURE)) {
					break;
				}
			}
			if (!EG(error_reporting_ini_entry)->modified) {
				if (!EG(modified_ini_directives)) {
					ALLOC_HASHTABLE(EG(modified_ini_directives));
					zend_hash_init(EG(modified_ini_directives), 8, NULL, NULL, 0);
				}
				if (EXPECTED(zend_hash_add(EG(modified_ini_directives), "error_reporting", sizeof("error_reporting"), &EG(error_reporting_ini_entry), sizeof(zend_ini_entry*), NULL) == SUCCESS)) {
					EG(error_reporting_ini_entry)->orig_value = EG(error_reporting_ini_entry)->value;
					EG(error_reporting_ini_entry)->orig_value_length = EG(error_reporting_ini_entry)->value_length;
					EG(error_reporting_ini_entry)->orig_modifiable = EG(error_reporting_ini_entry)->modifiable;
					EG(error_reporting_ini_entry)->modified = 1;
				}
			} else if (EG(error_reporting_ini_entry)->value != EG(error_reporting_ini_entry)->orig_value) {
				efree(EG(error_reporting_ini_entry)->value);
			}
			EG(error_reporting_ini_entry)->value = estrndup("0", sizeof("0")-1);
			EG(error_reporting_ini_entry)->value_length = sizeof("0")-1;
		} while (0);
	}
	CHECK_EXCEPTION();
	ZEND_VM_NEXT_OPCODE();
}

ZEND_VM_HANDLER(142, ZEND_RAISE_ABSTRACT_ERROR, ANY, ANY)
{
	SAVE_OPLINE();
	zend_error_noreturn(E_ERROR, "Cannot call abstract method %s::%s()", EG(scope)->name, EX(op_array)->function_name);
	ZEND_VM_NEXT_OPCODE(); /* Never reached */
}

ZEND_VM_HANDLER(58, ZEND_END_SILENCE, TMP, ANY)
{
	USE_OPLINE
	zval restored_error_reporting;

	SAVE_OPLINE();
	if (!EG(error_reporting) && Z_LVAL(EX_T(opline->op1.var).tmp_var) != 0) {
		Z_TYPE(restored_error_reporting) = IS_LONG;
		Z_LVAL(restored_error_reporting) = Z_LVAL(EX_T(opline->op1.var).tmp_var);
		EG(error_reporting) = Z_LVAL(restored_error_reporting);
		convert_to_string(&restored_error_reporting);
		if (EXPECTED(EG(error_reporting_ini_entry) != NULL)) {
			if (EXPECTED(EG(error_reporting_ini_entry)->modified &&
			    EG(error_reporting_ini_entry)->value != EG(error_reporting_ini_entry)->orig_value)) {
				efree(EG(error_reporting_ini_entry)->value);
			}
			EG(error_reporting_ini_entry)->value = Z_STRVAL(restored_error_reporting);
			EG(error_reporting_ini_entry)->value_length = Z_STRLEN(restored_error_reporting);
		} else {
			zendi_zval_dtor(restored_error_reporting);
		}
	}
	if (EX(old_error_reporting) == &EX_T(opline->op1.var).tmp_var) {
		EX(old_error_reporting) = NULL;
	}
	CHECK_EXCEPTION();
	ZEND_VM_NEXT_OPCODE();
}

ZEND_VM_HANDLER(152, ZEND_JMP_SET, CONST|TMP|VAR|CV, ANY)
{
	USE_OPLINE
	zend_free_op free_op1;
	zval *value;

	SAVE_OPLINE();
	value = GET_OP1_ZVAL_PTR(BP_VAR_R);

	if (i_zend_is_true(value)) {
		ZVAL_COPY_VALUE(&EX_T(opline->result.var).tmp_var, value);
		if (!IS_OP1_TMP_FREE()) {
			zendi_zval_copy_ctor(EX_T(opline->result.var).tmp_var);
		}
		FREE_OP1_IF_VAR();
#if DEBUG_ZEND>=2
		printf("Conditional jmp to %d\n", opline->op2.opline_num);
#endif
		ZEND_VM_JMP(opline->op2.jmp_addr);
	}

	FREE_OP1();
	CHECK_EXCEPTION();
	ZEND_VM_NEXT_OPCODE();
}

ZEND_VM_HANDLER(158, ZEND_JMP_SET_VAR, CONST|TMP|VAR|CV, ANY)
{
	USE_OPLINE
	zend_free_op free_op1;
	zval *value, *ret;

	SAVE_OPLINE();
	value = GET_OP1_ZVAL_PTR(BP_VAR_R);

	if (i_zend_is_true(value)) {
		if (OP1_TYPE == IS_VAR || OP1_TYPE == IS_CV) {
			Z_ADDREF_P(value);
			EX_T(opline->result.var).var.ptr = value;
			EX_T(opline->result.var).var.ptr_ptr = &EX_T(opline->result.var).var.ptr;
		} else {
			ALLOC_ZVAL(ret);
			INIT_PZVAL_COPY(ret, value);
			EX_T(opline->result.var).var.ptr = ret;
			EX_T(opline->result.var).var.ptr_ptr = &EX_T(opline->result.var).var.ptr;
			if (!IS_OP1_TMP_FREE()) {
				zval_copy_ctor(EX_T(opline->result.var).var.ptr);
			}
		}
		FREE_OP1_IF_VAR();
#if DEBUG_ZEND>=2
		printf("Conditional jmp to %d\n", opline->op2.opline_num);
#endif
		ZEND_VM_JMP(opline->op2.jmp_addr);
	}

	FREE_OP1();
	CHECK_EXCEPTION();
	ZEND_VM_NEXT_OPCODE();
}

ZEND_VM_HANDLER(22, ZEND_QM_ASSIGN, CONST|TMP|VAR|CV, ANY)
{
	USE_OPLINE
	zend_free_op free_op1;
	zval *value;

	SAVE_OPLINE();
	value = GET_OP1_ZVAL_PTR(BP_VAR_R);

	ZVAL_COPY_VALUE(&EX_T(opline->result.var).tmp_var, value);
	if (!IS_OP1_TMP_FREE()) {
		zval_copy_ctor(&EX_T(opline->result.var).tmp_var);
	}
	FREE_OP1_IF_VAR();
	CHECK_EXCEPTION();
	ZEND_VM_NEXT_OPCODE();
}

ZEND_VM_HANDLER(157, ZEND_QM_ASSIGN_VAR, CONST|TMP|VAR|CV, ANY)
{
	USE_OPLINE
	zend_free_op free_op1;
	zval *value, *ret;

	SAVE_OPLINE();
	value = GET_OP1_ZVAL_PTR(BP_VAR_R);

	if (OP1_TYPE == IS_VAR || OP1_TYPE == IS_CV) {
		Z_ADDREF_P(value);
		EX_T(opline->result.var).var.ptr = value;
		EX_T(opline->result.var).var.ptr_ptr = &EX_T(opline->result.var).var.ptr;
	} else {
		ALLOC_ZVAL(ret);
		INIT_PZVAL_COPY(ret, value);
		EX_T(opline->result.var).var.ptr = ret;
		EX_T(opline->result.var).var.ptr_ptr = &EX_T(opline->result.var).var.ptr;
		if (!IS_OP1_TMP_FREE()) {
			zval_copy_ctor(EX_T(opline->result.var).var.ptr);
		}
	}

	FREE_OP1_IF_VAR();
	CHECK_EXCEPTION();
	ZEND_VM_NEXT_OPCODE();
}

ZEND_VM_HANDLER(101, ZEND_EXT_STMT, ANY, ANY)
{
	SAVE_OPLINE();
	if (!EG(no_extensions)) {
		zend_llist_apply_with_argument(&zend_extensions, (llist_apply_with_arg_func_t) zend_extension_statement_handler, EX(op_array) TSRMLS_CC);
	}
	CHECK_EXCEPTION();
	ZEND_VM_NEXT_OPCODE();
}

ZEND_VM_HANDLER(102, ZEND_EXT_FCALL_BEGIN, ANY, ANY)
{
	SAVE_OPLINE();
	if (!EG(no_extensions)) {
		zend_llist_apply_with_argument(&zend_extensions, (llist_apply_with_arg_func_t) zend_extension_fcall_begin_handler, EX(op_array) TSRMLS_CC);
	}
	CHECK_EXCEPTION();
	ZEND_VM_NEXT_OPCODE();
}

ZEND_VM_HANDLER(103, ZEND_EXT_FCALL_END, ANY, ANY)
{
	SAVE_OPLINE();
	if (!EG(no_extensions)) {
		zend_llist_apply_with_argument(&zend_extensions, (llist_apply_with_arg_func_t) zend_extension_fcall_end_handler, EX(op_array) TSRMLS_CC);
	}
	CHECK_EXCEPTION();
	ZEND_VM_NEXT_OPCODE();
}

ZEND_VM_HANDLER(139, ZEND_DECLARE_CLASS, ANY, ANY)
{
	USE_OPLINE

	SAVE_OPLINE();
	EX_T(opline->result.var).class_entry = do_bind_class(EX(op_array), opline, EG(class_table), 0 TSRMLS_CC);
	CHECK_EXCEPTION();
	ZEND_VM_NEXT_OPCODE();
}

ZEND_VM_HANDLER(140, ZEND_DECLARE_INHERITED_CLASS, ANY, ANY)
{
	USE_OPLINE

	SAVE_OPLINE();
	EX_T(opline->result.var).class_entry = do_bind_inherited_class(EX(op_array), opline, EG(class_table), EX_T(opline->extended_value).class_entry, 0 TSRMLS_CC);
	CHECK_EXCEPTION();
	ZEND_VM_NEXT_OPCODE();
}

ZEND_VM_HANDLER(145, ZEND_DECLARE_INHERITED_CLASS_DELAYED, ANY, ANY)
{
	USE_OPLINE
	zend_class_entry **pce, **pce_orig;

	SAVE_OPLINE();
	if (zend_hash_quick_find(EG(class_table), Z_STRVAL_P(opline->op2.zv), Z_STRLEN_P(opline->op2.zv)+1, Z_HASH_P(opline->op2.zv), (void**)&pce) == FAILURE ||
	    (zend_hash_quick_find(EG(class_table), Z_STRVAL_P(opline->op1.zv), Z_STRLEN_P(opline->op1.zv), Z_HASH_P(opline->op1.zv), (void**)&pce_orig) == SUCCESS &&
	     *pce != *pce_orig)) {
		do_bind_inherited_class(EX(op_array), opline, EG(class_table), EX_T(opline->extended_value).class_entry, 0 TSRMLS_CC);
	}
	CHECK_EXCEPTION();
	ZEND_VM_NEXT_OPCODE();
}

ZEND_VM_HANDLER(141, ZEND_DECLARE_FUNCTION, ANY, ANY)
{
	USE_OPLINE

	SAVE_OPLINE();
	do_bind_function(EX(op_array), opline, EG(function_table), 0);
	CHECK_EXCEPTION();
	ZEND_VM_NEXT_OPCODE();
}

ZEND_VM_HANDLER(105, ZEND_TICKS, ANY, ANY)
{
	USE_OPLINE

	SAVE_OPLINE();
	if (++EG(ticks_count)>=opline->extended_value) {
		EG(ticks_count)=0;
		if (zend_ticks_function) {
			zend_ticks_function(opline->extended_value);
		}
	}
	CHECK_EXCEPTION();
	ZEND_VM_NEXT_OPCODE();
}

ZEND_VM_HANDLER(138, ZEND_INSTANCEOF, TMP|VAR|CV, ANY)
{
	USE_OPLINE
	zend_free_op free_op1;
	zval *expr;
	zend_bool result;

	SAVE_OPLINE();
	expr = GET_OP1_ZVAL_PTR(BP_VAR_R);

	if (Z_TYPE_P(expr) == IS_OBJECT && Z_OBJ_HT_P(expr)->get_class_entry) {
		result = instanceof_function(Z_OBJCE_P(expr), EX_T(opline->op2.var).class_entry TSRMLS_CC);
	} else {
		result = 0;
	}
	ZVAL_BOOL(&EX_T(opline->result.var).tmp_var, result);
	FREE_OP1();
	CHECK_EXCEPTION();
	ZEND_VM_NEXT_OPCODE();
}

ZEND_VM_HANDLER(104, ZEND_EXT_NOP, ANY, ANY)
{
	ZEND_VM_NEXT_OPCODE();
}

ZEND_VM_HANDLER(0, ZEND_NOP, ANY, ANY)
{
	ZEND_VM_NEXT_OPCODE();
}

ZEND_VM_HANDLER(144, ZEND_ADD_INTERFACE, ANY, CONST)
{
	USE_OPLINE
	zend_class_entry *ce = EX_T(opline->op1.var).class_entry;
	zend_class_entry *iface;

	SAVE_OPLINE();
	if (CACHED_PTR(opline->op2.literal->cache_slot)) {
		iface = CACHED_PTR(opline->op2.literal->cache_slot);
	} else {
		iface = zend_fetch_class_by_name(Z_STRVAL_P(opline->op2.zv), Z_STRLEN_P(opline->op2.zv), opline->op2.literal + 1, opline->extended_value TSRMLS_CC);
		if (UNEXPECTED(iface == NULL)) {
			CHECK_EXCEPTION();
			ZEND_VM_NEXT_OPCODE();
		}
		CACHE_PTR(opline->op2.literal->cache_slot, ce);
	}

	if (UNEXPECTED((iface->ce_flags & ZEND_ACC_INTERFACE) == 0)) {
		zend_error_noreturn(E_ERROR, "%s cannot implement %s - it is not an interface", ce->name, iface->name);
	}
	zend_do_implement_interface(ce, iface TSRMLS_CC);

	CHECK_EXCEPTION();
	ZEND_VM_NEXT_OPCODE();
}

ZEND_VM_HANDLER(154, ZEND_ADD_TRAIT, ANY, ANY)
{
	USE_OPLINE
	zend_class_entry *ce = EX_T(opline->op1.var).class_entry;
	zend_class_entry *trait;

	SAVE_OPLINE();
	if (CACHED_PTR(opline->op2.literal->cache_slot)) {
		trait = CACHED_PTR(opline->op2.literal->cache_slot);
	} else {
		trait = zend_fetch_class_by_name(Z_STRVAL_P(opline->op2.zv),
		                                 Z_STRLEN_P(opline->op2.zv),
		                                 opline->op2.literal + 1,
		                                 opline->extended_value TSRMLS_CC);
		if (UNEXPECTED(trait == NULL)) {
			CHECK_EXCEPTION();
			ZEND_VM_NEXT_OPCODE();
		}
		if (!((trait->ce_flags & ZEND_ACC_TRAIT) == ZEND_ACC_TRAIT)) {
			zend_error_noreturn(E_ERROR, "%s cannot use %s - it is not a trait", ce->name, trait->name);
		}
		CACHE_PTR(opline->op2.literal->cache_slot, trait);
	}

	zend_do_implement_trait(ce, trait TSRMLS_CC);

 	CHECK_EXCEPTION();
	ZEND_VM_NEXT_OPCODE();
}

ZEND_VM_HANDLER(155, ZEND_BIND_TRAITS, ANY, ANY)
{
	USE_OPLINE
	zend_class_entry *ce = EX_T(opline->op1.var).class_entry;

	SAVE_OPLINE();
	zend_do_bind_traits(ce TSRMLS_CC);
 	CHECK_EXCEPTION();
	ZEND_VM_NEXT_OPCODE();
}

ZEND_VM_HANDLER(149, ZEND_HANDLE_EXCEPTION, ANY, ANY)
{
	zend_uint op_num = EG(opline_before_exception)-EG(active_op_array)->opcodes;
	int i;
	zend_uint catch_op_num = 0, finally_op_num = 0;
	int catched = 0, finally = 0;
<<<<<<< HEAD
	zval restored_error_reporting;

	void **stack_frame = (void**)(((char*)EX_Ts()) +
		(ZEND_MM_ALIGNED_SIZE(sizeof(temp_variable)) * EX(op_array)->T));
=======
	void **stack_frame;

	/* Figure out where the next stack frame (which maybe contains pushed
	 * arguments that have to be dtor'ed) starts */
	if (EX(op_array)->fn_flags & ZEND_ACC_GENERATOR) {
		/* The generator object is stored in return_value_ptr_ptr */
		zend_generator *generator = (zend_generator *) EG(return_value_ptr_ptr);

		/* For generators the next stack frame is conveniently stored in the
		 * generator object. */
		stack_frame = generator->original_stack_top;
	} else {
		/* In all other cases the next stack frame starts after the temporary
		 * variables section of the current execution context */
		stack_frame = (void **) ((char *) EX_Ts() +
			ZEND_MM_ALIGNED_SIZE(sizeof(temp_variable)) * EX(op_array)->T);
	}
>>>>>>> 5246d6f0

	/* If the exception was thrown during a function call there might be
	 * arguments pushed to the stack that have to be dtor'ed. */
	while (zend_vm_stack_top(TSRMLS_C) != stack_frame) {
		zval *stack_zval_p = zend_vm_stack_pop(TSRMLS_C);
		zval_ptr_dtor(&stack_zval_p);
	}

	for (i=0; i<EG(active_op_array)->last_try_catch; i++) {
		if (EG(active_op_array)->try_catch_array[i].try_op > op_num) {
			/* further blocks will not be relevant... */
			break;
		} 
		if (op_num < EG(active_op_array)->try_catch_array[i].catch_op) {
			catch_op_num = EX(op_array)->try_catch_array[i].catch_op;
			catched = i + 1;
		}
		if (op_num < EG(active_op_array)->try_catch_array[i].finally_op) {
			finally_op_num = EX(op_array)->try_catch_array[i].finally_op;
			finally = i + 1;
		}
	}

	while (EX(fbc)) {
		EX(called_scope) = (zend_class_entry*)zend_ptr_stack_pop(&EG(arg_types_stack));
		if (EX(object)) {
			if (IS_CTOR_CALL(EX(called_scope))) {
				if (IS_CTOR_USED(EX(called_scope))) {
					Z_DELREF_P(EX(object));
				}
				if (Z_REFCOUNT_P(EX(object)) == 1) {
					zend_object_store_ctor_failed(EX(object) TSRMLS_CC);
				}
			}
			zval_ptr_dtor(&EX(object));
		}
		EX(called_scope) = DECODE_CTOR(EX(called_scope));
		zend_arg_types_stack_2_pop(&EG(arg_types_stack), &EX(object), &EX(fbc));
	}

	for (i=0; i<EX(op_array)->last_brk_cont; i++) {
		if (EX(op_array)->brk_cont_array[i].start < 0) {
			continue;
		} else if (EX(op_array)->brk_cont_array[i].start > op_num) {
			/* further blocks will not be relevant... */
			break;
		} else if (op_num < EX(op_array)->brk_cont_array[i].brk) {
			if (!catched ||
			    catch_op_num >= EX(op_array)->brk_cont_array[i].brk) {
				zend_op *brk_opline = &EX(op_array)->opcodes[EX(op_array)->brk_cont_array[i].brk];

				switch (brk_opline->opcode) {
					case ZEND_SWITCH_FREE:
						if (!(brk_opline->extended_value & EXT_TYPE_FREE_ON_RETURN)) {
							zval_ptr_dtor(&EX_T(brk_opline->op1.var).var.ptr);
						}
						break;
					case ZEND_FREE:
						if (!(brk_opline->extended_value & EXT_TYPE_FREE_ON_RETURN)) {
							zendi_zval_dtor(EX_T(brk_opline->op1.var).tmp_var);
						}
						break;
				}
			}
		}
	}

	/* restore previous error_reporting value */
	if (!EG(error_reporting) && EX(old_error_reporting) != NULL && Z_LVAL_P(EX(old_error_reporting)) != 0) {
		zval restored_error_reporting;

		Z_TYPE(restored_error_reporting) = IS_LONG;
		Z_LVAL(restored_error_reporting) = Z_LVAL_P(EX(old_error_reporting));
		convert_to_string(&restored_error_reporting);
		zend_alter_ini_entry_ex("error_reporting", sizeof("error_reporting"), Z_STRVAL(restored_error_reporting), Z_STRLEN(restored_error_reporting), ZEND_INI_USER, ZEND_INI_STAGE_RUNTIME, 1 TSRMLS_CC);
		zendi_zval_dtor(restored_error_reporting);
	}
	EX(old_error_reporting) = NULL;

	if (catched && finally) {
		if (finally_op_num > catch_op_num) {
			EX(leaving) = 0;
			ZEND_VM_SET_OPCODE(&EX(op_array)->opcodes[catch_op_num]);
			ZEND_VM_CONTINUE();
		} else {
			zend_exception_save(TSRMLS_C);
			EX(leaving) = ZEND_THROW;
			ZEND_VM_SET_OPCODE(&EX(op_array)->opcodes[finally_op_num]);
			ZEND_VM_CONTINUE();
		}
	} else if (catched) { 
		EX(leaving) = 0;
		ZEND_VM_SET_OPCODE(&EX(op_array)->opcodes[catch_op_num]);
		ZEND_VM_CONTINUE();
	} else if (finally) {
		zend_exception_save(TSRMLS_C);
		EX(leaving) = ZEND_THROW;
		ZEND_VM_SET_OPCODE(&EX(op_array)->opcodes[finally_op_num]);
		ZEND_VM_CONTINUE();
	} else {
		ZEND_VM_DISPATCH_TO_HELPER(zend_leave_helper);
	}
}

ZEND_VM_HANDLER(146, ZEND_VERIFY_ABSTRACT_CLASS, ANY, ANY)
{
	USE_OPLINE

	SAVE_OPLINE();
	zend_verify_abstract_class(EX_T(opline->op1.var).class_entry TSRMLS_CC);
	CHECK_EXCEPTION();
	ZEND_VM_NEXT_OPCODE();
}

ZEND_VM_HANDLER(150, ZEND_USER_OPCODE, ANY, ANY)
{
	USE_OPLINE
	int ret;

	SAVE_OPLINE();
	ret = zend_user_opcode_handlers[opline->opcode](ZEND_OPCODE_HANDLER_ARGS_PASSTHRU_INTERNAL);
	LOAD_OPLINE();

	switch (ret) {
		case ZEND_USER_OPCODE_CONTINUE:
			ZEND_VM_CONTINUE();
		case ZEND_USER_OPCODE_RETURN:
			ZEND_VM_DISPATCH_TO_HELPER(zend_leave_helper);
		case ZEND_USER_OPCODE_ENTER:
			ZEND_VM_ENTER();
		case ZEND_USER_OPCODE_LEAVE:
			ZEND_VM_LEAVE();
		case ZEND_USER_OPCODE_DISPATCH:
			ZEND_VM_DISPATCH(opline->opcode, opline);
		default:
			ZEND_VM_DISPATCH((zend_uchar)(ret & 0xff), opline);
	}
}

ZEND_VM_HANDLER(143, ZEND_DECLARE_CONST, CONST, CONST)
{
	USE_OPLINE
	zend_free_op free_op1, free_op2;
	zval *name;
	zval *val;
	zend_constant c;

	SAVE_OPLINE();
	name  = GET_OP1_ZVAL_PTR(BP_VAR_R);
	val   = GET_OP2_ZVAL_PTR(BP_VAR_R);

	if ((Z_TYPE_P(val) & IS_CONSTANT_TYPE_MASK) == IS_CONSTANT || Z_TYPE_P(val) == IS_CONSTANT_ARRAY) {
		zval tmp;
		zval *tmp_ptr = &tmp;

		ZVAL_COPY_VALUE(&tmp, val);
		if (Z_TYPE_P(val) == IS_CONSTANT_ARRAY) {
			zval_copy_ctor(&tmp);
		}
		INIT_PZVAL(&tmp);
		zval_update_constant(&tmp_ptr, NULL TSRMLS_CC);
		c.value = *tmp_ptr;
	} else {
		INIT_PZVAL_COPY(&c.value, val);
		zval_copy_ctor(&c.value);
	}
	c.flags = CONST_CS; /* non persistent, case sensetive */
	c.name = IS_INTERNED(Z_STRVAL_P(name)) ? Z_STRVAL_P(name) : zend_strndup(Z_STRVAL_P(name), Z_STRLEN_P(name));
	c.name_len = Z_STRLEN_P(name)+1;
	c.module_number = PHP_USER_CONSTANT;

	if (zend_register_constant(&c TSRMLS_CC) == FAILURE) {
	}

	FREE_OP1();
	FREE_OP2();
	CHECK_EXCEPTION();
	ZEND_VM_NEXT_OPCODE();
}

ZEND_VM_HANDLER(153, ZEND_DECLARE_LAMBDA_FUNCTION, CONST, UNUSED)
{
	USE_OPLINE
	zend_function *op_array;

	SAVE_OPLINE();

	if (UNEXPECTED(zend_hash_quick_find(EG(function_table), Z_STRVAL_P(opline->op1.zv), Z_STRLEN_P(opline->op1.zv), Z_HASH_P(opline->op1.zv), (void *) &op_array) == FAILURE) ||
	    UNEXPECTED(op_array->type != ZEND_USER_FUNCTION)) {
		zend_error_noreturn(E_ERROR, "Base lambda function for closure not found");
	}

	zend_create_closure(&EX_T(opline->result.var).tmp_var, op_array, EG(scope), EG(This) TSRMLS_CC);

	CHECK_EXCEPTION();
	ZEND_VM_NEXT_OPCODE();
}

ZEND_VM_HANDLER(156, ZEND_SEPARATE, VAR, UNUSED)
{
	USE_OPLINE
	zval *var_ptr, *new_zv;
<<<<<<< HEAD

	SAVE_OPLINE();
	var_ptr = EX_T(opline->op1.var).var.ptr;
	if (Z_TYPE_P(var_ptr) != IS_OBJECT &&
			!PZVAL_IS_REF(var_ptr) &&
			Z_REFCOUNT_P(var_ptr) > 1) {

=======

	SAVE_OPLINE();
	var_ptr = EX_T(opline->op1.var).var.ptr;
	if (Z_TYPE_P(var_ptr) != IS_OBJECT &&
			!PZVAL_IS_REF(var_ptr) &&
			Z_REFCOUNT_P(var_ptr) > 1) {

>>>>>>> 5246d6f0
		Z_DELREF_P(var_ptr);
		ALLOC_ZVAL(new_zv);
		INIT_PZVAL_COPY(new_zv, var_ptr);
		var_ptr = new_zv;
		zval_copy_ctor(var_ptr);
		EX_T(opline->op1.var).var.ptr = var_ptr;
	}
	ZEND_VM_NEXT_OPCODE();
}

ZEND_VM_HANDLER(159, ZEND_LEAVE, ANY, ANY)
{
	zend_exception_restore(TSRMLS_C);
	if (!EX(leaving)) {
		ZEND_VM_NEXT_OPCODE();
	} else {
		zend_uint leaving = EX(leaving);
		switch (leaving) {
			case ZEND_RETURN:
			case ZEND_RETURN_BY_REF:
			case ZEND_THROW:
				leaving = ZEND_LEAVE;
			case ZEND_JMP:
			case ZEND_BRK:
			case ZEND_CONT:
			case ZEND_GOTO:
				 ZEND_VM_DISPATCH_TO_HELPER_EX(zend_finally_handler_leaving, type, leaving);
			break;
		}
	}

	ZEND_VM_CONTINUE();
}

<<<<<<< HEAD
=======
ZEND_VM_HANDLER(160, ZEND_YIELD, CONST|TMP|VAR|CV|UNUSED, CONST|TMP|VAR|CV|UNUSED)
{
	USE_OPLINE

	/* The generator object is stored in return_value_ptr_ptr */
	zend_generator *generator = (zend_generator *) EG(return_value_ptr_ptr);

	if (generator->flags & ZEND_GENERATOR_FORCED_CLOSE) {
		zend_error_noreturn(E_ERROR, "Cannot yield from finally in a force-closed generator");
	}

	/* Destroy the previously yielded value */
	if (generator->value) {
		zval_ptr_dtor(&generator->value);
	}

	/* Destroy the previously yielded key */
	if (generator->key) {
		zval_ptr_dtor(&generator->key);
	}

	/* Set the new yielded value */
	if (OP1_TYPE != IS_UNUSED) {
		zend_free_op free_op1;

		if (EX(op_array)->fn_flags & ZEND_ACC_RETURN_REFERENCE) {
			/* Constants and temporary variables aren't yieldable by reference,
			 * but we still allow them with a notice. */
			if (OP1_TYPE == IS_CONST || OP1_TYPE == IS_TMP_VAR) {
				zval *value, *copy;

				zend_error(E_NOTICE, "Only variable references should be yielded by reference");

				value = GET_OP1_ZVAL_PTR(BP_VAR_R);
				ALLOC_ZVAL(copy);
				INIT_PZVAL_COPY(copy, value);

				/* Temporary variables don't need ctor copying */
				if (!IS_OP1_TMP_FREE()) {
					zval_copy_ctor(copy);
				}

				generator->value = copy;
			} else {
				zval **value_ptr = GET_OP1_ZVAL_PTR_PTR(BP_VAR_W);

				if (OP1_TYPE == IS_VAR && UNEXPECTED(value_ptr == NULL)) {
					zend_error_noreturn(E_ERROR, "Cannot yield string offsets by reference");
				}

				/* If a function call result is yielded and the function did
				 * not return by reference we throw a notice. */
				if (OP1_TYPE == IS_VAR && !Z_ISREF_PP(value_ptr)
				    && !(opline->extended_value == ZEND_RETURNS_FUNCTION
				         && EX_T(opline->op1.var).var.fcall_returned_reference)
				    && EX_T(opline->op1.var).var.ptr_ptr == &EX_T(opline->op1.var).var.ptr) {
					zend_error(E_NOTICE, "Only variable references should be yielded by reference");

					Z_ADDREF_PP(value_ptr);
					generator->value = *value_ptr;
				} else {
					SEPARATE_ZVAL_TO_MAKE_IS_REF(value_ptr);
					Z_ADDREF_PP(value_ptr);
					generator->value = *value_ptr;
				}

				FREE_OP1_IF_VAR();
			}
		} else {
			zval *value = GET_OP1_ZVAL_PTR(BP_VAR_R);

			/* Consts, temporary variables and references need copying */
			if (OP1_TYPE == IS_CONST || OP1_TYPE == IS_TMP_VAR
				|| (PZVAL_IS_REF(value) && Z_REFCOUNT_P(value) > 0)
			) {
				zval *copy;

				ALLOC_ZVAL(copy);
				INIT_PZVAL_COPY(copy, value);

				/* Temporary variables don't need ctor copying */
				if (!IS_OP1_TMP_FREE()) {
					zval_copy_ctor(copy);
				}

				generator->value = copy;
			} else {
				Z_ADDREF_P(value);
				generator->value = value;
			}

			FREE_OP1_IF_VAR();
		}
	} else {
		/* If no value was specified yield null */
		Z_ADDREF(EG(uninitialized_zval));
		generator->value = &EG(uninitialized_zval);
	}

	/* Set the new yielded key */
	if (OP2_TYPE != IS_UNUSED) {
		zend_free_op free_op2;
		zval *key = GET_OP2_ZVAL_PTR(BP_VAR_R);

		/* Consts, temporary variables and references need copying */
		if (OP2_TYPE == IS_CONST || OP2_TYPE == IS_TMP_VAR
			|| (PZVAL_IS_REF(key) && Z_REFCOUNT_P(key) > 0)
		) {
			zval *copy;

			ALLOC_ZVAL(copy);
			INIT_PZVAL_COPY(copy, key);

			/* Temporary variables don't need ctor copying */
			if (!IS_OP2_TMP_FREE()) {
				zval_copy_ctor(copy);
			}

			generator->key = copy;
		} else {
			Z_ADDREF_P(key);
			generator->key = key;
		}

		if (Z_TYPE_P(generator->key) == IS_LONG
		    && Z_LVAL_P(generator->key) > generator->largest_used_integer_key
		) {
			generator->largest_used_integer_key = Z_LVAL_P(generator->key);
		}

		FREE_OP2_IF_VAR();
	} else {
		/* If no key was specified we use auto-increment keys */
		generator->largest_used_integer_key++;

		ALLOC_INIT_ZVAL(generator->key);
		ZVAL_LONG(generator->key, generator->largest_used_integer_key);
	}

	/* If a value is sent it should go into the result var */
	generator->send_target = &EX_T(opline->result.var);

	/* Initialize the sent value to NULL */
	Z_ADDREF(EG(uninitialized_zval));
	AI_SET_PTR(&EX_T(opline->result.var), &EG(uninitialized_zval));

	/* We increment to the next op, so we are at the correct position when the
	 * generator is resumed. */
	ZEND_VM_INC_OPCODE();

	/* The GOTO VM uses a local opline variable. We need to set the opline
	 * variable in execute_data so we don't resume at an old position. */
	SAVE_OPLINE();

	ZEND_VM_RETURN();
}

>>>>>>> 5246d6f0
ZEND_VM_EXPORT_HELPER(zend_do_fcall, zend_do_fcall_common_helper)<|MERGE_RESOLUTION|>--- conflicted
+++ resolved
@@ -1844,24 +1844,6 @@
 {
 	zend_bool nested;
 	zend_op_array *op_array = EX(op_array);
-<<<<<<< HEAD
-
-	EG(current_execute_data) = EX(prev_execute_data);
-	EG(opline_ptr) = NULL;
-	if (!EG(active_symbol_table)) {
-		zval ***cv = EX_CVs();
-		zval ***end = cv + op_array->last_var;
-		while (cv != end) {
-			if (*cv) {
-				zval_ptr_dtor(*cv);
-			}
-			cv++;
-		}
-	}
-
-	if ((op_array->fn_flags & ZEND_ACC_CLOSURE) && op_array->prototype) {
-		zval_ptr_dtor((zval**)&op_array->prototype);
-=======
 
 	/* Generators go throw a different cleanup process */
 	if (EX(op_array)->fn_flags & ZEND_ACC_GENERATOR) {
@@ -1894,18 +1876,6 @@
 	} else {
 		zend_vm_stack_free(execute_data TSRMLS_CC);
 	}
-
-	if (nested) {
-		execute_data = EG(current_execute_data);
->>>>>>> 5246d6f0
-	}
-	if (nested) {
-		USE_OPLINE
-
-<<<<<<< HEAD
-	nested = EX(nested);
-
-	zend_vm_stack_free(execute_data TSRMLS_CC);
 
 	if (nested) {
 		execute_data = EG(current_execute_data);
@@ -1943,20 +1913,11 @@
 			ZEND_VM_INC_OPCODE();
 			ZEND_VM_LEAVE();
 		} else {
-
 			EG(opline_ptr) = &EX(opline);
 			EG(active_op_array) = EX(op_array);
 			EG(return_value_ptr_ptr) = EX(original_return_value);
 			if (EG(active_symbol_table)) {
-				if (EG(symtable_cache_ptr)>=EG(symtable_cache_limit)) {
-					zend_hash_destroy(EG(active_symbol_table));
-					FREE_HASHTABLE(EG(active_symbol_table));
-				} else {
-					/* clean before putting into the cache, since clean
-					   could call dtors, which could use cached hash */
-					zend_hash_clean(EG(active_symbol_table));
-					*(++EG(symtable_cache_ptr)) = EG(active_symbol_table);
-				}
+				zend_clean_and_cache_symbol_table(EG(active_symbol_table) TSRMLS_CC);
 			}
 			EG(active_symbol_table) = EX(symbol_table);
 
@@ -2089,7 +2050,11 @@
 			ret->var.fcall_returned_reference = (fbc->common.fn_flags & ZEND_ACC_RETURN_REFERENCE) != 0;
 		}
 
-		if (EXPECTED(zend_execute == execute)) {
+		if (EG(active_op_array)->fn_flags & ZEND_ACC_GENERATOR) {
+			if (RETURN_VALUE_USED(opline)) {
+				EX_T(opline->result.var).var.ptr = zend_generator_create_zval(EG(active_op_array) TSRMLS_CC);
+			}
+		} else if (EXPECTED(zend_execute == execute)) {
 			if (EXPECTED(EG(exception) == NULL)) {
 				ZEND_VM_ENTER();
 			}
@@ -2101,22 +2066,14 @@
 		EG(active_op_array) = EX(op_array);
 		EG(return_value_ptr_ptr) = EX(original_return_value);
 		if (EG(active_symbol_table)) {
-			if (EG(symtable_cache_ptr)>=EG(symtable_cache_limit)) {
-				zend_hash_destroy(EG(active_symbol_table));
-				FREE_HASHTABLE(EG(active_symbol_table));
-			} else {
-				/* clean before putting into the cache, since clean
-				   could call dtors, which could use cached hash */
-				zend_hash_clean(EG(active_symbol_table));
-				*(++EG(symtable_cache_ptr)) = EG(active_symbol_table);
-			}
+			zend_clean_and_cache_symbol_table(EG(active_symbol_table) TSRMLS_CC);
 		}
 		EG(active_symbol_table) = EX(symbol_table);
 	} else { /* ZEND_OVERLOADED_FUNCTION */
 		MAKE_STD_ZVAL(EX_T(opline->result.var).var.ptr);
 		ZVAL_NULL(EX_T(opline->result.var).var.ptr);
 
-			/* Not sure what should be done here if it's a static method */
+		/* Not sure what should be done here if it's a static method */
 		if (EXPECTED(EX(object) != NULL)) {
 			Z_OBJ_HT_P(EX(object))->call_method(fbc->common.function_name, opline->extended_value, EX_T(opline->result.var).var.ptr, &EX_T(opline->result.var).var.ptr, EX(object), RETURN_VALUE_USED(opline) TSRMLS_CC);
 		} else {
@@ -2385,467 +2342,6 @@
 	zval *val;
 	int retval;
 
-=======
-		LOAD_REGS();
-		LOAD_OPLINE();
-		if (UNEXPECTED(opline->opcode == ZEND_INCLUDE_OR_EVAL)) {
-
-			EX(function_state).function = (zend_function *) EX(op_array);
-			EX(function_state).arguments = NULL;
-			EX(object) = EX(current_object);
-
-			EG(opline_ptr) = &EX(opline);
-			EG(active_op_array) = EX(op_array);
-			EG(return_value_ptr_ptr) = EX(original_return_value);
-			destroy_op_array(op_array TSRMLS_CC);
-			efree(op_array);
-			if (UNEXPECTED(EG(exception) != NULL)) {
-				zend_throw_exception_internal(NULL TSRMLS_CC);
-				HANDLE_EXCEPTION_LEAVE();
-			} else if (RETURN_VALUE_USED(opline)) {
-				if (!EX_T(opline->result.var).var.ptr) { /* there was no return statement */
-					zval *retval;
-
-					ALLOC_ZVAL(retval);
-					ZVAL_BOOL(retval, 1);
-					INIT_PZVAL(retval);
-					EX_T(opline->result.var).var.ptr = retval;
-				}
-			}
-
-			ZEND_VM_INC_OPCODE();
-			ZEND_VM_LEAVE();
-		} else {
-			EG(opline_ptr) = &EX(opline);
-			EG(active_op_array) = EX(op_array);
-			EG(return_value_ptr_ptr) = EX(original_return_value);
-			if (EG(active_symbol_table)) {
-				zend_clean_and_cache_symbol_table(EG(active_symbol_table) TSRMLS_CC);
-			}
-			EG(active_symbol_table) = EX(symbol_table);
-
-			EX(function_state).function = (zend_function *) EX(op_array);
-			EX(function_state).arguments = NULL;
-
-			if (EG(This)) {
-				if (UNEXPECTED(EG(exception) != NULL) && IS_CTOR_CALL(EX(called_scope))) {
-					if (IS_CTOR_USED(EX(called_scope))) {
-						Z_DELREF_P(EG(This));
-					}
-					if (Z_REFCOUNT_P(EG(This)) == 1) {
-						zend_object_store_ctor_failed(EG(This) TSRMLS_CC);
-					}
-				}
-				zval_ptr_dtor(&EG(This));
-			}
-			EG(This) = EX(current_this);
-			EG(scope) = EX(current_scope);
-			EG(called_scope) = EX(current_called_scope);
-
-			EX(object) = EX(current_object);
-			EX(called_scope) = DECODE_CTOR(EX(called_scope));
-
-			zend_vm_stack_clear_multiple(TSRMLS_C);
-
-			if (UNEXPECTED(EG(exception) != NULL)) {
-				zend_throw_exception_internal(NULL TSRMLS_CC);
-				if (RETURN_VALUE_USED(opline) && EX_T(opline->result.var).var.ptr) {
-					zval_ptr_dtor(&EX_T(opline->result.var).var.ptr);
-				}
-				HANDLE_EXCEPTION_LEAVE();
-			}
-
-			ZEND_VM_INC_OPCODE();
-			ZEND_VM_LEAVE();
-		}
-	}
-	ZEND_VM_RETURN();
-}
-
-ZEND_VM_HELPER(zend_do_fcall_common_helper, ANY, ANY)
-{
-	USE_OPLINE
-	zend_bool should_change_scope = 0;
-	zend_function *fbc = EX(function_state).function;
-
-	SAVE_OPLINE();
-	if (UNEXPECTED((fbc->common.fn_flags & (ZEND_ACC_ABSTRACT|ZEND_ACC_DEPRECATED)) != 0)) {
-		if (UNEXPECTED((fbc->common.fn_flags & ZEND_ACC_ABSTRACT) != 0)) {
-			zend_error_noreturn(E_ERROR, "Cannot call abstract method %s::%s()", fbc->common.scope->name, fbc->common.function_name);
-			CHECK_EXCEPTION();
-			ZEND_VM_NEXT_OPCODE(); /* Never reached */
-		}
-		if (UNEXPECTED((fbc->common.fn_flags & ZEND_ACC_DEPRECATED) != 0)) {
-			zend_error(E_DEPRECATED, "Function %s%s%s() is deprecated",
-				fbc->common.scope ? fbc->common.scope->name : "",
-				fbc->common.scope ? "::" : "",
-				fbc->common.function_name);
-		}
-	}
-	if (fbc->common.scope &&
-		!(fbc->common.fn_flags & ZEND_ACC_STATIC) &&
-		!EX(object)) {
-
-		if (fbc->common.fn_flags & ZEND_ACC_ALLOW_STATIC) {
-			/* FIXME: output identifiers properly */
-			zend_error(E_STRICT, "Non-static method %s::%s() should not be called statically", fbc->common.scope->name, fbc->common.function_name);
-		} else {
-			/* FIXME: output identifiers properly */
-			/* An internal function assumes $this is present and won't check that. So PHP would crash by allowing the call. */
-			zend_error_noreturn(E_ERROR, "Non-static method %s::%s() cannot be called statically", fbc->common.scope->name, fbc->common.function_name);
-		}
-	}
-
-	if (fbc->type == ZEND_USER_FUNCTION || fbc->common.scope) {
-		should_change_scope = 1;
-		EX(current_this) = EG(This);
-		EX(current_scope) = EG(scope);
-		EX(current_called_scope) = EG(called_scope);
-		EG(This) = EX(object);
-		EG(scope) = (fbc->type == ZEND_USER_FUNCTION || !EX(object)) ? fbc->common.scope : NULL;
-		EG(called_scope) = EX(called_scope);
-	}
-
-	zend_arg_types_stack_3_pop(&EG(arg_types_stack), &EX(called_scope), &EX(current_object), &EX(fbc));
-	EX(function_state).arguments = zend_vm_stack_push_args(opline->extended_value TSRMLS_CC);
-	LOAD_OPLINE();
-
-	if (fbc->type == ZEND_INTERNAL_FUNCTION) {
-		temp_variable *ret = &EX_T(opline->result.var);
-
-		MAKE_STD_ZVAL(ret->var.ptr);
-		ZVAL_NULL(ret->var.ptr);
-		ret->var.ptr_ptr = &ret->var.ptr;
-		ret->var.fcall_returned_reference = (fbc->common.fn_flags & ZEND_ACC_RETURN_REFERENCE) != 0;
-
-		if (fbc->common.arg_info) {
-			zend_uint i=0;
-			zval **p = (zval**)EX(function_state).arguments;
-			ulong arg_count = opline->extended_value;
-
-			while (arg_count>0) {
-				zend_verify_arg_type(fbc, ++i, *(p-arg_count), 0 TSRMLS_CC);
-				arg_count--;
-			}
-		}
-
-		if (!zend_execute_internal) {
-			/* saves one function call if zend_execute_internal is not used */
-			fbc->internal_function.handler(opline->extended_value, ret->var.ptr, (fbc->common.fn_flags & ZEND_ACC_RETURN_REFERENCE) ? &ret->var.ptr : NULL, EX(object), RETURN_VALUE_USED(opline) TSRMLS_CC);
-		} else {
-			zend_execute_internal(EXECUTE_DATA, RETURN_VALUE_USED(opline) TSRMLS_CC);
-		}
-
-		if (!RETURN_VALUE_USED(opline)) {
-			zval_ptr_dtor(&ret->var.ptr);
-		}
-	} else if (fbc->type == ZEND_USER_FUNCTION) {
-		EX(original_return_value) = EG(return_value_ptr_ptr);
-		EG(active_symbol_table) = NULL;
-		EG(active_op_array) = &fbc->op_array;
-		EG(return_value_ptr_ptr) = NULL;
-		if (RETURN_VALUE_USED(opline)) {
-			temp_variable *ret = &EX_T(opline->result.var);
-
-			ret->var.ptr = NULL;
-			EG(return_value_ptr_ptr) = &ret->var.ptr;
-			ret->var.ptr_ptr = &ret->var.ptr;
-			ret->var.fcall_returned_reference = (fbc->common.fn_flags & ZEND_ACC_RETURN_REFERENCE) != 0;
-		}
-
-		if (EG(active_op_array)->fn_flags & ZEND_ACC_GENERATOR) {
-			if (RETURN_VALUE_USED(opline)) {
-				EX_T(opline->result.var).var.ptr = zend_generator_create_zval(EG(active_op_array) TSRMLS_CC);
-			}
-		} else if (EXPECTED(zend_execute == execute)) {
-			if (EXPECTED(EG(exception) == NULL)) {
-				ZEND_VM_ENTER();
-			}
-		} else {
-			zend_execute(EG(active_op_array) TSRMLS_CC);
-		}
-
-		EG(opline_ptr) = &EX(opline);
-		EG(active_op_array) = EX(op_array);
-		EG(return_value_ptr_ptr) = EX(original_return_value);
-		if (EG(active_symbol_table)) {
-			zend_clean_and_cache_symbol_table(EG(active_symbol_table) TSRMLS_CC);
-		}
-		EG(active_symbol_table) = EX(symbol_table);
-	} else { /* ZEND_OVERLOADED_FUNCTION */
-		MAKE_STD_ZVAL(EX_T(opline->result.var).var.ptr);
-		ZVAL_NULL(EX_T(opline->result.var).var.ptr);
-
-		/* Not sure what should be done here if it's a static method */
-		if (EXPECTED(EX(object) != NULL)) {
-			Z_OBJ_HT_P(EX(object))->call_method(fbc->common.function_name, opline->extended_value, EX_T(opline->result.var).var.ptr, &EX_T(opline->result.var).var.ptr, EX(object), RETURN_VALUE_USED(opline) TSRMLS_CC);
-		} else {
-			zend_error_noreturn(E_ERROR, "Cannot call overloaded function for non-object");
-		}
-
-		if (fbc->type == ZEND_OVERLOADED_FUNCTION_TEMPORARY) {
-			efree((char*)fbc->common.function_name);
-		}
-		efree(fbc);
-
-		if (!RETURN_VALUE_USED(opline)) {
-			zval_ptr_dtor(&EX_T(opline->result.var).var.ptr);
-		} else {
-			Z_UNSET_ISREF_P(EX_T(opline->result.var).var.ptr);
-			Z_SET_REFCOUNT_P(EX_T(opline->result.var).var.ptr, 1);
-			EX_T(opline->result.var).var.fcall_returned_reference = 0;
-			EX_T(opline->result.var).var.ptr_ptr = &EX_T(opline->result.var).var.ptr;
-		}
-	}
-
-	EX(function_state).function = (zend_function *) EX(op_array);
-	EX(function_state).arguments = NULL;
-
-	if (should_change_scope) {
-		if (EG(This)) {
-			if (UNEXPECTED(EG(exception) != NULL) && IS_CTOR_CALL(EX(called_scope))) {
-				if (IS_CTOR_USED(EX(called_scope))) {
-					Z_DELREF_P(EG(This));
-				}
-				if (Z_REFCOUNT_P(EG(This)) == 1) {
-					zend_object_store_ctor_failed(EG(This) TSRMLS_CC);
-				}
-			}
-			zval_ptr_dtor(&EG(This));
-		}
-		EG(This) = EX(current_this);
-		EG(scope) = EX(current_scope);
-		EG(called_scope) = EX(current_called_scope);
-	}
-
-	EX(object) = EX(current_object);
-	EX(called_scope) = DECODE_CTOR(EX(called_scope));
-
-	zend_vm_stack_clear_multiple(TSRMLS_C);
-
-	if (UNEXPECTED(EG(exception) != NULL)) {
-		zend_throw_exception_internal(NULL TSRMLS_CC);
-		if (RETURN_VALUE_USED(opline) && EX_T(opline->result.var).var.ptr) {
-			zval_ptr_dtor(&EX_T(opline->result.var).var.ptr);
-		}
-		HANDLE_EXCEPTION();
-	}
-
-	ZEND_VM_NEXT_OPCODE();
-}
-
-ZEND_VM_HELPER_EX(zend_finally_handler_leaving, ANY, ANY, int type)
-{
-	USE_OPLINE
-	zend_uint i, op_num = opline - EX(op_array)->opcodes;
-	zend_uint catch_op_num = 0, finally_op_num = 0;
-
-	SAVE_OPLINE();
-
-	switch (type) {
-		case ZEND_THROW:
-		case ZEND_RETURN:
-		case ZEND_RETURN_BY_REF:
-		case ZEND_LEAVE:
-			{
-				if (EG(prev_exception) || (type == ZEND_LEAVE && EG(exception))) {
-					for (i=0; i<EX(op_array)->last_try_catch; i++) {
-						if (EX(op_array)->try_catch_array[i].try_op > op_num) {
-							break;
-						} 
-						if (op_num < EX(op_array)->try_catch_array[i].finally_op) {
-							finally_op_num = EX(op_array)->try_catch_array[i].finally_op;
-						}
-						if (op_num < EX(op_array)->try_catch_array[i].catch_op) {
-							catch_op_num = EX(op_array)->try_catch_array[i].catch_op;
-						}
-					}
-				} else {
-					for (i=0; i<EX(op_array)->last_try_catch; i++) {
-						if (EX(op_array)->try_catch_array[i].try_op > op_num) {
-							break;
-						} 
-						if (op_num < EX(op_array)->try_catch_array[i].finally_op) {
-							finally_op_num = EX(op_array)->try_catch_array[i].finally_op;
-						}
-					}
-				}
-
-				if (catch_op_num && finally_op_num) {
-					/* EG(exception) || EG(prev_exception) */
-					if (catch_op_num > finally_op_num) {
-						zend_exception_save(TSRMLS_C);
-						EX(leaving) = ZEND_THROW;
-						ZEND_VM_SET_OPCODE(&EX(op_array)->opcodes[finally_op_num]);
-					} else {
-						EX(leaving) = 0;
-						ZEND_VM_SET_OPCODE(&EX(op_array)->opcodes[catch_op_num]);
-					}
-				} else if (catch_op_num) {
-					EX(leaving) = 0;
-					ZEND_VM_SET_OPCODE(&EX(op_array)->opcodes[catch_op_num]);
-				} else if (finally_op_num) {
-					zend_exception_save(TSRMLS_C);
-					if (type != ZEND_LEAVE) {
-						EX(leaving) = type;
-					}
-					ZEND_VM_SET_OPCODE(&EX(op_array)->opcodes[finally_op_num]);
-				} else if (EX(leaving) && type != ZEND_LEAVE) {
-					/* leave it to ZEND_LEAVE */
-					EX(leaving) = type;
-					ZEND_VM_NEXT_OPCODE();
-				} else {
-					ZEND_VM_DISPATCH_TO_HELPER(zend_leave_helper);
-				}
-			}
-			break;
-		case ZEND_JMP:
-		case ZEND_BRK:
-		case ZEND_CONT:
-		case ZEND_GOTO:
-			{
-		  /* these can not occurred in exception context */
-		  for (i=0; i<EG(active_op_array)->last_try_catch; i++) {
-			  if (EG(active_op_array)->try_catch_array[i].try_op > op_num) {
-				  break;
-			  } 
-			  if (op_num < EG(active_op_array)->try_catch_array[i].finally_op 
-					  && (EX(leaving_dest) < EG(active_op_array)->try_catch_array[i].try_op
-						  || EX(leaving_dest) >= EG(active_op_array)->try_catch_array[i].finally_end)) {
-				  finally_op_num = EG(active_op_array)->try_catch_array[i].finally_op;
-			  }
-		  }
-
-		  if (finally_op_num) {
-			  EX(leaving) = type;
-			  ZEND_VM_SET_OPCODE(&EX(op_array)->opcodes[finally_op_num]);
-		  } else {
-			  EX(leaving) = 0;
-			  ZEND_VM_SET_OPCODE(&EX(op_array)->opcodes[EX(leaving_dest)]);
-		  }
-	  }
-			break;
-	}
-	ZEND_VM_CONTINUE();
-}
-
-ZEND_VM_HANDLER(42, ZEND_JMP, ANY, ANY)
-{
-	USE_OPLINE
-
-#if DEBUG_ZEND>=2
-	printf("Jumping to %d\n", opline->op1.opline_num);
-#endif
-	if (EXPECTED(!EX(op_array)->has_finally_block)) {
-		ZEND_VM_SET_OPCODE(opline->op1.jmp_addr);
-		ZEND_VM_CONTINUE(); /* CHECK_ME */
-	}
-	EX(leaving_dest) = opline->op1.jmp_addr - EX(op_array)->opcodes;
-	ZEND_VM_DISPATCH_TO_HELPER_EX(zend_finally_handler_leaving, type, ZEND_JMP);
-}
-
-ZEND_VM_HANDLER(43, ZEND_JMPZ, CONST|TMP|VAR|CV, ANY)
-{
-	USE_OPLINE
-	zend_free_op free_op1;
-	zval *val;
-	int ret;
-
-	SAVE_OPLINE();
-	val = GET_OP1_ZVAL_PTR(BP_VAR_R);
-
-	if (OP1_TYPE == IS_TMP_VAR && EXPECTED(Z_TYPE_P(val) == IS_BOOL)) {
-		ret = Z_LVAL_P(val);
-	} else {
-		ret = i_zend_is_true(val);
-		FREE_OP1();
-		if (UNEXPECTED(EG(exception) != NULL)) {
-			HANDLE_EXCEPTION();
-		}
-	}
-	if (!ret) {
-#if DEBUG_ZEND>=2
-		printf("Conditional jmp to %d\n", opline->op2.opline_num);
-#endif
-		ZEND_VM_SET_OPCODE(opline->op2.jmp_addr);
-		ZEND_VM_CONTINUE();
-	}
-
-	ZEND_VM_NEXT_OPCODE();
-}
-
-ZEND_VM_HANDLER(44, ZEND_JMPNZ, CONST|TMP|VAR|CV, ANY)
-{
-	USE_OPLINE
-	zend_free_op free_op1;
-	zval *val;
-	int ret;
-
-	SAVE_OPLINE();
-	val = GET_OP1_ZVAL_PTR(BP_VAR_R);
-
-	if (OP1_TYPE == IS_TMP_VAR && EXPECTED(Z_TYPE_P(val) == IS_BOOL)) {
-		ret = Z_LVAL_P(val);
-	} else {
-		ret = i_zend_is_true(val);
-		FREE_OP1();
-		if (UNEXPECTED(EG(exception) != NULL)) {
-			HANDLE_EXCEPTION();
-		}
-	}
-	if (ret) {
-#if DEBUG_ZEND>=2
-		printf("Conditional jmp to %d\n", opline->op2.opline_num);
-#endif
-		ZEND_VM_SET_OPCODE(opline->op2.jmp_addr);
-		ZEND_VM_CONTINUE();
-	}
-
-	ZEND_VM_NEXT_OPCODE();
-}
-
-ZEND_VM_HANDLER(45, ZEND_JMPZNZ, CONST|TMP|VAR|CV, ANY)
-{
-	USE_OPLINE
-	zend_free_op free_op1;
-	zval *val;
-	int retval;
-
-	SAVE_OPLINE();
-	val = GET_OP1_ZVAL_PTR(BP_VAR_R);
-
-	if (OP1_TYPE == IS_TMP_VAR && EXPECTED(Z_TYPE_P(val) == IS_BOOL)) {
-		retval = Z_LVAL_P(val);
-	} else {
-		retval = i_zend_is_true(val);
-		FREE_OP1();
-		if (UNEXPECTED(EG(exception) != NULL)) {
-			HANDLE_EXCEPTION();
-		}
-	}
-	if (EXPECTED(retval != 0)) {
-#if DEBUG_ZEND>=2
-		printf("Conditional jmp on true to %d\n", opline->extended_value);
-#endif
-		ZEND_VM_SET_OPCODE(&EX(op_array)->opcodes[opline->extended_value]);
-		ZEND_VM_CONTINUE(); /* CHECK_ME */
-	} else {
-#if DEBUG_ZEND>=2
-		printf("Conditional jmp on false to %d\n", opline->op2.opline_num);
-#endif
-		ZEND_VM_SET_OPCODE(&EX(op_array)->opcodes[opline->op2.opline_num]);
-		ZEND_VM_CONTINUE(); /* CHECK_ME */
-	}
-}
-
-ZEND_VM_HANDLER(46, ZEND_JMPZ_EX, CONST|TMP|VAR|CV, ANY)
-{
-	USE_OPLINE
-	zend_free_op free_op1;
-	zval *val;
-	int retval;
-
->>>>>>> 5246d6f0
 	SAVE_OPLINE();
 	val = GET_OP1_ZVAL_PTR(BP_VAR_R);
 
@@ -3280,7 +2776,6 @@
 			if (function_name_strval[0] == '\\') {
 			    function_name_strlen -= 1;
 				lcname = zend_str_tolower_dup(function_name_strval + 1, function_name_strlen);
-<<<<<<< HEAD
 			} else {
 				lcname = zend_str_tolower_dup(function_name_strval, function_name_strlen);
 			}
@@ -3402,128 +2897,6 @@
 	EX(object) = NULL;
 	ZEND_VM_NEXT_OPCODE();
 }
-=======
-			} else {
-				lcname = zend_str_tolower_dup(function_name_strval, function_name_strlen);
-			}
-			if (UNEXPECTED(zend_hash_find(EG(function_table), lcname, function_name_strlen+1, (void **) &EX(fbc)) == FAILURE)) {
-				zend_error_noreturn(E_ERROR, "Call to undefined function %s()", function_name_strval);
-			}
-			efree(lcname);
-			FREE_OP2();
-			EX(object) = NULL;
-			CHECK_EXCEPTION();
-			ZEND_VM_NEXT_OPCODE();
-		} else if (OP2_TYPE != IS_CONST && OP2_TYPE != IS_TMP_VAR &&
-		    EXPECTED(Z_TYPE_P(function_name) == IS_OBJECT) &&
-			Z_OBJ_HANDLER_P(function_name, get_closure) &&
-			Z_OBJ_HANDLER_P(function_name, get_closure)(function_name, &EX(called_scope), &EX(fbc), &EX(object) TSRMLS_CC) == SUCCESS) {
-			if (EX(object)) {
-				Z_ADDREF_P(EX(object));
-			}
-			if (OP2_TYPE == IS_VAR && OP2_FREE &&
-			    EX(fbc)->common.fn_flags & ZEND_ACC_CLOSURE) {
-				/* Delay closure destruction until its invocation */
-				EX(fbc)->common.prototype = (zend_function*)function_name;
-			} else {
-				FREE_OP2();
-			}
-			CHECK_EXCEPTION();
-			ZEND_VM_NEXT_OPCODE();
-		} else if (OP2_TYPE != IS_CONST &&
-				EXPECTED(Z_TYPE_P(function_name) == IS_ARRAY) &&
-				zend_hash_num_elements(Z_ARRVAL_P(function_name)) == 2) {
-			zend_class_entry *ce;
-			zval **method = NULL;
-			zval **obj = NULL;
-
-			zend_hash_index_find(Z_ARRVAL_P(function_name), 0, (void **) &obj);
-			zend_hash_index_find(Z_ARRVAL_P(function_name), 1, (void **) &method);
-
-			if (Z_TYPE_PP(obj) != IS_STRING && Z_TYPE_PP(obj) != IS_OBJECT) {
-				zend_error_noreturn(E_ERROR, "First array member is not a valid class name or object");
-			}
-
-			if (Z_TYPE_PP(method) != IS_STRING) {
-				zend_error_noreturn(E_ERROR, "Second array member is not a valid method");
-			}
-
-			if (Z_TYPE_PP(obj) == IS_STRING) {
-				ce = zend_fetch_class_by_name(Z_STRVAL_PP(obj), Z_STRLEN_PP(obj), NULL, 0 TSRMLS_CC);
-				if (UNEXPECTED(ce == NULL)) {
-					CHECK_EXCEPTION();
-					ZEND_VM_NEXT_OPCODE();
-				}
-				EX(called_scope) = ce;
-				EX(object) = NULL;
-
-				if (ce->get_static_method) {
-					EX(fbc) = ce->get_static_method(ce, Z_STRVAL_PP(method), Z_STRLEN_PP(method) TSRMLS_CC);
-				} else {
-					EX(fbc) = zend_std_get_static_method(ce, Z_STRVAL_PP(method), Z_STRLEN_PP(method), NULL TSRMLS_CC);
-				}
-			} else {
-				EX(object) = *obj;
-				ce = EX(called_scope) = Z_OBJCE_PP(obj);
-
-				EX(fbc) = Z_OBJ_HT_P(EX(object))->get_method(&EX(object), Z_STRVAL_PP(method), Z_STRLEN_PP(method), NULL TSRMLS_CC);
-				if (UNEXPECTED(EX(fbc) == NULL)) {
-					zend_error_noreturn(E_ERROR, "Call to undefined method %s::%s()", Z_OBJ_CLASS_NAME_P(EX(object)), Z_STRVAL_PP(method));
-				}
-
-				if ((EX(fbc)->common.fn_flags & ZEND_ACC_STATIC) != 0) {
-					EX(object) = NULL;
-				} else {
-					if (!PZVAL_IS_REF(EX(object))) {
-						Z_ADDREF_P(EX(object)); /* For $this pointer */
-					} else {
-						zval *this_ptr;
-						ALLOC_ZVAL(this_ptr);
-						INIT_PZVAL_COPY(this_ptr, EX(object));
-						zval_copy_ctor(this_ptr);
-						EX(object) = this_ptr;
-					}
-				}
-			}
-
-			if (UNEXPECTED(EX(fbc) == NULL)) {
-				zend_error_noreturn(E_ERROR, "Call to undefined method %s::%s()", ce->name, Z_STRVAL_PP(method));
-			}
-			FREE_OP2();
-			CHECK_EXCEPTION();
-			ZEND_VM_NEXT_OPCODE();
-		} else {
-			zend_error_noreturn(E_ERROR, "Function name must be a string");
-		}
-	}
-}
-
-
-ZEND_VM_HANDLER(69, ZEND_INIT_NS_FCALL_BY_NAME, ANY, CONST)
-{
-	USE_OPLINE
-	zend_literal *func_name;
-
-	zend_ptr_stack_3_push(&EG(arg_types_stack), EX(fbc), EX(object), EX(called_scope));
-
-	func_name = opline->op2.literal + 1;
-	if (CACHED_PTR(opline->op2.literal->cache_slot)) {
-		EX(fbc) = CACHED_PTR(opline->op2.literal->cache_slot);
-	} else if (zend_hash_quick_find(EG(function_table), Z_STRVAL(func_name->constant), Z_STRLEN(func_name->constant)+1, func_name->hash_value, (void **) &EX(fbc))==FAILURE) {
-		func_name++;
-		if (UNEXPECTED(zend_hash_quick_find(EG(function_table), Z_STRVAL(func_name->constant), Z_STRLEN(func_name->constant)+1, func_name->hash_value, (void **) &EX(fbc))==FAILURE)) {
-			SAVE_OPLINE();
-			zend_error_noreturn(E_ERROR, "Call to undefined function %s()", Z_STRVAL_P(opline->op2.zv));
-		} else {
-			CACHE_PTR(opline->op2.literal->cache_slot, EX(fbc));
-		}
-	} else {
-		CACHE_PTR(opline->op2.literal->cache_slot, EX(fbc));
-	}
-
-	EX(object) = NULL;
-	ZEND_VM_NEXT_OPCODE();
-}
 
 ZEND_VM_HANDLER(61, ZEND_DO_FCALL_BY_NAME, ANY, ANY)
 {
@@ -3574,7 +2947,6 @@
 		if (OP1_TYPE == IS_CONST ||
 		    (PZVAL_IS_REF(retval_ptr) && Z_REFCOUNT_P(retval_ptr) > 0)) {
 			zval *ret;
->>>>>>> 5246d6f0
 
 			ALLOC_ZVAL(ret);
 			INIT_PZVAL_COPY(ret, retval_ptr);
@@ -3584,13 +2956,6 @@
 		           retval_ptr == &EG(uninitialized_zval)) {
 			zval *ret;
 
-<<<<<<< HEAD
-ZEND_VM_HANDLER(60, ZEND_DO_FCALL, CONST, ANY)
-{
-	USE_OPLINE
-	zend_free_op free_op1;
-	zval *fname = GET_OP1_ZVAL_PTR(BP_VAR_R);
-=======
 			ALLOC_INIT_ZVAL(ret);
 			*EG(return_value_ptr_ptr) = ret;
 		} else {
@@ -3599,25 +2964,14 @@
 		}
 	} else {
 		zval *ret;
->>>>>>> 5246d6f0
 
 		if (*EG(return_value_ptr_ptr)) {
 			zval_ptr_dtor(EG(return_value_ptr_ptr));
 		}
 
-<<<<<<< HEAD
-	if (CACHED_PTR(opline->op1.literal->cache_slot)) {
-		EX(function_state).function = CACHED_PTR(opline->op1.literal->cache_slot);
-	} else if (UNEXPECTED(zend_hash_quick_find(EG(function_table), Z_STRVAL_P(fname), Z_STRLEN_P(fname)+1, Z_HASH_P(fname), (void **) &EX(function_state).function)==FAILURE)) {
-	    SAVE_OPLINE();
-		zend_error_noreturn(E_ERROR, "Call to undefined function %s()", fname->value.str.val);
-	} else {
-		CACHE_PTR(opline->op1.literal->cache_slot, EX(function_state).function);
-=======
 		ALLOC_ZVAL(ret);
 		INIT_PZVAL_COPY(ret, retval_ptr);
 		*EG(return_value_ptr_ptr) = ret;
->>>>>>> 5246d6f0
 	}
 	FREE_OP1_IF_VAR();
 
@@ -3630,63 +2984,6 @@
 ZEND_VM_HANDLER(111, ZEND_RETURN_BY_REF, CONST|TMP|VAR|CV, ANY)
 {
 	USE_OPLINE
-<<<<<<< HEAD
-	zval *retval_ptr;
-	zend_free_op free_op1;
-
-	SAVE_OPLINE();
-	retval_ptr = GET_OP1_ZVAL_PTR(BP_VAR_R);
-
-	if (!EG(return_value_ptr_ptr)) {
-		if (OP1_TYPE == IS_TMP_VAR) {
-			FREE_OP1();
-		}
-	} else if (!IS_OP1_TMP_FREE()) { /* Not a temp var */
-		if (*EG(return_value_ptr_ptr)) {
-			zval_ptr_dtor(EG(return_value_ptr_ptr));
-		}
-		if (OP1_TYPE == IS_CONST ||
-		    (PZVAL_IS_REF(retval_ptr) && Z_REFCOUNT_P(retval_ptr) > 0)) {
-			zval *ret;
-
-			ALLOC_ZVAL(ret);
-			INIT_PZVAL_COPY(ret, retval_ptr);
-			zval_copy_ctor(ret);
-			*EG(return_value_ptr_ptr) = ret;
-		} else if ((OP1_TYPE == IS_CV || OP1_TYPE == IS_VAR) &&
-		           retval_ptr == &EG(uninitialized_zval)) {
-			zval *ret;
-
-			ALLOC_INIT_ZVAL(ret);
-			*EG(return_value_ptr_ptr) = ret;
-		} else {
-			*EG(return_value_ptr_ptr) = retval_ptr;
-			Z_ADDREF_P(retval_ptr);
-		}
-	} else {
-		zval *ret;
-
-		if (*EG(return_value_ptr_ptr)) {
-			zval_ptr_dtor(EG(return_value_ptr_ptr));
-		}
-
-		ALLOC_ZVAL(ret);
-		INIT_PZVAL_COPY(ret, retval_ptr);
-		*EG(return_value_ptr_ptr) = ret;
-	}
-	FREE_OP1_IF_VAR();
-
-	if (EXPECTED(!EX(op_array)->has_finally_block)) {
-		ZEND_VM_DISPATCH_TO_HELPER(zend_leave_helper);
-	}
-	ZEND_VM_DISPATCH_TO_HELPER_EX(zend_finally_handler_leaving, type, ZEND_RETURN);
-}
-
-ZEND_VM_HANDLER(111, ZEND_RETURN_BY_REF, CONST|TMP|VAR|CV, ANY)
-{
-	USE_OPLINE
-=======
->>>>>>> 5246d6f0
 	zval *retval_ptr;
 	zval **retval_ptr_ptr;
 	zend_free_op free_op1;
@@ -3753,18 +3050,11 @@
 	} while (0);
 
 	FREE_OP1_IF_VAR();
-<<<<<<< HEAD
 
 	if (EXPECTED(!EX(op_array)->has_finally_block)) {
 		ZEND_VM_DISPATCH_TO_HELPER(zend_leave_helper);
 	}
 	ZEND_VM_DISPATCH_TO_HELPER_EX(zend_finally_handler_leaving, type, ZEND_RETURN_BY_REF);
-=======
-
-	if (EXPECTED(!EX(op_array)->has_finally_block)) {
-		ZEND_VM_DISPATCH_TO_HELPER(zend_leave_helper);
-	}
-	ZEND_VM_DISPATCH_TO_HELPER_EX(zend_finally_handler_leaving, type, ZEND_RETURN_BY_REF);
 }
 
 ZEND_VM_HANDLER(161, ZEND_GENERATOR_RETURN, ANY, ANY)
@@ -3773,7 +3063,6 @@
 		ZEND_VM_DISPATCH_TO_HELPER_EX(zend_finally_handler_leaving, type, ZEND_RETURN);
 	}
 	ZEND_VM_DISPATCH_TO_HELPER(zend_leave_helper);
->>>>>>> 5246d6f0
 }
 
 ZEND_VM_HANDLER(108, ZEND_THROW, CONST|TMP|VAR|CV, ANY)
@@ -5302,7 +4591,6 @@
 	int result = 0;
 	ulong hval;
 	zval *offset;
-<<<<<<< HEAD
 
 	SAVE_OPLINE();
 	container = GET_OP1_OBJ_ZVAL_PTR_PTR(BP_VAR_IS);
@@ -5315,20 +4603,6 @@
 
 		ht = Z_ARRVAL_PP(container);
 
-=======
-
-	SAVE_OPLINE();
-	container = GET_OP1_OBJ_ZVAL_PTR_PTR(BP_VAR_IS);
-
-	offset = GET_OP2_ZVAL_PTR(BP_VAR_R);
-
-	if (Z_TYPE_PP(container) == IS_ARRAY && !prop_dim) {
-		HashTable *ht;
-		int isset = 0;
-
-		ht = Z_ARRVAL_PP(container);
-
->>>>>>> 5246d6f0
 		switch (Z_TYPE_P(offset)) {
 			case IS_DOUBLE:
 				hval = zend_dval_to_lval(Z_DVAL_P(offset));
@@ -5863,12 +5137,6 @@
 	int i;
 	zend_uint catch_op_num = 0, finally_op_num = 0;
 	int catched = 0, finally = 0;
-<<<<<<< HEAD
-	zval restored_error_reporting;
-
-	void **stack_frame = (void**)(((char*)EX_Ts()) +
-		(ZEND_MM_ALIGNED_SIZE(sizeof(temp_variable)) * EX(op_array)->T));
-=======
 	void **stack_frame;
 
 	/* Figure out where the next stack frame (which maybe contains pushed
@@ -5886,7 +5154,6 @@
 		stack_frame = (void **) ((char *) EX_Ts() +
 			ZEND_MM_ALIGNED_SIZE(sizeof(temp_variable)) * EX(op_array)->T);
 	}
->>>>>>> 5246d6f0
 
 	/* If the exception was thrown during a function call there might be
 	 * arguments pushed to the stack that have to be dtor'ed. */
@@ -6089,7 +5356,6 @@
 {
 	USE_OPLINE
 	zval *var_ptr, *new_zv;
-<<<<<<< HEAD
 
 	SAVE_OPLINE();
 	var_ptr = EX_T(opline->op1.var).var.ptr;
@@ -6097,15 +5363,6 @@
 			!PZVAL_IS_REF(var_ptr) &&
 			Z_REFCOUNT_P(var_ptr) > 1) {
 
-=======
-
-	SAVE_OPLINE();
-	var_ptr = EX_T(opline->op1.var).var.ptr;
-	if (Z_TYPE_P(var_ptr) != IS_OBJECT &&
-			!PZVAL_IS_REF(var_ptr) &&
-			Z_REFCOUNT_P(var_ptr) > 1) {
-
->>>>>>> 5246d6f0
 		Z_DELREF_P(var_ptr);
 		ALLOC_ZVAL(new_zv);
 		INIT_PZVAL_COPY(new_zv, var_ptr);
@@ -6140,8 +5397,6 @@
 	ZEND_VM_CONTINUE();
 }
 
-<<<<<<< HEAD
-=======
 ZEND_VM_HANDLER(160, ZEND_YIELD, CONST|TMP|VAR|CV|UNUSED, CONST|TMP|VAR|CV|UNUSED)
 {
 	USE_OPLINE
@@ -6299,5 +5554,4 @@
 	ZEND_VM_RETURN();
 }
 
->>>>>>> 5246d6f0
 ZEND_VM_EXPORT_HELPER(zend_do_fcall, zend_do_fcall_common_helper)