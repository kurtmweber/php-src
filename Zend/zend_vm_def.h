--- conflicted
+++ resolved
@@ -974,33 +974,13 @@
 {
 	USE_OPLINE
 	zend_free_op free_op1;
-<<<<<<< HEAD
-	zval z_copy;
 	zval *z;
 
 	SAVE_OPLINE();
 	z = GET_OP1_ZVAL_PTR(BP_VAR_R);
-
-	if (OP1_TYPE != IS_CONST &&
-	    UNEXPECTED(Z_TYPE_P(z) == IS_OBJECT) &&
-	    Z_OBJ_HT_P(z)->get_method != NULL) {
-	    if (OP1_TYPE == IS_TMP_VAR) {
-	    	INIT_PZVAL(z);
-	    }
-		if (zend_std_cast_object_tostring(z, &z_copy, IS_STRING TSRMLS_CC) == SUCCESS) {
-			zend_print_variable(&z_copy);
-			zval_dtor(&z_copy);
-		} else {
-			zend_print_variable(z);
-		}
-	} else {
-		zend_print_variable(z);
-=======
-	zval *z = GET_OP1_ZVAL_PTR(BP_VAR_R);
 
 	if (OP1_TYPE == IS_TMP_VAR && Z_TYPE_P(z) == IS_OBJECT) {
 		INIT_PZVAL(z);
->>>>>>> aa0adce4
 	}
 	zend_print_variable(z);
 
