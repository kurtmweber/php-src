--- conflicted
+++ resolved
@@ -3140,13 +3140,9 @@
 		ZEND_VM_NEXT_OPCODE();
 	}
 
-<<<<<<< HEAD
-	if (EX(function_state).function->type == ZEND_INTERNAL_FUNCTION && !ARG_SHOULD_BE_SENT_BY_REF(EX(fbc), opline->op2.opline_num)) {
-=======
 	if (opline->extended_value == ZEND_DO_FCALL_BY_NAME &&
 	    EX(function_state).function->type == ZEND_INTERNAL_FUNCTION &&
-	    !ARG_SHOULD_BE_SENT_BY_REF(EX(fbc), opline->op2.u.opline_num)) {
->>>>>>> 4cf06473
+	    !ARG_SHOULD_BE_SENT_BY_REF(EX(fbc), opline->op2.opline_num)) {
 		ZEND_VM_DISPATCH_TO_HELPER(zend_send_by_var_helper);
 	}
 
