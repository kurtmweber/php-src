--- conflicted
+++ resolved
@@ -6377,20 +6377,15 @@
 				}
 				OBJ_RELEASE(Z_OBJ(call->This));
 			}
-<<<<<<< HEAD
+			if (call->func->common.fn_flags & ZEND_ACC_CALL_VIA_HANDLER) {
+				zend_string_release(call->func->common.function_name);
+				efree(call->func);
+			}
+
 			EX(call) = call->prev_execute_data;
 			zend_vm_stack_free_call_frame(call);
 			call = EX(call);
 		} while (call);
-=======
-			if (call->fbc->common.fn_flags & ZEND_ACC_CALL_VIA_HANDLER) {
-				efree((char *) call->fbc->common.function_name);
-				efree(call->fbc);
-			}
-			call--;
-		} while (call >= EX(call_slots));
-		EX(call) = NULL;
->>>>>>> 49bd45a2
 	}
 
 	for (i = 0; i < EX(func)->op_array.last_brk_cont; i++) {
