/*
   +----------------------------------------------------------------------+
   | Zend Engine                                                          |
   +----------------------------------------------------------------------+
   | Copyright (c) 1998-2018 Zend Technologies Ltd. (http://www.zend.com) |
   +----------------------------------------------------------------------+
   | This source file is subject to version 2.00 of the Zend license,     |
   | that is bundled with this package in the file LICENSE, and is        |
   | available through the world-wide-web at the following url:           |
   | http://www.zend.com/license/2_00.txt.                                |
   | If you did not receive a copy of the Zend license and are unable to  |
   | obtain it through the world-wide-web, please send a note to          |
   | license@zend.com so we can mail you a copy immediately.              |
   +----------------------------------------------------------------------+
   | Authors: Andi Gutmans <andi@zend.com>                                |
   |          Zeev Suraski <zeev@zend.com>                                |
   |          Dmitry Stogov <dmitry@zend.com>                             |
   +----------------------------------------------------------------------+
*/

/* $Id$ */

/* If you change this file, please regenerate the zend_vm_execute.h and
 * zend_vm_opcodes.h files by running:
 * php zend_vm_gen.php
 */

ZEND_VM_HANDLER(1, ZEND_ADD, CONST|TMPVAR|CV, CONST|TMPVAR|CV)
{
	USE_OPLINE
	zend_free_op free_op1, free_op2;
	zval *op1, *op2, *result;

	op1 = GET_OP1_ZVAL_PTR_UNDEF(BP_VAR_R);
	op2 = GET_OP2_ZVAL_PTR_UNDEF(BP_VAR_R);
	if (EXPECTED(Z_TYPE_INFO_P(op1) == IS_LONG)) {
		if (EXPECTED(Z_TYPE_INFO_P(op2) == IS_LONG)) {
			result = EX_VAR(opline->result.var);
			fast_long_add_function(result, op1, op2);
			ZEND_VM_NEXT_OPCODE();
		} else if (EXPECTED(Z_TYPE_INFO_P(op2) == IS_DOUBLE)) {
			result = EX_VAR(opline->result.var);
			ZVAL_DOUBLE(result, ((double)Z_LVAL_P(op1)) + Z_DVAL_P(op2));
			ZEND_VM_NEXT_OPCODE();
		}
	} else if (EXPECTED(Z_TYPE_INFO_P(op1) == IS_DOUBLE)) {
		if (EXPECTED(Z_TYPE_INFO_P(op2) == IS_DOUBLE)) {
			result = EX_VAR(opline->result.var);
			ZVAL_DOUBLE(result, Z_DVAL_P(op1) + Z_DVAL_P(op2));
			ZEND_VM_NEXT_OPCODE();
		} else if (EXPECTED(Z_TYPE_INFO_P(op2) == IS_LONG)) {
			result = EX_VAR(opline->result.var);
			ZVAL_DOUBLE(result, Z_DVAL_P(op1) + ((double)Z_LVAL_P(op2)));
			ZEND_VM_NEXT_OPCODE();
		}
	}

	SAVE_OPLINE();
	if (OP1_TYPE == IS_CV && UNEXPECTED(Z_TYPE_INFO_P(op1) == IS_UNDEF)) {
		op1 = GET_OP1_UNDEF_CV(op1, BP_VAR_R);
	}
	if (OP2_TYPE == IS_CV && UNEXPECTED(Z_TYPE_INFO_P(op2) == IS_UNDEF)) {
		op2 = GET_OP2_UNDEF_CV(op2, BP_VAR_R);
	}
	add_function(EX_VAR(opline->result.var), op1, op2);
	FREE_OP1();
	FREE_OP2();
	ZEND_VM_NEXT_OPCODE_CHECK_EXCEPTION();
}

ZEND_VM_HANDLER(2, ZEND_SUB, CONST|TMPVAR|CV, CONST|TMPVAR|CV)
{
	USE_OPLINE
	zend_free_op free_op1, free_op2;
	zval *op1, *op2, *result;

	op1 = GET_OP1_ZVAL_PTR_UNDEF(BP_VAR_R);
	op2 = GET_OP2_ZVAL_PTR_UNDEF(BP_VAR_R);
	if (EXPECTED(Z_TYPE_INFO_P(op1) == IS_LONG)) {
		if (EXPECTED(Z_TYPE_INFO_P(op2) == IS_LONG)) {
			result = EX_VAR(opline->result.var);
			fast_long_sub_function(result, op1, op2);
			ZEND_VM_NEXT_OPCODE();
		} else if (EXPECTED(Z_TYPE_INFO_P(op2) == IS_DOUBLE)) {
			result = EX_VAR(opline->result.var);
			ZVAL_DOUBLE(result, ((double)Z_LVAL_P(op1)) - Z_DVAL_P(op2));
			ZEND_VM_NEXT_OPCODE();
		}
	} else if (EXPECTED(Z_TYPE_INFO_P(op1) == IS_DOUBLE)) {
		if (EXPECTED(Z_TYPE_INFO_P(op2) == IS_DOUBLE)) {
			result = EX_VAR(opline->result.var);
			ZVAL_DOUBLE(result, Z_DVAL_P(op1) - Z_DVAL_P(op2));
			ZEND_VM_NEXT_OPCODE();
		} else if (EXPECTED(Z_TYPE_INFO_P(op2) == IS_LONG)) {
			result = EX_VAR(opline->result.var);
			ZVAL_DOUBLE(result, Z_DVAL_P(op1) - ((double)Z_LVAL_P(op2)));
			ZEND_VM_NEXT_OPCODE();
		}
	}

	SAVE_OPLINE();
	if (OP1_TYPE == IS_CV && UNEXPECTED(Z_TYPE_INFO_P(op1) == IS_UNDEF)) {
		op1 = GET_OP1_UNDEF_CV(op1, BP_VAR_R);
	}
	if (OP2_TYPE == IS_CV && UNEXPECTED(Z_TYPE_INFO_P(op2) == IS_UNDEF)) {
		op2 = GET_OP2_UNDEF_CV(op2, BP_VAR_R);
	}
	sub_function(EX_VAR(opline->result.var), op1, op2);
	FREE_OP1();
	FREE_OP2();
	ZEND_VM_NEXT_OPCODE_CHECK_EXCEPTION();
}

ZEND_VM_HANDLER(3, ZEND_MUL, CONST|TMPVAR|CV, CONST|TMPVAR|CV)
{
	USE_OPLINE
	zend_free_op free_op1, free_op2;
	zval *op1, *op2, *result;

	op1 = GET_OP1_ZVAL_PTR_UNDEF(BP_VAR_R);
	op2 = GET_OP2_ZVAL_PTR_UNDEF(BP_VAR_R);
	if (EXPECTED(Z_TYPE_INFO_P(op1) == IS_LONG)) {
		if (EXPECTED(Z_TYPE_INFO_P(op2) == IS_LONG)) {
			zend_long overflow;

			result = EX_VAR(opline->result.var);
			ZEND_SIGNED_MULTIPLY_LONG(Z_LVAL_P(op1), Z_LVAL_P(op2), Z_LVAL_P(result), Z_DVAL_P(result), overflow);
			Z_TYPE_INFO_P(result) = overflow ? IS_DOUBLE : IS_LONG;
			ZEND_VM_NEXT_OPCODE();
		} else if (EXPECTED(Z_TYPE_INFO_P(op2) == IS_DOUBLE)) {
			result = EX_VAR(opline->result.var);
			ZVAL_DOUBLE(result, ((double)Z_LVAL_P(op1)) * Z_DVAL_P(op2));
			ZEND_VM_NEXT_OPCODE();
		}
	} else if (EXPECTED(Z_TYPE_INFO_P(op1) == IS_DOUBLE)) {
		if (EXPECTED(Z_TYPE_INFO_P(op2) == IS_DOUBLE)) {
			result = EX_VAR(opline->result.var);
			ZVAL_DOUBLE(result, Z_DVAL_P(op1) * Z_DVAL_P(op2));
			ZEND_VM_NEXT_OPCODE();
		} else if (EXPECTED(Z_TYPE_INFO_P(op2) == IS_LONG)) {
			result = EX_VAR(opline->result.var);
			ZVAL_DOUBLE(result, Z_DVAL_P(op1) * ((double)Z_LVAL_P(op2)));
			ZEND_VM_NEXT_OPCODE();
		}
	}

	SAVE_OPLINE();
	if (OP1_TYPE == IS_CV && UNEXPECTED(Z_TYPE_INFO_P(op1) == IS_UNDEF)) {
		op1 = GET_OP1_UNDEF_CV(op1, BP_VAR_R);
	}
	if (OP2_TYPE == IS_CV && UNEXPECTED(Z_TYPE_INFO_P(op2) == IS_UNDEF)) {
		op2 = GET_OP2_UNDEF_CV(op2, BP_VAR_R);
	}
	mul_function(EX_VAR(opline->result.var), op1, op2);
	FREE_OP1();
	FREE_OP2();
	ZEND_VM_NEXT_OPCODE_CHECK_EXCEPTION();
}

ZEND_VM_HANDLER(4, ZEND_DIV, CONST|TMPVAR|CV, CONST|TMPVAR|CV)
{
	USE_OPLINE
	zend_free_op free_op1, free_op2;
	zval *op1, *op2;

	SAVE_OPLINE();
	op1 = GET_OP1_ZVAL_PTR(BP_VAR_R);
	op2 = GET_OP2_ZVAL_PTR(BP_VAR_R);
	fast_div_function(EX_VAR(opline->result.var), op1, op2);
	FREE_OP1();
	FREE_OP2();
	ZEND_VM_NEXT_OPCODE_CHECK_EXCEPTION();
}

ZEND_VM_HANDLER(5, ZEND_MOD, CONST|TMPVAR|CV, CONST|TMPVAR|CV)
{
	USE_OPLINE
	zend_free_op free_op1, free_op2;
	zval *op1, *op2, *result;

	op1 = GET_OP1_ZVAL_PTR_UNDEF(BP_VAR_R);
	op2 = GET_OP2_ZVAL_PTR_UNDEF(BP_VAR_R);
	if (EXPECTED(Z_TYPE_INFO_P(op1) == IS_LONG)) {
		if (EXPECTED(Z_TYPE_INFO_P(op2) == IS_LONG)) {
			result = EX_VAR(opline->result.var);
			if (UNEXPECTED(Z_LVAL_P(op2) == 0)) {
				SAVE_OPLINE();
				zend_throw_exception_ex(zend_ce_division_by_zero_error, 0, "Modulo by zero");
				ZVAL_UNDEF(EX_VAR(opline->result.var));
				HANDLE_EXCEPTION();
			} else if (UNEXPECTED(Z_LVAL_P(op2) == -1)) {
				/* Prevent overflow error/crash if op1==ZEND_LONG_MIN */
				ZVAL_LONG(result, 0);
			} else {
				ZVAL_LONG(result, Z_LVAL_P(op1) % Z_LVAL_P(op2));
			}
			ZEND_VM_NEXT_OPCODE();
		}
	}

	SAVE_OPLINE();
	if (OP1_TYPE == IS_CV && UNEXPECTED(Z_TYPE_INFO_P(op1) == IS_UNDEF)) {
		op1 = GET_OP1_UNDEF_CV(op1, BP_VAR_R);
	}
	if (OP2_TYPE == IS_CV && UNEXPECTED(Z_TYPE_INFO_P(op2) == IS_UNDEF)) {
		op2 = GET_OP2_UNDEF_CV(op2, BP_VAR_R);
	}
	mod_function(EX_VAR(opline->result.var), op1, op2);
	FREE_OP1();
	FREE_OP2();
	ZEND_VM_NEXT_OPCODE_CHECK_EXCEPTION();
}

ZEND_VM_HANDLER(6, ZEND_SL, CONST|TMPVAR|CV, CONST|TMPVAR|CV)
{
	USE_OPLINE
	zend_free_op free_op1, free_op2;
	zval *op1, *op2;

	op1 = GET_OP1_ZVAL_PTR_UNDEF(BP_VAR_R);
	op2 = GET_OP2_ZVAL_PTR_UNDEF(BP_VAR_R);
	if (EXPECTED(Z_TYPE_INFO_P(op1) == IS_LONG)
			&& EXPECTED(Z_TYPE_INFO_P(op2) == IS_LONG)
			&& EXPECTED((zend_ulong)Z_LVAL_P(op2) < SIZEOF_ZEND_LONG * 8)) {
		ZVAL_LONG(EX_VAR(opline->result.var), Z_LVAL_P(op1) << Z_LVAL_P(op2));
		ZEND_VM_NEXT_OPCODE();
	}

	SAVE_OPLINE();
	if (OP1_TYPE == IS_CV && UNEXPECTED(Z_TYPE_INFO_P(op1) == IS_UNDEF)) {
		op1 = GET_OP1_UNDEF_CV(op1, BP_VAR_R);
	}
	if (OP2_TYPE == IS_CV && UNEXPECTED(Z_TYPE_INFO_P(op2) == IS_UNDEF)) {
		op2 = GET_OP2_UNDEF_CV(op2, BP_VAR_R);
	}
	shift_left_function(EX_VAR(opline->result.var), op1, op2);
	FREE_OP1();
	FREE_OP2();
	ZEND_VM_NEXT_OPCODE_CHECK_EXCEPTION();
}

ZEND_VM_HANDLER(7, ZEND_SR, CONST|TMPVAR|CV, CONST|TMPVAR|CV)
{
	USE_OPLINE
	zend_free_op free_op1, free_op2;
	zval *op1, *op2;

	op1 = GET_OP1_ZVAL_PTR_UNDEF(BP_VAR_R);
	op2 = GET_OP2_ZVAL_PTR_UNDEF(BP_VAR_R);
	if (EXPECTED(Z_TYPE_INFO_P(op1) == IS_LONG)
			&& EXPECTED(Z_TYPE_INFO_P(op2) == IS_LONG)
			&& EXPECTED((zend_ulong)Z_LVAL_P(op2) < SIZEOF_ZEND_LONG * 8)) {
		ZVAL_LONG(EX_VAR(opline->result.var), Z_LVAL_P(op1) >> Z_LVAL_P(op2));
		ZEND_VM_NEXT_OPCODE();
	}

	SAVE_OPLINE();
	if (OP1_TYPE == IS_CV && UNEXPECTED(Z_TYPE_INFO_P(op1) == IS_UNDEF)) {
		op1 = GET_OP1_UNDEF_CV(op1, BP_VAR_R);
	}
	if (OP2_TYPE == IS_CV && UNEXPECTED(Z_TYPE_INFO_P(op2) == IS_UNDEF)) {
		op2 = GET_OP2_UNDEF_CV(op2, BP_VAR_R);
	}
	shift_right_function(EX_VAR(opline->result.var), op1, op2);
	FREE_OP1();
	FREE_OP2();
	ZEND_VM_NEXT_OPCODE_CHECK_EXCEPTION();
}

ZEND_VM_HANDLER(166, ZEND_POW, CONST|TMPVAR|CV, CONST|TMPVAR|CV)
{
	USE_OPLINE
	zend_free_op free_op1, free_op2;
	zval *op1, *op2;

	SAVE_OPLINE();
	op1 = GET_OP1_ZVAL_PTR(BP_VAR_R);
	op2 = GET_OP2_ZVAL_PTR(BP_VAR_R);
	pow_function(EX_VAR(opline->result.var), op1, op2);
	FREE_OP1();
	FREE_OP2();
	ZEND_VM_NEXT_OPCODE_CHECK_EXCEPTION();
}

ZEND_VM_HANDLER(8, ZEND_CONCAT, CONST|TMPVAR|CV, CONST|TMPVAR|CV)
{
	USE_OPLINE
	zend_free_op free_op1, free_op2;
	zval *op1, *op2;

	op1 = GET_OP1_ZVAL_PTR_UNDEF(BP_VAR_R);
	op2 = GET_OP2_ZVAL_PTR_UNDEF(BP_VAR_R);

	if ((OP1_TYPE == IS_CONST || EXPECTED(Z_TYPE_P(op1) == IS_STRING)) &&
	    (OP2_TYPE == IS_CONST || EXPECTED(Z_TYPE_P(op2) == IS_STRING))) {
		zend_string *op1_str = Z_STR_P(op1);
		zend_string *op2_str = Z_STR_P(op2);
		zend_string *str;

		do {
			if (OP1_TYPE != IS_CONST) {
				if (UNEXPECTED(ZSTR_LEN(op1_str) == 0)) {
					ZVAL_STR_COPY(EX_VAR(opline->result.var), op2_str);
					FREE_OP1();
					break;
				}
			}
			if (OP2_TYPE != IS_CONST) {
				if (UNEXPECTED(ZSTR_LEN(op2_str) == 0)) {
					ZVAL_STR_COPY(EX_VAR(opline->result.var), op1_str);
					FREE_OP1();
					break;
				}
			}
			if (OP1_TYPE != IS_CONST && OP1_TYPE != IS_CV &&
			    !ZSTR_IS_INTERNED(op1_str) && GC_REFCOUNT(op1_str) == 1) {
			    size_t len = ZSTR_LEN(op1_str);

				str = zend_string_extend(op1_str, len + ZSTR_LEN(op2_str), 0);
				memcpy(ZSTR_VAL(str) + len, ZSTR_VAL(op2_str), ZSTR_LEN(op2_str)+1);
				ZVAL_NEW_STR(EX_VAR(opline->result.var), str);
				break;
			} else {
				str = zend_string_alloc(ZSTR_LEN(op1_str) + ZSTR_LEN(op2_str), 0);
				memcpy(ZSTR_VAL(str), ZSTR_VAL(op1_str), ZSTR_LEN(op1_str));
				memcpy(ZSTR_VAL(str) + ZSTR_LEN(op1_str), ZSTR_VAL(op2_str), ZSTR_LEN(op2_str)+1);
				ZVAL_NEW_STR(EX_VAR(opline->result.var), str);
			}
			FREE_OP1();
		} while (0);
		FREE_OP2();
		ZEND_VM_NEXT_OPCODE();
	} else {
		SAVE_OPLINE();

		if (OP1_TYPE == IS_CV && UNEXPECTED(Z_TYPE_P(op1) == IS_UNDEF)) {
			op1 = GET_OP1_UNDEF_CV(op1, BP_VAR_R);
		}
		if (OP2_TYPE == IS_CV && UNEXPECTED(Z_TYPE_P(op2) == IS_UNDEF)) {
			op2 = GET_OP2_UNDEF_CV(op2, BP_VAR_R);
		}
		concat_function(EX_VAR(opline->result.var), op1, op2);
		FREE_OP1();
		FREE_OP2();
		ZEND_VM_NEXT_OPCODE_CHECK_EXCEPTION();
	}
}

ZEND_VM_HANDLER(15, ZEND_IS_IDENTICAL, CONST|TMP|VAR|CV, CONST|TMP|VAR|CV)
{
	USE_OPLINE
	zend_free_op free_op1, free_op2;
	zval *op1, *op2;
	int result;

	SAVE_OPLINE();
	op1 = GET_OP1_ZVAL_PTR_DEREF(BP_VAR_R);
	op2 = GET_OP2_ZVAL_PTR_DEREF(BP_VAR_R);
	result = fast_is_identical_function(op1, op2);
	FREE_OP1();
	FREE_OP2();
	ZEND_VM_SMART_BRANCH(result, 1);
	ZVAL_BOOL(EX_VAR(opline->result.var), result);
	ZEND_VM_NEXT_OPCODE_CHECK_EXCEPTION();
}

ZEND_VM_HANDLER(16, ZEND_IS_NOT_IDENTICAL, CONST|TMP|VAR|CV, CONST|TMP|VAR|CV)
{
	USE_OPLINE
	zend_free_op free_op1, free_op2;
	zval *op1, *op2;
	int result;

	SAVE_OPLINE();
	op1 = GET_OP1_ZVAL_PTR_DEREF(BP_VAR_R);
	op2 = GET_OP2_ZVAL_PTR_DEREF(BP_VAR_R);
	result = fast_is_not_identical_function(op1, op2);
	FREE_OP1();
	FREE_OP2();
	ZEND_VM_SMART_BRANCH(result, 1);
	ZVAL_BOOL(EX_VAR(opline->result.var), result);
	ZEND_VM_NEXT_OPCODE_CHECK_EXCEPTION();
}

ZEND_VM_HANDLER(17, ZEND_IS_EQUAL, CONST|TMPVAR|CV, CONST|TMPVAR|CV)
{
	USE_OPLINE
	zend_free_op free_op1, free_op2;
	zval *op1, *op2, *result;

	op1 = GET_OP1_ZVAL_PTR_UNDEF(BP_VAR_R);
	op2 = GET_OP2_ZVAL_PTR_UNDEF(BP_VAR_R);
	do {
		int result;

		if (EXPECTED(Z_TYPE_P(op1) == IS_LONG)) {
			if (EXPECTED(Z_TYPE_P(op2) == IS_LONG)) {
				result = (Z_LVAL_P(op1) == Z_LVAL_P(op2));
			} else if (EXPECTED(Z_TYPE_P(op2) == IS_DOUBLE)) {
				result = ((double)Z_LVAL_P(op1) == Z_DVAL_P(op2));
			} else {
				break;
			}
		} else if (EXPECTED(Z_TYPE_P(op1) == IS_DOUBLE)) {
			if (EXPECTED(Z_TYPE_P(op2) == IS_DOUBLE)) {
				result = (Z_DVAL_P(op1) == Z_DVAL_P(op2));
			} else if (EXPECTED(Z_TYPE_P(op2) == IS_LONG)) {
				result = (Z_DVAL_P(op1) == ((double)Z_LVAL_P(op2)));
			} else {
				break;
			}
		} else if (EXPECTED(Z_TYPE_P(op1) == IS_STRING)) {
			if (EXPECTED(Z_TYPE_P(op2) == IS_STRING)) {
				if (Z_STR_P(op1) == Z_STR_P(op2)) {
					result = 1;
				} else if (Z_STRVAL_P(op1)[0] > '9' || Z_STRVAL_P(op2)[0] > '9') {
					if (Z_STRLEN_P(op1) != Z_STRLEN_P(op2)) {
						result = 0;
					} else {
						result = (memcmp(Z_STRVAL_P(op1), Z_STRVAL_P(op2), Z_STRLEN_P(op1)) == 0);
					}
				} else {
					result = (zendi_smart_strcmp(Z_STR_P(op1), Z_STR_P(op2)) == 0);
				}
				FREE_OP1();
				FREE_OP2();
			} else {
				break;
			}
		} else {
			break;
		}
		ZEND_VM_SMART_BRANCH(result, 0);
		ZVAL_BOOL(EX_VAR(opline->result.var), result);
		ZEND_VM_NEXT_OPCODE();
	} while (0);

	SAVE_OPLINE();
	if (OP1_TYPE == IS_CV && UNEXPECTED(Z_TYPE_P(op1) == IS_UNDEF)) {
		op1 = GET_OP1_UNDEF_CV(op1, BP_VAR_R);
	}
	if (OP2_TYPE == IS_CV && UNEXPECTED(Z_TYPE_P(op2) == IS_UNDEF)) {
		op2 = GET_OP2_UNDEF_CV(op2, BP_VAR_R);
	}
	result = EX_VAR(opline->result.var);
	compare_function(result, op1, op2);
	ZVAL_BOOL(result, Z_LVAL_P(result) == 0);
	FREE_OP1();
	FREE_OP2();
	ZEND_VM_NEXT_OPCODE_CHECK_EXCEPTION();
}

ZEND_VM_HANDLER(18, ZEND_IS_NOT_EQUAL, CONST|TMPVAR|CV, CONST|TMPVAR|CV)
{
	USE_OPLINE
	zend_free_op free_op1, free_op2;
	zval *op1, *op2, *result;

	op1 = GET_OP1_ZVAL_PTR_UNDEF(BP_VAR_R);
	op2 = GET_OP2_ZVAL_PTR_UNDEF(BP_VAR_R);
	do {
		int result;

		if (EXPECTED(Z_TYPE_P(op1) == IS_LONG)) {
			if (EXPECTED(Z_TYPE_P(op2) == IS_LONG)) {
				result = (Z_LVAL_P(op1) != Z_LVAL_P(op2));
			} else if (EXPECTED(Z_TYPE_P(op2) == IS_DOUBLE)) {
				result = ((double)Z_LVAL_P(op1) != Z_DVAL_P(op2));
			} else {
				break;
			}
		} else if (EXPECTED(Z_TYPE_P(op1) == IS_DOUBLE)) {
			if (EXPECTED(Z_TYPE_P(op2) == IS_DOUBLE)) {
				result = (Z_DVAL_P(op1) != Z_DVAL_P(op2));
			} else if (EXPECTED(Z_TYPE_P(op2) == IS_LONG)) {
				result = (Z_DVAL_P(op1) != ((double)Z_LVAL_P(op2)));
			} else {
				break;
			}
		} else if (EXPECTED(Z_TYPE_P(op1) == IS_STRING)) {
			if (EXPECTED(Z_TYPE_P(op2) == IS_STRING)) {
				if (Z_STR_P(op1) == Z_STR_P(op2)) {
					result = 0;
				} else if (Z_STRVAL_P(op1)[0] > '9' || Z_STRVAL_P(op2)[0] > '9') {
					if (Z_STRLEN_P(op1) != Z_STRLEN_P(op2)) {
						result = 1;
					} else {
						result = (memcmp(Z_STRVAL_P(op1), Z_STRVAL_P(op2), Z_STRLEN_P(op1)) != 0);
					}
				} else {
					result = (zendi_smart_strcmp(Z_STR_P(op1), Z_STR_P(op2)) != 0);
				}
				FREE_OP1();
				FREE_OP2();
			} else {
				break;
			}
		} else {
			break;
		}
		ZEND_VM_SMART_BRANCH(result, 0);
		ZVAL_BOOL(EX_VAR(opline->result.var), result);
		ZEND_VM_NEXT_OPCODE();
	} while (0);

	SAVE_OPLINE();
	if (OP1_TYPE == IS_CV && UNEXPECTED(Z_TYPE_P(op1) == IS_UNDEF)) {
		op1 = GET_OP1_UNDEF_CV(op1, BP_VAR_R);
	}
	if (OP2_TYPE == IS_CV && UNEXPECTED(Z_TYPE_P(op2) == IS_UNDEF)) {
		op2 = GET_OP2_UNDEF_CV(op2, BP_VAR_R);
	}
	result = EX_VAR(opline->result.var);
	compare_function(result, op1, op2);
	ZVAL_BOOL(result, Z_LVAL_P(result) != 0);
	FREE_OP1();
	FREE_OP2();
	ZEND_VM_NEXT_OPCODE_CHECK_EXCEPTION();
}

ZEND_VM_HANDLER(19, ZEND_IS_SMALLER, CONST|TMPVAR|CV, CONST|TMPVAR|CV)
{
	USE_OPLINE
	zend_free_op free_op1, free_op2;
	zval *op1, *op2, *result;

	op1 = GET_OP1_ZVAL_PTR_UNDEF(BP_VAR_R);
	op2 = GET_OP2_ZVAL_PTR_UNDEF(BP_VAR_R);
	do {
		int result;

		if (EXPECTED(Z_TYPE_INFO_P(op1) == IS_LONG)) {
			if (EXPECTED(Z_TYPE_INFO_P(op2) == IS_LONG)) {
				result = (Z_LVAL_P(op1) < Z_LVAL_P(op2));
			} else if (EXPECTED(Z_TYPE_INFO_P(op2) == IS_DOUBLE)) {
				result = ((double)Z_LVAL_P(op1) < Z_DVAL_P(op2));
			} else {
				break;
			}
		} else if (EXPECTED(Z_TYPE_INFO_P(op1) == IS_DOUBLE)) {
			if (EXPECTED(Z_TYPE_INFO_P(op2) == IS_DOUBLE)) {
				result = (Z_DVAL_P(op1) < Z_DVAL_P(op2));
			} else if (EXPECTED(Z_TYPE_INFO_P(op2) == IS_LONG)) {
				result = (Z_DVAL_P(op1) < ((double)Z_LVAL_P(op2)));
			} else {
				break;
			}
		} else {
			break;
		}
		ZEND_VM_SMART_BRANCH(result, 0);
		ZVAL_BOOL(EX_VAR(opline->result.var), result);
		ZEND_VM_NEXT_OPCODE();
	} while (0);

	SAVE_OPLINE();
	if (OP1_TYPE == IS_CV && UNEXPECTED(Z_TYPE_INFO_P(op1) == IS_UNDEF)) {
		op1 = GET_OP1_UNDEF_CV(op1, BP_VAR_R);
	}
	if (OP2_TYPE == IS_CV && UNEXPECTED(Z_TYPE_INFO_P(op2) == IS_UNDEF)) {
		op2 = GET_OP2_UNDEF_CV(op2, BP_VAR_R);
	}
	result = EX_VAR(opline->result.var);
	compare_function(result, op1, op2);
	ZVAL_BOOL(result, Z_LVAL_P(result) < 0);
	FREE_OP1();
	FREE_OP2();
	ZEND_VM_NEXT_OPCODE_CHECK_EXCEPTION();
}

ZEND_VM_HANDLER(20, ZEND_IS_SMALLER_OR_EQUAL, CONST|TMPVAR|CV, CONST|TMPVAR|CV)
{
	USE_OPLINE
	zend_free_op free_op1, free_op2;
	zval *op1, *op2, *result;

	op1 = GET_OP1_ZVAL_PTR_UNDEF(BP_VAR_R);
	op2 = GET_OP2_ZVAL_PTR_UNDEF(BP_VAR_R);
	do {
		int result;

		if (EXPECTED(Z_TYPE_INFO_P(op1) == IS_LONG)) {
			if (EXPECTED(Z_TYPE_INFO_P(op2) == IS_LONG)) {
				result = (Z_LVAL_P(op1) <= Z_LVAL_P(op2));
			} else if (EXPECTED(Z_TYPE_INFO_P(op2) == IS_DOUBLE)) {
				result = ((double)Z_LVAL_P(op1) <= Z_DVAL_P(op2));
			} else {
				break;
			}
		} else if (EXPECTED(Z_TYPE_INFO_P(op1) == IS_DOUBLE)) {
			if (EXPECTED(Z_TYPE_INFO_P(op2) == IS_DOUBLE)) {
				result = (Z_DVAL_P(op1) <= Z_DVAL_P(op2));
			} else if (EXPECTED(Z_TYPE_INFO_P(op2) == IS_LONG)) {
				result = (Z_DVAL_P(op1) <= ((double)Z_LVAL_P(op2)));
			} else {
				break;
			}
		} else {
			break;
		}
		ZEND_VM_SMART_BRANCH(result, 0);
		ZVAL_BOOL(EX_VAR(opline->result.var), result);
		ZEND_VM_NEXT_OPCODE();
	} while (0);

	SAVE_OPLINE();
	if (OP1_TYPE == IS_CV && UNEXPECTED(Z_TYPE_INFO_P(op1) == IS_UNDEF)) {
		op1 = GET_OP1_UNDEF_CV(op1, BP_VAR_R);
	}
	if (OP2_TYPE == IS_CV && UNEXPECTED(Z_TYPE_INFO_P(op2) == IS_UNDEF)) {
		op2 = GET_OP2_UNDEF_CV(op2, BP_VAR_R);
	}
	result = EX_VAR(opline->result.var);
	compare_function(result, op1, op2);
	ZVAL_BOOL(result, Z_LVAL_P(result) <= 0);
	FREE_OP1();
	FREE_OP2();
	ZEND_VM_NEXT_OPCODE_CHECK_EXCEPTION();
}

ZEND_VM_HANDLER(170, ZEND_SPACESHIP, CONST|TMPVAR|CV, CONST|TMPVAR|CV)
{
	USE_OPLINE
	zend_free_op free_op1, free_op2;
	zval *op1, *op2;

	SAVE_OPLINE();
	op1 = GET_OP1_ZVAL_PTR(BP_VAR_R);
	op2 = GET_OP2_ZVAL_PTR(BP_VAR_R);
	compare_function(EX_VAR(opline->result.var), op1, op2);
	FREE_OP1();
	FREE_OP2();
	ZEND_VM_NEXT_OPCODE_CHECK_EXCEPTION();
}

ZEND_VM_HANDLER(9, ZEND_BW_OR, CONST|TMPVAR|CV, CONST|TMPVAR|CV)
{
	USE_OPLINE
	zend_free_op free_op1, free_op2;
	zval *op1, *op2;

	op1 = GET_OP1_ZVAL_PTR_UNDEF(BP_VAR_R);
	op2 = GET_OP2_ZVAL_PTR_UNDEF(BP_VAR_R);
	if (EXPECTED(Z_TYPE_INFO_P(op1) == IS_LONG)
			&& EXPECTED(Z_TYPE_INFO_P(op2) == IS_LONG)) {
		ZVAL_LONG(EX_VAR(opline->result.var), Z_LVAL_P(op1) | Z_LVAL_P(op2));
		ZEND_VM_NEXT_OPCODE();
	}

	SAVE_OPLINE();
	if (OP1_TYPE == IS_CV && UNEXPECTED(Z_TYPE_INFO_P(op1) == IS_UNDEF)) {
		op1 = GET_OP1_UNDEF_CV(op1, BP_VAR_R);
	}
	if (OP2_TYPE == IS_CV && UNEXPECTED(Z_TYPE_INFO_P(op2) == IS_UNDEF)) {
		op2 = GET_OP2_UNDEF_CV(op2, BP_VAR_R);
	}
	bitwise_or_function(EX_VAR(opline->result.var), op1, op2);
	FREE_OP1();
	FREE_OP2();
	ZEND_VM_NEXT_OPCODE_CHECK_EXCEPTION();
}

ZEND_VM_HANDLER(10, ZEND_BW_AND, CONST|TMPVAR|CV, CONST|TMPVAR|CV)
{
	USE_OPLINE
	zend_free_op free_op1, free_op2;
	zval *op1, *op2;

	op1 = GET_OP1_ZVAL_PTR_UNDEF(BP_VAR_R);
	op2 = GET_OP2_ZVAL_PTR_UNDEF(BP_VAR_R);
	if (EXPECTED(Z_TYPE_INFO_P(op1) == IS_LONG)
			&& EXPECTED(Z_TYPE_INFO_P(op2) == IS_LONG)) {
		ZVAL_LONG(EX_VAR(opline->result.var), Z_LVAL_P(op1) & Z_LVAL_P(op2));
		ZEND_VM_NEXT_OPCODE();
	}

	SAVE_OPLINE();
	if (OP1_TYPE == IS_CV && UNEXPECTED(Z_TYPE_INFO_P(op1) == IS_UNDEF)) {
		op1 = GET_OP1_UNDEF_CV(op1, BP_VAR_R);
	}
	if (OP2_TYPE == IS_CV && UNEXPECTED(Z_TYPE_INFO_P(op2) == IS_UNDEF)) {
		op2 = GET_OP2_UNDEF_CV(op2, BP_VAR_R);
	}
	bitwise_and_function(EX_VAR(opline->result.var), op1, op2);
	FREE_OP1();
	FREE_OP2();
	ZEND_VM_NEXT_OPCODE_CHECK_EXCEPTION();
}

ZEND_VM_HANDLER(11, ZEND_BW_XOR, CONST|TMPVAR|CV, CONST|TMPVAR|CV)
{
	USE_OPLINE
	zend_free_op free_op1, free_op2;
	zval *op1, *op2;

	op1 = GET_OP1_ZVAL_PTR_UNDEF(BP_VAR_R);
	op2 = GET_OP2_ZVAL_PTR_UNDEF(BP_VAR_R);
	if (EXPECTED(Z_TYPE_INFO_P(op1) == IS_LONG)
			&& EXPECTED(Z_TYPE_INFO_P(op2) == IS_LONG)) {
		ZVAL_LONG(EX_VAR(opline->result.var), Z_LVAL_P(op1) ^ Z_LVAL_P(op2));
		ZEND_VM_NEXT_OPCODE();
	}

	SAVE_OPLINE();
	if (OP1_TYPE == IS_CV && UNEXPECTED(Z_TYPE_INFO_P(op1) == IS_UNDEF)) {
		op1 = GET_OP1_UNDEF_CV(op1, BP_VAR_R);
	}
	if (OP2_TYPE == IS_CV && UNEXPECTED(Z_TYPE_INFO_P(op2) == IS_UNDEF)) {
		op2 = GET_OP2_UNDEF_CV(op2, BP_VAR_R);
	}
	bitwise_xor_function(EX_VAR(opline->result.var), op1, op2);
	FREE_OP1();
	FREE_OP2();
	ZEND_VM_NEXT_OPCODE_CHECK_EXCEPTION();
}

ZEND_VM_HANDLER(14, ZEND_BOOL_XOR, CONST|TMPVAR|CV, CONST|TMPVAR|CV)
{
	USE_OPLINE
	zend_free_op free_op1, free_op2;
	zval *op1, *op2;

	SAVE_OPLINE();
	op1 = GET_OP1_ZVAL_PTR(BP_VAR_R);
	op2 = GET_OP2_ZVAL_PTR(BP_VAR_R);
	boolean_xor_function(EX_VAR(opline->result.var), op1, op2);
	FREE_OP1();
	FREE_OP2();
	ZEND_VM_NEXT_OPCODE_CHECK_EXCEPTION();
}

ZEND_VM_HANDLER(12, ZEND_BW_NOT, CONST|TMPVAR|CV, ANY)
{
	USE_OPLINE
	zend_free_op free_op1;
	zval *op1;

	op1 = GET_OP1_ZVAL_PTR_UNDEF(BP_VAR_R);
	if (EXPECTED(Z_TYPE_INFO_P(op1) == IS_LONG)) {
		ZVAL_LONG(EX_VAR(opline->result.var), ~Z_LVAL_P(op1));
		ZEND_VM_NEXT_OPCODE();
	}

	SAVE_OPLINE();
	bitwise_not_function(EX_VAR(opline->result.var),
		GET_OP1_ZVAL_PTR(BP_VAR_R));
	FREE_OP1();
	ZEND_VM_NEXT_OPCODE_CHECK_EXCEPTION();
}

ZEND_VM_HANDLER(13, ZEND_BOOL_NOT, CONST|TMPVAR|CV, ANY)
{
	USE_OPLINE
	zval *val;
	zend_free_op free_op1;

	val = GET_OP1_ZVAL_PTR_UNDEF(BP_VAR_R);
	if (Z_TYPE_INFO_P(val) == IS_TRUE) {
		ZVAL_FALSE(EX_VAR(opline->result.var));
	} else if (EXPECTED(Z_TYPE_INFO_P(val) <= IS_TRUE)) {
		ZVAL_TRUE(EX_VAR(opline->result.var));
		if (OP1_TYPE == IS_CV && UNEXPECTED(Z_TYPE_INFO_P(val) == IS_UNDEF)) {
			SAVE_OPLINE();
			GET_OP1_UNDEF_CV(val, BP_VAR_R);
			ZEND_VM_NEXT_OPCODE_CHECK_EXCEPTION();
		}
	} else {
		SAVE_OPLINE();
		ZVAL_BOOL(EX_VAR(opline->result.var), !i_zend_is_true(val));
		FREE_OP1();
		ZEND_VM_NEXT_OPCODE_CHECK_EXCEPTION();
	}
	ZEND_VM_NEXT_OPCODE();
}

ZEND_VM_HELPER(zend_this_not_in_object_context_helper, ANY, ANY)
{
	USE_OPLINE

	SAVE_OPLINE();
	zend_throw_error(NULL, "Using $this when not in object context");
	if ((opline+1)->opcode == ZEND_OP_DATA) {
		FREE_UNFETCHED_OP_DATA();
	}
	FREE_UNFETCHED_OP2();
	UNDEF_RESULT();
	HANDLE_EXCEPTION();
}

ZEND_VM_HELPER(zend_binary_assign_op_obj_helper, VAR|UNUSED|CV, CONST|TMPVAR|CV, binary_op_type binary_op)
{
	USE_OPLINE
	zend_free_op free_op1, free_op2, free_op_data1;
	zval *object;
	zval *property;
	zval *value;
	zval *zptr;

	SAVE_OPLINE();
	object = GET_OP1_OBJ_ZVAL_PTR_PTR(BP_VAR_RW);

	if (OP1_TYPE == IS_UNUSED && UNEXPECTED(Z_TYPE_P(object) == IS_UNDEF)) {
		ZEND_VM_DISPATCH_TO_HELPER(zend_this_not_in_object_context_helper);
	}

	property = GET_OP2_ZVAL_PTR(BP_VAR_R);

	do {
		value = get_zval_ptr_r((opline+1)->op1_type, (opline+1)->op1, &free_op_data1);

		if (OP1_TYPE != IS_UNUSED && UNEXPECTED(Z_TYPE_P(object) != IS_OBJECT)) {
			ZVAL_DEREF(object);
			if (UNEXPECTED(!make_real_object(object))) {
				zend_string *property_name = zval_get_string(property);
				zend_error(E_WARNING, "Attempt to assign property '%s' of non-object", ZSTR_VAL(property_name));
				zend_string_release(property_name);
				if (UNEXPECTED(RETURN_VALUE_USED(opline))) {
					ZVAL_NULL(EX_VAR(opline->result.var));
				}
				break;
			}
		}

		/* here we are sure we are dealing with an object */
		if (EXPECTED(Z_OBJ_HT_P(object)->get_property_ptr_ptr)
			&& EXPECTED((zptr = Z_OBJ_HT_P(object)->get_property_ptr_ptr(object, property, BP_VAR_RW, ((OP2_TYPE == IS_CONST) ? CACHE_ADDR(Z_CACHE_SLOT_P(property)) : NULL))) != NULL)) {
			if (UNEXPECTED(Z_ISERROR_P(zptr))) {
				if (UNEXPECTED(RETURN_VALUE_USED(opline))) {
					ZVAL_NULL(EX_VAR(opline->result.var));
				}
			} else {
				ZVAL_DEREF(zptr);
				SEPARATE_ZVAL_NOREF(zptr);

				binary_op(zptr, zptr, value);
				if (UNEXPECTED(RETURN_VALUE_USED(opline))) {
					ZVAL_COPY(EX_VAR(opline->result.var), zptr);
				}
			}
		} else {
			zend_assign_op_overloaded_property(object, property, ((OP2_TYPE == IS_CONST) ? CACHE_ADDR(Z_CACHE_SLOT_P(property)) : NULL), value, binary_op, (UNEXPECTED(RETURN_VALUE_USED(opline)) ? EX_VAR(opline->result.var) : NULL));
		}
	} while (0);

	FREE_OP(free_op_data1);
	FREE_OP2();
	FREE_OP1_VAR_PTR();
	/* assign_obj has two opcodes! */
	ZEND_VM_NEXT_OPCODE_EX(1, 2);
}

ZEND_VM_HELPER(zend_binary_assign_op_dim_helper, VAR|CV, CONST|TMPVAR|UNUSED|CV, binary_op_type binary_op)
{
	USE_OPLINE
	zend_free_op free_op1, free_op2, free_op_data1;
	zval *var_ptr;
	zval *value, *container, *dim;

	SAVE_OPLINE();
	container = GET_OP1_OBJ_ZVAL_PTR_PTR_UNDEF(BP_VAR_RW);

	if (EXPECTED(Z_TYPE_P(container) == IS_ARRAY)) {
ZEND_VM_C_LABEL(assign_dim_op_array):
		SEPARATE_ARRAY(container);
ZEND_VM_C_LABEL(assign_dim_op_new_array):
		if (OP2_TYPE == IS_UNUSED) {
			var_ptr = zend_hash_next_index_insert(Z_ARRVAL_P(container), &EG(uninitialized_zval));
			if (UNEXPECTED(!var_ptr)) {
				zend_error(E_WARNING, "Cannot add element to the array as the next element is already occupied");
				ZEND_VM_C_GOTO(assign_dim_op_ret_null);
			}
		} else {
			dim = GET_OP2_ZVAL_PTR_UNDEF(BP_VAR_R);

			if (OP2_TYPE == IS_CONST) {
				var_ptr = zend_fetch_dimension_address_inner_RW_CONST(Z_ARRVAL_P(container), dim EXECUTE_DATA_CC);
			} else {
				var_ptr = zend_fetch_dimension_address_inner_RW(Z_ARRVAL_P(container), dim EXECUTE_DATA_CC);
			}
			if (UNEXPECTED(!var_ptr)) {
				ZEND_VM_C_GOTO(assign_dim_op_ret_null);
			}
			ZVAL_DEREF(var_ptr);
			SEPARATE_ZVAL_NOREF(var_ptr);
		}

		value = get_zval_ptr_r((opline+1)->op1_type, (opline+1)->op1, &free_op_data1);

		binary_op(var_ptr, var_ptr, value);

		if (UNEXPECTED(RETURN_VALUE_USED(opline))) {
			ZVAL_COPY(EX_VAR(opline->result.var), var_ptr);
		}
	} else {
		if (EXPECTED(Z_ISREF_P(container))) {
			container = Z_REFVAL_P(container);
			if (EXPECTED(Z_TYPE_P(container) == IS_ARRAY)) {
				ZEND_VM_C_GOTO(assign_dim_op_array);
			}
		} else if (OP1_TYPE == IS_CV && UNEXPECTED(Z_TYPE_INFO_P(container) == IS_UNDEF)) {
			container = GET_OP1_UNDEF_CV(container, BP_VAR_RW);
ZEND_VM_C_LABEL(assign_dim_op_convert_to_array):
			ZVAL_NEW_ARR(container);
			zend_hash_init(Z_ARRVAL_P(container), 8, NULL, ZVAL_PTR_DTOR, 0);
			ZEND_VM_C_GOTO(assign_dim_op_new_array);
		}

		dim = GET_OP2_ZVAL_PTR(BP_VAR_R);

		if (EXPECTED(Z_TYPE_P(container) == IS_OBJECT)) {
			value = get_zval_ptr_r((opline+1)->op1_type, (opline+1)->op1, &free_op_data1);
			zend_binary_assign_op_obj_dim(container, dim, value, UNEXPECTED(RETURN_VALUE_USED(opline)) ? EX_VAR(opline->result.var) : NULL, binary_op EXECUTE_DATA_CC);
		} else {
			if (UNEXPECTED(Z_TYPE_P(container) == IS_STRING)) {
				if (OP2_TYPE == IS_UNUSED) {
					zend_throw_error(NULL, "[] operator not supported for strings");
				} else {
<<<<<<< HEAD
					zend_check_string_offset(dim, BP_VAR_RW EXECUTE_DATA_CC);
					zend_wrong_string_offset(EXECUTE_DATA_C);
=======
					zend_check_string_offset(dim, BP_VAR_RW);
					if (EXPECTED(EG(exception) == NULL)) {
						zend_wrong_string_offset();
					}
>>>>>>> d1b1866a
				}
				UNDEF_RESULT();
			} else if (EXPECTED(Z_TYPE_P(container) <= IS_FALSE)) {
				ZEND_VM_C_GOTO(assign_dim_op_convert_to_array);
			} else {
				if (UNEXPECTED(OP1_TYPE != IS_VAR || EXPECTED(!Z_ISERROR_P(container)))) {
					zend_error(E_WARNING, "Cannot use a scalar value as an array");
				}
ZEND_VM_C_LABEL(assign_dim_op_ret_null):
				if (UNEXPECTED(RETURN_VALUE_USED(opline))) {
					ZVAL_NULL(EX_VAR(opline->result.var));
				}
			}
			value = get_zval_ptr_r((opline+1)->op1_type, (opline+1)->op1, &free_op_data1);
		}
	}

	FREE_OP2();
	FREE_OP(free_op_data1);
	FREE_OP1_VAR_PTR();
	ZEND_VM_NEXT_OPCODE_EX(1, 2);
}

ZEND_VM_HELPER(zend_binary_assign_op_simple_helper, VAR|CV, CONST|TMPVAR|CV, binary_op_type binary_op)
{
	USE_OPLINE
	zend_free_op free_op1, free_op2;
	zval *var_ptr;
	zval *value;

	SAVE_OPLINE();
	value = GET_OP2_ZVAL_PTR(BP_VAR_R);
	var_ptr = GET_OP1_ZVAL_PTR_PTR(BP_VAR_RW);

	if (OP1_TYPE == IS_VAR && UNEXPECTED(Z_ISERROR_P(var_ptr))) {
		if (UNEXPECTED(RETURN_VALUE_USED(opline))) {
			ZVAL_NULL(EX_VAR(opline->result.var));
		}
	} else {
		ZVAL_DEREF(var_ptr);
		SEPARATE_ZVAL_NOREF(var_ptr);

		binary_op(var_ptr, var_ptr, value);

		if (UNEXPECTED(RETURN_VALUE_USED(opline))) {
			ZVAL_COPY(EX_VAR(opline->result.var), var_ptr);
		}
	}

	FREE_OP2();
	FREE_OP1_VAR_PTR();
	ZEND_VM_NEXT_OPCODE_CHECK_EXCEPTION();
}

ZEND_VM_INLINE_HELPER(zend_binary_assign_op_helper, VAR|UNUSED|THIS|CV, CONST|TMPVAR|UNUSED|NEXT|CV, SPEC(DIM_OBJ), binary_op_type binary_op)
{
#if defined(ZEND_VM_SPEC) && OP2_TYPE == IS_UNUSED
	ZEND_VM_DISPATCH_TO_HELPER(zend_binary_assign_op_dim_helper, binary_op, binary_op);
#else
# if !defined(ZEND_VM_SPEC) || OP1_TYPE != IS_UNUSED
	USE_OPLINE

	if (EXPECTED(opline->extended_value == 0)) {
		ZEND_VM_DISPATCH_TO_HELPER(zend_binary_assign_op_simple_helper, binary_op, binary_op);
	}
	if (EXPECTED(opline->extended_value == ZEND_ASSIGN_DIM)) {
		ZEND_VM_DISPATCH_TO_HELPER(zend_binary_assign_op_dim_helper, binary_op, binary_op);
	}
# endif
	
	ZEND_VM_DISPATCH_TO_HELPER(zend_binary_assign_op_obj_helper, binary_op, binary_op);
#endif
}

ZEND_VM_HANDLER(23, ZEND_ASSIGN_ADD, VAR|UNUSED|THIS|CV, CONST|TMPVAR|UNUSED|NEXT|CV, DIM_OBJ, SPEC(DIM_OBJ))
{
	ZEND_VM_DISPATCH_TO_HELPER(zend_binary_assign_op_helper, binary_op, add_function);
}

ZEND_VM_HANDLER(24, ZEND_ASSIGN_SUB, VAR|UNUSED|THIS|CV, CONST|TMPVAR|UNUSED|NEXT|CV, DIM_OBJ, SPEC(DIM_OBJ))
{
	ZEND_VM_DISPATCH_TO_HELPER(zend_binary_assign_op_helper, binary_op, sub_function);
}

ZEND_VM_HANDLER(25, ZEND_ASSIGN_MUL, VAR|UNUSED|THIS|CV, CONST|TMPVAR|UNUSED|NEXT|CV, DIM_OBJ, SPEC(DIM_OBJ))
{
	ZEND_VM_DISPATCH_TO_HELPER(zend_binary_assign_op_helper, binary_op, mul_function);
}

ZEND_VM_HANDLER(26, ZEND_ASSIGN_DIV, VAR|UNUSED|THIS|CV, CONST|TMPVAR|UNUSED|NEXT|CV, DIM_OBJ, SPEC(DIM_OBJ))
{
	ZEND_VM_DISPATCH_TO_HELPER(zend_binary_assign_op_helper, binary_op, div_function);
}

ZEND_VM_HANDLER(27, ZEND_ASSIGN_MOD, VAR|UNUSED|THIS|CV, CONST|TMPVAR|UNUSED|NEXT|CV, DIM_OBJ, SPEC(DIM_OBJ))
{
	ZEND_VM_DISPATCH_TO_HELPER(zend_binary_assign_op_helper, binary_op, mod_function);
}

ZEND_VM_HANDLER(28, ZEND_ASSIGN_SL, VAR|UNUSED|THIS|CV, CONST|TMPVAR|UNUSED|NEXT|CV, DIM_OBJ, SPEC(DIM_OBJ))
{
	ZEND_VM_DISPATCH_TO_HELPER(zend_binary_assign_op_helper, binary_op, shift_left_function);
}

ZEND_VM_HANDLER(29, ZEND_ASSIGN_SR, VAR|UNUSED|THIS|CV, CONST|TMPVAR|UNUSED|NEXT|CV, DIM_OBJ, SPEC(DIM_OBJ))
{
	ZEND_VM_DISPATCH_TO_HELPER(zend_binary_assign_op_helper, binary_op, shift_right_function);
}

ZEND_VM_HANDLER(30, ZEND_ASSIGN_CONCAT, VAR|UNUSED|THIS|CV, CONST|TMPVAR|UNUSED|NEXT|CV, DIM_OBJ, SPEC(DIM_OBJ))
{
	ZEND_VM_DISPATCH_TO_HELPER(zend_binary_assign_op_helper, binary_op, concat_function);
}

ZEND_VM_HANDLER(31, ZEND_ASSIGN_BW_OR, VAR|UNUSED|THIS|CV, CONST|TMPVAR|UNUSED|NEXT|CV, DIM_OBJ, SPEC(DIM_OBJ))
{
	ZEND_VM_DISPATCH_TO_HELPER(zend_binary_assign_op_helper, binary_op, bitwise_or_function);
}

ZEND_VM_HANDLER(32, ZEND_ASSIGN_BW_AND, VAR|UNUSED|THIS|CV, CONST|TMPVAR|UNUSED|NEXT|CV, DIM_OBJ, SPEC(DIM_OBJ))
{
	ZEND_VM_DISPATCH_TO_HELPER(zend_binary_assign_op_helper, binary_op, bitwise_and_function);
}

ZEND_VM_HANDLER(33, ZEND_ASSIGN_BW_XOR, VAR|UNUSED|THIS|CV, CONST|TMPVAR|UNUSED|NEXT|CV, DIM_OBJ, SPEC(DIM_OBJ))
{
	ZEND_VM_DISPATCH_TO_HELPER(zend_binary_assign_op_helper, binary_op, bitwise_xor_function);
}

ZEND_VM_HANDLER(167, ZEND_ASSIGN_POW, VAR|UNUSED|THIS|CV, CONST|TMPVAR|UNUSED|NEXT|CV, DIM_OBJ, SPEC(DIM_OBJ))
{
	ZEND_VM_DISPATCH_TO_HELPER(zend_binary_assign_op_helper, binary_op, pow_function);
}

ZEND_VM_HELPER(zend_pre_incdec_property_helper, VAR|UNUSED|CV, CONST|TMPVAR|CV, int inc)
{
	USE_OPLINE
	zend_free_op free_op1, free_op2;
	zval *object;
	zval *property;
	zval *zptr;

	SAVE_OPLINE();
	object = GET_OP1_OBJ_ZVAL_PTR_PTR(BP_VAR_RW);

	if (OP1_TYPE == IS_UNUSED && UNEXPECTED(Z_TYPE_P(object) == IS_UNDEF)) {
		ZEND_VM_DISPATCH_TO_HELPER(zend_this_not_in_object_context_helper);
	}

	property = GET_OP2_ZVAL_PTR(BP_VAR_R);

	do {
		if (OP1_TYPE != IS_UNUSED && UNEXPECTED(Z_TYPE_P(object) != IS_OBJECT)) {
			ZVAL_DEREF(object);
			if (UNEXPECTED(!make_real_object(object))) {
				zend_string *property_name = zval_get_string(property);
				zend_error(E_WARNING, "Attempt to increment/decrement property '%s' of non-object", ZSTR_VAL(property_name));
				zend_string_release(property_name);
				if (UNEXPECTED(RETURN_VALUE_USED(opline))) {
					ZVAL_NULL(EX_VAR(opline->result.var));
				}
				break;
			}
		}

		/* here we are sure we are dealing with an object */
		if (EXPECTED(Z_OBJ_HT_P(object)->get_property_ptr_ptr)
			&& EXPECTED((zptr = Z_OBJ_HT_P(object)->get_property_ptr_ptr(object, property, BP_VAR_RW, ((OP2_TYPE == IS_CONST) ? CACHE_ADDR(Z_CACHE_SLOT_P(property)) : NULL))) != NULL)) {
			if (UNEXPECTED(Z_ISERROR_P(zptr))) {
				if (UNEXPECTED(RETURN_VALUE_USED(opline))) {
					ZVAL_NULL(EX_VAR(opline->result.var));
				}
			} else {
				if (EXPECTED(Z_TYPE_P(zptr) == IS_LONG)) {
					if (inc) {
						fast_long_increment_function(zptr);
					} else {
						fast_long_decrement_function(zptr);
					}
				} else {
					ZVAL_DEREF(zptr);
					SEPARATE_ZVAL_NOREF(zptr);

					if (inc) {
						increment_function(zptr);
					} else {
						decrement_function(zptr);
					}
				}
				if (UNEXPECTED(RETURN_VALUE_USED(opline))) {
					ZVAL_COPY(EX_VAR(opline->result.var), zptr);
				}
			}
		} else {
			zend_pre_incdec_overloaded_property(object, property, ((OP2_TYPE == IS_CONST) ? CACHE_ADDR(Z_CACHE_SLOT_P(property)) : NULL), inc, (UNEXPECTED(RETURN_VALUE_USED(opline)) ? EX_VAR(opline->result.var) : NULL));
		}
	} while (0);

	FREE_OP2();
	FREE_OP1_VAR_PTR();
	ZEND_VM_NEXT_OPCODE_CHECK_EXCEPTION();
}

ZEND_VM_HANDLER(132, ZEND_PRE_INC_OBJ, VAR|UNUSED|THIS|CV, CONST|TMPVAR|CV)
{
	ZEND_VM_DISPATCH_TO_HELPER(zend_pre_incdec_property_helper, inc, 1);
}

ZEND_VM_HANDLER(133, ZEND_PRE_DEC_OBJ, VAR|UNUSED|THIS|CV, CONST|TMPVAR|CV)
{
	ZEND_VM_DISPATCH_TO_HELPER(zend_pre_incdec_property_helper, inc, 0);
}

ZEND_VM_HELPER(zend_post_incdec_property_helper, VAR|UNUSED|CV, CONST|TMPVAR|CV, int inc)
{
	USE_OPLINE
	zend_free_op free_op1, free_op2;
	zval *object;
	zval *property;
	zval *zptr;

	SAVE_OPLINE();
	object = GET_OP1_OBJ_ZVAL_PTR_PTR(BP_VAR_RW);

	if (OP1_TYPE == IS_UNUSED && UNEXPECTED(Z_TYPE_P(object) == IS_UNDEF)) {
		ZEND_VM_DISPATCH_TO_HELPER(zend_this_not_in_object_context_helper);
	}

	property = GET_OP2_ZVAL_PTR(BP_VAR_R);

	do {
		if (OP1_TYPE != IS_UNUSED && UNEXPECTED(Z_TYPE_P(object) != IS_OBJECT)) {
			ZVAL_DEREF(object);
			if (UNEXPECTED(!make_real_object(object))) {
				zend_string *property_name = zval_get_string(property);
				zend_error(E_WARNING, "Attempt to increment/decrement property '%s' of non-object", ZSTR_VAL(property_name));
				zend_string_release(property_name);
				ZVAL_NULL(EX_VAR(opline->result.var));
				break;
			}
		}

		/* here we are sure we are dealing with an object */

		if (EXPECTED(Z_OBJ_HT_P(object)->get_property_ptr_ptr)
			&& EXPECTED((zptr = Z_OBJ_HT_P(object)->get_property_ptr_ptr(object, property, BP_VAR_RW, ((OP2_TYPE == IS_CONST) ? CACHE_ADDR(Z_CACHE_SLOT_P(property)) : NULL))) != NULL)) {
			if (UNEXPECTED(Z_ISERROR_P(zptr))) {
				ZVAL_NULL(EX_VAR(opline->result.var));
			} else {
				if (EXPECTED(Z_TYPE_P(zptr) == IS_LONG)) {
					ZVAL_COPY_VALUE(EX_VAR(opline->result.var), zptr);
					if (inc) {
						fast_long_increment_function(zptr);
					} else {
						fast_long_decrement_function(zptr);
					}
				} else {
					ZVAL_DEREF(zptr);
					ZVAL_COPY_VALUE(EX_VAR(opline->result.var), zptr);
					zval_opt_copy_ctor(zptr);
					if (inc) {
						increment_function(zptr);
					} else {
						decrement_function(zptr);
					}
				}
			}
		} else {
			zend_post_incdec_overloaded_property(object, property, ((OP2_TYPE == IS_CONST) ? CACHE_ADDR(Z_CACHE_SLOT_P(property)) : NULL), inc, EX_VAR(opline->result.var));
		}
	} while (0);

	FREE_OP2();
	FREE_OP1_VAR_PTR();
	ZEND_VM_NEXT_OPCODE_CHECK_EXCEPTION();
}

ZEND_VM_HANDLER(134, ZEND_POST_INC_OBJ, VAR|UNUSED|THIS|CV, CONST|TMPVAR|CV)
{
	ZEND_VM_DISPATCH_TO_HELPER(zend_post_incdec_property_helper, inc, 1);
}

ZEND_VM_HANDLER(135, ZEND_POST_DEC_OBJ, VAR|UNUSED|THIS|CV, CONST|TMPVAR|CV)
{
	ZEND_VM_DISPATCH_TO_HELPER(zend_post_incdec_property_helper, inc, 0);
}

ZEND_VM_HANDLER(34, ZEND_PRE_INC, VAR|CV, ANY, SPEC(RETVAL))
{
	USE_OPLINE
	zend_free_op free_op1;
	zval *var_ptr;

	var_ptr = GET_OP1_ZVAL_PTR_PTR_UNDEF(BP_VAR_RW);

	if (EXPECTED(Z_TYPE_P(var_ptr) == IS_LONG)) {
		fast_long_increment_function(var_ptr);
		if (UNEXPECTED(RETURN_VALUE_USED(opline))) {
			ZVAL_COPY_VALUE(EX_VAR(opline->result.var), var_ptr);
		}
		ZEND_VM_NEXT_OPCODE();
	}

	if (OP1_TYPE == IS_VAR && UNEXPECTED(Z_ISERROR_P(var_ptr))) {
		if (UNEXPECTED(RETURN_VALUE_USED(opline))) {
			ZVAL_NULL(EX_VAR(opline->result.var));
		}
		ZEND_VM_NEXT_OPCODE();
	}

	SAVE_OPLINE();
	if (OP1_TYPE == IS_CV && UNEXPECTED(Z_TYPE_P(var_ptr) == IS_UNDEF)) {
		var_ptr = GET_OP1_UNDEF_CV(var_ptr, BP_VAR_RW);
	}
	ZVAL_DEREF(var_ptr);
	SEPARATE_ZVAL_NOREF(var_ptr);

	increment_function(var_ptr);

	if (UNEXPECTED(RETURN_VALUE_USED(opline))) {
		ZVAL_COPY(EX_VAR(opline->result.var), var_ptr);
	}

	FREE_OP1_VAR_PTR();
	ZEND_VM_NEXT_OPCODE_CHECK_EXCEPTION();
}

ZEND_VM_HANDLER(35, ZEND_PRE_DEC, VAR|CV, ANY, SPEC(RETVAL))
{
	USE_OPLINE
	zend_free_op free_op1;
	zval *var_ptr;

	var_ptr = GET_OP1_ZVAL_PTR_PTR_UNDEF(BP_VAR_RW);

	if (EXPECTED(Z_TYPE_P(var_ptr) == IS_LONG)) {
		fast_long_decrement_function(var_ptr);
		if (UNEXPECTED(RETURN_VALUE_USED(opline))) {
			ZVAL_COPY_VALUE(EX_VAR(opline->result.var), var_ptr);
		}
		ZEND_VM_NEXT_OPCODE();
	}

	if (OP1_TYPE == IS_VAR && UNEXPECTED(Z_ISERROR_P(var_ptr))) {
		if (UNEXPECTED(RETURN_VALUE_USED(opline))) {
			ZVAL_NULL(EX_VAR(opline->result.var));
		}
		ZEND_VM_NEXT_OPCODE();
	}

	SAVE_OPLINE();
	if (OP1_TYPE == IS_CV && UNEXPECTED(Z_TYPE_P(var_ptr) == IS_UNDEF)) {
		var_ptr = GET_OP1_UNDEF_CV(var_ptr, BP_VAR_RW);
	}
	ZVAL_DEREF(var_ptr);
	SEPARATE_ZVAL_NOREF(var_ptr);

	decrement_function(var_ptr);

	if (UNEXPECTED(RETURN_VALUE_USED(opline))) {
		ZVAL_COPY(EX_VAR(opline->result.var), var_ptr);
	}

	FREE_OP1_VAR_PTR();
	ZEND_VM_NEXT_OPCODE_CHECK_EXCEPTION();
}

ZEND_VM_HANDLER(36, ZEND_POST_INC, VAR|CV, ANY)
{
	USE_OPLINE
	zend_free_op free_op1;
	zval *var_ptr;

	var_ptr = GET_OP1_ZVAL_PTR_PTR_UNDEF(BP_VAR_RW);

	if (EXPECTED(Z_TYPE_P(var_ptr) == IS_LONG)) {
		ZVAL_COPY_VALUE(EX_VAR(opline->result.var), var_ptr);
		fast_long_increment_function(var_ptr);
		ZEND_VM_NEXT_OPCODE();
	}

	if (OP1_TYPE == IS_VAR && UNEXPECTED(Z_ISERROR_P(var_ptr))) {
		ZVAL_NULL(EX_VAR(opline->result.var));
		ZEND_VM_NEXT_OPCODE();
	}

	SAVE_OPLINE();
	if (OP1_TYPE == IS_CV && UNEXPECTED(Z_TYPE_P(var_ptr) == IS_UNDEF)) {
		var_ptr = GET_OP1_UNDEF_CV(var_ptr, BP_VAR_RW);
	}
	ZVAL_DEREF(var_ptr);
	ZVAL_COPY_VALUE(EX_VAR(opline->result.var), var_ptr);
	zval_opt_copy_ctor(var_ptr);

	increment_function(var_ptr);

	FREE_OP1_VAR_PTR();
	ZEND_VM_NEXT_OPCODE_CHECK_EXCEPTION();
}

ZEND_VM_HANDLER(37, ZEND_POST_DEC, VAR|CV, ANY)
{
	USE_OPLINE
	zend_free_op free_op1;
	zval *var_ptr;

	var_ptr = GET_OP1_ZVAL_PTR_PTR_UNDEF(BP_VAR_RW);

	if (EXPECTED(Z_TYPE_P(var_ptr) == IS_LONG)) {
		ZVAL_COPY_VALUE(EX_VAR(opline->result.var), var_ptr);
		fast_long_decrement_function(var_ptr);
		ZEND_VM_NEXT_OPCODE();
	}

	if (OP1_TYPE == IS_VAR && UNEXPECTED(Z_ISERROR_P(var_ptr))) {
		ZVAL_NULL(EX_VAR(opline->result.var));
		ZEND_VM_NEXT_OPCODE();
	}

	SAVE_OPLINE();
	if (OP1_TYPE == IS_CV && UNEXPECTED(Z_TYPE_P(var_ptr) == IS_UNDEF)) {
		var_ptr = GET_OP1_UNDEF_CV(var_ptr, BP_VAR_RW);
	}
	ZVAL_DEREF(var_ptr);
	ZVAL_COPY_VALUE(EX_VAR(opline->result.var), var_ptr);
	zval_opt_copy_ctor(var_ptr);

	decrement_function(var_ptr);

	FREE_OP1_VAR_PTR();
	ZEND_VM_NEXT_OPCODE_CHECK_EXCEPTION();
}

ZEND_VM_HANDLER(40, ZEND_ECHO, CONST|TMPVAR|CV, ANY)
{
	USE_OPLINE
	zend_free_op free_op1;
	zval *z;

	SAVE_OPLINE();
	z = GET_OP1_ZVAL_PTR_UNDEF(BP_VAR_R);

	if (Z_TYPE_P(z) == IS_STRING) {
		zend_string *str = Z_STR_P(z);

		if (ZSTR_LEN(str) != 0) {
			zend_write(ZSTR_VAL(str), ZSTR_LEN(str));
		}
	} else {
		zend_string *str = _zval_get_string_func(z);

		if (ZSTR_LEN(str) != 0) {
			zend_write(ZSTR_VAL(str), ZSTR_LEN(str));
		} else if (OP1_TYPE == IS_CV && UNEXPECTED(Z_TYPE_P(z) == IS_UNDEF)) {
			GET_OP1_UNDEF_CV(z, BP_VAR_R);
		}
		zend_string_release(str);
	}

	FREE_OP1();
	ZEND_VM_NEXT_OPCODE_CHECK_EXCEPTION();
}

ZEND_VM_HELPER(zend_fetch_var_address_helper, CONST|TMPVAR|CV, UNUSED, int type)
{
	USE_OPLINE
	zend_free_op free_op1;
	zval *varname;
	zval *retval;
	zend_string *name;
	HashTable *target_symbol_table;

	SAVE_OPLINE();
	varname = GET_OP1_ZVAL_PTR_UNDEF(BP_VAR_R);

 	if (OP1_TYPE == IS_CONST) {
		name = Z_STR_P(varname);
	} else if (EXPECTED(Z_TYPE_P(varname) == IS_STRING)) {
		name = Z_STR_P(varname);
		zend_string_addref(name);
	} else {
		if (OP1_TYPE == IS_CV && UNEXPECTED(Z_TYPE_P(varname) == IS_UNDEF)) {
			GET_OP1_UNDEF_CV(varname, BP_VAR_R);
		}
		name = zval_get_string(varname);
	}

	target_symbol_table = zend_get_target_symbol_table(opline->extended_value & ZEND_FETCH_TYPE_MASK EXECUTE_DATA_CC);
	retval = zend_hash_find(target_symbol_table, name);
	if (retval == NULL) {
		if (UNEXPECTED(zend_string_equals(name, ZSTR_KNOWN(ZEND_STR_THIS)))) {
			zval *result;

ZEND_VM_C_LABEL(fetch_this):
			result = EX_VAR(opline->result.var);
			switch (type) {
				case BP_VAR_R:
					if (EXPECTED(Z_TYPE(EX(This)) == IS_OBJECT)) {
						ZVAL_OBJ(result, Z_OBJ(EX(This)));
						Z_ADDREF_P(result);
					} else {
						ZVAL_NULL(result);
						zend_error(E_NOTICE,"Undefined variable: this");
					}
					break;
				case BP_VAR_IS:
					if (EXPECTED(Z_TYPE(EX(This)) == IS_OBJECT)) {
						ZVAL_OBJ(result, Z_OBJ(EX(This)));
						Z_ADDREF_P(result);
					} else {
						ZVAL_NULL(result);
					}
					break;
				case BP_VAR_RW:
				case BP_VAR_W:
					ZVAL_UNDEF(result);
					zend_throw_error(NULL, "Cannot re-assign $this");
					break;
				case BP_VAR_UNSET:
					ZVAL_UNDEF(result);
					zend_throw_error(NULL, "Cannot unset $this");
					break;
				EMPTY_SWITCH_DEFAULT_CASE()
			}
			if (OP1_TYPE != IS_CONST) {
				zend_string_release(name);
			}
			ZEND_VM_NEXT_OPCODE_CHECK_EXCEPTION();
		}
		switch (type) {
			case BP_VAR_R:
			case BP_VAR_UNSET:
				zend_error(E_NOTICE,"Undefined variable: %s", ZSTR_VAL(name));
				/* break missing intentionally */
			case BP_VAR_IS:
				retval = &EG(uninitialized_zval);
				break;
			case BP_VAR_RW:
				zend_error(E_NOTICE,"Undefined variable: %s", ZSTR_VAL(name));
				retval = zend_hash_update(target_symbol_table, name, &EG(uninitialized_zval));
				break;
			case BP_VAR_W:
				retval = zend_hash_add_new(target_symbol_table, name, &EG(uninitialized_zval));
				break;
			EMPTY_SWITCH_DEFAULT_CASE()
		}
	/* GLOBAL or $$name variable may be an INDIRECT pointer to CV */
	} else if (Z_TYPE_P(retval) == IS_INDIRECT) {
		retval = Z_INDIRECT_P(retval);
		if (Z_TYPE_P(retval) == IS_UNDEF) {
			if (UNEXPECTED(zend_string_equals(name, ZSTR_KNOWN(ZEND_STR_THIS)))) {
				ZEND_VM_C_GOTO(fetch_this);
			}
			switch (type) {
				case BP_VAR_R:
				case BP_VAR_UNSET:
					zend_error(E_NOTICE,"Undefined variable: %s", ZSTR_VAL(name));
					/* break missing intentionally */
				case BP_VAR_IS:
					retval = &EG(uninitialized_zval);
					break;
				case BP_VAR_RW:
					zend_error(E_NOTICE,"Undefined variable: %s", ZSTR_VAL(name));
					/* break missing intentionally */
				case BP_VAR_W:
					ZVAL_NULL(retval);
					break;
				EMPTY_SWITCH_DEFAULT_CASE()
			}
		}
	}

	if ((opline->extended_value & ZEND_FETCH_TYPE_MASK) != ZEND_FETCH_GLOBAL_LOCK) {
		FREE_OP1();
	}

	if (OP1_TYPE != IS_CONST) {
		zend_string_release(name);
	}

	ZEND_ASSERT(retval != NULL);
	if (type == BP_VAR_R || type == BP_VAR_IS) {
		ZVAL_COPY_UNREF(EX_VAR(opline->result.var), retval);
	} else {
		ZVAL_INDIRECT(EX_VAR(opline->result.var), retval);
	}
	ZEND_VM_NEXT_OPCODE_CHECK_EXCEPTION();
}

ZEND_VM_HANDLER(80, ZEND_FETCH_R, CONST|TMPVAR|CV, UNUSED, VAR_FETCH)
{
	ZEND_VM_DISPATCH_TO_HELPER(zend_fetch_var_address_helper, type, BP_VAR_R);
}

ZEND_VM_HANDLER(83, ZEND_FETCH_W, CONST|TMPVAR|CV, UNUSED, VAR_FETCH)
{
	ZEND_VM_DISPATCH_TO_HELPER(zend_fetch_var_address_helper, type, BP_VAR_W);
}

ZEND_VM_HANDLER(86, ZEND_FETCH_RW, CONST|TMPVAR|CV, UNUSED, VAR_FETCH)
{
	ZEND_VM_DISPATCH_TO_HELPER(zend_fetch_var_address_helper, type, BP_VAR_RW);
}

ZEND_VM_HANDLER(92, ZEND_FETCH_FUNC_ARG, CONST|TMPVAR|CV, UNUSED, VAR_FETCH|ARG_NUM)
{
	USE_OPLINE

	if (zend_is_by_ref_func_arg_fetch(opline, EX(call))) {
		ZEND_VM_DISPATCH_TO_HELPER(zend_fetch_var_address_helper, type, BP_VAR_W);
	} else {
		ZEND_VM_DISPATCH_TO_HELPER(zend_fetch_var_address_helper, type, BP_VAR_R);
	}
}

ZEND_VM_HANDLER(95, ZEND_FETCH_UNSET, CONST|TMPVAR|CV, UNUSED, VAR_FETCH)
{
	ZEND_VM_DISPATCH_TO_HELPER(zend_fetch_var_address_helper, type, BP_VAR_UNSET);
}

ZEND_VM_HANDLER(89, ZEND_FETCH_IS, CONST|TMPVAR|CV, UNUSED, VAR_FETCH)
{
	ZEND_VM_DISPATCH_TO_HELPER(zend_fetch_var_address_helper, type, BP_VAR_IS);
}

ZEND_VM_HELPER(zend_fetch_static_prop_helper, CONST|TMPVAR|CV, UNUSED|CONST|VAR, int type)
{
	USE_OPLINE
	zend_free_op free_op1;
	zval *varname;
	zval *retval;

	SAVE_OPLINE();
	varname = GET_OP1_ZVAL_PTR_UNDEF(BP_VAR_R);

	retval = zend_fetch_static_property_address(varname, OP1_TYPE, opline->op2, OP2_TYPE, type EXECUTE_DATA_CC);
	
	if (UNEXPECTED(retval == NULL)) {
		if (EG(exception)) {
			FREE_OP1();
			ZVAL_UNDEF(EX_VAR(opline->result.var));
			HANDLE_EXCEPTION();
		} else {
			ZEND_ASSERT(type == BP_VAR_IS);
			retval = &EG(uninitialized_zval);
		}
	}

	FREE_OP1();

	if (type == BP_VAR_R || type == BP_VAR_IS) {
		ZVAL_COPY_UNREF(EX_VAR(opline->result.var), retval);
	} else {
		ZVAL_INDIRECT(EX_VAR(opline->result.var), retval);
	}
	ZEND_VM_NEXT_OPCODE_CHECK_EXCEPTION();
}

ZEND_VM_HANDLER(173, ZEND_FETCH_STATIC_PROP_R, CONST|TMPVAR|CV, UNUSED|CLASS_FETCH|CONST|VAR)
{
	ZEND_VM_DISPATCH_TO_HELPER(zend_fetch_static_prop_helper, type, BP_VAR_R);
}

ZEND_VM_HANDLER(174, ZEND_FETCH_STATIC_PROP_W, CONST|TMPVAR|CV, UNUSED|CLASS_FETCH|CONST|VAR)
{
	ZEND_VM_DISPATCH_TO_HELPER(zend_fetch_static_prop_helper, type, BP_VAR_W);
}

ZEND_VM_HANDLER(175, ZEND_FETCH_STATIC_PROP_RW, CONST|TMPVAR|CV, UNUSED|CLASS_FETCH|CONST|VAR)
{
	ZEND_VM_DISPATCH_TO_HELPER(zend_fetch_static_prop_helper, type, BP_VAR_RW);
}

ZEND_VM_HANDLER(177, ZEND_FETCH_STATIC_PROP_FUNC_ARG, CONST|TMPVAR|CV, UNUSED|CLASS_FETCH|CONST|VAR, NUM)
{
	USE_OPLINE

	if (zend_is_by_ref_func_arg_fetch(opline, EX(call))) {
		ZEND_VM_DISPATCH_TO_HELPER(zend_fetch_static_prop_helper, type, BP_VAR_W);
	} else {
		ZEND_VM_DISPATCH_TO_HELPER(zend_fetch_static_prop_helper, type, BP_VAR_R);
	}
}

ZEND_VM_HANDLER(178, ZEND_FETCH_STATIC_PROP_UNSET, CONST|TMPVAR|CV, UNUSED|CLASS_FETCH|CONST|VAR)
{
	ZEND_VM_DISPATCH_TO_HELPER(zend_fetch_static_prop_helper, type, BP_VAR_UNSET);
}

ZEND_VM_HANDLER(176, ZEND_FETCH_STATIC_PROP_IS, CONST|TMPVAR|CV, UNUSED|CLASS_FETCH|CONST|VAR)
{
	ZEND_VM_DISPATCH_TO_HELPER(zend_fetch_static_prop_helper, type, BP_VAR_IS);
}

ZEND_VM_HANDLER(81, ZEND_FETCH_DIM_R, CONST|TMPVAR|CV, CONST|TMPVAR|CV)
{
	USE_OPLINE
	zend_free_op free_op1, free_op2;
	zval *container, *dim, *value, *result;

	SAVE_OPLINE();
	container = GET_OP1_ZVAL_PTR_UNDEF(BP_VAR_R);
	dim = GET_OP2_ZVAL_PTR_UNDEF(BP_VAR_R);
	if (OP1_TYPE != IS_CONST) {
		if (EXPECTED(Z_TYPE_P(container) == IS_ARRAY)) {
ZEND_VM_C_LABEL(fetch_dim_r_array):
			value = zend_fetch_dimension_address_inner(Z_ARRVAL_P(container), dim, OP2_TYPE, BP_VAR_R EXECUTE_DATA_CC);
			result = EX_VAR(opline->result.var);
			ZVAL_COPY_UNREF(result, value);
		} else if (EXPECTED(Z_TYPE_P(container) == IS_REFERENCE)) {
			container = Z_REFVAL_P(container);
			if (EXPECTED(Z_TYPE_P(container) == IS_ARRAY)) {
				ZEND_VM_C_GOTO(fetch_dim_r_array);
			} else {
				ZEND_VM_C_GOTO(fetch_dim_r_slow);
			}
		} else {
ZEND_VM_C_LABEL(fetch_dim_r_slow):
			result = EX_VAR(opline->result.var);
			zend_fetch_dimension_address_read_R_slow(result, container, dim EXECUTE_DATA_CC);
		}
	} else {
		result = EX_VAR(opline->result.var);
		zend_fetch_dimension_address_read_R(result, container, dim, OP2_TYPE EXECUTE_DATA_CC);
	}
	FREE_OP2();
	FREE_OP1();
	ZEND_VM_NEXT_OPCODE_CHECK_EXCEPTION();
}

ZEND_VM_HANDLER(84, ZEND_FETCH_DIM_W, VAR|CV, CONST|TMPVAR|UNUSED|NEXT|CV)
{
	USE_OPLINE
	zend_free_op free_op1, free_op2;
	zval *container;

	SAVE_OPLINE();
	container = GET_OP1_ZVAL_PTR_PTR_UNDEF(BP_VAR_W);

	zend_fetch_dimension_address_W(EX_VAR(opline->result.var), container, GET_OP2_ZVAL_PTR_UNDEF(BP_VAR_R), OP2_TYPE EXECUTE_DATA_CC);
	FREE_OP2();
	if (OP1_TYPE == IS_VAR && READY_TO_DESTROY(free_op1)) {
		EXTRACT_ZVAL_PTR(EX_VAR(opline->result.var));
	}
	FREE_OP1_VAR_PTR();
	ZEND_VM_NEXT_OPCODE_CHECK_EXCEPTION();
}

ZEND_VM_HANDLER(87, ZEND_FETCH_DIM_RW, VAR|CV, CONST|TMPVAR|UNUSED|NEXT|CV)
{
	USE_OPLINE
	zend_free_op free_op1, free_op2;
	zval *container;

	SAVE_OPLINE();
	container = GET_OP1_ZVAL_PTR_PTR_UNDEF(BP_VAR_RW);

	zend_fetch_dimension_address_RW(EX_VAR(opline->result.var), container, GET_OP2_ZVAL_PTR_UNDEF(BP_VAR_R), OP2_TYPE EXECUTE_DATA_CC);
	FREE_OP2();
	if (OP1_TYPE == IS_VAR && READY_TO_DESTROY(free_op1)) {
		EXTRACT_ZVAL_PTR(EX_VAR(opline->result.var));
	}
	FREE_OP1_VAR_PTR();
	ZEND_VM_NEXT_OPCODE_CHECK_EXCEPTION();
}

ZEND_VM_HANDLER(90, ZEND_FETCH_DIM_IS, CONST|TMPVAR|CV, CONST|TMPVAR|CV)
{
	USE_OPLINE
	zend_free_op free_op1, free_op2;
	zval *container;

	SAVE_OPLINE();
	container = GET_OP1_ZVAL_PTR_UNDEF(BP_VAR_IS);
	zend_fetch_dimension_address_read_IS(EX_VAR(opline->result.var), container, GET_OP2_ZVAL_PTR_UNDEF(BP_VAR_R), OP2_TYPE EXECUTE_DATA_CC);
	FREE_OP2();
	FREE_OP1();
	ZEND_VM_NEXT_OPCODE_CHECK_EXCEPTION();
}

ZEND_VM_HANDLER(93, ZEND_FETCH_DIM_FUNC_ARG, CONST|TMP|VAR|CV, CONST|TMPVAR|UNUSED|NEXT|CV, NUM)
{
	USE_OPLINE
	zval *container;
	zend_free_op free_op1, free_op2;

	SAVE_OPLINE();

	if (zend_is_by_ref_func_arg_fetch(opline, EX(call))) {
        if ((OP1_TYPE & (IS_CONST|IS_TMP_VAR))) {
            zend_throw_error(NULL, "Cannot use temporary expression in write context");
			FREE_UNFETCHED_OP2();
			FREE_UNFETCHED_OP1();
			ZVAL_UNDEF(EX_VAR(opline->result.var));
			HANDLE_EXCEPTION();
        }
		container = GET_OP1_ZVAL_PTR_PTR_UNDEF(BP_VAR_W);
		zend_fetch_dimension_address_W(EX_VAR(opline->result.var), container, GET_OP2_ZVAL_PTR_UNDEF(BP_VAR_R), OP2_TYPE EXECUTE_DATA_CC);
		if (OP1_TYPE == IS_VAR && READY_TO_DESTROY(free_op1)) {
			EXTRACT_ZVAL_PTR(EX_VAR(opline->result.var));
		}
		FREE_OP2();
		FREE_OP1_VAR_PTR();
	} else {
		if (OP2_TYPE == IS_UNUSED) {
			zend_throw_error(NULL, "Cannot use [] for reading");
			FREE_UNFETCHED_OP2();
			FREE_UNFETCHED_OP1();
			ZVAL_UNDEF(EX_VAR(opline->result.var));
			HANDLE_EXCEPTION();
		}
		container = GET_OP1_ZVAL_PTR_UNDEF(BP_VAR_R);
		zend_fetch_dimension_address_read_R(EX_VAR(opline->result.var), container, GET_OP2_ZVAL_PTR_UNDEF(BP_VAR_R), OP2_TYPE EXECUTE_DATA_CC);
		FREE_OP2();
		FREE_OP1();
	}
	ZEND_VM_NEXT_OPCODE_CHECK_EXCEPTION();
}

ZEND_VM_HANDLER(96, ZEND_FETCH_DIM_UNSET, VAR|CV, CONST|TMPVAR|CV)
{
	USE_OPLINE
	zend_free_op free_op1, free_op2;
	zval *container;

	SAVE_OPLINE();
	container = GET_OP1_ZVAL_PTR_PTR_UNDEF(BP_VAR_UNSET);

	zend_fetch_dimension_address_UNSET(EX_VAR(opline->result.var), container, GET_OP2_ZVAL_PTR_UNDEF(BP_VAR_R), OP2_TYPE EXECUTE_DATA_CC);
	FREE_OP2();
	if (OP1_TYPE == IS_VAR && READY_TO_DESTROY(free_op1)) {
		EXTRACT_ZVAL_PTR(EX_VAR(opline->result.var));
	}
	FREE_OP1_VAR_PTR();
	ZEND_VM_NEXT_OPCODE_CHECK_EXCEPTION();
}

ZEND_VM_HANDLER(82, ZEND_FETCH_OBJ_R, CONST|TMP|VAR|UNUSED|THIS|CV, CONST|TMPVAR|CV)
{
	USE_OPLINE
	zend_free_op free_op1;
	zval *container;
	zend_free_op free_op2;
	zval *offset;

	SAVE_OPLINE();
	container = GET_OP1_OBJ_ZVAL_PTR(BP_VAR_R);

	if (OP1_TYPE == IS_UNUSED && UNEXPECTED(Z_TYPE_P(container) == IS_UNDEF)) {
		ZEND_VM_DISPATCH_TO_HELPER(zend_this_not_in_object_context_helper);
	}

	offset = GET_OP2_ZVAL_PTR(BP_VAR_R);

	if (OP1_TYPE == IS_CONST ||
	    (OP1_TYPE != IS_UNUSED && UNEXPECTED(Z_TYPE_P(container) != IS_OBJECT))) {
		if ((OP1_TYPE & (IS_VAR|IS_CV)) && Z_ISREF_P(container)) {
			container = Z_REFVAL_P(container);
			if (UNEXPECTED(Z_TYPE_P(container) != IS_OBJECT)) {
				ZEND_VM_C_GOTO(fetch_obj_r_no_object);
			}
		} else {
			ZEND_VM_C_GOTO(fetch_obj_r_no_object);
		}
	}

	/* here we are sure we are dealing with an object */
	do {
		zend_object *zobj = Z_OBJ_P(container);
		zval *retval;

		if (OP2_TYPE == IS_CONST &&
			EXPECTED(zobj->ce == CACHED_PTR(Z_CACHE_SLOT_P(offset)))) {
			uint32_t prop_offset = (uint32_t)(intptr_t)CACHED_PTR(Z_CACHE_SLOT_P(offset) + sizeof(void*));

			if (EXPECTED(prop_offset != (uint32_t)ZEND_DYNAMIC_PROPERTY_OFFSET)) {
				retval = OBJ_PROP(zobj, prop_offset);
				if (EXPECTED(Z_TYPE_INFO_P(retval) != IS_UNDEF)) {
					ZVAL_COPY_UNREF(EX_VAR(opline->result.var), retval);
					break;
				}
			} else if (EXPECTED(zobj->properties != NULL)) {
				retval = zend_hash_find(zobj->properties, Z_STR_P(offset));
				if (EXPECTED(retval)) {
					ZVAL_COPY_UNREF(EX_VAR(opline->result.var), retval);
					break;
				}
			}
		}

		if (UNEXPECTED(zobj->handlers->read_property == NULL)) {
			zend_string *property_name;
ZEND_VM_C_LABEL(fetch_obj_r_no_object):
			property_name = zval_get_string(offset);
			zend_error(E_NOTICE, "Trying to get property '%s' of non-object", ZSTR_VAL(property_name));
			zend_string_release(property_name);
			ZVAL_NULL(EX_VAR(opline->result.var));
		} else {
			retval = zobj->handlers->read_property(container, offset, BP_VAR_R, ((OP2_TYPE == IS_CONST) ? CACHE_ADDR(Z_CACHE_SLOT_P(offset)) : NULL), EX_VAR(opline->result.var));

			if (retval != EX_VAR(opline->result.var)) {
				ZVAL_COPY_UNREF(EX_VAR(opline->result.var), retval);
			}
		}
	} while (0);

	FREE_OP2();
	FREE_OP1();
	ZEND_VM_NEXT_OPCODE_CHECK_EXCEPTION();
}

ZEND_VM_HANDLER(85, ZEND_FETCH_OBJ_W, VAR|UNUSED|THIS|CV, CONST|TMPVAR|CV)
{
	USE_OPLINE
	zend_free_op free_op1, free_op2;
	zval *property;
	zval *container;

	SAVE_OPLINE();

	container = GET_OP1_OBJ_ZVAL_PTR_PTR_UNDEF(BP_VAR_W);
	if (OP1_TYPE == IS_UNUSED && UNEXPECTED(Z_TYPE_P(container) == IS_UNDEF)) {
		ZEND_VM_DISPATCH_TO_HELPER(zend_this_not_in_object_context_helper);
	}

	property = GET_OP2_ZVAL_PTR(BP_VAR_R);
	zend_fetch_property_address(EX_VAR(opline->result.var), container, OP1_TYPE, property, OP2_TYPE, ((OP2_TYPE == IS_CONST) ? CACHE_ADDR(Z_CACHE_SLOT_P(property)) : NULL), BP_VAR_W);
	FREE_OP2();
	if (OP1_TYPE == IS_VAR && READY_TO_DESTROY(free_op1)) {
		EXTRACT_ZVAL_PTR(EX_VAR(opline->result.var));
	}
	FREE_OP1_VAR_PTR();
	ZEND_VM_NEXT_OPCODE_CHECK_EXCEPTION();
}

ZEND_VM_HANDLER(88, ZEND_FETCH_OBJ_RW, VAR|UNUSED|THIS|CV, CONST|TMPVAR|CV)
{
	USE_OPLINE
	zend_free_op free_op1, free_op2;
	zval *property;
	zval *container;

	SAVE_OPLINE();
	container = GET_OP1_OBJ_ZVAL_PTR_PTR(BP_VAR_RW);

	if (OP1_TYPE == IS_UNUSED && UNEXPECTED(Z_TYPE_P(container) == IS_UNDEF)) {
		ZEND_VM_DISPATCH_TO_HELPER(zend_this_not_in_object_context_helper);
	}
	property = GET_OP2_ZVAL_PTR(BP_VAR_R);
	zend_fetch_property_address(EX_VAR(opline->result.var), container, OP1_TYPE, property, OP2_TYPE, ((OP2_TYPE == IS_CONST) ? CACHE_ADDR(Z_CACHE_SLOT_P(property)) : NULL), BP_VAR_RW);
	FREE_OP2();
	if (OP1_TYPE == IS_VAR && READY_TO_DESTROY(free_op1)) {
		EXTRACT_ZVAL_PTR(EX_VAR(opline->result.var));
	}
	FREE_OP1_VAR_PTR();
	ZEND_VM_NEXT_OPCODE_CHECK_EXCEPTION();
}

ZEND_VM_HANDLER(91, ZEND_FETCH_OBJ_IS, CONST|TMPVAR|UNUSED|THIS|CV, CONST|TMPVAR|CV)
{
	USE_OPLINE
	zend_free_op free_op1;
	zval *container;
	zend_free_op free_op2;
	zval *offset;

	SAVE_OPLINE();
	container = GET_OP1_OBJ_ZVAL_PTR(BP_VAR_IS);

	if (OP1_TYPE == IS_UNUSED && UNEXPECTED(Z_TYPE_P(container) == IS_UNDEF)) {
		ZEND_VM_DISPATCH_TO_HELPER(zend_this_not_in_object_context_helper);
	}

	offset  = GET_OP2_ZVAL_PTR(BP_VAR_R);

	if (OP1_TYPE == IS_CONST ||
	    (OP1_TYPE != IS_UNUSED && UNEXPECTED(Z_TYPE_P(container) != IS_OBJECT))) {
		if ((OP1_TYPE & (IS_VAR|IS_CV)) && Z_ISREF_P(container)) {
			container = Z_REFVAL_P(container);
			if (UNEXPECTED(Z_TYPE_P(container) != IS_OBJECT)) {
				ZEND_VM_C_GOTO(fetch_obj_is_no_object);
			}
		} else {
			ZEND_VM_C_GOTO(fetch_obj_is_no_object);
		}
	}

	/* here we are sure we are dealing with an object */
	do {
		zend_object *zobj = Z_OBJ_P(container);
		zval *retval;

		if (OP2_TYPE == IS_CONST &&
			EXPECTED(zobj->ce == CACHED_PTR(Z_CACHE_SLOT_P(offset)))) {
			uint32_t prop_offset = (uint32_t)(intptr_t)CACHED_PTR(Z_CACHE_SLOT_P(offset) + sizeof(void*));

			if (EXPECTED(prop_offset != (uint32_t)ZEND_DYNAMIC_PROPERTY_OFFSET)) {
				retval = OBJ_PROP(zobj, prop_offset);
				if (EXPECTED(Z_TYPE_P(retval) != IS_UNDEF)) {
					ZVAL_COPY(EX_VAR(opline->result.var), retval);
					break;
				}
			} else if (EXPECTED(zobj->properties != NULL)) {
				retval = zend_hash_find(zobj->properties, Z_STR_P(offset));
				if (EXPECTED(retval)) {
					ZVAL_COPY(EX_VAR(opline->result.var), retval);
					break;
				}
			}
		}

		if (UNEXPECTED(zobj->handlers->read_property == NULL)) {
ZEND_VM_C_LABEL(fetch_obj_is_no_object):
			ZVAL_NULL(EX_VAR(opline->result.var));
		} else {

			retval = zobj->handlers->read_property(container, offset, BP_VAR_IS, ((OP2_TYPE == IS_CONST) ? CACHE_ADDR(Z_CACHE_SLOT_P(offset)) : NULL), EX_VAR(opline->result.var));

			if (retval != EX_VAR(opline->result.var)) {
				ZVAL_COPY(EX_VAR(opline->result.var), retval);
			}
		}
	} while (0);

	FREE_OP2();
	FREE_OP1();
	ZEND_VM_NEXT_OPCODE_CHECK_EXCEPTION();
}

ZEND_VM_HANDLER(94, ZEND_FETCH_OBJ_FUNC_ARG, CONST|TMP|VAR|UNUSED|THIS|CV, CONST|TMPVAR|CV, NUM)
{
	USE_OPLINE
	zval *container;

	if (zend_is_by_ref_func_arg_fetch(opline, EX(call))) {
		/* Behave like FETCH_OBJ_W */
		zend_free_op free_op1, free_op2;
		zval *property;

		SAVE_OPLINE();
		container = GET_OP1_OBJ_ZVAL_PTR_PTR_UNDEF(BP_VAR_W);

		if (OP1_TYPE == IS_UNUSED && UNEXPECTED(Z_TYPE_P(container) == IS_UNDEF)) {
			ZEND_VM_DISPATCH_TO_HELPER(zend_this_not_in_object_context_helper);
		}
		if ((OP1_TYPE & (IS_CONST|IS_TMP_VAR))) {
			zend_throw_error(NULL, "Cannot use temporary expression in write context");
			FREE_UNFETCHED_OP2();
			FREE_OP1_VAR_PTR();
			ZVAL_UNDEF(EX_VAR(opline->result.var));
			HANDLE_EXCEPTION();
		}
		property = GET_OP2_ZVAL_PTR(BP_VAR_R);
		zend_fetch_property_address(EX_VAR(opline->result.var), container, OP1_TYPE, property, OP2_TYPE, ((OP2_TYPE == IS_CONST) ? CACHE_ADDR(Z_CACHE_SLOT_P(property)) : NULL), BP_VAR_W);
		FREE_OP2();
		if (OP1_TYPE == IS_VAR && READY_TO_DESTROY(free_op1)) {
			EXTRACT_ZVAL_PTR(EX_VAR(opline->result.var));
		}
		FREE_OP1_VAR_PTR();
		ZEND_VM_NEXT_OPCODE_CHECK_EXCEPTION();
	} else {
		ZEND_VM_DISPATCH_TO_HANDLER(ZEND_FETCH_OBJ_R);
	}
}

ZEND_VM_HANDLER(97, ZEND_FETCH_OBJ_UNSET, VAR|UNUSED|THIS|CV, CONST|TMPVAR|CV)
{
	USE_OPLINE
	zend_free_op free_op1, free_op2;
	zval *container, *property;

	SAVE_OPLINE();
	container = GET_OP1_OBJ_ZVAL_PTR_PTR(BP_VAR_UNSET);

	if (OP1_TYPE == IS_UNUSED && UNEXPECTED(Z_TYPE_P(container) == IS_UNDEF)) {
		ZEND_VM_DISPATCH_TO_HELPER(zend_this_not_in_object_context_helper);
	}

	property = GET_OP2_ZVAL_PTR(BP_VAR_R);

	zend_fetch_property_address(EX_VAR(opline->result.var), container, OP1_TYPE, property, OP2_TYPE, ((OP2_TYPE == IS_CONST) ? CACHE_ADDR(Z_CACHE_SLOT_P(property)) : NULL), BP_VAR_UNSET);
	FREE_OP2();
	if (OP1_TYPE == IS_VAR && READY_TO_DESTROY(free_op1)) {
		EXTRACT_ZVAL_PTR(EX_VAR(opline->result.var));
	}
	FREE_OP1_VAR_PTR();
	ZEND_VM_NEXT_OPCODE_CHECK_EXCEPTION();
}

ZEND_VM_HANDLER(98, ZEND_FETCH_LIST, CONST|TMPVAR|CV, CONST|TMPVAR|CV)
{
	USE_OPLINE
	zend_free_op free_op1, free_op2;
	zval *container;

	SAVE_OPLINE();
	container = GET_OP1_ZVAL_PTR_UNDEF(BP_VAR_R);
	zend_fetch_dimension_address_read_LIST(EX_VAR(opline->result.var), container, GET_OP2_ZVAL_PTR_UNDEF(BP_VAR_R) EXECUTE_DATA_CC);
	FREE_OP2();
	ZEND_VM_NEXT_OPCODE_CHECK_EXCEPTION();
}

ZEND_VM_HANDLER(136, ZEND_ASSIGN_OBJ, VAR|UNUSED|THIS|CV, CONST|TMPVAR|CV, SPEC(OP_DATA=CONST|TMP|VAR|CV))
{
	USE_OPLINE
	zend_free_op free_op1, free_op2, free_op_data;
	zval *object, *property, *value, tmp;

	SAVE_OPLINE();
	object = GET_OP1_OBJ_ZVAL_PTR_PTR_UNDEF(BP_VAR_W);

	if (OP1_TYPE == IS_UNUSED && UNEXPECTED(Z_TYPE_P(object) == IS_UNDEF)) {
		ZEND_VM_DISPATCH_TO_HELPER(zend_this_not_in_object_context_helper);
	}

	property = GET_OP2_ZVAL_PTR(BP_VAR_R);
	value = GET_OP_DATA_ZVAL_PTR(BP_VAR_R);

	if (OP1_TYPE != IS_UNUSED && UNEXPECTED(Z_TYPE_P(object) != IS_OBJECT)) {
		do {
			if (Z_ISREF_P(object)) {
				object = Z_REFVAL_P(object);
				if (EXPECTED(Z_TYPE_P(object) == IS_OBJECT)) {
					break;
				}
			}
			if (EXPECTED(Z_TYPE_P(object) <= IS_FALSE ||
			    (Z_TYPE_P(object) == IS_STRING && Z_STRLEN_P(object) == 0))) {
				zend_object *obj;

				zval_ptr_dtor(object);
				object_init(object);
				Z_ADDREF_P(object);
				obj = Z_OBJ_P(object);
				zend_error(E_WARNING, "Creating default object from empty value");
				if (GC_REFCOUNT(obj) == 1) {
					/* the enclosing container was deleted, obj is unreferenced */
					if (UNEXPECTED(RETURN_VALUE_USED(opline))) {
						ZVAL_NULL(EX_VAR(opline->result.var));
					}
					FREE_OP_DATA();
					OBJ_RELEASE(obj);
					ZEND_VM_C_GOTO(exit_assign_obj);
				}
				Z_DELREF_P(object);
			} else {
				if (OP1_TYPE != IS_VAR || EXPECTED(!Z_ISERROR_P(object))) {
					zend_string *property_name = zval_get_string(property);
					zend_error(E_WARNING, "Attempt to assign property '%s' of non-object", ZSTR_VAL(property_name));
					zend_string_release(property_name);
				}
				if (UNEXPECTED(RETURN_VALUE_USED(opline))) {
					ZVAL_NULL(EX_VAR(opline->result.var));
				}
				FREE_OP_DATA();
				ZEND_VM_C_GOTO(exit_assign_obj);
			}
		} while (0);
	}

	if (OP2_TYPE == IS_CONST &&
	    EXPECTED(Z_OBJCE_P(object) == CACHED_PTR(Z_CACHE_SLOT_P(property)))) {
		uint32_t prop_offset = (uint32_t)(intptr_t)CACHED_PTR(Z_CACHE_SLOT_P(property) + sizeof(void*));
		zend_object *zobj = Z_OBJ_P(object);
		zval *property_val;

		if (EXPECTED(prop_offset != (uint32_t)ZEND_DYNAMIC_PROPERTY_OFFSET)) {
			property_val = OBJ_PROP(zobj, prop_offset);
			if (Z_TYPE_P(property_val) != IS_UNDEF) {
ZEND_VM_C_LABEL(fast_assign_obj):
				value = zend_assign_to_variable(property_val, value, OP_DATA_TYPE);
				if (UNEXPECTED(RETURN_VALUE_USED(opline))) {
					ZVAL_COPY(EX_VAR(opline->result.var), value);
				}
				ZEND_VM_C_GOTO(exit_assign_obj);
			}
		} else {
			if (EXPECTED(zobj->properties != NULL)) {
				if (UNEXPECTED(GC_REFCOUNT(zobj->properties) > 1)) {
					if (EXPECTED(!(GC_FLAGS(zobj->properties) & IS_ARRAY_IMMUTABLE))) {
						GC_REFCOUNT(zobj->properties)--;
					}
					zobj->properties = zend_array_dup(zobj->properties);
				}
				property_val = zend_hash_find(zobj->properties, Z_STR_P(property));
				if (property_val) {
					ZEND_VM_C_GOTO(fast_assign_obj);
				}
			}

			if (!zobj->ce->__set) {

				if (EXPECTED(zobj->properties == NULL)) {
					rebuild_object_properties(zobj);
				}
				if (OP_DATA_TYPE == IS_CONST) {
					if (UNEXPECTED(Z_OPT_REFCOUNTED_P(value))) {
						Z_ADDREF_P(value);
					}
				} else if (OP_DATA_TYPE != IS_TMP_VAR) {
					if (Z_ISREF_P(value)) {
						if (OP_DATA_TYPE == IS_VAR) {
							zend_reference *ref = Z_REF_P(value);
							if (--GC_REFCOUNT(ref) == 0) {
								ZVAL_COPY_VALUE(&tmp, Z_REFVAL_P(value));
								efree_size(ref, sizeof(zend_reference));
								value = &tmp;
							} else {
								value = Z_REFVAL_P(value);
								if (Z_REFCOUNTED_P(value)) {
									Z_ADDREF_P(value);
								}
							}
						} else {
							value = Z_REFVAL_P(value);
							if (Z_REFCOUNTED_P(value)) {
								Z_ADDREF_P(value);
							}
						}
					} else if (OP_DATA_TYPE == IS_CV && Z_REFCOUNTED_P(value)) {
						Z_ADDREF_P(value);
					}
				}
				zend_hash_add_new(zobj->properties, Z_STR_P(property), value);
				if (UNEXPECTED(RETURN_VALUE_USED(opline))) {
					ZVAL_COPY(EX_VAR(opline->result.var), value);
				}
				ZEND_VM_C_GOTO(exit_assign_obj);
			}
		}
	}

	if (!Z_OBJ_HT_P(object)->write_property) {
		zend_string *property_name = zval_get_string(property);
		zend_error(E_WARNING, "Attempt to assign property '%s' of non-object", ZSTR_VAL(property_name));
		zend_string_release(property_name);
		if (UNEXPECTED(RETURN_VALUE_USED(opline))) {
			ZVAL_NULL(EX_VAR(opline->result.var));
		}
		FREE_OP_DATA();
		ZEND_VM_C_GOTO(exit_assign_obj);
	}

	if (OP_DATA_TYPE == IS_CV || OP_DATA_TYPE == IS_VAR) {
		ZVAL_DEREF(value);
	}

	Z_OBJ_HT_P(object)->write_property(object, property, value, (OP2_TYPE == IS_CONST) ? CACHE_ADDR(Z_CACHE_SLOT_P(property)) : NULL);

	if (UNEXPECTED(RETURN_VALUE_USED(opline))) {
		ZVAL_COPY(EX_VAR(opline->result.var), value);
	}
	FREE_OP_DATA();
ZEND_VM_C_LABEL(exit_assign_obj):
	FREE_OP2();
	FREE_OP1_VAR_PTR();
	/* assign_obj has two opcodes! */
	ZEND_VM_NEXT_OPCODE_EX(1, 2);
}

ZEND_VM_HANDLER(147, ZEND_ASSIGN_DIM, VAR|CV, CONST|TMPVAR|UNUSED|NEXT|CV, SPEC(OP_DATA=CONST|TMP|VAR|CV))
{
	USE_OPLINE
	zend_free_op free_op1;
	zval *object_ptr;
	zend_free_op free_op2, free_op_data;
	zval *value;
	zval *variable_ptr;
	zval *dim;

	SAVE_OPLINE();
	object_ptr = GET_OP1_ZVAL_PTR_PTR_UNDEF(BP_VAR_W);

	if (EXPECTED(Z_TYPE_P(object_ptr) == IS_ARRAY)) {
ZEND_VM_C_LABEL(try_assign_dim_array):
		SEPARATE_ARRAY(object_ptr);
		if (OP2_TYPE == IS_UNUSED) {
			variable_ptr = zend_hash_next_index_insert(Z_ARRVAL_P(object_ptr), &EG(uninitialized_zval));
			if (UNEXPECTED(variable_ptr == NULL)) {
				zend_error(E_WARNING, "Cannot add element to the array as the next element is already occupied");
				ZEND_VM_C_GOTO(assign_dim_error);
			}
		} else {
			dim = GET_OP2_ZVAL_PTR_UNDEF(BP_VAR_R);
			if (OP2_TYPE == IS_CONST) {
				variable_ptr = zend_fetch_dimension_address_inner_W_CONST(Z_ARRVAL_P(object_ptr), dim EXECUTE_DATA_CC);
			} else {
				variable_ptr = zend_fetch_dimension_address_inner_W(Z_ARRVAL_P(object_ptr), dim EXECUTE_DATA_CC);
			}
			if (UNEXPECTED(variable_ptr == NULL)) {
				ZEND_VM_C_GOTO(assign_dim_error);
			}
		}
		value = GET_OP_DATA_ZVAL_PTR(BP_VAR_R);
		value = zend_assign_to_variable(variable_ptr, value, OP_DATA_TYPE);
		if (UNEXPECTED(RETURN_VALUE_USED(opline))) {
			ZVAL_COPY(EX_VAR(opline->result.var), value);
		}
	} else {
		if (EXPECTED(Z_ISREF_P(object_ptr))) {
			object_ptr = Z_REFVAL_P(object_ptr);
			if (EXPECTED(Z_TYPE_P(object_ptr) == IS_ARRAY)) {
				ZEND_VM_C_GOTO(try_assign_dim_array);
			}
		}
		if (EXPECTED(Z_TYPE_P(object_ptr) == IS_OBJECT)) {
			dim = GET_OP2_ZVAL_PTR(BP_VAR_R);
			value = GET_OP_DATA_ZVAL_PTR_DEREF(BP_VAR_R);

			zend_assign_to_object_dim(object_ptr, dim, value);

			if (UNEXPECTED(RETURN_VALUE_USED(opline))) {
				ZVAL_COPY(EX_VAR(opline->result.var), value);
			}

			FREE_OP_DATA();
		} else if (EXPECTED(Z_TYPE_P(object_ptr) == IS_STRING)) {
			if (OP2_TYPE == IS_UNUSED) {
				zend_throw_error(NULL, "[] operator not supported for strings");
				FREE_UNFETCHED_OP_DATA();
				FREE_OP1_VAR_PTR();
				UNDEF_RESULT();
				HANDLE_EXCEPTION();
			} else {
				dim = GET_OP2_ZVAL_PTR(BP_VAR_R);
				value = GET_OP_DATA_ZVAL_PTR_DEREF(BP_VAR_R);
				zend_assign_to_string_offset(object_ptr, dim, value, (UNEXPECTED(RETURN_VALUE_USED(opline)) ? EX_VAR(opline->result.var) : NULL) EXECUTE_DATA_CC);
				FREE_OP_DATA();
			}
		} else if (EXPECTED(Z_TYPE_P(object_ptr) <= IS_FALSE)) {
			ZVAL_NEW_ARR(object_ptr);
			zend_hash_init(Z_ARRVAL_P(object_ptr), 8, NULL, ZVAL_PTR_DTOR, 0);
			ZEND_VM_C_GOTO(try_assign_dim_array);
		} else {
			if (OP1_TYPE != IS_VAR || EXPECTED(!Z_ISERROR_P(object_ptr))) {
				zend_error(E_WARNING, "Cannot use a scalar value as an array");
			}
			dim = GET_OP2_ZVAL_PTR(BP_VAR_R);
ZEND_VM_C_LABEL(assign_dim_error):
			FREE_UNFETCHED_OP_DATA();
			if (UNEXPECTED(RETURN_VALUE_USED(opline))) {
				ZVAL_NULL(EX_VAR(opline->result.var));
			}
		}
	}
	if (OP2_TYPE != IS_UNUSED) {
		FREE_OP2();
	}
	FREE_OP1_VAR_PTR();
	/* assign_dim has two opcodes! */
	ZEND_VM_NEXT_OPCODE_EX(1, 2);
}

ZEND_VM_HANDLER(38, ZEND_ASSIGN, VAR|CV, CONST|TMP|VAR|CV, SPEC(RETVAL))
{
	USE_OPLINE
	zend_free_op free_op1, free_op2;
	zval *value;
	zval *variable_ptr;

	SAVE_OPLINE();
	value = GET_OP2_ZVAL_PTR(BP_VAR_R);
	variable_ptr = GET_OP1_ZVAL_PTR_PTR_UNDEF(BP_VAR_W);

	if (OP1_TYPE == IS_VAR && UNEXPECTED(Z_ISERROR_P(variable_ptr))) {
		FREE_OP2();
		if (UNEXPECTED(RETURN_VALUE_USED(opline))) {
			ZVAL_NULL(EX_VAR(opline->result.var));
		}
	} else {
		value = zend_assign_to_variable(variable_ptr, value, OP2_TYPE);
		if (UNEXPECTED(RETURN_VALUE_USED(opline))) {
			ZVAL_COPY(EX_VAR(opline->result.var), value);
		}
		FREE_OP1_VAR_PTR();
		/* zend_assign_to_variable() always takes care of op2, never free it! */
	}

	ZEND_VM_NEXT_OPCODE_CHECK_EXCEPTION();
}

ZEND_VM_HANDLER(39, ZEND_ASSIGN_REF, VAR|CV, VAR|CV, SRC)
{
	USE_OPLINE
	zend_free_op free_op1, free_op2;
	zval *variable_ptr;
	zval *value_ptr;

	SAVE_OPLINE();
	value_ptr = GET_OP2_ZVAL_PTR_PTR(BP_VAR_W);
	variable_ptr = GET_OP1_ZVAL_PTR_PTR_UNDEF(BP_VAR_W);

	if (OP1_TYPE == IS_VAR &&
	    UNEXPECTED(Z_TYPE_P(EX_VAR(opline->op1.var)) != IS_INDIRECT) &&
	    UNEXPECTED(!Z_ISREF_P(EX_VAR(opline->op1.var))) &&
	    UNEXPECTED(!Z_ISERROR_P(EX_VAR(opline->op1.var)))) {

		zend_throw_error(NULL, "Cannot assign by reference to overloaded object");
		FREE_OP1_VAR_PTR();
		FREE_OP2_VAR_PTR();
		UNDEF_RESULT();
		HANDLE_EXCEPTION();

	} else if (OP2_TYPE == IS_VAR &&
	           opline->extended_value == ZEND_RETURNS_FUNCTION &&
			   UNEXPECTED(!Z_ISREF_P(value_ptr))) {
		zend_error(E_NOTICE, "Only variables should be assigned by reference");
		if (UNEXPECTED(EG(exception) != NULL)) {
			FREE_OP2_VAR_PTR();
			UNDEF_RESULT();
			HANDLE_EXCEPTION();
		}

		value_ptr = zend_assign_to_variable(variable_ptr, value_ptr, OP2_TYPE);
		if (UNEXPECTED(RETURN_VALUE_USED(opline))) {
			ZVAL_COPY(EX_VAR(opline->result.var), value_ptr);
		}
		/* zend_assign_to_variable() always takes care of op2, never free it! */

	} else {

		if ((OP1_TYPE == IS_VAR && UNEXPECTED(Z_ISERROR_P(variable_ptr))) ||
		    (OP2_TYPE == IS_VAR && UNEXPECTED(Z_ISERROR_P(value_ptr)))) {
			variable_ptr = &EG(uninitialized_zval);
		} else {
			zend_assign_to_variable_reference(variable_ptr, value_ptr);
		}

		if (UNEXPECTED(RETURN_VALUE_USED(opline))) {
			ZVAL_COPY(EX_VAR(opline->result.var), variable_ptr);
		}

		FREE_OP2_VAR_PTR();
	}

	FREE_OP1_VAR_PTR();
	ZEND_VM_NEXT_OPCODE_CHECK_EXCEPTION();
}

ZEND_VM_HELPER(zend_leave_helper, ANY, ANY)
{
	zend_execute_data *old_execute_data;
	uint32_t call_info = EX_CALL_INFO();

	if (EXPECTED((call_info & (ZEND_CALL_CODE|ZEND_CALL_TOP|ZEND_CALL_HAS_SYMBOL_TABLE|ZEND_CALL_FREE_EXTRA_ARGS|ZEND_CALL_ALLOCATED)) == 0)) {
		i_free_compiled_variables(execute_data);

		EG(current_execute_data) = EX(prev_execute_data);
		if (UNEXPECTED(call_info & ZEND_CALL_RELEASE_THIS)) {
			zend_object *object = Z_OBJ(execute_data->This);
#if 0
			if (UNEXPECTED(EG(exception) != NULL) && (EX(opline)->op1.num & ZEND_CALL_CTOR)) {
#else
			if (UNEXPECTED(EG(exception) != NULL) && (call_info & ZEND_CALL_CTOR)) {
#endif
				GC_REFCOUNT(object)--;
				zend_object_store_ctor_failed(object);
			}
			OBJ_RELEASE(object);
		} else if (UNEXPECTED(call_info & ZEND_CALL_CLOSURE)) {
			OBJ_RELEASE((zend_object*)execute_data->func->op_array.prototype);
		}
		EG(vm_stack_top) = (zval*)execute_data;
		execute_data = EX(prev_execute_data);

		if (UNEXPECTED(EG(exception) != NULL)) {
			zend_rethrow_exception(execute_data);
			HANDLE_EXCEPTION_LEAVE();
		}

		LOAD_NEXT_OPLINE();
		ZEND_VM_LEAVE();
	} else if (EXPECTED((call_info & (ZEND_CALL_CODE|ZEND_CALL_TOP)) == 0)) {
		i_free_compiled_variables(execute_data);

		if (UNEXPECTED(call_info & ZEND_CALL_HAS_SYMBOL_TABLE)) {
			zend_clean_and_cache_symbol_table(EX(symbol_table));
		}
		EG(current_execute_data) = EX(prev_execute_data);
		if (UNEXPECTED(call_info & ZEND_CALL_RELEASE_THIS)) {
			zend_object *object = Z_OBJ(execute_data->This);
#if 0
			if (UNEXPECTED(EG(exception) != NULL) && (EX(opline)->op1.num & ZEND_CALL_CTOR)) {
#else
			if (UNEXPECTED(EG(exception) != NULL) && (call_info & ZEND_CALL_CTOR)) {
#endif
				GC_REFCOUNT(object)--;
				zend_object_store_ctor_failed(object);
			}
			OBJ_RELEASE(object);
		} else if (UNEXPECTED(call_info & ZEND_CALL_CLOSURE)) {
			OBJ_RELEASE((zend_object*)execute_data->func->op_array.prototype);
		}

		zend_vm_stack_free_extra_args_ex(call_info, execute_data);
		old_execute_data = execute_data;
		execute_data = EX(prev_execute_data);
		zend_vm_stack_free_call_frame_ex(call_info, old_execute_data);

		if (UNEXPECTED(EG(exception) != NULL)) {
			zend_rethrow_exception(execute_data);
			HANDLE_EXCEPTION_LEAVE();
		}

		LOAD_NEXT_OPLINE();
		ZEND_VM_LEAVE();
	} else if (EXPECTED((call_info & ZEND_CALL_TOP) == 0)) {
		zend_detach_symbol_table(execute_data);
		destroy_op_array(&EX(func)->op_array);
		efree_size(EX(func), sizeof(zend_op_array));
		old_execute_data = execute_data;
		execute_data = EG(current_execute_data) = EX(prev_execute_data);
		zend_vm_stack_free_call_frame_ex(call_info, old_execute_data);

		zend_attach_symbol_table(execute_data);
		if (UNEXPECTED(EG(exception) != NULL)) {
			zend_rethrow_exception(execute_data);
			HANDLE_EXCEPTION_LEAVE();
		}

		LOAD_NEXT_OPLINE();
		ZEND_VM_LEAVE();
	} else {
		if (EXPECTED((call_info & ZEND_CALL_CODE) == 0)) {
			i_free_compiled_variables(execute_data);
			if (UNEXPECTED(call_info & (ZEND_CALL_HAS_SYMBOL_TABLE|ZEND_CALL_FREE_EXTRA_ARGS))) {
				if (UNEXPECTED(call_info & ZEND_CALL_HAS_SYMBOL_TABLE)) {
					zend_clean_and_cache_symbol_table(EX(symbol_table));
				}
				zend_vm_stack_free_extra_args_ex(call_info, execute_data);
			}
			EG(current_execute_data) = EX(prev_execute_data);
			if (UNEXPECTED(call_info & ZEND_CALL_CLOSURE)) {
				OBJ_RELEASE((zend_object*)EX(func)->op_array.prototype);
			}
			ZEND_VM_RETURN();
		} else /* if (call_kind == ZEND_CALL_TOP_CODE) */ {
			zend_array *symbol_table = EX(symbol_table);

			zend_detach_symbol_table(execute_data);
			old_execute_data = EX(prev_execute_data);
			while (old_execute_data) {
				if (old_execute_data->func && (ZEND_CALL_INFO(old_execute_data) & ZEND_CALL_HAS_SYMBOL_TABLE)) {
					if (old_execute_data->symbol_table == symbol_table) {
						zend_attach_symbol_table(old_execute_data);
					}
					break;
				}
				old_execute_data = old_execute_data->prev_execute_data;
			}
			EG(current_execute_data) = EX(prev_execute_data);
			ZEND_VM_RETURN();
		}
	}
}

ZEND_VM_HOT_HANDLER(42, ZEND_JMP, JMP_ADDR, ANY)
{
	USE_OPLINE

	ZEND_VM_SET_OPCODE(OP_JMP_ADDR(opline, opline->op1));
	ZEND_VM_CONTINUE();
}

ZEND_VM_HOT_HANDLER(43, ZEND_JMPZ, CONST|TMPVAR|CV, JMP_ADDR)
{
	USE_OPLINE
	zend_free_op free_op1;
	zval *val;

	val = GET_OP1_ZVAL_PTR_UNDEF(BP_VAR_R);
	
	if (Z_TYPE_INFO_P(val) == IS_TRUE) {
		ZEND_VM_SET_NEXT_OPCODE(opline + 1);
		ZEND_VM_CONTINUE();
	} else if (EXPECTED(Z_TYPE_INFO_P(val) <= IS_TRUE)) {
		if (OP1_TYPE == IS_CV && UNEXPECTED(Z_TYPE_INFO_P(val) == IS_UNDEF)) {
			SAVE_OPLINE();
			GET_OP1_UNDEF_CV(val, BP_VAR_R);
			ZEND_VM_JMP(OP_JMP_ADDR(opline, opline->op2));
		} else {
			ZEND_VM_SET_OPCODE(OP_JMP_ADDR(opline, opline->op2));
			ZEND_VM_CONTINUE();
		}
	}

	SAVE_OPLINE();
	if (i_zend_is_true(val)) {
		opline++;
	} else {
		opline = OP_JMP_ADDR(opline, opline->op2);
	}
	FREE_OP1();
	ZEND_VM_JMP(opline);
}

ZEND_VM_HOT_HANDLER(44, ZEND_JMPNZ, CONST|TMPVAR|CV, JMP_ADDR)
{
	USE_OPLINE
	zend_free_op free_op1;
	zval *val;

	val = GET_OP1_ZVAL_PTR_UNDEF(BP_VAR_R);

	if (Z_TYPE_INFO_P(val) == IS_TRUE) {
		ZEND_VM_SET_OPCODE(OP_JMP_ADDR(opline, opline->op2));
		ZEND_VM_CONTINUE();
	} else if (EXPECTED(Z_TYPE_INFO_P(val) <= IS_TRUE)) {
		if (OP1_TYPE == IS_CV && UNEXPECTED(Z_TYPE_INFO_P(val) == IS_UNDEF)) {
			SAVE_OPLINE();
			GET_OP1_UNDEF_CV(val, BP_VAR_R);
			ZEND_VM_NEXT_OPCODE_CHECK_EXCEPTION();
		} else {
			ZEND_VM_NEXT_OPCODE();
		}
	}

	SAVE_OPLINE();
	if (i_zend_is_true(val)) {
		opline = OP_JMP_ADDR(opline, opline->op2);
	} else {
		opline++;
	}
	FREE_OP1();
	ZEND_VM_JMP(opline);
}

ZEND_VM_HOT_HANDLER(45, ZEND_JMPZNZ, CONST|TMPVAR|CV, JMP_ADDR, JMP_ADDR)
{
	USE_OPLINE
	zend_free_op free_op1;
	zval *val;

	val = GET_OP1_ZVAL_PTR_UNDEF(BP_VAR_R);

	if (EXPECTED(Z_TYPE_INFO_P(val) == IS_TRUE)) {
		ZEND_VM_SET_RELATIVE_OPCODE(opline, opline->extended_value);
		ZEND_VM_CONTINUE();
	} else if (EXPECTED(Z_TYPE_INFO_P(val) <= IS_TRUE)) {
		if (OP1_TYPE == IS_CV && UNEXPECTED(Z_TYPE_INFO_P(val) == IS_UNDEF)) {
			SAVE_OPLINE();
			GET_OP1_UNDEF_CV(val, BP_VAR_R);
			ZEND_VM_JMP(OP_JMP_ADDR(opline, opline->op2));
		} else {
			ZEND_VM_SET_OPCODE(OP_JMP_ADDR(opline, opline->op2));
			ZEND_VM_CONTINUE();
		}
	}

	SAVE_OPLINE();
	if (i_zend_is_true(val)) {
		opline = ZEND_OFFSET_TO_OPLINE(opline, opline->extended_value);
	} else {
		opline = OP_JMP_ADDR(opline, opline->op2);
	}
	FREE_OP1();
	ZEND_VM_JMP(opline);
}

ZEND_VM_HANDLER(46, ZEND_JMPZ_EX, CONST|TMPVAR|CV, JMP_ADDR)
{
	USE_OPLINE
	zend_free_op free_op1;
	zval *val;
	int ret;

	val = GET_OP1_ZVAL_PTR_UNDEF(BP_VAR_R);

	if (Z_TYPE_INFO_P(val) == IS_TRUE) {
		ZVAL_TRUE(EX_VAR(opline->result.var));
		ZEND_VM_NEXT_OPCODE();
	} else if (EXPECTED(Z_TYPE_INFO_P(val) <= IS_TRUE)) {
		ZVAL_FALSE(EX_VAR(opline->result.var));
		if (OP1_TYPE == IS_CV && UNEXPECTED(Z_TYPE_INFO_P(val) == IS_UNDEF)) {
			SAVE_OPLINE();
			GET_OP1_UNDEF_CV(val, BP_VAR_R);
			ZEND_VM_JMP(OP_JMP_ADDR(opline, opline->op2));
		} else {
			ZEND_VM_SET_OPCODE(OP_JMP_ADDR(opline, opline->op2));
			ZEND_VM_CONTINUE();
		}
	}

	SAVE_OPLINE();
	ret = i_zend_is_true(val);
	FREE_OP1();
	if (ret) {
		ZVAL_TRUE(EX_VAR(opline->result.var));
		opline++;
	} else {
		ZVAL_FALSE(EX_VAR(opline->result.var));
		opline = OP_JMP_ADDR(opline, opline->op2);
	}
	ZEND_VM_JMP(opline);
}

ZEND_VM_HANDLER(47, ZEND_JMPNZ_EX, CONST|TMPVAR|CV, JMP_ADDR)
{
	USE_OPLINE
	zend_free_op free_op1;
	zval *val;
	int ret;

	val = GET_OP1_ZVAL_PTR_UNDEF(BP_VAR_R);

	if (Z_TYPE_INFO_P(val) == IS_TRUE) {
		ZVAL_TRUE(EX_VAR(opline->result.var));
		ZEND_VM_SET_OPCODE(OP_JMP_ADDR(opline, opline->op2));
		ZEND_VM_CONTINUE();
	} else if (EXPECTED(Z_TYPE_INFO_P(val) <= IS_TRUE)) {
		ZVAL_FALSE(EX_VAR(opline->result.var));
		if (OP1_TYPE == IS_CV && UNEXPECTED(Z_TYPE_INFO_P(val) == IS_UNDEF)) {
			SAVE_OPLINE();
			GET_OP1_UNDEF_CV(val, BP_VAR_R);
			ZEND_VM_NEXT_OPCODE_CHECK_EXCEPTION();
		} else {
			ZEND_VM_NEXT_OPCODE();
		}
	}

	SAVE_OPLINE();
	ret = i_zend_is_true(val);
	FREE_OP1();
	if (ret) {
		ZVAL_TRUE(EX_VAR(opline->result.var));
		opline = OP_JMP_ADDR(opline, opline->op2);
	} else {
		ZVAL_FALSE(EX_VAR(opline->result.var));
		opline++;
	}
	ZEND_VM_JMP(opline);
}

ZEND_VM_HANDLER(70, ZEND_FREE, TMPVAR, LIVE_RANGE)
{
	USE_OPLINE

	SAVE_OPLINE();
	zval_ptr_dtor_nogc(EX_VAR(opline->op1.var));
	ZEND_VM_NEXT_OPCODE_CHECK_EXCEPTION();
}

ZEND_VM_HANDLER(127, ZEND_FE_FREE, TMPVAR, LIVE_RANGE)
{
	zval *var;
	USE_OPLINE

	SAVE_OPLINE();
	var = EX_VAR(opline->op1.var);
	if (Z_TYPE_P(var) != IS_ARRAY && Z_FE_ITER_P(var) != (uint32_t)-1) {
		zend_hash_iterator_del(Z_FE_ITER_P(var));
	}
	zval_ptr_dtor_nogc(var);
	ZEND_VM_NEXT_OPCODE_CHECK_EXCEPTION();
}

ZEND_VM_HANDLER(53, ZEND_FAST_CONCAT, CONST|TMPVAR|CV, CONST|TMPVAR|CV)
{
	USE_OPLINE
	zend_free_op free_op1, free_op2;
	zval *op1, *op2;
	zend_string *op1_str, *op2_str, *str;


	op1 = GET_OP1_ZVAL_PTR_UNDEF(BP_VAR_R);
	op2 = GET_OP2_ZVAL_PTR_UNDEF(BP_VAR_R);
	if ((OP1_TYPE == IS_CONST || EXPECTED(Z_TYPE_P(op1) == IS_STRING)) &&
	    (OP2_TYPE == IS_CONST || EXPECTED(Z_TYPE_P(op2) == IS_STRING))) {
		zend_string *op1_str = Z_STR_P(op1);
		zend_string *op2_str = Z_STR_P(op2);
		zend_string *str;

		do {
			if (OP1_TYPE != IS_CONST) {
				if (UNEXPECTED(ZSTR_LEN(op1_str) == 0)) {
					ZVAL_STR_COPY(EX_VAR(opline->result.var), op2_str);
					FREE_OP1();
					break;
				}
			}
			if (OP2_TYPE != IS_CONST) {
				if (UNEXPECTED(ZSTR_LEN(op2_str) == 0)) {
					ZVAL_STR_COPY(EX_VAR(opline->result.var), op1_str);
					FREE_OP1();
					break;
				}
			}
			if (OP1_TYPE != IS_CONST && OP1_TYPE != IS_CV &&
			    !ZSTR_IS_INTERNED(op1_str) && GC_REFCOUNT(op1_str) == 1) {
			    size_t len = ZSTR_LEN(op1_str);

				str = zend_string_extend(op1_str, len + ZSTR_LEN(op2_str), 0);
				memcpy(ZSTR_VAL(str) + len, ZSTR_VAL(op2_str), ZSTR_LEN(op2_str)+1);
				ZVAL_NEW_STR(EX_VAR(opline->result.var), str);
				break;
			} else {
				str = zend_string_alloc(ZSTR_LEN(op1_str) + ZSTR_LEN(op2_str), 0);
				memcpy(ZSTR_VAL(str), ZSTR_VAL(op1_str), ZSTR_LEN(op1_str));
				memcpy(ZSTR_VAL(str) + ZSTR_LEN(op1_str), ZSTR_VAL(op2_str), ZSTR_LEN(op2_str)+1);
				ZVAL_NEW_STR(EX_VAR(opline->result.var), str);
			}
			FREE_OP1();
		} while (0);
		FREE_OP2();
		ZEND_VM_NEXT_OPCODE();
	}

	SAVE_OPLINE();
	if (OP1_TYPE == IS_CONST) {
		op1_str = Z_STR_P(op1);
	} else if (EXPECTED(Z_TYPE_P(op1) == IS_STRING)) {
		op1_str = zend_string_copy(Z_STR_P(op1));
	} else {
		if (OP1_TYPE == IS_CV && UNEXPECTED(Z_TYPE_P(op1) == IS_UNDEF)) {
			GET_OP1_UNDEF_CV(op1, BP_VAR_R);
		}
		op1_str = _zval_get_string_func(op1);
	}
	if (OP2_TYPE == IS_CONST) {
		op2_str = Z_STR_P(op2);
	} else if (EXPECTED(Z_TYPE_P(op2) == IS_STRING)) {
		op2_str = zend_string_copy(Z_STR_P(op2));
	} else {
		if (OP2_TYPE == IS_CV && UNEXPECTED(Z_TYPE_P(op2) == IS_UNDEF)) {
			GET_OP2_UNDEF_CV(op2, BP_VAR_R);
		}
		op2_str = _zval_get_string_func(op2);
	}
	do {
		if (OP1_TYPE != IS_CONST) {
			if (UNEXPECTED(ZSTR_LEN(op1_str) == 0)) {
				if (OP2_TYPE == IS_CONST) {
					zend_string_addref(op2_str);
				}
				ZVAL_STR(EX_VAR(opline->result.var), op2_str);
				zend_string_release(op1_str);
				break;
			}
		}
		if (OP2_TYPE != IS_CONST) {
			if (UNEXPECTED(ZSTR_LEN(op2_str) == 0)) {
				if (OP1_TYPE == IS_CONST) {
					zend_string_addref(op1_str);
				}
				ZVAL_STR(EX_VAR(opline->result.var), op1_str);
				zend_string_release(op2_str);
				break;
			}
		}
		str = zend_string_alloc(ZSTR_LEN(op1_str) + ZSTR_LEN(op2_str), 0);
		memcpy(ZSTR_VAL(str), ZSTR_VAL(op1_str), ZSTR_LEN(op1_str));
		memcpy(ZSTR_VAL(str) + ZSTR_LEN(op1_str), ZSTR_VAL(op2_str), ZSTR_LEN(op2_str)+1);
		ZVAL_NEW_STR(EX_VAR(opline->result.var), str);
		if (OP1_TYPE != IS_CONST) {
			zend_string_release(op1_str);
		}
		if (OP2_TYPE != IS_CONST) {
			zend_string_release(op2_str);
		}
	} while (0);
	FREE_OP1();
	FREE_OP2();
	ZEND_VM_NEXT_OPCODE_CHECK_EXCEPTION();
}

ZEND_VM_HANDLER(54, ZEND_ROPE_INIT, UNUSED, CONST|TMPVAR|CV, NUM)
{
	USE_OPLINE
	zend_free_op free_op2;
	zend_string **rope;
	zval *var;

	/* Compiler allocates the necessary number of zval slots to keep the rope */
	rope = (zend_string**)EX_VAR(opline->result.var);
	if (OP2_TYPE == IS_CONST) {
		var = GET_OP2_ZVAL_PTR(BP_VAR_R);
		rope[0] = zend_string_copy(Z_STR_P(var));
	} else {
		var = GET_OP2_ZVAL_PTR_UNDEF(BP_VAR_R);
		if (EXPECTED(Z_TYPE_P(var) == IS_STRING)) {
			if (OP2_TYPE == IS_CV) {
				rope[0] = zend_string_copy(Z_STR_P(var));
			} else {
				rope[0] = Z_STR_P(var);
			}
		} else {
			SAVE_OPLINE();
			if (OP2_TYPE == IS_CV && UNEXPECTED(Z_TYPE_P(var) == IS_UNDEF)) {
				GET_OP2_UNDEF_CV(var, BP_VAR_R);
			}
			rope[0] = _zval_get_string_func(var);
			FREE_OP2();
			ZEND_VM_NEXT_OPCODE_CHECK_EXCEPTION();
		}
	}
	ZEND_VM_NEXT_OPCODE();
}

ZEND_VM_HANDLER(55, ZEND_ROPE_ADD, TMP, CONST|TMPVAR|CV, NUM)
{
	USE_OPLINE
	zend_free_op free_op2;
	zend_string **rope;
	zval *var;

	/* op1 and result are the same */
	rope = (zend_string**)EX_VAR(opline->op1.var);
	if (OP2_TYPE == IS_CONST) {
		var = GET_OP2_ZVAL_PTR(BP_VAR_R);
		rope[opline->extended_value] = zend_string_copy(Z_STR_P(var));
	} else {
		var = GET_OP2_ZVAL_PTR_UNDEF(BP_VAR_R);
		if (EXPECTED(Z_TYPE_P(var) == IS_STRING)) {
			if (OP2_TYPE == IS_CV) {
				rope[opline->extended_value] = zend_string_copy(Z_STR_P(var));
			} else {
				rope[opline->extended_value] = Z_STR_P(var);
			}
		} else {
			SAVE_OPLINE();
			if (OP2_TYPE == IS_CV && UNEXPECTED(Z_TYPE_P(var) == IS_UNDEF)) {
				GET_OP2_UNDEF_CV(var, BP_VAR_R);
			}
			rope[opline->extended_value] = _zval_get_string_func(var);
			FREE_OP2();
			ZEND_VM_NEXT_OPCODE_CHECK_EXCEPTION();
		}
	}
	ZEND_VM_NEXT_OPCODE();
}

ZEND_VM_HANDLER(56, ZEND_ROPE_END, TMP, CONST|TMPVAR|CV, NUM)
{
	USE_OPLINE
	zend_free_op free_op2;
	zend_string **rope;
	zval *var, *ret;
	uint32_t i;
	size_t len = 0;
	char *target;

	rope = (zend_string**)EX_VAR(opline->op1.var);
	if (OP2_TYPE == IS_CONST) {
		var = GET_OP2_ZVAL_PTR(BP_VAR_R);
		rope[opline->extended_value] = zend_string_copy(Z_STR_P(var));
	} else {
		var = GET_OP2_ZVAL_PTR_UNDEF(BP_VAR_R);
		if (EXPECTED(Z_TYPE_P(var) == IS_STRING)) {
			if (OP2_TYPE == IS_CV) {
				rope[opline->extended_value] = zend_string_copy(Z_STR_P(var));
			} else {
				rope[opline->extended_value] = Z_STR_P(var);
			}
		} else {
			SAVE_OPLINE();
			if (OP2_TYPE == IS_CV && UNEXPECTED(Z_TYPE_P(var) == IS_UNDEF)) {
				GET_OP2_UNDEF_CV(var, BP_VAR_R);
			}
			rope[opline->extended_value] = _zval_get_string_func(var);
			FREE_OP2();
			if (UNEXPECTED(EG(exception))) {
				for (i = 0; i <= opline->extended_value; i++) {
					zend_string_release(rope[i]);
				}
				ZVAL_UNDEF(EX_VAR(opline->result.var));
				HANDLE_EXCEPTION();
			}
		}
	}
	for (i = 0; i <= opline->extended_value; i++) {
		len += ZSTR_LEN(rope[i]);
	}
	ret = EX_VAR(opline->result.var);
	ZVAL_STR(ret, zend_string_alloc(len, 0));
	target = Z_STRVAL_P(ret);
	for (i = 0; i <= opline->extended_value; i++) {
		memcpy(target, ZSTR_VAL(rope[i]), ZSTR_LEN(rope[i]));
		target += ZSTR_LEN(rope[i]);
		zend_string_release(rope[i]);
	}
	*target = '\0';

	ZEND_VM_NEXT_OPCODE();
}

ZEND_VM_HANDLER(109, ZEND_FETCH_CLASS, ANY, CONST|TMPVAR|UNUSED|CV, CLASS_FETCH)
{
	USE_OPLINE

	SAVE_OPLINE();
	if (OP2_TYPE == IS_UNUSED) {
		Z_CE_P(EX_VAR(opline->result.var)) = zend_fetch_class(NULL, opline->extended_value);
		ZEND_VM_NEXT_OPCODE_CHECK_EXCEPTION();
	} else {
		zend_free_op free_op2;
		zval *class_name = GET_OP2_ZVAL_PTR_UNDEF(BP_VAR_R);

ZEND_VM_C_LABEL(try_class_name):
		if (OP2_TYPE == IS_CONST) {
			zend_class_entry *ce = CACHED_PTR(Z_CACHE_SLOT_P(class_name));

			if (UNEXPECTED(ce == NULL)) {
				ce = zend_fetch_class_by_name(Z_STR_P(class_name), EX_CONSTANT(opline->op2) + 1, opline->extended_value);
				CACHE_PTR(Z_CACHE_SLOT_P(class_name), ce);
			}
			Z_CE_P(EX_VAR(opline->result.var)) = ce;
		} else if (Z_TYPE_P(class_name) == IS_OBJECT) {
			Z_CE_P(EX_VAR(opline->result.var)) = Z_OBJCE_P(class_name);
		} else if (Z_TYPE_P(class_name) == IS_STRING) {
			Z_CE_P(EX_VAR(opline->result.var)) = zend_fetch_class(Z_STR_P(class_name), opline->extended_value);
		} else if ((OP2_TYPE & (IS_VAR|IS_CV)) && Z_TYPE_P(class_name) == IS_REFERENCE) {
			class_name = Z_REFVAL_P(class_name);
			ZEND_VM_C_GOTO(try_class_name);
		} else {
			if (OP2_TYPE == IS_CV && UNEXPECTED(Z_TYPE_P(class_name) == IS_UNDEF)) {
				GET_OP2_UNDEF_CV(class_name, BP_VAR_R);
				if (UNEXPECTED(EG(exception) != NULL)) {
					HANDLE_EXCEPTION();
				}
			}
			zend_throw_error(NULL, "Class name must be a valid object or a string");
		}

		FREE_OP2();
		ZEND_VM_NEXT_OPCODE_CHECK_EXCEPTION();
	}
}

ZEND_VM_HANDLER(112, ZEND_INIT_METHOD_CALL, CONST|TMPVAR|UNUSED|THIS|CV, CONST|TMPVAR|CV, NUM)
{
	USE_OPLINE
	zval *function_name;
	zend_free_op free_op1, free_op2;
	zval *object;
	zend_function *fbc;
	zend_class_entry *called_scope;
	zend_object *obj;
	zend_execute_data *call;
	uint32_t call_info;

	SAVE_OPLINE();

	object = GET_OP1_OBJ_ZVAL_PTR_UNDEF(BP_VAR_R);

	if (OP1_TYPE == IS_UNUSED && UNEXPECTED(Z_TYPE_P(object) == IS_UNDEF)) {
		ZEND_VM_DISPATCH_TO_HELPER(zend_this_not_in_object_context_helper);
	}

	function_name = GET_OP2_ZVAL_PTR_UNDEF(BP_VAR_R);

	if (OP2_TYPE != IS_CONST &&
	    UNEXPECTED(Z_TYPE_P(function_name) != IS_STRING)) {
		do {
			if ((OP2_TYPE & (IS_VAR|IS_CV)) && Z_ISREF_P(function_name)) {
				function_name = Z_REFVAL_P(function_name);
				if (EXPECTED(Z_TYPE_P(function_name) == IS_STRING)) {
					break;
				}
			} else if (OP2_TYPE == IS_CV && UNEXPECTED(Z_TYPE_P(function_name) == IS_UNDEF)) {
				GET_OP2_UNDEF_CV(function_name, BP_VAR_R);
				if (UNEXPECTED(EG(exception) != NULL)) {
					FREE_OP1();
					HANDLE_EXCEPTION();
				}
			}
			zend_throw_error(NULL, "Method name must be a string");
			FREE_OP2();
			FREE_OP1();
			HANDLE_EXCEPTION();
		} while (0);
	}

	if (OP1_TYPE != IS_UNUSED) {
		do {
			if (OP1_TYPE == IS_CONST || UNEXPECTED(Z_TYPE_P(object) != IS_OBJECT)) {
				if ((OP1_TYPE & (IS_VAR|IS_CV)) && EXPECTED(Z_ISREF_P(object))) {
					object = Z_REFVAL_P(object);
					if (EXPECTED(Z_TYPE_P(object) == IS_OBJECT)) {
						break;
					}
				}
				if (OP1_TYPE == IS_CV && UNEXPECTED(Z_TYPE_P(object) == IS_UNDEF)) {
					object = GET_OP1_UNDEF_CV(object, BP_VAR_R);
					if (UNEXPECTED(EG(exception) != NULL)) {
						FREE_OP2();
						HANDLE_EXCEPTION();
					}
				}
				zend_throw_error(NULL, "Call to a member function %s() on %s", Z_STRVAL_P(function_name), zend_get_type_by_const(Z_TYPE_P(object)));
				FREE_OP2();
				FREE_OP1();
				HANDLE_EXCEPTION();
			}
		} while (0);
	}

	obj = Z_OBJ_P(object);
	called_scope = obj->ce;

	if (OP2_TYPE == IS_CONST &&
	    EXPECTED(CACHED_PTR(Z_CACHE_SLOT_P(function_name)) == called_scope)) {
	    fbc = CACHED_PTR(Z_CACHE_SLOT_P(function_name) + sizeof(void*));
	} else {
	    zend_object *orig_obj = obj;

		if (UNEXPECTED(obj->handlers->get_method == NULL)) {
			zend_throw_error(NULL, "Object does not support method calls");
			FREE_OP2();
			FREE_OP1();
			HANDLE_EXCEPTION();
		}

		/* First, locate the function. */
		fbc = obj->handlers->get_method(&obj, Z_STR_P(function_name), ((OP2_TYPE == IS_CONST) ? (EX_CONSTANT(opline->op2) + 1) : NULL));
		if (UNEXPECTED(fbc == NULL)) {
			if (EXPECTED(!EG(exception))) {
				zend_throw_error(NULL, "Call to undefined method %s::%s()", ZSTR_VAL(obj->ce->name), Z_STRVAL_P(function_name));
			}
			FREE_OP2();
			FREE_OP1();
			HANDLE_EXCEPTION();
		}
		if (OP2_TYPE == IS_CONST &&
		    EXPECTED(fbc->type <= ZEND_USER_FUNCTION) &&
		    EXPECTED(!(fbc->common.fn_flags & (ZEND_ACC_CALL_VIA_TRAMPOLINE|ZEND_ACC_NEVER_CACHE))) &&
		    EXPECTED(obj == orig_obj)) {
			CACHE_POLYMORPHIC_PTR(Z_CACHE_SLOT_P(function_name), called_scope, fbc);
		}
		if (EXPECTED(fbc->type == ZEND_USER_FUNCTION) && UNEXPECTED(!fbc->op_array.run_time_cache)) {
			init_func_run_time_cache(&fbc->op_array);
		}
	}

	call_info = ZEND_CALL_NESTED_FUNCTION;
	if (UNEXPECTED((fbc->common.fn_flags & ZEND_ACC_STATIC) != 0)) {
		obj = NULL;
	} else if (OP1_TYPE & (IS_VAR|IS_TMP_VAR|IS_CV)) {
		/* CV may be changed indirectly (e.g. when it's a reference) */
		call_info = ZEND_CALL_NESTED_FUNCTION | ZEND_CALL_RELEASE_THIS;
		GC_REFCOUNT(obj)++; /* For $this pointer */
	}

	FREE_OP2();
	FREE_OP1();

	if ((OP1_TYPE & (IS_VAR|IS_TMP_VAR)) && UNEXPECTED(EG(exception))) {
		HANDLE_EXCEPTION();
	}

	call = zend_vm_stack_push_call_frame(call_info,
		fbc, opline->extended_value, called_scope, obj);
	call->prev_execute_data = EX(call);
	EX(call) = call;

	ZEND_VM_NEXT_OPCODE();
}

ZEND_VM_HANDLER(113, ZEND_INIT_STATIC_METHOD_CALL, UNUSED|CLASS_FETCH|CONST|VAR, CONST|TMPVAR|UNUSED|CONSTRUCTOR|CV, NUM)
{
	USE_OPLINE
	zval *function_name;
	zend_class_entry *ce;
	zend_object *object;
	zend_function *fbc;
	zend_execute_data *call;

	SAVE_OPLINE();

	if (OP1_TYPE == IS_CONST) {
		/* no function found. try a static method in class */
		ce = CACHED_PTR(Z_CACHE_SLOT_P(EX_CONSTANT(opline->op1)));
		if (UNEXPECTED(ce == NULL)) {
			ce = zend_fetch_class_by_name(Z_STR_P(EX_CONSTANT(opline->op1)), EX_CONSTANT(opline->op1) + 1, ZEND_FETCH_CLASS_DEFAULT |  ZEND_FETCH_CLASS_EXCEPTION);
			if (UNEXPECTED(ce == NULL)) {
				ZEND_ASSERT(EG(exception));
				HANDLE_EXCEPTION();
			}
			CACHE_PTR(Z_CACHE_SLOT_P(EX_CONSTANT(opline->op1)), ce);
		}
	} else if (OP1_TYPE == IS_UNUSED) {
		ce = zend_fetch_class(NULL, opline->op1.num);
		if (UNEXPECTED(ce == NULL)) {
			ZEND_ASSERT(EG(exception));
			FREE_UNFETCHED_OP2();
			HANDLE_EXCEPTION();
		}
	} else {
		ce = Z_CE_P(EX_VAR(opline->op1.var));
	}

	if (OP1_TYPE == IS_CONST &&
	    OP2_TYPE == IS_CONST &&
	    EXPECTED((fbc = CACHED_PTR(Z_CACHE_SLOT_P(EX_CONSTANT(opline->op2)))) != NULL)) {
		/* nothing to do */
	} else if (OP1_TYPE != IS_CONST &&
	           OP2_TYPE == IS_CONST &&
	           EXPECTED(CACHED_PTR(Z_CACHE_SLOT_P(EX_CONSTANT(opline->op2))) == ce)) {
		fbc = CACHED_PTR(Z_CACHE_SLOT_P(EX_CONSTANT(opline->op2)) + sizeof(void*));
	} else if (OP2_TYPE != IS_UNUSED) {
		zend_free_op free_op2;

		function_name = GET_OP2_ZVAL_PTR_UNDEF(BP_VAR_R);
		if (OP2_TYPE != IS_CONST) {
			if (UNEXPECTED(Z_TYPE_P(function_name) != IS_STRING)) {
				do {
					if (OP2_TYPE & (IS_VAR|IS_CV) && Z_ISREF_P(function_name)) {
						function_name = Z_REFVAL_P(function_name);
						if (EXPECTED(Z_TYPE_P(function_name) == IS_STRING)) {
							break;
						}
					} else if (OP2_TYPE == IS_CV && UNEXPECTED(Z_TYPE_P(function_name) == IS_UNDEF)) {
						GET_OP2_UNDEF_CV(function_name, BP_VAR_R);
						if (UNEXPECTED(EG(exception) != NULL)) {
							HANDLE_EXCEPTION();
						}
					}
					zend_throw_error(NULL, "Function name must be a string");
					FREE_OP2();
					HANDLE_EXCEPTION();
				} while (0);
 			}
		}

		if (ce->get_static_method) {
			fbc = ce->get_static_method(ce, Z_STR_P(function_name));
		} else {
			fbc = zend_std_get_static_method(ce, Z_STR_P(function_name), ((OP2_TYPE == IS_CONST) ? (EX_CONSTANT(opline->op2) + 1) : NULL));
		}
		if (UNEXPECTED(fbc == NULL)) {
			if (EXPECTED(!EG(exception))) {
				zend_throw_error(NULL, "Call to undefined method %s::%s()", ZSTR_VAL(ce->name), Z_STRVAL_P(function_name));
			}
			FREE_OP2();
			HANDLE_EXCEPTION();
		}
		if (OP2_TYPE == IS_CONST &&
		    EXPECTED(fbc->type <= ZEND_USER_FUNCTION) &&
		    EXPECTED(!(fbc->common.fn_flags & (ZEND_ACC_CALL_VIA_TRAMPOLINE|ZEND_ACC_NEVER_CACHE)))) {
			if (OP1_TYPE == IS_CONST) {
				CACHE_PTR(Z_CACHE_SLOT_P(function_name), fbc);
			} else {
				CACHE_POLYMORPHIC_PTR(Z_CACHE_SLOT_P(function_name), ce, fbc);
			}
		}
		if (EXPECTED(fbc->type == ZEND_USER_FUNCTION) && UNEXPECTED(!fbc->op_array.run_time_cache)) {
			init_func_run_time_cache(&fbc->op_array);
		}
		if (OP2_TYPE != IS_CONST) {
			FREE_OP2();
		}
	} else {
		if (UNEXPECTED(ce->constructor == NULL)) {
			zend_throw_error(NULL, "Cannot call constructor");
			HANDLE_EXCEPTION();
		}
		if (Z_TYPE(EX(This)) == IS_OBJECT && Z_OBJ(EX(This))->ce != ce->constructor->common.scope && (ce->constructor->common.fn_flags & ZEND_ACC_PRIVATE)) {
			zend_throw_error(NULL, "Cannot call private %s::__construct()", ZSTR_VAL(ce->name));
			HANDLE_EXCEPTION();
		}
		fbc = ce->constructor;
		if (EXPECTED(fbc->type == ZEND_USER_FUNCTION) && UNEXPECTED(!fbc->op_array.run_time_cache)) {
			init_func_run_time_cache(&fbc->op_array);
		}
	}

	object = NULL;
	if (!(fbc->common.fn_flags & ZEND_ACC_STATIC)) {
		if (Z_TYPE(EX(This)) == IS_OBJECT && instanceof_function(Z_OBJCE(EX(This)), ce)) {
			object = Z_OBJ(EX(This));
			ce = object->ce;
		} else {
			if (fbc->common.fn_flags & ZEND_ACC_ALLOW_STATIC) {
				/* Allowed for PHP 4 compatibility. */
				zend_error(
					E_DEPRECATED,
					"Non-static method %s::%s() should not be called statically",
					ZSTR_VAL(fbc->common.scope->name), ZSTR_VAL(fbc->common.function_name));
				if (UNEXPECTED(EG(exception) != NULL)) {
					HANDLE_EXCEPTION();
				}
			} else {
				/* An internal function assumes $this is present and won't check that.
				 * So PHP would crash by allowing the call. */
				zend_throw_error(
					zend_ce_error,
					"Non-static method %s::%s() cannot be called statically",
					ZSTR_VAL(fbc->common.scope->name), ZSTR_VAL(fbc->common.function_name));
				HANDLE_EXCEPTION();
			}
		}
	}

	if (OP1_TYPE == IS_UNUSED) {
		/* previous opcode is ZEND_FETCH_CLASS */
		if ((opline->op1.num & ZEND_FETCH_CLASS_MASK) == ZEND_FETCH_CLASS_PARENT || 
		    (opline->op1.num & ZEND_FETCH_CLASS_MASK) == ZEND_FETCH_CLASS_SELF) {
			if (Z_TYPE(EX(This)) == IS_OBJECT) {
				ce = Z_OBJCE(EX(This));
			} else {
				ce = Z_CE(EX(This));
			}
		}
	}

	call = zend_vm_stack_push_call_frame(ZEND_CALL_NESTED_FUNCTION,
		fbc, opline->extended_value, ce, object);
	call->prev_execute_data = EX(call);
	EX(call) = call;

	ZEND_VM_NEXT_OPCODE();
}

ZEND_VM_HOT_HANDLER(59, ZEND_INIT_FCALL_BY_NAME, ANY, CONST, NUM)
{
	USE_OPLINE
	zend_function *fbc;
	zval *function_name, *func;
	zend_execute_data *call;

	function_name = (zval*)EX_CONSTANT(opline->op2);
	fbc = CACHED_PTR(Z_CACHE_SLOT_P(function_name));
	if (UNEXPECTED(fbc == NULL)) {
		func = zend_hash_find(EG(function_table), Z_STR_P(function_name+1));
		if (UNEXPECTED(func == NULL)) {
			SAVE_OPLINE();
			zend_throw_error(NULL, "Call to undefined function %s()", Z_STRVAL_P(function_name));
			HANDLE_EXCEPTION();
		}
		fbc = Z_FUNC_P(func);
		if (EXPECTED(fbc->type == ZEND_USER_FUNCTION) && UNEXPECTED(!fbc->op_array.run_time_cache)) {
			init_func_run_time_cache(&fbc->op_array);
		}
		CACHE_PTR(Z_CACHE_SLOT_P(function_name), fbc);
	}
	call = zend_vm_stack_push_call_frame(ZEND_CALL_NESTED_FUNCTION,
		fbc, opline->extended_value, NULL, NULL);
	call->prev_execute_data = EX(call);
	EX(call) = call;

	ZEND_VM_NEXT_OPCODE();
}

ZEND_VM_HANDLER(128, ZEND_INIT_DYNAMIC_CALL, ANY, CONST|TMPVAR|CV, NUM)
{
	USE_OPLINE
	zend_free_op free_op2;
	zval *function_name;
	zend_execute_data *call;

	SAVE_OPLINE();
	function_name = GET_OP2_ZVAL_PTR_UNDEF(BP_VAR_R);

ZEND_VM_C_LABEL(try_function_name):
	if (OP2_TYPE != IS_CONST && EXPECTED(Z_TYPE_P(function_name) == IS_STRING)) {
		call = zend_init_dynamic_call_string(Z_STR_P(function_name), opline->extended_value);
	} else if (OP2_TYPE != IS_CONST && EXPECTED(Z_TYPE_P(function_name) == IS_OBJECT)) {
		call = zend_init_dynamic_call_object(function_name, opline->extended_value);
	} else if (EXPECTED(Z_TYPE_P(function_name) == IS_ARRAY)) {
		call = zend_init_dynamic_call_array(Z_ARRVAL_P(function_name), opline->extended_value);
	} else if ((OP2_TYPE & (IS_VAR|IS_CV)) && EXPECTED(Z_TYPE_P(function_name) == IS_REFERENCE)) {
		function_name = Z_REFVAL_P(function_name);
		ZEND_VM_C_GOTO(try_function_name);
	} else {
		if (OP2_TYPE == IS_CV && UNEXPECTED(Z_TYPE_P(function_name) == IS_UNDEF)) {
			GET_OP2_UNDEF_CV(function_name, BP_VAR_R);
			if (UNEXPECTED(EG(exception) != NULL)) {
				HANDLE_EXCEPTION();
			}
		}
		zend_throw_error(NULL, "Function name must be a string");
		call = NULL;
	}

	if (UNEXPECTED(!call)) {
		HANDLE_EXCEPTION();
	}

	FREE_OP2();
	if (OP2_TYPE & (IS_VAR|IS_TMP_VAR)) {
		if (UNEXPECTED(EG(exception))) {
			if (call) {
				 if (call->func->common.fn_flags & ZEND_ACC_CALL_VIA_TRAMPOLINE) {
					zend_string_release(call->func->common.function_name);
					zend_free_trampoline(call->func);
				}
				zend_vm_stack_free_call_frame(call);
			}
			HANDLE_EXCEPTION();
		}
	} else if (UNEXPECTED(!call)) {
		HANDLE_EXCEPTION();
	}

	call->prev_execute_data = EX(call);
	EX(call) = call;

	ZEND_VM_NEXT_OPCODE_CHECK_EXCEPTION();
}

ZEND_VM_HANDLER(118, ZEND_INIT_USER_CALL, CONST, CONST|TMPVAR|CV, NUM)
{
	USE_OPLINE
	zend_free_op free_op2;
	zval *function_name;
	zend_fcall_info_cache fcc;
	char *error = NULL;
	zend_function *func;
	zend_class_entry *called_scope;
	zend_object *object;
	zend_execute_data *call;
	uint32_t call_info = ZEND_CALL_NESTED_FUNCTION | ZEND_CALL_DYNAMIC;

	SAVE_OPLINE();
	function_name = GET_OP2_ZVAL_PTR(BP_VAR_R);
	if (zend_is_callable_ex(function_name, NULL, 0, NULL, &fcc, &error)) {
		func = fcc.function_handler;
		called_scope = fcc.called_scope;
		object = fcc.object;
		if (error) {
			efree(error);
			/* This is the only soft error is_callable() can generate */
			zend_error(E_DEPRECATED,
				"Non-static method %s::%s() should not be called statically",
				ZSTR_VAL(func->common.scope->name), ZSTR_VAL(func->common.function_name));
			if (UNEXPECTED(EG(exception) != NULL)) {
				FREE_OP2();
				HANDLE_EXCEPTION();
			}
		}
		if (func->common.fn_flags & ZEND_ACC_CLOSURE) {
			/* Delay closure destruction until its invocation */
			ZEND_ASSERT(GC_TYPE((zend_object*)func->common.prototype) == IS_OBJECT);
			GC_REFCOUNT((zend_object*)func->common.prototype)++;
			call_info |= ZEND_CALL_CLOSURE;
			if (func->common.fn_flags & ZEND_ACC_FAKE_CLOSURE) {
				call_info |= ZEND_CALL_FAKE_CLOSURE;
			}
		} else if (object) {
			call_info |= ZEND_CALL_RELEASE_THIS;
			GC_REFCOUNT(object)++; /* For $this pointer */
		}

		FREE_OP2();
		if ((OP2_TYPE & (IS_TMP_VAR|IS_VAR)) && UNEXPECTED(EG(exception))) {
			if (call_info & ZEND_CALL_CLOSURE) {
				zend_object_release((zend_object*)func->common.prototype);
			}
			if (call_info & ZEND_CALL_RELEASE_THIS) {
				zend_object_release(object);
			}
			HANDLE_EXCEPTION();
		}

		if (EXPECTED(func->type == ZEND_USER_FUNCTION) && UNEXPECTED(!func->op_array.run_time_cache)) {
			init_func_run_time_cache(&func->op_array);
		}
	} else {
		zend_internal_type_error(EX_USES_STRICT_TYPES(), "%s() expects parameter 1 to be a valid callback, %s", Z_STRVAL_P(EX_CONSTANT(opline->op1)), error);
		efree(error);
		FREE_OP2();
		if (UNEXPECTED(EG(exception))) {
			HANDLE_EXCEPTION();
		}
		func = (zend_function*)&zend_pass_function;
		called_scope = NULL;
		object = NULL;
	}

	call = zend_vm_stack_push_call_frame(call_info,
		func, opline->extended_value, called_scope, object);
	call->prev_execute_data = EX(call);
	EX(call) = call;

	ZEND_VM_NEXT_OPCODE();
}

ZEND_VM_HANDLER(69, ZEND_INIT_NS_FCALL_BY_NAME, ANY, CONST, NUM)
{
	USE_OPLINE
	zval *func_name;
	zval *func;
	zend_function *fbc;
	zend_execute_data *call;

	func_name = EX_CONSTANT(opline->op2) + 1;
	fbc = CACHED_PTR(Z_CACHE_SLOT_P(EX_CONSTANT(opline->op2)));
	if (UNEXPECTED(fbc == NULL)) {
		func = zend_hash_find(EG(function_table), Z_STR_P(func_name));
		if (func == NULL) {
			func_name++;
			func = zend_hash_find(EG(function_table), Z_STR_P(func_name));
			if (UNEXPECTED(func == NULL)) {
				SAVE_OPLINE();
				zend_throw_error(NULL, "Call to undefined function %s()", Z_STRVAL_P(EX_CONSTANT(opline->op2)));
				HANDLE_EXCEPTION();
			}
		}
		fbc = Z_FUNC_P(func);
		CACHE_PTR(Z_CACHE_SLOT_P(EX_CONSTANT(opline->op2)), fbc);
		if (EXPECTED(fbc->type == ZEND_USER_FUNCTION) && UNEXPECTED(!fbc->op_array.run_time_cache)) {
			init_func_run_time_cache(&fbc->op_array);
		}
	}

	call = zend_vm_stack_push_call_frame(ZEND_CALL_NESTED_FUNCTION,
		fbc, opline->extended_value, NULL, NULL);
	call->prev_execute_data = EX(call);
	EX(call) = call;

	ZEND_VM_NEXT_OPCODE();
}

ZEND_VM_HOT_HANDLER(61, ZEND_INIT_FCALL, NUM, CONST, NUM)
{
	USE_OPLINE
	zend_free_op free_op2;
	zval *fname = GET_OP2_ZVAL_PTR(BP_VAR_R);
	zval *func;
	zend_function *fbc;
	zend_execute_data *call;

	fbc = CACHED_PTR(Z_CACHE_SLOT_P(fname));
	if (UNEXPECTED(fbc == NULL)) {
		func = zend_hash_find(EG(function_table), Z_STR_P(fname));
		if (UNEXPECTED(func == NULL)) {
		    SAVE_OPLINE();
			zend_throw_error(NULL, "Call to undefined function %s()", Z_STRVAL_P(fname));
			HANDLE_EXCEPTION();
		}
		fbc = Z_FUNC_P(func);
		CACHE_PTR(Z_CACHE_SLOT_P(fname), fbc);
		if (EXPECTED(fbc->type == ZEND_USER_FUNCTION) && UNEXPECTED(!fbc->op_array.run_time_cache)) {
			init_func_run_time_cache(&fbc->op_array);
		}
	}

	call = zend_vm_stack_push_call_frame_ex(
		opline->op1.num, ZEND_CALL_NESTED_FUNCTION,
		fbc, opline->extended_value, NULL, NULL);
	call->prev_execute_data = EX(call);
	EX(call) = call;

	ZEND_VM_NEXT_OPCODE();
}

ZEND_VM_HOT_HANDLER(129, ZEND_DO_ICALL, ANY, ANY, SPEC(RETVAL))
{
	USE_OPLINE
	zend_execute_data *call = EX(call);
	zend_function *fbc = call->func;
	zval *ret;
	zval retval;

	SAVE_OPLINE();
	EX(call) = call->prev_execute_data;

	call->prev_execute_data = execute_data;
	EG(current_execute_data) = call;

	ret = RETURN_VALUE_USED(opline) ? EX_VAR(opline->result.var) : &retval;
	ZVAL_NULL(ret);

	fbc->internal_function.handler(call, ret);

#if ZEND_DEBUG
	ZEND_ASSERT(
		EG(exception) || !call->func ||
		!(call->func->common.fn_flags & ZEND_ACC_HAS_RETURN_TYPE) ||
		zend_verify_internal_return_type(call->func, ret));
	ZEND_ASSERT(!Z_ISREF_P(ret));
#endif

	EG(current_execute_data) = execute_data;
	zend_vm_stack_free_args(call);
	zend_vm_stack_free_call_frame(call);

	if (!RETURN_VALUE_USED(opline)) {
		zval_ptr_dtor(ret);
	}

	if (UNEXPECTED(EG(exception) != NULL)) {
		zend_rethrow_exception(execute_data);
		HANDLE_EXCEPTION();
	}

	ZEND_VM_SET_OPCODE(opline + 1);
	ZEND_VM_CONTINUE();
}

ZEND_VM_HOT_HANDLER(130, ZEND_DO_UCALL, ANY, ANY, SPEC(RETVAL))
{
	USE_OPLINE
	zend_execute_data *call = EX(call);
	zend_function *fbc = call->func;
	zval *ret;

	SAVE_OPLINE();
	EX(call) = call->prev_execute_data;

	ret = NULL;
	if (RETURN_VALUE_USED(opline)) {
		ret = EX_VAR(opline->result.var);
		ZVAL_NULL(ret);
	}

	call->prev_execute_data = execute_data;
	i_init_func_execute_data(call, &fbc->op_array, ret);

	ZEND_VM_ENTER();
}

ZEND_VM_HOT_HANDLER(131, ZEND_DO_FCALL_BY_NAME, ANY, ANY, SPEC(RETVAL))
{
	USE_OPLINE
	zend_execute_data *call = EX(call);
	zend_function *fbc = call->func;
	zval *ret;

	SAVE_OPLINE();
	EX(call) = call->prev_execute_data;

	if (EXPECTED(fbc->type == ZEND_USER_FUNCTION)) {
		ret = NULL;
		if (RETURN_VALUE_USED(opline)) {
			ret = EX_VAR(opline->result.var);
			ZVAL_NULL(ret);
		}

		call->prev_execute_data = execute_data;
		i_init_func_execute_data(call, &fbc->op_array, ret);

		ZEND_VM_ENTER();
	} else {
		zval retval;
		ZEND_ASSERT(fbc->type == ZEND_INTERNAL_FUNCTION);

		if (UNEXPECTED((fbc->common.fn_flags & ZEND_ACC_DEPRECATED) != 0)) {
			zend_error(E_DEPRECATED, "Function %s%s%s() is deprecated",
				fbc->common.scope ? ZSTR_VAL(fbc->common.scope->name) : "",
				fbc->common.scope ? "::" : "",
				ZSTR_VAL(fbc->common.function_name));
			if (UNEXPECTED(EG(exception) != NULL)) {
			    UNDEF_RESULT();
				HANDLE_EXCEPTION();
			}
		}

		call->prev_execute_data = execute_data;
		EG(current_execute_data) = call;

		if (UNEXPECTED(fbc->common.fn_flags & ZEND_ACC_HAS_TYPE_HINTS)
		 && UNEXPECTED(!zend_verify_internal_arg_types(fbc, call))) {
			zend_vm_stack_free_call_frame(call);
			zend_rethrow_exception(execute_data);
		    UNDEF_RESULT();
			HANDLE_EXCEPTION();
		}

		ret = RETURN_VALUE_USED(opline) ? EX_VAR(opline->result.var) : &retval;
		ZVAL_NULL(ret);

		fbc->internal_function.handler(call, ret);

#if ZEND_DEBUG
		if (!EG(exception) && call->func) {
			ZEND_ASSERT(!(call->func->common.fn_flags & ZEND_ACC_HAS_RETURN_TYPE) ||
				zend_verify_internal_return_type(call->func, ret));
			ZEND_ASSERT((call->func->common.fn_flags & ZEND_ACC_RETURN_REFERENCE)
				? Z_ISREF_P(ret) : !Z_ISREF_P(ret));
		}
#endif

		EG(current_execute_data) = execute_data;
		zend_vm_stack_free_args(call);
		zend_vm_stack_free_call_frame(call);

		if (!RETURN_VALUE_USED(opline)) {
			zval_ptr_dtor(ret);
		}
	}

	if (UNEXPECTED(EG(exception) != NULL)) {
		zend_rethrow_exception(execute_data);
		HANDLE_EXCEPTION();
	}
	ZEND_VM_SET_OPCODE(opline + 1);
	ZEND_VM_CONTINUE();
}

ZEND_VM_HOT_HANDLER(60, ZEND_DO_FCALL, ANY, ANY, SPEC(RETVAL))
{
	USE_OPLINE
	zend_execute_data *call = EX(call);
	zend_function *fbc = call->func;
	zend_object *object;
	zval *ret;

	SAVE_OPLINE();
	EX(call) = call->prev_execute_data;
	if (UNEXPECTED((fbc->common.fn_flags & (ZEND_ACC_ABSTRACT|ZEND_ACC_DEPRECATED)) != 0)) {
		if (UNEXPECTED((fbc->common.fn_flags & ZEND_ACC_ABSTRACT) != 0)) {
			zend_throw_error(NULL, "Cannot call abstract method %s::%s()", ZSTR_VAL(fbc->common.scope->name), ZSTR_VAL(fbc->common.function_name));
			UNDEF_RESULT();
			HANDLE_EXCEPTION();
		}
		if (UNEXPECTED((fbc->common.fn_flags & ZEND_ACC_DEPRECATED) != 0)) {
			zend_error(E_DEPRECATED, "Function %s%s%s() is deprecated",
				fbc->common.scope ? ZSTR_VAL(fbc->common.scope->name) : "",
				fbc->common.scope ? "::" : "",
				ZSTR_VAL(fbc->common.function_name));
			if (UNEXPECTED(EG(exception) != NULL)) {
				UNDEF_RESULT();
				HANDLE_EXCEPTION();
			}
		}
	}

	LOAD_OPLINE();

	if (EXPECTED(fbc->type == ZEND_USER_FUNCTION)) {
		ret = NULL;
		if (RETURN_VALUE_USED(opline)) {
			ret = EX_VAR(opline->result.var);
			ZVAL_NULL(ret);
		}

		call->prev_execute_data = execute_data;
		i_init_func_execute_data(call, &fbc->op_array, ret);

		if (EXPECTED(zend_execute_ex == execute_ex)) {
			ZEND_VM_ENTER();
		} else {
			ZEND_ADD_CALL_FLAG(call, ZEND_CALL_TOP);
			zend_execute_ex(call);
		}
	} else if (EXPECTED(fbc->type < ZEND_USER_FUNCTION)) {
		zval retval;

		call->prev_execute_data = execute_data;
		EG(current_execute_data) = call;

		if (UNEXPECTED(fbc->common.fn_flags & ZEND_ACC_HAS_TYPE_HINTS)
		  && UNEXPECTED(!zend_verify_internal_arg_types(fbc, call))) {
			UNDEF_RESULT();
			ZEND_VM_C_GOTO(fcall_end);
		}

		ret = RETURN_VALUE_USED(opline) ? EX_VAR(opline->result.var) : &retval;
		ZVAL_NULL(ret);

		if (!zend_execute_internal) {
			/* saves one function call if zend_execute_internal is not used */
			fbc->internal_function.handler(call, ret);
		} else {
			zend_execute_internal(call, ret);
		}
		
#if ZEND_DEBUG
		if (!EG(exception) && call->func) {
			ZEND_ASSERT(!(call->func->common.fn_flags & ZEND_ACC_HAS_RETURN_TYPE) ||
				zend_verify_internal_return_type(call->func, ret));
			ZEND_ASSERT((call->func->common.fn_flags & ZEND_ACC_RETURN_REFERENCE)
				? Z_ISREF_P(ret) : !Z_ISREF_P(ret));
		}
#endif

		EG(current_execute_data) = execute_data;
		zend_vm_stack_free_args(call);

		if (!RETURN_VALUE_USED(opline)) {
			zval_ptr_dtor(ret);
		}

	} else { /* ZEND_OVERLOADED_FUNCTION */
		zval retval;

		ret = RETURN_VALUE_USED(opline) ? EX_VAR(opline->result.var) : &retval;

		call->prev_execute_data = execute_data;

		if (UNEXPECTED(!zend_do_fcall_overloaded(call, ret))) {
			UNDEF_RESULT();
			HANDLE_EXCEPTION();
		}

		if (!RETURN_VALUE_USED(opline)) {
			zval_ptr_dtor(ret);
		}
	}

ZEND_VM_C_LABEL(fcall_end):
	if (UNEXPECTED(ZEND_CALL_INFO(call) & ZEND_CALL_RELEASE_THIS)) {
		object = Z_OBJ(call->This);
#if 0
		if (UNEXPECTED(EG(exception) != NULL) && (opline->op1.num & ZEND_CALL_CTOR)) {
#else
		if (UNEXPECTED(EG(exception) != NULL) && (ZEND_CALL_INFO(call) & ZEND_CALL_CTOR)) {
#endif
			GC_REFCOUNT(object)--;
			zend_object_store_ctor_failed(object);
		}
		OBJ_RELEASE(object);
	}

	zend_vm_stack_free_call_frame(call);
	if (UNEXPECTED(EG(exception) != NULL)) {
		zend_rethrow_exception(execute_data);
		HANDLE_EXCEPTION();
	}

	ZEND_VM_SET_OPCODE(opline + 1);
	ZEND_VM_CONTINUE();
}

ZEND_VM_HANDLER(124, ZEND_VERIFY_RETURN_TYPE, CONST|TMP|VAR|UNUSED|CV, UNUSED)
{
	USE_OPLINE

	SAVE_OPLINE();
	if (OP1_TYPE == IS_UNUSED) {
		zend_verify_missing_return_type(EX(func), CACHE_ADDR(opline->op2.num));
	} else {
/* prevents "undefined variable opline" errors */
#if !defined(ZEND_VM_SPEC) || (OP1_TYPE != IS_UNUSED)
		zval *retval_ref, *retval_ptr;
		zend_free_op free_op1;
		zend_arg_info *ret_info = EX(func)->common.arg_info - 1;

		retval_ref = retval_ptr = GET_OP1_ZVAL_PTR(BP_VAR_R);

		if (OP1_TYPE == IS_CONST) {
			ZVAL_COPY(EX_VAR(opline->result.var), retval_ptr);
			retval_ref = retval_ptr = EX_VAR(opline->result.var);
		} else if (OP1_TYPE == IS_VAR) {
			if (UNEXPECTED(Z_TYPE_P(retval_ptr) == IS_INDIRECT)) {
				retval_ptr = Z_INDIRECT_P(retval_ptr);
			}
			ZVAL_DEREF(retval_ptr);
		} else if (OP1_TYPE == IS_CV) {
			ZVAL_DEREF(retval_ptr);
		}

		if (UNEXPECTED(!ZEND_TYPE_IS_CLASS(ret_info->type)
			&& ZEND_TYPE_CODE(ret_info->type) != IS_CALLABLE
			&& ZEND_TYPE_CODE(ret_info->type) != IS_ITERABLE
			&& !ZEND_SAME_FAKE_TYPE(ZEND_TYPE_CODE(ret_info->type), Z_TYPE_P(retval_ptr))
			&& !(EX(func)->op_array.fn_flags & ZEND_ACC_RETURN_REFERENCE)
			&& retval_ref != retval_ptr)
		) {
			/* A cast might happen - unwrap the reference if this is a by-value return */
			if (Z_REFCOUNT_P(retval_ref) == 1) {
				ZVAL_UNREF(retval_ref);
			} else {
				Z_DELREF_P(retval_ref);
				ZVAL_COPY(retval_ref, retval_ptr);
			}
			retval_ptr = retval_ref;
		}
		zend_verify_return_type(EX(func), retval_ptr, CACHE_ADDR(opline->op2.num));
#endif
	}
	ZEND_VM_NEXT_OPCODE_CHECK_EXCEPTION();
}

ZEND_VM_HOT_HANDLER(62, ZEND_RETURN, CONST|TMP|VAR|CV, ANY)
{
	USE_OPLINE
	zval *retval_ptr;
	zval *return_value;
	zend_free_op free_op1;

	retval_ptr = GET_OP1_ZVAL_PTR_UNDEF(BP_VAR_R);
	return_value = EX(return_value);
	if (OP1_TYPE == IS_CV && UNEXPECTED(Z_TYPE_INFO_P(retval_ptr) == IS_UNDEF)) {
		SAVE_OPLINE();
		retval_ptr = GET_OP1_UNDEF_CV(retval_ptr, BP_VAR_R);
		if (return_value) {
			ZVAL_NULL(return_value);
		}
	} else if (!return_value) {
		if (OP1_TYPE & (IS_VAR|IS_TMP_VAR)) {
			if (Z_REFCOUNTED_P(free_op1) && !Z_DELREF_P(free_op1)) {
				SAVE_OPLINE();
				zval_dtor_func(Z_COUNTED_P(free_op1));
			}
		}
	} else {
		if ((OP1_TYPE & (IS_CONST|IS_TMP_VAR))) {
			ZVAL_COPY_VALUE(return_value, retval_ptr);
			if (OP1_TYPE == IS_CONST) {
				if (UNEXPECTED(Z_OPT_REFCOUNTED_P(return_value))) {
					Z_ADDREF_P(return_value);
				}
			}
		} else if (OP1_TYPE == IS_CV) {
			if (Z_OPT_REFCOUNTED_P(retval_ptr)) {
				if (EXPECTED(!Z_OPT_ISREF_P(retval_ptr))) {
					ZVAL_COPY_VALUE(return_value, retval_ptr);
					if (EXPECTED(!(EX_CALL_INFO() & ZEND_CALL_CODE))) {
						ZVAL_NULL(retval_ptr);
					} else {
						Z_ADDREF_P(return_value);
					}
				} else {
					retval_ptr = Z_REFVAL_P(retval_ptr);
					ZVAL_COPY(return_value, retval_ptr);
				}
			} else {
				ZVAL_COPY_VALUE(return_value, retval_ptr);
			}
		} else /* if (OP1_TYPE == IS_VAR) */ {
			if (UNEXPECTED(Z_ISREF_P(retval_ptr))) {
				zend_refcounted *ref = Z_COUNTED_P(retval_ptr);

				retval_ptr = Z_REFVAL_P(retval_ptr);
				ZVAL_COPY_VALUE(return_value, retval_ptr);
				if (UNEXPECTED(--GC_REFCOUNT(ref) == 0)) {
					efree_size(ref, sizeof(zend_reference));
				} else if (Z_OPT_REFCOUNTED_P(retval_ptr)) {
					Z_ADDREF_P(retval_ptr);
				}
			} else {
				ZVAL_COPY_VALUE(return_value, retval_ptr);
			}
		}
	}
	ZEND_VM_DISPATCH_TO_HELPER(zend_leave_helper);
}

ZEND_VM_HANDLER(111, ZEND_RETURN_BY_REF, CONST|TMP|VAR|CV, ANY, SRC)
{
	USE_OPLINE
	zval *retval_ptr;
	zend_free_op free_op1;

	SAVE_OPLINE();

	do {
		if ((OP1_TYPE & (IS_CONST|IS_TMP_VAR)) ||
		    (OP1_TYPE == IS_VAR && opline->extended_value == ZEND_RETURNS_VALUE)) {
			/* Not supposed to happen, but we'll allow it */
			zend_error(E_NOTICE, "Only variable references should be returned by reference");

			retval_ptr = GET_OP1_ZVAL_PTR(BP_VAR_R);
			if (!EX(return_value)) {
				FREE_OP1();
			} else {
				if (OP1_TYPE == IS_VAR && UNEXPECTED(Z_ISREF_P(retval_ptr))) {
					ZVAL_COPY_VALUE(EX(return_value), retval_ptr);
					break;
				}

				ZVAL_NEW_REF(EX(return_value), retval_ptr);
				if (OP1_TYPE == IS_CONST) {
					if (Z_REFCOUNTED_P(retval_ptr)) Z_ADDREF_P(retval_ptr);
				}
			}
			break;
		}

		retval_ptr = GET_OP1_ZVAL_PTR_PTR(BP_VAR_W);

		if (OP1_TYPE == IS_VAR) {
			if (retval_ptr == &EG(uninitialized_zval) ||
			    (opline->extended_value == ZEND_RETURNS_FUNCTION && !Z_ISREF_P(retval_ptr))) {
				zend_error(E_NOTICE, "Only variable references should be returned by reference");
				if (EX(return_value)) {
					ZVAL_NEW_REF(EX(return_value), retval_ptr);
				} else {
					FREE_OP1_VAR_PTR();
				}
				break;
			}
		}

		if (EX(return_value)) {
			ZVAL_MAKE_REF(retval_ptr);
			Z_ADDREF_P(retval_ptr);
			ZVAL_REF(EX(return_value), Z_REF_P(retval_ptr));
		}

		FREE_OP1_VAR_PTR();
	} while (0);

	ZEND_VM_DISPATCH_TO_HELPER(zend_leave_helper);
}

ZEND_VM_HANDLER(41, ZEND_GENERATOR_CREATE, ANY, ANY)
{
	zval *return_value = EX(return_value);

	if (EXPECTED(return_value)) {
		USE_OPLINE
		zend_generator *generator;
		zend_execute_data *gen_execute_data;
		uint32_t num_args, used_stack, call_info;

		object_init_ex(return_value, zend_ce_generator);

		/*
		 * Normally the execute_data is allocated on the VM stack (because it does
		 * not actually do any allocation and thus is faster). For generators
		 * though this behavior would be suboptimal, because the (rather large)
		 * structure would have to be copied back and forth every time execution is
		 * suspended or resumed. That's why for generators the execution context
		 * is allocated on heap.
		 */
		num_args = EX_NUM_ARGS();
		if (EXPECTED(num_args <= EX(func)->op_array.num_args)) {
			used_stack = (ZEND_CALL_FRAME_SLOT + EX(func)->op_array.last_var + EX(func)->op_array.T) * sizeof(zval);
			gen_execute_data = (zend_execute_data*)emalloc(used_stack);
			used_stack = (ZEND_CALL_FRAME_SLOT + EX(func)->op_array.last_var) * sizeof(zval);
		} else {
			used_stack = (ZEND_CALL_FRAME_SLOT + num_args + EX(func)->op_array.last_var + EX(func)->op_array.T - EX(func)->op_array.num_args) * sizeof(zval);
			gen_execute_data = (zend_execute_data*)emalloc(used_stack);
		}
		memcpy(gen_execute_data, execute_data, used_stack);

		/* Save execution context in generator object. */
		generator = (zend_generator *) Z_OBJ_P(EX(return_value));
		generator->execute_data = gen_execute_data;
		generator->frozen_call_stack = NULL;
		generator->execute_fake.opline = NULL;
		generator->execute_fake.func = NULL;
		generator->execute_fake.prev_execute_data = NULL;
		ZVAL_OBJ(&generator->execute_fake.This, (zend_object *) generator);

		gen_execute_data->opline = opline + 1;
		/* EX(return_value) keeps pointer to zend_object (not a real zval) */
		gen_execute_data->return_value = (zval*)generator;
		call_info = Z_TYPE_INFO(EX(This));
		if ((call_info & Z_TYPE_MASK) == IS_OBJECT
		 && (!(call_info & ((ZEND_CALL_CLOSURE|ZEND_CALL_RELEASE_THIS) << ZEND_CALL_INFO_SHIFT))
			 /* Bug #72523 */
			|| UNEXPECTED(zend_execute_ex != execute_ex))) {
			ZEND_ADD_CALL_FLAG_EX(call_info, ZEND_CALL_RELEASE_THIS);
			Z_ADDREF(gen_execute_data->This);
		}
		ZEND_ADD_CALL_FLAG_EX(call_info, (ZEND_CALL_TOP_FUNCTION | ZEND_CALL_ALLOCATED | ZEND_CALL_GENERATOR));
		Z_TYPE_INFO(gen_execute_data->This) = call_info;
		gen_execute_data->prev_execute_data = NULL;

		call_info = EX_CALL_INFO();
		EG(current_execute_data) = EX(prev_execute_data);
		if (EXPECTED(!(call_info & (ZEND_CALL_TOP|ZEND_CALL_ALLOCATED)))) {
			EG(vm_stack_top) = (zval*)execute_data;
			execute_data = EX(prev_execute_data);
			LOAD_NEXT_OPLINE();
			ZEND_VM_LEAVE();
		} else if (EXPECTED(!(call_info & ZEND_CALL_TOP))) {
			zend_execute_data *old_execute_data = execute_data;
			execute_data = EX(prev_execute_data);
			zend_vm_stack_free_call_frame_ex(call_info, old_execute_data);
			LOAD_NEXT_OPLINE();
			ZEND_VM_LEAVE();
		} else {
			ZEND_VM_RETURN();
		}
	} else {
		ZEND_VM_DISPATCH_TO_HELPER(zend_leave_helper);
	}
}

ZEND_VM_HANDLER(161, ZEND_GENERATOR_RETURN, CONST|TMP|VAR|CV, ANY)
{
	USE_OPLINE
	zval *retval;
	zend_free_op free_op1;

	zend_generator *generator = zend_get_running_generator(EXECUTE_DATA_C);

	SAVE_OPLINE();
	retval = GET_OP1_ZVAL_PTR(BP_VAR_R);

	/* Copy return value into generator->retval */
	if ((OP1_TYPE & (IS_CONST|IS_TMP_VAR))) {
		ZVAL_COPY_VALUE(&generator->retval, retval);
		if (OP1_TYPE == IS_CONST) {
			if (UNEXPECTED(Z_OPT_REFCOUNTED(generator->retval))) {
				Z_ADDREF(generator->retval);
			}
		}
	} else if (OP1_TYPE == IS_CV) {
		ZVAL_DEREF(retval);
		ZVAL_COPY(&generator->retval, retval);
	} else /* if (OP1_TYPE == IS_VAR) */ {
		if (UNEXPECTED(Z_ISREF_P(retval))) {
			zend_refcounted *ref = Z_COUNTED_P(retval);

			retval = Z_REFVAL_P(retval);
			ZVAL_COPY_VALUE(&generator->retval, retval);
			if (UNEXPECTED(--GC_REFCOUNT(ref) == 0)) {
				efree_size(ref, sizeof(zend_reference));
			} else if (Z_OPT_REFCOUNTED_P(retval)) {
				Z_ADDREF_P(retval);
			}
		} else {
			ZVAL_COPY_VALUE(&generator->retval, retval);
		}
	}

	/* Close the generator to free up resources */
	zend_generator_close(generator, 1);

	/* Pass execution back to handling code */
	ZEND_VM_RETURN();
}

ZEND_VM_HANDLER(108, ZEND_THROW, CONST|TMP|VAR|CV, ANY)
{
	USE_OPLINE
	zval *value;
	zend_free_op free_op1;

	SAVE_OPLINE();
	value = GET_OP1_ZVAL_PTR_UNDEF(BP_VAR_R);

	do {
		if (OP1_TYPE == IS_CONST || UNEXPECTED(Z_TYPE_P(value) != IS_OBJECT)) {
			if ((OP1_TYPE & (IS_VAR|IS_CV)) && Z_ISREF_P(value)) {
				value = Z_REFVAL_P(value);
				if (EXPECTED(Z_TYPE_P(value) == IS_OBJECT)) {
					break;
				}
			}
			if (OP1_TYPE == IS_CV && UNEXPECTED(Z_TYPE_P(value) == IS_UNDEF)) {
				GET_OP1_UNDEF_CV(value, BP_VAR_R);
				if (UNEXPECTED(EG(exception) != NULL)) {
					HANDLE_EXCEPTION();
				}
			}
			zend_throw_error(NULL, "Can only throw objects");
			FREE_OP1();
			HANDLE_EXCEPTION();
		}
	} while (0);

	zend_exception_save();
	if (OP1_TYPE != IS_TMP_VAR) {
		if (Z_REFCOUNTED_P(value)) Z_ADDREF_P(value);
	}

	zend_throw_exception_object(value);
	zend_exception_restore();
	FREE_OP1_IF_VAR();
	HANDLE_EXCEPTION();
}

ZEND_VM_HANDLER(107, ZEND_CATCH, CONST, CV, JMP_ADDR)
{
	USE_OPLINE
	zend_class_entry *ce, *catch_ce;
	zend_object *exception;
	zval *ex;

	SAVE_OPLINE();
	/* Check whether an exception has been thrown, if not, jump over code */
	zend_exception_restore();
	if (EG(exception) == NULL) {
		ZEND_VM_SET_RELATIVE_OPCODE(opline, opline->extended_value);
		ZEND_VM_CONTINUE();
	}
	catch_ce = CACHED_PTR(Z_CACHE_SLOT_P(EX_CONSTANT(opline->op1)));
	if (UNEXPECTED(catch_ce == NULL)) {
		catch_ce = zend_fetch_class_by_name(Z_STR_P(EX_CONSTANT(opline->op1)), EX_CONSTANT(opline->op1) + 1, ZEND_FETCH_CLASS_NO_AUTOLOAD);

		CACHE_PTR(Z_CACHE_SLOT_P(EX_CONSTANT(opline->op1)), catch_ce);
	}
	ce = EG(exception)->ce;

#ifdef HAVE_DTRACE
	if (DTRACE_EXCEPTION_CAUGHT_ENABLED()) {
		DTRACE_EXCEPTION_CAUGHT((char *)ce->name);
	}
#endif /* HAVE_DTRACE */

	if (ce != catch_ce) {
		if (!catch_ce || !instanceof_function(ce, catch_ce)) {
			if (opline->result.num) {
				zend_rethrow_exception(execute_data);
				HANDLE_EXCEPTION();
			}
			ZEND_VM_SET_RELATIVE_OPCODE(opline, opline->extended_value);
			ZEND_VM_CONTINUE();
		}
	}

	exception = EG(exception);
	ex = EX_VAR(opline->op2.var);
	if (UNEXPECTED(Z_ISREF_P(ex))) {
		ex = Z_REFVAL_P(ex);
	}
	zval_ptr_dtor(ex);
	ZVAL_OBJ(ex, EG(exception));
	if (UNEXPECTED(EG(exception) != exception)) {
		GC_REFCOUNT(EG(exception))++;
		HANDLE_EXCEPTION();
	} else {
		EG(exception) = NULL;
		ZEND_VM_NEXT_OPCODE();
	}
}

ZEND_VM_HOT_HANDLER(65, ZEND_SEND_VAL, CONST|TMPVAR, NUM)
{
	USE_OPLINE
	zval *value, *arg;
	zend_free_op free_op1;

	value = GET_OP1_ZVAL_PTR(BP_VAR_R);
	arg = ZEND_CALL_VAR(EX(call), opline->result.var);
	ZVAL_COPY_VALUE(arg, value);
	if (OP1_TYPE == IS_CONST) {
		if (UNEXPECTED(Z_OPT_REFCOUNTED_P(arg))) {
			Z_ADDREF_P(arg);
		}
	}
	ZEND_VM_NEXT_OPCODE();
}

ZEND_VM_HOT_HANDLER(116, ZEND_SEND_VAL_EX, CONST|TMP, NUM, SPEC(QUICK_ARG))
{
	USE_OPLINE
	zval *value, *arg;
	zend_free_op free_op1;
	uint32_t arg_num = opline->op2.num;

	if (EXPECTED(arg_num <= MAX_ARG_FLAG_NUM)) {
		if (QUICK_ARG_MUST_BE_SENT_BY_REF(EX(call)->func, arg_num)) {
			ZEND_VM_C_GOTO(send_val_by_ref);
		}
	} else if (ARG_MUST_BE_SENT_BY_REF(EX(call)->func, arg_num)) {
ZEND_VM_C_LABEL(send_val_by_ref):
		SAVE_OPLINE();
		zend_throw_error(NULL, "Cannot pass parameter %d by reference", arg_num);
		FREE_UNFETCHED_OP1();
		arg = ZEND_CALL_VAR(EX(call), opline->result.var);
		ZVAL_UNDEF(arg);
		HANDLE_EXCEPTION();
	}
	value = GET_OP1_ZVAL_PTR(BP_VAR_R);
	arg = ZEND_CALL_VAR(EX(call), opline->result.var);
	ZVAL_COPY_VALUE(arg, value);
	if (OP1_TYPE == IS_CONST) {
		if (UNEXPECTED(Z_OPT_REFCOUNTED_P(arg))) {
			Z_ADDREF_P(arg);
		}
	}
	ZEND_VM_NEXT_OPCODE();
}

ZEND_VM_HOT_HANDLER(117, ZEND_SEND_VAR, VAR|CV, NUM)
{
	USE_OPLINE
	zval *varptr, *arg;
	zend_free_op free_op1;

	varptr = GET_OP1_ZVAL_PTR_UNDEF(BP_VAR_R);
	if (OP1_TYPE == IS_CV && UNEXPECTED(Z_TYPE_INFO_P(varptr) == IS_UNDEF)) {
		SAVE_OPLINE();
		GET_OP1_UNDEF_CV(varptr, BP_VAR_R);
		arg = ZEND_CALL_VAR(EX(call), opline->result.var);
		ZVAL_NULL(arg);
		ZEND_VM_NEXT_OPCODE_CHECK_EXCEPTION();
	}

	arg = ZEND_CALL_VAR(EX(call), opline->result.var);

	if (OP1_TYPE == IS_CV) {
		ZVAL_OPT_DEREF(varptr);
		ZVAL_COPY(arg, varptr);
	} else /* if (OP1_TYPE == IS_VAR) */ {
		if (UNEXPECTED(Z_ISREF_P(varptr))) {
			zend_refcounted *ref = Z_COUNTED_P(varptr);

			varptr = Z_REFVAL_P(varptr);
			ZVAL_COPY_VALUE(arg, varptr);
			if (UNEXPECTED(--GC_REFCOUNT(ref) == 0)) {
				efree_size(ref, sizeof(zend_reference));
			} else if (Z_OPT_REFCOUNTED_P(arg)) {
				Z_ADDREF_P(arg);
			}
		} else {
			ZVAL_COPY_VALUE(arg, varptr);
		}
	}

	ZEND_VM_NEXT_OPCODE();
}

ZEND_VM_HANDLER(106, ZEND_SEND_VAR_NO_REF, VAR, NUM)
{
	USE_OPLINE
	zend_free_op free_op1;
	zval *varptr, *arg;

	varptr = GET_OP1_ZVAL_PTR(BP_VAR_R);
	arg = ZEND_CALL_VAR(EX(call), opline->result.var);
	ZVAL_COPY_VALUE(arg, varptr);

	if (EXPECTED(Z_ISREF_P(varptr))) {
		ZEND_VM_NEXT_OPCODE();
	}

	SAVE_OPLINE();
	zend_error(E_NOTICE, "Only variables should be passed by reference");
	ZEND_VM_NEXT_OPCODE_CHECK_EXCEPTION();
}

ZEND_VM_HANDLER(50, ZEND_SEND_VAR_NO_REF_EX, VAR, NUM, SPEC(QUICK_ARG))
{
	USE_OPLINE
	zend_free_op free_op1;
	zval *varptr, *arg;
	uint32_t arg_num = opline->op2.num;

	if (EXPECTED(arg_num <= MAX_ARG_FLAG_NUM)) {
		if (!QUICK_ARG_SHOULD_BE_SENT_BY_REF(EX(call)->func, arg_num)) {
			ZEND_VM_DISPATCH_TO_HANDLER(ZEND_SEND_VAR);
		}

		varptr = GET_OP1_ZVAL_PTR(BP_VAR_R);
		arg = ZEND_CALL_VAR(EX(call), opline->result.var);
		ZVAL_COPY_VALUE(arg, varptr);

		if (EXPECTED(Z_ISREF_P(varptr) ||
		    QUICK_ARG_MAY_BE_SENT_BY_REF(EX(call)->func, arg_num))) {
			ZEND_VM_NEXT_OPCODE();
		}
	} else {
		if (!ARG_SHOULD_BE_SENT_BY_REF(EX(call)->func, arg_num)) {
			ZEND_VM_DISPATCH_TO_HANDLER(ZEND_SEND_VAR);
		}

		varptr = GET_OP1_ZVAL_PTR(BP_VAR_R);
		arg = ZEND_CALL_VAR(EX(call), opline->result.var);
		ZVAL_COPY_VALUE(arg, varptr);

		if (EXPECTED(Z_ISREF_P(varptr) ||
		    ARG_MAY_BE_SENT_BY_REF(EX(call)->func, arg_num))) {
			ZEND_VM_NEXT_OPCODE();
		}
	}

	SAVE_OPLINE();
	zend_error(E_NOTICE, "Only variables should be passed by reference");
	ZEND_VM_NEXT_OPCODE_CHECK_EXCEPTION();
}

ZEND_VM_HANDLER(67, ZEND_SEND_REF, VAR|CV, NUM)
{
	USE_OPLINE
	zend_free_op free_op1;
	zval *varptr, *arg;

	SAVE_OPLINE();
	varptr = GET_OP1_ZVAL_PTR_PTR(BP_VAR_W);

	arg = ZEND_CALL_VAR(EX(call), opline->result.var);
	if (OP1_TYPE == IS_VAR && UNEXPECTED(Z_ISERROR_P(varptr))) {
		ZVAL_NEW_EMPTY_REF(arg);
		ZVAL_NULL(Z_REFVAL_P(arg));
		ZEND_VM_NEXT_OPCODE();
	}

	if (Z_ISREF_P(varptr)) {
		Z_ADDREF_P(varptr);
		ZVAL_COPY_VALUE(arg, varptr);
	} else {
		ZVAL_NEW_REF(arg, varptr);
		Z_ADDREF_P(arg);
		ZVAL_REF(varptr, Z_REF_P(arg));
	}

	FREE_OP1_VAR_PTR();
	ZEND_VM_NEXT_OPCODE();
}

ZEND_VM_HOT_HANDLER(66, ZEND_SEND_VAR_EX, VAR|CV, NUM, SPEC(QUICK_ARG))
{
	USE_OPLINE
	zval *varptr, *arg;
	zend_free_op free_op1;
	uint32_t arg_num = opline->op2.num;

	if (EXPECTED(arg_num <= MAX_ARG_FLAG_NUM)) {
		if (QUICK_ARG_SHOULD_BE_SENT_BY_REF(EX(call)->func, arg_num)) {
			ZEND_VM_C_GOTO(send_var_by_ref);
		}
	} else if (ARG_SHOULD_BE_SENT_BY_REF(EX(call)->func, arg_num)) {
ZEND_VM_C_LABEL(send_var_by_ref):
		ZEND_VM_DISPATCH_TO_HANDLER(ZEND_SEND_REF);
	}

	varptr = GET_OP1_ZVAL_PTR_UNDEF(BP_VAR_R);
	if (OP1_TYPE == IS_CV && UNEXPECTED(Z_TYPE_INFO_P(varptr) == IS_UNDEF)) {
		SAVE_OPLINE();
		GET_OP1_UNDEF_CV(varptr, BP_VAR_R);
		arg = ZEND_CALL_VAR(EX(call), opline->result.var);
		ZVAL_NULL(arg);
		ZEND_VM_NEXT_OPCODE_CHECK_EXCEPTION();
	}

	arg = ZEND_CALL_VAR(EX(call), opline->result.var);

	if (OP1_TYPE == IS_CV) {
		ZVAL_OPT_DEREF(varptr);
		ZVAL_COPY(arg, varptr);
	} else /* if (OP1_TYPE == IS_VAR) */ {
		if (UNEXPECTED(Z_ISREF_P(varptr))) {
			zend_refcounted *ref = Z_COUNTED_P(varptr);

			varptr = Z_REFVAL_P(varptr);
			ZVAL_COPY_VALUE(arg, varptr);
			if (UNEXPECTED(--GC_REFCOUNT(ref) == 0)) {
				efree_size(ref, sizeof(zend_reference));
			} else if (Z_OPT_REFCOUNTED_P(arg)) {
				Z_ADDREF_P(arg);
			}
		} else {
			ZVAL_COPY_VALUE(arg, varptr);
		}
	}

	ZEND_VM_NEXT_OPCODE();
}

ZEND_VM_HANDLER(165, ZEND_SEND_UNPACK, ANY, ANY)
{
	USE_OPLINE
	zend_free_op free_op1;
	zval *args;
	int arg_num;

	SAVE_OPLINE();
	args = GET_OP1_ZVAL_PTR_UNDEF(BP_VAR_R);
	arg_num = ZEND_CALL_NUM_ARGS(EX(call)) + 1;

ZEND_VM_C_LABEL(send_again):
	if (EXPECTED(Z_TYPE_P(args) == IS_ARRAY)) {
		HashTable *ht = Z_ARRVAL_P(args);
		zval *arg, *top;
		zend_string *name;

		zend_vm_stack_extend_call_frame(&EX(call), arg_num - 1, zend_hash_num_elements(ht));

		if ((OP1_TYPE & (IS_VAR|IS_CV)) && Z_REFCOUNT_P(args) > 1) {
			uint32_t i;
			int separate = 0;

			/* check if any of arguments are going to be passed by reference */
			for (i = 0; i < zend_hash_num_elements(ht); i++) {
				if (ARG_SHOULD_BE_SENT_BY_REF(EX(call)->func, arg_num + i)) {
					separate = 1;
					break;
				}
			}
			if (separate) {
				SEPARATE_ARRAY(args);
				ht = Z_ARRVAL_P(args);
			}
		}

		ZEND_HASH_FOREACH_STR_KEY_VAL(ht, name, arg) {
			if (name) {
				zend_throw_error(NULL, "Cannot unpack array with string keys");
				FREE_OP1();
				HANDLE_EXCEPTION();
			}

			top = ZEND_CALL_ARG(EX(call), arg_num);
			if (ARG_SHOULD_BE_SENT_BY_REF(EX(call)->func, arg_num)) {
				if (Z_REFCOUNT_P(args) == 1) {
					ZVAL_MAKE_REF(arg);
					Z_ADDREF_P(arg);
					ZVAL_REF(top, Z_REF_P(arg));
				} else {
					ZVAL_DUP(top, arg);
				}
			} else if (Z_ISREF_P(arg)) {
				ZVAL_COPY(top, Z_REFVAL_P(arg));
			} else {
				ZVAL_COPY(top, arg);
			}

			ZEND_CALL_NUM_ARGS(EX(call))++;
			arg_num++;
		} ZEND_HASH_FOREACH_END();

	} else if (EXPECTED(Z_TYPE_P(args) == IS_OBJECT)) {
		zend_class_entry *ce = Z_OBJCE_P(args);
		zend_object_iterator *iter;

		if (!ce || !ce->get_iterator) {
			zend_error(E_WARNING, "Only arrays and Traversables can be unpacked");
		} else {

			iter = ce->get_iterator(ce, args, 0);
			if (UNEXPECTED(!iter)) {
				FREE_OP1();
				if (!EG(exception)) {
					zend_throw_exception_ex(
						NULL, 0, "Object of type %s did not create an Iterator", ZSTR_VAL(ce->name)
					);
				}
				HANDLE_EXCEPTION();
			}

			if (iter->funcs->rewind) {
				iter->funcs->rewind(iter);
			}

			for (; iter->funcs->valid(iter) == SUCCESS; ++arg_num) {
				zval *arg, *top;

				if (UNEXPECTED(EG(exception) != NULL)) {
					break;
				}

				arg = iter->funcs->get_current_data(iter);
				if (UNEXPECTED(EG(exception) != NULL)) {
					break;
				}

				if (iter->funcs->get_current_key) {
					zval key;
					iter->funcs->get_current_key(iter, &key);
					if (UNEXPECTED(EG(exception) != NULL)) {
						break;
					}

					if (Z_TYPE(key) == IS_STRING) {
						zend_throw_error(NULL,
							"Cannot unpack Traversable with string keys");
						zend_string_release(Z_STR(key));
						break;
					}

					zval_dtor(&key);
				}

				if (ARG_MUST_BE_SENT_BY_REF(EX(call)->func, arg_num)) {
					zend_error(
						E_WARNING, "Cannot pass by-reference argument %d of %s%s%s()"
						" by unpacking a Traversable, passing by-value instead", arg_num,
						EX(call)->func->common.scope ? ZSTR_VAL(EX(call)->func->common.scope->name) : "",
						EX(call)->func->common.scope ? "::" : "",
						ZSTR_VAL(EX(call)->func->common.function_name)
					);
				}

				ZVAL_DEREF(arg);
				Z_TRY_ADDREF_P(arg);

				zend_vm_stack_extend_call_frame(&EX(call), arg_num - 1, 1);
				top = ZEND_CALL_ARG(EX(call), arg_num);
				ZVAL_COPY_VALUE(top, arg);
				ZEND_CALL_NUM_ARGS(EX(call))++;

				iter->funcs->move_forward(iter);
			}

			zend_iterator_dtor(iter);
		}
	} else if (EXPECTED(Z_ISREF_P(args))) {
		args = Z_REFVAL_P(args);
		ZEND_VM_C_GOTO(send_again);
	} else {
		if (OP1_TYPE == IS_CV && UNEXPECTED(Z_TYPE_P(args) == IS_UNDEF)) {
			GET_OP1_UNDEF_CV(args, BP_VAR_R);
		}
		zend_error(E_WARNING, "Only arrays and Traversables can be unpacked");
	}

	FREE_OP1();
	ZEND_VM_NEXT_OPCODE_CHECK_EXCEPTION();
}

ZEND_VM_HANDLER(119, ZEND_SEND_ARRAY, ANY, ANY, NUM)
{
	USE_OPLINE
	zend_free_op free_op1;
	zval *args;

	SAVE_OPLINE();
	args = GET_OP1_ZVAL_PTR(BP_VAR_R);

	if (UNEXPECTED(Z_TYPE_P(args) != IS_ARRAY)) {
		if ((OP1_TYPE & (IS_VAR|IS_CV)) && Z_ISREF_P(args)) {
			args = Z_REFVAL_P(args);
			if (EXPECTED(Z_TYPE_P(args) == IS_ARRAY)) {
				ZEND_VM_C_GOTO(send_array);
			}
		}
		zend_internal_type_error(EX_USES_STRICT_TYPES(), "call_user_func_array() expects parameter 2 to be array, %s given", zend_get_type_by_const(Z_TYPE_P(args)));
		if (ZEND_CALL_INFO(EX(call)) & ZEND_CALL_CLOSURE) {
			OBJ_RELEASE((zend_object*)EX(call)->func->common.prototype);
		}
		if (Z_TYPE(EX(call)->This) == IS_OBJECT) {
			OBJ_RELEASE(Z_OBJ(EX(call)->This));
		}
		EX(call)->func = (zend_function*)&zend_pass_function;
		Z_OBJ(EX(call)->This) = NULL;
		ZEND_SET_CALL_INFO(EX(call), 0, ZEND_CALL_INFO(EX(call)) & ~ZEND_CALL_RELEASE_THIS);
		FREE_UNFETCHED_OP2();
	} else {
		uint32_t arg_num;
		HashTable *ht;
		zval *arg, *param;


ZEND_VM_C_LABEL(send_array):
		ht = Z_ARRVAL_P(args);
		if (OP2_TYPE != IS_UNUSED) {
			zend_free_op free_op2;
			zval *op2 = GET_OP2_ZVAL_PTR_DEREF(BP_VAR_R);
			uint32_t skip = opline->extended_value;
			uint32_t count = zend_hash_num_elements(ht);
			zend_long len = zval_get_long(op2);

			if (len < 0) {
				len += (zend_long)(count - skip);
			}
			if (skip < count && len > 0) {
				if (len > (zend_long)(count - skip)) {
					len = (zend_long)(count - skip);
				}
				zend_vm_stack_extend_call_frame(&EX(call), 0, len);
				arg_num = 1;
				param = ZEND_CALL_ARG(EX(call), 1);
				ZEND_HASH_FOREACH_VAL(ht, arg) {
					if (skip > 0) {
						skip--;
						continue;
					} else if ((zend_long)(arg_num - 1) >= len) {
						break;
					} else if (ARG_SHOULD_BE_SENT_BY_REF(EX(call)->func, arg_num)) {
						if (UNEXPECTED(!Z_ISREF_P(arg))) {
							if (!ARG_MAY_BE_SENT_BY_REF(EX(call)->func, arg_num)) {
								/* By-value send is not allowed -- emit a warning,
								 * but still perform the call. */
								zend_error(E_WARNING,
									"Parameter %d to %s%s%s() expected to be a reference, value given",
									arg_num,
									EX(call)->func->common.scope ? ZSTR_VAL(EX(call)->func->common.scope->name) : "",
									EX(call)->func->common.scope ? "::" : "",
									ZSTR_VAL(EX(call)->func->common.function_name));

							}
						}
					} else {
						if (Z_ISREF_P(arg) &&
						    !(EX(call)->func->common.fn_flags & ZEND_ACC_CALL_VIA_TRAMPOLINE)) {
							/* don't separate references for __call */
							arg = Z_REFVAL_P(arg);
						}
					}
					ZVAL_COPY(param, arg);
					ZEND_CALL_NUM_ARGS(EX(call))++;
					arg_num++;
					param++;
				} ZEND_HASH_FOREACH_END();
			}
			FREE_OP2();
		} else {
			zend_vm_stack_extend_call_frame(&EX(call), 0, zend_hash_num_elements(ht));
			arg_num = 1;
			param = ZEND_CALL_ARG(EX(call), 1);
			ZEND_HASH_FOREACH_VAL(ht, arg) {
				if (ARG_SHOULD_BE_SENT_BY_REF(EX(call)->func, arg_num)) {
					if (UNEXPECTED(!Z_ISREF_P(arg))) {
						if (!ARG_MAY_BE_SENT_BY_REF(EX(call)->func, arg_num)) {
							/* By-value send is not allowed -- emit a warning,
							 * but still perform the call. */
							zend_error(E_WARNING,
								"Parameter %d to %s%s%s() expected to be a reference, value given",
								arg_num,
								EX(call)->func->common.scope ? ZSTR_VAL(EX(call)->func->common.scope->name) : "",
								EX(call)->func->common.scope ? "::" : "",
								ZSTR_VAL(EX(call)->func->common.function_name));

						}
					}
				} else {
					if (Z_ISREF_P(arg) &&
					    !(EX(call)->func->common.fn_flags & ZEND_ACC_CALL_VIA_TRAMPOLINE)) {
						/* don't separate references for __call */
						arg = Z_REFVAL_P(arg);
					}
				}
				ZVAL_COPY(param, arg);
				ZEND_CALL_NUM_ARGS(EX(call))++;
				arg_num++;
				param++;
			} ZEND_HASH_FOREACH_END();
		}
	}
	FREE_OP1();
	ZEND_VM_NEXT_OPCODE_CHECK_EXCEPTION();
}

ZEND_VM_HANDLER(120, ZEND_SEND_USER, CONST|TMP|VAR|CV, NUM)
{
	USE_OPLINE
	zval *arg, *param;
	zend_free_op free_op1;

	SAVE_OPLINE();
	arg = GET_OP1_ZVAL_PTR_DEREF(BP_VAR_R);
	param = ZEND_CALL_VAR(EX(call), opline->result.var);

	if (UNEXPECTED(ARG_MUST_BE_SENT_BY_REF(EX(call)->func, opline->op2.num))) {
		zend_error(E_WARNING, "Parameter %d to %s%s%s() expected to be a reference, value given",
			opline->op2.num,
			EX(call)->func->common.scope ? ZSTR_VAL(EX(call)->func->common.scope->name) : "",
			EX(call)->func->common.scope ? "::" : "",
			ZSTR_VAL(EX(call)->func->common.function_name));
	}

	ZVAL_COPY(param, arg);

	FREE_OP1();
	ZEND_VM_NEXT_OPCODE_CHECK_EXCEPTION();
}

ZEND_VM_HANDLER(63, ZEND_RECV, NUM, ANY)
{
	USE_OPLINE
	uint32_t arg_num = opline->op1.num;

	if (UNEXPECTED(arg_num > EX_NUM_ARGS())) {
		SAVE_OPLINE();
		zend_missing_arg_error(execute_data);
		HANDLE_EXCEPTION();
	} else if (UNEXPECTED((EX(func)->op_array.fn_flags & ZEND_ACC_HAS_TYPE_HINTS) != 0)) {
		zval *param = _get_zval_ptr_cv_undef_BP_VAR_W(opline->result.var EXECUTE_DATA_CC);

		SAVE_OPLINE();
		if (UNEXPECTED(!zend_verify_arg_type(EX(func), arg_num, param, NULL, CACHE_ADDR(opline->op2.num)) || EG(exception))) {
			HANDLE_EXCEPTION();
		}
	}

	ZEND_VM_NEXT_OPCODE();
}

ZEND_VM_HOT_HANDLER(64, ZEND_RECV_INIT, NUM, CONST)
{
	USE_OPLINE
	uint32_t arg_num;
	zval *param;

	ZEND_VM_REPEATABLE_OPCODE

	arg_num = opline->op1.num;
	param = _get_zval_ptr_cv_undef_BP_VAR_W(opline->result.var EXECUTE_DATA_CC);
	if (arg_num > EX_NUM_ARGS()) {
		ZVAL_COPY(param, EX_CONSTANT(opline->op2));
		if (Z_OPT_CONSTANT_P(param)) {
			SAVE_OPLINE();
			if (UNEXPECTED(zval_update_constant_ex(param, EX(func)->op_array.scope) != SUCCESS)) {
				zval_ptr_dtor(param);
				ZVAL_UNDEF(param);
				HANDLE_EXCEPTION();
			}
		}
	}

	if (UNEXPECTED((EX(func)->op_array.fn_flags & ZEND_ACC_HAS_TYPE_HINTS) != 0)) {
		zval *default_value = EX_CONSTANT(opline->op2);

		SAVE_OPLINE();
		if (UNEXPECTED(!zend_verify_arg_type(EX(func), arg_num, param, default_value, CACHE_ADDR(Z_CACHE_SLOT_P(default_value))) || EG(exception))) {
			HANDLE_EXCEPTION();
		}
	}

	ZEND_VM_REPEAT_OPCODE(ZEND_RECV_INIT);
	ZEND_VM_NEXT_OPCODE();
}

ZEND_VM_HANDLER(164, ZEND_RECV_VARIADIC, NUM, ANY)
{
	USE_OPLINE
	uint32_t arg_num = opline->op1.num;
	uint32_t arg_count = EX_NUM_ARGS();
	zval *params;

	SAVE_OPLINE();

	params = _get_zval_ptr_cv_undef_BP_VAR_W(opline->result.var EXECUTE_DATA_CC);

	if (arg_num <= arg_count) {
		zval *param;

		array_init_size(params, arg_count - arg_num + 1);
		zend_hash_real_init(Z_ARRVAL_P(params), 1);
		ZEND_HASH_FILL_PACKED(Z_ARRVAL_P(params)) {
			param = EX_VAR_NUM(EX(func)->op_array.last_var + EX(func)->op_array.T);
			if (UNEXPECTED((EX(func)->op_array.fn_flags & ZEND_ACC_HAS_TYPE_HINTS) != 0)) {
				do {
					zend_verify_arg_type(EX(func), arg_num, param, NULL, CACHE_ADDR(opline->op2.num));
					if (Z_OPT_REFCOUNTED_P(param)) Z_ADDREF_P(param);
					ZEND_HASH_FILL_ADD(param);
					param++;
				} while (++arg_num <= arg_count);
			} else {
				do {
					if (Z_OPT_REFCOUNTED_P(param)) Z_ADDREF_P(param);
					ZEND_HASH_FILL_ADD(param);
					param++;
				} while (++arg_num <= arg_count);
			}
		} ZEND_HASH_FILL_END();
	} else {
		array_init(params);
	}

	ZEND_VM_NEXT_OPCODE_CHECK_EXCEPTION();
}

ZEND_VM_HANDLER(52, ZEND_BOOL, CONST|TMPVAR|CV, ANY)
{
	USE_OPLINE
	zval *val;
	zend_free_op free_op1;

	val = GET_OP1_ZVAL_PTR_UNDEF(BP_VAR_R);
	if (Z_TYPE_INFO_P(val) == IS_TRUE) {
		ZVAL_TRUE(EX_VAR(opline->result.var));
	} else if (EXPECTED(Z_TYPE_INFO_P(val) <= IS_TRUE)) {
		ZVAL_FALSE(EX_VAR(opline->result.var));
		if (OP1_TYPE == IS_CV && UNEXPECTED(Z_TYPE_INFO_P(val) == IS_UNDEF)) {
			SAVE_OPLINE();
			GET_OP1_UNDEF_CV(val, BP_VAR_R);
			ZEND_VM_NEXT_OPCODE_CHECK_EXCEPTION();
		}
	} else {
		SAVE_OPLINE();
		ZVAL_BOOL(EX_VAR(opline->result.var), i_zend_is_true(val));
		FREE_OP1();
		ZEND_VM_NEXT_OPCODE_CHECK_EXCEPTION();
	}
	ZEND_VM_NEXT_OPCODE();
}

ZEND_VM_HANDLER(48, ZEND_CASE, CONST|TMPVAR|CV, CONST|TMPVAR|CV)
{
	USE_OPLINE
	zend_free_op free_op1, free_op2;
	zval *op1, *op2, *result;

	op1 = GET_OP1_ZVAL_PTR_UNDEF(BP_VAR_R);
	op2 = GET_OP2_ZVAL_PTR_UNDEF(BP_VAR_R);
	do {
		int result;

		if (EXPECTED(Z_TYPE_P(op1) == IS_LONG)) {
			if (EXPECTED(Z_TYPE_P(op2) == IS_LONG)) {
				result = (Z_LVAL_P(op1) == Z_LVAL_P(op2));
			} else if (EXPECTED(Z_TYPE_P(op2) == IS_DOUBLE)) {
				result = ((double)Z_LVAL_P(op1) == Z_DVAL_P(op2));
			} else {
				break;
			}
		} else if (EXPECTED(Z_TYPE_P(op1) == IS_DOUBLE)) {
			if (EXPECTED(Z_TYPE_P(op2) == IS_DOUBLE)) {
				result = (Z_DVAL_P(op1) == Z_DVAL_P(op2));
			} else if (EXPECTED(Z_TYPE_P(op2) == IS_LONG)) {
				result = (Z_DVAL_P(op1) == ((double)Z_LVAL_P(op2)));
			} else {
				break;
			}
		} else if (EXPECTED(Z_TYPE_P(op1) == IS_STRING)) {
			if (EXPECTED(Z_TYPE_P(op2) == IS_STRING)) {
				if (Z_STR_P(op1) == Z_STR_P(op2)) {
					result = 1;
				} else if (Z_STRVAL_P(op1)[0] > '9' || Z_STRVAL_P(op2)[0] > '9') {
					if (Z_STRLEN_P(op1) != Z_STRLEN_P(op2)) {
						result = 0;
					} else {
						result = (memcmp(Z_STRVAL_P(op1), Z_STRVAL_P(op2), Z_STRLEN_P(op1)) == 0);
					}
				} else {
					result = (zendi_smart_strcmp(Z_STR_P(op1), Z_STR_P(op2)) == 0);
				}
				FREE_OP2();
			} else {
				break;
			}
		} else {
			break;
		}
		ZEND_VM_SMART_BRANCH(result, 0);
		ZVAL_BOOL(EX_VAR(opline->result.var), result);
		ZEND_VM_NEXT_OPCODE();
	} while (0);

	SAVE_OPLINE();
	if (OP1_TYPE == IS_CV && UNEXPECTED(Z_TYPE_P(op1) == IS_UNDEF)) {
		op1 = GET_OP1_UNDEF_CV(op1, BP_VAR_R);
	}
	if (OP2_TYPE == IS_CV && UNEXPECTED(Z_TYPE_P(op2) == IS_UNDEF)) {
		op2 = GET_OP2_UNDEF_CV(op2, BP_VAR_R);
	}
	result = EX_VAR(opline->result.var);
	compare_function(result, op1, op2);
	ZVAL_BOOL(result, Z_LVAL_P(result) == 0);
	FREE_OP2();
	ZEND_VM_NEXT_OPCODE_CHECK_EXCEPTION();
}

ZEND_VM_HANDLER(68, ZEND_NEW, UNUSED|CLASS_FETCH|CONST|VAR, ANY, NUM)
{
	USE_OPLINE
	zval *result;
	zend_function *constructor;
	zend_class_entry *ce;
	zend_execute_data *call;

	SAVE_OPLINE();
	if (OP1_TYPE == IS_CONST) {
		ce = CACHED_PTR(Z_CACHE_SLOT_P(EX_CONSTANT(opline->op1)));
		if (UNEXPECTED(ce == NULL)) {
			ce = zend_fetch_class_by_name(Z_STR_P(EX_CONSTANT(opline->op1)), EX_CONSTANT(opline->op1) + 1, ZEND_FETCH_CLASS_DEFAULT | ZEND_FETCH_CLASS_EXCEPTION);
			if (UNEXPECTED(ce == NULL)) {
				ZEND_ASSERT(EG(exception));
				ZVAL_UNDEF(EX_VAR(opline->result.var));
				HANDLE_EXCEPTION();
			}
			CACHE_PTR(Z_CACHE_SLOT_P(EX_CONSTANT(opline->op1)), ce);
		}
	} else if (OP1_TYPE == IS_UNUSED) {
		ce = zend_fetch_class(NULL, opline->op1.num);
		if (UNEXPECTED(ce == NULL)) {
			ZEND_ASSERT(EG(exception));
			ZVAL_UNDEF(EX_VAR(opline->result.var));
			HANDLE_EXCEPTION();
		}
	} else {
		ce = Z_CE_P(EX_VAR(opline->op1.var));
	}

	result = EX_VAR(opline->result.var);
	if (UNEXPECTED(object_init_ex(result, ce) != SUCCESS)) {
		ZVAL_UNDEF(result);
		HANDLE_EXCEPTION();
	}

	constructor = Z_OBJ_HT_P(result)->get_constructor(Z_OBJ_P(result));
	if (constructor == NULL) {
		if (UNEXPECTED(EG(exception))) {
			HANDLE_EXCEPTION();
		}

		/* If there are no arguments, skip over the DO_FCALL opcode. We check if the next
		 * opcode is DO_FCALL in case EXT instructions are used. */
		if (EXPECTED(opline->extended_value == 0 && (opline+1)->opcode == ZEND_DO_FCALL)) {
			ZEND_VM_NEXT_OPCODE_EX(1, 2);
		}

		/* Perform a dummy function call */
		call = zend_vm_stack_push_call_frame(
			ZEND_CALL_FUNCTION, (zend_function *) &zend_pass_function,
			opline->extended_value, NULL, NULL);
	} else {
		if (EXPECTED(constructor->type == ZEND_USER_FUNCTION) && UNEXPECTED(!constructor->op_array.run_time_cache)) {
			init_func_run_time_cache(&constructor->op_array);
		}
		/* We are not handling overloaded classes right now */
		call = zend_vm_stack_push_call_frame(
			ZEND_CALL_FUNCTION | ZEND_CALL_RELEASE_THIS | ZEND_CALL_CTOR,
			constructor,
			opline->extended_value,
			ce,
			Z_OBJ_P(result));
		Z_ADDREF_P(result);
	}

	call->prev_execute_data = EX(call);
	EX(call) = call;
	ZEND_VM_NEXT_OPCODE();
}

ZEND_VM_HANDLER(110, ZEND_CLONE, CONST|TMPVAR|UNUSED|THIS|CV, ANY)
{
	USE_OPLINE
	zend_free_op free_op1;
	zval *obj;
	zend_class_entry *ce, *scope;
	zend_function *clone;
	zend_object_clone_obj_t clone_call;

	SAVE_OPLINE();
	obj = GET_OP1_OBJ_ZVAL_PTR_UNDEF(BP_VAR_R);

	if (OP1_TYPE == IS_UNUSED && UNEXPECTED(Z_TYPE_P(obj) == IS_UNDEF)) {
		ZEND_VM_DISPATCH_TO_HELPER(zend_this_not_in_object_context_helper);
	}

	do {
		if (OP1_TYPE == IS_CONST ||
		    (OP1_TYPE != IS_UNUSED && UNEXPECTED(Z_TYPE_P(obj) != IS_OBJECT))) {
		    if ((OP1_TYPE & (IS_VAR|IS_CV)) && Z_ISREF_P(obj)) {
		    	obj = Z_REFVAL_P(obj);
		    	if (EXPECTED(Z_TYPE_P(obj) == IS_OBJECT)) {
		    		break;
				}
			}
			ZVAL_UNDEF(EX_VAR(opline->result.var));
			if (OP1_TYPE == IS_CV && UNEXPECTED(Z_TYPE_P(obj) == IS_UNDEF)) {
				GET_OP1_UNDEF_CV(obj, BP_VAR_R);
				if (UNEXPECTED(EG(exception) != NULL)) {
					HANDLE_EXCEPTION();
				}
			}
			zend_throw_error(NULL, "__clone method called on non-object");
			FREE_OP1();
			HANDLE_EXCEPTION();
		}
	} while (0);

	ce = Z_OBJCE_P(obj);
	clone = ce->clone;
	clone_call = Z_OBJ_HT_P(obj)->clone_obj;
	if (UNEXPECTED(clone_call == NULL)) {
		zend_throw_error(NULL, "Trying to clone an uncloneable object of class %s", ZSTR_VAL(ce->name));
		FREE_OP1();
		ZVAL_UNDEF(EX_VAR(opline->result.var));
		HANDLE_EXCEPTION();
	}

	if (clone) {
		if (clone->op_array.fn_flags & ZEND_ACC_PRIVATE) {
			/* Ensure that if we're calling a private function, we're allowed to do so.
			 */
			scope = EX(func)->op_array.scope;
			if (!zend_check_private(clone, scope, clone->common.function_name)) {
				zend_throw_error(NULL, "Call to private %s::__clone() from context '%s'", ZSTR_VAL(clone->common.scope->name), scope ? ZSTR_VAL(scope->name) : "");
				FREE_OP1();
				ZVAL_UNDEF(EX_VAR(opline->result.var));
				HANDLE_EXCEPTION();
			}
		} else if ((clone->common.fn_flags & ZEND_ACC_PROTECTED)) {
			/* Ensure that if we're calling a protected function, we're allowed to do so.
			 */
			scope = EX(func)->op_array.scope;
			if (UNEXPECTED(!zend_check_protected(zend_get_function_root_class(clone), scope))) {
				zend_throw_error(NULL, "Call to protected %s::__clone() from context '%s'", ZSTR_VAL(clone->common.scope->name), scope ? ZSTR_VAL(scope->name) : "");
				FREE_OP1();
				ZVAL_UNDEF(EX_VAR(opline->result.var));
				HANDLE_EXCEPTION();
			}
		}
	}

	ZVAL_OBJ(EX_VAR(opline->result.var), clone_call(obj));

	FREE_OP1();
	ZEND_VM_NEXT_OPCODE_CHECK_EXCEPTION();
}

ZEND_VM_HANDLER(99, ZEND_FETCH_CONSTANT, UNUSED, CONST, CONST_FETCH)
{
	USE_OPLINE
	zend_constant *c;

	if (EXPECTED(CACHED_PTR(Z_CACHE_SLOT_P(EX_CONSTANT(opline->op2))))) {
		c = CACHED_PTR(Z_CACHE_SLOT_P(EX_CONSTANT(opline->op2)));
	} else if ((c = zend_quick_get_constant(EX_CONSTANT(opline->op2) + 1, opline->extended_value)) == NULL) {
		SAVE_OPLINE();

		if ((opline->extended_value & IS_CONSTANT_UNQUALIFIED) != 0) {
			char *actual = (char *)zend_memrchr(Z_STRVAL_P(EX_CONSTANT(opline->op2)), '\\', Z_STRLEN_P(EX_CONSTANT(opline->op2)));
			if (!actual) {
				ZVAL_STR_COPY(EX_VAR(opline->result.var), Z_STR_P(EX_CONSTANT(opline->op2)));
			} else {
				actual++;
				ZVAL_STRINGL(EX_VAR(opline->result.var),
						actual, Z_STRLEN_P(EX_CONSTANT(opline->op2)) - (actual - Z_STRVAL_P(EX_CONSTANT(opline->op2))));
			}
			/* non-qualified constant - allow text substitution */
			zend_error(E_WARNING, "Use of undefined constant %s - assumed '%s' (this will throw an Error in a future version of PHP)",
					Z_STRVAL_P(EX_VAR(opline->result.var)), Z_STRVAL_P(EX_VAR(opline->result.var)));
			ZEND_VM_NEXT_OPCODE_CHECK_EXCEPTION();
		} else {
			zend_throw_error(NULL, "Undefined constant '%s'", Z_STRVAL_P(EX_CONSTANT(opline->op2)));
			ZVAL_UNDEF(EX_VAR(opline->result.var));
			HANDLE_EXCEPTION();
		}
	} else {
		CACHE_PTR(Z_CACHE_SLOT_P(EX_CONSTANT(opline->op2)), c);
	}

#ifdef ZTS
	if (c->flags & CONST_PERSISTENT) {
		ZVAL_DUP(EX_VAR(opline->result.var), &c->value);
	} else {
		ZVAL_COPY(EX_VAR(opline->result.var), &c->value);
	}
#else
	ZVAL_COPY(EX_VAR(opline->result.var), &c->value);
#endif

	ZEND_VM_NEXT_OPCODE();
}

ZEND_VM_HANDLER(181, ZEND_FETCH_CLASS_CONSTANT, VAR|CONST|UNUSED|CLASS_FETCH, CONST)
{
	zend_class_entry *ce, *scope;
	zend_class_constant *c;
	zval *value;
	USE_OPLINE

	SAVE_OPLINE();

	do {
		if (OP1_TYPE == IS_CONST) {
			if (EXPECTED(CACHED_PTR(Z_CACHE_SLOT_P(EX_CONSTANT(opline->op2))))) {
				value = CACHED_PTR(Z_CACHE_SLOT_P(EX_CONSTANT(opline->op2)));
#ifdef ZTS
				ce = CACHED_PTR(Z_CACHE_SLOT_P(EX_CONSTANT(opline->op1)));
#endif
				break;
			} else if (EXPECTED(CACHED_PTR(Z_CACHE_SLOT_P(EX_CONSTANT(opline->op1))))) {
				ce = CACHED_PTR(Z_CACHE_SLOT_P(EX_CONSTANT(opline->op1)));
			} else {
				ce = zend_fetch_class_by_name(Z_STR_P(EX_CONSTANT(opline->op1)), EX_CONSTANT(opline->op1) + 1, ZEND_FETCH_CLASS_DEFAULT | ZEND_FETCH_CLASS_EXCEPTION);
				if (UNEXPECTED(ce == NULL)) {
					ZEND_ASSERT(EG(exception));
					ZVAL_UNDEF(EX_VAR(opline->result.var));
					HANDLE_EXCEPTION();
				}
				CACHE_PTR(Z_CACHE_SLOT_P(EX_CONSTANT(opline->op1)), ce);
			}
		} else {
			if (OP1_TYPE == IS_UNUSED) {
				ce = zend_fetch_class(NULL, opline->op1.num);
				if (UNEXPECTED(ce == NULL)) {
					ZEND_ASSERT(EG(exception));
					ZVAL_UNDEF(EX_VAR(opline->result.var));
					HANDLE_EXCEPTION();
				}
			} else {
				ce = Z_CE_P(EX_VAR(opline->op1.var));
			}
			if (EXPECTED(CACHED_PTR(Z_CACHE_SLOT_P(EX_CONSTANT(opline->op2))) == ce)) {
				value = CACHED_PTR(Z_CACHE_SLOT_P(EX_CONSTANT(opline->op2)) + sizeof(void*));
				break;
			}
		}

		if (EXPECTED((c = zend_hash_find_ptr(&ce->constants_table, Z_STR_P(EX_CONSTANT(opline->op2)))) != NULL)) {
			scope = EX(func)->op_array.scope;
			if (!zend_verify_const_access(c, scope)) {
				zend_throw_error(NULL, "Cannot access %s const %s::%s", zend_visibility_string(Z_ACCESS_FLAGS(c->value)), ZSTR_VAL(ce->name), Z_STRVAL_P(EX_CONSTANT(opline->op2)));
				ZVAL_UNDEF(EX_VAR(opline->result.var));
				HANDLE_EXCEPTION();
			}
			value = &c->value;
			if (Z_CONSTANT_P(value)) {
				zval_update_constant_ex(value, c->ce);
				if (UNEXPECTED(EG(exception) != NULL)) {
					ZVAL_UNDEF(EX_VAR(opline->result.var));
					HANDLE_EXCEPTION();
				}
			}
			if (OP1_TYPE == IS_CONST) {
				CACHE_PTR(Z_CACHE_SLOT_P(EX_CONSTANT(opline->op2)), value);
			} else {
				CACHE_POLYMORPHIC_PTR(Z_CACHE_SLOT_P(EX_CONSTANT(opline->op2)), ce, value);
			}
		} else {
			zend_throw_error(NULL, "Undefined class constant '%s'", Z_STRVAL_P(EX_CONSTANT(opline->op2)));
			ZVAL_UNDEF(EX_VAR(opline->result.var));
			HANDLE_EXCEPTION();
		}
	} while (0);

#ifdef ZTS
	if (ce->type == ZEND_INTERNAL_CLASS) {
		ZVAL_DUP(EX_VAR(opline->result.var), value);
	} else {
		ZVAL_COPY(EX_VAR(opline->result.var), value);
	}
#else
	ZVAL_COPY(EX_VAR(opline->result.var), value);
#endif

	ZEND_VM_NEXT_OPCODE();
}

ZEND_VM_HANDLER(72, ZEND_ADD_ARRAY_ELEMENT, CONST|TMP|VAR|CV, CONST|TMPVAR|UNUSED|NEXT|CV, REF)
{
	USE_OPLINE
	zend_free_op free_op1;
	zval *expr_ptr, new_expr;

	SAVE_OPLINE();
	if ((OP1_TYPE == IS_VAR || OP1_TYPE == IS_CV) &&
	    UNEXPECTED(opline->extended_value & ZEND_ARRAY_ELEMENT_REF)) {
		expr_ptr = GET_OP1_ZVAL_PTR_PTR(BP_VAR_W);
		ZVAL_MAKE_REF(expr_ptr);
		Z_ADDREF_P(expr_ptr);
		FREE_OP1_VAR_PTR();
	} else {
		expr_ptr = GET_OP1_ZVAL_PTR(BP_VAR_R);
		if (OP1_TYPE == IS_TMP_VAR) {
			/* pass */
		} else if (OP1_TYPE == IS_CONST) {
			if (Z_REFCOUNTED_P(expr_ptr)) {
				Z_ADDREF_P(expr_ptr);
			}
		} else if (OP1_TYPE == IS_CV) {
			ZVAL_DEREF(expr_ptr);
			if (Z_REFCOUNTED_P(expr_ptr)) {
				Z_ADDREF_P(expr_ptr);
			}
		} else /* if (OP1_TYPE == IS_VAR) */ {
			if (UNEXPECTED(Z_ISREF_P(expr_ptr))) {
				zend_refcounted *ref = Z_COUNTED_P(expr_ptr);

				expr_ptr = Z_REFVAL_P(expr_ptr);
				if (UNEXPECTED(--GC_REFCOUNT(ref) == 0)) {
					ZVAL_COPY_VALUE(&new_expr, expr_ptr);
					expr_ptr = &new_expr;
					efree_size(ref, sizeof(zend_reference));
				} else if (Z_OPT_REFCOUNTED_P(expr_ptr)) {
					Z_ADDREF_P(expr_ptr);
				}
			}
		}
	}

	if (OP2_TYPE != IS_UNUSED) {
		zend_free_op free_op2;
		zval *offset = GET_OP2_ZVAL_PTR_UNDEF(BP_VAR_R);
		zend_string *str;
		zend_ulong hval;

ZEND_VM_C_LABEL(add_again):
		if (EXPECTED(Z_TYPE_P(offset) == IS_STRING)) {
			str = Z_STR_P(offset);
			if (OP2_TYPE != IS_CONST) {
				if (ZEND_HANDLE_NUMERIC(str, hval)) {
					ZEND_VM_C_GOTO(num_index);
				}
			}
ZEND_VM_C_LABEL(str_index):
			zend_hash_update(Z_ARRVAL_P(EX_VAR(opline->result.var)), str, expr_ptr);
		} else if (EXPECTED(Z_TYPE_P(offset) == IS_LONG)) {
			hval = Z_LVAL_P(offset);
ZEND_VM_C_LABEL(num_index):
			zend_hash_index_update(Z_ARRVAL_P(EX_VAR(opline->result.var)), hval, expr_ptr);
		} else if ((OP2_TYPE & (IS_VAR|IS_CV)) && EXPECTED(Z_TYPE_P(offset) == IS_REFERENCE)) {
			offset = Z_REFVAL_P(offset);
			ZEND_VM_C_GOTO(add_again);
		} else if (Z_TYPE_P(offset) == IS_NULL) {
			str = ZSTR_EMPTY_ALLOC();
			ZEND_VM_C_GOTO(str_index);
		} else if (Z_TYPE_P(offset) == IS_DOUBLE) {
			hval = zend_dval_to_lval(Z_DVAL_P(offset));
			ZEND_VM_C_GOTO(num_index);
		} else if (Z_TYPE_P(offset) == IS_FALSE) {
			hval = 0;
			ZEND_VM_C_GOTO(num_index);
		} else if (Z_TYPE_P(offset) == IS_TRUE) {
			hval = 1;
			ZEND_VM_C_GOTO(num_index);
		} else if (OP2_TYPE == IS_CV && Z_TYPE_P(offset) == IS_UNDEF) {
			GET_OP2_UNDEF_CV(offset, BP_VAR_R);
			str = ZSTR_EMPTY_ALLOC();
			ZEND_VM_C_GOTO(str_index);
		} else {
			zend_error(E_WARNING, "Illegal offset type");
			zval_ptr_dtor(expr_ptr);
		}
		FREE_OP2();
	} else {
		if (!zend_hash_next_index_insert(Z_ARRVAL_P(EX_VAR(opline->result.var)), expr_ptr)) {
			zend_error(E_WARNING, "Cannot add element to the array as the next element is already occupied");
			zval_ptr_dtor(expr_ptr);
		}
	}
	ZEND_VM_NEXT_OPCODE_CHECK_EXCEPTION();
}

ZEND_VM_HANDLER(71, ZEND_INIT_ARRAY, CONST|TMP|VAR|CV, CONST|TMPVAR|UNUSED|NEXT|CV, ARRAY_INIT|REF)
{
	zval *array;
	uint32_t size;
	USE_OPLINE

	array = EX_VAR(opline->result.var);
	if (OP1_TYPE != IS_UNUSED) {
		size = opline->extended_value >> ZEND_ARRAY_SIZE_SHIFT;
	} else {
		size = 0;
	}
	ZVAL_NEW_ARR(array);
	zend_hash_init(Z_ARRVAL_P(array), size, NULL, ZVAL_PTR_DTOR, 0);

	if (OP1_TYPE != IS_UNUSED) {
		/* Explicitly initialize array as not-packed if flag is set */
		if (opline->extended_value & ZEND_ARRAY_NOT_PACKED) {
			zend_hash_real_init(Z_ARRVAL_P(array), 0);
		}
	}

	ZEND_VM_DISPATCH_TO_HANDLER(ZEND_ADD_ARRAY_ELEMENT);
}

ZEND_VM_HANDLER(21, ZEND_CAST, CONST|TMP|VAR|CV, ANY, TYPE)
{
	USE_OPLINE
	zend_free_op free_op1;
	zval *expr;
	zval *result = EX_VAR(opline->result.var);

	SAVE_OPLINE();
	expr = GET_OP1_ZVAL_PTR(BP_VAR_R);

	switch (opline->extended_value) {
		case IS_NULL:
			ZVAL_NULL(result);
			break;
		case _IS_BOOL:
			ZVAL_BOOL(result, zend_is_true(expr));
			break;
		case IS_LONG:
			ZVAL_LONG(result, zval_get_long(expr));
			break;
		case IS_DOUBLE:
			ZVAL_DOUBLE(result, zval_get_double(expr));
			break;
		case IS_STRING:
			ZVAL_STR(result, zval_get_string(expr));
			break;
		default:
			if (OP1_TYPE & (IS_VAR|IS_CV)) {
				ZVAL_DEREF(expr);
			}
			/* If value is already of correct type, return it directly */
			if (Z_TYPE_P(expr) == opline->extended_value) {
				ZVAL_COPY_VALUE(result, expr);
				if (OP1_TYPE == IS_CONST) {
					if (UNEXPECTED(Z_OPT_REFCOUNTED_P(result))) Z_ADDREF_P(result);
				} else if (OP1_TYPE != IS_TMP_VAR) {
					if (Z_OPT_REFCOUNTED_P(result)) Z_ADDREF_P(result);
				}

				FREE_OP1_IF_VAR();
				ZEND_VM_NEXT_OPCODE_CHECK_EXCEPTION();
			}

			if (opline->extended_value == IS_ARRAY) {
				if (Z_TYPE_P(expr) != IS_OBJECT) {
					ZVAL_NEW_ARR(result);
					zend_hash_init(Z_ARRVAL_P(result), 8, NULL, ZVAL_PTR_DTOR, 0);
					if (Z_TYPE_P(expr) != IS_NULL) {
						expr = zend_hash_index_add_new(Z_ARRVAL_P(result), 0, expr);
						if (OP1_TYPE == IS_CONST) {
							if (UNEXPECTED(Z_OPT_REFCOUNTED_P(expr))) Z_ADDREF_P(expr);
						} else {
							if (Z_OPT_REFCOUNTED_P(expr)) Z_ADDREF_P(expr);
						}
					}
				} else {
					ZVAL_COPY_VALUE(result, expr);
					Z_ADDREF_P(result);
					convert_to_array(result);
				}
			} else {
				if (Z_TYPE_P(expr) != IS_ARRAY) {
					object_init(result);
					if (Z_TYPE_P(expr) != IS_NULL) {
						expr = zend_hash_add_new(Z_OBJPROP_P(result), ZSTR_KNOWN(ZEND_STR_SCALAR), expr);
						if (OP1_TYPE == IS_CONST) {
							if (UNEXPECTED(Z_OPT_REFCOUNTED_P(expr))) Z_ADDREF_P(expr);
						} else {
							if (Z_OPT_REFCOUNTED_P(expr)) Z_ADDREF_P(expr);
						}
					}
				} else {
					ZVAL_COPY(result, expr);
					convert_to_object(result);
				}
			}
	}

	FREE_OP1();
	ZEND_VM_NEXT_OPCODE_CHECK_EXCEPTION();
}

ZEND_VM_HANDLER(73, ZEND_INCLUDE_OR_EVAL, CONST|TMPVAR|CV, ANY, EVAL)
{
	USE_OPLINE
	zend_op_array *new_op_array;
	zend_free_op free_op1;
	zval *inc_filename;

	SAVE_OPLINE();
	inc_filename = GET_OP1_ZVAL_PTR(BP_VAR_R);
	new_op_array = zend_include_or_eval(inc_filename, opline->extended_value);
	FREE_OP1();
	if (UNEXPECTED(EG(exception) != NULL)) {
		if (new_op_array != ZEND_FAKE_OP_ARRAY && new_op_array != NULL) {
			destroy_op_array(new_op_array);
			efree_size(new_op_array, sizeof(zend_op_array));
		}
		UNDEF_RESULT();
		HANDLE_EXCEPTION();
	} else if (new_op_array == ZEND_FAKE_OP_ARRAY) {
		if (RETURN_VALUE_USED(opline)) {
			ZVAL_TRUE(EX_VAR(opline->result.var));
		}
	} else if (EXPECTED(new_op_array != NULL)) {
		zval *return_value = NULL;
		zend_execute_data *call;

		if (RETURN_VALUE_USED(opline)) {
			return_value = EX_VAR(opline->result.var);
			ZVAL_NULL(return_value);
		}

		new_op_array->scope = EX(func)->op_array.scope;

		call = zend_vm_stack_push_call_frame(ZEND_CALL_NESTED_CODE | ZEND_CALL_HAS_SYMBOL_TABLE,
			(zend_function*)new_op_array, 0,
			Z_TYPE(EX(This)) != IS_OBJECT ? Z_CE(EX(This)) : NULL,
			Z_TYPE(EX(This)) == IS_OBJECT ? Z_OBJ(EX(This)) : NULL);

		if (EX_CALL_INFO() & ZEND_CALL_HAS_SYMBOL_TABLE) {
			call->symbol_table = EX(symbol_table);
		} else {
			call->symbol_table = zend_rebuild_symbol_table();
		}

		call->prev_execute_data = execute_data;
		i_init_code_execute_data(call, new_op_array, return_value);
		if (EXPECTED(zend_execute_ex == execute_ex)) {
			ZEND_VM_ENTER();
		} else {
			ZEND_ADD_CALL_FLAG(call, ZEND_CALL_TOP);
			zend_execute_ex(call);
			zend_vm_stack_free_call_frame(call);
		}

		destroy_op_array(new_op_array);
		efree_size(new_op_array, sizeof(zend_op_array));
		if (UNEXPECTED(EG(exception) != NULL)) {
			zend_rethrow_exception(execute_data);
			UNDEF_RESULT();
			HANDLE_EXCEPTION();
		}
	} else if (RETURN_VALUE_USED(opline)) {
		ZVAL_FALSE(EX_VAR(opline->result.var));
	}
	ZEND_VM_SET_OPCODE(opline + 1);
	ZEND_VM_CONTINUE();
}

ZEND_VM_HANDLER(196, ZEND_UNSET_CV, CV, UNUSED)
{
	USE_OPLINE
	zval *var = EX_VAR(opline->op1.var);

	if (Z_REFCOUNTED_P(var)) {
		zend_refcounted *garbage = Z_COUNTED_P(var);

		ZVAL_UNDEF(var);
		SAVE_OPLINE();
		if (!--GC_REFCOUNT(garbage)) {
			zval_dtor_func(garbage);
		} else {
			gc_check_possible_root(garbage);
		}
		ZEND_VM_NEXT_OPCODE_CHECK_EXCEPTION();
	} else {
		ZVAL_UNDEF(var);
	}
	ZEND_VM_NEXT_OPCODE();
}

ZEND_VM_HANDLER(74, ZEND_UNSET_VAR, CONST|TMPVAR|CV, UNUSED, VAR_FETCH)
{
	USE_OPLINE
	zval tmp, *varname;
	HashTable *target_symbol_table;
	zend_free_op free_op1;

	SAVE_OPLINE();

	varname = GET_OP1_ZVAL_PTR_UNDEF(BP_VAR_R);

	ZVAL_UNDEF(&tmp);
	if (OP1_TYPE != IS_CONST && Z_TYPE_P(varname) != IS_STRING) {
		if (OP1_TYPE == IS_CV && UNEXPECTED(Z_TYPE_P(varname) == IS_UNDEF)) {
			varname = GET_OP1_UNDEF_CV(varname, BP_VAR_R);
		}
		ZVAL_STR(&tmp, zval_get_string(varname));
		varname = &tmp;
	}

	target_symbol_table = zend_get_target_symbol_table(opline->extended_value & ZEND_FETCH_TYPE_MASK EXECUTE_DATA_CC);
	zend_hash_del_ind(target_symbol_table, Z_STR_P(varname));

	if (OP1_TYPE != IS_CONST && Z_TYPE(tmp) != IS_UNDEF) {
		zend_string_release(Z_STR(tmp));
	}
	FREE_OP1();
	ZEND_VM_NEXT_OPCODE_CHECK_EXCEPTION();
}

ZEND_VM_HANDLER(179, ZEND_UNSET_STATIC_PROP, CONST|TMPVAR|CV, UNUSED|CLASS_FETCH|CONST|VAR)
{
	USE_OPLINE
	zval tmp, *varname;
	zend_class_entry *ce;
	zend_free_op free_op1;

	SAVE_OPLINE();

	varname = GET_OP1_ZVAL_PTR_UNDEF(BP_VAR_R);

	ZVAL_UNDEF(&tmp);
	if (OP1_TYPE != IS_CONST && Z_TYPE_P(varname) != IS_STRING) {
		if (OP1_TYPE == IS_CV && UNEXPECTED(Z_TYPE_P(varname) == IS_UNDEF)) {
			varname = GET_OP1_UNDEF_CV(varname, BP_VAR_R);
		}
		ZVAL_STR(&tmp, zval_get_string(varname));
		varname = &tmp;
	}

	if (OP2_TYPE == IS_CONST) {
		ce = CACHED_PTR(Z_CACHE_SLOT_P(EX_CONSTANT(opline->op2)));
		if (UNEXPECTED(ce == NULL)) {
			ce = zend_fetch_class_by_name(Z_STR_P(EX_CONSTANT(opline->op2)), EX_CONSTANT(opline->op2) + 1, ZEND_FETCH_CLASS_DEFAULT | ZEND_FETCH_CLASS_EXCEPTION);
			if (UNEXPECTED(ce == NULL)) {
				ZEND_ASSERT(EG(exception));
				if (OP1_TYPE != IS_CONST && Z_TYPE(tmp) != IS_UNDEF) {
					zend_string_release(Z_STR(tmp));
				}
				FREE_OP1();
				HANDLE_EXCEPTION();
			}
			CACHE_PTR(Z_CACHE_SLOT_P(EX_CONSTANT(opline->op2)), ce);
		}
	} else if (OP2_TYPE == IS_UNUSED) {
		ce = zend_fetch_class(NULL, opline->op2.num);
		if (UNEXPECTED(ce == NULL)) {
			ZEND_ASSERT(EG(exception));
			if (OP1_TYPE != IS_CONST && Z_TYPE(tmp) != IS_UNDEF) {
				zend_string_release(Z_STR(tmp));
			}
			FREE_OP1();
			HANDLE_EXCEPTION();
		}
	} else {
		ce = Z_CE_P(EX_VAR(opline->op2.var));
	}
	zend_std_unset_static_property(ce, Z_STR_P(varname));

	if (OP1_TYPE != IS_CONST && Z_TYPE(tmp) != IS_UNDEF) {
		zend_string_release(Z_STR(tmp));
	}
	FREE_OP1();
	ZEND_VM_NEXT_OPCODE_CHECK_EXCEPTION();
}

ZEND_VM_HANDLER(75, ZEND_UNSET_DIM, VAR|CV, CONST|TMPVAR|CV)
{
	USE_OPLINE
	zend_free_op free_op1, free_op2;
	zval *container;
	zval *offset;
	zend_ulong hval;
	zend_string *key;

	SAVE_OPLINE();
	container = GET_OP1_OBJ_ZVAL_PTR_PTR_UNDEF(BP_VAR_UNSET);
	offset = GET_OP2_ZVAL_PTR_UNDEF(BP_VAR_R);

	do {
		if (EXPECTED(Z_TYPE_P(container) == IS_ARRAY)) {
			HashTable *ht;

ZEND_VM_C_LABEL(unset_dim_array):
			SEPARATE_ARRAY(container);
			ht = Z_ARRVAL_P(container);
ZEND_VM_C_LABEL(offset_again):
			if (EXPECTED(Z_TYPE_P(offset) == IS_STRING)) {
				key = Z_STR_P(offset);
				if (OP2_TYPE != IS_CONST) {
					if (ZEND_HANDLE_NUMERIC(key, hval)) {
						ZEND_VM_C_GOTO(num_index_dim);
					}
				}
ZEND_VM_C_LABEL(str_index_dim):
				if (ht == &EG(symbol_table)) {
					zend_delete_global_variable(key);
				} else {
					zend_hash_del(ht, key);
				}
			} else if (EXPECTED(Z_TYPE_P(offset) == IS_LONG)) {
				hval = Z_LVAL_P(offset);
ZEND_VM_C_LABEL(num_index_dim):
				zend_hash_index_del(ht, hval);
			} else if ((OP2_TYPE & (IS_VAR|IS_CV)) && EXPECTED(Z_TYPE_P(offset) == IS_REFERENCE)) {
				offset = Z_REFVAL_P(offset);
				ZEND_VM_C_GOTO(offset_again);
			} else if (Z_TYPE_P(offset) == IS_DOUBLE) {
				hval = zend_dval_to_lval(Z_DVAL_P(offset));
				ZEND_VM_C_GOTO(num_index_dim);
			} else if (Z_TYPE_P(offset) == IS_NULL) {
				key = ZSTR_EMPTY_ALLOC();
				ZEND_VM_C_GOTO(str_index_dim);
			} else if (Z_TYPE_P(offset) == IS_FALSE) {
				hval = 0;
				ZEND_VM_C_GOTO(num_index_dim);
			} else if (Z_TYPE_P(offset) == IS_TRUE) {
				hval = 1;
				ZEND_VM_C_GOTO(num_index_dim);
			} else if (Z_TYPE_P(offset) == IS_RESOURCE) {
				hval = Z_RES_HANDLE_P(offset);
				ZEND_VM_C_GOTO(num_index_dim);
			} else if (OP2_TYPE == IS_CV && Z_TYPE_P(offset) == IS_UNDEF) {
				GET_OP2_UNDEF_CV(offset, BP_VAR_R);
				key = ZSTR_EMPTY_ALLOC();
				ZEND_VM_C_GOTO(str_index_dim);
			} else {
				zend_error(E_WARNING, "Illegal offset type in unset");
			}
			break;
		} else if (Z_ISREF_P(container)) {
			container = Z_REFVAL_P(container);
			if (EXPECTED(Z_TYPE_P(container) == IS_ARRAY)) {
				ZEND_VM_C_GOTO(unset_dim_array);
			}
		}
		if (OP1_TYPE == IS_CV && UNEXPECTED(Z_TYPE_P(container) == IS_UNDEF)) {
			container = GET_OP1_UNDEF_CV(container, BP_VAR_R);
		}
		if (OP2_TYPE == IS_CV && UNEXPECTED(Z_TYPE_P(offset) == IS_UNDEF)) {
			offset = GET_OP2_UNDEF_CV(offset, BP_VAR_R);
		}
		if (EXPECTED(Z_TYPE_P(container) == IS_OBJECT)) {
			if (UNEXPECTED(Z_OBJ_HT_P(container)->unset_dimension == NULL)) {
				zend_throw_error(NULL, "Cannot use object as array");
			} else {
				Z_OBJ_HT_P(container)->unset_dimension(container, offset);
			}
		} else if (OP1_TYPE != IS_UNUSED && UNEXPECTED(Z_TYPE_P(container) == IS_STRING)) {
			zend_throw_error(NULL, "Cannot unset string offsets");
		}
	} while (0);

	FREE_OP2();
	FREE_OP1_VAR_PTR();
	ZEND_VM_NEXT_OPCODE_CHECK_EXCEPTION();
}

ZEND_VM_HANDLER(76, ZEND_UNSET_OBJ, VAR|UNUSED|THIS|CV, CONST|TMPVAR|CV)
{
	USE_OPLINE
	zend_free_op free_op1, free_op2;
	zval *container;
	zval *offset;

	SAVE_OPLINE();
	container = GET_OP1_OBJ_ZVAL_PTR_PTR(BP_VAR_UNSET);
	if (OP1_TYPE == IS_UNUSED && UNEXPECTED(Z_TYPE_P(container) == IS_UNDEF)) {
		ZEND_VM_DISPATCH_TO_HELPER(zend_this_not_in_object_context_helper);
	}
	offset = GET_OP2_ZVAL_PTR(BP_VAR_R);

	do {
		if (OP1_TYPE != IS_UNUSED && UNEXPECTED(Z_TYPE_P(container) != IS_OBJECT)) {
			if (Z_ISREF_P(container)) {
				container = Z_REFVAL_P(container);
				if (Z_TYPE_P(container) != IS_OBJECT) {
					break;
				}
			} else {
				break;
			}
		}
		if (Z_OBJ_HT_P(container)->unset_property) {
			Z_OBJ_HT_P(container)->unset_property(container, offset, ((OP2_TYPE == IS_CONST) ? CACHE_ADDR(Z_CACHE_SLOT_P(offset)) : NULL));
		} else {
			zend_string *property_name = zval_get_string(offset);
			zend_error(E_NOTICE, "Trying to unset property '%s' of non-object", ZSTR_VAL(property_name));
			zend_string_release(property_name);
		}
	} while (0);

	FREE_OP2();
	FREE_OP1_VAR_PTR();
	ZEND_VM_NEXT_OPCODE_CHECK_EXCEPTION();
}

ZEND_VM_HANDLER(77, ZEND_FE_RESET_R, CONST|TMP|VAR|CV, JMP_ADDR)
{
	USE_OPLINE
	zend_free_op free_op1;
	zval *array_ptr, *result;

	SAVE_OPLINE();

	array_ptr = GET_OP1_ZVAL_PTR_DEREF(BP_VAR_R);
	if (EXPECTED(Z_TYPE_P(array_ptr) == IS_ARRAY)) {
		result = EX_VAR(opline->result.var);
		ZVAL_COPY_VALUE(result, array_ptr);
		if (OP1_TYPE != IS_TMP_VAR && Z_OPT_REFCOUNTED_P(result)) {
			Z_ADDREF_P(array_ptr);
		}
		Z_FE_POS_P(result) = 0;

		FREE_OP1_IF_VAR();
		ZEND_VM_NEXT_OPCODE();
	} else if (OP1_TYPE != IS_CONST && EXPECTED(Z_TYPE_P(array_ptr) == IS_OBJECT)) {
		if (!Z_OBJCE_P(array_ptr)->get_iterator) {
			result = EX_VAR(opline->result.var);
			ZVAL_COPY_VALUE(result, array_ptr);
			if (OP1_TYPE != IS_TMP_VAR) {
				Z_ADDREF_P(array_ptr);
			}
			if (Z_OBJ_P(array_ptr)->properties
			 && UNEXPECTED(GC_REFCOUNT(Z_OBJ_P(array_ptr)->properties) > 1)) {
				if (EXPECTED(!(GC_FLAGS(Z_OBJ_P(array_ptr)->properties) & IS_ARRAY_IMMUTABLE))) {
					GC_REFCOUNT(Z_OBJ_P(array_ptr)->properties)--;
				}
				Z_OBJ_P(array_ptr)->properties = zend_array_dup(Z_OBJ_P(array_ptr)->properties);
			}
			Z_FE_ITER_P(EX_VAR(opline->result.var)) = zend_hash_iterator_add(Z_OBJPROP_P(array_ptr), 0);

			FREE_OP1_IF_VAR();
			ZEND_VM_NEXT_OPCODE_CHECK_EXCEPTION();
		} else {
			zend_class_entry *ce = Z_OBJCE_P(array_ptr);
			zend_object_iterator *iter = ce->get_iterator(ce, array_ptr, 0);
			zend_bool is_empty;

			if (UNEXPECTED(!iter) || UNEXPECTED(EG(exception))) {
				FREE_OP1();
				if (iter) {
					OBJ_RELEASE(&iter->std);
				}
				if (!EG(exception)) {
					zend_throw_exception_ex(NULL, 0, "Object of type %s did not create an Iterator", ZSTR_VAL(ce->name));
				}
				ZVAL_UNDEF(EX_VAR(opline->result.var));
				HANDLE_EXCEPTION();
			}

			iter->index = 0;
			if (iter->funcs->rewind) {
				iter->funcs->rewind(iter);
				if (UNEXPECTED(EG(exception) != NULL)) {
					OBJ_RELEASE(&iter->std);
					FREE_OP1();
					ZVAL_UNDEF(EX_VAR(opline->result.var));
					HANDLE_EXCEPTION();
				}
			}

			is_empty = iter->funcs->valid(iter) != SUCCESS;

			if (UNEXPECTED(EG(exception) != NULL)) {
				OBJ_RELEASE(&iter->std);
				FREE_OP1();
				ZVAL_UNDEF(EX_VAR(opline->result.var));
				HANDLE_EXCEPTION();
			}
			iter->index = -1; /* will be set to 0 before using next handler */

			ZVAL_OBJ(EX_VAR(opline->result.var), &iter->std);
			Z_FE_ITER_P(EX_VAR(opline->result.var)) = (uint32_t)-1;

			FREE_OP1();
			if (UNEXPECTED(EG(exception))) {
				HANDLE_EXCEPTION();
			} else if (is_empty) {
				ZEND_VM_SET_OPCODE(OP_JMP_ADDR(opline, opline->op2));
				ZEND_VM_CONTINUE();
			} else {
				ZEND_VM_NEXT_OPCODE();
			}
		}
	} else {
		zend_error(E_WARNING, "Invalid argument supplied for foreach()");
		ZVAL_UNDEF(EX_VAR(opline->result.var));
		Z_FE_ITER_P(EX_VAR(opline->result.var)) = (uint32_t)-1;
		FREE_OP1();
		ZEND_VM_JMP(OP_JMP_ADDR(opline, opline->op2));
	}
}

ZEND_VM_HANDLER(125, ZEND_FE_RESET_RW, CONST|TMP|VAR|CV, JMP_ADDR)
{
	USE_OPLINE
	zend_free_op free_op1;
	zval *array_ptr, *array_ref;

	SAVE_OPLINE();

	if (OP1_TYPE == IS_VAR || OP1_TYPE == IS_CV) {
		array_ref = array_ptr = GET_OP1_ZVAL_PTR_PTR(BP_VAR_R);
		if (Z_ISREF_P(array_ref)) {
			array_ptr = Z_REFVAL_P(array_ref);
		}
	} else {
		array_ref = array_ptr = GET_OP1_ZVAL_PTR(BP_VAR_R);
	}

	if (EXPECTED(Z_TYPE_P(array_ptr) == IS_ARRAY)) {
		if (OP1_TYPE == IS_VAR || OP1_TYPE == IS_CV) {
			if (array_ptr == array_ref) {
				ZVAL_NEW_REF(array_ref, array_ref);
				array_ptr = Z_REFVAL_P(array_ref);
			}
			Z_ADDREF_P(array_ref);
			ZVAL_COPY_VALUE(EX_VAR(opline->result.var), array_ref);
		} else {
			array_ref = EX_VAR(opline->result.var);
			ZVAL_NEW_REF(array_ref, array_ptr);
			array_ptr = Z_REFVAL_P(array_ref);
		}
		if (OP1_TYPE == IS_CONST) {
			zval_copy_ctor_func(array_ptr);
		} else {
			SEPARATE_ARRAY(array_ptr);
		}
		Z_FE_ITER_P(EX_VAR(opline->result.var)) = zend_hash_iterator_add(Z_ARRVAL_P(array_ptr), 0);

		FREE_OP1_VAR_PTR();
		ZEND_VM_NEXT_OPCODE();
	} else if (OP1_TYPE != IS_CONST && EXPECTED(Z_TYPE_P(array_ptr) == IS_OBJECT)) {
		if (!Z_OBJCE_P(array_ptr)->get_iterator) {
			if (OP1_TYPE == IS_VAR || OP1_TYPE == IS_CV) {
				if (array_ptr == array_ref) {
					ZVAL_NEW_REF(array_ref, array_ref);
					array_ptr = Z_REFVAL_P(array_ref);
				}
				Z_ADDREF_P(array_ref);
				ZVAL_COPY_VALUE(EX_VAR(opline->result.var), array_ref);
			} else {
				array_ptr = EX_VAR(opline->result.var);
				ZVAL_COPY_VALUE(array_ptr, array_ref);
			}
			if (Z_OBJ_P(array_ptr)->properties
			 && UNEXPECTED(GC_REFCOUNT(Z_OBJ_P(array_ptr)->properties) > 1)) {
				if (EXPECTED(!(GC_FLAGS(Z_OBJ_P(array_ptr)->properties) & IS_ARRAY_IMMUTABLE))) {
					GC_REFCOUNT(Z_OBJ_P(array_ptr)->properties)--;
				}
				Z_OBJ_P(array_ptr)->properties = zend_array_dup(Z_OBJ_P(array_ptr)->properties);
			}
			Z_FE_ITER_P(EX_VAR(opline->result.var)) = zend_hash_iterator_add(Z_OBJPROP_P(array_ptr), 0);

			FREE_OP1_VAR_PTR();
			ZEND_VM_NEXT_OPCODE_CHECK_EXCEPTION();
		} else {
			zend_class_entry *ce = Z_OBJCE_P(array_ptr);
			zend_object_iterator *iter = ce->get_iterator(ce, array_ptr, 1);
			zend_bool is_empty;

			if (UNEXPECTED(!iter) || UNEXPECTED(EG(exception))) {
				if (OP1_TYPE == IS_VAR) {
					FREE_OP1_VAR_PTR();
				} else {
					FREE_OP1();
				}
				if (!EG(exception)) {
					zend_throw_exception_ex(NULL, 0, "Object of type %s did not create an Iterator", ZSTR_VAL(ce->name));
				}
				ZVAL_UNDEF(EX_VAR(opline->result.var));
				HANDLE_EXCEPTION();
			}

			iter->index = 0;
			if (iter->funcs->rewind) {
				iter->funcs->rewind(iter);
				if (UNEXPECTED(EG(exception) != NULL)) {
					OBJ_RELEASE(&iter->std);
					if (OP1_TYPE == IS_VAR) {
						FREE_OP1_VAR_PTR();
					} else {
						FREE_OP1();
					}
					ZVAL_UNDEF(EX_VAR(opline->result.var));
					HANDLE_EXCEPTION();
				}
			}

			is_empty = iter->funcs->valid(iter) != SUCCESS;

			if (UNEXPECTED(EG(exception) != NULL)) {
				OBJ_RELEASE(&iter->std);
				if (OP1_TYPE == IS_VAR) {
					FREE_OP1_VAR_PTR();
				} else {
					FREE_OP1();
				}
				ZVAL_UNDEF(EX_VAR(opline->result.var));
				HANDLE_EXCEPTION();
			}
			iter->index = -1; /* will be set to 0 before using next handler */

			ZVAL_OBJ(EX_VAR(opline->result.var), &iter->std);
			Z_FE_ITER_P(EX_VAR(opline->result.var)) = (uint32_t)-1;

			if (OP1_TYPE == IS_VAR) {
				FREE_OP1_VAR_PTR();
			} else {
				FREE_OP1();
			}
			if (UNEXPECTED(EG(exception))) {
				HANDLE_EXCEPTION();
			} else if (is_empty) {
				ZEND_VM_SET_OPCODE(OP_JMP_ADDR(opline, opline->op2));
				ZEND_VM_CONTINUE();
			} else {
				ZEND_VM_NEXT_OPCODE();
			}
		}
	} else {
		zend_error(E_WARNING, "Invalid argument supplied for foreach()");
		ZVAL_UNDEF(EX_VAR(opline->result.var));
		Z_FE_ITER_P(EX_VAR(opline->result.var)) = (uint32_t)-1;
		if (OP1_TYPE == IS_VAR) {
			FREE_OP1_VAR_PTR();
		} else {
			FREE_OP1();
		}
		ZEND_VM_JMP(OP_JMP_ADDR(opline, opline->op2));
	}
}

ZEND_VM_HANDLER(78, ZEND_FE_FETCH_R, VAR, ANY, JMP_ADDR)
{
	USE_OPLINE
	zval *array;
	zval *value;
	uint32_t value_type;
	HashTable *fe_ht;
	HashPosition pos;
	Bucket *p;

	array = EX_VAR(opline->op1.var);
	SAVE_OPLINE();
	if (EXPECTED(Z_TYPE_P(array) == IS_ARRAY)) {
		fe_ht = Z_ARRVAL_P(array);
		pos = Z_FE_POS_P(array);
		p = fe_ht->arData + pos;
		while (1) {
			if (UNEXPECTED(pos >= fe_ht->nNumUsed)) {
				/* reached end of iteration */
				ZEND_VM_C_GOTO(fe_fetch_r_exit);
			}
			value = &p->val;
			value_type = Z_TYPE_INFO_P(value);
			if (EXPECTED(value_type != IS_UNDEF)) {
				if (UNEXPECTED(value_type == IS_INDIRECT)) {
					value = Z_INDIRECT_P(value);
					value_type = Z_TYPE_INFO_P(value);
					if (EXPECTED(value_type != IS_UNDEF)) {
						break;
					}
				} else {
					break;
				}
			}
			pos++;
			p++;
		}
		Z_FE_POS_P(array) = pos + 1;
		if (opline->result_type & (IS_TMP_VAR|IS_CV)) {
			if (!p->key) {
				ZVAL_LONG(EX_VAR(opline->result.var), p->h);
			} else {
				ZVAL_STR_COPY(EX_VAR(opline->result.var), p->key);
			}
		}
	} else if (EXPECTED(Z_TYPE_P(array) == IS_OBJECT)) {
		zend_object_iterator *iter;

		if ((iter = zend_iterator_unwrap(array)) == NULL) {
			/* plain object */

 			fe_ht = Z_OBJPROP_P(array);
			pos = zend_hash_iterator_pos(Z_FE_ITER_P(array), fe_ht);
			p = fe_ht->arData + pos;
			while (1) {
				if (UNEXPECTED(pos >= fe_ht->nNumUsed)) {
					/* reached end of iteration */
					ZEND_VM_C_GOTO(fe_fetch_r_exit);
				}

				value = &p->val;
				value_type = Z_TYPE_INFO_P(value);
				if (EXPECTED(value_type != IS_UNDEF)) {
					if (UNEXPECTED(value_type == IS_INDIRECT)) {
						value = Z_INDIRECT_P(value);
						value_type = Z_TYPE_INFO_P(value);
						if (EXPECTED(value_type != IS_UNDEF)
						 && EXPECTED(zend_check_property_access(Z_OBJ_P(array), p->key) == SUCCESS)) {
							break;
						}
					} else {
						break;
					}
				}
				pos++;
				p++;
			}
			if (opline->result_type & (IS_TMP_VAR|IS_CV)) {
				if (UNEXPECTED(!p->key)) {
					ZVAL_LONG(EX_VAR(opline->result.var), p->h);
				} else if (ZSTR_VAL(p->key)[0]) {
					ZVAL_STR_COPY(EX_VAR(opline->result.var), p->key);
				} else {
					const char *class_name, *prop_name;
					size_t prop_name_len;
					zend_unmangle_property_name_ex(
						p->key, &class_name, &prop_name, &prop_name_len);
					ZVAL_STRINGL(EX_VAR(opline->result.var), prop_name, prop_name_len);
				}
			}
			if (++pos >= fe_ht->nNumUsed) {
				pos = HT_INVALID_IDX;
			}
			EG(ht_iterators)[Z_FE_ITER_P(array)].pos = pos;
		} else {
			if (EXPECTED(++iter->index > 0)) {
				/* This could cause an endless loop if index becomes zero again.
				 * In case that ever happens we need an additional flag. */
				iter->funcs->move_forward(iter);
				if (UNEXPECTED(EG(exception) != NULL)) {
					UNDEF_RESULT();
					HANDLE_EXCEPTION();
				}
				if (UNEXPECTED(iter->funcs->valid(iter) == FAILURE)) {
					/* reached end of iteration */
					if (UNEXPECTED(EG(exception) != NULL)) {
						UNDEF_RESULT();
						HANDLE_EXCEPTION();
					}
					ZEND_VM_C_GOTO(fe_fetch_r_exit);
				}
			}
			value = iter->funcs->get_current_data(iter);
			if (UNEXPECTED(EG(exception) != NULL)) {
				UNDEF_RESULT();
				HANDLE_EXCEPTION();
			}
			if (!value) {
				/* failure in get_current_data */
				ZEND_VM_C_GOTO(fe_fetch_r_exit);
			}
			if (opline->result_type & (IS_TMP_VAR|IS_CV)) {
				if (iter->funcs->get_current_key) {
					iter->funcs->get_current_key(iter, EX_VAR(opline->result.var));
					if (UNEXPECTED(EG(exception) != NULL)) {
						UNDEF_RESULT();
						HANDLE_EXCEPTION();
					}
				} else {
					ZVAL_LONG(EX_VAR(opline->result.var), iter->index);
				}
			}
			value_type = Z_TYPE_INFO_P(value);
		}
	} else {
		zend_error(E_WARNING, "Invalid argument supplied for foreach()");
		if (UNEXPECTED(EG(exception))) {
			UNDEF_RESULT();
			HANDLE_EXCEPTION();
		}
ZEND_VM_C_LABEL(fe_fetch_r_exit):
		ZEND_VM_SET_RELATIVE_OPCODE(opline, opline->extended_value);
		ZEND_VM_CONTINUE();
	}

	if (EXPECTED(OP2_TYPE == IS_CV)) {
		zval *variable_ptr = _get_zval_ptr_cv_undef_BP_VAR_W(opline->op2.var EXECUTE_DATA_CC);
		zend_assign_to_variable(variable_ptr, value, IS_CV);
	} else {
		zval *res = EX_VAR(opline->op2.var);
		zend_refcounted *gc = Z_COUNTED_P(value);

		ZVAL_COPY_VALUE_EX(res, value, gc, value_type);
		if (EXPECTED((value_type & (IS_TYPE_REFCOUNTED << Z_TYPE_FLAGS_SHIFT)) != 0)) {
			GC_REFCOUNT(gc)++;
		}
	}
	ZEND_VM_NEXT_OPCODE_CHECK_EXCEPTION();
}

ZEND_VM_HANDLER(126, ZEND_FE_FETCH_RW, VAR, ANY, JMP_ADDR)
{
	USE_OPLINE
	zval *array;
	zval *value;
	uint32_t value_type;
	HashTable *fe_ht;
	HashPosition pos;
	Bucket *p;

	array = EX_VAR(opline->op1.var);
	SAVE_OPLINE();

	ZVAL_DEREF(array);
	if (EXPECTED(Z_TYPE_P(array) == IS_ARRAY)) {
		pos = zend_hash_iterator_pos_ex(Z_FE_ITER_P(EX_VAR(opline->op1.var)), array);
		fe_ht = Z_ARRVAL_P(array);
		p = fe_ht->arData + pos;
		while (1) {
			if (UNEXPECTED(pos >= fe_ht->nNumUsed)) {
				/* reached end of iteration */
				ZEND_VM_C_GOTO(fe_fetch_w_exit);
			}
			value = &p->val;
			value_type = Z_TYPE_INFO_P(value);
			if (EXPECTED(value_type != IS_UNDEF)) {
				if (UNEXPECTED(value_type == IS_INDIRECT)) {
					value = Z_INDIRECT_P(value);
					value_type = Z_TYPE_INFO_P(value);
					if (EXPECTED(value_type != IS_UNDEF)) {
						break;
					}
				} else {
					break;
				}
			}
			pos++;
			p++;
		}
		if (opline->result_type & (IS_TMP_VAR|IS_CV)) {
			if (!p->key) {
				ZVAL_LONG(EX_VAR(opline->result.var), p->h);
			} else {
				ZVAL_STR_COPY(EX_VAR(opline->result.var), p->key);
			}
		}
		if (++pos >= fe_ht->nNumUsed) {
			pos = HT_INVALID_IDX;
		}
		EG(ht_iterators)[Z_FE_ITER_P(EX_VAR(opline->op1.var))].pos = pos;
	} else if (EXPECTED(Z_TYPE_P(array) == IS_OBJECT)) {
		zend_object_iterator *iter;

		if ((iter = zend_iterator_unwrap(array)) == NULL) {
			/* plain object */

 			fe_ht = Z_OBJPROP_P(array);
			pos = zend_hash_iterator_pos(Z_FE_ITER_P(EX_VAR(opline->op1.var)), fe_ht);
			p = fe_ht->arData + pos;
			while (1) {
				if (UNEXPECTED(pos >= fe_ht->nNumUsed)) {
					/* reached end of iteration */
					ZEND_VM_C_GOTO(fe_fetch_w_exit);
				}

				value = &p->val;
				value_type = Z_TYPE_INFO_P(value);
				if (EXPECTED(value_type != IS_UNDEF)) {
					if (UNEXPECTED(value_type == IS_INDIRECT)) {
						value = Z_INDIRECT_P(value);
						value_type = Z_TYPE_INFO_P(value);
						if (EXPECTED(value_type != IS_UNDEF)
						 && EXPECTED(zend_check_property_access(Z_OBJ_P(array), p->key) == SUCCESS)) {
							break;
						}
					} else {
						break;
					}
				}
				pos++;
				p++;
			}
			if (opline->result_type & (IS_TMP_VAR|IS_CV)) {
				if (UNEXPECTED(!p->key)) {
					ZVAL_LONG(EX_VAR(opline->result.var), p->h);
				} else if (ZSTR_VAL(p->key)[0]) {
					ZVAL_STR_COPY(EX_VAR(opline->result.var), p->key);
				} else {
					const char *class_name, *prop_name;
					size_t prop_name_len;
					zend_unmangle_property_name_ex(
						p->key, &class_name, &prop_name, &prop_name_len);
					ZVAL_STRINGL(EX_VAR(opline->result.var), prop_name, prop_name_len);
				}
			}
			if (++pos >= fe_ht->nNumUsed) {
				pos = HT_INVALID_IDX;
			}
			EG(ht_iterators)[Z_FE_ITER_P(EX_VAR(opline->op1.var))].pos = pos;
		} else {
			if (++iter->index > 0) {
				/* This could cause an endless loop if index becomes zero again.
				 * In case that ever happens we need an additional flag. */
				iter->funcs->move_forward(iter);
				if (UNEXPECTED(EG(exception) != NULL)) {
					UNDEF_RESULT();
					HANDLE_EXCEPTION();
				}
				if (UNEXPECTED(iter->funcs->valid(iter) == FAILURE)) {
					/* reached end of iteration */
					if (UNEXPECTED(EG(exception) != NULL)) {
						UNDEF_RESULT();
						HANDLE_EXCEPTION();
					}
					ZEND_VM_C_GOTO(fe_fetch_w_exit);
				}
			}
			value = iter->funcs->get_current_data(iter);
			if (UNEXPECTED(EG(exception) != NULL)) {
				UNDEF_RESULT();
				HANDLE_EXCEPTION();
			}
			if (!value) {
				/* failure in get_current_data */
				ZEND_VM_C_GOTO(fe_fetch_w_exit);
			}
			if (opline->result_type & (IS_TMP_VAR|IS_CV)) {
				if (iter->funcs->get_current_key) {
					iter->funcs->get_current_key(iter, EX_VAR(opline->result.var));
					if (UNEXPECTED(EG(exception) != NULL)) {
						UNDEF_RESULT();
						HANDLE_EXCEPTION();
					}
				} else {
					ZVAL_LONG(EX_VAR(opline->result.var), iter->index);
				}
			}
			value_type = Z_TYPE_INFO_P(value);
		}
	} else {
		zend_error(E_WARNING, "Invalid argument supplied for foreach()");
		if (UNEXPECTED(EG(exception))) {
			UNDEF_RESULT();
			HANDLE_EXCEPTION();
		}
ZEND_VM_C_LABEL(fe_fetch_w_exit):
		ZEND_VM_SET_RELATIVE_OPCODE(opline, opline->extended_value);
		ZEND_VM_CONTINUE();
	}

	if (EXPECTED((value_type & Z_TYPE_MASK) != IS_REFERENCE)) {
		zend_refcounted *gc = Z_COUNTED_P(value);
		zval *ref;
		ZVAL_NEW_EMPTY_REF(value);
		ref = Z_REFVAL_P(value);
		ZVAL_COPY_VALUE_EX(ref, value, gc, value_type);
	}
	if (EXPECTED(OP2_TYPE == IS_CV)) {
		zval *variable_ptr = _get_zval_ptr_cv_undef_BP_VAR_W(opline->op2.var EXECUTE_DATA_CC);
		if (EXPECTED(variable_ptr != value)) {
			zend_reference *ref;

			ref = Z_REF_P(value);
			GC_REFCOUNT(ref)++;
			zval_ptr_dtor(variable_ptr);
			ZVAL_REF(variable_ptr, ref);
		}
	} else {
		Z_ADDREF_P(value);
		ZVAL_REF(EX_VAR(opline->op2.var), Z_REF_P(value));
	}
	ZEND_VM_NEXT_OPCODE_CHECK_EXCEPTION();
}

ZEND_VM_HANDLER(197, ZEND_ISSET_ISEMPTY_CV, CV, UNUSED, ISSET)
{
	USE_OPLINE
	zval *value;
	int result;

	value = EX_VAR(opline->op1.var);
	if (opline->extended_value & ZEND_ISSET) {
		result =
			Z_TYPE_P(value) > IS_NULL &&
		    (!Z_ISREF_P(value) || Z_TYPE_P(Z_REFVAL_P(value)) != IS_NULL);
	} else /* if (opline->extended_value & ZEND_ISEMPTY) */ {
		SAVE_OPLINE();
		result = !i_zend_is_true(value);
		if (UNEXPECTED(EG(exception))) {
			ZVAL_UNDEF(EX_VAR(opline->result.var));
			HANDLE_EXCEPTION();
		}
	}
	ZEND_VM_SMART_BRANCH(result, 0);
	ZVAL_BOOL(EX_VAR(opline->result.var), result);
	ZEND_VM_SET_NEXT_OPCODE(opline + 1);
	ZEND_VM_CONTINUE();
}

ZEND_VM_HANDLER(114, ZEND_ISSET_ISEMPTY_VAR, CONST|TMPVAR|CV, UNUSED, VAR_FETCH|ISSET)
{
	USE_OPLINE
	zval *value;
	int result;
	zend_free_op free_op1;
	zval tmp, *varname;
	HashTable *target_symbol_table;

	SAVE_OPLINE();
	varname = GET_OP1_ZVAL_PTR(BP_VAR_IS);
	ZVAL_UNDEF(&tmp);
	if (OP1_TYPE != IS_CONST && Z_TYPE_P(varname) != IS_STRING) {
		ZVAL_STR(&tmp, zval_get_string(varname));
		varname = &tmp;
	}

	target_symbol_table = zend_get_target_symbol_table(opline->extended_value & ZEND_FETCH_TYPE_MASK EXECUTE_DATA_CC);
	value = zend_hash_find_ind(target_symbol_table, Z_STR_P(varname));

	if (OP1_TYPE != IS_CONST && Z_TYPE(tmp) != IS_UNDEF) {
		zend_string_release(Z_STR(tmp));
	}
	FREE_OP1();

	if (opline->extended_value & ZEND_ISSET) {
		result = value && Z_TYPE_P(value) > IS_NULL &&
		    (!Z_ISREF_P(value) || Z_TYPE_P(Z_REFVAL_P(value)) != IS_NULL);
	} else /* if (opline->extended_value & ZEND_ISEMPTY) */ {
		result = !value || !i_zend_is_true(value);
	}

	ZEND_VM_SMART_BRANCH(result, 1);
	ZVAL_BOOL(EX_VAR(opline->result.var), result);
	ZEND_VM_NEXT_OPCODE_CHECK_EXCEPTION();
}

ZEND_VM_HANDLER(180, ZEND_ISSET_ISEMPTY_STATIC_PROP, CONST|TMPVAR|CV, UNUSED|CLASS_FETCH|CONST|VAR, ISSET)
{
	USE_OPLINE
	zval *value;
	int result;
	zend_free_op free_op1;
	zval tmp, *varname;
	zend_class_entry *ce;

	SAVE_OPLINE();
	varname = GET_OP1_ZVAL_PTR(BP_VAR_IS);
	ZVAL_UNDEF(&tmp);
	if (OP1_TYPE != IS_CONST && Z_TYPE_P(varname) != IS_STRING) {
		ZVAL_STR(&tmp, zval_get_string(varname));
		varname = &tmp;
	}

	if (OP2_TYPE == IS_CONST) {
		if (OP1_TYPE == IS_CONST && EXPECTED((ce = CACHED_PTR(Z_CACHE_SLOT_P(EX_CONSTANT(opline->op1)))) != NULL)) {
			value = CACHED_PTR(Z_CACHE_SLOT_P(EX_CONSTANT(opline->op1)) + sizeof(void*));

			/* check if static properties were destoyed */
			if (UNEXPECTED(CE_STATIC_MEMBERS(ce) == NULL)) {
				value = NULL;
			}

			ZEND_VM_C_GOTO(is_static_prop_return);
		} else if (UNEXPECTED((ce = CACHED_PTR(Z_CACHE_SLOT_P(EX_CONSTANT(opline->op2)))) == NULL)) {
			ce = zend_fetch_class_by_name(Z_STR_P(EX_CONSTANT(opline->op2)), EX_CONSTANT(opline->op2) + 1, ZEND_FETCH_CLASS_DEFAULT | ZEND_FETCH_CLASS_EXCEPTION);
			if (UNEXPECTED(ce == NULL)) {
				ZEND_ASSERT(EG(exception));
				ZVAL_UNDEF(EX_VAR(opline->result.var));
				HANDLE_EXCEPTION();
			}
			CACHE_PTR(Z_CACHE_SLOT_P(EX_CONSTANT(opline->op2)), ce);
		}
	} else {
		if (OP2_TYPE == IS_UNUSED) {
			ce = zend_fetch_class(NULL, opline->op2.num);
			if (UNEXPECTED(ce == NULL)) {
				ZEND_ASSERT(EG(exception));
				if (OP1_TYPE != IS_CONST && Z_TYPE(tmp) != IS_UNDEF) {
					zend_string_release(Z_STR(tmp));
				}
				FREE_OP1();
				ZVAL_UNDEF(EX_VAR(opline->result.var));
				HANDLE_EXCEPTION();
			}
		} else {
			ce = Z_CE_P(EX_VAR(opline->op2.var));
		}
		if (OP1_TYPE == IS_CONST &&
		    EXPECTED(CACHED_PTR(Z_CACHE_SLOT_P(EX_CONSTANT(opline->op1))) == ce)) {

			value = CACHED_PTR(Z_CACHE_SLOT_P(EX_CONSTANT(opline->op1)) + sizeof(void*));

			/* check if static properties were destoyed */
			if (UNEXPECTED(CE_STATIC_MEMBERS(ce) == NULL)) {
				value = NULL;
			}

			ZEND_VM_C_GOTO(is_static_prop_return);
		}
	}

	value = zend_std_get_static_property(ce, Z_STR_P(varname), 1);

	if (OP1_TYPE == IS_CONST && value) {
		CACHE_POLYMORPHIC_PTR(Z_CACHE_SLOT_P(EX_CONSTANT(opline->op1)), ce, value);
	}		

	if (OP1_TYPE != IS_CONST && Z_TYPE(tmp) != IS_UNDEF) {
		zend_string_release(Z_STR(tmp));
	}
	FREE_OP1();

ZEND_VM_C_LABEL(is_static_prop_return):
	if (opline->extended_value & ZEND_ISSET) {
		result = value && Z_TYPE_P(value) > IS_NULL &&
		    (!Z_ISREF_P(value) || Z_TYPE_P(Z_REFVAL_P(value)) != IS_NULL);
	} else /* if (opline->extended_value & ZEND_ISEMPTY) */ {
		result = !value || !i_zend_is_true(value);
	}

	ZEND_VM_SMART_BRANCH(result, 1);
	ZVAL_BOOL(EX_VAR(opline->result.var), result);
	ZEND_VM_NEXT_OPCODE_CHECK_EXCEPTION();
}

ZEND_VM_HANDLER(115, ZEND_ISSET_ISEMPTY_DIM_OBJ, CONST|TMPVAR|CV, CONST|TMPVAR|CV, ISSET)
{
	USE_OPLINE
	zend_free_op free_op1, free_op2;
	zval *container;
	int result;
	zend_ulong hval;
	zval *offset;

	SAVE_OPLINE();
	container = GET_OP1_OBJ_ZVAL_PTR_UNDEF(BP_VAR_IS);
	offset = GET_OP2_ZVAL_PTR_UNDEF(BP_VAR_R);

	if (EXPECTED(Z_TYPE_P(container) == IS_ARRAY)) {
		HashTable *ht;
		zval *value;
		zend_string *str;

ZEND_VM_C_LABEL(isset_dim_obj_array):
		ht = Z_ARRVAL_P(container);
ZEND_VM_C_LABEL(isset_again):
		if (EXPECTED(Z_TYPE_P(offset) == IS_STRING)) {
			str = Z_STR_P(offset);
			if (OP2_TYPE != IS_CONST) {
				if (ZEND_HANDLE_NUMERIC(str, hval)) {
					ZEND_VM_C_GOTO(num_index_prop);
				}
			}
ZEND_VM_C_LABEL(str_index_prop):
			value = zend_hash_find_ind(ht, str);
		} else if (EXPECTED(Z_TYPE_P(offset) == IS_LONG)) {
			hval = Z_LVAL_P(offset);
ZEND_VM_C_LABEL(num_index_prop):
			value = zend_hash_index_find(ht, hval);
		} else if ((OP2_TYPE & (IS_VAR|IS_CV)) && EXPECTED(Z_ISREF_P(offset))) {
			offset = Z_REFVAL_P(offset);
			ZEND_VM_C_GOTO(isset_again);
		} else if (Z_TYPE_P(offset) == IS_DOUBLE) {
			hval = zend_dval_to_lval(Z_DVAL_P(offset));
			ZEND_VM_C_GOTO(num_index_prop);
		} else if (Z_TYPE_P(offset) == IS_NULL) {
			str = ZSTR_EMPTY_ALLOC();
			ZEND_VM_C_GOTO(str_index_prop);
		} else if (Z_TYPE_P(offset) == IS_FALSE) {
			hval = 0;
			ZEND_VM_C_GOTO(num_index_prop);
		} else if (Z_TYPE_P(offset) == IS_TRUE) {
			hval = 1;
			ZEND_VM_C_GOTO(num_index_prop);
		} else if (Z_TYPE_P(offset) == IS_RESOURCE) {
			hval = Z_RES_HANDLE_P(offset);
			ZEND_VM_C_GOTO(num_index_prop);
		} else if (OP2_TYPE == IS_CV && Z_TYPE_P(offset) == IS_UNDEF) {
			GET_OP2_UNDEF_CV(offset, BP_VAR_R);
			str = ZSTR_EMPTY_ALLOC();
			ZEND_VM_C_GOTO(str_index_prop);
		} else {
			zend_error(E_WARNING, "Illegal offset type in isset or empty");
			ZEND_VM_C_GOTO(isset_not_found);
		}

		if (opline->extended_value & ZEND_ISSET) {
			/* > IS_NULL means not IS_UNDEF and not IS_NULL */
			result = value != NULL && Z_TYPE_P(value) > IS_NULL &&
			    (!Z_ISREF_P(value) || Z_TYPE_P(Z_REFVAL_P(value)) != IS_NULL);
		} else /* if (opline->extended_value & ZEND_ISEMPTY) */ {
			result = (value == NULL || !i_zend_is_true(value));
		}
		ZEND_VM_C_GOTO(isset_dim_obj_exit);
	} else if ((OP1_TYPE & (IS_VAR|IS_CV)) && Z_ISREF_P(container)) {
		container = Z_REFVAL_P(container);
		if (EXPECTED(Z_TYPE_P(container) == IS_ARRAY)) {
			ZEND_VM_C_GOTO(isset_dim_obj_array);
		}
	}

	if (OP2_TYPE == IS_CV && UNEXPECTED(Z_TYPE_P(offset) == IS_UNDEF)) {
		offset = GET_OP2_UNDEF_CV(offset, BP_VAR_R);
	}

	if ((OP1_TYPE != IS_CONST && EXPECTED(Z_TYPE_P(container) == IS_OBJECT))) {
		if (EXPECTED(Z_OBJ_HT_P(container)->has_dimension)) {
			result =
				((opline->extended_value & ZEND_ISSET) == 0) ^
				Z_OBJ_HT_P(container)->has_dimension(container, offset, (opline->extended_value & ZEND_ISSET) == 0);
		} else {
			zend_error(E_NOTICE, "Trying to check element of non-array");
			ZEND_VM_C_GOTO(isset_not_found);
		}
	} else if (EXPECTED(Z_TYPE_P(container) == IS_STRING)) { /* string offsets */
		zend_long lval;

		if (EXPECTED(Z_TYPE_P(offset) == IS_LONG)) {
			lval = Z_LVAL_P(offset);
ZEND_VM_C_LABEL(isset_str_offset):
			if (UNEXPECTED(lval < 0)) { /* Handle negative offset */
				lval += (zend_long)Z_STRLEN_P(container);
			}
			if (EXPECTED(lval >= 0) && (size_t)lval < Z_STRLEN_P(container)) {
				if (opline->extended_value & ZEND_ISSET) {
					result = 1;
				} else {
					result = (Z_STRVAL_P(container)[lval] == '0');
				}
			} else {
				ZEND_VM_C_GOTO(isset_not_found);
			}
		} else {
			if (OP2_TYPE & (IS_CV|IS_VAR)) {
				ZVAL_DEREF(offset);
			}
			if (Z_TYPE_P(offset) < IS_STRING /* simple scalar types */
					|| (Z_TYPE_P(offset) == IS_STRING /* or numeric string */
						&& IS_LONG == is_numeric_string(Z_STRVAL_P(offset), Z_STRLEN_P(offset), NULL, NULL, 0))) {
				lval = zval_get_long(offset);
				ZEND_VM_C_GOTO(isset_str_offset);
			}
			ZEND_VM_C_GOTO(isset_not_found);
		}
	} else {
ZEND_VM_C_LABEL(isset_not_found):
		result = ((opline->extended_value & ZEND_ISSET) == 0);
	}

ZEND_VM_C_LABEL(isset_dim_obj_exit):
	FREE_OP2();
	FREE_OP1();
	ZEND_VM_SMART_BRANCH(result, 1);
	ZVAL_BOOL(EX_VAR(opline->result.var), result);
	ZEND_VM_NEXT_OPCODE_CHECK_EXCEPTION();
}

ZEND_VM_HANDLER(148, ZEND_ISSET_ISEMPTY_PROP_OBJ, CONST|TMPVAR|UNUSED|THIS|CV, CONST|TMPVAR|CV, ISSET)
{
	USE_OPLINE
	zend_free_op free_op1, free_op2;
	zval *container;
	int result;
	zval *offset;

	SAVE_OPLINE();
	container = GET_OP1_OBJ_ZVAL_PTR(BP_VAR_IS);

	if (OP1_TYPE == IS_UNUSED && UNEXPECTED(Z_TYPE_P(container) == IS_UNDEF)) {
		ZEND_VM_DISPATCH_TO_HELPER(zend_this_not_in_object_context_helper);
	}

	offset = GET_OP2_ZVAL_PTR(BP_VAR_R);

	if (OP1_TYPE == IS_CONST ||
	    (OP1_TYPE != IS_UNUSED && UNEXPECTED(Z_TYPE_P(container) != IS_OBJECT))) {
		if ((OP1_TYPE & (IS_VAR|IS_CV)) && Z_ISREF_P(container)) {
			container = Z_REFVAL_P(container);
			if (UNEXPECTED(Z_TYPE_P(container) != IS_OBJECT)) {
				ZEND_VM_C_GOTO(isset_no_object);
			}
		} else {
			ZEND_VM_C_GOTO(isset_no_object);
		}
	}
	if (UNEXPECTED(!Z_OBJ_HT_P(container)->has_property)) {
		zend_string *property_name = zval_get_string(offset);
		zend_error(E_NOTICE, "Trying to check property '%s' of non-object", ZSTR_VAL(property_name));
		zend_string_release(property_name);
ZEND_VM_C_LABEL(isset_no_object):
		result = ((opline->extended_value & ZEND_ISSET) == 0);
	} else {
		result =
			((opline->extended_value & ZEND_ISSET) == 0) ^
			Z_OBJ_HT_P(container)->has_property(container, offset, (opline->extended_value & ZEND_ISSET) == 0, ((OP2_TYPE == IS_CONST) ? CACHE_ADDR(Z_CACHE_SLOT_P(offset)) : NULL));
	}

	FREE_OP2();
	FREE_OP1();
	ZEND_VM_SMART_BRANCH(result, 1);
	ZVAL_BOOL(EX_VAR(opline->result.var), result);
	ZEND_VM_NEXT_OPCODE_CHECK_EXCEPTION();
}

ZEND_VM_HANDLER(79, ZEND_EXIT, CONST|TMPVAR|UNUSED|CV, ANY)
{
	USE_OPLINE

	SAVE_OPLINE();
	if (OP1_TYPE != IS_UNUSED) {
		zend_free_op free_op1;
		zval *ptr = GET_OP1_ZVAL_PTR(BP_VAR_R);

		do {
			if (Z_TYPE_P(ptr) == IS_LONG) {
				EG(exit_status) = Z_LVAL_P(ptr);
			} else {
				if ((OP1_TYPE & (IS_VAR|IS_CV)) && Z_ISREF_P(ptr)) {
					ptr = Z_REFVAL_P(ptr);
					if (Z_TYPE_P(ptr) == IS_LONG) {
						EG(exit_status) = Z_LVAL_P(ptr);
						break;
					}
				}
				zend_print_variable(ptr);
			}
		} while (0);
		FREE_OP1();
	}
	zend_bailout();
	ZEND_VM_NEXT_OPCODE(); /* Never reached */
}

ZEND_VM_HANDLER(57, ZEND_BEGIN_SILENCE, ANY, ANY)
{
	USE_OPLINE

	ZVAL_LONG(EX_VAR(opline->result.var), EG(error_reporting));

	if (EG(error_reporting)) {
		do {
			EG(error_reporting) = 0;
			if (!EG(error_reporting_ini_entry)) {
				zend_ini_entry *p = zend_hash_find_ptr(EG(ini_directives), ZSTR_KNOWN(ZEND_STR_ERROR_REPORTING));
				if (p) {
					EG(error_reporting_ini_entry) = p;
				} else {
					break;
				}
			}
			if (!EG(error_reporting_ini_entry)->modified) {
				if (!EG(modified_ini_directives)) {
					ALLOC_HASHTABLE(EG(modified_ini_directives));
					zend_hash_init(EG(modified_ini_directives), 8, NULL, NULL, 0);
				}
				if (EXPECTED(zend_hash_add_ptr(EG(modified_ini_directives), ZSTR_KNOWN(ZEND_STR_ERROR_REPORTING), EG(error_reporting_ini_entry)) != NULL)) {
					EG(error_reporting_ini_entry)->orig_value = EG(error_reporting_ini_entry)->value;
					EG(error_reporting_ini_entry)->orig_modifiable = EG(error_reporting_ini_entry)->modifiable;
					EG(error_reporting_ini_entry)->modified = 1;
				}
			}
		} while (0);
	}
	ZEND_VM_NEXT_OPCODE();
}

ZEND_VM_HANDLER(58, ZEND_END_SILENCE, TMP, ANY)
{
	USE_OPLINE

	if (!EG(error_reporting) && Z_LVAL_P(EX_VAR(opline->op1.var)) != 0) {
		EG(error_reporting) = Z_LVAL_P(EX_VAR(opline->op1.var));
	}
	ZEND_VM_NEXT_OPCODE();
}

ZEND_VM_HANDLER(152, ZEND_JMP_SET, CONST|TMP|VAR|CV, JMP_ADDR)
{
	USE_OPLINE
	zend_free_op free_op1;
	zval *value;
	zval *ref = NULL;
	int ret;

	SAVE_OPLINE();
	value = GET_OP1_ZVAL_PTR(BP_VAR_R);

	if ((OP1_TYPE == IS_VAR || OP1_TYPE == IS_CV) && Z_ISREF_P(value)) {
		if (OP1_TYPE == IS_VAR) {
			ref = value;
		}
		value = Z_REFVAL_P(value);
	}

	ret = i_zend_is_true(value);

	if (UNEXPECTED(EG(exception))) {
		FREE_OP1();
		ZVAL_UNDEF(EX_VAR(opline->result.var));
		HANDLE_EXCEPTION();
	}

	if (ret) {
		zval *result = EX_VAR(opline->result.var);

		ZVAL_COPY_VALUE(result, value);
		if (OP1_TYPE == IS_CONST) {
			if (UNEXPECTED(Z_OPT_REFCOUNTED_P(result))) Z_ADDREF_P(result);
		} else if (OP1_TYPE == IS_CV) {
			if (Z_OPT_REFCOUNTED_P(result)) Z_ADDREF_P(result);
		} else if (OP1_TYPE == IS_VAR && ref) {
			zend_reference *r = Z_REF_P(ref);

			if (UNEXPECTED(--GC_REFCOUNT(r) == 0)) {
				efree_size(r, sizeof(zend_reference));
			} else if (Z_OPT_REFCOUNTED_P(result)) {
				Z_ADDREF_P(result);
			}
		}
		ZEND_VM_SET_OPCODE(OP_JMP_ADDR(opline, opline->op2));
		ZEND_VM_CONTINUE();
	}

	FREE_OP1();
	ZEND_VM_NEXT_OPCODE();
}

ZEND_VM_HANDLER(169, ZEND_COALESCE, CONST|TMP|VAR|CV, JMP_ADDR)
{
	USE_OPLINE
	zend_free_op free_op1;
	zval *value;
	zval *ref = NULL;

	SAVE_OPLINE();
	value = GET_OP1_ZVAL_PTR(BP_VAR_IS);

	if ((OP1_TYPE == IS_VAR || OP1_TYPE == IS_CV) && Z_ISREF_P(value)) {
		if (OP1_TYPE == IS_VAR) {
			ref = value;
		}
		value = Z_REFVAL_P(value);
	}

	if (Z_TYPE_P(value) > IS_NULL) {
		zval *result = EX_VAR(opline->result.var);
		ZVAL_COPY_VALUE(result, value);
		if (OP1_TYPE == IS_CONST) {
			if (UNEXPECTED(Z_OPT_REFCOUNTED_P(result))) Z_ADDREF_P(result);
		} else if (OP1_TYPE == IS_CV) {
			if (Z_OPT_REFCOUNTED_P(result)) Z_ADDREF_P(result);
		} else if (OP1_TYPE == IS_VAR && ref) {
			zend_reference *r = Z_REF_P(ref);

			if (UNEXPECTED(--GC_REFCOUNT(r) == 0)) {
				efree_size(r, sizeof(zend_reference));
			} else if (Z_OPT_REFCOUNTED_P(result)) {
				Z_ADDREF_P(result);
			}
		}
		ZEND_VM_SET_OPCODE(OP_JMP_ADDR(opline, opline->op2));
		ZEND_VM_CONTINUE();
	}

	FREE_OP1();
	ZEND_VM_NEXT_OPCODE();
}

ZEND_VM_HOT_HANDLER(22, ZEND_QM_ASSIGN, CONST|TMP|VAR|CV, ANY)
{
	USE_OPLINE
	zend_free_op free_op1;
	zval *value;
	zval *result = EX_VAR(opline->result.var);

	value = GET_OP1_ZVAL_PTR_UNDEF(BP_VAR_R);
	if (OP1_TYPE == IS_CV && UNEXPECTED(Z_TYPE_P(value) == IS_UNDEF)) {
		SAVE_OPLINE();
		GET_OP1_UNDEF_CV(value, BP_VAR_R);
		ZVAL_NULL(result);
		ZEND_VM_NEXT_OPCODE_CHECK_EXCEPTION();
	}

	if (OP1_TYPE == IS_CV) {
		ZVAL_DEREF(value);
		ZVAL_COPY(result, value);
	} else if (OP1_TYPE == IS_VAR) {
		if (UNEXPECTED(Z_ISREF_P(value))) {
			ZVAL_COPY_VALUE(result, Z_REFVAL_P(value));
			if (UNEXPECTED(Z_DELREF_P(value) == 0)) {
				efree_size(Z_REF_P(value), sizeof(zend_reference));
			} else if (Z_OPT_REFCOUNTED_P(result)) {
				Z_ADDREF_P(result);
			}
		} else {
			ZVAL_COPY_VALUE(result, value);
		}
	} else {
		ZVAL_COPY_VALUE(result, value);
		if (OP1_TYPE == IS_CONST) {
			if (UNEXPECTED(Z_OPT_REFCOUNTED_P(result))) {
				Z_ADDREF_P(result);
			}
		}
	}
	ZEND_VM_NEXT_OPCODE();
}

ZEND_VM_HANDLER(101, ZEND_EXT_STMT, ANY, ANY)
{
	USE_OPLINE

	if (!EG(no_extensions)) {
		SAVE_OPLINE();
		zend_llist_apply_with_argument(&zend_extensions, (llist_apply_with_arg_func_t) zend_extension_statement_handler, execute_data);
		ZEND_VM_NEXT_OPCODE_CHECK_EXCEPTION();
	}
	ZEND_VM_NEXT_OPCODE();
}

ZEND_VM_HANDLER(102, ZEND_EXT_FCALL_BEGIN, ANY, ANY)
{
	USE_OPLINE

	if (!EG(no_extensions)) {
		SAVE_OPLINE();
		zend_llist_apply_with_argument(&zend_extensions, (llist_apply_with_arg_func_t) zend_extension_fcall_begin_handler, execute_data);
		ZEND_VM_NEXT_OPCODE_CHECK_EXCEPTION();
	}
	ZEND_VM_NEXT_OPCODE();
}

ZEND_VM_HANDLER(103, ZEND_EXT_FCALL_END, ANY, ANY)
{
	USE_OPLINE

	if (!EG(no_extensions)) {
		SAVE_OPLINE();
		zend_llist_apply_with_argument(&zend_extensions, (llist_apply_with_arg_func_t) zend_extension_fcall_end_handler, execute_data);
		ZEND_VM_NEXT_OPCODE_CHECK_EXCEPTION();
	}
	ZEND_VM_NEXT_OPCODE();
}

ZEND_VM_HANDLER(139, ZEND_DECLARE_CLASS, ANY, ANY)
{
	USE_OPLINE

	SAVE_OPLINE();
	Z_CE_P(EX_VAR(opline->result.var)) = do_bind_class(&EX(func)->op_array, opline, EG(class_table), 0);
	ZEND_VM_NEXT_OPCODE_CHECK_EXCEPTION();
}

ZEND_VM_HANDLER(140, ZEND_DECLARE_INHERITED_CLASS, ANY, VAR)
{
	USE_OPLINE

	SAVE_OPLINE();
	Z_CE_P(EX_VAR(opline->result.var)) = do_bind_inherited_class(&EX(func)->op_array, opline, EG(class_table), Z_CE_P(EX_VAR(opline->op2.var)), 0);
	ZEND_VM_NEXT_OPCODE_CHECK_EXCEPTION();
}

ZEND_VM_HANDLER(145, ZEND_DECLARE_INHERITED_CLASS_DELAYED, ANY, VAR)
{
	USE_OPLINE
	zval *zce, *orig_zce;

	SAVE_OPLINE();
	if ((zce = zend_hash_find(EG(class_table), Z_STR_P(EX_CONSTANT(opline->op1)))) == NULL ||
	    ((orig_zce = zend_hash_find(EG(class_table), Z_STR_P(EX_CONSTANT(opline->op1)+1))) != NULL &&
	     Z_CE_P(zce) != Z_CE_P(orig_zce))) {
		do_bind_inherited_class(&EX(func)->op_array, opline, EG(class_table), Z_CE_P(EX_VAR(opline->op2.var)), 0);
	}
	ZEND_VM_NEXT_OPCODE_CHECK_EXCEPTION();
}

ZEND_VM_HANDLER(171, ZEND_DECLARE_ANON_CLASS, ANY, ANY, JMP_ADDR)
{
	zend_class_entry *ce;
	USE_OPLINE

	SAVE_OPLINE();
	ce = zend_hash_find_ptr(EG(class_table), Z_STR_P(EX_CONSTANT(opline->op1)));
	Z_CE_P(EX_VAR(opline->result.var)) = ce;
	ZEND_ASSERT(ce != NULL);

	if (ce->ce_flags & ZEND_ACC_ANON_BOUND) {
		ZEND_VM_SET_RELATIVE_OPCODE(opline, opline->extended_value);
		ZEND_VM_CONTINUE();
	}

	if (!(ce->ce_flags & (ZEND_ACC_INTERFACE|ZEND_ACC_IMPLEMENT_INTERFACES|ZEND_ACC_IMPLEMENT_TRAITS))) {
		zend_verify_abstract_class(ce);
	}
	ce->ce_flags |= ZEND_ACC_ANON_BOUND;
	ZEND_VM_NEXT_OPCODE_CHECK_EXCEPTION();
}

ZEND_VM_HANDLER(172, ZEND_DECLARE_ANON_INHERITED_CLASS, ANY, VAR, JMP_ADDR)
{
	zend_class_entry *ce;
	USE_OPLINE

	SAVE_OPLINE();
	ce = zend_hash_find_ptr(EG(class_table), Z_STR_P(EX_CONSTANT(opline->op1)));
	Z_CE_P(EX_VAR(opline->result.var)) = ce;
	ZEND_ASSERT(ce != NULL);

	if (ce->ce_flags & ZEND_ACC_ANON_BOUND) {
		ZEND_VM_SET_RELATIVE_OPCODE(opline, opline->extended_value);
		ZEND_VM_CONTINUE();
	}

	zend_do_inheritance(ce, Z_CE_P(EX_VAR(opline->op2.var)));
	ce->ce_flags |= ZEND_ACC_ANON_BOUND;
	ZEND_VM_NEXT_OPCODE_CHECK_EXCEPTION();
}

ZEND_VM_HANDLER(141, ZEND_DECLARE_FUNCTION, ANY, ANY)
{
	USE_OPLINE

	SAVE_OPLINE();
	do_bind_function(&EX(func)->op_array, opline, EG(function_table), 0);
	ZEND_VM_NEXT_OPCODE_CHECK_EXCEPTION();
}

ZEND_VM_HANDLER(105, ZEND_TICKS, ANY, ANY, NUM)
{
	USE_OPLINE

	if ((uint32_t)++EG(ticks_count) >= opline->extended_value) {
		EG(ticks_count) = 0;
		if (zend_ticks_function) {
			SAVE_OPLINE();
			zend_ticks_function(opline->extended_value);
			ZEND_VM_NEXT_OPCODE_CHECK_EXCEPTION();
		}
	}
	ZEND_VM_NEXT_OPCODE();
}

ZEND_VM_HANDLER(138, ZEND_INSTANCEOF, TMPVAR|CV, UNUSED|CLASS_FETCH|CONST|VAR)
{
	USE_OPLINE
	zend_free_op free_op1;
	zval *expr;
	zend_bool result;

	SAVE_OPLINE();
	expr = GET_OP1_ZVAL_PTR_UNDEF(BP_VAR_R);

ZEND_VM_C_LABEL(try_instanceof):
	if (Z_TYPE_P(expr) == IS_OBJECT) {
		zend_class_entry *ce;

		if (OP2_TYPE == IS_CONST) {
			ce = CACHED_PTR(Z_CACHE_SLOT_P(EX_CONSTANT(opline->op2)));
			if (UNEXPECTED(ce == NULL)) {
				ce = zend_fetch_class_by_name(Z_STR_P(EX_CONSTANT(opline->op2)), EX_CONSTANT(opline->op2) + 1, ZEND_FETCH_CLASS_NO_AUTOLOAD);
				if (EXPECTED(ce)) {
					CACHE_PTR(Z_CACHE_SLOT_P(EX_CONSTANT(opline->op2)), ce);
				}
			}
		} else if (OP2_TYPE == IS_UNUSED) {
			ce = zend_fetch_class(NULL, opline->op2.num);
			if (UNEXPECTED(ce == NULL)) {
				ZEND_ASSERT(EG(exception));
				FREE_OP1();
				ZVAL_UNDEF(EX_VAR(opline->result.var));
				HANDLE_EXCEPTION();
			}
		} else {
			ce = Z_CE_P(EX_VAR(opline->op2.var));
		}
		result = ce && instanceof_function(Z_OBJCE_P(expr), ce);
	} else if ((OP1_TYPE & (IS_VAR|IS_CV)) && Z_TYPE_P(expr) == IS_REFERENCE) {
		expr = Z_REFVAL_P(expr);
		ZEND_VM_C_GOTO(try_instanceof);
	} else {
		if (OP1_TYPE == IS_CV && UNEXPECTED(Z_TYPE_P(expr) == IS_UNDEF)) {
			GET_OP1_UNDEF_CV(expr, BP_VAR_R);
		}
		result = 0;
	}
	FREE_OP1();
	ZEND_VM_SMART_BRANCH(result, 1);
	ZVAL_BOOL(EX_VAR(opline->result.var), result);
	ZEND_VM_NEXT_OPCODE_CHECK_EXCEPTION();
}

ZEND_VM_HANDLER(104, ZEND_EXT_NOP, ANY, ANY)
{
	USE_OPLINE

	ZEND_VM_NEXT_OPCODE();
}

ZEND_VM_HANDLER(0, ZEND_NOP, ANY, ANY)
{
	USE_OPLINE

	ZEND_VM_NEXT_OPCODE();
}

ZEND_VM_HANDLER(144, ZEND_ADD_INTERFACE, ANY, CONST)
{
	USE_OPLINE
	zend_class_entry *ce = Z_CE_P(EX_VAR(opline->op1.var));
	zend_class_entry *iface;

	SAVE_OPLINE();
	iface = CACHED_PTR(Z_CACHE_SLOT_P(EX_CONSTANT(opline->op2)));
	if (UNEXPECTED(iface == NULL)) {
		iface = zend_fetch_class_by_name(Z_STR_P(EX_CONSTANT(opline->op2)), EX_CONSTANT(opline->op2) + 1, ZEND_FETCH_CLASS_INTERFACE);
		if (UNEXPECTED(iface == NULL)) {
			ZEND_VM_NEXT_OPCODE_CHECK_EXCEPTION();
		}
		CACHE_PTR(Z_CACHE_SLOT_P(EX_CONSTANT(opline->op2)), iface);
	}

	if (UNEXPECTED((iface->ce_flags & ZEND_ACC_INTERFACE) == 0)) {
		zend_error_noreturn(E_ERROR, "%s cannot implement %s - it is not an interface", ZSTR_VAL(ce->name), ZSTR_VAL(iface->name));
	}
	zend_do_implement_interface(ce, iface);

	ZEND_VM_NEXT_OPCODE_CHECK_EXCEPTION();
}

ZEND_VM_HANDLER(154, ZEND_ADD_TRAIT, ANY, ANY)
{
	USE_OPLINE
	zend_class_entry *ce = Z_CE_P(EX_VAR(opline->op1.var));
	zend_class_entry *trait;

	SAVE_OPLINE();
	trait = CACHED_PTR(Z_CACHE_SLOT_P(EX_CONSTANT(opline->op2)));
	if (UNEXPECTED(trait == NULL)) {
		trait = zend_fetch_class_by_name(Z_STR_P(EX_CONSTANT(opline->op2)),
		                                 EX_CONSTANT(opline->op2) + 1,
		                                 ZEND_FETCH_CLASS_TRAIT);
		if (UNEXPECTED(trait == NULL)) {
			ZEND_VM_NEXT_OPCODE_CHECK_EXCEPTION();
		}
		if (!(trait->ce_flags & ZEND_ACC_TRAIT)) {
			zend_error_noreturn(E_ERROR, "%s cannot use %s - it is not a trait", ZSTR_VAL(ce->name), ZSTR_VAL(trait->name));
		}
		CACHE_PTR(Z_CACHE_SLOT_P(EX_CONSTANT(opline->op2)), trait);
	}

	zend_do_implement_trait(ce, trait);

	ZEND_VM_NEXT_OPCODE_CHECK_EXCEPTION();
}

ZEND_VM_HANDLER(155, ZEND_BIND_TRAITS, ANY, ANY)
{
	USE_OPLINE
	zend_class_entry *ce = Z_CE_P(EX_VAR(opline->op1.var));

	SAVE_OPLINE();
	zend_do_bind_traits(ce);
	ZEND_VM_NEXT_OPCODE_CHECK_EXCEPTION();
}

ZEND_VM_HELPER(zend_dispatch_try_catch_finally_helper, ANY, ANY, uint32_t try_catch_offset, uint32_t op_num)
{
	/* May be NULL during generator closing (only finally blocks are executed) */
	zend_object *ex = EG(exception);

	/* Walk try/catch/finally structures upwards, performing the necessary actions */
	while (try_catch_offset != (uint32_t) -1) {
		zend_try_catch_element *try_catch =
			&EX(func)->op_array.try_catch_array[try_catch_offset];

		if (op_num < try_catch->catch_op && ex) {
			/* Go to catch block */
			cleanup_live_vars(execute_data, op_num, try_catch->catch_op);
			ZEND_VM_SET_OPCODE(&EX(func)->op_array.opcodes[try_catch->catch_op]);
			ZEND_VM_CONTINUE();

		} else if (op_num < try_catch->finally_op) {
			/* Go to finally block */
			zval *fast_call = EX_VAR(EX(func)->op_array.opcodes[try_catch->finally_end].op1.var);
			cleanup_live_vars(execute_data, op_num, try_catch->finally_op);
			Z_OBJ_P(fast_call) = EG(exception);
			EG(exception) = NULL;
			fast_call->u2.lineno = (uint32_t)-1;
			ZEND_VM_SET_OPCODE(&EX(func)->op_array.opcodes[try_catch->finally_op]);
			ZEND_VM_CONTINUE();

		} else if (op_num < try_catch->finally_end) {
			zval *fast_call = EX_VAR(EX(func)->op_array.opcodes[try_catch->finally_end].op1.var);

			/* cleanup incomplete RETURN statement */
			if (fast_call->u2.lineno != (uint32_t)-1
			 && (EX(func)->op_array.opcodes[fast_call->u2.lineno].op2_type & (IS_TMP_VAR | IS_VAR))) {
				zval *return_value = EX_VAR(EX(func)->op_array.opcodes[fast_call->u2.lineno].op2.var);

				zval_ptr_dtor(return_value);
			}

			/* Chain potential exception from wrapping finally block */
			if (Z_OBJ_P(fast_call)) {
				if (ex) {
					zend_exception_set_previous(ex, Z_OBJ_P(fast_call));
				} else {
					EG(exception) = Z_OBJ_P(fast_call);
				}
				ex = Z_OBJ_P(fast_call);
			}
		}

		try_catch_offset--;
	}

	/* Uncaught exception */
	cleanup_live_vars(execute_data, op_num, 0);
	if (UNEXPECTED((EX_CALL_INFO() & ZEND_CALL_GENERATOR) != 0)) {
		zend_generator *generator = zend_get_running_generator(EXECUTE_DATA_C);
		zend_generator_close(generator, 1);
		ZEND_VM_RETURN();
	} else {
		ZEND_VM_DISPATCH_TO_HELPER(zend_leave_helper);
	}
}

ZEND_VM_HANDLER(149, ZEND_HANDLE_EXCEPTION, ANY, ANY)
{
	const zend_op *throw_op = EG(opline_before_exception);
	uint32_t throw_op_num = throw_op - EX(func)->op_array.opcodes;
	int i, current_try_catch_offset = -1;

	{
		const zend_op *exc_opline = EG(opline_before_exception);
		if ((exc_opline->opcode == ZEND_FREE || exc_opline->opcode == ZEND_FE_FREE)
			&& exc_opline->extended_value & ZEND_FREE_ON_RETURN) {
			/* exceptions thrown because of loop var destruction on return/break/...
			 * are logically thrown at the end of the foreach loop, so adjust the
			 * throw_op_num.
			 */
			throw_op_num = EX(func)->op_array.live_range[exc_opline->op2.num].end;
		}
	}

	/* Find the innermost try/catch/finally the exception was thrown in */
	for (i = 0; i < EX(func)->op_array.last_try_catch; i++) {
		zend_try_catch_element *try_catch = &EX(func)->op_array.try_catch_array[i];
		if (try_catch->try_op > throw_op_num) {
			/* further blocks will not be relevant... */
			break;
		}
		if (throw_op_num < try_catch->catch_op || throw_op_num < try_catch->finally_end) {
			current_try_catch_offset = i;
		}
	}

	cleanup_unfinished_calls(execute_data, throw_op_num);

	if (throw_op->result_type & (IS_VAR | IS_TMP_VAR)) {
		switch (throw_op->opcode) {
			case ZEND_ADD_ARRAY_ELEMENT:
			case ZEND_ROPE_INIT:
			case ZEND_ROPE_ADD:
				break; /* exception while building structures, live range handling will free those */

			case ZEND_FETCH_CLASS:
			case ZEND_DECLARE_CLASS:
			case ZEND_DECLARE_INHERITED_CLASS:
			case ZEND_DECLARE_ANON_CLASS:
			case ZEND_DECLARE_ANON_INHERITED_CLASS:
				break; /* return value is zend_class_entry pointer */

			default:
				zval_ptr_dtor_nogc(EX_VAR(throw_op->result.var));
		}
	}

	ZEND_VM_DISPATCH_TO_HELPER(zend_dispatch_try_catch_finally_helper, try_catch_offset, current_try_catch_offset, op_num, throw_op_num);
}

ZEND_VM_HANDLER(146, ZEND_VERIFY_ABSTRACT_CLASS, ANY, ANY)
{
	USE_OPLINE

	SAVE_OPLINE();
	zend_verify_abstract_class(Z_CE_P(EX_VAR(opline->op1.var)));
	ZEND_VM_NEXT_OPCODE_CHECK_EXCEPTION();
}

ZEND_VM_HANDLER(150, ZEND_USER_OPCODE, ANY, ANY)
{
	USE_OPLINE
	int ret;

	SAVE_OPLINE();
	ret = zend_user_opcode_handlers[opline->opcode](execute_data);
	opline = EX(opline);

	switch (ret) {
		case ZEND_USER_OPCODE_CONTINUE:
			ZEND_VM_CONTINUE();
		case ZEND_USER_OPCODE_RETURN:
			if (UNEXPECTED((EX_CALL_INFO() & ZEND_CALL_GENERATOR) != 0)) {
				zend_generator *generator = zend_get_running_generator(EXECUTE_DATA_C);
				zend_generator_close(generator, 1);
				ZEND_VM_RETURN();
			} else {
				ZEND_VM_DISPATCH_TO_HELPER(zend_leave_helper);
			}
		case ZEND_USER_OPCODE_ENTER:
			ZEND_VM_ENTER();
		case ZEND_USER_OPCODE_LEAVE:
			ZEND_VM_LEAVE();
		case ZEND_USER_OPCODE_DISPATCH:
			ZEND_VM_DISPATCH(opline->opcode, opline);
		default:
			ZEND_VM_DISPATCH((zend_uchar)(ret & 0xff), opline);
	}
}

ZEND_VM_HANDLER(143, ZEND_DECLARE_CONST, CONST, CONST)
{
	USE_OPLINE
	zend_free_op free_op1, free_op2;
	zval *name;
	zval *val;
	zend_constant c;

	SAVE_OPLINE();
	name  = GET_OP1_ZVAL_PTR(BP_VAR_R);
	val   = GET_OP2_ZVAL_PTR(BP_VAR_R);

	ZVAL_COPY(&c.value, val);
	if (Z_OPT_CONSTANT(c.value)) {
		if (UNEXPECTED(zval_update_constant_ex(&c.value, EX(func)->op_array.scope) != SUCCESS)) {
			zval_ptr_dtor(&c.value);
			FREE_OP1();
			FREE_OP2();
			HANDLE_EXCEPTION();
		}
	}
	c.flags = CONST_CS; /* non persistent, case sensetive */
	c.name = zend_string_dup(Z_STR_P(name), 0);
	c.module_number = PHP_USER_CONSTANT;

	if (zend_register_constant(&c) == FAILURE) {
	}

	FREE_OP1();
	FREE_OP2();
	ZEND_VM_NEXT_OPCODE_CHECK_EXCEPTION();
}

ZEND_VM_HANDLER(153, ZEND_DECLARE_LAMBDA_FUNCTION, CONST, UNUSED)
{
	USE_OPLINE
	zval *zfunc;
	zval *object;
	zend_class_entry *called_scope;

	zfunc = zend_hash_find(EG(function_table), Z_STR_P(EX_CONSTANT(opline->op1)));
	ZEND_ASSERT(zfunc != NULL && Z_FUNC_P(zfunc)->type == ZEND_USER_FUNCTION);

	if (Z_TYPE(EX(This)) == IS_OBJECT) {
		called_scope = Z_OBJCE(EX(This));
		if (UNEXPECTED((Z_FUNC_P(zfunc)->common.fn_flags & ZEND_ACC_STATIC) ||
				(EX(func)->common.fn_flags & ZEND_ACC_STATIC))) {
			object = NULL;
		} else {
			object = &EX(This);
		}
	} else {
		called_scope = Z_CE(EX(This));
		object = NULL;
	}
	zend_create_closure(EX_VAR(opline->result.var), Z_FUNC_P(zfunc),
		EX(func)->op_array.scope, called_scope, object);

	ZEND_VM_NEXT_OPCODE();
}

ZEND_VM_HANDLER(156, ZEND_SEPARATE, VAR, UNUSED)
{
	USE_OPLINE
	zval *var_ptr;

	var_ptr = EX_VAR(opline->op1.var);
	if (UNEXPECTED(Z_ISREF_P(var_ptr))) {
		if (UNEXPECTED(Z_REFCOUNT_P(var_ptr) == 1)) {
			ZVAL_UNREF(var_ptr);
		}
	}

	ZEND_VM_NEXT_OPCODE();
}

ZEND_VM_HANDLER(160, ZEND_YIELD, CONST|TMP|VAR|CV|UNUSED, CONST|TMP|VAR|CV|UNUSED, SRC)
{
	USE_OPLINE

	zend_generator *generator = zend_get_running_generator(EXECUTE_DATA_C);

	SAVE_OPLINE();
	if (UNEXPECTED(generator->flags & ZEND_GENERATOR_FORCED_CLOSE)) {
		zend_throw_error(NULL, "Cannot yield from finally in a force-closed generator");
		FREE_UNFETCHED_OP2();
		FREE_UNFETCHED_OP1();
		UNDEF_RESULT();
		HANDLE_EXCEPTION();
	}

	/* Destroy the previously yielded value */
	zval_ptr_dtor(&generator->value);

	/* Destroy the previously yielded key */
	zval_ptr_dtor(&generator->key);

	/* Set the new yielded value */
	if (OP1_TYPE != IS_UNUSED) {
		zend_free_op free_op1;

		if (UNEXPECTED(EX(func)->op_array.fn_flags & ZEND_ACC_RETURN_REFERENCE)) {
			/* Constants and temporary variables aren't yieldable by reference,
			 * but we still allow them with a notice. */
			if (OP1_TYPE & (IS_CONST|IS_TMP_VAR)) {
				zval *value;

				zend_error(E_NOTICE, "Only variable references should be yielded by reference");

				value = GET_OP1_ZVAL_PTR(BP_VAR_R);
				ZVAL_COPY_VALUE(&generator->value, value);
				if (OP1_TYPE == IS_CONST) {
					if (UNEXPECTED(Z_OPT_REFCOUNTED(generator->value))) {
						Z_ADDREF(generator->value);
					}
				}
			} else {
				zval *value_ptr = GET_OP1_ZVAL_PTR_PTR(BP_VAR_W);

				/* If a function call result is yielded and the function did
				 * not return by reference we throw a notice. */
				if (OP1_TYPE == IS_VAR &&
				    (value_ptr == &EG(uninitialized_zval) ||
				     (opline->extended_value == ZEND_RETURNS_FUNCTION &&
				      !Z_ISREF_P(value_ptr)))) {
					zend_error(E_NOTICE, "Only variable references should be yielded by reference");
				} else {
					ZVAL_MAKE_REF(value_ptr);
				}
				ZVAL_COPY(&generator->value, value_ptr);

				FREE_OP1_VAR_PTR();
			}
		} else {
			zval *value = GET_OP1_ZVAL_PTR(BP_VAR_R);

			/* Consts, temporary variables and references need copying */
			if (OP1_TYPE == IS_CONST) {
				ZVAL_COPY_VALUE(&generator->value, value);
				if (UNEXPECTED(Z_OPT_REFCOUNTED(generator->value))) {
					Z_ADDREF(generator->value);
				}
			} else if (OP1_TYPE == IS_TMP_VAR) {
				ZVAL_COPY_VALUE(&generator->value, value);
            } else if ((OP1_TYPE & (IS_VAR|IS_CV)) && Z_ISREF_P(value)) {
				ZVAL_COPY(&generator->value, Z_REFVAL_P(value));
				FREE_OP1_IF_VAR();
			} else {
				ZVAL_COPY_VALUE(&generator->value, value);
				if (OP1_TYPE == IS_CV) {
					if (Z_OPT_REFCOUNTED_P(value)) Z_ADDREF_P(value);
				}
			}
		}
	} else {
		/* If no value was specified yield null */
		ZVAL_NULL(&generator->value);
	}

	/* Set the new yielded key */
	if (OP2_TYPE != IS_UNUSED) {
		zend_free_op free_op2;
		zval *key = GET_OP2_ZVAL_PTR(BP_VAR_R);

		/* Consts, temporary variables and references need copying */
		if (OP2_TYPE == IS_CONST) {
			ZVAL_COPY_VALUE(&generator->key, key);
			if (UNEXPECTED(Z_OPT_REFCOUNTED(generator->key))) {
				Z_ADDREF(generator->key);
			}
		} else if (OP2_TYPE == IS_TMP_VAR) {
			ZVAL_COPY_VALUE(&generator->key, key);
		} else if ((OP2_TYPE & (IS_VAR|IS_CV)) && Z_ISREF_P(key)) {
			ZVAL_COPY(&generator->key, Z_REFVAL_P(key));
			FREE_OP2_IF_VAR();
		} else {
			ZVAL_COPY_VALUE(&generator->key, key);
			if (OP2_TYPE == IS_CV) {
				if (Z_OPT_REFCOUNTED_P(key)) Z_ADDREF_P(key);
			}
		}

		if (Z_TYPE(generator->key) == IS_LONG
		    && Z_LVAL(generator->key) > generator->largest_used_integer_key
		) {
			generator->largest_used_integer_key = Z_LVAL(generator->key);
		}
	} else {
		/* If no key was specified we use auto-increment keys */
		generator->largest_used_integer_key++;
		ZVAL_LONG(&generator->key, generator->largest_used_integer_key);
	}

	if (RETURN_VALUE_USED(opline)) {
		/* If the return value of yield is used set the send
		 * target and initialize it to NULL */
		generator->send_target = EX_VAR(opline->result.var);
		ZVAL_NULL(generator->send_target);
	} else {
		generator->send_target = NULL;
	}

	/* We increment to the next op, so we are at the correct position when the
	 * generator is resumed. */
	ZEND_VM_INC_OPCODE();

	/* The GOTO VM uses a local opline variable. We need to set the opline
	 * variable in execute_data so we don't resume at an old position. */
	SAVE_OPLINE();

	ZEND_VM_RETURN();
}

ZEND_VM_HANDLER(142, ZEND_YIELD_FROM, CONST|TMP|VAR|CV, ANY)
{
	USE_OPLINE

	zend_generator *generator = zend_get_running_generator(EXECUTE_DATA_C);

	zval *val;
	zend_free_op free_op1;

	SAVE_OPLINE();
	val = GET_OP1_ZVAL_PTR_DEREF(BP_VAR_R);

	if (UNEXPECTED(generator->flags & ZEND_GENERATOR_FORCED_CLOSE)) {
		zend_throw_error(NULL, "Cannot use \"yield from\" in a force-closed generator");
		FREE_OP1();
		UNDEF_RESULT();
		HANDLE_EXCEPTION();
	}

	if (Z_TYPE_P(val) == IS_ARRAY) {
		ZVAL_COPY_VALUE(&generator->values, val);
		if (OP1_TYPE != IS_TMP_VAR && Z_OPT_REFCOUNTED_P(val)) {
			Z_ADDREF_P(val);
		}
		Z_FE_POS(generator->values) = 0;

		FREE_OP1_IF_VAR();
	} else if (OP1_TYPE != IS_CONST && Z_TYPE_P(val) == IS_OBJECT && Z_OBJCE_P(val)->get_iterator) {
		zend_class_entry *ce = Z_OBJCE_P(val);
		if (ce == zend_ce_generator) {
			zend_generator *new_gen = (zend_generator *) Z_OBJ_P(val);

			if (OP1_TYPE != IS_TMP_VAR) {
				Z_ADDREF_P(val);
			}
			FREE_OP1_IF_VAR();

			if (Z_ISUNDEF(new_gen->retval)) {
				if (UNEXPECTED(zend_generator_get_current(new_gen) == generator)) {
					zend_throw_error(NULL, "Impossible to yield from the Generator being currently run");
					zval_ptr_dtor(val);
					UNDEF_RESULT();
					HANDLE_EXCEPTION();
				} else {
					zend_generator_yield_from(generator, new_gen);
				}
			} else if (UNEXPECTED(new_gen->execute_data == NULL)) {
				zend_throw_error(NULL, "Generator passed to yield from was aborted without proper return and is unable to continue");
				zval_ptr_dtor(val);
				UNDEF_RESULT();
				HANDLE_EXCEPTION();
			} else {
				if (RETURN_VALUE_USED(opline)) {
					ZVAL_COPY(EX_VAR(opline->result.var), &new_gen->retval);
				}
				ZEND_VM_NEXT_OPCODE();
			}
		} else {
			zend_object_iterator *iter = ce->get_iterator(ce, val, 0);
			FREE_OP1();

			if (UNEXPECTED(!iter) || UNEXPECTED(EG(exception))) {
				if (!EG(exception)) {
					zend_throw_error(NULL, "Object of type %s did not create an Iterator", ZSTR_VAL(ce->name));
				}
				UNDEF_RESULT();
				HANDLE_EXCEPTION();
			}

			iter->index = 0;
			if (iter->funcs->rewind) {
				iter->funcs->rewind(iter);
				if (UNEXPECTED(EG(exception) != NULL)) {
					OBJ_RELEASE(&iter->std);
					UNDEF_RESULT();
					HANDLE_EXCEPTION();
				}
			}

			ZVAL_OBJ(&generator->values, &iter->std);
		}
	} else {
		zend_throw_error(NULL, "Can use \"yield from\" only with arrays and Traversables");
		UNDEF_RESULT();
		HANDLE_EXCEPTION();
	}

	/* This is the default return value
	 * when the expression is a Generator, it will be overwritten in zend_generator_resume() */
	if (RETURN_VALUE_USED(opline)) {
		ZVAL_NULL(EX_VAR(opline->result.var));
	}

	/* This generator has no send target (though the generator we delegate to might have one) */
	generator->send_target = NULL;

	/* We increment to the next op, so we are at the correct position when the
	 * generator is resumed. */
	ZEND_VM_INC_OPCODE();

	/* The GOTO VM uses a local opline variable. We need to set the opline
	 * variable in execute_data so we don't resume at an old position. */
	SAVE_OPLINE();

	ZEND_VM_RETURN();
}

ZEND_VM_HANDLER(159, ZEND_DISCARD_EXCEPTION, ANY, ANY)
{
	USE_OPLINE
	zval *fast_call = EX_VAR(opline->op1.var);
	SAVE_OPLINE();

	/* cleanup incomplete RETURN statement */
	if (fast_call->u2.lineno != (uint32_t)-1
	 && (EX(func)->op_array.opcodes[fast_call->u2.lineno].op2_type & (IS_TMP_VAR | IS_VAR))) {
		zval *return_value = EX_VAR(EX(func)->op_array.opcodes[fast_call->u2.lineno].op2.var);

		zval_ptr_dtor(return_value);
	}

	/* cleanup delayed exception */
	if (Z_OBJ_P(fast_call) != NULL) {
		/* discard the previously thrown exception */
		OBJ_RELEASE(Z_OBJ_P(fast_call));
		Z_OBJ_P(fast_call) = NULL;
	}

	ZEND_VM_NEXT_OPCODE_CHECK_EXCEPTION();
}

ZEND_VM_HANDLER(162, ZEND_FAST_CALL, JMP_ADDR, ANY)
{
	USE_OPLINE
	zval *fast_call = EX_VAR(opline->result.var);

	Z_OBJ_P(fast_call) = NULL;
	/* set return address */
	fast_call->u2.lineno = opline - EX(func)->op_array.opcodes;
	ZEND_VM_SET_OPCODE(OP_JMP_ADDR(opline, opline->op1));
	ZEND_VM_CONTINUE();
}

ZEND_VM_HANDLER(163, ZEND_FAST_RET, ANY, TRY_CATCH)
{
	USE_OPLINE
	zval *fast_call = EX_VAR(opline->op1.var);
	uint32_t current_try_catch_offset, current_op_num;

	if (fast_call->u2.lineno != (uint32_t)-1) {
		const zend_op *fast_ret = EX(func)->op_array.opcodes + fast_call->u2.lineno;

		ZEND_VM_SET_OPCODE(fast_ret + 1);
		ZEND_VM_CONTINUE();
	}

	/* special case for unhandled exceptions */
	EG(exception) = Z_OBJ_P(fast_call);
	Z_OBJ_P(fast_call) = NULL;
	current_try_catch_offset = opline->op2.num;
	current_op_num = opline - EX(func)->op_array.opcodes;
	ZEND_VM_DISPATCH_TO_HELPER(zend_dispatch_try_catch_finally_helper, try_catch_offset, current_try_catch_offset, op_num, current_op_num);
}

ZEND_VM_HOT_HANDLER(168, ZEND_BIND_GLOBAL, CV, CONST)
{
	USE_OPLINE
	zend_free_op free_op1, free_op2;
	zval *varname;
	zval *value;
	zval *variable_ptr;
	uint32_t idx;
	zend_reference *ref;

	ZEND_VM_REPEATABLE_OPCODE

	varname = GET_OP2_ZVAL_PTR(BP_VAR_R);

	/* We store "hash slot index" + 1 (NULL is a mark of uninitialized cache slot) */
	idx = (uint32_t)(uintptr_t)CACHED_PTR(Z_CACHE_SLOT_P(varname)) - 1;
	if (EXPECTED(idx < EG(symbol_table).nNumUsed)) {
		Bucket *p = EG(symbol_table).arData + idx;

		if (EXPECTED(Z_TYPE(p->val) != IS_UNDEF) &&
	        (EXPECTED(p->key == Z_STR_P(varname)) ||
	         (EXPECTED(p->h == ZSTR_H(Z_STR_P(varname))) &&
	          EXPECTED(p->key != NULL) &&
	          EXPECTED(ZSTR_LEN(p->key) == Z_STRLEN_P(varname)) &&
	          EXPECTED(memcmp(ZSTR_VAL(p->key), Z_STRVAL_P(varname), Z_STRLEN_P(varname)) == 0)))) {

			value = &EG(symbol_table).arData[idx].val;
			ZEND_VM_C_GOTO(check_indirect);
		}
	}

	value = zend_hash_find(&EG(symbol_table), Z_STR_P(varname));
	if (UNEXPECTED(value == NULL)) {
		value = zend_hash_add_new(&EG(symbol_table), Z_STR_P(varname), &EG(uninitialized_zval));
		idx = ((char*)value - (char*)EG(symbol_table).arData) / sizeof(Bucket);
		/* Store "hash slot index" + 1 (NULL is a mark of uninitialized cache slot) */
		CACHE_PTR(Z_CACHE_SLOT_P(varname), (void*)(uintptr_t)(idx + 1));
	} else {
		idx = ((char*)value - (char*)EG(symbol_table).arData) / sizeof(Bucket);
		/* Store "hash slot index" + 1 (NULL is a mark of uninitialized cache slot) */
		CACHE_PTR(Z_CACHE_SLOT_P(varname), (void*)(uintptr_t)(idx + 1));
ZEND_VM_C_LABEL(check_indirect):
		/* GLOBAL variable may be an INDIRECT pointer to CV */
		if (UNEXPECTED(Z_TYPE_P(value) == IS_INDIRECT)) {
			value = Z_INDIRECT_P(value);
			if (UNEXPECTED(Z_TYPE_P(value) == IS_UNDEF)) {
				ZVAL_NULL(value);
			}
		}
	}

	if (UNEXPECTED(!Z_ISREF_P(value))) {
		ref = (zend_reference*)emalloc(sizeof(zend_reference));
		GC_REFCOUNT(ref) = 2;
		GC_TYPE_INFO(ref) = IS_REFERENCE;
		ZVAL_COPY_VALUE(&ref->val, value);
		Z_REF_P(value) = ref;
		Z_TYPE_INFO_P(value) = IS_REFERENCE_EX;
	} else {
		ref = Z_REF_P(value);
		GC_REFCOUNT(ref)++;
	}

	variable_ptr = GET_OP1_ZVAL_PTR_PTR_UNDEF(BP_VAR_W);

	if (UNEXPECTED(Z_REFCOUNTED_P(variable_ptr))) {
		zend_refcounted *ref = Z_COUNTED_P(variable_ptr);
		uint32_t refcnt = --GC_REFCOUNT(ref);

		if (EXPECTED(variable_ptr != value)) {
			if (refcnt == 0) {
				SAVE_OPLINE();
				zval_dtor_func(ref);
				if (UNEXPECTED(EG(exception))) {
					ZVAL_NULL(variable_ptr);
					HANDLE_EXCEPTION();
				}
			} else {
				gc_check_possible_root(ref);
			}
		}
	}
	ZVAL_REF(variable_ptr, ref);

	ZEND_VM_REPEAT_OPCODE(ZEND_BIND_GLOBAL);
	ZEND_VM_NEXT_OPCODE();
}

ZEND_VM_HANDLER(121, ZEND_STRLEN, CONST|TMPVAR|CV, ANY)
{
	USE_OPLINE
	zval *value;
	zend_free_op free_op1;

	value = GET_OP1_ZVAL_PTR_UNDEF(BP_VAR_R);
	if (EXPECTED(Z_TYPE_P(value) == IS_STRING)) {
		ZVAL_LONG(EX_VAR(opline->result.var), Z_STRLEN_P(value));
		FREE_OP1();
		ZEND_VM_NEXT_OPCODE();
	} else {
		zend_bool strict;

		if ((OP1_TYPE & (IS_VAR|IS_CV)) && Z_TYPE_P(value) == IS_REFERENCE) {
			value = Z_REFVAL_P(value);
			if (EXPECTED(Z_TYPE_P(value) == IS_STRING)) {
				ZVAL_LONG(EX_VAR(opline->result.var), Z_STRLEN_P(value));
				FREE_OP1();
				ZEND_VM_NEXT_OPCODE();
			}
		}

		SAVE_OPLINE();
		if (OP1_TYPE == IS_CV && UNEXPECTED(Z_TYPE_P(value) == IS_UNDEF)) {
			value = GET_OP1_UNDEF_CV(value, BP_VAR_R);
		}
		strict = EX_USES_STRICT_TYPES();
		do {
			if (EXPECTED(!strict)) {
				zend_string *str;
				zval tmp;

				ZVAL_COPY(&tmp, value);
				if (zend_parse_arg_str_weak(&tmp, &str)) {
					ZVAL_LONG(EX_VAR(opline->result.var), ZSTR_LEN(str));
					zval_ptr_dtor(&tmp);
					break;
				}
				zval_ptr_dtor(&tmp);
			}
			zend_internal_type_error(strict, "strlen() expects parameter 1 to be string, %s given", zend_get_type_by_const(Z_TYPE_P(value)));
			ZVAL_NULL(EX_VAR(opline->result.var));
		} while (0);
	}
	FREE_OP1();
	ZEND_VM_NEXT_OPCODE_CHECK_EXCEPTION();
}

ZEND_VM_HANDLER(123, ZEND_TYPE_CHECK, CONST|TMP|VAR|CV, ANY, TYPE)
{
	USE_OPLINE
	zval *value;
	int result = 0;
	zend_free_op free_op1;

	SAVE_OPLINE();
	value = GET_OP1_ZVAL_PTR_DEREF(BP_VAR_R);
	if (EXPECTED(Z_TYPE_P(value) == opline->extended_value)) {
		if (UNEXPECTED(Z_TYPE_P(value) == IS_RESOURCE)) {
			const char *type_name = zend_rsrc_list_get_rsrc_type(Z_RES_P(value));

			if (EXPECTED(type_name != NULL)) {
				result = 1;
			}
		} else {
			result = 1;
		}
	} else if (UNEXPECTED(opline->extended_value == _IS_BOOL) &&
			   EXPECTED(Z_TYPE_P(value) == IS_TRUE || Z_TYPE_P(value) == IS_FALSE)) {
		result = 1;
	}
	FREE_OP1();
	ZEND_VM_SMART_BRANCH(result, 1);
	ZVAL_BOOL(EX_VAR(opline->result.var), result);
	ZEND_VM_NEXT_OPCODE_CHECK_EXCEPTION();
}

ZEND_VM_HANDLER(122, ZEND_DEFINED, CONST, ANY)
{
	USE_OPLINE
	zend_constant *c;
	int result;

	if (EXPECTED(CACHED_PTR(Z_CACHE_SLOT_P(EX_CONSTANT(opline->op1))))) {
		result = 1;
	} else if ((c = zend_quick_get_constant(EX_CONSTANT(opline->op1), 0)) == NULL) {
		result = 0;
	} else {
		CACHE_PTR(Z_CACHE_SLOT_P(EX_CONSTANT(opline->op1)), c);
		result = 1;
	}
	ZEND_VM_SMART_BRANCH(result, 0);
	ZVAL_BOOL(EX_VAR(opline->result.var), result);
	ZEND_VM_NEXT_OPCODE();
}

ZEND_VM_HANDLER(151, ZEND_ASSERT_CHECK, ANY, JMP_ADDR)
{
	USE_OPLINE

	if (EG(assertions) <= 0) {
		zend_op *target = OP_JMP_ADDR(opline, opline->op2);
		if (RETURN_VALUE_USED(opline)) {
			ZVAL_TRUE(EX_VAR(opline->result.var));
		}
		ZEND_VM_SET_OPCODE(target);
		ZEND_VM_CONTINUE();
	} else {
		ZEND_VM_NEXT_OPCODE();
	}
}

ZEND_VM_HANDLER(157, ZEND_FETCH_CLASS_NAME, ANY, ANY, CLASS_FETCH)
{
	uint32_t fetch_type;
	zend_class_entry *called_scope, *scope;
	USE_OPLINE

	fetch_type = opline->extended_value;

	scope = EX(func)->op_array.scope;
	if (UNEXPECTED(scope == NULL)) {
		SAVE_OPLINE();
		zend_throw_error(NULL, "Cannot use \"%s\" when no class scope is active",
			fetch_type == ZEND_FETCH_CLASS_SELF ? "self" :
			fetch_type == ZEND_FETCH_CLASS_PARENT ? "parent" : "static");
		ZVAL_UNDEF(EX_VAR(opline->result.var));
		HANDLE_EXCEPTION();
	}

	switch (fetch_type) {
		case ZEND_FETCH_CLASS_SELF:
			ZVAL_STR_COPY(EX_VAR(opline->result.var), scope->name);
			break;
		case ZEND_FETCH_CLASS_PARENT:
			if (UNEXPECTED(scope->parent == NULL)) {
				SAVE_OPLINE();
				zend_throw_error(NULL,
					"Cannot use \"parent\" when current class scope has no parent");
				ZVAL_UNDEF(EX_VAR(opline->result.var));
				HANDLE_EXCEPTION();
			}
			ZVAL_STR_COPY(EX_VAR(opline->result.var), scope->parent->name);
			break;
		case ZEND_FETCH_CLASS_STATIC:
			if (Z_TYPE(EX(This)) == IS_OBJECT) {
				called_scope = Z_OBJCE(EX(This));
			} else {
				called_scope = Z_CE(EX(This));
			}
			ZVAL_STR_COPY(EX_VAR(opline->result.var), called_scope->name);
			break;
		EMPTY_SWITCH_DEFAULT_CASE()
	}
	ZEND_VM_NEXT_OPCODE();
}

ZEND_VM_HANDLER(158, ZEND_CALL_TRAMPOLINE, ANY, ANY)
{
	zend_array *args;
	zend_function *fbc = EX(func);
	zval *ret = EX(return_value);
	uint32_t call_info = EX_CALL_INFO() & (ZEND_CALL_NESTED | ZEND_CALL_TOP | ZEND_CALL_RELEASE_THIS);
	uint32_t num_args = EX_NUM_ARGS();
	zend_execute_data *call;
	USE_OPLINE

	SAVE_OPLINE();

	args = emalloc(sizeof(zend_array));
	zend_hash_init(args, num_args, NULL, ZVAL_PTR_DTOR, 0);
	if (num_args) {
		zval *p = ZEND_CALL_ARG(execute_data, 1);
		zval *end = p + num_args;

		zend_hash_real_init(args, 1);
		ZEND_HASH_FILL_PACKED(args) {
			do {
				ZEND_HASH_FILL_ADD(p);
				p++;
			} while (p != end);
		} ZEND_HASH_FILL_END();
	}

	call = execute_data;
	execute_data = EG(current_execute_data) = EX(prev_execute_data);

	ZEND_ASSERT(zend_vm_calc_used_stack(2, fbc->common.prototype) <= (size_t)(((char*)EG(vm_stack_end)) - (char*)call));

	call->func = fbc->common.prototype;
	ZEND_CALL_NUM_ARGS(call) = 2;

	ZVAL_STR(ZEND_CALL_ARG(call, 1), fbc->common.function_name);
	ZVAL_ARR(ZEND_CALL_ARG(call, 2), args);
	zend_free_trampoline(fbc);
	fbc = call->func;

	if (EXPECTED(fbc->type == ZEND_USER_FUNCTION)) {
		if (UNEXPECTED(!fbc->op_array.run_time_cache)) {
			init_func_run_time_cache(&fbc->op_array);
		}
		i_init_func_execute_data(call, &fbc->op_array, ret);
		if (EXPECTED(zend_execute_ex == execute_ex)) {
			ZEND_VM_ENTER();
		} else {
			ZEND_ADD_CALL_FLAG(call, ZEND_CALL_TOP);
			zend_execute_ex(call);
		}
	} else {
		zval retval;

		ZEND_ASSERT(fbc->type == ZEND_INTERNAL_FUNCTION);

		EG(current_execute_data) = call;

		if (UNEXPECTED(fbc->common.fn_flags & ZEND_ACC_HAS_TYPE_HINTS)
		 && UNEXPECTED(!zend_verify_internal_arg_types(fbc, call))) {
			zend_vm_stack_free_call_frame(call);
			if (ret) {
				ZVAL_UNDEF(ret);
			}
			ZEND_VM_C_GOTO(call_trampoline_end);
		}

		if (ret == NULL) {
			ZVAL_NULL(&retval);
			ret = &retval;
		}

		if (!zend_execute_internal) {
			/* saves one function call if zend_execute_internal is not used */
			fbc->internal_function.handler(call, ret);
		} else {
			zend_execute_internal(call, ret);
		}

#if ZEND_DEBUG
		ZEND_ASSERT(
			EG(exception) || !call->func ||
			!(call->func->common.fn_flags & ZEND_ACC_HAS_RETURN_TYPE) ||
			zend_verify_internal_return_type(call->func, ret));
#endif

		EG(current_execute_data) = call->prev_execute_data;

		zend_vm_stack_free_args(call);

		if (ret == &retval) {
			zval_ptr_dtor(ret);
		}
	}

ZEND_VM_C_LABEL(call_trampoline_end):
	execute_data = EG(current_execute_data);

	if (!EX(func) || !ZEND_USER_CODE(EX(func)->type) || (call_info & ZEND_CALL_TOP)) {
		ZEND_VM_RETURN();
	}

	opline = EX(opline);

	if (UNEXPECTED(call_info & ZEND_CALL_RELEASE_THIS)) {
		zend_object *object = Z_OBJ(call->This);
		OBJ_RELEASE(object);
	}
	zend_vm_stack_free_call_frame(call);

	if (UNEXPECTED(EG(exception) != NULL)) {
		zend_rethrow_exception(execute_data);
		HANDLE_EXCEPTION_LEAVE();
	}

	ZEND_VM_INC_OPCODE();
	ZEND_VM_LEAVE();
}

ZEND_VM_HANDLER(182, ZEND_BIND_LEXICAL, TMP, CV, REF)
{
	USE_OPLINE
	zend_free_op free_op1, free_op2;
	zval *closure, *var;
	zend_string *var_name;

	closure = GET_OP1_ZVAL_PTR(BP_VAR_R);
	if (opline->extended_value) {
		/* By-ref binding */
		var = GET_OP2_ZVAL_PTR(BP_VAR_W);
		ZVAL_MAKE_REF(var);
		Z_ADDREF_P(var);
	} else {
		var = GET_OP2_ZVAL_PTR_UNDEF(BP_VAR_R);
		if (UNEXPECTED(Z_ISUNDEF_P(var))) {
			SAVE_OPLINE();
			var = GET_OP2_UNDEF_CV(var, BP_VAR_R);
			if (UNEXPECTED(EG(exception))) {
				HANDLE_EXCEPTION();
			}
		}
		ZVAL_DEREF(var);
		Z_TRY_ADDREF_P(var);
	}

	var_name = CV_DEF_OF(EX_VAR_TO_NUM(opline->op2.var));
	zend_closure_bind_var(closure, var_name, var);
	ZEND_VM_NEXT_OPCODE();
}

ZEND_VM_HANDLER(183, ZEND_BIND_STATIC, CV, CONST, REF)
{
	USE_OPLINE
	zend_free_op free_op1, free_op2;
	HashTable *ht;
	zval *varname;
	zval *value;
	zval *variable_ptr;

	variable_ptr = GET_OP1_ZVAL_PTR_PTR_UNDEF(BP_VAR_W);
	zval_ptr_dtor(variable_ptr);

	ht = EX(func)->op_array.static_variables;
	ZEND_ASSERT(ht != NULL);
	if (GC_REFCOUNT(ht) > 1) {
		if (!(GC_FLAGS(ht) & IS_ARRAY_IMMUTABLE)) {
			GC_REFCOUNT(ht)--;
		}
		EX(func)->op_array.static_variables = ht = zend_array_dup(ht);
	}

	varname = GET_OP2_ZVAL_PTR(BP_VAR_R);
	value = zend_hash_find(ht, Z_STR_P(varname));

	if (opline->extended_value) {
		if (Z_CONSTANT_P(value)) {
			SAVE_OPLINE();
			if (UNEXPECTED(zval_update_constant_ex(value, EX(func)->op_array.scope) != SUCCESS)) {
				ZVAL_NULL(variable_ptr);
				HANDLE_EXCEPTION();
			}
		}
		if (UNEXPECTED(!Z_ISREF_P(value))) {
			zend_reference *ref = (zend_reference*)emalloc(sizeof(zend_reference));
			GC_REFCOUNT(ref) = 2;
			GC_TYPE_INFO(ref) = IS_REFERENCE;
			ZVAL_COPY_VALUE(&ref->val, value);
			Z_REF_P(value) = ref;
			Z_TYPE_INFO_P(value) = IS_REFERENCE_EX;
			ZVAL_REF(variable_ptr, ref);
		} else {
			Z_ADDREF_P(value);
			ZVAL_REF(variable_ptr, Z_REF_P(value));
		}
	} else {
		ZVAL_COPY(variable_ptr, value);
	}

	ZEND_VM_NEXT_OPCODE();
}

ZEND_VM_HANDLER(184, ZEND_FETCH_THIS, UNUSED, UNUSED)
{
	USE_OPLINE

	if (EXPECTED(Z_TYPE(EX(This)) == IS_OBJECT)) {
		zval *result = EX_VAR(opline->result.var);

		ZVAL_OBJ(result, Z_OBJ(EX(This)));
		Z_ADDREF_P(result);
		ZEND_VM_NEXT_OPCODE();
	} else {
		ZEND_VM_DISPATCH_TO_HELPER(zend_this_not_in_object_context_helper);
	}
}

ZEND_VM_HANDLER(186, ZEND_ISSET_ISEMPTY_THIS, UNUSED, UNUSED)
{
	USE_OPLINE

	ZVAL_BOOL(EX_VAR(opline->result.var),
		(opline->extended_value & ZEND_ISSET) ?
			 (Z_TYPE(EX(This)) == IS_OBJECT) :
			 (Z_TYPE(EX(This)) != IS_OBJECT));
	ZEND_VM_NEXT_OPCODE();
}

ZEND_VM_HANDLER(49, ZEND_CHECK_VAR, CV, UNUSED)
{
	USE_OPLINE
	zval *op1 = EX_VAR(opline->op1.var);

	if (UNEXPECTED(Z_TYPE_INFO_P(op1) == IS_UNDEF)) {
		SAVE_OPLINE();
		GET_OP1_UNDEF_CV(op1, BP_VAR_R);
		ZEND_VM_NEXT_OPCODE_CHECK_EXCEPTION();
	}
	ZEND_VM_NEXT_OPCODE();
}

ZEND_VM_HANDLER(51, ZEND_MAKE_REF, VAR|CV, UNUSED)
{
	USE_OPLINE
	zval *op1 = EX_VAR(opline->op1.var);

	if (OP1_TYPE == IS_CV) {
		if (UNEXPECTED(Z_TYPE_P(op1) == IS_UNDEF)) {
			ZVAL_NEW_EMPTY_REF(op1);
			Z_SET_REFCOUNT_P(op1, 2);
			ZVAL_NULL(Z_REFVAL_P(op1));
			ZVAL_REF(EX_VAR(opline->result.var), Z_REF_P(op1));
		} else {
			ZVAL_MAKE_REF(op1);
			ZVAL_COPY(EX_VAR(opline->result.var), op1);
		}
	} else if (EXPECTED(Z_TYPE_P(op1) == IS_INDIRECT)) {
		op1 = Z_INDIRECT_P(op1);
		if (EXPECTED(!Z_ISREF_P(op1))) {
			ZVAL_MAKE_REF(op1);
		}
		GC_REFCOUNT(Z_REF_P(op1))++;
		ZVAL_REF(EX_VAR(opline->result.var), Z_REF_P(op1));
	} else {
		ZVAL_COPY_VALUE(EX_VAR(opline->result.var), op1);
	}
	ZEND_VM_NEXT_OPCODE();
}

ZEND_VM_HANDLER(187, ZEND_SWITCH_LONG, CONST|TMPVAR|CV, CONST, JMP_ADDR)
{
	USE_OPLINE
	zend_free_op free_op1, free_op2;
	zval *op, *jump_zv;
	HashTable *jumptable;

	op = GET_OP1_ZVAL_PTR_UNDEF(BP_VAR_R);
	jumptable = Z_ARRVAL_P(GET_OP2_ZVAL_PTR(BP_VAR_R));

	if (Z_TYPE_P(op) != IS_LONG) {
		ZVAL_DEREF(op);
		if (Z_TYPE_P(op) != IS_LONG) {
			/* Wrong type, fall back to ZEND_CASE chain */
			ZEND_VM_NEXT_OPCODE();
		}
	}

	jump_zv = zend_hash_index_find(jumptable, Z_LVAL_P(op));
	if (jump_zv != NULL) {
		ZEND_VM_SET_RELATIVE_OPCODE(opline, Z_LVAL_P(jump_zv));
		ZEND_VM_CONTINUE();
	} else {
		/* default */
		ZEND_VM_SET_RELATIVE_OPCODE(opline, opline->extended_value);
		ZEND_VM_CONTINUE();
	}
}

ZEND_VM_HANDLER(188, ZEND_SWITCH_STRING, CONST|TMPVAR|CV, CONST, JMP_ADDR)
{
	USE_OPLINE
	zend_free_op free_op1, free_op2;
	zval *op, *jump_zv;
	HashTable *jumptable;

	op = GET_OP1_ZVAL_PTR_UNDEF(BP_VAR_R);
	jumptable = Z_ARRVAL_P(GET_OP2_ZVAL_PTR(BP_VAR_R));

	if (Z_TYPE_P(op) != IS_STRING) {
		ZVAL_DEREF(op);
		if (Z_TYPE_P(op) != IS_STRING) {
			/* Wrong type, fall back to ZEND_CASE chain */
			ZEND_VM_NEXT_OPCODE();
		}
	}

	jump_zv = zend_hash_find(jumptable, Z_STR_P(op));
	if (jump_zv != NULL) {
		ZEND_VM_SET_RELATIVE_OPCODE(opline, Z_LVAL_P(jump_zv));
		ZEND_VM_CONTINUE();
	} else {
		/* default */
		ZEND_VM_SET_RELATIVE_OPCODE(opline, opline->extended_value);
		ZEND_VM_CONTINUE();
	}
}

ZEND_VM_HANDLER(189, ZEND_IN_ARRAY, CONST|TMP|VAR|CV, CONST, NUM)
{
	USE_OPLINE
	zend_free_op free_op1;
	zval *op1;
	HashTable *ht = Z_ARRVAL_P(EX_CONSTANT(opline->op2));
	int result;

	SAVE_OPLINE();
	op1 = GET_OP1_ZVAL_PTR_DEREF(BP_VAR_R);
	if (EXPECTED(Z_TYPE_P(op1) == IS_STRING)) {
		result = zend_hash_exists(ht, Z_STR_P(op1));
	} else if (opline->extended_value) {
		if (EXPECTED(Z_TYPE_P(op1) == IS_LONG)) {
			result = zend_hash_index_exists(ht, Z_LVAL_P(op1));
		} else {
			result = 0;
		}
	} else if (Z_TYPE_P(op1) <= IS_FALSE) {
		result = zend_hash_exists(ht, ZSTR_EMPTY_ALLOC());
	} else {
		zend_string *key;
		zval key_tmp, result_tmp;

		result = 0;
		ZEND_HASH_FOREACH_STR_KEY(ht, key) {
			ZVAL_STR(&key_tmp, key);
			compare_function(&result_tmp, op1, &key_tmp);
			if (Z_LVAL(result_tmp) == 0) {
				result = 1;
				break;
			}
		} ZEND_HASH_FOREACH_END();
	}
	FREE_OP1();
	ZEND_VM_SMART_BRANCH(result, 1);
	ZVAL_BOOL(EX_VAR(opline->result.var), result);
	ZEND_VM_NEXT_OPCODE_CHECK_EXCEPTION();
}

ZEND_VM_HANDLER(190, ZEND_COUNT, CONST|TMP|VAR|CV, UNUSED)
{
	USE_OPLINE
	zend_free_op free_op1;
	zval *op1;
	zend_long count;

	SAVE_OPLINE();
	op1 = GET_OP1_ZVAL_PTR_DEREF(BP_VAR_R);
	do {
		if (Z_TYPE_P(op1) == IS_ARRAY) {
			count = zend_array_count(Z_ARRVAL_P(op1));
			break;
		} else if (Z_TYPE_P(op1) == IS_OBJECT) {
			/* first, we check if the handler is defined */
			if (Z_OBJ_HT_P(op1)->count_elements) {
				if (SUCCESS == Z_OBJ_HT_P(op1)->count_elements(op1, &count)) {
					break;
				}
			}

			/* if not and the object implements Countable we call its count() method */
			if (instanceof_function(Z_OBJCE_P(op1), zend_ce_countable)) {
				zval retval;

				zend_call_method_with_0_params(op1, NULL, NULL, "count", &retval);
				count = zval_get_long(&retval);
				zval_ptr_dtor(&retval);
				break;
			}

			/* If There's no handler and it doesn't implement Countable then add a warning */
			count = 1;
		} else if (Z_TYPE_P(op1) == IS_NULL) {
			count = 0;
		} else {
			count = 1;
		}
		zend_error(E_WARNING, "count(): Parameter must be an array or an object that implements Countable");
	} while (0);

	ZVAL_LONG(EX_VAR(opline->result.var), count);
	FREE_OP1();
	ZEND_VM_NEXT_OPCODE_CHECK_EXCEPTION();
}

ZEND_VM_HANDLER(191, ZEND_GET_CLASS, UNUSED|CONST|TMP|VAR|CV, UNUSED)
{
	USE_OPLINE

	if (OP1_TYPE == IS_UNUSED) {
		if (UNEXPECTED(!EX(func)->common.scope)) {
			SAVE_OPLINE();
			zend_error(E_WARNING, "get_class() called without object from outside a class");
			ZVAL_FALSE(EX_VAR(opline->result.var));
			ZEND_VM_NEXT_OPCODE_CHECK_EXCEPTION();
		} else {
			ZVAL_STR_COPY(EX_VAR(opline->result.var), EX(func)->common.scope->name);
			ZEND_VM_NEXT_OPCODE();
		}
	} else {
		zend_free_op free_op1;
		zval *op1;

		SAVE_OPLINE();
		op1 = GET_OP1_ZVAL_PTR_DEREF(BP_VAR_R);
		if (Z_TYPE_P(op1) == IS_OBJECT) {
			ZVAL_STR_COPY(EX_VAR(opline->result.var), Z_OBJCE_P(op1)->name);
		} else {
			zend_error(E_WARNING, "get_class() expects parameter 1 to be object, %s given", zend_get_type_by_const(Z_TYPE_P(op1)));
			ZVAL_FALSE(EX_VAR(opline->result.var));
		}
		FREE_OP1();
		ZEND_VM_NEXT_OPCODE_CHECK_EXCEPTION();
	}
}

ZEND_VM_HANDLER(192, ZEND_GET_CALLED_CLASS, UNUSED, UNUSED)
{
	USE_OPLINE

	if (Z_TYPE(EX(This)) == IS_OBJECT) {
		ZVAL_STR_COPY(EX_VAR(opline->result.var), Z_OBJCE(EX(This))->name);
	} else if (Z_CE(EX(This))) {
		ZVAL_STR_COPY(EX_VAR(opline->result.var), Z_CE(EX(This))->name);
	} else {
		ZVAL_FALSE(EX_VAR(opline->result.var));
		if (UNEXPECTED(!EX(func)->common.scope)) {
			SAVE_OPLINE();
			zend_error(E_WARNING, "get_called_class() called from outside a class");
			ZEND_VM_NEXT_OPCODE_CHECK_EXCEPTION();
		}
	}
	ZEND_VM_NEXT_OPCODE();
}

ZEND_VM_HANDLER(193, ZEND_GET_TYPE, CONST|TMP|VAR|CV, UNUSED)
{
	USE_OPLINE
	zend_free_op free_op1;
	zval *op1;
	zend_string *type;

	SAVE_OPLINE();
	op1 = GET_OP1_ZVAL_PTR_DEREF(BP_VAR_R);
	type = zend_zval_get_type(op1);
	if (EXPECTED(type)) {
		ZVAL_INTERNED_STR(EX_VAR(opline->result.var), type);
	} else {
		ZVAL_STRING(EX_VAR(opline->result.var), "unknown type");
	}
	FREE_OP1();
	ZEND_VM_NEXT_OPCODE_CHECK_EXCEPTION();
}

ZEND_VM_HANDLER(194, ZEND_FUNC_NUM_ARGS, UNUSED, UNUSED)
{
	USE_OPLINE

	ZVAL_LONG(EX_VAR(opline->result.var), EX_NUM_ARGS());
	ZEND_VM_NEXT_OPCODE();
}

ZEND_VM_HANDLER(195, ZEND_FUNC_GET_ARGS, UNUSED|CONST, UNUSED)
{
	USE_OPLINE
	zend_array *ht;
	uint32_t arg_count, result_size, skip;

	arg_count = EX_NUM_ARGS();
	if (OP1_TYPE == IS_CONST) {
		skip = Z_LVAL_P(EX_CONSTANT(opline->op1));
		if (arg_count < skip) {
			result_size = 0;
		} else {
			result_size = arg_count - skip;
		}
	} else {
		skip = 0;
		result_size = arg_count;
	}

	ht = (zend_array *) emalloc(sizeof(zend_array));
	zend_hash_init(ht, result_size, NULL, ZVAL_PTR_DTOR, 0);
	ZVAL_ARR(EX_VAR(opline->result.var), ht);

	if (result_size) {
		uint32_t first_extra_arg = EX(func)->op_array.num_args;
		zend_hash_real_init(ht, 1);
		ZEND_HASH_FILL_PACKED(ht) {
			zval *p, *q;
			uint32_t i = skip;
			p = EX_VAR_NUM(i);
			if (arg_count > first_extra_arg) {
				while (i < first_extra_arg) {
					q = p;
					if (EXPECTED(Z_TYPE_INFO_P(q) != IS_UNDEF)) {
						ZVAL_DEREF(q);
						if (Z_OPT_REFCOUNTED_P(q)) {
							Z_ADDREF_P(q);
						}
					} else {
						q = &EG(uninitialized_zval);
					}
					ZEND_HASH_FILL_ADD(q);
					p++;
					i++;
				}
				if (skip < first_extra_arg) {
					skip = 0;
				} else {
					skip -= first_extra_arg;
				}
				p = EX_VAR_NUM(EX(func)->op_array.last_var + EX(func)->op_array.T + skip);
			}
			while (i < arg_count) {
				q = p;
				if (EXPECTED(Z_TYPE_INFO_P(q) != IS_UNDEF)) {
					ZVAL_DEREF(q);
					if (Z_OPT_REFCOUNTED_P(q)) {
						Z_ADDREF_P(q);
					}
				} else {
					q = &EG(uninitialized_zval);
				}
				ZEND_HASH_FILL_ADD(q);
				p++;
				i++;
			}
		} ZEND_HASH_FILL_END();
		ht->nNumOfElements = result_size;
	}
	ZEND_VM_NEXT_OPCODE();
}

ZEND_VM_HOT_TYPE_SPEC_HANDLER(ZEND_ADD, (res_info == MAY_BE_LONG && op1_info == MAY_BE_LONG && op2_info == MAY_BE_LONG), ZEND_ADD_LONG_NO_OVERFLOW, CONST|TMPVARCV, CONST|TMPVARCV, SPEC(NO_CONST_CONST,COMMUTATIVE))
{
	USE_OPLINE
	zval *op1, *op2, *result;

	op1 = GET_OP1_ZVAL_PTR_UNDEF(BP_VAR_R);
	op2 = GET_OP2_ZVAL_PTR_UNDEF(BP_VAR_R);
	result = EX_VAR(opline->result.var);
	ZVAL_LONG(result, Z_LVAL_P(op1) + Z_LVAL_P(op2));
	ZEND_VM_NEXT_OPCODE();
}

ZEND_VM_HOT_TYPE_SPEC_HANDLER(ZEND_ADD, (op1_info == MAY_BE_LONG && op2_info == MAY_BE_LONG), ZEND_ADD_LONG, CONST|TMPVARCV, CONST|TMPVARCV, SPEC(NO_CONST_CONST,COMMUTATIVE))
{
	USE_OPLINE
	zval *op1, *op2, *result;

	op1 = GET_OP1_ZVAL_PTR_UNDEF(BP_VAR_R);
	op2 = GET_OP2_ZVAL_PTR_UNDEF(BP_VAR_R);
	result = EX_VAR(opline->result.var);
	fast_long_add_function(result, op1, op2);
	ZEND_VM_NEXT_OPCODE();
}

ZEND_VM_HOT_TYPE_SPEC_HANDLER(ZEND_ADD, (op1_info == MAY_BE_DOUBLE && op2_info == MAY_BE_DOUBLE), ZEND_ADD_DOUBLE, CONST|TMPVARCV, CONST|TMPVARCV, SPEC(NO_CONST_CONST,COMMUTATIVE))
{
	USE_OPLINE
	zval *op1, *op2, *result;

	op1 = GET_OP1_ZVAL_PTR_UNDEF(BP_VAR_R);
	op2 = GET_OP2_ZVAL_PTR_UNDEF(BP_VAR_R);
	result = EX_VAR(opline->result.var);
	ZVAL_DOUBLE(result, Z_DVAL_P(op1) + Z_DVAL_P(op2));
	ZEND_VM_NEXT_OPCODE();
}

ZEND_VM_HOT_TYPE_SPEC_HANDLER(ZEND_SUB, (res_info == MAY_BE_LONG && op1_info == MAY_BE_LONG && op2_info == MAY_BE_LONG), ZEND_SUB_LONG_NO_OVERFLOW, CONST|TMPVARCV, CONST|TMPVARCV, SPEC(NO_CONST_CONST))
{
	USE_OPLINE
	zval *op1, *op2, *result;

	op1 = GET_OP1_ZVAL_PTR_UNDEF(BP_VAR_R);
	op2 = GET_OP2_ZVAL_PTR_UNDEF(BP_VAR_R);
	result = EX_VAR(opline->result.var);
	ZVAL_LONG(result, Z_LVAL_P(op1) - Z_LVAL_P(op2));
	ZEND_VM_NEXT_OPCODE();
}

ZEND_VM_HOT_TYPE_SPEC_HANDLER(ZEND_SUB, (op1_info == MAY_BE_LONG && op2_info == MAY_BE_LONG), ZEND_SUB_LONG, CONST|TMPVARCV, CONST|TMPVARCV, SPEC(NO_CONST_CONST))
{
	USE_OPLINE
	zval *op1, *op2, *result;

	op1 = GET_OP1_ZVAL_PTR_UNDEF(BP_VAR_R);
	op2 = GET_OP2_ZVAL_PTR_UNDEF(BP_VAR_R);
	result = EX_VAR(opline->result.var);
	fast_long_sub_function(result, op1, op2);
	ZEND_VM_NEXT_OPCODE();
}

ZEND_VM_HOT_TYPE_SPEC_HANDLER(ZEND_SUB, (op1_info == MAY_BE_DOUBLE && op2_info == MAY_BE_DOUBLE), ZEND_SUB_DOUBLE, CONST|TMPVARCV, CONST|TMPVARCV, SPEC(NO_CONST_CONST))
{
	USE_OPLINE
	zval *op1, *op2, *result;

	op1 = GET_OP1_ZVAL_PTR_UNDEF(BP_VAR_R);
	op2 = GET_OP2_ZVAL_PTR_UNDEF(BP_VAR_R);
	result = EX_VAR(opline->result.var);
	ZVAL_DOUBLE(result, Z_DVAL_P(op1) - Z_DVAL_P(op2));
	ZEND_VM_NEXT_OPCODE();
}

ZEND_VM_HOT_TYPE_SPEC_HANDLER(ZEND_MUL, (res_info == MAY_BE_LONG && op1_info == MAY_BE_LONG && op2_info == MAY_BE_LONG), ZEND_MUL_LONG_NO_OVERFLOW, CONST|TMPVARCV, CONST|TMPVARCV, SPEC(NO_CONST_CONST,COMMUTATIVE))
{
	USE_OPLINE
	zval *op1, *op2, *result;

	op1 = GET_OP1_ZVAL_PTR_UNDEF(BP_VAR_R);
	op2 = GET_OP2_ZVAL_PTR_UNDEF(BP_VAR_R);
	result = EX_VAR(opline->result.var);
	ZVAL_LONG(result, Z_LVAL_P(op1) * Z_LVAL_P(op2));
	ZEND_VM_NEXT_OPCODE();
}

ZEND_VM_HOT_TYPE_SPEC_HANDLER(ZEND_MUL, (op1_info == MAY_BE_LONG && op2_info == MAY_BE_LONG), ZEND_MUL_LONG, CONST|TMPVARCV, CONST|TMPVARCV, SPEC(NO_CONST_CONST,COMMUTATIVE))
{
	USE_OPLINE
	zval *op1, *op2, *result;
	zend_long overflow;

	op1 = GET_OP1_ZVAL_PTR_UNDEF(BP_VAR_R);
	op2 = GET_OP2_ZVAL_PTR_UNDEF(BP_VAR_R);
	result = EX_VAR(opline->result.var);
	ZEND_SIGNED_MULTIPLY_LONG(Z_LVAL_P(op1), Z_LVAL_P(op2), Z_LVAL_P(result), Z_DVAL_P(result), overflow);
	Z_TYPE_INFO_P(result) = overflow ? IS_DOUBLE : IS_LONG;
	ZEND_VM_NEXT_OPCODE();
}

ZEND_VM_HOT_TYPE_SPEC_HANDLER(ZEND_MUL, (op1_info == MAY_BE_DOUBLE && op2_info == MAY_BE_DOUBLE), ZEND_MUL_DOUBLE, CONST|TMPVARCV, CONST|TMPVARCV, SPEC(NO_CONST_CONST,COMMUTATIVE))
{
	USE_OPLINE
	zval *op1, *op2, *result;

	op1 = GET_OP1_ZVAL_PTR_UNDEF(BP_VAR_R);
	op2 = GET_OP2_ZVAL_PTR_UNDEF(BP_VAR_R);
	result = EX_VAR(opline->result.var);
	ZVAL_DOUBLE(result, Z_DVAL_P(op1) * Z_DVAL_P(op2));
	ZEND_VM_NEXT_OPCODE();
}

ZEND_VM_HOT_TYPE_SPEC_HANDLER(ZEND_IS_EQUAL, (op1_info == MAY_BE_LONG && op2_info == MAY_BE_LONG), ZEND_IS_EQUAL_LONG, CONST|TMPVARCV, CONST|TMPVARCV, SPEC(SMART_BRANCH,NO_CONST_CONST,COMMUTATIVE))
{
	USE_OPLINE
	zval *op1, *op2;
	int result;

	op1 = GET_OP1_ZVAL_PTR_UNDEF(BP_VAR_R);
	op2 = GET_OP2_ZVAL_PTR_UNDEF(BP_VAR_R);
	result = (Z_LVAL_P(op1) == Z_LVAL_P(op2));
	ZEND_VM_SMART_BRANCH(result, 0);
	ZVAL_BOOL(EX_VAR(opline->result.var), result);
	ZEND_VM_NEXT_OPCODE();
}

ZEND_VM_HOT_TYPE_SPEC_HANDLER(ZEND_IS_EQUAL, (op1_info == MAY_BE_DOUBLE && op2_info == MAY_BE_DOUBLE), ZEND_IS_EQUAL_DOUBLE, CONST|TMPVARCV, CONST|TMPVARCV, SPEC(SMART_BRANCH,NO_CONST_CONST,COMMUTATIVE))
{
	USE_OPLINE
	zval *op1, *op2;
	int result;

	op1 = GET_OP1_ZVAL_PTR_UNDEF(BP_VAR_R);
	op2 = GET_OP2_ZVAL_PTR_UNDEF(BP_VAR_R);
	result = (Z_DVAL_P(op1) == Z_DVAL_P(op2));
	ZEND_VM_SMART_BRANCH(result, 0);
	ZVAL_BOOL(EX_VAR(opline->result.var), result);
	ZEND_VM_NEXT_OPCODE();
}

ZEND_VM_HOT_TYPE_SPEC_HANDLER(ZEND_IS_NOT_EQUAL, (op1_info == MAY_BE_LONG && op2_info == MAY_BE_LONG), ZEND_IS_NOT_EQUAL_LONG, CONST|TMPVARCV, CONST|TMPVARCV, SPEC(SMART_BRANCH,NO_CONST_CONST,COMMUTATIVE))
{
	USE_OPLINE
	zval *op1, *op2;
	int result;

	op1 = GET_OP1_ZVAL_PTR_UNDEF(BP_VAR_R);
	op2 = GET_OP2_ZVAL_PTR_UNDEF(BP_VAR_R);
	result = (Z_LVAL_P(op1) != Z_LVAL_P(op2));
	ZEND_VM_SMART_BRANCH(result, 0);
	ZVAL_BOOL(EX_VAR(opline->result.var), result);
	ZEND_VM_NEXT_OPCODE();
}

ZEND_VM_HOT_TYPE_SPEC_HANDLER(ZEND_IS_NOT_EQUAL, (op1_info == MAY_BE_DOUBLE && op2_info == MAY_BE_DOUBLE), ZEND_IS_NOT_EQUAL_DOUBLE, CONST|TMPVARCV, CONST|TMPVARCV, SPEC(SMART_BRANCH,NO_CONST_CONST,COMMUTATIVE))
{
	USE_OPLINE
	zval *op1, *op2;
	int result;

	op1 = GET_OP1_ZVAL_PTR_UNDEF(BP_VAR_R);
	op2 = GET_OP2_ZVAL_PTR_UNDEF(BP_VAR_R);
	result = (Z_DVAL_P(op1) != Z_DVAL_P(op2));
	ZEND_VM_SMART_BRANCH(result, 0);
	ZVAL_BOOL(EX_VAR(opline->result.var), result);
	ZEND_VM_NEXT_OPCODE();
}

ZEND_VM_HOT_TYPE_SPEC_HANDLER(ZEND_IS_SMALLER, (op1_info == MAY_BE_LONG && op2_info == MAY_BE_LONG), ZEND_IS_SMALLER_LONG, CONST|TMPVARCV, CONST|TMPVARCV, SPEC(SMART_BRANCH,NO_CONST_CONST))
{
	USE_OPLINE
	zval *op1, *op2;
	int result;

	op1 = GET_OP1_ZVAL_PTR_UNDEF(BP_VAR_R);
	op2 = GET_OP2_ZVAL_PTR_UNDEF(BP_VAR_R);
	result = (Z_LVAL_P(op1) < Z_LVAL_P(op2));
	ZEND_VM_SMART_BRANCH(result, 0);
	ZVAL_BOOL(EX_VAR(opline->result.var), result);
	ZEND_VM_NEXT_OPCODE();
}

ZEND_VM_HOT_TYPE_SPEC_HANDLER(ZEND_IS_SMALLER, (op1_info == MAY_BE_DOUBLE && op2_info == MAY_BE_DOUBLE), ZEND_IS_SMALLER_DOUBLE, CONST|TMPVARCV, CONST|TMPVARCV, SPEC(SMART_BRANCH,NO_CONST_CONST))
{
	USE_OPLINE
	zval *op1, *op2;
	int result;

	op1 = GET_OP1_ZVAL_PTR_UNDEF(BP_VAR_R);
	op2 = GET_OP2_ZVAL_PTR_UNDEF(BP_VAR_R);
	result = (Z_DVAL_P(op1) < Z_DVAL_P(op2));
	ZEND_VM_SMART_BRANCH(result, 0);
	ZVAL_BOOL(EX_VAR(opline->result.var), result);
	ZEND_VM_NEXT_OPCODE();
}

ZEND_VM_HOT_TYPE_SPEC_HANDLER(ZEND_IS_SMALLER_OR_EQUAL, (op1_info == MAY_BE_LONG && op2_info == MAY_BE_LONG), ZEND_IS_SMALLER_OR_EQUAL_LONG, CONST|TMPVARCV, CONST|TMPVARCV, SPEC(SMART_BRANCH,NO_CONST_CONST))
{
	USE_OPLINE
	zval *op1, *op2;
	int result;

	op1 = GET_OP1_ZVAL_PTR_UNDEF(BP_VAR_R);
	op2 = GET_OP2_ZVAL_PTR_UNDEF(BP_VAR_R);
	result = (Z_LVAL_P(op1) <= Z_LVAL_P(op2));
	ZEND_VM_SMART_BRANCH(result, 0);
	ZVAL_BOOL(EX_VAR(opline->result.var), result);
	ZEND_VM_NEXT_OPCODE();
}

ZEND_VM_HOT_TYPE_SPEC_HANDLER(ZEND_IS_SMALLER_OR_EQUAL, (op1_info == MAY_BE_DOUBLE && op2_info == MAY_BE_DOUBLE), ZEND_IS_SMALLER_OR_EQUAL_DOUBLE, CONST|TMPVARCV, CONST|TMPVARCV, SPEC(SMART_BRANCH,NO_CONST_CONST))
{
	USE_OPLINE
	zval *op1, *op2;
	int result;

	op1 = GET_OP1_ZVAL_PTR_UNDEF(BP_VAR_R);
	op2 = GET_OP2_ZVAL_PTR_UNDEF(BP_VAR_R);
	result = (Z_DVAL_P(op1) <= Z_DVAL_P(op2));
	ZEND_VM_SMART_BRANCH(result, 0);
	ZVAL_BOOL(EX_VAR(opline->result.var), result);
	ZEND_VM_NEXT_OPCODE();
}

ZEND_VM_HOT_TYPE_SPEC_HANDLER(ZEND_PRE_INC, (res_info == MAY_BE_LONG && op1_info == MAY_BE_LONG), ZEND_PRE_INC_LONG_NO_OVERFLOW, TMPVARCV, ANY, SPEC(RETVAL))
{
	USE_OPLINE
	zval *var_ptr;

	var_ptr = GET_OP1_ZVAL_PTR_PTR_UNDEF(BP_VAR_RW);
	Z_LVAL_P(var_ptr)++;
	if (UNEXPECTED(RETURN_VALUE_USED(opline))) {
		ZVAL_LONG(EX_VAR(opline->result.var), Z_LVAL_P(var_ptr));
	}
	ZEND_VM_NEXT_OPCODE();
}

ZEND_VM_HOT_TYPE_SPEC_HANDLER(ZEND_PRE_INC, (op1_info == MAY_BE_LONG), ZEND_PRE_INC_LONG, TMPVARCV, ANY, SPEC(RETVAL))
{
	USE_OPLINE
	zval *var_ptr;

	var_ptr = GET_OP1_ZVAL_PTR_PTR_UNDEF(BP_VAR_RW);
	fast_long_increment_function(var_ptr);
	if (UNEXPECTED(RETURN_VALUE_USED(opline))) {
		ZVAL_COPY_VALUE(EX_VAR(opline->result.var), var_ptr);
	}
	ZEND_VM_NEXT_OPCODE();
}

ZEND_VM_HOT_TYPE_SPEC_HANDLER(ZEND_PRE_INC, (op1_info == (MAY_BE_LONG|MAY_BE_DOUBLE)), ZEND_PRE_INC_LONG_OR_DOUBLE, TMPVARCV, ANY, SPEC(RETVAL))
{
	USE_OPLINE
	zval *var_ptr;

	var_ptr = GET_OP1_ZVAL_PTR_PTR_UNDEF(BP_VAR_RW);
	if (EXPECTED(Z_TYPE_P(var_ptr) == IS_LONG)) {
		fast_long_increment_function(var_ptr);
	} else {
		Z_DVAL_P(var_ptr)++;
	}
	if (UNEXPECTED(RETURN_VALUE_USED(opline))) {
		ZVAL_COPY_VALUE(EX_VAR(opline->result.var), var_ptr);
	}
	ZEND_VM_NEXT_OPCODE();
}

ZEND_VM_HOT_TYPE_SPEC_HANDLER(ZEND_PRE_DEC, (res_info == MAY_BE_LONG && op1_info == MAY_BE_LONG), ZEND_PRE_DEC_LONG_NO_OVERFLOW, TMPVARCV, ANY, SPEC(RETVAL))
{
	USE_OPLINE
	zval *var_ptr;

	var_ptr = GET_OP1_ZVAL_PTR_PTR_UNDEF(BP_VAR_RW);
	Z_LVAL_P(var_ptr)--;
	if (UNEXPECTED(RETURN_VALUE_USED(opline))) {
		ZVAL_LONG(EX_VAR(opline->result.var), Z_LVAL_P(var_ptr));
	}
	ZEND_VM_NEXT_OPCODE();
}

ZEND_VM_HOT_TYPE_SPEC_HANDLER(ZEND_PRE_DEC, (op1_info == MAY_BE_LONG), ZEND_PRE_DEC_LONG, TMPVARCV, ANY, SPEC(RETVAL))
{
	USE_OPLINE
	zval *var_ptr;

	var_ptr = GET_OP1_ZVAL_PTR_PTR_UNDEF(BP_VAR_RW);
	fast_long_decrement_function(var_ptr);
	if (UNEXPECTED(RETURN_VALUE_USED(opline))) {
		ZVAL_COPY_VALUE(EX_VAR(opline->result.var), var_ptr);
	}
	ZEND_VM_NEXT_OPCODE();
}

ZEND_VM_HOT_TYPE_SPEC_HANDLER(ZEND_PRE_DEC, (op1_info == (MAY_BE_LONG|MAY_BE_DOUBLE)), ZEND_PRE_DEC_LONG_OR_DOUBLE, TMPVARCV, ANY, SPEC(RETVAL))
{
	USE_OPLINE
	zval *var_ptr;

	var_ptr = GET_OP1_ZVAL_PTR_PTR_UNDEF(BP_VAR_RW);
	if (EXPECTED(Z_TYPE_P(var_ptr) == IS_LONG)) {
		fast_long_decrement_function(var_ptr);
	} else {
		Z_DVAL_P(var_ptr)--;
	}
	if (UNEXPECTED(RETURN_VALUE_USED(opline))) {
		ZVAL_COPY_VALUE(EX_VAR(opline->result.var), var_ptr);
	}
	ZEND_VM_NEXT_OPCODE();
}

ZEND_VM_HOT_TYPE_SPEC_HANDLER(ZEND_POST_INC, (res_info == MAY_BE_LONG && op1_info == MAY_BE_LONG), ZEND_POST_INC_LONG_NO_OVERFLOW, TMPVARCV, ANY)
{
	USE_OPLINE
	zval *var_ptr;

	var_ptr = GET_OP1_ZVAL_PTR_PTR_UNDEF(BP_VAR_RW);
	ZVAL_LONG(EX_VAR(opline->result.var), Z_LVAL_P(var_ptr));
	Z_LVAL_P(var_ptr)++;
	ZEND_VM_NEXT_OPCODE();
}

ZEND_VM_HOT_TYPE_SPEC_HANDLER(ZEND_POST_INC, (op1_info == MAY_BE_LONG), ZEND_POST_INC_LONG, TMPVARCV, ANY)
{
	USE_OPLINE
	zval *var_ptr;

	var_ptr = GET_OP1_ZVAL_PTR_PTR_UNDEF(BP_VAR_RW);
	ZVAL_LONG(EX_VAR(opline->result.var), Z_LVAL_P(var_ptr));
	fast_long_increment_function(var_ptr);
	ZEND_VM_NEXT_OPCODE();
}

ZEND_VM_HOT_TYPE_SPEC_HANDLER(ZEND_POST_INC, (op1_info == (MAY_BE_LONG|MAY_BE_DOUBLE)), ZEND_POST_INC_LONG_OR_DOUBLE, TMPVARCV, ANY)
{
	USE_OPLINE
	zval *var_ptr;

	var_ptr = GET_OP1_ZVAL_PTR_PTR_UNDEF(BP_VAR_RW);
	ZVAL_COPY_VALUE(EX_VAR(opline->result.var), var_ptr);
	if (EXPECTED(Z_TYPE_P(var_ptr) == IS_LONG)) {
		fast_long_increment_function(var_ptr);
	} else {
		Z_DVAL_P(var_ptr)++;
	}
	ZEND_VM_NEXT_OPCODE();
}

ZEND_VM_HOT_TYPE_SPEC_HANDLER(ZEND_POST_DEC, (res_info == MAY_BE_LONG && op1_info == MAY_BE_LONG), ZEND_POST_DEC_LONG_NO_OVERFLOW, TMPVARCV, ANY)
{
	USE_OPLINE
	zval *var_ptr;

	var_ptr = GET_OP1_ZVAL_PTR_PTR_UNDEF(BP_VAR_RW);
	ZVAL_LONG(EX_VAR(opline->result.var), Z_LVAL_P(var_ptr));
	Z_LVAL_P(var_ptr)--;
	ZEND_VM_NEXT_OPCODE();
}

ZEND_VM_HOT_TYPE_SPEC_HANDLER(ZEND_POST_DEC, (op1_info == MAY_BE_LONG), ZEND_POST_DEC_LONG, TMPVARCV, ANY)
{
	USE_OPLINE
	zval *var_ptr;

	var_ptr = GET_OP1_ZVAL_PTR_PTR_UNDEF(BP_VAR_RW);
	ZVAL_LONG(EX_VAR(opline->result.var), Z_LVAL_P(var_ptr));
	fast_long_decrement_function(var_ptr);
	ZEND_VM_NEXT_OPCODE();
}

ZEND_VM_HOT_TYPE_SPEC_HANDLER(ZEND_POST_DEC, (op1_info == (MAY_BE_LONG|MAY_BE_DOUBLE)), ZEND_POST_DEC_LONG_OR_DOUBLE, TMPVARCV, ANY)
{
	USE_OPLINE
	zval *var_ptr;

	var_ptr = GET_OP1_ZVAL_PTR_PTR_UNDEF(BP_VAR_RW);
	ZVAL_COPY_VALUE(EX_VAR(opline->result.var), var_ptr);
	if (EXPECTED(Z_TYPE_P(var_ptr) == IS_LONG)) {
		fast_long_decrement_function(var_ptr);
	} else {
		Z_DVAL_P(var_ptr)--;
	}
	ZEND_VM_NEXT_OPCODE();
}

ZEND_VM_HOT_TYPE_SPEC_HANDLER(ZEND_QM_ASSIGN, (op1_info == MAY_BE_DOUBLE), ZEND_QM_ASSIGN_DOUBLE, CONST|TMPVARCV, ANY)
{
	USE_OPLINE
	zend_free_op free_op1;
	zval *value;

	value = GET_OP1_ZVAL_PTR_UNDEF(BP_VAR_R);
	ZVAL_DOUBLE(EX_VAR(opline->result.var), Z_DVAL_P(value));
	ZEND_VM_NEXT_OPCODE();
}

ZEND_VM_HOT_TYPE_SPEC_HANDLER(ZEND_QM_ASSIGN, (!(op1_info & ((MAY_BE_ANY|MAY_BE_UNDEF)-(MAY_BE_NULL|MAY_BE_FALSE|MAY_BE_TRUE|MAY_BE_LONG|MAY_BE_DOUBLE)))), ZEND_QM_ASSIGN_NOREF, CONST|TMPVARCV, ANY)
{
	USE_OPLINE
	zend_free_op free_op1;
	zval *value;

	value = GET_OP1_ZVAL_PTR_UNDEF(BP_VAR_R);
	ZVAL_COPY_VALUE(EX_VAR(opline->result.var), value);
	ZEND_VM_NEXT_OPCODE();
}

ZEND_VM_HOT_TYPE_SPEC_HANDLER(ZEND_FETCH_DIM_R, (!(op2_info & (MAY_BE_UNDEF|MAY_BE_NULL|MAY_BE_STRING|MAY_BE_ARRAY|MAY_BE_OBJECT|MAY_BE_RESOURCE|MAY_BE_REF))), ZEND_FETCH_DIM_R_INDEX, CONST|TMPVAR|CV, CONST|TMPVAR|CV)
{
	USE_OPLINE
	zend_free_op free_op1, free_op2;
	zval *container, *dim, *value;
	zend_long offset;

	container = GET_OP1_ZVAL_PTR_UNDEF(BP_VAR_R);
	dim = GET_OP2_ZVAL_PTR_UNDEF(BP_VAR_R);
	if (EXPECTED(Z_TYPE_P(container) == IS_ARRAY)) {
ZEND_VM_C_LABEL(fetch_dim_r_index_array):
		if (EXPECTED(Z_TYPE_P(dim) == IS_LONG)) {
			offset = Z_LVAL_P(dim);
		} else {
			offset = zval_get_long(dim);
		}
		ZEND_HASH_INDEX_FIND(Z_ARRVAL_P(container), offset, value, ZEND_VM_C_LABEL(fetch_dim_r_index_undef));
		ZVAL_COPY_UNREF(EX_VAR(opline->result.var), value);
		if (OP1_TYPE & (IS_TMP_VAR|IS_VAR)) {
			SAVE_OPLINE();
			FREE_OP1();
			ZEND_VM_NEXT_OPCODE_CHECK_EXCEPTION();
		} else {
			ZEND_VM_NEXT_OPCODE();
		}
	} else if (OP1_TYPE != IS_CONST && EXPECTED(Z_TYPE_P(container) == IS_REFERENCE)) {
		container = Z_REFVAL_P(container);
		if (EXPECTED(Z_TYPE_P(container) == IS_ARRAY)) {
			ZEND_VM_C_GOTO(fetch_dim_r_index_array);
		} else {
			ZEND_VM_C_GOTO(fetch_dim_r_index_slow);
		}
	} else {
ZEND_VM_C_LABEL(fetch_dim_r_index_slow):
		SAVE_OPLINE();
		zend_fetch_dimension_address_read_R_slow(EX_VAR(opline->result.var), container, dim EXECUTE_DATA_CC);
		FREE_OP1();
		ZEND_VM_NEXT_OPCODE_CHECK_EXCEPTION();
	}

ZEND_VM_C_LABEL(fetch_dim_r_index_undef):
	ZVAL_NULL(EX_VAR(opline->result.var));
	SAVE_OPLINE();
	zend_error(E_NOTICE, "Undefined offset: " ZEND_LONG_FMT, offset);
	FREE_OP1();
	ZEND_VM_NEXT_OPCODE_CHECK_EXCEPTION();
}

ZEND_VM_HOT_TYPE_SPEC_HANDLER(ZEND_SEND_VAR, (op1_info & (MAY_BE_UNDEF|MAY_BE_REF)) == 0, ZEND_SEND_VAR_SIMPLE, CV|VAR, NUM)
{
	USE_OPLINE
	zval *varptr, *arg;
	zend_free_op free_op1;

	varptr = GET_OP1_ZVAL_PTR_UNDEF(BP_VAR_R);
	arg = ZEND_CALL_VAR(EX(call), opline->result.var);

	if (OP1_TYPE == IS_CV) {
		ZVAL_COPY(arg, varptr);
	} else /* if (OP1_TYPE == IS_VAR) */ {
		ZVAL_COPY_VALUE(arg, varptr);
	}

	ZEND_VM_NEXT_OPCODE();
}

ZEND_VM_HOT_TYPE_SPEC_HANDLER(ZEND_SEND_VAR_EX, (op1_info & (MAY_BE_UNDEF|MAY_BE_REF)) == 0, ZEND_SEND_VAR_EX_SIMPLE, CV|VAR, NUM, SPEC(QUICK_ARG))
{
	USE_OPLINE
	zval *varptr, *arg;
	zend_free_op free_op1;
	uint32_t arg_num = opline->op2.num;

	if (EXPECTED(arg_num <= MAX_ARG_FLAG_NUM)) {
		if (QUICK_ARG_SHOULD_BE_SENT_BY_REF(EX(call)->func, arg_num)) {
			ZEND_VM_C_GOTO(send_var_by_ref_simple);
		}
	} else if (ARG_SHOULD_BE_SENT_BY_REF(EX(call)->func, arg_num)) {
ZEND_VM_C_LABEL(send_var_by_ref_simple):
		ZEND_VM_DISPATCH_TO_HANDLER(ZEND_SEND_REF);
	}

	varptr = GET_OP1_ZVAL_PTR_UNDEF(BP_VAR_R);
	arg = ZEND_CALL_VAR(EX(call), opline->result.var);

	if (OP1_TYPE == IS_CV) {
		ZVAL_COPY(arg, varptr);
	} else /* if (OP1_TYPE == IS_VAR) */ {
		ZVAL_COPY_VALUE(arg, varptr);
	}

	ZEND_VM_NEXT_OPCODE();
}

ZEND_VM_HOT_TYPE_SPEC_HANDLER(ZEND_FE_FETCH_R, op->op2_type == IS_CV && (op1_info & (MAY_BE_UNDEF|MAY_BE_ANY|MAY_BE_REF)) == MAY_BE_ARRAY, ZEND_FE_FETCH_R_SIMPLE, VAR, CV, JMP_ADDR, SPEC(RETVAL))
{
	USE_OPLINE
	zval *array;
	zval *value, *variable_ptr;
	uint32_t value_type;
	HashTable *fe_ht;
	HashPosition pos;
	Bucket *p;

	array = EX_VAR(opline->op1.var);
	SAVE_OPLINE();
	fe_ht = Z_ARRVAL_P(array);
	pos = Z_FE_POS_P(array);
	p = fe_ht->arData + pos;
	while (1) {
		if (UNEXPECTED(pos >= fe_ht->nNumUsed)) {
			/* reached end of iteration */
			ZEND_VM_SET_RELATIVE_OPCODE(opline, opline->extended_value);
			ZEND_VM_CONTINUE();
		}
		value = &p->val;
		value_type = Z_TYPE_INFO_P(value);
		if (EXPECTED(value_type != IS_UNDEF)) {
			if (UNEXPECTED(value_type == IS_INDIRECT)) {
				value = Z_INDIRECT_P(value);
				value_type = Z_TYPE_INFO_P(value);
				if (EXPECTED(value_type != IS_UNDEF)) {
					break;
				}
			} else {
				break;
			}
		}
		pos++;
		p++;
	}
	Z_FE_POS_P(array) = pos + 1;
	if (RETURN_VALUE_USED(opline)) {
		if (!p->key) {
			ZVAL_LONG(EX_VAR(opline->result.var), p->h);
		} else {
			ZVAL_STR_COPY(EX_VAR(opline->result.var), p->key);
		}
	}

	variable_ptr = _get_zval_ptr_cv_undef_BP_VAR_W(opline->op2.var EXECUTE_DATA_CC);
	zend_assign_to_variable(variable_ptr, value, IS_CV);
	ZEND_VM_NEXT_OPCODE_CHECK_EXCEPTION();
}

ZEND_VM_DEFINE_OP(137, ZEND_OP_DATA);

ZEND_VM_HELPER(zend_interrupt_helper, ANY, ANY)
{
	EG(vm_interrupt) = 0;
	if (EG(timed_out)) {
		zend_timeout(0);
	} else if (zend_interrupt_function) {
		SAVE_OPLINE();
		zend_interrupt_function(execute_data);
		ZEND_VM_ENTER();
	}
	ZEND_VM_CONTINUE();
}<|MERGE_RESOLUTION|>--- conflicted
+++ resolved
@@ -915,15 +915,10 @@
 				if (OP2_TYPE == IS_UNUSED) {
 					zend_throw_error(NULL, "[] operator not supported for strings");
 				} else {
-<<<<<<< HEAD
 					zend_check_string_offset(dim, BP_VAR_RW EXECUTE_DATA_CC);
-					zend_wrong_string_offset(EXECUTE_DATA_C);
-=======
-					zend_check_string_offset(dim, BP_VAR_RW);
 					if (EXPECTED(EG(exception) == NULL)) {
-						zend_wrong_string_offset();
+						zend_wrong_string_offset(EXECUTE_DATA_C);
 					}
->>>>>>> d1b1866a
 				}
 				UNDEF_RESULT();
 			} else if (EXPECTED(Z_TYPE_P(container) <= IS_FALSE)) {
