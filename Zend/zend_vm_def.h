/*
   +----------------------------------------------------------------------+
   | Zend Engine                                                          |
   +----------------------------------------------------------------------+
   | Copyright (c) 1998-2013 Zend Technologies Ltd. (http://www.zend.com) |
   +----------------------------------------------------------------------+
   | This source file is subject to version 2.00 of the Zend license,     |
   | that is bundled with this package in the file LICENSE, and is        |
   | available through the world-wide-web at the following url:           |
   | http://www.zend.com/license/2_00.txt.                                |
   | If you did not receive a copy of the Zend license and are unable to  |
   | obtain it through the world-wide-web, please send a note to          |
   | license@zend.com so we can mail you a copy immediately.              |
   +----------------------------------------------------------------------+
   | Authors: Andi Gutmans <andi@zend.com>                                |
   |          Zeev Suraski <zeev@zend.com>                                |
   |          Dmitry Stogov <dmitry@zend.com>                             |
   +----------------------------------------------------------------------+
*/

/* $Id$ */

/* If you change this file, please regenerate the zend_vm_execute.h and
 * zend_vm_opcodes.h files by running:
 * php zend_vm_gen.php
 */

ZEND_VM_HANDLER(1, ZEND_ADD, CONST|TMP|VAR|CV, CONST|TMP|VAR|CV)
{
	USE_OPLINE
	zend_free_op free_op1, free_op2;

	SAVE_OPLINE();
	fast_add_function(&EX_T(opline->result.var).tmp_var,
		GET_OP1_ZVAL_PTR(BP_VAR_R),
		GET_OP2_ZVAL_PTR(BP_VAR_R) TSRMLS_CC);
	FREE_OP1();
	FREE_OP2();
	CHECK_EXCEPTION();
	ZEND_VM_NEXT_OPCODE();
}

ZEND_VM_HANDLER(2, ZEND_SUB, CONST|TMP|VAR|CV, CONST|TMP|VAR|CV)
{
	USE_OPLINE
	zend_free_op free_op1, free_op2;

	SAVE_OPLINE();
	fast_sub_function(&EX_T(opline->result.var).tmp_var,
		GET_OP1_ZVAL_PTR(BP_VAR_R),
		GET_OP2_ZVAL_PTR(BP_VAR_R) TSRMLS_CC);
	FREE_OP1();
	FREE_OP2();
	CHECK_EXCEPTION();
	ZEND_VM_NEXT_OPCODE();
}

ZEND_VM_HANDLER(3, ZEND_MUL, CONST|TMP|VAR|CV, CONST|TMP|VAR|CV)
{
	USE_OPLINE
	zend_free_op free_op1, free_op2;

	SAVE_OPLINE();
	fast_mul_function(&EX_T(opline->result.var).tmp_var,
		GET_OP1_ZVAL_PTR(BP_VAR_R),
		GET_OP2_ZVAL_PTR(BP_VAR_R) TSRMLS_CC);
	FREE_OP1();
	FREE_OP2();
	CHECK_EXCEPTION();
	ZEND_VM_NEXT_OPCODE();
}

ZEND_VM_HANDLER(4, ZEND_DIV, CONST|TMP|VAR|CV, CONST|TMP|VAR|CV)
{
	USE_OPLINE
	zend_free_op free_op1, free_op2;

	SAVE_OPLINE();
	fast_div_function(&EX_T(opline->result.var).tmp_var,
		GET_OP1_ZVAL_PTR(BP_VAR_R),
		GET_OP2_ZVAL_PTR(BP_VAR_R) TSRMLS_CC);
	FREE_OP1();
	FREE_OP2();
	CHECK_EXCEPTION();
	ZEND_VM_NEXT_OPCODE();
}

ZEND_VM_HANDLER(5, ZEND_MOD, CONST|TMP|VAR|CV, CONST|TMP|VAR|CV)
{
	USE_OPLINE
	zend_free_op free_op1, free_op2;

	SAVE_OPLINE();
	fast_mod_function(&EX_T(opline->result.var).tmp_var,
		GET_OP1_ZVAL_PTR(BP_VAR_R),
		GET_OP2_ZVAL_PTR(BP_VAR_R) TSRMLS_CC);
	FREE_OP1();
	FREE_OP2();
	CHECK_EXCEPTION();
	ZEND_VM_NEXT_OPCODE();
}

ZEND_VM_HANDLER(6, ZEND_SL, CONST|TMP|VAR|CV, CONST|TMP|VAR|CV)
{
	USE_OPLINE
	zend_free_op free_op1, free_op2;

	SAVE_OPLINE();
	shift_left_function(&EX_T(opline->result.var).tmp_var,
		GET_OP1_ZVAL_PTR(BP_VAR_R),
		GET_OP2_ZVAL_PTR(BP_VAR_R) TSRMLS_CC);
	FREE_OP1();
	FREE_OP2();
	CHECK_EXCEPTION();
	ZEND_VM_NEXT_OPCODE();
}

ZEND_VM_HANDLER(7, ZEND_SR, CONST|TMP|VAR|CV, CONST|TMP|VAR|CV)
{
	USE_OPLINE
	zend_free_op free_op1, free_op2;

	SAVE_OPLINE();
	shift_right_function(&EX_T(opline->result.var).tmp_var,
		GET_OP1_ZVAL_PTR(BP_VAR_R),
		GET_OP2_ZVAL_PTR(BP_VAR_R) TSRMLS_CC);
	FREE_OP1();
	FREE_OP2();
	CHECK_EXCEPTION();
	ZEND_VM_NEXT_OPCODE();
}

ZEND_VM_HANDLER(8, ZEND_CONCAT, CONST|TMP|VAR|CV, CONST|TMP|VAR|CV)
{
	USE_OPLINE
	zend_free_op free_op1, free_op2;

	SAVE_OPLINE();
	concat_function(&EX_T(opline->result.var).tmp_var,
		GET_OP1_ZVAL_PTR(BP_VAR_R),
		GET_OP2_ZVAL_PTR(BP_VAR_R) TSRMLS_CC);
	FREE_OP1();
	FREE_OP2();
	CHECK_EXCEPTION();
	ZEND_VM_NEXT_OPCODE();
}

ZEND_VM_HANDLER(15, ZEND_IS_IDENTICAL, CONST|TMP|VAR|CV, CONST|TMP|VAR|CV)
{
	USE_OPLINE
	zend_free_op free_op1, free_op2;

	SAVE_OPLINE();
	is_identical_function(&EX_T(opline->result.var).tmp_var,
		GET_OP1_ZVAL_PTR(BP_VAR_R),
		GET_OP2_ZVAL_PTR(BP_VAR_R) TSRMLS_CC);
	FREE_OP1();
	FREE_OP2();
	CHECK_EXCEPTION();
	ZEND_VM_NEXT_OPCODE();
}

ZEND_VM_HANDLER(16, ZEND_IS_NOT_IDENTICAL, CONST|TMP|VAR|CV, CONST|TMP|VAR|CV)
{
	USE_OPLINE
	zend_free_op free_op1, free_op2;
	zval *result = &EX_T(opline->result.var).tmp_var;

	SAVE_OPLINE();
	is_identical_function(result,
		GET_OP1_ZVAL_PTR(BP_VAR_R),
		GET_OP2_ZVAL_PTR(BP_VAR_R) TSRMLS_CC);
	Z_LVAL_P(result) = !Z_LVAL_P(result);
	FREE_OP1();
	FREE_OP2();
	CHECK_EXCEPTION();
	ZEND_VM_NEXT_OPCODE();
}

ZEND_VM_HANDLER(17, ZEND_IS_EQUAL, CONST|TMP|VAR|CV, CONST|TMP|VAR|CV)
{
	USE_OPLINE
	zend_free_op free_op1, free_op2;
	zval *result = &EX_T(opline->result.var).tmp_var;

	SAVE_OPLINE();
	ZVAL_BOOL(result, fast_equal_function(result,
		GET_OP1_ZVAL_PTR(BP_VAR_R),
		GET_OP2_ZVAL_PTR(BP_VAR_R) TSRMLS_CC));
	FREE_OP1();
	FREE_OP2();
	CHECK_EXCEPTION();
	ZEND_VM_NEXT_OPCODE();
}

ZEND_VM_HANDLER(18, ZEND_IS_NOT_EQUAL, CONST|TMP|VAR|CV, CONST|TMP|VAR|CV)
{
	USE_OPLINE
	zend_free_op free_op1, free_op2;
	zval *result = &EX_T(opline->result.var).tmp_var;

	SAVE_OPLINE();
	ZVAL_BOOL(result, fast_not_equal_function(result,
		GET_OP1_ZVAL_PTR(BP_VAR_R),
		GET_OP2_ZVAL_PTR(BP_VAR_R) TSRMLS_CC));
	FREE_OP1();
	FREE_OP2();
	CHECK_EXCEPTION();
	ZEND_VM_NEXT_OPCODE();
}

ZEND_VM_HANDLER(19, ZEND_IS_SMALLER, CONST|TMP|VAR|CV, CONST|TMP|VAR|CV)
{
	USE_OPLINE
	zend_free_op free_op1, free_op2;
	zval *result = &EX_T(opline->result.var).tmp_var;

	SAVE_OPLINE();
	ZVAL_BOOL(result, fast_is_smaller_function(result,
		GET_OP1_ZVAL_PTR(BP_VAR_R),
		GET_OP2_ZVAL_PTR(BP_VAR_R) TSRMLS_CC));
	FREE_OP1();
	FREE_OP2();
	CHECK_EXCEPTION();
	ZEND_VM_NEXT_OPCODE();
}

ZEND_VM_HANDLER(20, ZEND_IS_SMALLER_OR_EQUAL, CONST|TMP|VAR|CV, CONST|TMP|VAR|CV)
{
	USE_OPLINE
	zend_free_op free_op1, free_op2;
	zval *result = &EX_T(opline->result.var).tmp_var;

	SAVE_OPLINE();
	ZVAL_BOOL(result, fast_is_smaller_or_equal_function(result,
		GET_OP1_ZVAL_PTR(BP_VAR_R),
		GET_OP2_ZVAL_PTR(BP_VAR_R) TSRMLS_CC));
	FREE_OP1();
	FREE_OP2();
	CHECK_EXCEPTION();
	ZEND_VM_NEXT_OPCODE();
}

ZEND_VM_HANDLER(9, ZEND_BW_OR, CONST|TMP|VAR|CV, CONST|TMP|VAR|CV)
{
	USE_OPLINE
	zend_free_op free_op1, free_op2;

	SAVE_OPLINE();
	bitwise_or_function(&EX_T(opline->result.var).tmp_var,
		GET_OP1_ZVAL_PTR(BP_VAR_R),
		GET_OP2_ZVAL_PTR(BP_VAR_R) TSRMLS_CC);
	FREE_OP1();
	FREE_OP2();
	CHECK_EXCEPTION();
	ZEND_VM_NEXT_OPCODE();
}

ZEND_VM_HANDLER(10, ZEND_BW_AND, CONST|TMP|VAR|CV, CONST|TMP|VAR|CV)
{
	USE_OPLINE
	zend_free_op free_op1, free_op2;

	SAVE_OPLINE();
	bitwise_and_function(&EX_T(opline->result.var).tmp_var,
		GET_OP1_ZVAL_PTR(BP_VAR_R),
		GET_OP2_ZVAL_PTR(BP_VAR_R) TSRMLS_CC);
	FREE_OP1();
	FREE_OP2();
	CHECK_EXCEPTION();
	ZEND_VM_NEXT_OPCODE();
}

ZEND_VM_HANDLER(11, ZEND_BW_XOR, CONST|TMP|VAR|CV, CONST|TMP|VAR|CV)
{
	USE_OPLINE
	zend_free_op free_op1, free_op2;

	SAVE_OPLINE();
	bitwise_xor_function(&EX_T(opline->result.var).tmp_var,
		GET_OP1_ZVAL_PTR(BP_VAR_R),
		GET_OP2_ZVAL_PTR(BP_VAR_R) TSRMLS_CC);
	FREE_OP1();
	FREE_OP2();
	CHECK_EXCEPTION();
	ZEND_VM_NEXT_OPCODE();
}

ZEND_VM_HANDLER(14, ZEND_BOOL_XOR, CONST|TMP|VAR|CV, CONST|TMP|VAR|CV)
{
	USE_OPLINE
	zend_free_op free_op1, free_op2;

	SAVE_OPLINE();
	boolean_xor_function(&EX_T(opline->result.var).tmp_var,
		GET_OP1_ZVAL_PTR(BP_VAR_R),
		GET_OP2_ZVAL_PTR(BP_VAR_R) TSRMLS_CC);
	FREE_OP1();
	FREE_OP2();
	CHECK_EXCEPTION();
	ZEND_VM_NEXT_OPCODE();
}

ZEND_VM_HANDLER(12, ZEND_BW_NOT, CONST|TMP|VAR|CV, ANY)
{
	USE_OPLINE
	zend_free_op free_op1;

	SAVE_OPLINE();
	bitwise_not_function(&EX_T(opline->result.var).tmp_var,
		GET_OP1_ZVAL_PTR(BP_VAR_R) TSRMLS_CC);
	FREE_OP1();
	CHECK_EXCEPTION();
	ZEND_VM_NEXT_OPCODE();
}

ZEND_VM_HANDLER(13, ZEND_BOOL_NOT, CONST|TMP|VAR|CV, ANY)
{
	USE_OPLINE
	zend_free_op free_op1;

	SAVE_OPLINE();
	boolean_not_function(&EX_T(opline->result.var).tmp_var,
		GET_OP1_ZVAL_PTR(BP_VAR_R) TSRMLS_CC);
	FREE_OP1();
	CHECK_EXCEPTION();
	ZEND_VM_NEXT_OPCODE();
}

ZEND_VM_HELPER_EX(zend_binary_assign_op_obj_helper, VAR|UNUSED|CV, CONST|TMP|VAR|UNUSED|CV, int (*binary_op)(zval *result, zval *op1, zval *op2 TSRMLS_DC))
{
	USE_OPLINE
	zend_free_op free_op1, free_op2, free_op_data1;
	zval **object_ptr = GET_OP1_OBJ_ZVAL_PTR_PTR(BP_VAR_RW);
	zval *object;
	zval *property = GET_OP2_ZVAL_PTR(BP_VAR_R);
	zval *value = get_zval_ptr((opline+1)->op1_type, &(opline+1)->op1, execute_data, &free_op_data1, BP_VAR_R);
	int have_get_ptr = 0;

	if (OP1_TYPE == IS_VAR && UNEXPECTED(object_ptr == NULL)) {
		zend_error_noreturn(E_ERROR, "Cannot use string offset as an object");
	}

	make_real_object(object_ptr TSRMLS_CC);
	object = *object_ptr;

	if (UNEXPECTED(Z_TYPE_P(object) != IS_OBJECT)) {
		zend_error(E_WARNING, "Attempt to assign property of non-object");
		FREE_OP2();
		FREE_OP(free_op_data1);

		if (RETURN_VALUE_USED(opline)) {
			PZVAL_LOCK(&EG(uninitialized_zval));
			EX_T(opline->result.var).var.ptr = &EG(uninitialized_zval);
		}
	} else {
		/* here we are sure we are dealing with an object */
		if (IS_OP2_TMP_FREE()) {
			MAKE_REAL_ZVAL_PTR(property);
		}

		/* here property is a string */
		if (opline->extended_value == ZEND_ASSIGN_OBJ
			&& Z_OBJ_HT_P(object)->get_property_ptr_ptr) {
			zval **zptr = Z_OBJ_HT_P(object)->get_property_ptr_ptr(object, property, BP_VAR_RW, ((OP2_TYPE == IS_CONST) ? opline->op2.literal : NULL) TSRMLS_CC);
			if (zptr != NULL) { 			/* NULL means no success in getting PTR */
				SEPARATE_ZVAL_IF_NOT_REF(zptr);

				have_get_ptr = 1;
				binary_op(*zptr, *zptr, value TSRMLS_CC);
				if (RETURN_VALUE_USED(opline)) {
					PZVAL_LOCK(*zptr);
					EX_T(opline->result.var).var.ptr = *zptr;
				}
			}
		}

		if (!have_get_ptr) {
			zval *z = NULL;

			if (opline->extended_value == ZEND_ASSIGN_OBJ) {
				if (Z_OBJ_HT_P(object)->read_property) {
					z = Z_OBJ_HT_P(object)->read_property(object, property, BP_VAR_R, ((OP2_TYPE == IS_CONST) ? opline->op2.literal : NULL) TSRMLS_CC);
				}
			} else /* if (opline->extended_value == ZEND_ASSIGN_DIM) */ {
				if (Z_OBJ_HT_P(object)->read_dimension) {
					z = Z_OBJ_HT_P(object)->read_dimension(object, property, BP_VAR_R TSRMLS_CC);
				}
			}
			if (z) {
				if (Z_TYPE_P(z) == IS_OBJECT && Z_OBJ_HT_P(z)->get) {
					zval *value = Z_OBJ_HT_P(z)->get(z TSRMLS_CC);

					if (Z_REFCOUNT_P(z) == 0) {
						GC_REMOVE_ZVAL_FROM_BUFFER(z);
						zval_dtor(z);
						FREE_ZVAL(z);
					}
					z = value;
				}
				Z_ADDREF_P(z);
				SEPARATE_ZVAL_IF_NOT_REF(&z);
				binary_op(z, z, value TSRMLS_CC);
				if (opline->extended_value == ZEND_ASSIGN_OBJ) {
					Z_OBJ_HT_P(object)->write_property(object, property, z, ((OP2_TYPE == IS_CONST) ? opline->op2.literal : NULL) TSRMLS_CC);
				} else /* if (opline->extended_value == ZEND_ASSIGN_DIM) */ {
					Z_OBJ_HT_P(object)->write_dimension(object, property, z TSRMLS_CC);
				}
				if (RETURN_VALUE_USED(opline)) {
					PZVAL_LOCK(z);
					EX_T(opline->result.var).var.ptr = z;
				}
				zval_ptr_dtor(&z);
			} else {
				zend_error(E_WARNING, "Attempt to assign property of non-object");
				if (RETURN_VALUE_USED(opline)) {
					PZVAL_LOCK(&EG(uninitialized_zval));
					EX_T(opline->result.var).var.ptr = &EG(uninitialized_zval);
				}
			}
		}

		if (IS_OP2_TMP_FREE()) {
			zval_ptr_dtor(&property);
		} else {
			FREE_OP2();
		}
		FREE_OP(free_op_data1);
	}

	FREE_OP1_VAR_PTR();
	/* assign_obj has two opcodes! */
	CHECK_EXCEPTION();
	ZEND_VM_INC_OPCODE();
	ZEND_VM_NEXT_OPCODE();
}

ZEND_VM_HELPER_EX(zend_binary_assign_op_helper, VAR|UNUSED|CV, CONST|TMP|VAR|UNUSED|CV, int (*binary_op)(zval *result, zval *op1, zval *op2 TSRMLS_DC))
{
	USE_OPLINE
	zend_free_op free_op1, free_op2, free_op_data2, free_op_data1;
	zval **var_ptr;
	zval *value;

	SAVE_OPLINE();
	switch (opline->extended_value) {
		case ZEND_ASSIGN_OBJ:
			ZEND_VM_DISPATCH_TO_HELPER_EX(zend_binary_assign_op_obj_helper, binary_op, binary_op);
			break;
		case ZEND_ASSIGN_DIM: {
				zval **container = GET_OP1_OBJ_ZVAL_PTR_PTR(BP_VAR_RW);

				if (OP1_TYPE == IS_VAR && UNEXPECTED(container == NULL)) {
					zend_error_noreturn(E_ERROR, "Cannot use string offset as an array");
				} else if (UNEXPECTED(Z_TYPE_PP(container) == IS_OBJECT)) {
					if (OP1_TYPE == IS_VAR && !OP1_FREE) {
						Z_ADDREF_PP(container);  /* undo the effect of get_obj_zval_ptr_ptr() */
					}
					ZEND_VM_DISPATCH_TO_HELPER_EX(zend_binary_assign_op_obj_helper, binary_op, binary_op);
				} else {
					zval *dim = GET_OP2_ZVAL_PTR(BP_VAR_R);

					zend_fetch_dimension_address(&EX_T((opline+1)->op2.var), container, dim, OP2_TYPE, BP_VAR_RW TSRMLS_CC);
					value = get_zval_ptr((opline+1)->op1_type, &(opline+1)->op1, execute_data, &free_op_data1, BP_VAR_R);
					var_ptr = _get_zval_ptr_ptr_var((opline+1)->op2.var, execute_data, &free_op_data2 TSRMLS_CC);
				}
			}
			break;
		default:
			value = GET_OP2_ZVAL_PTR(BP_VAR_R);
			var_ptr = GET_OP1_ZVAL_PTR_PTR(BP_VAR_RW);
			/* do nothing */
			break;
	}

	if (UNEXPECTED(var_ptr == NULL)) {
		zend_error_noreturn(E_ERROR, "Cannot use assign-op operators with overloaded objects nor string offsets");
	}

	if (UNEXPECTED(*var_ptr == &EG(error_zval))) {
		if (RETURN_VALUE_USED(opline)) {
			PZVAL_LOCK(&EG(uninitialized_zval));
			EX_T(opline->result.var).var.ptr = &EG(uninitialized_zval);
		}
		FREE_OP2();
		FREE_OP1_VAR_PTR();
		CHECK_EXCEPTION();
		if (opline->extended_value == ZEND_ASSIGN_DIM) {
			ZEND_VM_INC_OPCODE();
		}
		ZEND_VM_NEXT_OPCODE();
	}

	SEPARATE_ZVAL_IF_NOT_REF(var_ptr);

	if (UNEXPECTED(Z_TYPE_PP(var_ptr) == IS_OBJECT)
	   && Z_OBJ_HANDLER_PP(var_ptr, get)
	   && Z_OBJ_HANDLER_PP(var_ptr, set)) {
		/* proxy object */
		zval *objval = Z_OBJ_HANDLER_PP(var_ptr, get)(*var_ptr TSRMLS_CC);
		Z_ADDREF_P(objval);
		binary_op(objval, objval, value TSRMLS_CC);
		Z_OBJ_HANDLER_PP(var_ptr, set)(var_ptr, objval TSRMLS_CC);
		zval_ptr_dtor(&objval);
	} else {
		binary_op(*var_ptr, *var_ptr, value TSRMLS_CC);
	}

	if (RETURN_VALUE_USED(opline)) {
		PZVAL_LOCK(*var_ptr);
		EX_T(opline->result.var).var.ptr = *var_ptr;
	}
	FREE_OP2();

	if (opline->extended_value == ZEND_ASSIGN_DIM) {
		FREE_OP(free_op_data1);
		FREE_OP_VAR_PTR(free_op_data2);
		FREE_OP1_VAR_PTR();
		CHECK_EXCEPTION();
		ZEND_VM_INC_OPCODE();
	} else {
		FREE_OP1_VAR_PTR();
		CHECK_EXCEPTION();
	}
	ZEND_VM_NEXT_OPCODE();
}

ZEND_VM_HANDLER(23, ZEND_ASSIGN_ADD, VAR|UNUSED|CV, CONST|TMP|VAR|UNUSED|CV)
{
	ZEND_VM_DISPATCH_TO_HELPER_EX(zend_binary_assign_op_helper, binary_op, add_function);
}

ZEND_VM_HANDLER(24, ZEND_ASSIGN_SUB, VAR|UNUSED|CV, CONST|TMP|VAR|UNUSED|CV)
{
	ZEND_VM_DISPATCH_TO_HELPER_EX(zend_binary_assign_op_helper, binary_op, sub_function);
}

ZEND_VM_HANDLER(25, ZEND_ASSIGN_MUL, VAR|UNUSED|CV, CONST|TMP|VAR|UNUSED|CV)
{
	ZEND_VM_DISPATCH_TO_HELPER_EX(zend_binary_assign_op_helper, binary_op, mul_function);
}

ZEND_VM_HANDLER(26, ZEND_ASSIGN_DIV, VAR|UNUSED|CV, CONST|TMP|VAR|UNUSED|CV)
{
	ZEND_VM_DISPATCH_TO_HELPER_EX(zend_binary_assign_op_helper, binary_op, div_function);
}

ZEND_VM_HANDLER(27, ZEND_ASSIGN_MOD, VAR|UNUSED|CV, CONST|TMP|VAR|UNUSED|CV)
{
	ZEND_VM_DISPATCH_TO_HELPER_EX(zend_binary_assign_op_helper, binary_op, mod_function);
}

ZEND_VM_HANDLER(28, ZEND_ASSIGN_SL, VAR|UNUSED|CV, CONST|TMP|VAR|UNUSED|CV)
{
	ZEND_VM_DISPATCH_TO_HELPER_EX(zend_binary_assign_op_helper, binary_op, shift_left_function);
}

ZEND_VM_HANDLER(29, ZEND_ASSIGN_SR, VAR|UNUSED|CV, CONST|TMP|VAR|UNUSED|CV)
{
	ZEND_VM_DISPATCH_TO_HELPER_EX(zend_binary_assign_op_helper, binary_op, shift_right_function);
}

ZEND_VM_HANDLER(30, ZEND_ASSIGN_CONCAT, VAR|UNUSED|CV, CONST|TMP|VAR|UNUSED|CV)
{
	ZEND_VM_DISPATCH_TO_HELPER_EX(zend_binary_assign_op_helper, binary_op, concat_function);
}

ZEND_VM_HANDLER(31, ZEND_ASSIGN_BW_OR, VAR|UNUSED|CV, CONST|TMP|VAR|UNUSED|CV)
{
	ZEND_VM_DISPATCH_TO_HELPER_EX(zend_binary_assign_op_helper, binary_op, bitwise_or_function);
}

ZEND_VM_HANDLER(32, ZEND_ASSIGN_BW_AND, VAR|UNUSED|CV, CONST|TMP|VAR|UNUSED|CV)
{
	ZEND_VM_DISPATCH_TO_HELPER_EX(zend_binary_assign_op_helper, binary_op, bitwise_and_function);
}

ZEND_VM_HANDLER(33, ZEND_ASSIGN_BW_XOR, VAR|UNUSED|CV, CONST|TMP|VAR|UNUSED|CV)
{
	ZEND_VM_DISPATCH_TO_HELPER_EX(zend_binary_assign_op_helper, binary_op, bitwise_xor_function);
}

ZEND_VM_HELPER_EX(zend_pre_incdec_property_helper, VAR|UNUSED|CV, CONST|TMP|VAR|CV, incdec_t incdec_op)
{
	USE_OPLINE
	zend_free_op free_op1, free_op2;
	zval **object_ptr;
	zval *object;
	zval *property;
	zval **retval;
	int have_get_ptr = 0;

	SAVE_OPLINE();
	object_ptr = GET_OP1_OBJ_ZVAL_PTR_PTR(BP_VAR_RW);
	property = GET_OP2_ZVAL_PTR(BP_VAR_R);
	retval = &EX_T(opline->result.var).var.ptr;

	if (OP1_TYPE == IS_VAR && UNEXPECTED(object_ptr == NULL)) {
		zend_error_noreturn(E_ERROR, "Cannot increment/decrement overloaded objects nor string offsets");
	}

	make_real_object(object_ptr TSRMLS_CC); /* this should modify object only if it's empty */
	object = *object_ptr;

	if (UNEXPECTED(Z_TYPE_P(object) != IS_OBJECT)) {
		zend_error(E_WARNING, "Attempt to increment/decrement property of non-object");
		FREE_OP2();
		if (RETURN_VALUE_USED(opline)) {
			PZVAL_LOCK(&EG(uninitialized_zval));
			*retval = &EG(uninitialized_zval);
		}
		FREE_OP1_VAR_PTR();
		CHECK_EXCEPTION();
		ZEND_VM_NEXT_OPCODE();
	}

	/* here we are sure we are dealing with an object */

	if (IS_OP2_TMP_FREE()) {
		MAKE_REAL_ZVAL_PTR(property);
	}

	if (Z_OBJ_HT_P(object)->get_property_ptr_ptr) {
		zval **zptr = Z_OBJ_HT_P(object)->get_property_ptr_ptr(object, property, BP_VAR_RW, ((OP2_TYPE == IS_CONST) ? opline->op2.literal : NULL) TSRMLS_CC);
		if (zptr != NULL) { 			/* NULL means no success in getting PTR */
			SEPARATE_ZVAL_IF_NOT_REF(zptr);

			have_get_ptr = 1;
			incdec_op(*zptr);
			if (RETURN_VALUE_USED(opline)) {
				*retval = *zptr;
				PZVAL_LOCK(*retval);
			}
		}
	}

	if (!have_get_ptr) {
		if (Z_OBJ_HT_P(object)->read_property && Z_OBJ_HT_P(object)->write_property) {
			zval *z = Z_OBJ_HT_P(object)->read_property(object, property, BP_VAR_R, ((OP2_TYPE == IS_CONST) ? opline->op2.literal : NULL) TSRMLS_CC);

			if (UNEXPECTED(Z_TYPE_P(z) == IS_OBJECT) && Z_OBJ_HT_P(z)->get) {
				zval *value = Z_OBJ_HT_P(z)->get(z TSRMLS_CC);

				if (Z_REFCOUNT_P(z) == 0) {
					GC_REMOVE_ZVAL_FROM_BUFFER(z);
					zval_dtor(z);
					FREE_ZVAL(z);
				}
				z = value;
			}
			Z_ADDREF_P(z);
			SEPARATE_ZVAL_IF_NOT_REF(&z);
			incdec_op(z);
			*retval = z;
			Z_OBJ_HT_P(object)->write_property(object, property, z, ((OP2_TYPE == IS_CONST) ? opline->op2.literal : NULL) TSRMLS_CC);
			SELECTIVE_PZVAL_LOCK(*retval, opline);
			zval_ptr_dtor(&z);
		} else {
			zend_error(E_WARNING, "Attempt to increment/decrement property of non-object");
			if (RETURN_VALUE_USED(opline)) {
				PZVAL_LOCK(&EG(uninitialized_zval));
				*retval = &EG(uninitialized_zval);
			}
		}
	}

	if (IS_OP2_TMP_FREE()) {
		zval_ptr_dtor(&property);
	} else {
		FREE_OP2();
	}
	FREE_OP1_VAR_PTR();
	CHECK_EXCEPTION();
	ZEND_VM_NEXT_OPCODE();
}

ZEND_VM_HANDLER(132, ZEND_PRE_INC_OBJ, VAR|UNUSED|CV, CONST|TMP|VAR|CV)
{
	ZEND_VM_DISPATCH_TO_HELPER_EX(zend_pre_incdec_property_helper, incdec_op, increment_function);
}

ZEND_VM_HANDLER(133, ZEND_PRE_DEC_OBJ, VAR|UNUSED|CV, CONST|TMP|VAR|CV)
{
	ZEND_VM_DISPATCH_TO_HELPER_EX(zend_pre_incdec_property_helper, incdec_op, decrement_function);
}

ZEND_VM_HELPER_EX(zend_post_incdec_property_helper, VAR|UNUSED|CV, CONST|TMP|VAR|CV, incdec_t incdec_op)
{
	USE_OPLINE
	zend_free_op free_op1, free_op2;
	zval **object_ptr;
	zval *object;
	zval *property;
	zval *retval;
	int have_get_ptr = 0;

	SAVE_OPLINE();
	object_ptr = GET_OP1_OBJ_ZVAL_PTR_PTR(BP_VAR_RW);
	property = GET_OP2_ZVAL_PTR(BP_VAR_R);
	retval = &EX_T(opline->result.var).tmp_var;

	if (OP1_TYPE == IS_VAR && UNEXPECTED(object_ptr == NULL)) {
		zend_error_noreturn(E_ERROR, "Cannot increment/decrement overloaded objects nor string offsets");
	}

	make_real_object(object_ptr TSRMLS_CC); /* this should modify object only if it's empty */
	object = *object_ptr;

	if (UNEXPECTED(Z_TYPE_P(object) != IS_OBJECT)) {
		zend_error(E_WARNING, "Attempt to increment/decrement property of non-object");
		FREE_OP2();
		ZVAL_NULL(retval);
		FREE_OP1_VAR_PTR();
		CHECK_EXCEPTION();
		ZEND_VM_NEXT_OPCODE();
	}

	/* here we are sure we are dealing with an object */

	if (IS_OP2_TMP_FREE()) {
		MAKE_REAL_ZVAL_PTR(property);
	}

	if (Z_OBJ_HT_P(object)->get_property_ptr_ptr) {
		zval **zptr = Z_OBJ_HT_P(object)->get_property_ptr_ptr(object, property, BP_VAR_RW, ((OP2_TYPE == IS_CONST) ? opline->op2.literal : NULL) TSRMLS_CC);
		if (zptr != NULL) { 			/* NULL means no success in getting PTR */
			have_get_ptr = 1;
			SEPARATE_ZVAL_IF_NOT_REF(zptr);

			ZVAL_COPY_VALUE(retval, *zptr);
			zendi_zval_copy_ctor(*retval);

			incdec_op(*zptr);

		}
	}

	if (!have_get_ptr) {
		if (Z_OBJ_HT_P(object)->read_property && Z_OBJ_HT_P(object)->write_property) {
			zval *z = Z_OBJ_HT_P(object)->read_property(object, property, BP_VAR_R, ((OP2_TYPE == IS_CONST) ? opline->op2.literal : NULL) TSRMLS_CC);
			zval *z_copy;

			if (UNEXPECTED(Z_TYPE_P(z) == IS_OBJECT) && Z_OBJ_HT_P(z)->get) {
				zval *value = Z_OBJ_HT_P(z)->get(z TSRMLS_CC);

				if (Z_REFCOUNT_P(z) == 0) {
					GC_REMOVE_ZVAL_FROM_BUFFER(z);
					zval_dtor(z);
					FREE_ZVAL(z);
				}
				z = value;
			}
			ZVAL_COPY_VALUE(retval, z);
			zendi_zval_copy_ctor(*retval);
			ALLOC_ZVAL(z_copy);
			INIT_PZVAL_COPY(z_copy, z);
			zendi_zval_copy_ctor(*z_copy);
			incdec_op(z_copy);
			Z_ADDREF_P(z);
			Z_OBJ_HT_P(object)->write_property(object, property, z_copy, ((OP2_TYPE == IS_CONST) ? opline->op2.literal : NULL) TSRMLS_CC);
			zval_ptr_dtor(&z_copy);
			zval_ptr_dtor(&z);
		} else {
			zend_error(E_WARNING, "Attempt to increment/decrement property of non-object");
			ZVAL_NULL(retval);
		}
	}

	if (IS_OP2_TMP_FREE()) {
		zval_ptr_dtor(&property);
	} else {
		FREE_OP2();
	}
	FREE_OP1_VAR_PTR();
	CHECK_EXCEPTION();
	ZEND_VM_NEXT_OPCODE();
}

ZEND_VM_HANDLER(134, ZEND_POST_INC_OBJ, VAR|UNUSED|CV, CONST|TMP|VAR|CV)
{
	ZEND_VM_DISPATCH_TO_HELPER_EX(zend_post_incdec_property_helper, incdec_op, increment_function);
}

ZEND_VM_HANDLER(135, ZEND_POST_DEC_OBJ, VAR|UNUSED|CV, CONST|TMP|VAR|CV)
{
	ZEND_VM_DISPATCH_TO_HELPER_EX(zend_post_incdec_property_helper, incdec_op, decrement_function);
}

ZEND_VM_HANDLER(34, ZEND_PRE_INC, VAR|CV, ANY)
{
	USE_OPLINE
	zend_free_op free_op1;
	zval **var_ptr;

	SAVE_OPLINE();
	var_ptr = GET_OP1_ZVAL_PTR_PTR(BP_VAR_RW);

	if (OP1_TYPE == IS_VAR && UNEXPECTED(var_ptr == NULL)) {
		zend_error_noreturn(E_ERROR, "Cannot increment/decrement overloaded objects nor string offsets");
	}
	if (OP1_TYPE == IS_VAR && UNEXPECTED(*var_ptr == &EG(error_zval))) {
		if (RETURN_VALUE_USED(opline)) {
			PZVAL_LOCK(&EG(uninitialized_zval));
			EX_T(opline->result.var).var.ptr = &EG(uninitialized_zval);
		}
		FREE_OP1_VAR_PTR();
		CHECK_EXCEPTION();
		ZEND_VM_NEXT_OPCODE();
	}

	SEPARATE_ZVAL_IF_NOT_REF(var_ptr);

	if (UNEXPECTED(Z_TYPE_PP(var_ptr) == IS_OBJECT)
	   && Z_OBJ_HANDLER_PP(var_ptr, get)
	   && Z_OBJ_HANDLER_PP(var_ptr, set)) {
		/* proxy object */
		zval *val = Z_OBJ_HANDLER_PP(var_ptr, get)(*var_ptr TSRMLS_CC);
		Z_ADDREF_P(val);
		fast_increment_function(val);
		Z_OBJ_HANDLER_PP(var_ptr, set)(var_ptr, val TSRMLS_CC);
		zval_ptr_dtor(&val);
	} else {
		fast_increment_function(*var_ptr);
	}

	if (RETURN_VALUE_USED(opline)) {
		PZVAL_LOCK(*var_ptr);
		EX_T(opline->result.var).var.ptr = *var_ptr;
	}

	FREE_OP1_VAR_PTR();
	CHECK_EXCEPTION();
	ZEND_VM_NEXT_OPCODE();
}

ZEND_VM_HANDLER(35, ZEND_PRE_DEC, VAR|CV, ANY)
{
	USE_OPLINE
	zend_free_op free_op1;
	zval **var_ptr;

	SAVE_OPLINE();
	var_ptr = GET_OP1_ZVAL_PTR_PTR(BP_VAR_RW);

	if (OP1_TYPE == IS_VAR && UNEXPECTED(var_ptr == NULL)) {
		zend_error_noreturn(E_ERROR, "Cannot increment/decrement overloaded objects nor string offsets");
	}
	if (OP1_TYPE == IS_VAR && UNEXPECTED(*var_ptr == &EG(error_zval))) {
		if (RETURN_VALUE_USED(opline)) {
			PZVAL_LOCK(&EG(uninitialized_zval));
			EX_T(opline->result.var).var.ptr = &EG(uninitialized_zval);
		}
		FREE_OP1_VAR_PTR();
		CHECK_EXCEPTION();
		ZEND_VM_NEXT_OPCODE();
	}

	SEPARATE_ZVAL_IF_NOT_REF(var_ptr);

	if (UNEXPECTED(Z_TYPE_PP(var_ptr) == IS_OBJECT)
	   && Z_OBJ_HANDLER_PP(var_ptr, get)
	   && Z_OBJ_HANDLER_PP(var_ptr, set)) {
		/* proxy object */
		zval *val = Z_OBJ_HANDLER_PP(var_ptr, get)(*var_ptr TSRMLS_CC);
		Z_ADDREF_P(val);
		fast_decrement_function(val);
		Z_OBJ_HANDLER_PP(var_ptr, set)(var_ptr, val TSRMLS_CC);
		zval_ptr_dtor(&val);
	} else {
		fast_decrement_function(*var_ptr);
	}

	if (RETURN_VALUE_USED(opline)) {
		PZVAL_LOCK(*var_ptr);
		EX_T(opline->result.var).var.ptr = *var_ptr;
	}

	FREE_OP1_VAR_PTR();
	CHECK_EXCEPTION();
	ZEND_VM_NEXT_OPCODE();
}

ZEND_VM_HANDLER(36, ZEND_POST_INC, VAR|CV, ANY)
{
	USE_OPLINE
	zend_free_op free_op1;
	zval **var_ptr, *retval;

	SAVE_OPLINE();
	var_ptr = GET_OP1_ZVAL_PTR_PTR(BP_VAR_RW);

	if (OP1_TYPE == IS_VAR && UNEXPECTED(var_ptr == NULL)) {
		zend_error_noreturn(E_ERROR, "Cannot increment/decrement overloaded objects nor string offsets");
	}
	if (OP1_TYPE == IS_VAR && UNEXPECTED(*var_ptr == &EG(error_zval))) {
		ZVAL_NULL(&EX_T(opline->result.var).tmp_var);
		FREE_OP1_VAR_PTR();
		CHECK_EXCEPTION();
		ZEND_VM_NEXT_OPCODE();
	}

	retval = &EX_T(opline->result.var).tmp_var;
	ZVAL_COPY_VALUE(retval, *var_ptr);
	zendi_zval_copy_ctor(*retval);

	SEPARATE_ZVAL_IF_NOT_REF(var_ptr);

	if (UNEXPECTED(Z_TYPE_PP(var_ptr) == IS_OBJECT)
	   && Z_OBJ_HANDLER_PP(var_ptr, get)
	   && Z_OBJ_HANDLER_PP(var_ptr, set)) {
		/* proxy object */
		zval *val = Z_OBJ_HANDLER_PP(var_ptr, get)(*var_ptr TSRMLS_CC);
		Z_ADDREF_P(val);
		fast_increment_function(val);
		Z_OBJ_HANDLER_PP(var_ptr, set)(var_ptr, val TSRMLS_CC);
		zval_ptr_dtor(&val);
	} else {
		fast_increment_function(*var_ptr);
	}

	FREE_OP1_VAR_PTR();
	CHECK_EXCEPTION();
	ZEND_VM_NEXT_OPCODE();
}

ZEND_VM_HANDLER(37, ZEND_POST_DEC, VAR|CV, ANY)
{
	USE_OPLINE
	zend_free_op free_op1;
	zval **var_ptr, *retval;

	SAVE_OPLINE();
	var_ptr = GET_OP1_ZVAL_PTR_PTR(BP_VAR_RW);

	if (OP1_TYPE == IS_VAR && UNEXPECTED(var_ptr == NULL)) {
		zend_error_noreturn(E_ERROR, "Cannot increment/decrement overloaded objects nor string offsets");
	}
	if (OP1_TYPE == IS_VAR && UNEXPECTED(*var_ptr == &EG(error_zval))) {
		ZVAL_NULL(&EX_T(opline->result.var).tmp_var);
		FREE_OP1_VAR_PTR();
		CHECK_EXCEPTION();
		ZEND_VM_NEXT_OPCODE();
	}

	retval = &EX_T(opline->result.var).tmp_var;
	ZVAL_COPY_VALUE(retval, *var_ptr);
	zendi_zval_copy_ctor(*retval);

	SEPARATE_ZVAL_IF_NOT_REF(var_ptr);

	if (UNEXPECTED(Z_TYPE_PP(var_ptr) == IS_OBJECT)
	   && Z_OBJ_HANDLER_PP(var_ptr, get)
	   && Z_OBJ_HANDLER_PP(var_ptr, set)) {
		/* proxy object */
		zval *val = Z_OBJ_HANDLER_PP(var_ptr, get)(*var_ptr TSRMLS_CC);
		Z_ADDREF_P(val);
		fast_decrement_function(val);
		Z_OBJ_HANDLER_PP(var_ptr, set)(var_ptr, val TSRMLS_CC);
		zval_ptr_dtor(&val);
	} else {
		fast_decrement_function(*var_ptr);
	}

	FREE_OP1_VAR_PTR();
	CHECK_EXCEPTION();
	ZEND_VM_NEXT_OPCODE();
}

ZEND_VM_HANDLER(40, ZEND_ECHO, CONST|TMP|VAR|CV, ANY)
{
	USE_OPLINE
	zend_free_op free_op1;
	zval *z;

	SAVE_OPLINE();
	z = GET_OP1_ZVAL_PTR(BP_VAR_R);

	if (OP1_TYPE == IS_TMP_VAR && Z_TYPE_P(z) == IS_OBJECT) {
		INIT_PZVAL(z);
	}
	zend_print_variable(z);

	FREE_OP1();
	CHECK_EXCEPTION();
	ZEND_VM_NEXT_OPCODE();
}

ZEND_VM_HANDLER(41, ZEND_PRINT, CONST|TMP|VAR|CV, ANY)
{
	USE_OPLINE

	ZVAL_LONG(&EX_T(opline->result.var).tmp_var, 1);
	ZEND_VM_DISPATCH_TO_HANDLER(ZEND_ECHO);
}

ZEND_VM_HELPER_EX(zend_fetch_var_address_helper, CONST|TMP|VAR|CV, UNUSED|CONST|VAR, int type)
{
	USE_OPLINE
	zend_free_op free_op1;
	zval *varname;
	zval **retval;
	zval tmp_varname;
	HashTable *target_symbol_table;
	zend_uint_t hash_value;

	SAVE_OPLINE();
	varname = GET_OP1_ZVAL_PTR(BP_VAR_R);

 	if (OP1_TYPE != IS_CONST && UNEXPECTED(Z_TYPE_P(varname) != IS_STRING)) {
		ZVAL_COPY_VALUE(&tmp_varname, varname);
		zval_copy_ctor(&tmp_varname);
		Z_SET_REFCOUNT(tmp_varname, 1);
		Z_UNSET_ISREF(tmp_varname);
		convert_to_string(&tmp_varname);
		varname = &tmp_varname;
	}

	if (OP2_TYPE != IS_UNUSED) {
		zend_class_entry *ce;

		if (OP2_TYPE == IS_CONST) {
			if (CACHED_PTR(opline->op2.literal->cache_slot)) {
				ce = CACHED_PTR(opline->op2.literal->cache_slot);
			} else {
				ce = zend_fetch_class_by_name(Z_STRVAL_P(opline->op2.zv), Z_STRSIZE_P(opline->op2.zv), opline->op2.literal + 1, 0 TSRMLS_CC);
				if (UNEXPECTED(ce == NULL)) {
					if (OP1_TYPE != IS_CONST && varname == &tmp_varname) {
						zval_dtor(&tmp_varname);
					}
					FREE_OP1();
					CHECK_EXCEPTION();
					ZEND_VM_NEXT_OPCODE();
				}
				CACHE_PTR(opline->op2.literal->cache_slot, ce);
			}
		} else {
			ce = EX_T(opline->op2.var).class_entry;
		}
		retval = zend_std_get_static_property(ce, Z_STRVAL_P(varname), Z_STRSIZE_P(varname), 0, ((OP1_TYPE == IS_CONST) ? opline->op1.literal : NULL) TSRMLS_CC);
		FREE_OP1();
	} else {
		target_symbol_table = zend_get_target_symbol_table(opline->extended_value & ZEND_FETCH_TYPE_MASK TSRMLS_CC);
/*
		if (!target_symbol_table) {
			CHECK_EXCEPTION();
			ZEND_VM_NEXT_OPCODE();
		}
*/
		if (OP1_TYPE == IS_CONST) {
			hash_value = Z_HASH_P(varname);
		} else {
			hash_value = str_hash(Z_STRVAL_P(varname), Z_STRSIZE_P(varname));	
		}

		if (zend_hash_quick_find(target_symbol_table, Z_STRVAL_P(varname), Z_STRSIZE_P(varname)+1, hash_value, (void **) &retval) == FAILURE) {
			switch (type) {
				case BP_VAR_R:
				case BP_VAR_UNSET:
					zend_error(E_NOTICE,"Undefined variable: %s", Z_STRVAL_P(varname));
					/* break missing intentionally */
				case BP_VAR_IS:
					retval = &EG(uninitialized_zval_ptr);
					break;
				case BP_VAR_RW:
					zend_error(E_NOTICE,"Undefined variable: %s", Z_STRVAL_P(varname));
					/* break missing intentionally */
				case BP_VAR_W:
					Z_ADDREF_P(&EG(uninitialized_zval));
					zend_hash_quick_update(target_symbol_table, Z_STRVAL_P(varname), Z_STRSIZE_P(varname)+1, hash_value, &EG(uninitialized_zval_ptr), sizeof(zval *), (void **) &retval);
					break;
				EMPTY_SWITCH_DEFAULT_CASE()
			}
		}
		switch (opline->extended_value & ZEND_FETCH_TYPE_MASK) {
			case ZEND_FETCH_GLOBAL:
				if (OP1_TYPE != IS_TMP_VAR) {
					FREE_OP1();
				}
				break;
			case ZEND_FETCH_LOCAL:
				FREE_OP1();
				break;
			case ZEND_FETCH_STATIC:
				zval_update_constant(retval, (void*) 1 TSRMLS_CC);
				break;
			case ZEND_FETCH_GLOBAL_LOCK:
				if (OP1_TYPE == IS_VAR && !free_op1.var) {
					PZVAL_LOCK(*EX_T(opline->op1.var).var.ptr_ptr);
				}
				break;
		}
	}


	if (OP1_TYPE != IS_CONST && varname == &tmp_varname) {
		zval_dtor(&tmp_varname);
	}
	if (opline->extended_value & ZEND_FETCH_MAKE_REF) {
		SEPARATE_ZVAL_TO_MAKE_IS_REF(retval);
	}
	PZVAL_LOCK(*retval);
	switch (type) {
		case BP_VAR_R:
		case BP_VAR_IS:
			EX_T(opline->result.var).var.ptr = *retval;
			break;
		case BP_VAR_UNSET: {
			zend_free_op free_res;

			PZVAL_UNLOCK(*retval, &free_res);
			if (retval != &EG(uninitialized_zval_ptr)) {
				SEPARATE_ZVAL_IF_NOT_REF(retval);
			}
			PZVAL_LOCK(*retval);
			FREE_OP_VAR_PTR(free_res);
		}
		/* break missing intentionally */
		default:
			EX_T(opline->result.var).var.ptr_ptr = retval;
			break;
	}
	CHECK_EXCEPTION();
	ZEND_VM_NEXT_OPCODE();
}

ZEND_VM_HANDLER(80, ZEND_FETCH_R, CONST|TMP|VAR|CV, UNUSED|CONST|VAR)
{
	ZEND_VM_DISPATCH_TO_HELPER_EX(zend_fetch_var_address_helper, type, BP_VAR_R);
}

ZEND_VM_HANDLER(83, ZEND_FETCH_W, CONST|TMP|VAR|CV, UNUSED|CONST|VAR)
{
	ZEND_VM_DISPATCH_TO_HELPER_EX(zend_fetch_var_address_helper, type, BP_VAR_W);
}

ZEND_VM_HANDLER(86, ZEND_FETCH_RW, CONST|TMP|VAR|CV, UNUSED|CONST|VAR)
{
	ZEND_VM_DISPATCH_TO_HELPER_EX(zend_fetch_var_address_helper, type, BP_VAR_RW);
}

ZEND_VM_HANDLER(92, ZEND_FETCH_FUNC_ARG, CONST|TMP|VAR|CV, UNUSED|CONST|VAR)
{
	USE_OPLINE

	ZEND_VM_DISPATCH_TO_HELPER_EX(zend_fetch_var_address_helper, type,
		ARG_SHOULD_BE_SENT_BY_REF(EX(call)->fbc, (opline->extended_value & ZEND_FETCH_ARG_MASK))?BP_VAR_W:BP_VAR_R);
}

ZEND_VM_HANDLER(95, ZEND_FETCH_UNSET, CONST|TMP|VAR|CV, UNUSED|CONST|VAR)
{
	ZEND_VM_DISPATCH_TO_HELPER_EX(zend_fetch_var_address_helper, type, BP_VAR_UNSET);
}

ZEND_VM_HANDLER(89, ZEND_FETCH_IS, CONST|TMP|VAR|CV, UNUSED|CONST|VAR)
{
	ZEND_VM_DISPATCH_TO_HELPER_EX(zend_fetch_var_address_helper, type, BP_VAR_IS);
}

ZEND_VM_HANDLER(81, ZEND_FETCH_DIM_R, CONST|TMP|VAR|CV, CONST|TMP|VAR|CV)
{
	USE_OPLINE
	zend_free_op free_op1, free_op2;
	zval *container;

	SAVE_OPLINE();
	container = GET_OP1_ZVAL_PTR(BP_VAR_R);
	zend_fetch_dimension_address_read(&EX_T(opline->result.var), container, GET_OP2_ZVAL_PTR(BP_VAR_R), OP2_TYPE, BP_VAR_R TSRMLS_CC);
	FREE_OP2();
	if (OP1_TYPE != IS_VAR || !(opline->extended_value & ZEND_FETCH_ADD_LOCK)) {
		FREE_OP1();
	}
	CHECK_EXCEPTION();
	ZEND_VM_NEXT_OPCODE();
}

ZEND_VM_HANDLER(84, ZEND_FETCH_DIM_W, VAR|CV, CONST|TMP|VAR|UNUSED|CV)
{
	USE_OPLINE
	zend_free_op free_op1, free_op2;
	zval **container;

	SAVE_OPLINE();
	container = GET_OP1_ZVAL_PTR_PTR(BP_VAR_W);

	if (OP1_TYPE == IS_VAR && UNEXPECTED(container == NULL)) {
		zend_error_noreturn(E_ERROR, "Cannot use string offset as an array");
	}
	zend_fetch_dimension_address(&EX_T(opline->result.var), container, GET_OP2_ZVAL_PTR(BP_VAR_R), OP2_TYPE, BP_VAR_W TSRMLS_CC);
	FREE_OP2();
	if (OP1_TYPE == IS_VAR && OP1_FREE && READY_TO_DESTROY(free_op1.var)) {
		EXTRACT_ZVAL_PTR(&EX_T(opline->result.var));
	}
	FREE_OP1_VAR_PTR();

	/* We are going to assign the result by reference */
	if (UNEXPECTED(opline->extended_value != 0)) {
		zval **retval_ptr = EX_T(opline->result.var).var.ptr_ptr;

		if (retval_ptr) {
			Z_DELREF_PP(retval_ptr);
			SEPARATE_ZVAL_TO_MAKE_IS_REF(retval_ptr);
			Z_ADDREF_PP(retval_ptr);
		}
	}

	CHECK_EXCEPTION();
	ZEND_VM_NEXT_OPCODE();
}

ZEND_VM_HANDLER(87, ZEND_FETCH_DIM_RW, VAR|CV, CONST|TMP|VAR|UNUSED|CV)
{
	USE_OPLINE
	zend_free_op free_op1, free_op2;
	zval **container;

	SAVE_OPLINE();
	container = GET_OP1_ZVAL_PTR_PTR(BP_VAR_RW);

	if (OP1_TYPE == IS_VAR && UNEXPECTED(container == NULL)) {
		zend_error_noreturn(E_ERROR, "Cannot use string offset as an array");
	}
	zend_fetch_dimension_address(&EX_T(opline->result.var), container, GET_OP2_ZVAL_PTR(BP_VAR_R), OP2_TYPE, BP_VAR_RW TSRMLS_CC);
	FREE_OP2();
	if (OP1_TYPE == IS_VAR && OP1_FREE && READY_TO_DESTROY(free_op1.var)) {
		EXTRACT_ZVAL_PTR(&EX_T(opline->result.var));
	}
	FREE_OP1_VAR_PTR();
	CHECK_EXCEPTION();
	ZEND_VM_NEXT_OPCODE();
}

ZEND_VM_HANDLER(90, ZEND_FETCH_DIM_IS, VAR|CV, CONST|TMP|VAR|CV)
{
	USE_OPLINE
	zend_free_op free_op1, free_op2;
	zval *container;

	SAVE_OPLINE();
	container = GET_OP1_ZVAL_PTR(BP_VAR_IS);
	zend_fetch_dimension_address_read(&EX_T(opline->result.var), container, GET_OP2_ZVAL_PTR(BP_VAR_R), OP2_TYPE, BP_VAR_IS TSRMLS_CC);
	FREE_OP2();
	FREE_OP1();
	CHECK_EXCEPTION();
	ZEND_VM_NEXT_OPCODE();
}

ZEND_VM_HANDLER(93, ZEND_FETCH_DIM_FUNC_ARG, VAR|CV, CONST|TMP|VAR|UNUSED|CV)
{
	USE_OPLINE
	zend_free_op free_op1, free_op2;

	SAVE_OPLINE();

	if (ARG_SHOULD_BE_SENT_BY_REF(EX(call)->fbc, (opline->extended_value & ZEND_FETCH_ARG_MASK))) {
		zval **container = GET_OP1_ZVAL_PTR_PTR(BP_VAR_W);

		if (OP1_TYPE == IS_VAR && UNEXPECTED(container == NULL)) {
			zend_error_noreturn(E_ERROR, "Cannot use string offset as an array");
		}
		zend_fetch_dimension_address(&EX_T(opline->result.var), container, GET_OP2_ZVAL_PTR(BP_VAR_R), OP2_TYPE, BP_VAR_W TSRMLS_CC);
		if (OP1_TYPE == IS_VAR && OP1_FREE && READY_TO_DESTROY(free_op1.var)) {
			EXTRACT_ZVAL_PTR(&EX_T(opline->result.var));
		}
		FREE_OP2();
		FREE_OP1_VAR_PTR();
	} else {
		zval *container;

		if (OP2_TYPE == IS_UNUSED) {
			zend_error_noreturn(E_ERROR, "Cannot use [] for reading");
		}
		container = GET_OP1_ZVAL_PTR(BP_VAR_R);
		zend_fetch_dimension_address_read(&EX_T(opline->result.var), container, GET_OP2_ZVAL_PTR(BP_VAR_R), OP2_TYPE, BP_VAR_R TSRMLS_CC);
		FREE_OP2();
		FREE_OP1();
	}
	CHECK_EXCEPTION();
	ZEND_VM_NEXT_OPCODE();
}

ZEND_VM_HANDLER(96, ZEND_FETCH_DIM_UNSET, VAR|CV, CONST|TMP|VAR|CV)
{
	USE_OPLINE
	zend_free_op free_op1, free_op2;
	zval **container;

	SAVE_OPLINE();
	container = GET_OP1_ZVAL_PTR_PTR(BP_VAR_UNSET);

	if (OP1_TYPE == IS_CV) {
		if (container != &EG(uninitialized_zval_ptr)) {
			SEPARATE_ZVAL_IF_NOT_REF(container);
		}
	}
	if (OP1_TYPE == IS_VAR && UNEXPECTED(container == NULL)) {
		zend_error_noreturn(E_ERROR, "Cannot use string offset as an array");
	}
	zend_fetch_dimension_address(&EX_T(opline->result.var), container, GET_OP2_ZVAL_PTR(BP_VAR_R), OP2_TYPE, BP_VAR_UNSET TSRMLS_CC);
	FREE_OP2();
	if (OP1_TYPE == IS_VAR && OP1_FREE && READY_TO_DESTROY(free_op1.var)) {
		EXTRACT_ZVAL_PTR(&EX_T(opline->result.var));
	}
	FREE_OP1_VAR_PTR();
	if (UNEXPECTED(EX_T(opline->result.var).var.ptr_ptr == NULL)) {
		zend_error_noreturn(E_ERROR, "Cannot unset string offsets");
		ZEND_VM_NEXT_OPCODE();
	} else {
		zend_free_op free_res;
		zval **retval_ptr = EX_T(opline->result.var).var.ptr_ptr;

		PZVAL_UNLOCK(*retval_ptr, &free_res);
		if (retval_ptr != &EG(uninitialized_zval_ptr)) {
			SEPARATE_ZVAL_IF_NOT_REF(retval_ptr);
		}
		PZVAL_LOCK(*retval_ptr);
		FREE_OP_VAR_PTR(free_res);
		CHECK_EXCEPTION();
		ZEND_VM_NEXT_OPCODE();
	}
}

ZEND_VM_HELPER(zend_fetch_property_address_read_helper, VAR|UNUSED|CV, CONST|TMP|VAR|CV)
{
	USE_OPLINE
	zend_free_op free_op1;
	zval *container;
	zend_free_op free_op2;
	zval *offset;

	SAVE_OPLINE();
	container = GET_OP1_OBJ_ZVAL_PTR(BP_VAR_R);
	offset  = GET_OP2_ZVAL_PTR(BP_VAR_R);

	if (UNEXPECTED(Z_TYPE_P(container) != IS_OBJECT) ||
	    UNEXPECTED(Z_OBJ_HT_P(container)->read_property == NULL)) {
		zend_error(E_NOTICE, "Trying to get property of non-object");
		PZVAL_LOCK(&EG(uninitialized_zval));
		EX_T(opline->result.var).var.ptr = &EG(uninitialized_zval);
		FREE_OP2();
	} else {
		zval *retval;

		if (IS_OP2_TMP_FREE()) {
			MAKE_REAL_ZVAL_PTR(offset);
		}

		/* here we are sure we are dealing with an object */
		retval = Z_OBJ_HT_P(container)->read_property(container, offset, BP_VAR_R, ((OP2_TYPE == IS_CONST) ? opline->op2.literal : NULL) TSRMLS_CC);

		PZVAL_LOCK(retval);
		EX_T(opline->result.var).var.ptr = retval;

		if (IS_OP2_TMP_FREE()) {
			zval_ptr_dtor(&offset);
		} else {
			FREE_OP2();
		}
	}

	FREE_OP1();
	CHECK_EXCEPTION();
	ZEND_VM_NEXT_OPCODE();
}

ZEND_VM_HANDLER(82, ZEND_FETCH_OBJ_R, VAR|UNUSED|CV, CONST|TMP|VAR|CV)
{
	ZEND_VM_DISPATCH_TO_HELPER(zend_fetch_property_address_read_helper);
}

ZEND_VM_HANDLER(85, ZEND_FETCH_OBJ_W, VAR|UNUSED|CV, CONST|TMP|VAR|CV)
{
	USE_OPLINE
	zend_free_op free_op1, free_op2;
	zval *property;
	zval **container;

	SAVE_OPLINE();
	property = GET_OP2_ZVAL_PTR(BP_VAR_R);

	if (IS_OP2_TMP_FREE()) {
		MAKE_REAL_ZVAL_PTR(property);
	}
	container = GET_OP1_OBJ_ZVAL_PTR_PTR(BP_VAR_W);
	if (OP1_TYPE == IS_VAR && UNEXPECTED(container == NULL)) {
		zend_error_noreturn(E_ERROR, "Cannot use string offset as an object");
	}

	zend_fetch_property_address(&EX_T(opline->result.var), container, property, ((OP2_TYPE == IS_CONST) ? opline->op2.literal : NULL), BP_VAR_W TSRMLS_CC);
	if (IS_OP2_TMP_FREE()) {
		zval_ptr_dtor(&property);
	} else {
		FREE_OP2();
	}
	if (OP1_TYPE == IS_VAR && OP1_FREE && READY_TO_DESTROY(free_op1.var)) {
		EXTRACT_ZVAL_PTR(&EX_T(opline->result.var));
	}
	FREE_OP1_VAR_PTR();

	/* We are going to assign the result by reference */
	if (opline->extended_value & ZEND_FETCH_MAKE_REF) {
		zval **retval_ptr = EX_T(opline->result.var).var.ptr_ptr;

		Z_DELREF_PP(retval_ptr);
		SEPARATE_ZVAL_TO_MAKE_IS_REF(retval_ptr);
		Z_ADDREF_PP(retval_ptr);
		EX_T(opline->result.var).var.ptr = *EX_T(opline->result.var).var.ptr_ptr;
		EX_T(opline->result.var).var.ptr_ptr = &EX_T(opline->result.var).var.ptr;
	}

	CHECK_EXCEPTION();
	ZEND_VM_NEXT_OPCODE();
}

ZEND_VM_HANDLER(88, ZEND_FETCH_OBJ_RW, VAR|UNUSED|CV, CONST|TMP|VAR|CV)
{
	USE_OPLINE
	zend_free_op free_op1, free_op2;
	zval *property;
	zval **container;

	SAVE_OPLINE();
	property = GET_OP2_ZVAL_PTR(BP_VAR_R);
	container = GET_OP1_OBJ_ZVAL_PTR_PTR(BP_VAR_RW);

	if (IS_OP2_TMP_FREE()) {
		MAKE_REAL_ZVAL_PTR(property);
	}
	if (OP1_TYPE == IS_VAR && UNEXPECTED(container == NULL)) {
		zend_error_noreturn(E_ERROR, "Cannot use string offset as an object");
	}
	zend_fetch_property_address(&EX_T(opline->result.var), container, property, ((OP2_TYPE == IS_CONST) ? opline->op2.literal : NULL), BP_VAR_RW TSRMLS_CC);
	if (IS_OP2_TMP_FREE()) {
		zval_ptr_dtor(&property);
	} else {
		FREE_OP2();
	}
	if (OP1_TYPE == IS_VAR && OP1_FREE && READY_TO_DESTROY(free_op1.var)) {
		EXTRACT_ZVAL_PTR(&EX_T(opline->result.var));
	}
	FREE_OP1_VAR_PTR();
	CHECK_EXCEPTION();
	ZEND_VM_NEXT_OPCODE();
}

ZEND_VM_HANDLER(91, ZEND_FETCH_OBJ_IS, VAR|UNUSED|CV, CONST|TMP|VAR|CV)
{
	USE_OPLINE
	zend_free_op free_op1;
	zval *container;
	zend_free_op free_op2;
	zval *offset;

	SAVE_OPLINE();
	container = GET_OP1_OBJ_ZVAL_PTR(BP_VAR_IS);
	offset  = GET_OP2_ZVAL_PTR(BP_VAR_R);

	if (UNEXPECTED(Z_TYPE_P(container) != IS_OBJECT) ||
	    UNEXPECTED(Z_OBJ_HT_P(container)->read_property == NULL)) {
		PZVAL_LOCK(&EG(uninitialized_zval));
		EX_T(opline->result.var).var.ptr = &EG(uninitialized_zval);
		FREE_OP2();
	} else {
		zval *retval;

		if (IS_OP2_TMP_FREE()) {
			MAKE_REAL_ZVAL_PTR(offset);
		}

		/* here we are sure we are dealing with an object */
		retval = Z_OBJ_HT_P(container)->read_property(container, offset, BP_VAR_IS, ((OP2_TYPE == IS_CONST) ? opline->op2.literal : NULL) TSRMLS_CC);

		PZVAL_LOCK(retval);
		EX_T(opline->result.var).var.ptr = retval;

		if (IS_OP2_TMP_FREE()) {
			zval_ptr_dtor(&offset);
		} else {
			FREE_OP2();
		}
	}

	FREE_OP1();
	CHECK_EXCEPTION();
	ZEND_VM_NEXT_OPCODE();
}

ZEND_VM_HANDLER(94, ZEND_FETCH_OBJ_FUNC_ARG, VAR|UNUSED|CV, CONST|TMP|VAR|CV)
{
	USE_OPLINE

	if (ARG_SHOULD_BE_SENT_BY_REF(EX(call)->fbc, (opline->extended_value & ZEND_FETCH_ARG_MASK))) {
		/* Behave like FETCH_OBJ_W */
		zend_free_op free_op1, free_op2;
		zval *property;
		zval **container;

		SAVE_OPLINE();
		property = GET_OP2_ZVAL_PTR(BP_VAR_R);
		container = GET_OP1_OBJ_ZVAL_PTR_PTR(BP_VAR_W);

		if (IS_OP2_TMP_FREE()) {
			MAKE_REAL_ZVAL_PTR(property);
		}
		if (OP1_TYPE == IS_VAR && UNEXPECTED(container == NULL)) {
			zend_error_noreturn(E_ERROR, "Cannot use string offset as an object");
		}
		zend_fetch_property_address(&EX_T(opline->result.var), container, property, ((OP2_TYPE == IS_CONST) ? opline->op2.literal : NULL), BP_VAR_W TSRMLS_CC);
		if (IS_OP2_TMP_FREE()) {
			zval_ptr_dtor(&property);
		} else {
			FREE_OP2();
		}
		if (OP1_TYPE == IS_VAR && OP1_FREE && READY_TO_DESTROY(free_op1.var)) {
			EXTRACT_ZVAL_PTR(&EX_T(opline->result.var));
		}
		FREE_OP1_VAR_PTR();
		CHECK_EXCEPTION();
		ZEND_VM_NEXT_OPCODE();
	} else {
		ZEND_VM_DISPATCH_TO_HELPER(zend_fetch_property_address_read_helper);
	}
}

ZEND_VM_HANDLER(97, ZEND_FETCH_OBJ_UNSET, VAR|UNUSED|CV, CONST|TMP|VAR|CV)
{
	USE_OPLINE
	zend_free_op free_op1, free_op2, free_res;
	zval **container;
	zval *property;

	SAVE_OPLINE();
	container = GET_OP1_OBJ_ZVAL_PTR_PTR(BP_VAR_UNSET);
	property = GET_OP2_ZVAL_PTR(BP_VAR_R);

	if (OP1_TYPE == IS_CV) {
		if (container != &EG(uninitialized_zval_ptr)) {
			SEPARATE_ZVAL_IF_NOT_REF(container);
		}
	}
	if (IS_OP2_TMP_FREE()) {
		MAKE_REAL_ZVAL_PTR(property);
	}
	if (OP1_TYPE == IS_VAR && UNEXPECTED(container == NULL)) {
		zend_error_noreturn(E_ERROR, "Cannot use string offset as an object");
	}
	zend_fetch_property_address(&EX_T(opline->result.var), container, property, ((OP2_TYPE == IS_CONST) ? opline->op2.literal : NULL), BP_VAR_UNSET TSRMLS_CC);
	if (IS_OP2_TMP_FREE()) {
		zval_ptr_dtor(&property);
	} else {
		FREE_OP2();
	}
	if (OP1_TYPE == IS_VAR && OP1_FREE && READY_TO_DESTROY(free_op1.var)) {
		EXTRACT_ZVAL_PTR(&EX_T(opline->result.var));
	}
	FREE_OP1_VAR_PTR();

	PZVAL_UNLOCK(*EX_T(opline->result.var).var.ptr_ptr, &free_res);
	if (EX_T(opline->result.var).var.ptr_ptr != &EG(uninitialized_zval_ptr)) {
		SEPARATE_ZVAL_IF_NOT_REF(EX_T(opline->result.var).var.ptr_ptr);
	}
	PZVAL_LOCK(*EX_T(opline->result.var).var.ptr_ptr);
	FREE_OP_VAR_PTR(free_res);
	CHECK_EXCEPTION();
	ZEND_VM_NEXT_OPCODE();
}

ZEND_VM_HANDLER(98, ZEND_FETCH_DIM_TMP_VAR, CONST|TMP, CONST)
{
	USE_OPLINE
	zend_free_op free_op1;
	zval *container;

	SAVE_OPLINE();
	container = GET_OP1_ZVAL_PTR(BP_VAR_R);

	if (UNEXPECTED(Z_TYPE_P(container) != IS_ARRAY)) {
		PZVAL_LOCK(&EG(uninitialized_zval));
		EX_T(opline->result.var).var.ptr = &EG(uninitialized_zval);
	} else {
		zend_free_op free_op2;
		zval *value = *zend_fetch_dimension_address_inner(Z_ARRVAL_P(container), GET_OP2_ZVAL_PTR(BP_VAR_R), OP2_TYPE, BP_VAR_R TSRMLS_CC);

		PZVAL_LOCK(value);
		EX_T(opline->result.var).var.ptr = value;
		FREE_OP2();
	}
	CHECK_EXCEPTION();
	ZEND_VM_NEXT_OPCODE();
}

ZEND_VM_HANDLER(136, ZEND_ASSIGN_OBJ, VAR|UNUSED|CV, CONST|TMP|VAR|CV)
{
	USE_OPLINE
	zend_free_op free_op1, free_op2;
	zval **object_ptr;
	zval *property_name;

	SAVE_OPLINE();
	object_ptr = GET_OP1_OBJ_ZVAL_PTR_PTR(BP_VAR_W);
	property_name = GET_OP2_ZVAL_PTR(BP_VAR_R);

	if (IS_OP2_TMP_FREE()) {
		MAKE_REAL_ZVAL_PTR(property_name);
	}
	if (OP1_TYPE == IS_VAR && UNEXPECTED(object_ptr == NULL)) {
		zend_error_noreturn(E_ERROR, "Cannot use string offset as an array");
	}
	zend_assign_to_object(RETURN_VALUE_USED(opline)?&EX_T(opline->result.var).var.ptr:NULL, object_ptr, property_name, (opline+1)->op1_type, &(opline+1)->op1, execute_data, ZEND_ASSIGN_OBJ, ((OP2_TYPE == IS_CONST) ? opline->op2.literal : NULL) TSRMLS_CC);
	if (IS_OP2_TMP_FREE()) {
		zval_ptr_dtor(&property_name);
	} else {
		FREE_OP2();
	}
	FREE_OP1_VAR_PTR();
	/* assign_obj has two opcodes! */
	CHECK_EXCEPTION();
	ZEND_VM_INC_OPCODE();
	ZEND_VM_NEXT_OPCODE();
}

ZEND_VM_HANDLER(147, ZEND_ASSIGN_DIM, VAR|CV, CONST|TMP|VAR|UNUSED|CV)
{
	USE_OPLINE
	zend_free_op free_op1;
	zval **object_ptr;

	SAVE_OPLINE();
	object_ptr = GET_OP1_ZVAL_PTR_PTR(BP_VAR_W);

	if (OP1_TYPE == IS_VAR && UNEXPECTED(object_ptr == NULL)) {
		zend_error_noreturn(E_ERROR, "Cannot use string offset as an array");
	}
	if (Z_TYPE_PP(object_ptr) == IS_OBJECT) {
		zend_free_op free_op2;
		zval *property_name = GET_OP2_ZVAL_PTR(BP_VAR_R);

		if (IS_OP2_TMP_FREE()) {
			MAKE_REAL_ZVAL_PTR(property_name);
		}
		zend_assign_to_object(RETURN_VALUE_USED(opline)?&EX_T(opline->result.var).var.ptr:NULL, object_ptr, property_name, (opline+1)->op1_type, &(opline+1)->op1, execute_data, ZEND_ASSIGN_DIM, ((OP2_TYPE == IS_CONST) ? opline->op2.literal : NULL) TSRMLS_CC);
		if (IS_OP2_TMP_FREE()) {
			zval_ptr_dtor(&property_name);
		} else {
			FREE_OP2();
		}
	} else {
		zend_free_op free_op2, free_op_data1, free_op_data2;
		zval *value;
		zval *dim = GET_OP2_ZVAL_PTR(BP_VAR_R);
		zval **variable_ptr_ptr;

		zend_fetch_dimension_address(&EX_T((opline+1)->op2.var), object_ptr, dim, OP2_TYPE, BP_VAR_W TSRMLS_CC);
		FREE_OP2();

		value = get_zval_ptr((opline+1)->op1_type, &(opline+1)->op1, execute_data, &free_op_data1, BP_VAR_R);
		variable_ptr_ptr = _get_zval_ptr_ptr_var((opline+1)->op2.var, execute_data, &free_op_data2 TSRMLS_CC);
		if (UNEXPECTED(variable_ptr_ptr == NULL)) {
			if (zend_assign_to_string_offset(&EX_T((opline+1)->op2.var), value, (opline+1)->op1_type TSRMLS_CC)) {
				if (RETURN_VALUE_USED(opline)) {
					zval *retval;

					ALLOC_ZVAL(retval);
					ZVAL_STRINGL(retval, Z_STRVAL_P(EX_T((opline+1)->op2.var).str_offset.str)+EX_T((opline+1)->op2.var).str_offset.offset, 1, 1);
					INIT_PZVAL(retval);
					EX_T(opline->result.var).var.ptr = retval;
				}
			} else if (RETURN_VALUE_USED(opline)) {
				PZVAL_LOCK(&EG(uninitialized_zval));
				EX_T(opline->result.var).var.ptr = &EG(uninitialized_zval);
			}
		} else if (UNEXPECTED(*variable_ptr_ptr == &EG(error_zval))) {
			if (IS_TMP_FREE(free_op_data1)) {
				zval_dtor(value);
			}
			if (RETURN_VALUE_USED(opline)) {
				PZVAL_LOCK(&EG(uninitialized_zval));
				EX_T(opline->result.var).var.ptr = &EG(uninitialized_zval);
			}
		} else {
			if ((opline+1)->op1_type == IS_TMP_VAR) {
			 	value = zend_assign_tmp_to_variable(variable_ptr_ptr, value TSRMLS_CC);
			} else if ((opline+1)->op1_type == IS_CONST) {
			 	value = zend_assign_const_to_variable(variable_ptr_ptr, value TSRMLS_CC);
			} else {
			 	value = zend_assign_to_variable(variable_ptr_ptr, value TSRMLS_CC);
			}
			if (RETURN_VALUE_USED(opline)) {
				PZVAL_LOCK(value);
				EX_T(opline->result.var).var.ptr = value;
			}
		}
		FREE_OP_VAR_PTR(free_op_data2);
	 	FREE_OP_IF_VAR(free_op_data1);
	}
 	FREE_OP1_VAR_PTR();
	/* assign_dim has two opcodes! */
	CHECK_EXCEPTION();
	ZEND_VM_INC_OPCODE();
	ZEND_VM_NEXT_OPCODE();
}

ZEND_VM_HANDLER(38, ZEND_ASSIGN, VAR|CV, CONST|TMP|VAR|CV)
{
	USE_OPLINE
	zend_free_op free_op1, free_op2;
	zval *value;
	zval **variable_ptr_ptr;

	SAVE_OPLINE();
	value = GET_OP2_ZVAL_PTR(BP_VAR_R);
	variable_ptr_ptr = GET_OP1_ZVAL_PTR_PTR(BP_VAR_W);

	if (OP1_TYPE == IS_VAR && UNEXPECTED(variable_ptr_ptr == NULL)) {
		if (zend_assign_to_string_offset(&EX_T(opline->op1.var), value, OP2_TYPE TSRMLS_CC)) {
			if (RETURN_VALUE_USED(opline)) {
				zval *retval;

				ALLOC_ZVAL(retval);
				ZVAL_STRINGL(retval, Z_STRVAL_P(EX_T(opline->op1.var).str_offset.str)+EX_T(opline->op1.var).str_offset.offset, 1, 1);
				INIT_PZVAL(retval);
				EX_T(opline->result.var).var.ptr = retval;
			}
		} else if (RETURN_VALUE_USED(opline)) {
			PZVAL_LOCK(&EG(uninitialized_zval));
			EX_T(opline->result.var).var.ptr = &EG(uninitialized_zval);
		}
	} else if (OP1_TYPE == IS_VAR && UNEXPECTED(*variable_ptr_ptr == &EG(error_zval))) {
		if (IS_OP2_TMP_FREE()) {
			zval_dtor(value);
		}
		if (RETURN_VALUE_USED(opline)) {
			PZVAL_LOCK(&EG(uninitialized_zval));
			EX_T(opline->result.var).var.ptr = &EG(uninitialized_zval);
		}
	} else {
		if (OP2_TYPE == IS_TMP_VAR) {
		 	value = zend_assign_tmp_to_variable(variable_ptr_ptr, value TSRMLS_CC);
		} else if (OP2_TYPE == IS_CONST) {
		 	value = zend_assign_const_to_variable(variable_ptr_ptr, value TSRMLS_CC);
		} else {
		 	value = zend_assign_to_variable(variable_ptr_ptr, value TSRMLS_CC);
		}
		if (RETURN_VALUE_USED(opline)) {
			PZVAL_LOCK(value);
			EX_T(opline->result.var).var.ptr = value;
		}
	}

	FREE_OP1_VAR_PTR();

	/* zend_assign_to_variable() always takes care of op2, never free it! */
 	FREE_OP2_IF_VAR();

	CHECK_EXCEPTION();
	ZEND_VM_NEXT_OPCODE();
}

ZEND_VM_HANDLER(39, ZEND_ASSIGN_REF, VAR|CV, VAR|CV)
{
	USE_OPLINE
	zend_free_op free_op1, free_op2;
	zval **variable_ptr_ptr;
	zval **value_ptr_ptr;

	SAVE_OPLINE();
	value_ptr_ptr = GET_OP2_ZVAL_PTR_PTR(BP_VAR_W);

	if (OP2_TYPE == IS_VAR &&
	    value_ptr_ptr &&
	    !Z_ISREF_PP(value_ptr_ptr) &&
	    opline->extended_value == ZEND_RETURNS_FUNCTION &&
	    !EX_T(opline->op2.var).var.fcall_returned_reference) {
		if (free_op2.var == NULL) {
			PZVAL_LOCK(*value_ptr_ptr); /* undo the effect of get_zval_ptr_ptr() */
		}
		zend_error(E_STRICT, "Only variables should be assigned by reference");
		if (UNEXPECTED(EG(exception) != NULL)) {
			FREE_OP2_VAR_PTR();
			HANDLE_EXCEPTION();
		}
		ZEND_VM_DISPATCH_TO_HANDLER(ZEND_ASSIGN);
	} else if (OP2_TYPE == IS_VAR && opline->extended_value == ZEND_RETURNS_NEW) {
		PZVAL_LOCK(*value_ptr_ptr);
	}
	if (OP1_TYPE == IS_VAR && UNEXPECTED(EX_T(opline->op1.var).var.ptr_ptr == &EX_T(opline->op1.var).var.ptr)) {
		zend_error_noreturn(E_ERROR, "Cannot assign by reference to overloaded object");
	}

	variable_ptr_ptr = GET_OP1_ZVAL_PTR_PTR(BP_VAR_W);
	if ((OP2_TYPE == IS_VAR && UNEXPECTED(value_ptr_ptr == NULL)) ||
	    (OP1_TYPE == IS_VAR && UNEXPECTED(variable_ptr_ptr == NULL))) {
		zend_error_noreturn(E_ERROR, "Cannot create references to/from string offsets nor overloaded objects");
	}
	zend_assign_to_variable_reference(variable_ptr_ptr, value_ptr_ptr TSRMLS_CC);

	if (OP2_TYPE == IS_VAR && opline->extended_value == ZEND_RETURNS_NEW) {
		Z_DELREF_PP(variable_ptr_ptr);
	}

	if (RETURN_VALUE_USED(opline)) {
		PZVAL_LOCK(*variable_ptr_ptr);
		EX_T(opline->result.var).var.ptr = *variable_ptr_ptr;
	}

	FREE_OP1_VAR_PTR();
	FREE_OP2_VAR_PTR();

	CHECK_EXCEPTION();
	ZEND_VM_NEXT_OPCODE();
}

ZEND_VM_HELPER(zend_leave_helper, ANY, ANY)
{
	zend_bool nested = EX(nested);
	zend_op_array *op_array = EX(op_array);

	EG(current_execute_data) = EX(prev_execute_data);
	EG(opline_ptr) = NULL;
	if (!EG(active_symbol_table)) {
		i_free_compiled_variables(execute_data TSRMLS_CC);
	}

	zend_vm_stack_free((char*)execute_data - (ZEND_MM_ALIGNED_SIZE(sizeof(temp_variable)) * op_array->T) TSRMLS_CC);

	if ((op_array->fn_flags & ZEND_ACC_CLOSURE) && op_array->prototype) {
		zval_ptr_dtor((zval**)&op_array->prototype);
	}

	if (nested) {
		execute_data = EG(current_execute_data);
	}
	if (nested) {
		USE_OPLINE

		LOAD_REGS();
		LOAD_OPLINE();
		if (UNEXPECTED(opline->opcode == ZEND_INCLUDE_OR_EVAL)) {

			EX(function_state).function = (zend_function *) EX(op_array);
			EX(function_state).arguments = NULL;

			EG(opline_ptr) = &EX(opline);
			EG(active_op_array) = EX(op_array);
			EG(return_value_ptr_ptr) = EX(original_return_value);
			destroy_op_array(op_array TSRMLS_CC);
			efree(op_array);
			if (UNEXPECTED(EG(exception) != NULL)) {
				zend_throw_exception_internal(NULL TSRMLS_CC);
				HANDLE_EXCEPTION_LEAVE();
			}

			ZEND_VM_INC_OPCODE();
			ZEND_VM_LEAVE();
		} else {
			EG(opline_ptr) = &EX(opline);
			EG(active_op_array) = EX(op_array);
			EG(return_value_ptr_ptr) = EX(original_return_value);
			if (EG(active_symbol_table)) {
				zend_clean_and_cache_symbol_table(EG(active_symbol_table) TSRMLS_CC);
			}
			EG(active_symbol_table) = EX(symbol_table);

			EX(function_state).function = (zend_function *) EX(op_array);
			EX(function_state).arguments = NULL;

			if (EG(This)) {
				if (UNEXPECTED(EG(exception) != NULL) && EX(call)->is_ctor_call) {
					if (EX(call)->is_ctor_result_used) {
						Z_DELREF_P(EG(This));
					}
					if (Z_REFCOUNT_P(EG(This)) == 1) {
						zend_object_store_ctor_failed(EG(This) TSRMLS_CC);
					}
				}
				zval_ptr_dtor(&EG(This));
			}
			EG(This) = EX(current_this);
			EG(scope) = EX(current_scope);
			EG(called_scope) = EX(current_called_scope);

			EX(call)--;

			zend_vm_stack_clear_multiple(1 TSRMLS_CC);

			if (UNEXPECTED(EG(exception) != NULL)) {
				zend_throw_exception_internal(NULL TSRMLS_CC);
				if (RETURN_VALUE_USED(opline) && EX_T(opline->result.var).var.ptr) {
					zval_ptr_dtor(&EX_T(opline->result.var).var.ptr);
				}
				HANDLE_EXCEPTION_LEAVE();
			}

			ZEND_VM_INC_OPCODE();
			ZEND_VM_LEAVE();
		}
	}
	ZEND_VM_RETURN();
}

ZEND_VM_HELPER(zend_do_fcall_common_helper, ANY, ANY)
{
	USE_OPLINE
	zend_bool should_change_scope = 0;
	zend_function *fbc = EX(function_state).function;

	SAVE_OPLINE();
	EX(object) = EX(call)->object;
	if (UNEXPECTED((fbc->common.fn_flags & (ZEND_ACC_ABSTRACT|ZEND_ACC_DEPRECATED)) != 0)) {
		if (UNEXPECTED((fbc->common.fn_flags & ZEND_ACC_ABSTRACT) != 0)) {
			zend_error_noreturn(E_ERROR, "Cannot call abstract method %s::%s()", fbc->common.scope->name, fbc->common.function_name);
		}
		if (UNEXPECTED((fbc->common.fn_flags & ZEND_ACC_DEPRECATED) != 0)) {
			zend_error(E_DEPRECATED, "Function %s%s%s() is deprecated",
				fbc->common.scope ? fbc->common.scope->name : "",
				fbc->common.scope ? "::" : "",
				fbc->common.function_name);
			if (UNEXPECTED(EG(exception) != NULL)) {
				HANDLE_EXCEPTION();
			}
		}
	}
	if (fbc->common.scope &&
		!(fbc->common.fn_flags & ZEND_ACC_STATIC) &&
		!EX(object)) {

		if (fbc->common.fn_flags & ZEND_ACC_ALLOW_STATIC) {
			/* FIXME: output identifiers properly */
			zend_error(E_STRICT, "Non-static method %s::%s() should not be called statically", fbc->common.scope->name, fbc->common.function_name);
			if (UNEXPECTED(EG(exception) != NULL)) {
				HANDLE_EXCEPTION();
			}
		} else {
			/* FIXME: output identifiers properly */
			/* An internal function assumes $this is present and won't check that. So PHP would crash by allowing the call. */
			zend_error_noreturn(E_ERROR, "Non-static method %s::%s() cannot be called statically", fbc->common.scope->name, fbc->common.function_name);
		}
	}

	if (fbc->type == ZEND_USER_FUNCTION || fbc->common.scope) {
		should_change_scope = 1;
		EX(current_this) = EG(This);
		EX(current_scope) = EG(scope);
		EX(current_called_scope) = EG(called_scope);
		EG(This) = EX(object);
		EG(scope) = (fbc->type == ZEND_USER_FUNCTION || !EX(object)) ? fbc->common.scope : NULL;
		EG(called_scope) = EX(call)->called_scope;
	}

	EX(function_state).arguments = zend_vm_stack_top(TSRMLS_C);
	zend_vm_stack_push((void*)(zend_uintptr_t)opline->extended_value TSRMLS_CC);
	LOAD_OPLINE();

	if (fbc->type == ZEND_INTERNAL_FUNCTION) {
		if (fbc->common.fn_flags & ZEND_ACC_HAS_TYPE_HINTS) {
			zend_uint i=0;
			zval **p = (zval**)EX(function_state).arguments;
			zend_uint_t arg_count = opline->extended_value;

			while (arg_count>0) {
				zend_verify_arg_type(fbc, ++i, *(p-arg_count), 0 TSRMLS_CC);
				arg_count--;
			}
		}

		if (EXPECTED(EG(exception) == NULL)) {
			temp_variable *ret = &EX_T(opline->result.var);

			MAKE_STD_ZVAL(ret->var.ptr);
			ZVAL_NULL(ret->var.ptr);
			ret->var.ptr_ptr = &ret->var.ptr;
			ret->var.fcall_returned_reference = (fbc->common.fn_flags & ZEND_ACC_RETURN_REFERENCE) != 0;

			if (!zend_execute_internal) {
				/* saves one function call if zend_execute_internal is not used */
				fbc->internal_function.handler(opline->extended_value, ret->var.ptr, &ret->var.ptr, EX(object), RETURN_VALUE_USED(opline) TSRMLS_CC);
			} else {
				zend_execute_internal(execute_data, NULL, RETURN_VALUE_USED(opline) TSRMLS_CC);
			}

			if (!RETURN_VALUE_USED(opline)) {
				zval_ptr_dtor(&ret->var.ptr);
			}
		} else if (RETURN_VALUE_USED(opline)) {
			EX_T(opline->result.var).var.ptr = NULL;
		}
	} else if (fbc->type == ZEND_USER_FUNCTION) {
		EX(original_return_value) = EG(return_value_ptr_ptr);
		EG(active_symbol_table) = NULL;
		EG(active_op_array) = &fbc->op_array;
		EG(return_value_ptr_ptr) = NULL;
		if (RETURN_VALUE_USED(opline)) {
			temp_variable *ret = &EX_T(opline->result.var);

			ret->var.ptr = NULL;
			EG(return_value_ptr_ptr) = &ret->var.ptr;
			ret->var.ptr_ptr = &ret->var.ptr;
			ret->var.fcall_returned_reference = (fbc->common.fn_flags & ZEND_ACC_RETURN_REFERENCE) != 0;
		}

		if (UNEXPECTED((EG(active_op_array)->fn_flags & ZEND_ACC_GENERATOR) != 0)) {
			if (RETURN_VALUE_USED(opline)) {
				EX_T(opline->result.var).var.ptr = zend_generator_create_zval(EG(active_op_array) TSRMLS_CC);
			}
		} else if (EXPECTED(zend_execute_ex == execute_ex)) {
			if (EXPECTED(EG(exception) == NULL)) {
				ZEND_VM_ENTER();
			}
		} else {
			zend_execute(EG(active_op_array) TSRMLS_CC);
		}

		EG(opline_ptr) = &EX(opline);
		EG(active_op_array) = EX(op_array);
		EG(return_value_ptr_ptr) = EX(original_return_value);
		if (EG(active_symbol_table)) {
			zend_clean_and_cache_symbol_table(EG(active_symbol_table) TSRMLS_CC);
		}
		EG(active_symbol_table) = EX(symbol_table);
	} else { /* ZEND_OVERLOADED_FUNCTION */
		MAKE_STD_ZVAL(EX_T(opline->result.var).var.ptr);
		ZVAL_NULL(EX_T(opline->result.var).var.ptr);

		/* Not sure what should be done here if it's a static method */
		if (EXPECTED(EX(object) != NULL)) {
			Z_OBJ_HT_P(EX(object))->call_method(fbc->common.function_name, opline->extended_value, EX_T(opline->result.var).var.ptr, &EX_T(opline->result.var).var.ptr, EX(object), RETURN_VALUE_USED(opline) TSRMLS_CC);
		} else {
			zend_error_noreturn(E_ERROR, "Cannot call overloaded function for non-object");
		}

		if (fbc->type == ZEND_OVERLOADED_FUNCTION_TEMPORARY) {
			efree((char*)fbc->common.function_name);
		}
		efree(fbc);

		if (!RETURN_VALUE_USED(opline)) {
			zval_ptr_dtor(&EX_T(opline->result.var).var.ptr);
		} else {
			Z_UNSET_ISREF_P(EX_T(opline->result.var).var.ptr);
			Z_SET_REFCOUNT_P(EX_T(opline->result.var).var.ptr, 1);
			EX_T(opline->result.var).var.fcall_returned_reference = 0;
			EX_T(opline->result.var).var.ptr_ptr = &EX_T(opline->result.var).var.ptr;
		}
	}

	EX(function_state).function = (zend_function *) EX(op_array);
	EX(function_state).arguments = NULL;

	if (should_change_scope) {
		if (EG(This)) {
			if (UNEXPECTED(EG(exception) != NULL) && EX(call)->is_ctor_call) {
				if (EX(call)->is_ctor_result_used) {
					Z_DELREF_P(EG(This));
				}
				if (Z_REFCOUNT_P(EG(This)) == 1) {
					zend_object_store_ctor_failed(EG(This) TSRMLS_CC);
				}
			}
			zval_ptr_dtor(&EG(This));
		}
		EG(This) = EX(current_this);
		EG(scope) = EX(current_scope);
		EG(called_scope) = EX(current_called_scope);
	}

	EX(call)--;

	zend_vm_stack_clear_multiple(1 TSRMLS_CC);

	if (UNEXPECTED(EG(exception) != NULL)) {
		zend_throw_exception_internal(NULL TSRMLS_CC);
		if (RETURN_VALUE_USED(opline) && EX_T(opline->result.var).var.ptr) {
			zval_ptr_dtor(&EX_T(opline->result.var).var.ptr);
		}
		HANDLE_EXCEPTION();
	}

	ZEND_VM_NEXT_OPCODE();
}

ZEND_VM_HANDLER(42, ZEND_JMP, ANY, ANY)
{
	USE_OPLINE

#if DEBUG_ZEND>=2
	printf("Jumping to %d\n", opline->op1.opline_num);
#endif
	ZEND_VM_SET_OPCODE(opline->op1.jmp_addr);
	ZEND_VM_CONTINUE();
}

ZEND_VM_HANDLER(43, ZEND_JMPZ, CONST|TMP|VAR|CV, ANY)
{
	USE_OPLINE
	zend_free_op free_op1;
	zval *val;
	int ret;

	SAVE_OPLINE();
	val = GET_OP1_ZVAL_PTR(BP_VAR_R);

	if (OP1_TYPE == IS_TMP_VAR && EXPECTED(Z_TYPE_P(val) == IS_BOOL)) {
		ret = Z_LVAL_P(val);
	} else {
		ret = i_zend_is_true(val);
		FREE_OP1();
		if (UNEXPECTED(EG(exception) != NULL)) {
			HANDLE_EXCEPTION();
		}
	}
	if (!ret) {
#if DEBUG_ZEND>=2
		printf("Conditional jmp to %d\n", opline->op2.opline_num);
#endif
		ZEND_VM_SET_OPCODE(opline->op2.jmp_addr);
		ZEND_VM_CONTINUE();
	}

	ZEND_VM_NEXT_OPCODE();
}

ZEND_VM_HANDLER(44, ZEND_JMPNZ, CONST|TMP|VAR|CV, ANY)
{
	USE_OPLINE
	zend_free_op free_op1;
	zval *val;
	int ret;

	SAVE_OPLINE();
	val = GET_OP1_ZVAL_PTR(BP_VAR_R);

	if (OP1_TYPE == IS_TMP_VAR && EXPECTED(Z_TYPE_P(val) == IS_BOOL)) {
		ret = Z_LVAL_P(val);
	} else {
		ret = i_zend_is_true(val);
		FREE_OP1();
		if (UNEXPECTED(EG(exception) != NULL)) {
			HANDLE_EXCEPTION();
		}
	}
	if (ret) {
#if DEBUG_ZEND>=2
		printf("Conditional jmp to %d\n", opline->op2.opline_num);
#endif
		ZEND_VM_SET_OPCODE(opline->op2.jmp_addr);
		ZEND_VM_CONTINUE();
	}

	ZEND_VM_NEXT_OPCODE();
}

ZEND_VM_HANDLER(45, ZEND_JMPZNZ, CONST|TMP|VAR|CV, ANY)
{
	USE_OPLINE
	zend_free_op free_op1;
	zval *val;
	int retval;

	SAVE_OPLINE();
	val = GET_OP1_ZVAL_PTR(BP_VAR_R);

	if (OP1_TYPE == IS_TMP_VAR && EXPECTED(Z_TYPE_P(val) == IS_BOOL)) {
		retval = Z_LVAL_P(val);
	} else {
		retval = i_zend_is_true(val);
		FREE_OP1();
		if (UNEXPECTED(EG(exception) != NULL)) {
			HANDLE_EXCEPTION();
		}
	}
	if (EXPECTED(retval != 0)) {
#if DEBUG_ZEND>=2
		printf("Conditional jmp on true to %d\n", opline->extended_value);
#endif
		ZEND_VM_SET_OPCODE(&EX(op_array)->opcodes[opline->extended_value]);
		ZEND_VM_CONTINUE(); /* CHECK_ME */
	} else {
#if DEBUG_ZEND>=2
		printf("Conditional jmp on false to %d\n", opline->op2.opline_num);
#endif
		ZEND_VM_SET_OPCODE(&EX(op_array)->opcodes[opline->op2.opline_num]);
		ZEND_VM_CONTINUE(); /* CHECK_ME */
	}
}

ZEND_VM_HANDLER(46, ZEND_JMPZ_EX, CONST|TMP|VAR|CV, ANY)
{
	USE_OPLINE
	zend_free_op free_op1;
	zval *val;
	int retval;

	SAVE_OPLINE();
	val = GET_OP1_ZVAL_PTR(BP_VAR_R);

	if (OP1_TYPE == IS_TMP_VAR && EXPECTED(Z_TYPE_P(val) == IS_BOOL)) {
		retval = Z_LVAL_P(val);
	} else {
		retval = i_zend_is_true(val);
		FREE_OP1();
		if (UNEXPECTED(EG(exception) != NULL)) {
			HANDLE_EXCEPTION();
		}
	}
	Z_LVAL(EX_T(opline->result.var).tmp_var) = retval;
	Z_TYPE(EX_T(opline->result.var).tmp_var) = IS_BOOL;
	if (!retval) {
#if DEBUG_ZEND>=2
		printf("Conditional jmp to %d\n", opline->op2.opline_num);
#endif
		ZEND_VM_SET_OPCODE(opline->op2.jmp_addr);
		ZEND_VM_CONTINUE();
	}
	ZEND_VM_NEXT_OPCODE();
}

ZEND_VM_HANDLER(47, ZEND_JMPNZ_EX, CONST|TMP|VAR|CV, ANY)
{
	USE_OPLINE
	zend_free_op free_op1;
	zval *val;
	int retval;

	SAVE_OPLINE();
	val = GET_OP1_ZVAL_PTR(BP_VAR_R);

	if (OP1_TYPE == IS_TMP_VAR && EXPECTED(Z_TYPE_P(val) == IS_BOOL)) {
		retval = Z_LVAL_P(val);
	} else {
		retval = i_zend_is_true(val);
		FREE_OP1();
		if (UNEXPECTED(EG(exception) != NULL)) {
			HANDLE_EXCEPTION();
		}
	}
	Z_LVAL(EX_T(opline->result.var).tmp_var) = retval;
	Z_TYPE(EX_T(opline->result.var).tmp_var) = IS_BOOL;
	if (retval) {
#if DEBUG_ZEND>=2
		printf("Conditional jmp to %d\n", opline->op2.opline_num);
#endif
		ZEND_VM_SET_OPCODE(opline->op2.jmp_addr);
		ZEND_VM_CONTINUE();
	}
	ZEND_VM_NEXT_OPCODE();
}

ZEND_VM_HANDLER(70, ZEND_FREE, TMP|VAR, ANY)
{
	USE_OPLINE

	SAVE_OPLINE();
	if (OP1_TYPE == IS_TMP_VAR) {
		zendi_zval_dtor(EX_T(opline->op1.var).tmp_var);
	} else {
		zval_ptr_dtor(&EX_T(opline->op1.var).var.ptr);
	}
	CHECK_EXCEPTION();
	ZEND_VM_NEXT_OPCODE();
}

ZEND_VM_HANDLER(53, ZEND_INIT_STRING, ANY, ANY)
{
	USE_OPLINE
	zval *tmp = &EX_T(opline->result.var).tmp_var;

	SAVE_OPLINE();
	tmp->value.str.val = emalloc(1);
	tmp->value.str.val[0] = 0;
	tmp->value.str.len = 0;
	Z_SET_REFCOUNT_P(tmp, 1);
	tmp->type = IS_STRING;
	Z_UNSET_ISREF_P(tmp);
	/*CHECK_EXCEPTION();*/
	ZEND_VM_NEXT_OPCODE();
}

ZEND_VM_HANDLER(54, ZEND_ADD_CHAR, TMP|UNUSED, CONST)
{
	USE_OPLINE
	zval *str = &EX_T(opline->result.var).tmp_var;

	SAVE_OPLINE();

	if (OP1_TYPE == IS_UNUSED) {
		/* Initialize for erealloc in add_char_to_string */
		Z_STRVAL_P(str) = NULL;
		Z_STRSIZE_P(str) = 0;
		Z_TYPE_P(str) = IS_STRING;

		INIT_PZVAL(str);
	}

	add_char_to_string(str, str, opline->op2.zv);

	/* FREE_OP is missing intentionally here - we're always working on the same temporary variable */
	/*CHECK_EXCEPTION();*/
	ZEND_VM_NEXT_OPCODE();
}

ZEND_VM_HANDLER(55, ZEND_ADD_STRING, TMP|UNUSED, CONST)
{
	USE_OPLINE
	zval *str = &EX_T(opline->result.var).tmp_var;

	SAVE_OPLINE();

	if (OP1_TYPE == IS_UNUSED) {
		/* Initialize for erealloc in add_string_to_string */
		Z_STRVAL_P(str) = NULL;
		Z_STRSIZE_P(str) = 0;
		Z_TYPE_P(str) = IS_STRING;

		INIT_PZVAL(str);
	}

	add_string_to_string(str, str, opline->op2.zv);

	/* FREE_OP is missing intentionally here - we're always working on the same temporary variable */
	/*CHECK_EXCEPTION();*/
	ZEND_VM_NEXT_OPCODE();
}

ZEND_VM_HANDLER(56, ZEND_ADD_VAR, TMP|UNUSED, TMP|VAR|CV)
{
	USE_OPLINE
	zend_free_op free_op2;
	zval *str = &EX_T(opline->result.var).tmp_var;
	zval *var;
	zval var_copy;
	int use_copy = 0;

	SAVE_OPLINE();
	var = GET_OP2_ZVAL_PTR(BP_VAR_R);

	if (OP1_TYPE == IS_UNUSED) {
		/* Initialize for erealloc in add_string_to_string */
		Z_STRVAL_P(str) = NULL;
		Z_STRSIZE_P(str) = 0;
		Z_TYPE_P(str) = IS_STRING;

		INIT_PZVAL(str);
	}

	if (Z_TYPE_P(var) != IS_STRING) {
		zend_make_printable_zval(var, &var_copy, &use_copy);

		if (use_copy) {
			var = &var_copy;
		}
	}
	add_string_to_string(str, str, var);

	if (use_copy) {
		zval_dtor(var);
	}
	/* original comment, possibly problematic:
	 * FREE_OP is missing intentionally here - we're always working on the same temporary variable
	 * (Zeev):  I don't think it's problematic, we only use variables
	 * which aren't affected by FREE_OP(Ts, )'s anyway, unless they're
	 * string offsets or overloaded objects
	 */
	FREE_OP2();

	CHECK_EXCEPTION();
	ZEND_VM_NEXT_OPCODE();
}

ZEND_VM_HANDLER(109, ZEND_FETCH_CLASS, ANY, CONST|TMP|VAR|UNUSED|CV)
{
	USE_OPLINE

	SAVE_OPLINE();
	if (EG(exception)) {
		zend_exception_save(TSRMLS_C);
	}
	if (OP2_TYPE == IS_UNUSED) {
		EX_T(opline->result.var).class_entry = zend_fetch_class(NULL, 0, opline->extended_value TSRMLS_CC);
		CHECK_EXCEPTION();
		ZEND_VM_NEXT_OPCODE();
	} else {
		zend_free_op free_op2;
		zval *class_name = GET_OP2_ZVAL_PTR(BP_VAR_R);

		if (OP2_TYPE == IS_CONST) {
			if (CACHED_PTR(opline->op2.literal->cache_slot)) {
				EX_T(opline->result.var).class_entry = CACHED_PTR(opline->op2.literal->cache_slot);
			} else {
				EX_T(opline->result.var).class_entry = zend_fetch_class_by_name(Z_STRVAL_P(class_name), Z_STRSIZE_P(class_name), opline->op2.literal + 1, opline->extended_value TSRMLS_CC);
				CACHE_PTR(opline->op2.literal->cache_slot, EX_T(opline->result.var).class_entry);
			}
		} else if (Z_TYPE_P(class_name) == IS_OBJECT) {
			EX_T(opline->result.var).class_entry = Z_OBJCE_P(class_name);
		} else if (Z_TYPE_P(class_name) == IS_STRING) {
			EX_T(opline->result.var).class_entry = zend_fetch_class(Z_STRVAL_P(class_name), Z_STRSIZE_P(class_name), opline->extended_value TSRMLS_CC);
		} else {
			if (UNEXPECTED(EG(exception) != NULL)) {
				HANDLE_EXCEPTION();
			}
			zend_error_noreturn(E_ERROR, "Class name must be a valid object or a string");
		}

		FREE_OP2();
		CHECK_EXCEPTION();
		ZEND_VM_NEXT_OPCODE();
	}
}

ZEND_VM_HANDLER(112, ZEND_INIT_METHOD_CALL, TMP|VAR|UNUSED|CV, CONST|TMP|VAR|CV)
{
	USE_OPLINE
	zval *function_name;
	char *function_name_strval;
	zend_str_size_int function_name_strlen;
	zend_free_op free_op1, free_op2;
	call_slot *call = EX(call_slots) + opline->result.num;

	SAVE_OPLINE();

	function_name = GET_OP2_ZVAL_PTR(BP_VAR_R);

	if (OP2_TYPE != IS_CONST &&
	    UNEXPECTED(Z_TYPE_P(function_name) != IS_STRING)) {
		if (UNEXPECTED(EG(exception) != NULL)) {
			HANDLE_EXCEPTION();
		}
		zend_error_noreturn(E_ERROR, "Method name must be a string");
	}

	function_name_strval = Z_STRVAL_P(function_name);
	function_name_strlen = Z_STRSIZE_P(function_name);

	call->object = GET_OP1_OBJ_ZVAL_PTR(BP_VAR_R);

	if (EXPECTED(call->object != NULL) &&
	    EXPECTED(Z_TYPE_P(call->object) == IS_OBJECT)) {
		call->called_scope = Z_OBJCE_P(call->object);

		if (OP2_TYPE != IS_CONST ||
		    (call->fbc = CACHED_POLYMORPHIC_PTR(opline->op2.literal->cache_slot, call->called_scope)) == NULL) {
		    zval *object = call->object;

			if (UNEXPECTED(Z_OBJ_HT_P(call->object)->get_method == NULL)) {
				zend_error_noreturn(E_ERROR, "Object does not support method calls");
			}

			/* First, locate the function. */
			call->fbc = Z_OBJ_HT_P(call->object)->get_method(&call->object, function_name_strval, function_name_strlen, ((OP2_TYPE == IS_CONST) ? (opline->op2.literal + 1) : NULL) TSRMLS_CC);
			if (UNEXPECTED(call->fbc == NULL)) {
				zend_error_noreturn(E_ERROR, "Call to undefined method %s::%s()", Z_OBJ_CLASS_NAME_P(call->object), function_name_strval);
			}
			if (OP2_TYPE == IS_CONST &&
			    EXPECTED(call->fbc->type <= ZEND_USER_FUNCTION) &&
			    EXPECTED((call->fbc->common.fn_flags & (ZEND_ACC_CALL_VIA_HANDLER|ZEND_ACC_NEVER_CACHE)) == 0) &&
			    EXPECTED(call->object == object)) {
				CACHE_POLYMORPHIC_PTR(opline->op2.literal->cache_slot, call->called_scope, call->fbc);
			}
		}
	} else {
		if (UNEXPECTED(EG(exception) != NULL)) {
			FREE_OP2();
			HANDLE_EXCEPTION();
		}
		zend_error_noreturn(E_ERROR, "Call to a member function %s() on a non-object", function_name_strval);
	}

	if ((call->fbc->common.fn_flags & ZEND_ACC_STATIC) != 0) {
		call->object = NULL;
	} else {
		if (!PZVAL_IS_REF(call->object)) {
			Z_ADDREF_P(call->object); /* For $this pointer */
		} else {
			zval *this_ptr;
			ALLOC_ZVAL(this_ptr);
			INIT_PZVAL_COPY(this_ptr, call->object);
			zval_copy_ctor(this_ptr);
			call->object = this_ptr;
		}
	}
	call->is_ctor_call = 0;
	EX(call) = call;

	FREE_OP2();
	FREE_OP1_IF_VAR();

	CHECK_EXCEPTION();
	ZEND_VM_NEXT_OPCODE();
}

ZEND_VM_HANDLER(113, ZEND_INIT_STATIC_METHOD_CALL, CONST|VAR, CONST|TMP|VAR|UNUSED|CV)
{
	USE_OPLINE
	zval *function_name;
	zend_class_entry *ce;
	call_slot *call = EX(call_slots) + opline->result.num;

	SAVE_OPLINE();

	if (OP1_TYPE == IS_CONST) {
		/* no function found. try a static method in class */
		if (CACHED_PTR(opline->op1.literal->cache_slot)) {
			ce = CACHED_PTR(opline->op1.literal->cache_slot);
		} else {
			ce = zend_fetch_class_by_name(Z_STRVAL_P(opline->op1.zv), Z_STRSIZE_P(opline->op1.zv), opline->op1.literal + 1, opline->extended_value TSRMLS_CC);
			if (UNEXPECTED(EG(exception) != NULL)) {
				HANDLE_EXCEPTION();
			}
			if (UNEXPECTED(ce == NULL)) {
				zend_error_noreturn(E_ERROR, "Class '%s' not found", Z_STRVAL_P(opline->op1.zv));
			}
			CACHE_PTR(opline->op1.literal->cache_slot, ce);
		}
		call->called_scope = ce;
	} else {
		ce = EX_T(opline->op1.var).class_entry;

		if (opline->extended_value == ZEND_FETCH_CLASS_PARENT || opline->extended_value == ZEND_FETCH_CLASS_SELF) {
			call->called_scope = EG(called_scope);
		} else {
			call->called_scope = ce;
		}
	}

	if (OP1_TYPE == IS_CONST &&
	    OP2_TYPE == IS_CONST &&
	    CACHED_PTR(opline->op2.literal->cache_slot)) {
		call->fbc = CACHED_PTR(opline->op2.literal->cache_slot);
	} else if (OP1_TYPE != IS_CONST &&
	           OP2_TYPE == IS_CONST &&
	           (call->fbc = CACHED_POLYMORPHIC_PTR(opline->op2.literal->cache_slot, ce))) {
		/* do nothing */
	} else if (OP2_TYPE != IS_UNUSED) {
		char *function_name_strval = NULL;
		zend_str_size_int function_name_strlen = 0;
		zend_free_op free_op2;

		if (OP2_TYPE == IS_CONST) {
			function_name_strval = Z_STRVAL_P(opline->op2.zv);
			function_name_strlen = Z_STRSIZE_P(opline->op2.zv);
		} else {
			function_name = GET_OP2_ZVAL_PTR(BP_VAR_R);

			if (UNEXPECTED(Z_TYPE_P(function_name) != IS_STRING)) {
				if (UNEXPECTED(EG(exception) != NULL)) {
					HANDLE_EXCEPTION();
				}
				zend_error_noreturn(E_ERROR, "Function name must be a string");
			} else {
				function_name_strval = Z_STRVAL_P(function_name);
				function_name_strlen = Z_STRSIZE_P(function_name);
 			}
		}

		if (function_name_strval) {
			if (ce->get_static_method) {
				call->fbc = ce->get_static_method(ce, function_name_strval, function_name_strlen TSRMLS_CC);
			} else {
				call->fbc = zend_std_get_static_method(ce, function_name_strval, function_name_strlen, ((OP2_TYPE == IS_CONST) ? (opline->op2.literal + 1) : NULL) TSRMLS_CC);
			}
			if (UNEXPECTED(call->fbc == NULL)) {
				zend_error_noreturn(E_ERROR, "Call to undefined method %s::%s()", ce->name, function_name_strval);
			}
			if (OP2_TYPE == IS_CONST &&
			    EXPECTED(call->fbc->type <= ZEND_USER_FUNCTION) &&
			    EXPECTED((call->fbc->common.fn_flags & (ZEND_ACC_CALL_VIA_HANDLER|ZEND_ACC_NEVER_CACHE)) == 0)) {
				if (OP1_TYPE == IS_CONST) {
					CACHE_PTR(opline->op2.literal->cache_slot, call->fbc);
				} else {
					CACHE_POLYMORPHIC_PTR(opline->op2.literal->cache_slot, ce, call->fbc);
				}
			}
		}
		if (OP2_TYPE != IS_CONST) {
			FREE_OP2();
		}
	} else {
		if (UNEXPECTED(ce->constructor == NULL)) {
			zend_error_noreturn(E_ERROR, "Cannot call constructor");
		}
		if (EG(This) && Z_OBJCE_P(EG(This)) != ce->constructor->common.scope && (ce->constructor->common.fn_flags & ZEND_ACC_PRIVATE)) {
			zend_error_noreturn(E_ERROR, "Cannot call private %s::__construct()", ce->name);
		}
		call->fbc = ce->constructor;
	}

	if (call->fbc->common.fn_flags & ZEND_ACC_STATIC) {
		call->object = NULL;
	} else {
		if (EG(This) &&
		    Z_OBJ_HT_P(EG(This))->get_class_entry &&
		    !instanceof_function(Z_OBJCE_P(EG(This)), ce TSRMLS_CC)) {
		    /* We are calling method of the other (incompatible) class,
		       but passing $this. This is done for compatibility with php-4. */
			if (call->fbc->common.fn_flags & ZEND_ACC_ALLOW_STATIC) {
				zend_error(E_DEPRECATED, "Non-static method %s::%s() should not be called statically, assuming $this from incompatible context", call->fbc->common.scope->name, call->fbc->common.function_name);
			} else {
				/* An internal function assumes $this is present and won't check that. So PHP would crash by allowing the call. */
				zend_error_noreturn(E_ERROR, "Non-static method %s::%s() cannot be called statically, assuming $this from incompatible context", call->fbc->common.scope->name, call->fbc->common.function_name);
			}
		}
		if ((call->object = EG(This))) {
			Z_ADDREF_P(call->object);
			call->called_scope = Z_OBJCE_P(call->object);
		}
	}
	call->is_ctor_call = 0;
	EX(call) = call;

	CHECK_EXCEPTION();
	ZEND_VM_NEXT_OPCODE();
}

ZEND_VM_HANDLER(59, ZEND_INIT_FCALL_BY_NAME, ANY, CONST|TMP|VAR|CV)
{
	USE_OPLINE
	zval *function_name;
	call_slot *call = EX(call_slots) + opline->result.num;

	if (OP2_TYPE == IS_CONST) {
		function_name = (zval*)(opline->op2.literal+1);
		if (CACHED_PTR(opline->op2.literal->cache_slot)) {
			call->fbc = CACHED_PTR(opline->op2.literal->cache_slot);
		} else if (UNEXPECTED(zend_hash_quick_find(EG(function_table), Z_STRVAL_P(function_name), Z_STRSIZE_P(function_name)+1, Z_HASH_P(function_name), (void **) &call->fbc) == FAILURE)) {
			SAVE_OPLINE();
			zend_error_noreturn(E_ERROR, "Call to undefined function %s()", Z_STRVAL_P(opline->op2.zv));
		} else {
			CACHE_PTR(opline->op2.literal->cache_slot, call->fbc);
		}
		call->object = NULL;
		call->called_scope = NULL;
		call->is_ctor_call = 0;
		EX(call) = call;
		/*CHECK_EXCEPTION();*/
		ZEND_VM_NEXT_OPCODE();
	} else {
		char *function_name_strval, *lcname;
		zend_str_size_int function_name_strlen;
		zend_free_op free_op2;

		SAVE_OPLINE();
		function_name = GET_OP2_ZVAL_PTR(BP_VAR_R);

		if (EXPECTED(Z_TYPE_P(function_name) == IS_STRING)) {
			function_name_strval = Z_STRVAL_P(function_name);
			function_name_strlen = Z_STRSIZE_P(function_name);
			if (function_name_strval[0] == '\\') {
			    function_name_strlen -= 1;
				lcname = zend_str_tolower_dup(function_name_strval + 1, function_name_strlen);
			} else {
				lcname = zend_str_tolower_dup(function_name_strval, function_name_strlen);
			}
			if (UNEXPECTED(zend_hash_find(EG(function_table), lcname, function_name_strlen+1, (void **) &call->fbc) == FAILURE)) {
				zend_error_noreturn(E_ERROR, "Call to undefined function %s()", function_name_strval);
			}
			efree(lcname);
			FREE_OP2();
			call->object = NULL;
			call->called_scope = NULL;
			call->is_ctor_call = 0;
			EX(call) = call;
			CHECK_EXCEPTION();
			ZEND_VM_NEXT_OPCODE();
		} else if (OP2_TYPE != IS_CONST && OP2_TYPE != IS_TMP_VAR &&
		    EXPECTED(Z_TYPE_P(function_name) == IS_OBJECT) &&
			Z_OBJ_HANDLER_P(function_name, get_closure) &&
			Z_OBJ_HANDLER_P(function_name, get_closure)(function_name, &call->called_scope, &call->fbc, &call->object TSRMLS_CC) == SUCCESS) {
			if (call->object) {
				Z_ADDREF_P(call->object);
			}
			if (OP2_TYPE == IS_VAR && OP2_FREE && Z_REFCOUNT_P(function_name) == 1 &&
			    call->fbc->common.fn_flags & ZEND_ACC_CLOSURE) {
				/* Delay closure destruction until its invocation */
				call->fbc->common.prototype = (zend_function*)function_name;
			} else {
				FREE_OP2();
			}
			call->is_ctor_call = 0;
			EX(call) = call;
			CHECK_EXCEPTION();
			ZEND_VM_NEXT_OPCODE();
		} else if (OP2_TYPE != IS_CONST &&
				EXPECTED(Z_TYPE_P(function_name) == IS_ARRAY) &&
				zend_hash_num_elements(Z_ARRVAL_P(function_name)) == 2) {
			zend_class_entry *ce;
			zval **method = NULL;
			zval **obj = NULL;

			zend_hash_index_find(Z_ARRVAL_P(function_name), 0, (void **) &obj);
			zend_hash_index_find(Z_ARRVAL_P(function_name), 1, (void **) &method);

			if (!obj || !method) {
				zend_error_noreturn(E_ERROR, "Array callback has to contain indices 0 and 1");
			}

			if (Z_TYPE_PP(obj) != IS_STRING && Z_TYPE_PP(obj) != IS_OBJECT) {
				zend_error_noreturn(E_ERROR, "First array member is not a valid class name or object");
			}

			if (Z_TYPE_PP(method) != IS_STRING) {
				zend_error_noreturn(E_ERROR, "Second array member is not a valid method");
			}

			if (Z_TYPE_PP(obj) == IS_STRING) {
				ce = zend_fetch_class_by_name(Z_STRVAL_PP(obj), Z_STRSIZE_PP(obj), NULL, 0 TSRMLS_CC);
				if (UNEXPECTED(ce == NULL)) {
					CHECK_EXCEPTION();
					ZEND_VM_NEXT_OPCODE();
				}
				call->called_scope = ce;
				call->object = NULL;

				if (ce->get_static_method) {
					call->fbc = ce->get_static_method(ce, Z_STRVAL_PP(method), Z_STRSIZE_PP(method) TSRMLS_CC);
				} else {
					call->fbc = zend_std_get_static_method(ce, Z_STRVAL_PP(method), Z_STRSIZE_PP(method), NULL TSRMLS_CC);
				}
			} else {
				call->object = *obj;
				ce = call->called_scope = Z_OBJCE_PP(obj);

				call->fbc = Z_OBJ_HT_P(call->object)->get_method(&call->object, Z_STRVAL_PP(method), Z_STRSIZE_PP(method), NULL TSRMLS_CC);
				if (UNEXPECTED(call->fbc == NULL)) {
					zend_error_noreturn(E_ERROR, "Call to undefined method %s::%s()", Z_OBJ_CLASS_NAME_P(call->object), Z_STRVAL_PP(method));
				}

				if ((call->fbc->common.fn_flags & ZEND_ACC_STATIC) != 0) {
					call->object = NULL;
				} else {
					if (!PZVAL_IS_REF(call->object)) {
						Z_ADDREF_P(call->object); /* For $this pointer */
					} else {
						zval *this_ptr;
						ALLOC_ZVAL(this_ptr);
						INIT_PZVAL_COPY(this_ptr, call->object);
						zval_copy_ctor(this_ptr);
						call->object = this_ptr;
					}
				}
			}

			if (UNEXPECTED(call->fbc == NULL)) {
				zend_error_noreturn(E_ERROR, "Call to undefined method %s::%s()", ce->name, Z_STRVAL_PP(method));
			}
			call->is_ctor_call = 0;
			EX(call) = call;
			FREE_OP2();
			CHECK_EXCEPTION();
			ZEND_VM_NEXT_OPCODE();
		} else {
			if (UNEXPECTED(EG(exception) != NULL)) {
				HANDLE_EXCEPTION();
			}
			zend_error_noreturn(E_ERROR, "Function name must be a string");
			ZEND_VM_NEXT_OPCODE(); /* Never reached */
		}
	}
}


ZEND_VM_HANDLER(69, ZEND_INIT_NS_FCALL_BY_NAME, ANY, CONST)
{
	USE_OPLINE
	zend_literal *func_name;
	call_slot *call = EX(call_slots) + opline->result.num;

	func_name = opline->op2.literal + 1;
	if (CACHED_PTR(opline->op2.literal->cache_slot)) {
		call->fbc = CACHED_PTR(opline->op2.literal->cache_slot);
	} else if (zend_hash_quick_find(EG(function_table), Z_STRVAL(func_name->constant), Z_STRSIZE(func_name->constant)+1, func_name->hash_value, (void **) &call->fbc)==FAILURE) {
		func_name++;
		if (UNEXPECTED(zend_hash_quick_find(EG(function_table), Z_STRVAL(func_name->constant), Z_STRSIZE(func_name->constant)+1, func_name->hash_value, (void **) &call->fbc)==FAILURE)) {
			SAVE_OPLINE();
			zend_error_noreturn(E_ERROR, "Call to undefined function %s()", Z_STRVAL_P(opline->op2.zv));
		} else {
			CACHE_PTR(opline->op2.literal->cache_slot, call->fbc);
		}
	} else {
		CACHE_PTR(opline->op2.literal->cache_slot, call->fbc);
	}

	call->object = NULL;
	call->called_scope = NULL;
	call->is_ctor_call = 0;
	EX(call) = call;
	ZEND_VM_NEXT_OPCODE();
}

ZEND_VM_HANDLER(61, ZEND_DO_FCALL_BY_NAME, ANY, ANY)
{
	EX(function_state).function = EX(call)->fbc;
	ZEND_VM_DISPATCH_TO_HELPER(zend_do_fcall_common_helper);
}

ZEND_VM_HANDLER(60, ZEND_DO_FCALL, CONST, ANY)
{
	USE_OPLINE
	zend_free_op free_op1;
	zval *fname = GET_OP1_ZVAL_PTR(BP_VAR_R);
	call_slot *call = EX(call_slots) + opline->op2.num;

	if (CACHED_PTR(opline->op1.literal->cache_slot)) {
		EX(function_state).function = CACHED_PTR(opline->op1.literal->cache_slot);
	} else if (UNEXPECTED(zend_hash_quick_find(EG(function_table), Z_STRVAL_P(fname), Z_STRSIZE_P(fname)+1, Z_HASH_P(fname), (void **) &EX(function_state).function)==FAILURE)) {
	    SAVE_OPLINE();
		zend_error_noreturn(E_ERROR, "Call to undefined function %s()", fname->value.str.val);
	} else {
		CACHE_PTR(opline->op1.literal->cache_slot, EX(function_state).function);
	}
	call->fbc = EX(function_state).function;
	call->object = NULL;
	call->called_scope = NULL;
	call->is_ctor_call = 0;
	EX(call) = call;

	FREE_OP1();

	ZEND_VM_DISPATCH_TO_HELPER(zend_do_fcall_common_helper);
}

ZEND_VM_HANDLER(62, ZEND_RETURN, CONST|TMP|VAR|CV, ANY)
{
	USE_OPLINE
	zval *retval_ptr;
	zend_free_op free_op1;

	SAVE_OPLINE();
	retval_ptr = GET_OP1_ZVAL_PTR(BP_VAR_R);

	if (!EG(return_value_ptr_ptr)) {
		FREE_OP1();
	} else {
		if (OP1_TYPE == IS_CONST ||
		    OP1_TYPE == IS_TMP_VAR ||
		    PZVAL_IS_REF(retval_ptr)) {
			zval *ret;

			ALLOC_ZVAL(ret);
			INIT_PZVAL_COPY(ret, retval_ptr);
			if (OP1_TYPE != IS_TMP_VAR) {
				zval_copy_ctor(ret);
			}
			*EG(return_value_ptr_ptr) = ret;
			FREE_OP1_IF_VAR();
		} else if ((OP1_TYPE == IS_CV || OP1_TYPE == IS_VAR) &&
		           retval_ptr == &EG(uninitialized_zval)) {
			zval *ret;

			if (OP1_TYPE == IS_VAR) {
				Z_DELREF_P(retval_ptr);
			}
			ALLOC_INIT_ZVAL(ret);
			*EG(return_value_ptr_ptr) = ret;
		} else {
			*EG(return_value_ptr_ptr) = retval_ptr;
			if (OP1_TYPE == IS_CV) {
				Z_ADDREF_P(retval_ptr);
			}
		}
	}
	ZEND_VM_DISPATCH_TO_HELPER(zend_leave_helper);
}

ZEND_VM_HANDLER(111, ZEND_RETURN_BY_REF, CONST|TMP|VAR|CV, ANY)
{
	USE_OPLINE
	zval *retval_ptr;
	zval **retval_ptr_ptr;
	zend_free_op free_op1;

	SAVE_OPLINE();

	do {
		if (OP1_TYPE == IS_CONST || OP1_TYPE == IS_TMP_VAR || 
		    (OP1_TYPE == IS_VAR && opline->extended_value == ZEND_RETURNS_VALUE)) {
			/* Not supposed to happen, but we'll allow it */
			zend_error(E_NOTICE, "Only variable references should be returned by reference");

			retval_ptr = GET_OP1_ZVAL_PTR(BP_VAR_R);
			if (!EG(return_value_ptr_ptr)) {
				if (OP1_TYPE == IS_TMP_VAR) {
					FREE_OP1();
				}
			} else if (!IS_OP1_TMP_FREE()) { /* Not a temp var */
				zval *ret;

				ALLOC_ZVAL(ret);
				INIT_PZVAL_COPY(ret, retval_ptr);
				zval_copy_ctor(ret);
				*EG(return_value_ptr_ptr) = ret;
			} else {
				zval *ret;

				ALLOC_ZVAL(ret);
				INIT_PZVAL_COPY(ret, retval_ptr);
				*EG(return_value_ptr_ptr) = ret;
			}
			break;
		}

		retval_ptr_ptr = GET_OP1_ZVAL_PTR_PTR(BP_VAR_W);

		if (OP1_TYPE == IS_VAR && UNEXPECTED(retval_ptr_ptr == NULL)) {
			zend_error_noreturn(E_ERROR, "Cannot return string offsets by reference");
		}

		if (OP1_TYPE == IS_VAR && !Z_ISREF_PP(retval_ptr_ptr)) {
			if (opline->extended_value == ZEND_RETURNS_FUNCTION &&
			    EX_T(opline->op1.var).var.fcall_returned_reference) {
			} else if (EX_T(opline->op1.var).var.ptr_ptr == &EX_T(opline->op1.var).var.ptr) {
				zend_error(E_NOTICE, "Only variable references should be returned by reference");
				if (EG(return_value_ptr_ptr)) {
					zval *ret;

					ALLOC_ZVAL(ret);
					INIT_PZVAL_COPY(ret, *retval_ptr_ptr);
					zval_copy_ctor(ret);
					*EG(return_value_ptr_ptr) = ret;
				}
				break;
			}
		}

		if (EG(return_value_ptr_ptr)) {
			SEPARATE_ZVAL_TO_MAKE_IS_REF(retval_ptr_ptr);
			Z_ADDREF_PP(retval_ptr_ptr);

			*EG(return_value_ptr_ptr) = *retval_ptr_ptr;
		}
	} while (0);

	FREE_OP1_VAR_PTR();
	ZEND_VM_DISPATCH_TO_HELPER(zend_leave_helper);
}

ZEND_VM_HANDLER(161, ZEND_GENERATOR_RETURN, ANY, ANY)
{
	/* The generator object is stored in return_value_ptr_ptr */
	zend_generator *generator = (zend_generator *) EG(return_value_ptr_ptr);

	/* Close the generator to free up resources */
	zend_generator_close(generator, 1 TSRMLS_CC);

	/* Pass execution back to handling code */
	ZEND_VM_RETURN();
}

ZEND_VM_HANDLER(108, ZEND_THROW, CONST|TMP|VAR|CV, ANY)
{
	USE_OPLINE
	zval *value;
	zval *exception;
	zend_free_op free_op1;

	SAVE_OPLINE();
	value = GET_OP1_ZVAL_PTR(BP_VAR_R);

	if (OP1_TYPE == IS_CONST || UNEXPECTED(Z_TYPE_P(value) != IS_OBJECT)) {
		if (UNEXPECTED(EG(exception) != NULL)) {
			HANDLE_EXCEPTION();
		}
		zend_error_noreturn(E_ERROR, "Can only throw objects");
	}

	zend_exception_save(TSRMLS_C);
	/* Not sure if a complete copy is what we want here */
	ALLOC_ZVAL(exception);
	INIT_PZVAL_COPY(exception, value);
	if (!IS_OP1_TMP_FREE()) {
		zval_copy_ctor(exception);
	}

	zend_throw_exception_object(exception TSRMLS_CC);
	zend_exception_restore(TSRMLS_C);
	FREE_OP1_IF_VAR();
	HANDLE_EXCEPTION();
}

ZEND_VM_HANDLER(107, ZEND_CATCH, CONST, CV)
{
	USE_OPLINE
	zend_class_entry *ce, *catch_ce;
	zval *exception;

	SAVE_OPLINE();
	/* Check whether an exception has been thrown, if not, jump over code */
	zend_exception_restore(TSRMLS_C);
	if (EG(exception) == NULL) {
		ZEND_VM_SET_OPCODE(&EX(op_array)->opcodes[opline->extended_value]);
		ZEND_VM_CONTINUE(); /* CHECK_ME */
	}
	if (CACHED_PTR(opline->op1.literal->cache_slot)) {
		catch_ce = CACHED_PTR(opline->op1.literal->cache_slot);
	} else {
		catch_ce = zend_fetch_class_by_name(Z_STRVAL_P(opline->op1.zv), Z_STRSIZE_P(opline->op1.zv), opline->op1.literal + 1, ZEND_FETCH_CLASS_NO_AUTOLOAD TSRMLS_CC);

		CACHE_PTR(opline->op1.literal->cache_slot, catch_ce);
	}
	ce = Z_OBJCE_P(EG(exception));

#ifdef HAVE_DTRACE
	if (DTRACE_EXCEPTION_CAUGHT_ENABLED()) {
		DTRACE_EXCEPTION_CAUGHT((char *)ce->name);
	}
#endif /* HAVE_DTRACE */

	if (ce != catch_ce) {
		if (!instanceof_function(ce, catch_ce TSRMLS_CC)) {
			if (opline->result.num) {
				zend_throw_exception_internal(NULL TSRMLS_CC);
				HANDLE_EXCEPTION();
			}
			ZEND_VM_SET_OPCODE(&EX(op_array)->opcodes[opline->extended_value]);
			ZEND_VM_CONTINUE(); /* CHECK_ME */
		}
	}

	exception = EG(exception);
	if (!EG(active_symbol_table)) {
		if (EX_CV(opline->op2.var)) {
			zval_ptr_dtor(EX_CV(opline->op2.var));
		}
		EX_CV(opline->op2.var) = (zval**)EX_CV_NUM(execute_data, EX(op_array)->last_var + opline->op2.var);
		*EX_CV(opline->op2.var) = EG(exception);
	} else {
		zend_compiled_variable *cv = &CV_DEF_OF(opline->op2.var);
		zend_hash_quick_update(EG(active_symbol_table), cv->name, cv->name_len+1, cv->hash_value,
		    &EG(exception), sizeof(zval *), (void**)&EX_CV(opline->op2.var));
	}
	if (UNEXPECTED(EG(exception) != exception)) {
		Z_ADDREF_P(EG(exception));
		HANDLE_EXCEPTION();
	} else {
		EG(exception) = NULL;
		ZEND_VM_NEXT_OPCODE();
	}
}

ZEND_VM_HANDLER(65, ZEND_SEND_VAL, CONST|TMP, ANY)
{
	USE_OPLINE

	SAVE_OPLINE();
	if (opline->extended_value==ZEND_DO_FCALL_BY_NAME
		&& ARG_MUST_BE_SENT_BY_REF(EX(call)->fbc, opline->op2.opline_num)) {
			zend_error_noreturn(E_ERROR, "Cannot pass parameter %d by reference", opline->op2.opline_num);
	}
	{
		zval *valptr;
		zval *value;
		zend_free_op free_op1;

		value = GET_OP1_ZVAL_PTR(BP_VAR_R);

		ALLOC_ZVAL(valptr);
		INIT_PZVAL_COPY(valptr, value);
		if (!IS_OP1_TMP_FREE()) {
			zval_copy_ctor(valptr);
		}
		zend_vm_stack_push(valptr TSRMLS_CC);
		FREE_OP1_IF_VAR();
	}
	CHECK_EXCEPTION();
	ZEND_VM_NEXT_OPCODE();
}

ZEND_VM_HELPER(zend_send_by_var_helper, VAR|CV, ANY)
{
	USE_OPLINE
	zval *varptr;
	zend_free_op free_op1;
	varptr = GET_OP1_ZVAL_PTR(BP_VAR_R);

	if (varptr == &EG(uninitialized_zval)) {
		if (OP1_TYPE == IS_VAR) {
			Z_DELREF_P(varptr);
		}
		ALLOC_INIT_ZVAL(varptr);
	} else if (PZVAL_IS_REF(varptr)) {
		if (OP1_TYPE == IS_CV ||
		    (OP1_TYPE == IS_VAR && Z_REFCOUNT_P(varptr) > 2)) {
			zval *original_var = varptr;

			ALLOC_ZVAL(varptr);
			INIT_PZVAL_COPY(varptr, original_var);
			zval_copy_ctor(varptr);
			FREE_OP1();
		} else {
			Z_UNSET_ISREF_P(varptr);
		}
	} else if (OP1_TYPE == IS_CV) {
		Z_ADDREF_P(varptr);
	}
	zend_vm_stack_push(varptr TSRMLS_CC);

	CHECK_EXCEPTION();
	ZEND_VM_NEXT_OPCODE();
}

ZEND_VM_HANDLER(106, ZEND_SEND_VAR_NO_REF, VAR|CV, ANY)
{
	USE_OPLINE
	zend_free_op free_op1;
	zval *varptr;

	SAVE_OPLINE();
	if (opline->extended_value & ZEND_ARG_COMPILE_TIME_BOUND) { /* Had function_ptr at compile_time */
		if (!(opline->extended_value & ZEND_ARG_SEND_BY_REF)) {
			ZEND_VM_DISPATCH_TO_HELPER(zend_send_by_var_helper);
		}
	} else if (!ARG_SHOULD_BE_SENT_BY_REF(EX(call)->fbc, opline->op2.opline_num)) {
		ZEND_VM_DISPATCH_TO_HELPER(zend_send_by_var_helper);
	}

	varptr = GET_OP1_ZVAL_PTR(BP_VAR_R);
	if ((!(opline->extended_value & ZEND_ARG_SEND_FUNCTION) ||
	     EX_T(opline->op1.var).var.fcall_returned_reference) &&
	    varptr != &EG(uninitialized_zval) &&
	    (PZVAL_IS_REF(varptr) || Z_REFCOUNT_P(varptr) == 1)) {
		Z_SET_ISREF_P(varptr);
		if (OP1_TYPE == IS_CV) {
			Z_ADDREF_P(varptr);
		}
		zend_vm_stack_push(varptr TSRMLS_CC);
	} else {
		zval *valptr;

		if ((opline->extended_value & ZEND_ARG_COMPILE_TIME_BOUND) ?
			!(opline->extended_value & ZEND_ARG_SEND_SILENT) :
			!ARG_MAY_BE_SENT_BY_REF(EX(call)->fbc, opline->op2.opline_num)) {
			zend_error(E_STRICT, "Only variables should be passed by reference");
		}
		ALLOC_ZVAL(valptr);
		INIT_PZVAL_COPY(valptr, varptr);
		if (!IS_OP1_TMP_FREE()) {
			zval_copy_ctor(valptr);
		}
		FREE_OP1_IF_VAR();
		zend_vm_stack_push(valptr TSRMLS_CC);
	}
	CHECK_EXCEPTION();
	ZEND_VM_NEXT_OPCODE();
}

ZEND_VM_HANDLER(67, ZEND_SEND_REF, VAR|CV, ANY)
{
	USE_OPLINE
	zend_free_op free_op1;
	zval **varptr_ptr;
	zval *varptr;

	SAVE_OPLINE();
	varptr_ptr = GET_OP1_ZVAL_PTR_PTR(BP_VAR_W);

	if (OP1_TYPE == IS_VAR && UNEXPECTED(varptr_ptr == NULL)) {
		zend_error_noreturn(E_ERROR, "Only variables can be passed by reference");
	}

	if (OP1_TYPE == IS_VAR && UNEXPECTED(*varptr_ptr == &EG(error_zval))) {
		ALLOC_INIT_ZVAL(varptr);
		zend_vm_stack_push(varptr TSRMLS_CC);
		CHECK_EXCEPTION();
		ZEND_VM_NEXT_OPCODE();
	}

	if (opline->extended_value == ZEND_DO_FCALL_BY_NAME &&
	    EX(function_state).function->type == ZEND_INTERNAL_FUNCTION &&
	    !ARG_SHOULD_BE_SENT_BY_REF(EX(call)->fbc, opline->op2.opline_num)) {
		ZEND_VM_DISPATCH_TO_HELPER(zend_send_by_var_helper);
	}

	SEPARATE_ZVAL_TO_MAKE_IS_REF(varptr_ptr);
	varptr = *varptr_ptr;
	Z_ADDREF_P(varptr);
	zend_vm_stack_push(varptr TSRMLS_CC);

	FREE_OP1_VAR_PTR();
	CHECK_EXCEPTION();
	ZEND_VM_NEXT_OPCODE();
}

ZEND_VM_HANDLER(66, ZEND_SEND_VAR, VAR|CV, ANY)
{
	USE_OPLINE

	if ((opline->extended_value == ZEND_DO_FCALL_BY_NAME)
		&& ARG_SHOULD_BE_SENT_BY_REF(EX(call)->fbc, opline->op2.opline_num)) {
		ZEND_VM_DISPATCH_TO_HANDLER(ZEND_SEND_REF);
	}
	SAVE_OPLINE();
	ZEND_VM_DISPATCH_TO_HELPER(zend_send_by_var_helper);
}

ZEND_VM_HANDLER(63, ZEND_RECV, ANY, ANY)
{
	USE_OPLINE
	zend_uint arg_num = opline->op1.num;
	zval **param = zend_vm_stack_get_arg(arg_num TSRMLS_CC);

	SAVE_OPLINE();
	if (UNEXPECTED(param == NULL)) {
		if (zend_verify_arg_type((zend_function *) EG(active_op_array), arg_num, NULL, opline->extended_value TSRMLS_CC)) {
			const char *space;
			const char *class_name;
			zend_execute_data *ptr;

			if (EG(active_op_array)->scope) {
				class_name = EG(active_op_array)->scope->name;
				space = "::";
			} else {
				class_name = space = "";
			}
			ptr = EX(prev_execute_data);

			if(ptr && ptr->op_array) {
				zend_error(E_WARNING, "Missing argument %u for %s%s%s(), called in %s on line %d and defined", opline->op1.num, class_name, space, get_active_function_name(TSRMLS_C), ptr->op_array->filename, ptr->opline->lineno);
			} else {
				zend_error(E_WARNING, "Missing argument %u for %s%s%s()", opline->op1.num, class_name, space, get_active_function_name(TSRMLS_C));
			}
		}
	} else {
		zval **var_ptr;

		zend_verify_arg_type((zend_function *) EG(active_op_array), arg_num, *param, opline->extended_value TSRMLS_CC);
		var_ptr = _get_zval_ptr_ptr_cv_BP_VAR_W(execute_data, opline->result.var TSRMLS_CC);
		Z_DELREF_PP(var_ptr);
		*var_ptr = *param;
		Z_ADDREF_PP(var_ptr);
	}

	CHECK_EXCEPTION();
	ZEND_VM_NEXT_OPCODE();
}

ZEND_VM_HANDLER(64, ZEND_RECV_INIT, ANY, CONST)
{
	USE_OPLINE
	zval *assignment_value;
	zend_uint arg_num = opline->op1.num;
	zval **param = zend_vm_stack_get_arg(arg_num TSRMLS_CC);
	zval **var_ptr;

	SAVE_OPLINE();
	if (param == NULL) {
		ALLOC_ZVAL(assignment_value);
		*assignment_value = *opline->op2.zv;
		if (IS_CONSTANT_TYPE(Z_TYPE_P(assignment_value))) {
			Z_SET_REFCOUNT_P(assignment_value, 1);
			zval_update_constant(&assignment_value, 0 TSRMLS_CC);
		} else {
			zval_copy_ctor(assignment_value);
		}
		INIT_PZVAL(assignment_value);
	} else {
		assignment_value = *param;
		Z_ADDREF_P(assignment_value);
	}

	zend_verify_arg_type((zend_function *) EG(active_op_array), arg_num, assignment_value, opline->extended_value TSRMLS_CC);
	var_ptr = _get_zval_ptr_ptr_cv_BP_VAR_W(execute_data, opline->result.var TSRMLS_CC);
	zval_ptr_dtor(var_ptr);
	*var_ptr = assignment_value;

	CHECK_EXCEPTION();
	ZEND_VM_NEXT_OPCODE();
}

ZEND_VM_HANDLER(164, ZEND_RECV_VARIADIC, ANY, ANY)
{
	USE_OPLINE
	zend_uint arg_num = opline->op1.num;
	zend_uint arg_count = zend_vm_stack_get_args_count(TSRMLS_C);
	zval **var_ptr, *params;

	SAVE_OPLINE();

	var_ptr = _get_zval_ptr_ptr_cv_BP_VAR_W(execute_data, opline->result.var TSRMLS_CC);
	Z_DELREF_PP(var_ptr);
	MAKE_STD_ZVAL(params);
	*var_ptr = params;

	if (arg_num <= arg_count) {
		array_init_size(params, arg_count - arg_num + 1);
	} else {
		array_init(params);
	}

	for (; arg_num <= arg_count; ++arg_num) {
		zval **param = zend_vm_stack_get_arg(arg_num TSRMLS_CC);
		zend_verify_arg_type((zend_function *) EG(active_op_array), arg_num, *param, opline->extended_value TSRMLS_CC);
		zend_hash_next_index_insert(Z_ARRVAL_P(params), param, sizeof(zval *), NULL);
		Z_ADDREF_PP(param);
	}

	CHECK_EXCEPTION();
	ZEND_VM_NEXT_OPCODE();
}

ZEND_VM_HANDLER(52, ZEND_BOOL, CONST|TMP|VAR|CV, ANY)
{
	USE_OPLINE
	zend_free_op free_op1;
	zval *retval = &EX_T(opline->result.var).tmp_var;

	SAVE_OPLINE();
	/* PHP 3.0 returned "" for false and 1 for true, here we use 0 and 1 for now */
	ZVAL_BOOL(retval, i_zend_is_true(GET_OP1_ZVAL_PTR(BP_VAR_R)));
	FREE_OP1();

	CHECK_EXCEPTION();
	ZEND_VM_NEXT_OPCODE();
}

ZEND_VM_HANDLER(50, ZEND_BRK, ANY, CONST)
{
	USE_OPLINE
	zend_brk_cont_element *el;

	SAVE_OPLINE();
	el = zend_brk_cont(Z_LVAL_P(opline->op2.zv), opline->op1.opline_num,
	                   EX(op_array), execute_data TSRMLS_CC);
	ZEND_VM_JMP(EX(op_array)->opcodes + el->brk);
}

ZEND_VM_HANDLER(51, ZEND_CONT, ANY, CONST)
{
	USE_OPLINE
	zend_brk_cont_element *el;

	SAVE_OPLINE();
	el = zend_brk_cont(Z_LVAL_P(opline->op2.zv), opline->op1.opline_num,
	                   EX(op_array), execute_data TSRMLS_CC);
	ZEND_VM_JMP(EX(op_array)->opcodes + el->cont);
}

ZEND_VM_HANDLER(100, ZEND_GOTO, ANY, CONST)
{
	zend_op *brk_opline;
	USE_OPLINE
	zend_brk_cont_element *el;

	SAVE_OPLINE();
	el = zend_brk_cont(Z_LVAL_P(opline->op2.zv), opline->extended_value,
 	                   EX(op_array), execute_data TSRMLS_CC);

	brk_opline = EX(op_array)->opcodes + el->brk;

	switch (brk_opline->opcode) {
		case ZEND_SWITCH_FREE:
			if (!(brk_opline->extended_value & EXT_TYPE_FREE_ON_RETURN)) {
				zval_ptr_dtor(&EX_T(brk_opline->op1.var).var.ptr);
			}
			break;
		case ZEND_FREE:
			if (!(brk_opline->extended_value & EXT_TYPE_FREE_ON_RETURN)) {
				zendi_zval_dtor(EX_T(brk_opline->op1.var).tmp_var);
			}
			break;
	}
	ZEND_VM_JMP(opline->op1.jmp_addr);
}

ZEND_VM_HANDLER(48, ZEND_CASE, CONST|TMP|VAR|CV, CONST|TMP|VAR|CV)
{
	USE_OPLINE
	zend_free_op free_op1, free_op2;

	SAVE_OPLINE();
	is_equal_function(&EX_T(opline->result.var).tmp_var,
				 GET_OP1_ZVAL_PTR(BP_VAR_R),
				 GET_OP2_ZVAL_PTR(BP_VAR_R) TSRMLS_CC);

	FREE_OP2();
	CHECK_EXCEPTION();
	ZEND_VM_NEXT_OPCODE();
}

ZEND_VM_HANDLER(49, ZEND_SWITCH_FREE, VAR, ANY)
{
	USE_OPLINE

	SAVE_OPLINE();
	zval_ptr_dtor(&EX_T(opline->op1.var).var.ptr);
	CHECK_EXCEPTION();
	ZEND_VM_NEXT_OPCODE();
}

ZEND_VM_HANDLER(68, ZEND_NEW, ANY, ANY)
{
	USE_OPLINE
	zval *object_zval;
	zend_function *constructor;

	SAVE_OPLINE();
	if (UNEXPECTED((EX_T(opline->op1.var).class_entry->ce_flags & (ZEND_ACC_INTERFACE|ZEND_ACC_IMPLICIT_ABSTRACT_CLASS|ZEND_ACC_EXPLICIT_ABSTRACT_CLASS)) != 0)) {
		if (EX_T(opline->op1.var).class_entry->ce_flags & ZEND_ACC_INTERFACE) {
			zend_error_noreturn(E_ERROR, "Cannot instantiate interface %s", EX_T(opline->op1.var).class_entry->name);
		} else if ((EX_T(opline->op1.var).class_entry->ce_flags & ZEND_ACC_TRAIT) == ZEND_ACC_TRAIT) {
			zend_error_noreturn(E_ERROR, "Cannot instantiate trait %s", EX_T(opline->op1.var).class_entry->name);
		} else {
			zend_error_noreturn(E_ERROR, "Cannot instantiate abstract class %s", EX_T(opline->op1.var).class_entry->name);
		}
	}
	ALLOC_ZVAL(object_zval);
	object_init_ex(object_zval, EX_T(opline->op1.var).class_entry);
	INIT_PZVAL(object_zval);

	constructor = Z_OBJ_HT_P(object_zval)->get_constructor(object_zval TSRMLS_CC);

	if (constructor == NULL) {
		if (RETURN_VALUE_USED(opline)) {
			AI_SET_PTR(&EX_T(opline->result.var), object_zval);
		} else {
			zval_ptr_dtor(&object_zval);
		}
		ZEND_VM_JMP(EX(op_array)->opcodes + opline->op2.opline_num);
	} else {
		call_slot *call = EX(call_slots) + opline->extended_value;

		if (RETURN_VALUE_USED(opline)) {
			PZVAL_LOCK(object_zval);
			AI_SET_PTR(&EX_T(opline->result.var), object_zval);
		}

		/* We are not handling overloaded classes right now */
		call->fbc = constructor;
		call->object = object_zval;
		call->called_scope = EX_T(opline->op1.var).class_entry;
		call->is_ctor_call = 1;
		call->is_ctor_result_used = RETURN_VALUE_USED(opline);
		EX(call) = call;

		CHECK_EXCEPTION();
		ZEND_VM_NEXT_OPCODE();
	}
}

ZEND_VM_HANDLER(110, ZEND_CLONE, CONST|TMP|VAR|UNUSED|CV, ANY)
{
	USE_OPLINE
	zend_free_op free_op1;
	zval *obj;
	zend_class_entry *ce;
	zend_function *clone;
	zend_object_clone_obj_t clone_call;

	SAVE_OPLINE();
	obj = GET_OP1_OBJ_ZVAL_PTR(BP_VAR_R);

	if (OP1_TYPE == IS_CONST ||
	    UNEXPECTED(Z_TYPE_P(obj) != IS_OBJECT)) {
		if (UNEXPECTED(EG(exception) != NULL)) {
			HANDLE_EXCEPTION();
		}
		zend_error_noreturn(E_ERROR, "__clone method called on non-object");
	}

	ce = Z_OBJCE_P(obj);
	clone = ce ? ce->clone : NULL;
	clone_call =  Z_OBJ_HT_P(obj)->clone_obj;
	if (UNEXPECTED(clone_call == NULL)) {
		if (ce) {
			zend_error_noreturn(E_ERROR, "Trying to clone an uncloneable object of class %s", ce->name);
		} else {
			zend_error_noreturn(E_ERROR, "Trying to clone an uncloneable object");
		}
	}

	if (ce && clone) {
		if (clone->op_array.fn_flags & ZEND_ACC_PRIVATE) {
			/* Ensure that if we're calling a private function, we're allowed to do so.
			 */
			if (UNEXPECTED(ce != EG(scope))) {
				zend_error_noreturn(E_ERROR, "Call to private %s::__clone() from context '%s'", ce->name, EG(scope) ? EG(scope)->name : "");
			}
		} else if ((clone->common.fn_flags & ZEND_ACC_PROTECTED)) {
			/* Ensure that if we're calling a protected function, we're allowed to do so.
			 */
			if (UNEXPECTED(!zend_check_protected(zend_get_function_root_class(clone), EG(scope)))) {
				zend_error_noreturn(E_ERROR, "Call to protected %s::__clone() from context '%s'", ce->name, EG(scope) ? EG(scope)->name : "");
			}
		}
	}

	if (EXPECTED(EG(exception) == NULL)) {
		zval *retval;

		ALLOC_ZVAL(retval);
		Z_OBJVAL_P(retval) = clone_call(obj TSRMLS_CC);
		Z_TYPE_P(retval) = IS_OBJECT;
		Z_SET_REFCOUNT_P(retval, 1);
		Z_SET_ISREF_P(retval);
		if (!RETURN_VALUE_USED(opline) || UNEXPECTED(EG(exception) != NULL)) {
			zval_ptr_dtor(&retval);
		} else {
			EX_T(opline->result.var).var.ptr = retval;
		}
	}
	FREE_OP1_IF_VAR();
	CHECK_EXCEPTION();
	ZEND_VM_NEXT_OPCODE();
}

ZEND_VM_HANDLER(99, ZEND_FETCH_CONSTANT, VAR|CONST|UNUSED, CONST)
{
	USE_OPLINE

	SAVE_OPLINE();
	if (OP1_TYPE == IS_UNUSED) {
		zend_constant *c;
		zval *retval;

		if (CACHED_PTR(opline->op2.literal->cache_slot)) {
			c = CACHED_PTR(opline->op2.literal->cache_slot);
		} else if ((c = zend_quick_get_constant(opline->op2.literal + 1, opline->extended_value TSRMLS_CC)) == NULL) {
			if ((opline->extended_value & IS_CONSTANT_UNQUALIFIED) != 0) {
				char *actual = (char *)zend_memrchr(Z_STRVAL_P(opline->op2.zv), '\\', Z_STRSIZE_P(opline->op2.zv));
				if(!actual) {
					actual = Z_STRVAL_P(opline->op2.zv);
				} else {
					actual++;
				}
				/* non-qualified constant - allow text substitution */
				zend_error(E_NOTICE, "Use of undefined constant %s - assumed '%s'", actual, actual);
				ZVAL_STRINGL(&EX_T(opline->result.var).tmp_var, actual, Z_STRSIZE_P(opline->op2.zv)-(actual - Z_STRVAL_P(opline->op2.zv)), 1);
				CHECK_EXCEPTION();
				ZEND_VM_NEXT_OPCODE();
			} else {
				zend_error_noreturn(E_ERROR, "Undefined constant '%s'", Z_STRVAL_P(opline->op2.zv));
			}
		} else {
			CACHE_PTR(opline->op2.literal->cache_slot, c);
		}
		retval = &EX_T(opline->result.var).tmp_var;
		ZVAL_COPY_VALUE(retval, &c->value);
		zval_copy_ctor(retval);
		CHECK_EXCEPTION();
		ZEND_VM_NEXT_OPCODE();
	} else {
		/* class constant */
		zend_class_entry *ce;
		zval **value;

		if (OP1_TYPE == IS_CONST) {
			if (CACHED_PTR(opline->op2.literal->cache_slot)) {
				value = CACHED_PTR(opline->op2.literal->cache_slot);
				ZVAL_COPY_VALUE(&EX_T(opline->result.var).tmp_var, *value);
				zval_copy_ctor(&EX_T(opline->result.var).tmp_var);
				CHECK_EXCEPTION();
				ZEND_VM_NEXT_OPCODE();
			} else if (CACHED_PTR(opline->op1.literal->cache_slot)) {
				ce = CACHED_PTR(opline->op1.literal->cache_slot);
			} else {
				ce = zend_fetch_class_by_name(Z_STRVAL_P(opline->op1.zv), Z_STRSIZE_P(opline->op1.zv), opline->op1.literal + 1, opline->extended_value TSRMLS_CC);
				if (UNEXPECTED(EG(exception) != NULL)) {
					HANDLE_EXCEPTION();
				}
				if (UNEXPECTED(ce == NULL)) {
					zend_error_noreturn(E_ERROR, "Class '%s' not found", Z_STRVAL_P(opline->op1.zv));
				}
				CACHE_PTR(opline->op1.literal->cache_slot, ce);
			}
		} else {
			ce = EX_T(opline->op1.var).class_entry;
			if ((value = CACHED_POLYMORPHIC_PTR(opline->op2.literal->cache_slot, ce)) != NULL) {
				ZVAL_COPY_VALUE(&EX_T(opline->result.var).tmp_var, *value);
				zval_copy_ctor(&EX_T(opline->result.var).tmp_var);
				CHECK_EXCEPTION();
				ZEND_VM_NEXT_OPCODE();
			}
		}

<<<<<<< HEAD
		if (EXPECTED(zend_hash_quick_find(&ce->constants_table, Z_STRVAL_P(opline->op2.zv), Z_STRSIZE_P(opline->op2.zv)+1, Z_HASH_P(opline->op2.zv), (void **) &value) == SUCCESS)) {
			if (Z_TYPE_PP(value) == IS_CONSTANT_ARRAY ||
			    (Z_TYPE_PP(value) & IS_CONSTANT_TYPE_MASK) == IS_CONSTANT) {
=======
		if (EXPECTED(zend_hash_quick_find(&ce->constants_table, Z_STRVAL_P(opline->op2.zv), Z_STRLEN_P(opline->op2.zv)+1, Z_HASH_P(opline->op2.zv), (void **) &value) == SUCCESS)) {
			if (IS_CONSTANT_TYPE(Z_TYPE_PP(value))) {
>>>>>>> 0d65cd50
				zend_class_entry *old_scope = EG(scope);

				EG(scope) = ce;
				zval_update_constant(value, (void *) 1 TSRMLS_CC);
				EG(scope) = old_scope;
			}
			if (OP1_TYPE == IS_CONST) {
				CACHE_PTR(opline->op2.literal->cache_slot, value);
			} else {
				CACHE_POLYMORPHIC_PTR(opline->op2.literal->cache_slot, ce, value);
			}
			ZVAL_COPY_VALUE(&EX_T(opline->result.var).tmp_var, *value);
			zval_copy_ctor(&EX_T(opline->result.var).tmp_var);
		} else if (Z_STRSIZE_P(opline->op2.zv) == sizeof("class")-1 && strcmp(Z_STRVAL_P(opline->op2.zv), "class") == 0) {
			/* "class" is assigned as a case-sensitive keyword from zend_do_resolve_class_name */
			ZVAL_STRINGL(&EX_T(opline->result.var).tmp_var, ce->name, ce->name_length, 1);
		} else {
			zend_error_noreturn(E_ERROR, "Undefined class constant '%s'", Z_STRVAL_P(opline->op2.zv));
		}

		CHECK_EXCEPTION();
		ZEND_VM_NEXT_OPCODE();
	}
}

ZEND_VM_HANDLER(72, ZEND_ADD_ARRAY_ELEMENT, CONST|TMP|VAR|CV, CONST|TMP|VAR|UNUSED|CV)
{
	USE_OPLINE
	zend_free_op free_op1;
	zval *expr_ptr;

	SAVE_OPLINE();
	if ((OP1_TYPE == IS_VAR || OP1_TYPE == IS_CV) && opline->extended_value) {
		zval **expr_ptr_ptr = GET_OP1_ZVAL_PTR_PTR(BP_VAR_W);

		if (OP1_TYPE == IS_VAR && UNEXPECTED(expr_ptr_ptr == NULL)) {
			zend_error_noreturn(E_ERROR, "Cannot create references to/from string offsets");
		}
		SEPARATE_ZVAL_TO_MAKE_IS_REF(expr_ptr_ptr);
		expr_ptr = *expr_ptr_ptr;
		Z_ADDREF_P(expr_ptr);
	} else {
		expr_ptr=GET_OP1_ZVAL_PTR(BP_VAR_R);
		if (IS_OP1_TMP_FREE()) { /* temporary variable */
			zval *new_expr;

			ALLOC_ZVAL(new_expr);
			INIT_PZVAL_COPY(new_expr, expr_ptr);
			expr_ptr = new_expr;
		} else if (OP1_TYPE == IS_CONST || PZVAL_IS_REF(expr_ptr)) {
			zval *new_expr;

			ALLOC_ZVAL(new_expr);
			INIT_PZVAL_COPY(new_expr, expr_ptr);
			expr_ptr = new_expr;
			zendi_zval_copy_ctor(*expr_ptr);
			FREE_OP1_IF_VAR();
		} else if (OP1_TYPE == IS_CV) {
			Z_ADDREF_P(expr_ptr);
		}
	}

	if (OP2_TYPE != IS_UNUSED) {
		zend_free_op free_op2;
		zval *offset = GET_OP2_ZVAL_PTR(BP_VAR_R);
		zend_uint_t hval;

		switch (Z_TYPE_P(offset)) {
			case IS_DOUBLE:
				hval = zend_dval_to_lval(Z_DVAL_P(offset));
				ZEND_VM_C_GOTO(num_index);
			case IS_LONG:
			case IS_BOOL:
				hval = Z_LVAL_P(offset);
ZEND_VM_C_LABEL(num_index):
				zend_hash_index_update(Z_ARRVAL(EX_T(opline->result.var).tmp_var), hval, &expr_ptr, sizeof(zval *), NULL);
				break;
			case IS_STRING:
				if (OP2_TYPE == IS_CONST) {
					hval = Z_HASH_P(offset);
				} else {
					ZEND_HANDLE_NUMERIC_EX(Z_STRVAL_P(offset), Z_STRSIZE_P(offset)+1, hval, ZEND_VM_C_GOTO(num_index));
					hval = str_hash(Z_STRVAL_P(offset), Z_STRSIZE_P(offset));
				}
				zend_hash_quick_update(Z_ARRVAL(EX_T(opline->result.var).tmp_var), Z_STRVAL_P(offset), Z_STRSIZE_P(offset)+1, hval, &expr_ptr, sizeof(zval *), NULL);
				break;
			case IS_NULL:
				zend_hash_update(Z_ARRVAL(EX_T(opline->result.var).tmp_var), "", sizeof(""), &expr_ptr, sizeof(zval *), NULL);
				break;
			default:
				zend_error(E_WARNING, "Illegal offset type");
				zval_ptr_dtor(&expr_ptr);
				/* do nothing */
				break;
		}
		FREE_OP2();
	} else {
		zend_hash_next_index_insert(Z_ARRVAL(EX_T(opline->result.var).tmp_var), &expr_ptr, sizeof(zval *), NULL);
	}
	if ((OP1_TYPE == IS_VAR || OP1_TYPE == IS_CV) && opline->extended_value) {
		FREE_OP1_VAR_PTR();
	}
	CHECK_EXCEPTION();
	ZEND_VM_NEXT_OPCODE();
}

ZEND_VM_HANDLER(71, ZEND_INIT_ARRAY, CONST|TMP|VAR|UNUSED|CV, CONST|TMP|VAR|UNUSED|CV)
{
	USE_OPLINE

	array_init(&EX_T(opline->result.var).tmp_var);
	if (OP1_TYPE == IS_UNUSED) {
		ZEND_VM_NEXT_OPCODE();
#if !defined(ZEND_VM_SPEC) || OP1_TYPE != IS_UNUSED
	} else {
		ZEND_VM_DISPATCH_TO_HANDLER(ZEND_ADD_ARRAY_ELEMENT);
#endif
	}
}

ZEND_VM_HANDLER(21, ZEND_CAST, CONST|TMP|VAR|CV, ANY)
{
	USE_OPLINE
	zend_free_op free_op1;
	zval *expr;
	zval *result = &EX_T(opline->result.var).tmp_var;

	SAVE_OPLINE();
	expr = GET_OP1_ZVAL_PTR(BP_VAR_R);

	if (opline->extended_value != IS_STRING) {
		ZVAL_COPY_VALUE(result, expr);
		if (!IS_OP1_TMP_FREE()) {
			zendi_zval_copy_ctor(*result);
		}
	}
	switch (opline->extended_value) {
		case IS_NULL:
			convert_to_null(result);
			break;
		case IS_BOOL:
			convert_to_boolean(result);
			break;
		case IS_LONG:
			convert_to_long(result);
			break;
		case IS_DOUBLE:
			convert_to_double(result);
			break;
		case IS_STRING: {
			zval var_copy;
			int use_copy;

			zend_make_printable_zval(expr, &var_copy, &use_copy);
			if (use_copy) {
				ZVAL_COPY_VALUE(result, &var_copy);
				if (IS_OP1_TMP_FREE()) {
					FREE_OP1();
				}
			} else {
				ZVAL_COPY_VALUE(result, expr);
				if (!IS_OP1_TMP_FREE()) {
					zendi_zval_copy_ctor(*result);
				}
			}
			break;
		}
		case IS_ARRAY:
			convert_to_array(result);
			break;
		case IS_OBJECT:
			convert_to_object(result);
			break;
	}
	FREE_OP1_IF_VAR();
	CHECK_EXCEPTION();
	ZEND_VM_NEXT_OPCODE();
}

ZEND_VM_HANDLER(73, ZEND_INCLUDE_OR_EVAL, CONST|TMP|VAR|CV, ANY)
{
	USE_OPLINE
	zend_op_array *new_op_array=NULL;
	zend_free_op free_op1;
	zval *inc_filename;
	zval *tmp_inc_filename = NULL;
	zend_bool failure_retval=0;

	SAVE_OPLINE();
	inc_filename = GET_OP1_ZVAL_PTR(BP_VAR_R);

	if (inc_filename->type!=IS_STRING) {
		MAKE_STD_ZVAL(tmp_inc_filename);
		ZVAL_COPY_VALUE(tmp_inc_filename, inc_filename);
		zval_copy_ctor(tmp_inc_filename);
		convert_to_string(tmp_inc_filename);
		inc_filename = tmp_inc_filename;
	}

	if (opline->extended_value != ZEND_EVAL && strlen(Z_STRVAL_P(inc_filename)) != Z_STRSIZE_P(inc_filename)) {
		if (opline->extended_value == ZEND_INCLUDE_ONCE || opline->extended_value == ZEND_INCLUDE) {
			zend_message_dispatcher(ZMSG_FAILED_INCLUDE_FOPEN, Z_STRVAL_P(inc_filename) TSRMLS_CC);
		} else {
			zend_message_dispatcher(ZMSG_FAILED_REQUIRE_FOPEN, Z_STRVAL_P(inc_filename) TSRMLS_CC);
		}
	} else {
		switch (opline->extended_value) {
			case ZEND_INCLUDE_ONCE:
			case ZEND_REQUIRE_ONCE: {
					zend_file_handle file_handle;
					char *resolved_path;

					resolved_path = zend_resolve_path(Z_STRVAL_P(inc_filename), Z_STRSIZE_P(inc_filename) TSRMLS_CC);
					if (resolved_path) {
						failure_retval = zend_hash_exists(&EG(included_files), resolved_path, strlen(resolved_path)+1);
					} else {
						resolved_path = Z_STRVAL_P(inc_filename);
					}

					if (failure_retval) {
						/* do nothing, file already included */
					} else if (SUCCESS == zend_stream_open(resolved_path, &file_handle TSRMLS_CC)) {

						if (!file_handle.opened_path) {
							file_handle.opened_path = estrdup(resolved_path);
						}

						if (zend_hash_add_empty_element(&EG(included_files), file_handle.opened_path, strlen(file_handle.opened_path)+1)==SUCCESS) {
							new_op_array = zend_compile_file(&file_handle, (opline->extended_value==ZEND_INCLUDE_ONCE?ZEND_INCLUDE:ZEND_REQUIRE) TSRMLS_CC);
							zend_destroy_file_handle(&file_handle TSRMLS_CC);
						} else {
							zend_file_handle_dtor(&file_handle TSRMLS_CC);
							failure_retval=1;
						}
					} else {
						if (opline->extended_value == ZEND_INCLUDE_ONCE) {
							zend_message_dispatcher(ZMSG_FAILED_INCLUDE_FOPEN, Z_STRVAL_P(inc_filename) TSRMLS_CC);
						} else {
							zend_message_dispatcher(ZMSG_FAILED_REQUIRE_FOPEN, Z_STRVAL_P(inc_filename) TSRMLS_CC);
						}
					}
					if (resolved_path != Z_STRVAL_P(inc_filename)) {
						efree(resolved_path);
					}
				}
				break;
			case ZEND_INCLUDE:
			case ZEND_REQUIRE:
				new_op_array = compile_filename(opline->extended_value, inc_filename TSRMLS_CC);
				break;
			case ZEND_EVAL: {
					char *eval_desc = zend_make_compiled_string_description("eval()'d code" TSRMLS_CC);

					new_op_array = zend_compile_string(inc_filename, eval_desc TSRMLS_CC);
					efree(eval_desc);
				}
				break;
			EMPTY_SWITCH_DEFAULT_CASE()
		}
	}
	if (tmp_inc_filename) {
		zval_ptr_dtor(&tmp_inc_filename);
	}
	FREE_OP1();
	if (UNEXPECTED(EG(exception) != NULL)) {
		HANDLE_EXCEPTION();
	} else if (EXPECTED(new_op_array != NULL)) {
		EX(original_return_value) = EG(return_value_ptr_ptr);
		EG(active_op_array) = new_op_array;
		if (RETURN_VALUE_USED(opline)) {
			EX_T(opline->result.var).var.ptr_ptr = &EX_T(opline->result.var).var.ptr;
			EG(return_value_ptr_ptr) = EX_T(opline->result.var).var.ptr_ptr;
		} else {
			EG(return_value_ptr_ptr) = NULL;
		}

		EX(function_state).function = (zend_function *) new_op_array;
		EX(object) = NULL;

		if (!EG(active_symbol_table)) {
			zend_rebuild_symbol_table(TSRMLS_C);
		}

		if (EXPECTED(zend_execute_ex == execute_ex)) {
			ZEND_VM_ENTER();
		} else {
			zend_execute(new_op_array TSRMLS_CC);
		}

		EX(function_state).function = (zend_function *) EX(op_array);

		EG(opline_ptr) = &EX(opline);
		EG(active_op_array) = EX(op_array);
		EG(return_value_ptr_ptr) = EX(original_return_value);
		destroy_op_array(new_op_array TSRMLS_CC);
		efree(new_op_array);
		if (UNEXPECTED(EG(exception) != NULL)) {
			zend_throw_exception_internal(NULL TSRMLS_CC);
			HANDLE_EXCEPTION();
		}

	} else if (RETURN_VALUE_USED(opline)) {
		zval *retval;

		ALLOC_ZVAL(retval);
		ZVAL_BOOL(retval, failure_retval);
		INIT_PZVAL(retval);
		EX_T(opline->result.var).var.ptr = retval;
	}
	ZEND_VM_NEXT_OPCODE();
}

ZEND_VM_HANDLER(74, ZEND_UNSET_VAR, CONST|TMP|VAR|CV, UNUSED|CONST|VAR)
{
	USE_OPLINE
	zval tmp, *varname;
	HashTable *target_symbol_table;
	zend_free_op free_op1;

	SAVE_OPLINE();
	if (OP1_TYPE == IS_CV &&
	    OP2_TYPE == IS_UNUSED &&
	    (opline->extended_value & ZEND_QUICK_SET)) {
		if (EG(active_symbol_table)) {
			zend_compiled_variable *cv = &CV_DEF_OF(opline->op1.var);

			zend_delete_variable(EX(prev_execute_data), EG(active_symbol_table),  cv->name, cv->name_len+1, cv->hash_value TSRMLS_CC);
			EX_CV(opline->op1.var) = NULL;
		} else if (EX_CV(opline->op1.var)) {
			zval_ptr_dtor(EX_CV(opline->op1.var));
			EX_CV(opline->op1.var) = NULL;
		}
		CHECK_EXCEPTION();
		ZEND_VM_NEXT_OPCODE();
	}

	varname = GET_OP1_ZVAL_PTR(BP_VAR_R);

	if (OP1_TYPE != IS_CONST && Z_TYPE_P(varname) != IS_STRING) {
		ZVAL_COPY_VALUE(&tmp, varname);
		zval_copy_ctor(&tmp);
		convert_to_string(&tmp);
		varname = &tmp;
	} else if (OP1_TYPE == IS_VAR || OP1_TYPE == IS_CV) {
		Z_ADDREF_P(varname);
	}

	if (OP2_TYPE != IS_UNUSED) {
		zend_class_entry *ce;

		if (OP2_TYPE == IS_CONST) {
			if (CACHED_PTR(opline->op2.literal->cache_slot)) {
				ce = CACHED_PTR(opline->op2.literal->cache_slot);
			} else {
				ce = zend_fetch_class_by_name(Z_STRVAL_P(opline->op2.zv), Z_STRSIZE_P(opline->op2.zv), opline->op2.literal + 1, 0 TSRMLS_CC);
				if (UNEXPECTED(EG(exception) != NULL)) {
					if (OP1_TYPE != IS_CONST && varname == &tmp) {
						zval_dtor(&tmp);
					} else if (OP1_TYPE == IS_VAR || OP1_TYPE == IS_CV) {
						zval_ptr_dtor(&varname);
					}
					FREE_OP1();
					HANDLE_EXCEPTION();
				}
				if (UNEXPECTED(ce == NULL)) {
					zend_error_noreturn(E_ERROR, "Class '%s' not found", Z_STRVAL_P(opline->op2.zv));
				}
				CACHE_PTR(opline->op2.literal->cache_slot, ce);
			}
		} else {
			ce = EX_T(opline->op2.var).class_entry;
		}
		zend_std_unset_static_property(ce, Z_STRVAL_P(varname), Z_STRSIZE_P(varname), ((OP1_TYPE == IS_CONST) ? opline->op1.literal : NULL) TSRMLS_CC);
	} else {
		zend_uint_t hash_value = zend_inline_hash_func(varname->value.str.val, varname->value.str.len+1);

		target_symbol_table = zend_get_target_symbol_table(opline->extended_value & ZEND_FETCH_TYPE_MASK TSRMLS_CC);
		zend_delete_variable(execute_data, target_symbol_table, varname->value.str.val, varname->value.str.len+1, hash_value TSRMLS_CC);
	}

	if (OP1_TYPE != IS_CONST && varname == &tmp) {
		zval_dtor(&tmp);
	} else if (OP1_TYPE == IS_VAR || OP1_TYPE == IS_CV) {
		zval_ptr_dtor(&varname);
	}
	FREE_OP1();
	CHECK_EXCEPTION();
	ZEND_VM_NEXT_OPCODE();
}

ZEND_VM_HANDLER(75, ZEND_UNSET_DIM, VAR|UNUSED|CV, CONST|TMP|VAR|CV)
{
	USE_OPLINE
	zend_free_op free_op1, free_op2;
	zval **container;
	zval *offset;
	zend_uint_t hval;

	SAVE_OPLINE();
	container = GET_OP1_OBJ_ZVAL_PTR_PTR(BP_VAR_UNSET);
	if (OP1_TYPE == IS_CV && container != &EG(uninitialized_zval_ptr)) {
		SEPARATE_ZVAL_IF_NOT_REF(container);
	}
	offset = GET_OP2_ZVAL_PTR(BP_VAR_R);

	if (OP1_TYPE != IS_VAR || container) {
		switch (Z_TYPE_PP(container)) {
			case IS_ARRAY: {
				HashTable *ht = Z_ARRVAL_PP(container);

				switch (Z_TYPE_P(offset)) {
					case IS_DOUBLE:
						hval = zend_dval_to_lval(Z_DVAL_P(offset));
						zend_hash_index_del(ht, hval);
						break;
					case IS_RESOURCE:
					case IS_BOOL:
					case IS_LONG:
						hval = Z_LVAL_P(offset);
						zend_hash_index_del(ht, hval);
						break;
					case IS_STRING:
						if (OP2_TYPE == IS_CV || OP2_TYPE == IS_VAR) {
							Z_ADDREF_P(offset);
						}
						if (OP2_TYPE == IS_CONST) {
							hval = Z_HASH_P(offset);
						} else {
							ZEND_HANDLE_NUMERIC_EX(Z_STRVAL_P(offset), Z_STRSIZE_P(offset)+1, hval, ZEND_VM_C_GOTO(num_index_dim));
							hval = str_hash(Z_STRVAL_P(offset), Z_STRSIZE_P(offset));
						}
						if (ht == &EG(symbol_table)) {
							zend_delete_global_variable_ex(offset->value.str.val, offset->value.str.len, hval TSRMLS_CC);
						} else {
							zend_hash_quick_del(ht, Z_STRVAL_P(offset), Z_STRSIZE_P(offset)+1, hval);
						}
						if (OP2_TYPE == IS_CV || OP2_TYPE == IS_VAR) {
							zval_ptr_dtor(&offset);
						}
						break;
ZEND_VM_C_LABEL(num_index_dim):
						zend_hash_index_del(ht, hval);
						if (OP2_TYPE == IS_CV || OP2_TYPE == IS_VAR) {
							zval_ptr_dtor(&offset);
						}
						break;
					case IS_NULL:
						zend_hash_del(ht, "", sizeof(""));
						break;
					default:
						zend_error(E_WARNING, "Illegal offset type in unset");
						break;
				}
				FREE_OP2();
				break;
			}
			case IS_OBJECT:
				if (UNEXPECTED(Z_OBJ_HT_P(*container)->unset_dimension == NULL)) {
					zend_error_noreturn(E_ERROR, "Cannot use object as array");
				}
				if (IS_OP2_TMP_FREE()) {
					MAKE_REAL_ZVAL_PTR(offset);
				}
				Z_OBJ_HT_P(*container)->unset_dimension(*container, offset TSRMLS_CC);
				if (IS_OP2_TMP_FREE()) {
					zval_ptr_dtor(&offset);
				} else {
					FREE_OP2();
				}
				break;
			case IS_STRING:
				zend_error_noreturn(E_ERROR, "Cannot unset string offsets");
				ZEND_VM_CONTINUE(); /* bailed out before */
			default:
				FREE_OP2();
				break;
		}
	} else {
		FREE_OP2();
	}
	FREE_OP1_VAR_PTR();

	CHECK_EXCEPTION();
	ZEND_VM_NEXT_OPCODE();
}

ZEND_VM_HANDLER(76, ZEND_UNSET_OBJ, VAR|UNUSED|CV, CONST|TMP|VAR|CV)
{
	USE_OPLINE
	zend_free_op free_op1, free_op2;
	zval **container;
	zval *offset;

	SAVE_OPLINE();
	container = GET_OP1_OBJ_ZVAL_PTR_PTR(BP_VAR_UNSET);
	offset = GET_OP2_ZVAL_PTR(BP_VAR_R);

	if (OP1_TYPE != IS_VAR || container) {
		if (OP1_TYPE == IS_CV && container != &EG(uninitialized_zval_ptr)) {
			SEPARATE_ZVAL_IF_NOT_REF(container);
		}
		if (Z_TYPE_PP(container) == IS_OBJECT) {
			if (IS_OP2_TMP_FREE()) {
				MAKE_REAL_ZVAL_PTR(offset);
			}
			if (Z_OBJ_HT_P(*container)->unset_property) {
				Z_OBJ_HT_P(*container)->unset_property(*container, offset, ((OP2_TYPE == IS_CONST) ? opline->op2.literal : NULL) TSRMLS_CC);
			} else {
				zend_error(E_NOTICE, "Trying to unset property of non-object");
			}
			if (IS_OP2_TMP_FREE()) {
				zval_ptr_dtor(&offset);
			} else {
				FREE_OP2();
			}
		} else {
			FREE_OP2();
		}
	} else {
		FREE_OP2();
	}
	FREE_OP1_VAR_PTR();

	CHECK_EXCEPTION();
	ZEND_VM_NEXT_OPCODE();
}

ZEND_VM_HANDLER(77, ZEND_FE_RESET, CONST|TMP|VAR|CV, ANY)
{
	USE_OPLINE
	zend_free_op free_op1;
	zval *array_ptr, **array_ptr_ptr;
	HashTable *fe_ht;
	zend_object_iterator *iter = NULL;
	zend_class_entry *ce = NULL;
	zend_bool is_empty = 0;

	SAVE_OPLINE();

	if ((OP1_TYPE == IS_CV || OP1_TYPE == IS_VAR) &&
	    (opline->extended_value & ZEND_FE_RESET_VARIABLE)) {
		array_ptr_ptr = GET_OP1_ZVAL_PTR_PTR(BP_VAR_R);
		if (array_ptr_ptr == NULL || array_ptr_ptr == &EG(uninitialized_zval_ptr)) {
			MAKE_STD_ZVAL(array_ptr);
			ZVAL_NULL(array_ptr);
		} else if (Z_TYPE_PP(array_ptr_ptr) == IS_OBJECT) {
			if(Z_OBJ_HT_PP(array_ptr_ptr)->get_class_entry == NULL) {
				zend_error(E_WARNING, "foreach() cannot iterate over objects without PHP class");
				ZEND_VM_JMP(EX(op_array)->opcodes+opline->op2.opline_num);
			}

			ce = Z_OBJCE_PP(array_ptr_ptr);
			if (!ce || ce->get_iterator == NULL) {
				SEPARATE_ZVAL_IF_NOT_REF(array_ptr_ptr);
				Z_ADDREF_PP(array_ptr_ptr);
			}
			array_ptr = *array_ptr_ptr;
		} else {
			if (Z_TYPE_PP(array_ptr_ptr) == IS_ARRAY) {
				SEPARATE_ZVAL_IF_NOT_REF(array_ptr_ptr);
				if (opline->extended_value & ZEND_FE_FETCH_BYREF) {
					Z_SET_ISREF_PP(array_ptr_ptr);
				}
			}
			array_ptr = *array_ptr_ptr;
			Z_ADDREF_P(array_ptr);
		}
	} else {
		array_ptr = GET_OP1_ZVAL_PTR(BP_VAR_R);
		if (IS_OP1_TMP_FREE()) { /* IS_TMP_VAR */
			zval *tmp;

			ALLOC_ZVAL(tmp);
			INIT_PZVAL_COPY(tmp, array_ptr);
			array_ptr = tmp;
			if (Z_TYPE_P(array_ptr) == IS_OBJECT) {
				ce = Z_OBJCE_P(array_ptr);
				if (ce && ce->get_iterator) {
					Z_DELREF_P(array_ptr);
				}
			}
		} else if (Z_TYPE_P(array_ptr) == IS_OBJECT) {
			ce = Z_OBJCE_P(array_ptr);
			if (!ce || !ce->get_iterator) {
				if (OP1_TYPE == IS_CV) {
					Z_ADDREF_P(array_ptr);
				}
			}
		} else if (OP1_TYPE == IS_CONST ||
		           (OP1_TYPE == IS_CV && 
		            !Z_ISREF_P(array_ptr) &&
		            Z_REFCOUNT_P(array_ptr) > 1) ||
		           (OP1_TYPE == IS_VAR &&
		            !Z_ISREF_P(array_ptr) &&
		            Z_REFCOUNT_P(array_ptr) > 2)) {
			zval *tmp;

			if (OP1_TYPE == IS_VAR) {
				Z_DELREF_P(array_ptr);
			}
			ALLOC_ZVAL(tmp);
			INIT_PZVAL_COPY(tmp, array_ptr);
			zval_copy_ctor(tmp);
			array_ptr = tmp;
		} else if (OP1_TYPE == IS_CV) {
			Z_ADDREF_P(array_ptr);
		}
	}

	if (ce && ce->get_iterator) {
		iter = ce->get_iterator(ce, array_ptr, opline->extended_value & ZEND_FE_RESET_REFERENCE TSRMLS_CC);

		if (OP1_TYPE == IS_VAR && !(opline->extended_value & ZEND_FE_RESET_VARIABLE)) {
			FREE_OP1_IF_VAR();
		}
		if (iter && EXPECTED(EG(exception) == NULL)) {
			array_ptr = zend_iterator_wrap(iter TSRMLS_CC);
		} else {
			if (OP1_TYPE == IS_VAR && opline->extended_value & ZEND_FE_RESET_VARIABLE) {
				FREE_OP1_VAR_PTR();
			}
			if (!EG(exception)) {
				zend_throw_exception_ex(NULL, 0 TSRMLS_CC, "Object of type %s did not create an Iterator", ce->name);
			}
			zend_throw_exception_internal(NULL TSRMLS_CC);
			HANDLE_EXCEPTION();
		}
	}

	EX_T(opline->result.var).fe.ptr = array_ptr;

	if (iter) {
		iter->index = 0;
		if (iter->funcs->rewind) {
			iter->funcs->rewind(iter TSRMLS_CC);
			if (UNEXPECTED(EG(exception) != NULL)) {
				zval_ptr_dtor(&array_ptr);
				if (OP1_TYPE == IS_VAR && opline->extended_value & ZEND_FE_RESET_VARIABLE) {
					FREE_OP1_VAR_PTR();
				}
				HANDLE_EXCEPTION();
			}
		}
		is_empty = iter->funcs->valid(iter TSRMLS_CC) != SUCCESS;
		if (UNEXPECTED(EG(exception) != NULL)) {
			zval_ptr_dtor(&array_ptr);
			if (OP1_TYPE == IS_VAR && opline->extended_value & ZEND_FE_RESET_VARIABLE) {
				FREE_OP1_VAR_PTR();
			}
			HANDLE_EXCEPTION();
		}
		iter->index = -1; /* will be set to 0 before using next handler */
	} else if ((fe_ht = HASH_OF(array_ptr)) != NULL) {
		zend_hash_internal_pointer_reset(fe_ht);
		if (ce) {
			zend_object *zobj = zend_objects_get_address(array_ptr TSRMLS_CC);
			while (zend_hash_has_more_elements(fe_ht) == SUCCESS) {
				char *str_key;
				zend_str_size_uint str_key_len;
				zend_uint_t int_key;
				zend_uchar key_type;

				key_type = zend_hash_get_current_key_ex(fe_ht, &str_key, &str_key_len, &int_key, 0, NULL);
				if (key_type != HASH_KEY_NON_EXISTENT &&
					(key_type == HASH_KEY_IS_LONG ||
				     zend_check_property_access(zobj, str_key, str_key_len-1 TSRMLS_CC) == SUCCESS)) {
					break;
				}
				zend_hash_move_forward(fe_ht);
			}
		}
		is_empty = zend_hash_has_more_elements(fe_ht) != SUCCESS;
		zend_hash_get_pointer(fe_ht, &EX_T(opline->result.var).fe.fe_pos);
	} else {
		zend_error(E_WARNING, "Invalid argument supplied for foreach()");
		is_empty = 1;
	}

	if (OP1_TYPE == IS_VAR && opline->extended_value & ZEND_FE_RESET_VARIABLE) {
		FREE_OP1_VAR_PTR();
	}
	if (is_empty) {
		ZEND_VM_JMP(EX(op_array)->opcodes+opline->op2.opline_num);
	} else {
		CHECK_EXCEPTION();
		ZEND_VM_NEXT_OPCODE();
	}
}

ZEND_VM_HANDLER(78, ZEND_FE_FETCH, VAR, ANY)
{
	USE_OPLINE
	zend_free_op free_op1;
	zval *array = EX_T(opline->op1.var).fe.ptr;
	zval **value;
	HashTable *fe_ht;
	zend_object_iterator *iter = NULL;

	zval *key = NULL;
	if (opline->extended_value & ZEND_FE_FETCH_WITH_KEY) {
		key = &EX_T((opline+1)->result.var).tmp_var;
	}

	SAVE_OPLINE();

	switch (zend_iterator_unwrap(array, &iter TSRMLS_CC)) {
		default:
		case ZEND_ITER_INVALID:
			zend_error(E_WARNING, "Invalid argument supplied for foreach()");
			ZEND_VM_JMP(EX(op_array)->opcodes+opline->op2.opline_num);

		case ZEND_ITER_PLAIN_OBJECT: {
			zend_object *zobj = zend_objects_get_address(array TSRMLS_CC);
			int key_type;
			char *str_key;
			zend_str_size_uint str_key_len;
			zend_uint_t int_key;

			fe_ht = Z_OBJPROP_P(array);
			zend_hash_set_pointer(fe_ht, &EX_T(opline->op1.var).fe.fe_pos);
			do {
				if (zend_hash_get_current_data(fe_ht, (void **) &value)==FAILURE) {
					/* reached end of iteration */
					ZEND_VM_JMP(EX(op_array)->opcodes+opline->op2.opline_num);
				}
				key_type = zend_hash_get_current_key_ex(fe_ht, &str_key, &str_key_len, &int_key, 0, NULL);

				zend_hash_move_forward(fe_ht);
			} while (key_type != HASH_KEY_IS_LONG &&
			         zend_check_property_access(zobj, str_key, str_key_len - 1 TSRMLS_CC) != SUCCESS);

			if (key) {
				if (key_type == HASH_KEY_IS_LONG) {
					ZVAL_LONG(key, int_key);
				} else {
					const char *class_name, *prop_name;
					zend_str_size_int prop_name_len;
					zend_unmangle_property_name_ex(
						str_key, str_key_len - 1, &class_name, &prop_name, &prop_name_len
					);
					ZVAL_STRINGL(key, prop_name, prop_name_len, 1);
				}
			}

			zend_hash_get_pointer(fe_ht, &EX_T(opline->op1.var).fe.fe_pos);
			break;
		}

		case ZEND_ITER_PLAIN_ARRAY:
			fe_ht = Z_ARRVAL_P(array);
			zend_hash_set_pointer(fe_ht, &EX_T(opline->op1.var).fe.fe_pos);
			if (zend_hash_get_current_data(fe_ht, (void **) &value)==FAILURE) {
				/* reached end of iteration */
				ZEND_VM_JMP(EX(op_array)->opcodes+opline->op2.opline_num);
			}
			if (key) {
				zend_hash_get_current_key_zval(fe_ht, key);
			}
			zend_hash_move_forward(fe_ht);
			zend_hash_get_pointer(fe_ht, &EX_T(opline->op1.var).fe.fe_pos);
			break;

		case ZEND_ITER_OBJECT:
			/* !iter happens from exception */
			if (iter && ++iter->index > 0) {
				/* This could cause an endless loop if index becomes zero again.
				 * In case that ever happens we need an additional flag. */
				iter->funcs->move_forward(iter TSRMLS_CC);
				if (UNEXPECTED(EG(exception) != NULL)) {
					zval_ptr_dtor(&array);
					HANDLE_EXCEPTION();
				}
			}
			/* If index is zero we come from FE_RESET and checked valid() already. */
			if (!iter || (iter->index > 0 && iter->funcs->valid(iter TSRMLS_CC) == FAILURE)) {
				/* reached end of iteration */
				if (UNEXPECTED(EG(exception) != NULL)) {
					zval_ptr_dtor(&array);
					HANDLE_EXCEPTION();
				}
				ZEND_VM_JMP(EX(op_array)->opcodes+opline->op2.opline_num);
			}
			iter->funcs->get_current_data(iter, &value TSRMLS_CC);
			if (UNEXPECTED(EG(exception) != NULL)) {
				zval_ptr_dtor(&array);
				HANDLE_EXCEPTION();
			}
			if (!value) {
				/* failure in get_current_data */
				ZEND_VM_JMP(EX(op_array)->opcodes+opline->op2.opline_num);
			}
			if (key) {
				if (iter->funcs->get_current_key) {
					iter->funcs->get_current_key(iter, key TSRMLS_CC);
					if (UNEXPECTED(EG(exception) != NULL)) {
						zval_ptr_dtor(&array);
						HANDLE_EXCEPTION();
					}
				} else {
					ZVAL_LONG(key, iter->index);
				}
			}
			break;
	}

	if (opline->extended_value & ZEND_FE_FETCH_BYREF) {
		SEPARATE_ZVAL_IF_NOT_REF(value);
		Z_SET_ISREF_PP(value);
		EX_T(opline->result.var).var.ptr_ptr = value;
		Z_ADDREF_PP(value);
	} else {
		PZVAL_LOCK(*value);
		EX_T(opline->result.var).var.ptr = *value;
	}

	CHECK_EXCEPTION();
	ZEND_VM_INC_OPCODE();
	ZEND_VM_NEXT_OPCODE();
}

ZEND_VM_HANDLER(114, ZEND_ISSET_ISEMPTY_VAR, CONST|TMP|VAR|CV, UNUSED|CONST|VAR)
{
	USE_OPLINE
	zval **value;
	zend_bool isset = 1;

	SAVE_OPLINE();
	if (OP1_TYPE == IS_CV &&
	    OP2_TYPE == IS_UNUSED &&
	    (opline->extended_value & ZEND_QUICK_SET)) {
		if (EX_CV(opline->op1.var)) {
			value = EX_CV(opline->op1.var);
		} else if (EG(active_symbol_table)) {
			zend_compiled_variable *cv = &CV_DEF_OF(opline->op1.var);

			if (zend_hash_quick_find(EG(active_symbol_table), cv->name, cv->name_len+1, cv->hash_value, (void **) &value) == FAILURE) {
				isset = 0;
			}
		} else {
			isset = 0;
		}
	} else {
		HashTable *target_symbol_table;
		zend_free_op free_op1;
		zval tmp, *varname = GET_OP1_ZVAL_PTR(BP_VAR_IS);

		if (OP1_TYPE != IS_CONST && Z_TYPE_P(varname) != IS_STRING) {
			ZVAL_COPY_VALUE(&tmp, varname);
			zval_copy_ctor(&tmp);
			convert_to_string(&tmp);
			varname = &tmp;
		}

		if (OP2_TYPE != IS_UNUSED) {
			zend_class_entry *ce;

			if (OP2_TYPE == IS_CONST) {
				if (CACHED_PTR(opline->op2.literal->cache_slot)) {
					ce = CACHED_PTR(opline->op2.literal->cache_slot);
				} else {
					ce = zend_fetch_class_by_name(Z_STRVAL_P(opline->op2.zv), Z_STRSIZE_P(opline->op2.zv), opline->op2.literal + 1, 0 TSRMLS_CC);
					if (UNEXPECTED(ce == NULL)) {
						CHECK_EXCEPTION();
						ZEND_VM_NEXT_OPCODE();
					}
					CACHE_PTR(opline->op2.literal->cache_slot, ce);
				}
			} else {
				ce = EX_T(opline->op2.var).class_entry;
			}
			value = zend_std_get_static_property(ce, Z_STRVAL_P(varname), Z_STRSIZE_P(varname), 1, ((OP1_TYPE == IS_CONST) ? opline->op1.literal : NULL) TSRMLS_CC);
			if (!value) {
				isset = 0;
			}
		} else {
			target_symbol_table = zend_get_target_symbol_table(opline->extended_value & ZEND_FETCH_TYPE_MASK TSRMLS_CC);
			if (zend_hash_find(target_symbol_table, varname->value.str.val, varname->value.str.len+1, (void **) &value) == FAILURE) {
				isset = 0;
			}
		}

		if (OP1_TYPE != IS_CONST && varname == &tmp) {
			zval_dtor(&tmp);
		}
		FREE_OP1();
	}

	if (opline->extended_value & ZEND_ISSET) {
		if (isset && Z_TYPE_PP(value) != IS_NULL) {
			ZVAL_BOOL(&EX_T(opline->result.var).tmp_var, 1);
		} else {
			ZVAL_BOOL(&EX_T(opline->result.var).tmp_var, 0);
		}
	} else /* if (opline->extended_value & ZEND_ISEMPTY) */ {
		if (!isset || !i_zend_is_true(*value)) {
			ZVAL_BOOL(&EX_T(opline->result.var).tmp_var, 1);
		} else {
			ZVAL_BOOL(&EX_T(opline->result.var).tmp_var, 0);
		}
	}

	CHECK_EXCEPTION();
	ZEND_VM_NEXT_OPCODE();
}

ZEND_VM_HELPER_EX(zend_isset_isempty_dim_prop_obj_handler, VAR|UNUSED|CV, CONST|TMP|VAR|CV, int prop_dim)
{
	USE_OPLINE
	zend_free_op free_op1, free_op2;
	zval *container;
	zval **value = NULL;
	int result = 0;
	zend_uint_t hval;
	zval *offset;

	SAVE_OPLINE();
	container = GET_OP1_OBJ_ZVAL_PTR(BP_VAR_IS);
	offset = GET_OP2_ZVAL_PTR(BP_VAR_R);

	if (Z_TYPE_P(container) == IS_ARRAY && !prop_dim) {
		HashTable *ht;
		int isset = 0;

		ht = Z_ARRVAL_P(container);

		switch (Z_TYPE_P(offset)) {
			case IS_DOUBLE:
				hval = zend_dval_to_lval(Z_DVAL_P(offset));
				ZEND_VM_C_GOTO(num_index_prop);
			case IS_RESOURCE:
			case IS_BOOL:
			case IS_LONG:
				hval = Z_LVAL_P(offset);
ZEND_VM_C_LABEL(num_index_prop):
				if (zend_hash_index_find(ht, hval, (void **) &value) == SUCCESS) {
					isset = 1;
				}
				break;
			case IS_STRING:
				if (OP2_TYPE == IS_CONST) {
					hval = Z_HASH_P(offset);
				} else {
					ZEND_HANDLE_NUMERIC_EX(Z_STRVAL_P(offset), Z_STRSIZE_P(offset)+1, hval, ZEND_VM_C_GOTO(num_index_prop));
					hval = str_hash(Z_STRVAL_P(offset), Z_STRSIZE_P(offset));
				}
				if (zend_hash_quick_find(ht, Z_STRVAL_P(offset), Z_STRSIZE_P(offset)+1, hval, (void **) &value) == SUCCESS) {
					isset = 1;
				}
				break;
			case IS_NULL:
				if (zend_hash_find(ht, "", sizeof(""), (void **) &value) == SUCCESS) {
					isset = 1;
				}
				break;
			default:
				zend_error(E_WARNING, "Illegal offset type in isset or empty");
				break;
		}

		if (opline->extended_value & ZEND_ISSET) {
			if (isset && Z_TYPE_PP(value) == IS_NULL) {
				result = 0;
			} else {
				result = isset;
			}
		} else /* if (opline->extended_value & ZEND_ISEMPTY) */ {
			if (!isset || !i_zend_is_true(*value)) {
				result = 0;
			} else {
				result = 1;
			}
		}
		FREE_OP2();
	} else if (Z_TYPE_P(container) == IS_OBJECT) {
		if (IS_OP2_TMP_FREE()) {
			MAKE_REAL_ZVAL_PTR(offset);
		}
		if (prop_dim) {
			if (Z_OBJ_HT_P(container)->has_property) {
				result = Z_OBJ_HT_P(container)->has_property(container, offset, (opline->extended_value & ZEND_ISEMPTY) != 0, ((OP2_TYPE == IS_CONST) ? opline->op2.literal : NULL) TSRMLS_CC);
			} else {
				zend_error(E_NOTICE, "Trying to check property of non-object");
				result = 0;
			}
		} else {
			if (Z_OBJ_HT_P(container)->has_dimension) {
				result = Z_OBJ_HT_P(container)->has_dimension(container, offset, (opline->extended_value & ZEND_ISEMPTY) != 0 TSRMLS_CC);
			} else {
				zend_error(E_NOTICE, "Trying to check element of non-array");
				result = 0;
			}
		}
		if (IS_OP2_TMP_FREE()) {
			zval_ptr_dtor(&offset);
		} else {
			FREE_OP2();
		}
	} else if (Z_TYPE_P(container) == IS_STRING && !prop_dim) { /* string offsets */
		zval tmp;

		if (Z_TYPE_P(offset) != IS_LONG) {
			if (Z_TYPE_P(offset) <= IS_BOOL /* simple scalar types */
					|| (Z_TYPE_P(offset) == IS_STRING /* or numeric string */
						&& IS_LONG == is_numeric_string(Z_STRVAL_P(offset), Z_STRSIZE_P(offset), NULL, NULL, 0))) {
				ZVAL_COPY_VALUE(&tmp, offset);
				zval_copy_ctor(&tmp);
				convert_to_long(&tmp);
				offset = &tmp;
			} else {
				/* can not be converted to proper offset, return "not set" */
				result = 0;
			}
		}
		if (Z_TYPE_P(offset) == IS_LONG) {
			if (opline->extended_value & ZEND_ISSET) {
				if (offset->value.lval >= 0 && offset->value.lval < Z_STRSIZE_P(container)) {
					result = 1;
				}
			} else /* if (opline->extended_value & ZEND_ISEMPTY) */ {
				if (offset->value.lval >= 0 && offset->value.lval < Z_STRSIZE_P(container) && Z_STRVAL_P(container)[offset->value.lval] != '0') {
					result = 1;
				}
			}
		}
		FREE_OP2();
	} else {
		FREE_OP2();
	}

	Z_TYPE(EX_T(opline->result.var).tmp_var) = IS_BOOL;
	if (opline->extended_value & ZEND_ISSET) {
		Z_LVAL(EX_T(opline->result.var).tmp_var) = result;
	} else {
		Z_LVAL(EX_T(opline->result.var).tmp_var) = !result;
	}

	FREE_OP1_IF_VAR();

	CHECK_EXCEPTION();
	ZEND_VM_NEXT_OPCODE();
}

ZEND_VM_HANDLER(115, ZEND_ISSET_ISEMPTY_DIM_OBJ, VAR|UNUSED|CV, CONST|TMP|VAR|CV)
{
	ZEND_VM_DISPATCH_TO_HELPER_EX(zend_isset_isempty_dim_prop_obj_handler, prop_dim, 0);
}

ZEND_VM_HANDLER(148, ZEND_ISSET_ISEMPTY_PROP_OBJ, VAR|UNUSED|CV, CONST|TMP|VAR|CV)
{
	ZEND_VM_DISPATCH_TO_HELPER_EX(zend_isset_isempty_dim_prop_obj_handler, prop_dim, 1);
}

ZEND_VM_HANDLER(79, ZEND_EXIT, CONST|TMP|VAR|UNUSED|CV, ANY)
{
#if !defined(ZEND_VM_SPEC) || (OP1_TYPE != IS_UNUSED)
	USE_OPLINE

	SAVE_OPLINE();
	if (OP1_TYPE != IS_UNUSED) {
		zend_free_op free_op1;
		zval *ptr = GET_OP1_ZVAL_PTR(BP_VAR_R);

		if (Z_TYPE_P(ptr) == IS_LONG) {
			EG(exit_status) = Z_LVAL_P(ptr);
		} else {
			zend_print_variable(ptr);
		}
		FREE_OP1();
	}
#endif
	zend_bailout();
	ZEND_VM_NEXT_OPCODE(); /* Never reached */
}

ZEND_VM_HANDLER(57, ZEND_BEGIN_SILENCE, ANY, ANY)
{
	USE_OPLINE

	SAVE_OPLINE();
	Z_LVAL(EX_T(opline->result.var).tmp_var) = EG(error_reporting);
	Z_TYPE(EX_T(opline->result.var).tmp_var) = IS_LONG;  /* shouldn't be necessary */
	if (EX(old_error_reporting) == NULL) {
		EX(old_error_reporting) = &EX_T(opline->result.var).tmp_var;
	}

	if (EG(error_reporting)) {
		do {
			EG(error_reporting) = 0;
			if (!EG(error_reporting_ini_entry)) {
				if (UNEXPECTED(zend_hash_find(EG(ini_directives), "error_reporting", sizeof("error_reporting"), (void **) &EG(error_reporting_ini_entry)) == FAILURE)) {
					break;
				}
			}
			if (!EG(error_reporting_ini_entry)->modified) {
				if (!EG(modified_ini_directives)) {
					ALLOC_HASHTABLE(EG(modified_ini_directives));
					zend_hash_init(EG(modified_ini_directives), 8, NULL, NULL, 0);
				}
				if (EXPECTED(zend_hash_add(EG(modified_ini_directives), "error_reporting", sizeof("error_reporting"), &EG(error_reporting_ini_entry), sizeof(zend_ini_entry*), NULL) == SUCCESS)) {
					EG(error_reporting_ini_entry)->orig_value = EG(error_reporting_ini_entry)->value;
					EG(error_reporting_ini_entry)->orig_value_length = EG(error_reporting_ini_entry)->value_length;
					EG(error_reporting_ini_entry)->orig_modifiable = EG(error_reporting_ini_entry)->modifiable;
					EG(error_reporting_ini_entry)->modified = 1;
				}
			} else if (EG(error_reporting_ini_entry)->value != EG(error_reporting_ini_entry)->orig_value) {
				efree(EG(error_reporting_ini_entry)->value);
			}
			EG(error_reporting_ini_entry)->value = estrndup("0", sizeof("0")-1);
			EG(error_reporting_ini_entry)->value_length = sizeof("0")-1;
		} while (0);
	}
	CHECK_EXCEPTION();
	ZEND_VM_NEXT_OPCODE();
}

ZEND_VM_HANDLER(142, ZEND_RAISE_ABSTRACT_ERROR, ANY, ANY)
{
	SAVE_OPLINE();
	zend_error_noreturn(E_ERROR, "Cannot call abstract method %s::%s()", EG(scope)->name, EX(op_array)->function_name);
	ZEND_VM_NEXT_OPCODE(); /* Never reached */
}

ZEND_VM_HANDLER(58, ZEND_END_SILENCE, TMP, ANY)
{
	USE_OPLINE
	zval restored_error_reporting;

	SAVE_OPLINE();
	if (!EG(error_reporting) && Z_LVAL(EX_T(opline->op1.var).tmp_var) != 0) {
		Z_TYPE(restored_error_reporting) = IS_LONG;
		Z_LVAL(restored_error_reporting) = Z_LVAL(EX_T(opline->op1.var).tmp_var);
		EG(error_reporting) = Z_LVAL(restored_error_reporting);
		convert_to_string(&restored_error_reporting);
		if (EXPECTED(EG(error_reporting_ini_entry) != NULL)) {
			if (EXPECTED(EG(error_reporting_ini_entry)->modified &&
			    EG(error_reporting_ini_entry)->value != EG(error_reporting_ini_entry)->orig_value)) {
				efree(EG(error_reporting_ini_entry)->value);
			}
			EG(error_reporting_ini_entry)->value = Z_STRVAL(restored_error_reporting);
			EG(error_reporting_ini_entry)->value_length = Z_STRSIZE(restored_error_reporting);
		} else {
			zendi_zval_dtor(restored_error_reporting);
		}
	}
	if (EX(old_error_reporting) == &EX_T(opline->op1.var).tmp_var) {
		EX(old_error_reporting) = NULL;
	}
	CHECK_EXCEPTION();
	ZEND_VM_NEXT_OPCODE();
}

ZEND_VM_HANDLER(152, ZEND_JMP_SET, CONST|TMP|VAR|CV, ANY)
{
	USE_OPLINE
	zend_free_op free_op1;
	zval *value;

	SAVE_OPLINE();
	value = GET_OP1_ZVAL_PTR(BP_VAR_R);

	if (i_zend_is_true(value)) {
		ZVAL_COPY_VALUE(&EX_T(opline->result.var).tmp_var, value);
		if (!IS_OP1_TMP_FREE()) {
			zendi_zval_copy_ctor(EX_T(opline->result.var).tmp_var);
		}
		FREE_OP1_IF_VAR();
#if DEBUG_ZEND>=2
		printf("Conditional jmp to %d\n", opline->op2.opline_num);
#endif
		ZEND_VM_JMP(opline->op2.jmp_addr);
	}

	FREE_OP1();
	CHECK_EXCEPTION();
	ZEND_VM_NEXT_OPCODE();
}

ZEND_VM_HANDLER(158, ZEND_JMP_SET_VAR, CONST|TMP|VAR|CV, ANY)
{
	USE_OPLINE
	zend_free_op free_op1;
	zval *value, *ret;

	SAVE_OPLINE();
	value = GET_OP1_ZVAL_PTR(BP_VAR_R);

	if (i_zend_is_true(value)) {
		if (OP1_TYPE == IS_VAR || OP1_TYPE == IS_CV) {
			Z_ADDREF_P(value);
			EX_T(opline->result.var).var.ptr = value;
			EX_T(opline->result.var).var.ptr_ptr = &EX_T(opline->result.var).var.ptr;
		} else {
			ALLOC_ZVAL(ret);
			INIT_PZVAL_COPY(ret, value);
			EX_T(opline->result.var).var.ptr = ret;
			EX_T(opline->result.var).var.ptr_ptr = &EX_T(opline->result.var).var.ptr;
			if (!IS_OP1_TMP_FREE()) {
				zval_copy_ctor(EX_T(opline->result.var).var.ptr);
			}
		}
		FREE_OP1_IF_VAR();
#if DEBUG_ZEND>=2
		printf("Conditional jmp to %d\n", opline->op2.opline_num);
#endif
		ZEND_VM_JMP(opline->op2.jmp_addr);
	}

	FREE_OP1();
	CHECK_EXCEPTION();
	ZEND_VM_NEXT_OPCODE();
}

ZEND_VM_HANDLER(22, ZEND_QM_ASSIGN, CONST|TMP|VAR|CV, ANY)
{
	USE_OPLINE
	zend_free_op free_op1;
	zval *value;

	SAVE_OPLINE();
	value = GET_OP1_ZVAL_PTR(BP_VAR_R);

	ZVAL_COPY_VALUE(&EX_T(opline->result.var).tmp_var, value);
	if (!IS_OP1_TMP_FREE()) {
		zval_copy_ctor(&EX_T(opline->result.var).tmp_var);
	}
	FREE_OP1_IF_VAR();
	CHECK_EXCEPTION();
	ZEND_VM_NEXT_OPCODE();
}

ZEND_VM_HANDLER(157, ZEND_QM_ASSIGN_VAR, CONST|TMP|VAR|CV, ANY)
{
	USE_OPLINE
	zend_free_op free_op1;
	zval *value, *ret;

	SAVE_OPLINE();
	value = GET_OP1_ZVAL_PTR(BP_VAR_R);

	if (OP1_TYPE == IS_VAR || OP1_TYPE == IS_CV) {
		Z_ADDREF_P(value);
		EX_T(opline->result.var).var.ptr = value;
		EX_T(opline->result.var).var.ptr_ptr = &EX_T(opline->result.var).var.ptr;
	} else {
		ALLOC_ZVAL(ret);
		INIT_PZVAL_COPY(ret, value);
		EX_T(opline->result.var).var.ptr = ret;
		EX_T(opline->result.var).var.ptr_ptr = &EX_T(opline->result.var).var.ptr;
		if (!IS_OP1_TMP_FREE()) {
			zval_copy_ctor(EX_T(opline->result.var).var.ptr);
		}
	}

	FREE_OP1_IF_VAR();
	CHECK_EXCEPTION();
	ZEND_VM_NEXT_OPCODE();
}

ZEND_VM_HANDLER(101, ZEND_EXT_STMT, ANY, ANY)
{
	SAVE_OPLINE();
	if (!EG(no_extensions)) {
		zend_llist_apply_with_argument(&zend_extensions, (llist_apply_with_arg_func_t) zend_extension_statement_handler, EX(op_array) TSRMLS_CC);
	}
	CHECK_EXCEPTION();
	ZEND_VM_NEXT_OPCODE();
}

ZEND_VM_HANDLER(102, ZEND_EXT_FCALL_BEGIN, ANY, ANY)
{
	SAVE_OPLINE();
	if (!EG(no_extensions)) {
		zend_llist_apply_with_argument(&zend_extensions, (llist_apply_with_arg_func_t) zend_extension_fcall_begin_handler, EX(op_array) TSRMLS_CC);
	}
	CHECK_EXCEPTION();
	ZEND_VM_NEXT_OPCODE();
}

ZEND_VM_HANDLER(103, ZEND_EXT_FCALL_END, ANY, ANY)
{
	SAVE_OPLINE();
	if (!EG(no_extensions)) {
		zend_llist_apply_with_argument(&zend_extensions, (llist_apply_with_arg_func_t) zend_extension_fcall_end_handler, EX(op_array) TSRMLS_CC);
	}
	CHECK_EXCEPTION();
	ZEND_VM_NEXT_OPCODE();
}

ZEND_VM_HANDLER(139, ZEND_DECLARE_CLASS, ANY, ANY)
{
	USE_OPLINE

	SAVE_OPLINE();
	EX_T(opline->result.var).class_entry = do_bind_class(EX(op_array), opline, EG(class_table), 0 TSRMLS_CC);
	CHECK_EXCEPTION();
	ZEND_VM_NEXT_OPCODE();
}

ZEND_VM_HANDLER(140, ZEND_DECLARE_INHERITED_CLASS, ANY, ANY)
{
	USE_OPLINE

	SAVE_OPLINE();
	EX_T(opline->result.var).class_entry = do_bind_inherited_class(EX(op_array), opline, EG(class_table), EX_T(opline->extended_value).class_entry, 0 TSRMLS_CC);
	CHECK_EXCEPTION();
	ZEND_VM_NEXT_OPCODE();
}

ZEND_VM_HANDLER(145, ZEND_DECLARE_INHERITED_CLASS_DELAYED, ANY, ANY)
{
	USE_OPLINE
	zend_class_entry **pce, **pce_orig;

	SAVE_OPLINE();
	if (zend_hash_quick_find(EG(class_table), Z_STRVAL_P(opline->op2.zv), Z_STRSIZE_P(opline->op2.zv)+1, Z_HASH_P(opline->op2.zv), (void**)&pce) == FAILURE ||
	    (zend_hash_quick_find(EG(class_table), Z_STRVAL_P(opline->op1.zv), Z_STRSIZE_P(opline->op1.zv), Z_HASH_P(opline->op1.zv), (void**)&pce_orig) == SUCCESS &&
	     *pce != *pce_orig)) {
		do_bind_inherited_class(EX(op_array), opline, EG(class_table), EX_T(opline->extended_value).class_entry, 0 TSRMLS_CC);
	}
	CHECK_EXCEPTION();
	ZEND_VM_NEXT_OPCODE();
}

ZEND_VM_HANDLER(141, ZEND_DECLARE_FUNCTION, ANY, ANY)
{
	USE_OPLINE

	SAVE_OPLINE();
	do_bind_function(EX(op_array), opline, EG(function_table), 0);
	CHECK_EXCEPTION();
	ZEND_VM_NEXT_OPCODE();
}

ZEND_VM_HANDLER(105, ZEND_TICKS, ANY, ANY)
{
	USE_OPLINE

	SAVE_OPLINE();
	if (++EG(ticks_count)>=opline->extended_value) {
		EG(ticks_count)=0;
		if (zend_ticks_function) {
			zend_ticks_function(opline->extended_value);
		}
	}
	CHECK_EXCEPTION();
	ZEND_VM_NEXT_OPCODE();
}

ZEND_VM_HANDLER(138, ZEND_INSTANCEOF, TMP|VAR|CV, ANY)
{
	USE_OPLINE
	zend_free_op free_op1;
	zval *expr;
	zend_bool result;

	SAVE_OPLINE();
	expr = GET_OP1_ZVAL_PTR(BP_VAR_R);

	if (Z_TYPE_P(expr) == IS_OBJECT && Z_OBJ_HT_P(expr)->get_class_entry) {
		result = instanceof_function(Z_OBJCE_P(expr), EX_T(opline->op2.var).class_entry TSRMLS_CC);
	} else {
		result = 0;
	}
	ZVAL_BOOL(&EX_T(opline->result.var).tmp_var, result);
	FREE_OP1();
	CHECK_EXCEPTION();
	ZEND_VM_NEXT_OPCODE();
}

ZEND_VM_HANDLER(104, ZEND_EXT_NOP, ANY, ANY)
{
	ZEND_VM_NEXT_OPCODE();
}

ZEND_VM_HANDLER(0, ZEND_NOP, ANY, ANY)
{
	ZEND_VM_NEXT_OPCODE();
}

ZEND_VM_HANDLER(144, ZEND_ADD_INTERFACE, ANY, CONST)
{
	USE_OPLINE
	zend_class_entry *ce = EX_T(opline->op1.var).class_entry;
	zend_class_entry *iface;

	SAVE_OPLINE();
	if (CACHED_PTR(opline->op2.literal->cache_slot)) {
		iface = CACHED_PTR(opline->op2.literal->cache_slot);
	} else {
		iface = zend_fetch_class_by_name(Z_STRVAL_P(opline->op2.zv), Z_STRSIZE_P(opline->op2.zv), opline->op2.literal + 1, opline->extended_value TSRMLS_CC);
		if (UNEXPECTED(iface == NULL)) {
			CHECK_EXCEPTION();
			ZEND_VM_NEXT_OPCODE();
		}
		CACHE_PTR(opline->op2.literal->cache_slot, iface);
	}

	if (UNEXPECTED((iface->ce_flags & ZEND_ACC_INTERFACE) == 0)) {
		zend_error_noreturn(E_ERROR, "%s cannot implement %s - it is not an interface", ce->name, iface->name);
	}
	zend_do_implement_interface(ce, iface TSRMLS_CC);

	CHECK_EXCEPTION();
	ZEND_VM_NEXT_OPCODE();
}

ZEND_VM_HANDLER(154, ZEND_ADD_TRAIT, ANY, ANY)
{
	USE_OPLINE
	zend_class_entry *ce = EX_T(opline->op1.var).class_entry;
	zend_class_entry *trait;

	SAVE_OPLINE();
	if (CACHED_PTR(opline->op2.literal->cache_slot)) {
		trait = CACHED_PTR(opline->op2.literal->cache_slot);
	} else {
		trait = zend_fetch_class_by_name(Z_STRVAL_P(opline->op2.zv),
		                                 Z_STRSIZE_P(opline->op2.zv),
		                                 opline->op2.literal + 1,
		                                 opline->extended_value TSRMLS_CC);
		if (UNEXPECTED(trait == NULL)) {
			CHECK_EXCEPTION();
			ZEND_VM_NEXT_OPCODE();
		}
		if (!((trait->ce_flags & ZEND_ACC_TRAIT) == ZEND_ACC_TRAIT)) {
			zend_error_noreturn(E_ERROR, "%s cannot use %s - it is not a trait", ce->name, trait->name);
		}
		CACHE_PTR(opline->op2.literal->cache_slot, trait);
	}

	zend_do_implement_trait(ce, trait TSRMLS_CC);

 	CHECK_EXCEPTION();
	ZEND_VM_NEXT_OPCODE();
}

ZEND_VM_HANDLER(155, ZEND_BIND_TRAITS, ANY, ANY)
{
	USE_OPLINE
	zend_class_entry *ce = EX_T(opline->op1.var).class_entry;

	SAVE_OPLINE();
	zend_do_bind_traits(ce TSRMLS_CC);
 	CHECK_EXCEPTION();
	ZEND_VM_NEXT_OPCODE();
}

ZEND_VM_HANDLER(149, ZEND_HANDLE_EXCEPTION, ANY, ANY)
{
	zend_uint op_num = EG(opline_before_exception)-EG(active_op_array)->opcodes;
	int i;
	zend_uint catch_op_num = 0, finally_op_num = 0;
	void **stack_frame;

	/* Figure out where the next stack frame (which maybe contains pushed
	 * arguments that have to be dtor'ed) starts */
	stack_frame = zend_vm_stack_frame_base(execute_data);

	/* If the exception was thrown during a function call there might be
	 * arguments pushed to the stack that have to be dtor'ed. */
	while (zend_vm_stack_top(TSRMLS_C) != stack_frame) {
		zval *stack_zval_p = zend_vm_stack_pop(TSRMLS_C);
		zval_ptr_dtor(&stack_zval_p);
	}

	for (i=0; i<EG(active_op_array)->last_try_catch; i++) {
		if (EG(active_op_array)->try_catch_array[i].try_op > op_num) {
			/* further blocks will not be relevant... */
			break;
		}
		if (op_num < EG(active_op_array)->try_catch_array[i].catch_op) {
			catch_op_num = EX(op_array)->try_catch_array[i].catch_op;
		}
		if (op_num < EG(active_op_array)->try_catch_array[i].finally_op) {
			finally_op_num = EX(op_array)->try_catch_array[i].finally_op;
		}
	}

	if (EX(call) >= EX(call_slots)) {
		call_slot *call = EX(call);
		do {
			if (call->object) {
				if (call->is_ctor_call) {
					if (call->is_ctor_result_used) {
						Z_DELREF_P(call->object);
					}
					if (Z_REFCOUNT_P(call->object) == 1) {
						zend_object_store_ctor_failed(call->object TSRMLS_CC);
					}
				}
				zval_ptr_dtor(&call->object);
			}
			call--;
		} while (call >= EX(call_slots));
		EX(call) = NULL;
	}

	for (i=0; i<EX(op_array)->last_brk_cont; i++) {
		if (EX(op_array)->brk_cont_array[i].start < 0) {
			continue;
		} else if (EX(op_array)->brk_cont_array[i].start > op_num) {
			/* further blocks will not be relevant... */
			break;
		} else if (op_num < EX(op_array)->brk_cont_array[i].brk) {
			if (!catch_op_num ||
			    catch_op_num >= EX(op_array)->brk_cont_array[i].brk) {
				zend_op *brk_opline = &EX(op_array)->opcodes[EX(op_array)->brk_cont_array[i].brk];

				switch (brk_opline->opcode) {
					case ZEND_SWITCH_FREE:
						if (!(brk_opline->extended_value & EXT_TYPE_FREE_ON_RETURN)) {
							zval_ptr_dtor(&EX_T(brk_opline->op1.var).var.ptr);
						}
						break;
					case ZEND_FREE:
						if (!(brk_opline->extended_value & EXT_TYPE_FREE_ON_RETURN)) {
							zendi_zval_dtor(EX_T(brk_opline->op1.var).tmp_var);
						}
						break;
				}
			}
		}
	}

	/* restore previous error_reporting value */
	if (!EG(error_reporting) && EX(old_error_reporting) != NULL && Z_LVAL_P(EX(old_error_reporting)) != 0) {
		zval restored_error_reporting;

		Z_TYPE(restored_error_reporting) = IS_LONG;
		Z_LVAL(restored_error_reporting) = Z_LVAL_P(EX(old_error_reporting));
		convert_to_string(&restored_error_reporting);
		zend_alter_ini_entry_ex("error_reporting", sizeof("error_reporting"), Z_STRVAL(restored_error_reporting), Z_STRSIZE(restored_error_reporting), ZEND_INI_USER, ZEND_INI_STAGE_RUNTIME, 1 TSRMLS_CC);
		zendi_zval_dtor(restored_error_reporting);
	}
	EX(old_error_reporting) = NULL;

	if (finally_op_num && (!catch_op_num || catch_op_num >= finally_op_num)) {
		zend_exception_save(TSRMLS_C);
		EX(fast_ret) = NULL;
		ZEND_VM_SET_OPCODE(&EX(op_array)->opcodes[finally_op_num]);
		ZEND_VM_CONTINUE();
	} else if (catch_op_num) {
		ZEND_VM_SET_OPCODE(&EX(op_array)->opcodes[catch_op_num]);
		ZEND_VM_CONTINUE();
	} else {
		if (UNEXPECTED((EX(op_array)->fn_flags & ZEND_ACC_GENERATOR) != 0)) {
			ZEND_VM_DISPATCH_TO_HANDLER(ZEND_GENERATOR_RETURN);
		} else {
			ZEND_VM_DISPATCH_TO_HELPER(zend_leave_helper);
		}
	}
}

ZEND_VM_HANDLER(146, ZEND_VERIFY_ABSTRACT_CLASS, ANY, ANY)
{
	USE_OPLINE

	SAVE_OPLINE();
	zend_verify_abstract_class(EX_T(opline->op1.var).class_entry TSRMLS_CC);
	CHECK_EXCEPTION();
	ZEND_VM_NEXT_OPCODE();
}

ZEND_VM_HANDLER(150, ZEND_USER_OPCODE, ANY, ANY)
{
	USE_OPLINE
	int ret;

	SAVE_OPLINE();
	ret = zend_user_opcode_handlers[opline->opcode](ZEND_OPCODE_HANDLER_ARGS_PASSTHRU_INTERNAL);
	LOAD_OPLINE();

	switch (ret) {
		case ZEND_USER_OPCODE_CONTINUE:
			ZEND_VM_CONTINUE();
		case ZEND_USER_OPCODE_RETURN:
			if (UNEXPECTED((EX(op_array)->fn_flags & ZEND_ACC_GENERATOR) != 0)) {
				ZEND_VM_DISPATCH_TO_HANDLER(ZEND_GENERATOR_RETURN);
			} else {
				ZEND_VM_DISPATCH_TO_HELPER(zend_leave_helper);
			}
		case ZEND_USER_OPCODE_ENTER:
			ZEND_VM_ENTER();
		case ZEND_USER_OPCODE_LEAVE:
			ZEND_VM_LEAVE();
		case ZEND_USER_OPCODE_DISPATCH:
			ZEND_VM_DISPATCH(opline->opcode, opline);
		default:
			ZEND_VM_DISPATCH((zend_uchar)(ret & 0xff), opline);
	}
}

ZEND_VM_HANDLER(143, ZEND_DECLARE_CONST, CONST, CONST)
{
	USE_OPLINE
	zend_free_op free_op1, free_op2;
	zval *name;
	zval *val;
	zend_constant c;

	SAVE_OPLINE();
	name  = GET_OP1_ZVAL_PTR(BP_VAR_R);
	val   = GET_OP2_ZVAL_PTR(BP_VAR_R);

	if (IS_CONSTANT_TYPE(Z_TYPE_P(val))) {
		zval tmp;
		zval *tmp_ptr = &tmp;

		ZVAL_COPY_VALUE(&tmp, val);
		if (Z_TYPE_P(val) == IS_CONSTANT_ARRAY) {
			zval_copy_ctor(&tmp);
		}
		INIT_PZVAL(&tmp);
		zval_update_constant(&tmp_ptr, NULL TSRMLS_CC);
		c.value = *tmp_ptr;
	} else {
		INIT_PZVAL_COPY(&c.value, val);
		zval_copy_ctor(&c.value);
	}
	c.flags = CONST_CS; /* non persistent, case sensetive */
	c.name = str_strndup(Z_STRVAL_P(name), Z_STRSIZE_P(name));
	c.name_len = Z_STRSIZE_P(name)+1;
	c.module_number = PHP_USER_CONSTANT;

	if (zend_register_constant(&c TSRMLS_CC) == FAILURE) {
	}

	FREE_OP1();
	FREE_OP2();
	CHECK_EXCEPTION();
	ZEND_VM_NEXT_OPCODE();
}

ZEND_VM_HANDLER(153, ZEND_DECLARE_LAMBDA_FUNCTION, CONST, UNUSED)
{
	USE_OPLINE
	zend_function *op_array;

	SAVE_OPLINE();

	if (UNEXPECTED(zend_hash_quick_find(EG(function_table), Z_STRVAL_P(opline->op1.zv), Z_STRSIZE_P(opline->op1.zv), Z_HASH_P(opline->op1.zv), (void *) &op_array) == FAILURE) ||
	    UNEXPECTED(op_array->type != ZEND_USER_FUNCTION)) {
		zend_error_noreturn(E_ERROR, "Base lambda function for closure not found");
	}

	zend_create_closure(&EX_T(opline->result.var).tmp_var, (zend_function *) op_array, EG(scope), EG(This) TSRMLS_CC);

	CHECK_EXCEPTION();
	ZEND_VM_NEXT_OPCODE();
}

ZEND_VM_HANDLER(156, ZEND_SEPARATE, VAR, UNUSED)
{
	USE_OPLINE
	zval *var_ptr, *new_zv;

	SAVE_OPLINE();
	var_ptr = EX_T(opline->op1.var).var.ptr;
	if (Z_TYPE_P(var_ptr) != IS_OBJECT &&
			!PZVAL_IS_REF(var_ptr) &&
			Z_REFCOUNT_P(var_ptr) > 1) {

		Z_DELREF_P(var_ptr);
		ALLOC_ZVAL(new_zv);
		INIT_PZVAL_COPY(new_zv, var_ptr);
		var_ptr = new_zv;
		zval_copy_ctor(var_ptr);
		EX_T(opline->op1.var).var.ptr = var_ptr;
	}
	ZEND_VM_NEXT_OPCODE();
}

ZEND_VM_HANDLER(160, ZEND_YIELD, CONST|TMP|VAR|CV|UNUSED, CONST|TMP|VAR|CV|UNUSED)
{
	USE_OPLINE

	/* The generator object is stored in return_value_ptr_ptr */
	zend_generator *generator = (zend_generator *) EG(return_value_ptr_ptr);

	if (generator->flags & ZEND_GENERATOR_FORCED_CLOSE) {
		zend_error_noreturn(E_ERROR, "Cannot yield from finally in a force-closed generator");
	}

	/* Destroy the previously yielded value */
	if (generator->value) {
		zval_ptr_dtor(&generator->value);
	}

	/* Destroy the previously yielded key */
	if (generator->key) {
		zval_ptr_dtor(&generator->key);
	}

	/* Set the new yielded value */
	if (OP1_TYPE != IS_UNUSED) {
		zend_free_op free_op1;

		if (EX(op_array)->fn_flags & ZEND_ACC_RETURN_REFERENCE) {
			/* Constants and temporary variables aren't yieldable by reference,
			 * but we still allow them with a notice. */
			if (OP1_TYPE == IS_CONST || OP1_TYPE == IS_TMP_VAR) {
				zval *value, *copy;

				zend_error(E_NOTICE, "Only variable references should be yielded by reference");

				value = GET_OP1_ZVAL_PTR(BP_VAR_R);
				ALLOC_ZVAL(copy);
				INIT_PZVAL_COPY(copy, value);

				/* Temporary variables don't need ctor copying */
				if (!IS_OP1_TMP_FREE()) {
					zval_copy_ctor(copy);
				}

				generator->value = copy;
			} else {
				zval **value_ptr = GET_OP1_ZVAL_PTR_PTR(BP_VAR_W);

				if (OP1_TYPE == IS_VAR && UNEXPECTED(value_ptr == NULL)) {
					zend_error_noreturn(E_ERROR, "Cannot yield string offsets by reference");
				}

				/* If a function call result is yielded and the function did
				 * not return by reference we throw a notice. */
				if (OP1_TYPE == IS_VAR && !Z_ISREF_PP(value_ptr)
				    && !(opline->extended_value == ZEND_RETURNS_FUNCTION
				         && EX_T(opline->op1.var).var.fcall_returned_reference)
				    && EX_T(opline->op1.var).var.ptr_ptr == &EX_T(opline->op1.var).var.ptr) {
					zend_error(E_NOTICE, "Only variable references should be yielded by reference");

					Z_ADDREF_PP(value_ptr);
					generator->value = *value_ptr;
				} else {
					SEPARATE_ZVAL_TO_MAKE_IS_REF(value_ptr);
					Z_ADDREF_PP(value_ptr);
					generator->value = *value_ptr;
				}

				FREE_OP1_VAR_PTR();
			}
		} else {
			zval *value = GET_OP1_ZVAL_PTR(BP_VAR_R);

			/* Consts, temporary variables and references need copying */
			if (OP1_TYPE == IS_CONST || OP1_TYPE == IS_TMP_VAR
				|| PZVAL_IS_REF(value)
			) {
				zval *copy;

				ALLOC_ZVAL(copy);
				INIT_PZVAL_COPY(copy, value);

				/* Temporary variables don't need ctor copying */
				if (!IS_OP1_TMP_FREE()) {
					zval_copy_ctor(copy);
				}

				generator->value = copy;
				FREE_OP1_IF_VAR();
			} else {
				if (OP1_TYPE == IS_CV) {
					Z_ADDREF_P(value);
				}
				generator->value = value;
			}
		}
	} else {
		/* If no value was specified yield null */
		Z_ADDREF(EG(uninitialized_zval));
		generator->value = &EG(uninitialized_zval);
	}

	/* Set the new yielded key */
	if (OP2_TYPE != IS_UNUSED) {
		zend_free_op free_op2;
		zval *key = GET_OP2_ZVAL_PTR(BP_VAR_R);

		/* Consts, temporary variables and references need copying */
		if (OP2_TYPE == IS_CONST || OP2_TYPE == IS_TMP_VAR
			|| (PZVAL_IS_REF(key) && Z_REFCOUNT_P(key) > 0)
		) {
			zval *copy;

			ALLOC_ZVAL(copy);
			INIT_PZVAL_COPY(copy, key);

			/* Temporary variables don't need ctor copying */
			if (!IS_OP2_TMP_FREE()) {
				zval_copy_ctor(copy);
			}

			generator->key = copy;
		} else {
			Z_ADDREF_P(key);
			generator->key = key;
		}

		if (Z_TYPE_P(generator->key) == IS_LONG
		    && Z_LVAL_P(generator->key) > generator->largest_used_integer_key
		) {
			generator->largest_used_integer_key = Z_LVAL_P(generator->key);
		}

		FREE_OP2_IF_VAR();
	} else {
		/* If no key was specified we use auto-increment keys */
		generator->largest_used_integer_key++;

		ALLOC_INIT_ZVAL(generator->key);
		ZVAL_LONG(generator->key, generator->largest_used_integer_key);
	}

	/* If a value is sent it should go into the result var */
	generator->send_target = &EX_T(opline->result.var);

	/* Initialize the sent value to NULL */
	EX_T(opline->result.var).tmp_var = EG(uninitialized_zval);

	/* We increment to the next op, so we are at the correct position when the
	 * generator is resumed. */
	ZEND_VM_INC_OPCODE();

	/* The GOTO VM uses a local opline variable. We need to set the opline
	 * variable in execute_data so we don't resume at an old position. */
	SAVE_OPLINE();

	ZEND_VM_RETURN();
}

ZEND_VM_HANDLER(159, ZEND_DISCARD_EXCEPTION, ANY, ANY)
{
	if (EG(prev_exception) != NULL) {
		/* discard the previously thrown exception */
		zval_ptr_dtor(&EG(prev_exception));
		EG(prev_exception) = NULL;
	}

	ZEND_VM_NEXT_OPCODE();
}

ZEND_VM_HANDLER(162, ZEND_FAST_CALL, ANY, ANY)
{
	USE_OPLINE

	if (opline->extended_value &&
	    UNEXPECTED(EG(prev_exception) != NULL)) {
	    /* in case of unhandled exception jump to catch block instead of finally */
		ZEND_VM_SET_OPCODE(&EX(op_array)->opcodes[opline->op2.opline_num]);
		ZEND_VM_CONTINUE();
	}
	EX(fast_ret) = opline + 1;
	ZEND_VM_SET_OPCODE(opline->op1.jmp_addr);
	ZEND_VM_CONTINUE();
}

ZEND_VM_HANDLER(163, ZEND_FAST_RET, ANY, ANY)
{
	if (EX(fast_ret)) {
		ZEND_VM_SET_OPCODE(EX(fast_ret));
		ZEND_VM_CONTINUE();
	} else {
		/* special case for unhandled exceptions */
		USE_OPLINE

		if (opline->extended_value == ZEND_FAST_RET_TO_FINALLY) {
			ZEND_VM_SET_OPCODE(&EX(op_array)->opcodes[opline->op2.opline_num]);
			ZEND_VM_CONTINUE();
		} else if (opline->extended_value == ZEND_FAST_RET_TO_CATCH) {
			zend_exception_restore(TSRMLS_C);
			ZEND_VM_SET_OPCODE(&EX(op_array)->opcodes[opline->op2.opline_num]);
			ZEND_VM_CONTINUE();
		} else if (UNEXPECTED((EX(op_array)->fn_flags & ZEND_ACC_GENERATOR) != 0)) {
			zend_exception_restore(TSRMLS_C);
			ZEND_VM_DISPATCH_TO_HANDLER(ZEND_GENERATOR_RETURN);
		} else {
			zend_exception_restore(TSRMLS_C);
			ZEND_VM_DISPATCH_TO_HELPER(zend_leave_helper);
		}
	}
}

ZEND_VM_EXPORT_HELPER(zend_do_fcall, zend_do_fcall_common_helper)<|MERGE_RESOLUTION|>--- conflicted
+++ resolved
@@ -3568,14 +3568,8 @@
 			}
 		}
 
-<<<<<<< HEAD
 		if (EXPECTED(zend_hash_quick_find(&ce->constants_table, Z_STRVAL_P(opline->op2.zv), Z_STRSIZE_P(opline->op2.zv)+1, Z_HASH_P(opline->op2.zv), (void **) &value) == SUCCESS)) {
-			if (Z_TYPE_PP(value) == IS_CONSTANT_ARRAY ||
-			    (Z_TYPE_PP(value) & IS_CONSTANT_TYPE_MASK) == IS_CONSTANT) {
-=======
-		if (EXPECTED(zend_hash_quick_find(&ce->constants_table, Z_STRVAL_P(opline->op2.zv), Z_STRLEN_P(opline->op2.zv)+1, Z_HASH_P(opline->op2.zv), (void **) &value) == SUCCESS)) {
 			if (IS_CONSTANT_TYPE(Z_TYPE_PP(value))) {
->>>>>>> 0d65cd50
 				zend_class_entry *old_scope = EG(scope);
 
 				EG(scope) = ce;
