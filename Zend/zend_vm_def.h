/*
   +----------------------------------------------------------------------+
   | Zend Engine                                                          |
   +----------------------------------------------------------------------+
   | Copyright (c) 1998-2013 Zend Technologies Ltd. (http://www.zend.com) |
   +----------------------------------------------------------------------+
   | This source file is subject to version 2.00 of the Zend license,     |
   | that is bundled with this package in the file LICENSE, and is        |
   | available through the world-wide-web at the following url:           |
   | http://www.zend.com/license/2_00.txt.                                |
   | If you did not receive a copy of the Zend license and are unable to  |
   | obtain it through the world-wide-web, please send a note to          |
   | license@zend.com so we can mail you a copy immediately.              |
   +----------------------------------------------------------------------+
   | Authors: Andi Gutmans <andi@zend.com>                                |
   |          Zeev Suraski <zeev@zend.com>                                |
   |          Dmitry Stogov <dmitry@zend.com>                             |
   +----------------------------------------------------------------------+
*/

/* $Id$ */

/* If you change this file, please regenerate the zend_vm_execute.h and
 * zend_vm_opcodes.h files by running:
 * php zend_vm_gen.php
 */

ZEND_VM_HANDLER(1, ZEND_ADD, CONST|TMP|VAR|CV, CONST|TMP|VAR|CV)
{
	USE_OPLINE
	zend_free_op free_op1, free_op2;

	SAVE_OPLINE();
	fast_add_function(&EX_T(opline->result.var).tmp_var,
		GET_OP1_ZVAL_PTR(BP_VAR_R),
		GET_OP2_ZVAL_PTR(BP_VAR_R) TSRMLS_CC);
	FREE_OP1();
	FREE_OP2();
	CHECK_EXCEPTION();
	ZEND_VM_NEXT_OPCODE();
}

ZEND_VM_HANDLER(2, ZEND_SUB, CONST|TMP|VAR|CV, CONST|TMP|VAR|CV)
{
	USE_OPLINE
	zend_free_op free_op1, free_op2;

	SAVE_OPLINE();
	fast_sub_function(&EX_T(opline->result.var).tmp_var,
		GET_OP1_ZVAL_PTR(BP_VAR_R),
		GET_OP2_ZVAL_PTR(BP_VAR_R) TSRMLS_CC);
	FREE_OP1();
	FREE_OP2();
	CHECK_EXCEPTION();
	ZEND_VM_NEXT_OPCODE();
}

ZEND_VM_HANDLER(3, ZEND_MUL, CONST|TMP|VAR|CV, CONST|TMP|VAR|CV)
{
	USE_OPLINE
	zend_free_op free_op1, free_op2;

	SAVE_OPLINE();
	fast_mul_function(&EX_T(opline->result.var).tmp_var,
		GET_OP1_ZVAL_PTR(BP_VAR_R),
		GET_OP2_ZVAL_PTR(BP_VAR_R) TSRMLS_CC);
	FREE_OP1();
	FREE_OP2();
	CHECK_EXCEPTION();
	ZEND_VM_NEXT_OPCODE();
}

ZEND_VM_HANDLER(4, ZEND_DIV, CONST|TMP|VAR|CV, CONST|TMP|VAR|CV)
{
	USE_OPLINE
	zend_free_op free_op1, free_op2;

	SAVE_OPLINE();
	fast_div_function(&EX_T(opline->result.var).tmp_var,
		GET_OP1_ZVAL_PTR(BP_VAR_R),
		GET_OP2_ZVAL_PTR(BP_VAR_R) TSRMLS_CC);
	FREE_OP1();
	FREE_OP2();
	CHECK_EXCEPTION();
	ZEND_VM_NEXT_OPCODE();
}

ZEND_VM_HANDLER(5, ZEND_MOD, CONST|TMP|VAR|CV, CONST|TMP|VAR|CV)
{
	USE_OPLINE
	zend_free_op free_op1, free_op2;

	SAVE_OPLINE();
	fast_mod_function(&EX_T(opline->result.var).tmp_var,
		GET_OP1_ZVAL_PTR(BP_VAR_R),
		GET_OP2_ZVAL_PTR(BP_VAR_R) TSRMLS_CC);
	FREE_OP1();
	FREE_OP2();
	CHECK_EXCEPTION();
	ZEND_VM_NEXT_OPCODE();
}

ZEND_VM_HANDLER(6, ZEND_SL, CONST|TMP|VAR|CV, CONST|TMP|VAR|CV)
{
	USE_OPLINE
	zend_free_op free_op1, free_op2;

	SAVE_OPLINE();
	shift_left_function(&EX_T(opline->result.var).tmp_var,
		GET_OP1_ZVAL_PTR(BP_VAR_R),
		GET_OP2_ZVAL_PTR(BP_VAR_R) TSRMLS_CC);
	FREE_OP1();
	FREE_OP2();
	CHECK_EXCEPTION();
	ZEND_VM_NEXT_OPCODE();
}

ZEND_VM_HANDLER(7, ZEND_SR, CONST|TMP|VAR|CV, CONST|TMP|VAR|CV)
{
	USE_OPLINE
	zend_free_op free_op1, free_op2;

	SAVE_OPLINE();
	shift_right_function(&EX_T(opline->result.var).tmp_var,
		GET_OP1_ZVAL_PTR(BP_VAR_R),
		GET_OP2_ZVAL_PTR(BP_VAR_R) TSRMLS_CC);
	FREE_OP1();
	FREE_OP2();
	CHECK_EXCEPTION();
	ZEND_VM_NEXT_OPCODE();
}

ZEND_VM_HANDLER(8, ZEND_CONCAT, CONST|TMP|VAR|CV, CONST|TMP|VAR|CV)
{
	USE_OPLINE
	zend_free_op free_op1, free_op2;

	SAVE_OPLINE();
	concat_function(&EX_T(opline->result.var).tmp_var,
		GET_OP1_ZVAL_PTR(BP_VAR_R),
		GET_OP2_ZVAL_PTR(BP_VAR_R) TSRMLS_CC);
	FREE_OP1();
	FREE_OP2();
	CHECK_EXCEPTION();
	ZEND_VM_NEXT_OPCODE();
}

ZEND_VM_HANDLER(15, ZEND_IS_IDENTICAL, CONST|TMP|VAR|CV, CONST|TMP|VAR|CV)
{
	USE_OPLINE
	zend_free_op free_op1, free_op2;

	SAVE_OPLINE();
	is_identical_function(&EX_T(opline->result.var).tmp_var,
		GET_OP1_ZVAL_PTR(BP_VAR_R),
		GET_OP2_ZVAL_PTR(BP_VAR_R) TSRMLS_CC);
	FREE_OP1();
	FREE_OP2();
	CHECK_EXCEPTION();
	ZEND_VM_NEXT_OPCODE();
}

ZEND_VM_HANDLER(16, ZEND_IS_NOT_IDENTICAL, CONST|TMP|VAR|CV, CONST|TMP|VAR|CV)
{
	USE_OPLINE
	zend_free_op free_op1, free_op2;
	zval *result = &EX_T(opline->result.var).tmp_var;

	SAVE_OPLINE();
	is_identical_function(result,
		GET_OP1_ZVAL_PTR(BP_VAR_R),
		GET_OP2_ZVAL_PTR(BP_VAR_R) TSRMLS_CC);
	Z_LVAL_P(result) = !Z_LVAL_P(result);
	FREE_OP1();
	FREE_OP2();
	CHECK_EXCEPTION();
	ZEND_VM_NEXT_OPCODE();
}

ZEND_VM_HANDLER(17, ZEND_IS_EQUAL, CONST|TMP|VAR|CV, CONST|TMP|VAR|CV)
{
	USE_OPLINE
	zend_free_op free_op1, free_op2;
	zval *result = &EX_T(opline->result.var).tmp_var;

	SAVE_OPLINE();
	ZVAL_BOOL(result, fast_equal_function(result,
		GET_OP1_ZVAL_PTR(BP_VAR_R),
		GET_OP2_ZVAL_PTR(BP_VAR_R) TSRMLS_CC));
	FREE_OP1();
	FREE_OP2();
	CHECK_EXCEPTION();
	ZEND_VM_NEXT_OPCODE();
}

ZEND_VM_HANDLER(18, ZEND_IS_NOT_EQUAL, CONST|TMP|VAR|CV, CONST|TMP|VAR|CV)
{
	USE_OPLINE
	zend_free_op free_op1, free_op2;
	zval *result = &EX_T(opline->result.var).tmp_var;

	SAVE_OPLINE();
	ZVAL_BOOL(result, fast_not_equal_function(result,
		GET_OP1_ZVAL_PTR(BP_VAR_R),
		GET_OP2_ZVAL_PTR(BP_VAR_R) TSRMLS_CC));
	FREE_OP1();
	FREE_OP2();
	CHECK_EXCEPTION();
	ZEND_VM_NEXT_OPCODE();
}

ZEND_VM_HANDLER(19, ZEND_IS_SMALLER, CONST|TMP|VAR|CV, CONST|TMP|VAR|CV)
{
	USE_OPLINE
	zend_free_op free_op1, free_op2;
	zval *result = &EX_T(opline->result.var).tmp_var;

	SAVE_OPLINE();
	ZVAL_BOOL(result, fast_is_smaller_function(result,
		GET_OP1_ZVAL_PTR(BP_VAR_R),
		GET_OP2_ZVAL_PTR(BP_VAR_R) TSRMLS_CC));
	FREE_OP1();
	FREE_OP2();
	CHECK_EXCEPTION();
	ZEND_VM_NEXT_OPCODE();
}

ZEND_VM_HANDLER(20, ZEND_IS_SMALLER_OR_EQUAL, CONST|TMP|VAR|CV, CONST|TMP|VAR|CV)
{
	USE_OPLINE
	zend_free_op free_op1, free_op2;
	zval *result = &EX_T(opline->result.var).tmp_var;

	SAVE_OPLINE();
	ZVAL_BOOL(result, fast_is_smaller_or_equal_function(result,
		GET_OP1_ZVAL_PTR(BP_VAR_R),
		GET_OP2_ZVAL_PTR(BP_VAR_R) TSRMLS_CC));
	FREE_OP1();
	FREE_OP2();
	CHECK_EXCEPTION();
	ZEND_VM_NEXT_OPCODE();
}

ZEND_VM_HANDLER(9, ZEND_BW_OR, CONST|TMP|VAR|CV, CONST|TMP|VAR|CV)
{
	USE_OPLINE
	zend_free_op free_op1, free_op2;

	SAVE_OPLINE();
	bitwise_or_function(&EX_T(opline->result.var).tmp_var,
		GET_OP1_ZVAL_PTR(BP_VAR_R),
		GET_OP2_ZVAL_PTR(BP_VAR_R) TSRMLS_CC);
	FREE_OP1();
	FREE_OP2();
	CHECK_EXCEPTION();
	ZEND_VM_NEXT_OPCODE();
}

ZEND_VM_HANDLER(10, ZEND_BW_AND, CONST|TMP|VAR|CV, CONST|TMP|VAR|CV)
{
	USE_OPLINE
	zend_free_op free_op1, free_op2;

	SAVE_OPLINE();
	bitwise_and_function(&EX_T(opline->result.var).tmp_var,
		GET_OP1_ZVAL_PTR(BP_VAR_R),
		GET_OP2_ZVAL_PTR(BP_VAR_R) TSRMLS_CC);
	FREE_OP1();
	FREE_OP2();
	CHECK_EXCEPTION();
	ZEND_VM_NEXT_OPCODE();
}

ZEND_VM_HANDLER(11, ZEND_BW_XOR, CONST|TMP|VAR|CV, CONST|TMP|VAR|CV)
{
	USE_OPLINE
	zend_free_op free_op1, free_op2;

	SAVE_OPLINE();
	bitwise_xor_function(&EX_T(opline->result.var).tmp_var,
		GET_OP1_ZVAL_PTR(BP_VAR_R),
		GET_OP2_ZVAL_PTR(BP_VAR_R) TSRMLS_CC);
	FREE_OP1();
	FREE_OP2();
	CHECK_EXCEPTION();
	ZEND_VM_NEXT_OPCODE();
}

ZEND_VM_HANDLER(14, ZEND_BOOL_XOR, CONST|TMP|VAR|CV, CONST|TMP|VAR|CV)
{
	USE_OPLINE
	zend_free_op free_op1, free_op2;

	SAVE_OPLINE();
	boolean_xor_function(&EX_T(opline->result.var).tmp_var,
		GET_OP1_ZVAL_PTR(BP_VAR_R),
		GET_OP2_ZVAL_PTR(BP_VAR_R) TSRMLS_CC);
	FREE_OP1();
	FREE_OP2();
	CHECK_EXCEPTION();
	ZEND_VM_NEXT_OPCODE();
}

ZEND_VM_HANDLER(12, ZEND_BW_NOT, CONST|TMP|VAR|CV, ANY)
{
	USE_OPLINE
	zend_free_op free_op1;

	SAVE_OPLINE();
	bitwise_not_function(&EX_T(opline->result.var).tmp_var,
		GET_OP1_ZVAL_PTR(BP_VAR_R) TSRMLS_CC);
	FREE_OP1();
	CHECK_EXCEPTION();
	ZEND_VM_NEXT_OPCODE();
}

ZEND_VM_HANDLER(13, ZEND_BOOL_NOT, CONST|TMP|VAR|CV, ANY)
{
	USE_OPLINE
	zend_free_op free_op1;

	SAVE_OPLINE();
	boolean_not_function(&EX_T(opline->result.var).tmp_var,
		GET_OP1_ZVAL_PTR(BP_VAR_R) TSRMLS_CC);
	FREE_OP1();
	CHECK_EXCEPTION();
	ZEND_VM_NEXT_OPCODE();
}

ZEND_VM_HELPER_EX(zend_binary_assign_op_obj_helper, VAR|UNUSED|CV, CONST|TMP|VAR|UNUSED|CV, int (*binary_op)(zval *result, zval *op1, zval *op2 TSRMLS_DC))
{
	USE_OPLINE
	zend_free_op free_op1, free_op2, free_op_data1;
	zval **object_ptr = GET_OP1_OBJ_ZVAL_PTR_PTR(BP_VAR_RW);
	zval *object;
	zval *property = GET_OP2_ZVAL_PTR(BP_VAR_R);
	zval *value = get_zval_ptr((opline+1)->op1_type, &(opline+1)->op1, EX_Ts(), &free_op_data1, BP_VAR_R);
	int have_get_ptr = 0;

	if (OP1_TYPE == IS_VAR && UNEXPECTED(object_ptr == NULL)) {
		zend_error_noreturn(E_ERROR, "Cannot use string offset as an object");
	}

	make_real_object(object_ptr TSRMLS_CC);
	object = *object_ptr;

	if (UNEXPECTED(Z_TYPE_P(object) != IS_OBJECT)) {
		zend_error(E_WARNING, "Attempt to assign property of non-object");
		FREE_OP2();
		FREE_OP(free_op_data1);

		if (RETURN_VALUE_USED(opline)) {
			PZVAL_LOCK(&EG(uninitialized_zval));
			EX_T(opline->result.var).var.ptr = &EG(uninitialized_zval);
			EX_T(opline->result.var).var.ptr_ptr = NULL;
		}
	} else {
		/* here we are sure we are dealing with an object */
		if (IS_OP2_TMP_FREE()) {
			MAKE_REAL_ZVAL_PTR(property);
		}

		/* here property is a string */
		if (opline->extended_value == ZEND_ASSIGN_OBJ
			&& Z_OBJ_HT_P(object)->get_property_ptr_ptr) {
			zval **zptr = Z_OBJ_HT_P(object)->get_property_ptr_ptr(object, property, ((OP2_TYPE == IS_CONST) ? opline->op2.literal : NULL) TSRMLS_CC);
			if (zptr != NULL) { 			/* NULL means no success in getting PTR */
				SEPARATE_ZVAL_IF_NOT_REF(zptr);

				have_get_ptr = 1;
				binary_op(*zptr, *zptr, value TSRMLS_CC);
				if (RETURN_VALUE_USED(opline)) {
					PZVAL_LOCK(*zptr);
					EX_T(opline->result.var).var.ptr = *zptr;
					EX_T(opline->result.var).var.ptr_ptr = NULL;
				}
			}
		}

		if (!have_get_ptr) {
			zval *z = NULL;

			if (opline->extended_value == ZEND_ASSIGN_OBJ) {
				if (Z_OBJ_HT_P(object)->read_property) {
					z = Z_OBJ_HT_P(object)->read_property(object, property, BP_VAR_R, ((OP2_TYPE == IS_CONST) ? opline->op2.literal : NULL) TSRMLS_CC);
				}
			} else /* if (opline->extended_value == ZEND_ASSIGN_DIM) */ {
				if (Z_OBJ_HT_P(object)->read_dimension) {
					z = Z_OBJ_HT_P(object)->read_dimension(object, property, BP_VAR_R TSRMLS_CC);
				}
			}
			if (z) {
				if (Z_TYPE_P(z) == IS_OBJECT && Z_OBJ_HT_P(z)->get) {
					zval *value = Z_OBJ_HT_P(z)->get(z TSRMLS_CC);

					if (Z_REFCOUNT_P(z) == 0) {
						GC_REMOVE_ZVAL_FROM_BUFFER(z);
						zval_dtor(z);
						FREE_ZVAL(z);
					}
					z = value;
				}
				Z_ADDREF_P(z);
				SEPARATE_ZVAL_IF_NOT_REF(&z);
				binary_op(z, z, value TSRMLS_CC);
				if (opline->extended_value == ZEND_ASSIGN_OBJ) {
					Z_OBJ_HT_P(object)->write_property(object, property, z, ((OP2_TYPE == IS_CONST) ? opline->op2.literal : NULL) TSRMLS_CC);
				} else /* if (opline->extended_value == ZEND_ASSIGN_DIM) */ {
					Z_OBJ_HT_P(object)->write_dimension(object, property, z TSRMLS_CC);
				}
				if (RETURN_VALUE_USED(opline)) {
					PZVAL_LOCK(z);
					EX_T(opline->result.var).var.ptr = z;
					EX_T(opline->result.var).var.ptr_ptr = NULL;
				}
				zval_ptr_dtor(&z);
			} else {
				zend_error(E_WARNING, "Attempt to assign property of non-object");
				if (RETURN_VALUE_USED(opline)) {
					PZVAL_LOCK(&EG(uninitialized_zval));
					EX_T(opline->result.var).var.ptr = &EG(uninitialized_zval);
					EX_T(opline->result.var).var.ptr_ptr = NULL;
				}
			}
		}

		if (IS_OP2_TMP_FREE()) {
			zval_ptr_dtor(&property);
		} else {
			FREE_OP2();
		}
		FREE_OP(free_op_data1);
	}

	FREE_OP1_VAR_PTR();
	/* assign_obj has two opcodes! */
	CHECK_EXCEPTION();
	ZEND_VM_INC_OPCODE();
	ZEND_VM_NEXT_OPCODE();
}

ZEND_VM_HELPER_EX(zend_binary_assign_op_helper, VAR|UNUSED|CV, CONST|TMP|VAR|UNUSED|CV, int (*binary_op)(zval *result, zval *op1, zval *op2 TSRMLS_DC))
{
	USE_OPLINE
	zend_free_op free_op1, free_op2, free_op_data2, free_op_data1;
	zval **var_ptr;
	zval *value;

	SAVE_OPLINE();
	switch (opline->extended_value) {
		case ZEND_ASSIGN_OBJ:
			ZEND_VM_DISPATCH_TO_HELPER_EX(zend_binary_assign_op_obj_helper, binary_op, binary_op);
			break;
		case ZEND_ASSIGN_DIM: {
				zval **container = GET_OP1_OBJ_ZVAL_PTR_PTR(BP_VAR_RW);

				if (OP1_TYPE == IS_VAR && UNEXPECTED(container == NULL)) {
					zend_error_noreturn(E_ERROR, "Cannot use string offset as an array");
				} else if (UNEXPECTED(Z_TYPE_PP(container) == IS_OBJECT)) {
					if (OP1_TYPE == IS_VAR && !OP1_FREE) {
						Z_ADDREF_PP(container);  /* undo the effect of get_obj_zval_ptr_ptr() */
					}
					ZEND_VM_DISPATCH_TO_HELPER_EX(zend_binary_assign_op_obj_helper, binary_op, binary_op);
				} else {
					zval *dim = GET_OP2_ZVAL_PTR(BP_VAR_R);

					zend_fetch_dimension_address(&EX_T((opline+1)->op2.var), container, dim, OP2_TYPE, BP_VAR_RW TSRMLS_CC);
					value = get_zval_ptr((opline+1)->op1_type, &(opline+1)->op1, EX_Ts(), &free_op_data1, BP_VAR_R);
					var_ptr = _get_zval_ptr_ptr_var((opline+1)->op2.var, EX_Ts(), &free_op_data2 TSRMLS_CC);
				}
			}
			break;
		default:
			value = GET_OP2_ZVAL_PTR(BP_VAR_R);
			var_ptr = GET_OP1_ZVAL_PTR_PTR(BP_VAR_RW);
			/* do nothing */
			break;
	}

	if (UNEXPECTED(var_ptr == NULL)) {
		zend_error_noreturn(E_ERROR, "Cannot use assign-op operators with overloaded objects nor string offsets");
	}

	if (UNEXPECTED(*var_ptr == &EG(error_zval))) {
		if (RETURN_VALUE_USED(opline)) {
			PZVAL_LOCK(&EG(uninitialized_zval));
			AI_SET_PTR(&EX_T(opline->result.var), &EG(uninitialized_zval));
		}
		FREE_OP2();
		FREE_OP1_VAR_PTR();
		CHECK_EXCEPTION();
		if (opline->extended_value == ZEND_ASSIGN_DIM) {
			ZEND_VM_INC_OPCODE();
		}
		ZEND_VM_NEXT_OPCODE();
	}

	SEPARATE_ZVAL_IF_NOT_REF(var_ptr);

	if (UNEXPECTED(Z_TYPE_PP(var_ptr) == IS_OBJECT)
	   && Z_OBJ_HANDLER_PP(var_ptr, get)
	   && Z_OBJ_HANDLER_PP(var_ptr, set)) {
		/* proxy object */
		zval *objval = Z_OBJ_HANDLER_PP(var_ptr, get)(*var_ptr TSRMLS_CC);
		Z_ADDREF_P(objval);
		binary_op(objval, objval, value TSRMLS_CC);
		Z_OBJ_HANDLER_PP(var_ptr, set)(var_ptr, objval TSRMLS_CC);
		zval_ptr_dtor(&objval);
	} else {
		binary_op(*var_ptr, *var_ptr, value TSRMLS_CC);
	}

	if (RETURN_VALUE_USED(opline)) {
		PZVAL_LOCK(*var_ptr);
		AI_SET_PTR(&EX_T(opline->result.var), *var_ptr);
	}
	FREE_OP2();

	if (opline->extended_value == ZEND_ASSIGN_DIM) {
		FREE_OP(free_op_data1);
		FREE_OP_VAR_PTR(free_op_data2);
		FREE_OP1_VAR_PTR();
		CHECK_EXCEPTION();
		ZEND_VM_INC_OPCODE();
	} else {
		FREE_OP1_VAR_PTR();
		CHECK_EXCEPTION();
	}
	ZEND_VM_NEXT_OPCODE();
}

ZEND_VM_HANDLER(23, ZEND_ASSIGN_ADD, VAR|UNUSED|CV, CONST|TMP|VAR|UNUSED|CV)
{
	ZEND_VM_DISPATCH_TO_HELPER_EX(zend_binary_assign_op_helper, binary_op, add_function);
}

ZEND_VM_HANDLER(24, ZEND_ASSIGN_SUB, VAR|UNUSED|CV, CONST|TMP|VAR|UNUSED|CV)
{
	ZEND_VM_DISPATCH_TO_HELPER_EX(zend_binary_assign_op_helper, binary_op, sub_function);
}

ZEND_VM_HANDLER(25, ZEND_ASSIGN_MUL, VAR|UNUSED|CV, CONST|TMP|VAR|UNUSED|CV)
{
	ZEND_VM_DISPATCH_TO_HELPER_EX(zend_binary_assign_op_helper, binary_op, mul_function);
}

ZEND_VM_HANDLER(26, ZEND_ASSIGN_DIV, VAR|UNUSED|CV, CONST|TMP|VAR|UNUSED|CV)
{
	ZEND_VM_DISPATCH_TO_HELPER_EX(zend_binary_assign_op_helper, binary_op, div_function);
}

ZEND_VM_HANDLER(27, ZEND_ASSIGN_MOD, VAR|UNUSED|CV, CONST|TMP|VAR|UNUSED|CV)
{
	ZEND_VM_DISPATCH_TO_HELPER_EX(zend_binary_assign_op_helper, binary_op, mod_function);
}

ZEND_VM_HANDLER(28, ZEND_ASSIGN_SL, VAR|UNUSED|CV, CONST|TMP|VAR|UNUSED|CV)
{
	ZEND_VM_DISPATCH_TO_HELPER_EX(zend_binary_assign_op_helper, binary_op, shift_left_function);
}

ZEND_VM_HANDLER(29, ZEND_ASSIGN_SR, VAR|UNUSED|CV, CONST|TMP|VAR|UNUSED|CV)
{
	ZEND_VM_DISPATCH_TO_HELPER_EX(zend_binary_assign_op_helper, binary_op, shift_right_function);
}

ZEND_VM_HANDLER(30, ZEND_ASSIGN_CONCAT, VAR|UNUSED|CV, CONST|TMP|VAR|UNUSED|CV)
{
	ZEND_VM_DISPATCH_TO_HELPER_EX(zend_binary_assign_op_helper, binary_op, concat_function);
}

ZEND_VM_HANDLER(31, ZEND_ASSIGN_BW_OR, VAR|UNUSED|CV, CONST|TMP|VAR|UNUSED|CV)
{
	ZEND_VM_DISPATCH_TO_HELPER_EX(zend_binary_assign_op_helper, binary_op, bitwise_or_function);
}

ZEND_VM_HANDLER(32, ZEND_ASSIGN_BW_AND, VAR|UNUSED|CV, CONST|TMP|VAR|UNUSED|CV)
{
	ZEND_VM_DISPATCH_TO_HELPER_EX(zend_binary_assign_op_helper, binary_op, bitwise_and_function);
}

ZEND_VM_HANDLER(33, ZEND_ASSIGN_BW_XOR, VAR|UNUSED|CV, CONST|TMP|VAR|UNUSED|CV)
{
	ZEND_VM_DISPATCH_TO_HELPER_EX(zend_binary_assign_op_helper, binary_op, bitwise_xor_function);
}

ZEND_VM_HELPER_EX(zend_pre_incdec_property_helper, VAR|UNUSED|CV, CONST|TMP|VAR|CV, incdec_t incdec_op)
{
	USE_OPLINE
	zend_free_op free_op1, free_op2;
	zval **object_ptr;
	zval *object;
	zval *property;
	zval **retval;
	int have_get_ptr = 0;

	SAVE_OPLINE();
	object_ptr = GET_OP1_OBJ_ZVAL_PTR_PTR(BP_VAR_RW);
	property = GET_OP2_ZVAL_PTR(BP_VAR_R);
	retval = &EX_T(opline->result.var).var.ptr;

	if (OP1_TYPE == IS_VAR && UNEXPECTED(object_ptr == NULL)) {
		zend_error_noreturn(E_ERROR, "Cannot increment/decrement overloaded objects nor string offsets");
	}

	make_real_object(object_ptr TSRMLS_CC); /* this should modify object only if it's empty */
	object = *object_ptr;

	if (UNEXPECTED(Z_TYPE_P(object) != IS_OBJECT)) {
		zend_error(E_WARNING, "Attempt to increment/decrement property of non-object");
		FREE_OP2();
		if (RETURN_VALUE_USED(opline)) {
			PZVAL_LOCK(&EG(uninitialized_zval));
			*retval = &EG(uninitialized_zval);
		}
		FREE_OP1_VAR_PTR();
		CHECK_EXCEPTION();
		ZEND_VM_NEXT_OPCODE();
	}

	/* here we are sure we are dealing with an object */

	if (IS_OP2_TMP_FREE()) {
		MAKE_REAL_ZVAL_PTR(property);
	}

	if (Z_OBJ_HT_P(object)->get_property_ptr_ptr) {
		zval **zptr = Z_OBJ_HT_P(object)->get_property_ptr_ptr(object, property, ((OP2_TYPE == IS_CONST) ? opline->op2.literal : NULL) TSRMLS_CC);
		if (zptr != NULL) { 			/* NULL means no success in getting PTR */
			SEPARATE_ZVAL_IF_NOT_REF(zptr);

			have_get_ptr = 1;
			incdec_op(*zptr);
			if (RETURN_VALUE_USED(opline)) {
				*retval = *zptr;
				PZVAL_LOCK(*retval);
			}
		}
	}

	if (!have_get_ptr) {
		if (Z_OBJ_HT_P(object)->read_property && Z_OBJ_HT_P(object)->write_property) {
			zval *z = Z_OBJ_HT_P(object)->read_property(object, property, BP_VAR_R, ((OP2_TYPE == IS_CONST) ? opline->op2.literal : NULL) TSRMLS_CC);

			if (UNEXPECTED(Z_TYPE_P(z) == IS_OBJECT) && Z_OBJ_HT_P(z)->get) {
				zval *value = Z_OBJ_HT_P(z)->get(z TSRMLS_CC);

				if (Z_REFCOUNT_P(z) == 0) {
					GC_REMOVE_ZVAL_FROM_BUFFER(z);
					zval_dtor(z);
					FREE_ZVAL(z);
				}
				z = value;
			}
			Z_ADDREF_P(z);
			SEPARATE_ZVAL_IF_NOT_REF(&z);
			incdec_op(z);
			*retval = z;
			Z_OBJ_HT_P(object)->write_property(object, property, z, ((OP2_TYPE == IS_CONST) ? opline->op2.literal : NULL) TSRMLS_CC);
			SELECTIVE_PZVAL_LOCK(*retval, opline);
			zval_ptr_dtor(&z);
		} else {
			zend_error(E_WARNING, "Attempt to increment/decrement property of non-object");
			if (RETURN_VALUE_USED(opline)) {
				PZVAL_LOCK(&EG(uninitialized_zval));
				*retval = &EG(uninitialized_zval);
			}
		}
	}

	if (IS_OP2_TMP_FREE()) {
		zval_ptr_dtor(&property);
	} else {
		FREE_OP2();
	}
	FREE_OP1_VAR_PTR();
	CHECK_EXCEPTION();
	ZEND_VM_NEXT_OPCODE();
}

ZEND_VM_HANDLER(132, ZEND_PRE_INC_OBJ, VAR|UNUSED|CV, CONST|TMP|VAR|CV)
{
	ZEND_VM_DISPATCH_TO_HELPER_EX(zend_pre_incdec_property_helper, incdec_op, increment_function);
}

ZEND_VM_HANDLER(133, ZEND_PRE_DEC_OBJ, VAR|UNUSED|CV, CONST|TMP|VAR|CV)
{
	ZEND_VM_DISPATCH_TO_HELPER_EX(zend_pre_incdec_property_helper, incdec_op, decrement_function);
}

ZEND_VM_HELPER_EX(zend_post_incdec_property_helper, VAR|UNUSED|CV, CONST|TMP|VAR|CV, incdec_t incdec_op)
{
	USE_OPLINE
	zend_free_op free_op1, free_op2;
	zval **object_ptr;
	zval *object;
	zval *property;
	zval *retval;
	int have_get_ptr = 0;

	SAVE_OPLINE();
	object_ptr = GET_OP1_OBJ_ZVAL_PTR_PTR(BP_VAR_RW);
	property = GET_OP2_ZVAL_PTR(BP_VAR_R);
	retval = &EX_T(opline->result.var).tmp_var;

	if (OP1_TYPE == IS_VAR && UNEXPECTED(object_ptr == NULL)) {
		zend_error_noreturn(E_ERROR, "Cannot increment/decrement overloaded objects nor string offsets");
	}

	make_real_object(object_ptr TSRMLS_CC); /* this should modify object only if it's empty */
	object = *object_ptr;

	if (UNEXPECTED(Z_TYPE_P(object) != IS_OBJECT)) {
		zend_error(E_WARNING, "Attempt to increment/decrement property of non-object");
		FREE_OP2();
		ZVAL_NULL(retval);
		FREE_OP1_VAR_PTR();
		CHECK_EXCEPTION();
		ZEND_VM_NEXT_OPCODE();
	}

	/* here we are sure we are dealing with an object */

	if (IS_OP2_TMP_FREE()) {
		MAKE_REAL_ZVAL_PTR(property);
	}

	if (Z_OBJ_HT_P(object)->get_property_ptr_ptr) {
		zval **zptr = Z_OBJ_HT_P(object)->get_property_ptr_ptr(object, property, ((OP2_TYPE == IS_CONST) ? opline->op2.literal : NULL) TSRMLS_CC);
		if (zptr != NULL) { 			/* NULL means no success in getting PTR */
			have_get_ptr = 1;
			SEPARATE_ZVAL_IF_NOT_REF(zptr);

			ZVAL_COPY_VALUE(retval, *zptr);
			zendi_zval_copy_ctor(*retval);

			incdec_op(*zptr);

		}
	}

	if (!have_get_ptr) {
		if (Z_OBJ_HT_P(object)->read_property && Z_OBJ_HT_P(object)->write_property) {
			zval *z = Z_OBJ_HT_P(object)->read_property(object, property, BP_VAR_R, ((OP2_TYPE == IS_CONST) ? opline->op2.literal : NULL) TSRMLS_CC);
			zval *z_copy;

			if (UNEXPECTED(Z_TYPE_P(z) == IS_OBJECT) && Z_OBJ_HT_P(z)->get) {
				zval *value = Z_OBJ_HT_P(z)->get(z TSRMLS_CC);

				if (Z_REFCOUNT_P(z) == 0) {
					GC_REMOVE_ZVAL_FROM_BUFFER(z);
					zval_dtor(z);
					FREE_ZVAL(z);
				}
				z = value;
			}
			ZVAL_COPY_VALUE(retval, z);
			zendi_zval_copy_ctor(*retval);
			ALLOC_ZVAL(z_copy);
			INIT_PZVAL_COPY(z_copy, z);
			zendi_zval_copy_ctor(*z_copy);
			incdec_op(z_copy);
			Z_ADDREF_P(z);
			Z_OBJ_HT_P(object)->write_property(object, property, z_copy, ((OP2_TYPE == IS_CONST) ? opline->op2.literal : NULL) TSRMLS_CC);
			zval_ptr_dtor(&z_copy);
			zval_ptr_dtor(&z);
		} else {
			zend_error(E_WARNING, "Attempt to increment/decrement property of non-object");
			ZVAL_NULL(retval);
		}
	}

	if (IS_OP2_TMP_FREE()) {
		zval_ptr_dtor(&property);
	} else {
		FREE_OP2();
	}
	FREE_OP1_VAR_PTR();
	CHECK_EXCEPTION();
	ZEND_VM_NEXT_OPCODE();
}

ZEND_VM_HANDLER(134, ZEND_POST_INC_OBJ, VAR|UNUSED|CV, CONST|TMP|VAR|CV)
{
	ZEND_VM_DISPATCH_TO_HELPER_EX(zend_post_incdec_property_helper, incdec_op, increment_function);
}

ZEND_VM_HANDLER(135, ZEND_POST_DEC_OBJ, VAR|UNUSED|CV, CONST|TMP|VAR|CV)
{
	ZEND_VM_DISPATCH_TO_HELPER_EX(zend_post_incdec_property_helper, incdec_op, decrement_function);
}

ZEND_VM_HANDLER(34, ZEND_PRE_INC, VAR|CV, ANY)
{
	USE_OPLINE
	zend_free_op free_op1;
	zval **var_ptr;

	SAVE_OPLINE();
	var_ptr = GET_OP1_ZVAL_PTR_PTR(BP_VAR_RW);

	if (OP1_TYPE == IS_VAR && UNEXPECTED(var_ptr == NULL)) {
		zend_error_noreturn(E_ERROR, "Cannot increment/decrement overloaded objects nor string offsets");
	}
	if (OP1_TYPE == IS_VAR && UNEXPECTED(*var_ptr == &EG(error_zval))) {
		if (RETURN_VALUE_USED(opline)) {
			PZVAL_LOCK(&EG(uninitialized_zval));
			AI_SET_PTR(&EX_T(opline->result.var), &EG(uninitialized_zval));
		}
		FREE_OP1_VAR_PTR();
		CHECK_EXCEPTION();
		ZEND_VM_NEXT_OPCODE();
	}

	SEPARATE_ZVAL_IF_NOT_REF(var_ptr);

	if (UNEXPECTED(Z_TYPE_PP(var_ptr) == IS_OBJECT)
	   && Z_OBJ_HANDLER_PP(var_ptr, get)
	   && Z_OBJ_HANDLER_PP(var_ptr, set)) {
		/* proxy object */
		zval *val = Z_OBJ_HANDLER_PP(var_ptr, get)(*var_ptr TSRMLS_CC);
		Z_ADDREF_P(val);
		fast_increment_function(val);
		Z_OBJ_HANDLER_PP(var_ptr, set)(var_ptr, val TSRMLS_CC);
		zval_ptr_dtor(&val);
	} else {
		fast_increment_function(*var_ptr);
	}

	if (RETURN_VALUE_USED(opline)) {
		PZVAL_LOCK(*var_ptr);
		AI_SET_PTR(&EX_T(opline->result.var), *var_ptr);
	}

	FREE_OP1_VAR_PTR();
	CHECK_EXCEPTION();
	ZEND_VM_NEXT_OPCODE();
}

ZEND_VM_HANDLER(35, ZEND_PRE_DEC, VAR|CV, ANY)
{
	USE_OPLINE
	zend_free_op free_op1;
	zval **var_ptr;

	SAVE_OPLINE();
	var_ptr = GET_OP1_ZVAL_PTR_PTR(BP_VAR_RW);

	if (OP1_TYPE == IS_VAR && UNEXPECTED(var_ptr == NULL)) {
		zend_error_noreturn(E_ERROR, "Cannot increment/decrement overloaded objects nor string offsets");
	}
	if (OP1_TYPE == IS_VAR && UNEXPECTED(*var_ptr == &EG(error_zval))) {
		if (RETURN_VALUE_USED(opline)) {
			PZVAL_LOCK(&EG(uninitialized_zval));
			AI_SET_PTR(&EX_T(opline->result.var), &EG(uninitialized_zval));
		}
		FREE_OP1_VAR_PTR();
		CHECK_EXCEPTION();
		ZEND_VM_NEXT_OPCODE();
	}

	SEPARATE_ZVAL_IF_NOT_REF(var_ptr);

	if (UNEXPECTED(Z_TYPE_PP(var_ptr) == IS_OBJECT)
	   && Z_OBJ_HANDLER_PP(var_ptr, get)
	   && Z_OBJ_HANDLER_PP(var_ptr, set)) {
		/* proxy object */
		zval *val = Z_OBJ_HANDLER_PP(var_ptr, get)(*var_ptr TSRMLS_CC);
		Z_ADDREF_P(val);
		fast_decrement_function(val);
		Z_OBJ_HANDLER_PP(var_ptr, set)(var_ptr, val TSRMLS_CC);
		zval_ptr_dtor(&val);
	} else {
		fast_decrement_function(*var_ptr);
	}

	if (RETURN_VALUE_USED(opline)) {
		PZVAL_LOCK(*var_ptr);
		AI_SET_PTR(&EX_T(opline->result.var), *var_ptr);
	}

	FREE_OP1_VAR_PTR();
	CHECK_EXCEPTION();
	ZEND_VM_NEXT_OPCODE();
}

ZEND_VM_HANDLER(36, ZEND_POST_INC, VAR|CV, ANY)
{
	USE_OPLINE
	zend_free_op free_op1;
	zval **var_ptr, *retval;

	SAVE_OPLINE();
	var_ptr = GET_OP1_ZVAL_PTR_PTR(BP_VAR_RW);

	if (OP1_TYPE == IS_VAR && UNEXPECTED(var_ptr == NULL)) {
		zend_error_noreturn(E_ERROR, "Cannot increment/decrement overloaded objects nor string offsets");
	}
	if (OP1_TYPE == IS_VAR && UNEXPECTED(*var_ptr == &EG(error_zval))) {
		ZVAL_NULL(&EX_T(opline->result.var).tmp_var);
		FREE_OP1_VAR_PTR();
		CHECK_EXCEPTION();
		ZEND_VM_NEXT_OPCODE();
	}

	retval = &EX_T(opline->result.var).tmp_var;
	ZVAL_COPY_VALUE(retval, *var_ptr);
	zendi_zval_copy_ctor(*retval);

	SEPARATE_ZVAL_IF_NOT_REF(var_ptr);

	if (UNEXPECTED(Z_TYPE_PP(var_ptr) == IS_OBJECT)
	   && Z_OBJ_HANDLER_PP(var_ptr, get)
	   && Z_OBJ_HANDLER_PP(var_ptr, set)) {
		/* proxy object */
		zval *val = Z_OBJ_HANDLER_PP(var_ptr, get)(*var_ptr TSRMLS_CC);
		Z_ADDREF_P(val);
		fast_increment_function(val);
		Z_OBJ_HANDLER_PP(var_ptr, set)(var_ptr, val TSRMLS_CC);
		zval_ptr_dtor(&val);
	} else {
		fast_increment_function(*var_ptr);
	}

	FREE_OP1_VAR_PTR();
	CHECK_EXCEPTION();
	ZEND_VM_NEXT_OPCODE();
}

ZEND_VM_HANDLER(37, ZEND_POST_DEC, VAR|CV, ANY)
{
	USE_OPLINE
	zend_free_op free_op1;
	zval **var_ptr, *retval;

	SAVE_OPLINE();
	var_ptr = GET_OP1_ZVAL_PTR_PTR(BP_VAR_RW);

	if (OP1_TYPE == IS_VAR && UNEXPECTED(var_ptr == NULL)) {
		zend_error_noreturn(E_ERROR, "Cannot increment/decrement overloaded objects nor string offsets");
	}
	if (OP1_TYPE == IS_VAR && UNEXPECTED(*var_ptr == &EG(error_zval))) {
		ZVAL_NULL(&EX_T(opline->result.var).tmp_var);
		FREE_OP1_VAR_PTR();
		CHECK_EXCEPTION();
		ZEND_VM_NEXT_OPCODE();
	}

	retval = &EX_T(opline->result.var).tmp_var;
	ZVAL_COPY_VALUE(retval, *var_ptr);
	zendi_zval_copy_ctor(*retval);

	SEPARATE_ZVAL_IF_NOT_REF(var_ptr);

	if (UNEXPECTED(Z_TYPE_PP(var_ptr) == IS_OBJECT)
	   && Z_OBJ_HANDLER_PP(var_ptr, get)
	   && Z_OBJ_HANDLER_PP(var_ptr, set)) {
		/* proxy object */
		zval *val = Z_OBJ_HANDLER_PP(var_ptr, get)(*var_ptr TSRMLS_CC);
		Z_ADDREF_P(val);
		fast_decrement_function(val);
		Z_OBJ_HANDLER_PP(var_ptr, set)(var_ptr, val TSRMLS_CC);
		zval_ptr_dtor(&val);
	} else {
		fast_decrement_function(*var_ptr);
	}

	FREE_OP1_VAR_PTR();
	CHECK_EXCEPTION();
	ZEND_VM_NEXT_OPCODE();
}

ZEND_VM_HANDLER(40, ZEND_ECHO, CONST|TMP|VAR|CV, ANY)
{
	USE_OPLINE
	zend_free_op free_op1;
	zval *z;

	SAVE_OPLINE();
	z = GET_OP1_ZVAL_PTR(BP_VAR_R);

	if (OP1_TYPE == IS_TMP_VAR && Z_TYPE_P(z) == IS_OBJECT) {
		INIT_PZVAL(z);
	}
	zend_print_variable(z);

	FREE_OP1();
	CHECK_EXCEPTION();
	ZEND_VM_NEXT_OPCODE();
}

ZEND_VM_HANDLER(41, ZEND_PRINT, CONST|TMP|VAR|CV, ANY)
{
	USE_OPLINE

	ZVAL_LONG(&EX_T(opline->result.var).tmp_var, 1);
	ZEND_VM_DISPATCH_TO_HANDLER(ZEND_ECHO);
}

ZEND_VM_HELPER_EX(zend_fetch_var_address_helper, CONST|TMP|VAR|CV, UNUSED|CONST|VAR, int type)
{
	USE_OPLINE
	zend_free_op free_op1;
	zval *varname;
	zval **retval;
	zval tmp_varname;
	HashTable *target_symbol_table;
	ulong hash_value;

	SAVE_OPLINE();
	varname = GET_OP1_ZVAL_PTR(BP_VAR_R);

 	if (OP1_TYPE != IS_CONST && UNEXPECTED(Z_TYPE_P(varname) != IS_STRING)) {
		ZVAL_COPY_VALUE(&tmp_varname, varname);
		zval_copy_ctor(&tmp_varname);
		Z_SET_REFCOUNT(tmp_varname, 1);
		Z_UNSET_ISREF(tmp_varname);
		convert_to_string(&tmp_varname);
		varname = &tmp_varname;
	}

	if (OP2_TYPE != IS_UNUSED) {
		zend_class_entry *ce;

		if (OP2_TYPE == IS_CONST) {
			if (CACHED_PTR(opline->op2.literal->cache_slot)) {
				ce = CACHED_PTR(opline->op2.literal->cache_slot);
			} else {
				ce = zend_fetch_class_by_name(Z_STRVAL_P(opline->op2.zv), Z_STRLEN_P(opline->op2.zv), opline->op2.literal + 1, 0 TSRMLS_CC);
				if (UNEXPECTED(ce == NULL)) {
					if (OP1_TYPE != IS_CONST && varname == &tmp_varname) {
						zval_dtor(&tmp_varname);
					}
					FREE_OP1();
					CHECK_EXCEPTION();
					ZEND_VM_NEXT_OPCODE();
				}
				CACHE_PTR(opline->op2.literal->cache_slot, ce);
			}
		} else {
			ce = EX_T(opline->op2.var).class_entry;
		}
		retval = zend_std_get_static_property(ce, Z_STRVAL_P(varname), Z_STRLEN_P(varname), 0, ((OP1_TYPE == IS_CONST) ? opline->op1.literal : NULL) TSRMLS_CC);
		FREE_OP1();
	} else {
		target_symbol_table = zend_get_target_symbol_table(opline->extended_value & ZEND_FETCH_TYPE_MASK TSRMLS_CC);
/*
		if (!target_symbol_table) {
			CHECK_EXCEPTION();
			ZEND_VM_NEXT_OPCODE();
		}
*/
		if (OP1_TYPE == IS_CONST) {
			hash_value = Z_HASH_P(varname);
		} else if (IS_INTERNED(Z_STRVAL_P(varname))) {
			hash_value = INTERNED_HASH(Z_STRVAL_P(varname));
		} else {
			hash_value = zend_hash_func(Z_STRVAL_P(varname), Z_STRLEN_P(varname)+1);
		}

		if (zend_hash_quick_find(target_symbol_table, Z_STRVAL_P(varname), Z_STRLEN_P(varname)+1, hash_value, (void **) &retval) == FAILURE) {
			switch (type) {
				case BP_VAR_R:
				case BP_VAR_UNSET:
					zend_error(E_NOTICE,"Undefined variable: %s", Z_STRVAL_P(varname));
					/* break missing intentionally */
				case BP_VAR_IS:
					retval = &EG(uninitialized_zval_ptr);
					break;
				case BP_VAR_RW:
					zend_error(E_NOTICE,"Undefined variable: %s", Z_STRVAL_P(varname));
					/* break missing intentionally */
				case BP_VAR_W:
					Z_ADDREF_P(&EG(uninitialized_zval));
					zend_hash_quick_update(target_symbol_table, Z_STRVAL_P(varname), Z_STRLEN_P(varname)+1, hash_value, &EG(uninitialized_zval_ptr), sizeof(zval *), (void **) &retval);
					break;
				EMPTY_SWITCH_DEFAULT_CASE()
			}
		}
		switch (opline->extended_value & ZEND_FETCH_TYPE_MASK) {
			case ZEND_FETCH_GLOBAL:
				if (OP1_TYPE != IS_TMP_VAR) {
					FREE_OP1();
				}
				break;
			case ZEND_FETCH_LOCAL:
				FREE_OP1();
				break;
			case ZEND_FETCH_STATIC:
				zval_update_constant(retval, (void*) 1 TSRMLS_CC);
				break;
			case ZEND_FETCH_GLOBAL_LOCK:
				if (OP1_TYPE == IS_VAR && !free_op1.var) {
					PZVAL_LOCK(*EX_T(opline->op1.var).var.ptr_ptr);
				}
				break;
		}
	}


	if (OP1_TYPE != IS_CONST && varname == &tmp_varname) {
		zval_dtor(&tmp_varname);
	}
	if (opline->extended_value & ZEND_FETCH_MAKE_REF) {
		SEPARATE_ZVAL_TO_MAKE_IS_REF(retval);
	}
	PZVAL_LOCK(*retval);
	switch (type) {
		case BP_VAR_R:
		case BP_VAR_IS:
			AI_SET_PTR(&EX_T(opline->result.var), *retval);
			break;
		case BP_VAR_UNSET: {
			zend_free_op free_res;

			PZVAL_UNLOCK(*retval, &free_res);
			if (retval != &EG(uninitialized_zval_ptr)) {
				SEPARATE_ZVAL_IF_NOT_REF(retval);
			}
			PZVAL_LOCK(*retval);
			FREE_OP_VAR_PTR(free_res);
		}
		/* break missing intentionally */
		default:
			EX_T(opline->result.var).var.ptr_ptr = retval;
			break;
	}
	CHECK_EXCEPTION();
	ZEND_VM_NEXT_OPCODE();
}

ZEND_VM_HANDLER(80, ZEND_FETCH_R, CONST|TMP|VAR|CV, UNUSED|CONST|VAR)
{
	ZEND_VM_DISPATCH_TO_HELPER_EX(zend_fetch_var_address_helper, type, BP_VAR_R);
}

ZEND_VM_HANDLER(83, ZEND_FETCH_W, CONST|TMP|VAR|CV, UNUSED|CONST|VAR)
{
	ZEND_VM_DISPATCH_TO_HELPER_EX(zend_fetch_var_address_helper, type, BP_VAR_W);
}

ZEND_VM_HANDLER(86, ZEND_FETCH_RW, CONST|TMP|VAR|CV, UNUSED|CONST|VAR)
{
	ZEND_VM_DISPATCH_TO_HELPER_EX(zend_fetch_var_address_helper, type, BP_VAR_RW);
}

ZEND_VM_HANDLER(92, ZEND_FETCH_FUNC_ARG, CONST|TMP|VAR|CV, UNUSED|CONST|VAR)
{
	USE_OPLINE

	ZEND_VM_DISPATCH_TO_HELPER_EX(zend_fetch_var_address_helper, type,
		ARG_SHOULD_BE_SENT_BY_REF(EX(fbc), (opline->extended_value & ZEND_FETCH_ARG_MASK))?BP_VAR_W:BP_VAR_R);
}

ZEND_VM_HANDLER(95, ZEND_FETCH_UNSET, CONST|TMP|VAR|CV, UNUSED|CONST|VAR)
{
	ZEND_VM_DISPATCH_TO_HELPER_EX(zend_fetch_var_address_helper, type, BP_VAR_UNSET);
}

ZEND_VM_HANDLER(89, ZEND_FETCH_IS, CONST|TMP|VAR|CV, UNUSED|CONST|VAR)
{
	ZEND_VM_DISPATCH_TO_HELPER_EX(zend_fetch_var_address_helper, type, BP_VAR_IS);
}

ZEND_VM_HANDLER(81, ZEND_FETCH_DIM_R, VAR|CV, CONST|TMP|VAR|CV)
{
	USE_OPLINE
	zend_free_op free_op1, free_op2;
	zval **container;

	SAVE_OPLINE();

	if ((opline->extended_value & ZEND_FETCH_ADD_LOCK) &&
	    OP1_TYPE != IS_CV &&
	    EX_T(opline->op1.var).var.ptr_ptr) {
		PZVAL_LOCK(*EX_T(opline->op1.var).var.ptr_ptr);
	}
	container = GET_OP1_ZVAL_PTR_PTR(BP_VAR_R);
	zend_fetch_dimension_address_read(&EX_T(opline->result.var), container, GET_OP2_ZVAL_PTR(BP_VAR_R), OP2_TYPE, BP_VAR_R TSRMLS_CC);
	FREE_OP2();
	FREE_OP1_VAR_PTR();
	CHECK_EXCEPTION();
	ZEND_VM_NEXT_OPCODE();
}

ZEND_VM_HANDLER(84, ZEND_FETCH_DIM_W, VAR|CV, CONST|TMP|VAR|UNUSED|CV)
{
	USE_OPLINE
	zend_free_op free_op1, free_op2;
	zval **container;

	SAVE_OPLINE();
	container = GET_OP1_ZVAL_PTR_PTR(BP_VAR_W);

	if (OP1_TYPE == IS_VAR && UNEXPECTED(container == NULL)) {
		zend_error_noreturn(E_ERROR, "Cannot use string offset as an array");
	}
	zend_fetch_dimension_address(&EX_T(opline->result.var), container, GET_OP2_ZVAL_PTR(BP_VAR_R), OP2_TYPE, BP_VAR_W TSRMLS_CC);
	FREE_OP2();
	if (OP1_TYPE == IS_VAR && OP1_FREE && READY_TO_DESTROY(free_op1.var)) {
		EXTRACT_ZVAL_PTR(&EX_T(opline->result.var));
	}
	FREE_OP1_VAR_PTR();

	/* We are going to assign the result by reference */
	if (UNEXPECTED(opline->extended_value != 0)) {
		zval **retval_ptr = EX_T(opline->result.var).var.ptr_ptr;

		if (retval_ptr) {
			Z_DELREF_PP(retval_ptr);
			SEPARATE_ZVAL_TO_MAKE_IS_REF(retval_ptr);
			Z_ADDREF_PP(retval_ptr);
		}
	}

	CHECK_EXCEPTION();
	ZEND_VM_NEXT_OPCODE();
}

ZEND_VM_HANDLER(87, ZEND_FETCH_DIM_RW, VAR|CV, CONST|TMP|VAR|UNUSED|CV)
{
	USE_OPLINE
	zend_free_op free_op1, free_op2;
	zval **container;

	SAVE_OPLINE();
	container = GET_OP1_ZVAL_PTR_PTR(BP_VAR_RW);

	if (OP1_TYPE == IS_VAR && UNEXPECTED(container == NULL)) {
		zend_error_noreturn(E_ERROR, "Cannot use string offset as an array");
	}
	zend_fetch_dimension_address(&EX_T(opline->result.var), container, GET_OP2_ZVAL_PTR(BP_VAR_R), OP2_TYPE, BP_VAR_RW TSRMLS_CC);
	FREE_OP2();
	if (OP1_TYPE == IS_VAR && OP1_FREE && READY_TO_DESTROY(free_op1.var)) {
		EXTRACT_ZVAL_PTR(&EX_T(opline->result.var));
	}
	FREE_OP1_VAR_PTR();
	CHECK_EXCEPTION();
	ZEND_VM_NEXT_OPCODE();
}

ZEND_VM_HANDLER(90, ZEND_FETCH_DIM_IS, VAR|CV, CONST|TMP|VAR|CV)
{
	USE_OPLINE
	zend_free_op free_op1, free_op2;
	zval **container;

	SAVE_OPLINE();
	container = GET_OP1_ZVAL_PTR_PTR(BP_VAR_IS);
	zend_fetch_dimension_address_read(&EX_T(opline->result.var), container, GET_OP2_ZVAL_PTR(BP_VAR_R), OP2_TYPE, BP_VAR_IS TSRMLS_CC);
	FREE_OP2();
	FREE_OP1_VAR_PTR();
	CHECK_EXCEPTION();
	ZEND_VM_NEXT_OPCODE();
}

ZEND_VM_HANDLER(93, ZEND_FETCH_DIM_FUNC_ARG, VAR|CV, CONST|TMP|VAR|UNUSED|CV)
{
	USE_OPLINE
	zend_free_op free_op1, free_op2;
	zval **container;

	SAVE_OPLINE();

	if (ARG_SHOULD_BE_SENT_BY_REF(EX(fbc), (opline->extended_value & ZEND_FETCH_ARG_MASK))) {
		container = GET_OP1_ZVAL_PTR_PTR(BP_VAR_W);
		if (OP1_TYPE == IS_VAR && UNEXPECTED(container == NULL)) {
			zend_error_noreturn(E_ERROR, "Cannot use string offset as an array");
		}
		zend_fetch_dimension_address(&EX_T(opline->result.var), container, GET_OP2_ZVAL_PTR(BP_VAR_R), OP2_TYPE, BP_VAR_W TSRMLS_CC);
		if (OP1_TYPE == IS_VAR && OP1_FREE && READY_TO_DESTROY(free_op1.var)) {
			EXTRACT_ZVAL_PTR(&EX_T(opline->result.var));
		}
	} else {
		if (OP2_TYPE == IS_UNUSED) {
			zend_error_noreturn(E_ERROR, "Cannot use [] for reading");
		}
		container = GET_OP1_ZVAL_PTR_PTR(BP_VAR_R);
		zend_fetch_dimension_address_read(&EX_T(opline->result.var), container, GET_OP2_ZVAL_PTR(BP_VAR_R), OP2_TYPE, BP_VAR_R TSRMLS_CC);
	}
	FREE_OP2();
	FREE_OP1_VAR_PTR();
	CHECK_EXCEPTION();
	ZEND_VM_NEXT_OPCODE();
}

ZEND_VM_HANDLER(96, ZEND_FETCH_DIM_UNSET, VAR|CV, CONST|TMP|VAR|CV)
{
	USE_OPLINE
	zend_free_op free_op1, free_op2;
	zval **container;

	SAVE_OPLINE();
	container = GET_OP1_ZVAL_PTR_PTR(BP_VAR_UNSET);

	if (OP1_TYPE == IS_CV) {
		if (container != &EG(uninitialized_zval_ptr)) {
			SEPARATE_ZVAL_IF_NOT_REF(container);
		}
	}
	if (OP1_TYPE == IS_VAR && UNEXPECTED(container == NULL)) {
		zend_error_noreturn(E_ERROR, "Cannot use string offset as an array");
	}
	zend_fetch_dimension_address(&EX_T(opline->result.var), container, GET_OP2_ZVAL_PTR(BP_VAR_R), OP2_TYPE, BP_VAR_UNSET TSRMLS_CC);
	FREE_OP2();
	if (OP1_TYPE == IS_VAR && OP1_FREE && READY_TO_DESTROY(free_op1.var)) {
		EXTRACT_ZVAL_PTR(&EX_T(opline->result.var));
	}
	FREE_OP1_VAR_PTR();
	if (UNEXPECTED(EX_T(opline->result.var).var.ptr_ptr == NULL)) {
		zend_error_noreturn(E_ERROR, "Cannot unset string offsets");
	} else {
		zend_free_op free_res;
		zval **retval_ptr = EX_T(opline->result.var).var.ptr_ptr;

		PZVAL_UNLOCK(*retval_ptr, &free_res);
		if (retval_ptr != &EG(uninitialized_zval_ptr)) {
			SEPARATE_ZVAL_IF_NOT_REF(retval_ptr);
		}
		PZVAL_LOCK(*retval_ptr);
		FREE_OP_VAR_PTR(free_res);
		CHECK_EXCEPTION();
		ZEND_VM_NEXT_OPCODE();
	}
}

ZEND_VM_HELPER(zend_fetch_property_address_read_helper, VAR|UNUSED|CV, CONST|TMP|VAR|CV)
{
	USE_OPLINE
	zend_free_op free_op1;
	zval *container;
	zend_free_op free_op2;
	zval *offset;

	SAVE_OPLINE();
	container = GET_OP1_OBJ_ZVAL_PTR(BP_VAR_R);
	offset  = GET_OP2_ZVAL_PTR(BP_VAR_R);

	if (UNEXPECTED(Z_TYPE_P(container) != IS_OBJECT) ||
	    UNEXPECTED(Z_OBJ_HT_P(container)->read_property == NULL)) {
		zend_error(E_NOTICE, "Trying to get property of non-object");
		PZVAL_LOCK(&EG(uninitialized_zval));
		AI_SET_PTR(&EX_T(opline->result.var), &EG(uninitialized_zval));
		FREE_OP2();
	} else {
		zval *retval;

		if (IS_OP2_TMP_FREE()) {
			MAKE_REAL_ZVAL_PTR(offset);
		}

		/* here we are sure we are dealing with an object */
		retval = Z_OBJ_HT_P(container)->read_property(container, offset, BP_VAR_R, ((OP2_TYPE == IS_CONST) ? opline->op2.literal : NULL) TSRMLS_CC);

		PZVAL_LOCK(retval);
		AI_SET_PTR(&EX_T(opline->result.var), retval);

		if (IS_OP2_TMP_FREE()) {
			zval_ptr_dtor(&offset);
		} else {
			FREE_OP2();
		}
	}

	FREE_OP1();
	CHECK_EXCEPTION();
	ZEND_VM_NEXT_OPCODE();
}

ZEND_VM_HANDLER(82, ZEND_FETCH_OBJ_R, VAR|UNUSED|CV, CONST|TMP|VAR|CV)
{
	ZEND_VM_DISPATCH_TO_HELPER(zend_fetch_property_address_read_helper);
}

ZEND_VM_HANDLER(85, ZEND_FETCH_OBJ_W, VAR|UNUSED|CV, CONST|TMP|VAR|CV)
{
	USE_OPLINE
	zend_free_op free_op1, free_op2;
	zval *property;
	zval **container;

	SAVE_OPLINE();
	property = GET_OP2_ZVAL_PTR(BP_VAR_R);

	if (OP1_TYPE == IS_VAR && (opline->extended_value & ZEND_FETCH_ADD_LOCK)) {
		PZVAL_LOCK(*EX_T(opline->op1.var).var.ptr_ptr);
		EX_T(opline->op1.var).var.ptr = *EX_T(opline->op1.var).var.ptr_ptr;
	}

	if (IS_OP2_TMP_FREE()) {
		MAKE_REAL_ZVAL_PTR(property);
	}
	container = GET_OP1_OBJ_ZVAL_PTR_PTR(BP_VAR_W);
	if (OP1_TYPE == IS_VAR && UNEXPECTED(container == NULL)) {
		zend_error_noreturn(E_ERROR, "Cannot use string offset as an object");
	}

	zend_fetch_property_address(&EX_T(opline->result.var), container, property, ((OP2_TYPE == IS_CONST) ? opline->op2.literal : NULL), BP_VAR_W TSRMLS_CC);
	if (IS_OP2_TMP_FREE()) {
		zval_ptr_dtor(&property);
	} else {
		FREE_OP2();
	}
	if (OP1_TYPE == IS_VAR && OP1_FREE && READY_TO_DESTROY(free_op1.var)) {
		EXTRACT_ZVAL_PTR(&EX_T(opline->result.var));
	}
	FREE_OP1_VAR_PTR();

	/* We are going to assign the result by reference */
	if (opline->extended_value & ZEND_FETCH_MAKE_REF) {
		zval **retval_ptr = EX_T(opline->result.var).var.ptr_ptr;

		Z_DELREF_PP(retval_ptr);
		SEPARATE_ZVAL_TO_MAKE_IS_REF(retval_ptr);
		Z_ADDREF_PP(retval_ptr);
		EX_T(opline->result.var).var.ptr = *EX_T(opline->result.var).var.ptr_ptr;
		EX_T(opline->result.var).var.ptr_ptr = &EX_T(opline->result.var).var.ptr;
	}

	CHECK_EXCEPTION();
	ZEND_VM_NEXT_OPCODE();
}

ZEND_VM_HANDLER(88, ZEND_FETCH_OBJ_RW, VAR|UNUSED|CV, CONST|TMP|VAR|CV)
{
	USE_OPLINE
	zend_free_op free_op1, free_op2;
	zval *property;
	zval **container;

	SAVE_OPLINE();
	property = GET_OP2_ZVAL_PTR(BP_VAR_R);
	container = GET_OP1_OBJ_ZVAL_PTR_PTR(BP_VAR_RW);

	if (IS_OP2_TMP_FREE()) {
		MAKE_REAL_ZVAL_PTR(property);
	}
	if (OP1_TYPE == IS_VAR && UNEXPECTED(container == NULL)) {
		zend_error_noreturn(E_ERROR, "Cannot use string offset as an object");
	}
	zend_fetch_property_address(&EX_T(opline->result.var), container, property, ((OP2_TYPE == IS_CONST) ? opline->op2.literal : NULL), BP_VAR_RW TSRMLS_CC);
	if (IS_OP2_TMP_FREE()) {
		zval_ptr_dtor(&property);
	} else {
		FREE_OP2();
	}
	if (OP1_TYPE == IS_VAR && OP1_FREE && READY_TO_DESTROY(free_op1.var)) {
		EXTRACT_ZVAL_PTR(&EX_T(opline->result.var));
	}
	FREE_OP1_VAR_PTR();
	CHECK_EXCEPTION();
	ZEND_VM_NEXT_OPCODE();
}

ZEND_VM_HANDLER(91, ZEND_FETCH_OBJ_IS, VAR|UNUSED|CV, CONST|TMP|VAR|CV)
{
	USE_OPLINE
	zend_free_op free_op1;
	zval *container;
	zend_free_op free_op2;
	zval *offset;

	SAVE_OPLINE();
	container = GET_OP1_OBJ_ZVAL_PTR(BP_VAR_IS);
	offset  = GET_OP2_ZVAL_PTR(BP_VAR_R);

	if (UNEXPECTED(Z_TYPE_P(container) != IS_OBJECT) ||
	    UNEXPECTED(Z_OBJ_HT_P(container)->read_property == NULL)) {
		PZVAL_LOCK(&EG(uninitialized_zval));
		AI_SET_PTR(&EX_T(opline->result.var), &EG(uninitialized_zval));
		FREE_OP2();
	} else {
		zval *retval;

		if (IS_OP2_TMP_FREE()) {
			MAKE_REAL_ZVAL_PTR(offset);
		}

		/* here we are sure we are dealing with an object */
		retval = Z_OBJ_HT_P(container)->read_property(container, offset, BP_VAR_IS, ((OP2_TYPE == IS_CONST) ? opline->op2.literal : NULL) TSRMLS_CC);

		PZVAL_LOCK(retval);
		AI_SET_PTR(&EX_T(opline->result.var), retval);

		if (IS_OP2_TMP_FREE()) {
			zval_ptr_dtor(&offset);
		} else {
			FREE_OP2();
		}
	}

	FREE_OP1();
	CHECK_EXCEPTION();
	ZEND_VM_NEXT_OPCODE();
}

ZEND_VM_HANDLER(94, ZEND_FETCH_OBJ_FUNC_ARG, VAR|UNUSED|CV, CONST|TMP|VAR|CV)
{
	USE_OPLINE

	if (ARG_SHOULD_BE_SENT_BY_REF(EX(fbc), (opline->extended_value & ZEND_FETCH_ARG_MASK))) {
		/* Behave like FETCH_OBJ_W */
		zend_free_op free_op1, free_op2;
		zval *property;
		zval **container;

		SAVE_OPLINE();
		property = GET_OP2_ZVAL_PTR(BP_VAR_R);
		container = GET_OP1_OBJ_ZVAL_PTR_PTR(BP_VAR_W);

		if (IS_OP2_TMP_FREE()) {
			MAKE_REAL_ZVAL_PTR(property);
		}
		if (OP1_TYPE == IS_VAR && UNEXPECTED(container == NULL)) {
			zend_error_noreturn(E_ERROR, "Cannot use string offset as an object");
		}
		zend_fetch_property_address(&EX_T(opline->result.var), container, property, ((OP2_TYPE == IS_CONST) ? opline->op2.literal : NULL), BP_VAR_W TSRMLS_CC);
		if (IS_OP2_TMP_FREE()) {
			zval_ptr_dtor(&property);
		} else {
			FREE_OP2();
		}
		if (OP1_TYPE == IS_VAR && OP1_FREE && READY_TO_DESTROY(free_op1.var)) {
			EXTRACT_ZVAL_PTR(&EX_T(opline->result.var));
		}
		FREE_OP1_VAR_PTR();
		CHECK_EXCEPTION();
		ZEND_VM_NEXT_OPCODE();
	} else {
		ZEND_VM_DISPATCH_TO_HELPER(zend_fetch_property_address_read_helper);
	}
}

ZEND_VM_HANDLER(97, ZEND_FETCH_OBJ_UNSET, VAR|UNUSED|CV, CONST|TMP|VAR|CV)
{
	USE_OPLINE
	zend_free_op free_op1, free_op2, free_res;
	zval **container;
	zval *property;

	SAVE_OPLINE();
	container = GET_OP1_OBJ_ZVAL_PTR_PTR(BP_VAR_UNSET);
	property = GET_OP2_ZVAL_PTR(BP_VAR_R);

	if (OP1_TYPE == IS_CV) {
		if (container != &EG(uninitialized_zval_ptr)) {
			SEPARATE_ZVAL_IF_NOT_REF(container);
		}
	}
	if (IS_OP2_TMP_FREE()) {
		MAKE_REAL_ZVAL_PTR(property);
	}
	if (OP1_TYPE == IS_VAR && UNEXPECTED(container == NULL)) {
		zend_error_noreturn(E_ERROR, "Cannot use string offset as an object");
	}
	zend_fetch_property_address(&EX_T(opline->result.var), container, property, ((OP2_TYPE == IS_CONST) ? opline->op2.literal : NULL), BP_VAR_UNSET TSRMLS_CC);
	if (IS_OP2_TMP_FREE()) {
		zval_ptr_dtor(&property);
	} else {
		FREE_OP2();
	}
	if (OP1_TYPE == IS_VAR && OP1_FREE && READY_TO_DESTROY(free_op1.var)) {
		EXTRACT_ZVAL_PTR(&EX_T(opline->result.var));
	}
	FREE_OP1_VAR_PTR();

	PZVAL_UNLOCK(*EX_T(opline->result.var).var.ptr_ptr, &free_res);
	if (EX_T(opline->result.var).var.ptr_ptr != &EG(uninitialized_zval_ptr)) {
		SEPARATE_ZVAL_IF_NOT_REF(EX_T(opline->result.var).var.ptr_ptr);
	}
	PZVAL_LOCK(*EX_T(opline->result.var).var.ptr_ptr);
	FREE_OP_VAR_PTR(free_res);
	CHECK_EXCEPTION();
	ZEND_VM_NEXT_OPCODE();
}

ZEND_VM_HANDLER(98, ZEND_FETCH_DIM_TMP_VAR, CONST|TMP, CONST)
{
	USE_OPLINE
	zend_free_op free_op1;
	zval *container;

	SAVE_OPLINE();
	container = GET_OP1_ZVAL_PTR(BP_VAR_R);

	if (UNEXPECTED(Z_TYPE_P(container) != IS_ARRAY)) {
		PZVAL_LOCK(&EG(uninitialized_zval));
		AI_SET_PTR(&EX_T(opline->result.var), &EG(uninitialized_zval));
	} else {
		zend_free_op free_op2;
		zval *value = *zend_fetch_dimension_address_inner(Z_ARRVAL_P(container), GET_OP2_ZVAL_PTR(BP_VAR_R), OP2_TYPE, BP_VAR_R TSRMLS_CC);

		PZVAL_LOCK(value);
		AI_SET_PTR(&EX_T(opline->result.var), value);
		FREE_OP2();
	}
	CHECK_EXCEPTION();
	ZEND_VM_NEXT_OPCODE();
}

ZEND_VM_HANDLER(136, ZEND_ASSIGN_OBJ, VAR|UNUSED|CV, CONST|TMP|VAR|CV)
{
	USE_OPLINE
	zend_free_op free_op1, free_op2;
	zval **object_ptr;
	zval *property_name;

	SAVE_OPLINE();
	object_ptr = GET_OP1_OBJ_ZVAL_PTR_PTR(BP_VAR_W);
	property_name = GET_OP2_ZVAL_PTR(BP_VAR_R);

	if (IS_OP2_TMP_FREE()) {
		MAKE_REAL_ZVAL_PTR(property_name);
	}
	if (OP1_TYPE == IS_VAR && UNEXPECTED(object_ptr == NULL)) {
		zend_error_noreturn(E_ERROR, "Cannot use string offset as an array");
	}
	zend_assign_to_object(RETURN_VALUE_USED(opline)?&EX_T(opline->result.var).var.ptr:NULL, object_ptr, property_name, (opline+1)->op1_type, &(opline+1)->op1, EX_Ts(), ZEND_ASSIGN_OBJ, ((OP2_TYPE == IS_CONST) ? opline->op2.literal : NULL) TSRMLS_CC);
	if (IS_OP2_TMP_FREE()) {
		zval_ptr_dtor(&property_name);
	} else {
		FREE_OP2();
	}
	FREE_OP1_VAR_PTR();
	/* assign_obj has two opcodes! */
	CHECK_EXCEPTION();
	ZEND_VM_INC_OPCODE();
	ZEND_VM_NEXT_OPCODE();
}

ZEND_VM_HANDLER(147, ZEND_ASSIGN_DIM, VAR|CV, CONST|TMP|VAR|UNUSED|CV)
{
	USE_OPLINE
	zend_free_op free_op1;
	zval **object_ptr;

	SAVE_OPLINE();
	object_ptr = GET_OP1_ZVAL_PTR_PTR(BP_VAR_W);

	if (OP1_TYPE == IS_VAR && UNEXPECTED(object_ptr == NULL)) {
		zend_error_noreturn(E_ERROR, "Cannot use string offset as an array");
	}
	if (Z_TYPE_PP(object_ptr) == IS_OBJECT) {
		zend_free_op free_op2;
		zval *property_name = GET_OP2_ZVAL_PTR(BP_VAR_R);

		if (IS_OP2_TMP_FREE()) {
			MAKE_REAL_ZVAL_PTR(property_name);
		}
		zend_assign_to_object(RETURN_VALUE_USED(opline)?&EX_T(opline->result.var).var.ptr:NULL, object_ptr, property_name, (opline+1)->op1_type, &(opline+1)->op1, EX_Ts(), ZEND_ASSIGN_DIM, ((OP2_TYPE == IS_CONST) ? opline->op2.literal : NULL) TSRMLS_CC);
		if (IS_OP2_TMP_FREE()) {
			zval_ptr_dtor(&property_name);
		} else {
			FREE_OP2();
		}
	} else {
		zend_free_op free_op2, free_op_data1, free_op_data2;
		zval *value;
		zval *dim = GET_OP2_ZVAL_PTR(BP_VAR_R);
		zval **variable_ptr_ptr;

		zend_fetch_dimension_address(&EX_T((opline+1)->op2.var), object_ptr, dim, OP2_TYPE, BP_VAR_W TSRMLS_CC);
		FREE_OP2();

		value = get_zval_ptr((opline+1)->op1_type, &(opline+1)->op1, EX_Ts(), &free_op_data1, BP_VAR_R);
		variable_ptr_ptr = _get_zval_ptr_ptr_var((opline+1)->op2.var, EX_Ts(), &free_op_data2 TSRMLS_CC);
		if (UNEXPECTED(variable_ptr_ptr == NULL)) {
			if (zend_assign_to_string_offset(&EX_T((opline+1)->op2.var), value, (opline+1)->op1_type TSRMLS_CC)) {
				if (RETURN_VALUE_USED(opline)) {
					zval *retval;

					ALLOC_ZVAL(retval);
					ZVAL_STRINGL(retval, Z_STRVAL_P(EX_T((opline+1)->op2.var).str_offset.str)+EX_T((opline+1)->op2.var).str_offset.offset, 1, 1);
					INIT_PZVAL(retval);
					AI_SET_PTR(&EX_T(opline->result.var), retval);
				}
			} else if (RETURN_VALUE_USED(opline)) {
				PZVAL_LOCK(&EG(uninitialized_zval));
				AI_SET_PTR(&EX_T(opline->result.var), &EG(uninitialized_zval));
			}
		} else if (UNEXPECTED(*variable_ptr_ptr == &EG(error_zval))) {
			if (IS_TMP_FREE(free_op_data1)) {
				zval_dtor(value);
			}
			if (RETURN_VALUE_USED(opline)) {
				PZVAL_LOCK(&EG(uninitialized_zval));
				AI_SET_PTR(&EX_T(opline->result.var), &EG(uninitialized_zval));
			}
		} else {
			if ((opline+1)->op1_type == IS_TMP_VAR) {
			 	value = zend_assign_tmp_to_variable(variable_ptr_ptr, value TSRMLS_CC);
			} else if ((opline+1)->op1_type == IS_CONST) {
			 	value = zend_assign_const_to_variable(variable_ptr_ptr, value TSRMLS_CC);
			} else {
			 	value = zend_assign_to_variable(variable_ptr_ptr, value TSRMLS_CC);
			}
			if (RETURN_VALUE_USED(opline)) {
				PZVAL_LOCK(value);
				AI_SET_PTR(&EX_T(opline->result.var), value);
			}
		}
		FREE_OP_VAR_PTR(free_op_data2);
	 	FREE_OP_IF_VAR(free_op_data1);
	}
 	FREE_OP1_VAR_PTR();
	/* assign_dim has two opcodes! */
	CHECK_EXCEPTION();
	ZEND_VM_INC_OPCODE();
	ZEND_VM_NEXT_OPCODE();
}

ZEND_VM_HANDLER(38, ZEND_ASSIGN, VAR|CV, CONST|TMP|VAR|CV)
{
	USE_OPLINE
	zend_free_op free_op1, free_op2;
	zval *value;
	zval **variable_ptr_ptr;

	SAVE_OPLINE();
	value = GET_OP2_ZVAL_PTR(BP_VAR_R);
	variable_ptr_ptr = GET_OP1_ZVAL_PTR_PTR(BP_VAR_W);

	if (OP1_TYPE == IS_VAR && UNEXPECTED(variable_ptr_ptr == NULL)) {
		if (zend_assign_to_string_offset(&EX_T(opline->op1.var), value, OP2_TYPE TSRMLS_CC)) {
			if (RETURN_VALUE_USED(opline)) {
				zval *retval;

				ALLOC_ZVAL(retval);
				ZVAL_STRINGL(retval, Z_STRVAL_P(EX_T(opline->op1.var).str_offset.str)+EX_T(opline->op1.var).str_offset.offset, 1, 1);
				INIT_PZVAL(retval);
				AI_SET_PTR(&EX_T(opline->result.var), retval);
			}
		} else if (RETURN_VALUE_USED(opline)) {
			PZVAL_LOCK(&EG(uninitialized_zval));
			AI_SET_PTR(&EX_T(opline->result.var), &EG(uninitialized_zval));
		}
	} else if (OP1_TYPE == IS_VAR && UNEXPECTED(*variable_ptr_ptr == &EG(error_zval))) {
		if (IS_OP2_TMP_FREE()) {
			zval_dtor(value);
		}
		if (RETURN_VALUE_USED(opline)) {
			PZVAL_LOCK(&EG(uninitialized_zval));
			AI_SET_PTR(&EX_T(opline->result.var), &EG(uninitialized_zval));
		}
	} else {
		if (OP2_TYPE == IS_TMP_VAR) {
		 	value = zend_assign_tmp_to_variable(variable_ptr_ptr, value TSRMLS_CC);
		} else if (OP2_TYPE == IS_CONST) {
		 	value = zend_assign_const_to_variable(variable_ptr_ptr, value TSRMLS_CC);
		} else {
		 	value = zend_assign_to_variable(variable_ptr_ptr, value TSRMLS_CC);
		}
		if (RETURN_VALUE_USED(opline)) {
			PZVAL_LOCK(value);
			AI_SET_PTR(&EX_T(opline->result.var), value);
		}
	}

	FREE_OP1_VAR_PTR();

	/* zend_assign_to_variable() always takes care of op2, never free it! */
 	FREE_OP2_IF_VAR();

	CHECK_EXCEPTION();
	ZEND_VM_NEXT_OPCODE();
}

ZEND_VM_HANDLER(39, ZEND_ASSIGN_REF, VAR|CV, VAR|CV)
{
	USE_OPLINE
	zend_free_op free_op1, free_op2;
	zval **variable_ptr_ptr;
	zval **value_ptr_ptr;

	SAVE_OPLINE();
	value_ptr_ptr = GET_OP2_ZVAL_PTR_PTR(BP_VAR_W);

	if (OP2_TYPE == IS_VAR &&
	    value_ptr_ptr &&
	    !Z_ISREF_PP(value_ptr_ptr) &&
	    opline->extended_value == ZEND_RETURNS_FUNCTION &&
	    !EX_T(opline->op2.var).var.fcall_returned_reference) {
		if (free_op2.var == NULL) {
			PZVAL_LOCK(*value_ptr_ptr); /* undo the effect of get_zval_ptr_ptr() */
		}
		zend_error(E_STRICT, "Only variables should be assigned by reference");
		if (UNEXPECTED(EG(exception) != NULL)) {
			FREE_OP2_VAR_PTR();
			HANDLE_EXCEPTION();
		}
		ZEND_VM_DISPATCH_TO_HANDLER(ZEND_ASSIGN);
	} else if (OP2_TYPE == IS_VAR && opline->extended_value == ZEND_RETURNS_NEW) {
		PZVAL_LOCK(*value_ptr_ptr);
	}
	if (OP1_TYPE == IS_VAR && UNEXPECTED(EX_T(opline->op1.var).var.ptr_ptr == &EX_T(opline->op1.var).var.ptr)) {
		zend_error_noreturn(E_ERROR, "Cannot assign by reference to overloaded object");
	}

	variable_ptr_ptr = GET_OP1_ZVAL_PTR_PTR(BP_VAR_W);
	if ((OP2_TYPE == IS_VAR && UNEXPECTED(value_ptr_ptr == NULL)) ||
	    (OP1_TYPE == IS_VAR && UNEXPECTED(variable_ptr_ptr == NULL))) {
		zend_error_noreturn(E_ERROR, "Cannot create references to/from string offsets nor overloaded objects");
	}
	zend_assign_to_variable_reference(variable_ptr_ptr, value_ptr_ptr TSRMLS_CC);

	if (OP2_TYPE == IS_VAR && opline->extended_value == ZEND_RETURNS_NEW) {
		Z_DELREF_PP(variable_ptr_ptr);
	}

	if (RETURN_VALUE_USED(opline)) {
		PZVAL_LOCK(*variable_ptr_ptr);
		AI_SET_PTR(&EX_T(opline->result.var), *variable_ptr_ptr);
	}

	FREE_OP1_VAR_PTR();
	FREE_OP2_VAR_PTR();

	CHECK_EXCEPTION();
	ZEND_VM_NEXT_OPCODE();
}

ZEND_VM_HANDLER(42, ZEND_JMP, ANY, ANY)
{
	USE_OPLINE

#if DEBUG_ZEND>=2
	printf("Jumping to %d\n", opline->op1.opline_num);
#endif
	ZEND_VM_SET_OPCODE(opline->op1.jmp_addr);
	ZEND_VM_CONTINUE(); /* CHECK_ME */
}

ZEND_VM_HANDLER(43, ZEND_JMPZ, CONST|TMP|VAR|CV, ANY)
{
	USE_OPLINE
	zend_free_op free_op1;
	zval *val;
	int ret;

	SAVE_OPLINE();
	val = GET_OP1_ZVAL_PTR(BP_VAR_R);

	if (OP1_TYPE == IS_TMP_VAR && EXPECTED(Z_TYPE_P(val) == IS_BOOL)) {
		ret = Z_LVAL_P(val);
	} else {
		ret = i_zend_is_true(val);
		FREE_OP1();
		if (UNEXPECTED(EG(exception) != NULL)) {
			HANDLE_EXCEPTION();
		}
	}
	if (!ret) {
#if DEBUG_ZEND>=2
		printf("Conditional jmp to %d\n", opline->op2.opline_num);
#endif
		ZEND_VM_SET_OPCODE(opline->op2.jmp_addr);
		ZEND_VM_CONTINUE();
	}

	ZEND_VM_NEXT_OPCODE();
}

ZEND_VM_HANDLER(44, ZEND_JMPNZ, CONST|TMP|VAR|CV, ANY)
{
	USE_OPLINE
	zend_free_op free_op1;
	zval *val;
	int ret;

	SAVE_OPLINE();
	val = GET_OP1_ZVAL_PTR(BP_VAR_R);

	if (OP1_TYPE == IS_TMP_VAR && EXPECTED(Z_TYPE_P(val) == IS_BOOL)) {
		ret = Z_LVAL_P(val);
	} else {
		ret = i_zend_is_true(val);
		FREE_OP1();
		if (UNEXPECTED(EG(exception) != NULL)) {
			HANDLE_EXCEPTION();
		}
	}
	if (ret) {
#if DEBUG_ZEND>=2
		printf("Conditional jmp to %d\n", opline->op2.opline_num);
#endif
		ZEND_VM_SET_OPCODE(opline->op2.jmp_addr);
		ZEND_VM_CONTINUE();
	}

	ZEND_VM_NEXT_OPCODE();
}

ZEND_VM_HANDLER(45, ZEND_JMPZNZ, CONST|TMP|VAR|CV, ANY)
{
	USE_OPLINE
	zend_free_op free_op1;
	zval *val;
	int retval;

	SAVE_OPLINE();
	val = GET_OP1_ZVAL_PTR(BP_VAR_R);

	if (OP1_TYPE == IS_TMP_VAR && EXPECTED(Z_TYPE_P(val) == IS_BOOL)) {
		retval = Z_LVAL_P(val);
	} else {
		retval = i_zend_is_true(val);
		FREE_OP1();
		if (UNEXPECTED(EG(exception) != NULL)) {
			HANDLE_EXCEPTION();
		}
	}
	if (EXPECTED(retval != 0)) {
#if DEBUG_ZEND>=2
		printf("Conditional jmp on true to %d\n", opline->extended_value);
#endif
		ZEND_VM_SET_OPCODE(&EX(op_array)->opcodes[opline->extended_value]);
		ZEND_VM_CONTINUE(); /* CHECK_ME */
	} else {
#if DEBUG_ZEND>=2
		printf("Conditional jmp on false to %d\n", opline->op2.opline_num);
#endif
		ZEND_VM_SET_OPCODE(&EX(op_array)->opcodes[opline->op2.opline_num]);
		ZEND_VM_CONTINUE(); /* CHECK_ME */
	}
}

ZEND_VM_HANDLER(46, ZEND_JMPZ_EX, CONST|TMP|VAR|CV, ANY)
{
	USE_OPLINE
	zend_free_op free_op1;
	zval *val;
	int retval;

	SAVE_OPLINE();
	val = GET_OP1_ZVAL_PTR(BP_VAR_R);

	if (OP1_TYPE == IS_TMP_VAR && EXPECTED(Z_TYPE_P(val) == IS_BOOL)) {
		retval = Z_LVAL_P(val);
	} else {
		retval = i_zend_is_true(val);
		FREE_OP1();
		if (UNEXPECTED(EG(exception) != NULL)) {
			HANDLE_EXCEPTION();
		}
	}
	Z_LVAL(EX_T(opline->result.var).tmp_var) = retval;
	Z_TYPE(EX_T(opline->result.var).tmp_var) = IS_BOOL;
	if (!retval) {
#if DEBUG_ZEND>=2
		printf("Conditional jmp to %d\n", opline->op2.opline_num);
#endif
		ZEND_VM_SET_OPCODE(opline->op2.jmp_addr);
		ZEND_VM_CONTINUE();
	}
	ZEND_VM_NEXT_OPCODE();
}

ZEND_VM_HANDLER(47, ZEND_JMPNZ_EX, CONST|TMP|VAR|CV, ANY)
{
	USE_OPLINE
	zend_free_op free_op1;
	zval *val;
	int retval;

	SAVE_OPLINE();
	val = GET_OP1_ZVAL_PTR(BP_VAR_R);

	if (OP1_TYPE == IS_TMP_VAR && EXPECTED(Z_TYPE_P(val) == IS_BOOL)) {
		retval = Z_LVAL_P(val);
	} else {
		retval = i_zend_is_true(val);
		FREE_OP1();
		if (UNEXPECTED(EG(exception) != NULL)) {
			HANDLE_EXCEPTION();
		}
	}
	Z_LVAL(EX_T(opline->result.var).tmp_var) = retval;
	Z_TYPE(EX_T(opline->result.var).tmp_var) = IS_BOOL;
	if (retval) {
#if DEBUG_ZEND>=2
		printf("Conditional jmp to %d\n", opline->op2.opline_num);
#endif
		ZEND_VM_SET_OPCODE(opline->op2.jmp_addr);
		ZEND_VM_CONTINUE();
	}
	ZEND_VM_NEXT_OPCODE();
}

ZEND_VM_HANDLER(70, ZEND_FREE, TMP|VAR, ANY)
{
	USE_OPLINE

	SAVE_OPLINE();
	if (OP1_TYPE == IS_TMP_VAR) {
		zendi_zval_dtor(EX_T(opline->op1.var).tmp_var);
	} else {
		zval_ptr_dtor(&EX_T(opline->op1.var).var.ptr);
	}
	CHECK_EXCEPTION();
	ZEND_VM_NEXT_OPCODE();
}

ZEND_VM_HANDLER(53, ZEND_INIT_STRING, ANY, ANY)
{
	USE_OPLINE
	zval *tmp = &EX_T(opline->result.var).tmp_var;

	SAVE_OPLINE();
	tmp->value.str.val = emalloc(1);
	tmp->value.str.val[0] = 0;
	tmp->value.str.len = 0;
	Z_SET_REFCOUNT_P(tmp, 1);
	tmp->type = IS_STRING;
	Z_UNSET_ISREF_P(tmp);
	/*CHECK_EXCEPTION();*/
	ZEND_VM_NEXT_OPCODE();
}

ZEND_VM_HANDLER(54, ZEND_ADD_CHAR, TMP|UNUSED, CONST)
{
	USE_OPLINE
	zval *str = &EX_T(opline->result.var).tmp_var;

	SAVE_OPLINE();

	if (OP1_TYPE == IS_UNUSED) {
		/* Initialize for erealloc in add_char_to_string */
		Z_STRVAL_P(str) = NULL;
		Z_STRLEN_P(str) = 0;
		Z_TYPE_P(str) = IS_STRING;

		INIT_PZVAL(str);
	}

	add_char_to_string(str, str, opline->op2.zv);

	/* FREE_OP is missing intentionally here - we're always working on the same temporary variable */
	/*CHECK_EXCEPTION();*/
	ZEND_VM_NEXT_OPCODE();
}

ZEND_VM_HANDLER(55, ZEND_ADD_STRING, TMP|UNUSED, CONST)
{
	USE_OPLINE
	zval *str = &EX_T(opline->result.var).tmp_var;

	SAVE_OPLINE();

	if (OP1_TYPE == IS_UNUSED) {
		/* Initialize for erealloc in add_string_to_string */
		Z_STRVAL_P(str) = NULL;
		Z_STRLEN_P(str) = 0;
		Z_TYPE_P(str) = IS_STRING;

		INIT_PZVAL(str);
	}

	add_string_to_string(str, str, opline->op2.zv);

	/* FREE_OP is missing intentionally here - we're always working on the same temporary variable */
	/*CHECK_EXCEPTION();*/
	ZEND_VM_NEXT_OPCODE();
}

ZEND_VM_HANDLER(56, ZEND_ADD_VAR, TMP|UNUSED, TMP|VAR|CV)
{
	USE_OPLINE
	zend_free_op free_op2;
	zval *str = &EX_T(opline->result.var).tmp_var;
	zval *var;
	zval var_copy;
	int use_copy = 0;

	SAVE_OPLINE();
	var = GET_OP2_ZVAL_PTR(BP_VAR_R);

	if (OP1_TYPE == IS_UNUSED) {
		/* Initialize for erealloc in add_string_to_string */
		Z_STRVAL_P(str) = NULL;
		Z_STRLEN_P(str) = 0;
		Z_TYPE_P(str) = IS_STRING;

		INIT_PZVAL(str);
	}

	if (Z_TYPE_P(var) != IS_STRING) {
		zend_make_printable_zval(var, &var_copy, &use_copy);

		if (use_copy) {
			var = &var_copy;
		}
	}
	add_string_to_string(str, str, var);

	if (use_copy) {
		zval_dtor(var);
	}
	/* original comment, possibly problematic:
	 * FREE_OP is missing intentionally here - we're always working on the same temporary variable
	 * (Zeev):  I don't think it's problematic, we only use variables
	 * which aren't affected by FREE_OP(Ts, )'s anyway, unless they're
	 * string offsets or overloaded objects
	 */
	FREE_OP2();

	CHECK_EXCEPTION();
	ZEND_VM_NEXT_OPCODE();
}

ZEND_VM_HANDLER(109, ZEND_FETCH_CLASS, ANY, CONST|TMP|VAR|UNUSED|CV)
{
	USE_OPLINE

	SAVE_OPLINE();
	EG(exception) = NULL;
	if (OP2_TYPE == IS_UNUSED) {
		EX_T(opline->result.var).class_entry = zend_fetch_class(NULL, 0, opline->extended_value TSRMLS_CC);
		CHECK_EXCEPTION();
		ZEND_VM_NEXT_OPCODE();
	} else {
		zend_free_op free_op2;
		zval *class_name = GET_OP2_ZVAL_PTR(BP_VAR_R);

		if (OP2_TYPE == IS_CONST) {
			if (CACHED_PTR(opline->op2.literal->cache_slot)) {
				EX_T(opline->result.var).class_entry = CACHED_PTR(opline->op2.literal->cache_slot);
			} else {
				EX_T(opline->result.var).class_entry = zend_fetch_class_by_name(Z_STRVAL_P(class_name), Z_STRLEN_P(class_name), opline->op2.literal + 1, opline->extended_value TSRMLS_CC);
				CACHE_PTR(opline->op2.literal->cache_slot, EX_T(opline->result.var).class_entry);
			}
		} else if (Z_TYPE_P(class_name) == IS_OBJECT) {
			EX_T(opline->result.var).class_entry = Z_OBJCE_P(class_name);
		} else if (Z_TYPE_P(class_name) == IS_STRING) {
			EX_T(opline->result.var).class_entry = zend_fetch_class(Z_STRVAL_P(class_name), Z_STRLEN_P(class_name), opline->extended_value TSRMLS_CC);
		} else {
			zend_error_noreturn(E_ERROR, "Class name must be a valid object or a string");
		}

		FREE_OP2();
		CHECK_EXCEPTION();
		ZEND_VM_NEXT_OPCODE();
	}
}

ZEND_VM_HANDLER(112, ZEND_INIT_METHOD_CALL, TMP|VAR|UNUSED|CV, CONST|TMP|VAR|CV)
{
	USE_OPLINE
	zval *function_name;
	char *function_name_strval;
	int function_name_strlen;
	zend_free_op free_op1, free_op2;

	SAVE_OPLINE();
	zend_ptr_stack_3_push(&EG(arg_types_stack), EX(fbc), EX(object), EX(called_scope));

	function_name = GET_OP2_ZVAL_PTR(BP_VAR_R);

	if (OP2_TYPE != IS_CONST &&
	    UNEXPECTED(Z_TYPE_P(function_name) != IS_STRING)) {
		zend_error_noreturn(E_ERROR, "Method name must be a string");
	}

	function_name_strval = Z_STRVAL_P(function_name);
	function_name_strlen = Z_STRLEN_P(function_name);

	EX(object) = GET_OP1_OBJ_ZVAL_PTR(BP_VAR_R);

	if (EXPECTED(EX(object) != NULL) &&
	    EXPECTED(Z_TYPE_P(EX(object)) == IS_OBJECT)) {
		EX(called_scope) = Z_OBJCE_P(EX(object));

		if (OP2_TYPE != IS_CONST ||
		    (EX(fbc) = CACHED_POLYMORPHIC_PTR(opline->op2.literal->cache_slot, EX(called_scope))) == NULL) {
		    zval *object = EX(object);

			if (UNEXPECTED(Z_OBJ_HT_P(EX(object))->get_method == NULL)) {
				zend_error_noreturn(E_ERROR, "Object does not support method calls");
			}

			/* First, locate the function. */
			EX(fbc) = Z_OBJ_HT_P(EX(object))->get_method(&EX(object), function_name_strval, function_name_strlen, ((OP2_TYPE == IS_CONST) ? (opline->op2.literal + 1) : NULL) TSRMLS_CC);
			if (UNEXPECTED(EX(fbc) == NULL)) {
				zend_error_noreturn(E_ERROR, "Call to undefined method %s::%s()", Z_OBJ_CLASS_NAME_P(EX(object)), function_name_strval);
			}
			if (OP2_TYPE == IS_CONST &&
			    EXPECTED(EX(fbc)->type <= ZEND_USER_FUNCTION) &&
			    EXPECTED((EX(fbc)->common.fn_flags & (ZEND_ACC_CALL_VIA_HANDLER|ZEND_ACC_NEVER_CACHE)) == 0) &&
			    EXPECTED(EX(object) == object)) {
				CACHE_POLYMORPHIC_PTR(opline->op2.literal->cache_slot, EX(called_scope), EX(fbc));
			}
		}
	} else {
		zend_error_noreturn(E_ERROR, "Call to a member function %s() on a non-object", function_name_strval);
	}

	if ((EX(fbc)->common.fn_flags & ZEND_ACC_STATIC) != 0) {
		EX(object) = NULL;
	} else {
		if (!PZVAL_IS_REF(EX(object))) {
			Z_ADDREF_P(EX(object)); /* For $this pointer */
		} else {
			zval *this_ptr;
			ALLOC_ZVAL(this_ptr);
			INIT_PZVAL_COPY(this_ptr, EX(object));
			zval_copy_ctor(this_ptr);
			EX(object) = this_ptr;
		}
	}

	FREE_OP2();
	FREE_OP1_IF_VAR();

	CHECK_EXCEPTION();
	ZEND_VM_NEXT_OPCODE();
}

ZEND_VM_HANDLER(113, ZEND_INIT_STATIC_METHOD_CALL, CONST|VAR, CONST|TMP|VAR|UNUSED|CV)
{
	USE_OPLINE
	zval *function_name;
	zend_class_entry *ce;

	SAVE_OPLINE();
	zend_ptr_stack_3_push(&EG(arg_types_stack), EX(fbc), EX(object), EX(called_scope));

	if (OP1_TYPE == IS_CONST) {
		/* no function found. try a static method in class */
		if (CACHED_PTR(opline->op1.literal->cache_slot)) {
			ce = CACHED_PTR(opline->op1.literal->cache_slot);
		} else {
			ce = zend_fetch_class_by_name(Z_STRVAL_P(opline->op1.zv), Z_STRLEN_P(opline->op1.zv), opline->op1.literal + 1, opline->extended_value TSRMLS_CC);
			if (UNEXPECTED(ce == NULL)) {
				CHECK_EXCEPTION();
				ZEND_VM_NEXT_OPCODE();
			}
			CACHE_PTR(opline->op1.literal->cache_slot, ce);
		}
		EX(called_scope) = ce;
	} else {
		ce = EX_T(opline->op1.var).class_entry;

		if (opline->extended_value == ZEND_FETCH_CLASS_PARENT || opline->extended_value == ZEND_FETCH_CLASS_SELF) {
			EX(called_scope) = EG(called_scope);
		} else {
			EX(called_scope) = ce;
		}
	}

	if (OP1_TYPE == IS_CONST &&
	    OP2_TYPE == IS_CONST &&
	    CACHED_PTR(opline->op2.literal->cache_slot)) {
		EX(fbc) = CACHED_PTR(opline->op2.literal->cache_slot);
	} else if (OP1_TYPE != IS_CONST &&
	           OP2_TYPE == IS_CONST &&
	           (EX(fbc) = CACHED_POLYMORPHIC_PTR(opline->op2.literal->cache_slot, ce))) {
		/* do nothing */
	} else if (OP2_TYPE != IS_UNUSED) {
		char *function_name_strval = NULL;
		int function_name_strlen = 0;
		zend_free_op free_op2;

		if (OP2_TYPE == IS_CONST) {
			function_name_strval = Z_STRVAL_P(opline->op2.zv);
			function_name_strlen = Z_STRLEN_P(opline->op2.zv);
		} else {
			function_name = GET_OP2_ZVAL_PTR(BP_VAR_R);

			if (UNEXPECTED(Z_TYPE_P(function_name) != IS_STRING)) {
				zend_error_noreturn(E_ERROR, "Function name must be a string");
			} else {
				function_name_strval = Z_STRVAL_P(function_name);
				function_name_strlen = Z_STRLEN_P(function_name);
 			}
		}

		if (function_name_strval) {
			if (ce->get_static_method) {
				EX(fbc) = ce->get_static_method(ce, function_name_strval, function_name_strlen TSRMLS_CC);
			} else {
				EX(fbc) = zend_std_get_static_method(ce, function_name_strval, function_name_strlen, ((OP2_TYPE == IS_CONST) ? (opline->op2.literal + 1) : NULL) TSRMLS_CC);
			}
			if (UNEXPECTED(EX(fbc) == NULL)) {
				zend_error_noreturn(E_ERROR, "Call to undefined method %s::%s()", ce->name, function_name_strval);
			}
			if (OP2_TYPE == IS_CONST &&
			    EXPECTED(EX(fbc)->type <= ZEND_USER_FUNCTION) &&
			    EXPECTED((EX(fbc)->common.fn_flags & (ZEND_ACC_CALL_VIA_HANDLER|ZEND_ACC_NEVER_CACHE)) == 0)) {
				if (OP1_TYPE == IS_CONST) {
					CACHE_PTR(opline->op2.literal->cache_slot, EX(fbc));
				} else {
					CACHE_POLYMORPHIC_PTR(opline->op2.literal->cache_slot, ce, EX(fbc));
				}
			}
		}
		if (OP2_TYPE != IS_CONST) {
			FREE_OP2();
		}
	} else {
		if (UNEXPECTED(ce->constructor == NULL)) {
			zend_error_noreturn(E_ERROR, "Cannot call constructor");
		}
		if (EG(This) && Z_OBJCE_P(EG(This)) != ce->constructor->common.scope && (ce->constructor->common.fn_flags & ZEND_ACC_PRIVATE)) {
			zend_error_noreturn(E_ERROR, "Cannot call private %s::__construct()", ce->name);
		}
		EX(fbc) = ce->constructor;
	}

	if (EX(fbc)->common.fn_flags & ZEND_ACC_STATIC) {
		EX(object) = NULL;
	} else {
		if (EG(This) &&
		    Z_OBJ_HT_P(EG(This))->get_class_entry &&
		    !instanceof_function(Z_OBJCE_P(EG(This)), ce TSRMLS_CC)) {
		    /* We are calling method of the other (incompatible) class,
		       but passing $this. This is done for compatibility with php-4. */
			if (EX(fbc)->common.fn_flags & ZEND_ACC_ALLOW_STATIC) {
				zend_error(E_STRICT, "Non-static method %s::%s() should not be called statically, assuming $this from incompatible context", EX(fbc)->common.scope->name, EX(fbc)->common.function_name);
			} else {
				/* An internal function assumes $this is present and won't check that. So PHP would crash by allowing the call. */
				zend_error_noreturn(E_ERROR, "Non-static method %s::%s() cannot be called statically, assuming $this from incompatible context", EX(fbc)->common.scope->name, EX(fbc)->common.function_name);
			}
		}
		if ((EX(object) = EG(This))) {
			Z_ADDREF_P(EX(object));
			EX(called_scope) = Z_OBJCE_P(EX(object));
		}
	}

	CHECK_EXCEPTION();
	ZEND_VM_NEXT_OPCODE();
}

ZEND_VM_HANDLER(59, ZEND_INIT_FCALL_BY_NAME, ANY, CONST|TMP|VAR|CV)
{
	USE_OPLINE
	zval *function_name;
	zend_ptr_stack_3_push(&EG(arg_types_stack), EX(fbc), EX(object), EX(called_scope));

	if (OP2_TYPE == IS_CONST) {
		function_name = (zval*)(opline->op2.literal+1);
		if (CACHED_PTR(opline->op2.literal->cache_slot)) {
			EX(fbc) = CACHED_PTR(opline->op2.literal->cache_slot);
		} else if (UNEXPECTED(zend_hash_quick_find(EG(function_table), Z_STRVAL_P(function_name), Z_STRLEN_P(function_name)+1, Z_HASH_P(function_name), (void **) &EX(fbc)) == FAILURE)) {
			SAVE_OPLINE();
			zend_error_noreturn(E_ERROR, "Call to undefined function %s()", Z_STRVAL_P(opline->op2.zv));
		} else {
			CACHE_PTR(opline->op2.literal->cache_slot, EX(fbc));
		}
		EX(object) = NULL;
		/*CHECK_EXCEPTION();*/
		ZEND_VM_NEXT_OPCODE();
	} else {
		char *function_name_strval, *lcname;
		int function_name_strlen;
		zend_free_op free_op2;

		SAVE_OPLINE();
		function_name = GET_OP2_ZVAL_PTR(BP_VAR_R);

		if (EXPECTED(Z_TYPE_P(function_name) == IS_STRING)) {
			function_name_strval = Z_STRVAL_P(function_name);
			function_name_strlen = Z_STRLEN_P(function_name);
			if (function_name_strval[0] == '\\') {
			    function_name_strlen -= 1;
				lcname = zend_str_tolower_dup(function_name_strval + 1, function_name_strlen);
			} else {
				lcname = zend_str_tolower_dup(function_name_strval, function_name_strlen);
			}
			if (UNEXPECTED(zend_hash_find(EG(function_table), lcname, function_name_strlen+1, (void **) &EX(fbc)) == FAILURE)) {
				zend_error_noreturn(E_ERROR, "Call to undefined function %s()", function_name_strval);
			}
			efree(lcname);
			FREE_OP2();
			EX(object) = NULL;
			CHECK_EXCEPTION();
			ZEND_VM_NEXT_OPCODE();
		} else if (OP2_TYPE != IS_CONST && OP2_TYPE != IS_TMP_VAR &&
		    EXPECTED(Z_TYPE_P(function_name) == IS_OBJECT) &&
			Z_OBJ_HANDLER_P(function_name, get_closure) &&
			Z_OBJ_HANDLER_P(function_name, get_closure)(function_name, &EX(called_scope), &EX(fbc), &EX(object) TSRMLS_CC) == SUCCESS) {
			if (EX(object)) {
				Z_ADDREF_P(EX(object));
			}
			if (OP2_TYPE == IS_VAR && OP2_FREE &&
			    EX(fbc)->common.fn_flags & ZEND_ACC_CLOSURE) {
				/* Delay closure destruction until its invocation */
				EX(fbc)->common.prototype = (zend_function*)function_name;
			} else {
				FREE_OP2();
			}
			CHECK_EXCEPTION();
			ZEND_VM_NEXT_OPCODE();
		} else if (OP2_TYPE != IS_CONST &&
				EXPECTED(Z_TYPE_P(function_name) == IS_ARRAY) &&
				zend_hash_num_elements(Z_ARRVAL_P(function_name)) == 2) {
			zend_class_entry *ce;
			zval **method = NULL;
			zval **obj = NULL;

			zend_hash_index_find(Z_ARRVAL_P(function_name), 0, (void **) &obj);
			zend_hash_index_find(Z_ARRVAL_P(function_name), 1, (void **) &method);

			if (!obj || !method) {
				zend_error_noreturn(E_ERROR, "Array callback has to contain indices 0 and 1");
			}

			if (Z_TYPE_PP(obj) != IS_STRING && Z_TYPE_PP(obj) != IS_OBJECT) {
				zend_error_noreturn(E_ERROR, "First array member is not a valid class name or object");
			}

			if (Z_TYPE_PP(method) != IS_STRING) {
				zend_error_noreturn(E_ERROR, "Second array member is not a valid method");
			}

			if (Z_TYPE_PP(obj) == IS_STRING) {
				ce = zend_fetch_class_by_name(Z_STRVAL_PP(obj), Z_STRLEN_PP(obj), NULL, 0 TSRMLS_CC);
				if (UNEXPECTED(ce == NULL)) {
					CHECK_EXCEPTION();
					ZEND_VM_NEXT_OPCODE();
				}
				EX(called_scope) = ce;
				EX(object) = NULL;

				if (ce->get_static_method) {
					EX(fbc) = ce->get_static_method(ce, Z_STRVAL_PP(method), Z_STRLEN_PP(method) TSRMLS_CC);
				} else {
					EX(fbc) = zend_std_get_static_method(ce, Z_STRVAL_PP(method), Z_STRLEN_PP(method), NULL TSRMLS_CC);
				}
			} else {
				EX(object) = *obj;
				ce = EX(called_scope) = Z_OBJCE_PP(obj);

				EX(fbc) = Z_OBJ_HT_P(EX(object))->get_method(&EX(object), Z_STRVAL_PP(method), Z_STRLEN_PP(method), NULL TSRMLS_CC);
				if (UNEXPECTED(EX(fbc) == NULL)) {
					zend_error_noreturn(E_ERROR, "Call to undefined method %s::%s()", Z_OBJ_CLASS_NAME_P(EX(object)), Z_STRVAL_PP(method));
				}

				if ((EX(fbc)->common.fn_flags & ZEND_ACC_STATIC) != 0) {
					EX(object) = NULL;
				} else {
					if (!PZVAL_IS_REF(EX(object))) {
						Z_ADDREF_P(EX(object)); /* For $this pointer */
					} else {
						zval *this_ptr;
						ALLOC_ZVAL(this_ptr);
						INIT_PZVAL_COPY(this_ptr, EX(object));
						zval_copy_ctor(this_ptr);
						EX(object) = this_ptr;
					}
				}
			}

			if (UNEXPECTED(EX(fbc) == NULL)) {
				zend_error_noreturn(E_ERROR, "Call to undefined method %s::%s()", ce->name, Z_STRVAL_PP(method));
			}
			FREE_OP2();
			CHECK_EXCEPTION();
			ZEND_VM_NEXT_OPCODE();
		} else {
			zend_error_noreturn(E_ERROR, "Function name must be a string");
		}
	}
}


ZEND_VM_HANDLER(69, ZEND_INIT_NS_FCALL_BY_NAME, ANY, CONST)
{
	USE_OPLINE
	zend_literal *func_name;

	zend_ptr_stack_3_push(&EG(arg_types_stack), EX(fbc), EX(object), EX(called_scope));

	func_name = opline->op2.literal + 1;
	if (CACHED_PTR(opline->op2.literal->cache_slot)) {
		EX(fbc) = CACHED_PTR(opline->op2.literal->cache_slot);
	} else if (zend_hash_quick_find(EG(function_table), Z_STRVAL(func_name->constant), Z_STRLEN(func_name->constant)+1, func_name->hash_value, (void **) &EX(fbc))==FAILURE) {
		func_name++;
		if (UNEXPECTED(zend_hash_quick_find(EG(function_table), Z_STRVAL(func_name->constant), Z_STRLEN(func_name->constant)+1, func_name->hash_value, (void **) &EX(fbc))==FAILURE)) {
			SAVE_OPLINE();
			zend_error_noreturn(E_ERROR, "Call to undefined function %s()", Z_STRVAL_P(opline->op2.zv));
		} else {
			CACHE_PTR(opline->op2.literal->cache_slot, EX(fbc));
		}
	} else {
		CACHE_PTR(opline->op2.literal->cache_slot, EX(fbc));
	}

	EX(object) = NULL;
	ZEND_VM_NEXT_OPCODE();
}

ZEND_VM_HELPER(zend_leave_helper, ANY, ANY)
{
	zend_bool nested;
	zend_op_array *op_array = EX(op_array);

	EG(current_execute_data) = EX(prev_execute_data);
	EG(opline_ptr) = NULL;
	if (!EG(active_symbol_table)) {
		zval ***cv = EX_CVs();
		zval ***end = cv + op_array->last_var;
		while (cv != end) {
			if (*cv) {
				zval_ptr_dtor(*cv);
			}
			cv++;
		}
	}

	if ((op_array->fn_flags & ZEND_ACC_CLOSURE) && op_array->prototype) {
		zval_ptr_dtor((zval**)&op_array->prototype);
	}

	nested = EX(nested);

	zend_vm_stack_free(execute_data TSRMLS_CC);

	if (nested) {
		execute_data = EG(current_execute_data);
	}
	if (nested) {
		USE_OPLINE

		LOAD_REGS();
		LOAD_OPLINE();
		if (UNEXPECTED(opline->opcode == ZEND_INCLUDE_OR_EVAL)) {

			EX(function_state).function = (zend_function *) EX(op_array);
			EX(function_state).arguments = NULL;
			EX(object) = EX(current_object);

			EG(opline_ptr) = &EX(opline);
			EG(active_op_array) = EX(op_array);
			EG(return_value_ptr_ptr) = EX(original_return_value);
			destroy_op_array(op_array TSRMLS_CC);
			efree(op_array);
			if (UNEXPECTED(EG(exception) != NULL)) {
				zend_throw_exception_internal(NULL TSRMLS_CC);
				HANDLE_EXCEPTION_LEAVE();
			} else if (RETURN_VALUE_USED(opline)) {
				if (!EX_T(opline->result.var).var.ptr) { /* there was no return statement */
					zval *retval;

					ALLOC_ZVAL(retval);
					ZVAL_BOOL(retval, 1);
					INIT_PZVAL(retval);
					EX_T(opline->result.var).var.ptr = retval;
				}
			}

			ZEND_VM_INC_OPCODE();
			ZEND_VM_LEAVE();
		} else {

			EG(opline_ptr) = &EX(opline);
			EG(active_op_array) = EX(op_array);
			EG(return_value_ptr_ptr) = EX(original_return_value);
			if (EG(active_symbol_table)) {
				if (EG(symtable_cache_ptr)>=EG(symtable_cache_limit)) {
					zend_hash_destroy(EG(active_symbol_table));
					FREE_HASHTABLE(EG(active_symbol_table));
				} else {
					/* clean before putting into the cache, since clean
					   could call dtors, which could use cached hash */
					zend_hash_clean(EG(active_symbol_table));
					*(++EG(symtable_cache_ptr)) = EG(active_symbol_table);
				}
			}
			EG(active_symbol_table) = EX(symbol_table);

			EX(function_state).function = (zend_function *) EX(op_array);
			EX(function_state).arguments = NULL;

			if (EG(This)) {
				if (UNEXPECTED(EG(exception) != NULL) && IS_CTOR_CALL(EX(called_scope))) {
					if (IS_CTOR_USED(EX(called_scope))) {
						Z_DELREF_P(EG(This));
					}
					if (Z_REFCOUNT_P(EG(This)) == 1) {
						zend_object_store_ctor_failed(EG(This) TSRMLS_CC);
					}
				}
				zval_ptr_dtor(&EG(This));
			}
			EG(This) = EX(current_this);
			EG(scope) = EX(current_scope);
			EG(called_scope) = EX(current_called_scope);

			EX(object) = EX(current_object);
			EX(called_scope) = DECODE_CTOR(EX(called_scope));

			zend_vm_stack_clear_multiple(TSRMLS_C);

			if (UNEXPECTED(EG(exception) != NULL)) {
				zend_throw_exception_internal(NULL TSRMLS_CC);
				if (RETURN_VALUE_USED(opline) && EX_T(opline->result.var).var.ptr) {
					zval_ptr_dtor(&EX_T(opline->result.var).var.ptr);
				}
				HANDLE_EXCEPTION_LEAVE();
			}

			ZEND_VM_INC_OPCODE();
			ZEND_VM_LEAVE();
		}
	}
	ZEND_VM_RETURN();
}

ZEND_VM_HELPER(zend_do_fcall_common_helper, ANY, ANY)
{
	USE_OPLINE
	zend_bool should_change_scope = 0;
	zend_function *fbc = EX(function_state).function;

	SAVE_OPLINE();
	if (UNEXPECTED((fbc->common.fn_flags & (ZEND_ACC_ABSTRACT|ZEND_ACC_DEPRECATED)) != 0)) {
		if (UNEXPECTED((fbc->common.fn_flags & ZEND_ACC_ABSTRACT) != 0)) {
			zend_error_noreturn(E_ERROR, "Cannot call abstract method %s::%s()", fbc->common.scope->name, fbc->common.function_name);
			CHECK_EXCEPTION();
			ZEND_VM_NEXT_OPCODE(); /* Never reached */
		}
		if (UNEXPECTED((fbc->common.fn_flags & ZEND_ACC_DEPRECATED) != 0)) {
			zend_error(E_DEPRECATED, "Function %s%s%s() is deprecated",
				fbc->common.scope ? fbc->common.scope->name : "",
				fbc->common.scope ? "::" : "",
				fbc->common.function_name);
		}
	}
	if (fbc->common.scope &&
		!(fbc->common.fn_flags & ZEND_ACC_STATIC) &&
		!EX(object)) {

		if (fbc->common.fn_flags & ZEND_ACC_ALLOW_STATIC) {
			/* FIXME: output identifiers properly */
			zend_error(E_STRICT, "Non-static method %s::%s() should not be called statically", fbc->common.scope->name, fbc->common.function_name);
		} else {
			/* FIXME: output identifiers properly */
			/* An internal function assumes $this is present and won't check that. So PHP would crash by allowing the call. */
			zend_error_noreturn(E_ERROR, "Non-static method %s::%s() cannot be called statically", fbc->common.scope->name, fbc->common.function_name);
		}
	}

	if (fbc->type == ZEND_USER_FUNCTION || fbc->common.scope) {
		should_change_scope = 1;
		EX(current_this) = EG(This);
		EX(current_scope) = EG(scope);
		EX(current_called_scope) = EG(called_scope);
		EG(This) = EX(object);
		EG(scope) = (fbc->type == ZEND_USER_FUNCTION || !EX(object)) ? fbc->common.scope : NULL;
		EG(called_scope) = EX(called_scope);
	}

	zend_arg_types_stack_3_pop(&EG(arg_types_stack), &EX(called_scope), &EX(current_object), &EX(fbc));
	EX(function_state).arguments = zend_vm_stack_push_args(opline->extended_value TSRMLS_CC);
	LOAD_OPLINE();

	if (fbc->type == ZEND_INTERNAL_FUNCTION) {
		temp_variable *ret = &EX_T(opline->result.var);

<<<<<<< HEAD
		MAKE_STD_ZVAL(ret->var.ptr);
		ZVAL_NULL(ret->var.ptr);
		ret->var.ptr_ptr = &ret->var.ptr;
		ret->var.fcall_returned_reference = (fbc->common.fn_flags & ZEND_ACC_RETURN_REFERENCE) != 0;

		if (fbc->common.arg_info) {
=======
	if (EX(function_state).function->type == ZEND_INTERNAL_FUNCTION) {
		if (EX(function_state).function->common.arg_info) {
>>>>>>> c4686b4d
			zend_uint i=0;
			zval **p = (zval**)EX(function_state).arguments;
			ulong arg_count = opline->extended_value;

			while (arg_count>0) {
				zend_verify_arg_type(fbc, ++i, *(p-arg_count), 0 TSRMLS_CC);
				arg_count--;
			}
		}
<<<<<<< HEAD

		if (!zend_execute_internal) {
			/* saves one function call if zend_execute_internal is not used */
			fbc->internal_function.handler(opline->extended_value, ret->var.ptr, (fbc->common.fn_flags & ZEND_ACC_RETURN_REFERENCE) ? &ret->var.ptr : NULL, EX(object), RETURN_VALUE_USED(opline) TSRMLS_CC);
		} else {
			zend_execute_internal(EXECUTE_DATA, RETURN_VALUE_USED(opline) TSRMLS_CC);
		}

		if (!RETURN_VALUE_USED(opline)) {
			zval_ptr_dtor(&ret->var.ptr);
=======

		if (EXPECTED(EG(exception) == NULL)) {
			ALLOC_INIT_ZVAL(EX_T(opline->result.u.var).var.ptr);
			EX_T(opline->result.u.var).var.ptr_ptr = &EX_T(opline->result.u.var).var.ptr;
			EX_T(opline->result.u.var).var.fcall_returned_reference = EX(function_state).function->common.return_reference;

			if (!zend_execute_internal) {
				/* saves one function call if zend_execute_internal is not used */
				((zend_internal_function *) EX(function_state).function)->handler(opline->extended_value, EX_T(opline->result.u.var).var.ptr, EX(function_state).function->common.return_reference?&EX_T(opline->result.u.var).var.ptr:NULL, EX(object), RETURN_VALUE_USED(opline) TSRMLS_CC);
			} else {
				zend_execute_internal(EXECUTE_DATA, RETURN_VALUE_USED(opline) TSRMLS_CC);
			}

			if (!RETURN_VALUE_USED(opline)) {
				zval_ptr_dtor(&EX_T(opline->result.u.var).var.ptr);
			}
>>>>>>> c4686b4d
		}
	} else if (fbc->type == ZEND_USER_FUNCTION) {
		EX(original_return_value) = EG(return_value_ptr_ptr);
		EG(active_symbol_table) = NULL;
		EG(active_op_array) = &fbc->op_array;
		EG(return_value_ptr_ptr) = NULL;
		if (RETURN_VALUE_USED(opline)) {
			temp_variable *ret = &EX_T(opline->result.var);

			ret->var.ptr = NULL;
			EG(return_value_ptr_ptr) = &ret->var.ptr;
			ret->var.ptr_ptr = &ret->var.ptr;
			ret->var.fcall_returned_reference = (fbc->common.fn_flags & ZEND_ACC_RETURN_REFERENCE) != 0;
		}

		if (EXPECTED(zend_execute == execute)) {
			if (EXPECTED(EG(exception) == NULL)) {
				ZEND_VM_ENTER();
			}
		} else {
			zend_execute(EG(active_op_array) TSRMLS_CC);
		}

		EG(opline_ptr) = &EX(opline);
		EG(active_op_array) = EX(op_array);
		EG(return_value_ptr_ptr) = EX(original_return_value);
		if (EG(active_symbol_table)) {
			if (EG(symtable_cache_ptr)>=EG(symtable_cache_limit)) {
				zend_hash_destroy(EG(active_symbol_table));
				FREE_HASHTABLE(EG(active_symbol_table));
			} else {
				/* clean before putting into the cache, since clean
				   could call dtors, which could use cached hash */
				zend_hash_clean(EG(active_symbol_table));
				*(++EG(symtable_cache_ptr)) = EG(active_symbol_table);
			}
		}
		EG(active_symbol_table) = EX(symbol_table);
	} else { /* ZEND_OVERLOADED_FUNCTION */
		MAKE_STD_ZVAL(EX_T(opline->result.var).var.ptr);
		ZVAL_NULL(EX_T(opline->result.var).var.ptr);

			/* Not sure what should be done here if it's a static method */
		if (EXPECTED(EX(object) != NULL)) {
			Z_OBJ_HT_P(EX(object))->call_method(fbc->common.function_name, opline->extended_value, EX_T(opline->result.var).var.ptr, &EX_T(opline->result.var).var.ptr, EX(object), RETURN_VALUE_USED(opline) TSRMLS_CC);
		} else {
			zend_error_noreturn(E_ERROR, "Cannot call overloaded function for non-object");
		}

		if (fbc->type == ZEND_OVERLOADED_FUNCTION_TEMPORARY) {
			efree((char*)fbc->common.function_name);
		}
		efree(fbc);

		if (!RETURN_VALUE_USED(opline)) {
			zval_ptr_dtor(&EX_T(opline->result.var).var.ptr);
		} else {
			Z_UNSET_ISREF_P(EX_T(opline->result.var).var.ptr);
			Z_SET_REFCOUNT_P(EX_T(opline->result.var).var.ptr, 1);
			EX_T(opline->result.var).var.fcall_returned_reference = 0;
			EX_T(opline->result.var).var.ptr_ptr = &EX_T(opline->result.var).var.ptr;
		}
	}

	EX(function_state).function = (zend_function *) EX(op_array);
	EX(function_state).arguments = NULL;

	if (should_change_scope) {
		if (EG(This)) {
			if (UNEXPECTED(EG(exception) != NULL) && IS_CTOR_CALL(EX(called_scope))) {
				if (IS_CTOR_USED(EX(called_scope))) {
					Z_DELREF_P(EG(This));
				}
				if (Z_REFCOUNT_P(EG(This)) == 1) {
					zend_object_store_ctor_failed(EG(This) TSRMLS_CC);
				}
			}
			zval_ptr_dtor(&EG(This));
		}
		EG(This) = EX(current_this);
		EG(scope) = EX(current_scope);
		EG(called_scope) = EX(current_called_scope);
	}

	EX(object) = EX(current_object);
	EX(called_scope) = DECODE_CTOR(EX(called_scope));

	zend_vm_stack_clear_multiple(TSRMLS_C);

	if (UNEXPECTED(EG(exception) != NULL)) {
		zend_throw_exception_internal(NULL TSRMLS_CC);
		if (RETURN_VALUE_USED(opline) && EX_T(opline->result.var).var.ptr) {
			zval_ptr_dtor(&EX_T(opline->result.var).var.ptr);
		}
		HANDLE_EXCEPTION();
	}

	ZEND_VM_NEXT_OPCODE();
}

ZEND_VM_HANDLER(61, ZEND_DO_FCALL_BY_NAME, ANY, ANY)
{
	EX(function_state).function = EX(fbc);
	ZEND_VM_DISPATCH_TO_HELPER(zend_do_fcall_common_helper);
}

ZEND_VM_HANDLER(60, ZEND_DO_FCALL, CONST, ANY)
{
	USE_OPLINE
	zend_free_op free_op1;
	zval *fname = GET_OP1_ZVAL_PTR(BP_VAR_R);

	zend_ptr_stack_3_push(&EG(arg_types_stack), EX(fbc), EX(object), EX(called_scope));

	if (CACHED_PTR(opline->op1.literal->cache_slot)) {
		EX(function_state).function = CACHED_PTR(opline->op1.literal->cache_slot);
	} else if (UNEXPECTED(zend_hash_quick_find(EG(function_table), Z_STRVAL_P(fname), Z_STRLEN_P(fname)+1, Z_HASH_P(fname), (void **) &EX(function_state).function)==FAILURE)) {
	    SAVE_OPLINE();
		zend_error_noreturn(E_ERROR, "Call to undefined function %s()", fname->value.str.val);
	} else {
		CACHE_PTR(opline->op1.literal->cache_slot, EX(function_state).function);
	}
	EX(object) = NULL;

	FREE_OP1();

	ZEND_VM_DISPATCH_TO_HELPER(zend_do_fcall_common_helper);
}

ZEND_VM_HANDLER(62, ZEND_RETURN, CONST|TMP|VAR|CV, ANY)
{
	USE_OPLINE
	zval *retval_ptr;
	zend_free_op free_op1;

	SAVE_OPLINE();
	retval_ptr = GET_OP1_ZVAL_PTR(BP_VAR_R);

	if (!EG(return_value_ptr_ptr)) {
		if (OP1_TYPE == IS_TMP_VAR) {
			FREE_OP1();
		}
	} else if (!IS_OP1_TMP_FREE()) { /* Not a temp var */
		if (OP1_TYPE == IS_CONST ||
		    (PZVAL_IS_REF(retval_ptr) && Z_REFCOUNT_P(retval_ptr) > 0)) {
			zval *ret;

			ALLOC_ZVAL(ret);
			INIT_PZVAL_COPY(ret, retval_ptr);
			zval_copy_ctor(ret);
			*EG(return_value_ptr_ptr) = ret;
		} else if ((OP1_TYPE == IS_CV || OP1_TYPE == IS_VAR) &&
		           retval_ptr == &EG(uninitialized_zval)) {
			zval *ret;

			ALLOC_INIT_ZVAL(ret);
			*EG(return_value_ptr_ptr) = ret;
		} else {
			*EG(return_value_ptr_ptr) = retval_ptr;
			Z_ADDREF_P(retval_ptr);
		}
	} else {
		zval *ret;

		ALLOC_ZVAL(ret);
		INIT_PZVAL_COPY(ret, retval_ptr);
		*EG(return_value_ptr_ptr) = ret;
	}
	FREE_OP1_IF_VAR();
	ZEND_VM_DISPATCH_TO_HELPER(zend_leave_helper);
}

ZEND_VM_HANDLER(111, ZEND_RETURN_BY_REF, CONST|TMP|VAR|CV, ANY)
{
	USE_OPLINE
	zval *retval_ptr;
	zval **retval_ptr_ptr;
	zend_free_op free_op1;

	SAVE_OPLINE();

	do {
		if (OP1_TYPE == IS_CONST || OP1_TYPE == IS_TMP_VAR) {
			/* Not supposed to happen, but we'll allow it */
			zend_error(E_NOTICE, "Only variable references should be returned by reference");

			retval_ptr = GET_OP1_ZVAL_PTR(BP_VAR_R);
			if (!EG(return_value_ptr_ptr)) {
				if (OP1_TYPE == IS_TMP_VAR) {
					FREE_OP1();
				}
			} else if (!IS_OP1_TMP_FREE()) { /* Not a temp var */
				zval *ret;

				ALLOC_ZVAL(ret);
				INIT_PZVAL_COPY(ret, retval_ptr);
				zval_copy_ctor(ret);
				*EG(return_value_ptr_ptr) = ret;
			} else {
				zval *ret;

				ALLOC_ZVAL(ret);
				INIT_PZVAL_COPY(ret, retval_ptr);
				*EG(return_value_ptr_ptr) = ret;
			}
			break;
		}

		retval_ptr_ptr = GET_OP1_ZVAL_PTR_PTR(BP_VAR_W);

		if (OP1_TYPE == IS_VAR && UNEXPECTED(retval_ptr_ptr == NULL)) {
			zend_error_noreturn(E_ERROR, "Cannot return string offsets by reference");
		}

		if (OP1_TYPE == IS_VAR && !Z_ISREF_PP(retval_ptr_ptr)) {
			if (opline->extended_value == ZEND_RETURNS_FUNCTION &&
			    EX_T(opline->op1.var).var.fcall_returned_reference) {
			} else if (EX_T(opline->op1.var).var.ptr_ptr == &EX_T(opline->op1.var).var.ptr) {
				zend_error(E_NOTICE, "Only variable references should be returned by reference");
				if (EG(return_value_ptr_ptr)) {
					retval_ptr = *retval_ptr_ptr;
					*EG(return_value_ptr_ptr) = retval_ptr;
					Z_ADDREF_P(retval_ptr);
				}
				break;
			}
		}

		if (EG(return_value_ptr_ptr)) {
			SEPARATE_ZVAL_TO_MAKE_IS_REF(retval_ptr_ptr);
			Z_ADDREF_PP(retval_ptr_ptr);

			*EG(return_value_ptr_ptr) = *retval_ptr_ptr;
		}
	} while (0);

	FREE_OP1_IF_VAR();
	ZEND_VM_DISPATCH_TO_HELPER(zend_leave_helper);
}

ZEND_VM_HANDLER(108, ZEND_THROW, CONST|TMP|VAR|CV, ANY)
{
	USE_OPLINE
	zval *value;
	zval *exception;
	zend_free_op free_op1;

	SAVE_OPLINE();
	value = GET_OP1_ZVAL_PTR(BP_VAR_R);

	if (OP1_TYPE == IS_CONST || UNEXPECTED(Z_TYPE_P(value) != IS_OBJECT)) {
		zend_error_noreturn(E_ERROR, "Can only throw objects");
	}
	zend_exception_save(TSRMLS_C);
	/* Not sure if a complete copy is what we want here */
	ALLOC_ZVAL(exception);
	INIT_PZVAL_COPY(exception, value);
	if (!IS_OP1_TMP_FREE()) {
		zval_copy_ctor(exception);
	}

	zend_throw_exception_object(exception TSRMLS_CC);
	zend_exception_restore(TSRMLS_C);
	FREE_OP1_IF_VAR();
	HANDLE_EXCEPTION();
}

ZEND_VM_HANDLER(107, ZEND_CATCH, CONST, CV)
{
	USE_OPLINE
	zend_class_entry *ce, *catch_ce;
	zval *exception;

	SAVE_OPLINE();
	/* Check whether an exception has been thrown, if not, jump over code */
	zend_exception_restore(TSRMLS_C);
	if (EG(exception) == NULL) {
		ZEND_VM_SET_OPCODE(&EX(op_array)->opcodes[opline->extended_value]);
		ZEND_VM_CONTINUE(); /* CHECK_ME */
	}
	if (CACHED_PTR(opline->op1.literal->cache_slot)) {
		catch_ce = CACHED_PTR(opline->op1.literal->cache_slot);
	} else {
		catch_ce = zend_fetch_class_by_name(Z_STRVAL_P(opline->op1.zv), Z_STRLEN_P(opline->op1.zv), opline->op1.literal + 1, ZEND_FETCH_CLASS_NO_AUTOLOAD TSRMLS_CC);

		CACHE_PTR(opline->op1.literal->cache_slot, catch_ce);
	}
	ce = Z_OBJCE_P(EG(exception));

#ifdef HAVE_DTRACE
	if (DTRACE_EXCEPTION_CAUGHT_ENABLED()) {
		DTRACE_EXCEPTION_CAUGHT(ce->name);
	}
#endif /* HAVE_DTRACE */

	if (ce != catch_ce) {
		if (!instanceof_function(ce, catch_ce TSRMLS_CC)) {
			if (opline->result.num) {
				zend_throw_exception_internal(NULL TSRMLS_CC);
				HANDLE_EXCEPTION();
			}
			ZEND_VM_SET_OPCODE(&EX(op_array)->opcodes[opline->extended_value]);
			ZEND_VM_CONTINUE(); /* CHECK_ME */
		}
	}

	exception = EG(exception);
	if (!EG(active_symbol_table)) {
		if (EX_CV(opline->op2.var)) {
			zval_ptr_dtor(EX_CV(opline->op2.var));
		}
		EX_CV(opline->op2.var) = (zval**)EX_CVs() + (EX(op_array)->last_var + opline->op2.var);
		*EX_CV(opline->op2.var) = EG(exception);
	} else {
		zend_compiled_variable *cv = &CV_DEF_OF(opline->op2.var);
		zend_hash_quick_update(EG(active_symbol_table), cv->name, cv->name_len+1, cv->hash_value,
		    &EG(exception), sizeof(zval *), (void**)&EX_CV(opline->op2.var));
	}
	if (UNEXPECTED(EG(exception) != exception)) {
		Z_ADDREF_P(EG(exception));
		HANDLE_EXCEPTION();
	} else {
		EG(exception) = NULL;
		ZEND_VM_NEXT_OPCODE();
	}
}

ZEND_VM_HANDLER(65, ZEND_SEND_VAL, CONST|TMP, ANY)
{
	USE_OPLINE

	SAVE_OPLINE();
	if (opline->extended_value==ZEND_DO_FCALL_BY_NAME
		&& ARG_MUST_BE_SENT_BY_REF(EX(fbc), opline->op2.opline_num)) {
			zend_error_noreturn(E_ERROR, "Cannot pass parameter %d by reference", opline->op2.opline_num);
	}
	{
		zval *valptr;
		zval *value;
		zend_free_op free_op1;

		value = GET_OP1_ZVAL_PTR(BP_VAR_R);

		ALLOC_ZVAL(valptr);
		INIT_PZVAL_COPY(valptr, value);
		if (!IS_OP1_TMP_FREE()) {
			zval_copy_ctor(valptr);
		}
		zend_vm_stack_push(valptr TSRMLS_CC);
		FREE_OP1_IF_VAR();
	}
	CHECK_EXCEPTION();
	ZEND_VM_NEXT_OPCODE();
}

ZEND_VM_HELPER(zend_send_by_var_helper, VAR|CV, ANY)
{
	USE_OPLINE
	zval *varptr;
	zend_free_op free_op1;
	varptr = GET_OP1_ZVAL_PTR(BP_VAR_R);

	if (varptr == &EG(uninitialized_zval)) {
		ALLOC_ZVAL(varptr);
		INIT_ZVAL(*varptr);
		Z_SET_REFCOUNT_P(varptr, 0);
	} else if (PZVAL_IS_REF(varptr)) {
		zval *original_var = varptr;

		ALLOC_ZVAL(varptr);
		ZVAL_COPY_VALUE(varptr, original_var);
		Z_UNSET_ISREF_P(varptr);
		Z_SET_REFCOUNT_P(varptr, 0);
		zval_copy_ctor(varptr);
	}
	Z_ADDREF_P(varptr);
	zend_vm_stack_push(varptr TSRMLS_CC);
	FREE_OP1();  /* for string offsets */

	CHECK_EXCEPTION();
	ZEND_VM_NEXT_OPCODE();
}

ZEND_VM_HANDLER(106, ZEND_SEND_VAR_NO_REF, VAR|CV, ANY)
{
	USE_OPLINE
	zend_free_op free_op1;
	zval *varptr;

	SAVE_OPLINE();
	if (opline->extended_value & ZEND_ARG_COMPILE_TIME_BOUND) { /* Had function_ptr at compile_time */
		if (!(opline->extended_value & ZEND_ARG_SEND_BY_REF)) {
			ZEND_VM_DISPATCH_TO_HELPER(zend_send_by_var_helper);
		}
	} else if (!ARG_SHOULD_BE_SENT_BY_REF(EX(fbc), opline->op2.opline_num)) {
		ZEND_VM_DISPATCH_TO_HELPER(zend_send_by_var_helper);
	}

	if (OP1_TYPE == IS_VAR &&
		(opline->extended_value & ZEND_ARG_SEND_FUNCTION) &&
		EX_T(opline->op1.var).var.fcall_returned_reference &&
		EX_T(opline->op1.var).var.ptr) {
		varptr = EX_T(opline->op1.var).var.ptr;
		PZVAL_UNLOCK_EX(varptr, &free_op1, 0);
	} else {
		varptr = GET_OP1_ZVAL_PTR(BP_VAR_R);
	}
	if ((!(opline->extended_value & ZEND_ARG_SEND_FUNCTION) ||
	     EX_T(opline->op1.var).var.fcall_returned_reference) &&
	    varptr != &EG(uninitialized_zval) &&
	    (PZVAL_IS_REF(varptr) ||
	     (Z_REFCOUNT_P(varptr) == 1 && (OP1_TYPE == IS_CV || free_op1.var)))) {
		Z_SET_ISREF_P(varptr);
		Z_ADDREF_P(varptr);
		zend_vm_stack_push(varptr TSRMLS_CC);
	} else {
		zval *valptr;

		if ((opline->extended_value & ZEND_ARG_COMPILE_TIME_BOUND) ?
			!(opline->extended_value & ZEND_ARG_SEND_SILENT) :
			!ARG_MAY_BE_SENT_BY_REF(EX(fbc), opline->op2.opline_num)) {
			zend_error(E_STRICT, "Only variables should be passed by reference");
		}
		ALLOC_ZVAL(valptr);
		INIT_PZVAL_COPY(valptr, varptr);
		if (!IS_OP1_TMP_FREE()) {
			zval_copy_ctor(valptr);
		}
		zend_vm_stack_push(valptr TSRMLS_CC);
	}
	FREE_OP1_IF_VAR();
	CHECK_EXCEPTION();
	ZEND_VM_NEXT_OPCODE();
}

ZEND_VM_HANDLER(67, ZEND_SEND_REF, VAR|CV, ANY)
{
	USE_OPLINE
	zend_free_op free_op1;
	zval **varptr_ptr;
	zval *varptr;

	SAVE_OPLINE();
	varptr_ptr = GET_OP1_ZVAL_PTR_PTR(BP_VAR_W);

	if (OP1_TYPE == IS_VAR && UNEXPECTED(varptr_ptr == NULL)) {
		zend_error_noreturn(E_ERROR, "Only variables can be passed by reference");
	}

	if (OP1_TYPE == IS_VAR && UNEXPECTED(*varptr_ptr == &EG(error_zval))) {
		ALLOC_INIT_ZVAL(varptr);
		zend_vm_stack_push(varptr TSRMLS_CC);
		CHECK_EXCEPTION();
		ZEND_VM_NEXT_OPCODE();
	}

	if (EX(function_state).function->type == ZEND_INTERNAL_FUNCTION && !ARG_SHOULD_BE_SENT_BY_REF(EX(fbc), opline->op2.opline_num)) {
		ZEND_VM_DISPATCH_TO_HELPER(zend_send_by_var_helper);
	}

	SEPARATE_ZVAL_TO_MAKE_IS_REF(varptr_ptr);
	varptr = *varptr_ptr;
	Z_ADDREF_P(varptr);
	zend_vm_stack_push(varptr TSRMLS_CC);

	FREE_OP1_VAR_PTR();
	CHECK_EXCEPTION();
	ZEND_VM_NEXT_OPCODE();
}

ZEND_VM_HANDLER(66, ZEND_SEND_VAR, VAR|CV, ANY)
{
	USE_OPLINE

	if ((opline->extended_value == ZEND_DO_FCALL_BY_NAME)
		&& ARG_SHOULD_BE_SENT_BY_REF(EX(fbc), opline->op2.opline_num)) {
		ZEND_VM_DISPATCH_TO_HANDLER(ZEND_SEND_REF);
	}
	SAVE_OPLINE();
	ZEND_VM_DISPATCH_TO_HELPER(zend_send_by_var_helper);
}

ZEND_VM_HANDLER(63, ZEND_RECV, ANY, ANY)
{
	USE_OPLINE
	zend_uint arg_num = opline->op1.num;
	zval **param = zend_vm_stack_get_arg(arg_num TSRMLS_CC);

	SAVE_OPLINE();
	if (UNEXPECTED(param == NULL)) {
		if (zend_verify_arg_type((zend_function *) EG(active_op_array), arg_num, NULL, opline->extended_value TSRMLS_CC)) {
			const char *space;
			const char *class_name;
			zend_execute_data *ptr;

			if (EG(active_op_array)->scope) {
				class_name = EG(active_op_array)->scope->name;
				space = "::";
			} else {
				class_name = space = "";
			}
			ptr = EX(prev_execute_data);

			if(ptr && ptr->op_array) {
				zend_error(E_WARNING, "Missing argument %u for %s%s%s(), called in %s on line %d and defined", opline->op1.num, class_name, space, get_active_function_name(TSRMLS_C), ptr->op_array->filename, ptr->opline->lineno);
			} else {
				zend_error(E_WARNING, "Missing argument %u for %s%s%s()", opline->op1.num, class_name, space, get_active_function_name(TSRMLS_C));
			}
		}
	} else {
		zval **var_ptr;

		zend_verify_arg_type((zend_function *) EG(active_op_array), arg_num, *param, opline->extended_value TSRMLS_CC);
		var_ptr = _get_zval_ptr_ptr_cv_BP_VAR_W(EX_CVs(), opline->result.var TSRMLS_CC);
		Z_DELREF_PP(var_ptr);
		*var_ptr = *param;
		Z_ADDREF_PP(var_ptr);
	}

	CHECK_EXCEPTION();
	ZEND_VM_NEXT_OPCODE();
}

ZEND_VM_HANDLER(64, ZEND_RECV_INIT, ANY, CONST)
{
	USE_OPLINE
	zval *assignment_value;
	zend_uint arg_num = opline->op1.num;
	zval **param = zend_vm_stack_get_arg(arg_num TSRMLS_CC);
	zval **var_ptr;

	SAVE_OPLINE();
	if (param == NULL) {
		ALLOC_ZVAL(assignment_value);
		*assignment_value = *opline->op2.zv;
		if ((Z_TYPE_P(assignment_value) & IS_CONSTANT_TYPE_MASK) == IS_CONSTANT ||
		     Z_TYPE_P(assignment_value)==IS_CONSTANT_ARRAY) {
			Z_SET_REFCOUNT_P(assignment_value, 1);
			zval_update_constant(&assignment_value, 0 TSRMLS_CC);
		} else {
			zval_copy_ctor(assignment_value);
		}
		INIT_PZVAL(assignment_value);
	} else {
		assignment_value = *param;
		Z_ADDREF_P(assignment_value);
	}

	zend_verify_arg_type((zend_function *) EG(active_op_array), arg_num, assignment_value, opline->extended_value TSRMLS_CC);
	var_ptr = _get_zval_ptr_ptr_cv_BP_VAR_W(EX_CVs(), opline->result.var TSRMLS_CC);
	Z_DELREF_PP(var_ptr);
	*var_ptr = assignment_value;

	CHECK_EXCEPTION();
	ZEND_VM_NEXT_OPCODE();
}

ZEND_VM_HANDLER(52, ZEND_BOOL, CONST|TMP|VAR|CV, ANY)
{
	USE_OPLINE
	zend_free_op free_op1;
	zval *retval = &EX_T(opline->result.var).tmp_var;

	SAVE_OPLINE();
	/* PHP 3.0 returned "" for false and 1 for true, here we use 0 and 1 for now */
	ZVAL_BOOL(retval, i_zend_is_true(GET_OP1_ZVAL_PTR(BP_VAR_R)));
	FREE_OP1();

	CHECK_EXCEPTION();
	ZEND_VM_NEXT_OPCODE();
}

ZEND_VM_HANDLER(50, ZEND_BRK, ANY, CONST)
{
	USE_OPLINE
	zend_brk_cont_element *el;

	SAVE_OPLINE();
	el = zend_brk_cont(Z_LVAL_P(opline->op2.zv), opline->op1.opline_num,
	                   EX(op_array), EX_Ts() TSRMLS_CC);
	FREE_OP2();
	ZEND_VM_JMP(EX(op_array)->opcodes + el->brk);
}

ZEND_VM_HANDLER(51, ZEND_CONT, ANY, CONST)
{
	USE_OPLINE
	zend_brk_cont_element *el;

	SAVE_OPLINE();
	el = zend_brk_cont(Z_LVAL_P(opline->op2.zv), opline->op1.opline_num,
	                   EX(op_array), EX_Ts() TSRMLS_CC);
	FREE_OP2();
	ZEND_VM_JMP(EX(op_array)->opcodes + el->cont);
}

ZEND_VM_HANDLER(100, ZEND_GOTO, ANY, CONST)
{
	zend_op *brk_opline;
	USE_OPLINE
	zend_brk_cont_element *el;

	SAVE_OPLINE();
	el = zend_brk_cont(Z_LVAL_P(opline->op2.zv), opline->extended_value,
 	                   EX(op_array), EX_Ts() TSRMLS_CC);

	brk_opline = EX(op_array)->opcodes + el->brk;

	switch (brk_opline->opcode) {
		case ZEND_SWITCH_FREE:
			if (!(brk_opline->extended_value & EXT_TYPE_FREE_ON_RETURN)) {
				zval_ptr_dtor(&EX_T(brk_opline->op1.var).var.ptr);
			}
			break;
		case ZEND_FREE:
			if (!(brk_opline->extended_value & EXT_TYPE_FREE_ON_RETURN)) {
				zendi_zval_dtor(EX_T(brk_opline->op1.var).tmp_var);
			}
			break;
	}
	ZEND_VM_JMP(opline->op1.jmp_addr);
}

ZEND_VM_HANDLER(48, ZEND_CASE, CONST|TMP|VAR|CV, CONST|TMP|VAR|CV)
{
	USE_OPLINE
	zend_free_op free_op1, free_op2;

	SAVE_OPLINE();
	if (OP1_TYPE==IS_VAR) {
		PZVAL_LOCK(EX_T(opline->op1.var).var.ptr);
	}
	is_equal_function(&EX_T(opline->result.var).tmp_var,
				 GET_OP1_ZVAL_PTR(BP_VAR_R),
				 GET_OP2_ZVAL_PTR(BP_VAR_R) TSRMLS_CC);

	FREE_OP2();
	CHECK_EXCEPTION();
	ZEND_VM_NEXT_OPCODE();
}

ZEND_VM_HANDLER(49, ZEND_SWITCH_FREE, VAR, ANY)
{
	USE_OPLINE

	SAVE_OPLINE();
	zval_ptr_dtor(&EX_T(opline->op1.var).var.ptr);
	CHECK_EXCEPTION();
	ZEND_VM_NEXT_OPCODE();
}

ZEND_VM_HANDLER(68, ZEND_NEW, ANY, ANY)
{
	USE_OPLINE
	zval *object_zval;
	zend_function *constructor;

	SAVE_OPLINE();
	if (UNEXPECTED((EX_T(opline->op1.var).class_entry->ce_flags & (ZEND_ACC_INTERFACE|ZEND_ACC_IMPLICIT_ABSTRACT_CLASS|ZEND_ACC_EXPLICIT_ABSTRACT_CLASS)) != 0)) {
		if (EX_T(opline->op1.var).class_entry->ce_flags & ZEND_ACC_INTERFACE) {
			zend_error_noreturn(E_ERROR, "Cannot instantiate interface %s", EX_T(opline->op1.var).class_entry->name);
		} else if ((EX_T(opline->op1.var).class_entry->ce_flags & ZEND_ACC_TRAIT) == ZEND_ACC_TRAIT) {
			zend_error_noreturn(E_ERROR, "Cannot instantiate trait %s", EX_T(opline->op1.var).class_entry->name);
		} else {
			zend_error_noreturn(E_ERROR, "Cannot instantiate abstract class %s", EX_T(opline->op1.var).class_entry->name);
		}
	}
	ALLOC_ZVAL(object_zval);
	object_init_ex(object_zval, EX_T(opline->op1.var).class_entry);
	INIT_PZVAL(object_zval);

	constructor = Z_OBJ_HT_P(object_zval)->get_constructor(object_zval TSRMLS_CC);

	if (constructor == NULL) {
		if (RETURN_VALUE_USED(opline)) {
			AI_SET_PTR(&EX_T(opline->result.var), object_zval);
		} else {
			zval_ptr_dtor(&object_zval);
		}
		ZEND_VM_JMP(EX(op_array)->opcodes + opline->op2.opline_num);
	} else {
		if (RETURN_VALUE_USED(opline)) {
			PZVAL_LOCK(object_zval);
			AI_SET_PTR(&EX_T(opline->result.var), object_zval);
		}

		zend_ptr_stack_3_push(&EG(arg_types_stack), EX(fbc), EX(object), ENCODE_CTOR(EX(called_scope), RETURN_VALUE_USED(opline)));

		/* We are not handling overloaded classes right now */
		EX(object) = object_zval;
		EX(fbc) = constructor;
		EX(called_scope) = EX_T(opline->op1.var).class_entry;

		CHECK_EXCEPTION();
		ZEND_VM_NEXT_OPCODE();
	}
}

ZEND_VM_HANDLER(110, ZEND_CLONE, CONST|TMP|VAR|UNUSED|CV, ANY)
{
	USE_OPLINE
	zend_free_op free_op1;
	zval *obj;
	zend_class_entry *ce;
	zend_function *clone;
	zend_object_clone_obj_t clone_call;

	SAVE_OPLINE();
	obj = GET_OP1_OBJ_ZVAL_PTR(BP_VAR_R);

	if (OP1_TYPE == IS_CONST ||
	    UNEXPECTED(Z_TYPE_P(obj) != IS_OBJECT)) {
		zend_error_noreturn(E_ERROR, "__clone method called on non-object");
	}

	ce = Z_OBJCE_P(obj);
	clone = ce ? ce->clone : NULL;
	clone_call =  Z_OBJ_HT_P(obj)->clone_obj;
	if (UNEXPECTED(clone_call == NULL)) {
		if (ce) {
			zend_error_noreturn(E_ERROR, "Trying to clone an uncloneable object of class %s", ce->name);
		} else {
			zend_error_noreturn(E_ERROR, "Trying to clone an uncloneable object");
		}
	}

	if (ce && clone) {
		if (clone->op_array.fn_flags & ZEND_ACC_PRIVATE) {
			/* Ensure that if we're calling a private function, we're allowed to do so.
			 */
			if (UNEXPECTED(ce != EG(scope))) {
				zend_error_noreturn(E_ERROR, "Call to private %s::__clone() from context '%s'", ce->name, EG(scope) ? EG(scope)->name : "");
			}
		} else if ((clone->common.fn_flags & ZEND_ACC_PROTECTED)) {
			/* Ensure that if we're calling a protected function, we're allowed to do so.
			 */
			if (UNEXPECTED(!zend_check_protected(zend_get_function_root_class(clone), EG(scope)))) {
				zend_error_noreturn(E_ERROR, "Call to protected %s::__clone() from context '%s'", ce->name, EG(scope) ? EG(scope)->name : "");
			}
		}
	}

	if (EXPECTED(EG(exception) == NULL)) {
		zval *retval;

		ALLOC_ZVAL(retval);
		Z_OBJVAL_P(retval) = clone_call(obj TSRMLS_CC);
		Z_TYPE_P(retval) = IS_OBJECT;
		Z_SET_REFCOUNT_P(retval, 1);
		Z_SET_ISREF_P(retval);
		if (!RETURN_VALUE_USED(opline) || UNEXPECTED(EG(exception) != NULL)) {
			zval_ptr_dtor(&retval);
		} else {
			AI_SET_PTR(&EX_T(opline->result.var), retval);
		}
	}
	FREE_OP1_IF_VAR();
	CHECK_EXCEPTION();
	ZEND_VM_NEXT_OPCODE();
}

ZEND_VM_HANDLER(99, ZEND_FETCH_CONSTANT, VAR|CONST|UNUSED, CONST)
{
	USE_OPLINE

	SAVE_OPLINE();
	if (OP1_TYPE == IS_UNUSED) {
		zend_constant *c;
		zval *retval;

		if (CACHED_PTR(opline->op2.literal->cache_slot)) {
			c = CACHED_PTR(opline->op2.literal->cache_slot);
		} else if ((c = zend_quick_get_constant(opline->op2.literal + 1, opline->extended_value TSRMLS_CC)) == NULL) {
			if ((opline->extended_value & IS_CONSTANT_UNQUALIFIED) != 0) {
				char *actual = (char *)zend_memrchr(Z_STRVAL_P(opline->op2.zv), '\\', Z_STRLEN_P(opline->op2.zv));
				if(!actual) {
					actual = Z_STRVAL_P(opline->op2.zv);
				} else {
					actual++;
				}
				/* non-qualified constant - allow text substitution */
				zend_error(E_NOTICE, "Use of undefined constant %s - assumed '%s'", actual, actual);
				ZVAL_STRINGL(&EX_T(opline->result.var).tmp_var, actual, Z_STRLEN_P(opline->op2.zv)-(actual - Z_STRVAL_P(opline->op2.zv)), 1);
				CHECK_EXCEPTION();
				ZEND_VM_NEXT_OPCODE();
			} else {
				zend_error_noreturn(E_ERROR, "Undefined constant '%s'", Z_STRVAL_P(opline->op2.zv));
			}
		} else {
			CACHE_PTR(opline->op2.literal->cache_slot, c);
		}
		retval = &EX_T(opline->result.var).tmp_var;
		ZVAL_COPY_VALUE(retval, &c->value);
		zval_copy_ctor(retval);
		CHECK_EXCEPTION();
		ZEND_VM_NEXT_OPCODE();
	} else {
		/* class constant */
		zend_class_entry *ce;
		zval **value;

		if (OP1_TYPE == IS_CONST) {
			if (CACHED_PTR(opline->op2.literal->cache_slot)) {
				value = CACHED_PTR(opline->op2.literal->cache_slot);
				ZVAL_COPY_VALUE(&EX_T(opline->result.var).tmp_var, *value);
				zval_copy_ctor(&EX_T(opline->result.var).tmp_var);
				CHECK_EXCEPTION();
				ZEND_VM_NEXT_OPCODE();
			} else if (CACHED_PTR(opline->op1.literal->cache_slot)) {
				ce = CACHED_PTR(opline->op1.literal->cache_slot);
			} else {
				ce = zend_fetch_class_by_name(Z_STRVAL_P(opline->op1.zv), Z_STRLEN_P(opline->op1.zv), opline->op1.literal + 1, opline->extended_value TSRMLS_CC);
				if (UNEXPECTED(ce == NULL)) {
					CHECK_EXCEPTION();
					ZEND_VM_NEXT_OPCODE();
				}
				CACHE_PTR(opline->op1.literal->cache_slot, ce);
			}
		} else {
			ce = EX_T(opline->op1.var).class_entry;
			if ((value = CACHED_POLYMORPHIC_PTR(opline->op2.literal->cache_slot, ce)) != NULL) {
				ZVAL_COPY_VALUE(&EX_T(opline->result.var).tmp_var, *value);
				zval_copy_ctor(&EX_T(opline->result.var).tmp_var);
				CHECK_EXCEPTION();
				ZEND_VM_NEXT_OPCODE();
			}
		}

		if (EXPECTED(zend_hash_quick_find(&ce->constants_table, Z_STRVAL_P(opline->op2.zv), Z_STRLEN_P(opline->op2.zv)+1, Z_HASH_P(opline->op2.zv), (void **) &value) == SUCCESS)) {
			if (Z_TYPE_PP(value) == IS_CONSTANT_ARRAY ||
			    (Z_TYPE_PP(value) & IS_CONSTANT_TYPE_MASK) == IS_CONSTANT) {
				zend_class_entry *old_scope = EG(scope);

				EG(scope) = ce;
				zval_update_constant(value, (void *) 1 TSRMLS_CC);
				EG(scope) = old_scope;
			}
			if (OP1_TYPE == IS_CONST) {
				CACHE_PTR(opline->op2.literal->cache_slot, value);
			} else {
				CACHE_POLYMORPHIC_PTR(opline->op2.literal->cache_slot, ce, value);
			}
			ZVAL_COPY_VALUE(&EX_T(opline->result.var).tmp_var, *value);
			zval_copy_ctor(&EX_T(opline->result.var).tmp_var);
		} else {
			zend_error_noreturn(E_ERROR, "Undefined class constant '%s'", Z_STRVAL_P(opline->op2.zv));
		}

		CHECK_EXCEPTION();
		ZEND_VM_NEXT_OPCODE();
	}
}

ZEND_VM_HANDLER(72, ZEND_ADD_ARRAY_ELEMENT, CONST|TMP|VAR|CV, CONST|TMP|VAR|UNUSED|CV)
{
	USE_OPLINE
	zend_free_op free_op1;
	zval *expr_ptr;

	SAVE_OPLINE();
	if ((OP1_TYPE == IS_VAR || OP1_TYPE == IS_CV) && opline->extended_value) {
		zval **expr_ptr_ptr = GET_OP1_ZVAL_PTR_PTR(BP_VAR_W);

		if (OP1_TYPE == IS_VAR && UNEXPECTED(expr_ptr_ptr == NULL)) {
			zend_error_noreturn(E_ERROR, "Cannot create references to/from string offsets");
		}
		SEPARATE_ZVAL_TO_MAKE_IS_REF(expr_ptr_ptr);
		expr_ptr = *expr_ptr_ptr;
		Z_ADDREF_P(expr_ptr);
	} else {
		expr_ptr=GET_OP1_ZVAL_PTR(BP_VAR_R);
		if (IS_OP1_TMP_FREE()) { /* temporary variable */
			zval *new_expr;

			ALLOC_ZVAL(new_expr);
			INIT_PZVAL_COPY(new_expr, expr_ptr);
			expr_ptr = new_expr;
		} else if (OP1_TYPE == IS_CONST || PZVAL_IS_REF(expr_ptr)) {
			zval *new_expr;

			ALLOC_ZVAL(new_expr);
			INIT_PZVAL_COPY(new_expr, expr_ptr);
			expr_ptr = new_expr;
			zendi_zval_copy_ctor(*expr_ptr);
		} else {
			Z_ADDREF_P(expr_ptr);
		}
	}

	if (OP2_TYPE != IS_UNUSED) {
		zend_free_op free_op2;
		zval *offset = GET_OP2_ZVAL_PTR(BP_VAR_R);
		ulong hval;

		switch (Z_TYPE_P(offset)) {
			case IS_DOUBLE:
				hval = zend_dval_to_lval(Z_DVAL_P(offset));
				ZEND_VM_C_GOTO(num_index);
			case IS_LONG:
			case IS_BOOL:
				hval = Z_LVAL_P(offset);
ZEND_VM_C_LABEL(num_index):
				zend_hash_index_update(Z_ARRVAL(EX_T(opline->result.var).tmp_var), hval, &expr_ptr, sizeof(zval *), NULL);
				break;
			case IS_STRING:
				if (OP2_TYPE == IS_CONST) {
					hval = Z_HASH_P(offset);
				} else {
					ZEND_HANDLE_NUMERIC_EX(Z_STRVAL_P(offset), Z_STRLEN_P(offset)+1, hval, ZEND_VM_C_GOTO(num_index));
					if (IS_INTERNED(Z_STRVAL_P(offset))) {
						hval = INTERNED_HASH(Z_STRVAL_P(offset));
					} else {
						hval = zend_hash_func(Z_STRVAL_P(offset), Z_STRLEN_P(offset)+1);
					}
				}
				zend_hash_quick_update(Z_ARRVAL(EX_T(opline->result.var).tmp_var), Z_STRVAL_P(offset), Z_STRLEN_P(offset)+1, hval, &expr_ptr, sizeof(zval *), NULL);
				break;
			case IS_NULL:
				zend_hash_update(Z_ARRVAL(EX_T(opline->result.var).tmp_var), "", sizeof(""), &expr_ptr, sizeof(zval *), NULL);
				break;
			default:
				zend_error(E_WARNING, "Illegal offset type");
				zval_ptr_dtor(&expr_ptr);
				/* do nothing */
				break;
		}
		FREE_OP2();
	} else {
		zend_hash_next_index_insert(Z_ARRVAL(EX_T(opline->result.var).tmp_var), &expr_ptr, sizeof(zval *), NULL);
	}
	if ((OP1_TYPE == IS_VAR || OP1_TYPE == IS_CV) && opline->extended_value) {
		FREE_OP1_VAR_PTR();
	} else {
		FREE_OP1_IF_VAR();
	}
	CHECK_EXCEPTION();
	ZEND_VM_NEXT_OPCODE();
}

ZEND_VM_HANDLER(71, ZEND_INIT_ARRAY, CONST|TMP|VAR|UNUSED|CV, CONST|TMP|VAR|UNUSED|CV)
{
	USE_OPLINE

	array_init(&EX_T(opline->result.var).tmp_var);
	if (OP1_TYPE == IS_UNUSED) {
		ZEND_VM_NEXT_OPCODE();
#if !defined(ZEND_VM_SPEC) || OP1_TYPE != IS_UNUSED
	} else {
		ZEND_VM_DISPATCH_TO_HANDLER(ZEND_ADD_ARRAY_ELEMENT);
#endif
	}
}

ZEND_VM_HANDLER(21, ZEND_CAST, CONST|TMP|VAR|CV, ANY)
{
	USE_OPLINE
	zend_free_op free_op1;
	zval *expr;
	zval *result = &EX_T(opline->result.var).tmp_var;

	SAVE_OPLINE();
	expr = GET_OP1_ZVAL_PTR(BP_VAR_R);

	if (opline->extended_value != IS_STRING) {
		ZVAL_COPY_VALUE(result, expr);
		if (!IS_OP1_TMP_FREE()) {
			zendi_zval_copy_ctor(*result);
		}
	}
	switch (opline->extended_value) {
		case IS_NULL:
			convert_to_null(result);
			break;
		case IS_BOOL:
			convert_to_boolean(result);
			break;
		case IS_LONG:
			convert_to_long(result);
			break;
		case IS_DOUBLE:
			convert_to_double(result);
			break;
		case IS_STRING: {
			zval var_copy;
			int use_copy;

			zend_make_printable_zval(expr, &var_copy, &use_copy);
			if (use_copy) {
				ZVAL_COPY_VALUE(result, &var_copy);
				if (IS_OP1_TMP_FREE()) {
					FREE_OP1();
				}
			} else {
				ZVAL_COPY_VALUE(result, expr);
				if (!IS_OP1_TMP_FREE()) {
					zendi_zval_copy_ctor(*result);
				}
			}
			break;
		}
		case IS_ARRAY:
			convert_to_array(result);
			break;
		case IS_OBJECT:
			convert_to_object(result);
			break;
	}
	FREE_OP1_IF_VAR();
	CHECK_EXCEPTION();
	ZEND_VM_NEXT_OPCODE();
}

ZEND_VM_HANDLER(73, ZEND_INCLUDE_OR_EVAL, CONST|TMP|VAR|CV, ANY)
{
	USE_OPLINE
	zend_op_array *new_op_array=NULL;
	zend_free_op free_op1;
	zval *inc_filename;
    zval *tmp_inc_filename = NULL;
	zend_bool failure_retval=0;

	SAVE_OPLINE();
	inc_filename = GET_OP1_ZVAL_PTR(BP_VAR_R);

	if (inc_filename->type!=IS_STRING) {
		MAKE_STD_ZVAL(tmp_inc_filename);
		ZVAL_COPY_VALUE(tmp_inc_filename, inc_filename);
		zval_copy_ctor(tmp_inc_filename);
		convert_to_string(tmp_inc_filename);
		inc_filename = tmp_inc_filename;
	}

	if (opline->extended_value != ZEND_EVAL && strlen(Z_STRVAL_P(inc_filename)) != Z_STRLEN_P(inc_filename)) {
		if (opline->extended_value == ZEND_INCLUDE_ONCE || opline->extended_value == ZEND_INCLUDE) {
			zend_message_dispatcher(ZMSG_FAILED_INCLUDE_FOPEN, Z_STRVAL_P(inc_filename) TSRMLS_CC);
		} else {
			zend_message_dispatcher(ZMSG_FAILED_REQUIRE_FOPEN, Z_STRVAL_P(inc_filename) TSRMLS_CC);
		}
	} else {
		switch (opline->extended_value) {
			case ZEND_INCLUDE_ONCE:
			case ZEND_REQUIRE_ONCE: {
					zend_file_handle file_handle;
					char *resolved_path;

					resolved_path = zend_resolve_path(Z_STRVAL_P(inc_filename), Z_STRLEN_P(inc_filename) TSRMLS_CC);
					if (resolved_path) {
						failure_retval = zend_hash_exists(&EG(included_files), resolved_path, strlen(resolved_path)+1);
					} else {
						resolved_path = Z_STRVAL_P(inc_filename);
					}

					if (failure_retval) {
						/* do nothing, file already included */
					} else if (SUCCESS == zend_stream_open(resolved_path, &file_handle TSRMLS_CC)) {

						if (!file_handle.opened_path) {
							file_handle.opened_path = estrdup(resolved_path);
						}

						if (zend_hash_add_empty_element(&EG(included_files), file_handle.opened_path, strlen(file_handle.opened_path)+1)==SUCCESS) {
							new_op_array = zend_compile_file(&file_handle, (opline->extended_value==ZEND_INCLUDE_ONCE?ZEND_INCLUDE:ZEND_REQUIRE) TSRMLS_CC);
							zend_destroy_file_handle(&file_handle TSRMLS_CC);
						} else {
							zend_file_handle_dtor(&file_handle TSRMLS_CC);
							failure_retval=1;
						}
					} else {
						if (opline->extended_value == ZEND_INCLUDE_ONCE) {
							zend_message_dispatcher(ZMSG_FAILED_INCLUDE_FOPEN, Z_STRVAL_P(inc_filename) TSRMLS_CC);
						} else {
							zend_message_dispatcher(ZMSG_FAILED_REQUIRE_FOPEN, Z_STRVAL_P(inc_filename) TSRMLS_CC);
						}
					}
					if (resolved_path != Z_STRVAL_P(inc_filename)) {
						efree(resolved_path);
					}
				}
				break;
			case ZEND_INCLUDE:
			case ZEND_REQUIRE:
				new_op_array = compile_filename(opline->extended_value, inc_filename TSRMLS_CC);
				break;
			case ZEND_EVAL: {
					char *eval_desc = zend_make_compiled_string_description("eval()'d code" TSRMLS_CC);

					new_op_array = zend_compile_string(inc_filename, eval_desc TSRMLS_CC);
					efree(eval_desc);
				}
				break;
			EMPTY_SWITCH_DEFAULT_CASE()
		}
	}
	if (tmp_inc_filename) {
		zval_ptr_dtor(&tmp_inc_filename);
	}
	FREE_OP1();
	if (UNEXPECTED(EG(exception) != NULL)) {
		HANDLE_EXCEPTION();
	} else if (EXPECTED(new_op_array != NULL)) {
		EX(original_return_value) = EG(return_value_ptr_ptr);
		EG(active_op_array) = new_op_array;
		if (RETURN_VALUE_USED(opline)) {
			EX_T(opline->result.var).var.ptr = NULL;
			EX_T(opline->result.var).var.ptr_ptr = &EX_T(opline->result.var).var.ptr;
			EG(return_value_ptr_ptr) = EX_T(opline->result.var).var.ptr_ptr;
		} else {
			EG(return_value_ptr_ptr) = NULL;
		}

		EX(current_object) = EX(object);

		EX(function_state).function = (zend_function *) new_op_array;
		EX(object) = NULL;

		if (!EG(active_symbol_table)) {
			zend_rebuild_symbol_table(TSRMLS_C);
		}

		if (EXPECTED(zend_execute == execute)) {
			ZEND_VM_ENTER();
		} else {
			zend_execute(new_op_array TSRMLS_CC);
		}

		EX(function_state).function = (zend_function *) EX(op_array);
		EX(object) = EX(current_object);

		EG(opline_ptr) = &EX(opline);
		EG(active_op_array) = EX(op_array);
		EG(return_value_ptr_ptr) = EX(original_return_value);
		destroy_op_array(new_op_array TSRMLS_CC);
		efree(new_op_array);
		if (UNEXPECTED(EG(exception) != NULL)) {
			zend_throw_exception_internal(NULL TSRMLS_CC);
			HANDLE_EXCEPTION();
		} else if (RETURN_VALUE_USED(opline)) {
			if (!EX_T(opline->result.var).var.ptr) { /* there was no return statement */
				zval *retval;

				ALLOC_ZVAL(retval);
				ZVAL_BOOL(retval, 1);
				INIT_PZVAL(retval);
				EX_T(opline->result.var).var.ptr = retval;
			}
		}

	} else if (RETURN_VALUE_USED(opline)) {
		zval *retval;

		ALLOC_ZVAL(retval);
		ZVAL_BOOL(retval, failure_retval);
		INIT_PZVAL(retval);
		AI_SET_PTR(&EX_T(opline->result.var), retval);
	}
	ZEND_VM_NEXT_OPCODE();
}

ZEND_VM_HANDLER(74, ZEND_UNSET_VAR, CONST|TMP|VAR|CV, UNUSED|CONST|VAR)
{
	USE_OPLINE
	zval tmp, *varname;
	HashTable *target_symbol_table;
	zend_free_op free_op1;

	SAVE_OPLINE();
	if (OP1_TYPE == IS_CV &&
	    OP2_TYPE == IS_UNUSED &&
	    (opline->extended_value & ZEND_QUICK_SET)) {
		if (EG(active_symbol_table)) {
			zend_compiled_variable *cv = &CV_DEF_OF(opline->op1.var);

			zend_delete_variable(EX(prev_execute_data), EG(active_symbol_table),  cv->name, cv->name_len+1, cv->hash_value TSRMLS_CC);
			EX_CV(opline->op1.var) = NULL;
		} else if (EX_CV(opline->op1.var)) {
			zval_ptr_dtor(EX_CV(opline->op1.var));
			EX_CV(opline->op1.var) = NULL;
		}
		CHECK_EXCEPTION();
		ZEND_VM_NEXT_OPCODE();
	}

	varname = GET_OP1_ZVAL_PTR(BP_VAR_R);

	if (OP1_TYPE != IS_CONST && Z_TYPE_P(varname) != IS_STRING) {
		ZVAL_COPY_VALUE(&tmp, varname);
		zval_copy_ctor(&tmp);
		convert_to_string(&tmp);
		varname = &tmp;
	} else if (OP1_TYPE == IS_VAR || OP1_TYPE == IS_CV) {
		Z_ADDREF_P(varname);
	}

	if (OP2_TYPE != IS_UNUSED) {
		zend_class_entry *ce;

		if (OP2_TYPE == IS_CONST) {
			if (CACHED_PTR(opline->op2.literal->cache_slot)) {
				ce = CACHED_PTR(opline->op2.literal->cache_slot);
			} else {
				ce = zend_fetch_class_by_name(Z_STRVAL_P(opline->op2.zv), Z_STRLEN_P(opline->op2.zv), opline->op2.literal + 1, 0 TSRMLS_CC);
				if (UNEXPECTED(ce == NULL)) {
					if (OP1_TYPE != IS_CONST && varname == &tmp) {
						zval_dtor(&tmp);
					} else if (OP1_TYPE == IS_VAR || OP1_TYPE == IS_CV) {
						zval_ptr_dtor(&varname);
					}
					FREE_OP1();
					CHECK_EXCEPTION();
					ZEND_VM_NEXT_OPCODE();
				}
				CACHE_PTR(opline->op2.literal->cache_slot, ce);
			}
		} else {
			ce = EX_T(opline->op2.var).class_entry;
		}
		zend_std_unset_static_property(ce, Z_STRVAL_P(varname), Z_STRLEN_P(varname), ((OP1_TYPE == IS_CONST) ? opline->op1.literal : NULL) TSRMLS_CC);
	} else {
		ulong hash_value = zend_inline_hash_func(varname->value.str.val, varname->value.str.len+1);

		target_symbol_table = zend_get_target_symbol_table(opline->extended_value & ZEND_FETCH_TYPE_MASK TSRMLS_CC);
		zend_delete_variable(EXECUTE_DATA, target_symbol_table, varname->value.str.val, varname->value.str.len+1, hash_value TSRMLS_CC);
	}

	if (OP1_TYPE != IS_CONST && varname == &tmp) {
		zval_dtor(&tmp);
	} else if (OP1_TYPE == IS_VAR || OP1_TYPE == IS_CV) {
		zval_ptr_dtor(&varname);
	}
	FREE_OP1();
	CHECK_EXCEPTION();
	ZEND_VM_NEXT_OPCODE();
}

ZEND_VM_HANDLER(75, ZEND_UNSET_DIM, VAR|UNUSED|CV, CONST|TMP|VAR|CV)
{
	USE_OPLINE
	zend_free_op free_op1, free_op2;
	zval **container;
	zval *offset;
	ulong hval;

	SAVE_OPLINE();
	container = GET_OP1_OBJ_ZVAL_PTR_PTR(BP_VAR_UNSET);
	if (OP1_TYPE == IS_CV && container != &EG(uninitialized_zval_ptr)) {
		SEPARATE_ZVAL_IF_NOT_REF(container);
	}
	offset = GET_OP2_ZVAL_PTR(BP_VAR_R);

	if (OP1_TYPE != IS_VAR || container) {
		switch (Z_TYPE_PP(container)) {
			case IS_ARRAY: {
				HashTable *ht = Z_ARRVAL_PP(container);

				switch (Z_TYPE_P(offset)) {
					case IS_DOUBLE:
						hval = zend_dval_to_lval(Z_DVAL_P(offset));
						zend_hash_index_del(ht, hval);
						break;
					case IS_RESOURCE:
					case IS_BOOL:
					case IS_LONG:
						hval = Z_LVAL_P(offset);
						zend_hash_index_del(ht, hval);
						break;
					case IS_STRING:
						if (OP2_TYPE == IS_CV || OP2_TYPE == IS_VAR) {
							Z_ADDREF_P(offset);
						}
						if (OP2_TYPE == IS_CONST) {
							hval = Z_HASH_P(offset);
						} else {
							ZEND_HANDLE_NUMERIC_EX(Z_STRVAL_P(offset), Z_STRLEN_P(offset)+1, hval, ZEND_VM_C_GOTO(num_index_dim));
							if (IS_INTERNED(Z_STRVAL_P(offset))) {
								hval = INTERNED_HASH(Z_STRVAL_P(offset));
							} else {
								hval = zend_hash_func(Z_STRVAL_P(offset), Z_STRLEN_P(offset)+1);
							}
						}
						if (ht == &EG(symbol_table)) {
							zend_delete_global_variable_ex(offset->value.str.val, offset->value.str.len, hval TSRMLS_CC);
						} else {
							zend_hash_quick_del(ht, Z_STRVAL_P(offset), Z_STRLEN_P(offset)+1, hval);
						}
						if (OP2_TYPE == IS_CV || OP2_TYPE == IS_VAR) {
							zval_ptr_dtor(&offset);
						}
						break;
ZEND_VM_C_LABEL(num_index_dim):
						zend_hash_index_del(ht, hval);
						if (OP2_TYPE == IS_CV || OP2_TYPE == IS_VAR) {
							zval_ptr_dtor(&offset);
						}
						break;
					case IS_NULL:
						zend_hash_del(ht, "", sizeof(""));
						break;
					default:
						zend_error(E_WARNING, "Illegal offset type in unset");
						break;
				}
				FREE_OP2();
				break;
			}
			case IS_OBJECT:
				if (UNEXPECTED(Z_OBJ_HT_P(*container)->unset_dimension == NULL)) {
					zend_error_noreturn(E_ERROR, "Cannot use object as array");
				}
				if (IS_OP2_TMP_FREE()) {
					MAKE_REAL_ZVAL_PTR(offset);
				}
				Z_OBJ_HT_P(*container)->unset_dimension(*container, offset TSRMLS_CC);
				if (IS_OP2_TMP_FREE()) {
					zval_ptr_dtor(&offset);
				} else {
					FREE_OP2();
				}
				break;
			case IS_STRING:
				zend_error_noreturn(E_ERROR, "Cannot unset string offsets");
				ZEND_VM_CONTINUE(); /* bailed out before */
			default:
				FREE_OP2();
				break;
		}
	} else {
		FREE_OP2();
	}
	FREE_OP1_VAR_PTR();

	CHECK_EXCEPTION();
	ZEND_VM_NEXT_OPCODE();
}

ZEND_VM_HANDLER(76, ZEND_UNSET_OBJ, VAR|UNUSED|CV, CONST|TMP|VAR|CV)
{
	USE_OPLINE
	zend_free_op free_op1, free_op2;
	zval **container;
	zval *offset;

	SAVE_OPLINE();
	container = GET_OP1_OBJ_ZVAL_PTR_PTR(BP_VAR_UNSET);
	offset = GET_OP2_ZVAL_PTR(BP_VAR_R);

	if (OP1_TYPE != IS_VAR || container) {
		if (OP1_TYPE == IS_CV && container != &EG(uninitialized_zval_ptr)) {
			SEPARATE_ZVAL_IF_NOT_REF(container);
		}
		if (Z_TYPE_PP(container) == IS_OBJECT) {
			if (IS_OP2_TMP_FREE()) {
				MAKE_REAL_ZVAL_PTR(offset);
			}
			if (Z_OBJ_HT_P(*container)->unset_property) {
				Z_OBJ_HT_P(*container)->unset_property(*container, offset, ((OP2_TYPE == IS_CONST) ? opline->op2.literal : NULL) TSRMLS_CC);
			} else {
				zend_error(E_NOTICE, "Trying to unset property of non-object");
			}
			if (IS_OP2_TMP_FREE()) {
				zval_ptr_dtor(&offset);
			} else {
				FREE_OP2();
			}
		} else {
			FREE_OP2();
		}
	} else {
		FREE_OP2();
	}
	FREE_OP1_VAR_PTR();

	CHECK_EXCEPTION();
	ZEND_VM_NEXT_OPCODE();
}

ZEND_VM_HANDLER(77, ZEND_FE_RESET, CONST|TMP|VAR|CV, ANY)
{
	USE_OPLINE
	zend_free_op free_op1;
	zval *array_ptr, **array_ptr_ptr;
	HashTable *fe_ht;
	zend_object_iterator *iter = NULL;
	zend_class_entry *ce = NULL;
	zend_bool is_empty = 0;

	SAVE_OPLINE();

	if ((OP1_TYPE == IS_CV || OP1_TYPE == IS_VAR) &&
	    (opline->extended_value & ZEND_FE_RESET_VARIABLE)) {
		array_ptr_ptr = GET_OP1_ZVAL_PTR_PTR(BP_VAR_R);
		if (array_ptr_ptr == NULL || array_ptr_ptr == &EG(uninitialized_zval_ptr)) {
			MAKE_STD_ZVAL(array_ptr);
			ZVAL_NULL(array_ptr);
		} else if (Z_TYPE_PP(array_ptr_ptr) == IS_OBJECT) {
			if(Z_OBJ_HT_PP(array_ptr_ptr)->get_class_entry == NULL) {
				zend_error(E_WARNING, "foreach() cannot iterate over objects without PHP class");
				ZEND_VM_JMP(EX(op_array)->opcodes+opline->op2.opline_num);
			}

			ce = Z_OBJCE_PP(array_ptr_ptr);
			if (!ce || ce->get_iterator == NULL) {
				SEPARATE_ZVAL_IF_NOT_REF(array_ptr_ptr);
				Z_ADDREF_PP(array_ptr_ptr);
			}
			array_ptr = *array_ptr_ptr;
		} else {
			if (Z_TYPE_PP(array_ptr_ptr) == IS_ARRAY) {
				SEPARATE_ZVAL_IF_NOT_REF(array_ptr_ptr);
				if (opline->extended_value & ZEND_FE_FETCH_BYREF) {
					Z_SET_ISREF_PP(array_ptr_ptr);
				}
			}
			array_ptr = *array_ptr_ptr;
			Z_ADDREF_P(array_ptr);
		}
	} else {
		array_ptr = GET_OP1_ZVAL_PTR(BP_VAR_R);
		if (IS_OP1_TMP_FREE()) { /* IS_TMP_VAR */
			zval *tmp;

			ALLOC_ZVAL(tmp);
			INIT_PZVAL_COPY(tmp, array_ptr);
			array_ptr = tmp;
			if (Z_TYPE_P(array_ptr) == IS_OBJECT) {
				ce = Z_OBJCE_P(array_ptr);
				if (ce && ce->get_iterator) {
					Z_DELREF_P(array_ptr);
				}
			}
		} else if (Z_TYPE_P(array_ptr) == IS_OBJECT) {
			ce = Z_OBJCE_P(array_ptr);
			if (!ce || !ce->get_iterator) {
				Z_ADDREF_P(array_ptr);
			}
		} else if (OP1_TYPE == IS_CONST ||
		           ((OP1_TYPE == IS_CV || OP1_TYPE == IS_VAR) &&
		            !Z_ISREF_P(array_ptr) &&
		            Z_REFCOUNT_P(array_ptr) > 1)) {
			zval *tmp;

			ALLOC_ZVAL(tmp);
			INIT_PZVAL_COPY(tmp, array_ptr);
			zval_copy_ctor(tmp);
			array_ptr = tmp;
		} else {
			Z_ADDREF_P(array_ptr);
		}
	}

	if (ce && ce->get_iterator) {
		iter = ce->get_iterator(ce, array_ptr, opline->extended_value & ZEND_FE_RESET_REFERENCE TSRMLS_CC);

		if (iter && EXPECTED(EG(exception) == NULL)) {
			array_ptr = zend_iterator_wrap(iter TSRMLS_CC);
		} else {
			FREE_OP1_IF_VAR();
			if (!EG(exception)) {
				zend_throw_exception_ex(NULL, 0 TSRMLS_CC, "Object of type %s did not create an Iterator", ce->name);
			}
			zend_throw_exception_internal(NULL TSRMLS_CC);
			HANDLE_EXCEPTION();
		}
	}

	EX_T(opline->result.var).fe.ptr = array_ptr;

	if (iter) {
		iter->index = 0;
		if (iter->funcs->rewind) {
			iter->funcs->rewind(iter TSRMLS_CC);
			if (UNEXPECTED(EG(exception) != NULL)) {
				zval_ptr_dtor(&array_ptr);
				FREE_OP1_IF_VAR();
				HANDLE_EXCEPTION();
			}
		}
		is_empty = iter->funcs->valid(iter TSRMLS_CC) != SUCCESS;
		if (UNEXPECTED(EG(exception) != NULL)) {
			zval_ptr_dtor(&array_ptr);
			FREE_OP1_IF_VAR();
			HANDLE_EXCEPTION();
		}
		iter->index = -1; /* will be set to 0 before using next handler */
	} else if ((fe_ht = HASH_OF(array_ptr)) != NULL) {
		zend_hash_internal_pointer_reset(fe_ht);
		if (ce) {
			zend_object *zobj = zend_objects_get_address(array_ptr TSRMLS_CC);
			while (zend_hash_has_more_elements(fe_ht) == SUCCESS) {
				char *str_key;
				uint str_key_len;
				ulong int_key;
				zend_uchar key_type;

				key_type = zend_hash_get_current_key_ex(fe_ht, &str_key, &str_key_len, &int_key, 0, NULL);
				if (key_type != HASH_KEY_NON_EXISTANT &&
					(key_type == HASH_KEY_IS_LONG ||
				     zend_check_property_access(zobj, str_key, str_key_len-1 TSRMLS_CC) == SUCCESS)) {
					break;
				}
				zend_hash_move_forward(fe_ht);
			}
		}
		is_empty = zend_hash_has_more_elements(fe_ht) != SUCCESS;
		zend_hash_get_pointer(fe_ht, &EX_T(opline->result.var).fe.fe_pos);
	} else {
		zend_error(E_WARNING, "Invalid argument supplied for foreach()");
		is_empty = 1;
	}

	FREE_OP1_IF_VAR();
	if (is_empty) {
		ZEND_VM_JMP(EX(op_array)->opcodes+opline->op2.opline_num);
	} else {
		CHECK_EXCEPTION();
		ZEND_VM_NEXT_OPCODE();
	}
}

ZEND_VM_HANDLER(78, ZEND_FE_FETCH, VAR, ANY)
{
	USE_OPLINE
	zend_free_op free_op1;
	zval *array = EX_T(opline->op1.var).fe.ptr;
	zval **value;
	char *str_key;
	uint str_key_len;
	ulong int_key;
	HashTable *fe_ht;
	zend_object_iterator *iter = NULL;
	int key_type = 0;
	zend_bool use_key = (zend_bool)(opline->extended_value & ZEND_FE_FETCH_WITH_KEY);

	SAVE_OPLINE();

	switch (zend_iterator_unwrap(array, &iter TSRMLS_CC)) {
		default:
		case ZEND_ITER_INVALID:
			zend_error(E_WARNING, "Invalid argument supplied for foreach()");
			ZEND_VM_JMP(EX(op_array)->opcodes+opline->op2.opline_num);

		case ZEND_ITER_PLAIN_OBJECT: {
			const char *class_name, *prop_name;
			zend_object *zobj = zend_objects_get_address(array TSRMLS_CC);

			fe_ht = Z_OBJPROP_P(array);
			zend_hash_set_pointer(fe_ht, &EX_T(opline->op1.var).fe.fe_pos);
			do {
				if (zend_hash_get_current_data(fe_ht, (void **) &value)==FAILURE) {
					/* reached end of iteration */
					ZEND_VM_JMP(EX(op_array)->opcodes+opline->op2.opline_num);
				}
				key_type = zend_hash_get_current_key_ex(fe_ht, &str_key, &str_key_len, &int_key, 0, NULL);

				zend_hash_move_forward(fe_ht);
			} while (key_type == HASH_KEY_NON_EXISTANT ||
			         (key_type != HASH_KEY_IS_LONG &&
			          zend_check_property_access(zobj, str_key, str_key_len-1 TSRMLS_CC) != SUCCESS));
			zend_hash_get_pointer(fe_ht, &EX_T(opline->op1.var).fe.fe_pos);
			if (use_key && key_type != HASH_KEY_IS_LONG) {
				zend_unmangle_property_name(str_key, str_key_len-1, &class_name, &prop_name);
				str_key_len = strlen(prop_name);
				str_key = estrndup(prop_name, str_key_len);
				str_key_len++;
			}
			break;
		}

		case ZEND_ITER_PLAIN_ARRAY:
			fe_ht = Z_ARRVAL_P(array);
			zend_hash_set_pointer(fe_ht, &EX_T(opline->op1.var).fe.fe_pos);
			if (zend_hash_get_current_data(fe_ht, (void **) &value)==FAILURE) {
				/* reached end of iteration */
				ZEND_VM_JMP(EX(op_array)->opcodes+opline->op2.opline_num);
			}
			if (use_key) {
				key_type = zend_hash_get_current_key_ex(fe_ht, &str_key, &str_key_len, &int_key, 1, NULL);
			}
			zend_hash_move_forward(fe_ht);
			zend_hash_get_pointer(fe_ht, &EX_T(opline->op1.var).fe.fe_pos);
			break;

		case ZEND_ITER_OBJECT:
			/* !iter happens from exception */
			if (iter && ++iter->index > 0) {
				/* This could cause an endless loop if index becomes zero again.
				 * In case that ever happens we need an additional flag. */
				iter->funcs->move_forward(iter TSRMLS_CC);
				if (UNEXPECTED(EG(exception) != NULL)) {
					zval_ptr_dtor(&array);
					HANDLE_EXCEPTION();
				}
			}
			/* If index is zero we come from FE_RESET and checked valid() already. */
			if (!iter || (iter->index > 0 && iter->funcs->valid(iter TSRMLS_CC) == FAILURE)) {
				/* reached end of iteration */
				if (UNEXPECTED(EG(exception) != NULL)) {
					zval_ptr_dtor(&array);
					HANDLE_EXCEPTION();
				}
				ZEND_VM_JMP(EX(op_array)->opcodes+opline->op2.opline_num);
			}
			iter->funcs->get_current_data(iter, &value TSRMLS_CC);
			if (UNEXPECTED(EG(exception) != NULL)) {
				zval_ptr_dtor(&array);
				HANDLE_EXCEPTION();
			}
			if (!value) {
				/* failure in get_current_data */
				ZEND_VM_JMP(EX(op_array)->opcodes+opline->op2.opline_num);
			}
			if (use_key) {
				if (iter->funcs->get_current_key) {
					key_type = iter->funcs->get_current_key(iter, &str_key, &str_key_len, &int_key TSRMLS_CC);
					if (UNEXPECTED(EG(exception) != NULL)) {
						zval_ptr_dtor(&array);
						HANDLE_EXCEPTION();
					}
				} else {
					key_type = HASH_KEY_IS_LONG;
					int_key = iter->index;
				}
			}
			break;
	}

	if (opline->extended_value & ZEND_FE_FETCH_BYREF) {
		SEPARATE_ZVAL_IF_NOT_REF(value);
		Z_SET_ISREF_PP(value);
		EX_T(opline->result.var).var.ptr_ptr = value;
		Z_ADDREF_PP(value);
	} else {
		PZVAL_LOCK(*value);
		AI_SET_PTR(&EX_T(opline->result.var), *value);
	}

	if (use_key) {
		zval *key = &EX_T((opline+1)->result.var).tmp_var;

		switch (key_type) {
			case HASH_KEY_IS_STRING:
				Z_STRVAL_P(key) = (char*)str_key;
				Z_STRLEN_P(key) = str_key_len-1;
				Z_TYPE_P(key) = IS_STRING;
				break;
			case HASH_KEY_IS_LONG:
				Z_LVAL_P(key) = int_key;
				Z_TYPE_P(key) = IS_LONG;
				break;
			default:
			case HASH_KEY_NON_EXISTANT:
				ZVAL_NULL(key);
				break;
		}
	}

	CHECK_EXCEPTION();
	ZEND_VM_INC_OPCODE();
	ZEND_VM_NEXT_OPCODE();
}

ZEND_VM_HANDLER(114, ZEND_ISSET_ISEMPTY_VAR, CONST|TMP|VAR|CV, UNUSED|CONST|VAR)
{
	USE_OPLINE
	zval **value;
	zend_bool isset = 1;

	SAVE_OPLINE();
	if (OP1_TYPE == IS_CV &&
	    OP2_TYPE == IS_UNUSED &&
	    (opline->extended_value & ZEND_QUICK_SET)) {
		if (EX_CV(opline->op1.var)) {
			value = EX_CV(opline->op1.var);
		} else if (EG(active_symbol_table)) {
			zend_compiled_variable *cv = &CV_DEF_OF(opline->op1.var);

			if (zend_hash_quick_find(EG(active_symbol_table), cv->name, cv->name_len+1, cv->hash_value, (void **) &value) == FAILURE) {
				isset = 0;
			}
		} else {
			isset = 0;
		}
	} else {
		HashTable *target_symbol_table;
		zend_free_op free_op1;
		zval tmp, *varname = GET_OP1_ZVAL_PTR(BP_VAR_IS);

		if (OP1_TYPE != IS_CONST && Z_TYPE_P(varname) != IS_STRING) {
			ZVAL_COPY_VALUE(&tmp, varname);
			zval_copy_ctor(&tmp);
			convert_to_string(&tmp);
			varname = &tmp;
		}

		if (OP2_TYPE != IS_UNUSED) {
			zend_class_entry *ce;

			if (OP2_TYPE == IS_CONST) {
				if (CACHED_PTR(opline->op2.literal->cache_slot)) {
					ce = CACHED_PTR(opline->op2.literal->cache_slot);
				} else {
					ce = zend_fetch_class_by_name(Z_STRVAL_P(opline->op2.zv), Z_STRLEN_P(opline->op2.zv), opline->op2.literal + 1, 0 TSRMLS_CC);
					if (UNEXPECTED(ce == NULL)) {
						CHECK_EXCEPTION();
						ZEND_VM_NEXT_OPCODE();
					}
					CACHE_PTR(opline->op2.literal->cache_slot, ce);
				}
			} else {
				ce = EX_T(opline->op2.var).class_entry;
			}
			value = zend_std_get_static_property(ce, Z_STRVAL_P(varname), Z_STRLEN_P(varname), 1, ((OP1_TYPE == IS_CONST) ? opline->op1.literal : NULL) TSRMLS_CC);
			if (!value) {
				isset = 0;
			}
		} else {
			target_symbol_table = zend_get_target_symbol_table(opline->extended_value & ZEND_FETCH_TYPE_MASK TSRMLS_CC);
			if (zend_hash_find(target_symbol_table, varname->value.str.val, varname->value.str.len+1, (void **) &value) == FAILURE) {
				isset = 0;
			}
		}

		if (OP1_TYPE != IS_CONST && varname == &tmp) {
			zval_dtor(&tmp);
		}
		FREE_OP1();
	}

	if (opline->extended_value & ZEND_ISSET) {
		if (isset && Z_TYPE_PP(value) != IS_NULL) {
			ZVAL_BOOL(&EX_T(opline->result.var).tmp_var, 1);
		} else {
			ZVAL_BOOL(&EX_T(opline->result.var).tmp_var, 0);
		}
	} else /* if (opline->extended_value & ZEND_ISEMPTY) */ {
		if (!isset || !i_zend_is_true(*value)) {
			ZVAL_BOOL(&EX_T(opline->result.var).tmp_var, 1);
		} else {
			ZVAL_BOOL(&EX_T(opline->result.var).tmp_var, 0);
		}
	}

	CHECK_EXCEPTION();
	ZEND_VM_NEXT_OPCODE();
}

ZEND_VM_HELPER_EX(zend_isset_isempty_dim_prop_obj_handler, VAR|UNUSED|CV, CONST|TMP|VAR|CV, int prop_dim)
{
	USE_OPLINE
	zend_free_op free_op1, free_op2;
	zval **container;
	zval **value = NULL;
	int result = 0;
	ulong hval;
	zval *offset;

	SAVE_OPLINE();
	container = GET_OP1_OBJ_ZVAL_PTR_PTR(BP_VAR_IS);

	offset = GET_OP2_ZVAL_PTR(BP_VAR_R);

	if (Z_TYPE_PP(container) == IS_ARRAY && !prop_dim) {
		HashTable *ht;
		int isset = 0;

		ht = Z_ARRVAL_PP(container);

		switch (Z_TYPE_P(offset)) {
			case IS_DOUBLE:
				hval = zend_dval_to_lval(Z_DVAL_P(offset));
				ZEND_VM_C_GOTO(num_index_prop);
			case IS_RESOURCE:
			case IS_BOOL:
			case IS_LONG:
				hval = Z_LVAL_P(offset);
ZEND_VM_C_LABEL(num_index_prop):
				if (zend_hash_index_find(ht, hval, (void **) &value) == SUCCESS) {
					isset = 1;
				}
				break;
			case IS_STRING:
				if (OP2_TYPE == IS_CONST) {
					hval = Z_HASH_P(offset);
				} else {
					if (!prop_dim) {
						ZEND_HANDLE_NUMERIC_EX(Z_STRVAL_P(offset), Z_STRLEN_P(offset)+1, hval, ZEND_VM_C_GOTO(num_index_prop));
					}
					if (IS_INTERNED(Z_STRVAL_P(offset))) {
						hval = INTERNED_HASH(Z_STRVAL_P(offset));
					} else {
						hval = zend_hash_func(Z_STRVAL_P(offset), Z_STRLEN_P(offset)+1);
					}
				}
				if (zend_hash_quick_find(ht, Z_STRVAL_P(offset), Z_STRLEN_P(offset)+1, hval, (void **) &value) == SUCCESS) {
					isset = 1;
				}
				break;
			case IS_NULL:
				if (zend_hash_find(ht, "", sizeof(""), (void **) &value) == SUCCESS) {
					isset = 1;
				}
				break;
			default:
				zend_error(E_WARNING, "Illegal offset type in isset or empty");
				break;
		}

		if (opline->extended_value & ZEND_ISSET) {
			if (isset && Z_TYPE_PP(value) == IS_NULL) {
				result = 0;
			} else {
				result = isset;
			}
		} else /* if (opline->extended_value & ZEND_ISEMPTY) */ {
			if (!isset || !i_zend_is_true(*value)) {
				result = 0;
			} else {
				result = 1;
			}
		}
		FREE_OP2();
	} else if (Z_TYPE_PP(container) == IS_OBJECT) {
		if (IS_OP2_TMP_FREE()) {
			MAKE_REAL_ZVAL_PTR(offset);
		}
		if (prop_dim) {
			if (Z_OBJ_HT_P(*container)->has_property) {
				result = Z_OBJ_HT_P(*container)->has_property(*container, offset, (opline->extended_value & ZEND_ISEMPTY) != 0, ((OP2_TYPE == IS_CONST) ? opline->op2.literal : NULL) TSRMLS_CC);
			} else {
				zend_error(E_NOTICE, "Trying to check property of non-object");
				result = 0;
			}
		} else {
			if (Z_OBJ_HT_P(*container)->has_dimension) {
				result = Z_OBJ_HT_P(*container)->has_dimension(*container, offset, (opline->extended_value & ZEND_ISEMPTY) != 0 TSRMLS_CC);
			} else {
				zend_error(E_NOTICE, "Trying to check element of non-array");
				result = 0;
			}
		}
		if (IS_OP2_TMP_FREE()) {
			zval_ptr_dtor(&offset);
		} else {
			FREE_OP2();
		}
	} else if ((*container)->type == IS_STRING && !prop_dim) { /* string offsets */
		zval tmp;

		if (Z_TYPE_P(offset) != IS_LONG) {
			if (Z_TYPE_P(offset) <= IS_BOOL /* simple scalar types */
					|| (Z_TYPE_P(offset) == IS_STRING /* or numeric string */
						&& IS_LONG == is_numeric_string(Z_STRVAL_P(offset), Z_STRLEN_P(offset), NULL, NULL, 0))) {
				ZVAL_COPY_VALUE(&tmp, offset);
				zval_copy_ctor(&tmp);
				convert_to_long(&tmp);
				offset = &tmp;
			} else {
				/* can not be converted to proper offset, return "not set" */
				result = 0;
			}
		}
		if (Z_TYPE_P(offset) == IS_LONG) {
			if (opline->extended_value & ZEND_ISSET) {
				if (offset->value.lval >= 0 && offset->value.lval < Z_STRLEN_PP(container)) {
					result = 1;
				}
			} else /* if (opline->extended_value & ZEND_ISEMPTY) */ {
				if (offset->value.lval >= 0 && offset->value.lval < Z_STRLEN_PP(container) && Z_STRVAL_PP(container)[offset->value.lval] != '0') {
					result = 1;
				}
			}
		}
		FREE_OP2();
	} else {
		FREE_OP2();
	}

	Z_TYPE(EX_T(opline->result.var).tmp_var) = IS_BOOL;
	if (opline->extended_value & ZEND_ISSET) {
		Z_LVAL(EX_T(opline->result.var).tmp_var) = result;
	} else {
		Z_LVAL(EX_T(opline->result.var).tmp_var) = !result;
	}

	FREE_OP1_VAR_PTR();

	CHECK_EXCEPTION();
	ZEND_VM_NEXT_OPCODE();
}

ZEND_VM_HANDLER(115, ZEND_ISSET_ISEMPTY_DIM_OBJ, VAR|UNUSED|CV, CONST|TMP|VAR|CV)
{
	ZEND_VM_DISPATCH_TO_HELPER_EX(zend_isset_isempty_dim_prop_obj_handler, prop_dim, 0);
}

ZEND_VM_HANDLER(148, ZEND_ISSET_ISEMPTY_PROP_OBJ, VAR|UNUSED|CV, CONST|TMP|VAR|CV)
{
	ZEND_VM_DISPATCH_TO_HELPER_EX(zend_isset_isempty_dim_prop_obj_handler, prop_dim, 1);
}

ZEND_VM_HANDLER(79, ZEND_EXIT, CONST|TMP|VAR|UNUSED|CV, ANY)
{
#if !defined(ZEND_VM_SPEC) || (OP1_TYPE != IS_UNUSED)
	USE_OPLINE

	SAVE_OPLINE();
	if (OP1_TYPE != IS_UNUSED) {
		zend_free_op free_op1;
		zval *ptr = GET_OP1_ZVAL_PTR(BP_VAR_R);

		if (Z_TYPE_P(ptr) == IS_LONG) {
			EG(exit_status) = Z_LVAL_P(ptr);
		} else {
			zend_print_variable(ptr);
		}
		FREE_OP1();
	}
#endif
	zend_bailout();
	ZEND_VM_NEXT_OPCODE(); /* Never reached */
}

ZEND_VM_HANDLER(57, ZEND_BEGIN_SILENCE, ANY, ANY)
{
	USE_OPLINE

	SAVE_OPLINE();
	Z_LVAL(EX_T(opline->result.var).tmp_var) = EG(error_reporting);
	Z_TYPE(EX_T(opline->result.var).tmp_var) = IS_LONG;  /* shouldn't be necessary */
	if (EX(old_error_reporting) == NULL) {
		EX(old_error_reporting) = &EX_T(opline->result.var).tmp_var;
	}

	if (EG(error_reporting)) {
		do {
			EG(error_reporting) = 0;
			if (!EG(error_reporting_ini_entry)) {
				if (UNEXPECTED(zend_hash_find(EG(ini_directives), "error_reporting", sizeof("error_reporting"), (void **) &EG(error_reporting_ini_entry)) == FAILURE)) {
					break;
				}
			}
			if (!EG(error_reporting_ini_entry)->modified) {
				if (!EG(modified_ini_directives)) {
					ALLOC_HASHTABLE(EG(modified_ini_directives));
					zend_hash_init(EG(modified_ini_directives), 8, NULL, NULL, 0);
				}
				if (EXPECTED(zend_hash_add(EG(modified_ini_directives), "error_reporting", sizeof("error_reporting"), &EG(error_reporting_ini_entry), sizeof(zend_ini_entry*), NULL) == SUCCESS)) {
					EG(error_reporting_ini_entry)->orig_value = EG(error_reporting_ini_entry)->value;
					EG(error_reporting_ini_entry)->orig_value_length = EG(error_reporting_ini_entry)->value_length;
					EG(error_reporting_ini_entry)->orig_modifiable = EG(error_reporting_ini_entry)->modifiable;
					EG(error_reporting_ini_entry)->modified = 1;
				}
			} else if (EG(error_reporting_ini_entry)->value != EG(error_reporting_ini_entry)->orig_value) {
				efree(EG(error_reporting_ini_entry)->value);
			}
			EG(error_reporting_ini_entry)->value = estrndup("0", sizeof("0")-1);
			EG(error_reporting_ini_entry)->value_length = sizeof("0")-1;
		} while (0);
	}
	CHECK_EXCEPTION();
	ZEND_VM_NEXT_OPCODE();
}

ZEND_VM_HANDLER(142, ZEND_RAISE_ABSTRACT_ERROR, ANY, ANY)
{
	SAVE_OPLINE();
	zend_error_noreturn(E_ERROR, "Cannot call abstract method %s::%s()", EG(scope)->name, EX(op_array)->function_name);
	ZEND_VM_NEXT_OPCODE(); /* Never reached */
}

ZEND_VM_HANDLER(58, ZEND_END_SILENCE, TMP, ANY)
{
	USE_OPLINE
	zval restored_error_reporting;

	SAVE_OPLINE();
	if (!EG(error_reporting) && Z_LVAL(EX_T(opline->op1.var).tmp_var) != 0) {
		Z_TYPE(restored_error_reporting) = IS_LONG;
		Z_LVAL(restored_error_reporting) = Z_LVAL(EX_T(opline->op1.var).tmp_var);
		EG(error_reporting) = Z_LVAL(restored_error_reporting);
		convert_to_string(&restored_error_reporting);
		if (EXPECTED(EG(error_reporting_ini_entry) != NULL)) {
			if (EXPECTED(EG(error_reporting_ini_entry)->modified &&
			    EG(error_reporting_ini_entry)->value != EG(error_reporting_ini_entry)->orig_value)) {
				efree(EG(error_reporting_ini_entry)->value);
			}
			EG(error_reporting_ini_entry)->value = Z_STRVAL(restored_error_reporting);
			EG(error_reporting_ini_entry)->value_length = Z_STRLEN(restored_error_reporting);
		} else {
			zendi_zval_dtor(restored_error_reporting);
		}
	}
	if (EX(old_error_reporting) == &EX_T(opline->op1.var).tmp_var) {
		EX(old_error_reporting) = NULL;
	}
	CHECK_EXCEPTION();
	ZEND_VM_NEXT_OPCODE();
}

ZEND_VM_HANDLER(152, ZEND_JMP_SET, CONST|TMP|VAR|CV, ANY)
{
	USE_OPLINE
	zend_free_op free_op1;
	zval *value;

	SAVE_OPLINE();
	value = GET_OP1_ZVAL_PTR(BP_VAR_R);

	if (i_zend_is_true(value)) {
		ZVAL_COPY_VALUE(&EX_T(opline->result.var).tmp_var, value);
		if (!IS_OP1_TMP_FREE()) {
			zendi_zval_copy_ctor(EX_T(opline->result.var).tmp_var);
		}
		FREE_OP1_IF_VAR();
#if DEBUG_ZEND>=2
		printf("Conditional jmp to %d\n", opline->op2.opline_num);
#endif
		ZEND_VM_JMP(opline->op2.jmp_addr);
	}

	FREE_OP1();
	CHECK_EXCEPTION();
	ZEND_VM_NEXT_OPCODE();
}

ZEND_VM_HANDLER(158, ZEND_JMP_SET_VAR, CONST|TMP|VAR|CV, ANY)
{
	USE_OPLINE
	zend_free_op free_op1;
	zval *value, *ret;

	SAVE_OPLINE();
	value = GET_OP1_ZVAL_PTR(BP_VAR_R);

	if (i_zend_is_true(value)) {
		if (OP1_TYPE == IS_VAR || OP1_TYPE == IS_CV) {
			Z_ADDREF_P(value);
			EX_T(opline->result.var).var.ptr = value;
			EX_T(opline->result.var).var.ptr_ptr = &EX_T(opline->result.var).var.ptr;
		} else {
			ALLOC_ZVAL(ret);
			INIT_PZVAL_COPY(ret, value);
			EX_T(opline->result.var).var.ptr = ret;
			EX_T(opline->result.var).var.ptr_ptr = &EX_T(opline->result.var).var.ptr;
			if (!IS_OP1_TMP_FREE()) {
				zval_copy_ctor(EX_T(opline->result.var).var.ptr);
			}
		}
		FREE_OP1_IF_VAR();
#if DEBUG_ZEND>=2
		printf("Conditional jmp to %d\n", opline->op2.opline_num);
#endif
		ZEND_VM_JMP(opline->op2.jmp_addr);
	}

	FREE_OP1();
	CHECK_EXCEPTION();
	ZEND_VM_NEXT_OPCODE();
}

ZEND_VM_HANDLER(22, ZEND_QM_ASSIGN, CONST|TMP|VAR|CV, ANY)
{
	USE_OPLINE
	zend_free_op free_op1;
	zval *value;

	SAVE_OPLINE();
	value = GET_OP1_ZVAL_PTR(BP_VAR_R);

	ZVAL_COPY_VALUE(&EX_T(opline->result.var).tmp_var, value);
	if (!IS_OP1_TMP_FREE()) {
		zval_copy_ctor(&EX_T(opline->result.var).tmp_var);
	}
	FREE_OP1_IF_VAR();
	CHECK_EXCEPTION();
	ZEND_VM_NEXT_OPCODE();
}

ZEND_VM_HANDLER(157, ZEND_QM_ASSIGN_VAR, CONST|TMP|VAR|CV, ANY)
{
	USE_OPLINE
	zend_free_op free_op1;
	zval *value, *ret;

	SAVE_OPLINE();
	value = GET_OP1_ZVAL_PTR(BP_VAR_R);

	if (OP1_TYPE == IS_VAR || OP1_TYPE == IS_CV) {
		Z_ADDREF_P(value);
		EX_T(opline->result.var).var.ptr = value;
		EX_T(opline->result.var).var.ptr_ptr = &EX_T(opline->result.var).var.ptr;
	} else {
		ALLOC_ZVAL(ret);
		INIT_PZVAL_COPY(ret, value);
		EX_T(opline->result.var).var.ptr = ret;
		EX_T(opline->result.var).var.ptr_ptr = &EX_T(opline->result.var).var.ptr;
		if (!IS_OP1_TMP_FREE()) {
			zval_copy_ctor(EX_T(opline->result.var).var.ptr);
		}
	}

	FREE_OP1_IF_VAR();
	CHECK_EXCEPTION();
	ZEND_VM_NEXT_OPCODE();
}

ZEND_VM_HANDLER(101, ZEND_EXT_STMT, ANY, ANY)
{
	SAVE_OPLINE();
	if (!EG(no_extensions)) {
		zend_llist_apply_with_argument(&zend_extensions, (llist_apply_with_arg_func_t) zend_extension_statement_handler, EX(op_array) TSRMLS_CC);
	}
	CHECK_EXCEPTION();
	ZEND_VM_NEXT_OPCODE();
}

ZEND_VM_HANDLER(102, ZEND_EXT_FCALL_BEGIN, ANY, ANY)
{
	SAVE_OPLINE();
	if (!EG(no_extensions)) {
		zend_llist_apply_with_argument(&zend_extensions, (llist_apply_with_arg_func_t) zend_extension_fcall_begin_handler, EX(op_array) TSRMLS_CC);
	}
	CHECK_EXCEPTION();
	ZEND_VM_NEXT_OPCODE();
}

ZEND_VM_HANDLER(103, ZEND_EXT_FCALL_END, ANY, ANY)
{
	SAVE_OPLINE();
	if (!EG(no_extensions)) {
		zend_llist_apply_with_argument(&zend_extensions, (llist_apply_with_arg_func_t) zend_extension_fcall_end_handler, EX(op_array) TSRMLS_CC);
	}
	CHECK_EXCEPTION();
	ZEND_VM_NEXT_OPCODE();
}

ZEND_VM_HANDLER(139, ZEND_DECLARE_CLASS, ANY, ANY)
{
	USE_OPLINE

	SAVE_OPLINE();
	EX_T(opline->result.var).class_entry = do_bind_class(EX(op_array), opline, EG(class_table), 0 TSRMLS_CC);
	CHECK_EXCEPTION();
	ZEND_VM_NEXT_OPCODE();
}

ZEND_VM_HANDLER(140, ZEND_DECLARE_INHERITED_CLASS, ANY, ANY)
{
	USE_OPLINE

	SAVE_OPLINE();
	EX_T(opline->result.var).class_entry = do_bind_inherited_class(EX(op_array), opline, EG(class_table), EX_T(opline->extended_value).class_entry, 0 TSRMLS_CC);
	CHECK_EXCEPTION();
	ZEND_VM_NEXT_OPCODE();
}

ZEND_VM_HANDLER(145, ZEND_DECLARE_INHERITED_CLASS_DELAYED, ANY, ANY)
{
	USE_OPLINE
	zend_class_entry **pce, **pce_orig;

	SAVE_OPLINE();
	if (zend_hash_quick_find(EG(class_table), Z_STRVAL_P(opline->op2.zv), Z_STRLEN_P(opline->op2.zv)+1, Z_HASH_P(opline->op2.zv), (void**)&pce) == FAILURE ||
	    (zend_hash_quick_find(EG(class_table), Z_STRVAL_P(opline->op1.zv), Z_STRLEN_P(opline->op1.zv), Z_HASH_P(opline->op1.zv), (void**)&pce_orig) == SUCCESS &&
	     *pce != *pce_orig)) {
		do_bind_inherited_class(EX(op_array), opline, EG(class_table), EX_T(opline->extended_value).class_entry, 0 TSRMLS_CC);
	}
	CHECK_EXCEPTION();
	ZEND_VM_NEXT_OPCODE();
}

ZEND_VM_HANDLER(141, ZEND_DECLARE_FUNCTION, ANY, ANY)
{
	USE_OPLINE

	SAVE_OPLINE();
	do_bind_function(EX(op_array), opline, EG(function_table), 0);
	CHECK_EXCEPTION();
	ZEND_VM_NEXT_OPCODE();
}

ZEND_VM_HANDLER(105, ZEND_TICKS, ANY, ANY)
{
	USE_OPLINE

	SAVE_OPLINE();
	if (++EG(ticks_count)>=opline->extended_value) {
		EG(ticks_count)=0;
		if (zend_ticks_function) {
			zend_ticks_function(opline->extended_value);
		}
	}
	CHECK_EXCEPTION();
	ZEND_VM_NEXT_OPCODE();
}

ZEND_VM_HANDLER(138, ZEND_INSTANCEOF, TMP|VAR|CV, ANY)
{
	USE_OPLINE
	zend_free_op free_op1;
	zval *expr;
	zend_bool result;

	SAVE_OPLINE();
	expr = GET_OP1_ZVAL_PTR(BP_VAR_R);

	if (Z_TYPE_P(expr) == IS_OBJECT && Z_OBJ_HT_P(expr)->get_class_entry) {
		result = instanceof_function(Z_OBJCE_P(expr), EX_T(opline->op2.var).class_entry TSRMLS_CC);
	} else {
		result = 0;
	}
	ZVAL_BOOL(&EX_T(opline->result.var).tmp_var, result);
	FREE_OP1();
	CHECK_EXCEPTION();
	ZEND_VM_NEXT_OPCODE();
}

ZEND_VM_HANDLER(104, ZEND_EXT_NOP, ANY, ANY)
{
	ZEND_VM_NEXT_OPCODE();
}

ZEND_VM_HANDLER(0, ZEND_NOP, ANY, ANY)
{
	ZEND_VM_NEXT_OPCODE();
}

ZEND_VM_HANDLER(144, ZEND_ADD_INTERFACE, ANY, CONST)
{
	USE_OPLINE
	zend_class_entry *ce = EX_T(opline->op1.var).class_entry;
	zend_class_entry *iface;

	SAVE_OPLINE();
	if (CACHED_PTR(opline->op2.literal->cache_slot)) {
		iface = CACHED_PTR(opline->op2.literal->cache_slot);
	} else {
		iface = zend_fetch_class_by_name(Z_STRVAL_P(opline->op2.zv), Z_STRLEN_P(opline->op2.zv), opline->op2.literal + 1, opline->extended_value TSRMLS_CC);
		if (UNEXPECTED(iface == NULL)) {
			CHECK_EXCEPTION();
			ZEND_VM_NEXT_OPCODE();
		}
		CACHE_PTR(opline->op2.literal->cache_slot, ce);
	}

	if (UNEXPECTED((iface->ce_flags & ZEND_ACC_INTERFACE) == 0)) {
		zend_error_noreturn(E_ERROR, "%s cannot implement %s - it is not an interface", ce->name, iface->name);
	}
	zend_do_implement_interface(ce, iface TSRMLS_CC);

	CHECK_EXCEPTION();
	ZEND_VM_NEXT_OPCODE();
}

ZEND_VM_HANDLER(154, ZEND_ADD_TRAIT, ANY, ANY)
{
	USE_OPLINE
	zend_class_entry *ce = EX_T(opline->op1.var).class_entry;
	zend_class_entry *trait;

	SAVE_OPLINE();
	if (CACHED_PTR(opline->op2.literal->cache_slot)) {
		trait = CACHED_PTR(opline->op2.literal->cache_slot);
	} else {
		trait = zend_fetch_class_by_name(Z_STRVAL_P(opline->op2.zv),
		                                 Z_STRLEN_P(opline->op2.zv),
		                                 opline->op2.literal + 1,
		                                 opline->extended_value TSRMLS_CC);
		if (UNEXPECTED(trait == NULL)) {
			CHECK_EXCEPTION();
			ZEND_VM_NEXT_OPCODE();
		}
		if (!((trait->ce_flags & ZEND_ACC_TRAIT) == ZEND_ACC_TRAIT)) {
			zend_error_noreturn(E_ERROR, "%s cannot use %s - it is not a trait", ce->name, trait->name);
		}
		CACHE_PTR(opline->op2.literal->cache_slot, trait);
	}

	zend_do_implement_trait(ce, trait TSRMLS_CC);

 	CHECK_EXCEPTION();
	ZEND_VM_NEXT_OPCODE();
}

ZEND_VM_HANDLER(155, ZEND_BIND_TRAITS, ANY, ANY)
{
	USE_OPLINE
	zend_class_entry *ce = EX_T(opline->op1.var).class_entry;

	SAVE_OPLINE();
	zend_do_bind_traits(ce TSRMLS_CC);
 	CHECK_EXCEPTION();
	ZEND_VM_NEXT_OPCODE();
}

ZEND_VM_HANDLER(149, ZEND_HANDLE_EXCEPTION, ANY, ANY)
{
	zend_uint op_num = EG(opline_before_exception)-EG(active_op_array)->opcodes;
	int i;
	zend_uint catch_op_num = 0;
	int catched = 0;
	zval restored_error_reporting;

	void **stack_frame = (void**)(((char*)EX_Ts()) +
		(ZEND_MM_ALIGNED_SIZE(sizeof(temp_variable)) * EX(op_array)->T));

	while (zend_vm_stack_top(TSRMLS_C) != stack_frame) {
		zval *stack_zval_p = zend_vm_stack_pop(TSRMLS_C);
		zval_ptr_dtor(&stack_zval_p);
	}

	for (i=0; i<EG(active_op_array)->last_try_catch; i++) {
		if (EG(active_op_array)->try_catch_array[i].try_op > op_num) {
			/* further blocks will not be relevant... */
			break;
		} else if (op_num < EG(active_op_array)->try_catch_array[i].catch_op) {
			catch_op_num = EX(op_array)->try_catch_array[i].catch_op;
			catched = 1;
		}
	}

	while (EX(fbc)) {
		EX(called_scope) = (zend_class_entry*)zend_ptr_stack_pop(&EG(arg_types_stack));
		if (EX(object)) {
			if (IS_CTOR_CALL(EX(called_scope))) {
				if (IS_CTOR_USED(EX(called_scope))) {
					Z_DELREF_P(EX(object));
				}
				if (Z_REFCOUNT_P(EX(object)) == 1) {
					zend_object_store_ctor_failed(EX(object) TSRMLS_CC);
				}
			}
			zval_ptr_dtor(&EX(object));
		}
		EX(called_scope) = DECODE_CTOR(EX(called_scope));
		zend_arg_types_stack_2_pop(&EG(arg_types_stack), &EX(object), &EX(fbc));
	}

	for (i=0; i<EX(op_array)->last_brk_cont; i++) {
		if (EX(op_array)->brk_cont_array[i].start < 0) {
			continue;
		} else if (EX(op_array)->brk_cont_array[i].start > op_num) {
			/* further blocks will not be relevant... */
			break;
		} else if (op_num < EX(op_array)->brk_cont_array[i].brk) {
			if (!catched ||
			    catch_op_num >= EX(op_array)->brk_cont_array[i].brk) {
				zend_op *brk_opline = &EX(op_array)->opcodes[EX(op_array)->brk_cont_array[i].brk];

				switch (brk_opline->opcode) {
					case ZEND_SWITCH_FREE:
						if (!(brk_opline->extended_value & EXT_TYPE_FREE_ON_RETURN)) {
							zval_ptr_dtor(&EX_T(brk_opline->op1.var).var.ptr);
						}
						break;
					case ZEND_FREE:
						if (!(brk_opline->extended_value & EXT_TYPE_FREE_ON_RETURN)) {
							zendi_zval_dtor(EX_T(brk_opline->op1.var).tmp_var);
						}
						break;
				}
			}
		}
	}

	/* restore previous error_reporting value */
	if (!EG(error_reporting) && EX(old_error_reporting) != NULL && Z_LVAL_P(EX(old_error_reporting)) != 0) {
		Z_TYPE(restored_error_reporting) = IS_LONG;
		Z_LVAL(restored_error_reporting) = Z_LVAL_P(EX(old_error_reporting));
		convert_to_string(&restored_error_reporting);
		zend_alter_ini_entry_ex("error_reporting", sizeof("error_reporting"), Z_STRVAL(restored_error_reporting), Z_STRLEN(restored_error_reporting), ZEND_INI_USER, ZEND_INI_STAGE_RUNTIME, 1 TSRMLS_CC);
		zendi_zval_dtor(restored_error_reporting);
	}
	EX(old_error_reporting) = NULL;

	if (!catched) {
		ZEND_VM_DISPATCH_TO_HELPER(zend_leave_helper);
 	} else {
		ZEND_VM_SET_OPCODE(&EX(op_array)->opcodes[catch_op_num]);
 		ZEND_VM_CONTINUE();
 	}
}

ZEND_VM_HANDLER(146, ZEND_VERIFY_ABSTRACT_CLASS, ANY, ANY)
{
	USE_OPLINE

	SAVE_OPLINE();
	zend_verify_abstract_class(EX_T(opline->op1.var).class_entry TSRMLS_CC);
	CHECK_EXCEPTION();
	ZEND_VM_NEXT_OPCODE();
}

ZEND_VM_HANDLER(150, ZEND_USER_OPCODE, ANY, ANY)
{
	USE_OPLINE
	int ret;

	SAVE_OPLINE();
	ret = zend_user_opcode_handlers[opline->opcode](ZEND_OPCODE_HANDLER_ARGS_PASSTHRU_INTERNAL);
	LOAD_OPLINE();

	switch (ret) {
		case ZEND_USER_OPCODE_CONTINUE:
			ZEND_VM_CONTINUE();
		case ZEND_USER_OPCODE_RETURN:
			ZEND_VM_DISPATCH_TO_HELPER(zend_leave_helper);
		case ZEND_USER_OPCODE_ENTER:
			ZEND_VM_ENTER();
		case ZEND_USER_OPCODE_LEAVE:
			ZEND_VM_LEAVE();
		case ZEND_USER_OPCODE_DISPATCH:
			ZEND_VM_DISPATCH(opline->opcode, opline);
		default:
			ZEND_VM_DISPATCH((zend_uchar)(ret & 0xff), opline);
	}
}

ZEND_VM_HANDLER(143, ZEND_DECLARE_CONST, CONST, CONST)
{
	USE_OPLINE
	zend_free_op free_op1, free_op2;
	zval *name;
	zval *val;
	zend_constant c;

	SAVE_OPLINE();
	name  = GET_OP1_ZVAL_PTR(BP_VAR_R);
	val   = GET_OP2_ZVAL_PTR(BP_VAR_R);

	if ((Z_TYPE_P(val) & IS_CONSTANT_TYPE_MASK) == IS_CONSTANT || Z_TYPE_P(val) == IS_CONSTANT_ARRAY) {
		zval tmp;
		zval *tmp_ptr = &tmp;

		ZVAL_COPY_VALUE(&tmp, val);
		if (Z_TYPE_P(val) == IS_CONSTANT_ARRAY) {
			zval_copy_ctor(&tmp);
		}
		INIT_PZVAL(&tmp);
		zval_update_constant(&tmp_ptr, NULL TSRMLS_CC);
		c.value = *tmp_ptr;
	} else {
		INIT_PZVAL_COPY(&c.value, val);
		zval_copy_ctor(&c.value);
	}
	c.flags = CONST_CS; /* non persistent, case sensetive */
	c.name = IS_INTERNED(Z_STRVAL_P(name)) ? Z_STRVAL_P(name) : zend_strndup(Z_STRVAL_P(name), Z_STRLEN_P(name));
	c.name_len = Z_STRLEN_P(name)+1;
	c.module_number = PHP_USER_CONSTANT;

	if (zend_register_constant(&c TSRMLS_CC) == FAILURE) {
	}

	FREE_OP1();
	FREE_OP2();
	CHECK_EXCEPTION();
	ZEND_VM_NEXT_OPCODE();
}

ZEND_VM_HANDLER(153, ZEND_DECLARE_LAMBDA_FUNCTION, CONST, UNUSED)
{
	USE_OPLINE
	zend_function *op_array;

	SAVE_OPLINE();

	if (UNEXPECTED(zend_hash_quick_find(EG(function_table), Z_STRVAL_P(opline->op1.zv), Z_STRLEN_P(opline->op1.zv), Z_HASH_P(opline->op1.zv), (void *) &op_array) == FAILURE) ||
	    UNEXPECTED(op_array->type != ZEND_USER_FUNCTION)) {
		zend_error_noreturn(E_ERROR, "Base lambda function for closure not found");
	}

	zend_create_closure(&EX_T(opline->result.var).tmp_var, op_array, EG(scope), EG(This) TSRMLS_CC);

	CHECK_EXCEPTION();
	ZEND_VM_NEXT_OPCODE();
}

ZEND_VM_HANDLER(156, ZEND_SEPARATE, VAR, UNUSED)
{
	USE_OPLINE
	zval *var_ptr, *new_zv;

	SAVE_OPLINE();
	var_ptr = EX_T(opline->op1.var).var.ptr;
	if (Z_TYPE_P(var_ptr) != IS_OBJECT &&
	    !PZVAL_IS_REF(var_ptr) &&
	    Z_REFCOUNT_P(var_ptr) > 1) {

		Z_DELREF_P(var_ptr);
		ALLOC_ZVAL(new_zv);
		INIT_PZVAL_COPY(new_zv, var_ptr);
		var_ptr = new_zv;
		zval_copy_ctor(var_ptr);
		EX_T(opline->op1.var).var.ptr = var_ptr;
	}
	ZEND_VM_NEXT_OPCODE();
}

ZEND_VM_EXPORT_HELPER(zend_do_fcall, zend_do_fcall_common_helper)<|MERGE_RESOLUTION|>--- conflicted
+++ resolved
@@ -2657,17 +2657,7 @@
 	if (fbc->type == ZEND_INTERNAL_FUNCTION) {
 		temp_variable *ret = &EX_T(opline->result.var);
 
-<<<<<<< HEAD
-		MAKE_STD_ZVAL(ret->var.ptr);
-		ZVAL_NULL(ret->var.ptr);
-		ret->var.ptr_ptr = &ret->var.ptr;
-		ret->var.fcall_returned_reference = (fbc->common.fn_flags & ZEND_ACC_RETURN_REFERENCE) != 0;
-
 		if (fbc->common.arg_info) {
-=======
-	if (EX(function_state).function->type == ZEND_INTERNAL_FUNCTION) {
-		if (EX(function_state).function->common.arg_info) {
->>>>>>> c4686b4d
 			zend_uint i=0;
 			zval **p = (zval**)EX(function_state).arguments;
 			ulong arg_count = opline->extended_value;
@@ -2677,35 +2667,23 @@
 				arg_count--;
 			}
 		}
-<<<<<<< HEAD
-
-		if (!zend_execute_internal) {
-			/* saves one function call if zend_execute_internal is not used */
-			fbc->internal_function.handler(opline->extended_value, ret->var.ptr, (fbc->common.fn_flags & ZEND_ACC_RETURN_REFERENCE) ? &ret->var.ptr : NULL, EX(object), RETURN_VALUE_USED(opline) TSRMLS_CC);
-		} else {
-			zend_execute_internal(EXECUTE_DATA, RETURN_VALUE_USED(opline) TSRMLS_CC);
-		}
-
-		if (!RETURN_VALUE_USED(opline)) {
-			zval_ptr_dtor(&ret->var.ptr);
-=======
 
 		if (EXPECTED(EG(exception) == NULL)) {
-			ALLOC_INIT_ZVAL(EX_T(opline->result.u.var).var.ptr);
-			EX_T(opline->result.u.var).var.ptr_ptr = &EX_T(opline->result.u.var).var.ptr;
-			EX_T(opline->result.u.var).var.fcall_returned_reference = EX(function_state).function->common.return_reference;
+			MAKE_STD_ZVAL(ret->var.ptr);
+			ZVAL_NULL(ret->var.ptr);
+			ret->var.ptr_ptr = &ret->var.ptr;
+			ret->var.fcall_returned_reference = (fbc->common.fn_flags & ZEND_ACC_RETURN_REFERENCE) != 0;
 
 			if (!zend_execute_internal) {
 				/* saves one function call if zend_execute_internal is not used */
-				((zend_internal_function *) EX(function_state).function)->handler(opline->extended_value, EX_T(opline->result.u.var).var.ptr, EX(function_state).function->common.return_reference?&EX_T(opline->result.u.var).var.ptr:NULL, EX(object), RETURN_VALUE_USED(opline) TSRMLS_CC);
+				fbc->internal_function.handler(opline->extended_value, ret->var.ptr, (fbc->common.fn_flags & ZEND_ACC_RETURN_REFERENCE) ? &ret->var.ptr : NULL, EX(object), RETURN_VALUE_USED(opline) TSRMLS_CC);
 			} else {
 				zend_execute_internal(EXECUTE_DATA, RETURN_VALUE_USED(opline) TSRMLS_CC);
 			}
 
 			if (!RETURN_VALUE_USED(opline)) {
-				zval_ptr_dtor(&EX_T(opline->result.u.var).var.ptr);
-			}
->>>>>>> c4686b4d
+				zval_ptr_dtor(&ret->var.ptr);
+			}
 		}
 	} else if (fbc->type == ZEND_USER_FUNCTION) {
 		EX(original_return_value) = EG(return_value_ptr_ptr);
