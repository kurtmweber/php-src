--- conflicted
+++ resolved
@@ -941,10 +941,6 @@
 		fclass, fsep, fname, returned_msg, returned_kind);
 }
 
-<<<<<<< HEAD
-#if ZEND_DEBUG
-=======
->>>>>>> 53071e64
 static int zend_verify_internal_return_type(zend_function *zf, zval *ret)
 {
 	zend_arg_info *ret_info = zf->common.arg_info - 1;
@@ -1081,11 +1077,7 @@
 	return 1;
 }
 
-<<<<<<< HEAD
-static zend_never_inline void zend_assign_to_object_dim(zval *retval, zval *object, zval *property_name, int value_type, znode_op value_op, const zend_execute_data *execute_data)
-=======
 static zend_never_inline void zend_assign_to_object_dim(zval *object, zval *dim, zval *value)
->>>>>>> 53071e64
 {
 	if (UNEXPECTED(!Z_OBJ_HT_P(object)->write_dimension)) {
 		zend_throw_error(NULL, "Cannot use object as array");
@@ -1287,15 +1279,10 @@
 	zend_string *old_str;
 	zend_uchar c;
 	size_t string_len;
-<<<<<<< HEAD
-
-	if (offset < 0) {
-=======
 	zend_long offset;
 
 	offset = zend_check_string_offset(dim, BP_VAR_W);
 	if (offset < (zend_long)(-Z_STRLEN_P(str))) {
->>>>>>> 53071e64
 		/* Error on negative offset */
 		zend_error(E_WARNING, "Illegal string offset:  " ZEND_LONG_FMT, offset);
 		if (result) {
@@ -1319,24 +1306,16 @@
 	if (string_len == 0) {
 		/* Error on empty input string */
 		zend_error(E_WARNING, "Cannot assign an empty string to a string offset");
-<<<<<<< HEAD
-		zend_string_release(Z_STR_P(str));
-=======
->>>>>>> 53071e64
 		if (result) {
 			ZVAL_NULL(result);
 		}
 		return;
 	}
 
-<<<<<<< HEAD
-	old_str = Z_STR_P(str);
-=======
 	if (offset < 0) { /* Handle negative offset */
 		offset += (zend_long)Z_STRLEN_P(str);
 	}
 
->>>>>>> 53071e64
 	if ((size_t)offset >= Z_STRLEN_P(str)) {
 		/* Extend string if needed */
 		zend_long old_len = Z_STRLEN_P(str);
@@ -1348,21 +1327,13 @@
 		old_str = Z_STR_P(str);
 		Z_STR_P(str) = zend_string_init(Z_STRVAL_P(str), Z_STRLEN_P(str), 0);
 		Z_TYPE_INFO_P(str) = IS_STRING_EX;
-<<<<<<< HEAD
+		zend_string_release(old_str);
+	} else {
+		SEPARATE_STRING(str);
 	}
 
 	Z_STRVAL_P(str)[offset] = c;
 
-	zend_string_release(old_str);
-=======
-		zend_string_release(old_str);
-	} else {
-		SEPARATE_STRING(str);
-	}
-
-	Z_STRVAL_P(str)[offset] = c;
-
->>>>>>> 53071e64
 	if (result) {
 		/* Return the new character */
 		if (CG(one_char_string)[c]) {
@@ -1667,125 +1638,7 @@
 	return zend_fetch_dimension_address_inner(ht, dim, IS_CONST, BP_VAR_W);
 }
 
-<<<<<<< HEAD
-static zend_never_inline ZEND_COLD void zend_wrong_string_offset(void)
-{
-	const char *msg = NULL;
-	const zend_op *opline = EG(current_execute_data)->opline;
-	const zend_op *end;
-	uint32_t var;
-
-	switch (opline->opcode) {
-		case ZEND_ASSIGN_ADD:
-		case ZEND_ASSIGN_SUB:
-		case ZEND_ASSIGN_MUL:
-		case ZEND_ASSIGN_DIV:
-		case ZEND_ASSIGN_MOD:
-		case ZEND_ASSIGN_SL:
-		case ZEND_ASSIGN_SR:
-		case ZEND_ASSIGN_CONCAT:
-		case ZEND_ASSIGN_BW_OR:
-		case ZEND_ASSIGN_BW_AND:
-		case ZEND_ASSIGN_BW_XOR:
-		case ZEND_ASSIGN_POW:
-			msg = "Cannot use assign-op operators with string offsets";
-			break;
-		case ZEND_FETCH_DIM_W:
-		case ZEND_FETCH_DIM_RW:
-		case ZEND_FETCH_DIM_FUNC_ARG:
-		case ZEND_FETCH_DIM_UNSET:
-			/* TODO: Encode the "reason" into opline->extended_value??? */
-			var = opline->result.var;
-			opline++;
-			end = EG(current_execute_data)->func->op_array.opcodes +
-				EG(current_execute_data)->func->op_array.last;
-			while (opline < end) {
-				if (opline->op1_type == IS_VAR && opline->op1.var == var) {
-					switch (opline->opcode) {
-						case ZEND_ASSIGN_ADD:
-						case ZEND_ASSIGN_SUB:
-						case ZEND_ASSIGN_MUL:
-						case ZEND_ASSIGN_DIV:
-						case ZEND_ASSIGN_MOD:
-						case ZEND_ASSIGN_SL:
-						case ZEND_ASSIGN_SR:
-						case ZEND_ASSIGN_CONCAT:
-						case ZEND_ASSIGN_BW_OR:
-						case ZEND_ASSIGN_BW_AND:
-						case ZEND_ASSIGN_BW_XOR:
-						case ZEND_ASSIGN_POW:
-							if (opline->extended_value == ZEND_ASSIGN_OBJ) {
-								msg = "Cannot use string offset as an object";
-							} else if (opline->extended_value == ZEND_ASSIGN_DIM) {
-								msg = "Cannot use string offset as an array";
-							} else {
-								msg = "Cannot use assign-op operators with string offsets";
-							}
-							break;
-						case ZEND_PRE_INC_OBJ:
-						case ZEND_PRE_DEC_OBJ:
-						case ZEND_POST_INC_OBJ:
-						case ZEND_POST_DEC_OBJ:
-						case ZEND_PRE_INC:
-						case ZEND_PRE_DEC:
-						case ZEND_POST_INC:
-						case ZEND_POST_DEC:
-							msg = "Cannot increment/decrement string offsets";
-							break;
-						case ZEND_FETCH_DIM_W:
-						case ZEND_FETCH_DIM_RW:
-						case ZEND_FETCH_DIM_FUNC_ARG:
-						case ZEND_FETCH_DIM_UNSET:
-						case ZEND_ASSIGN_DIM:
-							msg = "Cannot use string offset as an array";
-							break;
-						case ZEND_FETCH_OBJ_W:
-						case ZEND_FETCH_OBJ_RW:
-						case ZEND_FETCH_OBJ_FUNC_ARG:
-						case ZEND_FETCH_OBJ_UNSET:
-						case ZEND_ASSIGN_OBJ:
-							msg = "Cannot use string offset as an object";
-							break;
-						case ZEND_ASSIGN_REF:
-						case ZEND_ADD_ARRAY_ELEMENT:
-						case ZEND_INIT_ARRAY:
-							msg = "Cannot create references to/from string offsets";
-							break;
-						case ZEND_RETURN_BY_REF:
-							msg = "Cannot return string offsets by reference";
-							break;
-						case ZEND_UNSET_DIM:
-						case ZEND_UNSET_OBJ:
-							msg = "Cannot unset string offsets";
-							break;
-						case ZEND_YIELD:
-							msg = "Cannot yield string offsets by reference";
-							break;
-						case ZEND_SEND_REF:
-						case ZEND_SEND_VAR_EX:
-							msg = "Only variables can be passed by reference";
-							break;
-						EMPTY_SWITCH_DEFAULT_CASE();
-					}
-					break;
-				}
-				if (opline->op2_type == IS_VAR && opline->op2.var == var) {
-					ZEND_ASSERT(opline->opcode == ZEND_ASSIGN_REF);
-					msg = "Cannot create references to/from string offsets";
-					break;
-				}
-			}
-			break;
-		EMPTY_SWITCH_DEFAULT_CASE();
-	}
-	ZEND_ASSERT(msg != NULL);
-	zend_throw_error(NULL, msg);
-}
-
-static zend_always_inline zend_long zend_fetch_string_offset(zval *container, zval *dim, int type)
-=======
 static zend_never_inline zval* ZEND_FASTCALL zend_fetch_dimension_address_inner_RW(HashTable *ht, const zval *dim)
->>>>>>> 53071e64
 {
 	return zend_fetch_dimension_address_inner(ht, dim, IS_TMP_VAR, BP_VAR_RW);
 }
@@ -1876,18 +1729,6 @@
 				ZVAL_ERROR(result);
 			}
 		}
-<<<<<<< HEAD
-	} else if (EXPECTED(Z_TYPE_P(container) <= IS_FALSE)) {
-		if (type != BP_VAR_UNSET) {
-			goto convert_to_array;
-		} else {
-			/* for read-mode only */
-			ZVAL_NULL(result);
-		}
-	} else if (EXPECTED(Z_ISERROR_P(container))) {
-		ZVAL_ERROR(result);
-=======
->>>>>>> 53071e64
 	} else {
 		if (type != BP_VAR_W && UNEXPECTED(Z_TYPE_P(container) == IS_UNDEF)) {
 			zval_undefined_cv(EG(current_execute_data)->opline->op1.var, EG(current_execute_data));
@@ -1907,10 +1748,6 @@
 		} else if (EXPECTED(Z_ISERROR_P(container))) {
 			ZVAL_ERROR(result);
 		} else {
-<<<<<<< HEAD
-			zend_error(E_WARNING, "Cannot use a scalar value as an array");
-			ZVAL_ERROR(result);
-=======
 			if (type == BP_VAR_UNSET) {
 				zend_error(E_WARNING, "Cannot unset offset in a non-array variable");
 				ZVAL_NULL(result);
@@ -1918,7 +1755,6 @@
 				zend_error(E_WARNING, "Cannot use a scalar value as an array");
 				ZVAL_ERROR(result);
 			}
->>>>>>> 53071e64
 		}
 	}
 }
@@ -2082,14 +1918,6 @@
 {
     if (container_op_type != IS_UNUSED && UNEXPECTED(Z_TYPE_P(container) != IS_OBJECT)) {
 		do {
-<<<<<<< HEAD
-			if (container_op_type == IS_VAR && UNEXPECTED(Z_ISERROR_P(container))) {
-				ZVAL_ERROR(result);
-				return;
-			}
-
-=======
->>>>>>> 53071e64
 			if (Z_ISREF_P(container)) {
 				container = Z_REFVAL_P(container);
 				if (EXPECTED(Z_TYPE_P(container) == IS_OBJECT)) {
@@ -2104,13 +1932,9 @@
 				zval_ptr_dtor_nogc(container);
 				object_init(container);
 			} else {
-<<<<<<< HEAD
-				zend_error(E_WARNING, "Attempt to modify property of non-object");
-=======
 				if (container_op_type != IS_VAR || EXPECTED(!Z_ISERROR_P(container))) {
 					zend_error(E_WARNING, "Attempt to modify property of non-object");
 				}
->>>>>>> 53071e64
 				ZVAL_ERROR(result);
 				return;
 			}
