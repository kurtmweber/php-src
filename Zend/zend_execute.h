--- conflicted
+++ resolved
@@ -5,7 +5,7 @@
    | Copyright (c) 1998-2010 Zend Technologies Ltd. (http://www.zend.com) |
    +----------------------------------------------------------------------+
    | This source file is subject to version 2.00 of the Zend license,     |
-   | that is bundled with this package in the file LICENSE, and is        |
+   | that is bundled with this package in the file LICENSE, and is        | 
    | available through the world-wide-web at the following url:           |
    | http://www.zend.com/license/2_00.txt.                                |
    | If you did not receive a copy of the Zend license and are unable to  |
@@ -52,10 +52,6 @@
 
 
 BEGIN_EXTERN_C()
-ZEND_API extern UChar u_main[sizeof("main")];
-ZEND_API extern UChar u_return[sizeof("return ")];
-ZEND_API extern UChar u_doublecolon[sizeof("::")];
-
 ZEND_API extern void (*zend_execute)(zend_op_array *op_array TSRMLS_DC);
 ZEND_API extern void (*zend_execute_internal)(zend_execute_data *execute_data_ptr, int return_value_used TSRMLS_DC);
 
@@ -74,26 +70,12 @@
 		FREE_ZVAL_REL(p);
 	}
 }
-<<<<<<< HEAD
-ZEND_API int zend_lookup_class(char *name, int name_length, zend_class_entry ***ce TSRMLS_DC);
-ZEND_API int zend_lookup_class_ex(char *name, int name_length, char *autoload_name, zend_class_entry ***ce TSRMLS_DC);
-ZEND_API int zend_u_lookup_class(zend_uchar type, zstr name, int name_length, zend_class_entry ***ce TSRMLS_DC);
-ZEND_API int zend_u_lookup_class_ex(zend_uchar type, zstr name, int name_length, zstr autoload_name, int do_normalize, zend_class_entry ***ce TSRMLS_DC);
-=======
 ZEND_API int zend_lookup_class(const char *name, int name_length, zend_class_entry ***ce TSRMLS_DC);
 ZEND_API int zend_lookup_class_ex(const char *name, int name_length, int use_autoload, zend_class_entry ***ce TSRMLS_DC);
->>>>>>> c8b33a6a
 ZEND_API int zend_eval_string(char *str, zval *retval_ptr, char *string_name TSRMLS_DC);
 ZEND_API int zend_eval_stringl(char *str, int str_len, zval *retval_ptr, char *string_name TSRMLS_DC);
 ZEND_API int zend_eval_string_ex(char *str, zval *retval_ptr, char *string_name, int handle_exceptions TSRMLS_DC);
 ZEND_API int zend_eval_stringl_ex(char *str, int str_len, zval *retval_ptr, char *string_name, int handle_exceptions TSRMLS_DC);
-<<<<<<< HEAD
-ZEND_API int zend_u_eval_string(zend_uchar type, zstr str, zval *retval_ptr, char *string_name TSRMLS_DC);
-ZEND_API int zend_u_eval_stringl(zend_uchar type, zstr str, int str_len, zval *retval_ptr, char *string_name TSRMLS_DC);
-ZEND_API int zend_u_eval_string_ex(zend_uchar type, zstr str, zval *retval_ptr, char *string_name, int handle_exceptions TSRMLS_DC);
-ZEND_API int zend_u_eval_stringl_ex(zend_uchar type, zstr str, int str_len, zval *retval_ptr, char *string_name, int handle_exceptions TSRMLS_DC);
-=======
->>>>>>> c8b33a6a
 
 static inline int i_zend_is_true(zval *op)
 {
@@ -114,22 +96,11 @@
 		case IS_STRING:
 			if (Z_STRLEN_P(op) == 0
 				|| (Z_STRLEN_P(op)==1 && Z_STRVAL_P(op)[0]=='0')) {
-<<<<<<< HEAD
 				result = 0;
 			} else {
 				result = 1;
 			}
 			break;
-		case IS_UNICODE:
-			if (Z_USTRLEN_P(op) == 0
-				|| (Z_USTRLEN_P(op)==1 && Z_USTRVAL_P(op)[0]=='0')) {
-=======
->>>>>>> c8b33a6a
-				result = 0;
-			} else {
-				result = 1;
-			}
-			break;
 		case IS_ARRAY:
 			result = (zend_hash_num_elements(Z_ARRVAL_P(op))?1:0);
 			break;
@@ -139,11 +110,7 @@
 
 				if (Z_OBJ_HT_P(op)->cast_object) {
 					zval tmp;
-<<<<<<< HEAD
-					if (Z_OBJ_HT_P(op)->cast_object(op, &tmp, IS_BOOL, NULL TSRMLS_CC) == SUCCESS) {
-=======
 					if (Z_OBJ_HT_P(op)->cast_object(op, &tmp, IS_BOOL TSRMLS_CC) == SUCCESS) {
->>>>>>> c8b33a6a
 						result = Z_LVAL(tmp);
 						break;
 					}
@@ -205,7 +172,6 @@
 }
 
 static inline void zend_vm_stack_destroy(TSRMLS_D)
-<<<<<<< HEAD
 {
 	zend_vm_stack stack = EG(argument_stack);
 
@@ -341,143 +307,6 @@
 
 static inline void zend_vm_stack_clear_multiple(TSRMLS_D)
 {
-=======
-{
-	zend_vm_stack stack = EG(argument_stack);
-
-	while (stack != NULL) {
-		zend_vm_stack p = stack->prev;
-		efree(stack);
-		stack = p;
-	}
-}
-
-static inline void zend_vm_stack_extend(int count TSRMLS_DC)
-{
-	zend_vm_stack p = zend_vm_stack_new_page(count >= ZEND_VM_STACK_PAGE_SIZE ? count : ZEND_VM_STACK_PAGE_SIZE);
-	p->prev = EG(argument_stack);
-	EG(argument_stack) = p;
-}
-
-static inline void **zend_vm_stack_top(TSRMLS_D)
-{
-	return EG(argument_stack)->top;
-}
-
-static inline void zend_vm_stack_push(void *ptr TSRMLS_DC)
-{
-	ZEND_VM_STACK_GROW_IF_NEEDED(1);
-	*(EG(argument_stack)->top++) = ptr;
-}
-
-static inline void zend_vm_stack_push_nocheck(void *ptr TSRMLS_DC)
-{
-	*(EG(argument_stack)->top++) = ptr;
-}
-
-static inline void *zend_vm_stack_pop(TSRMLS_D)
-{
-	void *el = *(--EG(argument_stack)->top);
-
-	if (UNEXPECTED(EG(argument_stack)->top == ZEND_VM_STACK_ELEMETS(EG(argument_stack)))) {
-		zend_vm_stack p = EG(argument_stack);
-		EG(argument_stack) = p->prev;
-		efree(p);
- 	}
-	return el;
-}
-
-static inline void *zend_vm_stack_alloc(size_t size TSRMLS_DC)
-{
-	void *ret;
-
-	size = (size + (sizeof(void*) - 1)) / sizeof(void*);
-
-	/* the following comparison must be optimized out at compile time */
-	if (ZEND_MM_ALIGNMENT > sizeof(void*)) {
-		int extra = (ZEND_MM_ALIGNMENT - ((zend_uintptr_t)EG(argument_stack)->top & (ZEND_MM_ALIGNMENT - 1))) / sizeof(void*);
-
-		if (UNEXPECTED(size + extra + ZEND_MM_ALIGNED_SIZE(sizeof(void*)) / sizeof(void*) >
-		    (zend_uintptr_t)(EG(argument_stack)->end - EG(argument_stack)->top))) {
-			zend_vm_stack_extend(size TSRMLS_CC);
-		} else {
-			void **old_top = EG(argument_stack)->top;
-
-			EG(argument_stack)->top += extra;
-			/* store old top on the stack */
-			*EG(argument_stack)->top = (void*)old_top;
-			EG(argument_stack)->top += ZEND_MM_ALIGNED_SIZE(sizeof(void*)) / sizeof(void*);
-		}
-	} else {
-		ZEND_VM_STACK_GROW_IF_NEEDED((int)size);
-	}
-	ret = (void*)EG(argument_stack)->top;
-	EG(argument_stack)->top += size;
-	return ret;
-}
-
-static inline void zend_vm_stack_free_int(void *ptr TSRMLS_DC)
-{	
-	if (UNEXPECTED(ZEND_VM_STACK_ELEMETS(EG(argument_stack)) == (void**)ptr)) {
-		zend_vm_stack p = EG(argument_stack);
-
-		EG(argument_stack) = p->prev;
-		efree(p);
-	} else {
-		EG(argument_stack)->top = (void**)ptr;
-	}
-}
-
-static inline void zend_vm_stack_free(void *ptr TSRMLS_DC)
-{	
-	if (UNEXPECTED(ZEND_VM_STACK_ELEMETS(EG(argument_stack)) == (void**)ptr)) {
-		zend_vm_stack p = EG(argument_stack);
-
-		EG(argument_stack) = p->prev;
-		efree(p);
-	} else {
-		/* the following comparison must be optimized out at compile time */
-		if (ZEND_MM_ALIGNMENT > sizeof(void*)) {
-			ptr = (void*)(((char*)ptr) - ZEND_MM_ALIGNED_SIZE(sizeof(void*)));
-			EG(argument_stack)->top = *(void***)ptr;
-		} else {
-			EG(argument_stack)->top = (void**)ptr;
-		}
-	}
-}
-
-static inline void** zend_vm_stack_push_args(int count TSRMLS_DC)
-{
-
-	if (UNEXPECTED(EG(argument_stack)->top - ZEND_VM_STACK_ELEMETS(EG(argument_stack)) < count)  || 
-		UNEXPECTED(EG(argument_stack)->top == EG(argument_stack)->end)) {
-		zend_vm_stack p = EG(argument_stack);
-
-		zend_vm_stack_extend(count + 1 TSRMLS_CC);
-
-		EG(argument_stack)->top += count;
-		*(EG(argument_stack)->top) = (void*)(zend_uintptr_t)count;
-		while (count-- > 0) {
-			void *data = *(--p->top);
-
-			if (UNEXPECTED(p->top == ZEND_VM_STACK_ELEMETS(p))) {
-				zend_vm_stack r = p;
-
-				EG(argument_stack)->prev = p->prev;
-				p = p->prev;
-				efree(r);
-			}
-			*(ZEND_VM_STACK_ELEMETS(EG(argument_stack)) + count) = data;
-		}
-		return EG(argument_stack)->top++;
-	}
-	*(EG(argument_stack)->top) = (void*)(zend_uintptr_t)count;
-	return EG(argument_stack)->top++;
-}
-
-static inline void zend_vm_stack_clear_multiple(TSRMLS_D)
-{
->>>>>>> c8b33a6a
 	void **p = EG(argument_stack)->top - 1;
 	int delete_count = (int)(zend_uintptr_t) *p;
 
@@ -525,8 +354,8 @@
 
 
 /* services */
-ZEND_API zstr get_active_class_name(char **space TSRMLS_DC);
-ZEND_API zstr get_active_function_name(TSRMLS_D);
+ZEND_API char *get_active_class_name(char **space TSRMLS_DC);
+ZEND_API char *get_active_function_name(TSRMLS_D);
 ZEND_API char *zend_get_executed_filename(TSRMLS_D);
 ZEND_API uint zend_get_executed_lineno(TSRMLS_D);
 ZEND_API zend_bool zend_is_executing(TSRMLS_D);
@@ -534,12 +363,7 @@
 ZEND_API void zend_set_timeout(long seconds, int reset_signals);
 ZEND_API void zend_unset_timeout(TSRMLS_D);
 ZEND_API void zend_timeout(int dummy);
-<<<<<<< HEAD
-ZEND_API zend_class_entry *zend_fetch_class(char *class_name, uint class_name_len, int fetch_type TSRMLS_DC);
-ZEND_API zend_class_entry *zend_u_fetch_class(zend_uchar type, zstr class_name, uint class_name_len, int fetch_type TSRMLS_DC);
-=======
 ZEND_API zend_class_entry *zend_fetch_class(const char *class_name, uint class_name_len, int fetch_type TSRMLS_DC);
->>>>>>> c8b33a6a
 void zend_verify_abstract_class(zend_class_entry *ce TSRMLS_DC);
 
 #ifdef ZEND_WIN32
@@ -557,17 +381,9 @@
 /* The following tries to resolve the classname of a zval of type object.
  * Since it is slow it should be only used in error messages.
  */
-<<<<<<< HEAD
-#define Z_OBJ_CLASS_NAME_P(zval) ((zval) && Z_TYPE_P(zval) == IS_OBJECT && Z_OBJ_HT_P(zval)->get_class_entry != NULL && Z_OBJ_HT_P(zval)->get_class_entry(zval TSRMLS_CC) ? Z_OBJ_HT_P(zval)->get_class_entry(zval TSRMLS_CC)->name : EMPTY_ZSTR)
+#define Z_OBJ_CLASS_NAME_P(zval) ((zval) && Z_TYPE_P(zval) == IS_OBJECT && Z_OBJ_HT_P(zval)->get_class_entry != NULL && Z_OBJ_HT_P(zval)->get_class_entry(zval TSRMLS_CC) ? Z_OBJ_HT_P(zval)->get_class_entry(zval TSRMLS_CC)->name : "")
 
 ZEND_API zval** zend_get_compiled_variable_value(const zend_execute_data *execute_data_ptr, zend_uint var);
-
-void init_unicode_strings(void);
-=======
-#define Z_OBJ_CLASS_NAME_P(zval) ((zval) && Z_TYPE_P(zval) == IS_OBJECT && Z_OBJ_HT_P(zval)->get_class_entry != NULL && Z_OBJ_HT_P(zval)->get_class_entry(zval TSRMLS_CC) ? Z_OBJ_HT_P(zval)->get_class_entry(zval TSRMLS_CC)->name : "")
-
-ZEND_API zval** zend_get_compiled_variable_value(const zend_execute_data *execute_data_ptr, zend_uint var);
->>>>>>> c8b33a6a
 
 #define ZEND_USER_OPCODE_CONTINUE   0 /* execute next opcode */
 #define ZEND_USER_OPCODE_RETURN     1 /* exit from executor (return from function) */
