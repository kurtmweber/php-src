/*
   +----------------------------------------------------------------------+
   | Zend Engine                                                          |
   +----------------------------------------------------------------------+
   | Copyright (c) 1998-2017 Zend Technologies Ltd. (http://www.zend.com) |
   +----------------------------------------------------------------------+
   | This source file is subject to version 2.00 of the Zend license,     |
   | that is bundled with this package in the file LICENSE, and is        |
   | available through the world-wide-web at the following url:           |
   | http://www.zend.com/license/2_00.txt.                                |
   | If you did not receive a copy of the Zend license and are unable to  |
   | obtain it through the world-wide-web, please send a note to          |
   | license@zend.com so we can mail you a copy immediately.              |
   +----------------------------------------------------------------------+
   | Authors: Andi Gutmans <andi@zend.com>                                |
   |          Zeev Suraski <zeev@zend.com>                                |
   |          Dmitry Stogov <dmitry@zend.com>                             |
   |          Xinchen Hui <xinchen.h@zend.com>                            |
   +----------------------------------------------------------------------+
*/

/* $Id$ */

#ifndef ZEND_TYPES_H
#define ZEND_TYPES_H

#include "zend_portability.h"
#include "zend_long.h"

#ifdef WORDS_BIGENDIAN
# define ZEND_ENDIAN_LOHI(lo, hi)          hi; lo;
# define ZEND_ENDIAN_LOHI_3(lo, mi, hi)    hi; mi; lo;
# define ZEND_ENDIAN_LOHI_4(a, b, c, d)    d; c; b; a;
# define ZEND_ENDIAN_LOHI_C(lo, hi)        hi, lo
# define ZEND_ENDIAN_LOHI_C_3(lo, mi, hi)  hi, mi, lo,
# define ZEND_ENDIAN_LOHI_C_4(a, b, c, d)  d, c, b, a
#else
# define ZEND_ENDIAN_LOHI(lo, hi)          lo; hi;
# define ZEND_ENDIAN_LOHI_3(lo, mi, hi)    lo; mi; hi;
# define ZEND_ENDIAN_LOHI_4(a, b, c, d)    a; b; c; d;
# define ZEND_ENDIAN_LOHI_C(lo, hi)        lo, hi
# define ZEND_ENDIAN_LOHI_C_3(lo, mi, hi)  lo, mi, hi,
# define ZEND_ENDIAN_LOHI_C_4(a, b, c, d)  a, b, c, d
#endif

typedef unsigned char zend_bool;
typedef unsigned char zend_uchar;

typedef enum {
  SUCCESS =  0,
  FAILURE = -1,		/* this MUST stay a negative number, or it may affect functions! */
} ZEND_RESULT_CODE;

#ifdef ZEND_ENABLE_ZVAL_LONG64
# ifdef ZEND_WIN32
#  define ZEND_SIZE_MAX  _UI64_MAX
# else
#  define ZEND_SIZE_MAX  SIZE_MAX
# endif
#else
# if defined(ZEND_WIN32)
#  define ZEND_SIZE_MAX  _UI32_MAX
# else
#  define ZEND_SIZE_MAX SIZE_MAX
# endif
#endif

typedef intptr_t zend_intptr_t;
typedef uintptr_t zend_uintptr_t;

#ifdef ZTS
#define ZEND_TLS static TSRM_TLS
#define ZEND_EXT_TLS TSRM_TLS
#else
#define ZEND_TLS static
#define ZEND_EXT_TLS
#endif

typedef struct _zend_object_handlers zend_object_handlers;
typedef struct _zend_class_entry     zend_class_entry;
typedef union  _zend_function        zend_function;
typedef struct _zend_execute_data    zend_execute_data;

typedef struct _zval_struct     zval;

typedef struct _zend_refcounted zend_refcounted;
typedef struct _zend_string     zend_string;
typedef struct _zend_array      zend_array;
typedef struct _zend_object     zend_object;
typedef struct _zend_resource   zend_resource;
typedef struct _zend_reference  zend_reference;
typedef struct _zend_ast_ref    zend_ast_ref;
typedef struct _zend_ast        zend_ast;

typedef int  (*compare_func_t)(const void *, const void *);
typedef void (*swap_func_t)(void *, void *);
typedef void (*sort_func_t)(void *, size_t, size_t, compare_func_t, swap_func_t);
typedef void (*dtor_func_t)(zval *pDest);
typedef void (*copy_ctor_func_t)(zval *pElement);

/*
 * zend_type - is an abstraction layer to represent information about type hint.
 * It shouldn't be used directly. Only through ZEND_TYPE_* macros.
 *
 * ZEND_TYPE_IS_SET()     - checks if type-hint exists
 * ZEND_TYPE_IS_CODE()    - checks if type-hint refer to standard type
 * ZEND_TYPE_IS_CLASS()   - checks if type-hint refer to some class
 *
 * ZEND_TYPE_NAME()       - returns referenced class name
 * ZEND_TYPE_CE()         - returns referenced class entry
 * ZEND_TYPE_CODE()       - returns standard type code (e.g. IS_LONG, _IS_BOOL)
 *
 * ZEND_TYPE_ALLOW_NULL() - checks if NULL is allowed
 *
 * ZEND_TYPE_ENCODE() and ZEND_TYPE_ENCODE_CLASS() should be used for
 * construction.
 */

typedef uintptr_t zend_type;

#define ZEND_TYPE_IS_SET(t) \
	((t) > Z_L(1))

#define ZEND_TYPE_IS_CODE(t) \
	(((t) > Z_L(1)) && ((t) <= Z_L(0x1ff)))

#define ZEND_TYPE_IS_CLASS(t) \
	((t) > Z_L(0x1ff))

#define ZEND_TYPE_NAME(t) \
	((zend_string*)((t) & ~Z_L(0x3)))

#define ZEND_TYPE_CE(t) \
	((zend_class_entry*)((t) & ~Z_L(0x3)))

#define ZEND_TYPE_CODE(t) \
	((t) >> Z_L(1))

#define ZEND_TYPE_ALLOW_NULL(t) \
	(((t) & Z_L(0x1)) != 0)

#define ZEND_TYPE_ENCODE(code, allow_null) \
	(((code) << Z_L(1)) | ((allow_null) ? Z_L(0x1) : Z_L(0x0)))

#define ZEND_TYPE_ENCODE_CLASS(class_name, allow_null) \
	(((uintptr_t)(class_name)) | ((allow_null) ? Z_L(0x1) : Z_L(0)))

#define ZEND_TYPE_ENCODE_CLASS_CONST_0(class_name) \
	((zend_type) class_name)
#define ZEND_TYPE_ENCODE_CLASS_CONST_1(class_name) \
	((zend_type) "?" class_name)
#define ZEND_TYPE_ENCODE_CLASS_CONST_Q2(macro, class_name) \
	macro(class_name)
#define ZEND_TYPE_ENCODE_CLASS_CONST_Q1(allow_null, class_name) \
	ZEND_TYPE_ENCODE_CLASS_CONST_Q2(ZEND_TYPE_ENCODE_CLASS_CONST_ ##allow_null, class_name)
#define ZEND_TYPE_ENCODE_CLASS_CONST(class_name, allow_null) \
	ZEND_TYPE_ENCODE_CLASS_CONST_Q1(allow_null, class_name)

typedef union _zend_value {
	zend_long         lval;				/* long value */
	double            dval;				/* double value */
	zend_refcounted  *counted;
	zend_string      *str;
	zend_array       *arr;
	zend_object      *obj;
	zend_resource    *res;
	zend_reference   *ref;
	zend_ast_ref     *ast;
	zval             *zv;
	void             *ptr;
	zend_class_entry *ce;
	zend_function    *func;
	struct {
		uint32_t w1;
		uint32_t w2;
	} ww;
} zend_value;

struct _zval_struct {
	zend_value        value;			/* value */
	union {
		struct {
			ZEND_ENDIAN_LOHI_3(
				zend_uchar    type,			/* active type */
				zend_uchar    type_flags,
				union {
					uint16_t  call_info;    /* call info for EX(This) */
					uint16_t  extra;        /* not further specified */
				} u)
		} v;
		uint32_t type_info;
	} u1;
	union {
		uint32_t     next;                 /* hash collision chain */
		uint32_t     cache_slot;           /* literal cache slot */
		uint32_t     lineno;               /* line number (for ast nodes) */
		uint32_t     num_args;             /* arguments number for EX(This) */
		uint32_t     fe_pos;               /* foreach position */
		uint32_t     fe_iter_idx;          /* foreach iterator index */
		uint32_t     access_flags;         /* class constant access flags */
		uint32_t     property_guard;       /* single property guard */
		uint32_t     extra;                /* not further specified */
	} u2;
};

typedef struct _zend_refcounted_h {
	uint32_t         refcount;			/* reference counter 32-bit */
	union {
		struct {
			ZEND_ENDIAN_LOHI_3(
				zend_uchar    type,
				zend_uchar    flags,    /* used for strings & objects */
				uint16_t      gc_info)  /* keeps GC root number (or 0) and color */
		} v;
		uint32_t type_info;
	} u;
} zend_refcounted_h;

struct _zend_refcounted {
	zend_refcounted_h gc;
};

struct _zend_string {
	zend_refcounted_h gc;
	zend_ulong        h;                /* hash value */
	size_t            len;
	char              val[1];
};

typedef struct _Bucket {
	zval              val;
	zend_ulong        h;                /* hash value (or numeric index)   */
	zend_string      *key;              /* string key or NULL for numerics */
} Bucket;

typedef struct _zend_array HashTable;

struct _zend_array {
	zend_refcounted_h gc;
	union {
		struct {
			ZEND_ENDIAN_LOHI_4(
				zend_uchar    flags,
				zend_uchar    _unused,
				zend_uchar    nIteratorsCount,
				zend_uchar    consistency)
		} v;
		uint32_t flags;
	} u;
	uint32_t          nTableMask;
	Bucket           *arData;
	uint32_t          nNumUsed;
	uint32_t          nNumOfElements;
	uint32_t          nTableSize;
	uint32_t          nInternalPointer;
	zend_long         nNextFreeElement;
	dtor_func_t       pDestructor;
};

/*
 * HashTable Data Layout
 * =====================
 *
 *                 +=============================+
 *                 | HT_HASH(ht, ht->nTableMask) |
 *                 | ...                         |
 *                 | HT_HASH(ht, -1)             |
 *                 +-----------------------------+
 * ht->arData ---> | Bucket[0]                   |
 *                 | ...                         |
 *                 | Bucket[ht->nTableSize-1]    |
 *                 +=============================+
 */

#define HT_INVALID_IDX ((uint32_t) -1)

#define HT_MIN_MASK ((uint32_t) -2)
#define HT_MIN_SIZE 8

#if SIZEOF_SIZE_T == 4
# define HT_MAX_SIZE 0x04000000 /* small enough to avoid overflow checks */
# define HT_HASH_TO_BUCKET_EX(data, idx) \
	((Bucket*)((char*)(data) + (idx)))
# define HT_IDX_TO_HASH(idx) \
	((idx) * sizeof(Bucket))
# define HT_HASH_TO_IDX(idx) \
	((idx) / sizeof(Bucket))
#elif SIZEOF_SIZE_T == 8
# define HT_MAX_SIZE 0x80000000
# define HT_HASH_TO_BUCKET_EX(data, idx) \
	((data) + (idx))
# define HT_IDX_TO_HASH(idx) \
	(idx)
# define HT_HASH_TO_IDX(idx) \
	(idx)
#else
# error "Unknown SIZEOF_SIZE_T"
#endif

#define HT_HASH_EX(data, idx) \
	((uint32_t*)(data))[(int32_t)(idx)]
#define HT_HASH(ht, idx) \
	HT_HASH_EX((ht)->arData, idx)

#define HT_HASH_SIZE(nTableMask) \
	(((size_t)(uint32_t)-(int32_t)(nTableMask)) * sizeof(uint32_t))
#define HT_DATA_SIZE(nTableSize) \
	((size_t)(nTableSize) * sizeof(Bucket))
#define HT_SIZE_EX(nTableSize, nTableMask) \
	(HT_DATA_SIZE((nTableSize)) + HT_HASH_SIZE((nTableMask)))
#define HT_SIZE(ht) \
	HT_SIZE_EX((ht)->nTableSize, (ht)->nTableMask)
#define HT_USED_SIZE(ht) \
	(HT_HASH_SIZE((ht)->nTableMask) + ((size_t)(ht)->nNumUsed * sizeof(Bucket)))
#define HT_HASH_RESET(ht) \
	memset(&HT_HASH(ht, (ht)->nTableMask), HT_INVALID_IDX, HT_HASH_SIZE((ht)->nTableMask))
#define HT_HASH_RESET_PACKED(ht) do { \
		HT_HASH(ht, -2) = HT_INVALID_IDX; \
		HT_HASH(ht, -1) = HT_INVALID_IDX; \
	} while (0)
#define HT_HASH_TO_BUCKET(ht, idx) \
	HT_HASH_TO_BUCKET_EX((ht)->arData, idx)

#define HT_SET_DATA_ADDR(ht, ptr) do { \
		(ht)->arData = (Bucket*)(((char*)(ptr)) + HT_HASH_SIZE((ht)->nTableMask)); \
	} while (0)
#define HT_GET_DATA_ADDR(ht) \
	((char*)((ht)->arData) - HT_HASH_SIZE((ht)->nTableMask))

typedef uint32_t HashPosition;

typedef struct _HashTableIterator {
	HashTable    *ht;
	HashPosition  pos;
} HashTableIterator;

struct _zend_object {
	zend_refcounted_h gc;
	uint32_t          handle; // TODO: may be removed ???
	zend_class_entry *ce;
	const zend_object_handlers *handlers;
	HashTable        *properties;
	zval              properties_table[1];
};

struct _zend_resource {
	zend_refcounted_h gc;
	int               handle; // TODO: may be removed ???
	int               type;
	void             *ptr;
};

struct _zend_reference {
	zend_refcounted_h gc;
	zval              val;
};

struct _zend_ast_ref {
	zend_refcounted_h gc;
	/*zend_ast        ast; zend_ast follows the zend_ast_ref structure */
};

/* regular data types */
#define IS_UNDEF					0
#define IS_NULL						1
#define IS_FALSE					2
#define IS_TRUE						3
#define IS_LONG						4
#define IS_DOUBLE					5
#define IS_STRING					6
#define IS_ARRAY					7
#define IS_OBJECT					8
#define IS_RESOURCE					9
#define IS_REFERENCE				10

/* constant expressions */
#define IS_CONSTANT_AST				12

/* internal types */
#define IS_INDIRECT             	13
#define IS_PTR						14
#define _IS_ERROR					15

/* fake types used only for type hinting (Z_TYPE(zv) can not use them) */
#define _IS_BOOL					16
#define IS_CALLABLE					17
#define IS_ITERABLE					18
#define IS_VOID						19

static zend_always_inline zend_uchar zval_get_type(const zval* pz) {
	return pz->u1.v.type;
}

#define ZEND_SAME_FAKE_TYPE(faketype, realtype) ( \
	(faketype) == (realtype) \
	|| ((faketype) == _IS_BOOL && ((realtype) == IS_TRUE || (realtype) == IS_FALSE)) \
)

/* we should never set just Z_TYPE, we should set Z_TYPE_INFO */
#define Z_TYPE(zval)				zval_get_type(&(zval))
#define Z_TYPE_P(zval_p)			Z_TYPE(*(zval_p))

#define Z_TYPE_FLAGS(zval)			(zval).u1.v.type_flags
#define Z_TYPE_FLAGS_P(zval_p)		Z_TYPE_FLAGS(*(zval_p))

#define Z_TYPE_INFO(zval)			(zval).u1.type_info
#define Z_TYPE_INFO_P(zval_p)		Z_TYPE_INFO(*(zval_p))

#define Z_NEXT(zval)				(zval).u2.next
#define Z_NEXT_P(zval_p)			Z_NEXT(*(zval_p))

#define Z_CACHE_SLOT(zval)			(zval).u2.cache_slot
#define Z_CACHE_SLOT_P(zval_p)		Z_CACHE_SLOT(*(zval_p))

#define Z_FE_POS(zval)				(zval).u2.fe_pos
#define Z_FE_POS_P(zval_p)			Z_FE_POS(*(zval_p))

#define Z_FE_ITER(zval)				(zval).u2.fe_iter_idx
#define Z_FE_ITER_P(zval_p)			Z_FE_ITER(*(zval_p))

#define Z_ACCESS_FLAGS(zval)		(zval).u2.access_flags
#define Z_ACCESS_FLAGS_P(zval_p)	Z_ACCESS_FLAGS(*(zval_p))

#define Z_EXTRA(zval)				(zval).u2.extra
#define Z_EXTRA_P(zval_p)			Z_EXTRA(*(zval_p))

#define Z_COUNTED(zval)				(zval).value.counted
#define Z_COUNTED_P(zval_p)			Z_COUNTED(*(zval_p))

#define Z_TYPE_MASK					0xff

#define Z_TYPE_FLAGS_SHIFT			8

#define GC_REFCOUNT(p)				zend_gc_refcount(&(p)->gc)
#define GC_SET_REFCOUNT(p, rc)		zend_gc_set_refcount(&(p)->gc, rc)
#define GC_ADDREF(p)				zend_gc_addref(&(p)->gc)
#define GC_DELREF(p)				zend_gc_delref(&(p)->gc)
#define GC_ADDREF_EX(p, rc)			zend_gc_addref_ex(&(p)->gc, rc)
#define GC_DELREF_EX(p, rc)			zend_gc_delref_ex(&(p)->gc, rc)

#define GC_TYPE(p)					(p)->gc.u.v.type
#define GC_FLAGS(p)					(p)->gc.u.v.flags
#define GC_INFO(p)					(p)->gc.u.v.gc_info
#define GC_TYPE_INFO(p)				(p)->gc.u.type_info

#define Z_GC_TYPE(zval)				GC_TYPE(Z_COUNTED(zval))
#define Z_GC_TYPE_P(zval_p)			Z_GC_TYPE(*(zval_p))

#define Z_GC_FLAGS(zval)			GC_FLAGS(Z_COUNTED(zval))
#define Z_GC_FLAGS_P(zval_p)		Z_GC_FLAGS(*(zval_p))

#define Z_GC_INFO(zval)				GC_INFO(Z_COUNTED(zval))
#define Z_GC_INFO_P(zval_p)			Z_GC_INFO(*(zval_p))
#define Z_GC_TYPE_INFO(zval)		GC_TYPE_INFO(Z_COUNTED(zval))
#define Z_GC_TYPE_INFO_P(zval_p)	Z_GC_TYPE_INFO(*(zval_p))

#define GC_FLAGS_SHIFT				8
#define GC_INFO_SHIFT				16
#define GC_INFO_MASK				0xffff0000

/* zval.value->gc.u.v.flags (common flags) */
#define GC_COLLECTABLE				(1<<0)
#define GC_PROTECTED                (1<<1) /* used for recursion detection */
#define GC_IMMUTABLE                (1<<2) /* can't be canged in place */
#define GC_PERSISTENT               (1<<3) /* allocated using malloc */

#define GC_ARRAY					(IS_ARRAY          | (GC_COLLECTABLE << GC_FLAGS_SHIFT))
#define GC_OBJECT					(IS_OBJECT         | (GC_COLLECTABLE << GC_FLAGS_SHIFT))

/* zval.u1.v.type_flags */
#define IS_CONSTANT_VISITED_MARK    (1<<0)
#define IS_TYPE_COPYABLE			(1<<1)
#define IS_TYPE_REFCOUNTED			(1<<2) /* equal to ZEND_CALL_FREE_EXTRA_ARGS */

/* extended types */
#define IS_INTERNED_STRING_EX		IS_STRING

#define IS_STRING_EX				(IS_STRING         | ((IS_TYPE_REFCOUNTED | IS_TYPE_COPYABLE) << Z_TYPE_FLAGS_SHIFT))
#define IS_ARRAY_EX					(IS_ARRAY          | ((IS_TYPE_REFCOUNTED | IS_TYPE_COPYABLE) << Z_TYPE_FLAGS_SHIFT))
#define IS_OBJECT_EX				(IS_OBJECT         | ((IS_TYPE_REFCOUNTED                   ) << Z_TYPE_FLAGS_SHIFT))
#define IS_RESOURCE_EX				(IS_RESOURCE       | ((IS_TYPE_REFCOUNTED                   ) << Z_TYPE_FLAGS_SHIFT))
#define IS_REFERENCE_EX				(IS_REFERENCE      | ((IS_TYPE_REFCOUNTED                   ) << Z_TYPE_FLAGS_SHIFT))

#define IS_CONSTANT_AST_EX			(IS_CONSTANT_AST   | ((IS_TYPE_REFCOUNTED                   ) << Z_TYPE_FLAGS_SHIFT))

#define IS_CONSTANT_VISITED(p)         (Z_TYPE_FLAGS_P(p) & IS_CONSTANT_VISITED_MARK)
#define MARK_CONSTANT_VISITED(p)       Z_TYPE_FLAGS_P(p) |= IS_CONSTANT_VISITED_MARK
#define RESET_CONSTANT_VISITED(p)      Z_TYPE_FLAGS_P(p) &= ~IS_CONSTANT_VISITED_MARK

/* string flags (zval.value->gc.u.flags) */
#define IS_STR_INTERNED				GC_IMMUTABLE  /* interned string */
#define IS_STR_PERSISTENT			GC_PERSISTENT /* allocated using malloc */
#define IS_STR_PERMANENT        	(1<<4)        /* relives request boundary */

/* array flags */
#define IS_ARRAY_IMMUTABLE			GC_IMMUTABLE
#define IS_ARRAY_PERSISTENT			GC_PERSISTENT

/* object flags (zval.value->gc.u.flags) */
#define IS_OBJ_DESTRUCTOR_CALLED	(1<<4)
#define IS_OBJ_FREE_CALLED			(1<<5)
#define IS_OBJ_USE_GUARDS           (1<<6)
#define IS_OBJ_HAS_GUARDS           (1<<7)

/* Recursion protection macros must be used only for arrays and objects */
#define GC_IS_RECURSIVE(p) \
	(GC_FLAGS(p) & GC_PROTECTED)

#define GC_PROTECT_RECURSION(p) do { \
		GC_FLAGS(p) |= GC_PROTECTED; \
	} while (0)

#define GC_UNPROTECT_RECURSION(p) do { \
		GC_FLAGS(p) &= ~GC_PROTECTED; \
	} while (0)

#define Z_IS_RECURSIVE(zval)        GC_IS_RECURSIVE(Z_COUNTED(zval))
#define Z_PROTECT_RECURSION(zval)   GC_PROTECT_RECURSION(Z_COUNTED(zval))
#define Z_UNPROTECT_RECURSION(zval) GC_UNPROTECT_RECURSION(Z_COUNTED(zval))
#define Z_IS_RECURSIVE_P(zv)        Z_IS_RECURSIVE(*(zv))
#define Z_PROTECT_RECURSION_P(zv)   Z_PROTECT_RECURSION(*(zv))
#define Z_UNPROTECT_RECURSION_P(zv) Z_UNPROTECT_RECURSION(*(zv))

/* All data types < IS_STRING have their constructor/destructors skipped */
#define Z_CONSTANT(zval)			(Z_TYPE(zval) == IS_CONSTANT_AST)
#define Z_CONSTANT_P(zval_p)		Z_CONSTANT(*(zval_p))

#define Z_REFCOUNTED(zval)			((Z_TYPE_FLAGS(zval) & IS_TYPE_REFCOUNTED) != 0)
#define Z_REFCOUNTED_P(zval_p)		Z_REFCOUNTED(*(zval_p))

#define Z_COPYABLE(zval)			((Z_TYPE_FLAGS(zval) & IS_TYPE_COPYABLE) != 0)
#define Z_COPYABLE_P(zval_p)		Z_COPYABLE(*(zval_p))

/* deprecated: (IMMUTABLE is the same as COPYABLE && !REFCOUED) */
#define Z_IMMUTABLE(zval)			((Z_TYPE_FLAGS(zval) & (IS_TYPE_REFCOUNTED|IS_TYPE_COPYABLE)) == IS_TYPE_COPYABLE)
#define Z_IMMUTABLE_P(zval_p)		Z_IMMUTABLE(*(zval_p))
#define Z_OPT_IMMUTABLE(zval)		Z_IMMUTABLE(zval_p)
#define Z_OPT_IMMUTABLE_P(zval_p)	Z_IMMUTABLE(*(zval_p))

/* the following Z_OPT_* macros make better code when Z_TYPE_INFO accessed before */
#define Z_OPT_TYPE(zval)			(Z_TYPE_INFO(zval) & Z_TYPE_MASK)
#define Z_OPT_TYPE_P(zval_p)		Z_OPT_TYPE(*(zval_p))

#define Z_OPT_CONSTANT(zval)		(Z_OPT_TYPE(zval) == IS_CONSTANT_AST)
#define Z_OPT_CONSTANT_P(zval_p)	Z_OPT_CONSTANT(*(zval_p))

#define Z_OPT_REFCOUNTED(zval)		((Z_TYPE_INFO(zval) & (IS_TYPE_REFCOUNTED << Z_TYPE_FLAGS_SHIFT)) != 0)
#define Z_OPT_REFCOUNTED_P(zval_p)	Z_OPT_REFCOUNTED(*(zval_p))

#define Z_OPT_COPYABLE(zval)		((Z_TYPE_INFO(zval) & (IS_TYPE_COPYABLE << Z_TYPE_FLAGS_SHIFT)) != 0)
#define Z_OPT_COPYABLE_P(zval_p)	Z_OPT_COPYABLE(*(zval_p))

#define Z_OPT_ISREF(zval)			(Z_OPT_TYPE(zval) == IS_REFERENCE)
#define Z_OPT_ISREF_P(zval_p)		Z_OPT_ISREF(*(zval_p))

#define Z_ISREF(zval)				(Z_TYPE(zval) == IS_REFERENCE)
#define Z_ISREF_P(zval_p)			Z_ISREF(*(zval_p))

#define Z_ISUNDEF(zval)				(Z_TYPE(zval) == IS_UNDEF)
#define Z_ISUNDEF_P(zval_p)			Z_ISUNDEF(*(zval_p))

#define Z_ISNULL(zval)				(Z_TYPE(zval) == IS_NULL)
#define Z_ISNULL_P(zval_p)			Z_ISNULL(*(zval_p))

#define Z_ISERROR(zval)				(Z_TYPE(zval) == _IS_ERROR)
#define Z_ISERROR_P(zval_p)			Z_ISERROR(*(zval_p))

#define Z_LVAL(zval)				(zval).value.lval
#define Z_LVAL_P(zval_p)			Z_LVAL(*(zval_p))

#define Z_DVAL(zval)				(zval).value.dval
#define Z_DVAL_P(zval_p)			Z_DVAL(*(zval_p))

#define Z_STR(zval)					(zval).value.str
#define Z_STR_P(zval_p)				Z_STR(*(zval_p))

#define Z_STRVAL(zval)				ZSTR_VAL(Z_STR(zval))
#define Z_STRVAL_P(zval_p)			Z_STRVAL(*(zval_p))

#define Z_STRLEN(zval)				ZSTR_LEN(Z_STR(zval))
#define Z_STRLEN_P(zval_p)			Z_STRLEN(*(zval_p))

#define Z_STRHASH(zval)				ZSTR_HASH(Z_STR(zval))
#define Z_STRHASH_P(zval_p)			Z_STRHASH(*(zval_p))

#define Z_ARR(zval)					(zval).value.arr
#define Z_ARR_P(zval_p)				Z_ARR(*(zval_p))

#define Z_ARRVAL(zval)				Z_ARR(zval)
#define Z_ARRVAL_P(zval_p)			Z_ARRVAL(*(zval_p))

#define Z_OBJ(zval)					(zval).value.obj
#define Z_OBJ_P(zval_p)				Z_OBJ(*(zval_p))

#define Z_OBJ_HT(zval)				Z_OBJ(zval)->handlers
#define Z_OBJ_HT_P(zval_p)			Z_OBJ_HT(*(zval_p))

#define Z_OBJ_HANDLER(zval, hf)		Z_OBJ_HT((zval))->hf
#define Z_OBJ_HANDLER_P(zv_p, hf)	Z_OBJ_HANDLER(*(zv_p), hf)

#define Z_OBJ_HANDLE(zval)          (Z_OBJ((zval)))->handle
#define Z_OBJ_HANDLE_P(zval_p)      Z_OBJ_HANDLE(*(zval_p))

#define Z_OBJCE(zval)				(Z_OBJ(zval)->ce)
#define Z_OBJCE_P(zval_p)			Z_OBJCE(*(zval_p))

#define Z_OBJPROP(zval)				Z_OBJ_HT((zval))->get_properties(&(zval))
#define Z_OBJPROP_P(zval_p)			Z_OBJPROP(*(zval_p))

#define Z_OBJDEBUG(zval,tmp)		(Z_OBJ_HANDLER((zval),get_debug_info)?Z_OBJ_HANDLER((zval),get_debug_info)(&(zval),&tmp):(tmp=0,Z_OBJ_HANDLER((zval),get_properties)?Z_OBJPROP(zval):NULL))
#define Z_OBJDEBUG_P(zval_p,tmp)	Z_OBJDEBUG(*(zval_p), tmp)

#define Z_RES(zval)					(zval).value.res
#define Z_RES_P(zval_p)				Z_RES(*zval_p)

#define Z_RES_HANDLE(zval)			Z_RES(zval)->handle
#define Z_RES_HANDLE_P(zval_p)		Z_RES_HANDLE(*zval_p)

#define Z_RES_TYPE(zval)			Z_RES(zval)->type
#define Z_RES_TYPE_P(zval_p)		Z_RES_TYPE(*zval_p)

#define Z_RES_VAL(zval)				Z_RES(zval)->ptr
#define Z_RES_VAL_P(zval_p)			Z_RES_VAL(*zval_p)

#define Z_REF(zval)					(zval).value.ref
#define Z_REF_P(zval_p)				Z_REF(*(zval_p))

#define Z_REFVAL(zval)				&Z_REF(zval)->val
#define Z_REFVAL_P(zval_p)			Z_REFVAL(*(zval_p))

#define Z_AST(zval)					(zval).value.ast
#define Z_AST_P(zval_p)				Z_AST(*(zval_p))

#define GC_AST(p)					((zend_ast*)(((char*)p) + sizeof(zend_ast_ref)))

#define Z_ASTVAL(zval)				GC_AST(Z_AST(zval))
#define Z_ASTVAL_P(zval_p)			Z_ASTVAL(*(zval_p))

#define Z_INDIRECT(zval)			(zval).value.zv
#define Z_INDIRECT_P(zval_p)		Z_INDIRECT(*(zval_p))

#define Z_CE(zval)					(zval).value.ce
#define Z_CE_P(zval_p)				Z_CE(*(zval_p))

#define Z_FUNC(zval)				(zval).value.func
#define Z_FUNC_P(zval_p)			Z_FUNC(*(zval_p))

#define Z_PTR(zval)					(zval).value.ptr
#define Z_PTR_P(zval_p)				Z_PTR(*(zval_p))

#define ZVAL_UNDEF(z) do {				\
		Z_TYPE_INFO_P(z) = IS_UNDEF;	\
	} while (0)

#define ZVAL_NULL(z) do {				\
		Z_TYPE_INFO_P(z) = IS_NULL;		\
	} while (0)

#define ZVAL_FALSE(z) do {				\
		Z_TYPE_INFO_P(z) = IS_FALSE;	\
	} while (0)

#define ZVAL_TRUE(z) do {				\
		Z_TYPE_INFO_P(z) = IS_TRUE;		\
	} while (0)

#define ZVAL_BOOL(z, b) do {			\
		Z_TYPE_INFO_P(z) =				\
			(b) ? IS_TRUE : IS_FALSE;	\
	} while (0)

#define ZVAL_LONG(z, l) {				\
		zval *__z = (z);				\
		Z_LVAL_P(__z) = l;				\
		Z_TYPE_INFO_P(__z) = IS_LONG;	\
	}

#define ZVAL_DOUBLE(z, d) {				\
		zval *__z = (z);				\
		Z_DVAL_P(__z) = d;				\
		Z_TYPE_INFO_P(__z) = IS_DOUBLE;	\
	}

#define ZVAL_STR(z, s) do {						\
		zval *__z = (z);						\
		zend_string *__s = (s);					\
		Z_STR_P(__z) = __s;						\
		/* interned strings support */			\
		Z_TYPE_INFO_P(__z) = ZSTR_IS_INTERNED(__s) ? \
			IS_INTERNED_STRING_EX : 			\
			IS_STRING_EX;						\
	} while (0)

#define ZVAL_INTERNED_STR(z, s) do {				\
		zval *__z = (z);							\
		zend_string *__s = (s);						\
		Z_STR_P(__z) = __s;							\
		Z_TYPE_INFO_P(__z) = IS_INTERNED_STRING_EX;	\
	} while (0)

#define ZVAL_NEW_STR(z, s) do {					\
		zval *__z = (z);						\
		zend_string *__s = (s);					\
		Z_STR_P(__z) = __s;						\
		Z_TYPE_INFO_P(__z) = IS_STRING_EX;		\
	} while (0)

#define ZVAL_STR_COPY(z, s) do {						\
		zval *__z = (z);								\
		zend_string *__s = (s);							\
		Z_STR_P(__z) = __s;								\
		/* interned strings support */					\
		if (ZSTR_IS_INTERNED(__s)) {					\
			Z_TYPE_INFO_P(__z) = IS_INTERNED_STRING_EX;	\
		} else {										\
			GC_ADDREF(__s);								\
			Z_TYPE_INFO_P(__z) = IS_STRING_EX;			\
		}												\
	} while (0)

#define ZVAL_ARR(z, a) do {						\
		zend_array *__arr = (a);				\
		zval *__z = (z);						\
		Z_ARR_P(__z) = __arr;					\
		Z_TYPE_INFO_P(__z) = IS_ARRAY_EX;		\
	} while (0)

#define ZVAL_NEW_ARR(z) do {									\
		zval *__z = (z);										\
		zend_array *_arr =										\
		(zend_array *) emalloc(sizeof(zend_array));				\
		Z_ARR_P(__z) = _arr;									\
		Z_TYPE_INFO_P(__z) = IS_ARRAY_EX;						\
	} while (0)

#define ZVAL_NEW_PERSISTENT_ARR(z) do {							\
		zval *__z = (z);										\
		zend_array *_arr =										\
		(zend_array *) malloc(sizeof(zend_array));				\
		Z_ARR_P(__z) = _arr;									\
		Z_TYPE_INFO_P(__z) = IS_ARRAY_EX;						\
	} while (0)

#define ZVAL_OBJ(z, o) do {						\
		zval *__z = (z);						\
		Z_OBJ_P(__z) = (o);						\
		Z_TYPE_INFO_P(__z) = IS_OBJECT_EX;		\
	} while (0)

#define ZVAL_RES(z, r) do {						\
		zval *__z = (z);						\
		Z_RES_P(__z) = (r);						\
		Z_TYPE_INFO_P(__z) = IS_RESOURCE_EX;	\
	} while (0)

#define ZVAL_NEW_RES(z, h, p, t) do {							\
		zend_resource *_res =									\
		(zend_resource *) emalloc(sizeof(zend_resource));		\
		zval *__z;												\
		GC_SET_REFCOUNT(_res, 1);								\
		GC_TYPE_INFO(_res) = IS_RESOURCE;						\
		_res->handle = (h);										\
		_res->type = (t);										\
		_res->ptr = (p);										\
		__z = (z);												\
		Z_RES_P(__z) = _res;									\
		Z_TYPE_INFO_P(__z) = IS_RESOURCE_EX;					\
	} while (0)

#define ZVAL_NEW_PERSISTENT_RES(z, h, p, t) do {				\
		zend_resource *_res =									\
		(zend_resource *) malloc(sizeof(zend_resource));		\
		zval *__z;												\
<<<<<<< HEAD
		GC_SET_REFCOUNT(_res, 1);								\
		GC_TYPE_INFO(_res) = IS_RESOURCE;						\
=======
		GC_REFCOUNT(_res) = 1;									\
		GC_TYPE_INFO(_res) = IS_RESOURCE |						\
			(GC_PERSISTENT << GC_FLAGS_SHIFT);					\
>>>>>>> cf67a421
		_res->handle = (h);										\
		_res->type = (t);										\
		_res->ptr = (p);										\
		__z = (z);												\
		Z_RES_P(__z) = _res;									\
		Z_TYPE_INFO_P(__z) = IS_RESOURCE_EX;					\
	} while (0)

#define ZVAL_REF(z, r) do {										\
		zval *__z = (z);										\
		Z_REF_P(__z) = (r);										\
		Z_TYPE_INFO_P(__z) = IS_REFERENCE_EX;					\
	} while (0)

#define ZVAL_NEW_EMPTY_REF(z) do {								\
		zend_reference *_ref =									\
		(zend_reference *) emalloc(sizeof(zend_reference));		\
		GC_SET_REFCOUNT(_ref, 1);								\
		GC_TYPE_INFO(_ref) = IS_REFERENCE;						\
		Z_REF_P(z) = _ref;										\
		Z_TYPE_INFO_P(z) = IS_REFERENCE_EX;						\
	} while (0)

#define ZVAL_NEW_REF(z, r) do {									\
		zend_reference *_ref =									\
		(zend_reference *) emalloc(sizeof(zend_reference));		\
		GC_SET_REFCOUNT(_ref, 1);								\
		GC_TYPE_INFO(_ref) = IS_REFERENCE;						\
		ZVAL_COPY_VALUE(&_ref->val, r);							\
		Z_REF_P(z) = _ref;										\
		Z_TYPE_INFO_P(z) = IS_REFERENCE_EX;						\
	} while (0)

#define ZVAL_NEW_PERSISTENT_REF(z, r) do {						\
		zend_reference *_ref =									\
		(zend_reference *) malloc(sizeof(zend_reference));		\
<<<<<<< HEAD
		GC_SET_REFCOUNT(_ref, 1);								\
		GC_TYPE_INFO(_ref) = IS_REFERENCE;						\
=======
		GC_REFCOUNT(_ref) = 1;									\
		GC_TYPE_INFO(_ref) = IS_REFERENCE |						\
			(GC_PERSISTENT << GC_FLAGS_SHIFT);					\
>>>>>>> cf67a421
		ZVAL_COPY_VALUE(&_ref->val, r);							\
		Z_REF_P(z) = _ref;										\
		Z_TYPE_INFO_P(z) = IS_REFERENCE_EX;						\
	} while (0)

#define ZVAL_AST(z, ast) do {									\
		zval *__z = (z);										\
		Z_AST_P(__z) = ast;										\
		Z_TYPE_INFO_P(__z) = IS_CONSTANT_AST_EX;				\
	} while (0)

#define ZVAL_INDIRECT(z, v) do {								\
		Z_INDIRECT_P(z) = (v);									\
		Z_TYPE_INFO_P(z) = IS_INDIRECT;							\
	} while (0)

#define ZVAL_PTR(z, p) do {										\
		Z_PTR_P(z) = (p);										\
		Z_TYPE_INFO_P(z) = IS_PTR;								\
	} while (0)

#define ZVAL_FUNC(z, f) do {									\
		Z_FUNC_P(z) = (f);										\
		Z_TYPE_INFO_P(z) = IS_PTR;								\
	} while (0)

#define ZVAL_CE(z, c) do {										\
		Z_CE_P(z) = (c);										\
		Z_TYPE_INFO_P(z) = IS_PTR;								\
	} while (0)

#define ZVAL_ERROR(z) do {				\
		Z_TYPE_INFO_P(z) = _IS_ERROR;	\
	} while (0)

#define Z_REFCOUNT_P(pz)			zval_refcount_p(pz)
#define Z_SET_REFCOUNT_P(pz, rc)	zval_set_refcount_p(pz, rc)
#define Z_ADDREF_P(pz)				zval_addref_p(pz)
#define Z_DELREF_P(pz)				zval_delref_p(pz)

#define Z_REFCOUNT(z)				Z_REFCOUNT_P(&(z))
#define Z_SET_REFCOUNT(z, rc)		Z_SET_REFCOUNT_P(&(z), rc)
#define Z_ADDREF(z)					Z_ADDREF_P(&(z))
#define Z_DELREF(z)					Z_DELREF_P(&(z))

#define Z_TRY_ADDREF_P(pz) do {		\
	if (Z_REFCOUNTED_P((pz))) {		\
		Z_ADDREF_P((pz));			\
	}								\
} while (0)

#define Z_TRY_DELREF_P(pz) do {		\
	if (Z_REFCOUNTED_P((pz))) {		\
		Z_DELREF_P((pz));			\
	}								\
} while (0)

#define Z_TRY_ADDREF(z)				Z_TRY_ADDREF_P(&(z))
#define Z_TRY_DELREF(z)				Z_TRY_DELREF_P(&(z))

#ifndef ZEND_RC_DEBUG
# define ZEND_RC_DEBUG 0
#endif

#if ZEND_RC_DEBUG
extern ZEND_API zend_bool zend_rc_debug;
# define ZEND_RC_MOD_CHECK(p) \
	ZEND_ASSERT(!zend_rc_debug || \
		((p)->u.v.flags & (GC_IMMUTABLE | GC_PERSISTENT)) == 0)
#else
# define ZEND_RC_MOD_CHECK(p) \
	do { } while (0)
#endif

static zend_always_inline uint32_t zend_gc_refcount(const zend_refcounted_h *p) {
	return p->refcount;
}

static zend_always_inline uint32_t zend_gc_set_refcount(zend_refcounted_h *p, uint32_t rc) {
    p->refcount = rc;
	return p->refcount;
}

static zend_always_inline uint32_t zend_gc_addref(zend_refcounted_h *p) {
	ZEND_RC_MOD_CHECK(p);
	return ++(p->refcount);
}

static zend_always_inline uint32_t zend_gc_delref(zend_refcounted_h *p) {
	ZEND_RC_MOD_CHECK(p);
	return --(p->refcount);
}

static zend_always_inline uint32_t zend_gc_addref_ex(zend_refcounted_h *p, uint32_t rc) {
	ZEND_RC_MOD_CHECK(p);
	p->refcount += rc;
	return p->refcount;
}

static zend_always_inline uint32_t zend_gc_delref_ex(zend_refcounted_h *p, uint32_t rc) {
	ZEND_RC_MOD_CHECK(p);
	p->refcount -= rc;
	return p->refcount;
}

static zend_always_inline uint32_t zval_refcount_p(const zval* pz) {
	ZEND_ASSERT(Z_REFCOUNTED_P(pz) || Z_COPYABLE_P(pz));
	return GC_REFCOUNT(Z_COUNTED_P(pz));
}

static zend_always_inline uint32_t zval_set_refcount_p(zval* pz, uint32_t rc) {
	ZEND_ASSERT(Z_REFCOUNTED_P(pz));
	return GC_SET_REFCOUNT(Z_COUNTED_P(pz), rc);
}

static zend_always_inline uint32_t zval_addref_p(zval* pz) {
	ZEND_ASSERT(Z_REFCOUNTED_P(pz));
	return GC_ADDREF(Z_COUNTED_P(pz));
}

static zend_always_inline uint32_t zval_delref_p(zval* pz) {
	ZEND_ASSERT(Z_REFCOUNTED_P(pz));
	return GC_DELREF(Z_COUNTED_P(pz));
}

#if SIZEOF_SIZE_T == 4
# define ZVAL_COPY_VALUE_EX(z, v, gc, t)				\
	do {												\
		uint32_t _w2 = v->value.ww.w2;					\
		Z_COUNTED_P(z) = gc;							\
		z->value.ww.w2 = _w2;							\
		Z_TYPE_INFO_P(z) = t;							\
	} while (0)
#elif SIZEOF_SIZE_T == 8
# define ZVAL_COPY_VALUE_EX(z, v, gc, t)				\
	do {												\
		Z_COUNTED_P(z) = gc;							\
		Z_TYPE_INFO_P(z) = t;							\
	} while (0)
#else
# error "Unknown SIZEOF_SIZE_T"
#endif

#define ZVAL_COPY_VALUE(z, v)							\
	do {												\
		zval *_z1 = (z);								\
		const zval *_z2 = (v);							\
		zend_refcounted *_gc = Z_COUNTED_P(_z2);		\
		uint32_t _t = Z_TYPE_INFO_P(_z2);				\
		ZVAL_COPY_VALUE_EX(_z1, _z2, _gc, _t);			\
	} while (0)

#define ZVAL_COPY(z, v)									\
	do {												\
		zval *_z1 = (z);								\
		const zval *_z2 = (v);							\
		zend_refcounted *_gc = Z_COUNTED_P(_z2);		\
		uint32_t _t = Z_TYPE_INFO_P(_z2);				\
		ZVAL_COPY_VALUE_EX(_z1, _z2, _gc, _t);			\
		if ((_t & (IS_TYPE_REFCOUNTED << Z_TYPE_FLAGS_SHIFT)) != 0) { \
			GC_ADDREF(_gc);								\
		}												\
	} while (0)

#define ZVAL_DUP(z, v)									\
	do {												\
		zval *_z1 = (z);								\
		const zval *_z2 = (v);							\
		zend_refcounted *_gc = Z_COUNTED_P(_z2);		\
		uint32_t _t = Z_TYPE_INFO_P(_z2);				\
		ZVAL_COPY_VALUE_EX(_z1, _z2, _gc, _t);			\
		if ((_t & ((IS_TYPE_REFCOUNTED|IS_TYPE_COPYABLE) << Z_TYPE_FLAGS_SHIFT)) != 0) { \
			if ((_t & (IS_TYPE_COPYABLE << Z_TYPE_FLAGS_SHIFT)) != 0) { \
				_zval_copy_ctor_func(_z1 ZEND_FILE_LINE_CC); \
			} else {									\
				GC_ADDREF(_gc);							\
			}											\
		}												\
	} while (0)

#define ZVAL_DEREF(z) do {								\
		if (UNEXPECTED(Z_ISREF_P(z))) {					\
			(z) = Z_REFVAL_P(z);						\
		}												\
	} while (0)

#define ZVAL_OPT_DEREF(z) do {							\
		if (UNEXPECTED(Z_OPT_ISREF_P(z))) {				\
			(z) = Z_REFVAL_P(z);						\
		}												\
	} while (0)

#define ZVAL_MAKE_REF(zv) do {							\
		zval *__zv = (zv);								\
		if (!Z_ISREF_P(__zv)) {							\
			ZVAL_NEW_REF(__zv, __zv);					\
		}												\
	} while (0)

#define ZVAL_UNREF(z) do {								\
		zval *_z = (z);									\
		zend_reference *ref;							\
		ZEND_ASSERT(Z_ISREF_P(_z));						\
		ref = Z_REF_P(_z);								\
		ZVAL_COPY_VALUE(_z, &ref->val);					\
		efree_size(ref, sizeof(zend_reference));		\
	} while (0)

#define ZVAL_COPY_UNREF(z, v) do {						\
		zval *_z3 = (v);								\
		if (Z_OPT_REFCOUNTED_P(_z3)) {					\
			if (UNEXPECTED(Z_OPT_ISREF_P(_z3))			\
			 && UNEXPECTED(Z_REFCOUNT_P(_z3) == 1)) {	\
				ZVAL_UNREF(_z3);						\
				if (Z_OPT_REFCOUNTED_P(_z3)) {			\
					Z_ADDREF_P(_z3);					\
				}										\
			} else {									\
				Z_ADDREF_P(_z3);						\
			}											\
		}												\
		ZVAL_COPY_VALUE(z, _z3);						\
	} while (0)


#define SEPARATE_STRING(zv) do {						\
		zval *_zv = (zv);								\
		if (Z_REFCOUNT_P(_zv) > 1) {					\
			if (Z_REFCOUNTED_P(_zv)) {					\
				Z_DELREF_P(_zv);						\
			}											\
			zval_copy_ctor_func(_zv);					\
		}												\
	} while (0)

#define SEPARATE_ARRAY(zv) do {							\
		zval *_zv = (zv);								\
		zend_array *_arr = Z_ARR_P(_zv);				\
		if (UNEXPECTED(GC_REFCOUNT(_arr) > 1)) {		\
			if (Z_REFCOUNTED_P(_zv)) {					\
				GC_DELREF(_arr);						\
			}											\
			ZVAL_ARR(_zv, zend_array_dup(_arr));		\
		}												\
	} while (0)

#define SEPARATE_ZVAL_NOREF(zv) do {					\
		zval *_zv = (zv);								\
		ZEND_ASSERT(Z_TYPE_P(_zv) != IS_REFERENCE);		\
		if (Z_COPYABLE_P(_zv)) {						\
			if (Z_REFCOUNT_P(_zv) > 1) {				\
				if (Z_REFCOUNTED_P(_zv)) {				\
					Z_DELREF_P(_zv);					\
				}										\
				zval_copy_ctor_func(_zv);				\
			}											\
		}												\
	} while (0)

#define SEPARATE_ZVAL(zv) do {							\
		zval *_zv = (zv);								\
		if (Z_REFCOUNTED_P(_zv) ||						\
		    Z_COPYABLE_P(_zv)) {						\
			if (Z_REFCOUNT_P(_zv) > 1) {				\
				if (Z_COPYABLE_P(_zv)) {				\
					if (Z_REFCOUNTED_P(_zv)) {			\
						Z_DELREF_P(_zv);				\
					}									\
					zval_copy_ctor_func(_zv);			\
				} else if (Z_ISREF_P(_zv)) {			\
					Z_DELREF_P(_zv);					\
					ZVAL_DUP(_zv, Z_REFVAL_P(_zv));		\
				}										\
			}											\
		}												\
	} while (0)

#define SEPARATE_ZVAL_IF_NOT_REF(zv) do {				\
		zval *_zv = (zv);								\
		if (Z_COPYABLE_P(_zv)) {						\
			if (Z_REFCOUNT_P(_zv) > 1) {				\
				if (Z_REFCOUNTED_P(_zv)) {				\
					Z_DELREF_P(_zv);					\
				}										\
				zval_copy_ctor_func(_zv);				\
			}											\
		}												\
	} while (0)

#define SEPARATE_ARG_IF_REF(varptr) do { 				\
		ZVAL_DEREF(varptr);								\
		if (Z_REFCOUNTED_P(varptr)) { 					\
			Z_ADDREF_P(varptr); 						\
		}												\
	} while (0)

#endif /* ZEND_TYPES_H */

/*
 * Local variables:
 * tab-width: 4
 * c-basic-offset: 4
 * indent-tabs-mode: t
 * End:
 * vim600: sw=4 ts=4 fdm=marker
 * vim<600: sw=4 ts=4
 */<|MERGE_RESOLUTION|>--- conflicted
+++ resolved
@@ -771,14 +771,9 @@
 		zend_resource *_res =									\
 		(zend_resource *) malloc(sizeof(zend_resource));		\
 		zval *__z;												\
-<<<<<<< HEAD
 		GC_SET_REFCOUNT(_res, 1);								\
-		GC_TYPE_INFO(_res) = IS_RESOURCE;						\
-=======
-		GC_REFCOUNT(_res) = 1;									\
 		GC_TYPE_INFO(_res) = IS_RESOURCE |						\
 			(GC_PERSISTENT << GC_FLAGS_SHIFT);					\
->>>>>>> cf67a421
 		_res->handle = (h);										\
 		_res->type = (t);										\
 		_res->ptr = (p);										\
@@ -815,14 +810,9 @@
 #define ZVAL_NEW_PERSISTENT_REF(z, r) do {						\
 		zend_reference *_ref =									\
 		(zend_reference *) malloc(sizeof(zend_reference));		\
-<<<<<<< HEAD
 		GC_SET_REFCOUNT(_ref, 1);								\
-		GC_TYPE_INFO(_ref) = IS_REFERENCE;						\
-=======
-		GC_REFCOUNT(_ref) = 1;									\
 		GC_TYPE_INFO(_ref) = IS_REFERENCE |						\
 			(GC_PERSISTENT << GC_FLAGS_SHIFT);					\
->>>>>>> cf67a421
 		ZVAL_COPY_VALUE(&_ref->val, r);							\
 		Z_REF_P(z) = _ref;										\
 		Z_TYPE_INFO_P(z) = IS_REFERENCE_EX;						\
