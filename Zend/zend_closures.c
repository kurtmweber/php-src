/*
   +----------------------------------------------------------------------+
   | Zend Engine                                                          |
   +----------------------------------------------------------------------+
   | Copyright (c) 1998-2014 Zend Technologies Ltd. (http://www.zend.com) |
   +----------------------------------------------------------------------+
   | This source file is subject to version 2.00 of the Zend license,     |
   | that is bundled with this package in the file LICENSE, and is        |
   | available through the world-wide-web at the following url:           |
   | http://www.zend.com/license/2_00.txt.                                |
   | If you did not receive a copy of the Zend license and are unable to  |
   | obtain it through the world-wide-web, please send a note to          |
   | license@zend.com so we can mail you a copy immediately.              |
   +----------------------------------------------------------------------+
   | Authors: Christian Seiler <chris_se@gmx.net>                         |
   |          Dmitry Stogov <dmitry@zend.com>                             |
   |          Marcus Boerger <helly@php.net>                              |
   +----------------------------------------------------------------------+
*/

/* $Id$ */

#include "zend.h"
#include "zend_API.h"
#include "zend_closures.h"
#include "zend_exceptions.h"
#include "zend_interfaces.h"
#include "zend_objects.h"
#include "zend_objects_API.h"
#include "zend_globals.h"

#define ZEND_CLOSURE_PRINT_NAME "Closure object"

#define ZEND_CLOSURE_PROPERTY_ERROR() \
	zend_error(E_RECOVERABLE_ERROR, "Closure object cannot have properties")

typedef struct _zend_closure {
	zend_object    std;
	zend_function  func;
	zval           this_ptr;
	HashTable     *debug_info;
} zend_closure;

/* non-static since it needs to be referenced */
ZEND_API zend_class_entry *zend_ce_closure;
static zend_object_handlers closure_handlers;

ZEND_METHOD(Closure, __invoke) /* {{{ */
{
	zend_function *func = EG(current_execute_data)->function_state.function;
	zval *arguments;

	arguments = emalloc(sizeof(zval) * ZEND_NUM_ARGS());
	if (zend_get_parameters_array_ex(ZEND_NUM_ARGS(), arguments) == FAILURE) {
		efree(arguments);
		zend_error(E_RECOVERABLE_ERROR, "Cannot get arguments for calling closure");
		RETVAL_FALSE;
	} else if (call_user_function_ex(CG(function_table), NULL, getThis(), return_value, ZEND_NUM_ARGS(), arguments, 1, NULL TSRMLS_CC) == FAILURE) {
		RETVAL_FALSE;
	}
	efree(arguments);

	/* destruct the function also, then - we have allocated it in get_method */
	STR_RELEASE(func->internal_function.function_name);
	efree(func);
}
/* }}} */

/* {{{ proto Closure Closure::bind(Closure $old, object $to [, mixed $scope = "static" ] )
   Create a closure from another one and bind to another object and scope */
ZEND_METHOD(Closure, bind)
{
	zval *newthis, *zclosure, *scope_arg = NULL;
	zend_closure *closure;
	zend_class_entry *ce;

	if (zend_parse_method_parameters(ZEND_NUM_ARGS() TSRMLS_CC, getThis(), "Oo!|z", &zclosure, zend_ce_closure, &newthis, &scope_arg) == FAILURE) {
		RETURN_NULL();
	}

	closure = (zend_closure *)Z_OBJ_P(zclosure);

	if ((newthis != NULL) && (closure->func.common.fn_flags & ZEND_ACC_STATIC)) {
		zend_error(E_WARNING, "Cannot bind an instance to a static closure");
	}

	if (scope_arg != NULL) { /* scope argument was given */
		if (IS_ZEND_STD_OBJECT(*scope_arg)) {
			ce = Z_OBJCE_P(scope_arg);
		} else if (Z_TYPE_P(scope_arg) == IS_NULL) {
			ce = NULL;
		} else {
			zend_string *class_name = zval_get_string(scope_arg);
			if ((class_name->len == sizeof("static") - 1) &&
				(memcmp("static", class_name->val, sizeof("static") - 1) == 0)) {
				ce = closure->func.common.scope;
			} else if ((ce = zend_lookup_class_ex(class_name, NULL, 1 TSRMLS_CC)) == NULL) {
				zend_error(E_WARNING, "Class '%s' not found", class_name->val);
				STR_RELEASE(class_name);
				RETURN_NULL();
			}
			STR_RELEASE(class_name);
		}
	} else { /* scope argument not given; do not change the scope by default */
		ce = closure->func.common.scope;
	}

	zend_create_closure(return_value, &closure->func, ce, newthis TSRMLS_CC);
}
/* }}} */

static zend_function *zend_closure_get_constructor(zend_object *object TSRMLS_DC) /* {{{ */
{
	zend_error(E_RECOVERABLE_ERROR, "Instantiation of 'Closure' is not allowed");
	return NULL;
}
/* }}} */

static int zend_closure_compare_objects(zval *o1, zval *o2 TSRMLS_DC) /* {{{ */
{
	return (Z_OBJ_P(o1) != Z_OBJ_P(o2));
}
/* }}} */

ZEND_API zend_function *zend_get_closure_invoke_method(zend_object *object TSRMLS_DC) /* {{{ */
{
	zend_closure *closure = (zend_closure *)object;
	zend_function *invoke = (zend_function*)emalloc(sizeof(zend_function));

	invoke->common = closure->func.common;
	invoke->type = ZEND_INTERNAL_FUNCTION;
	invoke->internal_function.fn_flags = ZEND_ACC_PUBLIC | ZEND_ACC_CALL_VIA_HANDLER | (closure->func.common.fn_flags & ZEND_ACC_RETURN_REFERENCE);
	invoke->internal_function.handler = ZEND_MN(Closure___invoke);
	invoke->internal_function.module = 0;
	invoke->internal_function.scope = zend_ce_closure;
	invoke->internal_function.function_name = STR_INIT(ZEND_INVOKE_FUNC_NAME, sizeof(ZEND_INVOKE_FUNC_NAME)-1, 0);
	return invoke;
}
/* }}} */

ZEND_API const zend_function *zend_get_closure_method_def(zval *obj TSRMLS_DC) /* {{{ */
{
	zend_closure *closure = (zend_closure *)Z_OBJ_P(obj);
	return &closure->func;
}
/* }}} */

ZEND_API zval* zend_get_closure_this_ptr(zval *obj TSRMLS_DC) /* {{{ */
{
	zend_closure *closure = (zend_closure *)Z_OBJ_P(obj);
	return &closure->this_ptr;
}
/* }}} */

static zend_function *zend_closure_get_method(zend_object **object, zend_string *method, const zval *key TSRMLS_DC) /* {{{ */
{
	zend_string *lc_name;

	lc_name = STR_ALLOC(method->len, 0);
	zend_str_tolower_copy(lc_name->val, method->val, method->len);
	if ((method->len == sizeof(ZEND_INVOKE_FUNC_NAME)-1) &&
		memcmp(lc_name->val, ZEND_INVOKE_FUNC_NAME, sizeof(ZEND_INVOKE_FUNC_NAME)-1) == 0
	) {
		STR_FREE(lc_name);
		return zend_get_closure_invoke_method(*object TSRMLS_CC);
	}
	STR_FREE(lc_name);
	return std_object_handlers.get_method(object, method, key TSRMLS_CC);
}
/* }}} */

static zval *zend_closure_read_property(zval *object, zval *member, int type, zend_uint cache_slot, zval *rv TSRMLS_DC) /* {{{ */
{
	ZEND_CLOSURE_PROPERTY_ERROR();
	return &EG(uninitialized_zval);
}
/* }}} */

static void zend_closure_write_property(zval *object, zval *member, zval *value, zend_uint cache_slot TSRMLS_DC) /* {{{ */
{
	ZEND_CLOSURE_PROPERTY_ERROR();
}
/* }}} */

static zval *zend_closure_get_property_ptr_ptr(zval *object, zval *member, int type, zend_uint cache_slot TSRMLS_DC) /* {{{ */
{
	ZEND_CLOSURE_PROPERTY_ERROR();
	return NULL;
}
/* }}} */

static int zend_closure_has_property(zval *object, zval *member, int has_set_exists, zend_uint cache_slot TSRMLS_DC) /* {{{ */
{
	if (has_set_exists != 2) {
		ZEND_CLOSURE_PROPERTY_ERROR();
	}
	return 0;
}
/* }}} */

static void zend_closure_unset_property(zval *object, zval *member, zend_uint cache_slot TSRMLS_DC) /* {{{ */
{
	ZEND_CLOSURE_PROPERTY_ERROR();
}
/* }}} */

static void zend_closure_free_storage(zend_object *object TSRMLS_DC) /* {{{ */
{
	zend_closure *closure = (zend_closure *)object;

	zend_object_std_dtor(&closure->std TSRMLS_CC);

	if (closure->func.type == ZEND_USER_FUNCTION) {
		zend_execute_data *ex = EG(current_execute_data);
		while (ex) {
			if (ex->op_array == &closure->func.op_array) {
				zend_error(E_ERROR, "Cannot destroy active lambda function");
			}
			ex = ex->prev_execute_data;
		}
		destroy_op_array(&closure->func.op_array TSRMLS_CC);
	}

	if (closure->debug_info != NULL) {
		zend_hash_destroy(closure->debug_info);
		efree(closure->debug_info);
	}

	if (Z_TYPE(closure->this_ptr) != IS_UNDEF) {
		zval_ptr_dtor(&closure->this_ptr);
	}
}
/* }}} */

static zend_object *zend_closure_new(zend_class_entry *class_type TSRMLS_DC) /* {{{ */
{
	zend_closure *closure;

	closure = emalloc(sizeof(zend_closure));
	memset(closure, 0, sizeof(zend_closure));

	zend_object_std_init(&closure->std, class_type TSRMLS_CC);
	closure->std.handlers = &closure_handlers;

	return (zend_object*)closure;
}
/* }}} */

static zend_object *zend_closure_clone(zval *zobject TSRMLS_DC) /* {{{ */
{
	zend_closure *closure = (zend_closure *)Z_OBJ_P(zobject);
	zval result;

	zend_create_closure(&result, &closure->func, closure->func.common.scope, &closure->this_ptr TSRMLS_CC);
	return Z_OBJ(result);
}
/* }}} */

int zend_closure_get_closure(zval *obj, zend_class_entry **ce_ptr, zend_function **fptr_ptr, zend_object **obj_ptr TSRMLS_DC) /* {{{ */
{
	zend_closure *closure;

	if (Z_TYPE_P(obj) != IS_OBJECT) {
		return FAILURE;
	}

	closure = (zend_closure *)Z_OBJ_P(obj);
	*fptr_ptr = &closure->func;

	if (Z_TYPE(closure->this_ptr) != IS_UNDEF) {
		if (obj_ptr) {
			*obj_ptr = Z_OBJ(closure->this_ptr);
		}
		*ce_ptr = Z_OBJCE(closure->this_ptr);
	} else {
		if (obj_ptr) {
			*obj_ptr = NULL;
		}
		*ce_ptr = closure->func.common.scope;
	}
	return SUCCESS;
}
/* }}} */

static HashTable *zend_closure_get_debug_info(zval *object, int *is_temp TSRMLS_DC) /* {{{ */
{
	zend_closure *closure = (zend_closure *)Z_OBJ_P(object);
	zval val;
	struct _zend_arg_info *arg_info = closure->func.common.arg_info;

	*is_temp = 0;

	if (closure->debug_info == NULL) {
		ALLOC_HASHTABLE(closure->debug_info);
		zend_hash_init(closure->debug_info, 8, NULL, ZVAL_PTR_DTOR, 0);
	}
	if (closure->debug_info->u.v.nApplyCount == 0) {
		if (closure->func.type == ZEND_USER_FUNCTION && closure->func.op_array.static_variables) {
			HashTable *static_variables = closure->func.op_array.static_variables;
			ZVAL_NEW_ARR(&val);
			zend_array_dup(Z_ARRVAL(val), static_variables);
			zend_hash_str_update(closure->debug_info, "static", sizeof("static")-1, &val);
		}

		if (Z_TYPE(closure->this_ptr) != IS_UNDEF) {
			Z_ADDREF(closure->this_ptr);
			zend_hash_str_update(closure->debug_info, "this", sizeof("this")-1, &closure->this_ptr);
		}

		if (arg_info) {
			zend_uint i, required = closure->func.common.required_num_args;

			array_init(&val);

			for (i = 0; i < closure->func.common.num_args; i++) {
				zend_string *name;
				zval info;
				if (arg_info->name) {
					name = zend_strpprintf(0, "%s$%s",
							arg_info->pass_by_reference ? "&" : "",
							arg_info->name);
				} else {
					name = zend_strpprintf(0, "%s$param%d",
							arg_info->pass_by_reference ? "&" : "",
							i + 1);
				}
				ZVAL_STR(&info, zend_strpprintf(0, "%s", i >= required ? "<optional>" : "<required>"));
				zend_hash_update(Z_ARRVAL(val), name, &info);
				STR_RELEASE(name);
				arg_info++;
			}
			zend_hash_str_update(closure->debug_info, "parameter", sizeof("parameter")-1, &val);
		}
	}

	return closure->debug_info;
}
/* }}} */

static HashTable *zend_closure_get_gc(zval *obj, zval **table, int *n TSRMLS_DC) /* {{{ */
{
	zend_closure *closure = (zend_closure *)Z_OBJ_P(obj);

	if (closure->debug_info != NULL) {
		zend_hash_destroy(closure->debug_info);
		efree(closure->debug_info);
		closure->debug_info = NULL;
	}

	*table = Z_TYPE(closure->this_ptr) != IS_NULL ? &closure->this_ptr : NULL;
	*n = Z_TYPE(closure->this_ptr) != IS_NULL ? 1 : 0;
	return (closure->func.type == ZEND_USER_FUNCTION) ?
		closure->func.op_array.static_variables : NULL;
}
/* }}} */

/* {{{ proto Closure::__construct()
   Private constructor preventing instantiation */
ZEND_METHOD(Closure, __construct)
{
	zend_error(E_RECOVERABLE_ERROR, "Instantiation of 'Closure' is not allowed");
}
/* }}} */

ZEND_BEGIN_ARG_INFO_EX(arginfo_closure_bindto, 0, 0, 1)
	ZEND_ARG_INFO(0, newthis)
	ZEND_ARG_INFO(0, newscope)
ZEND_END_ARG_INFO()

ZEND_BEGIN_ARG_INFO_EX(arginfo_closure_bind, 0, 0, 2)
	ZEND_ARG_INFO(0, closure)
	ZEND_ARG_INFO(0, newthis)
	ZEND_ARG_INFO(0, newscope)
ZEND_END_ARG_INFO()

static const zend_function_entry closure_functions[] = {
	ZEND_ME(Closure, __construct, NULL, ZEND_ACC_PRIVATE)
	ZEND_ME(Closure, bind, arginfo_closure_bind, ZEND_ACC_PUBLIC|ZEND_ACC_STATIC)
	ZEND_MALIAS(Closure, bindTo, bind, arginfo_closure_bindto, ZEND_ACC_PUBLIC)
	{NULL, NULL, NULL}
};

void zend_register_closure_ce(TSRMLS_D) /* {{{ */
{
	zend_class_entry ce;

	INIT_CLASS_ENTRY(ce, "Closure", closure_functions);
	zend_ce_closure = zend_register_internal_class(&ce TSRMLS_CC);
	zend_ce_closure->ce_flags |= ZEND_ACC_FINAL_CLASS;
	zend_ce_closure->create_object = zend_closure_new;
	zend_ce_closure->serialize = zend_class_serialize_deny;
	zend_ce_closure->unserialize = zend_class_unserialize_deny;

	memcpy(&closure_handlers, zend_get_std_object_handlers(), sizeof(zend_object_handlers));
	closure_handlers.free_obj = zend_closure_free_storage;
	closure_handlers.clone_obj = NULL;
	closure_handlers.get_constructor = zend_closure_get_constructor;
	closure_handlers.get_method = zend_closure_get_method;
	closure_handlers.write_property = zend_closure_write_property;
	closure_handlers.read_property = zend_closure_read_property;
	closure_handlers.get_property_ptr_ptr = zend_closure_get_property_ptr_ptr;
	closure_handlers.has_property = zend_closure_has_property;
	closure_handlers.unset_property = zend_closure_unset_property;
	closure_handlers.compare_objects = zend_closure_compare_objects;
	closure_handlers.clone_obj = zend_closure_clone;
	closure_handlers.get_debug_info = zend_closure_get_debug_info;
	closure_handlers.get_closure = zend_closure_get_closure;
	closure_handlers.get_gc = zend_closure_get_gc;
}
/* }}} */

ZEND_API void zend_create_closure(zval *res, zend_function *func, zend_class_entry *scope, zval *this_ptr TSRMLS_DC) /* {{{ */
{
	zend_closure *closure;

	object_init_ex(res, zend_ce_closure);

	closure = (zend_closure *)Z_OBJ_P(res);

	closure->func = *func;
	closure->func.common.prototype = NULL;

	if ((scope == NULL) && this_ptr && (Z_TYPE_P(this_ptr) != IS_UNDEF)) {
		/* use dummy scope if we're binding an object without specifying a scope */
		/* maybe it would be better to create one for this purpose */
		scope = zend_ce_closure;
	}

	if (closure->func.type == ZEND_USER_FUNCTION) {
		if (closure->func.op_array.static_variables) {
			HashTable *static_variables = closure->func.op_array.static_variables;

			ALLOC_HASHTABLE(closure->func.op_array.static_variables);
			zend_hash_init(closure->func.op_array.static_variables, zend_hash_num_elements(static_variables), NULL, ZVAL_PTR_DTOR, 0);
			zend_hash_apply_with_arguments(static_variables TSRMLS_CC, zval_copy_static_var, 1, closure->func.op_array.static_variables);
		}
		closure->func.op_array.run_time_cache = NULL;
		(*closure->func.op_array.refcount)++;
	} else {
		/* verify that we aren't binding internal function to a wrong scope */
		if(func->common.scope != NULL) {
			if(scope && !instanceof_function(scope, func->common.scope TSRMLS_CC)) {
				zend_error(E_WARNING, "Cannot bind function %s::%s to scope class %s", func->common.scope->name->val, func->common.function_name->val, scope->name->val);
				scope = NULL;
			}
			if(scope && this_ptr && (func->common.fn_flags & ZEND_ACC_STATIC) == 0 &&
					!instanceof_function(Z_OBJCE_P(this_ptr), closure->func.common.scope TSRMLS_CC)) {
				zend_error(E_WARNING, "Cannot bind function %s::%s to object of class %s", func->common.scope->name->val, func->common.function_name->val, Z_OBJCE_P(this_ptr)->name->val);
				scope = NULL;
				this_ptr = NULL;
			}
		} else {
			/* if it's a free function, we won't set scope & this since they're meaningless */
			this_ptr = NULL;
			scope = NULL;
		}
	}

	closure->this_ptr = NULL;
	/* Invariants:
	 * If the closure is unscoped, it has no bound object.
	 * The the closure is scoped, it's either static or it's bound */
	closure->func.common.scope = scope;
	if (scope) {
		closure->func.common.fn_flags |= ZEND_ACC_PUBLIC;
		if (this_ptr && Z_TYPE_P(this_ptr) == IS_OBJECT && (closure->func.common.fn_flags & ZEND_ACC_STATIC) == 0) {
			ZVAL_COPY(&closure->this_ptr, this_ptr);
		} else {
			closure->func.common.fn_flags |= ZEND_ACC_STATIC;
<<<<<<< HEAD
			ZVAL_UNDEF(&closure->this_ptr);
		}
	} else {
		ZVAL_UNDEF(&closure->this_ptr);
=======
		}
>>>>>>> b853f99a
	}
}
/* }}} */

/*
 * Local variables:
 * tab-width: 4
 * c-basic-offset: 4
 * indent-tabs-mode: t
 * End:
 */<|MERGE_RESOLUTION|>--- conflicted
+++ resolved
@@ -456,7 +456,7 @@
 		}
 	}
 
-	closure->this_ptr = NULL;
+	ZVAL_UNDEF(&closure->this_ptr);
 	/* Invariants:
 	 * If the closure is unscoped, it has no bound object.
 	 * The the closure is scoped, it's either static or it's bound */
@@ -467,14 +467,7 @@
 			ZVAL_COPY(&closure->this_ptr, this_ptr);
 		} else {
 			closure->func.common.fn_flags |= ZEND_ACC_STATIC;
-<<<<<<< HEAD
-			ZVAL_UNDEF(&closure->this_ptr);
-		}
-	} else {
-		ZVAL_UNDEF(&closure->this_ptr);
-=======
-		}
->>>>>>> b853f99a
+		}
 	}
 }
 /* }}} */
