--- conflicted
+++ resolved
@@ -158,8 +158,7 @@
 	} else if (s->nKeyLength == 0) { /* s is numeric, f is not */
 		return 1;
 	} else { /* both strings */
-		/* FIXME: unicode hash */
-		return zend_binary_strcasecmp(f->key.arKey.s, f->nKeyLength, s->key.arKey.s, s->nKeyLength);
+		return zend_binary_strcasecmp(f->arKey, f->nKeyLength, s->arKey, s->nKeyLength);
 	}
 }
 /* }}} */
@@ -238,11 +237,7 @@
 
 ZEND_API void zend_ini_refresh_caches(int stage TSRMLS_DC) /* {{{ */
 {
-<<<<<<< HEAD
-	zend_hash_apply_with_argument(EG(ini_directives), (apply_func_arg_t) zend_ini_refresh_cache, (void *)(zend_uintptr_t) stage TSRMLS_CC);
-=======
 	zend_hash_apply_with_argument(EG(ini_directives), (apply_func_arg_t) zend_ini_refresh_cache, (void *)(zend_intptr_t) stage TSRMLS_CC);
->>>>>>> c8b33a6a
 }
 /* }}} */
 #endif
@@ -250,19 +245,11 @@
 ZEND_API int zend_alter_ini_entry(char *name, uint name_length, char *new_value, uint new_value_length, int modify_type, int stage) /* {{{ */
 {
 	TSRMLS_FETCH();
-<<<<<<< HEAD
 
 	return zend_alter_ini_entry_ex(name, name_length, new_value, new_value_length, modify_type, stage, 0 TSRMLS_CC);
 }
 /* }}} */
 
-=======
-
-	return zend_alter_ini_entry_ex(name, name_length, new_value, new_value_length, modify_type, stage, 0 TSRMLS_CC);
-}
-/* }}} */
-
->>>>>>> c8b33a6a
 ZEND_API int zend_alter_ini_entry_ex(char *name, uint name_length, char *new_value, uint new_value_length, int modify_type, int stage, int force_change TSRMLS_DC) /* {{{ */
 {
 	zend_ini_entry *ini_entry;
@@ -603,7 +590,6 @@
 	return SUCCESS;
 }
 /* }}} */
-<<<<<<< HEAD
 
 ZEND_API ZEND_INI_MH(OnUpdateLongGEZero) /* {{{ */
 {
@@ -616,20 +602,6 @@
 	base = (char *) ts_resource(*((int *) mh_arg2));
 #endif
 
-=======
-
-ZEND_API ZEND_INI_MH(OnUpdateLongGEZero) /* {{{ */
-{
-	long *p, tmp;
-#ifndef ZTS
-	char *base = (char *) mh_arg2;
-#else
-	char *base;
-
-	base = (char *) ts_resource(*((int *) mh_arg2));
-#endif
-
->>>>>>> c8b33a6a
 	tmp = zend_atol(new_value, new_value_length);
 	if (tmp < 0) {
 		return FAILURE;
@@ -699,50 +671,6 @@
 	return SUCCESS;
 }
 /* }}} */
-<<<<<<< HEAD
-
-ZEND_API ZEND_INI_MH(OnUpdateUTF8String) /* {{{ */
-{
-	UChar **up;
-	UChar *ustr = NULL;
-	int32_t ustr_len, capacity;
-	UErrorCode status = U_ZERO_ERROR;
-#ifndef ZTS
-	char *base = (char *) mh_arg2;
-#else
-	char *base;
-
-	base = (char *) ts_resource(*((int *) mh_arg2));
-#endif
-	/* Convert only if unicode semantics is on. Otherwise, same as OnUpdateString */
-	/* estimate capacity */
-	capacity = (new_value_length > 2) ? ((new_value_length >> 1) + (new_value_length >> 3) + 2) : new_value_length;
-
-	while (1) {
-		ustr = peurealloc(ustr, capacity+1, 1);
-		u_strFromUTF8(ustr, capacity+1, &ustr_len, new_value, new_value_length, &status);
-		if (status == U_BUFFER_OVERFLOW_ERROR || status == U_STRING_NOT_TERMINATED_WARNING) {
-			capacity = ustr_len;
-			status = U_ZERO_ERROR;
-		} else {
-			break;
-		}
-	}
-
-	if (U_FAILURE(status)) {
-		zend_error(E_WARNING, "Could not convert UTF-8 INI value to Unicode");
-		efree(ustr);
-		return FAILURE;
-	}
-
-	up = (UChar **) (base+(size_t) mh_arg1);
-	*up = ustr;
-
-	return SUCCESS;
-}
-/* }}} */
-=======
->>>>>>> c8b33a6a
 
 /*
  * Local variables:
