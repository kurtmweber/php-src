/*
   +----------------------------------------------------------------------+
   | Zend Engine                                                          |
   +----------------------------------------------------------------------+
   | Copyright (c) 1998-2012 Zend Technologies Ltd. (http://www.zend.com) |
   +----------------------------------------------------------------------+
   | This source file is subject to version 2.00 of the Zend license,     |
   | that is bundled with this package in the file LICENSE, and is        |
   | available through the world-wide-web at the following url:           |
   | http://www.zend.com/license/2_00.txt.                                |
   | If you did not receive a copy of the Zend license and are unable to  |
   | obtain it through the world-wide-web, please send a note to          |
   | license@zend.com so we can mail you a copy immediately.              |
   +----------------------------------------------------------------------+
   | Authors: Andi Gutmans <andi@zend.com>                                |
   |          Zeev Suraski <zeev@zend.com>                                |
   |          Andrei Zmievski <andrei@php.net>                            |
   +----------------------------------------------------------------------+
*/

/* $Id$ */

#ifndef ZEND_API_H
#define ZEND_API_H

#include "zend_modules.h"
#include "zend_list.h"
#include "zend_operators.h"
#include "zend_variables.h"
#include "zend_execute.h"


BEGIN_EXTERN_C()

typedef struct _zend_function_entry {
	const char *fname;
	void (*handler)(INTERNAL_FUNCTION_PARAMETERS);
	const struct _zend_arg_info *arg_info;
	zend_uint num_args;
	zend_uint flags;
} zend_function_entry;

typedef struct _zend_fcall_info {
	size_t size;
	HashTable *function_table;
	zval *function_name;
	HashTable *symbol_table;
	zval **retval_ptr_ptr;
	zend_uint param_count;
	zval ***params;
	zval *object_ptr;
	zend_bool no_separation;
} zend_fcall_info;

typedef struct _zend_fcall_info_cache {
	zend_bool initialized;
	zend_function *function_handler;
	zend_class_entry *calling_scope;
	zend_class_entry *called_scope;
	zval *object_ptr;
} zend_fcall_info_cache;

#define ZEND_NS_NAME(ns, name)			ns"\\"name

#define ZEND_FN(name) zif_##name
#define ZEND_MN(name) zim_##name
#define ZEND_NAMED_FUNCTION(name)		void name(INTERNAL_FUNCTION_PARAMETERS)
#define ZEND_FUNCTION(name)				ZEND_NAMED_FUNCTION(ZEND_FN(name))
#define ZEND_METHOD(classname, name)	ZEND_NAMED_FUNCTION(ZEND_MN(classname##_##name))

#define ZEND_FENTRY(zend_name, name, arg_info, flags)	{ #zend_name, name, arg_info, (zend_uint) (sizeof(arg_info)/sizeof(struct _zend_arg_info)-1), flags },

#define ZEND_RAW_FENTRY(zend_name, name, arg_info, flags)   { zend_name, name, arg_info, (zend_uint) (sizeof(arg_info)/sizeof(struct _zend_arg_info)-1), flags },
#define ZEND_RAW_NAMED_FE(zend_name, name, arg_info) ZEND_RAW_FENTRY(#zend_name, name, arg_info, 0)

#define ZEND_NAMED_FE(zend_name, name, arg_info)	ZEND_FENTRY(zend_name, name, arg_info, 0)
#define ZEND_FE(name, arg_info)						ZEND_FENTRY(name, ZEND_FN(name), arg_info, 0)
#define ZEND_DEP_FE(name, arg_info)                 ZEND_FENTRY(name, ZEND_FN(name), arg_info, ZEND_ACC_DEPRECATED)
#define ZEND_FALIAS(name, alias, arg_info)			ZEND_FENTRY(name, ZEND_FN(alias), arg_info, 0)
#define ZEND_DEP_FALIAS(name, alias, arg_info)		ZEND_FENTRY(name, ZEND_FN(alias), arg_info, ZEND_ACC_DEPRECATED)
#define ZEND_NAMED_ME(zend_name, name, arg_info, flags)	ZEND_FENTRY(zend_name, name, arg_info, flags)
#define ZEND_ME(classname, name, arg_info, flags)	ZEND_FENTRY(name, ZEND_MN(classname##_##name), arg_info, flags)
#define ZEND_ABSTRACT_ME(classname, name, arg_info)	ZEND_FENTRY(name, NULL, arg_info, ZEND_ACC_PUBLIC|ZEND_ACC_ABSTRACT)
#define ZEND_MALIAS(classname, name, alias, arg_info, flags) \
                                                    ZEND_FENTRY(name, ZEND_MN(classname##_##alias), arg_info, flags)
#define ZEND_ME_MAPPING(name, func_name, arg_types, flags) ZEND_NAMED_ME(name, ZEND_FN(func_name), arg_types, flags)

#define ZEND_NS_FENTRY(ns, zend_name, name, arg_info, flags)		ZEND_RAW_FENTRY(ZEND_NS_NAME(ns, #zend_name), name, arg_info, flags)

#define ZEND_NS_RAW_FENTRY(ns, zend_name, name, arg_info, flags)	ZEND_RAW_FENTRY(ZEND_NS_NAME(ns, zend_name), name, arg_info, flags)
#define ZEND_NS_RAW_NAMED_FE(ns, zend_name, name, arg_info)			ZEND_NS_RAW_FENTRY(ns, #zend_name, name, arg_info, 0)

#define ZEND_NS_NAMED_FE(ns, zend_name, name, arg_info)	ZEND_NS_FENTRY(ns, #zend_name, name, arg_info, 0)
#define ZEND_NS_FE(ns, name, arg_info)					ZEND_NS_FENTRY(ns, name, ZEND_FN(name), arg_info, 0)
#define ZEND_NS_DEP_FE(ns, name, arg_info)				ZEND_NS_FENTRY(ns, name, ZEND_FN(name), arg_info, ZEND_ACC_DEPRECATED)
#define ZEND_NS_FALIAS(ns, name, alias, arg_info)		ZEND_NS_FENTRY(ns, name, ZEND_FN(alias), arg_info, 0)
#define ZEND_NS_DEP_FALIAS(ns, name, alias, arg_info)	ZEND_NS_FENTRY(ns, name, ZEND_FN(alias), arg_info, ZEND_ACC_DEPRECATED)

#define ZEND_FE_END            { NULL, NULL, NULL, 0, 0 }

#define ZEND_ARG_INFO(pass_by_ref, name)							{ #name, sizeof(#name)-1, NULL, 0, 0, 0, pass_by_ref},
#define ZEND_ARG_PASS_INFO(pass_by_ref)								{ NULL, 0, NULL, 0, 0, 0, pass_by_ref},
#define ZEND_ARG_OBJ_INFO(pass_by_ref, name, classname, allow_null) { #name, sizeof(#name)-1, #classname, sizeof(#classname)-1, IS_OBJECT, allow_null, pass_by_ref},
#define ZEND_ARG_ARRAY_INFO(pass_by_ref, name, allow_null) { #name, sizeof(#name)-1, NULL, 0, IS_ARRAY, allow_null, pass_by_ref},
#define ZEND_ARG_TYPE_INFO(pass_by_ref, name, type_hint, allow_null) { #name, sizeof(#name)-1, NULL, 0, type_hint, allow_null, pass_by_ref},
#define ZEND_BEGIN_ARG_INFO_EX(name, pass_rest_by_reference, return_reference, required_num_args)	\
	static const zend_arg_info name[] = {																		\
		{ NULL, 0, NULL, required_num_args, 0, return_reference, pass_rest_by_reference},
#define ZEND_BEGIN_ARG_INFO(name, pass_rest_by_reference)	\
	ZEND_BEGIN_ARG_INFO_EX(name, pass_rest_by_reference, ZEND_RETURN_VALUE, -1)
#define ZEND_END_ARG_INFO()		};

/* Name macros */
#define ZEND_MODULE_STARTUP_N(module)       zm_startup_##module
#define ZEND_MODULE_SHUTDOWN_N(module)		zm_shutdown_##module
#define ZEND_MODULE_ACTIVATE_N(module)		zm_activate_##module
#define ZEND_MODULE_DEACTIVATE_N(module)	zm_deactivate_##module
#define ZEND_MODULE_POST_ZEND_DEACTIVATE_N(module)	zm_post_zend_deactivate_##module
#define ZEND_MODULE_INFO_N(module)			zm_info_##module
#define ZEND_MODULE_GLOBALS_CTOR_N(module)  zm_globals_ctor_##module
#define ZEND_MODULE_GLOBALS_DTOR_N(module)  zm_globals_dtor_##module

/* Declaration macros */
#define ZEND_MODULE_STARTUP_D(module)		int ZEND_MODULE_STARTUP_N(module)(INIT_FUNC_ARGS)
#define ZEND_MODULE_SHUTDOWN_D(module)		int ZEND_MODULE_SHUTDOWN_N(module)(SHUTDOWN_FUNC_ARGS)
#define ZEND_MODULE_ACTIVATE_D(module)		int ZEND_MODULE_ACTIVATE_N(module)(INIT_FUNC_ARGS)
#define ZEND_MODULE_DEACTIVATE_D(module)	int ZEND_MODULE_DEACTIVATE_N(module)(SHUTDOWN_FUNC_ARGS)
#define ZEND_MODULE_POST_ZEND_DEACTIVATE_D(module)	int ZEND_MODULE_POST_ZEND_DEACTIVATE_N(module)(void)
#define ZEND_MODULE_INFO_D(module)			void ZEND_MODULE_INFO_N(module)(ZEND_MODULE_INFO_FUNC_ARGS)
#define ZEND_MODULE_GLOBALS_CTOR_D(module)  void ZEND_MODULE_GLOBALS_CTOR_N(module)(zend_##module##_globals *module##_globals TSRMLS_DC)
#define ZEND_MODULE_GLOBALS_DTOR_D(module)  void ZEND_MODULE_GLOBALS_DTOR_N(module)(zend_##module##_globals *module##_globals TSRMLS_DC)

#define ZEND_GET_MODULE(name) \
    BEGIN_EXTERN_C()\
	ZEND_DLEXPORT zend_module_entry *get_module(void) { return &name##_module_entry; }\
    END_EXTERN_C()

#define ZEND_BEGIN_MODULE_GLOBALS(module_name)		\
	typedef struct _zend_##module_name##_globals {
#define ZEND_END_MODULE_GLOBALS(module_name)		\
	} zend_##module_name##_globals;

#ifdef ZTS

#define ZEND_DECLARE_MODULE_GLOBALS(module_name)							\
	ts_rsrc_id module_name##_globals_id;
#define ZEND_EXTERN_MODULE_GLOBALS(module_name)								\
	extern ts_rsrc_id module_name##_globals_id;
#define ZEND_INIT_MODULE_GLOBALS(module_name, globals_ctor, globals_dtor)	\
	ts_allocate_id(&module_name##_globals_id, sizeof(zend_##module_name##_globals), (ts_allocate_ctor) globals_ctor, (ts_allocate_dtor) globals_dtor);

#else

#define ZEND_DECLARE_MODULE_GLOBALS(module_name)							\
	zend_##module_name##_globals module_name##_globals;
#define ZEND_EXTERN_MODULE_GLOBALS(module_name)								\
	extern zend_##module_name##_globals module_name##_globals;
#define ZEND_INIT_MODULE_GLOBALS(module_name, globals_ctor, globals_dtor)	\
	globals_ctor(&module_name##_globals);

#endif

#define INIT_CLASS_ENTRY(class_container, class_name, functions) \
	INIT_OVERLOADED_CLASS_ENTRY(class_container, class_name, functions, NULL, NULL, NULL)

#define INIT_CLASS_ENTRY_EX(class_container, class_name, class_name_len, functions) \
	INIT_OVERLOADED_CLASS_ENTRY_EX(class_container, class_name, class_name_len, functions, NULL, NULL, NULL, NULL, NULL)

#define INIT_OVERLOADED_CLASS_ENTRY_EX(class_container, class_name, class_name_len, functions, handle_fcall, handle_propget, handle_propset, handle_propunset, handle_propisset) \
	{															\
		const char *cl_name = class_name;								\
		int _len = class_name_len;								\
		class_container.name = zend_new_interned_string(cl_name, _len+1, 0 TSRMLS_CC);	\
		if (class_container.name == cl_name) {					\
			class_container.name = zend_strndup(cl_name, _len);	\
		}														\
		class_container.name_length = _len;						\
<<<<<<< HEAD
=======
		INIT_CLASS_ENTRY_INIT_METHODS(class_container, functions, handle_fcall, handle_propget, handle_propset, handle_propunset, handle_propisset) \
	}

#define INIT_CLASS_ENTRY_INIT_METHODS(class_container, functions, handle_fcall, handle_propget, handle_propset, handle_propunset, handle_propisset) \
	{															\
		class_container.builtin_functions = functions;			\
>>>>>>> 03a1fcab
		class_container.constructor = NULL;						\
		class_container.destructor = NULL;						\
		class_container.clone = NULL;							\
		class_container.serialize = NULL;						\
		class_container.unserialize = NULL;						\
		class_container.create_object = NULL;					\
		class_container.interface_gets_implemented = NULL;		\
		class_container.get_static_method = NULL;				\
		class_container.__call = handle_fcall;					\
		class_container.__callstatic = NULL;					\
		class_container.__tostring = NULL;						\
		class_container.__get = handle_propget;					\
		class_container.__set = handle_propset;					\
		class_container.__unset = handle_propunset;				\
		class_container.__isset = handle_propisset;				\
		class_container.serialize_func = NULL;					\
		class_container.unserialize_func = NULL;				\
		class_container.serialize = NULL;						\
		class_container.unserialize = NULL;						\
		class_container.parent = NULL;							\
		class_container.num_interfaces = 0;						\
		class_container.traits = NULL;							\
		class_container.num_traits = 0;							\
		class_container.trait_aliases = NULL;					\
		class_container.trait_precedences = NULL;				\
		class_container.interfaces = NULL;						\
		class_container.get_iterator = NULL;					\
		class_container.iterator_funcs.funcs = NULL;			\
		class_container.info.internal.module = NULL;			\
		class_container.info.internal.builtin_functions = functions;	\
	}

#define INIT_OVERLOADED_CLASS_ENTRY(class_container, class_name, functions, handle_fcall, handle_propget, handle_propset) \
	INIT_OVERLOADED_CLASS_ENTRY_EX(class_container, class_name, sizeof(class_name)-1, functions, handle_fcall, handle_propget, handle_propset, NULL, NULL)

#define INIT_NS_CLASS_ENTRY(class_container, ns, class_name, functions) \
	INIT_CLASS_ENTRY(class_container, ZEND_NS_NAME(ns, class_name), functions)
#define INIT_OVERLOADED_NS_CLASS_ENTRY_EX(class_container, ns, class_name, functions, handle_fcall, handle_propget, handle_propset, handle_propunset, handle_propisset) \
	INIT_OVERLOADED_CLASS_ENTRY_EX(class_container, ZEND_NS_NAME(ns, class_name), sizeof(ZEND_NS_NAME(ns, class_name))-1, functions, handle_fcall, handle_propget, handle_propset, handle_propunset, handle_propisset)
#define INIT_OVERLOADED_NS_CLASS_ENTRY(class_container, ns, class_name, functions, handle_fcall, handle_propget, handle_propset) \
	INIT_OVERLOADED_CLASS_ENTRY(class_container, ZEND_NS_NAME(ns, class_name), functions, handle_fcall, handle_propget, handle_propset)

#ifdef ZTS
#	define CE_STATIC_MEMBERS(ce) (((ce)->type==ZEND_USER_CLASS)?(ce)->static_members_table:CG(static_members_table)[(zend_intptr_t)(ce)->static_members_table])
#else
#	define CE_STATIC_MEMBERS(ce) ((ce)->static_members_table)
#endif

#define ZEND_FCI_INITIALIZED(fci) ((fci).size != 0)

int zend_next_free_module(void);

BEGIN_EXTERN_C()
ZEND_API int zend_get_parameters(int ht, int param_count, ...);
ZEND_API int _zend_get_parameters_array(int ht, int param_count, zval **argument_array TSRMLS_DC);
ZEND_API ZEND_ATTRIBUTE_DEPRECATED int zend_get_parameters_ex(int param_count, ...);
ZEND_API int _zend_get_parameters_array_ex(int param_count, zval ***argument_array TSRMLS_DC);

/* internal function to efficiently copy parameters when executing __call() */
ZEND_API int zend_copy_parameters_array(int param_count, zval *argument_array TSRMLS_DC);

#define zend_get_parameters_array(ht, param_count, argument_array)			\
	_zend_get_parameters_array(ht, param_count, argument_array TSRMLS_CC)
#define zend_get_parameters_array_ex(param_count, argument_array)			\
	_zend_get_parameters_array_ex(param_count, argument_array TSRMLS_CC)
#define zend_parse_parameters_none()										\
	zend_parse_parameters(ZEND_NUM_ARGS() TSRMLS_CC, "")

/* Parameter parsing API -- andrei */

#define ZEND_PARSE_PARAMS_QUIET 1<<1
ZEND_API int zend_parse_parameters(int num_args TSRMLS_DC, const char *type_spec, ...);
ZEND_API int zend_parse_parameters_ex(int flags, int num_args TSRMLS_DC, const char *type_spec, ...);
ZEND_API char *zend_zval_type_name(const zval *arg);

ZEND_API int zend_parse_method_parameters(int num_args TSRMLS_DC, zval *this_ptr, const char *type_spec, ...);
ZEND_API int zend_parse_method_parameters_ex(int flags, int num_args TSRMLS_DC, zval *this_ptr, const char *type_spec, ...);

/* End of parameter parsing API -- andrei */

ZEND_API int zend_register_functions(zend_class_entry *scope, const zend_function_entry *functions, HashTable *function_table, int type TSRMLS_DC);
ZEND_API void zend_unregister_functions(const zend_function_entry *functions, int count, HashTable *function_table TSRMLS_DC);
ZEND_API int zend_startup_module(zend_module_entry *module_entry);
ZEND_API zend_module_entry* zend_register_internal_module(zend_module_entry *module_entry TSRMLS_DC);
ZEND_API zend_module_entry* zend_register_module_ex(zend_module_entry *module TSRMLS_DC);
ZEND_API int zend_startup_module_ex(zend_module_entry *module TSRMLS_DC);
ZEND_API int zend_startup_modules(TSRMLS_D);
ZEND_API void zend_collect_module_handlers(TSRMLS_D);
ZEND_API void zend_destroy_modules(void);
ZEND_API void zend_check_magic_method_implementation(const zend_class_entry *ce, const zend_function *fptr, int error_type TSRMLS_DC);

ZEND_API zend_class_entry *zend_register_internal_class(zend_class_entry *class_entry TSRMLS_DC);
ZEND_API zend_class_entry *zend_register_internal_class_ex(zend_class_entry *class_entry, zend_class_entry *parent_ce, char *parent_name TSRMLS_DC);
ZEND_API zend_class_entry *zend_register_internal_interface(zend_class_entry *orig_class_entry TSRMLS_DC);
ZEND_API void zend_class_implements(zend_class_entry *class_entry TSRMLS_DC, int num_interfaces, ...);

ZEND_API int zend_register_class_alias_ex(const char *name, int name_len, zend_class_entry *ce TSRMLS_DC);

#define zend_register_class_alias(name, ce) \
	zend_register_class_alias_ex(name, sizeof(name)-1, ce TSRMLS_DC)
#define zend_register_ns_class_alias(ns, name, ce) \
	zend_register_class_alias_ex(ZEND_NS_NAME(ns, name), sizeof(ZEND_NS_NAME(ns, name))-1, ce TSRMLS_DC)

ZEND_API int zend_disable_function(char *function_name, uint function_name_length TSRMLS_DC);
ZEND_API int zend_disable_class(char *class_name, uint class_name_length TSRMLS_DC);

ZEND_API void zend_wrong_param_count(TSRMLS_D);

#define IS_CALLABLE_CHECK_SYNTAX_ONLY (1<<0)
#define IS_CALLABLE_CHECK_NO_ACCESS   (1<<1)
#define IS_CALLABLE_CHECK_IS_STATIC   (1<<2)
#define IS_CALLABLE_CHECK_SILENT      (1<<3)

#define IS_CALLABLE_STRICT  (IS_CALLABLE_CHECK_IS_STATIC)

ZEND_API zend_bool zend_is_callable_ex(zval *callable, zval *object_ptr, uint check_flags, char **callable_name, int *callable_name_len, zend_fcall_info_cache *fcc, char **error TSRMLS_DC);
ZEND_API zend_bool zend_is_callable(zval *callable, uint check_flags, char **callable_name TSRMLS_DC);
ZEND_API zend_bool zend_make_callable(zval *callable, char **callable_name TSRMLS_DC);
ZEND_API const char *zend_get_module_version(const char *module_name);
ZEND_API int zend_get_module_started(const char *module_name);
ZEND_API int zend_declare_property(zend_class_entry *ce, const char *name, int name_length, zval *property, int access_type TSRMLS_DC);
ZEND_API int zend_declare_property_ex(zend_class_entry *ce, const char *name, int name_length, zval *property, int access_type, const char *doc_comment, int doc_comment_len TSRMLS_DC);
ZEND_API int zend_declare_property_null(zend_class_entry *ce, const char *name, int name_length, int access_type TSRMLS_DC);
ZEND_API int zend_declare_property_bool(zend_class_entry *ce, const char *name, int name_length, long value, int access_type TSRMLS_DC);
ZEND_API int zend_declare_property_long(zend_class_entry *ce, const char *name, int name_length, long value, int access_type TSRMLS_DC);
ZEND_API int zend_declare_property_double(zend_class_entry *ce, const char *name, int name_length, double value, int access_type TSRMLS_DC);
ZEND_API int zend_declare_property_string(zend_class_entry *ce, const char *name, int name_length, const char *value, int access_type TSRMLS_DC);
ZEND_API int zend_declare_property_stringl(zend_class_entry *ce, const char *name, int name_length, const char *value, int value_len, int access_type TSRMLS_DC);

ZEND_API int zend_declare_class_constant(zend_class_entry *ce, const char *name, size_t name_length, zval *value TSRMLS_DC);
ZEND_API int zend_declare_class_constant_null(zend_class_entry *ce, const char *name, size_t name_length TSRMLS_DC);
ZEND_API int zend_declare_class_constant_long(zend_class_entry *ce, const char *name, size_t name_length, long value TSRMLS_DC);
ZEND_API int zend_declare_class_constant_bool(zend_class_entry *ce, const char *name, size_t name_length, zend_bool value TSRMLS_DC);
ZEND_API int zend_declare_class_constant_double(zend_class_entry *ce, const char *name, size_t name_length, double value TSRMLS_DC);
ZEND_API int zend_declare_class_constant_stringl(zend_class_entry *ce, const char *name, size_t name_length, const char *value, size_t value_length TSRMLS_DC);
ZEND_API int zend_declare_class_constant_string(zend_class_entry *ce, const char *name, size_t name_length, const char *value TSRMLS_DC);

ZEND_API void zend_update_class_constants(zend_class_entry *class_type TSRMLS_DC);
ZEND_API void zend_update_property(zend_class_entry *scope, zval *object, const char *name, int name_length, zval *value TSRMLS_DC);
ZEND_API void zend_update_property_null(zend_class_entry *scope, zval *object, const char *name, int name_length TSRMLS_DC);
ZEND_API void zend_update_property_bool(zend_class_entry *scope, zval *object, const char *name, int name_length, long value TSRMLS_DC);
ZEND_API void zend_update_property_long(zend_class_entry *scope, zval *object, const char *name, int name_length, long value TSRMLS_DC);
ZEND_API void zend_update_property_double(zend_class_entry *scope, zval *object, const char *name, int name_length, double value TSRMLS_DC);
ZEND_API void zend_update_property_string(zend_class_entry *scope, zval *object, const char *name, int name_length, const char *value TSRMLS_DC);
ZEND_API void zend_update_property_stringl(zend_class_entry *scope, zval *object, const char *name, int name_length, const char *value, int value_length TSRMLS_DC);

ZEND_API int zend_update_static_property(zend_class_entry *scope, const char *name, int name_length, zval *value TSRMLS_DC);
ZEND_API int zend_update_static_property_null(zend_class_entry *scope, const char *name, int name_length TSRMLS_DC);
ZEND_API int zend_update_static_property_bool(zend_class_entry *scope, const char *name, int name_length, long value TSRMLS_DC);
ZEND_API int zend_update_static_property_long(zend_class_entry *scope, const char *name, int name_length, long value TSRMLS_DC);
ZEND_API int zend_update_static_property_double(zend_class_entry *scope, const char *name, int name_length, double value TSRMLS_DC);
ZEND_API int zend_update_static_property_string(zend_class_entry *scope, const char *name, int name_length, const char *value TSRMLS_DC);
ZEND_API int zend_update_static_property_stringl(zend_class_entry *scope, const char *name, int name_length, const char *value, int value_length TSRMLS_DC);

ZEND_API zval *zend_read_property(zend_class_entry *scope, zval *object, const char *name, int name_length, zend_bool silent TSRMLS_DC);

ZEND_API zval *zend_read_static_property(zend_class_entry *scope, const char *name, int name_length, zend_bool silent TSRMLS_DC);

ZEND_API zend_class_entry *zend_get_class_entry(const zval *zobject TSRMLS_DC);
ZEND_API int zend_get_object_classname(const zval *object, const char **class_name, zend_uint *class_name_len TSRMLS_DC);
ZEND_API char *zend_get_type_by_const(int type);

#define getThis() (this_ptr)

#define WRONG_PARAM_COUNT					ZEND_WRONG_PARAM_COUNT()
#define WRONG_PARAM_COUNT_WITH_RETVAL(ret)	ZEND_WRONG_PARAM_COUNT_WITH_RETVAL(ret)
#define ARG_COUNT(dummy)	(ht)
#define ZEND_NUM_ARGS()		(ht)
#define ZEND_WRONG_PARAM_COUNT()					{ zend_wrong_param_count(TSRMLS_C); return; }
#define ZEND_WRONG_PARAM_COUNT_WITH_RETVAL(ret)		{ zend_wrong_param_count(TSRMLS_C); return ret; }

#ifndef ZEND_WIN32
#define DLEXPORT
#endif

#define array_init(arg)			_array_init((arg), 0 ZEND_FILE_LINE_CC)
#define array_init_size(arg, size) _array_init((arg), (size) ZEND_FILE_LINE_CC)
#define object_init(arg)		_object_init((arg) ZEND_FILE_LINE_CC TSRMLS_CC)
#define object_init_ex(arg, ce)	_object_init_ex((arg), (ce) ZEND_FILE_LINE_CC TSRMLS_CC)
#define object_and_properties_init(arg, ce, properties)	_object_and_properties_init((arg), (ce), (properties) ZEND_FILE_LINE_CC TSRMLS_CC)
ZEND_API int _array_init(zval *arg, uint size ZEND_FILE_LINE_DC);
ZEND_API int _object_init(zval *arg ZEND_FILE_LINE_DC TSRMLS_DC);
ZEND_API int _object_init_ex(zval *arg, zend_class_entry *ce ZEND_FILE_LINE_DC TSRMLS_DC);
ZEND_API int _object_and_properties_init(zval *arg, zend_class_entry *ce, HashTable *properties ZEND_FILE_LINE_DC TSRMLS_DC);
ZEND_API void object_properties_init(zend_object *object, zend_class_entry *class_type);

ZEND_API void zend_merge_properties(zval *obj, HashTable *properties, int destroy_ht TSRMLS_DC);

/* no longer supported */
ZEND_API int add_assoc_function(zval *arg, const char *key, void (*function_ptr)(INTERNAL_FUNCTION_PARAMETERS));

ZEND_API int add_assoc_long_ex(zval *arg, const char *key, uint key_len, long n);
ZEND_API int add_assoc_null_ex(zval *arg, const char *key, uint key_len);
ZEND_API int add_assoc_bool_ex(zval *arg, const char *key, uint key_len, int b);
ZEND_API int add_assoc_resource_ex(zval *arg, const char *key, uint key_len, int r);
ZEND_API int add_assoc_double_ex(zval *arg, const char *key, uint key_len, double d);
ZEND_API int add_assoc_string_ex(zval *arg, const char *key, uint key_len, char *str, int duplicate);
ZEND_API int add_assoc_stringl_ex(zval *arg, const char *key, uint key_len, char *str, uint length, int duplicate);
ZEND_API int add_assoc_zval_ex(zval *arg, const char *key, uint key_len, zval *value);

#define add_assoc_long(__arg, __key, __n) add_assoc_long_ex(__arg, __key, strlen(__key)+1, __n)
#define add_assoc_null(__arg, __key) add_assoc_null_ex(__arg, __key, strlen(__key) + 1)
#define add_assoc_bool(__arg, __key, __b) add_assoc_bool_ex(__arg, __key, strlen(__key)+1, __b)
#define add_assoc_resource(__arg, __key, __r) add_assoc_resource_ex(__arg, __key, strlen(__key)+1, __r)
#define add_assoc_double(__arg, __key, __d) add_assoc_double_ex(__arg, __key, strlen(__key)+1, __d)
#define add_assoc_string(__arg, __key, __str, __duplicate) add_assoc_string_ex(__arg, __key, strlen(__key)+1, __str, __duplicate)
#define add_assoc_stringl(__arg, __key, __str, __length, __duplicate) add_assoc_stringl_ex(__arg, __key, strlen(__key)+1, __str, __length, __duplicate)
#define add_assoc_zval(__arg, __key, __value) add_assoc_zval_ex(__arg, __key, strlen(__key)+1, __value)

/* unset() functions are only suported for legacy modules and null() functions should be used */
#define add_assoc_unset(__arg, __key) add_assoc_null_ex(__arg, __key, strlen(__key) + 1)
#define add_index_unset(__arg, __key) add_index_null(__arg, __key)
#define add_next_index_unset(__arg) add_next_index_null(__arg)
#define add_property_unset(__arg, __key) add_property_null(__arg, __key)

ZEND_API int add_index_long(zval *arg, ulong idx, long n);
ZEND_API int add_index_null(zval *arg, ulong idx);
ZEND_API int add_index_bool(zval *arg, ulong idx, int b);
ZEND_API int add_index_resource(zval *arg, ulong idx, int r);
ZEND_API int add_index_double(zval *arg, ulong idx, double d);
ZEND_API int add_index_string(zval *arg, ulong idx, const char *str, int duplicate);
ZEND_API int add_index_stringl(zval *arg, ulong idx, const char *str, uint length, int duplicate);
ZEND_API int add_index_zval(zval *arg, ulong index, zval *value);

ZEND_API int add_next_index_long(zval *arg, long n);
ZEND_API int add_next_index_null(zval *arg);
ZEND_API int add_next_index_bool(zval *arg, int b);
ZEND_API int add_next_index_resource(zval *arg, int r);
ZEND_API int add_next_index_double(zval *arg, double d);
ZEND_API int add_next_index_string(zval *arg, const char *str, int duplicate);
ZEND_API int add_next_index_stringl(zval *arg, const char *str, uint length, int duplicate);
ZEND_API int add_next_index_zval(zval *arg, zval *value);

ZEND_API int add_get_assoc_string_ex(zval *arg, const char *key, uint key_len, const char *str, void **dest, int duplicate);
ZEND_API int add_get_assoc_stringl_ex(zval *arg, const char *key, uint key_len, const char *str, uint length, void **dest, int duplicate);

#define add_get_assoc_string(__arg, __key, __str, __dest, __duplicate) add_get_assoc_string_ex(__arg, __key, strlen(__key)+1, __str, __dest, __duplicate)
#define add_get_assoc_stringl(__arg, __key, __str, __length, __dest, __duplicate) add_get_assoc_stringl_ex(__arg, __key, strlen(__key)+1, __str, __length, __dest, __duplicate)

ZEND_API int add_get_index_long(zval *arg, ulong idx, long l, void **dest);
ZEND_API int add_get_index_double(zval *arg, ulong idx, double d, void **dest);
ZEND_API int add_get_index_string(zval *arg, ulong idx, const char *str, void **dest, int duplicate);
ZEND_API int add_get_index_stringl(zval *arg, ulong idx, const char *str, uint length, void **dest, int duplicate);

ZEND_API int add_property_long_ex(zval *arg, const char *key, uint key_len, long l TSRMLS_DC);
ZEND_API int add_property_null_ex(zval *arg, const char *key, uint key_len TSRMLS_DC);
ZEND_API int add_property_bool_ex(zval *arg, const char *key, uint key_len, int b TSRMLS_DC);
ZEND_API int add_property_resource_ex(zval *arg, const char *key, uint key_len, long r TSRMLS_DC);
ZEND_API int add_property_double_ex(zval *arg, const char *key, uint key_len, double d TSRMLS_DC);
ZEND_API int add_property_string_ex(zval *arg, const char *key, uint key_len, const char *str, int duplicate TSRMLS_DC);
ZEND_API int add_property_stringl_ex(zval *arg, const char *key, uint key_len,  const char *str, uint length, int duplicate TSRMLS_DC);
ZEND_API int add_property_zval_ex(zval *arg, const char *key, uint key_len, zval *value TSRMLS_DC);

#define add_property_long(__arg, __key, __n) add_property_long_ex(__arg, __key, strlen(__key)+1, __n TSRMLS_CC)
#define add_property_null(__arg, __key) add_property_null_ex(__arg, __key, strlen(__key) + 1 TSRMLS_CC)
#define add_property_bool(__arg, __key, __b) add_property_bool_ex(__arg, __key, strlen(__key)+1, __b TSRMLS_CC)
#define add_property_resource(__arg, __key, __r) add_property_resource_ex(__arg, __key, strlen(__key)+1, __r TSRMLS_CC)
#define add_property_double(__arg, __key, __d) add_property_double_ex(__arg, __key, strlen(__key)+1, __d TSRMLS_CC)
#define add_property_string(__arg, __key, __str, __duplicate) add_property_string_ex(__arg, __key, strlen(__key)+1, __str, __duplicate TSRMLS_CC)
#define add_property_stringl(__arg, __key, __str, __length, __duplicate) add_property_stringl_ex(__arg, __key, strlen(__key)+1, __str, __length, __duplicate TSRMLS_CC)
#define add_property_zval(__arg, __key, __value) add_property_zval_ex(__arg, __key, strlen(__key)+1, __value TSRMLS_CC)       


ZEND_API int call_user_function(HashTable *function_table, zval **object_pp, zval *function_name, zval *retval_ptr, zend_uint param_count, zval *params[] TSRMLS_DC);
ZEND_API int call_user_function_ex(HashTable *function_table, zval **object_pp, zval *function_name, zval **retval_ptr_ptr, zend_uint param_count, zval **params[], int no_separation, HashTable *symbol_table TSRMLS_DC);

ZEND_API extern const zend_fcall_info empty_fcall_info;
ZEND_API extern const zend_fcall_info_cache empty_fcall_info_cache;

/** Build zend_call_info/cache from a zval*
 *
 * Caller is responsible to provide a return value, otherwise the we will crash. 
 * fci->retval_ptr_ptr = NULL;
 * In order to pass parameters the following members need to be set:
 * fci->param_count = 0;
 * fci->params = NULL;
 * The callable_name argument may be NULL.
 * Set check_flags to IS_CALLABLE_STRICT for every new usage!
 */
ZEND_API int zend_fcall_info_init(zval *callable, uint check_flags, zend_fcall_info *fci, zend_fcall_info_cache *fcc, char **callable_name, char **error TSRMLS_DC);

/** Clear argumens connected with zend_fcall_info *fci
 * If free_mem is not zero then the params array gets free'd as well
 */
ZEND_API void zend_fcall_info_args_clear(zend_fcall_info *fci, int free_mem);

/** Save current arguments from zend_fcall_info *fci
 * params array will be set to NULL
 */
ZEND_API void zend_fcall_info_args_save(zend_fcall_info *fci, int *param_count, zval ****params);

/** Free arguments connected with zend_fcall_info *fci andset back saved ones.
 */
ZEND_API void zend_fcall_info_args_restore(zend_fcall_info *fci, int param_count, zval ***params);

/** Set or clear the arguments in the zend_call_info struct taking care of
 * refcount. If args is NULL and arguments are set then those are cleared.
 */
ZEND_API int zend_fcall_info_args(zend_fcall_info *fci, zval *args TSRMLS_DC);

/** Set arguments in the zend_fcall_info struct taking care of refcount.
 * If argc is 0 the arguments which are set will be cleared, else pass
 * a variable amount of zval** arguments.
 */
ZEND_API int zend_fcall_info_argp(zend_fcall_info *fci TSRMLS_DC, int argc, zval ***argv);

/** Set arguments in the zend_fcall_info struct taking care of refcount.
 * If argc is 0 the arguments which are set will be cleared, else pass
 * a variable amount of zval** arguments.
 */
ZEND_API int zend_fcall_info_argv(zend_fcall_info *fci TSRMLS_DC, int argc, va_list *argv);

/** Set arguments in the zend_fcall_info struct taking care of refcount.
 * If argc is 0 the arguments which are set will be cleared, else pass
 * a variable amount of zval** arguments.
 */
ZEND_API int zend_fcall_info_argn(zend_fcall_info *fci TSRMLS_DC, int argc, ...);

/** Call a function using information created by zend_fcall_info_init()/args().
 * If args is given then those replace the arguement info in fci is temporarily.
 */
ZEND_API int zend_fcall_info_call(zend_fcall_info *fci, zend_fcall_info_cache *fcc, zval **retval, zval *args TSRMLS_DC);

ZEND_API int zend_call_function(zend_fcall_info *fci, zend_fcall_info_cache *fci_cache TSRMLS_DC);

ZEND_API int zend_set_hash_symbol(zval *symbol, const char *name, int name_length, zend_bool is_ref, int num_symbol_tables, ...);

ZEND_API void zend_delete_variable(zend_execute_data *ex, HashTable *ht, const char *name, int name_len, ulong hash_value TSRMLS_DC);

ZEND_API int zend_delete_global_variable(const char *name, int name_len TSRMLS_DC);

ZEND_API int zend_delete_global_variable_ex(const char *name, int name_len, ulong hash_value TSRMLS_DC);

ZEND_API void zend_reset_all_cv(HashTable *symbol_table TSRMLS_DC);

ZEND_API void zend_rebuild_symbol_table(TSRMLS_D);

#define add_method(arg, key, method)	add_assoc_function((arg), (key), (method))

ZEND_API ZEND_FUNCTION(display_disabled_function);
ZEND_API ZEND_FUNCTION(display_disabled_class);
END_EXTERN_C()

#if ZEND_DEBUG
#define CHECK_ZVAL_STRING(z) \
	if (Z_STRVAL_P(z)[ Z_STRLEN_P(z) ] != '\0') { zend_error(E_WARNING, "String is not zero-terminated (%s)", Z_STRVAL_P(z)); }
#define CHECK_ZVAL_STRING_REL(z) \
	if (Z_STRVAL_P(z)[ Z_STRLEN_P(z) ] != '\0') { zend_error(E_WARNING, "String is not zero-terminated (%s) (source: %s:%d)", Z_STRVAL_P(z) ZEND_FILE_LINE_RELAY_CC); }
#else
#define CHECK_ZVAL_STRING(z)
#define CHECK_ZVAL_STRING_REL(z)
#endif

#define CHECK_ZVAL_NULL_PATH(p) (Z_STRLEN_P(p) != strlen(Z_STRVAL_P(p)))
#define CHECK_NULL_PATH(p, l) (strlen(p) != l)

#define ZVAL_RESOURCE(z, l) do {	\
		zval *__z = (z);			\
		Z_LVAL_P(__z) = l;			\
		Z_TYPE_P(__z) = IS_RESOURCE;\
	} while (0)

#define ZVAL_BOOL(z, b) do {		\
		zval *__z = (z);			\
		Z_LVAL_P(__z) = ((b) != 0);	\
		Z_TYPE_P(__z) = IS_BOOL;	\
	} while (0)

#define ZVAL_NULL(z) {				\
		Z_TYPE_P(z) = IS_NULL;		\
	}

#define ZVAL_LONG(z, l) {			\
		zval *__z = (z);			\
		Z_LVAL_P(__z) = l;			\
		Z_TYPE_P(__z) = IS_LONG;	\
	}

#define ZVAL_DOUBLE(z, d) {			\
		zval *__z = (z);			\
		Z_DVAL_P(__z) = d;			\
		Z_TYPE_P(__z) = IS_DOUBLE;	\
	}

#define ZVAL_STRING(z, s, duplicate) do {	\
		const char *__s=(s);				\
		zval *__z = (z);					\
		Z_STRLEN_P(__z) = strlen(__s);		\
		Z_STRVAL_P(__z) = (duplicate?estrndup(__s, Z_STRLEN_P(__z)):(char*)__s);\
		Z_TYPE_P(__z) = IS_STRING;			\
	} while (0)

#define ZVAL_STRINGL(z, s, l, duplicate) do {	\
		const char *__s=(s); int __l=l;			\
		zval *__z = (z);						\
		Z_STRLEN_P(__z) = __l;					\
		Z_STRVAL_P(__z) = (duplicate?estrndup(__s, __l):(char*)__s);\
		Z_TYPE_P(__z) = IS_STRING;				\
	} while (0)

#define ZVAL_EMPTY_STRING(z) do {	\
		zval *__z = (z);			\
		Z_STRLEN_P(__z) = 0;		\
		Z_STRVAL_P(__z) = STR_EMPTY_ALLOC();\
		Z_TYPE_P(__z) = IS_STRING;	\
	} while (0)

#define ZVAL_ZVAL(z, zv, copy, dtor) {			\
		zend_uchar is_ref = Z_ISREF_P(z);		\
		zend_uint refcount = Z_REFCOUNT_P(z);	\
		ZVAL_COPY_VALUE(z, zv);					\
		if (copy) {								\
			zval_copy_ctor(z);					\
	    }										\
		if (dtor) {								\
			if (!copy) {						\
				ZVAL_NULL(zv);					\
			}									\
			zval_ptr_dtor(&zv);					\
	    }										\
		Z_SET_ISREF_TO_P(z, is_ref);			\
		Z_SET_REFCOUNT_P(z, refcount);			\
	}

#define ZVAL_FALSE(z)  					ZVAL_BOOL(z, 0)
#define ZVAL_TRUE(z)  					ZVAL_BOOL(z, 1)

#define RETVAL_RESOURCE(l)				ZVAL_RESOURCE(return_value, l)
#define RETVAL_BOOL(b)					ZVAL_BOOL(return_value, b)
#define RETVAL_NULL() 					ZVAL_NULL(return_value)
#define RETVAL_LONG(l) 					ZVAL_LONG(return_value, l)
#define RETVAL_DOUBLE(d) 				ZVAL_DOUBLE(return_value, d)
#define RETVAL_STRING(s, duplicate) 		ZVAL_STRING(return_value, s, duplicate)
#define RETVAL_STRINGL(s, l, duplicate) 	ZVAL_STRINGL(return_value, s, l, duplicate)
#define RETVAL_EMPTY_STRING() 			ZVAL_EMPTY_STRING(return_value)
#define RETVAL_ZVAL(zv, copy, dtor)		ZVAL_ZVAL(return_value, zv, copy, dtor)
#define RETVAL_FALSE  					ZVAL_BOOL(return_value, 0)
#define RETVAL_TRUE   					ZVAL_BOOL(return_value, 1)

#define RETURN_RESOURCE(l) 				{ RETVAL_RESOURCE(l); return; }
#define RETURN_BOOL(b) 					{ RETVAL_BOOL(b); return; }
#define RETURN_NULL() 					{ RETVAL_NULL(); return;}
#define RETURN_LONG(l) 					{ RETVAL_LONG(l); return; }
#define RETURN_DOUBLE(d) 				{ RETVAL_DOUBLE(d); return; }
#define RETURN_STRING(s, duplicate) 	{ RETVAL_STRING(s, duplicate); return; }
#define RETURN_STRINGL(s, l, duplicate) { RETVAL_STRINGL(s, l, duplicate); return; }
#define RETURN_EMPTY_STRING() 			{ RETVAL_EMPTY_STRING(); return; }
#define RETURN_ZVAL(zv, copy, dtor)		{ RETVAL_ZVAL(zv, copy, dtor); return; }
#define RETURN_FALSE  					{ RETVAL_FALSE; return; }
#define RETURN_TRUE   					{ RETVAL_TRUE; return; }

#define SET_VAR_STRING(n, v) {																				\
								{																			\
									zval *var;																\
									ALLOC_ZVAL(var);														\
									ZVAL_STRING(var, v, 0);													\
									ZEND_SET_GLOBAL_VAR(n, var);											\
								}																			\
							}

#define SET_VAR_STRINGL(n, v, l) {														\
									{													\
										zval *var;										\
										ALLOC_ZVAL(var);								\
										ZVAL_STRINGL(var, v, l, 0);						\
										ZEND_SET_GLOBAL_VAR(n, var);					\
									}													\
								}

#define SET_VAR_LONG(n, v)	{															\
								{														\
									zval *var;											\
									ALLOC_ZVAL(var);									\
									ZVAL_LONG(var, v);									\
									ZEND_SET_GLOBAL_VAR(n, var);						\
								}														\
							}

#define SET_VAR_DOUBLE(n, v) {															\
								{														\
									zval *var;											\
									ALLOC_ZVAL(var);									\
									ZVAL_DOUBLE(var, v);								\
									ZEND_SET_GLOBAL_VAR(n, var);						\
								}														\
							}


#define ZEND_SET_SYMBOL(symtable, name, var)										\
	{																				\
		char *_name = (name);														\
																					\
		ZEND_SET_SYMBOL_WITH_LENGTH(symtable, _name, strlen(_name)+1, var, 1, 0);	\
	}

#define ZEND_SET_SYMBOL_WITH_LENGTH(symtable, name, name_length, var, _refcount, _is_ref)				\
	{																									\
		zval **orig_var;																				\
																										\
		if (zend_hash_find(symtable, (name), (name_length), (void **) &orig_var)==SUCCESS				\
			&& PZVAL_IS_REF(*orig_var)) {																\
			Z_SET_REFCOUNT_P(var, Z_REFCOUNT_PP(orig_var));												\
			Z_SET_ISREF_P(var);																			\
																										\
			if (_refcount) {																			\
				Z_SET_REFCOUNT_P(var, Z_REFCOUNT_P(var) + _refcount - 1);								\
			}																							\
			zval_dtor(*orig_var);																		\
			**orig_var = *(var);																		\
			FREE_ZVAL(var);																				\
		} else {																						\
			Z_SET_ISREF_TO_P(var, _is_ref);																\
			if (_refcount) {																			\
				Z_SET_REFCOUNT_P(var, _refcount);														\
			}																							\
			zend_hash_update(symtable, (name), (name_length), &(var), sizeof(zval *), NULL);			\
		}																								\
	}


#define ZEND_SET_GLOBAL_VAR(name, var)				\
	ZEND_SET_SYMBOL(&EG(symbol_table), name, var)

#define ZEND_SET_GLOBAL_VAR_WITH_LENGTH(name, name_length, var, _refcount, _is_ref)	\
	ZEND_SET_SYMBOL_WITH_LENGTH(&EG(symbol_table), name, name_length, var, _refcount, _is_ref)

#define ZEND_DEFINE_PROPERTY(class_ptr, name, value, mask)							\
{																					\
	char *_name = (name);															\
	int namelen = strlen(_name);													\
	zend_declare_property(class_ptr, _name, namelen, value, mask TSRMLS_CC);		\
}

#define HASH_OF(p) (Z_TYPE_P(p)==IS_ARRAY ? Z_ARRVAL_P(p) : ((Z_TYPE_P(p)==IS_OBJECT ? Z_OBJ_HT_P(p)->get_properties((p) TSRMLS_CC) : NULL)))
#define ZVAL_IS_NULL(z) (Z_TYPE_P(z)==IS_NULL)

/* For compatibility */
#define ZEND_MINIT			ZEND_MODULE_STARTUP_N
#define ZEND_MSHUTDOWN		ZEND_MODULE_SHUTDOWN_N
#define ZEND_RINIT			ZEND_MODULE_ACTIVATE_N
#define ZEND_RSHUTDOWN		ZEND_MODULE_DEACTIVATE_N
#define ZEND_MINFO			ZEND_MODULE_INFO_N
#define ZEND_GINIT(module)		((void (*)(void* TSRMLS_DC))(ZEND_MODULE_GLOBALS_CTOR_N(module)))
#define ZEND_GSHUTDOWN(module)	((void (*)(void* TSRMLS_DC))(ZEND_MODULE_GLOBALS_DTOR_N(module)))

#define ZEND_MINIT_FUNCTION			ZEND_MODULE_STARTUP_D
#define ZEND_MSHUTDOWN_FUNCTION		ZEND_MODULE_SHUTDOWN_D
#define ZEND_RINIT_FUNCTION			ZEND_MODULE_ACTIVATE_D
#define ZEND_RSHUTDOWN_FUNCTION		ZEND_MODULE_DEACTIVATE_D
#define ZEND_MINFO_FUNCTION			ZEND_MODULE_INFO_D
#define ZEND_GINIT_FUNCTION			ZEND_MODULE_GLOBALS_CTOR_D
#define ZEND_GSHUTDOWN_FUNCTION		ZEND_MODULE_GLOBALS_DTOR_D

END_EXTERN_C()

#endif /* ZEND_API_H */


/*
 * Local variables:
 * tab-width: 4
 * c-basic-offset: 4
 * indent-tabs-mode: t
 * End:
 */<|MERGE_RESOLUTION|>--- conflicted
+++ resolved
@@ -175,15 +175,11 @@
 			class_container.name = zend_strndup(cl_name, _len);	\
 		}														\
 		class_container.name_length = _len;						\
-<<<<<<< HEAD
-=======
 		INIT_CLASS_ENTRY_INIT_METHODS(class_container, functions, handle_fcall, handle_propget, handle_propset, handle_propunset, handle_propisset) \
 	}
 
 #define INIT_CLASS_ENTRY_INIT_METHODS(class_container, functions, handle_fcall, handle_propget, handle_propset, handle_propunset, handle_propisset) \
 	{															\
-		class_container.builtin_functions = functions;			\
->>>>>>> 03a1fcab
 		class_container.constructor = NULL;						\
 		class_container.destructor = NULL;						\
 		class_container.clone = NULL;							\
