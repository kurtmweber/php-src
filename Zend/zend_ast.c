/*
   +----------------------------------------------------------------------+
   | Zend Engine                                                          |
   +----------------------------------------------------------------------+
   | Copyright (c) 1998-2014 Zend Technologies Ltd. (http://www.zend.com) |
   +----------------------------------------------------------------------+
   | This source file is subject to version 2.00 of the Zend license,     |
   | that is bundled with this package in the file LICENSE, and is        |
   | available through the world-wide-web at the following url:           |
   | http://www.zend.com/license/2_00.txt.                                |
   | If you did not receive a copy of the Zend license and are unable to  |
   | obtain it through the world-wide-web, please send a note to          |
   | license@zend.com so we can mail you a copy immediately.              |
   +----------------------------------------------------------------------+
   | Authors: Bob Weinand <bwoebi@php.net>                                |
   |          Dmitry Stogov <dmitry@zend.com>                             |
   +----------------------------------------------------------------------+
*/

/* $Id$ */

#include "zend_ast.h"
#include "zend_API.h"
#include "zend_operators.h"

ZEND_API zend_ast *zend_ast_create_constant(zval *zv)
{
	zend_ast *ast = emalloc(sizeof(zend_ast) + sizeof(zval));
	ast->kind = ZEND_CONST;
	ast->children = 0;
	ZVAL_COPY_VALUE(&ast->u.val, zv);
	return ast;
}

ZEND_API zend_ast* zend_ast_create_unary(uint kind, zend_ast *op0)
{
	zend_ast *ast = emalloc(sizeof(zend_ast));
	ast->kind = kind;
	ast->children = 1;
	(&ast->u.child)[0] = op0;
	return ast;
}

ZEND_API zend_ast* zend_ast_create_binary(uint kind, zend_ast *op0, zend_ast *op1)
{
	zend_ast *ast = emalloc(sizeof(zend_ast) + sizeof(zend_ast*));
	ast->kind = kind;
	ast->children = 2;
	(&ast->u.child)[0] = op0;
	(&ast->u.child)[1] = op1;
	return ast;
}

ZEND_API zend_ast* zend_ast_create_ternary(uint kind, zend_ast *op0, zend_ast *op1, zend_ast *op2)
{
	zend_ast *ast = emalloc(sizeof(zend_ast) + sizeof(zend_ast*) * 2);
	ast->kind = kind;
	ast->children = 3;
	(&ast->u.child)[0] = op0;
	(&ast->u.child)[1] = op1;
	(&ast->u.child)[2] = op2;
	return ast;
}

ZEND_API zend_ast* zend_ast_create_dynamic(uint kind)
{
	zend_ast *ast = emalloc(sizeof(zend_ast) + sizeof(zend_ast*) * 3); /* use 4 children as deafult */
	ast->kind = kind;
	ast->children = 0;
	return ast;
}

ZEND_API void zend_ast_dynamic_add(zend_ast **ast, zend_ast *op)
{
	if ((*ast)->children >= 4 && (*ast)->children == ((*ast)->children & -(*ast)->children)) {
		*ast = erealloc(*ast, sizeof(zend_ast) + sizeof(zend_ast*) * ((*ast)->children * 2 + 1));
	}
	(&(*ast)->u.child)[(*ast)->children++] = op;
}

ZEND_API void zend_ast_dynamic_shrink(zend_ast **ast)
{
	*ast = erealloc(*ast, sizeof(zend_ast) + sizeof(zend_ast*) * ((*ast)->children - 1));
}

ZEND_API int zend_ast_is_ct_constant(zend_ast *ast)
{
	int i;

	if (ast->kind == ZEND_CONST) {
		return !Z_CONSTANT(ast->u.val);
	} else {
		for (i = 0; i < ast->children; i++) {
			if ((&ast->u.child)[i]) {
				if (!zend_ast_is_ct_constant((&ast->u.child)[i])) {
					return 0;
				}
			}
		}
		return 1;
	}
}

static void zend_ast_add_array_element(zval *result, zval *offset, zval *expr TSRMLS_DC)
{
	switch (Z_TYPE_P(offset)) {
		case IS_UNDEF:
			zend_hash_next_index_insert(Z_ARRVAL_P(result), expr);
			break;
		case IS_STRING:
			zend_symtable_update(Z_ARRVAL_P(result), Z_STR_P(offset), expr);
//???
			zval_dtor(offset);
			break;
		case IS_NULL:
			zend_symtable_update(Z_ARRVAL_P(result), STR_EMPTY_ALLOC(), expr);
			break;
		case IS_LONG:
			zend_hash_index_update(Z_ARRVAL_P(result), Z_LVAL_P(offset), expr);
			break;
		case IS_FALSE:
			zend_hash_index_update(Z_ARRVAL_P(result), 0, expr);
			break;
		case IS_TRUE:
			zend_hash_index_update(Z_ARRVAL_P(result), 1, expr);
			break;
		case IS_DOUBLE:
			zend_hash_index_update(Z_ARRVAL_P(result), zend_dval_to_lval(Z_DVAL_P(offset)), expr);
			break;
		default:
			zend_error(E_ERROR, "Illegal offset type");
			break;
 	}
}

ZEND_API void zend_ast_evaluate(zval *result, zend_ast *ast, zend_class_entry *scope TSRMLS_DC)
{
	zval op1, op2;

	switch (ast->kind) {
		case ZEND_ADD:
			zend_ast_evaluate(&op1, (&ast->u.child)[0], scope TSRMLS_CC);
			zend_ast_evaluate(&op2, (&ast->u.child)[1], scope TSRMLS_CC);
			add_function(result, &op1, &op2 TSRMLS_CC);
			zval_dtor(&op1);
			zval_dtor(&op2);
			break;
		case ZEND_SUB:
			zend_ast_evaluate(&op1, (&ast->u.child)[0], scope TSRMLS_CC);
			zend_ast_evaluate(&op2, (&ast->u.child)[1], scope TSRMLS_CC);
			sub_function(result, &op1, &op2 TSRMLS_CC);
			zval_dtor(&op1);
			zval_dtor(&op2);
			break;
		case ZEND_MUL:
			zend_ast_evaluate(&op1, (&ast->u.child)[0], scope TSRMLS_CC);
			zend_ast_evaluate(&op2, (&ast->u.child)[1], scope TSRMLS_CC);
			mul_function(result, &op1, &op2 TSRMLS_CC);
			zval_dtor(&op1);
			zval_dtor(&op2);
			break;
		case ZEND_POW:
			zend_ast_evaluate(&op1, (&ast->u.child)[0], scope TSRMLS_CC);
			zend_ast_evaluate(&op2, (&ast->u.child)[1], scope TSRMLS_CC);
			pow_function(result, &op1, &op2 TSRMLS_CC);
			zval_dtor(&op1);
			zval_dtor(&op2);
			break;
		case ZEND_DIV:
			zend_ast_evaluate(&op1, (&ast->u.child)[0], scope TSRMLS_CC);
			zend_ast_evaluate(&op2, (&ast->u.child)[1], scope TSRMLS_CC);
			div_function(result, &op1, &op2 TSRMLS_CC);
			zval_dtor(&op1);
			zval_dtor(&op2);
			break;
		case ZEND_MOD:
			zend_ast_evaluate(&op1, (&ast->u.child)[0], scope TSRMLS_CC);
			zend_ast_evaluate(&op2, (&ast->u.child)[1], scope TSRMLS_CC);
			mod_function(result, &op1, &op2 TSRMLS_CC);
			zval_dtor(&op1);
			zval_dtor(&op2);
			break;
		case ZEND_SL:
			zend_ast_evaluate(&op1, (&ast->u.child)[0], scope TSRMLS_CC);
			zend_ast_evaluate(&op2, (&ast->u.child)[1], scope TSRMLS_CC);
			shift_left_function(result, &op1, &op2 TSRMLS_CC);
			zval_dtor(&op1);
			zval_dtor(&op2);
			break;
		case ZEND_SR:
			zend_ast_evaluate(&op1, (&ast->u.child)[0], scope TSRMLS_CC);
			zend_ast_evaluate(&op2, (&ast->u.child)[1], scope TSRMLS_CC);
			shift_right_function(result, &op1, &op2 TSRMLS_CC);
			zval_dtor(&op1);
			zval_dtor(&op2);
			break;
		case ZEND_CONCAT:
			zend_ast_evaluate(&op1, (&ast->u.child)[0], scope TSRMLS_CC);
			zend_ast_evaluate(&op2, (&ast->u.child)[1], scope TSRMLS_CC);
			concat_function(result, &op1, &op2 TSRMLS_CC);
			zval_dtor(&op1);
			zval_dtor(&op2);
			break;
		case ZEND_BW_OR:
			zend_ast_evaluate(&op1, (&ast->u.child)[0], scope TSRMLS_CC);
			zend_ast_evaluate(&op2, (&ast->u.child)[1], scope TSRMLS_CC);
			bitwise_or_function(result, &op1, &op2 TSRMLS_CC);
			zval_dtor(&op1);
			zval_dtor(&op2);
			break;
		case ZEND_BW_AND:
			zend_ast_evaluate(&op1, (&ast->u.child)[0], scope TSRMLS_CC);
			zend_ast_evaluate(&op2, (&ast->u.child)[1], scope TSRMLS_CC);
			bitwise_and_function(result, &op1, &op2 TSRMLS_CC);
			zval_dtor(&op1);
			zval_dtor(&op2);
			break;
		case ZEND_BW_XOR:
			zend_ast_evaluate(&op1, (&ast->u.child)[0], scope TSRMLS_CC);
			zend_ast_evaluate(&op2, (&ast->u.child)[1], scope TSRMLS_CC);
			bitwise_xor_function(result, &op1, &op2 TSRMLS_CC);
			zval_dtor(&op1);
			zval_dtor(&op2);
			break;
		case ZEND_BW_NOT:
			zend_ast_evaluate(&op1, (&ast->u.child)[0], scope TSRMLS_CC);
			bitwise_not_function(result, &op1 TSRMLS_CC);
			zval_dtor(&op1);
			break;
		case ZEND_BOOL_NOT:
			zend_ast_evaluate(&op1, (&ast->u.child)[0], scope TSRMLS_CC);
			boolean_not_function(result, &op1 TSRMLS_CC);
			zval_dtor(&op1);
			break;
		case ZEND_BOOL_XOR:
			zend_ast_evaluate(&op1, (&ast->u.child)[0], scope TSRMLS_CC);
			zend_ast_evaluate(&op2, (&ast->u.child)[1], scope TSRMLS_CC);
			boolean_xor_function(result, &op1, &op2 TSRMLS_CC);
			zval_dtor(&op1);
			zval_dtor(&op2);
			break;
		case ZEND_IS_IDENTICAL:
			zend_ast_evaluate(&op1, (&ast->u.child)[0], scope TSRMLS_CC);
			zend_ast_evaluate(&op2, (&ast->u.child)[1], scope TSRMLS_CC);
			is_identical_function(result, &op1, &op2 TSRMLS_CC);
			zval_dtor(&op1);
			zval_dtor(&op2);
			break;
		case ZEND_IS_NOT_IDENTICAL:
			zend_ast_evaluate(&op1, (&ast->u.child)[0], scope TSRMLS_CC);
			zend_ast_evaluate(&op2, (&ast->u.child)[1], scope TSRMLS_CC);
			is_not_identical_function(result, &op1, &op2 TSRMLS_CC);
			zval_dtor(&op1);
			zval_dtor(&op2);
			break;
		case ZEND_IS_EQUAL:
			zend_ast_evaluate(&op1, (&ast->u.child)[0], scope TSRMLS_CC);
			zend_ast_evaluate(&op2, (&ast->u.child)[1], scope TSRMLS_CC);
			is_equal_function(result, &op1, &op2 TSRMLS_CC);
			zval_dtor(&op1);
			zval_dtor(&op2);
			break;
		case ZEND_IS_NOT_EQUAL:
			zend_ast_evaluate(&op1, (&ast->u.child)[0], scope TSRMLS_CC);
			zend_ast_evaluate(&op2, (&ast->u.child)[1], scope TSRMLS_CC);
			is_not_equal_function(result, &op1, &op2 TSRMLS_CC);
			zval_dtor(&op1);
			zval_dtor(&op2);
			break;
		case ZEND_IS_SMALLER:
			zend_ast_evaluate(&op1, (&ast->u.child)[0], scope TSRMLS_CC);
			zend_ast_evaluate(&op2, (&ast->u.child)[1], scope TSRMLS_CC);
			is_smaller_function(result, &op1, &op2 TSRMLS_CC);
			zval_dtor(&op1);
			zval_dtor(&op2);
			break;
		case ZEND_IS_SMALLER_OR_EQUAL:
			zend_ast_evaluate(&op1, (&ast->u.child)[0], scope TSRMLS_CC);
			zend_ast_evaluate(&op2, (&ast->u.child)[1], scope TSRMLS_CC);
			is_smaller_or_equal_function(result, &op1, &op2 TSRMLS_CC);
			zval_dtor(&op1);
			zval_dtor(&op2);
			break;
		case ZEND_CONST:
<<<<<<< HEAD
			ZVAL_DUP(result, &ast->u.val);
			if (Z_OPT_CONSTANT_P(result)) {
				zval_update_constant_ex(result, 1, scope TSRMLS_CC);
=======
			/* class constants may be updated in-place */
			if (scope) {
				if (IS_CONSTANT_TYPE(Z_TYPE_P(ast->u.val))) {
					zval_update_constant_ex(&ast->u.val, 1, scope TSRMLS_CC);
				}
				*result = *ast->u.val;
				zval_copy_ctor(result);
			} else {
				*result = *ast->u.val;
				zval_copy_ctor(result);
				if (IS_CONSTANT_TYPE(Z_TYPE_P(result))) {
					zval_update_constant_ex(&result, 1, scope TSRMLS_CC);
				}
>>>>>>> 8fb7c4dc
			}
			break;
		case ZEND_BOOL_AND:
			zend_ast_evaluate(&op1, (&ast->u.child)[0], scope TSRMLS_CC);
			if (zend_is_true(&op1 TSRMLS_CC)) {
				zend_ast_evaluate(&op2, (&ast->u.child)[1], scope TSRMLS_CC);
				ZVAL_BOOL(result, zend_is_true(&op2 TSRMLS_CC));
				zval_dtor(&op2);
			} else {
				ZVAL_BOOL(result, 0);
			}
			zval_dtor(&op1);
			break;
		case ZEND_BOOL_OR:
			zend_ast_evaluate(&op1, (&ast->u.child)[0], scope TSRMLS_CC);
			if (zend_is_true(&op1 TSRMLS_CC)) {
				ZVAL_BOOL(result, 1);
			} else {
				zend_ast_evaluate(&op2, (&ast->u.child)[1], scope TSRMLS_CC);
				ZVAL_BOOL(result, zend_is_true(&op2 TSRMLS_CC));
				zval_dtor(&op2);
			}
			zval_dtor(&op1);
			break;
		case ZEND_SELECT:
			zend_ast_evaluate(&op1, (&ast->u.child)[0], scope TSRMLS_CC);
			if (zend_is_true(&op1 TSRMLS_CC)) {
				if (!(&ast->u.child)[1]) {
					*result = op1;
				} else {
					zend_ast_evaluate(result, (&ast->u.child)[1], scope TSRMLS_CC);
					zval_dtor(&op1);
				}
			} else {
				zend_ast_evaluate(result, (&ast->u.child)[2], scope TSRMLS_CC);
				zval_dtor(&op1);
			}
			break;
		case ZEND_UNARY_PLUS:
			ZVAL_LONG(&op1, 0);
			zend_ast_evaluate(&op2, (&ast->u.child)[0], scope TSRMLS_CC);
			add_function(result, &op1, &op2 TSRMLS_CC);
			zval_dtor(&op2);
			break;
		case ZEND_UNARY_MINUS:
			ZVAL_LONG(&op1, 0);
			zend_ast_evaluate(&op2, (&ast->u.child)[0], scope TSRMLS_CC);
			sub_function(result, &op1, &op2 TSRMLS_CC);
			zval_dtor(&op2);
			break;
		case ZEND_INIT_ARRAY:
			array_init(result);
			{
				int i;
				for (i = 0; i < ast->children; i+=2) {
					if ((&ast->u.child)[i]) {
						zend_ast_evaluate(&op1, (&ast->u.child)[i], scope TSRMLS_CC);
					} else {
						ZVAL_UNDEF(&op1);
					}
					zend_ast_evaluate(&op2, (&ast->u.child)[i+1], scope TSRMLS_CC);
					zend_ast_add_array_element(result, &op1, &op2 TSRMLS_CC);
				}
			}
			break;
//???
#if 0
		case ZEND_FETCH_DIM_R:
			zend_ast_evaluate(&op1, (&ast->u.child)[0], scope TSRMLS_CC);
			zend_ast_evaluate(&op2, (&ast->u.child)[1], scope TSRMLS_CC);
			{
				zval *tmp;
				zend_fetch_dimension_by_zval(&tmp, &op1, &op2 TSRMLS_CC);
				ZVAL_ZVAL(result, tmp, 1, 1);
			}
			zval_dtor(&op1);
			zval_dtor(&op2);
			break;
#endif
		default:
			zend_error(E_ERROR, "Unsupported constant expression");
	}
}

ZEND_API zend_ast *zend_ast_copy(zend_ast *ast)
{
	if (ast == NULL) {
		return NULL;
	} else if (ast->kind == ZEND_CONST) {
		zend_ast *copy = zend_ast_create_constant(&ast->u.val);
		zval_copy_ctor(&copy->u.val);
		return copy;
	} else if (ast->children) {
		zend_ast *new = emalloc(sizeof(zend_ast) + sizeof(zend_ast*) * (ast->children - 1));
		int i;
		new->kind = ast->kind;
		new->children = ast->children;
		for (i = 0; i < ast->children; i++) {
			(&new->u.child)[i] = zend_ast_copy((&ast->u.child)[i]);
		}
		return new;
	}
	return zend_ast_create_dynamic(ast->kind);
}

ZEND_API void zend_ast_destroy(zend_ast *ast)
{
	int i;

	if (ast->kind == ZEND_CONST) {
		zval_dtor(&ast->u.val);
	} else {
		for (i = 0; i < ast->children; i++) {
			if ((&ast->u.child)[i]) {
				zend_ast_destroy((&ast->u.child)[i]);
			}
		}
	}
	efree(ast);
}<|MERGE_RESOLUTION|>--- conflicted
+++ resolved
@@ -282,25 +282,17 @@
 			zval_dtor(&op2);
 			break;
 		case ZEND_CONST:
-<<<<<<< HEAD
-			ZVAL_DUP(result, &ast->u.val);
-			if (Z_OPT_CONSTANT_P(result)) {
-				zval_update_constant_ex(result, 1, scope TSRMLS_CC);
-=======
 			/* class constants may be updated in-place */
 			if (scope) {
-				if (IS_CONSTANT_TYPE(Z_TYPE_P(ast->u.val))) {
+				if (Z_OPT_CONSTANT(ast->u.val)) {
 					zval_update_constant_ex(&ast->u.val, 1, scope TSRMLS_CC);
 				}
-				*result = *ast->u.val;
-				zval_copy_ctor(result);
+				ZVAL_DUP(result, &ast->u.val);
 			} else {
-				*result = *ast->u.val;
-				zval_copy_ctor(result);
-				if (IS_CONSTANT_TYPE(Z_TYPE_P(result))) {
-					zval_update_constant_ex(&result, 1, scope TSRMLS_CC);
+				ZVAL_DUP(result, &ast->u.val);
+				if (Z_OPT_CONSTANT_P(result)) {
+					zval_update_constant_ex(result, 1, scope TSRMLS_CC);
 				}
->>>>>>> 8fb7c4dc
 			}
 			break;
 		case ZEND_BOOL_AND:
