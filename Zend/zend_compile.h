/*
   +----------------------------------------------------------------------+
   | Zend Engine                                                          |
   +----------------------------------------------------------------------+
   | Copyright (c) 1998-2015 Zend Technologies Ltd. (http://www.zend.com) |
   +----------------------------------------------------------------------+
   | This source file is subject to version 2.00 of the Zend license,     |
   | that is bundled with this package in the file LICENSE, and is        |
   | available through the world-wide-web at the following url:           |
   | http://www.zend.com/license/2_00.txt.                                |
   | If you did not receive a copy of the Zend license and are unable to  |
   | obtain it through the world-wide-web, please send a note to          |
   | license@zend.com so we can mail you a copy immediately.              |
   +----------------------------------------------------------------------+
   | Authors: Andi Gutmans <andi@zend.com>                                |
   |          Zeev Suraski <zeev@zend.com>                                |
   +----------------------------------------------------------------------+
*/

/* $Id$ */

#ifndef ZEND_COMPILE_H
#define ZEND_COMPILE_H

#include "zend.h"
#include "zend_ast.h"

#ifdef HAVE_STDARG_H
# include <stdarg.h>
#endif

#include "zend_llist.h"

#define DEBUG_ZEND 0

#define SET_UNUSED(op)  op ## _type = IS_UNUSED

#define MAKE_NOP(opline) do { \
	opline->opcode = ZEND_NOP; \
	memset(&opline->result, 0, sizeof(opline->result)); \
	memset(&opline->op1, 0, sizeof(opline->op1)); \
	memset(&opline->op2, 0, sizeof(opline->op2)); \
	opline->result_type = opline->op1_type = opline->op2_type = IS_UNUSED; \
} while (0)

#define RESET_DOC_COMMENT() do { \
	if (CG(doc_comment)) { \
		zend_string_release(CG(doc_comment)); \
		CG(doc_comment) = NULL; \
	} \
} while (0)

typedef struct _zend_op_array zend_op_array;
typedef struct _zend_op zend_op;

/* On 64-bit systems less optimal, but more compact VM code leads to better
 * performance. So on 32-bit systems we use absolute addresses for jump
 * targets and constants, but on 64-bit systems realtive 32-bit offsets */
#if SIZEOF_SIZE_T == 4
# define ZEND_USE_ABS_JMP_ADDR      1
# define ZEND_USE_ABS_CONST_ADDR    1
# define ZEND_EX_USE_LITERALS       0
# define ZEND_EX_USE_RUN_TIME_CACHE 1
#else
# define ZEND_USE_ABS_JMP_ADDR      0
# define ZEND_USE_ABS_CONST_ADDR    0
# define ZEND_EX_USE_LITERALS       1
# define ZEND_EX_USE_RUN_TIME_CACHE 1
#endif

typedef union _znode_op {
	uint32_t      constant;
	uint32_t      var;
	uint32_t      num;
	uint32_t      opline_num; /*  Needs to be signed */
#if ZEND_USE_ABS_JMP_ADDR
	zend_op       *jmp_addr;
#else
	uint32_t      jmp_offset;
#endif
#if ZEND_USE_ABS_CONST_ADDR
	zval          *zv;
#endif
} znode_op;

typedef struct _znode { /* used only during compilation */
	zend_uchar op_type;
	zend_uchar flag;
	union {
		znode_op op;
		zval constant; /* replaced by literal/zv */
	} u;
} znode;

/* Temporarily defined here, to avoid header ordering issues */
typedef struct _zend_ast_znode {
	zend_ast_kind kind;
	zend_ast_attr attr;
	uint32_t lineno;
	znode node;
} zend_ast_znode;
ZEND_API zend_ast *zend_ast_create_znode(znode *node);

static zend_always_inline znode *zend_ast_get_znode(zend_ast *ast) {
	return &((zend_ast_znode *) ast)->node;
}

typedef struct _zend_declarables {
	zend_long ticks;
} zend_declarables;

/* Compilation context that is different for each op array. */
typedef struct _zend_oparray_context {
	uint32_t   opcodes_size;
	int        vars_size;
	int        literals_size;
	int        current_brk_cont;
	int        backpatch_count;
	int        in_finally;
	uint32_t   fast_call_var;
	HashTable *labels;
} zend_oparray_context;

/* Compilation context that is different for each file, but shared between op arrays. */
typedef struct _zend_file_context {
	zend_declarables declarables;
	znode implementing_class;

	zend_string *current_namespace;
	zend_bool in_namespace;
	zend_bool has_bracketed_namespaces;

	HashTable *imports;
	HashTable *imports_function;
	HashTable *imports_const;
} zend_file_context;

typedef union _zend_parser_stack_elem {
	zend_ast *ast;
	zend_string *str;
	zend_ulong num;
} zend_parser_stack_elem;

void zend_compile_top_stmt(zend_ast *ast);
void zend_compile_stmt(zend_ast *ast);
void zend_compile_expr(znode *node, zend_ast *ast);
void zend_compile_var(znode *node, zend_ast *ast, uint32_t type);
void zend_eval_const_expr(zend_ast **ast_ptr);
void zend_const_expr_to_zval(zval *result, zend_ast *ast);

typedef int (*user_opcode_handler_t) (zend_execute_data *execute_data);

struct _zend_op {
	const void *handler;
	znode_op op1;
	znode_op op2;
	znode_op result;
	uint32_t extended_value;
	uint32_t lineno;
	zend_uchar opcode;
	zend_uchar op1_type;
	zend_uchar op2_type;
	zend_uchar result_type;
};


typedef struct _zend_brk_cont_element {
	int start;
	int cont;
	int brk;
	int parent;
} zend_brk_cont_element;

typedef struct _zend_label {
	int brk_cont;
	uint32_t opline_num;
} zend_label;

typedef struct _zend_try_catch_element {
	uint32_t try_op;
	uint32_t catch_op;  /* ketchup! */
	uint32_t finally_op;
	uint32_t finally_end;
} zend_try_catch_element;

/* method flags (types) */
#define ZEND_ACC_STATIC			0x01
#define ZEND_ACC_ABSTRACT		0x02
#define ZEND_ACC_FINAL			0x04
#define ZEND_ACC_IMPLEMENTED_ABSTRACT		0x08

/* class flags (types) */
/* ZEND_ACC_IMPLICIT_ABSTRACT_CLASS is used for abstract classes (since it is set by any abstract method even interfaces MAY have it set, too). */
/* ZEND_ACC_EXPLICIT_ABSTRACT_CLASS denotes that a class was explicitly defined as abstract by using the keyword. */
#define ZEND_ACC_IMPLICIT_ABSTRACT_CLASS	0x10
#define ZEND_ACC_EXPLICIT_ABSTRACT_CLASS	0x20
#define ZEND_ACC_INTERFACE		            0x40
#define ZEND_ACC_TRAIT						0x80
#define ZEND_ACC_ANON_CLASS                 0x100
#define ZEND_ACC_ANON_BOUND                 0x200

/* method flags (visibility) */
/* The order of those must be kept - public < protected < private */
#define ZEND_ACC_PUBLIC		0x100
#define ZEND_ACC_PROTECTED	0x200
#define ZEND_ACC_PRIVATE	0x400
#define ZEND_ACC_PPP_MASK  (ZEND_ACC_PUBLIC | ZEND_ACC_PROTECTED | ZEND_ACC_PRIVATE)

#define ZEND_ACC_CHANGED	0x800
#define ZEND_ACC_IMPLICIT_PUBLIC	0x1000

/* method flags (special method detection) */
#define ZEND_ACC_CTOR		0x2000
#define ZEND_ACC_DTOR		0x4000
#define ZEND_ACC_CLONE		0x8000

/* method flag used by Closure::__invoke() */
#define ZEND_ACC_USER_ARG_INFO 0x80

/* method flag (bc only), any method that has this flag can be used statically and non statically. */
#define ZEND_ACC_ALLOW_STATIC	0x10000

/* shadow of parent's private method/property */
#define ZEND_ACC_SHADOW 0x20000

/* deprecation flag */
#define ZEND_ACC_DEPRECATED 0x40000

/* class implement interface(s) flag */
#define ZEND_ACC_IMPLEMENT_INTERFACES 0x80000
#define ZEND_ACC_IMPLEMENT_TRAITS	  0x400000

/* class constants updated */
#define ZEND_ACC_CONSTANTS_UPDATED	  0x100000

/* user class has methods with static variables */
#define ZEND_HAS_STATIC_IN_METHODS    0x800000


#define ZEND_ACC_CLOSURE              0x100000
#define ZEND_ACC_GENERATOR            0x800000

#define ZEND_ACC_NO_RT_ARENA          0x80000

/* call through user function trampoline. e.g. __call, __callstatic */
#define ZEND_ACC_CALL_VIA_TRAMPOLINE  0x200000

/* call through internal function handler. e.g. Closure::invoke() */
#define ZEND_ACC_CALL_VIA_HANDLER     ZEND_ACC_CALL_VIA_TRAMPOLINE

/* disable inline caching */
#define ZEND_ACC_NEVER_CACHE          0x400000

#define ZEND_ACC_VARIADIC				0x1000000

#define ZEND_ACC_RETURN_REFERENCE		0x4000000
#define ZEND_ACC_DONE_PASS_TWO			0x8000000

/* class has magic methods __get/__set/__unset/__isset that use guards */
#define ZEND_ACC_USE_GUARDS				0x1000000

/* function has arguments with type hinting */
#define ZEND_ACC_HAS_TYPE_HINTS			0x10000000

/* op_array has finally blocks */
#define ZEND_ACC_HAS_FINALLY_BLOCK		0x20000000

/* internal function is allocated at arena */
#define ZEND_ACC_ARENA_ALLOCATED		0x20000000

/* Function has a return type hint (or class has such non-private function) */
#define ZEND_ACC_HAS_RETURN_TYPE		0x40000000

/* op_array uses strict mode types */
#define ZEND_ACC_STRICT_TYPES			0x80000000

char *zend_visibility_string(uint32_t fn_flags);

typedef struct _zend_property_info {
	uint32_t offset; /* property offset for object properties or
	                      property index for static properties */
	uint32_t flags;
	zend_string *name;
	zend_string *doc_comment;
	zend_class_entry *ce;
} zend_property_info;

#define OBJ_PROP(obj, offset) \
	((zval*)((char*)(obj) + offset))
#define OBJ_PROP_NUM(obj, num) \
	(&(obj)->properties_table[(num)])
#define OBJ_PROP_TO_OFFSET(num) \
	((uint32_t)(zend_uintptr_t)OBJ_PROP_NUM(((zend_object*)NULL), num))
#define OBJ_PROP_TO_NUM(offset) \
	((offset - OBJ_PROP_TO_OFFSET(0)) / sizeof(zval))

/* arg_info for internal functions */
typedef struct _zend_internal_arg_info {
	const char *name;
	const char *class_name;
	zend_uchar type_hint;
	zend_uchar pass_by_reference;
	zend_bool allow_null;
	zend_bool is_variadic;
} zend_internal_arg_info;

/* arg_info for user functions */
typedef struct _zend_arg_info {
	zend_string *name;
	zend_string *class_name;
	zend_uchar type_hint;
	zend_uchar pass_by_reference;
	zend_bool allow_null;
	zend_bool is_variadic;
} zend_arg_info;

/* the following structure repeats the layout of zend_internal_arg_info,
 * but its fields have different meaning. It's used as the first element of
 * arg_info array to define properties of internal functions.
 * It's also used for return type hinting.
 */
typedef struct _zend_internal_function_info {
	zend_uintptr_t required_num_args;
	const char *class_name;
	zend_uchar type_hint;
	zend_bool return_reference;
	zend_bool allow_null;
	zend_bool _is_variadic;
} zend_internal_function_info;

struct _zend_op_array {
	/* Common elements */
	zend_uchar type;
	zend_uchar arg_flags[3]; /* bitset of arg_info.pass_by_reference */
	uint32_t fn_flags;
	zend_string *function_name;
	zend_class_entry *scope;
	zend_function *prototype;
	uint32_t num_args;
	uint32_t required_num_args;
	zend_arg_info *arg_info;
	/* END of common elements */

	uint32_t *refcount;

	uint32_t this_var;

	uint32_t last;
	zend_op *opcodes;

	int last_var;
	uint32_t T;
	zend_string **vars;

	int last_brk_cont;
	int last_try_catch;
	zend_brk_cont_element *brk_cont_array;
	zend_try_catch_element *try_catch_array;

	/* static variables support */
	HashTable *static_variables;

	zend_string *filename;
	uint32_t line_start;
	uint32_t line_end;
	zend_string *doc_comment;
	uint32_t early_binding; /* the linked list of delayed declarations */

	int last_literal;
	zval *literals;

	int  cache_size;
	void **run_time_cache;

	void *reserved[ZEND_MAX_RESERVED_RESOURCES];
};


#define ZEND_RETURN_VALUE				0
#define ZEND_RETURN_REFERENCE			1

typedef struct _zend_internal_function {
	/* Common elements */
	zend_uchar type;
	zend_uchar arg_flags[3]; /* bitset of arg_info.pass_by_reference */
	uint32_t fn_flags;
	zend_string* function_name;
	zend_class_entry *scope;
	zend_function *prototype;
	uint32_t num_args;
	uint32_t required_num_args;
	zend_internal_arg_info *arg_info;
	/* END of common elements */

	void (*handler)(INTERNAL_FUNCTION_PARAMETERS);
	struct _zend_module_entry *module;
} zend_internal_function;

#define ZEND_FN_SCOPE_NAME(function)  ((function) && (function)->common.scope ? ZSTR_VAL((function)->common.scope->name) : "")

union _zend_function {
	zend_uchar type;	/* MUST be the first element of this struct! */

	struct {
		zend_uchar type;  /* never used */
		zend_uchar arg_flags[3]; /* bitset of arg_info.pass_by_reference */
		uint32_t fn_flags;
		zend_string *function_name;
		zend_class_entry *scope;
		union _zend_function *prototype;
		uint32_t num_args;
		uint32_t required_num_args;
		zend_arg_info *arg_info;
	} common;

	zend_op_array op_array;
	zend_internal_function internal_function;
};

typedef enum _zend_call_kind {
	ZEND_CALL_NESTED_FUNCTION,	/* stackless VM call to function */
	ZEND_CALL_NESTED_CODE,		/* stackless VM call to include/require/eval */
	ZEND_CALL_TOP_FUNCTION,		/* direct VM call to function from external C code */
	ZEND_CALL_TOP_CODE			/* direct VM call to "main" code from external C code */
} zend_call_kind;

struct _zend_execute_data {
	const zend_op       *opline;           /* executed opline                */
	zend_execute_data   *call;             /* current call                   */
	zval                *return_value;
	zend_function       *func;             /* executed op_array              */
	zval                 This;
#if ZEND_EX_USE_RUN_TIME_CACHE
	void               **run_time_cache;
#endif
#if ZEND_EX_USE_LITERALS
	zval                *literals;
#endif
	zend_class_entry    *called_scope;
	zend_execute_data   *prev_execute_data;
	zend_array          *symbol_table;
};

#define ZEND_CALL_FUNCTION           (0 << 0)
#define ZEND_CALL_CODE               (1 << 0)
#define ZEND_CALL_NESTED             (0 << 1)
#define ZEND_CALL_TOP                (1 << 1)
#define ZEND_CALL_FREE_EXTRA_ARGS    (1 << 2) /* equal to IS_TYPE_REFCOUNTED */
#define ZEND_CALL_CTOR               (1 << 3)
#define ZEND_CALL_CTOR_RESULT_UNUSED (1 << 4)
#define ZEND_CALL_CLOSURE            (1 << 5)
#define ZEND_CALL_RELEASE_THIS       (1 << 6)
#define ZEND_CALL_ALLOCATED          (1 << 7)

#define ZEND_CALL_INFO(call) \
	(Z_TYPE_INFO((call)->This) >> 24)

#define ZEND_CALL_KIND_EX(call_info) \
	(call_info & (ZEND_CALL_CODE | ZEND_CALL_TOP))

#define ZEND_CALL_KIND(call) \
	ZEND_CALL_KIND_EX(ZEND_CALL_INFO(call))

#define ZEND_SET_CALL_INFO(call, info) do { \
		Z_TYPE_INFO((call)->This) = IS_OBJECT_EX | ((info) << 24); \
	} while (0)

#define ZEND_ADD_CALL_FLAG_EX(call_info, flag) do { \
		call_info |= ((flag) << 24); \
	} while (0)

#define ZEND_ADD_CALL_FLAG(call, flag) do { \
		ZEND_ADD_CALL_FLAG_EX(Z_TYPE_INFO((call)->This), flag); \
	} while (0)

#define ZEND_CALL_NUM_ARGS(call) \
	(call)->This.u2.num_args

#define ZEND_CALL_FRAME_SLOT \
	((int)((ZEND_MM_ALIGNED_SIZE(sizeof(zend_execute_data)) + ZEND_MM_ALIGNED_SIZE(sizeof(zval)) - 1) / ZEND_MM_ALIGNED_SIZE(sizeof(zval))))

#define ZEND_CALL_VAR(call, n) \
	((zval*)(((char*)(call)) + ((int)(n))))

#define ZEND_CALL_VAR_NUM(call, n) \
	(((zval*)(call)) + (ZEND_CALL_FRAME_SLOT + ((int)(n))))

#define ZEND_CALL_ARG(call, n) \
	ZEND_CALL_VAR_NUM(call, ((int)(n)) - 1)

#define EX(element) 			((execute_data)->element)

#define EX_CALL_INFO()			ZEND_CALL_INFO(execute_data)
#define EX_CALL_KIND()			ZEND_CALL_KIND(execute_data)
#define EX_NUM_ARGS()			ZEND_CALL_NUM_ARGS(execute_data)

#define ZEND_CALL_USES_STRICT_TYPES(call) \
	(((call)->func->common.fn_flags & ZEND_ACC_STRICT_TYPES) != 0)

#define EX_USES_STRICT_TYPES() \
	ZEND_CALL_USES_STRICT_TYPES(execute_data)

#define ZEND_ARG_USES_STRICT_TYPES() \
	(EG(current_execute_data)->prev_execute_data && \
	 EG(current_execute_data)->prev_execute_data->func && \
	 ZEND_CALL_USES_STRICT_TYPES(EG(current_execute_data)->prev_execute_data))

#define ZEND_RET_USES_STRICT_TYPES() \
	ZEND_CALL_USES_STRICT_TYPES(EG(current_execute_data))

#define EX_VAR(n)				ZEND_CALL_VAR(execute_data, n)
#define EX_VAR_NUM(n)			ZEND_CALL_VAR_NUM(execute_data, n)

#define EX_VAR_TO_NUM(n)		(ZEND_CALL_VAR(NULL, n) - ZEND_CALL_VAR_NUM(NULL, 0))

#define ZEND_OPLINE_NUM_TO_OFFSET(op_array, opline, opline_num) \
	((char*)&(op_array)->opcodes[opline_num] - (char*)(opline))

#define ZEND_OFFSET_TO_OPLINE(base, offset) \
	((zend_op*)(((char*)(base)) + (int)offset))

#define ZEND_OFFSET_TO_OPLINE_NUM(op_array, base, offset) \
	(ZEND_OFFSET_TO_OPLINE(base, offset) - op_array->opcodes)

#if ZEND_USE_ABS_JMP_ADDR

/* run-time jump target */
# define OP_JMP_ADDR(opline, node) \
	(node).jmp_addr

/* convert jump target from compile-time to run-time */
# define ZEND_PASS_TWO_UPDATE_JMP_TARGET(op_array, opline, node) do { \
		(node).jmp_addr = (op_array)->opcodes + (node).opline_num; \
	} while (0)

/* convert jump target back from run-time to compile-time */
# define ZEND_PASS_TWO_UNDO_JMP_TARGET(op_array, opline, node) do { \
		(node).opline_num = (node).jmp_addr - (op_array)->opcodes; \
	} while (0)

#else

/* run-time jump target */
# define OP_JMP_ADDR(opline, node) \
	ZEND_OFFSET_TO_OPLINE(opline, (node).jmp_offset)

/* convert jump target from compile-time to run-time */
# define ZEND_PASS_TWO_UPDATE_JMP_TARGET(op_array, opline, node) do { \
		(node).jmp_offset = ZEND_OPLINE_NUM_TO_OFFSET(op_array, opline, (node).opline_num); \
	} while (0)

/* convert jump target back from run-time to compile-time */
# define ZEND_PASS_TWO_UNDO_JMP_TARGET(op_array, opline, node) do { \
		(node).opline_num = ZEND_OFFSET_TO_OPLINE_NUM(op_array, opline, (node).jmp_offset); \
	} while (0)

#endif

/* constant-time constant */
# define CT_CONSTANT_EX(op_array, num) \
	((op_array)->literals + (num))

# define CT_CONSTANT(node) \
	CT_CONSTANT_EX(CG(active_op_array), (node).constant)

#if ZEND_USE_ABS_CONST_ADDR

/* run-time constant */
# define RT_CONSTANT_EX(base, node) \
	(node).zv

/* convert constant from compile-time to run-time */
# define ZEND_PASS_TWO_UPDATE_CONSTANT(op_array, node) do { \
		(node).zv = CT_CONSTANT_EX(op_array, (node).constant); \
	} while (0)

/* convert constant back from run-time to compile-time */
# define ZEND_PASS_TWO_UNDO_CONSTANT(op_array, node) do { \
		(node).constant = (node).zv - (op_array)->literals; \
	} while (0)

#else

/* run-time constant */
# define RT_CONSTANT_EX(base, node) \
	((zval*)(((char*)(base)) + (node).constant))

/* convert constant from compile-time to run-time */
# define ZEND_PASS_TWO_UPDATE_CONSTANT(op_array, node) do { \
		(node).constant *= sizeof(zval); \
	} while (0)

/* convert constant back from run-time to compile-time (do nothing) */
# define ZEND_PASS_TWO_UNDO_CONSTANT(op_array, node) do { \
		(node).constant /= sizeof(zval); \
	} while (0)

#endif

#if ZEND_EX_USE_LITERALS

# define EX_LITERALS() \
	EX(literals)

# define EX_LOAD_LITERALS(op_array) do { \
		EX(literals) = (op_array)->literals; \
	} while (0)

#else

# define EX_LITERALS() \
	EX(func)->op_array.literals

# define EX_LOAD_LITERALS(op_array) do { \
	} while (0)

#endif

/* run-time constant */
#define RT_CONSTANT(op_array, node) \
	RT_CONSTANT_EX((op_array)->literals, node)

/* constant in currently executed function */
#define EX_CONSTANT(node) \
	RT_CONSTANT_EX(EX_LITERALS(), node)

#if ZEND_EX_USE_RUN_TIME_CACHE

# define EX_RUN_TIME_CACHE() \
	EX(run_time_cache)

# define EX_LOAD_RUN_TIME_CACHE(op_array) do { \
		EX(run_time_cache) = (op_array)->run_time_cache; \
	} while (0)

#else

# define EX_RUN_TIME_CACHE() \
	EX(func)->op_array.run_time_cache

# define EX_LOAD_RUN_TIME_CACHE(op_array) do { \
	} while (0)

#endif

#define IS_CONST	(1<<0)
#define IS_TMP_VAR	(1<<1)
#define IS_VAR		(1<<2)
#define IS_UNUSED	(1<<3)	/* Unused variable */
#define IS_CV		(1<<4)	/* Compiled variable */

#define EXT_TYPE_UNUSED	(1<<5)

#include "zend_globals.h"

BEGIN_EXTERN_C()

void init_compiler(void);
void shutdown_compiler(void);
void zend_init_compiler_data_structures(void);

void zend_oparray_context_begin(zend_oparray_context *prev_context);
void zend_oparray_context_end(zend_oparray_context *prev_context);
void zend_file_context_begin(zend_file_context *prev_context);
void zend_file_context_end(zend_file_context *prev_context);

extern ZEND_API zend_op_array *(*zend_compile_file)(zend_file_handle *file_handle, int type);
extern ZEND_API zend_op_array *(*zend_compile_string)(zval *source_string, char *filename);

ZEND_API int lex_scan(zval *zendlval);
void startup_scanner(void);
void shutdown_scanner(void);

ZEND_API zend_string *zend_set_compiled_filename(zend_string *new_compiled_filename);
ZEND_API void zend_restore_compiled_filename(zend_string *original_compiled_filename);
ZEND_API zend_string *zend_get_compiled_filename(void);
ZEND_API int zend_get_compiled_lineno(void);
ZEND_API size_t zend_get_scanned_file_offset(void);

ZEND_API zend_string *zend_get_compiled_variable_name(const zend_op_array *op_array, uint32_t var);

#ifdef ZTS
const char *zend_get_zendtext(void);
int zend_get_zendleng(void);
#endif

typedef int (ZEND_FASTCALL *unary_op_type)(zval *, zval *);
typedef int (ZEND_FASTCALL *binary_op_type)(zval *, zval *, zval *);

ZEND_API unary_op_type get_unary_op(int opcode);
ZEND_API binary_op_type get_binary_op(int opcode);

void zend_stop_lexing(void);
void zend_emit_final_return(zval *zv);
zend_ast *zend_ast_append_str(zend_ast *left, zend_ast *right);
uint32_t zend_add_class_modifier(uint32_t flags, uint32_t new_flag);
uint32_t zend_add_member_modifier(uint32_t flags, uint32_t new_flag);
zend_ast *zend_ast_append_doc_comment(zend_ast *list);
void zend_handle_encoding_declaration(zend_ast *ast);

/* parser-driven code generators */
void zend_do_free(znode *op1);

ZEND_API int do_bind_function(const zend_op_array *op_array, const zend_op *opline, HashTable *function_table, zend_bool compile_time);
ZEND_API zend_class_entry *do_bind_class(const zend_op_array *op_array, const zend_op *opline, HashTable *class_table, zend_bool compile_time);
ZEND_API zend_class_entry *do_bind_inherited_class(const zend_op_array *op_array, const zend_op *opline, HashTable *class_table, zend_class_entry *parent_ce, zend_bool compile_time);
ZEND_API void zend_do_delayed_early_binding(const zend_op_array *op_array);

void zend_do_extended_info(void);
void zend_do_extended_fcall_begin(void);
void zend_do_extended_fcall_end(void);

void zend_verify_namespace(void);

void zend_resolve_goto_label(zend_op_array *op_array, zend_op *opline, int pass2);

ZEND_API void function_add_ref(zend_function *function);

#define INITIAL_OP_ARRAY_SIZE 64


/* helper functions in zend_language_scanner.l */
ZEND_API zend_op_array *compile_file(zend_file_handle *file_handle, int type);
ZEND_API zend_op_array *compile_string(zval *source_string, char *filename);
ZEND_API zend_op_array *compile_filename(int type, zval *filename);
ZEND_API int zend_execute_scripts(int type, zval *retval, int file_count, ...);
ZEND_API int open_file_for_scanning(zend_file_handle *file_handle);
ZEND_API void init_op_array(zend_op_array *op_array, zend_uchar type, int initial_ops_size);
ZEND_API void destroy_op_array(zend_op_array *op_array);
ZEND_API void zend_destroy_file_handle(zend_file_handle *file_handle);
ZEND_API void zend_cleanup_user_class_data(zend_class_entry *ce);
ZEND_API void zend_cleanup_internal_class_data(zend_class_entry *ce);
ZEND_API void zend_cleanup_internal_classes(void);
ZEND_API void zend_cleanup_op_array_data(zend_op_array *op_array);
ZEND_API int clean_non_persistent_function_full(zval *zv);
ZEND_API int clean_non_persistent_class_full(zval *zv);

ZEND_API void destroy_zend_function(zend_function *function);
ZEND_API void zend_function_dtor(zval *zv);
ZEND_API void destroy_zend_class(zval *zv);
void zend_class_add_ref(zval *zv);

ZEND_API zend_string *zend_mangle_property_name(const char *src1, size_t src1_length, const char *src2, size_t src2_length, int internal);
#define zend_unmangle_property_name(mangled_property, class_name, prop_name) \
        zend_unmangle_property_name_ex(mangled_property, class_name, prop_name, NULL)
ZEND_API int zend_unmangle_property_name_ex(const zend_string *name, const char **class_name, const char **prop_name, size_t *prop_len);

#define ZEND_FUNCTION_DTOR zend_function_dtor
#define ZEND_CLASS_DTOR destroy_zend_class

zend_op *get_next_op(zend_op_array *op_array);
void init_op(zend_op *op);
int get_next_op_number(zend_op_array *op_array);
int print_class(zend_class_entry *class_entry);
void print_op_array(zend_op_array *op_array, int optimizations);
ZEND_API int pass_two(zend_op_array *op_array);
zend_brk_cont_element *get_next_brk_cont_element(zend_op_array *op_array);
ZEND_API zend_bool zend_is_compiling(void);
ZEND_API char *zend_make_compiled_string_description(const char *name);
ZEND_API void zend_initialize_class_data(zend_class_entry *ce, zend_bool nullify_handlers);
uint32_t zend_get_class_fetch_type(zend_string *name);
ZEND_API zend_uchar zend_get_call_op(zend_uchar init_op, zend_function *fbc);

typedef zend_bool (*zend_auto_global_callback)(zend_string *name);
typedef struct _zend_auto_global {
	zend_string *name;
	zend_auto_global_callback auto_global_callback;
	zend_bool jit;
	zend_bool armed;
} zend_auto_global;

ZEND_API int zend_register_auto_global(zend_string *name, zend_bool jit, zend_auto_global_callback auto_global_callback);
ZEND_API void zend_activate_auto_globals(void);
ZEND_API zend_bool zend_is_auto_global(zend_string *name);
ZEND_API zend_bool zend_is_auto_global_str(char *name, size_t len);
ZEND_API size_t zend_dirname(char *path, size_t len);
ZEND_API void zend_set_function_arg_flags(zend_function *func);

int zendlex(zend_parser_stack_elem *elem);

int zend_add_literal(zend_op_array *op_array, zval *zv);

ZEND_API void zend_assert_valid_class_name(const zend_string *const_name);

/* BEGIN: OPCODES */

#include "zend_vm_opcodes.h"

/* END: OPCODES */

/* class fetches */
#define ZEND_FETCH_CLASS_DEFAULT	0
#define ZEND_FETCH_CLASS_SELF		1
#define ZEND_FETCH_CLASS_PARENT		2
#define ZEND_FETCH_CLASS_STATIC		3
#define ZEND_FETCH_CLASS_AUTO		4
#define ZEND_FETCH_CLASS_INTERFACE	5
#define ZEND_FETCH_CLASS_TRAIT		6
#define ZEND_FETCH_CLASS_MASK        0x0f
#define ZEND_FETCH_CLASS_NO_AUTOLOAD 0x80
#define ZEND_FETCH_CLASS_SILENT      0x0100
#define ZEND_FETCH_CLASS_EXCEPTION   0x0200

/* variable parsing type (compile-time) */
#define ZEND_PARSED_MEMBER				(1<<0)
#define ZEND_PARSED_METHOD_CALL			(1<<1)
#define ZEND_PARSED_STATIC_MEMBER		(1<<2)
#define ZEND_PARSED_FUNCTION_CALL		(1<<3)
#define ZEND_PARSED_VARIABLE			(1<<4)
#define ZEND_PARSED_REFERENCE_VARIABLE	(1<<5)
#define ZEND_PARSED_NEW					(1<<6)
#define ZEND_PARSED_LIST_EXPR			(1<<7)

#define ZEND_PARAM_REF      (1<<0)
#define ZEND_PARAM_VARIADIC (1<<1)

#define ZEND_NAME_FQ       0
#define ZEND_NAME_NOT_FQ   1
#define ZEND_NAME_RELATIVE 2

/* unset types */
#define ZEND_UNSET_REG 0

/* var status for backpatching */
#define BP_VAR_R			0
#define BP_VAR_W			1
#define BP_VAR_RW			2
#define BP_VAR_IS			3
#define BP_VAR_FUNC_ARG		4
#define BP_VAR_UNSET		5
#define BP_VAR_REF          6   /* right-hand side of by-ref assignment */

/* Bottom 3 bits are the type, top bits are arg num for BP_VAR_FUNC_ARG */
#define BP_VAR_SHIFT 3
#define BP_VAR_MASK  7


#define ZEND_INTERNAL_FUNCTION				1
#define ZEND_USER_FUNCTION					2
#define ZEND_OVERLOADED_FUNCTION			3
#define	ZEND_EVAL_CODE						4
#define ZEND_OVERLOADED_FUNCTION_TEMPORARY	5

/* A quick check (type == ZEND_USER_FUNCTION || type == ZEND_EVAL_CODE) */
#define ZEND_USER_CODE(type) ((type & 1) == 0)

#define ZEND_INTERNAL_CLASS         1
#define ZEND_USER_CLASS             2

#define ZEND_EVAL				(1<<0)
#define ZEND_INCLUDE			(1<<1)
#define ZEND_INCLUDE_ONCE		(1<<2)
#define ZEND_REQUIRE			(1<<3)
#define ZEND_REQUIRE_ONCE		(1<<4)

#define ZEND_CT	(1<<0)
#define ZEND_RT (1<<1)

/* global/local fetches */
#define ZEND_FETCH_GLOBAL			0x00000000
#define ZEND_FETCH_LOCAL			0x10000000
#define ZEND_FETCH_STATIC			0x20000000
#define ZEND_FETCH_STATIC_MEMBER	0x30000000
#define ZEND_FETCH_GLOBAL_LOCK		0x40000000
#define ZEND_FETCH_LEXICAL			0x50000000

#define ZEND_FETCH_TYPE_MASK		0x70000000

#define ZEND_FETCH_STANDARD		    0x00000000

#define ZEND_ISSET				    0x02000000
#define ZEND_ISEMPTY			    0x01000000
#define ZEND_ISSET_ISEMPTY_MASK	    (ZEND_ISSET | ZEND_ISEMPTY)
#define ZEND_QUICK_SET			    0x00800000

#define ZEND_FETCH_ARG_MASK         0x000fffff

#define ZEND_FREE_ON_RETURN     (1<<0)

#define ZEND_MEMBER_FUNC_CALL   (1<<0)

#define ZEND_ARG_SEND_BY_REF (1<<0)
#define ZEND_ARG_COMPILE_TIME_BOUND (1<<1)
#define ZEND_ARG_SEND_FUNCTION (1<<2)
#define ZEND_ARG_SEND_SILENT   (1<<3)

#define ZEND_SEND_BY_VAL     0
#define ZEND_SEND_BY_REF     1
#define ZEND_SEND_PREFER_REF 2

static zend_always_inline int zend_check_arg_send_type(const zend_function *zf, uint32_t arg_num, uint32_t mask)
{
	arg_num--;
	if (UNEXPECTED(arg_num >= zf->common.num_args)) {
		if (EXPECTED((zf->common.fn_flags & ZEND_ACC_VARIADIC) == 0)) {
			return 0;
		}
		arg_num = zf->common.num_args;
	}
	return UNEXPECTED((zf->common.arg_info[arg_num].pass_by_reference & mask) != 0);
}

#define ARG_MUST_BE_SENT_BY_REF(zf, arg_num) \
	zend_check_arg_send_type(zf, arg_num, ZEND_SEND_BY_REF)

#define ARG_SHOULD_BE_SENT_BY_REF(zf, arg_num) \
	zend_check_arg_send_type(zf, arg_num, ZEND_SEND_BY_REF|ZEND_SEND_PREFER_REF)

#define ARG_MAY_BE_SENT_BY_REF(zf, arg_num) \
	zend_check_arg_send_type(zf, arg_num, ZEND_SEND_PREFER_REF)

/* Quick API to check firat 12 arguments */
#define MAX_ARG_FLAG_NUM 12

#ifdef WORDS_BIGENDIAN
# define ZEND_SET_ARG_FLAG(zf, arg_num, mask) do { \
		*(uint32_t*)&(zf)->type |= ((mask) << ((arg_num) - 1) * 2); \
	} while (0)
# define ZEND_CHECK_ARG_FLAG(zf, arg_num, mask) \
	(((*((uint32_t*)&((zf)->type))) >> (((arg_num) - 1) * 2)) & (mask))
#else
# define ZEND_SET_ARG_FLAG(zf, arg_num, mask) do { \
		*(uint32_t*)&(zf)->type |= (((mask) << 6) << (arg_num) * 2); \
	} while (0)
# define ZEND_CHECK_ARG_FLAG(zf, arg_num, mask) \
	(((*(uint32_t*)&(zf)->type) >> (((arg_num) + 3) * 2)) & (mask))
#endif

#define QUICK_ARG_MUST_BE_SENT_BY_REF(zf, arg_num) \
	ZEND_CHECK_ARG_FLAG(zf, arg_num, ZEND_SEND_BY_REF)

#define QUICK_ARG_SHOULD_BE_SENT_BY_REF(zf, arg_num) \
	ZEND_CHECK_ARG_FLAG(zf, arg_num, ZEND_SEND_BY_REF|ZEND_SEND_PREFER_REF)

#define QUICK_ARG_MAY_BE_SENT_BY_REF(zf, arg_num) \
	ZEND_CHECK_ARG_FLAG(zf, arg_num, ZEND_SEND_PREFER_REF)

#define ZEND_RETURN_VAL 0
#define ZEND_RETURN_REF 1


#define ZEND_RETURNS_FUNCTION 1<<0
#define ZEND_RETURNS_VALUE    1<<1

#define ZEND_FAST_RET_TO_CATCH		1
#define ZEND_FAST_RET_TO_FINALLY	2

#define ZEND_FAST_CALL_FROM_CATCH	1
#define ZEND_FAST_CALL_FROM_FINALLY	2

#define ZEND_ARRAY_ELEMENT_REF		(1<<0)
#define ZEND_ARRAY_NOT_PACKED		(1<<1)
#define ZEND_ARRAY_SIZE_SHIFT		2

/* Pseudo-opcodes that are used only temporarily during compilation */
<<<<<<< HEAD
#define ZEND_BRK 254
=======
#define ZEND_GOTO 253
#define ZEND_BRK  254
>>>>>>> 6065b29f
#define ZEND_CONT 255


END_EXTERN_C()

#define ZEND_CLONE_FUNC_NAME		"__clone"
#define ZEND_CONSTRUCTOR_FUNC_NAME	"__construct"
#define ZEND_DESTRUCTOR_FUNC_NAME	"__destruct"
#define ZEND_GET_FUNC_NAME          "__get"
#define ZEND_SET_FUNC_NAME          "__set"
#define ZEND_UNSET_FUNC_NAME        "__unset"
#define ZEND_ISSET_FUNC_NAME        "__isset"
#define ZEND_CALL_FUNC_NAME         "__call"
#define ZEND_CALLSTATIC_FUNC_NAME   "__callstatic"
#define ZEND_TOSTRING_FUNC_NAME     "__tostring"
#define ZEND_AUTOLOAD_FUNC_NAME     "__autoload"
#define ZEND_INVOKE_FUNC_NAME       "__invoke"
#define ZEND_DEBUGINFO_FUNC_NAME    "__debuginfo"

/* The following constants may be combined in CG(compiler_options)
 * to change the default compiler behavior */

/* generate extended debug information */
#define ZEND_COMPILE_EXTENDED_INFO				(1<<0)

/* call op_array handler of extendions */
#define ZEND_COMPILE_HANDLE_OP_ARRAY            (1<<1)

/* generate ZEND_INIT_FCALL_BY_NAME for internal functions instead of ZEND_INIT_FCALL */
#define ZEND_COMPILE_IGNORE_INTERNAL_FUNCTIONS	(1<<2)

/* don't perform early binding for classes inherited form internal ones;
 * in namespaces assume that internal class that doesn't exist at compile-time
 * may apper in run-time */
#define ZEND_COMPILE_IGNORE_INTERNAL_CLASSES	(1<<3)

/* generate ZEND_DECLARE_INHERITED_CLASS_DELAYED opcode to delay early binding */
#define ZEND_COMPILE_DELAYED_BINDING			(1<<4)

/* disable constant substitution at compile-time */
#define ZEND_COMPILE_NO_CONSTANT_SUBSTITUTION	(1<<5)

/* disable usage of builtin instruction for strlen() */
#define ZEND_COMPILE_NO_BUILTIN_STRLEN			(1<<6)

/* disable substitution of persistent constants at compile-time */
#define ZEND_COMPILE_NO_PERSISTENT_CONSTANT_SUBSTITUTION	(1<<7)

/* The default value for CG(compiler_options) */
#define ZEND_COMPILE_DEFAULT					ZEND_COMPILE_HANDLE_OP_ARRAY

/* The default value for CG(compiler_options) during eval() */
#define ZEND_COMPILE_DEFAULT_FOR_EVAL			0

#endif /* ZEND_COMPILE_H */

/*
 * Local variables:
 * tab-width: 4
 * c-basic-offset: 4
 * indent-tabs-mode: t
 * End:
 */<|MERGE_RESOLUTION|>--- conflicted
+++ resolved
@@ -953,12 +953,8 @@
 #define ZEND_ARRAY_SIZE_SHIFT		2
 
 /* Pseudo-opcodes that are used only temporarily during compilation */
-<<<<<<< HEAD
-#define ZEND_BRK 254
-=======
 #define ZEND_GOTO 253
 #define ZEND_BRK  254
->>>>>>> 6065b29f
 #define ZEND_CONT 255
 
 
