--- conflicted
+++ resolved
@@ -840,14 +840,12 @@
 #define ZEND_FAST_RET_TO_CATCH		1
 #define ZEND_FAST_RET_TO_FINALLY	2
 
-<<<<<<< HEAD
+#define ZEND_FAST_CALL_FOR_CATCH	1
+#define ZEND_FAST_CALL_FOR_FINALLY	2
+
 #define ZEND_ARRAY_ELEMENT_REF		(1<<0)
 #define ZEND_ARRAY_NOT_PACKED		(1<<1)
 #define ZEND_ARRAY_SIZE_SHIFT		2
-=======
-#define ZEND_FAST_CALL_FOR_CATCH	1
-#define ZEND_FAST_CALL_FOR_FINALLY	2
->>>>>>> f6f621ef
 
 END_EXTERN_C()
 
