--- conflicted
+++ resolved
@@ -480,13 +480,10 @@
 	return SUCCESS;
 }
 
-<<<<<<< HEAD
-ZEND_API int zend_hash_del_key_or_index(HashTable *ht, const char *arKey, zend_size_t nKeyLength, zend_uint_t h, int flag)
-=======
 ZEND_API void zend_hash_reindex(HashTable *ht, zend_bool only_integer_keys) {
 	Bucket *p;
-	uint nIndex;
-	ulong offset = 0;
+	zend_uint_t nIndex;
+	zend_uint_t offset = 0;
 
 	IS_CONSISTENT(ht);
 	if (UNEXPECTED(ht->nNumOfElements == 0)) {
@@ -507,8 +504,7 @@
 	ht->nNextFreeElement = offset;
 }
 
-ZEND_API int zend_hash_del_key_or_index(HashTable *ht, const char *arKey, uint nKeyLength, ulong h, int flag)
->>>>>>> 3204ad58
+ZEND_API int zend_hash_del_key_or_index(HashTable *ht, const char *arKey, zend_size_t nKeyLength, zend_uint_t h, int flag)
 {
 	zend_uint_t nIndex;
 	Bucket *p;
