/*
   +----------------------------------------------------------------------+
   | Zend Engine                                                          |
   +----------------------------------------------------------------------+
   | Copyright (c) 1998-2014 Zend Technologies Ltd. (http://www.zend.com) |
   +----------------------------------------------------------------------+
   | This source file is subject to version 2.00 of the Zend license,     |
   | that is bundled with this package in the file LICENSE, and is        | 
   | available through the world-wide-web at the following url:           |
   | http://www.zend.com/license/2_00.txt.                                |
   | If you did not receive a copy of the Zend license and are unable to  |
   | obtain it through the world-wide-web, please send a note to          |
   | license@zend.com so we can mail you a copy immediately.              |
   +----------------------------------------------------------------------+
   | Authors: Andi Gutmans <andi@zend.com>                                |
   |          Zeev Suraski <zeev@zend.com>                                |
   +----------------------------------------------------------------------+
*/

/* $Id$ */

#include "zend.h"
#include "zend_globals.h"

#define CONNECT_TO_BUCKET_DLLIST(element, list_head)		\
	(element)->pNext = (list_head);							\
	(element)->pLast = NULL;								\
	if ((element)->pNext) {									\
		(element)->pNext->pLast = (element);				\
	}

#define CONNECT_TO_GLOBAL_DLLIST(element, ht)				\
	(element)->pListLast = (ht)->pListTail;					\
	(ht)->pListTail = (element);							\
	(element)->pListNext = NULL;							\
	if ((element)->pListLast != NULL) {						\
		(element)->pListLast->pListNext = (element);		\
	}														\
	if (!(ht)->pListHead) {									\
		(ht)->pListHead = (element);						\
	}														\
	if ((ht)->pInternalPointer == NULL) {					\
		(ht)->pInternalPointer = (element);					\
	}

#if ZEND_DEBUG
#define HT_OK				0
#define HT_IS_DESTROYING	1
#define HT_DESTROYED		2
#define HT_CLEANING			3

static void _zend_is_inconsistent(const HashTable *ht, const char *file, zend_size_t line)
{
	if (ht->inconsistent==HT_OK) {
		return;
	}
	switch (ht->inconsistent) {
		case HT_IS_DESTROYING:
			zend_output_debug_string(1, "%s(%d) : ht=%p is being destroyed", file, line, ht);
			break;
		case HT_DESTROYED:
			zend_output_debug_string(1, "%s(%d) : ht=%p is already destroyed", file, line, ht);
			break;
		case HT_CLEANING:
			zend_output_debug_string(1, "%s(%d) : ht=%p is being cleaned", file, line, ht);
			break;
		default:
			zend_output_debug_string(1, "%s(%d) : ht=%p is inconsistent", file, line, ht);
			break;
	}
	zend_bailout();
}
#define IS_CONSISTENT(a) _zend_is_inconsistent(a, __FILE__, __LINE__);
#define SET_INCONSISTENT(n) ht->inconsistent = n;
#else
#define IS_CONSISTENT(a)
#define SET_INCONSISTENT(n)
#endif

#define HASH_PROTECT_RECURSION(ht)														\
	if ((ht)->bApplyProtection) {														\
		if ((ht)->nApplyCount++ >= 3) {													\
			zend_error(E_ERROR, "Nesting level too deep - recursive dependency?");		\
		}																				\
	}


#define HASH_UNPROTECT_RECURSION(ht)													\
	if ((ht)->bApplyProtection) {														\
		(ht)->nApplyCount--;															\
	}


#define ZEND_HASH_IF_FULL_DO_RESIZE(ht)				\
	if ((ht)->nNumOfElements > (ht)->nTableSize) {	\
		zend_hash_do_resize(ht);					\
	}

static void zend_hash_do_resize(HashTable *ht);

ZEND_API zend_uint_t zend_hash_func(const char *arKey, zend_size_t nKeyLength)
{
	return zend_inline_hash_func(arKey, nKeyLength);
}


#define UPDATE_DATA(ht, p, pData, nDataSize)											\
	if (nDataSize == sizeof(void*)) {													\
		if ((p)->pData != &(p)->pDataPtr) {												\
			pefree_rel((p)->pData, (ht)->persistent);									\
		}																				\
		memcpy(&(p)->pDataPtr, pData, sizeof(void *));									\
		(p)->pData = &(p)->pDataPtr;													\
	} else {																			\
		if ((p)->pData == &(p)->pDataPtr) {												\
			(p)->pData = (void *) pemalloc_rel(nDataSize, (ht)->persistent);			\
			(p)->pDataPtr=NULL;															\
		} else {																		\
			(p)->pData = (void *) perealloc_rel((p)->pData, nDataSize, (ht)->persistent);	\
			/* (p)->pDataPtr is already NULL so no need to initialize it */				\
		}																				\
		memcpy((p)->pData, pData, nDataSize);											\
	}

#define INIT_DATA(ht, p, pData, nDataSize);								\
	if (nDataSize == sizeof(void*)) {									\
		memcpy(&(p)->pDataPtr, pData, sizeof(void *));					\
		(p)->pData = &(p)->pDataPtr;									\
	} else {															\
		(p)->pData = (void *) pemalloc_rel(nDataSize, (ht)->persistent);\
		memcpy((p)->pData, pData, nDataSize);							\
		(p)->pDataPtr=NULL;												\
	}

#define CHECK_INIT(ht) do {												\
	if (UNEXPECTED((ht)->nTableMask == 0)) {								\
		(ht)->arBuckets = (Bucket **) pecalloc((ht)->nTableSize, sizeof(Bucket *), (ht)->persistent);	\
		(ht)->nTableMask = (ht)->nTableSize - 1;						\
	}																	\
} while (0)
 
static const Bucket *uninitialized_bucket = NULL;

<<<<<<< HEAD
ZEND_API int _zend_hash_init(HashTable *ht, zend_uint_t nSize, dtor_func_t pDestructor, zend_bool persistent ZEND_FILE_LINE_DC)
=======
static zend_always_inline void i_zend_hash_bucket_delete(HashTable *ht, Bucket *p)
{
#ifdef ZEND_SIGNALS
	TSRMLS_FETCH();
#endif

	HANDLE_BLOCK_INTERRUPTIONS();
	if (p->pLast) {
		p->pLast->pNext = p->pNext;
	} else {
		ht->arBuckets[p->h & ht->nTableMask] = p->pNext;
	}
	if (p->pNext) {
		p->pNext->pLast = p->pLast;
	}
	if (p->pListLast != NULL) {
		p->pListLast->pListNext = p->pListNext;
	} else { 
		/* Deleting the head of the list */
		ht->pListHead = p->pListNext;
	}
	if (p->pListNext != NULL) {
		p->pListNext->pListLast = p->pListLast;
	} else {
		/* Deleting the tail of the list */
		ht->pListTail = p->pListLast;
	}
	if (ht->pInternalPointer == p) {
		ht->pInternalPointer = p->pListNext;
	}
	ht->nNumOfElements--;
	if (ht->pDestructor) {
		ht->pDestructor(p->pData);
	}
	if (p->pData != &p->pDataPtr) {
		pefree(p->pData, ht->persistent);
	}
	pefree(p, ht->persistent);
	HANDLE_UNBLOCK_INTERRUPTIONS();
}

static void zend_hash_bucket_delete(HashTable *ht, Bucket *p) {
	i_zend_hash_bucket_delete(ht, p);
}

ZEND_API int _zend_hash_init(HashTable *ht, uint nSize, dtor_func_t pDestructor, zend_bool persistent ZEND_FILE_LINE_DC)
>>>>>>> 61103cc2
{
	zend_uint_t i = 3;

	SET_INCONSISTENT(HT_OK);

	if (nSize >= ZEND_INT_MAX) {
		/* prevent overflow */
		ht->nTableSize = ZEND_INT_MAX;
	} else {
		while ((Z_UI(1) << i) < nSize) {
			i++;
		}
		ht->nTableSize = Z_UI(1) << i;
	}

	ht->nTableMask = 0;	/* 0 means that ht->arBuckets is uninitialized */
	ht->pDestructor = pDestructor;
	ht->arBuckets = (Bucket**)&uninitialized_bucket;
	ht->pListHead = NULL;
	ht->pListTail = NULL;
	ht->nNumOfElements = 0;
	ht->nNextFreeElement = 0;
	ht->pInternalPointer = NULL;
	ht->persistent = persistent;
	ht->nApplyCount = 0;
	ht->bApplyProtection = 1;
	return SUCCESS;
}


ZEND_API int _zend_hash_init_ex(HashTable *ht, zend_uint_t nSize, dtor_func_t pDestructor, zend_bool persistent, zend_bool bApplyProtection ZEND_FILE_LINE_DC)
{
	int retval = _zend_hash_init(ht, nSize, pDestructor, persistent ZEND_FILE_LINE_CC);

	ht->bApplyProtection = bApplyProtection;
	return retval;
}


ZEND_API void zend_hash_set_apply_protection(HashTable *ht, zend_bool bApplyProtection)
{
	ht->bApplyProtection = bApplyProtection;
}



ZEND_API int _zend_hash_add_or_update(HashTable *ht, const char *arKey, zend_size_t nKeyLength, void *pData, zend_uint_t nDataSize, void **pDest, int flag ZEND_FILE_LINE_DC)
{
	zend_uint_t h;
	zend_uint_t nIndex;
	Bucket *p;
#ifdef ZEND_SIGNALS
	TSRMLS_FETCH();
#endif

	IS_CONSISTENT(ht);

	ZEND_ASSERT(nKeyLength != 0);

	CHECK_INIT(ht);

	h = zend_inline_hash_func(arKey, nKeyLength);
	nIndex = h & ht->nTableMask;

	p = ht->arBuckets[nIndex];
	while (p != NULL) {
		if (p->arKey == arKey ||
			((p->h == h) && (p->nKeyLength == nKeyLength) && !memcmp(p->arKey, arKey, nKeyLength))) {
				if (flag & HASH_ADD) {
					return FAILURE;
				}
				ZEND_ASSERT(p->pData != pData);
				HANDLE_BLOCK_INTERRUPTIONS();
				if (ht->pDestructor) {
					ht->pDestructor(p->pData);
				}
				UPDATE_DATA(ht, p, pData, nDataSize);
				if (pDest) {
					*pDest = p->pData;
				}
				HANDLE_UNBLOCK_INTERRUPTIONS();
				return SUCCESS;
		}
		p = p->pNext;
	}
	
	if (IS_INTERNED(arKey)) {
		p = (Bucket *) pemalloc(sizeof(Bucket), ht->persistent);
		p->arKey = arKey;
	} else {
		p = (Bucket *) pemalloc(sizeof(Bucket) + nKeyLength, ht->persistent);
		p->arKey = (const char*)(p + 1);
		memcpy((char*)p->arKey, arKey, nKeyLength);
	}
	p->nKeyLength = nKeyLength;
	INIT_DATA(ht, p, pData, nDataSize);
	p->h = h;
	CONNECT_TO_BUCKET_DLLIST(p, ht->arBuckets[nIndex]);
	if (pDest) {
		*pDest = p->pData;
	}

	HANDLE_BLOCK_INTERRUPTIONS();
	CONNECT_TO_GLOBAL_DLLIST(p, ht);
	ht->arBuckets[nIndex] = p;
	HANDLE_UNBLOCK_INTERRUPTIONS();

	ht->nNumOfElements++;
	ZEND_HASH_IF_FULL_DO_RESIZE(ht);		/* If the Hash table is full, resize it */
	return SUCCESS;
}

ZEND_API int _zend_hash_quick_add_or_update(HashTable *ht, const char *arKey, zend_size_t nKeyLength, zend_uint_t h, void *pData, zend_uint_t nDataSize, void **pDest, int flag ZEND_FILE_LINE_DC)
{
	zend_uint_t nIndex;
	Bucket *p;
#ifdef ZEND_SIGNALS
	TSRMLS_FETCH();
#endif

	IS_CONSISTENT(ht);

	ZEND_ASSERT(nKeyLength != 0);

	CHECK_INIT(ht);
	nIndex = h & ht->nTableMask;
	
	p = ht->arBuckets[nIndex];
	while (p != NULL) {
		if (p->arKey == arKey ||
			((p->h == h) && (p->nKeyLength == nKeyLength) && !memcmp(p->arKey, arKey, nKeyLength))) {
				if (flag & HASH_ADD) {
					return FAILURE;
				}
				ZEND_ASSERT(p->pData != pData);
				HANDLE_BLOCK_INTERRUPTIONS();
				if (ht->pDestructor) {
					ht->pDestructor(p->pData);
				}
				UPDATE_DATA(ht, p, pData, nDataSize);
				if (pDest) {
					*pDest = p->pData;
				}
				HANDLE_UNBLOCK_INTERRUPTIONS();
				return SUCCESS;
		}
		p = p->pNext;
	}
	
	if (IS_INTERNED(arKey)) {
		p = (Bucket *) pemalloc(sizeof(Bucket), ht->persistent);
		p->arKey = arKey;
	} else {
		p = (Bucket *) pemalloc(sizeof(Bucket) + nKeyLength, ht->persistent);
		p->arKey = (const char*)(p + 1);
		memcpy((char*)p->arKey, arKey, nKeyLength);
	}

	p->nKeyLength = nKeyLength;
	INIT_DATA(ht, p, pData, nDataSize);
	p->h = h;
	
	CONNECT_TO_BUCKET_DLLIST(p, ht->arBuckets[nIndex]);

	if (pDest) {
		*pDest = p->pData;
	}

	HANDLE_BLOCK_INTERRUPTIONS();
	ht->arBuckets[nIndex] = p;
	CONNECT_TO_GLOBAL_DLLIST(p, ht);
	HANDLE_UNBLOCK_INTERRUPTIONS();

	ht->nNumOfElements++;
	ZEND_HASH_IF_FULL_DO_RESIZE(ht);		/* If the Hash table is full, resize it */
	return SUCCESS;
}


ZEND_API int zend_hash_add_empty_element(HashTable *ht, const char *arKey, zend_size_t nKeyLength)
{
	void *dummy = (void *) 1;

	return zend_hash_add(ht, arKey, nKeyLength, &dummy, sizeof(void *), NULL);
}


ZEND_API int _zend_hash_index_update_or_next_insert(HashTable *ht, zend_uint_t h, void *pData, zend_uint_t nDataSize, void **pDest, int flag ZEND_FILE_LINE_DC)
{
	zend_uint_t nIndex;
	Bucket *p;
#ifdef ZEND_SIGNALS
	TSRMLS_FETCH();
#endif

	IS_CONSISTENT(ht);
	CHECK_INIT(ht);

	if (flag & HASH_NEXT_INSERT) {
		h = ht->nNextFreeElement;
	}
	nIndex = h & ht->nTableMask;

	p = ht->arBuckets[nIndex];
	while (p != NULL) {
		if ((p->nKeyLength == 0) && (p->h == h)) {
			if (flag & HASH_NEXT_INSERT || flag & HASH_ADD) {
				return FAILURE;
			}
			ZEND_ASSERT(p->pData != pData);
			HANDLE_BLOCK_INTERRUPTIONS();
			if (ht->pDestructor) {
				ht->pDestructor(p->pData);
			}
			UPDATE_DATA(ht, p, pData, nDataSize);
			HANDLE_UNBLOCK_INTERRUPTIONS();
<<<<<<< HEAD
			if ((zend_int_t)h >= (zend_int_t)ht->nNextFreeElement) {
				ht->nNextFreeElement = h < ZEND_INT_MAX ? h + 1 : ZEND_INT_MAX;
			}
=======
>>>>>>> 61103cc2
			if (pDest) {
				*pDest = p->pData;
			}
			return SUCCESS;
		}
		p = p->pNext;
	}
	p = (Bucket *) pemalloc_rel(sizeof(Bucket), ht->persistent);
	p->arKey = NULL;
	p->nKeyLength = 0; /* Numeric indices are marked by making the nKeyLength == 0 */
	p->h = h;
	INIT_DATA(ht, p, pData, nDataSize);
	if (pDest) {
		*pDest = p->pData;
	}

	CONNECT_TO_BUCKET_DLLIST(p, ht->arBuckets[nIndex]);

	HANDLE_BLOCK_INTERRUPTIONS();
	ht->arBuckets[nIndex] = p;
	CONNECT_TO_GLOBAL_DLLIST(p, ht);
	HANDLE_UNBLOCK_INTERRUPTIONS();

	if ((zend_int_t)h >= (zend_int_t)ht->nNextFreeElement) {
		ht->nNextFreeElement = h < ZEND_INT_MAX ? h + 1 : ZEND_INT_MAX;
	}
	ht->nNumOfElements++;
	ZEND_HASH_IF_FULL_DO_RESIZE(ht);
	return SUCCESS;
}


static void zend_hash_do_resize(HashTable *ht)
{
	Bucket **t;
#ifdef ZEND_SIGNALS
	TSRMLS_FETCH();
#endif

	IS_CONSISTENT(ht);

	if ((ht->nTableSize << 1) > 0) {	/* Let's double the table size */
		t = (Bucket **) perealloc(ht->arBuckets, (ht->nTableSize << 1) * sizeof(Bucket *), ht->persistent);
		HANDLE_BLOCK_INTERRUPTIONS();
		ht->arBuckets = t;
		ht->nTableSize = (ht->nTableSize << 1);
		ht->nTableMask = ht->nTableSize - 1;
		zend_hash_rehash(ht);
		HANDLE_UNBLOCK_INTERRUPTIONS();
	}
}

ZEND_API int zend_hash_rehash(HashTable *ht)
{
	Bucket *p;
	zend_uint_t nIndex;

	IS_CONSISTENT(ht);
	if (UNEXPECTED(ht->nNumOfElements == 0)) {
		return SUCCESS;
	}

	memset(ht->arBuckets, 0, ht->nTableSize * sizeof(Bucket *));
	p = ht->pListHead;
	while (p != NULL) {
		nIndex = p->h & ht->nTableMask;
		CONNECT_TO_BUCKET_DLLIST(p, ht->arBuckets[nIndex]);
		ht->arBuckets[nIndex] = p;
		p = p->pListNext;
	}
	return SUCCESS;
}

ZEND_API int zend_hash_del_key_or_index(HashTable *ht, const char *arKey, zend_size_t nKeyLength, zend_uint_t h, int flag)
{
	zend_uint_t nIndex;
	Bucket *p;

	IS_CONSISTENT(ht);

	if (flag == HASH_DEL_KEY) {
		h = zend_inline_hash_func(arKey, nKeyLength);
	}
	nIndex = h & ht->nTableMask;

	p = ht->arBuckets[nIndex];
	while (p != NULL) {
		if ((p->h == h) 
			 && (p->nKeyLength == nKeyLength)
			 && ((p->nKeyLength == 0) /* Numeric index (short circuits the memcmp() check) */
				 || !memcmp(p->arKey, arKey, nKeyLength))) { /* String index */
			i_zend_hash_bucket_delete(ht, p);
			return SUCCESS;
		}
		p = p->pNext;
	}
	return FAILURE;
}


ZEND_API void zend_hash_destroy(HashTable *ht)
{
	Bucket *p, *q;

	IS_CONSISTENT(ht);

	SET_INCONSISTENT(HT_IS_DESTROYING);

	p = ht->pListHead;
	while (p != NULL) {
		q = p;
		p = p->pListNext;
		if (ht->pDestructor) {
			ht->pDestructor(q->pData);
		}
		if (q->pData != &q->pDataPtr) {
			pefree(q->pData, ht->persistent);
		}
		pefree(q, ht->persistent);
	}
	if (ht->nTableMask) {
		pefree(ht->arBuckets, ht->persistent);
	}

	SET_INCONSISTENT(HT_DESTROYED);
}


ZEND_API void zend_hash_clean(HashTable *ht)
{
	Bucket *p, *q;

	IS_CONSISTENT(ht);

	p = ht->pListHead;

	if (ht->nTableMask) {
		memset(ht->arBuckets, 0, ht->nTableSize*sizeof(Bucket *));
	}
	ht->pListHead = NULL;
	ht->pListTail = NULL;
	ht->nNumOfElements = 0;
	ht->nNextFreeElement = 0;
	ht->pInternalPointer = NULL;

	while (p != NULL) {
		q = p;
		p = p->pListNext;
		if (ht->pDestructor) {
			ht->pDestructor(q->pData);
		}
		if (q->pData != &q->pDataPtr) {
			pefree(q->pData, ht->persistent);
		}
		pefree(q, ht->persistent);
	}
}

<<<<<<< HEAD
/* This function is used by the various apply() functions.
 * It deletes the passed bucket, and returns the address of the
 * next bucket.  The hash *may* be altered during that time, the
 * returned value will still be valid.
 */
static Bucket *zend_hash_apply_deleter(HashTable *ht, Bucket *p)
{
	Bucket *retval;
#ifdef ZEND_SIGNALS
	TSRMLS_FETCH();
#endif

	HANDLE_BLOCK_INTERRUPTIONS();
	if (p->pLast) {
		p->pLast->pNext = p->pNext;
	} else {
		zend_uint_t nIndex;

		nIndex = p->h & ht->nTableMask;
		ht->arBuckets[nIndex] = p->pNext;
	}
	if (p->pNext) {
		p->pNext->pLast = p->pLast;
	} else {
		/* Nothing to do as this list doesn't have a tail */
	}

	if (p->pListLast != NULL) {
		p->pListLast->pListNext = p->pListNext;
	} else { 
		/* Deleting the head of the list */
		ht->pListHead = p->pListNext;
	}
	if (p->pListNext != NULL) {
		p->pListNext->pListLast = p->pListLast;
	} else {
		ht->pListTail = p->pListLast;
	}
	if (ht->pInternalPointer == p) {
		ht->pInternalPointer = p->pListNext;
	}
	ht->nNumOfElements--;
	HANDLE_UNBLOCK_INTERRUPTIONS();

	if (ht->pDestructor) {
		ht->pDestructor(p->pData);
	}
	if (p->pData != &p->pDataPtr) {
		pefree(p->pData, ht->persistent);
	}
	retval = p->pListNext;
	pefree(p, ht->persistent);

	return retval;
}


=======
>>>>>>> 61103cc2
ZEND_API void zend_hash_graceful_destroy(HashTable *ht)
{
	IS_CONSISTENT(ht);

	while (ht->pListHead != NULL) {
		zend_hash_bucket_delete(ht, ht->pListHead);
	}

	if (ht->nTableMask) {
		pefree(ht->arBuckets, ht->persistent);
	}

	SET_INCONSISTENT(HT_DESTROYED);
}

ZEND_API void zend_hash_graceful_reverse_destroy(HashTable *ht)
{
	IS_CONSISTENT(ht);

	while (ht->pListTail != NULL) {
		zend_hash_bucket_delete(ht, ht->pListTail);
	}

	if (ht->nTableMask) {
		pefree(ht->arBuckets, ht->persistent);
	}

	SET_INCONSISTENT(HT_DESTROYED);
}

/* This is used to recurse elements and selectively delete certain entries 
 * from a hashtable. apply_func() receives the data and decides if the entry 
 * should be deleted or recursion should be stopped. The following three 
 * return codes are possible:
 * ZEND_HASH_APPLY_KEEP   - continue
 * ZEND_HASH_APPLY_STOP   - stop iteration
 * ZEND_HASH_APPLY_REMOVE - delete the element, combineable with the former
 */

ZEND_API void zend_hash_apply(HashTable *ht, apply_func_t apply_func TSRMLS_DC)
{
	Bucket *p;

	IS_CONSISTENT(ht);

	HASH_PROTECT_RECURSION(ht);
	p = ht->pListHead;
	while (p != NULL) {
		int result = apply_func(p->pData TSRMLS_CC);

		Bucket *p_next = p->pListNext;
		if (result & ZEND_HASH_APPLY_REMOVE) {
			zend_hash_bucket_delete(ht, p);
		}
		p = p_next;

		if (result & ZEND_HASH_APPLY_STOP) {
			break;
		}
	}
	HASH_UNPROTECT_RECURSION(ht);
}


ZEND_API void zend_hash_apply_with_argument(HashTable *ht, apply_func_arg_t apply_func, void *argument TSRMLS_DC)
{
	Bucket *p;

	IS_CONSISTENT(ht);

	HASH_PROTECT_RECURSION(ht);
	p = ht->pListHead;
	while (p != NULL) {
		int result = apply_func(p->pData, argument TSRMLS_CC);
		
		Bucket *p_next = p->pListNext;
		if (result & ZEND_HASH_APPLY_REMOVE) {
			zend_hash_bucket_delete(ht, p);
		}
		p = p_next;

		if (result & ZEND_HASH_APPLY_STOP) {
			break;
		}
	}
	HASH_UNPROTECT_RECURSION(ht);
}


ZEND_API void zend_hash_apply_with_arguments(HashTable *ht TSRMLS_DC, apply_func_args_t apply_func, int num_args, ...)
{
	Bucket *p;
	va_list args;
	zend_hash_key hash_key;

	IS_CONSISTENT(ht);

	HASH_PROTECT_RECURSION(ht);

	p = ht->pListHead;
	while (p != NULL) {
		int result;
		va_start(args, num_args);
		hash_key.arKey = p->arKey;
		hash_key.nKeyLength = p->nKeyLength;
		hash_key.h = p->h;
		result = apply_func(p->pData TSRMLS_CC, num_args, args, &hash_key);

		Bucket *p_next = p->pListNext;
		if (result & ZEND_HASH_APPLY_REMOVE) {
			zend_hash_bucket_delete(ht, p);
		}
		p = p_next;

		if (result & ZEND_HASH_APPLY_STOP) {
			va_end(args);
			break;
		}
		va_end(args);
	}

	HASH_UNPROTECT_RECURSION(ht);
}


ZEND_API void zend_hash_reverse_apply(HashTable *ht, apply_func_t apply_func TSRMLS_DC)
{
	Bucket *p;

	IS_CONSISTENT(ht);

	HASH_PROTECT_RECURSION(ht);
	p = ht->pListTail;
	while (p != NULL) {
		int result = apply_func(p->pData TSRMLS_CC);

		Bucket *p_last = p->pListLast;
		if (result & ZEND_HASH_APPLY_REMOVE) {
			zend_hash_bucket_delete(ht, p);
		}
		p = p_last;

		if (result & ZEND_HASH_APPLY_STOP) {
			break;
		}
	}
	HASH_UNPROTECT_RECURSION(ht);
}


ZEND_API void zend_hash_copy(HashTable *target, HashTable *source, copy_ctor_func_t pCopyConstructor, void *tmp, zend_uint_t size)
{
	Bucket *p;
	void *new_entry;
	zend_bool setTargetPointer;

	IS_CONSISTENT(source);
	IS_CONSISTENT(target);

	setTargetPointer = !target->pInternalPointer;
	p = source->pListHead;
	while (p) {
		if (setTargetPointer && source->pInternalPointer == p) {
			target->pInternalPointer = NULL;
		}
		if (p->nKeyLength) {
			zend_hash_quick_update(target, p->arKey, p->nKeyLength, p->h, p->pData, size, &new_entry);
		} else {
			zend_hash_index_update(target, p->h, p->pData, size, &new_entry);
		}
		if (pCopyConstructor) {
			pCopyConstructor(new_entry);
		}
		p = p->pListNext;
	}
	if (!target->pInternalPointer) {
		target->pInternalPointer = target->pListHead;
	}
}


ZEND_API void _zend_hash_merge(HashTable *target, HashTable *source, copy_ctor_func_t pCopyConstructor, void *tmp, zend_uint_t size, int overwrite ZEND_FILE_LINE_DC)
{
	Bucket *p;
	void *t;
	int mode = (overwrite?HASH_UPDATE:HASH_ADD);

	IS_CONSISTENT(source);
	IS_CONSISTENT(target);

	p = source->pListHead;
	while (p) {
		if (p->nKeyLength>0) {
			if (_zend_hash_quick_add_or_update(target, p->arKey, p->nKeyLength, p->h, p->pData, size, &t, mode ZEND_FILE_LINE_RELAY_CC)==SUCCESS && pCopyConstructor) {
				pCopyConstructor(t);
			}
		} else {
			if ((mode==HASH_UPDATE || !zend_hash_index_exists(target, p->h)) && zend_hash_index_update(target, p->h, p->pData, size, &t)==SUCCESS && pCopyConstructor) {
				pCopyConstructor(t);
			}
		}
		p = p->pListNext;
	}
	target->pInternalPointer = target->pListHead;
}


static zend_bool zend_hash_replace_checker_wrapper(HashTable *target, void *source_data, Bucket *p, void *pParam, merge_checker_func_t merge_checker_func)
{
	zend_hash_key hash_key;

	hash_key.arKey = p->arKey;
	hash_key.nKeyLength = p->nKeyLength;
	hash_key.h = p->h;
	return merge_checker_func(target, source_data, &hash_key, pParam);
}


ZEND_API void zend_hash_merge_ex(HashTable *target, HashTable *source, copy_ctor_func_t pCopyConstructor, zend_uint_t size, merge_checker_func_t pMergeSource, void *pParam)
{
	Bucket *p;
	void *t;

	IS_CONSISTENT(source);
	IS_CONSISTENT(target);

	p = source->pListHead;
	while (p) {
		if (zend_hash_replace_checker_wrapper(target, p->pData, p, pParam, pMergeSource)) {
			if (zend_hash_quick_update(target, p->arKey, p->nKeyLength, p->h, p->pData, size, &t)==SUCCESS && pCopyConstructor) {
				pCopyConstructor(t);
			}
		}
		p = p->pListNext;
	}
	target->pInternalPointer = target->pListHead;
}


/* Returns SUCCESS if found and FAILURE if not. The pointer to the
 * data is returned in pData. The reason is that there's no reason
 * someone using the hash table might not want to have NULL data
 */
ZEND_API int zend_hash_find(const HashTable *ht, const char *arKey, zend_size_t nKeyLength, void **pData)
{
	zend_uint_t h;
	zend_uint_t nIndex;
	Bucket *p;

	IS_CONSISTENT(ht);

	h = zend_inline_hash_func(arKey, nKeyLength);
	nIndex = h & ht->nTableMask;

	p = ht->arBuckets[nIndex];
	while (p != NULL) {
		if (p->arKey == arKey ||
			((p->h == h) && (p->nKeyLength == nKeyLength) && !memcmp(p->arKey, arKey, nKeyLength))) {
				*pData = p->pData;
				return SUCCESS;
		}
		p = p->pNext;
	}
	return FAILURE;
}


ZEND_API int zend_hash_quick_find(const HashTable *ht, const char *arKey, zend_size_t nKeyLength, zend_uint_t h, void **pData)
{
	zend_uint_t nIndex;
	Bucket *p;

	ZEND_ASSERT(nKeyLength != 0);

	IS_CONSISTENT(ht);

	nIndex = h & ht->nTableMask;

	p = ht->arBuckets[nIndex];
	while (p != NULL) {
		if (p->arKey == arKey ||
			((p->h == h) && (p->nKeyLength == nKeyLength) && !memcmp(p->arKey, arKey, nKeyLength))) {
				*pData = p->pData;
				return SUCCESS;
		}
		p = p->pNext;
	}
	return FAILURE;
}


ZEND_API int zend_hash_exists(const HashTable *ht, const char *arKey, zend_size_t nKeyLength)
{
	zend_uint_t h;
	zend_uint_t nIndex;
	Bucket *p;

	IS_CONSISTENT(ht);

	h = zend_inline_hash_func(arKey, nKeyLength);
	nIndex = h & ht->nTableMask;

	p = ht->arBuckets[nIndex];
	while (p != NULL) {
		if (p->arKey == arKey ||
			((p->h == h) && (p->nKeyLength == nKeyLength) && !memcmp(p->arKey, arKey, nKeyLength))) {
				return 1;
		}
		p = p->pNext;
	}
	return 0;
}


ZEND_API int zend_hash_quick_exists(const HashTable *ht, const char *arKey, zend_size_t nKeyLength, zend_uint_t h)
{
	zend_uint_t nIndex;
	Bucket *p;

	ZEND_ASSERT(nKeyLength != 0);

	IS_CONSISTENT(ht);

	nIndex = h & ht->nTableMask;

	p = ht->arBuckets[nIndex];
	while (p != NULL) {
		if (p->arKey == arKey ||
			((p->h == h) && (p->nKeyLength == nKeyLength) && !memcmp(p->arKey, arKey, nKeyLength))) {
				return 1;
		}
		p = p->pNext;
	}
	return 0;

}


ZEND_API int zend_hash_index_find(const HashTable *ht, zend_uint_t h, void **pData)
{
	zend_uint_t nIndex;
	Bucket *p;

	IS_CONSISTENT(ht);

	nIndex = h & ht->nTableMask;

	p = ht->arBuckets[nIndex];
	while (p != NULL) {
		if ((p->h == h) && (p->nKeyLength == 0)) {
			*pData = p->pData;
			return SUCCESS;
		}
		p = p->pNext;
	}
	return FAILURE;
}


ZEND_API int zend_hash_index_exists(const HashTable *ht, zend_uint_t h)
{
	zend_uint_t nIndex;
	Bucket *p;

	IS_CONSISTENT(ht);

	nIndex = h & ht->nTableMask;

	p = ht->arBuckets[nIndex];
	while (p != NULL) {
		if ((p->h == h) && (p->nKeyLength == 0)) {
			return 1;
		}
		p = p->pNext;
	}
	return 0;
}


ZEND_API zend_uint_t zend_hash_num_elements(const HashTable *ht)
{
	IS_CONSISTENT(ht);

	return ht->nNumOfElements;
}


ZEND_API int zend_hash_get_pointer(const HashTable *ht, HashPointer *ptr)
{
	ptr->pos = ht->pInternalPointer;
	if (ht->pInternalPointer) {
		ptr->h = ht->pInternalPointer->h;
		return 1;
	} else {
		ptr->h = 0;
		return 0;
	}
}

ZEND_API int zend_hash_set_pointer(HashTable *ht, const HashPointer *ptr)
{
	if (ptr->pos == NULL) {
		ht->pInternalPointer = NULL;
	} else if (ht->pInternalPointer != ptr->pos) {
		Bucket *p;

		IS_CONSISTENT(ht);
		p = ht->arBuckets[ptr->h & ht->nTableMask];
		while (p != NULL) {
			if (p == ptr->pos) {
				ht->pInternalPointer = p;
				return 1;
			}
			p = p->pNext;
		}
		return 0;
	}
	return 1;
}

ZEND_API void zend_hash_internal_pointer_reset_ex(HashTable *ht, HashPosition *pos)
{
	IS_CONSISTENT(ht);

	if (pos)
		*pos = ht->pListHead;
	else
		ht->pInternalPointer = ht->pListHead;
}


/* This function will be extremely optimized by remembering 
 * the end of the list
 */
ZEND_API void zend_hash_internal_pointer_end_ex(HashTable *ht, HashPosition *pos)
{
	IS_CONSISTENT(ht);

	if (pos)
		*pos = ht->pListTail;
	else
		ht->pInternalPointer = ht->pListTail;
}


ZEND_API int zend_hash_move_forward_ex(HashTable *ht, HashPosition *pos)
{
	HashPosition *current = pos ? pos : &ht->pInternalPointer;

	IS_CONSISTENT(ht);

	if (*current) {
		*current = (*current)->pListNext;
		return SUCCESS;
	} else
		return FAILURE;
}

ZEND_API int zend_hash_move_backwards_ex(HashTable *ht, HashPosition *pos)
{
	HashPosition *current = pos ? pos : &ht->pInternalPointer;

	IS_CONSISTENT(ht);

	if (*current) {
		*current = (*current)->pListLast;
		return SUCCESS;
	} else
		return FAILURE;
}


/* This function should be made binary safe  */
ZEND_API int zend_hash_get_current_key_ex(const HashTable *ht, char **str_index, zend_size_t *str_length, zend_uint_t *num_index, zend_bool duplicate, HashPosition *pos)
{
	Bucket *p;

	p = pos ? (*pos) : ht->pInternalPointer;

	IS_CONSISTENT(ht);

	if (p) {
		if (p->nKeyLength) {
			if (duplicate) {
				*str_index = estrndup(p->arKey, p->nKeyLength - 1);
			} else {
				*str_index = (char*)p->arKey;
			}
			if (str_length) {
				*str_length = p->nKeyLength;
			}
			return HASH_KEY_IS_STRING;
		} else {
			*num_index = p->h;
			return HASH_KEY_IS_INT;
		}
	}
	return HASH_KEY_NON_EXISTENT;
}

ZEND_API void zend_hash_get_current_key_zval_ex(const HashTable *ht, zval *key, HashPosition *pos) {
	Bucket *p;

	IS_CONSISTENT(ht);

	p = pos ? (*pos) : ht->pInternalPointer;

	if (!p) {
		Z_TYPE_P(key) = IS_NULL;
	} else if (p->nKeyLength) {
		Z_TYPE_P(key) = IS_STRING;
		Z_STRVAL_P(key) = IS_INTERNED(p->arKey) ? (char*)p->arKey : estrndup(p->arKey, p->nKeyLength - 1);
		Z_STRSIZE_P(key) = p->nKeyLength - 1;
	} else {
		Z_TYPE_P(key) = IS_INT;
		Z_IVAL_P(key) = p->h;
	}
}

ZEND_API int zend_hash_get_current_key_type_ex(HashTable *ht, HashPosition *pos)
{
	Bucket *p;

	p = pos ? (*pos) : ht->pInternalPointer;

	IS_CONSISTENT(ht);

	if (p) {
		if (p->nKeyLength) {
			return HASH_KEY_IS_STRING;
		} else {
			return HASH_KEY_IS_INT;
		}
	}
	return HASH_KEY_NON_EXISTENT;
}


ZEND_API int zend_hash_get_current_data_ex(HashTable *ht, void **pData, HashPosition *pos)
{
	Bucket *p;

	p = pos ? (*pos) : ht->pInternalPointer;

	IS_CONSISTENT(ht);

	if (p) {
		*pData = p->pData;
		return SUCCESS;
	} else {
		return FAILURE;
	}
}

/* This function changes key of current element without changing elements'
 * order. If element with target key already exists, it will be deleted first.
 */
ZEND_API int zend_hash_update_current_key_ex(HashTable *ht, int key_type, const char *str_index, zend_size_t str_length, zend_uint_t num_index, int mode, HashPosition *pos)
{
	Bucket *p, *q;
	zend_uint_t h;
#ifdef ZEND_SIGNALS
	TSRMLS_FETCH();
#endif

	p = pos ? (*pos) : ht->pInternalPointer;

	IS_CONSISTENT(ht);

	if (p) {
		if (key_type == HASH_KEY_IS_INT) {
			str_length = 0;
			if (!p->nKeyLength && p->h == num_index) {
				return SUCCESS;
			}

			q = ht->arBuckets[num_index & ht->nTableMask];
			while (q != NULL) {
				if (!q->nKeyLength && q->h == num_index) {
					break;
				}
				q = q->pNext;
			}
		} else if (key_type == HASH_KEY_IS_STRING) {
			if (IS_INTERNED(str_index)) {
				h = INTERNED_HASH(str_index);
			} else {
				h = zend_inline_hash_func(str_index, str_length);
			}

			if (p->arKey == str_index ||
			    (p->nKeyLength == str_length &&
			     p->h == h &&
			     memcmp(p->arKey, str_index, str_length) == 0)) {
				return SUCCESS;
			}

			q = ht->arBuckets[h & ht->nTableMask];

			while (q != NULL) {
				if (q->arKey == str_index ||
				    (q->h == h && q->nKeyLength == str_length &&
				     memcmp(q->arKey, str_index, str_length) == 0)) {
					break;
				}
				q = q->pNext;
			}
		} else {
			return FAILURE;
		}

		if (q) {
			if (mode != HASH_UPDATE_KEY_ANYWAY) {
				Bucket *r = p->pListLast;
				int found = HASH_UPDATE_KEY_IF_BEFORE;

				while (r) {
					if (r == q) {
						found = HASH_UPDATE_KEY_IF_AFTER;
						break;
					}
					r = r->pListLast;
				}
				if (mode & found) {
					/* delete current bucket */
					zend_hash_bucket_delete(ht, p);
					return FAILURE;
				}
			}

			/* delete another bucket with the same key */
			zend_hash_bucket_delete(ht, q);
		}

		HANDLE_BLOCK_INTERRUPTIONS();

		if (p->pNext) {
			p->pNext->pLast = p->pLast;
		}
		if (p->pLast) {
			p->pLast->pNext = p->pNext;
		} else {
			ht->arBuckets[p->h & ht->nTableMask] = p->pNext;
		}

		if ((IS_INTERNED(p->arKey) != IS_INTERNED(str_index)) ||
		    (!IS_INTERNED(p->arKey) && p->nKeyLength != str_length)) {
			Bucket *q;

			if (IS_INTERNED(str_index)) {
				q = (Bucket *) pemalloc(sizeof(Bucket), ht->persistent);
			} else {
				q = (Bucket *) pemalloc(sizeof(Bucket) + str_length, ht->persistent);
			}

			q->nKeyLength = str_length;
			if (p->pData == &p->pDataPtr) {
				q->pData = &q->pDataPtr;
			} else {
				q->pData = p->pData;
			}
			q->pDataPtr = p->pDataPtr;
			q->pListNext = p->pListNext;
			q->pListLast = p->pListLast;
			if (q->pListNext) {
				p->pListNext->pListLast = q;
			} else {
				ht->pListTail = q;
			}
			if (q->pListLast) {
				p->pListLast->pListNext = q;
			} else {
				ht->pListHead = q;
			}
			if (ht->pInternalPointer == p) {
				ht->pInternalPointer = q;
			}
			if (pos) {
				*pos = q;
			}
			pefree(p, ht->persistent);
			p = q;
		}

		if (key_type == HASH_KEY_IS_INT) {
			p->h = num_index;
		} else {
			p->h = h;
			p->nKeyLength = str_length;
			if (IS_INTERNED(str_index)) {
				p->arKey = str_index;
			} else {
				p->arKey = (const char*)(p+1);
				memcpy((char*)p->arKey, str_index, str_length);
			}
		}

		CONNECT_TO_BUCKET_DLLIST(p, ht->arBuckets[p->h & ht->nTableMask]);
		ht->arBuckets[p->h & ht->nTableMask] = p;
		HANDLE_UNBLOCK_INTERRUPTIONS();

		return SUCCESS;
	} else {
		return FAILURE;
	}
}

ZEND_API int zend_hash_sort(HashTable *ht, sort_func_t sort_func,
							compare_func_t compar, int renumber TSRMLS_DC)
{
	Bucket **arTmp;
	Bucket *p;
	int i, j;

	IS_CONSISTENT(ht);

	if (!(ht->nNumOfElements>1) && !(renumber && ht->nNumOfElements>0)) { /* Doesn't require sorting */
		return SUCCESS;
	}
	arTmp = (Bucket **) pemalloc(ht->nNumOfElements * sizeof(Bucket *), ht->persistent);
	p = ht->pListHead;
	i = 0;
	while (p) {
		arTmp[i] = p;
		p = p->pListNext;
		i++;
	}

	(*sort_func)((void *) arTmp, i, sizeof(Bucket *), compar TSRMLS_CC);

	HANDLE_BLOCK_INTERRUPTIONS();
	ht->pListHead = arTmp[0];
	ht->pListTail = NULL;
	ht->pInternalPointer = ht->pListHead;

	arTmp[0]->pListLast = NULL;
	if (i > 1) {
		arTmp[0]->pListNext = arTmp[1];
		for (j = 1; j < i-1; j++) {
			arTmp[j]->pListLast = arTmp[j-1];
			arTmp[j]->pListNext = arTmp[j+1];
		}
		arTmp[j]->pListLast = arTmp[j-1];
		arTmp[j]->pListNext = NULL;
	} else {
		arTmp[0]->pListNext = NULL;
	}
	ht->pListTail = arTmp[i-1];

	pefree(arTmp, ht->persistent);
	HANDLE_UNBLOCK_INTERRUPTIONS();

	if (renumber) {
		p = ht->pListHead;
		i=0;
		while (p != NULL) {
			p->nKeyLength = 0;
			p->h = i++;
			p = p->pListNext;
		}
		ht->nNextFreeElement = i;
		zend_hash_rehash(ht);
	}
	return SUCCESS;
}


ZEND_API int zend_hash_compare(HashTable *ht1, HashTable *ht2, compare_func_t compar, zend_bool ordered TSRMLS_DC)
{
	Bucket *p1, *p2 = NULL;
	ptrdiff_t result;
	void *pData2;

	IS_CONSISTENT(ht1);
	IS_CONSISTENT(ht2);

	HASH_PROTECT_RECURSION(ht1); 
	HASH_PROTECT_RECURSION(ht2); 

	result = ht1->nNumOfElements - ht2->nNumOfElements;
	if (result!=0) {
		HASH_UNPROTECT_RECURSION(ht1); 
		HASH_UNPROTECT_RECURSION(ht2); 
		return result;
	}

	p1 = ht1->pListHead;
	if (ordered) {
		p2 = ht2->pListHead;
	}

	while (p1) {
		if (ordered && !p2) {
			HASH_UNPROTECT_RECURSION(ht1); 
			HASH_UNPROTECT_RECURSION(ht2); 
			return 1; /* That's not supposed to happen */
		}
		if (ordered) {
			if (p1->nKeyLength==0 && p2->nKeyLength==0) { /* numeric indices */
				result = p1->h - p2->h;
				if (result!=0) {
					HASH_UNPROTECT_RECURSION(ht1); 
					HASH_UNPROTECT_RECURSION(ht2); 
					return result;
				}
			} else { /* string indices */
				result = p1->nKeyLength - p2->nKeyLength;
				if (result!=0) {
					HASH_UNPROTECT_RECURSION(ht1); 
					HASH_UNPROTECT_RECURSION(ht2); 
					return result;
				}
				result = memcmp(p1->arKey, p2->arKey, p1->nKeyLength);
				if (result!=0) {
					HASH_UNPROTECT_RECURSION(ht1); 
					HASH_UNPROTECT_RECURSION(ht2); 
					return result;
				}
			}
			pData2 = p2->pData;
		} else {
			if (p1->nKeyLength==0) { /* numeric index */
				if (zend_hash_index_find(ht2, p1->h, &pData2)==FAILURE) {
					HASH_UNPROTECT_RECURSION(ht1); 
					HASH_UNPROTECT_RECURSION(ht2); 
					return 1;
				}
			} else { /* string index */
				if (zend_hash_quick_find(ht2, p1->arKey, p1->nKeyLength, p1->h, &pData2)==FAILURE) {
					HASH_UNPROTECT_RECURSION(ht1); 
					HASH_UNPROTECT_RECURSION(ht2); 
					return 1;
				}
			}
		}
		result = compar(p1->pData, pData2 TSRMLS_CC);
		if (result!=0) {
			HASH_UNPROTECT_RECURSION(ht1); 
			HASH_UNPROTECT_RECURSION(ht2); 
			return result;
		}
		p1 = p1->pListNext;
		if (ordered) {
			p2 = p2->pListNext;
		}
	}
	
	HASH_UNPROTECT_RECURSION(ht1); 
	HASH_UNPROTECT_RECURSION(ht2); 
	return 0;
}


ZEND_API int zend_hash_minmax(const HashTable *ht, compare_func_t compar, int flag, void **pData TSRMLS_DC)
{
	Bucket *p, *res;

	IS_CONSISTENT(ht);

	if (ht->nNumOfElements == 0 ) {
		*pData=NULL;
		return FAILURE;
	}

	res = p = ht->pListHead;
	while ((p = p->pListNext)) {
		if (flag) {
			if (compar(&res, &p TSRMLS_CC) < 0) { /* max */
				res = p;
			}
		} else {
			if (compar(&res, &p TSRMLS_CC) > 0) { /* min */
				res = p;
			}
		}
	}
	*pData = res->pData;
	return SUCCESS;
}

ZEND_API zend_uint_t zend_hash_next_free_element(const HashTable *ht)
{
	IS_CONSISTENT(ht);

	return ht->nNextFreeElement;

}


#if ZEND_DEBUG
void zend_hash_display_pListTail(const HashTable *ht)
{
	Bucket *p;

	p = ht->pListTail;
	while (p != NULL) {
		zend_output_debug_string(0, "pListTail has key %s\n", p->arKey);
		p = p->pListLast;
	}
}

void zend_hash_display(const HashTable *ht)
{
	Bucket *p;
	zend_uint_t i;

	if (UNEXPECTED(ht->nNumOfElements == 0)) {
		zend_output_debug_string(0, "The hash is empty");
		return;
	}
	for (i = 0; i < ht->nTableSize; i++) {
		p = ht->arBuckets[i];
		while (p != NULL) {
			zend_output_debug_string(0, "%s <==> 0x%lX\n", p->arKey, p->h);
			p = p->pNext;
		}
	}

	p = ht->pListTail;
	while (p != NULL) {
		zend_output_debug_string(0, "%s <==> 0x%lX\n", p->arKey, p->h);
		p = p->pListLast;
	}
}
#endif

/*
 * Local variables:
 * tab-width: 4
 * c-basic-offset: 4
 * indent-tabs-mode: t
 * End:
 */<|MERGE_RESOLUTION|>--- conflicted
+++ resolved
@@ -141,9 +141,6 @@
  
 static const Bucket *uninitialized_bucket = NULL;
 
-<<<<<<< HEAD
-ZEND_API int _zend_hash_init(HashTable *ht, zend_uint_t nSize, dtor_func_t pDestructor, zend_bool persistent ZEND_FILE_LINE_DC)
-=======
 static zend_always_inline void i_zend_hash_bucket_delete(HashTable *ht, Bucket *p)
 {
 #ifdef ZEND_SIGNALS
@@ -190,7 +187,6 @@
 }
 
 ZEND_API int _zend_hash_init(HashTable *ht, uint nSize, dtor_func_t pDestructor, zend_bool persistent ZEND_FILE_LINE_DC)
->>>>>>> 61103cc2
 {
 	zend_uint_t i = 3;
 
@@ -407,12 +403,6 @@
 			}
 			UPDATE_DATA(ht, p, pData, nDataSize);
 			HANDLE_UNBLOCK_INTERRUPTIONS();
-<<<<<<< HEAD
-			if ((zend_int_t)h >= (zend_int_t)ht->nNextFreeElement) {
-				ht->nNextFreeElement = h < ZEND_INT_MAX ? h + 1 : ZEND_INT_MAX;
-			}
-=======
->>>>>>> 61103cc2
 			if (pDest) {
 				*pDest = p->pData;
 			}
@@ -571,66 +561,6 @@
 	}
 }
 
-<<<<<<< HEAD
-/* This function is used by the various apply() functions.
- * It deletes the passed bucket, and returns the address of the
- * next bucket.  The hash *may* be altered during that time, the
- * returned value will still be valid.
- */
-static Bucket *zend_hash_apply_deleter(HashTable *ht, Bucket *p)
-{
-	Bucket *retval;
-#ifdef ZEND_SIGNALS
-	TSRMLS_FETCH();
-#endif
-
-	HANDLE_BLOCK_INTERRUPTIONS();
-	if (p->pLast) {
-		p->pLast->pNext = p->pNext;
-	} else {
-		zend_uint_t nIndex;
-
-		nIndex = p->h & ht->nTableMask;
-		ht->arBuckets[nIndex] = p->pNext;
-	}
-	if (p->pNext) {
-		p->pNext->pLast = p->pLast;
-	} else {
-		/* Nothing to do as this list doesn't have a tail */
-	}
-
-	if (p->pListLast != NULL) {
-		p->pListLast->pListNext = p->pListNext;
-	} else { 
-		/* Deleting the head of the list */
-		ht->pListHead = p->pListNext;
-	}
-	if (p->pListNext != NULL) {
-		p->pListNext->pListLast = p->pListLast;
-	} else {
-		ht->pListTail = p->pListLast;
-	}
-	if (ht->pInternalPointer == p) {
-		ht->pInternalPointer = p->pListNext;
-	}
-	ht->nNumOfElements--;
-	HANDLE_UNBLOCK_INTERRUPTIONS();
-
-	if (ht->pDestructor) {
-		ht->pDestructor(p->pData);
-	}
-	if (p->pData != &p->pDataPtr) {
-		pefree(p->pData, ht->persistent);
-	}
-	retval = p->pListNext;
-	pefree(p, ht->persistent);
-
-	return retval;
-}
-
-
-=======
->>>>>>> 61103cc2
 ZEND_API void zend_hash_graceful_destroy(HashTable *ht)
 {
 	IS_CONSISTENT(ht);
