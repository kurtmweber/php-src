--- conflicted
+++ resolved
@@ -1142,32 +1142,12 @@
 	} else {
 		array_init_size(return_value, zend_hash_num_elements(properties));
 
-<<<<<<< HEAD
 		ZEND_HASH_FOREACH_KEY_VAL(properties, num_key, key, value) {
 			zend_bool unmangle = 0;
 			if (Z_TYPE_P(value) == IS_INDIRECT) {
 				value = Z_INDIRECT_P(value);
 				if (UNEXPECTED(Z_ISUNDEF_P(value))) {
 					continue;
-=======
-		ZEND_HASH_FOREACH_STR_KEY_VAL_IND(properties, key, value) {
-			if (key) {
-				if (zend_check_property_access(zobj, key) == SUCCESS) {
-					if (Z_ISREF_P(value) && Z_REFCOUNT_P(value) == 1) {
-						value = Z_REFVAL_P(value);
-					}
-					if (Z_REFCOUNTED_P(value)) {
-						Z_ADDREF_P(value);
-					}
-					if (ZSTR_VAL(key)[0] == 0) {
-						const char *prop_name, *class_name;
-						size_t prop_len;
-						zend_unmangle_property_name_ex(key, &class_name, &prop_name, &prop_len);
-						zend_hash_str_add_new(Z_ARRVAL_P(return_value), prop_name, prop_len, value);
-					} else {
-						zend_symtable_add_new(Z_ARRVAL_P(return_value), key, value);
-					}
->>>>>>> 9369843e
 				}
 
 				ZEND_ASSERT(key);
@@ -1196,7 +1176,7 @@
 				 */
 				zend_hash_str_add_new(Z_ARRVAL_P(return_value), prop_name, prop_len, value);
 			} else {
-				zend_symbtable_add_new(Z_ARRVAL_P(return_value), key, value);
+				zend_symtable_add_new(Z_ARRVAL_P(return_value), key, value);
 			}
 		} ZEND_HASH_FOREACH_END();
 	}
