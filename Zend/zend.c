/*
   +----------------------------------------------------------------------+
   | Zend Engine                                                          |
   +----------------------------------------------------------------------+
   | Copyright (c) 1998-2017 Zend Technologies Ltd. (http://www.zend.com) |
   +----------------------------------------------------------------------+
   | This source file is subject to version 2.00 of the Zend license,     |
   | that is bundled with this package in the file LICENSE, and is        |
   | available through the world-wide-web at the following url:           |
   | http://www.zend.com/license/2_00.txt.                                |
   | If you did not receive a copy of the Zend license and are unable to  |
   | obtain it through the world-wide-web, please send a note to          |
   | license@zend.com so we can mail you a copy immediately.              |
   +----------------------------------------------------------------------+
   | Authors: Andi Gutmans <andi@zend.com>                                |
   |          Zeev Suraski <zeev@zend.com>                                |
   +----------------------------------------------------------------------+
*/

/* $Id$ */

#include "zend.h"
#include "zend_extensions.h"
#include "zend_modules.h"
#include "zend_constants.h"
#include "zend_list.h"
#include "zend_API.h"
#include "zend_exceptions.h"
#include "zend_builtin_functions.h"
#include "zend_ini.h"
#include "zend_vm.h"
#include "zend_dtrace.h"
#include "zend_virtual_cwd.h"
#include "zend_smart_str.h"
#include "zend_smart_string.h"

#ifdef ZTS
ZEND_API int compiler_globals_id;
ZEND_API int executor_globals_id;
static HashTable *global_function_table = NULL;
static HashTable *global_class_table = NULL;
static HashTable *global_constants_table = NULL;
static HashTable *global_auto_globals_table = NULL;
static HashTable *global_persistent_list = NULL;
ZEND_TSRMLS_CACHE_DEFINE()
# define GLOBAL_FUNCTION_TABLE		global_function_table
# define GLOBAL_CLASS_TABLE			global_class_table
# define GLOBAL_CONSTANTS_TABLE		global_constants_table
# define GLOBAL_AUTO_GLOBALS_TABLE	global_auto_globals_table
#else
# define GLOBAL_FUNCTION_TABLE		CG(function_table)
# define GLOBAL_CLASS_TABLE			CG(class_table)
# define GLOBAL_AUTO_GLOBALS_TABLE	CG(auto_globals)
# define GLOBAL_CONSTANTS_TABLE		EG(zend_constants)
#endif

ZEND_API zend_utility_values zend_uv;

/* version information */
static char *zend_version_info;
static uint32_t zend_version_info_length;
#define ZEND_CORE_VERSION_INFO	"Zend Engine v" ZEND_VERSION ", Copyright (c) 1998-2017 Zend Technologies\n"
#define PRINT_ZVAL_INDENT 4

/* true multithread-shared globals */
ZEND_API zend_class_entry *zend_standard_class_def = NULL;
ZEND_API size_t (*zend_printf)(const char *format, ...);
ZEND_API zend_write_func_t zend_write;
ZEND_API FILE *(*zend_fopen)(const char *filename, zend_string **opened_path);
ZEND_API int (*zend_stream_open_function)(const char *filename, zend_file_handle *handle);
ZEND_API void (*zend_ticks_function)(int ticks);
ZEND_API void (*zend_interrupt_function)(zend_execute_data *execute_data);
ZEND_API void (*zend_error_cb)(int type, const char *error_filename, const uint32_t error_lineno, const char *format, va_list args);
void (*zend_printf_to_smart_string)(smart_string *buf, const char *format, va_list ap);
void (*zend_printf_to_smart_str)(smart_str *buf, const char *format, va_list ap);
ZEND_API char *(*zend_getenv)(char *name, size_t name_len);
ZEND_API zend_string *(*zend_resolve_path)(const char *filename, int filename_len);

void (*zend_on_timeout)(int seconds);

static void (*zend_message_dispatcher_p)(zend_long message, const void *data);
static zval *(*zend_get_configuration_directive_p)(zend_string *name);

static ZEND_INI_MH(OnUpdateErrorReporting) /* {{{ */
{
	if (!new_value) {
		EG(error_reporting) = E_ALL & ~E_NOTICE & ~E_STRICT & ~E_DEPRECATED;
	} else {
		EG(error_reporting) = atoi(ZSTR_VAL(new_value));
	}
	return SUCCESS;
}
/* }}} */

static ZEND_INI_MH(OnUpdateGCEnabled) /* {{{ */
{
	OnUpdateBool(entry, new_value, mh_arg1, mh_arg2, mh_arg3, stage);

	if (GC_G(gc_enabled)) {
		gc_init();
	}

	return SUCCESS;
}
/* }}} */

static ZEND_INI_MH(OnUpdateScriptEncoding) /* {{{ */
{
	if (!CG(multibyte)) {
		return FAILURE;
	}
	if (!zend_multibyte_get_functions()) {
		return SUCCESS;
	}
	return zend_multibyte_set_script_encoding_by_string(new_value ? ZSTR_VAL(new_value) : NULL, new_value ? ZSTR_LEN(new_value) : 0);
}
/* }}} */

static ZEND_INI_MH(OnUpdateAssertions) /* {{{ */
{
	zend_long *p, val;
#ifndef ZTS
	char *base = (char *) mh_arg2;
#else
	char *base;

	base = (char *) ts_resource(*((int *) mh_arg2));
#endif

	p = (zend_long *) (base+(size_t) mh_arg1);

	val = zend_atol(ZSTR_VAL(new_value), (int)ZSTR_LEN(new_value));

	if (stage != ZEND_INI_STAGE_STARTUP &&
	    stage != ZEND_INI_STAGE_SHUTDOWN &&
	    *p != val &&
	    (*p < 0 || val < 0)) {
		zend_error(E_WARNING, "zend.assertions may be completely enabled or disabled only in php.ini");
		return FAILURE;
	}

	*p = val;
	return SUCCESS;
}
/* }}} */

ZEND_INI_BEGIN()
	ZEND_INI_ENTRY("error_reporting",				NULL,		ZEND_INI_ALL,		OnUpdateErrorReporting)
	STD_ZEND_INI_ENTRY("zend.assertions",				"1",    ZEND_INI_ALL,       OnUpdateAssertions,           assertions,   zend_executor_globals,  executor_globals)
	STD_ZEND_INI_BOOLEAN("zend.enable_gc",				"1",	ZEND_INI_ALL,		OnUpdateGCEnabled,      gc_enabled,     zend_gc_globals,        gc_globals)
 	STD_ZEND_INI_BOOLEAN("zend.multibyte", "0", ZEND_INI_PERDIR, OnUpdateBool, multibyte,      zend_compiler_globals, compiler_globals)
 	ZEND_INI_ENTRY("zend.script_encoding",			NULL,		ZEND_INI_ALL,		OnUpdateScriptEncoding)
 	STD_ZEND_INI_BOOLEAN("zend.detect_unicode",			"1",	ZEND_INI_ALL,		OnUpdateBool, detect_unicode, zend_compiler_globals, compiler_globals)
#ifdef ZEND_SIGNALS
	STD_ZEND_INI_BOOLEAN("zend.signal_check", "0", ZEND_INI_SYSTEM, OnUpdateBool, check, zend_signal_globals_t, zend_signal_globals)
#endif
ZEND_INI_END()

ZEND_API size_t zend_vspprintf(char **pbuf, size_t max_len, const char *format, va_list ap) /* {{{ */
{
	smart_string buf = {0};

	/* since there are places where (v)spprintf called without checking for null,
	   a bit of defensive coding here */
	if (!pbuf) {
		return 0;
	}

<<<<<<< HEAD
	zend_printf_to_smart_string(&buf, format, ap);
=======
ZEND_API zend_utility_values zend_uv;
ZEND_API zend_bool zend_dtrace_enabled;
>>>>>>> d6c9f91e

	if (max_len && buf.len > max_len) {
		buf.len = max_len;
	}

	smart_string_0(&buf);

	if (buf.c) {
		*pbuf = buf.c;
		return buf.len;
	} else {
		*pbuf = estrndup("", 0);
		return 0;
	}
}
/* }}} */

ZEND_API size_t zend_spprintf(char **message, size_t max_len, const char *format, ...) /* {{{ */
{
	va_list arg;
	size_t len;

	va_start(arg, format);
	len = zend_vspprintf(message, max_len, format, arg);
	va_end(arg);
	return len;
}
/* }}} */

ZEND_API zend_string *zend_vstrpprintf(size_t max_len, const char *format, va_list ap) /* {{{ */
{
	smart_str buf = {0};

	zend_printf_to_smart_str(&buf, format, ap);

	if (!buf.s) {
		return ZSTR_EMPTY_ALLOC();
	}

	if (max_len && ZSTR_LEN(buf.s) > max_len) {
		ZSTR_LEN(buf.s) = max_len;
	}

	smart_str_0(&buf);
	return buf.s;
}
/* }}} */

ZEND_API zend_string *zend_strpprintf(size_t max_len, const char *format, ...) /* {{{ */
{
	va_list arg;
	zend_string *str;

	va_start(arg, format);
	str = zend_vstrpprintf(max_len, format, arg);
	va_end(arg);
	return str;
}
/* }}} */

static void zend_print_zval_r_to_buf(smart_str *buf, zval *expr, int indent);

static void print_hash(smart_str *buf, HashTable *ht, int indent, zend_bool is_object) /* {{{ */
{
	zval *tmp;
	zend_string *string_key;
	zend_ulong num_key;
	int i;

	for (i = 0; i < indent; i++) {
		smart_str_appendc(buf, ' ');
	}
	smart_str_appends(buf, "(\n");
	indent += PRINT_ZVAL_INDENT;
	ZEND_HASH_FOREACH_KEY_VAL_IND(ht, num_key, string_key, tmp) {
		for (i = 0; i < indent; i++) {
			smart_str_appendc(buf, ' ');
		}
		smart_str_appendc(buf, '[');
		if (string_key) {
			if (is_object) {
				const char *prop_name, *class_name;
				size_t prop_len;
				int mangled = zend_unmangle_property_name_ex(string_key, &class_name, &prop_name, &prop_len);

				smart_str_appendl(buf, prop_name, prop_len);
				if (class_name && mangled == SUCCESS) {
					if (class_name[0] == '*') {
						smart_str_appends(buf, ":protected");
					} else {
						smart_str_appends(buf, ":");
						smart_str_appends(buf, class_name);
						smart_str_appends(buf, ":private");
					}
				}
			} else {
				smart_str_append(buf, string_key);
			}
		} else {
			smart_str_append_long(buf, num_key);
		}
		smart_str_appends(buf, "] => ");
		zend_print_zval_r_to_buf(buf, tmp, indent+PRINT_ZVAL_INDENT);
		smart_str_appends(buf, "\n");
	} ZEND_HASH_FOREACH_END();
	indent -= PRINT_ZVAL_INDENT;
	for (i = 0; i < indent; i++) {
		smart_str_appendc(buf, ' ');
	}
	smart_str_appends(buf, ")\n");
}
/* }}} */

static void print_flat_hash(HashTable *ht) /* {{{ */
{
	zval *tmp;
	zend_string *string_key;
	zend_ulong num_key;
	int i = 0;

	ZEND_HASH_FOREACH_KEY_VAL_IND(ht, num_key, string_key, tmp) {
		if (i++ > 0) {
			ZEND_PUTS(",");
		}
		ZEND_PUTS("[");
		if (string_key) {
			ZEND_WRITE(ZSTR_VAL(string_key), ZSTR_LEN(string_key));
		} else {
			zend_printf(ZEND_ULONG_FMT, num_key);
		}
		ZEND_PUTS("] => ");
		zend_print_flat_zval_r(tmp);
	} ZEND_HASH_FOREACH_END();
}
/* }}} */

ZEND_API int zend_make_printable_zval(zval *expr, zval *expr_copy) /* {{{ */
{
	if (Z_TYPE_P(expr) == IS_STRING) {
		return 0;
	} else {
		ZVAL_STR(expr_copy, _zval_get_string_func(expr));
		return 1;
	}
}
/* }}} */

ZEND_API size_t zend_print_zval(zval *expr, int indent) /* {{{ */
{
	zend_string *str = zval_get_string(expr);
	size_t len = ZSTR_LEN(str);

	if (len != 0) {
		zend_write(ZSTR_VAL(str), len);
	}

	zend_string_release(str);
	return len;
}
/* }}} */

ZEND_API void zend_print_flat_zval_r(zval *expr) /* {{{ */
{
	switch (Z_TYPE_P(expr)) {
		case IS_ARRAY:
			ZEND_PUTS("Array (");
			if (ZEND_HASH_APPLY_PROTECTION(Z_ARRVAL_P(expr)) &&
			    ++Z_ARRVAL_P(expr)->u.v.nApplyCount>1) {
				ZEND_PUTS(" *RECURSION*");
				Z_ARRVAL_P(expr)->u.v.nApplyCount--;
				return;
			}
			print_flat_hash(Z_ARRVAL_P(expr));
			ZEND_PUTS(")");
			if (ZEND_HASH_APPLY_PROTECTION(Z_ARRVAL_P(expr))) {
				Z_ARRVAL_P(expr)->u.v.nApplyCount--;
			}
			break;
		case IS_OBJECT:
		{
			HashTable *properties = NULL;
			zend_string *class_name = Z_OBJ_HANDLER_P(expr, get_class_name)(Z_OBJ_P(expr));
			zend_printf("%s Object (", ZSTR_VAL(class_name));
			zend_string_release(class_name);

			if (Z_OBJ_APPLY_COUNT_P(expr) > 0) {
				ZEND_PUTS(" *RECURSION*");
				return;
			}

			if (Z_OBJ_HANDLER_P(expr, get_properties)) {
				properties = Z_OBJPROP_P(expr);
			}
			if (properties) {
				Z_OBJ_INC_APPLY_COUNT_P(expr);
				print_flat_hash(properties);
				Z_OBJ_DEC_APPLY_COUNT_P(expr);
			}
			ZEND_PUTS(")");
			break;
		}
		case IS_REFERENCE:
			zend_print_flat_zval_r(Z_REFVAL_P(expr));
			break;
		default:
			zend_print_variable(expr);
			break;
	}
}
/* }}} */

static void zend_print_zval_r_to_buf(smart_str *buf, zval *expr, int indent) /* {{{ */
{
	switch (Z_TYPE_P(expr)) {
		case IS_ARRAY:
			smart_str_appends(buf, "Array\n");
			if (ZEND_HASH_APPLY_PROTECTION(Z_ARRVAL_P(expr)) &&
			    ++Z_ARRVAL_P(expr)->u.v.nApplyCount>1) {
				smart_str_appends(buf, " *RECURSION*");
				Z_ARRVAL_P(expr)->u.v.nApplyCount--;
				return;
			}
			print_hash(buf, Z_ARRVAL_P(expr), indent, 0);
			if (ZEND_HASH_APPLY_PROTECTION(Z_ARRVAL_P(expr))) {
				Z_ARRVAL_P(expr)->u.v.nApplyCount--;
			}
			break;
		case IS_OBJECT:
			{
				HashTable *properties;
				int is_temp;

				zend_string *class_name = Z_OBJ_HANDLER_P(expr, get_class_name)(Z_OBJ_P(expr));
				smart_str_appends(buf, ZSTR_VAL(class_name));
				zend_string_release(class_name);

				smart_str_appends(buf, " Object\n");
				if (Z_OBJ_APPLY_COUNT_P(expr) > 0) {
					smart_str_appends(buf, " *RECURSION*");
					return;
				}
				if ((properties = Z_OBJDEBUG_P(expr, is_temp)) == NULL) {
					break;
				}

				Z_OBJ_INC_APPLY_COUNT_P(expr);
				print_hash(buf, properties, indent, 1);
				Z_OBJ_DEC_APPLY_COUNT_P(expr);

				if (is_temp) {
					zend_hash_destroy(properties);
					FREE_HASHTABLE(properties);
				}
				break;
			}
		case IS_LONG:
			smart_str_append_long(buf, Z_LVAL_P(expr));
			break;
		case IS_REFERENCE:
			zend_print_zval_r_to_buf(buf, Z_REFVAL_P(expr), indent);
			break;
		default:
			{
				zend_string *str = zval_get_string(expr);
				smart_str_append(buf, str);
				zend_string_release(str);
			}
			break;
	}
}
/* }}} */

ZEND_API zend_string *zend_print_zval_r_to_str(zval *expr, int indent) /* {{{ */
{
	smart_str buf = {0};
	zend_print_zval_r_to_buf(&buf, expr, indent);
	smart_str_0(&buf);
	return buf.s;
}
/* }}} */

ZEND_API void zend_print_zval_r(zval *expr, int indent) /* {{{ */
{
	zend_string *str = zend_print_zval_r_to_str(expr, indent);
	zend_write(ZSTR_VAL(str), ZSTR_LEN(str));
	zend_string_release(str);
}
/* }}} */

static FILE *zend_fopen_wrapper(const char *filename, zend_string **opened_path) /* {{{ */
{
	if (opened_path) {
		*opened_path = zend_string_init(filename, strlen(filename), 0);
	}
	return fopen(filename, "rb");
}
/* }}} */

#ifdef ZTS
static zend_bool short_tags_default      = 1;
static uint32_t compiler_options_default = ZEND_COMPILE_DEFAULT;
#else
# define short_tags_default			1
# define compiler_options_default	ZEND_COMPILE_DEFAULT
#endif

static void zend_set_default_compile_time_values(void) /* {{{ */
{
	/* default compile-time values */
	CG(short_tags) = short_tags_default;
	CG(compiler_options) = compiler_options_default;
}
/* }}} */

#ifdef ZEND_WIN32
static void zend_get_windows_version_info(OSVERSIONINFOEX *osvi) /* {{{ */
{
	ZeroMemory(osvi, sizeof(OSVERSIONINFOEX));
	osvi->dwOSVersionInfoSize = sizeof(OSVERSIONINFOEX);
	if(!GetVersionEx((OSVERSIONINFO *) osvi)) {
		ZEND_ASSERT(0); /* Should not happen as sizeof is used. */
	}
}
/* }}} */
#endif

static void zend_init_exception_op(void) /* {{{ */
{
	memset(EG(exception_op), 0, sizeof(EG(exception_op)));
	EG(exception_op)[0].opcode = ZEND_HANDLE_EXCEPTION;
	EG(exception_op)[0].op1_type = IS_UNUSED;
	EG(exception_op)[0].op2_type = IS_UNUSED;
	EG(exception_op)[0].result_type = IS_UNUSED;
	ZEND_VM_SET_OPCODE_HANDLER(EG(exception_op));
	EG(exception_op)[1].opcode = ZEND_HANDLE_EXCEPTION;
	EG(exception_op)[1].op1_type = IS_UNUSED;
	EG(exception_op)[1].op2_type = IS_UNUSED;
	EG(exception_op)[1].result_type = IS_UNUSED;
	ZEND_VM_SET_OPCODE_HANDLER(EG(exception_op)+1);
	EG(exception_op)[2].opcode = ZEND_HANDLE_EXCEPTION;
	EG(exception_op)[2].op1_type = IS_UNUSED;
	EG(exception_op)[2].op2_type = IS_UNUSED;
	EG(exception_op)[2].result_type = IS_UNUSED;
	ZEND_VM_SET_OPCODE_HANDLER(EG(exception_op)+2);
}
/* }}} */

static void zend_init_call_trampoline_op(void) /* {{{ */
{
	memset(&EG(call_trampoline_op), 0, sizeof(EG(call_trampoline_op)));
	EG(call_trampoline_op).opcode = ZEND_CALL_TRAMPOLINE;
	EG(call_trampoline_op).op1_type = IS_UNUSED;
	EG(call_trampoline_op).op2_type = IS_UNUSED;
	EG(call_trampoline_op).result_type = IS_UNUSED;
	ZEND_VM_SET_OPCODE_HANDLER(&EG(call_trampoline_op));
}
/* }}} */

static void auto_global_dtor(zval *zv) /* {{{ */
{
	free(Z_PTR_P(zv));
}
/* }}} */

#ifdef ZTS
static void function_copy_ctor(zval *zv) /* {{{ */
{
	zend_function *old_func = Z_FUNC_P(zv);
	Z_FUNC_P(zv) = pemalloc(sizeof(zend_internal_function), 1);
	memcpy(Z_FUNC_P(zv), old_func, sizeof(zend_internal_function));
	function_add_ref(Z_FUNC_P(zv));
}
/* }}} */

static void auto_global_copy_ctor(zval *zv) /* {{{ */
{
	zend_auto_global *old_ag = (zend_auto_global *) Z_PTR_P(zv);
	zend_auto_global *new_ag = pemalloc(sizeof(zend_auto_global), 1);

	new_ag->name = old_ag->name;
	new_ag->auto_global_callback = old_ag->auto_global_callback;
	new_ag->jit = old_ag->jit;

	Z_PTR_P(zv) = new_ag;
}
/* }}} */

static void compiler_globals_ctor(zend_compiler_globals *compiler_globals) /* {{{ */
{
	compiler_globals->compiled_filename = NULL;

	compiler_globals->function_table = (HashTable *) malloc(sizeof(HashTable));
	zend_hash_init_ex(compiler_globals->function_table, 1024, NULL, ZEND_FUNCTION_DTOR, 1, 0);
	zend_hash_copy(compiler_globals->function_table, global_function_table, function_copy_ctor);

	compiler_globals->class_table = (HashTable *) malloc(sizeof(HashTable));
	zend_hash_init_ex(compiler_globals->class_table, 64, NULL, ZEND_CLASS_DTOR, 1, 0);
	zend_hash_copy(compiler_globals->class_table, global_class_table, zend_class_add_ref);

	zend_set_default_compile_time_values();

	compiler_globals->auto_globals = (HashTable *) malloc(sizeof(HashTable));
	zend_hash_init_ex(compiler_globals->auto_globals, 8, NULL, auto_global_dtor, 1, 0);
	zend_hash_copy(compiler_globals->auto_globals, global_auto_globals_table, auto_global_copy_ctor);

	compiler_globals->last_static_member = zend_hash_num_elements(compiler_globals->class_table);
	if (compiler_globals->last_static_member) {
		compiler_globals->static_members_table = calloc(compiler_globals->last_static_member, sizeof(zval*));
	} else {
		compiler_globals->static_members_table = NULL;
	}
	compiler_globals->script_encoding_list = NULL;

	compiler_globals->empty_string = zend_zts_interned_string_init("", sizeof("")-1);

	memset(compiler_globals->one_char_string, 0, sizeof(compiler_globals->one_char_string));

	zend_known_interned_strings_init(&compiler_globals->known_strings, &compiler_globals->known_strings_count);
}
/* }}} */

static void compiler_globals_dtor(zend_compiler_globals *compiler_globals) /* {{{ */
{
	if (compiler_globals->function_table != GLOBAL_FUNCTION_TABLE) {
		zend_hash_destroy(compiler_globals->function_table);
		free(compiler_globals->function_table);
	}
	if (compiler_globals->class_table != GLOBAL_CLASS_TABLE) {
		zend_hash_destroy(compiler_globals->class_table);
		free(compiler_globals->class_table);
	}
	if (compiler_globals->auto_globals != GLOBAL_AUTO_GLOBALS_TABLE) {
		zend_hash_destroy(compiler_globals->auto_globals);
		free(compiler_globals->auto_globals);
	}
	if (compiler_globals->static_members_table) {
		free(compiler_globals->static_members_table);
	}
	if (compiler_globals->script_encoding_list) {
		pefree((char*)compiler_globals->script_encoding_list, 1);
	}
	compiler_globals->last_static_member = 0;

	zend_zts_interned_string_free(&compiler_globals->empty_string);

	compiler_globals->known_strings = NULL;
	compiler_globals->known_strings_count = 0;
}
/* }}} */

static void executor_globals_ctor(zend_executor_globals *executor_globals) /* {{{ */
{
	ZEND_TSRMLS_CACHE_UPDATE();

	zend_startup_constants();
	zend_copy_constants(EG(zend_constants), GLOBAL_CONSTANTS_TABLE);
	zend_init_rsrc_plist();
	zend_init_exception_op();
	zend_init_call_trampoline_op();
	memset(&executor_globals->trampoline, 0, sizeof(zend_op_array));
	executor_globals->lambda_count = 0;
	ZVAL_UNDEF(&executor_globals->user_error_handler);
	ZVAL_UNDEF(&executor_globals->user_exception_handler);
	executor_globals->in_autoload = NULL;
	executor_globals->current_execute_data = NULL;
	executor_globals->current_module = NULL;
	executor_globals->exit_status = 0;
#if XPFPA_HAVE_CW
	executor_globals->saved_fpu_cw = 0;
#endif
	executor_globals->saved_fpu_cw_ptr = NULL;
	executor_globals->active = 0;
	executor_globals->bailout = NULL;
	executor_globals->error_handling  = EH_NORMAL;
	executor_globals->exception_class = NULL;
	executor_globals->exception = NULL;
	executor_globals->objects_store.object_buckets = NULL;
#ifdef ZEND_WIN32
	zend_get_windows_version_info(&executor_globals->windows_version_info);
#endif
}
/* }}} */

static void executor_globals_dtor(zend_executor_globals *executor_globals) /* {{{ */
{
	zend_ini_dtor(executor_globals->ini_directives);

	if (&executor_globals->persistent_list != global_persistent_list) {
		zend_destroy_rsrc_list(&executor_globals->persistent_list);
	}
	if (executor_globals->zend_constants != GLOBAL_CONSTANTS_TABLE) {
		zend_hash_destroy(executor_globals->zend_constants);
		free(executor_globals->zend_constants);
	}
}
/* }}} */

static void zend_new_thread_end_handler(THREAD_T thread_id) /* {{{ */
{
	if (zend_copy_ini_directives() == SUCCESS) {
		zend_ini_refresh_caches(ZEND_INI_STAGE_STARTUP);
	}
}
/* }}} */
#endif

#if defined(__FreeBSD__) || defined(__DragonFly__)
/* FreeBSD and DragonFly floating point precision fix */
#include <floatingpoint.h>
#endif

static void ini_scanner_globals_ctor(zend_ini_scanner_globals *scanner_globals_p) /* {{{ */
{
	memset(scanner_globals_p, 0, sizeof(*scanner_globals_p));
}
/* }}} */

static void php_scanner_globals_ctor(zend_php_scanner_globals *scanner_globals_p) /* {{{ */
{
	memset(scanner_globals_p, 0, sizeof(*scanner_globals_p));
}
/* }}} */

void zend_init_opcodes_handlers(void);

static void module_destructor_zval(zval *zv) /* {{{ */
{
	zend_module_entry *module = (zend_module_entry*)Z_PTR_P(zv);

	module_destructor(module);
	free(module);
}
/* }}} */

static zend_bool php_auto_globals_create_globals(zend_string *name) /* {{{ */
{
	zval globals;

	ZVAL_ARR(&globals, &EG(symbol_table));
	Z_TYPE_INFO_P(&globals) = IS_ARRAY;
	ZVAL_NEW_REF(&globals, &globals);
	zend_hash_update(&EG(symbol_table), name, &globals);
	return 0;
}
/* }}} */

int zend_startup(zend_utility_functions *utility_functions, char **extensions) /* {{{ */
{
#ifdef ZTS
	zend_compiler_globals *compiler_globals;
	zend_executor_globals *executor_globals;
	extern ZEND_API ts_rsrc_id ini_scanner_globals_id;
	extern ZEND_API ts_rsrc_id language_scanner_globals_id;
	ZEND_TSRMLS_CACHE_UPDATE();
#else
	extern zend_ini_scanner_globals ini_scanner_globals;
	extern zend_php_scanner_globals language_scanner_globals;
#endif

	start_memory_manager();

	virtual_cwd_startup(); /* Could use shutdown to free the main cwd but it would just slow it down for CGI */

#if defined(__FreeBSD__) || defined(__DragonFly__)
	/* FreeBSD and DragonFly floating point precision fix */
	fpsetmask(0);
#endif

	zend_startup_strtod();
	zend_startup_extensions_mechanism();

	/* Set up utility functions and values */
	zend_error_cb = utility_functions->error_function;
	zend_printf = utility_functions->printf_function;
	zend_write = (zend_write_func_t) utility_functions->write_function;
	zend_fopen = utility_functions->fopen_function;
	if (!zend_fopen) {
		zend_fopen = zend_fopen_wrapper;
	}
	zend_stream_open_function = utility_functions->stream_open_function;
	zend_message_dispatcher_p = utility_functions->message_handler;
	zend_get_configuration_directive_p = utility_functions->get_configuration_directive;
	zend_ticks_function = utility_functions->ticks_function;
	zend_on_timeout = utility_functions->on_timeout;
	zend_printf_to_smart_string = utility_functions->printf_to_smart_string_function;
	zend_printf_to_smart_str = utility_functions->printf_to_smart_str_function;
	zend_getenv = utility_functions->getenv_function;
	zend_resolve_path = utility_functions->resolve_path_function;

	zend_interrupt_function = NULL;

#if HAVE_DTRACE
/* build with dtrace support */
	{
		char *tmp = getenv("USE_ZEND_DTRACE");

		if (tmp && zend_atoi(tmp, 0)) {
			zend_dtrace_enabled = 1;
			zend_compile_file = dtrace_compile_file;
			zend_execute_ex = dtrace_execute_ex;
			zend_execute_internal = dtrace_execute_internal;
		} else {
			zend_compile_file = compile_file;
			zend_execute_ex = execute_ex;
			zend_execute_internal = NULL;
		}
	}
#else
	zend_compile_file = compile_file;
	zend_execute_ex = execute_ex;
	zend_execute_internal = NULL;
#endif /* HAVE_SYS_SDT_H */
	zend_compile_string = compile_string;
	zend_throw_exception_hook = NULL;

	/* Set up the default garbage collection implementation. */
	gc_collect_cycles = zend_gc_collect_cycles;

	zend_init_opcodes_handlers();

	/* set up version */
	zend_version_info = strdup(ZEND_CORE_VERSION_INFO);
	zend_version_info_length = sizeof(ZEND_CORE_VERSION_INFO) - 1;

	GLOBAL_FUNCTION_TABLE = (HashTable *) malloc(sizeof(HashTable));
	GLOBAL_CLASS_TABLE = (HashTable *) malloc(sizeof(HashTable));
	GLOBAL_AUTO_GLOBALS_TABLE = (HashTable *) malloc(sizeof(HashTable));
	GLOBAL_CONSTANTS_TABLE = (HashTable *) malloc(sizeof(HashTable));

	zend_hash_init_ex(GLOBAL_FUNCTION_TABLE, 1024, NULL, ZEND_FUNCTION_DTOR, 1, 0);
	zend_hash_init_ex(GLOBAL_CLASS_TABLE, 64, NULL, ZEND_CLASS_DTOR, 1, 0);
	zend_hash_init_ex(GLOBAL_AUTO_GLOBALS_TABLE, 8, NULL, auto_global_dtor, 1, 0);
	zend_hash_init_ex(GLOBAL_CONSTANTS_TABLE, 128, NULL, ZEND_CONSTANT_DTOR, 1, 0);

	zend_hash_init_ex(&module_registry, 32, NULL, module_destructor_zval, 1, 0);
	zend_init_rsrc_list_dtors();

#ifdef ZTS
	ts_allocate_id(&compiler_globals_id, sizeof(zend_compiler_globals), (ts_allocate_ctor) compiler_globals_ctor, (ts_allocate_dtor) compiler_globals_dtor);
	ts_allocate_id(&executor_globals_id, sizeof(zend_executor_globals), (ts_allocate_ctor) executor_globals_ctor, (ts_allocate_dtor) executor_globals_dtor);
	ts_allocate_id(&language_scanner_globals_id, sizeof(zend_php_scanner_globals), (ts_allocate_ctor) php_scanner_globals_ctor, NULL);
	ts_allocate_id(&ini_scanner_globals_id, sizeof(zend_ini_scanner_globals), (ts_allocate_ctor) ini_scanner_globals_ctor, NULL);
	compiler_globals = ts_resource(compiler_globals_id);
	executor_globals = ts_resource(executor_globals_id);

	compiler_globals_dtor(compiler_globals);
	compiler_globals->in_compilation = 0;
	compiler_globals->function_table = (HashTable *) malloc(sizeof(HashTable));
	compiler_globals->class_table = (HashTable *) malloc(sizeof(HashTable));

	*compiler_globals->function_table = *GLOBAL_FUNCTION_TABLE;
	*compiler_globals->class_table = *GLOBAL_CLASS_TABLE;
	compiler_globals->auto_globals = GLOBAL_AUTO_GLOBALS_TABLE;

	zend_hash_destroy(executor_globals->zend_constants);
	*executor_globals->zend_constants = *GLOBAL_CONSTANTS_TABLE;
#else
	ini_scanner_globals_ctor(&ini_scanner_globals);
	php_scanner_globals_ctor(&language_scanner_globals);
	zend_set_default_compile_time_values();
#ifdef ZEND_WIN32
	zend_get_windows_version_info(&EG(windows_version_info));
#endif
#endif
	EG(error_reporting) = E_ALL & ~E_NOTICE;

	zend_interned_strings_init();
	zend_startup_builtin_functions();
	zend_register_standard_constants();
	zend_register_auto_global(zend_string_init("GLOBALS", sizeof("GLOBALS") - 1, 1), 1, php_auto_globals_create_globals);

#ifndef ZTS
	zend_init_rsrc_plist();
	zend_init_exception_op();
	zend_init_call_trampoline_op();
#endif

	zend_ini_startup();

#ifdef ZEND_WIN32
	/* Uses INI settings, so needs to be run after it. */
	php_win32_cp_setup();
#endif

#ifdef ZTS
	tsrm_set_new_thread_end_handler(zend_new_thread_end_handler);
#endif

	return SUCCESS;
}
/* }}} */

void zend_register_standard_ini_entries(void) /* {{{ */
{
	int module_number = 0;

	REGISTER_INI_ENTRIES();
}
/* }}} */

/* Unlink the global (r/o) copies of the class, function and constant tables,
 * and use a fresh r/w copy for the startup thread
 */
void zend_post_startup(void) /* {{{ */
{
#ifdef ZTS
	zend_encoding **script_encoding_list;

	zend_compiler_globals *compiler_globals = ts_resource(compiler_globals_id);
	zend_executor_globals *executor_globals = ts_resource(executor_globals_id);

	*GLOBAL_FUNCTION_TABLE = *compiler_globals->function_table;
	*GLOBAL_CLASS_TABLE = *compiler_globals->class_table;
	*GLOBAL_CONSTANTS_TABLE = *executor_globals->zend_constants;

	short_tags_default = CG(short_tags);
	compiler_options_default = CG(compiler_options);

	zend_destroy_rsrc_list(&EG(persistent_list));
	free(compiler_globals->function_table);
	free(compiler_globals->class_table);
	if ((script_encoding_list = (zend_encoding **)compiler_globals->script_encoding_list)) {
		compiler_globals_ctor(compiler_globals);
		compiler_globals->script_encoding_list = (const zend_encoding **)script_encoding_list;
	} else {
		compiler_globals_ctor(compiler_globals);
	}
	free(EG(zend_constants));

	virtual_cwd_deactivate();

	executor_globals_ctor(executor_globals);
	global_persistent_list = &EG(persistent_list);
	zend_copy_ini_directives();
#else
	virtual_cwd_deactivate();
#endif
}
/* }}} */

void zend_shutdown(void) /* {{{ */
{
	zend_destroy_rsrc_list(&EG(persistent_list));
	if (EG(active))
	{
		/*
		 * The order of destruction is important here.
		 * See bugs #65463 and 66036.
		 */
		zend_function *func;
		zend_class_entry *ce;

		ZEND_HASH_REVERSE_FOREACH_PTR(GLOBAL_FUNCTION_TABLE, func) {
			if (func->type == ZEND_USER_FUNCTION) {
				zend_cleanup_op_array_data((zend_op_array *) func);
			}
		} ZEND_HASH_FOREACH_END();
		ZEND_HASH_REVERSE_FOREACH_PTR(GLOBAL_CLASS_TABLE, ce) {
			if (ce->type == ZEND_USER_CLASS) {
				zend_cleanup_user_class_data(ce);
			} else {
				break;
			}
		} ZEND_HASH_FOREACH_END();
		zend_cleanup_internal_classes();
		zend_hash_reverse_apply(GLOBAL_FUNCTION_TABLE, (apply_func_t) clean_non_persistent_function_full);
		zend_hash_reverse_apply(GLOBAL_CLASS_TABLE, (apply_func_t) clean_non_persistent_class_full);
	}
	zend_destroy_modules();

	virtual_cwd_deactivate();
	virtual_cwd_shutdown();

	zend_hash_destroy(GLOBAL_FUNCTION_TABLE);
	zend_hash_destroy(GLOBAL_CLASS_TABLE);

	zend_hash_destroy(GLOBAL_AUTO_GLOBALS_TABLE);
	free(GLOBAL_AUTO_GLOBALS_TABLE);

	zend_shutdown_extensions();
	free(zend_version_info);

	free(GLOBAL_FUNCTION_TABLE);
	free(GLOBAL_CLASS_TABLE);

	zend_hash_destroy(GLOBAL_CONSTANTS_TABLE);
	free(GLOBAL_CONSTANTS_TABLE);
	zend_shutdown_strtod();

#ifdef ZTS
	GLOBAL_FUNCTION_TABLE = NULL;
	GLOBAL_CLASS_TABLE = NULL;
	GLOBAL_AUTO_GLOBALS_TABLE = NULL;
	GLOBAL_CONSTANTS_TABLE = NULL;
#endif
	zend_destroy_rsrc_list_dtors();

	zend_interned_strings_dtor();
}
/* }}} */

void zend_set_utility_values(zend_utility_values *utility_values) /* {{{ */
{
	zend_uv = *utility_values;
	zend_uv.import_use_extension_length = (uint32_t)strlen(zend_uv.import_use_extension);
}
/* }}} */

/* this should be compatible with the standard zenderror */
ZEND_COLD void zenderror(const char *error) /* {{{ */
{
	if (EG(exception)) {
		/* An exception was thrown in the lexer, don't throw another in the parser. */
		return;
	}

	zend_throw_exception(zend_ce_parse_error, error, 0);
}
/* }}} */

BEGIN_EXTERN_C()
ZEND_API ZEND_COLD void _zend_bailout(char *filename, uint32_t lineno) /* {{{ */
{

	if (!EG(bailout)) {
		zend_output_debug_string(1, "%s(%d) : Bailed out without a bailout address!", filename, lineno);
		exit(-1);
	}
	CG(unclean_shutdown) = 1;
	CG(active_class_entry) = NULL;
	CG(in_compilation) = 0;
	EG(current_execute_data) = NULL;
	LONGJMP(*EG(bailout), FAILURE);
}
/* }}} */
END_EXTERN_C()

ZEND_API void zend_append_version_info(const zend_extension *extension) /* {{{ */
{
	char *new_info;
	uint32_t new_info_length;

	new_info_length = (uint32_t)(sizeof("    with  v, , by \n")
						+ strlen(extension->name)
						+ strlen(extension->version)
						+ strlen(extension->copyright)
						+ strlen(extension->author));

	new_info = (char *) malloc(new_info_length + 1);

	snprintf(new_info, new_info_length, "    with %s v%s, %s, by %s\n", extension->name, extension->version, extension->copyright, extension->author);

	zend_version_info = (char *) realloc(zend_version_info, zend_version_info_length+new_info_length + 1);
	strncat(zend_version_info, new_info, new_info_length);
	zend_version_info_length += new_info_length;
	free(new_info);
}
/* }}} */

ZEND_API char *get_zend_version(void) /* {{{ */
{
	return zend_version_info;
}
/* }}} */

ZEND_API void zend_activate(void) /* {{{ */
{
#ifdef ZTS
	virtual_cwd_activate();
#endif
	gc_reset();
	init_compiler();
	init_executor();
	startup_scanner();
}
/* }}} */

void zend_call_destructors(void) /* {{{ */
{
	zend_try {
		shutdown_destructors();
	} zend_end_try();
}
/* }}} */

ZEND_API void zend_deactivate(void) /* {{{ */
{
	/* we're no longer executing anything */
	EG(current_execute_data) = NULL;

	zend_try {
		shutdown_scanner();
	} zend_end_try();

	/* shutdown_executor() takes care of its own bailout handling */
	shutdown_executor();

	zend_try {
		zend_ini_deactivate();
	} zend_end_try();

	zend_try {
		shutdown_compiler();
	} zend_end_try();

	zend_destroy_rsrc_list(&EG(regular_list));

#if GC_BENCH
	fprintf(stderr, "GC Statistics\n");
	fprintf(stderr, "-------------\n");
	fprintf(stderr, "Runs:               %d\n", GC_G(gc_runs));
	fprintf(stderr, "Collected:          %d\n", GC_G(collected));
	fprintf(stderr, "Root buffer length: %d\n", GC_G(root_buf_length));
	fprintf(stderr, "Root buffer peak:   %d\n\n", GC_G(root_buf_peak));
	fprintf(stderr, "      Possible            Remove from  Marked\n");
	fprintf(stderr, "        Root    Buffered     buffer     grey\n");
	fprintf(stderr, "      --------  --------  -----------  ------\n");
	fprintf(stderr, "ZVAL  %8d  %8d  %9d  %8d\n", GC_G(zval_possible_root), GC_G(zval_buffered), GC_G(zval_remove_from_buffer), GC_G(zval_marked_grey));
#endif
}
/* }}} */

BEGIN_EXTERN_C()
ZEND_API void zend_message_dispatcher(zend_long message, const void *data) /* {{{ */
{
	if (zend_message_dispatcher_p) {
		zend_message_dispatcher_p(message, data);
	}
}
/* }}} */
END_EXTERN_C()

ZEND_API zval *zend_get_configuration_directive(zend_string *name) /* {{{ */
{
	if (zend_get_configuration_directive_p) {
		return zend_get_configuration_directive_p(name);
	} else {
		return NULL;
	}
}
/* }}} */

#define SAVE_STACK(stack) do { \
		if (CG(stack).top) { \
			memcpy(&stack, &CG(stack), sizeof(zend_stack)); \
			CG(stack).top = CG(stack).max = 0; \
			CG(stack).elements = NULL; \
		} else { \
			stack.top = 0; \
		} \
	} while (0)

#define RESTORE_STACK(stack) do { \
		if (stack.top) { \
			zend_stack_destroy(&CG(stack)); \
			memcpy(&CG(stack), &stack, sizeof(zend_stack)); \
		} \
	} while (0)

#if !defined(HAVE_NORETURN) || defined(HAVE_NORETURN_ALIAS)
ZEND_API ZEND_COLD void zend_error(int type, const char *format, ...) /* {{{ */
#else
static ZEND_COLD void zend_error_va_list(int type, const char *format, va_list args)
#endif
{
	char *str;
	int len;
#if !defined(HAVE_NORETURN) || defined(HAVE_NORETURN_ALIAS)
	va_list args;
#endif
	va_list usr_copy;
	zval params[5];
	zval retval;
	const char *error_filename;
	uint32_t error_lineno = 0;
	zval orig_user_error_handler;
	zend_bool in_compilation;
	zend_class_entry *saved_class_entry;
	zend_stack loop_var_stack;
	zend_stack delayed_oplines_stack;
	zend_array *symbol_table;

	/* Report about uncaught exception in case of fatal errors */
	if (EG(exception)) {
		zend_execute_data *ex;
		const zend_op *opline;

		switch (type) {
			case E_CORE_ERROR:
			case E_ERROR:
			case E_RECOVERABLE_ERROR:
			case E_PARSE:
			case E_COMPILE_ERROR:
			case E_USER_ERROR:
				ex = EG(current_execute_data);
				opline = NULL;
				while (ex && (!ex->func || !ZEND_USER_CODE(ex->func->type))) {
					ex = ex->prev_execute_data;
				}
				if (ex && ex->opline->opcode == ZEND_HANDLE_EXCEPTION &&
				    EG(opline_before_exception)) {
					opline = EG(opline_before_exception);
				}
				zend_exception_error(EG(exception), E_WARNING);
				EG(exception) = NULL;
				if (opline) {
					ex->opline = opline;
				}
				break;
			default:
				break;
		}
	}

	/* Obtain relevant filename and lineno */
	switch (type) {
		case E_CORE_ERROR:
		case E_CORE_WARNING:
			error_filename = NULL;
			error_lineno = 0;
			break;
		case E_PARSE:
		case E_COMPILE_ERROR:
		case E_COMPILE_WARNING:
		case E_ERROR:
		case E_NOTICE:
		case E_STRICT:
		case E_DEPRECATED:
		case E_WARNING:
		case E_USER_ERROR:
		case E_USER_WARNING:
		case E_USER_NOTICE:
		case E_USER_DEPRECATED:
		case E_RECOVERABLE_ERROR:
			if (zend_is_compiling()) {
				error_filename = ZSTR_VAL(zend_get_compiled_filename());
				error_lineno = zend_get_compiled_lineno();
			} else if (zend_is_executing()) {
				error_filename = zend_get_executed_filename();
				if (error_filename[0] == '[') { /* [no active file] */
					error_filename = NULL;
					error_lineno = 0;
				} else {
					error_lineno = zend_get_executed_lineno();
				}
			} else {
				error_filename = NULL;
				error_lineno = 0;
			}
			break;
		default:
			error_filename = NULL;
			error_lineno = 0;
			break;
	}
	if (!error_filename) {
		error_filename = "Unknown";
	}

#ifdef HAVE_DTRACE
	if (DTRACE_ERROR_ENABLED()) {
		char *dtrace_error_buffer;
#if !defined(HAVE_NORETURN) || defined(HAVE_NORETURN_ALIAS)
		va_start(args, format);
#endif
		zend_vspprintf(&dtrace_error_buffer, 0, format, args);
		DTRACE_ERROR(dtrace_error_buffer, (char *)error_filename, error_lineno);
		efree(dtrace_error_buffer);
#if !defined(HAVE_NORETURN) || defined(HAVE_NORETURN_ALIAS)
		va_end(args);
#endif
	}
#endif /* HAVE_DTRACE */

#if !defined(HAVE_NORETURN) || defined(HAVE_NORETURN_ALIAS)
	va_start(args, format);
#endif

	/* if we don't have a user defined error handler */
	if (Z_TYPE(EG(user_error_handler)) == IS_UNDEF
		|| !(EG(user_error_handler_error_reporting) & type)
		|| EG(error_handling) != EH_NORMAL) {
		zend_error_cb(type, error_filename, error_lineno, format, args);
	} else switch (type) {
		case E_ERROR:
		case E_PARSE:
		case E_CORE_ERROR:
		case E_CORE_WARNING:
		case E_COMPILE_ERROR:
		case E_COMPILE_WARNING:
			/* The error may not be safe to handle in user-space */
			zend_error_cb(type, error_filename, error_lineno, format, args);
			break;
		default:
			/* Handle the error in user space */
/* va_copy() is __va_copy() in old gcc versions.
 * According to the autoconf manual, using
 * memcpy(&dst, &src, sizeof(va_list))
 * gives maximum portability. */
#ifndef va_copy
# ifdef __va_copy
#  define va_copy(dest, src)	__va_copy((dest), (src))
# else
#  define va_copy(dest, src)	memcpy(&(dest), &(src), sizeof(va_list))
# endif
#endif
			va_copy(usr_copy, args);
			len = (int)zend_vspprintf(&str, 0, format, usr_copy);
			ZVAL_NEW_STR(&params[1], zend_string_init(str, len, 0));
			efree(str);
#ifdef va_copy
			va_end(usr_copy);
#endif

			ZVAL_LONG(&params[0], type);

			if (error_filename) {
				ZVAL_STRING(&params[2], error_filename);
			} else {
				ZVAL_NULL(&params[2]);
			}

			ZVAL_LONG(&params[3], error_lineno);

			symbol_table = zend_rebuild_symbol_table();

			/* during shutdown the symbol table table can be still null */
			if (!symbol_table) {
				ZVAL_NULL(&params[4]);
			} else {
				ZVAL_ARR(&params[4], zend_array_dup(symbol_table));
			}

			ZVAL_COPY_VALUE(&orig_user_error_handler, &EG(user_error_handler));
			ZVAL_UNDEF(&EG(user_error_handler));

			/* User error handler may include() additinal PHP files.
			 * If an error was generated during comilation PHP will compile
			 * such scripts recursivly, but some CG() variables may be
			 * inconsistent. */

			in_compilation = CG(in_compilation);
			if (in_compilation) {
				saved_class_entry = CG(active_class_entry);
				CG(active_class_entry) = NULL;
				SAVE_STACK(loop_var_stack);
				SAVE_STACK(delayed_oplines_stack);
				CG(in_compilation) = 0;
			}

			if (call_user_function_ex(CG(function_table), NULL, &orig_user_error_handler, &retval, 5, params, 1, NULL) == SUCCESS) {
				if (Z_TYPE(retval) != IS_UNDEF) {
					if (Z_TYPE(retval) == IS_FALSE) {
						zend_error_cb(type, error_filename, error_lineno, format, args);
					}
					zval_ptr_dtor(&retval);
				}
			} else if (!EG(exception)) {
				/* The user error handler failed, use built-in error handler */
				zend_error_cb(type, error_filename, error_lineno, format, args);
			}

			if (in_compilation) {
				CG(active_class_entry) = saved_class_entry;
				RESTORE_STACK(loop_var_stack);
				RESTORE_STACK(delayed_oplines_stack);
				CG(in_compilation) = 1;
			}

			zval_ptr_dtor(&params[4]);
			zval_ptr_dtor(&params[3]);
			zval_ptr_dtor(&params[2]);
			zval_ptr_dtor(&params[1]);
			zval_ptr_dtor(&params[0]);

			if (Z_TYPE(EG(user_error_handler)) == IS_UNDEF) {
				ZVAL_COPY_VALUE(&EG(user_error_handler), &orig_user_error_handler);
			} else {
				zval_ptr_dtor(&orig_user_error_handler);
			}
			break;
	}

#if !defined(HAVE_NORETURN) || defined(HAVE_NORETURN_ALIAS)
	va_end(args);
#endif

	if (type == E_PARSE) {
		/* eval() errors do not affect exit_status */
		if (!(EG(current_execute_data) &&
			EG(current_execute_data)->func &&
			ZEND_USER_CODE(EG(current_execute_data)->func->type) &&
			EG(current_execute_data)->opline->opcode == ZEND_INCLUDE_OR_EVAL &&
			EG(current_execute_data)->opline->extended_value == ZEND_EVAL)) {
			EG(exit_status) = 255;
		}
	}
}
/* }}} */

#ifdef HAVE_NORETURN
# ifdef HAVE_NORETURN_ALIAS
ZEND_COLD void zend_error_noreturn(int type, const char *format, ...) __attribute__ ((alias("zend_error"),noreturn));
# else
ZEND_API ZEND_COLD void zend_error(int type, const char *format, ...) /* {{{ */
{
	va_list va;

	va_start(va, format);
	zend_error_va_list(type, format, va);
	va_end(va);
}

ZEND_API ZEND_COLD ZEND_NORETURN void zend_error_noreturn(int type, const char *format, ...)
{
	va_list va;

	va_start(va, format);
	zend_error_va_list(type, format, va);
	va_end(va);
}
/* }}} */
# endif
#endif

ZEND_API ZEND_COLD void zend_throw_error(zend_class_entry *exception_ce, const char *format, ...) /* {{{ */
{
	va_list va;
	char *message = NULL;
	
	if (exception_ce) {
		if (!instanceof_function(exception_ce, zend_ce_error)) {
			zend_error(E_NOTICE, "Error exceptions must be derived from Error");
			exception_ce = zend_ce_error;
		}
	} else {
		exception_ce = zend_ce_error;
	}

	va_start(va, format);
	zend_vspprintf(&message, 0, format, va);

	//TODO: we can't convert compile-time errors to exceptions yet???
	if (EG(current_execute_data) && !CG(in_compilation)) {
		zend_throw_exception(exception_ce, message, 0);
	} else {
		zend_error(E_ERROR, "%s", message);
	}

	efree(message);
	va_end(va);
}
/* }}} */

ZEND_API ZEND_COLD void zend_type_error(const char *format, ...) /* {{{ */
{
	va_list va;
	char *message = NULL;

	va_start(va, format);
	zend_vspprintf(&message, 0, format, va);
	zend_throw_exception(zend_ce_type_error, message, 0);
	efree(message);
	va_end(va);
} /* }}} */

ZEND_API ZEND_COLD void zend_internal_type_error(zend_bool throw_exception, const char *format, ...) /* {{{ */
{
	va_list va;
	char *message = NULL;

	va_start(va, format);
	zend_vspprintf(&message, 0, format, va);
	if (throw_exception) {
		zend_throw_exception(zend_ce_type_error, message, 0);
	} else {
		zend_error(E_WARNING, "%s", message);
	}
	efree(message);

	va_end(va);
} /* }}} */

ZEND_API ZEND_COLD void zend_internal_argument_count_error(zend_bool throw_exception, const char *format, ...) /* {{{ */
{
	va_list va;
	char *message = NULL;

	va_start(va, format);
	zend_vspprintf(&message, 0, format, va);
	if (throw_exception) {
		zend_throw_exception(zend_ce_argument_count_error, message, 0);
	} else {
		zend_error(E_WARNING, "%s", message);
	}
	efree(message);

	va_end(va);
} /* }}} */

ZEND_API ZEND_COLD void zend_output_debug_string(zend_bool trigger_break, const char *format, ...) /* {{{ */
{
#if ZEND_DEBUG
	va_list args;

	va_start(args, format);
#	ifdef ZEND_WIN32
	{
		char output_buf[1024];

		vsnprintf(output_buf, 1024, format, args);
		OutputDebugString(output_buf);
		OutputDebugString("\n");
		if (trigger_break && IsDebuggerPresent()) {
			DebugBreak();
		}
	}
#	else
	vfprintf(stderr, format, args);
	fprintf(stderr, "\n");
#	endif
	va_end(args);
#endif
}
/* }}} */

ZEND_API void zend_try_exception_handler() /* {{{ */
{
	if (EG(exception)) {
		if (Z_TYPE(EG(user_exception_handler)) != IS_UNDEF) {
			zval orig_user_exception_handler;
			zval params[1], retval2;
			zend_object *old_exception;
			old_exception = EG(exception);
			EG(exception) = NULL;
			ZVAL_OBJ(&params[0], old_exception);
			ZVAL_COPY_VALUE(&orig_user_exception_handler, &EG(user_exception_handler));

			if (call_user_function_ex(CG(function_table), NULL, &orig_user_exception_handler, &retval2, 1, params, 1, NULL) == SUCCESS) {
				zval_ptr_dtor(&retval2);
				if (EG(exception)) {
					OBJ_RELEASE(EG(exception));
					EG(exception) = NULL;
				}
				OBJ_RELEASE(old_exception);
			} else {
				EG(exception) = old_exception;
			}
		}
	}
} /* }}} */

ZEND_API int zend_execute_scripts(int type, zval *retval, int file_count, ...) /* {{{ */
{
	va_list files;
	int i;
	zend_file_handle *file_handle;
	zend_op_array *op_array;

	va_start(files, file_count);
	for (i = 0; i < file_count; i++) {
		file_handle = va_arg(files, zend_file_handle *);
		if (!file_handle) {
			continue;
		}

		op_array = zend_compile_file(file_handle, type);
		if (file_handle->opened_path) {
			zend_hash_add_empty_element(&EG(included_files), file_handle->opened_path);
		}
		zend_destroy_file_handle(file_handle);
		if (op_array) {
			zend_execute(op_array, retval);
			zend_exception_restore();
			zend_try_exception_handler();
			if (EG(exception)) {
				zend_exception_error(EG(exception), E_ERROR);
			}
			destroy_op_array(op_array);
			efree_size(op_array, sizeof(zend_op_array));
		} else if (type==ZEND_REQUIRE) {
			va_end(files);
			return FAILURE;
		}
	}
	va_end(files);

	return SUCCESS;
}
/* }}} */

#define COMPILED_STRING_DESCRIPTION_FORMAT "%s(%d) : %s"

ZEND_API char *zend_make_compiled_string_description(const char *name) /* {{{ */
{
	const char *cur_filename;
	int cur_lineno;
	char *compiled_string_description;

	if (zend_is_compiling()) {
		cur_filename = ZSTR_VAL(zend_get_compiled_filename());
		cur_lineno = zend_get_compiled_lineno();
	} else if (zend_is_executing()) {
		cur_filename = zend_get_executed_filename();
		cur_lineno = zend_get_executed_lineno();
	} else {
		cur_filename = "Unknown";
		cur_lineno = 0;
	}

	zend_spprintf(&compiled_string_description, 0, COMPILED_STRING_DESCRIPTION_FORMAT, cur_filename, cur_lineno, name);
	return compiled_string_description;
}
/* }}} */

void free_estring(char **str_p) /* {{{ */
{
	efree(*str_p);
}
/* }}} */

/*
 * Local variables:
 * tab-width: 4
 * c-basic-offset: 4
 * indent-tabs-mode: t
 * End:
 */<|MERGE_RESOLUTION|>--- conflicted
+++ resolved
@@ -55,6 +55,7 @@
 #endif
 
 ZEND_API zend_utility_values zend_uv;
+ZEND_API zend_bool zend_dtrace_enabled;
 
 /* version information */
 static char *zend_version_info;
@@ -166,12 +167,7 @@
 		return 0;
 	}
 
-<<<<<<< HEAD
 	zend_printf_to_smart_string(&buf, format, ap);
-=======
-ZEND_API zend_utility_values zend_uv;
-ZEND_API zend_bool zend_dtrace_enabled;
->>>>>>> d6c9f91e
 
 	if (max_len && buf.len > max_len) {
 		buf.len = max_len;
