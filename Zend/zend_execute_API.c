/*
   +----------------------------------------------------------------------+
   | Zend Engine                                                          |
   +----------------------------------------------------------------------+
   | Copyright (c) 1998-2016 Zend Technologies Ltd. (http://www.zend.com) |
   +----------------------------------------------------------------------+
   | This source file is subject to version 2.00 of the Zend license,     |
   | that is bundled with this package in the file LICENSE, and is        |
   | available through the world-wide-web at the following url:           |
   | http://www.zend.com/license/2_00.txt.                                |
   | If you did not receive a copy of the Zend license and are unable to  |
   | obtain it through the world-wide-web, please send a note to          |
   | license@zend.com so we can mail you a copy immediately.              |
   +----------------------------------------------------------------------+
   | Authors: Andi Gutmans <andi@zend.com>                                |
   |          Zeev Suraski <zeev@zend.com>                                |
   |          Dmitry Stogov <dmitry@zend.com>                             |
   +----------------------------------------------------------------------+
*/

/* $Id$ */

#include <stdio.h>
#include <signal.h>

#include "zend.h"
#include "zend_compile.h"
#include "zend_execute.h"
#include "zend_API.h"
#include "zend_stack.h"
#include "zend_constants.h"
#include "zend_extensions.h"
#include "zend_exceptions.h"
#include "zend_closures.h"
#include "zend_generators.h"
#include "zend_vm.h"
#include "zend_float.h"
#ifdef HAVE_SYS_TIME_H
#include <sys/time.h>
#endif
#ifdef HAVE_UNISTD_H
#include <unistd.h>
#endif

ZEND_API void (*zend_execute_ex)(zend_execute_data *execute_data);
ZEND_API void (*zend_execute_internal)(zend_execute_data *execute_data, zval *return_value);

/* true globals */
ZEND_API const zend_fcall_info empty_fcall_info = { 0, {{0}, {{0}}, {0}}, NULL, NULL, NULL, 0, 0 };
ZEND_API const zend_fcall_info_cache empty_fcall_info_cache = { 0, NULL, NULL, NULL, NULL };

#ifdef ZEND_WIN32
ZEND_TLS HANDLE tq_timer = NULL;
#endif

#if 0&&ZEND_DEBUG
static void (*original_sigsegv_handler)(int);
static void zend_handle_sigsegv(int dummy) /* {{{ */
{
	fflush(stdout);
	fflush(stderr);
	if (original_sigsegv_handler == zend_handle_sigsegv) {
		signal(SIGSEGV, original_sigsegv_handler);
	} else {
		signal(SIGSEGV, SIG_DFL);
	}
	{

		fprintf(stderr, "SIGSEGV caught on opcode %d on opline %d of %s() at %s:%d\n\n",
				active_opline->opcode,
				active_opline-EG(active_op_array)->opcodes,
				get_active_function_name(),
				zend_get_executed_filename(),
				zend_get_executed_lineno());
/* See http://support.microsoft.com/kb/190351 */
#ifdef ZEND_WIN32
		fflush(stderr);
#endif
	}
	if (original_sigsegv_handler!=zend_handle_sigsegv) {
		original_sigsegv_handler(dummy);
	}
}
/* }}} */
#endif

static void zend_extension_activator(zend_extension *extension) /* {{{ */
{
	if (extension->activate) {
		extension->activate();
	}
}
/* }}} */

static void zend_extension_deactivator(zend_extension *extension) /* {{{ */
{
	if (extension->deactivate) {
		extension->deactivate();
	}
}
/* }}} */

static int clean_non_persistent_function(zval *zv) /* {{{ */
{
	zend_function *function = Z_PTR_P(zv);
	return (function->type == ZEND_INTERNAL_FUNCTION) ? ZEND_HASH_APPLY_STOP : ZEND_HASH_APPLY_REMOVE;
}
/* }}} */

ZEND_API int clean_non_persistent_function_full(zval *zv) /* {{{ */
{
	zend_function *function = Z_PTR_P(zv);
	return (function->type == ZEND_INTERNAL_FUNCTION) ? ZEND_HASH_APPLY_KEEP : ZEND_HASH_APPLY_REMOVE;
}
/* }}} */

static int clean_non_persistent_class(zval *zv) /* {{{ */
{
	zend_class_entry *ce = Z_PTR_P(zv);
	return (ce->type == ZEND_INTERNAL_CLASS) ? ZEND_HASH_APPLY_STOP : ZEND_HASH_APPLY_REMOVE;
}
/* }}} */

ZEND_API int clean_non_persistent_class_full(zval *zv) /* {{{ */
{
	zend_class_entry *ce = Z_PTR_P(zv);
	return (ce->type == ZEND_INTERNAL_CLASS) ? ZEND_HASH_APPLY_KEEP : ZEND_HASH_APPLY_REMOVE;
}
/* }}} */

void init_executor(void) /* {{{ */
{
	zend_init_fpu();

	ZVAL_NULL(&EG(uninitialized_zval));
	ZVAL_ERROR(&EG(error_zval));
/* destroys stack frame, therefore makes core dumps worthless */
#if 0&&ZEND_DEBUG
	original_sigsegv_handler = signal(SIGSEGV, zend_handle_sigsegv);
#endif

	EG(symtable_cache_ptr) = EG(symtable_cache) - 1;
	EG(symtable_cache_limit) = EG(symtable_cache) + SYMTABLE_CACHE_SIZE - 1;
	EG(no_extensions) = 0;

	EG(function_table) = CG(function_table);
	EG(class_table) = CG(class_table);

	EG(in_autoload) = NULL;
	EG(autoload_func) = NULL;
	EG(error_handling) = EH_NORMAL;

	zend_vm_stack_init();

	zend_hash_init(&EG(symbol_table), 64, NULL, ZVAL_PTR_DTOR, 0);
	EG(valid_symbol_table) = 1;

	zend_llist_apply(&zend_extensions, (llist_apply_func_t) zend_extension_activator);

	zend_hash_init(&EG(included_files), 8, NULL, NULL, 0);

	EG(ticks_count) = 0;

	ZVAL_UNDEF(&EG(user_error_handler));

	EG(current_execute_data) = NULL;

	zend_stack_init(&EG(user_error_handlers_error_reporting), sizeof(int));
	zend_stack_init(&EG(user_error_handlers), sizeof(zval));
	zend_stack_init(&EG(user_exception_handlers), sizeof(zval));

	zend_objects_store_init(&EG(objects_store), 1024);

	EG(full_tables_cleanup) = 0;
	EG(vm_interrupt) = 0;
	EG(timed_out) = 0;

	EG(exception) = NULL;
	EG(prev_exception) = NULL;

	EG(fake_scope) = NULL;

	EG(ht_iterators_count) = sizeof(EG(ht_iterators_slots)) / sizeof(HashTableIterator);
	EG(ht_iterators_used) = 0;
	EG(ht_iterators) = EG(ht_iterators_slots);
	memset(EG(ht_iterators), 0, sizeof(EG(ht_iterators_slots)));

	EG(active) = 1;
}
/* }}} */

static int zval_call_destructor(zval *zv) /* {{{ */
{
	if (Z_TYPE_P(zv) == IS_INDIRECT) {
		zv = Z_INDIRECT_P(zv);
	}
	if (Z_TYPE_P(zv) == IS_OBJECT && Z_REFCOUNT_P(zv) == 1) {
		return ZEND_HASH_APPLY_REMOVE;
	} else {
		return ZEND_HASH_APPLY_KEEP;
	}
}
/* }}} */

static void zend_unclean_zval_ptr_dtor(zval *zv) /* {{{ */
{
	if (Z_TYPE_P(zv) == IS_INDIRECT) {
		zv = Z_INDIRECT_P(zv);
	}
	i_zval_ptr_dtor(zv ZEND_FILE_LINE_CC);
}
/* }}} */

static void zend_throw_or_error(int fetch_type, zend_class_entry *exception_ce, const char *format, ...) /* {{{ */
{
	va_list va;
	char *message = NULL;

	va_start(va, format);
	zend_vspprintf(&message, 0, format, va);

	if (fetch_type & ZEND_FETCH_CLASS_EXCEPTION) {
		zend_throw_error(exception_ce, "%s", message);
	} else {
		zend_error(E_ERROR, "%s", message);
	}

	efree(message);
	va_end(va);
}
/* }}} */

void shutdown_destructors(void) /* {{{ */
{
	if (CG(unclean_shutdown)) {
		EG(symbol_table).pDestructor = zend_unclean_zval_ptr_dtor;
	}
	zend_try {
		uint32_t symbols;
		do {
			symbols = zend_hash_num_elements(&EG(symbol_table));
			zend_hash_reverse_apply(&EG(symbol_table), (apply_func_t) zval_call_destructor);
		} while (symbols != zend_hash_num_elements(&EG(symbol_table)));
		zend_objects_store_call_destructors(&EG(objects_store));
	} zend_catch {
		/* if we couldn't destruct cleanly, mark all objects as destructed anyway */
		zend_objects_store_mark_destructed(&EG(objects_store));
	} zend_end_try();
}
/* }}} */

void shutdown_executor(void) /* {{{ */
{
	zend_function *func;
	zend_class_entry *ce;

	zend_try {

/* Removed because this can not be safely done, e.g. in this situation:
   Object 1 creates object 2
   Object 3 holds reference to object 2.
   Now when 1 and 2 are destroyed, 3 can still access 2 in its destructor, with
   very problematic results */
/* 		zend_objects_store_call_destructors(&EG(objects_store)); */

/* Moved after symbol table cleaners, because  some of the cleaners can call
   destructors, which would use EG(symtable_cache_ptr) and thus leave leaks */
/*		while (EG(symtable_cache_ptr)>=EG(symtable_cache)) {
			zend_hash_destroy(*EG(symtable_cache_ptr));
			efree(*EG(symtable_cache_ptr));
			EG(symtable_cache_ptr)--;
		}
*/
		zend_llist_apply(&zend_extensions, (llist_apply_func_t) zend_extension_deactivator);

		if (CG(unclean_shutdown)) {
			EG(symbol_table).pDestructor = zend_unclean_zval_ptr_dtor;
		}
		zend_hash_graceful_reverse_destroy(&EG(symbol_table));
	} zend_end_try();
	EG(valid_symbol_table) = 0;

	zend_try {
		zval *zeh;
		/* remove error handlers before destroying classes and functions,
		 * so that if handler used some class, crash would not happen */
		if (Z_TYPE(EG(user_error_handler)) != IS_UNDEF) {
			zeh = &EG(user_error_handler);
			zval_ptr_dtor(zeh);
			ZVAL_UNDEF(&EG(user_error_handler));
		}

		if (Z_TYPE(EG(user_exception_handler)) != IS_UNDEF) {
			zeh = &EG(user_exception_handler);
			zval_ptr_dtor(zeh);
			ZVAL_UNDEF(&EG(user_exception_handler));
		}

		zend_stack_clean(&EG(user_error_handlers_error_reporting), NULL, 1);
		zend_stack_clean(&EG(user_error_handlers), (void (*)(void *))ZVAL_PTR_DTOR, 1);
		zend_stack_clean(&EG(user_exception_handlers), (void (*)(void *))ZVAL_PTR_DTOR, 1);
	} zend_end_try();

	zend_try {
		/* Cleanup static data for functions and arrays.
		 * We need a separate cleanup stage because of the following problem:
		 * Suppose we destroy class X, which destroys the class's function table,
		 * and in the function table we have function foo() that has static $bar.
		 * Now if an object of class X is assigned to $bar, its destructor will be
		 * called and will fail since X's function table is in mid-destruction.
		 * So we want first of all to clean up all data and then move to tables destruction.
		 * Note that only run-time accessed data need to be cleaned up, pre-defined data can
		 * not contain objects and thus are not probelmatic */
		if (EG(full_tables_cleanup)) {
			ZEND_HASH_FOREACH_PTR(EG(function_table), func) {
				if (func->type == ZEND_USER_FUNCTION) {
					zend_cleanup_op_array_data((zend_op_array *) func);
				}
			} ZEND_HASH_FOREACH_END();
			ZEND_HASH_REVERSE_FOREACH_PTR(EG(class_table), ce) {
				if (ce->type == ZEND_USER_CLASS) {
					zend_cleanup_user_class_data(ce);
				} else {
					zend_cleanup_internal_class_data(ce);
				}
			} ZEND_HASH_FOREACH_END();
		} else {
			ZEND_HASH_REVERSE_FOREACH_PTR(EG(function_table), func) {
				if (func->type != ZEND_USER_FUNCTION) {
					break;
				}
				zend_cleanup_op_array_data((zend_op_array *) func);
			} ZEND_HASH_FOREACH_END();
			ZEND_HASH_REVERSE_FOREACH_PTR(EG(class_table), ce) {
				if (ce->type != ZEND_USER_CLASS) {
					break;
				}
				zend_cleanup_user_class_data(ce);
			} ZEND_HASH_FOREACH_END();
			zend_cleanup_internal_classes();
		}
	} zend_end_try();

	zend_try {
		zend_llist_destroy(&CG(open_files));
	} zend_end_try();

	zend_try {
		zend_close_rsrc_list(&EG(regular_list));
	} zend_end_try();

#if ZEND_DEBUG
	if (GC_G(gc_enabled) && !CG(unclean_shutdown)) {
		gc_collect_cycles();
	}
#endif

	zend_try {
		zend_objects_store_free_object_storage(&EG(objects_store));

		zend_vm_stack_destroy();

		/* Destroy all op arrays */
		if (EG(full_tables_cleanup)) {
			zend_hash_reverse_apply(EG(function_table), clean_non_persistent_function_full);
			zend_hash_reverse_apply(EG(class_table), clean_non_persistent_class_full);
		} else {
			zend_hash_reverse_apply(EG(function_table), clean_non_persistent_function);
			zend_hash_reverse_apply(EG(class_table), clean_non_persistent_class);
		}

		while (EG(symtable_cache_ptr)>=EG(symtable_cache)) {
			zend_hash_destroy(*EG(symtable_cache_ptr));
			FREE_HASHTABLE(*EG(symtable_cache_ptr));
			EG(symtable_cache_ptr)--;
		}
	} zend_end_try();

	zend_try {
		clean_non_persistent_constants();
	} zend_end_try();

	zend_try {
#if 0&&ZEND_DEBUG
	signal(SIGSEGV, original_sigsegv_handler);
#endif

		zend_hash_destroy(&EG(included_files));

		zend_stack_destroy(&EG(user_error_handlers_error_reporting));
		zend_stack_destroy(&EG(user_error_handlers));
		zend_stack_destroy(&EG(user_exception_handlers));
		zend_objects_store_destroy(&EG(objects_store));
		if (EG(in_autoload)) {
			zend_hash_destroy(EG(in_autoload));
			FREE_HASHTABLE(EG(in_autoload));
		}
	} zend_end_try();

	zend_shutdown_fpu();

#if ZEND_DEBUG
	if (EG(ht_iterators_used) && !CG(unclean_shutdown)) {
		zend_error(E_WARNING, "Leaked %" PRIu32 " hashtable iterators", EG(ht_iterators_used));
	}
#endif

	EG(ht_iterators_used) = 0;
	if (EG(ht_iterators) != EG(ht_iterators_slots)) {
		efree(EG(ht_iterators));
	}

	EG(active) = 0;
}
/* }}} */

/* return class name and "::" or "". */
ZEND_API const char *get_active_class_name(const char **space) /* {{{ */
{
	zend_function *func;

	if (!zend_is_executing()) {
		if (space) {
			*space = "";
		}
		return "";
	}

	func = EG(current_execute_data)->func;
	switch (func->type) {
		case ZEND_USER_FUNCTION:
		case ZEND_INTERNAL_FUNCTION:
		{
			zend_class_entry *ce = func->common.scope;

			if (space) {
				*space = ce ? "::" : "";
			}
			return ce ? ZSTR_VAL(ce->name) : "";
		}
		default:
			if (space) {
				*space = "";
			}
			return "";
	}
}
/* }}} */

ZEND_API const char *get_active_function_name(void) /* {{{ */
{
	zend_function *func;

	if (!zend_is_executing()) {
		return NULL;
	}
	func = EG(current_execute_data)->func;
	switch (func->type) {
		case ZEND_USER_FUNCTION: {
				zend_string *function_name = func->common.function_name;

				if (function_name) {
					return ZSTR_VAL(function_name);
				} else {
					return "main";
				}
			}
			break;
		case ZEND_INTERNAL_FUNCTION:
			return ZSTR_VAL(func->common.function_name);
			break;
		default:
			return NULL;
	}
}
/* }}} */

ZEND_API const char *zend_get_executed_filename(void) /* {{{ */
{
	zend_execute_data *ex = EG(current_execute_data);

	while (ex && (!ex->func || !ZEND_USER_CODE(ex->func->type))) {
		ex = ex->prev_execute_data;
	}
	if (ex) {
		return ZSTR_VAL(ex->func->op_array.filename);
	} else {
		return "[no active file]";
	}
}
/* }}} */

ZEND_API zend_string *zend_get_executed_filename_ex(void) /* {{{ */
{
	zend_execute_data *ex = EG(current_execute_data);

	while (ex && (!ex->func || !ZEND_USER_CODE(ex->func->type))) {
		ex = ex->prev_execute_data;
	}
	if (ex) {
		return ex->func->op_array.filename;
	} else {
		return NULL;
	}
}
/* }}} */

ZEND_API uint zend_get_executed_lineno(void) /* {{{ */
{
	zend_execute_data *ex = EG(current_execute_data);

	while (ex && (!ex->func || !ZEND_USER_CODE(ex->func->type))) {
		ex = ex->prev_execute_data;
	}
	if (ex) {
		if (EG(exception) && ex->opline->opcode == ZEND_HANDLE_EXCEPTION &&
		    ex->opline->lineno == 0 && EG(opline_before_exception)) {
			return EG(opline_before_exception)->lineno;
		}
		return ex->opline->lineno;
	} else {
		return 0;
	}
}
/* }}} */

ZEND_API zend_class_entry *zend_get_executed_scope(void) /* {{{ */
{
	zend_execute_data *ex = EG(current_execute_data);

	while (1) {
		if (!ex) {
			return NULL;
		} else if (ex->func && (ZEND_USER_CODE(ex->func->type) || ex->func->common.scope)) {
			return ex->func->common.scope;
		}
		ex = ex->prev_execute_data;
	}
}
/* }}} */

ZEND_API zend_bool zend_is_executing(void) /* {{{ */
{
	return EG(current_execute_data) != 0;
}
/* }}} */

ZEND_API void _zval_ptr_dtor(zval *zval_ptr ZEND_FILE_LINE_DC) /* {{{ */
{
	i_zval_ptr_dtor(zval_ptr ZEND_FILE_LINE_RELAY_CC);
}
/* }}} */

ZEND_API void _zval_internal_ptr_dtor(zval *zval_ptr ZEND_FILE_LINE_DC) /* {{{ */
{
	if (Z_REFCOUNTED_P(zval_ptr)) {
		Z_DELREF_P(zval_ptr);
		if (Z_REFCOUNT_P(zval_ptr) == 0) {
			_zval_internal_dtor_for_ptr(zval_ptr ZEND_FILE_LINE_CC);
		}
	}
}
/* }}} */

ZEND_API int zval_update_constant_ex(zval *p, zend_class_entry *scope) /* {{{ */
{
	zval *const_value;
	char *colon;
	zend_bool inline_change;

	if (Z_TYPE_P(p) == IS_CONSTANT) {
		if (IS_CONSTANT_VISITED(p)) {
			zend_throw_error(NULL, "Cannot declare self-referencing constant '%s'", Z_STRVAL_P(p));
			return FAILURE;
		}
		inline_change = (Z_TYPE_FLAGS_P(p) & IS_TYPE_IMMUTABLE) == 0;
		SEPARATE_ZVAL_NOREF(p);
		MARK_CONSTANT_VISITED(p);
		if (Z_CONST_FLAGS_P(p) & IS_CONSTANT_CLASS) {
			ZEND_ASSERT(EG(current_execute_data));
			if (inline_change) {
				zend_string_release(Z_STR_P(p));
			}
			if (scope && scope->name) {
				ZVAL_STR_COPY(p, scope->name);
			} else {
				ZVAL_EMPTY_STRING(p);
			}
		} else if (UNEXPECTED((const_value = zend_get_constant_ex(Z_STR_P(p), scope, Z_CONST_FLAGS_P(p))) == NULL)) {
			if (UNEXPECTED(EG(exception))) {
				RESET_CONSTANT_VISITED(p);
				return FAILURE;
			} else if ((colon = (char*)zend_memrchr(Z_STRVAL_P(p), ':', Z_STRLEN_P(p)))) {
				zend_throw_error(NULL, "Undefined class constant '%s'", Z_STRVAL_P(p));
				RESET_CONSTANT_VISITED(p);
				return FAILURE;
			} else {
<<<<<<< HEAD
				if ((Z_CONST_FLAGS_P(p) & IS_CONSTANT_UNQUALIFIED) == 0) {
					zend_throw_error(NULL, "Undefined constant '%s'", Z_STRVAL_P(p));
					RESET_CONSTANT_VISITED(p);
					return FAILURE;
				} else {
					zend_string *save = Z_STR_P(p);
=======
				zend_string *save = Z_STR_P(p);
				if ((Z_CONST_FLAGS_P(p) & IS_CONSTANT_UNQUALIFIED) == 0) {
					if (ZSTR_VAL(save)[0] == '\\') {
						zend_throw_error(NULL, "Undefined constant '%s'", ZSTR_VAL(save) + 1);
					} else {
						zend_throw_error(NULL, "Undefined constant '%s'", ZSTR_VAL(save));
					}
					RESET_CONSTANT_VISITED(p);
					return FAILURE;
				} else {
					char *actual = Z_STRVAL_P(p);
>>>>>>> 8831a12d
					size_t actual_len = Z_STRLEN_P(p);
					char *slash = (char *) zend_memrchr(actual, '\\', actual_len);
					if (slash) {
						actual = slash + 1;
						actual_len -= (actual - Z_STRVAL_P(p));
<<<<<<< HEAD
						if (inline_change) {
							zend_string *s = zend_string_init(actual, actual_len, 0);
							Z_STR_P(p) = s;
							Z_TYPE_FLAGS_P(p) = IS_TYPE_REFCOUNTED | IS_TYPE_COPYABLE;
						}
					}

					zend_error(E_NOTICE, "Use of undefined constant %s - assumed '%s'",  actual,  actual);
=======
					}

					zend_error(E_NOTICE, "Use of undefined constant %s - assumed '%s'", actual, actual);
					if (EG(exception)) {
						RESET_CONSTANT_VISITED(p);
						return FAILURE;
					}

>>>>>>> 8831a12d
					if (!inline_change) {
						ZVAL_STRINGL(p, actual, actual_len);
					} else {
						if (slash) {
							ZVAL_STRINGL(p, actual, actual_len);
							zend_string_release(save);
						} else {
							Z_TYPE_INFO_P(p) = Z_REFCOUNTED_P(p) ?
								IS_STRING_EX : IS_INTERNED_STRING_EX;
						}
					}
				}
			}
		} else {
			if (inline_change) {
				zend_string_release(Z_STR_P(p));
			}
			ZVAL_COPY_VALUE(p, const_value);
			zval_opt_copy_ctor(p);
		}
	} else if (Z_TYPE_P(p) == IS_CONSTANT_AST) {
		zval tmp;

		inline_change = (Z_TYPE_FLAGS_P(p) & IS_TYPE_IMMUTABLE) == 0;
		if (UNEXPECTED(zend_ast_evaluate(&tmp, Z_ASTVAL_P(p), scope) != SUCCESS)) {
			return FAILURE;
		}
		if (inline_change) {
			zval_ptr_dtor(p);
		}
		ZVAL_COPY_VALUE(p, &tmp);
	}
	return SUCCESS;
}
/* }}} */

ZEND_API int zval_update_constant(zval *pp) /* {{{ */
{
	return zval_update_constant_ex(pp, EG(current_execute_data) ? zend_get_executed_scope() : CG(active_class_entry));
}
/* }}} */

int _call_user_function_ex(zval *object, zval *function_name, zval *retval_ptr, uint32_t param_count, zval params[], int no_separation) /* {{{ */
{
	zend_fcall_info fci;

	fci.size = sizeof(fci);
	fci.object = object ? Z_OBJ_P(object) : NULL;
	ZVAL_COPY_VALUE(&fci.function_name, function_name);
	fci.retval = retval_ptr;
	fci.param_count = param_count;
	fci.params = params;
	fci.no_separation = (zend_bool) no_separation;

	return zend_call_function(&fci, NULL);
}
/* }}} */

int zend_call_function(zend_fcall_info *fci, zend_fcall_info_cache *fci_cache) /* {{{ */
{
	uint32_t i;
	zend_execute_data *call, dummy_execute_data;
	zend_fcall_info_cache fci_cache_local;
	zend_function *func;

	ZVAL_UNDEF(fci->retval);

	if (!EG(active)) {
		return FAILURE; /* executor is already inactive */
	}

	if (EG(exception)) {
		return FAILURE; /* we would result in an instable executor otherwise */
	}

	switch (fci->size) {
		case sizeof(zend_fcall_info):
			break; /* nothing to do currently */
		default:
			zend_error_noreturn(E_CORE_ERROR, "Corrupted fcall_info provided to zend_call_function()");
			break;
	}

	/* Initialize execute_data */
	if (!EG(current_execute_data)) {
		/* This only happens when we're called outside any execute()'s
		 * It shouldn't be strictly necessary to NULL execute_data out,
		 * but it may make bugs easier to spot
		 */
		memset(&dummy_execute_data, 0, sizeof(zend_execute_data));
		EG(current_execute_data) = &dummy_execute_data;
	} else if (EG(current_execute_data)->func &&
	           ZEND_USER_CODE(EG(current_execute_data)->func->common.type) &&
	           EG(current_execute_data)->opline->opcode != ZEND_DO_FCALL &&
	           EG(current_execute_data)->opline->opcode != ZEND_DO_ICALL &&
	           EG(current_execute_data)->opline->opcode != ZEND_DO_UCALL &&
	           EG(current_execute_data)->opline->opcode != ZEND_DO_FCALL_BY_NAME) {
		/* Insert fake frame in case of include or magic calls */
		dummy_execute_data = *EG(current_execute_data);
		dummy_execute_data.prev_execute_data = EG(current_execute_data);
		dummy_execute_data.call = NULL;
		dummy_execute_data.opline = NULL;
		dummy_execute_data.func = NULL;
		EG(current_execute_data) = &dummy_execute_data;
	}

	if (!fci_cache || !fci_cache->initialized) {
		zend_string *callable_name;
		char *error = NULL;

		if (!fci_cache) {
			fci_cache = &fci_cache_local;
		}

		if (!zend_is_callable_ex(&fci->function_name, fci->object, IS_CALLABLE_CHECK_SILENT, &callable_name, fci_cache, &error)) {
			if (error) {
				zend_error(E_WARNING, "Invalid callback %s, %s", ZSTR_VAL(callable_name), error);
				efree(error);
			}
			if (callable_name) {
				zend_string_release(callable_name);
			}
			if (EG(current_execute_data) == &dummy_execute_data) {
				EG(current_execute_data) = dummy_execute_data.prev_execute_data;
			}
			return FAILURE;
		} else if (error) {
			/* Capitalize the first latter of the error message */
			if (error[0] >= 'a' && error[0] <= 'z') {
				error[0] += ('A' - 'a');
			}
			zend_error(E_DEPRECATED, "%s", error);
			efree(error);
		}
		zend_string_release(callable_name);
	}

	func = fci_cache->function_handler;
	fci->object = (func->common.fn_flags & ZEND_ACC_STATIC) ?
		NULL : fci_cache->object;

	call = zend_vm_stack_push_call_frame(ZEND_CALL_TOP_FUNCTION | ZEND_CALL_DYNAMIC,
		func, fci->param_count, fci_cache->called_scope, fci->object);
	if (fci->object &&
	    (!EG(objects_store).object_buckets ||
	     !IS_OBJ_VALID(EG(objects_store).object_buckets[fci->object->handle]))) {
		if (EG(current_execute_data) == &dummy_execute_data) {
			EG(current_execute_data) = dummy_execute_data.prev_execute_data;
		}
		return FAILURE;
	}

	if (func->common.fn_flags & (ZEND_ACC_ABSTRACT|ZEND_ACC_DEPRECATED)) {
		if (func->common.fn_flags & ZEND_ACC_ABSTRACT) {
			zend_throw_error(NULL, "Cannot call abstract method %s::%s()", ZSTR_VAL(func->common.scope->name), ZSTR_VAL(func->common.function_name));
			if (EG(current_execute_data) == &dummy_execute_data) {
				EG(current_execute_data) = dummy_execute_data.prev_execute_data;
			}
			return FAILURE;
		}
		if (func->common.fn_flags & ZEND_ACC_DEPRECATED) {
 			zend_error(E_DEPRECATED, "Function %s%s%s() is deprecated",
				func->common.scope ? ZSTR_VAL(func->common.scope->name) : "",
				func->common.scope ? "::" : "",
				ZSTR_VAL(func->common.function_name));
		}
	}

	for (i=0; i<fci->param_count; i++) {
		zval *param;
		zval *arg = &fci->params[i];

		if (ARG_SHOULD_BE_SENT_BY_REF(func, i + 1)) {
			if (UNEXPECTED(!Z_ISREF_P(arg))) {
				if (!fci->no_separation) {
					/* Separation is enabled -- create a ref */
					ZVAL_NEW_REF(arg, arg);
				} else if (!ARG_MAY_BE_SENT_BY_REF(func, i + 1)) {
					/* By-value send is not allowed -- emit a warning,
					 * but still perform the call with a by-value send. */
					zend_error(E_WARNING,
						"Parameter %d to %s%s%s() expected to be a reference, value given", i+1,
						func->common.scope ? ZSTR_VAL(func->common.scope->name) : "",
						func->common.scope ? "::" : "",
						ZSTR_VAL(func->common.function_name));
				}
			}
		} else {
			if (Z_ISREF_P(arg) &&
			    !(func->common.fn_flags & ZEND_ACC_CALL_VIA_TRAMPOLINE)) {
				/* don't separate references for __call */
				arg = Z_REFVAL_P(arg);
			}
		}

		param = ZEND_CALL_ARG(call, i+1);
		ZVAL_COPY(param, arg);
	}

	if (UNEXPECTED(func->op_array.fn_flags & ZEND_ACC_CLOSURE)) {
		ZEND_ASSERT(GC_TYPE((zend_object*)func->op_array.prototype) == IS_OBJECT);
		GC_REFCOUNT((zend_object*)func->op_array.prototype)++;
		ZEND_ADD_CALL_FLAG(call, ZEND_CALL_CLOSURE);
	}

	if (func->type == ZEND_USER_FUNCTION) {
		int call_via_handler = (func->common.fn_flags & ZEND_ACC_CALL_VIA_TRAMPOLINE) != 0;
		zend_init_execute_data(call, &func->op_array, fci->retval);
		zend_execute_ex(call);
		if (call_via_handler) {
			/* We must re-initialize function again */
			fci_cache->initialized = 0;
		}
	} else if (func->type == ZEND_INTERNAL_FUNCTION) {
		int call_via_handler = (func->common.fn_flags & ZEND_ACC_CALL_VIA_TRAMPOLINE) != 0;
		ZVAL_NULL(fci->retval);
		call->prev_execute_data = EG(current_execute_data);
		call->return_value = NULL; /* this is not a constructor call */
		EG(current_execute_data) = call;
		if (EXPECTED(zend_execute_internal == NULL)) {
			/* saves one function call if zend_execute_internal is not used */
			func->internal_function.handler(call, fci->retval);
		} else {
			zend_execute_internal(call, fci->retval);
		}
		EG(current_execute_data) = call->prev_execute_data;
		zend_vm_stack_free_args(call);

		/*  We shouldn't fix bad extensions here,
			because it can break proper ones (Bug #34045)
		if (!EX(function_state).function->common.return_reference)
		{
			INIT_PZVAL(f->retval);
		}*/
		if (EG(exception)) {
			zval_ptr_dtor(fci->retval);
			ZVAL_UNDEF(fci->retval);
		}

		if (call_via_handler) {
			/* We must re-initialize function again */
			fci_cache->initialized = 0;
		}
	} else { /* ZEND_OVERLOADED_FUNCTION */
		ZVAL_NULL(fci->retval);

		/* Not sure what should be done here if it's a static method */
		if (fci->object) {
			call->prev_execute_data = EG(current_execute_data);
			EG(current_execute_data) = call;
			fci->object->handlers->call_method(func->common.function_name, fci->object, call, fci->retval);
			EG(current_execute_data) = call->prev_execute_data;
		} else {
			zend_throw_error(NULL, "Cannot call overloaded function for non-object");
		}

		zend_vm_stack_free_args(call);

		if (func->type == ZEND_OVERLOADED_FUNCTION_TEMPORARY) {
			zend_string_release(func->common.function_name);
		}
		efree(func);

		if (EG(exception)) {
			zval_ptr_dtor(fci->retval);
			ZVAL_UNDEF(fci->retval);
		}
	}

	zend_vm_stack_free_call_frame(call);

	if (EG(current_execute_data) == &dummy_execute_data) {
		EG(current_execute_data) = dummy_execute_data.prev_execute_data;
	}

	if (EG(exception)) {
		zend_throw_exception_internal(NULL);
	}
	return SUCCESS;
}
/* }}} */

ZEND_API zend_class_entry *zend_lookup_class_ex(zend_string *name, const zval *key, int use_autoload) /* {{{ */
{
	zend_class_entry *ce = NULL;
	zval args[1];
	zval local_retval;
	zend_string *lc_name;
	zend_fcall_info fcall_info;
	zend_fcall_info_cache fcall_cache;

	if (key) {
		lc_name = Z_STR_P(key);
	} else {
		if (name == NULL || !ZSTR_LEN(name)) {
			return NULL;
		}

		if (ZSTR_VAL(name)[0] == '\\') {
			lc_name = zend_string_alloc(ZSTR_LEN(name) - 1, 0);
			zend_str_tolower_copy(ZSTR_VAL(lc_name), ZSTR_VAL(name) + 1, ZSTR_LEN(name) - 1);
		} else {
			lc_name = zend_string_tolower(name);
		}
	}

	ce = zend_hash_find_ptr(EG(class_table), lc_name);
	if (ce) {
		if (!key) {
			zend_string_release(lc_name);
		}
		return ce;
	}

	/* The compiler is not-reentrant. Make sure we __autoload() only during run-time
	 * (doesn't impact functionality of __autoload()
	*/
	if (!use_autoload || zend_is_compiling()) {
		if (!key) {
			zend_string_release(lc_name);
		}
		return NULL;
	}

	if (!EG(autoload_func)) {
		zend_function *func = zend_hash_find_ptr(EG(function_table), CG(known_strings)[ZEND_STR_MAGIC_AUTOLOAD]);
		if (func) {
			EG(autoload_func) = func;
		} else {
			if (!key) {
				zend_string_release(lc_name);
			}
			return NULL;
		}

	}

	/* Verify class name before passing it to __autoload() */
	if (strspn(ZSTR_VAL(name), "0123456789_abcdefghijklmnopqrstuvwxyzABCDEFGHIJKLMNOPQRSTUVWXYZ\200\201\202\203\204\205\206\207\210\211\212\213\214\215\216\217\220\221\222\223\224\225\226\227\230\231\232\233\234\235\236\237\240\241\242\243\244\245\246\247\250\251\252\253\254\255\256\257\260\261\262\263\264\265\266\267\270\271\272\273\274\275\276\277\300\301\302\303\304\305\306\307\310\311\312\313\314\315\316\317\320\321\322\323\324\325\326\327\330\331\332\333\334\335\336\337\340\341\342\343\344\345\346\347\350\351\352\353\354\355\356\357\360\361\362\363\364\365\366\367\370\371\372\373\374\375\376\377\\") != ZSTR_LEN(name)) {
		if (!key) {
			zend_string_release(lc_name);
		}
		return NULL;
	}

	if (EG(in_autoload) == NULL) {
		ALLOC_HASHTABLE(EG(in_autoload));
		zend_hash_init(EG(in_autoload), 8, NULL, NULL, 0);
	}

	if (zend_hash_add_empty_element(EG(in_autoload), lc_name) == NULL) {
		if (!key) {
			zend_string_release(lc_name);
		}
		return NULL;
	}

	ZVAL_UNDEF(&local_retval);

	if (ZSTR_VAL(name)[0] == '\\') {
		ZVAL_STRINGL(&args[0], ZSTR_VAL(name) + 1, ZSTR_LEN(name) - 1);
	} else {
		ZVAL_STR_COPY(&args[0], name);
	}

	fcall_info.size = sizeof(fcall_info);
	ZVAL_STR_COPY(&fcall_info.function_name, EG(autoload_func)->common.function_name);
	fcall_info.retval = &local_retval;
	fcall_info.param_count = 1;
	fcall_info.params = args;
	fcall_info.object = NULL;
	fcall_info.no_separation = 1;

	fcall_cache.initialized = 1;
	fcall_cache.function_handler = EG(autoload_func);
	fcall_cache.calling_scope = NULL;
	fcall_cache.called_scope = NULL;
	fcall_cache.object = NULL;

	zend_exception_save();
	if ((zend_call_function(&fcall_info, &fcall_cache) == SUCCESS) && !EG(exception)) {
		ce = zend_hash_find_ptr(EG(class_table), lc_name);
	}
	zend_exception_restore();

	zval_ptr_dtor(&args[0]);
	zval_dtor(&fcall_info.function_name);

	zend_hash_del(EG(in_autoload), lc_name);

	zval_ptr_dtor(&local_retval);

	if (!key) {
		zend_string_release(lc_name);
	}
	return ce;
}
/* }}} */

ZEND_API zend_class_entry *zend_lookup_class(zend_string *name) /* {{{ */
{
	return zend_lookup_class_ex(name, NULL, 1);
}
/* }}} */

ZEND_API zend_class_entry *zend_get_called_scope(zend_execute_data *ex) /* {{{ */
{
	while (ex) {
		if (Z_TYPE(ex->This) == IS_OBJECT) {
			return Z_OBJCE(ex->This);
		} else if (Z_CE(ex->This)) {
			return Z_CE(ex->This);
		} else if (ex->func) {
			if (ex->func->type != ZEND_INTERNAL_FUNCTION || ex->func->common.scope) {
				return NULL;
			}
		}
		ex = ex->prev_execute_data;
	}
	return NULL;
}
/* }}} */

ZEND_API zend_object *zend_get_this_object(zend_execute_data *ex) /* {{{ */
{
	while (ex) {
		if (Z_TYPE(ex->This) == IS_OBJECT) {
			return Z_OBJ(ex->This);
		} else if (ex->func) {
			if (ex->func->type != ZEND_INTERNAL_FUNCTION || ex->func->common.scope) {
				return NULL;
			}
		}
		ex = ex->prev_execute_data;
	}
	return NULL;
}
/* }}} */

ZEND_API int zend_eval_stringl(char *str, size_t str_len, zval *retval_ptr, char *string_name) /* {{{ */
{
	zval pv;
	zend_op_array *new_op_array;
	uint32_t original_compiler_options;
	int retval;

	if (retval_ptr) {
		ZVAL_NEW_STR(&pv, zend_string_alloc(str_len + sizeof("return ;")-1, 1));
		memcpy(Z_STRVAL(pv), "return ", sizeof("return ") - 1);
		memcpy(Z_STRVAL(pv) + sizeof("return ") - 1, str, str_len);
		Z_STRVAL(pv)[Z_STRLEN(pv) - 1] = ';';
		Z_STRVAL(pv)[Z_STRLEN(pv)] = '\0';
	} else {
		ZVAL_STRINGL(&pv, str, str_len);
	}

	/*printf("Evaluating '%s'\n", pv.value.str.val);*/

	original_compiler_options = CG(compiler_options);
	CG(compiler_options) = ZEND_COMPILE_DEFAULT_FOR_EVAL;
	new_op_array = zend_compile_string(&pv, string_name);
	CG(compiler_options) = original_compiler_options;

	if (new_op_array) {
		zval local_retval;

		EG(no_extensions)=1;

		zend_try {
			ZVAL_UNDEF(&local_retval);
			zend_execute(new_op_array, &local_retval);
		} zend_catch {
			destroy_op_array(new_op_array);
			efree_size(new_op_array, sizeof(zend_op_array));
			zend_bailout();
		} zend_end_try();

		if (Z_TYPE(local_retval) != IS_UNDEF) {
			if (retval_ptr) {
				ZVAL_COPY_VALUE(retval_ptr, &local_retval);
			} else {
				zval_ptr_dtor(&local_retval);
			}
		} else {
			if (retval_ptr) {
				ZVAL_NULL(retval_ptr);
			}
		}

		EG(no_extensions)=0;
		destroy_op_array(new_op_array);
		efree_size(new_op_array, sizeof(zend_op_array));
		retval = SUCCESS;
	} else {
		retval = FAILURE;
	}
	zval_dtor(&pv);
	return retval;
}
/* }}} */

ZEND_API int zend_eval_string(char *str, zval *retval_ptr, char *string_name) /* {{{ */
{
	return zend_eval_stringl(str, strlen(str), retval_ptr, string_name);
}
/* }}} */

ZEND_API int zend_eval_stringl_ex(char *str, size_t str_len, zval *retval_ptr, char *string_name, int handle_exceptions) /* {{{ */
{
	int result;

	result = zend_eval_stringl(str, str_len, retval_ptr, string_name);
	if (handle_exceptions && EG(exception)) {
		zend_exception_error(EG(exception), E_ERROR);
		result = FAILURE;
	}
	return result;
}
/* }}} */

ZEND_API int zend_eval_string_ex(char *str, zval *retval_ptr, char *string_name, int handle_exceptions) /* {{{ */
{
	return zend_eval_stringl_ex(str, strlen(str), retval_ptr, string_name, handle_exceptions);
}
/* }}} */

static void zend_set_timeout_ex(zend_long seconds, int reset_signals);

ZEND_API ZEND_NORETURN void zend_timeout(int dummy) /* {{{ */
{
#if defined(PHP_WIN32)
# ifndef ZTS
	/* No action is needed if we're timed out because zero seconds are
	   just ignored. Also, the hard timeout needs to be respected. If the
	   timer is not restarted properly, it could hang in the shutdown
	   function. */
	if (EG(hard_timeout) > 0) {
		EG(timed_out) = 0;
		zend_set_timeout_ex(EG(hard_timeout), 1);
		/* XXX Abused, introduce an additional flag if the value needs to be kept. */
		EG(hard_timeout) = 0;
	}
# endif
#else
	EG(timed_out) = 0;
	zend_set_timeout_ex(0, 1);
#endif

	zend_error_noreturn(E_ERROR, "Maximum execution time of " ZEND_LONG_FMT " second%s exceeded", EG(timeout_seconds), EG(timeout_seconds) == 1 ? "" : "s");
}
/* }}} */

#ifndef ZEND_WIN32
static void zend_timeout_handler(int dummy) /* {{{ */
{
#ifndef ZTS
    if (EG(timed_out)) {
		/* Die on hard timeout */
		const char *error_filename = NULL;
		uint error_lineno = 0;
		char log_buffer[2048];
		int output_len = 0;

		if (zend_is_compiling()) {
			error_filename = ZSTR_VAL(zend_get_compiled_filename());
			error_lineno = zend_get_compiled_lineno();
		} else if (zend_is_executing()) {
			error_filename = zend_get_executed_filename();
			if (error_filename[0] == '[') { /* [no active file] */
				error_filename = NULL;
				error_lineno = 0;
			} else {
				error_lineno = zend_get_executed_lineno();
			}
		}
		if (!error_filename) {
			error_filename = "Unknown";
		}

		output_len = snprintf(log_buffer, sizeof(log_buffer), "\nFatal error: Maximum execution time of " ZEND_LONG_FMT "+" ZEND_LONG_FMT " seconds exceeded (terminated) in %s on line %d\n", EG(timeout_seconds), EG(hard_timeout), error_filename, error_lineno);
		if (output_len > 0) {
			write(2, log_buffer, MIN(output_len, sizeof(log_buffer)));
		}
		_exit(1);
    }
#endif

	if (zend_on_timeout) {
#ifdef ZEND_SIGNALS
		/*
		   We got here because we got a timeout signal, so we are in a signal handler
		   at this point. However, we want to be able to timeout any user-supplied
		   shutdown functions, so pretend we are not in a signal handler while we are
		   calling these
		*/
		SIGG(running) = 0;
#endif
		zend_on_timeout(EG(timeout_seconds));
	}

	EG(timed_out) = 1;
	EG(vm_interrupt) = 1;

#ifndef ZTS
	if (EG(hard_timeout) > 0) {
		/* Set hard timeout */
		zend_set_timeout_ex(EG(hard_timeout), 1);
	}
#endif
}
/* }}} */
#endif

#ifdef ZEND_WIN32
VOID CALLBACK tq_timer_cb(PVOID arg, BOOLEAN timed_out)
{
	zend_executor_globals *eg;

	/* The doc states it'll be always true, however it theoretically
		could be FALSE when the thread was signaled. */
	if (!timed_out) {
		return;
	}

	eg = (zend_executor_globals *)arg;
	eg->timed_out = 1;
	eg->vm_interrupt = 1;
}
#endif

/* This one doesn't exists on QNX */
#ifndef SIGPROF
#define SIGPROF 27
#endif

static void zend_set_timeout_ex(zend_long seconds, int reset_signals) /* {{{ */
{
#ifdef ZEND_WIN32
	zend_executor_globals *eg;

	if(!seconds) {
		return;
	}

        /* Don't use ChangeTimerQueueTimer() as it will not restart an expired
		timer, so we could end up with just an ignored timeout. Instead
		delete and recreate. */
	if (NULL != tq_timer) {
		if (!DeleteTimerQueueTimer(NULL, tq_timer, NULL)) {
			tq_timer = NULL;
			zend_error_noreturn(E_ERROR, "Could not delete queued timer");
			return;
		}
		tq_timer = NULL;
	}

	/* XXX passing NULL means the default timer queue provided by the system is used */
	eg = ZEND_MODULE_GLOBALS_BULK(executor);
	if (!CreateTimerQueueTimer(&tq_timer, NULL, (WAITORTIMERCALLBACK)tq_timer_cb, (VOID*)eg, seconds*1000, 0, WT_EXECUTEONLYONCE)) {
		tq_timer = NULL;
		zend_error_noreturn(E_ERROR, "Could not queue new timer");
		return;
	}
#else
#	ifdef HAVE_SETITIMER
	{
		struct itimerval t_r;		/* timeout requested */
		int signo;

		if(seconds) {
			t_r.it_value.tv_sec = seconds;
			t_r.it_value.tv_usec = t_r.it_interval.tv_sec = t_r.it_interval.tv_usec = 0;

#	ifdef __CYGWIN__
			setitimer(ITIMER_REAL, &t_r, NULL);
		}
		signo = SIGALRM;
#	else
			setitimer(ITIMER_PROF, &t_r, NULL);
		}
		signo = SIGPROF;
#	endif

		if (reset_signals) {
#	ifdef ZEND_SIGNALS
			zend_signal(signo, zend_timeout_handler);
#	else
			sigset_t sigset;
#   ifdef HAVE_SIGACTION
			struct sigaction act;

			act.sa_handler = zend_timeout_handler;
			sigemptyset(&act.sa_mask);
			act.sa_flags = SA_RESETHAND | SA_NODEFER;
			sigaction(signo, &act, NULL);
#   else
			signal(signo, zend_timeout_handler);
#   endif /* HAVE_SIGACTION */
			sigemptyset(&sigset);
			sigaddset(&sigset, signo);
			sigprocmask(SIG_UNBLOCK, &sigset, NULL);
#	endif /* ZEND_SIGNALS */
		}
	}
#	endif /* HAVE_SETITIMER */
#endif
}
/* }}} */

void zend_set_timeout(zend_long seconds, int reset_signals) /* {{{ */
{

	EG(timeout_seconds) = seconds;
	zend_set_timeout_ex(seconds, reset_signals);
	EG(timed_out) = 0;
}
/* }}} */

void zend_unset_timeout(void) /* {{{ */
{
#ifdef ZEND_WIN32
	if (NULL != tq_timer) {
		if (!DeleteTimerQueueTimer(NULL, tq_timer, NULL)) {
			EG(timed_out) = 0;
			tq_timer = NULL;
			zend_error_noreturn(E_ERROR, "Could not delete queued timer");
			return;
		}
		tq_timer = NULL;
	}
	EG(timed_out) = 0;
#else
#	ifdef HAVE_SETITIMER
	if (EG(timeout_seconds)) {
		struct itimerval no_timeout;

		no_timeout.it_value.tv_sec = no_timeout.it_value.tv_usec = no_timeout.it_interval.tv_sec = no_timeout.it_interval.tv_usec = 0;

#ifdef __CYGWIN__
		setitimer(ITIMER_REAL, &no_timeout, NULL);
#else
		setitimer(ITIMER_PROF, &no_timeout, NULL);
#endif
	}
#	endif
	EG(timed_out) = 0;
#endif
}
/* }}} */

zend_class_entry *zend_fetch_class(zend_string *class_name, int fetch_type) /* {{{ */
{
	zend_class_entry *ce, *scope;
	int fetch_sub_type = fetch_type & ZEND_FETCH_CLASS_MASK;

check_fetch_type:
	switch (fetch_sub_type) {
		case ZEND_FETCH_CLASS_SELF:
			scope = zend_get_executed_scope();
			if (UNEXPECTED(!scope)) {
				zend_throw_or_error(fetch_type, NULL, "Cannot access self:: when no class scope is active");
			}
			return scope;
		case ZEND_FETCH_CLASS_PARENT:
			scope = zend_get_executed_scope();
			if (UNEXPECTED(!scope)) {
				zend_throw_or_error(fetch_type, NULL, "Cannot access parent:: when no class scope is active");
				return NULL;
			}
			if (UNEXPECTED(!scope->parent)) {
				zend_throw_or_error(fetch_type, NULL, "Cannot access parent:: when current class scope has no parent");
			}
			return scope->parent;
		case ZEND_FETCH_CLASS_STATIC:
			ce = zend_get_called_scope(EG(current_execute_data));
			if (UNEXPECTED(!ce)) {
				zend_throw_or_error(fetch_type, NULL, "Cannot access static:: when no class scope is active");
				return NULL;
			}
			return ce;
		case ZEND_FETCH_CLASS_AUTO: {
				fetch_sub_type = zend_get_class_fetch_type(class_name);
				if (UNEXPECTED(fetch_sub_type != ZEND_FETCH_CLASS_DEFAULT)) {
					goto check_fetch_type;
				}
			}
			break;
	}

	if (fetch_type & ZEND_FETCH_CLASS_NO_AUTOLOAD) {
		return zend_lookup_class_ex(class_name, NULL, 0);
	} else if ((ce = zend_lookup_class_ex(class_name, NULL, 1)) == NULL) {
		if (!(fetch_type & ZEND_FETCH_CLASS_SILENT) && !EG(exception)) {
			if (fetch_sub_type == ZEND_FETCH_CLASS_INTERFACE) {
				zend_throw_or_error(fetch_type, NULL, "Interface '%s' not found", ZSTR_VAL(class_name));
			} else if (fetch_sub_type == ZEND_FETCH_CLASS_TRAIT) {
				zend_throw_or_error(fetch_type, NULL, "Trait '%s' not found", ZSTR_VAL(class_name));
			} else {
				zend_throw_or_error(fetch_type, NULL, "Class '%s' not found", ZSTR_VAL(class_name));
			}
		}
		return NULL;
	}
	return ce;
}
/* }}} */

zend_class_entry *zend_fetch_class_by_name(zend_string *class_name, const zval *key, int fetch_type) /* {{{ */
{
	zend_class_entry *ce;

	if (fetch_type & ZEND_FETCH_CLASS_NO_AUTOLOAD) {
		return zend_lookup_class_ex(class_name, key, 0);
	} else if ((ce = zend_lookup_class_ex(class_name, key, 1)) == NULL) {
		if ((fetch_type & ZEND_FETCH_CLASS_SILENT) == 0 && !EG(exception)) {
			if ((fetch_type & ZEND_FETCH_CLASS_MASK) == ZEND_FETCH_CLASS_INTERFACE) {
				zend_throw_or_error(fetch_type, NULL, "Interface '%s' not found", ZSTR_VAL(class_name));
			} else if ((fetch_type & ZEND_FETCH_CLASS_MASK) == ZEND_FETCH_CLASS_TRAIT) {
				zend_throw_or_error(fetch_type, NULL, "Trait '%s' not found", ZSTR_VAL(class_name));
			} else {
				zend_throw_or_error(fetch_type, NULL, "Class '%s' not found", ZSTR_VAL(class_name));
			}
		}
		return NULL;
	}
	return ce;
}
/* }}} */

#define MAX_ABSTRACT_INFO_CNT 3
#define MAX_ABSTRACT_INFO_FMT "%s%s%s%s"
#define DISPLAY_ABSTRACT_FN(idx) \
	ai.afn[idx] ? ZEND_FN_SCOPE_NAME(ai.afn[idx]) : "", \
	ai.afn[idx] ? "::" : "", \
	ai.afn[idx] ? ZSTR_VAL(ai.afn[idx]->common.function_name) : "", \
	ai.afn[idx] && ai.afn[idx + 1] ? ", " : (ai.afn[idx] && ai.cnt > MAX_ABSTRACT_INFO_CNT ? ", ..." : "")

typedef struct _zend_abstract_info {
	zend_function *afn[MAX_ABSTRACT_INFO_CNT + 1];
	int cnt;
	int ctor;
} zend_abstract_info;

static void zend_verify_abstract_class_function(zend_function *fn, zend_abstract_info *ai) /* {{{ */
{
	if (fn->common.fn_flags & ZEND_ACC_ABSTRACT) {
		if (ai->cnt < MAX_ABSTRACT_INFO_CNT) {
			ai->afn[ai->cnt] = fn;
		}
		if (fn->common.fn_flags & ZEND_ACC_CTOR) {
			if (!ai->ctor) {
				ai->cnt++;
				ai->ctor = 1;
			} else {
				ai->afn[ai->cnt] = NULL;
			}
		} else {
			ai->cnt++;
		}
	}
}
/* }}} */

void zend_verify_abstract_class(zend_class_entry *ce) /* {{{ */
{
	zend_function *func;
	zend_abstract_info ai;

	if ((ce->ce_flags & ZEND_ACC_IMPLICIT_ABSTRACT_CLASS) && !(ce->ce_flags & (ZEND_ACC_TRAIT | ZEND_ACC_EXPLICIT_ABSTRACT_CLASS))) {
		memset(&ai, 0, sizeof(ai));

		ZEND_HASH_FOREACH_PTR(&ce->function_table, func) {
			zend_verify_abstract_class_function(func, &ai);
		} ZEND_HASH_FOREACH_END();

		if (ai.cnt) {
			zend_error_noreturn(E_ERROR, "Class %s contains %d abstract method%s and must therefore be declared abstract or implement the remaining methods (" MAX_ABSTRACT_INFO_FMT MAX_ABSTRACT_INFO_FMT MAX_ABSTRACT_INFO_FMT ")",
				ZSTR_VAL(ce->name), ai.cnt,
				ai.cnt > 1 ? "s" : "",
				DISPLAY_ABSTRACT_FN(0),
				DISPLAY_ABSTRACT_FN(1),
				DISPLAY_ABSTRACT_FN(2)
				);
		}
	}
}
/* }}} */

ZEND_API int zend_delete_global_variable(zend_string *name) /* {{{ */
{
    return zend_hash_del_ind(&EG(symbol_table), name);
}
/* }}} */

ZEND_API zend_array *zend_rebuild_symbol_table(void) /* {{{ */
{
	zend_execute_data *ex;
	zend_array *symbol_table;

	/* Search for last called user function */
	ex = EG(current_execute_data);
	while (ex && (!ex->func || !ZEND_USER_CODE(ex->func->common.type))) {
		ex = ex->prev_execute_data;
	}
	if (!ex) {
		return NULL;
	}
	if (ZEND_CALL_INFO(ex) & ZEND_CALL_HAS_SYMBOL_TABLE) {
		return ex->symbol_table;
	}

	ZEND_ADD_CALL_FLAG(ex, ZEND_CALL_HAS_SYMBOL_TABLE);
	if (EG(symtable_cache_ptr) >= EG(symtable_cache)) {
		/*printf("Cache hit!  Reusing %x\n", symtable_cache[symtable_cache_ptr]);*/
		symbol_table = ex->symbol_table = *(EG(symtable_cache_ptr)--);
		if (!ex->func->op_array.last_var) {
			return symbol_table;
		}
		zend_hash_extend(symbol_table, ex->func->op_array.last_var, 0);
	} else {
		symbol_table = ex->symbol_table = emalloc(sizeof(zend_array));
		zend_hash_init(symbol_table, ex->func->op_array.last_var, NULL, ZVAL_PTR_DTOR, 0);
		if (!ex->func->op_array.last_var) {
			return symbol_table;
		}
		zend_hash_real_init(symbol_table, 0);
		/*printf("Cache miss!  Initialized %x\n", EG(active_symbol_table));*/
	}
	if (EXPECTED(ex->func->op_array.last_var)) {
		zend_string **str = ex->func->op_array.vars;
		zend_string **end = str + ex->func->op_array.last_var;
		zval *var = ZEND_CALL_VAR_NUM(ex, 0);

		do {
			_zend_hash_append_ind(symbol_table, *str, var);
			str++;
			var++;
		} while (str != end);
	}
	return symbol_table;
}
/* }}} */

ZEND_API void zend_attach_symbol_table(zend_execute_data *execute_data) /* {{{ */
{
	zend_op_array *op_array = &execute_data->func->op_array;
	HashTable *ht = execute_data->symbol_table;

	/* copy real values from symbol table into CV slots and create
	   INDIRECT references to CV in symbol table  */
	if (EXPECTED(op_array->last_var)) {
		zend_string **str = op_array->vars;
		zend_string **end = str + op_array->last_var;
		zval *var = EX_VAR_NUM(0);

		do {
			zval *zv = zend_hash_find(ht, *str);

			if (zv) {
				if (Z_TYPE_P(zv) == IS_INDIRECT) {
					zval *val = Z_INDIRECT_P(zv);

					ZVAL_COPY_VALUE(var, val);
				} else {
					ZVAL_COPY_VALUE(var, zv);
				}
			} else {
				ZVAL_UNDEF(var);
				zv = zend_hash_add_new(ht, *str, var);
			}
			ZVAL_INDIRECT(zv, var);
			str++;
			var++;
		} while (str != end);
	}
}
/* }}} */

ZEND_API void zend_detach_symbol_table(zend_execute_data *execute_data) /* {{{ */
{
	zend_op_array *op_array = &execute_data->func->op_array;
	HashTable *ht = execute_data->symbol_table;

	/* copy real values from CV slots into symbol table */
	if (EXPECTED(op_array->last_var)) {
		zend_string **str = op_array->vars;
		zend_string **end = str + op_array->last_var;
		zval *var = EX_VAR_NUM(0);

		do {
			if (Z_TYPE_P(var) == IS_UNDEF) {
				zend_hash_del(ht, *str);
			} else {
				zend_hash_update(ht, *str, var);
				ZVAL_UNDEF(var);
			}
			str++;
			var++;
		} while (str != end);
	}
}
/* }}} */

ZEND_API int zend_set_local_var(zend_string *name, zval *value, int force) /* {{{ */
{
	zend_execute_data *execute_data = EG(current_execute_data);

	while (execute_data && (!execute_data->func || !ZEND_USER_CODE(execute_data->func->common.type))) {
		execute_data = execute_data->prev_execute_data;
	}

	if (execute_data) {
		if (!(EX_CALL_INFO() & ZEND_CALL_HAS_SYMBOL_TABLE)) {
			zend_ulong h = zend_string_hash_val(name);
			zend_op_array *op_array = &execute_data->func->op_array;

			if (EXPECTED(op_array->last_var)) {
				zend_string **str = op_array->vars;
				zend_string **end = str + op_array->last_var;

				do {
					if (ZSTR_H(*str) == h &&
					    ZSTR_LEN(*str) == ZSTR_LEN(name) &&
					    memcmp(ZSTR_VAL(*str), ZSTR_VAL(name), ZSTR_LEN(name)) == 0) {
						zval *var = EX_VAR_NUM(str - op_array->vars);
						ZVAL_COPY_VALUE(var, value);
						return SUCCESS;
					}
					str++;
				} while (str != end);
			}
			if (force) {
				zend_array *symbol_table = zend_rebuild_symbol_table();
				if (symbol_table) {
					return zend_hash_update(symbol_table, name, value) ? SUCCESS : FAILURE;;
				}
			}
		} else {
			return (zend_hash_update_ind(execute_data->symbol_table, name, value) != NULL) ? SUCCESS : FAILURE;
		}
	}
	return FAILURE;
}
/* }}} */

ZEND_API int zend_set_local_var_str(const char *name, size_t len, zval *value, int force) /* {{{ */
{
	zend_execute_data *execute_data = EG(current_execute_data);

	while (execute_data && (!execute_data->func || !ZEND_USER_CODE(execute_data->func->common.type))) {
		execute_data = execute_data->prev_execute_data;
	}

	if (execute_data) {
		if (!(EX_CALL_INFO() & ZEND_CALL_HAS_SYMBOL_TABLE)) {
			zend_ulong h = zend_hash_func(name, len);
			zend_op_array *op_array = &execute_data->func->op_array;
			if (EXPECTED(op_array->last_var)) {
				zend_string **str = op_array->vars;
				zend_string **end = str + op_array->last_var;

				do {
					if (ZSTR_H(*str) == h &&
					    ZSTR_LEN(*str) == len &&
					    memcmp(ZSTR_VAL(*str), name, len) == 0) {
						zval *var = EX_VAR_NUM(str - op_array->vars);
						zval_ptr_dtor(var);
						ZVAL_COPY_VALUE(var, value);
						return SUCCESS;
					}
					str++;
				} while (str != end);
			}
			if (force) {
				zend_array *symbol_table = zend_rebuild_symbol_table();
				if (symbol_table) {
					return zend_hash_str_update(symbol_table, name, len, value) ? SUCCESS : FAILURE;;
				}
			}
		} else {
			return (zend_hash_str_update_ind(execute_data->symbol_table, name, len, value) != NULL) ? SUCCESS : FAILURE;
		}
	}
	return FAILURE;
}
/* }}} */

ZEND_API int zend_forbid_dynamic_call(const char *func_name) /* {{{ */
{
	zend_execute_data *ex = EG(current_execute_data);
	ZEND_ASSERT(ex != NULL && ex->func != NULL);

	if (ZEND_CALL_INFO(ex) & ZEND_CALL_DYNAMIC) {
		zend_error(E_WARNING, "Cannot call %s dynamically", func_name);
		return FAILURE;
	}

	return SUCCESS;
}
/* }}} */

/*
 * Local variables:
 * tab-width: 4
 * c-basic-offset: 4
 * indent-tabs-mode: t
 * End:
 */<|MERGE_RESOLUTION|>--- conflicted
+++ resolved
@@ -595,41 +595,18 @@
 				RESET_CONSTANT_VISITED(p);
 				return FAILURE;
 			} else {
-<<<<<<< HEAD
 				if ((Z_CONST_FLAGS_P(p) & IS_CONSTANT_UNQUALIFIED) == 0) {
 					zend_throw_error(NULL, "Undefined constant '%s'", Z_STRVAL_P(p));
 					RESET_CONSTANT_VISITED(p);
 					return FAILURE;
 				} else {
 					zend_string *save = Z_STR_P(p);
-=======
-				zend_string *save = Z_STR_P(p);
-				if ((Z_CONST_FLAGS_P(p) & IS_CONSTANT_UNQUALIFIED) == 0) {
-					if (ZSTR_VAL(save)[0] == '\\') {
-						zend_throw_error(NULL, "Undefined constant '%s'", ZSTR_VAL(save) + 1);
-					} else {
-						zend_throw_error(NULL, "Undefined constant '%s'", ZSTR_VAL(save));
-					}
-					RESET_CONSTANT_VISITED(p);
-					return FAILURE;
-				} else {
 					char *actual = Z_STRVAL_P(p);
->>>>>>> 8831a12d
 					size_t actual_len = Z_STRLEN_P(p);
 					char *slash = (char *) zend_memrchr(actual, '\\', actual_len);
 					if (slash) {
 						actual = slash + 1;
 						actual_len -= (actual - Z_STRVAL_P(p));
-<<<<<<< HEAD
-						if (inline_change) {
-							zend_string *s = zend_string_init(actual, actual_len, 0);
-							Z_STR_P(p) = s;
-							Z_TYPE_FLAGS_P(p) = IS_TYPE_REFCOUNTED | IS_TYPE_COPYABLE;
-						}
-					}
-
-					zend_error(E_NOTICE, "Use of undefined constant %s - assumed '%s'",  actual,  actual);
-=======
 					}
 
 					zend_error(E_NOTICE, "Use of undefined constant %s - assumed '%s'", actual, actual);
@@ -638,7 +615,6 @@
 						return FAILURE;
 					}
 
->>>>>>> 8831a12d
 					if (!inline_change) {
 						ZVAL_STRINGL(p, actual, actual_len);
 					} else {
