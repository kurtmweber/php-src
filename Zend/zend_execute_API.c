/*
   +----------------------------------------------------------------------+
   | Zend Engine                                                          |
   +----------------------------------------------------------------------+
   | Copyright (c) 1998-2010 Zend Technologies Ltd. (http://www.zend.com) |
   +----------------------------------------------------------------------+
   | This source file is subject to version 2.00 of the Zend license,     |
   | that is bundled with this package in the file LICENSE, and is        |
   | available through the world-wide-web at the following url:           |
   | http://www.zend.com/license/2_00.txt.                                |
   | If you did not receive a copy of the Zend license and are unable to  |
   | obtain it through the world-wide-web, please send a note to          |
   | license@zend.com so we can mail you a copy immediately.              |
   +----------------------------------------------------------------------+
   | Authors: Andi Gutmans <andi@zend.com>                                |
   |          Zeev Suraski <zeev@zend.com>                                |
   +----------------------------------------------------------------------+
*/

/* $Id$ */

#include <stdio.h>
#include <signal.h>

#include "zend.h"
#include "zend_compile.h"
#include "zend_execute.h"
#include "zend_API.h"
#include "zend_ptr_stack.h"
#include "zend_constants.h"
#include "zend_extensions.h"
#include "zend_closures.h"
#include "zend_exceptions.h"
#include "zend_closures.h"
#include "zend_vm.h"
#include "zend_float.h"
#ifdef HAVE_SYS_TIME_H
#include <sys/time.h>
#endif

ZEND_API void (*zend_execute)(zend_op_array *op_array TSRMLS_DC);
ZEND_API void (*zend_execute_internal)(zend_execute_data *execute_data_ptr, int return_value_used TSRMLS_DC);

/* true globals */
ZEND_API const zend_fcall_info empty_fcall_info = { 0, NULL, NULL, NULL, NULL, 0, NULL, NULL, 0 };
ZEND_API const zend_fcall_info_cache empty_fcall_info_cache = { 0, NULL, NULL, NULL, NULL };

#ifdef ZEND_WIN32
#include <process.h>
static WNDCLASS wc;
static HWND timeout_window;
static HANDLE timeout_thread_event;
static HANDLE timeout_thread_handle;
static DWORD timeout_thread_id;
static int timeout_thread_initialized=0;
#endif

<<<<<<< HEAD
UChar u_main[sizeof("main")];
UChar u_return[sizeof("return ")];
UChar u_doublecolon[sizeof("::")];

void init_unicode_strings(void)
{
	u_charsToUChars("main", u_main, sizeof("main"));
	u_charsToUChars("return ", u_return, sizeof("return "));
	u_charsToUChars("::", u_doublecolon, sizeof("::"));
}

=======
>>>>>>> c8b33a6a
#if 0&&ZEND_DEBUG
static void (*original_sigsegv_handler)(int);
static void zend_handle_sigsegv(int dummy) /* {{{ */
{
	fflush(stdout);
	fflush(stderr);
	if (original_sigsegv_handler == zend_handle_sigsegv) {
		signal(SIGSEGV, original_sigsegv_handler);
	} else {
		signal(SIGSEGV, SIG_DFL);
	}
	{
		TSRMLS_FETCH();

		fprintf(stderr, "SIGSEGV caught on opcode %d on opline %d of %s() at %s:%d\n\n",
				active_opline->opcode,
				active_opline-EG(active_op_array)->opcodes,
				get_active_function_name(TSRMLS_C).s,
				zend_get_executed_filename(TSRMLS_C),
				zend_get_executed_lineno(TSRMLS_C));
/* See http://support.microsoft.com/kb/190351 */
#ifdef PHP_WIN32
		fflush(stderr);
#endif
	}
	if (original_sigsegv_handler!=zend_handle_sigsegv) {
		original_sigsegv_handler(dummy);
	}
}
/* }}} */
#endif

static void zend_extension_activator(zend_extension *extension TSRMLS_DC) /* {{{ */
{
	if (extension->activate) {
		extension->activate();
	}
}
/* }}} */

static void zend_extension_deactivator(zend_extension *extension TSRMLS_DC) /* {{{ */
{
	if (extension->deactivate) {
		extension->deactivate();
	}
}
/* }}} */

static int clean_non_persistent_function(zend_function *function TSRMLS_DC) /* {{{ */
{
	return (function->type == ZEND_INTERNAL_FUNCTION) ? ZEND_HASH_APPLY_STOP : ZEND_HASH_APPLY_REMOVE;
}
/* }}} */

static int clean_non_persistent_function_full(zend_function *function TSRMLS_DC) /* {{{ */
{
	return (function->type != ZEND_INTERNAL_FUNCTION);
}
/* }}} */

static int clean_non_persistent_class(zend_class_entry **ce TSRMLS_DC) /* {{{ */
{
	return ((*ce)->type == ZEND_INTERNAL_CLASS) ? ZEND_HASH_APPLY_STOP : ZEND_HASH_APPLY_REMOVE;
}
/* }}} */

static int clean_non_persistent_class_full(zend_class_entry **ce TSRMLS_DC) /* {{{ */
{
	return ((*ce)->type != ZEND_INTERNAL_CLASS);
}
/* }}} */

void init_executor(TSRMLS_D) /* {{{ */
{
	zend_init_fpu(TSRMLS_C);

	INIT_ZVAL(EG(uninitialized_zval));
	/* trick to make uninitialized_zval never be modified, passed by ref, etc. */
	Z_ADDREF(EG(uninitialized_zval));
	INIT_ZVAL(EG(error_zval));
	EG(uninitialized_zval_ptr)=&EG(uninitialized_zval);
	EG(error_zval_ptr)=&EG(error_zval);
	zend_ptr_stack_init(&EG(arg_types_stack));
/* destroys stack frame, therefore makes core dumps worthless */
#if 0&&ZEND_DEBUG
	original_sigsegv_handler = signal(SIGSEGV, zend_handle_sigsegv);
#endif
	EG(return_value_ptr_ptr) = NULL;

	EG(symtable_cache_ptr) = EG(symtable_cache) - 1;
	EG(symtable_cache_limit) = EG(symtable_cache) + SYMTABLE_CACHE_SIZE - 1;
	EG(no_extensions) = 0;

	EG(function_table) = CG(function_table);
	EG(class_table) = CG(class_table);

	EG(in_execution) = 0;
	EG(in_autoload) = NULL;
	EG(autoload_func) = NULL;
	EG(error_handling) = EH_NORMAL;

	zend_vm_stack_init(TSRMLS_C);
	zend_vm_stack_push((void *) NULL TSRMLS_CC);

	zend_u_hash_init(&EG(symbol_table), 50, NULL, ZVAL_PTR_DTOR, 0, UG(unicode));
	{
		zval *globals;

		ALLOC_ZVAL(globals);
		Z_SET_REFCOUNT_P(globals, 1);
		Z_SET_ISREF_P(globals);
		Z_TYPE_P(globals) = IS_ARRAY;
		Z_ARRVAL_P(globals) = &EG(symbol_table);
<<<<<<< HEAD
		zend_ascii_hash_update(&EG(symbol_table), "GLOBALS", sizeof("GLOBALS"), &globals, sizeof(zval *), NULL);
=======
		zend_hash_update(&EG(symbol_table), "GLOBALS", sizeof("GLOBALS"), &globals, sizeof(zval *), NULL);
>>>>>>> c8b33a6a
	}
	EG(active_symbol_table) = &EG(symbol_table);

	zend_llist_apply(&zend_extensions, (llist_apply_func_t) zend_extension_activator TSRMLS_CC);
	EG(opline_ptr) = NULL;

	zend_hash_init(&EG(included_files), 5, NULL, NULL, 0);

	EG(ticks_count) = 0;

	EG(user_error_handler) = NULL;

	EG(current_execute_data) = NULL;

	zend_stack_init(&EG(user_error_handlers_error_reporting));
	zend_ptr_stack_init(&EG(user_error_handlers));
	zend_ptr_stack_init(&EG(user_exception_handlers));
	zend_ptr_stack_init(&UG(conv_error_handlers));

	zend_objects_store_init(&EG(objects_store), 1024);

	EG(full_tables_cleanup) = 0;
#ifdef ZEND_WIN32
	EG(timed_out) = 0;
#endif

	EG(exception) = NULL;
	EG(prev_exception) = NULL;

	EG(scope) = NULL;
	EG(called_scope) = NULL;

	EG(This) = NULL;

	EG(active_op_array) = NULL;

	EG(active) = 1;
}
/* }}} */

static int zval_call_destructor(zval **zv TSRMLS_DC) /* {{{ */
{
	if (Z_TYPE_PP(zv) == IS_OBJECT && Z_REFCOUNT_PP(zv) == 1) {
		return ZEND_HASH_APPLY_REMOVE;
	} else {
		return ZEND_HASH_APPLY_KEEP;
	}
}
/* }}} */

void shutdown_destructors(TSRMLS_D) /* {{{ */
{
	zend_try {
		int symbols;
		do {
			symbols = zend_hash_num_elements(&EG(symbol_table));
			zend_hash_reverse_apply(&EG(symbol_table), (apply_func_t) zval_call_destructor TSRMLS_CC);
		} while (symbols != zend_hash_num_elements(&EG(symbol_table)));
		zend_objects_store_call_destructors(&EG(objects_store) TSRMLS_CC);
	} zend_catch {
		/* if we couldn't destruct cleanly, mark all objects as destructed anyway */
		zend_objects_store_mark_destructed(&EG(objects_store) TSRMLS_CC);
	} zend_end_try();
}
/* }}} */

void shutdown_executor(TSRMLS_D) /* {{{ */
{
	zend_try {

/* Removed because this can not be safely done, e.g. in this situation:
   Object 1 creates object 2
   Object 3 holds reference to object 2.
   Now when 1 and 2 are destroyed, 3 can still access 2 in its destructor, with
   very problematic results */
/* 		zend_objects_store_call_destructors(&EG(objects_store) TSRMLS_CC); */

/* Moved after symbol table cleaners, because  some of the cleaners can call
   destructors, which would use EG(symtable_cache_ptr) and thus leave leaks */
/*		while (EG(symtable_cache_ptr)>=EG(symtable_cache)) {
			zend_hash_destroy(*EG(symtable_cache_ptr));
			efree(*EG(symtable_cache_ptr));
			EG(symtable_cache_ptr)--;
		}
*/
		zend_llist_apply(&zend_extensions, (llist_apply_func_t) zend_extension_deactivator TSRMLS_CC);
		zend_hash_graceful_reverse_destroy(&EG(symbol_table));
	} zend_end_try();

	zend_try {
		zval *zeh;
		/* remove error handlers before destroying classes and functions,
		 * so that if handler used some class, crash would not happen */
		if (EG(user_error_handler)) {
			zeh = EG(user_error_handler);
			EG(user_error_handler) = NULL;
			zval_dtor(zeh);
			FREE_ZVAL(zeh);
		}

		if (EG(user_exception_handler)) {
			zeh = EG(user_exception_handler);
			EG(user_exception_handler) = NULL;
			zval_dtor(zeh);
			FREE_ZVAL(zeh);
		}

		if (UG(conv_error_handler)) {
			zeh = UG(conv_error_handler);
			UG(conv_error_handler) = NULL;
			zval_dtor(zeh);
			FREE_ZVAL(zeh);
		}

		zend_stack_destroy(&EG(user_error_handlers_error_reporting));
		zend_stack_init(&EG(user_error_handlers_error_reporting));
		zend_ptr_stack_clean(&EG(user_error_handlers), ZVAL_DESTRUCTOR, 1);
		zend_ptr_stack_clean(&EG(user_exception_handlers), ZVAL_DESTRUCTOR, 1);
		zend_ptr_stack_clean(&UG(conv_error_handlers), ZVAL_DESTRUCTOR, 1);
	} zend_end_try();

	zend_try {
		/* Cleanup static data for functions and arrays.
		 * We need a separate cleanup stage because of the following problem:
		 * Suppose we destroy class X, which destroys the class's function table,
		 * and in the function table we have function foo() that has static $bar.
		 * Now if an object of class X is assigned to $bar, its destructor will be
		 * called and will fail since X's function table is in mid-destruction.
		 * So we want first of all to clean up all data and then move to tables destruction.
		 * Note that only run-time accessed data need to be cleaned up, pre-defined data can
		 * not contain objects and thus are not probelmatic */
		if (EG(full_tables_cleanup)) {
			zend_hash_apply(EG(function_table), (apply_func_t) zend_cleanup_function_data_full TSRMLS_CC);
		} else {
			zend_hash_reverse_apply(EG(function_table), (apply_func_t) zend_cleanup_function_data TSRMLS_CC);
		}
		zend_hash_apply(EG(class_table), (apply_func_t) zend_cleanup_class_data TSRMLS_CC);

		zend_vm_stack_destroy(TSRMLS_C);

		zend_objects_store_free_object_storage(&EG(objects_store) TSRMLS_CC);

		/* Destroy all op arrays */
		if (EG(full_tables_cleanup)) {
			zend_hash_apply(EG(function_table), (apply_func_t) clean_non_persistent_function_full TSRMLS_CC);
			zend_hash_apply(EG(class_table), (apply_func_t) clean_non_persistent_class_full TSRMLS_CC);
		} else {
			zend_hash_reverse_apply(EG(function_table), (apply_func_t) clean_non_persistent_function TSRMLS_CC);
			zend_hash_reverse_apply(EG(class_table), (apply_func_t) clean_non_persistent_class TSRMLS_CC);
		}

		while (EG(symtable_cache_ptr)>=EG(symtable_cache)) {
			zend_hash_destroy(*EG(symtable_cache_ptr));
			FREE_HASHTABLE(*EG(symtable_cache_ptr));
			EG(symtable_cache_ptr)--;
		}
	} zend_end_try();

	zend_try {
		clean_non_persistent_constants(TSRMLS_C);
	} zend_end_try();

	zend_try {
#if 0&&ZEND_DEBUG
	signal(SIGSEGV, original_sigsegv_handler);
#endif

		zend_hash_destroy(&EG(included_files));

		zend_ptr_stack_destroy(&EG(arg_types_stack));
		zend_stack_destroy(&EG(user_error_handlers_error_reporting));
		zend_ptr_stack_destroy(&EG(user_error_handlers));
		zend_ptr_stack_destroy(&EG(user_exception_handlers));
		zend_ptr_stack_destroy(&UG(conv_error_handlers));
		zend_objects_store_destroy(&EG(objects_store));
		if (EG(in_autoload)) {
			zend_hash_destroy(EG(in_autoload));
			FREE_HASHTABLE(EG(in_autoload));
		}
	} zend_end_try();

	zend_shutdown_fpu(TSRMLS_C);

	EG(active) = 0;
}
/* }}} */

/* return class name and "::" or "". */
<<<<<<< HEAD
ZEND_API zstr get_active_class_name(char **space TSRMLS_DC) /* {{{ */
=======
ZEND_API char *get_active_class_name(char **space TSRMLS_DC) /* {{{ */
>>>>>>> c8b33a6a
{
	if (!zend_is_executing(TSRMLS_C)) {
		if (space) {
			*space = "";
		}
		return EMPTY_ZSTR;
	}
	switch (EG(current_execute_data)->function_state.function->type) {
		case ZEND_USER_FUNCTION:
		case ZEND_INTERNAL_FUNCTION:
		{
			zend_class_entry *ce = EG(current_execute_data)->function_state.function->common.scope;

			if (space) {
				*space = ce ? "::" : "";
			}
			return ce ? ce->name : EMPTY_ZSTR;
		}
		default:
			if (space) {
				*space = "";
			}
			return EMPTY_ZSTR;
	}
}
/* }}} */

<<<<<<< HEAD
ZEND_API zstr get_active_function_name(TSRMLS_D) /* {{{ */
=======
ZEND_API char *get_active_function_name(TSRMLS_D) /* {{{ */
>>>>>>> c8b33a6a
{
	zstr ret;

	if (!zend_is_executing(TSRMLS_C)) {
		return NULL_ZSTR;
	}
	switch (EG(current_execute_data)->function_state.function->type) {
		case ZEND_USER_FUNCTION: {
<<<<<<< HEAD
				zstr function_name = ((zend_op_array *)EG(current_execute_data)->function_state.function)->function_name;
=======
				char *function_name = ((zend_op_array *) EG(current_execute_data)->function_state.function)->function_name;
>>>>>>> c8b33a6a

				if (function_name.v) {
					return function_name;
				} else {
					ret.u = u_main;
				}
				return ret;
			}
			break;
		case ZEND_INTERNAL_FUNCTION:
<<<<<<< HEAD
			return ((zend_internal_function *)EG(current_execute_data)->function_state.function)->function_name;
=======
			return ((zend_internal_function *) EG(current_execute_data)->function_state.function)->function_name;
>>>>>>> c8b33a6a
			break;
		default:
			return NULL_ZSTR;
	}
}
/* }}} */

ZEND_API char *zend_get_executed_filename(TSRMLS_D) /* {{{ */
{
	if (EG(active_op_array)) {
		return EG(active_op_array)->filename;
	} else {
		return "[no active file]";
	}
}
/* }}} */

ZEND_API uint zend_get_executed_lineno(TSRMLS_D) /* {{{ */
{
	if (EG(opline_ptr)) {
		return active_opline->lineno;
	} else {
		return 0;
	}
}
/* }}} */

ZEND_API zend_bool zend_is_executing(TSRMLS_D) /* {{{ */
{
	return EG(in_execution);
}
/* }}} */

ZEND_API void _zval_ptr_dtor(zval **zval_ptr ZEND_FILE_LINE_DC) /* {{{ */
{
#if DEBUG_ZEND>=2
	printf("Reducing refcount for %x (%x): %d->%d\n", *zval_ptr, zval_ptr, Z_REFCOUNT_PP(zval_ptr), Z_REFCOUNT_PP(zval_ptr) - 1);
#endif
	Z_DELREF_PP(zval_ptr);
	if (Z_REFCOUNT_PP(zval_ptr) == 0) {
		TSRMLS_FETCH();

		if (*zval_ptr != &EG(uninitialized_zval)) {
			GC_REMOVE_ZVAL_FROM_BUFFER(*zval_ptr);
			zval_dtor(*zval_ptr);
			efree_rel(*zval_ptr);
		}
	} else {
		TSRMLS_FETCH();

		if (Z_REFCOUNT_PP(zval_ptr) == 1) {
			Z_UNSET_ISREF_PP(zval_ptr);
		}
<<<<<<< HEAD
=======

>>>>>>> c8b33a6a
		GC_ZVAL_CHECK_POSSIBLE_ROOT(*zval_ptr);
	}
}
/* }}} */

ZEND_API void _zval_internal_ptr_dtor(zval **zval_ptr ZEND_FILE_LINE_DC) /* {{{ */
{
#if DEBUG_ZEND>=2
	printf("Reducing refcount for %x (%x): %d->%d\n", *zval_ptr, zval_ptr, Z_REFCOUNT_PP(zval_ptr), Z_REFCOUNT_PP(zval_ptr) - 1);
#endif
	Z_DELREF_PP(zval_ptr);
	if (Z_REFCOUNT_PP(zval_ptr) == 0) {
		zval_internal_dtor(*zval_ptr);
		free(*zval_ptr);
	} else if (Z_REFCOUNT_PP(zval_ptr) == 1) {
		Z_UNSET_ISREF_PP(zval_ptr);
	}
}
/* }}} */

ZEND_API int zend_is_true(zval *op) /* {{{ */
{
	return i_zend_is_true(op);
}
/* }}} */

#include "../TSRM/tsrm_strtok_r.h"

#define IS_VISITED_CONSTANT			IS_CONSTANT_INDEX
#define IS_CONSTANT_VISITED(p)		(Z_TYPE_P(p) & IS_VISITED_CONSTANT)
#define Z_REAL_TYPE_P(p)			(Z_TYPE_P(p) & ~IS_VISITED_CONSTANT)
#define MARK_CONSTANT_VISITED(p)	Z_TYPE_P(p) |= IS_VISITED_CONSTANT

static void zval_deep_copy(zval **p)
{
	zval *value;

	ALLOC_ZVAL(value);
	*value = **p;
	Z_TYPE_P(value) &= ~IS_CONSTANT_INDEX;
	zval_copy_ctor(value);
	Z_TYPE_P(value) = Z_TYPE_PP(p);
	INIT_PZVAL(value);
	*p = value;
}

ZEND_API int zval_update_constant_ex(zval **pp, void *arg, zend_class_entry *scope TSRMLS_DC) /* {{{ */
{
	zval *p = *pp;
	zend_bool inline_change = (zend_bool) (zend_uintptr_t) arg;
	zval const_value;
<<<<<<< HEAD
	zstr colon;

	if (IS_CONSTANT_VISITED(p)) {
		zend_error(E_ERROR, "Cannot declare self-referencing constant '%v'", Z_UNIVAL_P(p));
=======
	char *colon;

	if (IS_CONSTANT_VISITED(p)) {
		zend_error(E_ERROR, "Cannot declare self-referencing constant '%s'", Z_STRVAL_P(p));
>>>>>>> c8b33a6a
	} else if ((Z_TYPE_P(p) & IS_CONSTANT_TYPE_MASK) == IS_CONSTANT) {
		int refcount;
		zend_uchar is_ref;

		SEPARATE_ZVAL_IF_NOT_REF(pp);
		p = *pp;

		MARK_CONSTANT_VISITED(p);

		refcount = Z_REFCOUNT_P(p);
		is_ref = Z_ISREF_P(p);
<<<<<<< HEAD

		if (!zend_u_get_constant_ex(IS_UNICODE, Z_UNIVAL_P(p), Z_UNILEN_P(p), &const_value, scope, Z_REAL_TYPE_P(p) TSRMLS_CC)) {
			zstr actual = Z_UNIVAL_P(p);
			if ((colon.u = u_memrchr(Z_USTRVAL_P(p), ':', Z_USTRLEN_P(p))) && colon.u > Z_USTRVAL_P(p) && *(colon.u - 1) == ':') {
				zend_error(E_ERROR, "Undefined class constant '%v'", actual);
			} else {
				zstr save = actual, slash;
				int actual_len = Z_UNILEN_P(p);
				if(IS_UNICODE == IS_UNICODE) {
					slash.u = u_memrchr(actual.u, '\\', actual_len);
				} else {
					slash.s = zend_memrchr(actual.s, '\\', actual_len);
				}
				if ((Z_TYPE_P(p) & IS_CONSTANT_UNQUALIFIED) && slash.v != NULL) {
					if(IS_UNICODE == IS_UNICODE) {
						actual.u = slash.u + 1;
						actual_len -= (actual.u - Z_USTRVAL_P(p));
					} else {
						actual.s = slash.s + 1;
						actual_len -= (actual.s - Z_STRVAL_P(p));
					}

					if (inline_change) {
						int type = Z_TYPE_P(p);
						ZVAL_ZSTRL(p, IS_UNICODE, actual, actual_len, 1);
						Z_TYPE_P(p) = type;
						actual = Z_UNIVAL_P(p);
					}
				}
				if(IS_UNICODE == IS_UNICODE && actual.u[0] == '\\') {
					if (inline_change) {
						memmove(Z_USTRVAL_P(p), Z_USTRVAL_P(p)+1, UBYTES(Z_USTRLEN_P(p)));
						--Z_USTRLEN_P(p);
					} else {
						++actual.u;
					}
					--actual_len;
				} else if(IS_UNICODE == IS_STRING && actual.s[0] == '\\') {
=======

		if (!zend_get_constant_ex(p->value.str.val, p->value.str.len, &const_value, scope, Z_REAL_TYPE_P(p) TSRMLS_CC)) {
			char *actual = Z_STRVAL_P(p);

			if ((colon = zend_memrchr(Z_STRVAL_P(p), ':', Z_STRLEN_P(p)))) {
				zend_error(E_ERROR, "Undefined class constant '%s'", Z_STRVAL_P(p));
				Z_STRLEN_P(p) -= ((colon - Z_STRVAL_P(p)) + 1);
				if (inline_change) {
					colon = estrndup(colon, Z_STRLEN_P(p));
					efree(Z_STRVAL_P(p));
					Z_STRVAL_P(p) = colon;
				} else {
					Z_STRVAL_P(p) = colon + 1;
				}
			} else {
				char *save = actual, *slash;
				int actual_len = Z_STRLEN_P(p);
				if ((Z_TYPE_P(p) & IS_CONSTANT_UNQUALIFIED) && (slash = (char *)zend_memrchr(actual, '\\', actual_len))) {
					actual = slash + 1;
					actual_len -= (actual - Z_STRVAL_P(p));
					if (inline_change) {
						actual = estrndup(actual, actual_len);
						Z_STRVAL_P(p) = actual;
						Z_STRLEN_P(p) = actual_len;
					}
				}
				if (actual[0] == '\\') {
>>>>>>> c8b33a6a
					if (inline_change) {
						memmove(Z_STRVAL_P(p), Z_STRVAL_P(p)+1, Z_STRLEN_P(p));
						--Z_STRLEN_P(p);
					} else {
<<<<<<< HEAD
						++actual.s;
=======
						++actual;
>>>>>>> c8b33a6a
					}
					--actual_len;
				}
				if ((Z_TYPE_P(p) & IS_CONSTANT_UNQUALIFIED) == 0) {
					int fix_save = 0;
<<<<<<< HEAD
					if (IS_UNICODE == IS_UNICODE && save.u[0] == '\\') {
						save.u++;
						fix_save = 1;
					} else if (IS_UNICODE == IS_STRING && save.s[0] == '\\') {
						save.s++;
						fix_save = 1;
					}
					zend_error(E_ERROR, "Undefined constant '%v'", save);
					if (fix_save) {
						--save.u;
					}
					if (inline_change) {
						efree(save.v);
					}
					save.v = NULL;
				}
				if (inline_change && save.v && save.v != actual.v) {
					efree(save.v);
				}
				zend_error(E_NOTICE, "Use of undefined constant %v - assumed '%v'",  actual,  actual);
				Z_TYPE_P(p) = IS_UNICODE;
				if (!inline_change) {
					ZVAL_ZSTRL(p, Z_TYPE_P(p), actual, actual_len, 0);
=======
					if (save[0] == '\\') {
						save++;
						fix_save = 1;
					}
					zend_error(E_ERROR, "Undefined constant '%s'", save);
					if (fix_save) {
						save--;
					}
					if (inline_change) {
						efree(save);
					}
					save = NULL;
				}
				if (inline_change && save && save != actual) {
					efree(save);
				}
				zend_error(E_NOTICE, "Use of undefined constant %s - assumed '%s'",  actual,  actual);
				p->type = IS_STRING;
				if (!inline_change) {
					Z_STRVAL_P(p) = actual;
					Z_STRLEN_P(p) = actual_len;
>>>>>>> c8b33a6a
					zval_copy_ctor(p);
				}
			}
		} else {
			if (inline_change) {
				STR_FREE(Z_STRVAL_P(p));
			}
			*p = const_value;
		}

		Z_SET_REFCOUNT_P(p, refcount);
		Z_SET_ISREF_TO_P(p, is_ref);
	} else if (Z_TYPE_P(p) == IS_CONSTANT_ARRAY) {
		zval **element, *new_val;
		zstr str_index;
		uint str_index_len;
		ulong num_index;
		int ret;

		SEPARATE_ZVAL_IF_NOT_REF(pp);
		p = *pp;
		Z_TYPE_P(p) = IS_ARRAY;

		if (!inline_change) {
			zval *tmp;
			HashTable *tmp_ht = NULL;

			ALLOC_HASHTABLE(tmp_ht);
			zend_hash_init(tmp_ht, zend_hash_num_elements(Z_ARRVAL_P(p)), NULL, ZVAL_PTR_DTOR, 0);
			zend_hash_copy(tmp_ht, Z_ARRVAL_P(p), (copy_ctor_func_t) zval_deep_copy, (void *) &tmp, sizeof(zval *));
			Z_ARRVAL_P(p) = tmp_ht;
		} 

		/* First go over the array and see if there are any constant indices */
		zend_hash_internal_pointer_reset(Z_ARRVAL_P(p));
		while (zend_hash_get_current_data(Z_ARRVAL_P(p), (void **) &element) == SUCCESS) {
			if (!(Z_TYPE_PP(element) & IS_CONSTANT_INDEX)) {
				zend_hash_move_forward(Z_ARRVAL_P(p));
				continue;
			}
			Z_TYPE_PP(element) &= ~IS_CONSTANT_INDEX;
<<<<<<< HEAD
			if (zend_hash_get_current_key_ex(Z_ARRVAL_P(p), &str_index, &str_index_len, &num_index, 0, NULL) != HASH_KEY_IS_UNICODE) {
				zend_hash_move_forward(Z_ARRVAL_P(p));
				continue;
			}
			if (!zend_u_get_constant_ex(IS_UNICODE, str_index, str_index_len - 3, &const_value, scope, str_index.u[str_index_len-2] TSRMLS_CC)) {
				UChar *actual, *save = str_index.u;
				if ((colon.u = u_memrchr(str_index.u, ':', str_index_len - 3)) && colon.u > str_index.u && *(colon.u-1) == ':') {
					zend_error(E_ERROR, "Undefined class constant '%v'", str_index);
					str_index_len -= ((colon.u - str_index.u) + 1);
					str_index.u = colon.u + 1;
				} else {
					if (str_index.u[str_index_len - 2] & IS_CONSTANT_UNQUALIFIED) {
						if ((actual = (UChar *)u_memrchr(str_index.u, '\\', str_index_len - 3))) {
							actual++;
						str_index_len -= (actual - str_index.u);
						str_index.u = actual;
					}
					}
					if (str_index.u[0] == '\\') {
						++str_index.u;
=======
			if (zend_hash_get_current_key_ex(Z_ARRVAL_P(p), &str_index, &str_index_len, &num_index, 0, NULL) != HASH_KEY_IS_STRING) {
				zend_hash_move_forward(Z_ARRVAL_P(p));
				continue;
			}
			if (!zend_get_constant_ex(str_index, str_index_len - 3, &const_value, scope, str_index[str_index_len - 2] TSRMLS_CC)) {
				char *actual, *save = str_index;
				if ((colon = zend_memrchr(str_index, ':', str_index_len - 3))) {
					zend_error(E_ERROR, "Undefined class constant '%s'", str_index);
					str_index_len -= ((colon - str_index) + 1);
					str_index = colon;
				} else {
					if (str_index[str_index_len - 2] & IS_CONSTANT_UNQUALIFIED) {
						if ((actual = (char *)zend_memrchr(str_index, '\\', str_index_len - 3))) {
							actual++;
							str_index_len -= (actual - str_index);
							str_index = actual;
						}
					}
					if (str_index[0] == '\\') {
						++str_index;
>>>>>>> c8b33a6a
						--str_index_len;
					}
					if (save[0] == '\\') {
						++save;
					}
<<<<<<< HEAD
					if ((str_index.u[str_index_len - 2] & IS_CONSTANT_UNQUALIFIED) == 0) {
						zend_error(E_ERROR, "Undefined constant '%r'", save);
					}
				}
				zend_error(E_NOTICE, "Use of undefined constant %v - assumed '%v'",	str_index, str_index);
				ZVAL_UNICODEL(&const_value, str_index.u, str_index_len-3, 1);
=======
					if ((str_index[str_index_len - 2] & IS_CONSTANT_UNQUALIFIED) == 0) {
						zend_error(E_ERROR, "Undefined constant '%s'", save);
					}
					zend_error(E_NOTICE, "Use of undefined constant %s - assumed '%s'",	str_index, str_index);
				}
				ZVAL_STRINGL(&const_value, str_index, str_index_len-3, 1);
>>>>>>> c8b33a6a
			}

			if (Z_REFCOUNT_PP(element) > 1) {
				ALLOC_ZVAL(new_val);
				*new_val = **element;
				zval_copy_ctor(new_val);
				Z_SET_REFCOUNT_P(new_val, 1);
				Z_UNSET_ISREF_P(new_val);

				/* preserve this bit for inheritance */
				Z_TYPE_PP(element) |= IS_CONSTANT_INDEX;
				zval_ptr_dtor(element);
				*element = new_val;
			}

			switch (Z_TYPE(const_value)) {
				case IS_STRING:
<<<<<<< HEAD
				case IS_UNICODE:
					ret = zend_u_symtable_update_current_key(Z_ARRVAL_P(p), Z_TYPE(const_value), Z_UNIVAL(const_value), Z_UNILEN(const_value) + 1, HASH_UPDATE_KEY_IF_BEFORE);
					break;
				case IS_BOOL:
				case IS_LONG:
					ret = zend_hash_update_current_key_ex(Z_ARRVAL_P(p), HASH_KEY_IS_LONG, NULL_ZSTR, 0, Z_LVAL(const_value), HASH_UPDATE_KEY_IF_BEFORE, NULL);
					break;
				case IS_DOUBLE:
					ret = zend_hash_update_current_key_ex(Z_ARRVAL_P(p), HASH_KEY_IS_LONG, NULL_ZSTR, 0, zend_dval_to_lval(Z_DVAL(const_value)), HASH_UPDATE_KEY_IF_BEFORE, NULL);
					break;
				case IS_NULL:
					ret = zend_hash_update_current_key_ex(Z_ARRVAL_P(p), HASH_KEY_IS_STRING, EMPTY_ZSTR, 1, 0, HASH_UPDATE_KEY_IF_BEFORE, NULL);
=======
					ret = zend_symtable_update_current_key(Z_ARRVAL_P(p), Z_STRVAL(const_value), Z_STRLEN(const_value) + 1, HASH_UPDATE_KEY_IF_BEFORE);
					break;
				case IS_BOOL:
				case IS_LONG:
					ret = zend_hash_update_current_key_ex(Z_ARRVAL_P(p), HASH_KEY_IS_LONG, NULL, 0, Z_LVAL(const_value), HASH_UPDATE_KEY_IF_BEFORE, NULL);
					break;
				case IS_DOUBLE:
					ret = zend_hash_update_current_key_ex(Z_ARRVAL_P(p), HASH_KEY_IS_LONG, NULL, 0, zend_dval_to_lval(Z_DVAL(const_value)), HASH_UPDATE_KEY_IF_BEFORE, NULL);
					break;
				case IS_NULL:
					ret = zend_hash_update_current_key_ex(Z_ARRVAL_P(p), HASH_KEY_IS_STRING, "", 1, 0, HASH_UPDATE_KEY_IF_BEFORE, NULL);
>>>>>>> c8b33a6a
					break;
				default:
					ret = SUCCESS;
					break;
			}
			if (ret == SUCCESS) {
				zend_hash_move_forward(Z_ARRVAL_P(p));
			}
			zval_dtor(&const_value);
		}
		zend_hash_apply_with_argument(Z_ARRVAL_P(p), (apply_func_arg_t) zval_update_constant, (void *) 1 TSRMLS_CC);
		zend_hash_internal_pointer_reset(Z_ARRVAL_P(p));
	}
	return 0;
}
/* }}} */

ZEND_API int zval_update_constant(zval **pp, void *arg TSRMLS_DC) /* {{{ */
{
	return zval_update_constant_ex(pp, arg, NULL TSRMLS_CC);
}
/* }}} */

int call_user_function(HashTable *function_table, zval **object_pp, zval *function_name, zval *retval_ptr, zend_uint param_count, zval *params[] TSRMLS_DC) /* {{{ */
{
	zval ***params_array;
	zend_uint i;
	int ex_retval;
	zval *local_retval_ptr = NULL;

	if (param_count) {
		params_array = (zval ***) emalloc(sizeof(zval **)*param_count);
		for (i=0; i<param_count; i++) {
			params_array[i] = &params[i];
		}
	} else {
		params_array = NULL;
	}
	ex_retval = call_user_function_ex(function_table, object_pp, function_name, &local_retval_ptr, param_count, params_array, 1, NULL TSRMLS_CC);
	if (local_retval_ptr) {
		COPY_PZVAL_TO_ZVAL(*retval_ptr, local_retval_ptr);
	} else {
		INIT_ZVAL(*retval_ptr);
	}
	if (params_array) {
		efree(params_array);
	}
	return ex_retval;
}
/* }}} */

int call_user_function_ex(HashTable *function_table, zval **object_pp, zval *function_name, zval **retval_ptr_ptr, zend_uint param_count, zval **params[], int no_separation, HashTable *symbol_table TSRMLS_DC) /* {{{ */
{
	zend_fcall_info fci;

	fci.size = sizeof(fci);
	fci.function_table = function_table;
	fci.object_ptr = object_pp ? *object_pp : NULL;
	fci.function_name = function_name;
	fci.retval_ptr_ptr = retval_ptr_ptr;
	fci.param_count = param_count;
	fci.params = params;
	fci.no_separation = (zend_bool) no_separation;
	fci.symbol_table = symbol_table;

	return zend_call_function(&fci, NULL TSRMLS_CC);
}
/* }}} */

int zend_call_function(zend_fcall_info *fci, zend_fcall_info_cache *fci_cache TSRMLS_DC) /* {{{ */
{
	zend_uint i;
	zval **original_return_value;
	HashTable *calling_symbol_table;
	zend_op_array *original_op_array;
	zend_op **original_opline_ptr;
	zend_class_entry *current_scope;
	zend_class_entry *current_called_scope;
	zend_class_entry *calling_scope = NULL;
	zend_class_entry *called_scope = NULL;
	zval *current_this;
	zend_execute_data execute_data;
<<<<<<< HEAD
	char *old_func_name = NULL;
=======
>>>>>>> c8b33a6a

	*fci->retval_ptr_ptr = NULL;

	if (!EG(active)) {
		return FAILURE; /* executor is already inactive */
	}

	if (EG(exception)) {
		return FAILURE; /* we would result in an instable executor otherwise */
	}

	switch (fci->size) {
		case sizeof(zend_fcall_info):
			break; /* nothing to do currently */
		default:
			zend_error(E_ERROR, "Corrupted fcall_info provided to zend_call_function()");
			break;
	}

	/* Initialize execute_data */
	if (EG(current_execute_data)) {
		execute_data = *EG(current_execute_data);
		EX(op_array) = NULL;
		EX(opline) = NULL;
		EX(object) = NULL;
	} else {
		/* This only happens when we're called outside any execute()'s
		 * It shouldn't be strictly necessary to NULL execute_data out,
		 * but it may make bugs easier to spot
		 */
		memset(&execute_data, 0, sizeof(zend_execute_data));
	}

	if (!fci_cache || !fci_cache->initialized) {
		zend_fcall_info_cache fci_cache_local;
<<<<<<< HEAD
		zval callable_name;
=======
		char *callable_name;
>>>>>>> c8b33a6a
		char *error = NULL;

		if (!fci_cache) {
			fci_cache = &fci_cache_local;
<<<<<<< HEAD
 		}

		if (!zend_is_callable_ex(fci->function_name, fci->object_ptr, IS_CALLABLE_CHECK_SILENT, &callable_name, fci_cache, &error TSRMLS_CC)) {
			if (error) {
				zend_error(E_WARNING, "Invalid callback %Z, %s", callable_name, error);
				efree(error);
 			}
			zval_dtor(&callable_name);
 			return FAILURE;
=======
		}

		if (!zend_is_callable_ex(fci->function_name, fci->object_ptr, IS_CALLABLE_CHECK_SILENT, &callable_name, NULL, fci_cache, &error TSRMLS_CC)) {
			if (error) {
				zend_error(E_WARNING, "Invalid callback %s, %s", callable_name, error);
				efree(error);
			}
			if (callable_name) {
				efree(callable_name);
			}
			return FAILURE;
>>>>>>> c8b33a6a
		} else if (error) {
			/* Capitalize the first latter of the error message */
			if (error[0] >= 'a' && error[0] <= 'z') {
				error[0] += ('A' - 'a');
<<<<<<< HEAD
 			}
			zend_error(E_STRICT, "%s", error);
			efree(error);
 		}
		zval_dtor(&callable_name);
	}

	EX(function_state).function = fci_cache->function_handler;
	calling_scope = fci_cache->calling_scope;
	called_scope = fci_cache->called_scope;
	fci->object_ptr = fci_cache->object_ptr;
	EX(object) = fci->object_ptr;
	if (fci->object_ptr && Z_TYPE_P(fci->object_ptr) == IS_OBJECT
		&& (!EG(objects_store).object_buckets || !EG(objects_store).object_buckets[Z_OBJ_HANDLE_P(fci->object_ptr)].valid)) {
		return FAILURE;
	}

	if (EX(function_state).function->common.fn_flags & (ZEND_ACC_ABSTRACT|ZEND_ACC_DEPRECATED)) {
		if (EX(function_state).function->common.fn_flags & ZEND_ACC_ABSTRACT) {
			zend_error_noreturn(E_ERROR, "Cannot call abstract method %v::%v()", EX(function_state).function->common.scope->name, EX(function_state).function->common.function_name);
		}
		if (EX(function_state).function->common.fn_flags & ZEND_ACC_DEPRECATED) {
			zend_error(E_DEPRECATED, "Function %v%s%v() is deprecated",
				EX(function_state).function->common.scope ? EX(function_state).function->common.scope->name : EMPTY_ZSTR,
=======
			}
			zend_error(E_STRICT, "%s", error);
			efree(error);
		}
		efree(callable_name);
	}

	EX(function_state).function = fci_cache->function_handler;
	calling_scope = fci_cache->calling_scope;
	called_scope = fci_cache->called_scope;
	fci->object_ptr = fci_cache->object_ptr;
	EX(object) = fci->object_ptr;
	if (fci->object_ptr && Z_TYPE_P(fci->object_ptr) == IS_OBJECT &&
	    (!EG(objects_store).object_buckets || !EG(objects_store).object_buckets[Z_OBJ_HANDLE_P(fci->object_ptr)].valid)) {
		return FAILURE;
	}

	if (EX(function_state).function->common.fn_flags & (ZEND_ACC_ABSTRACT|ZEND_ACC_DEPRECATED)) {
		if (EX(function_state).function->common.fn_flags & ZEND_ACC_ABSTRACT) {
			zend_error_noreturn(E_ERROR, "Cannot call abstract method %s::%s()", EX(function_state).function->common.scope->name, EX(function_state).function->common.function_name);
		}
		if (EX(function_state).function->common.fn_flags & ZEND_ACC_DEPRECATED) {
 			zend_error(E_DEPRECATED, "Function %s%s%s() is deprecated",
				EX(function_state).function->common.scope ? EX(function_state).function->common.scope->name : "",
>>>>>>> c8b33a6a
				EX(function_state).function->common.scope ? "::" : "",
				EX(function_state).function->common.function_name);
		}
	}

<<<<<<< HEAD
	ZEND_VM_STACK_GROW_IF_NEEDED((int)(fci->param_count + 1));
=======
	ZEND_VM_STACK_GROW_IF_NEEDED(fci->param_count + 1);
>>>>>>> c8b33a6a

	for (i=0; i<fci->param_count; i++) {
		zval *param;

		if (EX(function_state).function->type == ZEND_INTERNAL_FUNCTION 
			&& (EX(function_state).function->common.fn_flags & ZEND_ACC_CALL_VIA_HANDLER) == 0 
			&& !ARG_SHOULD_BE_SENT_BY_REF(EX(function_state).function, i + 1)
			&& PZVAL_IS_REF(*fci->params[i])) {
			SEPARATE_ZVAL(fci->params[i]);
		}

		if (ARG_SHOULD_BE_SENT_BY_REF(EX(function_state).function, i + 1)
			&& !PZVAL_IS_REF(*fci->params[i])) {
<<<<<<< HEAD
=======

>>>>>>> c8b33a6a
			if (Z_REFCOUNT_PP(fci->params[i]) > 1) {
				zval *new_zval;

				if (fci->no_separation) {
					if(i) {
						/* hack to clean up the stack */
						zend_vm_stack_push_nocheck((void *) (zend_uintptr_t)i TSRMLS_CC);
						zend_vm_stack_clear_multiple(TSRMLS_C);
<<<<<<< HEAD
					}
					if (old_func_name) {
						efree(Z_STRVAL_P(fci->function_name));
						Z_TYPE_P(fci->function_name) = IS_STRING;
						Z_STRVAL_P(fci->function_name) = old_func_name;
					}

					zend_error(E_WARNING, "Parameter %d to %v%s%v() expected to be a reference, value given",
						i+1,
						EX(function_state).function->common.scope ? EX(function_state).function->common.scope->name : EMPTY_ZSTR,
=======
					}

					zend_error(E_WARNING, "Parameter %d to %s%s%s() expected to be a reference, value given",
						i+1,
						EX(function_state).function->common.scope ? EX(function_state).function->common.scope->name : "",
>>>>>>> c8b33a6a
						EX(function_state).function->common.scope ? "::" : "",
						EX(function_state).function->common.function_name);
					return FAILURE;
				}

				ALLOC_ZVAL(new_zval);
				*new_zval = **fci->params[i];
				zval_copy_ctor(new_zval);
				Z_SET_REFCOUNT_P(new_zval, 1);
				Z_DELREF_PP(fci->params[i]);
				*fci->params[i] = new_zval;
			}
			Z_ADDREF_PP(fci->params[i]);
			Z_SET_ISREF_PP(fci->params[i]);
			param = *fci->params[i];
		} else if (*fci->params[i] != &EG(uninitialized_zval)) {
			Z_ADDREF_PP(fci->params[i]);
			param = *fci->params[i];
		} else {
			ALLOC_ZVAL(param);
			*param = **(fci->params[i]);
			INIT_PZVAL(param);
		}
		zend_vm_stack_push_nocheck(param TSRMLS_CC);
	}

	EX(function_state).arguments = zend_vm_stack_top(TSRMLS_C);
	zend_vm_stack_push_nocheck((void*)(zend_uintptr_t)fci->param_count TSRMLS_CC);

	current_scope = EG(scope);
	EG(scope) = calling_scope;

	current_this = EG(This);

	current_called_scope = EG(called_scope);
	if (called_scope) {
		EG(called_scope) = called_scope;
	} else if (EX(function_state).function->type != ZEND_INTERNAL_FUNCTION) {
		EG(called_scope) = NULL;
	}

	if (fci->object_ptr) {
		if ((EX(function_state).function->common.fn_flags & ZEND_ACC_STATIC)) {
			EG(This) = NULL;
		} else {
			EG(This) = fci->object_ptr;

			if (!PZVAL_IS_REF(EG(This))) {
				Z_ADDREF_P(EG(This)); /* For $this pointer */
			} else {
				zval *this_ptr;

				ALLOC_ZVAL(this_ptr);
				*this_ptr = *EG(This);
				INIT_PZVAL(this_ptr);
				zval_copy_ctor(this_ptr);
				EG(This) = this_ptr;
			}
		}
	} else {
		EG(This) = NULL;
	}

	EX(prev_execute_data) = EG(current_execute_data);
	EG(current_execute_data) = &execute_data;

	if (EX(function_state).function->type == ZEND_USER_FUNCTION) {
		calling_symbol_table = EG(active_symbol_table);
		EG(scope) = EX(function_state).function->common.scope;
		if (fci->symbol_table) {
			EG(active_symbol_table) = fci->symbol_table;
		} else {
			EG(active_symbol_table) = NULL;
		}

		original_return_value = EG(return_value_ptr_ptr);
		original_op_array = EG(active_op_array);
		EG(return_value_ptr_ptr) = fci->retval_ptr_ptr;
		EG(active_op_array) = (zend_op_array *) EX(function_state).function;
		original_opline_ptr = EG(opline_ptr);
		zend_execute(EG(active_op_array) TSRMLS_CC);
		if (!fci->symbol_table && EG(active_symbol_table)) {
			if (EG(symtable_cache_ptr)>=EG(symtable_cache_limit)) {
				zend_hash_destroy(EG(active_symbol_table));
				FREE_HASHTABLE(EG(active_symbol_table));
			} else {
				/* clean before putting into the cache, since clean
				   could call dtors, which could use cached hash */
				zend_hash_clean(EG(active_symbol_table));
				*(++EG(symtable_cache_ptr)) = EG(active_symbol_table);
			}
		}
		EG(active_symbol_table) = calling_symbol_table;
		EG(active_op_array) = original_op_array;
		EG(return_value_ptr_ptr)=original_return_value;
		EG(opline_ptr) = original_opline_ptr;
	} else if (EX(function_state).function->type == ZEND_INTERNAL_FUNCTION) {
		int call_via_handler = (EX(function_state).function->common.fn_flags & ZEND_ACC_CALL_VIA_HANDLER) != 0;
		ALLOC_INIT_ZVAL(*fci->retval_ptr_ptr);
		if (EX(function_state).function->common.scope) {
			EG(scope) = EX(function_state).function->common.scope;
		}
		((zend_internal_function *) EX(function_state).function)->handler(fci->param_count, *fci->retval_ptr_ptr, fci->retval_ptr_ptr, fci->object_ptr, 1 TSRMLS_CC);
<<<<<<< HEAD
		/*	We shouldn't fix bad extensions here,
		    because it can break proper ones (Bug #34045)
=======
		/*  We shouldn't fix bad extensions here,
			because it can break proper ones (Bug #34045)
>>>>>>> c8b33a6a
		if (!EX(function_state).function->common.return_reference)
		{
			INIT_PZVAL(*fci->retval_ptr_ptr);
		}*/
		if (EG(exception) && fci->retval_ptr_ptr) {
			zval_ptr_dtor(fci->retval_ptr_ptr);
			*fci->retval_ptr_ptr = NULL;
		}

		if (call_via_handler) {
			/* We must re-initialize function again */
			fci_cache->initialized = 0;
		}
	} else { /* ZEND_OVERLOADED_FUNCTION */
		ALLOC_INIT_ZVAL(*fci->retval_ptr_ptr);

		/* Not sure what should be done here if it's a static method */
		if (fci->object_ptr) {
			Z_OBJ_HT_P(fci->object_ptr)->call_method(EX(function_state).function->common.function_name, fci->param_count, *fci->retval_ptr_ptr, fci->retval_ptr_ptr, fci->object_ptr, 1 TSRMLS_CC);
		} else {
			zend_error_noreturn(E_ERROR, "Cannot call overloaded function for non-object");
		}

		if (EX(function_state).function->type == ZEND_OVERLOADED_FUNCTION_TEMPORARY) {
<<<<<<< HEAD
			efree(EX(function_state).function->common.function_name.v);
=======
			efree(EX(function_state).function->common.function_name);
>>>>>>> c8b33a6a
		}
		efree(EX(function_state).function);

		if (EG(exception) && fci->retval_ptr_ptr) {
			zval_ptr_dtor(fci->retval_ptr_ptr);
			*fci->retval_ptr_ptr = NULL;
		}
	}
	zend_vm_stack_clear_multiple(TSRMLS_C);

	if (EG(This)) {
		zval_ptr_dtor(&EG(This));
	}
	EG(called_scope) = current_called_scope;
	EG(scope) = current_scope;
	EG(This) = current_this;
	EG(current_execute_data) = EX(prev_execute_data);

	if (EG(exception)) {
		zend_throw_exception_internal(NULL TSRMLS_CC);
	}
	if (old_func_name) {
		efree(Z_STRVAL_P(fci->function_name));
		Z_TYPE_P(fci->function_name) = IS_STRING;
		Z_STRVAL_P(fci->function_name) = old_func_name;
	}
	return SUCCESS;
}
/* }}} */

<<<<<<< HEAD
ZEND_API int zend_u_lookup_class_ex(zend_uchar type, zstr name, int name_length, zstr autoload_name, int do_normalize, zend_class_entry ***ce TSRMLS_DC) /* {{{ */
=======
ZEND_API int zend_lookup_class_ex(const char *name, int name_length, int use_autoload, zend_class_entry ***ce TSRMLS_DC) /* {{{ */
>>>>>>> c8b33a6a
{
	zval **args[1];
	zval autoload_function;
	zval *class_name_ptr;
	zval *retval_ptr = NULL;
<<<<<<< HEAD
	int retval;
	unsigned int lc_name_len;
	zstr lc_name, lc_free, name_p;
	char dummy = 1;
	zend_fcall_info fcall_info;
	zend_fcall_info_cache fcall_cache;
	ulong hash;

	if (name.v == NULL || !name_length) {
		return FAILURE;
	}

	if (do_normalize) {
		lc_free = lc_name = zend_u_str_case_fold(type, name, name_length, 1, &lc_name_len);
	} else {
		lc_name = name;
		lc_name_len = name_length;
	}

	/* Ignore leading "\" */
	if (type == IS_UNICODE &&
		lc_name.u[0] == '\\') {
		lc_name.u += 1;
		lc_name_len -= 1;
	} else if (type == IS_STRING &&
		lc_name.s[0] == '\\') {
		lc_name.s += 1;
		lc_name_len -= 1;
	}

	hash = zend_u_inline_hash_func(type, lc_name, lc_name_len + 1);

	if (zend_u_hash_quick_find(EG(class_table), type, lc_name, lc_name_len + 1, hash, (void **) ce) == SUCCESS) {
		if (do_normalize) {
			efree(lc_free.v);
		}
=======
	int retval, lc_length;
	char *lc_name;
	char *lc_free;
	zend_fcall_info fcall_info;
	zend_fcall_info_cache fcall_cache;
	char dummy = 1;
	ulong hash;
	ALLOCA_FLAG(use_heap)

	if (name == NULL || !name_length) {
		return FAILURE;
	}

	lc_free = lc_name = do_alloca(name_length + 1, use_heap);
	zend_str_tolower_copy(lc_name, name, name_length);
	lc_length = name_length + 1;

	if (lc_name[0] == '\\') {
		lc_name += 1;
		lc_length -= 1;
	}

	hash = zend_inline_hash_func(lc_name, lc_length);

	if (zend_hash_quick_find(EG(class_table), lc_name, lc_length, hash, (void **) ce) == SUCCESS) {
		free_alloca(lc_free, use_heap);
>>>>>>> c8b33a6a
		return SUCCESS;
	}

	/* The compiler is not-reentrant. Make sure we __autoload() only during run-time
	 * (doesn't impact fuctionality of __autoload()
	*/
<<<<<<< HEAD
	if (!autoload_name.v || zend_is_compiling(TSRMLS_C)) {
		if (do_normalize) {
			efree(lc_free.v);
		}
=======
	if (!use_autoload || zend_is_compiling(TSRMLS_C)) {
		free_alloca(lc_free, use_heap);
>>>>>>> c8b33a6a
		return FAILURE;
	}

	if (EG(in_autoload) == NULL) {
		ALLOC_HASHTABLE(EG(in_autoload));
<<<<<<< HEAD
		zend_u_hash_init(EG(in_autoload), 0, NULL, NULL, 0, UG(unicode));
	}

	if (zend_u_hash_quick_add(EG(in_autoload), type, lc_name, lc_name_len + 1, hash, (void**)&dummy, sizeof(char), NULL) == FAILURE) {
		if (do_normalize) {
			efree(lc_free.v);
		}
		return FAILURE;
	}

	ZVAL_ASCII_STRINGL(&autoload_function, ZEND_AUTOLOAD_FUNC_NAME, sizeof(ZEND_AUTOLOAD_FUNC_NAME) - 1, 0);

	ALLOC_ZVAL(class_name_ptr);
	INIT_PZVAL(class_name_ptr);
	name_p.v = autoload_name.v;
	if (name_length != lc_name_len) {		
		if (type == IS_UNICODE) {
			name_p.u++;
		} else if (type == IS_STRING) {
			name_p.s++;
		}
	}
	ZVAL_ZSTRL(class_name_ptr, type, name_p, lc_name_len, 1);
=======
		zend_hash_init(EG(in_autoload), 0, NULL, NULL, 0);
	}

	if (zend_hash_quick_add(EG(in_autoload), lc_name, lc_length, hash, (void**)&dummy, sizeof(char), NULL) == FAILURE) {
		free_alloca(lc_free, use_heap);
		return FAILURE;
	}

	ZVAL_STRINGL(&autoload_function, ZEND_AUTOLOAD_FUNC_NAME, sizeof(ZEND_AUTOLOAD_FUNC_NAME) - 1, 0);

	ALLOC_ZVAL(class_name_ptr);
	INIT_PZVAL(class_name_ptr);
	if (name[0] == '\\') {
		ZVAL_STRINGL(class_name_ptr, name+1, name_length-1, 1);
	} else {
		ZVAL_STRINGL(class_name_ptr, name, name_length, 1);
	}
>>>>>>> c8b33a6a

	args[0] = &class_name_ptr;

	fcall_info.size = sizeof(fcall_info);
	fcall_info.function_table = EG(function_table);
	fcall_info.function_name = &autoload_function;
	fcall_info.symbol_table = NULL;
	fcall_info.retval_ptr_ptr = &retval_ptr;
	fcall_info.param_count = 1;
	fcall_info.params = args;
	fcall_info.object_ptr = NULL;
	fcall_info.no_separation = 1;

	fcall_cache.initialized = EG(autoload_func) ? 1 : 0;
	fcall_cache.function_handler = EG(autoload_func);
	fcall_cache.calling_scope = NULL;
	fcall_cache.called_scope = NULL;
	fcall_cache.object_ptr = NULL;

	zend_exception_save(TSRMLS_C);
	retval = zend_call_function(&fcall_info, &fcall_cache TSRMLS_CC);
	zend_exception_restore(TSRMLS_C);

	EG(autoload_func) = fcall_cache.function_handler;

	zval_dtor(&autoload_function);

	zval_ptr_dtor(&class_name_ptr);

<<<<<<< HEAD
	zend_u_hash_quick_del(EG(in_autoload), type, lc_name, lc_name_len + 1, hash);
=======
	zend_hash_quick_del(EG(in_autoload), lc_name, lc_length, hash);
>>>>>>> c8b33a6a

	if (retval_ptr) {
		zval_ptr_dtor(&retval_ptr);
	}

	if (retval == FAILURE) {
<<<<<<< HEAD
		if (do_normalize) {
			efree(lc_free.v);
		}
		return FAILURE;
	}

	retval = zend_u_hash_quick_find(EG(class_table), type, lc_name, lc_name_len + 1, hash, (void **) ce);
	if (do_normalize) {
		efree(lc_free.v);
	}
	return retval;
}
/* }}} */

ZEND_API int zend_u_lookup_class(zend_uchar type, zstr name, int name_length, zend_class_entry ***ce TSRMLS_DC) /* {{{ */
{
	return zend_u_lookup_class_ex(type, name, name_length, name, 1, ce TSRMLS_CC);
}
/* }}} */

ZEND_API int zend_lookup_class_ex(char *name, int name_length, char *autoload_name, zend_class_entry ***ce TSRMLS_DC) /* {{{ */
{
	return zend_u_lookup_class_ex(IS_STRING, ZSTR(name), name_length, ZSTR(autoload_name), 1, ce TSRMLS_CC);
}
/* }}} */

ZEND_API int zend_lookup_class(char *name, int name_length, zend_class_entry ***ce TSRMLS_DC) /* {{{ */
{
	return zend_u_lookup_class(IS_STRING, ZSTR(name), name_length, ce TSRMLS_CC);
}
/* }}} */

ZEND_API int zend_u_eval_stringl(zend_uchar type, zstr string, int str_len, zval *retval_ptr, char *string_name TSRMLS_DC) /* {{{ */
=======
		free_alloca(lc_free, use_heap);
		return FAILURE;
	}

	retval = zend_hash_quick_find(EG(class_table), lc_name, lc_length, hash, (void **) ce);
	free_alloca(lc_free, use_heap);
	return retval;
}
/* }}} */

ZEND_API int zend_lookup_class(const char *name, int name_length, zend_class_entry ***ce TSRMLS_DC) /* {{{ */
{
	return zend_lookup_class_ex(name, name_length, 1, ce TSRMLS_CC);
}
/* }}} */

ZEND_API int zend_eval_stringl(char *str, int str_len, zval *retval_ptr, char *string_name TSRMLS_DC) /* {{{ */
>>>>>>> c8b33a6a
{
	zval pv;
	zend_op_array *new_op_array;
	zend_op_array *original_active_op_array = EG(active_op_array);
	zend_uint original_compiler_options;
	int retval;

<<<<<<< HEAD
	if (type == IS_UNICODE) {
		UChar *str = string.u;

		if (retval_ptr) {
			Z_USTRLEN(pv) = str_len + sizeof("return ;") - 1;
			Z_USTRVAL(pv) = eumalloc(Z_USTRLEN(pv) + 1);
			u_memcpy(Z_USTRVAL(pv), u_return, sizeof("return ") - 1);
			u_memcpy(Z_USTRVAL(pv) + sizeof("return ") - 1, str, str_len);
			Z_USTRVAL(pv)[Z_USTRLEN(pv) - 1] = 0x3B /*';'*/;
			Z_USTRVAL(pv)[Z_USTRLEN(pv)] = 0;
		} else {
			Z_USTRLEN(pv) = str_len;
			Z_USTRVAL(pv) = str;
		}
	} else {
		char *str = string.s;

		if (retval_ptr) {
			Z_STRLEN(pv) = str_len + sizeof("return ;") - 1;
			Z_STRVAL(pv) = emalloc(Z_STRLEN(pv) + 1);
			memcpy(Z_STRVAL(pv), "return ", sizeof("return ") - 1);
			memcpy(Z_STRVAL(pv) + sizeof("return ") - 1, str, str_len);
			Z_STRVAL(pv)[Z_STRLEN(pv) - 1] = ';';
			Z_STRVAL(pv)[Z_STRLEN(pv)] = '\0';
		} else {
			Z_STRLEN(pv) = str_len;
			Z_STRVAL(pv) = str;
		}
	}
	Z_TYPE(pv) = type;
=======
	if (retval_ptr) {
		Z_STRLEN(pv) = str_len + sizeof("return ;") - 1;
		Z_STRVAL(pv) = emalloc(Z_STRLEN(pv) + 1);
		memcpy(Z_STRVAL(pv), "return ", sizeof("return ") - 1);
		memcpy(Z_STRVAL(pv) + sizeof("return ") - 1, str, str_len);
		Z_STRVAL(pv)[Z_STRLEN(pv) - 1] = ';';
		Z_STRVAL(pv)[Z_STRLEN(pv)] = '\0';
	} else {
		Z_STRLEN(pv) = str_len;
		Z_STRVAL(pv) = str;
	}
	Z_TYPE(pv) = IS_STRING;
>>>>>>> c8b33a6a

	/*printf("Evaluating '%s'\n", Z_STRVAL(pv));*/

	original_compiler_options = CG(compiler_options);
	CG(compiler_options) = ZEND_COMPILE_DEFAULT_FOR_EVAL;
	new_op_array = zend_compile_string(&pv, string_name TSRMLS_CC);
	CG(compiler_options) = original_compiler_options;

	if (new_op_array) {
		zval *local_retval_ptr=NULL;
		zval **original_return_value_ptr_ptr = EG(return_value_ptr_ptr);
		zend_op **original_opline_ptr = EG(opline_ptr);
		int orig_interactive = CG(interactive);

		EG(return_value_ptr_ptr) = &local_retval_ptr;
		EG(active_op_array) = new_op_array;
		EG(no_extensions)=1;
		if (!EG(active_symbol_table)) {
			zend_rebuild_symbol_table(TSRMLS_C);
		}
		CG(interactive) = 0;

		zend_execute(new_op_array TSRMLS_CC);

		CG(interactive) = orig_interactive;
		if (local_retval_ptr) {
			if (retval_ptr) {
				COPY_PZVAL_TO_ZVAL(*retval_ptr, local_retval_ptr);
			} else {
				zval_ptr_dtor(&local_retval_ptr);
			}
		} else {
			if (retval_ptr) {
				INIT_ZVAL(*retval_ptr);
			}
		}

		EG(no_extensions)=0;
		EG(opline_ptr) = original_opline_ptr;
		EG(active_op_array) = original_active_op_array;
		destroy_op_array(new_op_array TSRMLS_CC);
		efree(new_op_array);
		EG(return_value_ptr_ptr) = original_return_value_ptr_ptr;
		retval = SUCCESS;
	} else {
		retval = FAILURE;
	}
	if (retval_ptr) {
		zval_dtor(&pv);
	}
	return retval;
}
/* }}} */
<<<<<<< HEAD

ZEND_API int zend_u_eval_string(zend_uchar type, zstr str, zval *retval_ptr, char *string_name TSRMLS_DC) /* {{{ */
{
	return zend_u_eval_stringl(type, str, ZSTR_LEN(type, str), retval_ptr, string_name TSRMLS_CC);
}
/* }}} */

ZEND_API int zend_eval_stringl(char *str, int str_len, zval *retval_ptr, char *string_name TSRMLS_DC) /* {{{ */
{
	return zend_u_eval_stringl(IS_STRING, ZSTR(str), str_len, retval_ptr, string_name TSRMLS_CC);
}
/* }}} */

ZEND_API int zend_eval_string(char *str, zval *retval_ptr, char *string_name TSRMLS_DC) /* {{{ */
{
	return zend_u_eval_stringl(IS_STRING, ZSTR(str), strlen(str), retval_ptr, string_name TSRMLS_CC);
}
/* }}} */

ZEND_API int zend_u_eval_stringl_ex(zend_uchar type, zstr str, int str_len, zval *retval_ptr, char *string_name, int handle_exceptions TSRMLS_DC) /* {{{ */
{
	int result;

	result = zend_u_eval_stringl(type, str, str_len, retval_ptr, string_name TSRMLS_CC);
=======

ZEND_API int zend_eval_string(char *str, zval *retval_ptr, char *string_name TSRMLS_DC) /* {{{ */
{
	return zend_eval_stringl(str, strlen(str), retval_ptr, string_name TSRMLS_CC);
}
/* }}} */

ZEND_API int zend_eval_stringl_ex(char *str, int str_len, zval *retval_ptr, char *string_name, int handle_exceptions TSRMLS_DC) /* {{{ */
{
	int result;

	result = zend_eval_stringl(str, str_len, retval_ptr, string_name TSRMLS_CC);
>>>>>>> c8b33a6a
	if (handle_exceptions && EG(exception)) {
		zend_exception_error(EG(exception), E_ERROR TSRMLS_CC);
		result = FAILURE;
	}
	return result;
}
/* }}} */
<<<<<<< HEAD

ZEND_API int zend_u_eval_string_ex(zend_uchar type, zstr str, zval *retval_ptr, char *string_name, int handle_exceptions TSRMLS_DC) /* {{{ */
{
	return zend_u_eval_stringl_ex(type, str, ZSTR_LEN(type, str), retval_ptr, string_name, handle_exceptions TSRMLS_CC);
}
/* }}} */

ZEND_API int zend_eval_stringl_ex(char *str, int str_len, zval *retval_ptr, char *string_name, int handle_exceptions TSRMLS_DC) /* {{{ */
{
	return zend_u_eval_stringl_ex(IS_STRING, ZSTR(str), str_len, retval_ptr, string_name, handle_exceptions TSRMLS_CC);
}
/* }}} */

ZEND_API int zend_eval_string_ex(char *str, zval *retval_ptr, char *string_name, int handle_exceptions TSRMLS_DC) /* {{{ */
{
	return zend_u_eval_stringl_ex(IS_STRING, ZSTR(str), strlen(str), retval_ptr, string_name, handle_exceptions TSRMLS_CC);
=======

ZEND_API int zend_eval_string_ex(char *str, zval *retval_ptr, char *string_name, int handle_exceptions TSRMLS_DC) /* {{{ */
{
	return zend_eval_stringl_ex(str, strlen(str), retval_ptr, string_name, handle_exceptions TSRMLS_CC);
>>>>>>> c8b33a6a
}
/* }}} */

void execute_new_code(TSRMLS_D) /* {{{ */
{
	zend_op *opline, *end;
	zend_op *ret_opline;
	int orig_interactive;

	if (!(CG(active_op_array)->fn_flags & ZEND_ACC_INTERACTIVE)
		|| CG(active_op_array)->backpatch_count>0
		|| CG(active_op_array)->function_name.v
		|| CG(active_op_array)->type!=ZEND_USER_FUNCTION) {
		return;
	}

	ret_opline = get_next_op(CG(active_op_array) TSRMLS_CC);
	ret_opline->opcode = ZEND_RETURN;
	ret_opline->op1.op_type = IS_CONST;
	INIT_ZVAL(ret_opline->op1.u.constant);
	SET_UNUSED(ret_opline->op2);

	if (!CG(active_op_array)->start_op) {
		CG(active_op_array)->start_op = CG(active_op_array)->opcodes;
	}

	opline=CG(active_op_array)->start_op;
	end=CG(active_op_array)->opcodes+CG(active_op_array)->last;

	while (opline<end) {
		if (opline->op1.op_type == IS_CONST) {
			Z_SET_ISREF(opline->op1.u.constant);
			Z_SET_REFCOUNT(opline->op1.u.constant, 2); /* Make sure is_ref won't be reset */
		}
		if (opline->op2.op_type == IS_CONST) {
			Z_SET_ISREF(opline->op2.u.constant);
			Z_SET_REFCOUNT(opline->op2.u.constant, 2);
		}
		switch (opline->opcode) {
			case ZEND_GOTO:
				if (Z_TYPE(opline->op2.u.constant) != IS_LONG) {
					zend_resolve_goto_label(CG(active_op_array), opline, 1 TSRMLS_CC);
				}
				/* break omitted intentionally */
			case ZEND_JMP:
				opline->op1.u.jmp_addr = &CG(active_op_array)->opcodes[opline->op1.u.opline_num];
				break;
			case ZEND_JMPZ:
			case ZEND_JMPNZ:
			case ZEND_JMPZ_EX:
			case ZEND_JMPNZ_EX:
			case ZEND_JMP_SET:
				opline->op2.u.jmp_addr = &CG(active_op_array)->opcodes[opline->op2.u.opline_num];
				break;
		}
		ZEND_VM_SET_OPCODE_HANDLER(opline);
		opline++;
	}
<<<<<<< HEAD

	zend_release_labels(TSRMLS_C);

=======
	
	zend_release_labels(TSRMLS_C);
	
>>>>>>> c8b33a6a
	EG(return_value_ptr_ptr) = NULL;
	EG(active_op_array) = CG(active_op_array);
	orig_interactive = CG(interactive);
	CG(interactive) = 0;
	zend_execute(CG(active_op_array) TSRMLS_CC);
	CG(interactive) = orig_interactive;

	if (EG(exception)) {
		zend_exception_error(EG(exception), E_ERROR TSRMLS_CC);
	}

	CG(active_op_array)->last -= 1;	/* get rid of that ZEND_RETURN */
	CG(active_op_array)->start_op = CG(active_op_array)->opcodes+CG(active_op_array)->last;
}
/* }}} */

ZEND_API void zend_timeout(int dummy) /* {{{ */
{
	TSRMLS_FETCH();

	if (zend_on_timeout) {
		zend_on_timeout(EG(timeout_seconds) TSRMLS_CC);
	}

	zend_error(E_ERROR, "Maximum execution time of %d second%s exceeded", EG(timeout_seconds), EG(timeout_seconds) == 1 ? "" : "s");
}
/* }}} */

#ifdef ZEND_WIN32
static LRESULT CALLBACK zend_timeout_WndProc(HWND hWnd, UINT message, WPARAM wParam, LPARAM lParam) /* {{{ */
{
	switch (message) {
		case WM_DESTROY:
			PostQuitMessage(0);
			break;
		case WM_REGISTER_ZEND_TIMEOUT:
			/* wParam is the thread id pointer, lParam is the timeout amount in seconds */
			if (lParam == 0) {
				KillTimer(timeout_window, wParam);
			} else {
#ifdef ZTS
				void ***tsrm_ls;
#endif
				SetTimer(timeout_window, wParam, lParam*1000, NULL);
#ifdef ZTS
				tsrm_ls = ts_resource_ex(0, &wParam);
				if (!tsrm_ls) {
					/* shouldn't normally happen */
					break;
				}
#endif
				EG(timed_out) = 0;
			}
			break;
		case WM_UNREGISTER_ZEND_TIMEOUT:
			/* wParam is the thread id pointer */
			KillTimer(timeout_window, wParam);
			break;
		case WM_TIMER: {
#ifdef ZTS
				void ***tsrm_ls;

				tsrm_ls = ts_resource_ex(0, &wParam);
				if (!tsrm_ls) {
					/* Thread died before receiving its timeout? */
					break;
				}
#endif
				KillTimer(timeout_window, wParam);
				EG(timed_out) = 1;
			}
			break;
		default:
			return DefWindowProc(hWnd, message, wParam, lParam);
	}
	return 0;
}
/* }}} */

static unsigned __stdcall timeout_thread_proc(void *pArgs) /* {{{ */
{
	MSG message;

	wc.style=0;
	wc.lpfnWndProc = zend_timeout_WndProc;
	wc.cbClsExtra=0;
	wc.cbWndExtra=0;
	wc.hInstance=NULL;
	wc.hIcon=NULL;
	wc.hCursor=NULL;
	wc.hbrBackground=(HBRUSH)(COLOR_BACKGROUND + 5);
	wc.lpszMenuName=NULL;
	wc.lpszClassName = "Zend Timeout Window";
	if (!RegisterClass(&wc)) {
		return -1;
	}
	timeout_window = CreateWindow(wc.lpszClassName, wc.lpszClassName, 0, CW_USEDEFAULT, CW_USEDEFAULT, CW_USEDEFAULT, CW_USEDEFAULT, NULL, NULL, NULL, NULL);
	SetEvent(timeout_thread_event);
	while (GetMessage(&message, NULL, 0, 0)) {
		SendMessage(timeout_window, message.message, message.wParam, message.lParam);
		if (message.message == WM_QUIT) {
			break;
		}
	}
	DestroyWindow(timeout_window);
	UnregisterClass(wc.lpszClassName, NULL);
	SetEvent(timeout_thread_handle);
	return 0;
}
/* }}} */

void zend_init_timeout_thread(void) /* {{{ */
{
	timeout_thread_event = CreateEvent(NULL, FALSE, FALSE, NULL);
	timeout_thread_handle = CreateEvent(NULL, FALSE, FALSE, NULL);
	_beginthreadex(NULL, 0, timeout_thread_proc, NULL, 0, &timeout_thread_id);
	WaitForSingleObject(timeout_thread_event, INFINITE);
}
/* }}} */

void zend_shutdown_timeout_thread(void) /* {{{ */
{
	if (!timeout_thread_initialized) {
		return;
	}
	PostThreadMessage(timeout_thread_id, WM_QUIT, 0, 0);

	/* Wait for thread termination */
	WaitForSingleObject(timeout_thread_handle, 5000);
	CloseHandle(timeout_thread_handle);
	timeout_thread_initialized = 0;
}
/* }}} */

#endif

/* This one doesn't exists on QNX */
#ifndef SIGPROF
#define SIGPROF 27
#endif

void zend_set_timeout(long seconds, int reset_signals) /* {{{ */
{
	TSRMLS_FETCH();

	EG(timeout_seconds) = seconds;

#ifdef ZEND_WIN32
	if(!seconds) {
		return;
	}
	if (timeout_thread_initialized == 0 && InterlockedIncrement(&timeout_thread_initialized) == 1) {
		/* We start up this process-wide thread here and not in zend_startup(), because if Zend
		 * is initialized inside a DllMain(), you're not supposed to start threads from it.
		 */
		zend_init_timeout_thread();
	}
	PostThreadMessage(timeout_thread_id, WM_REGISTER_ZEND_TIMEOUT, (WPARAM) GetCurrentThreadId(), (LPARAM) seconds);
#else
#	ifdef HAVE_SETITIMER
	{
		struct itimerval t_r;		/* timeout requested */
		sigset_t sigset;
<<<<<<< HEAD
=======

>>>>>>> c8b33a6a
		if(seconds) {
			t_r.it_value.tv_sec = seconds;
			t_r.it_value.tv_usec = t_r.it_interval.tv_sec = t_r.it_interval.tv_usec = 0;

#	ifdef __CYGWIN__
			setitimer(ITIMER_REAL, &t_r, NULL);
		}
		if(reset_signals) {
			signal(SIGALRM, zend_timeout);
			sigemptyset(&sigset);
			sigaddset(&sigset, SIGALRM);
		}
#	else
			setitimer(ITIMER_PROF, &t_r, NULL);
		}
		if(reset_signals) {
			signal(SIGPROF, zend_timeout);
			sigemptyset(&sigset);
			sigaddset(&sigset, SIGPROF);
		}
#	endif
		if(reset_signals) {
			sigprocmask(SIG_UNBLOCK, &sigset, NULL);
		}
	}
#	endif
#endif
}
/* }}} */

void zend_unset_timeout(TSRMLS_D) /* {{{ */
{
#ifdef ZEND_WIN32
	if(timeout_thread_initialized) {
		PostThreadMessage(timeout_thread_id, WM_UNREGISTER_ZEND_TIMEOUT, (WPARAM) GetCurrentThreadId(), (LPARAM) 0);
	}
#else
#	ifdef HAVE_SETITIMER
	if (EG(timeout_seconds)) {
		struct itimerval no_timeout;

		no_timeout.it_value.tv_sec = no_timeout.it_value.tv_usec = no_timeout.it_interval.tv_sec = no_timeout.it_interval.tv_usec = 0;

#ifdef __CYGWIN__
		setitimer(ITIMER_REAL, &no_timeout, NULL);
#else
		setitimer(ITIMER_PROF, &no_timeout, NULL);
#endif
	}
#	endif
#endif
}
/* }}} */

<<<<<<< HEAD
ZEND_API zend_class_entry *zend_u_fetch_class(zend_uchar type, zstr class_name, uint class_name_len, int fetch_type TSRMLS_DC) /* {{{ */
{
	zend_class_entry **pce;
	int use_autoload = (fetch_type & ZEND_FETCH_CLASS_NO_AUTOLOAD)  ? 0 : 1;
	int silent       = (fetch_type & ZEND_FETCH_CLASS_SILENT) != 0;
	zstr lcname = class_name;
=======
zend_class_entry *zend_fetch_class(const char *class_name, uint class_name_len, int fetch_type TSRMLS_DC) /* {{{ */
{
	zend_class_entry **pce;
	int use_autoload = (fetch_type & ZEND_FETCH_CLASS_NO_AUTOLOAD) == 0;
	int silent       = (fetch_type & ZEND_FETCH_CLASS_SILENT) != 0;
>>>>>>> c8b33a6a

	fetch_type &= ZEND_FETCH_CLASS_MASK;

check_fetch_type:
	switch (fetch_type) {
		case ZEND_FETCH_CLASS_SELF:
			if (!EG(scope)) {
				zend_error(E_ERROR, "Cannot access self:: when no class scope is active");
			}
			return EG(scope);
		case ZEND_FETCH_CLASS_PARENT:
			if (!EG(scope)) {
				zend_error(E_ERROR, "Cannot access parent:: when no class scope is active");
			}
			if (!EG(scope)->parent) {
				zend_error(E_ERROR, "Cannot access parent:: when current class scope has no parent");
			}
			return EG(scope)->parent;
		case ZEND_FETCH_CLASS_STATIC:
			if (!EG(called_scope)) {
				zend_error(E_ERROR, "Cannot access static:: when no class scope is active");
			}
			return EG(called_scope);
		case ZEND_FETCH_CLASS_AUTO: {
				fetch_type = zend_get_class_fetch_type(type, lcname, class_name_len);
				if (fetch_type!=ZEND_FETCH_CLASS_DEFAULT) {
					if (lcname.v != class_name.v) {
						efree(lcname.v);
					}
					goto check_fetch_type;
				}
			}
			break;
	}

<<<<<<< HEAD
	if (zend_u_lookup_class_ex(type, lcname, class_name_len, (use_autoload ? class_name : NULL_ZSTR), 1, &pce TSRMLS_CC) == FAILURE) {
		if (use_autoload) {
			if (!silent && !EG(exception)) {
				if (fetch_type == ZEND_FETCH_CLASS_INTERFACE) {
					zend_error(E_ERROR, "Interface '%R' not found", type, class_name);
				} else {
					zend_error(E_ERROR, "Class '%R' not found", type, class_name);
				}
=======
	if (zend_lookup_class_ex(class_name, class_name_len, use_autoload, &pce TSRMLS_CC) == FAILURE) {
		if (use_autoload) {
			if (!silent && !EG(exception)) {
				if (fetch_type == ZEND_FETCH_CLASS_INTERFACE) {
					zend_error(E_ERROR, "Interface '%s' not found", class_name);
				} else {
					zend_error(E_ERROR, "Class '%s' not found", class_name);
				}	
>>>>>>> c8b33a6a
			}
		}
		return NULL;
	}
	return *pce;
}
/* }}} */
<<<<<<< HEAD

zend_class_entry *zend_fetch_class(char *class_name, uint class_name_len, int fetch_type TSRMLS_DC) /* {{{ */
{
	return zend_u_fetch_class(IS_STRING, ZSTR(class_name), class_name_len, fetch_type TSRMLS_CC);
}
/* }}} */
=======
>>>>>>> c8b33a6a

#define MAX_ABSTRACT_INFO_CNT 3
#define MAX_ABSTRACT_INFO_FMT "%v%s%v%s"
#define DISPLAY_ABSTRACT_FN(idx) \
	ai.afn[idx] ? ZEND_FN_SCOPE_NAME(ai.afn[idx]) : EMPTY_ZSTR, \
	ai.afn[idx] ? "::" : "", \
<<<<<<< HEAD
	ai.afn[idx] ? ai.afn[idx]->common.function_name : EMPTY_ZSTR, \
=======
	ai.afn[idx] ? ai.afn[idx]->common.function_name : "", \
>>>>>>> c8b33a6a
	ai.afn[idx] && ai.afn[idx + 1] ? ", " : (ai.afn[idx] && ai.cnt > MAX_ABSTRACT_INFO_CNT ? ", ..." : "")

typedef struct _zend_abstract_info {
	zend_function *afn[MAX_ABSTRACT_INFO_CNT + 1];
	int cnt;
	int ctor;
} zend_abstract_info;

static int zend_verify_abstract_class_function(zend_function *fn, zend_abstract_info *ai TSRMLS_DC) /* {{{ */
{
	if (fn->common.fn_flags & ZEND_ACC_ABSTRACT) {
		if (ai->cnt < MAX_ABSTRACT_INFO_CNT) {
			ai->afn[ai->cnt] = fn;
		}
		if (fn->common.fn_flags & ZEND_ACC_CTOR) {
			if (!ai->ctor) {
				ai->cnt++;
				ai->ctor = 1;
			} else {
				ai->afn[ai->cnt] = NULL;
			}
		} else {
			ai->cnt++;
		}
	}
	return 0;
}
/* }}} */

void zend_verify_abstract_class(zend_class_entry *ce TSRMLS_DC) /* {{{ */
{
	zend_abstract_info ai;

	if ((ce->ce_flags & ZEND_ACC_IMPLICIT_ABSTRACT_CLASS) && !(ce->ce_flags & ZEND_ACC_EXPLICIT_ABSTRACT_CLASS)) {
		memset(&ai, 0, sizeof(ai));

		zend_hash_apply_with_argument(&ce->function_table, (apply_func_arg_t) zend_verify_abstract_class_function, &ai TSRMLS_CC);

		if (ai.cnt) {
<<<<<<< HEAD
			zend_error(E_ERROR, "Class %v contains %d abstract method%s and must therefore be declared abstract or implement the remaining methods (" MAX_ABSTRACT_INFO_FMT MAX_ABSTRACT_INFO_FMT MAX_ABSTRACT_INFO_FMT ")",
=======
			zend_error(E_ERROR, "Class %s contains %d abstract method%s and must therefore be declared abstract or implement the remaining methods (" MAX_ABSTRACT_INFO_FMT MAX_ABSTRACT_INFO_FMT MAX_ABSTRACT_INFO_FMT ")",
>>>>>>> c8b33a6a
				ce->name, ai.cnt,
				ai.cnt > 1 ? "s" : "",
				DISPLAY_ABSTRACT_FN(0),
				DISPLAY_ABSTRACT_FN(1),
				DISPLAY_ABSTRACT_FN(2)
				);
		}
	}
}
/* }}} */

ZEND_API void zend_reset_all_cv(HashTable *symbol_table TSRMLS_DC) /* {{{ */
{
	zend_execute_data *ex;
	int i;

	memset(CG(auto_globals_cache), 0, sizeof(zval**) * zend_hash_num_elements(CG(auto_globals)));
	for (ex = EG(current_execute_data); ex; ex = ex->prev_execute_data) {
		if (ex->op_array && ex->symbol_table == symbol_table) {
			for (i = 0; i < ex->op_array->last_var; i++) {
				ex->CVs[i] = NULL;
			}
		}
	}
}
/* }}} */

<<<<<<< HEAD
ZEND_API int zend_u_delete_global_variable(zend_uchar type, zstr name, int name_len TSRMLS_DC) /* {{{ */
{
	zend_execute_data *ex;
	ulong hash_value = zend_u_inline_hash_func(type, name, name_len + 1);
	zend_auto_global *auto_global;

	if (zend_u_hash_quick_find(CG(auto_globals), type, name, name_len + 1, hash_value, (void **)&auto_global) == SUCCESS) {
		CG(auto_globals_cache)[auto_global->index] = NULL;
	}
	if (zend_u_hash_quick_exists(&EG(symbol_table), type, name, name_len + 1, hash_value)) {
=======
ZEND_API int zend_delete_global_variable(char *name, int name_len TSRMLS_DC) /* {{{ */
{
	zend_execute_data *ex;
	ulong hash_value = zend_inline_hash_func(name, name_len + 1);

	if (zend_hash_quick_exists(&EG(symbol_table), name, name_len + 1, hash_value)) {
>>>>>>> c8b33a6a
		for (ex = EG(current_execute_data); ex; ex = ex->prev_execute_data) {
			if (ex->op_array && ex->symbol_table == &EG(symbol_table)) {
				int i;
				for (i = 0; i < ex->op_array->last_var; i++) {
					if (ex->op_array->vars[i].hash_value == hash_value &&
						ex->op_array->vars[i].name_len == name_len &&
<<<<<<< HEAD
						!memcmp(ex->op_array->vars[i].name.v, name.v, USTR_BYTES(type, name_len))
=======
						!memcmp(ex->op_array->vars[i].name, name, name_len)
>>>>>>> c8b33a6a
					) {
						ex->CVs[i] = NULL;
						break;
					}
				}
			}
		}
<<<<<<< HEAD
		return zend_u_hash_quick_del(&EG(symbol_table), type, name, name_len + 1, hash_value);
=======
		return zend_hash_quick_del(&EG(symbol_table), name, name_len + 1, hash_value);
>>>>>>> c8b33a6a
	}
	return FAILURE;
}
/* }}} */

<<<<<<< HEAD
ZEND_API int zend_delete_global_variable(char *name, int name_len TSRMLS_DC) /* {{{ */
{
	return zend_u_delete_global_variable(IS_STRING, ZSTR(name), name_len TSRMLS_CC);
}
/* }}} */

ZEND_API void zend_rebuild_symbol_table(TSRMLS_D) /* {{{ */
{
	zend_uchar type = IS_UNICODE;
=======
ZEND_API void zend_rebuild_symbol_table(TSRMLS_D) /* {{{ */
{
>>>>>>> c8b33a6a
	zend_uint i;
	zend_execute_data *ex;

	if (!EG(active_symbol_table)) {
<<<<<<< HEAD

=======
		
>>>>>>> c8b33a6a
		/* Search for last called user function */
		ex = EG(current_execute_data);
		while (ex && !ex->op_array) {
			ex = ex->prev_execute_data;
		}
		if (ex && ex->symbol_table) {
			EG(active_symbol_table) = ex->symbol_table;
			return;
		}

		if (ex && ex->op_array) {
			if (EG(symtable_cache_ptr)>=EG(symtable_cache)) {
				/*printf("Cache hit!  Reusing %x\n", symtable_cache[symtable_cache_ptr]);*/
				EG(active_symbol_table) = *(EG(symtable_cache_ptr)--);
			} else {
				ALLOC_HASHTABLE(EG(active_symbol_table));
				zend_hash_init(EG(active_symbol_table), 0, NULL, ZVAL_PTR_DTOR, 0);
				/*printf("Cache miss!  Initialized %x\n", EG(active_symbol_table));*/
			}
			ex->symbol_table = EG(active_symbol_table);

			if (ex->op_array->this_var != -1 &&
			    !ex->CVs[ex->op_array->this_var] &&
			    EG(This)) {
				ex->CVs[ex->op_array->this_var] = (zval**)ex->CVs + ex->op_array->last_var + ex->op_array->this_var;
				*ex->CVs[ex->op_array->this_var] = EG(This);
 			}
<<<<<<< HEAD
			for (i = 0; i < (zend_uint) ex->op_array->last_var; i++) {
				if (ex->CVs[i]) {
					zend_u_hash_quick_update(EG(active_symbol_table),
						type,
=======
			for (i = 0; i < ex->op_array->last_var; i++) {
				if (ex->CVs[i]) {
					zend_hash_quick_update(EG(active_symbol_table),
>>>>>>> c8b33a6a
						ex->op_array->vars[i].name,
						ex->op_array->vars[i].name_len + 1,
						ex->op_array->vars[i].hash_value,
						(void**)ex->CVs[i],
						sizeof(zval*),
						(void**)&ex->CVs[i]);
				}
			}
		}
	}
}
/* }}} */

/*
 * Local variables:
 * tab-width: 4
 * c-basic-offset: 4
 * indent-tabs-mode: t
 * End:
 */<|MERGE_RESOLUTION|>--- conflicted
+++ resolved
@@ -29,7 +29,6 @@
 #include "zend_ptr_stack.h"
 #include "zend_constants.h"
 #include "zend_extensions.h"
-#include "zend_closures.h"
 #include "zend_exceptions.h"
 #include "zend_closures.h"
 #include "zend_vm.h"
@@ -55,20 +54,6 @@
 static int timeout_thread_initialized=0;
 #endif
 
-<<<<<<< HEAD
-UChar u_main[sizeof("main")];
-UChar u_return[sizeof("return ")];
-UChar u_doublecolon[sizeof("::")];
-
-void init_unicode_strings(void)
-{
-	u_charsToUChars("main", u_main, sizeof("main"));
-	u_charsToUChars("return ", u_return, sizeof("return "));
-	u_charsToUChars("::", u_doublecolon, sizeof("::"));
-}
-
-=======
->>>>>>> c8b33a6a
 #if 0&&ZEND_DEBUG
 static void (*original_sigsegv_handler)(int);
 static void zend_handle_sigsegv(int dummy) /* {{{ */
@@ -86,7 +71,7 @@
 		fprintf(stderr, "SIGSEGV caught on opcode %d on opline %d of %s() at %s:%d\n\n",
 				active_opline->opcode,
 				active_opline-EG(active_op_array)->opcodes,
-				get_active_function_name(TSRMLS_C).s,
+				get_active_function_name(TSRMLS_C),
 				zend_get_executed_filename(TSRMLS_C),
 				zend_get_executed_lineno(TSRMLS_C));
 /* See http://support.microsoft.com/kb/190351 */
@@ -173,7 +158,7 @@
 	zend_vm_stack_init(TSRMLS_C);
 	zend_vm_stack_push((void *) NULL TSRMLS_CC);
 
-	zend_u_hash_init(&EG(symbol_table), 50, NULL, ZVAL_PTR_DTOR, 0, UG(unicode));
+	zend_hash_init(&EG(symbol_table), 50, NULL, ZVAL_PTR_DTOR, 0);
 	{
 		zval *globals;
 
@@ -182,11 +167,7 @@
 		Z_SET_ISREF_P(globals);
 		Z_TYPE_P(globals) = IS_ARRAY;
 		Z_ARRVAL_P(globals) = &EG(symbol_table);
-<<<<<<< HEAD
-		zend_ascii_hash_update(&EG(symbol_table), "GLOBALS", sizeof("GLOBALS"), &globals, sizeof(zval *), NULL);
-=======
 		zend_hash_update(&EG(symbol_table), "GLOBALS", sizeof("GLOBALS"), &globals, sizeof(zval *), NULL);
->>>>>>> c8b33a6a
 	}
 	EG(active_symbol_table) = &EG(symbol_table);
 
@@ -204,7 +185,6 @@
 	zend_stack_init(&EG(user_error_handlers_error_reporting));
 	zend_ptr_stack_init(&EG(user_error_handlers));
 	zend_ptr_stack_init(&EG(user_exception_handlers));
-	zend_ptr_stack_init(&UG(conv_error_handlers));
 
 	zend_objects_store_init(&EG(objects_store), 1024);
 
@@ -294,18 +274,10 @@
 			FREE_ZVAL(zeh);
 		}
 
-		if (UG(conv_error_handler)) {
-			zeh = UG(conv_error_handler);
-			UG(conv_error_handler) = NULL;
-			zval_dtor(zeh);
-			FREE_ZVAL(zeh);
-		}
-
 		zend_stack_destroy(&EG(user_error_handlers_error_reporting));
 		zend_stack_init(&EG(user_error_handlers_error_reporting));
 		zend_ptr_stack_clean(&EG(user_error_handlers), ZVAL_DESTRUCTOR, 1);
 		zend_ptr_stack_clean(&EG(user_exception_handlers), ZVAL_DESTRUCTOR, 1);
-		zend_ptr_stack_clean(&UG(conv_error_handlers), ZVAL_DESTRUCTOR, 1);
 	} zend_end_try();
 
 	zend_try {
@@ -360,7 +332,6 @@
 		zend_stack_destroy(&EG(user_error_handlers_error_reporting));
 		zend_ptr_stack_destroy(&EG(user_error_handlers));
 		zend_ptr_stack_destroy(&EG(user_exception_handlers));
-		zend_ptr_stack_destroy(&UG(conv_error_handlers));
 		zend_objects_store_destroy(&EG(objects_store));
 		if (EG(in_autoload)) {
 			zend_hash_destroy(EG(in_autoload));
@@ -375,17 +346,13 @@
 /* }}} */
 
 /* return class name and "::" or "". */
-<<<<<<< HEAD
-ZEND_API zstr get_active_class_name(char **space TSRMLS_DC) /* {{{ */
-=======
 ZEND_API char *get_active_class_name(char **space TSRMLS_DC) /* {{{ */
->>>>>>> c8b33a6a
 {
 	if (!zend_is_executing(TSRMLS_C)) {
 		if (space) {
 			*space = "";
 		}
-		return EMPTY_ZSTR;
+		return "";
 	}
 	switch (EG(current_execute_data)->function_state.function->type) {
 		case ZEND_USER_FUNCTION:
@@ -396,53 +363,38 @@
 			if (space) {
 				*space = ce ? "::" : "";
 			}
-			return ce ? ce->name : EMPTY_ZSTR;
+			return ce ? ce->name : "";
 		}
 		default:
 			if (space) {
 				*space = "";
 			}
-			return EMPTY_ZSTR;
-	}
-}
-/* }}} */
-
-<<<<<<< HEAD
-ZEND_API zstr get_active_function_name(TSRMLS_D) /* {{{ */
-=======
+			return "";
+	}
+}
+/* }}} */
+
 ZEND_API char *get_active_function_name(TSRMLS_D) /* {{{ */
->>>>>>> c8b33a6a
-{
-	zstr ret;
-
+{
 	if (!zend_is_executing(TSRMLS_C)) {
-		return NULL_ZSTR;
+		return NULL;
 	}
 	switch (EG(current_execute_data)->function_state.function->type) {
 		case ZEND_USER_FUNCTION: {
-<<<<<<< HEAD
-				zstr function_name = ((zend_op_array *)EG(current_execute_data)->function_state.function)->function_name;
-=======
 				char *function_name = ((zend_op_array *) EG(current_execute_data)->function_state.function)->function_name;
->>>>>>> c8b33a6a
-
-				if (function_name.v) {
+
+				if (function_name) {
 					return function_name;
 				} else {
-					ret.u = u_main;
+					return "main";
 				}
-				return ret;
 			}
 			break;
 		case ZEND_INTERNAL_FUNCTION:
-<<<<<<< HEAD
-			return ((zend_internal_function *)EG(current_execute_data)->function_state.function)->function_name;
-=======
 			return ((zend_internal_function *) EG(current_execute_data)->function_state.function)->function_name;
->>>>>>> c8b33a6a
 			break;
 		default:
-			return NULL_ZSTR;
+			return NULL;
 	}
 }
 /* }}} */
@@ -493,10 +445,7 @@
 		if (Z_REFCOUNT_PP(zval_ptr) == 1) {
 			Z_UNSET_ISREF_PP(zval_ptr);
 		}
-<<<<<<< HEAD
-=======
-
->>>>>>> c8b33a6a
+
 		GC_ZVAL_CHECK_POSSIBLE_ROOT(*zval_ptr);
 	}
 }
@@ -548,17 +497,10 @@
 	zval *p = *pp;
 	zend_bool inline_change = (zend_bool) (zend_uintptr_t) arg;
 	zval const_value;
-<<<<<<< HEAD
-	zstr colon;
-
-	if (IS_CONSTANT_VISITED(p)) {
-		zend_error(E_ERROR, "Cannot declare self-referencing constant '%v'", Z_UNIVAL_P(p));
-=======
 	char *colon;
 
 	if (IS_CONSTANT_VISITED(p)) {
 		zend_error(E_ERROR, "Cannot declare self-referencing constant '%s'", Z_STRVAL_P(p));
->>>>>>> c8b33a6a
 	} else if ((Z_TYPE_P(p) & IS_CONSTANT_TYPE_MASK) == IS_CONSTANT) {
 		int refcount;
 		zend_uchar is_ref;
@@ -570,46 +512,6 @@
 
 		refcount = Z_REFCOUNT_P(p);
 		is_ref = Z_ISREF_P(p);
-<<<<<<< HEAD
-
-		if (!zend_u_get_constant_ex(IS_UNICODE, Z_UNIVAL_P(p), Z_UNILEN_P(p), &const_value, scope, Z_REAL_TYPE_P(p) TSRMLS_CC)) {
-			zstr actual = Z_UNIVAL_P(p);
-			if ((colon.u = u_memrchr(Z_USTRVAL_P(p), ':', Z_USTRLEN_P(p))) && colon.u > Z_USTRVAL_P(p) && *(colon.u - 1) == ':') {
-				zend_error(E_ERROR, "Undefined class constant '%v'", actual);
-			} else {
-				zstr save = actual, slash;
-				int actual_len = Z_UNILEN_P(p);
-				if(IS_UNICODE == IS_UNICODE) {
-					slash.u = u_memrchr(actual.u, '\\', actual_len);
-				} else {
-					slash.s = zend_memrchr(actual.s, '\\', actual_len);
-				}
-				if ((Z_TYPE_P(p) & IS_CONSTANT_UNQUALIFIED) && slash.v != NULL) {
-					if(IS_UNICODE == IS_UNICODE) {
-						actual.u = slash.u + 1;
-						actual_len -= (actual.u - Z_USTRVAL_P(p));
-					} else {
-						actual.s = slash.s + 1;
-						actual_len -= (actual.s - Z_STRVAL_P(p));
-					}
-
-					if (inline_change) {
-						int type = Z_TYPE_P(p);
-						ZVAL_ZSTRL(p, IS_UNICODE, actual, actual_len, 1);
-						Z_TYPE_P(p) = type;
-						actual = Z_UNIVAL_P(p);
-					}
-				}
-				if(IS_UNICODE == IS_UNICODE && actual.u[0] == '\\') {
-					if (inline_change) {
-						memmove(Z_USTRVAL_P(p), Z_USTRVAL_P(p)+1, UBYTES(Z_USTRLEN_P(p)));
-						--Z_USTRLEN_P(p);
-					} else {
-						++actual.u;
-					}
-					--actual_len;
-				} else if(IS_UNICODE == IS_STRING && actual.s[0] == '\\') {
-=======
 
 		if (!zend_get_constant_ex(p->value.str.val, p->value.str.len, &const_value, scope, Z_REAL_TYPE_P(p) TSRMLS_CC)) {
 			char *actual = Z_STRVAL_P(p);
@@ -637,46 +539,16 @@
 					}
 				}
 				if (actual[0] == '\\') {
->>>>>>> c8b33a6a
 					if (inline_change) {
 						memmove(Z_STRVAL_P(p), Z_STRVAL_P(p)+1, Z_STRLEN_P(p));
 						--Z_STRLEN_P(p);
 					} else {
-<<<<<<< HEAD
-						++actual.s;
-=======
 						++actual;
->>>>>>> c8b33a6a
 					}
 					--actual_len;
 				}
 				if ((Z_TYPE_P(p) & IS_CONSTANT_UNQUALIFIED) == 0) {
 					int fix_save = 0;
-<<<<<<< HEAD
-					if (IS_UNICODE == IS_UNICODE && save.u[0] == '\\') {
-						save.u++;
-						fix_save = 1;
-					} else if (IS_UNICODE == IS_STRING && save.s[0] == '\\') {
-						save.s++;
-						fix_save = 1;
-					}
-					zend_error(E_ERROR, "Undefined constant '%v'", save);
-					if (fix_save) {
-						--save.u;
-					}
-					if (inline_change) {
-						efree(save.v);
-					}
-					save.v = NULL;
-				}
-				if (inline_change && save.v && save.v != actual.v) {
-					efree(save.v);
-				}
-				zend_error(E_NOTICE, "Use of undefined constant %v - assumed '%v'",  actual,  actual);
-				Z_TYPE_P(p) = IS_UNICODE;
-				if (!inline_change) {
-					ZVAL_ZSTRL(p, Z_TYPE_P(p), actual, actual_len, 0);
-=======
 					if (save[0] == '\\') {
 						save++;
 						fix_save = 1;
@@ -698,7 +570,6 @@
 				if (!inline_change) {
 					Z_STRVAL_P(p) = actual;
 					Z_STRLEN_P(p) = actual_len;
->>>>>>> c8b33a6a
 					zval_copy_ctor(p);
 				}
 			}
@@ -713,7 +584,7 @@
 		Z_SET_ISREF_TO_P(p, is_ref);
 	} else if (Z_TYPE_P(p) == IS_CONSTANT_ARRAY) {
 		zval **element, *new_val;
-		zstr str_index;
+		char *str_index;
 		uint str_index_len;
 		ulong num_index;
 		int ret;
@@ -740,28 +611,6 @@
 				continue;
 			}
 			Z_TYPE_PP(element) &= ~IS_CONSTANT_INDEX;
-<<<<<<< HEAD
-			if (zend_hash_get_current_key_ex(Z_ARRVAL_P(p), &str_index, &str_index_len, &num_index, 0, NULL) != HASH_KEY_IS_UNICODE) {
-				zend_hash_move_forward(Z_ARRVAL_P(p));
-				continue;
-			}
-			if (!zend_u_get_constant_ex(IS_UNICODE, str_index, str_index_len - 3, &const_value, scope, str_index.u[str_index_len-2] TSRMLS_CC)) {
-				UChar *actual, *save = str_index.u;
-				if ((colon.u = u_memrchr(str_index.u, ':', str_index_len - 3)) && colon.u > str_index.u && *(colon.u-1) == ':') {
-					zend_error(E_ERROR, "Undefined class constant '%v'", str_index);
-					str_index_len -= ((colon.u - str_index.u) + 1);
-					str_index.u = colon.u + 1;
-				} else {
-					if (str_index.u[str_index_len - 2] & IS_CONSTANT_UNQUALIFIED) {
-						if ((actual = (UChar *)u_memrchr(str_index.u, '\\', str_index_len - 3))) {
-							actual++;
-						str_index_len -= (actual - str_index.u);
-						str_index.u = actual;
-					}
-					}
-					if (str_index.u[0] == '\\') {
-						++str_index.u;
-=======
 			if (zend_hash_get_current_key_ex(Z_ARRVAL_P(p), &str_index, &str_index_len, &num_index, 0, NULL) != HASH_KEY_IS_STRING) {
 				zend_hash_move_forward(Z_ARRVAL_P(p));
 				continue;
@@ -782,27 +631,17 @@
 					}
 					if (str_index[0] == '\\') {
 						++str_index;
->>>>>>> c8b33a6a
 						--str_index_len;
 					}
 					if (save[0] == '\\') {
 						++save;
 					}
-<<<<<<< HEAD
-					if ((str_index.u[str_index_len - 2] & IS_CONSTANT_UNQUALIFIED) == 0) {
-						zend_error(E_ERROR, "Undefined constant '%r'", save);
-					}
-				}
-				zend_error(E_NOTICE, "Use of undefined constant %v - assumed '%v'",	str_index, str_index);
-				ZVAL_UNICODEL(&const_value, str_index.u, str_index_len-3, 1);
-=======
 					if ((str_index[str_index_len - 2] & IS_CONSTANT_UNQUALIFIED) == 0) {
 						zend_error(E_ERROR, "Undefined constant '%s'", save);
 					}
 					zend_error(E_NOTICE, "Use of undefined constant %s - assumed '%s'",	str_index, str_index);
 				}
 				ZVAL_STRINGL(&const_value, str_index, str_index_len-3, 1);
->>>>>>> c8b33a6a
 			}
 
 			if (Z_REFCOUNT_PP(element) > 1) {
@@ -820,20 +659,6 @@
 
 			switch (Z_TYPE(const_value)) {
 				case IS_STRING:
-<<<<<<< HEAD
-				case IS_UNICODE:
-					ret = zend_u_symtable_update_current_key(Z_ARRVAL_P(p), Z_TYPE(const_value), Z_UNIVAL(const_value), Z_UNILEN(const_value) + 1, HASH_UPDATE_KEY_IF_BEFORE);
-					break;
-				case IS_BOOL:
-				case IS_LONG:
-					ret = zend_hash_update_current_key_ex(Z_ARRVAL_P(p), HASH_KEY_IS_LONG, NULL_ZSTR, 0, Z_LVAL(const_value), HASH_UPDATE_KEY_IF_BEFORE, NULL);
-					break;
-				case IS_DOUBLE:
-					ret = zend_hash_update_current_key_ex(Z_ARRVAL_P(p), HASH_KEY_IS_LONG, NULL_ZSTR, 0, zend_dval_to_lval(Z_DVAL(const_value)), HASH_UPDATE_KEY_IF_BEFORE, NULL);
-					break;
-				case IS_NULL:
-					ret = zend_hash_update_current_key_ex(Z_ARRVAL_P(p), HASH_KEY_IS_STRING, EMPTY_ZSTR, 1, 0, HASH_UPDATE_KEY_IF_BEFORE, NULL);
-=======
 					ret = zend_symtable_update_current_key(Z_ARRVAL_P(p), Z_STRVAL(const_value), Z_STRLEN(const_value) + 1, HASH_UPDATE_KEY_IF_BEFORE);
 					break;
 				case IS_BOOL:
@@ -845,7 +670,6 @@
 					break;
 				case IS_NULL:
 					ret = zend_hash_update_current_key_ex(Z_ARRVAL_P(p), HASH_KEY_IS_STRING, "", 1, 0, HASH_UPDATE_KEY_IF_BEFORE, NULL);
->>>>>>> c8b33a6a
 					break;
 				default:
 					ret = SUCCESS;
@@ -928,10 +752,6 @@
 	zend_class_entry *called_scope = NULL;
 	zval *current_this;
 	zend_execute_data execute_data;
-<<<<<<< HEAD
-	char *old_func_name = NULL;
-=======
->>>>>>> c8b33a6a
 
 	*fci->retval_ptr_ptr = NULL;
 
@@ -967,26 +787,11 @@
 
 	if (!fci_cache || !fci_cache->initialized) {
 		zend_fcall_info_cache fci_cache_local;
-<<<<<<< HEAD
-		zval callable_name;
-=======
 		char *callable_name;
->>>>>>> c8b33a6a
 		char *error = NULL;
 
 		if (!fci_cache) {
 			fci_cache = &fci_cache_local;
-<<<<<<< HEAD
- 		}
-
-		if (!zend_is_callable_ex(fci->function_name, fci->object_ptr, IS_CALLABLE_CHECK_SILENT, &callable_name, fci_cache, &error TSRMLS_CC)) {
-			if (error) {
-				zend_error(E_WARNING, "Invalid callback %Z, %s", callable_name, error);
-				efree(error);
- 			}
-			zval_dtor(&callable_name);
- 			return FAILURE;
-=======
 		}
 
 		if (!zend_is_callable_ex(fci->function_name, fci->object_ptr, IS_CALLABLE_CHECK_SILENT, &callable_name, NULL, fci_cache, &error TSRMLS_CC)) {
@@ -998,37 +803,10 @@
 				efree(callable_name);
 			}
 			return FAILURE;
->>>>>>> c8b33a6a
 		} else if (error) {
 			/* Capitalize the first latter of the error message */
 			if (error[0] >= 'a' && error[0] <= 'z') {
 				error[0] += ('A' - 'a');
-<<<<<<< HEAD
- 			}
-			zend_error(E_STRICT, "%s", error);
-			efree(error);
- 		}
-		zval_dtor(&callable_name);
-	}
-
-	EX(function_state).function = fci_cache->function_handler;
-	calling_scope = fci_cache->calling_scope;
-	called_scope = fci_cache->called_scope;
-	fci->object_ptr = fci_cache->object_ptr;
-	EX(object) = fci->object_ptr;
-	if (fci->object_ptr && Z_TYPE_P(fci->object_ptr) == IS_OBJECT
-		&& (!EG(objects_store).object_buckets || !EG(objects_store).object_buckets[Z_OBJ_HANDLE_P(fci->object_ptr)].valid)) {
-		return FAILURE;
-	}
-
-	if (EX(function_state).function->common.fn_flags & (ZEND_ACC_ABSTRACT|ZEND_ACC_DEPRECATED)) {
-		if (EX(function_state).function->common.fn_flags & ZEND_ACC_ABSTRACT) {
-			zend_error_noreturn(E_ERROR, "Cannot call abstract method %v::%v()", EX(function_state).function->common.scope->name, EX(function_state).function->common.function_name);
-		}
-		if (EX(function_state).function->common.fn_flags & ZEND_ACC_DEPRECATED) {
-			zend_error(E_DEPRECATED, "Function %v%s%v() is deprecated",
-				EX(function_state).function->common.scope ? EX(function_state).function->common.scope->name : EMPTY_ZSTR,
-=======
 			}
 			zend_error(E_STRICT, "%s", error);
 			efree(error);
@@ -1053,17 +831,12 @@
 		if (EX(function_state).function->common.fn_flags & ZEND_ACC_DEPRECATED) {
  			zend_error(E_DEPRECATED, "Function %s%s%s() is deprecated",
 				EX(function_state).function->common.scope ? EX(function_state).function->common.scope->name : "",
->>>>>>> c8b33a6a
 				EX(function_state).function->common.scope ? "::" : "",
 				EX(function_state).function->common.function_name);
 		}
 	}
 
-<<<<<<< HEAD
-	ZEND_VM_STACK_GROW_IF_NEEDED((int)(fci->param_count + 1));
-=======
 	ZEND_VM_STACK_GROW_IF_NEEDED(fci->param_count + 1);
->>>>>>> c8b33a6a
 
 	for (i=0; i<fci->param_count; i++) {
 		zval *param;
@@ -1077,10 +850,7 @@
 
 		if (ARG_SHOULD_BE_SENT_BY_REF(EX(function_state).function, i + 1)
 			&& !PZVAL_IS_REF(*fci->params[i])) {
-<<<<<<< HEAD
-=======
-
->>>>>>> c8b33a6a
+
 			if (Z_REFCOUNT_PP(fci->params[i]) > 1) {
 				zval *new_zval;
 
@@ -1089,24 +859,11 @@
 						/* hack to clean up the stack */
 						zend_vm_stack_push_nocheck((void *) (zend_uintptr_t)i TSRMLS_CC);
 						zend_vm_stack_clear_multiple(TSRMLS_C);
-<<<<<<< HEAD
-					}
-					if (old_func_name) {
-						efree(Z_STRVAL_P(fci->function_name));
-						Z_TYPE_P(fci->function_name) = IS_STRING;
-						Z_STRVAL_P(fci->function_name) = old_func_name;
-					}
-
-					zend_error(E_WARNING, "Parameter %d to %v%s%v() expected to be a reference, value given",
-						i+1,
-						EX(function_state).function->common.scope ? EX(function_state).function->common.scope->name : EMPTY_ZSTR,
-=======
 					}
 
 					zend_error(E_WARNING, "Parameter %d to %s%s%s() expected to be a reference, value given",
 						i+1,
 						EX(function_state).function->common.scope ? EX(function_state).function->common.scope->name : "",
->>>>>>> c8b33a6a
 						EX(function_state).function->common.scope ? "::" : "",
 						EX(function_state).function->common.function_name);
 					return FAILURE;
@@ -1210,13 +967,8 @@
 			EG(scope) = EX(function_state).function->common.scope;
 		}
 		((zend_internal_function *) EX(function_state).function)->handler(fci->param_count, *fci->retval_ptr_ptr, fci->retval_ptr_ptr, fci->object_ptr, 1 TSRMLS_CC);
-<<<<<<< HEAD
-		/*	We shouldn't fix bad extensions here,
-		    because it can break proper ones (Bug #34045)
-=======
 		/*  We shouldn't fix bad extensions here,
 			because it can break proper ones (Bug #34045)
->>>>>>> c8b33a6a
 		if (!EX(function_state).function->common.return_reference)
 		{
 			INIT_PZVAL(*fci->retval_ptr_ptr);
@@ -1241,11 +993,7 @@
 		}
 
 		if (EX(function_state).function->type == ZEND_OVERLOADED_FUNCTION_TEMPORARY) {
-<<<<<<< HEAD
-			efree(EX(function_state).function->common.function_name.v);
-=======
 			efree(EX(function_state).function->common.function_name);
->>>>>>> c8b33a6a
 		}
 		efree(EX(function_state).function);
 
@@ -1267,63 +1015,16 @@
 	if (EG(exception)) {
 		zend_throw_exception_internal(NULL TSRMLS_CC);
 	}
-	if (old_func_name) {
-		efree(Z_STRVAL_P(fci->function_name));
-		Z_TYPE_P(fci->function_name) = IS_STRING;
-		Z_STRVAL_P(fci->function_name) = old_func_name;
-	}
 	return SUCCESS;
 }
 /* }}} */
 
-<<<<<<< HEAD
-ZEND_API int zend_u_lookup_class_ex(zend_uchar type, zstr name, int name_length, zstr autoload_name, int do_normalize, zend_class_entry ***ce TSRMLS_DC) /* {{{ */
-=======
 ZEND_API int zend_lookup_class_ex(const char *name, int name_length, int use_autoload, zend_class_entry ***ce TSRMLS_DC) /* {{{ */
->>>>>>> c8b33a6a
 {
 	zval **args[1];
 	zval autoload_function;
 	zval *class_name_ptr;
 	zval *retval_ptr = NULL;
-<<<<<<< HEAD
-	int retval;
-	unsigned int lc_name_len;
-	zstr lc_name, lc_free, name_p;
-	char dummy = 1;
-	zend_fcall_info fcall_info;
-	zend_fcall_info_cache fcall_cache;
-	ulong hash;
-
-	if (name.v == NULL || !name_length) {
-		return FAILURE;
-	}
-
-	if (do_normalize) {
-		lc_free = lc_name = zend_u_str_case_fold(type, name, name_length, 1, &lc_name_len);
-	} else {
-		lc_name = name;
-		lc_name_len = name_length;
-	}
-
-	/* Ignore leading "\" */
-	if (type == IS_UNICODE &&
-		lc_name.u[0] == '\\') {
-		lc_name.u += 1;
-		lc_name_len -= 1;
-	} else if (type == IS_STRING &&
-		lc_name.s[0] == '\\') {
-		lc_name.s += 1;
-		lc_name_len -= 1;
-	}
-
-	hash = zend_u_inline_hash_func(type, lc_name, lc_name_len + 1);
-
-	if (zend_u_hash_quick_find(EG(class_table), type, lc_name, lc_name_len + 1, hash, (void **) ce) == SUCCESS) {
-		if (do_normalize) {
-			efree(lc_free.v);
-		}
-=======
 	int retval, lc_length;
 	char *lc_name;
 	char *lc_free;
@@ -1350,52 +1051,19 @@
 
 	if (zend_hash_quick_find(EG(class_table), lc_name, lc_length, hash, (void **) ce) == SUCCESS) {
 		free_alloca(lc_free, use_heap);
->>>>>>> c8b33a6a
 		return SUCCESS;
 	}
 
 	/* The compiler is not-reentrant. Make sure we __autoload() only during run-time
 	 * (doesn't impact fuctionality of __autoload()
 	*/
-<<<<<<< HEAD
-	if (!autoload_name.v || zend_is_compiling(TSRMLS_C)) {
-		if (do_normalize) {
-			efree(lc_free.v);
-		}
-=======
 	if (!use_autoload || zend_is_compiling(TSRMLS_C)) {
 		free_alloca(lc_free, use_heap);
->>>>>>> c8b33a6a
 		return FAILURE;
 	}
 
 	if (EG(in_autoload) == NULL) {
 		ALLOC_HASHTABLE(EG(in_autoload));
-<<<<<<< HEAD
-		zend_u_hash_init(EG(in_autoload), 0, NULL, NULL, 0, UG(unicode));
-	}
-
-	if (zend_u_hash_quick_add(EG(in_autoload), type, lc_name, lc_name_len + 1, hash, (void**)&dummy, sizeof(char), NULL) == FAILURE) {
-		if (do_normalize) {
-			efree(lc_free.v);
-		}
-		return FAILURE;
-	}
-
-	ZVAL_ASCII_STRINGL(&autoload_function, ZEND_AUTOLOAD_FUNC_NAME, sizeof(ZEND_AUTOLOAD_FUNC_NAME) - 1, 0);
-
-	ALLOC_ZVAL(class_name_ptr);
-	INIT_PZVAL(class_name_ptr);
-	name_p.v = autoload_name.v;
-	if (name_length != lc_name_len) {		
-		if (type == IS_UNICODE) {
-			name_p.u++;
-		} else if (type == IS_STRING) {
-			name_p.s++;
-		}
-	}
-	ZVAL_ZSTRL(class_name_ptr, type, name_p, lc_name_len, 1);
-=======
 		zend_hash_init(EG(in_autoload), 0, NULL, NULL, 0);
 	}
 
@@ -1413,7 +1081,6 @@
 	} else {
 		ZVAL_STRINGL(class_name_ptr, name, name_length, 1);
 	}
->>>>>>> c8b33a6a
 
 	args[0] = &class_name_ptr;
 
@@ -1439,56 +1106,15 @@
 
 	EG(autoload_func) = fcall_cache.function_handler;
 
-	zval_dtor(&autoload_function);
-
 	zval_ptr_dtor(&class_name_ptr);
 
-<<<<<<< HEAD
-	zend_u_hash_quick_del(EG(in_autoload), type, lc_name, lc_name_len + 1, hash);
-=======
 	zend_hash_quick_del(EG(in_autoload), lc_name, lc_length, hash);
->>>>>>> c8b33a6a
 
 	if (retval_ptr) {
 		zval_ptr_dtor(&retval_ptr);
 	}
 
 	if (retval == FAILURE) {
-<<<<<<< HEAD
-		if (do_normalize) {
-			efree(lc_free.v);
-		}
-		return FAILURE;
-	}
-
-	retval = zend_u_hash_quick_find(EG(class_table), type, lc_name, lc_name_len + 1, hash, (void **) ce);
-	if (do_normalize) {
-		efree(lc_free.v);
-	}
-	return retval;
-}
-/* }}} */
-
-ZEND_API int zend_u_lookup_class(zend_uchar type, zstr name, int name_length, zend_class_entry ***ce TSRMLS_DC) /* {{{ */
-{
-	return zend_u_lookup_class_ex(type, name, name_length, name, 1, ce TSRMLS_CC);
-}
-/* }}} */
-
-ZEND_API int zend_lookup_class_ex(char *name, int name_length, char *autoload_name, zend_class_entry ***ce TSRMLS_DC) /* {{{ */
-{
-	return zend_u_lookup_class_ex(IS_STRING, ZSTR(name), name_length, ZSTR(autoload_name), 1, ce TSRMLS_CC);
-}
-/* }}} */
-
-ZEND_API int zend_lookup_class(char *name, int name_length, zend_class_entry ***ce TSRMLS_DC) /* {{{ */
-{
-	return zend_u_lookup_class(IS_STRING, ZSTR(name), name_length, ce TSRMLS_CC);
-}
-/* }}} */
-
-ZEND_API int zend_u_eval_stringl(zend_uchar type, zstr string, int str_len, zval *retval_ptr, char *string_name TSRMLS_DC) /* {{{ */
-=======
 		free_alloca(lc_free, use_heap);
 		return FAILURE;
 	}
@@ -1506,7 +1132,6 @@
 /* }}} */
 
 ZEND_API int zend_eval_stringl(char *str, int str_len, zval *retval_ptr, char *string_name TSRMLS_DC) /* {{{ */
->>>>>>> c8b33a6a
 {
 	zval pv;
 	zend_op_array *new_op_array;
@@ -1514,38 +1139,6 @@
 	zend_uint original_compiler_options;
 	int retval;
 
-<<<<<<< HEAD
-	if (type == IS_UNICODE) {
-		UChar *str = string.u;
-
-		if (retval_ptr) {
-			Z_USTRLEN(pv) = str_len + sizeof("return ;") - 1;
-			Z_USTRVAL(pv) = eumalloc(Z_USTRLEN(pv) + 1);
-			u_memcpy(Z_USTRVAL(pv), u_return, sizeof("return ") - 1);
-			u_memcpy(Z_USTRVAL(pv) + sizeof("return ") - 1, str, str_len);
-			Z_USTRVAL(pv)[Z_USTRLEN(pv) - 1] = 0x3B /*';'*/;
-			Z_USTRVAL(pv)[Z_USTRLEN(pv)] = 0;
-		} else {
-			Z_USTRLEN(pv) = str_len;
-			Z_USTRVAL(pv) = str;
-		}
-	} else {
-		char *str = string.s;
-
-		if (retval_ptr) {
-			Z_STRLEN(pv) = str_len + sizeof("return ;") - 1;
-			Z_STRVAL(pv) = emalloc(Z_STRLEN(pv) + 1);
-			memcpy(Z_STRVAL(pv), "return ", sizeof("return ") - 1);
-			memcpy(Z_STRVAL(pv) + sizeof("return ") - 1, str, str_len);
-			Z_STRVAL(pv)[Z_STRLEN(pv) - 1] = ';';
-			Z_STRVAL(pv)[Z_STRLEN(pv)] = '\0';
-		} else {
-			Z_STRLEN(pv) = str_len;
-			Z_STRVAL(pv) = str;
-		}
-	}
-	Z_TYPE(pv) = type;
-=======
 	if (retval_ptr) {
 		Z_STRLEN(pv) = str_len + sizeof("return ;") - 1;
 		Z_STRVAL(pv) = emalloc(Z_STRLEN(pv) + 1);
@@ -1558,9 +1151,8 @@
 		Z_STRVAL(pv) = str;
 	}
 	Z_TYPE(pv) = IS_STRING;
->>>>>>> c8b33a6a
-
-	/*printf("Evaluating '%s'\n", Z_STRVAL(pv));*/
+
+	/*printf("Evaluating '%s'\n", pv.value.str.val);*/
 
 	original_compiler_options = CG(compiler_options);
 	CG(compiler_options) = ZEND_COMPILE_DEFAULT_FOR_EVAL;
@@ -1612,45 +1204,18 @@
 	return retval;
 }
 /* }}} */
-<<<<<<< HEAD
-
-ZEND_API int zend_u_eval_string(zend_uchar type, zstr str, zval *retval_ptr, char *string_name TSRMLS_DC) /* {{{ */
-{
-	return zend_u_eval_stringl(type, str, ZSTR_LEN(type, str), retval_ptr, string_name TSRMLS_CC);
-}
-/* }}} */
-
-ZEND_API int zend_eval_stringl(char *str, int str_len, zval *retval_ptr, char *string_name TSRMLS_DC) /* {{{ */
-{
-	return zend_u_eval_stringl(IS_STRING, ZSTR(str), str_len, retval_ptr, string_name TSRMLS_CC);
-}
-/* }}} */
 
 ZEND_API int zend_eval_string(char *str, zval *retval_ptr, char *string_name TSRMLS_DC) /* {{{ */
 {
-	return zend_u_eval_stringl(IS_STRING, ZSTR(str), strlen(str), retval_ptr, string_name TSRMLS_CC);
-}
-/* }}} */
-
-ZEND_API int zend_u_eval_stringl_ex(zend_uchar type, zstr str, int str_len, zval *retval_ptr, char *string_name, int handle_exceptions TSRMLS_DC) /* {{{ */
+	return zend_eval_stringl(str, strlen(str), retval_ptr, string_name TSRMLS_CC);
+}
+/* }}} */
+
+ZEND_API int zend_eval_stringl_ex(char *str, int str_len, zval *retval_ptr, char *string_name, int handle_exceptions TSRMLS_DC) /* {{{ */
 {
 	int result;
 
-	result = zend_u_eval_stringl(type, str, str_len, retval_ptr, string_name TSRMLS_CC);
-=======
-
-ZEND_API int zend_eval_string(char *str, zval *retval_ptr, char *string_name TSRMLS_DC) /* {{{ */
-{
-	return zend_eval_stringl(str, strlen(str), retval_ptr, string_name TSRMLS_CC);
-}
-/* }}} */
-
-ZEND_API int zend_eval_stringl_ex(char *str, int str_len, zval *retval_ptr, char *string_name, int handle_exceptions TSRMLS_DC) /* {{{ */
-{
-	int result;
-
 	result = zend_eval_stringl(str, str_len, retval_ptr, string_name TSRMLS_CC);
->>>>>>> c8b33a6a
 	if (handle_exceptions && EG(exception)) {
 		zend_exception_error(EG(exception), E_ERROR TSRMLS_CC);
 		result = FAILURE;
@@ -1658,29 +1223,10 @@
 	return result;
 }
 /* }}} */
-<<<<<<< HEAD
-
-ZEND_API int zend_u_eval_string_ex(zend_uchar type, zstr str, zval *retval_ptr, char *string_name, int handle_exceptions TSRMLS_DC) /* {{{ */
-{
-	return zend_u_eval_stringl_ex(type, str, ZSTR_LEN(type, str), retval_ptr, string_name, handle_exceptions TSRMLS_CC);
-}
-/* }}} */
-
-ZEND_API int zend_eval_stringl_ex(char *str, int str_len, zval *retval_ptr, char *string_name, int handle_exceptions TSRMLS_DC) /* {{{ */
-{
-	return zend_u_eval_stringl_ex(IS_STRING, ZSTR(str), str_len, retval_ptr, string_name, handle_exceptions TSRMLS_CC);
-}
-/* }}} */
 
 ZEND_API int zend_eval_string_ex(char *str, zval *retval_ptr, char *string_name, int handle_exceptions TSRMLS_DC) /* {{{ */
 {
-	return zend_u_eval_stringl_ex(IS_STRING, ZSTR(str), strlen(str), retval_ptr, string_name, handle_exceptions TSRMLS_CC);
-=======
-
-ZEND_API int zend_eval_string_ex(char *str, zval *retval_ptr, char *string_name, int handle_exceptions TSRMLS_DC) /* {{{ */
-{
 	return zend_eval_stringl_ex(str, strlen(str), retval_ptr, string_name, handle_exceptions TSRMLS_CC);
->>>>>>> c8b33a6a
 }
 /* }}} */
 
@@ -1692,7 +1238,7 @@
 
 	if (!(CG(active_op_array)->fn_flags & ZEND_ACC_INTERACTIVE)
 		|| CG(active_op_array)->backpatch_count>0
-		|| CG(active_op_array)->function_name.v
+		|| CG(active_op_array)->function_name
 		|| CG(active_op_array)->type!=ZEND_USER_FUNCTION) {
 		return;
 	}
@@ -1739,15 +1285,9 @@
 		ZEND_VM_SET_OPCODE_HANDLER(opline);
 		opline++;
 	}
-<<<<<<< HEAD
-
-	zend_release_labels(TSRMLS_C);
-
-=======
 	
 	zend_release_labels(TSRMLS_C);
 	
->>>>>>> c8b33a6a
 	EG(return_value_ptr_ptr) = NULL;
 	EG(active_op_array) = CG(active_op_array);
 	orig_interactive = CG(interactive);
@@ -1911,10 +1451,7 @@
 	{
 		struct itimerval t_r;		/* timeout requested */
 		sigset_t sigset;
-<<<<<<< HEAD
-=======
-
->>>>>>> c8b33a6a
+
 		if(seconds) {
 			t_r.it_value.tv_sec = seconds;
 			t_r.it_value.tv_usec = t_r.it_interval.tv_sec = t_r.it_interval.tv_usec = 0;
@@ -1969,20 +1506,11 @@
 }
 /* }}} */
 
-<<<<<<< HEAD
-ZEND_API zend_class_entry *zend_u_fetch_class(zend_uchar type, zstr class_name, uint class_name_len, int fetch_type TSRMLS_DC) /* {{{ */
-{
-	zend_class_entry **pce;
-	int use_autoload = (fetch_type & ZEND_FETCH_CLASS_NO_AUTOLOAD)  ? 0 : 1;
-	int silent       = (fetch_type & ZEND_FETCH_CLASS_SILENT) != 0;
-	zstr lcname = class_name;
-=======
 zend_class_entry *zend_fetch_class(const char *class_name, uint class_name_len, int fetch_type TSRMLS_DC) /* {{{ */
 {
 	zend_class_entry **pce;
 	int use_autoload = (fetch_type & ZEND_FETCH_CLASS_NO_AUTOLOAD) == 0;
 	int silent       = (fetch_type & ZEND_FETCH_CLASS_SILENT) != 0;
->>>>>>> c8b33a6a
 
 	fetch_type &= ZEND_FETCH_CLASS_MASK;
 
@@ -2007,27 +1535,14 @@
 			}
 			return EG(called_scope);
 		case ZEND_FETCH_CLASS_AUTO: {
-				fetch_type = zend_get_class_fetch_type(type, lcname, class_name_len);
+				fetch_type = zend_get_class_fetch_type(class_name, class_name_len);
 				if (fetch_type!=ZEND_FETCH_CLASS_DEFAULT) {
-					if (lcname.v != class_name.v) {
-						efree(lcname.v);
-					}
 					goto check_fetch_type;
 				}
 			}
 			break;
 	}
 
-<<<<<<< HEAD
-	if (zend_u_lookup_class_ex(type, lcname, class_name_len, (use_autoload ? class_name : NULL_ZSTR), 1, &pce TSRMLS_CC) == FAILURE) {
-		if (use_autoload) {
-			if (!silent && !EG(exception)) {
-				if (fetch_type == ZEND_FETCH_CLASS_INTERFACE) {
-					zend_error(E_ERROR, "Interface '%R' not found", type, class_name);
-				} else {
-					zend_error(E_ERROR, "Class '%R' not found", type, class_name);
-				}
-=======
 	if (zend_lookup_class_ex(class_name, class_name_len, use_autoload, &pce TSRMLS_CC) == FAILURE) {
 		if (use_autoload) {
 			if (!silent && !EG(exception)) {
@@ -2036,7 +1551,6 @@
 				} else {
 					zend_error(E_ERROR, "Class '%s' not found", class_name);
 				}	
->>>>>>> c8b33a6a
 			}
 		}
 		return NULL;
@@ -2044,26 +1558,13 @@
 	return *pce;
 }
 /* }}} */
-<<<<<<< HEAD
-
-zend_class_entry *zend_fetch_class(char *class_name, uint class_name_len, int fetch_type TSRMLS_DC) /* {{{ */
-{
-	return zend_u_fetch_class(IS_STRING, ZSTR(class_name), class_name_len, fetch_type TSRMLS_CC);
-}
-/* }}} */
-=======
->>>>>>> c8b33a6a
 
 #define MAX_ABSTRACT_INFO_CNT 3
-#define MAX_ABSTRACT_INFO_FMT "%v%s%v%s"
+#define MAX_ABSTRACT_INFO_FMT "%s%s%s%s"
 #define DISPLAY_ABSTRACT_FN(idx) \
-	ai.afn[idx] ? ZEND_FN_SCOPE_NAME(ai.afn[idx]) : EMPTY_ZSTR, \
+	ai.afn[idx] ? ZEND_FN_SCOPE_NAME(ai.afn[idx]) : "", \
 	ai.afn[idx] ? "::" : "", \
-<<<<<<< HEAD
-	ai.afn[idx] ? ai.afn[idx]->common.function_name : EMPTY_ZSTR, \
-=======
 	ai.afn[idx] ? ai.afn[idx]->common.function_name : "", \
->>>>>>> c8b33a6a
 	ai.afn[idx] && ai.afn[idx + 1] ? ", " : (ai.afn[idx] && ai.cnt > MAX_ABSTRACT_INFO_CNT ? ", ..." : "")
 
 typedef struct _zend_abstract_info {
@@ -2103,11 +1604,7 @@
 		zend_hash_apply_with_argument(&ce->function_table, (apply_func_arg_t) zend_verify_abstract_class_function, &ai TSRMLS_CC);
 
 		if (ai.cnt) {
-<<<<<<< HEAD
-			zend_error(E_ERROR, "Class %v contains %d abstract method%s and must therefore be declared abstract or implement the remaining methods (" MAX_ABSTRACT_INFO_FMT MAX_ABSTRACT_INFO_FMT MAX_ABSTRACT_INFO_FMT ")",
-=======
 			zend_error(E_ERROR, "Class %s contains %d abstract method%s and must therefore be declared abstract or implement the remaining methods (" MAX_ABSTRACT_INFO_FMT MAX_ABSTRACT_INFO_FMT MAX_ABSTRACT_INFO_FMT ")",
->>>>>>> c8b33a6a
 				ce->name, ai.cnt,
 				ai.cnt > 1 ? "s" : "",
 				DISPLAY_ABSTRACT_FN(0),
@@ -2124,7 +1621,6 @@
 	zend_execute_data *ex;
 	int i;
 
-	memset(CG(auto_globals_cache), 0, sizeof(zval**) * zend_hash_num_elements(CG(auto_globals)));
 	for (ex = EG(current_execute_data); ex; ex = ex->prev_execute_data) {
 		if (ex->op_array && ex->symbol_table == symbol_table) {
 			for (i = 0; i < ex->op_array->last_var; i++) {
@@ -2135,36 +1631,19 @@
 }
 /* }}} */
 
-<<<<<<< HEAD
-ZEND_API int zend_u_delete_global_variable(zend_uchar type, zstr name, int name_len TSRMLS_DC) /* {{{ */
-{
-	zend_execute_data *ex;
-	ulong hash_value = zend_u_inline_hash_func(type, name, name_len + 1);
-	zend_auto_global *auto_global;
-
-	if (zend_u_hash_quick_find(CG(auto_globals), type, name, name_len + 1, hash_value, (void **)&auto_global) == SUCCESS) {
-		CG(auto_globals_cache)[auto_global->index] = NULL;
-	}
-	if (zend_u_hash_quick_exists(&EG(symbol_table), type, name, name_len + 1, hash_value)) {
-=======
 ZEND_API int zend_delete_global_variable(char *name, int name_len TSRMLS_DC) /* {{{ */
 {
 	zend_execute_data *ex;
 	ulong hash_value = zend_inline_hash_func(name, name_len + 1);
 
 	if (zend_hash_quick_exists(&EG(symbol_table), name, name_len + 1, hash_value)) {
->>>>>>> c8b33a6a
 		for (ex = EG(current_execute_data); ex; ex = ex->prev_execute_data) {
 			if (ex->op_array && ex->symbol_table == &EG(symbol_table)) {
 				int i;
 				for (i = 0; i < ex->op_array->last_var; i++) {
 					if (ex->op_array->vars[i].hash_value == hash_value &&
 						ex->op_array->vars[i].name_len == name_len &&
-<<<<<<< HEAD
-						!memcmp(ex->op_array->vars[i].name.v, name.v, USTR_BYTES(type, name_len))
-=======
 						!memcmp(ex->op_array->vars[i].name, name, name_len)
->>>>>>> c8b33a6a
 					) {
 						ex->CVs[i] = NULL;
 						break;
@@ -2172,39 +1651,19 @@
 				}
 			}
 		}
-<<<<<<< HEAD
-		return zend_u_hash_quick_del(&EG(symbol_table), type, name, name_len + 1, hash_value);
-=======
 		return zend_hash_quick_del(&EG(symbol_table), name, name_len + 1, hash_value);
->>>>>>> c8b33a6a
 	}
 	return FAILURE;
 }
 /* }}} */
 
-<<<<<<< HEAD
-ZEND_API int zend_delete_global_variable(char *name, int name_len TSRMLS_DC) /* {{{ */
-{
-	return zend_u_delete_global_variable(IS_STRING, ZSTR(name), name_len TSRMLS_CC);
-}
-/* }}} */
-
 ZEND_API void zend_rebuild_symbol_table(TSRMLS_D) /* {{{ */
 {
-	zend_uchar type = IS_UNICODE;
-=======
-ZEND_API void zend_rebuild_symbol_table(TSRMLS_D) /* {{{ */
-{
->>>>>>> c8b33a6a
 	zend_uint i;
 	zend_execute_data *ex;
 
 	if (!EG(active_symbol_table)) {
-<<<<<<< HEAD
-
-=======
 		
->>>>>>> c8b33a6a
 		/* Search for last called user function */
 		ex = EG(current_execute_data);
 		while (ex && !ex->op_array) {
@@ -2232,16 +1691,9 @@
 				ex->CVs[ex->op_array->this_var] = (zval**)ex->CVs + ex->op_array->last_var + ex->op_array->this_var;
 				*ex->CVs[ex->op_array->this_var] = EG(This);
  			}
-<<<<<<< HEAD
-			for (i = 0; i < (zend_uint) ex->op_array->last_var; i++) {
-				if (ex->CVs[i]) {
-					zend_u_hash_quick_update(EG(active_symbol_table),
-						type,
-=======
 			for (i = 0; i < ex->op_array->last_var; i++) {
 				if (ex->CVs[i]) {
 					zend_hash_quick_update(EG(active_symbol_table),
->>>>>>> c8b33a6a
 						ex->op_array->vars[i].name,
 						ex->op_array->vars[i].name_len + 1,
 						ex->op_array->vars[i].hash_value,
