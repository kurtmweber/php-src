/*
   +----------------------------------------------------------------------+
   | Zend Engine                                                          |
   +----------------------------------------------------------------------+
   | Copyright (c) 1998-2014 Zend Technologies Ltd. (http://www.zend.com) |
   +----------------------------------------------------------------------+
   | This source file is subject to version 2.00 of the Zend license,     |
   | that is bundled with this package in the file LICENSE, and is        |
   | available through the world-wide-web at the following url:           |
   | http://www.zend.com/license/2_00.txt.                                |
   | If you did not receive a copy of the Zend license and are unable to  |
   | obtain it through the world-wide-web, please send a note to          |
   | license@zend.com so we can mail you a copy immediately.              |
   +----------------------------------------------------------------------+
   | Authors: Andi Gutmans <andi@zend.com>                                |
   |          Zeev Suraski <zeev@zend.com>                                |
   +----------------------------------------------------------------------+
*/

/* $Id$ */

#include <stdio.h>
#include <signal.h>

#include "zend.h"
#include "zend_compile.h"
#include "zend_execute.h"
#include "zend_API.h"
#include "zend_stack.h"
#include "zend_constants.h"
#include "zend_extensions.h"
#include "zend_exceptions.h"
#include "zend_closures.h"
#include "zend_generators.h"
#include "zend_vm.h"
#include "zend_float.h"
#ifdef HAVE_SYS_TIME_H
#include <sys/time.h>
#endif

ZEND_API void (*zend_execute_ex)(zend_execute_data *execute_data TSRMLS_DC);
ZEND_API void (*zend_execute_internal)(zend_execute_data *execute_data, zval *return_value TSRMLS_DC);

/* true globals */
ZEND_API const zend_fcall_info empty_fcall_info = { 0, NULL, {{0}, {{0}}, {0}}, NULL, NULL, NULL, NULL, 0, 0 };
ZEND_API const zend_fcall_info_cache empty_fcall_info_cache = { 0, NULL, NULL, NULL, NULL };

#ifdef ZEND_WIN32
#ifdef ZTS
__declspec(thread)
#endif
HANDLE tq_timer = NULL;
#endif

#if 0&&ZEND_DEBUG
static void (*original_sigsegv_handler)(int);
static void zend_handle_sigsegv(int dummy) /* {{{ */
{
	fflush(stdout);
	fflush(stderr);
	if (original_sigsegv_handler == zend_handle_sigsegv) {
		signal(SIGSEGV, original_sigsegv_handler);
	} else {
		signal(SIGSEGV, SIG_DFL);
	}
	{
		TSRMLS_FETCH();

		fprintf(stderr, "SIGSEGV caught on opcode %d on opline %d of %s() at %s:%d\n\n",
				active_opline->opcode,
				active_opline-EG(active_op_array)->opcodes,
				get_active_function_name(TSRMLS_C),
				zend_get_executed_filename(TSRMLS_C),
				zend_get_executed_lineno(TSRMLS_C));
/* See http://support.microsoft.com/kb/190351 */
#ifdef PHP_WIN32
		fflush(stderr);
#endif
	}
	if (original_sigsegv_handler!=zend_handle_sigsegv) {
		original_sigsegv_handler(dummy);
	}
}
/* }}} */
#endif

static void zend_extension_activator(zend_extension *extension TSRMLS_DC) /* {{{ */
{
	if (extension->activate) {
		extension->activate();
	}
}
/* }}} */

static void zend_extension_deactivator(zend_extension *extension TSRMLS_DC) /* {{{ */
{
	if (extension->deactivate) {
		extension->deactivate();
	}
}
/* }}} */

static int clean_non_persistent_function(zval *zv TSRMLS_DC) /* {{{ */
{
	zend_function *function = Z_PTR_P(zv);
	return (function->type == ZEND_INTERNAL_FUNCTION) ? ZEND_HASH_APPLY_STOP : ZEND_HASH_APPLY_REMOVE;
}
/* }}} */

ZEND_API int clean_non_persistent_function_full(zval *zv TSRMLS_DC) /* {{{ */
{
	zend_function *function = Z_PTR_P(zv);
	return (function->type == ZEND_INTERNAL_FUNCTION) ? ZEND_HASH_APPLY_KEEP : ZEND_HASH_APPLY_REMOVE;
}
/* }}} */

static int clean_non_persistent_class(zval *zv TSRMLS_DC) /* {{{ */
{
	zend_class_entry *ce = Z_PTR_P(zv);
	return (ce->type == ZEND_INTERNAL_CLASS) ? ZEND_HASH_APPLY_STOP : ZEND_HASH_APPLY_REMOVE;
}
/* }}} */

ZEND_API int clean_non_persistent_class_full(zval *zv TSRMLS_DC) /* {{{ */
{
	zend_class_entry *ce = Z_PTR_P(zv);
	return (ce->type == ZEND_INTERNAL_CLASS) ? ZEND_HASH_APPLY_KEEP : ZEND_HASH_APPLY_REMOVE;
}
/* }}} */

void init_executor(TSRMLS_D) /* {{{ */
{
	zend_init_fpu(TSRMLS_C);

	ZVAL_NULL(&EG(uninitialized_zval));
	/* trick to make uninitialized_zval never be modified, passed by ref, etc. */
	ZVAL_NULL(&EG(error_zval));
/* destroys stack frame, therefore makes core dumps worthless */
#if 0&&ZEND_DEBUG
	original_sigsegv_handler = signal(SIGSEGV, zend_handle_sigsegv);
#endif

	EG(symtable_cache_ptr) = EG(symtable_cache) - 1;
	EG(symtable_cache_limit) = EG(symtable_cache) + SYMTABLE_CACHE_SIZE - 1;
	EG(no_extensions) = 0;

	EG(function_table) = CG(function_table);
	EG(class_table) = CG(class_table);

	EG(in_autoload) = NULL;
	EG(autoload_func) = NULL;
	EG(error_handling) = EH_NORMAL;

	zend_vm_stack_init(TSRMLS_C);

	zend_hash_init(&EG(symbol_table).ht, 64, NULL, ZVAL_PTR_DTOR, 0);
	GC_REFCOUNT(&EG(symbol_table)) = 1;
	GC_TYPE_INFO(&EG(symbol_table)) = IS_ARRAY;
	EG(valid_symbol_table) = 1;

	zend_llist_apply(&zend_extensions, (llist_apply_func_t) zend_extension_activator TSRMLS_CC);

	zend_hash_init(&EG(included_files), 8, NULL, NULL, 0);

	EG(ticks_count) = 0;

	ZVAL_UNDEF(&EG(user_error_handler));

	EG(current_execute_data) = NULL;

	zend_stack_init(&EG(user_error_handlers_error_reporting), sizeof(int));
	zend_stack_init(&EG(user_error_handlers), sizeof(zval));
	zend_stack_init(&EG(user_exception_handlers), sizeof(zval));

	zend_objects_store_init(&EG(objects_store), 1024);

	EG(full_tables_cleanup) = 0;
#ifdef ZEND_WIN32
	EG(timed_out) = 0;
#endif

	EG(exception) = NULL;
	EG(prev_exception) = NULL;

	EG(scope) = NULL;

	EG(active) = 1;
}
/* }}} */

static int zval_call_destructor(zval *zv TSRMLS_DC) /* {{{ */
{
	if (Z_TYPE_P(zv) == IS_INDIRECT) {
		zv = Z_INDIRECT_P(zv);
	}
	if (Z_TYPE_P(zv) == IS_OBJECT && Z_REFCOUNT_P(zv) == 1) {
		return ZEND_HASH_APPLY_REMOVE;
	} else {
		return ZEND_HASH_APPLY_KEEP;
	}
}
/* }}} */

static void zend_unclean_zval_ptr_dtor(zval *zv) /* {{{ */
{
	TSRMLS_FETCH();

	if (Z_TYPE_P(zv) == IS_INDIRECT) {
		zv = Z_INDIRECT_P(zv);
	}
	i_zval_ptr_dtor(zv ZEND_FILE_LINE_CC TSRMLS_CC);
}
/* }}} */

void shutdown_destructors(TSRMLS_D) /* {{{ */
{
	if (CG(unclean_shutdown)) {
		EG(symbol_table).ht.pDestructor = zend_unclean_zval_ptr_dtor;
	}
	zend_try {
		int symbols;
		do {
			symbols = zend_hash_num_elements(&EG(symbol_table).ht);
			zend_hash_reverse_apply(&EG(symbol_table).ht, (apply_func_t) zval_call_destructor TSRMLS_CC);
		} while (symbols != zend_hash_num_elements(&EG(symbol_table).ht));
		zend_objects_store_call_destructors(&EG(objects_store) TSRMLS_CC);
	} zend_catch {
		/* if we couldn't destruct cleanly, mark all objects as destructed anyway */
		zend_objects_store_mark_destructed(&EG(objects_store) TSRMLS_CC);
	} zend_end_try();
}
/* }}} */

void shutdown_executor(TSRMLS_D) /* {{{ */
{
	zend_function *func;
	zend_class_entry *ce;

	zend_try {

/* Removed because this can not be safely done, e.g. in this situation:
   Object 1 creates object 2
   Object 3 holds reference to object 2.
   Now when 1 and 2 are destroyed, 3 can still access 2 in its destructor, with
   very problematic results */
/* 		zend_objects_store_call_destructors(&EG(objects_store) TSRMLS_CC); */

/* Moved after symbol table cleaners, because  some of the cleaners can call
   destructors, which would use EG(symtable_cache_ptr) and thus leave leaks */
/*		while (EG(symtable_cache_ptr)>=EG(symtable_cache)) {
			zend_hash_destroy(*EG(symtable_cache_ptr));
			efree(*EG(symtable_cache_ptr));
			EG(symtable_cache_ptr)--;
		}
*/
		zend_llist_apply(&zend_extensions, (llist_apply_func_t) zend_extension_deactivator TSRMLS_CC);

		if (CG(unclean_shutdown)) {
			EG(symbol_table).ht.pDestructor = zend_unclean_zval_ptr_dtor;
		}
		zend_hash_graceful_reverse_destroy(&EG(symbol_table).ht);
	} zend_end_try();
	EG(valid_symbol_table) = 0;

	zend_try {
		zval *zeh;
		/* remove error handlers before destroying classes and functions,
		 * so that if handler used some class, crash would not happen */
		if (Z_TYPE(EG(user_error_handler)) != IS_UNDEF) {
			zeh = &EG(user_error_handler);
			zval_ptr_dtor(zeh);
			ZVAL_UNDEF(&EG(user_error_handler));
		}

		if (Z_TYPE(EG(user_exception_handler)) != IS_UNDEF) {
			zeh = &EG(user_exception_handler);
			zval_ptr_dtor(zeh);
			ZVAL_UNDEF(&EG(user_exception_handler));
		}

		zend_stack_clean(&EG(user_error_handlers_error_reporting), NULL, 1);
		zend_stack_clean(&EG(user_error_handlers), (void (*)(void *))ZVAL_DESTRUCTOR, 1);
		zend_stack_clean(&EG(user_exception_handlers), (void (*)(void *))ZVAL_DESTRUCTOR, 1);
	} zend_end_try();

	zend_try {
		/* Cleanup static data for functions and arrays.
		 * We need a separate cleanup stage because of the following problem:
		 * Suppose we destroy class X, which destroys the class's function table,
		 * and in the function table we have function foo() that has static $bar.
		 * Now if an object of class X is assigned to $bar, its destructor will be
		 * called and will fail since X's function table is in mid-destruction.
		 * So we want first of all to clean up all data and then move to tables destruction.
		 * Note that only run-time accessed data need to be cleaned up, pre-defined data can
		 * not contain objects and thus are not probelmatic */
		if (EG(full_tables_cleanup)) {
			ZEND_HASH_FOREACH_PTR(EG(function_table), func) {
				if (func->type == ZEND_USER_FUNCTION) {
					zend_cleanup_op_array_data((zend_op_array *) func);
				}
			} ZEND_HASH_FOREACH_END();
			ZEND_HASH_REVERSE_FOREACH_PTR(EG(class_table), ce) {
				if (ce->type == ZEND_USER_CLASS) {
					zend_cleanup_user_class_data(ce TSRMLS_CC);
				} else {
					zend_cleanup_internal_class_data(ce TSRMLS_CC);
				}
			} ZEND_HASH_FOREACH_END();
		} else {
			ZEND_HASH_REVERSE_FOREACH_PTR(EG(function_table), func) {
				if (func->type != ZEND_USER_FUNCTION) {
					break;
				}
				zend_cleanup_op_array_data((zend_op_array *) func);
			} ZEND_HASH_FOREACH_END();
			ZEND_HASH_REVERSE_FOREACH_PTR(EG(class_table), ce) {
				if (ce->type != ZEND_USER_CLASS) {
					break;
				}
				zend_cleanup_user_class_data(ce TSRMLS_CC);
			} ZEND_HASH_FOREACH_END();
			zend_cleanup_internal_classes(TSRMLS_C);
		}
	} zend_end_try();

	zend_try {
		zend_llist_destroy(&CG(open_files));
	} zend_end_try();

	zend_try {
		zend_close_rsrc_list(&EG(regular_list) TSRMLS_CC);
	} zend_end_try();

	zend_try {
		zend_objects_store_free_object_storage(&EG(objects_store) TSRMLS_CC);

		zend_vm_stack_destroy(TSRMLS_C);

		/* Destroy all op arrays */
		if (EG(full_tables_cleanup)) {
			zend_hash_reverse_apply(EG(function_table), clean_non_persistent_function_full TSRMLS_CC);
			zend_hash_reverse_apply(EG(class_table), clean_non_persistent_class_full TSRMLS_CC);
		} else {
			zend_hash_reverse_apply(EG(function_table), clean_non_persistent_function TSRMLS_CC);
			zend_hash_reverse_apply(EG(class_table), clean_non_persistent_class TSRMLS_CC);
		}

		while (EG(symtable_cache_ptr)>=EG(symtable_cache)) {
			zend_hash_destroy(&(*EG(symtable_cache_ptr))->ht);
			FREE_HASHTABLE(*EG(symtable_cache_ptr));
			EG(symtable_cache_ptr)--;
		}
	} zend_end_try();

	zend_try {
		clean_non_persistent_constants(TSRMLS_C);
	} zend_end_try();

	zend_try {
#if 0&&ZEND_DEBUG
	signal(SIGSEGV, original_sigsegv_handler);
#endif

		zend_hash_destroy(&EG(included_files));

		zend_stack_destroy(&EG(user_error_handlers_error_reporting));
		zend_stack_destroy(&EG(user_error_handlers));
		zend_stack_destroy(&EG(user_exception_handlers));
		zend_objects_store_destroy(&EG(objects_store));
		if (EG(in_autoload)) {
			zend_hash_destroy(EG(in_autoload));
			FREE_HASHTABLE(EG(in_autoload));
		}
	} zend_end_try();

	zend_shutdown_fpu(TSRMLS_C);

	EG(active) = 0;
}
/* }}} */

/* return class name and "::" or "". */
ZEND_API const char *get_active_class_name(const char **space TSRMLS_DC) /* {{{ */
{
	zend_function *func;

	if (!zend_is_executing(TSRMLS_C)) {
		if (space) {
			*space = "";
		}
		return "";
	}

	func = EG(current_execute_data)->func;
	switch (func->type) {
		case ZEND_USER_FUNCTION:
		case ZEND_INTERNAL_FUNCTION:
		{
			zend_class_entry *ce = func->common.scope;

			if (space) {
				*space = ce ? "::" : "";
			}
			return ce ? ce->name->val : "";
		}
		default:
			if (space) {
				*space = "";
			}
			return "";
	}
}
/* }}} */

ZEND_API const char *get_active_function_name(TSRMLS_D) /* {{{ */
{
	zend_function *func;

	if (!zend_is_executing(TSRMLS_C)) {
		return NULL;
	}
	func = EG(current_execute_data)->func;
	switch (func->type) {
		case ZEND_USER_FUNCTION: {
				zend_string *function_name = func->common.function_name;

				if (function_name) {
					return function_name->val;
				} else {
					return "main";
				}
			}
			break;
		case ZEND_INTERNAL_FUNCTION:
			return func->common.function_name->val;
			break;
		default:
			return NULL;
	}
}
/* }}} */

ZEND_API const char *zend_get_executed_filename(TSRMLS_D) /* {{{ */
{
	zend_execute_data *ex = EG(current_execute_data);

	while (ex && (!ex->func || !ZEND_USER_CODE(ex->func->type))) {
		ex = ex->prev_execute_data;
	}
	if (ex) {
		return ex->func->op_array.filename->val;
	} else {
		return "[no active file]";
	}
}
/* }}} */

ZEND_API uint zend_get_executed_lineno(TSRMLS_D) /* {{{ */
{
	zend_execute_data *ex = EG(current_execute_data);

	while (ex && (!ex->func || !ZEND_USER_CODE(ex->func->type))) {
		ex = ex->prev_execute_data;
	}
	if (ex) {
		if (EG(exception) && ex->opline->opcode == ZEND_HANDLE_EXCEPTION &&
		    ex->opline->lineno == 0 && EG(opline_before_exception)) {
			return EG(opline_before_exception)->lineno;
		}
		return ex->opline->lineno;
	} else {
		return 0;
	}
}
/* }}} */

ZEND_API zend_bool zend_is_executing(TSRMLS_D) /* {{{ */
{
	return EG(current_execute_data) != 0;
}
/* }}} */

ZEND_API void _zval_ptr_dtor(zval *zval_ptr ZEND_FILE_LINE_DC) /* {{{ */
{
	TSRMLS_FETCH();
	i_zval_ptr_dtor(zval_ptr ZEND_FILE_LINE_RELAY_CC TSRMLS_CC);
}
/* }}} */

ZEND_API void _zval_internal_ptr_dtor(zval *zval_ptr ZEND_FILE_LINE_DC) /* {{{ */
{
	if (Z_REFCOUNTED_P(zval_ptr)) {
		Z_DELREF_P(zval_ptr);
		if (Z_REFCOUNT_P(zval_ptr) == 0) {
			_zval_internal_dtor_for_ptr(zval_ptr ZEND_FILE_LINE_CC);
		}
	}
}
/* }}} */

#define IS_VISITED_CONSTANT			0x80
#define IS_CONSTANT_VISITED(p)		(Z_TYPE_P(p) & IS_VISITED_CONSTANT)
#define MARK_CONSTANT_VISITED(p)	Z_TYPE_INFO_P(p) |= IS_VISITED_CONSTANT

ZEND_API int zval_update_constant_ex(zval *p, zend_bool inline_change, zend_class_entry *scope TSRMLS_DC) /* {{{ */
{
	zval *const_value;
	char *colon;

	if (IS_CONSTANT_VISITED(p)) {
		zend_error(E_ERROR, "Cannot declare self-referencing constant '%s'", Z_STRVAL_P(p));
	} else if (Z_TYPE_P(p) == IS_CONSTANT) {
		int refcount;

		SEPARATE_ZVAL_NOREF(p);
		MARK_CONSTANT_VISITED(p);
		refcount =  Z_REFCOUNTED_P(p) ? Z_REFCOUNT_P(p) : 1;
		const_value = zend_get_constant_ex(Z_STR_P(p), scope, Z_CONST_FLAGS_P(p) TSRMLS_CC);
		if (!const_value) {
			char *actual = Z_STRVAL_P(p);

			if ((colon = (char*)zend_memrchr(Z_STRVAL_P(p), ':', Z_STRLEN_P(p)))) {
				size_t len;

				zend_error(E_ERROR, "Undefined class constant '%s'", Z_STRVAL_P(p));
				len = Z_STRLEN_P(p) - ((colon - Z_STRVAL_P(p)) + 1);
				if (inline_change) {
					zend_string *tmp = zend_string_init(colon + 1, len, 0);
					zend_string_release(Z_STR_P(p));
					Z_STR_P(p) = tmp;
				} else {
					Z_STR_P(p) = zend_string_init(colon + 1, len, 0);
				}
				Z_TYPE_FLAGS_P(p) = IS_TYPE_REFCOUNTED | IS_TYPE_COPYABLE;
			} else {
				zend_string *save = Z_STR_P(p);
				char *slash;
				size_t actual_len = Z_STRLEN_P(p);
				if ((Z_CONST_FLAGS_P(p) & IS_CONSTANT_UNQUALIFIED) && (slash = (char *)zend_memrchr(actual, '\\', actual_len))) {
					actual = slash + 1;
					actual_len -= (actual - Z_STRVAL_P(p));
					if (inline_change) {
						zend_string *s = zend_string_init(actual, actual_len, 0);
						Z_STR_P(p) = s;
						Z_TYPE_FLAGS_P(p) = IS_TYPE_REFCOUNTED | IS_TYPE_COPYABLE;
					}
				}
				if (actual[0] == '\\') {
					if (inline_change) {
						memmove(Z_STRVAL_P(p), Z_STRVAL_P(p)+1, Z_STRLEN_P(p));
						--Z_STRLEN_P(p);
					} else {
						++actual;
					}
					--actual_len;
				}
				if ((Z_CONST_FLAGS_P(p) & IS_CONSTANT_UNQUALIFIED) == 0) {
					if (save->val[0] == '\\') {
						zend_error(E_ERROR, "Undefined constant '%s'", save->val + 1);
					} else {
						zend_error(E_ERROR, "Undefined constant '%s'", save->val);
					}
					if (inline_change) {
						zend_string_release(save);
					}
					save = NULL;
				}
				zend_error(E_NOTICE, "Use of undefined constant %s - assumed '%s'",  actual,  actual);
				if (!inline_change) {
					ZVAL_STRINGL(p, actual, actual_len);
				} else {
					Z_TYPE_INFO_P(p) = Z_REFCOUNTED_P(p) ?
						IS_STRING_EX : IS_INTERNED_STRING_EX;
					if (save && save->val != actual) {
						zend_string_release(save);
					}
				}
			}
		} else {
			if (inline_change) {
				zend_string_release(Z_STR_P(p));
			}
			ZVAL_COPY_VALUE(p, const_value);
			if (Z_OPT_CONSTANT_P(p)) {
				zval_update_constant_ex(p, 1, NULL TSRMLS_CC);
			}
			zval_opt_copy_ctor(p);
		}

		if (Z_REFCOUNTED_P(p)) Z_SET_REFCOUNT_P(p, refcount);
	} else if (Z_TYPE_P(p) == IS_CONSTANT_AST) {
		zval tmp;
		SEPARATE_ZVAL_NOREF(p);

		zend_ast_evaluate(&tmp, Z_ASTVAL_P(p), scope TSRMLS_CC);
		if (inline_change) {
			zend_ast_destroy_and_free(Z_ASTVAL_P(p));
			efree_size(Z_AST_P(p), sizeof(zend_ast_ref));
		}
		ZVAL_COPY_VALUE(p, &tmp);
	}
	return 0;
}
/* }}} */

ZEND_API int zval_update_constant_inline_change(zval *pp, zend_class_entry *scope TSRMLS_DC) /* {{{ */
{
	return zval_update_constant_ex(pp, 1, scope TSRMLS_CC);
}
/* }}} */

ZEND_API int zval_update_constant_no_inline_change(zval *pp, zend_class_entry *scope TSRMLS_DC) /* {{{ */
{
	return zval_update_constant_ex(pp, 0, scope TSRMLS_CC);
}
/* }}} */

ZEND_API int zval_update_constant(zval *pp, zend_bool inline_change TSRMLS_DC) /* {{{ */
{
	return zval_update_constant_ex(pp, inline_change, NULL TSRMLS_CC);
}
/* }}} */

int call_user_function(HashTable *function_table, zval *object, zval *function_name, zval *retval_ptr, uint32_t param_count, zval params[] TSRMLS_DC) /* {{{ */
{
	return call_user_function_ex(function_table, object, function_name, retval_ptr, param_count, params, 1, NULL TSRMLS_CC);
}
/* }}} */

int call_user_function_ex(HashTable *function_table, zval *object, zval *function_name, zval *retval_ptr, uint32_t param_count, zval params[], int no_separation, zend_array *symbol_table TSRMLS_DC) /* {{{ */
{
	zend_fcall_info fci;

	fci.size = sizeof(fci);
	fci.function_table = function_table;
	fci.object = object ? Z_OBJ_P(object) : NULL;
	ZVAL_COPY_VALUE(&fci.function_name, function_name);
	fci.retval = retval_ptr;
	fci.param_count = param_count;
	fci.params = params;
	fci.no_separation = (zend_bool) no_separation;
	fci.symbol_table = symbol_table;

	return zend_call_function(&fci, NULL TSRMLS_CC);
}
/* }}} */

int zend_call_function(zend_fcall_info *fci, zend_fcall_info_cache *fci_cache TSRMLS_DC) /* {{{ */
{
	uint32_t i;
	zend_class_entry *calling_scope = NULL;
	zend_execute_data *call, dummy_execute_data;
	zend_fcall_info_cache fci_cache_local;
	zend_function *func;
	zend_class_entry *orig_scope;
	zval tmp;

	ZVAL_UNDEF(fci->retval);

	if (!EG(active)) {
		return FAILURE; /* executor is already inactive */
	}

	if (EG(exception)) {
		return FAILURE; /* we would result in an instable executor otherwise */
	}

	switch (fci->size) {
		case sizeof(zend_fcall_info):
			break; /* nothing to do currently */
		default:
			zend_error(E_ERROR, "Corrupted fcall_info provided to zend_call_function()");
			break;
	}

	orig_scope = EG(scope);

	/* Initialize execute_data */
	if (!EG(current_execute_data)) {
		/* This only happens when we're called outside any execute()'s
		 * It shouldn't be strictly necessary to NULL execute_data out,
		 * but it may make bugs easier to spot
		 */
		memset(&dummy_execute_data, 0, sizeof(zend_execute_data));
		EG(current_execute_data) = &dummy_execute_data;
	} else if (EG(current_execute_data)->func &&
	           ZEND_USER_CODE(EG(current_execute_data)->func->common.type) &&
	           EG(current_execute_data)->opline->opcode != ZEND_DO_FCALL) {
		/* Insert fake frame in case of include or magic calls */
		dummy_execute_data = *EG(current_execute_data);
		dummy_execute_data.prev_execute_data = EG(current_execute_data);
		dummy_execute_data.call = NULL;
		dummy_execute_data.opline = NULL;
		dummy_execute_data.func = NULL;
		EG(current_execute_data) = &dummy_execute_data;
	}

	if (!fci_cache || !fci_cache->initialized) {
		zend_string *callable_name;
		char *error = NULL;

		if (!fci_cache) {
			fci_cache = &fci_cache_local;
		}

		if (!zend_is_callable_ex(&fci->function_name, fci->object, IS_CALLABLE_CHECK_SILENT, &callable_name, fci_cache, &error TSRMLS_CC)) {
			if (error) {
				zend_error(E_WARNING, "Invalid callback %s, %s", callable_name->val, error);
				efree(error);
			}
			if (callable_name) {
				zend_string_release(callable_name);
			}
			if (EG(current_execute_data) == &dummy_execute_data) {
				EG(current_execute_data) = dummy_execute_data.prev_execute_data;
			}
			return FAILURE;
		} else if (error) {
			/* Capitalize the first latter of the error message */
			if (error[0] >= 'a' && error[0] <= 'z') {
				error[0] += ('A' - 'a');
			}
			zend_error(E_STRICT, "%s", error);
			efree(error);
		}
		zend_string_release(callable_name);
	}

	func = fci_cache->function_handler;
	call = zend_vm_stack_push_call_frame(ZEND_CALL_TOP_FUNCTION,
		func, fci->param_count, fci_cache->called_scope, fci_cache->object, NULL TSRMLS_CC);
	calling_scope = fci_cache->calling_scope;
	fci->object = fci_cache->object;
	if (fci->object &&
	    (!EG(objects_store).object_buckets ||
	     !IS_OBJ_VALID(EG(objects_store).object_buckets[fci->object->handle]))) {
		if (EG(current_execute_data) == &dummy_execute_data) {
			EG(current_execute_data) = dummy_execute_data.prev_execute_data;
		}
		return FAILURE;
	}

	if (func->common.fn_flags & (ZEND_ACC_ABSTRACT|ZEND_ACC_DEPRECATED)) {
		if (func->common.fn_flags & ZEND_ACC_ABSTRACT) {
			zend_error_noreturn(E_ERROR, "Cannot call abstract method %s::%s()", func->common.scope->name->val, func->common.function_name->val);
		}
		if (func->common.fn_flags & ZEND_ACC_DEPRECATED) {
 			zend_error(E_DEPRECATED, "Function %s%s%s() is deprecated",
				func->common.scope ? func->common.scope->name->val : "",
				func->common.scope ? "::" : "",
				func->common.function_name->val);
		}
	}

	for (i=0; i<fci->param_count; i++) {
		zval *param;

		if (ARG_SHOULD_BE_SENT_BY_REF(func, i + 1)) {
			// TODO: Scalar values don't have reference counters anymore.
			// They are assumed to be 1, and they may be easily passed by
			// reference now. However, previously scalars with refcount==1
			// might be passed and with refcount>1 might not. We can support
			// only single behavior ???
#if 0
			if (Z_REFCOUNTED(fci->params[i]) &&
				// This solution breaks the following test (omit warning message) ???
				// Zend/tests/bug61273.phpt
				// ext/reflection/tests/bug42976.phpt
				// ext/standard/tests/general_functions/call_user_func_array_variation_001.phpt
#else
			if (!Z_REFCOUNTED(fci->params[i]) ||
				// This solution breaks the following test (emit warning message) ???
				// ext/pdo_sqlite/tests/pdo_005.phpt
#endif
			    (!Z_ISREF(fci->params[i]) && Z_REFCOUNT(fci->params[i]) > 1)) {

				if (fci->no_separation &&
					!ARG_MAY_BE_SENT_BY_REF(func, i + 1)) {
					if (i) {
						/* hack to clean up the stack */
						ZEND_CALL_NUM_ARGS(call) = i;
						zend_vm_stack_free_args(call TSRMLS_CC);
					}
					zend_vm_stack_free_call_frame(call TSRMLS_CC);

					zend_error(E_WARNING, "Parameter %d to %s%s%s() expected to be a reference, value given",
						i+1,
						func->common.scope ? func->common.scope->name->val : "",
						func->common.scope ? "::" : "",
						func->common.function_name->val);
					if (EG(current_execute_data) == &dummy_execute_data) {
						EG(current_execute_data) = dummy_execute_data.prev_execute_data;
					}
					return FAILURE;
				}

				if (Z_REFCOUNTED(fci->params[i])) {
					Z_DELREF(fci->params[i]);
				}
				ZVAL_DUP(&tmp, &fci->params[i]);
				ZVAL_NEW_REF(&fci->params[i], &tmp);
				Z_ADDREF(fci->params[i]);
			} else if (!Z_ISREF(fci->params[i])) {
				ZVAL_NEW_REF(&fci->params[i], &fci->params[i]);
				Z_ADDREF(fci->params[i]);
			} else if (Z_REFCOUNTED(fci->params[i])) {
				Z_ADDREF(fci->params[i]);
			}
			param = ZEND_CALL_ARG(call, i+1);
			ZVAL_COPY_VALUE(param, &fci->params[i]);
		} else if (Z_ISREF(fci->params[i]) &&
		           /* don't separate references for __call */
		           (func->common.fn_flags & ZEND_ACC_CALL_VIA_HANDLER) == 0 ) {
			param = ZEND_CALL_ARG(call, i+1);
			ZVAL_DUP(param, Z_REFVAL(fci->params[i]));
		} else {
			param = ZEND_CALL_ARG(call, i+1);
			ZVAL_COPY(param, &fci->params[i]);
		}
	}
	ZEND_CALL_NUM_ARGS(call) = fci->param_count;

	EG(scope) = calling_scope;
	if (func->common.fn_flags & ZEND_ACC_STATIC) {
		fci->object = NULL;
	}
	if (!fci->object) {
		Z_OBJ(call->This) = NULL;
	} else {
		Z_OBJ(call->This) = fci->object;
		GC_REFCOUNT(fci->object)++;
	}

	if (func->type == ZEND_USER_FUNCTION) {
		EG(scope) = func->common.scope;
		call->symbol_table = fci->symbol_table;
		if (EXPECTED((func->op_array.fn_flags & ZEND_ACC_GENERATOR) == 0)) {
			zend_init_execute_data(call, &func->op_array, fci->retval TSRMLS_CC);
			zend_execute_ex(call TSRMLS_CC);
		} else {
			zend_generator_create_zval(call, &func->op_array, fci->retval TSRMLS_CC);
		}
	} else if (func->type == ZEND_INTERNAL_FUNCTION) {
		int call_via_handler = (func->common.fn_flags & ZEND_ACC_CALL_VIA_HANDLER) != 0;
		ZVAL_NULL(fci->retval);
		if (func->common.scope) {
			EG(scope) = func->common.scope;
		}
		call->prev_execute_data = EG(current_execute_data);
		call->return_value = NULL; /* this is not a constructor call */
		EG(current_execute_data) = call;
		if (EXPECTED(zend_execute_internal == NULL)) {
			/* saves one function call if zend_execute_internal is not used */
			func->internal_function.handler(call, fci->retval TSRMLS_CC);
		} else {
			zend_execute_internal(call, fci->retval TSRMLS_CC);
		}
		EG(current_execute_data) = call->prev_execute_data;
		zend_vm_stack_free_args(call TSRMLS_CC);
		zend_vm_stack_free_call_frame(call TSRMLS_CC);

		/*  We shouldn't fix bad extensions here,
			because it can break proper ones (Bug #34045)
		if (!EX(function_state).function->common.return_reference)
		{
			INIT_PZVAL(f->retval);
		}*/
		if (EG(exception)) {
			zval_ptr_dtor(fci->retval);
			ZVAL_UNDEF(fci->retval);
		}

		if (call_via_handler) {
			/* We must re-initialize function again */
			fci_cache->initialized = 0;
		}
	} else { /* ZEND_OVERLOADED_FUNCTION */
		ZVAL_NULL(fci->retval);

		/* Not sure what should be done here if it's a static method */
		if (fci->object) {
			call->prev_execute_data = EG(current_execute_data);
			EG(current_execute_data) = call;
			fci->object->handlers->call_method(func->common.function_name, fci->object, call, fci->retval TSRMLS_CC);
			EG(current_execute_data) = call->prev_execute_data;
		} else {
			zend_error_noreturn(E_ERROR, "Cannot call overloaded function for non-object");
		}

		zend_vm_stack_free_args(call TSRMLS_CC);
		zend_vm_stack_free_call_frame(call TSRMLS_CC);

		if (func->type == ZEND_OVERLOADED_FUNCTION_TEMPORARY) {
			zend_string_release(func->common.function_name);
		}
		efree(func);

		if (EG(exception)) {
			zval_ptr_dtor(fci->retval);
			ZVAL_UNDEF(fci->retval);
		}
	}

	if (fci->object) {
		OBJ_RELEASE(fci->object);
	}

	EG(scope) = orig_scope;
	if (EG(current_execute_data) == &dummy_execute_data) {
		EG(current_execute_data) = dummy_execute_data.prev_execute_data;
	}

	if (EG(exception)) {
		zend_throw_exception_internal(NULL TSRMLS_CC);
	}
	return SUCCESS;
}
/* }}} */

ZEND_API zend_class_entry *zend_lookup_class_ex(zend_string *name, const zval *key, int use_autoload TSRMLS_DC) /* {{{ */
{
	zend_class_entry *ce = NULL;
	zval args[1];
	zval local_retval;
	int retval;
	zend_string *lc_name;
	zend_fcall_info fcall_info;
	zend_fcall_info_cache fcall_cache;

	if (key) {
		lc_name = Z_STR_P(key);
	} else {
		if (name == NULL || !name->len) {
			return NULL;
		}

		if (name->val[0] == '\\') {
			lc_name = zend_string_alloc(name->len - 1, 0);
			zend_str_tolower_copy(lc_name->val, name->val + 1, name->len - 1);
		} else {
			lc_name = zend_string_alloc(name->len, 0);
			zend_str_tolower_copy(lc_name->val, name->val, name->len);
		}
	}

	ce = zend_hash_find_ptr(EG(class_table), lc_name);
	if (ce) {
		if (!key) {
			zend_string_free(lc_name);
		}
		return ce;
	}

	/* The compiler is not-reentrant. Make sure we __autoload() only during run-time
	 * (doesn't impact functionality of __autoload()
	*/
	if (!use_autoload || zend_is_compiling(TSRMLS_C)) {
		if (!key) {
			zend_string_free(lc_name);
		}
		return NULL;
	}

	if (!EG(autoload_func)) {
		zend_function *func = zend_hash_str_find_ptr(EG(function_table), ZEND_AUTOLOAD_FUNC_NAME, sizeof(ZEND_AUTOLOAD_FUNC_NAME) - 1);
		if (func) {
			EG(autoload_func) = func;
		} else {
			if (!key) {
				zend_string_free(lc_name);
			}
			return NULL;
		}

	}
	
	/* Verify class name before passing it to __autoload() */
	if (strspn(name->val, "0123456789_abcdefghijklmnopqrstuvwxyzABCDEFGHIJKLMNOPQRSTUVWXYZ\177\200\201\202\203\204\205\206\207\210\211\212\213\214\215\216\217\220\221\222\223\224\225\226\227\230\231\232\233\234\235\236\237\240\241\242\243\244\245\246\247\250\251\252\253\254\255\256\257\260\261\262\263\264\265\266\267\270\271\272\273\274\275\276\277\300\301\302\303\304\305\306\307\310\311\312\313\314\315\316\317\320\321\322\323\324\325\326\327\330\331\332\333\334\335\336\337\340\341\342\343\344\345\346\347\350\351\352\353\354\355\356\357\360\361\362\363\364\365\366\367\370\371\372\373\374\375\376\377\\") != name->len) {
		if (!key) {
			zend_string_free(lc_name);
		}
		return NULL;
	}
	
	if (EG(in_autoload) == NULL) {
		ALLOC_HASHTABLE(EG(in_autoload));
		zend_hash_init(EG(in_autoload), 8, NULL, NULL, 0);
	}

	if (zend_hash_add_empty_element(EG(in_autoload), lc_name) == NULL) {
		if (!key) {
			zend_string_free(lc_name);
		}
		return NULL;
	}

	ZVAL_UNDEF(&local_retval);

	if (name->val[0] == '\\') {
		ZVAL_STRINGL(&args[0], name->val + 1, name->len - 1);
	} else {
		ZVAL_STR_COPY(&args[0], name);
	}

	fcall_info.size = sizeof(fcall_info);
	fcall_info.function_table = EG(function_table);
	ZVAL_STR_COPY(&fcall_info.function_name, EG(autoload_func)->common.function_name);
	fcall_info.symbol_table = NULL;
	fcall_info.retval = &local_retval;
	fcall_info.param_count = 1;
	fcall_info.params = args;
	fcall_info.object = NULL;
	fcall_info.no_separation = 1;

	fcall_cache.initialized = 1;
	fcall_cache.function_handler = EG(autoload_func);
	fcall_cache.calling_scope = NULL;
	fcall_cache.called_scope = NULL;
	fcall_cache.object = NULL;

	zend_exception_save(TSRMLS_C);
	retval = zend_call_function(&fcall_info, &fcall_cache TSRMLS_CC);
	zend_exception_restore(TSRMLS_C);

	zval_ptr_dtor(&args[0]);
	zval_dtor(&fcall_info.function_name);

	zend_hash_del(EG(in_autoload), lc_name);

	zval_ptr_dtor(&local_retval);

	if (retval == SUCCESS) {
		ce = zend_hash_find_ptr(EG(class_table), lc_name);
	}
	if (!key) {
		zend_string_free(lc_name);
	}
	return ce;
}
/* }}} */

ZEND_API zend_class_entry *zend_lookup_class(zend_string *name TSRMLS_DC) /* {{{ */
{
	return zend_lookup_class_ex(name, NULL, 1 TSRMLS_CC);
}
/* }}} */

ZEND_API int zend_eval_stringl(char *str, size_t str_len, zval *retval_ptr, char *string_name TSRMLS_DC) /* {{{ */
{
	zval pv;
	zend_op_array *new_op_array;
	uint32_t original_compiler_options;
	int retval;

	if (retval_ptr) {
		ZVAL_NEW_STR(&pv, zend_string_alloc(str_len + sizeof("return ;")-1, 1));
		memcpy(Z_STRVAL(pv), "return ", sizeof("return ") - 1);
		memcpy(Z_STRVAL(pv) + sizeof("return ") - 1, str, str_len);
		Z_STRVAL(pv)[Z_STRLEN(pv) - 1] = ';';
		Z_STRVAL(pv)[Z_STRLEN(pv)] = '\0';
	} else {
		ZVAL_STRINGL(&pv, str, str_len);
	}

	/*printf("Evaluating '%s'\n", pv.value.str.val);*/

	original_compiler_options = CG(compiler_options);
	CG(compiler_options) = ZEND_COMPILE_DEFAULT_FOR_EVAL;
	new_op_array = zend_compile_string(&pv, string_name TSRMLS_CC);
	CG(compiler_options) = original_compiler_options;

	if (new_op_array) {
		zval local_retval;

		EG(no_extensions)=1;		

		zend_try {
			ZVAL_UNDEF(&local_retval);
			zend_execute(new_op_array, &local_retval TSRMLS_CC);
		} zend_catch {
			destroy_op_array(new_op_array TSRMLS_CC);
			efree_size(new_op_array, sizeof(zend_op_array));
			zend_bailout();
		} zend_end_try();

		if (Z_TYPE(local_retval) != IS_UNDEF) {
			if (retval_ptr) {
				ZVAL_COPY_VALUE(retval_ptr, &local_retval);
			} else {
				zval_ptr_dtor(&local_retval);
			}
		} else {
			if (retval_ptr) {
				ZVAL_NULL(retval_ptr);
			}
		}

		EG(no_extensions)=0;
		destroy_op_array(new_op_array TSRMLS_CC);
		efree_size(new_op_array, sizeof(zend_op_array));
		retval = SUCCESS;
	} else {
		retval = FAILURE;
	}
	zval_dtor(&pv);
	return retval;
}
/* }}} */

ZEND_API int zend_eval_string(char *str, zval *retval_ptr, char *string_name TSRMLS_DC) /* {{{ */
{
	return zend_eval_stringl(str, strlen(str), retval_ptr, string_name TSRMLS_CC);
}
/* }}} */

ZEND_API int zend_eval_stringl_ex(char *str, size_t str_len, zval *retval_ptr, char *string_name, int handle_exceptions TSRMLS_DC) /* {{{ */
{
	int result;

	result = zend_eval_stringl(str, str_len, retval_ptr, string_name TSRMLS_CC);
	if (handle_exceptions && EG(exception)) {
		zend_exception_error(EG(exception), E_ERROR TSRMLS_CC);
		result = FAILURE;
	}
	return result;
}
/* }}} */

ZEND_API int zend_eval_string_ex(char *str, zval *retval_ptr, char *string_name, int handle_exceptions TSRMLS_DC) /* {{{ */
{
	return zend_eval_stringl_ex(str, strlen(str), retval_ptr, string_name, handle_exceptions TSRMLS_CC);
}
/* }}} */

ZEND_API void zend_timeout(int dummy) /* {{{ */
{
	TSRMLS_FETCH();

	if (zend_on_timeout) {
#ifdef ZEND_SIGNALS
		/*
		   We got here because we got a timeout signal, so we are in a signal handler
		   at this point. However, we want to be able to timeout any user-supplied
		   shutdown functions, so pretend we are not in a signal handler while we are
		   calling these
		*/
		SIGG(running) = 0;
#endif
		zend_on_timeout(EG(timeout_seconds) TSRMLS_CC);
	}

	zend_error(E_ERROR, "Maximum execution time of %pd second%s exceeded", EG(timeout_seconds), EG(timeout_seconds) == 1 ? "" : "s");
}
/* }}} */

#ifdef ZEND_WIN32
<<<<<<< HEAD
static LRESULT CALLBACK zend_timeout_WndProc(HWND hWnd, UINT message, WPARAM wParam, LPARAM lParam) /* {{{ */
{
#ifdef ZTS
	THREAD_T thread_id = (THREAD_T)wParam;
#endif

	switch (message) {
		case WM_DESTROY:
			PostQuitMessage(0);
			break;
		case WM_REGISTER_ZEND_TIMEOUT:
			/* wParam is the thread id pointer, lParam is the timeout amount in seconds */
			if (lParam == 0) {
				KillTimer(timeout_window, wParam);
			} else {
#ifdef ZTS
				void ***tsrm_ls;
#endif
				SetTimer(timeout_window, wParam, lParam*1000, NULL);
#ifdef ZTS
				tsrm_ls = ts_resource_ex(0, &thread_id);
				if (!tsrm_ls) {
					/* shouldn't normally happen */
					break;
				}
#endif
				/* XXX this won't work with TLS enabled, EG is on a different thread. 
					But nothing happened anyway, no timeout here. */
				/* EG(timed_out) = 0; */
			}
			break;
		case WM_UNREGISTER_ZEND_TIMEOUT:
			/* wParam is the thread id pointer */
			KillTimer(timeout_window, wParam);
			break;
		case WM_TIMER: {
#ifdef ZTS
				void ***tsrm_ls;

				tsrm_ls = ts_resource_ex(0, &thread_id);
				if (!tsrm_ls) {
					/* Thread died before receiving its timeout? */
					break;
				}
#endif
				KillTimer(timeout_window, wParam);

				/* XXX this won't work with TLS enabled, EG is on a different thread.
					Maybe an ide were to throw the timeout window right from here. */
				/*EG(timed_out) = 1; */
			}
			break;
		default:
			return DefWindowProc(hWnd, message, wParam, lParam);
	}
	return 0;
}
/* }}} */

static unsigned __stdcall timeout_thread_proc(void *pArgs) /* {{{ */
{
	MSG message;

	wc.style=0;
	wc.lpfnWndProc = zend_timeout_WndProc;
	wc.cbClsExtra=0;
	wc.cbWndExtra=0;
	wc.hInstance=NULL;
	wc.hIcon=NULL;
	wc.hCursor=NULL;
	wc.hbrBackground=(HBRUSH)(COLOR_BACKGROUND + 5);
	wc.lpszMenuName=NULL;
	wc.lpszClassName = "Zend Timeout Window";
	if (!RegisterClass(&wc)) {
		return -1;
	}
	timeout_window = CreateWindow(wc.lpszClassName, wc.lpszClassName, 0, CW_USEDEFAULT, CW_USEDEFAULT, CW_USEDEFAULT, CW_USEDEFAULT, NULL, NULL, NULL, NULL);
	SetEvent(timeout_thread_event);
	while (GetMessage(&message, NULL, 0, 0)) {
		SendMessage(timeout_window, message.message, message.wParam, message.lParam);
		if (message.message == WM_QUIT) {
			break;
		}
	}
	DestroyWindow(timeout_window);
	UnregisterClass(wc.lpszClassName, NULL);
	SetEvent(timeout_thread_handle);
	return 0;
}
/* }}} */

void zend_init_timeout_thread(void) /* {{{ */
=======
VOID CALLBACK tq_timer_cb(PVOID arg, BOOLEAN timed_out)
>>>>>>> f4311686
{
	zend_bool *php_timed_out;

	/* The doc states it'll be always true, however it theoretically
		could be FALSE when the thread was signaled. */
	if (!timed_out) {
		return;
	}

	php_timed_out = (zend_bool *)arg;
	*php_timed_out = 1;
}
#endif

/* This one doesn't exists on QNX */
#ifndef SIGPROF
#define SIGPROF 27
#endif

void zend_set_timeout(zend_long seconds, int reset_signals) /* {{{ */
{
	TSRMLS_FETCH();

	EG(timeout_seconds) = seconds;

#ifdef ZEND_WIN32
	if(!seconds) {
		return;
	}

        /* Don't use ChangeTimerQueueTimer() as it will not restart an expired
		timer, so we could end up with just an ignored timeout. Instead
		delete and recreate. */
	if (NULL != tq_timer) {
		if (!DeleteTimerQueueTimer(NULL, tq_timer, NULL)) {
			EG(timed_out) = 0;
			tq_timer = NULL;
			zend_error(E_ERROR, "Could not delete queued timer");
			return;
		}
		tq_timer = NULL;
	}

	/* XXX passing NULL means the default timer queue provided by the system is used */
	if (!CreateTimerQueueTimer(&tq_timer, NULL, (WAITORTIMERCALLBACK)tq_timer_cb, (VOID*)&EG(timed_out), seconds*1000, 0, WT_EXECUTEONLYONCE)) {
		EG(timed_out) = 0;
		tq_timer = NULL;
		zend_error(E_ERROR, "Could not queue new timer");
		return;
	}
	EG(timed_out) = 0;
#else
#	ifdef HAVE_SETITIMER
	{
		struct itimerval t_r;		/* timeout requested */
		int signo;

		if(seconds) {
			t_r.it_value.tv_sec = seconds;
			t_r.it_value.tv_usec = t_r.it_interval.tv_sec = t_r.it_interval.tv_usec = 0;

#	ifdef __CYGWIN__
			setitimer(ITIMER_REAL, &t_r, NULL);
		}
		signo = SIGALRM;
#	else
			setitimer(ITIMER_PROF, &t_r, NULL);
		}
		signo = SIGPROF;
#	endif

		if (reset_signals) {
#	ifdef ZEND_SIGNALS
			zend_signal(signo, zend_timeout TSRMLS_CC);
#	else
			sigset_t sigset;

			signal(signo, zend_timeout);
			sigemptyset(&sigset);
			sigaddset(&sigset, signo);
			sigprocmask(SIG_UNBLOCK, &sigset, NULL);
#	endif
		}
	}
#	endif /* HAVE_SETITIMER */
#endif
}
/* }}} */

void zend_unset_timeout(TSRMLS_D) /* {{{ */
{
#ifdef ZEND_WIN32
	if (NULL != tq_timer) {
		if (!DeleteTimerQueueTimer(NULL, tq_timer, NULL)) {
			EG(timed_out) = 0;
			tq_timer = NULL;
			zend_error(E_ERROR, "Could not delete queued timer");
			return;
		}
		tq_timer = NULL;
	}
	EG(timed_out) = 0;
#else
#	ifdef HAVE_SETITIMER
	if (EG(timeout_seconds)) {
		struct itimerval no_timeout;

		no_timeout.it_value.tv_sec = no_timeout.it_value.tv_usec = no_timeout.it_interval.tv_sec = no_timeout.it_interval.tv_usec = 0;

#ifdef __CYGWIN__
		setitimer(ITIMER_REAL, &no_timeout, NULL);
#else
		setitimer(ITIMER_PROF, &no_timeout, NULL);
#endif
	}
#	endif
#endif
}
/* }}} */

zend_class_entry *zend_fetch_class(zend_string *class_name, int fetch_type TSRMLS_DC) /* {{{ */
{
	zend_class_entry *ce;
	int use_autoload = (fetch_type & ZEND_FETCH_CLASS_NO_AUTOLOAD) == 0;
	int silent       = (fetch_type & ZEND_FETCH_CLASS_SILENT) != 0;

	fetch_type &= ZEND_FETCH_CLASS_MASK;

check_fetch_type:
	switch (fetch_type) {
		case ZEND_FETCH_CLASS_SELF:
			if (!EG(scope)) {
				zend_error(E_ERROR, "Cannot access self:: when no class scope is active");
			}
			return EG(scope);
		case ZEND_FETCH_CLASS_PARENT:
			if (!EG(scope)) {
				zend_error(E_ERROR, "Cannot access parent:: when no class scope is active");
			}
			if (!EG(scope)->parent) {
				zend_error(E_ERROR, "Cannot access parent:: when current class scope has no parent");
			}
			return EG(scope)->parent;
		case ZEND_FETCH_CLASS_STATIC:
			if (!EG(current_execute_data) || !EG(current_execute_data)->called_scope) {
				zend_error(E_ERROR, "Cannot access static:: when no class scope is active");
			}
			return EG(current_execute_data)->called_scope;
		case ZEND_FETCH_CLASS_AUTO: {
				fetch_type = zend_get_class_fetch_type(class_name);
				if (fetch_type!=ZEND_FETCH_CLASS_DEFAULT) {
					goto check_fetch_type;
				}
			}
			break;
	}

	if ((ce = zend_lookup_class_ex(class_name, NULL, use_autoload TSRMLS_CC)) == NULL) {
		if (use_autoload) {
			if (!silent && !EG(exception)) {
				if (fetch_type == ZEND_FETCH_CLASS_INTERFACE) {
					zend_error(E_ERROR, "Interface '%s' not found", class_name->val);
				} else if (fetch_type == ZEND_FETCH_CLASS_TRAIT) {
                	zend_error(E_ERROR, "Trait '%s' not found", class_name->val);
                } else {
					zend_error(E_ERROR, "Class '%s' not found", class_name->val);
				}
			}
		}
		return NULL;
	}
	return ce;
}
/* }}} */

zend_class_entry *zend_fetch_class_by_name(zend_string *class_name, const zval *key, int fetch_type TSRMLS_DC) /* {{{ */
{
	zend_class_entry *ce;
	int use_autoload = (fetch_type & ZEND_FETCH_CLASS_NO_AUTOLOAD) == 0;

	if ((ce = zend_lookup_class_ex(class_name, key, use_autoload TSRMLS_CC)) == NULL) {
		if (use_autoload) {
			if ((fetch_type & ZEND_FETCH_CLASS_SILENT) == 0 && !EG(exception)) {
				if ((fetch_type & ZEND_FETCH_CLASS_MASK) == ZEND_FETCH_CLASS_INTERFACE) {
					zend_error(E_ERROR, "Interface '%s' not found", class_name->val);
				} else if ((fetch_type & ZEND_FETCH_CLASS_MASK) == ZEND_FETCH_CLASS_TRAIT) {
					zend_error(E_ERROR, "Trait '%s' not found", class_name->val);
				} else {
					zend_error(E_ERROR, "Class '%s' not found", class_name->val);
				}
			}
		}
		return NULL;
	}
	return ce;
}
/* }}} */

#define MAX_ABSTRACT_INFO_CNT 3
#define MAX_ABSTRACT_INFO_FMT "%s%s%s%s"
#define DISPLAY_ABSTRACT_FN(idx) \
	ai.afn[idx] ? ZEND_FN_SCOPE_NAME(ai.afn[idx]) : "", \
	ai.afn[idx] ? "::" : "", \
	ai.afn[idx] ? ai.afn[idx]->common.function_name->val : "", \
	ai.afn[idx] && ai.afn[idx + 1] ? ", " : (ai.afn[idx] && ai.cnt > MAX_ABSTRACT_INFO_CNT ? ", ..." : "")

typedef struct _zend_abstract_info {
	zend_function *afn[MAX_ABSTRACT_INFO_CNT + 1];
	int cnt;
	int ctor;
} zend_abstract_info;

static void zend_verify_abstract_class_function(zend_function *fn, zend_abstract_info *ai TSRMLS_DC) /* {{{ */
{
	if (fn->common.fn_flags & ZEND_ACC_ABSTRACT) {
		if (ai->cnt < MAX_ABSTRACT_INFO_CNT) {
			ai->afn[ai->cnt] = fn;
		}
		if (fn->common.fn_flags & ZEND_ACC_CTOR) {
			if (!ai->ctor) {
				ai->cnt++;
				ai->ctor = 1;
			} else {
				ai->afn[ai->cnt] = NULL;
			}
		} else {
			ai->cnt++;
		}
	}
}
/* }}} */

void zend_verify_abstract_class(zend_class_entry *ce TSRMLS_DC) /* {{{ */
{
	zend_function *func;
	zend_abstract_info ai;

	if ((ce->ce_flags & ZEND_ACC_IMPLICIT_ABSTRACT_CLASS) && !(ce->ce_flags & ZEND_ACC_EXPLICIT_ABSTRACT_CLASS)) {
		memset(&ai, 0, sizeof(ai));

		ZEND_HASH_FOREACH_PTR(&ce->function_table, func) {
			zend_verify_abstract_class_function(func, &ai TSRMLS_CC);
		} ZEND_HASH_FOREACH_END();

		if (ai.cnt) {
			zend_error(E_ERROR, "Class %s contains %d abstract method%s and must therefore be declared abstract or implement the remaining methods (" MAX_ABSTRACT_INFO_FMT MAX_ABSTRACT_INFO_FMT MAX_ABSTRACT_INFO_FMT ")",
				ce->name->val, ai.cnt,
				ai.cnt > 1 ? "s" : "",
				DISPLAY_ABSTRACT_FN(0),
				DISPLAY_ABSTRACT_FN(1),
				DISPLAY_ABSTRACT_FN(2)
				);
		}
	}
}
/* }}} */

ZEND_API int zend_delete_global_variable(zend_string *name TSRMLS_DC) /* {{{ */
{
    return zend_hash_del_ind(&EG(symbol_table).ht, name);
}
/* }}} */

ZEND_API zend_array *zend_rebuild_symbol_table(TSRMLS_D) /* {{{ */
{
	int i;
	zend_execute_data *ex;
	zend_array *symbol_table;

	/* Search for last called user function */
	ex = EG(current_execute_data);
	while (ex && (!ex->func || !ZEND_USER_CODE(ex->func->common.type))) {
		ex = ex->prev_execute_data;
	}
	if (!ex) {
		return NULL;
	}
	if (ex->symbol_table) {
		return ex->symbol_table;
	}

	if (EG(symtable_cache_ptr) >= EG(symtable_cache)) {
		/*printf("Cache hit!  Reusing %x\n", symtable_cache[symtable_cache_ptr]);*/
		symbol_table = ex->symbol_table = *(EG(symtable_cache_ptr)--);
	} else {
		symbol_table = ex->symbol_table = emalloc(sizeof(zend_array));
		GC_REFCOUNT(symbol_table) = 0;
		GC_TYPE_INFO(symbol_table) = IS_ARRAY;
		zend_hash_init(&symbol_table->ht, ex->func->op_array.last_var, NULL, ZVAL_PTR_DTOR, 0);
		/*printf("Cache miss!  Initialized %x\n", EG(active_symbol_table));*/
	}
	for (i = 0; i < ex->func->op_array.last_var; i++) {
		zval zv;

		ZVAL_INDIRECT(&zv, ZEND_CALL_VAR_NUM(ex, i));
		zend_hash_add_new(&symbol_table->ht,
			ex->func->op_array.vars[i], &zv);
	}
	return symbol_table;
}
/* }}} */

ZEND_API void zend_attach_symbol_table(zend_execute_data *execute_data) /* {{{ */
{
	int i;
	zend_op_array *op_array = &execute_data->func->op_array;
	HashTable *ht = &execute_data->symbol_table->ht;
	
	/* copy real values from symbol table into CV slots and create
	   INDIRECT references to CV in symbol table  */
	for (i = 0; i < op_array->last_var; i++) {
		zval *zv = zend_hash_find(ht, op_array->vars[i]);

		if (zv) {
			if (Z_TYPE_P(zv) == IS_INDIRECT) {
				zval *val = Z_INDIRECT_P(zv);
				if (Z_TYPE_P(val) == IS_UNDEF) {
					ZVAL_UNDEF(EX_VAR_NUM(i));
				} else {
					ZVAL_COPY_VALUE(EX_VAR_NUM(i), val);
				}
			} else {
				ZVAL_COPY_VALUE(EX_VAR_NUM(i), zv);
			}
		} else {
			ZVAL_UNDEF(EX_VAR_NUM(i));
			zv = zend_hash_update(ht, op_array->vars[i], EX_VAR_NUM(i));
		}
		ZVAL_INDIRECT(zv, EX_VAR_NUM(i));
	}
}
/* }}} */

ZEND_API void zend_detach_symbol_table(zend_execute_data *execute_data) /* {{{ */
{
	int i;
	zend_op_array *op_array = &execute_data->func->op_array;
	HashTable *ht = &execute_data->symbol_table->ht;
	
	/* copy real values from CV slots into symbol table */
	for (i = 0; i < op_array->last_var; i++) {
		if (Z_TYPE_P(EX_VAR_NUM(i)) == IS_UNDEF) {
			zend_hash_del(ht, op_array->vars[i]);
		} else {
			zend_hash_update(ht, op_array->vars[i], EX_VAR_NUM(i));
			ZVAL_UNDEF(EX_VAR_NUM(i));
		}
	}
}
/* }}} */

ZEND_API int zend_set_local_var(zend_string *name, zval *value, int force TSRMLS_DC) /* {{{ */
{
	zend_execute_data *execute_data = EG(current_execute_data);

	while (execute_data && (!execute_data->func || !ZEND_USER_CODE(execute_data->func->common.type))) {
		execute_data = execute_data->prev_execute_data;
	}

	if (execute_data) {
		if (!execute_data->symbol_table) {
			zend_ulong h = zend_string_hash_val(name);
			zend_op_array *op_array = &execute_data->func->op_array;
			int i;

			for (i = 0; i < op_array->last_var; i++) {
				if (op_array->vars[i]->h == h &&
				    op_array->vars[i]->len == name->len &&
				    memcmp(op_array->vars[i]->val, name->val, name->len) == 0) {
					ZVAL_COPY_VALUE(EX_VAR_NUM(i), value);
					return SUCCESS;
				}
			}
			if (force) {
				zend_array *symbol_table = zend_rebuild_symbol_table(TSRMLS_C);
				if (symbol_table) {
					return zend_hash_update(&symbol_table->ht, name, value) ? SUCCESS : FAILURE;;
				}
			}
		} else {
			return (zend_hash_update_ind(&execute_data->symbol_table->ht, name, value) != NULL) ? SUCCESS : FAILURE;
		}
	}
	return FAILURE;
}
/* }}} */

ZEND_API int zend_set_local_var_str(const char *name, int len, zval *value, int force TSRMLS_DC) /* {{{ */
{
	zend_execute_data *execute_data = EG(current_execute_data);

	while (execute_data && (!execute_data->func || !ZEND_USER_CODE(execute_data->func->common.type))) {
		execute_data = execute_data->prev_execute_data;
	}

	if (execute_data) {
		if (!execute_data->symbol_table) {
			zend_ulong h = zend_hash_func(name, len);
			zend_op_array *op_array = &execute_data->func->op_array;
			int i;

			for (i = 0; i < op_array->last_var; i++) {
				if (op_array->vars[i]->h == h &&
				    op_array->vars[i]->len == len &&
				    memcmp(op_array->vars[i]->val, name, len) == 0) {
					zval_ptr_dtor(EX_VAR_NUM(i));
					ZVAL_COPY_VALUE(EX_VAR_NUM(i), value);
					return SUCCESS;
				}
			}

			if (force) {
				zend_array *symbol_table = zend_rebuild_symbol_table(TSRMLS_C);
				if (symbol_table) {
					return zend_hash_str_update(&symbol_table->ht, name, len, value) ? SUCCESS : FAILURE;;
				}
			}
		} else {
			return (zend_hash_str_update_ind(&execute_data->symbol_table->ht, name, len, value) != NULL) ? SUCCESS : FAILURE;
		}
	}
	return FAILURE;
}
/* }}} */

/*
 * Local variables:
 * tab-width: 4
 * c-basic-offset: 4
 * indent-tabs-mode: t
 * End:
 */<|MERGE_RESOLUTION|>--- conflicted
+++ resolved
@@ -1154,102 +1154,7 @@
 /* }}} */
 
 #ifdef ZEND_WIN32
-<<<<<<< HEAD
-static LRESULT CALLBACK zend_timeout_WndProc(HWND hWnd, UINT message, WPARAM wParam, LPARAM lParam) /* {{{ */
-{
-#ifdef ZTS
-	THREAD_T thread_id = (THREAD_T)wParam;
-#endif
-
-	switch (message) {
-		case WM_DESTROY:
-			PostQuitMessage(0);
-			break;
-		case WM_REGISTER_ZEND_TIMEOUT:
-			/* wParam is the thread id pointer, lParam is the timeout amount in seconds */
-			if (lParam == 0) {
-				KillTimer(timeout_window, wParam);
-			} else {
-#ifdef ZTS
-				void ***tsrm_ls;
-#endif
-				SetTimer(timeout_window, wParam, lParam*1000, NULL);
-#ifdef ZTS
-				tsrm_ls = ts_resource_ex(0, &thread_id);
-				if (!tsrm_ls) {
-					/* shouldn't normally happen */
-					break;
-				}
-#endif
-				/* XXX this won't work with TLS enabled, EG is on a different thread. 
-					But nothing happened anyway, no timeout here. */
-				/* EG(timed_out) = 0; */
-			}
-			break;
-		case WM_UNREGISTER_ZEND_TIMEOUT:
-			/* wParam is the thread id pointer */
-			KillTimer(timeout_window, wParam);
-			break;
-		case WM_TIMER: {
-#ifdef ZTS
-				void ***tsrm_ls;
-
-				tsrm_ls = ts_resource_ex(0, &thread_id);
-				if (!tsrm_ls) {
-					/* Thread died before receiving its timeout? */
-					break;
-				}
-#endif
-				KillTimer(timeout_window, wParam);
-
-				/* XXX this won't work with TLS enabled, EG is on a different thread.
-					Maybe an ide were to throw the timeout window right from here. */
-				/*EG(timed_out) = 1; */
-			}
-			break;
-		default:
-			return DefWindowProc(hWnd, message, wParam, lParam);
-	}
-	return 0;
-}
-/* }}} */
-
-static unsigned __stdcall timeout_thread_proc(void *pArgs) /* {{{ */
-{
-	MSG message;
-
-	wc.style=0;
-	wc.lpfnWndProc = zend_timeout_WndProc;
-	wc.cbClsExtra=0;
-	wc.cbWndExtra=0;
-	wc.hInstance=NULL;
-	wc.hIcon=NULL;
-	wc.hCursor=NULL;
-	wc.hbrBackground=(HBRUSH)(COLOR_BACKGROUND + 5);
-	wc.lpszMenuName=NULL;
-	wc.lpszClassName = "Zend Timeout Window";
-	if (!RegisterClass(&wc)) {
-		return -1;
-	}
-	timeout_window = CreateWindow(wc.lpszClassName, wc.lpszClassName, 0, CW_USEDEFAULT, CW_USEDEFAULT, CW_USEDEFAULT, CW_USEDEFAULT, NULL, NULL, NULL, NULL);
-	SetEvent(timeout_thread_event);
-	while (GetMessage(&message, NULL, 0, 0)) {
-		SendMessage(timeout_window, message.message, message.wParam, message.lParam);
-		if (message.message == WM_QUIT) {
-			break;
-		}
-	}
-	DestroyWindow(timeout_window);
-	UnregisterClass(wc.lpszClassName, NULL);
-	SetEvent(timeout_thread_handle);
-	return 0;
-}
-/* }}} */
-
-void zend_init_timeout_thread(void) /* {{{ */
-=======
 VOID CALLBACK tq_timer_cb(PVOID arg, BOOLEAN timed_out)
->>>>>>> f4311686
 {
 	zend_bool *php_timed_out;
 
