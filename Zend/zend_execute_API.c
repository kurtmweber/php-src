/*
   +----------------------------------------------------------------------+
   | Zend Engine                                                          |
   +----------------------------------------------------------------------+
   | Copyright (c) 1998-2014 Zend Technologies Ltd. (http://www.zend.com) |
   +----------------------------------------------------------------------+
   | This source file is subject to version 2.00 of the Zend license,     |
   | that is bundled with this package in the file LICENSE, and is        |
   | available through the world-wide-web at the following url:           |
   | http://www.zend.com/license/2_00.txt.                                |
   | If you did not receive a copy of the Zend license and are unable to  |
   | obtain it through the world-wide-web, please send a note to          |
   | license@zend.com so we can mail you a copy immediately.              |
   +----------------------------------------------------------------------+
   | Authors: Andi Gutmans <andi@zend.com>                                |
   |          Zeev Suraski <zeev@zend.com>                                |
   +----------------------------------------------------------------------+
*/

/* $Id$ */

#include <stdio.h>
#include <signal.h>

#include "zend.h"
#include "zend_compile.h"
#include "zend_execute.h"
#include "zend_API.h"
#include "zend_stack.h"
#include "zend_constants.h"
#include "zend_extensions.h"
#include "zend_exceptions.h"
#include "zend_closures.h"
#include "zend_generators.h"
#include "zend_vm.h"
#include "zend_float.h"
#ifdef HAVE_SYS_TIME_H
#include <sys/time.h>
#endif

ZEND_API void (*zend_execute_ex)(zend_execute_data *execute_data TSRMLS_DC);
ZEND_API void (*zend_execute_internal)(zend_execute_data *execute_data, zval *return_value TSRMLS_DC);

/* true globals */
ZEND_API const zend_fcall_info empty_fcall_info = { 0, NULL, {{0}, {{0}}, {0}}, NULL, NULL, 0, NULL, NULL, 0 };
ZEND_API const zend_fcall_info_cache empty_fcall_info_cache = { 0, NULL, NULL, NULL, NULL };

#ifdef ZEND_WIN32
#include <process.h>
static WNDCLASS wc;
static HWND timeout_window;
static HANDLE timeout_thread_event;
static HANDLE timeout_thread_handle;
static DWORD timeout_thread_id;
static int timeout_thread_initialized=0;
#endif

#if 0&&ZEND_DEBUG
static void (*original_sigsegv_handler)(int);
static void zend_handle_sigsegv(int dummy) /* {{{ */
{
	fflush(stdout);
	fflush(stderr);
	if (original_sigsegv_handler == zend_handle_sigsegv) {
		signal(SIGSEGV, original_sigsegv_handler);
	} else {
		signal(SIGSEGV, SIG_DFL);
	}
	{
		TSRMLS_FETCH();

		fprintf(stderr, "SIGSEGV caught on opcode %d on opline %d of %s() at %s:%d\n\n",
				active_opline->opcode,
				active_opline-EG(active_op_array)->opcodes,
				get_active_function_name(TSRMLS_C),
				zend_get_executed_filename(TSRMLS_C),
				zend_get_executed_lineno(TSRMLS_C));
/* See http://support.microsoft.com/kb/190351 */
#ifdef PHP_WIN32
		fflush(stderr);
#endif
	}
	if (original_sigsegv_handler!=zend_handle_sigsegv) {
		original_sigsegv_handler(dummy);
	}
}
/* }}} */
#endif

static void zend_extension_activator(zend_extension *extension TSRMLS_DC) /* {{{ */
{
	if (extension->activate) {
		extension->activate();
	}
}
/* }}} */

static void zend_extension_deactivator(zend_extension *extension TSRMLS_DC) /* {{{ */
{
	if (extension->deactivate) {
		extension->deactivate();
	}
}
/* }}} */

static int clean_non_persistent_function(zval *zv TSRMLS_DC) /* {{{ */
{
	zend_function *function = Z_PTR_P(zv);
	return (function->type == ZEND_INTERNAL_FUNCTION) ? ZEND_HASH_APPLY_STOP : ZEND_HASH_APPLY_REMOVE;
}
/* }}} */

<<<<<<< HEAD
static int clean_non_persistent_function_full(zval *zv TSRMLS_DC) /* {{{ */
=======
ZEND_API int clean_non_persistent_function_full(zend_function *function TSRMLS_DC) /* {{{ */
>>>>>>> 57f82819
{
	zend_function *function = Z_PTR_P(zv);
	return (function->type == ZEND_INTERNAL_FUNCTION) ? ZEND_HASH_APPLY_KEEP : ZEND_HASH_APPLY_REMOVE;
}
/* }}} */

static int clean_non_persistent_class(zval *zv TSRMLS_DC) /* {{{ */
{
	zend_class_entry *ce = Z_PTR_P(zv);
	return (ce->type == ZEND_INTERNAL_CLASS) ? ZEND_HASH_APPLY_STOP : ZEND_HASH_APPLY_REMOVE;
}
/* }}} */

<<<<<<< HEAD
static int clean_non_persistent_class_full(zval *zv TSRMLS_DC) /* {{{ */
=======
ZEND_API int clean_non_persistent_class_full(zend_class_entry **ce TSRMLS_DC) /* {{{ */
>>>>>>> 57f82819
{
	zend_class_entry *ce = Z_PTR_P(zv);
	return (ce->type == ZEND_INTERNAL_CLASS) ? ZEND_HASH_APPLY_KEEP : ZEND_HASH_APPLY_REMOVE;
}
/* }}} */

void init_executor(TSRMLS_D) /* {{{ */
{
	zend_init_fpu(TSRMLS_C);

	ZVAL_NULL(&EG(uninitialized_zval));
	/* trick to make uninitialized_zval never be modified, passed by ref, etc. */
	ZVAL_NULL(&EG(error_zval));
/* destroys stack frame, therefore makes core dumps worthless */
#if 0&&ZEND_DEBUG
	original_sigsegv_handler = signal(SIGSEGV, zend_handle_sigsegv);
#endif

	EG(symtable_cache_ptr) = EG(symtable_cache) - 1;
	EG(symtable_cache_limit) = EG(symtable_cache) + SYMTABLE_CACHE_SIZE - 1;
	EG(no_extensions) = 0;

	EG(function_table) = CG(function_table);
	EG(class_table) = CG(class_table);

	EG(in_autoload) = NULL;
	EG(autoload_func) = NULL;
	EG(error_handling) = EH_NORMAL;

	zend_vm_stack_init(TSRMLS_C);

	zend_hash_init(&EG(symbol_table).ht, 64, NULL, ZVAL_PTR_DTOR, 0);
	GC_REFCOUNT(&EG(symbol_table)) = 1;
	GC_TYPE_INFO(&EG(symbol_table)) = IS_ARRAY;
	EG(valid_symbol_table) = 1;

	zend_llist_apply(&zend_extensions, (llist_apply_func_t) zend_extension_activator TSRMLS_CC);

	zend_hash_init(&EG(included_files), 8, NULL, NULL, 0);

	EG(ticks_count) = 0;

	ZVAL_UNDEF(&EG(user_error_handler));

	EG(current_execute_data) = NULL;

	zend_stack_init(&EG(user_error_handlers_error_reporting), sizeof(int));
	zend_stack_init(&EG(user_error_handlers), sizeof(zval));
	zend_stack_init(&EG(user_exception_handlers), sizeof(zval));

	zend_objects_store_init(&EG(objects_store), 1024);

	EG(full_tables_cleanup) = 0;
#ifdef ZEND_WIN32
	EG(timed_out) = 0;
#endif

	EG(exception) = NULL;
	EG(prev_exception) = NULL;

	EG(scope) = NULL;

	ZVAL_OBJ(&EG(This), NULL);

	EG(active) = 1;
}
/* }}} */

static int zval_call_destructor(zval *zv TSRMLS_DC) /* {{{ */
{
	if (Z_TYPE_P(zv) == IS_INDIRECT) {
		zv = Z_INDIRECT_P(zv);
	}
	if (Z_TYPE_P(zv) == IS_OBJECT && Z_REFCOUNT_P(zv) == 1) {
		return ZEND_HASH_APPLY_REMOVE;
	} else {
		return ZEND_HASH_APPLY_KEEP;
	}
}
/* }}} */

static void zend_unclean_zval_ptr_dtor(zval *zv) /* {{{ */
{
	TSRMLS_FETCH();

	if (Z_TYPE_P(zv) == IS_INDIRECT) {
		zv = Z_INDIRECT_P(zv);
	}
	i_zval_ptr_dtor(zv ZEND_FILE_LINE_CC TSRMLS_CC);
}
/* }}} */

void shutdown_destructors(TSRMLS_D) /* {{{ */
{
	if (CG(unclean_shutdown)) {
		EG(symbol_table).ht.pDestructor = zend_unclean_zval_ptr_dtor;
	}
	zend_try {
		int symbols;
		do {
			symbols = zend_hash_num_elements(&EG(symbol_table).ht);
			zend_hash_reverse_apply(&EG(symbol_table).ht, (apply_func_t) zval_call_destructor TSRMLS_CC);
		} while (symbols != zend_hash_num_elements(&EG(symbol_table).ht));
		zend_objects_store_call_destructors(&EG(objects_store) TSRMLS_CC);
	} zend_catch {
		/* if we couldn't destruct cleanly, mark all objects as destructed anyway */
		zend_objects_store_mark_destructed(&EG(objects_store) TSRMLS_CC);
	} zend_end_try();
}
/* }}} */

void shutdown_executor(TSRMLS_D) /* {{{ */
{
	zend_function *func;
	zend_class_entry *ce;

	zend_try {

/* Removed because this can not be safely done, e.g. in this situation:
   Object 1 creates object 2
   Object 3 holds reference to object 2.
   Now when 1 and 2 are destroyed, 3 can still access 2 in its destructor, with
   very problematic results */
/* 		zend_objects_store_call_destructors(&EG(objects_store) TSRMLS_CC); */

/* Moved after symbol table cleaners, because  some of the cleaners can call
   destructors, which would use EG(symtable_cache_ptr) and thus leave leaks */
/*		while (EG(symtable_cache_ptr)>=EG(symtable_cache)) {
			zend_hash_destroy(*EG(symtable_cache_ptr));
			efree(*EG(symtable_cache_ptr));
			EG(symtable_cache_ptr)--;
		}
*/
		zend_llist_apply(&zend_extensions, (llist_apply_func_t) zend_extension_deactivator TSRMLS_CC);

		if (CG(unclean_shutdown)) {
			EG(symbol_table).ht.pDestructor = zend_unclean_zval_ptr_dtor;
		}
		zend_hash_graceful_reverse_destroy(&EG(symbol_table).ht);
	} zend_end_try();
	EG(valid_symbol_table) = 0;

	zend_try {
		zval *zeh;
		/* remove error handlers before destroying classes and functions,
		 * so that if handler used some class, crash would not happen */
		if (Z_TYPE(EG(user_error_handler)) != IS_UNDEF) {
			zeh = &EG(user_error_handler);
			zval_ptr_dtor(zeh);
			ZVAL_UNDEF(&EG(user_error_handler));
		}

		if (Z_TYPE(EG(user_exception_handler)) != IS_UNDEF) {
			zeh = &EG(user_exception_handler);
			zval_ptr_dtor(zeh);
			ZVAL_UNDEF(&EG(user_exception_handler));
		}

		zend_stack_clean(&EG(user_error_handlers_error_reporting), NULL, 1);
		zend_stack_clean(&EG(user_error_handlers), (void (*)(void *))ZVAL_DESTRUCTOR, 1);
		zend_stack_clean(&EG(user_exception_handlers), (void (*)(void *))ZVAL_DESTRUCTOR, 1);
	} zend_end_try();

	zend_try {
		/* Cleanup static data for functions and arrays.
		 * We need a separate cleanup stage because of the following problem:
		 * Suppose we destroy class X, which destroys the class's function table,
		 * and in the function table we have function foo() that has static $bar.
		 * Now if an object of class X is assigned to $bar, its destructor will be
		 * called and will fail since X's function table is in mid-destruction.
		 * So we want first of all to clean up all data and then move to tables destruction.
		 * Note that only run-time accessed data need to be cleaned up, pre-defined data can
		 * not contain objects and thus are not probelmatic */
		if (EG(full_tables_cleanup)) {
			ZEND_HASH_FOREACH_PTR(EG(function_table), func) {
				if (func->type == ZEND_USER_FUNCTION) {
					zend_cleanup_op_array_data((zend_op_array *) func);
				}
			} ZEND_HASH_FOREACH_END();
			ZEND_HASH_REVERSE_FOREACH_PTR(EG(class_table), ce) {
				if (ce->type == ZEND_USER_CLASS) {
					zend_cleanup_user_class_data(ce TSRMLS_CC);
				} else {
					zend_cleanup_internal_class_data(ce TSRMLS_CC);
				}
			} ZEND_HASH_FOREACH_END();
		} else {
			ZEND_HASH_REVERSE_FOREACH_PTR(EG(function_table), func) {
				if (func->type != ZEND_USER_FUNCTION) {
					break;
				}
				zend_cleanup_op_array_data((zend_op_array *) func);
			} ZEND_HASH_FOREACH_END();
			ZEND_HASH_REVERSE_FOREACH_PTR(EG(class_table), ce) {
				if (ce->type != ZEND_USER_CLASS) {
					break;
				}
				zend_cleanup_user_class_data(ce TSRMLS_CC);
			} ZEND_HASH_FOREACH_END();
			zend_cleanup_internal_classes(TSRMLS_C);
		}
	} zend_end_try();

	zend_try {
		zend_llist_destroy(&CG(open_files));
	} zend_end_try();

	zend_try {
		zend_close_rsrc_list(&EG(regular_list) TSRMLS_CC);
	} zend_end_try();

	zend_try {
		zend_objects_store_free_object_storage(&EG(objects_store) TSRMLS_CC);

		zend_vm_stack_destroy(TSRMLS_C);

		/* Destroy all op arrays */
		if (EG(full_tables_cleanup)) {
			zend_hash_reverse_apply(EG(function_table), clean_non_persistent_function_full TSRMLS_CC);
			zend_hash_reverse_apply(EG(class_table), clean_non_persistent_class_full TSRMLS_CC);
		} else {
			zend_hash_reverse_apply(EG(function_table), clean_non_persistent_function TSRMLS_CC);
			zend_hash_reverse_apply(EG(class_table), clean_non_persistent_class TSRMLS_CC);
		}

		while (EG(symtable_cache_ptr)>=EG(symtable_cache)) {
			zend_hash_destroy(&(*EG(symtable_cache_ptr))->ht);
			FREE_HASHTABLE(*EG(symtable_cache_ptr));
			EG(symtable_cache_ptr)--;
		}
	} zend_end_try();

	zend_try {
		clean_non_persistent_constants(TSRMLS_C);
	} zend_end_try();

	zend_try {
#if 0&&ZEND_DEBUG
	signal(SIGSEGV, original_sigsegv_handler);
#endif

		zend_hash_destroy(&EG(included_files));

		zend_stack_destroy(&EG(user_error_handlers_error_reporting));
		zend_stack_destroy(&EG(user_error_handlers));
		zend_stack_destroy(&EG(user_exception_handlers));
		zend_objects_store_destroy(&EG(objects_store));
		if (EG(in_autoload)) {
			zend_hash_destroy(EG(in_autoload));
			FREE_HASHTABLE(EG(in_autoload));
		}
	} zend_end_try();

	zend_shutdown_fpu(TSRMLS_C);

	EG(active) = 0;
}
/* }}} */

/* return class name and "::" or "". */
ZEND_API const char *get_active_class_name(const char **space TSRMLS_DC) /* {{{ */
{
	zend_function *func;

	if (!zend_is_executing(TSRMLS_C)) {
		if (space) {
			*space = "";
		}
		return "";
	}

	func = EG(current_execute_data)->func;
	switch (func->type) {
		case ZEND_USER_FUNCTION:
		case ZEND_INTERNAL_FUNCTION:
		{
			zend_class_entry *ce = func->common.scope;

			if (space) {
				*space = ce ? "::" : "";
			}
			return ce ? ce->name->val : "";
		}
		default:
			if (space) {
				*space = "";
			}
			return "";
	}
}
/* }}} */

ZEND_API const char *get_active_function_name(TSRMLS_D) /* {{{ */
{
	zend_function *func;

	if (!zend_is_executing(TSRMLS_C)) {
		return NULL;
	}
	func = EG(current_execute_data)->func;
	switch (func->type) {
		case ZEND_USER_FUNCTION: {
				zend_string *function_name = func->common.function_name;

				if (function_name) {
					return function_name->val;
				} else {
					return "main";
				}
			}
			break;
		case ZEND_INTERNAL_FUNCTION:
			return func->common.function_name->val;
			break;
		default:
			return NULL;
	}
}
/* }}} */

ZEND_API const char *zend_get_executed_filename(TSRMLS_D) /* {{{ */
{
	zend_execute_data *ex = EG(current_execute_data);

	while (ex && (!ex->func || !ZEND_USER_CODE(ex->func->type))) {
		ex = ex->prev_execute_data;
	}
	if (ex) {
		return ex->func->op_array.filename->val;
	} else {
		return "[no active file]";
	}
}
/* }}} */

ZEND_API uint zend_get_executed_lineno(TSRMLS_D) /* {{{ */
{
	zend_execute_data *ex = EG(current_execute_data);

	while (ex && (!ex->func || !ZEND_USER_CODE(ex->func->type))) {
		ex = ex->prev_execute_data;
	}
	if (ex) {
		if (EG(exception) && ex->opline->opcode == ZEND_HANDLE_EXCEPTION &&
		    ex->opline->lineno == 0 && EG(opline_before_exception)) {
			return EG(opline_before_exception)->lineno;
		}
		return ex->opline->lineno;
	} else {
		return 0;
	}
}
/* }}} */

ZEND_API zend_bool zend_is_executing(TSRMLS_D) /* {{{ */
{
	return EG(current_execute_data) != 0;
}
/* }}} */

ZEND_API void _zval_ptr_dtor(zval *zval_ptr ZEND_FILE_LINE_DC) /* {{{ */
{
	TSRMLS_FETCH();
	i_zval_ptr_dtor(zval_ptr ZEND_FILE_LINE_RELAY_CC TSRMLS_CC);
}
/* }}} */

ZEND_API void _zval_internal_ptr_dtor(zval *zval_ptr ZEND_FILE_LINE_DC) /* {{{ */
{
	if (Z_REFCOUNTED_P(zval_ptr)) {
		Z_DELREF_P(zval_ptr);
		if (Z_REFCOUNT_P(zval_ptr) == 0) {
			_zval_internal_dtor_for_ptr(zval_ptr ZEND_FILE_LINE_CC);
		}
	}
}
/* }}} */

ZEND_API int zend_is_true(zval *op TSRMLS_DC) /* {{{ */
{
	return i_zend_is_true(op TSRMLS_CC);
}
/* }}} */

#define IS_VISITED_CONSTANT			0x80
#define IS_CONSTANT_VISITED(p)		(Z_TYPE_P(p) & IS_VISITED_CONSTANT)
#define MARK_CONSTANT_VISITED(p)	Z_TYPE_INFO_P(p) |= IS_VISITED_CONSTANT

ZEND_API int zval_update_constant_ex(zval *p, zend_bool inline_change, zend_class_entry *scope TSRMLS_DC) /* {{{ */
{
	zval *const_value;
	char *colon;

	if (IS_CONSTANT_VISITED(p)) {
		zend_error(E_ERROR, "Cannot declare self-referencing constant '%s'", Z_STRVAL_P(p));
	} else if (Z_TYPE_P(p) == IS_CONSTANT) {
		int refcount;

		SEPARATE_ZVAL_IF_NOT_REF(p);
		MARK_CONSTANT_VISITED(p);
		refcount =  Z_REFCOUNTED_P(p) ? Z_REFCOUNT_P(p) : 1;
		const_value = zend_get_constant_ex(Z_STR_P(p), scope, Z_CONST_FLAGS_P(p) TSRMLS_CC);
		if (!const_value) {
			char *actual = Z_STRVAL_P(p);

			if ((colon = (char*)zend_memrchr(Z_STRVAL_P(p), ':', Z_STRLEN_P(p)))) {
				int len;

				zend_error(E_ERROR, "Undefined class constant '%s'", Z_STRVAL_P(p));
				len = Z_STRLEN_P(p) - ((colon - Z_STRVAL_P(p)) + 1);
				if (inline_change) {
					zend_string *tmp = zend_string_init(colon + 1, len, 0);
					zend_string_release(Z_STR_P(p));
					Z_STR_P(p) = tmp;
				} else {
					Z_STR_P(p) = zend_string_init(colon + 1, len, 0);
				}
				Z_TYPE_FLAGS_P(p) = IS_TYPE_REFCOUNTED | IS_TYPE_COPYABLE;
			} else {
				zend_string *save = Z_STR_P(p);
				char *slash;
				int actual_len = Z_STRLEN_P(p);
				if ((Z_CONST_FLAGS_P(p) & IS_CONSTANT_UNQUALIFIED) && (slash = (char *)zend_memrchr(actual, '\\', actual_len))) {
					actual = slash + 1;
					actual_len -= (actual - Z_STRVAL_P(p));
					if (inline_change) {
						zend_string *s = zend_string_init(actual, actual_len, 0);
						Z_STR_P(p) = s;
						Z_TYPE_FLAGS_P(p) = IS_TYPE_REFCOUNTED | IS_TYPE_COPYABLE;
					}
				}
				if (actual[0] == '\\') {
					if (inline_change) {
						memmove(Z_STRVAL_P(p), Z_STRVAL_P(p)+1, Z_STRLEN_P(p));
						--Z_STRLEN_P(p);
					} else {
						++actual;
					}
					--actual_len;
				}
				if ((Z_CONST_FLAGS_P(p) & IS_CONSTANT_UNQUALIFIED) == 0) {
					if (save->val[0] == '\\') {
						zend_error(E_ERROR, "Undefined constant '%s'", save->val + 1);
					} else {
						zend_error(E_ERROR, "Undefined constant '%s'", save->val);
					}
					if (inline_change) {
						zend_string_release(save);
					}
					save = NULL;
				}
				zend_error(E_NOTICE, "Use of undefined constant %s - assumed '%s'",  actual,  actual);
				if (!inline_change) {
					ZVAL_STRINGL(p, actual, actual_len);
				} else {
					Z_TYPE_INFO_P(p) = IS_INTERNED(Z_STR_P(p)) ?
						IS_INTERNED_STRING_EX : IS_STRING_EX;
					if (save && save->val != actual) {
						zend_string_release(save);
					}
				}
			}
		} else {
			if (inline_change) {
				zend_string_release(Z_STR_P(p));
			}
			ZVAL_COPY_VALUE(p, const_value);
			if (Z_OPT_CONSTANT_P(p)) {
				zval_update_constant_ex(p, 1, NULL TSRMLS_CC);
			}
			zval_opt_copy_ctor(p);
		}

		if (Z_REFCOUNTED_P(p)) Z_SET_REFCOUNT_P(p, refcount);
	} else if (Z_TYPE_P(p) == IS_CONSTANT_AST) {
		zval tmp;
		SEPARATE_ZVAL_IF_NOT_REF(p);

		zend_ast_evaluate(&tmp, Z_ASTVAL_P(p), scope TSRMLS_CC);
		if (inline_change) {
			zend_ast_destroy_and_free(Z_ASTVAL_P(p));
			efree_size(Z_AST_P(p), sizeof(zend_ast_ref));
		}
		ZVAL_COPY_VALUE(p, &tmp);
	}
	return 0;
}
/* }}} */

ZEND_API int zval_update_constant_inline_change(zval *pp, zend_class_entry *scope TSRMLS_DC) /* {{{ */
{
	return zval_update_constant_ex(pp, 1, scope TSRMLS_CC);
}
/* }}} */

ZEND_API int zval_update_constant_no_inline_change(zval *pp, zend_class_entry *scope TSRMLS_DC) /* {{{ */
{
	return zval_update_constant_ex(pp, 0, scope TSRMLS_CC);
}
/* }}} */

ZEND_API int zval_update_constant(zval *pp, zend_bool inline_change TSRMLS_DC) /* {{{ */
{
	return zval_update_constant_ex(pp, inline_change, NULL TSRMLS_CC);
}
/* }}} */

int call_user_function(HashTable *function_table, zval *object, zval *function_name, zval *retval_ptr, uint32_t param_count, zval params[] TSRMLS_DC) /* {{{ */
{
	return call_user_function_ex(function_table, object, function_name, retval_ptr, param_count, params, 1, NULL TSRMLS_CC);
}
/* }}} */

int call_user_function_ex(HashTable *function_table, zval *object, zval *function_name, zval *retval_ptr, uint32_t param_count, zval params[], int no_separation, zend_array *symbol_table TSRMLS_DC) /* {{{ */
{
	zend_fcall_info fci;

	fci.size = sizeof(fci);
	fci.function_table = function_table;
	fci.object = object ? Z_OBJ_P(object) : NULL;
	ZVAL_COPY_VALUE(&fci.function_name, function_name);
	fci.retval = retval_ptr;
	fci.param_count = param_count;
	fci.params = params;
	fci.no_separation = (zend_bool) no_separation;
	fci.symbol_table = symbol_table;

	return zend_call_function(&fci, NULL TSRMLS_CC);
}
/* }}} */

int zend_call_function(zend_fcall_info *fci, zend_fcall_info_cache *fci_cache TSRMLS_DC) /* {{{ */
{
	uint32_t i;
	zend_class_entry *calling_scope = NULL;
	zend_execute_data *call, dummy_execute_data;
	zend_fcall_info_cache fci_cache_local;
	zend_function *func;
	zend_object *orig_object;
	zend_class_entry *orig_scope;
	zval tmp;

	ZVAL_UNDEF(fci->retval);

	if (!EG(active)) {
		return FAILURE; /* executor is already inactive */
	}

	if (EG(exception)) {
		return FAILURE; /* we would result in an instable executor otherwise */
	}

	switch (fci->size) {
		case sizeof(zend_fcall_info):
			break; /* nothing to do currently */
		default:
			zend_error(E_ERROR, "Corrupted fcall_info provided to zend_call_function()");
			break;
	}

	orig_object = Z_OBJ(EG(This));
	orig_scope = EG(scope);

	/* Initialize execute_data */
	if (!EG(current_execute_data)) {
		/* This only happens when we're called outside any execute()'s
		 * It shouldn't be strictly necessary to NULL execute_data out,
		 * but it may make bugs easier to spot
		 */
		memset(&dummy_execute_data, 0, sizeof(zend_execute_data));
		EG(current_execute_data) = &dummy_execute_data;
	} else if (EG(current_execute_data)->func &&
	           ZEND_USER_CODE(EG(current_execute_data)->func->common.type) &&
	           EG(current_execute_data)->opline->opcode != ZEND_DO_FCALL) {
		/* Insert fake frame in case of include or magic calls */
		dummy_execute_data = *EG(current_execute_data);
		dummy_execute_data.prev_execute_data = EG(current_execute_data);
		dummy_execute_data.call = NULL;
		dummy_execute_data.prev_nested_call = NULL;
		dummy_execute_data.opline = NULL;
		dummy_execute_data.func = NULL;
		EG(current_execute_data) = &dummy_execute_data;
	}

	if (!fci_cache || !fci_cache->initialized) {
		zend_string *callable_name;
		char *error = NULL;

		if (!fci_cache) {
			fci_cache = &fci_cache_local;
		}

		if (!zend_is_callable_ex(&fci->function_name, fci->object, IS_CALLABLE_CHECK_SILENT, &callable_name, fci_cache, &error TSRMLS_CC)) {
			if (error) {
				zend_error(E_WARNING, "Invalid callback %s, %s", callable_name->val, error);
				efree(error);
			}
			if (callable_name) {
				zend_string_release(callable_name);
			}
			if (EG(current_execute_data) == &dummy_execute_data) {
				EG(current_execute_data) = dummy_execute_data.prev_execute_data;
			}
			return FAILURE;
		} else if (error) {
			/* Capitalize the first latter of the error message */
			if (error[0] >= 'a' && error[0] <= 'z') {
				error[0] += ('A' - 'a');
			}
			zend_error(E_STRICT, "%s", error);
			efree(error);
		}
		zend_string_release(callable_name);
	}

	func = fci_cache->function_handler;
	call = zend_vm_stack_push_call_frame(func, fci->param_count, 0, fci_cache->called_scope, fci_cache->object, NULL TSRMLS_CC);
	calling_scope = fci_cache->calling_scope;
	fci->object = fci_cache->object;
	if (fci->object &&
	    (!EG(objects_store).object_buckets ||
	     !IS_OBJ_VALID(EG(objects_store).object_buckets[fci->object->handle]))) {
		if (EG(current_execute_data) == &dummy_execute_data) {
			EG(current_execute_data) = dummy_execute_data.prev_execute_data;
		}
		return FAILURE;
	}

	if (func->common.fn_flags & (ZEND_ACC_ABSTRACT|ZEND_ACC_DEPRECATED)) {
		if (func->common.fn_flags & ZEND_ACC_ABSTRACT) {
			zend_error_noreturn(E_ERROR, "Cannot call abstract method %s::%s()", func->common.scope->name->val, func->common.function_name->val);
		}
		if (func->common.fn_flags & ZEND_ACC_DEPRECATED) {
 			zend_error(E_DEPRECATED, "Function %s%s%s() is deprecated",
				func->common.scope ? func->common.scope->name->val : "",
				func->common.scope ? "::" : "",
				func->common.function_name->val);
		}
	}

	for (i=0; i<fci->param_count; i++) {
		zval *param;

		if (ARG_SHOULD_BE_SENT_BY_REF(func, i + 1)) {
			// TODO: Scalar values don't have reference counters anymore.
			// They are assumed to be 1, and they may be easily passed by
			// reference now. However, previously scalars with refcount==1
			// might be passed and with refcount>1 might not. We can support
			// only single behavior ???
#if 0
			if (Z_REFCOUNTED(fci->params[i]) &&
				// This solution breaks the following test (omit warning message) ???
				// Zend/tests/bug61273.phpt
				// ext/reflection/tests/bug42976.phpt
				// ext/standard/tests/general_functions/call_user_func_array_variation_001.phpt
#else
			if (!Z_REFCOUNTED(fci->params[i]) ||
				// This solution breaks the following test (emit warning message) ???
				// ext/pdo_sqlite/tests/pdo_005.phpt
#endif
			    (!Z_ISREF(fci->params[i]) && Z_REFCOUNT(fci->params[i]) > 1)) {

				if (fci->no_separation &&
					!ARG_MAY_BE_SENT_BY_REF(func, i + 1)) {
					if (i) {
						/* hack to clean up the stack */
						call->num_args = i;
						zend_vm_stack_free_args(call TSRMLS_CC);
					}
					zend_vm_stack_free_call_frame(call TSRMLS_CC);

					zend_error(E_WARNING, "Parameter %d to %s%s%s() expected to be a reference, value given",
						i+1,
						func->common.scope ? func->common.scope->name->val : "",
						func->common.scope ? "::" : "",
						func->common.function_name->val);
					if (EG(current_execute_data) == &dummy_execute_data) {
						EG(current_execute_data) = dummy_execute_data.prev_execute_data;
					}
					return FAILURE;
				}

				if (Z_REFCOUNTED(fci->params[i])) {
					Z_DELREF(fci->params[i]);
				}
				ZVAL_DUP(&tmp, &fci->params[i]);
				ZVAL_NEW_REF(&fci->params[i], &tmp);
				Z_ADDREF(fci->params[i]);
			} else if (!Z_ISREF(fci->params[i])) {
				ZVAL_NEW_REF(&fci->params[i], &fci->params[i]);
				Z_ADDREF(fci->params[i]);
			} else if (Z_REFCOUNTED(fci->params[i])) {
				Z_ADDREF(fci->params[i]);
			}
			param = ZEND_CALL_ARG(call, i+1);
			ZVAL_COPY_VALUE(param, &fci->params[i]);
		} else if (Z_ISREF(fci->params[i]) &&
		           /* don't separate references for __call */
		           (func->common.fn_flags & ZEND_ACC_CALL_VIA_HANDLER) == 0 ) {
			param = ZEND_CALL_ARG(call, i+1);
			ZVAL_DUP(param, Z_REFVAL(fci->params[i]));
		} else {
			param = ZEND_CALL_ARG(call, i+1);
			ZVAL_COPY(param, &fci->params[i]);
		}
	}
	call->num_args = fci->param_count;

	EG(scope) = calling_scope;
	if (!fci->object ||
	    (func->common.fn_flags & ZEND_ACC_STATIC)) {
		Z_OBJ(EG(This)) = call->object = NULL;
	} else {
		Z_OBJ(EG(This)) = fci->object;
		Z_ADDREF(EG(This));
	}

	if (func->type == ZEND_USER_FUNCTION) {
		EG(scope) = func->common.scope;
		call->symbol_table = fci->symbol_table;
		if (EXPECTED((func->op_array.fn_flags & ZEND_ACC_GENERATOR) == 0)) {
			zend_init_execute_data(call, &func->op_array, fci->retval, VM_FRAME_TOP_FUNCTION TSRMLS_CC);
			zend_execute_ex(call TSRMLS_CC);
		} else {
			zend_generator_create_zval(call, &func->op_array, fci->retval TSRMLS_CC);
		}
	} else if (func->type == ZEND_INTERNAL_FUNCTION) {
		int call_via_handler = (func->common.fn_flags & ZEND_ACC_CALL_VIA_HANDLER) != 0;
		ZVAL_NULL(fci->retval);
		if (func->common.scope) {
			EG(scope) = func->common.scope;
		}
		call->prev_execute_data = EG(current_execute_data);
		call->return_value = NULL; /* this is not a constructor call */
		EG(current_execute_data) = call;
		if (EXPECTED(zend_execute_internal == NULL)) {
			/* saves one function call if zend_execute_internal is not used */
			func->internal_function.handler(fci->param_count, fci->retval TSRMLS_CC);
		} else {
			zend_execute_internal(call, fci->retval TSRMLS_CC);
		}
		EG(current_execute_data) = call->prev_execute_data;
		zend_vm_stack_free_args(call TSRMLS_CC);
		zend_vm_stack_free_call_frame(call TSRMLS_CC);

		/*  We shouldn't fix bad extensions here,
			because it can break proper ones (Bug #34045)
		if (!EX(function_state).function->common.return_reference)
		{
			INIT_PZVAL(f->retval);
		}*/
		if (EG(exception)) {
			zval_ptr_dtor(fci->retval);
			ZVAL_UNDEF(fci->retval);
		}

		if (call_via_handler) {
			/* We must re-initialize function again */
			fci_cache->initialized = 0;
		}
	} else { /* ZEND_OVERLOADED_FUNCTION */
		ZVAL_NULL(fci->retval);

		/* Not sure what should be done here if it's a static method */
		if (fci->object) {
			call->prev_execute_data = EG(current_execute_data);
			EG(current_execute_data) = call;
			fci->object->handlers->call_method(func->common.function_name, fci->object, fci->param_count, fci->retval TSRMLS_CC);
			EG(current_execute_data) = call->prev_execute_data;
		} else {
			zend_error_noreturn(E_ERROR, "Cannot call overloaded function for non-object");
		}

		zend_vm_stack_free_args(call TSRMLS_CC);
		zend_vm_stack_free_call_frame(call TSRMLS_CC);

		if (func->type == ZEND_OVERLOADED_FUNCTION_TEMPORARY) {
			zend_string_release(func->common.function_name);
		}
		efree(func);

		if (EG(exception)) {
			zval_ptr_dtor(fci->retval);
			ZVAL_UNDEF(fci->retval);
		}
	}

	if (Z_OBJ(EG(This))) {
		zval_ptr_dtor(&EG(This));
	}

	Z_OBJ(EG(This)) = orig_object;
	EG(scope) = orig_scope;
	if (EG(current_execute_data) == &dummy_execute_data) {
		EG(current_execute_data) = dummy_execute_data.prev_execute_data;
	}

	if (EG(exception)) {
		zend_throw_exception_internal(NULL TSRMLS_CC);
	}
	return SUCCESS;
}
/* }}} */

ZEND_API zend_class_entry *zend_lookup_class_ex(zend_string *name, const zval *key, int use_autoload TSRMLS_DC) /* {{{ */
{
	zend_class_entry *ce = NULL;
	zval args[1];
	zval local_retval;
	int retval;
	zend_string *lc_name;
	zend_fcall_info fcall_info;
	zend_fcall_info_cache fcall_cache;

	if (key) {
		lc_name = Z_STR_P(key);
	} else {
		if (name == NULL || !name->len) {
			return NULL;
		}

		if (name->val[0] == '\\') {
			lc_name = zend_string_alloc(name->len - 1, 0);
			zend_str_tolower_copy(lc_name->val, name->val + 1, name->len - 1);
		} else {
			lc_name = zend_string_alloc(name->len, 0);
			zend_str_tolower_copy(lc_name->val, name->val, name->len);
		}
	}

	ce = zend_hash_find_ptr(EG(class_table), lc_name);
	if (ce) {
		if (!key) {
			zend_string_free(lc_name);
		}
		return ce;
	}

	/* The compiler is not-reentrant. Make sure we __autoload() only during run-time
	 * (doesn't impact functionality of __autoload()
	*/
	if (!use_autoload || zend_is_compiling(TSRMLS_C)) {
		if (!key) {
			zend_string_free(lc_name);
		}
		return NULL;
	}

	if (!EG(autoload_func)) {
		zend_function *func = zend_hash_str_find_ptr(EG(function_table), ZEND_AUTOLOAD_FUNC_NAME, sizeof(ZEND_AUTOLOAD_FUNC_NAME) - 1);
		if (func) {
			EG(autoload_func) = func;
		} else {
			if (!key) {
				zend_string_free(lc_name);
			}
			return NULL;
		}

	}
	
	/* Verify class name before passing it to __autoload() */
	if (strspn(name->val, "0123456789_abcdefghijklmnopqrstuvwxyzABCDEFGHIJKLMNOPQRSTUVWXYZ\177\200\201\202\203\204\205\206\207\210\211\212\213\214\215\216\217\220\221\222\223\224\225\226\227\230\231\232\233\234\235\236\237\240\241\242\243\244\245\246\247\250\251\252\253\254\255\256\257\260\261\262\263\264\265\266\267\270\271\272\273\274\275\276\277\300\301\302\303\304\305\306\307\310\311\312\313\314\315\316\317\320\321\322\323\324\325\326\327\330\331\332\333\334\335\336\337\340\341\342\343\344\345\346\347\350\351\352\353\354\355\356\357\360\361\362\363\364\365\366\367\370\371\372\373\374\375\376\377\\") != name->len) {
		if (!key) {
			zend_string_free(lc_name);
		}
		return NULL;
	}
	
	if (EG(in_autoload) == NULL) {
		ALLOC_HASHTABLE(EG(in_autoload));
		zend_hash_init(EG(in_autoload), 8, NULL, NULL, 0);
	}

	if (zend_hash_add_empty_element(EG(in_autoload), lc_name) == NULL) {
		if (!key) {
			zend_string_free(lc_name);
		}
		return NULL;
	}

	ZVAL_UNDEF(&local_retval);

	if (name->val[0] == '\\') {
		ZVAL_STRINGL(&args[0], name->val + 1, name->len - 1);
	} else {
		ZVAL_STR(&args[0], zend_string_copy(name));
	}

	fcall_info.size = sizeof(fcall_info);
	fcall_info.function_table = EG(function_table);
	ZVAL_STR(&fcall_info.function_name, zend_string_copy(EG(autoload_func)->common.function_name));
	fcall_info.symbol_table = NULL;
	fcall_info.retval = &local_retval;
	fcall_info.param_count = 1;
	fcall_info.params = args;
	fcall_info.object = NULL;
	fcall_info.no_separation = 1;

	fcall_cache.initialized = 1;
	fcall_cache.function_handler = EG(autoload_func);
	fcall_cache.calling_scope = NULL;
	fcall_cache.called_scope = NULL;
	fcall_cache.object = NULL;

	zend_exception_save(TSRMLS_C);
	retval = zend_call_function(&fcall_info, &fcall_cache TSRMLS_CC);
	zend_exception_restore(TSRMLS_C);

	zval_ptr_dtor(&args[0]);
	zval_dtor(&fcall_info.function_name);

	zend_hash_del(EG(in_autoload), lc_name);

	zval_ptr_dtor(&local_retval);

	if (retval == SUCCESS) {
		ce = zend_hash_find_ptr(EG(class_table), lc_name);
	}
	if (!key) {
		zend_string_free(lc_name);
	}
	return ce;
}
/* }}} */

ZEND_API zend_class_entry *zend_lookup_class(zend_string *name TSRMLS_DC) /* {{{ */
{
	return zend_lookup_class_ex(name, NULL, 1 TSRMLS_CC);
}
/* }}} */

ZEND_API int zend_eval_stringl(char *str, int str_len, zval *retval_ptr, char *string_name TSRMLS_DC) /* {{{ */
{
	zval pv;
	zend_op_array *new_op_array;
	uint32_t original_compiler_options;
	int retval;

	if (retval_ptr) {
		ZVAL_NEW_STR(&pv, zend_string_alloc(str_len + sizeof("return ;")-1, 1));
		memcpy(Z_STRVAL(pv), "return ", sizeof("return ") - 1);
		memcpy(Z_STRVAL(pv) + sizeof("return ") - 1, str, str_len);
		Z_STRVAL(pv)[Z_STRLEN(pv) - 1] = ';';
		Z_STRVAL(pv)[Z_STRLEN(pv)] = '\0';
	} else {
		ZVAL_STRINGL(&pv, str, str_len);
	}

	/*printf("Evaluating '%s'\n", pv.value.str.val);*/

	original_compiler_options = CG(compiler_options);
	CG(compiler_options) = ZEND_COMPILE_DEFAULT_FOR_EVAL;
	new_op_array = zend_compile_string(&pv, string_name TSRMLS_CC);
	CG(compiler_options) = original_compiler_options;

	if (new_op_array) {
		zval local_retval;

		EG(no_extensions)=1;		

		zend_try {
			ZVAL_UNDEF(&local_retval);
			zend_execute(new_op_array, &local_retval TSRMLS_CC);
		} zend_catch {
			destroy_op_array(new_op_array TSRMLS_CC);
			efree_size(new_op_array, sizeof(zend_op_array));
			zend_bailout();
		} zend_end_try();

		if (Z_TYPE(local_retval) != IS_UNDEF) {
			if (retval_ptr) {
				ZVAL_COPY_VALUE(retval_ptr, &local_retval);
			} else {
				zval_ptr_dtor(&local_retval);
			}
		} else {
			if (retval_ptr) {
				ZVAL_NULL(retval_ptr);
			}
		}

		EG(no_extensions)=0;
		destroy_op_array(new_op_array TSRMLS_CC);
		efree_size(new_op_array, sizeof(zend_op_array));
		retval = SUCCESS;
	} else {
		retval = FAILURE;
	}
	zval_dtor(&pv);
	return retval;
}
/* }}} */

ZEND_API int zend_eval_string(char *str, zval *retval_ptr, char *string_name TSRMLS_DC) /* {{{ */
{
	return zend_eval_stringl(str, strlen(str), retval_ptr, string_name TSRMLS_CC);
}
/* }}} */

ZEND_API int zend_eval_stringl_ex(char *str, int str_len, zval *retval_ptr, char *string_name, int handle_exceptions TSRMLS_DC) /* {{{ */
{
	int result;

	result = zend_eval_stringl(str, str_len, retval_ptr, string_name TSRMLS_CC);
	if (handle_exceptions && EG(exception)) {
		zend_exception_error(EG(exception), E_ERROR TSRMLS_CC);
		result = FAILURE;
	}
	return result;
}
/* }}} */

ZEND_API int zend_eval_string_ex(char *str, zval *retval_ptr, char *string_name, int handle_exceptions TSRMLS_DC) /* {{{ */
{
	return zend_eval_stringl_ex(str, strlen(str), retval_ptr, string_name, handle_exceptions TSRMLS_CC);
}
/* }}} */

ZEND_API void zend_timeout(int dummy) /* {{{ */
{
	TSRMLS_FETCH();

	if (zend_on_timeout) {
#ifdef ZEND_SIGNALS
		/*
		   We got here because we got a timeout signal, so we are in a signal handler
		   at this point. However, we want to be able to timeout any user-supplied
		   shutdown functions, so pretend we are not in a signal handler while we are
		   calling these
		*/
		SIGG(running) = 0;
#endif
		zend_on_timeout(EG(timeout_seconds) TSRMLS_CC);
	}

	zend_error(E_ERROR, "Maximum execution time of %pd second%s exceeded", EG(timeout_seconds), EG(timeout_seconds) == 1 ? "" : "s");
}
/* }}} */

#ifdef ZEND_WIN32
static LRESULT CALLBACK zend_timeout_WndProc(HWND hWnd, UINT message, WPARAM wParam, LPARAM lParam) /* {{{ */
{
	switch (message) {
		case WM_DESTROY:
			PostQuitMessage(0);
			break;
		case WM_REGISTER_ZEND_TIMEOUT:
			/* wParam is the thread id pointer, lParam is the timeout amount in seconds */
			if (lParam == 0) {
				KillTimer(timeout_window, wParam);
			} else {
#ifdef ZTS
				void ***tsrm_ls;
#endif
				SetTimer(timeout_window, wParam, lParam*1000, NULL);
#ifdef ZTS
				tsrm_ls = ts_resource_ex(0, &wParam);
				if (!tsrm_ls) {
					/* shouldn't normally happen */
					break;
				}
#endif
				EG(timed_out) = 0;
			}
			break;
		case WM_UNREGISTER_ZEND_TIMEOUT:
			/* wParam is the thread id pointer */
			KillTimer(timeout_window, wParam);
			break;
		case WM_TIMER: {
#ifdef ZTS
				void ***tsrm_ls;

				tsrm_ls = ts_resource_ex(0, &wParam);
				if (!tsrm_ls) {
					/* Thread died before receiving its timeout? */
					break;
				}
#endif
				KillTimer(timeout_window, wParam);
				EG(timed_out) = 1;
			}
			break;
		default:
			return DefWindowProc(hWnd, message, wParam, lParam);
	}
	return 0;
}
/* }}} */

static unsigned __stdcall timeout_thread_proc(void *pArgs) /* {{{ */
{
	MSG message;

	wc.style=0;
	wc.lpfnWndProc = zend_timeout_WndProc;
	wc.cbClsExtra=0;
	wc.cbWndExtra=0;
	wc.hInstance=NULL;
	wc.hIcon=NULL;
	wc.hCursor=NULL;
	wc.hbrBackground=(HBRUSH)(COLOR_BACKGROUND + 5);
	wc.lpszMenuName=NULL;
	wc.lpszClassName = "Zend Timeout Window";
	if (!RegisterClass(&wc)) {
		return -1;
	}
	timeout_window = CreateWindow(wc.lpszClassName, wc.lpszClassName, 0, CW_USEDEFAULT, CW_USEDEFAULT, CW_USEDEFAULT, CW_USEDEFAULT, NULL, NULL, NULL, NULL);
	SetEvent(timeout_thread_event);
	while (GetMessage(&message, NULL, 0, 0)) {
		SendMessage(timeout_window, message.message, message.wParam, message.lParam);
		if (message.message == WM_QUIT) {
			break;
		}
	}
	DestroyWindow(timeout_window);
	UnregisterClass(wc.lpszClassName, NULL);
	SetEvent(timeout_thread_handle);
	return 0;
}
/* }}} */

void zend_init_timeout_thread(void) /* {{{ */
{
	timeout_thread_event = CreateEvent(NULL, FALSE, FALSE, NULL);
	timeout_thread_handle = CreateEvent(NULL, FALSE, FALSE, NULL);
	_beginthreadex(NULL, 0, timeout_thread_proc, NULL, 0, &timeout_thread_id);
	WaitForSingleObject(timeout_thread_event, INFINITE);
}
/* }}} */

void zend_shutdown_timeout_thread(void) /* {{{ */
{
	if (!timeout_thread_initialized) {
		return;
	}
	PostThreadMessage(timeout_thread_id, WM_QUIT, 0, 0);

	/* Wait for thread termination */
	WaitForSingleObject(timeout_thread_handle, 5000);
	CloseHandle(timeout_thread_handle);
	timeout_thread_initialized = 0;
}
/* }}} */

#endif

/* This one doesn't exists on QNX */
#ifndef SIGPROF
#define SIGPROF 27
#endif

void zend_set_timeout(zend_long seconds, int reset_signals) /* {{{ */
{
	TSRMLS_FETCH();

	EG(timeout_seconds) = seconds;

#ifdef ZEND_WIN32
	if(!seconds) {
		return;
	}
	if (timeout_thread_initialized == 0 && InterlockedIncrement(&timeout_thread_initialized) == 1) {
		/* We start up this process-wide thread here and not in zend_startup(), because if Zend
		 * is initialized inside a DllMain(), you're not supposed to start threads from it.
		 */
		zend_init_timeout_thread();
	}
	PostThreadMessage(timeout_thread_id, WM_REGISTER_ZEND_TIMEOUT, (WPARAM) GetCurrentThreadId(), (LPARAM) seconds);
#else
#	ifdef HAVE_SETITIMER
	{
		struct itimerval t_r;		/* timeout requested */
		int signo;

		if(seconds) {
			t_r.it_value.tv_sec = seconds;
			t_r.it_value.tv_usec = t_r.it_interval.tv_sec = t_r.it_interval.tv_usec = 0;

#	ifdef __CYGWIN__
			setitimer(ITIMER_REAL, &t_r, NULL);
		}
		signo = SIGALRM;
#	else
			setitimer(ITIMER_PROF, &t_r, NULL);
		}
		signo = SIGPROF;
#	endif

		if (reset_signals) {
#	ifdef ZEND_SIGNALS
			zend_signal(signo, zend_timeout TSRMLS_CC);
#	else
			sigset_t sigset;

			signal(signo, zend_timeout);
			sigemptyset(&sigset);
			sigaddset(&sigset, signo);
			sigprocmask(SIG_UNBLOCK, &sigset, NULL);
#	endif
		}
	}
#	endif /* HAVE_SETITIMER */
#endif
}
/* }}} */

void zend_unset_timeout(TSRMLS_D) /* {{{ */
{
#ifdef ZEND_WIN32
	if(timeout_thread_initialized) {
		PostThreadMessage(timeout_thread_id, WM_UNREGISTER_ZEND_TIMEOUT, (WPARAM) GetCurrentThreadId(), (LPARAM) 0);
	}
#else
#	ifdef HAVE_SETITIMER
	if (EG(timeout_seconds)) {
		struct itimerval no_timeout;

		no_timeout.it_value.tv_sec = no_timeout.it_value.tv_usec = no_timeout.it_interval.tv_sec = no_timeout.it_interval.tv_usec = 0;

#ifdef __CYGWIN__
		setitimer(ITIMER_REAL, &no_timeout, NULL);
#else
		setitimer(ITIMER_PROF, &no_timeout, NULL);
#endif
	}
#	endif
#endif
}
/* }}} */

zend_class_entry *zend_fetch_class(zend_string *class_name, int fetch_type TSRMLS_DC) /* {{{ */
{
	zend_class_entry *ce;
	int use_autoload = (fetch_type & ZEND_FETCH_CLASS_NO_AUTOLOAD) == 0;
	int silent       = (fetch_type & ZEND_FETCH_CLASS_SILENT) != 0;

	fetch_type &= ZEND_FETCH_CLASS_MASK;

check_fetch_type:
	switch (fetch_type) {
		case ZEND_FETCH_CLASS_SELF:
			if (!EG(scope)) {
				zend_error(E_ERROR, "Cannot access self:: when no class scope is active");
			}
			return EG(scope);
		case ZEND_FETCH_CLASS_PARENT:
			if (!EG(scope)) {
				zend_error(E_ERROR, "Cannot access parent:: when no class scope is active");
			}
			if (!EG(scope)->parent) {
				zend_error(E_ERROR, "Cannot access parent:: when current class scope has no parent");
			}
			return EG(scope)->parent;
		case ZEND_FETCH_CLASS_STATIC:
			if (!EG(current_execute_data) || !EG(current_execute_data)->called_scope) {
				zend_error(E_ERROR, "Cannot access static:: when no class scope is active");
			}
			return EG(current_execute_data)->called_scope;
		case ZEND_FETCH_CLASS_AUTO: {
				fetch_type = zend_get_class_fetch_type(class_name);
				if (fetch_type!=ZEND_FETCH_CLASS_DEFAULT) {
					goto check_fetch_type;
				}
			}
			break;
	}

	if ((ce = zend_lookup_class_ex(class_name, NULL, use_autoload TSRMLS_CC)) == NULL) {
		if (use_autoload) {
			if (!silent && !EG(exception)) {
				if (fetch_type == ZEND_FETCH_CLASS_INTERFACE) {
					zend_error(E_ERROR, "Interface '%s' not found", class_name->val);
				} else if (fetch_type == ZEND_FETCH_CLASS_TRAIT) {
                	zend_error(E_ERROR, "Trait '%s' not found", class_name->val);
                } else {
					zend_error(E_ERROR, "Class '%s' not found", class_name->val);
				}
			}
		}
		return NULL;
	}
	return ce;
}
/* }}} */

zend_class_entry *zend_fetch_class_by_name(zend_string *class_name, const zval *key, int fetch_type TSRMLS_DC) /* {{{ */
{
	zend_class_entry *ce;
	int use_autoload = (fetch_type & ZEND_FETCH_CLASS_NO_AUTOLOAD) == 0;

	if ((ce = zend_lookup_class_ex(class_name, key, use_autoload TSRMLS_CC)) == NULL) {
		if (use_autoload) {
			if ((fetch_type & ZEND_FETCH_CLASS_SILENT) == 0 && !EG(exception)) {
				if ((fetch_type & ZEND_FETCH_CLASS_MASK) == ZEND_FETCH_CLASS_INTERFACE) {
					zend_error(E_ERROR, "Interface '%s' not found", class_name->val);
				} else if ((fetch_type & ZEND_FETCH_CLASS_MASK) == ZEND_FETCH_CLASS_TRAIT) {
					zend_error(E_ERROR, "Trait '%s' not found", class_name->val);
				} else {
					zend_error(E_ERROR, "Class '%s' not found", class_name->val);
				}
			}
		}
		return NULL;
	}
	return ce;
}
/* }}} */

#define MAX_ABSTRACT_INFO_CNT 3
#define MAX_ABSTRACT_INFO_FMT "%s%s%s%s"
#define DISPLAY_ABSTRACT_FN(idx) \
	ai.afn[idx] ? ZEND_FN_SCOPE_NAME(ai.afn[idx]) : "", \
	ai.afn[idx] ? "::" : "", \
	ai.afn[idx] ? ai.afn[idx]->common.function_name->val : "", \
	ai.afn[idx] && ai.afn[idx + 1] ? ", " : (ai.afn[idx] && ai.cnt > MAX_ABSTRACT_INFO_CNT ? ", ..." : "")

typedef struct _zend_abstract_info {
	zend_function *afn[MAX_ABSTRACT_INFO_CNT + 1];
	int cnt;
	int ctor;
} zend_abstract_info;

static void zend_verify_abstract_class_function(zend_function *fn, zend_abstract_info *ai TSRMLS_DC) /* {{{ */
{
	if (fn->common.fn_flags & ZEND_ACC_ABSTRACT) {
		if (ai->cnt < MAX_ABSTRACT_INFO_CNT) {
			ai->afn[ai->cnt] = fn;
		}
		if (fn->common.fn_flags & ZEND_ACC_CTOR) {
			if (!ai->ctor) {
				ai->cnt++;
				ai->ctor = 1;
			} else {
				ai->afn[ai->cnt] = NULL;
			}
		} else {
			ai->cnt++;
		}
	}
}
/* }}} */

void zend_verify_abstract_class(zend_class_entry *ce TSRMLS_DC) /* {{{ */
{
	zend_function *func;
	zend_abstract_info ai;

	if ((ce->ce_flags & ZEND_ACC_IMPLICIT_ABSTRACT_CLASS) && !(ce->ce_flags & ZEND_ACC_EXPLICIT_ABSTRACT_CLASS)) {
		memset(&ai, 0, sizeof(ai));

		ZEND_HASH_FOREACH_PTR(&ce->function_table, func) {
			zend_verify_abstract_class_function(func, &ai TSRMLS_CC);
		} ZEND_HASH_FOREACH_END();

		if (ai.cnt) {
			zend_error(E_ERROR, "Class %s contains %d abstract method%s and must therefore be declared abstract or implement the remaining methods (" MAX_ABSTRACT_INFO_FMT MAX_ABSTRACT_INFO_FMT MAX_ABSTRACT_INFO_FMT ")",
				ce->name->val, ai.cnt,
				ai.cnt > 1 ? "s" : "",
				DISPLAY_ABSTRACT_FN(0),
				DISPLAY_ABSTRACT_FN(1),
				DISPLAY_ABSTRACT_FN(2)
				);
		}
	}
}
/* }}} */

ZEND_API int zend_delete_global_variable(zend_string *name TSRMLS_DC) /* {{{ */
{
    return zend_hash_del_ind(&EG(symbol_table).ht, name);
}
/* }}} */

ZEND_API zend_array *zend_rebuild_symbol_table(TSRMLS_D) /* {{{ */
{
	uint32_t i;
	zend_execute_data *ex;
	zend_array *symbol_table;

	/* Search for last called user function */
	ex = EG(current_execute_data);
	while (ex && (!ex->func || !ZEND_USER_CODE(ex->func->common.type))) {
		ex = ex->prev_execute_data;
	}
	if (!ex) {
		return NULL;
	}
	if (ex->symbol_table) {
		return ex->symbol_table;
	}

	if (EG(symtable_cache_ptr) >= EG(symtable_cache)) {
		/*printf("Cache hit!  Reusing %x\n", symtable_cache[symtable_cache_ptr]);*/
		symbol_table = ex->symbol_table = *(EG(symtable_cache_ptr)--);
	} else {
		symbol_table = ex->symbol_table = emalloc(sizeof(zend_array));
		GC_REFCOUNT(symbol_table) = 0;
		GC_TYPE_INFO(symbol_table) = IS_ARRAY;
		zend_hash_init(&symbol_table->ht, ex->func->op_array.last_var, NULL, ZVAL_PTR_DTOR, 0);
		/*printf("Cache miss!  Initialized %x\n", EG(active_symbol_table));*/
	}
	for (i = 0; i < ex->func->op_array.last_var; i++) {
		zval zv;

		ZVAL_INDIRECT(&zv, EX_VAR_NUM_2(ex, i));
		zend_hash_add_new(&symbol_table->ht,
			ex->func->op_array.vars[i], &zv);
	}
	return symbol_table;
}
/* }}} */

ZEND_API void zend_attach_symbol_table(zend_execute_data *execute_data) /* {{{ */
{
	int i;
	zend_op_array *op_array = &execute_data->func->op_array;
	HashTable *ht = &execute_data->symbol_table->ht;
	
	/* copy real values from symbol table into CV slots and create
	   INDIRECT references to CV in symbol table  */
	for (i = 0; i < op_array->last_var; i++) {
		zval *zv = zend_hash_find(ht, op_array->vars[i]);

		if (zv) {
			if (Z_TYPE_P(zv) == IS_INDIRECT) {
				zval *val = Z_INDIRECT_P(zv);
				if (Z_TYPE_P(val) == IS_UNDEF) {
					ZVAL_UNDEF(EX_VAR_NUM(i));
				} else {
					ZVAL_COPY_VALUE(EX_VAR_NUM(i), val);
				}
			} else {
				ZVAL_COPY_VALUE(EX_VAR_NUM(i), zv);
			}
		} else {
			ZVAL_UNDEF(EX_VAR_NUM(i));
			zv = zend_hash_update(ht, op_array->vars[i], EX_VAR_NUM(i));
		}
		ZVAL_INDIRECT(zv, EX_VAR_NUM(i));
	}
}
/* }}} */

ZEND_API void zend_detach_symbol_table(zend_execute_data *execute_data) /* {{{ */
{
	int i;
	zend_op_array *op_array = &execute_data->func->op_array;
	HashTable *ht = &execute_data->symbol_table->ht;
	
	/* copy real values from CV slots into symbol table */
	for (i = 0; i < op_array->last_var; i++) {
		if (Z_TYPE_P(EX_VAR_NUM(i)) == IS_UNDEF) {
			zend_hash_del(ht, op_array->vars[i]);
		} else {
			zend_hash_update(ht, op_array->vars[i], EX_VAR_NUM(i));
			ZVAL_UNDEF(EX_VAR_NUM(i));
		}
	}
}
/* }}} */

ZEND_API int zend_set_local_var(zend_string *name, zval *value, int force TSRMLS_DC) /* {{{ */
{
	zend_execute_data *execute_data = EG(current_execute_data);

	while (execute_data && (!execute_data->func || !ZEND_USER_CODE(execute_data->func->common.type))) {
		execute_data = execute_data->prev_execute_data;
	}

	if (execute_data) {
		if (!execute_data->symbol_table) {
			zend_ulong h = zend_string_hash_val(name);
			zend_op_array *op_array = &execute_data->func->op_array;
			int i;

			for (i = 0; i < op_array->last_var; i++) {
				if (op_array->vars[i]->h == h &&
				    op_array->vars[i]->len == name->len &&
				    memcmp(op_array->vars[i]->val, name->val, name->len) == 0) {
					ZVAL_COPY_VALUE(EX_VAR_NUM(i), value);
					return SUCCESS;
				}
			}
			if (force) {
				zend_array *symbol_table = zend_rebuild_symbol_table(TSRMLS_C);
				if (symbol_table) {
					return zend_hash_update(&symbol_table->ht, name, value) ? SUCCESS : FAILURE;;
				}
			}
		} else {
			return (zend_hash_update_ind(&execute_data->symbol_table->ht, name, value) != NULL) ? SUCCESS : FAILURE;
		}
	}
	return FAILURE;
}
/* }}} */

ZEND_API int zend_set_local_var_str(const char *name, int len, zval *value, int force TSRMLS_DC) /* {{{ */
{
	zend_execute_data *execute_data = EG(current_execute_data);

	while (execute_data && (!execute_data->func || !ZEND_USER_CODE(execute_data->func->common.type))) {
		execute_data = execute_data->prev_execute_data;
	}

	if (execute_data) {
		if (!execute_data->symbol_table) {
			zend_ulong h = zend_hash_func(name, len);
			zend_op_array *op_array = &execute_data->func->op_array;
			int i;

			for (i = 0; i < op_array->last_var; i++) {
				if (op_array->vars[i]->h == h &&
				    op_array->vars[i]->len == len &&
				    memcmp(op_array->vars[i]->val, name, len) == 0) {
					zval_ptr_dtor(EX_VAR_NUM(i));
					ZVAL_COPY_VALUE(EX_VAR_NUM(i), value);
					return SUCCESS;
				}
			}

			if (force) {
				zend_array *symbol_table = zend_rebuild_symbol_table(TSRMLS_C);
				if (symbol_table) {
					return zend_hash_str_update(&symbol_table->ht, name, len, value) ? SUCCESS : FAILURE;;
				}
			}
		} else {
			return (zend_hash_str_update_ind(&execute_data->symbol_table->ht, name, len, value) != NULL) ? SUCCESS : FAILURE;
		}
	}
	return FAILURE;
}
/* }}} */

/*
 * Local variables:
 * tab-width: 4
 * c-basic-offset: 4
 * indent-tabs-mode: t
 * End:
 */<|MERGE_RESOLUTION|>--- conflicted
+++ resolved
@@ -110,11 +110,7 @@
 }
 /* }}} */
 
-<<<<<<< HEAD
-static int clean_non_persistent_function_full(zval *zv TSRMLS_DC) /* {{{ */
-=======
-ZEND_API int clean_non_persistent_function_full(zend_function *function TSRMLS_DC) /* {{{ */
->>>>>>> 57f82819
+ZEND_API int clean_non_persistent_function_full(zval *zv TSRMLS_DC) /* {{{ */
 {
 	zend_function *function = Z_PTR_P(zv);
 	return (function->type == ZEND_INTERNAL_FUNCTION) ? ZEND_HASH_APPLY_KEEP : ZEND_HASH_APPLY_REMOVE;
@@ -128,11 +124,7 @@
 }
 /* }}} */
 
-<<<<<<< HEAD
-static int clean_non_persistent_class_full(zval *zv TSRMLS_DC) /* {{{ */
-=======
-ZEND_API int clean_non_persistent_class_full(zend_class_entry **ce TSRMLS_DC) /* {{{ */
->>>>>>> 57f82819
+ZEND_API int clean_non_persistent_class_full(zval *zv TSRMLS_DC) /* {{{ */
 {
 	zend_class_entry *ce = Z_PTR_P(zv);
 	return (ce->type == ZEND_INTERNAL_CLASS) ? ZEND_HASH_APPLY_KEEP : ZEND_HASH_APPLY_REMOVE;
