--- conflicted
+++ resolved
@@ -545,113 +545,6 @@
 
 		Z_SET_REFCOUNT_P(p, refcount);
 		Z_SET_ISREF_TO_P(p, is_ref);
-<<<<<<< HEAD
-	} else if (Z_TYPE_P(p) == IS_CONSTANT_ARRAY) {
-		zval **element, *new_val;
-		char *str_index;
-		zend_size_t str_index_len;
-		zend_uint_t num_index;
-		int ret;
-
-		SEPARATE_ZVAL_IF_NOT_REF(pp);
-		p = *pp;
-		Z_TYPE_P(p) = IS_ARRAY;
-
-		if (!inline_change) {
-			zval *tmp;
-			HashTable *tmp_ht = NULL;
-
-			ALLOC_HASHTABLE(tmp_ht);
-			zend_hash_init(tmp_ht, zend_hash_num_elements(Z_ARRVAL_P(p)), NULL, ZVAL_PTR_DTOR, 0);
-			zend_hash_copy(tmp_ht, Z_ARRVAL_P(p), (copy_ctor_func_t) zval_deep_copy, (void *) &tmp, sizeof(zval *));
-			Z_ARRVAL_P(p) = tmp_ht;
-		}
-
-		/* First go over the array and see if there are any constant indices */
-		zend_hash_internal_pointer_reset(Z_ARRVAL_P(p));
-		while (zend_hash_get_current_data(Z_ARRVAL_P(p), (void **) &element) == SUCCESS) {
-			if (!(Z_TYPE_PP(element) & IS_CONSTANT_INDEX)) {
-				zend_hash_move_forward(Z_ARRVAL_P(p));
-				continue;
-			}
-			Z_TYPE_PP(element) &= ~IS_CONSTANT_INDEX;
-			if (zend_hash_get_current_key_ex(Z_ARRVAL_P(p), &str_index, &str_index_len, &num_index, 0, NULL) != HASH_KEY_IS_STRING) {
-				zend_hash_move_forward(Z_ARRVAL_P(p));
-				continue;
-			}
-			if (str_index[str_index_len - 2] == IS_CONSTANT_AST) {
-				zend_ast_evaluate(&const_value, *(zend_ast **)str_index, scope TSRMLS_CC);
-				zend_ast_destroy(*(zend_ast **)str_index);
-			} else if (!zend_get_constant_ex(str_index, str_index_len - 3, &const_value, scope, str_index[str_index_len - 2] TSRMLS_CC)) {
-				char *actual;
-				const char *save = str_index;
-				if ((colon = (char*)zend_memrchr(str_index, ':', str_index_len - 3))) {
-					zend_error(E_ERROR, "Undefined class constant '%s'", str_index);
-					str_index_len -= ((colon - str_index) + 1);
-					str_index = colon;
-				} else {
-					if (str_index[str_index_len - 2] & IS_CONSTANT_UNQUALIFIED) {
-						if ((actual = (char *)zend_memrchr(str_index, '\\', str_index_len - 3))) {
-							actual++;
-							str_index_len -= (actual - str_index);
-							str_index = actual;
-						}
-					}
-					if (str_index[0] == '\\') {
-						++str_index;
-						--str_index_len;
-					}
-					if (save[0] == '\\') {
-						++save;
-					}
-					if ((str_index[str_index_len - 2] & IS_CONSTANT_UNQUALIFIED) == 0) {
-						zend_error(E_ERROR, "Undefined constant '%s'", save);
-					}
-					zend_error(E_NOTICE, "Use of undefined constant %s - assumed '%s'",	str_index, str_index);
-				}
-				ZVAL_STRINGL(&const_value, str_index, str_index_len-3, 1);
-			}
-
-			if (Z_REFCOUNT_PP(element) > 1) {
-				ALLOC_ZVAL(new_val);
-				*new_val = **element;
-				zval_copy_ctor(new_val);
-				Z_SET_REFCOUNT_P(new_val, 1);
-				Z_UNSET_ISREF_P(new_val);
-
-				/* preserve this bit for inheritance */
-				Z_TYPE_PP(element) |= IS_CONSTANT_INDEX;
-				zval_ptr_dtor(element);
-				*element = new_val;
-			}
-
-			switch (Z_TYPE(const_value)) {
-				case IS_STRING:
-					ret = zend_symtable_update_current_key(Z_ARRVAL_P(p), Z_STRVAL(const_value), Z_STRSIZE(const_value) + 1, HASH_UPDATE_KEY_IF_BEFORE);
-					break;
-				case IS_BOOL:
-				case IS_INT:
-					ret = zend_hash_update_current_key_ex(Z_ARRVAL_P(p), HASH_KEY_IS_INT, NULL, 0, Z_IVAL(const_value), HASH_UPDATE_KEY_IF_BEFORE, NULL);
-					break;
-				case IS_DOUBLE:
-					ret = zend_hash_update_current_key_ex(Z_ARRVAL_P(p), HASH_KEY_IS_INT, NULL, 0, zend_dval_to_ival(Z_DVAL(const_value)), HASH_UPDATE_KEY_IF_BEFORE, NULL);
-					break;
-				case IS_NULL:
-					ret = zend_hash_update_current_key_ex(Z_ARRVAL_P(p), HASH_KEY_IS_STRING, "", 1, 0, HASH_UPDATE_KEY_IF_BEFORE, NULL);
-					break;
-				default:
-					ret = SUCCESS;
-					break;
-			}
-			if (ret == SUCCESS) {
-				zend_hash_move_forward(Z_ARRVAL_P(p));
-			}
-			zval_dtor(&const_value);
-		}
-		zend_hash_apply_with_argument(Z_ARRVAL_P(p), (apply_func_arg_t) zval_update_constant_inline_change, (void *) scope TSRMLS_CC);
-		zend_hash_internal_pointer_reset(Z_ARRVAL_P(p));
-=======
->>>>>>> 9e76e87c
 	} else if (Z_TYPE_P(p) == IS_CONSTANT_AST) {
 		SEPARATE_ZVAL_IF_NOT_REF(pp);
 		p = *pp;
