--- conflicted
+++ resolved
@@ -1175,7 +1175,6 @@
 #ifndef ZEND_WIN32
 static void zend_timeout_handler(int dummy) /* {{{ */
 {
-<<<<<<< HEAD
 #ifndef ZTS
     if (EG(timed_out)) {
 		/* Die on hard timeout */
@@ -1202,13 +1201,11 @@
 
 		output_len = snprintf(log_buffer, sizeof(log_buffer), "\nFatal error: Maximum execution time of " ZEND_LONG_FMT "+" ZEND_LONG_FMT " seconds exceeded (terminated) in %s on line %d\n", EG(timeout_seconds), EG(hard_timeout), error_filename, error_lineno);
 		if (output_len > 0) {
-			quiet_write(2, log_buffer, MIN(output_len, sizeof(log_buffer)));
+			write(2, log_buffer, MIN(output_len, sizeof(log_buffer)));
 		}
 		_exit(1);
     }
 #endif
-=======
->>>>>>> ff5a65d2
 
 	if (zend_on_timeout) {
 #ifdef ZEND_SIGNALS
