/*
   +----------------------------------------------------------------------+
   | Zend Engine                                                          |
   +----------------------------------------------------------------------+
   | Copyright (c) 1998-2016 Zend Technologies Ltd. (http://www.zend.com) |
   +----------------------------------------------------------------------+
   | This source file is subject to version 2.00 of the Zend license,     |
   | that is bundled with this package in the file LICENSE, and is        |
   | available through the world-wide-web at the following url:           |
   | http://www.zend.com/license/2_00.txt.                                |
   | If you did not receive a copy of the Zend license and are unable to  |
   | obtain it through the world-wide-web, please send a note to          |
   | license@zend.com so we can mail you a copy immediately.              |
   +----------------------------------------------------------------------+
   | Authors: Andi Gutmans <andi@zend.com>                                |
   |          Zeev Suraski <zeev@zend.com>                                |
   |          Dmitry Stogov <dmitry@zend.com>                             |
   +----------------------------------------------------------------------+
*/

/* $Id$ */

#include <stdio.h>
#include <signal.h>

#include "zend.h"
#include "zend_compile.h"
#include "zend_execute.h"
#include "zend_API.h"
#include "zend_stack.h"
#include "zend_constants.h"
#include "zend_extensions.h"
#include "zend_exceptions.h"
#include "zend_closures.h"
#include "zend_generators.h"
#include "zend_vm.h"
#include "zend_float.h"
#ifdef HAVE_SYS_TIME_H
#include <sys/time.h>
#endif
#ifdef HAVE_UNISTD_H
#include <unistd.h>
#endif

ZEND_API void (*zend_execute_ex)(zend_execute_data *execute_data);
ZEND_API void (*zend_execute_internal)(zend_execute_data *execute_data, zval *return_value);

/* true globals */
ZEND_API const zend_fcall_info empty_fcall_info = { 0, {{0}, {{0}}, {0}}, NULL, NULL, NULL, 0, 0 };
ZEND_API const zend_fcall_info_cache empty_fcall_info_cache = { 0, NULL, NULL, NULL, NULL };

#ifdef ZEND_WIN32
ZEND_TLS HANDLE tq_timer = NULL;
#endif

#if 0&&ZEND_DEBUG
static void (*original_sigsegv_handler)(int);
static void zend_handle_sigsegv(int dummy) /* {{{ */
{
	fflush(stdout);
	fflush(stderr);
	if (original_sigsegv_handler == zend_handle_sigsegv) {
		signal(SIGSEGV, original_sigsegv_handler);
	} else {
		signal(SIGSEGV, SIG_DFL);
	}
	{

		fprintf(stderr, "SIGSEGV caught on opcode %d on opline %d of %s() at %s:%d\n\n",
				active_opline->opcode,
				active_opline-EG(active_op_array)->opcodes,
				get_active_function_name(),
				zend_get_executed_filename(),
				zend_get_executed_lineno());
/* See http://support.microsoft.com/kb/190351 */
#ifdef ZEND_WIN32
		fflush(stderr);
#endif
	}
	if (original_sigsegv_handler!=zend_handle_sigsegv) {
		original_sigsegv_handler(dummy);
	}
}
/* }}} */
#endif

static void zend_extension_activator(zend_extension *extension) /* {{{ */
{
	if (extension->activate) {
		extension->activate();
	}
}
/* }}} */

static void zend_extension_deactivator(zend_extension *extension) /* {{{ */
{
	if (extension->deactivate) {
		extension->deactivate();
	}
}
/* }}} */

static int clean_non_persistent_function(zval *zv) /* {{{ */
{
	zend_function *function = Z_PTR_P(zv);
	return (function->type == ZEND_INTERNAL_FUNCTION) ? ZEND_HASH_APPLY_STOP : ZEND_HASH_APPLY_REMOVE;
}
/* }}} */

ZEND_API int clean_non_persistent_function_full(zval *zv) /* {{{ */
{
	zend_function *function = Z_PTR_P(zv);
	return (function->type == ZEND_INTERNAL_FUNCTION) ? ZEND_HASH_APPLY_KEEP : ZEND_HASH_APPLY_REMOVE;
}
/* }}} */

static int clean_non_persistent_class(zval *zv) /* {{{ */
{
	zend_class_entry *ce = Z_PTR_P(zv);
	return (ce->type == ZEND_INTERNAL_CLASS) ? ZEND_HASH_APPLY_STOP : ZEND_HASH_APPLY_REMOVE;
}
/* }}} */

ZEND_API int clean_non_persistent_class_full(zval *zv) /* {{{ */
{
	zend_class_entry *ce = Z_PTR_P(zv);
	return (ce->type == ZEND_INTERNAL_CLASS) ? ZEND_HASH_APPLY_KEEP : ZEND_HASH_APPLY_REMOVE;
}
/* }}} */

void init_executor(void) /* {{{ */
{
	zend_init_fpu();

	ZVAL_NULL(&EG(uninitialized_zval));
	ZVAL_ERROR(&EG(error_zval));
/* destroys stack frame, therefore makes core dumps worthless */
#if 0&&ZEND_DEBUG
	original_sigsegv_handler = signal(SIGSEGV, zend_handle_sigsegv);
#endif

	EG(symtable_cache_ptr) = EG(symtable_cache) - 1;
	EG(symtable_cache_limit) = EG(symtable_cache) + SYMTABLE_CACHE_SIZE - 1;
	EG(no_extensions) = 0;

	EG(function_table) = CG(function_table);
	EG(class_table) = CG(class_table);

	EG(in_autoload) = NULL;
	EG(autoload_func) = NULL;
	EG(error_handling) = EH_NORMAL;

	zend_vm_stack_init();

	zend_hash_init(&EG(symbol_table), 64, NULL, ZVAL_PTR_DTOR, 0);
	EG(valid_symbol_table) = 1;

	zend_llist_apply(&zend_extensions, (llist_apply_func_t) zend_extension_activator);

	zend_hash_init(&EG(included_files), 8, NULL, NULL, 0);

	EG(ticks_count) = 0;

	ZVAL_UNDEF(&EG(user_error_handler));

	EG(current_execute_data) = NULL;

	zend_stack_init(&EG(user_error_handlers_error_reporting), sizeof(int));
	zend_stack_init(&EG(user_error_handlers), sizeof(zval));
	zend_stack_init(&EG(user_exception_handlers), sizeof(zval));

	zend_objects_store_init(&EG(objects_store), 1024);

	EG(full_tables_cleanup) = 0;
	EG(vm_interrupt) = 0;
	EG(timed_out) = 0;

	EG(exception) = NULL;
	EG(prev_exception) = NULL;

	EG(fake_scope) = NULL;

	EG(ht_iterators_count) = sizeof(EG(ht_iterators_slots)) / sizeof(HashTableIterator);
	EG(ht_iterators_used) = 0;
	EG(ht_iterators) = EG(ht_iterators_slots);
	memset(EG(ht_iterators), 0, sizeof(EG(ht_iterators_slots)));

	EG(active) = 1;
}
/* }}} */

static int zval_call_destructor(zval *zv) /* {{{ */
{
	if (Z_TYPE_P(zv) == IS_INDIRECT) {
		zv = Z_INDIRECT_P(zv);
	}
	if (Z_TYPE_P(zv) == IS_OBJECT && Z_REFCOUNT_P(zv) == 1) {
		return ZEND_HASH_APPLY_REMOVE;
	} else {
		return ZEND_HASH_APPLY_KEEP;
	}
}
/* }}} */

static void zend_unclean_zval_ptr_dtor(zval *zv) /* {{{ */
{
	if (Z_TYPE_P(zv) == IS_INDIRECT) {
		zv = Z_INDIRECT_P(zv);
	}
	i_zval_ptr_dtor(zv ZEND_FILE_LINE_CC);
}
/* }}} */

static void zend_throw_or_error(int fetch_type, zend_class_entry *exception_ce, const char *format, ...) /* {{{ */
{
	va_list va;
	char *message = NULL;

	va_start(va, format);
	zend_vspprintf(&message, 0, format, va);

	if (fetch_type & ZEND_FETCH_CLASS_EXCEPTION) {
		zend_throw_error(exception_ce, "%s", message);
	} else {
		zend_error(E_ERROR, "%s", message);
	}

	efree(message);
	va_end(va);
}
/* }}} */

void shutdown_destructors(void) /* {{{ */
{
	if (CG(unclean_shutdown)) {
		EG(symbol_table).pDestructor = zend_unclean_zval_ptr_dtor;
	}
	zend_try {
		uint32_t symbols;
		do {
			symbols = zend_hash_num_elements(&EG(symbol_table));
			zend_hash_reverse_apply(&EG(symbol_table), (apply_func_t) zval_call_destructor);
		} while (symbols != zend_hash_num_elements(&EG(symbol_table)));
		zend_objects_store_call_destructors(&EG(objects_store));
	} zend_catch {
		/* if we couldn't destruct cleanly, mark all objects as destructed anyway */
		zend_objects_store_mark_destructed(&EG(objects_store));
	} zend_end_try();
}
/* }}} */

void shutdown_executor(void) /* {{{ */
{
	zend_function *func;
	zend_class_entry *ce;

	zend_try {

/* Removed because this can not be safely done, e.g. in this situation:
   Object 1 creates object 2
   Object 3 holds reference to object 2.
   Now when 1 and 2 are destroyed, 3 can still access 2 in its destructor, with
   very problematic results */
/* 		zend_objects_store_call_destructors(&EG(objects_store)); */

/* Moved after symbol table cleaners, because  some of the cleaners can call
   destructors, which would use EG(symtable_cache_ptr) and thus leave leaks */
/*		while (EG(symtable_cache_ptr)>=EG(symtable_cache)) {
			zend_hash_destroy(*EG(symtable_cache_ptr));
			efree(*EG(symtable_cache_ptr));
			EG(symtable_cache_ptr)--;
		}
*/
		zend_llist_apply(&zend_extensions, (llist_apply_func_t) zend_extension_deactivator);

		if (CG(unclean_shutdown)) {
			EG(symbol_table).pDestructor = zend_unclean_zval_ptr_dtor;
		}
		zend_hash_graceful_reverse_destroy(&EG(symbol_table));
	} zend_end_try();
	EG(valid_symbol_table) = 0;

	zend_try {
		zval *zeh;
		/* remove error handlers before destroying classes and functions,
		 * so that if handler used some class, crash would not happen */
		if (Z_TYPE(EG(user_error_handler)) != IS_UNDEF) {
			zeh = &EG(user_error_handler);
			zval_ptr_dtor(zeh);
			ZVAL_UNDEF(&EG(user_error_handler));
		}

		if (Z_TYPE(EG(user_exception_handler)) != IS_UNDEF) {
			zeh = &EG(user_exception_handler);
			zval_ptr_dtor(zeh);
			ZVAL_UNDEF(&EG(user_exception_handler));
		}

		zend_stack_clean(&EG(user_error_handlers_error_reporting), NULL, 1);
		zend_stack_clean(&EG(user_error_handlers), (void (*)(void *))ZVAL_PTR_DTOR, 1);
		zend_stack_clean(&EG(user_exception_handlers), (void (*)(void *))ZVAL_PTR_DTOR, 1);
	} zend_end_try();

	zend_try {
		/* Cleanup static data for functions and arrays.
		 * We need a separate cleanup stage because of the following problem:
		 * Suppose we destroy class X, which destroys the class's function table,
		 * and in the function table we have function foo() that has static $bar.
		 * Now if an object of class X is assigned to $bar, its destructor will be
		 * called and will fail since X's function table is in mid-destruction.
		 * So we want first of all to clean up all data and then move to tables destruction.
		 * Note that only run-time accessed data need to be cleaned up, pre-defined data can
		 * not contain objects and thus are not probelmatic */
		if (EG(full_tables_cleanup)) {
			ZEND_HASH_FOREACH_PTR(EG(function_table), func) {
				if (func->type == ZEND_USER_FUNCTION) {
					zend_cleanup_op_array_data((zend_op_array *) func);
				}
			} ZEND_HASH_FOREACH_END();
			ZEND_HASH_REVERSE_FOREACH_PTR(EG(class_table), ce) {
				if (ce->type == ZEND_USER_CLASS) {
					zend_cleanup_user_class_data(ce);
				} else {
					zend_cleanup_internal_class_data(ce);
				}
			} ZEND_HASH_FOREACH_END();
		} else {
			ZEND_HASH_REVERSE_FOREACH_PTR(EG(function_table), func) {
				if (func->type != ZEND_USER_FUNCTION) {
					break;
				}
				zend_cleanup_op_array_data((zend_op_array *) func);
			} ZEND_HASH_FOREACH_END();
			ZEND_HASH_REVERSE_FOREACH_PTR(EG(class_table), ce) {
				if (ce->type != ZEND_USER_CLASS) {
					break;
				}
				zend_cleanup_user_class_data(ce);
			} ZEND_HASH_FOREACH_END();
			zend_cleanup_internal_classes();
		}
	} zend_end_try();

	zend_try {
		zend_llist_destroy(&CG(open_files));
	} zend_end_try();

	zend_try {
		zend_close_rsrc_list(&EG(regular_list));
	} zend_end_try();

#if ZEND_DEBUG
	if (GC_G(gc_enabled) && !CG(unclean_shutdown)) {
		gc_collect_cycles();
	}
#endif

	zend_try {
		zend_objects_store_free_object_storage(&EG(objects_store));

		zend_vm_stack_destroy();

		/* Destroy all op arrays */
		if (EG(full_tables_cleanup)) {
			zend_hash_reverse_apply(EG(function_table), clean_non_persistent_function_full);
			zend_hash_reverse_apply(EG(class_table), clean_non_persistent_class_full);
		} else {
			zend_hash_reverse_apply(EG(function_table), clean_non_persistent_function);
			zend_hash_reverse_apply(EG(class_table), clean_non_persistent_class);
		}

		while (EG(symtable_cache_ptr)>=EG(symtable_cache)) {
			zend_hash_destroy(*EG(symtable_cache_ptr));
			FREE_HASHTABLE(*EG(symtable_cache_ptr));
			EG(symtable_cache_ptr)--;
		}
	} zend_end_try();

	zend_try {
		clean_non_persistent_constants();
	} zend_end_try();

	zend_try {
#if 0&&ZEND_DEBUG
	signal(SIGSEGV, original_sigsegv_handler);
#endif

		zend_hash_destroy(&EG(included_files));

		zend_stack_destroy(&EG(user_error_handlers_error_reporting));
		zend_stack_destroy(&EG(user_error_handlers));
		zend_stack_destroy(&EG(user_exception_handlers));
		zend_objects_store_destroy(&EG(objects_store));
		if (EG(in_autoload)) {
			zend_hash_destroy(EG(in_autoload));
			FREE_HASHTABLE(EG(in_autoload));
		}
	} zend_end_try();

	zend_shutdown_fpu();

#if ZEND_DEBUG
	if (EG(ht_iterators_used) && !CG(unclean_shutdown)) {
		zend_error(E_WARNING, "Leaked %" PRIu32 " hashtable iterators", EG(ht_iterators_used));
	}
#endif

	EG(ht_iterators_used) = 0;
	if (EG(ht_iterators) != EG(ht_iterators_slots)) {
		efree(EG(ht_iterators));
	}

	EG(active) = 0;
}
/* }}} */

/* return class name and "::" or "". */
ZEND_API const char *get_active_class_name(const char **space) /* {{{ */
{
	zend_function *func;

	if (!zend_is_executing()) {
		if (space) {
			*space = "";
		}
		return "";
	}

	func = EG(current_execute_data)->func;
	switch (func->type) {
		case ZEND_USER_FUNCTION:
		case ZEND_INTERNAL_FUNCTION:
		{
			zend_class_entry *ce = func->common.scope;

			if (space) {
				*space = ce ? "::" : "";
			}
			return ce ? ZSTR_VAL(ce->name) : "";
		}
		default:
			if (space) {
				*space = "";
			}
			return "";
	}
}
/* }}} */

ZEND_API const char *get_active_function_name(void) /* {{{ */
{
	zend_function *func;

	if (!zend_is_executing()) {
		return NULL;
	}
	func = EG(current_execute_data)->func;
	switch (func->type) {
		case ZEND_USER_FUNCTION: {
				zend_string *function_name = func->common.function_name;

				if (function_name) {
					return ZSTR_VAL(function_name);
				} else {
					return "main";
				}
			}
			break;
		case ZEND_INTERNAL_FUNCTION:
			return ZSTR_VAL(func->common.function_name);
			break;
		default:
			return NULL;
	}
}
/* }}} */

ZEND_API const char *zend_get_executed_filename(void) /* {{{ */
{
	zend_execute_data *ex = EG(current_execute_data);

	while (ex && (!ex->func || !ZEND_USER_CODE(ex->func->type))) {
		ex = ex->prev_execute_data;
	}
	if (ex) {
		return ZSTR_VAL(ex->func->op_array.filename);
	} else {
		return "[no active file]";
	}
}
/* }}} */

ZEND_API zend_string *zend_get_executed_filename_ex(void) /* {{{ */
{
	zend_execute_data *ex = EG(current_execute_data);

	while (ex && (!ex->func || !ZEND_USER_CODE(ex->func->type))) {
		ex = ex->prev_execute_data;
	}
	if (ex) {
		return ex->func->op_array.filename;
	} else {
		return NULL;
	}
}
/* }}} */

ZEND_API uint zend_get_executed_lineno(void) /* {{{ */
{
	zend_execute_data *ex = EG(current_execute_data);

	while (ex && (!ex->func || !ZEND_USER_CODE(ex->func->type))) {
		ex = ex->prev_execute_data;
	}
	if (ex) {
		if (EG(exception) && ex->opline->opcode == ZEND_HANDLE_EXCEPTION &&
		    ex->opline->lineno == 0 && EG(opline_before_exception)) {
			return EG(opline_before_exception)->lineno;
		}
		return ex->opline->lineno;
	} else {
		return 0;
	}
}
/* }}} */

ZEND_API zend_class_entry *zend_get_executed_scope(void) /* {{{ */
{
	zend_execute_data *ex = EG(current_execute_data);

	while (1) {
		if (!ex) {
			return NULL;
		} else if (ex->func && (ZEND_USER_CODE(ex->func->type) || ex->func->common.scope)) {
			return ex->func->common.scope;
		}
		ex = ex->prev_execute_data;
	}
}
/* }}} */

ZEND_API zend_bool zend_is_executing(void) /* {{{ */
{
	return EG(current_execute_data) != 0;
}
/* }}} */

ZEND_API void _zval_ptr_dtor(zval *zval_ptr ZEND_FILE_LINE_DC) /* {{{ */
{
	i_zval_ptr_dtor(zval_ptr ZEND_FILE_LINE_RELAY_CC);
}
/* }}} */

ZEND_API void _zval_internal_ptr_dtor(zval *zval_ptr ZEND_FILE_LINE_DC) /* {{{ */
{
	if (Z_REFCOUNTED_P(zval_ptr)) {
		Z_DELREF_P(zval_ptr);
		if (Z_REFCOUNT_P(zval_ptr) == 0) {
			_zval_internal_dtor_for_ptr(zval_ptr ZEND_FILE_LINE_CC);
		}
	}
}
/* }}} */

ZEND_API int zval_update_constant_ex(zval *p, zend_class_entry *scope) /* {{{ */
{
	zval *const_value;
	char *colon;
	zend_bool inline_change;

	if (Z_TYPE_P(p) == IS_CONSTANT) {
		if (IS_CONSTANT_VISITED(p)) {
			zend_throw_error(NULL, "Cannot declare self-referencing constant '%s'", Z_STRVAL_P(p));
			return FAILURE;
		}
		inline_change = (Z_TYPE_FLAGS_P(p) & IS_TYPE_IMMUTABLE) == 0;
		SEPARATE_ZVAL_NOREF(p);
		MARK_CONSTANT_VISITED(p);
		if (Z_CONST_FLAGS_P(p) & IS_CONSTANT_CLASS) {
			ZEND_ASSERT(EG(current_execute_data));
			if (inline_change) {
				zend_string_release(Z_STR_P(p));
			}
			if (scope && scope->name) {
				ZVAL_STR_COPY(p, scope->name);
			} else {
				ZVAL_EMPTY_STRING(p);
			}
		} else if (UNEXPECTED((const_value = zend_get_constant_ex(Z_STR_P(p), scope, Z_CONST_FLAGS_P(p))) == NULL)) {
			if (UNEXPECTED(EG(exception))) {
				RESET_CONSTANT_VISITED(p);
				return FAILURE;
			} else if ((colon = (char*)zend_memrchr(Z_STRVAL_P(p), ':', Z_STRLEN_P(p)))) {
				zend_throw_error(NULL, "Undefined class constant '%s'", Z_STRVAL_P(p));
				RESET_CONSTANT_VISITED(p);
				return FAILURE;
			} else {
				if ((Z_CONST_FLAGS_P(p) & IS_CONSTANT_UNQUALIFIED) == 0) {
					zend_throw_error(NULL, "Undefined constant '%s'", Z_STRVAL_P(p));
					RESET_CONSTANT_VISITED(p);
					return FAILURE;
				} else {
					zend_string *save = Z_STR_P(p);
					char *actual = Z_STRVAL_P(p);
					size_t actual_len = Z_STRLEN_P(p);
					char *slash = (char *) zend_memrchr(actual, '\\', actual_len);
					if (slash) {
						actual = slash + 1;
						actual_len -= (actual - Z_STRVAL_P(p));
					}

					zend_error(E_NOTICE, "Use of undefined constant %s - assumed '%s'", actual, actual);
					if (EG(exception)) {
						RESET_CONSTANT_VISITED(p);
						return FAILURE;
					}

					if (!inline_change) {
						ZVAL_STRINGL(p, actual, actual_len);
					} else {
						if (slash) {
							ZVAL_STRINGL(p, actual, actual_len);
							zend_string_release(save);
						} else {
							Z_TYPE_INFO_P(p) = Z_REFCOUNTED_P(p) ?
								IS_STRING_EX : IS_INTERNED_STRING_EX;
						}
					}
				}
			}
		} else {
			if (inline_change) {
				zend_string_release(Z_STR_P(p));
			}
			ZVAL_COPY_VALUE(p, const_value);
			zval_opt_copy_ctor(p);
		}
	} else if (Z_TYPE_P(p) == IS_CONSTANT_AST) {
		zval tmp;

		inline_change = (Z_TYPE_FLAGS_P(p) & IS_TYPE_IMMUTABLE) == 0;
		if (UNEXPECTED(zend_ast_evaluate(&tmp, Z_ASTVAL_P(p), scope) != SUCCESS)) {
			return FAILURE;
		}
		if (inline_change) {
			zval_ptr_dtor(p);
		}
		ZVAL_COPY_VALUE(p, &tmp);
	}
	return SUCCESS;
}
/* }}} */

ZEND_API int zval_update_constant(zval *pp) /* {{{ */
{
	return zval_update_constant_ex(pp, EG(current_execute_data) ? zend_get_executed_scope() : CG(active_class_entry));
}
/* }}} */

int _call_user_function_ex(zval *object, zval *function_name, zval *retval_ptr, uint32_t param_count, zval params[], int no_separation) /* {{{ */
{
	zend_fcall_info fci;

	fci.size = sizeof(fci);
	fci.object = object ? Z_OBJ_P(object) : NULL;
	ZVAL_COPY_VALUE(&fci.function_name, function_name);
	fci.retval = retval_ptr;
	fci.param_count = param_count;
	fci.params = params;
	fci.no_separation = (zend_bool) no_separation;

	return zend_call_function(&fci, NULL);
}
/* }}} */

int zend_call_function(zend_fcall_info *fci, zend_fcall_info_cache *fci_cache) /* {{{ */
{
	uint32_t i;
	zend_execute_data *call, dummy_execute_data;
	zend_fcall_info_cache fci_cache_local;
	zend_function *func;

	ZVAL_UNDEF(fci->retval);

	if (!EG(active)) {
		return FAILURE; /* executor is already inactive */
	}

	if (EG(exception)) {
		return FAILURE; /* we would result in an instable executor otherwise */
	}

	switch (fci->size) {
		case sizeof(zend_fcall_info):
			break; /* nothing to do currently */
		default:
			zend_error_noreturn(E_CORE_ERROR, "Corrupted fcall_info provided to zend_call_function()");
			break;
	}

	/* Initialize execute_data */
	if (!EG(current_execute_data)) {
		/* This only happens when we're called outside any execute()'s
		 * It shouldn't be strictly necessary to NULL execute_data out,
		 * but it may make bugs easier to spot
		 */
		memset(&dummy_execute_data, 0, sizeof(zend_execute_data));
		EG(current_execute_data) = &dummy_execute_data;
	} else if (EG(current_execute_data)->func &&
	           ZEND_USER_CODE(EG(current_execute_data)->func->common.type) &&
	           EG(current_execute_data)->opline->opcode != ZEND_DO_FCALL &&
	           EG(current_execute_data)->opline->opcode != ZEND_DO_ICALL &&
	           EG(current_execute_data)->opline->opcode != ZEND_DO_UCALL &&
	           EG(current_execute_data)->opline->opcode != ZEND_DO_FCALL_BY_NAME) {
		/* Insert fake frame in case of include or magic calls */
		dummy_execute_data = *EG(current_execute_data);
		dummy_execute_data.prev_execute_data = EG(current_execute_data);
		dummy_execute_data.call = NULL;
		dummy_execute_data.opline = NULL;
		dummy_execute_data.func = NULL;
		EG(current_execute_data) = &dummy_execute_data;
	}

	if (!fci_cache || !fci_cache->initialized) {
		zend_string *callable_name;
		char *error = NULL;

		if (!fci_cache) {
			fci_cache = &fci_cache_local;
		}

		if (!zend_is_callable_ex(&fci->function_name, fci->object, IS_CALLABLE_CHECK_SILENT, &callable_name, fci_cache, &error)) {
			if (error) {
				zend_error(E_WARNING, "Invalid callback %s, %s", ZSTR_VAL(callable_name), error);
				efree(error);
			}
			if (callable_name) {
				zend_string_release(callable_name);
			}
			if (EG(current_execute_data) == &dummy_execute_data) {
				EG(current_execute_data) = dummy_execute_data.prev_execute_data;
			}
			return FAILURE;
		} else if (error) {
			/* Capitalize the first latter of the error message */
			if (error[0] >= 'a' && error[0] <= 'z') {
				error[0] += ('A' - 'a');
			}
			zend_error(E_DEPRECATED, "%s", error);
			efree(error);
		}
		zend_string_release(callable_name);
	}

	func = fci_cache->function_handler;
	fci->object = (func->common.fn_flags & ZEND_ACC_STATIC) ?
		NULL : fci_cache->object;

	call = zend_vm_stack_push_call_frame(ZEND_CALL_TOP_FUNCTION | ZEND_CALL_DYNAMIC,
		func, fci->param_count, fci_cache->called_scope, fci->object);
	if (fci->object &&
	    (!EG(objects_store).object_buckets ||
	     !IS_OBJ_VALID(EG(objects_store).object_buckets[fci->object->handle]))) {
		if (EG(current_execute_data) == &dummy_execute_data) {
			EG(current_execute_data) = dummy_execute_data.prev_execute_data;
		}
		return FAILURE;
	}

	if (func->common.fn_flags & (ZEND_ACC_ABSTRACT|ZEND_ACC_DEPRECATED)) {
		if (func->common.fn_flags & ZEND_ACC_ABSTRACT) {
			zend_throw_error(NULL, "Cannot call abstract method %s::%s()", ZSTR_VAL(func->common.scope->name), ZSTR_VAL(func->common.function_name));
			if (EG(current_execute_data) == &dummy_execute_data) {
				EG(current_execute_data) = dummy_execute_data.prev_execute_data;
			}
			return FAILURE;
		}
		if (func->common.fn_flags & ZEND_ACC_DEPRECATED) {
 			zend_error(E_DEPRECATED, "Function %s%s%s() is deprecated",
				func->common.scope ? ZSTR_VAL(func->common.scope->name) : "",
				func->common.scope ? "::" : "",
				ZSTR_VAL(func->common.function_name));
		}
	}

	for (i=0; i<fci->param_count; i++) {
		zval *param;
		zval *arg = &fci->params[i];

		if (ARG_SHOULD_BE_SENT_BY_REF(func, i + 1)) {
			if (UNEXPECTED(!Z_ISREF_P(arg))) {
				if (!fci->no_separation) {
					/* Separation is enabled -- create a ref */
					ZVAL_NEW_REF(arg, arg);
				} else if (!ARG_MAY_BE_SENT_BY_REF(func, i + 1)) {
					/* By-value send is not allowed -- emit a warning,
					 * but still perform the call with a by-value send. */
					zend_error(E_WARNING,
						"Parameter %d to %s%s%s() expected to be a reference, value given", i+1,
						func->common.scope ? ZSTR_VAL(func->common.scope->name) : "",
						func->common.scope ? "::" : "",
						ZSTR_VAL(func->common.function_name));
				}
			}
		} else {
			if (Z_ISREF_P(arg) &&
			    !(func->common.fn_flags & ZEND_ACC_CALL_VIA_TRAMPOLINE)) {
				/* don't separate references for __call */
				arg = Z_REFVAL_P(arg);
			}
		}

		param = ZEND_CALL_ARG(call, i+1);
		ZVAL_COPY(param, arg);
	}

	if (UNEXPECTED(func->op_array.fn_flags & ZEND_ACC_CLOSURE)) {
		ZEND_ASSERT(GC_TYPE((zend_object*)func->op_array.prototype) == IS_OBJECT);
		GC_REFCOUNT((zend_object*)func->op_array.prototype)++;
		ZEND_ADD_CALL_FLAG(call, ZEND_CALL_CLOSURE);
	}

	if (func->type == ZEND_USER_FUNCTION) {		
		int call_via_handler = (func->common.fn_flags & ZEND_ACC_CALL_VIA_TRAMPOLINE) != 0;
		const zend_op *current_opline_before_exception = EG(opline_before_exception);

		zend_init_execute_data(call, &func->op_array, fci->retval);
		zend_execute_ex(call);
		EG(opline_before_exception) = current_opline_before_exception;
		if (call_via_handler) {
			/* We must re-initialize function again */
			fci_cache->initialized = 0;
		}
	} else if (func->type == ZEND_INTERNAL_FUNCTION) {
		int call_via_handler = (func->common.fn_flags & ZEND_ACC_CALL_VIA_TRAMPOLINE) != 0;
		ZVAL_NULL(fci->retval);
		call->prev_execute_data = EG(current_execute_data);
		call->return_value = NULL; /* this is not a constructor call */
		EG(current_execute_data) = call;
		if (EXPECTED(zend_execute_internal == NULL)) {
			/* saves one function call if zend_execute_internal is not used */
			func->internal_function.handler(call, fci->retval);
		} else {
			zend_execute_internal(call, fci->retval);
		}
		EG(current_execute_data) = call->prev_execute_data;
		zend_vm_stack_free_args(call);

		/*  We shouldn't fix bad extensions here,
			because it can break proper ones (Bug #34045)
		if (!EX(function_state).function->common.return_reference)
		{
			INIT_PZVAL(f->retval);
		}*/
		if (EG(exception)) {
			zval_ptr_dtor(fci->retval);
			ZVAL_UNDEF(fci->retval);
		}

		if (call_via_handler) {
			/* We must re-initialize function again */
			fci_cache->initialized = 0;
		}
	} else { /* ZEND_OVERLOADED_FUNCTION */
		ZVAL_NULL(fci->retval);

		/* Not sure what should be done here if it's a static method */
		if (fci->object) {
			call->prev_execute_data = EG(current_execute_data);
			EG(current_execute_data) = call;
			fci->object->handlers->call_method(func->common.function_name, fci->object, call, fci->retval);
			EG(current_execute_data) = call->prev_execute_data;
		} else {
			zend_throw_error(NULL, "Cannot call overloaded function for non-object");
		}

		zend_vm_stack_free_args(call);

		if (func->type == ZEND_OVERLOADED_FUNCTION_TEMPORARY) {
			zend_string_release(func->common.function_name);
		}
		efree(func);

		if (EG(exception)) {
			zval_ptr_dtor(fci->retval);
			ZVAL_UNDEF(fci->retval);
		}
	}

	zend_vm_stack_free_call_frame(call);

	if (EG(current_execute_data) == &dummy_execute_data) {
		EG(current_execute_data) = dummy_execute_data.prev_execute_data;
	}

	if (EG(exception)) {
		zend_throw_exception_internal(NULL);
	}
	return SUCCESS;
}
/* }}} */

ZEND_API zend_class_entry *zend_lookup_class_ex(zend_string *name, const zval *key, int use_autoload) /* {{{ */
{
	zend_class_entry *ce = NULL;
	zval args[1];
	zval local_retval;
	zend_string *lc_name;
	zend_fcall_info fcall_info;
	zend_fcall_info_cache fcall_cache;

	if (key) {
		lc_name = Z_STR_P(key);
	} else {
		if (name == NULL || !ZSTR_LEN(name)) {
			return NULL;
		}

		if (ZSTR_VAL(name)[0] == '\\') {
			lc_name = zend_string_alloc(ZSTR_LEN(name) - 1, 0);
			zend_str_tolower_copy(ZSTR_VAL(lc_name), ZSTR_VAL(name) + 1, ZSTR_LEN(name) - 1);
		} else {
			lc_name = zend_string_tolower(name);
		}
	}

	ce = zend_hash_find_ptr(EG(class_table), lc_name);
	if (ce) {
		if (!key) {
			zend_string_release(lc_name);
		}
		return ce;
	}

	/* The compiler is not-reentrant. Make sure we __autoload() only during run-time
	 * (doesn't impact functionality of __autoload()
	*/
	if (!use_autoload || zend_is_compiling()) {
		if (!key) {
			zend_string_release(lc_name);
		}
		return NULL;
	}

	if (!EG(autoload_func)) {
		zend_function *func = zend_hash_find_ptr(EG(function_table), CG(known_strings)[ZEND_STR_MAGIC_AUTOLOAD]);
		if (func) {
			EG(autoload_func) = func;
		} else {
			if (!key) {
				zend_string_release(lc_name);
			}
			return NULL;
		}

	}

	/* Verify class name before passing it to __autoload() */
	if (strspn(ZSTR_VAL(name), "0123456789_abcdefghijklmnopqrstuvwxyzABCDEFGHIJKLMNOPQRSTUVWXYZ\200\201\202\203\204\205\206\207\210\211\212\213\214\215\216\217\220\221\222\223\224\225\226\227\230\231\232\233\234\235\236\237\240\241\242\243\244\245\246\247\250\251\252\253\254\255\256\257\260\261\262\263\264\265\266\267\270\271\272\273\274\275\276\277\300\301\302\303\304\305\306\307\310\311\312\313\314\315\316\317\320\321\322\323\324\325\326\327\330\331\332\333\334\335\336\337\340\341\342\343\344\345\346\347\350\351\352\353\354\355\356\357\360\361\362\363\364\365\366\367\370\371\372\373\374\375\376\377\\") != ZSTR_LEN(name)) {
		if (!key) {
			zend_string_release(lc_name);
		}
		return NULL;
	}

	if (EG(in_autoload) == NULL) {
		ALLOC_HASHTABLE(EG(in_autoload));
		zend_hash_init(EG(in_autoload), 8, NULL, NULL, 0);
	}

	if (zend_hash_add_empty_element(EG(in_autoload), lc_name) == NULL) {
		if (!key) {
			zend_string_release(lc_name);
		}
		return NULL;
	}

	ZVAL_UNDEF(&local_retval);

	if (ZSTR_VAL(name)[0] == '\\') {
		ZVAL_STRINGL(&args[0], ZSTR_VAL(name) + 1, ZSTR_LEN(name) - 1);
	} else {
		ZVAL_STR_COPY(&args[0], name);
	}

	fcall_info.size = sizeof(fcall_info);
	ZVAL_STR_COPY(&fcall_info.function_name, EG(autoload_func)->common.function_name);
	fcall_info.retval = &local_retval;
	fcall_info.param_count = 1;
	fcall_info.params = args;
	fcall_info.object = NULL;
	fcall_info.no_separation = 1;

	fcall_cache.initialized = 1;
	fcall_cache.function_handler = EG(autoload_func);
	fcall_cache.calling_scope = NULL;
	fcall_cache.called_scope = NULL;
	fcall_cache.object = NULL;

	zend_exception_save();
	if ((zend_call_function(&fcall_info, &fcall_cache) == SUCCESS) && !EG(exception)) {
		ce = zend_hash_find_ptr(EG(class_table), lc_name);
	}
	zend_exception_restore();

	zval_ptr_dtor(&args[0]);
	zval_dtor(&fcall_info.function_name);

	zend_hash_del(EG(in_autoload), lc_name);

	zval_ptr_dtor(&local_retval);

	if (!key) {
		zend_string_release(lc_name);
	}
	return ce;
}
/* }}} */

ZEND_API zend_class_entry *zend_lookup_class(zend_string *name) /* {{{ */
{
	return zend_lookup_class_ex(name, NULL, 1);
}
/* }}} */

ZEND_API zend_class_entry *zend_get_called_scope(zend_execute_data *ex) /* {{{ */
{
	while (ex) {
		if (Z_TYPE(ex->This) == IS_OBJECT) {
			return Z_OBJCE(ex->This);
		} else if (Z_CE(ex->This)) {
			return Z_CE(ex->This);
		} else if (ex->func) {
			if (ex->func->type != ZEND_INTERNAL_FUNCTION || ex->func->common.scope) {
				return NULL;
			}
		}
		ex = ex->prev_execute_data;
	}
	return NULL;
}
/* }}} */

ZEND_API zend_object *zend_get_this_object(zend_execute_data *ex) /* {{{ */
{
	while (ex) {
		if (Z_TYPE(ex->This) == IS_OBJECT) {
			return Z_OBJ(ex->This);
		} else if (ex->func) {
			if (ex->func->type != ZEND_INTERNAL_FUNCTION || ex->func->common.scope) {
				return NULL;
			}
		}
		ex = ex->prev_execute_data;
	}
	return NULL;
}
/* }}} */

ZEND_API int zend_eval_stringl(char *str, size_t str_len, zval *retval_ptr, char *string_name) /* {{{ */
{
	zval pv;
	zend_op_array *new_op_array;
	uint32_t original_compiler_options;
	int retval;

	if (retval_ptr) {
		ZVAL_NEW_STR(&pv, zend_string_alloc(str_len + sizeof("return ;")-1, 1));
		memcpy(Z_STRVAL(pv), "return ", sizeof("return ") - 1);
		memcpy(Z_STRVAL(pv) + sizeof("return ") - 1, str, str_len);
		Z_STRVAL(pv)[Z_STRLEN(pv) - 1] = ';';
		Z_STRVAL(pv)[Z_STRLEN(pv)] = '\0';
	} else {
		ZVAL_STRINGL(&pv, str, str_len);
	}

	/*printf("Evaluating '%s'\n", pv.value.str.val);*/

	original_compiler_options = CG(compiler_options);
	CG(compiler_options) = ZEND_COMPILE_DEFAULT_FOR_EVAL;
	new_op_array = zend_compile_string(&pv, string_name);
	CG(compiler_options) = original_compiler_options;

	if (new_op_array) {
		zval local_retval;

		EG(no_extensions)=1;

		new_op_array->scope = zend_get_executed_scope();

		zend_try {
			ZVAL_UNDEF(&local_retval);
			zend_execute(new_op_array, &local_retval);
		} zend_catch {
			destroy_op_array(new_op_array);
			efree_size(new_op_array, sizeof(zend_op_array));
			zend_bailout();
		} zend_end_try();

		if (Z_TYPE(local_retval) != IS_UNDEF) {
			if (retval_ptr) {
				ZVAL_COPY_VALUE(retval_ptr, &local_retval);
			} else {
				zval_ptr_dtor(&local_retval);
			}
		} else {
			if (retval_ptr) {
				ZVAL_NULL(retval_ptr);
			}
		}

		EG(no_extensions)=0;
		destroy_op_array(new_op_array);
		efree_size(new_op_array, sizeof(zend_op_array));
		retval = SUCCESS;
	} else {
		retval = FAILURE;
	}
	zval_dtor(&pv);
	return retval;
}
/* }}} */

ZEND_API int zend_eval_string(char *str, zval *retval_ptr, char *string_name) /* {{{ */
{
	return zend_eval_stringl(str, strlen(str), retval_ptr, string_name);
}
/* }}} */

ZEND_API int zend_eval_stringl_ex(char *str, size_t str_len, zval *retval_ptr, char *string_name, int handle_exceptions) /* {{{ */
{
	int result;

	result = zend_eval_stringl(str, str_len, retval_ptr, string_name);
	if (handle_exceptions && EG(exception)) {
		zend_exception_error(EG(exception), E_ERROR);
		result = FAILURE;
	}
	return result;
}
/* }}} */

ZEND_API int zend_eval_string_ex(char *str, zval *retval_ptr, char *string_name, int handle_exceptions) /* {{{ */
{
	return zend_eval_stringl_ex(str, strlen(str), retval_ptr, string_name, handle_exceptions);
}
/* }}} */

static void zend_set_timeout_ex(zend_long seconds, int reset_signals);

ZEND_API ZEND_NORETURN void zend_timeout(int dummy) /* {{{ */
{
<<<<<<< HEAD
#if defined(PHP_WIN32)
# ifndef ZTS
	/* No action is needed if we're timed out because zero seconds are
	   just ignored. Also, the hard timeout needs to be respected. If the
	   timer is not restarted properly, it could hang in the shutdown
	   function. */
	if (EG(hard_timeout) > 0) {
		EG(timed_out) = 0;
		zend_set_timeout_ex(EG(hard_timeout), 1);
		/* XXX Abused, introduce an additional flag if the value needs to be kept. */
		EG(hard_timeout) = 0;
	}
# endif
#else
	EG(timed_out) = 0;
	zend_set_timeout_ex(0, 1);
#endif

	zend_error_noreturn(E_ERROR, "Maximum execution time of " ZEND_LONG_FMT " second%s exceeded", EG(timeout_seconds), EG(timeout_seconds) == 1 ? "" : "s");
}
/* }}} */

#ifndef ZEND_WIN32
static void zend_timeout_handler(int dummy) /* {{{ */
{
#ifndef ZTS
    if (EG(timed_out)) {
		/* Die on hard timeout */
		const char *error_filename = NULL;
		uint error_lineno = 0;
		char log_buffer[2048];
		int output_len = 0;

		if (zend_is_compiling()) {
			error_filename = ZSTR_VAL(zend_get_compiled_filename());
			error_lineno = zend_get_compiled_lineno();
		} else if (zend_is_executing()) {
			error_filename = zend_get_executed_filename();
			if (error_filename[0] == '[') { /* [no active file] */
				error_filename = NULL;
				error_lineno = 0;
			} else {
				error_lineno = zend_get_executed_lineno();
			}
		}
		if (!error_filename) {
			error_filename = "Unknown";
		}

		output_len = snprintf(log_buffer, sizeof(log_buffer), "\nFatal error: Maximum execution time of " ZEND_LONG_FMT "+" ZEND_LONG_FMT " seconds exceeded (terminated) in %s on line %d\n", EG(timeout_seconds), EG(hard_timeout), error_filename, error_lineno);
		if (output_len > 0) {
			write(2, log_buffer, MIN(output_len, sizeof(log_buffer)));
		}
		_exit(1);
    }
#endif

=======
>>>>>>> c65d24ea
	if (zend_on_timeout) {
#ifdef ZEND_SIGNALS
		/*
		   We got here because we got a timeout signal, so we are in a signal handler
		   at this point. However, we want to be able to timeout any user-supplied
		   shutdown functions, so pretend we are not in a signal handler while we are
		   calling these
		*/
		SIGG(running) = 0;
#endif
		zend_on_timeout(EG(timeout_seconds));
	}

	EG(timed_out) = 1;
	EG(vm_interrupt) = 1;

#ifndef ZTS
	if (EG(hard_timeout) > 0) {
		/* Set hard timeout */
		zend_set_timeout_ex(EG(hard_timeout), 1);
	}
#endif
}
/* }}} */
#endif

#ifdef ZEND_WIN32
VOID CALLBACK tq_timer_cb(PVOID arg, BOOLEAN timed_out)
{
	zend_executor_globals *eg;

	/* The doc states it'll be always true, however it theoretically
		could be FALSE when the thread was signaled. */
	if (!timed_out) {
		return;
	}

	eg = (zend_executor_globals *)arg;
	eg->timed_out = 1;
	eg->vm_interrupt = 1;
}
#endif

/* This one doesn't exists on QNX */
#ifndef SIGPROF
#define SIGPROF 27
#endif

static void zend_set_timeout_ex(zend_long seconds, int reset_signals) /* {{{ */
{
#ifdef ZEND_WIN32
	zend_executor_globals *eg;

	if(!seconds) {
		return;
	}

        /* Don't use ChangeTimerQueueTimer() as it will not restart an expired
		timer, so we could end up with just an ignored timeout. Instead
		delete and recreate. */
	if (NULL != tq_timer) {
		if (!DeleteTimerQueueTimer(NULL, tq_timer, NULL)) {
			tq_timer = NULL;
			zend_error_noreturn(E_ERROR, "Could not delete queued timer");
			return;
		}
		tq_timer = NULL;
	}

	/* XXX passing NULL means the default timer queue provided by the system is used */
	eg = ZEND_MODULE_GLOBALS_BULK(executor);
	if (!CreateTimerQueueTimer(&tq_timer, NULL, (WAITORTIMERCALLBACK)tq_timer_cb, (VOID*)eg, seconds*1000, 0, WT_EXECUTEONLYONCE)) {
		tq_timer = NULL;
		zend_error_noreturn(E_ERROR, "Could not queue new timer");
		return;
	}
#else
#	ifdef HAVE_SETITIMER
	{
		struct itimerval t_r;		/* timeout requested */
		int signo;

		if(seconds) {
			t_r.it_value.tv_sec = seconds;
			t_r.it_value.tv_usec = t_r.it_interval.tv_sec = t_r.it_interval.tv_usec = 0;

#	ifdef __CYGWIN__
			setitimer(ITIMER_REAL, &t_r, NULL);
		}
		signo = SIGALRM;
#	else
			setitimer(ITIMER_PROF, &t_r, NULL);
		}
		signo = SIGPROF;
#	endif

		if (reset_signals) {
#	ifdef ZEND_SIGNALS
			zend_signal(signo, zend_timeout_handler);
#	else
			sigset_t sigset;
#   ifdef HAVE_SIGACTION
			struct sigaction act;

			act.sa_handler = zend_timeout_handler;
			sigemptyset(&act.sa_mask);
			act.sa_flags = SA_RESETHAND | SA_NODEFER;
			sigaction(signo, &act, NULL);
#   else
			signal(signo, zend_timeout_handler);
#   endif /* HAVE_SIGACTION */
			sigemptyset(&sigset);
			sigaddset(&sigset, signo);
			sigprocmask(SIG_UNBLOCK, &sigset, NULL);
#	endif /* ZEND_SIGNALS */
		}
	}
#	endif /* HAVE_SETITIMER */
#endif
}
/* }}} */

void zend_set_timeout(zend_long seconds, int reset_signals) /* {{{ */
{

	EG(timeout_seconds) = seconds;
	zend_set_timeout_ex(seconds, reset_signals);
	EG(timed_out) = 0;
}
/* }}} */

void zend_unset_timeout(void) /* {{{ */
{
#ifdef ZEND_WIN32
	if (NULL != tq_timer) {
		if (!DeleteTimerQueueTimer(NULL, tq_timer, NULL)) {
			EG(timed_out) = 0;
			tq_timer = NULL;
			zend_error_noreturn(E_ERROR, "Could not delete queued timer");
			return;
		}
		tq_timer = NULL;
	}
	EG(timed_out) = 0;
#else
#	ifdef HAVE_SETITIMER
	if (EG(timeout_seconds)) {
		struct itimerval no_timeout;

		no_timeout.it_value.tv_sec = no_timeout.it_value.tv_usec = no_timeout.it_interval.tv_sec = no_timeout.it_interval.tv_usec = 0;

#ifdef __CYGWIN__
		setitimer(ITIMER_REAL, &no_timeout, NULL);
#else
		setitimer(ITIMER_PROF, &no_timeout, NULL);
#endif
	}
#	endif
	EG(timed_out) = 0;
#endif
}
/* }}} */

zend_class_entry *zend_fetch_class(zend_string *class_name, int fetch_type) /* {{{ */
{
	zend_class_entry *ce, *scope;
	int fetch_sub_type = fetch_type & ZEND_FETCH_CLASS_MASK;

check_fetch_type:
	switch (fetch_sub_type) {
		case ZEND_FETCH_CLASS_SELF:
			scope = zend_get_executed_scope();
			if (UNEXPECTED(!scope)) {
				zend_throw_or_error(fetch_type, NULL, "Cannot access self:: when no class scope is active");
			}
			return scope;
		case ZEND_FETCH_CLASS_PARENT:
			scope = zend_get_executed_scope();
			if (UNEXPECTED(!scope)) {
				zend_throw_or_error(fetch_type, NULL, "Cannot access parent:: when no class scope is active");
				return NULL;
			}
			if (UNEXPECTED(!scope->parent)) {
				zend_throw_or_error(fetch_type, NULL, "Cannot access parent:: when current class scope has no parent");
			}
			return scope->parent;
		case ZEND_FETCH_CLASS_STATIC:
			ce = zend_get_called_scope(EG(current_execute_data));
			if (UNEXPECTED(!ce)) {
				zend_throw_or_error(fetch_type, NULL, "Cannot access static:: when no class scope is active");
				return NULL;
			}
			return ce;
		case ZEND_FETCH_CLASS_AUTO: {
				fetch_sub_type = zend_get_class_fetch_type(class_name);
				if (UNEXPECTED(fetch_sub_type != ZEND_FETCH_CLASS_DEFAULT)) {
					goto check_fetch_type;
				}
			}
			break;
	}

	if (fetch_type & ZEND_FETCH_CLASS_NO_AUTOLOAD) {
		return zend_lookup_class_ex(class_name, NULL, 0);
	} else if ((ce = zend_lookup_class_ex(class_name, NULL, 1)) == NULL) {
		if (!(fetch_type & ZEND_FETCH_CLASS_SILENT) && !EG(exception)) {
			if (fetch_sub_type == ZEND_FETCH_CLASS_INTERFACE) {
				zend_throw_or_error(fetch_type, NULL, "Interface '%s' not found", ZSTR_VAL(class_name));
			} else if (fetch_sub_type == ZEND_FETCH_CLASS_TRAIT) {
				zend_throw_or_error(fetch_type, NULL, "Trait '%s' not found", ZSTR_VAL(class_name));
			} else {
				zend_throw_or_error(fetch_type, NULL, "Class '%s' not found", ZSTR_VAL(class_name));
			}
		}
		return NULL;
	}
	return ce;
}
/* }}} */

zend_class_entry *zend_fetch_class_by_name(zend_string *class_name, const zval *key, int fetch_type) /* {{{ */
{
	zend_class_entry *ce;

	if (fetch_type & ZEND_FETCH_CLASS_NO_AUTOLOAD) {
		return zend_lookup_class_ex(class_name, key, 0);
	} else if ((ce = zend_lookup_class_ex(class_name, key, 1)) == NULL) {
		if ((fetch_type & ZEND_FETCH_CLASS_SILENT) == 0 && !EG(exception)) {
			if ((fetch_type & ZEND_FETCH_CLASS_MASK) == ZEND_FETCH_CLASS_INTERFACE) {
				zend_throw_or_error(fetch_type, NULL, "Interface '%s' not found", ZSTR_VAL(class_name));
			} else if ((fetch_type & ZEND_FETCH_CLASS_MASK) == ZEND_FETCH_CLASS_TRAIT) {
				zend_throw_or_error(fetch_type, NULL, "Trait '%s' not found", ZSTR_VAL(class_name));
			} else {
				zend_throw_or_error(fetch_type, NULL, "Class '%s' not found", ZSTR_VAL(class_name));
			}
		}
		return NULL;
	}
	return ce;
}
/* }}} */

#define MAX_ABSTRACT_INFO_CNT 3
#define MAX_ABSTRACT_INFO_FMT "%s%s%s%s"
#define DISPLAY_ABSTRACT_FN(idx) \
	ai.afn[idx] ? ZEND_FN_SCOPE_NAME(ai.afn[idx]) : "", \
	ai.afn[idx] ? "::" : "", \
	ai.afn[idx] ? ZSTR_VAL(ai.afn[idx]->common.function_name) : "", \
	ai.afn[idx] && ai.afn[idx + 1] ? ", " : (ai.afn[idx] && ai.cnt > MAX_ABSTRACT_INFO_CNT ? ", ..." : "")

typedef struct _zend_abstract_info {
	zend_function *afn[MAX_ABSTRACT_INFO_CNT + 1];
	int cnt;
	int ctor;
} zend_abstract_info;

static void zend_verify_abstract_class_function(zend_function *fn, zend_abstract_info *ai) /* {{{ */
{
	if (fn->common.fn_flags & ZEND_ACC_ABSTRACT) {
		if (ai->cnt < MAX_ABSTRACT_INFO_CNT) {
			ai->afn[ai->cnt] = fn;
		}
		if (fn->common.fn_flags & ZEND_ACC_CTOR) {
			if (!ai->ctor) {
				ai->cnt++;
				ai->ctor = 1;
			} else {
				ai->afn[ai->cnt] = NULL;
			}
		} else {
			ai->cnt++;
		}
	}
}
/* }}} */

void zend_verify_abstract_class(zend_class_entry *ce) /* {{{ */
{
	zend_function *func;
	zend_abstract_info ai;

	if ((ce->ce_flags & ZEND_ACC_IMPLICIT_ABSTRACT_CLASS) && !(ce->ce_flags & (ZEND_ACC_TRAIT | ZEND_ACC_EXPLICIT_ABSTRACT_CLASS))) {
		memset(&ai, 0, sizeof(ai));

		ZEND_HASH_FOREACH_PTR(&ce->function_table, func) {
			zend_verify_abstract_class_function(func, &ai);
		} ZEND_HASH_FOREACH_END();

		if (ai.cnt) {
			zend_error_noreturn(E_ERROR, "Class %s contains %d abstract method%s and must therefore be declared abstract or implement the remaining methods (" MAX_ABSTRACT_INFO_FMT MAX_ABSTRACT_INFO_FMT MAX_ABSTRACT_INFO_FMT ")",
				ZSTR_VAL(ce->name), ai.cnt,
				ai.cnt > 1 ? "s" : "",
				DISPLAY_ABSTRACT_FN(0),
				DISPLAY_ABSTRACT_FN(1),
				DISPLAY_ABSTRACT_FN(2)
				);
		}
	}
}
/* }}} */

ZEND_API int zend_delete_global_variable(zend_string *name) /* {{{ */
{
    return zend_hash_del_ind(&EG(symbol_table), name);
}
/* }}} */

ZEND_API zend_array *zend_rebuild_symbol_table(void) /* {{{ */
{
	zend_execute_data *ex;
	zend_array *symbol_table;

	/* Search for last called user function */
	ex = EG(current_execute_data);
	while (ex && (!ex->func || !ZEND_USER_CODE(ex->func->common.type))) {
		ex = ex->prev_execute_data;
	}
	if (!ex) {
		return NULL;
	}
	if (ZEND_CALL_INFO(ex) & ZEND_CALL_HAS_SYMBOL_TABLE) {
		return ex->symbol_table;
	}

	ZEND_ADD_CALL_FLAG(ex, ZEND_CALL_HAS_SYMBOL_TABLE);
	if (EG(symtable_cache_ptr) >= EG(symtable_cache)) {
		/*printf("Cache hit!  Reusing %x\n", symtable_cache[symtable_cache_ptr]);*/
		symbol_table = ex->symbol_table = *(EG(symtable_cache_ptr)--);
		if (!ex->func->op_array.last_var) {
			return symbol_table;
		}
		zend_hash_extend(symbol_table, ex->func->op_array.last_var, 0);
	} else {
		symbol_table = ex->symbol_table = emalloc(sizeof(zend_array));
		zend_hash_init(symbol_table, ex->func->op_array.last_var, NULL, ZVAL_PTR_DTOR, 0);
		if (!ex->func->op_array.last_var) {
			return symbol_table;
		}
		zend_hash_real_init(symbol_table, 0);
		/*printf("Cache miss!  Initialized %x\n", EG(active_symbol_table));*/
	}
	if (EXPECTED(ex->func->op_array.last_var)) {
		zend_string **str = ex->func->op_array.vars;
		zend_string **end = str + ex->func->op_array.last_var;
		zval *var = ZEND_CALL_VAR_NUM(ex, 0);

		do {
			_zend_hash_append_ind(symbol_table, *str, var);
			str++;
			var++;
		} while (str != end);
	}
	return symbol_table;
}
/* }}} */

ZEND_API void zend_attach_symbol_table(zend_execute_data *execute_data) /* {{{ */
{
	zend_op_array *op_array = &execute_data->func->op_array;
	HashTable *ht = execute_data->symbol_table;

	/* copy real values from symbol table into CV slots and create
	   INDIRECT references to CV in symbol table  */
	if (EXPECTED(op_array->last_var)) {
		zend_string **str = op_array->vars;
		zend_string **end = str + op_array->last_var;
		zval *var = EX_VAR_NUM(0);

		do {
			zval *zv = zend_hash_find(ht, *str);

			if (zv) {
				if (Z_TYPE_P(zv) == IS_INDIRECT) {
					zval *val = Z_INDIRECT_P(zv);

					ZVAL_COPY_VALUE(var, val);
				} else {
					ZVAL_COPY_VALUE(var, zv);
				}
			} else {
				ZVAL_UNDEF(var);
				zv = zend_hash_add_new(ht, *str, var);
			}
			ZVAL_INDIRECT(zv, var);
			str++;
			var++;
		} while (str != end);
	}
}
/* }}} */

ZEND_API void zend_detach_symbol_table(zend_execute_data *execute_data) /* {{{ */
{
	zend_op_array *op_array = &execute_data->func->op_array;
	HashTable *ht = execute_data->symbol_table;

	/* copy real values from CV slots into symbol table */
	if (EXPECTED(op_array->last_var)) {
		zend_string **str = op_array->vars;
		zend_string **end = str + op_array->last_var;
		zval *var = EX_VAR_NUM(0);

		do {
			if (Z_TYPE_P(var) == IS_UNDEF) {
				zend_hash_del(ht, *str);
			} else {
				zend_hash_update(ht, *str, var);
				ZVAL_UNDEF(var);
			}
			str++;
			var++;
		} while (str != end);
	}
}
/* }}} */

ZEND_API int zend_set_local_var(zend_string *name, zval *value, int force) /* {{{ */
{
	zend_execute_data *execute_data = EG(current_execute_data);

	while (execute_data && (!execute_data->func || !ZEND_USER_CODE(execute_data->func->common.type))) {
		execute_data = execute_data->prev_execute_data;
	}

	if (execute_data) {
		if (!(EX_CALL_INFO() & ZEND_CALL_HAS_SYMBOL_TABLE)) {
			zend_ulong h = zend_string_hash_val(name);
			zend_op_array *op_array = &execute_data->func->op_array;

			if (EXPECTED(op_array->last_var)) {
				zend_string **str = op_array->vars;
				zend_string **end = str + op_array->last_var;

				do {
					if (ZSTR_H(*str) == h &&
					    ZSTR_LEN(*str) == ZSTR_LEN(name) &&
					    memcmp(ZSTR_VAL(*str), ZSTR_VAL(name), ZSTR_LEN(name)) == 0) {
						zval *var = EX_VAR_NUM(str - op_array->vars);
						ZVAL_COPY_VALUE(var, value);
						return SUCCESS;
					}
					str++;
				} while (str != end);
			}
			if (force) {
				zend_array *symbol_table = zend_rebuild_symbol_table();
				if (symbol_table) {
					return zend_hash_update(symbol_table, name, value) ? SUCCESS : FAILURE;;
				}
			}
		} else {
			return (zend_hash_update_ind(execute_data->symbol_table, name, value) != NULL) ? SUCCESS : FAILURE;
		}
	}
	return FAILURE;
}
/* }}} */

ZEND_API int zend_set_local_var_str(const char *name, size_t len, zval *value, int force) /* {{{ */
{
	zend_execute_data *execute_data = EG(current_execute_data);

	while (execute_data && (!execute_data->func || !ZEND_USER_CODE(execute_data->func->common.type))) {
		execute_data = execute_data->prev_execute_data;
	}

	if (execute_data) {
		if (!(EX_CALL_INFO() & ZEND_CALL_HAS_SYMBOL_TABLE)) {
			zend_ulong h = zend_hash_func(name, len);
			zend_op_array *op_array = &execute_data->func->op_array;
			if (EXPECTED(op_array->last_var)) {
				zend_string **str = op_array->vars;
				zend_string **end = str + op_array->last_var;

				do {
					if (ZSTR_H(*str) == h &&
					    ZSTR_LEN(*str) == len &&
					    memcmp(ZSTR_VAL(*str), name, len) == 0) {
						zval *var = EX_VAR_NUM(str - op_array->vars);
						zval_ptr_dtor(var);
						ZVAL_COPY_VALUE(var, value);
						return SUCCESS;
					}
					str++;
				} while (str != end);
			}
			if (force) {
				zend_array *symbol_table = zend_rebuild_symbol_table();
				if (symbol_table) {
					return zend_hash_str_update(symbol_table, name, len, value) ? SUCCESS : FAILURE;;
				}
			}
		} else {
			return (zend_hash_str_update_ind(execute_data->symbol_table, name, len, value) != NULL) ? SUCCESS : FAILURE;
		}
	}
	return FAILURE;
}
/* }}} */

ZEND_API int zend_forbid_dynamic_call(const char *func_name) /* {{{ */
{
	zend_execute_data *ex = EG(current_execute_data);
	ZEND_ASSERT(ex != NULL && ex->func != NULL);

	if (ZEND_CALL_INFO(ex) & ZEND_CALL_DYNAMIC) {
		zend_error(E_WARNING, "Cannot call %s dynamically", func_name);
		return FAILURE;
	}

	return SUCCESS;
}
/* }}} */

/*
 * Local variables:
 * tab-width: 4
 * c-basic-offset: 4
 * indent-tabs-mode: t
 * End:
 */<|MERGE_RESOLUTION|>--- conflicted
+++ resolved
@@ -1150,7 +1150,6 @@
 
 ZEND_API ZEND_NORETURN void zend_timeout(int dummy) /* {{{ */
 {
-<<<<<<< HEAD
 #if defined(PHP_WIN32)
 # ifndef ZTS
 	/* No action is needed if we're timed out because zero seconds are
@@ -1202,14 +1201,12 @@
 
 		output_len = snprintf(log_buffer, sizeof(log_buffer), "\nFatal error: Maximum execution time of " ZEND_LONG_FMT "+" ZEND_LONG_FMT " seconds exceeded (terminated) in %s on line %d\n", EG(timeout_seconds), EG(hard_timeout), error_filename, error_lineno);
 		if (output_len > 0) {
-			write(2, log_buffer, MIN(output_len, sizeof(log_buffer)));
+			quiet_write(2, log_buffer, MIN(output_len, sizeof(log_buffer)));
 		}
 		_exit(1);
     }
 #endif
 
-=======
->>>>>>> c65d24ea
 	if (zend_on_timeout) {
 #ifdef ZEND_SIGNALS
 		/*
