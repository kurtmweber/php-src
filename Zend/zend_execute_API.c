--- conflicted
+++ resolved
@@ -820,24 +820,13 @@
 		ZEND_ADD_CALL_FLAG(call, ZEND_CALL_CLOSURE);
 	}
 
-	if (func->type == ZEND_USER_FUNCTION) {
+	if (func->type == ZEND_USER_FUNCTION) {		
 		int call_via_handler = (func->common.fn_flags & ZEND_ACC_CALL_VIA_TRAMPOLINE) != 0;
-<<<<<<< HEAD
+		const zend_op *current_opline_before_exception = EG(opline_before_exception);
+
 		zend_init_execute_data(call, &func->op_array, fci->retval);
 		zend_execute_ex(call);
-=======
-		EG(scope) = func->common.scope;
-		call->symbol_table = fci->symbol_table;
-		if (EXPECTED((func->op_array.fn_flags & ZEND_ACC_GENERATOR) == 0)) {
-			const zend_op *current_opline_before_exception = EG(opline_before_exception);
-
-			zend_init_execute_data(call, &func->op_array, fci->retval);
-			zend_execute_ex(call);
-			EG(opline_before_exception) = current_opline_before_exception;
-		} else {
-			zend_generator_create_zval(call, &func->op_array, fci->retval);
-		}
->>>>>>> 7bd4e720
+		EG(opline_before_exception) = current_opline_before_exception;
 		if (call_via_handler) {
 			/* We must re-initialize function again */
 			fci_cache->initialized = 0;
