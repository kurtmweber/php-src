/*
   +----------------------------------------------------------------------+
   | Zend Engine                                                          |
   +----------------------------------------------------------------------+
   | Copyright (c) 1998-2014 Zend Technologies Ltd. (http://www.zend.com) |
   +----------------------------------------------------------------------+
   | This source file is subject to version 2.00 of the Zend license,     |
   | that is bundled with this package in the file LICENSE, and is        |
   | available through the world-wide-web at the following url:           |
   | http://www.zend.com/license/2_00.txt.                                |
   | If you did not receive a copy of the Zend license and are unable to  |
   | obtain it through the world-wide-web, please send a note to          |
   | license@zend.com so we can mail you a copy immediately.              |
   +----------------------------------------------------------------------+
   | Authors: Andi Gutmans <andi@zend.com>                                |
   |          Zeev Suraski <zeev@zend.com>                                |
   +----------------------------------------------------------------------+
*/

/* $Id$ */

#include <stdio.h>
#include <signal.h>

#include "zend.h"
#include "zend_compile.h"
#include "zend_execute.h"
#include "zend_API.h"
#include "zend_stack.h"
#include "zend_constants.h"
#include "zend_extensions.h"
#include "zend_exceptions.h"
#include "zend_closures.h"
#include "zend_generators.h"
#include "zend_vm.h"
#include "zend_float.h"
#ifdef HAVE_SYS_TIME_H
#include <sys/time.h>
#endif

ZEND_API void (*zend_execute_ex)(zend_execute_data *execute_data TSRMLS_DC);
ZEND_API void (*zend_execute_internal)(zend_execute_data *execute_data_ptr, zend_fcall_info *fci TSRMLS_DC);

/* true globals */
ZEND_API const zend_fcall_info empty_fcall_info = { 0, NULL, {{0},0}, NULL, NULL, 0, NULL, NULL, 0 };
ZEND_API const zend_fcall_info_cache empty_fcall_info_cache = { 0, NULL, NULL, NULL, NULL };

#ifdef ZEND_WIN32
#include <process.h>
static WNDCLASS wc;
static HWND timeout_window;
static HANDLE timeout_thread_event;
static HANDLE timeout_thread_handle;
static DWORD timeout_thread_id;
static int timeout_thread_initialized=0;
#endif

#if 0&&ZEND_DEBUG
static void (*original_sigsegv_handler)(int);
static void zend_handle_sigsegv(int dummy) /* {{{ */
{
	fflush(stdout);
	fflush(stderr);
	if (original_sigsegv_handler == zend_handle_sigsegv) {
		signal(SIGSEGV, original_sigsegv_handler);
	} else {
		signal(SIGSEGV, SIG_DFL);
	}
	{
		TSRMLS_FETCH();

		fprintf(stderr, "SIGSEGV caught on opcode %d on opline %d of %s() at %s:%d\n\n",
				active_opline->opcode,
				active_opline-EG(active_op_array)->opcodes,
				get_active_function_name(TSRMLS_C),
				zend_get_executed_filename(TSRMLS_C),
				zend_get_executed_lineno(TSRMLS_C));
/* See http://support.microsoft.com/kb/190351 */
#ifdef PHP_WIN32
		fflush(stderr);
#endif
	}
	if (original_sigsegv_handler!=zend_handle_sigsegv) {
		original_sigsegv_handler(dummy);
	}
}
/* }}} */
#endif

static void zend_extension_activator(zend_extension *extension TSRMLS_DC) /* {{{ */
{
	if (extension->activate) {
		extension->activate();
	}
}
/* }}} */

static void zend_extension_deactivator(zend_extension *extension TSRMLS_DC) /* {{{ */
{
	if (extension->deactivate) {
		extension->deactivate();
	}
}
/* }}} */

static int clean_non_persistent_function(zval *zv TSRMLS_DC) /* {{{ */
{
	zend_function *function = Z_PTR_P(zv);
	return (function->type == ZEND_INTERNAL_FUNCTION) ? ZEND_HASH_APPLY_STOP : ZEND_HASH_APPLY_REMOVE;
}
/* }}} */

static int clean_non_persistent_function_full(zval *zv TSRMLS_DC) /* {{{ */
{
	zend_function *function = Z_PTR_P(zv);
	return (function->type == ZEND_INTERNAL_FUNCTION) ? ZEND_HASH_APPLY_KEEP : ZEND_HASH_APPLY_REMOVE;
}
/* }}} */

static int clean_non_persistent_class(zval *zv TSRMLS_DC) /* {{{ */
{
	zend_class_entry *ce = Z_PTR_P(zv);
	return (ce->type == ZEND_INTERNAL_CLASS) ? ZEND_HASH_APPLY_STOP : ZEND_HASH_APPLY_REMOVE;
}
/* }}} */

static int clean_non_persistent_class_full(zval *zv TSRMLS_DC) /* {{{ */
{
	zend_class_entry *ce = Z_PTR_P(zv);
	return (ce->type == ZEND_INTERNAL_CLASS) ? ZEND_HASH_APPLY_KEEP : ZEND_HASH_APPLY_REMOVE;
}
/* }}} */

void init_executor(TSRMLS_D) /* {{{ */
{
	zval tmp;
	zend_init_fpu(TSRMLS_C);

	ZVAL_NULL(&EG(uninitialized_zval));
	/* trick to make uninitialized_zval never be modified, passed by ref, etc. */
	ZVAL_NULL(&EG(error_zval));
/* destroys stack frame, therefore makes core dumps worthless */
#if 0&&ZEND_DEBUG
	original_sigsegv_handler = signal(SIGSEGV, zend_handle_sigsegv);
#endif

	EG(symtable_cache_ptr) = EG(symtable_cache) - 1;
	EG(symtable_cache_limit) = EG(symtable_cache) + SYMTABLE_CACHE_SIZE - 1;
	EG(no_extensions) = 0;

	EG(function_table) = CG(function_table);
	EG(class_table) = CG(class_table);

	EG(in_execution) = 0;
	EG(in_autoload) = NULL;
	EG(autoload_func) = NULL;
	EG(error_handling) = EH_NORMAL;

	zend_vm_stack_init(TSRMLS_C);
	ZVAL_LONG(&tmp, 0);
	zend_vm_stack_push(&tmp TSRMLS_CC);

	zend_hash_init(&EG(symbol_table).ht, 64, NULL, ZVAL_PTR_DTOR, 0);
	EG(active_symbol_table) = &EG(symbol_table);

	zend_llist_apply(&zend_extensions, (llist_apply_func_t) zend_extension_activator TSRMLS_CC);
	EG(opline_ptr) = NULL;

	zend_hash_init(&EG(included_files), 8, NULL, NULL, 0);

	EG(ticks_count) = 0;

	ZVAL_UNDEF(&EG(user_error_handler));

	EG(current_execute_data) = NULL;

	zend_stack_init(&EG(user_error_handlers_error_reporting));
	zend_stack_init(&EG(user_error_handlers));
	zend_stack_init(&EG(user_exception_handlers));

	zend_objects_store_init(&EG(objects_store), 1024);

	EG(full_tables_cleanup) = 0;
#ifdef ZEND_WIN32
	EG(timed_out) = 0;
#endif

	EG(exception) = NULL;
	EG(prev_exception) = NULL;

	EG(scope) = NULL;
	EG(called_scope) = NULL;

	ZVAL_OBJ(&EG(This), NULL);

	EG(active_op_array) = NULL;

	EG(active) = 1;
	EG(start_op) = NULL;
}
/* }}} */

static int zval_call_destructor(zval *zv TSRMLS_DC) /* {{{ */
{
	if (Z_TYPE_P(zv) == IS_INDIRECT) {
		zv = Z_INDIRECT_P(zv);
	}
	if (Z_TYPE_P(zv) == IS_OBJECT && Z_REFCOUNT_P(zv) == 1) {
		return ZEND_HASH_APPLY_REMOVE;
	} else {
		return ZEND_HASH_APPLY_KEEP;
	}
}
/* }}} */

static void zend_unclean_zval_ptr_dtor(zval *zv) /* {{{ */
{
	TSRMLS_FETCH();

	if (Z_TYPE_P(zv) == IS_INDIRECT) {
		zv = Z_INDIRECT_P(zv);
	}
	i_zval_ptr_dtor(zv ZEND_FILE_LINE_CC TSRMLS_CC);
}
/* }}} */

void shutdown_destructors(TSRMLS_D) /* {{{ */
{
	if (CG(unclean_shutdown)) {
		EG(symbol_table).ht.pDestructor = zend_unclean_zval_ptr_dtor;
	}
	zend_try {
		int symbols;
		do {
			symbols = zend_hash_num_elements(&EG(symbol_table).ht);
			zend_hash_reverse_apply(&EG(symbol_table).ht, (apply_func_t) zval_call_destructor TSRMLS_CC);
		} while (symbols != zend_hash_num_elements(&EG(symbol_table).ht));
		zend_objects_store_call_destructors(&EG(objects_store) TSRMLS_CC);
	} zend_catch {
		/* if we couldn't destruct cleanly, mark all objects as destructed anyway */
		zend_objects_store_mark_destructed(&EG(objects_store) TSRMLS_CC);
	} zend_end_try();
}
/* }}} */

void shutdown_executor(TSRMLS_D) /* {{{ */
{
	zend_function *func;
	zend_class_entry *ce;

	zend_try {

/* Removed because this can not be safely done, e.g. in this situation:
   Object 1 creates object 2
   Object 3 holds reference to object 2.
   Now when 1 and 2 are destroyed, 3 can still access 2 in its destructor, with
   very problematic results */
/* 		zend_objects_store_call_destructors(&EG(objects_store) TSRMLS_CC); */

/* Moved after symbol table cleaners, because  some of the cleaners can call
   destructors, which would use EG(symtable_cache_ptr) and thus leave leaks */
/*		while (EG(symtable_cache_ptr)>=EG(symtable_cache)) {
			zend_hash_destroy(*EG(symtable_cache_ptr));
			efree(*EG(symtable_cache_ptr));
			EG(symtable_cache_ptr)--;
		}
*/
		zend_llist_apply(&zend_extensions, (llist_apply_func_t) zend_extension_deactivator TSRMLS_CC);

		if (CG(unclean_shutdown)) {
			EG(symbol_table).ht.pDestructor = zend_unclean_zval_ptr_dtor;
		}
		zend_hash_graceful_reverse_destroy(&EG(symbol_table).ht);
	} zend_end_try();

	zend_try {
		zval *zeh;
		/* remove error handlers before destroying classes and functions,
		 * so that if handler used some class, crash would not happen */
		if (Z_TYPE(EG(user_error_handler)) != IS_UNDEF) {
			zeh = &EG(user_error_handler);
			zval_ptr_dtor(zeh);
			ZVAL_UNDEF(&EG(user_error_handler));
		}

		if (Z_TYPE(EG(user_exception_handler)) != IS_UNDEF) {
			zeh = &EG(user_exception_handler);
			zval_ptr_dtor(zeh);
			ZVAL_UNDEF(&EG(user_exception_handler));
		}

		zend_stack_destroy(&EG(user_error_handlers_error_reporting));
		zend_stack_init(&EG(user_error_handlers_error_reporting));
		zend_stack_clean(&EG(user_error_handlers), (void (*)(void *))ZVAL_DESTRUCTOR, 1);
		zend_stack_clean(&EG(user_exception_handlers), (void (*)(void *))ZVAL_DESTRUCTOR, 1);
	} zend_end_try();

	zend_try {
		/* Cleanup static data for functions and arrays.
		 * We need a separate cleanup stage because of the following problem:
		 * Suppose we destroy class X, which destroys the class's function table,
		 * and in the function table we have function foo() that has static $bar.
		 * Now if an object of class X is assigned to $bar, its destructor will be
		 * called and will fail since X's function table is in mid-destruction.
		 * So we want first of all to clean up all data and then move to tables destruction.
		 * Note that only run-time accessed data need to be cleaned up, pre-defined data can
		 * not contain objects and thus are not probelmatic */
		if (EG(full_tables_cleanup)) {
			ZEND_HASH_FOREACH_PTR(EG(function_table), func) {
				if (func->type == ZEND_USER_FUNCTION) {
					zend_cleanup_op_array_data((zend_op_array *) func);
				}
			} ZEND_HASH_FOREACH_END();
			ZEND_HASH_REVERSE_FOREACH_PTR(EG(class_table), ce) {
				if (ce->type == ZEND_USER_CLASS) {
					zend_cleanup_user_class_data(ce TSRMLS_CC);
				} else {
					zend_cleanup_internal_class_data(ce TSRMLS_CC);
				}
			} ZEND_HASH_FOREACH_END();
		} else {
			ZEND_HASH_REVERSE_FOREACH_PTR(EG(function_table), func) {
				if (func->type != ZEND_USER_FUNCTION) {
					break;
				}
				zend_cleanup_op_array_data((zend_op_array *) func);
			} ZEND_HASH_FOREACH_END();
			ZEND_HASH_REVERSE_FOREACH_PTR(EG(class_table), ce) {
				if (ce->type != ZEND_USER_CLASS) {
					break;
				}
				zend_cleanup_user_class_data(ce TSRMLS_CC);
			} ZEND_HASH_FOREACH_END();
			zend_cleanup_internal_classes(TSRMLS_C);
		}
	} zend_end_try();

	zend_try {
		zend_llist_destroy(&CG(open_files));
	} zend_end_try();

	zend_try {
		zend_close_rsrc_list(&EG(regular_list) TSRMLS_CC);
	} zend_end_try();

	zend_try {
		zend_objects_store_free_object_storage(&EG(objects_store) TSRMLS_CC);

		zend_vm_stack_destroy(TSRMLS_C);

		/* Destroy all op arrays */
		if (EG(full_tables_cleanup)) {
			zend_hash_reverse_apply(EG(function_table), clean_non_persistent_function_full TSRMLS_CC);
			zend_hash_reverse_apply(EG(class_table), clean_non_persistent_class_full TSRMLS_CC);
		} else {
			zend_hash_reverse_apply(EG(function_table), clean_non_persistent_function TSRMLS_CC);
			zend_hash_reverse_apply(EG(class_table), clean_non_persistent_class TSRMLS_CC);
		}

		while (EG(symtable_cache_ptr)>=EG(symtable_cache)) {
			zend_hash_destroy(&(*EG(symtable_cache_ptr))->ht);
			FREE_HASHTABLE(*EG(symtable_cache_ptr));
			EG(symtable_cache_ptr)--;
		}
	} zend_end_try();

	zend_try {
		clean_non_persistent_constants(TSRMLS_C);
	} zend_end_try();

	zend_try {
#if 0&&ZEND_DEBUG
	signal(SIGSEGV, original_sigsegv_handler);
#endif

		zend_hash_destroy(&EG(included_files));

		zend_stack_destroy(&EG(user_error_handlers_error_reporting));
		zend_stack_destroy(&EG(user_error_handlers));
		zend_stack_destroy(&EG(user_exception_handlers));
		zend_objects_store_destroy(&EG(objects_store));
		if (EG(in_autoload)) {
			zend_hash_destroy(EG(in_autoload));
			FREE_HASHTABLE(EG(in_autoload));
		}
	} zend_end_try();

	zend_shutdown_fpu(TSRMLS_C);

	EG(active) = 0;
}
/* }}} */

/* return class name and "::" or "". */
ZEND_API const char *get_active_class_name(const char **space TSRMLS_DC) /* {{{ */
{
	if (!zend_is_executing(TSRMLS_C)) {
		if (space) {
			*space = "";
		}
		return "";
	}
	switch (EG(current_execute_data)->function_state.function->type) {
		case ZEND_USER_FUNCTION:
		case ZEND_INTERNAL_FUNCTION:
		{
			zend_class_entry *ce = EG(current_execute_data)->function_state.function->common.scope;

			if (space) {
				*space = ce ? "::" : "";
			}
			return ce ? ce->name->val : "";
		}
		default:
			if (space) {
				*space = "";
			}
			return "";
	}
}
/* }}} */

ZEND_API const char *get_active_function_name(TSRMLS_D) /* {{{ */
{
	if (!zend_is_executing(TSRMLS_C)) {
		return NULL;
	}
	switch (EG(current_execute_data)->function_state.function->type) {
		case ZEND_USER_FUNCTION: {
				zend_string *function_name = ((zend_op_array *) EG(current_execute_data)->function_state.function)->function_name;

				if (function_name) {
					return function_name->val;
				} else {
					return "main";
				}
			}
			break;
		case ZEND_INTERNAL_FUNCTION:
			return ((zend_internal_function *) EG(current_execute_data)->function_state.function)->function_name->val;
			break;
		default:
			return NULL;
	}
}
/* }}} */

ZEND_API const char *zend_get_executed_filename(TSRMLS_D) /* {{{ */
{
	if (EG(active_op_array)) {
		return EG(active_op_array)->filename->val;
	} else {
		return "[no active file]";
	}
}
/* }}} */

ZEND_API uint zend_get_executed_lineno(TSRMLS_D) /* {{{ */
{
	if(EG(exception) && EG(opline_ptr) && active_opline->opcode == ZEND_HANDLE_EXCEPTION &&
		active_opline->lineno == 0 && EG(opline_before_exception)) {
		return EG(opline_before_exception)->lineno;
	}
	if (EG(opline_ptr)) {
		return active_opline->lineno;
	} else {
		return 0;
	}
}
/* }}} */

ZEND_API zend_bool zend_is_executing(TSRMLS_D) /* {{{ */
{
	return EG(in_execution);
}
/* }}} */

ZEND_API void _zval_ptr_dtor(zval *zval_ptr ZEND_FILE_LINE_DC) /* {{{ */
{
	TSRMLS_FETCH();
	i_zval_ptr_dtor(zval_ptr ZEND_FILE_LINE_RELAY_CC TSRMLS_CC);
}
/* }}} */

ZEND_API void _zval_internal_ptr_dtor(zval *zval_ptr ZEND_FILE_LINE_DC) /* {{{ */
{
	if (Z_REFCOUNTED_P(zval_ptr)) {
		Z_DELREF_P(zval_ptr);
		if (Z_REFCOUNT_P(zval_ptr) == 0) {
			_zval_internal_dtor_for_ptr(zval_ptr ZEND_FILE_LINE_CC);
		}
	}
}
/* }}} */

ZEND_API int zend_is_true(zval *op TSRMLS_DC) /* {{{ */
{
	return i_zend_is_true(op TSRMLS_CC);
}
/* }}} */

#include "../TSRM/tsrm_strtok_r.h"

<<<<<<< HEAD
#define IS_VISITED_CONSTANT			0x080
=======
#define IS_VISITED_CONSTANT			0x80
>>>>>>> b82d077f
#define IS_CONSTANT_VISITED(p)		(Z_TYPE_P(p) & IS_VISITED_CONSTANT)
#define Z_REAL_TYPE_P(p)			(Z_TYPE_P(p) & ~IS_VISITED_CONSTANT)
#define MARK_CONSTANT_VISITED(p)	Z_TYPE_INFO_P(p) |= IS_VISITED_CONSTANT

<<<<<<< HEAD
ZEND_API int zval_update_constant_ex(zval *p, void *arg, zend_class_entry *scope TSRMLS_DC) /* {{{ */
{
	zend_bool inline_change = (zend_bool) (zend_uintptr_t) arg;
	zval *const_value, tmp;
=======
ZEND_API int zval_update_constant_ex(zval **pp, zend_bool inline_change, zend_class_entry *scope TSRMLS_DC) /* {{{ */
{
	zval *p = *pp;
	zval const_value;
>>>>>>> b82d077f
	char *colon;

	if (IS_CONSTANT_VISITED(p)) {
		zend_error(E_ERROR, "Cannot declare self-referencing constant '%s'", Z_STRVAL_P(p));
	} else if (Z_TYPE_P(p) == IS_CONSTANT) {
		int refcount;

		SEPARATE_ZVAL_IF_NOT_REF(p);
		MARK_CONSTANT_VISITED(p);
		refcount =  Z_REFCOUNTED_P(p) ? Z_REFCOUNT_P(p) : 1;
		const_value = zend_get_constant_ex(Z_STR_P(p), scope, Z_CONST_FLAGS_P(p) TSRMLS_CC);
		if (!const_value) {
			char *actual = Z_STRVAL_P(p);

			if ((colon = (char*)zend_memrchr(Z_STRVAL_P(p), ':', Z_STRLEN_P(p)))) {
				int len;

				zend_error(E_ERROR, "Undefined class constant '%s'", Z_STRVAL_P(p));
				len = Z_STRLEN_P(p) - ((colon - Z_STRVAL_P(p)) + 1);
				if (inline_change) {
					zend_string *tmp = STR_INIT(colon + 1, len, 0);
					STR_RELEASE(Z_STR_P(p));
					Z_STR_P(p) = tmp;
				} else {
					Z_STR_P(p) = STR_INIT(colon + 1, len, 0);
				}
				Z_TYPE_FLAGS_P(p) = IS_TYPE_REFCOUNTED | IS_TYPE_COPYABLE;
			} else {
				zend_string *save = Z_STR_P(p);
				char *slash;
				int actual_len = Z_STRLEN_P(p);
				if ((Z_CONST_FLAGS_P(p) & IS_CONSTANT_UNQUALIFIED) && (slash = (char *)zend_memrchr(actual, '\\', actual_len))) {
					actual = slash + 1;
					actual_len -= (actual - Z_STRVAL_P(p));
					if (inline_change) {
						zend_string *s = STR_INIT(actual, actual_len, 0);
						Z_STR_P(p) = s;
						Z_TYPE_FLAGS_P(p) = IS_TYPE_REFCOUNTED | IS_TYPE_COPYABLE;
					}
				}
				if (actual[0] == '\\') {
					if (inline_change) {
						memmove(Z_STRVAL_P(p), Z_STRVAL_P(p)+1, Z_STRLEN_P(p));
						--Z_STRLEN_P(p);
					} else {
						++actual;
					}
					--actual_len;
				}
				if ((Z_CONST_FLAGS_P(p) & IS_CONSTANT_UNQUALIFIED) == 0) {
					if (save->val[0] == '\\') {
						zend_error(E_ERROR, "Undefined constant '%s'", save->val + 1);
					} else {
						zend_error(E_ERROR, "Undefined constant '%s'", save->val);
					}
					if (inline_change) {
						STR_RELEASE(save);
					}
					save = NULL;
				}
				zend_error(E_NOTICE, "Use of undefined constant %s - assumed '%s'",  actual,  actual);
				if (!inline_change) {
					ZVAL_STRINGL(p, actual, actual_len);
				} else {
					Z_TYPE_INFO_P(p) = IS_INTERNED(Z_STR_P(p)) ?
						IS_INTERNED_STRING_EX : IS_STRING_EX;
					if (save && save->val != actual) {
						STR_RELEASE(save);
					}
				}
			}
		} else {
			if (inline_change) {
				STR_RELEASE(Z_STR_P(p));
			}
//???!
			ZVAL_COPY_VALUE(p, const_value);
			if (Z_OPT_CONSTANT_P(p)) {
				zval_update_constant_ex(p, (void*)1, NULL TSRMLS_CC);
			}
			zval_opt_copy_ctor(p);
		}

<<<<<<< HEAD
		if (Z_REFCOUNTED_P(p)) Z_SET_REFCOUNT_P(p, refcount);
	} else if (Z_TYPE_P(p) == IS_CONSTANT_ARRAY) {
		zval *element, new_val;
		zend_string *str_index;
		ulong num_index;
		int ret;

		SEPARATE_ZVAL_IF_NOT_REF(p);

		Z_TYPE_INFO_P(p) = IS_ARRAY_EX;
		if (!inline_change) {
			HashTable *ht = Z_ARRVAL_P(p);
			ZVAL_NEW_ARR(p);
			zend_hash_init(Z_ARRVAL_P(p), zend_hash_num_elements(ht), NULL, ZVAL_PTR_DTOR, 0);
			zend_hash_copy(Z_ARRVAL_P(p), ht, ZVAL_COPY_CTOR);
		}

		/* First go over the array and see if there are any constant indices */
		zend_hash_internal_pointer_reset(Z_ARRVAL_P(p));
		while ((element = zend_hash_get_current_data(Z_ARRVAL_P(p))) != NULL) {
			if (zend_hash_get_current_key(Z_ARRVAL_P(p), &str_index, &num_index, 0) != HASH_KEY_IS_STRING) {
				zend_hash_move_forward(Z_ARRVAL_P(p));
				continue;
			}
			if (!(GC_FLAGS(str_index) & (IS_STR_CONSTANT | IS_STR_AST))) {
				zend_hash_move_forward(Z_ARRVAL_P(p));
				continue;
			}

			if (GC_FLAGS(str_index) & IS_STR_AST) {
				zend_ast_ref *ast = *(zend_ast_ref **)str_index->val;

				zend_ast_evaluate(&tmp, ast->ast, scope TSRMLS_CC);
				zend_ast_destroy(ast->ast);
				efree(ast);
				const_value = &tmp;
			} else if (!(const_value = zend_get_constant_ex(str_index, scope, GC_FLAGS(str_index) & ~(IS_STR_PERSISTENT | IS_STR_INTERNED |IS_STR_PERMANENT) TSRMLS_CC))) {
				char *actual, *str;
				const char *save = str_index->val;
				int len;

				str = str_index->val;
				len = str_index->len;
				if ((colon = (char*)zend_memrchr(str, ':', len))) {
					zend_error(E_ERROR, "Undefined class constant '%s'", str);
					len -= ((colon - str) + 1);
					str = colon;
				} else {
					if (GC_FLAGS(str_index) & IS_STR_CONSTANT_UNQUALIFIED) {
						if ((actual = (char *)zend_memrchr(str, '\\', len))) {
							actual++;
							len -= (actual - str);
							str = actual;
						}
					}
					if (str[0] == '\\') {
						++str;
						--len;
					}
					if (save[0] == '\\') {
						++save;
					}
					if (!(GC_FLAGS(str_index) & IS_STR_CONSTANT_UNQUALIFIED)) {
						zend_error(E_ERROR, "Undefined constant '%s'", save);
					}
					zend_error(E_NOTICE, "Use of undefined constant %s - assumed '%s'",	str, str);
				}
				if (str == str_index->val && len == str_index->len) {
					ZVAL_STR(&tmp, STR_COPY(str_index));
				} else {
					ZVAL_STRINGL(&tmp, str, len);
				}
				const_value = &tmp;
			} else {
//???!
				ZVAL_COPY_VALUE(&tmp, const_value);
				if (Z_OPT_CONSTANT(tmp)) {
					zval_update_constant_ex(&tmp, (void*)1, NULL TSRMLS_CC);
				}
				zval_opt_copy_ctor(&tmp);
				const_value = &tmp;
			}

			if (Z_REFCOUNTED_P(element) && Z_REFCOUNT_P(element) > 1) {
				ZVAL_DUP(&new_val, element);
				zval_ptr_dtor(element);
				ZVAL_COPY_VALUE(element, &new_val);
			}

			switch (Z_TYPE_P(const_value)) {
				case IS_STRING:
					ret = zend_symtable_update_current_key_ex(Z_ARRVAL_P(p), Z_STR_P(const_value), HASH_UPDATE_KEY_IF_BEFORE);
					break;
				case IS_BOOL:
				case IS_LONG:
					ret = zend_hash_update_current_key_ex(Z_ARRVAL_P(p), HASH_KEY_IS_LONG, NULL, Z_LVAL_P(const_value), HASH_UPDATE_KEY_IF_BEFORE);
					break;
				case IS_DOUBLE:
					ret = zend_hash_update_current_key_ex(Z_ARRVAL_P(p), HASH_KEY_IS_LONG, NULL, zend_dval_to_lval(Z_DVAL_P(const_value)), HASH_UPDATE_KEY_IF_BEFORE);
					break;
				case IS_NULL:
					ret = zend_hash_update_current_key_ex(Z_ARRVAL_P(p), HASH_KEY_IS_STRING, STR_EMPTY_ALLOC(), 0, HASH_UPDATE_KEY_IF_BEFORE);
					break;
				default:
					ret = SUCCESS;
					break;
			}
			if (ret == SUCCESS) {
				zend_hash_move_forward(Z_ARRVAL_P(p));
			}
			zval_dtor(const_value);
		}
		zend_hash_apply_with_argument(Z_ARRVAL_P(p), (apply_func_arg_t) zval_update_constant_inline_change, (void *) scope TSRMLS_CC);
		zend_hash_internal_pointer_reset(Z_ARRVAL_P(p));
=======
		Z_SET_REFCOUNT_P(p, refcount);
		Z_SET_ISREF_TO_P(p, is_ref);
>>>>>>> b82d077f
	} else if (Z_TYPE_P(p) == IS_CONSTANT_AST) {
		SEPARATE_ZVAL_IF_NOT_REF(p);

		zend_ast_evaluate(&tmp, Z_ASTVAL_P(p), scope TSRMLS_CC);
		if (inline_change) {
			zend_ast_destroy(Z_ASTVAL_P(p));
			efree(Z_AST_P(p));
		}
		ZVAL_COPY_VALUE(p, &tmp);
	}
	return 0;
}
/* }}} */

<<<<<<< HEAD
ZEND_API int zval_update_constant_inline_change(zval *pp, void *scope TSRMLS_DC) /* {{{ */
=======
ZEND_API int zval_update_constant_inline_change(zval **pp, zend_class_entry *scope TSRMLS_DC) /* {{{ */
>>>>>>> b82d077f
{
	return zval_update_constant_ex(pp, 1, scope TSRMLS_CC);
}
/* }}} */

<<<<<<< HEAD
ZEND_API int zval_update_constant_no_inline_change(zval *pp, void *scope TSRMLS_DC) /* {{{ */
=======
ZEND_API int zval_update_constant_no_inline_change(zval **pp, zend_class_entry *scope TSRMLS_DC) /* {{{ */
>>>>>>> b82d077f
{
	return zval_update_constant_ex(pp, 0, scope TSRMLS_CC);
}
/* }}} */

<<<<<<< HEAD
ZEND_API int zval_update_constant(zval *pp, void *arg TSRMLS_DC) /* {{{ */
=======
ZEND_API int zval_update_constant(zval **pp, zend_bool inline_change TSRMLS_DC) /* {{{ */
>>>>>>> b82d077f
{
	return zval_update_constant_ex(pp, inline_change, NULL TSRMLS_CC);
}
/* }}} */

int call_user_function(HashTable *function_table, zval *object, zval *function_name, zval *retval_ptr, zend_uint param_count, zval params[] TSRMLS_DC) /* {{{ */
{
	zval *params_array;
	zend_uint i;
	int ex_retval;

	if (param_count) {
		params_array = (zval *) emalloc(sizeof(zval) * param_count);
		for (i=0; i<param_count; i++) {
			ZVAL_COPY_VALUE(&params_array[i], &params[i]);
		}
	} else {
		params_array = NULL;
	}
	ZVAL_UNDEF(retval_ptr);
	ex_retval = call_user_function_ex(function_table, object, function_name, retval_ptr, param_count, params_array, 1, NULL TSRMLS_CC);
	if (params_array) {
		efree(params_array);
	}
	return ex_retval;
}
/* }}} */

int call_user_function_ex(HashTable *function_table, zval *object, zval *function_name, zval *retval_ptr, zend_uint param_count, zval params[], int no_separation, zend_array *symbol_table TSRMLS_DC) /* {{{ */
{
	zend_fcall_info fci;

	fci.size = sizeof(fci);
	fci.function_table = function_table;
	fci.object = object ? Z_OBJ_P(object) : NULL;
	ZVAL_COPY_VALUE(&fci.function_name, function_name);
	fci.retval = retval_ptr;
	fci.param_count = param_count;
	fci.params = params;
	fci.no_separation = (zend_bool) no_separation;
	fci.symbol_table = symbol_table;

	return zend_call_function(&fci, NULL TSRMLS_CC);
}
/* }}} */

int zend_call_function(zend_fcall_info *fci, zend_fcall_info_cache *fci_cache TSRMLS_DC) /* {{{ */
{
	zend_uint i;
	zend_array *calling_symbol_table;
	zend_op_array *original_op_array;
	zend_op **original_opline_ptr;
	zend_class_entry *calling_scope = NULL;
	zend_class_entry *called_scope = NULL;
	zend_execute_data execute_data;
	zend_fcall_info_cache fci_cache_local;
	zval tmp;

	ZVAL_UNDEF(fci->retval);

	if (!EG(active)) {
		return FAILURE; /* executor is already inactive */
	}

	if (EG(exception)) {
		return FAILURE; /* we would result in an instable executor otherwise */
	}

	switch (fci->size) {
		case sizeof(zend_fcall_info):
			break; /* nothing to do currently */
		default:
			zend_error(E_ERROR, "Corrupted fcall_info provided to zend_call_function()");
			break;
	}

	/* Initialize execute_data */
	if (EG(current_execute_data)) {
		execute_data = *EG(current_execute_data);
		EX(object) = Z_OBJ(EG(This));
		EX(scope) = EG(scope);
		EX(called_scope) = EG(called_scope);
		EX(op_array) = NULL;
		EX(opline) = NULL;
	} else {
		/* This only happens when we're called outside any execute()'s
		 * It shouldn't be strictly necessary to NULL execute_data out,
		 * but it may make bugs easier to spot
		 */
		memset(&execute_data, 0, sizeof(zend_execute_data));
	}

	if (!fci_cache || !fci_cache->initialized) {
		zend_string *callable_name;
		char *error = NULL;

		if (!fci_cache) {
			fci_cache = &fci_cache_local;
		}

		if (!zend_is_callable_ex(&fci->function_name, fci->object, IS_CALLABLE_CHECK_SILENT, &callable_name, fci_cache, &error TSRMLS_CC)) {
			if (error) {
				zend_error(E_WARNING, "Invalid callback %s, %s", callable_name->val, error);
				efree(error);
			}
			if (callable_name) {
				STR_RELEASE(callable_name);
			}
			return FAILURE;
		} else if (error) {
			/* Capitalize the first latter of the error message */
			if (error[0] >= 'a' && error[0] <= 'z') {
				error[0] += ('A' - 'a');
			}
			zend_error(E_STRICT, "%s", error);
			efree(error);
		}
		STR_RELEASE(callable_name);
	}

	EX(function_state).function = fci_cache->function_handler;
	calling_scope = fci_cache->calling_scope;
	called_scope = fci_cache->called_scope;
	fci->object = fci_cache->object;
	if (fci->object &&
	    (!EG(objects_store).object_buckets ||
	     !IS_OBJ_VALID(EG(objects_store).object_buckets[fci->object->handle]))) {
		return FAILURE;
	}

	if (EX(function_state).function->common.fn_flags & (ZEND_ACC_ABSTRACT|ZEND_ACC_DEPRECATED)) {
		if (EX(function_state).function->common.fn_flags & ZEND_ACC_ABSTRACT) {
			zend_error_noreturn(E_ERROR, "Cannot call abstract method %s::%s()", EX(function_state).function->common.scope->name->val, EX(function_state).function->common.function_name->val);
		}
		if (EX(function_state).function->common.fn_flags & ZEND_ACC_DEPRECATED) {
 			zend_error(E_DEPRECATED, "Function %s%s%s() is deprecated",
				EX(function_state).function->common.scope ? EX(function_state).function->common.scope->name->val : "",
				EX(function_state).function->common.scope ? "::" : "",
				EX(function_state).function->common.function_name->val);
		}
	}

	ZEND_VM_STACK_GROW_IF_NEEDED(fci->param_count + 1);

	for (i=0; i<fci->param_count; i++) {
		zval *param;

		if (ARG_SHOULD_BE_SENT_BY_REF(EX(function_state).function, i + 1)) {
			if (!Z_REFCOUNTED(fci->params[i]) ||
			    (!Z_ISREF(fci->params[i]) && Z_REFCOUNT(fci->params[i]) > 1)) {

				if (fci->no_separation &&
					!ARG_MAY_BE_SENT_BY_REF(EX(function_state).function, i + 1)) {
					if (i || UNEXPECTED(ZEND_VM_STACK_ELEMETS(EG(argument_stack)) == (EG(argument_stack)->top))) {
						/* hack to clean up the stack */
						ZVAL_LONG(&tmp, i);
						zend_vm_stack_push(&tmp TSRMLS_CC);
						zend_vm_stack_clear_multiple(0 TSRMLS_CC);
					}

					zend_error(E_WARNING, "Parameter %d to %s%s%s() expected to be a reference, value given",
						i+1,
						EX(function_state).function->common.scope ? EX(function_state).function->common.scope->name->val : "",
						EX(function_state).function->common.scope ? "::" : "",
						EX(function_state).function->common.function_name->val);
					return FAILURE;
				}

				if (Z_REFCOUNTED(fci->params[i])) {
					Z_DELREF(fci->params[i]);
				}
				ZVAL_DUP(&tmp, &fci->params[i]);
				ZVAL_NEW_REF(&fci->params[i], &tmp);
				Z_ADDREF(fci->params[i]);
			} else if (!Z_ISREF(fci->params[i])) {
				ZVAL_NEW_REF(&fci->params[i], &fci->params[i]);
				Z_ADDREF(fci->params[i]);
			} else if (Z_REFCOUNTED(fci->params[i])) {
				Z_ADDREF(fci->params[i]);
			}
			param = &fci->params[i];
		} else if (Z_ISREF(fci->params[i]) &&
		           /* don't separate references for __call */
		           (EX(function_state).function->common.fn_flags & ZEND_ACC_CALL_VIA_HANDLER) == 0 ) {
			param = &tmp;
			ZVAL_DUP(param, Z_REFVAL(fci->params[i]));
		} else {
			param = &tmp;
			ZVAL_COPY(param, &fci->params[i]);
		}
		zend_vm_stack_push(param TSRMLS_CC);
	}

	EX(function_state).arguments = zend_vm_stack_top(TSRMLS_C);
	ZVAL_LONG(&tmp, fci->param_count);
	zend_vm_stack_push(&tmp TSRMLS_CC);

	EG(scope) = calling_scope;
	EG(called_scope) = called_scope;
	if (!fci->object ||
	    (EX(function_state).function->common.fn_flags & ZEND_ACC_STATIC)) {
		Z_OBJ(EG(This)) = NULL;
	} else {
		Z_OBJ(EG(This)) = fci->object;
		Z_ADDREF(EG(This));
	}

	EX(prev_execute_data) = EG(current_execute_data);
	EG(current_execute_data) = &execute_data;

	if (EX(function_state).function->type == ZEND_USER_FUNCTION) {
		calling_symbol_table = EG(active_symbol_table);
		EG(scope) = EX(function_state).function->common.scope;
		if (fci->symbol_table) {
			EG(active_symbol_table) = fci->symbol_table;
		} else {
			EG(active_symbol_table) = NULL;
		}

		original_op_array = EG(active_op_array);
		EG(active_op_array) = (zend_op_array *) EX(function_state).function;
		original_opline_ptr = EG(opline_ptr);

		if (EG(active_op_array)->fn_flags & ZEND_ACC_GENERATOR) {
			zend_generator_create_zval(EG(active_op_array), fci->retval TSRMLS_CC);
		} else {
			zend_execute(EG(active_op_array), fci->retval TSRMLS_CC);
		}

		EG(active_op_array) = original_op_array;
		EG(opline_ptr) = original_opline_ptr;
		if (!fci->symbol_table && EG(active_symbol_table)) {
			zend_clean_and_cache_symbol_table(EG(active_symbol_table) TSRMLS_CC);
		}
		EG(active_symbol_table) = calling_symbol_table;
	} else if (EX(function_state).function->type == ZEND_INTERNAL_FUNCTION) {
		int call_via_handler = (EX(function_state).function->common.fn_flags & ZEND_ACC_CALL_VIA_HANDLER) != 0;
		ZVAL_NULL(fci->retval);
		if (EX(function_state).function->common.scope) {
			EG(scope) = EX(function_state).function->common.scope;
		}
		if (EXPECTED(zend_execute_internal == NULL)) {
			/* saves one function call if zend_execute_internal is not used */
			EX(function_state).function->internal_function.handler(fci->param_count, fci->retval TSRMLS_CC);
		} else {
			zend_execute_internal(&execute_data, fci TSRMLS_CC);
		}
		/*  We shouldn't fix bad extensions here,
			because it can break proper ones (Bug #34045)
		if (!EX(function_state).function->common.return_reference)
		{
			INIT_PZVAL(*fci->retval_ptr_ptr);
		}*/
		if (EG(exception) && fci->retval) {
			zval_ptr_dtor(fci->retval);
			ZVAL_UNDEF(fci->retval);
		}

		if (call_via_handler) {
			/* We must re-initialize function again */
			fci_cache->initialized = 0;
		}
	} else { /* ZEND_OVERLOADED_FUNCTION */
		ZVAL_NULL(fci->retval);

		/* Not sure what should be done here if it's a static method */
		if (fci->object) {
			fci->object->handlers->call_method(EX(function_state).function->common.function_name, fci->object, fci->param_count, fci->retval TSRMLS_CC);
		} else {
			zend_error_noreturn(E_ERROR, "Cannot call overloaded function for non-object");
		}

		if (EX(function_state).function->type == ZEND_OVERLOADED_FUNCTION_TEMPORARY) {
			efree((char*)EX(function_state).function->common.function_name);
		}
		efree(EX(function_state).function);

		if (EG(exception) && fci->retval) {
			zval_ptr_dtor(fci->retval);
			ZVAL_UNDEF(fci->retval);
		}
	}
	zend_vm_stack_clear_multiple(0 TSRMLS_CC);

	if (Z_OBJ(EG(This))) {
		zval_ptr_dtor(&EG(This));
	}

	Z_OBJ(EG(This)) = EX(object);
	EG(scope) = EX(scope);
	EG(called_scope) = EX(called_scope);
	EG(current_execute_data) = EX(prev_execute_data);

	if (EG(exception)) {
		zend_throw_exception_internal(NULL TSRMLS_CC);
	}
	return SUCCESS;
}
/* }}} */

ZEND_API zend_class_entry *zend_lookup_class_ex(zend_string *name, const zval *key, int use_autoload TSRMLS_DC) /* {{{ */
{
	zend_class_entry *ce = NULL;
	zval args[1];
	zval local_retval;
	int retval;
	zend_string *lc_name;
	zend_fcall_info fcall_info;
	zend_fcall_info_cache fcall_cache;

	if (key) {
		lc_name = Z_STR_P(key);
	} else {
		if (name == NULL || !name->len) {
			return NULL;
		}

		if (name->val[0] == '\\') {
			lc_name = STR_ALLOC(name->len - 1, 0);
			zend_str_tolower_copy(lc_name->val, name->val + 1, name->len - 1);
		} else {
			lc_name = STR_ALLOC(name->len, 0);
			zend_str_tolower_copy(lc_name->val, name->val, name->len);
		}
	}

	ce = zend_hash_find_ptr(EG(class_table), lc_name);
	if (ce) {
		if (!key) {
			STR_FREE(lc_name);
		}
		return ce;
	}

	/* The compiler is not-reentrant. Make sure we __autoload() only during run-time
	 * (doesn't impact functionality of __autoload()
	*/
	if (!use_autoload || zend_is_compiling(TSRMLS_C)) {
		if (!key) {
			STR_FREE(lc_name);
		}
		return NULL;
	}

	if (!EG(autoload_func)) {
		zend_function *func = zend_hash_str_find_ptr(EG(function_table), ZEND_AUTOLOAD_FUNC_NAME, sizeof(ZEND_AUTOLOAD_FUNC_NAME) - 1);
		if (func) {
			EG(autoload_func) = func;
		} else {
			if (!key) {
				STR_FREE(lc_name);
			}
			return NULL;
		}

	}
	
	/* Verify class name before passing it to __autoload() */
	if (strspn(name->val, "0123456789_abcdefghijklmnopqrstuvwxyzABCDEFGHIJKLMNOPQRSTUVWXYZ\177\200\201\202\203\204\205\206\207\210\211\212\213\214\215\216\217\220\221\222\223\224\225\226\227\230\231\232\233\234\235\236\237\240\241\242\243\244\245\246\247\250\251\252\253\254\255\256\257\260\261\262\263\264\265\266\267\270\271\272\273\274\275\276\277\300\301\302\303\304\305\306\307\310\311\312\313\314\315\316\317\320\321\322\323\324\325\326\327\330\331\332\333\334\335\336\337\340\341\342\343\344\345\346\347\350\351\352\353\354\355\356\357\360\361\362\363\364\365\366\367\370\371\372\373\374\375\376\377\\") != name->len) {
		if (!key) {
			STR_FREE(lc_name);
		}
		return NULL;
	}
	
	if (EG(in_autoload) == NULL) {
		ALLOC_HASHTABLE(EG(in_autoload));
		zend_hash_init(EG(in_autoload), 8, NULL, NULL, 0);
	}

	if (zend_hash_add_empty_element(EG(in_autoload), lc_name) == NULL) {
		if (!key) {
			STR_FREE(lc_name);
		}
		return NULL;
	}

	ZVAL_UNDEF(&local_retval);

	if (name->val[0] == '\\') {
		ZVAL_STRINGL(&args[0], name->val + 1, name->len - 1);
	} else {
		ZVAL_STR(&args[0], STR_COPY(name));
	}

	fcall_info.size = sizeof(fcall_info);
	fcall_info.function_table = EG(function_table);
	ZVAL_STR(&fcall_info.function_name, STR_COPY(EG(autoload_func)->common.function_name));
	fcall_info.symbol_table = NULL;
	fcall_info.retval = &local_retval;
	fcall_info.param_count = 1;
	fcall_info.params = args;
	fcall_info.object = NULL;
	fcall_info.no_separation = 1;

	fcall_cache.initialized = 1;
	fcall_cache.function_handler = EG(autoload_func);
	fcall_cache.calling_scope = NULL;
	fcall_cache.called_scope = NULL;
	fcall_cache.object = NULL;

	zend_exception_save(TSRMLS_C);
	retval = zend_call_function(&fcall_info, &fcall_cache TSRMLS_CC);
	zend_exception_restore(TSRMLS_C);

	zval_ptr_dtor(&args[0]);
	zval_dtor(&fcall_info.function_name);

	zend_hash_del(EG(in_autoload), lc_name);

	zval_ptr_dtor(&local_retval);

	if (retval == SUCCESS) {
		ce = zend_hash_find_ptr(EG(class_table), lc_name);
	}
	if (!key) {
		STR_FREE(lc_name);
	}
	return ce;
}
/* }}} */

ZEND_API zend_class_entry *zend_lookup_class(zend_string *name TSRMLS_DC) /* {{{ */
{
	return zend_lookup_class_ex(name, NULL, 1 TSRMLS_CC);
}
/* }}} */

ZEND_API int zend_eval_stringl(char *str, int str_len, zval *retval_ptr, char *string_name TSRMLS_DC) /* {{{ */
{
	zval pv;
	zend_op_array *new_op_array;
	zend_op_array *original_active_op_array = EG(active_op_array);
	zend_uint original_compiler_options;
	int retval;

	if (retval_ptr) {
		ZVAL_NEW_STR(&pv, STR_ALLOC(str_len + sizeof("return ;")-1, 1));
		memcpy(Z_STRVAL(pv), "return ", sizeof("return ") - 1);
		memcpy(Z_STRVAL(pv) + sizeof("return ") - 1, str, str_len);
		Z_STRVAL(pv)[Z_STRLEN(pv) - 1] = ';';
		Z_STRVAL(pv)[Z_STRLEN(pv)] = '\0';
	} else {
		ZVAL_STRINGL(&pv, str, str_len);
	}

	/*printf("Evaluating '%s'\n", pv.value.str.val);*/

	original_compiler_options = CG(compiler_options);
	CG(compiler_options) = ZEND_COMPILE_DEFAULT_FOR_EVAL;
	new_op_array = zend_compile_string(&pv, string_name TSRMLS_CC);
	CG(compiler_options) = original_compiler_options;

	if (new_op_array) {
		zval local_retval;
		zend_op **original_opline_ptr = EG(opline_ptr);
		int orig_interactive = CG(interactive);

		EG(active_op_array) = new_op_array;
		EG(no_extensions)=1;
		if (!EG(active_symbol_table)) {
			zend_rebuild_symbol_table(TSRMLS_C);
		}
		CG(interactive) = 0;

		zend_try {
			ZVAL_UNDEF(&local_retval);
			zend_execute(new_op_array, &local_retval TSRMLS_CC);
		} zend_catch {
			destroy_op_array(new_op_array TSRMLS_CC);
			efree(new_op_array);
			zend_bailout();
		} zend_end_try();

		CG(interactive) = orig_interactive;
		if (Z_TYPE(local_retval) != IS_UNDEF) {
			if (retval_ptr) {
				ZVAL_COPY_VALUE(retval_ptr, &local_retval);
			} else {
				zval_ptr_dtor(&local_retval);
			}
		} else {
			if (retval_ptr) {
				ZVAL_NULL(retval_ptr);
			}
		}

		EG(no_extensions)=0;
		EG(opline_ptr) = original_opline_ptr;
		EG(active_op_array) = original_active_op_array;
		destroy_op_array(new_op_array TSRMLS_CC);
		efree(new_op_array);
		retval = SUCCESS;
	} else {
		retval = FAILURE;
	}
	zval_dtor(&pv);
	return retval;
}
/* }}} */

ZEND_API int zend_eval_string(char *str, zval *retval_ptr, char *string_name TSRMLS_DC) /* {{{ */
{
	return zend_eval_stringl(str, strlen(str), retval_ptr, string_name TSRMLS_CC);
}
/* }}} */

ZEND_API int zend_eval_stringl_ex(char *str, int str_len, zval *retval_ptr, char *string_name, int handle_exceptions TSRMLS_DC) /* {{{ */
{
	int result;

	result = zend_eval_stringl(str, str_len, retval_ptr, string_name TSRMLS_CC);
	if (handle_exceptions && EG(exception)) {
		zend_exception_error(EG(exception), E_ERROR TSRMLS_CC);
		result = FAILURE;
	}
	return result;
}
/* }}} */

ZEND_API int zend_eval_string_ex(char *str, zval *retval_ptr, char *string_name, int handle_exceptions TSRMLS_DC) /* {{{ */
{
	return zend_eval_stringl_ex(str, strlen(str), retval_ptr, string_name, handle_exceptions TSRMLS_CC);
}
/* }}} */

void execute_new_code(TSRMLS_D) /* {{{ */
{
	zend_op *opline, *end;
	zend_op *ret_opline;
	int orig_interactive;

	if (!(CG(active_op_array)->fn_flags & ZEND_ACC_INTERACTIVE)
		|| CG(context).backpatch_count>0
		|| CG(active_op_array)->function_name
		|| CG(active_op_array)->type!=ZEND_USER_FUNCTION) {
		return;
	}

	ret_opline = get_next_op(CG(active_op_array) TSRMLS_CC);
	ret_opline->opcode = ZEND_RETURN;
	ret_opline->op1_type = IS_CONST;
	ret_opline->op1.constant = zend_add_literal(CG(active_op_array), &EG(uninitialized_zval) TSRMLS_CC);
	SET_UNUSED(ret_opline->op2);

	if (!EG(start_op)) {
		EG(start_op) = CG(active_op_array)->opcodes;
	}

	opline=EG(start_op);
	end=CG(active_op_array)->opcodes+CG(active_op_array)->last;

	while (opline<end) {
		if (opline->op1_type == IS_CONST) {
			opline->op1.zv = &CG(active_op_array)->literals[opline->op1.constant];
		}
		if (opline->op2_type == IS_CONST) {
			opline->op2.zv = &CG(active_op_array)->literals[opline->op2.constant];
		}
		switch (opline->opcode) {
			case ZEND_GOTO:
				if (Z_TYPE_P(opline->op2.zv) != IS_LONG) {
					zend_resolve_goto_label(CG(active_op_array), opline, 1 TSRMLS_CC);
				}
				/* break omitted intentionally */
			case ZEND_JMP:
				opline->op1.jmp_addr = &CG(active_op_array)->opcodes[opline->op1.opline_num];
				break;
			case ZEND_JMPZ:
			case ZEND_JMPNZ:
			case ZEND_JMPZ_EX:
			case ZEND_JMPNZ_EX:
			case ZEND_JMP_SET:
			case ZEND_JMP_SET_VAR:
				opline->op2.jmp_addr = &CG(active_op_array)->opcodes[opline->op2.opline_num];
				break;
		}
		ZEND_VM_SET_OPCODE_HANDLER(opline);
		opline++;
	}

	zend_release_labels(1 TSRMLS_CC);

	EG(active_op_array) = CG(active_op_array);
	orig_interactive = CG(interactive);
	CG(interactive) = 0;
	zend_execute(CG(active_op_array), NULL TSRMLS_CC);
	CG(interactive) = orig_interactive;

	if (EG(exception)) {
		zend_exception_error(EG(exception), E_ERROR TSRMLS_CC);
	}

	CG(active_op_array)->last -= 1;	/* get rid of that ZEND_RETURN */
	EG(start_op) = CG(active_op_array)->opcodes+CG(active_op_array)->last;
}
/* }}} */

ZEND_API void zend_timeout(int dummy) /* {{{ */
{
	TSRMLS_FETCH();

	if (zend_on_timeout) {
#ifdef ZEND_SIGNALS
		/*
		   We got here because we got a timeout signal, so we are in a signal handler
		   at this point. However, we want to be able to timeout any user-supplied
		   shutdown functions, so pretend we are not in a signal handler while we are
		   calling these
		*/
		SIGG(running) = 0;
#endif
		zend_on_timeout(EG(timeout_seconds) TSRMLS_CC);
	}

	zend_error(E_ERROR, "Maximum execution time of %d second%s exceeded", EG(timeout_seconds), EG(timeout_seconds) == 1 ? "" : "s");
}
/* }}} */

#ifdef ZEND_WIN32
static LRESULT CALLBACK zend_timeout_WndProc(HWND hWnd, UINT message, WPARAM wParam, LPARAM lParam) /* {{{ */
{
	switch (message) {
		case WM_DESTROY:
			PostQuitMessage(0);
			break;
		case WM_REGISTER_ZEND_TIMEOUT:
			/* wParam is the thread id pointer, lParam is the timeout amount in seconds */
			if (lParam == 0) {
				KillTimer(timeout_window, wParam);
			} else {
#ifdef ZTS
				void ***tsrm_ls;
#endif
				SetTimer(timeout_window, wParam, lParam*1000, NULL);
#ifdef ZTS
				tsrm_ls = ts_resource_ex(0, &wParam);
				if (!tsrm_ls) {
					/* shouldn't normally happen */
					break;
				}
#endif
				EG(timed_out) = 0;
			}
			break;
		case WM_UNREGISTER_ZEND_TIMEOUT:
			/* wParam is the thread id pointer */
			KillTimer(timeout_window, wParam);
			break;
		case WM_TIMER: {
#ifdef ZTS
				void ***tsrm_ls;

				tsrm_ls = ts_resource_ex(0, &wParam);
				if (!tsrm_ls) {
					/* Thread died before receiving its timeout? */
					break;
				}
#endif
				KillTimer(timeout_window, wParam);
				EG(timed_out) = 1;
			}
			break;
		default:
			return DefWindowProc(hWnd, message, wParam, lParam);
	}
	return 0;
}
/* }}} */

static unsigned __stdcall timeout_thread_proc(void *pArgs) /* {{{ */
{
	MSG message;

	wc.style=0;
	wc.lpfnWndProc = zend_timeout_WndProc;
	wc.cbClsExtra=0;
	wc.cbWndExtra=0;
	wc.hInstance=NULL;
	wc.hIcon=NULL;
	wc.hCursor=NULL;
	wc.hbrBackground=(HBRUSH)(COLOR_BACKGROUND + 5);
	wc.lpszMenuName=NULL;
	wc.lpszClassName = "Zend Timeout Window";
	if (!RegisterClass(&wc)) {
		return -1;
	}
	timeout_window = CreateWindow(wc.lpszClassName, wc.lpszClassName, 0, CW_USEDEFAULT, CW_USEDEFAULT, CW_USEDEFAULT, CW_USEDEFAULT, NULL, NULL, NULL, NULL);
	SetEvent(timeout_thread_event);
	while (GetMessage(&message, NULL, 0, 0)) {
		SendMessage(timeout_window, message.message, message.wParam, message.lParam);
		if (message.message == WM_QUIT) {
			break;
		}
	}
	DestroyWindow(timeout_window);
	UnregisterClass(wc.lpszClassName, NULL);
	SetEvent(timeout_thread_handle);
	return 0;
}
/* }}} */

void zend_init_timeout_thread(void) /* {{{ */
{
	timeout_thread_event = CreateEvent(NULL, FALSE, FALSE, NULL);
	timeout_thread_handle = CreateEvent(NULL, FALSE, FALSE, NULL);
	_beginthreadex(NULL, 0, timeout_thread_proc, NULL, 0, &timeout_thread_id);
	WaitForSingleObject(timeout_thread_event, INFINITE);
}
/* }}} */

void zend_shutdown_timeout_thread(void) /* {{{ */
{
	if (!timeout_thread_initialized) {
		return;
	}
	PostThreadMessage(timeout_thread_id, WM_QUIT, 0, 0);

	/* Wait for thread termination */
	WaitForSingleObject(timeout_thread_handle, 5000);
	CloseHandle(timeout_thread_handle);
	timeout_thread_initialized = 0;
}
/* }}} */

#endif

/* This one doesn't exists on QNX */
#ifndef SIGPROF
#define SIGPROF 27
#endif

void zend_set_timeout(long seconds, int reset_signals) /* {{{ */
{
	TSRMLS_FETCH();

	EG(timeout_seconds) = seconds;

#ifdef ZEND_WIN32
	if(!seconds) {
		return;
	}
	if (timeout_thread_initialized == 0 && InterlockedIncrement(&timeout_thread_initialized) == 1) {
		/* We start up this process-wide thread here and not in zend_startup(), because if Zend
		 * is initialized inside a DllMain(), you're not supposed to start threads from it.
		 */
		zend_init_timeout_thread();
	}
	PostThreadMessage(timeout_thread_id, WM_REGISTER_ZEND_TIMEOUT, (WPARAM) GetCurrentThreadId(), (LPARAM) seconds);
#else
#	ifdef HAVE_SETITIMER
	{
		struct itimerval t_r;		/* timeout requested */
		int signo;

		if(seconds) {
			t_r.it_value.tv_sec = seconds;
			t_r.it_value.tv_usec = t_r.it_interval.tv_sec = t_r.it_interval.tv_usec = 0;

#	ifdef __CYGWIN__
			setitimer(ITIMER_REAL, &t_r, NULL);
		}
		signo = SIGALRM;
#	else
			setitimer(ITIMER_PROF, &t_r, NULL);
		}
		signo = SIGPROF;
#	endif

		if (reset_signals) {
#	ifdef ZEND_SIGNALS
			zend_signal(signo, zend_timeout TSRMLS_CC);
#	else
			sigset_t sigset;

			signal(signo, zend_timeout);
			sigemptyset(&sigset);
			sigaddset(&sigset, signo);
			sigprocmask(SIG_UNBLOCK, &sigset, NULL);
#	endif
		}
	}
#	endif /* HAVE_SETITIMER */
#endif
}
/* }}} */

void zend_unset_timeout(TSRMLS_D) /* {{{ */
{
#ifdef ZEND_WIN32
	if(timeout_thread_initialized) {
		PostThreadMessage(timeout_thread_id, WM_UNREGISTER_ZEND_TIMEOUT, (WPARAM) GetCurrentThreadId(), (LPARAM) 0);
	}
#else
#	ifdef HAVE_SETITIMER
	if (EG(timeout_seconds)) {
		struct itimerval no_timeout;

		no_timeout.it_value.tv_sec = no_timeout.it_value.tv_usec = no_timeout.it_interval.tv_sec = no_timeout.it_interval.tv_usec = 0;

#ifdef __CYGWIN__
		setitimer(ITIMER_REAL, &no_timeout, NULL);
#else
		setitimer(ITIMER_PROF, &no_timeout, NULL);
#endif
	}
#	endif
#endif
}
/* }}} */

zend_class_entry *zend_fetch_class(zend_string *class_name, int fetch_type TSRMLS_DC) /* {{{ */
{
	zend_class_entry *ce;
	int use_autoload = (fetch_type & ZEND_FETCH_CLASS_NO_AUTOLOAD) == 0;
	int silent       = (fetch_type & ZEND_FETCH_CLASS_SILENT) != 0;

	fetch_type &= ZEND_FETCH_CLASS_MASK;

check_fetch_type:
	switch (fetch_type) {
		case ZEND_FETCH_CLASS_SELF:
			if (!EG(scope)) {
				zend_error(E_ERROR, "Cannot access self:: when no class scope is active");
			}
			return EG(scope);
		case ZEND_FETCH_CLASS_PARENT:
			if (!EG(scope)) {
				zend_error(E_ERROR, "Cannot access parent:: when no class scope is active");
			}
			if (!EG(scope)->parent) {
				zend_error(E_ERROR, "Cannot access parent:: when current class scope has no parent");
			}
			return EG(scope)->parent;
		case ZEND_FETCH_CLASS_STATIC:
			if (!EG(called_scope)) {
				zend_error(E_ERROR, "Cannot access static:: when no class scope is active");
			}
			return EG(called_scope);
		case ZEND_FETCH_CLASS_AUTO: {
				fetch_type = zend_get_class_fetch_type(class_name->val, class_name->len);
				if (fetch_type!=ZEND_FETCH_CLASS_DEFAULT) {
					goto check_fetch_type;
				}
			}
			break;
	}

	if ((ce = zend_lookup_class_ex(class_name, NULL, use_autoload TSRMLS_CC)) == NULL) {
		if (use_autoload) {
			if (!silent && !EG(exception)) {
				if (fetch_type == ZEND_FETCH_CLASS_INTERFACE) {
					zend_error(E_ERROR, "Interface '%s' not found", class_name->val);
				} else if (fetch_type == ZEND_FETCH_CLASS_TRAIT) {
                	zend_error(E_ERROR, "Trait '%s' not found", class_name->val);
                } else {
					zend_error(E_ERROR, "Class '%s' not found", class_name->val);
				}
			}
		}
		return NULL;
	}
	return ce;
}
/* }}} */

zend_class_entry *zend_fetch_class_by_name(zend_string *class_name, const zval *key, int fetch_type TSRMLS_DC) /* {{{ */
{
	zend_class_entry *ce;
	int use_autoload = (fetch_type & ZEND_FETCH_CLASS_NO_AUTOLOAD) == 0;

	if ((ce = zend_lookup_class_ex(class_name, key, use_autoload TSRMLS_CC)) == NULL) {
		if (use_autoload) {
			if ((fetch_type & ZEND_FETCH_CLASS_SILENT) == 0 && !EG(exception)) {
				if ((fetch_type & ZEND_FETCH_CLASS_MASK) == ZEND_FETCH_CLASS_INTERFACE) {
					zend_error(E_ERROR, "Interface '%s' not found", class_name->val);
				} else if ((fetch_type & ZEND_FETCH_CLASS_MASK) == ZEND_FETCH_CLASS_TRAIT) {
					zend_error(E_ERROR, "Trait '%s' not found", class_name->val);
				} else {
					zend_error(E_ERROR, "Class '%s' not found", class_name->val);
				}
			}
		}
		return NULL;
	}
	return ce;
}
/* }}} */

#define MAX_ABSTRACT_INFO_CNT 3
#define MAX_ABSTRACT_INFO_FMT "%s%s%s%s"
#define DISPLAY_ABSTRACT_FN(idx) \
	ai.afn[idx] ? ZEND_FN_SCOPE_NAME(ai.afn[idx]) : "", \
	ai.afn[idx] ? "::" : "", \
	ai.afn[idx] ? ai.afn[idx]->common.function_name->val : "", \
	ai.afn[idx] && ai.afn[idx + 1] ? ", " : (ai.afn[idx] && ai.cnt > MAX_ABSTRACT_INFO_CNT ? ", ..." : "")

typedef struct _zend_abstract_info {
	zend_function *afn[MAX_ABSTRACT_INFO_CNT + 1];
	int cnt;
	int ctor;
} zend_abstract_info;

static int zend_verify_abstract_class_function(zval *zv, zend_abstract_info *ai TSRMLS_DC) /* {{{ */
{
	zend_function *fn = Z_PTR_P(zv);

	if (fn->common.fn_flags & ZEND_ACC_ABSTRACT) {
		if (ai->cnt < MAX_ABSTRACT_INFO_CNT) {
			ai->afn[ai->cnt] = fn;
		}
		if (fn->common.fn_flags & ZEND_ACC_CTOR) {
			if (!ai->ctor) {
				ai->cnt++;
				ai->ctor = 1;
			} else {
				ai->afn[ai->cnt] = NULL;
			}
		} else {
			ai->cnt++;
		}
	}
	return 0;
}
/* }}} */

void zend_verify_abstract_class(zend_class_entry *ce TSRMLS_DC) /* {{{ */
{
	zend_abstract_info ai;

	if ((ce->ce_flags & ZEND_ACC_IMPLICIT_ABSTRACT_CLASS) && !(ce->ce_flags & ZEND_ACC_EXPLICIT_ABSTRACT_CLASS)) {
		memset(&ai, 0, sizeof(ai));

		zend_hash_apply_with_argument(&ce->function_table, (apply_func_arg_t) zend_verify_abstract_class_function, &ai TSRMLS_CC);

		if (ai.cnt) {
			zend_error(E_ERROR, "Class %s contains %d abstract method%s and must therefore be declared abstract or implement the remaining methods (" MAX_ABSTRACT_INFO_FMT MAX_ABSTRACT_INFO_FMT MAX_ABSTRACT_INFO_FMT ")",
				ce->name->val, ai.cnt,
				ai.cnt > 1 ? "s" : "",
				DISPLAY_ABSTRACT_FN(0),
				DISPLAY_ABSTRACT_FN(1),
				DISPLAY_ABSTRACT_FN(2)
				);
		}
	}
}
/* }}} */

ZEND_API int zend_delete_global_variable(zend_string *name TSRMLS_DC) /* {{{ */
{
    return zend_hash_del_ind(&EG(symbol_table).ht, name);
}
/* }}} */

ZEND_API void zend_rebuild_symbol_table(TSRMLS_D) /* {{{ */
{
	zend_uint i;
	zend_execute_data *ex;

	if (!EG(active_symbol_table)) {

		/* Search for last called user function */
		ex = EG(current_execute_data);
		while (ex && !ex->op_array) {
			ex = ex->prev_execute_data;
		}
		if (ex && ex->symbol_table) {
			EG(active_symbol_table) = ex->symbol_table;
			return;
		}

		if (ex && ex->op_array) {
			if (EG(symtable_cache_ptr)>=EG(symtable_cache)) {
				/*printf("Cache hit!  Reusing %x\n", symtable_cache[symtable_cache_ptr]);*/
				EG(active_symbol_table) = *(EG(symtable_cache_ptr)--);
			} else {
				EG(active_symbol_table) = emalloc(sizeof(zend_array));
				GC_REFCOUNT(EG(active_symbol_table)) = 0;
				GC_TYPE_INFO(EG(active_symbol_table)) = IS_ARRAY;
				zend_hash_init(&EG(active_symbol_table)->ht, ex->op_array->last_var, NULL, ZVAL_PTR_DTOR, 0);
				/*printf("Cache miss!  Initialized %x\n", EG(active_symbol_table));*/
			}
			ex->symbol_table = EG(active_symbol_table);
			for (i = 0; i < ex->op_array->last_var; i++) {
				zval zv;
					
				ZVAL_INDIRECT(&zv, EX_VAR_NUM_2(ex, i));
				zend_hash_update(&EG(active_symbol_table)->ht,
					ex->op_array->vars[i], &zv);
			}
		}
	}
}
/* }}} */

ZEND_API void zend_attach_symbol_table(zend_execute_data *execute_data) /* {{{ */
{
	int i;
	zend_op_array *op_array = execute_data->op_array;
	HashTable *ht = &execute_data->symbol_table->ht;
	
	/* copy real values from symbol table into CV slots and create
	   INDIRECT references to CV in symbol table  */
	for (i = 0; i < op_array->last_var; i++) {
		zval *zv = zend_hash_find(ht, op_array->vars[i]);

		if (zv) {
			if (Z_TYPE_P(zv) == IS_INDIRECT) {
				zval *val = Z_INDIRECT_P(zv);
				if (Z_TYPE_P(val) == IS_UNDEF) {
					ZVAL_UNDEF(EX_VAR_NUM(i));
				} else {
					ZVAL_COPY_VALUE(EX_VAR_NUM(i), val);
				}
			} else {
				ZVAL_COPY_VALUE(EX_VAR_NUM(i), zv);
			}
		} else {
			ZVAL_UNDEF(EX_VAR_NUM(i));
			zv = zend_hash_update(ht, op_array->vars[i], EX_VAR_NUM(i));
		}
		ZVAL_INDIRECT(zv, EX_VAR_NUM(i));
	}
}
/* }}} */

ZEND_API void zend_detach_symbol_table(zend_execute_data *execute_data) /* {{{ */
{
	int i;
	zend_op_array *op_array = execute_data->op_array;
	HashTable *ht = &execute_data->symbol_table->ht;
	
	/* copy real values from CV slots into symbol table */
	for (i = 0; i < op_array->last_var; i++) {
		if (Z_TYPE_P(EX_VAR_NUM(i)) == IS_UNDEF) {
			zend_hash_del(ht, op_array->vars[i]);
		} else {
			zend_hash_update(ht, op_array->vars[i], EX_VAR_NUM(i));
			ZVAL_UNDEF(EX_VAR_NUM(i));
		}
	}
}
/* }}} */

ZEND_API int zend_set_local_var(zend_string *name, zval *value, int force TSRMLS_DC) /* {{{ */
{
	if (!EG(active_symbol_table)) {
		int i;
		zend_execute_data *execute_data = EG(current_execute_data);
		zend_op_array *op_array = execute_data->op_array;
		zend_ulong h = STR_HASH_VAL(name);

		if (op_array) {
			for (i = 0; i < op_array->last_var; i++) {
				if (op_array->vars[i]->h == h &&
				    op_array->vars[i]->len == name->len &&
				    memcmp(op_array->vars[i]->val, name->val, name->len) == 0) {
					ZVAL_COPY_VALUE(EX_VAR_NUM(i), value);
					return SUCCESS;
				}
			}
		}
		if (force) {
			zend_rebuild_symbol_table(TSRMLS_C);
			if (EG(active_symbol_table)) {
				zend_hash_update(&EG(active_symbol_table)->ht, name, value);
			}
		} else {
			return FAILURE;
		}
	} else {
		return (zend_hash_update_ind(&EG(active_symbol_table)->ht, name, value) != NULL) ? SUCCESS : FAILURE;
	}
	return SUCCESS;
}
/* }}} */

ZEND_API int zend_set_local_var_str(const char *name, int len, zval *value, int force TSRMLS_DC) /* {{{ */
{
	if (!EG(active_symbol_table)) {
		int i;
		zend_execute_data *execute_data = EG(current_execute_data);
		zend_op_array *op_array = execute_data->op_array;
		zend_ulong h = zend_hash_func(name, len);

		if (op_array) {
			for (i = 0; i < op_array->last_var; i++) {
				if (op_array->vars[i]->h == h &&
				    op_array->vars[i]->len == len &&
				    memcmp(op_array->vars[i]->val, name, len) == 0) {
					ZVAL_COPY_VALUE(EX_VAR_NUM(i), value);
					return SUCCESS;
				}
			}
		}
		if (force) {
			zend_rebuild_symbol_table(TSRMLS_C);
			if (EG(active_symbol_table)) {
				zend_hash_str_update(&EG(active_symbol_table)->ht, name, len, value);
			}
		} else {
			return FAILURE;
		}
	} else {
		return (zend_hash_str_update_ind(&EG(active_symbol_table)->ht, name, len, value) != NULL) ? SUCCESS : FAILURE;
	}
	return SUCCESS;
}
/* }}} */

/*
 * Local variables:
 * tab-width: 4
 * c-basic-offset: 4
 * indent-tabs-mode: t
 * End:
 */<|MERGE_RESOLUTION|>--- conflicted
+++ resolved
@@ -501,26 +501,14 @@
 
 #include "../TSRM/tsrm_strtok_r.h"
 
-<<<<<<< HEAD
-#define IS_VISITED_CONSTANT			0x080
-=======
 #define IS_VISITED_CONSTANT			0x80
->>>>>>> b82d077f
 #define IS_CONSTANT_VISITED(p)		(Z_TYPE_P(p) & IS_VISITED_CONSTANT)
 #define Z_REAL_TYPE_P(p)			(Z_TYPE_P(p) & ~IS_VISITED_CONSTANT)
 #define MARK_CONSTANT_VISITED(p)	Z_TYPE_INFO_P(p) |= IS_VISITED_CONSTANT
 
-<<<<<<< HEAD
-ZEND_API int zval_update_constant_ex(zval *p, void *arg, zend_class_entry *scope TSRMLS_DC) /* {{{ */
-{
-	zend_bool inline_change = (zend_bool) (zend_uintptr_t) arg;
+ZEND_API int zval_update_constant_ex(zval *p, zend_bool inline_change, zend_class_entry *scope TSRMLS_DC) /* {{{ */
+{
 	zval *const_value, tmp;
-=======
-ZEND_API int zval_update_constant_ex(zval **pp, zend_bool inline_change, zend_class_entry *scope TSRMLS_DC) /* {{{ */
-{
-	zval *p = *pp;
-	zval const_value;
->>>>>>> b82d077f
 	char *colon;
 
 	if (IS_CONSTANT_VISITED(p)) {
@@ -599,12 +587,11 @@
 //???!
 			ZVAL_COPY_VALUE(p, const_value);
 			if (Z_OPT_CONSTANT_P(p)) {
-				zval_update_constant_ex(p, (void*)1, NULL TSRMLS_CC);
+				zval_update_constant_ex(p, 1, NULL TSRMLS_CC);
 			}
 			zval_opt_copy_ctor(p);
 		}
 
-<<<<<<< HEAD
 		if (Z_REFCOUNTED_P(p)) Z_SET_REFCOUNT_P(p, refcount);
 	} else if (Z_TYPE_P(p) == IS_CONSTANT_ARRAY) {
 		zval *element, new_val;
@@ -682,7 +669,7 @@
 //???!
 				ZVAL_COPY_VALUE(&tmp, const_value);
 				if (Z_OPT_CONSTANT(tmp)) {
-					zval_update_constant_ex(&tmp, (void*)1, NULL TSRMLS_CC);
+					zval_update_constant_ex(&tmp, 1, NULL TSRMLS_CC);
 				}
 				zval_opt_copy_ctor(&tmp);
 				const_value = &tmp;
@@ -719,10 +706,6 @@
 		}
 		zend_hash_apply_with_argument(Z_ARRVAL_P(p), (apply_func_arg_t) zval_update_constant_inline_change, (void *) scope TSRMLS_CC);
 		zend_hash_internal_pointer_reset(Z_ARRVAL_P(p));
-=======
-		Z_SET_REFCOUNT_P(p, refcount);
-		Z_SET_ISREF_TO_P(p, is_ref);
->>>>>>> b82d077f
 	} else if (Z_TYPE_P(p) == IS_CONSTANT_AST) {
 		SEPARATE_ZVAL_IF_NOT_REF(p);
 
@@ -737,31 +720,19 @@
 }
 /* }}} */
 
-<<<<<<< HEAD
-ZEND_API int zval_update_constant_inline_change(zval *pp, void *scope TSRMLS_DC) /* {{{ */
-=======
-ZEND_API int zval_update_constant_inline_change(zval **pp, zend_class_entry *scope TSRMLS_DC) /* {{{ */
->>>>>>> b82d077f
+ZEND_API int zval_update_constant_inline_change(zval *pp, zend_class_entry *scope TSRMLS_DC) /* {{{ */
 {
 	return zval_update_constant_ex(pp, 1, scope TSRMLS_CC);
 }
 /* }}} */
 
-<<<<<<< HEAD
-ZEND_API int zval_update_constant_no_inline_change(zval *pp, void *scope TSRMLS_DC) /* {{{ */
-=======
-ZEND_API int zval_update_constant_no_inline_change(zval **pp, zend_class_entry *scope TSRMLS_DC) /* {{{ */
->>>>>>> b82d077f
+ZEND_API int zval_update_constant_no_inline_change(zval *pp, zend_class_entry *scope TSRMLS_DC) /* {{{ */
 {
 	return zval_update_constant_ex(pp, 0, scope TSRMLS_CC);
 }
 /* }}} */
 
-<<<<<<< HEAD
-ZEND_API int zval_update_constant(zval *pp, void *arg TSRMLS_DC) /* {{{ */
-=======
-ZEND_API int zval_update_constant(zval **pp, zend_bool inline_change TSRMLS_DC) /* {{{ */
->>>>>>> b82d077f
+ZEND_API int zval_update_constant(zval *pp, zend_bool inline_change TSRMLS_DC) /* {{{ */
 {
 	return zval_update_constant_ex(pp, inline_change, NULL TSRMLS_CC);
 }
