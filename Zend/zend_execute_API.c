/*
   +----------------------------------------------------------------------+
   | Zend Engine                                                          |
   +----------------------------------------------------------------------+
   | Copyright (c) 1998-2014 Zend Technologies Ltd. (http://www.zend.com) |
   +----------------------------------------------------------------------+
   | This source file is subject to version 2.00 of the Zend license,     |
   | that is bundled with this package in the file LICENSE, and is        |
   | available through the world-wide-web at the following url:           |
   | http://www.zend.com/license/2_00.txt.                                |
   | If you did not receive a copy of the Zend license and are unable to  |
   | obtain it through the world-wide-web, please send a note to          |
   | license@zend.com so we can mail you a copy immediately.              |
   +----------------------------------------------------------------------+
   | Authors: Andi Gutmans <andi@zend.com>                                |
   |          Zeev Suraski <zeev@zend.com>                                |
   +----------------------------------------------------------------------+
*/

/* $Id$ */

#include <stdio.h>
#include <signal.h>

#include "zend.h"
#include "zend_compile.h"
#include "zend_execute.h"
#include "zend_API.h"
#include "zend_stack.h"
#include "zend_constants.h"
#include "zend_extensions.h"
#include "zend_exceptions.h"
#include "zend_closures.h"
#include "zend_generators.h"
#include "zend_vm.h"
#include "zend_float.h"
#ifdef HAVE_SYS_TIME_H
#include <sys/time.h>
#endif

ZEND_API void (*zend_execute_ex)(zend_execute_data *execute_data TSRMLS_DC);
ZEND_API void (*zend_execute_internal)(zend_execute_data *execute_data, zval *return_value TSRMLS_DC);

/* true globals */
ZEND_API const zend_fcall_info empty_fcall_info = { 0, NULL, {{0}, {{0}}, {0}}, NULL, NULL, NULL, NULL, 0, 0 };
ZEND_API const zend_fcall_info_cache empty_fcall_info_cache = { 0, NULL, NULL, NULL, NULL };

#ifdef ZEND_WIN32
<<<<<<< HEAD
#include <process.h>
static WNDCLASS wc;
static HWND timeout_window;
static HANDLE timeout_thread_event;
static HANDLE timeout_thread_handle;
static unsigned timeout_thread_id;
static volatile long timeout_thread_initialized=0;
=======
#ifdef ZTS
__declspec(thread)
#endif
HANDLE tq_timer = NULL;
>>>>>>> b1709b8f
#endif

#if 0&&ZEND_DEBUG
static void (*original_sigsegv_handler)(int);
static void zend_handle_sigsegv(int dummy) /* {{{ */
{
	fflush(stdout);
	fflush(stderr);
	if (original_sigsegv_handler == zend_handle_sigsegv) {
		signal(SIGSEGV, original_sigsegv_handler);
	} else {
		signal(SIGSEGV, SIG_DFL);
	}
	{
		TSRMLS_FETCH();

		fprintf(stderr, "SIGSEGV caught on opcode %d on opline %d of %s() at %s:%d\n\n",
				active_opline->opcode,
				active_opline-EG(active_op_array)->opcodes,
				get_active_function_name(TSRMLS_C),
				zend_get_executed_filename(TSRMLS_C),
				zend_get_executed_lineno(TSRMLS_C));
/* See http://support.microsoft.com/kb/190351 */
#ifdef PHP_WIN32
		fflush(stderr);
#endif
	}
	if (original_sigsegv_handler!=zend_handle_sigsegv) {
		original_sigsegv_handler(dummy);
	}
}
/* }}} */
#endif

static void zend_extension_activator(zend_extension *extension TSRMLS_DC) /* {{{ */
{
	if (extension->activate) {
		extension->activate();
	}
}
/* }}} */

static void zend_extension_deactivator(zend_extension *extension TSRMLS_DC) /* {{{ */
{
	if (extension->deactivate) {
		extension->deactivate();
	}
}
/* }}} */

static int clean_non_persistent_function(zval *zv TSRMLS_DC) /* {{{ */
{
	zend_function *function = Z_PTR_P(zv);
	return (function->type == ZEND_INTERNAL_FUNCTION) ? ZEND_HASH_APPLY_STOP : ZEND_HASH_APPLY_REMOVE;
}
/* }}} */

ZEND_API int clean_non_persistent_function_full(zval *zv TSRMLS_DC) /* {{{ */
{
	zend_function *function = Z_PTR_P(zv);
	return (function->type == ZEND_INTERNAL_FUNCTION) ? ZEND_HASH_APPLY_KEEP : ZEND_HASH_APPLY_REMOVE;
}
/* }}} */

static int clean_non_persistent_class(zval *zv TSRMLS_DC) /* {{{ */
{
	zend_class_entry *ce = Z_PTR_P(zv);
	return (ce->type == ZEND_INTERNAL_CLASS) ? ZEND_HASH_APPLY_STOP : ZEND_HASH_APPLY_REMOVE;
}
/* }}} */

ZEND_API int clean_non_persistent_class_full(zval *zv TSRMLS_DC) /* {{{ */
{
	zend_class_entry *ce = Z_PTR_P(zv);
	return (ce->type == ZEND_INTERNAL_CLASS) ? ZEND_HASH_APPLY_KEEP : ZEND_HASH_APPLY_REMOVE;
}
/* }}} */

void init_executor(TSRMLS_D) /* {{{ */
{
	zend_init_fpu(TSRMLS_C);

	ZVAL_NULL(&EG(uninitialized_zval));
	/* trick to make uninitialized_zval never be modified, passed by ref, etc. */
	ZVAL_NULL(&EG(error_zval));
/* destroys stack frame, therefore makes core dumps worthless */
#if 0&&ZEND_DEBUG
	original_sigsegv_handler = signal(SIGSEGV, zend_handle_sigsegv);
#endif

	EG(symtable_cache_ptr) = EG(symtable_cache) - 1;
	EG(symtable_cache_limit) = EG(symtable_cache) + SYMTABLE_CACHE_SIZE - 1;
	EG(no_extensions) = 0;

	EG(function_table) = CG(function_table);
	EG(class_table) = CG(class_table);

	EG(in_autoload) = NULL;
	EG(autoload_func) = NULL;
	EG(error_handling) = EH_NORMAL;

	zend_vm_stack_init(TSRMLS_C);

	zend_hash_init(&EG(symbol_table).ht, 64, NULL, ZVAL_PTR_DTOR, 0);
	GC_REFCOUNT(&EG(symbol_table)) = 1;
	GC_TYPE_INFO(&EG(symbol_table)) = IS_ARRAY;
	EG(valid_symbol_table) = 1;

	zend_llist_apply(&zend_extensions, (llist_apply_func_t) zend_extension_activator TSRMLS_CC);

	zend_hash_init(&EG(included_files), 8, NULL, NULL, 0);

	EG(ticks_count) = 0;

	ZVAL_UNDEF(&EG(user_error_handler));

	EG(current_execute_data) = NULL;

	zend_stack_init(&EG(user_error_handlers_error_reporting), sizeof(int));
	zend_stack_init(&EG(user_error_handlers), sizeof(zval));
	zend_stack_init(&EG(user_exception_handlers), sizeof(zval));

	zend_objects_store_init(&EG(objects_store), 1024);

	EG(full_tables_cleanup) = 0;
#ifdef ZEND_WIN32
	EG(timed_out) = 0;
#endif

	EG(exception) = NULL;
	EG(prev_exception) = NULL;

	EG(scope) = NULL;

	EG(active) = 1;
}
/* }}} */

static int zval_call_destructor(zval *zv TSRMLS_DC) /* {{{ */
{
	if (Z_TYPE_P(zv) == IS_INDIRECT) {
		zv = Z_INDIRECT_P(zv);
	}
	if (Z_TYPE_P(zv) == IS_OBJECT && Z_REFCOUNT_P(zv) == 1) {
		return ZEND_HASH_APPLY_REMOVE;
	} else {
		return ZEND_HASH_APPLY_KEEP;
	}
}
/* }}} */

static void zend_unclean_zval_ptr_dtor(zval *zv) /* {{{ */
{
	TSRMLS_FETCH();

	if (Z_TYPE_P(zv) == IS_INDIRECT) {
		zv = Z_INDIRECT_P(zv);
	}
	i_zval_ptr_dtor(zv ZEND_FILE_LINE_CC TSRMLS_CC);
}
/* }}} */

void shutdown_destructors(TSRMLS_D) /* {{{ */
{
	if (CG(unclean_shutdown)) {
		EG(symbol_table).ht.pDestructor = zend_unclean_zval_ptr_dtor;
	}
	zend_try {
		int symbols;
		do {
			symbols = zend_hash_num_elements(&EG(symbol_table).ht);
			zend_hash_reverse_apply(&EG(symbol_table).ht, (apply_func_t) zval_call_destructor TSRMLS_CC);
		} while (symbols != zend_hash_num_elements(&EG(symbol_table).ht));
		zend_objects_store_call_destructors(&EG(objects_store) TSRMLS_CC);
	} zend_catch {
		/* if we couldn't destruct cleanly, mark all objects as destructed anyway */
		zend_objects_store_mark_destructed(&EG(objects_store) TSRMLS_CC);
	} zend_end_try();
}
/* }}} */

void shutdown_executor(TSRMLS_D) /* {{{ */
{
	zend_function *func;
	zend_class_entry *ce;

	zend_try {

/* Removed because this can not be safely done, e.g. in this situation:
   Object 1 creates object 2
   Object 3 holds reference to object 2.
   Now when 1 and 2 are destroyed, 3 can still access 2 in its destructor, with
   very problematic results */
/* 		zend_objects_store_call_destructors(&EG(objects_store) TSRMLS_CC); */

/* Moved after symbol table cleaners, because  some of the cleaners can call
   destructors, which would use EG(symtable_cache_ptr) and thus leave leaks */
/*		while (EG(symtable_cache_ptr)>=EG(symtable_cache)) {
			zend_hash_destroy(*EG(symtable_cache_ptr));
			efree(*EG(symtable_cache_ptr));
			EG(symtable_cache_ptr)--;
		}
*/
		zend_llist_apply(&zend_extensions, (llist_apply_func_t) zend_extension_deactivator TSRMLS_CC);

		if (CG(unclean_shutdown)) {
			EG(symbol_table).ht.pDestructor = zend_unclean_zval_ptr_dtor;
		}
		zend_hash_graceful_reverse_destroy(&EG(symbol_table).ht);
	} zend_end_try();
	EG(valid_symbol_table) = 0;

	zend_try {
		zval *zeh;
		/* remove error handlers before destroying classes and functions,
		 * so that if handler used some class, crash would not happen */
		if (Z_TYPE(EG(user_error_handler)) != IS_UNDEF) {
			zeh = &EG(user_error_handler);
			zval_ptr_dtor(zeh);
			ZVAL_UNDEF(&EG(user_error_handler));
		}

		if (Z_TYPE(EG(user_exception_handler)) != IS_UNDEF) {
			zeh = &EG(user_exception_handler);
			zval_ptr_dtor(zeh);
			ZVAL_UNDEF(&EG(user_exception_handler));
		}

		zend_stack_clean(&EG(user_error_handlers_error_reporting), NULL, 1);
		zend_stack_clean(&EG(user_error_handlers), (void (*)(void *))ZVAL_DESTRUCTOR, 1);
		zend_stack_clean(&EG(user_exception_handlers), (void (*)(void *))ZVAL_DESTRUCTOR, 1);
	} zend_end_try();

	zend_try {
		/* Cleanup static data for functions and arrays.
		 * We need a separate cleanup stage because of the following problem:
		 * Suppose we destroy class X, which destroys the class's function table,
		 * and in the function table we have function foo() that has static $bar.
		 * Now if an object of class X is assigned to $bar, its destructor will be
		 * called and will fail since X's function table is in mid-destruction.
		 * So we want first of all to clean up all data and then move to tables destruction.
		 * Note that only run-time accessed data need to be cleaned up, pre-defined data can
		 * not contain objects and thus are not probelmatic */
		if (EG(full_tables_cleanup)) {
			ZEND_HASH_FOREACH_PTR(EG(function_table), func) {
				if (func->type == ZEND_USER_FUNCTION) {
					zend_cleanup_op_array_data((zend_op_array *) func);
				}
			} ZEND_HASH_FOREACH_END();
			ZEND_HASH_REVERSE_FOREACH_PTR(EG(class_table), ce) {
				if (ce->type == ZEND_USER_CLASS) {
					zend_cleanup_user_class_data(ce TSRMLS_CC);
				} else {
					zend_cleanup_internal_class_data(ce TSRMLS_CC);
				}
			} ZEND_HASH_FOREACH_END();
		} else {
			ZEND_HASH_REVERSE_FOREACH_PTR(EG(function_table), func) {
				if (func->type != ZEND_USER_FUNCTION) {
					break;
				}
				zend_cleanup_op_array_data((zend_op_array *) func);
			} ZEND_HASH_FOREACH_END();
			ZEND_HASH_REVERSE_FOREACH_PTR(EG(class_table), ce) {
				if (ce->type != ZEND_USER_CLASS) {
					break;
				}
				zend_cleanup_user_class_data(ce TSRMLS_CC);
			} ZEND_HASH_FOREACH_END();
			zend_cleanup_internal_classes(TSRMLS_C);
		}
	} zend_end_try();

	zend_try {
		zend_llist_destroy(&CG(open_files));
	} zend_end_try();

	zend_try {
		zend_close_rsrc_list(&EG(regular_list) TSRMLS_CC);
	} zend_end_try();

	zend_try {
		zend_objects_store_free_object_storage(&EG(objects_store) TSRMLS_CC);

		zend_vm_stack_destroy(TSRMLS_C);

		/* Destroy all op arrays */
		if (EG(full_tables_cleanup)) {
			zend_hash_reverse_apply(EG(function_table), clean_non_persistent_function_full TSRMLS_CC);
			zend_hash_reverse_apply(EG(class_table), clean_non_persistent_class_full TSRMLS_CC);
		} else {
			zend_hash_reverse_apply(EG(function_table), clean_non_persistent_function TSRMLS_CC);
			zend_hash_reverse_apply(EG(class_table), clean_non_persistent_class TSRMLS_CC);
		}

		while (EG(symtable_cache_ptr)>=EG(symtable_cache)) {
			zend_hash_destroy(&(*EG(symtable_cache_ptr))->ht);
			FREE_HASHTABLE(*EG(symtable_cache_ptr));
			EG(symtable_cache_ptr)--;
		}
	} zend_end_try();

	zend_try {
		clean_non_persistent_constants(TSRMLS_C);
	} zend_end_try();

	zend_try {
#if 0&&ZEND_DEBUG
	signal(SIGSEGV, original_sigsegv_handler);
#endif

		zend_hash_destroy(&EG(included_files));

		zend_stack_destroy(&EG(user_error_handlers_error_reporting));
		zend_stack_destroy(&EG(user_error_handlers));
		zend_stack_destroy(&EG(user_exception_handlers));
		zend_objects_store_destroy(&EG(objects_store));
		if (EG(in_autoload)) {
			zend_hash_destroy(EG(in_autoload));
			FREE_HASHTABLE(EG(in_autoload));
		}
	} zend_end_try();

	zend_shutdown_fpu(TSRMLS_C);

	EG(active) = 0;
}
/* }}} */

/* return class name and "::" or "". */
ZEND_API const char *get_active_class_name(const char **space TSRMLS_DC) /* {{{ */
{
	zend_function *func;

	if (!zend_is_executing(TSRMLS_C)) {
		if (space) {
			*space = "";
		}
		return "";
	}

	func = EG(current_execute_data)->func;
	switch (func->type) {
		case ZEND_USER_FUNCTION:
		case ZEND_INTERNAL_FUNCTION:
		{
			zend_class_entry *ce = func->common.scope;

			if (space) {
				*space = ce ? "::" : "";
			}
			return ce ? ce->name->val : "";
		}
		default:
			if (space) {
				*space = "";
			}
			return "";
	}
}
/* }}} */

ZEND_API const char *get_active_function_name(TSRMLS_D) /* {{{ */
{
	zend_function *func;

	if (!zend_is_executing(TSRMLS_C)) {
		return NULL;
	}
	func = EG(current_execute_data)->func;
	switch (func->type) {
		case ZEND_USER_FUNCTION: {
				zend_string *function_name = func->common.function_name;

				if (function_name) {
					return function_name->val;
				} else {
					return "main";
				}
			}
			break;
		case ZEND_INTERNAL_FUNCTION:
			return func->common.function_name->val;
			break;
		default:
			return NULL;
	}
}
/* }}} */

ZEND_API const char *zend_get_executed_filename(TSRMLS_D) /* {{{ */
{
	zend_execute_data *ex = EG(current_execute_data);

	while (ex && (!ex->func || !ZEND_USER_CODE(ex->func->type))) {
		ex = ex->prev_execute_data;
	}
	if (ex) {
		return ex->func->op_array.filename->val;
	} else {
		return "[no active file]";
	}
}
/* }}} */

ZEND_API uint zend_get_executed_lineno(TSRMLS_D) /* {{{ */
{
	zend_execute_data *ex = EG(current_execute_data);

	while (ex && (!ex->func || !ZEND_USER_CODE(ex->func->type))) {
		ex = ex->prev_execute_data;
	}
	if (ex) {
		if (EG(exception) && ex->opline->opcode == ZEND_HANDLE_EXCEPTION &&
		    ex->opline->lineno == 0 && EG(opline_before_exception)) {
			return EG(opline_before_exception)->lineno;
		}
		return ex->opline->lineno;
	} else {
		return 0;
	}
}
/* }}} */

ZEND_API zend_bool zend_is_executing(TSRMLS_D) /* {{{ */
{
	return EG(current_execute_data) != 0;
}
/* }}} */

ZEND_API void _zval_ptr_dtor(zval *zval_ptr ZEND_FILE_LINE_DC) /* {{{ */
{
	TSRMLS_FETCH();
	i_zval_ptr_dtor(zval_ptr ZEND_FILE_LINE_RELAY_CC TSRMLS_CC);
}
/* }}} */

ZEND_API void _zval_internal_ptr_dtor(zval *zval_ptr ZEND_FILE_LINE_DC) /* {{{ */
{
	if (Z_REFCOUNTED_P(zval_ptr)) {
		Z_DELREF_P(zval_ptr);
		if (Z_REFCOUNT_P(zval_ptr) == 0) {
			_zval_internal_dtor_for_ptr(zval_ptr ZEND_FILE_LINE_CC);
		}
	}
}
/* }}} */

#define IS_VISITED_CONSTANT			0x80
#define IS_CONSTANT_VISITED(p)		(Z_TYPE_P(p) & IS_VISITED_CONSTANT)
#define MARK_CONSTANT_VISITED(p)	Z_TYPE_INFO_P(p) |= IS_VISITED_CONSTANT

ZEND_API int zval_update_constant_ex(zval *p, zend_bool inline_change, zend_class_entry *scope TSRMLS_DC) /* {{{ */
{
	zval *const_value;
	char *colon;

	if (IS_CONSTANT_VISITED(p)) {
		zend_error(E_ERROR, "Cannot declare self-referencing constant '%s'", Z_STRVAL_P(p));
	} else if (Z_TYPE_P(p) == IS_CONSTANT) {
		int refcount;

		SEPARATE_ZVAL_NOREF(p);
		MARK_CONSTANT_VISITED(p);
		refcount =  Z_REFCOUNTED_P(p) ? Z_REFCOUNT_P(p) : 1;
		const_value = zend_get_constant_ex(Z_STR_P(p), scope, Z_CONST_FLAGS_P(p) TSRMLS_CC);
		if (!const_value) {
			char *actual = Z_STRVAL_P(p);

			if ((colon = (char*)zend_memrchr(Z_STRVAL_P(p), ':', Z_STRLEN_P(p)))) {
				size_t len;

				zend_error(E_ERROR, "Undefined class constant '%s'", Z_STRVAL_P(p));
				len = Z_STRLEN_P(p) - ((colon - Z_STRVAL_P(p)) + 1);
				if (inline_change) {
					zend_string *tmp = zend_string_init(colon + 1, len, 0);
					zend_string_release(Z_STR_P(p));
					Z_STR_P(p) = tmp;
				} else {
					Z_STR_P(p) = zend_string_init(colon + 1, len, 0);
				}
				Z_TYPE_FLAGS_P(p) = IS_TYPE_REFCOUNTED | IS_TYPE_COPYABLE;
			} else {
				zend_string *save = Z_STR_P(p);
				char *slash;
				size_t actual_len = Z_STRLEN_P(p);
				if ((Z_CONST_FLAGS_P(p) & IS_CONSTANT_UNQUALIFIED) && (slash = (char *)zend_memrchr(actual, '\\', actual_len))) {
					actual = slash + 1;
					actual_len -= (actual - Z_STRVAL_P(p));
					if (inline_change) {
						zend_string *s = zend_string_init(actual, actual_len, 0);
						Z_STR_P(p) = s;
						Z_TYPE_FLAGS_P(p) = IS_TYPE_REFCOUNTED | IS_TYPE_COPYABLE;
					}
				}
				if (actual[0] == '\\') {
					if (inline_change) {
						memmove(Z_STRVAL_P(p), Z_STRVAL_P(p)+1, Z_STRLEN_P(p));
						--Z_STRLEN_P(p);
					} else {
						++actual;
					}
					--actual_len;
				}
				if ((Z_CONST_FLAGS_P(p) & IS_CONSTANT_UNQUALIFIED) == 0) {
					if (save->val[0] == '\\') {
						zend_error(E_ERROR, "Undefined constant '%s'", save->val + 1);
					} else {
						zend_error(E_ERROR, "Undefined constant '%s'", save->val);
					}
					if (inline_change) {
						zend_string_release(save);
					}
					save = NULL;
				}
				zend_error(E_NOTICE, "Use of undefined constant %s - assumed '%s'",  actual,  actual);
				if (!inline_change) {
					ZVAL_STRINGL(p, actual, actual_len);
				} else {
					Z_TYPE_INFO_P(p) = Z_REFCOUNTED_P(p) ?
						IS_STRING_EX : IS_INTERNED_STRING_EX;
					if (save && save->val != actual) {
						zend_string_release(save);
					}
				}
			}
		} else {
			if (inline_change) {
				zend_string_release(Z_STR_P(p));
			}
			ZVAL_COPY_VALUE(p, const_value);
			if (Z_OPT_CONSTANT_P(p)) {
				zval_update_constant_ex(p, 1, NULL TSRMLS_CC);
			}
			zval_opt_copy_ctor(p);
		}

		if (Z_REFCOUNTED_P(p)) Z_SET_REFCOUNT_P(p, refcount);
	} else if (Z_TYPE_P(p) == IS_CONSTANT_AST) {
		zval tmp;
		SEPARATE_ZVAL_NOREF(p);

		zend_ast_evaluate(&tmp, Z_ASTVAL_P(p), scope TSRMLS_CC);
		if (inline_change) {
			zend_ast_destroy_and_free(Z_ASTVAL_P(p));
			efree_size(Z_AST_P(p), sizeof(zend_ast_ref));
		}
		ZVAL_COPY_VALUE(p, &tmp);
	}
	return 0;
}
/* }}} */

ZEND_API int zval_update_constant_inline_change(zval *pp, zend_class_entry *scope TSRMLS_DC) /* {{{ */
{
	return zval_update_constant_ex(pp, 1, scope TSRMLS_CC);
}
/* }}} */

ZEND_API int zval_update_constant_no_inline_change(zval *pp, zend_class_entry *scope TSRMLS_DC) /* {{{ */
{
	return zval_update_constant_ex(pp, 0, scope TSRMLS_CC);
}
/* }}} */

ZEND_API int zval_update_constant(zval *pp, zend_bool inline_change TSRMLS_DC) /* {{{ */
{
	return zval_update_constant_ex(pp, inline_change, NULL TSRMLS_CC);
}
/* }}} */

int call_user_function(HashTable *function_table, zval *object, zval *function_name, zval *retval_ptr, uint32_t param_count, zval params[] TSRMLS_DC) /* {{{ */
{
	return call_user_function_ex(function_table, object, function_name, retval_ptr, param_count, params, 1, NULL TSRMLS_CC);
}
/* }}} */

int call_user_function_ex(HashTable *function_table, zval *object, zval *function_name, zval *retval_ptr, uint32_t param_count, zval params[], int no_separation, zend_array *symbol_table TSRMLS_DC) /* {{{ */
{
	zend_fcall_info fci;

	fci.size = sizeof(fci);
	fci.function_table = function_table;
	fci.object = object ? Z_OBJ_P(object) : NULL;
	ZVAL_COPY_VALUE(&fci.function_name, function_name);
	fci.retval = retval_ptr;
	fci.param_count = param_count;
	fci.params = params;
	fci.no_separation = (zend_bool) no_separation;
	fci.symbol_table = symbol_table;

	return zend_call_function(&fci, NULL TSRMLS_CC);
}
/* }}} */

int zend_call_function(zend_fcall_info *fci, zend_fcall_info_cache *fci_cache TSRMLS_DC) /* {{{ */
{
	uint32_t i;
	zend_class_entry *calling_scope = NULL;
	zend_execute_data *call, dummy_execute_data;
	zend_fcall_info_cache fci_cache_local;
	zend_function *func;
	zend_class_entry *orig_scope;
	zval tmp;

	ZVAL_UNDEF(fci->retval);

	if (!EG(active)) {
		return FAILURE; /* executor is already inactive */
	}

	if (EG(exception)) {
		return FAILURE; /* we would result in an instable executor otherwise */
	}

	switch (fci->size) {
		case sizeof(zend_fcall_info):
			break; /* nothing to do currently */
		default:
			zend_error(E_ERROR, "Corrupted fcall_info provided to zend_call_function()");
			break;
	}

	orig_scope = EG(scope);

	/* Initialize execute_data */
	if (!EG(current_execute_data)) {
		/* This only happens when we're called outside any execute()'s
		 * It shouldn't be strictly necessary to NULL execute_data out,
		 * but it may make bugs easier to spot
		 */
		memset(&dummy_execute_data, 0, sizeof(zend_execute_data));
		EG(current_execute_data) = &dummy_execute_data;
	} else if (EG(current_execute_data)->func &&
	           ZEND_USER_CODE(EG(current_execute_data)->func->common.type) &&
	           EG(current_execute_data)->opline->opcode != ZEND_DO_FCALL) {
		/* Insert fake frame in case of include or magic calls */
		dummy_execute_data = *EG(current_execute_data);
		dummy_execute_data.prev_execute_data = EG(current_execute_data);
		dummy_execute_data.call = NULL;
		dummy_execute_data.opline = NULL;
		dummy_execute_data.func = NULL;
		EG(current_execute_data) = &dummy_execute_data;
	}

	if (!fci_cache || !fci_cache->initialized) {
		zend_string *callable_name;
		char *error = NULL;

		if (!fci_cache) {
			fci_cache = &fci_cache_local;
		}

		if (!zend_is_callable_ex(&fci->function_name, fci->object, IS_CALLABLE_CHECK_SILENT, &callable_name, fci_cache, &error TSRMLS_CC)) {
			if (error) {
				zend_error(E_WARNING, "Invalid callback %s, %s", callable_name->val, error);
				efree(error);
			}
			if (callable_name) {
				zend_string_release(callable_name);
			}
			if (EG(current_execute_data) == &dummy_execute_data) {
				EG(current_execute_data) = dummy_execute_data.prev_execute_data;
			}
			return FAILURE;
		} else if (error) {
			/* Capitalize the first latter of the error message */
			if (error[0] >= 'a' && error[0] <= 'z') {
				error[0] += ('A' - 'a');
			}
			zend_error(E_STRICT, "%s", error);
			efree(error);
		}
		zend_string_release(callable_name);
	}

	func = fci_cache->function_handler;
	call = zend_vm_stack_push_call_frame(ZEND_CALL_TOP_FUNCTION,
		func, fci->param_count, fci_cache->called_scope, fci_cache->object, NULL TSRMLS_CC);
	calling_scope = fci_cache->calling_scope;
	fci->object = fci_cache->object;
	if (fci->object &&
	    (!EG(objects_store).object_buckets ||
	     !IS_OBJ_VALID(EG(objects_store).object_buckets[fci->object->handle]))) {
		if (EG(current_execute_data) == &dummy_execute_data) {
			EG(current_execute_data) = dummy_execute_data.prev_execute_data;
		}
		return FAILURE;
	}

	if (func->common.fn_flags & (ZEND_ACC_ABSTRACT|ZEND_ACC_DEPRECATED)) {
		if (func->common.fn_flags & ZEND_ACC_ABSTRACT) {
			zend_error_noreturn(E_ERROR, "Cannot call abstract method %s::%s()", func->common.scope->name->val, func->common.function_name->val);
		}
		if (func->common.fn_flags & ZEND_ACC_DEPRECATED) {
 			zend_error(E_DEPRECATED, "Function %s%s%s() is deprecated",
				func->common.scope ? func->common.scope->name->val : "",
				func->common.scope ? "::" : "",
				func->common.function_name->val);
		}
	}

	for (i=0; i<fci->param_count; i++) {
		zval *param;

		if (ARG_SHOULD_BE_SENT_BY_REF(func, i + 1)) {
			// TODO: Scalar values don't have reference counters anymore.
			// They are assumed to be 1, and they may be easily passed by
			// reference now. However, previously scalars with refcount==1
			// might be passed and with refcount>1 might not. We can support
			// only single behavior ???
#if 0
			if (Z_REFCOUNTED(fci->params[i]) &&
				// This solution breaks the following test (omit warning message) ???
				// Zend/tests/bug61273.phpt
				// ext/reflection/tests/bug42976.phpt
				// ext/standard/tests/general_functions/call_user_func_array_variation_001.phpt
#else
			if (!Z_REFCOUNTED(fci->params[i]) ||
				// This solution breaks the following test (emit warning message) ???
				// ext/pdo_sqlite/tests/pdo_005.phpt
#endif
			    (!Z_ISREF(fci->params[i]) && Z_REFCOUNT(fci->params[i]) > 1)) {

				if (fci->no_separation &&
					!ARG_MAY_BE_SENT_BY_REF(func, i + 1)) {
					if (i) {
						/* hack to clean up the stack */
						ZEND_CALL_NUM_ARGS(call) = i;
						zend_vm_stack_free_args(call TSRMLS_CC);
					}
					zend_vm_stack_free_call_frame(call TSRMLS_CC);

					zend_error(E_WARNING, "Parameter %d to %s%s%s() expected to be a reference, value given",
						i+1,
						func->common.scope ? func->common.scope->name->val : "",
						func->common.scope ? "::" : "",
						func->common.function_name->val);
					if (EG(current_execute_data) == &dummy_execute_data) {
						EG(current_execute_data) = dummy_execute_data.prev_execute_data;
					}
					return FAILURE;
				}

				if (Z_REFCOUNTED(fci->params[i])) {
					Z_DELREF(fci->params[i]);
				}
				ZVAL_DUP(&tmp, &fci->params[i]);
				ZVAL_NEW_REF(&fci->params[i], &tmp);
				Z_ADDREF(fci->params[i]);
			} else if (!Z_ISREF(fci->params[i])) {
				ZVAL_NEW_REF(&fci->params[i], &fci->params[i]);
				Z_ADDREF(fci->params[i]);
			} else if (Z_REFCOUNTED(fci->params[i])) {
				Z_ADDREF(fci->params[i]);
			}
			param = ZEND_CALL_ARG(call, i+1);
			ZVAL_COPY_VALUE(param, &fci->params[i]);
		} else if (Z_ISREF(fci->params[i]) &&
		           /* don't separate references for __call */
		           (func->common.fn_flags & ZEND_ACC_CALL_VIA_HANDLER) == 0 ) {
			param = ZEND_CALL_ARG(call, i+1);
			ZVAL_DUP(param, Z_REFVAL(fci->params[i]));
		} else {
			param = ZEND_CALL_ARG(call, i+1);
			ZVAL_COPY(param, &fci->params[i]);
		}
	}
	ZEND_CALL_NUM_ARGS(call) = fci->param_count;

	EG(scope) = calling_scope;
	if (func->common.fn_flags & ZEND_ACC_STATIC) {
		fci->object = NULL;
	}
	if (!fci->object) {
		Z_OBJ(call->This) = NULL;
	} else {
		Z_OBJ(call->This) = fci->object;
		GC_REFCOUNT(fci->object)++;
	}

	if (func->type == ZEND_USER_FUNCTION) {
		EG(scope) = func->common.scope;
		call->symbol_table = fci->symbol_table;
		if (EXPECTED((func->op_array.fn_flags & ZEND_ACC_GENERATOR) == 0)) {
			zend_init_execute_data(call, &func->op_array, fci->retval TSRMLS_CC);
			zend_execute_ex(call TSRMLS_CC);
		} else {
			zend_generator_create_zval(call, &func->op_array, fci->retval TSRMLS_CC);
		}
	} else if (func->type == ZEND_INTERNAL_FUNCTION) {
		int call_via_handler = (func->common.fn_flags & ZEND_ACC_CALL_VIA_HANDLER) != 0;
		ZVAL_NULL(fci->retval);
		if (func->common.scope) {
			EG(scope) = func->common.scope;
		}
		call->prev_execute_data = EG(current_execute_data);
		call->return_value = NULL; /* this is not a constructor call */
		EG(current_execute_data) = call;
		if (EXPECTED(zend_execute_internal == NULL)) {
			/* saves one function call if zend_execute_internal is not used */
			func->internal_function.handler(call, fci->retval TSRMLS_CC);
		} else {
			zend_execute_internal(call, fci->retval TSRMLS_CC);
		}
		EG(current_execute_data) = call->prev_execute_data;
		zend_vm_stack_free_args(call TSRMLS_CC);
		zend_vm_stack_free_call_frame(call TSRMLS_CC);

		/*  We shouldn't fix bad extensions here,
			because it can break proper ones (Bug #34045)
		if (!EX(function_state).function->common.return_reference)
		{
			INIT_PZVAL(f->retval);
		}*/
		if (EG(exception)) {
			zval_ptr_dtor(fci->retval);
			ZVAL_UNDEF(fci->retval);
		}

		if (call_via_handler) {
			/* We must re-initialize function again */
			fci_cache->initialized = 0;
		}
	} else { /* ZEND_OVERLOADED_FUNCTION */
		ZVAL_NULL(fci->retval);

		/* Not sure what should be done here if it's a static method */
		if (fci->object) {
			call->prev_execute_data = EG(current_execute_data);
			EG(current_execute_data) = call;
			fci->object->handlers->call_method(func->common.function_name, fci->object, call, fci->retval TSRMLS_CC);
			EG(current_execute_data) = call->prev_execute_data;
		} else {
			zend_error_noreturn(E_ERROR, "Cannot call overloaded function for non-object");
		}

		zend_vm_stack_free_args(call TSRMLS_CC);
		zend_vm_stack_free_call_frame(call TSRMLS_CC);

		if (func->type == ZEND_OVERLOADED_FUNCTION_TEMPORARY) {
			zend_string_release(func->common.function_name);
		}
		efree(func);

		if (EG(exception)) {
			zval_ptr_dtor(fci->retval);
			ZVAL_UNDEF(fci->retval);
		}
	}

	if (fci->object) {
		OBJ_RELEASE(fci->object);
	}

	EG(scope) = orig_scope;
	if (EG(current_execute_data) == &dummy_execute_data) {
		EG(current_execute_data) = dummy_execute_data.prev_execute_data;
	}

	if (EG(exception)) {
		zend_throw_exception_internal(NULL TSRMLS_CC);
	}
	return SUCCESS;
}
/* }}} */

ZEND_API zend_class_entry *zend_lookup_class_ex(zend_string *name, const zval *key, int use_autoload TSRMLS_DC) /* {{{ */
{
	zend_class_entry *ce = NULL;
	zval args[1];
	zval local_retval;
	int retval;
	zend_string *lc_name;
	zend_fcall_info fcall_info;
	zend_fcall_info_cache fcall_cache;

	if (key) {
		lc_name = Z_STR_P(key);
	} else {
		if (name == NULL || !name->len) {
			return NULL;
		}

		if (name->val[0] == '\\') {
			lc_name = zend_string_alloc(name->len - 1, 0);
			zend_str_tolower_copy(lc_name->val, name->val + 1, name->len - 1);
		} else {
			lc_name = zend_string_alloc(name->len, 0);
			zend_str_tolower_copy(lc_name->val, name->val, name->len);
		}
	}

	ce = zend_hash_find_ptr(EG(class_table), lc_name);
	if (ce) {
		if (!key) {
			zend_string_free(lc_name);
		}
		return ce;
	}

	/* The compiler is not-reentrant. Make sure we __autoload() only during run-time
	 * (doesn't impact functionality of __autoload()
	*/
	if (!use_autoload || zend_is_compiling(TSRMLS_C)) {
		if (!key) {
			zend_string_free(lc_name);
		}
		return NULL;
	}

	if (!EG(autoload_func)) {
		zend_function *func = zend_hash_str_find_ptr(EG(function_table), ZEND_AUTOLOAD_FUNC_NAME, sizeof(ZEND_AUTOLOAD_FUNC_NAME) - 1);
		if (func) {
			EG(autoload_func) = func;
		} else {
			if (!key) {
				zend_string_free(lc_name);
			}
			return NULL;
		}

	}
	
	/* Verify class name before passing it to __autoload() */
	if (strspn(name->val, "0123456789_abcdefghijklmnopqrstuvwxyzABCDEFGHIJKLMNOPQRSTUVWXYZ\177\200\201\202\203\204\205\206\207\210\211\212\213\214\215\216\217\220\221\222\223\224\225\226\227\230\231\232\233\234\235\236\237\240\241\242\243\244\245\246\247\250\251\252\253\254\255\256\257\260\261\262\263\264\265\266\267\270\271\272\273\274\275\276\277\300\301\302\303\304\305\306\307\310\311\312\313\314\315\316\317\320\321\322\323\324\325\326\327\330\331\332\333\334\335\336\337\340\341\342\343\344\345\346\347\350\351\352\353\354\355\356\357\360\361\362\363\364\365\366\367\370\371\372\373\374\375\376\377\\") != name->len) {
		if (!key) {
			zend_string_free(lc_name);
		}
		return NULL;
	}
	
	if (EG(in_autoload) == NULL) {
		ALLOC_HASHTABLE(EG(in_autoload));
		zend_hash_init(EG(in_autoload), 8, NULL, NULL, 0);
	}

	if (zend_hash_add_empty_element(EG(in_autoload), lc_name) == NULL) {
		if (!key) {
			zend_string_free(lc_name);
		}
		return NULL;
	}

	ZVAL_UNDEF(&local_retval);

	if (name->val[0] == '\\') {
		ZVAL_STRINGL(&args[0], name->val + 1, name->len - 1);
	} else {
		ZVAL_STR_COPY(&args[0], name);
	}

	fcall_info.size = sizeof(fcall_info);
	fcall_info.function_table = EG(function_table);
	ZVAL_STR_COPY(&fcall_info.function_name, EG(autoload_func)->common.function_name);
	fcall_info.symbol_table = NULL;
	fcall_info.retval = &local_retval;
	fcall_info.param_count = 1;
	fcall_info.params = args;
	fcall_info.object = NULL;
	fcall_info.no_separation = 1;

	fcall_cache.initialized = 1;
	fcall_cache.function_handler = EG(autoload_func);
	fcall_cache.calling_scope = NULL;
	fcall_cache.called_scope = NULL;
	fcall_cache.object = NULL;

	zend_exception_save(TSRMLS_C);
	retval = zend_call_function(&fcall_info, &fcall_cache TSRMLS_CC);
	zend_exception_restore(TSRMLS_C);

	zval_ptr_dtor(&args[0]);
	zval_dtor(&fcall_info.function_name);

	zend_hash_del(EG(in_autoload), lc_name);

	zval_ptr_dtor(&local_retval);

	if (retval == SUCCESS) {
		ce = zend_hash_find_ptr(EG(class_table), lc_name);
	}
	if (!key) {
		zend_string_free(lc_name);
	}
	return ce;
}
/* }}} */

ZEND_API zend_class_entry *zend_lookup_class(zend_string *name TSRMLS_DC) /* {{{ */
{
	return zend_lookup_class_ex(name, NULL, 1 TSRMLS_CC);
}
/* }}} */

ZEND_API int zend_eval_stringl(char *str, size_t str_len, zval *retval_ptr, char *string_name TSRMLS_DC) /* {{{ */
{
	zval pv;
	zend_op_array *new_op_array;
	uint32_t original_compiler_options;
	int retval;

	if (retval_ptr) {
		ZVAL_NEW_STR(&pv, zend_string_alloc(str_len + sizeof("return ;")-1, 1));
		memcpy(Z_STRVAL(pv), "return ", sizeof("return ") - 1);
		memcpy(Z_STRVAL(pv) + sizeof("return ") - 1, str, str_len);
		Z_STRVAL(pv)[Z_STRLEN(pv) - 1] = ';';
		Z_STRVAL(pv)[Z_STRLEN(pv)] = '\0';
	} else {
		ZVAL_STRINGL(&pv, str, str_len);
	}

	/*printf("Evaluating '%s'\n", pv.value.str.val);*/

	original_compiler_options = CG(compiler_options);
	CG(compiler_options) = ZEND_COMPILE_DEFAULT_FOR_EVAL;
	new_op_array = zend_compile_string(&pv, string_name TSRMLS_CC);
	CG(compiler_options) = original_compiler_options;

	if (new_op_array) {
		zval local_retval;

		EG(no_extensions)=1;		

		zend_try {
			ZVAL_UNDEF(&local_retval);
			zend_execute(new_op_array, &local_retval TSRMLS_CC);
		} zend_catch {
			destroy_op_array(new_op_array TSRMLS_CC);
			efree_size(new_op_array, sizeof(zend_op_array));
			zend_bailout();
		} zend_end_try();

		if (Z_TYPE(local_retval) != IS_UNDEF) {
			if (retval_ptr) {
				ZVAL_COPY_VALUE(retval_ptr, &local_retval);
			} else {
				zval_ptr_dtor(&local_retval);
			}
		} else {
			if (retval_ptr) {
				ZVAL_NULL(retval_ptr);
			}
		}

		EG(no_extensions)=0;
		destroy_op_array(new_op_array TSRMLS_CC);
		efree_size(new_op_array, sizeof(zend_op_array));
		retval = SUCCESS;
	} else {
		retval = FAILURE;
	}
	zval_dtor(&pv);
	return retval;
}
/* }}} */

ZEND_API int zend_eval_string(char *str, zval *retval_ptr, char *string_name TSRMLS_DC) /* {{{ */
{
	return zend_eval_stringl(str, strlen(str), retval_ptr, string_name TSRMLS_CC);
}
/* }}} */

ZEND_API int zend_eval_stringl_ex(char *str, size_t str_len, zval *retval_ptr, char *string_name, int handle_exceptions TSRMLS_DC) /* {{{ */
{
	int result;

	result = zend_eval_stringl(str, str_len, retval_ptr, string_name TSRMLS_CC);
	if (handle_exceptions && EG(exception)) {
		zend_exception_error(EG(exception), E_ERROR TSRMLS_CC);
		result = FAILURE;
	}
	return result;
}
/* }}} */

ZEND_API int zend_eval_string_ex(char *str, zval *retval_ptr, char *string_name, int handle_exceptions TSRMLS_DC) /* {{{ */
{
	return zend_eval_stringl_ex(str, strlen(str), retval_ptr, string_name, handle_exceptions TSRMLS_CC);
}
/* }}} */

ZEND_API void zend_timeout(int dummy) /* {{{ */
{
	TSRMLS_FETCH();

	if (zend_on_timeout) {
#ifdef ZEND_SIGNALS
		/*
		   We got here because we got a timeout signal, so we are in a signal handler
		   at this point. However, we want to be able to timeout any user-supplied
		   shutdown functions, so pretend we are not in a signal handler while we are
		   calling these
		*/
		SIGG(running) = 0;
#endif
		zend_on_timeout(EG(timeout_seconds) TSRMLS_CC);
	}

	zend_error(E_ERROR, "Maximum execution time of %pd second%s exceeded", EG(timeout_seconds), EG(timeout_seconds) == 1 ? "" : "s");
}
/* }}} */

#ifdef ZEND_WIN32
VOID CALLBACK tq_timer_cb(PVOID arg, BOOLEAN timed_out)
{
	zend_bool *php_timed_out;

	/* The doc states it'll be always true, however it theoretically
		could be FALSE when the thread was signaled. */
	if (!timed_out) {
		return;
	}

	php_timed_out = (zend_bool *)arg;
	*php_timed_out = 1;
}
#endif

/* This one doesn't exists on QNX */
#ifndef SIGPROF
#define SIGPROF 27
#endif

void zend_set_timeout(zend_long seconds, int reset_signals) /* {{{ */
{
	TSRMLS_FETCH();

	EG(timeout_seconds) = seconds;

#ifdef ZEND_WIN32
	if(!seconds) {
		return;
	}

        /* Don't use ChangeTimerQueueTimer() as it will not restart an expired
		timer, so we could end up with just an ignored timeout. Instead
		delete and recreate. */
	if (NULL != tq_timer) {
		if (!DeleteTimerQueueTimer(NULL, tq_timer, NULL)) {
			EG(timed_out) = 0;
			tq_timer = NULL;
			zend_error(E_ERROR, "Could not delete queued timer");
			return;
		}
		tq_timer = NULL;
	}

	/* XXX passing NULL means the default timer queue provided by the system is used */
	if (!CreateTimerQueueTimer(&tq_timer, NULL, (WAITORTIMERCALLBACK)tq_timer_cb, (VOID*)&EG(timed_out), seconds*1000, 0, WT_EXECUTEONLYONCE)) {
		EG(timed_out) = 0;
		tq_timer = NULL;
		zend_error(E_ERROR, "Could not queue new timer");
		return;
	}
	EG(timed_out) = 0;
#else
#	ifdef HAVE_SETITIMER
	{
		struct itimerval t_r;		/* timeout requested */
		int signo;

		if(seconds) {
			t_r.it_value.tv_sec = seconds;
			t_r.it_value.tv_usec = t_r.it_interval.tv_sec = t_r.it_interval.tv_usec = 0;

#	ifdef __CYGWIN__
			setitimer(ITIMER_REAL, &t_r, NULL);
		}
		signo = SIGALRM;
#	else
			setitimer(ITIMER_PROF, &t_r, NULL);
		}
		signo = SIGPROF;
#	endif

		if (reset_signals) {
#	ifdef ZEND_SIGNALS
			zend_signal(signo, zend_timeout TSRMLS_CC);
#	else
			sigset_t sigset;

			signal(signo, zend_timeout);
			sigemptyset(&sigset);
			sigaddset(&sigset, signo);
			sigprocmask(SIG_UNBLOCK, &sigset, NULL);
#	endif
		}
	}
#	endif /* HAVE_SETITIMER */
#endif
}
/* }}} */

void zend_unset_timeout(TSRMLS_D) /* {{{ */
{
#ifdef ZEND_WIN32
	if (NULL != tq_timer) {
		if (!DeleteTimerQueueTimer(NULL, tq_timer, NULL)) {
			EG(timed_out) = 0;
			tq_timer = NULL;
			zend_error(E_ERROR, "Could not delete queued timer");
			return;
		}
		tq_timer = NULL;
	}
	EG(timed_out) = 0;
#else
#	ifdef HAVE_SETITIMER
	if (EG(timeout_seconds)) {
		struct itimerval no_timeout;

		no_timeout.it_value.tv_sec = no_timeout.it_value.tv_usec = no_timeout.it_interval.tv_sec = no_timeout.it_interval.tv_usec = 0;

#ifdef __CYGWIN__
		setitimer(ITIMER_REAL, &no_timeout, NULL);
#else
		setitimer(ITIMER_PROF, &no_timeout, NULL);
#endif
	}
#	endif
#endif
}
/* }}} */

zend_class_entry *zend_fetch_class(zend_string *class_name, int fetch_type TSRMLS_DC) /* {{{ */
{
	zend_class_entry *ce;
	int use_autoload = (fetch_type & ZEND_FETCH_CLASS_NO_AUTOLOAD) == 0;
	int silent       = (fetch_type & ZEND_FETCH_CLASS_SILENT) != 0;

	fetch_type &= ZEND_FETCH_CLASS_MASK;

check_fetch_type:
	switch (fetch_type) {
		case ZEND_FETCH_CLASS_SELF:
			if (!EG(scope)) {
				zend_error(E_ERROR, "Cannot access self:: when no class scope is active");
			}
			return EG(scope);
		case ZEND_FETCH_CLASS_PARENT:
			if (!EG(scope)) {
				zend_error(E_ERROR, "Cannot access parent:: when no class scope is active");
			}
			if (!EG(scope)->parent) {
				zend_error(E_ERROR, "Cannot access parent:: when current class scope has no parent");
			}
			return EG(scope)->parent;
		case ZEND_FETCH_CLASS_STATIC:
			if (!EG(current_execute_data) || !EG(current_execute_data)->called_scope) {
				zend_error(E_ERROR, "Cannot access static:: when no class scope is active");
			}
			return EG(current_execute_data)->called_scope;
		case ZEND_FETCH_CLASS_AUTO: {
				fetch_type = zend_get_class_fetch_type(class_name);
				if (fetch_type!=ZEND_FETCH_CLASS_DEFAULT) {
					goto check_fetch_type;
				}
			}
			break;
	}

	if ((ce = zend_lookup_class_ex(class_name, NULL, use_autoload TSRMLS_CC)) == NULL) {
		if (use_autoload) {
			if (!silent && !EG(exception)) {
				if (fetch_type == ZEND_FETCH_CLASS_INTERFACE) {
					zend_error(E_ERROR, "Interface '%s' not found", class_name->val);
				} else if (fetch_type == ZEND_FETCH_CLASS_TRAIT) {
                	zend_error(E_ERROR, "Trait '%s' not found", class_name->val);
                } else {
					zend_error(E_ERROR, "Class '%s' not found", class_name->val);
				}
			}
		}
		return NULL;
	}
	return ce;
}
/* }}} */

zend_class_entry *zend_fetch_class_by_name(zend_string *class_name, const zval *key, int fetch_type TSRMLS_DC) /* {{{ */
{
	zend_class_entry *ce;
	int use_autoload = (fetch_type & ZEND_FETCH_CLASS_NO_AUTOLOAD) == 0;

	if ((ce = zend_lookup_class_ex(class_name, key, use_autoload TSRMLS_CC)) == NULL) {
		if (use_autoload) {
			if ((fetch_type & ZEND_FETCH_CLASS_SILENT) == 0 && !EG(exception)) {
				if ((fetch_type & ZEND_FETCH_CLASS_MASK) == ZEND_FETCH_CLASS_INTERFACE) {
					zend_error(E_ERROR, "Interface '%s' not found", class_name->val);
				} else if ((fetch_type & ZEND_FETCH_CLASS_MASK) == ZEND_FETCH_CLASS_TRAIT) {
					zend_error(E_ERROR, "Trait '%s' not found", class_name->val);
				} else {
					zend_error(E_ERROR, "Class '%s' not found", class_name->val);
				}
			}
		}
		return NULL;
	}
	return ce;
}
/* }}} */

#define MAX_ABSTRACT_INFO_CNT 3
#define MAX_ABSTRACT_INFO_FMT "%s%s%s%s"
#define DISPLAY_ABSTRACT_FN(idx) \
	ai.afn[idx] ? ZEND_FN_SCOPE_NAME(ai.afn[idx]) : "", \
	ai.afn[idx] ? "::" : "", \
	ai.afn[idx] ? ai.afn[idx]->common.function_name->val : "", \
	ai.afn[idx] && ai.afn[idx + 1] ? ", " : (ai.afn[idx] && ai.cnt > MAX_ABSTRACT_INFO_CNT ? ", ..." : "")

typedef struct _zend_abstract_info {
	zend_function *afn[MAX_ABSTRACT_INFO_CNT + 1];
	int cnt;
	int ctor;
} zend_abstract_info;

static void zend_verify_abstract_class_function(zend_function *fn, zend_abstract_info *ai TSRMLS_DC) /* {{{ */
{
	if (fn->common.fn_flags & ZEND_ACC_ABSTRACT) {
		if (ai->cnt < MAX_ABSTRACT_INFO_CNT) {
			ai->afn[ai->cnt] = fn;
		}
		if (fn->common.fn_flags & ZEND_ACC_CTOR) {
			if (!ai->ctor) {
				ai->cnt++;
				ai->ctor = 1;
			} else {
				ai->afn[ai->cnt] = NULL;
			}
		} else {
			ai->cnt++;
		}
	}
}
/* }}} */

void zend_verify_abstract_class(zend_class_entry *ce TSRMLS_DC) /* {{{ */
{
	zend_function *func;
	zend_abstract_info ai;

	if ((ce->ce_flags & ZEND_ACC_IMPLICIT_ABSTRACT_CLASS) && !(ce->ce_flags & ZEND_ACC_EXPLICIT_ABSTRACT_CLASS)) {
		memset(&ai, 0, sizeof(ai));

		ZEND_HASH_FOREACH_PTR(&ce->function_table, func) {
			zend_verify_abstract_class_function(func, &ai TSRMLS_CC);
		} ZEND_HASH_FOREACH_END();

		if (ai.cnt) {
			zend_error(E_ERROR, "Class %s contains %d abstract method%s and must therefore be declared abstract or implement the remaining methods (" MAX_ABSTRACT_INFO_FMT MAX_ABSTRACT_INFO_FMT MAX_ABSTRACT_INFO_FMT ")",
				ce->name->val, ai.cnt,
				ai.cnt > 1 ? "s" : "",
				DISPLAY_ABSTRACT_FN(0),
				DISPLAY_ABSTRACT_FN(1),
				DISPLAY_ABSTRACT_FN(2)
				);
		}
	}
}
/* }}} */

ZEND_API int zend_delete_global_variable(zend_string *name TSRMLS_DC) /* {{{ */
{
    return zend_hash_del_ind(&EG(symbol_table).ht, name);
}
/* }}} */

ZEND_API zend_array *zend_rebuild_symbol_table(TSRMLS_D) /* {{{ */
{
	int i;
	zend_execute_data *ex;
	zend_array *symbol_table;

	/* Search for last called user function */
	ex = EG(current_execute_data);
	while (ex && (!ex->func || !ZEND_USER_CODE(ex->func->common.type))) {
		ex = ex->prev_execute_data;
	}
	if (!ex) {
		return NULL;
	}
	if (ex->symbol_table) {
		return ex->symbol_table;
	}

	if (EG(symtable_cache_ptr) >= EG(symtable_cache)) {
		/*printf("Cache hit!  Reusing %x\n", symtable_cache[symtable_cache_ptr]);*/
		symbol_table = ex->symbol_table = *(EG(symtable_cache_ptr)--);
	} else {
		symbol_table = ex->symbol_table = emalloc(sizeof(zend_array));
		GC_REFCOUNT(symbol_table) = 0;
		GC_TYPE_INFO(symbol_table) = IS_ARRAY;
		zend_hash_init(&symbol_table->ht, ex->func->op_array.last_var, NULL, ZVAL_PTR_DTOR, 0);
		/*printf("Cache miss!  Initialized %x\n", EG(active_symbol_table));*/
	}
	for (i = 0; i < ex->func->op_array.last_var; i++) {
		zval zv;

		ZVAL_INDIRECT(&zv, ZEND_CALL_VAR_NUM(ex, i));
		zend_hash_add_new(&symbol_table->ht,
			ex->func->op_array.vars[i], &zv);
	}
	return symbol_table;
}
/* }}} */

ZEND_API void zend_attach_symbol_table(zend_execute_data *execute_data) /* {{{ */
{
	int i;
	zend_op_array *op_array = &execute_data->func->op_array;
	HashTable *ht = &execute_data->symbol_table->ht;
	
	/* copy real values from symbol table into CV slots and create
	   INDIRECT references to CV in symbol table  */
	for (i = 0; i < op_array->last_var; i++) {
		zval *zv = zend_hash_find(ht, op_array->vars[i]);

		if (zv) {
			if (Z_TYPE_P(zv) == IS_INDIRECT) {
				zval *val = Z_INDIRECT_P(zv);
				if (Z_TYPE_P(val) == IS_UNDEF) {
					ZVAL_UNDEF(EX_VAR_NUM(i));
				} else {
					ZVAL_COPY_VALUE(EX_VAR_NUM(i), val);
				}
			} else {
				ZVAL_COPY_VALUE(EX_VAR_NUM(i), zv);
			}
		} else {
			ZVAL_UNDEF(EX_VAR_NUM(i));
			zv = zend_hash_update(ht, op_array->vars[i], EX_VAR_NUM(i));
		}
		ZVAL_INDIRECT(zv, EX_VAR_NUM(i));
	}
}
/* }}} */

ZEND_API void zend_detach_symbol_table(zend_execute_data *execute_data) /* {{{ */
{
	int i;
	zend_op_array *op_array = &execute_data->func->op_array;
	HashTable *ht = &execute_data->symbol_table->ht;
	
	/* copy real values from CV slots into symbol table */
	for (i = 0; i < op_array->last_var; i++) {
		if (Z_TYPE_P(EX_VAR_NUM(i)) == IS_UNDEF) {
			zend_hash_del(ht, op_array->vars[i]);
		} else {
			zend_hash_update(ht, op_array->vars[i], EX_VAR_NUM(i));
			ZVAL_UNDEF(EX_VAR_NUM(i));
		}
	}
}
/* }}} */

ZEND_API int zend_set_local_var(zend_string *name, zval *value, int force TSRMLS_DC) /* {{{ */
{
	zend_execute_data *execute_data = EG(current_execute_data);

	while (execute_data && (!execute_data->func || !ZEND_USER_CODE(execute_data->func->common.type))) {
		execute_data = execute_data->prev_execute_data;
	}

	if (execute_data) {
		if (!execute_data->symbol_table) {
			zend_ulong h = zend_string_hash_val(name);
			zend_op_array *op_array = &execute_data->func->op_array;
			int i;

			for (i = 0; i < op_array->last_var; i++) {
				if (op_array->vars[i]->h == h &&
				    op_array->vars[i]->len == name->len &&
				    memcmp(op_array->vars[i]->val, name->val, name->len) == 0) {
					ZVAL_COPY_VALUE(EX_VAR_NUM(i), value);
					return SUCCESS;
				}
			}
			if (force) {
				zend_array *symbol_table = zend_rebuild_symbol_table(TSRMLS_C);
				if (symbol_table) {
					return zend_hash_update(&symbol_table->ht, name, value) ? SUCCESS : FAILURE;;
				}
			}
		} else {
			return (zend_hash_update_ind(&execute_data->symbol_table->ht, name, value) != NULL) ? SUCCESS : FAILURE;
		}
	}
	return FAILURE;
}
/* }}} */

ZEND_API int zend_set_local_var_str(const char *name, int len, zval *value, int force TSRMLS_DC) /* {{{ */
{
	zend_execute_data *execute_data = EG(current_execute_data);

	while (execute_data && (!execute_data->func || !ZEND_USER_CODE(execute_data->func->common.type))) {
		execute_data = execute_data->prev_execute_data;
	}

	if (execute_data) {
		if (!execute_data->symbol_table) {
			zend_ulong h = zend_hash_func(name, len);
			zend_op_array *op_array = &execute_data->func->op_array;
			int i;

			for (i = 0; i < op_array->last_var; i++) {
				if (op_array->vars[i]->h == h &&
				    op_array->vars[i]->len == len &&
				    memcmp(op_array->vars[i]->val, name, len) == 0) {
					zval_ptr_dtor(EX_VAR_NUM(i));
					ZVAL_COPY_VALUE(EX_VAR_NUM(i), value);
					return SUCCESS;
				}
			}

			if (force) {
				zend_array *symbol_table = zend_rebuild_symbol_table(TSRMLS_C);
				if (symbol_table) {
					return zend_hash_str_update(&symbol_table->ht, name, len, value) ? SUCCESS : FAILURE;;
				}
			}
		} else {
			return (zend_hash_str_update_ind(&execute_data->symbol_table->ht, name, len, value) != NULL) ? SUCCESS : FAILURE;
		}
	}
	return FAILURE;
}
/* }}} */

/*
 * Local variables:
 * tab-width: 4
 * c-basic-offset: 4
 * indent-tabs-mode: t
 * End:
 */<|MERGE_RESOLUTION|>--- conflicted
+++ resolved
@@ -46,20 +46,10 @@
 ZEND_API const zend_fcall_info_cache empty_fcall_info_cache = { 0, NULL, NULL, NULL, NULL };
 
 #ifdef ZEND_WIN32
-<<<<<<< HEAD
-#include <process.h>
-static WNDCLASS wc;
-static HWND timeout_window;
-static HANDLE timeout_thread_event;
-static HANDLE timeout_thread_handle;
-static unsigned timeout_thread_id;
-static volatile long timeout_thread_initialized=0;
-=======
 #ifdef ZTS
 __declspec(thread)
 #endif
 HANDLE tq_timer = NULL;
->>>>>>> b1709b8f
 #endif
 
 #if 0&&ZEND_DEBUG
