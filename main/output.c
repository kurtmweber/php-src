--- conflicted
+++ resolved
@@ -297,10 +297,6 @@
 	php_output_context context;
 
 	if (OG(active) && (OG(active)->flags & PHP_OUTPUT_HANDLER_CLEANABLE)) {
-<<<<<<< HEAD
-		OG(active)->buffer.used = 0;
-=======
->>>>>>> b6898195
 		php_output_context_init(&context, PHP_OUTPUT_HANDLER_CLEAN TSRMLS_CC);
 		php_output_handler_op(OG(active), &context);
 		php_output_context_dtor(&context);
@@ -746,7 +742,6 @@
 PHPAPI const char *php_output_get_start_filename(TSRMLS_D)
 {
 	return OG(output_start_filename);
-<<<<<<< HEAD
 }
 /* }}} */
 
@@ -762,23 +757,6 @@
  * Checks whether an unallowed operation is attempted from within the output handler and issues a fatal error */
 static inline int php_output_lock_error(int op TSRMLS_DC)
 {
-=======
-}
-/* }}} */
-
-/* {{{ int php_output_get_start_lineno(TSRMLS_D)
- * Get the line number where output has started */
-PHPAPI int php_output_get_start_lineno(TSRMLS_D)
-{
-	return OG(output_start_lineno);
-}
-/* }}} */
-
-/* {{{ static int php_output_lock_error(int op TSRMLS_DC)
- * Checks whether an unallowed operation is attempted from within the output handler and issues a fatal error */
-static inline int php_output_lock_error(int op TSRMLS_DC)
-{
->>>>>>> b6898195
 	/* if there's no ob active, ob has been stopped */
 	if (op && OG(active) && OG(running)) {
 		/* fatal error */
@@ -954,21 +932,12 @@
 			context->in.used
 	);
 #endif
-<<<<<<< HEAD
 
 	if (php_output_lock_error(context->op TSRMLS_CC)) {
 		/* fatal error */
 		return PHP_OUTPUT_HANDLER_FAILURE;
 	}
 
-=======
-
-	if (php_output_lock_error(context->op TSRMLS_CC)) {
-		/* fatal error */
-		return PHP_OUTPUT_HANDLER_FAILURE;
-	}
-
->>>>>>> b6898195
 	/* storable? */
 	if (php_output_handler_append(handler, &context->in TSRMLS_CC) && !context->op) {
 		context->op = original_op;
@@ -1174,7 +1143,6 @@
 {
 	php_output_handler *handler = *(php_output_handler **) h;
 	php_output_context *context = (php_output_context *) c;
-<<<<<<< HEAD
 
 	handler->buffer.used = 0;
 	php_output_handler_op(handler, context);
@@ -1183,16 +1151,6 @@
 }
 /* }}} */
 
-=======
-
-	handler->buffer.used = 0;
-	php_output_handler_op(handler, context);
-	php_output_context_reset(context);
-	return 0;
-}
-/* }}} */
-
->>>>>>> b6898195
 /* {{{ static int php_output_stack_apply_list(void *h, void *z)
  * List callback for the stack apply function */
 static int php_output_stack_apply_list(void *h, void *z)
@@ -1253,40 +1211,6 @@
 	} else if (!(flags & PHP_OUTPUT_POP_FORCE) && !(orphan->flags & PHP_OUTPUT_HANDLER_REMOVABLE)) {
 		if (!(flags & PHP_OUTPUT_POP_SILENT)) {
 			php_error_docref("ref.outcontrol" TSRMLS_CC, E_NOTICE, "failed to %s buffer of %s (%d)", (flags&PHP_OUTPUT_POP_DISCARD)?"discard":"send", orphan->name, orphan->level);
-<<<<<<< HEAD
-		}
-		return 0;
-	} else {
-		php_output_context_init(&context, PHP_OUTPUT_HANDLER_FINAL TSRMLS_CC);
-
-		/* don't run the output handler if it's disabled */
-		if (!(orphan->flags & PHP_OUTPUT_HANDLER_DISABLED)) {
-			/* didn't it start yet? */
-			if (!(orphan->flags & PHP_OUTPUT_HANDLER_STARTED)) {
-				context.op |= PHP_OUTPUT_HANDLER_START;
-			}
-			/* signal that we're cleaning up */
-			if (flags & PHP_OUTPUT_POP_DISCARD) {
-				context.op |= PHP_OUTPUT_HANDLER_CLEAN;
-				orphan->buffer.used = 0;
-			}
-			php_output_handler_op(orphan, &context);
-		}
-
-		/* pop it off the stack */
-		zend_stack_del_top(&OG(handlers));
-		if (SUCCESS == zend_stack_top(&OG(handlers), (void *) &current)) {
-			OG(active) = *current;
-		} else {
-			OG(active) = NULL;
-		}
-
-		/* pass output along */
-		if (context.out.data && context.out.used && !(flags & PHP_OUTPUT_POP_DISCARD)) {
-			php_output_write(context.out.data, context.out.used TSRMLS_CC);
-		}
-
-=======
 		}
 		return 0;
 	} else {
@@ -1318,7 +1242,6 @@
 			php_output_write(context.out.data, context.out.used TSRMLS_CC);
 		}
 
->>>>>>> b6898195
 		/* destroy the handler (after write!) */
 		php_output_handler_free(&orphan TSRMLS_CC);
 		php_output_context_dtor(&context);
