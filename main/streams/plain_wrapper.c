/*
   +----------------------------------------------------------------------+
   | PHP Version 7                                                        |
   +----------------------------------------------------------------------+
   | Copyright (c) 1997-2014 The PHP Group                                |
   +----------------------------------------------------------------------+
   | This source file is subject to version 3.01 of the PHP license,      |
   | that is bundled with this package in the file LICENSE, and is        |
   | available through the world-wide-web at the following url:           |
   | http://www.php.net/license/3_01.txt                                  |
   | If you did not receive a copy of the PHP license and are unable to   |
   | obtain it through the world-wide-web, please send a note to          |
   | license@php.net so we can mail you a copy immediately.               |
   +----------------------------------------------------------------------+
   | Authors: Wez Furlong <wez@thebrainroom.com>                          |
   +----------------------------------------------------------------------+
 */

/* $Id$ */

#include "php.h"
#include "php_globals.h"
#include "php_network.h"
#include "php_open_temporary_file.h"
#include "ext/standard/file.h"
#include "ext/standard/flock_compat.h"
#include "ext/standard/php_filestat.h"
#include <stddef.h>
#include <fcntl.h>
#if HAVE_SYS_WAIT_H
#include <sys/wait.h>
#endif
#if HAVE_SYS_FILE_H
#include <sys/file.h>
#endif
#ifdef HAVE_SYS_MMAN_H
#include <sys/mman.h>
#endif
#include "SAPI.h"

#include "php_streams_int.h"
#ifdef PHP_WIN32
# include "win32/winutil.h"
# include "win32/time.h"
#endif

#define php_stream_fopen_from_fd_int(fd, mode, persistent_id)	_php_stream_fopen_from_fd_int((fd), (mode), (persistent_id) STREAMS_CC TSRMLS_CC)
#define php_stream_fopen_from_fd_int_rel(fd, mode, persistent_id)	 _php_stream_fopen_from_fd_int((fd), (mode), (persistent_id) STREAMS_REL_CC TSRMLS_CC)
#define php_stream_fopen_from_file_int(file, mode)	_php_stream_fopen_from_file_int((file), (mode) STREAMS_CC TSRMLS_CC)
#define php_stream_fopen_from_file_int_rel(file, mode)	 _php_stream_fopen_from_file_int((file), (mode) STREAMS_REL_CC TSRMLS_CC)

#if !defined(WINDOWS) && !defined(NETWARE)
extern int php_get_uid_by_name(const char *name, uid_t *uid TSRMLS_DC);
extern int php_get_gid_by_name(const char *name, gid_t *gid TSRMLS_DC);
#endif

#if defined(PHP_WIN32)
# define PLAIN_WRAP_BUF_SIZE(st) (((st) > UINT_MAX) ? UINT_MAX : (unsigned int)(st))
#else
# define PLAIN_WRAP_BUF_SIZE(st) (st)
#endif

/* parse standard "fopen" modes into open() flags */
PHPAPI int php_stream_parse_fopen_modes(const char *mode, int *open_flags)
{
	int flags;

	switch (mode[0]) {
		case 'r':
			flags = 0;
			break;
		case 'w':
			flags = O_TRUNC|O_CREAT;
			break;
		case 'a':
			flags = O_CREAT|O_APPEND;
			break;
		case 'x':
			flags = O_CREAT|O_EXCL;
			break;
		case 'c':
			flags = O_CREAT;
			break;
		default:
			/* unknown mode */
			return FAILURE;
	}

	if (strchr(mode, '+')) {
		flags |= O_RDWR;
	} else if (flags) {
		flags |= O_WRONLY;
	} else {
		flags |= O_RDONLY;
	}

#if defined(O_NONBLOCK)
	if (strchr(mode, 'n')) {
		flags |= O_NONBLOCK;
	}
#endif

#if defined(_O_TEXT) && defined(O_BINARY)
	if (strchr(mode, 't')) {
		flags |= _O_TEXT;
	} else {
		flags |= O_BINARY;
	}
#endif

	*open_flags = flags;
	return SUCCESS;
}


/* {{{ ------- STDIO stream implementation -------*/

typedef struct {
	FILE *file;
	int fd;					/* underlying file descriptor */
	unsigned is_process_pipe:1;	/* use pclose instead of fclose */
	unsigned is_pipe:1;			/* don't try and seek */
	unsigned cached_fstat:1;	/* sb is valid */
	unsigned _reserved:29;
	
	int lock_flag;			/* stores the lock state */
	char *temp_file_name;	/* if non-null, this is the path to a temporary file that
							 * is to be deleted when the stream is closed */
#if HAVE_FLUSHIO
	char last_op;
#endif

#if HAVE_MMAP
	char *last_mapped_addr;
	size_t last_mapped_len;
#endif
#ifdef PHP_WIN32
	char *last_mapped_addr;
	HANDLE file_mapping;
#endif

	zend_stat_t sb;
} php_stdio_stream_data;
#define PHP_STDIOP_GET_FD(anfd, data)	anfd = (data)->file ? fileno((data)->file) : (data)->fd

static int do_fstat(php_stdio_stream_data *d, int force)
{
	if (!d->cached_fstat || force) {
		int fd;
		int r;
	   
		PHP_STDIOP_GET_FD(fd, d);
		r = zend_fstat(fd, &d->sb);
		d->cached_fstat = r == 0;

		return r;
	}
	return 0;
}

static php_stream *_php_stream_fopen_from_fd_int(int fd, const char *mode, const char *persistent_id STREAMS_DC TSRMLS_DC)
{
	php_stdio_stream_data *self;
	
	self = pemalloc_rel_orig(sizeof(*self), persistent_id);
	memset(self, 0, sizeof(*self));
	self->file = NULL;
	self->is_pipe = 0;
	self->lock_flag = LOCK_UN;
	self->is_process_pipe = 0;
	self->temp_file_name = NULL;
	self->fd = fd;
	
	return php_stream_alloc_rel(&php_stream_stdio_ops, self, persistent_id, mode);
}

static php_stream *_php_stream_fopen_from_file_int(FILE *file, const char *mode STREAMS_DC TSRMLS_DC)
{
	php_stdio_stream_data *self;
	
	self = emalloc_rel_orig(sizeof(*self));
	memset(self, 0, sizeof(*self));
	self->file = file;
	self->is_pipe = 0;
	self->lock_flag = LOCK_UN;
	self->is_process_pipe = 0;
	self->temp_file_name = NULL;
	self->fd = fileno(file);

	return php_stream_alloc_rel(&php_stream_stdio_ops, self, 0, mode);
}

PHPAPI php_stream *_php_stream_fopen_temporary_file(const char *dir, const char *pfx, char **opened_path_ptr STREAMS_DC TSRMLS_DC)
{
	char *opened_path = NULL;
	int fd;

	fd = php_open_temporary_fd(dir, pfx, &opened_path TSRMLS_CC);
	if (fd != -1)	{
		php_stream *stream;

		if (opened_path_ptr) {
			*opened_path_ptr = opened_path;
		}

		stream = php_stream_fopen_from_fd_int_rel(fd, "r+b", NULL);
		if (stream) {
			php_stdio_stream_data *self = (php_stdio_stream_data*)stream->abstract;
			stream->wrapper = &php_plain_files_wrapper;
			stream->orig_path = estrdup(opened_path);

			self->temp_file_name = opened_path;
			self->lock_flag = LOCK_UN;
			
			return stream;
		}
		close(fd);

		php_error_docref(NULL TSRMLS_CC, E_WARNING, "unable to allocate stream");

		return NULL;
	}
	return NULL;
}

PHPAPI php_stream *_php_stream_fopen_tmpfile(int dummy STREAMS_DC TSRMLS_DC)
{
	return php_stream_fopen_temporary_file(NULL, "php", NULL);
}

PHPAPI php_stream *_php_stream_fopen_from_fd(int fd, const char *mode, const char *persistent_id STREAMS_DC TSRMLS_DC)
{
	php_stream *stream = php_stream_fopen_from_fd_int_rel(fd, mode, persistent_id);

	if (stream) {
		php_stdio_stream_data *self = (php_stdio_stream_data*)stream->abstract;

#ifdef S_ISFIFO
		/* detect if this is a pipe */
		if (self->fd >= 0) {
			self->is_pipe = (do_fstat(self, 0) == 0 && S_ISFIFO(self->sb.st_mode)) ? 1 : 0;
		}
#elif defined(PHP_WIN32)
		{
			zend_uintptr_t handle = _get_osfhandle(self->fd);

			if (handle != (zend_uintptr_t)INVALID_HANDLE_VALUE) {
				self->is_pipe = GetFileType((HANDLE)handle) == FILE_TYPE_PIPE;
			}
		}
#endif
	
		if (self->is_pipe) {
			stream->flags |= PHP_STREAM_FLAG_NO_SEEK;
		} else {
			stream->position = zend_lseek(self->fd, 0, SEEK_CUR);
#ifdef ESPIPE
			if (stream->position == (zend_off_t)-1 && errno == ESPIPE) {
				stream->position = 0;
				stream->flags |= PHP_STREAM_FLAG_NO_SEEK;
				self->is_pipe = 1;
			}
#endif
		}
	}

	return stream;
}

PHPAPI php_stream *_php_stream_fopen_from_file(FILE *file, const char *mode STREAMS_DC TSRMLS_DC)
{
	php_stream *stream = php_stream_fopen_from_file_int_rel(file, mode);

	if (stream) {
		php_stdio_stream_data *self = (php_stdio_stream_data*)stream->abstract;

#ifdef S_ISFIFO
		/* detect if this is a pipe */
		if (self->fd >= 0) {
			self->is_pipe = (do_fstat(self, 0) == 0 && S_ISFIFO(self->sb.st_mode)) ? 1 : 0;
		}
#elif defined(PHP_WIN32)
		{
			zend_uintptr_t handle = _get_osfhandle(self->fd);

			if (handle != (zend_uintptr_t)INVALID_HANDLE_VALUE) {
				self->is_pipe = GetFileType((HANDLE)handle) == FILE_TYPE_PIPE;
			}
		}
#endif
	
		if (self->is_pipe) {
			stream->flags |= PHP_STREAM_FLAG_NO_SEEK;
		} else {
			stream->position = zend_ftell(file);
		}
	}

	return stream;
}

PHPAPI php_stream *_php_stream_fopen_from_pipe(FILE *file, const char *mode STREAMS_DC TSRMLS_DC)
{
	php_stdio_stream_data *self;
	php_stream *stream;

	self = emalloc_rel_orig(sizeof(*self));
	memset(self, 0, sizeof(*self));
	self->file = file;
	self->is_pipe = 1;
	self->lock_flag = LOCK_UN;
	self->is_process_pipe = 1;
	self->fd = fileno(file);
	self->temp_file_name = NULL;

	stream = php_stream_alloc_rel(&php_stream_stdio_ops, self, 0, mode);
	stream->flags |= PHP_STREAM_FLAG_NO_SEEK;
	return stream;
}

static size_t php_stdiop_write(php_stream *stream, const char *buf, size_t count TSRMLS_DC)
{
	php_stdio_stream_data *data = (php_stdio_stream_data*)stream->abstract;

	assert(data != NULL);

	if (data->fd >= 0) {
#ifdef PHP_WIN32
		int bytes_written = write(data->fd, buf, (unsigned int)count);
#else
		int bytes_written = write(data->fd, buf, count);
#endif
		if (bytes_written < 0) return 0;
		return (size_t) bytes_written;
	} else {

#if HAVE_FLUSHIO
		if (!data->is_pipe && data->last_op == 'r') {
			fseek(data->file, 0, SEEK_CUR);
		}
		data->last_op = 'w';
#endif

		return fwrite(buf, 1, count, data->file);
	}
}

static size_t php_stdiop_read(php_stream *stream, char *buf, size_t count TSRMLS_DC)
{
	php_stdio_stream_data *data = (php_stdio_stream_data*)stream->abstract;
	size_t ret;

	assert(data != NULL);

	if (data->fd >= 0) {
#ifdef PHP_WIN32
		php_stdio_stream_data *self = (php_stdio_stream_data*)stream->abstract;

		if (self->is_pipe || self->is_process_pipe) {
			HANDLE ph = (HANDLE)_get_osfhandle(data->fd);
			int retry = 0;
			DWORD avail_read = 0;

			do {
				/* Look ahead to get the available data amount to read. Do the same
					as read() does, however not blocking forever. In case it failed,
					no data will be read (better than block). */
				if (!PeekNamedPipe(ph, NULL, 0, NULL, &avail_read, NULL)) {
					break;
				}
				/* If there's nothing to read, wait in 100ms periods. */
				if (0 == avail_read) {
					usleep(100000);
				}
			} while (0 == avail_read && retry++ < 320);

			/* Reduce the required data amount to what is available, otherwise read()
				will block.*/
			if (avail_read < count) {
				count = avail_read;
			}
		}
#endif
		ret = read(data->fd, buf,  PLAIN_WRAP_BUF_SIZE(count));

		if (ret == (size_t)-1 && errno == EINTR) {
			/* Read was interrupted, retry once,
			   If read still fails, giveup with feof==0
			   so script can retry if desired */
			ret = read(data->fd, buf,  PLAIN_WRAP_BUF_SIZE(count));
		}
		
		stream->eof = (ret == 0 || (ret == (size_t)-1 && errno != EWOULDBLOCK && errno != EINTR && errno != EBADF));
				
	} else {
#if HAVE_FLUSHIO
		if (!data->is_pipe && data->last_op == 'w')
			zend_fseek(data->file, 0, SEEK_CUR);
		data->last_op = 'r';
#endif

		ret = fread(buf, 1, count, data->file);

		stream->eof = feof(data->file);
	}
	return ret;
}

static int php_stdiop_close(php_stream *stream, int close_handle TSRMLS_DC)
{
	int ret;
	php_stdio_stream_data *data = (php_stdio_stream_data*)stream->abstract;

	assert(data != NULL);

#if HAVE_MMAP
	if (data->last_mapped_addr) {
		munmap(data->last_mapped_addr, data->last_mapped_len);
		data->last_mapped_addr = NULL;
	}
#elif defined(PHP_WIN32)
	if (data->last_mapped_addr) {
		UnmapViewOfFile(data->last_mapped_addr);
		data->last_mapped_addr = NULL;
	}
	if (data->file_mapping) {
		CloseHandle(data->file_mapping);
		data->file_mapping = NULL;
	}
#endif
	
	if (close_handle) {
		if (data->file) {
			if (data->is_process_pipe) {
				errno = 0;
				ret = pclose(data->file);

#if HAVE_SYS_WAIT_H
				if (WIFEXITED(ret)) {
					ret = WEXITSTATUS(ret);
				}
#endif
			} else {
				ret = fclose(data->file);
				data->file = NULL;
			}
		} else if (data->fd != -1) {
			ret = close(data->fd);
			data->fd = -1;
		} else {
			return 0; /* everything should be closed already -> success */
		}
		if (data->temp_file_name) {
			unlink(data->temp_file_name);
			/* temporary streams are never persistent */
			efree(data->temp_file_name);
			data->temp_file_name = NULL;
		}
	} else {
		ret = 0;
		data->file = NULL;
		data->fd = -1;
	}

	pefree(data, stream->is_persistent);

	return ret;
}

static int php_stdiop_flush(php_stream *stream TSRMLS_DC)
{
	php_stdio_stream_data *data = (php_stdio_stream_data*)stream->abstract;

	assert(data != NULL);

	/*
	 * stdio buffers data in user land. By calling fflush(3), this
	 * data is send to the kernel using write(2). fsync'ing is
	 * something completely different.
	 */
	if (data->file) {
		return fflush(data->file);
	}
	return 0;
}

static int php_stdiop_seek(php_stream *stream, zend_off_t offset, int whence, zend_off_t *newoffset TSRMLS_DC)
{
	php_stdio_stream_data *data = (php_stdio_stream_data*)stream->abstract;
	int ret;

	assert(data != NULL);

	if (data->is_pipe) {
		php_error_docref(NULL TSRMLS_CC, E_WARNING, "cannot seek on a pipe");
		return -1;
	}

	if (data->fd >= 0) {
		zend_off_t result;
		
		result = zend_lseek(data->fd, offset, whence);
		if (result == (zend_off_t)-1)
			return -1;

		*newoffset = result;
		return 0;
		
	} else {
		ret = zend_fseek(data->file, offset, whence);
		*newoffset = zend_ftell(data->file);
		return ret;
	}
}

static int php_stdiop_cast(php_stream *stream, int castas, void **ret TSRMLS_DC)
{
	php_socket_t fd;
	php_stdio_stream_data *data = (php_stdio_stream_data*) stream->abstract;

	assert(data != NULL);
	
	/* as soon as someone touches the stdio layer, buffering may ensue,
	 * so we need to stop using the fd directly in that case */

	switch (castas)	{
		case PHP_STREAM_AS_STDIO:
			if (ret) {

				if (data->file == NULL) {
					/* we were opened as a plain file descriptor, so we
					 * need fdopen now */
					char fixed_mode[5];
					php_stream_mode_sanitize_fdopen_fopencookie(stream, fixed_mode);
					data->file = fdopen(data->fd, fixed_mode);
					if (data->file == NULL) {
						return FAILURE;
					}
				}
				
				*(FILE**)ret = data->file;
				data->fd = SOCK_ERR;
			}
			return SUCCESS;

		case PHP_STREAM_AS_FD_FOR_SELECT:
			PHP_STDIOP_GET_FD(fd, data);
			if (SOCK_ERR == fd) {
				return FAILURE;
			}
			if (ret) {
				*(php_socket_t *)ret = fd;
			}
			return SUCCESS;

		case PHP_STREAM_AS_FD:
			PHP_STDIOP_GET_FD(fd, data);

			if (SOCK_ERR == fd) {
				return FAILURE;
			}
			if (data->file) {
				fflush(data->file);
			}
			if (ret) {
				*(php_socket_t *)ret = fd;
			}
			return SUCCESS;
		default:
			return FAILURE;
	}
}

static int php_stdiop_stat(php_stream *stream, php_stream_statbuf *ssb TSRMLS_DC)
{
	int ret;
	php_stdio_stream_data *data = (php_stdio_stream_data*) stream->abstract;

	assert(data != NULL);

	ret = do_fstat(data, 1);
	memcpy(&ssb->sb, &data->sb, sizeof(ssb->sb));
	return ret;
}

static int php_stdiop_set_option(php_stream *stream, int option, int value, void *ptrparam TSRMLS_DC)
{
	php_stdio_stream_data *data = (php_stdio_stream_data*) stream->abstract;
	size_t size;
	int fd;
#ifdef O_NONBLOCK
	/* FIXME: make this work for win32 */
	int flags;
	int oldval;
#endif
	
	PHP_STDIOP_GET_FD(fd, data);
	
	switch(option) {
		case PHP_STREAM_OPTION_BLOCKING:
			if (fd == -1)
				return -1;
#ifdef O_NONBLOCK
			flags = fcntl(fd, F_GETFL, 0);
			oldval = (flags & O_NONBLOCK) ? 0 : 1;
			if (value)
				flags &= ~O_NONBLOCK;
			else
				flags |= O_NONBLOCK;
			
			if (-1 == fcntl(fd, F_SETFL, flags))
				return -1;
			return oldval;
#else
			return -1; /* not yet implemented */
#endif
			
		case PHP_STREAM_OPTION_WRITE_BUFFER:

			if (data->file == NULL) {
				return -1;
			}
			
			if (ptrparam)
				size = *(size_t *)ptrparam;
			else
				size = BUFSIZ;

			switch(value) {
				case PHP_STREAM_BUFFER_NONE:
					return setvbuf(data->file, NULL, _IONBF, 0);
					
				case PHP_STREAM_BUFFER_LINE:
					return setvbuf(data->file, NULL, _IOLBF, size);
					
				case PHP_STREAM_BUFFER_FULL:
					return setvbuf(data->file, NULL, _IOFBF, size);

				default:
					return -1;
			}
			break;
		
		case PHP_STREAM_OPTION_LOCKING:
			if (fd == -1) {
				return -1;
			}

			if ((zend_uintptr_t) ptrparam == PHP_STREAM_LOCK_SUPPORTED) {
				return 0;
			}

			if (!flock(fd, value)) {
				data->lock_flag = value;
				return 0;
			} else {
				return -1;
			}
			break;

		case PHP_STREAM_OPTION_MMAP_API:
#if HAVE_MMAP
			{
				php_stream_mmap_range *range = (php_stream_mmap_range*)ptrparam;
				int prot, flags;
				
				switch (value) {
					case PHP_STREAM_MMAP_SUPPORTED:
						return fd == -1 ? PHP_STREAM_OPTION_RETURN_ERR : PHP_STREAM_OPTION_RETURN_OK;

					case PHP_STREAM_MMAP_MAP_RANGE:
						do_fstat(data, 1);
						if (range->length == 0 && range->offset > 0 && range->offset < data->sb.st_size) {
							range->length = data->sb.st_size - range->offset;
						}
						if (range->length == 0 || range->length > data->sb.st_size) {
							range->length = data->sb.st_size;
						}
						if (range->offset >= data->sb.st_size) {
							range->offset = data->sb.st_size;
							range->length = 0;
						}
						switch (range->mode) {
							case PHP_STREAM_MAP_MODE_READONLY:
								prot = PROT_READ;
								flags = MAP_PRIVATE;
								break;
							case PHP_STREAM_MAP_MODE_READWRITE:
								prot = PROT_READ | PROT_WRITE;
								flags = MAP_PRIVATE;
								break;
							case PHP_STREAM_MAP_MODE_SHARED_READONLY:
								prot = PROT_READ;
								flags = MAP_SHARED;
								break;
							case PHP_STREAM_MAP_MODE_SHARED_READWRITE:
								prot = PROT_READ | PROT_WRITE;
								flags = MAP_SHARED;
								break;
							default:
								return PHP_STREAM_OPTION_RETURN_ERR;
						}
						range->mapped = (char*)mmap(NULL, range->length, prot, flags, fd, range->offset);
						if (range->mapped == (char*)MAP_FAILED) {
							range->mapped = NULL;
							return PHP_STREAM_OPTION_RETURN_ERR;
						}
						/* remember the mapping */
						data->last_mapped_addr = range->mapped;
						data->last_mapped_len = range->length;
						return PHP_STREAM_OPTION_RETURN_OK;

					case PHP_STREAM_MMAP_UNMAP:
						if (data->last_mapped_addr) {
							munmap(data->last_mapped_addr, data->last_mapped_len);
							data->last_mapped_addr = NULL;

							return PHP_STREAM_OPTION_RETURN_OK;
						}
						return PHP_STREAM_OPTION_RETURN_ERR;
				}
			}
#elif defined(PHP_WIN32)
			{
				php_stream_mmap_range *range = (php_stream_mmap_range*)ptrparam;
				HANDLE hfile = (HANDLE)_get_osfhandle(fd);
				DWORD prot, acc, loffs = 0, delta = 0;

				switch (value) {
					case PHP_STREAM_MMAP_SUPPORTED:
						return hfile == INVALID_HANDLE_VALUE ? PHP_STREAM_OPTION_RETURN_ERR : PHP_STREAM_OPTION_RETURN_OK;

					case PHP_STREAM_MMAP_MAP_RANGE:
						switch (range->mode) {
							case PHP_STREAM_MAP_MODE_READONLY:
								prot = PAGE_READONLY;
								acc = FILE_MAP_READ;
								break;
							case PHP_STREAM_MAP_MODE_READWRITE:
								prot = PAGE_READWRITE;
								acc = FILE_MAP_READ | FILE_MAP_WRITE;
								break;
							case PHP_STREAM_MAP_MODE_SHARED_READONLY:
								prot = PAGE_READONLY;
								acc = FILE_MAP_READ;
								/* TODO: we should assign a name for the mapping */
								break;
							case PHP_STREAM_MAP_MODE_SHARED_READWRITE:
								prot = PAGE_READWRITE;
								acc = FILE_MAP_READ | FILE_MAP_WRITE;
								/* TODO: we should assign a name for the mapping */
								break;
							default:
								return PHP_STREAM_OPTION_RETURN_ERR;
						}

						/* create a mapping capable of viewing the whole file (this costs no real resources) */
						data->file_mapping = CreateFileMapping(hfile, NULL, prot, 0, 0, NULL);

						if (data->file_mapping == NULL) {
							return PHP_STREAM_OPTION_RETURN_ERR;
						}

						size = GetFileSize(hfile, NULL);
						if (range->length == 0 && range->offset > 0 && range->offset < size) {
							range->length = size - range->offset;
						}
						if (range->length == 0 || range->length > size) {
							range->length = size;
						}
						if (range->offset >= size) {
							range->offset = size;
							range->length = 0;
						}

						/* figure out how big a chunk to map to be able to view the part that we need */
						if (range->offset != 0) {
							SYSTEM_INFO info;
							DWORD gran;

							GetSystemInfo(&info);
							gran = info.dwAllocationGranularity;
							loffs = ((DWORD)range->offset / gran) * gran;
							delta = (DWORD)range->offset - loffs;
						}

						data->last_mapped_addr = MapViewOfFile(data->file_mapping, acc, 0, loffs, range->length + delta);

						if (data->last_mapped_addr) {
							/* give them back the address of the start offset they requested */
							range->mapped = data->last_mapped_addr + delta;
							return PHP_STREAM_OPTION_RETURN_OK;
						}

						CloseHandle(data->file_mapping);
						data->file_mapping = NULL;

						return PHP_STREAM_OPTION_RETURN_ERR;

					case PHP_STREAM_MMAP_UNMAP:
						if (data->last_mapped_addr) {
							UnmapViewOfFile(data->last_mapped_addr);
							data->last_mapped_addr = NULL;
							CloseHandle(data->file_mapping);
							data->file_mapping = NULL;
							return PHP_STREAM_OPTION_RETURN_OK;
						}
						return PHP_STREAM_OPTION_RETURN_ERR;

					default:
						return PHP_STREAM_OPTION_RETURN_ERR;
				}
			}

#endif
			return PHP_STREAM_OPTION_RETURN_NOTIMPL;

		case PHP_STREAM_OPTION_TRUNCATE_API:
			switch (value) {
				case PHP_STREAM_TRUNCATE_SUPPORTED:
					return fd == -1 ? PHP_STREAM_OPTION_RETURN_ERR : PHP_STREAM_OPTION_RETURN_OK;

				case PHP_STREAM_TRUNCATE_SET_SIZE: {
					ptrdiff_t new_size = *(ptrdiff_t*)ptrparam;
					if (new_size < 0) {
						return PHP_STREAM_OPTION_RETURN_ERR;
					}
					return ftruncate(fd, new_size) == 0 ? PHP_STREAM_OPTION_RETURN_OK : PHP_STREAM_OPTION_RETURN_ERR;
				}
			}
			
		default:
			return PHP_STREAM_OPTION_RETURN_NOTIMPL;
	}
}

PHPAPI php_stream_ops	php_stream_stdio_ops = {
	php_stdiop_write, php_stdiop_read,
	php_stdiop_close, php_stdiop_flush,
	"STDIO",
	php_stdiop_seek,
	php_stdiop_cast,
	php_stdiop_stat,
	php_stdiop_set_option
};
/* }}} */

/* {{{ plain files opendir/readdir implementation */
static size_t php_plain_files_dirstream_read(php_stream *stream, char *buf, size_t count TSRMLS_DC)
{
	DIR *dir = (DIR*)stream->abstract;
	/* avoid libc5 readdir problems */
	char entry[sizeof(struct dirent)+MAXPATHLEN];
	struct dirent *result = (struct dirent *)&entry;
	php_stream_dirent *ent = (php_stream_dirent*)buf;

	/* avoid problems if someone mis-uses the stream */
	if (count != sizeof(php_stream_dirent))
		return 0;

	if (php_readdir_r(dir, (struct dirent *)entry, &result) == 0 && result) {
		PHP_STRLCPY(ent->d_name, result->d_name, sizeof(ent->d_name), strlen(result->d_name));
		return sizeof(php_stream_dirent);
	}
	return 0;
}

static int php_plain_files_dirstream_close(php_stream *stream, int close_handle TSRMLS_DC)
{
	return closedir((DIR *)stream->abstract);
}

static int php_plain_files_dirstream_rewind(php_stream *stream, zend_off_t offset, int whence, zend_off_t *newoffs TSRMLS_DC)
{
	rewinddir((DIR *)stream->abstract);
	return 0;
}

static php_stream_ops	php_plain_files_dirstream_ops = {
	NULL, php_plain_files_dirstream_read,
	php_plain_files_dirstream_close, NULL,
	"dir",
	php_plain_files_dirstream_rewind,
	NULL, /* cast */
	NULL, /* stat */
	NULL  /* set_option */
};

static php_stream *php_plain_files_dir_opener(php_stream_wrapper *wrapper, const char *path, const char *mode,
		int options, char **opened_path, php_stream_context *context STREAMS_DC TSRMLS_DC)
{
	DIR *dir = NULL;
	php_stream *stream = NULL;

#ifdef HAVE_GLOB
	if (options & STREAM_USE_GLOB_DIR_OPEN) {
		return php_glob_stream_wrapper.wops->dir_opener(&php_glob_stream_wrapper, path, mode, options, opened_path, context STREAMS_REL_CC TSRMLS_CC);
	}
#endif

	if (((options & STREAM_DISABLE_OPEN_BASEDIR) == 0) && php_check_open_basedir(path TSRMLS_CC)) {
		return NULL;
	}
	
	dir = VCWD_OPENDIR(path);

#ifdef PHP_WIN32
	if (!dir) {
		php_win32_docref2_from_error(GetLastError(), path, path TSRMLS_CC);
	}

	if (dir && dir->finished) {
		closedir(dir);
		dir = NULL;
	}
#endif
	if (dir) {
		stream = php_stream_alloc(&php_plain_files_dirstream_ops, dir, 0, mode);
		if (stream == NULL)
			closedir(dir);
	}
		
	return stream;
}
/* }}} */

/* {{{ php_stream_fopen */
PHPAPI php_stream *_php_stream_fopen(const char *filename, const char *mode, char **opened_path, int options STREAMS_DC TSRMLS_DC)
{
	char *realpath = NULL;
	int open_flags;
	int fd;
	php_stream *ret;
	int persistent = options & STREAM_OPEN_PERSISTENT;
	char *persistent_id = NULL;

	if (FAILURE == php_stream_parse_fopen_modes(mode, &open_flags)) {
		if (options & REPORT_ERRORS) {
			php_error_docref(NULL TSRMLS_CC, E_WARNING, "`%s' is not a valid mode for fopen", mode);
		}
		return NULL;
	}

	if (options & STREAM_ASSUME_REALPATH) {
		realpath = estrdup(filename);
	} else {
		if ((realpath = expand_filepath(filename, NULL TSRMLS_CC)) == NULL) {
			return NULL;
		}
	}

	if (persistent) {
		spprintf(&persistent_id, 0, "streams_stdio_%d_%s", open_flags, realpath);
		switch (php_stream_from_persistent_id(persistent_id, &ret TSRMLS_CC)) {
			case PHP_STREAM_PERSISTENT_SUCCESS:
				if (opened_path) {
					*opened_path = realpath;
					realpath = NULL;
				}
				/* fall through */

			case PHP_STREAM_PERSISTENT_FAILURE:
				if (realpath) {
					efree(realpath);
				}
				efree(persistent_id);;
				return ret;
		}
	}
	
	fd = open(realpath, open_flags, 0666);

	if (fd != -1)	{

		if (options & STREAM_OPEN_FOR_INCLUDE) {
			ret = php_stream_fopen_from_fd_int_rel(fd, mode, persistent_id);
		} else {
			ret = php_stream_fopen_from_fd_rel(fd, mode, persistent_id);
		}

		if (ret)	{
			if (opened_path) {
				*opened_path = realpath;
				realpath = NULL;
			}
			if (realpath) {
				efree(realpath);
			}
			if (persistent_id) {
				efree(persistent_id);
			}

			/* WIN32 always set ISREG flag */
#ifndef PHP_WIN32
			/* sanity checks for include/require.
			 * We check these after opening the stream, so that we save
			 * on fstat() syscalls */
			if (options & STREAM_OPEN_FOR_INCLUDE) {
				php_stdio_stream_data *self = (php_stdio_stream_data*)ret->abstract;
				int r;

				r = do_fstat(self, 0);
				if ((r == 0 && !S_ISREG(self->sb.st_mode))) {
					if (opened_path) {
						efree(*opened_path);
						*opened_path = NULL;
					}
					php_stream_close(ret);
					return NULL;
				}
			}
#endif

			return ret;
		}
		close(fd);
	}
	efree(realpath);
	if (persistent_id) {
		efree(persistent_id);
	}
	return NULL;
}
/* }}} */


static php_stream *php_plain_files_stream_opener(php_stream_wrapper *wrapper, const char *path, const char *mode,
		int options, char **opened_path, php_stream_context *context STREAMS_DC TSRMLS_DC)
{
	if (((options & STREAM_DISABLE_OPEN_BASEDIR) == 0) && php_check_open_basedir(path TSRMLS_CC)) {
		return NULL;
	}

	return php_stream_fopen_rel(path, mode, opened_path, options);
}

static int php_plain_files_url_stater(php_stream_wrapper *wrapper, const char *url, int flags, php_stream_statbuf *ssb, php_stream_context *context TSRMLS_DC)
{
	if (strncasecmp(url, "file://", sizeof("file://") - 1) == 0) {
		url += sizeof("file://") - 1;
	}

	if (php_check_open_basedir_ex(url, (flags & PHP_STREAM_URL_STAT_QUIET) ? 0 : 1 TSRMLS_CC)) {
		return -1;
	}

#ifdef PHP_WIN32
	if (EG(windows_version_info).dwMajorVersion >= 5) {
		if (flags & PHP_STREAM_URL_STAT_LINK) {
			return VCWD_LSTAT(url, &ssb->sb);
		}
	}
#else
# ifdef HAVE_SYMLINK
	if (flags & PHP_STREAM_URL_STAT_LINK) {
		return VCWD_LSTAT(url, &ssb->sb);
	} else
# endif
#endif
		return VCWD_STAT(url, &ssb->sb);
}

static int php_plain_files_unlink(php_stream_wrapper *wrapper, const char *url, int options, php_stream_context *context TSRMLS_DC)
{
	int ret;

	if (strncasecmp(url, "file://", sizeof("file://") - 1) == 0) {
		url += sizeof("file://") - 1;
	}

	if (php_check_open_basedir(url TSRMLS_CC)) {
		return 0;
	}

	ret = VCWD_UNLINK(url);
	if (ret == -1) {
		if (options & REPORT_ERRORS) {
			php_error_docref1(NULL TSRMLS_CC, url, E_WARNING, "%s", strerror(errno));
		}
		return 0;
	}

	/* Clear stat cache (and realpath cache) */
	php_clear_stat_cache(1, NULL, 0 TSRMLS_CC);

	return 1;
}

static int php_plain_files_rename(php_stream_wrapper *wrapper, const char *url_from, const char *url_to, int options, php_stream_context *context TSRMLS_DC)
{
	int ret;

	if (!url_from || !url_to) {
		return 0;
	}

#ifdef PHP_WIN32
	if (!php_win32_check_trailing_space(url_from, (int)strlen(url_from))) {
		php_win32_docref2_from_error(ERROR_INVALID_NAME, url_from, url_to TSRMLS_CC);
		return 0;
	}
	if (!php_win32_check_trailing_space(url_to, (int)strlen(url_to))) {
		php_win32_docref2_from_error(ERROR_INVALID_NAME, url_from, url_to TSRMLS_CC);
		return 0;
	}
#endif

	if (strncasecmp(url_from, "file://", sizeof("file://") - 1) == 0) {
		url_from += sizeof("file://") - 1;
	}

	if (strncasecmp(url_to, "file://", sizeof("file://") - 1) == 0) {
		url_to += sizeof("file://") - 1;
	}

	if (php_check_open_basedir(url_from TSRMLS_CC) || php_check_open_basedir(url_to TSRMLS_CC)) {
		return 0;
	}

	ret = VCWD_RENAME(url_from, url_to);

	if (ret == -1) {
#ifndef PHP_WIN32
# ifdef EXDEV
		if (errno == EXDEV) {
			zend_stat_t sb;
			if (php_copy_file(url_from, url_to TSRMLS_CC) == SUCCESS) {
				if (VCWD_STAT(url_from, &sb) == 0) {
#  if !defined(TSRM_WIN32) && !defined(NETWARE)
					if (VCWD_CHMOD(url_to, sb.st_mode)) {
						if (errno == EPERM) {
							php_error_docref2(NULL TSRMLS_CC, url_from, url_to, E_WARNING, "%s", strerror(errno));
							VCWD_UNLINK(url_from);
							return 1;
						}
						php_error_docref2(NULL TSRMLS_CC, url_from, url_to, E_WARNING, "%s", strerror(errno));
						return 0;
					}
					if (VCWD_CHOWN(url_to, sb.st_uid, sb.st_gid)) {
						if (errno == EPERM) {
							php_error_docref2(NULL TSRMLS_CC, url_from, url_to, E_WARNING, "%s", strerror(errno));
							VCWD_UNLINK(url_from);
							return 1;
						}
						php_error_docref2(NULL TSRMLS_CC, url_from, url_to, E_WARNING, "%s", strerror(errno));
						return 0;
					}
#  endif
					VCWD_UNLINK(url_from);
					return 1;
				}
			}
			php_error_docref2(NULL TSRMLS_CC, url_from, url_to, E_WARNING, "%s", strerror(errno));
			return 0;
		}
# endif
#endif

#ifdef PHP_WIN32
		php_win32_docref2_from_error(GetLastError(), url_from, url_to TSRMLS_CC);
#else
		php_error_docref2(NULL TSRMLS_CC, url_from, url_to, E_WARNING, "%s", strerror(errno));
#endif
		return 0;
	}

	/* Clear stat cache (and realpath cache) */
	php_clear_stat_cache(1, NULL, 0 TSRMLS_CC);

	return 1;
}

static int php_plain_files_mkdir(php_stream_wrapper *wrapper, const char *dir, int mode, int options, php_stream_context *context TSRMLS_DC)
{
	int ret, recursive = options & PHP_STREAM_MKDIR_RECURSIVE;
	char *p;

	if (strncasecmp(dir, "file://", sizeof("file://") - 1) == 0) {
		dir += sizeof("file://") - 1;
	}

	if (!recursive) {
		ret = php_mkdir(dir, mode TSRMLS_CC);
	} else {
		/* we look for directory separator from the end of string, thus hopefuly reducing our work load */
		char *e;
		zend_stat_t sb;
		int dir_len = (int)strlen(dir);
		int offset = 0;
		char buf[MAXPATHLEN];

		if (!expand_filepath_with_mode(dir, buf, NULL, 0, CWD_EXPAND  TSRMLS_CC)) {
			php_error_docref(NULL TSRMLS_CC, E_WARNING, "Invalid path");
			return 0;
		}

		e = buf +  strlen(buf);

		if ((p = memchr(buf, DEFAULT_SLASH, dir_len))) {
			offset = p - buf + 1;
		}

		if (p && dir_len == 1) {
			/* buf == "DEFAULT_SLASH" */	
		}
		else {
			/* find a top level directory we need to create */
			while ( (p = strrchr(buf + offset, DEFAULT_SLASH)) || (offset != 1 && (p = strrchr(buf, DEFAULT_SLASH))) ) {
				int n = 0;

				*p = '\0';
				while (p > buf && *(p-1) == DEFAULT_SLASH) {
					++n;
					--p;
					*p = '\0';
				}
				if (VCWD_STAT(buf, &sb) == 0) {
					while (1) {
						*p = DEFAULT_SLASH;
						if (!n) break;
						--n;
						++p;
					}
					break;
				}
			}
		}

		if (p == buf) {
			ret = php_mkdir(dir, mode TSRMLS_CC);
		} else if (!(ret = php_mkdir(buf, mode TSRMLS_CC))) {
			if (!p) {
				p = buf;
			}
			/* create any needed directories if the creation of the 1st directory worked */
			while (++p != e) {
				if (*p == '\0') {
					*p = DEFAULT_SLASH;
					if ((*(p+1) != '\0') &&
						(ret = VCWD_MKDIR(buf, (mode_t)mode)) < 0) {
						if (options & REPORT_ERRORS) {
							php_error_docref(NULL TSRMLS_CC, E_WARNING, "%s", strerror(errno));
						}
						break;
					}
				}
			}
		}
	}
	if (ret < 0) {
		/* Failure */
		return 0;
	} else {
		/* Success */
		return 1;
	}
}

static int php_plain_files_rmdir(php_stream_wrapper *wrapper, const char *url, int options, php_stream_context *context TSRMLS_DC)
{
	if (strncasecmp(url, "file://", sizeof("file://") - 1) == 0) {
		url += sizeof("file://") - 1;
	}

<<<<<<< HEAD
#if PHP_WIN32
	int url_len = (int)strlen(url);
#endif
=======
>>>>>>> c3706839
	if (php_check_open_basedir(url TSRMLS_CC)) {
		return 0;
	}

#if PHP_WIN32
	if (!php_win32_check_trailing_space(url, (int)strlen(url))) {
		php_error_docref1(NULL TSRMLS_CC, url, E_WARNING, "%s", strerror(ENOENT));
		return 0;
	}
#endif

	if (VCWD_RMDIR(url) < 0) {
		php_error_docref1(NULL TSRMLS_CC, url, E_WARNING, "%s", strerror(errno));
		return 0;
	}

	/* Clear stat cache (and realpath cache) */
	php_clear_stat_cache(1, NULL, 0 TSRMLS_CC);

	return 1;
}

static int php_plain_files_metadata(php_stream_wrapper *wrapper, const char *url, int option, void *value, php_stream_context *context TSRMLS_DC)
{
	struct utimbuf *newtime;
#if !defined(WINDOWS) && !defined(NETWARE)
	uid_t uid;
	gid_t gid;
#endif
	mode_t mode;
	int ret = 0;
#if PHP_WIN32
	int url_len = (int)strlen(url);
#endif

#if PHP_WIN32
	if (!php_win32_check_trailing_space(url, url_len)) {
		php_error_docref1(NULL TSRMLS_CC, url, E_WARNING, "%s", strerror(ENOENT));
		return 0;
	}
#endif

	if (strncasecmp(url, "file://", sizeof("file://") - 1) == 0) {
		url += sizeof("file://") - 1;
	}

	if (php_check_open_basedir(url TSRMLS_CC)) {
		return 0;
	}

	switch(option) {
		case PHP_STREAM_META_TOUCH:
			newtime = (struct utimbuf *)value;
			if (VCWD_ACCESS(url, F_OK) != 0) {
				FILE *file = VCWD_FOPEN(url, "w");
				if (file == NULL) {
					php_error_docref1(NULL TSRMLS_CC, url, E_WARNING, "Unable to create file %s because %s", url, strerror(errno));
					return 0;
				}
				fclose(file);
			}

			ret = VCWD_UTIME(url, newtime);
			break;
#if !defined(WINDOWS) && !defined(NETWARE)
		case PHP_STREAM_META_OWNER_NAME:
		case PHP_STREAM_META_OWNER:
			if(option == PHP_STREAM_META_OWNER_NAME) {
				if(php_get_uid_by_name((char *)value, &uid TSRMLS_CC) != SUCCESS) {
					php_error_docref1(NULL TSRMLS_CC, url, E_WARNING, "Unable to find uid for %s", (char *)value);
					return 0;
				}
			} else {
				uid = (uid_t)*(long *)value;
			}
			ret = VCWD_CHOWN(url, uid, -1);
			break;
		case PHP_STREAM_META_GROUP:
		case PHP_STREAM_META_GROUP_NAME:
			if(option == PHP_STREAM_META_OWNER_NAME) {
				if(php_get_gid_by_name((char *)value, &gid TSRMLS_CC) != SUCCESS) {
					php_error_docref1(NULL TSRMLS_CC, url, E_WARNING, "Unable to find gid for %s", (char *)value);
					return 0;
				}
			} else {
				gid = (gid_t)*(long *)value;
			}
			ret = VCWD_CHOWN(url, -1, gid);
			break;
#endif
		case PHP_STREAM_META_ACCESS:
			mode = (mode_t)*(zend_long *)value;
			ret = VCWD_CHMOD(url, mode);
			break;
		default:
			php_error_docref1(NULL TSRMLS_CC, url, E_WARNING, "Unknown option %d for stream_metadata", option);
			return 0;
	}
	if (ret == -1) {
		php_error_docref1(NULL TSRMLS_CC, url, E_WARNING, "Operation failed: %s", strerror(errno));
		return 0;
	}
	php_clear_stat_cache(0, NULL, 0 TSRMLS_CC);
	return 1;
}


static php_stream_wrapper_ops php_plain_files_wrapper_ops = {
	php_plain_files_stream_opener,
	NULL,
	NULL,
	php_plain_files_url_stater,
	php_plain_files_dir_opener,
	"plainfile",
	php_plain_files_unlink,
	php_plain_files_rename,
	php_plain_files_mkdir,
	php_plain_files_rmdir,
	php_plain_files_metadata
};

PHPAPI php_stream_wrapper php_plain_files_wrapper = {
	&php_plain_files_wrapper_ops,
	NULL,
	0
};

/* {{{ php_stream_fopen_with_path */
PHPAPI php_stream *_php_stream_fopen_with_path(const char *filename, const char *mode, const char *path, char **opened_path, int options STREAMS_DC TSRMLS_DC)
{
	/* code ripped off from fopen_wrappers.c */
	char *pathbuf, *end;
	const char *ptr;
	const char *exec_fname;
	char trypath[MAXPATHLEN];
	php_stream *stream;
	int path_length;
	int filename_length;
	int exec_fname_length;

	if (opened_path) {
		*opened_path = NULL;
	}

	if(!filename) {
		return NULL;
	}

	filename_length = (int)strlen(filename);

	/* Relative path open */
	if (*filename == '.' && (IS_SLASH(filename[1]) || filename[1] == '.')) {
		/* further checks, we could have ....... filenames */
		ptr = filename + 1;
		if (*ptr == '.') {
			while (*(++ptr) == '.');
			if (!IS_SLASH(*ptr)) { /* not a relative path after all */
				goto not_relative_path;
			}
		}


		if (((options & STREAM_DISABLE_OPEN_BASEDIR) == 0) && php_check_open_basedir(filename TSRMLS_CC)) {
			return NULL;
		}

		return php_stream_fopen_rel(filename, mode, opened_path, options);
	}

not_relative_path:

	/* Absolute path open */
	if (IS_ABSOLUTE_PATH(filename, filename_length)) {

		if (((options & STREAM_DISABLE_OPEN_BASEDIR) == 0) && php_check_open_basedir(filename TSRMLS_CC)) {
			return NULL;
		}

		return php_stream_fopen_rel(filename, mode, opened_path, options);
	}
	
#ifdef PHP_WIN32
	if (IS_SLASH(filename[0])) {
		size_t cwd_len;
		char *cwd;
		cwd = virtual_getcwd_ex(&cwd_len TSRMLS_CC);
		/* getcwd() will return always return [DRIVE_LETTER]:/) on windows. */
		*(cwd+3) = '\0';
	
		if (snprintf(trypath, MAXPATHLEN, "%s%s", cwd, filename) >= MAXPATHLEN) {
			php_error_docref(NULL TSRMLS_CC, E_NOTICE, "%s/%s path was truncated to %d", cwd, filename, MAXPATHLEN);
		}
		
		efree(cwd);
		
		if (((options & STREAM_DISABLE_OPEN_BASEDIR) == 0) && php_check_open_basedir(trypath TSRMLS_CC)) {
			return NULL;
		}
		
		return php_stream_fopen_rel(trypath, mode, opened_path, options);
	}
#endif

	if (!path || (path && !*path)) {
		return php_stream_fopen_rel(filename, mode, opened_path, options);
	}

	/* check in provided path */
	/* append the calling scripts' current working directory
	 * as a fall back case
	 */
	if (zend_is_executing(TSRMLS_C)) {
		exec_fname = zend_get_executed_filename(TSRMLS_C);
		exec_fname_length = (int)strlen(exec_fname);
		path_length = (int)strlen(path);

		while ((--exec_fname_length >= 0) && !IS_SLASH(exec_fname[exec_fname_length]));
		if ((exec_fname && exec_fname[0] == '[')
				|| exec_fname_length<=0) {
			/* [no active file] or no path */
			pathbuf = estrdup(path);
		} else {
			pathbuf = (char *) emalloc(exec_fname_length + path_length +1 +1);
			memcpy(pathbuf, path, path_length);
			pathbuf[path_length] = DEFAULT_DIR_SEPARATOR;
			memcpy(pathbuf+path_length+1, exec_fname, exec_fname_length);
			pathbuf[path_length + exec_fname_length +1] = '\0';
		}
	} else {
		pathbuf = estrdup(path);
	}

	ptr = pathbuf;

	while (ptr && *ptr) {
		end = strchr(ptr, DEFAULT_DIR_SEPARATOR);
		if (end != NULL) {
			*end = '\0';
			end++;
		}
		if (*ptr == '\0') {
			goto stream_skip;
		}
		if (snprintf(trypath, MAXPATHLEN, "%s/%s", ptr, filename) >= MAXPATHLEN) {
			php_error_docref(NULL TSRMLS_CC, E_NOTICE, "%s/%s path was truncated to %d", ptr, filename, MAXPATHLEN);
		}

		if (((options & STREAM_DISABLE_OPEN_BASEDIR) == 0) && php_check_open_basedir_ex(trypath, 0 TSRMLS_CC)) {
			goto stream_skip;
		}
		
		stream = php_stream_fopen_rel(trypath, mode, opened_path, options);
		if (stream) {
			efree(pathbuf);
			return stream;
		}
stream_skip:
		ptr = end;
	} /* end provided path */

	efree(pathbuf);
	return NULL;

}
/* }}} */

/*
 * Local variables:
 * tab-width: 4
 * c-basic-offset: 4
 * End:
 * vim600: noet sw=4 ts=4 fdm=marker
 * vim<600: noet sw=4 ts=4
 */<|MERGE_RESOLUTION|>--- conflicted
+++ resolved
@@ -1262,12 +1262,6 @@
 		url += sizeof("file://") - 1;
 	}
 
-<<<<<<< HEAD
-#if PHP_WIN32
-	int url_len = (int)strlen(url);
-#endif
-=======
->>>>>>> c3706839
 	if (php_check_open_basedir(url TSRMLS_CC)) {
 		return 0;
 	}
