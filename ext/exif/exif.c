﻿/*
   +----------------------------------------------------------------------+
   | PHP Version 7                                                        |
   +----------------------------------------------------------------------+
   | Copyright (c) 1997-2018 The PHP Group                                |
   +----------------------------------------------------------------------+
   | This source file is subject to version 3.01 of the PHP license,      |
   | that is bundled with this package in the file LICENSE, and is        |
   | available through the world-wide-web at the following url:           |
   | http://www.php.net/license/3_01.txt                                  |
   | If you did not receive a copy of the PHP license and are unable to   |
   | obtain it through the world-wide-web, please send a note to          |
   | license@php.net so we can mail you a copy immediately.               |
   +----------------------------------------------------------------------+
   | Authors: Rasmus Lerdorf <rasmus@php.net>                             |
   |          Marcus Boerger <helly@php.net>                              |
   +----------------------------------------------------------------------+
 */

/* $Id$ */

#ifdef HAVE_CONFIG_H
#include "config.h"
#endif

#include "php.h"
#include "ext/standard/file.h"

#if HAVE_EXIF

/* When EXIF_DEBUG is defined the module generates a lot of debug messages
 * that help understanding what is going on. This can and should be used
 * while extending the module as it shows if you are at the right position.
 * You are always considered to have a copy of TIFF6.0 and EXIF2.10 standard.
 */
#undef EXIF_DEBUG

#ifdef EXIF_DEBUG
#define EXIFERR_DC , const char *_file, size_t _line
#define EXIFERR_CC , __FILE__, __LINE__
#else
#define EXIFERR_DC
#define EXIFERR_CC
#endif

#undef EXIF_JPEG2000

#include "php_exif.h"
#include <math.h>
#include "php_ini.h"
#include "ext/standard/php_string.h"
#include "ext/standard/php_image.h"
#include "ext/standard/info.h"

/* needed for ssize_t definition */
#include <sys/types.h>

typedef unsigned char uchar;

#ifndef TRUE
#	define TRUE 1
#	define FALSE 0
#endif

#ifndef max
#	define max(a,b) ((a)>(b) ? (a) : (b))
#endif

#define EFREE_IF(ptr)	if (ptr) efree(ptr)

#define MAX_IFD_NESTING_LEVEL 150

/* {{{ arginfo */
ZEND_BEGIN_ARG_INFO(arginfo_exif_tagname, 0)
	ZEND_ARG_INFO(0, index)
ZEND_END_ARG_INFO()

ZEND_BEGIN_ARG_INFO_EX(arginfo_exif_read_data, 0, 0, 1)
	ZEND_ARG_INFO(0, filename)
	ZEND_ARG_INFO(0, sections_needed)
	ZEND_ARG_INFO(0, sub_arrays)
	ZEND_ARG_INFO(0, read_thumbnail)
ZEND_END_ARG_INFO()

ZEND_BEGIN_ARG_INFO_EX(arginfo_exif_thumbnail, 0, 0, 1)
	ZEND_ARG_INFO(0, filename)
	ZEND_ARG_INFO(1, width)
	ZEND_ARG_INFO(1, height)
	ZEND_ARG_INFO(1, imagetype)
ZEND_END_ARG_INFO()

ZEND_BEGIN_ARG_INFO(arginfo_exif_imagetype, 0)
	ZEND_ARG_INFO(0, imagefile)
ZEND_END_ARG_INFO()

/* }}} */

/* {{{ exif_functions[]
 */
static const zend_function_entry exif_functions[] = {
	PHP_FE(exif_read_data, arginfo_exif_read_data)
	PHP_DEP_FALIAS(read_exif_data, exif_read_data, arginfo_exif_read_data)
	PHP_FE(exif_tagname, arginfo_exif_tagname)
	PHP_FE(exif_thumbnail, arginfo_exif_thumbnail)
	PHP_FE(exif_imagetype, arginfo_exif_imagetype)
	PHP_FE_END
};
/* }}} */

/* {{{ PHP_MINFO_FUNCTION
 */
PHP_MINFO_FUNCTION(exif)
{
	php_info_print_table_start();
	php_info_print_table_row(2, "EXIF Support", "enabled");
	php_info_print_table_row(2, "EXIF Version", PHP_EXIF_VERSION);
	php_info_print_table_row(2, "Supported EXIF Version", "0220");
	php_info_print_table_row(2, "Supported filetypes", "JPEG, TIFF");

	if (zend_hash_str_exists(&module_registry, "mbstring", sizeof("mbstring")-1)) {
		php_info_print_table_row(2, "Multibyte decoding support using mbstring", "enabled");
	} else {
		php_info_print_table_row(2, "Multibyte decoding support using mbstring", "disabled");
	}

	php_info_print_table_row(2, "Extended EXIF tag formats", "Canon, Casio, Fujifilm, Nikon, Olympus, Samsung, Panasonic, DJI, Sony, Pentax, Minolta, Sigma, Foveon, Kyocera, Ricoh, AGFA, Epson");
	php_info_print_table_end();

	DISPLAY_INI_ENTRIES();
}
/* }}} */

ZEND_BEGIN_MODULE_GLOBALS(exif)
	char * encode_unicode;
	char * decode_unicode_be;
	char * decode_unicode_le;
	char * encode_jis;
	char * decode_jis_be;
	char * decode_jis_le;
ZEND_END_MODULE_GLOBALS(exif)

ZEND_DECLARE_MODULE_GLOBALS(exif)
#define EXIF_G(v) ZEND_MODULE_GLOBALS_ACCESSOR(exif, v)

#if defined(ZTS) && defined(COMPILE_DL_EXIF)
ZEND_TSRMLS_CACHE_DEFINE()
#endif

/* {{{ PHP_INI
 */

ZEND_INI_MH(OnUpdateEncode)
{
	if (new_value && ZSTR_LEN(new_value)) {
		const zend_encoding **return_list;
		size_t return_size;
		if (FAILURE == zend_multibyte_parse_encoding_list(ZSTR_VAL(new_value), ZSTR_LEN(new_value),
	&return_list, &return_size, 0)) {
			php_error_docref(NULL, E_WARNING, "Illegal encoding ignored: '%s'", ZSTR_VAL(new_value));
			return FAILURE;
		}
		pefree((void *) return_list, 0);
	}
	return OnUpdateString(entry, new_value, mh_arg1, mh_arg2, mh_arg3, stage);
}

ZEND_INI_MH(OnUpdateDecode)
{
	if (new_value) {
		const zend_encoding **return_list;
		size_t return_size;
		if (FAILURE == zend_multibyte_parse_encoding_list(ZSTR_VAL(new_value), ZSTR_LEN(new_value),
	&return_list, &return_size, 0)) {
			php_error_docref(NULL, E_WARNING, "Illegal encoding ignored: '%s'", ZSTR_VAL(new_value));
			return FAILURE;
		}
		pefree((void *) return_list, 0);
	}
	return OnUpdateString(entry, new_value, mh_arg1, mh_arg2, mh_arg3, stage);
}

PHP_INI_BEGIN()
    STD_PHP_INI_ENTRY("exif.encode_unicode",          "ISO-8859-15", PHP_INI_ALL, OnUpdateEncode, encode_unicode,    zend_exif_globals, exif_globals)
    STD_PHP_INI_ENTRY("exif.decode_unicode_motorola", "UCS-2BE",     PHP_INI_ALL, OnUpdateDecode, decode_unicode_be, zend_exif_globals, exif_globals)
    STD_PHP_INI_ENTRY("exif.decode_unicode_intel",    "UCS-2LE",     PHP_INI_ALL, OnUpdateDecode, decode_unicode_le, zend_exif_globals, exif_globals)
    STD_PHP_INI_ENTRY("exif.encode_jis",              "",            PHP_INI_ALL, OnUpdateEncode, encode_jis,        zend_exif_globals, exif_globals)
    STD_PHP_INI_ENTRY("exif.decode_jis_motorola",     "JIS",         PHP_INI_ALL, OnUpdateDecode, decode_jis_be,     zend_exif_globals, exif_globals)
    STD_PHP_INI_ENTRY("exif.decode_jis_intel",        "JIS",         PHP_INI_ALL, OnUpdateDecode, decode_jis_le,     zend_exif_globals, exif_globals)
PHP_INI_END()
/* }}} */

/* {{{ PHP_GINIT_FUNCTION
 */
static PHP_GINIT_FUNCTION(exif)
{
#if defined(COMPILE_DL_EXIF) && defined(ZTS)
	ZEND_TSRMLS_CACHE_UPDATE();
#endif
	exif_globals->encode_unicode    = NULL;
	exif_globals->decode_unicode_be = NULL;
	exif_globals->decode_unicode_le = NULL;
	exif_globals->encode_jis        = NULL;
	exif_globals->decode_jis_be     = NULL;
	exif_globals->decode_jis_le     = NULL;
}
/* }}} */

/* {{{ PHP_MINIT_FUNCTION(exif)
 */
PHP_MINIT_FUNCTION(exif)
{
	REGISTER_INI_ENTRIES();
	if (zend_hash_str_exists(&module_registry, "mbstring", sizeof("mbstring")-1)) {
		REGISTER_LONG_CONSTANT("EXIF_USE_MBSTRING", 1, CONST_CS | CONST_PERSISTENT);
	} else {
		REGISTER_LONG_CONSTANT("EXIF_USE_MBSTRING", 0, CONST_CS | CONST_PERSISTENT);
	}
	return SUCCESS;
}
/* }}} */

/* {{{ PHP_MSHUTDOWN_FUNCTION
 */
PHP_MSHUTDOWN_FUNCTION(exif)
{
	UNREGISTER_INI_ENTRIES();
	return SUCCESS;
}
/* }}} */

/* {{{ exif dependencies */
static const zend_module_dep exif_module_deps[] = {
	ZEND_MOD_REQUIRED("standard")
	ZEND_MOD_OPTIONAL("mbstring")
	ZEND_MOD_END
};
/* }}} */

/* {{{ exif_module_entry
 */
zend_module_entry exif_module_entry = {
	STANDARD_MODULE_HEADER_EX, NULL,
	exif_module_deps,
	"exif",
	exif_functions,
	PHP_MINIT(exif),
	PHP_MSHUTDOWN(exif),
	NULL, NULL,
	PHP_MINFO(exif),
	PHP_EXIF_VERSION,
	PHP_MODULE_GLOBALS(exif),
	PHP_GINIT(exif),
	NULL,
	NULL,
	STANDARD_MODULE_PROPERTIES_EX
};
/* }}} */

#ifdef COMPILE_DL_EXIF
ZEND_GET_MODULE(exif)
#endif

/* {{{ php_strnlen
 * get length of string if buffer if less than buffer size or buffer size */
static size_t php_strnlen(char* str, size_t maxlen) {
	size_t len = 0;

	if (str && maxlen && *str) {
		do {
			len++;
		} while (--maxlen && *(++str));
	}
	return len;
}
/* }}} */

/* {{{ error messages
*/
static const char * EXIF_ERROR_FILEEOF   = "Unexpected end of file reached";
static const char * EXIF_ERROR_CORRUPT   = "File structure corrupted";
static const char * EXIF_ERROR_THUMBEOF  = "Thumbnail goes IFD boundary or end of file reached";
static const char * EXIF_ERROR_FSREALLOC = "Illegal reallocating of undefined file section";

#define EXIF_ERRLOG_FILEEOF(ImageInfo)    exif_error_docref(NULL EXIFERR_CC, ImageInfo, E_WARNING, "%s", EXIF_ERROR_FILEEOF);
#define EXIF_ERRLOG_CORRUPT(ImageInfo)    exif_error_docref(NULL EXIFERR_CC, ImageInfo, E_WARNING, "%s", EXIF_ERROR_CORRUPT);
#define EXIF_ERRLOG_THUMBEOF(ImageInfo)   exif_error_docref(NULL EXIFERR_CC, ImageInfo, E_WARNING, "%s", EXIF_ERROR_THUMBEOF);
#define EXIF_ERRLOG_FSREALLOC(ImageInfo)  exif_error_docref(NULL EXIFERR_CC, ImageInfo, E_WARNING, "%s", EXIF_ERROR_FSREALLOC);
/* }}} */

/* {{{ format description defines
   Describes format descriptor
*/
static int php_tiff_bytes_per_format[] = {0, 1, 1, 2, 4, 8, 1, 1, 2, 4, 8, 4, 8, 1};
#define NUM_FORMATS 13

#define TAG_FMT_BYTE       1
#define TAG_FMT_STRING     2
#define TAG_FMT_USHORT     3
#define TAG_FMT_ULONG      4
#define TAG_FMT_URATIONAL  5
#define TAG_FMT_SBYTE      6
#define TAG_FMT_UNDEFINED  7
#define TAG_FMT_SSHORT     8
#define TAG_FMT_SLONG      9
#define TAG_FMT_SRATIONAL 10
#define TAG_FMT_SINGLE    11
#define TAG_FMT_DOUBLE    12
#define TAG_FMT_IFD       13

#ifdef EXIF_DEBUG
static char *exif_get_tagformat(int format)
{
	switch(format) {
		case TAG_FMT_BYTE:      return "BYTE";
		case TAG_FMT_STRING:    return "STRING";
		case TAG_FMT_USHORT:    return "USHORT";
		case TAG_FMT_ULONG:     return "ULONG";
		case TAG_FMT_URATIONAL: return "URATIONAL";
		case TAG_FMT_SBYTE:     return "SBYTE";
		case TAG_FMT_UNDEFINED: return "UNDEFINED";
		case TAG_FMT_SSHORT:    return "SSHORT";
		case TAG_FMT_SLONG:     return "SLONG";
		case TAG_FMT_SRATIONAL: return "SRATIONAL";
		case TAG_FMT_SINGLE:    return "SINGLE";
		case TAG_FMT_DOUBLE:    return "DOUBLE";
		case TAG_FMT_IFD:       return "IFD";
	}
	return "*Illegal";
}
#endif

/* Describes tag values */
#define TAG_GPS_VERSION_ID              0x0000
#define TAG_GPS_LATITUDE_REF            0x0001
#define TAG_GPS_LATITUDE                0x0002
#define TAG_GPS_LONGITUDE_REF           0x0003
#define TAG_GPS_LONGITUDE               0x0004
#define TAG_GPS_ALTITUDE_REF            0x0005
#define TAG_GPS_ALTITUDE                0x0006
#define TAG_GPS_TIME_STAMP              0x0007
#define TAG_GPS_SATELLITES              0x0008
#define TAG_GPS_STATUS                  0x0009
#define TAG_GPS_MEASURE_MODE            0x000A
#define TAG_GPS_DOP                     0x000B
#define TAG_GPS_SPEED_REF               0x000C
#define TAG_GPS_SPEED                   0x000D
#define TAG_GPS_TRACK_REF               0x000E
#define TAG_GPS_TRACK                   0x000F
#define TAG_GPS_IMG_DIRECTION_REF       0x0010
#define TAG_GPS_IMG_DIRECTION           0x0011
#define TAG_GPS_MAP_DATUM               0x0012
#define TAG_GPS_DEST_LATITUDE_REF       0x0013
#define TAG_GPS_DEST_LATITUDE           0x0014
#define TAG_GPS_DEST_LONGITUDE_REF      0x0015
#define TAG_GPS_DEST_LONGITUDE          0x0016
#define TAG_GPS_DEST_BEARING_REF        0x0017
#define TAG_GPS_DEST_BEARING            0x0018
#define TAG_GPS_DEST_DISTANCE_REF       0x0019
#define TAG_GPS_DEST_DISTANCE           0x001A
#define TAG_GPS_PROCESSING_METHOD       0x001B
#define TAG_GPS_AREA_INFORMATION        0x001C
#define TAG_GPS_DATE_STAMP              0x001D
#define TAG_GPS_DIFFERENTIAL            0x001E
#define TAG_TIFF_COMMENT                0x00FE /* SHOUDLNT HAPPEN */
#define TAG_NEW_SUBFILE                 0x00FE /* New version of subfile tag */
#define TAG_SUBFILE_TYPE                0x00FF /* Old version of subfile tag */
#define TAG_IMAGEWIDTH                  0x0100
#define TAG_IMAGEHEIGHT                 0x0101
#define TAG_BITS_PER_SAMPLE             0x0102
#define TAG_COMPRESSION                 0x0103
#define TAG_PHOTOMETRIC_INTERPRETATION  0x0106
#define TAG_TRESHHOLDING                0x0107
#define TAG_CELL_WIDTH                  0x0108
#define TAG_CELL_HEIGHT                 0x0109
#define TAG_FILL_ORDER                  0x010A
#define TAG_DOCUMENT_NAME               0x010D
#define TAG_IMAGE_DESCRIPTION           0x010E
#define TAG_MAKE                        0x010F
#define TAG_MODEL                       0x0110
#define TAG_STRIP_OFFSETS               0x0111
#define TAG_ORIENTATION                 0x0112
#define TAG_SAMPLES_PER_PIXEL           0x0115
#define TAG_ROWS_PER_STRIP              0x0116
#define TAG_STRIP_BYTE_COUNTS           0x0117
#define TAG_MIN_SAMPPLE_VALUE           0x0118
#define TAG_MAX_SAMPLE_VALUE            0x0119
#define TAG_X_RESOLUTION                0x011A
#define TAG_Y_RESOLUTION                0x011B
#define TAG_PLANAR_CONFIGURATION        0x011C
#define TAG_PAGE_NAME                   0x011D
#define TAG_X_POSITION                  0x011E
#define TAG_Y_POSITION                  0x011F
#define TAG_FREE_OFFSETS                0x0120
#define TAG_FREE_BYTE_COUNTS            0x0121
#define TAG_GRAY_RESPONSE_UNIT          0x0122
#define TAG_GRAY_RESPONSE_CURVE         0x0123
#define TAG_RESOLUTION_UNIT             0x0128
#define TAG_PAGE_NUMBER                 0x0129
#define TAG_TRANSFER_FUNCTION           0x012D
#define TAG_SOFTWARE                    0x0131
#define TAG_DATETIME                    0x0132
#define TAG_ARTIST                      0x013B
#define TAG_HOST_COMPUTER               0x013C
#define TAG_PREDICTOR                   0x013D
#define TAG_WHITE_POINT                 0x013E
#define TAG_PRIMARY_CHROMATICITIES      0x013F
#define TAG_COLOR_MAP                   0x0140
#define TAG_HALFTONE_HINTS              0x0141
#define TAG_TILE_WIDTH                  0x0142
#define TAG_TILE_LENGTH                 0x0143
#define TAG_TILE_OFFSETS                0x0144
#define TAG_TILE_BYTE_COUNTS            0x0145
#define TAG_SUB_IFD                     0x014A
#define TAG_INK_SETMPUTER               0x014C
#define TAG_INK_NAMES                   0x014D
#define TAG_NUMBER_OF_INKS              0x014E
#define TAG_DOT_RANGE                   0x0150
#define TAG_TARGET_PRINTER              0x0151
#define TAG_EXTRA_SAMPLE                0x0152
#define TAG_SAMPLE_FORMAT               0x0153
#define TAG_S_MIN_SAMPLE_VALUE          0x0154
#define TAG_S_MAX_SAMPLE_VALUE          0x0155
#define TAG_TRANSFER_RANGE              0x0156
#define TAG_JPEG_TABLES                 0x015B
#define TAG_JPEG_PROC                   0x0200
#define TAG_JPEG_INTERCHANGE_FORMAT     0x0201
#define TAG_JPEG_INTERCHANGE_FORMAT_LEN 0x0202
#define TAG_JPEG_RESTART_INTERVAL       0x0203
#define TAG_JPEG_LOSSLESS_PREDICTOR     0x0205
#define TAG_JPEG_POINT_TRANSFORMS       0x0206
#define TAG_JPEG_Q_TABLES               0x0207
#define TAG_JPEG_DC_TABLES              0x0208
#define TAG_JPEG_AC_TABLES              0x0209
#define TAG_YCC_COEFFICIENTS            0x0211
#define TAG_YCC_SUB_SAMPLING            0x0212
#define TAG_YCC_POSITIONING             0x0213
#define TAG_REFERENCE_BLACK_WHITE       0x0214
/* 0x0301 - 0x0302 */
/* 0x0320 */
/* 0x0343 */
/* 0x5001 - 0x501B */
/* 0x5021 - 0x503B */
/* 0x5090 - 0x5091 */
/* 0x5100 - 0x5101 */
/* 0x5110 - 0x5113 */
/* 0x80E3 - 0x80E6 */
/* 0x828d - 0x828F */
#define TAG_COPYRIGHT                   0x8298
#define TAG_EXPOSURETIME                0x829A
#define TAG_FNUMBER                     0x829D
#define TAG_EXIF_IFD_POINTER            0x8769
#define TAG_ICC_PROFILE                 0x8773
#define TAG_EXPOSURE_PROGRAM            0x8822
#define TAG_SPECTRAL_SENSITY            0x8824
#define TAG_GPS_IFD_POINTER             0x8825
#define TAG_ISOSPEED                    0x8827
#define TAG_OPTOELECTRIC_CONVERSION_F   0x8828
/* 0x8829 - 0x882b */
#define TAG_EXIFVERSION                 0x9000
#define TAG_DATE_TIME_ORIGINAL          0x9003
#define TAG_DATE_TIME_DIGITIZED         0x9004
#define TAG_COMPONENT_CONFIG            0x9101
#define TAG_COMPRESSED_BITS_PER_PIXEL   0x9102
#define TAG_SHUTTERSPEED                0x9201
#define TAG_APERTURE                    0x9202
#define TAG_BRIGHTNESS_VALUE            0x9203
#define TAG_EXPOSURE_BIAS_VALUE         0x9204
#define TAG_MAX_APERTURE                0x9205
#define TAG_SUBJECT_DISTANCE            0x9206
#define TAG_METRIC_MODULE               0x9207
#define TAG_LIGHT_SOURCE                0x9208
#define TAG_FLASH                       0x9209
#define TAG_FOCAL_LENGTH                0x920A
/* 0x920B - 0x920D */
/* 0x9211 - 0x9216 */
#define TAG_SUBJECT_AREA                0x9214
#define TAG_MAKER_NOTE                  0x927C
#define TAG_USERCOMMENT                 0x9286
#define TAG_SUB_SEC_TIME                0x9290
#define TAG_SUB_SEC_TIME_ORIGINAL       0x9291
#define TAG_SUB_SEC_TIME_DIGITIZED      0x9292
/* 0x923F */
/* 0x935C */
#define TAG_XP_TITLE                    0x9C9B
#define TAG_XP_COMMENTS                 0x9C9C
#define TAG_XP_AUTHOR                   0x9C9D
#define TAG_XP_KEYWORDS                 0x9C9E
#define TAG_XP_SUBJECT                  0x9C9F
#define TAG_FLASH_PIX_VERSION           0xA000
#define TAG_COLOR_SPACE                 0xA001
#define TAG_COMP_IMAGE_WIDTH            0xA002 /* compressed images only */
#define TAG_COMP_IMAGE_HEIGHT           0xA003
#define TAG_RELATED_SOUND_FILE          0xA004
#define TAG_INTEROP_IFD_POINTER         0xA005 /* IFD pointer */
#define TAG_FLASH_ENERGY                0xA20B
#define TAG_SPATIAL_FREQUENCY_RESPONSE  0xA20C
#define TAG_FOCALPLANE_X_RES            0xA20E
#define TAG_FOCALPLANE_Y_RES            0xA20F
#define TAG_FOCALPLANE_RESOLUTION_UNIT  0xA210
#define TAG_SUBJECT_LOCATION            0xA214
#define TAG_EXPOSURE_INDEX              0xA215
#define TAG_SENSING_METHOD              0xA217
#define TAG_FILE_SOURCE                 0xA300
#define TAG_SCENE_TYPE                  0xA301
#define TAG_CFA_PATTERN                 0xA302
#define TAG_CUSTOM_RENDERED             0xA401
#define TAG_EXPOSURE_MODE               0xA402
#define TAG_WHITE_BALANCE               0xA403
#define TAG_DIGITAL_ZOOM_RATIO          0xA404
#define TAG_FOCAL_LENGTH_IN_35_MM_FILM  0xA405
#define TAG_SCENE_CAPTURE_TYPE          0xA406
#define TAG_GAIN_CONTROL                0xA407
#define TAG_CONTRAST                    0xA408
#define TAG_SATURATION                  0xA409
#define TAG_SHARPNESS                   0xA40A
#define TAG_DEVICE_SETTING_DESCRIPTION  0xA40B
#define TAG_SUBJECT_DISTANCE_RANGE      0xA40C
#define TAG_IMAGE_UNIQUE_ID             0xA420

/* Olympus specific tags */
#define TAG_OLYMPUS_SPECIALMODE         0x0200
#define TAG_OLYMPUS_JPEGQUAL            0x0201
#define TAG_OLYMPUS_MACRO               0x0202
#define TAG_OLYMPUS_DIGIZOOM            0x0204
#define TAG_OLYMPUS_SOFTWARERELEASE     0x0207
#define TAG_OLYMPUS_PICTINFO            0x0208
#define TAG_OLYMPUS_CAMERAID            0x0209
/* end Olympus specific tags */

/* Internal */
#define TAG_NONE               			-1 /* note that -1 <> 0xFFFF */
#define TAG_COMPUTED_VALUE     			-2
#define TAG_END_OF_LIST                 0xFFFD

/* Values for TAG_PHOTOMETRIC_INTERPRETATION */
#define PMI_BLACK_IS_ZERO       0
#define PMI_WHITE_IS_ZERO       1
#define PMI_RGB          	    2
#define PMI_PALETTE_COLOR       3
#define PMI_TRANSPARENCY_MASK   4
#define PMI_SEPARATED           5
#define PMI_YCBCR               6
#define PMI_CIELAB              8

/* }}} */

/* {{{ TabTable[]
 */
typedef const struct {
	unsigned short Tag;
	char *Desc;
} tag_info_type;

typedef tag_info_type  tag_info_array[];
typedef tag_info_type  *tag_table_type;

#define TAG_TABLE_END \
  {TAG_NONE,           "No tag value"},\
  {TAG_COMPUTED_VALUE, "Computed value"},\
  {TAG_END_OF_LIST,    ""}  /* Important for exif_get_tagname() IF value != "" function result is != false */

static tag_info_array tag_table_IFD = {
  { 0x000B, "ACDComment"},
  { 0x00FE, "NewSubFile"}, /* better name it 'ImageType' ? */
  { 0x00FF, "SubFile"},
  { 0x0100, "ImageWidth"},
  { 0x0101, "ImageLength"},
  { 0x0102, "BitsPerSample"},
  { 0x0103, "Compression"},
  { 0x0106, "PhotometricInterpretation"},
  { 0x010A, "FillOrder"},
  { 0x010D, "DocumentName"},
  { 0x010E, "ImageDescription"},
  { 0x010F, "Make"},
  { 0x0110, "Model"},
  { 0x0111, "StripOffsets"},
  { 0x0112, "Orientation"},
  { 0x0115, "SamplesPerPixel"},
  { 0x0116, "RowsPerStrip"},
  { 0x0117, "StripByteCounts"},
  { 0x0118, "MinSampleValue"},
  { 0x0119, "MaxSampleValue"},
  { 0x011A, "XResolution"},
  { 0x011B, "YResolution"},
  { 0x011C, "PlanarConfiguration"},
  { 0x011D, "PageName"},
  { 0x011E, "XPosition"},
  { 0x011F, "YPosition"},
  { 0x0120, "FreeOffsets"},
  { 0x0121, "FreeByteCounts"},
  { 0x0122, "GrayResponseUnit"},
  { 0x0123, "GrayResponseCurve"},
  { 0x0124, "T4Options"},
  { 0x0125, "T6Options"},
  { 0x0128, "ResolutionUnit"},
  { 0x0129, "PageNumber"},
  { 0x012D, "TransferFunction"},
  { 0x0131, "Software"},
  { 0x0132, "DateTime"},
  { 0x013B, "Artist"},
  { 0x013C, "HostComputer"},
  { 0x013D, "Predictor"},
  { 0x013E, "WhitePoint"},
  { 0x013F, "PrimaryChromaticities"},
  { 0x0140, "ColorMap"},
  { 0x0141, "HalfToneHints"},
  { 0x0142, "TileWidth"},
  { 0x0143, "TileLength"},
  { 0x0144, "TileOffsets"},
  { 0x0145, "TileByteCounts"},
  { 0x014A, "SubIFD"},
  { 0x014C, "InkSet"},
  { 0x014D, "InkNames"},
  { 0x014E, "NumberOfInks"},
  { 0x0150, "DotRange"},
  { 0x0151, "TargetPrinter"},
  { 0x0152, "ExtraSample"},
  { 0x0153, "SampleFormat"},
  { 0x0154, "SMinSampleValue"},
  { 0x0155, "SMaxSampleValue"},
  { 0x0156, "TransferRange"},
  { 0x0157, "ClipPath"},
  { 0x0158, "XClipPathUnits"},
  { 0x0159, "YClipPathUnits"},
  { 0x015A, "Indexed"},
  { 0x015B, "JPEGTables"},
  { 0x015F, "OPIProxy"},
  { 0x0200, "JPEGProc"},
  { 0x0201, "JPEGInterchangeFormat"},
  { 0x0202, "JPEGInterchangeFormatLength"},
  { 0x0203, "JPEGRestartInterval"},
  { 0x0205, "JPEGLosslessPredictors"},
  { 0x0206, "JPEGPointTransforms"},
  { 0x0207, "JPEGQTables"},
  { 0x0208, "JPEGDCTables"},
  { 0x0209, "JPEGACTables"},
  { 0x0211, "YCbCrCoefficients"},
  { 0x0212, "YCbCrSubSampling"},
  { 0x0213, "YCbCrPositioning"},
  { 0x0214, "ReferenceBlackWhite"},
  { 0x02BC, "ExtensibleMetadataPlatform"}, /* XAP: Extensible Authoring Publishing, obsoleted by XMP: Extensible Metadata Platform */
  { 0x0301, "Gamma"},
  { 0x0302, "ICCProfileDescriptor"},
  { 0x0303, "SRGBRenderingIntent"},
  { 0x0320, "ImageTitle"},
  { 0x5001, "ResolutionXUnit"},
  { 0x5002, "ResolutionYUnit"},
  { 0x5003, "ResolutionXLengthUnit"},
  { 0x5004, "ResolutionYLengthUnit"},
  { 0x5005, "PrintFlags"},
  { 0x5006, "PrintFlagsVersion"},
  { 0x5007, "PrintFlagsCrop"},
  { 0x5008, "PrintFlagsBleedWidth"},
  { 0x5009, "PrintFlagsBleedWidthScale"},
  { 0x500A, "HalftoneLPI"},
  { 0x500B, "HalftoneLPIUnit"},
  { 0x500C, "HalftoneDegree"},
  { 0x500D, "HalftoneShape"},
  { 0x500E, "HalftoneMisc"},
  { 0x500F, "HalftoneScreen"},
  { 0x5010, "JPEGQuality"},
  { 0x5011, "GridSize"},
  { 0x5012, "ThumbnailFormat"},
  { 0x5013, "ThumbnailWidth"},
  { 0x5014, "ThumbnailHeight"},
  { 0x5015, "ThumbnailColorDepth"},
  { 0x5016, "ThumbnailPlanes"},
  { 0x5017, "ThumbnailRawBytes"},
  { 0x5018, "ThumbnailSize"},
  { 0x5019, "ThumbnailCompressedSize"},
  { 0x501A, "ColorTransferFunction"},
  { 0x501B, "ThumbnailData"},
  { 0x5020, "ThumbnailImageWidth"},
  { 0x5021, "ThumbnailImageHeight"},
  { 0x5022, "ThumbnailBitsPerSample"},
  { 0x5023, "ThumbnailCompression"},
  { 0x5024, "ThumbnailPhotometricInterp"},
  { 0x5025, "ThumbnailImageDescription"},
  { 0x5026, "ThumbnailEquipMake"},
  { 0x5027, "ThumbnailEquipModel"},
  { 0x5028, "ThumbnailStripOffsets"},
  { 0x5029, "ThumbnailOrientation"},
  { 0x502A, "ThumbnailSamplesPerPixel"},
  { 0x502B, "ThumbnailRowsPerStrip"},
  { 0x502C, "ThumbnailStripBytesCount"},
  { 0x502D, "ThumbnailResolutionX"},
  { 0x502E, "ThumbnailResolutionY"},
  { 0x502F, "ThumbnailPlanarConfig"},
  { 0x5030, "ThumbnailResolutionUnit"},
  { 0x5031, "ThumbnailTransferFunction"},
  { 0x5032, "ThumbnailSoftwareUsed"},
  { 0x5033, "ThumbnailDateTime"},
  { 0x5034, "ThumbnailArtist"},
  { 0x5035, "ThumbnailWhitePoint"},
  { 0x5036, "ThumbnailPrimaryChromaticities"},
  { 0x5037, "ThumbnailYCbCrCoefficients"},
  { 0x5038, "ThumbnailYCbCrSubsampling"},
  { 0x5039, "ThumbnailYCbCrPositioning"},
  { 0x503A, "ThumbnailRefBlackWhite"},
  { 0x503B, "ThumbnailCopyRight"},
  { 0x5090, "LuminanceTable"},
  { 0x5091, "ChrominanceTable"},
  { 0x5100, "FrameDelay"},
  { 0x5101, "LoopCount"},
  { 0x5110, "PixelUnit"},
  { 0x5111, "PixelPerUnitX"},
  { 0x5112, "PixelPerUnitY"},
  { 0x5113, "PaletteHistogram"},
  { 0x1000, "RelatedImageFileFormat"},
  { 0x800D, "ImageID"},
  { 0x80E3, "Matteing"},   /* obsoleted by ExtraSamples */
  { 0x80E4, "DataType"},   /* obsoleted by SampleFormat */
  { 0x80E5, "ImageDepth"},
  { 0x80E6, "TileDepth"},
  { 0x828D, "CFARepeatPatternDim"},
  { 0x828E, "CFAPattern"},
  { 0x828F, "BatteryLevel"},
  { 0x8298, "Copyright"},
  { 0x829A, "ExposureTime"},
  { 0x829D, "FNumber"},
  { 0x83BB, "IPTC/NAA"},
  { 0x84E3, "IT8RasterPadding"},
  { 0x84E5, "IT8ColorTable"},
  { 0x8649, "ImageResourceInformation"}, /* PhotoShop */
  { 0x8769, "Exif_IFD_Pointer"},
  { 0x8773, "ICC_Profile"},
  { 0x8822, "ExposureProgram"},
  { 0x8824, "SpectralSensity"},
  { 0x8828, "OECF"},
  { 0x8825, "GPS_IFD_Pointer"},
  { 0x8827, "ISOSpeedRatings"},
  { 0x8828, "OECF"},
  { 0x9000, "ExifVersion"},
  { 0x9003, "DateTimeOriginal"},
  { 0x9004, "DateTimeDigitized"},
  { 0x9101, "ComponentsConfiguration"},
  { 0x9102, "CompressedBitsPerPixel"},
  { 0x9201, "ShutterSpeedValue"},
  { 0x9202, "ApertureValue"},
  { 0x9203, "BrightnessValue"},
  { 0x9204, "ExposureBiasValue"},
  { 0x9205, "MaxApertureValue"},
  { 0x9206, "SubjectDistance"},
  { 0x9207, "MeteringMode"},
  { 0x9208, "LightSource"},
  { 0x9209, "Flash"},
  { 0x920A, "FocalLength"},
  { 0x920B, "FlashEnergy"},                 /* 0xA20B  in JPEG   */
  { 0x920C, "SpatialFrequencyResponse"},    /* 0xA20C    -  -    */
  { 0x920D, "Noise"},
  { 0x920E, "FocalPlaneXResolution"},       /* 0xA20E    -  -    */
  { 0x920F, "FocalPlaneYResolution"},       /* 0xA20F    -  -    */
  { 0x9210, "FocalPlaneResolutionUnit"},    /* 0xA210    -  -    */
  { 0x9211, "ImageNumber"},
  { 0x9212, "SecurityClassification"},
  { 0x9213, "ImageHistory"},
  { 0x9214, "SubjectLocation"},             /* 0xA214    -  -    */
  { 0x9215, "ExposureIndex"},               /* 0xA215    -  -    */
  { 0x9216, "TIFF/EPStandardID"},
  { 0x9217, "SensingMethod"},               /* 0xA217    -  -    */
  { 0x923F, "StoNits"},
  { 0x927C, "MakerNote"},
  { 0x9286, "UserComment"},
  { 0x9290, "SubSecTime"},
  { 0x9291, "SubSecTimeOriginal"},
  { 0x9292, "SubSecTimeDigitized"},
  { 0x935C, "ImageSourceData"},             /* "Adobe Photoshop Document Data Block": 8BIM... */
  { 0x9c9b, "Title" },                      /* Win XP specific, Unicode  */
  { 0x9c9c, "Comments" },                   /* Win XP specific, Unicode  */
  { 0x9c9d, "Author" },                     /* Win XP specific, Unicode  */
  { 0x9c9e, "Keywords" },                   /* Win XP specific, Unicode  */
  { 0x9c9f, "Subject" },                    /* Win XP specific, Unicode, not to be confused with SubjectDistance and SubjectLocation */
  { 0xA000, "FlashPixVersion"},
  { 0xA001, "ColorSpace"},
  { 0xA002, "ExifImageWidth"},
  { 0xA003, "ExifImageLength"},
  { 0xA004, "RelatedSoundFile"},
  { 0xA005, "InteroperabilityOffset"},
  { 0xA20B, "FlashEnergy"},                 /* 0x920B in TIFF/EP */
  { 0xA20C, "SpatialFrequencyResponse"},    /* 0x920C    -  -    */
  { 0xA20D, "Noise"},
  { 0xA20E, "FocalPlaneXResolution"},    	/* 0x920E    -  -    */
  { 0xA20F, "FocalPlaneYResolution"},       /* 0x920F    -  -    */
  { 0xA210, "FocalPlaneResolutionUnit"},    /* 0x9210    -  -    */
  { 0xA211, "ImageNumber"},
  { 0xA212, "SecurityClassification"},
  { 0xA213, "ImageHistory"},
  { 0xA214, "SubjectLocation"},             /* 0x9214    -  -    */
  { 0xA215, "ExposureIndex"},               /* 0x9215    -  -    */
  { 0xA216, "TIFF/EPStandardID"},
  { 0xA217, "SensingMethod"},               /* 0x9217    -  -    */
  { 0xA300, "FileSource"},
  { 0xA301, "SceneType"},
  { 0xA302, "CFAPattern"},
  { 0xA401, "CustomRendered"},
  { 0xA402, "ExposureMode"},
  { 0xA403, "WhiteBalance"},
  { 0xA404, "DigitalZoomRatio"},
  { 0xA405, "FocalLengthIn35mmFilm"},
  { 0xA406, "SceneCaptureType"},
  { 0xA407, "GainControl"},
  { 0xA408, "Contrast"},
  { 0xA409, "Saturation"},
  { 0xA40A, "Sharpness"},
  { 0xA40B, "DeviceSettingDescription"},
  { 0xA40C, "SubjectDistanceRange"},
  { 0xA420, "ImageUniqueID"},
  TAG_TABLE_END
} ;

static tag_info_array tag_table_GPS = {
  { 0x0000, "GPSVersion"},
  { 0x0001, "GPSLatitudeRef"},
  { 0x0002, "GPSLatitude"},
  { 0x0003, "GPSLongitudeRef"},
  { 0x0004, "GPSLongitude"},
  { 0x0005, "GPSAltitudeRef"},
  { 0x0006, "GPSAltitude"},
  { 0x0007, "GPSTimeStamp"},
  { 0x0008, "GPSSatellites"},
  { 0x0009, "GPSStatus"},
  { 0x000A, "GPSMeasureMode"},
  { 0x000B, "GPSDOP"},
  { 0x000C, "GPSSpeedRef"},
  { 0x000D, "GPSSpeed"},
  { 0x000E, "GPSTrackRef"},
  { 0x000F, "GPSTrack"},
  { 0x0010, "GPSImgDirectionRef"},
  { 0x0011, "GPSImgDirection"},
  { 0x0012, "GPSMapDatum"},
  { 0x0013, "GPSDestLatitudeRef"},
  { 0x0014, "GPSDestLatitude"},
  { 0x0015, "GPSDestLongitudeRef"},
  { 0x0016, "GPSDestLongitude"},
  { 0x0017, "GPSDestBearingRef"},
  { 0x0018, "GPSDestBearing"},
  { 0x0019, "GPSDestDistanceRef"},
  { 0x001A, "GPSDestDistance"},
  { 0x001B, "GPSProcessingMode"},
  { 0x001C, "GPSAreaInformation"},
  { 0x001D, "GPSDateStamp"},
  { 0x001E, "GPSDifferential"},
  TAG_TABLE_END
};

static tag_info_array tag_table_IOP = {
  { 0x0001, "InterOperabilityIndex"}, /* should be 'R98' or 'THM' */
  { 0x0002, "InterOperabilityVersion"},
  { 0x1000, "RelatedFileFormat"},
  { 0x1001, "RelatedImageWidth"},
  { 0x1002, "RelatedImageHeight"},
  TAG_TABLE_END
};

static tag_info_array tag_table_VND_CANON = {
  { 0x0001, "ModeArray"}, /* guess */
  { 0x0004, "ImageInfo"}, /* guess */
  { 0x0006, "ImageType"},
  { 0x0007, "FirmwareVersion"},
  { 0x0008, "ImageNumber"},
  { 0x0009, "OwnerName"},
  { 0x000C, "Camera"},
  { 0x000F, "CustomFunctions"},
  TAG_TABLE_END
};

static tag_info_array tag_table_VND_CASIO = {
  { 0x0001, "RecordingMode"},
  { 0x0002, "Quality"},
  { 0x0003, "FocusingMode"},
  { 0x0004, "FlashMode"},
  { 0x0005, "FlashIntensity"},
  { 0x0006, "ObjectDistance"},
  { 0x0007, "WhiteBalance"},
  { 0x000A, "DigitalZoom"},
  { 0x000B, "Sharpness"},
  { 0x000C, "Contrast"},
  { 0x000D, "Saturation"},
  { 0x0014, "CCDSensitivity"},
  TAG_TABLE_END
};

static tag_info_array tag_table_VND_FUJI = {
  { 0x0000, "Version"},
  { 0x1000, "Quality"},
  { 0x1001, "Sharpness"},
  { 0x1002, "WhiteBalance"},
  { 0x1003, "Color"},
  { 0x1004, "Tone"},
  { 0x1010, "FlashMode"},
  { 0x1011, "FlashStrength"},
  { 0x1020, "Macro"},
  { 0x1021, "FocusMode"},
  { 0x1030, "SlowSync"},
  { 0x1031, "PictureMode"},
  { 0x1100, "ContTake"},
  { 0x1300, "BlurWarning"},
  { 0x1301, "FocusWarning"},
  { 0x1302, "AEWarning "},
  TAG_TABLE_END
};

static tag_info_array tag_table_VND_NIKON = {
  { 0x0003, "Quality"},
  { 0x0004, "ColorMode"},
  { 0x0005, "ImageAdjustment"},
  { 0x0006, "CCDSensitivity"},
  { 0x0007, "WhiteBalance"},
  { 0x0008, "Focus"},
  { 0x000a, "DigitalZoom"},
  { 0x000b, "Converter"},
  TAG_TABLE_END
};

static tag_info_array tag_table_VND_NIKON_990 = {
  { 0x0001, "Version"},
  { 0x0002, "ISOSetting"},
  { 0x0003, "ColorMode"},
  { 0x0004, "Quality"},
  { 0x0005, "WhiteBalance"},
  { 0x0006, "ImageSharpening"},
  { 0x0007, "FocusMode"},
  { 0x0008, "FlashSetting"},
  { 0x000F, "ISOSelection"},
  { 0x0080, "ImageAdjustment"},
  { 0x0082, "AuxiliaryLens"},
  { 0x0085, "ManualFocusDistance"},
  { 0x0086, "DigitalZoom"},
  { 0x0088, "AFFocusPosition"},
  { 0x0010, "DataDump"},
  TAG_TABLE_END
};

static tag_info_array tag_table_VND_OLYMPUS = {
  { 0x0200, "SpecialMode"},
  { 0x0201, "JPEGQuality"},
  { 0x0202, "Macro"},
  { 0x0204, "DigitalZoom"},
  { 0x0207, "SoftwareRelease"},
  { 0x0208, "PictureInfo"},
  { 0x0209, "CameraId"},
  { 0x0F00, "DataDump"},
  TAG_TABLE_END
};

static tag_info_array tag_table_VND_SAMSUNG = {
  { 0x0001, "Version"},
  { 0x0021, "PictureWizard"},
  { 0x0030, "LocalLocationName"},
  { 0x0031, "LocationName"},
  { 0x0035, "Preview"},
  { 0x0043, "CameraTemperature"},
  { 0xa001, "FirmwareName"},
  { 0xa003, "LensType"},
  { 0xa004, "LensFirmware"},
  { 0xa010, "SensorAreas"},
  { 0xa011, "ColorSpace"},
  { 0xa012, "SmartRange"},
  { 0xa013, "ExposureBiasValue"},
  { 0xa014, "ISO"},
  { 0xa018, "ExposureTime"},
  { 0xa019, "FNumber"},
  { 0xa01a, "FocalLengthIn35mmFormat"},
  { 0xa020, "EncryptionKey"},
  { 0xa021, "WB_RGGBLevelsUncorrected"},
  { 0xa022, "WB_RGGBLevelsAuto"},
  { 0xa023, "WB_RGGBLevelsIlluminator1"},
  { 0xa024, "WB_RGGBLevelsIlluminator2"},
  { 0xa028, "WB_RGGBLevelsBlack"},
  { 0xa030, "ColorMatrix"},
  { 0xa031, "ColorMatrixSRGB"},
  { 0xa032, "ColorMatrixAdobeRGB"},
  { 0xa040, "ToneCurve1"},
  { 0xa041, "ToneCurve2"},
  { 0xa042, "ToneCurve3"},
  { 0xa043, "ToneCurve4"},
  TAG_TABLE_END
};

static tag_info_array tag_table_VND_PANASONIC = {
  { 0x0001, "Quality"},
  { 0x0002, "FirmwareVersion"},
  { 0x0003, "WhiteBalance"},
  { 0x0004, "0x0004"},
  { 0x0007, "FocusMode"},
  { 0x000f, "AFMode"},
  { 0x001a, "ImageStabilization"},
  { 0x001c, "Macro"},
  { 0x001f, "ShootingMode"},
  { 0x0020, "Audio"},
  { 0x0021, "DataDump"},
  { 0x0022, "0x0022"},
  { 0x0023, "WhiteBalanceBias"},
  { 0x0024, "FlashBias"},
  { 0x0025, "InternalSerialNumber"},
  { 0x0026, "ExifVersion"},
  { 0x0027, "0x0027"},
  { 0x0028, "ColorEffect"},
  { 0x0029, "TimeSincePowerOn"},
  { 0x002a, "BurstMode"},
  { 0x002b, "SequenceNumber"},
  { 0x002c, "Contrast"},
  { 0x002d, "NoiseReduction"},
  { 0x002e, "SelfTimer"},
  { 0x002f, "0x002f"},
  { 0x0030, "Rotation"},
  { 0x0031, "AFAssistLamp"},
  { 0x0032, "ColorMode"},
  { 0x0033, "BabyAge1"},
  { 0x0034, "OpticalZoomMode"},
  { 0x0035, "ConversionLens"},
  { 0x0036, "TravelDay"},
  { 0x0039, "Contrast"},
  { 0x003a, "WorldTimeLocation"},
  { 0x003b, "TextStamp1"},
  { 0x003c, "ProgramISO"},
  { 0x003d, "AdvancedSceneType"},
  { 0x003e, "TextStamp2"},
  { 0x003f, "FacesDetected"},
  { 0x0040, "Saturation"},
  { 0x0041, "Sharpness"},
  { 0x0042, "FilmMode"},
  { 0x0044, "ColorTempKelvin"},
  { 0x0045, "BracketSettings"},
  { 0x0046, "WBAdjustAB"},
  { 0x0047, "WBAdjustGM"},
  { 0x0048, "FlashCurtain"},
  { 0x0049, "LongShutterNoiseReduction"},
  { 0x004b, "ImageWidth"},
  { 0x004c, "ImageHeight"},
  { 0x004d, "AFPointPosition"},
  { 0x004e, "FaceDetInfo"},
  { 0x0051, "LensType"},
  { 0x0052, "LensSerialNumber"},
  { 0x0053, "AccessoryType"},
  { 0x0054, "AccessorySerialNumber"},
  { 0x0059, "Transform1"},
  { 0x005d, "IntelligentExposure"},
  { 0x0060, "LensFirmwareVersion"},
  { 0x0061, "FaceRecInfo"},
  { 0x0062, "FlashWarning"},
  { 0x0065, "Title"},
  { 0x0066, "BabyName"},
  { 0x0067, "Location"},
  { 0x0069, "Country"},
  { 0x006b, "State"},
  { 0x006d, "City"},
  { 0x006f, "Landmark"},
  { 0x0070, "IntelligentResolution"},
  { 0x0077, "BurstSheed"},
  { 0x0079, "IntelligentDRange"},
  { 0x007c, "ClearRetouch"},
  { 0x0080, "City2"},
  { 0x0086, "ManometerPressure"},
  { 0x0089, "PhotoStyle"},
  { 0x008a, "ShadingCompensation"},
  { 0x008c, "AccelerometerZ"},
  { 0x008d, "AccelerometerX"},
  { 0x008e, "AccelerometerY"},
  { 0x008f, "CameraOrientation"},
  { 0x0090, "RollAngle"},
  { 0x0091, "PitchAngle"},
  { 0x0093, "SweepPanoramaDirection"},
  { 0x0094, "PanoramaFieldOfView"},
  { 0x0096, "TimerRecording"},
  { 0x009d, "InternalNDFilter"},
  { 0x009e, "HDR"},
  { 0x009f, "ShutterType"},
  { 0x00a3, "ClearRetouchValue"},
  { 0x00ab, "TouchAE"},
  { 0x0e00, "PrintIM"},
  { 0x4449, "0x4449"},
  { 0x8000, "MakerNoteVersion"},
  { 0x8001, "SceneMode"},
  { 0x8004, "WBRedLevel"},
  { 0x8005, "WBGreenLevel"},
  { 0x8006, "WBBlueLevel"},
  { 0x8007, "FlashFired"},
  { 0x8008, "TextStamp3"},
  { 0x8009, "TextStamp4"},
  { 0x8010, "BabyAge2"},
  { 0x8012, "Transform2"},
  TAG_TABLE_END
};

static tag_info_array tag_table_VND_DJI = {
  { 0x0001, "Make"},
  { 0x0003, "SpeedX"},
  { 0x0004, "SpeedY"},
  { 0x0005, "SpeedZ"},
  { 0x0006, "Pitch"},
  { 0x0007, "Yaw"},
  { 0x0008, "Roll"},
  { 0x0009, "CameraPitch"},
  { 0x000a, "CameraYaw"},
  { 0x000b, "CameraRoll"},
  TAG_TABLE_END
};

static tag_info_array tag_table_VND_SONY = {
  { 0x0102, "Quality"},
  { 0x0104, "FlashExposureComp"},
  { 0x0105, "Teleconverter"},
  { 0x0112, "WhiteBalanceFineTune"},
  { 0x0114, "CameraSettings"},
  { 0x0115, "WhiteBalance"},
  { 0x0116, "0x0116"},
  { 0x0e00, "PrintIM"},
  { 0x1000, "MultiBurstMode"},
  { 0x1001, "MultiBurstImageWidth"},
  { 0x1002, "MultiBurstImageHeight"},
  { 0x1003, "Panorama"},
  { 0x2000, "0x2000"},
  { 0x2001, "PreviewImage"},
  { 0x2002, "0x2002"},
  { 0x2003, "0x2003"},
  { 0x2004, "Contrast"},
  { 0x2005, "Saturation"},
  { 0x2006, "0x2006"},
  { 0x2007, "0x2007"},
  { 0x2008, "0x2008"},
  { 0x2009, "0x2009"},
  { 0x200a, "AutoHDR"},
  { 0x3000, "ShotInfo"},
  { 0xb000, "FileFormat"},
  { 0xb001, "SonyModelID"},
  { 0xb020, "ColorReproduction"},
  { 0xb021, "ColorTemperature"},
  { 0xb022, "ColorCompensationFilter"},
  { 0xb023, "SceneMode"},
  { 0xb024, "ZoneMatching"},
  { 0xb025, "DynamicRangeOptimizer"},
  { 0xb026, "ImageStabilization"},
  { 0xb027, "LensID"},
  { 0xb028, "MinoltaMakerNote"},
  { 0xb029, "ColorMode"},
  { 0xb02b, "FullImageSize"},
  { 0xb02c, "PreviewImageSize"},
  { 0xb040, "Macro"},
  { 0xb041, "ExposureMode"},
  { 0xb042, "FocusMode"},
  { 0xb043, "AFMode"},
  { 0xb044, "AFIlluminator"},
  { 0xb047, "JPEGQuality"},
  { 0xb048, "FlashLevel"},
  { 0xb049, "ReleaseMode"},
  { 0xb04a, "SequenceNumber"},
  { 0xb04b, "AntiBlur"},
  { 0xb04e, "LongExposureNoiseReduction"},
  { 0xb04f, "DynamicRangeOptimizer"},
  { 0xb052, "IntelligentAuto"},
  { 0xb054, "WhiteBalance2"},
  TAG_TABLE_END
};

static tag_info_array tag_table_VND_PENTAX = {
  { 0x0000, "Version"},
  { 0x0001, "Mode"},
  { 0x0002, "PreviewResolution"},
  { 0x0003, "PreviewLength"},
  { 0x0004, "PreviewOffset"},
  { 0x0005, "ModelID"},
  { 0x0006, "Date"},
  { 0x0007, "Time"},
  { 0x0008, "Quality"},
  { 0x0009, "Size"},
  { 0x000c, "Flash"},
  { 0x000d, "Focus"},
  { 0x000e, "AFPoint"},
  { 0x000f, "AFPointInFocus"},
  { 0x0012, "ExposureTime"},
  { 0x0013, "FNumber"},
  { 0x0014, "ISO"},
  { 0x0016, "ExposureCompensation"},
  { 0x0017, "MeteringMode"},
  { 0x0018, "AutoBracketing"},
  { 0x0019, "WhiteBalance"},
  { 0x001a, "WhiteBalanceMode"},
  { 0x001b, "BlueBalance"},
  { 0x001c, "RedBalance"},
  { 0x001d, "FocalLength"},
  { 0x001e, "DigitalZoom"},
  { 0x001f, "Saturation"},
  { 0x0020, "Contrast"},
  { 0x0021, "Sharpness"},
  { 0x0022, "Location"},
  { 0x0023, "Hometown"},
  { 0x0024, "Destination"},
  { 0x0025, "HometownDST"},
  { 0x0026, "DestinationDST"},
  { 0x0027, "DSPFirmwareVersion"},
  { 0x0028, "CPUFirmwareVersion"},
  { 0x0029, "FrameNumber"},
  { 0x002d, "EffectiveLV"},
  { 0x0032, "ImageProcessing"},
  { 0x0033, "PictureMode"},
  { 0x0034, "DriveMode"},
  { 0x0037, "ColorSpace"},
  { 0x0038, "ImageAreaOffset"},
  { 0x0039, "RawImageSize"},
  { 0x003e, "PreviewImageBorders"},
  { 0x003f, "LensType"},
  { 0x0040, "SensitivityAdjust"},
  { 0x0041, "DigitalFilter"},
  { 0x0047, "Temperature"},
  { 0x0048, "AELock"},
  { 0x0049, "NoiseReduction"},
  { 0x004d, "FlashExposureCompensation"},
  { 0x004f, "ImageTone"},
  { 0x0050, "ColorTemperature"},
  { 0x005c, "ShakeReduction"},
  { 0x005d, "ShutterCount"},
  { 0x0069, "DynamicRangeExpansion"},
  { 0x0071, "HighISONoiseReduction"},
  { 0x0072, "AFAdjustment"},
  { 0x0200, "BlackPoint"},
  { 0x0201, "WhitePoint"},
  { 0x0205, "ShotInfo"},
  { 0x0206, "AEInfo"},
  { 0x0207, "LensInfo"},
  { 0x0208, "FlashInfo"},
  { 0x0209, "AEMeteringSegments"},
  { 0x020a, "FlashADump"},
  { 0x020b, "FlashBDump"},
  { 0x020d, "WB_RGGBLevelsDaylight"},
  { 0x020e, "WB_RGGBLevelsShade"},
  { 0x020f, "WB_RGGBLevelsCloudy"},
  { 0x0210, "WB_RGGBLevelsTungsten"},
  { 0x0211, "WB_RGGBLevelsFluorescentD"},
  { 0x0212, "WB_RGGBLevelsFluorescentN"},
  { 0x0213, "WB_RGGBLevelsFluorescentW"},
  { 0x0214, "WB_RGGBLevelsFlash"},
  { 0x0215, "CameraInfo"},
  { 0x0216, "BatteryInfo"},
  { 0x021f, "AFInfo"},
  { 0x0222, "ColorInfo"},
  { 0x0229, "SerialNumber"},
  TAG_TABLE_END
};

static tag_info_array tag_table_VND_MINOLTA = {
  { 0x0000, "Version"},
  { 0x0001, "CameraSettingsStdOld"},
  { 0x0003, "CameraSettingsStdNew"},
  { 0x0004, "CameraSettings7D"},
  { 0x0018, "ImageStabilizationData"},
  { 0x0020, "WBInfoA100"},
  { 0x0040, "CompressedImageSize"},
  { 0x0081, "Thumbnail"},
  { 0x0088, "ThumbnailOffset"},
  { 0x0089, "ThumbnailLength"},
  { 0x0100, "SceneMode"},
  { 0x0101, "ColorMode"},
  { 0x0102, "Quality"},
  { 0x0103, "0x0103"},
  { 0x0104, "FlashExposureComp"},
  { 0x0105, "Teleconverter"},
  { 0x0107, "ImageStabilization"},
  { 0x0109, "RawAndJpgRecording"},
  { 0x010a, "ZoneMatching"},
  { 0x010b, "ColorTemperature"},
  { 0x010c, "LensID"},
  { 0x0111, "ColorCompensationFilter"},
  { 0x0112, "WhiteBalanceFineTune"},
  { 0x0113, "ImageStabilizationA100"},
  { 0x0114, "CameraSettings5D"},
  { 0x0115, "WhiteBalance"},
  { 0x0e00, "PrintIM"},
  { 0x0f00, "CameraSettingsZ1"},
  TAG_TABLE_END
};

static tag_info_array tag_table_VND_SIGMA = {
  { 0x0002, "SerialNumber"},
  { 0x0003, "DriveMode"},
  { 0x0004, "ResolutionMode"},
  { 0x0005, "AutofocusMode"},
  { 0x0006, "FocusSetting"},
  { 0x0007, "WhiteBalance"},
  { 0x0008, "ExposureMode"},
  { 0x0009, "MeteringMode"},
  { 0x000a, "LensRange"},
  { 0x000b, "ColorSpace"},
  { 0x000c, "Exposure"},
  { 0x000d, "Contrast"},
  { 0x000e, "Shadow"},
  { 0x000f, "Highlight"},
  { 0x0010, "Saturation"},
  { 0x0011, "Sharpness"},
  { 0x0012, "FillLight"},
  { 0x0014, "ColorAdjustment"},
  { 0x0015, "AdjustmentMode"},
  { 0x0016, "Quality"},
  { 0x0017, "Firmware"},
  { 0x0018, "Software"},
  { 0x0019, "AutoBracket"},
  TAG_TABLE_END
};

static tag_info_array tag_table_VND_KYOCERA = {
  { 0x0001, "FormatThumbnail"},
  { 0x0E00, "PrintImageMatchingInfo"},
  TAG_TABLE_END
};

static tag_info_array tag_table_VND_RICOH = {
  { 0x0001, "MakerNoteDataType"},
  { 0x0002, "Version"},
  { 0x0E00, "PrintImageMatchingInfo"},
  { 0x2001, "RicohCameraInfoMakerNoteSubIFD"},
  TAG_TABLE_END
};

typedef enum mn_byte_order_t {
	MN_ORDER_INTEL    = 0,
	MN_ORDER_MOTOROLA = 1,
	MN_ORDER_NORMAL
} mn_byte_order_t;

typedef enum mn_offset_mode_t {
	MN_OFFSET_NORMAL,
	MN_OFFSET_MAKER
#ifdef KALLE_0
	, MN_OFFSET_GUESS
#endif
} mn_offset_mode_t;

typedef struct {
	tag_table_type   tag_table;
	char *           make;
	char *           id_string;
	int              id_string_len;
	int              offset;
	mn_byte_order_t  byte_order;
	mn_offset_mode_t offset_mode;
} maker_note_type;

/* Remember to update PHP_MINFO if updated */
static const maker_note_type maker_note_array[] = {
  { tag_table_VND_CANON,     "Canon",                   NULL,								 0,  0,  MN_ORDER_INTEL,    MN_OFFSET_NORMAL},
  { tag_table_VND_CASIO,     "CASIO",                   NULL,								 0,  0,  MN_ORDER_MOTOROLA, MN_OFFSET_NORMAL},
  { tag_table_VND_FUJI,      "FUJIFILM",                "FUJIFILM\x0C\x00\x00\x00",			 12, 12, MN_ORDER_INTEL,    MN_OFFSET_MAKER},
  { tag_table_VND_NIKON,     "NIKON",                   "Nikon\x00\x01\x00",				 8,  8,  MN_ORDER_NORMAL,   MN_OFFSET_NORMAL},
  { tag_table_VND_NIKON_990, "NIKON",                   NULL,								 0,  0,  MN_ORDER_NORMAL,   MN_OFFSET_NORMAL},
  { tag_table_VND_OLYMPUS,   "OLYMPUS OPTICAL CO.,LTD", "OLYMP\x00\x01\x00",				 8,  8,  MN_ORDER_NORMAL,   MN_OFFSET_NORMAL},
  { tag_table_VND_SAMSUNG,   "SAMSUNG",                 NULL,								 0,  0,  MN_ORDER_NORMAL,   MN_OFFSET_NORMAL},
  { tag_table_VND_PANASONIC, "Panasonic",               "Panasonic\x00\x00\x00",			 12, 12, MN_ORDER_NORMAL,   MN_OFFSET_NORMAL},
  { tag_table_VND_DJI,       "DJI",                     NULL,								 0, 0,   MN_ORDER_NORMAL,   MN_OFFSET_NORMAL},
  { tag_table_VND_SONY,      "SONY",                   "SONY DSC \x00\x00\x00",				 12, 12, MN_ORDER_NORMAL,   MN_OFFSET_NORMAL},
  { tag_table_VND_PENTAX,    "PENTAX",                  "AOC\x00",							 6,  6,  MN_ORDER_NORMAL,   MN_OFFSET_NORMAL},
  { tag_table_VND_MINOLTA,   "Minolta, KONICA MINOLTA", NULL,								 0,  0,  MN_ORDER_NORMAL,   MN_OFFSET_NORMAL},
  { tag_table_VND_SIGMA,     "SIGMA, FOVEON",           "SIGMA\x00\x00\x00",				 10, 10, MN_ORDER_NORMAL,   MN_OFFSET_NORMAL},
  { tag_table_VND_SIGMA,     "SIGMA, FOVEON",           "FOVEON\x00\x00\x00",				 10, 10, MN_ORDER_NORMAL,   MN_OFFSET_NORMAL},
  { tag_table_VND_KYOCERA,   "KYOCERA, CONTAX",			"KYOCERA            \x00\x00\x00",	 22, 22, MN_ORDER_NORMAL,   MN_OFFSET_MAKER},
  { tag_table_VND_RICOH,	 "RICOH",					"Ricoh",							 5,  5,  MN_ORDER_MOTOROLA, MN_OFFSET_NORMAL},
  { tag_table_VND_RICOH,     "RICOH",					"RICOH",							 5,  5,  MN_ORDER_MOTOROLA, MN_OFFSET_NORMAL},

  /* These re-uses existing formats */
  { tag_table_VND_OLYMPUS,   "AGFA",					"AGFA \x00\x01",					 8,  8,  MN_ORDER_NORMAL,   MN_OFFSET_NORMAL},
  { tag_table_VND_OLYMPUS,   "EPSON",					"EPSON\x00\x01\x00",			     8,  8,  MN_ORDER_NORMAL,   MN_OFFSET_NORMAL}
};
/* }}} */

/* {{{ exif_get_tagname
	Get headername for tag_num or NULL if not defined */
static char * exif_get_tagname(int tag_num, char *ret, int len, tag_table_type tag_table)
{
	int i, t;
	char tmp[32];

	for (i = 0; (t = tag_table[i].Tag) != TAG_END_OF_LIST; i++) {
		if (t == tag_num) {
			if (ret && len)  {
				strlcpy(ret, tag_table[i].Desc, abs(len));
				if (len < 0) {
					memset(ret + strlen(ret), ' ', -len - strlen(ret) - 1);
					ret[-len - 1] = '\0';
				}
				return ret;
			}
			return tag_table[i].Desc;
		}
	}

	if (ret && len) {
		snprintf(tmp, sizeof(tmp), "UndefinedTag:0x%04X", tag_num);
		strlcpy(ret, tmp, abs(len));
		if (len < 0) {
			memset(ret + strlen(ret), ' ', -len - strlen(ret) - 1);
			ret[-len - 1] = '\0';
		}
		return ret;
	}
	return "";
}
/* }}} */

/* {{{ exif_char_dump
 * Do not use! This is a debug function... */
#ifdef EXIF_DEBUG
static unsigned char* exif_char_dump(unsigned char * addr, int len, int offset)
{
	static unsigned char buf[4096+1];
	static unsigned char tmp[20];
	int c, i, p=0, n = 5+31;

	p += slprintf(buf+p, sizeof(buf)-p, "\nDump Len: %08X (%d)", len, len);
	if (len) {
		for(i=0; i<len+15 && p+n<=sizeof(buf); i++) {
			if (i%16==0) {
				p += slprintf(buf+p, sizeof(buf)-p, "\n%08X: ", i+offset);
			}
			if (i<len) {
				c = *addr++;
				p += slprintf(buf+p, sizeof(buf)-p, "%02X ", c);
				tmp[i%16] = c>=32 ? c : '.';
				tmp[(i%16)+1] = '\0';
			} else {
				p += slprintf(buf+p, sizeof(buf)-p, "   ");
			}
			if (i%16==15) {
				p += slprintf(buf+p, sizeof(buf)-p, "    %s", tmp);
				if (i>=len) {
					break;
				}
			}
		}
	}
	buf[sizeof(buf)-1] = '\0';
	return buf;
}
#endif
/* }}} */

/* {{{ php_jpg_get16
   Get 16 bits motorola order (always) for jpeg header stuff.
*/
static int php_jpg_get16(void *value)
{
	return (((uchar *)value)[0] << 8) | ((uchar *)value)[1];
}
/* }}} */

/* {{{ php_ifd_get16u
 * Convert a 16 bit unsigned value from file's native byte order */
static int php_ifd_get16u(void *value, int motorola_intel)
{
	if (motorola_intel) {
		return (((uchar *)value)[0] << 8) | ((uchar *)value)[1];
	} else {
		return (((uchar *)value)[1] << 8) | ((uchar *)value)[0];
	}
}
/* }}} */

/* {{{ php_ifd_get16s
 * Convert a 16 bit signed value from file's native byte order */
static signed short php_ifd_get16s(void *value, int motorola_intel)
{
	return (signed short)php_ifd_get16u(value, motorola_intel);
}
/* }}} */

/* {{{ php_ifd_get32s
 * Convert a 32 bit signed value from file's native byte order */
static int php_ifd_get32s(void *value, int motorola_intel)
{
	if (motorola_intel) {
		return  (((char  *)value)[0] << 24)
			  | (((uchar *)value)[1] << 16)
			  | (((uchar *)value)[2] << 8 )
			  | (((uchar *)value)[3]      );
	} else {
		return  (((char  *)value)[3] << 24)
			  | (((uchar *)value)[2] << 16)
			  | (((uchar *)value)[1] << 8 )
			  | (((uchar *)value)[0]      );
	}
}
/* }}} */

/* {{{ php_ifd_get32u
 * Write 32 bit unsigned value to data */
static unsigned php_ifd_get32u(void *value, int motorola_intel)
{
	return (unsigned)php_ifd_get32s(value, motorola_intel) & 0xffffffff;
}
/* }}} */

/* {{{ php_ifd_set16u
 * Write 16 bit unsigned value to data */
static void php_ifd_set16u(char *data, unsigned int value, int motorola_intel)
{
	if (motorola_intel) {
		data[0] = (value & 0xFF00) >> 8;
		data[1] = (value & 0x00FF);
	} else {
		data[1] = (value & 0xFF00) >> 8;
		data[0] = (value & 0x00FF);
	}
}
/* }}} */

/* {{{ php_ifd_set32u
 * Convert a 32 bit unsigned value from file's native byte order */
static void php_ifd_set32u(char *data, size_t value, int motorola_intel)
{
	if (motorola_intel) {
		data[0] = (value & 0xFF000000) >> 24;
		data[1] = (char) ((value & 0x00FF0000) >> 16);
		data[2] = (value & 0x0000FF00) >>  8;
		data[3] = (value & 0x000000FF);
	} else {
		data[3] = (value & 0xFF000000) >> 24;
		data[2] = (char) ((value & 0x00FF0000) >> 16);
		data[1] = (value & 0x0000FF00) >>  8;
		data[0] = (value & 0x000000FF);
	}
}
/* }}} */

#ifdef EXIF_DEBUG
char * exif_dump_data(int *dump_free, int format, int components, int length, int motorola_intel, char *value_ptr) /* {{{ */
{
	char *dump;
	int len;

	*dump_free = 0;
	if (format == TAG_FMT_STRING) {
		return value_ptr ? value_ptr : "<no data>";
	}
	if (format == TAG_FMT_UNDEFINED) {
		return "<undefined>";
	}
	if (format == TAG_FMT_IFD) {
		return "";
	}
	if (format == TAG_FMT_SINGLE || format == TAG_FMT_DOUBLE) {
		return "<not implemented>";
	}
	*dump_free = 1;
	if (components > 1) {
		len = spprintf(&dump, 0, "(%d,%d) {", components, length);
	} else {
		len = spprintf(&dump, 0, "{");
	}
	while(components > 0) {
		switch(format) {
			case TAG_FMT_BYTE:
			case TAG_FMT_UNDEFINED:
			case TAG_FMT_STRING:
			case TAG_FMT_SBYTE:
				dump = erealloc(dump, len + 4 + 1);
				snprintf(dump + len, 4 + 1, "0x%02X", *value_ptr);
				len += 4;
				value_ptr++;
				break;
			case TAG_FMT_USHORT:
			case TAG_FMT_SSHORT:
				dump = erealloc(dump, len + 6 + 1);
				snprintf(dump + len, 6 + 1, "0x%04X", php_ifd_get16s(value_ptr, motorola_intel));
				len += 6;
				value_ptr += 2;
				break;
			case TAG_FMT_ULONG:
			case TAG_FMT_SLONG:
				dump = erealloc(dump, len + 6 + 1);
				snprintf(dump + len, 6 + 1, "0x%04X", php_ifd_get32s(value_ptr, motorola_intel));
				len += 6;
				value_ptr += 4;
				break;
			case TAG_FMT_URATIONAL:
			case TAG_FMT_SRATIONAL:
				dump = erealloc(dump, len + 13 + 1);
				snprintf(dump + len, 13 + 1, "0x%04X/0x%04X", php_ifd_get32s(value_ptr, motorola_intel), php_ifd_get32s(value_ptr+4, motorola_intel));
				len += 13;
				value_ptr += 8;
				break;
		}
		if (components > 0) {
			dump = erealloc(dump, len + 2 + 1);
			snprintf(dump + len, 2 + 1, ", ");
			len += 2;
			components--;
		} else{
			break;
		}
	}
	dump = erealloc(dump, len + 1 + 1);
	snprintf(dump + len, 1 + 1, "}");
	return dump;
}
/* }}} */
#endif

/* {{{ exif_convert_any_format
 * Evaluate number, be it int, rational, or float from directory. */
static double exif_convert_any_format(void *value, int format, int motorola_intel)
{
	int 		s_den;
	unsigned 	u_den;

	switch(format) {
		case TAG_FMT_SBYTE:     return *(signed char *)value;
		case TAG_FMT_BYTE:      return *(uchar *)value;

		case TAG_FMT_USHORT:    return php_ifd_get16u(value, motorola_intel);
		case TAG_FMT_ULONG:     return php_ifd_get32u(value, motorola_intel);

		case TAG_FMT_URATIONAL:
			u_den = php_ifd_get32u(4+(char *)value, motorola_intel);
			if (u_den == 0) {
				return 0;
			} else {
				return (double)php_ifd_get32u(value, motorola_intel) / u_den;
			}

		case TAG_FMT_SRATIONAL:
			s_den = php_ifd_get32s(4+(char *)value, motorola_intel);
			if (s_den == 0) {
				return 0;
			} else {
				return (double)php_ifd_get32s(value, motorola_intel) / s_den;
			}

		case TAG_FMT_SSHORT:    return (signed short)php_ifd_get16u(value, motorola_intel);
		case TAG_FMT_SLONG:     return php_ifd_get32s(value, motorola_intel);

		/* Not sure if this is correct (never seen float used in Exif format) */
		case TAG_FMT_SINGLE:
#ifdef EXIF_DEBUG
			php_error_docref(NULL, E_NOTICE, "Found value of type single");
#endif
			return (double)*(float *)value;
		case TAG_FMT_DOUBLE:
#ifdef EXIF_DEBUG
			php_error_docref(NULL, E_NOTICE, "Found value of type double");
#endif
			return *(double *)value;
	}
	return 0;
}
/* }}} */

/* {{{ exif_rewrite_tag_format_to_unsigned
 * Rewrite format tag so that it specifies an unsigned type for a tag */
static int exif_rewrite_tag_format_to_unsigned(int format)
{
	switch(format) {
		case TAG_FMT_SBYTE: return TAG_FMT_BYTE;
		case TAG_FMT_SRATIONAL: return TAG_FMT_URATIONAL;
		case TAG_FMT_SSHORT: return TAG_FMT_USHORT;
		case TAG_FMT_SLONG: return TAG_FMT_ULONG;
	}
	return format;
}
/* }}} */

/* {{{ exif_convert_any_to_int
 * Evaluate number, be it int, rational, or float from directory. */
static size_t exif_convert_any_to_int(void *value, int format, int motorola_intel)
{
	int 		s_den;
	unsigned 	u_den;

	switch(format) {
		case TAG_FMT_SBYTE:     return *(signed char *)value;
		case TAG_FMT_BYTE:      return *(uchar *)value;

		case TAG_FMT_USHORT:    return php_ifd_get16u(value, motorola_intel);
		case TAG_FMT_ULONG:     return php_ifd_get32u(value, motorola_intel);

		case TAG_FMT_URATIONAL:
			u_den = php_ifd_get32u(4+(char *)value, motorola_intel);
			if (u_den == 0) {
				return 0;
			} else {
				return php_ifd_get32u(value, motorola_intel) / u_den;
			}

		case TAG_FMT_SRATIONAL:
			s_den = php_ifd_get32s(4+(char *)value, motorola_intel);
			if (s_den == 0) {
				return 0;
			} else {
				return (size_t)((double)php_ifd_get32s(value, motorola_intel) / s_den);
			}

		case TAG_FMT_SSHORT:    return php_ifd_get16u(value, motorola_intel);
		case TAG_FMT_SLONG:     return php_ifd_get32s(value, motorola_intel);

		/* Not sure if this is correct (never seen float used in Exif format) */
		case TAG_FMT_SINGLE:
#ifdef EXIF_DEBUG
			php_error_docref(NULL, E_NOTICE, "Found value of type single");
#endif
			return (size_t)*(float *)value;
		case TAG_FMT_DOUBLE:
#ifdef EXIF_DEBUG
			php_error_docref(NULL, E_NOTICE, "Found value of type double");
#endif
			return (size_t)*(double *)value;
	}
	return 0;
}
/* }}} */

/* {{{ struct image_info_value, image_info_list
*/
#ifndef WORD
#define WORD unsigned short
#endif
#ifndef DWORD
#define DWORD unsigned int
#endif

typedef struct {
	int             num;
	int             den;
} signed_rational;

typedef struct {
	unsigned int    num;
	unsigned int    den;
} unsigned_rational;

typedef union _image_info_value {
	char 				*s;
	unsigned            u;
	int 				i;
	float               f;
	double              d;
	signed_rational 	sr;
	unsigned_rational 	ur;
	union _image_info_value   *list;
} image_info_value;

typedef struct {
	WORD                tag;
	WORD                format;
	DWORD               length;
	DWORD               dummy;  /* value ptr of tiff directory entry */
	char 				*name;
	image_info_value    value;
} image_info_data;

typedef struct {
	int                 count;
	image_info_data 	*list;
} image_info_list;
/* }}} */

/* {{{ exif_get_sectionname
 Returns the name of a section
*/
#define SECTION_FILE        0
#define SECTION_COMPUTED    1
#define SECTION_ANY_TAG     2
#define SECTION_IFD0        3
#define SECTION_THUMBNAIL   4
#define SECTION_COMMENT     5
#define SECTION_APP0        6
#define SECTION_EXIF        7
#define SECTION_FPIX        8
#define SECTION_GPS         9
#define SECTION_INTEROP     10
#define SECTION_APP12       11
#define SECTION_WINXP       12
#define SECTION_MAKERNOTE   13
#define SECTION_COUNT       14

#define FOUND_FILE          (1<<SECTION_FILE)
#define FOUND_COMPUTED      (1<<SECTION_COMPUTED)
#define FOUND_ANY_TAG       (1<<SECTION_ANY_TAG)
#define FOUND_IFD0          (1<<SECTION_IFD0)
#define FOUND_THUMBNAIL     (1<<SECTION_THUMBNAIL)
#define FOUND_COMMENT       (1<<SECTION_COMMENT)
#define FOUND_APP0          (1<<SECTION_APP0)
#define FOUND_EXIF          (1<<SECTION_EXIF)
#define FOUND_FPIX          (1<<SECTION_FPIX)
#define FOUND_GPS           (1<<SECTION_GPS)
#define FOUND_INTEROP       (1<<SECTION_INTEROP)
#define FOUND_APP12         (1<<SECTION_APP12)
#define FOUND_WINXP         (1<<SECTION_WINXP)
#define FOUND_MAKERNOTE     (1<<SECTION_MAKERNOTE)

static char *exif_get_sectionname(int section)
{
	switch(section) {
		case SECTION_FILE:      return "FILE";
		case SECTION_COMPUTED:  return "COMPUTED";
		case SECTION_ANY_TAG:   return "ANY_TAG";
		case SECTION_IFD0:      return "IFD0";
		case SECTION_THUMBNAIL: return "THUMBNAIL";
		case SECTION_COMMENT:   return "COMMENT";
		case SECTION_APP0:      return "APP0";
		case SECTION_EXIF:      return "EXIF";
		case SECTION_FPIX:      return "FPIX";
		case SECTION_GPS:       return "GPS";
		case SECTION_INTEROP:   return "INTEROP";
		case SECTION_APP12:     return "APP12";
		case SECTION_WINXP:     return "WINXP";
		case SECTION_MAKERNOTE: return "MAKERNOTE";
	}
	return "";
}

static tag_table_type exif_get_tag_table(int section)
{
	switch(section) {
		case SECTION_FILE:      return &tag_table_IFD[0];
		case SECTION_COMPUTED:  return &tag_table_IFD[0];
		case SECTION_ANY_TAG:   return &tag_table_IFD[0];
		case SECTION_IFD0:      return &tag_table_IFD[0];
		case SECTION_THUMBNAIL: return &tag_table_IFD[0];
		case SECTION_COMMENT:   return &tag_table_IFD[0];
		case SECTION_APP0:      return &tag_table_IFD[0];
		case SECTION_EXIF:      return &tag_table_IFD[0];
		case SECTION_FPIX:      return &tag_table_IFD[0];
		case SECTION_GPS:       return &tag_table_GPS[0];
		case SECTION_INTEROP:   return &tag_table_IOP[0];
		case SECTION_APP12:     return &tag_table_IFD[0];
		case SECTION_WINXP:     return &tag_table_IFD[0];
	}
	return &tag_table_IFD[0];
}
/* }}} */

/* {{{ exif_get_sectionlist
   Return list of sectionnames specified by sectionlist. Return value must be freed
*/
static char *exif_get_sectionlist(int sectionlist)
{
	int i, len, ml = 0;
	char *sections;

	for(i=0; i<SECTION_COUNT; i++) {
		ml += strlen(exif_get_sectionname(i))+2;
	}
	sections = safe_emalloc(ml, 1, 1);
	sections[0] = '\0';
	len = 0;
	for(i=0; i<SECTION_COUNT; i++) {
		if (sectionlist&(1<<i)) {
			snprintf(sections+len, ml-len, "%s, ", exif_get_sectionname(i));
			len = strlen(sections);
		}
	}
	if (len>2)
		sections[len-2] = '\0';
	return sections;
}
/* }}} */

/* {{{ struct image_info_type
   This structure stores Exif header image elements in a simple manner
   Used to store camera data as extracted from the various ways that it can be
   stored in a nexif header
*/

typedef struct {
	int     type;
	size_t  size;
	uchar   *data;
} file_section;

typedef struct {
	int             count;
	file_section    *list;
} file_section_list;

typedef struct {
	image_filetype  filetype;
	size_t          width, height;
	size_t          size;
	size_t          offset;
	char 	        *data;
} thumbnail_data;

typedef struct {
	char			*value;
	size_t			size;
	int				tag;
} xp_field_type;

typedef struct {
	int             count;
	xp_field_type   *list;
} xp_field_list;

/* This structure is used to store a section of a Jpeg file. */
typedef struct {
	php_stream      *infile;
	char            *FileName;
	time_t          FileDateTime;
	size_t          FileSize;
	image_filetype  FileType;
	int             Height, Width;
	int             IsColor;

	char            *make;
	char            *model;

	float           ApertureFNumber;
	float           ExposureTime;
	double          FocalplaneUnits;
	float           CCDWidth;
	double          FocalplaneXRes;
	size_t          ExifImageWidth;
	float           FocalLength;
	float           Distance;

	int             motorola_intel; /* 1 Motorola; 0 Intel */

	char            *UserComment;
	int             UserCommentLength;
	char            *UserCommentEncoding;
	char            *encode_unicode;
	char            *decode_unicode_be;
	char            *decode_unicode_le;
	char            *encode_jis;
	char            *decode_jis_be;
	char            *decode_jis_le;
	char            *Copyright;/* EXIF standard defines Copyright as "<Photographer> [ '\0' <Editor> ] ['\0']" */
	char            *CopyrightPhotographer;
	char            *CopyrightEditor;

	xp_field_list   xp_fields;

	thumbnail_data  Thumbnail;
	/* other */
	int             sections_found; /* FOUND_<marker> */
	image_info_list info_list[SECTION_COUNT];
	/* for parsing */
	int             read_thumbnail;
	int             read_all;
	int             ifd_nesting_level;
	/* internal */
	file_section_list 	file;
} image_info_type;
/* }}} */

/* {{{ exif_error_docref */
static void exif_error_docref(const char *docref EXIFERR_DC, const image_info_type *ImageInfo, int type, const char *format, ...)
{
	va_list args;

	va_start(args, format);
#ifdef EXIF_DEBUG
	{
		char *buf;

		spprintf(&buf, 0, "%s(%d): %s", _file, _line, format);
		php_verror(docref, ImageInfo && ImageInfo->FileName ? ImageInfo->FileName:"", type, buf, args);
		efree(buf);
	}
#else
	php_verror(docref, ImageInfo && ImageInfo->FileName ? ImageInfo->FileName:"", type, format, args);
#endif
	va_end(args);
}
/* }}} */

/* {{{ jpeg_sof_info
 */
typedef struct {
	int     bits_per_sample;
	size_t  width;
	size_t  height;
	int     num_components;
} jpeg_sof_info;
/* }}} */

/* {{{ exif_file_sections_add
 Add a file_section to image_info
 returns the used block or -1. if size>0 and data == NULL buffer of size is allocated
*/
static int exif_file_sections_add(image_info_type *ImageInfo, int type, size_t size, uchar *data)
{
	file_section    *tmp;
	int             count = ImageInfo->file.count;

	tmp = safe_erealloc(ImageInfo->file.list, (count+1), sizeof(file_section), 0);
	ImageInfo->file.list = tmp;
	ImageInfo->file.list[count].type = 0xFFFF;
	ImageInfo->file.list[count].data = NULL;
	ImageInfo->file.list[count].size = 0;
	ImageInfo->file.count = count+1;
	if (!size) {
		data = NULL;
	} else if (data == NULL) {
		data = safe_emalloc(size, 1, 0);
	}
	ImageInfo->file.list[count].type = type;
	ImageInfo->file.list[count].data = data;
	ImageInfo->file.list[count].size = size;
	return count;
}
/* }}} */

/* {{{ exif_file_sections_realloc
 Reallocate a file section returns 0 on success and -1 on failure
*/
static int exif_file_sections_realloc(image_info_type *ImageInfo, int section_index, size_t size)
{
	void *tmp;

	/* This is not a malloc/realloc check. It is a plausibility check for the
	 * function parameters (requirements engineering).
	 */
	if (section_index >= ImageInfo->file.count) {
		EXIF_ERRLOG_FSREALLOC(ImageInfo)
		return -1;
	}
	tmp = safe_erealloc(ImageInfo->file.list[section_index].data, 1, size, 0);
	ImageInfo->file.list[section_index].data = tmp;
	ImageInfo->file.list[section_index].size = size;
	return 0;
}
/* }}} */

/* {{{ exif_file_section_free
   Discard all file_sections in ImageInfo
*/
static int exif_file_sections_free(image_info_type *ImageInfo)
{
	int i;

	if (ImageInfo->file.count) {
		for (i=0; i<ImageInfo->file.count; i++) {
			EFREE_IF(ImageInfo->file.list[i].data);
		}
	}
	EFREE_IF(ImageInfo->file.list);
	ImageInfo->file.count = 0;
	return TRUE;
}
/* }}} */

/* {{{ exif_iif_add_value
 Add a value to image_info
*/
static void exif_iif_add_value(image_info_type *image_info, int section_index, char *name, int tag, int format, int length, void* value, int motorola_intel)
{
	size_t idex;
	void *vptr;
	image_info_value *info_value;
	image_info_data  *info_data;
	image_info_data  *list;

	if (length < 0) {
		return;
	}

	list = safe_erealloc(image_info->info_list[section_index].list, (image_info->info_list[section_index].count+1), sizeof(image_info_data), 0);
	image_info->info_list[section_index].list = list;

	info_data  = &image_info->info_list[section_index].list[image_info->info_list[section_index].count];
	memset(info_data, 0, sizeof(image_info_data));
	info_data->tag    = tag;
	info_data->format = format;
	info_data->length = length;
	info_data->name   = estrdup(name);
	info_value        = &info_data->value;

	switch (format) {
		case TAG_FMT_STRING:
			if (value) {
				length = php_strnlen(value, length);
				info_value->s = estrndup(value, length);
				info_data->length = length;
			} else {
				info_data->length = 0;
				info_value->s = estrdup("");
			}
			break;

		default:
			/* Standard says more types possible but skip them...
			 * but allow users to handle data if they know how to
			 * So not return but use type UNDEFINED
			 * return;
			 */
			info_data->tag = TAG_FMT_UNDEFINED;/* otherwise not freed from memory */
		case TAG_FMT_SBYTE:
		case TAG_FMT_BYTE:
		/* in contrast to strings bytes do not need to allocate buffer for NULL if length==0 */
			if (!length)
				break;
		case TAG_FMT_UNDEFINED:
			if (value) {
				if (tag == TAG_MAKER_NOTE) {
					length = (int) php_strnlen(value, length);
				}

				/* do not recompute length here */
				info_value->s = estrndup(value, length);
				info_data->length = length;
			} else {
				info_data->length = 0;
				info_value->s = estrdup("");
			}
			break;

		case TAG_FMT_USHORT:
		case TAG_FMT_ULONG:
		case TAG_FMT_URATIONAL:
		case TAG_FMT_SSHORT:
		case TAG_FMT_SLONG:
		case TAG_FMT_SRATIONAL:
		case TAG_FMT_SINGLE:
		case TAG_FMT_DOUBLE:
			if (length==0) {
				break;
			} else
			if (length>1) {
				info_value->list = safe_emalloc(length, sizeof(image_info_value), 0);
			} else {
				info_value = &info_data->value;
			}
			for (idex=0,vptr=value; idex<(size_t)length; idex++,vptr=(char *) vptr + php_tiff_bytes_per_format[format]) {
				if (length>1) {
					info_value = &info_data->value.list[idex];
				}
				switch (format) {
					case TAG_FMT_USHORT:
						info_value->u = php_ifd_get16u(vptr, motorola_intel);
						break;

					case TAG_FMT_ULONG:
						info_value->u = php_ifd_get32u(vptr, motorola_intel);
						break;

					case TAG_FMT_URATIONAL:
						info_value->ur.num = php_ifd_get32u(vptr, motorola_intel);
						info_value->ur.den = php_ifd_get32u(4+(char *)vptr, motorola_intel);
						break;

					case TAG_FMT_SSHORT:
						info_value->i = php_ifd_get16s(vptr, motorola_intel);
						break;

					case TAG_FMT_SLONG:
						info_value->i = php_ifd_get32s(vptr, motorola_intel);
						break;

					case TAG_FMT_SRATIONAL:
						info_value->sr.num = php_ifd_get32u(vptr, motorola_intel);
						info_value->sr.den = php_ifd_get32u(4+(char *)vptr, motorola_intel);
						break;

					case TAG_FMT_SINGLE:
#ifdef EXIF_DEBUG
						php_error_docref(NULL, E_WARNING, "Found value of type single");
#endif
						info_value->f = *(float *)value;

					case TAG_FMT_DOUBLE:
#ifdef EXIF_DEBUG
						php_error_docref(NULL, E_WARNING, "Found value of type double");
#endif
						info_value->d = *(double *)value;
						break;
				}
			}
	}
	image_info->sections_found |= 1<<section_index;
	image_info->info_list[section_index].count++;
}
/* }}} */

/* {{{ exif_iif_add_tag
 Add a tag from IFD to image_info
*/
static void exif_iif_add_tag(image_info_type *image_info, int section_index, char *name, int tag, int format, size_t length, void* value)
{
	exif_iif_add_value(image_info, section_index, name, tag, format, (int)length, value, image_info->motorola_intel);
}
/* }}} */

/* {{{ exif_iif_add_int
 Add an int value to image_info
*/
static void exif_iif_add_int(image_info_type *image_info, int section_index, char *name, int value)
{
	image_info_data  *info_data;
	image_info_data  *list;

	list = safe_erealloc(image_info->info_list[section_index].list, (image_info->info_list[section_index].count+1), sizeof(image_info_data), 0);
	image_info->info_list[section_index].list = list;

	info_data  = &image_info->info_list[section_index].list[image_info->info_list[section_index].count];
	info_data->tag    = TAG_NONE;
	info_data->format = TAG_FMT_SLONG;
	info_data->length = 1;
	info_data->name   = estrdup(name);
	info_data->value.i = value;
	image_info->sections_found |= 1<<section_index;
	image_info->info_list[section_index].count++;
}
/* }}} */

/* {{{ exif_iif_add_str
 Add a string value to image_info MUST BE NUL TERMINATED
*/
static void exif_iif_add_str(image_info_type *image_info, int section_index, char *name, char *value)
{
	image_info_data  *info_data;
	image_info_data  *list;

	if (value) {
		list = safe_erealloc(image_info->info_list[section_index].list, (image_info->info_list[section_index].count+1), sizeof(image_info_data), 0);
		image_info->info_list[section_index].list = list;
		info_data  = &image_info->info_list[section_index].list[image_info->info_list[section_index].count];
		info_data->tag    = TAG_NONE;
		info_data->format = TAG_FMT_STRING;
		info_data->length = 1;
		info_data->name   = estrdup(name);
		info_data->value.s = estrdup(value);
		image_info->sections_found |= 1<<section_index;
		image_info->info_list[section_index].count++;
	}
}
/* }}} */

/* {{{ exif_iif_add_fmt
 Add a format string value to image_info MUST BE NUL TERMINATED
*/
static void exif_iif_add_fmt(image_info_type *image_info, int section_index, char *name, char *value, ...)
{
	char             *tmp;
	va_list 		 arglist;

	va_start(arglist, value);
	if (value) {
		vspprintf(&tmp, 0, value, arglist);
		exif_iif_add_str(image_info, section_index, name, tmp);
		efree(tmp);
	}
	va_end(arglist);
}
/* }}} */

/* {{{ exif_iif_add_str
 Add a string value to image_info MUST BE NUL TERMINATED
*/
static void exif_iif_add_buffer(image_info_type *image_info, int section_index, char *name, int length, char *value)
{
	image_info_data  *info_data;
	image_info_data  *list;

	if (value) {
		list = safe_erealloc(image_info->info_list[section_index].list, (image_info->info_list[section_index].count+1), sizeof(image_info_data), 0);
		image_info->info_list[section_index].list = list;
		info_data  = &image_info->info_list[section_index].list[image_info->info_list[section_index].count];
		info_data->tag    = TAG_NONE;
		info_data->format = TAG_FMT_UNDEFINED;
		info_data->length = length;
		info_data->name   = estrdup(name);
		info_data->value.s = safe_emalloc(length, 1, 1);
		memcpy(info_data->value.s, value, length);
		info_data->value.s[length] = 0;
		image_info->sections_found |= 1<<section_index;
		image_info->info_list[section_index].count++;
	}
}
/* }}} */

/* {{{ exif_iif_free
 Free memory allocated for image_info
*/
static void exif_iif_free(image_info_type *image_info, int section_index) {
	int  i;
	void *f; /* faster */

	if (image_info->info_list[section_index].count) {
		for (i=0; i < image_info->info_list[section_index].count; i++) {
			if ((f=image_info->info_list[section_index].list[i].name) != NULL) {
				efree(f);
			}
			switch(image_info->info_list[section_index].list[i].format) {
				case TAG_FMT_SBYTE:
				case TAG_FMT_BYTE:
					/* in contrast to strings bytes do not need to allocate buffer for NULL if length==0 */
					if (image_info->info_list[section_index].list[i].length<1)
						break;
				default:
				case TAG_FMT_UNDEFINED:
				case TAG_FMT_STRING:
					if ((f=image_info->info_list[section_index].list[i].value.s) != NULL) {
						efree(f);
					}
					break;

				case TAG_FMT_USHORT:
				case TAG_FMT_ULONG:
				case TAG_FMT_URATIONAL:
				case TAG_FMT_SSHORT:
				case TAG_FMT_SLONG:
				case TAG_FMT_SRATIONAL:
				case TAG_FMT_SINGLE:
				case TAG_FMT_DOUBLE:
					/* nothing to do here */
					if (image_info->info_list[section_index].list[i].length > 1) {
						if ((f=image_info->info_list[section_index].list[i].value.list) != NULL) {
							efree(f);
						}
					}
					break;
			}
		}
	}
	EFREE_IF(image_info->info_list[section_index].list);
}
/* }}} */

/* {{{ add_assoc_image_info
 * Add image_info to associative array value. */
static void add_assoc_image_info(zval *value, int sub_array, image_info_type *image_info, int section_index)
{
	char    buffer[64], *val, *name, uname[64];
	int     i, ap, l, b, idx=0, unknown=0;
#ifdef EXIF_DEBUG
	int     info_tag;
#endif
	image_info_value *info_value;
	image_info_data  *info_data;
	zval 			 tmpi, array;

#ifdef EXIF_DEBUG
/*		php_error_docref(NULL, E_NOTICE, "Adding %d infos from section %s", image_info->info_list[section_index].count, exif_get_sectionname(section_index));*/
#endif
	if (image_info->info_list[section_index].count) {
		if (sub_array) {
			array_init(&tmpi);
		} else {
			ZVAL_COPY_VALUE(&tmpi, value);
		}

		for(i=0; i<image_info->info_list[section_index].count; i++) {
			info_data  = &image_info->info_list[section_index].list[i];
#ifdef EXIF_DEBUG
			info_tag   = info_data->tag; /* conversion */
#endif
			info_value = &info_data->value;
			if (!(name = info_data->name)) {
				snprintf(uname, sizeof(uname), "%d", unknown++);
				name = uname;
			}
#ifdef EXIF_DEBUG
/*		php_error_docref(NULL, E_NOTICE, "Adding infos: tag(0x%04X,%12s,L=0x%04X): %s", info_tag, exif_get_tagname(info_tag, buffer, -12, exif_get_tag_table(section_index)), info_data->length, info_data->format==TAG_FMT_STRING?(info_value&&info_value->s?info_value->s:"<no data>"):exif_get_tagformat(info_data->format));*/
#endif
			if (info_data->length==0) {
				add_assoc_null(&tmpi, name);
			} else {
				switch (info_data->format) {
					default:
						/* Standard says more types possible but skip them...
						 * but allow users to handle data if they know how to
						 * So not return but use type UNDEFINED
						 * return;
						 */
					case TAG_FMT_BYTE:
					case TAG_FMT_SBYTE:
					case TAG_FMT_UNDEFINED:
						if (!info_value->s) {
							add_assoc_stringl(&tmpi, name, "", 0);
						} else {
							add_assoc_stringl(&tmpi, name, info_value->s, info_data->length);
						}
						break;

					case TAG_FMT_STRING:
						if (!(val = info_value->s)) {
							val = "";
						}
						if (section_index==SECTION_COMMENT) {
							add_index_string(&tmpi, idx++, val);
						} else {
							add_assoc_string(&tmpi, name, val);
						}
						break;

					case TAG_FMT_URATIONAL:
					case TAG_FMT_SRATIONAL:
					/*case TAG_FMT_BYTE:
					case TAG_FMT_SBYTE:*/
					case TAG_FMT_USHORT:
					case TAG_FMT_SSHORT:
					case TAG_FMT_SINGLE:
					case TAG_FMT_DOUBLE:
					case TAG_FMT_ULONG:
					case TAG_FMT_SLONG:
						/* now the rest, first see if it becomes an array */
						if ((l = info_data->length) > 1) {
							array_init(&array);
						}
						for(ap=0; ap<l; ap++) {
							if (l>1) {
								info_value = &info_data->value.list[ap];
							}
							switch (info_data->format) {
								case TAG_FMT_BYTE:
									if (l>1) {
										info_value = &info_data->value;
										for (b=0;b<l;b++) {
											add_index_long(&array, b, (int)(info_value->s[b]));
										}
										break;
									}
								case TAG_FMT_USHORT:
								case TAG_FMT_ULONG:
									if (l==1) {
										add_assoc_long(&tmpi, name, (int)info_value->u);
									} else {
										add_index_long(&array, ap, (int)info_value->u);
									}
									break;

								case TAG_FMT_URATIONAL:
									snprintf(buffer, sizeof(buffer), "%i/%i", info_value->ur.num, info_value->ur.den);
									if (l==1) {
										add_assoc_string(&tmpi, name, buffer);
									} else {
										add_index_string(&array, ap, buffer);
									}
									break;

								case TAG_FMT_SBYTE:
									if (l>1) {
										info_value = &info_data->value;
										for (b=0;b<l;b++) {
											add_index_long(&array, ap, (int)info_value->s[b]);
										}
										break;
									}
								case TAG_FMT_SSHORT:
								case TAG_FMT_SLONG:
									if (l==1) {
										add_assoc_long(&tmpi, name, info_value->i);
									} else {
										add_index_long(&array, ap, info_value->i);
									}
									break;

								case TAG_FMT_SRATIONAL:
									snprintf(buffer, sizeof(buffer), "%i/%i", info_value->sr.num, info_value->sr.den);
									if (l==1) {
										add_assoc_string(&tmpi, name, buffer);
									} else {
										add_index_string(&array, ap, buffer);
									}
									break;

								case TAG_FMT_SINGLE:
									if (l==1) {
										add_assoc_double(&tmpi, name, info_value->f);
									} else {
										add_index_double(&array, ap, info_value->f);
									}
									break;

								case TAG_FMT_DOUBLE:
									if (l==1) {
										add_assoc_double(&tmpi, name, info_value->d);
									} else {
										add_index_double(&array, ap, info_value->d);
									}
									break;
							}
							info_value = &info_data->value.list[ap];
						}
						if (l>1) {
							add_assoc_zval(&tmpi, name, &array);
						}
						break;
				}
			}
		}
		if (sub_array) {
			add_assoc_zval(value, exif_get_sectionname(section_index), &tmpi);
		}
	}
}
/* }}} */

/* {{{ Markers
   JPEG markers consist of one or more 0xFF bytes, followed by a marker
   code byte (which is not an FF).  Here are the marker codes of interest
   in this program.  (See jdmarker.c for a more complete list.)
*/

#define M_TEM   0x01    /* temp for arithmetic coding              */
#define M_RES   0x02    /* reserved                                */
#define M_SOF0  0xC0    /* Start Of Frame N                        */
#define M_SOF1  0xC1    /* N indicates which compression process   */
#define M_SOF2  0xC2    /* Only SOF0-SOF2 are now in common use    */
#define M_SOF3  0xC3
#define M_DHT   0xC4
#define M_SOF5  0xC5    /* NB: codes C4 and CC are NOT SOF markers */
#define M_SOF6  0xC6
#define M_SOF7  0xC7
#define M_JPEG  0x08    /* reserved for extensions                 */
#define M_SOF9  0xC9
#define M_SOF10 0xCA
#define M_SOF11 0xCB
#define M_DAC   0xCC    /* arithmetic table                         */
#define M_SOF13 0xCD
#define M_SOF14 0xCE
#define M_SOF15 0xCF
#define M_RST0  0xD0    /* restart segment                          */
#define M_RST1  0xD1
#define M_RST2  0xD2
#define M_RST3  0xD3
#define M_RST4  0xD4
#define M_RST5  0xD5
#define M_RST6  0xD6
#define M_RST7  0xD7
#define M_SOI   0xD8    /* Start Of Image (beginning of datastream) */
#define M_EOI   0xD9    /* End Of Image (end of datastream)         */
#define M_SOS   0xDA    /* Start Of Scan (begins compressed data)   */
#define M_DQT   0xDB
#define M_DNL   0xDC
#define M_DRI   0xDD
#define M_DHP   0xDE
#define M_EXP   0xDF
#define M_APP0  0xE0    /* JPEG: 'JFIFF' AND (additional 'JFXX')    */
#define M_EXIF  0xE1    /* Exif Attribute Information               */
#define M_APP2  0xE2    /* Flash Pix Extension Data?                */
#define M_APP3  0xE3
#define M_APP4  0xE4
#define M_APP5  0xE5
#define M_APP6  0xE6
#define M_APP7  0xE7
#define M_APP8  0xE8
#define M_APP9  0xE9
#define M_APP10 0xEA
#define M_APP11 0xEB
#define M_APP12 0xEC
#define M_APP13 0xED    /* IPTC International Press Telecommunications Council */
#define M_APP14 0xEE    /* Software, Copyright?                     */
#define M_APP15 0xEF
#define M_JPG0  0xF0
#define M_JPG1  0xF1
#define M_JPG2  0xF2
#define M_JPG3  0xF3
#define M_JPG4  0xF4
#define M_JPG5  0xF5
#define M_JPG6  0xF6
#define M_JPG7  0xF7
#define M_JPG8  0xF8
#define M_JPG9  0xF9
#define M_JPG10 0xFA
#define M_JPG11 0xFB
#define M_JPG12 0xFC
#define M_JPG13 0xFD
#define M_COM   0xFE    /* COMment                                  */

#define M_PSEUDO 0x123 	/* Extra value.                             */

/* }}} */

/* {{{ jpeg2000 markers
 */
/* Markers x30 - x3F do not have a segment */
/* Markers x00, x01, xFE, xC0 - xDF ISO/IEC 10918-1 -> M_<xx> */
/* Markers xF0 - xF7 ISO/IEC 10918-3 */
/* Markers xF7 - xF8 ISO/IEC 14495-1 */
/* XY=Main/Tile-header:(R:required, N:not_allowed, O:optional, L:last_marker) */
#define JC_SOC   0x4F   /* NN, Start of codestream                          */
#define JC_SIZ   0x51   /* RN, Image and tile size                          */
#define JC_COD   0x52   /* RO, Codeing style defaulte                       */
#define JC_COC   0x53   /* OO, Coding style component                       */
#define JC_TLM   0x55   /* ON, Tile part length main header                 */
#define JC_PLM   0x57   /* ON, Packet length main header                    */
#define JC_PLT   0x58   /* NO, Packet length tile part header               */
#define JC_QCD   0x5C   /* RO, Quantization default                         */
#define JC_QCC   0x5D   /* OO, Quantization component                       */
#define JC_RGN   0x5E   /* OO, Region of interest                           */
#define JC_POD   0x5F   /* OO, Progression order default                    */
#define JC_PPM   0x60   /* ON, Packed packet headers main header            */
#define JC_PPT   0x61   /* NO, Packet packet headers tile part header       */
#define JC_CME   0x64   /* OO, Comment: "LL E <text>" E=0:binary, E=1:ascii */
#define JC_SOT   0x90   /* NR, Start of tile                                */
#define JC_SOP   0x91   /* NO, Start of packeter default                    */
#define JC_EPH   0x92   /* NO, End of packet header                         */
#define JC_SOD   0x93   /* NL, Start of data                                */
#define JC_EOC   0xD9   /* NN, End of codestream                            */
/* }}} */

/* {{{ exif_process_COM
   Process a COM marker.
   We want to print out the marker contents as legible text;
   we must guard against random junk and varying newline representations.
*/
static void exif_process_COM (image_info_type *image_info, char *value, size_t length)
{
	exif_iif_add_tag(image_info, SECTION_COMMENT, "Comment", TAG_COMPUTED_VALUE, TAG_FMT_STRING, length-2, value+2);
}
/* }}} */

/* {{{ exif_process_CME
   Process a CME marker.
   We want to print out the marker contents as legible text;
   we must guard against random junk and varying newline representations.
*/
#ifdef EXIF_JPEG2000
static void exif_process_CME (image_info_type *image_info, char *value, size_t length)
{
	if (length>3) {
		switch(value[2]) {
			case 0:
				exif_iif_add_tag(image_info, SECTION_COMMENT, "Comment", TAG_COMPUTED_VALUE, TAG_FMT_UNDEFINED, length, value);
				break;
			case 1:
				exif_iif_add_tag(image_info, SECTION_COMMENT, "Comment", TAG_COMPUTED_VALUE, TAG_FMT_STRING, length, value);
				break;
			default:
				php_error_docref(NULL, E_NOTICE, "Undefined JPEG2000 comment encoding");
				break;
		}
	} else {
		exif_iif_add_tag(image_info, SECTION_COMMENT, "Comment", TAG_COMPUTED_VALUE, TAG_FMT_UNDEFINED, 0, NULL);
		php_error_docref(NULL, E_NOTICE, "JPEG2000 comment section too small");
	}
}
#endif
/* }}} */

/* {{{ exif_process_SOFn
 * Process a SOFn marker.  This is useful for the image dimensions */
static void exif_process_SOFn (uchar *Data, int marker, jpeg_sof_info *result)
{
/* 0xFF SOSn SectLen(2) Bits(1) Height(2) Width(2) Channels(1)  3*Channels (1)  */
	result->bits_per_sample = Data[2];
	result->height          = php_jpg_get16(Data+3);
	result->width           = php_jpg_get16(Data+5);
	result->num_components  = Data[7];

/*	switch (marker) {
		case M_SOF0:  process = "Baseline";  break;
		case M_SOF1:  process = "Extended sequential";  break;
		case M_SOF2:  process = "Progressive";  break;
		case M_SOF3:  process = "Lossless";  break;
		case M_SOF5:  process = "Differential sequential";  break;
		case M_SOF6:  process = "Differential progressive";  break;
		case M_SOF7:  process = "Differential lossless";  break;
		case M_SOF9:  process = "Extended sequential, arithmetic coding";  break;
		case M_SOF10: process = "Progressive, arithmetic coding";  break;
		case M_SOF11: process = "Lossless, arithmetic coding";  break;
		case M_SOF13: process = "Differential sequential, arithmetic coding";  break;
		case M_SOF14: process = "Differential progressive, arithmetic coding"; break;
		case M_SOF15: process = "Differential lossless, arithmetic coding";  break;
		default:      process = "Unknown";  break;
	}*/
}
/* }}} */

/* forward declarations */
static int exif_process_IFD_in_JPEG(image_info_type *ImageInfo, char *dir_start, char *offset_base, size_t IFDlength, size_t displacement, int section_index, int tag);
static int exif_process_IFD_TAG(    image_info_type *ImageInfo, char *dir_entry, char *offset_base, size_t IFDlength, size_t displacement, int section_index, int ReadNextIFD, tag_table_type tag_table);

/* {{{ exif_get_markername
	Get name of marker */
#ifdef EXIF_DEBUG
static char * exif_get_markername(int marker)
{
	switch(marker) {
		case 0xC0: return "SOF0";
		case 0xC1: return "SOF1";
		case 0xC2: return "SOF2";
		case 0xC3: return "SOF3";
		case 0xC4: return "DHT";
		case 0xC5: return "SOF5";
		case 0xC6: return "SOF6";
		case 0xC7: return "SOF7";
		case 0xC9: return "SOF9";
		case 0xCA: return "SOF10";
		case 0xCB: return "SOF11";
		case 0xCD: return "SOF13";
		case 0xCE: return "SOF14";
		case 0xCF: return "SOF15";
		case 0xD8: return "SOI";
		case 0xD9: return "EOI";
		case 0xDA: return "SOS";
		case 0xDB: return "DQT";
		case 0xDC: return "DNL";
		case 0xDD: return "DRI";
		case 0xDE: return "DHP";
		case 0xDF: return "EXP";
		case 0xE0: return "APP0";
		case 0xE1: return "EXIF";
		case 0xE2: return "FPIX";
		case 0xE3: return "APP3";
		case 0xE4: return "APP4";
		case 0xE5: return "APP5";
		case 0xE6: return "APP6";
		case 0xE7: return "APP7";
		case 0xE8: return "APP8";
		case 0xE9: return "APP9";
		case 0xEA: return "APP10";
		case 0xEB: return "APP11";
		case 0xEC: return "APP12";
		case 0xED: return "APP13";
		case 0xEE: return "APP14";
		case 0xEF: return "APP15";
		case 0xF0: return "JPG0";
		case 0xFD: return "JPG13";
		case 0xFE: return "COM";
		case 0x01: return "TEM";
	}
	return "Unknown";
}
#endif
/* }}} */

/* {{{ proto string exif_tagname(int index)
	Get headername for index or false if not defined */
PHP_FUNCTION(exif_tagname)
{
	zend_long tag;
	char *szTemp;

	if (zend_parse_parameters(ZEND_NUM_ARGS(), "l", &tag) == FAILURE) {
		return;
	}

	szTemp = exif_get_tagname(tag, NULL, 0, tag_table_IFD);

	if (tag < 0 || !szTemp || !szTemp[0]) {
		RETURN_FALSE;
	}

	RETURN_STRING(szTemp)
}
/* }}} */

/* {{{ exif_ifd_make_value
 * Create a value for an ifd from an info_data pointer */
static void* exif_ifd_make_value(image_info_data *info_data, int motorola_intel) {
	size_t  byte_count;
	char    *value_ptr, *data_ptr;
	size_t  i;

	image_info_value  *info_value;

	byte_count = php_tiff_bytes_per_format[info_data->format] * info_data->length;
	value_ptr = safe_emalloc(max(byte_count, 4), 1, 0);
	memset(value_ptr, 0, 4);
	if (!info_data->length) {
		return value_ptr;
	}
	if (info_data->format == TAG_FMT_UNDEFINED || info_data->format == TAG_FMT_STRING
	  || (byte_count>1 && (info_data->format == TAG_FMT_BYTE || info_data->format == TAG_FMT_SBYTE))
	) {
		memmove(value_ptr, info_data->value.s, byte_count);
		return value_ptr;
	} else if (info_data->format == TAG_FMT_BYTE) {
		*value_ptr = info_data->value.u;
		return value_ptr;
	} else if (info_data->format == TAG_FMT_SBYTE) {
		*value_ptr = info_data->value.i;
		return value_ptr;
	} else {
		data_ptr = value_ptr;
		for(i=0; i<info_data->length; i++) {
			if (info_data->length==1) {
				info_value = &info_data->value;
			} else {
				info_value = &info_data->value.list[i];
			}
			switch(info_data->format) {
				case TAG_FMT_USHORT:
					php_ifd_set16u(data_ptr, info_value->u, motorola_intel);
					data_ptr += 2;
					break;
				case TAG_FMT_ULONG:
					php_ifd_set32u(data_ptr, info_value->u, motorola_intel);
					data_ptr += 4;
					break;
				case TAG_FMT_SSHORT:
					php_ifd_set16u(data_ptr, info_value->i, motorola_intel);
					data_ptr += 2;
					break;
				case TAG_FMT_SLONG:
					php_ifd_set32u(data_ptr, info_value->i, motorola_intel);
					data_ptr += 4;
					break;
				case TAG_FMT_URATIONAL:
					php_ifd_set32u(data_ptr,   info_value->sr.num, motorola_intel);
					php_ifd_set32u(data_ptr+4, info_value->sr.den, motorola_intel);
					data_ptr += 8;
					break;
				case TAG_FMT_SRATIONAL:
					php_ifd_set32u(data_ptr,   info_value->ur.num, motorola_intel);
					php_ifd_set32u(data_ptr+4, info_value->ur.den, motorola_intel);
					data_ptr += 8;
					break;
				case TAG_FMT_SINGLE:
					memmove(data_ptr, &info_value->f, 4);
					data_ptr += 4;
					break;
				case TAG_FMT_DOUBLE:
					memmove(data_ptr, &info_value->d, 8);
					data_ptr += 8;
					break;
			}
		}
	}
	return value_ptr;
}
/* }}} */

/* {{{ exif_thumbnail_build
 * Check and build thumbnail */
static void exif_thumbnail_build(image_info_type *ImageInfo) {
	size_t            new_size, new_move, new_value;
	char              *new_data;
	void              *value_ptr;
	int               i, byte_count;
	image_info_list   *info_list;
	image_info_data   *info_data;
#ifdef EXIF_DEBUG
	char              tagname[64];
#endif

	if (!ImageInfo->read_thumbnail || !ImageInfo->Thumbnail.offset || !ImageInfo->Thumbnail.size) {
		return; /* ignore this call */
	}
#ifdef EXIF_DEBUG
	exif_error_docref(NULL EXIFERR_CC, ImageInfo, E_NOTICE, "Thumbnail: filetype = %d", ImageInfo->Thumbnail.filetype);
#endif
	switch(ImageInfo->Thumbnail.filetype) {
		default:
		case IMAGE_FILETYPE_JPEG:
			/* done */
			break;
		case IMAGE_FILETYPE_TIFF_II:
		case IMAGE_FILETYPE_TIFF_MM:
			info_list = &ImageInfo->info_list[SECTION_THUMBNAIL];
			new_size  = 8 + 2 + info_list->count * 12 + 4;
#ifdef EXIF_DEBUG
			exif_error_docref(NULL EXIFERR_CC, ImageInfo, E_NOTICE, "Thumbnail: size of signature + directory(%d): 0x%02X", info_list->count, new_size);
#endif
			new_value= new_size; /* offset for ifd values outside ifd directory */
			for (i=0; i<info_list->count; i++) {
				info_data  = &info_list->list[i];
				byte_count = php_tiff_bytes_per_format[info_data->format] * info_data->length;
				if (byte_count > 4) {
					new_size += byte_count;
				}
			}
			new_move = new_size;
			new_data = safe_erealloc(ImageInfo->Thumbnail.data, 1, ImageInfo->Thumbnail.size, new_size);
			ImageInfo->Thumbnail.data = new_data;
			memmove(ImageInfo->Thumbnail.data + new_move, ImageInfo->Thumbnail.data, ImageInfo->Thumbnail.size);
			ImageInfo->Thumbnail.size += new_size;
			/* fill in data */
			if (ImageInfo->motorola_intel) {
				memmove(new_data, "MM\x00\x2a\x00\x00\x00\x08", 8);
			} else {
				memmove(new_data, "II\x2a\x00\x08\x00\x00\x00", 8);
			}
			new_data += 8;
			php_ifd_set16u(new_data, info_list->count, ImageInfo->motorola_intel);
			new_data += 2;
			for (i=0; i<info_list->count; i++) {
				info_data  = &info_list->list[i];
				byte_count = php_tiff_bytes_per_format[info_data->format] * info_data->length;
#ifdef EXIF_DEBUG
				exif_error_docref(NULL EXIFERR_CC, ImageInfo, E_NOTICE, "Thumbnail: process tag(x%04X=%s): %s%s (%d bytes)", info_data->tag, exif_get_tagname(info_data->tag, tagname, -12, tag_table_IFD), (info_data->length>1)&&info_data->format!=TAG_FMT_UNDEFINED&&info_data->format!=TAG_FMT_STRING?"ARRAY OF ":"", exif_get_tagformat(info_data->format), byte_count);
#endif
				if (info_data->tag==TAG_STRIP_OFFSETS || info_data->tag==TAG_JPEG_INTERCHANGE_FORMAT) {
					php_ifd_set16u(new_data + 0, info_data->tag,    ImageInfo->motorola_intel);
					php_ifd_set16u(new_data + 2, TAG_FMT_ULONG,     ImageInfo->motorola_intel);
					php_ifd_set32u(new_data + 4, 1,                 ImageInfo->motorola_intel);
					php_ifd_set32u(new_data + 8, new_move,          ImageInfo->motorola_intel);
				} else {
					php_ifd_set16u(new_data + 0, info_data->tag,    ImageInfo->motorola_intel);
					php_ifd_set16u(new_data + 2, info_data->format, ImageInfo->motorola_intel);
					php_ifd_set32u(new_data + 4, info_data->length, ImageInfo->motorola_intel);
					value_ptr  = exif_ifd_make_value(info_data, ImageInfo->motorola_intel);
					if (byte_count <= 4) {
						memmove(new_data+8, value_ptr, 4);
					} else {
						php_ifd_set32u(new_data+8, new_value, ImageInfo->motorola_intel);
#ifdef EXIF_DEBUG
						exif_error_docref(NULL EXIFERR_CC, ImageInfo, E_NOTICE, "Thumbnail: writing with value offset: 0x%04X + 0x%02X", new_value, byte_count);
#endif
						memmove(ImageInfo->Thumbnail.data+new_value, value_ptr, byte_count);
						new_value += byte_count;
					}
					efree(value_ptr);
				}
				new_data += 12;
			}
			memset(new_data, 0, 4); /* next ifd pointer */
#ifdef EXIF_DEBUG
			exif_error_docref(NULL EXIFERR_CC, ImageInfo, E_NOTICE, "Thumbnail: created");
#endif
			break;
	}
}
/* }}} */

/* {{{ exif_thumbnail_extract
 * Grab the thumbnail, corrected */
static void exif_thumbnail_extract(image_info_type *ImageInfo, char *offset, size_t length) {
	if (ImageInfo->Thumbnail.data) {
		exif_error_docref("exif_read_data#error_mult_thumb" EXIFERR_CC, ImageInfo, E_WARNING, "Multiple possible thumbnails");
		return; /* Should not happen */
	}
	if (!ImageInfo->read_thumbnail)	{
		return; /* ignore this call */
	}
	/* according to exif2.1, the thumbnail is not supposed to be greater than 64K */
	if (ImageInfo->Thumbnail.size >= 65536
	 || ImageInfo->Thumbnail.size <= 0
	 || ImageInfo->Thumbnail.offset <= 0
	) {
		exif_error_docref(NULL EXIFERR_CC, ImageInfo, E_WARNING, "Illegal thumbnail size/offset");
		return;
	}
	/* Check to make sure we are not going to go past the ExifLength */
	if ((ImageInfo->Thumbnail.offset + ImageInfo->Thumbnail.size) > length) {
		EXIF_ERRLOG_THUMBEOF(ImageInfo)
		return;
	}
	ImageInfo->Thumbnail.data = estrndup(offset + ImageInfo->Thumbnail.offset, ImageInfo->Thumbnail.size);
	exif_thumbnail_build(ImageInfo);
}
/* }}} */

/* {{{ exif_process_undefined
 * Copy a string/buffer in Exif header to a character string and return length of allocated buffer if any. */
static int exif_process_undefined(char **result, char *value, size_t byte_count) {
	/* we cannot use strlcpy - here the problem is that we have to copy NUL
	 * chars up to byte_count, we also have to add a single NUL character to
	 * force end of string.
	 * estrndup does not return length
	 */
	if (byte_count) {
		(*result) = estrndup(value, byte_count); /* NULL @ byte_count!!! */
		return byte_count+1;
	}
	return 0;
}
/* }}} */

/* {{{ exif_process_string_raw
 * Copy a string in Exif header to a character string returns length of allocated buffer if any. */
static int exif_process_string_raw(char **result, char *value, size_t byte_count) {
	/* we cannot use strlcpy - here the problem is that we have to copy NUL
	 * chars up to byte_count, we also have to add a single NUL character to
	 * force end of string.
	 */
	if (byte_count) {
		(*result) = safe_emalloc(byte_count, 1, 1);
		memcpy(*result, value, byte_count);
		(*result)[byte_count] = '\0';
		return byte_count+1;
	}
	return 0;
}
/* }}} */

/* {{{ exif_process_string
 * Copy a string in Exif header to a character string and return length of allocated buffer if any.
 * In contrast to exif_process_string this function does always return a string buffer */
static int exif_process_string(char **result, char *value, size_t byte_count) {
	/* we cannot use strlcpy - here the problem is that we cannot use strlen to
	 * determin length of string and we cannot use strlcpy with len=byte_count+1
	 * because then we might get into an EXCEPTION if we exceed an allocated
	 * memory page...so we use php_strnlen in conjunction with memcpy and add the NUL
	 * char.
	 * estrdup would sometimes allocate more memory and does not return length
	 */
	if ((byte_count=php_strnlen(value, byte_count)) > 0) {
		return exif_process_undefined(result, value, byte_count);
	}
	(*result) = estrndup("", 1); /* force empty string */
	return byte_count+1;
}
/* }}} */

/* {{{ exif_process_user_comment
 * Process UserComment in IFD. */
static int exif_process_user_comment(image_info_type *ImageInfo, char **pszInfoPtr, char **pszEncoding, char *szValuePtr, int ByteCount)
{
	int   a;
	char  *decode;
	size_t len;

	*pszEncoding = NULL;
	/* Copy the comment */
	if (ByteCount>=8) {
		const zend_encoding *from, *to;
		if (!memcmp(szValuePtr, "UNICODE\0", 8)) {
			*pszEncoding = estrdup((const char*)szValuePtr);
			szValuePtr = szValuePtr+8;
			ByteCount -= 8;
			/* First try to detect BOM: ZERO WIDTH NOBREAK SPACE (FEFF 16)
			 * since we have no encoding support for the BOM yet we skip that.
			 */
			if (!memcmp(szValuePtr, "\xFE\xFF", 2)) {
				decode = "UCS-2BE";
				szValuePtr = szValuePtr+2;
				ByteCount -= 2;
			} else if (!memcmp(szValuePtr, "\xFF\xFE", 2)) {
				decode = "UCS-2LE";
				szValuePtr = szValuePtr+2;
				ByteCount -= 2;
			} else if (ImageInfo->motorola_intel) {
				decode = ImageInfo->decode_unicode_be;
			} else {
				decode = ImageInfo->decode_unicode_le;
			}
			to = zend_multibyte_fetch_encoding(ImageInfo->encode_unicode);
			from = zend_multibyte_fetch_encoding(decode);
			/* XXX this will fail again if encoding_converter returns on error something different than SIZE_MAX   */
			if (!to || !from || zend_multibyte_encoding_converter(
					(unsigned char**)pszInfoPtr,
					&len,
					(unsigned char*)szValuePtr,
					ByteCount,
					to,
					from) == (size_t)-1) {
				len = exif_process_string_raw(pszInfoPtr, szValuePtr, ByteCount);
			}
			return len;
		} else if (!memcmp(szValuePtr, "ASCII\0\0\0", 8)) {
			*pszEncoding = estrdup((const char*)szValuePtr);
			szValuePtr = szValuePtr+8;
			ByteCount -= 8;
		} else if (!memcmp(szValuePtr, "JIS\0\0\0\0\0", 8)) {
			/* JIS should be tanslated to MB or we leave it to the user - leave it to the user */
			*pszEncoding = estrdup((const char*)szValuePtr);
			szValuePtr = szValuePtr+8;
			ByteCount -= 8;
			/* XXX this will fail again if encoding_converter returns on error something different than SIZE_MAX   */
			to = zend_multibyte_fetch_encoding(ImageInfo->encode_jis);
			from = zend_multibyte_fetch_encoding(ImageInfo->motorola_intel ? ImageInfo->decode_jis_be : ImageInfo->decode_jis_le);
			if (!to || !from || zend_multibyte_encoding_converter(
					(unsigned char**)pszInfoPtr,
					&len,
					(unsigned char*)szValuePtr,
					ByteCount,
					to,
					from) == (size_t)-1) {
				len = exif_process_string_raw(pszInfoPtr, szValuePtr, ByteCount);
			}
			return len;
		} else if (!memcmp(szValuePtr, "\0\0\0\0\0\0\0\0", 8)) {
			/* 8 NULL means undefined and should be ASCII... */
			*pszEncoding = estrdup("UNDEFINED");
			szValuePtr = szValuePtr+8;
			ByteCount -= 8;
		}
	}

	/* Olympus has this padded with trailing spaces.  Remove these first. */
	if (ByteCount>0) {
		for (a=ByteCount-1;a && szValuePtr[a]==' ';a--) {
			(szValuePtr)[a] = '\0';
		}
	}

	/* normal text without encoding */
	exif_process_string(pszInfoPtr, szValuePtr, ByteCount);
	return strlen(*pszInfoPtr);
}
/* }}} */

/* {{{ exif_process_unicode
 * Process unicode field in IFD. */
static int exif_process_unicode(image_info_type *ImageInfo, xp_field_type *xp_field, int tag, char *szValuePtr, int ByteCount)
{
	xp_field->tag = tag;
	xp_field->value = NULL;
	/* XXX this will fail again if encoding_converter returns on error something different than SIZE_MAX   */
	if (zend_multibyte_encoding_converter(
			(unsigned char**)&xp_field->value,
			&xp_field->size,
			(unsigned char*)szValuePtr,
			ByteCount,
			zend_multibyte_fetch_encoding(ImageInfo->encode_unicode),
			zend_multibyte_fetch_encoding(ImageInfo->motorola_intel ? ImageInfo->decode_unicode_be : ImageInfo->decode_unicode_le)
			) == (size_t)-1) {
		xp_field->size = exif_process_string_raw(&xp_field->value, szValuePtr, ByteCount);
	}
	return xp_field->size;
}
/* }}} */

/* {{{ exif_process_IFD_in_MAKERNOTE
 * Process nested IFDs directories in Maker Note. */
static int exif_process_IFD_in_MAKERNOTE(image_info_type *ImageInfo, char * value_ptr, int value_len, char *offset_base, size_t IFDlength, size_t displacement)
{
	size_t i;
	int de, section_index = SECTION_MAKERNOTE;
	int NumDirEntries, old_motorola_intel;
#ifdef KALLE_0
	int offset_diff;
#endif
	const maker_note_type *maker_note;
	char *dir_start;

	for (i=0; i<=sizeof(maker_note_array)/sizeof(maker_note_type); i++) {
		if (i==sizeof(maker_note_array)/sizeof(maker_note_type)) {
#ifdef EXIF_DEBUG
			exif_error_docref(NULL EXIFERR_CC, ImageInfo, E_NOTICE, "No maker note data found. Detected maker: %s (length = %d)", ImageInfo->make, strlen(ImageInfo->make));
#endif
			/* unknown manufacturer, not an error, use it as a string */
			return TRUE;
		}

		maker_note = maker_note_array+i;

		/*exif_error_docref(NULL EXIFERR_CC, ImageInfo, E_NOTICE, "check (%s)", maker_note->make?maker_note->make:"");*/
		if (maker_note->make && (!ImageInfo->make || strcmp(maker_note->make, ImageInfo->make)))
			continue;
		if (maker_note->id_string && strncmp(maker_note->id_string, value_ptr, maker_note->id_string_len))
			continue;
		break;
	}

	if (maker_note->offset >= value_len) {
		/* Do not go past the value end */
		exif_error_docref("exif_read_data#error_ifd" EXIFERR_CC, ImageInfo, E_WARNING, "IFD data too short: 0x%04X offset 0x%04X", value_len, maker_note->offset);
		return FALSE;
	}

	dir_start = value_ptr + maker_note->offset;

#ifdef EXIF_DEBUG
	exif_error_docref(NULL EXIFERR_CC, ImageInfo, E_NOTICE, "Process %s @x%04X + 0x%04X=%d: %s", exif_get_sectionname(section_index), (int)dir_start-(int)offset_base+maker_note->offset+displacement, value_len, value_len, exif_char_dump(value_ptr, value_len, (int)dir_start-(int)offset_base+maker_note->offset+displacement));
#endif

	ImageInfo->sections_found |= FOUND_MAKERNOTE;

	old_motorola_intel = ImageInfo->motorola_intel;
	switch (maker_note->byte_order) {
		case MN_ORDER_INTEL:
			ImageInfo->motorola_intel = 0;
			break;
		case MN_ORDER_MOTOROLA:
			ImageInfo->motorola_intel = 1;
			break;
		default:
		case MN_ORDER_NORMAL:
			break;
	}

	NumDirEntries = php_ifd_get16u(dir_start, ImageInfo->motorola_intel);

	switch (maker_note->offset_mode) {
		case MN_OFFSET_MAKER:
			offset_base = value_ptr;
			break;
#ifdef KALLE_0
		case MN_OFFSET_GUESS:
			if (maker_note->offset + 10 + 4 >= value_len) {
				/* Can not read dir_start+10 since it's beyond value end */
				exif_error_docref("exif_read_data#error_ifd" EXIFERR_CC, ImageInfo, E_WARNING, "IFD data too short: 0x%04X", value_len);
				return FALSE;
			}
			offset_diff = 2 + NumDirEntries*12 + 4 - php_ifd_get32u(dir_start+10, ImageInfo->motorola_intel);
#ifdef EXIF_DEBUG
			exif_error_docref(NULL EXIFERR_CC, ImageInfo, E_NOTICE, "Using automatic offset correction: 0x%04X", ((int)dir_start-(int)offset_base+maker_note->offset+displacement) + offset_diff);
#endif
			if (offset_diff < 0 || offset_diff >= value_len ) {
				exif_error_docref("exif_read_data#error_ifd" EXIFERR_CC, ImageInfo, E_WARNING, "IFD data bad offset: 0x%04X length 0x%04X", offset_diff, value_len);
				return FALSE;
			}
			offset_base = value_ptr + offset_diff;
			break;
#endif
		default:
		case MN_OFFSET_NORMAL:
			break;
	}

	if ((2+NumDirEntries*12) > value_len) {
		exif_error_docref("exif_read_data#error_ifd" EXIFERR_CC, ImageInfo, E_WARNING, "Illegal IFD size: 2 + 0x%04X*12 = 0x%04X > 0x%04X", NumDirEntries, 2+NumDirEntries*12, value_len);
		return FALSE;
	}

	for (de=0;de<NumDirEntries;de++) {
		if (!exif_process_IFD_TAG(ImageInfo, dir_start + 2 + 12 * de,
								  offset_base, IFDlength, displacement, section_index, 0, maker_note->tag_table)) {
			return FALSE;
		}
	}
	ImageInfo->motorola_intel = old_motorola_intel;
/*	NextDirOffset (must be NULL) = php_ifd_get32u(dir_start+2+12*de, ImageInfo->motorola_intel);*/
#ifdef EXIF_DEBUG
	exif_error_docref(NULL EXIFERR_CC, ImageInfo, E_NOTICE, "Subsection %s done", exif_get_sectionname(SECTION_MAKERNOTE));
#endif
	return TRUE;
}
/* }}} */

/* {{{ exif_process_IFD_TAG
 * Process one of the nested IFDs directories. */
static int exif_process_IFD_TAG(image_info_type *ImageInfo, char *dir_entry, char *offset_base, size_t IFDlength, size_t displacement, int section_index, int ReadNextIFD, tag_table_type tag_table)
{
	size_t length;
	int tag, format, components;
	char *value_ptr, tagname[64], cbuf[32], *outside=NULL;
	size_t byte_count, offset_val, fpos, fgot;
	int64_t byte_count_signed;
	xp_field_type *tmp_xp;
#ifdef EXIF_DEBUG
	char *dump_data;
	int dump_free;
#endif /* EXIF_DEBUG */

	/* Protect against corrupt headers */
	if (ImageInfo->ifd_nesting_level > MAX_IFD_NESTING_LEVEL) {
		exif_error_docref("exif_read_data#error_ifd" EXIFERR_CC, ImageInfo, E_WARNING, "corrupt EXIF header: maximum directory nesting level reached");
		return FALSE;
	}
	ImageInfo->ifd_nesting_level++;

	tag = php_ifd_get16u(dir_entry, ImageInfo->motorola_intel);
	format = php_ifd_get16u(dir_entry+2, ImageInfo->motorola_intel);
	components = php_ifd_get32u(dir_entry+4, ImageInfo->motorola_intel);

	if (!format || format > NUM_FORMATS) {
		/* (-1) catches illegal zero case as unsigned underflows to positive large. */
		exif_error_docref("exif_read_data#error_ifd" EXIFERR_CC, ImageInfo, E_WARNING, "Process tag(x%04X=%s): Illegal format code 0x%04X, suppose BYTE", tag, exif_get_tagname(tag, tagname, -12, tag_table), format);
		format = TAG_FMT_BYTE;
		/*return TRUE;*/
	}

	if (components <= 0) {
		exif_error_docref("exif_read_data#error_ifd" EXIFERR_CC, ImageInfo, E_WARNING, "Process tag(x%04X=%s): Illegal components(%d)", tag, exif_get_tagname(tag, tagname, -12, tag_table), components);
		return FALSE;
	}

	byte_count_signed = (int64_t)components * php_tiff_bytes_per_format[format];

	if (byte_count_signed < 0 || (byte_count_signed > INT32_MAX)) {
		exif_error_docref("exif_read_data#error_ifd" EXIFERR_CC, ImageInfo, E_WARNING, "Process tag(x%04X=%s): Illegal byte_count", tag, exif_get_tagname(tag, tagname, -12, tag_table));
		return FALSE;
	}

	byte_count = (size_t)byte_count_signed;

	if (byte_count > 4) {
		offset_val = php_ifd_get32u(dir_entry+8, ImageInfo->motorola_intel);
		/* If its bigger than 4 bytes, the dir entry contains an offset. */
		value_ptr = offset_base+offset_val;
        /*
            dir_entry is ImageInfo->file.list[sn].data+2+i*12
            offset_base is ImageInfo->file.list[sn].data-dir_offset
            dir_entry - offset_base is dir_offset+2+i*12
        */
		if (byte_count > IFDlength || offset_val > IFDlength-byte_count || value_ptr < dir_entry || offset_val < (size_t)(dir_entry-offset_base)) {
			/* It is important to check for IMAGE_FILETYPE_TIFF
			 * JPEG does not use absolute pointers instead its pointers are
			 * relative to the start of the TIFF header in APP1 section. */
			if (byte_count > ImageInfo->FileSize || offset_val>ImageInfo->FileSize-byte_count || (ImageInfo->FileType!=IMAGE_FILETYPE_TIFF_II && ImageInfo->FileType!=IMAGE_FILETYPE_TIFF_MM && ImageInfo->FileType!=IMAGE_FILETYPE_JPEG)) {
				if (value_ptr < dir_entry) {
					/* we can read this if offset_val > 0 */
					/* some files have their values in other parts of the file */
					exif_error_docref("exif_read_data#error_ifd" EXIFERR_CC, ImageInfo, E_WARNING, "Process tag(x%04X=%s): Illegal pointer offset(x%04X < x%04X)", tag, exif_get_tagname(tag, tagname, -12, tag_table), offset_val, dir_entry);
				} else {
					/* this is for sure not allowed */
					/* exception are IFD pointers */
					exif_error_docref("exif_read_data#error_ifd" EXIFERR_CC, ImageInfo, E_WARNING, "Process tag(x%04X=%s): Illegal pointer offset(x%04X + x%04X = x%04X > x%04X)", tag, exif_get_tagname(tag, tagname, -12, tag_table), offset_val, byte_count, offset_val+byte_count, IFDlength);
				}
				return FALSE;
			}
			if (byte_count>sizeof(cbuf)) {
				/* mark as outside range and get buffer */
				value_ptr = safe_emalloc(byte_count, 1, 0);
				outside = value_ptr;
			} else {
				/* In most cases we only access a small range so
				 * it is faster to use a static buffer there
				 * BUT it offers also the possibility to have
				 * pointers read without the need to free them
				 * explicitley before returning. */
				memset(&cbuf, 0, sizeof(cbuf));
				value_ptr = cbuf;
			}

			fpos = php_stream_tell(ImageInfo->infile);
			php_stream_seek(ImageInfo->infile, displacement+offset_val, SEEK_SET);
			fgot = php_stream_tell(ImageInfo->infile);
			if (fgot!=displacement+offset_val) {
				EFREE_IF(outside);
				exif_error_docref(NULL EXIFERR_CC, ImageInfo, E_WARNING, "Wrong file pointer: 0x%08X != 0x%08X", fgot, displacement+offset_val);
				return FALSE;
			}
			fgot = php_stream_read(ImageInfo->infile, value_ptr, byte_count);
			php_stream_seek(ImageInfo->infile, fpos, SEEK_SET);
			if (fgot<byte_count) {
				EFREE_IF(outside);
				EXIF_ERRLOG_FILEEOF(ImageInfo)
				return FALSE;
			}
		}
	} else {
		/* 4 bytes or less and value is in the dir entry itself */
		value_ptr = dir_entry+8;
		offset_val= value_ptr-offset_base;
	}

	ImageInfo->sections_found |= FOUND_ANY_TAG;
#ifdef EXIF_DEBUG
	dump_data = exif_dump_data(&dump_free, format, components, length, ImageInfo->motorola_intel, value_ptr);
	exif_error_docref(NULL EXIFERR_CC, ImageInfo, E_NOTICE, "Process tag(x%04X=%s,@x%04X + x%04X(=%d)): %s%s %s", tag, exif_get_tagname(tag, tagname, -12, tag_table), offset_val+displacement, byte_count, byte_count, (components>1)&&format!=TAG_FMT_UNDEFINED&&format!=TAG_FMT_STRING?"ARRAY OF ":"", exif_get_tagformat(format), dump_data);
	if (dump_free) {
		efree(dump_data);
	}
#endif

	if (section_index==SECTION_THUMBNAIL) {
		if (!ImageInfo->Thumbnail.data) {
			switch(tag) {
				case TAG_IMAGEWIDTH:
				case TAG_COMP_IMAGE_WIDTH:
					ImageInfo->Thumbnail.width = exif_convert_any_to_int(value_ptr, exif_rewrite_tag_format_to_unsigned(format), ImageInfo->motorola_intel);
					break;

				case TAG_IMAGEHEIGHT:
				case TAG_COMP_IMAGE_HEIGHT:
					ImageInfo->Thumbnail.height = exif_convert_any_to_int(value_ptr, exif_rewrite_tag_format_to_unsigned(format), ImageInfo->motorola_intel);
					break;

				case TAG_STRIP_OFFSETS:
				case TAG_JPEG_INTERCHANGE_FORMAT:
					/* accept both formats */
					ImageInfo->Thumbnail.offset = exif_convert_any_to_int(value_ptr, exif_rewrite_tag_format_to_unsigned(format), ImageInfo->motorola_intel);
					break;

				case TAG_STRIP_BYTE_COUNTS:
					if (ImageInfo->FileType == IMAGE_FILETYPE_TIFF_II || ImageInfo->FileType == IMAGE_FILETYPE_TIFF_MM) {
						ImageInfo->Thumbnail.filetype = ImageInfo->FileType;
					} else {
						/* motorola is easier to read */
						ImageInfo->Thumbnail.filetype = IMAGE_FILETYPE_TIFF_MM;
					}
					ImageInfo->Thumbnail.size = exif_convert_any_to_int(value_ptr, exif_rewrite_tag_format_to_unsigned(format), ImageInfo->motorola_intel);
					break;

				case TAG_JPEG_INTERCHANGE_FORMAT_LEN:
					if (ImageInfo->Thumbnail.filetype == IMAGE_FILETYPE_UNKNOWN) {
						ImageInfo->Thumbnail.filetype = IMAGE_FILETYPE_JPEG;
						ImageInfo->Thumbnail.size = exif_convert_any_to_int(value_ptr, exif_rewrite_tag_format_to_unsigned(format), ImageInfo->motorola_intel);
					}
					break;
			}
		}
	} else {
		if (section_index==SECTION_IFD0 || section_index==SECTION_EXIF)
		switch(tag) {
			case TAG_COPYRIGHT:
				/* check for "<photographer> NUL <editor> NUL" */
				if (byte_count>1 && (length=php_strnlen(value_ptr, byte_count)) > 0) {
					if (length<byte_count-1) {
						/* When there are any characters after the first NUL */
						ImageInfo->CopyrightPhotographer  = estrdup(value_ptr);
						ImageInfo->CopyrightEditor        = estrndup(value_ptr+length+1, byte_count-length-1);
						spprintf(&ImageInfo->Copyright, 0, "%s, %s", ImageInfo->CopyrightPhotographer, ImageInfo->CopyrightEditor);
						/* format = TAG_FMT_UNDEFINED; this musn't be ASCII         */
						/* but we are not supposed to change this                   */
						/* keep in mind that image_info does not store editor value */
					} else {
						ImageInfo->Copyright = estrndup(value_ptr, byte_count);
					}
				}
				break;

			case TAG_USERCOMMENT:
				ImageInfo->UserCommentLength = exif_process_user_comment(ImageInfo, &(ImageInfo->UserComment), &(ImageInfo->UserCommentEncoding), value_ptr, byte_count);
				break;

			case TAG_XP_TITLE:
			case TAG_XP_COMMENTS:
			case TAG_XP_AUTHOR:
			case TAG_XP_KEYWORDS:
			case TAG_XP_SUBJECT:
				tmp_xp = (xp_field_type*)safe_erealloc(ImageInfo->xp_fields.list, (ImageInfo->xp_fields.count+1), sizeof(xp_field_type), 0);
				ImageInfo->sections_found |= FOUND_WINXP;
				ImageInfo->xp_fields.list = tmp_xp;
				ImageInfo->xp_fields.count++;
				exif_process_unicode(ImageInfo, &(ImageInfo->xp_fields.list[ImageInfo->xp_fields.count-1]), tag, value_ptr, byte_count);
				break;

			case TAG_FNUMBER:
				/* Simplest way of expressing aperture, so I trust it the most.
				   (overwrite previously computed value if there is one) */
				ImageInfo->ApertureFNumber = (float)exif_convert_any_format(value_ptr, format, ImageInfo->motorola_intel);
				break;

			case TAG_APERTURE:
			case TAG_MAX_APERTURE:
				/* More relevant info always comes earlier, so only use this field if we don't
				   have appropriate aperture information yet. */
				if (ImageInfo->ApertureFNumber == 0) {
					ImageInfo->ApertureFNumber
						= (float)exp(exif_convert_any_format(value_ptr, format, ImageInfo->motorola_intel)*log(2)*0.5);
				}
				break;

			case TAG_SHUTTERSPEED:
				/* More complicated way of expressing exposure time, so only use
				   this value if we don't already have it from somewhere else.
				   SHUTTERSPEED comes after EXPOSURE TIME
				  */
				if (ImageInfo->ExposureTime == 0) {
					ImageInfo->ExposureTime
						= (float)(1/exp(exif_convert_any_format(value_ptr, format, ImageInfo->motorola_intel)*log(2)));
				}
				break;
			case TAG_EXPOSURETIME:
				ImageInfo->ExposureTime = -1;
				break;

			case TAG_COMP_IMAGE_WIDTH:
				ImageInfo->ExifImageWidth = exif_convert_any_to_int(value_ptr, exif_rewrite_tag_format_to_unsigned(format), ImageInfo->motorola_intel);
				break;

			case TAG_FOCALPLANE_X_RES:
				ImageInfo->FocalplaneXRes = exif_convert_any_format(value_ptr, format, ImageInfo->motorola_intel);
				break;

			case TAG_SUBJECT_DISTANCE:
				/* Inidcates the distacne the autofocus camera is focused to.
				   Tends to be less accurate as distance increases. */
				ImageInfo->Distance = (float)exif_convert_any_format(value_ptr, format, ImageInfo->motorola_intel);
				break;

			case TAG_FOCALPLANE_RESOLUTION_UNIT:
				switch((int)exif_convert_any_format(value_ptr, format, ImageInfo->motorola_intel)) {
					case 1: ImageInfo->FocalplaneUnits = 25.4; break; /* inch */
					case 2:
						/* According to the information I was using, 2 measn meters.
						   But looking at the Cannon powershot's files, inches is the only
						   sensible value. */
						ImageInfo->FocalplaneUnits = 25.4;
						break;

					case 3: ImageInfo->FocalplaneUnits = 10;   break;  /* centimeter */
					case 4: ImageInfo->FocalplaneUnits = 1;    break;  /* milimeter  */
					case 5: ImageInfo->FocalplaneUnits = .001; break;  /* micrometer */
				}
				break;

			case TAG_SUB_IFD:
				if (format==TAG_FMT_IFD) {
					/* If this is called we are either in a TIFFs thumbnail or a JPEG where we cannot handle it */
					/* TIFF thumbnail: our data structure cannot store a thumbnail of a thumbnail */
					/* JPEG do we have the data area and what to do with it */
					exif_error_docref(NULL EXIFERR_CC, ImageInfo, E_NOTICE, "Skip SUB IFD");
				}
				break;

			case TAG_MAKE:
				ImageInfo->make = estrndup(value_ptr, byte_count);
				break;
			case TAG_MODEL:
				ImageInfo->model = estrndup(value_ptr, byte_count);
				break;

			case TAG_MAKER_NOTE:
				if (!exif_process_IFD_in_MAKERNOTE(ImageInfo, value_ptr, byte_count, offset_base, IFDlength, displacement)) {
					EFREE_IF(outside);
					return FALSE;
				}
				break;

			case TAG_EXIF_IFD_POINTER:
			case TAG_GPS_IFD_POINTER:
			case TAG_INTEROP_IFD_POINTER:
				if (ReadNextIFD) {
					char *Subdir_start;
					int sub_section_index = 0;
					switch(tag) {
						case TAG_EXIF_IFD_POINTER:
#ifdef EXIF_DEBUG
							exif_error_docref(NULL EXIFERR_CC, ImageInfo, E_NOTICE, "Found EXIF");
#endif
							ImageInfo->sections_found |= FOUND_EXIF;
							sub_section_index = SECTION_EXIF;
							break;
						case TAG_GPS_IFD_POINTER:
#ifdef EXIF_DEBUG
							exif_error_docref(NULL EXIFERR_CC, ImageInfo, E_NOTICE, "Found GPS");
#endif
							ImageInfo->sections_found |= FOUND_GPS;
							sub_section_index = SECTION_GPS;
							break;
						case TAG_INTEROP_IFD_POINTER:
#ifdef EXIF_DEBUG
							exif_error_docref(NULL EXIFERR_CC, ImageInfo, E_NOTICE, "Found INTEROPERABILITY");
#endif
							ImageInfo->sections_found |= FOUND_INTEROP;
							sub_section_index = SECTION_INTEROP;
							break;
					}
					Subdir_start = offset_base + php_ifd_get32u(value_ptr, ImageInfo->motorola_intel);
					if (Subdir_start < offset_base || Subdir_start > offset_base+IFDlength) {
						exif_error_docref("exif_read_data#error_ifd" EXIFERR_CC, ImageInfo, E_WARNING, "Illegal IFD Pointer");
						return FALSE;
					}
					if (!exif_process_IFD_in_JPEG(ImageInfo, Subdir_start, offset_base, IFDlength, displacement, sub_section_index, tag)) {
						return FALSE;
					}
#ifdef EXIF_DEBUG
					exif_error_docref(NULL EXIFERR_CC, ImageInfo, E_NOTICE, "Subsection %s done", exif_get_sectionname(sub_section_index));
#endif
				}
		}
	}
	exif_iif_add_tag(ImageInfo, section_index, exif_get_tagname(tag, tagname, sizeof(tagname), tag_table), tag, format, components, value_ptr);
	EFREE_IF(outside);
	return TRUE;
}
/* }}} */

/* {{{ exif_process_IFD_in_JPEG
 * Process one of the nested IFDs directories. */
static int exif_process_IFD_in_JPEG(image_info_type *ImageInfo, char *dir_start, char *offset_base, size_t IFDlength, size_t displacement, int section_index, int tag)
{
	int de;
	int NumDirEntries;
	int NextDirOffset = 0;

#ifdef EXIF_DEBUG
	exif_error_docref(NULL EXIFERR_CC, ImageInfo, E_NOTICE, "Process %s (x%04X(=%d))", exif_get_sectionname(section_index), IFDlength, IFDlength);
#endif

	ImageInfo->sections_found |= FOUND_IFD0;

	if ((dir_start + 2) > (offset_base+IFDlength)) {
		exif_error_docref("exif_read_data#error_ifd" EXIFERR_CC, ImageInfo, E_WARNING, "Illegal IFD size");
		return FALSE;
	}

	NumDirEntries = php_ifd_get16u(dir_start, ImageInfo->motorola_intel);

	if ((dir_start+2+NumDirEntries*12) > (offset_base+IFDlength)) {
		exif_error_docref("exif_read_data#error_ifd" EXIFERR_CC, ImageInfo, E_WARNING, "Illegal IFD size: x%04X + 2 + x%04X*12 = x%04X > x%04X", (int)((size_t)dir_start+2-(size_t)offset_base), NumDirEntries, (int)((size_t)dir_start+2+NumDirEntries*12-(size_t)offset_base), IFDlength);
		return FALSE;
	}

	for (de=0;de<NumDirEntries;de++) {
		if (!exif_process_IFD_TAG(ImageInfo, dir_start + 2 + 12 * de,
								  offset_base, IFDlength, displacement, section_index, 1, exif_get_tag_table(section_index))) {
			return FALSE;
		}
	}
	/*
	 * Ignore IFD2 if it purportedly exists
	 */
	if (section_index == SECTION_THUMBNAIL) {
		return TRUE;
	}
	/*
	 * Hack to make it process IDF1 I hope
	 * There are 2 IDFs, the second one holds the keys (0x0201 and 0x0202) to the thumbnail
	 */
	if ((dir_start+2+12*de + 4) > (offset_base+IFDlength)) {
		exif_error_docref("exif_read_data#error_ifd" EXIFERR_CC, ImageInfo, E_WARNING, "Illegal IFD size");
		return FALSE;
	}

	if (tag != TAG_EXIF_IFD_POINTER && tag != TAG_GPS_IFD_POINTER) {
		NextDirOffset = php_ifd_get32u(dir_start+2+12*de, ImageInfo->motorola_intel);
	}

	if (NextDirOffset) {
		/* the next line seems false but here IFDlength means length of all IFDs */
		if (offset_base + NextDirOffset < offset_base || offset_base + NextDirOffset > offset_base+IFDlength) {
			exif_error_docref("exif_read_data#error_ifd" EXIFERR_CC, ImageInfo, E_WARNING, "Illegal IFD offset");
			return FALSE;
		}
		/* That is the IFD for the first thumbnail */
#ifdef EXIF_DEBUG
		exif_error_docref(NULL EXIFERR_CC, ImageInfo, E_NOTICE, "Expect next IFD to be thumbnail");
#endif
		if (exif_process_IFD_in_JPEG(ImageInfo, offset_base + NextDirOffset, offset_base, IFDlength, displacement, SECTION_THUMBNAIL, 0)) {
#ifdef EXIF_DEBUG
			exif_error_docref(NULL EXIFERR_CC, ImageInfo, E_NOTICE, "Thumbnail size: 0x%04X", ImageInfo->Thumbnail.size);
#endif
			if (ImageInfo->Thumbnail.filetype != IMAGE_FILETYPE_UNKNOWN
			&&  ImageInfo->Thumbnail.size
			&&  ImageInfo->Thumbnail.offset
			&&  ImageInfo->read_thumbnail
			) {
				exif_thumbnail_extract(ImageInfo, offset_base, IFDlength);
			}
			return TRUE;
		} else {
			return FALSE;
		}
	}
	return TRUE;
}
/* }}} */

/* {{{ exif_process_TIFF_in_JPEG
   Process a TIFF header in a JPEG file
*/
static void exif_process_TIFF_in_JPEG(image_info_type *ImageInfo, char *CharBuf, size_t length, size_t displacement)
{
	unsigned exif_value_2a, offset_of_ifd;

	/* set the thumbnail stuff to nothing so we can test to see if they get set up */
	if (memcmp(CharBuf, "II", 2) == 0) {
		ImageInfo->motorola_intel = 0;
	} else if (memcmp(CharBuf, "MM", 2) == 0) {
		ImageInfo->motorola_intel = 1;
	} else {
		exif_error_docref(NULL EXIFERR_CC, ImageInfo, E_WARNING, "Invalid TIFF alignment marker");
		return;
	}

	/* Check the next two values for correctness. */
	if (length < 8) {
		exif_error_docref(NULL EXIFERR_CC, ImageInfo, E_WARNING, "Invalid TIFF start (1)");
		return;
	}
	exif_value_2a = php_ifd_get16u(CharBuf+2, ImageInfo->motorola_intel);
	offset_of_ifd = php_ifd_get32u(CharBuf+4, ImageInfo->motorola_intel);
	if (exif_value_2a != 0x2a || offset_of_ifd < 0x08) {
		exif_error_docref(NULL EXIFERR_CC, ImageInfo, E_WARNING, "Invalid TIFF start (1)");
		return;
	}
	if (offset_of_ifd > length) {
		exif_error_docref(NULL EXIFERR_CC, ImageInfo, E_WARNING, "Invalid IFD start");
		return;
	}

	ImageInfo->sections_found |= FOUND_IFD0;
	/* First directory starts at offset 8. Offsets starts at 0. */
	exif_process_IFD_in_JPEG(ImageInfo, CharBuf+offset_of_ifd, CharBuf, length/*-14*/, displacement, SECTION_IFD0, 0);

#ifdef EXIF_DEBUG
	exif_error_docref(NULL EXIFERR_CC, ImageInfo, E_NOTICE, "Process TIFF in JPEG done");
#endif

	/* Compute the CCD width, in milimeters. */
	if (ImageInfo->FocalplaneXRes != 0) {
		ImageInfo->CCDWidth = (float)(ImageInfo->ExifImageWidth * ImageInfo->FocalplaneUnits / ImageInfo->FocalplaneXRes);
	}
}
/* }}} */

/* {{{ exif_process_APP1
   Process an JPEG APP1 block marker
   Describes all the drivel that most digital cameras include...
*/
static void exif_process_APP1(image_info_type *ImageInfo, char *CharBuf, size_t length, size_t displacement)
{
	/* Check the APP1 for Exif Identifier Code */
	static const uchar ExifHeader[] = {0x45, 0x78, 0x69, 0x66, 0x00, 0x00};
	if (length <= 8 || memcmp(CharBuf+2, ExifHeader, 6)) {
		exif_error_docref(NULL EXIFERR_CC, ImageInfo, E_WARNING, "Incorrect APP1 Exif Identifier Code");
		return;
	}
	exif_process_TIFF_in_JPEG(ImageInfo, CharBuf + 8, length - 8, displacement+8);
#ifdef EXIF_DEBUG
	exif_error_docref(NULL EXIFERR_CC, ImageInfo, E_NOTICE, "Process APP1/EXIF done");
#endif
}
/* }}} */

/* {{{ exif_process_APP12
   Process an JPEG APP12 block marker used by OLYMPUS
*/
static void exif_process_APP12(image_info_type *ImageInfo, char *buffer, size_t length)
{
	size_t l1, l2=0;

	if ((l1 = php_strnlen(buffer+2, length-2)) > 0) {
		exif_iif_add_tag(ImageInfo, SECTION_APP12, "Company", TAG_NONE, TAG_FMT_STRING, l1, buffer+2);
		if (length > 2+l1+1) {
			l2 = php_strnlen(buffer+2+l1+1, length-2-l1-1);
			exif_iif_add_tag(ImageInfo, SECTION_APP12, "Info", TAG_NONE, TAG_FMT_STRING, l2, buffer+2+l1+1);
		}
	}
#ifdef EXIF_DEBUG
	exif_error_docref(NULL EXIFERR_CC, ImageInfo, E_NOTICE, "Process section APP12 with l1=%d, l2=%d done", l1, l2);
#endif
}
/* }}} */

/* {{{ exif_scan_JPEG_header
 * Parse the marker stream until SOS or EOI is seen; */
static int exif_scan_JPEG_header(image_info_type *ImageInfo)
{
	int section, sn;
	int marker = 0, last_marker = M_PSEUDO, comment_correction=1;
	unsigned int ll, lh;
	uchar *Data;
	size_t fpos, size, got, itemlen;
	jpeg_sof_info sof_info;

	for(section=0;;section++) {
#ifdef EXIF_DEBUG
		fpos = php_stream_tell(ImageInfo->infile);
		exif_error_docref(NULL EXIFERR_CC, ImageInfo, E_NOTICE, "Needing section %d @ 0x%08X", ImageInfo->file.count, fpos);
#endif

		/* get marker byte, swallowing possible padding                           */
		/* some software does not count the length bytes of COM section           */
		/* one company doing so is very much envolved in JPEG... so we accept too */
		if (last_marker==M_COM && comment_correction) {
			comment_correction = 2;
		}
		do {
			if ((marker = php_stream_getc(ImageInfo->infile)) == EOF) {
				EXIF_ERRLOG_CORRUPT(ImageInfo)
				return FALSE;
			}
			if (last_marker==M_COM && comment_correction>0) {
				if (marker!=0xFF) {
					marker = 0xff;
					comment_correction--;
				} else  {
					last_marker = M_PSEUDO; /* stop skipping 0 for M_COM */
				}
			}
		} while (marker == 0xff);
		if (last_marker==M_COM && !comment_correction) {
			exif_error_docref("exif_read_data#error_mcom" EXIFERR_CC, ImageInfo, E_NOTICE, "Image has corrupt COM section: some software set wrong length information");
		}
		if (last_marker==M_COM && comment_correction)
			return M_EOI; /* ah illegal: char after COM section not 0xFF */

		fpos = php_stream_tell(ImageInfo->infile);

		if (marker == 0xff) {
			/* 0xff is legal padding, but if we get that many, something's wrong. */
			exif_error_docref(NULL EXIFERR_CC, ImageInfo, E_WARNING, "To many padding bytes");
			return FALSE;
		}

		/* Read the length of the section. */
		if ((lh = php_stream_getc(ImageInfo->infile)) == (unsigned int)EOF) {
			EXIF_ERRLOG_CORRUPT(ImageInfo)
			return FALSE;
		}
		if ((ll = php_stream_getc(ImageInfo->infile)) == (unsigned int)EOF) {
			EXIF_ERRLOG_CORRUPT(ImageInfo)
			return FALSE;
		}

		itemlen = (lh << 8) | ll;

		if (itemlen < 2) {
#ifdef EXIF_DEBUG
			exif_error_docref(NULL EXIFERR_CC, ImageInfo, E_WARNING, "%s, Section length: 0x%02X%02X", EXIF_ERROR_CORRUPT, lh, ll);
#else
			EXIF_ERRLOG_CORRUPT(ImageInfo)
#endif
			return FALSE;
		}

		sn = exif_file_sections_add(ImageInfo, marker, itemlen+1, NULL);
		Data = ImageInfo->file.list[sn].data;

		/* Store first two pre-read bytes. */
		Data[0] = (uchar)lh;
		Data[1] = (uchar)ll;

		got = php_stream_read(ImageInfo->infile, (char*)(Data+2), itemlen-2); /* Read the whole section. */
		if (got != itemlen-2) {
			exif_error_docref(NULL EXIFERR_CC, ImageInfo, E_WARNING, "Error reading from file: got=x%04X(=%d) != itemlen-2=x%04X(=%d)", got, got, itemlen-2, itemlen-2);
			return FALSE;
		}

#ifdef EXIF_DEBUG
		exif_error_docref(NULL EXIFERR_CC, ImageInfo, E_NOTICE, "Process section(x%02X=%s) @ x%04X + x%04X(=%d)", marker, exif_get_markername(marker), fpos, itemlen, itemlen);
#endif
		switch(marker) {
			case M_SOS:   /* stop before hitting compressed data  */
				/* If reading entire image is requested, read the rest of the data. */
				if (ImageInfo->read_all) {
					/* Determine how much file is left. */
					fpos = php_stream_tell(ImageInfo->infile);
					size = ImageInfo->FileSize - fpos;
					sn = exif_file_sections_add(ImageInfo, M_PSEUDO, size, NULL);
					Data = ImageInfo->file.list[sn].data;
					got = php_stream_read(ImageInfo->infile, (char*)Data, size);
					if (got != size) {
						EXIF_ERRLOG_FILEEOF(ImageInfo)
						return FALSE;
					}
				}
				return TRUE;

			case M_EOI:   /* in case it's a tables-only JPEG stream */
				exif_error_docref(NULL EXIFERR_CC, ImageInfo, E_WARNING, "No image in jpeg!");
				return (ImageInfo->sections_found&(~FOUND_COMPUTED)) ? TRUE : FALSE;

			case M_COM: /* Comment section */
				exif_process_COM(ImageInfo, (char *)Data, itemlen);
				break;

			case M_EXIF:
				if (!(ImageInfo->sections_found&FOUND_IFD0)) {
					/*ImageInfo->sections_found |= FOUND_EXIF;*/
					/* Seen files from some 'U-lead' software with Vivitar scanner
					   that uses marker 31 later in the file (no clue what for!) */
					exif_process_APP1(ImageInfo, (char *)Data, itemlen, fpos);
				}
				break;

			case M_APP12:
				exif_process_APP12(ImageInfo, (char *)Data, itemlen);
				break;


			case M_SOF0:
			case M_SOF1:
			case M_SOF2:
			case M_SOF3:
			case M_SOF5:
			case M_SOF6:
			case M_SOF7:
			case M_SOF9:
			case M_SOF10:
			case M_SOF11:
			case M_SOF13:
			case M_SOF14:
			case M_SOF15:
				if ((itemlen - 2) < 6) {
					return FALSE;
				}

				exif_process_SOFn(Data, marker, &sof_info);
				ImageInfo->Width  = sof_info.width;
				ImageInfo->Height = sof_info.height;
				if (sof_info.num_components == 3) {
					ImageInfo->IsColor = 1;
				} else {
					ImageInfo->IsColor = 0;
				}
				break;
			default:
				/* skip any other marker silently. */
				break;
		}

		/* keep track of last marker */
		last_marker = marker;
	}
#ifdef EXIF_DEBUG
	exif_error_docref(NULL EXIFERR_CC, ImageInfo, E_NOTICE, "Done");
#endif
	return TRUE;
}
/* }}} */

/* {{{ exif_scan_thumbnail
 * scan JPEG in thumbnail (memory) */
static int exif_scan_thumbnail(image_info_type *ImageInfo)
{
	uchar           c, *data = (uchar*)ImageInfo->Thumbnail.data;
	int             n, marker;
	size_t          length=2, pos=0;
	jpeg_sof_info   sof_info;

	if (!data) {
		return FALSE; /* nothing to do here */
	}
	if (memcmp(data, "\xFF\xD8\xFF", 3)) {
		if (!ImageInfo->Thumbnail.width && !ImageInfo->Thumbnail.height) {
			exif_error_docref(NULL EXIFERR_CC, ImageInfo, E_WARNING, "Thumbnail is not a JPEG image");
		}
		return FALSE;
	}
	for (;;) {
		pos += length;
		if (pos>=ImageInfo->Thumbnail.size)
			return FALSE;
		c = data[pos++];
		if (pos>=ImageInfo->Thumbnail.size)
			return FALSE;
		if (c != 0xFF) {
			return FALSE;
		}
		n = 8;
		while ((c = data[pos++]) == 0xFF && n--) {
			if (pos+3>=ImageInfo->Thumbnail.size)
				return FALSE;
			/* +3 = pos++ of next check when reaching marker + 2 bytes for length */
		}
		if (c == 0xFF)
			return FALSE;
		marker = c;
		length = php_jpg_get16(data+pos);
		if (pos+length>=ImageInfo->Thumbnail.size) {
			return FALSE;
		}
#ifdef EXIF_DEBUG
		exif_error_docref(NULL EXIFERR_CC, ImageInfo, E_NOTICE, "Thumbnail: process section(x%02X=%s) @ x%04X + x%04X", marker, exif_get_markername(marker), pos, length);
#endif
		switch (marker) {
			case M_SOF0:
			case M_SOF1:
			case M_SOF2:
			case M_SOF3:
			case M_SOF5:
			case M_SOF6:
			case M_SOF7:
			case M_SOF9:
			case M_SOF10:
			case M_SOF11:
			case M_SOF13:
			case M_SOF14:
			case M_SOF15:
				/* handle SOFn block */
				exif_process_SOFn(data+pos, marker, &sof_info);
				ImageInfo->Thumbnail.height   = sof_info.height;
				ImageInfo->Thumbnail.width    = sof_info.width;
#ifdef EXIF_DEBUG
				exif_error_docref(NULL EXIFERR_CC, ImageInfo, E_NOTICE, "Thumbnail: size: %d * %d", sof_info.width, sof_info.height);
#endif
				return TRUE;

			case M_SOS:
			case M_EOI:
				exif_error_docref(NULL EXIFERR_CC, ImageInfo, E_WARNING, "Could not compute size of thumbnail");
				return FALSE;
				break;

			default:
				/* just skip */
				break;
		}
	}

	exif_error_docref(NULL EXIFERR_CC, ImageInfo, E_WARNING, "Could not compute size of thumbnail");
	return FALSE;
}
/* }}} */

/* {{{ exif_process_IFD_in_TIFF
 * Parse the TIFF header; */
static int exif_process_IFD_in_TIFF(image_info_type *ImageInfo, size_t dir_offset, int section_index)
{
	int i, sn, num_entries, sub_section_index = 0;
	unsigned char *dir_entry;
	char tagname[64];
	size_t ifd_size, dir_size, entry_offset, next_offset, entry_length, entry_value=0, fgot;
	int entry_tag , entry_type;
	tag_table_type tag_table = exif_get_tag_table(section_index);

	if (ImageInfo->ifd_nesting_level > MAX_IFD_NESTING_LEVEL) {
                return FALSE;
        }

	if (ImageInfo->FileSize >= dir_offset+2) {
		sn = exif_file_sections_add(ImageInfo, M_PSEUDO, 2, NULL);
#ifdef EXIF_DEBUG
		exif_error_docref(NULL EXIFERR_CC, ImageInfo, E_NOTICE, "Read from TIFF: filesize(x%04X), IFD dir(x%04X + x%04X)", ImageInfo->FileSize, dir_offset, 2);
#endif
		php_stream_seek(ImageInfo->infile, dir_offset, SEEK_SET); /* we do not know the order of sections */
		php_stream_read(ImageInfo->infile, (char*)ImageInfo->file.list[sn].data, 2);
		num_entries = php_ifd_get16u(ImageInfo->file.list[sn].data, ImageInfo->motorola_intel);
		dir_size = 2/*num dir entries*/ +12/*length of entry*/*num_entries +4/* offset to next ifd (points to thumbnail or NULL)*/;
		if (ImageInfo->FileSize >= dir_offset+dir_size) {
#ifdef EXIF_DEBUG
			exif_error_docref(NULL EXIFERR_CC, ImageInfo, E_NOTICE, "Read from TIFF: filesize(x%04X), IFD dir(x%04X + x%04X), IFD entries(%d)", ImageInfo->FileSize, dir_offset+2, dir_size-2, num_entries);
#endif
			if (exif_file_sections_realloc(ImageInfo, sn, dir_size)) {
				return FALSE;
			}
			php_stream_read(ImageInfo->infile, (char*)(ImageInfo->file.list[sn].data+2), dir_size-2);
			/*exif_error_docref(NULL EXIFERR_CC, ImageInfo, E_NOTICE, "Dump: %s", exif_char_dump(ImageInfo->file.list[sn].data, dir_size, 0));*/
			next_offset = php_ifd_get32u(ImageInfo->file.list[sn].data + dir_size - 4, ImageInfo->motorola_intel);
#ifdef EXIF_DEBUG
			exif_error_docref(NULL EXIFERR_CC, ImageInfo, E_NOTICE, "Read from TIFF done, next offset x%04X", next_offset);
#endif
			/* now we have the directory we can look how long it should be */
			ifd_size = dir_size;
			for(i=0;i<num_entries;i++) {
				dir_entry 	 = ImageInfo->file.list[sn].data+2+i*12;
				entry_tag    = php_ifd_get16u(dir_entry+0, ImageInfo->motorola_intel);
				entry_type   = php_ifd_get16u(dir_entry+2, ImageInfo->motorola_intel);
				if (entry_type > NUM_FORMATS) {
					exif_error_docref(NULL EXIFERR_CC, ImageInfo, E_NOTICE, "Read from TIFF: tag(0x%04X,%12s): Illegal format code 0x%04X, switching to BYTE", entry_tag, exif_get_tagname(entry_tag, tagname, -12, tag_table), entry_type);
					/* Since this is repeated in exif_process_IFD_TAG make it a notice here */
					/* and make it a warning in the exif_process_IFD_TAG which is called    */
					/* elsewhere. */
					entry_type = TAG_FMT_BYTE;
					/*The next line would break the image on writeback: */
					/* php_ifd_set16u(dir_entry+2, entry_type, ImageInfo->motorola_intel);*/
				}
				entry_length = php_ifd_get32u(dir_entry+4, ImageInfo->motorola_intel) * php_tiff_bytes_per_format[entry_type];
				if (entry_length <= 4) {
					switch(entry_type) {
						case TAG_FMT_USHORT:
							entry_value  = php_ifd_get16u(dir_entry+8, ImageInfo->motorola_intel);
							break;
						case TAG_FMT_SSHORT:
							entry_value  = php_ifd_get16s(dir_entry+8, ImageInfo->motorola_intel);
							break;
						case TAG_FMT_ULONG:
							entry_value  = php_ifd_get32u(dir_entry+8, ImageInfo->motorola_intel);
							break;
						case TAG_FMT_SLONG:
							entry_value  = php_ifd_get32s(dir_entry+8, ImageInfo->motorola_intel);
							break;
					}
					switch(entry_tag) {
						case TAG_IMAGEWIDTH:
						case TAG_COMP_IMAGE_WIDTH:
							ImageInfo->Width  = entry_value;
							break;
						case TAG_IMAGEHEIGHT:
						case TAG_COMP_IMAGE_HEIGHT:
							ImageInfo->Height = entry_value;
							break;
						case TAG_PHOTOMETRIC_INTERPRETATION:
							switch (entry_value) {
								case PMI_BLACK_IS_ZERO:
								case PMI_WHITE_IS_ZERO:
								case PMI_TRANSPARENCY_MASK:
									ImageInfo->IsColor = 0;
									break;
								case PMI_RGB:
								case PMI_PALETTE_COLOR:
								case PMI_SEPARATED:
								case PMI_YCBCR:
								case PMI_CIELAB:
									ImageInfo->IsColor = 1;
									break;
							}
							break;
					}
				} else {
					entry_offset = php_ifd_get32u(dir_entry+8, ImageInfo->motorola_intel);
					/* if entry needs expading ifd cache and entry is at end of current ifd cache. */
					/* otherwise there may be huge holes between two entries */
					if (entry_offset + entry_length > dir_offset + ifd_size
					  && entry_offset == dir_offset + ifd_size) {
						ifd_size = entry_offset + entry_length - dir_offset;
#ifdef EXIF_DEBUG
						exif_error_docref(NULL EXIFERR_CC, ImageInfo, E_NOTICE, "Resize struct: x%04X + x%04X - x%04X = x%04X", entry_offset, entry_length, dir_offset, ifd_size);
#endif
					}
				}
			}
			if (ImageInfo->FileSize >= dir_offset + ImageInfo->file.list[sn].size) {
				if (ifd_size > dir_size) {
					if (dir_offset + ifd_size > ImageInfo->FileSize) {
						exif_error_docref(NULL EXIFERR_CC, ImageInfo, E_WARNING, "Error in TIFF: filesize(x%04X) less than size of IFD(x%04X + x%04X)", ImageInfo->FileSize, dir_offset, ifd_size);
						return FALSE;
					}
					if (exif_file_sections_realloc(ImageInfo, sn, ifd_size)) {
						return FALSE;
					}
					/* read values not stored in directory itself */
#ifdef EXIF_DEBUG
					exif_error_docref(NULL EXIFERR_CC, ImageInfo, E_NOTICE, "Read from TIFF: filesize(x%04X), IFD(x%04X + x%04X)", ImageInfo->FileSize, dir_offset, ifd_size);
#endif
					php_stream_read(ImageInfo->infile, (char*)(ImageInfo->file.list[sn].data+dir_size), ifd_size-dir_size);
#ifdef EXIF_DEBUG
					exif_error_docref(NULL EXIFERR_CC, ImageInfo, E_NOTICE, "Read from TIFF, done");
#endif
				}
				/* now process the tags */
				for(i=0;i<num_entries;i++) {
					dir_entry 	 = ImageInfo->file.list[sn].data+2+i*12;
					entry_tag    = php_ifd_get16u(dir_entry+0, ImageInfo->motorola_intel);
					entry_type   = php_ifd_get16u(dir_entry+2, ImageInfo->motorola_intel);
					/*entry_length = php_ifd_get32u(dir_entry+4, ImageInfo->motorola_intel);*/
					if (entry_tag == TAG_EXIF_IFD_POINTER ||
						entry_tag == TAG_INTEROP_IFD_POINTER ||
						entry_tag == TAG_GPS_IFD_POINTER ||
						entry_tag == TAG_SUB_IFD
					) {
						switch(entry_tag) {
							case TAG_EXIF_IFD_POINTER:
								ImageInfo->sections_found |= FOUND_EXIF;
								sub_section_index = SECTION_EXIF;
								break;
							case TAG_GPS_IFD_POINTER:
								ImageInfo->sections_found |= FOUND_GPS;
								sub_section_index = SECTION_GPS;
								break;
							case TAG_INTEROP_IFD_POINTER:
								ImageInfo->sections_found |= FOUND_INTEROP;
								sub_section_index = SECTION_INTEROP;
								break;
							case TAG_SUB_IFD:
								ImageInfo->sections_found |= FOUND_THUMBNAIL;
								sub_section_index = SECTION_THUMBNAIL;
								break;
						}
						entry_offset = php_ifd_get32u(dir_entry+8, ImageInfo->motorola_intel);
#ifdef EXIF_DEBUG
						exif_error_docref(NULL EXIFERR_CC, ImageInfo, E_NOTICE, "Next IFD: %s @x%04X", exif_get_sectionname(sub_section_index), entry_offset);
#endif
						ImageInfo->ifd_nesting_level++;
						exif_process_IFD_in_TIFF(ImageInfo, entry_offset, sub_section_index);
						if (section_index!=SECTION_THUMBNAIL && entry_tag==TAG_SUB_IFD) {
							if (ImageInfo->Thumbnail.filetype != IMAGE_FILETYPE_UNKNOWN
							&&  ImageInfo->Thumbnail.size
							&&  ImageInfo->Thumbnail.offset
							&&  ImageInfo->read_thumbnail
							) {
#ifdef EXIF_DEBUG
								exif_error_docref(NULL EXIFERR_CC, ImageInfo, E_NOTICE, "%s THUMBNAIL @0x%04X + 0x%04X", ImageInfo->Thumbnail.data ? "Ignore" : "Read", ImageInfo->Thumbnail.offset, ImageInfo->Thumbnail.size);
#endif
								if (!ImageInfo->Thumbnail.data) {
									ImageInfo->Thumbnail.data = safe_emalloc(ImageInfo->Thumbnail.size, 1, 0);
									php_stream_seek(ImageInfo->infile, ImageInfo->Thumbnail.offset, SEEK_SET);
									fgot = php_stream_read(ImageInfo->infile, ImageInfo->Thumbnail.data, ImageInfo->Thumbnail.size);
									if (fgot < ImageInfo->Thumbnail.size) {
										EXIF_ERRLOG_THUMBEOF(ImageInfo)
										efree(ImageInfo->Thumbnail.data);

										ImageInfo->Thumbnail.data = NULL;
									} else {
										exif_thumbnail_build(ImageInfo);
									}
								}
							}
						}
#ifdef EXIF_DEBUG
						exif_error_docref(NULL EXIFERR_CC, ImageInfo, E_NOTICE, "Next IFD: %s done", exif_get_sectionname(sub_section_index));
#endif
					} else {
						if (!exif_process_IFD_TAG(ImageInfo, (char*)dir_entry,
												  (char*)(ImageInfo->file.list[sn].data-dir_offset),
												  ifd_size, 0, section_index, 0, tag_table)) {
							return FALSE;
						}
					}
				}
				/* If we had a thumbnail in a SUB_IFD we have ANOTHER image in NEXT IFD */
				if (next_offset && section_index != SECTION_THUMBNAIL) {
					/* this should be a thumbnail IFD */
					/* the thumbnail itself is stored at Tag=StripOffsets */
#ifdef EXIF_DEBUG
					exif_error_docref(NULL EXIFERR_CC, ImageInfo, E_NOTICE, "Read next IFD (THUMBNAIL) at x%04X", next_offset);
#endif
					ImageInfo->ifd_nesting_level++;
					exif_process_IFD_in_TIFF(ImageInfo, next_offset, SECTION_THUMBNAIL);
#ifdef EXIF_DEBUG
					exif_error_docref(NULL EXIFERR_CC, ImageInfo, E_NOTICE, "%s THUMBNAIL @0x%04X + 0x%04X", ImageInfo->Thumbnail.data ? "Ignore" : "Read", ImageInfo->Thumbnail.offset, ImageInfo->Thumbnail.size);
#endif
					if (!ImageInfo->Thumbnail.data && ImageInfo->Thumbnail.offset && ImageInfo->Thumbnail.size && ImageInfo->read_thumbnail) {
						ImageInfo->Thumbnail.data = safe_emalloc(ImageInfo->Thumbnail.size, 1, 0);
						php_stream_seek(ImageInfo->infile, ImageInfo->Thumbnail.offset, SEEK_SET);
						fgot = php_stream_read(ImageInfo->infile, ImageInfo->Thumbnail.data, ImageInfo->Thumbnail.size);
						if (fgot < ImageInfo->Thumbnail.size) {
							EXIF_ERRLOG_THUMBEOF(ImageInfo)
							efree(ImageInfo->Thumbnail.data);
							ImageInfo->Thumbnail.data = NULL;
						} else {
							exif_thumbnail_build(ImageInfo);
						}
					}
#ifdef EXIF_DEBUG
					exif_error_docref(NULL EXIFERR_CC, ImageInfo, E_NOTICE, "Read next IFD (THUMBNAIL) done");
#endif
				}
				return TRUE;
			} else {
				exif_error_docref(NULL EXIFERR_CC, ImageInfo, E_WARNING, "Error in TIFF: filesize(x%04X) less than size of IFD(x%04X)", ImageInfo->FileSize, dir_offset+ImageInfo->file.list[sn].size);
				return FALSE;
			}
		} else {
			exif_error_docref(NULL EXIFERR_CC, ImageInfo, E_WARNING, "Error in TIFF: filesize(x%04X) less than size of IFD dir(x%04X)", ImageInfo->FileSize, dir_offset+dir_size);
			return FALSE;
		}
	} else {
		exif_error_docref(NULL EXIFERR_CC, ImageInfo, E_WARNING, "Error in TIFF: filesize(x%04X) less than start of IFD dir(x%04X)", ImageInfo->FileSize, dir_offset+2);
		return FALSE;
	}
}
/* }}} */

/* {{{ exif_scan_FILE_header
 * Parse the marker stream until SOS or EOI is seen; */
static int exif_scan_FILE_header(image_info_type *ImageInfo)
{
	unsigned char file_header[8];
	int ret = FALSE;

	ImageInfo->FileType = IMAGE_FILETYPE_UNKNOWN;

	if (ImageInfo->FileSize >= 2) {
		php_stream_seek(ImageInfo->infile, 0, SEEK_SET);
		if (php_stream_read(ImageInfo->infile, (char*)file_header, 2) != 2) {
			return FALSE;
		}
		if ((file_header[0]==0xff) && (file_header[1]==M_SOI)) {
			ImageInfo->FileType = IMAGE_FILETYPE_JPEG;
			if (exif_scan_JPEG_header(ImageInfo)) {
				ret = TRUE;
			} else {
				exif_error_docref(NULL EXIFERR_CC, ImageInfo, E_WARNING, "Invalid JPEG file");
			}
		} else if (ImageInfo->FileSize >= 8) {
			if (php_stream_read(ImageInfo->infile, (char*)(file_header+2), 6) != 6) {
				return FALSE;
			}
			if (!memcmp(file_header, "II\x2A\x00", 4)) {
				ImageInfo->FileType = IMAGE_FILETYPE_TIFF_II;
				ImageInfo->motorola_intel = 0;
#ifdef EXIF_DEBUG
				exif_error_docref(NULL EXIFERR_CC, ImageInfo, E_NOTICE, "File has TIFF/II format");
#endif
				ImageInfo->sections_found |= FOUND_IFD0;
				if (exif_process_IFD_in_TIFF(ImageInfo,
											 php_ifd_get32u(file_header + 4, ImageInfo->motorola_intel),
											 SECTION_IFD0)) {
					ret = TRUE;
				} else {
					exif_error_docref(NULL EXIFERR_CC, ImageInfo, E_WARNING, "Invalid TIFF file");
				}
			} else if (!memcmp(file_header, "MM\x00\x2a", 4)) {
				ImageInfo->FileType = IMAGE_FILETYPE_TIFF_MM;
				ImageInfo->motorola_intel = 1;
#ifdef EXIF_DEBUG
				exif_error_docref(NULL EXIFERR_CC, ImageInfo, E_NOTICE, "File has TIFF/MM format");
#endif
				ImageInfo->sections_found |= FOUND_IFD0;
				if (exif_process_IFD_in_TIFF(ImageInfo,
											 php_ifd_get32u(file_header + 4, ImageInfo->motorola_intel),
											 SECTION_IFD0)) {
					ret = TRUE;
				} else {
					exif_error_docref(NULL EXIFERR_CC, ImageInfo, E_WARNING, "Invalid TIFF file");
				}
			} else {
				exif_error_docref(NULL EXIFERR_CC, ImageInfo, E_WARNING, "File not supported");
				return FALSE;
			}
		}
	} else {
		exif_error_docref(NULL EXIFERR_CC, ImageInfo, E_WARNING, "File too small (%d)", ImageInfo->FileSize);
	}
	return ret;
}
/* }}} */

/* {{{ exif_discard_imageinfo
   Discard data scanned by exif_read_file.
*/
static int exif_discard_imageinfo(image_info_type *ImageInfo)
{
	int i;

	EFREE_IF(ImageInfo->FileName);
	EFREE_IF(ImageInfo->UserComment);
	EFREE_IF(ImageInfo->UserCommentEncoding);
	EFREE_IF(ImageInfo->Copyright);
	EFREE_IF(ImageInfo->CopyrightPhotographer);
	EFREE_IF(ImageInfo->CopyrightEditor);
	EFREE_IF(ImageInfo->Thumbnail.data);
	EFREE_IF(ImageInfo->encode_unicode);
	EFREE_IF(ImageInfo->decode_unicode_be);
	EFREE_IF(ImageInfo->decode_unicode_le);
	EFREE_IF(ImageInfo->encode_jis);
	EFREE_IF(ImageInfo->decode_jis_be);
	EFREE_IF(ImageInfo->decode_jis_le);
	EFREE_IF(ImageInfo->make);
	EFREE_IF(ImageInfo->model);
	for (i=0; i<ImageInfo->xp_fields.count; i++) {
		EFREE_IF(ImageInfo->xp_fields.list[i].value);
	}
	EFREE_IF(ImageInfo->xp_fields.list);
	for (i=0; i<SECTION_COUNT; i++) {
		exif_iif_free(ImageInfo, i);
	}
	exif_file_sections_free(ImageInfo);
	memset(ImageInfo, 0, sizeof(*ImageInfo));
	return TRUE;
}
/* }}} */

/* {{{ exif_read_from_impl
 */
static int exif_read_from_impl(image_info_type *ImageInfo, php_stream *stream, int read_thumbnail, int read_all)
{
	int ret;
	zend_stat_t st;

	/* Start with an empty image information structure. */
	memset(ImageInfo, 0, sizeof(*ImageInfo));

	ImageInfo->motorola_intel	= -1; /* flag as unknown */
	ImageInfo->infile			= stream;
	ImageInfo->FileName			= NULL;

	if (php_stream_is(ImageInfo->infile, PHP_STREAM_IS_STDIO)) {
		if (VCWD_STAT(stream->orig_path, &st) >= 0) {
			zend_string *base;
			if ((st.st_mode & S_IFMT) != S_IFREG) {
				exif_error_docref(NULL EXIFERR_CC, ImageInfo, E_WARNING, "Not a file");
				php_stream_close(ImageInfo->infile);
				return FALSE;
			}

			/* Store file name */
			base = php_basename(stream->orig_path, strlen(stream->orig_path), NULL, 0);
			ImageInfo->FileName = estrndup(ZSTR_VAL(base), ZSTR_LEN(base));

<<<<<<< HEAD
			zend_string_release(base);
=======
			zend_string_release_ex(base, 0);
>>>>>>> c4331b00

			/* Store file date/time. */
			ImageInfo->FileDateTime = st.st_mtime;
			ImageInfo->FileSize = st.st_size;
			/*exif_error_docref(NULL EXIFERR_CC, ImageInfo, E_NOTICE, "Opened stream is file: %d", ImageInfo->FileSize);*/
		}
	} else {
		if (!ImageInfo->FileSize) {
			php_stream_seek(ImageInfo->infile, 0, SEEK_END);
			ImageInfo->FileSize = php_stream_tell(ImageInfo->infile);
			php_stream_seek(ImageInfo->infile, 0, SEEK_SET);
		}
	}

	ImageInfo->read_thumbnail		= read_thumbnail;
	ImageInfo->read_all				= read_all;
	ImageInfo->Thumbnail.filetype	= IMAGE_FILETYPE_UNKNOWN;

	ImageInfo->encode_unicode		= estrdup(EXIF_G(encode_unicode));
	ImageInfo->decode_unicode_be	= estrdup(EXIF_G(decode_unicode_be));
	ImageInfo->decode_unicode_le	= estrdup(EXIF_G(decode_unicode_le));
	ImageInfo->encode_jis			= estrdup(EXIF_G(encode_jis));
	ImageInfo->decode_jis_be	 	= estrdup(EXIF_G(decode_jis_be));
	ImageInfo->decode_jis_le		= estrdup(EXIF_G(decode_jis_le));


	ImageInfo->ifd_nesting_level = 0;

	/* Scan the headers */
	ret = exif_scan_FILE_header(ImageInfo);

	return ret;
}
/* }}} */

/* {{{ exif_read_from_stream
 */
static int exif_read_from_stream(image_info_type *ImageInfo, php_stream *stream, int read_thumbnail, int read_all)
{
	int ret;
	off_t old_pos = php_stream_tell(stream);

	if (old_pos) {
		php_stream_seek(stream, 0, SEEK_SET);
	}

	ret = exif_read_from_impl(ImageInfo, stream, read_thumbnail, read_all);

	if (old_pos) {
		php_stream_seek(stream, old_pos, SEEK_SET);
	}

	return ret;
}
/* }}} */

/* {{{ exif_read_from_file
 */
static int exif_read_from_file(image_info_type *ImageInfo, char *FileName, int read_thumbnail, int read_all)
{
	int ret;
	php_stream *stream;

	stream = php_stream_open_wrapper(FileName, "rb", STREAM_MUST_SEEK | IGNORE_PATH, NULL);

	if (!stream) {
		memset(&ImageInfo, 0, sizeof(ImageInfo));

		exif_error_docref(NULL EXIFERR_CC, ImageInfo, E_WARNING, "Unable to open file");

		return FALSE;
	}

	ret = exif_read_from_stream(ImageInfo, stream, read_thumbnail, read_all);

	php_stream_close(stream);

	return ret;
}
/* }}} */

/* {{{ proto array exif_read_data(mixed stream [, string sections_needed [, bool sub_arrays[, bool read_thumbnail]]])
   Reads header data from an image and optionally reads the internal thumbnails */
PHP_FUNCTION(exif_read_data)
{
	zend_string *z_sections_needed = NULL;
	zend_bool sub_arrays = 0, read_thumbnail = 0, read_all = 0;
	zval *stream;
	int i, ret, sections_needed = 0;
	image_info_type ImageInfo;
	char tmp[64], *sections_str, *s;

	/* Parse arguments */
	ZEND_PARSE_PARAMETERS_START(1, 4)
		Z_PARAM_ZVAL(stream)
		Z_PARAM_OPTIONAL
		Z_PARAM_STR(z_sections_needed)
		Z_PARAM_BOOL(sub_arrays)
		Z_PARAM_BOOL(read_thumbnail)
	ZEND_PARSE_PARAMETERS_END();

	memset(&ImageInfo, 0, sizeof(ImageInfo));

	if (z_sections_needed) {
		spprintf(&sections_str, 0, ",%s,", ZSTR_VAL(z_sections_needed));
		/* sections_str DOES start with , and SPACES are NOT allowed in names */
		s = sections_str;
		while (*++s) {
			if (*s == ' ') {
				*s = ',';
			}
		}

		for (i = 0; i < SECTION_COUNT; i++) {
			snprintf(tmp, sizeof(tmp), ",%s,", exif_get_sectionname(i));
			if (strstr(sections_str, tmp)) {
				sections_needed |= 1<<i;
			}
		}
		EFREE_IF(sections_str);
		/* now see what we need */
#ifdef EXIF_DEBUG
		sections_str = exif_get_sectionlist(sections_needed);
		if (!sections_str) {
			RETURN_FALSE;
		}
		exif_error_docref(NULL EXIFERR_CC, &ImageInfo, E_NOTICE, "Sections needed: %s", sections_str[0] ? sections_str : "None");
		EFREE_IF(sections_str);
#endif
	}

	if (Z_TYPE_P(stream) == IS_RESOURCE) {
		php_stream *p_stream = NULL;

		php_stream_from_res(p_stream, Z_RES_P(stream));

		ret = exif_read_from_stream(&ImageInfo, p_stream, read_thumbnail, read_all);
	} else {
		convert_to_string(stream);

		if (!Z_STRLEN_P(stream)) {
			exif_error_docref(NULL EXIFERR_CC, &ImageInfo, E_WARNING, "Filename cannot be empty");

			RETURN_FALSE;
		}

		ret = exif_read_from_file(&ImageInfo, Z_STRVAL_P(stream), read_thumbnail, read_all);
	}

	sections_str = exif_get_sectionlist(ImageInfo.sections_found);

#ifdef EXIF_DEBUG
	if (sections_str) {
		exif_error_docref(NULL EXIFERR_CC, &ImageInfo, E_NOTICE, "Sections found: %s", sections_str[0] ? sections_str : "None");
	}
#endif

	ImageInfo.sections_found |= FOUND_COMPUTED|FOUND_FILE;/* do not inform about in debug*/

	if (ret == FALSE || (sections_needed && !(sections_needed&ImageInfo.sections_found))) {
		/* array_init must be checked at last! otherwise the array must be freed if a later test fails. */
		exif_discard_imageinfo(&ImageInfo);
	   	EFREE_IF(sections_str);
		RETURN_FALSE;
	}

	array_init(return_value);

#ifdef EXIF_DEBUG
	exif_error_docref(NULL EXIFERR_CC, &ImageInfo, E_NOTICE, "Generate section FILE");
#endif

	/* now we can add our information */
	exif_iif_add_str(&ImageInfo, SECTION_FILE, "FileName",      ImageInfo.FileName);
	exif_iif_add_int(&ImageInfo, SECTION_FILE, "FileDateTime",  ImageInfo.FileDateTime);
	exif_iif_add_int(&ImageInfo, SECTION_FILE, "FileSize",      ImageInfo.FileSize);
	exif_iif_add_int(&ImageInfo, SECTION_FILE, "FileType",      ImageInfo.FileType);
	exif_iif_add_str(&ImageInfo, SECTION_FILE, "MimeType",      (char*)php_image_type_to_mime_type(ImageInfo.FileType));
	exif_iif_add_str(&ImageInfo, SECTION_FILE, "SectionsFound", sections_str ? sections_str : "NONE");

#ifdef EXIF_DEBUG
	exif_error_docref(NULL EXIFERR_CC, &ImageInfo, E_NOTICE, "Generate section COMPUTED");
#endif

	if (ImageInfo.Width>0 &&  ImageInfo.Height>0) {
		exif_iif_add_fmt(&ImageInfo, SECTION_COMPUTED, "html"   , "width=\"%d\" height=\"%d\"", ImageInfo.Width, ImageInfo.Height);
		exif_iif_add_int(&ImageInfo, SECTION_COMPUTED, "Height", ImageInfo.Height);
		exif_iif_add_int(&ImageInfo, SECTION_COMPUTED, "Width",  ImageInfo.Width);
	}
	exif_iif_add_int(&ImageInfo, SECTION_COMPUTED, "IsColor", ImageInfo.IsColor);
	if (ImageInfo.motorola_intel != -1) {
		exif_iif_add_int(&ImageInfo, SECTION_COMPUTED, "ByteOrderMotorola", ImageInfo.motorola_intel);
	}
	if (ImageInfo.FocalLength) {
		exif_iif_add_fmt(&ImageInfo, SECTION_COMPUTED, "FocalLength", "%4.1Fmm", ImageInfo.FocalLength);
		if(ImageInfo.CCDWidth) {
			exif_iif_add_fmt(&ImageInfo, SECTION_COMPUTED, "35mmFocalLength", "%dmm", (int)(ImageInfo.FocalLength/ImageInfo.CCDWidth*35+0.5));
		}
	}
	if(ImageInfo.CCDWidth) {
		exif_iif_add_fmt(&ImageInfo, SECTION_COMPUTED, "CCDWidth", "%dmm", (int)ImageInfo.CCDWidth);
	}
	if(ImageInfo.ExposureTime>0) {
		if(ImageInfo.ExposureTime <= 0.5) {
			exif_iif_add_fmt(&ImageInfo, SECTION_COMPUTED, "ExposureTime", "%0.3F s (1/%d)", ImageInfo.ExposureTime, (int)(0.5 + 1/ImageInfo.ExposureTime));
		} else {
			exif_iif_add_fmt(&ImageInfo, SECTION_COMPUTED, "ExposureTime", "%0.3F s", ImageInfo.ExposureTime);
		}
	}
	if(ImageInfo.ApertureFNumber) {
		exif_iif_add_fmt(&ImageInfo, SECTION_COMPUTED, "ApertureFNumber", "f/%.1F", ImageInfo.ApertureFNumber);
	}
	if(ImageInfo.Distance) {
		if(ImageInfo.Distance<0) {
			exif_iif_add_str(&ImageInfo, SECTION_COMPUTED, "FocusDistance", "Infinite");
		} else {
			exif_iif_add_fmt(&ImageInfo, SECTION_COMPUTED, "FocusDistance", "%0.2Fm", ImageInfo.Distance);
		}
	}
	if (ImageInfo.UserComment) {
		exif_iif_add_buffer(&ImageInfo, SECTION_COMPUTED, "UserComment", ImageInfo.UserCommentLength, ImageInfo.UserComment);
		if (ImageInfo.UserCommentEncoding && strlen(ImageInfo.UserCommentEncoding)) {
			exif_iif_add_str(&ImageInfo, SECTION_COMPUTED, "UserCommentEncoding", ImageInfo.UserCommentEncoding);
		}
	}

	exif_iif_add_str(&ImageInfo, SECTION_COMPUTED, "Copyright",              ImageInfo.Copyright);
	exif_iif_add_str(&ImageInfo, SECTION_COMPUTED, "Copyright.Photographer", ImageInfo.CopyrightPhotographer);
	exif_iif_add_str(&ImageInfo, SECTION_COMPUTED, "Copyright.Editor",       ImageInfo.CopyrightEditor);

	for (i=0; i<ImageInfo.xp_fields.count; i++) {
		exif_iif_add_str(&ImageInfo, SECTION_WINXP, exif_get_tagname(ImageInfo.xp_fields.list[i].tag, NULL, 0, exif_get_tag_table(SECTION_WINXP)), ImageInfo.xp_fields.list[i].value);
	}
	if (ImageInfo.Thumbnail.size) {
		if (read_thumbnail) {
			/* not exif_iif_add_str : this is a buffer */
			exif_iif_add_tag(&ImageInfo, SECTION_THUMBNAIL, "THUMBNAIL", TAG_NONE, TAG_FMT_UNDEFINED, ImageInfo.Thumbnail.size, ImageInfo.Thumbnail.data);
		}
		if (!ImageInfo.Thumbnail.width || !ImageInfo.Thumbnail.height) {
			/* try to evaluate if thumbnail data is present */
			exif_scan_thumbnail(&ImageInfo);
		}
		exif_iif_add_int(&ImageInfo, SECTION_COMPUTED, "Thumbnail.FileType", ImageInfo.Thumbnail.filetype);
		exif_iif_add_str(&ImageInfo, SECTION_COMPUTED, "Thumbnail.MimeType", (char*)php_image_type_to_mime_type(ImageInfo.Thumbnail.filetype));
	}
	if (ImageInfo.Thumbnail.width && ImageInfo.Thumbnail.height) {
		exif_iif_add_int(&ImageInfo, SECTION_COMPUTED, "Thumbnail.Height", ImageInfo.Thumbnail.height);
		exif_iif_add_int(&ImageInfo, SECTION_COMPUTED, "Thumbnail.Width",  ImageInfo.Thumbnail.width);
	}
   	EFREE_IF(sections_str);

#ifdef EXIF_DEBUG
	exif_error_docref(NULL EXIFERR_CC, &ImageInfo, E_NOTICE, "Adding image infos");
#endif

	add_assoc_image_info(return_value, sub_arrays, &ImageInfo, SECTION_FILE      );
	add_assoc_image_info(return_value, 1,          &ImageInfo, SECTION_COMPUTED  );
	add_assoc_image_info(return_value, sub_arrays, &ImageInfo, SECTION_ANY_TAG   );
	add_assoc_image_info(return_value, sub_arrays, &ImageInfo, SECTION_IFD0      );
	add_assoc_image_info(return_value, 1,          &ImageInfo, SECTION_THUMBNAIL );
	add_assoc_image_info(return_value, 1,          &ImageInfo, SECTION_COMMENT   );
	add_assoc_image_info(return_value, sub_arrays, &ImageInfo, SECTION_EXIF      );
	add_assoc_image_info(return_value, sub_arrays, &ImageInfo, SECTION_GPS       );
	add_assoc_image_info(return_value, sub_arrays, &ImageInfo, SECTION_INTEROP   );
	add_assoc_image_info(return_value, sub_arrays, &ImageInfo, SECTION_FPIX      );
	add_assoc_image_info(return_value, sub_arrays, &ImageInfo, SECTION_APP12     );
	add_assoc_image_info(return_value, sub_arrays, &ImageInfo, SECTION_WINXP     );
	add_assoc_image_info(return_value, sub_arrays, &ImageInfo, SECTION_MAKERNOTE );

#ifdef EXIF_DEBUG
	exif_error_docref(NULL EXIFERR_CC, &ImageInfo, E_NOTICE, "Discarding info");
#endif

	exif_discard_imageinfo(&ImageInfo);

#ifdef EXIF_DEBUG
	php_error_docref1(NULL, (Z_TYPE_P(stream) == IS_RESOURCE ? "<stream>" : Z_STRVAL_P(stream)), E_NOTICE, "Done");
#endif
}
/* }}} */

/* {{{ proto string exif_thumbnail(string filename [, &width, &height [, &imagetype]])
   Reads the embedded thumbnail */
PHP_FUNCTION(exif_thumbnail)
{
	int ret, arg_c = ZEND_NUM_ARGS();
	image_info_type ImageInfo;
	zval *stream;
	zval *z_width = NULL, *z_height = NULL, *z_imagetype = NULL;

	/* Parse arguments */
	ZEND_PARSE_PARAMETERS_START(1, 4)
		Z_PARAM_ZVAL(stream)
		Z_PARAM_OPTIONAL
		Z_PARAM_ZVAL_DEREF(z_width)
		Z_PARAM_ZVAL_DEREF(z_height)
		Z_PARAM_ZVAL_DEREF(z_imagetype)
	ZEND_PARSE_PARAMETERS_END();

	memset(&ImageInfo, 0, sizeof(ImageInfo));

	if (Z_TYPE_P(stream) == IS_RESOURCE) {
		php_stream *p_stream = NULL;

		php_stream_from_res(p_stream, Z_RES_P(stream));

		ret = exif_read_from_stream(&ImageInfo, p_stream, 1, 0);
	} else {
		convert_to_string(stream);

		if (!Z_STRLEN_P(stream)) {
			exif_error_docref(NULL EXIFERR_CC, &ImageInfo, E_WARNING, "Filename cannot be empty");

			RETURN_FALSE;
		}

		ret = exif_read_from_file(&ImageInfo, Z_STRVAL_P(stream), 1, 0);
	}

	if (ret == FALSE) {
		exif_discard_imageinfo(&ImageInfo);
		RETURN_FALSE;
	}

#ifdef EXIF_DEBUG
	exif_error_docref(NULL EXIFERR_CC, &ImageInfo, E_NOTICE, "Thumbnail data %d %d %d, %d x %d", ImageInfo.Thumbnail.data, ImageInfo.Thumbnail.size, ImageInfo.Thumbnail.filetype, ImageInfo.Thumbnail.width, ImageInfo.Thumbnail.height);
#endif
	if (!ImageInfo.Thumbnail.data || !ImageInfo.Thumbnail.size) {
		exif_discard_imageinfo(&ImageInfo);
		RETURN_FALSE;
	}

#ifdef EXIF_DEBUG
	exif_error_docref(NULL EXIFERR_CC, &ImageInfo, E_NOTICE, "Returning thumbnail(%d)", ImageInfo.Thumbnail.size);
#endif

	ZVAL_STRINGL(return_value, ImageInfo.Thumbnail.data, ImageInfo.Thumbnail.size);
	if (arg_c >= 3) {
		if (!ImageInfo.Thumbnail.width || !ImageInfo.Thumbnail.height) {
			exif_scan_thumbnail(&ImageInfo);
		}
		zval_dtor(z_width);
		zval_dtor(z_height);
		ZVAL_LONG(z_width,  ImageInfo.Thumbnail.width);
		ZVAL_LONG(z_height, ImageInfo.Thumbnail.height);
	}
	if (arg_c >= 4)	{
		zval_dtor(z_imagetype);
		ZVAL_LONG(z_imagetype, ImageInfo.Thumbnail.filetype);
	}

#ifdef EXIF_DEBUG
	exif_error_docref(NULL EXIFERR_CC, &ImageInfo, E_NOTICE, "Discarding info");
#endif

	exif_discard_imageinfo(&ImageInfo);

#ifdef EXIF_DEBUG
	php_error_docref1(NULL, (Z_TYPE_P(stream) == IS_RESOURCE ? "<stream>" : Z_STRVAL_P(stream)), E_NOTICE, "Done");
#endif
}
/* }}} */

/* {{{ proto int exif_imagetype(string imagefile)
   Get the type of an image */
PHP_FUNCTION(exif_imagetype)
{
	char *imagefile;
	size_t imagefile_len;
	php_stream * stream;
 	int itype = 0;

	if (zend_parse_parameters(ZEND_NUM_ARGS(), "p", &imagefile, &imagefile_len) == FAILURE) {
		return;
	}

	stream = php_stream_open_wrapper(imagefile, "rb", IGNORE_PATH|REPORT_ERRORS, NULL);

	if (stream == NULL) {
		RETURN_FALSE;
	}

	itype = php_getimagetype(stream, NULL);

	php_stream_close(stream);

	if (itype == IMAGE_FILETYPE_UNKNOWN) {
		RETURN_FALSE;
	} else {
		ZVAL_LONG(return_value, itype);
	}
}
/* }}} */

#endif

/*
 * Local variables:
 * tab-width: 4
 * c-basic-offset: 4
 * End:
 * vim600: sw=4 ts=4 tw=78 fdm=marker
 * vim<600: sw=4 ts=4 tw=78
 */<|MERGE_RESOLUTION|>--- conflicted
+++ resolved
@@ -4308,11 +4308,7 @@
 			base = php_basename(stream->orig_path, strlen(stream->orig_path), NULL, 0);
 			ImageInfo->FileName = estrndup(ZSTR_VAL(base), ZSTR_LEN(base));
 
-<<<<<<< HEAD
-			zend_string_release(base);
-=======
 			zend_string_release_ex(base, 0);
->>>>>>> c4331b00
 
 			/* Store file date/time. */
 			ImageInfo->FileDateTime = st.st_mtime;
