--TEST--
mysqli_change_user()
--SKIPIF--
<?php
require_once('skipif.inc');
require_once('skipifemb.inc');
require_once('skipifconnectfailure.inc');
?>
--FILE--
<?php
	require_once("connect.inc");

	$tmp	= NULL;
	$link	= NULL;

	if (!is_null($tmp = @mysqli_change_user()))
		printf("[001] Expecting NULL, got %s/%s\n", gettype($tmp), $tmp);

	if (!is_null($tmp = @mysqli_change_user($link)))
		printf("[002] Expecting NULL, got %s/%s\n", gettype($tmp), $tmp);

	if (!is_null($tmp = @mysqli_change_user($link, $link)))
		printf("[003] Expecting NULL, got %s/%s\n", gettype($tmp), $tmp);

	if (!is_null($tmp = @mysqli_change_user($link, $link, $link)))
		printf("[004] Expecting NULL, got %s/%s\n", gettype($tmp), $tmp);

	if (!is_null($tmp = @mysqli_change_user($link, $link, $link, $link, $link)))
		printf("[005] Expecting NULL, got %s/%s\n", gettype($tmp), $tmp);

	if (!$link = my_mysqli_connect($host, $user, $passwd, $db, $port, $socket))
		printf("[006] Cannot connect to the server using host=%s, user=%s, passwd=***, dbname=%s, port=%s, socket=%s\n",
			$host, $user, $db, $port, $socket);

	if (false !== ($tmp = @mysqli_change_user($link, $user . '_unknown_really', $passwd . 'non_empty', $db)))
		printf("[007] Expecting false, got %s/%s\n", gettype($tmp), $tmp);

	if (!$link = my_mysqli_connect($host, $user, $passwd, $db, $port, $socket))
		printf("[008] Cannot connect to the server using host=%s, user=%s, passwd=***, dbname=%s, port=%s, socket=%s\n",
			$host, $user, $db, $port, $socket);

	if (false !== ($tmp = @mysqli_change_user($link, $user, $passwd . '_unknown_really', $db)))
		printf("[009] Expecting false, got %s/%s\n", gettype($tmp), $tmp);

<<<<<<< HEAD
	if (!$link = my_mysqli_connect($host, $user, $passwd, $db, $port, $socket))
		printf("[010] Cannot connect to the server using host=%s, user=%s, passwd=***, dbname=%s, port=%s, socket=%s\n",
			$host, $user, $db, $port, $socket);
=======
	// Reconnect because after 3 failed change_user attempts, the server blocks you off.
	if (!$link = my_mysqli_connect($host, $user, $passwd, $db, $port, $socket))
		printf("[006] Cannot connect to the server using host=%s, user=%s, passwd=***, dbname=%s, port=%s, socket=%s\n",
			$host, $user, $db, $port, $socket);

	if (!mysqli_query($link, 'SET @mysqli_change_user_test_var=1'))
		printf("[010] Failed to set test variable: [%d] %s\n", mysqli_errno($link), mysqli_error($link));

	if (!$res = mysqli_query($link, 'SELECT @mysqli_change_user_test_var AS test_var'))
		printf("[011] [%d] %s\n", mysqli_errno($link), mysqli_error($link));
	$tmp = mysqli_fetch_assoc($res);
	mysqli_free_result($res);
	if (1 != $tmp['test_var'])
		printf("[012] Cannot set test variable\n");

	if (true !== ($tmp = mysqli_change_user($link, $user, $passwd, $db)))
		printf("[013] Expecting true, got %s/%s\n", gettype($tmp), $tmp);

	if (!$res = mysqli_query($link, 'SELECT database() AS dbname, user() AS user'))
		printf("[014] [%d] %s\n", mysqli_errno($link), mysqli_error($link));
	$tmp = mysqli_fetch_assoc($res);
	mysqli_free_result($res);

	if (substr($tmp['user'], 0, strlen($user)) !== $user)
		printf("[015] Expecting user %s, got user() %s\n", $user, $tmp['user']);
	if ($tmp['dbname'] != $db)
		printf("[016] Expecting database %s, got database() %s\n", $db, $tmp['dbname']);
>>>>>>> 6279246d

	if (false !== ($tmp = @mysqli_change_user($link, $user, $passwd, $db . '_unknown_really')))
		printf("[011] Expecting false, got %s/%s\n", gettype($tmp), $tmp);

	mysqli_close($link);

	if (!$link = my_mysqli_connect($host, $user, $passwd, $db, $port, $socket)) {
		printf("[012] Cannot connect to the server using host=%s, user=%s, passwd=***, dbname=%s, port=%s, socket=%s\n",
			$host, $user, $db, $port, $socket);
	}

	if (false !== ($tmp = @mysqli_change_user($link, str_repeat('user', 16384), str_repeat('pass', 16384), str_repeat('dbase', 16384))))
		printf("[013] Expecting false, got %s/%s\n", gettype($tmp), $tmp);

	mysqli_close($link);

	if (!$link = my_mysqli_connect($host, $user, $passwd, $db, $port, $socket)) {
		printf("[014] Cannot connect to the server using host=%s, user=%s, passwd=***, dbname=%s, port=%s, socket=%s\n",
			$host, $user, $db, $port, $socket);
	}

	/* silent protocol change if no db which requires workaround in mysqlnd/libmysql
    (empty db = no db send with COM_CHANGE_USER) */
	if (true !== ($tmp = mysqli_change_user($link, $user, $passwd, "")))
		printf("[015] Expecting true, got %s/%s\n", gettype($tmp), $tmp);

	if (!$res = mysqli_query($link, 'SELECT database() AS dbname, user() AS user'))
		printf("[016] [%d] %s\n", mysqli_errno($link), mysqli_error($link));
	$tmp = mysqli_fetch_assoc($res);
	mysqli_free_result($res);

	if ($tmp['dbname'] != "")
		printf("[017] Expecting database '', got database() '%s'\n", $tmp['dbname']);

	mysqli_close($link);

	if (NULL !== ($tmp = @mysqli_change_user($link, $user, $passwd, $db)))
		printf("[018] Expecting NULL, got %s/%s\n", gettype($tmp), $tmp);

	if (!$link = my_mysqli_connect($host, $user, $passwd, $db, $port, $socket))
		printf("[019] Cannot connect to the server using host=%s, user=%s, passwd=***, dbname=%s, port=%s, socket=%s\n",
			$host, $user, $db, $port, $socket);

	if (!mysqli_query($link, 'SET @mysqli_change_user_test_var=1'))
		printf("[020] Failed to set test variable: [%d] %s\n", mysqli_errno($link), mysqli_error($link));

	if (!$res = mysqli_query($link, 'SELECT @mysqli_change_user_test_var AS test_var'))
		printf("[021] [%d] %s\n", mysqli_errno($link), mysqli_error($link));
	$tmp = mysqli_fetch_assoc($res);
	mysqli_free_result($res);
	if (1 != $tmp['test_var'])
		printf("[022] Cannot set test variable\n");

	if (true !== ($tmp = mysqli_change_user($link, $user, $passwd, $db)))
		printf("[023] Expecting true, got %s/%s\n", gettype($tmp), $tmp);

	if (!$res = mysqli_query($link, 'SELECT database() AS dbname, user() AS user'))
		printf("[024] [%d] %s\n", mysqli_errno($link), mysqli_error($link));
	$tmp = mysqli_fetch_assoc($res);
	mysqli_free_result($res);

	if (substr($tmp['user'], 0, strlen($user)) !== $user)
		printf("[025] Expecting user %s, got user() %s\n", $user, $tmp['user']);
	if ($tmp['dbname'] != $db)
		printf("[026] Expecting database %s, got database() %s\n", $db, $tmp['dbname']);

	if (!$res = mysqli_query($link, 'SELECT @mysqli_change_user_test_var AS test_var'))
		printf("[027] [%d] %s\n", mysqli_errno($link), mysqli_error($link));
	$tmp = mysqli_fetch_assoc($res);
	mysqli_free_result($res);
	if (NULL !== $tmp['test_var'])
		printf("[028] Test variable is still set!\n");

	print "done!";
?>
--EXPECTF--
done!<|MERGE_RESOLUTION|>--- conflicted
+++ resolved
@@ -42,14 +42,9 @@
 	if (false !== ($tmp = @mysqli_change_user($link, $user, $passwd . '_unknown_really', $db)))
 		printf("[009] Expecting false, got %s/%s\n", gettype($tmp), $tmp);
 
-<<<<<<< HEAD
-	if (!$link = my_mysqli_connect($host, $user, $passwd, $db, $port, $socket))
-		printf("[010] Cannot connect to the server using host=%s, user=%s, passwd=***, dbname=%s, port=%s, socket=%s\n",
-			$host, $user, $db, $port, $socket);
-=======
 	// Reconnect because after 3 failed change_user attempts, the server blocks you off.
 	if (!$link = my_mysqli_connect($host, $user, $passwd, $db, $port, $socket))
-		printf("[006] Cannot connect to the server using host=%s, user=%s, passwd=***, dbname=%s, port=%s, socket=%s\n",
+		printf("[009a] Cannot connect to the server using host=%s, user=%s, passwd=***, dbname=%s, port=%s, socket=%s\n",
 			$host, $user, $db, $port, $socket);
 
 	if (!mysqli_query($link, 'SET @mysqli_change_user_test_var=1'))
@@ -74,7 +69,6 @@
 		printf("[015] Expecting user %s, got user() %s\n", $user, $tmp['user']);
 	if ($tmp['dbname'] != $db)
 		printf("[016] Expecting database %s, got database() %s\n", $db, $tmp['dbname']);
->>>>>>> 6279246d
 
 	if (false !== ($tmp = @mysqli_change_user($link, $user, $passwd, $db . '_unknown_really')))
 		printf("[011] Expecting false, got %s/%s\n", gettype($tmp), $tmp);
