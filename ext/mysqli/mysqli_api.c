/*
  +----------------------------------------------------------------------+
  | PHP Version 7                                                        |
  +----------------------------------------------------------------------+
  | Copyright (c) 1997-2014 The PHP Group                                |
  +----------------------------------------------------------------------+
  | This source file is subject to version 3.01 of the PHP license,      |
  | that is bundled with this package in the file LICENSE, and is        |
  | available through the world-wide-web at the following url:           |
  | http://www.php.net/license/3_01.txt                                  |
  | If you did not receive a copy of the PHP license and are unable to   |
  | obtain it through the world-wide-web, please send a note to          |
  | license@php.net so we can mail you a copy immediately.               |
  +----------------------------------------------------------------------+
  | Authors: Georg Richter <georg@php.net>                               |
  |          Andrey Hristov <andrey@php.net>                             |
  |          Ulf Wendel <uw@php.net>                                     |
  +----------------------------------------------------------------------+

  $Id$
*/

#ifdef HAVE_CONFIG_H
#include "config.h"
#endif

#include <signal.h>

#include "php.h"
#include "php_ini.h"
#include "php_globals.h"
#include "ext/standard/info.h"
#include "zend_smart_str.h"
#include "php_mysqli_structs.h"
#include "mysqli_priv.h"
#include "ext/mysqlnd/mysql_float_to_double.h"


#if !defined(MYSQLI_USE_MYSQLND)
/* {{{ mysqli_tx_cor_options_to_string */
static void mysqli_tx_cor_options_to_string(const MYSQL * const conn, smart_str * str, const uint32_t mode)
{
	if (mode & TRANS_COR_AND_CHAIN && !(mode & TRANS_COR_AND_NO_CHAIN)) {
		if (str->s && str->s->len) {
			smart_str_appendl(str, " ", sizeof(" ") - 1);
		}
		smart_str_appendl(str, "AND CHAIN", sizeof("AND CHAIN") - 1);
	} else if (mode & TRANS_COR_AND_NO_CHAIN && !(mode & TRANS_COR_AND_CHAIN)) {
		if (str->s && str->s->len) {
			smart_str_appendl(str, " ", sizeof(" ") - 1);
		}
		smart_str_appendl(str, "AND NO CHAIN", sizeof("AND NO CHAIN") - 1);
	}

	if (mode & TRANS_COR_RELEASE && !(mode & TRANS_COR_NO_RELEASE)) {
		if (str->s && str->s->len) {
			smart_str_appendl(str, " ", sizeof(" ") - 1);
		}
		smart_str_appendl(str, "RELEASE", sizeof("RELEASE") - 1);
	} else if (mode & TRANS_COR_NO_RELEASE && !(mode & TRANS_COR_RELEASE)) {
		if (str->s && str->s->len) {
			smart_str_appendl(str, " ", sizeof(" ") - 1);
		}
		smart_str_appendl(str, "NO RELEASE", sizeof("NO RELEASE") - 1);
	}
	smart_str_0(str);
}
/* }}} */

/* {{{ mysqlnd_escape_string_for_tx_name_in_comment */
char *
mysqli_escape_string_for_tx_name_in_comment(const char * const name)
{
	char * ret = NULL;
	if (name) {
		zend_bool warned = FALSE;
		const char * p_orig = name;
		char * p_copy;
		p_copy = ret = emalloc(strlen(name) + 1 + 2 + 2 + 1); /* space, open, close, NullS */
		*p_copy++ = ' ';
		*p_copy++ = '/';
		*p_copy++ = '*';
		while (1) {
			register char v = *p_orig;
			if (v == 0) {
				break;
			}
			if ((v >= '0' && v <= '9') ||
				(v >= 'a' && v <= 'z') ||
				(v >= 'A' && v <= 'Z') ||
				v == '-' ||
				v == '_' ||
				v == ' ' ||
				v == '=')
			{
				*p_copy++ = v;
			} else if (warned == FALSE) {
				php_error_docref(NULL, E_WARNING, "Transaction name truncated. Must be only [0-9A-Za-z\\-_=]+");
				warned = TRUE;
			}
			++p_orig;
		}
		*p_copy++ = '*';
		*p_copy++ = '/';
		*p_copy++ = 0;
	}
	return ret;
}
/* }}} */

/* {{{ mysqli_commit_or_rollback_libmysql */
static int mysqli_commit_or_rollback_libmysql(MYSQL * conn, zend_bool commit, const uint32_t mode, const char * const name)
{
	int ret;
	smart_str tmp_str = {0};
	mysqli_tx_cor_options_to_string(conn, &tmp_str, mode);
	smart_str_0(&tmp_str);

	{
		char *query;
		char *name_esc = mysqli_escape_string_for_tx_name_in_comment(name);
		size_t query_len;

		query_len = spprintf(&query, 0,
				(commit? "COMMIT%s %s":"ROLLBACK%s %s"), name_esc? name_esc:"", tmp_str.s? tmp_str.s->val:"");
		smart_str_free(&tmp_str);
		if (name_esc) {
			efree(name_esc);
			name_esc = NULL;
		}

		ret = mysql_real_query(conn, query, query_len);
		efree(query);
	}
	return ret;
}
/* }}} */
#endif

/* {{{ proto mixed mysqli_affected_rows(object link)
   Get number of affected rows in previous MySQL operation */
PHP_FUNCTION(mysqli_affected_rows)
{
	MY_MYSQL 		*mysql;
	zval  			*mysql_link;
	my_ulonglong	rc;

	if (zend_parse_method_parameters(ZEND_NUM_ARGS(), getThis(), "O", &mysql_link, mysqli_link_class_entry) == FAILURE) {
		return;
	}

	MYSQLI_FETCH_RESOURCE_CONN(mysql, mysql_link, MYSQLI_STATUS_VALID);

	rc = mysql_affected_rows(mysql->mysql);
	if (rc == (my_ulonglong) -1) {
		RETURN_LONG(-1);
	}
	MYSQLI_RETURN_LONG_INT(rc);
}
/* }}} */

/* {{{ proto bool mysqli_autocommit(object link, bool mode)
   Turn auto commit on or of */
PHP_FUNCTION(mysqli_autocommit)
{
	MY_MYSQL	*mysql;
	zval		*mysql_link;
	zend_bool	automode;

	if (zend_parse_method_parameters(ZEND_NUM_ARGS(), getThis(), "Ob", &mysql_link, mysqli_link_class_entry, &automode) == FAILURE) {
		return;
	}
	MYSQLI_FETCH_RESOURCE_CONN(mysql, mysql_link, MYSQLI_STATUS_VALID);

	if (mysql_autocommit(mysql->mysql, (my_bool)automode)) {
		RETURN_FALSE;
	}
	RETURN_TRUE;
}
/* }}} */

/* {{{ mysqli_stmt_bind_param_do_bind */
#ifndef MYSQLI_USE_MYSQLND
static
int mysqli_stmt_bind_param_do_bind(MY_STMT *stmt, unsigned int argc, unsigned int num_vars,
								   zval *args, unsigned int start, const char * const types)
{
	int				i, ofs;
	MYSQL_BIND		*bind;
	unsigned long	rc;

	/* prevent leak if variables are already bound */
	if (stmt->param.var_cnt) {
		php_free_stmt_bind_buffer(stmt->param, FETCH_SIMPLE);
	}

	stmt->param.is_null = ecalloc(num_vars, sizeof(char));
	bind = (MYSQL_BIND *) ecalloc(num_vars, sizeof(MYSQL_BIND));

	ofs = 0;
	for (i = start; i < argc; i++) {
		zval *param;
		if (Z_ISREF(args[i])) {
			param = Z_REFVAL(args[i]);
		} else {
			param = &args[i];
		}
		/* set specified type */
		switch (types[ofs]) {
			case 'd': /* Double */
				bind[ofs].buffer_type = MYSQL_TYPE_DOUBLE;
				bind[ofs].buffer = &Z_DVAL_P(param);
				bind[ofs].is_null = &stmt->param.is_null[ofs];
				break;

			case 'i': /* Integer */
#if SIZEOF_ZEND_LONG==8
				bind[ofs].buffer_type = MYSQL_TYPE_LONGLONG;
#elif SIZEOF_ZEND_LONG==4
				bind[ofs].buffer_type = MYSQL_TYPE_LONG;
#endif
				bind[ofs].buffer = &Z_LVAL_P(param);
				bind[ofs].is_null = &stmt->param.is_null[ofs];
				break;

			case 'b': /* Blob (send data) */
				bind[ofs].buffer_type = MYSQL_TYPE_LONG_BLOB;
				/* don't initialize is_null and length to 0 because we use ecalloc */
				break;

			case 's': /* string */
				bind[ofs].buffer_type = MYSQL_TYPE_VAR_STRING;
				/* don't initialize buffer and buffer_length because we use ecalloc */
				bind[ofs].is_null = &stmt->param.is_null[ofs];
				break;

			default:
				php_error_docref(NULL, E_WARNING, "Undefined fieldtype %c (parameter %d)", types[ofs], i+1);
				rc = 1;
				goto end_1;
		}
		ofs++;
	}
	rc = mysql_stmt_bind_param(stmt->stmt, bind);

end_1:
	if (rc) {
		efree(stmt->param.is_null);
	} else {
		stmt->param.var_cnt = num_vars;
		stmt->param.vars = safe_emalloc(num_vars, sizeof(zval), 0);
		for (i = 0; i < num_vars; i++) {
			if (bind[i].buffer_type != MYSQL_TYPE_LONG_BLOB) {
				ZVAL_COPY(&stmt->param.vars[i], &args[i+start]);
			} else {
				ZVAL_UNDEF(&stmt->param.vars[i]);
			}
		}
	}
	efree(bind);

	return rc;
}
#else
static
int mysqli_stmt_bind_param_do_bind(MY_STMT *stmt, unsigned int argc, unsigned int num_vars,
								   zval *args, unsigned int start, const char * const types)
{
	unsigned int i;
	MYSQLND_PARAM_BIND	*params;
	enum_func_status	ret = FAIL;

	/* If no params -> skip binding and return directly */
	if (argc == start) {
		return PASS;
	}
	params = mysqlnd_stmt_alloc_param_bind(stmt->stmt);
	if (!params) {
		goto end;
	}
	for (i = 0; i < (argc - start); i++) {
		zend_uchar type;
		switch (types[i]) {
			case 'd': /* Double */
				type = MYSQL_TYPE_DOUBLE;
				break;
			case 'i': /* Integer */
#if SIZEOF_ZEND_LONG==8
				type = MYSQL_TYPE_LONGLONG;
#elif SIZEOF_ZEND_LONG==4
				type = MYSQL_TYPE_LONG;
#endif
				break;
			case 'b': /* Blob (send data) */
				type = MYSQL_TYPE_LONG_BLOB;
				break;
			case 's': /* string */
				type = MYSQL_TYPE_VAR_STRING;
				break;
			default:
				/* We count parameters from 1 */
				php_error_docref(NULL, E_WARNING, "Undefined fieldtype %c (parameter %d)", types[i], i + start + 1);
				ret = FAIL;
				mysqlnd_stmt_free_param_bind(stmt->stmt, params);
				goto end;
		}
		ZVAL_COPY_VALUE(&params[i].zv, &args[i + start]);
		params[i].type = type;
	}
	ret = mysqlnd_stmt_bind_param(stmt->stmt, params);

end:
	return ret;
}
#endif
/* }}} */

/* {{{ proto bool mysqli_stmt_bind_param(object stmt, string types, mixed variable [,mixed,....]) U
   Bind variables to a prepared statement as parameters */
PHP_FUNCTION(mysqli_stmt_bind_param)
{
	zval			*args;
	int				argc = ZEND_NUM_ARGS();
	int				num_vars;
	int				start = 2;
	MY_STMT			*stmt;
	zval			*mysql_stmt;
	char			*types;
	size_t			types_len;
	zend_ulong	rc;

	/* calculate and check number of parameters */
	if (argc < 2) {
		/* there has to be at least one pair */
		WRONG_PARAM_COUNT;
	}

	if (zend_parse_method_parameters((getThis()) ? 1:2, getThis(), "Os", &mysql_stmt, mysqli_stmt_class_entry,
									&types, &types_len) == FAILURE) {
		return;
	}

	MYSQLI_FETCH_RESOURCE_STMT(stmt, mysql_stmt, MYSQLI_STATUS_VALID);

	num_vars = argc - 1;
	if (getThis()) {
		start = 1;
	} else {
		/* ignore handle parameter in procedural interface*/
		--num_vars;
	}
	if (!types_len) {
		php_error_docref(NULL, E_WARNING, "Invalid type or no types specified");
		RETURN_FALSE;
	}

	if (types_len != argc - start) {
		/* number of bind variables doesn't match number of elements in type definition string */
		php_error_docref(NULL, E_WARNING, "Number of elements in type definition string doesn't match number of bind variables");
		RETURN_FALSE;
	}

	if (types_len != mysql_stmt_param_count(stmt->stmt)) {
		php_error_docref(NULL, E_WARNING, "Number of variables doesn't match number of parameters in prepared statement");
		RETURN_FALSE;
	}

	args = safe_emalloc(argc, sizeof(zval), 0);

	if (zend_get_parameters_array_ex(argc, args) == FAILURE) {
		zend_wrong_param_count();
		rc = 1;
	} else {
		rc = mysqli_stmt_bind_param_do_bind(stmt, argc, num_vars, args, start, types);
		MYSQLI_REPORT_STMT_ERROR(stmt->stmt);
	}

	efree(args);

	RETURN_BOOL(!rc);
}
/* }}} */

/* {{{ mysqli_stmt_bind_result_do_bind */
#ifndef MYSQLI_USE_MYSQLND
/* TODO:
   do_alloca, free_alloca
*/
static int
mysqli_stmt_bind_result_do_bind(MY_STMT *stmt, zval *args, unsigned int argc, unsigned int start)
{
	MYSQL_BIND	*bind;
	int			i, ofs;
	int			var_cnt = argc - start;
	zend_long		col_type;
	zend_ulong		rc;

	/* prevent leak if variables are already bound */
	if (stmt->result.var_cnt) {
		php_free_stmt_bind_buffer(stmt->result, FETCH_RESULT);
	}

	bind = (MYSQL_BIND *)ecalloc(var_cnt, sizeof(MYSQL_BIND));
	{
		int size;
		char *p = emalloc(size= var_cnt * (sizeof(char) + sizeof(VAR_BUFFER)));
		stmt->result.buf = (VAR_BUFFER *) p;
		stmt->result.is_null = p + var_cnt * sizeof(VAR_BUFFER);
		memset(p, 0, size);
	}

	for (i=start; i < var_cnt + start ; i++) {
		ofs = i - start;
		col_type = (stmt->stmt->fields) ? stmt->stmt->fields[ofs].type : MYSQL_TYPE_STRING;

		switch (col_type) {
			case MYSQL_TYPE_FLOAT:
				stmt->result.buf[ofs].type = IS_DOUBLE;
				stmt->result.buf[ofs].buflen = sizeof(float);

				stmt->result.buf[ofs].val = (char *)emalloc(sizeof(float));
				bind[ofs].buffer_type = MYSQL_TYPE_FLOAT;
				bind[ofs].buffer = stmt->result.buf[ofs].val;
				bind[ofs].is_null = &stmt->result.is_null[ofs];
				break;

			case MYSQL_TYPE_DOUBLE:
				convert_to_double_ex(args[i]);
				stmt->result.buf[ofs].type = IS_DOUBLE;
				stmt->result.buf[ofs].buflen = sizeof(double);

				/* allocate buffer for double */
				stmt->result.buf[ofs].val = (char *)emalloc(sizeof(double));
				bind[ofs].buffer_type = MYSQL_TYPE_DOUBLE;
				bind[ofs].buffer = stmt->result.buf[ofs].val;
				bind[ofs].is_null = &stmt->result.is_null[ofs];
				break;

			case MYSQL_TYPE_NULL:
				stmt->result.buf[ofs].type = IS_NULL;
				/*
				  don't initialize to 0 :
				  1. stmt->result.buf[ofs].buflen
				  2. bind[ofs].buffer
				  3. bind[ofs].buffer_length
				  because memory was allocated with ecalloc
				*/
				bind[ofs].buffer_type = MYSQL_TYPE_NULL;
				bind[ofs].is_null = &stmt->result.is_null[ofs];
				break;

			case MYSQL_TYPE_SHORT:
			case MYSQL_TYPE_TINY:
			case MYSQL_TYPE_LONG:
			case MYSQL_TYPE_INT24:
			case MYSQL_TYPE_YEAR:
				stmt->result.buf[ofs].type = IS_LONG;
				/* don't set stmt->result.buf[ofs].buflen to 0, we used ecalloc */
				stmt->result.buf[ofs].val = (char *)emalloc(sizeof(int));
				bind[ofs].buffer_type = MYSQL_TYPE_LONG;
				bind[ofs].buffer = stmt->result.buf[ofs].val;
				bind[ofs].is_null = &stmt->result.is_null[ofs];
				bind[ofs].is_unsigned = (stmt->stmt->fields[ofs].flags & UNSIGNED_FLAG) ? 1 : 0;
				break;

			case MYSQL_TYPE_LONGLONG:
#if MYSQL_VERSION_ID > 50002 || defined(MYSQLI_USE_MYSQLND)
			case MYSQL_TYPE_BIT:
#endif
				stmt->result.buf[ofs].type = IS_STRING;
				stmt->result.buf[ofs].buflen = sizeof(my_ulonglong);
				stmt->result.buf[ofs].val = (char *)emalloc(stmt->result.buf[ofs].buflen);
				bind[ofs].buffer_type = col_type;
				bind[ofs].buffer = stmt->result.buf[ofs].val;
				bind[ofs].is_null = &stmt->result.is_null[ofs];
				bind[ofs].buffer_length = stmt->result.buf[ofs].buflen;
				bind[ofs].is_unsigned = (stmt->stmt->fields[ofs].flags & UNSIGNED_FLAG) ? 1 : 0;
				bind[ofs].length = &stmt->result.buf[ofs].output_len;
				break;

			case MYSQL_TYPE_DATE:
			case MYSQL_TYPE_TIME:
			case MYSQL_TYPE_DATETIME:
			case MYSQL_TYPE_NEWDATE:
			case MYSQL_TYPE_VAR_STRING:
			case MYSQL_TYPE_STRING:
			case MYSQL_TYPE_TINY_BLOB:
			case MYSQL_TYPE_BLOB:
			case MYSQL_TYPE_MEDIUM_BLOB:
			case MYSQL_TYPE_LONG_BLOB:
			case MYSQL_TYPE_TIMESTAMP:
			case MYSQL_TYPE_DECIMAL:
			case MYSQL_TYPE_GEOMETRY:
#ifdef FIELD_TYPE_NEWDECIMAL
			case MYSQL_TYPE_NEWDECIMAL:
#endif
			{
#if MYSQL_VERSION_ID >= 50107
				/* Changed to my_bool in MySQL 5.1. See MySQL Bug #16144 */
				my_bool tmp;
#else
				zend_ulong tmp = 0;
#endif
				stmt->result.buf[ofs].type = IS_STRING;
				/*
					If the user has called $stmt->store_result() then we have asked
					max_length to be updated. this is done only for BLOBS because we don't want to allocate
					big chunkgs of memory 2^16 or 2^24
				*/
				if (stmt->stmt->fields[ofs].max_length == 0 &&
					!mysql_stmt_attr_get(stmt->stmt, STMT_ATTR_UPDATE_MAX_LENGTH, &tmp) && !tmp)
				{
					/*
					  Allocate directly 256 because it's easier to allocate a bit more
					  than update max length even for text columns. Try SELECT UNION SELECT UNION with
					  different lengths and you will see that we get different lengths in stmt->stmt->fields[ofs].length
					  The just take 256 and saves us from realloc-ing.
					*/
					stmt->result.buf[ofs].buflen =
						(stmt->stmt->fields) ? (stmt->stmt->fields[ofs].length) ? stmt->stmt->fields[ofs].length + 1: 256: 256;

				} else {
					/*
						the user has called store_result(). if he does not there is no way to determine the
						libmysql does not allow us to allocate 0 bytes for a buffer so we try 1
					*/
					if (!(stmt->result.buf[ofs].buflen = stmt->stmt->fields[ofs].max_length))
						++stmt->result.buf[ofs].buflen;
				}
				stmt->result.buf[ofs].val = (char *)emalloc(stmt->result.buf[ofs].buflen);
				bind[ofs].buffer_type = MYSQL_TYPE_STRING;
				bind[ofs].buffer = stmt->result.buf[ofs].val;
				bind[ofs].is_null = &stmt->result.is_null[ofs];
				bind[ofs].buffer_length = stmt->result.buf[ofs].buflen;
				bind[ofs].length = &stmt->result.buf[ofs].output_len;
				break;
			}
			default:
				php_error_docref(NULL, E_WARNING, "Server returned unknown type %ld. Probably your client library is incompatible with the server version you use!", col_type);
				break;
		}
	}

	rc = mysql_stmt_bind_result(stmt->stmt, bind);
	MYSQLI_REPORT_STMT_ERROR(stmt->stmt);

	if (rc) {
		/* dont close the statement or subsequent usage (for example ->execute()) will lead to crash */
		for (i=0; i < var_cnt ; i++) {
			if (stmt->result.buf[i].val) {
				efree(stmt->result.buf[i].val);
			}
		}
		/* Don't free stmt->result.is_null because is_null & buf are one block of memory  */
		efree(stmt->result.buf);
	} else {
		stmt->result.var_cnt = var_cnt;
		stmt->result.vars = safe_emalloc((var_cnt), sizeof(zval), 0);
		for (i = start; i < var_cnt+start; i++) {
			ofs = i-start;
			ZVAL_COPY(&stmt->result.vars[ofs], &args[i]);
		}
	}
	efree(bind);

	return rc;
}
#else
static int
mysqli_stmt_bind_result_do_bind(MY_STMT *stmt, zval *args, unsigned int argc, unsigned int start)
{
	unsigned int i;
	MYSQLND_RESULT_BIND *params = mysqlnd_stmt_alloc_result_bind(stmt->stmt);
	if (params) {
		for (i = 0; i < (argc - start); i++) {
			ZVAL_COPY_VALUE(&params[i].zv, &args[i + start]);
		}
		return mysqlnd_stmt_bind_result(stmt->stmt, params);
	}
	return FAIL;
}
#endif
/* }}} */

/* {{{ proto bool mysqli_stmt_bind_result(object stmt, mixed var, [,mixed, ...]) U
   Bind variables to a prepared statement for result storage */
PHP_FUNCTION(mysqli_stmt_bind_result)
{
	zval		*args;
	int			argc = ZEND_NUM_ARGS();
	int			start = 1;
	zend_ulong		rc;
	MY_STMT		*stmt;
	zval		*mysql_stmt;

	if (getThis()) {
		start = 0;
	}

	if (zend_parse_method_parameters((getThis()) ? 0:1, getThis(), "O", &mysql_stmt, mysqli_stmt_class_entry) == FAILURE) {
		return;
	}

	MYSQLI_FETCH_RESOURCE_STMT(stmt, mysql_stmt, MYSQLI_STATUS_VALID);

	if (argc < (getThis() ? 1 : 2)) {
		WRONG_PARAM_COUNT;
	}

	if ((argc - start) != mysql_stmt_field_count(stmt->stmt)) {
		php_error_docref(NULL, E_WARNING, "Number of bind variables doesn't match number of fields in prepared statement");
		RETURN_FALSE;
	}

	args = safe_emalloc(argc, sizeof(zval), 0);

	if (zend_get_parameters_array_ex(argc, args) == FAILURE) {
		efree(args);
		WRONG_PARAM_COUNT;
	}

	rc = mysqli_stmt_bind_result_do_bind(stmt, args, argc, start);

	efree(args);

	RETURN_BOOL(!rc);
}
/* }}} */

/* {{{ proto bool mysqli_change_user(object link, string user, string password, string database)
   Change logged-in user of the active connection */
PHP_FUNCTION(mysqli_change_user)
{
	MY_MYSQL	*mysql;
	zval		*mysql_link = NULL;
	char		*user, *password, *dbname;
	size_t			user_len, password_len, dbname_len;
	zend_ulong		rc;
#if !defined(MYSQLI_USE_MYSQLND) && defined(HAVE_MYSQLI_SET_CHARSET)
	const		CHARSET_INFO * old_charset;
#endif

	if (zend_parse_method_parameters(ZEND_NUM_ARGS(), getThis(), "Osss", &mysql_link, mysqli_link_class_entry, &user, &user_len, &password, &password_len, &dbname, &dbname_len) == FAILURE) {
		return;
	}
	MYSQLI_FETCH_RESOURCE_CONN(mysql, mysql_link, MYSQLI_STATUS_VALID);

#if !defined(MYSQLI_USE_MYSQLND) && defined(HAVE_MYSQLI_SET_CHARSET)
	old_charset = mysql->mysql->charset;
#endif

#if defined(MYSQLI_USE_MYSQLND)
	rc = mysqlnd_change_user_ex(mysql->mysql, user, password, dbname, FALSE, (size_t) password_len);
#else
	rc = mysql_change_user(mysql->mysql, user, password, dbname);
#endif
	MYSQLI_REPORT_MYSQL_ERROR(mysql->mysql);

	if (rc) {
		RETURN_FALSE;
	}
#if !defined(MYSQLI_USE_MYSQLND) && defined(HAVE_MYSQLI_SET_CHARSET)
	if (mysql_get_server_version(mysql->mysql) < 501023L) {
		/*
		  Request the current charset, or it will be reset to the system one.
		  5.0 doesn't support it. Support added in 5.1.23 by fixing the following bug :
		  Bug #30472 libmysql doesn't reset charset, insert_id after succ. mysql_change_user() call
		*/
		rc = mysql_set_character_set(mysql->mysql, old_charset->csname);
	}
#endif

	RETURN_TRUE;
}
/* }}} */

/* {{{ proto string mysqli_character_set_name(object link)
   Returns the name of the character set used for this connection */
PHP_FUNCTION(mysqli_character_set_name)
{
	MY_MYSQL	*mysql;
	zval		*mysql_link;
	const char	*cs_name;

	if (zend_parse_method_parameters(ZEND_NUM_ARGS(), getThis(), "O", &mysql_link, mysqli_link_class_entry) == FAILURE) {
		return;
	}

	MYSQLI_FETCH_RESOURCE_CONN(mysql, mysql_link, MYSQLI_STATUS_VALID);
	cs_name = mysql_character_set_name(mysql->mysql);
	if (cs_name) {
		RETURN_STRING(cs_name);
	}
}
/* }}} */

/* {{{ php_mysqli_close */
void php_mysqli_close(MY_MYSQL * mysql, int close_type, int resource_status)
{
	if (resource_status > MYSQLI_STATUS_INITIALIZED) {
		MyG(num_links)--;
	}

	if (!mysql->persistent) {
		mysqli_close(mysql->mysql, close_type);
	} else {
		zend_resource *le;
		if ((le = zend_hash_find_ptr(&EG(persistent_list), mysql->hash_key)) != NULL) {
			if (le->type == php_le_pmysqli()) {
				mysqli_plist_entry *plist = (mysqli_plist_entry *) le->ptr;
#if defined(MYSQLI_USE_MYSQLND)
				mysqlnd_end_psession(mysql->mysql);
#endif

				if (MyG(rollback_on_cached_plink) &&
#if !defined(MYSQLI_USE_MYSQLND)
					mysqli_commit_or_rollback_libmysql(mysql->mysql, FALSE, TRANS_COR_NO_OPT, NULL))
#else
					FAIL == mysqlnd_rollback(mysql->mysql, TRANS_COR_NO_OPT, NULL))
#endif
				{
					mysqli_close(mysql->mysql, close_type);			
				} else {
					zend_ptr_stack_push(&plist->free_links, mysql->mysql);
					MyG(num_inactive_persistent)++;
				}
				MyG(num_active_persistent)--;
			}
		}
		mysql->persistent = FALSE;
	}
	mysql->mysql = NULL;

	php_clear_mysql(mysql);
}
/* }}} */

/* {{{ proto bool mysqli_close(object link)
   Close connection */
PHP_FUNCTION(mysqli_close)
{
	zval		*mysql_link;
	MY_MYSQL	*mysql;

	if (zend_parse_method_parameters(ZEND_NUM_ARGS(), getThis(), "O", &mysql_link, mysqli_link_class_entry) == FAILURE) {
		return;
	}

	MYSQLI_FETCH_RESOURCE_CONN(mysql, mysql_link, MYSQLI_STATUS_INITIALIZED);

	php_mysqli_close(mysql, MYSQLI_CLOSE_EXPLICIT, ((MYSQLI_RESOURCE *)(Z_MYSQLI_P(mysql_link))->ptr)->status);
	((MYSQLI_RESOURCE *)(Z_MYSQLI_P(mysql_link))->ptr)->status = MYSQLI_STATUS_UNKNOWN;

	MYSQLI_CLEAR_RESOURCE(mysql_link);
	efree(mysql);
	RETURN_TRUE;
}
/* }}} */

/* {{{ proto bool mysqli_commit(object link[, int flags [, string name ]])
   Commit outstanding actions and close transaction */
PHP_FUNCTION(mysqli_commit)
{
	MY_MYSQL	*mysql;
	zval		*mysql_link;
	zend_long		flags = TRANS_COR_NO_OPT;
	char *		name = NULL;
	size_t			name_len = 0;

	if (zend_parse_method_parameters(ZEND_NUM_ARGS(), getThis(), "O|ls", &mysql_link, mysqli_link_class_entry, &flags, &name, &name_len) == FAILURE) {
		return;
	}
	MYSQLI_FETCH_RESOURCE_CONN(mysql, mysql_link, MYSQLI_STATUS_VALID);

#if !defined(MYSQLI_USE_MYSQLND)
	if (mysqli_commit_or_rollback_libmysql(mysql->mysql, TRUE, flags, name)) {
#else
	if (FAIL == mysqlnd_commit(mysql->mysql, flags, name)) {
#endif
		RETURN_FALSE;
	}
	RETURN_TRUE;
}
/* }}} */

/* {{{ proto bool mysqli_data_seek(object result, int offset)
   Move internal result pointer */
PHP_FUNCTION(mysqli_data_seek)
{
	MYSQL_RES	*result;
	zval		*mysql_result;
	zend_long		offset;

	if (zend_parse_method_parameters(ZEND_NUM_ARGS(), getThis(), "Ol", &mysql_result, mysqli_result_class_entry, &offset) == FAILURE) {
		return;
	}

	MYSQLI_FETCH_RESOURCE(result, MYSQL_RES *, mysql_result, "mysqli_result", MYSQLI_STATUS_VALID);

	if (mysqli_result_is_unbuffered(result)) {
		php_error_docref(NULL, E_WARNING, "Function cannot be used with MYSQL_USE_RESULT");
		RETURN_FALSE;
	}

	if (offset < 0 || (uint64_t)offset >= mysql_num_rows(result)) {
		RETURN_FALSE;
	}

	mysql_data_seek(result, offset);
	RETURN_TRUE;
}
/* }}} */

/* {{{ proto void mysqli_debug(string debug) U
*/
PHP_FUNCTION(mysqli_debug)
{
	char	*debug;
	size_t		debug_len;

	if (zend_parse_parameters(ZEND_NUM_ARGS(), "s", &debug, &debug_len) == FAILURE) {
		return;
	}

	mysql_debug(debug);
	RETURN_TRUE;
}
/* }}} */

/* {{{ proto bool mysqli_dump_debug_info(object link)
*/
PHP_FUNCTION(mysqli_dump_debug_info)
{
	MY_MYSQL	*mysql;
	zval		*mysql_link;

	if (zend_parse_method_parameters(ZEND_NUM_ARGS(), getThis(), "O", &mysql_link, mysqli_link_class_entry) == FAILURE) {
		return;
	}
	MYSQLI_FETCH_RESOURCE_CONN(mysql, mysql_link, MYSQLI_STATUS_VALID);

	RETURN_BOOL(!mysql_dump_debug_info(mysql->mysql))
}
/* }}} */

/* {{{ proto int mysqli_errno(object link)
   Returns the numerical value of the error message from previous MySQL operation */
PHP_FUNCTION(mysqli_errno)
{
	MY_MYSQL	*mysql;
	zval		*mysql_link;

	if (zend_parse_method_parameters(ZEND_NUM_ARGS(), getThis(), "O", &mysql_link, mysqli_link_class_entry) == FAILURE) {
		return;
	}
	MYSQLI_FETCH_RESOURCE_CONN(mysql, mysql_link, MYSQLI_STATUS_VALID);
	RETURN_LONG(mysql_errno(mysql->mysql));
}
/* }}} */

/* {{{ proto string mysqli_error(object link)
   Returns the text of the error message from previous MySQL operation */
PHP_FUNCTION(mysqli_error)
{
	MY_MYSQL	*mysql;
	zval		*mysql_link;
	const char	*err;

	if (zend_parse_method_parameters(ZEND_NUM_ARGS(), getThis(), "O", &mysql_link, mysqli_link_class_entry) == FAILURE) {
		return;
	}
	MYSQLI_FETCH_RESOURCE_CONN(mysql, mysql_link, MYSQLI_STATUS_VALID);
	err = mysql_error(mysql->mysql);
	if (err) {
		RETURN_STRING(err);
	}
}
/* }}} */

/* {{{ proto bool mysqli_stmt_execute(object stmt)
   Execute a prepared statement */
PHP_FUNCTION(mysqli_stmt_execute)
{
	MY_STMT		*stmt;
	zval		*mysql_stmt;
#ifndef MYSQLI_USE_MYSQLND
	unsigned int	i;
#endif

	if (zend_parse_method_parameters(ZEND_NUM_ARGS(), getThis(), "O", &mysql_stmt, mysqli_stmt_class_entry) == FAILURE) {
		return;
	}
	MYSQLI_FETCH_RESOURCE_STMT(stmt, mysql_stmt, MYSQLI_STATUS_VALID);

#ifndef MYSQLI_USE_MYSQLND
	if (stmt->param.var_cnt) {
		int j;
		for (i = 0; i < stmt->param.var_cnt; i++) {
			if (!Z_ISREF(stmt->param.vars[i])) {
				continue;
			}
			for (j = i + 1; j < stmt->param.var_cnt; j++) {
				/* Oops, someone binding the same variable - clone */
				if (Z_TYPE(stmt->param.vars[j]) == Z_TYPE(stmt->param.vars[i]) &&
					   	Z_REFVAL(stmt->param.vars[j]) == Z_REFVAL(stmt->param.vars[i])) {
					SEPARATE_ZVAL(&stmt->param.vars[j]);
					break;
				}
			}
		}
	}
	for (i = 0; i < stmt->param.var_cnt; i++) {
		if (!Z_ISUNDEF(stmt->param.vars[i])) {
			zval *param;
			if (Z_ISREF(stmt->param.vars[i])) {
				param = Z_REFVAL(stmt->param.vars[i]);
			} else {
				param = &stmt->param.vars[i];
			}
			if (!(stmt->param.is_null[i] = (Z_ISNULL_P(param)))) {
				switch (stmt->stmt->params[i].buffer_type) {
					case MYSQL_TYPE_VAR_STRING:
						convert_to_string_ex(param);
						stmt->stmt->params[i].buffer = Z_STRVAL_P(param);
						stmt->stmt->params[i].buffer_length = Z_STRLEN_P(param);
						break;
					case MYSQL_TYPE_DOUBLE:
						convert_to_double_ex(param);
						stmt->stmt->params[i].buffer = &Z_DVAL_P(param);
						break;
					case MYSQL_TYPE_LONGLONG:
					case MYSQL_TYPE_LONG:
						convert_to_long_ex(param);
						stmt->stmt->params[i].buffer = &Z_LVAL_P(param);
						break;
					default:
						break;
				}
			}
		}
	}
#endif

	if (mysql_stmt_execute(stmt->stmt)) {
		MYSQLI_REPORT_STMT_ERROR(stmt->stmt);
		RETVAL_FALSE;
	} else {
		RETVAL_TRUE;
	}

	if (MyG(report_mode) & MYSQLI_REPORT_INDEX) {
		php_mysqli_report_index(stmt->query, mysqli_stmt_server_status(stmt->stmt));
	}
}
/* }}} */

#ifndef MYSQLI_USE_MYSQLND
/* {{{ void mysqli_stmt_fetch_libmysql
   Fetch results from a prepared statement into the bound variables */
void mysqli_stmt_fetch_libmysql(INTERNAL_FUNCTION_PARAMETERS)
{
	MY_STMT		*stmt;
	zval			*mysql_stmt;
	unsigned int	i;
	zend_ulong			ret;
	unsigned int	uval;
	my_ulonglong	llval;


	if (zend_parse_method_parameters(ZEND_NUM_ARGS(), getThis(), "O", &mysql_stmt, mysqli_stmt_class_entry) == FAILURE) {
		return;
	}
	MYSQLI_FETCH_RESOURCE_STMT(stmt, mysql_stmt, MYSQLI_STATUS_VALID);

	/* reset buffers */
	for (i = 0; i < stmt->result.var_cnt; i++) {
		if (stmt->result.buf[i].type == IS_STRING) {
			memset(stmt->result.buf[i].val, 0, stmt->result.buf[i].buflen);
		}
	}
	ret = mysql_stmt_fetch(stmt->stmt);
#ifdef MYSQL_DATA_TRUNCATED
	if (!ret || ret == MYSQL_DATA_TRUNCATED) {
#else
	if (!ret) {
#endif
		for (i = 0; i < stmt->result.var_cnt; i++) {
			zval *result;
			/* it must be a reference, isn't it? */
			if (Z_ISREF(stmt->result.vars[i])) {
				result = Z_REFVAL(stmt->result.vars[i]);
			} else {
				result = &stmt->result.vars[i];
			}
			/*
			  QQ: Isn't it quite better to call zval_dtor(). What if the user has
			  assigned a resource, or an array to the bound variable? We are going
			  to leak probably. zval_dtor() will handle also Unicode/Non-unicode mode.
			*/
			/* Even if the string is of length zero there is one byte alloced so efree() in all cases */
			zval_ptr_dtor(result);
			if (!stmt->result.is_null[i]) {
				switch (stmt->result.buf[i].type) {
					case IS_LONG:
						if ((stmt->stmt->fields[i].type == MYSQL_TYPE_LONG)
						    && (stmt->stmt->fields[i].flags & UNSIGNED_FLAG))
						{
							/* unsigned int (11) */
							uval= *(unsigned int *) stmt->result.buf[i].val;
#if SIZEOF_ZEND_LONG==4
							if (uval > INT_MAX) {
								char *tmp, *p;
								int j = 10;
								tmp = emalloc(11);
								p= &tmp[9];
								do {
									*p-- = (uval % 10) + 48;
									uval = uval / 10;
								} while (--j > 0);
								tmp[10]= '\0';
								/* unsigned int > INT_MAX is 10 digits - ALWAYS */
								ZVAL_STRINGL(result, tmp, 10);
								efree(tmp);
								break;
							}
#endif
						}
						if (stmt->stmt->fields[i].flags & UNSIGNED_FLAG) {
							ZVAL_LONG(result, *(unsigned int *)stmt->result.buf[i].val);
						} else {
							ZVAL_LONG(result, *(int *)stmt->result.buf[i].val);
						}
						break;
					case IS_DOUBLE:
<<<<<<< HEAD
						ZVAL_DOUBLE(result, *(double *)stmt->result.buf[i].val);
=======
					{
						double dval;
						if (stmt->stmt->bind[i].buffer_type == MYSQL_TYPE_FLOAT) {
#ifndef NOT_FIXED_DEC
# define NOT_FIXED_DEC 31
#endif
							dval = mysql_float_to_double(*(float *)stmt->result.buf[i].val,
										(stmt->stmt->fields[i].decimals >= NOT_FIXED_DEC) ? -1 :
										stmt->stmt->fields[i].decimals);
						} else {
							dval = *((double *)stmt->result.buf[i].val);
						}

						ZVAL_DOUBLE(stmt->result.vars[i], dval);
>>>>>>> 39f8960b
						break;
					}
					case IS_STRING:
						if (stmt->stmt->bind[i].buffer_type == MYSQL_TYPE_LONGLONG
#if MYSQL_VERSION_ID > 50002
						 || stmt->stmt->bind[i].buffer_type == MYSQL_TYPE_BIT
#endif
						 ) {
							my_bool uns = (stmt->stmt->fields[i].flags & UNSIGNED_FLAG)? 1:0;
#if MYSQL_VERSION_ID > 50002
							if (stmt->stmt->bind[i].buffer_type == MYSQL_TYPE_BIT) {
								switch (stmt->result.buf[i].output_len) {
									case 8:llval = (my_ulonglong)  bit_uint8korr(stmt->result.buf[i].val);break;
									case 7:llval = (my_ulonglong)  bit_uint7korr(stmt->result.buf[i].val);break;
									case 6:llval = (my_ulonglong)  bit_uint6korr(stmt->result.buf[i].val);break;
									case 5:llval = (my_ulonglong)  bit_uint5korr(stmt->result.buf[i].val);break;
									case 4:llval = (my_ulonglong)  bit_uint4korr(stmt->result.buf[i].val);break;
									case 3:llval = (my_ulonglong)  bit_uint3korr(stmt->result.buf[i].val);break;
									case 2:llval = (my_ulonglong)  bit_uint2korr(stmt->result.buf[i].val);break;
									case 1:llval = (my_ulonglong)  uint1korr(stmt->result.buf[i].val);break;
								}
							} else
#endif
							{
								llval= *(my_ulonglong *) stmt->result.buf[i].val;
							}
#if SIZEOF_ZEND_LONG==8
							if (uns && llval > 9223372036854775807L) {
#elif SIZEOF_ZEND_LONG==4
							if ((uns && llval > L64(2147483647)) ||
								(!uns && (( L64(2147483647) < (my_longlong) llval) ||
								(L64(-2147483648) > (my_longlong) llval))))
							{
#endif
								char tmp[22];
								/* even though lval is declared as unsigned, the value
								 * may be negative. Therefor we cannot use MYSQLI_LLU_SPEC and must
								 * use MYSQLI_LL_SPEC.
								 */
								snprintf(tmp, sizeof(tmp), (stmt->stmt->fields[i].flags & UNSIGNED_FLAG)? MYSQLI_LLU_SPEC : MYSQLI_LL_SPEC, llval);
								ZVAL_STRING(result, tmp);
							} else {
								ZVAL_LONG(result, llval);
							}
						} else {
#if defined(MYSQL_DATA_TRUNCATED) && MYSQL_VERSION_ID > 50002
							if (ret == MYSQL_DATA_TRUNCATED && *(stmt->stmt->bind[i].error) != 0) {
								/* result was truncated */
								ZVAL_STRINGL(result, stmt->result.buf[i].val, stmt->stmt->bind[i].buffer_length);
							} else {
#else
							{
#endif
								ZVAL_STRINGL(result, stmt->result.buf[i].val, stmt->result.buf[i].output_len);
							}
						}
						break;
					default:
						break;
				}
			} else {
				ZVAL_NULL(result);
			}
		}
	} else {
		MYSQLI_REPORT_STMT_ERROR(stmt->stmt);
	}

	switch (ret) {
		case 0:
#ifdef MYSQL_DATA_TRUNCATED
		/* according to SQL standard truncation (e.g. loss of precision is
		   not an error) - for detecting possible truncation you have to
		   check mysqli_stmt_warning
		*/
		case MYSQL_DATA_TRUNCATED:
#endif
			RETURN_TRUE;
		break;
		case 1:
			RETURN_FALSE;
		break;
		default:
			RETURN_NULL();
		break;
	}
}
/* }}} */
#else
/* {{{ mixed mysqli_stmt_fetch_mysqlnd */
void mysqli_stmt_fetch_mysqlnd(INTERNAL_FUNCTION_PARAMETERS)
{
	MY_STMT		*stmt;
	zval		*mysql_stmt;
	zend_bool	fetched_anything;

	if (zend_parse_method_parameters(ZEND_NUM_ARGS(), getThis(), "O", &mysql_stmt, mysqli_stmt_class_entry) == FAILURE) {
		return;
	}
	MYSQLI_FETCH_RESOURCE_STMT(stmt, mysql_stmt, MYSQLI_STATUS_VALID);

	if (FAIL  == mysqlnd_stmt_fetch(stmt->stmt, &fetched_anything)) {
		RETURN_BOOL(FALSE);
	} else if (fetched_anything == TRUE) {
		RETURN_BOOL(TRUE);
	} else {
		RETURN_NULL();
	}
}
#endif
/* }}} */

/* {{{ proto mixed mysqli_stmt_fetch(object stmt) U
   Fetch results from a prepared statement into the bound variables */
PHP_FUNCTION(mysqli_stmt_fetch)
{
#if !defined(MYSQLI_USE_MYSQLND)
	mysqli_stmt_fetch_libmysql(INTERNAL_FUNCTION_PARAM_PASSTHRU);
#else
	mysqli_stmt_fetch_mysqlnd(INTERNAL_FUNCTION_PARAM_PASSTHRU);
#endif
}
/* }}} */

/* {{{  php_add_field_properties */
static void php_add_field_properties(zval *value, const MYSQL_FIELD *field)
{
#ifdef MYSQLI_USE_MYSQLND
	add_property_str(value, "name", zend_string_copy(field->sname));
#else
	add_property_stringl(value, "name",(field->name ? field->name : ""), field->name_length);
#endif

	add_property_stringl(value, "orgname", (field->org_name ? field->org_name : ""), field->org_name_length);
	add_property_stringl(value, "table", (field->table ? field->table : ""), field->table_length);
	add_property_stringl(value, "orgtable", (field->org_table ? field->org_table : ""), field->org_table_length);
	add_property_stringl(value, "def", (field->def ? field->def : ""), field->def_length);
	add_property_stringl(value, "db", (field->db ? field->db : ""), field->db_length);

	/* FIXME: manually set the catalog to "def" due to bug in
	 * libmysqlclient which does not initialize field->catalog
	 * and in addition, the catalog is always be "def"
	 */
	add_property_string(value, "catalog", "def");

	add_property_long(value, "max_length", field->max_length);
	add_property_long(value, "length", field->length);
	add_property_long(value, "charsetnr", field->charsetnr);
	add_property_long(value, "flags", field->flags);
	add_property_long(value, "type", field->type);
	add_property_long(value, "decimals", field->decimals);
}
/* }}} */

/* {{{ proto mixed mysqli_fetch_field (object result)
   Get column information from a result and return as an object */
PHP_FUNCTION(mysqli_fetch_field)
{
	MYSQL_RES	*result;
	zval		*mysql_result;
	const MYSQL_FIELD	*field;

	if (zend_parse_method_parameters(ZEND_NUM_ARGS(), getThis(), "O", &mysql_result, mysqli_result_class_entry) == FAILURE) {
		return;
	}

	MYSQLI_FETCH_RESOURCE(result, MYSQL_RES *, mysql_result, "mysqli_result", MYSQLI_STATUS_VALID);

	if (!(field = mysql_fetch_field(result))) {
		RETURN_FALSE;
	}

	object_init(return_value);
	php_add_field_properties(return_value, field);
}
/* }}} */

/* {{{ proto mixed mysqli_fetch_fields (object result)
   Return array of objects containing field meta-data */
PHP_FUNCTION(mysqli_fetch_fields)
{
	MYSQL_RES	*result;
	zval		*mysql_result;
	zval		obj;

	unsigned int i;

	if (zend_parse_method_parameters(ZEND_NUM_ARGS(), getThis(), "O", &mysql_result, mysqli_result_class_entry) == FAILURE) {
		return;
	}

	MYSQLI_FETCH_RESOURCE(result, MYSQL_RES *, mysql_result, "mysqli_result", MYSQLI_STATUS_VALID);

	array_init(return_value);

	for (i = 0; i < mysql_num_fields(result); i++) {
		const MYSQL_FIELD *field = mysql_fetch_field_direct(result, i);

		object_init(&obj);

		php_add_field_properties(&obj, field);
		add_index_zval(return_value, i, &obj);
	}
}
/* }}} */

/* {{{ proto mixed mysqli_fetch_field_direct (object result, int offset)
   Fetch meta-data for a single field */
PHP_FUNCTION(mysqli_fetch_field_direct)
{
	MYSQL_RES	*result;
	zval		*mysql_result;
	const MYSQL_FIELD	*field;
	zend_long		offset;

	if (zend_parse_method_parameters(ZEND_NUM_ARGS(), getThis(), "Ol", &mysql_result, mysqli_result_class_entry, &offset) == FAILURE) {
		return;
	}

	MYSQLI_FETCH_RESOURCE(result, MYSQL_RES *, mysql_result, "mysqli_result", MYSQLI_STATUS_VALID);

	if (offset < 0 || offset >= (zend_long) mysql_num_fields(result)) {
		php_error_docref(NULL, E_WARNING, "Field offset is invalid for resultset");
		RETURN_FALSE;
	}

	if (!(field = mysql_fetch_field_direct(result,offset))) {
		RETURN_FALSE;
	}

	object_init(return_value);
	php_add_field_properties(return_value, field);
}
/* }}} */

/* {{{ proto mixed mysqli_fetch_lengths (object result)
   Get the length of each output in a result */
PHP_FUNCTION(mysqli_fetch_lengths)
{
	MYSQL_RES		*result;
	zval			*mysql_result;
	unsigned int	i;
	zend_ulong	*ret;

	if (zend_parse_method_parameters(ZEND_NUM_ARGS(), getThis(), "O", &mysql_result, mysqli_result_class_entry) == FAILURE) {
		return;
	}

	MYSQLI_FETCH_RESOURCE(result, MYSQL_RES *, mysql_result, "mysqli_result", MYSQLI_STATUS_VALID);

	if (!(ret = mysql_fetch_lengths(result))) {
		RETURN_FALSE;
	}

	array_init(return_value);

	for (i = 0; i < mysql_num_fields(result); i++) {
		add_index_long(return_value, i, ret[i]);
	}
}
/* }}} */

/* {{{ proto array mysqli_fetch_row (object result)
   Get a result row as an enumerated array */
PHP_FUNCTION(mysqli_fetch_row)
{
	php_mysqli_fetch_into_hash(INTERNAL_FUNCTION_PARAM_PASSTHRU, MYSQLI_NUM, 0);
}
/* }}} */

/* {{{ proto int mysqli_field_count(object link)
   Fetch the number of fields returned by the last query for the given link
*/
PHP_FUNCTION(mysqli_field_count)
{
	MY_MYSQL	*mysql;
	zval		*mysql_link;

	if (zend_parse_method_parameters(ZEND_NUM_ARGS(), getThis(), "O", &mysql_link, mysqli_link_class_entry) == FAILURE) {
		return;
	}
	MYSQLI_FETCH_RESOURCE_CONN(mysql, mysql_link, MYSQLI_STATUS_VALID);

	RETURN_LONG(mysql_field_count(mysql->mysql));
}
/* }}} */

/* {{{ proto int mysqli_field_seek(object result, int fieldnr)
   Set result pointer to a specified field offset
*/
PHP_FUNCTION(mysqli_field_seek)
{
	MYSQL_RES		*result;
	zval			*mysql_result;
	zend_long	fieldnr;

	if (zend_parse_method_parameters(ZEND_NUM_ARGS(), getThis(), "Ol", &mysql_result, mysqli_result_class_entry, &fieldnr) == FAILURE) {
		return;
	}
	MYSQLI_FETCH_RESOURCE(result, MYSQL_RES *, mysql_result, "mysqli_result", MYSQLI_STATUS_VALID);

	if (fieldnr < 0 || fieldnr >= mysql_num_fields(result)) {
		php_error_docref(NULL, E_WARNING, "Invalid field offset");
		RETURN_FALSE;
	}

	mysql_field_seek(result, fieldnr);
	RETURN_TRUE;
}
/* }}} */

/* {{{ proto int mysqli_field_tell(object result)
   Get current field offset of result pointer */
PHP_FUNCTION(mysqli_field_tell)
{
	MYSQL_RES	*result;
	zval		*mysql_result;

	if (zend_parse_method_parameters(ZEND_NUM_ARGS(), getThis(), "O", &mysql_result, mysqli_result_class_entry) == FAILURE) {
		return;
	}
	MYSQLI_FETCH_RESOURCE(result, MYSQL_RES *, mysql_result, "mysqli_result", MYSQLI_STATUS_VALID);

	RETURN_LONG(mysql_field_tell(result));
}
/* }}} */

/* {{{ proto void mysqli_free_result(object result)
   Free query result memory for the given result handle */
PHP_FUNCTION(mysqli_free_result)
{
	MYSQL_RES	*result;
	zval		*mysql_result;

	if (zend_parse_method_parameters(ZEND_NUM_ARGS(), getThis(), "O", &mysql_result, mysqli_result_class_entry) == FAILURE) {
		return;
	}
	MYSQLI_FETCH_RESOURCE(result, MYSQL_RES *, mysql_result, "mysqli_result", MYSQLI_STATUS_VALID);

	mysqli_free_result(result, FALSE);
	MYSQLI_CLEAR_RESOURCE(mysql_result);
}
/* }}} */

/* {{{ proto string mysqli_get_client_info(void)
   Get MySQL client info */
PHP_FUNCTION(mysqli_get_client_info)
{
	const char * info = mysql_get_client_info();
	if (info) {
		RETURN_STRING(info);
	}
}
/* }}} */

/* {{{ proto int mysqli_get_client_version(void)
   Get MySQL client info */
PHP_FUNCTION(mysqli_get_client_version)
{
	RETURN_LONG((zend_long)mysql_get_client_version());
}
/* }}} */

/* {{{ proto string mysqli_get_host_info (object link)
   Get MySQL host info */
PHP_FUNCTION(mysqli_get_host_info)
{
	MY_MYSQL	*mysql;
	zval		*mysql_link = NULL;

	if (zend_parse_method_parameters(ZEND_NUM_ARGS(), getThis(), "O", &mysql_link, mysqli_link_class_entry) == FAILURE) {
		return;
	}
	MYSQLI_FETCH_RESOURCE_CONN(mysql, mysql_link, MYSQLI_STATUS_VALID);
#if !defined(MYSQLI_USE_MYSQLND)
	RETURN_STRING((mysql->mysql->host_info) ? mysql->mysql->host_info : "");
#else
	RETURN_STRING((mysql->mysql->data->host_info) ? mysql->mysql->data->host_info : "");
#endif
}
/* }}} */

/* {{{ proto int mysqli_get_proto_info(object link)
   Get MySQL protocol information */
PHP_FUNCTION(mysqli_get_proto_info)
{
	MY_MYSQL	*mysql;
	zval		*mysql_link = NULL;

	if (zend_parse_method_parameters(ZEND_NUM_ARGS(), getThis(), "O", &mysql_link, mysqli_link_class_entry) == FAILURE) {
		return;
	}
	MYSQLI_FETCH_RESOURCE_CONN(mysql, mysql_link, MYSQLI_STATUS_VALID);
	RETURN_LONG(mysql_get_proto_info(mysql->mysql));
}
/* }}} */

/* {{{ proto string mysqli_get_server_info(object link)
   Get MySQL server info */
PHP_FUNCTION(mysqli_get_server_info)
{
	MY_MYSQL	*mysql;
	zval		*mysql_link = NULL;
	const char	*info;

	if (zend_parse_method_parameters(ZEND_NUM_ARGS(), getThis(), "O", &mysql_link, mysqli_link_class_entry) == FAILURE) {
		return;
	}
	MYSQLI_FETCH_RESOURCE_CONN(mysql, mysql_link, MYSQLI_STATUS_VALID);

	info = mysql_get_server_info(mysql->mysql);
	if (info) {
		RETURN_STRING(info);
	}
}
/* }}} */

/* {{{ proto int mysqli_get_server_version(object link)
   Return the MySQL version for the server referenced by the given link */
PHP_FUNCTION(mysqli_get_server_version)
{
	MY_MYSQL	*mysql;
	zval		*mysql_link = NULL;

	if (zend_parse_method_parameters(ZEND_NUM_ARGS(), getThis(), "O", &mysql_link, mysqli_link_class_entry) == FAILURE) {
		return;
	}
	MYSQLI_FETCH_RESOURCE_CONN(mysql, mysql_link, MYSQLI_STATUS_VALID);

	RETURN_LONG(mysql_get_server_version(mysql->mysql));
}
/* }}} */

/* {{{ proto string mysqli_info(object link)
   Get information about the most recent query */
PHP_FUNCTION(mysqli_info)
{
	MY_MYSQL	*mysql;
	zval		*mysql_link = NULL;
	const char	*info;

	if (zend_parse_method_parameters(ZEND_NUM_ARGS(), getThis(), "O", &mysql_link, mysqli_link_class_entry) == FAILURE) {
		return;
	}
	MYSQLI_FETCH_RESOURCE_CONN(mysql, mysql_link, MYSQLI_STATUS_VALID);

	info = mysql_info(mysql->mysql);
	if (info) {
		RETURN_STRING(info);
	}
}
/* }}} */

/* {{{ php_mysqli_init() */
void php_mysqli_init(INTERNAL_FUNCTION_PARAMETERS)
{
	MYSQLI_RESOURCE *mysqli_resource;
	MY_MYSQL *mysql;

// TODO: We can't properly check if this was to mysql_init() in a class method 
//       or a call to mysqli->init().
//       To solve the problem, we added instanceof check for the class of $this
//       ???
	if (getThis() &&
	    instanceof_function(Z_OBJCE_P(getThis()), mysqli_link_class_entry) &&
	    (Z_MYSQLI_P(getThis()))->ptr) {
//???	if (getThis() && (Z_MYSQLI_P(getThis()))->ptr) {
		return;
	}

	mysql = (MY_MYSQL *)ecalloc(1, sizeof(MY_MYSQL));

#if !defined(MYSQLI_USE_MYSQLND)
	if (!(mysql->mysql = mysql_init(NULL)))
#else
	/*
	  We create always persistent, as if the user want to connecto
	  to p:somehost, we can't convert the handle then
	*/
	if (!(mysql->mysql = mysqlnd_init(MYSQLND_CLIENT_KNOWS_RSET_COPY_DATA, TRUE)))
#endif
	{
		efree(mysql);
		RETURN_FALSE;
	}

	mysqli_resource = (MYSQLI_RESOURCE *)ecalloc (1, sizeof(MYSQLI_RESOURCE));
	mysqli_resource->ptr = (void *)mysql;
	mysqli_resource->status = MYSQLI_STATUS_INITIALIZED;

	if (!getThis() || !instanceof_function(Z_OBJCE_P(getThis()), mysqli_link_class_entry)) {
		MYSQLI_RETURN_RESOURCE(mysqli_resource, mysqli_link_class_entry);
	} else {
		(Z_MYSQLI_P(getThis()))->ptr = mysqli_resource;
	}
}
/* }}} */

/* {{{ proto resource mysqli_init(void)
   Initialize mysqli and return a resource for use with mysql_real_connect */
PHP_FUNCTION(mysqli_init)
{
	php_mysqli_init(INTERNAL_FUNCTION_PARAM_PASSTHRU);
}
/* }}} */

/* {{{ proto mixed mysqli_insert_id(object link)
   Get the ID generated from the previous INSERT operation */
PHP_FUNCTION(mysqli_insert_id)
{
	MY_MYSQL		*mysql;
	my_ulonglong	rc;
	zval			*mysql_link;

	if (zend_parse_method_parameters(ZEND_NUM_ARGS(), getThis(), "O", &mysql_link, mysqli_link_class_entry) == FAILURE) {
		return;
	}
	MYSQLI_FETCH_RESOURCE_CONN(mysql, mysql_link, MYSQLI_STATUS_VALID);
	rc = mysql_insert_id(mysql->mysql);
	MYSQLI_RETURN_LONG_INT(rc)
}
/* }}} */

/* {{{ proto bool mysqli_kill(object link, int processid)
   Kill a mysql process on the server */
PHP_FUNCTION(mysqli_kill)
{
	MY_MYSQL	*mysql;
	zval		*mysql_link;
	zend_long		processid;

	if (zend_parse_method_parameters(ZEND_NUM_ARGS(), getThis(), "Ol", &mysql_link, mysqli_link_class_entry, &processid) == FAILURE) {
		return;
	}
	MYSQLI_FETCH_RESOURCE_CONN(mysql, mysql_link, MYSQLI_STATUS_VALID);

	if (processid <= 0) {
		php_error_docref(NULL, E_WARNING, "processid should have positive value");
		RETURN_FALSE;
	}

	if (mysql_kill(mysql->mysql, processid)) {
		MYSQLI_REPORT_MYSQL_ERROR(mysql->mysql);
		RETURN_FALSE;
	}
	RETURN_TRUE;
}
/* }}} */

/* {{{ proto bool mysqli_more_results(object link)
   check if there any more query results from a multi query */
PHP_FUNCTION(mysqli_more_results)
{
	MY_MYSQL	*mysql;
	zval		*mysql_link;

	if (zend_parse_method_parameters(ZEND_NUM_ARGS(), getThis(), "O", &mysql_link, mysqli_link_class_entry) == FAILURE) {
		return;
	}
	MYSQLI_FETCH_RESOURCE_CONN(mysql, mysql_link, MYSQLI_STATUS_VALID);

	RETURN_BOOL(mysql_more_results(mysql->mysql));
}
/* }}} */

/* {{{ proto bool mysqli_next_result(object link)
   read next result from multi_query */
PHP_FUNCTION(mysqli_next_result) {
	MY_MYSQL	*mysql;
	zval		*mysql_link;

	if (zend_parse_method_parameters(ZEND_NUM_ARGS(), getThis(), "O", &mysql_link, mysqli_link_class_entry) == FAILURE) {
		return;
	}
	MYSQLI_FETCH_RESOURCE_CONN(mysql, mysql_link, MYSQLI_STATUS_VALID);

	if (!mysql_more_results(mysql->mysql)) {
		php_error_docref(NULL, E_STRICT, "There is no next result set. "
						"Please, call mysqli_more_results()/mysqli::more_results() to check "
						"whether to call this function/method");
	}

	RETURN_BOOL(!mysql_next_result(mysql->mysql));
}
/* }}} */

#if defined(HAVE_STMT_NEXT_RESULT) && defined(MYSQLI_USE_MYSQLND)
/* {{{ proto bool mysqli_stmt_next_result(object link)
   check if there any more query results from a multi query */
PHP_FUNCTION(mysqli_stmt_more_results)
{
	MY_STMT		*stmt;
	zval		*mysql_stmt;

	if (zend_parse_method_parameters(ZEND_NUM_ARGS(), getThis(), "O", &mysql_stmt, mysqli_stmt_class_entry) == FAILURE) {
		return;
	}
	MYSQLI_FETCH_RESOURCE_STMT(stmt, mysql_stmt, MYSQLI_STATUS_VALID);

	RETURN_BOOL(mysqlnd_stmt_more_results(stmt->stmt));
}
/* }}} */

/* {{{ proto bool mysqli_stmt_next_result(object link)
   read next result from multi_query */
PHP_FUNCTION(mysqli_stmt_next_result) {
	MY_STMT		*stmt;
	zval		*mysql_stmt;

	if (zend_parse_method_parameters(ZEND_NUM_ARGS(), getThis(), "O", &mysql_stmt, mysqli_stmt_class_entry) == FAILURE) {
		return;
	}
	MYSQLI_FETCH_RESOURCE_STMT(stmt, mysql_stmt, MYSQLI_STATUS_VALID);

	if (!mysqlnd_stmt_more_results(stmt->stmt)) {
		php_error_docref(NULL, E_STRICT, "There is no next result set. "
						"Please, call mysqli_stmt_more_results()/mysqli_stmt::more_results() to check "
						"whether to call this function/method");
	}

	RETURN_BOOL(!mysql_stmt_next_result(stmt->stmt));
}
/* }}} */
#endif

/* {{{ proto int mysqli_num_fields(object result)
   Get number of fields in result */
PHP_FUNCTION(mysqli_num_fields)
{
	MYSQL_RES	*result;
	zval		*mysql_result;

	if (zend_parse_method_parameters(ZEND_NUM_ARGS(), getThis(), "O", &mysql_result, mysqli_result_class_entry) == FAILURE) {
		return;
	}
	MYSQLI_FETCH_RESOURCE(result, MYSQL_RES *, mysql_result, "mysqli_result", MYSQLI_STATUS_VALID);

	RETURN_LONG(mysql_num_fields(result));
}
/* }}} */

/* {{{ proto mixed mysqli_num_rows(object result)
   Get number of rows in result */
PHP_FUNCTION(mysqli_num_rows)
{
	MYSQL_RES	*result;
	zval		*mysql_result;

	if (zend_parse_method_parameters(ZEND_NUM_ARGS(), getThis(), "O", &mysql_result, mysqli_result_class_entry) == FAILURE) {
		return;
	}
	MYSQLI_FETCH_RESOURCE(result, MYSQL_RES *, mysql_result, "mysqli_result", MYSQLI_STATUS_VALID);

	if (mysqli_result_is_unbuffered_and_not_everything_is_fetched(result)) {
		php_error_docref(NULL, E_WARNING, "Function cannot be used with MYSQL_USE_RESULT");
		RETURN_LONG(0);
	}

	MYSQLI_RETURN_LONG_INT(mysql_num_rows(result));
}
/* }}} */

/* {{{ mysqli_options_get_option_zval_type */
static int mysqli_options_get_option_zval_type(int option)
{
	switch (option) {
#ifdef MYSQLI_USE_MYSQLND
#if PHP_MAJOR_VERSION == 6
		/* PHP-7 doesn't supprt unicode yet ??? */
		case MYSQLND_OPT_NUMERIC_AND_DATETIME_AS_UNICODE:
#endif
		case MYSQLND_OPT_NET_CMD_BUFFER_SIZE:
		case MYSQLND_OPT_NET_READ_BUFFER_SIZE:
#ifdef MYSQLND_STRING_TO_INT_CONVERSION
		case MYSQLND_OPT_INT_AND_FLOAT_NATIVE:
#endif
#endif /* MYSQLI_USE_MYSQLND */
		case MYSQL_OPT_CONNECT_TIMEOUT:
#ifdef MYSQL_REPORT_DATA_TRUNCATION
		case MYSQL_REPORT_DATA_TRUNCATION:
#endif
		case MYSQL_OPT_LOCAL_INFILE:
		case MYSQL_OPT_NAMED_PIPE:
#ifdef MYSQL_OPT_PROTOCOL
                case MYSQL_OPT_PROTOCOL:
#endif /* MySQL 4.1.0 */
#ifdef MYSQL_OPT_READ_TIMEOUT
		case MYSQL_OPT_READ_TIMEOUT:
		case MYSQL_OPT_WRITE_TIMEOUT:
		case MYSQL_OPT_GUESS_CONNECTION:
		case MYSQL_OPT_USE_EMBEDDED_CONNECTION:
		case MYSQL_OPT_USE_REMOTE_CONNECTION:
		case MYSQL_SECURE_AUTH:
#endif /* MySQL 4.1.1 */
#ifdef MYSQL_OPT_RECONNECT
		case MYSQL_OPT_RECONNECT:
#endif /* MySQL 5.0.13 */
#ifdef MYSQL_OPT_SSL_VERIFY_SERVER_CERT
		case MYSQL_OPT_SSL_VERIFY_SERVER_CERT:
#endif /* MySQL 5.0.23 */
#ifdef MYSQL_OPT_COMPRESS
		case MYSQL_OPT_COMPRESS:
#endif /* mysqlnd @ PHP 5.3.2 */
#ifdef MYSQL_OPT_SSL_VERIFY_SERVER_CERT
	REGISTER_LONG_CONSTANT("MYSQLI_OPT_SSL_VERIFY_SERVER_CERT", MYSQL_OPT_SSL_VERIFY_SERVER_CERT, CONST_CS | CONST_PERSISTENT);
#endif /* MySQL 5.1.1., mysqlnd @ PHP 5.3.3 */
#if (MYSQL_VERSION_ID >= 50611 && defined(CLIENT_CAN_HANDLE_EXPIRED_PASSWORDS)) || defined(MYSQLI_USE_MYSQLND)
		case MYSQL_OPT_CAN_HANDLE_EXPIRED_PASSWORDS:
#endif
			return IS_LONG;

#ifdef MYSQL_SHARED_MEMORY_BASE_NAME
                case MYSQL_SHARED_MEMORY_BASE_NAME:
#endif /* MySQL 4.1.0 */
#ifdef MYSQL_SET_CLIENT_IP
		case MYSQL_SET_CLIENT_IP:
#endif /* MySQL 4.1.1 */
		case MYSQL_READ_DEFAULT_FILE:
		case MYSQL_READ_DEFAULT_GROUP:
		case MYSQL_INIT_COMMAND:
		case MYSQL_SET_CHARSET_NAME:
		case MYSQL_SET_CHARSET_DIR:
#if MYSQL_VERSION_ID > 50605 || defined(MYSQLI_USE_MYSQLND)
		case MYSQL_SERVER_PUBLIC_KEY:
#endif
			return IS_STRING;

		default:
			return IS_NULL;
	}
}
/* }}} */

/* {{{ proto bool mysqli_options(object link, int flags, mixed values)
   Set options */
PHP_FUNCTION(mysqli_options)
{
	MY_MYSQL		*mysql;
	zval			*mysql_link = NULL;
	zval			*mysql_value;
	zend_long			mysql_option;
	unsigned int	l_value;
	zend_long			ret;
	int				expected_type;

	if (zend_parse_method_parameters(ZEND_NUM_ARGS(), getThis(), "Olz", &mysql_link, mysqli_link_class_entry, &mysql_option, &mysql_value) == FAILURE) {
		return;
	}
	MYSQLI_FETCH_RESOURCE_CONN(mysql, mysql_link, MYSQLI_STATUS_INITIALIZED);

#if PHP_API_VERSION < 20100412
	if ((PG(open_basedir) && PG(open_basedir)[0] != '\0') || PG(safe_mode)) {
#else
	if (PG(open_basedir) && PG(open_basedir)[0] != '\0') {
#endif
		if(mysql_option == MYSQL_OPT_LOCAL_INFILE) {
			RETURN_FALSE;
		}
	}
	expected_type = mysqli_options_get_option_zval_type(mysql_option);
	if (expected_type != Z_TYPE_P(mysql_value)) {
		switch (expected_type) {
			case IS_STRING:
				convert_to_string_ex(mysql_value);
				break;
			case IS_LONG:
				convert_to_long_ex(mysql_value);
				break;
			default:
				break;
		}
	}
	switch (expected_type) {
		case IS_STRING:
			ret = mysql_options(mysql->mysql, mysql_option, Z_STRVAL_P(mysql_value));
			break;
		case IS_LONG:
			l_value = Z_LVAL_P(mysql_value);
			ret = mysql_options(mysql->mysql, mysql_option, (char *)&l_value);
			break;
		default:
			ret = 1;
			break;
	}

	RETURN_BOOL(!ret);
}
/* }}} */

/* {{{ proto bool mysqli_ping(object link)
   Ping a server connection or reconnect if there is no connection */
PHP_FUNCTION(mysqli_ping)
{
	MY_MYSQL	*mysql;
	zval		*mysql_link;
	zend_long		rc;

	if (zend_parse_method_parameters(ZEND_NUM_ARGS(), getThis(), "O", &mysql_link, mysqli_link_class_entry) == FAILURE) {
		return;
	}
	MYSQLI_FETCH_RESOURCE_CONN(mysql, mysql_link, MYSQLI_STATUS_VALID);
	rc = mysql_ping(mysql->mysql);
	MYSQLI_REPORT_MYSQL_ERROR(mysql->mysql);

	RETURN_BOOL(!rc);
}
/* }}} */

/* {{{ proto mixed mysqli_prepare(object link, string query)
   Prepare a SQL statement for execution */
PHP_FUNCTION(mysqli_prepare)
{
	MY_MYSQL		*mysql;
	MY_STMT			*stmt;
	char			*query = NULL;
	size_t				query_len;
	zval			*mysql_link;
	MYSQLI_RESOURCE	*mysqli_resource;

	if (zend_parse_method_parameters(ZEND_NUM_ARGS(), getThis(), "Os",&mysql_link, mysqli_link_class_entry, &query, &query_len) == FAILURE) {
		return;
	}
	MYSQLI_FETCH_RESOURCE_CONN(mysql, mysql_link, MYSQLI_STATUS_VALID);

#if !defined(MYSQLI_USE_MYSQLND)
	if (mysql->mysql->status == MYSQL_STATUS_GET_RESULT) {
		php_error_docref(NULL, E_WARNING, "All data must be fetched before a new statement prepare takes place");
		RETURN_FALSE;
	}
#endif

	stmt = (MY_STMT *)ecalloc(1,sizeof(MY_STMT));

	if ((stmt->stmt = mysql_stmt_init(mysql->mysql))) {
		if (mysql_stmt_prepare(stmt->stmt, query, query_len)) {
			/* mysql_stmt_close() clears errors, so we have to store them temporarily */
#if !defined(MYSQLI_USE_MYSQLND)
			char  last_error[MYSQL_ERRMSG_SIZE];
			char  sqlstate[SQLSTATE_LENGTH+1];
			unsigned int last_errno;

			last_errno = stmt->stmt->last_errno;
			memcpy(last_error, stmt->stmt->last_error, MYSQL_ERRMSG_SIZE);
			memcpy(sqlstate, mysql->mysql->net.sqlstate, SQLSTATE_LENGTH+1);
#else
			MYSQLND_ERROR_INFO error_info = *mysql->mysql->data->error_info;
#endif
			mysqli_stmt_close(stmt->stmt, FALSE);
			stmt->stmt = NULL;

			/* restore error messages */
#if !defined(MYSQLI_USE_MYSQLND)
			mysql->mysql->net.last_errno = last_errno;
			memcpy(mysql->mysql->net.last_error, last_error, MYSQL_ERRMSG_SIZE);
			memcpy(mysql->mysql->net.sqlstate, sqlstate, SQLSTATE_LENGTH+1);
#else
			*mysql->mysql->data->error_info = error_info;
#endif
		}
	}

	/* don't initialize stmt->query with NULL, we ecalloc()-ed the memory */
	/* Get performance boost if reporting is switched off */
	if (stmt->stmt && query_len && (MyG(report_mode) & MYSQLI_REPORT_INDEX)) {
		stmt->query = (char *)emalloc(query_len + 1);
		memcpy(stmt->query, query, query_len);
		stmt->query[query_len] = '\0';
	}

	/* don't join to the previous if because it won't work if mysql_stmt_prepare_fails */
	if (!stmt->stmt) {
		MYSQLI_REPORT_MYSQL_ERROR(mysql->mysql);
		efree(stmt);
		RETURN_FALSE;
	}
#ifndef MYSQLI_USE_MYSQLND
	ZVAL_COPY(&stmt->link_handle, mysql_link);
#endif

	mysqli_resource = (MYSQLI_RESOURCE *)ecalloc (1, sizeof(MYSQLI_RESOURCE));
	mysqli_resource->ptr = (void *)stmt;

	/* change status */
	mysqli_resource->status = MYSQLI_STATUS_VALID;
	MYSQLI_RETURN_RESOURCE(mysqli_resource, mysqli_stmt_class_entry);
}
/* }}} */

/* {{{ proto bool mysqli_real_connect(object link [,string hostname [,string username [,string passwd [,string dbname [,int port [,string socket [,int flags]]]]]]])
   Open a connection to a mysql server */
PHP_FUNCTION(mysqli_real_connect)
{
	mysqli_common_connect(INTERNAL_FUNCTION_PARAM_PASSTHRU, TRUE, FALSE);
}
/* }}} */

/* {{{ proto bool mysqli_real_query(object link, string query)
   Binary-safe version of mysql_query() */
PHP_FUNCTION(mysqli_real_query)
{
	MY_MYSQL	*mysql;
	zval		*mysql_link;
	char		*query = NULL;
	size_t		query_len;

	if (zend_parse_method_parameters(ZEND_NUM_ARGS(), getThis(), "Os", &mysql_link, mysqli_link_class_entry, &query, &query_len) == FAILURE) {
		return;
	}
	MYSQLI_FETCH_RESOURCE_CONN(mysql, mysql_link, MYSQLI_STATUS_VALID);

	MYSQLI_DISABLE_MQ; /* disable multi statements/queries */

	if (mysql_real_query(mysql->mysql, query, query_len)) {
		MYSQLI_REPORT_MYSQL_ERROR(mysql->mysql);
		RETURN_FALSE;
	}

	if (!mysql_field_count(mysql->mysql)) {
		if (MyG(report_mode) & MYSQLI_REPORT_INDEX) {
			php_mysqli_report_index(query, mysqli_server_status(mysql->mysql));
		}
	}

	RETURN_TRUE;
}
/* }}} */

/* {{{ proto string mysqli_real_escape_string(object link, string escapestr)
   Escapes special characters in a string for use in a SQL statement, taking into account the current charset of the connection */
PHP_FUNCTION(mysqli_real_escape_string) {
	MY_MYSQL	*mysql;
	zval		*mysql_link = NULL;
	char		*escapestr;
	size_t			escapestr_len;
	zend_string *newstr;

	if (zend_parse_method_parameters(ZEND_NUM_ARGS(), getThis(), "Os", &mysql_link, mysqli_link_class_entry, &escapestr, &escapestr_len) == FAILURE) {
		return;
	}
	MYSQLI_FETCH_RESOURCE_CONN(mysql, mysql_link, MYSQLI_STATUS_VALID);

	newstr = zend_string_alloc(2 * escapestr_len, 0);
	newstr->len = mysql_real_escape_string(mysql->mysql, newstr->val, escapestr, escapestr_len);
	newstr = zend_string_realloc(newstr, newstr->len, 0);

	RETURN_STR(newstr);
}
/* }}} */

/* {{{ proto bool mysqli_rollback(object link)
   Undo actions from current transaction */
PHP_FUNCTION(mysqli_rollback)
{
	MY_MYSQL	*mysql;
	zval		*mysql_link;
	zend_long		flags = TRANS_COR_NO_OPT;
	char *		name = NULL;
	size_t			name_len = 0;

	if (zend_parse_method_parameters(ZEND_NUM_ARGS(), getThis(), "O|ls", &mysql_link, mysqli_link_class_entry, &flags, &name, &name_len) == FAILURE) {
		return;
	}
	MYSQLI_FETCH_RESOURCE_CONN(mysql, mysql_link, MYSQLI_STATUS_VALID);

#if !defined(MYSQLI_USE_MYSQLND)
	if (mysqli_commit_or_rollback_libmysql(mysql->mysql, FALSE, flags, name)) {
#else
	if (FAIL == mysqlnd_rollback(mysql->mysql, flags, name)) {
#endif
		RETURN_FALSE;
	}
	RETURN_TRUE;
}
/* }}} */

/* {{{ proto bool mysqli_stmt_send_long_data(object stmt, int param_nr, string data)
*/
PHP_FUNCTION(mysqli_stmt_send_long_data)
{
	MY_STMT *stmt;
	zval	*mysql_stmt;
	char	*data;
	zend_long	param_nr;
	size_t		data_len;

	if (zend_parse_method_parameters(ZEND_NUM_ARGS(), getThis(), "Ols", &mysql_stmt, mysqli_stmt_class_entry, &param_nr, &data, &data_len) == FAILURE) {
		return;
	}
	MYSQLI_FETCH_RESOURCE_STMT(stmt, mysql_stmt, MYSQLI_STATUS_VALID);

	if (param_nr < 0) {
		php_error_docref(NULL, E_WARNING, "Invalid parameter number");
		RETURN_FALSE;
	}
	if (mysql_stmt_send_long_data(stmt->stmt, param_nr, data, data_len)) {
		RETURN_FALSE;
	}
	RETURN_TRUE;
}
/* }}} */

/* {{{ proto mixed mysqli_stmt_affected_rows(object stmt)
   Return the number of rows affected in the last query for the given link */
PHP_FUNCTION(mysqli_stmt_affected_rows)
{
	MY_STMT			*stmt;
	zval			*mysql_stmt;
	my_ulonglong	rc;

	if (zend_parse_method_parameters(ZEND_NUM_ARGS(), getThis(), "O", &mysql_stmt, mysqli_stmt_class_entry) == FAILURE) {
		return;
	}
	MYSQLI_FETCH_RESOURCE_STMT(stmt, mysql_stmt, MYSQLI_STATUS_VALID);

	rc = mysql_stmt_affected_rows(stmt->stmt);
	if (rc == (my_ulonglong) -1) {
		RETURN_LONG(-1);
	}
	MYSQLI_RETURN_LONG_INT(rc)
}
/* }}} */

/* {{{ proto bool mysqli_stmt_close(object stmt)
   Close statement */
PHP_FUNCTION(mysqli_stmt_close)
{
	MY_STMT		*stmt;
	zval		*mysql_stmt;

	if (zend_parse_method_parameters(ZEND_NUM_ARGS(), getThis(), "O", &mysql_stmt, mysqli_stmt_class_entry) == FAILURE) {
		return;
	}
	MYSQLI_FETCH_RESOURCE_STMT(stmt, mysql_stmt, MYSQLI_STATUS_VALID);

	mysqli_stmt_close(stmt->stmt, FALSE);
	stmt->stmt = NULL;
	php_clear_stmt_bind(stmt);
	MYSQLI_CLEAR_RESOURCE(mysql_stmt);
	RETURN_TRUE;
}
/* }}} */

/* {{{ proto void mysqli_stmt_data_seek(object stmt, int offset)
   Move internal result pointer */
PHP_FUNCTION(mysqli_stmt_data_seek)
{
	MY_STMT		*stmt;
	zval		*mysql_stmt;
	zend_long		offset;

	if (zend_parse_method_parameters(ZEND_NUM_ARGS(), getThis(), "Ol", &mysql_stmt, mysqli_stmt_class_entry, &offset) == FAILURE) {
		return;
	}
	if (offset < 0) {
		php_error_docref(NULL, E_WARNING, "Offset must be positive");
		RETURN_FALSE;
	}

	MYSQLI_FETCH_RESOURCE_STMT(stmt, mysql_stmt, MYSQLI_STATUS_VALID);

	mysql_stmt_data_seek(stmt->stmt, offset);
}
/* }}} */

/* {{{ proto int mysqli_stmt_field_count(object stmt) {
   Return the number of result columns for the given statement */
PHP_FUNCTION(mysqli_stmt_field_count)
{
	MY_STMT		*stmt;
	zval		*mysql_stmt;

	if (zend_parse_method_parameters(ZEND_NUM_ARGS(), getThis(), "O", &mysql_stmt, mysqli_stmt_class_entry) == FAILURE) {
		return;
	}
	MYSQLI_FETCH_RESOURCE_STMT(stmt, mysql_stmt, MYSQLI_STATUS_VALID);

	RETURN_LONG(mysql_stmt_field_count(stmt->stmt));
}
/* }}} */

/* {{{ proto void mysqli_stmt_free_result(object stmt)
   Free stored result memory for the given statement handle */
PHP_FUNCTION(mysqli_stmt_free_result)
{
	MY_STMT		*stmt;
	zval		*mysql_stmt;

	if (zend_parse_method_parameters(ZEND_NUM_ARGS(), getThis(), "O", &mysql_stmt, mysqli_stmt_class_entry) == FAILURE) {
		return;
	}

	MYSQLI_FETCH_RESOURCE_STMT(stmt, mysql_stmt, MYSQLI_STATUS_VALID);

	mysql_stmt_free_result(stmt->stmt);
}
/* }}} */

/* {{{ proto mixed mysqli_stmt_insert_id(object stmt)
   Get the ID generated from the previous INSERT operation */
PHP_FUNCTION(mysqli_stmt_insert_id)
{
	MY_STMT			*stmt;
	my_ulonglong	rc;
	zval			*mysql_stmt;

	if (zend_parse_method_parameters(ZEND_NUM_ARGS(), getThis(), "O", &mysql_stmt, mysqli_stmt_class_entry) == FAILURE) {
		return;
	}
	MYSQLI_FETCH_RESOURCE_STMT(stmt, mysql_stmt, MYSQLI_STATUS_VALID);
	rc = mysql_stmt_insert_id(stmt->stmt);
	MYSQLI_RETURN_LONG_INT(rc)
}
/* }}} */

/* {{{ proto int mysqli_stmt_param_count(object stmt)
   Return the number of parameter for the given statement */
PHP_FUNCTION(mysqli_stmt_param_count)
{
	MY_STMT		*stmt;
	zval		*mysql_stmt;

	if (zend_parse_method_parameters(ZEND_NUM_ARGS(), getThis(), "O", &mysql_stmt, mysqli_stmt_class_entry) == FAILURE) {
		return;
	}
	MYSQLI_FETCH_RESOURCE_STMT(stmt, mysql_stmt, MYSQLI_STATUS_VALID);

	RETURN_LONG(mysql_stmt_param_count(stmt->stmt));
}
/* }}} */

/* {{{ proto bool mysqli_stmt_reset(object stmt)
   reset a prepared statement */
PHP_FUNCTION(mysqli_stmt_reset)
{
	MY_STMT		*stmt;
	zval		*mysql_stmt;

	if (zend_parse_method_parameters(ZEND_NUM_ARGS(), getThis(), "O", &mysql_stmt, mysqli_stmt_class_entry) == FAILURE) {
		return;
	}

	MYSQLI_FETCH_RESOURCE_STMT(stmt, mysql_stmt, MYSQLI_STATUS_VALID);

	if (mysql_stmt_reset(stmt->stmt)) {
		RETURN_FALSE;
	}
	RETURN_TRUE;
}
/* }}} */

/* {{{ proto mixed mysqli_stmt_num_rows(object stmt)
   Return the number of rows in statements result set */
PHP_FUNCTION(mysqli_stmt_num_rows)
{
	MY_STMT			*stmt;
	zval			*mysql_stmt;
	my_ulonglong	rc;

	if (zend_parse_method_parameters(ZEND_NUM_ARGS(), getThis(), "O", &mysql_stmt, mysqli_stmt_class_entry) == FAILURE) {
		return;
	}

	MYSQLI_FETCH_RESOURCE_STMT(stmt, mysql_stmt, MYSQLI_STATUS_VALID);

	rc = mysql_stmt_num_rows(stmt->stmt);
	MYSQLI_RETURN_LONG_INT(rc)
}
/* }}} */

/* {{{ proto bool mysqli_select_db(object link, string dbname)
   Select a MySQL database */
PHP_FUNCTION(mysqli_select_db)
{
	MY_MYSQL	*mysql;
	zval		*mysql_link;
	char		*dbname;
	size_t			dbname_len;

	if (zend_parse_method_parameters(ZEND_NUM_ARGS(), getThis(), "Os", &mysql_link, mysqli_link_class_entry, &dbname, &dbname_len) == FAILURE) {
		return;
	}
	MYSQLI_FETCH_RESOURCE_CONN(mysql, mysql_link, MYSQLI_STATUS_VALID);

	if (mysql_select_db(mysql->mysql, dbname)) {
		MYSQLI_REPORT_MYSQL_ERROR(mysql->mysql);
		RETURN_FALSE;
	}
	RETURN_TRUE;
}
/* }}} */

/* {{{ proto string mysqli_sqlstate(object link)
   Returns the SQLSTATE error from previous MySQL operation */
PHP_FUNCTION(mysqli_sqlstate)
{
	MY_MYSQL	*mysql;
	zval		*mysql_link;
	const char	*state;

	if (zend_parse_method_parameters(ZEND_NUM_ARGS(), getThis(), "O", &mysql_link, mysqli_link_class_entry) == FAILURE) {
		return;
	}
	MYSQLI_FETCH_RESOURCE_CONN(mysql, mysql_link, MYSQLI_STATUS_VALID);
	state = mysql_sqlstate(mysql->mysql);
	if (state) {
		RETURN_STRING(state);
	}
}
/* }}} */

/* {{{ proto bool mysqli_ssl_set(object link ,string key ,string cert ,string ca ,string capath ,string cipher]) U
*/
PHP_FUNCTION(mysqli_ssl_set)
{
	MY_MYSQL	*mysql;
	zval		*mysql_link;
	char		*ssl_parm[5];
	size_t			ssl_parm_len[5], i;

	if (zend_parse_method_parameters(ZEND_NUM_ARGS(), getThis(), "Osssss", &mysql_link, mysqli_link_class_entry, &ssl_parm[0], &ssl_parm_len[0], &ssl_parm[1], &ssl_parm_len[1], &ssl_parm[2], &ssl_parm_len[2], &ssl_parm[3], &ssl_parm_len[3], &ssl_parm[4], &ssl_parm_len[4])   == FAILURE) {
		return;
	}
	MYSQLI_FETCH_RESOURCE_CONN(mysql, mysql_link, MYSQLI_STATUS_INITIALIZED);

	for (i = 0; i < 5; i++) {
		if (!ssl_parm_len[i]) {
			ssl_parm[i] = NULL;
		}
	}

	mysql_ssl_set(mysql->mysql, ssl_parm[0], ssl_parm[1], ssl_parm[2], ssl_parm[3], ssl_parm[4]);

	RETURN_TRUE;
}
/* }}} */

/* {{{ proto mixed mysqli_stat(object link)
   Get current system status */
PHP_FUNCTION(mysqli_stat)
{
	MY_MYSQL	*mysql;
	zval		*mysql_link;
#if defined(MYSQLI_USE_MYSQLND)
	zend_string *stat;
#else
	char		*stat;
#endif

	if (zend_parse_method_parameters(ZEND_NUM_ARGS(), getThis(), "O", &mysql_link, mysqli_link_class_entry) == FAILURE) {
		return;
	}
	MYSQLI_FETCH_RESOURCE_CONN(mysql, mysql_link, MYSQLI_STATUS_VALID);

#if !defined(MYSQLI_USE_MYSQLND)
	if ((stat = (char *)mysql_stat(mysql->mysql)))
	{
		RETURN_STRING(stat);
#else
	if (mysqlnd_stat(mysql->mysql, &stat) == PASS)
	{
		RETURN_STR(stat);
#endif
	} else {
		RETURN_FALSE;
	}
}

/* }}} */

/* {{{ proto bool mysqli_refresh(object link, long options)
   Flush tables or caches, or reset replication server information */
PHP_FUNCTION(mysqli_refresh)
{
	MY_MYSQL *mysql;
	zval *mysql_link = NULL;
	zend_long options;

	if (zend_parse_method_parameters(ZEND_NUM_ARGS(), getThis(), "Ol", &mysql_link, mysqli_link_class_entry, &options) == FAILURE) {
		return;
	}
	MYSQLI_FETCH_RESOURCE_CONN(mysql, mysql_link, MYSQLI_STATUS_INITIALIZED);
#ifdef MYSQLI_USE_MYSQLND
	RETURN_BOOL(!mysql_refresh(mysql->mysql, (uint8_t) options));
#else
	RETURN_BOOL(!mysql_refresh(mysql->mysql, options));
#endif
}
/* }}} */

/* {{{ proto int mysqli_stmt_attr_set(object stmt, long attr, long mode)
*/
PHP_FUNCTION(mysqli_stmt_attr_set)
{
	MY_STMT	*stmt;
	zval	*mysql_stmt;
	zend_long	mode_in;
#if MYSQL_VERSION_ID >= 50107
	my_bool	mode_b;
#endif
	zend_ulong	mode;
	zend_long	attr;
	void	*mode_p;

	if (zend_parse_method_parameters(ZEND_NUM_ARGS(), getThis(), "Oll", &mysql_stmt, mysqli_stmt_class_entry, &attr, &mode_in) == FAILURE) {
		return;
	}
	MYSQLI_FETCH_RESOURCE_STMT(stmt, mysql_stmt, MYSQLI_STATUS_VALID);

	if (mode_in < 0) {
		php_error_docref(NULL, E_WARNING, "mode should be non-negative, %pd passed", mode_in);
		RETURN_FALSE;
	}

	switch (attr) {
#if MYSQL_VERSION_ID >= 50107
	case STMT_ATTR_UPDATE_MAX_LENGTH:
		mode_b = (my_bool) mode_in;
		mode_p = &mode_b;
		break;
#endif
	default:
		mode = mode_in;
		mode_p = &mode;
		break;
	}
#if !defined(MYSQLI_USE_MYSQLND)
	if (mysql_stmt_attr_set(stmt->stmt, attr, mode_p)) {
#else
	if (FAIL == mysql_stmt_attr_set(stmt->stmt, attr, mode_p)) {
#endif
		RETURN_FALSE;
	}
	RETURN_TRUE;
}
/* }}} */

/* {{{ proto int mysqli_stmt_attr_get(object stmt, long attr)
*/
PHP_FUNCTION(mysqli_stmt_attr_get)
{
	MY_STMT	*stmt;
	zval	*mysql_stmt;
	zend_ulong	value = 0;
	zend_long	attr;
	int		rc;

	if (zend_parse_method_parameters(ZEND_NUM_ARGS(), getThis(), "Ol", &mysql_stmt, mysqli_stmt_class_entry, &attr) == FAILURE) {
		return;
	}
	MYSQLI_FETCH_RESOURCE_STMT(stmt, mysql_stmt, MYSQLI_STATUS_VALID);

	if ((rc = mysql_stmt_attr_get(stmt->stmt, attr, &value))) {
		RETURN_FALSE;
	}

#if MYSQL_VERSION_ID >= 50107
	if (attr == STMT_ATTR_UPDATE_MAX_LENGTH)
		value = *((my_bool *)&value);
#endif
	RETURN_LONG((zend_ulong)value);
}
/* }}} */

/* {{{ proto int mysqli_stmt_errno(object stmt)
*/
PHP_FUNCTION(mysqli_stmt_errno)
{
	MY_STMT	*stmt;
	zval	*mysql_stmt;

	if (zend_parse_method_parameters(ZEND_NUM_ARGS(), getThis(), "O", &mysql_stmt, mysqli_stmt_class_entry) == FAILURE) {
		return;
	}
	MYSQLI_FETCH_RESOURCE_STMT(stmt, mysql_stmt, MYSQLI_STATUS_INITIALIZED);

	RETURN_LONG(mysql_stmt_errno(stmt->stmt));
}
/* }}} */

/* {{{ proto string mysqli_stmt_error(object stmt)
*/
PHP_FUNCTION(mysqli_stmt_error)
{
	MY_STMT	*stmt;
	zval 	*mysql_stmt;
	const char * err;

	if (zend_parse_method_parameters(ZEND_NUM_ARGS(), getThis(), "O", &mysql_stmt, mysqli_stmt_class_entry) == FAILURE) {
		return;
	}
	MYSQLI_FETCH_RESOURCE_STMT(stmt, mysql_stmt, MYSQLI_STATUS_INITIALIZED);

	err = mysql_stmt_error(stmt->stmt);
	if (err) {
		RETURN_STRING(err);
	}
}
/* }}} */

/* {{{ proto mixed mysqli_stmt_init(object link)
   Initialize statement object
*/
PHP_FUNCTION(mysqli_stmt_init)
{
	MY_MYSQL		*mysql;
	MY_STMT			*stmt;
	zval			*mysql_link;
	MYSQLI_RESOURCE	*mysqli_resource;

	if (zend_parse_method_parameters(ZEND_NUM_ARGS(), getThis(), "O",&mysql_link, mysqli_link_class_entry) == FAILURE) {
		return;
	}
	MYSQLI_FETCH_RESOURCE_CONN(mysql, mysql_link, MYSQLI_STATUS_VALID);

	stmt = (MY_STMT *)ecalloc(1,sizeof(MY_STMT));

	if (!(stmt->stmt = mysql_stmt_init(mysql->mysql))) {
		efree(stmt);
		RETURN_FALSE;
	}
#ifndef MYSQLI_USE_MYSQLND
	ZVAL_COPY(&stmt->link_handle, mysql_link);
#endif

	mysqli_resource = (MYSQLI_RESOURCE *)ecalloc (1, sizeof(MYSQLI_RESOURCE));
	mysqli_resource->status = MYSQLI_STATUS_INITIALIZED;
	mysqli_resource->ptr = (void *)stmt;
	MYSQLI_RETURN_RESOURCE(mysqli_resource, mysqli_stmt_class_entry);
}
/* }}} */

/* {{{ proto bool mysqli_stmt_prepare(object stmt, string query)
   prepare server side statement with query
*/
PHP_FUNCTION(mysqli_stmt_prepare)
{
	MY_STMT	*stmt;
	zval 	*mysql_stmt;
	char	*query;
	size_t		query_len;

	if (zend_parse_method_parameters(ZEND_NUM_ARGS(), getThis(), "Os", &mysql_stmt, mysqli_stmt_class_entry, &query, &query_len) == FAILURE) {
		return;
	}
	MYSQLI_FETCH_RESOURCE_STMT(stmt, mysql_stmt, MYSQLI_STATUS_INITIALIZED);

	if (mysql_stmt_prepare(stmt->stmt, query, query_len)) {
		MYSQLI_REPORT_STMT_ERROR(stmt->stmt);
		RETURN_FALSE;
	}
	/* change status */
	MYSQLI_SET_STATUS(mysql_stmt, MYSQLI_STATUS_VALID);
	RETURN_TRUE;
}
/* }}} */

/* {{{ proto mixed mysqli_stmt_result_metadata(object stmt)
   return result set from statement */
PHP_FUNCTION(mysqli_stmt_result_metadata)
{
	MY_STMT			*stmt;
	MYSQL_RES		*result;
	zval			*mysql_stmt;
	MYSQLI_RESOURCE	*mysqli_resource;

	if (zend_parse_method_parameters(ZEND_NUM_ARGS(), getThis(), "O", &mysql_stmt, mysqli_stmt_class_entry) == FAILURE) {
		return;
	}
	MYSQLI_FETCH_RESOURCE_STMT(stmt, mysql_stmt, MYSQLI_STATUS_VALID);

	if (!(result = mysql_stmt_result_metadata(stmt->stmt))){
		MYSQLI_REPORT_STMT_ERROR(stmt->stmt);
		RETURN_FALSE;
	}

	mysqli_resource = (MYSQLI_RESOURCE *)ecalloc (1, sizeof(MYSQLI_RESOURCE));
	mysqli_resource->ptr = (void *)result;
	mysqli_resource->status = MYSQLI_STATUS_VALID;
	MYSQLI_RETURN_RESOURCE(mysqli_resource, mysqli_result_class_entry);
}
/* }}} */

/* {{{ proto bool mysqli_stmt_store_result(stmt)
*/
PHP_FUNCTION(mysqli_stmt_store_result)
{
	MY_STMT	*stmt;
	zval	*mysql_stmt;

	if (zend_parse_method_parameters(ZEND_NUM_ARGS(), getThis(), "O", &mysql_stmt, mysqli_stmt_class_entry) == FAILURE) {
		return;
	}
	MYSQLI_FETCH_RESOURCE_STMT(stmt, mysql_stmt, MYSQLI_STATUS_VALID);

#if !defined(MYSQLI_USE_MYSQLND)
	{
		/*
		  If the user wants to store the data and we have BLOBs/TEXTs we try to allocate
		  not the maximal length of the type (which is 16MB even for LONGBLOB) but
		  the maximal length of the field in the result set. If he/she has quite big
		  BLOB/TEXT columns after calling store_result() the memory usage of PHP will
		  double - but this is a known problem of the simple MySQL API ;)
		*/
		int	i = 0;

		for (i = mysql_stmt_field_count(stmt->stmt) - 1; i >=0; --i) {
			if (stmt->stmt->fields && (stmt->stmt->fields[i].type == MYSQL_TYPE_BLOB ||
				stmt->stmt->fields[i].type == MYSQL_TYPE_MEDIUM_BLOB ||
				stmt->stmt->fields[i].type == MYSQL_TYPE_LONG_BLOB ||
				stmt->stmt->fields[i].type == MYSQL_TYPE_GEOMETRY))
			{
#if MYSQL_VERSION_ID >= 50107
				my_bool	tmp=1;
#else
				uint tmp=1;
#endif
				mysql_stmt_attr_set(stmt->stmt, STMT_ATTR_UPDATE_MAX_LENGTH, &tmp);
				break;
			}
		}
	}
#endif

	if (mysql_stmt_store_result(stmt->stmt)){
		MYSQLI_REPORT_STMT_ERROR(stmt->stmt);
		RETURN_FALSE;
	}
	RETURN_TRUE;
}
/* }}} */

/* {{{ proto string mysqli_stmt_sqlstate(object stmt)
*/
PHP_FUNCTION(mysqli_stmt_sqlstate)
{
	MY_STMT	*stmt;
	zval	*mysql_stmt;
	const char * state;

	if (zend_parse_method_parameters(ZEND_NUM_ARGS(), getThis(), "O", &mysql_stmt, mysqli_stmt_class_entry) == FAILURE) {
		return;
	}
	MYSQLI_FETCH_RESOURCE_STMT(stmt, mysql_stmt, MYSQLI_STATUS_VALID);

	state = mysql_stmt_sqlstate(stmt->stmt);
	if (state) {
		RETURN_STRING(state);
	}
}
/* }}} */

/* {{{ proto object mysqli_store_result(object link [, flags])
   Buffer result set on client */
PHP_FUNCTION(mysqli_store_result)
{
	MY_MYSQL		*mysql;
	MYSQL_RES		*result;
	zval			*mysql_link;
	MYSQLI_RESOURCE	*mysqli_resource;
	zend_long flags = 0;


	if (zend_parse_method_parameters(ZEND_NUM_ARGS(), getThis(), "O|l", &mysql_link, mysqli_link_class_entry, &flags) == FAILURE) {
		return;
	}
	MYSQLI_FETCH_RESOURCE_CONN(mysql, mysql_link, MYSQLI_STATUS_VALID);
#if MYSQLI_USE_MYSQLND
	result = flags & MYSQLI_STORE_RESULT_COPY_DATA? mysqlnd_store_result_ofs(mysql->mysql) : mysqlnd_store_result(mysql->mysql);
#else
	result = mysql_store_result(mysql->mysql);
#endif
	if (!result) {
		MYSQLI_REPORT_MYSQL_ERROR(mysql->mysql);
		RETURN_FALSE;
	}
	if (MyG(report_mode) & MYSQLI_REPORT_INDEX) {
		php_mysqli_report_index("from previous query", mysqli_server_status(mysql->mysql));
	}

	mysqli_resource = (MYSQLI_RESOURCE *)ecalloc (1, sizeof(MYSQLI_RESOURCE));
	mysqli_resource->ptr = (void *)result;
	mysqli_resource->status = MYSQLI_STATUS_VALID;
	MYSQLI_RETURN_RESOURCE(mysqli_resource, mysqli_result_class_entry);
}
/* }}} */

/* {{{ proto int mysqli_thread_id(object link)
   Return the current thread ID */
PHP_FUNCTION(mysqli_thread_id)
{
	MY_MYSQL	*mysql;
	zval		*mysql_link;

	if (zend_parse_method_parameters(ZEND_NUM_ARGS(), getThis(), "O", &mysql_link, mysqli_link_class_entry) == FAILURE) {
		return;
	}
	MYSQLI_FETCH_RESOURCE_CONN(mysql, mysql_link, MYSQLI_STATUS_VALID);

	RETURN_LONG((zend_long) mysql_thread_id(mysql->mysql));
}
/* }}} */

/* {{{ proto bool mysqli_thread_safe(void)
   Return whether thread safety is given or not */
PHP_FUNCTION(mysqli_thread_safe)
{
	RETURN_BOOL(mysql_thread_safe());
}
/* }}} */

/* {{{ proto mixed mysqli_use_result(object link)
   Directly retrieve query results - do not buffer results on client side */
PHP_FUNCTION(mysqli_use_result)
{
	MY_MYSQL		*mysql;
	MYSQL_RES		*result;
	zval			*mysql_link;
	MYSQLI_RESOURCE	*mysqli_resource;

	if (zend_parse_method_parameters(ZEND_NUM_ARGS(), getThis(), "O", &mysql_link, mysqli_link_class_entry) == FAILURE) {
		return;
	}
	MYSQLI_FETCH_RESOURCE_CONN(mysql, mysql_link, MYSQLI_STATUS_VALID);

	if (!(result = mysql_use_result(mysql->mysql))) {
		MYSQLI_REPORT_MYSQL_ERROR(mysql->mysql);
		RETURN_FALSE;
	}

	if (MyG(report_mode) & MYSQLI_REPORT_INDEX) {
		php_mysqli_report_index("from previous query", mysqli_server_status(mysql->mysql));
	}
	mysqli_resource = (MYSQLI_RESOURCE *)ecalloc (1, sizeof(MYSQLI_RESOURCE));
	mysqli_resource->ptr = (void *)result;
	mysqli_resource->status = MYSQLI_STATUS_VALID;
	MYSQLI_RETURN_RESOURCE(mysqli_resource, mysqli_result_class_entry);
}
/* }}} */

/* {{{ proto int mysqli_warning_count (object link)
   Return number of warnings from the last query for the given link */
PHP_FUNCTION(mysqli_warning_count)
{
	MY_MYSQL	*mysql;
	zval		*mysql_link;

	if (zend_parse_method_parameters(ZEND_NUM_ARGS(), getThis(), "O", &mysql_link, mysqli_link_class_entry) == FAILURE) {
		return;
	}
	MYSQLI_FETCH_RESOURCE_CONN(mysql, mysql_link, MYSQLI_STATUS_VALID);

	RETURN_LONG(mysql_warning_count(mysql->mysql));
}
/* }}} */

/*
 * Local variables:
 * tab-width: 4
 * c-basic-offset: 4
 * End:
 * vim600: noet sw=4 ts=4 fdm=marker
 * vim<600: noet sw=4 ts=4
 */<|MERGE_RESOLUTION|>--- conflicted
+++ resolved
@@ -425,7 +425,6 @@
 				break;
 
 			case MYSQL_TYPE_DOUBLE:
-				convert_to_double_ex(args[i]);
 				stmt->result.buf[ofs].type = IS_DOUBLE;
 				stmt->result.buf[ofs].buflen = sizeof(double);
 
@@ -1032,9 +1031,6 @@
 						}
 						break;
 					case IS_DOUBLE:
-<<<<<<< HEAD
-						ZVAL_DOUBLE(result, *(double *)stmt->result.buf[i].val);
-=======
 					{
 						double dval;
 						if (stmt->stmt->bind[i].buffer_type == MYSQL_TYPE_FLOAT) {
@@ -1048,8 +1044,7 @@
 							dval = *((double *)stmt->result.buf[i].val);
 						}
 
-						ZVAL_DOUBLE(stmt->result.vars[i], dval);
->>>>>>> 39f8960b
+						ZVAL_DOUBLE(result, dval);
 						break;
 					}
 					case IS_STRING:
