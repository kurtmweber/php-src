--- conflicted
+++ resolved
@@ -76,9 +76,9 @@
 
 	{
 		char * commented_name = NULL;
-		unsigned int commented_name_len = name? spprintf(&commented_name, 0, " /*%s*/", name):0;
+		php_size_t commented_name_len = name? spprintf(&commented_name, 0, " /*%s*/", name):0;
 		char * query;
-		unsigned int query_len = spprintf(&query, 0, (commit? "COMMIT%s %s":"ROLLBACK%s %s"),
+		php_size_t query_len = spprintf(&query, 0, (commit? "COMMIT%s %s":"ROLLBACK%s %s"),
 										  commented_name? commented_name:"", tmp_str.c? tmp_str.c:"");
 		smart_str_free(&tmp_str);
 
@@ -704,69 +704,6 @@
 }
 /* }}} */
 
-<<<<<<< HEAD
-
-#if !defined(MYSQLI_USE_MYSQLND)
-/* {{{ mysqli_tx_cor_options_to_string */
-static void mysqli_tx_cor_options_to_string(const MYSQL * const conn, smart_str * str, const unsigned int mode)
-{
-	if (mode & TRANS_COR_AND_CHAIN && !(mode & TRANS_COR_AND_NO_CHAIN)) {
-		if (str->len) {
-			smart_str_appendl(str, ", ", sizeof(", ") - 1);
-		}
-		smart_str_appendl(str, "AND CHAIN", sizeof("AND CHAIN") - 1);
-	} else if (mode & TRANS_COR_AND_NO_CHAIN && !(mode & TRANS_COR_AND_CHAIN)) {
-		if (str->len) {
-			smart_str_appendl(str, ", ", sizeof(", ") - 1);
-		}
-		smart_str_appendl(str, "AND NO CHAIN", sizeof("AND NO CHAIN") - 1);
-	}
-
-	if (mode & TRANS_COR_RELEASE && !(mode & TRANS_COR_NO_RELEASE)) {
-		if (str->len) {
-			smart_str_appendl(str, ", ", sizeof(", ") - 1);
-		}
-		smart_str_appendl(str, "RELEASE", sizeof("RELEASE") - 1);
-	} else if (mode & TRANS_COR_NO_RELEASE && !(mode & TRANS_COR_RELEASE)) {
-		if (str->len) {
-			smart_str_appendl(str, ", ", sizeof(", ") - 1);
-		}
-		smart_str_appendl(str, "NO RELEASE", sizeof("NO RELEASE") - 1);
-	}
-	smart_str_0(str);
-}
-/* }}} */
-
-
-/* {{{ proto bool mysqli_commit_or_rollback_libmysql */
-static int mysqli_commit_or_rollback_libmysql(MYSQL * conn, zend_bool commit, const unsigned int mode, const char * const name)
-{
-	int ret;
-	smart_str tmp_str = {0, 0, 0};
-	mysqli_tx_cor_options_to_string(conn, &tmp_str, mode);
-	smart_str_0(&tmp_str);
-
-	{
-		char * commented_name = NULL;
-		php_size_t commented_name_len = name? spprintf(&commented_name, 0, " /*%s*/", name):0;
-		char * query;
-		php_size_t query_len = spprintf(&query, 0, (commit? "COMMIT%s %s":"ROLLBACK%s %s"),
-										  commented_name? commented_name:"", tmp_str.c? tmp_str.c:"");
-		smart_str_free(&tmp_str);
-
-		ret = mysql_real_query(conn, query, query_len);
-		efree(query);
-		if (commented_name) {
-			efree(commented_name);
-		}
-	}
-}
-/* }}} */
-#endif
-
-
-=======
->>>>>>> d10e83cf
 /* {{{ proto bool mysqli_commit(object link)
    Commit outstanding actions and close transaction */
 PHP_FUNCTION(mysqli_commit)
