/*
  zip_dirent.c -- read directory entry (local or central), clean dirent
  Copyright (C) 1999-2015 Dieter Baron and Thomas Klausner

  This file is part of libzip, a library to manipulate ZIP archives.
  The authors can be contacted at <libzip@nih.at>

  Redistribution and use in source and binary forms, with or without
  modification, are permitted provided that the following conditions
  are met:
  1. Redistributions of source code must retain the above copyright
     notice, this list of conditions and the following disclaimer.
  2. Redistributions in binary form must reproduce the above copyright
     notice, this list of conditions and the following disclaimer in
     the documentation and/or other materials provided with the
     distribution.
  3. The names of the authors may not be used to endorse or promote
     products derived from this software without specific prior
     written permission.
 
  THIS SOFTWARE IS PROVIDED BY THE AUTHORS ``AS IS'' AND ANY EXPRESS
  OR IMPLIED WARRANTIES, INCLUDING, BUT NOT LIMITED TO, THE IMPLIED
  WARRANTIES OF MERCHANTABILITY AND FITNESS FOR A PARTICULAR PURPOSE
  ARE DISCLAIMED.  IN NO EVENT SHALL THE AUTHORS BE LIABLE FOR ANY
  DIRECT, INDIRECT, INCIDENTAL, SPECIAL, EXEMPLARY, OR CONSEQUENTIAL
  DAMAGES (INCLUDING, BUT NOT LIMITED TO, PROCUREMENT OF SUBSTITUTE
  GOODS OR SERVICES; LOSS OF USE, DATA, OR PROFITS; OR BUSINESS
  INTERRUPTION) HOWEVER CAUSED AND ON ANY THEORY OF LIABILITY, WHETHER
  IN CONTRACT, STRICT LIABILITY, OR TORT (INCLUDING NEGLIGENCE OR
  OTHERWISE) ARISING IN ANY WAY OUT OF THE USE OF THIS SOFTWARE, EVEN
  IF ADVISED OF THE POSSIBILITY OF SUCH DAMAGE.
*/



#include <stdio.h>
#include <stdlib.h>
#include <string.h>
#include <errno.h>
#include <sys/types.h>
#include <sys/stat.h>

#include "zipint.h"

static time_t _zip_d2u_time(zip_uint16_t, zip_uint16_t);
static struct zip_string *_zip_read_string(const unsigned char **, FILE *, zip_uint16_t, int, struct zip_error *);
static struct zip_string *_zip_dirent_process_ef_utf_8(const struct zip_dirent *, zip_uint16_t, struct zip_string *);
static struct zip_extra_field *_zip_ef_utf8(zip_uint16_t, struct zip_string *, struct zip_error *);



void
_zip_cdir_free(struct zip_cdir *cd)
{
    zip_uint64_t i;

    if (!cd)
	return;

    for (i=0; i<cd->nentry; i++)
	_zip_entry_finalize(cd->entry+i);
    free(cd->entry);
    _zip_string_free(cd->comment);
    free(cd);
}



int
_zip_cdir_grow(struct zip_cdir *cd, zip_uint64_t nentry, struct zip_error *error)
{
    struct zip_entry *entry;
    zip_uint64_t i;

    if (nentry < cd->nentry_alloc) {
	_zip_error_set(error, ZIP_ER_INTERNAL, 0);
	return -1;
    }

    if (nentry == cd->nentry_alloc)
	return 0;

    if ((entry=((struct zip_entry *)
		realloc(cd->entry, sizeof(*(cd->entry))*(size_t)nentry))) == NULL) {
	_zip_error_set(error, ZIP_ER_MEMORY, 0);
	return -1;
    }
    
    for (i=cd->nentry_alloc; i<nentry; i++)
	_zip_entry_init(entry+i);

    cd->nentry_alloc = nentry;
    cd->entry = entry;

    return 0;
}



struct zip_cdir *
_zip_cdir_new(zip_uint64_t nentry, struct zip_error *error)
{
    struct zip_cdir *cd;
    zip_uint64_t i;
    
    if ((cd=(struct zip_cdir *)malloc(sizeof(*cd))) == NULL) {
	_zip_error_set(error, ZIP_ER_MEMORY, 0);
	return NULL;
    }

<<<<<<< HEAD
    if (nentry == 0)
	cd->entry = NULL;
    else if ((cd->entry=(struct zip_entry *)malloc(sizeof(*(cd->entry))*(size_t)nentry)) == NULL) {
=======
    if ( nentry > ((size_t)-1)/sizeof(*(cd->entry)) || (cd->entry=(struct zip_dirent *)malloc(sizeof(*(cd->entry))*(size_t)nentry))
	== NULL) {
>>>>>>> 210cfafc
	_zip_error_set(error, ZIP_ER_MEMORY, 0);
	free(cd);
	return NULL;
    }

    for (i=0; i<nentry; i++)
	_zip_entry_init(cd->entry+i);

    cd->nentry = cd->nentry_alloc = nentry;
    cd->size = cd->offset = 0;
    cd->comment = NULL;

    return cd;
}



zip_int64_t
_zip_cdir_write(struct zip *za, const struct zip_filelist *filelist, zip_uint64_t survivors, FILE *fp)
{
    off_t off;
    zip_uint64_t offset, size;
    struct zip_string *comment;
    zip_uint64_t i;
    int is_zip64;
    int ret;

    if ((off=ftello(fp)) < 0) {
        _zip_error_set(&za->error, ZIP_ER_READ, errno);
        return -1;
    }
    offset = (zip_uint64_t)off;

    is_zip64 = 0;

    for (i=0; i<survivors; i++) {
	struct zip_entry *entry = za->entry+filelist[i].idx;

	if ((ret=_zip_dirent_write(entry->changes ? entry->changes : entry->orig, fp, ZIP_FL_CENTRAL, &za->error)) < 0)
	    return -1;
	if (ret)
	    is_zip64 = 1;
    }

    if ((off=ftello(fp)) < 0) {
        _zip_error_set(&za->error, ZIP_ER_READ, errno);
        return -1;
    }
    size = (zip_uint64_t)off - offset;

    if (offset > ZIP_UINT32_MAX || survivors > ZIP_UINT16_MAX)
	is_zip64 = 1;

    if (is_zip64) {
	fwrite(EOCD64_MAGIC, 1, 4, fp);
	_zip_write8(EOCD64LEN-12, fp);
	_zip_write2(45, fp);
	_zip_write2(45, fp);
	_zip_write4(0, fp);
	_zip_write4(0, fp);
	_zip_write8(survivors, fp);
	_zip_write8(survivors, fp);
	_zip_write8(size, fp);
	_zip_write8(offset, fp);

	fwrite(EOCD64LOC_MAGIC, 1, 4, fp);
	_zip_write4(0, fp);
	_zip_write8(offset+size, fp);
	_zip_write4(1, fp);
		    
    }

    /* clearerr(fp); */
    fwrite(EOCD_MAGIC, 1, 4, fp);
    _zip_write4(0, fp);
    _zip_write2(survivors >= ZIP_UINT16_MAX ? ZIP_UINT16_MAX : (zip_uint16_t)survivors, fp);
    _zip_write2(survivors >= ZIP_UINT16_MAX ? ZIP_UINT16_MAX : (zip_uint16_t)survivors, fp);
    _zip_write4(size >= ZIP_UINT32_MAX ? ZIP_UINT32_MAX : (zip_uint32_t)size, fp);
    _zip_write4(offset >= ZIP_UINT32_MAX ? ZIP_UINT32_MAX : (zip_uint32_t)offset, fp);

    comment = za->comment_changed ? za->comment_changes : za->comment_orig;

    _zip_write2(comment ? comment->length : 0, fp);
    if (comment)
	fwrite(comment->raw, 1, comment->length, fp);

    if (ferror(fp)) {
	_zip_error_set(&za->error, ZIP_ER_WRITE, errno);
	return -1;
    }

    return (zip_int64_t)size;
}



struct zip_dirent *
_zip_dirent_clone(const struct zip_dirent *sde)
{
    struct zip_dirent *tde;

    if ((tde=(struct zip_dirent *)malloc(sizeof(*tde))) == NULL)
	return NULL;

    if (sde)
	memcpy(tde, sde, sizeof(*sde));
    else
	_zip_dirent_init(tde);
    
    tde->changed = 0;
    tde->cloned = 1;

    return tde;
}



void
_zip_dirent_finalize(struct zip_dirent *zde)
{
    if (!zde->cloned || zde->changed & ZIP_DIRENT_FILENAME)
	_zip_string_free(zde->filename);
    if (!zde->cloned || zde->changed & ZIP_DIRENT_EXTRA_FIELD)
	_zip_ef_free(zde->extra_fields);
    if (!zde->cloned || zde->changed & ZIP_DIRENT_COMMENT)
	_zip_string_free(zde->comment);
}



void
_zip_dirent_free(struct zip_dirent *zde)
{
    if (zde == NULL)
	return;

    _zip_dirent_finalize(zde);
    free(zde);
}



void
_zip_dirent_init(struct zip_dirent *de)
{
    de->changed = 0;
    de->local_extra_fields_read = 0;
    de->cloned = 0;

    de->version_madeby = 20 | (ZIP_OPSYS_DEFAULT << 8);
    de->version_needed = 20; /* 2.0 */
    de->bitflags = 0;
    de->comp_method = ZIP_CM_DEFAULT;
    de->last_mod = 0;
    de->crc = 0;
    de->comp_size = 0;
    de->uncomp_size = 0;
    de->filename = NULL;
    de->extra_fields = NULL;
    de->comment = NULL;
    de->disk_number = 0;
    de->int_attrib = 0;
    de->ext_attrib = ZIP_EXT_ATTRIB_DEFAULT;
    de->offset = 0;
}



int
_zip_dirent_needs_zip64(const struct zip_dirent *de, zip_flags_t flags)
{
    if (de->uncomp_size >= ZIP_UINT32_MAX || de->comp_size >= ZIP_UINT32_MAX
	|| ((flags & ZIP_FL_CENTRAL) && de->offset >= ZIP_UINT32_MAX))
	return 1;

    return 0;
}



struct zip_dirent *
_zip_dirent_new(void)
{
    struct zip_dirent *de;

    if ((de=(struct zip_dirent *)malloc(sizeof(*de))) == NULL)
	return NULL;

    _zip_dirent_init(de);
    return de;
}



/* _zip_dirent_read(zde, fp, bufp, left, localp, error):
   Fills the zip directory entry zde.

   If bufp is non-NULL, data is taken from there and bufp is advanced
   by the amount of data used; otherwise data is read from fp as needed.
   
   if leftp is non-NULL, no more bytes than specified by it are used,
   and *leftp is reduced by the number of bytes used.

   If local != 0, it reads a local header instead of a central
   directory entry.

   Returns 0 if successful. On error, error is filled in and -1 is
   returned.

   TODO: leftp and file position undefined on error.
*/

int
_zip_dirent_read(struct zip_dirent *zde, FILE *fp,
		 const unsigned char **bufp, zip_uint64_t *leftp, int local,
		 struct zip_error *error)
{
    unsigned char buf[CDENTRYSIZE];
    const unsigned char *cur;
    zip_uint16_t dostime, dosdate;
    zip_uint32_t size;
    zip_uint16_t filename_len, comment_len, ef_len;

    if (local)
	size = LENTRYSIZE;
    else
	size = CDENTRYSIZE;

    if (leftp && (*leftp < size)) {
	_zip_error_set(error, ZIP_ER_NOZIP, 0);
	return -1;
    }

    if (bufp) {
	/* use data from buffer */
	cur = *bufp;
    }
    else {
	/* read entry from disk */
	if ((fread(buf, 1, size, fp)<size)) {
	    _zip_error_set(error, ZIP_ER_READ, errno);
	    return -1;
	}
	cur = buf;
    }

    if (memcmp(cur, (local ? LOCAL_MAGIC : CENTRAL_MAGIC), 4) != 0) {
	_zip_error_set(error, ZIP_ER_NOZIP, 0);
	return -1;
    }
    cur += 4;


    /* convert buffercontents to zip_dirent */

    _zip_dirent_init(zde);
    if (!local)
	zde->version_madeby = _zip_read2(&cur);
    else
	zde->version_madeby = 0;
    zde->version_needed = _zip_read2(&cur);
    zde->bitflags = _zip_read2(&cur);
    zde->comp_method = _zip_read2(&cur);
    
    /* convert to time_t */
    dostime = _zip_read2(&cur);
    dosdate = _zip_read2(&cur);
    zde->last_mod = _zip_d2u_time(dostime, dosdate);
    
    zde->crc = _zip_read4(&cur);
    zde->comp_size = _zip_read4(&cur);
    zde->uncomp_size = _zip_read4(&cur);
    
    filename_len = _zip_read2(&cur);
    ef_len = _zip_read2(&cur);
    
    if (local) {
	comment_len = 0;
	zde->disk_number = 0;
	zde->int_attrib = 0;
	zde->ext_attrib = 0;
	zde->offset = 0;
    } else {
	comment_len = _zip_read2(&cur);
	zde->disk_number = _zip_read2(&cur);
	zde->int_attrib = _zip_read2(&cur);
	zde->ext_attrib = _zip_read4(&cur);
	zde->offset = _zip_read4(&cur);
    }

    zde->filename = NULL;
    zde->extra_fields = NULL;
    zde->comment = NULL;

    size += filename_len+ef_len+comment_len;

    if (leftp && (*leftp < size)) {
	_zip_error_set(error, ZIP_ER_INCONS, 0);
	return -1;
    }

    if (filename_len) {
	zde->filename = _zip_read_string(bufp ? &cur : NULL, fp, filename_len, 1, error);
	if (!zde->filename)
	    return -1;

	if (zde->bitflags & ZIP_GPBF_ENCODING_UTF_8) {
	    if (_zip_guess_encoding(zde->filename, ZIP_ENCODING_UTF8_KNOWN) == ZIP_ENCODING_ERROR) {
		_zip_error_set(error, ZIP_ER_INCONS, 0);
		return -1;
	    }
	}
    }

    if (ef_len) {
	zip_uint8_t *ef = _zip_read_data(bufp ? &cur : NULL, fp, ef_len, 0, error);

	if (ef == NULL)
	    return -1;
	if ((zde->extra_fields=_zip_ef_parse(ef, ef_len, local ? ZIP_EF_LOCAL : ZIP_EF_CENTRAL, error)) == NULL) {
	    free(ef);
	    return -1;
	}
	free(ef);
	if (local)
	    zde->local_extra_fields_read = 1;
    }

    if (comment_len) {
	zde->comment = _zip_read_string(bufp ? &cur : NULL, fp, comment_len, 0, error);
	if (!zde->comment)
	    return -1;

	if (zde->bitflags & ZIP_GPBF_ENCODING_UTF_8) {
	    if (_zip_guess_encoding(zde->comment, ZIP_ENCODING_UTF8_KNOWN) == ZIP_ENCODING_ERROR) {
		_zip_error_set(error, ZIP_ER_INCONS, 0);
		return -1;
	    }
	}
    }

    zde->filename = _zip_dirent_process_ef_utf_8(zde, ZIP_EF_UTF_8_NAME, zde->filename);
    zde->comment = _zip_dirent_process_ef_utf_8(zde, ZIP_EF_UTF_8_COMMENT, zde->comment);

    /* Zip64 */

    if (zde->uncomp_size == ZIP_UINT32_MAX || zde->comp_size == ZIP_UINT32_MAX || zde->offset == ZIP_UINT32_MAX) {
	zip_uint16_t got_len, needed_len;
	const zip_uint8_t *ef = _zip_ef_get_by_id(zde->extra_fields, &got_len, ZIP_EF_ZIP64, 0, local ? ZIP_EF_LOCAL : ZIP_EF_CENTRAL, error);
	/* TODO: if got_len == 0 && !ZIP64_EOCD: no error, 0xffffffff is valid value */
	if (ef == NULL)
	    return -1;


	if (local)
	    needed_len = 16;
	else
	    needed_len = ((zde->uncomp_size == ZIP_UINT32_MAX) + (zde->comp_size == ZIP_UINT32_MAX) + (zde->offset == ZIP_UINT32_MAX)) * 8
		+ (zde->disk_number == ZIP_UINT16_MAX) * 4;

	if (got_len != needed_len) {
	    _zip_error_set(error, ZIP_ER_INCONS, 0);
	    return -1;
	}
	
	if (zde->uncomp_size == ZIP_UINT32_MAX)
	    zde->uncomp_size = _zip_read8(&ef);
	else if (local)
	    ef += 8;
	if (zde->comp_size == ZIP_UINT32_MAX)
	    zde->comp_size = _zip_read8(&ef);
	if (!local) {
	    if (zde->offset == ZIP_UINT32_MAX)
		zde->offset = _zip_read8(&ef);
	    if (zde->disk_number == ZIP_UINT16_MAX)
		zde->disk_number = _zip_read4(&ef);
	}
    }
    
    if (!local) {
        if (zde->offset > ZIP_OFF_MAX) {
            _zip_error_set(error, ZIP_ER_SEEK, EFBIG);
            return -1;
        }
    }
    
    zde->extra_fields = _zip_ef_remove_internal(zde->extra_fields);

    if (bufp)
      *bufp = cur;
    if (leftp)
	*leftp -= size;

    return 0;
}



static struct zip_string *
_zip_dirent_process_ef_utf_8(const struct zip_dirent *de, zip_uint16_t id, struct zip_string *str)
{
    zip_uint16_t ef_len;
    zip_uint32_t ef_crc;

    const zip_uint8_t *ef = _zip_ef_get_by_id(de->extra_fields, &ef_len, id, 0, ZIP_EF_BOTH, NULL);

    if (ef == NULL || ef_len < 5 || ef[0] != 1)
	return str;

    ef++;
    ef_crc = _zip_read4(&ef);

    if (_zip_string_crc32(str) == ef_crc) {
	struct zip_string *ef_str = _zip_string_new(ef, ef_len-5, ZIP_ENCODING_UTF8_KNOWN, NULL);

	if (ef_str != NULL) {
	    _zip_string_free(str);
	    str = ef_str;
	}
    }
    
    return str;
}



zip_int32_t
_zip_dirent_size(FILE *f, zip_uint16_t flags, struct zip_error *error)
{
    zip_int32_t size;
    int local = (flags & ZIP_EF_LOCAL);
    int i;
    unsigned char b[6];
    const unsigned char *p;

    size = local ? LENTRYSIZE : CDENTRYSIZE;

    if (fseek(f, local ? 26 : 28, SEEK_CUR) < 0) {
	_zip_error_set(error, ZIP_ER_SEEK, errno);
	return -1;
    }

    if (fread(b, (local ? 4 : 6), 1, f) != 1) {
	_zip_error_set(error, ZIP_ER_READ, errno);
	return -1;
    }

    p = b;
    for (i=0; i<(local ? 2 : 3); i++) {
	size += _zip_read2(&p);
    }

    return size;
}



/* _zip_dirent_torrent_normalize(de);
   Set values suitable for torrentzip.
*/

void
_zip_dirent_torrent_normalize(struct zip_dirent *de)
{
    static struct tm torrenttime;
    static time_t last_mod = 0;

    if (last_mod == 0) {
#ifdef HAVE_STRUCT_TM_TM_ZONE
	time_t now;
	struct tm *l;
#endif

	torrenttime.tm_sec = 0;
	torrenttime.tm_min = 32;
	torrenttime.tm_hour = 23;
	torrenttime.tm_mday = 24;
	torrenttime.tm_mon = 11;
	torrenttime.tm_year = 96;
	torrenttime.tm_wday = 0;
	torrenttime.tm_yday = 0;
	torrenttime.tm_isdst = 0;

#ifdef HAVE_STRUCT_TM_TM_ZONE
	time(&now);
	l = localtime(&now);
	torrenttime.tm_gmtoff = l->tm_gmtoff;
	torrenttime.tm_zone = l->tm_zone;
#endif

	last_mod = mktime(&torrenttime);
    }
    
    de->version_madeby = 0;
    de->version_needed = 20; /* 2.0 */
    de->bitflags = 2; /* maximum compression */
    de->comp_method = ZIP_CM_DEFLATE;
    de->last_mod = last_mod;

    de->disk_number = 0;
    de->int_attrib = 0;
    de->ext_attrib = 0;

    _zip_ef_free(de->extra_fields);
    de->extra_fields = NULL;
    _zip_string_free(de->comment);
    de->comment = NULL;
}



/* _zip_dirent_write(zde, fp, flags, error):
   Writes zip directory entry zde to file fp.

   If flags & ZIP_EF_LOCAL, it writes a local header instead of a central
   directory entry.  If flags & ZIP_EF_FORCE_ZIP64, a ZIP64 extra field is written, even if not needed.

   Returns 0 if successful, 1 if successful and wrote ZIP64 extra field. On error, error is filled in and -1 is
   returned.
*/

int
_zip_dirent_write(struct zip_dirent *de, FILE *fp, zip_flags_t flags, struct zip_error *error)
{
    unsigned short dostime, dosdate;
    enum zip_encoding_type com_enc, name_enc;
    struct zip_extra_field *ef;
    zip_uint8_t ef_zip64[24], *ef_zip64_p;
    int is_zip64;
    int is_really_zip64;

    ef = NULL;

    is_zip64 = 0;

    fwrite((flags & ZIP_FL_LOCAL) ? LOCAL_MAGIC : CENTRAL_MAGIC, 1, 4, fp);

    name_enc = _zip_guess_encoding(de->filename, ZIP_ENCODING_UNKNOWN);
    com_enc = _zip_guess_encoding(de->comment, ZIP_ENCODING_UNKNOWN);

    if ((name_enc == ZIP_ENCODING_UTF8_KNOWN  && com_enc == ZIP_ENCODING_ASCII) ||
	(name_enc == ZIP_ENCODING_ASCII && com_enc == ZIP_ENCODING_UTF8_KNOWN) ||
	(name_enc == ZIP_ENCODING_UTF8_KNOWN  && com_enc == ZIP_ENCODING_UTF8_KNOWN))
	de->bitflags |= ZIP_GPBF_ENCODING_UTF_8;
    else {
	de->bitflags &= ~ZIP_GPBF_ENCODING_UTF_8;
	if (name_enc == ZIP_ENCODING_UTF8_KNOWN) {
	    ef = _zip_ef_utf8(ZIP_EF_UTF_8_NAME, de->filename, error);
	    if (ef == NULL)
		return -1;
	}
	if ((flags & ZIP_FL_LOCAL) == 0 && com_enc == ZIP_ENCODING_UTF8_KNOWN){
	    struct zip_extra_field *ef2 = _zip_ef_utf8(ZIP_EF_UTF_8_COMMENT, de->comment, error);
	    if (ef2 == NULL) {
		_zip_ef_free(ef);
		return -1;
	    }
	    ef2->next = ef;
	    ef = ef2;
	}
    }

    ef_zip64_p = ef_zip64;
    if (flags & ZIP_FL_LOCAL) {
	if ((flags & ZIP_FL_FORCE_ZIP64) || de->comp_size > ZIP_UINT32_MAX || de->uncomp_size > ZIP_UINT32_MAX) {
	    _zip_poke8(de->uncomp_size, &ef_zip64_p);
	    _zip_poke8(de->comp_size, &ef_zip64_p);
	}
    }
    else {
	if ((flags & ZIP_FL_FORCE_ZIP64) || de->comp_size > ZIP_UINT32_MAX || de->uncomp_size > ZIP_UINT32_MAX || de->offset > ZIP_UINT32_MAX) {
	    if (de->comp_size >= ZIP_UINT32_MAX)
		_zip_poke8(de->comp_size, &ef_zip64_p);
	    if (de->uncomp_size >= ZIP_UINT32_MAX)
		_zip_poke8(de->uncomp_size, &ef_zip64_p);
	    if (de->offset >= ZIP_UINT32_MAX)
		_zip_poke8(de->offset, &ef_zip64_p);
	}
    }

    if (ef_zip64_p != ef_zip64) {
	struct zip_extra_field *ef64 = _zip_ef_new(ZIP_EF_ZIP64, (zip_uint16_t)(ef_zip64_p-ef_zip64), ef_zip64, ZIP_EF_BOTH);
	ef64->next = ef;
	ef = ef64;
	is_zip64 = 1;
    }

    if ((flags & (ZIP_FL_LOCAL|ZIP_FL_FORCE_ZIP64)) == (ZIP_FL_LOCAL|ZIP_FL_FORCE_ZIP64))
	is_really_zip64 = _zip_dirent_needs_zip64(de, flags);
    else
	is_really_zip64 = is_zip64;
    
    if ((flags & ZIP_FL_LOCAL) == 0)
	_zip_write2(is_really_zip64 ? 45 : de->version_madeby, fp);
    _zip_write2(is_really_zip64 ? 45 : de->version_needed, fp);
    _zip_write2(de->bitflags&0xfff9, fp); /* clear compression method specific flags */
    _zip_write2((zip_uint16_t)de->comp_method, fp); /* TODO: can it be ZIP_CM_DEFAULT? */

    _zip_u2d_time(de->last_mod, &dostime, &dosdate);
    _zip_write2(dostime, fp);
    _zip_write2(dosdate, fp);

    _zip_write4(de->crc, fp);
    if (de->comp_size < ZIP_UINT32_MAX)
	_zip_write4((zip_uint32_t)de->comp_size, fp);
    else
	_zip_write4(ZIP_UINT32_MAX, fp);
    if (de->uncomp_size < ZIP_UINT32_MAX)
	_zip_write4((zip_uint32_t)de->uncomp_size, fp);
    else
	_zip_write4(ZIP_UINT32_MAX, fp);

    _zip_write2(_zip_string_length(de->filename), fp);
    _zip_write2(_zip_ef_size(de->extra_fields, flags) + _zip_ef_size(ef, ZIP_EF_BOTH), fp);
    
    if ((flags & ZIP_FL_LOCAL) == 0) {
	_zip_write2(_zip_string_length(de->comment), fp);
	_zip_write2((zip_uint16_t)de->disk_number, fp);
	_zip_write2(de->int_attrib, fp);
	_zip_write4(de->ext_attrib, fp);
	if (de->offset < ZIP_UINT32_MAX)
	    _zip_write4((zip_uint32_t)de->offset, fp);
	else
	    _zip_write4(ZIP_UINT32_MAX, fp);
    }

    if (de->filename)
	_zip_string_write(de->filename, fp);

    if (ef)
	_zip_ef_write(ef, ZIP_EF_BOTH, fp);
    if (de->extra_fields)
	_zip_ef_write(de->extra_fields, flags, fp);

    if ((flags & ZIP_FL_LOCAL) == 0) {
	if (de->comment)
	    _zip_string_write(de->comment, fp);
    }

    _zip_ef_free(ef);

    if (ferror(fp)) {
	_zip_error_set(error, ZIP_ER_WRITE, errno);
	return -1;
    }

    return is_zip64;
}



static time_t
_zip_d2u_time(zip_uint16_t dtime, zip_uint16_t ddate)
{
    struct tm tm;

    memset(&tm, 0, sizeof(tm));
    
    /* let mktime decide if DST is in effect */
    tm.tm_isdst = -1;
    
    tm.tm_year = ((ddate>>9)&127) + 1980 - 1900;
    tm.tm_mon = ((ddate>>5)&15) - 1;
    tm.tm_mday = ddate&31;

    tm.tm_hour = (dtime>>11)&31;
    tm.tm_min = (dtime>>5)&63;
    tm.tm_sec = (dtime<<1)&62;

    return mktime(&tm);
}



static struct zip_extra_field *
_zip_ef_utf8(zip_uint16_t id, struct zip_string *str, struct zip_error *error)
{
    const zip_uint8_t *raw;
    zip_uint8_t *data, *p;
    zip_uint32_t len;
    struct zip_extra_field *ef;

    raw = _zip_string_get(str, &len, ZIP_FL_ENC_RAW, NULL);

    if (len+5 > ZIP_UINT16_MAX) {
        /* TODO: error */
    }
    
    if ((data=(zip_uint8_t *)malloc(len+5)) == NULL) {
	_zip_error_set(error, ZIP_ER_MEMORY, 0);
	return NULL;
    }

    p = data;
    *(p++) = 1;
    _zip_poke4(_zip_string_crc32(str), &p);
    memcpy(p, raw, len);
    p += len;

    ef = _zip_ef_new(id, (zip_uint16_t)(p-data), data, ZIP_EF_BOTH);
    free(data);
    return ef;
}



struct zip_dirent *
_zip_get_dirent(struct zip *za, zip_uint64_t idx, zip_flags_t flags, struct zip_error *error)
{
    if (error == NULL)
	error = &za->error;

    if (idx >= za->nentry) {
	_zip_error_set(error, ZIP_ER_INVAL, 0);
	return NULL;
    }

    if ((flags & ZIP_FL_UNCHANGED) || za->entry[idx].changes == NULL) {
	if (za->entry[idx].orig == NULL) {
	    _zip_error_set(error, ZIP_ER_INVAL, 0);
	    return NULL;
	}
	if (za->entry[idx].deleted && (flags & ZIP_FL_UNCHANGED) == 0) {
	    _zip_error_set(error, ZIP_ER_DELETED, 0);
	    return NULL;
	}
	return za->entry[idx].orig;
    }
    else
	return za->entry[idx].changes;
}



zip_uint16_t
_zip_read2(const zip_uint8_t **a)
{
    zip_uint16_t ret;

    ret = (zip_uint16_t)((*a)[0]+((*a)[1]<<8));
    *a += 2;

    return ret;
}



zip_uint32_t
_zip_read4(const zip_uint8_t **a)
{
    zip_uint32_t ret;

    ret = ((((((zip_uint32_t)(*a)[3]<<8)+(*a)[2])<<8)+(*a)[1])<<8)+(*a)[0];
    *a += 4;

    return ret;
}



zip_uint64_t
_zip_read8(const zip_uint8_t **a)
{
    zip_uint64_t x, y;

    x = ((((((zip_uint64_t)(*a)[3]<<8)+(*a)[2])<<8)+(*a)[1])<<8)+(*a)[0];
    *a += 4;
    y = ((((((zip_uint64_t)(*a)[3]<<8)+(*a)[2])<<8)+(*a)[1])<<8)+(*a)[0];
    *a += 4;

    return x+(y<<32);
}



zip_uint8_t *
_zip_read_data(const zip_uint8_t **buf, FILE *fp, size_t len, int nulp, struct zip_error *error)
{
    zip_uint8_t *r;

    if (len == 0 && nulp == 0)
	return NULL;

    r = (zip_uint8_t *)malloc(nulp ? len+1 : len);
    if (!r) {
	_zip_error_set(error, ZIP_ER_MEMORY, 0);
	return NULL;
    }

    if (buf) {
	memcpy(r, *buf, len);
	*buf += len;
    }
    else {
	if (fread(r, 1, len, fp)<len) {
	    free(r);
            if (ferror(fp))
                _zip_error_set(error, ZIP_ER_READ, errno);
            else
                _zip_error_set(error, ZIP_ER_INCONS, 0);
	    return NULL;
	}
    }

    if (nulp) {
	zip_uint8_t *o;
	/* replace any in-string NUL characters with spaces */
	r[len] = 0;
	for (o=r; o<r+len; o++)
	    if (*o == '\0')
		*o = ' ';
    }

    return r;
}



static struct zip_string *
_zip_read_string(const zip_uint8_t **buf, FILE *fp, zip_uint16_t len, int nulp, struct zip_error *error)
{
    zip_uint8_t *raw;
    struct zip_string *s;

    if ((raw=_zip_read_data(buf, fp, len, nulp, error)) == NULL)
	return NULL;

    s = _zip_string_new(raw, len, ZIP_FL_ENC_GUESS, error);
    free(raw);
    return s;
}



void
_zip_poke4(zip_uint32_t i, zip_uint8_t **p)
{
    *((*p)++) = i&0xff;
    *((*p)++) = (i>>8)&0xff;
    *((*p)++) = (i>>16)&0xff;
    *((*p)++) = (i>>24)&0xff;
}



void
_zip_poke8(zip_uint64_t i, zip_uint8_t **p)
{
    *((*p)++) = i&0xff;
    *((*p)++) = (i>>8)&0xff;
    *((*p)++) = (i>>16)&0xff;
    *((*p)++) = (i>>24)&0xff;
    *((*p)++) = (i>>32)&0xff;
    *((*p)++) = (i>>40)&0xff;
    *((*p)++) = (i>>48)&0xff;
    *((*p)++) = (i>>56)&0xff;
}



void
_zip_write2(zip_uint16_t i, FILE *fp)
{
    putc(i&0xff, fp);
    putc((i>>8)&0xff, fp);

    return;
}



void
_zip_write4(zip_uint32_t i, FILE *fp)
{
    putc(i&0xff, fp);
    putc((i>>8)&0xff, fp);
    putc((i>>16)&0xff, fp);
    putc((i>>24)&0xff, fp);
    
    return;
}



void
_zip_write8(zip_uint64_t i, FILE *fp)
{
    putc(i&0xff, fp);
    putc((i>>8)&0xff, fp);
    putc((i>>16)&0xff, fp);
    putc((i>>24)&0xff, fp);
    putc((i>>32)&0xff, fp);
    putc((i>>40)&0xff, fp);
    putc((i>>48)&0xff, fp);
    putc((i>>56)&0xff, fp);
    
    return;
}



void
_zip_u2d_time(time_t time, zip_uint16_t *dtime, zip_uint16_t *ddate)
{
    struct tm *tm;

    tm = localtime(&time);
    *ddate = (zip_uint16_t)(((tm->tm_year+1900-1980)<<9) + ((tm->tm_mon+1)<<5) + tm->tm_mday);
    *dtime = (zip_uint16_t)(((tm->tm_hour)<<11) + ((tm->tm_min)<<5) + ((tm->tm_sec)>>1));

    return;
}<|MERGE_RESOLUTION|>--- conflicted
+++ resolved
@@ -112,14 +112,9 @@
 	return NULL;
     }
 
-<<<<<<< HEAD
     if (nentry == 0)
 	cd->entry = NULL;
-    else if ((cd->entry=(struct zip_entry *)malloc(sizeof(*(cd->entry))*(size_t)nentry)) == NULL) {
-=======
-    if ( nentry > ((size_t)-1)/sizeof(*(cd->entry)) || (cd->entry=(struct zip_dirent *)malloc(sizeof(*(cd->entry))*(size_t)nentry))
-	== NULL) {
->>>>>>> 210cfafc
+    else if (nentry > ((size_t)-1)/sizeof(*(cd->entry)) || (cd->entry=(struct zip_entry *)malloc(sizeof(*(cd->entry))*(size_t)nentry)) == NULL) {
 	_zip_error_set(error, ZIP_ER_MEMORY, 0);
 	free(cd);
 	return NULL;
