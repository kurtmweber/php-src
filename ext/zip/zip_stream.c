/*
  +----------------------------------------------------------------------+
  | PHP Version 7                                                        |
  +----------------------------------------------------------------------+
  | Copyright (c) 1997-2016 The PHP Group                                |
  +----------------------------------------------------------------------+
  | This source file is subject to version 3.01 of the PHP license,      |
  | that is bundled with this package in the file LICENSE, and is        |
  | available through the world-wide-web at the following url:           |
  | http://www.php.net/license/3_01.txt.                                 |
  | If you did not receive a copy of the PHP license and are unable to   |
  | obtain it through the world-wide-web, please send a note to          |
  | license@php.net so we can mail you a copy immediately.               |
  +----------------------------------------------------------------------+
  | Author: Piere-Alain Joye <pierre@php.net>                            |
  +----------------------------------------------------------------------+
*/

#ifdef HAVE_CONFIG_H
#   include "config.h"
#endif
#include "php.h"
#if HAVE_ZIP
#if defined(ZEND_ENGINE_2) || defined(ZEND_ENGINE_3)

#include "php_streams.h"
#include "ext/standard/file.h"
#include "ext/standard/php_string.h"
#include "fopen_wrappers.h"
#include "php_zip.h"

#include "ext/standard/url.h"

struct php_zip_stream_data_t {
	struct zip *za;
	struct zip_file *zf;
	size_t cursor;
	php_stream *stream;
};

#define STREAM_DATA_FROM_STREAM() \
	struct php_zip_stream_data_t *self = (struct php_zip_stream_data_t *) stream->abstract;


/* {{{ php_zip_ops_read */
static size_t php_zip_ops_read(php_stream *stream, char *buf, size_t count)
{
	ssize_t n = 0;
	STREAM_DATA_FROM_STREAM();

	if (self->za && self->zf) {
		n = zip_fread(self->zf, buf, count);
		if (n < 0) {
#if LIBZIP_VERSION_MAJOR < 1
			int ze, se;
			zip_file_error_get(self->zf, &ze, &se);
			stream->eof = 1;
			php_error_docref(NULL, E_WARNING, "Zip stream error: %s", zip_file_strerror(self->zf));
#else
			zip_error_t *err;
			err = zip_file_get_error(self->zf);
			stream->eof = 1;
			php_error_docref(NULL, E_WARNING, "Zip stream error: %s", zip_error_strerror(err));
			zip_error_fini(err);
#endif
			return 0;
		}
		/* cast count to signed value to avoid possibly negative n
		 * being cast to unsigned value */
		if (n == 0 || n < (ssize_t)count) {
			stream->eof = 1;
		} else {
			self->cursor += n;
		}
	}
	return (n < 1 ? 0 : (size_t)n);
}
/* }}} */

/* {{{ php_zip_ops_write */
static size_t php_zip_ops_write(php_stream *stream, const char *buf, size_t count)
{
	if (!stream) {
		return 0;
	}

	return count;
}
/* }}} */

/* {{{ php_zip_ops_close */
static int php_zip_ops_close(php_stream *stream, int close_handle)
{
	STREAM_DATA_FROM_STREAM();
	if (close_handle) {
		if (self->zf) {
			zip_fclose(self->zf);
			self->zf = NULL;
		}

		if (self->za) {
			zip_close(self->za);
			self->za = NULL;
		}
	}
	efree(self);
	stream->abstract = NULL;
	return EOF;
}
/* }}} */

/* {{{ php_zip_ops_flush */
static int php_zip_ops_flush(php_stream *stream)
{
	if (!stream) {
		return 0;
	}

	return 0;
}
/* }}} */

static int php_zip_ops_stat(php_stream *stream, php_stream_statbuf *ssb) /* {{{ */
{
	struct zip_stat sb;
	const char *path = stream->orig_path;
<<<<<<< HEAD
	int path_len = strlen(stream->orig_path);
=======
	size_t path_len = strlen(stream->orig_path);
	char *file_basename;
	size_t file_basename_len;
>>>>>>> 17a53f9e
	char file_dirname[MAXPATHLEN];
	struct zip *za;
	char *fragment;
	size_t fragment_len;
	int err;
	zend_string *file_basename;

	fragment = strchr(path, '#');
	if (!fragment) {
		return -1;
	}


	if (strncasecmp("zip://", path, 6) == 0) {
		path += 6;
	}

	fragment_len = strlen(fragment);

	if (fragment_len < 1) {
		return -1;
	}
	path_len = strlen(path);
	if (path_len >= MAXPATHLEN) {
		return -1;
	}

	memcpy(file_dirname, path, path_len - fragment_len);
	file_dirname[path_len - fragment_len] = '\0';

	file_basename = php_basename((char *)path, path_len - fragment_len, NULL, 0);
	fragment++;

	if (ZIP_OPENBASEDIR_CHECKPATH(file_dirname)) {
		zend_string_release(file_basename);
		return -1;
	}

	za = zip_open(file_dirname, ZIP_CREATE, &err);
	if (za) {
		memset(ssb, 0, sizeof(php_stream_statbuf));
		if (zip_stat(za, fragment, ZIP_FL_NOCASE, &sb) != 0) {
			zip_close(za);
			zend_string_release(file_basename);
			return -1;
		}
		zip_close(za);

		if (path[path_len-1] != '/') {
			ssb->sb.st_size = sb.size;
			ssb->sb.st_mode |= S_IFREG; /* regular file */
		} else {
			ssb->sb.st_size = 0;
			ssb->sb.st_mode |= S_IFDIR; /* regular directory */
		}

		ssb->sb.st_mtime = sb.mtime;
		ssb->sb.st_atime = sb.mtime;
		ssb->sb.st_ctime = sb.mtime;
		ssb->sb.st_nlink = 1;
		ssb->sb.st_rdev = -1;
#ifndef PHP_WIN32
		ssb->sb.st_blksize = -1;
		ssb->sb.st_blocks = -1;
#endif
		ssb->sb.st_ino = -1;
	}
	zend_string_release(file_basename);
	return 0;
}
/* }}} */

php_stream_ops php_stream_zipio_ops = {
	php_zip_ops_write, php_zip_ops_read,
	php_zip_ops_close, php_zip_ops_flush,
	"zip",
	NULL, /* seek */
	NULL, /* cast */
	php_zip_ops_stat, /* stat */
	NULL  /* set_option */
};

/* {{{ php_stream_zip_open */
php_stream *php_stream_zip_open(const char *filename, const char *path, const char *mode STREAMS_DC)
{
	struct zip_file *zf = NULL;
	int err = 0;

	php_stream *stream = NULL;
	struct php_zip_stream_data_t *self;
	struct zip *stream_za;

	if (strncmp(mode,"r", strlen("r")) != 0) {
		return NULL;
	}

	if (filename) {
		if (ZIP_OPENBASEDIR_CHECKPATH(filename)) {
			return NULL;
		}

		/* duplicate to make the stream za independent (esp. for MSHUTDOWN) */
		stream_za = zip_open(filename, ZIP_CREATE, &err);
		if (!stream_za) {
			return NULL;
		}

		zf = zip_fopen(stream_za, path, 0);
		if (zf) {
			self = emalloc(sizeof(*self));

			self->za = stream_za;
			self->zf = zf;
			self->stream = NULL;
			self->cursor = 0;
			stream = php_stream_alloc(&php_stream_zipio_ops, self, NULL, mode);
			stream->orig_path = estrdup(path);
		} else {
			zip_close(stream_za);
		}
	}

	if (!stream) {
		return NULL;
	} else {
		return stream;
	}

}
/* }}} */

/* {{{ php_stream_zip_opener */
php_stream *php_stream_zip_opener(php_stream_wrapper *wrapper,
											const char *path,
											const char *mode,
											int options,
											zend_string **opened_path,
											php_stream_context *context STREAMS_DC)
{
	size_t path_len;

	zend_string *file_basename;
	char file_dirname[MAXPATHLEN];

	struct zip *za;
	struct zip_file *zf = NULL;
	char *fragment;
	size_t fragment_len;
	int err;

	php_stream *stream = NULL;
	struct php_zip_stream_data_t *self;

	fragment = strchr(path, '#');
	if (!fragment) {
		return NULL;
	}

	if (strncasecmp("zip://", path, 6) == 0) {
		path += 6;
	}

	fragment_len = strlen(fragment);

	if (fragment_len < 1) {
		return NULL;
	}
	path_len = strlen(path);
	if (path_len >= MAXPATHLEN || mode[0] != 'r') {
		return NULL;
	}

	memcpy(file_dirname, path, path_len - fragment_len);
	file_dirname[path_len - fragment_len] = '\0';

	file_basename = php_basename(path, path_len - fragment_len, NULL, 0);
	fragment++;

	if (ZIP_OPENBASEDIR_CHECKPATH(file_dirname)) {
		zend_string_release(file_basename);
		return NULL;
	}

	za = zip_open(file_dirname, ZIP_CREATE, &err);
	if (za) {
		zf = zip_fopen(za, fragment, 0);
		if (zf) {
			self = emalloc(sizeof(*self));

			self->za = za;
			self->zf = zf;
			self->stream = NULL;
			self->cursor = 0;
			stream = php_stream_alloc(&php_stream_zipio_ops, self, NULL, mode);

			if (opened_path) {
				*opened_path = zend_string_init(path, strlen(path), 0);
			}
		} else {
			zip_close(za);
		}
	}

	zend_string_release(file_basename);

	if (!stream) {
		return NULL;
	} else {
		return stream;
	}
}
/* }}} */

static php_stream_wrapper_ops zip_stream_wops = {
	php_stream_zip_opener,
	NULL,	/* close */
	NULL,	/* fstat */
	NULL,	/* stat */
	NULL,	/* opendir */
	"zip wrapper",
	NULL,	/* unlink */
	NULL,	/* rename */
	NULL,	/* mkdir */
	NULL	/* rmdir */
};

php_stream_wrapper php_stream_zip_wrapper = {
	&zip_stream_wops,
	NULL,
	0 /* is_url */
};
#endif /* defined(ZEND_ENGINE_2) || defined(ZEND_ENGINE_3) */
#endif /* HAVE_ZIP */<|MERGE_RESOLUTION|>--- conflicted
+++ resolved
@@ -124,13 +124,7 @@
 {
 	struct zip_stat sb;
 	const char *path = stream->orig_path;
-<<<<<<< HEAD
-	int path_len = strlen(stream->orig_path);
-=======
 	size_t path_len = strlen(stream->orig_path);
-	char *file_basename;
-	size_t file_basename_len;
->>>>>>> 17a53f9e
 	char file_dirname[MAXPATHLEN];
 	struct zip *za;
 	char *fragment;
