--- conflicted
+++ resolved
@@ -499,11 +499,7 @@
 	char *result;
 #endif
 	glob_t globbuf;
-<<<<<<< HEAD
-	uint32_t n;
-=======
 	size_t n;
->>>>>>> 2f955d5d
 	int ret;
 
 	if (pattern_len >= MAXPATHLEN) {
