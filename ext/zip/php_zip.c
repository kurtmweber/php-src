--- conflicted
+++ resolved
@@ -1934,12 +1934,6 @@
 		zip_error_clear(intern);
 		RETURN_TRUE;
 	}
-<<<<<<< HEAD
-=======
-fail:
-	zip_source_free(zs);
-	RETURN_FALSE;
->>>>>>> 31b634bf
 }
 /* }}} */
 
