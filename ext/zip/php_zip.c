--- conflicted
+++ resolved
@@ -958,8 +958,6 @@
 }
 /* }}} */
 
-<<<<<<< HEAD
-=======
 static HashTable *php_zip_get_gc(zval *object, zval **gc_data, int *gc_data_count) /* {{{ */
 {
 	*gc_data = NULL;
@@ -968,7 +966,6 @@
 }
 /* }}} */
 
->>>>>>> 2a65544f
 static HashTable *php_zip_get_properties(zval *object)/* {{{ */
 {
 	ze_zip_object *obj;
