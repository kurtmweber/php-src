--- conflicted
+++ resolved
@@ -951,16 +951,10 @@
 							pce = PHP_IC_ENTRY;
 						}
 
-<<<<<<< HEAD
 						if (pce != PHP_IC_ENTRY && (pce->serialize || pce->unserialize)) {
+							zval_ptr_dtor(&ent2->data);
 							ZVAL_UNDEF(&ent2->data);
 							php_error_docref(NULL, E_WARNING, "Class %s can not be unserialized", Z_STRVAL(ent1->data));
-=======
-						if (pce != &PHP_IC_ENTRY && ((*pce)->serialize || (*pce)->unserialize)) {
-							zval_ptr_dtor(&ent2->data);
-							ent2->data = NULL;
-							php_error_docref(NULL TSRMLS_CC, E_WARNING, "Class %s can not be unserialized", Z_STRVAL_P(ent1->data));
->>>>>>> d6d08f97
 						} else {
 							/* Initialize target object */
 							object_init_ex(&obj, pce);
