--- conflicted
+++ resolved
@@ -1,6 +1,6 @@
 /*
    +----------------------------------------------------------------------+
-   | PHP Version 6                                                        |
+   | PHP Version 5                                                        |
    +----------------------------------------------------------------------+
    | Copyright (c) 1997-2010 The PHP Group                                |
    +----------------------------------------------------------------------+
@@ -86,14 +86,7 @@
 PHP_FUNCTION(sqlite_fetch_column_types);
 
 ZEND_BEGIN_MODULE_GLOBALS(sqlite)
-<<<<<<< HEAD
-	long assoc_case;
-#ifdef SQLITE_ISO8859
-	UConverter *iso8859_conv;
-#endif
-=======
 	 long assoc_case;
->>>>>>> c8b33a6a
 ZEND_END_MODULE_GLOBALS(sqlite)
 
 #ifdef ZTS
