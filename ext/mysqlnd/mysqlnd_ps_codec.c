/*
  +----------------------------------------------------------------------+
  | PHP Version 5                                                        |
  +----------------------------------------------------------------------+
  | Copyright (c) 2006-2014 The PHP Group                                |
  +----------------------------------------------------------------------+
  | This source file is subject to version 3.01 of the PHP license,      |
  | that is bundled with this package in the file LICENSE, and is        |
  | available through the world-wide-web at the following url:           |
  | http://www.php.net/license/3_01.txt                                  |
  | If you did not receive a copy of the PHP license and are unable to   |
  | obtain it through the world-wide-web, please send a note to          |
  | license@php.net so we can mail you a copy immediately.               |
  +----------------------------------------------------------------------+
  | Authors: Andrey Hristov <andrey@mysql.com>                           |
  |          Ulf Wendel <uwendel@mysql.com>                              |
  |          Georg Richter <georg@mysql.com>                             |
  +----------------------------------------------------------------------+
*/

/* $Id$ */
#include "php.h"
#include "mysqlnd.h"
#include "mysqlnd_wireprotocol.h"
#include "mysqlnd_priv.h"
#include "mysqlnd_debug.h"

#define MYSQLND_SILENT


enum mysqlnd_timestamp_type
{
  MYSQLND_TIMESTAMP_NONE= -2,
  MYSQLND_TIMESTAMP_ERROR= -1,
  MYSQLND_TIMESTAMP_DATE= 0,
  MYSQLND_TIMESTAMP_DATETIME= 1,
  MYSQLND_TIMESTAMP_TIME= 2
};


struct st_mysqlnd_time
{
  unsigned int  year, month, day, hour, minute, second;
  php_uint_t second_part;
  zend_bool     neg;
  enum mysqlnd_timestamp_type time_type;
};


struct st_mysqlnd_perm_bind mysqlnd_ps_fetch_functions[MYSQL_TYPE_LAST + 1];

#define MYSQLND_PS_SKIP_RESULT_W_LEN	-1
#define MYSQLND_PS_SKIP_RESULT_STR		-2

/* {{{ ps_fetch_from_1_to_8_bytes */
void
ps_fetch_from_1_to_8_bytes(zval * zv, const MYSQLND_FIELD * const field, php_size_t pack_len,
						   zend_uchar ** row, php_uint_t byte_count TSRMLS_DC)
{
	char tmp[22];
	size_t tmp_len = 0;
	zend_bool is_bit = field->type == MYSQL_TYPE_BIT;
	DBG_ENTER("ps_fetch_from_1_to_8_bytes");
	DBG_INF_FMT("zv=%p byte_count=%u", zv, byte_count);
	if (field->flags & UNSIGNED_FLAG) {
		uint64_t uval = 0;

		switch (byte_count) {
			case 8:uval = is_bit? (uint64_t) bit_uint8korr(*row):(uint64_t) uint8korr(*row);break;
			case 7:uval = bit_uint7korr(*row);break;
			case 6:uval = bit_uint6korr(*row);break;
			case 5:uval = bit_uint5korr(*row);break;
			case 4:uval = is_bit? (uint64_t) bit_uint4korr(*row):(uint64_t) uint4korr(*row);break;
			case 3:uval = is_bit? (uint64_t) bit_uint3korr(*row):(uint64_t) uint3korr(*row);break;
			case 2:uval = is_bit? (uint64_t) bit_uint2korr(*row):(uint64_t) uint2korr(*row);break;
			case 1:uval = (uint64_t) uint1korr(*row);break;
		}

#if SIZEOF_ZEND_INT==4
		if (uval > INT_MAX) {
			DBG_INF("stringify");
			tmp_len = sprintf((char *)&tmp, MYSQLND_LLU_SPEC, uval);
		} else 
#endif /* #if SIZEOF_LONG==4 */
		{
			if (byte_count < 8 || uval <= L64(9223372036854775807)) {
				ZVAL_INT(zv, (php_int_t) uval); /* the cast is safe, we are in the range */
			} else {
				DBG_INF("stringify");
				tmp_len = sprintf((char *)&tmp, MYSQLND_LLU_SPEC, uval);
			}
		}
	} else {
		/* SIGNED */
		int64_t lval = 0;
		switch (byte_count) {
			case 8:lval = (int64_t) sint8korr(*row);break;
			/*
			  7, 6 and 5 are not possible.
			  BIT is only unsigned, thus only uint5|6|7 macroses exist
			*/
			case 4:lval = (int64_t) sint4korr(*row);break;
			case 3:lval = (int64_t) sint3korr(*row);break;
			case 2:lval = (int64_t) sint2korr(*row);break;
			case 1:lval = (int64_t) *(int8_t*)*row;break;
		}

#if SIZEOF_ZEND_INT==4
		if ((L64(2147483647) < (int64_t) lval) || (L64(-2147483648) > (int64_t) lval)) {
			DBG_INF("stringify");
			tmp_len = sprintf((char *)&tmp, MYSQLND_LL_SPEC, lval);
		} else
#endif /* SIZEOF */
		{
			ZVAL_INT(zv, (php_int_t) lval); /* the cast is safe, we are in the range */
		}
	}

	if (tmp_len) {
		ZVAL_STRINGL(zv, tmp, tmp_len, 1);
	}
	(*row)+= byte_count;
	DBG_VOID_RETURN;
}
/* }}} */


/* {{{ ps_fetch_null */
static void
ps_fetch_null(zval *zv, const MYSQLND_FIELD * const field, php_size_t pack_len, zend_uchar ** row TSRMLS_DC)
{
	ZVAL_NULL(zv);
}
/* }}} */


/* {{{ ps_fetch_int8 */
static void
ps_fetch_int8(zval * zv, const MYSQLND_FIELD * const field, php_size_t pack_len, zend_uchar ** row TSRMLS_DC)
{
	ps_fetch_from_1_to_8_bytes(zv, field, pack_len, row, 1 TSRMLS_CC);
}
/* }}} */


/* {{{ ps_fetch_int16 */
static void
ps_fetch_int16(zval * zv, const MYSQLND_FIELD * const field, php_size_t pack_len, zend_uchar ** row TSRMLS_DC)
{
	ps_fetch_from_1_to_8_bytes(zv, field, pack_len, row, 2 TSRMLS_CC);
}
/* }}} */


/* {{{ ps_fetch_int32 */
static void
ps_fetch_int32(zval * zv, const MYSQLND_FIELD * const field, php_size_t pack_len, zend_uchar ** row TSRMLS_DC)
{
	ps_fetch_from_1_to_8_bytes(zv, field, pack_len, row, 4 TSRMLS_CC);
}
/* }}} */


/* {{{ ps_fetch_int64 */
static void
ps_fetch_int64(zval * zv, const MYSQLND_FIELD * const field, php_size_t pack_len, zend_uchar ** row TSRMLS_DC)
{
	ps_fetch_from_1_to_8_bytes(zv, field, pack_len, row, 8 TSRMLS_CC);
}
/* }}} */


/* {{{ ps_fetch_float */
static void
ps_fetch_float(zval * zv, const MYSQLND_FIELD * const field, php_size_t pack_len, zend_uchar ** row TSRMLS_DC)
{
	float value;
	DBG_ENTER("ps_fetch_float");
	float4get(value, *row);
	ZVAL_DOUBLE(zv, value);
	(*row)+= 4;
	DBG_INF_FMT("value=%f", value);
	DBG_VOID_RETURN;
}
/* }}} */


/* {{{ ps_fetch_double */
static void
ps_fetch_double(zval * zv, const MYSQLND_FIELD * const field, php_size_t pack_len, zend_uchar ** row TSRMLS_DC)
{
	double value;
	DBG_ENTER("ps_fetch_double");
	float8get(value, *row);
	ZVAL_DOUBLE(zv, value);
	(*row)+= 8;
	DBG_INF_FMT("value=%f", value);
	DBG_VOID_RETURN;
}
/* }}} */


/* {{{ ps_fetch_time */
static void
ps_fetch_time(zval * zv, const MYSQLND_FIELD * const field, php_size_t pack_len, zend_uchar ** row TSRMLS_DC)
{
	struct st_mysqlnd_time t;
	php_uint_t length; /* First byte encodes the length*/
	char * value;
	DBG_ENTER("ps_fetch_time");

	if ((length = php_mysqlnd_net_field_length(row))) {
		zend_uchar * to= *row;

		t.time_type = MYSQLND_TIMESTAMP_TIME;
		t.neg			= (zend_bool) to[0];

		t.day			= (php_uint_t) sint4korr(to+1);
		t.hour			= (unsigned int) to[5];
		t.minute		= (unsigned int) to[6];
		t.second		= (unsigned int) to[7];
		t.second_part	= (length > 8) ? (php_uint_t) sint4korr(to+8) : 0;
		t.year			= t.month= 0;
		if (t.day) {
			/* Convert days to hours at once */
			t.hour += t.day*24;
			t.day	= 0;
		}

		(*row) += length;
	} else {
		memset(&t, 0, sizeof(t));
		t.time_type = MYSQLND_TIMESTAMP_TIME;
	}

	length = mnd_sprintf(&value, 0, "%s%02u:%02u:%02u", (t.neg ? "-" : ""), t.hour, t.minute, t.second);

	DBG_INF_FMT("%s", value);
	ZVAL_STRINGL(zv, value, length, 1);
	mnd_sprintf_free(value);
	DBG_VOID_RETURN;
}
/* }}} */


/* {{{ ps_fetch_date */
static void
ps_fetch_date(zval * zv, const MYSQLND_FIELD * const field, php_size_t pack_len, zend_uchar ** row TSRMLS_DC)
{
	struct st_mysqlnd_time t = {0};
	php_uint_t length; /* First byte encodes the length*/
	char * value;
	DBG_ENTER("ps_fetch_date");

	if ((length = php_mysqlnd_net_field_length(row))) {
		zend_uchar *to= *row;

		t.time_type= MYSQLND_TIMESTAMP_DATE;
		t.neg= 0;

		t.second_part = t.hour = t.minute = t.second = 0;

		t.year	= (unsigned int) sint2korr(to);
		t.month = (unsigned int) to[2];
		t.day	= (unsigned int) to[3];

		(*row)+= length;
	} else {
		memset(&t, 0, sizeof(t));
		t.time_type = MYSQLND_TIMESTAMP_DATE;
	}

	length = mnd_sprintf(&value, 0, "%04u-%02u-%02u", t.year, t.month, t.day);

	DBG_INF_FMT("%s", value);
	ZVAL_STRINGL(zv, value, length, 1);
	mnd_sprintf_free(value);
	DBG_VOID_RETURN;
}
/* }}} */


/* {{{ ps_fetch_datetime */
static void
ps_fetch_datetime(zval * zv, const MYSQLND_FIELD * const field, php_size_t pack_len, zend_uchar ** row TSRMLS_DC)
{
	struct st_mysqlnd_time t;
	php_uint_t length; /* First byte encodes the length*/
	char * value;
	DBG_ENTER("ps_fetch_datetime");

	if ((length = php_mysqlnd_net_field_length(row))) {
		zend_uchar * to = *row;

		t.time_type = MYSQLND_TIMESTAMP_DATETIME;
		t.neg	 = 0;

		t.year	 = (unsigned int) sint2korr(to);
		t.month = (unsigned int) to[2];
		t.day	 = (unsigned int) to[3];

		if (length > 4) {
			t.hour	 = (unsigned int) to[4];
			t.minute = (unsigned int) to[5];
			t.second = (unsigned int) to[6];
		} else {
			t.hour = t.minute = t.second= 0;
		}
		t.second_part = (length > 7) ? (php_uint_t) sint4korr(to+7) : 0;

		(*row)+= length;
	} else {
		memset(&t, 0, sizeof(t));
		t.time_type = MYSQLND_TIMESTAMP_DATETIME;
	}

	length = mnd_sprintf(&value, 0, "%04u-%02u-%02u %02u:%02u:%02u", t.year, t.month, t.day, t.hour, t.minute, t.second);

	DBG_INF_FMT("%s", value);
	ZVAL_STRINGL(zv, value, length, 1);
	mnd_sprintf_free(value);
	DBG_VOID_RETURN;
}
/* }}} */


/* {{{ ps_fetch_string */
static void
ps_fetch_string(zval * zv, const MYSQLND_FIELD * const field, php_size_t pack_len, zend_uchar ** row TSRMLS_DC)
{
	/*
	  For now just copy, before we make it possible
	  to write \0 to the row buffer
	*/
	const php_uint_t length = php_mysqlnd_net_field_length(row);
	DBG_ENTER("ps_fetch_string");
	DBG_INF_FMT("len = %lu", length);
	DBG_INF("copying from the row buffer");
	ZVAL_STRINGL(zv, (char *)*row, length, 1);

	(*row) += length;
	DBG_VOID_RETURN;
}
/* }}} */


/* {{{ ps_fetch_bit */
static void
ps_fetch_bit(zval * zv, const MYSQLND_FIELD * const field, php_size_t pack_len, zend_uchar ** row TSRMLS_DC)
{
	php_uint_t length = php_mysqlnd_net_field_length(row);
	ps_fetch_from_1_to_8_bytes(zv, field, pack_len, row, length TSRMLS_CC);
}
/* }}} */


/* {{{ _mysqlnd_init_ps_fetch_subsystem */
void _mysqlnd_init_ps_fetch_subsystem()
{
	memset(mysqlnd_ps_fetch_functions, 0, sizeof(mysqlnd_ps_fetch_functions));
	mysqlnd_ps_fetch_functions[MYSQL_TYPE_NULL].func		= ps_fetch_null;
	mysqlnd_ps_fetch_functions[MYSQL_TYPE_NULL].pack_len	= 0;
	mysqlnd_ps_fetch_functions[MYSQL_TYPE_NULL].php_type	= IS_NULL;
	mysqlnd_ps_fetch_functions[MYSQL_TYPE_NULL].can_ret_as_str_in_uni	= TRUE;

	mysqlnd_ps_fetch_functions[MYSQL_TYPE_TINY].func		= ps_fetch_int8;
	mysqlnd_ps_fetch_functions[MYSQL_TYPE_TINY].pack_len	= 1;
	mysqlnd_ps_fetch_functions[MYSQL_TYPE_TINY].php_type	= IS_INT;
	mysqlnd_ps_fetch_functions[MYSQL_TYPE_TINY].can_ret_as_str_in_uni	= TRUE;

	mysqlnd_ps_fetch_functions[MYSQL_TYPE_SHORT].func		= ps_fetch_int16;
	mysqlnd_ps_fetch_functions[MYSQL_TYPE_SHORT].pack_len	= 2;
	mysqlnd_ps_fetch_functions[MYSQL_TYPE_SHORT].php_type	= IS_INT;
	mysqlnd_ps_fetch_functions[MYSQL_TYPE_SHORT].can_ret_as_str_in_uni	= TRUE;

	mysqlnd_ps_fetch_functions[MYSQL_TYPE_YEAR].func		= ps_fetch_int16;
	mysqlnd_ps_fetch_functions[MYSQL_TYPE_YEAR].pack_len	= 2;
	mysqlnd_ps_fetch_functions[MYSQL_TYPE_YEAR].php_type	= IS_INT;
	mysqlnd_ps_fetch_functions[MYSQL_TYPE_YEAR].can_ret_as_str_in_uni	= TRUE;

	mysqlnd_ps_fetch_functions[MYSQL_TYPE_INT24].func		= ps_fetch_int32;
	mysqlnd_ps_fetch_functions[MYSQL_TYPE_INT24].pack_len	= 4;
	mysqlnd_ps_fetch_functions[MYSQL_TYPE_INT24].php_type	= IS_INT;
	mysqlnd_ps_fetch_functions[MYSQL_TYPE_INT24].can_ret_as_str_in_uni	= TRUE;

	mysqlnd_ps_fetch_functions[MYSQL_TYPE_LONG].func		= ps_fetch_int32;
	mysqlnd_ps_fetch_functions[MYSQL_TYPE_LONG].pack_len	= 4;
	mysqlnd_ps_fetch_functions[MYSQL_TYPE_LONG].php_type	= IS_INT;
	mysqlnd_ps_fetch_functions[MYSQL_TYPE_LONG].can_ret_as_str_in_uni	= TRUE;

	mysqlnd_ps_fetch_functions[MYSQL_TYPE_LONGLONG].func	= ps_fetch_int64;
	mysqlnd_ps_fetch_functions[MYSQL_TYPE_LONGLONG].pack_len= 8;
	mysqlnd_ps_fetch_functions[MYSQL_TYPE_LONGLONG].php_type= IS_INT;
	mysqlnd_ps_fetch_functions[MYSQL_TYPE_LONGLONG].can_ret_as_str_in_uni	= TRUE;

	mysqlnd_ps_fetch_functions[MYSQL_TYPE_FLOAT].func		= ps_fetch_float;
	mysqlnd_ps_fetch_functions[MYSQL_TYPE_FLOAT].pack_len	= 4;
	mysqlnd_ps_fetch_functions[MYSQL_TYPE_FLOAT].php_type	= IS_DOUBLE;
	mysqlnd_ps_fetch_functions[MYSQL_TYPE_FLOAT].can_ret_as_str_in_uni	= TRUE;

	mysqlnd_ps_fetch_functions[MYSQL_TYPE_DOUBLE].func		= ps_fetch_double;
	mysqlnd_ps_fetch_functions[MYSQL_TYPE_DOUBLE].pack_len	= 8;
	mysqlnd_ps_fetch_functions[MYSQL_TYPE_DOUBLE].php_type	= IS_DOUBLE;
	mysqlnd_ps_fetch_functions[MYSQL_TYPE_DOUBLE].can_ret_as_str_in_uni	= TRUE;

	mysqlnd_ps_fetch_functions[MYSQL_TYPE_TIME].func		= ps_fetch_time;
	mysqlnd_ps_fetch_functions[MYSQL_TYPE_TIME].pack_len	= MYSQLND_PS_SKIP_RESULT_W_LEN;
	mysqlnd_ps_fetch_functions[MYSQL_TYPE_TIME].php_type	= IS_STRING;
	mysqlnd_ps_fetch_functions[MYSQL_TYPE_TIME].can_ret_as_str_in_uni	= TRUE;

	mysqlnd_ps_fetch_functions[MYSQL_TYPE_DATE].func		= ps_fetch_date;
	mysqlnd_ps_fetch_functions[MYSQL_TYPE_DATE].pack_len	= MYSQLND_PS_SKIP_RESULT_W_LEN;
	mysqlnd_ps_fetch_functions[MYSQL_TYPE_DATE].php_type	= IS_STRING;
	mysqlnd_ps_fetch_functions[MYSQL_TYPE_DATE].can_ret_as_str_in_uni	= TRUE;

	mysqlnd_ps_fetch_functions[MYSQL_TYPE_NEWDATE].func		= ps_fetch_string;
	mysqlnd_ps_fetch_functions[MYSQL_TYPE_NEWDATE].pack_len	= MYSQLND_PS_SKIP_RESULT_W_LEN;
	mysqlnd_ps_fetch_functions[MYSQL_TYPE_NEWDATE].php_type	= IS_STRING;
	mysqlnd_ps_fetch_functions[MYSQL_TYPE_NEWDATE].can_ret_as_str_in_uni	= TRUE;

	mysqlnd_ps_fetch_functions[MYSQL_TYPE_DATETIME].func	= ps_fetch_datetime;
	mysqlnd_ps_fetch_functions[MYSQL_TYPE_DATETIME].pack_len= MYSQLND_PS_SKIP_RESULT_W_LEN;
	mysqlnd_ps_fetch_functions[MYSQL_TYPE_DATETIME].php_type= IS_STRING;
	mysqlnd_ps_fetch_functions[MYSQL_TYPE_DATETIME].can_ret_as_str_in_uni	= TRUE;

	mysqlnd_ps_fetch_functions[MYSQL_TYPE_TIMESTAMP].func	= ps_fetch_datetime;
	mysqlnd_ps_fetch_functions[MYSQL_TYPE_TIMESTAMP].pack_len= MYSQLND_PS_SKIP_RESULT_W_LEN;
	mysqlnd_ps_fetch_functions[MYSQL_TYPE_TIMESTAMP].php_type= IS_STRING;
	mysqlnd_ps_fetch_functions[MYSQL_TYPE_TIMESTAMP].can_ret_as_str_in_uni	= TRUE;

	mysqlnd_ps_fetch_functions[MYSQL_TYPE_TINY_BLOB].func	= ps_fetch_string;
	mysqlnd_ps_fetch_functions[MYSQL_TYPE_TINY_BLOB].pack_len= MYSQLND_PS_SKIP_RESULT_STR;
	mysqlnd_ps_fetch_functions[MYSQL_TYPE_TINY_BLOB].php_type = IS_STRING;
	mysqlnd_ps_fetch_functions[MYSQL_TYPE_TINY_BLOB].is_possibly_blob = TRUE;
	mysqlnd_ps_fetch_functions[MYSQL_TYPE_TINY_BLOB].can_ret_as_str_in_uni	= TRUE;

	mysqlnd_ps_fetch_functions[MYSQL_TYPE_BLOB].func		= ps_fetch_string;
	mysqlnd_ps_fetch_functions[MYSQL_TYPE_BLOB].pack_len	= MYSQLND_PS_SKIP_RESULT_STR;
	mysqlnd_ps_fetch_functions[MYSQL_TYPE_BLOB].php_type	= IS_STRING;
	mysqlnd_ps_fetch_functions[MYSQL_TYPE_BLOB].is_possibly_blob = TRUE;
	mysqlnd_ps_fetch_functions[MYSQL_TYPE_BLOB].can_ret_as_str_in_uni	= TRUE;

	mysqlnd_ps_fetch_functions[MYSQL_TYPE_MEDIUM_BLOB].func		= ps_fetch_string;
	mysqlnd_ps_fetch_functions[MYSQL_TYPE_MEDIUM_BLOB].pack_len	= MYSQLND_PS_SKIP_RESULT_STR;
	mysqlnd_ps_fetch_functions[MYSQL_TYPE_MEDIUM_BLOB].php_type	= IS_STRING;
	mysqlnd_ps_fetch_functions[MYSQL_TYPE_MEDIUM_BLOB].is_possibly_blob = TRUE;
	mysqlnd_ps_fetch_functions[MYSQL_TYPE_MEDIUM_BLOB].can_ret_as_str_in_uni	= TRUE;

	mysqlnd_ps_fetch_functions[MYSQL_TYPE_LONG_BLOB].func		= ps_fetch_string;
	mysqlnd_ps_fetch_functions[MYSQL_TYPE_LONG_BLOB].pack_len	= MYSQLND_PS_SKIP_RESULT_STR;
	mysqlnd_ps_fetch_functions[MYSQL_TYPE_LONG_BLOB].php_type	= IS_STRING;
	mysqlnd_ps_fetch_functions[MYSQL_TYPE_LONG_BLOB].is_possibly_blob = TRUE;
	mysqlnd_ps_fetch_functions[MYSQL_TYPE_LONG_BLOB].can_ret_as_str_in_uni 	= TRUE;

	mysqlnd_ps_fetch_functions[MYSQL_TYPE_BIT].func		= ps_fetch_bit;
	mysqlnd_ps_fetch_functions[MYSQL_TYPE_BIT].pack_len	= 8;
	mysqlnd_ps_fetch_functions[MYSQL_TYPE_BIT].php_type	= IS_INT;
	mysqlnd_ps_fetch_functions[MYSQL_TYPE_BIT].can_ret_as_str_in_uni = TRUE;

	mysqlnd_ps_fetch_functions[MYSQL_TYPE_VAR_STRING].func		= ps_fetch_string;
	mysqlnd_ps_fetch_functions[MYSQL_TYPE_VAR_STRING].pack_len	= MYSQLND_PS_SKIP_RESULT_STR;
	mysqlnd_ps_fetch_functions[MYSQL_TYPE_VAR_STRING].php_type = IS_STRING;
	mysqlnd_ps_fetch_functions[MYSQL_TYPE_VAR_STRING].is_possibly_blob = TRUE;

	mysqlnd_ps_fetch_functions[MYSQL_TYPE_VARCHAR].func		= ps_fetch_string;
	mysqlnd_ps_fetch_functions[MYSQL_TYPE_VARCHAR].pack_len	= MYSQLND_PS_SKIP_RESULT_STR;
	mysqlnd_ps_fetch_functions[MYSQL_TYPE_VARCHAR].php_type	= IS_STRING;
	mysqlnd_ps_fetch_functions[MYSQL_TYPE_VARCHAR].is_possibly_blob = TRUE;

	mysqlnd_ps_fetch_functions[MYSQL_TYPE_STRING].func			= ps_fetch_string;
	mysqlnd_ps_fetch_functions[MYSQL_TYPE_STRING].pack_len		= MYSQLND_PS_SKIP_RESULT_STR;
	mysqlnd_ps_fetch_functions[MYSQL_TYPE_STRING].php_type	= IS_STRING;
	mysqlnd_ps_fetch_functions[MYSQL_TYPE_STRING].is_possibly_blob = TRUE;

	mysqlnd_ps_fetch_functions[MYSQL_TYPE_DECIMAL].func		= ps_fetch_string;
	mysqlnd_ps_fetch_functions[MYSQL_TYPE_DECIMAL].pack_len	= MYSQLND_PS_SKIP_RESULT_STR;
	mysqlnd_ps_fetch_functions[MYSQL_TYPE_DECIMAL].php_type	= IS_STRING;
	mysqlnd_ps_fetch_functions[MYSQL_TYPE_DECIMAL].can_ret_as_str_in_uni	= TRUE;

	mysqlnd_ps_fetch_functions[MYSQL_TYPE_NEWDECIMAL].func		= ps_fetch_string;
	mysqlnd_ps_fetch_functions[MYSQL_TYPE_NEWDECIMAL].pack_len	= MYSQLND_PS_SKIP_RESULT_STR;
	mysqlnd_ps_fetch_functions[MYSQL_TYPE_NEWDECIMAL].php_type	= IS_STRING;
	mysqlnd_ps_fetch_functions[MYSQL_TYPE_NEWDECIMAL].can_ret_as_str_in_uni	= TRUE;

	mysqlnd_ps_fetch_functions[MYSQL_TYPE_ENUM].func		= ps_fetch_string;
	mysqlnd_ps_fetch_functions[MYSQL_TYPE_ENUM].pack_len	= MYSQLND_PS_SKIP_RESULT_STR;
	mysqlnd_ps_fetch_functions[MYSQL_TYPE_ENUM].php_type	= IS_STRING;

	mysqlnd_ps_fetch_functions[MYSQL_TYPE_SET].func			= ps_fetch_string;
	mysqlnd_ps_fetch_functions[MYSQL_TYPE_SET].pack_len		= MYSQLND_PS_SKIP_RESULT_STR;
	mysqlnd_ps_fetch_functions[MYSQL_TYPE_SET].php_type		= IS_STRING;

	mysqlnd_ps_fetch_functions[MYSQL_TYPE_GEOMETRY].func	= ps_fetch_string;
	mysqlnd_ps_fetch_functions[MYSQL_TYPE_GEOMETRY].pack_len= MYSQLND_PS_SKIP_RESULT_STR;
	mysqlnd_ps_fetch_functions[MYSQL_TYPE_GEOMETRY].php_type= IS_STRING;
}
/* }}} */


/* {{{ mysqlnd_stmt_copy_it */
static enum_func_status
mysqlnd_stmt_copy_it(zval *** copies, zval * original, php_uint_t param_count, php_uint_t current TSRMLS_DC)
{
	if (!*copies) {
		*copies = mnd_ecalloc(param_count, sizeof(zval *));
	}
	if (*copies) {
		MAKE_STD_ZVAL((*copies)[current]);
		*(*copies)[current] = *original;
		Z_SET_REFCOUNT_P((*copies)[current], 1);
		zval_copy_ctor((*copies)[current]);
		return PASS;
	}
	return FAIL;
}
/* }}} */


/* {{{ mysqlnd_stmt_free_copies */
static void
mysqlnd_stmt_free_copies(MYSQLND_STMT_DATA * stmt, zval ** copies TSRMLS_DC)
{
	if (copies) {
		php_uint_t i;
		for (i = 0; i < stmt->param_count; i++) {
			if (copies[i]) {
				zval_ptr_dtor(&copies[i]);
			}
		}
		mnd_efree(copies);
	}
}
/* }}} */


/* {{{ mysqlnd_stmt_execute_check_n_enlarge_buffer */
static enum_func_status
mysqlnd_stmt_execute_check_n_enlarge_buffer(zend_uchar **buf, zend_uchar **p, size_t * buf_len, zend_uchar * const provided_buffer, size_t needed_bytes TSRMLS_DC)
{
	const size_t overalloc = 5;
	size_t left = (*buf_len - (*p - *buf));

	if (left < (needed_bytes + overalloc)) {
		ptrdiff_t offset = *p - *buf;
		zend_uchar *tmp_buf;
		*buf_len = offset + needed_bytes + overalloc;
		tmp_buf = mnd_emalloc(*buf_len);
		if (!tmp_buf) {
			return FAIL;
		}
		memcpy(tmp_buf, *buf, offset);
		if (*buf != provided_buffer) {
			mnd_efree(*buf);
		}
		*buf = tmp_buf;
		/* Update our pos pointer */
		*p = *buf + offset;
	}
	return PASS;
}
/* }}} */


/* {{{ mysqlnd_stmt_execute_prepare_param_types */
static enum_func_status
mysqlnd_stmt_execute_prepare_param_types(MYSQLND_STMT_DATA * stmt, zval *** copies_param, int * resend_types_next_time TSRMLS_DC)
{
	php_uint_t i;
	DBG_ENTER("mysqlnd_stmt_execute_prepare_param_types");
	for (i = 0; i < stmt->param_count; i++) {
		short current_type = stmt->param_bind[i].type;

		if (Z_TYPE_P(stmt->param_bind[i].zv) != IS_NULL && (current_type == MYSQL_TYPE_LONG || current_type == MYSQL_TYPE_LONGLONG)) {
			zval ** copies;
			/* always copy the var, because we do many conversions */
			if (Z_TYPE_P(stmt->param_bind[i].zv) != IS_INT &&
				PASS != mysqlnd_stmt_copy_it(copies_param, stmt->param_bind[i].zv, stmt->param_count, i TSRMLS_CC))
			{
				SET_OOM_ERROR(*stmt->error_info);
				goto end;
			}
			copies = *copies_param;
			/*
			  if it doesn't fit in a long send it as a string.
			  Check bug #52891 : Wrong data inserted with mysqli/mysqlnd when using bind_param, value > PHP_INT_MAX
			*/
			if (Z_TYPE_P(stmt->param_bind[i].zv) != IS_INT) {
				zval *tmp_data = (copies && copies[i])? copies[i]: stmt->param_bind[i].zv;
				/*
				  Because converting to double and back to long can lead
				  to losing precision we need second variable. Conversion to double is to see if 
				  value is too big for a long. As said, precision could be lost.
				*/
				zval *tmp_data_copy;
				MAKE_STD_ZVAL(tmp_data_copy);
				*tmp_data_copy = *tmp_data;
				Z_SET_REFCOUNT_P(tmp_data_copy, 1);
				zval_copy_ctor(tmp_data_copy);
				convert_to_double_ex(&tmp_data_copy);

				/*
				  if it doesn't fit in a long send it as a string.
				  Check bug #52891 : Wrong data inserted with mysqli/mysqlnd when using bind_param, value > PHP_INT_MAX
				  We do transformation here, which will be used later when sending types. The code later relies on this.
				*/
				if (Z_DVAL_P(tmp_data_copy) > PHP_INT_MAX || Z_DVAL_P(tmp_data_copy) < PHP_INT_MIN) {
					stmt->send_types_to_server = *resend_types_next_time = 1;
					convert_to_string_ex(&tmp_data);
				} else {
					convert_to_int_ex(&tmp_data);
				}

				zval_ptr_dtor(&tmp_data_copy);
			}
		}
	}
	DBG_RETURN(PASS);
end:
	DBG_RETURN(FAIL);
}
/* }}} */


/* {{{ mysqlnd_stmt_execute_store_types */
static void
mysqlnd_stmt_execute_store_types(MYSQLND_STMT_DATA * stmt, zval ** copies, zend_uchar ** p)
{
	php_uint_t i;
	for (i = 0; i < stmt->param_count; i++) {
		short current_type = stmt->param_bind[i].type;
		/* our types are not unsigned */
#if SIZEOF_ZEND_INT==8  
		if (current_type == MYSQL_TYPE_LONG) {
			current_type = MYSQL_TYPE_LONGLONG;
		}
#endif
		if (Z_TYPE_P(stmt->param_bind[i].zv) != IS_NULL && (current_type == MYSQL_TYPE_LONG || current_type == MYSQL_TYPE_LONGLONG)) {
			/*
			  if it doesn't fit in a long send it as a string.
			  Check bug #52891 : Wrong data inserted with mysqli/mysqlnd when using bind_param, value > LONG_MAX
			*/
			if (Z_TYPE_P(stmt->param_bind[i].zv) != IS_INT) {
				const zval *tmp_data = (copies && copies[i])? copies[i]: stmt->param_bind[i].zv;
				/*
				  In case of IS_INT we do nothing, it is ok, in case of string, we just need to set current_type.
				  The actual transformation has been performed several dozens line above.
				*/
				if (Z_TYPE_P(tmp_data) == IS_STRING) {
					current_type = MYSQL_TYPE_VAR_STRING;
					/*
					  don't change stmt->param_bind[i].type to MYSQL_TYPE_VAR_STRING
					  we force convert_to_int_ex in all cases, thus the type will be right in the next switch.
					  if the type is however not long, then we will do a goto in the next switch.
					  We want to preserve the original bind type given by the user. Thus, we do these hacks.
					*/
				}
			}
		}
		int2store(*p, current_type);
		*p+= 2;
	}
}
/* }}} */


/* {{{ mysqlnd_stmt_execute_calculate_param_values_size */
static enum_func_status
mysqlnd_stmt_execute_calculate_param_values_size(MYSQLND_STMT_DATA * stmt, zval *** copies_param, size_t * data_size TSRMLS_DC)
{
	php_uint_t i;
	DBG_ENTER("mysqlnd_stmt_execute_calculate_param_values_size");
	for (i = 0; i < stmt->param_count; i++) {
<<<<<<< HEAD
		php_uint_t j;
=======
		unsigned short is_longlong = 0;
		unsigned int j;
>>>>>>> a791671f
		zval *the_var = stmt->param_bind[i].zv;

		if (!the_var || (stmt->param_bind[i].type != MYSQL_TYPE_LONG_BLOB && Z_TYPE_P(the_var) == IS_NULL)) {
			continue;
		}
		for (j = i + 1; j < stmt->param_count; j++) {
			if (stmt->param_bind[j].zv == the_var) {
				/* Double binding of the same zval, make a copy */
				if (!*copies_param || !(*copies_param)[i]) {
					if (PASS != mysqlnd_stmt_copy_it(copies_param, the_var, stmt->param_count, i TSRMLS_CC)) {
						SET_OOM_ERROR(*stmt->error_info);
						goto end;
					}
				}
				break;
			}
		}

		switch (stmt->param_bind[i].type) {
			case MYSQL_TYPE_DOUBLE:
				*data_size += 8;
				if (Z_TYPE_P(the_var) != IS_DOUBLE) {
					if (!*copies_param || !(*copies_param)[i]) {
						if (PASS != mysqlnd_stmt_copy_it(copies_param, the_var, stmt->param_count, i TSRMLS_CC)) {
							SET_OOM_ERROR(*stmt->error_info);
							goto end;
						}
					}
				}
				break;
			case MYSQL_TYPE_LONGLONG:
<<<<<<< HEAD
				{
					zval *tmp_data = (*copies_param && (*copies_param)[i])? (*copies_param)[i]: stmt->param_bind[i].zv;
					if (Z_TYPE_P(tmp_data) == IS_STRING) {
						goto use_string;
					}
					convert_to_int_ex(&tmp_data);
				}
				*data_size += 8;
				break;
=======
				is_longlong = 4;
				/* fall-through */
>>>>>>> a791671f
			case MYSQL_TYPE_LONG:
				{
					zval *tmp_data = (*copies_param && (*copies_param)[i])? (*copies_param)[i]: stmt->param_bind[i].zv;
					if (Z_TYPE_P(tmp_data) == IS_STRING) {
						goto use_string;
					}
					convert_to_int_ex(&tmp_data);
				}
				*data_size += 4 + is_longlong;
				break;
			case MYSQL_TYPE_LONG_BLOB:
				if (!(stmt->param_bind[i].flags & MYSQLND_PARAM_BIND_BLOB_USED)) {
					/*
					  User hasn't sent anything, we will send empty string.
					  Empty string has length of 0, encoded in 1 byte. No real
					  data will follows after it.
					*/
					(*data_size)++;
				}
				break;
			case MYSQL_TYPE_VAR_STRING:
use_string:
				*data_size += 8; /* max 8 bytes for size */
				if (Z_TYPE_P(the_var) != IS_STRING) {
					if (!*copies_param || !(*copies_param)[i]) {
						if (PASS != mysqlnd_stmt_copy_it(copies_param, the_var, stmt->param_count, i TSRMLS_CC)) {
							SET_OOM_ERROR(*stmt->error_info);
							goto end;
						}
					}
					the_var = (*copies_param)[i];
				}
				convert_to_string_ex(&the_var);
				*data_size += Z_STRSIZE_P(the_var);
				break;
		}
	}
	DBG_RETURN(PASS);
end:
	DBG_RETURN(FAIL);
}
/* }}} */


/* {{{ mysqlnd_stmt_execute_store_param_values */
static void
mysqlnd_stmt_execute_store_param_values(MYSQLND_STMT_DATA * stmt, zval ** copies, zend_uchar * buf, zend_uchar ** p, size_t null_byte_offset)
{
	php_uint_t i;
	for (i = 0; i < stmt->param_count; i++) {
		zval * data = (copies && copies[i])? copies[i]: stmt->param_bind[i].zv;
		/* Handle long data */
		if (stmt->param_bind[i].zv && Z_TYPE_P(data) == IS_NULL) {
			(buf + null_byte_offset)[i/8] |= (zend_uchar) (1 << (i & 7));
		} else {
			switch (stmt->param_bind[i].type) {
				case MYSQL_TYPE_DOUBLE:
					convert_to_double_ex(&data);
					float8store(*p, Z_DVAL_P(data));
					(*p) += 8;
					break;
				case MYSQL_TYPE_LONGLONG:
					if (Z_TYPE_P(data) == IS_STRING) {
						goto send_string;
					}
					/* data has alreade been converted to long */
					int8store(*p, Z_IVAL_P(data));
					(*p) += 8;
					break;
				case MYSQL_TYPE_LONG:
					if (Z_TYPE_P(data) == IS_STRING) {
						goto send_string;
					}
					/* data has alreade been converted to long */
					int4store(*p, Z_IVAL_P(data));
					(*p) += 4;
					break;
				case MYSQL_TYPE_LONG_BLOB:
					if (stmt->param_bind[i].flags & MYSQLND_PARAM_BIND_BLOB_USED) {
						stmt->param_bind[i].flags &= ~MYSQLND_PARAM_BIND_BLOB_USED;
					} else {
						/* send_long_data() not called, send empty string */
						*p = php_mysqlnd_net_store_length(*p, 0);
					}
					break;
				case MYSQL_TYPE_VAR_STRING:
send_string:
					{
						php_size_t len = Z_STRSIZE_P(data);
						/* to is after p. The latter hasn't been moved */
						*p = php_mysqlnd_net_store_length(*p, len);
						memcpy(*p, Z_STRVAL_P(data), len);
						(*p) += len;
					}
					break;
				default:
					/* Won't happen, but set to NULL */
					(buf + null_byte_offset)[i/8] |= (zend_uchar) (1 << (i & 7));
					break;
			}
		}
	}
}
/* }}} */


/* {{{ mysqlnd_stmt_execute_store_params */
static enum_func_status
mysqlnd_stmt_execute_store_params(MYSQLND_STMT * s, zend_uchar **buf, zend_uchar **p, size_t *buf_len  TSRMLS_DC)
{
	MYSQLND_STMT_DATA * stmt = s->data;
	unsigned int i = 0;
	zend_uchar * provided_buffer = *buf;
	size_t data_size = 0;
	zval **copies = NULL;/* if there are different types */
	enum_func_status ret = FAIL;
	int resend_types_next_time = 0;
	size_t null_byte_offset;

	DBG_ENTER("mysqlnd_stmt_execute_store_params");

	{
		php_uint_t null_count = (stmt->param_count + 7) / 8;
		if (FAIL == mysqlnd_stmt_execute_check_n_enlarge_buffer(buf, p, buf_len, provided_buffer, null_count TSRMLS_CC)) {
			SET_OOM_ERROR(*stmt->error_info);
			goto end;
		}
		/* put `null` bytes */
		null_byte_offset = *p - *buf;
		memset(*p, 0, null_count);
		*p += null_count;
	}

/* 1. Store type information */
	/*
	  check if need to send the types even if stmt->send_types_to_server is 0. This is because
	  if we send "i" (42) then the type will be int and the server will expect int. However, if next
	  time we try to send > LONG_MAX, the conversion to string will send a string and the server
	  won't expect it and interpret the value as 0. Thus we need to resend the types, if any such values
	  occur, and force resend for the next execution.
	*/
	if (FAIL == mysqlnd_stmt_execute_prepare_param_types(stmt, &copies, &resend_types_next_time TSRMLS_CC)) {
		goto end;
	}

	int1store(*p, stmt->send_types_to_server);
	(*p)++;

	if (stmt->send_types_to_server) {
		if (FAIL == mysqlnd_stmt_execute_check_n_enlarge_buffer(buf, p, buf_len, provided_buffer, stmt->param_count * 2 TSRMLS_CC)) {
			SET_OOM_ERROR(*stmt->error_info);
			goto end;
		}
		mysqlnd_stmt_execute_store_types(stmt, copies, p);
	}

	stmt->send_types_to_server = resend_types_next_time;

/* 2. Store data */
	/* 2.1 Calculate how much space we need */
	if (FAIL == mysqlnd_stmt_execute_calculate_param_values_size(stmt, &copies, &data_size TSRMLS_CC)) {
		goto end;
	}

	/* 2.2 Enlarge the buffer, if needed */
	if (FAIL == mysqlnd_stmt_execute_check_n_enlarge_buffer(buf, p, buf_len, provided_buffer, data_size TSRMLS_CC)) {
		SET_OOM_ERROR(*stmt->error_info);
		goto end;
	}

	/* 2.3 Store the actual data */
	mysqlnd_stmt_execute_store_param_values(stmt, copies, *buf, p, null_byte_offset);

	ret = PASS;
end:
	mysqlnd_stmt_free_copies(stmt, copies TSRMLS_CC);

	DBG_INF_FMT("ret=%s", ret == PASS? "PASS":"FAIL");
	DBG_RETURN(ret);
}
/* }}} */


/* {{{ mysqlnd_stmt_execute_generate_request */
enum_func_status
mysqlnd_stmt_execute_generate_request(MYSQLND_STMT * const s, zend_uchar ** request, size_t *request_len, zend_bool * free_buffer TSRMLS_DC)
{
	MYSQLND_STMT_DATA * stmt = s->data;
	zend_uchar	*p = stmt->execute_cmd_buffer.buffer,
				*cmd_buffer = stmt->execute_cmd_buffer.buffer;
	size_t cmd_buffer_length = stmt->execute_cmd_buffer.length;
	enum_func_status ret;

	DBG_ENTER("mysqlnd_stmt_execute_generate_request");

	int4store(p, stmt->stmt_id);
	p += 4;

	/* flags is 4 bytes, we store just 1 */
	int1store(p, (zend_uchar) stmt->flags);
	p++;

	/* Make it all zero */
	int4store(p, 0); 

	int1store(p, 1); /* and send 1 for iteration count */
	p+= 4;

	ret = mysqlnd_stmt_execute_store_params(s, &cmd_buffer, &p, &cmd_buffer_length TSRMLS_CC);

	*free_buffer = (cmd_buffer != stmt->execute_cmd_buffer.buffer);
	*request_len = (p - cmd_buffer);
	*request = cmd_buffer;
	DBG_INF_FMT("ret=%s", ret == PASS? "PASS":"FAIL");
	DBG_RETURN(ret);
}
/* }}} */

/*
 * Local variables:
 * tab-width: 4
 * c-basic-offset: 4
 * End:
 * vim600: noet sw=4 ts=4 fdm=marker
 * vim<600: noet sw=4 ts=4
 */<|MERGE_RESOLUTION|>--- conflicted
+++ resolved
@@ -670,12 +670,8 @@
 	php_uint_t i;
 	DBG_ENTER("mysqlnd_stmt_execute_calculate_param_values_size");
 	for (i = 0; i < stmt->param_count; i++) {
-<<<<<<< HEAD
+		unsigned short is_longlong = 0;
 		php_uint_t j;
-=======
-		unsigned short is_longlong = 0;
-		unsigned int j;
->>>>>>> a791671f
 		zval *the_var = stmt->param_bind[i].zv;
 
 		if (!the_var || (stmt->param_bind[i].type != MYSQL_TYPE_LONG_BLOB && Z_TYPE_P(the_var) == IS_NULL)) {
@@ -707,20 +703,8 @@
 				}
 				break;
 			case MYSQL_TYPE_LONGLONG:
-<<<<<<< HEAD
-				{
-					zval *tmp_data = (*copies_param && (*copies_param)[i])? (*copies_param)[i]: stmt->param_bind[i].zv;
-					if (Z_TYPE_P(tmp_data) == IS_STRING) {
-						goto use_string;
-					}
-					convert_to_int_ex(&tmp_data);
-				}
-				*data_size += 8;
-				break;
-=======
 				is_longlong = 4;
 				/* fall-through */
->>>>>>> a791671f
 			case MYSQL_TYPE_LONG:
 				{
 					zval *tmp_data = (*copies_param && (*copies_param)[i])? (*copies_param)[i]: stmt->param_bind[i].zv;
