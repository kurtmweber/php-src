/*
  +----------------------------------------------------------------------+
  | PHP Version 5                                                        |
  +----------------------------------------------------------------------+
  | Copyright (c) 2006-2014 The PHP Group                                |
  +----------------------------------------------------------------------+
  | This source file is subject to version 3.01 of the PHP license,      |
  | that is bundled with this package in the file LICENSE, and is        |
  | available through the world-wide-web at the following url:           |
  | http://www.php.net/license/3_01.txt                                  |
  | If you did not receive a copy of the PHP license and are unable to   |
  | obtain it through the world-wide-web, please send a note to          |
  | license@php.net so we can mail you a copy immediately.               |
  +----------------------------------------------------------------------+
  | Authors: Andrey Hristov <andrey@mysql.com>                           |
  |          Ulf Wendel <uwendel@mysql.com>                              |
  |          Georg Richter <georg@mysql.com>                             |
  +----------------------------------------------------------------------+
*/

/* $Id$ */
#include "php.h"
#include "mysqlnd.h"
#include "mysqlnd_wireprotocol.h"
#include "mysqlnd_priv.h"
#include "mysqlnd_debug.h"

#define MYSQLND_SILENT


enum mysqlnd_timestamp_type
{
  MYSQLND_TIMESTAMP_NONE= -2,
  MYSQLND_TIMESTAMP_ERROR= -1,
  MYSQLND_TIMESTAMP_DATE= 0,
  MYSQLND_TIMESTAMP_DATETIME= 1,
  MYSQLND_TIMESTAMP_TIME= 2
};


struct st_mysqlnd_time
{
  unsigned int  year, month, day, hour, minute, second;
  unsigned long second_part;
  zend_bool     neg;
  enum mysqlnd_timestamp_type time_type;
};


struct st_mysqlnd_perm_bind mysqlnd_ps_fetch_functions[MYSQL_TYPE_LAST + 1];

#define MYSQLND_PS_SKIP_RESULT_W_LEN	-1
#define MYSQLND_PS_SKIP_RESULT_STR		-2

/* {{{ ps_fetch_from_1_to_8_bytes */
void
ps_fetch_from_1_to_8_bytes(zval * zv, const MYSQLND_FIELD * const field, unsigned int pack_len,
						   zend_uchar ** row, unsigned int byte_count TSRMLS_DC)
{
	char tmp[22];
	size_t tmp_len = 0;
	zend_bool is_bit = field->type == MYSQL_TYPE_BIT;
	DBG_ENTER("ps_fetch_from_1_to_8_bytes");
	DBG_INF_FMT("zv=%p byte_count=%u", zv, byte_count);
	if (field->flags & UNSIGNED_FLAG) {
		uint64_t uval = 0;

		switch (byte_count) {
			case 8:uval = is_bit? (uint64_t) bit_uint8korr(*row):(uint64_t) uint8korr(*row);break;
			case 7:uval = bit_uint7korr(*row);break;
			case 6:uval = bit_uint6korr(*row);break;
			case 5:uval = bit_uint5korr(*row);break;
			case 4:uval = is_bit? (uint64_t) bit_uint4korr(*row):(uint64_t) uint4korr(*row);break;
			case 3:uval = is_bit? (uint64_t) bit_uint3korr(*row):(uint64_t) uint3korr(*row);break;
			case 2:uval = is_bit? (uint64_t) bit_uint2korr(*row):(uint64_t) uint2korr(*row);break;
			case 1:uval = (uint64_t) uint1korr(*row);break;
		}

#if SIZEOF_LONG==4
		if (uval > INT_MAX) {
			DBG_INF("stringify");
			tmp_len = sprintf((char *)&tmp, MYSQLND_LLU_SPEC, uval);
		} else 
#endif /* #if SIZEOF_LONG==4 */
		{
			if (byte_count < 8 || uval <= L64(9223372036854775807)) {
				ZVAL_LONG(zv, (long) uval); /* the cast is safe, we are in the range */
			} else {
				DBG_INF("stringify");
				tmp_len = sprintf((char *)&tmp, MYSQLND_LLU_SPEC, uval);
			}
		}
	} else {
		/* SIGNED */
		int64_t lval = 0;
		switch (byte_count) {
			case 8:lval = (int64_t) sint8korr(*row);break;
			/*
			  7, 6 and 5 are not possible.
			  BIT is only unsigned, thus only uint5|6|7 macroses exist
			*/
			case 4:lval = (int64_t) sint4korr(*row);break;
			case 3:lval = (int64_t) sint3korr(*row);break;
			case 2:lval = (int64_t) sint2korr(*row);break;
			case 1:lval = (int64_t) *(int8_t*)*row;break;
		}

#if SIZEOF_LONG==4
		if ((L64(2147483647) < (int64_t) lval) || (L64(-2147483648) > (int64_t) lval)) {
			DBG_INF("stringify");
			tmp_len = sprintf((char *)&tmp, MYSQLND_LL_SPEC, lval);
		} else
#endif /* SIZEOF */
		{
			ZVAL_LONG(zv, (long) lval); /* the cast is safe, we are in the range */
		}
	}

	if (tmp_len) {
		ZVAL_STRINGL(zv, tmp, tmp_len, 1);
	}
	(*row)+= byte_count;
	DBG_VOID_RETURN;
}
/* }}} */


/* {{{ ps_fetch_null */
static void
ps_fetch_null(zval *zv, const MYSQLND_FIELD * const field, unsigned int pack_len, zend_uchar ** row TSRMLS_DC)
{
	ZVAL_NULL(zv);
}
/* }}} */


/* {{{ ps_fetch_int8 */
static void
ps_fetch_int8(zval * zv, const MYSQLND_FIELD * const field, unsigned int pack_len, zend_uchar ** row TSRMLS_DC)
{
	ps_fetch_from_1_to_8_bytes(zv, field, pack_len, row, 1 TSRMLS_CC);
}
/* }}} */


/* {{{ ps_fetch_int16 */
static void
ps_fetch_int16(zval * zv, const MYSQLND_FIELD * const field, unsigned int pack_len, zend_uchar ** row TSRMLS_DC)
{
	ps_fetch_from_1_to_8_bytes(zv, field, pack_len, row, 2 TSRMLS_CC);
}
/* }}} */


/* {{{ ps_fetch_int32 */
static void
ps_fetch_int32(zval * zv, const MYSQLND_FIELD * const field, unsigned int pack_len, zend_uchar ** row TSRMLS_DC)
{
	ps_fetch_from_1_to_8_bytes(zv, field, pack_len, row, 4 TSRMLS_CC);
}
/* }}} */


/* {{{ ps_fetch_int64 */
static void
ps_fetch_int64(zval * zv, const MYSQLND_FIELD * const field, unsigned int pack_len, zend_uchar ** row TSRMLS_DC)
{
	ps_fetch_from_1_to_8_bytes(zv, field, pack_len, row, 8 TSRMLS_CC);
}
/* }}} */


/* {{{ ps_fetch_float */
static void
ps_fetch_float(zval * zv, const MYSQLND_FIELD * const field, unsigned int pack_len, zend_uchar ** row TSRMLS_DC)
{
	float value;
	DBG_ENTER("ps_fetch_float");
	float4get(value, *row);
	ZVAL_DOUBLE(zv, value);
	(*row)+= 4;
	DBG_INF_FMT("value=%f", value);
	DBG_VOID_RETURN;
}
/* }}} */


/* {{{ ps_fetch_double */
static void
ps_fetch_double(zval * zv, const MYSQLND_FIELD * const field, unsigned int pack_len, zend_uchar ** row TSRMLS_DC)
{
	double value;
	DBG_ENTER("ps_fetch_double");
	float8get(value, *row);
	ZVAL_DOUBLE(zv, value);
	(*row)+= 8;
	DBG_INF_FMT("value=%f", value);
	DBG_VOID_RETURN;
}
/* }}} */


/* {{{ ps_fetch_time */
static void
ps_fetch_time(zval * zv, const MYSQLND_FIELD * const field, unsigned int pack_len, zend_uchar ** row TSRMLS_DC)
{
	struct st_mysqlnd_time t;
	unsigned long length; /* First byte encodes the length*/
	char * value;
	DBG_ENTER("ps_fetch_time");

	if ((length = php_mysqlnd_net_field_length(row))) {
		zend_uchar * to= *row;

		t.time_type = MYSQLND_TIMESTAMP_TIME;
		t.neg			= (zend_bool) to[0];

		t.day			= (unsigned long) sint4korr(to+1);
		t.hour			= (unsigned int) to[5];
		t.minute		= (unsigned int) to[6];
		t.second		= (unsigned int) to[7];
		t.second_part	= (length > 8) ? (unsigned long) sint4korr(to+8) : 0;
		t.year			= t.month= 0;
		if (t.day) {
			/* Convert days to hours at once */
			t.hour += t.day*24;
			t.day	= 0;
		}

		(*row) += length;
	} else {
		memset(&t, 0, sizeof(t));
		t.time_type = MYSQLND_TIMESTAMP_TIME;
	}

	length = mnd_sprintf(&value, 0, "%s%02u:%02u:%02u", (t.neg ? "-" : ""), t.hour, t.minute, t.second);

	DBG_INF_FMT("%s", value);
	ZVAL_STRINGL(zv, value, length, 1);
	mnd_sprintf_free(value);
	DBG_VOID_RETURN;
}
/* }}} */


/* {{{ ps_fetch_date */
static void
ps_fetch_date(zval * zv, const MYSQLND_FIELD * const field, unsigned int pack_len, zend_uchar ** row TSRMLS_DC)
{
	struct st_mysqlnd_time t = {0};
	unsigned long length; /* First byte encodes the length*/
	char * value;
	DBG_ENTER("ps_fetch_date");

	if ((length = php_mysqlnd_net_field_length(row))) {
		zend_uchar *to= *row;

		t.time_type= MYSQLND_TIMESTAMP_DATE;
		t.neg= 0;

		t.second_part = t.hour = t.minute = t.second = 0;

		t.year	= (unsigned int) sint2korr(to);
		t.month = (unsigned int) to[2];
		t.day	= (unsigned int) to[3];

		(*row)+= length;
	} else {
		memset(&t, 0, sizeof(t));
		t.time_type = MYSQLND_TIMESTAMP_DATE;
	}

	length = mnd_sprintf(&value, 0, "%04u-%02u-%02u", t.year, t.month, t.day);

	DBG_INF_FMT("%s", value);
	ZVAL_STRINGL(zv, value, length, 1);
	mnd_sprintf_free(value);
	DBG_VOID_RETURN;
}
/* }}} */


/* {{{ ps_fetch_datetime */
static void
ps_fetch_datetime(zval * zv, const MYSQLND_FIELD * const field, unsigned int pack_len, zend_uchar ** row TSRMLS_DC)
{
	struct st_mysqlnd_time t;
	unsigned long length; /* First byte encodes the length*/
	char * value;
	DBG_ENTER("ps_fetch_datetime");

	if ((length = php_mysqlnd_net_field_length(row))) {
		zend_uchar * to = *row;

		t.time_type = MYSQLND_TIMESTAMP_DATETIME;
		t.neg	 = 0;

		t.year	 = (unsigned int) sint2korr(to);
		t.month = (unsigned int) to[2];
		t.day	 = (unsigned int) to[3];

		if (length > 4) {
			t.hour	 = (unsigned int) to[4];
			t.minute = (unsigned int) to[5];
			t.second = (unsigned int) to[6];
		} else {
			t.hour = t.minute = t.second= 0;
		}
		t.second_part = (length > 7) ? (unsigned long) sint4korr(to+7) : 0;

		(*row)+= length;
	} else {
		memset(&t, 0, sizeof(t));
		t.time_type = MYSQLND_TIMESTAMP_DATETIME;
	}

	length = mnd_sprintf(&value, 0, "%04u-%02u-%02u %02u:%02u:%02u", t.year, t.month, t.day, t.hour, t.minute, t.second);

	DBG_INF_FMT("%s", value);
	ZVAL_STRINGL(zv, value, length, 1);
	mnd_sprintf_free(value);
	DBG_VOID_RETURN;
}
/* }}} */


/* {{{ ps_fetch_string */
static void
ps_fetch_string(zval * zv, const MYSQLND_FIELD * const field, unsigned int pack_len, zend_uchar ** row TSRMLS_DC)
{
	/*
	  For now just copy, before we make it possible
	  to write \0 to the row buffer
	*/
	const unsigned long length = php_mysqlnd_net_field_length(row);
	DBG_ENTER("ps_fetch_string");
	DBG_INF_FMT("len = %lu", length);
	DBG_INF("copying from the row buffer");
	ZVAL_STRINGL(zv, (char *)*row, length, 1);

	(*row) += length;
	DBG_VOID_RETURN;
}
/* }}} */


/* {{{ ps_fetch_bit */
static void
ps_fetch_bit(zval * zv, const MYSQLND_FIELD * const field, unsigned int pack_len, zend_uchar ** row TSRMLS_DC)
{
	unsigned long length = php_mysqlnd_net_field_length(row);
	ps_fetch_from_1_to_8_bytes(zv, field, pack_len, row, length TSRMLS_CC);
}
/* }}} */


/* {{{ _mysqlnd_init_ps_fetch_subsystem */
void _mysqlnd_init_ps_fetch_subsystem()
{
	memset(mysqlnd_ps_fetch_functions, 0, sizeof(mysqlnd_ps_fetch_functions));
	mysqlnd_ps_fetch_functions[MYSQL_TYPE_NULL].func		= ps_fetch_null;
	mysqlnd_ps_fetch_functions[MYSQL_TYPE_NULL].pack_len	= 0;
	mysqlnd_ps_fetch_functions[MYSQL_TYPE_NULL].php_type	= IS_NULL;
	mysqlnd_ps_fetch_functions[MYSQL_TYPE_NULL].can_ret_as_str_in_uni	= TRUE;

	mysqlnd_ps_fetch_functions[MYSQL_TYPE_TINY].func		= ps_fetch_int8;
	mysqlnd_ps_fetch_functions[MYSQL_TYPE_TINY].pack_len	= 1;
	mysqlnd_ps_fetch_functions[MYSQL_TYPE_TINY].php_type	= IS_LONG;
	mysqlnd_ps_fetch_functions[MYSQL_TYPE_TINY].can_ret_as_str_in_uni	= TRUE;

	mysqlnd_ps_fetch_functions[MYSQL_TYPE_SHORT].func		= ps_fetch_int16;
	mysqlnd_ps_fetch_functions[MYSQL_TYPE_SHORT].pack_len	= 2;
	mysqlnd_ps_fetch_functions[MYSQL_TYPE_SHORT].php_type	= IS_LONG;
	mysqlnd_ps_fetch_functions[MYSQL_TYPE_SHORT].can_ret_as_str_in_uni	= TRUE;

	mysqlnd_ps_fetch_functions[MYSQL_TYPE_YEAR].func		= ps_fetch_int16;
	mysqlnd_ps_fetch_functions[MYSQL_TYPE_YEAR].pack_len	= 2;
	mysqlnd_ps_fetch_functions[MYSQL_TYPE_YEAR].php_type	= IS_LONG;
	mysqlnd_ps_fetch_functions[MYSQL_TYPE_YEAR].can_ret_as_str_in_uni	= TRUE;

	mysqlnd_ps_fetch_functions[MYSQL_TYPE_INT24].func		= ps_fetch_int32;
	mysqlnd_ps_fetch_functions[MYSQL_TYPE_INT24].pack_len	= 4;
	mysqlnd_ps_fetch_functions[MYSQL_TYPE_INT24].php_type	= IS_LONG;
	mysqlnd_ps_fetch_functions[MYSQL_TYPE_INT24].can_ret_as_str_in_uni	= TRUE;

	mysqlnd_ps_fetch_functions[MYSQL_TYPE_LONG].func		= ps_fetch_int32;
	mysqlnd_ps_fetch_functions[MYSQL_TYPE_LONG].pack_len	= 4;
	mysqlnd_ps_fetch_functions[MYSQL_TYPE_LONG].php_type	= IS_LONG;
	mysqlnd_ps_fetch_functions[MYSQL_TYPE_LONG].can_ret_as_str_in_uni	= TRUE;

	mysqlnd_ps_fetch_functions[MYSQL_TYPE_LONGLONG].func	= ps_fetch_int64;
	mysqlnd_ps_fetch_functions[MYSQL_TYPE_LONGLONG].pack_len= 8;
	mysqlnd_ps_fetch_functions[MYSQL_TYPE_LONGLONG].php_type= IS_LONG;
	mysqlnd_ps_fetch_functions[MYSQL_TYPE_LONGLONG].can_ret_as_str_in_uni	= TRUE;

	mysqlnd_ps_fetch_functions[MYSQL_TYPE_FLOAT].func		= ps_fetch_float;
	mysqlnd_ps_fetch_functions[MYSQL_TYPE_FLOAT].pack_len	= 4;
	mysqlnd_ps_fetch_functions[MYSQL_TYPE_FLOAT].php_type	= IS_DOUBLE;
	mysqlnd_ps_fetch_functions[MYSQL_TYPE_FLOAT].can_ret_as_str_in_uni	= TRUE;

	mysqlnd_ps_fetch_functions[MYSQL_TYPE_DOUBLE].func		= ps_fetch_double;
	mysqlnd_ps_fetch_functions[MYSQL_TYPE_DOUBLE].pack_len	= 8;
	mysqlnd_ps_fetch_functions[MYSQL_TYPE_DOUBLE].php_type	= IS_DOUBLE;
	mysqlnd_ps_fetch_functions[MYSQL_TYPE_DOUBLE].can_ret_as_str_in_uni	= TRUE;

	mysqlnd_ps_fetch_functions[MYSQL_TYPE_TIME].func		= ps_fetch_time;
	mysqlnd_ps_fetch_functions[MYSQL_TYPE_TIME].pack_len	= MYSQLND_PS_SKIP_RESULT_W_LEN;
	mysqlnd_ps_fetch_functions[MYSQL_TYPE_TIME].php_type	= IS_STRING;
	mysqlnd_ps_fetch_functions[MYSQL_TYPE_TIME].can_ret_as_str_in_uni	= TRUE;

	mysqlnd_ps_fetch_functions[MYSQL_TYPE_DATE].func		= ps_fetch_date;
	mysqlnd_ps_fetch_functions[MYSQL_TYPE_DATE].pack_len	= MYSQLND_PS_SKIP_RESULT_W_LEN;
	mysqlnd_ps_fetch_functions[MYSQL_TYPE_DATE].php_type	= IS_STRING;
	mysqlnd_ps_fetch_functions[MYSQL_TYPE_DATE].can_ret_as_str_in_uni	= TRUE;

	mysqlnd_ps_fetch_functions[MYSQL_TYPE_NEWDATE].func		= ps_fetch_string;
	mysqlnd_ps_fetch_functions[MYSQL_TYPE_NEWDATE].pack_len	= MYSQLND_PS_SKIP_RESULT_W_LEN;
	mysqlnd_ps_fetch_functions[MYSQL_TYPE_NEWDATE].php_type	= IS_STRING;
	mysqlnd_ps_fetch_functions[MYSQL_TYPE_NEWDATE].can_ret_as_str_in_uni	= TRUE;

	mysqlnd_ps_fetch_functions[MYSQL_TYPE_DATETIME].func	= ps_fetch_datetime;
	mysqlnd_ps_fetch_functions[MYSQL_TYPE_DATETIME].pack_len= MYSQLND_PS_SKIP_RESULT_W_LEN;
	mysqlnd_ps_fetch_functions[MYSQL_TYPE_DATETIME].php_type= IS_STRING;
	mysqlnd_ps_fetch_functions[MYSQL_TYPE_DATETIME].can_ret_as_str_in_uni	= TRUE;

	mysqlnd_ps_fetch_functions[MYSQL_TYPE_TIMESTAMP].func	= ps_fetch_datetime;
	mysqlnd_ps_fetch_functions[MYSQL_TYPE_TIMESTAMP].pack_len= MYSQLND_PS_SKIP_RESULT_W_LEN;
	mysqlnd_ps_fetch_functions[MYSQL_TYPE_TIMESTAMP].php_type= IS_STRING;
	mysqlnd_ps_fetch_functions[MYSQL_TYPE_TIMESTAMP].can_ret_as_str_in_uni	= TRUE;

	mysqlnd_ps_fetch_functions[MYSQL_TYPE_TINY_BLOB].func	= ps_fetch_string;
	mysqlnd_ps_fetch_functions[MYSQL_TYPE_TINY_BLOB].pack_len= MYSQLND_PS_SKIP_RESULT_STR;
	mysqlnd_ps_fetch_functions[MYSQL_TYPE_TINY_BLOB].php_type = IS_STRING;
	mysqlnd_ps_fetch_functions[MYSQL_TYPE_TINY_BLOB].is_possibly_blob = TRUE;
	mysqlnd_ps_fetch_functions[MYSQL_TYPE_TINY_BLOB].can_ret_as_str_in_uni	= TRUE;

	mysqlnd_ps_fetch_functions[MYSQL_TYPE_BLOB].func		= ps_fetch_string;
	mysqlnd_ps_fetch_functions[MYSQL_TYPE_BLOB].pack_len	= MYSQLND_PS_SKIP_RESULT_STR;
	mysqlnd_ps_fetch_functions[MYSQL_TYPE_BLOB].php_type	= IS_STRING;
	mysqlnd_ps_fetch_functions[MYSQL_TYPE_BLOB].is_possibly_blob = TRUE;
	mysqlnd_ps_fetch_functions[MYSQL_TYPE_BLOB].can_ret_as_str_in_uni	= TRUE;

	mysqlnd_ps_fetch_functions[MYSQL_TYPE_MEDIUM_BLOB].func		= ps_fetch_string;
	mysqlnd_ps_fetch_functions[MYSQL_TYPE_MEDIUM_BLOB].pack_len	= MYSQLND_PS_SKIP_RESULT_STR;
	mysqlnd_ps_fetch_functions[MYSQL_TYPE_MEDIUM_BLOB].php_type	= IS_STRING;
	mysqlnd_ps_fetch_functions[MYSQL_TYPE_MEDIUM_BLOB].is_possibly_blob = TRUE;
	mysqlnd_ps_fetch_functions[MYSQL_TYPE_MEDIUM_BLOB].can_ret_as_str_in_uni	= TRUE;

	mysqlnd_ps_fetch_functions[MYSQL_TYPE_LONG_BLOB].func		= ps_fetch_string;
	mysqlnd_ps_fetch_functions[MYSQL_TYPE_LONG_BLOB].pack_len	= MYSQLND_PS_SKIP_RESULT_STR;
	mysqlnd_ps_fetch_functions[MYSQL_TYPE_LONG_BLOB].php_type	= IS_STRING;
	mysqlnd_ps_fetch_functions[MYSQL_TYPE_LONG_BLOB].is_possibly_blob = TRUE;
	mysqlnd_ps_fetch_functions[MYSQL_TYPE_LONG_BLOB].can_ret_as_str_in_uni 	= TRUE;

	mysqlnd_ps_fetch_functions[MYSQL_TYPE_BIT].func		= ps_fetch_bit;
	mysqlnd_ps_fetch_functions[MYSQL_TYPE_BIT].pack_len	= 8;
	mysqlnd_ps_fetch_functions[MYSQL_TYPE_BIT].php_type	= IS_LONG;
	mysqlnd_ps_fetch_functions[MYSQL_TYPE_BIT].can_ret_as_str_in_uni = TRUE;

	mysqlnd_ps_fetch_functions[MYSQL_TYPE_VAR_STRING].func		= ps_fetch_string;
	mysqlnd_ps_fetch_functions[MYSQL_TYPE_VAR_STRING].pack_len	= MYSQLND_PS_SKIP_RESULT_STR;
	mysqlnd_ps_fetch_functions[MYSQL_TYPE_VAR_STRING].php_type = IS_STRING;
	mysqlnd_ps_fetch_functions[MYSQL_TYPE_VAR_STRING].is_possibly_blob = TRUE;

	mysqlnd_ps_fetch_functions[MYSQL_TYPE_VARCHAR].func		= ps_fetch_string;
	mysqlnd_ps_fetch_functions[MYSQL_TYPE_VARCHAR].pack_len	= MYSQLND_PS_SKIP_RESULT_STR;
	mysqlnd_ps_fetch_functions[MYSQL_TYPE_VARCHAR].php_type	= IS_STRING;
	mysqlnd_ps_fetch_functions[MYSQL_TYPE_VARCHAR].is_possibly_blob = TRUE;

	mysqlnd_ps_fetch_functions[MYSQL_TYPE_STRING].func			= ps_fetch_string;
	mysqlnd_ps_fetch_functions[MYSQL_TYPE_STRING].pack_len		= MYSQLND_PS_SKIP_RESULT_STR;
	mysqlnd_ps_fetch_functions[MYSQL_TYPE_STRING].php_type	= IS_STRING;
	mysqlnd_ps_fetch_functions[MYSQL_TYPE_STRING].is_possibly_blob = TRUE;

	mysqlnd_ps_fetch_functions[MYSQL_TYPE_DECIMAL].func		= ps_fetch_string;
	mysqlnd_ps_fetch_functions[MYSQL_TYPE_DECIMAL].pack_len	= MYSQLND_PS_SKIP_RESULT_STR;
	mysqlnd_ps_fetch_functions[MYSQL_TYPE_DECIMAL].php_type	= IS_STRING;
	mysqlnd_ps_fetch_functions[MYSQL_TYPE_DECIMAL].can_ret_as_str_in_uni	= TRUE;

	mysqlnd_ps_fetch_functions[MYSQL_TYPE_NEWDECIMAL].func		= ps_fetch_string;
	mysqlnd_ps_fetch_functions[MYSQL_TYPE_NEWDECIMAL].pack_len	= MYSQLND_PS_SKIP_RESULT_STR;
	mysqlnd_ps_fetch_functions[MYSQL_TYPE_NEWDECIMAL].php_type	= IS_STRING;
	mysqlnd_ps_fetch_functions[MYSQL_TYPE_NEWDECIMAL].can_ret_as_str_in_uni	= TRUE;

	mysqlnd_ps_fetch_functions[MYSQL_TYPE_ENUM].func		= ps_fetch_string;
	mysqlnd_ps_fetch_functions[MYSQL_TYPE_ENUM].pack_len	= MYSQLND_PS_SKIP_RESULT_STR;
	mysqlnd_ps_fetch_functions[MYSQL_TYPE_ENUM].php_type	= IS_STRING;

	mysqlnd_ps_fetch_functions[MYSQL_TYPE_SET].func			= ps_fetch_string;
	mysqlnd_ps_fetch_functions[MYSQL_TYPE_SET].pack_len		= MYSQLND_PS_SKIP_RESULT_STR;
	mysqlnd_ps_fetch_functions[MYSQL_TYPE_SET].php_type		= IS_STRING;

	mysqlnd_ps_fetch_functions[MYSQL_TYPE_GEOMETRY].func	= ps_fetch_string;
	mysqlnd_ps_fetch_functions[MYSQL_TYPE_GEOMETRY].pack_len= MYSQLND_PS_SKIP_RESULT_STR;
	mysqlnd_ps_fetch_functions[MYSQL_TYPE_GEOMETRY].php_type= IS_STRING;
}
/* }}} */


/* {{{ mysqlnd_stmt_copy_it */
static enum_func_status
mysqlnd_stmt_copy_it(zval *** copies, zval * original, unsigned int param_count, unsigned int current TSRMLS_DC)
{
	if (!*copies) {
		*copies = mnd_ecalloc(param_count, sizeof(zval *));
	}
	if (*copies) {
		MAKE_STD_ZVAL((*copies)[current]);
		*(*copies)[current] = *original;
		Z_SET_REFCOUNT_P((*copies)[current], 1);
		zval_copy_ctor((*copies)[current]);
		return PASS;
	}
	return FAIL;
}
/* }}} */


/* {{{ mysqlnd_stmt_free_copies */
static void
mysqlnd_stmt_free_copies(MYSQLND_STMT_DATA * stmt, zval ** copies TSRMLS_DC)
{
	if (copies) {
		unsigned int i;
		for (i = 0; i < stmt->param_count; i++) {
			if (copies[i]) {
				zval_ptr_dtor(&copies[i]);
			}
		}
		mnd_efree(copies);
	}
}
/* }}} */


/* {{{ mysqlnd_stmt_execute_check_n_enlarge_buffer */
static enum_func_status
mysqlnd_stmt_execute_check_n_enlarge_buffer(zend_uchar **buf, zend_uchar **p, size_t * buf_len, zend_uchar * const provided_buffer, size_t needed_bytes TSRMLS_DC)
{
	const size_t overalloc = 5;
	size_t left = (*buf_len - (*p - *buf));

	if (left < (needed_bytes + overalloc)) {
		size_t offset = *p - *buf;
		zend_uchar *tmp_buf;
		*buf_len = offset + needed_bytes + overalloc;
		tmp_buf = mnd_emalloc(*buf_len);
		if (!tmp_buf) {
			return FAIL;
		}
		memcpy(tmp_buf, *buf, offset);
		if (*buf != provided_buffer) {
			mnd_efree(*buf);
		}
		*buf = tmp_buf;
		/* Update our pos pointer */
		*p = *buf + offset;
	}
	return PASS;
}
/* }}} */


/* {{{ mysqlnd_stmt_execute_prepare_param_types */
static enum_func_status
mysqlnd_stmt_execute_prepare_param_types(MYSQLND_STMT_DATA * stmt, zval *** copies_param, int * resend_types_next_time TSRMLS_DC)
{
	unsigned int i;
	DBG_ENTER("mysqlnd_stmt_execute_prepare_param_types");
	for (i = 0; i < stmt->param_count; i++) {
		short current_type = stmt->param_bind[i].type;

		if (Z_TYPE_P(stmt->param_bind[i].zv) != IS_NULL && (current_type == MYSQL_TYPE_LONG || current_type == MYSQL_TYPE_LONGLONG)) {
			zval ** copies;
			/* always copy the var, because we do many conversions */
			if (Z_TYPE_P(stmt->param_bind[i].zv) != IS_LONG &&
				PASS != mysqlnd_stmt_copy_it(copies_param, stmt->param_bind[i].zv, stmt->param_count, i TSRMLS_CC))
			{
				SET_OOM_ERROR(*stmt->error_info);
				goto end;
			}
			copies = *copies_param;
			/*
			  if it doesn't fit in a long send it as a string.
			  Check bug #52891 : Wrong data inserted with mysqli/mysqlnd when using bind_param, value > LONG_MAX
			*/
			if (Z_TYPE_P(stmt->param_bind[i].zv) != IS_LONG) {
				zval *tmp_data = (copies && copies[i])? copies[i]: stmt->param_bind[i].zv;
				/*
				  Because converting to double and back to long can lead
				  to losing precision we need second variable. Conversion to double is to see if 
				  value is too big for a long. As said, precision could be lost.
				*/
				zval *tmp_data_copy;
				MAKE_STD_ZVAL(tmp_data_copy);
				*tmp_data_copy = *tmp_data;
				Z_SET_REFCOUNT_P(tmp_data_copy, 1);
				zval_copy_ctor(tmp_data_copy);
				convert_to_double_ex(&tmp_data_copy);

				/*
				  if it doesn't fit in a long send it as a string.
				  Check bug #52891 : Wrong data inserted with mysqli/mysqlnd when using bind_param, value > LONG_MAX
				  We do transformation here, which will be used later when sending types. The code later relies on this.
				*/
				if (Z_DVAL_P(tmp_data_copy) > LONG_MAX || Z_DVAL_P(tmp_data_copy) < LONG_MIN) {
					stmt->send_types_to_server = *resend_types_next_time = 1;
					convert_to_string_ex(&tmp_data);
				} else {
					convert_to_long_ex(&tmp_data);
				}

				zval_ptr_dtor(&tmp_data_copy);
			}
		}
	}
	DBG_RETURN(PASS);
end:
	DBG_RETURN(FAIL);
}
/* }}} */


/* {{{ mysqlnd_stmt_execute_store_types */
static void
mysqlnd_stmt_execute_store_types(MYSQLND_STMT_DATA * stmt, zval ** copies, zend_uchar ** p)
{
	unsigned int i;
	for (i = 0; i < stmt->param_count; i++) {
		short current_type = stmt->param_bind[i].type;
		/* our types are not unsigned */
#if SIZEOF_LONG==8  
		if (current_type == MYSQL_TYPE_LONG) {
			current_type = MYSQL_TYPE_LONGLONG;
		}
#endif
		if (Z_TYPE_P(stmt->param_bind[i].zv) != IS_NULL && (current_type == MYSQL_TYPE_LONG || current_type == MYSQL_TYPE_LONGLONG)) {
			/*
			  if it doesn't fit in a long send it as a string.
			  Check bug #52891 : Wrong data inserted with mysqli/mysqlnd when using bind_param, value > LONG_MAX
			*/
			if (Z_TYPE_P(stmt->param_bind[i].zv) != IS_LONG) {
				const zval *tmp_data = (copies && copies[i])? copies[i]: stmt->param_bind[i].zv;
				/*
				  In case of IS_LONG we do nothing, it is ok, in case of string, we just need to set current_type.
				  The actual transformation has been performed several dozens line above.
				*/
				if (Z_TYPE_P(tmp_data) == IS_STRING) {
					current_type = MYSQL_TYPE_VAR_STRING;
					/*
					  don't change stmt->param_bind[i].type to MYSQL_TYPE_VAR_STRING
					  we force convert_to_long_ex in all cases, thus the type will be right in the next switch.
					  if the type is however not long, then we will do a goto in the next switch.
					  We want to preserve the original bind type given by the user. Thus, we do these hacks.
					*/
				}
			}
		}
		int2store(*p, current_type);
		*p+= 2;
	}
}
/* }}} */


/* {{{ mysqlnd_stmt_execute_calculate_param_values_size */
static enum_func_status
mysqlnd_stmt_execute_calculate_param_values_size(MYSQLND_STMT_DATA * stmt, zval *** copies_param, size_t * data_size TSRMLS_DC)
{
	unsigned int i;
	DBG_ENTER("mysqlnd_stmt_execute_calculate_param_values_size");
	for (i = 0; i < stmt->param_count; i++) {
		unsigned short is_longlong = 0;
		unsigned int j;
		zval *the_var = stmt->param_bind[i].zv;

		if (!the_var || (stmt->param_bind[i].type != MYSQL_TYPE_LONG_BLOB && Z_TYPE_P(the_var) == IS_NULL)) {
			continue;
		}
		for (j = i + 1; j < stmt->param_count; j++) {
			if (stmt->param_bind[j].zv == the_var) {
				/* Double binding of the same zval, make a copy */
				if (!*copies_param || !(*copies_param)[i]) {
					if (PASS != mysqlnd_stmt_copy_it(copies_param, the_var, stmt->param_count, i TSRMLS_CC)) {
						SET_OOM_ERROR(*stmt->error_info);
						goto end;
					}
				}
				break; 
			}
		}

		switch (stmt->param_bind[i].type) {
			case MYSQL_TYPE_DOUBLE:
				*data_size += 8;
				if (Z_TYPE_P(the_var) != IS_DOUBLE) {
					if (!*copies_param || !(*copies_param)[i]) {
						if (PASS != mysqlnd_stmt_copy_it(copies_param, the_var, stmt->param_count, i TSRMLS_CC)) {
							SET_OOM_ERROR(*stmt->error_info);
							goto end;
						}
					}
				}
				break;
			case MYSQL_TYPE_LONGLONG:
<<<<<<< HEAD
				{
					zval *tmp_data = (*copies_param && (*copies_param)[i])? (*copies_param)[i]: stmt->param_bind[i].zv;
					if (Z_TYPE_P(tmp_data) == IS_STRING) {
						goto use_string;
					}
					convert_to_long_ex(&tmp_data);
				}
				*data_size += 8;
				break;
=======
				is_longlong = 4;
				/* fall-through */
>>>>>>> cd2cc7b8
			case MYSQL_TYPE_LONG:
				{
					zval *tmp_data = (*copies_param && (*copies_param)[i])? (*copies_param)[i]: stmt->param_bind[i].zv;
					if (Z_TYPE_P(tmp_data) == IS_STRING) {
						goto use_string;
					}
					convert_to_long_ex(&tmp_data);
				}
<<<<<<< HEAD
				*data_size += 4;
=======
				*data_size += 4 + is_longlong;
>>>>>>> cd2cc7b8
				break;
			case MYSQL_TYPE_LONG_BLOB:
				if (!(stmt->param_bind[i].flags & MYSQLND_PARAM_BIND_BLOB_USED)) {
					/*
					  User hasn't sent anything, we will send empty string.
					  Empty string has length of 0, encoded in 1 byte. No real
					  data will follows after it.
					*/
					(*data_size)++;
				}
				break;
			case MYSQL_TYPE_VAR_STRING:
use_string:
				*data_size += 8; /* max 8 bytes for size */
				if (Z_TYPE_P(the_var) != IS_STRING) {
					if (!*copies_param || !(*copies_param)[i]) {
						if (PASS != mysqlnd_stmt_copy_it(copies_param, the_var, stmt->param_count, i TSRMLS_CC)) {
							SET_OOM_ERROR(*stmt->error_info);
							goto end;
						}
					}
					the_var = (*copies_param)[i];
				}
				convert_to_string_ex(&the_var);
				*data_size += Z_STRLEN_P(the_var);
				break;
		}
	}
	DBG_RETURN(PASS);
end:
	DBG_RETURN(FAIL);
}
/* }}} */


/* {{{ mysqlnd_stmt_execute_store_param_values */
static void
mysqlnd_stmt_execute_store_param_values(MYSQLND_STMT_DATA * stmt, zval ** copies, zend_uchar * buf, zend_uchar ** p, size_t null_byte_offset)
{
	unsigned int i;
	for (i = 0; i < stmt->param_count; i++) {
		zval * data = (copies && copies[i])? copies[i]: stmt->param_bind[i].zv;
		/* Handle long data */
		if (stmt->param_bind[i].zv && Z_TYPE_P(data) == IS_NULL) {
			(buf + null_byte_offset)[i/8] |= (zend_uchar) (1 << (i & 7));
		} else {
			switch (stmt->param_bind[i].type) {
				case MYSQL_TYPE_DOUBLE:
					convert_to_double_ex(&data);
					float8store(*p, Z_DVAL_P(data));
					(*p) += 8;
					break;
				case MYSQL_TYPE_LONGLONG:
					if (Z_TYPE_P(data) == IS_STRING) {
						goto send_string;
					}
					/* data has alreade been converted to long */
					int8store(*p, Z_LVAL_P(data));
					(*p) += 8;
					break;
				case MYSQL_TYPE_LONG:
					if (Z_TYPE_P(data) == IS_STRING) {
						goto send_string;
					}
					/* data has alreade been converted to long */
					int4store(*p, Z_LVAL_P(data));
					(*p) += 4;
					break;
				case MYSQL_TYPE_LONG_BLOB:
					if (stmt->param_bind[i].flags & MYSQLND_PARAM_BIND_BLOB_USED) {
						stmt->param_bind[i].flags &= ~MYSQLND_PARAM_BIND_BLOB_USED;
					} else {
						/* send_long_data() not called, send empty string */
						*p = php_mysqlnd_net_store_length(*p, 0);
					}
					break;
				case MYSQL_TYPE_VAR_STRING:
send_string:
					{
						size_t len = Z_STRLEN_P(data);
						/* to is after p. The latter hasn't been moved */
						*p = php_mysqlnd_net_store_length(*p, len);
						memcpy(*p, Z_STRVAL_P(data), len);
						(*p) += len;
					}
					break;
				default:
					/* Won't happen, but set to NULL */
					(buf + null_byte_offset)[i/8] |= (zend_uchar) (1 << (i & 7));
					break;
			}
		}
	}
}
/* }}} */


/* {{{ mysqlnd_stmt_execute_store_params */
static enum_func_status
mysqlnd_stmt_execute_store_params(MYSQLND_STMT * s, zend_uchar **buf, zend_uchar **p, size_t *buf_len  TSRMLS_DC)
{
	MYSQLND_STMT_DATA * stmt = s->data;
	unsigned int i = 0;
	zend_uchar * provided_buffer = *buf;
	size_t data_size = 0;
	zval **copies = NULL;/* if there are different types */
	enum_func_status ret = FAIL;
	int resend_types_next_time = 0;
	size_t null_byte_offset;

	DBG_ENTER("mysqlnd_stmt_execute_store_params");

	{
		unsigned int null_count = (stmt->param_count + 7) / 8;
		if (FAIL == mysqlnd_stmt_execute_check_n_enlarge_buffer(buf, p, buf_len, provided_buffer, null_count TSRMLS_CC)) {
			SET_OOM_ERROR(*stmt->error_info);
			goto end;	
		}
		/* put `null` bytes */
		null_byte_offset = *p - *buf;
		memset(*p, 0, null_count);
		*p += null_count;
<<<<<<< HEAD
	}

/* 1. Store type information */
	/*
	  check if need to send the types even if stmt->send_types_to_server is 0. This is because
	  if we send "i" (42) then the type will be int and the server will expect int. However, if next
	  time we try to send > LONG_MAX, the conversion to string will send a string and the server
	  won't expect it and interpret the value as 0. Thus we need to resend the types, if any such values
	  occur, and force resend for the next execution.
	*/
	if (FAIL == mysqlnd_stmt_execute_prepare_param_types(stmt, &copies, &resend_types_next_time TSRMLS_CC)) {
		goto end;
	}

	int1store(*p, stmt->send_types_to_server); 
	(*p)++;

	if (stmt->send_types_to_server) {
		if (FAIL == mysqlnd_stmt_execute_check_n_enlarge_buffer(buf, p, buf_len, provided_buffer, stmt->param_count * 2 TSRMLS_CC)) {
			SET_OOM_ERROR(*stmt->error_info);
			goto end;	
		}
		mysqlnd_stmt_execute_store_types(stmt, copies, p);
	}

=======
	}

/* 1. Store type information */
	/*
	  check if need to send the types even if stmt->send_types_to_server is 0. This is because
	  if we send "i" (42) then the type will be int and the server will expect int. However, if next
	  time we try to send > LONG_MAX, the conversion to string will send a string and the server
	  won't expect it and interpret the value as 0. Thus we need to resend the types, if any such values
	  occur, and force resend for the next execution.
	*/
	if (FAIL == mysqlnd_stmt_execute_prepare_param_types(stmt, &copies, &resend_types_next_time TSRMLS_CC)) {
		goto end;
	}

	int1store(*p, stmt->send_types_to_server); 
	(*p)++;

	if (stmt->send_types_to_server) {
		if (FAIL == mysqlnd_stmt_execute_check_n_enlarge_buffer(buf, p, buf_len, provided_buffer, stmt->param_count * 2 TSRMLS_CC)) {
			SET_OOM_ERROR(*stmt->error_info);
			goto end;	
		}
		mysqlnd_stmt_execute_store_types(stmt, copies, p);
	}

>>>>>>> cd2cc7b8
	stmt->send_types_to_server = resend_types_next_time;

/* 2. Store data */
	/* 2.1 Calculate how much space we need */
	if (FAIL == mysqlnd_stmt_execute_calculate_param_values_size(stmt, &copies, &data_size TSRMLS_CC)) {
		goto end;
	}

	/* 2.2 Enlarge the buffer, if needed */
	if (FAIL == mysqlnd_stmt_execute_check_n_enlarge_buffer(buf, p, buf_len, provided_buffer, data_size TSRMLS_CC)) {
		SET_OOM_ERROR(*stmt->error_info);
		goto end;	
	}

	/* 2.3 Store the actual data */
	mysqlnd_stmt_execute_store_param_values(stmt, copies, *buf, p, null_byte_offset);

	ret = PASS;
end:
	mysqlnd_stmt_free_copies(stmt, copies TSRMLS_CC);

	DBG_INF_FMT("ret=%s", ret == PASS? "PASS":"FAIL");
	DBG_RETURN(ret);
}
/* }}} */


/* {{{ mysqlnd_stmt_execute_generate_request */
enum_func_status
mysqlnd_stmt_execute_generate_request(MYSQLND_STMT * const s, zend_uchar ** request, size_t *request_len, zend_bool * free_buffer TSRMLS_DC)
{
	MYSQLND_STMT_DATA * stmt = s->data;
	zend_uchar	*p = stmt->execute_cmd_buffer.buffer,
				*cmd_buffer = stmt->execute_cmd_buffer.buffer;
	size_t cmd_buffer_length = stmt->execute_cmd_buffer.length;
	enum_func_status ret;

	DBG_ENTER("mysqlnd_stmt_execute_generate_request");

	int4store(p, stmt->stmt_id);
	p += 4;

	/* flags is 4 bytes, we store just 1 */
	int1store(p, (zend_uchar) stmt->flags);
	p++;

	/* Make it all zero */
	int4store(p, 0); 

	int1store(p, 1); /* and send 1 for iteration count */
	p+= 4;

	ret = mysqlnd_stmt_execute_store_params(s, &cmd_buffer, &p, &cmd_buffer_length TSRMLS_CC);

	*free_buffer = (cmd_buffer != stmt->execute_cmd_buffer.buffer);
	*request_len = (p - cmd_buffer);
	*request = cmd_buffer;
	DBG_INF_FMT("ret=%s", ret == PASS? "PASS":"FAIL");
	DBG_RETURN(ret);
}
/* }}} */

/*
 * Local variables:
 * tab-width: 4
 * c-basic-offset: 4
 * End:
 * vim600: noet sw=4 ts=4 fdm=marker
 * vim<600: noet sw=4 ts=4
 */<|MERGE_RESOLUTION|>--- conflicted
+++ resolved
@@ -703,20 +703,8 @@
 				}
 				break;
 			case MYSQL_TYPE_LONGLONG:
-<<<<<<< HEAD
-				{
-					zval *tmp_data = (*copies_param && (*copies_param)[i])? (*copies_param)[i]: stmt->param_bind[i].zv;
-					if (Z_TYPE_P(tmp_data) == IS_STRING) {
-						goto use_string;
-					}
-					convert_to_long_ex(&tmp_data);
-				}
-				*data_size += 8;
-				break;
-=======
 				is_longlong = 4;
 				/* fall-through */
->>>>>>> cd2cc7b8
 			case MYSQL_TYPE_LONG:
 				{
 					zval *tmp_data = (*copies_param && (*copies_param)[i])? (*copies_param)[i]: stmt->param_bind[i].zv;
@@ -725,11 +713,7 @@
 					}
 					convert_to_long_ex(&tmp_data);
 				}
-<<<<<<< HEAD
-				*data_size += 4;
-=======
 				*data_size += 4 + is_longlong;
->>>>>>> cd2cc7b8
 				break;
 			case MYSQL_TYPE_LONG_BLOB:
 				if (!(stmt->param_bind[i].flags & MYSQLND_PARAM_BIND_BLOB_USED)) {
@@ -852,7 +836,6 @@
 		null_byte_offset = *p - *buf;
 		memset(*p, 0, null_count);
 		*p += null_count;
-<<<<<<< HEAD
 	}
 
 /* 1. Store type information */
@@ -878,33 +861,6 @@
 		mysqlnd_stmt_execute_store_types(stmt, copies, p);
 	}
 
-=======
-	}
-
-/* 1. Store type information */
-	/*
-	  check if need to send the types even if stmt->send_types_to_server is 0. This is because
-	  if we send "i" (42) then the type will be int and the server will expect int. However, if next
-	  time we try to send > LONG_MAX, the conversion to string will send a string and the server
-	  won't expect it and interpret the value as 0. Thus we need to resend the types, if any such values
-	  occur, and force resend for the next execution.
-	*/
-	if (FAIL == mysqlnd_stmt_execute_prepare_param_types(stmt, &copies, &resend_types_next_time TSRMLS_CC)) {
-		goto end;
-	}
-
-	int1store(*p, stmt->send_types_to_server); 
-	(*p)++;
-
-	if (stmt->send_types_to_server) {
-		if (FAIL == mysqlnd_stmt_execute_check_n_enlarge_buffer(buf, p, buf_len, provided_buffer, stmt->param_count * 2 TSRMLS_CC)) {
-			SET_OOM_ERROR(*stmt->error_info);
-			goto end;	
-		}
-		mysqlnd_stmt_execute_store_types(stmt, copies, p);
-	}
-
->>>>>>> cd2cc7b8
 	stmt->send_types_to_server = resend_types_next_time;
 
 /* 2. Store data */
