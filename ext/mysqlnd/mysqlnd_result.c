--- conflicted
+++ resolved
@@ -38,26 +38,18 @@
 MYSQLND_METHOD(mysqlnd_result_buffered, initialize_result_set_rest)(MYSQLND_RES_BUFFERED * const result, MYSQLND_RES_METADATA * const meta,
 																	MYSQLND_STATS * stats, zend_bool int_and_float_native TSRMLS_DC)
 {
-<<<<<<< HEAD
 	php_uint_t i;
-	zval **data_cursor = result->stored_data? result->stored_data->data:NULL;
-	zval **data_begin = result->stored_data? result->stored_data->data:NULL;
-	php_uint_t field_count = result->meta? result->meta->field_count : 0;
-	uint64_t row_count = result->stored_data? result->stored_data->row_count:0;
-=======
-	unsigned int i;
 	zval **data_cursor = result->data;
 	zval **data_begin = result->data;
-	unsigned int field_count = meta->field_count;
+	php_uint_t field_count = meta->field_count;
 	uint64_t row_count = result->row_count;
->>>>>>> 7d049321
 	enum_func_status ret = PASS;
 	DBG_ENTER("mysqlnd_result_buffered::initialize_result_set_rest");
 
 	if (!data_cursor || row_count == result->initialized_rows) {
 		DBG_RETURN(ret);
 	}
-	while ((data_cursor - data_begin) < (int)(row_count * field_count)) {
+	while ((data_cursor - data_begin) < (ptrdiff_t)(row_count * field_count)) {
 		if (NULL == data_cursor[0]) {
 			enum_func_status rc = result->m.row_decoder(
 									result->row_buffers[(data_cursor - data_begin) / field_count],
@@ -78,15 +70,9 @@
 				  Thus for NULL and zero-length we are quite efficient.
 				*/
 				if (Z_TYPE_P(data_cursor[i]) >= IS_STRING) {
-<<<<<<< HEAD
-					php_uint_t len = Z_STRSIZE_P(data_cursor[i]);
-					if (result->meta->fields[i].max_length < len) {
-						result->meta->fields[i].max_length = len;
-=======
-					unsigned long len = Z_STRLEN_P(data_cursor[i]);
+					php_size_t len = Z_STRSIZE_P(data_cursor[i]);
 					if (meta->fields[i].max_length < len) {
 						meta->fields[i].max_length = len;
->>>>>>> 7d049321
 					}
 				}
 			}
@@ -193,10 +179,6 @@
 static void
 MYSQLND_METHOD(mysqlnd_result_unbuffered, free_result)(MYSQLND_RES_UNBUFFERED * const result, MYSQLND_STATS * const global_stats TSRMLS_DC)
 {
-<<<<<<< HEAD
-	MYSQLND_RES_BUFFERED *set = result->stored_data;
-	php_uint_t field_count = result->field_count;
-=======
 	DBG_ENTER("mysqlnd_result_unbuffered, free_result");
 	result->m.free_last_data(result, global_stats TSRMLS_CC);
 
@@ -227,8 +209,7 @@
 static void
 MYSQLND_METHOD(mysqlnd_result_buffered, free_result)(MYSQLND_RES_BUFFERED * const set TSRMLS_DC)
 {
-	unsigned int field_count = set->field_count;
->>>>>>> 7d049321
+	php_uint_t field_count = set->field_count;
 	int64_t row;
 
 	DBG_ENTER("mysqlnd_res::free_buffered_data");
@@ -608,13 +589,8 @@
   of PHP, to be called as separate function. But let's have it for
   completeness.
 */
-<<<<<<< HEAD
 static php_uint_t *
-mysqlnd_fetch_lengths_buffered(MYSQLND_RES * const result TSRMLS_DC)
-=======
-static unsigned long *
 MYSQLND_METHOD(mysqlnd_result_buffered, fetch_lengths)(MYSQLND_RES_BUFFERED * const result TSRMLS_DC)
->>>>>>> 7d049321
 {
 	php_uint_t i;
 	zval **previous_row;
@@ -633,15 +609,9 @@
 		return NULL;/* No rows or no more rows */
 	}
 
-<<<<<<< HEAD
-	previous_row = set->data_cursor - result->meta->field_count;
-	for (i = 0; i < result->meta->field_count; i++) {
-		result->lengths[i] = (Z_TYPE_P(previous_row[i]) == IS_NULL)? 0:Z_STRSIZE_P(previous_row[i]);
-=======
 	previous_row = set->data_cursor - result->field_count;
 	for (i = 0; i < result->field_count; i++) {
-		result->lengths[i] = (Z_TYPE_P(previous_row[i]) == IS_NULL)? 0:Z_STRLEN_P(previous_row[i]);
->>>>>>> 7d049321
+		result->lengths[i] = (Z_TYPE_P(previous_row[i]) == IS_NULL)? 0:Z_STRSIZE_P(previous_row[i]);
 	}
 
 	return result->lengths;
@@ -649,15 +619,9 @@
 /* }}} */
 
 
-<<<<<<< HEAD
-/* {{{ mysqlnd_fetch_lengths_unbuffered */
+/* {{{ mysqlnd_result_unbuffered::fetch_lengths */
 static php_uint_t *
-mysqlnd_fetch_lengths_unbuffered(MYSQLND_RES * const result TSRMLS_DC)
-=======
-/* {{{ mysqlnd_result_unbuffered::fetch_lengths */
-static unsigned long *
 MYSQLND_METHOD(mysqlnd_result_unbuffered, fetch_lengths)(MYSQLND_RES_UNBUFFERED * const result TSRMLS_DC)
->>>>>>> 7d049321
 {
 	/* simulate output of libmysql */
 	return (result->last_row_data || result->eof_reached)? result->lengths : NULL;
@@ -666,14 +630,10 @@
 
 
 /* {{{ mysqlnd_res::fetch_lengths */
-<<<<<<< HEAD
-PHPAPI php_uint_t * _mysqlnd_fetch_lengths(MYSQLND_RES * const result TSRMLS_DC)
-=======
-static unsigned long *
+static php_uint_t *
 MYSQLND_METHOD(mysqlnd_res, fetch_lengths)(MYSQLND_RES * const result TSRMLS_DC)
->>>>>>> 7d049321
-{
-	unsigned long * ret;
+{
+	php_uint_t * ret;
 	DBG_ENTER("mysqlnd_res::fetch_lengths");
 	ret = result->stored_data && result->stored_data->m.fetch_lengths ?
 					result->stored_data->m.fetch_lengths(result->stored_data TSRMLS_CC) :
@@ -688,20 +648,12 @@
 
 /* {{{ mysqlnd_result_unbuffered::fetch_row_c */
 static enum_func_status
-MYSQLND_METHOD(mysqlnd_result_unbuffered, fetch_row_c)(MYSQLND_RES * result, void * param, unsigned int flags, zend_bool * fetched_anything TSRMLS_DC)
+MYSQLND_METHOD(mysqlnd_result_unbuffered, fetch_row_c)(MYSQLND_RES * result, void * param, php_uint_t flags, zend_bool * fetched_anything TSRMLS_DC)
 {
 	enum_func_status	ret;
-<<<<<<< HEAD
-	MYSQLND_ROW_C		retrow = NULL;
-	php_uint_t		i,
-						field_count = result->field_count;
-	MYSQLND_PACKET_ROW	*row_packet = result->row_packet;
-	php_uint_t		*lengths = result->lengths;
-=======
 	MYSQLND_ROW_C		*row = (MYSQLND_ROW_C *) param;
 	MYSQLND_PACKET_ROW	*row_packet = result->unbuf->row_packet;
 	const MYSQLND_RES_METADATA * const meta = result->meta;
->>>>>>> 7d049321
 
 	DBG_ENTER("mysqlnd_result_unbuffered::fetch_row_c");
 
@@ -736,7 +688,7 @@
 		MYSQLND_INC_CONN_STATISTIC(result->conn->stats, STAT_ROWS_FETCHED_FROM_CLIENT_NORMAL_UNBUF);
 
 		if (!row_packet->skip_extraction) {
-			unsigned int i, field_count = meta->field_count;
+			php_uint_t i, field_count = meta->field_count;
 
 			enum_func_status rc = result->unbuf->m.row_decoder(result->unbuf->last_row_buffer,
 											result->unbuf->last_row_data,
@@ -751,11 +703,11 @@
 				*row = mnd_malloc(field_count * sizeof(char *));
 				if (*row) {
 					MYSQLND_FIELD * field = meta->fields;
-					unsigned long * lengths = result->unbuf->lengths;
+					php_uint_t * lengths = result->unbuf->lengths;
 
 					for (i = 0; i < field_count; i++, field++) {
 						zval * data = result->unbuf->last_row_data[i];
-						unsigned int len = (Z_TYPE_P(data) == IS_NULL)? 0:Z_STRLEN_P(data);
+						php_size_t len = (Z_TYPE_P(data) == IS_NULL)? 0:Z_STRSIZE_P(data);
 
 /* BEGIN difference between normal normal fetch and _c */
 						if (Z_TYPE_P(data) != IS_NULL) {
@@ -766,30 +718,9 @@
 						}
 /* END difference between normal normal fetch and _c */
 
-<<<<<<< HEAD
-			retrow = mnd_malloc(result->field_count * sizeof(char *));
-			if (retrow) {
-				for (i = 0; i < field_count; i++, field++, hash_key++) {
-					zval *data = result->unbuf->last_row_data[i];
-					php_size_t len;
-
-					if (Z_TYPE_P(data) != IS_NULL) {
-						convert_to_string(data);
-						retrow[i] = Z_STRVAL_P(data);
-						len = Z_STRSIZE_P(data);
-					} else {
-						retrow[i] = NULL;
-						len = 0;
-					}
-
-					if (lengths) {
-						lengths[i] = len;
-					}
-=======
 						if (lengths) {
 							lengths[i] = len;
 						}
->>>>>>> 7d049321
 
 						if (field->max_length < len) {
 							field->max_length = len;
@@ -836,11 +767,7 @@
 
 /* {{{ mysqlnd_result_unbuffered::fetch_row */
 static enum_func_status
-<<<<<<< HEAD
-mysqlnd_fetch_row_unbuffered(MYSQLND_RES * result, void *param, php_uint_t flags, zend_bool *fetched_anything TSRMLS_DC)
-=======
-MYSQLND_METHOD(mysqlnd_result_unbuffered, fetch_row)(MYSQLND_RES * result, void * param, unsigned int flags, zend_bool * fetched_anything TSRMLS_DC)
->>>>>>> 7d049321
+MYSQLND_METHOD(mysqlnd_result_unbuffered, fetch_row)(MYSQLND_RES * result, void * param, php_uint_t flags, zend_bool * fetched_anything TSRMLS_DC)
 {
 	enum_func_status	ret;
 	zval				*row = (zval *) param;
@@ -880,15 +807,7 @@
 		MYSQLND_INC_CONN_STATISTIC(result->conn->stats, STAT_ROWS_FETCHED_FROM_CLIENT_NORMAL_UNBUF);
 
 		if (!row_packet->skip_extraction) {
-<<<<<<< HEAD
-			HashTable *row_ht = Z_ARRVAL_P(row);
-			MYSQLND_FIELD *field = result->meta->fields;
-			struct mysqlnd_field_hash_key * hash_key = result->meta->zend_hash_keys;
-			php_uint_t i, field_count = result->field_count;
-			php_uint_t *lengths = result->lengths;
-=======
-			unsigned int i, field_count = meta->field_count;
->>>>>>> 7d049321
+			php_uint_t i, field_count = meta->field_count;
 
 			enum_func_status rc = result->unbuf->m.row_decoder(result->unbuf->last_row_buffer,
 											result->unbuf->last_row_data,
@@ -899,19 +818,14 @@
 			if (PASS != rc) {
 				DBG_RETURN(FAIL);
 			}
-<<<<<<< HEAD
-			for (i = 0; i < field_count; i++, field++, hash_key++) {
-				zval *data = result->unbuf->last_row_data[i];
-				php_size_t len = (Z_TYPE_P(data) == IS_NULL)? 0:Z_STRSIZE_P(data);
-=======
 			{
 				HashTable * row_ht = Z_ARRVAL_P(row);
 				MYSQLND_FIELD * field = meta->fields;
-				unsigned long * lengths = result->unbuf->lengths;
+				php_size_t * lengths = result->unbuf->lengths;
 
 				for (i = 0; i < field_count; i++, field++) {
 					zval * data = result->unbuf->last_row_data[i];
-					unsigned int len = (Z_TYPE_P(data) == IS_NULL)? 0:Z_STRLEN_P(data);
+					php_size_t = (Z_TYPE_P(data) == IS_NULL)? 0:Z_STRSIZE_P(data);
 
 					if (flags & MYSQLND_FETCH_NUM) {
 						Z_ADDREF_P(data);
@@ -936,7 +850,6 @@
 							zend_hash_index_update(Z_ARRVAL_P(row), meta->zend_hash_keys[i].key, (void *) &data, sizeof(zval *), NULL);
 						}
 					}
->>>>>>> 7d049321
 
 					if (lengths) {
 						lengths[i] = len;
@@ -992,16 +905,6 @@
 
 	if (ps == FALSE) {
 		result->type			= MYSQLND_RES_NORMAL;
-<<<<<<< HEAD
-		result->m.fetch_row		= result->m.fetch_row_normal_unbuffered;
-		result->m.fetch_lengths	= mysqlnd_fetch_lengths_unbuffered;
-		result->m.row_decoder	= php_mysqlnd_rowp_read_text_protocol;
-		result->lengths			= mnd_ecalloc(result->field_count, sizeof(php_uint_t));
-		if (!result->lengths) {
-			goto oom;
-		}
-=======
->>>>>>> 7d049321
 	} else {
 		result->type			= MYSQLND_RES_PS_UNBUF;
 	}
@@ -1038,12 +941,12 @@
 
 /* {{{ mysqlnd_result_buffered::fetch_row_c */
 static enum_func_status
-MYSQLND_METHOD(mysqlnd_result_buffered, fetch_row_c)(MYSQLND_RES * result, void * param, unsigned int flags, zend_bool * fetched_anything TSRMLS_DC)
+MYSQLND_METHOD(mysqlnd_result_buffered, fetch_row_c)(MYSQLND_RES * result, void * param, php_uint_t flags, zend_bool * fetched_anything TSRMLS_DC)
 {
 	MYSQLND_ROW_C * row = (MYSQLND_ROW_C *) param;
 	MYSQLND_RES_BUFFERED * set = result->stored_data;
 	const MYSQLND_RES_METADATA * const meta = result->meta;
-	unsigned int field_count = meta->field_count;
+	php_uint_t field_count = meta->field_count;
 	enum_func_status ret = FAIL;
 
 	DBG_ENTER("mysqlnd_result_buffered::fetch_row_c");
@@ -1053,14 +956,8 @@
 		(set->data_cursor - set->data) < (set->row_count * field_count))
 	{
 		zval **current_row = set->data_cursor;
-<<<<<<< HEAD
-		MYSQLND_FIELD *field = result->meta->fields;
-		struct mysqlnd_field_hash_key * hash_key = result->meta->zend_hash_keys;
+		MYSQLND_FIELD * field = meta->fields;
 		php_uint_t i;
-=======
-		MYSQLND_FIELD * field = meta->fields;
-		unsigned int i;
->>>>>>> 7d049321
 
 		if (NULL == current_row[0]) {
 			uint64_t row_num = (set->data_cursor - set->data) / field_count;
@@ -1124,20 +1021,12 @@
 
 /* {{{ mysqlnd_result_buffered::fetch_row */
 static enum_func_status
-<<<<<<< HEAD
-mysqlnd_fetch_row_buffered(MYSQLND_RES * result, void *param, php_uint_t flags, zend_bool *fetched_anything TSRMLS_DC)
-{
-	php_uint_t i;
-	zval *row = (zval *) param;
-	MYSQLND_RES_BUFFERED *set = result->stored_data;
-=======
-MYSQLND_METHOD(mysqlnd_result_buffered, fetch_row)(MYSQLND_RES * result, void * param, unsigned int flags, zend_bool * fetched_anything TSRMLS_DC)
+MYSQLND_METHOD(mysqlnd_result_buffered, fetch_row)(MYSQLND_RES * result, void * param, php_uint_t flags, zend_bool * fetched_anything TSRMLS_DC)
 {
 	zval * row = (zval *) param;
 	MYSQLND_RES_BUFFERED * set = result->stored_data;
 	const MYSQLND_RES_METADATA * const meta = result->meta;
-	unsigned int field_count = meta->field_count;
->>>>>>> 7d049321
+	php_uint_t field_count = meta->field_count;
 	enum_func_status ret = FAIL;
 
 	DBG_ENTER("mysqlnd_result_buffered::fetch_row");
@@ -1148,7 +1037,7 @@
 	{
 		zval **current_row = set->data_cursor;
 		MYSQLND_FIELD * field = meta->fields;
-		unsigned int i;
+		php_uint_t i;
 
 		if (NULL == current_row[0]) {
 			uint64_t row_num = (set->data_cursor - set->data) / field_count;
@@ -1224,7 +1113,7 @@
 
 /* {{{ mysqlnd_res::fetch_row */
 static enum_func_status
-MYSQLND_METHOD(mysqlnd_res, fetch_row)(MYSQLND_RES * result, void * param, unsigned int flags, zend_bool *fetched_anything TSRMLS_DC)
+MYSQLND_METHOD(mysqlnd_res, fetch_row)(MYSQLND_RES * result, void * param, php_uint_t flags, zend_bool *fetched_anything TSRMLS_DC)
 {
 	const mysqlnd_fetch_row_func f = result->stored_data? result->stored_data->m.fetch_row:(result->unbuf? result->unbuf->m.fetch_row:NULL);
 	if (f) {
@@ -1245,13 +1134,8 @@
 													zend_bool binary_protocol TSRMLS_DC)
 {
 	enum_func_status ret;
-<<<<<<< HEAD
-	MYSQLND_PACKET_ROW *row_packet = NULL;
+	MYSQLND_PACKET_ROW * row_packet = NULL;
 	php_uint_t next_extend = STORE_RESULT_PREALLOCATED_SET_IF_NOT_EMPTY, free_rows = 1;
-=======
-	MYSQLND_PACKET_ROW * row_packet = NULL;
-	unsigned int next_extend = STORE_RESULT_PREALLOCATED_SET_IF_NOT_EMPTY, free_rows = 1;
->>>>>>> 7d049321
 	MYSQLND_RES_BUFFERED *set;
 
 	DBG_ENTER("mysqlnd_res::store_result_fetch_data");
@@ -1381,26 +1265,9 @@
 	DBG_ENTER("mysqlnd_res::store_result");
 
 	/* We need the conn because we are doing lazy zval initialization in buffered_fetch_row */
-<<<<<<< HEAD
-	result->conn 			= conn->m->get_reference(conn TSRMLS_CC);
-	result->type			= MYSQLND_RES_NORMAL;
-	result->m.fetch_row		= result->m.fetch_row_normal_buffered;
-	result->m.fetch_lengths	= mysqlnd_fetch_lengths_buffered;
-	result->m.row_decoder = ps_protocol? php_mysqlnd_rowp_read_binary_protocol:
-										 php_mysqlnd_rowp_read_text_protocol;
-
-	result->result_set_memory_pool = mysqlnd_mempool_create(MYSQLND_G(mempool_default_size) TSRMLS_CC);
-	result->lengths = mnd_ecalloc(result->field_count, sizeof(php_uint_t));
-
-	if (!result->result_set_memory_pool || !result->lengths) {
-		SET_OOM_ERROR(*conn->error_info);
-		DBG_RETURN(NULL);
-	}
-=======
 	/* In case of error the reference will be released in free_result_internal() called indirectly by our caller */
 	result->conn = conn->m->get_reference(conn TSRMLS_CC);
 	result->type = MYSQLND_RES_NORMAL;
->>>>>>> 7d049321
 
 	CONN_SET_STATE(conn, CONN_FETCHING_DATA);
 
@@ -1875,7 +1742,7 @@
 
 /* {{{ mysqlnd_result_unbuffered_init */
 PHPAPI MYSQLND_RES_UNBUFFERED *
-mysqlnd_result_unbuffered_init(unsigned int field_count, zend_bool ps, zend_bool persistent TSRMLS_DC)
+mysqlnd_result_unbuffered_init(php_uint_t field_count, zend_bool ps, zend_bool persistent TSRMLS_DC)
 {
 	size_t alloc_size = sizeof(MYSQLND_RES_UNBUFFERED) + mysqlnd_plugin_count() * sizeof(void *);
 	MYSQLND_RES_UNBUFFERED * ret = mnd_pecalloc(1, alloc_size, persistent);
@@ -1886,7 +1753,7 @@
 		DBG_RETURN(NULL);
 	}
 
-	if (!(ret->lengths = mnd_pecalloc(field_count, sizeof(unsigned long), persistent))) {
+	if (!(ret->lengths = mnd_pecalloc(field_count, sizeof(php_uint_t), persistent))) {
 		mnd_pefree(ret, persistent);
 		DBG_RETURN(NULL);
 	}
@@ -1916,7 +1783,7 @@
 
 /* {{{ mysqlnd_result_buffered_init */
 PHPAPI MYSQLND_RES_BUFFERED *
-mysqlnd_result_buffered_init(unsigned int field_count, zend_bool ps, zend_bool persistent TSRMLS_DC)
+mysqlnd_result_buffered_init(php_uint_t field_count, zend_bool ps, zend_bool persistent TSRMLS_DC)
 {
 	size_t alloc_size = sizeof(MYSQLND_RES_BUFFERED) + mysqlnd_plugin_count() * sizeof(void *);
 	MYSQLND_RES_BUFFERED * ret = mnd_pecalloc(1, alloc_size, persistent);
