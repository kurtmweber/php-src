/*
  +----------------------------------------------------------------------+
  | PHP Version 5                                                        |
  +----------------------------------------------------------------------+
  | Copyright (c) 2006-2013 The PHP Group                                |
  +----------------------------------------------------------------------+
  | This source file is subject to version 3.01 of the PHP license,      |
  | that is bundled with this package in the file LICENSE, and is        |
  | available through the world-wide-web at the following url:           |
  | http://www.php.net/license/3_01.txt                                  |
  | If you did not receive a copy of the PHP license and are unable to   |
  | obtain it through the world-wide-web, please send a note to          |
  | license@php.net so we can mail you a copy immediately.               |
  +----------------------------------------------------------------------+
  | Authors: Andrey Hristov <andrey@mysql.com>                           |
  |          Ulf Wendel <uwendel@mysql.com>                              |
  |          Georg Richter <georg@mysql.com>                             |
  +----------------------------------------------------------------------+
*/

/* $Id$ */
#include "php.h"
#include "mysqlnd.h"
#include "mysqlnd_wireprotocol.h"
#include "mysqlnd_priv.h"
#include "mysqlnd_result.h"
#include "mysqlnd_statistics.h"
#include "mysqlnd_charset.h"
#include "mysqlnd_debug.h"
#include "ext/standard/php_smart_str.h"

/*
  TODO :
  - Don't bind so tightly the metadata with the result set. This means
	that the metadata reading should not expect a MYSQLND_RES pointer, it
	does not need it, but return a pointer to the metadata (MYSQLND_FIELD *).
	For normal statements we will then just assign it to a member of
	MYSQLND_RES. For PS statements, it will stay as part of the statement
	(MYSQLND_STMT) between prepare and execute. At execute the new metadata
	will be sent by the server, so we will discard the old one and then
	finally attach it to the result set. This will make the code more clean,
	as a prepared statement won't have anymore stmt->result != NULL, as it
	is now, just to have where to store the metadata.

  - Change mysqlnd_simple_command to accept a heap dynamic array of MYSQLND_STRING
	terminated by a string with ptr being NULL. Thus, multi-part messages can be
	sent to the network like writev() and this can save at least for
	mysqlnd_stmt_send_long_data() new malloc. This change will probably make the
	code in few other places cleaner.
*/

extern MYSQLND_CHARSET *mysqlnd_charsets;



PHPAPI const char * const mysqlnd_old_passwd  = "mysqlnd cannot connect to MySQL 4.1+ using the old insecure authentication. "
"Please use an administration tool to reset your password with the command SET PASSWORD = PASSWORD('your_existing_password'). This will "
"store a new, and more secure, hash value in mysql.user. If this user is used in other scripts executed by PHP 5.2 or earlier you might need to remove the old-passwords "
"flag from your my.cnf file";

PHPAPI const char * const mysqlnd_server_gone = "MySQL server has gone away";
PHPAPI const char * const mysqlnd_out_of_sync = "Commands out of sync; you can't run this command now";
PHPAPI const char * const mysqlnd_out_of_memory = "Out of memory";

PHPAPI MYSQLND_STATS *mysqlnd_global_stats = NULL;


/* {{{ mysqlnd_conn_data::free_options */
static void
MYSQLND_METHOD(mysqlnd_conn_data, free_options)(MYSQLND_CONN_DATA * conn TSRMLS_DC)
{
	zend_bool pers = conn->persistent;

	if (conn->options->charset_name) {
		mnd_pefree(conn->options->charset_name, pers);
		conn->options->charset_name = NULL;
	}
	if (conn->options->auth_protocol) {
		mnd_pefree(conn->options->auth_protocol, pers);
		conn->options->auth_protocol = NULL;
	}
	if (conn->options->num_commands) {
		unsigned int i;
		for (i = 0; i < conn->options->num_commands; i++) {
			/* allocated with pestrdup */
			mnd_pefree(conn->options->init_commands[i], pers);
		}
		mnd_pefree(conn->options->init_commands, pers);
		conn->options->init_commands = NULL;
	}
	if (conn->options->cfg_file) {
		mnd_pefree(conn->options->cfg_file, pers);
		conn->options->cfg_file = NULL;
	}
	if (conn->options->cfg_section) {
		mnd_pefree(conn->options->cfg_section, pers);
		conn->options->cfg_section = NULL;
	}
	if (conn->options->connect_attr) {
		zend_hash_destroy(conn->options->connect_attr);
		mnd_pefree(conn->options->connect_attr, pers);
		conn->options->connect_attr = NULL;
	}
}
/* }}} */


/* {{{ mysqlnd_conn_data::free_contents */
static void
MYSQLND_METHOD(mysqlnd_conn_data, free_contents)(MYSQLND_CONN_DATA * conn TSRMLS_DC)
{
	zend_bool pers = conn->persistent;

	DBG_ENTER("mysqlnd_conn_data::free_contents");

	mysqlnd_local_infile_default(conn);
	if (conn->current_result) {
		conn->current_result->m.free_result(conn->current_result, TRUE TSRMLS_CC);
		conn->current_result = NULL;
	}

	if (conn->net) {
		conn->net->data->m.free_contents(conn->net TSRMLS_CC);
	}

	DBG_INF("Freeing memory of members");

	if (conn->host) {
		mnd_pefree(conn->host, pers);
		conn->host = NULL;
	}
	if (conn->user) {
		mnd_pefree(conn->user, pers);
		conn->user = NULL;
	}
	if (conn->passwd) {
		mnd_pefree(conn->passwd, pers);
		conn->passwd = NULL;
	}
	if (conn->connect_or_select_db) {
		mnd_pefree(conn->connect_or_select_db, pers);
		conn->connect_or_select_db = NULL;
	}
	if (conn->unix_socket) {
		mnd_pefree(conn->unix_socket, pers);
		conn->unix_socket = NULL;
	}
	DBG_INF_FMT("scheme=%s", conn->scheme);
	if (conn->scheme) {
		mnd_pefree(conn->scheme, pers);
		conn->scheme = NULL;
	}
	if (conn->server_version) {
		mnd_pefree(conn->server_version, pers);
		conn->server_version = NULL;
	}
	if (conn->host_info) {
		mnd_pefree(conn->host_info, pers);
		conn->host_info = NULL;
	}
	if (conn->auth_plugin_data) {
		mnd_pefree(conn->auth_plugin_data, pers);
		conn->auth_plugin_data = NULL;
	}
	if (conn->last_message) {
		mnd_pefree(conn->last_message, pers);
		conn->last_message = NULL;
	}
	if (conn->error_info->error_list) {
		zend_llist_clean(conn->error_info->error_list);
		mnd_pefree(conn->error_info->error_list, pers);
		conn->error_info->error_list = NULL;
	}
	conn->charset = NULL;
	conn->greet_charset = NULL;

	DBG_VOID_RETURN;
}
/* }}} */


/* {{{ mysqlnd_conn_data::dtor */
static void
MYSQLND_METHOD_PRIVATE(mysqlnd_conn_data, dtor)(MYSQLND_CONN_DATA * conn TSRMLS_DC)
{
	DBG_ENTER("mysqlnd_conn_data::dtor");
	DBG_INF_FMT("conn=%llu", conn->thread_id);

	conn->m->free_contents(conn TSRMLS_CC);
	conn->m->free_options(conn TSRMLS_CC);

	if (conn->net) {
		mysqlnd_net_free(conn->net, conn->stats, conn->error_info TSRMLS_CC);
		conn->net = NULL;
	}

	if (conn->protocol) {
		mysqlnd_protocol_free(conn->protocol TSRMLS_CC);
		conn->protocol = NULL;
	}

	if (conn->stats) {
		mysqlnd_stats_end(conn->stats);
	}

	mnd_pefree(conn, conn->persistent);

	DBG_VOID_RETURN;
}
/* }}} */


/* {{{ mysqlnd_conn_data::simple_command_handle_response */
static enum_func_status
MYSQLND_METHOD(mysqlnd_conn_data, simple_command_handle_response)(MYSQLND_CONN_DATA * conn, enum mysqlnd_packet_type ok_packet,
															 zend_bool silent, enum php_mysqlnd_server_command command,
															 zend_bool ignore_upsert_status TSRMLS_DC)
{
	enum_func_status ret = FAIL;

	DBG_ENTER("mysqlnd_conn_data::simple_command_handle_response");
	DBG_INF_FMT("silent=%u packet=%u command=%s", silent, ok_packet, mysqlnd_command_to_text[command]);

	switch (ok_packet) {
		case PROT_OK_PACKET:{
			MYSQLND_PACKET_OK * ok_response = conn->protocol->m.get_ok_packet(conn->protocol, FALSE TSRMLS_CC);
			if (!ok_response) {
				SET_OOM_ERROR(*conn->error_info);
				break;
			}
			if (FAIL == (ret = PACKET_READ(ok_response, conn))) {
				if (!silent) {
					DBG_ERR_FMT("Error while reading %s's OK packet", mysqlnd_command_to_text[command]);
					php_error_docref(NULL TSRMLS_CC, E_WARNING, "Error while reading %s's OK packet. PID=%u",
									 mysqlnd_command_to_text[command], getpid());
				}
			} else {
				DBG_INF_FMT("OK from server");
				if (0xFF == ok_response->field_count) {
					/* The server signalled error. Set the error */
					SET_CLIENT_ERROR(*conn->error_info, ok_response->error_no, ok_response->sqlstate, ok_response->error);
					ret = FAIL;
					/*
					  Cover a protocol design error: error packet does not
					  contain the server status. Therefore, the client has no way
					  to find out whether there are more result sets of
					  a multiple-result-set statement pending. Luckily, in 5.0 an
					  error always aborts execution of a statement, wherever it is
					  a multi-statement or a stored procedure, so it should be
					  safe to unconditionally turn off the flag here.
					*/
					conn->upsert_status->server_status &= ~SERVER_MORE_RESULTS_EXISTS;
					SET_ERROR_AFF_ROWS(conn);
				} else {
					SET_NEW_MESSAGE(conn->last_message, conn->last_message_len,
									ok_response->message, ok_response->message_len,
									conn->persistent);

					if (!ignore_upsert_status) {
						conn->upsert_status->warning_count = ok_response->warning_count;
						conn->upsert_status->server_status = ok_response->server_status;
						conn->upsert_status->affected_rows = ok_response->affected_rows;
						conn->upsert_status->last_insert_id = ok_response->last_insert_id;
					}
				}
			}
			PACKET_FREE(ok_response);
			break;
		}
		case PROT_EOF_PACKET:{
			MYSQLND_PACKET_EOF * ok_response = conn->protocol->m.get_eof_packet(conn->protocol, FALSE TSRMLS_CC);
			if (!ok_response) {
				SET_OOM_ERROR(*conn->error_info);
				break;
			}
			if (FAIL == (ret = PACKET_READ(ok_response, conn))) {
				SET_CLIENT_ERROR(*conn->error_info, CR_MALFORMED_PACKET, UNKNOWN_SQLSTATE,
								 "Malformed packet");
				if (!silent) {
					DBG_ERR_FMT("Error while reading %s's EOF packet", mysqlnd_command_to_text[command]);
					php_error_docref(NULL TSRMLS_CC, E_WARNING, "Error while reading %s's EOF packet. PID=%d",
									 mysqlnd_command_to_text[command], getpid());
				}
			} else if (0xFF == ok_response->field_count) {
				/* The server signalled error. Set the error */
				SET_CLIENT_ERROR(*conn->error_info, ok_response->error_no, ok_response->sqlstate, ok_response->error);
				SET_ERROR_AFF_ROWS(conn);
			} else if (0xFE != ok_response->field_count) {
				SET_CLIENT_ERROR(*conn->error_info, CR_MALFORMED_PACKET, UNKNOWN_SQLSTATE, "Malformed packet");
				if (!silent) {
					DBG_ERR_FMT("EOF packet expected, field count wasn't 0xFE but 0x%2X", ok_response->field_count);
					php_error_docref(NULL TSRMLS_CC, E_WARNING, "EOF packet expected, field count wasn't 0xFE but 0x%2X",
									ok_response->field_count);
				}
			} else {
				DBG_INF_FMT("OK from server");
			}
			PACKET_FREE(ok_response);
			break;
		}
		default:
			SET_CLIENT_ERROR(*conn->error_info, CR_MALFORMED_PACKET, UNKNOWN_SQLSTATE, "Malformed packet");
			php_error_docref(NULL TSRMLS_CC, E_ERROR, "Wrong response packet %u passed to the function", ok_packet);
			break;
	}
	DBG_INF(ret == PASS ? "PASS":"FAIL");
	DBG_RETURN(ret);
}
/* }}} */


/* {{{ mysqlnd_conn_data::simple_command_send_request */
static enum_func_status
MYSQLND_METHOD(mysqlnd_conn_data, simple_command_send_request)(MYSQLND_CONN_DATA * conn, enum php_mysqlnd_server_command command,
			   const zend_uchar * const arg, size_t arg_len, zend_bool silent, zend_bool ignore_upsert_status TSRMLS_DC)
{
	enum_func_status ret = PASS;
	MYSQLND_PACKET_COMMAND * cmd_packet;

	DBG_ENTER("mysqlnd_conn_data::simple_command_send_request");
	DBG_INF_FMT("command=%s silent=%u", mysqlnd_command_to_text[command], silent);

	switch (CONN_GET_STATE(conn)) {
		case CONN_READY:
			break;
		case CONN_QUIT_SENT:
			SET_CLIENT_ERROR(*conn->error_info, CR_SERVER_GONE_ERROR, UNKNOWN_SQLSTATE, mysqlnd_server_gone);
			DBG_ERR("Server is gone");
			DBG_RETURN(FAIL);
		default:
			SET_CLIENT_ERROR(*conn->error_info, CR_COMMANDS_OUT_OF_SYNC, UNKNOWN_SQLSTATE, mysqlnd_out_of_sync);
			DBG_ERR_FMT("Command out of sync. State=%u", CONN_GET_STATE(conn));
			DBG_RETURN(FAIL);
	}

	/* clean UPSERT info */
	if (!ignore_upsert_status) {
		memset(conn->upsert_status, 0, sizeof(*conn->upsert_status));
	}
	SET_ERROR_AFF_ROWS(conn);
	SET_EMPTY_ERROR(*conn->error_info);

	cmd_packet = conn->protocol->m.get_command_packet(conn->protocol, FALSE TSRMLS_CC);
	if (!cmd_packet) {
		SET_OOM_ERROR(*conn->error_info);
		DBG_RETURN(FAIL);
	}

	cmd_packet->command = command;
	if (arg && arg_len) {
		cmd_packet->argument = arg;
		cmd_packet->arg_len  = arg_len;
	}

	MYSQLND_INC_CONN_STATISTIC(conn->stats, STAT_COM_QUIT + command - 1 /* because of COM_SLEEP */ );

	if (! PACKET_WRITE(cmd_packet, conn)) {
		if (!silent) {
			DBG_ERR_FMT("Error while sending %s packet", mysqlnd_command_to_text[command]);
			php_error(E_WARNING, "Error while sending %s packet. PID=%d", mysqlnd_command_to_text[command], getpid());
		}
		CONN_SET_STATE(conn, CONN_QUIT_SENT);
		conn->m->send_close(conn TSRMLS_CC);
		DBG_ERR("Server is gone");
		ret = FAIL;
	}
	PACKET_FREE(cmd_packet);
	DBG_RETURN(ret);
}
/* }}} */


/* {{{ mysqlnd_conn_data::simple_command */
static enum_func_status
MYSQLND_METHOD(mysqlnd_conn_data, simple_command)(MYSQLND_CONN_DATA * conn, enum php_mysqlnd_server_command command,
			   const zend_uchar * const arg, size_t arg_len, enum mysqlnd_packet_type ok_packet, zend_bool silent,
			   zend_bool ignore_upsert_status TSRMLS_DC)
{
	enum_func_status ret;
	DBG_ENTER("mysqlnd_conn_data::simple_command");

	ret = conn->m->simple_command_send_request(conn, command, arg, arg_len, silent, ignore_upsert_status TSRMLS_CC);
	if (PASS == ret && ok_packet != PROT_LAST) {
		ret = conn->m->simple_command_handle_response(conn, ok_packet, silent, command, ignore_upsert_status TSRMLS_CC);
	}

	DBG_INF(ret == PASS ? "PASS":"FAIL");
	DBG_RETURN(ret);
}
/* }}} */


/* {{{ mysqlnd_conn_data::set_server_option */
static enum_func_status
MYSQLND_METHOD(mysqlnd_conn_data, set_server_option)(MYSQLND_CONN_DATA * const conn, enum_mysqlnd_server_option option TSRMLS_DC)
{
	size_t this_func = STRUCT_OFFSET(struct st_mysqlnd_conn_data_methods, set_server_option);
	zend_uchar buffer[2];
	enum_func_status ret = FAIL;
	DBG_ENTER("mysqlnd_conn_data::set_server_option");
	if (PASS == conn->m->local_tx_start(conn, this_func TSRMLS_CC)) {

		int2store(buffer, (unsigned int) option);
		ret = conn->m->simple_command(conn, COM_SET_OPTION, buffer, sizeof(buffer), PROT_EOF_PACKET, FALSE, TRUE TSRMLS_CC);
	
		conn->m->local_tx_end(conn, this_func, ret TSRMLS_CC);
	}
	DBG_RETURN(ret);
}
/* }}} */


/* {{{ mysqlnd_conn_data::restart_psession */
static enum_func_status
MYSQLND_METHOD(mysqlnd_conn_data, restart_psession)(MYSQLND_CONN_DATA * conn TSRMLS_DC)
{
	DBG_ENTER("mysqlnd_conn_data::restart_psession");
	MYSQLND_INC_CONN_STATISTIC(conn->stats, STAT_CONNECT_REUSED);
	/* Free here what should not be seen by the next script */
	if (conn->last_message) {
		mnd_pefree(conn->last_message, conn->persistent);
		conn->last_message = NULL;
	}
	DBG_RETURN(PASS);
}
/* }}} */


/* {{{ mysqlnd_conn_data::end_psession */
static enum_func_status
MYSQLND_METHOD(mysqlnd_conn_data, end_psession)(MYSQLND_CONN_DATA * conn TSRMLS_DC)
{
	DBG_ENTER("mysqlnd_conn_data::end_psession");
	DBG_RETURN(PASS);
}
/* }}} */


/* {{{ mysqlnd_switch_to_ssl_if_needed */
static enum_func_status
mysqlnd_switch_to_ssl_if_needed(
			MYSQLND_CONN_DATA * conn,
			const MYSQLND_PACKET_GREET * const greet_packet,
			const MYSQLND_OPTIONS * const options,
			unsigned long mysql_flags
			TSRMLS_DC
		)
{
	enum_func_status ret = FAIL;
	const MYSQLND_CHARSET * charset;
	MYSQLND_PACKET_AUTH * auth_packet;
	DBG_ENTER("mysqlnd_switch_to_ssl_if_needed");

	auth_packet = conn->protocol->m.get_auth_packet(conn->protocol, FALSE TSRMLS_CC);
	if (!auth_packet) {
		SET_OOM_ERROR(*conn->error_info);
		goto end;
	}
	auth_packet->client_flags = mysql_flags;
	auth_packet->max_packet_size = MYSQLND_ASSEMBLED_PACKET_MAX_SIZE;

	if (options->charset_name && (charset = mysqlnd_find_charset_name(options->charset_name))) {
		auth_packet->charset_no	= charset->nr;
	} else {
		auth_packet->charset_no	= greet_packet->charset_no;
	}

#ifdef MYSQLND_SSL_SUPPORTED
	if ((greet_packet->server_capabilities & CLIENT_SSL) && (mysql_flags & CLIENT_SSL)) {
		zend_bool verify = mysql_flags & CLIENT_SSL_VERIFY_SERVER_CERT? TRUE:FALSE;
		DBG_INF("Switching to SSL");
		if (!PACKET_WRITE(auth_packet, conn)) {
			CONN_SET_STATE(conn, CONN_QUIT_SENT);
			conn->m->send_close(conn TSRMLS_CC);
			SET_CLIENT_ERROR(*conn->error_info, CR_SERVER_GONE_ERROR, UNKNOWN_SQLSTATE, mysqlnd_server_gone);
			goto end;
		}

		conn->net->data->m.set_client_option(conn->net, MYSQL_OPT_SSL_VERIFY_SERVER_CERT, (const char *) &verify TSRMLS_CC);

		if (FAIL == conn->net->data->m.enable_ssl(conn->net TSRMLS_CC)) {
			goto end;
		}
	}
#endif
	ret = PASS;
end:
	PACKET_FREE(auth_packet);
	DBG_RETURN(ret);
}
/* }}} */


/* {{{ mysqlnd_conn_data::fetch_auth_plugin_by_name */
static struct st_mysqlnd_authentication_plugin *
MYSQLND_METHOD(mysqlnd_conn_data, fetch_auth_plugin_by_name)(const char * const requested_protocol TSRMLS_DC)
{
	struct st_mysqlnd_authentication_plugin * auth_plugin;
	char * plugin_name = NULL;
	DBG_ENTER("mysqlnd_conn_data::fetch_auth_plugin_by_name");

	mnd_sprintf(&plugin_name, 0, "auth_plugin_%s", requested_protocol);
	DBG_INF_FMT("looking for %s auth plugin", plugin_name);
	auth_plugin = mysqlnd_plugin_find(plugin_name);
	mnd_sprintf_free(plugin_name);

	DBG_RETURN(auth_plugin);
}
/* }}} */


/* {{{ mysqlnd_run_authentication */
static enum_func_status
mysqlnd_run_authentication(
			MYSQLND_CONN_DATA * conn,
			const char * const user,
			const char * const passwd,
			const size_t passwd_len,
			const char * const db,
			const size_t db_len,
			const zend_uchar * const auth_plugin_data,
			const size_t auth_plugin_data_len,
			const char * const auth_protocol,
			unsigned int charset_no,
			const MYSQLND_OPTIONS * const options,
			unsigned long mysql_flags,
			zend_bool silent,
			zend_bool is_change_user
			TSRMLS_DC)
{
	enum_func_status ret = FAIL;
	zend_bool first_call = TRUE;

	char * switch_to_auth_protocol = NULL;
	size_t switch_to_auth_protocol_len = 0;
	char * requested_protocol = NULL;
	zend_uchar * plugin_data;
	size_t plugin_data_len;

	DBG_ENTER("mysqlnd_run_authentication");

	plugin_data_len = auth_plugin_data_len;
	plugin_data = mnd_emalloc(plugin_data_len + 1);
	if (!plugin_data) {
		goto end;
	}
	memcpy(plugin_data, auth_plugin_data, plugin_data_len);
	plugin_data[plugin_data_len] = '\0';

	requested_protocol = mnd_pestrdup(auth_protocol? auth_protocol : MYSQLND_DEFAULT_AUTH_PROTOCOL, FALSE);
	if (!requested_protocol) {
		goto end;
	}

	do {
		struct st_mysqlnd_authentication_plugin * auth_plugin = conn->m->fetch_auth_plugin_by_name(requested_protocol TSRMLS_CC);

		if (!auth_plugin) {
			php_error_docref(NULL TSRMLS_CC, E_WARNING, "The server requested authentication method unknown to the client [%s]", requested_protocol);
			SET_CLIENT_ERROR(*conn->error_info, CR_NOT_IMPLEMENTED, UNKNOWN_SQLSTATE, "The server requested authentication method unknown to the client");
			goto end;
		}
		DBG_INF("plugin found");

		{
			zend_uchar * switch_to_auth_protocol_data = NULL;
			size_t switch_to_auth_protocol_data_len = 0;
			zend_uchar * scrambled_data = NULL;
			size_t scrambled_data_len = 0;

			switch_to_auth_protocol = NULL;
			switch_to_auth_protocol_len = 0;

			if (conn->auth_plugin_data) {
				mnd_pefree(conn->auth_plugin_data, conn->persistent);
				conn->auth_plugin_data = NULL;
			}
			conn->auth_plugin_data_len = plugin_data_len;
			conn->auth_plugin_data = mnd_pemalloc(conn->auth_plugin_data_len, conn->persistent);
			if (!conn->auth_plugin_data) {
				SET_OOM_ERROR(*conn->error_info);
				goto end;
			}
			memcpy(conn->auth_plugin_data, plugin_data, plugin_data_len);

			DBG_INF_FMT("salt(%d)=[%.*s]", plugin_data_len, plugin_data_len, plugin_data);
			/* The data should be allocated with malloc() */
			scrambled_data =
				auth_plugin->methods.get_auth_data(NULL, &scrambled_data_len, conn, user, passwd, passwd_len,
												   plugin_data, plugin_data_len, options, &conn->net->data->options, mysql_flags TSRMLS_CC);
			if (conn->error_info->error_no) {
				goto end;	
			}
			if (FALSE == is_change_user) {
				ret = mysqlnd_auth_handshake(conn, user, passwd, passwd_len, db, db_len, options, mysql_flags,
											charset_no,
											first_call,
											requested_protocol,
											scrambled_data, scrambled_data_len,
											&switch_to_auth_protocol, &switch_to_auth_protocol_len,
											&switch_to_auth_protocol_data, &switch_to_auth_protocol_data_len
											TSRMLS_CC);
			} else {
				ret = mysqlnd_auth_change_user(conn, user, strlen(user), passwd, passwd_len, db, db_len, silent,
											   first_call,
											   requested_protocol,
											   scrambled_data, scrambled_data_len,
											   &switch_to_auth_protocol, &switch_to_auth_protocol_len,
											   &switch_to_auth_protocol_data, &switch_to_auth_protocol_data_len
											   TSRMLS_CC);				
			}
			first_call = FALSE;
			free(scrambled_data);

			DBG_INF_FMT("switch_to_auth_protocol=%s", switch_to_auth_protocol? switch_to_auth_protocol:"n/a");
			if (requested_protocol && switch_to_auth_protocol) {
				mnd_efree(requested_protocol);
				requested_protocol = switch_to_auth_protocol;
			}

			if (plugin_data) {
				mnd_efree(plugin_data);
			}
			plugin_data_len = switch_to_auth_protocol_data_len;
			plugin_data = switch_to_auth_protocol_data;
		}
		DBG_INF_FMT("conn->error_info->error_no = %d", conn->error_info->error_no);
	} while (ret == FAIL && conn->error_info->error_no == 0 && switch_to_auth_protocol != NULL);
		
	if (ret == PASS) {
		DBG_INF_FMT("saving requested_protocol=%s", requested_protocol);
		conn->m->set_client_option(conn, MYSQLND_OPT_AUTH_PROTOCOL, requested_protocol TSRMLS_CC);
	}
end:
	if (plugin_data) {
		mnd_efree(plugin_data);
	}
	if (requested_protocol) {
		mnd_efree(requested_protocol);
	}

	DBG_RETURN(ret);
}
/* }}} */


/* {{{ mysqlnd_connect_run_authentication */
static enum_func_status
mysqlnd_connect_run_authentication(
			MYSQLND_CONN_DATA * conn,
			const char * const user,
			const char * const passwd,
			const char * const db,
			size_t db_len,
			size_t passwd_len,
			const MYSQLND_PACKET_GREET * const greet_packet,
			const MYSQLND_OPTIONS * const options,
			unsigned long mysql_flags
			TSRMLS_DC)
{
	enum_func_status ret = FAIL;
	DBG_ENTER("mysqlnd_connect_run_authentication");

	ret = mysqlnd_switch_to_ssl_if_needed(conn, greet_packet, options, mysql_flags TSRMLS_CC);
	if (PASS == ret) {
		ret = mysqlnd_run_authentication(conn, user, passwd, passwd_len, db, db_len,
										 greet_packet->auth_plugin_data, greet_packet->auth_plugin_data_len, greet_packet->auth_protocol,
										 greet_packet->charset_no, options, mysql_flags, FALSE /*silent*/, FALSE/*is_change*/ TSRMLS_CC);
	}
	DBG_RETURN(ret);
}
/* }}} */


/* {{{ mysqlnd_conn_data::execute_init_commands */
static enum_func_status
MYSQLND_METHOD(mysqlnd_conn_data, execute_init_commands)(MYSQLND_CONN_DATA * conn TSRMLS_DC)
{
	enum_func_status ret = PASS;

	DBG_ENTER("mysqlnd_conn_data::execute_init_commands");
	if (conn->options->init_commands) {
		unsigned int current_command = 0;
		for (; current_command < conn->options->num_commands; ++current_command) {
			const char * const command = conn->options->init_commands[current_command];
			if (command) {
				MYSQLND_INC_CONN_STATISTIC(conn->stats, STAT_INIT_COMMAND_EXECUTED_COUNT);
				if (PASS != conn->m->query(conn, command, strlen(command) TSRMLS_CC)) {
					MYSQLND_INC_CONN_STATISTIC(conn->stats, STAT_INIT_COMMAND_FAILED_COUNT);
					ret = FAIL;
					break;
				}
				if (conn->last_query_type == QUERY_SELECT) {
					MYSQLND_RES * result = conn->m->use_result(conn TSRMLS_CC);
					if (result) {
						result->m.free_result(result, TRUE TSRMLS_CC);
					}
				}
			}
		}
	}
	DBG_RETURN(ret);
}
/* }}} */


/* {{{ mysqlnd_conn_data::get_updated_connect_flags */
static unsigned int
MYSQLND_METHOD(mysqlnd_conn_data, get_updated_connect_flags)(MYSQLND_CONN_DATA * conn, unsigned int mysql_flags TSRMLS_DC)
{
	MYSQLND_NET * net = conn->net;

	DBG_ENTER("mysqlnd_conn_data::get_updated_connect_flags");
	/* we allow load data local infile by default */
	mysql_flags |= MYSQLND_CAPABILITIES;

<<<<<<< HEAD
	mysql_flags |= conn->options->flags; /* use the flags from set_client_option() */
=======
				if (!auth_plugin) {
					php_error_docref(NULL TSRMLS_CC, E_WARNING, "The server requested authentication method unknown to the client [%s]", requested_protocol);
					SET_CLIENT_ERROR(*conn->error_info, CR_NOT_IMPLEMENTED, UNKNOWN_SQLSTATE, "The server requested authentication method unknown to the client");
					break;
				}
			}
			DBG_INF("plugin found");
>>>>>>> e3d9e18e

	if (PG(open_basedir) && strlen(PG(open_basedir))) {
		mysql_flags ^= CLIENT_LOCAL_FILES;
	}

#ifndef MYSQLND_COMPRESSION_ENABLED
	if (mysql_flags & CLIENT_COMPRESS) {
		mysql_flags &= ~CLIENT_COMPRESS;
	}
#else
	if (net && net->data->options.flags & MYSQLND_NET_FLAG_USE_COMPRESSION) {
		mysql_flags |= CLIENT_COMPRESS;
	}
#endif
#ifndef MYSQLND_SSL_SUPPORTED
	if (mysql_flags & CLIENT_SSL) {
		mysql_flags &= ~CLIENT_SSL;
	}
#else
	if (net && (net->data->options.ssl_key || net->data->options.ssl_cert ||
		net->data->options.ssl_ca || net->data->options.ssl_capath || net->data->options.ssl_cipher))
	{
		mysql_flags |= CLIENT_SSL;
	}
#endif

	DBG_RETURN(mysql_flags);
}
/* }}} */


/* {{{ mysqlnd_conn_data::connect_handshake */
static enum_func_status
MYSQLND_METHOD(mysqlnd_conn_data, connect_handshake)(MYSQLND_CONN_DATA * conn,
						const char * const host, const char * const user,
						const char * const passwd, const unsigned int passwd_len,
						const char * const db, const unsigned int db_len,
						const unsigned int mysql_flags TSRMLS_DC)
{
	MYSQLND_PACKET_GREET * greet_packet;
	MYSQLND_NET * net = conn->net;

	DBG_ENTER("mysqlnd_conn_data::connect_handshake");

	greet_packet = conn->protocol->m.get_greet_packet(conn->protocol, FALSE TSRMLS_CC);
	if (!greet_packet) {
		SET_OOM_ERROR(*conn->error_info);
		DBG_RETURN(FAIL); /* OOM */
	}

	if (FAIL == net->data->m.connect_ex(conn->net, conn->scheme, conn->scheme_len, conn->persistent,
										conn->stats, conn->error_info TSRMLS_CC))
	{
		goto err;
	}

	DBG_INF_FMT("stream=%p", net->data->m.get_stream(net TSRMLS_CC));

	if (FAIL == PACKET_READ(greet_packet, conn)) {
		DBG_ERR("Error while reading greeting packet");
		php_error_docref(NULL TSRMLS_CC, E_WARNING, "Error while reading greeting packet. PID=%d", getpid());
		goto err;
	} else if (greet_packet->error_no) {
		DBG_ERR_FMT("errorno=%u error=%s", greet_packet->error_no, greet_packet->error);
		SET_CLIENT_ERROR(*conn->error_info, greet_packet->error_no, greet_packet->sqlstate, greet_packet->error);
		goto err;
	} else if (greet_packet->pre41) {
		DBG_ERR_FMT("Connecting to 3.22, 3.23 & 4.0 is not supported. Server is %-.32s", greet_packet->server_version);
		php_error_docref(NULL TSRMLS_CC, E_WARNING, "Connecting to 3.22, 3.23 & 4.0 "
						" is not supported. Server is %-.32s", greet_packet->server_version);
		SET_CLIENT_ERROR(*conn->error_info, CR_NOT_IMPLEMENTED, UNKNOWN_SQLSTATE,
						 "Connecting to 3.22, 3.23 & 4.0 servers is not supported");
		goto err;
	}

	conn->thread_id			= greet_packet->thread_id;
	conn->protocol_version	= greet_packet->protocol_version;
	conn->server_version	= mnd_pestrdup(greet_packet->server_version, conn->persistent);

	conn->greet_charset = mysqlnd_find_charset_nr(greet_packet->charset_no);
	if (!conn->greet_charset) {
		php_error_docref(NULL TSRMLS_CC, E_WARNING,
			"Server sent charset (%d) unknown to the client. Please, report to the developers", greet_packet->charset_no);
		SET_CLIENT_ERROR(*conn->error_info, CR_NOT_IMPLEMENTED, UNKNOWN_SQLSTATE,
			"Server sent charset unknown to the client. Please, report to the developers");
		goto err;
	}

	conn->client_flag			= mysql_flags;
	conn->server_capabilities 	= greet_packet->server_capabilities;

	if (FAIL == mysqlnd_connect_run_authentication(conn, user, passwd, db, db_len, (size_t) passwd_len,
												   greet_packet, conn->options, mysql_flags TSRMLS_CC))
	{
		goto err;
	}
	conn->upsert_status->warning_count = 0;
	conn->upsert_status->server_status = greet_packet->server_status;
	conn->upsert_status->affected_rows = 0;

	PACKET_FREE(greet_packet);
	DBG_RETURN(PASS);
err:
	conn->client_flag = 0;
	conn->server_capabilities = 0;
	PACKET_FREE(greet_packet);
	DBG_RETURN(FAIL);
}
/* }}} */


/* {{{ mysqlnd_conn_data::connect */
static enum_func_status
MYSQLND_METHOD(mysqlnd_conn_data, connect)(MYSQLND_CONN_DATA * conn,
						 const char *host, const char *user,
						 const char *passwd, unsigned int passwd_len,
						 const char *db, unsigned int db_len,
						 unsigned int port,
						 const char *socket_or_pipe,
						 unsigned int mysql_flags
						 TSRMLS_DC)
{
	size_t this_func = STRUCT_OFFSET(struct st_mysqlnd_conn_data_methods, connect);
	size_t host_len;
	zend_bool unix_socket = FALSE;
	zend_bool named_pipe = FALSE;
	zend_bool reconnect = FALSE;
	zend_bool saved_compression = FALSE;
	zend_bool local_tx_started = FALSE;
	MYSQLND_NET * net = conn->net;

	DBG_ENTER("mysqlnd_conn_data::connect");
	DBG_INF_FMT("conn=%p", conn);

	if (PASS != conn->m->local_tx_start(conn, this_func TSRMLS_CC)) {
		goto err;
	}
	local_tx_started = TRUE;

	SET_EMPTY_ERROR(*conn->error_info);
	SET_ERROR_AFF_ROWS(conn);

	DBG_INF_FMT("host=%s user=%s db=%s port=%u flags=%u persistent=%u state=%u",
				host?host:"", user?user:"", db?db:"", port, mysql_flags,
				conn? conn->persistent:0, conn? CONN_GET_STATE(conn):-1);

	if (CONN_GET_STATE(conn) > CONN_ALLOCED && CONN_GET_STATE(conn) ) {
		DBG_INF("Connecting on a connected handle.");

		if (CONN_GET_STATE(conn) < CONN_QUIT_SENT) {
			MYSQLND_INC_CONN_STATISTIC(conn->stats, STAT_CLOSE_IMPLICIT);
			reconnect = TRUE;
			conn->m->send_close(conn TSRMLS_CC);
		}

		conn->m->free_contents(conn TSRMLS_CC);
		MYSQLND_DEC_CONN_STATISTIC(conn->stats, STAT_OPENED_CONNECTIONS);
		if (conn->persistent) {
			MYSQLND_DEC_CONN_STATISTIC(conn->stats, STAT_OPENED_PERSISTENT_CONNECTIONS);
		}
		/* Now reconnect using the same handle */
		if (net->data->compressed) {
			/*
			  we need to save the state. As we will re-connect, net->compressed should be off, or
			  we will look for a compression header as part of the greet message, but there will
			  be none.
			*/
			saved_compression = TRUE;
			net->data->compressed = FALSE;
		}
		if (net->data->ssl) {
			net->data->ssl = FALSE;
		}
	} else {
		unsigned int max_allowed_size = MYSQLND_ASSEMBLED_PACKET_MAX_SIZE;
		conn->m->set_client_option(conn, MYSQLND_OPT_MAX_ALLOWED_PACKET, (char *)&max_allowed_size TSRMLS_CC);
	}

	if (!host || !host[0]) {
		host = "localhost";
	}
	if (!user) {
		DBG_INF_FMT("no user given, using empty string");
		user = "";
	}
	if (!passwd) {
		DBG_INF_FMT("no password given, using empty string");
		passwd = "";
		passwd_len = 0;
	}
	if (!db) {
		DBG_INF_FMT("no db given, using empty string");
		db = "";
		db_len = 0;
	} else {
		mysql_flags |= CLIENT_CONNECT_WITH_DB;	
	}

	host_len = strlen(host);
	{
		char * transport = NULL;
		int transport_len;
#ifndef PHP_WIN32
		if (host_len == sizeof("localhost") - 1 && !strncasecmp(host, "localhost", host_len)) {
			DBG_INF_FMT("socket=%s", socket_or_pipe? socket_or_pipe:"n/a");
			if (!socket_or_pipe) {
				socket_or_pipe = "/tmp/mysql.sock";
			}
			transport_len = mnd_sprintf(&transport, 0, "unix://%s", socket_or_pipe);
			unix_socket = TRUE;
#else
		if (host_len == sizeof(".") - 1 && host[0] == '.') {
			/* named pipe in socket */
			if (!socket_or_pipe) {
				socket_or_pipe = "\\\\.\\pipe\\MySQL";
			}
			transport_len = mnd_sprintf(&transport, 0, "pipe://%s", socket_or_pipe);
			named_pipe = TRUE;
#endif
		} else {
			if (!port) {
				port = 3306;
			}
			transport_len = mnd_sprintf(&transport, 0, "tcp://%s:%u", host, port);
		}
		if (!transport) {
			SET_OOM_ERROR(*conn->error_info);
			goto err; /* OOM */
		}
		DBG_INF_FMT("transport=%s conn->scheme=%s", transport, conn->scheme);
		conn->scheme = mnd_pestrndup(transport, transport_len, conn->persistent);
		conn->scheme_len = transport_len;
		mnd_sprintf_free(transport);
		transport = NULL;
		if (!conn->scheme) {
			goto err; /* OOM */
		}
	}

	mysql_flags = conn->m->get_updated_connect_flags(conn, mysql_flags TSRMLS_CC);

	if (FAIL == conn->m->connect_handshake(conn, host, user, passwd, passwd_len, db, db_len, mysql_flags TSRMLS_CC)) {
		goto err;
	}

	{
		CONN_SET_STATE(conn, CONN_READY);

		if (saved_compression) {
			net->data->compressed = TRUE;
		}
		/*
		  If a connect on a existing handle is performed and mysql_flags is
		  passed which doesn't CLIENT_COMPRESS, then we need to overwrite the value
		  which we set based on saved_compression.
		*/
		net->data->compressed = mysql_flags & CLIENT_COMPRESS? TRUE:FALSE;

		conn->user				= mnd_pestrdup(user, conn->persistent);
		conn->user_len			= strlen(conn->user);
		conn->passwd			= mnd_pestrndup(passwd, passwd_len, conn->persistent);
		conn->passwd_len		= passwd_len;
		conn->port				= port;
		conn->connect_or_select_db = mnd_pestrndup(db, db_len, conn->persistent);
		conn->connect_or_select_db_len = db_len;

		if (!conn->user || !conn->passwd || !conn->connect_or_select_db) {
			SET_OOM_ERROR(*conn->error_info);
			goto err; /* OOM */
		}

		if (!unix_socket && !named_pipe) {
			conn->host = mnd_pestrdup(host, conn->persistent);
			if (!conn->host) {
				SET_OOM_ERROR(*conn->error_info);
				goto err; /* OOM */
			}
			conn->host_len = strlen(conn->host);
			{
				char *p;
				mnd_sprintf(&p, 0, "%s via TCP/IP", conn->host);
				if (!p) {
					SET_OOM_ERROR(*conn->error_info);
					goto err; /* OOM */
				}
				conn->host_info =  mnd_pestrdup(p, conn->persistent);
				mnd_sprintf_free(p);
				if (!conn->host_info) {
					SET_OOM_ERROR(*conn->error_info);
					goto err; /* OOM */
				}
			}
		} else {
			conn->unix_socket = mnd_pestrdup(socket_or_pipe, conn->persistent);
			if (unix_socket) {
				conn->host_info = mnd_pestrdup("Localhost via UNIX socket", conn->persistent);
			} else if (named_pipe) {
				char *p;
				mnd_sprintf(&p, 0, "%s via named pipe", conn->unix_socket);
				if (!p) {
					SET_OOM_ERROR(*conn->error_info);
					goto err; /* OOM */
				}
				conn->host_info =  mnd_pestrdup(p, conn->persistent);
				mnd_sprintf_free(p);
				if (!conn->host_info) {
					SET_OOM_ERROR(*conn->error_info);
					goto err; /* OOM */
				}
			} else {
				php_error_docref(NULL TSRMLS_CC, E_WARNING, "Impossible. Should be either socket or a pipe. Report a bug!");
			}
			if (!conn->unix_socket || !conn->host_info) {
				SET_OOM_ERROR(*conn->error_info);
				goto err; /* OOM */
			}
			conn->unix_socket_len = strlen(conn->unix_socket);
		}
		conn->max_packet_size	= MYSQLND_ASSEMBLED_PACKET_MAX_SIZE;
		/* todo: check if charset is available */

		SET_EMPTY_ERROR(*conn->error_info);

		mysqlnd_local_infile_default(conn);

		if (FAIL == conn->m->execute_init_commands(conn TSRMLS_CC)) {
			goto err;
		}

		MYSQLND_INC_CONN_STATISTIC_W_VALUE2(conn->stats, STAT_CONNECT_SUCCESS, 1, STAT_OPENED_CONNECTIONS, 1);
		if (reconnect) {
			MYSQLND_INC_GLOBAL_STATISTIC(STAT_RECONNECT);
		}
		if (conn->persistent) {
			MYSQLND_INC_CONN_STATISTIC_W_VALUE2(conn->stats, STAT_PCONNECT_SUCCESS, 1, STAT_OPENED_PERSISTENT_CONNECTIONS, 1);
		}

		DBG_INF_FMT("connection_id=%llu", conn->thread_id);

		conn->m->local_tx_end(conn, this_func, PASS TSRMLS_CC);
		DBG_RETURN(PASS);
	}
err:

	DBG_ERR_FMT("[%u] %.128s (trying to connect via %s)", conn->error_info->error_no, conn->error_info->error, conn->scheme);
	if (!conn->error_info->error_no) {
		SET_CLIENT_ERROR(*conn->error_info, CR_CONNECTION_ERROR, UNKNOWN_SQLSTATE, conn->error_info->error? conn->error_info->error:"Unknown error");
		php_error_docref(NULL TSRMLS_CC, E_WARNING, "[%u] %.128s (trying to connect via %s)",
						 conn->error_info->error_no, conn->error_info->error, conn->scheme);
	}

	conn->m->free_contents(conn TSRMLS_CC);
	MYSQLND_INC_CONN_STATISTIC(conn->stats, STAT_CONNECT_FAILURE);
	if (TRUE == local_tx_started) {
		conn->m->local_tx_end(conn, this_func, FAIL TSRMLS_CC);
	}

	DBG_RETURN(FAIL);
}
/* }}} */


/* {{{ mysqlnd_conn::connect */
static enum_func_status
MYSQLND_METHOD(mysqlnd_conn, connect)(MYSQLND * conn_handle,
						 const char * host, const char * user,
						 const char * passwd, unsigned int passwd_len,
						 const char * db, unsigned int db_len,
						 unsigned int port,
						 const char * socket_or_pipe,
						 unsigned int mysql_flags
						 TSRMLS_DC)
{
	size_t this_func = STRUCT_OFFSET(struct st_mysqlnd_conn_data_methods, connect);
	enum_func_status ret = FAIL;
	MYSQLND_CONN_DATA * conn = conn_handle->data;

	DBG_ENTER("mysqlnd_conn::connect");

	if (PASS == conn->m->local_tx_start(conn, this_func TSRMLS_CC)) {
		mysqlnd_options4(conn_handle, MYSQL_OPT_CONNECT_ATTR_ADD, "_client_name", "mysqlnd");
		ret = conn->m->connect(conn, host, user, passwd, passwd_len, db, db_len, port, socket_or_pipe, mysql_flags TSRMLS_CC);

		conn->m->local_tx_end(conn, this_func, FAIL TSRMLS_CC);
	}
	DBG_RETURN(ret);
}
/* }}} */


/* {{{ mysqlnd_connect */
PHPAPI MYSQLND * mysqlnd_connect(MYSQLND * conn_handle,
						 const char * host, const char * user,
						 const char * passwd, unsigned int passwd_len,
						 const char * db, unsigned int db_len,
						 unsigned int port,
						 const char * socket_or_pipe,
						 unsigned int mysql_flags
						 TSRMLS_DC)
{
	enum_func_status ret = FAIL;
	zend_bool self_alloced = FALSE;

	DBG_ENTER("mysqlnd_connect");
	DBG_INF_FMT("host=%s user=%s db=%s port=%u flags=%u", host?host:"", user?user:"", db?db:"", port, mysql_flags);

	if (!conn_handle) {
		self_alloced = TRUE;
		if (!(conn_handle = mysqlnd_init(FALSE))) {
			/* OOM */
			DBG_RETURN(NULL);
		}
	}

	ret = conn_handle->m->connect(conn_handle, host, user, passwd, passwd_len, db, db_len, port, socket_or_pipe, mysql_flags TSRMLS_CC);

	if (ret == FAIL) {
		if (self_alloced) {
			/*
			  We have alloced, thus there are no references to this
			  object - we are free to kill it!
			*/
			conn_handle->m->dtor(conn_handle TSRMLS_CC);
		}
		DBG_RETURN(NULL);
	}
	DBG_RETURN(conn_handle);
}
/* }}} */


/* {{{ mysqlnd_conn_data::query */
/*
  If conn->error_info->error_no is not zero, then we had an error.
  Still the result from the query is PASS
*/
static enum_func_status
MYSQLND_METHOD(mysqlnd_conn_data, query)(MYSQLND_CONN_DATA * conn, const char * query, unsigned int query_len TSRMLS_DC)
{
	size_t this_func = STRUCT_OFFSET(struct st_mysqlnd_conn_data_methods, query);
	enum_func_status ret = FAIL;
	DBG_ENTER("mysqlnd_conn_data::query");
	DBG_INF_FMT("conn=%p conn=%llu query=%s", conn, conn->thread_id, query);

	if (PASS == conn->m->local_tx_start(conn, this_func TSRMLS_CC)) {
		if (PASS == conn->m->send_query(conn, query, query_len TSRMLS_CC) &&
			PASS == conn->m->reap_query(conn TSRMLS_CC))
		{
			ret = PASS;
			if (conn->last_query_type == QUERY_UPSERT && conn->upsert_status->affected_rows) {
				MYSQLND_INC_CONN_STATISTIC_W_VALUE(conn->stats, STAT_ROWS_AFFECTED_NORMAL, conn->upsert_status->affected_rows);
			}
		}
		conn->m->local_tx_end(conn, this_func, ret TSRMLS_CC);
	}
	DBG_RETURN(ret);
}
/* }}} */


/* {{{ mysqlnd_conn_data::send_query */
static enum_func_status
MYSQLND_METHOD(mysqlnd_conn_data, send_query)(MYSQLND_CONN_DATA * conn, const char * query, unsigned int query_len TSRMLS_DC)
{
	size_t this_func = STRUCT_OFFSET(struct st_mysqlnd_conn_data_methods, send_query);
	enum_func_status ret = FAIL;
	DBG_ENTER("mysqlnd_conn_data::send_query");
	DBG_INF_FMT("conn=%llu query=%s", conn->thread_id, query);

	if (PASS == conn->m->local_tx_start(conn, this_func TSRMLS_CC)) {
		ret = conn->m->simple_command(conn, COM_QUERY, (zend_uchar *) query, query_len,
											 PROT_LAST /* we will handle the OK packet*/,
											 FALSE, FALSE TSRMLS_CC);
		if (PASS == ret) {
			CONN_SET_STATE(conn, CONN_QUERY_SENT);
		}
		conn->m->local_tx_end(conn, this_func, ret TSRMLS_CC);
	}
	DBG_RETURN(ret);
}
/* }}} */


/* {{{ mysqlnd_conn_data::reap_query */
static enum_func_status
MYSQLND_METHOD(mysqlnd_conn_data, reap_query)(MYSQLND_CONN_DATA * conn TSRMLS_DC)
{
	size_t this_func = STRUCT_OFFSET(struct st_mysqlnd_conn_data_methods, reap_query);
	enum_mysqlnd_connection_state state = CONN_GET_STATE(conn);
	enum_func_status ret = FAIL;
	DBG_ENTER("mysqlnd_conn_data::reap_query");
	DBG_INF_FMT("conn=%llu", conn->thread_id);

	if (PASS == conn->m->local_tx_start(conn, this_func TSRMLS_CC)) {
		if (state <= CONN_READY || state == CONN_QUIT_SENT) {
			php_error_docref(NULL TSRMLS_CC, E_WARNING, "Connection not opened, clear or has been closed");
			DBG_ERR_FMT("Connection not opened, clear or has been closed. State=%u", state);
			DBG_RETURN(ret);
		}
		ret = conn->m->query_read_result_set_header(conn, NULL TSRMLS_CC);

		conn->m->local_tx_end(conn, this_func, ret TSRMLS_CC);
	}
	DBG_RETURN(ret);
}
/* }}} */


#include "php_network.h"

/* {{{ mysqlnd_stream_array_to_fd_set */
MYSQLND ** mysqlnd_stream_array_check_for_readiness(MYSQLND ** conn_array TSRMLS_DC)
{
	int cnt = 0;
	MYSQLND **p = conn_array, **p_p;
	MYSQLND **ret = NULL;

	while (*p) {
		if (CONN_GET_STATE((*p)->data) <= CONN_READY || CONN_GET_STATE((*p)->data) == CONN_QUIT_SENT) {
			cnt++;
		}
		p++;
	}
	if (cnt) {
		MYSQLND **ret_p = ret = ecalloc(cnt + 1, sizeof(MYSQLND *));
		p_p = p = conn_array;
		while (*p) {
			if (CONN_GET_STATE((*p)->data) <= CONN_READY || CONN_GET_STATE((*p)->data) == CONN_QUIT_SENT) {
				*ret_p = *p;
				*p = NULL;
				ret_p++;
			} else {
				*p_p = *p;
				p_p++;
			}
			p++;
		}
		*ret_p = NULL;
	}
	return ret;
}
/* }}} */


/* {{{ mysqlnd_stream_array_to_fd_set */
static int mysqlnd_stream_array_to_fd_set(MYSQLND ** conn_array, fd_set * fds, php_socket_t * max_fd TSRMLS_DC)
{
	php_socket_t this_fd;
	php_stream *stream = NULL;
	unsigned int cnt = 0;
	MYSQLND **p = conn_array;
	DBG_ENTER("mysqlnd_stream_array_to_fd_set");

	while (*p) {
		/* get the fd.
		 * NB: Most other code will NOT use the PHP_STREAM_CAST_INTERNAL flag
		 * when casting.  It is only used here so that the buffered data warning
		 * is not displayed.
		 * */
		stream = (*p)->data->net->data->m.get_stream((*p)->data->net TSRMLS_CC);
		DBG_INF_FMT("conn=%llu stream=%p", (*p)->data->thread_id, stream);
		if (stream != NULL && SUCCESS == php_stream_cast(stream, PHP_STREAM_AS_FD_FOR_SELECT | PHP_STREAM_CAST_INTERNAL,
										(void*)&this_fd, 1) && this_fd >= 0) {

			PHP_SAFE_FD_SET(this_fd, fds);

			if (this_fd > *max_fd) {
				*max_fd = this_fd;
			}
			cnt++;
		}
		p++;
	}
	DBG_RETURN(cnt ? 1 : 0);
}
/* }}} */


/* {{{ mysqlnd_stream_array_from_fd_set */
static int mysqlnd_stream_array_from_fd_set(MYSQLND ** conn_array, fd_set * fds TSRMLS_DC)
{
	php_socket_t this_fd;
	php_stream *stream = NULL;
	int ret = 0;
	zend_bool disproportion = FALSE;
	MYSQLND **fwd = conn_array, **bckwd = conn_array;
	DBG_ENTER("mysqlnd_stream_array_from_fd_set");

	while (*fwd) {
		stream = (*fwd)->data->net->data->m.get_stream((*fwd)->data->net TSRMLS_CC);
		DBG_INF_FMT("conn=%llu stream=%p", (*fwd)->data->thread_id, stream);
		if (stream != NULL && SUCCESS == php_stream_cast(stream, PHP_STREAM_AS_FD_FOR_SELECT | PHP_STREAM_CAST_INTERNAL,
										(void*)&this_fd, 1) && this_fd >= 0) {
			if (PHP_SAFE_FD_ISSET(this_fd, fds)) {
				if (disproportion) {
					*bckwd = *fwd;
				}
				bckwd++;
				fwd++;
				ret++;
				continue;
			}
		}
		disproportion = TRUE;
		fwd++;
	}
	*bckwd = NULL;/* NULL-terminate the list */

	DBG_RETURN(ret);
}
/* }}} */


#ifndef PHP_WIN32
#define php_select(m, r, w, e, t)	select(m, r, w, e, t)
#else
#include "win32/select.h"
#endif


/* {{{ _mysqlnd_poll */
PHPAPI enum_func_status
_mysqlnd_poll(MYSQLND **r_array, MYSQLND **e_array, MYSQLND ***dont_poll, long sec, long usec, uint * desc_num TSRMLS_DC)
{
	struct timeval	tv;
	struct timeval *tv_p = NULL;
	fd_set			rfds, wfds, efds;
	php_socket_t	max_fd = 0;
	int				retval, sets = 0;
	int				set_count, max_set_count = 0;

	DBG_ENTER("_mysqlnd_poll");
	if (sec < 0 || usec < 0) {
		php_error_docref(NULL TSRMLS_CC, E_WARNING, "Negative values passed for sec and/or usec");
		DBG_RETURN(FAIL);
	}

	FD_ZERO(&rfds);
	FD_ZERO(&wfds);
	FD_ZERO(&efds);

	if (r_array != NULL) {
		*dont_poll = mysqlnd_stream_array_check_for_readiness(r_array TSRMLS_CC);
		set_count = mysqlnd_stream_array_to_fd_set(r_array, &rfds, &max_fd TSRMLS_CC);
		if (set_count > max_set_count) {
			max_set_count = set_count;
		}
		sets += set_count;
	}

	if (e_array != NULL) {
		set_count = mysqlnd_stream_array_to_fd_set(e_array, &efds, &max_fd TSRMLS_CC);
		if (set_count > max_set_count) {
			max_set_count = set_count;
		}
		sets += set_count;
	}

	if (!sets) {
		php_error_docref(NULL TSRMLS_CC, E_WARNING, *dont_poll ? "All arrays passed are clear":"No stream arrays were passed");
		DBG_ERR_FMT(*dont_poll ? "All arrays passed are clear":"No stream arrays were passed");
		DBG_RETURN(FAIL);
	}

	PHP_SAFE_MAX_FD(max_fd, max_set_count);

	/* Solaris + BSD do not like microsecond values which are >= 1 sec */
	if (usec > 999999) {
		tv.tv_sec = sec + (usec / 1000000);
		tv.tv_usec = usec % 1000000;
	} else {
		tv.tv_sec = sec;
		tv.tv_usec = usec;
	}

	tv_p = &tv;

	retval = php_select(max_fd + 1, &rfds, &wfds, &efds, tv_p);

	if (retval == -1) {
		php_error_docref(NULL TSRMLS_CC, E_WARNING, "unable to select [%d]: %s (max_fd=%d)",
						errno, strerror(errno), max_fd);
		DBG_RETURN(FAIL);
	}

	if (r_array != NULL) {
		mysqlnd_stream_array_from_fd_set(r_array, &rfds TSRMLS_CC);
	}
	if (e_array != NULL) {
		mysqlnd_stream_array_from_fd_set(e_array, &efds TSRMLS_CC);
	}

	*desc_num = retval;
	DBG_RETURN(PASS);
}
/* }}} */


/*
  COM_FIELD_LIST is special, different from a SHOW FIELDS FROM :
  - There is no result set header - status from the command, which
    impacts us to allocate big chunk of memory for reading the metadata.
  - The EOF packet is consumed by the metadata packet reader.
*/

/* {{{ mysqlnd_conn_data::list_fields */
MYSQLND_RES *
MYSQLND_METHOD(mysqlnd_conn_data, list_fields)(MYSQLND_CONN_DATA * conn, const char *table, const char *achtung_wild TSRMLS_DC)
{
	size_t this_func = STRUCT_OFFSET(struct st_mysqlnd_conn_data_methods, list_fields);
	/* db + \0 + wild + \0 (for wild) */
	zend_uchar buff[MYSQLND_MAX_ALLOWED_DB_LEN * 2 + 1 + 1], *p;
	size_t table_len, wild_len;
	MYSQLND_RES * result = NULL;
	DBG_ENTER("mysqlnd_conn_data::list_fields");
	DBG_INF_FMT("conn=%llu table=%s wild=%s", conn->thread_id, table? table:"",achtung_wild? achtung_wild:"");

	if (PASS == conn->m->local_tx_start(conn, this_func TSRMLS_CC)) {
		do {
			p = buff;
			if (table && (table_len = strlen(table))) {
				size_t to_copy = MIN(table_len, MYSQLND_MAX_ALLOWED_DB_LEN);
				memcpy(p, table, to_copy);
				p += to_copy;
				*p++ = '\0';
			}

			if (achtung_wild && (wild_len = strlen(achtung_wild))) {
				size_t to_copy = MIN(wild_len, MYSQLND_MAX_ALLOWED_DB_LEN);
				memcpy(p, achtung_wild, to_copy);
				p += to_copy;
				*p++ = '\0';
			}

			if (PASS != conn->m->simple_command(conn, COM_FIELD_LIST, buff, p - buff,
											   PROT_LAST /* we will handle the OK packet*/,
											   FALSE, TRUE TSRMLS_CC)) {
				conn->m->local_tx_end(conn, 0, FAIL TSRMLS_CC);
				break;
			}

			/*
			   Prepare for the worst case.
			   MyISAM goes to 2500 BIT columns, double it for safety.
			*/
			result = conn->m->result_init(5000, conn->persistent TSRMLS_CC);
			if (!result) {
				break;
			}

			if (FAIL == result->m.read_result_metadata(result, conn TSRMLS_CC)) {
				DBG_ERR("Error occurred while reading metadata");
				result->m.free_result(result, TRUE TSRMLS_CC);
				result = NULL;
				break;
			}

			result->type = MYSQLND_RES_NORMAL;
			result->m.fetch_row = result->m.fetch_row_normal_unbuffered;
			result->unbuf = mnd_ecalloc(1, sizeof(MYSQLND_RES_UNBUFFERED));
			if (!result->unbuf) {
				/* OOM */
				SET_OOM_ERROR(*conn->error_info);
				result->m.free_result(result, TRUE TSRMLS_CC);
				result = NULL;
				break;
			}
			result->unbuf->eof_reached = TRUE;
		} while (0);
		conn->m->local_tx_end(conn, this_func, result == NULL? FAIL:PASS TSRMLS_CC);
	}

	DBG_RETURN(result);
}
/* }}} */


/* {{{ mysqlnd_conn_data::list_method */
MYSQLND_RES *
MYSQLND_METHOD(mysqlnd_conn_data, list_method)(MYSQLND_CONN_DATA * conn, const char * query, const char *achtung_wild, char *par1 TSRMLS_DC)
{
	size_t this_func = STRUCT_OFFSET(struct st_mysqlnd_conn_data_methods, list_method);
	char * show_query = NULL;
	size_t show_query_len;
	MYSQLND_RES * result = NULL;

	DBG_ENTER("mysqlnd_conn_data::list_method");
	DBG_INF_FMT("conn=%llu query=%s wild=%u", conn->thread_id, query, achtung_wild);

	if (PASS == conn->m->local_tx_start(conn, this_func TSRMLS_CC)) {
		if (par1) {
			if (achtung_wild) {
				show_query_len = mnd_sprintf(&show_query, 0, query, par1, achtung_wild);
			} else {
				show_query_len = mnd_sprintf(&show_query, 0, query, par1);
			}
		} else {
			if (achtung_wild) {
				show_query_len = mnd_sprintf(&show_query, 0, query, achtung_wild);
			} else {
				show_query_len = strlen(show_query = (char *)query);
			}
		}

		if (PASS == conn->m->query(conn, show_query, show_query_len TSRMLS_CC)) {
			result = conn->m->store_result(conn TSRMLS_CC);
		}
		if (show_query != query) {
			mnd_sprintf_free(show_query);
		}
		conn->m->local_tx_end(conn, this_func, result == NULL? FAIL:PASS TSRMLS_CC);
	}
	DBG_RETURN(result);
}
/* }}} */


/* {{{ mysqlnd_conn_data::errno */
static unsigned int
MYSQLND_METHOD(mysqlnd_conn_data, errno)(const MYSQLND_CONN_DATA * const conn TSRMLS_DC)
{
	return conn->error_info->error_no;
}
/* }}} */


/* {{{ mysqlnd_conn_data::error */
static const char *
MYSQLND_METHOD(mysqlnd_conn_data, error)(const MYSQLND_CONN_DATA * const conn TSRMLS_DC)
{
	return conn->error_info->error;
}
/* }}} */


/* {{{ mysqlnd_conn_data::sqlstate */
static const char *
MYSQLND_METHOD(mysqlnd_conn_data, sqlstate)(const MYSQLND_CONN_DATA * const conn TSRMLS_DC)
{
	return conn->error_info->sqlstate[0] ? conn->error_info->sqlstate:MYSQLND_SQLSTATE_NULL;
}
/* }}} */


/* {{{ mysqlnd_old_escape_string */
PHPAPI ulong 
mysqlnd_old_escape_string(char * newstr, const char * escapestr, size_t escapestr_len TSRMLS_DC)
{
	DBG_ENTER("mysqlnd_old_escape_string");
	DBG_RETURN(mysqlnd_cset_escape_slashes(mysqlnd_find_charset_name("latin1"), newstr, escapestr, escapestr_len TSRMLS_CC));
}
/* }}} */


/* {{{ mysqlnd_conn_data::ssl_set */
static enum_func_status
MYSQLND_METHOD(mysqlnd_conn_data, ssl_set)(MYSQLND_CONN_DATA * const conn, const char * key, const char * const cert,
									  const char * const ca, const char * const capath, const char * const cipher TSRMLS_DC)
{
	size_t this_func = STRUCT_OFFSET(struct st_mysqlnd_conn_data_methods, ssl_set);
	enum_func_status ret = FAIL;
	MYSQLND_NET * net = conn->net;
	DBG_ENTER("mysqlnd_conn_data::ssl_set");

	if (PASS == conn->m->local_tx_start(conn, this_func TSRMLS_CC)) {
		ret = (PASS == net->data->m.set_client_option(net, MYSQLND_OPT_SSL_KEY, key TSRMLS_CC) &&
			PASS == net->data->m.set_client_option(net, MYSQLND_OPT_SSL_CERT, cert TSRMLS_CC) &&
			PASS == net->data->m.set_client_option(net, MYSQLND_OPT_SSL_CA, ca TSRMLS_CC) &&
			PASS == net->data->m.set_client_option(net, MYSQLND_OPT_SSL_CAPATH, capath TSRMLS_CC) &&
			PASS == net->data->m.set_client_option(net, MYSQLND_OPT_SSL_CIPHER, cipher TSRMLS_CC)) ? PASS : FAIL;

		conn->m->local_tx_end(conn, this_func, ret TSRMLS_CC);
	}
	DBG_RETURN(ret);
}
/* }}} */


/* {{{ mysqlnd_conn_data::escape_string */
static ulong
MYSQLND_METHOD(mysqlnd_conn_data, escape_string)(MYSQLND_CONN_DATA * const conn, char * newstr, const char * escapestr, size_t escapestr_len TSRMLS_DC)
{
	size_t this_func = STRUCT_OFFSET(struct st_mysqlnd_conn_data_methods, escape_string);
	ulong ret = FAIL;
	DBG_ENTER("mysqlnd_conn_data::escape_string");
	DBG_INF_FMT("conn=%llu", conn->thread_id);

	if (PASS == conn->m->local_tx_start(conn, this_func TSRMLS_CC)) {
		if (conn->upsert_status->server_status & SERVER_STATUS_NO_BACKSLASH_ESCAPES) {
			ret = mysqlnd_cset_escape_quotes(conn->charset, newstr, escapestr, escapestr_len TSRMLS_CC);
		} else {
			ret = mysqlnd_cset_escape_slashes(conn->charset, newstr, escapestr, escapestr_len TSRMLS_CC);
		}
		conn->m->local_tx_end(conn, this_func, PASS TSRMLS_CC);
	}
	DBG_RETURN(ret);
}
/* }}} */


/* {{{ mysqlnd_conn_data::dump_debug_info */
static enum_func_status
MYSQLND_METHOD(mysqlnd_conn_data, dump_debug_info)(MYSQLND_CONN_DATA * const conn TSRMLS_DC)
{
	size_t this_func = STRUCT_OFFSET(struct st_mysqlnd_conn_data_methods, server_dump_debug_information);
	enum_func_status ret = FAIL;
	DBG_ENTER("mysqlnd_conn_data::dump_debug_info");
	DBG_INF_FMT("conn=%llu", conn->thread_id);
	if (PASS == conn->m->local_tx_start(conn, this_func TSRMLS_CC)) {
		ret = conn->m->simple_command(conn, COM_DEBUG, NULL, 0, PROT_EOF_PACKET, FALSE, TRUE TSRMLS_CC);

		conn->m->local_tx_end(conn, this_func, ret TSRMLS_CC);
	}

	DBG_RETURN(ret);
}
/* }}} */


/* {{{ mysqlnd_conn_data::select_db */
static enum_func_status
MYSQLND_METHOD(mysqlnd_conn_data, select_db)(MYSQLND_CONN_DATA * const conn, const char * const db, unsigned int db_len TSRMLS_DC)
{
	size_t this_func = STRUCT_OFFSET(struct st_mysqlnd_conn_data_methods, select_db);
	enum_func_status ret = FAIL;

	DBG_ENTER("mysqlnd_conn_data::select_db");
	DBG_INF_FMT("conn=%llu db=%s", conn->thread_id, db);

	if (PASS == conn->m->local_tx_start(conn, this_func TSRMLS_CC)) {
		ret = conn->m->simple_command(conn, COM_INIT_DB, (zend_uchar*) db, db_len, PROT_OK_PACKET, FALSE, TRUE TSRMLS_CC);
		/*
		  The server sends 0 but libmysql doesn't read it and has established
		  a protocol of giving back -1. Thus we have to follow it :(
		*/
		SET_ERROR_AFF_ROWS(conn);
		if (ret == PASS) {
			if (conn->connect_or_select_db) {
				mnd_pefree(conn->connect_or_select_db, conn->persistent);
			}
			conn->connect_or_select_db = mnd_pestrndup(db, db_len, conn->persistent);
			conn->connect_or_select_db_len = db_len;
			if (!conn->connect_or_select_db) {
				/* OOM */
				SET_OOM_ERROR(*conn->error_info);
				ret = FAIL;
			}
		}
		conn->m->local_tx_end(conn, this_func, ret TSRMLS_CC);
	}
	DBG_RETURN(ret);
}
/* }}} */


/* {{{ mysqlnd_conn_data::ping */
static enum_func_status
MYSQLND_METHOD(mysqlnd_conn_data, ping)(MYSQLND_CONN_DATA * const conn TSRMLS_DC)
{
	size_t this_func = STRUCT_OFFSET(struct st_mysqlnd_conn_data_methods, ping);
	enum_func_status ret = FAIL;

	DBG_ENTER("mysqlnd_conn_data::ping");
	DBG_INF_FMT("conn=%llu", conn->thread_id);

	if (PASS == conn->m->local_tx_start(conn, this_func TSRMLS_CC)) {
		ret = conn->m->simple_command(conn, COM_PING, NULL, 0, PROT_OK_PACKET, TRUE, TRUE TSRMLS_CC);
		/*
		  The server sends 0 but libmysql doesn't read it and has established
		  a protocol of giving back -1. Thus we have to follow it :(
		*/
		SET_ERROR_AFF_ROWS(conn);

		conn->m->local_tx_end(conn, this_func, ret TSRMLS_CC);
	}
	DBG_INF_FMT("ret=%u", ret);
	DBG_RETURN(ret);
}
/* }}} */


/* {{{ mysqlnd_conn_data::statistic */
static enum_func_status
MYSQLND_METHOD(mysqlnd_conn_data, statistic)(MYSQLND_CONN_DATA * conn, char **message, unsigned int * message_len TSRMLS_DC)
{
	size_t this_func = STRUCT_OFFSET(struct st_mysqlnd_conn_data_methods, get_server_statistics);
	enum_func_status ret = FAIL;
	MYSQLND_PACKET_STATS * stats_header;

	DBG_ENTER("mysqlnd_conn_data::statistic");
	DBG_INF_FMT("conn=%llu", conn->thread_id);

	if (PASS == conn->m->local_tx_start(conn, this_func TSRMLS_CC)) {
		do {
			ret = conn->m->simple_command(conn, COM_STATISTICS, NULL, 0, PROT_LAST, FALSE, TRUE TSRMLS_CC);
			if (FAIL == ret) {
				break;
			}
			stats_header = conn->protocol->m.get_stats_packet(conn->protocol, FALSE TSRMLS_CC);
			if (!stats_header) {
				SET_OOM_ERROR(*conn->error_info);
				break;
			}

			if (PASS == (ret = PACKET_READ(stats_header, conn))) {
				/* will be freed by Zend, thus don't use the mnd_ allocator */
				*message = estrndup(stats_header->message, stats_header->message_len); 
				*message_len = stats_header->message_len;
				DBG_INF(*message);
			}
			PACKET_FREE(stats_header);
		} while (0);

		conn->m->local_tx_end(conn, this_func, ret TSRMLS_CC);
	}
	DBG_RETURN(ret);
}
/* }}} */


/* {{{ mysqlnd_conn_data::kill */
static enum_func_status
MYSQLND_METHOD(mysqlnd_conn_data, kill)(MYSQLND_CONN_DATA * conn, unsigned int pid TSRMLS_DC)
{
	size_t this_func = STRUCT_OFFSET(struct st_mysqlnd_conn_data_methods, kill_connection);
	enum_func_status ret = FAIL;
	zend_uchar buff[4];

	DBG_ENTER("mysqlnd_conn_data::kill");
	DBG_INF_FMT("conn=%llu pid=%u", conn->thread_id, pid);

	if (PASS == conn->m->local_tx_start(conn, this_func TSRMLS_CC)) {
		int4store(buff, pid);

		/* If we kill ourselves don't expect OK packet, PROT_LAST will skip it */
		if (pid != conn->thread_id) {
			ret = conn->m->simple_command(conn, COM_PROCESS_KILL, buff, 4, PROT_OK_PACKET, FALSE, TRUE TSRMLS_CC);
			/*
			  The server sends 0 but libmysql doesn't read it and has established
			  a protocol of giving back -1. Thus we have to follow it :(
			*/
			SET_ERROR_AFF_ROWS(conn);
		} else if (PASS == (ret = conn->m->simple_command(conn, COM_PROCESS_KILL, buff, 4, PROT_LAST, FALSE, TRUE TSRMLS_CC))) {
			CONN_SET_STATE(conn, CONN_QUIT_SENT);
			conn->m->send_close(conn TSRMLS_CC);
		}

		conn->m->local_tx_end(conn, this_func, ret TSRMLS_CC);
	}
	DBG_RETURN(ret);
}
/* }}} */


/* {{{ mysqlnd_conn_data::set_charset */
static enum_func_status
MYSQLND_METHOD(mysqlnd_conn_data, set_charset)(MYSQLND_CONN_DATA * const conn, const char * const csname TSRMLS_DC)
{
	size_t this_func = STRUCT_OFFSET(struct st_mysqlnd_conn_data_methods, set_charset);
	enum_func_status ret = FAIL;
	const MYSQLND_CHARSET * const charset = mysqlnd_find_charset_name(csname);

	DBG_ENTER("mysqlnd_conn_data::set_charset");
	DBG_INF_FMT("conn=%llu cs=%s", conn->thread_id, csname);

	if (!charset) {
		SET_CLIENT_ERROR(*conn->error_info, CR_CANT_FIND_CHARSET, UNKNOWN_SQLSTATE,
						 "Invalid characterset or character set not supported");
		DBG_RETURN(ret);
	}

	if (PASS == conn->m->local_tx_start(conn, this_func TSRMLS_CC)) {
		char * query;
		size_t query_len = mnd_sprintf(&query, 0, "SET NAMES %s", csname);

		if (FAIL == (ret = conn->m->query(conn, query, query_len TSRMLS_CC))) {
			php_error_docref(NULL TSRMLS_CC, E_WARNING, "Error executing query");
		} else if (conn->error_info->error_no) {
			ret = FAIL;
		} else {
			conn->charset = charset;
		}
		mnd_sprintf_free(query);

		conn->m->local_tx_end(conn, this_func, ret TSRMLS_CC);
	}

	DBG_INF(ret == PASS? "PASS":"FAIL");
	DBG_RETURN(ret);
}
/* }}} */


/* {{{ mysqlnd_conn_data::refresh */
static enum_func_status
MYSQLND_METHOD(mysqlnd_conn_data, refresh)(MYSQLND_CONN_DATA * const conn, uint8_t options TSRMLS_DC)
{
	size_t this_func = STRUCT_OFFSET(struct st_mysqlnd_conn_data_methods, refresh_server);
	enum_func_status ret = FAIL;
	zend_uchar bits[1];
	DBG_ENTER("mysqlnd_conn_data::refresh");
	DBG_INF_FMT("conn=%llu options=%lu", conn->thread_id, options);

	if (PASS == conn->m->local_tx_start(conn, this_func TSRMLS_CC)) {
		int1store(bits, options);

		ret = conn->m->simple_command(conn, COM_REFRESH, bits, 1, PROT_OK_PACKET, FALSE, TRUE TSRMLS_CC);

		conn->m->local_tx_end(conn, this_func, ret TSRMLS_CC);
	}
	DBG_RETURN(ret);
}
/* }}} */


/* {{{ mysqlnd_conn_data::shutdown */
static enum_func_status
MYSQLND_METHOD(mysqlnd_conn_data, shutdown)(MYSQLND_CONN_DATA * const conn, uint8_t level TSRMLS_DC)
{
	size_t this_func = STRUCT_OFFSET(struct st_mysqlnd_conn_data_methods, shutdown_server);
	enum_func_status ret = FAIL;
	zend_uchar bits[1];
	DBG_ENTER("mysqlnd_conn_data::shutdown");
	DBG_INF_FMT("conn=%llu level=%lu", conn->thread_id, level);

	if (PASS == conn->m->local_tx_start(conn, this_func TSRMLS_CC)) {
		int1store(bits, level);

		ret = conn->m->simple_command(conn, COM_SHUTDOWN, bits, 1, PROT_OK_PACKET, FALSE, TRUE TSRMLS_CC);

		conn->m->local_tx_end(conn, this_func, ret TSRMLS_CC);
	}
	DBG_RETURN(ret);	
}
/* }}} */


/* {{{ mysqlnd_send_close */
static enum_func_status
MYSQLND_METHOD(mysqlnd_conn_data, send_close)(MYSQLND_CONN_DATA * const conn TSRMLS_DC)
{
	enum_func_status ret = PASS;
	MYSQLND_NET * net = conn->net;
	php_stream * net_stream = net->data->m.get_stream(net TSRMLS_CC);

	DBG_ENTER("mysqlnd_send_close");
	DBG_INF_FMT("conn=%llu net->data->stream->abstract=%p", conn->thread_id, net_stream? net_stream->abstract:NULL);

	if (CONN_GET_STATE(conn) >= CONN_READY) {
		MYSQLND_DEC_CONN_STATISTIC(conn->stats, STAT_OPENED_CONNECTIONS);
		if (conn->persistent) {
			MYSQLND_DEC_CONN_STATISTIC(conn->stats, STAT_OPENED_PERSISTENT_CONNECTIONS);
		}
	}
	switch (CONN_GET_STATE(conn)) {
		case CONN_READY:
			DBG_INF("Connection clean, sending COM_QUIT");
			if (net_stream) {
				ret = conn->m->simple_command(conn, COM_QUIT, NULL, 0, PROT_LAST, TRUE, TRUE TSRMLS_CC);
				net->data->m.close_stream(net, conn->stats, conn->error_info TSRMLS_CC);
			}
			CONN_SET_STATE(conn, CONN_QUIT_SENT);
			break;
		case CONN_SENDING_LOAD_DATA:
			/*
			  Don't send COM_QUIT if we are in a middle of a LOAD DATA or we
			  will crash (assert) a debug server.
			*/
		case CONN_NEXT_RESULT_PENDING:
		case CONN_QUERY_SENT:
		case CONN_FETCHING_DATA:
			MYSQLND_INC_GLOBAL_STATISTIC(STAT_CLOSE_IN_MIDDLE);
			DBG_ERR_FMT("Brutally closing connection [%p][%s]", conn, conn->scheme);
			/*
			  Do nothing, the connection will be brutally closed
			  and the server will catch it and free close from its side.
			*/
			/* Fall-through */
		case CONN_ALLOCED:
			/*
			  Allocated but not connected or there was failure when trying
			  to connect with pre-allocated connect.

			  Fall-through
			*/
			CONN_SET_STATE(conn, CONN_QUIT_SENT);
			/* Fall-through */
		case CONN_QUIT_SENT:
			/* The user has killed its own connection */
			net->data->m.close_stream(net, conn->stats, conn->error_info TSRMLS_CC);
			break;
	}

	DBG_RETURN(ret);
}
/* }}} */


/* {{{ mysqlnd_conn_data::get_reference */
static MYSQLND_CONN_DATA *
MYSQLND_METHOD_PRIVATE(mysqlnd_conn_data, get_reference)(MYSQLND_CONN_DATA * const conn TSRMLS_DC)
{
	DBG_ENTER("mysqlnd_conn_data::get_reference");
	++conn->refcount;
	DBG_INF_FMT("conn=%llu new_refcount=%u", conn->thread_id, conn->refcount);
	DBG_RETURN(conn);
}
/* }}} */


/* {{{ mysqlnd_conn_data::free_reference */
static enum_func_status
MYSQLND_METHOD_PRIVATE(mysqlnd_conn_data, free_reference)(MYSQLND_CONN_DATA * const conn TSRMLS_DC)
{
	enum_func_status ret = PASS;
	DBG_ENTER("mysqlnd_conn_data::free_reference");
	DBG_INF_FMT("conn=%llu old_refcount=%u", conn->thread_id, conn->refcount);
	if (!(--conn->refcount)) {
		/*
		  No multithreading issues as we don't share the connection :)
		  This will free the object too, of course because references has
		  reached zero.
		*/
		ret = conn->m->send_close(conn TSRMLS_CC);
		conn->m->dtor(conn TSRMLS_CC);
	}
	DBG_RETURN(ret);
}
/* }}} */


/* {{{ mysqlnd_conn_data::get_state */
static enum mysqlnd_connection_state
MYSQLND_METHOD_PRIVATE(mysqlnd_conn_data, get_state)(const MYSQLND_CONN_DATA * const conn TSRMLS_DC)
{
	DBG_ENTER("mysqlnd_conn_data::get_state");
	DBG_RETURN(conn->state);
}
/* }}} */


/* {{{ mysqlnd_conn_data::set_state */
static void
MYSQLND_METHOD_PRIVATE(mysqlnd_conn_data, set_state)(MYSQLND_CONN_DATA * const conn, enum mysqlnd_connection_state new_state TSRMLS_DC)
{
	DBG_ENTER("mysqlnd_conn_data::set_state");
	DBG_INF_FMT("New state=%u", new_state);
	conn->state = new_state;
	DBG_VOID_RETURN;
}
/* }}} */


/* {{{ mysqlnd_conn_data::field_count */
static unsigned int
MYSQLND_METHOD(mysqlnd_conn_data, field_count)(const MYSQLND_CONN_DATA * const conn TSRMLS_DC)
{
	return conn->field_count;
}
/* }}} */


/* {{{ mysqlnd_conn_data::server_status */
static unsigned int
MYSQLND_METHOD(mysqlnd_conn_data, server_status)(const MYSQLND_CONN_DATA * const conn TSRMLS_DC)
{
	return conn->upsert_status->server_status;
}
/* }}} */


/* {{{ mysqlnd_conn_data::insert_id */
static uint64_t
MYSQLND_METHOD(mysqlnd_conn_data, insert_id)(const MYSQLND_CONN_DATA * const conn TSRMLS_DC)
{
	return conn->upsert_status->last_insert_id;
}
/* }}} */


/* {{{ mysqlnd_conn_data::affected_rows */
static uint64_t
MYSQLND_METHOD(mysqlnd_conn_data, affected_rows)(const MYSQLND_CONN_DATA * const conn TSRMLS_DC)
{
	return conn->upsert_status->affected_rows;
}
/* }}} */


/* {{{ mysqlnd_conn_data::warning_count */
static unsigned int
MYSQLND_METHOD(mysqlnd_conn_data, warning_count)(const MYSQLND_CONN_DATA * const conn TSRMLS_DC)
{
	return conn->upsert_status->warning_count;
}
/* }}} */


/* {{{ mysqlnd_conn_data::info */
static const char *
MYSQLND_METHOD(mysqlnd_conn_data, info)(const MYSQLND_CONN_DATA * const conn TSRMLS_DC)
{
	return conn->last_message;
}
/* }}} */

/* {{{ mysqlnd_get_client_info */
PHPAPI const char * mysqlnd_get_client_info()
{
	return MYSQLND_VERSION;
}
/* }}} */


/* {{{ mysqlnd_get_client_version */
PHPAPI unsigned int mysqlnd_get_client_version()
{
	return MYSQLND_VERSION_ID;
}
/* }}} */


/* {{{ mysqlnd_conn_data::get_server_info */
static const char *
MYSQLND_METHOD(mysqlnd_conn_data, get_server_info)(const MYSQLND_CONN_DATA * const conn TSRMLS_DC)
{
	return conn->server_version;
}
/* }}} */


/* {{{ mysqlnd_conn_data::get_host_info */
static const char *
MYSQLND_METHOD(mysqlnd_conn_data, get_host_info)(const MYSQLND_CONN_DATA * const conn TSRMLS_DC)
{
	return conn->host_info;
}
/* }}} */


/* {{{ mysqlnd_conn_data::get_proto_info */
static unsigned int
MYSQLND_METHOD(mysqlnd_conn_data, get_proto_info)(const MYSQLND_CONN_DATA * const conn TSRMLS_DC)
{
	return conn->protocol_version;
}
/* }}} */


/* {{{ mysqlnd_conn_data::charset_name */
static const char *
MYSQLND_METHOD(mysqlnd_conn_data, charset_name)(const MYSQLND_CONN_DATA * const conn TSRMLS_DC)
{
	return conn->charset->name;
}
/* }}} */


/* {{{ mysqlnd_conn_data::thread_id */
static uint64_t
MYSQLND_METHOD(mysqlnd_conn_data, thread_id)(const MYSQLND_CONN_DATA * const conn TSRMLS_DC)
{
	return conn->thread_id;
}
/* }}} */


/* {{{ mysqlnd_conn_data::get_server_version */
static unsigned long
MYSQLND_METHOD(mysqlnd_conn_data, get_server_version)(const MYSQLND_CONN_DATA * const conn TSRMLS_DC)
{
	long major, minor, patch;
	char *p;

	if (!(p = conn->server_version)) {
		return 0;
	}

	major = strtol(p, &p, 10);
	p += 1; /* consume the dot */
	minor = strtol(p, &p, 10);
	p += 1; /* consume the dot */
	patch = strtol(p, &p, 10);

	return (unsigned long)(major * 10000L + (unsigned long)(minor * 100L + patch));
}
/* }}} */


/* {{{ mysqlnd_conn_data::more_results */
static zend_bool
MYSQLND_METHOD(mysqlnd_conn_data, more_results)(const MYSQLND_CONN_DATA * const conn TSRMLS_DC)
{
	DBG_ENTER("mysqlnd_conn_data::more_results");
	/* (conn->state == CONN_NEXT_RESULT_PENDING) too */
	DBG_RETURN(conn->upsert_status->server_status & SERVER_MORE_RESULTS_EXISTS? TRUE:FALSE);
}
/* }}} */


/* {{{ mysqlnd_conn_data::next_result */
static enum_func_status
MYSQLND_METHOD(mysqlnd_conn_data, next_result)(MYSQLND_CONN_DATA * const conn TSRMLS_DC)
{
	size_t this_func = STRUCT_OFFSET(struct st_mysqlnd_conn_data_methods, next_result);
	enum_func_status ret = FAIL;

	DBG_ENTER("mysqlnd_conn_data::next_result");
	DBG_INF_FMT("conn=%llu", conn->thread_id);

	if (PASS == conn->m->local_tx_start(conn, this_func TSRMLS_CC)) {
		do {
			if (CONN_GET_STATE(conn) != CONN_NEXT_RESULT_PENDING) {
				break;
			}

			SET_EMPTY_ERROR(*conn->error_info);
			SET_ERROR_AFF_ROWS(conn);
			/*
			  We are sure that there is a result set, since conn->state is set accordingly
			  in mysqlnd_store_result() or mysqlnd_fetch_row_unbuffered()
			*/
			if (FAIL == (ret = conn->m->query_read_result_set_header(conn, NULL TSRMLS_CC))) {
				/*
				  There can be an error in the middle of a multi-statement, which will cancel the multi-statement.
				  So there are no more results and we should just return FALSE, error_no has been set
				*/
				if (!conn->error_info->error_no) {
					DBG_ERR_FMT("Serious error. %s::%u", __FILE__, __LINE__);
					php_error_docref(NULL TSRMLS_CC, E_WARNING, "Serious error. PID=%d", getpid());
					CONN_SET_STATE(conn, CONN_QUIT_SENT);
					conn->m->send_close(conn TSRMLS_CC);
				} else {
					DBG_INF_FMT("Error from the server : (%u) %s", conn->error_info->error_no, conn->error_info->error);
				}
				break;
			}
			if (conn->last_query_type == QUERY_UPSERT && conn->upsert_status->affected_rows) {
				MYSQLND_INC_CONN_STATISTIC_W_VALUE(conn->stats, STAT_ROWS_AFFECTED_NORMAL, conn->upsert_status->affected_rows);
			}
		} while (0);
		conn->m->local_tx_end(conn, this_func, ret TSRMLS_CC);
	}

	DBG_RETURN(ret);
}
/* }}} */


/* {{{ mysqlnd_field_type_name */
PHPAPI const char *mysqlnd_field_type_name(enum mysqlnd_field_types field_type)
{
	switch(field_type) {
		case FIELD_TYPE_STRING:
		case FIELD_TYPE_VAR_STRING:
			return "string";
		case FIELD_TYPE_TINY:
		case FIELD_TYPE_SHORT:
		case FIELD_TYPE_LONG:
		case FIELD_TYPE_LONGLONG:
		case FIELD_TYPE_INT24:
			return "int";
		case FIELD_TYPE_FLOAT:
		case FIELD_TYPE_DOUBLE:
		case FIELD_TYPE_DECIMAL:
		case FIELD_TYPE_NEWDECIMAL:
			return "real";
		case FIELD_TYPE_TIMESTAMP:
			return "timestamp";
		case FIELD_TYPE_YEAR:
			return "year";
		case FIELD_TYPE_DATE:
		case FIELD_TYPE_NEWDATE:
			return "date";
		case FIELD_TYPE_TIME:
			return "time";
		case FIELD_TYPE_SET:
			return "set";
		case FIELD_TYPE_ENUM:
			return "enum";
		case FIELD_TYPE_GEOMETRY:
			return "geometry";
		case FIELD_TYPE_DATETIME:
			return "datetime";
		case FIELD_TYPE_TINY_BLOB:
		case FIELD_TYPE_MEDIUM_BLOB:
		case FIELD_TYPE_LONG_BLOB:
		case FIELD_TYPE_BLOB:
			return "blob";
		case FIELD_TYPE_NULL:
			return "null";
		case FIELD_TYPE_BIT:
			return "bit";
		default:
			return "unknown";
	}
}
/* }}} */


/* {{{ mysqlnd_conn_data::change_user */
static enum_func_status
MYSQLND_METHOD(mysqlnd_conn_data, change_user)(MYSQLND_CONN_DATA * const conn,
										  const char * user,
										  const char * passwd,
										  const char * db,
										  zend_bool silent,
										  size_t passwd_len
										  TSRMLS_DC)
{
	size_t this_func = STRUCT_OFFSET(struct st_mysqlnd_conn_data_methods, change_user);
	enum_func_status ret = FAIL;

	DBG_ENTER("mysqlnd_conn_data::change_user");
	DBG_INF_FMT("conn=%llu user=%s passwd=%s db=%s silent=%u",
				conn->thread_id, user?user:"", passwd?"***":"null", db?db:"", (silent == TRUE)?1:0 );

	if (PASS != conn->m->local_tx_start(conn, this_func TSRMLS_CC)) {
		goto end;
	}

	SET_EMPTY_ERROR(*conn->error_info);
	SET_ERROR_AFF_ROWS(conn);

	if (!user) {
		user = "";
	}
	if (!passwd) {
		passwd = "";
	}
	if (!db) {
		db = "";
<<<<<<< HEAD
=======
	}

	{
		zend_bool first_call = TRUE;
		char * switch_to_auth_protocol = NULL;
		size_t switch_to_auth_protocol_len = 0;
		char * requested_protocol = NULL;
		zend_uchar * plugin_data;
		size_t plugin_data_len;

		plugin_data_len = conn->auth_plugin_data_len;
		plugin_data = mnd_emalloc(plugin_data_len);
		if (!plugin_data) {
			ret = FAIL;
			goto end;
		}
		memcpy(plugin_data, conn->auth_plugin_data, plugin_data_len);

		requested_protocol = mnd_pestrdup(conn->options->auth_protocol? conn->options->auth_protocol:"mysql_native_password", FALSE);
		if (!requested_protocol) {
			ret = FAIL;
			goto end;
		}

		do {
			struct st_mysqlnd_authentication_plugin * auth_plugin;
			{
				char * plugin_name = NULL;

				mnd_sprintf(&plugin_name, 0, "auth_plugin_%s", requested_protocol);

				DBG_INF_FMT("looking for %s auth plugin", plugin_name);
				auth_plugin = mysqlnd_plugin_find(plugin_name);
				mnd_sprintf_free(plugin_name);

				if (!auth_plugin) {
					php_error_docref(NULL TSRMLS_CC, E_WARNING, "The server requested authentication method unknown to the client [%s]", requested_protocol);
					SET_CLIENT_ERROR(*conn->error_info, CR_NOT_IMPLEMENTED, UNKNOWN_SQLSTATE, "The server requested authentication method unknown to the client");
					break;
				}
			}
			DBG_INF("plugin found");

			{
				zend_uchar * switch_to_auth_protocol_data = NULL;
				size_t switch_to_auth_protocol_data_len = 0;
				zend_uchar * scrambled_data = NULL;
				size_t scrambled_data_len = 0;
>>>>>>> e3d9e18e

	}

	/* XXX: passwords that have \0 inside work during auth, but in this case won't work with change user */
	ret = mysqlnd_run_authentication(conn, user, passwd, strlen(passwd), db, strlen(db),
									conn->auth_plugin_data, conn->auth_plugin_data_len, conn->options->auth_protocol,
									0 /*charset not used*/, conn->options, conn->server_capabilities, silent, TRUE/*is_change*/ TSRMLS_CC);

	/*
	  Here we should close all statements. Unbuffered queries should not be a
	  problem as we won't allow sending COM_CHANGE_USER.
	*/
	conn->m->local_tx_end(conn, this_func, ret TSRMLS_CC);	
end:
	DBG_INF(ret == PASS? "PASS":"FAIL");
	DBG_RETURN(ret);
}
/* }}} */


/* {{{ mysqlnd_conn_data::set_client_option */
static enum_func_status
MYSQLND_METHOD(mysqlnd_conn_data, set_client_option)(MYSQLND_CONN_DATA * const conn,
												enum mysqlnd_option option,
												const char * const value
												TSRMLS_DC)
{
	size_t this_func = STRUCT_OFFSET(struct st_mysqlnd_conn_data_methods, set_client_option);
	enum_func_status ret = PASS;
	DBG_ENTER("mysqlnd_conn_data::set_client_option");
	DBG_INF_FMT("conn=%llu option=%u", conn->thread_id, option);

	if (PASS != conn->m->local_tx_start(conn, this_func TSRMLS_CC)) {
		goto end;
	}
	switch (option) {
		case MYSQL_OPT_COMPRESS:
#ifdef WHEN_SUPPORTED_BY_MYSQLI
		case MYSQL_OPT_READ_TIMEOUT:
		case MYSQL_OPT_WRITE_TIMEOUT:
#endif
		case MYSQLND_OPT_SSL_KEY:
		case MYSQLND_OPT_SSL_CERT:
		case MYSQLND_OPT_SSL_CA:
		case MYSQLND_OPT_SSL_CAPATH:
		case MYSQLND_OPT_SSL_CIPHER:
		case MYSQL_OPT_SSL_VERIFY_SERVER_CERT:
		case MYSQL_OPT_CONNECT_TIMEOUT:
		case MYSQLND_OPT_NET_CMD_BUFFER_SIZE:
		case MYSQLND_OPT_NET_READ_BUFFER_SIZE:
		case MYSQL_SERVER_PUBLIC_KEY:
			ret = conn->net->data->m.set_client_option(conn->net, option, value TSRMLS_CC);
			break;
#ifdef MYSQLND_STRING_TO_INT_CONVERSION
		case MYSQLND_OPT_INT_AND_FLOAT_NATIVE:
			conn->options->int_and_float_native = *(unsigned int*) value;
			break;
#endif
		case MYSQL_OPT_LOCAL_INFILE:
			if (value && (*(unsigned int*) value) ? 1 : 0) {
				conn->options->flags |= CLIENT_LOCAL_FILES;
			} else {
				conn->options->flags &= ~CLIENT_LOCAL_FILES;
			}
			break;
		case MYSQL_INIT_COMMAND:
		{
			char ** new_init_commands;
			char * new_command;
			/* when num_commands is 0, then realloc will be effectively a malloc call, internally */
			/* Don't assign to conn->options->init_commands because in case of OOM we will lose the pointer and leak */
			new_init_commands = mnd_perealloc(conn->options->init_commands, sizeof(char *) * (conn->options->num_commands + 1), conn->persistent);
			if (!new_init_commands) {
				goto oom;
			}
			conn->options->init_commands = new_init_commands;
			new_command = mnd_pestrdup(value, conn->persistent);
			if (!new_command) {
				goto oom;
			}
			conn->options->init_commands[conn->options->num_commands] = new_command;
			++conn->options->num_commands;
			break;
		}
		case MYSQL_READ_DEFAULT_FILE:
		case MYSQL_READ_DEFAULT_GROUP:
#ifdef WHEN_SUPPORTED_BY_MYSQLI
		case MYSQL_SET_CLIENT_IP:
		case MYSQL_REPORT_DATA_TRUNCATION:
#endif
			/* currently not supported. Todo!! */
			break;
		case MYSQL_SET_CHARSET_NAME:
		{
			char * new_charset_name;
			if (!mysqlnd_find_charset_name(value)) {
				SET_CLIENT_ERROR(*conn->error_info, CR_CANT_FIND_CHARSET, UNKNOWN_SQLSTATE, "Unknown character set");
				ret = FAIL;
				break;
			}
				
			new_charset_name = mnd_pestrdup(value, conn->persistent);
			if (!new_charset_name) {
				goto oom;
			}
			if (conn->options->charset_name) {
				mnd_pefree(conn->options->charset_name, conn->persistent);
			}
			conn->options->charset_name = new_charset_name;
			DBG_INF_FMT("charset=%s", conn->options->charset_name);
			break;
		}
		case MYSQL_OPT_NAMED_PIPE:
			conn->options->protocol = MYSQL_PROTOCOL_PIPE;
			break;
		case MYSQL_OPT_PROTOCOL:
			if (*(unsigned int*) value < MYSQL_PROTOCOL_LAST) {
				conn->options->protocol = *(unsigned int*) value;
			}
			break;
#ifdef WHEN_SUPPORTED_BY_MYSQLI
		case MYSQL_SET_CHARSET_DIR:
		case MYSQL_OPT_RECONNECT:
			/* we don't need external character sets, all character sets are
			   compiled in. For compatibility we just ignore this setting.
			   Same for protocol, we don't support old protocol */
		case MYSQL_OPT_USE_REMOTE_CONNECTION:
		case MYSQL_OPT_USE_EMBEDDED_CONNECTION:
		case MYSQL_OPT_GUESS_CONNECTION:
			/* todo: throw an error, we don't support embedded */
			break;
#endif
		case MYSQLND_OPT_MAX_ALLOWED_PACKET:
			if (*(unsigned int*) value > (1<<16)) {
				conn->options->max_allowed_packet = *(unsigned int*) value;
			}
			break;
		case MYSQLND_OPT_AUTH_PROTOCOL:
		{
			char * new_auth_protocol = value? mnd_pestrdup(value, conn->persistent) : NULL;
			if (value && !new_auth_protocol) {
				goto oom;
			}
			if (conn->options->auth_protocol) {
				mnd_pefree(conn->options->auth_protocol, conn->persistent);
			}
			conn->options->auth_protocol = new_auth_protocol;
			DBG_INF_FMT("auth_protocol=%s", conn->options->auth_protocol);
			break;
		}
		case MYSQL_OPT_CAN_HANDLE_EXPIRED_PASSWORDS:
			if (value && (*(unsigned int*) value) ? 1 : 0) {
				conn->options->flags |= CLIENT_CAN_HANDLE_EXPIRED_PASSWORDS;
			} else {
				conn->options->flags &= ~CLIENT_CAN_HANDLE_EXPIRED_PASSWORDS;
			}
			break;
		case MYSQL_OPT_CONNECT_ATTR_RESET:
			if (conn->options->connect_attr) {
				DBG_INF_FMT("Before reset %d attribute(s)", zend_hash_num_elements(conn->options->connect_attr));
				zend_hash_clean(conn->options->connect_attr);
			}
			break;
		case MYSQL_OPT_CONNECT_ATTR_DELETE:
			if (conn->options->connect_attr && value) {
				DBG_INF_FMT("Before delete %d attribute(s)", zend_hash_num_elements(conn->options->connect_attr));
				zend_hash_del(conn->options->connect_attr, value, strlen(value));
				DBG_INF_FMT("%d left", zend_hash_num_elements(conn->options->connect_attr));
			}
			break;
#ifdef WHEN_SUPPORTED_BY_MYSQLI
		case MYSQL_SHARED_MEMORY_BASE_NAME:
		case MYSQL_OPT_USE_RESULT:
		case MYSQL_SECURE_AUTH:
			/* not sure, todo ? */
#endif
		default:
			ret = FAIL;
	}
	conn->m->local_tx_end(conn, this_func, ret TSRMLS_CC);	
	DBG_RETURN(ret);
oom:
	SET_OOM_ERROR(*conn->error_info);
	conn->m->local_tx_end(conn, this_func, FAIL TSRMLS_CC);	
end:
	DBG_RETURN(FAIL);
}
/* }}} */


/* {{{ connect_attr_item_edtor */
static void
connect_attr_item_edtor(void * pDest)
{
#ifdef ZTS
	TSRMLS_FETCH();
#endif
	DBG_ENTER("connect_attr_item_edtor");
	mnd_efree(*(char **) pDest);
	DBG_VOID_RETURN;
}
/* }}} */


/* {{{ connect_attr_item_pdtor */
static void
connect_attr_item_pdtor(void * pDest)
{
#ifdef ZTS
	TSRMLS_FETCH();
#endif
	DBG_ENTER("connect_attr_item_pdtor");
	mnd_pefree(*(char **) pDest, 1);
	DBG_VOID_RETURN;
}
/* }}} */


/* {{{ mysqlnd_conn_data::set_client_option_2d */
static enum_func_status
MYSQLND_METHOD(mysqlnd_conn_data, set_client_option_2d)(MYSQLND_CONN_DATA * const conn,
														enum mysqlnd_option option,
														const char * const key,
														const char * const value
														TSRMLS_DC)
{
	size_t this_func = STRUCT_OFFSET(struct st_mysqlnd_conn_data_methods, set_client_option_2d);
	enum_func_status ret = PASS;
	DBG_ENTER("mysqlnd_conn_data::set_client_option_2d");
	DBG_INF_FMT("conn=%llu option=%u", conn->thread_id, option);

	if (PASS != conn->m->local_tx_start(conn, this_func TSRMLS_CC)) {
		goto end;
	}
	switch (option) {
		case MYSQL_OPT_CONNECT_ATTR_ADD:
			if (!conn->options->connect_attr) {
				DBG_INF("Initializing connect_attr hash");
				conn->options->connect_attr = mnd_pemalloc(sizeof(HashTable), conn->persistent);
				if (!conn->options->connect_attr) {
					goto oom;
				}
				zend_hash_init(conn->options->connect_attr, 0, NULL, conn->persistent? connect_attr_item_pdtor:connect_attr_item_edtor, conn->persistent);
			}
			DBG_INF_FMT("Adding [%s][%s]", key, value);
			{
				const char * copyv = mnd_pestrdup(value, conn->persistent);
				if (!copyv) {
					goto oom;
				}
				zend_hash_update(conn->options->connect_attr, key, strlen(key), &copyv, sizeof(char *), NULL);
			}
			break;
		default:
			ret = FAIL;
	}
	conn->m->local_tx_end(conn, this_func, ret TSRMLS_CC);	
	DBG_RETURN(ret);
oom:
	SET_OOM_ERROR(*conn->error_info);
	conn->m->local_tx_end(conn, this_func, FAIL TSRMLS_CC);	
end:
	DBG_RETURN(FAIL);
}
/* }}} */


/* {{{ mysqlnd_conn_data::use_result */
static MYSQLND_RES *
MYSQLND_METHOD(mysqlnd_conn_data, use_result)(MYSQLND_CONN_DATA * const conn TSRMLS_DC)
{
	size_t this_func = STRUCT_OFFSET(struct st_mysqlnd_conn_data_methods, use_result);
	MYSQLND_RES * result = NULL;

	DBG_ENTER("mysqlnd_conn_data::use_result");
	DBG_INF_FMT("conn=%llu", conn->thread_id);

	if (PASS == conn->m->local_tx_start(conn, this_func TSRMLS_CC)) {
		do {
			if (!conn->current_result) {
				break;
			}

			/* Nothing to store for UPSERT/LOAD DATA */
			if (conn->last_query_type != QUERY_SELECT || CONN_GET_STATE(conn) != CONN_FETCHING_DATA) {
				SET_CLIENT_ERROR(*conn->error_info, CR_COMMANDS_OUT_OF_SYNC, UNKNOWN_SQLSTATE, mysqlnd_out_of_sync);
				DBG_ERR("Command out of sync");
				break;
			}

			MYSQLND_INC_CONN_STATISTIC(conn->stats, STAT_UNBUFFERED_SETS);

			conn->current_result->conn = conn->m->get_reference(conn TSRMLS_CC);
			result = conn->current_result->m.use_result(conn->current_result, FALSE TSRMLS_CC);

			if (!result) {
				conn->current_result->m.free_result(conn->current_result, TRUE TSRMLS_CC);
			}
			conn->current_result = NULL;
		} while (0);

		conn->m->local_tx_end(conn, this_func, result == NULL? FAIL:PASS TSRMLS_CC);	
	}

	DBG_RETURN(result);
}
/* }}} */


/* {{{ mysqlnd_conn_data::store_result */
static MYSQLND_RES *
MYSQLND_METHOD(mysqlnd_conn_data, store_result)(MYSQLND_CONN_DATA * const conn TSRMLS_DC)
{
	size_t this_func = STRUCT_OFFSET(struct st_mysqlnd_conn_data_methods, store_result);
	MYSQLND_RES * result = NULL;

	DBG_ENTER("mysqlnd_conn_data::store_result");
	DBG_INF_FMT("conn=%llu conn=%p", conn->thread_id, conn);

	if (PASS == conn->m->local_tx_start(conn, this_func TSRMLS_CC)) {
		do {
			if (!conn->current_result) {
				break;
			}

			/* Nothing to store for UPSERT/LOAD DATA*/
			if (conn->last_query_type != QUERY_SELECT || CONN_GET_STATE(conn) != CONN_FETCHING_DATA) {
				SET_CLIENT_ERROR(*conn->error_info, CR_COMMANDS_OUT_OF_SYNC, UNKNOWN_SQLSTATE, mysqlnd_out_of_sync);
				DBG_ERR("Command out of sync");
				break;
			}

			MYSQLND_INC_CONN_STATISTIC(conn->stats, STAT_BUFFERED_SETS);

			result = conn->current_result->m.store_result(conn->current_result, conn, FALSE TSRMLS_CC);
			if (!result) {
				conn->current_result->m.free_result(conn->current_result, TRUE TSRMLS_CC);
			}
			conn->current_result = NULL;
		} while (0);

		conn->m->local_tx_end(conn, this_func, result == NULL? FAIL:PASS TSRMLS_CC);	
	}
	DBG_RETURN(result);
}
/* }}} */


/* {{{ mysqlnd_conn_data::get_connection_stats */
static void
MYSQLND_METHOD(mysqlnd_conn_data, get_connection_stats)(const MYSQLND_CONN_DATA * const conn,
												   zval * return_value TSRMLS_DC ZEND_FILE_LINE_DC)
{
	DBG_ENTER("mysqlnd_conn_data::get_connection_stats");
	mysqlnd_fill_stats_hash(conn->stats, mysqlnd_stats_values_names, return_value TSRMLS_CC ZEND_FILE_LINE_CC);
	DBG_VOID_RETURN;
}
/* }}} */


/* {{{ mysqlnd_conn_data::set_autocommit */
static enum_func_status
MYSQLND_METHOD(mysqlnd_conn_data, set_autocommit)(MYSQLND_CONN_DATA * conn, unsigned int mode TSRMLS_DC)
{
	size_t this_func = STRUCT_OFFSET(struct st_mysqlnd_conn_data_methods, set_autocommit);
	enum_func_status ret = FAIL;
	DBG_ENTER("mysqlnd_conn_data::set_autocommit");

	if (PASS == conn->m->local_tx_start(conn, this_func TSRMLS_CC)) {
		ret = conn->m->query(conn, (mode) ? "SET AUTOCOMMIT=1":"SET AUTOCOMMIT=0", sizeof("SET AUTOCOMMIT=1") - 1 TSRMLS_CC);
		conn->m->local_tx_end(conn, this_func, ret TSRMLS_CC);	
	}

	DBG_RETURN(ret);
}
/* }}} */


/* {{{ mysqlnd_conn_data::tx_commit */
static enum_func_status
MYSQLND_METHOD(mysqlnd_conn_data, tx_commit)(MYSQLND_CONN_DATA * conn TSRMLS_DC)
{
	return conn->m->tx_commit_or_rollback(conn, TRUE, TRANS_COR_NO_OPT, NULL TSRMLS_CC);
}
/* }}} */


/* {{{ mysqlnd_conn_data::tx_rollback */
static enum_func_status
MYSQLND_METHOD(mysqlnd_conn_data, tx_rollback)(MYSQLND_CONN_DATA * conn TSRMLS_DC)
{
	return conn->m->tx_commit_or_rollback(conn, FALSE, TRANS_COR_NO_OPT, NULL TSRMLS_CC);
}
/* }}} */


/* {{{ mysqlnd_tx_cor_options_to_string */
static void
MYSQLND_METHOD(mysqlnd_conn_data, tx_cor_options_to_string)(const MYSQLND_CONN_DATA * const conn, smart_str * str, const unsigned int mode TSRMLS_DC)
{
	if (mode & TRANS_COR_AND_CHAIN && !(mode & TRANS_COR_AND_NO_CHAIN)) {
		if (str->len) {
			smart_str_appendl(str, ", ", sizeof(", ") - 1);
		}
		smart_str_appendl(str, "AND CHAIN", sizeof("AND CHAIN") - 1);
	} else if (mode & TRANS_COR_AND_NO_CHAIN && !(mode & TRANS_COR_AND_CHAIN)) {
		if (str->len) {
			smart_str_appendl(str, ", ", sizeof(", ") - 1);
		}
		smart_str_appendl(str, "AND NO CHAIN", sizeof("AND NO CHAIN") - 1);
	}

	if (mode & TRANS_COR_RELEASE && !(mode & TRANS_COR_NO_RELEASE)) {
		if (str->len) {
			smart_str_appendl(str, ", ", sizeof(", ") - 1);
		}
		smart_str_appendl(str, "RELEASE", sizeof("RELEASE") - 1);
	} else if (mode & TRANS_COR_NO_RELEASE && !(mode & TRANS_COR_RELEASE)) {
		if (str->len) {
			smart_str_appendl(str, ", ", sizeof(", ") - 1);
		}
		smart_str_appendl(str, "NO RELEASE", sizeof("NO RELEASE") - 1);
	}
	smart_str_0(str);
}
/* }}} */


/* {{{ mysqlnd_conn_data::tx_commit_ex */
static enum_func_status
MYSQLND_METHOD(mysqlnd_conn_data, tx_commit_or_rollback)(MYSQLND_CONN_DATA * conn, const zend_bool commit, const unsigned int flags, const char * const name TSRMLS_DC)
{
	size_t this_func = STRUCT_OFFSET(struct st_mysqlnd_conn_data_methods, tx_commit_or_rollback);
	enum_func_status ret = FAIL;
	DBG_ENTER("mysqlnd_conn_data::tx_commit_or_rollback");

	if (PASS == conn->m->local_tx_start(conn, this_func TSRMLS_CC)) {
		do {
			smart_str tmp_str = {0, 0, 0};
			conn->m->tx_cor_options_to_string(conn, &tmp_str, flags TSRMLS_CC);
			smart_str_0(&tmp_str);

			{
				char * commented_name = NULL;
				unsigned int commented_name_len = name? mnd_sprintf(&commented_name, 0, " /*%s*/", name):0;
				char * query;
				unsigned int query_len = mnd_sprintf(&query, 0, (commit? "COMMIT%s %s":"ROLLBACK%s %s"),
													 commented_name? commented_name:"", tmp_str.c? tmp_str.c:"");
				smart_str_free(&tmp_str);

				if (!query) {
					SET_OOM_ERROR(*conn->error_info);
					break;
				}
				ret = conn->m->query(conn, query, query_len TSRMLS_CC);
				mnd_sprintf_free(query);
				if (commented_name) {
					mnd_sprintf_free(commented_name);
				}
			}
		} while (0);
		conn->m->local_tx_end(conn, this_func, ret TSRMLS_CC);	
	}

	DBG_RETURN(ret);
}
/* }}} */


/* {{{ mysqlnd_conn_data::tx_begin */
static enum_func_status
MYSQLND_METHOD(mysqlnd_conn_data, tx_begin)(MYSQLND_CONN_DATA * conn, const unsigned int mode, const char * const name TSRMLS_DC)
{
	size_t this_func = STRUCT_OFFSET(struct st_mysqlnd_conn_data_methods, tx_begin);
	enum_func_status ret = FAIL;
	DBG_ENTER("mysqlnd_conn_data::tx_begin");

	if (PASS == conn->m->local_tx_start(conn, this_func TSRMLS_CC)) {
		do {
			smart_str tmp_str = {0, 0, 0};
			if (mode & TRANS_START_WITH_CONSISTENT_SNAPSHOT) {
				if (tmp_str.len) {
					smart_str_appendl(&tmp_str, ", ", sizeof(", ") - 1);
				}
				smart_str_appendl(&tmp_str, "WITH CONSISTENT SNAPSHOT", sizeof("WITH CONSISTENT SNAPSHOT") - 1);
			}
			if (mode & TRANS_START_READ_WRITE) {
				if (tmp_str.len) {
					smart_str_appendl(&tmp_str, ", ", sizeof(", ") - 1);
				}
				smart_str_appendl(&tmp_str, "READ WRITE", sizeof("READ WRITE") - 1);
			}
			if (mode & TRANS_START_READ_ONLY) {
				if (tmp_str.len) {
					smart_str_appendl(&tmp_str, ", ", sizeof(", ") - 1);
				}
				smart_str_appendl(&tmp_str, "READ ONLY", sizeof("READ ONLY") - 1);
			}
			smart_str_0(&tmp_str);

			{
				char * commented_name = NULL;
				unsigned int commented_name_len = name? mnd_sprintf(&commented_name, 0, " /*%s*/", name):0;
				char * query;
				unsigned int query_len = mnd_sprintf(&query, 0, "START TRANSACTION%s %s", commented_name? commented_name:"", tmp_str.c? tmp_str.c:"");
				smart_str_free(&tmp_str);

				if (!query) {
					SET_OOM_ERROR(*conn->error_info);
					break;
				}
				ret = conn->m->query(conn, query, query_len TSRMLS_CC);
				mnd_sprintf_free(query);
				if (commented_name) {
					mnd_sprintf_free(commented_name);
				}
			}
		} while (0);
		conn->m->local_tx_end(conn, this_func, ret TSRMLS_CC);	
	}

	DBG_RETURN(ret);
}
/* }}} */


/* {{{ mysqlnd_conn_data::tx_savepoint */
static enum_func_status
MYSQLND_METHOD(mysqlnd_conn_data, tx_savepoint)(MYSQLND_CONN_DATA * conn, const char * const name TSRMLS_DC)
{
	size_t this_func = STRUCT_OFFSET(struct st_mysqlnd_conn_data_methods, tx_savepoint);
	enum_func_status ret = FAIL;
	DBG_ENTER("mysqlnd_conn_data::tx_savepoint");

	if (PASS == conn->m->local_tx_start(conn, this_func TSRMLS_CC)) {
		do {
			char * query;
			unsigned int query_len;
			if (!name) {
				SET_CLIENT_ERROR(*conn->error_info, CR_UNKNOWN_ERROR, UNKNOWN_SQLSTATE, "Savepoint name not provided");
				break;
			}
			query_len = mnd_sprintf(&query, 0, "SAVEPOINT `%s`", name);
			if (!query) {
				SET_OOM_ERROR(*conn->error_info);
				break;
			}
			ret = conn->m->query(conn, query, query_len TSRMLS_CC);
			mnd_sprintf_free(query);
		} while (0);
		conn->m->local_tx_end(conn, this_func, ret TSRMLS_CC);	
	}

	DBG_RETURN(ret);
}
/* }}} */


/* {{{ mysqlnd_conn_data::tx_savepoint_release */
static enum_func_status
MYSQLND_METHOD(mysqlnd_conn_data, tx_savepoint_release)(MYSQLND_CONN_DATA * conn, const char * const name TSRMLS_DC)
{
	size_t this_func = STRUCT_OFFSET(struct st_mysqlnd_conn_data_methods, tx_savepoint_release);
	enum_func_status ret = FAIL;
	DBG_ENTER("mysqlnd_conn_data::tx_savepoint_release");

	if (PASS == conn->m->local_tx_start(conn, this_func TSRMLS_CC)) {
		do {
			char * query;
			unsigned int query_len;
			if (!name) {
				SET_CLIENT_ERROR(*conn->error_info, CR_UNKNOWN_ERROR, UNKNOWN_SQLSTATE, "Savepoint name not provided");
				break;
			}
			query_len = mnd_sprintf(&query, 0, "RELEASE SAVEPOINT `%s`", name);
			if (!query) {
				SET_OOM_ERROR(*conn->error_info);
				break;
			}
			ret = conn->m->query(conn, query, query_len TSRMLS_CC);
			mnd_sprintf_free(query);
		} while (0);
		conn->m->local_tx_end(conn, this_func, ret TSRMLS_CC);	
	}

	DBG_RETURN(ret);
}
/* }}} */


/* {{{ mysqlnd_conn_data::local_tx_start */
static enum_func_status
MYSQLND_METHOD(mysqlnd_conn_data, local_tx_start)(MYSQLND_CONN_DATA * conn, size_t this_func TSRMLS_DC)
{
	enum_func_status ret = PASS;
	DBG_ENTER("mysqlnd_conn_data::local_tx_start");
	DBG_RETURN(ret);
}
/* }}} */


/* {{{ mysqlnd_conn_data::local_tx_end */
static enum_func_status
MYSQLND_METHOD(mysqlnd_conn_data, local_tx_end)(MYSQLND_CONN_DATA * conn, size_t this_func, enum_func_status status TSRMLS_DC)
{
	DBG_ENTER("mysqlnd_conn_data::local_tx_end");
	DBG_RETURN(status);
}
/* }}} */


/* {{{ mysqlnd_conn_data::init */
static enum_func_status
MYSQLND_METHOD(mysqlnd_conn_data, init)(MYSQLND_CONN_DATA * conn TSRMLS_DC)
{
	DBG_ENTER("mysqlnd_conn_data::init");
	mysqlnd_stats_init(&conn->stats, STAT_LAST);
	SET_ERROR_AFF_ROWS(conn);

	conn->net = mysqlnd_net_init(conn->persistent, conn->stats, conn->error_info TSRMLS_CC);
	conn->protocol = mysqlnd_protocol_init(conn->persistent TSRMLS_CC);

	DBG_RETURN(conn->stats && conn->net && conn->protocol? PASS:FAIL);
}
/* }}} */


MYSQLND_STMT * _mysqlnd_stmt_init(MYSQLND_CONN_DATA * const conn TSRMLS_DC);


MYSQLND_CLASS_METHODS_START(mysqlnd_conn_data)
	MYSQLND_METHOD(mysqlnd_conn_data, init),
	MYSQLND_METHOD(mysqlnd_conn_data, connect),

	MYSQLND_METHOD(mysqlnd_conn_data, escape_string),
	MYSQLND_METHOD(mysqlnd_conn_data, set_charset),
	MYSQLND_METHOD(mysqlnd_conn_data, query),
	MYSQLND_METHOD(mysqlnd_conn_data, send_query),
	MYSQLND_METHOD(mysqlnd_conn_data, reap_query),
	MYSQLND_METHOD(mysqlnd_conn_data, use_result),
	MYSQLND_METHOD(mysqlnd_conn_data, store_result),
	MYSQLND_METHOD(mysqlnd_conn_data, next_result),
	MYSQLND_METHOD(mysqlnd_conn_data, more_results),

	_mysqlnd_stmt_init,

	MYSQLND_METHOD(mysqlnd_conn_data, shutdown),
	MYSQLND_METHOD(mysqlnd_conn_data, refresh),

	MYSQLND_METHOD(mysqlnd_conn_data, ping),
	MYSQLND_METHOD(mysqlnd_conn_data, kill),
	MYSQLND_METHOD(mysqlnd_conn_data, select_db),
	MYSQLND_METHOD(mysqlnd_conn_data, dump_debug_info),
	MYSQLND_METHOD(mysqlnd_conn_data, change_user),

	MYSQLND_METHOD(mysqlnd_conn_data, errno),
	MYSQLND_METHOD(mysqlnd_conn_data, error),
	MYSQLND_METHOD(mysqlnd_conn_data, sqlstate),
	MYSQLND_METHOD(mysqlnd_conn_data, thread_id),

	MYSQLND_METHOD(mysqlnd_conn_data, get_connection_stats),

	MYSQLND_METHOD(mysqlnd_conn_data, get_server_version),
	MYSQLND_METHOD(mysqlnd_conn_data, get_server_info),
	MYSQLND_METHOD(mysqlnd_conn_data, statistic),
	MYSQLND_METHOD(mysqlnd_conn_data, get_host_info),
	MYSQLND_METHOD(mysqlnd_conn_data, get_proto_info),
	MYSQLND_METHOD(mysqlnd_conn_data, info),
	MYSQLND_METHOD(mysqlnd_conn_data, charset_name),
	MYSQLND_METHOD(mysqlnd_conn_data, list_fields),
	MYSQLND_METHOD(mysqlnd_conn_data, list_method),

	MYSQLND_METHOD(mysqlnd_conn_data, insert_id),
	MYSQLND_METHOD(mysqlnd_conn_data, affected_rows),
	MYSQLND_METHOD(mysqlnd_conn_data, warning_count),
	MYSQLND_METHOD(mysqlnd_conn_data, field_count),

	MYSQLND_METHOD(mysqlnd_conn_data, server_status),

	MYSQLND_METHOD(mysqlnd_conn_data, set_server_option),
	MYSQLND_METHOD(mysqlnd_conn_data, set_client_option),
	MYSQLND_METHOD(mysqlnd_conn_data, free_contents),
	MYSQLND_METHOD(mysqlnd_conn_data, free_options),

	MYSQLND_METHOD_PRIVATE(mysqlnd_conn_data, dtor),

	mysqlnd_query_read_result_set_header,

	MYSQLND_METHOD_PRIVATE(mysqlnd_conn_data, get_reference),
	MYSQLND_METHOD_PRIVATE(mysqlnd_conn_data, free_reference),
	MYSQLND_METHOD_PRIVATE(mysqlnd_conn_data, get_state),
	MYSQLND_METHOD_PRIVATE(mysqlnd_conn_data, set_state),

	MYSQLND_METHOD(mysqlnd_conn_data, simple_command),
	MYSQLND_METHOD(mysqlnd_conn_data, simple_command_handle_response),
	MYSQLND_METHOD(mysqlnd_conn_data, restart_psession),
	MYSQLND_METHOD(mysqlnd_conn_data, end_psession),
	MYSQLND_METHOD(mysqlnd_conn_data, send_close),

	MYSQLND_METHOD(mysqlnd_conn_data, ssl_set),
	mysqlnd_result_init,
	MYSQLND_METHOD(mysqlnd_conn_data, set_autocommit),
	MYSQLND_METHOD(mysqlnd_conn_data, tx_commit),
	MYSQLND_METHOD(mysqlnd_conn_data, tx_rollback),
	MYSQLND_METHOD(mysqlnd_conn_data, tx_begin),
	MYSQLND_METHOD(mysqlnd_conn_data, tx_commit_or_rollback),
	MYSQLND_METHOD(mysqlnd_conn_data, tx_cor_options_to_string),
	MYSQLND_METHOD(mysqlnd_conn_data, tx_savepoint),
	MYSQLND_METHOD(mysqlnd_conn_data, tx_savepoint_release),

	MYSQLND_METHOD(mysqlnd_conn_data, local_tx_start),
	MYSQLND_METHOD(mysqlnd_conn_data, local_tx_end),
	MYSQLND_METHOD(mysqlnd_conn_data, execute_init_commands),
	MYSQLND_METHOD(mysqlnd_conn_data, get_updated_connect_flags),
	MYSQLND_METHOD(mysqlnd_conn_data, connect_handshake),
	MYSQLND_METHOD(mysqlnd_conn_data, simple_command_send_request),
	MYSQLND_METHOD(mysqlnd_conn_data, fetch_auth_plugin_by_name),

	MYSQLND_METHOD(mysqlnd_conn_data, set_client_option_2d)
MYSQLND_CLASS_METHODS_END;


/* {{{ mysqlnd_conn::get_reference */
static MYSQLND *
MYSQLND_METHOD(mysqlnd_conn, clone_object)(MYSQLND * const conn TSRMLS_DC)
{
	MYSQLND * ret;
	DBG_ENTER("mysqlnd_conn::get_reference");
	ret = MYSQLND_CLASS_METHOD_TABLE_NAME(mysqlnd_object_factory).clone_connection_object(conn TSRMLS_CC);
	DBG_RETURN(ret);
}
/* }}} */


/* {{{ mysqlnd_conn_data::dtor */
static void
MYSQLND_METHOD_PRIVATE(mysqlnd_conn, dtor)(MYSQLND * conn TSRMLS_DC)
{
	DBG_ENTER("mysqlnd_conn::dtor");
	DBG_INF_FMT("conn=%llu", conn->data->thread_id);

	conn->data->m->free_reference(conn->data TSRMLS_CC);

	mnd_pefree(conn, conn->persistent);

	DBG_VOID_RETURN;
}
/* }}} */


/* {{{ mysqlnd_conn_data::close */
static enum_func_status
MYSQLND_METHOD(mysqlnd_conn, close)(MYSQLND * conn_handle, enum_connection_close_type close_type TSRMLS_DC)
{
	size_t this_func = STRUCT_OFFSET(struct st_mysqlnd_conn_methods, close);
	MYSQLND_CONN_DATA * conn = conn_handle->data;
	enum_func_status ret = FAIL;

	DBG_ENTER("mysqlnd_conn::close");
	DBG_INF_FMT("conn=%llu", conn->thread_id);

	if (PASS == conn->m->local_tx_start(conn, this_func TSRMLS_CC)) {
		if (CONN_GET_STATE(conn) >= CONN_READY) {
			static enum_mysqlnd_collected_stats close_type_to_stat_map[MYSQLND_CLOSE_LAST] = {
				STAT_CLOSE_EXPLICIT,
				STAT_CLOSE_IMPLICIT,
				STAT_CLOSE_DISCONNECT
			};
			MYSQLND_INC_CONN_STATISTIC(conn->stats, close_type_to_stat_map[close_type]);
		}

		/*
		  Close now, free_reference will try,
		  if we are last, but that's not a problem.
		*/
		ret = conn->m->send_close(conn TSRMLS_CC);

		/* do it after free_reference/dtor and we might crash */
		conn->m->local_tx_end(conn, this_func, ret TSRMLS_CC);

		conn_handle->m->dtor(conn_handle TSRMLS_CC);
	}
	DBG_RETURN(ret);
}
/* }}} */


MYSQLND_CLASS_METHODS_START(mysqlnd_conn)
	MYSQLND_METHOD(mysqlnd_conn, connect),
	MYSQLND_METHOD(mysqlnd_conn, clone_object),
	MYSQLND_METHOD_PRIVATE(mysqlnd_conn, dtor),
	MYSQLND_METHOD(mysqlnd_conn, close)
MYSQLND_CLASS_METHODS_END;


/* {{{ _mysqlnd_init */
PHPAPI MYSQLND *
_mysqlnd_init(zend_bool persistent TSRMLS_DC)
{
	MYSQLND * ret;
	DBG_ENTER("mysqlnd_init");
	ret = MYSQLND_CLASS_METHOD_TABLE_NAME(mysqlnd_object_factory).get_connection(persistent TSRMLS_CC);
	DBG_RETURN(ret);
}
/* }}} */

/*
 * Local variables:
 * tab-width: 4
 * c-basic-offset: 4
 * End:
 * vim600: noet sw=4 ts=4 fdm=marker
 * vim<600: noet sw=4 ts=4
 */<|MERGE_RESOLUTION|>--- conflicted
+++ resolved
@@ -714,17 +714,7 @@
 	/* we allow load data local infile by default */
 	mysql_flags |= MYSQLND_CAPABILITIES;
 
-<<<<<<< HEAD
 	mysql_flags |= conn->options->flags; /* use the flags from set_client_option() */
-=======
-				if (!auth_plugin) {
-					php_error_docref(NULL TSRMLS_CC, E_WARNING, "The server requested authentication method unknown to the client [%s]", requested_protocol);
-					SET_CLIENT_ERROR(*conn->error_info, CR_NOT_IMPLEMENTED, UNKNOWN_SQLSTATE, "The server requested authentication method unknown to the client");
-					break;
-				}
-			}
-			DBG_INF("plugin found");
->>>>>>> e3d9e18e
 
 	if (PG(open_basedir) && strlen(PG(open_basedir))) {
 		mysql_flags ^= CLIENT_LOCAL_FILES;
@@ -2257,58 +2247,6 @@
 	}
 	if (!db) {
 		db = "";
-<<<<<<< HEAD
-=======
-	}
-
-	{
-		zend_bool first_call = TRUE;
-		char * switch_to_auth_protocol = NULL;
-		size_t switch_to_auth_protocol_len = 0;
-		char * requested_protocol = NULL;
-		zend_uchar * plugin_data;
-		size_t plugin_data_len;
-
-		plugin_data_len = conn->auth_plugin_data_len;
-		plugin_data = mnd_emalloc(plugin_data_len);
-		if (!plugin_data) {
-			ret = FAIL;
-			goto end;
-		}
-		memcpy(plugin_data, conn->auth_plugin_data, plugin_data_len);
-
-		requested_protocol = mnd_pestrdup(conn->options->auth_protocol? conn->options->auth_protocol:"mysql_native_password", FALSE);
-		if (!requested_protocol) {
-			ret = FAIL;
-			goto end;
-		}
-
-		do {
-			struct st_mysqlnd_authentication_plugin * auth_plugin;
-			{
-				char * plugin_name = NULL;
-
-				mnd_sprintf(&plugin_name, 0, "auth_plugin_%s", requested_protocol);
-
-				DBG_INF_FMT("looking for %s auth plugin", plugin_name);
-				auth_plugin = mysqlnd_plugin_find(plugin_name);
-				mnd_sprintf_free(plugin_name);
-
-				if (!auth_plugin) {
-					php_error_docref(NULL TSRMLS_CC, E_WARNING, "The server requested authentication method unknown to the client [%s]", requested_protocol);
-					SET_CLIENT_ERROR(*conn->error_info, CR_NOT_IMPLEMENTED, UNKNOWN_SQLSTATE, "The server requested authentication method unknown to the client");
-					break;
-				}
-			}
-			DBG_INF("plugin found");
-
-			{
-				zend_uchar * switch_to_auth_protocol_data = NULL;
-				size_t switch_to_auth_protocol_data_len = 0;
-				zend_uchar * scrambled_data = NULL;
-				size_t scrambled_data_len = 0;
->>>>>>> e3d9e18e
-
 	}
 
 	/* XXX: passwords that have \0 inside work during auth, but in this case won't work with change user */
