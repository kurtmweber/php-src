--- conflicted
+++ resolved
@@ -464,22 +464,6 @@
 	}
 
 #ifdef MYSQLND_SSL_SUPPORTED
-<<<<<<< HEAD
-	if ((greet_packet->server_capabilities & CLIENT_SSL) && (mysql_flags & CLIENT_SSL)) {
-		zend_bool verify = mysql_flags & CLIENT_SSL_VERIFY_SERVER_CERT? TRUE:FALSE;
-		DBG_INF("Switching to SSL");
-		if (!PACKET_WRITE(auth_packet, conn)) {
-			CONN_SET_STATE(conn, CONN_QUIT_SENT);
-			conn->m->send_close(conn TSRMLS_CC);
-			SET_CLIENT_ERROR(*conn->error_info, CR_SERVER_GONE_ERROR, UNKNOWN_SQLSTATE, mysqlnd_server_gone);
-			goto end;
-		}
-
-		conn->net->data->m.set_client_option(conn->net, MYSQL_OPT_SSL_VERIFY_SERVER_CERT, (const char *) &verify TSRMLS_CC);
-
-		if (FAIL == conn->net->data->m.enable_ssl(conn->net TSRMLS_CC)) {
-			goto end;
-=======
 	if (mysql_flags & CLIENT_SSL) {
 		zend_bool server_has_ssl = (greet_packet->server_capabilities & CLIENT_SSL)? TRUE:FALSE;
 		if (server_has_ssl == FALSE) {
@@ -491,12 +475,11 @@
 				goto close_conn;
 			}
 
-			conn->net->m.set_client_option(conn->net, MYSQL_OPT_SSL_VERIFY_SERVER_CERT, (const char *) &verify TSRMLS_CC);
-
-			if (FAIL == conn->net->m.enable_ssl(conn->net TSRMLS_CC)) {
+			conn->net->data->m.set_client_option(conn->net, MYSQL_OPT_SSL_VERIFY_SERVER_CERT, (const char *) &verify TSRMLS_CC);
+
+			if (FAIL == conn->net->data->m.enable_ssl(conn->net TSRMLS_CC)) {
 				goto end;
 			}
->>>>>>> 0d2f147d
 		}
 	}
 #else
@@ -794,30 +777,11 @@
 		DBG_RETURN(FAIL); /* OOM */
 	}
 
-<<<<<<< HEAD
 	if (FAIL == net->data->m.connect_ex(conn->net, conn->scheme, conn->scheme_len, conn->persistent,
 										conn->stats, conn->error_info TSRMLS_CC))
 	{
 		goto err;
 	}
-=======
-				if (plugin_data) {
-					mnd_efree(plugin_data);
-				}
-				plugin_data_len = switch_to_auth_protocol_data_len;
-				plugin_data = switch_to_auth_protocol_data;
-			}
-			DBG_INF_FMT("conn->error_info->error_no = %d", conn->error_info->error_no);
-		} while (ret == FAIL && conn->error_info->error_no == 0 && switch_to_auth_protocol != NULL);
-		if (plugin_data) {
-			mnd_efree(plugin_data);
-		}
-
-		if (ret == PASS) {
-			DBG_INF_FMT("saving requested_protocol=%s", requested_protocol);
-			conn->m->set_client_option(conn, MYSQLND_OPT_AUTH_PROTOCOL, requested_protocol TSRMLS_CC);
-		}
->>>>>>> 0d2f147d
 
 	DBG_INF_FMT("stream=%p", net->data->m.get_stream(net TSRMLS_CC));
 
@@ -2314,12 +2278,6 @@
 	*/
 	conn->m->local_tx_end(conn, this_func, ret TSRMLS_CC);	
 end:
-<<<<<<< HEAD
-=======
-	if (TRUE == local_tx_started) {
-		conn->m->local_tx_end(conn, this_func, ret TSRMLS_CC);
-	}
->>>>>>> 0d2f147d
 	DBG_INF(ret == PASS? "PASS":"FAIL");
 	DBG_RETURN(ret);
 }
@@ -2892,7 +2850,6 @@
 	DBG_ENTER("mysqlnd_conn_data::tx_savepoint");
 
 	if (PASS == conn->m->local_tx_start(conn, this_func TSRMLS_CC)) {
-<<<<<<< HEAD
 		do {
 			char * query;
 			unsigned int query_len;
@@ -2909,10 +2866,6 @@
 			mnd_sprintf_free(query);
 		} while (0);
 		conn->m->local_tx_end(conn, this_func, ret TSRMLS_CC);	
-=======
-		ret = conn->m->query(conn, "COMMIT", sizeof("COMMIT") - 1 TSRMLS_CC);
-		conn->m->local_tx_end(conn, this_func, ret TSRMLS_CC);
->>>>>>> 0d2f147d
 	}
 
 	DBG_RETURN(ret);
@@ -2929,7 +2882,6 @@
 	DBG_ENTER("mysqlnd_conn_data::tx_savepoint_release");
 
 	if (PASS == conn->m->local_tx_start(conn, this_func TSRMLS_CC)) {
-<<<<<<< HEAD
 		do {
 			char * query;
 			unsigned int query_len;
@@ -2946,10 +2898,6 @@
 			mnd_sprintf_free(query);
 		} while (0);
 		conn->m->local_tx_end(conn, this_func, ret TSRMLS_CC);	
-=======
-		ret = conn->m->query(conn, "ROLLBACK", sizeof("ROLLBACK") - 1 TSRMLS_CC);
-		conn->m->local_tx_end(conn, this_func, ret TSRMLS_CC);
->>>>>>> 0d2f147d
 	}
 
 	DBG_RETURN(ret);
