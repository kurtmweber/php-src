--- conflicted
+++ resolved
@@ -81,20 +81,14 @@
 #if PHP_DEBUG
 	long * threshold = &MYSQLND_G(debug_emalloc_fail_threshold);
 #endif
-	char * fn = NULL; 
 	TRACE_ALLOC_ENTER(mysqlnd_emalloc_name);
 
-<<<<<<< HEAD
-	TRACE_ALLOC_INF_FMT("file=%-15s line=%4d",
-		(fn = strrchr(__zend_orig_filename, PHP_DIR_SEPARATOR))? fn + 1:__zend_orig_filename, __zend_orig_lineno);
-=======
-#if PHP_DEBUG
-	{
-		char * fn = strrchr(__zend_filename, PHP_DIR_SEPARATOR);
-		DBG_INF_FMT("file=%-15s line=%4d", fn? fn + 1:__zend_filename, __zend_lineno);
-	}
-#endif
->>>>>>> 1f7c46b5
+#if PHP_DEBUG
+	{
+		char * fn = strrchr(__zend_orig_filename, PHP_DIR_SEPARATOR); 
+		TRACE_ALLOC_INF_FMT("file=%-15s line=%4d", fn? fn + 1:__zend_orig_filename, __zend_orig_lineno);
+	}
+#endif
 
 #if PHP_DEBUG
 	/* -1 is also "true" */
@@ -127,20 +121,14 @@
 #if PHP_DEBUG
 	long * threshold = persistent? &MYSQLND_G(debug_malloc_fail_threshold):&MYSQLND_G(debug_emalloc_fail_threshold);
 #endif
-<<<<<<< HEAD
-	char * fn = NULL; 
 	TRACE_ALLOC_ENTER(mysqlnd_pemalloc_name);
-	TRACE_ALLOC_INF_FMT("file=%-15s line=%4d    persistent=%u",
-		(fn = strrchr(__zend_orig_filename, PHP_DIR_SEPARATOR))? fn + 1:__zend_orig_filename, __zend_orig_lineno, persistent);
-=======
-	DBG_ENTER(mysqlnd_pemalloc_name);
-#if PHP_DEBUG
-	{
-		char * fn = strrchr(__zend_filename, PHP_DIR_SEPARATOR);
-		DBG_INF_FMT("file=%-15s line=%4d", fn? fn + 1:__zend_filename, __zend_lineno);
-	}
-#endif
->>>>>>> 1f7c46b5
+
+#if PHP_DEBUG
+	{
+		char * fn = strrchr(__zend_orig_filename, PHP_DIR_SEPARATOR); 
+		TRACE_ALLOC_INF_FMT("file=%-15s line=%4d", fn? fn + 1:__zend_orig_filename, __zend_orig_lineno);
+	}
+#endif
 
 #if PHP_DEBUG
 	/* -1 is also "true" */
@@ -176,22 +164,15 @@
 #if PHP_DEBUG
 	long * threshold = &MYSQLND_G(debug_ecalloc_fail_threshold);
 #endif
-<<<<<<< HEAD
-	char * fn = NULL; 
 	TRACE_ALLOC_ENTER(mysqlnd_ecalloc_name);
-	TRACE_ALLOC_INF_FMT("file=%-15s line=%4d",
-		(fn = strrchr(__zend_orig_filename, PHP_DIR_SEPARATOR))? fn + 1:__zend_orig_filename, __zend_orig_lineno);
+
+#if PHP_DEBUG
+	{
+		char * fn = strrchr(__zend_orig_filename, PHP_DIR_SEPARATOR); 
+		TRACE_ALLOC_INF_FMT("file=%-15s line=%4d", fn? fn + 1:__zend_orig_filename, __zend_orig_lineno);
+	}
+#endif
 	TRACE_ALLOC_INF_FMT("before: %lu", zend_memory_usage(FALSE TSRMLS_CC));
-=======
-	DBG_ENTER(mysqlnd_ecalloc_name);
-#if PHP_DEBUG
-	{
-		char * fn = strrchr(__zend_filename, PHP_DIR_SEPARATOR);
-		DBG_INF_FMT("file=%-15s line=%4d", fn? fn + 1:__zend_filename, __zend_lineno);
-	}
-#endif
-	DBG_INF_FMT("before: %lu", zend_memory_usage(FALSE TSRMLS_CC));
->>>>>>> 1f7c46b5
 
 #if PHP_DEBUG
 	/* -1 is also "true" */
@@ -224,20 +205,13 @@
 #if PHP_DEBUG
 	long * threshold = persistent? &MYSQLND_G(debug_calloc_fail_threshold):&MYSQLND_G(debug_ecalloc_fail_threshold);
 #endif
-<<<<<<< HEAD
-	char * fn = NULL; 
 	TRACE_ALLOC_ENTER(mysqlnd_pecalloc_name);
-	TRACE_ALLOC_INF_FMT("file=%-15s line=%4d    persistent=%u",
-		(fn = strrchr(__zend_orig_filename, PHP_DIR_SEPARATOR))? fn + 1:__zend_orig_filename, __zend_orig_lineno, persistent);
-=======
-	DBG_ENTER(mysqlnd_pecalloc_name);
-#if PHP_DEBUG
-	{
-		char * fn = strrchr(__zend_filename, PHP_DIR_SEPARATOR);
-		DBG_INF_FMT("file=%-15s line=%4d", fn? fn + 1:__zend_filename, __zend_lineno);
-	}
-#endif
->>>>>>> 1f7c46b5
+#if PHP_DEBUG
+	{
+		char * fn = strrchr(__zend_orig_filename, PHP_DIR_SEPARATOR); 
+		TRACE_ALLOC_INF_FMT("file=%-15s line=%4d", fn? fn + 1:__zend_orig_filename, __zend_orig_lineno);
+	}
+#endif
 
 #if PHP_DEBUG
 	/* -1 is also "true" */
@@ -274,22 +248,15 @@
 #if PHP_DEBUG
 	long * threshold = &MYSQLND_G(debug_erealloc_fail_threshold);
 #endif
-<<<<<<< HEAD
-	char * fn = NULL; 
 	TRACE_ALLOC_ENTER(mysqlnd_erealloc_name);
-	TRACE_ALLOC_INF_FMT("file=%-15s line=%4d",
-		(fn = strrchr(__zend_orig_filename, PHP_DIR_SEPARATOR))? fn + 1:__zend_orig_filename, __zend_orig_lineno);
+
+#if PHP_DEBUG
+	{
+		char * fn = strrchr(__zend_orig_filename, PHP_DIR_SEPARATOR); 
+		TRACE_ALLOC_INF_FMT("file=%-15s line=%4d", fn? fn + 1:__zend_orig_filename, __zend_orig_lineno);
+	}
+#endif
 	TRACE_ALLOC_INF_FMT("ptr=%p old_size=%lu, new_size=%lu", ptr, old_size, new_size); 
-=======
-	DBG_ENTER(mysqlnd_erealloc_name);
-#if PHP_DEBUG
-	{
-		char * fn = strrchr(__zend_filename, PHP_DIR_SEPARATOR);
-		DBG_INF_FMT("file=%-15s line=%4d", fn? fn + 1:__zend_filename, __zend_lineno);
-	}
-#endif
-	DBG_INF_FMT("ptr=%p old_size=%lu, new_size=%lu", ptr, old_size, new_size); 
->>>>>>> 1f7c46b5
 
 #if PHP_DEBUG
 	/* -1 is also "true" */
@@ -322,22 +289,15 @@
 #if PHP_DEBUG
 	long * threshold = persistent? &MYSQLND_G(debug_realloc_fail_threshold):&MYSQLND_G(debug_erealloc_fail_threshold);
 #endif
-<<<<<<< HEAD
-	char * fn = NULL; 
 	TRACE_ALLOC_ENTER(mysqlnd_perealloc_name);
-	TRACE_ALLOC_INF_FMT("file=%-15s line=%4d",
-		(fn = strrchr(__zend_orig_filename, PHP_DIR_SEPARATOR))? fn + 1:__zend_orig_filename, __zend_orig_lineno);
+
+#if PHP_DEBUG
+	{
+		char * fn = strrchr(__zend_orig_filename, PHP_DIR_SEPARATOR); 
+		TRACE_ALLOC_INF_FMT("file=%-15s line=%4d", fn? fn + 1:__zend_orig_filename, __zend_orig_lineno);
+	}
+#endif
 	TRACE_ALLOC_INF_FMT("ptr=%p old_size=%lu new_size=%lu   persistent=%u", ptr, old_size, new_size, persistent); 
-=======
-	DBG_ENTER(mysqlnd_perealloc_name);
-#if PHP_DEBUG
-	{
-		char * fn = strrchr(__zend_filename, PHP_DIR_SEPARATOR);
-		DBG_INF_FMT("file=%-15s line=%4d", fn? fn + 1:__zend_filename, __zend_lineno);
-	}
-#endif
-	DBG_INF_FMT("ptr=%p old_size=%lu new_size=%lu persistent=%u", ptr, old_size, new_size, persistent); 
->>>>>>> 1f7c46b5
 
 #if PHP_DEBUG
 	/* -1 is also "true" */
@@ -369,22 +329,15 @@
 {
 	size_t free_amount = 0;
 	zend_bool collect_memory_statistics = MYSQLND_G(collect_memory_statistics);
-<<<<<<< HEAD
-	char * fn = NULL; 
 	TRACE_ALLOC_ENTER(mysqlnd_efree_name);
-	TRACE_ALLOC_INF_FMT("file=%-15s line=%4d",
-		(fn = strrchr(__zend_orig_filename, PHP_DIR_SEPARATOR))? fn + 1:__zend_orig_filename, __zend_orig_lineno);
+
+#if PHP_DEBUG
+	{
+		char * fn = strrchr(__zend_orig_filename, PHP_DIR_SEPARATOR); 
+		TRACE_ALLOC_INF_FMT("file=%-15s line=%4d", fn? fn + 1:__zend_orig_filename, __zend_orig_lineno);
+	}
+#endif
 	TRACE_ALLOC_INF_FMT("ptr=%p", ptr); 
-=======
-	DBG_ENTER(mysqlnd_efree_name);
-#if PHP_DEBUG
-	{
-		char * fn = strrchr(__zend_filename, PHP_DIR_SEPARATOR);
-		DBG_INF_FMT("file=%-15s line=%4d", fn? fn + 1:__zend_filename, __zend_lineno);
-	}
-#endif
-	DBG_INF_FMT("ptr=%p", ptr); 
->>>>>>> 1f7c46b5
 
 	if (ptr) {
 		if (collect_memory_statistics) {
@@ -407,22 +360,15 @@
 {
 	size_t free_amount = 0;
 	zend_bool collect_memory_statistics = MYSQLND_G(collect_memory_statistics);
-<<<<<<< HEAD
-	char * fn = NULL; 
 	TRACE_ALLOC_ENTER(mysqlnd_pefree_name);
-	TRACE_ALLOC_INF_FMT("file=%-15s line=%4d",
-		(fn = strrchr(__zend_orig_filename, PHP_DIR_SEPARATOR))? fn + 1:__zend_orig_filename, __zend_orig_lineno);
+
+#if PHP_DEBUG
+	{
+		char * fn = strrchr(__zend_orig_filename, PHP_DIR_SEPARATOR); 
+		TRACE_ALLOC_INF_FMT("file=%-15s line=%4d", fn? fn + 1:__zend_orig_filename, __zend_orig_lineno);
+	}
+#endif
 	TRACE_ALLOC_INF_FMT("ptr=%p persistent=%u", ptr, persistent); 
-=======
-	DBG_ENTER(mysqlnd_pefree_name);
-#if PHP_DEBUG
-	{
-		char * fn = strrchr(__zend_filename, PHP_DIR_SEPARATOR);
-		DBG_INF_FMT("file=%-15s line=%4d", fn? fn + 1:__zend_filename, __zend_lineno);
-	}
-#endif
-	DBG_INF_FMT("ptr=%p persistent=%u", ptr, persistent); 
->>>>>>> 1f7c46b5
 
 	if (ptr) {
 		if (collect_memory_statistics) {
@@ -449,20 +395,14 @@
 #if PHP_DEBUG
 	long * threshold = &MYSQLND_G(debug_malloc_fail_threshold);
 #endif
-<<<<<<< HEAD
-	char * fn = NULL; 
 	TRACE_ALLOC_ENTER(mysqlnd_malloc_name);
-	TRACE_ALLOC_INF_FMT("file=%-15s line=%4d",
-		(fn = strrchr(__zend_orig_filename, PHP_DIR_SEPARATOR))? fn + 1:__zend_orig_filename, __zend_orig_lineno);
-=======
-	DBG_ENTER(mysqlnd_malloc_name);
-#if PHP_DEBUG
-	{
-		char * fn = strrchr(__zend_filename, PHP_DIR_SEPARATOR);
-		DBG_INF_FMT("file=%-15s line=%4d", fn? fn + 1:__zend_filename, __zend_lineno);
-	}
-#endif
->>>>>>> 1f7c46b5
+
+#if PHP_DEBUG
+	{
+		char * fn = strrchr(__zend_orig_filename, PHP_DIR_SEPARATOR); 
+		TRACE_ALLOC_INF_FMT("file=%-15s line=%4d", fn? fn + 1:__zend_orig_filename, __zend_orig_lineno);
+	}
+#endif
 
 #if PHP_DEBUG
 	/* -1 is also "true" */
@@ -494,20 +434,14 @@
 #if PHP_DEBUG
 	long * threshold = &MYSQLND_G(debug_calloc_fail_threshold);
 #endif
-<<<<<<< HEAD
-	char * fn = NULL; 
 	TRACE_ALLOC_ENTER(mysqlnd_calloc_name);
-	TRACE_ALLOC_INF_FMT("file=%-15s line=%4d",
-		(fn = strrchr(__zend_orig_filename, PHP_DIR_SEPARATOR))? fn + 1:__zend_orig_filename, __zend_orig_lineno);
-=======
-	DBG_ENTER(mysqlnd_calloc_name);
-#if PHP_DEBUG
-	{
-		char * fn = strrchr(__zend_filename, PHP_DIR_SEPARATOR);
-		DBG_INF_FMT("file=%-15s line=%4d", fn? fn + 1:__zend_filename, __zend_lineno);
-	}
-#endif
->>>>>>> 1f7c46b5
+
+#if PHP_DEBUG
+	{
+		char * fn = strrchr(__zend_orig_filename, PHP_DIR_SEPARATOR); 
+		TRACE_ALLOC_INF_FMT("file=%-15s line=%4d", fn? fn + 1:__zend_orig_filename, __zend_orig_lineno);
+	}
+#endif
 
 #if PHP_DEBUG
 	/* -1 is also "true" */
@@ -539,24 +473,16 @@
 #if PHP_DEBUG
 	long * threshold = &MYSQLND_G(debug_realloc_fail_threshold);
 #endif
-<<<<<<< HEAD
-	char * fn = NULL; 
 	TRACE_ALLOC_ENTER(mysqlnd_realloc_name);
-	TRACE_ALLOC_INF_FMT("file=%-15s line=%4d",
-		(fn = strrchr(__zend_orig_filename, PHP_DIR_SEPARATOR))? fn + 1:__zend_orig_filename, __zend_orig_lineno);
+
+#if PHP_DEBUG
+	{
+		char * fn = strrchr(__zend_orig_filename, PHP_DIR_SEPARATOR); 
+		TRACE_ALLOC_INF_FMT("file=%-15s line=%4d", fn? fn + 1:__zend_orig_filename, __zend_orig_lineno);
+	}
+#endif
 	TRACE_ALLOC_INF_FMT("ptr=%p new_size=%lu ", new_size, ptr); 
 	TRACE_ALLOC_INF_FMT("before: %lu", zend_memory_usage(TRUE TSRMLS_CC));
-=======
-	DBG_ENTER(mysqlnd_realloc_name);
-#if PHP_DEBUG
-	{
-		char * fn = strrchr(__zend_filename, PHP_DIR_SEPARATOR);
-		DBG_INF_FMT("file=%-15s line=%4d", fn? fn + 1:__zend_filename, __zend_lineno);
-	}
-#endif
-	DBG_INF_FMT("ptr=%p new_size=%lu ", new_size, ptr); 
-	DBG_INF_FMT("before: %lu", zend_memory_usage(TRUE TSRMLS_CC));
->>>>>>> 1f7c46b5
 
 #if PHP_DEBUG
 	/* -1 is also "true" */
@@ -586,22 +512,15 @@
 {
 	size_t free_amount = 0;
 	zend_bool collect_memory_statistics = MYSQLND_G(collect_memory_statistics);
-<<<<<<< HEAD
-	char * fn = NULL; 
 	TRACE_ALLOC_ENTER(mysqlnd_free_name);
-	TRACE_ALLOC_INF_FMT("file=%-15s line=%4d",
-		(fn = strrchr(__zend_orig_filename, PHP_DIR_SEPARATOR))? fn + 1:__zend_orig_filename, __zend_orig_lineno);
+
+#if PHP_DEBUG
+	{
+		char * fn = strrchr(__zend_orig_filename, PHP_DIR_SEPARATOR); 
+		TRACE_ALLOC_INF_FMT("file=%-15s line=%4d", fn? fn + 1:__zend_orig_filename, __zend_orig_lineno);
+	}
+#endif
 	TRACE_ALLOC_INF_FMT("ptr=%p", ptr); 
-=======
-	DBG_ENTER(mysqlnd_free_name);
-#if PHP_DEBUG
-	{
-		char * fn = strrchr(__zend_filename, PHP_DIR_SEPARATOR);
-		DBG_INF_FMT("file=%-15s line=%4d", fn? fn + 1:__zend_filename, __zend_lineno);
-	}
-#endif
-	DBG_INF_FMT("ptr=%p", ptr); 
->>>>>>> 1f7c46b5
 
 	if (ptr) {
 		if (collect_memory_statistics) {
@@ -628,22 +547,15 @@
 {
 	char * ret;
 	zend_bool collect_memory_statistics = MYSQLND_G(collect_memory_statistics);
-<<<<<<< HEAD
-	char * fn = NULL; 
 	TRACE_ALLOC_ENTER(mysqlnd_pestrndup_name);
-	TRACE_ALLOC_INF_FMT("file=%-15s line=%4d",
-		(fn = strrchr(__zend_orig_filename, PHP_DIR_SEPARATOR))? fn + 1:__zend_orig_filename, __zend_orig_lineno);
+
+#if PHP_DEBUG
+	{
+		char * fn = strrchr(__zend_orig_filename, PHP_DIR_SEPARATOR); 
+		TRACE_ALLOC_INF_FMT("file=%-15s line=%4d", fn? fn + 1:__zend_orig_filename, __zend_orig_lineno);
+	}
+#endif
 	TRACE_ALLOC_INF_FMT("ptr=%p", ptr); 
-=======
-	DBG_ENTER(mysqlnd_pestrndup_name);
-#if PHP_DEBUG
-	{
-		char * fn = strrchr(__zend_filename, PHP_DIR_SEPARATOR);
-		DBG_INF_FMT("file=%-15s line=%4d", fn? fn + 1:__zend_filename, __zend_lineno);
-	}
-#endif
-	DBG_INF_FMT("ptr=%p", ptr); 
->>>>>>> 1f7c46b5
 
 	ret = (persistent) ? __zend_malloc(REAL_SIZE(length + 1)) : _emalloc(REAL_SIZE(length + 1) ZEND_FILE_LINE_CC ZEND_FILE_LINE_ORIG_RELAY_CC);
 	{
@@ -673,22 +585,14 @@
 	smart_str tmp_str = {0, 0, 0};
 	const char * p = ptr;
 	zend_bool collect_memory_statistics = MYSQLND_G(collect_memory_statistics);
-<<<<<<< HEAD
-	char * fn = NULL; 
 	TRACE_ALLOC_ENTER(mysqlnd_pestrdup_name);
-	TRACE_ALLOC_INF_FMT("file=%-15s line=%4d",
-		(fn = strrchr(__zend_orig_filename, PHP_DIR_SEPARATOR))? fn + 1:__zend_orig_filename, __zend_orig_lineno);
+#if PHP_DEBUG
+	{
+		char * fn = strrchr(__zend_orig_filename, PHP_DIR_SEPARATOR); 
+		TRACE_ALLOC_INF_FMT("file=%-15s line=%4d", fn? fn + 1:__zend_orig_filename, __zend_orig_lineno);
+	}
+#endif
 	TRACE_ALLOC_INF_FMT("ptr=%p", ptr);
-=======
-	DBG_ENTER(mysqlnd_pestrdup_name);
-#if PHP_DEBUG
-	{
-		char * fn = strrchr(__zend_filename, PHP_DIR_SEPARATOR);
-		DBG_INF_FMT("file=%-15s line=%4d", fn? fn + 1:__zend_filename, __zend_lineno);
-	}
-#endif
-	DBG_INF_FMT("ptr=%p", ptr);
->>>>>>> 1f7c46b5
 	do {
 		smart_str_appendc(&tmp_str, *p);
 	} while (*p++);
