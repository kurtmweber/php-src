--- conflicted
+++ resolved
@@ -48,50 +48,4 @@
 
 if test "$PHP_MYSQLND" != "no" || test "$PHP_MYSQLND_ENABLED" = "yes" || test "$PHP_MYSQLI" != "no"; then
   PHP_ADD_BUILD_DIR([ext/mysqlnd], 1)
-<<<<<<< HEAD
-fi
-
-dnl
-dnl Check if the compiler supports Decimal32/64/128 types from the IEEE-754 2008 version
-dnl References: http://www.open-std.org/jtc1/sc22/wg14/www/docs/n1657.pdf
-dnl http://speleotrove.com/decimal/
-dnl
-AC_CACHE_CHECK([whether whether compiler supports Decimal32/64/128 types], ac_cv_decimal_fp_supported,[
-AC_TRY_RUN( [
-#include <stdio.h>
-#include <string.h>
-
-int main(int argc, char **argv) {
-	typedef float dec32 __attribute__((mode(SD)));
-	dec32 k = 99.49f;
-	double d2 = (double)k;
-	const char *check_str = "99.49";
-	char print_str[32];
-
-	snprintf(print_str, 32, "%f", d2);
-	return memcmp(print_str, check_str, 5);
-}
-],[
-  ac_cv_decimal_fp_supported=yes
-],[
-  ac_cv_decimal_fp_supported=no
-],[
-  ac_cv_decimal_fp_supported=no
-])])
-if test "$ac_cv_decimal_fp_supported" = "yes"; then
-  AC_DEFINE(HAVE_DECIMAL_FP_SUPPORT, 1, [Define if the compiler supports Decimal32/64/128 types.])
-=======
-
-  dnl This creates a file so it has to be after above macros
-  PHP_CHECK_TYPES([int8 uint8 int16 uint16 int32 uint32 uchar ulong int8_t uint8_t int16_t uint16_t int32_t uint32_t int64_t uint64_t], [
-    ext/mysqlnd/php_mysqlnd_config.h
-  ],[
-#ifdef HAVE_SYS_TYPES_H
-#include <sys/types.h>
-#endif
-#ifdef HAVE_STDINT_H
-#include <stdint.h>
-#endif
-  ])
->>>>>>> 9bbd55dd
 fi