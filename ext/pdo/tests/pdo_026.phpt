--- conflicted
+++ resolved
@@ -10,11 +10,7 @@
 ?>
 --FILE--
 <?php
-<<<<<<< HEAD
-if (getenv('REDIR_TEST_DIR') === false) putenv('REDIR_TEST_DIR='.dirname(__FILE__) . '/../../pdo/tests/'); 
-=======
 if (getenv('REDIR_TEST_DIR') === false) putenv('REDIR_TEST_DIR='.dirname(__FILE__) . '/../../pdo/tests/');
->>>>>>> c8b33a6a
 require_once getenv('REDIR_TEST_DIR') . 'pdo_test.inc';
 
 $data = array(
@@ -80,35 +76,35 @@
 echo "===DONE===\n";
 ?>
 --EXPECT--
-unicode(11) "PDODatabase"
-unicode(12) "PDOStatement"
+string(11) "PDODatabase"
+string(12) "PDOStatement"
 PDODatabase::query()
 PDOStatementX::__construct()
-unicode(13) "PDOStatementX"
-unicode(11) "PDODatabase"
+string(13) "PDOStatementX"
+string(11) "PDODatabase"
 array(3) {
-  [u"id"]=>
-  unicode(2) "10"
-  [u"val"]=>
-  unicode(3) "Abc"
-  [u"val2"]=>
-  unicode(3) "zxy"
+  ["id"]=>
+  string(2) "10"
+  ["val"]=>
+  string(3) "Abc"
+  ["val2"]=>
+  string(3) "zxy"
 }
 array(3) {
-  [u"id"]=>
-  unicode(2) "20"
-  [u"val"]=>
-  unicode(3) "Def"
-  [u"val2"]=>
-  unicode(3) "wvu"
+  ["id"]=>
+  string(2) "20"
+  ["val"]=>
+  string(3) "Def"
+  ["val2"]=>
+  string(3) "wvu"
 }
 array(3) {
-  [u"id"]=>
-  unicode(2) "30"
-  [u"val"]=>
-  unicode(3) "Ghi"
-  [u"val2"]=>
-  unicode(3) "tsr"
+  ["id"]=>
+  string(2) "30"
+  ["val"]=>
+  string(3) "Ghi"
+  ["val2"]=>
+  string(3) "tsr"
 }
 ===DONE===
 PDOStatementX::__destruct()
