--- conflicted
+++ resolved
@@ -10,11 +10,7 @@
 ?>
 --FILE--
 <?php
-<<<<<<< HEAD
-if (getenv('REDIR_TEST_DIR') === false) putenv('REDIR_TEST_DIR='.dirname(__FILE__) . '/../../pdo/tests/'); 
-=======
 if (getenv('REDIR_TEST_DIR') === false) putenv('REDIR_TEST_DIR='.dirname(__FILE__) . '/../../pdo/tests/');
->>>>>>> c8b33a6a
 require_once getenv('REDIR_TEST_DIR') . 'pdo_test.inc';
 $db = PDOTest::factory();
 
@@ -45,31 +41,31 @@
 
 ?>
 --EXPECT--
-unicode(1) "4"
+string(1) "4"
 array(4) {
   [0]=>
-  unicode(7) "String0"
+  string(7) "String0"
   [1]=>
-  unicode(7) "String1"
+  string(7) "String1"
   [2]=>
-  unicode(7) "String2"
+  string(7) "String2"
   [3]=>
-  unicode(7) "String3"
+  string(7) "String3"
 }
 ===WHILE===
 array(1) {
   [0]=>
-  unicode(7) "String0"
+  string(7) "String0"
 }
 array(1) {
   [1]=>
-  unicode(7) "String1"
+  string(7) "String1"
 }
 array(1) {
   [2]=>
-  unicode(7) "String2"
+  string(7) "String2"
 }
 array(1) {
   [3]=>
-  unicode(7) "String3"
+  string(7) "String3"
 }