--TEST--
PDO Common: PDOStatement::setFetchMode
--SKIPIF--
<?php # vim:ft=php
if (!extension_loaded('pdo')) die('skip');
$dir = getenv('REDIR_TEST_DIR');
if (false == $dir) die('skip no driver');
require_once $dir . 'pdo_test.inc';
PDOTest::skip();
?>
--FILE--
<?php
<<<<<<< HEAD
if (getenv('REDIR_TEST_DIR') === false) putenv('REDIR_TEST_DIR='.dirname(__FILE__) . '/../../pdo/tests/'); 
=======
if (getenv('REDIR_TEST_DIR') === false) putenv('REDIR_TEST_DIR='.dirname(__FILE__) . '/../../pdo/tests/');
>>>>>>> c8b33a6a
require_once getenv('REDIR_TEST_DIR') . 'pdo_test.inc';
$db = PDOTest::factory();

$db->exec('CREATE TABLE test(id int NOT NULL PRIMARY KEY, val VARCHAR(10), grp VARCHAR(10))');
$db->exec('INSERT INTO test VALUES(1, \'A\', \'Group1\')'); 
$db->exec('INSERT INTO test VALUES(2, \'B\', \'Group2\')'); 

$SELECT = 'SELECT val, grp FROM test';

$stmt = $db->query($SELECT, PDO::FETCH_NUM);
var_dump($stmt->fetchAll());

class Test
{
	function __construct($name = 'N/A')
	{
		echo __METHOD__ . "($name)\n";
	}
}

unset($stmt);

$stmt = $db->query($SELECT, PDO::FETCH_CLASS, 'Test');
var_dump($stmt->fetchAll());

unset($stmt);

$stmt = $db->query($SELECT, PDO::FETCH_NUM);
$stmt->setFetchMode(PDO::FETCH_CLASS, 'Test', array('Changed'));
var_dump($stmt->fetchAll());

?>
--EXPECTF--
array(2) {
  [0]=>
  array(2) {
    [0]=>
    unicode(1) "A"
    [1]=>
    unicode(6) "Group1"
  }
  [1]=>
  array(2) {
    [0]=>
    unicode(1) "B"
    [1]=>
    unicode(6) "Group2"
  }
}
Test::__construct(N/A)
Test::__construct(N/A)
array(2) {
  [0]=>
  object(Test)#%d (2) {
    [u"val"]=>
    unicode(1) "A"
    [u"grp"]=>
    unicode(6) "Group1"
  }
  [1]=>
  object(Test)#%d (2) {
    [u"val"]=>
    unicode(1) "B"
    [u"grp"]=>
    unicode(6) "Group2"
  }
}
Test::__construct(Changed)
Test::__construct(Changed)
array(2) {
  [0]=>
  object(Test)#%d (2) {
    [u"val"]=>
    unicode(1) "A"
    [u"grp"]=>
    unicode(6) "Group1"
  }
  [1]=>
  object(Test)#%d (2) {
    [u"val"]=>
    unicode(1) "B"
    [u"grp"]=>
    unicode(6) "Group2"
  }
}<|MERGE_RESOLUTION|>--- conflicted
+++ resolved
@@ -10,11 +10,7 @@
 ?>
 --FILE--
 <?php
-<<<<<<< HEAD
-if (getenv('REDIR_TEST_DIR') === false) putenv('REDIR_TEST_DIR='.dirname(__FILE__) . '/../../pdo/tests/'); 
-=======
 if (getenv('REDIR_TEST_DIR') === false) putenv('REDIR_TEST_DIR='.dirname(__FILE__) . '/../../pdo/tests/');
->>>>>>> c8b33a6a
 require_once getenv('REDIR_TEST_DIR') . 'pdo_test.inc';
 $db = PDOTest::factory();
 
@@ -52,16 +48,16 @@
   [0]=>
   array(2) {
     [0]=>
-    unicode(1) "A"
+    string(1) "A"
     [1]=>
-    unicode(6) "Group1"
+    string(6) "Group1"
   }
   [1]=>
   array(2) {
     [0]=>
-    unicode(1) "B"
+    string(1) "B"
     [1]=>
-    unicode(6) "Group2"
+    string(6) "Group2"
   }
 }
 Test::__construct(N/A)
@@ -69,17 +65,17 @@
 array(2) {
   [0]=>
   object(Test)#%d (2) {
-    [u"val"]=>
-    unicode(1) "A"
-    [u"grp"]=>
-    unicode(6) "Group1"
+    ["val"]=>
+    string(1) "A"
+    ["grp"]=>
+    string(6) "Group1"
   }
   [1]=>
   object(Test)#%d (2) {
-    [u"val"]=>
-    unicode(1) "B"
-    [u"grp"]=>
-    unicode(6) "Group2"
+    ["val"]=>
+    string(1) "B"
+    ["grp"]=>
+    string(6) "Group2"
   }
 }
 Test::__construct(Changed)
@@ -87,16 +83,16 @@
 array(2) {
   [0]=>
   object(Test)#%d (2) {
-    [u"val"]=>
-    unicode(1) "A"
-    [u"grp"]=>
-    unicode(6) "Group1"
+    ["val"]=>
+    string(1) "A"
+    ["grp"]=>
+    string(6) "Group1"
   }
   [1]=>
   object(Test)#%d (2) {
-    [u"val"]=>
-    unicode(1) "B"
-    [u"grp"]=>
-    unicode(6) "Group2"
+    ["val"]=>
+    string(1) "B"
+    ["grp"]=>
+    string(6) "Group2"
   }
 }