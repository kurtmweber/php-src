--TEST--
PDO Common: extending PDO
--SKIPIF--
<?php # vim:ft=php
if (!extension_loaded('pdo')) die('skip');
$dir = getenv('REDIR_TEST_DIR');
if (false == $dir) die('skip no driver');
require_once $dir . 'pdo_test.inc';
PDOTest::skip();
?>
--FILE--
<?php
<<<<<<< HEAD
if (getenv('REDIR_TEST_DIR') === false) putenv('REDIR_TEST_DIR='.dirname(__FILE__) . '/../../pdo/tests/'); 
=======
if (getenv('REDIR_TEST_DIR') === false) putenv('REDIR_TEST_DIR='.dirname(__FILE__) . '/../../pdo/tests/');
>>>>>>> c8b33a6a
require_once getenv('REDIR_TEST_DIR') . 'pdo_test.inc';

class PDOStatementX extends PDOStatement
{
    public $test1 = 1;
    
    protected function __construct()
    {
    	$this->test2 = 2;
    	$this->test2 = 22;
    	echo __METHOD__ . "()\n";
    }
    
    function __destruct()
    {
    	echo __METHOD__ . "()\n";
    }
}

class PDODatabaseX extends PDO
{
    public $test1 = 1;
    
    function __destruct()
    {
    	echo __METHOD__ . "()\n";
    }
    
    function test()
    {
    	$this->test2 = 2;
        var_dump($this->test1);
        var_dump($this->test2);
    	$this->test2 = 22;
    }
    
    function query($sql)
    {
    	echo __METHOD__ . "()\n";
    	$stmt = parent::prepare($sql, array(PDO::ATTR_STATEMENT_CLASS=>array('PDOStatementx')));
    	$stmt->execute();
    	return $stmt;
    }
}

$db = PDOTest::factory('PDODatabaseX');
$db->test();
var_dump($db);

$db->query('CREATE TABLE test(id INT NOT NULL PRIMARY KEY, val VARCHAR(10))');
$db->query('INSERT INTO test VALUES(0, \'A\')');
$db->query('INSERT INTO test VALUES(1, \'B\')');


$stmt = $db->query('SELECT val, id FROM test');
var_dump($stmt);
var_dump($stmt->fetchAll(PDO::FETCH_COLUMN|PDO::FETCH_UNIQUE));

$stmt = NULL;
$db = NULL;


?>
--EXPECTF--
int(1)
int(2)
object(PDODatabaseX)#%d (2) {
  [u"test1"]=>
  int(1)
  [u"test2"]=>
  int(22)
}
PDODatabaseX::query()
PDOStatementX::__construct()
PDOStatementX::__destruct()
PDODatabaseX::query()
PDOStatementX::__construct()
PDOStatementX::__destruct()
PDODatabaseX::query()
PDOStatementX::__construct()
PDOStatementX::__destruct()
PDODatabaseX::query()
PDOStatementX::__construct()
object(PDOStatementX)#%d (3) {
  [u"test1"]=>
  int(1)
  [u"queryString"]=>
  unicode(24) "SELECT val, id FROM test"
  [u"test2"]=>
  int(22)
}
array(2) {
  [u"A"]=>
  unicode(1) "0"
  [u"B"]=>
  unicode(1) "1"
}
PDOStatementX::__destruct()
PDODatabaseX::__destruct()<|MERGE_RESOLUTION|>--- conflicted
+++ resolved
@@ -10,11 +10,7 @@
 ?>
 --FILE--
 <?php
-<<<<<<< HEAD
-if (getenv('REDIR_TEST_DIR') === false) putenv('REDIR_TEST_DIR='.dirname(__FILE__) . '/../../pdo/tests/'); 
-=======
 if (getenv('REDIR_TEST_DIR') === false) putenv('REDIR_TEST_DIR='.dirname(__FILE__) . '/../../pdo/tests/');
->>>>>>> c8b33a6a
 require_once getenv('REDIR_TEST_DIR') . 'pdo_test.inc';
 
 class PDOStatementX extends PDOStatement
@@ -82,9 +78,9 @@
 int(1)
 int(2)
 object(PDODatabaseX)#%d (2) {
-  [u"test1"]=>
+  ["test1"]=>
   int(1)
-  [u"test2"]=>
+  ["test2"]=>
   int(22)
 }
 PDODatabaseX::query()
@@ -99,18 +95,18 @@
 PDODatabaseX::query()
 PDOStatementX::__construct()
 object(PDOStatementX)#%d (3) {
-  [u"test1"]=>
+  ["test1"]=>
   int(1)
-  [u"queryString"]=>
-  unicode(24) "SELECT val, id FROM test"
-  [u"test2"]=>
+  ["queryString"]=>
+  string(24) "SELECT val, id FROM test"
+  ["test2"]=>
   int(22)
 }
 array(2) {
-  [u"A"]=>
-  unicode(1) "0"
-  [u"B"]=>
-  unicode(1) "1"
+  ["A"]=>
+  string(1) "0"
+  ["B"]=>
+  string(1) "1"
 }
 PDOStatementX::__destruct()
 PDODatabaseX::__destruct()