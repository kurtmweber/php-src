--- conflicted
+++ resolved
@@ -91,30 +91,30 @@
 test(3,N/A)
 test(4,N/A)
 array(2) {
-  [u"Group1"]=>
+  ["Group1"]=>
   array(2) {
     [0]=>
     array(1) {
       [1]=>
-      unicode(3) "N/A"
+      string(3) "N/A"
     }
     [1]=>
     array(1) {
       [2]=>
-      unicode(3) "N/A"
+      string(3) "N/A"
     }
   }
-  [u"Group2"]=>
+  ["Group2"]=>
   array(2) {
     [0]=>
     array(1) {
       [3]=>
-      unicode(3) "N/A"
+      string(3) "N/A"
     }
     [1]=>
     array(1) {
       [4]=>
-      unicode(3) "N/A"
+      string(3) "N/A"
     }
   }
 }
@@ -126,22 +126,22 @@
   [0]=>
   array(1) {
     [1]=>
-    unicode(1) "A"
+    string(1) "A"
   }
   [1]=>
   array(1) {
     [2]=>
-    unicode(1) "B"
+    string(1) "B"
   }
   [2]=>
   array(1) {
     [3]=>
-    unicode(1) "C"
+    string(1) "C"
   }
   [3]=>
   array(1) {
     [4]=>
-    unicode(1) "D"
+    string(1) "D"
   }
 }
 Test1::factory(1,A)
@@ -155,31 +155,31 @@
 array(4) {
   [0]=>
   object(Test1)#%d (2) {
-    [u"id"]=>
-    unicode(1) "1"
-    [u"val"]=>
-    unicode(1) "A"
-  }
-  [1]=>
-  object(Test1)#%d (2) {
-    [u"id"]=>
-    unicode(1) "2"
-    [u"val"]=>
-    unicode(1) "B"
-  }
-  [2]=>
-  object(Test1)#%d (2) {
-    [u"id"]=>
-    unicode(1) "3"
-    [u"val"]=>
-    unicode(1) "C"
-  }
-  [3]=>
-  object(Test1)#%d (2) {
-    [u"id"]=>
-    unicode(1) "4"
-    [u"val"]=>
-    unicode(1) "D"
+    ["id"]=>
+    string(1) "1"
+    ["val"]=>
+    string(1) "A"
+  }
+  [1]=>
+  object(Test1)#%d (2) {
+    ["id"]=>
+    string(1) "2"
+    ["val"]=>
+    string(1) "B"
+  }
+  [2]=>
+  object(Test1)#%d (2) {
+    ["id"]=>
+    string(1) "3"
+    ["val"]=>
+    string(1) "C"
+  }
+  [3]=>
+  object(Test1)#%d (2) {
+    ["id"]=>
+    string(1) "4"
+    ["val"]=>
+    string(1) "D"
   }
 }
 Test1::factory(1,A)
@@ -193,88 +193,33 @@
 array(4) {
   [0]=>
   object(Test1)#%d (2) {
-    [u"id"]=>
-    unicode(1) "1"
-    [u"val"]=>
-    unicode(1) "A"
-  }
-  [1]=>
-  object(Test1)#%d (2) {
-    [u"id"]=>
-    unicode(1) "2"
-    [u"val"]=>
-    unicode(1) "B"
-  }
-  [2]=>
-  object(Test1)#%d (2) {
-    [u"id"]=>
-    unicode(1) "3"
-    [u"val"]=>
-    unicode(1) "C"
-  }
-  [3]=>
-  object(Test1)#%d (2) {
-    [u"id"]=>
-    unicode(1) "4"
-    [u"val"]=>
-    unicode(1) "D"
-  }
-}
-unicode(16) "DerivedStatement"
-DerivedStatement::reTrieve(1,A)
-DerivedStatement::reTrieve(2,B)
-DerivedStatement::reTrieve(3,C)
-DerivedStatement::reTrieve(4,D)
-array(4) {
-  [0]=>
-  array(1) {
-    [1]=>
-    unicode(1) "A"
-  }
-  [1]=>
-  array(1) {
-    [2]=>
-    unicode(1) "B"
-  }
-  [2]=>
-  array(1) {
-    [3]=>
-    unicode(1) "C"
-  }
-  [3]=>
-  array(1) {
-    [4]=>
-    unicode(1) "D"
-  }
-}
-DerivedStatement::reTrieve(1,A)
-DerivedStatement::reTrieve(2,B)
-DerivedStatement::reTrieve(3,C)
-DerivedStatement::reTrieve(4,D)
-array(4) {
-  [0]=>
-  array(1) {
-    [1]=>
-    unicode(1) "A"
-  }
-  [1]=>
-  array(1) {
-    [2]=>
-    unicode(1) "B"
-  }
-  [2]=>
-  array(1) {
-    [3]=>
-    unicode(1) "C"
-  }
-  [3]=>
-  array(1) {
-    [4]=>
-    unicode(1) "D"
-  }
-}
-<<<<<<< HEAD
-=======
+    ["id"]=>
+    string(1) "1"
+    ["val"]=>
+    string(1) "A"
+  }
+  [1]=>
+  object(Test1)#%d (2) {
+    ["id"]=>
+    string(1) "2"
+    ["val"]=>
+    string(1) "B"
+  }
+  [2]=>
+  object(Test1)#%d (2) {
+    ["id"]=>
+    string(1) "3"
+    ["val"]=>
+    string(1) "C"
+  }
+  [3]=>
+  object(Test1)#%d (2) {
+    ["id"]=>
+    string(1) "4"
+    ["val"]=>
+    string(1) "D"
+  }
+}
 string(16) "DerivedStatement"
 DerivedStatement::reTrieve(1,A)
 DerivedStatement::reTrieve(2,B)
@@ -328,7 +273,6 @@
     string(1) "D"
   }
 }
->>>>>>> c8b33a6a
 DerivedStatement::reTrieve(1,A)
 DerivedStatement::reTrieve(2,B)
 DerivedStatement::reTrieve(3,C)
@@ -337,21 +281,21 @@
   [0]=>
   array(1) {
     [1]=>
-    unicode(1) "A"
+    string(1) "A"
   }
   [1]=>
   array(1) {
     [2]=>
-    unicode(1) "B"
+    string(1) "B"
   }
   [2]=>
   array(1) {
     [3]=>
-    unicode(1) "C"
+    string(1) "C"
   }
   [3]=>
   array(1) {
     [4]=>
-    unicode(1) "D"
+    string(1) "D"
   }
 }