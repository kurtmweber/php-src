/*
   +----------------------------------------------------------------------+
   | PHP Version 6                                                        |
   +----------------------------------------------------------------------+
   | Copyright (c) 1997-2010 The PHP Group                                |
   +----------------------------------------------------------------------+
<<<<<<< HEAD
   | This source file is SplSubject to version 3.01 of the PHP license,   |
=======
   | This source file is SplSubject to version 3.01 of the PHP license,      |
>>>>>>> c8b33a6a
   | that is bundled with this package in the file LICENSE, and is        |
   | available through the world-wide-web at the following url:           |
   | http://www.php.net/license/3_01.txt                                  |
   | If you did not receive a copy of the PHP license and are unable to   |
   | obtain it through the world-wide-web, please send a note to          |
   | license@php.net so we can mail you a copy immediately.               |
   +----------------------------------------------------------------------+
   | Authors: Marcus Boerger <helly@php.net>                              |
   |          Etienne Kneuss <colder@php.net>                             |
   +----------------------------------------------------------------------+
 */

/* $Id$ */

#ifdef HAVE_CONFIG_H
# include "config.h"
#endif

#include "php.h"
#include "php_ini.h"
#include "ext/standard/info.h"
#include "ext/standard/php_var.h"
#include "ext/standard/php_smart_str.h"
#include "zend_interfaces.h"
#include "zend_exceptions.h"

#include "php_spl.h"
#include "spl_functions.h"
#include "spl_engine.h"
#include "spl_observer.h"
#include "spl_iterators.h"
#include "spl_array.h"
#include "spl_exceptions.h"

SPL_METHOD(SplObserver, update);
SPL_METHOD(SplSubject, attach);
SPL_METHOD(SplSubject, detach);
SPL_METHOD(SplSubject, notify);

ZEND_BEGIN_ARG_INFO(arginfo_SplObserver_update, 0)
	ZEND_ARG_OBJ_INFO(0, SplSubject, SplSubject, 0)
ZEND_END_ARG_INFO();

static const zend_function_entry spl_funcs_SplObserver[] = {
	SPL_ABSTRACT_ME(SplObserver, update,   arginfo_SplObserver_update)
	{NULL, NULL, NULL}
};

ZEND_BEGIN_ARG_INFO(arginfo_SplSubject_attach, 0)
	ZEND_ARG_OBJ_INFO(0, SplObserver, SplObserver, 0)
ZEND_END_ARG_INFO();

ZEND_BEGIN_ARG_INFO(arginfo_SplSubject_void, 0)
ZEND_END_ARG_INFO();

/*ZEND_BEGIN_ARG_INFO_EX(arginfo_SplSubject_notify, 0, 0, 1)
	ZEND_ARG_OBJ_INFO(0, ignore, SplObserver, 1)
ZEND_END_ARG_INFO();*/

static const zend_function_entry spl_funcs_SplSubject[] = {
	SPL_ABSTRACT_ME(SplSubject,  attach,   arginfo_SplSubject_attach)
	SPL_ABSTRACT_ME(SplSubject,  detach,   arginfo_SplSubject_attach)
	SPL_ABSTRACT_ME(SplSubject,  notify,   arginfo_SplSubject_void)
	{NULL, NULL, NULL}
};

PHPAPI zend_class_entry     *spl_ce_SplObserver;
PHPAPI zend_class_entry     *spl_ce_SplSubject;
PHPAPI zend_class_entry     *spl_ce_SplObjectStorage;
PHPAPI zend_class_entry     *spl_ce_MultipleIterator;

PHPAPI zend_object_handlers spl_handler_SplObjectStorage;

typedef struct _spl_SplObjectStorage { /* {{{ */
	zend_object       std;
	HashTable         storage;
	long              index;
	HashPosition      pos;
	long              flags;
	HashTable        *debug_info;
} spl_SplObjectStorage; /* }}} */

/* {{{ storage is an assoc aray of [zend_object_value]=>[zval *obj, zval *inf] */
typedef struct _spl_SplObjectStorageElement {
	zval* obj;
	zval* inf;
} spl_SplObjectStorageElement; /* }}} */

void spl_SplOjectStorage_free_storage(void *object TSRMLS_DC) /* {{{ */
{
	spl_SplObjectStorage *intern = (spl_SplObjectStorage *)object;

	zend_object_std_dtor(&intern->std TSRMLS_CC);
	
	zend_hash_destroy(&intern->storage);
<<<<<<< HEAD

	if (intern->debug_info != NULL) {
		zend_hash_destroy(intern->debug_info);
		efree(intern->debug_info);
	
	}


=======
	
	if (intern->debug_info != NULL) {
		zend_hash_destroy(intern->debug_info);
		efree(intern->debug_info);
	}

>>>>>>> c8b33a6a
	efree(object);
} /* }}} */

static void spl_object_storage_dtor(spl_SplObjectStorageElement *element) /* {{{ */
{
	zval_ptr_dtor(&element->obj);
	zval_ptr_dtor(&element->inf);
} /* }}} */

spl_SplObjectStorageElement* spl_object_storage_get(spl_SplObjectStorage *intern, zval *obj TSRMLS_DC) /* {{{ */
{
	spl_SplObjectStorageElement *element;
	zend_object_value *pzvalue;	
#if HAVE_PACKED_OBJECT_VALUE
	pzvalue = &Z_OBJVAL_P(obj);
#else
	zend_object_value zvalue;
	memset(&zvalue, 0, sizeof(zend_object_value));
	zvalue.handle = Z_OBJ_HANDLE_P(obj);
	zvalue.handlers = Z_OBJ_HT_P(obj);
	pzvalue = &zvalue;
#endif
	if (zend_hash_find(&intern->storage, (char*)pzvalue, sizeof(zend_object_value), (void**)&element) == SUCCESS) {
		return element;
	} else {
		return NULL;
	}
} /* }}} */

void spl_object_storage_attach(spl_SplObjectStorage *intern, zval *obj, zval *inf TSRMLS_DC) /* {{{ */
{
	spl_SplObjectStorageElement *pelement, element;
	pelement = spl_object_storage_get(intern, obj TSRMLS_CC);
	if (inf) {
		Z_ADDREF_P(inf);
	} else {
		ALLOC_INIT_ZVAL(inf);
	}
	if (pelement) {
		zval_ptr_dtor(&pelement->inf);
		pelement->inf = inf;
		return;
	}
	Z_ADDREF_P(obj);
	element.obj = obj;
	element.inf = inf;
#if HAVE_PACKED_OBJECT_VALUE
	zend_hash_update(&intern->storage, (char*)&Z_OBJVAL_P(obj), sizeof(zend_object_value), &element, sizeof(spl_SplObjectStorageElement), NULL);	
#else
	{
		zend_object_value zvalue;
		memset(&zvalue, 0, sizeof(zend_object_value));
		zvalue.handle = Z_OBJ_HANDLE_P(obj);
		zvalue.handlers = Z_OBJ_HT_P(obj);
		zend_hash_update(&intern->storage, (char*)&zvalue, sizeof(zend_object_value), &element, sizeof(spl_SplObjectStorageElement), NULL);
	}
#endif
} /* }}} */

void spl_object_storage_detach(spl_SplObjectStorage *intern, zval *obj TSRMLS_DC) /* {{{ */
{
#if HAVE_PACKED_OBJECT_VALUE
	zend_hash_del(&intern->storage, (char*)&Z_OBJVAL_P(obj), sizeof(zend_object_value));
#else
	{
		zend_object_value zvalue;
		memset(&zvalue, 0, sizeof(zend_object_value));
		zvalue.handle = Z_OBJ_HANDLE_P(obj);
		zvalue.handlers = Z_OBJ_HT_P(obj);
		zend_hash_del(&intern->storage, (char*)&zvalue, sizeof(zend_object_value));
	}
#endif
} /* }}}*/

void spl_object_storage_addall(spl_SplObjectStorage *intern, spl_SplObjectStorage *other TSRMLS_DC) { /* {{{ */
<<<<<<< HEAD
	spl_SplObjectStorageElement *element;
	HashPosition pos;
=======
	HashPosition pos;
	spl_SplObjectStorageElement *element;
>>>>>>> c8b33a6a

	zend_hash_internal_pointer_reset_ex(&other->storage, &pos);
	while (zend_hash_get_current_data_ex(&other->storage, (void **)&element, &pos) == SUCCESS) {
		spl_object_storage_attach(intern, element->obj, element->inf TSRMLS_CC);
		zend_hash_move_forward_ex(&other->storage, &pos);
	}

	zend_hash_internal_pointer_reset_ex(&intern->storage, &intern->pos);
	intern->index = 0;
} /* }}} */

static zend_object_value spl_object_storage_new_ex(zend_class_entry *class_type, spl_SplObjectStorage **obj, zval *orig TSRMLS_DC) /* {{{ */
{
	zend_object_value retval;
	spl_SplObjectStorage *intern;
	zval *tmp;

	intern = emalloc(sizeof(spl_SplObjectStorage));
	memset(intern, 0, sizeof(spl_SplObjectStorage));
	*obj = intern;

	zend_object_std_init(&intern->std, class_type TSRMLS_CC);
	zend_hash_copy(intern->std.properties, &class_type->default_properties, (copy_ctor_func_t) zval_add_ref, (void *) &tmp, sizeof(zval *));

	zend_hash_init(&intern->storage, 0, NULL, (void (*)(void *))spl_object_storage_dtor, 0);

	retval.handle = zend_objects_store_put(intern, (zend_objects_store_dtor_t)zend_objects_destroy_object, (zend_objects_free_object_storage_t) spl_SplOjectStorage_free_storage, NULL TSRMLS_CC);
	retval.handlers = &spl_handler_SplObjectStorage;

	if (orig) {
		spl_SplObjectStorage *other = (spl_SplObjectStorage*)zend_object_store_get_object(orig TSRMLS_CC);
		spl_object_storage_addall(intern, other TSRMLS_CC);
	}

	return retval;
}
/* }}} */

/* {{{ spl_object_storage_clone */
static zend_object_value spl_object_storage_clone(zval *zobject TSRMLS_DC)
{
	zend_object_value new_obj_val;
	zend_object *old_object;
	zend_object *new_object;
	zend_object_handle handle = Z_OBJ_HANDLE_P(zobject);
	spl_SplObjectStorage *intern;

	old_object = zend_objects_get_address(zobject TSRMLS_CC);
	new_obj_val = spl_object_storage_new_ex(old_object->ce, &intern, zobject TSRMLS_CC);
	new_object = &intern->std;

	zend_objects_clone_members(new_object, new_obj_val, old_object, handle TSRMLS_CC);

	return new_obj_val;
}
/* }}} */

<<<<<<< HEAD

=======
>>>>>>> c8b33a6a
static HashTable* spl_object_storage_debug_info(zval *obj, int *is_temp TSRMLS_DC) /* {{{ */
{
	spl_SplObjectStorage *intern = (spl_SplObjectStorage*)zend_object_store_get_object(obj TSRMLS_CC);
	spl_SplObjectStorageElement *element;
	HashTable *props;
	HashPosition pos;
	zval *tmp, *storage;
	char md5str[33];
	int name_len;
<<<<<<< HEAD
	zstr zname;
=======
	char *zname;
>>>>>>> c8b33a6a

	*is_temp = 0;

	props = Z_OBJPROP_P(obj);
	if (intern->debug_info == NULL) {
		ALLOC_HASHTABLE(intern->debug_info);
		ZEND_INIT_SYMTABLE_EX(intern->debug_info, zend_hash_num_elements(props) + 1, 0);
	}

	if (intern->debug_info->nApplyCount == 0) {
		zend_hash_copy(intern->debug_info, props, (copy_ctor_func_t) zval_add_ref, (void *) &tmp, sizeof(zval *));

		MAKE_STD_ZVAL(storage);
		array_init(storage);

		zend_hash_internal_pointer_reset_ex(&intern->storage, &pos);
		while (zend_hash_get_current_data_ex(&intern->storage, (void **)&element, &pos) == SUCCESS) {
				php_spl_object_hash(element->obj, md5str TSRMLS_CC);
				Z_ADDREF_P(element->obj);
				Z_ADDREF_P(element->inf);
				MAKE_STD_ZVAL(tmp);
				array_init(tmp);
				add_assoc_zval_ex(tmp, "obj", sizeof("obj"), element->obj);
				add_assoc_zval_ex(tmp, "inf", sizeof("inf"), element->inf);
				add_assoc_zval_ex(storage, md5str, 33, tmp);
				zend_hash_move_forward_ex(&intern->storage, &pos);
		}

		zname = spl_gen_private_prop_name(spl_ce_SplObjectStorage, "storage", sizeof("storage")-1, &name_len TSRMLS_CC);
<<<<<<< HEAD
		zend_u_symtable_update(intern->debug_info, IS_UNICODE, zname, name_len+1, &storage, sizeof(zval *), NULL);
		efree(zname.v);
=======
		zend_symtable_update(intern->debug_info, zname, name_len+1, &storage, sizeof(zval *), NULL);
		efree(zname);
>>>>>>> c8b33a6a
	}

	return intern->debug_info;
}
/* }}} */

static int spl_object_storage_compare_info(spl_SplObjectStorageElement *e1, spl_SplObjectStorageElement *e2 TSRMLS_DC) /* {{{ */
{
	zval result;

	if (compare_function(&result, e1->inf, e2->inf TSRMLS_CC) == FAILURE) {
		return 1;
	}

	return Z_LVAL(result);
}
/* }}} */

static int spl_object_storage_compare_objects(zval *o1, zval *o2 TSRMLS_DC) /* {{{ */
{
	zend_object *zo1 = (zend_object *)zend_object_store_get_object(o1 TSRMLS_CC);
	zend_object *zo2 = (zend_object *)zend_object_store_get_object(o2 TSRMLS_CC);

	if (zo1->ce != spl_ce_SplObjectStorage || zo2->ce != spl_ce_SplObjectStorage) {
		return 1;
	}

	return zend_hash_compare(&((spl_SplObjectStorage *)zo1)->storage, &((spl_SplObjectStorage *)zo2)->storage, (compare_func_t) spl_object_storage_compare_info, 0 TSRMLS_CC);
}
/* }}} */

/* {{{ spl_array_object_new */
static zend_object_value spl_SplObjectStorage_new(zend_class_entry *class_type TSRMLS_DC)
{
	spl_SplObjectStorage *tmp;
	return spl_object_storage_new_ex(class_type, &tmp, NULL TSRMLS_CC);
}
/* }}} */

int spl_object_storage_contains(spl_SplObjectStorage *intern, zval *obj TSRMLS_DC) /* {{{ */
{
#if HAVE_PACKED_OBJECT_VALUE
	return zend_hash_exists(&intern->storage, (char*)&Z_OBJVAL_P(obj), sizeof(zend_object_value));
#else
	{
		zend_object_value zvalue;
		memset(&zvalue, 0, sizeof(zend_object_value));
		zvalue.handle = Z_OBJ_HANDLE_P(obj);
		zvalue.handlers = Z_OBJ_HT_P(obj);
		return zend_hash_exists(&intern->storage, (char*)&zvalue, sizeof(zend_object_value));
	}
#endif
} /* }}} */

<<<<<<< HEAD
/* {{{ proto void SplObjectStorage::attach($obj, $inf = NULL) U
=======
/* {{{ proto void SplObjectStorage::attach($obj, $inf = NULL)
>>>>>>> c8b33a6a
 Attaches an object to the storage if not yet contained */
SPL_METHOD(SplObjectStorage, attach)
{
	zval *obj, *inf = NULL;

	spl_SplObjectStorage *intern = (spl_SplObjectStorage*)zend_object_store_get_object(getThis() TSRMLS_CC);

	if (zend_parse_parameters(ZEND_NUM_ARGS() TSRMLS_CC, "o|z!", &obj, &inf) == FAILURE) {
		return;
	}
	spl_object_storage_attach(intern, obj, inf TSRMLS_CC);
} /* }}} */

<<<<<<< HEAD
/* {{{ proto void SplObjectStorage::detach($obj) U
=======
/* {{{ proto void SplObjectStorage::detach($obj)
>>>>>>> c8b33a6a
 Detaches an object from the storage */
SPL_METHOD(SplObjectStorage, detach)
{
	zval *obj;
	spl_SplObjectStorage *intern = (spl_SplObjectStorage*)zend_object_store_get_object(getThis() TSRMLS_CC);

	if (zend_parse_parameters(ZEND_NUM_ARGS() TSRMLS_CC, "o", &obj) == FAILURE) {
		return;
	}
	spl_object_storage_detach(intern, obj TSRMLS_CC);

	zend_hash_internal_pointer_reset_ex(&intern->storage, &intern->pos);
	intern->index = 0;
} /* }}} */

<<<<<<< HEAD
/* {{{ proto mixed SplObjectStorage::offsetGet($object) U
=======
/* {{{ proto mixed SplObjectStorage::offsetGet($object)
>>>>>>> c8b33a6a
 Returns associated information for a stored object */
SPL_METHOD(SplObjectStorage, offsetGet)
{
	zval *obj;
	spl_SplObjectStorageElement *element;
	spl_SplObjectStorage *intern = (spl_SplObjectStorage*)zend_object_store_get_object(getThis() TSRMLS_CC);
	
	if (zend_parse_parameters(ZEND_NUM_ARGS() TSRMLS_CC, "o", &obj) == FAILURE) {
		return;
	}
	element = spl_object_storage_get(intern, obj TSRMLS_CC);
	if (!element) {
		zend_throw_exception_ex(spl_ce_UnexpectedValueException, 0 TSRMLS_CC, "Object not found");
	} else {
		RETURN_ZVAL(element->inf,1, 0);
	}
} /* }}} */

/* {{{ proto bool SplObjectStorage::addAll(SplObjectStorage $os)
 Add all elements contained in $os */
SPL_METHOD(SplObjectStorage, addAll)
{
	zval *obj;
	spl_SplObjectStorage *intern = (spl_SplObjectStorage *)zend_object_store_get_object(getThis() TSRMLS_CC);
	spl_SplObjectStorage *other;

	if (zend_parse_parameters(ZEND_NUM_ARGS() TSRMLS_CC, "O", &obj, spl_ce_SplObjectStorage) == FAILURE) {
		return;
	}

	other = (spl_SplObjectStorage *)zend_object_store_get_object(obj TSRMLS_CC);

	spl_object_storage_addall(intern, other TSRMLS_CC);

	RETURN_LONG(zend_hash_num_elements(&intern->storage));
} /* }}} */

/* {{{ proto bool SplObjectStorage::removeAll(SplObjectStorage $os)
 Remove all elements contained in $os */
SPL_METHOD(SplObjectStorage, removeAll)
{
	zval *obj;
	spl_SplObjectStorage *intern = (spl_SplObjectStorage *)zend_object_store_get_object(getThis() TSRMLS_CC);
	spl_SplObjectStorage *other;
	spl_SplObjectStorageElement *element;
	HashPosition pos;

	if (zend_parse_parameters(ZEND_NUM_ARGS() TSRMLS_CC, "O", &obj, spl_ce_SplObjectStorage) == FAILURE) {
		return;
	}

	other = (spl_SplObjectStorage *)zend_object_store_get_object(obj TSRMLS_CC);

	zend_hash_internal_pointer_reset_ex(&other->storage, &pos);
	while (zend_hash_get_current_data_ex(&other->storage, (void **)&element, &pos) == SUCCESS) {
		spl_object_storage_detach(intern, element->obj TSRMLS_CC);
		zend_hash_move_forward_ex(&other->storage, &pos);
	}

	zend_hash_internal_pointer_reset_ex(&intern->storage, &intern->pos);
	intern->index = 0;

	RETURN_LONG(zend_hash_num_elements(&intern->storage));
} /* }}} */

<<<<<<< HEAD
/* {{{ proto bool SplObjectStorage::contains($obj) U
=======
/* {{{ proto bool SplObjectStorage::contains($obj)
>>>>>>> c8b33a6a
 Determine whethe an object is contained in the storage */
SPL_METHOD(SplObjectStorage, contains)
{
	zval *obj;
	spl_SplObjectStorage *intern = (spl_SplObjectStorage*)zend_object_store_get_object(getThis() TSRMLS_CC);

	if (zend_parse_parameters(ZEND_NUM_ARGS() TSRMLS_CC, "o", &obj) == FAILURE) {
		return;
	}
	RETURN_BOOL(spl_object_storage_contains(intern, obj TSRMLS_CC));
} /* }}} */

<<<<<<< HEAD
/* {{{ proto int SplObjectStorage::count() U
=======
/* {{{ proto int SplObjectStorage::count()
>>>>>>> c8b33a6a
 Determine number of objects in storage */
SPL_METHOD(SplObjectStorage, count)
{
	spl_SplObjectStorage *intern = (spl_SplObjectStorage*)zend_object_store_get_object(getThis() TSRMLS_CC);
	
	RETURN_LONG(zend_hash_num_elements(&intern->storage));
} /* }}} */

<<<<<<< HEAD
/* {{{ proto void SplObjectStorage::rewind() U
=======
/* {{{ proto void SplObjectStorage::rewind()
>>>>>>> c8b33a6a
 Rewind to first position */
SPL_METHOD(SplObjectStorage, rewind)
{
	spl_SplObjectStorage *intern = (spl_SplObjectStorage*)zend_object_store_get_object(getThis() TSRMLS_CC);
	
	zend_hash_internal_pointer_reset_ex(&intern->storage, &intern->pos);
	intern->index = 0;
} /* }}} */

<<<<<<< HEAD
/* {{{ proto bool SplObjectStorage::valid() U
=======
/* {{{ proto bool SplObjectStorage::valid()
>>>>>>> c8b33a6a
 Returns whether current position is valid */
SPL_METHOD(SplObjectStorage, valid)
{
	spl_SplObjectStorage *intern = (spl_SplObjectStorage*)zend_object_store_get_object(getThis() TSRMLS_CC);
	
	RETURN_BOOL(zend_hash_has_more_elements_ex(&intern->storage, &intern->pos) == SUCCESS);
} /* }}} */

<<<<<<< HEAD
/* {{{ proto mixed SplObjectStorage::key() U
=======
/* {{{ proto mixed SplObjectStorage::key()
>>>>>>> c8b33a6a
 Returns current key */
SPL_METHOD(SplObjectStorage, key)
{
	spl_SplObjectStorage *intern = (spl_SplObjectStorage*)zend_object_store_get_object(getThis() TSRMLS_CC);
	
	RETURN_LONG(intern->index);
} /* }}} */

<<<<<<< HEAD
/* {{{ proto mixed SplObjectStorage::current() U
=======
/* {{{ proto mixed SplObjectStorage::current()
>>>>>>> c8b33a6a
 Returns current element */
SPL_METHOD(SplObjectStorage, current)
{
	spl_SplObjectStorageElement *element;
	spl_SplObjectStorage *intern = (spl_SplObjectStorage*)zend_object_store_get_object(getThis() TSRMLS_CC);
	
	if (zend_hash_get_current_data_ex(&intern->storage, (void**)&element, &intern->pos) == FAILURE) {
		return;
	}
	RETVAL_ZVAL(element->obj, 1, 0);
} /* }}} */

<<<<<<< HEAD
/* {{{ proto mixed SplObjectStorage::getInfo() U
=======
/* {{{ proto mixed SplObjectStorage::getInfo()
>>>>>>> c8b33a6a
 Returns associated information to current element */
SPL_METHOD(SplObjectStorage, getInfo)
{
	spl_SplObjectStorageElement *element;
	spl_SplObjectStorage *intern = (spl_SplObjectStorage*)zend_object_store_get_object(getThis() TSRMLS_CC);
	
	if (zend_hash_get_current_data_ex(&intern->storage, (void**)&element, &intern->pos) == FAILURE) {
		return;
	}
	RETVAL_ZVAL(element->inf, 1, 0);
} /* }}} */

<<<<<<< HEAD
/* {{{ proto mixed SplObjectStorage::setInfo(mixed $inf) U
=======
/* {{{ proto mixed SplObjectStorage::setInfo(mixed $inf)
>>>>>>> c8b33a6a
 Sets associated information of current element to $inf */
SPL_METHOD(SplObjectStorage, setInfo)
{
	spl_SplObjectStorageElement *element;
	spl_SplObjectStorage *intern = (spl_SplObjectStorage*)zend_object_store_get_object(getThis() TSRMLS_CC);
	zval *inf;
	
	if (zend_parse_parameters(ZEND_NUM_ARGS() TSRMLS_CC, "z", &inf) == FAILURE) {
		return;
	}

	if (zend_hash_get_current_data_ex(&intern->storage, (void**)&element, &intern->pos) == FAILURE) {
		return;
	}
	zval_ptr_dtor(&element->inf);
	element->inf = inf;
	Z_ADDREF_P(inf);
} /* }}} */

<<<<<<< HEAD
/* {{{ proto void SplObjectStorage::next() U
=======
/* {{{ proto void SplObjectStorage::next()
>>>>>>> c8b33a6a
 Moves position forward */
SPL_METHOD(SplObjectStorage, next)
{
	spl_SplObjectStorage *intern = (spl_SplObjectStorage*)zend_object_store_get_object(getThis() TSRMLS_CC);
	
	zend_hash_move_forward_ex(&intern->storage, &intern->pos);
	intern->index++;
} /* }}} */

<<<<<<< HEAD
/* {{{ proto string SplObjectStorage::serialize() U
=======
/* {{{ proto string SplObjectStorage::serialize()
>>>>>>> c8b33a6a
 Serializes storage */
SPL_METHOD(SplObjectStorage, serialize)
{
	spl_SplObjectStorage *intern = (spl_SplObjectStorage*)zend_object_store_get_object(getThis() TSRMLS_CC);

	spl_SplObjectStorageElement *element;
	zval members, *pmembers;
	HashPosition      pos;
	php_serialize_data_t var_hash;
	smart_str buf = {0};

	PHP_VAR_SERIALIZE_INIT(var_hash);

	/* storage */
	smart_str_appendl(&buf, "x:i:", 4);
	smart_str_append_long(&buf, zend_hash_num_elements(&intern->storage));
	smart_str_appendc(&buf, ';');

	zend_hash_internal_pointer_reset_ex(&intern->storage, &pos);

	while(zend_hash_has_more_elements_ex(&intern->storage, &pos) == SUCCESS) {
		if (zend_hash_get_current_data_ex(&intern->storage, (void**)&element, &pos) == FAILURE) {
			smart_str_free(&buf);
			PHP_VAR_SERIALIZE_DESTROY(var_hash);
			RETURN_NULL();
		}
		php_var_serialize(&buf, &element->obj, &var_hash TSRMLS_CC);
		smart_str_appendc(&buf, ',');
		php_var_serialize(&buf, &element->inf, &var_hash TSRMLS_CC);
		smart_str_appendc(&buf, ';');
		zend_hash_move_forward_ex(&intern->storage, &pos);
	}

	/* members */
	smart_str_appendl(&buf, "m:", 2);
	INIT_PZVAL(&members);
	Z_ARRVAL(members) = intern->std.properties;
	Z_TYPE(members) = IS_ARRAY;
	pmembers = &members;
	php_var_serialize(&buf, &pmembers, &var_hash TSRMLS_CC); /* finishes the string */

	/* done */
	PHP_VAR_SERIALIZE_DESTROY(var_hash);

	if (buf.c) {
		RETURN_STRINGL(buf.c, buf.len, 0);
	} else {
		RETURN_NULL();
	}
	
} /* }}} */

<<<<<<< HEAD
/* {{{ proto void SplObjectStorage::unserialize(string serialized) U
=======
/* {{{ proto void SplObjectStorage::unserialize(string serialized)
>>>>>>> c8b33a6a
 Unserializes storage */
SPL_METHOD(SplObjectStorage, unserialize)
{
	spl_SplObjectStorage *intern = (spl_SplObjectStorage*)zend_object_store_get_object(getThis() TSRMLS_CC);

	char *buf;
	int buf_len;
	const unsigned char *p, *s;
	php_unserialize_data_t var_hash;
	zval *pentry, *pmembers, *pcount = NULL, *pinf;
	long count;
	
	if (zend_parse_parameters(ZEND_NUM_ARGS() TSRMLS_CC, "s", &buf, &buf_len) == FAILURE) {
		return;
	}

	if (buf_len == 0) {
<<<<<<< HEAD
		zend_throw_exception_ex(spl_ce_UnexpectedValueException, 0 TSRMLS_CC, "Serialized string cannot be empty");
=======
		zend_throw_exception_ex(spl_ce_UnexpectedValueException, 0 TSRMLS_CC, "Empty serialized string cannot be empty");
>>>>>>> c8b33a6a
		return;
	}

	/* storage */
	s = p = (const unsigned char*)buf;
	PHP_VAR_UNSERIALIZE_INIT(var_hash);

	if (*p!= 'x' || *++p != ':') {
		goto outexcept;
	}
	++p;

	ALLOC_INIT_ZVAL(pcount);
	if (!php_var_unserialize(&pcount, &p, s + buf_len, NULL TSRMLS_CC) || Z_TYPE_P(pcount) != IS_LONG) {
		zval_ptr_dtor(&pcount);
		goto outexcept;
	}

	--p; /* for ';' */
	count = Z_LVAL_P(pcount);
	zval_ptr_dtor(&pcount);
		
	while(count-- > 0) {
		if (*p != ';') {
			goto outexcept;
		}
		++p;
		ALLOC_INIT_ZVAL(pentry);
		if (!php_var_unserialize(&pentry, &p, s + buf_len, &var_hash TSRMLS_CC)) {
			zval_ptr_dtor(&pentry);
			goto outexcept;
		}
		ALLOC_INIT_ZVAL(pinf);
		if (*p == ',') { /* new version has inf */
			++p;
			if (!php_var_unserialize(&pinf, &p, s + buf_len, &var_hash TSRMLS_CC)) {
				zval_ptr_dtor(&pinf);
				goto outexcept;
			}
		}
		spl_object_storage_attach(intern, pentry, pinf TSRMLS_CC);
		zval_ptr_dtor(&pentry);
		zval_ptr_dtor(&pinf);
	}

	if (*p != ';') {
		goto outexcept;
	}
	++p;

	/* members */
	if (*p!= 'm' || *++p != ':') {
		goto outexcept;
	}
	++p;

	ALLOC_INIT_ZVAL(pmembers);
	if (!php_var_unserialize(&pmembers, &p, s + buf_len, &var_hash TSRMLS_CC)) {
		zval_ptr_dtor(&pmembers);
		goto outexcept;
	}

	/* copy members */
	zend_hash_copy(intern->std.properties, Z_ARRVAL_P(pmembers), (copy_ctor_func_t) zval_add_ref, (void *) NULL, sizeof(zval *));
	zval_ptr_dtor(&pmembers);

	/* done reading $serialized */

	PHP_VAR_UNSERIALIZE_DESTROY(var_hash);
	return;

outexcept:
	PHP_VAR_UNSERIALIZE_DESTROY(var_hash);
	zend_throw_exception_ex(spl_ce_UnexpectedValueException, 0 TSRMLS_CC, "Error at offset %ld of %d bytes", (long)((char*)p - buf), buf_len);
	return;

} /* }}} */

ZEND_BEGIN_ARG_INFO(arginfo_Object, 0)
	ZEND_ARG_INFO(0, object)
ZEND_END_ARG_INFO();

ZEND_BEGIN_ARG_INFO_EX(arginfo_attach, 0, 0, 1)
	ZEND_ARG_INFO(0, object)
	ZEND_ARG_INFO(0, inf)
ZEND_END_ARG_INFO();

ZEND_BEGIN_ARG_INFO(arginfo_Serialized, 0)
	ZEND_ARG_INFO(0, serialized)
ZEND_END_ARG_INFO();

ZEND_BEGIN_ARG_INFO(arginfo_setInfo, 0)
	ZEND_ARG_INFO(0, info)
ZEND_END_ARG_INFO();

ZEND_BEGIN_ARG_INFO_EX(arginfo_offsetGet, 0, 0, 1)
	ZEND_ARG_INFO(0, object)
ZEND_END_ARG_INFO()

ZEND_BEGIN_ARG_INFO_EX(arginfo_offsetSet, 0, 0, 2)
	ZEND_ARG_INFO(0, object)
	ZEND_ARG_INFO(0, info)
ZEND_END_ARG_INFO()

<<<<<<< HEAD
=======
ZEND_BEGIN_ARG_INFO(arginfo_splobject_void, 0)
ZEND_END_ARG_INFO()

static const zend_function_entry spl_funcs_SplObjectStorage[] = {
	SPL_ME(SplObjectStorage,  attach,      arginfo_attach,        0)
	SPL_ME(SplObjectStorage,  detach,      arginfo_Object,        0)
	SPL_ME(SplObjectStorage,  contains,    arginfo_Object,        0)
	SPL_ME(SplObjectStorage,  addAll,      arginfo_Object,        0)
	SPL_ME(SplObjectStorage,  removeAll,   arginfo_Object,        0)
	SPL_ME(SplObjectStorage,  getInfo,     arginfo_splobject_void,0)
	SPL_ME(SplObjectStorage,  setInfo,     arginfo_setInfo,       0)
	/* Countable */
	SPL_ME(SplObjectStorage,  count,       arginfo_splobject_void,0)
	/* Iterator */
	SPL_ME(SplObjectStorage,  rewind,      arginfo_splobject_void,0)
	SPL_ME(SplObjectStorage,  valid,       arginfo_splobject_void,0)
	SPL_ME(SplObjectStorage,  key,         arginfo_splobject_void,0)
	SPL_ME(SplObjectStorage,  current,     arginfo_splobject_void,0)
	SPL_ME(SplObjectStorage,  next,        arginfo_splobject_void,0)
	/* Serializable */
	SPL_ME(SplObjectStorage,  unserialize, arginfo_Serialized,    0)
	SPL_ME(SplObjectStorage,  serialize,   arginfo_splobject_void,0)
	/* ArrayAccess */
	SPL_MA(SplObjectStorage, offsetExists, SplObjectStorage, contains, arginfo_offsetGet, 0)
	SPL_MA(SplObjectStorage, offsetSet,    SplObjectStorage, attach,   arginfo_offsetSet, 0)
	SPL_MA(SplObjectStorage, offsetUnset,  SplObjectStorage, detach,   arginfo_offsetGet, 0)
	SPL_ME(SplObjectStorage, offsetGet,    arginfo_offsetGet,     0)
	{NULL, NULL, NULL}
};

>>>>>>> c8b33a6a
typedef enum {
	MIT_NEED_ANY     = 0,
	MIT_NEED_ALL     = 1,
	MIT_KEYS_NUMERIC = 0,
	MIT_KEYS_ASSOC   = 2
} MultipleIteratorFlags;

#define SPL_MULTIPLE_ITERATOR_GET_ALL_CURRENT   1
#define SPL_MULTIPLE_ITERATOR_GET_ALL_KEY       2

<<<<<<< HEAD
/* {{{ proto void MultipleIterator::__construct([int flags = MIT_NEED_ALL|MIT_KEYS_NUMERIC]) U
=======
/* {{{ proto void MultipleIterator::__construct([int flags = MIT_NEED_ALL|MIT_KEYS_NUMERIC])
>>>>>>> c8b33a6a
   Iterator that iterates over several iterators one after the other */
SPL_METHOD(MultipleIterator, __construct)
{
	spl_SplObjectStorage   *intern;
	long                    flags = MIT_NEED_ALL|MIT_KEYS_NUMERIC;
	zend_error_handling error_handling;

	zend_replace_error_handling(EH_THROW, spl_ce_InvalidArgumentException, &error_handling TSRMLS_CC);

	if (zend_parse_parameters(ZEND_NUM_ARGS() TSRMLS_CC, "|l", &flags) == FAILURE) {
		zend_restore_error_handling(&error_handling TSRMLS_CC);
		return;
	}

	intern = (spl_SplObjectStorage*)zend_object_store_get_object(getThis() TSRMLS_CC);
	intern->flags = flags;
	zend_restore_error_handling(&error_handling TSRMLS_CC);
}
/* }}} */

<<<<<<< HEAD
/* {{{ proto int MultipleIterator::getFlags() U
=======
/* {{{ proto int MultipleIterator::getFlags()
>>>>>>> c8b33a6a
   Return current flags */
SPL_METHOD(MultipleIterator, getFlags)
{
	spl_SplObjectStorage *intern = (spl_SplObjectStorage*)zend_object_store_get_object(getThis() TSRMLS_CC);
	RETURN_LONG(intern->flags);
}
/* }}} */

<<<<<<< HEAD
/* {{{ proto int MultipleIterator::setFlags(int flags) U
=======
/* {{{ proto int MultipleIterator::setFlags(int flags)
>>>>>>> c8b33a6a
   Set flags */
SPL_METHOD(MultipleIterator, setFlags)
{
	spl_SplObjectStorage *intern;
	intern = (spl_SplObjectStorage*)zend_object_store_get_object(getThis() TSRMLS_CC);

	if (zend_parse_parameters(ZEND_NUM_ARGS() TSRMLS_CC, "l", &intern->flags) == FAILURE) {
		return;
	}
}
/* }}} */

<<<<<<< HEAD
/* {{{ proto void attachIterator(Iterator iterator[, mixed info]) throws InvalidArgumentException U
=======
/* {{{ proto void attachIterator(Iterator iterator[, mixed info]) throws InvalidArgumentException
>>>>>>> c8b33a6a
   Attach a new iterator */
SPL_METHOD(MultipleIterator, attachIterator)
{
	spl_SplObjectStorage        *intern;
	zval                        *iterator = NULL, *info = NULL;

	if (zend_parse_parameters(ZEND_NUM_ARGS() TSRMLS_CC, "O|z!", &iterator, zend_ce_iterator, &info) == FAILURE) {
		return;
	}

	intern = (spl_SplObjectStorage*)zend_object_store_get_object(getThis() TSRMLS_CC);

	if (info != NULL) {
		spl_SplObjectStorageElement *element;
		zval                         compare_result;

<<<<<<< HEAD
		if (Z_TYPE_P(info) != IS_LONG && Z_TYPE_P(info) != IS_STRING && Z_TYPE_P(info) != IS_UNICODE) {
=======
		if (Z_TYPE_P(info) != IS_LONG && Z_TYPE_P(info) != IS_STRING) {
>>>>>>> c8b33a6a
			zend_throw_exception(spl_ce_InvalidArgumentException, "Info must be NULL, integer or string", 0 TSRMLS_CC);
			return;
		}

		zend_hash_internal_pointer_reset_ex(&intern->storage, &intern->pos);
		while (zend_hash_get_current_data_ex(&intern->storage, (void**)&element, &intern->pos) == SUCCESS) {
			is_identical_function(&compare_result, info, element->inf TSRMLS_CC);
			if (Z_LVAL(compare_result)) {
				zend_throw_exception(spl_ce_InvalidArgumentException, "Key duplication error", 0 TSRMLS_CC);
				return;
			}
			zend_hash_move_forward_ex(&intern->storage, &intern->pos);
		}
	}

	spl_object_storage_attach(intern, iterator, info TSRMLS_CC);
}
/* }}} */

<<<<<<< HEAD
/* {{{ proto void MultipleIterator::rewind() U
=======
/* {{{ proto void MultipleIterator::rewind()
>>>>>>> c8b33a6a
   Rewind all attached iterator instances */
SPL_METHOD(MultipleIterator, rewind)
{
	spl_SplObjectStorage        *intern;
	spl_SplObjectStorageElement *element;
	zval                        *it;

	intern = (spl_SplObjectStorage*)zend_object_store_get_object(getThis() TSRMLS_CC);

	zend_hash_internal_pointer_reset_ex(&intern->storage, &intern->pos);
	while (zend_hash_get_current_data_ex(&intern->storage, (void**)&element, &intern->pos) == SUCCESS && !EG(exception)) {
		it = element->obj;
		zend_call_method_with_0_params(&it, Z_OBJCE_P(it), &Z_OBJCE_P(it)->iterator_funcs.zf_rewind, "rewind", NULL);
		zend_hash_move_forward_ex(&intern->storage, &intern->pos);
	}
}
/* }}} */

<<<<<<< HEAD
/* {{{ proto void MultipleIterator::next() U
=======
/* {{{ proto void MultipleIterator::next()
>>>>>>> c8b33a6a
   Move all attached iterator instances forward */
SPL_METHOD(MultipleIterator, next)
{
	spl_SplObjectStorage        *intern;
	spl_SplObjectStorageElement *element;
	zval                        *it;

	intern = (spl_SplObjectStorage*)zend_object_store_get_object(getThis() TSRMLS_CC);

	zend_hash_internal_pointer_reset_ex(&intern->storage, &intern->pos);
	while (zend_hash_get_current_data_ex(&intern->storage, (void**)&element, &intern->pos) == SUCCESS && !EG(exception)) {
		it = element->obj;
		zend_call_method_with_0_params(&it, Z_OBJCE_P(it), &Z_OBJCE_P(it)->iterator_funcs.zf_next, "next", NULL);
		zend_hash_move_forward_ex(&intern->storage, &intern->pos);
	}
}
/* }}} */

<<<<<<< HEAD
/* {{{ proto bool MultipleIterator::valid() U
=======
/* {{{ proto bool MultipleIterator::valid()
>>>>>>> c8b33a6a
   Return whether all or one sub iterator is valid depending on flags */
SPL_METHOD(MultipleIterator, valid)
{
	spl_SplObjectStorage        *intern;
	spl_SplObjectStorageElement *element;
	zval                        *it, *retval = NULL;
	long                         expect, valid;

	intern = (spl_SplObjectStorage*)zend_object_store_get_object(getThis() TSRMLS_CC);

	if (!zend_hash_num_elements(&intern->storage)) {
		RETURN_FALSE;
	}

	expect = (intern->flags & MIT_NEED_ALL) ? 1 : 0;

	zend_hash_internal_pointer_reset_ex(&intern->storage, &intern->pos);
	while (zend_hash_get_current_data_ex(&intern->storage, (void**)&element, &intern->pos) == SUCCESS && !EG(exception)) {
		it = element->obj;
		zend_call_method_with_0_params(&it, Z_OBJCE_P(it), &Z_OBJCE_P(it)->iterator_funcs.zf_valid, "valid", &retval);

		if (retval) {
			valid = Z_LVAL_P(retval);
			zval_ptr_dtor(&retval);
		} else {
			valid = 0;
		}

		if (expect != valid) {
			RETURN_BOOL(!expect);
		}

		zend_hash_move_forward_ex(&intern->storage, &intern->pos);
	}

	RETURN_BOOL(expect);
}
/* }}} */

static void spl_multiple_iterator_get_all(spl_SplObjectStorage *intern, int get_type, zval *return_value TSRMLS_DC) /* {{{ */
{
	spl_SplObjectStorageElement *element;
	zval                        *it, *retval = NULL;
	int                          valid = 1, num_elements;

	num_elements = zend_hash_num_elements(&intern->storage);
	if (num_elements < 1) {
		RETURN_FALSE;
	}

	array_init_size(return_value, num_elements);
	
	zend_hash_internal_pointer_reset_ex(&intern->storage, &intern->pos);
	while (zend_hash_get_current_data_ex(&intern->storage, (void**)&element, &intern->pos) == SUCCESS && !EG(exception)) {
		it = element->obj;
		zend_call_method_with_0_params(&it, Z_OBJCE_P(it), &Z_OBJCE_P(it)->iterator_funcs.zf_valid, "valid", &retval);

		if (retval) {
			valid = Z_LVAL_P(retval);
			zval_ptr_dtor(&retval);
		} else {
			valid = 0;
		}

		if (valid) {
			if (SPL_MULTIPLE_ITERATOR_GET_ALL_CURRENT == get_type) {
				zend_call_method_with_0_params(&it, Z_OBJCE_P(it), &Z_OBJCE_P(it)->iterator_funcs.zf_current, "current", &retval);
			} else {
				zend_call_method_with_0_params(&it, Z_OBJCE_P(it), &Z_OBJCE_P(it)->iterator_funcs.zf_key,     "key",     &retval);
			}
			if (!retval) {
				zend_throw_exception(spl_ce_RuntimeException, "Failed to call sub iterator method", 0 TSRMLS_CC);
				return;
			}
		} else if (intern->flags & MIT_NEED_ALL) {
			if (SPL_MULTIPLE_ITERATOR_GET_ALL_CURRENT == get_type) {
				zend_throw_exception(spl_ce_RuntimeException, "Called current() with non valid sub iterator", 0 TSRMLS_CC);
			} else {
				zend_throw_exception(spl_ce_RuntimeException, "Called key() with non valid sub iterator", 0 TSRMLS_CC);
			}
			return;
		} else {
			ALLOC_INIT_ZVAL(retval);
		}

		if (intern->flags & MIT_KEYS_ASSOC) {
			switch (Z_TYPE_P(element->inf)) {
				case IS_LONG:
					add_index_zval(return_value, Z_LVAL_P(element->inf), retval);
					break;
				case IS_STRING:
<<<<<<< HEAD
				case IS_UNICODE:
					add_u_assoc_zval_ex(return_value, Z_TYPE_P(element->inf), Z_UNIVAL_P(element->inf), Z_UNILEN_P(element->inf)+1U, retval);
=======
					add_assoc_zval_ex(return_value, Z_STRVAL_P(element->inf), Z_STRLEN_P(element->inf)+1U, retval);
>>>>>>> c8b33a6a
					break;
				default:
					zval_ptr_dtor(&retval);
					zend_throw_exception(spl_ce_InvalidArgumentException, "Sub-Iterator is associated with NULL", 0 TSRMLS_CC);
					return;
			}
		} else {
			add_next_index_zval(return_value, retval);
		}

		zend_hash_move_forward_ex(&intern->storage, &intern->pos);
	}
}
/* }}} */

<<<<<<< HEAD
/* {{{ proto array current() throws RuntimeException throws InvalidArgumentException U
=======
/* {{{ proto array current() throws RuntimeException throws InvalidArgumentException
>>>>>>> c8b33a6a
   Return an array of all registered Iterator instances current() result */
SPL_METHOD(MultipleIterator, current)
{
	spl_SplObjectStorage        *intern;
	intern = (spl_SplObjectStorage*)zend_object_store_get_object(getThis() TSRMLS_CC);

	spl_multiple_iterator_get_all(intern, SPL_MULTIPLE_ITERATOR_GET_ALL_CURRENT, return_value TSRMLS_CC);
}
/* }}} */

<<<<<<< HEAD
/* {{{ proto array MultipleIterator::key() U
=======
/* {{{ proto array MultipleIterator::key()
>>>>>>> c8b33a6a
   Return an array of all registered Iterator instances key() result */
SPL_METHOD(MultipleIterator, key)
{
	spl_SplObjectStorage        *intern;
	intern = (spl_SplObjectStorage*)zend_object_store_get_object(getThis() TSRMLS_CC);

	spl_multiple_iterator_get_all(intern, SPL_MULTIPLE_ITERATOR_GET_ALL_KEY, return_value TSRMLS_CC);
}
/* }}} */

ZEND_BEGIN_ARG_INFO_EX(arginfo_MultipleIterator_attachIterator, 0, 0, 1)
	ZEND_ARG_OBJ_INFO(0, iterator, Iterator, 0)
	ZEND_ARG_INFO(0, infos)
ZEND_END_ARG_INFO();

ZEND_BEGIN_ARG_INFO_EX(arginfo_MultipleIterator_detachIterator, 0, 0, 1)
	ZEND_ARG_OBJ_INFO(0, iterator, Iterator, 0)
ZEND_END_ARG_INFO();

ZEND_BEGIN_ARG_INFO_EX(arginfo_MultipleIterator_containsIterator, 0, 0, 1)
	ZEND_ARG_OBJ_INFO(0, iterator, Iterator, 0)
ZEND_END_ARG_INFO();

ZEND_BEGIN_ARG_INFO_EX(arginfo_MultipleIterator_setflags, 0, 0, 1)
	ZEND_ARG_INFO(0, flags)
ZEND_END_ARG_INFO();

<<<<<<< HEAD
ZEND_BEGIN_ARG_INFO(arginfo_splobject_void, 0)
ZEND_END_ARG_INFO();

=======
>>>>>>> c8b33a6a
static const zend_function_entry spl_funcs_MultipleIterator[] = {
	SPL_ME(MultipleIterator,  __construct,            arginfo_MultipleIterator_setflags,          0)
	SPL_ME(MultipleIterator,  getFlags,               arginfo_splobject_void,                     0)
	SPL_ME(MultipleIterator,  setFlags,               arginfo_MultipleIterator_setflags,          0)
	SPL_ME(MultipleIterator,  attachIterator,         arginfo_MultipleIterator_attachIterator,    0)
	SPL_MA(MultipleIterator,  detachIterator,         SplObjectStorage, detach,   arginfo_MultipleIterator_detachIterator,   0)
	SPL_MA(MultipleIterator,  containsIterator,       SplObjectStorage, contains, arginfo_MultipleIterator_containsIterator, 0)
	SPL_MA(MultipleIterator,  countIterators,         SplObjectStorage, count,    arginfo_splobject_void,                    0)
	/* Iterator */
	SPL_ME(MultipleIterator,  rewind,                 arginfo_splobject_void,                     0)
	SPL_ME(MultipleIterator,  valid,                  arginfo_splobject_void,                     0)
	SPL_ME(MultipleIterator,  key,                    arginfo_splobject_void,                     0)
	SPL_ME(MultipleIterator,  current,                arginfo_splobject_void,                     0)
	SPL_ME(MultipleIterator,  next,                   arginfo_splobject_void,                     0)
	{NULL, NULL, NULL}
};
<<<<<<< HEAD

static const zend_function_entry spl_funcs_SplObjectStorage[] = {
	SPL_ME(SplObjectStorage,  attach,      arginfo_attach,        0)
	SPL_ME(SplObjectStorage,  detach,      arginfo_Object,        0)
	SPL_ME(SplObjectStorage,  contains,    arginfo_Object,        0)
	SPL_ME(SplObjectStorage,  addAll,      arginfo_Object,        0)
	SPL_ME(SplObjectStorage,  removeAll,   arginfo_Object,        0)
	SPL_ME(SplObjectStorage,  getInfo,     arginfo_splobject_void,0)
	SPL_ME(SplObjectStorage,  setInfo,     arginfo_setInfo,       0)
	/* Countable */
	SPL_ME(SplObjectStorage,  count,       arginfo_splobject_void,0)
	/* Iterator */
	SPL_ME(SplObjectStorage,  rewind,      arginfo_splobject_void,0)
	SPL_ME(SplObjectStorage,  valid,       arginfo_splobject_void,0)
	SPL_ME(SplObjectStorage,  key,         arginfo_splobject_void,0)
	SPL_ME(SplObjectStorage,  current,     arginfo_splobject_void,0)
	SPL_ME(SplObjectStorage,  next,        arginfo_splobject_void,0)
	/* Serializable */
	SPL_ME(SplObjectStorage,  unserialize, arginfo_Serialized,    0)
	SPL_ME(SplObjectStorage,  serialize,   arginfo_splobject_void,0)
	/* ArrayAccess */
	SPL_MA(SplObjectStorage, offsetExists, SplObjectStorage, contains, arginfo_offsetGet, 0)
	SPL_MA(SplObjectStorage, offsetSet,    SplObjectStorage, attach,   arginfo_offsetSet, 0)
	SPL_MA(SplObjectStorage, offsetUnset,  SplObjectStorage, detach,   arginfo_offsetGet, 0)
	SPL_ME(SplObjectStorage, offsetGet,    arginfo_offsetGet,     0)
	{NULL, NULL, NULL}
};
=======
>>>>>>> c8b33a6a

/* {{{ PHP_MINIT_FUNCTION(spl_observer) */
PHP_MINIT_FUNCTION(spl_observer)
{
	REGISTER_SPL_INTERFACE(SplObserver);
	REGISTER_SPL_INTERFACE(SplSubject);

	REGISTER_SPL_STD_CLASS_EX(SplObjectStorage, spl_SplObjectStorage_new, spl_funcs_SplObjectStorage);
	memcpy(&spl_handler_SplObjectStorage, zend_get_std_object_handlers(), sizeof(zend_object_handlers));

	spl_handler_SplObjectStorage.get_debug_info  = spl_object_storage_debug_info;
	spl_handler_SplObjectStorage.compare_objects = spl_object_storage_compare_objects;
	spl_handler_SplObjectStorage.clone_obj       = spl_object_storage_clone;

	REGISTER_SPL_IMPLEMENTS(SplObjectStorage, Countable);
	REGISTER_SPL_IMPLEMENTS(SplObjectStorage, Iterator);
	REGISTER_SPL_IMPLEMENTS(SplObjectStorage, Serializable);
	REGISTER_SPL_IMPLEMENTS(SplObjectStorage, ArrayAccess);

	REGISTER_SPL_STD_CLASS_EX(MultipleIterator, spl_SplObjectStorage_new, spl_funcs_MultipleIterator);
	REGISTER_SPL_ITERATOR(MultipleIterator);

	REGISTER_SPL_CLASS_CONST_LONG(MultipleIterator, "MIT_NEED_ANY",     MIT_NEED_ANY);
	REGISTER_SPL_CLASS_CONST_LONG(MultipleIterator, "MIT_NEED_ALL",     MIT_NEED_ALL);
	REGISTER_SPL_CLASS_CONST_LONG(MultipleIterator, "MIT_KEYS_NUMERIC", MIT_KEYS_NUMERIC);
	REGISTER_SPL_CLASS_CONST_LONG(MultipleIterator, "MIT_KEYS_ASSOC",   MIT_KEYS_ASSOC);

	return SUCCESS;
}
/* }}} */

/*
 * Local variables:
 * tab-width: 4
 * c-basic-offset: 4
 * End:
 * vim600: fdm=marker
 * vim: noet sw=4 ts=4
 */<|MERGE_RESOLUTION|>--- conflicted
+++ resolved
@@ -1,14 +1,10 @@
 /*
    +----------------------------------------------------------------------+
-   | PHP Version 6                                                        |
+   | PHP Version 5                                                        |
    +----------------------------------------------------------------------+
    | Copyright (c) 1997-2010 The PHP Group                                |
    +----------------------------------------------------------------------+
-<<<<<<< HEAD
-   | This source file is SplSubject to version 3.01 of the PHP license,   |
-=======
    | This source file is SplSubject to version 3.01 of the PHP license,      |
->>>>>>> c8b33a6a
    | that is bundled with this package in the file LICENSE, and is        |
    | available through the world-wide-web at the following url:           |
    | http://www.php.net/license/3_01.txt                                  |
@@ -104,23 +100,12 @@
 	zend_object_std_dtor(&intern->std TSRMLS_CC);
 	
 	zend_hash_destroy(&intern->storage);
-<<<<<<< HEAD
-
+	
 	if (intern->debug_info != NULL) {
 		zend_hash_destroy(intern->debug_info);
 		efree(intern->debug_info);
-	
-	}
-
-
-=======
-	
-	if (intern->debug_info != NULL) {
-		zend_hash_destroy(intern->debug_info);
-		efree(intern->debug_info);
-	}
-
->>>>>>> c8b33a6a
+	}
+
 	efree(object);
 } /* }}} */
 
@@ -196,13 +181,8 @@
 } /* }}}*/
 
 void spl_object_storage_addall(spl_SplObjectStorage *intern, spl_SplObjectStorage *other TSRMLS_DC) { /* {{{ */
-<<<<<<< HEAD
-	spl_SplObjectStorageElement *element;
 	HashPosition pos;
-=======
-	HashPosition pos;
-	spl_SplObjectStorageElement *element;
->>>>>>> c8b33a6a
+	spl_SplObjectStorageElement *element;
 
 	zend_hash_internal_pointer_reset_ex(&other->storage, &pos);
 	while (zend_hash_get_current_data_ex(&other->storage, (void **)&element, &pos) == SUCCESS) {
@@ -260,10 +240,6 @@
 }
 /* }}} */
 
-<<<<<<< HEAD
-
-=======
->>>>>>> c8b33a6a
 static HashTable* spl_object_storage_debug_info(zval *obj, int *is_temp TSRMLS_DC) /* {{{ */
 {
 	spl_SplObjectStorage *intern = (spl_SplObjectStorage*)zend_object_store_get_object(obj TSRMLS_CC);
@@ -273,11 +249,7 @@
 	zval *tmp, *storage;
 	char md5str[33];
 	int name_len;
-<<<<<<< HEAD
-	zstr zname;
-=======
 	char *zname;
->>>>>>> c8b33a6a
 
 	*is_temp = 0;
 
@@ -307,13 +279,8 @@
 		}
 
 		zname = spl_gen_private_prop_name(spl_ce_SplObjectStorage, "storage", sizeof("storage")-1, &name_len TSRMLS_CC);
-<<<<<<< HEAD
-		zend_u_symtable_update(intern->debug_info, IS_UNICODE, zname, name_len+1, &storage, sizeof(zval *), NULL);
-		efree(zname.v);
-=======
 		zend_symtable_update(intern->debug_info, zname, name_len+1, &storage, sizeof(zval *), NULL);
 		efree(zname);
->>>>>>> c8b33a6a
 	}
 
 	return intern->debug_info;
@@ -368,11 +335,7 @@
 #endif
 } /* }}} */
 
-<<<<<<< HEAD
-/* {{{ proto void SplObjectStorage::attach($obj, $inf = NULL) U
-=======
 /* {{{ proto void SplObjectStorage::attach($obj, $inf = NULL)
->>>>>>> c8b33a6a
  Attaches an object to the storage if not yet contained */
 SPL_METHOD(SplObjectStorage, attach)
 {
@@ -386,11 +349,7 @@
 	spl_object_storage_attach(intern, obj, inf TSRMLS_CC);
 } /* }}} */
 
-<<<<<<< HEAD
-/* {{{ proto void SplObjectStorage::detach($obj) U
-=======
 /* {{{ proto void SplObjectStorage::detach($obj)
->>>>>>> c8b33a6a
  Detaches an object from the storage */
 SPL_METHOD(SplObjectStorage, detach)
 {
@@ -406,11 +365,7 @@
 	intern->index = 0;
 } /* }}} */
 
-<<<<<<< HEAD
-/* {{{ proto mixed SplObjectStorage::offsetGet($object) U
-=======
 /* {{{ proto mixed SplObjectStorage::offsetGet($object)
->>>>>>> c8b33a6a
  Returns associated information for a stored object */
 SPL_METHOD(SplObjectStorage, offsetGet)
 {
@@ -476,11 +431,7 @@
 	RETURN_LONG(zend_hash_num_elements(&intern->storage));
 } /* }}} */
 
-<<<<<<< HEAD
-/* {{{ proto bool SplObjectStorage::contains($obj) U
-=======
 /* {{{ proto bool SplObjectStorage::contains($obj)
->>>>>>> c8b33a6a
  Determine whethe an object is contained in the storage */
 SPL_METHOD(SplObjectStorage, contains)
 {
@@ -493,11 +444,7 @@
 	RETURN_BOOL(spl_object_storage_contains(intern, obj TSRMLS_CC));
 } /* }}} */
 
-<<<<<<< HEAD
-/* {{{ proto int SplObjectStorage::count() U
-=======
 /* {{{ proto int SplObjectStorage::count()
->>>>>>> c8b33a6a
  Determine number of objects in storage */
 SPL_METHOD(SplObjectStorage, count)
 {
@@ -506,11 +453,7 @@
 	RETURN_LONG(zend_hash_num_elements(&intern->storage));
 } /* }}} */
 
-<<<<<<< HEAD
-/* {{{ proto void SplObjectStorage::rewind() U
-=======
 /* {{{ proto void SplObjectStorage::rewind()
->>>>>>> c8b33a6a
  Rewind to first position */
 SPL_METHOD(SplObjectStorage, rewind)
 {
@@ -520,11 +463,7 @@
 	intern->index = 0;
 } /* }}} */
 
-<<<<<<< HEAD
-/* {{{ proto bool SplObjectStorage::valid() U
-=======
 /* {{{ proto bool SplObjectStorage::valid()
->>>>>>> c8b33a6a
  Returns whether current position is valid */
 SPL_METHOD(SplObjectStorage, valid)
 {
@@ -533,11 +472,7 @@
 	RETURN_BOOL(zend_hash_has_more_elements_ex(&intern->storage, &intern->pos) == SUCCESS);
 } /* }}} */
 
-<<<<<<< HEAD
-/* {{{ proto mixed SplObjectStorage::key() U
-=======
 /* {{{ proto mixed SplObjectStorage::key()
->>>>>>> c8b33a6a
  Returns current key */
 SPL_METHOD(SplObjectStorage, key)
 {
@@ -546,11 +481,7 @@
 	RETURN_LONG(intern->index);
 } /* }}} */
 
-<<<<<<< HEAD
-/* {{{ proto mixed SplObjectStorage::current() U
-=======
 /* {{{ proto mixed SplObjectStorage::current()
->>>>>>> c8b33a6a
  Returns current element */
 SPL_METHOD(SplObjectStorage, current)
 {
@@ -563,11 +494,7 @@
 	RETVAL_ZVAL(element->obj, 1, 0);
 } /* }}} */
 
-<<<<<<< HEAD
-/* {{{ proto mixed SplObjectStorage::getInfo() U
-=======
 /* {{{ proto mixed SplObjectStorage::getInfo()
->>>>>>> c8b33a6a
  Returns associated information to current element */
 SPL_METHOD(SplObjectStorage, getInfo)
 {
@@ -580,11 +507,7 @@
 	RETVAL_ZVAL(element->inf, 1, 0);
 } /* }}} */
 
-<<<<<<< HEAD
-/* {{{ proto mixed SplObjectStorage::setInfo(mixed $inf) U
-=======
 /* {{{ proto mixed SplObjectStorage::setInfo(mixed $inf)
->>>>>>> c8b33a6a
  Sets associated information of current element to $inf */
 SPL_METHOD(SplObjectStorage, setInfo)
 {
@@ -604,11 +527,7 @@
 	Z_ADDREF_P(inf);
 } /* }}} */
 
-<<<<<<< HEAD
-/* {{{ proto void SplObjectStorage::next() U
-=======
 /* {{{ proto void SplObjectStorage::next()
->>>>>>> c8b33a6a
  Moves position forward */
 SPL_METHOD(SplObjectStorage, next)
 {
@@ -618,11 +537,7 @@
 	intern->index++;
 } /* }}} */
 
-<<<<<<< HEAD
-/* {{{ proto string SplObjectStorage::serialize() U
-=======
 /* {{{ proto string SplObjectStorage::serialize()
->>>>>>> c8b33a6a
  Serializes storage */
 SPL_METHOD(SplObjectStorage, serialize)
 {
@@ -675,11 +590,7 @@
 	
 } /* }}} */
 
-<<<<<<< HEAD
-/* {{{ proto void SplObjectStorage::unserialize(string serialized) U
-=======
 /* {{{ proto void SplObjectStorage::unserialize(string serialized)
->>>>>>> c8b33a6a
  Unserializes storage */
 SPL_METHOD(SplObjectStorage, unserialize)
 {
@@ -697,11 +608,7 @@
 	}
 
 	if (buf_len == 0) {
-<<<<<<< HEAD
-		zend_throw_exception_ex(spl_ce_UnexpectedValueException, 0 TSRMLS_CC, "Serialized string cannot be empty");
-=======
 		zend_throw_exception_ex(spl_ce_UnexpectedValueException, 0 TSRMLS_CC, "Empty serialized string cannot be empty");
->>>>>>> c8b33a6a
 		return;
 	}
 
@@ -806,8 +713,6 @@
 	ZEND_ARG_INFO(0, info)
 ZEND_END_ARG_INFO()
 
-<<<<<<< HEAD
-=======
 ZEND_BEGIN_ARG_INFO(arginfo_splobject_void, 0)
 ZEND_END_ARG_INFO()
 
@@ -838,7 +743,6 @@
 	{NULL, NULL, NULL}
 };
 
->>>>>>> c8b33a6a
 typedef enum {
 	MIT_NEED_ANY     = 0,
 	MIT_NEED_ALL     = 1,
@@ -849,11 +753,7 @@
 #define SPL_MULTIPLE_ITERATOR_GET_ALL_CURRENT   1
 #define SPL_MULTIPLE_ITERATOR_GET_ALL_KEY       2
 
-<<<<<<< HEAD
-/* {{{ proto void MultipleIterator::__construct([int flags = MIT_NEED_ALL|MIT_KEYS_NUMERIC]) U
-=======
 /* {{{ proto void MultipleIterator::__construct([int flags = MIT_NEED_ALL|MIT_KEYS_NUMERIC])
->>>>>>> c8b33a6a
    Iterator that iterates over several iterators one after the other */
 SPL_METHOD(MultipleIterator, __construct)
 {
@@ -874,11 +774,7 @@
 }
 /* }}} */
 
-<<<<<<< HEAD
-/* {{{ proto int MultipleIterator::getFlags() U
-=======
 /* {{{ proto int MultipleIterator::getFlags()
->>>>>>> c8b33a6a
    Return current flags */
 SPL_METHOD(MultipleIterator, getFlags)
 {
@@ -887,11 +783,7 @@
 }
 /* }}} */
 
-<<<<<<< HEAD
-/* {{{ proto int MultipleIterator::setFlags(int flags) U
-=======
 /* {{{ proto int MultipleIterator::setFlags(int flags)
->>>>>>> c8b33a6a
    Set flags */
 SPL_METHOD(MultipleIterator, setFlags)
 {
@@ -904,11 +796,7 @@
 }
 /* }}} */
 
-<<<<<<< HEAD
-/* {{{ proto void attachIterator(Iterator iterator[, mixed info]) throws InvalidArgumentException U
-=======
 /* {{{ proto void attachIterator(Iterator iterator[, mixed info]) throws InvalidArgumentException
->>>>>>> c8b33a6a
    Attach a new iterator */
 SPL_METHOD(MultipleIterator, attachIterator)
 {
@@ -925,11 +813,7 @@
 		spl_SplObjectStorageElement *element;
 		zval                         compare_result;
 
-<<<<<<< HEAD
-		if (Z_TYPE_P(info) != IS_LONG && Z_TYPE_P(info) != IS_STRING && Z_TYPE_P(info) != IS_UNICODE) {
-=======
 		if (Z_TYPE_P(info) != IS_LONG && Z_TYPE_P(info) != IS_STRING) {
->>>>>>> c8b33a6a
 			zend_throw_exception(spl_ce_InvalidArgumentException, "Info must be NULL, integer or string", 0 TSRMLS_CC);
 			return;
 		}
@@ -949,11 +833,7 @@
 }
 /* }}} */
 
-<<<<<<< HEAD
-/* {{{ proto void MultipleIterator::rewind() U
-=======
 /* {{{ proto void MultipleIterator::rewind()
->>>>>>> c8b33a6a
    Rewind all attached iterator instances */
 SPL_METHOD(MultipleIterator, rewind)
 {
@@ -972,11 +852,7 @@
 }
 /* }}} */
 
-<<<<<<< HEAD
-/* {{{ proto void MultipleIterator::next() U
-=======
 /* {{{ proto void MultipleIterator::next()
->>>>>>> c8b33a6a
    Move all attached iterator instances forward */
 SPL_METHOD(MultipleIterator, next)
 {
@@ -995,11 +871,7 @@
 }
 /* }}} */
 
-<<<<<<< HEAD
-/* {{{ proto bool MultipleIterator::valid() U
-=======
 /* {{{ proto bool MultipleIterator::valid()
->>>>>>> c8b33a6a
    Return whether all or one sub iterator is valid depending on flags */
 SPL_METHOD(MultipleIterator, valid)
 {
@@ -1091,12 +963,7 @@
 					add_index_zval(return_value, Z_LVAL_P(element->inf), retval);
 					break;
 				case IS_STRING:
-<<<<<<< HEAD
-				case IS_UNICODE:
-					add_u_assoc_zval_ex(return_value, Z_TYPE_P(element->inf), Z_UNIVAL_P(element->inf), Z_UNILEN_P(element->inf)+1U, retval);
-=======
 					add_assoc_zval_ex(return_value, Z_STRVAL_P(element->inf), Z_STRLEN_P(element->inf)+1U, retval);
->>>>>>> c8b33a6a
 					break;
 				default:
 					zval_ptr_dtor(&retval);
@@ -1112,11 +979,7 @@
 }
 /* }}} */
 
-<<<<<<< HEAD
-/* {{{ proto array current() throws RuntimeException throws InvalidArgumentException U
-=======
 /* {{{ proto array current() throws RuntimeException throws InvalidArgumentException
->>>>>>> c8b33a6a
    Return an array of all registered Iterator instances current() result */
 SPL_METHOD(MultipleIterator, current)
 {
@@ -1127,11 +990,7 @@
 }
 /* }}} */
 
-<<<<<<< HEAD
-/* {{{ proto array MultipleIterator::key() U
-=======
 /* {{{ proto array MultipleIterator::key()
->>>>>>> c8b33a6a
    Return an array of all registered Iterator instances key() result */
 SPL_METHOD(MultipleIterator, key)
 {
@@ -1159,12 +1018,6 @@
 	ZEND_ARG_INFO(0, flags)
 ZEND_END_ARG_INFO();
 
-<<<<<<< HEAD
-ZEND_BEGIN_ARG_INFO(arginfo_splobject_void, 0)
-ZEND_END_ARG_INFO();
-
-=======
->>>>>>> c8b33a6a
 static const zend_function_entry spl_funcs_MultipleIterator[] = {
 	SPL_ME(MultipleIterator,  __construct,            arginfo_MultipleIterator_setflags,          0)
 	SPL_ME(MultipleIterator,  getFlags,               arginfo_splobject_void,                     0)
@@ -1181,36 +1034,6 @@
 	SPL_ME(MultipleIterator,  next,                   arginfo_splobject_void,                     0)
 	{NULL, NULL, NULL}
 };
-<<<<<<< HEAD
-
-static const zend_function_entry spl_funcs_SplObjectStorage[] = {
-	SPL_ME(SplObjectStorage,  attach,      arginfo_attach,        0)
-	SPL_ME(SplObjectStorage,  detach,      arginfo_Object,        0)
-	SPL_ME(SplObjectStorage,  contains,    arginfo_Object,        0)
-	SPL_ME(SplObjectStorage,  addAll,      arginfo_Object,        0)
-	SPL_ME(SplObjectStorage,  removeAll,   arginfo_Object,        0)
-	SPL_ME(SplObjectStorage,  getInfo,     arginfo_splobject_void,0)
-	SPL_ME(SplObjectStorage,  setInfo,     arginfo_setInfo,       0)
-	/* Countable */
-	SPL_ME(SplObjectStorage,  count,       arginfo_splobject_void,0)
-	/* Iterator */
-	SPL_ME(SplObjectStorage,  rewind,      arginfo_splobject_void,0)
-	SPL_ME(SplObjectStorage,  valid,       arginfo_splobject_void,0)
-	SPL_ME(SplObjectStorage,  key,         arginfo_splobject_void,0)
-	SPL_ME(SplObjectStorage,  current,     arginfo_splobject_void,0)
-	SPL_ME(SplObjectStorage,  next,        arginfo_splobject_void,0)
-	/* Serializable */
-	SPL_ME(SplObjectStorage,  unserialize, arginfo_Serialized,    0)
-	SPL_ME(SplObjectStorage,  serialize,   arginfo_splobject_void,0)
-	/* ArrayAccess */
-	SPL_MA(SplObjectStorage, offsetExists, SplObjectStorage, contains, arginfo_offsetGet, 0)
-	SPL_MA(SplObjectStorage, offsetSet,    SplObjectStorage, attach,   arginfo_offsetSet, 0)
-	SPL_MA(SplObjectStorage, offsetUnset,  SplObjectStorage, detach,   arginfo_offsetGet, 0)
-	SPL_ME(SplObjectStorage, offsetGet,    arginfo_offsetGet,     0)
-	{NULL, NULL, NULL}
-};
-=======
->>>>>>> c8b33a6a
 
 /* {{{ PHP_MINIT_FUNCTION(spl_observer) */
 PHP_MINIT_FUNCTION(spl_observer)
