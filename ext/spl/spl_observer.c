/*
   +----------------------------------------------------------------------+
   | PHP Version 7                                                        |
   +----------------------------------------------------------------------+
   | Copyright (c) 1997-2015 The PHP Group                                |
   +----------------------------------------------------------------------+
   | This source file is subject to version 3.01 of the PHP license,      |
   | that is bundled with this package in the file LICENSE, and is        |
   | available through the world-wide-web at the following url:           |
   | http://www.php.net/license/3_01.txt                                  |
   | If you did not receive a copy of the PHP license and are unable to   |
   | obtain it through the world-wide-web, please send a note to          |
   | license@php.net so we can mail you a copy immediately.               |
   +----------------------------------------------------------------------+
   | Authors: Marcus Boerger <helly@php.net>                              |
   |          Etienne Kneuss <colder@php.net>                             |
   +----------------------------------------------------------------------+
 */

/* $Id$ */

#ifdef HAVE_CONFIG_H
# include "config.h"
#endif

#include "php.h"
#include "php_ini.h"
#include "ext/standard/info.h"
#include "ext/standard/php_array.h"
#include "ext/standard/php_var.h"
#include "zend_smart_str.h"
#include "zend_interfaces.h"
#include "zend_exceptions.h"

#include "php_spl.h"
#include "spl_functions.h"
#include "spl_engine.h"
#include "spl_observer.h"
#include "spl_iterators.h"
#include "spl_array.h"
#include "spl_exceptions.h"

SPL_METHOD(SplObserver, update);
SPL_METHOD(SplSubject, attach);
SPL_METHOD(SplSubject, detach);
SPL_METHOD(SplSubject, notify);

ZEND_BEGIN_ARG_INFO(arginfo_SplObserver_update, 0)
	ZEND_ARG_OBJ_INFO(0, SplSubject, SplSubject, 0)
ZEND_END_ARG_INFO();

static const zend_function_entry spl_funcs_SplObserver[] = {
	SPL_ABSTRACT_ME(SplObserver, update,   arginfo_SplObserver_update)
	{NULL, NULL, NULL}
};

ZEND_BEGIN_ARG_INFO(arginfo_SplSubject_attach, 0)
	ZEND_ARG_OBJ_INFO(0, SplObserver, SplObserver, 0)
ZEND_END_ARG_INFO();

ZEND_BEGIN_ARG_INFO(arginfo_SplSubject_void, 0)
ZEND_END_ARG_INFO();

/*ZEND_BEGIN_ARG_INFO_EX(arginfo_SplSubject_notify, 0, 0, 1)
	ZEND_ARG_OBJ_INFO(0, ignore, SplObserver, 1)
ZEND_END_ARG_INFO();*/

static const zend_function_entry spl_funcs_SplSubject[] = {
	SPL_ABSTRACT_ME(SplSubject,  attach,   arginfo_SplSubject_attach)
	SPL_ABSTRACT_ME(SplSubject,  detach,   arginfo_SplSubject_attach)
	SPL_ABSTRACT_ME(SplSubject,  notify,   arginfo_SplSubject_void)
	{NULL, NULL, NULL}
};

PHPAPI zend_class_entry     *spl_ce_SplObserver;
PHPAPI zend_class_entry     *spl_ce_SplSubject;
PHPAPI zend_class_entry     *spl_ce_SplObjectStorage;
PHPAPI zend_class_entry     *spl_ce_MultipleIterator;

PHPAPI zend_object_handlers spl_handler_SplObjectStorage;

typedef struct _spl_SplObjectStorage { /* {{{ */
	HashTable         storage;
	zend_long         index;
	HashPosition      pos;
	zend_long         flags;
	zend_function    *fptr_get_hash;
	zval             *gcdata;
	size_t            gcdata_num;
	zend_object       std;
} spl_SplObjectStorage; /* }}} */

/* {{{ storage is an assoc aray of [zend_object_value]=>[zval *obj, zval *inf] */
typedef struct _spl_SplObjectStorageElement {
	zval obj;
	zval inf;
} spl_SplObjectStorageElement; /* }}} */

static inline spl_SplObjectStorage *spl_object_storage_from_obj(zend_object *obj) /* {{{ */ {
	return (spl_SplObjectStorage*)((char*)(obj) - XtOffsetOf(spl_SplObjectStorage, std));
}
/* }}} */

#define Z_SPLOBJSTORAGE_P(zv)  spl_object_storage_from_obj(Z_OBJ_P((zv)))

void spl_SplObjectStorage_free_storage(zend_object *object) /* {{{ */
{
	spl_SplObjectStorage *intern = spl_object_storage_from_obj(object);

	zend_object_std_dtor(&intern->std);

<<<<<<< HEAD
	zend_hash_destroy(&intern->storage);
=======
	zend_object_std_dtor(&intern->std TSRMLS_CC);

	zend_hash_destroy(&intern->storage);

	if (intern->debug_info != NULL) {
		zend_hash_destroy(intern->debug_info);
		efree(intern->debug_info);
	}
>>>>>>> ed709d5a

	if (intern->gcdata != NULL) {
		efree(intern->gcdata);
	}

} /* }}} */

static zend_string *spl_object_storage_get_hash(spl_SplObjectStorage *intern, zval *this, zval *obj) {
	if (intern->fptr_get_hash) {
		zval rv;
		zend_call_method_with_1_params(this, intern->std.ce, &intern->fptr_get_hash, "getHash", &rv, obj);
		if (!Z_ISUNDEF(rv)) {
			if (Z_TYPE(rv) == IS_STRING) {
				return Z_STR(rv);
			} else {
				zend_throw_exception(spl_ce_RuntimeException, "Hash needs to be a string", 0);

				zval_ptr_dtor(&rv);
				return NULL;
			}
		} else {
			return NULL;
		}
	} else {
		zend_string *hash = zend_string_alloc(sizeof(zend_object*), 0);
		memcpy(ZSTR_VAL(hash), (void*)&Z_OBJ_P(obj), sizeof(zend_object*));
		ZSTR_VAL(hash)[ZSTR_LEN(hash)] = '\0';
		return hash;
		/* !!! FIXME
		int hash_len = sizeof(zend_object_value);

#if HAVE_PACKED_OBJECT_VALUE

		if (hash_len_ptr) {
			*hash_len_ptr = hash_len;
		}

		return (char*)&Z_OBJVAL_P(obj);
#else
		char *hash = emalloc(hash_len + 1);

		zend_object_value zvalue;
		memset(&zvalue, 0, sizeof(zend_object_value));
		zvalue.handle = Z_OBJ_HANDLE_P(obj);
		zvalue.handlers = Z_OBJ_HT_P(obj);

		memcpy(hash, (char *)&zvalue, hash_len);
		hash[hash_len] = 0;

		if (hash_len_ptr) {
			*hash_len_ptr = hash_len;
		}

		return hash;
#endif
*/
		return NULL;
	}
}

static void spl_object_storage_free_hash(spl_SplObjectStorage *intern, zend_string *hash) {
	zend_string_release(hash);
/*
	if (intern->fptr_get_hash) {
	} else {
#if HAVE_PACKED_OBJECT_VALUE
#else
		efree(hash);
#endif
	}
*/
}

static void spl_object_storage_dtor(zval *element) /* {{{ */
{
	spl_SplObjectStorageElement *el = Z_PTR_P(element);
	zval_ptr_dtor(&el->obj);
	zval_ptr_dtor(&el->inf);
	efree(el);
} /* }}} */

spl_SplObjectStorageElement* spl_object_storage_get(spl_SplObjectStorage *intern, zend_string *hash) /* {{{ */
{
	return (spl_SplObjectStorageElement*)zend_hash_find_ptr(&intern->storage, hash);
} /* }}} */

spl_SplObjectStorageElement *spl_object_storage_attach(spl_SplObjectStorage *intern, zval *this, zval *obj, zval *inf) /* {{{ */
{
	spl_SplObjectStorageElement *pelement, element;
<<<<<<< HEAD
	zend_string *hash = spl_object_storage_get_hash(intern, this, obj);

=======

	int hash_len;
	char *hash = spl_object_storage_get_hash(intern, this, obj, &hash_len TSRMLS_CC);
>>>>>>> ed709d5a
	if (!hash) {
		return NULL;
	}

	pelement = spl_object_storage_get(intern, hash);

	if (pelement) {
		zval_ptr_dtor(&pelement->inf);
		if (inf) {
			ZVAL_COPY(&pelement->inf, inf);
		} else {
			ZVAL_NULL(&pelement->inf);
		}
		spl_object_storage_free_hash(intern, hash);
		return pelement;
	}

	ZVAL_COPY(&element.obj, obj);
	if (inf) {
		ZVAL_COPY(&element.inf, inf);
	} else {
		ZVAL_NULL(&element.inf);
	}
	pelement = zend_hash_update_mem(&intern->storage, hash, &element, sizeof(spl_SplObjectStorageElement));
	spl_object_storage_free_hash(intern, hash);
	return pelement;
} /* }}} */

int spl_object_storage_detach(spl_SplObjectStorage *intern, zval *this, zval *obj) /* {{{ */
{
	int ret = FAILURE;
	zend_string *hash = spl_object_storage_get_hash(intern, this, obj);
	if (!hash) {
		return ret;
	}
	ret = zend_hash_del(&intern->storage, hash);
	spl_object_storage_free_hash(intern, hash);

	return ret;
} /* }}}*/

void spl_object_storage_addall(spl_SplObjectStorage *intern, zval *this, spl_SplObjectStorage *other) { /* {{{ */
	spl_SplObjectStorageElement *element;

	ZEND_HASH_FOREACH_PTR(&other->storage, element) {
		spl_object_storage_attach(intern, this, &element->obj, &element->inf);
	} ZEND_HASH_FOREACH_END();

	intern->index = 0;
} /* }}} */

static zend_object *spl_object_storage_new_ex(zend_class_entry *class_type, zval *orig) /* {{{ */
{
	spl_SplObjectStorage *intern;
	zend_class_entry *parent = class_type;

	intern = emalloc(sizeof(spl_SplObjectStorage) + zend_object_properties_size(parent));
	memset(intern, 0, sizeof(spl_SplObjectStorage) - sizeof(zval));
	intern->pos = HT_INVALID_IDX;

	zend_object_std_init(&intern->std, class_type);
	object_properties_init(&intern->std, class_type);

	zend_hash_init(&intern->storage, 0, NULL, spl_object_storage_dtor, 0);

	intern->std.handlers = &spl_handler_SplObjectStorage;

	if (orig) {
		spl_SplObjectStorage *other = Z_SPLOBJSTORAGE_P(orig);
		spl_object_storage_addall(intern, orig, other);
	}

	while (parent) {
		if (parent == spl_ce_SplObjectStorage) {
			if (class_type != spl_ce_SplObjectStorage) {
				intern->fptr_get_hash = zend_hash_str_find_ptr(&class_type->function_table, "gethash", sizeof("gethash") - 1);
				if (intern->fptr_get_hash->common.scope == spl_ce_SplObjectStorage) {
					intern->fptr_get_hash = NULL;
				}
			}
			break;
		}

		parent = parent->parent;
	}

	return &intern->std;
}
/* }}} */

/* {{{ spl_object_storage_clone */
static zend_object *spl_object_storage_clone(zval *zobject)
{
	zend_object *old_object;
	zend_object *new_object;

	old_object = Z_OBJ_P(zobject);
	new_object = spl_object_storage_new_ex(old_object->ce, zobject);

	zend_objects_clone_members(new_object, old_object);

	return new_object;
}
/* }}} */

static HashTable* spl_object_storage_debug_info(zval *obj, int *is_temp) /* {{{ */
{
	spl_SplObjectStorage *intern = Z_SPLOBJSTORAGE_P(obj);
	spl_SplObjectStorageElement *element;
	HashTable *props;
	zval tmp, storage;
	zend_string *md5str;
	zend_string *zname;
	HashTable *debug_info;

	*is_temp = 1;

	props = Z_OBJPROP_P(obj);

	ALLOC_HASHTABLE(debug_info);
	ZEND_INIT_SYMTABLE_EX(debug_info, zend_hash_num_elements(props) + 1, 0);
	zend_hash_copy(debug_info, props, (copy_ctor_func_t)zval_add_ref);

	array_init(&storage);

	ZEND_HASH_FOREACH_PTR(&intern->storage, element) {
		md5str = php_spl_object_hash(&element->obj);
		array_init(&tmp);
		/* Incrementing the refcount of obj and inf would confuse the garbage collector.
		 * Prefer to null the destructor */
		Z_ARRVAL_P(&tmp)->pDestructor = NULL;
		add_assoc_zval_ex(&tmp, "obj", sizeof("obj") - 1, &element->obj);
		add_assoc_zval_ex(&tmp, "inf", sizeof("inf") - 1, &element->inf);
		zend_hash_update(Z_ARRVAL(storage), md5str, &tmp);
		zend_string_release(md5str);
	} ZEND_HASH_FOREACH_END();

	zname = spl_gen_private_prop_name(spl_ce_SplObjectStorage, "storage", sizeof("storage")-1);
	zend_symtable_update(debug_info, zname, &storage);
	zend_string_release(zname);

	return debug_info;
}
/* }}} */

/* overriden for garbage collection */
static HashTable *spl_object_storage_get_gc(zval *obj, zval **table, int *n) /* {{{ */
{
	int i = 0;
	spl_SplObjectStorage *intern = Z_SPLOBJSTORAGE_P(obj);
	spl_SplObjectStorageElement *element;

	if (intern->storage.nNumOfElements * 2 > intern->gcdata_num) {
		intern->gcdata_num = intern->storage.nNumOfElements * 2;
		intern->gcdata = (zval*)erealloc(intern->gcdata, sizeof(zval) * intern->gcdata_num);
	}

	ZEND_HASH_FOREACH_PTR(&intern->storage, element) {
		ZVAL_COPY_VALUE(&intern->gcdata[i++], &element->obj);
		ZVAL_COPY_VALUE(&intern->gcdata[i++], &element->inf);
	} ZEND_HASH_FOREACH_END();

	*table = intern->gcdata;
	*n = i;

	return std_object_handlers.get_properties(obj);
}
/* }}} */

static int spl_object_storage_compare_info(zval *e1, zval *e2) /* {{{ */
{
	spl_SplObjectStorageElement *s1 = (spl_SplObjectStorageElement*)Z_PTR_P(e1);
	spl_SplObjectStorageElement *s2 = (spl_SplObjectStorageElement*)Z_PTR_P(e2);
	zval result;

	if (compare_function(&result, &s1->inf, &s2->inf) == FAILURE) {
		return 1;
	}

	return Z_LVAL(result) > 0 ? 1 : (Z_LVAL(result) < 0 ? -1 : 0);
}
/* }}} */

static int spl_object_storage_compare_objects(zval *o1, zval *o2) /* {{{ */
{
	zend_object *zo1 = (zend_object *)Z_OBJ_P(o1);
	zend_object *zo2 = (zend_object *)Z_OBJ_P(o2);

	if (zo1->ce != spl_ce_SplObjectStorage || zo2->ce != spl_ce_SplObjectStorage) {
		return 1;
	}

	return zend_hash_compare(&(Z_SPLOBJSTORAGE_P(o1))->storage, &(Z_SPLOBJSTORAGE_P(o2))->storage, (compare_func_t)spl_object_storage_compare_info, 0);
}
/* }}} */

/* {{{ spl_array_object_new */
static zend_object *spl_SplObjectStorage_new(zend_class_entry *class_type)
{
	return spl_object_storage_new_ex(class_type, NULL);
}
/* }}} */

int spl_object_storage_contains(spl_SplObjectStorage *intern, zval *this, zval *obj) /* {{{ */
{
	int found;
	zend_string *hash = spl_object_storage_get_hash(intern, this, obj);
	if (!hash) {
		return 0;
	}

	found = zend_hash_exists(&intern->storage, hash);
	spl_object_storage_free_hash(intern, hash);
	return found;
} /* }}} */

/* {{{ proto void SplObjectStorage::attach(object obj, mixed inf = NULL)
 Attaches an object to the storage if not yet contained */
SPL_METHOD(SplObjectStorage, attach)
{
	zval *obj, *inf = NULL;

	spl_SplObjectStorage *intern = Z_SPLOBJSTORAGE_P(getThis());

	if (zend_parse_parameters(ZEND_NUM_ARGS(), "o|z!", &obj, &inf) == FAILURE) {
		return;
	}
	spl_object_storage_attach(intern, getThis(), obj, inf);
} /* }}} */

/* {{{ proto void SplObjectStorage::detach(object obj)
 Detaches an object from the storage */
SPL_METHOD(SplObjectStorage, detach)
{
	zval *obj;
	spl_SplObjectStorage *intern = Z_SPLOBJSTORAGE_P(getThis());

	if (zend_parse_parameters(ZEND_NUM_ARGS(), "o", &obj) == FAILURE) {
		return;
	}
	spl_object_storage_detach(intern, getThis(), obj);

	zend_hash_internal_pointer_reset_ex(&intern->storage, &intern->pos);
	intern->index = 0;
} /* }}} */

/* {{{ proto string SplObjectStorage::getHash(object obj)
 Returns the hash of an object */
SPL_METHOD(SplObjectStorage, getHash)
{
	zval *obj;

	if (zend_parse_parameters(ZEND_NUM_ARGS(), "o", &obj) == FAILURE) {
		return;
	}

<<<<<<< HEAD
	RETURN_NEW_STR(php_spl_object_hash(obj));
=======
	hash = emalloc(33);
	php_spl_object_hash(obj, hash TSRMLS_CC);

	RETVAL_STRING(hash, 0);
>>>>>>> ed709d5a

} /* }}} */

/* {{{ proto mixed SplObjectStorage::offsetGet(object obj)
 Returns associated information for a stored object */
SPL_METHOD(SplObjectStorage, offsetGet)
{
	zval *obj;
	spl_SplObjectStorageElement *element;
	spl_SplObjectStorage *intern = Z_SPLOBJSTORAGE_P(getThis());
	zend_string *hash;

	if (zend_parse_parameters(ZEND_NUM_ARGS(), "o", &obj) == FAILURE) {
		return;
	}

	hash = spl_object_storage_get_hash(intern, getThis(), obj);
	if (!hash) {
		return;
	}

	element = spl_object_storage_get(intern, hash);
	spl_object_storage_free_hash(intern, hash);

	if (!element) {
		zend_throw_exception_ex(spl_ce_UnexpectedValueException, 0, "Object not found");
	} else {
		zval *value = &element->inf;

		ZVAL_DEREF(value);
		ZVAL_COPY(return_value, value);
	}
} /* }}} */

/* {{{ proto bool SplObjectStorage::addAll(SplObjectStorage $os)
 Add all elements contained in $os */
SPL_METHOD(SplObjectStorage, addAll)
{
	zval *obj;
	spl_SplObjectStorage *intern = Z_SPLOBJSTORAGE_P(getThis());
	spl_SplObjectStorage *other;

	if (zend_parse_parameters(ZEND_NUM_ARGS(), "O", &obj, spl_ce_SplObjectStorage) == FAILURE) {
		return;
	}

	other = Z_SPLOBJSTORAGE_P(obj);

	spl_object_storage_addall(intern, getThis(), other);

	RETURN_LONG(zend_hash_num_elements(&intern->storage));
} /* }}} */

/* {{{ proto bool SplObjectStorage::removeAll(SplObjectStorage $os)
 Remove all elements contained in $os */
SPL_METHOD(SplObjectStorage, removeAll)
{
	zval *obj;
	spl_SplObjectStorage *intern = Z_SPLOBJSTORAGE_P(getThis());
	spl_SplObjectStorage *other;
	spl_SplObjectStorageElement *element;

	if (zend_parse_parameters(ZEND_NUM_ARGS(), "O", &obj, spl_ce_SplObjectStorage) == FAILURE) {
		return;
	}

	other = Z_SPLOBJSTORAGE_P(obj);

	zend_hash_internal_pointer_reset(&other->storage);
	while ((element = zend_hash_get_current_data_ptr(&other->storage)) != NULL) {
		if (spl_object_storage_detach(intern, getThis(), &element->obj) == FAILURE) {
			zend_hash_move_forward(&other->storage);
		}
	}

	zend_hash_internal_pointer_reset_ex(&intern->storage, &intern->pos);
	intern->index = 0;

	RETURN_LONG(zend_hash_num_elements(&intern->storage));
} /* }}} */

/* {{{ proto bool SplObjectStorage::removeAllExcept(SplObjectStorage $os)
 Remove elements not common to both this SplObjectStorage instance and $os */
SPL_METHOD(SplObjectStorage, removeAllExcept)
{
	zval *obj;
	spl_SplObjectStorage *intern = Z_SPLOBJSTORAGE_P(getThis());
	spl_SplObjectStorage *other;
	spl_SplObjectStorageElement *element;

	if (zend_parse_parameters(ZEND_NUM_ARGS(), "O", &obj, spl_ce_SplObjectStorage) == FAILURE) {
		return;
	}

	other = Z_SPLOBJSTORAGE_P(obj);

	ZEND_HASH_FOREACH_PTR(&intern->storage, element) {
		if (!spl_object_storage_contains(other, getThis(), &element->obj)) {
			spl_object_storage_detach(intern, getThis(), &element->obj);
		}
	} ZEND_HASH_FOREACH_END();

	zend_hash_internal_pointer_reset_ex(&intern->storage, &intern->pos);
	intern->index = 0;

	RETURN_LONG(zend_hash_num_elements(&intern->storage));
}
/* }}} */

/* {{{ proto bool SplObjectStorage::contains(object obj)
 Determine whethe an object is contained in the storage */
SPL_METHOD(SplObjectStorage, contains)
{
	zval *obj;
	spl_SplObjectStorage *intern = Z_SPLOBJSTORAGE_P(getThis());

	if (zend_parse_parameters(ZEND_NUM_ARGS(), "o", &obj) == FAILURE) {
		return;
	}
	RETURN_BOOL(spl_object_storage_contains(intern, getThis(), obj));
} /* }}} */

/* {{{ proto int SplObjectStorage::count()
 Determine number of objects in storage */
SPL_METHOD(SplObjectStorage, count)
{
	spl_SplObjectStorage *intern = Z_SPLOBJSTORAGE_P(getThis());
	zend_long mode = COUNT_NORMAL;

	if (zend_parse_parameters(ZEND_NUM_ARGS(), "|l", &mode) == FAILURE) {
		return;
	}

	if (mode == COUNT_RECURSIVE) {
		zend_long ret = zend_hash_num_elements(&intern->storage);
		zval *element;

		ZEND_HASH_FOREACH_VAL(&intern->storage, element) {
			ret += php_count_recursive(element, mode);
		} ZEND_HASH_FOREACH_END();

		RETURN_LONG(ret);
		return;
	}

	RETURN_LONG(zend_hash_num_elements(&intern->storage));
} /* }}} */

/* {{{ proto void SplObjectStorage::rewind()
 Rewind to first position */
SPL_METHOD(SplObjectStorage, rewind)
{
<<<<<<< HEAD
	spl_SplObjectStorage *intern = Z_SPLOBJSTORAGE_P(getThis());
=======
	spl_SplObjectStorage *intern = (spl_SplObjectStorage*)zend_object_store_get_object(getThis() TSRMLS_CC);
>>>>>>> ed709d5a

	if (zend_parse_parameters_none() == FAILURE) {
		return;
	}

	zend_hash_internal_pointer_reset_ex(&intern->storage, &intern->pos);
	intern->index = 0;
} /* }}} */

/* {{{ proto bool SplObjectStorage::valid()
 Returns whether current position is valid */
SPL_METHOD(SplObjectStorage, valid)
{
<<<<<<< HEAD
	spl_SplObjectStorage *intern = Z_SPLOBJSTORAGE_P(getThis());
=======
	spl_SplObjectStorage *intern = (spl_SplObjectStorage*)zend_object_store_get_object(getThis() TSRMLS_CC);
>>>>>>> ed709d5a

	if (zend_parse_parameters_none() == FAILURE) {
		return;
	}

	RETURN_BOOL(zend_hash_has_more_elements_ex(&intern->storage, &intern->pos) == SUCCESS);
} /* }}} */

/* {{{ proto mixed SplObjectStorage::key()
 Returns current key */
SPL_METHOD(SplObjectStorage, key)
{
<<<<<<< HEAD
	spl_SplObjectStorage *intern = Z_SPLOBJSTORAGE_P(getThis());
=======
	spl_SplObjectStorage *intern = (spl_SplObjectStorage*)zend_object_store_get_object(getThis() TSRMLS_CC);
>>>>>>> ed709d5a

	if (zend_parse_parameters_none() == FAILURE) {
		return;
	}

	RETURN_LONG(intern->index);
} /* }}} */

/* {{{ proto mixed SplObjectStorage::current()
 Returns current element */
SPL_METHOD(SplObjectStorage, current)
{
	spl_SplObjectStorageElement *element;
<<<<<<< HEAD
	spl_SplObjectStorage *intern = Z_SPLOBJSTORAGE_P(getThis());
=======
	spl_SplObjectStorage *intern = (spl_SplObjectStorage*)zend_object_store_get_object(getThis() TSRMLS_CC);
>>>>>>> ed709d5a

	if (zend_parse_parameters_none() == FAILURE) {
		return;
	}

<<<<<<< HEAD
	if ((element = zend_hash_get_current_data_ptr_ex(&intern->storage, &intern->pos)) == NULL) {
=======
	if (zend_hash_get_current_data_ex(&intern->storage, (void**)&element, &intern->pos) == FAILURE) {
>>>>>>> ed709d5a
		return;
	}
	ZVAL_COPY(return_value, &element->obj);
} /* }}} */

/* {{{ proto mixed SplObjectStorage::getInfo()
 Returns associated information to current element */
SPL_METHOD(SplObjectStorage, getInfo)
{
	spl_SplObjectStorageElement *element;
	spl_SplObjectStorage *intern = Z_SPLOBJSTORAGE_P(getThis());

	if (zend_parse_parameters_none() == FAILURE) {
		return;
	}

<<<<<<< HEAD
	if ((element = zend_hash_get_current_data_ptr_ex(&intern->storage, &intern->pos)) == NULL) {
=======
	if (zend_hash_get_current_data_ex(&intern->storage, (void**)&element, &intern->pos) == FAILURE) {
>>>>>>> ed709d5a
		return;
	}
	ZVAL_COPY(return_value, &element->inf);
} /* }}} */

/* {{{ proto mixed SplObjectStorage::setInfo(mixed $inf)
 Sets associated information of current element to $inf */
SPL_METHOD(SplObjectStorage, setInfo)
{
	spl_SplObjectStorageElement *element;
	spl_SplObjectStorage *intern = Z_SPLOBJSTORAGE_P(getThis());
	zval *inf;

<<<<<<< HEAD
	if (zend_parse_parameters(ZEND_NUM_ARGS(), "z", &inf) == FAILURE) {
=======
	if (zend_parse_parameters(ZEND_NUM_ARGS() TSRMLS_CC, "z", &inf) == FAILURE) {
>>>>>>> ed709d5a
		return;
	}

	if ((element = zend_hash_get_current_data_ptr_ex(&intern->storage, &intern->pos)) == NULL) {
		return;
	}
	zval_ptr_dtor(&element->inf);
	ZVAL_COPY(&element->inf, inf);
} /* }}} */

/* {{{ proto void SplObjectStorage::next()
 Moves position forward */
SPL_METHOD(SplObjectStorage, next)
{
<<<<<<< HEAD
	spl_SplObjectStorage *intern = Z_SPLOBJSTORAGE_P(getThis());
=======
	spl_SplObjectStorage *intern = (spl_SplObjectStorage*)zend_object_store_get_object(getThis() TSRMLS_CC);
>>>>>>> ed709d5a

	if (zend_parse_parameters_none() == FAILURE) {
		return;
	}

	zend_hash_move_forward_ex(&intern->storage, &intern->pos);
	intern->index++;
} /* }}} */

/* {{{ proto string SplObjectStorage::serialize()
 Serializes storage */
SPL_METHOD(SplObjectStorage, serialize)
{
	spl_SplObjectStorage *intern = Z_SPLOBJSTORAGE_P(getThis());

	spl_SplObjectStorageElement *element;
	zval members, flags;
	HashPosition      pos;
	php_serialize_data_t var_hash;
	smart_str buf = {0};

	if (zend_parse_parameters_none() == FAILURE) {
		return;
	}

	PHP_VAR_SERIALIZE_INIT(var_hash);

	/* storage */
	smart_str_appendl(&buf, "x:", 2);
	ZVAL_LONG(&flags, zend_hash_num_elements(&intern->storage));
	php_var_serialize(&buf, &flags, &var_hash);
	zval_ptr_dtor(&flags);

	zend_hash_internal_pointer_reset_ex(&intern->storage, &pos);

	while (zend_hash_has_more_elements_ex(&intern->storage, &pos) == SUCCESS) {
		if ((element = zend_hash_get_current_data_ptr_ex(&intern->storage, &pos)) == NULL) {
			smart_str_free(&buf);
			PHP_VAR_SERIALIZE_DESTROY(var_hash);
			RETURN_NULL();
		}
		php_var_serialize(&buf, &element->obj, &var_hash);
		smart_str_appendc(&buf, ',');
		php_var_serialize(&buf, &element->inf, &var_hash);
		smart_str_appendc(&buf, ';');
		zend_hash_move_forward_ex(&intern->storage, &pos);
	}

	/* members */
	smart_str_appendl(&buf, "m:", 2);

	ZVAL_ARR(&members, zend_array_dup(zend_std_get_properties(getThis())));
	php_var_serialize(&buf, &members, &var_hash); /* finishes the string */
	zval_ptr_dtor(&members);

	/* done */
	PHP_VAR_SERIALIZE_DESTROY(var_hash);

	if (buf.s) {
		RETURN_NEW_STR(buf.s);
	} else {
		RETURN_NULL();
	}

} /* }}} */

/* {{{ proto void SplObjectStorage::unserialize(string serialized)
 Unserializes storage */
SPL_METHOD(SplObjectStorage, unserialize)
{
	spl_SplObjectStorage *intern = Z_SPLOBJSTORAGE_P(getThis());

	char *buf;
	size_t buf_len;
	const unsigned char *p, *s;
	php_unserialize_data_t var_hash;
<<<<<<< HEAD
	zval entry, pmembers, pcount, inf;
	spl_SplObjectStorageElement *element;
	zend_long count;

	if (zend_parse_parameters(ZEND_NUM_ARGS(), "s", &buf, &buf_len) == FAILURE) {
=======
	zval *pentry, *pmembers, *pcount = NULL, *pinf;
	long count;

	if (zend_parse_parameters(ZEND_NUM_ARGS() TSRMLS_CC, "s", &buf, &buf_len) == FAILURE) {
>>>>>>> ed709d5a
		return;
	}

	if (buf_len == 0) {
		return;
	}

	/* storage */
	s = p = (const unsigned char*)buf;
	PHP_VAR_UNSERIALIZE_INIT(var_hash);

	if (*p!= 'x' || *++p != ':') {
		goto outexcept;
	}
	++p;

	if (!php_var_unserialize(&pcount, &p, s + buf_len, &var_hash)) {
		goto outexcept;
	}
	if (Z_TYPE(pcount) != IS_LONG) {
		zval_ptr_dtor(&pcount);
		goto outexcept;
	}

	var_push_dtor(&var_hash, &pcount);
	--p; /* for ';' */
<<<<<<< HEAD
	count = Z_LVAL(pcount);

	while (count-- > 0) {
		spl_SplObjectStorageElement *pelement;
		zend_string *hash;
=======
	count = Z_LVAL_P(pcount);

	while(count-- > 0) {
		spl_SplObjectStorageElement *pelement;
		char *hash;
		int hash_len;
>>>>>>> ed709d5a

		if (*p != ';') {
			goto outexcept;
		}
		++p;
		if(*p != 'O' && *p != 'C' && *p != 'r') {
			goto outexcept;
		}
		/* sore reference to allow cross-references between different elements */
		if (!php_var_unserialize(&entry, &p, s + buf_len, &var_hash)) {
			goto outexcept;
		}
		if (Z_TYPE(entry) != IS_OBJECT) {
			zval_ptr_dtor(&entry);
			goto outexcept;
		}
		if (*p == ',') { /* new version has inf */
			++p;
			if (!php_var_unserialize(&inf, &p, s + buf_len, &var_hash)) {
				zval_ptr_dtor(&entry);
				goto outexcept;
			}
		}

		hash = spl_object_storage_get_hash(intern, getThis(), &entry);
		if (!hash) {
			zval_ptr_dtor(&entry);
			zval_ptr_dtor(&inf);
			goto outexcept;
		}
		pelement = spl_object_storage_get(intern, hash);
		spl_object_storage_free_hash(intern, hash);
		if (pelement) {
			if (!Z_ISUNDEF(pelement->inf)) {
				var_push_dtor(&var_hash, &pelement->inf);
			}
			if (!Z_ISUNDEF(pelement->obj)) {
				var_push_dtor(&var_hash, &pelement->obj);
			}
		}
<<<<<<< HEAD
		element = spl_object_storage_attach(intern, getThis(), &entry, &inf);
		var_replace(&var_hash, &entry, &element->obj);
		var_replace(&var_hash, &inf, &element->inf);
		zval_ptr_dtor(&entry);
		zval_ptr_dtor(&inf);
=======
		spl_object_storage_attach(intern, getThis(), pentry, pinf TSRMLS_CC);
		zval_ptr_dtor(&pentry);
		zval_ptr_dtor(&pinf);
>>>>>>> ed709d5a
	}

	if (*p != ';') {
		goto outexcept;
	}
	++p;

	/* members */
	if (*p!= 'm' || *++p != ':') {
		goto outexcept;
	}
	++p;

	ZVAL_UNDEF(&pmembers);
	if (!php_var_unserialize(&pmembers, &p, s + buf_len, &var_hash) || Z_TYPE(pmembers) != IS_ARRAY) {
		zval_ptr_dtor(&pmembers);
		goto outexcept;
	}

	var_push_dtor(&var_hash, &pmembers);
	/* copy members */
	if (!intern->std.properties) {
		rebuild_object_properties(&intern->std);
	}
	zend_hash_copy(intern->std.properties, Z_ARRVAL(pmembers), (copy_ctor_func_t) zval_add_ref);
	zval_ptr_dtor(&pmembers);

	PHP_VAR_UNSERIALIZE_DESTROY(var_hash);
	return;

outexcept:
	PHP_VAR_UNSERIALIZE_DESTROY(var_hash);
	zend_throw_exception_ex(spl_ce_UnexpectedValueException, 0, "Error at offset %pd of %d bytes", (zend_long)((char*)p - buf), buf_len);
	return;

} /* }}} */

ZEND_BEGIN_ARG_INFO(arginfo_Object, 0)
	ZEND_ARG_INFO(0, object)
ZEND_END_ARG_INFO();

ZEND_BEGIN_ARG_INFO_EX(arginfo_attach, 0, 0, 1)
	ZEND_ARG_INFO(0, object)
	ZEND_ARG_INFO(0, inf)
ZEND_END_ARG_INFO();

ZEND_BEGIN_ARG_INFO(arginfo_Serialized, 0)
	ZEND_ARG_INFO(0, serialized)
ZEND_END_ARG_INFO();

ZEND_BEGIN_ARG_INFO(arginfo_setInfo, 0)
	ZEND_ARG_INFO(0, info)
ZEND_END_ARG_INFO();

ZEND_BEGIN_ARG_INFO(arginfo_getHash, 0)
	ZEND_ARG_INFO(0, object)
ZEND_END_ARG_INFO();

ZEND_BEGIN_ARG_INFO_EX(arginfo_offsetGet, 0, 0, 1)
	ZEND_ARG_INFO(0, object)
ZEND_END_ARG_INFO()

ZEND_BEGIN_ARG_INFO(arginfo_splobject_void, 0)
ZEND_END_ARG_INFO()

static const zend_function_entry spl_funcs_SplObjectStorage[] = {
	SPL_ME(SplObjectStorage,  attach,      arginfo_attach,        0)
	SPL_ME(SplObjectStorage,  detach,      arginfo_Object,        0)
	SPL_ME(SplObjectStorage,  contains,    arginfo_Object,        0)
	SPL_ME(SplObjectStorage,  addAll,      arginfo_Object,        0)
	SPL_ME(SplObjectStorage,  removeAll,   arginfo_Object,        0)
	SPL_ME(SplObjectStorage,  removeAllExcept,   arginfo_Object,  0)
	SPL_ME(SplObjectStorage,  getInfo,     arginfo_splobject_void,0)
	SPL_ME(SplObjectStorage,  setInfo,     arginfo_setInfo,       0)
	SPL_ME(SplObjectStorage,  getHash,     arginfo_getHash,       0)
	/* Countable */
	SPL_ME(SplObjectStorage,  count,       arginfo_splobject_void,0)
	/* Iterator */
	SPL_ME(SplObjectStorage,  rewind,      arginfo_splobject_void,0)
	SPL_ME(SplObjectStorage,  valid,       arginfo_splobject_void,0)
	SPL_ME(SplObjectStorage,  key,         arginfo_splobject_void,0)
	SPL_ME(SplObjectStorage,  current,     arginfo_splobject_void,0)
	SPL_ME(SplObjectStorage,  next,        arginfo_splobject_void,0)
	/* Serializable */
	SPL_ME(SplObjectStorage,  unserialize, arginfo_Serialized,    0)
	SPL_ME(SplObjectStorage,  serialize,   arginfo_splobject_void,0)
	/* ArrayAccess */
	SPL_MA(SplObjectStorage, offsetExists, SplObjectStorage, contains, arginfo_offsetGet, 0)
	SPL_MA(SplObjectStorage, offsetSet,    SplObjectStorage, attach,   arginfo_attach, 0)
	SPL_MA(SplObjectStorage, offsetUnset,  SplObjectStorage, detach,   arginfo_offsetGet, 0)
	SPL_ME(SplObjectStorage, offsetGet,    arginfo_offsetGet,     0)
	{NULL, NULL, NULL}
};

typedef enum {
	MIT_NEED_ANY     = 0,
	MIT_NEED_ALL     = 1,
	MIT_KEYS_NUMERIC = 0,
	MIT_KEYS_ASSOC   = 2
} MultipleIteratorFlags;

#define SPL_MULTIPLE_ITERATOR_GET_ALL_CURRENT   1
#define SPL_MULTIPLE_ITERATOR_GET_ALL_KEY       2

/* {{{ proto void MultipleIterator::__construct([int flags = MIT_NEED_ALL|MIT_KEYS_NUMERIC])
   Iterator that iterates over several iterators one after the other */
SPL_METHOD(MultipleIterator, __construct)
{
	spl_SplObjectStorage   *intern;
	zend_long               flags = MIT_NEED_ALL|MIT_KEYS_NUMERIC;

	if (zend_parse_parameters_throw(ZEND_NUM_ARGS(), "|l", &flags) == FAILURE) {
		return;
	}

	intern = Z_SPLOBJSTORAGE_P(getThis());
	intern->flags = flags;
}
/* }}} */

/* {{{ proto int MultipleIterator::getFlags()
   Return current flags */
SPL_METHOD(MultipleIterator, getFlags)
{
<<<<<<< HEAD
	spl_SplObjectStorage *intern = Z_SPLOBJSTORAGE_P(getThis());
=======
	spl_SplObjectStorage *intern = (spl_SplObjectStorage*)zend_object_store_get_object(getThis() TSRMLS_CC);
>>>>>>> ed709d5a

	if (zend_parse_parameters_none() == FAILURE) {
		return;
	}
	RETURN_LONG(intern->flags);
}
/* }}} */

/* {{{ proto int MultipleIterator::setFlags(int flags)
   Set flags */
SPL_METHOD(MultipleIterator, setFlags)
{
	spl_SplObjectStorage *intern;
	intern = Z_SPLOBJSTORAGE_P(getThis());

	if (zend_parse_parameters(ZEND_NUM_ARGS(), "l", &intern->flags) == FAILURE) {
		return;
	}
}
/* }}} */

/* {{{ proto void attachIterator(Iterator iterator[, mixed info]) throws InvalidArgumentException
   Attach a new iterator */
SPL_METHOD(MultipleIterator, attachIterator)
{
	spl_SplObjectStorage        *intern;
	zval                        *iterator = NULL, *info = NULL;

	if (zend_parse_parameters(ZEND_NUM_ARGS(), "O|z!", &iterator, zend_ce_iterator, &info) == FAILURE) {
		return;
	}

	intern = Z_SPLOBJSTORAGE_P(getThis());

	if (info != NULL) {
		spl_SplObjectStorageElement *element;

		if (Z_TYPE_P(info) != IS_LONG && Z_TYPE_P(info) != IS_STRING) {
			zend_throw_exception(spl_ce_InvalidArgumentException, "Info must be NULL, integer or string", 0);
			return;
		}

		zend_hash_internal_pointer_reset_ex(&intern->storage, &intern->pos);
		while ((element = zend_hash_get_current_data_ptr_ex(&intern->storage, &intern->pos)) != NULL) {
			if (fast_is_identical_function(info, &element->inf)) {
				zend_throw_exception(spl_ce_InvalidArgumentException, "Key duplication error", 0);
				return;
			}
			zend_hash_move_forward_ex(&intern->storage, &intern->pos);
		}
	}

	spl_object_storage_attach(intern, getThis(), iterator, info);
}
/* }}} */

/* {{{ proto void MultipleIterator::rewind()
   Rewind all attached iterator instances */
SPL_METHOD(MultipleIterator, rewind)
{
	spl_SplObjectStorage        *intern;
	spl_SplObjectStorageElement *element;
	zval                        *it;

<<<<<<< HEAD
	intern = Z_SPLOBJSTORAGE_P(getThis());
=======
	intern = (spl_SplObjectStorage*)zend_object_store_get_object(getThis() TSRMLS_CC);
>>>>>>> ed709d5a

	if (zend_parse_parameters_none() == FAILURE) {
		return;
	}

	zend_hash_internal_pointer_reset_ex(&intern->storage, &intern->pos);
	while ((element = zend_hash_get_current_data_ptr_ex(&intern->storage, &intern->pos)) != NULL && !EG(exception)) {
		it = &element->obj;
		zend_call_method_with_0_params(it, Z_OBJCE_P(it), &Z_OBJCE_P(it)->iterator_funcs.zf_rewind, "rewind", NULL);
		zend_hash_move_forward_ex(&intern->storage, &intern->pos);
	}
}
/* }}} */

/* {{{ proto void MultipleIterator::next()
   Move all attached iterator instances forward */
SPL_METHOD(MultipleIterator, next)
{
	spl_SplObjectStorage        *intern;
	spl_SplObjectStorageElement *element;
	zval                        *it;

<<<<<<< HEAD
	intern = Z_SPLOBJSTORAGE_P(getThis());
=======
	intern = (spl_SplObjectStorage*)zend_object_store_get_object(getThis() TSRMLS_CC);
>>>>>>> ed709d5a

	if (zend_parse_parameters_none() == FAILURE) {
		return;
	}

	zend_hash_internal_pointer_reset_ex(&intern->storage, &intern->pos);
	while ((element = zend_hash_get_current_data_ptr_ex(&intern->storage, &intern->pos)) != NULL && !EG(exception)) {
		it = &element->obj;
		zend_call_method_with_0_params(it, Z_OBJCE_P(it), &Z_OBJCE_P(it)->iterator_funcs.zf_next, "next", NULL);
		zend_hash_move_forward_ex(&intern->storage, &intern->pos);
	}
}
/* }}} */

/* {{{ proto bool MultipleIterator::valid()
   Return whether all or one sub iterator is valid depending on flags */
SPL_METHOD(MultipleIterator, valid)
{
	spl_SplObjectStorage        *intern;
	spl_SplObjectStorageElement *element;
	zval                        *it, retval;
	zend_long                         expect, valid;

	intern = Z_SPLOBJSTORAGE_P(getThis());

<<<<<<< HEAD
=======
	intern = (spl_SplObjectStorage*)zend_object_store_get_object(getThis() TSRMLS_CC);

>>>>>>> ed709d5a
	if (zend_parse_parameters_none() == FAILURE) {
		return;
	}

	if (!zend_hash_num_elements(&intern->storage)) {
		RETURN_FALSE;
	}

	expect = (intern->flags & MIT_NEED_ALL) ? 1 : 0;

	zend_hash_internal_pointer_reset_ex(&intern->storage, &intern->pos);
	while ((element = zend_hash_get_current_data_ptr_ex(&intern->storage, &intern->pos)) != NULL && !EG(exception)) {
		it = &element->obj;
		zend_call_method_with_0_params(it, Z_OBJCE_P(it), &Z_OBJCE_P(it)->iterator_funcs.zf_valid, "valid", &retval);

		if (!Z_ISUNDEF(retval)) {
			valid = (Z_TYPE(retval) == IS_TRUE);
			zval_ptr_dtor(&retval);
		} else {
			valid = 0;
		}

		if (expect != valid) {
			RETURN_BOOL(!expect);
		}

		zend_hash_move_forward_ex(&intern->storage, &intern->pos);
	}

	RETURN_BOOL(expect);
}
/* }}} */

static void spl_multiple_iterator_get_all(spl_SplObjectStorage *intern, int get_type, zval *return_value) /* {{{ */
{
	spl_SplObjectStorageElement *element;
	zval                        *it, retval;
	int                          valid = 1, num_elements;

	num_elements = zend_hash_num_elements(&intern->storage);
	if (num_elements < 1) {
		RETURN_FALSE;
	}

	array_init_size(return_value, num_elements);

	zend_hash_internal_pointer_reset_ex(&intern->storage, &intern->pos);
	while ((element = zend_hash_get_current_data_ptr_ex(&intern->storage, &intern->pos)) != NULL && !EG(exception)) {
		it = &element->obj;
		zend_call_method_with_0_params(it, Z_OBJCE_P(it), &Z_OBJCE_P(it)->iterator_funcs.zf_valid, "valid", &retval);

		if (!Z_ISUNDEF(retval)) {
			valid = Z_TYPE(retval) == IS_TRUE;
			zval_ptr_dtor(&retval);
		} else {
			valid = 0;
		}

		if (valid) {
			if (SPL_MULTIPLE_ITERATOR_GET_ALL_CURRENT == get_type) {
				zend_call_method_with_0_params(it, Z_OBJCE_P(it), &Z_OBJCE_P(it)->iterator_funcs.zf_current, "current", &retval);
			} else {
				zend_call_method_with_0_params(it, Z_OBJCE_P(it), &Z_OBJCE_P(it)->iterator_funcs.zf_key, "key", &retval);
			}
			if (Z_ISUNDEF(retval)) {
				zend_throw_exception(spl_ce_RuntimeException, "Failed to call sub iterator method", 0);
				return;
			}
		} else if (intern->flags & MIT_NEED_ALL) {
			if (SPL_MULTIPLE_ITERATOR_GET_ALL_CURRENT == get_type) {
				zend_throw_exception(spl_ce_RuntimeException, "Called current() with non valid sub iterator", 0);
			} else {
				zend_throw_exception(spl_ce_RuntimeException, "Called key() with non valid sub iterator", 0);
			}
			return;
		} else {
			ZVAL_NULL(&retval);
		}

		if (intern->flags & MIT_KEYS_ASSOC) {
			switch (Z_TYPE(element->inf)) {
				case IS_LONG:
					add_index_zval(return_value, Z_LVAL(element->inf), &retval);
					break;
				case IS_STRING:
					zend_symtable_update(Z_ARRVAL_P(return_value), Z_STR(element->inf), &retval);
					break;
				default:
					zval_ptr_dtor(&retval);
					zend_throw_exception(spl_ce_InvalidArgumentException, "Sub-Iterator is associated with NULL", 0);
					return;
			}
		} else {
			add_next_index_zval(return_value, &retval);
		}

		zend_hash_move_forward_ex(&intern->storage, &intern->pos);
	}
}
/* }}} */

/* {{{ proto array current() throws RuntimeException throws InvalidArgumentException
   Return an array of all registered Iterator instances current() result */
SPL_METHOD(MultipleIterator, current)
{
	spl_SplObjectStorage        *intern;
<<<<<<< HEAD
	intern = Z_SPLOBJSTORAGE_P(getThis());
=======
	intern = (spl_SplObjectStorage*)zend_object_store_get_object(getThis() TSRMLS_CC);
>>>>>>> ed709d5a

	if (zend_parse_parameters_none() == FAILURE) {
		return;
	}

	spl_multiple_iterator_get_all(intern, SPL_MULTIPLE_ITERATOR_GET_ALL_CURRENT, return_value);
}
/* }}} */

/* {{{ proto array MultipleIterator::key()
   Return an array of all registered Iterator instances key() result */
SPL_METHOD(MultipleIterator, key)
{
<<<<<<< HEAD
	spl_SplObjectStorage *intern;
	intern = Z_SPLOBJSTORAGE_P(getThis());
=======
	spl_SplObjectStorage        *intern;
	intern = (spl_SplObjectStorage*)zend_object_store_get_object(getThis() TSRMLS_CC);
>>>>>>> ed709d5a

	if (zend_parse_parameters_none() == FAILURE) {
		return;
	}

	spl_multiple_iterator_get_all(intern, SPL_MULTIPLE_ITERATOR_GET_ALL_KEY, return_value);
}
/* }}} */

ZEND_BEGIN_ARG_INFO_EX(arginfo_MultipleIterator_attachIterator, 0, 0, 1)
	ZEND_ARG_OBJ_INFO(0, iterator, Iterator, 0)
	ZEND_ARG_INFO(0, infos)
ZEND_END_ARG_INFO();

ZEND_BEGIN_ARG_INFO_EX(arginfo_MultipleIterator_detachIterator, 0, 0, 1)
	ZEND_ARG_OBJ_INFO(0, iterator, Iterator, 0)
ZEND_END_ARG_INFO();

ZEND_BEGIN_ARG_INFO_EX(arginfo_MultipleIterator_containsIterator, 0, 0, 1)
	ZEND_ARG_OBJ_INFO(0, iterator, Iterator, 0)
ZEND_END_ARG_INFO();

ZEND_BEGIN_ARG_INFO_EX(arginfo_MultipleIterator_setflags, 0, 0, 1)
	ZEND_ARG_INFO(0, flags)
ZEND_END_ARG_INFO();

static const zend_function_entry spl_funcs_MultipleIterator[] = {
	SPL_ME(MultipleIterator,  __construct,            arginfo_MultipleIterator_setflags,          0)
	SPL_ME(MultipleIterator,  getFlags,               arginfo_splobject_void,                     0)
	SPL_ME(MultipleIterator,  setFlags,               arginfo_MultipleIterator_setflags,          0)
	SPL_ME(MultipleIterator,  attachIterator,         arginfo_MultipleIterator_attachIterator,    0)
	SPL_MA(MultipleIterator,  detachIterator,         SplObjectStorage, detach,   arginfo_MultipleIterator_detachIterator,   0)
	SPL_MA(MultipleIterator,  containsIterator,       SplObjectStorage, contains, arginfo_MultipleIterator_containsIterator, 0)
	SPL_MA(MultipleIterator,  countIterators,         SplObjectStorage, count,    arginfo_splobject_void,                    0)
	/* Iterator */
	SPL_ME(MultipleIterator,  rewind,                 arginfo_splobject_void,                     0)
	SPL_ME(MultipleIterator,  valid,                  arginfo_splobject_void,                     0)
	SPL_ME(MultipleIterator,  key,                    arginfo_splobject_void,                     0)
	SPL_ME(MultipleIterator,  current,                arginfo_splobject_void,                     0)
	SPL_ME(MultipleIterator,  next,                   arginfo_splobject_void,                     0)
	{NULL, NULL, NULL}
};

/* {{{ PHP_MINIT_FUNCTION(spl_observer) */
PHP_MINIT_FUNCTION(spl_observer)
{
	REGISTER_SPL_INTERFACE(SplObserver);
	REGISTER_SPL_INTERFACE(SplSubject);

	REGISTER_SPL_STD_CLASS_EX(SplObjectStorage, spl_SplObjectStorage_new, spl_funcs_SplObjectStorage);
	memcpy(&spl_handler_SplObjectStorage, zend_get_std_object_handlers(), sizeof(zend_object_handlers));

	spl_handler_SplObjectStorage.offset          = XtOffsetOf(spl_SplObjectStorage, std);
	spl_handler_SplObjectStorage.get_debug_info  = spl_object_storage_debug_info;
	spl_handler_SplObjectStorage.compare_objects = spl_object_storage_compare_objects;
	spl_handler_SplObjectStorage.clone_obj       = spl_object_storage_clone;
	spl_handler_SplObjectStorage.get_gc          = spl_object_storage_get_gc;
	spl_handler_SplObjectStorage.dtor_obj        = zend_objects_destroy_object;
	spl_handler_SplObjectStorage.free_obj        = spl_SplObjectStorage_free_storage;

	REGISTER_SPL_IMPLEMENTS(SplObjectStorage, Countable);
	REGISTER_SPL_IMPLEMENTS(SplObjectStorage, Iterator);
	REGISTER_SPL_IMPLEMENTS(SplObjectStorage, Serializable);
	REGISTER_SPL_IMPLEMENTS(SplObjectStorage, ArrayAccess);

	REGISTER_SPL_STD_CLASS_EX(MultipleIterator, spl_SplObjectStorage_new, spl_funcs_MultipleIterator);
	REGISTER_SPL_ITERATOR(MultipleIterator);

	REGISTER_SPL_CLASS_CONST_LONG(MultipleIterator, "MIT_NEED_ANY",     MIT_NEED_ANY);
	REGISTER_SPL_CLASS_CONST_LONG(MultipleIterator, "MIT_NEED_ALL",     MIT_NEED_ALL);
	REGISTER_SPL_CLASS_CONST_LONG(MultipleIterator, "MIT_KEYS_NUMERIC", MIT_KEYS_NUMERIC);
	REGISTER_SPL_CLASS_CONST_LONG(MultipleIterator, "MIT_KEYS_ASSOC",   MIT_KEYS_ASSOC);

	return SUCCESS;
}
/* }}} */

/*
 * Local variables:
 * tab-width: 4
 * c-basic-offset: 4
 * End:
 * vim600: fdm=marker
 * vim: noet sw=4 ts=4
 */<|MERGE_RESOLUTION|>--- conflicted
+++ resolved
@@ -109,18 +109,7 @@
 
 	zend_object_std_dtor(&intern->std);
 
-<<<<<<< HEAD
 	zend_hash_destroy(&intern->storage);
-=======
-	zend_object_std_dtor(&intern->std TSRMLS_CC);
-
-	zend_hash_destroy(&intern->storage);
-
-	if (intern->debug_info != NULL) {
-		zend_hash_destroy(intern->debug_info);
-		efree(intern->debug_info);
-	}
->>>>>>> ed709d5a
 
 	if (intern->gcdata != NULL) {
 		efree(intern->gcdata);
@@ -210,14 +199,8 @@
 spl_SplObjectStorageElement *spl_object_storage_attach(spl_SplObjectStorage *intern, zval *this, zval *obj, zval *inf) /* {{{ */
 {
 	spl_SplObjectStorageElement *pelement, element;
-<<<<<<< HEAD
 	zend_string *hash = spl_object_storage_get_hash(intern, this, obj);
 
-=======
-
-	int hash_len;
-	char *hash = spl_object_storage_get_hash(intern, this, obj, &hash_len TSRMLS_CC);
->>>>>>> ed709d5a
 	if (!hash) {
 		return NULL;
 	}
@@ -474,14 +457,7 @@
 		return;
 	}
 
-<<<<<<< HEAD
 	RETURN_NEW_STR(php_spl_object_hash(obj));
-=======
-	hash = emalloc(33);
-	php_spl_object_hash(obj, hash TSRMLS_CC);
-
-	RETVAL_STRING(hash, 0);
->>>>>>> ed709d5a
 
 } /* }}} */
 
@@ -634,11 +610,7 @@
  Rewind to first position */
 SPL_METHOD(SplObjectStorage, rewind)
 {
-<<<<<<< HEAD
-	spl_SplObjectStorage *intern = Z_SPLOBJSTORAGE_P(getThis());
-=======
-	spl_SplObjectStorage *intern = (spl_SplObjectStorage*)zend_object_store_get_object(getThis() TSRMLS_CC);
->>>>>>> ed709d5a
+	spl_SplObjectStorage *intern = Z_SPLOBJSTORAGE_P(getThis());
 
 	if (zend_parse_parameters_none() == FAILURE) {
 		return;
@@ -652,11 +624,7 @@
  Returns whether current position is valid */
 SPL_METHOD(SplObjectStorage, valid)
 {
-<<<<<<< HEAD
-	spl_SplObjectStorage *intern = Z_SPLOBJSTORAGE_P(getThis());
-=======
-	spl_SplObjectStorage *intern = (spl_SplObjectStorage*)zend_object_store_get_object(getThis() TSRMLS_CC);
->>>>>>> ed709d5a
+	spl_SplObjectStorage *intern = Z_SPLOBJSTORAGE_P(getThis());
 
 	if (zend_parse_parameters_none() == FAILURE) {
 		return;
@@ -669,11 +637,7 @@
  Returns current key */
 SPL_METHOD(SplObjectStorage, key)
 {
-<<<<<<< HEAD
-	spl_SplObjectStorage *intern = Z_SPLOBJSTORAGE_P(getThis());
-=======
-	spl_SplObjectStorage *intern = (spl_SplObjectStorage*)zend_object_store_get_object(getThis() TSRMLS_CC);
->>>>>>> ed709d5a
+	spl_SplObjectStorage *intern = Z_SPLOBJSTORAGE_P(getThis());
 
 	if (zend_parse_parameters_none() == FAILURE) {
 		return;
@@ -687,21 +651,13 @@
 SPL_METHOD(SplObjectStorage, current)
 {
 	spl_SplObjectStorageElement *element;
-<<<<<<< HEAD
-	spl_SplObjectStorage *intern = Z_SPLOBJSTORAGE_P(getThis());
-=======
-	spl_SplObjectStorage *intern = (spl_SplObjectStorage*)zend_object_store_get_object(getThis() TSRMLS_CC);
->>>>>>> ed709d5a
+	spl_SplObjectStorage *intern = Z_SPLOBJSTORAGE_P(getThis());
 
 	if (zend_parse_parameters_none() == FAILURE) {
 		return;
 	}
 
-<<<<<<< HEAD
 	if ((element = zend_hash_get_current_data_ptr_ex(&intern->storage, &intern->pos)) == NULL) {
-=======
-	if (zend_hash_get_current_data_ex(&intern->storage, (void**)&element, &intern->pos) == FAILURE) {
->>>>>>> ed709d5a
 		return;
 	}
 	ZVAL_COPY(return_value, &element->obj);
@@ -718,11 +674,7 @@
 		return;
 	}
 
-<<<<<<< HEAD
 	if ((element = zend_hash_get_current_data_ptr_ex(&intern->storage, &intern->pos)) == NULL) {
-=======
-	if (zend_hash_get_current_data_ex(&intern->storage, (void**)&element, &intern->pos) == FAILURE) {
->>>>>>> ed709d5a
 		return;
 	}
 	ZVAL_COPY(return_value, &element->inf);
@@ -736,11 +688,7 @@
 	spl_SplObjectStorage *intern = Z_SPLOBJSTORAGE_P(getThis());
 	zval *inf;
 
-<<<<<<< HEAD
 	if (zend_parse_parameters(ZEND_NUM_ARGS(), "z", &inf) == FAILURE) {
-=======
-	if (zend_parse_parameters(ZEND_NUM_ARGS() TSRMLS_CC, "z", &inf) == FAILURE) {
->>>>>>> ed709d5a
 		return;
 	}
 
@@ -755,11 +703,7 @@
  Moves position forward */
 SPL_METHOD(SplObjectStorage, next)
 {
-<<<<<<< HEAD
-	spl_SplObjectStorage *intern = Z_SPLOBJSTORAGE_P(getThis());
-=======
-	spl_SplObjectStorage *intern = (spl_SplObjectStorage*)zend_object_store_get_object(getThis() TSRMLS_CC);
->>>>>>> ed709d5a
+	spl_SplObjectStorage *intern = Z_SPLOBJSTORAGE_P(getThis());
 
 	if (zend_parse_parameters_none() == FAILURE) {
 		return;
@@ -836,18 +780,11 @@
 	size_t buf_len;
 	const unsigned char *p, *s;
 	php_unserialize_data_t var_hash;
-<<<<<<< HEAD
 	zval entry, pmembers, pcount, inf;
 	spl_SplObjectStorageElement *element;
 	zend_long count;
 
 	if (zend_parse_parameters(ZEND_NUM_ARGS(), "s", &buf, &buf_len) == FAILURE) {
-=======
-	zval *pentry, *pmembers, *pcount = NULL, *pinf;
-	long count;
-
-	if (zend_parse_parameters(ZEND_NUM_ARGS() TSRMLS_CC, "s", &buf, &buf_len) == FAILURE) {
->>>>>>> ed709d5a
 		return;
 	}
 
@@ -874,20 +811,11 @@
 
 	var_push_dtor(&var_hash, &pcount);
 	--p; /* for ';' */
-<<<<<<< HEAD
 	count = Z_LVAL(pcount);
 
 	while (count-- > 0) {
 		spl_SplObjectStorageElement *pelement;
 		zend_string *hash;
-=======
-	count = Z_LVAL_P(pcount);
-
-	while(count-- > 0) {
-		spl_SplObjectStorageElement *pelement;
-		char *hash;
-		int hash_len;
->>>>>>> ed709d5a
 
 		if (*p != ';') {
 			goto outexcept;
@@ -928,17 +856,11 @@
 				var_push_dtor(&var_hash, &pelement->obj);
 			}
 		}
-<<<<<<< HEAD
 		element = spl_object_storage_attach(intern, getThis(), &entry, &inf);
 		var_replace(&var_hash, &entry, &element->obj);
 		var_replace(&var_hash, &inf, &element->inf);
 		zval_ptr_dtor(&entry);
 		zval_ptr_dtor(&inf);
-=======
-		spl_object_storage_attach(intern, getThis(), pentry, pinf TSRMLS_CC);
-		zval_ptr_dtor(&pentry);
-		zval_ptr_dtor(&pinf);
->>>>>>> ed709d5a
 	}
 
 	if (*p != ';') {
@@ -1063,11 +985,7 @@
    Return current flags */
 SPL_METHOD(MultipleIterator, getFlags)
 {
-<<<<<<< HEAD
-	spl_SplObjectStorage *intern = Z_SPLOBJSTORAGE_P(getThis());
-=======
-	spl_SplObjectStorage *intern = (spl_SplObjectStorage*)zend_object_store_get_object(getThis() TSRMLS_CC);
->>>>>>> ed709d5a
+	spl_SplObjectStorage *intern = Z_SPLOBJSTORAGE_P(getThis());
 
 	if (zend_parse_parameters_none() == FAILURE) {
 		return;
@@ -1132,11 +1050,7 @@
 	spl_SplObjectStorageElement *element;
 	zval                        *it;
 
-<<<<<<< HEAD
 	intern = Z_SPLOBJSTORAGE_P(getThis());
-=======
-	intern = (spl_SplObjectStorage*)zend_object_store_get_object(getThis() TSRMLS_CC);
->>>>>>> ed709d5a
 
 	if (zend_parse_parameters_none() == FAILURE) {
 		return;
@@ -1159,11 +1073,7 @@
 	spl_SplObjectStorageElement *element;
 	zval                        *it;
 
-<<<<<<< HEAD
 	intern = Z_SPLOBJSTORAGE_P(getThis());
-=======
-	intern = (spl_SplObjectStorage*)zend_object_store_get_object(getThis() TSRMLS_CC);
->>>>>>> ed709d5a
 
 	if (zend_parse_parameters_none() == FAILURE) {
 		return;
@@ -1189,11 +1099,6 @@
 
 	intern = Z_SPLOBJSTORAGE_P(getThis());
 
-<<<<<<< HEAD
-=======
-	intern = (spl_SplObjectStorage*)zend_object_store_get_object(getThis() TSRMLS_CC);
-
->>>>>>> ed709d5a
 	if (zend_parse_parameters_none() == FAILURE) {
 		return;
 	}
@@ -1300,11 +1205,7 @@
 SPL_METHOD(MultipleIterator, current)
 {
 	spl_SplObjectStorage        *intern;
-<<<<<<< HEAD
 	intern = Z_SPLOBJSTORAGE_P(getThis());
-=======
-	intern = (spl_SplObjectStorage*)zend_object_store_get_object(getThis() TSRMLS_CC);
->>>>>>> ed709d5a
 
 	if (zend_parse_parameters_none() == FAILURE) {
 		return;
@@ -1318,13 +1219,8 @@
    Return an array of all registered Iterator instances key() result */
 SPL_METHOD(MultipleIterator, key)
 {
-<<<<<<< HEAD
 	spl_SplObjectStorage *intern;
 	intern = Z_SPLOBJSTORAGE_P(getThis());
-=======
-	spl_SplObjectStorage        *intern;
-	intern = (spl_SplObjectStorage*)zend_object_store_get_object(getThis() TSRMLS_CC);
->>>>>>> ed709d5a
 
 	if (zend_parse_parameters_none() == FAILURE) {
 		return;
