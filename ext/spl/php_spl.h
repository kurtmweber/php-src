/*
   +----------------------------------------------------------------------+
   | PHP Version 6                                                        |
   +----------------------------------------------------------------------+
   | Copyright (c) 1997-2010 The PHP Group                                |
   +----------------------------------------------------------------------+
   | This source file is subject to version 3.01 of the PHP license,      |
   | that is bundled with this package in the file LICENSE, and is        |
   | available through the world-wide-web at the following url:           |
   | http://www.php.net/license/3_01.txt                                  |
   | If you did not receive a copy of the PHP license and are unable to   |
   | obtain it through the world-wide-web, please send a note to          |
   | license@php.net so we can mail you a copy immediately.               |
   +----------------------------------------------------------------------+
   | Authors: Marcus Boerger <helly@php.net>                              |
   +----------------------------------------------------------------------+
 */

#ifndef PHP_SPL_H
#define PHP_SPL_H

#include "php.h"
#if defined(PHP_WIN32)
# include "win32/php_stdint.h"
#elif defined(HAVE_STDINT_H)
# include <stdint.h>
#endif
#include <stdarg.h>

#if 0
#define SPL_DEBUG(x)	x
#else
#define SPL_DEBUG(x)
#endif

extern zend_module_entry spl_module_entry;
#define phpext_spl_ptr &spl_module_entry

#ifdef PHP_WIN32
#	ifdef SPL_EXPORTS
#		define SPL_API __declspec(dllexport)
#	elif defined(COMPILE_DL_SPL)
#		define SPL_API __declspec(dllimport)
#	else
#		define SPL_API /* nothing */
#	endif
#elif defined(__GNUC__) && __GNUC__ >= 4
#	define SPL_API __attribute__ ((visibility("default")))
#else
#	define SPL_API
#endif

#if defined(PHP_WIN32) && !defined(COMPILE_DL_SPL)
#undef phpext_spl
#define phpext_spl NULL
#endif

PHP_MINIT_FUNCTION(spl);
PHP_MSHUTDOWN_FUNCTION(spl);
PHP_RINIT_FUNCTION(spl);
PHP_RSHUTDOWN_FUNCTION(spl);
PHP_MINFO_FUNCTION(spl);


ZEND_BEGIN_MODULE_GLOBALS(spl)
	zval         autoload_extensions;
	HashTable *  autoload_functions;
	int          autoload_running;
<<<<<<< HEAD
=======
	int          autoload_extensions_len;
>>>>>>> c8b33a6a
	intptr_t     hash_mask_handle;
	intptr_t     hash_mask_handlers;
	int          hash_mask_init;
ZEND_END_MODULE_GLOBALS(spl)

#ifdef ZTS
# define SPL_G(v) TSRMG(spl_globals_id, zend_spl_globals *, v)
extern int spl_globals_id;
#else
# define SPL_G(v) (spl_globals.v)
extern zend_spl_globals spl_globals;
#endif

PHP_FUNCTION(spl_classes);
PHP_FUNCTION(class_parents);
PHP_FUNCTION(class_implements);

PHPAPI void php_spl_object_hash(zval *obj, char* md5str TSRMLS_DC);

#endif /* PHP_SPL_H */

/*
 * Local Variables:
 * c-basic-offset: 4
 * tab-width: 4
 * End:
 * vim600: fdm=marker
 * vim: noet sw=4 ts=4
 */<|MERGE_RESOLUTION|>--- conflicted
+++ resolved
@@ -1,6 +1,6 @@
 /*
    +----------------------------------------------------------------------+
-   | PHP Version 6                                                        |
+   | PHP Version 5                                                        |
    +----------------------------------------------------------------------+
    | Copyright (c) 1997-2010 The PHP Group                                |
    +----------------------------------------------------------------------+
@@ -63,13 +63,10 @@
 
 
 ZEND_BEGIN_MODULE_GLOBALS(spl)
-	zval         autoload_extensions;
+	char *       autoload_extensions;
 	HashTable *  autoload_functions;
 	int          autoload_running;
-<<<<<<< HEAD
-=======
 	int          autoload_extensions_len;
->>>>>>> c8b33a6a
 	intptr_t     hash_mask_handle;
 	intptr_t     hash_mask_handlers;
 	int          hash_mask_init;
