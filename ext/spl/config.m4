dnl $Id$
dnl config.m4 for extension SPL

  AC_MSG_CHECKING(whether zend_object_value is packed)
  old_CPPFLAGS=$CPPFLAGS
  CPPFLAGS="$INCLUDES -I$abs_srcdir $CPPFLAGS"
  AC_TRY_RUN([
#include "Zend/zend_types.h"
int main(int argc, char **argv) {
	return ((sizeof(zend_object_handle) + sizeof(zend_object_handlers*)) == sizeof(zend_object_value)) ? 0 : 1;
}
  ], [
    ac_result=1
<<<<<<< HEAD
  ],[
    ac_result=0
  ], [
    ac_result=0
  ])
  CPPFLAGS=$old_CPPFLAGS
  if test "$ac_result"; then
    AC_MSG_RESULT(yes)
  else
    AC_MSG_RESULT(no)
  fi
  PHP_INSTALL_HEADERS([ext/spl/])
=======
    AC_MSG_RESULT(yes)
  ],[
    ac_result=0
    AC_MSG_RESULT(no)
  ], [
    ac_result=0
    AC_MSG_RESULT(no)
  ])
  CPPFLAGS=$old_CPPFLAGS
>>>>>>> c8b33a6a
  AC_DEFINE_UNQUOTED(HAVE_PACKED_OBJECT_VALUE, $ac_result, [Whether struct _zend_object_value is packed])
  AC_DEFINE(HAVE_SPL, 1, [Whether you want SPL (Standard PHP Library) support]) 
  PHP_NEW_EXTENSION(spl, php_spl.c spl_functions.c spl_engine.c spl_iterators.c spl_array.c spl_directory.c spl_exceptions.c spl_observer.c spl_dllist.c spl_heap.c spl_fixedarray.c, no)
  PHP_INSTALL_HEADERS([ext/spl], [php_spl.h spl_array.h spl_directory.h spl_engine.h spl_exceptions.h spl_functions.h spl_iterators.h spl_observer.h spl_dllist.h spl_heap.h spl_fixedarray.h])
  PHP_ADD_EXTENSION_DEP(spl, pcre, true)<|MERGE_RESOLUTION|>--- conflicted
+++ resolved
@@ -11,20 +11,6 @@
 }
   ], [
     ac_result=1
-<<<<<<< HEAD
-  ],[
-    ac_result=0
-  ], [
-    ac_result=0
-  ])
-  CPPFLAGS=$old_CPPFLAGS
-  if test "$ac_result"; then
-    AC_MSG_RESULT(yes)
-  else
-    AC_MSG_RESULT(no)
-  fi
-  PHP_INSTALL_HEADERS([ext/spl/])
-=======
     AC_MSG_RESULT(yes)
   ],[
     ac_result=0
@@ -34,7 +20,6 @@
     AC_MSG_RESULT(no)
   ])
   CPPFLAGS=$old_CPPFLAGS
->>>>>>> c8b33a6a
   AC_DEFINE_UNQUOTED(HAVE_PACKED_OBJECT_VALUE, $ac_result, [Whether struct _zend_object_value is packed])
   AC_DEFINE(HAVE_SPL, 1, [Whether you want SPL (Standard PHP Library) support]) 
   PHP_NEW_EXTENSION(spl, php_spl.c spl_functions.c spl_engine.c spl_iterators.c spl_array.c spl_directory.c spl_exceptions.c spl_observer.c spl_dllist.c spl_heap.c spl_fixedarray.c, no)
