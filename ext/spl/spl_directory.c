--- conflicted
+++ resolved
@@ -2656,13 +2656,8 @@
 }
 /* }}} */
 
-<<<<<<< HEAD
 /* {{{ proto void SplFileObject::setCsvControl([string delimiter [, string enclosure [, string escape ]]])
-   Set the delimiter and enclosure character used in fgetcsv */
-=======
-/* {{{ proto void SplFileObject::setCsvControl([string delimiter = ',' [, string enclosure = '"' [, string escape = '\\']]])
    Set the delimiter, enclosure and escape character used in fgetcsv */
->>>>>>> 6b116932
 SPL_METHOD(SplFileObject, setCsvControl)
 {
 	spl_filesystem_object *intern = Z_SPLFILESYSTEM_P(getThis());
@@ -2708,13 +2703,8 @@
    Get the delimiter, enclosure and escape character used in fgetcsv */
 SPL_METHOD(SplFileObject, getCsvControl)
 {
-<<<<<<< HEAD
-	spl_filesystem_object *intern = Z_SPLFILESYSTEM_P(getThis());
-	char delimiter[2], enclosure[2];
-=======
-	spl_filesystem_object *intern = (spl_filesystem_object*)zend_object_store_get_object(getThis() TSRMLS_CC);
+	spl_filesystem_object *intern = Z_SPLFILESYSTEM_P(getThis());
 	char delimiter[2], enclosure[2], escape[2];
->>>>>>> 6b116932
 
 	array_init(return_value);
 
@@ -2725,14 +2715,9 @@
 	escape[0] = intern->u.file.escape;
 	escape[1] = '\0';
 
-<<<<<<< HEAD
 	add_next_index_string(return_value, delimiter);
 	add_next_index_string(return_value, enclosure);
-=======
-	add_next_index_string(return_value, delimiter, 1);
-	add_next_index_string(return_value, enclosure, 1);
-	add_next_index_string(return_value, escape, 1);
->>>>>>> 6b116932
+	add_next_index_string(return_value, escape);
 }
 /* }}} */
 
