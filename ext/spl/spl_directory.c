/*
   +----------------------------------------------------------------------+
   | PHP Version 7                                                        |
   +----------------------------------------------------------------------+
   | Copyright (c) 1997-2014 The PHP Group                                |
   +----------------------------------------------------------------------+
   | This source file is subject to version 3.01 of the PHP license,      |
   | that is bundled with this package in the file LICENSE, and is        |
   | available through the world-wide-web at the following url:           |
   | http://www.php.net/license/3_01.txt                                  |
   | If you did not receive a copy of the PHP license and are unable to   |
   | obtain it through the world-wide-web, please send a note to          |
   | license@php.net so we can mail you a copy immediately.               |
   +----------------------------------------------------------------------+
   | Author: Marcus Boerger <helly@php.net>                               |
   +----------------------------------------------------------------------+
 */

/* $Id$ */

#ifdef HAVE_CONFIG_H
# include "config.h"
#endif

#include "php.h"
#include "php_ini.h"
#include "ext/standard/info.h"
#include "ext/standard/file.h"
#include "ext/standard/php_string.h"
#include "zend_compile.h"
#include "zend_exceptions.h"
#include "zend_interfaces.h"

#include "php_spl.h"
#include "spl_functions.h"
#include "spl_engine.h"
#include "spl_iterators.h"
#include "spl_directory.h"
#include "spl_exceptions.h"

#include "php.h"
#include "fopen_wrappers.h"

#include "ext/standard/basic_functions.h"
#include "ext/standard/php_filestat.h"

#define SPL_HAS_FLAG(flags, test_flag) ((flags & test_flag) ? 1 : 0)

/* declare the class handlers */
static zend_object_handlers spl_filesystem_object_handlers;
/* includes handler to validate object state when retrieving methods */
static zend_object_handlers spl_filesystem_object_check_handlers;

/* decalre the class entry */
PHPAPI zend_class_entry *spl_ce_SplFileInfo;
PHPAPI zend_class_entry *spl_ce_DirectoryIterator;
PHPAPI zend_class_entry *spl_ce_FilesystemIterator;
PHPAPI zend_class_entry *spl_ce_RecursiveDirectoryIterator;
PHPAPI zend_class_entry *spl_ce_GlobIterator;
PHPAPI zend_class_entry *spl_ce_SplFileObject;
PHPAPI zend_class_entry *spl_ce_SplTempFileObject;

static void spl_filesystem_file_free_line(spl_filesystem_object *intern TSRMLS_DC) /* {{{ */
{
	if (intern->u.file.current_line) {
		efree(intern->u.file.current_line);
		intern->u.file.current_line = NULL;
	}
	if (!Z_ISUNDEF(intern->u.file.current_zval)) {
		zval_ptr_dtor(&intern->u.file.current_zval);
		ZVAL_UNDEF(&intern->u.file.current_zval);
	}
} /* }}} */

static void spl_filesystem_object_free_storage(zend_object *object TSRMLS_DC) /* {{{ */
{
	spl_filesystem_object *intern = spl_filesystem_from_obj(object);

	if (intern->oth_handler && intern->oth_handler->dtor) {
		intern->oth_handler->dtor(intern TSRMLS_CC);
	}
	
	zend_object_std_dtor(&intern->std TSRMLS_CC);
	
	if (intern->_path) {
		efree(intern->_path);
	}
	if (intern->file_name) {
		efree(intern->file_name);
	}
	switch(intern->type) {
	case SPL_FS_INFO:
		break;
	case SPL_FS_DIR:
		if (intern->u.dir.dirp) {
			php_stream_close(intern->u.dir.dirp);
			intern->u.dir.dirp = NULL;
		}
		if (intern->u.dir.sub_path) {
			efree(intern->u.dir.sub_path);
		}		
		break;
	case SPL_FS_FILE:
		if (intern->u.file.stream) {
			/*
			if (intern->u.file.zcontext) {
			   zend_list_delref(Z_RESVAL_P(intern->zcontext));
			}
			*/
			if (!intern->u.file.stream->is_persistent) {
				php_stream_free(intern->u.file.stream, PHP_STREAM_FREE_CLOSE);
			} else {
				php_stream_free(intern->u.file.stream, PHP_STREAM_FREE_CLOSE_PERSISTENT);
			}
			if (intern->u.file.open_mode) {
				efree(intern->u.file.open_mode);
			}
			if (intern->orig_path) {
				efree(intern->orig_path);
			}
		}
		spl_filesystem_file_free_line(intern TSRMLS_CC);
		break;
	}

	if (intern->it) {
		//????zend_iterator_dtor(&intern->it->intern);
	}
} /* }}} */

/* {{{ spl_ce_dir_object_new */
/* creates the object by 
   - allocating memory 
   - initializing the object members
   - storing the object
   - setting it's handlers

   called from 
   - clone
   - new
 */
static zend_object *spl_filesystem_object_new_ex(zend_class_entry *class_type TSRMLS_DC)
{
	spl_filesystem_object *intern;

	intern = ecalloc(1, sizeof(spl_filesystem_object) + sizeof(zval) * (class_type->default_properties_count - 1));
	/* intern->type = SPL_FS_INFO; done by set 0 */
	intern->file_class = spl_ce_SplFileObject;
	intern->info_class = spl_ce_SplFileInfo;

	zend_object_std_init(&intern->std, class_type TSRMLS_CC);
	object_properties_init(&intern->std, class_type);
	intern->std.handlers = &spl_filesystem_object_handlers;

	return &intern->std;
}
/* }}} */

/* {{{ spl_filesystem_object_new */
/* See spl_filesystem_object_new_ex */
static zend_object *spl_filesystem_object_new(zend_class_entry *class_type TSRMLS_DC)
{
	return spl_filesystem_object_new_ex(class_type TSRMLS_CC);
}
/* }}} */

/* {{{ spl_filesystem_object_new_check */
static zend_object *spl_filesystem_object_new_check(zend_class_entry *class_type TSRMLS_DC)
{
	spl_filesystem_object *ret = spl_filesystem_from_obj(spl_filesystem_object_new_ex(class_type TSRMLS_CC));
	ret->std.handlers = &spl_filesystem_object_check_handlers;
	return &ret->std;
}
/* }}} */

PHPAPI char* spl_filesystem_object_get_path(spl_filesystem_object *intern, size_t *len TSRMLS_DC) /* {{{ */
{
#ifdef HAVE_GLOB
	if (intern->type == SPL_FS_DIR) {
		if (php_stream_is(intern->u.dir.dirp ,&php_glob_stream_ops)) {
			return php_glob_stream_get_path(intern->u.dir.dirp, 0, len);
		}
	}
#endif
	if (len) {
		*len = intern->_path_len;
	}
	return intern->_path;
} /* }}} */

static inline void spl_filesystem_object_get_file_name(spl_filesystem_object *intern TSRMLS_DC) /* {{{ */
{
	char slash = SPL_HAS_FLAG(intern->flags, SPL_FILE_DIR_UNIXPATHS) ? '/' : DEFAULT_SLASH;

	if (!intern->file_name) {
		switch (intern->type) {
		case SPL_FS_INFO:
		case SPL_FS_FILE:
			php_error_docref(NULL TSRMLS_CC, E_ERROR, "Object not initialized");
			break;
		case SPL_FS_DIR:
			intern->file_name_len = (int)spprintf(&intern->file_name, 0, "%s%c%s",
			                                 spl_filesystem_object_get_path(intern, NULL TSRMLS_CC),
			                                 slash, intern->u.dir.entry.d_name);
			break;
		}
	}
} /* }}} */

static int spl_filesystem_dir_read(spl_filesystem_object *intern TSRMLS_DC) /* {{{ */
{
	if (!intern->u.dir.dirp || !php_stream_readdir(intern->u.dir.dirp, &intern->u.dir.entry)) {
		intern->u.dir.entry.d_name[0] = '\0';
		return 0;
	} else {
		return 1;
	}
}
/* }}} */

#define IS_SLASH_AT(zs, pos) (IS_SLASH(zs[pos]))

static inline int spl_filesystem_is_dot(const char * d_name) /* {{{ */
{
	return !strcmp(d_name, ".") || !strcmp(d_name, "..");
}
/* }}} */

/* {{{ spl_filesystem_dir_open */
/* open a directory resource */
static void spl_filesystem_dir_open(spl_filesystem_object* intern, char *path TSRMLS_DC)
{
	int skip_dots = SPL_HAS_FLAG(intern->flags, SPL_FILE_DIR_SKIPDOTS);

	intern->type = SPL_FS_DIR;
	intern->_path_len = (int)strlen(path);
	intern->u.dir.dirp = php_stream_opendir(path, REPORT_ERRORS, FG(default_context));

	if (intern->_path_len > 1 && IS_SLASH_AT(path, intern->_path_len-1)) {
		intern->_path = estrndup(path, --intern->_path_len);
	} else {
		intern->_path = estrndup(path, intern->_path_len);
	}
	intern->u.dir.index = 0;

	if (EG(exception) || intern->u.dir.dirp == NULL) {
		intern->u.dir.entry.d_name[0] = '\0';
		if (!EG(exception)) {
			/* open failed w/out notice (turned to exception due to EH_THROW) */
			zend_throw_exception_ex(spl_ce_UnexpectedValueException, 0
				TSRMLS_CC, "Failed to open directory \"%s\"", path);
		}
	} else {
		do {
			spl_filesystem_dir_read(intern TSRMLS_CC);
		} while (skip_dots && spl_filesystem_is_dot(intern->u.dir.entry.d_name));
	}
}
/* }}} */

static int spl_filesystem_file_open(spl_filesystem_object *intern, int use_include_path, int silent TSRMLS_DC) /* {{{ */
{
	zval tmp;

	intern->type = SPL_FS_FILE;

	php_stat(intern->file_name, intern->file_name_len, FS_IS_DIR, &tmp TSRMLS_CC);
	if (Z_TYPE(tmp) == IS_TRUE) {
		intern->u.file.open_mode = NULL;
		intern->file_name = NULL;
		zend_throw_exception_ex(spl_ce_LogicException, 0 TSRMLS_CC, "Cannot use SplFileObject with directories");
		return FAILURE;
	}

	intern->u.file.context = php_stream_context_from_zval(intern->u.file.zcontext, 0);
	intern->u.file.stream = php_stream_open_wrapper_ex(intern->file_name, intern->u.file.open_mode, (use_include_path ? USE_PATH : 0) | REPORT_ERRORS, NULL, intern->u.file.context);

	if (!intern->file_name_len || !intern->u.file.stream) {
		if (!EG(exception)) {
			zend_throw_exception_ex(spl_ce_RuntimeException, 0 TSRMLS_CC, "Cannot open file '%s'", intern->file_name_len ? intern->file_name : "");
		}
		intern->file_name = NULL; /* until here it is not a copy */
		intern->u.file.open_mode = NULL;
		return FAILURE;
	}

	/*
	if (intern->u.file.zcontext) {
		//zend_list_addref(Z_RES_VAL(intern->u.file.zcontext));
		Z_ADDREF_P(intern->u.file.zcontext);
	}
	*/

	if (intern->file_name_len > 1 && IS_SLASH_AT(intern->file_name, intern->file_name_len-1)) {
		intern->file_name_len--;
	}

	intern->orig_path = estrndup(intern->u.file.stream->orig_path, strlen(intern->u.file.stream->orig_path));

	intern->file_name = estrndup(intern->file_name, intern->file_name_len);
	intern->u.file.open_mode = estrndup(intern->u.file.open_mode, intern->u.file.open_mode_len);

	/* avoid reference counting in debug mode, thus do it manually */
	ZVAL_RES(&intern->u.file.zresource, intern->u.file.stream->res);
	/*!!! TODO: maybe bug? 
	Z_SET_REFCOUNT(intern->u.file.zresource, 1);
	*/
	
	intern->u.file.delimiter = ',';
	intern->u.file.enclosure = '"';
	intern->u.file.escape = '\\';

	intern->u.file.func_getCurr = zend_hash_str_find_ptr(&intern->std.ce->function_table, "getcurrentline", sizeof("getcurrentline") - 1);

	return SUCCESS;
} /* }}} */

/* {{{ spl_filesystem_object_clone */
/* Local zend_object_value creation (on stack)
   Load the 'other' object 
   Create a new empty object (See spl_filesystem_object_new_ex)
   Open the directory
   Clone other members (properties)
 */
static zend_object *spl_filesystem_object_clone(zval *zobject TSRMLS_DC)
{
	zend_object *old_object;
	zend_object *new_object;
	spl_filesystem_object *intern;
	spl_filesystem_object *source;
	int index, skip_dots;

	old_object = Z_OBJ_P(zobject);
	source = spl_filesystem_from_obj(old_object);
	new_object = spl_filesystem_object_new_ex(old_object->ce TSRMLS_CC);
	intern = spl_filesystem_from_obj(new_object);

	intern->flags = source->flags;

	switch (source->type) {
		case SPL_FS_INFO:
			intern->_path_len = source->_path_len;
			intern->_path = estrndup(source->_path, source->_path_len);
			intern->file_name_len = source->file_name_len;
			intern->file_name = estrndup(source->file_name, intern->file_name_len);
			break;
		case SPL_FS_DIR:
			spl_filesystem_dir_open(intern, source->_path TSRMLS_CC);
			/* read until we hit the position in which we were before */
			skip_dots = SPL_HAS_FLAG(source->flags, SPL_FILE_DIR_SKIPDOTS);
			for(index = 0; index < source->u.dir.index; ++index) {
				do {
					spl_filesystem_dir_read(intern TSRMLS_CC);
				} while (skip_dots && spl_filesystem_is_dot(intern->u.dir.entry.d_name));
			}
			intern->u.dir.index = index;
			break;
		case SPL_FS_FILE:
			php_error_docref(NULL TSRMLS_CC, E_ERROR, "An object of class %s cannot be cloned", old_object->ce->name->val);
			break;
	}
	
	intern->file_class = source->file_class;
	intern->info_class = source->info_class;
	intern->oth = source->oth;
	intern->oth_handler = source->oth_handler;

	zend_objects_clone_members(new_object, old_object TSRMLS_CC);

	if (intern->oth_handler && intern->oth_handler->clone) {
		intern->oth_handler->clone(source, intern TSRMLS_CC);
	}

	return new_object;
}
/* }}} */

void spl_filesystem_info_set_filename(spl_filesystem_object *intern, char *path, size_t len, size_t use_copy TSRMLS_DC) /* {{{ */
{
	char *p1, *p2;
	
	if (intern->file_name) {
		efree(intern->file_name);
	}

	intern->file_name = use_copy ? estrndup(path, len) : path;
	intern->file_name_len = (int)len;

	while (intern->file_name_len > 1 && IS_SLASH_AT(intern->file_name, intern->file_name_len-1)) {
		intern->file_name[intern->file_name_len-1] = 0;
		intern->file_name_len--;
	}

	p1 = strrchr(intern->file_name, '/');
#if defined(PHP_WIN32) || defined(NETWARE)
	p2 = strrchr(intern->file_name, '\\');
#else
	p2 = 0;
#endif
	if (p1 || p2) {
		intern->_path_len = (int)((p1 > p2 ? p1 : p2) - intern->file_name);
	} else {
		intern->_path_len = 0;
	}
	
	if (intern->_path) {
		efree(intern->_path);
	}
	intern->_path = estrndup(path, intern->_path_len);
} /* }}} */

static spl_filesystem_object *spl_filesystem_object_create_info(spl_filesystem_object *source, char *file_path, int file_path_len, int use_copy, zend_class_entry *ce, zval *return_value TSRMLS_DC) /* {{{ */
{
	spl_filesystem_object *intern;
	zval arg1;
	zend_error_handling error_handling;

	if (!file_path || !file_path_len) {
#if defined(PHP_WIN32)
		zend_throw_exception_ex(spl_ce_RuntimeException, 0 TSRMLS_CC, "Cannot create SplFileInfo for empty path");
		if (file_path && !use_copy) {
			efree(file_path);
		}
#else
		if (file_path && !use_copy) {
			efree(file_path);
		}
		file_path_len = 1;
		file_path = "/";
#endif
		return NULL;
	}

	zend_replace_error_handling(EH_THROW, spl_ce_RuntimeException, &error_handling TSRMLS_CC);

	ce = ce ? ce : source->info_class;

	zend_update_class_constants(ce TSRMLS_CC);

	intern = spl_filesystem_from_obj(spl_filesystem_object_new_ex(ce TSRMLS_CC));
	ZVAL_OBJ(return_value, &intern->std);

	if (ce->constructor->common.scope != spl_ce_SplFileInfo) {
		ZVAL_STRINGL(&arg1, file_path, file_path_len);
		zend_call_method_with_1_params(return_value, ce, &ce->constructor, "__construct", NULL, &arg1);
		zval_ptr_dtor(&arg1);
	} else {
		spl_filesystem_info_set_filename(intern, file_path, file_path_len, use_copy TSRMLS_CC);
	}
	
	zend_restore_error_handling(&error_handling TSRMLS_CC);
	return intern;
} /* }}} */

static spl_filesystem_object *spl_filesystem_object_create_type(int ht, spl_filesystem_object *source, int type, zend_class_entry *ce, zval *return_value TSRMLS_DC) /* {{{ */
{
	spl_filesystem_object *intern;
	zend_bool use_include_path = 0;
	zval arg1, arg2;
	zend_error_handling error_handling;

	zend_replace_error_handling(EH_THROW, spl_ce_RuntimeException, &error_handling TSRMLS_CC);

	switch (source->type) {
		case SPL_FS_INFO:
		case SPL_FS_FILE:
			break;
		case SPL_FS_DIR:
			if (!source->u.dir.entry.d_name[0]) {
				zend_throw_exception_ex(spl_ce_RuntimeException, 0 TSRMLS_CC, "Could not open file");
				zend_restore_error_handling(&error_handling TSRMLS_CC);
				return NULL;
			}
	}

	switch (type) {
		case SPL_FS_INFO:
			ce = ce ? ce : source->info_class;

			zend_update_class_constants(ce TSRMLS_CC);

			intern = spl_filesystem_from_obj(spl_filesystem_object_new_ex(ce TSRMLS_CC));
			ZVAL_OBJ(return_value, &intern->std);

			spl_filesystem_object_get_file_name(source TSRMLS_CC);
			if (ce->constructor->common.scope != spl_ce_SplFileInfo) {
				ZVAL_STRINGL(&arg1, source->file_name, source->file_name_len);
				zend_call_method_with_1_params(return_value, ce, &ce->constructor, "__construct", NULL, &arg1);
				zval_ptr_dtor(&arg1);
			} else {
				intern->file_name = estrndup(source->file_name, source->file_name_len);
				intern->file_name_len = source->file_name_len;
				intern->_path = spl_filesystem_object_get_path(source, (size_t *)&intern->_path_len TSRMLS_CC);
				intern->_path = estrndup(intern->_path, intern->_path_len);
			}
			break;
		case SPL_FS_FILE:
			ce = ce ? ce : source->file_class;

			zend_update_class_constants(ce TSRMLS_CC);

			intern = spl_filesystem_from_obj(spl_filesystem_object_new_ex(ce TSRMLS_CC));

			ZVAL_OBJ(return_value, &intern->std);

			spl_filesystem_object_get_file_name(source TSRMLS_CC);

			if (ce->constructor->common.scope != spl_ce_SplFileObject) {
				ZVAL_STRINGL(&arg1, source->file_name, source->file_name_len);
				ZVAL_STRINGL(&arg2, "r", 1);
				zend_call_method_with_2_params(return_value, ce, &ce->constructor, "__construct", NULL, &arg1, &arg2);
				zval_ptr_dtor(&arg1);
				zval_ptr_dtor(&arg2);
			} else {
				intern->file_name = source->file_name;
				intern->file_name_len = source->file_name_len;
				intern->_path = spl_filesystem_object_get_path(source, (size_t *)&intern->_path_len TSRMLS_CC);
				intern->_path = estrndup(intern->_path, intern->_path_len);

				intern->u.file.open_mode = "r";
				intern->u.file.open_mode_len = 1;

				if (ht && zend_parse_parameters(ht TSRMLS_CC, "|sbr", 
							&intern->u.file.open_mode, &intern->u.file.open_mode_len, 
							&use_include_path, &intern->u.file.zcontext) == FAILURE) {
					zend_restore_error_handling(&error_handling TSRMLS_CC);
					intern->u.file.open_mode = NULL;
					intern->file_name = NULL;
					zval_ptr_dtor(return_value);
					ZVAL_NULL(return_value);
					return NULL;
				}

				if (spl_filesystem_file_open(intern, use_include_path, 0 TSRMLS_CC) == FAILURE) {
					zend_restore_error_handling(&error_handling TSRMLS_CC);
					zval_ptr_dtor(return_value);
					ZVAL_NULL(return_value);
					return NULL;
				}
			}
			break;
		case SPL_FS_DIR:	
			zend_restore_error_handling(&error_handling TSRMLS_CC);
			zend_throw_exception_ex(spl_ce_RuntimeException, 0 TSRMLS_CC, "Operation not supported");
			return NULL;
	}
	zend_restore_error_handling(&error_handling TSRMLS_CC);
	return NULL;
} /* }}} */

static int spl_filesystem_is_invalid_or_dot(const char * d_name) /* {{{ */
{
	return d_name[0] == '\0' || spl_filesystem_is_dot(d_name);
}
/* }}} */

static char *spl_filesystem_object_get_pathname(spl_filesystem_object *intern, size_t *len TSRMLS_DC) { /* {{{ */
	switch (intern->type) {
		case SPL_FS_INFO:
		case SPL_FS_FILE:
			*len = intern->file_name_len;
			return intern->file_name;
		case SPL_FS_DIR:
			if (intern->u.dir.entry.d_name[0]) {
				spl_filesystem_object_get_file_name(intern TSRMLS_CC);
				*len = intern->file_name_len;
				return intern->file_name;
			}
	}
	*len = 0;
	return NULL;
}
/* }}} */

static HashTable *spl_filesystem_object_get_debug_info(zval *object, int *is_temp TSRMLS_DC) /* {{{ */
{
	spl_filesystem_object *intern = Z_SPLFILESYSTEM_P(object);
	zval tmp;
	HashTable *rv;
	zend_string *pnstr;
	char *path;
	size_t  path_len;
	char stmp[2];

	*is_temp = 1;

	if (!intern->std.properties) {
		rebuild_object_properties(&intern->std);
	}

	ALLOC_HASHTABLE(rv);

	zend_array_dup(rv, intern->std.properties);

	pnstr = spl_gen_private_prop_name(spl_ce_SplFileInfo, "pathName", sizeof("pathName")-1 TSRMLS_CC);
	path = spl_filesystem_object_get_pathname(intern, &path_len TSRMLS_CC);
	ZVAL_STRINGL(&tmp, path, path_len);
	zend_symtable_update(rv, pnstr, &tmp);
	zend_string_release(pnstr);

	if (intern->file_name) {
		pnstr = spl_gen_private_prop_name(spl_ce_SplFileInfo, "fileName", sizeof("fileName")-1 TSRMLS_CC);
		spl_filesystem_object_get_path(intern, &path_len TSRMLS_CC);
		
		if (path_len && path_len < intern->file_name_len) {
			ZVAL_STRINGL(&tmp, intern->file_name + path_len + 1, intern->file_name_len - (path_len + 1));
		} else {
			ZVAL_STRINGL(&tmp, intern->file_name, intern->file_name_len);
		}
		zend_symtable_update(rv, pnstr, &tmp);
		zend_string_release(pnstr);
	}
	if (intern->type == SPL_FS_DIR) {
#ifdef HAVE_GLOB
		pnstr = spl_gen_private_prop_name(spl_ce_DirectoryIterator, "glob", sizeof("glob")-1 TSRMLS_CC);
		if (php_stream_is(intern->u.dir.dirp ,&php_glob_stream_ops)) {
			ZVAL_STRINGL(&tmp, intern->_path, intern->_path_len);
		} else {
			ZVAL_BOOL(&tmp, 0);
		}
		zend_symtable_update(rv, pnstr, &tmp);
		zend_string_release(pnstr);
#endif
		pnstr = spl_gen_private_prop_name(spl_ce_RecursiveDirectoryIterator, "subPathName", sizeof("subPathName")-1 TSRMLS_CC);
		if (intern->u.dir.sub_path) {
			ZVAL_STRINGL(&tmp, intern->u.dir.sub_path, intern->u.dir.sub_path_len);
		} else {
			ZVAL_EMPTY_STRING(&tmp);
		}
		zend_symtable_update(rv, pnstr, &tmp);
		zend_string_release(pnstr);
	}
	if (intern->type == SPL_FS_FILE) {
		pnstr = spl_gen_private_prop_name(spl_ce_SplFileObject, "openMode", sizeof("openMode")-1 TSRMLS_CC);
		ZVAL_STRINGL(&tmp, intern->u.file.open_mode, intern->u.file.open_mode_len);
		zend_symtable_update(rv, pnstr, &tmp);
		zend_string_release(pnstr);
		stmp[1] = '\0';
		stmp[0] = intern->u.file.delimiter;
		pnstr = spl_gen_private_prop_name(spl_ce_SplFileObject, "delimiter", sizeof("delimiter")-1 TSRMLS_CC);
		ZVAL_STRINGL(&tmp, stmp, 1);
		zend_symtable_update(rv, pnstr, &tmp);
		zend_string_release(pnstr);
		stmp[0] = intern->u.file.enclosure;
		pnstr = spl_gen_private_prop_name(spl_ce_SplFileObject, "enclosure", sizeof("enclosure")-1 TSRMLS_CC);
		ZVAL_STRINGL(&tmp, stmp, 1);
		zend_symtable_update(rv, pnstr, &tmp);
		zend_string_release(pnstr);
	}

	return rv;
}
/* }}} */

zend_function *spl_filesystem_object_get_method_check(zend_object **object, zend_string *method, const zval *key TSRMLS_DC) /* {{{ */
{
	spl_filesystem_object *fsobj = spl_filesystem_from_obj(*object);
	
	if (fsobj->u.dir.entry.d_name[0] == '\0' && fsobj->orig_path == NULL) {
		zend_function *func;
		zend_string *tmp = zend_string_init("_bad_state_ex", sizeof("_bad_state_ex") - 1, 0);
		func = zend_get_std_object_handlers()->get_method(object, tmp, NULL TSRMLS_CC);
		zend_string_release(tmp);
		return func;
	}
	
	return zend_get_std_object_handlers()->get_method(object, method, key TSRMLS_CC);
}
/* }}} */

#define DIT_CTOR_FLAGS  0x00000001
#define DIT_CTOR_GLOB   0x00000002

void spl_filesystem_object_construct(INTERNAL_FUNCTION_PARAMETERS, zend_long ctor_flags) /* {{{ */
{
	spl_filesystem_object *intern;
	char *path;
	size_t parsed, len;
	zend_long flags;
	zend_error_handling error_handling;

	zend_replace_error_handling(EH_THROW, spl_ce_UnexpectedValueException, &error_handling TSRMLS_CC);

	if (SPL_HAS_FLAG(ctor_flags, DIT_CTOR_FLAGS)) {
		flags = SPL_FILE_DIR_KEY_AS_PATHNAME|SPL_FILE_DIR_CURRENT_AS_FILEINFO;
		parsed = zend_parse_parameters(ZEND_NUM_ARGS() TSRMLS_CC, "s|l", &path, &len, &flags);
	} else {
		flags = SPL_FILE_DIR_KEY_AS_PATHNAME|SPL_FILE_DIR_CURRENT_AS_SELF;
		parsed = zend_parse_parameters(ZEND_NUM_ARGS() TSRMLS_CC, "s", &path, &len);
	}
	if (SPL_HAS_FLAG(ctor_flags, SPL_FILE_DIR_SKIPDOTS)) {
		flags |= SPL_FILE_DIR_SKIPDOTS;
	}
	if (SPL_HAS_FLAG(ctor_flags, SPL_FILE_DIR_UNIXPATHS)) {
		flags |= SPL_FILE_DIR_UNIXPATHS;
	}
	if (parsed == FAILURE) {
		zend_restore_error_handling(&error_handling TSRMLS_CC);
		return;
	}
	if (!len) {
		zend_throw_exception_ex(spl_ce_RuntimeException, 0 TSRMLS_CC, "Directory name must not be empty.");
		zend_restore_error_handling(&error_handling TSRMLS_CC);
		return;
	}

	intern = Z_SPLFILESYSTEM_P(getThis());
	if (intern->_path) {
		/* object is alreay initialized */
		zend_restore_error_handling(&error_handling TSRMLS_CC);
		php_error_docref(NULL TSRMLS_CC, E_WARNING, "Directory object is already initialized");
		return;
	}
	intern->flags = flags;
#ifdef HAVE_GLOB
	if (SPL_HAS_FLAG(ctor_flags, DIT_CTOR_GLOB) && strstr(path, "glob://") != path) {
		spprintf(&path, 0, "glob://%s", path);
		spl_filesystem_dir_open(intern, path TSRMLS_CC);
		efree(path);
	} else
#endif
	{
		spl_filesystem_dir_open(intern, path TSRMLS_CC);

	}

	intern->u.dir.is_recursive = instanceof_function(intern->std.ce, spl_ce_RecursiveDirectoryIterator TSRMLS_CC) ? 1 : 0;

	zend_restore_error_handling(&error_handling TSRMLS_CC);
}
/* }}} */

/* {{{ proto void DirectoryIterator::__construct(string path)
 Cronstructs a new dir iterator from a path. */
SPL_METHOD(DirectoryIterator, __construct)
{
	spl_filesystem_object_construct(INTERNAL_FUNCTION_PARAM_PASSTHRU, 0);
}
/* }}} */

/* {{{ proto void DirectoryIterator::rewind()
   Rewind dir back to the start */
SPL_METHOD(DirectoryIterator, rewind)
{
	spl_filesystem_object *intern = Z_SPLFILESYSTEM_P(getThis());
	
	if (zend_parse_parameters_none() == FAILURE) {
		return;
	}

	intern->u.dir.index = 0;
	if (intern->u.dir.dirp) {
		php_stream_rewinddir(intern->u.dir.dirp);
	}
	spl_filesystem_dir_read(intern TSRMLS_CC);
}
/* }}} */

/* {{{ proto string DirectoryIterator::key()
   Return current dir entry */
SPL_METHOD(DirectoryIterator, key)
{
	spl_filesystem_object *intern = Z_SPLFILESYSTEM_P(getThis());
	
	if (zend_parse_parameters_none() == FAILURE) {
		return;
	}

	if (intern->u.dir.dirp) {
		RETURN_LONG(intern->u.dir.index);
	} else {
		RETURN_FALSE;
	}
}
/* }}} */

/* {{{ proto DirectoryIterator DirectoryIterator::current()
   Return this (needed for Iterator interface) */
SPL_METHOD(DirectoryIterator, current)
{
	if (zend_parse_parameters_none() == FAILURE) {
		return;
	}
	RETURN_ZVAL(getThis(), 1, 0);
}
/* }}} */

/* {{{ proto void DirectoryIterator::next()
   Move to next entry */
SPL_METHOD(DirectoryIterator, next)
{
	spl_filesystem_object *intern = Z_SPLFILESYSTEM_P(getThis());
	int skip_dots = SPL_HAS_FLAG(intern->flags, SPL_FILE_DIR_SKIPDOTS);
	
	if (zend_parse_parameters_none() == FAILURE) {
		return;
	}

	intern->u.dir.index++;
	do {
		spl_filesystem_dir_read(intern TSRMLS_CC);
	} while (skip_dots && spl_filesystem_is_dot(intern->u.dir.entry.d_name));
	if (intern->file_name) {
		efree(intern->file_name);
		intern->file_name = NULL;
	}
}
/* }}} */

/* {{{ proto void DirectoryIterator::seek(int position)
   Seek to the given position */
SPL_METHOD(DirectoryIterator, seek)
{
	spl_filesystem_object *intern    = Z_SPLFILESYSTEM_P(getThis());
	zval retval;
	zend_long pos;

	if (zend_parse_parameters(ZEND_NUM_ARGS() TSRMLS_CC, "l", &pos) == FAILURE) {
		return;
	}

	if (intern->u.dir.index > pos) {
		/* we first rewind */
		zend_call_method_with_0_params(&EX(This), Z_OBJCE(EX(This)), &intern->u.dir.func_rewind, "rewind", NULL);
	}

	while (intern->u.dir.index < pos) {
		int valid = 0;
		zend_call_method_with_0_params(&EX(This), Z_OBJCE(EX(This)), &intern->u.dir.func_valid, "valid", &retval);
		if (!Z_ISUNDEF(retval)) {
			valid = zend_is_true(&retval TSRMLS_CC);
			zval_ptr_dtor(&retval);
		}
		if (!valid) {
			break;
		}
		zend_call_method_with_0_params(&EX(This), Z_OBJCE(EX(This)), &intern->u.dir.func_next, "next", NULL);
	}
} /* }}} */

/* {{{ proto string DirectoryIterator::valid()
   Check whether dir contains more entries */
SPL_METHOD(DirectoryIterator, valid)
{
	spl_filesystem_object *intern = Z_SPLFILESYSTEM_P(getThis());
	
	if (zend_parse_parameters_none() == FAILURE) {
		return;
	}

	RETURN_BOOL(intern->u.dir.entry.d_name[0] != '\0');
}
/* }}} */

/* {{{ proto string SplFileInfo::getPath()
   Return the path */
SPL_METHOD(SplFileInfo, getPath)
{
	spl_filesystem_object *intern = Z_SPLFILESYSTEM_P(getThis());
	char *path;
	size_t path_len;
	
	if (zend_parse_parameters_none() == FAILURE) {
		return;
	}

  	path = spl_filesystem_object_get_path(intern, &path_len TSRMLS_CC);
	RETURN_STRINGL(path, path_len);
}
/* }}} */

/* {{{ proto string SplFileInfo::getFilename()
   Return filename only */
SPL_METHOD(SplFileInfo, getFilename)
{
	spl_filesystem_object *intern = Z_SPLFILESYSTEM_P(getThis());
	size_t path_len;
	
	if (zend_parse_parameters_none() == FAILURE) {
		return;
	}

	spl_filesystem_object_get_path(intern, &path_len TSRMLS_CC);
	
	if (path_len && path_len < intern->file_name_len) {
		RETURN_STRINGL(intern->file_name + path_len + 1, intern->file_name_len - (path_len + 1));
	} else {
		RETURN_STRINGL(intern->file_name, intern->file_name_len);
	}
}
/* }}} */

/* {{{ proto string DirectoryIterator::getFilename()
   Return filename of current dir entry */
SPL_METHOD(DirectoryIterator, getFilename)
{
	spl_filesystem_object *intern = Z_SPLFILESYSTEM_P(getThis());
	
	if (zend_parse_parameters_none() == FAILURE) {
		return;
	}

	RETURN_STRING(intern->u.dir.entry.d_name);
}
/* }}} */

/* {{{ proto string SplFileInfo::getExtension()
   Returns file extension component of path */
SPL_METHOD(SplFileInfo, getExtension)
{
	spl_filesystem_object *intern = Z_SPLFILESYSTEM_P(getThis());
	char *fname = NULL;
	const char *p;
	size_t flen;
	size_t path_len;
	int idx;
	zend_string *ret;

	if (zend_parse_parameters_none() == FAILURE) {
		return;
	}

	spl_filesystem_object_get_path(intern, &path_len TSRMLS_CC);

	if (path_len && path_len < intern->file_name_len) {
		fname = intern->file_name + path_len + 1;
		flen = intern->file_name_len - (path_len + 1);
	} else {
		fname = intern->file_name;
		flen = intern->file_name_len;
	}

	ret = php_basename(fname, flen, NULL, 0 TSRMLS_CC);

	p = zend_memrchr(ret->val, '.', ret->len);
	if (p) {
		assert(p > ret->val);
		idx = (int)(p - ret->val);
		RETVAL_STRINGL(ret->val + idx + 1, ret->len - idx - 1);
		zend_string_release(ret);
		return;
	} else {
		zend_string_release(ret);
		RETURN_EMPTY_STRING();
	}
}
/* }}}*/

/* {{{ proto string DirectoryIterator::getExtension()
   Returns the file extension component of path */
SPL_METHOD(DirectoryIterator, getExtension)
{
	spl_filesystem_object *intern = Z_SPLFILESYSTEM_P(getThis());
	const char *p;
	int idx;
	zend_string *fname;

	if (zend_parse_parameters_none() == FAILURE) {
		return;
	}

	fname = php_basename(intern->u.dir.entry.d_name, strlen(intern->u.dir.entry.d_name), NULL, 0 TSRMLS_CC);

	p = zend_memrchr(fname->val, '.', fname->len);
	if (p) {
		assert(p > fname->val);
		idx = (int)(p - fname->val);
		RETVAL_STRINGL(fname->val + idx + 1, fname->len - idx - 1);
		zend_string_release(fname);
	} else {
		zend_string_release(fname);
		RETURN_EMPTY_STRING();
	}
}
/* }}} */

/* {{{ proto string SplFileInfo::getBasename([string $suffix]) U
   Returns filename component of path */
SPL_METHOD(SplFileInfo, getBasename)
{
	spl_filesystem_object *intern = Z_SPLFILESYSTEM_P(getThis());
	char *fname, *suffix = 0;
	size_t flen;
	size_t slen = 0, path_len;

	if (zend_parse_parameters(ZEND_NUM_ARGS() TSRMLS_CC, "|s", &suffix, &slen) == FAILURE) {
		return;
	}

	spl_filesystem_object_get_path(intern, &path_len TSRMLS_CC);

	if (path_len && path_len < intern->file_name_len) {
		fname = intern->file_name + path_len + 1;
		flen = intern->file_name_len - (path_len + 1);
	} else {
		fname = intern->file_name;
		flen = intern->file_name_len;
	}

	RETURN_STR(php_basename(fname, flen, suffix, slen TSRMLS_CC));
}
/* }}}*/   

/* {{{ proto string DirectoryIterator::getBasename([string $suffix]) U
   Returns filename component of current dir entry */
SPL_METHOD(DirectoryIterator, getBasename)
{
	spl_filesystem_object *intern = Z_SPLFILESYSTEM_P(getThis());
	char *suffix = 0;
	size_t slen = 0;
	zend_string *fname;
	
	if (zend_parse_parameters(ZEND_NUM_ARGS() TSRMLS_CC, "|s", &suffix, &slen) == FAILURE) {
		return;
	}

	fname = php_basename(intern->u.dir.entry.d_name, strlen(intern->u.dir.entry.d_name), suffix, slen TSRMLS_CC);

	RETVAL_STR(fname);
}
/* }}} */

/* {{{ proto string SplFileInfo::getPathname()
   Return path and filename */
SPL_METHOD(SplFileInfo, getPathname)
{
	spl_filesystem_object *intern = Z_SPLFILESYSTEM_P(getThis());
	char *path;
	size_t path_len;

	if (zend_parse_parameters_none() == FAILURE) {
		return;
	}
	path = spl_filesystem_object_get_pathname(intern, &path_len TSRMLS_CC);
	if (path != NULL) {
		RETURN_STRINGL(path, path_len);
	} else {
		RETURN_FALSE;
	}
}
/* }}} */

/* {{{ proto string FilesystemIterator::key()
   Return getPathname() or getFilename() depending on flags */
SPL_METHOD(FilesystemIterator, key)
{
	spl_filesystem_object *intern = Z_SPLFILESYSTEM_P(getThis());
	
	if (zend_parse_parameters_none() == FAILURE) {
		return;
	}

	if (SPL_FILE_DIR_KEY(intern, SPL_FILE_DIR_KEY_AS_FILENAME)) {
		RETURN_STRING(intern->u.dir.entry.d_name);
	} else {
		spl_filesystem_object_get_file_name(intern TSRMLS_CC);
		RETURN_STRINGL(intern->file_name, intern->file_name_len);
	}
}
/* }}} */

/* {{{ proto string FilesystemIterator::current()
   Return getFilename(), getFileInfo() or $this depending on flags */
SPL_METHOD(FilesystemIterator, current)
{
	spl_filesystem_object *intern = Z_SPLFILESYSTEM_P(getThis());
	
	if (zend_parse_parameters_none() == FAILURE) {
		return;
	}

	if (SPL_FILE_DIR_CURRENT(intern, SPL_FILE_DIR_CURRENT_AS_PATHNAME)) {
		spl_filesystem_object_get_file_name(intern TSRMLS_CC);
		RETURN_STRINGL(intern->file_name, intern->file_name_len);
	} else if (SPL_FILE_DIR_CURRENT(intern, SPL_FILE_DIR_CURRENT_AS_FILEINFO)) {
		spl_filesystem_object_get_file_name(intern TSRMLS_CC);
		spl_filesystem_object_create_type(0, intern, SPL_FS_INFO, NULL, return_value TSRMLS_CC);
	} else {
		RETURN_ZVAL(getThis(), 1, 0);
		/*RETURN_STRING(intern->u.dir.entry.d_name, 1);*/
	}
}
/* }}} */

/* {{{ proto bool DirectoryIterator::isDot()
   Returns true if current entry is '.' or  '..' */
SPL_METHOD(DirectoryIterator, isDot)
{
	spl_filesystem_object *intern = Z_SPLFILESYSTEM_P(getThis());
	
	if (zend_parse_parameters_none() == FAILURE) {
		return;
	}

	RETURN_BOOL(spl_filesystem_is_dot(intern->u.dir.entry.d_name));
}
/* }}} */

/* {{{ proto void SplFileInfo::__construct(string file_name)
 Cronstructs a new SplFileInfo from a path. */
/* zend_replace_error_handling() is used to throw exceptions in case
   the constructor fails. Here we use this to ensure the object
   has a valid directory resource.
   
   When the constructor gets called the object is already created 
   by the engine, so we must only call 'additional' initializations.
 */
SPL_METHOD(SplFileInfo, __construct)
{
	spl_filesystem_object *intern;
	char *path;
	size_t len;
	zend_error_handling error_handling;

	zend_replace_error_handling(EH_THROW, spl_ce_RuntimeException, &error_handling TSRMLS_CC);

	if (zend_parse_parameters(ZEND_NUM_ARGS() TSRMLS_CC, "s", &path, &len) == FAILURE) {
		zend_restore_error_handling(&error_handling TSRMLS_CC);
		return;
	}

	intern = Z_SPLFILESYSTEM_P(getThis());
	
	spl_filesystem_info_set_filename(intern, path, len, 1 TSRMLS_CC);

	zend_restore_error_handling(&error_handling TSRMLS_CC);
	
	/* intern->type = SPL_FS_INFO; already set */
}
/* }}} */

/* {{{ FileInfoFunction */
#define FileInfoFunction(func_name, func_num) \
SPL_METHOD(SplFileInfo, func_name) \
{ \
	spl_filesystem_object *intern = Z_SPLFILESYSTEM_P(getThis()); \
	zend_error_handling error_handling; \
	if (zend_parse_parameters_none() == FAILURE) { \
		return; \
	} \
 \
	zend_replace_error_handling(EH_THROW, spl_ce_RuntimeException, &error_handling TSRMLS_CC);\
	spl_filesystem_object_get_file_name(intern TSRMLS_CC); \
	php_stat(intern->file_name, intern->file_name_len, func_num, return_value TSRMLS_CC); \
	zend_restore_error_handling(&error_handling TSRMLS_CC); \
}
/* }}} */

/* {{{ proto int SplFileInfo::getPerms()
   Get file permissions */
FileInfoFunction(getPerms, FS_PERMS)
/* }}} */

/* {{{ proto int SplFileInfo::getInode()
   Get file inode */
FileInfoFunction(getInode, FS_INODE)
/* }}} */

/* {{{ proto int SplFileInfo::getSize()
   Get file size */
FileInfoFunction(getSize, FS_SIZE)
/* }}} */

/* {{{ proto int SplFileInfo::getOwner()
   Get file owner */
FileInfoFunction(getOwner, FS_OWNER)
/* }}} */

/* {{{ proto int SplFileInfo::getGroup()
   Get file group */
FileInfoFunction(getGroup, FS_GROUP)
/* }}} */

/* {{{ proto int SplFileInfo::getATime()
   Get last access time of file */
FileInfoFunction(getATime, FS_ATIME)
/* }}} */

/* {{{ proto int SplFileInfo::getMTime()
   Get last modification time of file */
FileInfoFunction(getMTime, FS_MTIME)
/* }}} */

/* {{{ proto int SplFileInfo::getCTime()
   Get inode modification time of file */
FileInfoFunction(getCTime, FS_CTIME)
/* }}} */

/* {{{ proto string SplFileInfo::getType()
   Get file type */
FileInfoFunction(getType, FS_TYPE)
/* }}} */

/* {{{ proto bool SplFileInfo::isWritable()
   Returns true if file can be written */
FileInfoFunction(isWritable, FS_IS_W)
/* }}} */

/* {{{ proto bool SplFileInfo::isReadable()
   Returns true if file can be read */
FileInfoFunction(isReadable, FS_IS_R)
/* }}} */

/* {{{ proto bool SplFileInfo::isExecutable()
   Returns true if file is executable */
FileInfoFunction(isExecutable, FS_IS_X)
/* }}} */

/* {{{ proto bool SplFileInfo::isFile()
   Returns true if file is a regular file */
FileInfoFunction(isFile, FS_IS_FILE)
/* }}} */

/* {{{ proto bool SplFileInfo::isDir()
   Returns true if file is directory */
FileInfoFunction(isDir, FS_IS_DIR)
/* }}} */

/* {{{ proto bool SplFileInfo::isLink()
   Returns true if file is symbolic link */
FileInfoFunction(isLink, FS_IS_LINK)
/* }}} */

/* {{{ proto string SplFileInfo::getLinkTarget() U
   Return the target of a symbolic link */
SPL_METHOD(SplFileInfo, getLinkTarget)
{
	spl_filesystem_object *intern = Z_SPLFILESYSTEM_P(getThis());
	int ret;
	char buff[MAXPATHLEN];
	zend_error_handling error_handling;
	
	if (zend_parse_parameters_none() == FAILURE) {
		return;
	}

	zend_replace_error_handling(EH_THROW, spl_ce_RuntimeException, &error_handling TSRMLS_CC);

#if defined(PHP_WIN32) || HAVE_SYMLINK
	if (intern->file_name == NULL) {
		php_error_docref(NULL TSRMLS_CC, E_WARNING, "Empty filename");
		RETURN_FALSE;
	} else if (!IS_ABSOLUTE_PATH(intern->file_name, intern->file_name_len)) {
		char expanded_path[MAXPATHLEN];
		if (!expand_filepath_with_mode(intern->file_name, expanded_path, NULL, 0, CWD_EXPAND  TSRMLS_CC)) {
			php_error_docref(NULL TSRMLS_CC, E_WARNING, "No such file or directory");
			RETURN_FALSE;
		}
		ret = php_sys_readlink(expanded_path, buff, MAXPATHLEN - 1);
	} else {
		ret = php_sys_readlink(intern->file_name, buff,  MAXPATHLEN-1);
	}
#else
	ret = -1; /* always fail if not implemented */
#endif

	if (ret == -1) {
		zend_throw_exception_ex(spl_ce_RuntimeException, 0 TSRMLS_CC, "Unable to read link %s, error: %s", intern->file_name, strerror(errno));
		RETVAL_FALSE;
	} else {
		/* Append NULL to the end of the string */
		buff[ret] = '\0';

		RETVAL_STRINGL(buff, ret);
	}

	zend_restore_error_handling(&error_handling TSRMLS_CC);
}
/* }}} */

#if (!defined(__BEOS__) && !defined(NETWARE) && HAVE_REALPATH) || defined(ZTS)
/* {{{ proto string SplFileInfo::getRealPath()
   Return the resolved path */
SPL_METHOD(SplFileInfo, getRealPath)
{
	spl_filesystem_object *intern = Z_SPLFILESYSTEM_P(getThis());
	char buff[MAXPATHLEN];
	char *filename;
	zend_error_handling error_handling;
	
	if (zend_parse_parameters_none() == FAILURE) {
		return;
	}

	zend_replace_error_handling(EH_THROW, spl_ce_RuntimeException, &error_handling TSRMLS_CC);

	if (intern->type == SPL_FS_DIR && !intern->file_name && intern->u.dir.entry.d_name[0]) {
		spl_filesystem_object_get_file_name(intern TSRMLS_CC);
	}
	
	if (intern->orig_path) {
		filename = intern->orig_path;
	} else { 
		filename = intern->file_name;
	}


	if (filename && VCWD_REALPATH(filename, buff)) {
#ifdef ZTS
		if (VCWD_ACCESS(buff, F_OK)) {
			RETVAL_FALSE;
		} else
#endif
		RETVAL_STRING(buff);
	} else {
		RETVAL_FALSE;
	}

	zend_restore_error_handling(&error_handling TSRMLS_CC);
}
/* }}} */
#endif

/* {{{ proto SplFileObject SplFileInfo::openFile([string mode = 'r' [, bool use_include_path  [, resource context]]])
   Open the current file */
SPL_METHOD(SplFileInfo, openFile)
{
	spl_filesystem_object *intern = Z_SPLFILESYSTEM_P(getThis());

	spl_filesystem_object_create_type(ZEND_NUM_ARGS(), intern, SPL_FS_FILE, NULL, return_value TSRMLS_CC);
}
/* }}} */

/* {{{ proto void SplFileInfo::setFileClass([string class_name])
   Class to use in openFile() */
SPL_METHOD(SplFileInfo, setFileClass)
{
	spl_filesystem_object *intern = Z_SPLFILESYSTEM_P(getThis());
	zend_class_entry *ce = spl_ce_SplFileObject;
	zend_error_handling error_handling;
	
	zend_replace_error_handling(EH_THROW, spl_ce_UnexpectedValueException, &error_handling TSRMLS_CC);

	if (zend_parse_parameters(ZEND_NUM_ARGS() TSRMLS_CC, "|C", &ce) == SUCCESS) {
		intern->file_class = ce;
	}

	zend_restore_error_handling(&error_handling TSRMLS_CC);
}
/* }}} */

/* {{{ proto void SplFileInfo::setInfoClass([string class_name])
   Class to use in getFileInfo(), getPathInfo() */
SPL_METHOD(SplFileInfo, setInfoClass)
{
	spl_filesystem_object *intern = Z_SPLFILESYSTEM_P(getThis());
	zend_class_entry *ce = spl_ce_SplFileInfo;
	zend_error_handling error_handling;
	
	zend_replace_error_handling(EH_THROW, spl_ce_UnexpectedValueException, &error_handling  TSRMLS_CC);

	if (zend_parse_parameters(ZEND_NUM_ARGS() TSRMLS_CC, "|C", &ce) == SUCCESS) {
		intern->info_class = ce;
	}

	zend_restore_error_handling(&error_handling TSRMLS_CC);
}
/* }}} */

/* {{{ proto SplFileInfo SplFileInfo::getFileInfo([string $class_name])
   Get/copy file info */
SPL_METHOD(SplFileInfo, getFileInfo)
{
	spl_filesystem_object *intern = Z_SPLFILESYSTEM_P(getThis());
	zend_class_entry *ce = intern->info_class;
	zend_error_handling error_handling;
	
	zend_replace_error_handling(EH_THROW, spl_ce_UnexpectedValueException, &error_handling TSRMLS_CC);

	if (zend_parse_parameters(ZEND_NUM_ARGS() TSRMLS_CC, "|C", &ce) == SUCCESS) {
		spl_filesystem_object_create_type(ZEND_NUM_ARGS(), intern, SPL_FS_INFO, ce, return_value TSRMLS_CC);
	}

	zend_restore_error_handling(&error_handling TSRMLS_CC);
}
/* }}} */

/* {{{ proto SplFileInfo SplFileInfo::getPathInfo([string $class_name])
   Get/copy file info */
SPL_METHOD(SplFileInfo, getPathInfo)
{
	spl_filesystem_object *intern = Z_SPLFILESYSTEM_P(getThis());
	zend_class_entry *ce = intern->info_class;
	zend_error_handling error_handling;
	
	zend_replace_error_handling(EH_THROW, spl_ce_UnexpectedValueException, &error_handling TSRMLS_CC);

	if (zend_parse_parameters(ZEND_NUM_ARGS() TSRMLS_CC, "|C", &ce) == SUCCESS) {
		size_t path_len;
		char *path = spl_filesystem_object_get_pathname(intern, &path_len TSRMLS_CC);
		if (path) {
			char *dpath = estrndup(path, path_len);
			path_len = php_dirname(dpath, path_len);
			spl_filesystem_object_create_info(intern, dpath, (int)path_len, 1, ce, return_value TSRMLS_CC);
			efree(dpath);
		}
	}

	zend_restore_error_handling(&error_handling TSRMLS_CC);
}
/* }}} */

/* {{{  proto SplFileInfo::_bad_state_ex(void) */
SPL_METHOD(SplFileInfo, _bad_state_ex)
{
	zend_throw_exception_ex(spl_ce_LogicException, 0 TSRMLS_CC,
		"The parent constructor was not called: the object is in an "
		"invalid state ");
}
/* }}} */

/* {{{ proto void FilesystemIterator::__construct(string path [, int flags])
 Cronstructs a new dir iterator from a path. */
SPL_METHOD(FilesystemIterator, __construct)
{
	spl_filesystem_object_construct(INTERNAL_FUNCTION_PARAM_PASSTHRU, DIT_CTOR_FLAGS | SPL_FILE_DIR_SKIPDOTS);
}
/* }}} */

/* {{{ proto void FilesystemIterator::rewind()
   Rewind dir back to the start */
SPL_METHOD(FilesystemIterator, rewind)
{
	spl_filesystem_object *intern = Z_SPLFILESYSTEM_P(getThis());
	int skip_dots = SPL_HAS_FLAG(intern->flags, SPL_FILE_DIR_SKIPDOTS);

	if (zend_parse_parameters_none() == FAILURE) {
		return;
	}

	intern->u.dir.index = 0;
	if (intern->u.dir.dirp) {
		php_stream_rewinddir(intern->u.dir.dirp);
	}
	do {
		spl_filesystem_dir_read(intern TSRMLS_CC);
	} while (skip_dots && spl_filesystem_is_dot(intern->u.dir.entry.d_name));
}
/* }}} */

/* {{{ proto int FilesystemIterator::getFlags()
   Get handling flags */
SPL_METHOD(FilesystemIterator, getFlags)
{
	spl_filesystem_object *intern = Z_SPLFILESYSTEM_P(getThis());
	
	if (zend_parse_parameters_none() == FAILURE) {
		return;
	}

	RETURN_LONG(intern->flags & (SPL_FILE_DIR_KEY_MODE_MASK | SPL_FILE_DIR_CURRENT_MODE_MASK | SPL_FILE_DIR_OTHERS_MASK));
} /* }}} */

/* {{{ proto void FilesystemIterator::setFlags(long $flags)
   Set handling flags */
SPL_METHOD(FilesystemIterator, setFlags)
{
	spl_filesystem_object *intern = Z_SPLFILESYSTEM_P(getThis());
	zend_long flags;

	if (zend_parse_parameters(ZEND_NUM_ARGS() TSRMLS_CC, "l", &flags) == FAILURE) {
		return;
	}

	intern->flags &= ~(SPL_FILE_DIR_KEY_MODE_MASK|SPL_FILE_DIR_CURRENT_MODE_MASK|SPL_FILE_DIR_OTHERS_MASK);
	intern->flags |= ((SPL_FILE_DIR_KEY_MODE_MASK|SPL_FILE_DIR_CURRENT_MODE_MASK|SPL_FILE_DIR_OTHERS_MASK) & flags);
} /* }}} */

/* {{{ proto bool RecursiveDirectoryIterator::hasChildren([bool $allow_links = false])
   Returns whether current entry is a directory and not '.' or '..' */
SPL_METHOD(RecursiveDirectoryIterator, hasChildren)
{
	zend_bool allow_links = 0;
	spl_filesystem_object *intern = Z_SPLFILESYSTEM_P(getThis());

	if (zend_parse_parameters(ZEND_NUM_ARGS() TSRMLS_CC, "|b", &allow_links) == FAILURE) {
		return;
	}
	if (spl_filesystem_is_invalid_or_dot(intern->u.dir.entry.d_name)) {
		RETURN_FALSE;
	} else {
		spl_filesystem_object_get_file_name(intern TSRMLS_CC);
		if (!allow_links && !(intern->flags & SPL_FILE_DIR_FOLLOW_SYMLINKS)) {
			php_stat(intern->file_name, intern->file_name_len, FS_IS_LINK, return_value TSRMLS_CC);
			if (zend_is_true(return_value TSRMLS_CC)) {
				RETURN_FALSE;
			}
		}
		php_stat(intern->file_name, intern->file_name_len, FS_IS_DIR, return_value TSRMLS_CC);
    }
}
/* }}} */

/* {{{ proto RecursiveDirectoryIterator DirectoryIterator::getChildren()
   Returns an iterator for the current entry if it is a directory */
SPL_METHOD(RecursiveDirectoryIterator, getChildren)
{
	zval zpath, zflags;
	spl_filesystem_object *intern = Z_SPLFILESYSTEM_P(getThis());
	spl_filesystem_object *subdir;
	char slash = SPL_HAS_FLAG(intern->flags, SPL_FILE_DIR_UNIXPATHS) ? '/' : DEFAULT_SLASH;
	
	if (zend_parse_parameters_none() == FAILURE) {
		return;
	}
	
	spl_filesystem_object_get_file_name(intern TSRMLS_CC);

<<<<<<< HEAD
	if (SPL_HAS_FLAG(intern->flags, SPL_FILE_DIR_CURRENT_AS_PATHNAME)) {
		RETURN_STRINGL(intern->file_name, intern->file_name_len);
	} else {
		ZVAL_LONG(&zflags, intern->flags);
		ZVAL_STRINGL(&zpath, intern->file_name, intern->file_name_len);
		spl_instantiate_arg_ex2(Z_OBJCE_P(getThis()), return_value, &zpath, &zflags TSRMLS_CC);
		zval_ptr_dtor(&zpath);
		zval_ptr_dtor(&zflags);
		
		subdir = Z_SPLFILESYSTEM_P(return_value);
		if (subdir) {
			if (intern->u.dir.sub_path && intern->u.dir.sub_path[0]) {
				subdir->u.dir.sub_path_len = (int)spprintf(&subdir->u.dir.sub_path, 0, "%s%c%s", intern->u.dir.sub_path, slash, intern->u.dir.entry.d_name);
			} else {
				subdir->u.dir.sub_path_len = (int)strlen(intern->u.dir.entry.d_name);
				subdir->u.dir.sub_path = estrndup(intern->u.dir.entry.d_name, subdir->u.dir.sub_path_len);
			}
			subdir->info_class = intern->info_class;
			subdir->file_class = intern->file_class;
			subdir->oth = intern->oth;
=======
	MAKE_STD_ZVAL(zflags);
	MAKE_STD_ZVAL(zpath);
	ZVAL_LONG(zflags, intern->flags);
	ZVAL_STRINGL(zpath, intern->file_name, intern->file_name_len, 1);
	spl_instantiate_arg_ex2(Z_OBJCE_P(getThis()), &return_value, 0, zpath, zflags TSRMLS_CC);
	zval_ptr_dtor(&zpath);
	zval_ptr_dtor(&zflags);

	subdir = (spl_filesystem_object*)zend_object_store_get_object(return_value TSRMLS_CC);
	if (subdir) {
		if (intern->u.dir.sub_path && intern->u.dir.sub_path[0]) {
			subdir->u.dir.sub_path_len = spprintf(&subdir->u.dir.sub_path, 0, "%s%c%s", intern->u.dir.sub_path, slash, intern->u.dir.entry.d_name);
		} else {
			subdir->u.dir.sub_path_len = strlen(intern->u.dir.entry.d_name);
			subdir->u.dir.sub_path = estrndup(intern->u.dir.entry.d_name, subdir->u.dir.sub_path_len);
>>>>>>> c4f9f1ff
		}
		subdir->info_class = intern->info_class;
		subdir->file_class = intern->file_class;
		subdir->oth = intern->oth;
	}
}
/* }}} */

/* {{{ proto void RecursiveDirectoryIterator::getSubPath()
   Get sub path */
SPL_METHOD(RecursiveDirectoryIterator, getSubPath)
{
	spl_filesystem_object *intern = Z_SPLFILESYSTEM_P(getThis());
	
	if (zend_parse_parameters_none() == FAILURE) {
		return;
	}

	if (intern->u.dir.sub_path) {
		RETURN_STRINGL(intern->u.dir.sub_path, intern->u.dir.sub_path_len);
	} else {
		RETURN_EMPTY_STRING();
	}
}
/* }}} */

/* {{{ proto void RecursiveDirectoryIterator::getSubPathname()
   Get sub path and file name */
SPL_METHOD(RecursiveDirectoryIterator, getSubPathname)
{
	spl_filesystem_object *intern = Z_SPLFILESYSTEM_P(getThis());
	char *sub_name;
	size_t len;
	char slash = SPL_HAS_FLAG(intern->flags, SPL_FILE_DIR_UNIXPATHS) ? '/' : DEFAULT_SLASH;
	
	if (zend_parse_parameters_none() == FAILURE) {
		return;
	}

	if (intern->u.dir.sub_path) {
		len = spprintf(&sub_name, 0, "%s%c%s", intern->u.dir.sub_path, slash, intern->u.dir.entry.d_name);
		RETVAL_STRINGL(sub_name, len);
		efree(sub_name);
	} else {
		RETURN_STRING(intern->u.dir.entry.d_name);
	}
}
/* }}} */

/* {{{ proto int RecursiveDirectoryIterator::__construct(string path [, int flags])
 Cronstructs a new dir iterator from a path. */
SPL_METHOD(RecursiveDirectoryIterator, __construct)
{
	spl_filesystem_object_construct(INTERNAL_FUNCTION_PARAM_PASSTHRU, DIT_CTOR_FLAGS);
}
/* }}} */

#ifdef HAVE_GLOB
/* {{{ proto int GlobIterator::__construct(string path [, int flags])
 Cronstructs a new dir iterator from a glob expression (no glob:// needed). */
SPL_METHOD(GlobIterator, __construct)
{
	spl_filesystem_object_construct(INTERNAL_FUNCTION_PARAM_PASSTHRU, DIT_CTOR_FLAGS|DIT_CTOR_GLOB);
}
/* }}} */

/* {{{ proto int GlobIterator::cont()
   Return the number of directories and files found by globbing */
SPL_METHOD(GlobIterator, count)
{
	spl_filesystem_object *intern = Z_SPLFILESYSTEM_P(getThis());
	
	if (zend_parse_parameters_none() == FAILURE) {
		return;
	}

	if (intern->u.dir.dirp && php_stream_is(intern->u.dir.dirp ,&php_glob_stream_ops)) {
		RETURN_LONG(php_glob_stream_get_count(intern->u.dir.dirp, NULL));
	} else {
		/* should not happen */
		php_error_docref(NULL TSRMLS_CC, E_ERROR, "GlobIterator lost glob state");
	}
}
/* }}} */
#endif /* HAVE_GLOB */

/* {{{ forward declarations to the iterator handlers */
static void spl_filesystem_dir_it_dtor(zend_object_iterator *iter TSRMLS_DC);
static int spl_filesystem_dir_it_valid(zend_object_iterator *iter TSRMLS_DC);
static zval *spl_filesystem_dir_it_current_data(zend_object_iterator *iter TSRMLS_DC);
static void spl_filesystem_dir_it_current_key(zend_object_iterator *iter, zval *key TSRMLS_DC);
static void spl_filesystem_dir_it_move_forward(zend_object_iterator *iter TSRMLS_DC);
static void spl_filesystem_dir_it_rewind(zend_object_iterator *iter TSRMLS_DC);

/* iterator handler table */
zend_object_iterator_funcs spl_filesystem_dir_it_funcs = {
	spl_filesystem_dir_it_dtor,
	spl_filesystem_dir_it_valid,
	spl_filesystem_dir_it_current_data,
	spl_filesystem_dir_it_current_key,
	spl_filesystem_dir_it_move_forward,
	spl_filesystem_dir_it_rewind
};
/* }}} */

/* {{{ spl_ce_dir_get_iterator */
zend_object_iterator *spl_filesystem_dir_get_iterator(zend_class_entry *ce, zval *object, int by_ref TSRMLS_DC)
{
	spl_filesystem_iterator *iterator;
	spl_filesystem_object *dir_object;

	if (by_ref) {
		zend_error(E_ERROR, "An iterator cannot be used with foreach by reference");
	}
	dir_object = Z_SPLFILESYSTEM_P(object);
	iterator = spl_filesystem_object_to_iterator(dir_object TSRMLS_CC);
	ZVAL_COPY(&iterator->intern.data, object);
	iterator->intern.funcs = &spl_filesystem_dir_it_funcs;
	/* ->current must be initialized; rewind doesn't set it and valid
	 * doesn't check whether it's set */
	iterator->current = *object;
	
	return &iterator->intern;
}
/* }}} */

/* {{{ spl_filesystem_dir_it_dtor */
static void spl_filesystem_dir_it_dtor(zend_object_iterator *iter TSRMLS_DC)
{
	spl_filesystem_iterator *iterator = (spl_filesystem_iterator *)iter;

	if (!Z_ISUNDEF(iterator->intern.data)) {
		zval *object = &iterator->intern.data;
		zval_ptr_dtor(object);
	}
	/* Otherwise we were called from the owning object free storage handler as
	 * it sets
	 * iterator->intern.data to NULL.
	 * We don't even need to destroy iterator->current as we didn't add a
	 * reference to it in move_forward or get_iterator */
}
/* }}} */

/* {{{ spl_filesystem_dir_it_valid */
static int spl_filesystem_dir_it_valid(zend_object_iterator *iter TSRMLS_DC)
{
	spl_filesystem_object *object = spl_filesystem_iterator_to_object((spl_filesystem_iterator *)iter TSRMLS_CC);

	return object->u.dir.entry.d_name[0] != '\0' ? SUCCESS : FAILURE;
}
/* }}} */

/* {{{ spl_filesystem_dir_it_current_data */
static zval *spl_filesystem_dir_it_current_data(zend_object_iterator *iter TSRMLS_DC)
{
	spl_filesystem_iterator *iterator = (spl_filesystem_iterator *)iter;
	
	return &iterator->current;
}
/* }}} */

/* {{{ spl_filesystem_dir_it_current_key */
static void spl_filesystem_dir_it_current_key(zend_object_iterator *iter, zval *key TSRMLS_DC)
{
	spl_filesystem_object *object = spl_filesystem_iterator_to_object((spl_filesystem_iterator *)iter TSRMLS_CC);

	ZVAL_LONG(key, object->u.dir.index);
}
/* }}} */

/* {{{ spl_filesystem_dir_it_move_forward */
static void spl_filesystem_dir_it_move_forward(zend_object_iterator *iter TSRMLS_DC)
{
	spl_filesystem_object *object = spl_filesystem_iterator_to_object((spl_filesystem_iterator *)iter TSRMLS_CC);
	
	object->u.dir.index++;
	spl_filesystem_dir_read(object TSRMLS_CC);
	if (object->file_name) {
		efree(object->file_name);
		object->file_name = NULL;
	}
}
/* }}} */

/* {{{ spl_filesystem_dir_it_rewind */
static void spl_filesystem_dir_it_rewind(zend_object_iterator *iter TSRMLS_DC)
{
	spl_filesystem_object *object = spl_filesystem_iterator_to_object((spl_filesystem_iterator *)iter TSRMLS_CC);
	
	object->u.dir.index = 0;
	if (object->u.dir.dirp) {
		php_stream_rewinddir(object->u.dir.dirp);
	}
	spl_filesystem_dir_read(object TSRMLS_CC);
}
/* }}} */

/* {{{ spl_filesystem_tree_it_dtor */
static void spl_filesystem_tree_it_dtor(zend_object_iterator *iter TSRMLS_DC)
{
	spl_filesystem_iterator *iterator = (spl_filesystem_iterator *)iter;

	if (!Z_ISUNDEF(iterator->intern.data)) {
		zval *object = &iterator->intern.data;
		zval_ptr_dtor(object);
	} else {
		if (!Z_ISUNDEF(iterator->current)) {
			zval_ptr_dtor(&iterator->current);
			ZVAL_UNDEF(&iterator->current);
		}
	}
}
/* }}} */

/* {{{ spl_filesystem_tree_it_current_data */
static zval *spl_filesystem_tree_it_current_data(zend_object_iterator *iter TSRMLS_DC)
{
	spl_filesystem_iterator *iterator = (spl_filesystem_iterator *)iter;
	spl_filesystem_object   *object   = spl_filesystem_iterator_to_object(iterator TSRMLS_CC);

	if (SPL_FILE_DIR_CURRENT(object, SPL_FILE_DIR_CURRENT_AS_PATHNAME)) {
		if (Z_ISUNDEF(iterator->current)) {
			spl_filesystem_object_get_file_name(object TSRMLS_CC);
			ZVAL_STRINGL(&iterator->current, object->file_name, object->file_name_len);
		}
		return &iterator->current;
	} else if (SPL_FILE_DIR_CURRENT(object, SPL_FILE_DIR_CURRENT_AS_FILEINFO)) {
		if (Z_ISUNDEF(iterator->current)) {
			spl_filesystem_object_get_file_name(object TSRMLS_CC);
			spl_filesystem_object_create_type(0, object, SPL_FS_INFO, NULL, &iterator->current TSRMLS_CC);
		}
		return &iterator->current;
	} else {
		return &iterator->intern.data;
	}
}
/* }}} */

/* {{{ spl_filesystem_tree_it_current_key */
static void spl_filesystem_tree_it_current_key(zend_object_iterator *iter, zval *key TSRMLS_DC)
{
	spl_filesystem_object *object = spl_filesystem_iterator_to_object((spl_filesystem_iterator *)iter TSRMLS_CC);

	if (SPL_FILE_DIR_KEY(object, SPL_FILE_DIR_KEY_AS_FILENAME)) {
		ZVAL_STRING(key, object->u.dir.entry.d_name);
	} else {
		spl_filesystem_object_get_file_name(object TSRMLS_CC);
		ZVAL_STRINGL(key, object->file_name, object->file_name_len);
	}
}
/* }}} */

/* {{{ spl_filesystem_tree_it_move_forward */
static void spl_filesystem_tree_it_move_forward(zend_object_iterator *iter TSRMLS_DC)
{
	spl_filesystem_iterator *iterator = (spl_filesystem_iterator *)iter;
	spl_filesystem_object   *object   = spl_filesystem_iterator_to_object(iterator TSRMLS_CC);
	
	object->u.dir.index++;
	do {
		spl_filesystem_dir_read(object TSRMLS_CC);
	} while (spl_filesystem_is_dot(object->u.dir.entry.d_name));
	if (object->file_name) {
		efree(object->file_name);
		object->file_name = NULL;
	}
	if (!Z_ISUNDEF(iterator->current)) {
		zval_ptr_dtor(&iterator->current);
		ZVAL_UNDEF(&iterator->current);
	}
}
/* }}} */

/* {{{ spl_filesystem_tree_it_rewind */
static void spl_filesystem_tree_it_rewind(zend_object_iterator *iter TSRMLS_DC)
{
	spl_filesystem_iterator *iterator = (spl_filesystem_iterator *)iter;
	spl_filesystem_object   *object   = spl_filesystem_iterator_to_object(iterator TSRMLS_CC);
	
	object->u.dir.index = 0;
	if (object->u.dir.dirp) {
		php_stream_rewinddir(object->u.dir.dirp);
	}
	do {
		spl_filesystem_dir_read(object TSRMLS_CC);
	} while (spl_filesystem_is_dot(object->u.dir.entry.d_name));
	if (!Z_ISUNDEF(iterator->current)) {
		zval_ptr_dtor(&iterator->current);
		ZVAL_UNDEF(&iterator->current);
	}
}
/* }}} */

/* {{{ iterator handler table */
zend_object_iterator_funcs spl_filesystem_tree_it_funcs = {
	spl_filesystem_tree_it_dtor,
	spl_filesystem_dir_it_valid,
	spl_filesystem_tree_it_current_data,
	spl_filesystem_tree_it_current_key,
	spl_filesystem_tree_it_move_forward,
	spl_filesystem_tree_it_rewind
};
/* }}} */

/* {{{ spl_ce_dir_get_iterator */
zend_object_iterator *spl_filesystem_tree_get_iterator(zend_class_entry *ce, zval *object, int by_ref TSRMLS_DC)
{
	spl_filesystem_iterator *iterator;
	spl_filesystem_object *dir_object;

	if (by_ref) {
		zend_error(E_ERROR, "An iterator cannot be used with foreach by reference");
	}
	dir_object = Z_SPLFILESYSTEM_P(object);
	iterator = spl_filesystem_object_to_iterator(dir_object TSRMLS_CC);

	ZVAL_COPY(&iterator->intern.data, object);
	iterator->intern.funcs = &spl_filesystem_tree_it_funcs;
	
	return &iterator->intern;
}
/* }}} */

/* {{{ spl_filesystem_object_cast */
static int spl_filesystem_object_cast(zval *readobj, zval *writeobj, int type TSRMLS_DC)
{
	spl_filesystem_object *intern = Z_SPLFILESYSTEM_P(readobj);

	if (type == IS_STRING) {
		if (Z_OBJCE_P(readobj)->__tostring) {
			return std_object_handlers.cast_object(readobj, writeobj, type TSRMLS_CC);
		}

		switch (intern->type) {
		case SPL_FS_INFO:
		case SPL_FS_FILE:
			if (readobj == writeobj) {
				zval retval;
				zval *retval_ptr = &retval;

				ZVAL_STRINGL(retval_ptr, intern->file_name, intern->file_name_len);
				zval_dtor(readobj);
				ZVAL_ZVAL(writeobj, retval_ptr, 0, 0);
			} else {
				ZVAL_STRINGL(writeobj, intern->file_name, intern->file_name_len);
			}
			return SUCCESS;
		case SPL_FS_DIR:
			if (readobj == writeobj) {
				zval retval;
				zval *retval_ptr = &retval;

				ZVAL_STRING(retval_ptr, intern->u.dir.entry.d_name);
				zval_dtor(readobj);
				ZVAL_ZVAL(writeobj, retval_ptr, 0, 0);
			} else {
				ZVAL_STRING(writeobj, intern->u.dir.entry.d_name);
			}
			return SUCCESS;
		}
	} else if (type == _IS_BOOL) {
		ZVAL_TRUE(writeobj);
		return SUCCESS;
	}
	if (readobj == writeobj) {
		zval_dtor(readobj);
	}
	ZVAL_NULL(writeobj);
	return FAILURE;
}
/* }}} */

/* {{{ declare method parameters */
/* supply a name and default to call by parameter */
ZEND_BEGIN_ARG_INFO(arginfo_info___construct, 0) 
	ZEND_ARG_INFO(0, file_name)
ZEND_END_ARG_INFO()

ZEND_BEGIN_ARG_INFO_EX(arginfo_info_openFile, 0, 0, 0)
	ZEND_ARG_INFO(0, open_mode)
	ZEND_ARG_INFO(0, use_include_path)
	ZEND_ARG_INFO(0, context)
ZEND_END_ARG_INFO()

ZEND_BEGIN_ARG_INFO_EX(arginfo_info_optinalFileClass, 0, 0, 0)
	ZEND_ARG_INFO(0, class_name)
ZEND_END_ARG_INFO()

ZEND_BEGIN_ARG_INFO_EX(arginfo_optinalSuffix, 0, 0, 0)
	ZEND_ARG_INFO(0, suffix)
ZEND_END_ARG_INFO()

ZEND_BEGIN_ARG_INFO(arginfo_splfileinfo_void, 0)
ZEND_END_ARG_INFO()

/* the method table */
/* each method can have its own parameters and visibility */
static const zend_function_entry spl_SplFileInfo_functions[] = {
	SPL_ME(SplFileInfo,       __construct,   arginfo_info___construct, ZEND_ACC_PUBLIC)
	SPL_ME(SplFileInfo,       getPath,       arginfo_splfileinfo_void, ZEND_ACC_PUBLIC)
	SPL_ME(SplFileInfo,       getFilename,   arginfo_splfileinfo_void, ZEND_ACC_PUBLIC)
	SPL_ME(SplFileInfo,       getExtension,  arginfo_splfileinfo_void, ZEND_ACC_PUBLIC)
	SPL_ME(SplFileInfo,       getBasename,   arginfo_optinalSuffix, ZEND_ACC_PUBLIC)
	SPL_ME(SplFileInfo,       getPathname,   arginfo_splfileinfo_void, ZEND_ACC_PUBLIC)
	SPL_ME(SplFileInfo,       getPerms,      arginfo_splfileinfo_void, ZEND_ACC_PUBLIC)
	SPL_ME(SplFileInfo,       getInode,      arginfo_splfileinfo_void, ZEND_ACC_PUBLIC)
	SPL_ME(SplFileInfo,       getSize,       arginfo_splfileinfo_void, ZEND_ACC_PUBLIC)
	SPL_ME(SplFileInfo,       getOwner,      arginfo_splfileinfo_void, ZEND_ACC_PUBLIC)
	SPL_ME(SplFileInfo,       getGroup,      arginfo_splfileinfo_void, ZEND_ACC_PUBLIC)
	SPL_ME(SplFileInfo,       getATime,      arginfo_splfileinfo_void, ZEND_ACC_PUBLIC)
	SPL_ME(SplFileInfo,       getMTime,      arginfo_splfileinfo_void, ZEND_ACC_PUBLIC)
	SPL_ME(SplFileInfo,       getCTime,      arginfo_splfileinfo_void, ZEND_ACC_PUBLIC)
	SPL_ME(SplFileInfo,       getType,       arginfo_splfileinfo_void, ZEND_ACC_PUBLIC)
	SPL_ME(SplFileInfo,       isWritable,    arginfo_splfileinfo_void, ZEND_ACC_PUBLIC)
	SPL_ME(SplFileInfo,       isReadable,    arginfo_splfileinfo_void, ZEND_ACC_PUBLIC)
	SPL_ME(SplFileInfo,       isExecutable,  arginfo_splfileinfo_void, ZEND_ACC_PUBLIC)
	SPL_ME(SplFileInfo,       isFile,        arginfo_splfileinfo_void, ZEND_ACC_PUBLIC)
	SPL_ME(SplFileInfo,       isDir,         arginfo_splfileinfo_void, ZEND_ACC_PUBLIC)
	SPL_ME(SplFileInfo,       isLink,        arginfo_splfileinfo_void, ZEND_ACC_PUBLIC)
	SPL_ME(SplFileInfo,       getLinkTarget, arginfo_splfileinfo_void, ZEND_ACC_PUBLIC)
#if (!defined(__BEOS__) && !defined(NETWARE) && HAVE_REALPATH) || defined(ZTS)
	SPL_ME(SplFileInfo,       getRealPath,   arginfo_splfileinfo_void, ZEND_ACC_PUBLIC)
#endif
	SPL_ME(SplFileInfo,       getFileInfo,   arginfo_info_optinalFileClass, ZEND_ACC_PUBLIC)
	SPL_ME(SplFileInfo,       getPathInfo,   arginfo_info_optinalFileClass, ZEND_ACC_PUBLIC)
	SPL_ME(SplFileInfo,       openFile,      arginfo_info_openFile,         ZEND_ACC_PUBLIC)
	SPL_ME(SplFileInfo,       setFileClass,  arginfo_info_optinalFileClass, ZEND_ACC_PUBLIC)
	SPL_ME(SplFileInfo,       setInfoClass,  arginfo_info_optinalFileClass, ZEND_ACC_PUBLIC)
	SPL_ME(SplFileInfo,       _bad_state_ex, NULL,							ZEND_ACC_PUBLIC|ZEND_ACC_FINAL)
	SPL_MA(SplFileInfo,       __toString, SplFileInfo, getPathname, arginfo_splfileinfo_void, ZEND_ACC_PUBLIC)
	PHP_FE_END
};

ZEND_BEGIN_ARG_INFO(arginfo_dir___construct, 0) 
	ZEND_ARG_INFO(0, path)
ZEND_END_ARG_INFO()

ZEND_BEGIN_ARG_INFO(arginfo_dir_it_seek, 0) 
	ZEND_ARG_INFO(0, position)
ZEND_END_ARG_INFO();

/* the method table */
/* each method can have its own parameters and visibility */
static const zend_function_entry spl_DirectoryIterator_functions[] = {
	SPL_ME(DirectoryIterator, __construct,   arginfo_dir___construct, ZEND_ACC_PUBLIC)
	SPL_ME(DirectoryIterator, getFilename,   arginfo_splfileinfo_void, ZEND_ACC_PUBLIC)
	SPL_ME(DirectoryIterator, getExtension,  arginfo_splfileinfo_void, ZEND_ACC_PUBLIC)
	SPL_ME(DirectoryIterator, getBasename,   arginfo_optinalSuffix, ZEND_ACC_PUBLIC)
	SPL_ME(DirectoryIterator, isDot,         arginfo_splfileinfo_void, ZEND_ACC_PUBLIC)
	SPL_ME(DirectoryIterator, rewind,        arginfo_splfileinfo_void, ZEND_ACC_PUBLIC)
	SPL_ME(DirectoryIterator, valid,         arginfo_splfileinfo_void, ZEND_ACC_PUBLIC)
	SPL_ME(DirectoryIterator, key,           arginfo_splfileinfo_void, ZEND_ACC_PUBLIC)
	SPL_ME(DirectoryIterator, current,       arginfo_splfileinfo_void, ZEND_ACC_PUBLIC)
	SPL_ME(DirectoryIterator, next,          arginfo_splfileinfo_void, ZEND_ACC_PUBLIC)
	SPL_ME(DirectoryIterator, seek,          arginfo_dir_it_seek, ZEND_ACC_PUBLIC)
	SPL_MA(DirectoryIterator, __toString, DirectoryIterator, getFilename, arginfo_splfileinfo_void, ZEND_ACC_PUBLIC)
	PHP_FE_END
};

ZEND_BEGIN_ARG_INFO_EX(arginfo_r_dir___construct, 0, 0, 1) 
	ZEND_ARG_INFO(0, path)
	ZEND_ARG_INFO(0, flags)
ZEND_END_ARG_INFO()

ZEND_BEGIN_ARG_INFO_EX(arginfo_r_dir_hasChildren, 0, 0, 0)
	ZEND_ARG_INFO(0, allow_links)
ZEND_END_ARG_INFO()

ZEND_BEGIN_ARG_INFO_EX(arginfo_r_dir_setFlags, 0, 0, 0)
	ZEND_ARG_INFO(0, flags)
ZEND_END_ARG_INFO()

static const zend_function_entry spl_FilesystemIterator_functions[] = {
	SPL_ME(FilesystemIterator, __construct,   arginfo_r_dir___construct, ZEND_ACC_PUBLIC)
	SPL_ME(FilesystemIterator, rewind,        arginfo_splfileinfo_void, ZEND_ACC_PUBLIC)
	SPL_ME(DirectoryIterator,  next,          arginfo_splfileinfo_void, ZEND_ACC_PUBLIC)
	SPL_ME(FilesystemIterator, key,           arginfo_splfileinfo_void, ZEND_ACC_PUBLIC)
	SPL_ME(FilesystemIterator, current,       arginfo_splfileinfo_void, ZEND_ACC_PUBLIC)
	SPL_ME(FilesystemIterator, getFlags,      arginfo_splfileinfo_void, ZEND_ACC_PUBLIC)
	SPL_ME(FilesystemIterator, setFlags,      arginfo_r_dir_setFlags, ZEND_ACC_PUBLIC)
	PHP_FE_END
};

static const zend_function_entry spl_RecursiveDirectoryIterator_functions[] = {
	SPL_ME(RecursiveDirectoryIterator, __construct,   arginfo_r_dir___construct, ZEND_ACC_PUBLIC)
	SPL_ME(RecursiveDirectoryIterator, hasChildren,   arginfo_r_dir_hasChildren, ZEND_ACC_PUBLIC)
	SPL_ME(RecursiveDirectoryIterator, getChildren,   arginfo_splfileinfo_void, ZEND_ACC_PUBLIC)
	SPL_ME(RecursiveDirectoryIterator, getSubPath,    arginfo_splfileinfo_void, ZEND_ACC_PUBLIC)
	SPL_ME(RecursiveDirectoryIterator, getSubPathname,arginfo_splfileinfo_void, ZEND_ACC_PUBLIC)
	PHP_FE_END
};

#ifdef HAVE_GLOB
static const zend_function_entry spl_GlobIterator_functions[] = {
	SPL_ME(GlobIterator, __construct,   arginfo_r_dir___construct, ZEND_ACC_PUBLIC)
	SPL_ME(GlobIterator, count,         arginfo_splfileinfo_void,  ZEND_ACC_PUBLIC)
	PHP_FE_END
};
#endif
/* }}} */

static int spl_filesystem_file_read(spl_filesystem_object *intern, int silent TSRMLS_DC) /* {{{ */
{
	char *buf;
	size_t line_len = 0;
	zend_long line_add = (intern->u.file.current_line || !Z_ISUNDEF(intern->u.file.current_zval)) ? 1 : 0;

	spl_filesystem_file_free_line(intern TSRMLS_CC);
	
	if (php_stream_eof(intern->u.file.stream)) {
		if (!silent) {
			zend_throw_exception_ex(spl_ce_RuntimeException, 0 TSRMLS_CC, "Cannot read from file %s", intern->file_name);
		}
		return FAILURE;
	}

	if (intern->u.file.max_line_len > 0) {
		buf = safe_emalloc((intern->u.file.max_line_len + 1), sizeof(char), 0);
		if (php_stream_get_line(intern->u.file.stream, buf, intern->u.file.max_line_len, &line_len) == NULL) {
			efree(buf);
			buf = NULL;
		} else {
			buf[line_len] = '\0';
		}
	} else {
		buf = php_stream_get_line(intern->u.file.stream, NULL, 0, &line_len);
	}

	if (!buf) {
		intern->u.file.current_line = estrdup("");
		intern->u.file.current_line_len = 0;
	} else {
		if (SPL_HAS_FLAG(intern->flags, SPL_FILE_OBJECT_DROP_NEW_LINE)) {
			line_len = strcspn(buf, "\r\n");
			buf[line_len] = '\0';
		}
	
		intern->u.file.current_line = buf;
		intern->u.file.current_line_len = line_len;
	}
	intern->u.file.current_line_num += line_add;

	return SUCCESS;
} /* }}} */

static int spl_filesystem_file_call(spl_filesystem_object *intern, zend_function *func_ptr, int pass_num_args, zval *return_value, zval *arg2 TSRMLS_DC) /* {{{ */
{
	zend_fcall_info fci;
	zend_fcall_info_cache fcic;
	zval *zresource_ptr = &intern->u.file.zresource, retval;
	int result;
	int num_args = pass_num_args + (arg2 ? 2 : 1);

	zval *params = (zval*)safe_emalloc(num_args, sizeof(zval), 0);

	params[0] = *zresource_ptr;
	
	if (arg2) {
		params[1] = *arg2;
	}

	zend_get_parameters_array_ex(pass_num_args, params + (arg2 ? 2 : 1));

	ZVAL_UNDEF(&retval);
	
	fci.size = sizeof(fci);
	fci.function_table = EG(function_table);
	fci.object = NULL;
	fci.retval = &retval;
	fci.param_count = num_args;
	fci.params = params;
	fci.no_separation = 1;
	fci.symbol_table = NULL;
	ZVAL_STR(&fci.function_name, func_ptr->common.function_name);

	fcic.initialized = 1;
	fcic.function_handler = func_ptr;
	fcic.calling_scope = NULL;
	fcic.called_scope = NULL;
	fcic.object = NULL;

	result = zend_call_function(&fci, &fcic TSRMLS_CC);
	
	if (result == FAILURE || Z_ISUNDEF(retval)) {
		RETVAL_FALSE;
	} else {
		ZVAL_ZVAL(return_value, &retval, 0, 0);
	}

	efree(params);
	return result;
} /* }}} */

#define FileFunctionCall(func_name, pass_num_args, arg2) /* {{{ */ \
{ \
	zend_function *func_ptr; \
	func_ptr = (zend_function *)zend_hash_str_find_ptr(EG(function_table), #func_name, sizeof(#func_name) - 1); \
	if (func_ptr == NULL) { \
		zend_throw_exception_ex(spl_ce_RuntimeException, 0 TSRMLS_CC, "Internal error, function '%s' not found. Please report", #func_name); \
		return; \
	} \
	spl_filesystem_file_call(intern, func_ptr, pass_num_args, return_value, arg2 TSRMLS_CC); \
} /* }}} */

static int spl_filesystem_file_read_csv(spl_filesystem_object *intern, char delimiter, char enclosure, char escape, zval *return_value TSRMLS_DC) /* {{{ */
{
	int ret = SUCCESS;
	
	do {
		ret = spl_filesystem_file_read(intern, 1 TSRMLS_CC);
	} while (ret == SUCCESS && !intern->u.file.current_line_len && SPL_HAS_FLAG(intern->flags, SPL_FILE_OBJECT_SKIP_EMPTY));
	
	if (ret == SUCCESS) {
		size_t buf_len = intern->u.file.current_line_len;
		char *buf = estrndup(intern->u.file.current_line, buf_len);

		if (!Z_ISUNDEF(intern->u.file.current_zval)) {
			zval_ptr_dtor(&intern->u.file.current_zval);
			ZVAL_UNDEF(&intern->u.file.current_zval);
		}

		php_fgetcsv(intern->u.file.stream, delimiter, enclosure, escape, buf_len, buf, &intern->u.file.current_zval TSRMLS_CC);
		if (return_value) {
			if (Z_TYPE_P(return_value) != IS_NULL) {
				zval_dtor(return_value);
				ZVAL_NULL(return_value);
			}
			ZVAL_ZVAL(return_value, &intern->u.file.current_zval, 1, 0);
		}
	}
	return ret;
}
/* }}} */

static int spl_filesystem_file_read_line_ex(zval * this_ptr, spl_filesystem_object *intern, int silent TSRMLS_DC) /* {{{ */
{
	zval retval;

	/* 1) use fgetcsv? 2) overloaded call the function, 3) do it directly */
	if (SPL_HAS_FLAG(intern->flags, SPL_FILE_OBJECT_READ_CSV) || intern->u.file.func_getCurr->common.scope != spl_ce_SplFileObject) {
		if (php_stream_eof(intern->u.file.stream)) {
			if (!silent) {
				zend_throw_exception_ex(spl_ce_RuntimeException, 0 TSRMLS_CC, "Cannot read from file %s", intern->file_name);
			}
			return FAILURE;
		}
		if (SPL_HAS_FLAG(intern->flags, SPL_FILE_OBJECT_READ_CSV)) {
			return spl_filesystem_file_read_csv(intern, intern->u.file.delimiter, intern->u.file.enclosure, intern->u.file.escape, NULL TSRMLS_CC);
		} else {
			zend_execute_data *execute_data = EG(current_execute_data);
			zend_call_method_with_0_params(this_ptr, Z_OBJCE(EX(This)), &intern->u.file.func_getCurr, "getCurrentLine", &retval);
		}
		if (!Z_ISUNDEF(retval)) {
			if (intern->u.file.current_line || !Z_ISUNDEF(intern->u.file.current_zval)) {
				intern->u.file.current_line_num++;
			}
			spl_filesystem_file_free_line(intern TSRMLS_CC);
			if (Z_TYPE(retval) == IS_STRING) {
				intern->u.file.current_line = estrndup(Z_STRVAL(retval), Z_STRLEN(retval));
				intern->u.file.current_line_len = Z_STRLEN(retval);
			} else {
				ZVAL_ZVAL(&intern->u.file.current_zval, &retval, 1, 0);
			}
			zval_ptr_dtor(&retval);
			return SUCCESS;
		} else {
			return FAILURE;
		}
	} else {
		return spl_filesystem_file_read(intern, silent TSRMLS_CC);
	}
} /* }}} */

static int spl_filesystem_file_is_empty_line(spl_filesystem_object *intern TSRMLS_DC) /* {{{ */
{
	if (intern->u.file.current_line) {
		return intern->u.file.current_line_len == 0;
	} else if (!Z_ISUNDEF(intern->u.file.current_zval)) {
		switch(Z_TYPE(intern->u.file.current_zval)) {
			case IS_STRING:
				return Z_STRLEN(intern->u.file.current_zval) == 0;
			case IS_ARRAY:
				if (SPL_HAS_FLAG(intern->flags, SPL_FILE_OBJECT_READ_CSV)
						&& zend_hash_num_elements(Z_ARRVAL(intern->u.file.current_zval)) == 1) {
					uint idx = 0;
					zval *first;

					while (Z_ISUNDEF(Z_ARRVAL(intern->u.file.current_zval)->arData[idx].val)) {
						idx++;
					}
					first = &Z_ARRVAL(intern->u.file.current_zval)->arData[idx].val;
					return Z_TYPE_P(first) == IS_STRING && Z_STRLEN_P(first) == 0;
				}
				return zend_hash_num_elements(Z_ARRVAL(intern->u.file.current_zval)) == 0;
			case IS_NULL:
				return 1;
			default:
				return 0;
		}
	} else {
		return 1;
	}
}
/* }}} */

static int spl_filesystem_file_read_line(zval * this_ptr, spl_filesystem_object *intern, int silent TSRMLS_DC) /* {{{ */
{
	int ret = spl_filesystem_file_read_line_ex(this_ptr, intern, silent TSRMLS_CC);

	while (SPL_HAS_FLAG(intern->flags, SPL_FILE_OBJECT_SKIP_EMPTY) && ret == SUCCESS && spl_filesystem_file_is_empty_line(intern TSRMLS_CC)) {
		spl_filesystem_file_free_line(intern TSRMLS_CC);
		ret = spl_filesystem_file_read_line_ex(this_ptr, intern, silent TSRMLS_CC);
	}
	
	return ret;
}
/* }}} */

static void spl_filesystem_file_rewind(zval * this_ptr, spl_filesystem_object *intern TSRMLS_DC) /* {{{ */
{
	if(!intern->u.file.stream) {
		zend_throw_exception_ex(spl_ce_RuntimeException, 0 TSRMLS_CC, "Object not initialized");
		return;
	}
	if (-1 == php_stream_rewind(intern->u.file.stream)) {
		zend_throw_exception_ex(spl_ce_RuntimeException, 0 TSRMLS_CC, "Cannot rewind file %s", intern->file_name);
	} else {
		spl_filesystem_file_free_line(intern TSRMLS_CC);
		intern->u.file.current_line_num = 0;
	}
	if (SPL_HAS_FLAG(intern->flags, SPL_FILE_OBJECT_READ_AHEAD)) {
		spl_filesystem_file_read_line(this_ptr, intern, 1 TSRMLS_CC);
	}
} /* }}} */

/* {{{ proto void SplFileObject::__construct(string filename [, string mode = 'r' [, bool use_include_path  [, resource context]]]])
   Construct a new file object */
SPL_METHOD(SplFileObject, __construct)
{
	spl_filesystem_object *intern = Z_SPLFILESYSTEM_P(getThis());
	zend_bool use_include_path = 0;
	char *p1, *p2;
	char *tmp_path;
	size_t   tmp_path_len;
	zend_error_handling error_handling;

	zend_replace_error_handling(EH_THROW, spl_ce_RuntimeException, &error_handling TSRMLS_CC);

	intern->u.file.open_mode = NULL;
	intern->u.file.open_mode_len = 0;

	if (zend_parse_parameters(ZEND_NUM_ARGS() TSRMLS_CC, "p|sbr!", 
			&intern->file_name, &intern->file_name_len,
			&intern->u.file.open_mode, &intern->u.file.open_mode_len, 
			&use_include_path, &intern->u.file.zcontext) == FAILURE) {		
		intern->u.file.open_mode = NULL;
		intern->file_name = NULL;
		zend_restore_error_handling(&error_handling TSRMLS_CC);
		return;
	}
	
	if (intern->u.file.open_mode == NULL) {
		intern->u.file.open_mode = "r";
		intern->u.file.open_mode_len = 1;
	}

	if (spl_filesystem_file_open(intern, use_include_path, 0 TSRMLS_CC) == SUCCESS) {
		tmp_path_len = strlen(intern->u.file.stream->orig_path);

		if (tmp_path_len > 1 && IS_SLASH_AT(intern->u.file.stream->orig_path, tmp_path_len-1)) {
			tmp_path_len--;
		}

		tmp_path = estrndup(intern->u.file.stream->orig_path, tmp_path_len);

		p1 = strrchr(tmp_path, '/');
#if defined(PHP_WIN32) || defined(NETWARE)
		p2 = strrchr(tmp_path, '\\');
#else
		p2 = 0;
#endif
		if (p1 || p2) {
			intern->_path_len = (int)((p1 > p2 ? p1 : p2) - tmp_path);
		} else {
			intern->_path_len = 0;
		}

		efree(tmp_path);

		intern->_path = estrndup(intern->u.file.stream->orig_path, intern->_path_len);
	}

	zend_restore_error_handling(&error_handling TSRMLS_CC);

} /* }}} */

/* {{{ proto void SplTempFileObject::__construct([int max_memory])
   Construct a new temp file object */
SPL_METHOD(SplTempFileObject, __construct)
{
	zend_long max_memory = PHP_STREAM_MAX_MEM;
	char tmp_fname[48];
	spl_filesystem_object *intern = Z_SPLFILESYSTEM_P(getThis());
	zend_error_handling error_handling;

	zend_replace_error_handling(EH_THROW, spl_ce_RuntimeException, &error_handling TSRMLS_CC);

	if (zend_parse_parameters(ZEND_NUM_ARGS() TSRMLS_CC, "|l", &max_memory) == FAILURE) {
		zend_restore_error_handling(&error_handling TSRMLS_CC);
		return;
	}

	if (max_memory < 0) {
		intern->file_name = "php://memory";
		intern->file_name_len = 12;
	} else if (ZEND_NUM_ARGS()) {
		intern->file_name_len = slprintf(tmp_fname, sizeof(tmp_fname), "php://temp/maxmemory:%pd", max_memory);
		intern->file_name = tmp_fname;
	} else {
		intern->file_name = "php://temp";
		intern->file_name_len = 10;
	}
	intern->u.file.open_mode = "wb";
	intern->u.file.open_mode_len = 1;
	
	if (spl_filesystem_file_open(intern, 0, 0 TSRMLS_CC) == SUCCESS) {
		intern->_path_len = 0;
		intern->_path = estrndup("", 0);
	}
	zend_restore_error_handling(&error_handling TSRMLS_CC);
} /* }}} */

/* {{{ proto void SplFileObject::rewind()
   Rewind the file and read the first line */
SPL_METHOD(SplFileObject, rewind)
{
	spl_filesystem_object *intern = Z_SPLFILESYSTEM_P(getThis());
	
	if (zend_parse_parameters_none() == FAILURE) {
		return;
	}

	spl_filesystem_file_rewind(getThis(), intern TSRMLS_CC);
} /* }}} */

/* {{{ proto void SplFileObject::eof()
   Return whether end of file is reached */
SPL_METHOD(SplFileObject, eof)
{
	spl_filesystem_object *intern = Z_SPLFILESYSTEM_P(getThis());
	
	if (zend_parse_parameters_none() == FAILURE) {
		return;
	}

	if(!intern->u.file.stream) {
		zend_throw_exception_ex(spl_ce_RuntimeException, 0 TSRMLS_CC, "Object not initialized");
		return;
	}

	RETURN_BOOL(php_stream_eof(intern->u.file.stream));
} /* }}} */

/* {{{ proto void SplFileObject::valid()
   Return !eof() */
SPL_METHOD(SplFileObject, valid)
{
	spl_filesystem_object *intern = Z_SPLFILESYSTEM_P(getThis());
	
	if (zend_parse_parameters_none() == FAILURE) {
		return;
	}

	if (SPL_HAS_FLAG(intern->flags, SPL_FILE_OBJECT_READ_AHEAD)) {
		RETURN_BOOL(intern->u.file.current_line || !Z_ISUNDEF(intern->u.file.current_zval));
	} else {
		if(!intern->u.file.stream) {
			RETURN_FALSE;
		}
		RETVAL_BOOL(!php_stream_eof(intern->u.file.stream));
	}
} /* }}} */

/* {{{ proto string SplFileObject::fgets()
   Rturn next line from file */
SPL_METHOD(SplFileObject, fgets)
{
	spl_filesystem_object *intern = Z_SPLFILESYSTEM_P(getThis());
	
	if (zend_parse_parameters_none() == FAILURE) {
		return;
	}

	if(!intern->u.file.stream) {
		zend_throw_exception_ex(spl_ce_RuntimeException, 0 TSRMLS_CC, "Object not initialized");
		return;
	}

	if (spl_filesystem_file_read(intern, 0 TSRMLS_CC) == FAILURE) {
		RETURN_FALSE;
	}
	RETURN_STRINGL(intern->u.file.current_line, intern->u.file.current_line_len);
} /* }}} */

/* {{{ proto string SplFileObject::current()
   Return current line from file */
SPL_METHOD(SplFileObject, current)
{
	spl_filesystem_object *intern = Z_SPLFILESYSTEM_P(getThis());
	
	if (zend_parse_parameters_none() == FAILURE) {
		return;
	}

	if(!intern->u.file.stream) {
		zend_throw_exception_ex(spl_ce_RuntimeException, 0 TSRMLS_CC, "Object not initialized");
		return;
	}

	if (!intern->u.file.current_line && Z_ISUNDEF(intern->u.file.current_zval)) {
		spl_filesystem_file_read_line(getThis(), intern, 1 TSRMLS_CC);
	}
	if (intern->u.file.current_line && (!SPL_HAS_FLAG(intern->flags, SPL_FILE_OBJECT_READ_CSV) || Z_ISUNDEF(intern->u.file.current_zval))) {
		RETURN_STRINGL(intern->u.file.current_line, intern->u.file.current_line_len);
	} else if (!Z_ISUNDEF(intern->u.file.current_zval)) {
		RETURN_ZVAL(&intern->u.file.current_zval, 1, 0);
	}
	RETURN_FALSE;
} /* }}} */

/* {{{ proto int SplFileObject::key()
   Return line number */
SPL_METHOD(SplFileObject, key)
{
	spl_filesystem_object *intern = Z_SPLFILESYSTEM_P(getThis());
	
	if (zend_parse_parameters_none() == FAILURE) {
		return;
	}

/*	Do not read the next line to support correct counting with fgetc()
	if (!intern->current_line) {
		spl_filesystem_file_read_line(getThis(), intern, 1 TSRMLS_CC);
	} */
	RETURN_LONG(intern->u.file.current_line_num);
} /* }}} */

/* {{{ proto void SplFileObject::next()
   Read next line */
SPL_METHOD(SplFileObject, next)
{
	spl_filesystem_object *intern = Z_SPLFILESYSTEM_P(getThis());
	
	if (zend_parse_parameters_none() == FAILURE) {
		return;
	}

	spl_filesystem_file_free_line(intern TSRMLS_CC);
	if (SPL_HAS_FLAG(intern->flags, SPL_FILE_OBJECT_READ_AHEAD)) {
		spl_filesystem_file_read_line(getThis(), intern, 1 TSRMLS_CC);
	}
	intern->u.file.current_line_num++;
} /* }}} */

/* {{{ proto void SplFileObject::setFlags(int flags)
   Set file handling flags */
SPL_METHOD(SplFileObject, setFlags)
{
	spl_filesystem_object *intern = Z_SPLFILESYSTEM_P(getThis());

	if (zend_parse_parameters(ZEND_NUM_ARGS() TSRMLS_CC, "l", &intern->flags) == FAILURE) {
		return;
	}
} /* }}} */

/* {{{ proto int SplFileObject::getFlags()
   Get file handling flags */
SPL_METHOD(SplFileObject, getFlags)
{
	spl_filesystem_object *intern = Z_SPLFILESYSTEM_P(getThis());

	if (zend_parse_parameters_none() == FAILURE) {
		return;
	}

	RETURN_LONG(intern->flags & SPL_FILE_OBJECT_MASK);
} /* }}} */

/* {{{ proto void SplFileObject::setMaxLineLen(int max_len)
   Set maximum line length */
SPL_METHOD(SplFileObject, setMaxLineLen)
{
	zend_long max_len;

	spl_filesystem_object *intern = Z_SPLFILESYSTEM_P(getThis());

	if (zend_parse_parameters(ZEND_NUM_ARGS() TSRMLS_CC, "l", &max_len) == FAILURE) {
		return;
	}

	if (max_len < 0) {
		zend_throw_exception_ex(spl_ce_DomainException, 0 TSRMLS_CC, "Maximum line length must be greater than or equal zero");
		return;
	}
	
	intern->u.file.max_line_len = max_len;
} /* }}} */

/* {{{ proto int SplFileObject::getMaxLineLen()
   Get maximum line length */
SPL_METHOD(SplFileObject, getMaxLineLen)
{
	spl_filesystem_object *intern = Z_SPLFILESYSTEM_P(getThis());
	
	if (zend_parse_parameters_none() == FAILURE) {
		return;
	}

	RETURN_LONG((zend_long)intern->u.file.max_line_len);
} /* }}} */

/* {{{ proto bool SplFileObject::hasChildren()
   Return false */
SPL_METHOD(SplFileObject, hasChildren)
{
	if (zend_parse_parameters_none() == FAILURE) {
		return;
	}
	
	RETURN_FALSE;
} /* }}} */

/* {{{ proto bool SplFileObject::getChildren()
   Read NULL */
SPL_METHOD(SplFileObject, getChildren)
{
	if (zend_parse_parameters_none() == FAILURE) {
		return;
	}
	/* return NULL */
} /* }}} */

/* {{{ FileFunction */
#define FileFunction(func_name) \
SPL_METHOD(SplFileObject, func_name) \
{ \
	spl_filesystem_object *intern = Z_SPLFILESYSTEM_P(getThis()); \
	FileFunctionCall(func_name, ZEND_NUM_ARGS(), NULL); \
}
/* }}} */

/* {{{ proto array SplFileObject::fgetcsv([string delimiter [, string enclosure [, escape = '\\']]])
   Return current line as csv */
SPL_METHOD(SplFileObject, fgetcsv)
{
	spl_filesystem_object *intern = Z_SPLFILESYSTEM_P(getThis());
	char delimiter = intern->u.file.delimiter, enclosure = intern->u.file.enclosure, escape = intern->u.file.escape;
	char *delim = NULL, *enclo = NULL, *esc = NULL;
	size_t d_len = 0, e_len = 0, esc_len = 0;
	
	if (zend_parse_parameters(ZEND_NUM_ARGS() TSRMLS_CC, "|sss", &delim, &d_len, &enclo, &e_len, &esc, &esc_len) == SUCCESS) {

		if(!intern->u.file.stream) {
			zend_throw_exception_ex(spl_ce_RuntimeException, 0 TSRMLS_CC, "Object not initialized");
			return;
		}

		switch(ZEND_NUM_ARGS())
		{
		case 3:
			if (esc_len != 1) {
				php_error_docref(NULL TSRMLS_CC, E_WARNING, "escape must be a character");
				RETURN_FALSE;
			}
			escape = esc[0];
			/* no break */
		case 2:
			if (e_len != 1) {
				php_error_docref(NULL TSRMLS_CC, E_WARNING, "enclosure must be a character");
				RETURN_FALSE;
			}
			enclosure = enclo[0];
			/* no break */
		case 1:
			if (d_len != 1) {
				php_error_docref(NULL TSRMLS_CC, E_WARNING, "delimiter must be a character");
				RETURN_FALSE;
			}
			delimiter = delim[0];
			/* no break */
		case 0:
			break;
		}
		spl_filesystem_file_read_csv(intern, delimiter, enclosure, escape, return_value TSRMLS_CC);
	}
}
/* }}} */

/* {{{ proto int SplFileObject::fputcsv(array fields, [string delimiter [, string enclosure]])
   Output a field array as a CSV line */
SPL_METHOD(SplFileObject, fputcsv)
{
	spl_filesystem_object *intern = Z_SPLFILESYSTEM_P(getThis());
	char delimiter = intern->u.file.delimiter, enclosure = intern->u.file.enclosure, escape = intern->u.file.escape;
	char *delim = NULL, *enclo = NULL;
	size_t d_len = 0, e_len = 0;
	zend_long ret;
	zval *fields = NULL;
	
	if (zend_parse_parameters(ZEND_NUM_ARGS() TSRMLS_CC, "a|ss", &fields, &delim, &d_len, &enclo, &e_len) == SUCCESS) {
		switch(ZEND_NUM_ARGS())
		{
		case 3:
			if (e_len != 1) {
				php_error_docref(NULL TSRMLS_CC, E_WARNING, "enclosure must be a character");
				RETURN_FALSE;
			}
			enclosure = enclo[0];
			/* no break */
		case 2:
			if (d_len != 1) {
				php_error_docref(NULL TSRMLS_CC, E_WARNING, "delimiter must be a character");
				RETURN_FALSE;
			}
			delimiter = delim[0];
			/* no break */
		case 1:
		case 0:
			break;
		}
		ret = php_fputcsv(intern->u.file.stream, fields, delimiter, enclosure, escape TSRMLS_CC);
		RETURN_LONG(ret);
	}
}
/* }}} */

/* {{{ proto void SplFileObject::setCsvControl([string delimiter = ',' [, string enclosure = '"' [, string escape = '\\']]])
   Set the delimiter and enclosure character used in fgetcsv */
SPL_METHOD(SplFileObject, setCsvControl)
{
	spl_filesystem_object *intern = Z_SPLFILESYSTEM_P(getThis());
	char delimiter = ',', enclosure = '"', escape='\\';
	char *delim = NULL, *enclo = NULL, *esc = NULL;
	size_t d_len = 0, e_len = 0, esc_len = 0;
	
	if (zend_parse_parameters(ZEND_NUM_ARGS() TSRMLS_CC, "|sss", &delim, &d_len, &enclo, &e_len, &esc, &esc_len) == SUCCESS) {
		switch(ZEND_NUM_ARGS())
		{
		case 3:
			if (esc_len != 1) {
				php_error_docref(NULL TSRMLS_CC, E_WARNING, "escape must be a character");
				RETURN_FALSE;
			}
			escape = esc[0];
			/* no break */
		case 2:
			if (e_len != 1) {
				php_error_docref(NULL TSRMLS_CC, E_WARNING, "enclosure must be a character");
				RETURN_FALSE;
			}
			enclosure = enclo[0];
			/* no break */
		case 1:
			if (d_len != 1) {
				php_error_docref(NULL TSRMLS_CC, E_WARNING, "delimiter must be a character");
				RETURN_FALSE;
			}
			delimiter = delim[0];
			/* no break */
		case 0:
			break;
		}
		intern->u.file.delimiter = delimiter;
		intern->u.file.enclosure = enclosure;
		intern->u.file.escape    = escape;
	}
}
/* }}} */

/* {{{ proto array SplFileObject::getCsvControl()
   Get the delimiter and enclosure character used in fgetcsv */
SPL_METHOD(SplFileObject, getCsvControl)
{
	spl_filesystem_object *intern = Z_SPLFILESYSTEM_P(getThis());
	char delimiter[2], enclosure[2];

	array_init(return_value);
	
	delimiter[0] = intern->u.file.delimiter;
	delimiter[1] = '\0';
	enclosure[0] = intern->u.file.enclosure;
	enclosure[1] = '\0';

	add_next_index_string(return_value, delimiter);
	add_next_index_string(return_value, enclosure);
}
/* }}} */

/* {{{ proto bool SplFileObject::flock(int operation [, int &wouldblock])
   Portable file locking */
FileFunction(flock)
/* }}} */

/* {{{ proto bool SplFileObject::fflush()
   Flush the file */
SPL_METHOD(SplFileObject, fflush)
{
	spl_filesystem_object *intern = Z_SPLFILESYSTEM_P(getThis());

	if(!intern->u.file.stream) {
		zend_throw_exception_ex(spl_ce_RuntimeException, 0 TSRMLS_CC, "Object not initialized");
		return;
	}

	RETURN_BOOL(!php_stream_flush(intern->u.file.stream));
} /* }}} */

/* {{{ proto int SplFileObject::ftell()
   Return current file position */
SPL_METHOD(SplFileObject, ftell)
{
	spl_filesystem_object *intern = Z_SPLFILESYSTEM_P(getThis());	
	zend_long ret;

	if(!intern->u.file.stream) {
		zend_throw_exception_ex(spl_ce_RuntimeException, 0 TSRMLS_CC, "Object not initialized");
		return;
	}

	ret = php_stream_tell(intern->u.file.stream);

	if (ret == -1) {
		RETURN_FALSE;
	} else {
		RETURN_LONG(ret);
	}
} /* }}} */

/* {{{ proto int SplFileObject::fseek(int pos [, int whence = SEEK_SET])
   Return current file position */
SPL_METHOD(SplFileObject, fseek)
{
	spl_filesystem_object *intern = Z_SPLFILESYSTEM_P(getThis());
	zend_long pos, whence = SEEK_SET;

	if (zend_parse_parameters(ZEND_NUM_ARGS() TSRMLS_CC, "l|l", &pos, &whence) == FAILURE) {
		return;
	}

	if(!intern->u.file.stream) {
		zend_throw_exception_ex(spl_ce_RuntimeException, 0 TSRMLS_CC, "Object not initialized");
		return;
	}

	spl_filesystem_file_free_line(intern TSRMLS_CC);
	RETURN_LONG(php_stream_seek(intern->u.file.stream, pos, (int)whence));
} /* }}} */

/* {{{ proto int SplFileObject::fgetc()
   Get a character form the file */
SPL_METHOD(SplFileObject, fgetc)
{
	spl_filesystem_object *intern = Z_SPLFILESYSTEM_P(getThis());
	char buf[2];
	int result;

	if(!intern->u.file.stream) {
		zend_throw_exception_ex(spl_ce_RuntimeException, 0 TSRMLS_CC, "Object not initialized");
		return;
	}

	spl_filesystem_file_free_line(intern TSRMLS_CC);

	result = php_stream_getc(intern->u.file.stream);

	if (result == EOF) {
		RETVAL_FALSE;
	} else {
		if (result == '\n') {
			intern->u.file.current_line_num++;
		}
		buf[0] = result;
		buf[1] = '\0';

		RETURN_STRINGL(buf, 1);
	}
} /* }}} */

/* {{{ proto string SplFileObject::fgetss([string allowable_tags])
   Get a line from file pointer and strip HTML tags */
SPL_METHOD(SplFileObject, fgetss)
{
	spl_filesystem_object *intern = Z_SPLFILESYSTEM_P(getThis());
	zval arg2;

	if(!intern->u.file.stream) {
		zend_throw_exception_ex(spl_ce_RuntimeException, 0 TSRMLS_CC, "Object not initialized");
		return;
	}

	if (intern->u.file.max_line_len > 0) {
		ZVAL_LONG(&arg2, intern->u.file.max_line_len);
	} else {
		ZVAL_LONG(&arg2, 1024);
	}

	spl_filesystem_file_free_line(intern TSRMLS_CC);
	intern->u.file.current_line_num++;

	FileFunctionCall(fgetss, ZEND_NUM_ARGS(), &arg2);
} /* }}} */

/* {{{ proto int SplFileObject::fpassthru()
   Output all remaining data from a file pointer */
SPL_METHOD(SplFileObject, fpassthru)
{
	spl_filesystem_object *intern = Z_SPLFILESYSTEM_P(getThis());

	if(!intern->u.file.stream) {
		zend_throw_exception_ex(spl_ce_RuntimeException, 0 TSRMLS_CC, "Object not initialized");
		return;
	}

	RETURN_LONG(php_stream_passthru(intern->u.file.stream));
} /* }}} */

/* {{{ proto bool SplFileObject::fscanf(string format [, string ...])
   Implements a mostly ANSI compatible fscanf() */
SPL_METHOD(SplFileObject, fscanf)
{
	spl_filesystem_object *intern = Z_SPLFILESYSTEM_P(getThis());

	if(!intern->u.file.stream) {
		zend_throw_exception_ex(spl_ce_RuntimeException, 0 TSRMLS_CC, "Object not initialized");
		return;
	}

	spl_filesystem_file_free_line(intern TSRMLS_CC);
	intern->u.file.current_line_num++;

	FileFunctionCall(fscanf, ZEND_NUM_ARGS(), NULL);
}
/* }}} */

/* {{{ proto mixed SplFileObject::fwrite(string str [, int length])
   Binary-safe file write */
SPL_METHOD(SplFileObject, fwrite)
{
	spl_filesystem_object *intern = Z_SPLFILESYSTEM_P(getThis());
	char *str;
	size_t str_len;
	zend_long length = 0;

	if (zend_parse_parameters(ZEND_NUM_ARGS() TSRMLS_CC, "s|l", &str, &str_len, &length) == FAILURE) {
		return;
	}

	if(!intern->u.file.stream) {
		zend_throw_exception_ex(spl_ce_RuntimeException, 0 TSRMLS_CC, "Object not initialized");
		return;
	}

	if (ZEND_NUM_ARGS() > 1) {
		if (length >= 0) {
			str_len = MAX(0, MIN((size_t)length, str_len));
		} else {
			/* Negative length given, nothing to write */
			str_len = 0;
		}
	}
	if (!str_len) {
		RETURN_LONG(0);
	}

	RETURN_LONG(php_stream_write(intern->u.file.stream, str, str_len));
} /* }}} */

SPL_METHOD(SplFileObject, fread)
{
	spl_filesystem_object *intern = Z_SPLFILESYSTEM_P(getThis());
	zend_long length = 0;

	if (zend_parse_parameters(ZEND_NUM_ARGS() TSRMLS_CC, "l", &length) == FAILURE) {
		return;
	}

	if(!intern->u.file.stream) {
		zend_throw_exception_ex(spl_ce_RuntimeException, 0 TSRMLS_CC, "Object not initialized");
		return;
	}

	if (length <= 0) {
		php_error_docref(NULL TSRMLS_CC, E_WARNING, "Length parameter must be greater than 0");
		RETURN_FALSE;
	}

	ZVAL_NEW_STR(return_value, zend_string_alloc(length, 0));
	Z_STRLEN_P(return_value) = php_stream_read(intern->u.file.stream, Z_STRVAL_P(return_value), length);

	/* needed because recv/read/gzread doesnt put a null at the end*/
	Z_STRVAL_P(return_value)[Z_STRLEN_P(return_value)] = 0;
}

/* {{{ proto bool SplFileObject::fstat()
   Stat() on a filehandle */
FileFunction(fstat)
/* }}} */

/* {{{ proto bool SplFileObject::ftruncate(int size)
   Truncate file to 'size' length */
SPL_METHOD(SplFileObject, ftruncate)
{
	spl_filesystem_object *intern = Z_SPLFILESYSTEM_P(getThis());
	zend_long size;
	
	if (zend_parse_parameters(ZEND_NUM_ARGS() TSRMLS_CC, "l", &size) == FAILURE) {
		return;
	}

	if(!intern->u.file.stream) {
		zend_throw_exception_ex(spl_ce_RuntimeException, 0 TSRMLS_CC, "Object not initialized");
		return;
	}

	if (!php_stream_truncate_supported(intern->u.file.stream)) {
		zend_throw_exception_ex(spl_ce_LogicException, 0 TSRMLS_CC, "Can't truncate file %s", intern->file_name);
		RETURN_FALSE;
	}
	
	RETURN_BOOL(0 == php_stream_truncate_set_size(intern->u.file.stream, size));
} /* }}} */

/* {{{ proto void SplFileObject::seek(int line_pos)
   Seek to specified line */
SPL_METHOD(SplFileObject, seek)
{
	spl_filesystem_object *intern = Z_SPLFILESYSTEM_P(getThis());
	zend_long line_pos;

	if (zend_parse_parameters(ZEND_NUM_ARGS() TSRMLS_CC, "l", &line_pos) == FAILURE) {
		return;
	}
	if(!intern->u.file.stream) {
		zend_throw_exception_ex(spl_ce_RuntimeException, 0 TSRMLS_CC, "Object not initialized");
		return;
	}

	if (line_pos < 0) {
		zend_throw_exception_ex(spl_ce_LogicException, 0 TSRMLS_CC, "Can't seek file %s to negative line %pd", intern->file_name, line_pos);
		RETURN_FALSE;		
	}

	spl_filesystem_file_rewind(getThis(), intern TSRMLS_CC);
	
	while(intern->u.file.current_line_num < line_pos) {
		if (spl_filesystem_file_read_line(getThis(), intern, 1 TSRMLS_CC) == FAILURE) {
			break;
		}
	}
} /* }}} */

/* {{{ Function/Class/Method definitions */
ZEND_BEGIN_ARG_INFO_EX(arginfo_file_object___construct, 0, 0, 1)
	ZEND_ARG_INFO(0, file_name)
	ZEND_ARG_INFO(0, open_mode)
	ZEND_ARG_INFO(0, use_include_path)
	ZEND_ARG_INFO(0, context)
ZEND_END_ARG_INFO()

ZEND_BEGIN_ARG_INFO(arginfo_file_object_setFlags, 0)
	ZEND_ARG_INFO(0, flags)
ZEND_END_ARG_INFO()

ZEND_BEGIN_ARG_INFO(arginfo_file_object_setMaxLineLen, 0)
	ZEND_ARG_INFO(0, max_len)
ZEND_END_ARG_INFO()

ZEND_BEGIN_ARG_INFO_EX(arginfo_file_object_fgetcsv, 0, 0, 0)
	ZEND_ARG_INFO(0, delimiter)
	ZEND_ARG_INFO(0, enclosure)
	ZEND_ARG_INFO(0, escape)
ZEND_END_ARG_INFO()

ZEND_BEGIN_ARG_INFO_EX(arginfo_file_object_fputcsv, 0, 0, 1)
	ZEND_ARG_INFO(0, fields)
	ZEND_ARG_INFO(0, delimiter)
	ZEND_ARG_INFO(0, enclosure)
ZEND_END_ARG_INFO()

ZEND_BEGIN_ARG_INFO_EX(arginfo_file_object_flock, 0, 0, 1) 
	ZEND_ARG_INFO(0, operation)
	ZEND_ARG_INFO(1, wouldblock)
ZEND_END_ARG_INFO()

ZEND_BEGIN_ARG_INFO_EX(arginfo_file_object_fseek, 0, 0, 1) 
	ZEND_ARG_INFO(0, pos)
	ZEND_ARG_INFO(0, whence)
ZEND_END_ARG_INFO()

ZEND_BEGIN_ARG_INFO_EX(arginfo_file_object_fgetss, 0, 0, 0) 
	ZEND_ARG_INFO(0, allowable_tags)
ZEND_END_ARG_INFO()

ZEND_BEGIN_ARG_INFO_EX(arginfo_file_object_fscanf, 0, 0, 1) 
	ZEND_ARG_INFO(0, format)
	ZEND_ARG_VARIADIC_INFO(1, vars)
ZEND_END_ARG_INFO()

ZEND_BEGIN_ARG_INFO_EX(arginfo_file_object_fwrite, 0, 0, 1) 
	ZEND_ARG_INFO(0, str)
	ZEND_ARG_INFO(0, length)
ZEND_END_ARG_INFO()

ZEND_BEGIN_ARG_INFO_EX(arginfo_file_object_fread, 0, 0, 1)
	ZEND_ARG_INFO(0, length)
ZEND_END_ARG_INFO()

ZEND_BEGIN_ARG_INFO_EX(arginfo_file_object_ftruncate, 0, 0, 1) 
	ZEND_ARG_INFO(0, size)
ZEND_END_ARG_INFO()

ZEND_BEGIN_ARG_INFO_EX(arginfo_file_object_seek, 0, 0, 1) 
	ZEND_ARG_INFO(0, line_pos)
ZEND_END_ARG_INFO()

static const zend_function_entry spl_SplFileObject_functions[] = {
	SPL_ME(SplFileObject, __construct,    arginfo_file_object___construct,   ZEND_ACC_PUBLIC)
	SPL_ME(SplFileObject, rewind,         arginfo_splfileinfo_void,          ZEND_ACC_PUBLIC)
	SPL_ME(SplFileObject, eof,            arginfo_splfileinfo_void,          ZEND_ACC_PUBLIC)
	SPL_ME(SplFileObject, valid,          arginfo_splfileinfo_void,          ZEND_ACC_PUBLIC)
	SPL_ME(SplFileObject, fgets,          arginfo_splfileinfo_void,          ZEND_ACC_PUBLIC)
	SPL_ME(SplFileObject, fgetcsv,        arginfo_file_object_fgetcsv,       ZEND_ACC_PUBLIC)
	SPL_ME(SplFileObject, fputcsv,        arginfo_file_object_fputcsv,       ZEND_ACC_PUBLIC)
	SPL_ME(SplFileObject, setCsvControl,  arginfo_file_object_fgetcsv,       ZEND_ACC_PUBLIC)
	SPL_ME(SplFileObject, getCsvControl,  arginfo_splfileinfo_void,          ZEND_ACC_PUBLIC)
	SPL_ME(SplFileObject, flock,          arginfo_file_object_flock,         ZEND_ACC_PUBLIC)
	SPL_ME(SplFileObject, fflush,         arginfo_splfileinfo_void,          ZEND_ACC_PUBLIC)
	SPL_ME(SplFileObject, ftell,          arginfo_splfileinfo_void,          ZEND_ACC_PUBLIC)
	SPL_ME(SplFileObject, fseek,          arginfo_file_object_fseek,         ZEND_ACC_PUBLIC)
	SPL_ME(SplFileObject, fgetc,          arginfo_splfileinfo_void,          ZEND_ACC_PUBLIC)
	SPL_ME(SplFileObject, fpassthru,      arginfo_splfileinfo_void,          ZEND_ACC_PUBLIC)
	SPL_ME(SplFileObject, fgetss,         arginfo_file_object_fgetss,        ZEND_ACC_PUBLIC)
	SPL_ME(SplFileObject, fscanf,         arginfo_file_object_fscanf,        ZEND_ACC_PUBLIC)
	SPL_ME(SplFileObject, fwrite,         arginfo_file_object_fwrite,        ZEND_ACC_PUBLIC)
	SPL_ME(SplFileObject, fread,          arginfo_file_object_fread,         ZEND_ACC_PUBLIC)
	SPL_ME(SplFileObject, fstat,          arginfo_splfileinfo_void,          ZEND_ACC_PUBLIC)
	SPL_ME(SplFileObject, ftruncate,      arginfo_file_object_ftruncate,     ZEND_ACC_PUBLIC)
	SPL_ME(SplFileObject, current,        arginfo_splfileinfo_void,          ZEND_ACC_PUBLIC)
	SPL_ME(SplFileObject, key,            arginfo_splfileinfo_void,          ZEND_ACC_PUBLIC)
	SPL_ME(SplFileObject, next,           arginfo_splfileinfo_void,          ZEND_ACC_PUBLIC)
	SPL_ME(SplFileObject, setFlags,       arginfo_file_object_setFlags,      ZEND_ACC_PUBLIC)
	SPL_ME(SplFileObject, getFlags,       arginfo_splfileinfo_void,          ZEND_ACC_PUBLIC)
	SPL_ME(SplFileObject, setMaxLineLen,  arginfo_file_object_setMaxLineLen, ZEND_ACC_PUBLIC)
	SPL_ME(SplFileObject, getMaxLineLen,  arginfo_splfileinfo_void,          ZEND_ACC_PUBLIC)
	SPL_ME(SplFileObject, hasChildren,    arginfo_splfileinfo_void,          ZEND_ACC_PUBLIC)
	SPL_ME(SplFileObject, getChildren,    arginfo_splfileinfo_void,          ZEND_ACC_PUBLIC)
	SPL_ME(SplFileObject, seek,           arginfo_file_object_seek,          ZEND_ACC_PUBLIC)
	/* mappings */
	SPL_MA(SplFileObject, getCurrentLine, SplFileObject, fgets,      arginfo_splfileinfo_void, ZEND_ACC_PUBLIC)
	SPL_MA(SplFileObject, __toString,     SplFileObject, current,    arginfo_splfileinfo_void, ZEND_ACC_PUBLIC)
	PHP_FE_END
};

ZEND_BEGIN_ARG_INFO_EX(arginfo_temp_file_object___construct, 0, 0, 0)
	ZEND_ARG_INFO(0, max_memory)
ZEND_END_ARG_INFO()

static const zend_function_entry spl_SplTempFileObject_functions[] = {
	SPL_ME(SplTempFileObject, __construct, arginfo_temp_file_object___construct,  ZEND_ACC_PUBLIC)
	PHP_FE_END
};
/* }}} */

/* {{{ PHP_MINIT_FUNCTION(spl_directory)
 */
PHP_MINIT_FUNCTION(spl_directory)
{
	REGISTER_SPL_STD_CLASS_EX(SplFileInfo, spl_filesystem_object_new, spl_SplFileInfo_functions);
	memcpy(&spl_filesystem_object_handlers, zend_get_std_object_handlers(), sizeof(zend_object_handlers));
	spl_filesystem_object_handlers.offset = XtOffsetOf(spl_filesystem_object, std);
	spl_filesystem_object_handlers.clone_obj = spl_filesystem_object_clone;
	spl_filesystem_object_handlers.cast_object = spl_filesystem_object_cast;
	spl_filesystem_object_handlers.get_debug_info  = spl_filesystem_object_get_debug_info;
	spl_filesystem_object_handlers.dtor_obj = zend_objects_destroy_object;
	spl_filesystem_object_handlers.free_obj = spl_filesystem_object_free_storage;
	spl_ce_SplFileInfo->serialize = zend_class_serialize_deny;
	spl_ce_SplFileInfo->unserialize = zend_class_unserialize_deny;


	REGISTER_SPL_SUB_CLASS_EX(DirectoryIterator, SplFileInfo, spl_filesystem_object_new, spl_DirectoryIterator_functions);
	zend_class_implements(spl_ce_DirectoryIterator TSRMLS_CC, 1, zend_ce_iterator);
	REGISTER_SPL_IMPLEMENTS(DirectoryIterator, SeekableIterator);

	spl_ce_DirectoryIterator->get_iterator = spl_filesystem_dir_get_iterator;

	REGISTER_SPL_SUB_CLASS_EX(FilesystemIterator, DirectoryIterator, spl_filesystem_object_new, spl_FilesystemIterator_functions);

	REGISTER_SPL_CLASS_CONST_LONG(FilesystemIterator, "CURRENT_MODE_MASK",   SPL_FILE_DIR_CURRENT_MODE_MASK);
	REGISTER_SPL_CLASS_CONST_LONG(FilesystemIterator, "CURRENT_AS_PATHNAME", SPL_FILE_DIR_CURRENT_AS_PATHNAME);
	REGISTER_SPL_CLASS_CONST_LONG(FilesystemIterator, "CURRENT_AS_FILEINFO", SPL_FILE_DIR_CURRENT_AS_FILEINFO);
	REGISTER_SPL_CLASS_CONST_LONG(FilesystemIterator, "CURRENT_AS_SELF",     SPL_FILE_DIR_CURRENT_AS_SELF);
	REGISTER_SPL_CLASS_CONST_LONG(FilesystemIterator, "KEY_MODE_MASK",       SPL_FILE_DIR_KEY_MODE_MASK);
	REGISTER_SPL_CLASS_CONST_LONG(FilesystemIterator, "KEY_AS_PATHNAME",     SPL_FILE_DIR_KEY_AS_PATHNAME);
	REGISTER_SPL_CLASS_CONST_LONG(FilesystemIterator, "FOLLOW_SYMLINKS",     SPL_FILE_DIR_FOLLOW_SYMLINKS);
	REGISTER_SPL_CLASS_CONST_LONG(FilesystemIterator, "KEY_AS_FILENAME",     SPL_FILE_DIR_KEY_AS_FILENAME);
	REGISTER_SPL_CLASS_CONST_LONG(FilesystemIterator, "NEW_CURRENT_AND_KEY", SPL_FILE_DIR_KEY_AS_FILENAME|SPL_FILE_DIR_CURRENT_AS_FILEINFO);
	REGISTER_SPL_CLASS_CONST_LONG(FilesystemIterator, "OTHER_MODE_MASK",     SPL_FILE_DIR_OTHERS_MASK);
	REGISTER_SPL_CLASS_CONST_LONG(FilesystemIterator, "SKIP_DOTS",           SPL_FILE_DIR_SKIPDOTS);
	REGISTER_SPL_CLASS_CONST_LONG(FilesystemIterator, "UNIX_PATHS",          SPL_FILE_DIR_UNIXPATHS);

	spl_ce_FilesystemIterator->get_iterator = spl_filesystem_tree_get_iterator;

	REGISTER_SPL_SUB_CLASS_EX(RecursiveDirectoryIterator, FilesystemIterator, spl_filesystem_object_new, spl_RecursiveDirectoryIterator_functions);
	REGISTER_SPL_IMPLEMENTS(RecursiveDirectoryIterator, RecursiveIterator);
	
	memcpy(&spl_filesystem_object_check_handlers, &spl_filesystem_object_handlers, sizeof(zend_object_handlers));
	spl_filesystem_object_check_handlers.get_method = spl_filesystem_object_get_method_check;

#ifdef HAVE_GLOB
	REGISTER_SPL_SUB_CLASS_EX(GlobIterator, FilesystemIterator, spl_filesystem_object_new_check, spl_GlobIterator_functions);
	REGISTER_SPL_IMPLEMENTS(GlobIterator, Countable);
#endif

	REGISTER_SPL_SUB_CLASS_EX(SplFileObject, SplFileInfo, spl_filesystem_object_new_check, spl_SplFileObject_functions);
	REGISTER_SPL_IMPLEMENTS(SplFileObject, RecursiveIterator);
	REGISTER_SPL_IMPLEMENTS(SplFileObject, SeekableIterator);

	REGISTER_SPL_CLASS_CONST_LONG(SplFileObject, "DROP_NEW_LINE", SPL_FILE_OBJECT_DROP_NEW_LINE);
	REGISTER_SPL_CLASS_CONST_LONG(SplFileObject, "READ_AHEAD",    SPL_FILE_OBJECT_READ_AHEAD);
	REGISTER_SPL_CLASS_CONST_LONG(SplFileObject, "SKIP_EMPTY",    SPL_FILE_OBJECT_SKIP_EMPTY);
	REGISTER_SPL_CLASS_CONST_LONG(SplFileObject, "READ_CSV",      SPL_FILE_OBJECT_READ_CSV);
	
	REGISTER_SPL_SUB_CLASS_EX(SplTempFileObject, SplFileObject, spl_filesystem_object_new_check, spl_SplTempFileObject_functions);
	return SUCCESS;
}
/* }}} */

/*
 * Local variables:
 * tab-width: 4
 * c-basic-offset: 4
 * End:
 * vim600: noet sw=4 ts=4 fdm=marker
 * vim<600: noet sw=4 ts=4
 */<|MERGE_RESOLUTION|>--- conflicted
+++ resolved
@@ -1506,44 +1506,19 @@
 	
 	spl_filesystem_object_get_file_name(intern TSRMLS_CC);
 
-<<<<<<< HEAD
-	if (SPL_HAS_FLAG(intern->flags, SPL_FILE_DIR_CURRENT_AS_PATHNAME)) {
-		RETURN_STRINGL(intern->file_name, intern->file_name_len);
-	} else {
-		ZVAL_LONG(&zflags, intern->flags);
-		ZVAL_STRINGL(&zpath, intern->file_name, intern->file_name_len);
-		spl_instantiate_arg_ex2(Z_OBJCE_P(getThis()), return_value, &zpath, &zflags TSRMLS_CC);
-		zval_ptr_dtor(&zpath);
-		zval_ptr_dtor(&zflags);
-		
-		subdir = Z_SPLFILESYSTEM_P(return_value);
-		if (subdir) {
-			if (intern->u.dir.sub_path && intern->u.dir.sub_path[0]) {
-				subdir->u.dir.sub_path_len = (int)spprintf(&subdir->u.dir.sub_path, 0, "%s%c%s", intern->u.dir.sub_path, slash, intern->u.dir.entry.d_name);
-			} else {
-				subdir->u.dir.sub_path_len = (int)strlen(intern->u.dir.entry.d_name);
-				subdir->u.dir.sub_path = estrndup(intern->u.dir.entry.d_name, subdir->u.dir.sub_path_len);
-			}
-			subdir->info_class = intern->info_class;
-			subdir->file_class = intern->file_class;
-			subdir->oth = intern->oth;
-=======
-	MAKE_STD_ZVAL(zflags);
-	MAKE_STD_ZVAL(zpath);
-	ZVAL_LONG(zflags, intern->flags);
-	ZVAL_STRINGL(zpath, intern->file_name, intern->file_name_len, 1);
-	spl_instantiate_arg_ex2(Z_OBJCE_P(getThis()), &return_value, 0, zpath, zflags TSRMLS_CC);
+	ZVAL_LONG(&zflags, intern->flags);
+	ZVAL_STRINGL(&zpath, intern->file_name, intern->file_name_len);
+	spl_instantiate_arg_ex2(Z_OBJCE_P(getThis()), return_value, &zpath, &zflags TSRMLS_CC);
 	zval_ptr_dtor(&zpath);
 	zval_ptr_dtor(&zflags);
-
-	subdir = (spl_filesystem_object*)zend_object_store_get_object(return_value TSRMLS_CC);
+	
+	subdir = Z_SPLFILESYSTEM_P(return_value);
 	if (subdir) {
 		if (intern->u.dir.sub_path && intern->u.dir.sub_path[0]) {
-			subdir->u.dir.sub_path_len = spprintf(&subdir->u.dir.sub_path, 0, "%s%c%s", intern->u.dir.sub_path, slash, intern->u.dir.entry.d_name);
+			subdir->u.dir.sub_path_len = (int)spprintf(&subdir->u.dir.sub_path, 0, "%s%c%s", intern->u.dir.sub_path, slash, intern->u.dir.entry.d_name);
 		} else {
-			subdir->u.dir.sub_path_len = strlen(intern->u.dir.entry.d_name);
+			subdir->u.dir.sub_path_len = (int)strlen(intern->u.dir.entry.d_name);
 			subdir->u.dir.sub_path = estrndup(intern->u.dir.entry.d_name, subdir->u.dir.sub_path_len);
->>>>>>> c4f9f1ff
 		}
 		subdir->info_class = intern->info_class;
 		subdir->file_class = intern->file_class;
