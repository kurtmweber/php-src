/*
   +----------------------------------------------------------------------+
   | PHP Version 5                                                        |
   +----------------------------------------------------------------------+
   | Copyright (c) 1997-2016 The PHP Group                                |
   +----------------------------------------------------------------------+
   | This source file is subject to version 3.01 of the PHP license,      |
   | that is bundled with this package in the file LICENSE, and is        |
   | available through the world-wide-web at the following url:           |
   | http://www.php.net/license/3_01.txt                                  |
   | If you did not receive a copy of the PHP license and are unable to   |
   | obtain it through the world-wide-web, please send a note to          |
   | license@php.net so we can mail you a copy immediately.               |
   +----------------------------------------------------------------------+
   | Author: Marcus Boerger <helly@php.net>                               |
   +----------------------------------------------------------------------+
 */

/* $Id$ */

#ifdef HAVE_CONFIG_H
# include "config.h"
#endif

#include "php.h"
#include "php_ini.h"
#include "ext/standard/info.h"
#include "ext/standard/file.h"
#include "ext/standard/php_string.h"
#include "zend_compile.h"
#include "zend_exceptions.h"
#include "zend_interfaces.h"

#include "php_spl.h"
#include "spl_functions.h"
#include "spl_engine.h"
#include "spl_iterators.h"
#include "spl_directory.h"
#include "spl_exceptions.h"

#include "php.h"
#include "fopen_wrappers.h"

#include "ext/standard/basic_functions.h"
#include "ext/standard/php_filestat.h"

#define SPL_HAS_FLAG(flags, test_flag) ((flags & test_flag) ? 1 : 0)

/* declare the class handlers */
static zend_object_handlers spl_filesystem_object_handlers;
/* includes handler to validate object state when retrieving methods */
static zend_object_handlers spl_filesystem_object_check_handlers;

/* decalre the class entry */
PHPAPI zend_class_entry *spl_ce_SplFileInfo;
PHPAPI zend_class_entry *spl_ce_DirectoryIterator;
PHPAPI zend_class_entry *spl_ce_FilesystemIterator;
PHPAPI zend_class_entry *spl_ce_RecursiveDirectoryIterator;
PHPAPI zend_class_entry *spl_ce_GlobIterator;
PHPAPI zend_class_entry *spl_ce_SplFileObject;
PHPAPI zend_class_entry *spl_ce_SplTempFileObject;

static void spl_filesystem_file_free_line(spl_filesystem_object *intern TSRMLS_DC) /* {{{ */
{
	if (intern->u.file.current_line) {
		efree(intern->u.file.current_line);
		intern->u.file.current_line = NULL;
	}
	if (intern->u.file.current_zval) {
		zval_ptr_dtor(&intern->u.file.current_zval);
		intern->u.file.current_zval = NULL;
	}
} /* }}} */

static void spl_filesystem_object_free_storage(void *object TSRMLS_DC) /* {{{ */
{
	spl_filesystem_object *intern = (spl_filesystem_object*)object;

	if (intern->oth_handler && intern->oth_handler->dtor) {
		intern->oth_handler->dtor(intern TSRMLS_CC);
	}

	zend_object_std_dtor(&intern->std TSRMLS_CC);

	if (intern->_path) {
		efree(intern->_path);
	}
	if (intern->file_name) {
		efree(intern->file_name);
	}
	switch(intern->type) {
	case SPL_FS_INFO:
		break;
	case SPL_FS_DIR:
		if (intern->u.dir.dirp) {
			php_stream_close(intern->u.dir.dirp);
			intern->u.dir.dirp = NULL;
		}
		if (intern->u.dir.sub_path) {
			efree(intern->u.dir.sub_path);
		}
		break;
	case SPL_FS_FILE:
		if (intern->u.file.stream) {
			if (intern->u.file.zcontext) {
/*				zend_list_delref(Z_RESVAL_P(intern->zcontext));*/
			}
			if (!intern->u.file.stream->is_persistent) {
				php_stream_free(intern->u.file.stream, PHP_STREAM_FREE_CLOSE);
			} else {
				php_stream_free(intern->u.file.stream, PHP_STREAM_FREE_CLOSE_PERSISTENT);
			}
			if (intern->u.file.open_mode) {
				efree(intern->u.file.open_mode);
			}
			if (intern->orig_path) {
				efree(intern->orig_path);
			}
		}
		spl_filesystem_file_free_line(intern TSRMLS_CC);
		break;
	}

	{
		zend_object_iterator *iterator;
		iterator = (zend_object_iterator*)
				spl_filesystem_object_to_iterator(intern);
		if (iterator->data != NULL) {
			iterator->data = NULL;
			iterator->funcs->dtor(iterator TSRMLS_CC);
		}
	}
	efree(object);
} /* }}} */

/* {{{ spl_ce_dir_object_new */
/* creates the object by
   - allocating memory
   - initializing the object members
   - storing the object
   - setting it's handlers

   called from
   - clone
   - new
 */
static zend_object_value spl_filesystem_object_new_ex(zend_class_entry *class_type, spl_filesystem_object **obj TSRMLS_DC)
{
	zend_object_value retval;
	spl_filesystem_object *intern;

	intern = emalloc(sizeof(spl_filesystem_object));
	memset(intern, 0, sizeof(spl_filesystem_object));
	/* intern->type = SPL_FS_INFO; done by set 0 */
	intern->file_class = spl_ce_SplFileObject;
	intern->info_class = spl_ce_SplFileInfo;
	if (obj) *obj = intern;

	zend_object_std_init(&intern->std, class_type TSRMLS_CC);
	object_properties_init(&intern->std, class_type);

	retval.handle = zend_objects_store_put(intern, (zend_objects_store_dtor_t) zend_objects_destroy_object, (zend_objects_free_object_storage_t) spl_filesystem_object_free_storage, NULL TSRMLS_CC);
	retval.handlers = &spl_filesystem_object_handlers;
	return retval;
}
/* }}} */

/* {{{ spl_filesystem_object_new */
/* See spl_filesystem_object_new_ex */
static zend_object_value spl_filesystem_object_new(zend_class_entry *class_type TSRMLS_DC)
{
	return spl_filesystem_object_new_ex(class_type, NULL TSRMLS_CC);
}
/* }}} */

/* {{{ spl_filesystem_object_new_ex */
static zend_object_value spl_filesystem_object_new_check(zend_class_entry *class_type TSRMLS_DC)
{
	zend_object_value ret = spl_filesystem_object_new_ex(class_type, NULL TSRMLS_CC);
	ret.handlers = &spl_filesystem_object_check_handlers;
	return ret;
}
/* }}} */


PHPAPI char* spl_filesystem_object_get_path(spl_filesystem_object *intern, int *len TSRMLS_DC) /* {{{ */
{
#ifdef HAVE_GLOB
	if (intern->type == SPL_FS_DIR) {
		if (php_stream_is(intern->u.dir.dirp ,&php_glob_stream_ops)) {
			return php_glob_stream_get_path(intern->u.dir.dirp, 0, len);
		}
	}
#endif
	if (len) {
		*len = intern->_path_len;
	}
	return intern->_path;
} /* }}} */

static inline void spl_filesystem_object_get_file_name(spl_filesystem_object *intern TSRMLS_DC) /* {{{ */
{
	char slash = SPL_HAS_FLAG(intern->flags, SPL_FILE_DIR_UNIXPATHS) ? '/' : DEFAULT_SLASH;

	switch (intern->type) {
		case SPL_FS_INFO:
		case SPL_FS_FILE:
			if (!intern->file_name) {
				php_error_docref(NULL TSRMLS_CC, E_ERROR, "Object not initialized");
			}
			break;
		case SPL_FS_DIR:
			if (intern->file_name) {
				efree(intern->file_name);
			}
			intern->file_name_len = spprintf(&intern->file_name, 0, "%s%c%s",
			                                 spl_filesystem_object_get_path(intern, NULL TSRMLS_CC),
			                                 slash, intern->u.dir.entry.d_name);
			break;
	}
} /* }}} */

static int spl_filesystem_dir_read(spl_filesystem_object *intern TSRMLS_DC) /* {{{ */
{
	if (!intern->u.dir.dirp || !php_stream_readdir(intern->u.dir.dirp, &intern->u.dir.entry)) {
		intern->u.dir.entry.d_name[0] = '\0';
		return 0;
	} else {
		return 1;
	}
}
/* }}} */

#define IS_SLASH_AT(zs, pos) (IS_SLASH(zs[pos]))

static inline int spl_filesystem_is_dot(const char * d_name) /* {{{ */
{
	return !strcmp(d_name, ".") || !strcmp(d_name, "..");
}
/* }}} */

/* {{{ spl_filesystem_dir_open */
/* open a directory resource */
static void spl_filesystem_dir_open(spl_filesystem_object* intern, char *path TSRMLS_DC)
{
	int skip_dots = SPL_HAS_FLAG(intern->flags, SPL_FILE_DIR_SKIPDOTS);

	intern->type = SPL_FS_DIR;
	intern->_path_len = strlen(path);
	intern->u.dir.dirp = php_stream_opendir(path, REPORT_ERRORS, FG(default_context));

	if (intern->_path_len > 1 && IS_SLASH_AT(path, intern->_path_len-1)) {
		intern->_path = estrndup(path, --intern->_path_len);
	} else {
		intern->_path = estrndup(path, intern->_path_len);
	}
	intern->u.dir.index = 0;

	if (EG(exception) || intern->u.dir.dirp == NULL) {
		intern->u.dir.entry.d_name[0] = '\0';
		if (!EG(exception)) {
			/* open failed w/out notice (turned to exception due to EH_THROW) */
			zend_throw_exception_ex(spl_ce_UnexpectedValueException, 0
				TSRMLS_CC, "Failed to open directory \"%s\"", path);
		}
	} else {
		do {
			spl_filesystem_dir_read(intern TSRMLS_CC);
		} while (skip_dots && spl_filesystem_is_dot(intern->u.dir.entry.d_name));
	}
}
/* }}} */

static int spl_filesystem_file_open(spl_filesystem_object *intern, int use_include_path, int silent TSRMLS_DC) /* {{{ */
{
	zval  tmp;

	intern->type = SPL_FS_FILE;

	php_stat(intern->file_name, intern->file_name_len, FS_IS_DIR, &tmp TSRMLS_CC);
	if (Z_LVAL(tmp)) {
		intern->u.file.open_mode = NULL;
		intern->file_name = NULL;
		zend_throw_exception_ex(spl_ce_LogicException, 0 TSRMLS_CC, "Cannot use SplFileObject with directories");
		return FAILURE;
	}

	intern->u.file.context = php_stream_context_from_zval(intern->u.file.zcontext, 0);
	intern->u.file.stream = php_stream_open_wrapper_ex(intern->file_name, intern->u.file.open_mode, (use_include_path ? USE_PATH : 0) | REPORT_ERRORS, NULL, intern->u.file.context);

	if (!intern->file_name_len || !intern->u.file.stream) {
		if (!EG(exception)) {
			zend_throw_exception_ex(spl_ce_RuntimeException, 0 TSRMLS_CC, "Cannot open file '%s'", intern->file_name_len ? intern->file_name : "");
		}
		intern->file_name = NULL; /* until here it is not a copy */
		intern->u.file.open_mode = NULL;
		return FAILURE;
	}

	if (intern->u.file.zcontext) {
		zend_list_addref(Z_RESVAL_P(intern->u.file.zcontext));
	}

	if (intern->file_name_len > 1 && IS_SLASH_AT(intern->file_name, intern->file_name_len-1)) {
		intern->file_name_len--;
	}

	intern->orig_path = estrndup(intern->u.file.stream->orig_path, strlen(intern->u.file.stream->orig_path));

	intern->file_name = estrndup(intern->file_name, intern->file_name_len);
	intern->u.file.open_mode = estrndup(intern->u.file.open_mode, intern->u.file.open_mode_len);

	/* avoid reference counting in debug mode, thus do it manually */
	ZVAL_RESOURCE(&intern->u.file.zresource, php_stream_get_resource_id(intern->u.file.stream));
	Z_SET_REFCOUNT(intern->u.file.zresource, 1);

	intern->u.file.delimiter = ',';
	intern->u.file.enclosure = '"';
	intern->u.file.escape = '\\';

	zend_hash_find(&intern->std.ce->function_table, "getcurrentline", sizeof("getcurrentline"), (void **) &intern->u.file.func_getCurr);

	return SUCCESS;
} /* }}} */

/* {{{ spl_filesystem_object_clone */
/* Local zend_object_value creation (on stack)
   Load the 'other' object
   Create a new empty object (See spl_filesystem_object_new_ex)
   Open the directory
   Clone other members (properties)
 */
static zend_object_value spl_filesystem_object_clone(zval *zobject TSRMLS_DC)
{
	zend_object_value new_obj_val;
	zend_object *old_object;
	zend_object *new_object;
	zend_object_handle handle = Z_OBJ_HANDLE_P(zobject);
	spl_filesystem_object *intern;
	spl_filesystem_object *source;
	int index, skip_dots;

	old_object = zend_objects_get_address(zobject TSRMLS_CC);
	source = (spl_filesystem_object*)old_object;

	new_obj_val = spl_filesystem_object_new_ex(old_object->ce, &intern TSRMLS_CC);
	new_object = &intern->std;

	intern->flags = source->flags;

	switch (source->type) {
	case SPL_FS_INFO:
		intern->_path_len = source->_path_len;
		intern->_path = estrndup(source->_path, source->_path_len);
		intern->file_name_len = source->file_name_len;
		intern->file_name = estrndup(source->file_name, intern->file_name_len);
		break;
	case SPL_FS_DIR:
		spl_filesystem_dir_open(intern, source->_path TSRMLS_CC);
		/* read until we hit the position in which we were before */
		skip_dots = SPL_HAS_FLAG(source->flags, SPL_FILE_DIR_SKIPDOTS);
		for(index = 0; index < source->u.dir.index; ++index) {
			do {
				spl_filesystem_dir_read(intern TSRMLS_CC);
			} while (skip_dots && spl_filesystem_is_dot(intern->u.dir.entry.d_name));
		}
		intern->u.dir.index = index;
		break;
	case SPL_FS_FILE:
		php_error_docref(NULL TSRMLS_CC, E_ERROR, "An object of class %s cannot be cloned", old_object->ce->name);
		break;
	}

	intern->file_class = source->file_class;
	intern->info_class = source->info_class;
	intern->oth = source->oth;
	intern->oth_handler = source->oth_handler;

	zend_objects_clone_members(new_object, new_obj_val, old_object, handle TSRMLS_CC);

	if (intern->oth_handler && intern->oth_handler->clone) {
		intern->oth_handler->clone(source, intern TSRMLS_CC);
	}

	return new_obj_val;
}
/* }}} */

void spl_filesystem_info_set_filename(spl_filesystem_object *intern, char *path, int len, int use_copy TSRMLS_DC) /* {{{ */
{
	char *p1, *p2;

	if (intern->file_name) {
		efree(intern->file_name);
	}

	intern->file_name = use_copy ? estrndup(path, len) : path;
	intern->file_name_len = len;

	while(IS_SLASH_AT(intern->file_name, intern->file_name_len-1) && intern->file_name_len > 1) {
		intern->file_name[intern->file_name_len-1] = 0;
		intern->file_name_len--;
	}

	p1 = strrchr(intern->file_name, '/');
#if defined(PHP_WIN32) || defined(NETWARE)
	p2 = strrchr(intern->file_name, '\\');
#else
	p2 = 0;
#endif
	if (p1 || p2) {
		intern->_path_len = (p1 > p2 ? p1 : p2) - intern->file_name;
	} else {
		intern->_path_len = 0;
	}

	if (intern->_path) {
		efree(intern->_path);
	}
	intern->_path = estrndup(path, intern->_path_len);
} /* }}} */

static spl_filesystem_object * spl_filesystem_object_create_info(spl_filesystem_object *source, char *file_path, int file_path_len, int use_copy, zend_class_entry *ce, zval *return_value TSRMLS_DC) /* {{{ */
{
	spl_filesystem_object *intern;
	zval *arg1;
	zend_error_handling error_handling;

	if (!file_path || !file_path_len) {
#if defined(PHP_WIN32)
		zend_throw_exception_ex(spl_ce_RuntimeException, 0 TSRMLS_CC, "Cannot create SplFileInfo for empty path");
		if (file_path && !use_copy) {
			efree(file_path);
		}
#else
		if (file_path && !use_copy) {
			efree(file_path);
		}
		file_path_len = 1;
		file_path = "/";
#endif
		return NULL;
	}

	zend_replace_error_handling(EH_THROW, spl_ce_RuntimeException, &error_handling TSRMLS_CC);

	ce = ce ? ce : source->info_class;

	zend_update_class_constants(ce TSRMLS_CC);

	return_value->value.obj = spl_filesystem_object_new_ex(ce, &intern TSRMLS_CC);
	Z_TYPE_P(return_value) = IS_OBJECT;

	if (ce->constructor->common.scope != spl_ce_SplFileInfo) {
		MAKE_STD_ZVAL(arg1);
		ZVAL_STRINGL(arg1, file_path, file_path_len, use_copy);
		zend_call_method_with_1_params(&return_value, ce, &ce->constructor, "__construct", NULL, arg1);
		zval_ptr_dtor(&arg1);
	} else {
		spl_filesystem_info_set_filename(intern, file_path, file_path_len, use_copy TSRMLS_CC);
	}

	zend_restore_error_handling(&error_handling TSRMLS_CC);
	return intern;
} /* }}} */

static spl_filesystem_object * spl_filesystem_object_create_type(int ht, spl_filesystem_object *source, int type, zend_class_entry *ce, zval *return_value TSRMLS_DC) /* {{{ */
{
	spl_filesystem_object *intern;
	zend_bool use_include_path = 0;
	zval *arg1, *arg2;
	zend_error_handling error_handling;

	zend_replace_error_handling(EH_THROW, spl_ce_RuntimeException, &error_handling TSRMLS_CC);

	switch (source->type) {
	case SPL_FS_INFO:
	case SPL_FS_FILE:
		break;
	case SPL_FS_DIR:
		if (!source->u.dir.entry.d_name[0]) {
			zend_throw_exception_ex(spl_ce_RuntimeException, 0 TSRMLS_CC, "Could not open file");
			zend_restore_error_handling(&error_handling TSRMLS_CC);
			return NULL;
		}
	}

	switch (type) {
	case SPL_FS_INFO:
		ce = ce ? ce : source->info_class;

		zend_update_class_constants(ce TSRMLS_CC);

		return_value->value.obj = spl_filesystem_object_new_ex(ce, &intern TSRMLS_CC);
		Z_TYPE_P(return_value) = IS_OBJECT;

		spl_filesystem_object_get_file_name(source TSRMLS_CC);
		if (ce->constructor->common.scope != spl_ce_SplFileInfo) {
			MAKE_STD_ZVAL(arg1);
			ZVAL_STRINGL(arg1, source->file_name, source->file_name_len, 1);
			zend_call_method_with_1_params(&return_value, ce, &ce->constructor, "__construct", NULL, arg1);
			zval_ptr_dtor(&arg1);
		} else {
			intern->file_name = estrndup(source->file_name, source->file_name_len);
			intern->file_name_len = source->file_name_len;
			intern->_path = spl_filesystem_object_get_path(source, &intern->_path_len TSRMLS_CC);
			intern->_path = estrndup(intern->_path, intern->_path_len);
		}
		break;
	case SPL_FS_FILE:
		ce = ce ? ce : source->file_class;

		zend_update_class_constants(ce TSRMLS_CC);

		return_value->value.obj = spl_filesystem_object_new_ex(ce, &intern TSRMLS_CC);
		Z_TYPE_P(return_value) = IS_OBJECT;

		spl_filesystem_object_get_file_name(source TSRMLS_CC);

		if (ce->constructor->common.scope != spl_ce_SplFileObject) {
			MAKE_STD_ZVAL(arg1);
			MAKE_STD_ZVAL(arg2);
			ZVAL_STRINGL(arg1, source->file_name, source->file_name_len, 1);
			ZVAL_STRINGL(arg2, "r", 1, 1);
			zend_call_method_with_2_params(&return_value, ce, &ce->constructor, "__construct", NULL, arg1, arg2);
			zval_ptr_dtor(&arg1);
			zval_ptr_dtor(&arg2);
		} else {
			intern->file_name = source->file_name;
			intern->file_name_len = source->file_name_len;
			intern->_path = spl_filesystem_object_get_path(source, &intern->_path_len TSRMLS_CC);
			intern->_path = estrndup(intern->_path, intern->_path_len);

			intern->u.file.open_mode = "r";
			intern->u.file.open_mode_len = 1;

			if (ht && zend_parse_parameters(ZEND_NUM_ARGS() TSRMLS_CC, "|sbr",
					&intern->u.file.open_mode, &intern->u.file.open_mode_len,
					&use_include_path, &intern->u.file.zcontext) == FAILURE) {
				zend_restore_error_handling(&error_handling TSRMLS_CC);
				intern->u.file.open_mode = NULL;
				intern->file_name = NULL;
				zval_dtor(return_value);
				Z_TYPE_P(return_value) = IS_NULL;
				return NULL;
			}

			if (spl_filesystem_file_open(intern, use_include_path, 0 TSRMLS_CC) == FAILURE) {
				zend_restore_error_handling(&error_handling TSRMLS_CC);
				zval_dtor(return_value);
				Z_TYPE_P(return_value) = IS_NULL;
				return NULL;
			}
		}
		break;
	case SPL_FS_DIR:
		zend_restore_error_handling(&error_handling TSRMLS_CC);
		zend_throw_exception_ex(spl_ce_RuntimeException, 0 TSRMLS_CC, "Operation not supported");
		return NULL;
	}
	zend_restore_error_handling(&error_handling TSRMLS_CC);
	return NULL;
} /* }}} */

static int spl_filesystem_is_invalid_or_dot(const char * d_name) /* {{{ */
{
	return d_name[0] == '\0' || spl_filesystem_is_dot(d_name);
}
/* }}} */

static char *spl_filesystem_object_get_pathname(spl_filesystem_object *intern, int *len TSRMLS_DC) { /* {{{ */
	switch (intern->type) {
	case SPL_FS_INFO:
	case SPL_FS_FILE:
		*len = intern->file_name_len;
		return intern->file_name;
	case SPL_FS_DIR:
		if (intern->u.dir.entry.d_name[0]) {
			spl_filesystem_object_get_file_name(intern TSRMLS_CC);
			*len = intern->file_name_len;
			return intern->file_name;
		}
	}
	*len = 0;
	return NULL;
}
/* }}} */

static HashTable* spl_filesystem_object_get_debug_info(zval *obj, int *is_temp TSRMLS_DC) /* {{{ */
{
	spl_filesystem_object *intern = (spl_filesystem_object*)zend_object_store_get_object(obj TSRMLS_CC);
	HashTable *rv;
	zval *tmp, zrv;
	char *pnstr, *path;
	int  pnlen, path_len;
	char stmp[2];

	*is_temp = 1;

	if (!intern->std.properties) {
		rebuild_object_properties(&intern->std);
	}

	ALLOC_HASHTABLE(rv);
	ZEND_INIT_SYMTABLE_EX(rv, zend_hash_num_elements(intern->std.properties) + 3, 0);

	INIT_PZVAL(&zrv);
	Z_ARRVAL(zrv) = rv;

	zend_hash_copy(rv, intern->std.properties, (copy_ctor_func_t) zval_add_ref, (void *) &tmp, sizeof(zval *));

	pnstr = spl_gen_private_prop_name(spl_ce_SplFileInfo, "pathName", sizeof("pathName")-1, &pnlen TSRMLS_CC);
	path = spl_filesystem_object_get_pathname(intern, &path_len TSRMLS_CC);
	add_assoc_stringl_ex(&zrv, pnstr, pnlen+1, path, path_len, 1);
	efree(pnstr);

	if (intern->file_name) {
		pnstr = spl_gen_private_prop_name(spl_ce_SplFileInfo, "fileName", sizeof("fileName")-1, &pnlen TSRMLS_CC);
		spl_filesystem_object_get_path(intern, &path_len TSRMLS_CC);

		if (path_len && path_len < intern->file_name_len) {
			add_assoc_stringl_ex(&zrv, pnstr, pnlen+1, intern->file_name + path_len + 1, intern->file_name_len - (path_len + 1), 1);
		} else {
			add_assoc_stringl_ex(&zrv, pnstr, pnlen+1, intern->file_name, intern->file_name_len, 1);
		}
		efree(pnstr);
	}
	if (intern->type == SPL_FS_DIR) {
#ifdef HAVE_GLOB
		pnstr = spl_gen_private_prop_name(spl_ce_DirectoryIterator, "glob", sizeof("glob")-1, &pnlen TSRMLS_CC);
		if (php_stream_is(intern->u.dir.dirp ,&php_glob_stream_ops)) {
			add_assoc_stringl_ex(&zrv, pnstr, pnlen+1, intern->_path, intern->_path_len, 1);
		} else {
			add_assoc_bool_ex(&zrv, pnstr, pnlen+1, 0);
		}
		efree(pnstr);
#endif
		pnstr = spl_gen_private_prop_name(spl_ce_RecursiveDirectoryIterator, "subPathName", sizeof("subPathName")-1, &pnlen TSRMLS_CC);
		if (intern->u.dir.sub_path) {
			add_assoc_stringl_ex(&zrv, pnstr, pnlen+1, intern->u.dir.sub_path, intern->u.dir.sub_path_len, 1);
		} else {
			add_assoc_stringl_ex(&zrv, pnstr, pnlen+1, "", 0, 1);
		}
		efree(pnstr);
	}
	if (intern->type == SPL_FS_FILE) {
		pnstr = spl_gen_private_prop_name(spl_ce_SplFileObject, "openMode", sizeof("openMode")-1, &pnlen TSRMLS_CC);
		add_assoc_stringl_ex(&zrv, pnstr, pnlen+1, intern->u.file.open_mode, intern->u.file.open_mode_len, 1);
		efree(pnstr);
		stmp[1] = '\0';
		stmp[0] = intern->u.file.delimiter;
		pnstr = spl_gen_private_prop_name(spl_ce_SplFileObject, "delimiter", sizeof("delimiter")-1, &pnlen TSRMLS_CC);
		add_assoc_stringl_ex(&zrv, pnstr, pnlen+1, stmp, 1, 1);
		efree(pnstr);
		stmp[0] = intern->u.file.enclosure;
		pnstr = spl_gen_private_prop_name(spl_ce_SplFileObject, "enclosure", sizeof("enclosure")-1, &pnlen TSRMLS_CC);
		add_assoc_stringl_ex(&zrv, pnstr, pnlen+1, stmp, 1, 1);
		efree(pnstr);
	}

	return rv;
}
/* }}} */

zend_function *spl_filesystem_object_get_method_check(zval **object_ptr, char *method, int method_len, const struct _zend_literal *key TSRMLS_DC) /* {{{ */
{
	spl_filesystem_object *fsobj = zend_object_store_get_object(*object_ptr TSRMLS_CC);

	if (fsobj->u.dir.entry.d_name[0] == '\0' && fsobj->orig_path == NULL) {
		method = "_bad_state_ex";
		method_len = sizeof("_bad_state_ex") - 1;
		key = NULL;
	}

	return zend_get_std_object_handlers()->get_method(object_ptr, method, method_len, key TSRMLS_CC);
}
/* }}} */

#define DIT_CTOR_FLAGS  0x00000001
#define DIT_CTOR_GLOB   0x00000002

void spl_filesystem_object_construct(INTERNAL_FUNCTION_PARAMETERS, long ctor_flags) /* {{{ */
{
	spl_filesystem_object *intern;
	char *path;
	int parsed, len;
	long flags;
	zend_error_handling error_handling;

	zend_replace_error_handling(EH_THROW, spl_ce_UnexpectedValueException, &error_handling TSRMLS_CC);

	if (SPL_HAS_FLAG(ctor_flags, DIT_CTOR_FLAGS)) {
		flags = SPL_FILE_DIR_KEY_AS_PATHNAME|SPL_FILE_DIR_CURRENT_AS_FILEINFO;
		parsed = zend_parse_parameters(ZEND_NUM_ARGS() TSRMLS_CC, "s|l", &path, &len, &flags);
	} else {
		flags = SPL_FILE_DIR_KEY_AS_PATHNAME|SPL_FILE_DIR_CURRENT_AS_SELF;
		parsed = zend_parse_parameters(ZEND_NUM_ARGS() TSRMLS_CC, "s", &path, &len);
	}
	if (SPL_HAS_FLAG(ctor_flags, SPL_FILE_DIR_SKIPDOTS)) {
		flags |= SPL_FILE_DIR_SKIPDOTS;
	}
	if (SPL_HAS_FLAG(ctor_flags, SPL_FILE_DIR_UNIXPATHS)) {
		flags |= SPL_FILE_DIR_UNIXPATHS;
	}
	if (parsed == FAILURE) {
		zend_restore_error_handling(&error_handling TSRMLS_CC);
		return;
	}
	if (!len) {
		zend_throw_exception_ex(spl_ce_RuntimeException, 0 TSRMLS_CC, "Directory name must not be empty.");
		zend_restore_error_handling(&error_handling TSRMLS_CC);
		return;
	}

	intern = (spl_filesystem_object*)zend_object_store_get_object(getThis() TSRMLS_CC);
	if (intern->_path) {
		/* object is alreay initialized */
		zend_restore_error_handling(&error_handling TSRMLS_CC);
		php_error_docref(NULL TSRMLS_CC, E_WARNING, "Directory object is already initialized");
		return;
	}
	intern->flags = flags;
#ifdef HAVE_GLOB
	if (SPL_HAS_FLAG(ctor_flags, DIT_CTOR_GLOB) && strstr(path, "glob://") != path) {
		spprintf(&path, 0, "glob://%s", path);
		spl_filesystem_dir_open(intern, path TSRMLS_CC);
		efree(path);
	} else
#endif
	{
		spl_filesystem_dir_open(intern, path TSRMLS_CC);

	}

	intern->u.dir.is_recursive = instanceof_function(intern->std.ce, spl_ce_RecursiveDirectoryIterator TSRMLS_CC) ? 1 : 0;

	zend_restore_error_handling(&error_handling TSRMLS_CC);
}
/* }}} */

/* {{{ proto void DirectoryIterator::__construct(string path)
 Cronstructs a new dir iterator from a path. */
SPL_METHOD(DirectoryIterator, __construct)
{
	spl_filesystem_object_construct(INTERNAL_FUNCTION_PARAM_PASSTHRU, 0);
}
/* }}} */

/* {{{ proto void DirectoryIterator::rewind()
   Rewind dir back to the start */
SPL_METHOD(DirectoryIterator, rewind)
{
	spl_filesystem_object *intern = (spl_filesystem_object*)zend_object_store_get_object(getThis() TSRMLS_CC);

	if (zend_parse_parameters_none() == FAILURE) {
		return;
	}

	intern->u.dir.index = 0;
	if (intern->u.dir.dirp) {
		php_stream_rewinddir(intern->u.dir.dirp);
	}
	spl_filesystem_dir_read(intern TSRMLS_CC);
}
/* }}} */

/* {{{ proto string DirectoryIterator::key()
   Return current dir entry */
SPL_METHOD(DirectoryIterator, key)
{
	spl_filesystem_object *intern = (spl_filesystem_object*)zend_object_store_get_object(getThis() TSRMLS_CC);

	if (zend_parse_parameters_none() == FAILURE) {
		return;
	}

	if (intern->u.dir.dirp) {
		RETURN_LONG(intern->u.dir.index);
	} else {
		RETURN_FALSE;
	}
}
/* }}} */

/* {{{ proto DirectoryIterator DirectoryIterator::current()
   Return this (needed for Iterator interface) */
SPL_METHOD(DirectoryIterator, current)
{
	if (zend_parse_parameters_none() == FAILURE) {
		return;
	}
	RETURN_ZVAL(getThis(), 1, 0);
}
/* }}} */

/* {{{ proto void DirectoryIterator::next()
   Move to next entry */
SPL_METHOD(DirectoryIterator, next)
{
	spl_filesystem_object *intern = (spl_filesystem_object*)zend_object_store_get_object(getThis() TSRMLS_CC);
	int skip_dots = SPL_HAS_FLAG(intern->flags, SPL_FILE_DIR_SKIPDOTS);

	if (zend_parse_parameters_none() == FAILURE) {
		return;
	}

	intern->u.dir.index++;
	do {
		spl_filesystem_dir_read(intern TSRMLS_CC);
	} while (skip_dots && spl_filesystem_is_dot(intern->u.dir.entry.d_name));
	if (intern->file_name) {
		efree(intern->file_name);
		intern->file_name = NULL;
	}
}
/* }}} */

/* {{{ proto void DirectoryIterator::seek(int position)
   Seek to the given position */
SPL_METHOD(DirectoryIterator, seek)
{
	spl_filesystem_object *intern    = (spl_filesystem_object*)zend_object_store_get_object(getThis() TSRMLS_CC);
	zval                  *retval    = NULL;
	long                   pos;

	if (zend_parse_parameters(ZEND_NUM_ARGS() TSRMLS_CC, "l", &pos) == FAILURE) {
		return;
	}

	if (intern->u.dir.index > pos) {
		/* we first rewind */
		zend_call_method_with_0_params(&this_ptr, Z_OBJCE_P(getThis()), &intern->u.dir.func_rewind, "rewind", &retval);
		if (retval) {
			zval_ptr_dtor(&retval);
			retval = NULL;
		}
	}

	while (intern->u.dir.index < pos) {
		int valid = 0;
		zend_call_method_with_0_params(&this_ptr, Z_OBJCE_P(getThis()), &intern->u.dir.func_valid, "valid", &retval);
		if (retval) {
			valid = zend_is_true(retval);
			zval_ptr_dtor(&retval);
			retval = NULL;
		}
		if (!valid) {
			zend_throw_exception_ex(spl_ce_OutOfBoundsException, 0 TSRMLS_CC, "Seek position %ld is out of range", pos);
			return;
		}
		zend_call_method_with_0_params(&this_ptr, Z_OBJCE_P(getThis()), &intern->u.dir.func_next, "next", &retval);
		if (retval) {
			zval_ptr_dtor(&retval);
		}
	}
} /* }}} */

/* {{{ proto string DirectoryIterator::valid()
   Check whether dir contains more entries */
SPL_METHOD(DirectoryIterator, valid)
{
	spl_filesystem_object *intern = (spl_filesystem_object*)zend_object_store_get_object(getThis() TSRMLS_CC);

	if (zend_parse_parameters_none() == FAILURE) {
		return;
	}

	RETURN_BOOL(intern->u.dir.entry.d_name[0] != '\0');
}
/* }}} */

/* {{{ proto string SplFileInfo::getPath()
   Return the path */
SPL_METHOD(SplFileInfo, getPath)
{
	spl_filesystem_object *intern = (spl_filesystem_object*)zend_object_store_get_object(getThis() TSRMLS_CC);
	char *path;
	int path_len;

	if (zend_parse_parameters_none() == FAILURE) {
		return;
	}

  	path = spl_filesystem_object_get_path(intern, &path_len TSRMLS_CC);
	RETURN_STRINGL(path, path_len, 1);
}
/* }}} */

/* {{{ proto string SplFileInfo::getFilename()
   Return filename only */
SPL_METHOD(SplFileInfo, getFilename)
{
	spl_filesystem_object *intern = (spl_filesystem_object*)zend_object_store_get_object(getThis() TSRMLS_CC);
	int path_len;

	if (zend_parse_parameters_none() == FAILURE) {
		return;
	}

	spl_filesystem_object_get_path(intern, &path_len TSRMLS_CC);

	if (path_len && path_len < intern->file_name_len) {
		RETURN_STRINGL(intern->file_name + path_len + 1, intern->file_name_len - (path_len + 1), 1);
	} else {
		RETURN_STRINGL(intern->file_name, intern->file_name_len, 1);
	}
}
/* }}} */

/* {{{ proto string DirectoryIterator::getFilename()
   Return filename of current dir entry */
SPL_METHOD(DirectoryIterator, getFilename)
{
	spl_filesystem_object *intern = (spl_filesystem_object*)zend_object_store_get_object(getThis() TSRMLS_CC);

	if (zend_parse_parameters_none() == FAILURE) {
		return;
	}

	RETURN_STRING(intern->u.dir.entry.d_name, 1);
}
/* }}} */

/* {{{ proto string SplFileInfo::getExtension()
   Returns file extension component of path */
SPL_METHOD(SplFileInfo, getExtension)
{
	spl_filesystem_object *intern = (spl_filesystem_object*)zend_object_store_get_object(getThis() TSRMLS_CC);
	char *fname = NULL;
	const char *p;
	size_t flen;
	int path_len, idx;

	if (zend_parse_parameters_none() == FAILURE) {
		return;
	}

	spl_filesystem_object_get_path(intern, &path_len TSRMLS_CC);

	if (path_len && path_len < intern->file_name_len) {
		fname = intern->file_name + path_len + 1;
		flen = intern->file_name_len - (path_len + 1);
	} else {
		fname = intern->file_name;
		flen = intern->file_name_len;
	}

	php_basename(fname, flen, NULL, 0, &fname, &flen TSRMLS_CC);

	p = zend_memrchr(fname, '.', flen);
	if (p) {
		idx = p - fname;
		RETVAL_STRINGL(fname + idx + 1, flen - idx - 1, 1);
		efree(fname);
		return;
	} else {
		if (fname) {
			efree(fname);
		}
		RETURN_EMPTY_STRING();
	}
}
/* }}}*/

/* {{{ proto string DirectoryIterator::getExtension()
   Returns the file extension component of path */
SPL_METHOD(DirectoryIterator, getExtension)
{
	spl_filesystem_object *intern = (spl_filesystem_object*)zend_object_store_get_object(getThis() TSRMLS_CC);
	char *fname = NULL;
	const char *p;
	size_t flen;
	int idx;

	if (zend_parse_parameters_none() == FAILURE) {
		return;
	}

	php_basename(intern->u.dir.entry.d_name, strlen(intern->u.dir.entry.d_name), NULL, 0, &fname, &flen TSRMLS_CC);

	p = zend_memrchr(fname, '.', flen);
	if (p) {
		idx = p - fname;
		RETVAL_STRINGL(fname + idx + 1, flen - idx - 1, 1);
		efree(fname);
		return;
	} else {
		if (fname) {
			efree(fname);
		}
		RETURN_EMPTY_STRING();
	}
}
/* }}} */

/* {{{ proto string SplFileInfo::getBasename([string $suffix]) U
   Returns filename component of path */
SPL_METHOD(SplFileInfo, getBasename)
{
	spl_filesystem_object *intern = (spl_filesystem_object*)zend_object_store_get_object(getThis() TSRMLS_CC);
	char *fname, *suffix = 0;
	size_t flen;
	int slen = 0, path_len;

	if (zend_parse_parameters(ZEND_NUM_ARGS() TSRMLS_CC, "|s", &suffix, &slen) == FAILURE) {
		return;
	}

	spl_filesystem_object_get_path(intern, &path_len TSRMLS_CC);

	if (path_len && path_len < intern->file_name_len) {
		fname = intern->file_name + path_len + 1;
		flen = intern->file_name_len - (path_len + 1);
	} else {
		fname = intern->file_name;
		flen = intern->file_name_len;
	}

	php_basename(fname, flen, suffix, slen, &fname, &flen TSRMLS_CC);

	RETURN_STRINGL(fname, flen, 0);
}
/* }}}*/

/* {{{ proto string DirectoryIterator::getBasename([string $suffix]) U
   Returns filename component of current dir entry */
SPL_METHOD(DirectoryIterator, getBasename)
{
	spl_filesystem_object *intern = (spl_filesystem_object*)zend_object_store_get_object(getThis() TSRMLS_CC);
	char *suffix = 0, *fname;
	int slen = 0;
	size_t flen;

	if (zend_parse_parameters(ZEND_NUM_ARGS() TSRMLS_CC, "|s", &suffix, &slen) == FAILURE) {
		return;
	}

	php_basename(intern->u.dir.entry.d_name, strlen(intern->u.dir.entry.d_name), suffix, slen, &fname, &flen TSRMLS_CC);

	RETURN_STRINGL(fname, flen, 0);
}
/* }}} */

/* {{{ proto string SplFileInfo::getPathname()
   Return path and filename */
SPL_METHOD(SplFileInfo, getPathname)
{
	spl_filesystem_object *intern = (spl_filesystem_object*)zend_object_store_get_object(getThis() TSRMLS_CC);
	char *path;
	int path_len;

	if (zend_parse_parameters_none() == FAILURE) {
		return;
	}
	path = spl_filesystem_object_get_pathname(intern, &path_len TSRMLS_CC);
	if (path != NULL) {
		RETURN_STRINGL(path, path_len, 1);
	} else {
		RETURN_FALSE;
	}
}
/* }}} */

/* {{{ proto string FilesystemIterator::key()
   Return getPathname() or getFilename() depending on flags */
SPL_METHOD(FilesystemIterator, key)
{
	spl_filesystem_object *intern = (spl_filesystem_object*)zend_object_store_get_object(getThis() TSRMLS_CC);

	if (zend_parse_parameters_none() == FAILURE) {
		return;
	}

	if (SPL_FILE_DIR_KEY(intern, SPL_FILE_DIR_KEY_AS_FILENAME)) {
		RETURN_STRING(intern->u.dir.entry.d_name, 1);
	} else {
		spl_filesystem_object_get_file_name(intern TSRMLS_CC);
		RETURN_STRINGL(intern->file_name, intern->file_name_len, 1);
	}
}
/* }}} */

/* {{{ proto string FilesystemIterator::current()
   Return getFilename(), getFileInfo() or $this depending on flags */
SPL_METHOD(FilesystemIterator, current)
{
	spl_filesystem_object *intern = (spl_filesystem_object*)zend_object_store_get_object(getThis() TSRMLS_CC);

	if (zend_parse_parameters_none() == FAILURE) {
		return;
	}

	if (SPL_FILE_DIR_CURRENT(intern, SPL_FILE_DIR_CURRENT_AS_PATHNAME)) {
		spl_filesystem_object_get_file_name(intern TSRMLS_CC);
		RETURN_STRINGL(intern->file_name, intern->file_name_len, 1);
	} else if (SPL_FILE_DIR_CURRENT(intern, SPL_FILE_DIR_CURRENT_AS_FILEINFO)) {
		spl_filesystem_object_get_file_name(intern TSRMLS_CC);
		spl_filesystem_object_create_type(0, intern, SPL_FS_INFO, NULL, return_value TSRMLS_CC);
	} else {
		RETURN_ZVAL(getThis(), 1, 0);
		/*RETURN_STRING(intern->u.dir.entry.d_name, 1);*/
	}
}
/* }}} */

/* {{{ proto bool DirectoryIterator::isDot()
   Returns true if current entry is '.' or  '..' */
SPL_METHOD(DirectoryIterator, isDot)
{
	spl_filesystem_object *intern = (spl_filesystem_object*)zend_object_store_get_object(getThis() TSRMLS_CC);

	if (zend_parse_parameters_none() == FAILURE) {
		return;
	}

	RETURN_BOOL(spl_filesystem_is_dot(intern->u.dir.entry.d_name));
}
/* }}} */

/* {{{ proto void SplFileInfo::__construct(string file_name)
 Cronstructs a new SplFileInfo from a path. */
/* zend_replace_error_handling() is used to throw exceptions in case
   the constructor fails. Here we use this to ensure the object
   has a valid directory resource.

   When the constructor gets called the object is already created
   by the engine, so we must only call 'additional' initializations.
 */
SPL_METHOD(SplFileInfo, __construct)
{
	spl_filesystem_object *intern;
	char *path;
	int len;
	zend_error_handling error_handling;

	zend_replace_error_handling(EH_THROW, spl_ce_RuntimeException, &error_handling TSRMLS_CC);

	if (zend_parse_parameters(ZEND_NUM_ARGS() TSRMLS_CC, "s", &path, &len) == FAILURE) {
		zend_restore_error_handling(&error_handling TSRMLS_CC);
		return;
	}

	intern = (spl_filesystem_object*)zend_object_store_get_object(getThis() TSRMLS_CC);

	spl_filesystem_info_set_filename(intern, path, len, 1 TSRMLS_CC);

	zend_restore_error_handling(&error_handling TSRMLS_CC);

	/* intern->type = SPL_FS_INFO; already set */
}
/* }}} */

/* {{{ FileInfoFunction */
#define FileInfoFunction(func_name, func_num) \
SPL_METHOD(SplFileInfo, func_name) \
{ \
	spl_filesystem_object *intern = (spl_filesystem_object*)zend_object_store_get_object(getThis() TSRMLS_CC); \
	zend_error_handling error_handling; \
	if (zend_parse_parameters_none() == FAILURE) { \
		return; \
	} \
 \
	zend_replace_error_handling(EH_THROW, spl_ce_RuntimeException, &error_handling TSRMLS_CC);\
	spl_filesystem_object_get_file_name(intern TSRMLS_CC); \
	php_stat(intern->file_name, intern->file_name_len, func_num, return_value TSRMLS_CC); \
	zend_restore_error_handling(&error_handling TSRMLS_CC); \
}
/* }}} */

/* {{{ proto int SplFileInfo::getPerms()
   Get file permissions */
FileInfoFunction(getPerms, FS_PERMS)
/* }}} */

/* {{{ proto int SplFileInfo::getInode()
   Get file inode */
FileInfoFunction(getInode, FS_INODE)
/* }}} */

/* {{{ proto int SplFileInfo::getSize()
   Get file size */
FileInfoFunction(getSize, FS_SIZE)
/* }}} */

/* {{{ proto int SplFileInfo::getOwner()
   Get file owner */
FileInfoFunction(getOwner, FS_OWNER)
/* }}} */

/* {{{ proto int SplFileInfo::getGroup()
   Get file group */
FileInfoFunction(getGroup, FS_GROUP)
/* }}} */

/* {{{ proto int SplFileInfo::getATime()
   Get last access time of file */
FileInfoFunction(getATime, FS_ATIME)
/* }}} */

/* {{{ proto int SplFileInfo::getMTime()
   Get last modification time of file */
FileInfoFunction(getMTime, FS_MTIME)
/* }}} */

/* {{{ proto int SplFileInfo::getCTime()
   Get inode modification time of file */
FileInfoFunction(getCTime, FS_CTIME)
/* }}} */

/* {{{ proto string SplFileInfo::getType()
   Get file type */
FileInfoFunction(getType, FS_TYPE)
/* }}} */

/* {{{ proto bool SplFileInfo::isWritable()
   Returns true if file can be written */
FileInfoFunction(isWritable, FS_IS_W)
/* }}} */

/* {{{ proto bool SplFileInfo::isReadable()
   Returns true if file can be read */
FileInfoFunction(isReadable, FS_IS_R)
/* }}} */

/* {{{ proto bool SplFileInfo::isExecutable()
   Returns true if file is executable */
FileInfoFunction(isExecutable, FS_IS_X)
/* }}} */

/* {{{ proto bool SplFileInfo::isFile()
   Returns true if file is a regular file */
FileInfoFunction(isFile, FS_IS_FILE)
/* }}} */

/* {{{ proto bool SplFileInfo::isDir()
   Returns true if file is directory */
FileInfoFunction(isDir, FS_IS_DIR)
/* }}} */

/* {{{ proto bool SplFileInfo::isLink()
   Returns true if file is symbolic link */
FileInfoFunction(isLink, FS_IS_LINK)
/* }}} */

/* {{{ proto string SplFileInfo::getLinkTarget() U
   Return the target of a symbolic link */
SPL_METHOD(SplFileInfo, getLinkTarget)
{
	spl_filesystem_object *intern = (spl_filesystem_object*)zend_object_store_get_object(getThis() TSRMLS_CC);
	int ret;
	char buff[MAXPATHLEN];
	zend_error_handling error_handling;

	if (zend_parse_parameters_none() == FAILURE) {
		return;
	}

	zend_replace_error_handling(EH_THROW, spl_ce_RuntimeException, &error_handling TSRMLS_CC);

#if defined(PHP_WIN32) || HAVE_SYMLINK
	if (intern->file_name == NULL) {
		php_error_docref(NULL TSRMLS_CC, E_WARNING, "Empty filename");
		RETURN_FALSE;
	} else if (!IS_ABSOLUTE_PATH(intern->file_name, intern->file_name_len)) {
		char expanded_path[MAXPATHLEN];
		if (!expand_filepath_with_mode(intern->file_name, expanded_path, NULL, 0, CWD_EXPAND  TSRMLS_CC)) {
			php_error_docref(NULL TSRMLS_CC, E_WARNING, "No such file or directory");
			RETURN_FALSE;
		}
		ret = php_sys_readlink(expanded_path, buff, MAXPATHLEN - 1);
	} else {
		ret = php_sys_readlink(intern->file_name, buff,  MAXPATHLEN-1);
	}
#else
	ret = -1; /* always fail if not implemented */
#endif

	if (ret == -1) {
		zend_throw_exception_ex(spl_ce_RuntimeException, 0 TSRMLS_CC, "Unable to read link %s, error: %s", intern->file_name, strerror(errno));
		RETVAL_FALSE;
	} else {
		/* Append NULL to the end of the string */
		buff[ret] = '\0';

		RETVAL_STRINGL(buff, ret, 1);
	}

	zend_restore_error_handling(&error_handling TSRMLS_CC);
}
/* }}} */

#if (!defined(__BEOS__) && !defined(NETWARE) && HAVE_REALPATH) || defined(ZTS)
/* {{{ proto string SplFileInfo::getRealPath()
   Return the resolved path */
SPL_METHOD(SplFileInfo, getRealPath)
{
	spl_filesystem_object *intern = (spl_filesystem_object*)zend_object_store_get_object(getThis() TSRMLS_CC);
	char buff[MAXPATHLEN];
	char *filename;
	zend_error_handling error_handling;

	if (zend_parse_parameters_none() == FAILURE) {
		return;
	}

	zend_replace_error_handling(EH_THROW, spl_ce_RuntimeException, &error_handling TSRMLS_CC);

	if (intern->type == SPL_FS_DIR && !intern->file_name && intern->u.dir.entry.d_name[0]) {
		spl_filesystem_object_get_file_name(intern TSRMLS_CC);
	}

	if (intern->orig_path) {
		filename = intern->orig_path;
	} else {
		filename = intern->file_name;
	}


	if (filename && VCWD_REALPATH(filename, buff)) {
#ifdef ZTS
		if (VCWD_ACCESS(buff, F_OK)) {
			RETVAL_FALSE;
		} else
#endif
		RETVAL_STRING(buff, 1);
	} else {
		RETVAL_FALSE;
	}

	zend_restore_error_handling(&error_handling TSRMLS_CC);
}
/* }}} */
#endif

/* {{{ proto SplFileObject SplFileInfo::openFile([string mode = 'r' [, bool use_include_path  [, resource context]]])
   Open the current file */
SPL_METHOD(SplFileInfo, openFile)
{
	spl_filesystem_object *intern = (spl_filesystem_object*)zend_object_store_get_object(getThis() TSRMLS_CC);

	spl_filesystem_object_create_type(ht, intern, SPL_FS_FILE, NULL, return_value TSRMLS_CC);
}
/* }}} */

/* {{{ proto void SplFileInfo::setFileClass([string class_name])
   Class to use in openFile() */
SPL_METHOD(SplFileInfo, setFileClass)
{
	spl_filesystem_object *intern = (spl_filesystem_object*)zend_object_store_get_object(getThis() TSRMLS_CC);
	zend_class_entry *ce = spl_ce_SplFileObject;
	zend_error_handling error_handling;

	zend_replace_error_handling(EH_THROW, spl_ce_UnexpectedValueException, &error_handling TSRMLS_CC);

	if (zend_parse_parameters(ZEND_NUM_ARGS() TSRMLS_CC, "|C", &ce) == SUCCESS) {
		intern->file_class = ce;
	}

	zend_restore_error_handling(&error_handling TSRMLS_CC);
}
/* }}} */

/* {{{ proto void SplFileInfo::setInfoClass([string class_name])
   Class to use in getFileInfo(), getPathInfo() */
SPL_METHOD(SplFileInfo, setInfoClass)
{
	spl_filesystem_object *intern = (spl_filesystem_object*)zend_object_store_get_object(getThis() TSRMLS_CC);
	zend_class_entry *ce = spl_ce_SplFileInfo;
	zend_error_handling error_handling;

	zend_replace_error_handling(EH_THROW, spl_ce_UnexpectedValueException, &error_handling  TSRMLS_CC);

	if (zend_parse_parameters(ZEND_NUM_ARGS() TSRMLS_CC, "|C", &ce) == SUCCESS) {
		intern->info_class = ce;
	}

	zend_restore_error_handling(&error_handling TSRMLS_CC);
}
/* }}} */

/* {{{ proto SplFileInfo SplFileInfo::getFileInfo([string $class_name])
   Get/copy file info */
SPL_METHOD(SplFileInfo, getFileInfo)
{
	spl_filesystem_object *intern = (spl_filesystem_object*)zend_object_store_get_object(getThis() TSRMLS_CC);
	zend_class_entry *ce = intern->info_class;
	zend_error_handling error_handling;

	zend_replace_error_handling(EH_THROW, spl_ce_UnexpectedValueException, &error_handling TSRMLS_CC);

	if (zend_parse_parameters(ZEND_NUM_ARGS() TSRMLS_CC, "|C", &ce) == SUCCESS) {
		spl_filesystem_object_create_type(ht, intern, SPL_FS_INFO, ce, return_value TSRMLS_CC);
	}

	zend_restore_error_handling(&error_handling TSRMLS_CC);
}
/* }}} */

/* {{{ proto SplFileInfo SplFileInfo::getPathInfo([string $class_name])
   Get/copy file info */
SPL_METHOD(SplFileInfo, getPathInfo)
{
	spl_filesystem_object *intern = (spl_filesystem_object*)zend_object_store_get_object(getThis() TSRMLS_CC);
	zend_class_entry *ce = intern->info_class;
	zend_error_handling error_handling;

	zend_replace_error_handling(EH_THROW, spl_ce_UnexpectedValueException, &error_handling TSRMLS_CC);

	if (zend_parse_parameters(ZEND_NUM_ARGS() TSRMLS_CC, "|C", &ce) == SUCCESS) {
		int path_len;
		char *path = spl_filesystem_object_get_pathname(intern, &path_len TSRMLS_CC);
		if (path) {
			char *dpath = estrndup(path, path_len);
			path_len = php_dirname(dpath, path_len);
			spl_filesystem_object_create_info(intern, dpath, path_len, 1, ce, return_value TSRMLS_CC);
			efree(dpath);
		}
	}

	zend_restore_error_handling(&error_handling TSRMLS_CC);
}
/* }}} */

/* {{{ */
SPL_METHOD(SplFileInfo, _bad_state_ex)
{
	zend_throw_exception_ex(spl_ce_LogicException, 0 TSRMLS_CC,
		"The parent constructor was not called: the object is in an "
		"invalid state ");
}
/* }}} */

/* {{{ proto void FilesystemIterator::__construct(string path [, int flags])
 Cronstructs a new dir iterator from a path. */
SPL_METHOD(FilesystemIterator, __construct)
{
	spl_filesystem_object_construct(INTERNAL_FUNCTION_PARAM_PASSTHRU, DIT_CTOR_FLAGS | SPL_FILE_DIR_SKIPDOTS);
}
/* }}} */

/* {{{ proto void FilesystemIterator::rewind()
   Rewind dir back to the start */
SPL_METHOD(FilesystemIterator, rewind)
{
	spl_filesystem_object *intern = (spl_filesystem_object*)zend_object_store_get_object(getThis() TSRMLS_CC);
	int skip_dots = SPL_HAS_FLAG(intern->flags, SPL_FILE_DIR_SKIPDOTS);

	if (zend_parse_parameters_none() == FAILURE) {
		return;
	}

	intern->u.dir.index = 0;
	if (intern->u.dir.dirp) {
		php_stream_rewinddir(intern->u.dir.dirp);
	}
	do {
		spl_filesystem_dir_read(intern TSRMLS_CC);
	} while (skip_dots && spl_filesystem_is_dot(intern->u.dir.entry.d_name));
}
/* }}} */

/* {{{ proto int FilesystemIterator::getFlags()
   Get handling flags */
SPL_METHOD(FilesystemIterator, getFlags)
{
	spl_filesystem_object *intern = (spl_filesystem_object*)zend_object_store_get_object(getThis() TSRMLS_CC);

	if (zend_parse_parameters_none() == FAILURE) {
		return;
	}

	RETURN_LONG(intern->flags & (SPL_FILE_DIR_KEY_MODE_MASK | SPL_FILE_DIR_CURRENT_MODE_MASK | SPL_FILE_DIR_OTHERS_MASK));
} /* }}} */

/* {{{ proto void FilesystemIterator::setFlags(long $flags)
   Set handling flags */
SPL_METHOD(FilesystemIterator, setFlags)
{
	spl_filesystem_object *intern = (spl_filesystem_object*)zend_object_store_get_object(getThis() TSRMLS_CC);
	long flags;

	if (zend_parse_parameters(ZEND_NUM_ARGS() TSRMLS_CC, "l", &flags) == FAILURE) {
		return;
	}

	intern->flags &= ~(SPL_FILE_DIR_KEY_MODE_MASK|SPL_FILE_DIR_CURRENT_MODE_MASK|SPL_FILE_DIR_OTHERS_MASK);
	intern->flags |= ((SPL_FILE_DIR_KEY_MODE_MASK|SPL_FILE_DIR_CURRENT_MODE_MASK|SPL_FILE_DIR_OTHERS_MASK) & flags);
} /* }}} */

/* {{{ proto bool RecursiveDirectoryIterator::hasChildren([bool $allow_links = false])
   Returns whether current entry is a directory and not '.' or '..' */
SPL_METHOD(RecursiveDirectoryIterator, hasChildren)
{
	zend_bool allow_links = 0;
	spl_filesystem_object *intern = (spl_filesystem_object*)zend_object_store_get_object(getThis() TSRMLS_CC);

	if (zend_parse_parameters(ZEND_NUM_ARGS() TSRMLS_CC, "|b", &allow_links) == FAILURE) {
		return;
	}
	if (spl_filesystem_is_invalid_or_dot(intern->u.dir.entry.d_name)) {
		RETURN_FALSE;
	} else {
		spl_filesystem_object_get_file_name(intern TSRMLS_CC);
		if (!allow_links && !(intern->flags & SPL_FILE_DIR_FOLLOW_SYMLINKS)) {
			php_stat(intern->file_name, intern->file_name_len, FS_IS_LINK, return_value TSRMLS_CC);
			if (zend_is_true(return_value)) {
				RETURN_FALSE;
			}
		}
		php_stat(intern->file_name, intern->file_name_len, FS_IS_DIR, return_value TSRMLS_CC);
    }
}
/* }}} */

/* {{{ proto RecursiveDirectoryIterator DirectoryIterator::getChildren()
   Returns an iterator for the current entry if it is a directory */
SPL_METHOD(RecursiveDirectoryIterator, getChildren)
{
	zval *zpath, *zflags;
	spl_filesystem_object *intern = (spl_filesystem_object*)zend_object_store_get_object(getThis() TSRMLS_CC);
	spl_filesystem_object *subdir;
	char slash = SPL_HAS_FLAG(intern->flags, SPL_FILE_DIR_UNIXPATHS) ? '/' : DEFAULT_SLASH;

	if (zend_parse_parameters_none() == FAILURE) {
		return;
	}

	spl_filesystem_object_get_file_name(intern TSRMLS_CC);

	MAKE_STD_ZVAL(zflags);
	MAKE_STD_ZVAL(zpath);
	ZVAL_LONG(zflags, intern->flags);
	ZVAL_STRINGL(zpath, intern->file_name, intern->file_name_len, 1);
	spl_instantiate_arg_ex2(Z_OBJCE_P(getThis()), &return_value, 0, zpath, zflags TSRMLS_CC);
	zval_ptr_dtor(&zpath);
	zval_ptr_dtor(&zflags);

	subdir = (spl_filesystem_object*)zend_object_store_get_object(return_value TSRMLS_CC);
	if (subdir) {
		if (intern->u.dir.sub_path && intern->u.dir.sub_path[0]) {
			subdir->u.dir.sub_path_len = spprintf(&subdir->u.dir.sub_path, 0, "%s%c%s", intern->u.dir.sub_path, slash, intern->u.dir.entry.d_name);
		} else {
			subdir->u.dir.sub_path_len = strlen(intern->u.dir.entry.d_name);
			subdir->u.dir.sub_path = estrndup(intern->u.dir.entry.d_name, subdir->u.dir.sub_path_len);
		}
		subdir->info_class = intern->info_class;
		subdir->file_class = intern->file_class;
		subdir->oth = intern->oth;
	}
}
/* }}} */

/* {{{ proto void RecursiveDirectoryIterator::getSubPath()
   Get sub path */
SPL_METHOD(RecursiveDirectoryIterator, getSubPath)
{
	spl_filesystem_object *intern = (spl_filesystem_object*)zend_object_store_get_object(getThis() TSRMLS_CC);

	if (zend_parse_parameters_none() == FAILURE) {
		return;
	}

	if (intern->u.dir.sub_path) {
		RETURN_STRINGL(intern->u.dir.sub_path, intern->u.dir.sub_path_len, 1);
	} else {
		RETURN_STRINGL("", 0, 1);
	}
}
/* }}} */

/* {{{ proto void RecursiveDirectoryIterator::getSubPathname()
   Get sub path and file name */
SPL_METHOD(RecursiveDirectoryIterator, getSubPathname)
{
	spl_filesystem_object *intern = (spl_filesystem_object*)zend_object_store_get_object(getThis() TSRMLS_CC);
	char *sub_name;
	int len;
	char slash = SPL_HAS_FLAG(intern->flags, SPL_FILE_DIR_UNIXPATHS) ? '/' : DEFAULT_SLASH;

	if (zend_parse_parameters_none() == FAILURE) {
		return;
	}

	if (intern->u.dir.sub_path) {
		len = spprintf(&sub_name, 0, "%s%c%s", intern->u.dir.sub_path, slash, intern->u.dir.entry.d_name);
		RETURN_STRINGL(sub_name, len, 0);
	} else {
		RETURN_STRING(intern->u.dir.entry.d_name, 1);
	}
}
/* }}} */

/* {{{ proto int RecursiveDirectoryIterator::__construct(string path [, int flags])
 Cronstructs a new dir iterator from a path. */
SPL_METHOD(RecursiveDirectoryIterator, __construct)
{
	spl_filesystem_object_construct(INTERNAL_FUNCTION_PARAM_PASSTHRU, DIT_CTOR_FLAGS);
}
/* }}} */

#ifdef HAVE_GLOB
/* {{{ proto int GlobIterator::__construct(string path [, int flags])
 Cronstructs a new dir iterator from a glob expression (no glob:// needed). */
SPL_METHOD(GlobIterator, __construct)
{
	spl_filesystem_object_construct(INTERNAL_FUNCTION_PARAM_PASSTHRU, DIT_CTOR_FLAGS|DIT_CTOR_GLOB);
}
/* }}} */

/* {{{ proto int GlobIterator::cont()
   Return the number of directories and files found by globbing */
SPL_METHOD(GlobIterator, count)
{
	spl_filesystem_object *intern = (spl_filesystem_object*)zend_object_store_get_object(getThis() TSRMLS_CC);

	if (zend_parse_parameters_none() == FAILURE) {
		return;
	}

	if (intern->u.dir.dirp && php_stream_is(intern->u.dir.dirp ,&php_glob_stream_ops)) {
		RETURN_LONG(php_glob_stream_get_count(intern->u.dir.dirp, NULL));
	} else {
		/* should not happen */
		php_error_docref(NULL TSRMLS_CC, E_ERROR, "GlobIterator lost glob state");
	}
}
/* }}} */
#endif /* HAVE_GLOB */

/* {{{ forward declarations to the iterator handlers */
static void spl_filesystem_dir_it_dtor(zend_object_iterator *iter TSRMLS_DC);
static int spl_filesystem_dir_it_valid(zend_object_iterator *iter TSRMLS_DC);
static void spl_filesystem_dir_it_current_data(zend_object_iterator *iter, zval ***data TSRMLS_DC);
static void spl_filesystem_dir_it_current_key(zend_object_iterator *iter, zval *key TSRMLS_DC);
static void spl_filesystem_dir_it_move_forward(zend_object_iterator *iter TSRMLS_DC);
static void spl_filesystem_dir_it_rewind(zend_object_iterator *iter TSRMLS_DC);

/* iterator handler table */
zend_object_iterator_funcs spl_filesystem_dir_it_funcs = {
	spl_filesystem_dir_it_dtor,
	spl_filesystem_dir_it_valid,
	spl_filesystem_dir_it_current_data,
	spl_filesystem_dir_it_current_key,
	spl_filesystem_dir_it_move_forward,
	spl_filesystem_dir_it_rewind
};
/* }}} */

/* {{{ spl_ce_dir_get_iterator */
zend_object_iterator *spl_filesystem_dir_get_iterator(zend_class_entry *ce, zval *object, int by_ref TSRMLS_DC)
{
	spl_filesystem_iterator *iterator;
	spl_filesystem_object   *dir_object;

	if (by_ref) {
		zend_error(E_ERROR, "An iterator cannot be used with foreach by reference");
	}
	dir_object = (spl_filesystem_object*)zend_object_store_get_object(object TSRMLS_CC);
	iterator   = spl_filesystem_object_to_iterator(dir_object);

	/* initialize iterator if it wasn't gotten before */
	if (iterator->intern.data == NULL) {
		iterator->intern.data = object;
		iterator->intern.funcs = &spl_filesystem_dir_it_funcs;
		/* ->current must be initialized; rewind doesn't set it and valid
		 * doesn't check whether it's set */
		iterator->current = object;
	}
	zval_add_ref(&object);

	return (zend_object_iterator*)iterator;
}
/* }}} */

/* {{{ spl_filesystem_dir_it_dtor */
static void spl_filesystem_dir_it_dtor(zend_object_iterator *iter TSRMLS_DC)
{
	spl_filesystem_iterator *iterator = (spl_filesystem_iterator *)iter;

	if (iterator->intern.data) {
		zval *object =  iterator->intern.data;
		zval_ptr_dtor(&object);
	}
	/* Otherwise we were called from the owning object free storage handler as
	 * it sets
	 * iterator->intern.data to NULL.
	 * We don't even need to destroy iterator->current as we didn't add a
	 * reference to it in move_forward or get_iterator */
}
/* }}} */

/* {{{ spl_filesystem_dir_it_valid */
static int spl_filesystem_dir_it_valid(zend_object_iterator *iter TSRMLS_DC)
{
	spl_filesystem_object *object = spl_filesystem_iterator_to_object((spl_filesystem_iterator *)iter);

	return object->u.dir.entry.d_name[0] != '\0' ? SUCCESS : FAILURE;
}
/* }}} */

/* {{{ spl_filesystem_dir_it_current_data */
static void spl_filesystem_dir_it_current_data(zend_object_iterator *iter, zval ***data TSRMLS_DC)
{
	spl_filesystem_iterator *iterator = (spl_filesystem_iterator *)iter;

	*data = &iterator->current;
}
/* }}} */

/* {{{ spl_filesystem_dir_it_current_key */
static void spl_filesystem_dir_it_current_key(zend_object_iterator *iter, zval *key TSRMLS_DC)
{
	spl_filesystem_object *object = spl_filesystem_iterator_to_object((spl_filesystem_iterator *)iter);

	ZVAL_LONG(key, object->u.dir.index);
}
/* }}} */

/* {{{ spl_filesystem_dir_it_move_forward */
static void spl_filesystem_dir_it_move_forward(zend_object_iterator *iter TSRMLS_DC)
{
	spl_filesystem_object *object = spl_filesystem_iterator_to_object((spl_filesystem_iterator *)iter);

	object->u.dir.index++;
	spl_filesystem_dir_read(object TSRMLS_CC);
	if (object->file_name) {
		efree(object->file_name);
		object->file_name = NULL;
	}
}
/* }}} */

/* {{{ spl_filesystem_dir_it_rewind */
static void spl_filesystem_dir_it_rewind(zend_object_iterator *iter TSRMLS_DC)
{
	spl_filesystem_object *object = spl_filesystem_iterator_to_object((spl_filesystem_iterator *)iter);

	object->u.dir.index = 0;
	if (object->u.dir.dirp) {
		php_stream_rewinddir(object->u.dir.dirp);
	}
	spl_filesystem_dir_read(object TSRMLS_CC);
}
/* }}} */

/* {{{ spl_filesystem_tree_it_dtor */
static void spl_filesystem_tree_it_dtor(zend_object_iterator *iter TSRMLS_DC)
{
	spl_filesystem_iterator *iterator = (spl_filesystem_iterator *)iter;

	if (iterator->intern.data) {
		zval *object = 	iterator->intern.data;
		zval_ptr_dtor(&object);
	} else {
		if (iterator->current) {
			zval_ptr_dtor(&iterator->current);
		}
	}
}
/* }}} */

/* {{{ spl_filesystem_tree_it_current_data */
static void spl_filesystem_tree_it_current_data(zend_object_iterator *iter, zval ***data TSRMLS_DC)
{
	spl_filesystem_iterator *iterator = (spl_filesystem_iterator *)iter;
	spl_filesystem_object   *object   = spl_filesystem_iterator_to_object(iterator);

	if (SPL_FILE_DIR_CURRENT(object, SPL_FILE_DIR_CURRENT_AS_PATHNAME)) {
		if (!iterator->current) {
			ALLOC_INIT_ZVAL(iterator->current);
			spl_filesystem_object_get_file_name(object TSRMLS_CC);
			ZVAL_STRINGL(iterator->current, object->file_name, object->file_name_len, 1);
		}
		*data = &iterator->current;
	} else if (SPL_FILE_DIR_CURRENT(object, SPL_FILE_DIR_CURRENT_AS_FILEINFO)) {
		if (!iterator->current) {
			ALLOC_INIT_ZVAL(iterator->current);
			spl_filesystem_object_get_file_name(object TSRMLS_CC);
			spl_filesystem_object_create_type(0, object, SPL_FS_INFO, NULL, iterator->current TSRMLS_CC);
		}
		*data = &iterator->current;
	} else {
		*data = (zval**)&iterator->intern.data;
	}
}
/* }}} */

/* {{{ spl_filesystem_tree_it_current_key */
static void spl_filesystem_tree_it_current_key(zend_object_iterator *iter, zval *key TSRMLS_DC)
{
	spl_filesystem_object *object = spl_filesystem_iterator_to_object((spl_filesystem_iterator *)iter);

	if (SPL_FILE_DIR_KEY(object, SPL_FILE_DIR_KEY_AS_FILENAME)) {
		ZVAL_STRING(key, object->u.dir.entry.d_name, 1);
	} else {
		spl_filesystem_object_get_file_name(object TSRMLS_CC);
		ZVAL_STRINGL(key, object->file_name, object->file_name_len, 1);
	}
}
/* }}} */

/* {{{ spl_filesystem_tree_it_move_forward */
static void spl_filesystem_tree_it_move_forward(zend_object_iterator *iter TSRMLS_DC)
{
	spl_filesystem_iterator *iterator = (spl_filesystem_iterator *)iter;
	spl_filesystem_object   *object   = spl_filesystem_iterator_to_object(iterator);

	object->u.dir.index++;
	do {
		spl_filesystem_dir_read(object TSRMLS_CC);
	} while (spl_filesystem_is_dot(object->u.dir.entry.d_name));
	if (object->file_name) {
		efree(object->file_name);
		object->file_name = NULL;
	}
	if (iterator->current) {
		zval_ptr_dtor(&iterator->current);
		iterator->current = NULL;
	}
}
/* }}} */

/* {{{ spl_filesystem_tree_it_rewind */
static void spl_filesystem_tree_it_rewind(zend_object_iterator *iter TSRMLS_DC)
{
	spl_filesystem_iterator *iterator = (spl_filesystem_iterator *)iter;
	spl_filesystem_object   *object   = spl_filesystem_iterator_to_object(iterator);

	object->u.dir.index = 0;
	if (object->u.dir.dirp) {
		php_stream_rewinddir(object->u.dir.dirp);
	}
	do {
		spl_filesystem_dir_read(object TSRMLS_CC);
	} while (spl_filesystem_is_dot(object->u.dir.entry.d_name));
	if (iterator->current) {
		zval_ptr_dtor(&iterator->current);
		iterator->current = NULL;
	}
}
/* }}} */

/* {{{ iterator handler table */
zend_object_iterator_funcs spl_filesystem_tree_it_funcs = {
	spl_filesystem_tree_it_dtor,
	spl_filesystem_dir_it_valid,
	spl_filesystem_tree_it_current_data,
	spl_filesystem_tree_it_current_key,
	spl_filesystem_tree_it_move_forward,
	spl_filesystem_tree_it_rewind
};
/* }}} */

/* {{{ spl_ce_dir_get_iterator */
zend_object_iterator *spl_filesystem_tree_get_iterator(zend_class_entry *ce, zval *object, int by_ref TSRMLS_DC)
{
	spl_filesystem_iterator *iterator;
	spl_filesystem_object *dir_object;

	if (by_ref) {
		zend_error(E_ERROR, "An iterator cannot be used with foreach by reference");
	}
	dir_object = (spl_filesystem_object*)zend_object_store_get_object(object TSRMLS_CC);
	iterator   = spl_filesystem_object_to_iterator(dir_object);

	/* initialize iterator if wasn't gotten before */
	if (iterator->intern.data == NULL) {
		iterator->intern.data = object;
		iterator->intern.funcs = &spl_filesystem_tree_it_funcs;
	}
	zval_add_ref(&object);

	return (zend_object_iterator*)iterator;
}
/* }}} */

/* {{{ spl_filesystem_object_cast */
static int spl_filesystem_object_cast(zval *readobj, zval *writeobj, int type TSRMLS_DC)
{
	spl_filesystem_object *intern = (spl_filesystem_object*)zend_object_store_get_object(readobj TSRMLS_CC);

	if (type == IS_STRING) {
		if (Z_OBJCE_P(readobj)->__tostring) {
			return std_object_handlers.cast_object(readobj, writeobj, type TSRMLS_CC);
		}

		switch (intern->type) {
		case SPL_FS_INFO:
		case SPL_FS_FILE:
			if (readobj == writeobj) {
				zval retval;
				zval *retval_ptr = &retval;

				ZVAL_STRINGL(retval_ptr, intern->file_name, intern->file_name_len, 1);
				zval_dtor(readobj);
				ZVAL_ZVAL(writeobj, retval_ptr, 0, 0);
			} else {
				ZVAL_STRINGL(writeobj, intern->file_name, intern->file_name_len, 1);
			}
			return SUCCESS;
		case SPL_FS_DIR:
			if (readobj == writeobj) {
				zval retval;
				zval *retval_ptr = &retval;

				ZVAL_STRING(retval_ptr, intern->u.dir.entry.d_name, 1);
				zval_dtor(readobj);
				ZVAL_ZVAL(writeobj, retval_ptr, 0, 0);
			} else {
				ZVAL_STRING(writeobj, intern->u.dir.entry.d_name, 1);
			}
			return SUCCESS;
		}
	} else if (type == IS_BOOL) {
		ZVAL_BOOL(writeobj, 1);
		return SUCCESS;
	}
	if (readobj == writeobj) {
		zval_dtor(readobj);
	}
	ZVAL_NULL(writeobj);
	return FAILURE;
}
/* }}} */

/* {{{ declare method parameters */
/* supply a name and default to call by parameter */
ZEND_BEGIN_ARG_INFO(arginfo_info___construct, 0)
	ZEND_ARG_INFO(0, file_name)
ZEND_END_ARG_INFO()

ZEND_BEGIN_ARG_INFO_EX(arginfo_info_openFile, 0, 0, 0)
	ZEND_ARG_INFO(0, open_mode)
	ZEND_ARG_INFO(0, use_include_path)
	ZEND_ARG_INFO(0, context)
ZEND_END_ARG_INFO()

ZEND_BEGIN_ARG_INFO_EX(arginfo_info_optinalFileClass, 0, 0, 0)
	ZEND_ARG_INFO(0, class_name)
ZEND_END_ARG_INFO()

ZEND_BEGIN_ARG_INFO_EX(arginfo_optinalSuffix, 0, 0, 0)
	ZEND_ARG_INFO(0, suffix)
ZEND_END_ARG_INFO()

ZEND_BEGIN_ARG_INFO(arginfo_splfileinfo_void, 0)
ZEND_END_ARG_INFO()

/* the method table */
/* each method can have its own parameters and visibility */
static const zend_function_entry spl_SplFileInfo_functions[] = {
	SPL_ME(SplFileInfo,       __construct,   arginfo_info___construct, ZEND_ACC_PUBLIC)
	SPL_ME(SplFileInfo,       getPath,       arginfo_splfileinfo_void, ZEND_ACC_PUBLIC)
	SPL_ME(SplFileInfo,       getFilename,   arginfo_splfileinfo_void, ZEND_ACC_PUBLIC)
	SPL_ME(SplFileInfo,       getExtension,  arginfo_splfileinfo_void, ZEND_ACC_PUBLIC)
	SPL_ME(SplFileInfo,       getBasename,   arginfo_optinalSuffix, ZEND_ACC_PUBLIC)
	SPL_ME(SplFileInfo,       getPathname,   arginfo_splfileinfo_void, ZEND_ACC_PUBLIC)
	SPL_ME(SplFileInfo,       getPerms,      arginfo_splfileinfo_void, ZEND_ACC_PUBLIC)
	SPL_ME(SplFileInfo,       getInode,      arginfo_splfileinfo_void, ZEND_ACC_PUBLIC)
	SPL_ME(SplFileInfo,       getSize,       arginfo_splfileinfo_void, ZEND_ACC_PUBLIC)
	SPL_ME(SplFileInfo,       getOwner,      arginfo_splfileinfo_void, ZEND_ACC_PUBLIC)
	SPL_ME(SplFileInfo,       getGroup,      arginfo_splfileinfo_void, ZEND_ACC_PUBLIC)
	SPL_ME(SplFileInfo,       getATime,      arginfo_splfileinfo_void, ZEND_ACC_PUBLIC)
	SPL_ME(SplFileInfo,       getMTime,      arginfo_splfileinfo_void, ZEND_ACC_PUBLIC)
	SPL_ME(SplFileInfo,       getCTime,      arginfo_splfileinfo_void, ZEND_ACC_PUBLIC)
	SPL_ME(SplFileInfo,       getType,       arginfo_splfileinfo_void, ZEND_ACC_PUBLIC)
	SPL_ME(SplFileInfo,       isWritable,    arginfo_splfileinfo_void, ZEND_ACC_PUBLIC)
	SPL_ME(SplFileInfo,       isReadable,    arginfo_splfileinfo_void, ZEND_ACC_PUBLIC)
	SPL_ME(SplFileInfo,       isExecutable,  arginfo_splfileinfo_void, ZEND_ACC_PUBLIC)
	SPL_ME(SplFileInfo,       isFile,        arginfo_splfileinfo_void, ZEND_ACC_PUBLIC)
	SPL_ME(SplFileInfo,       isDir,         arginfo_splfileinfo_void, ZEND_ACC_PUBLIC)
	SPL_ME(SplFileInfo,       isLink,        arginfo_splfileinfo_void, ZEND_ACC_PUBLIC)
	SPL_ME(SplFileInfo,       getLinkTarget, arginfo_splfileinfo_void, ZEND_ACC_PUBLIC)
#if (!defined(__BEOS__) && !defined(NETWARE) && HAVE_REALPATH) || defined(ZTS)
	SPL_ME(SplFileInfo,       getRealPath,   arginfo_splfileinfo_void, ZEND_ACC_PUBLIC)
#endif
	SPL_ME(SplFileInfo,       getFileInfo,   arginfo_info_optinalFileClass, ZEND_ACC_PUBLIC)
	SPL_ME(SplFileInfo,       getPathInfo,   arginfo_info_optinalFileClass, ZEND_ACC_PUBLIC)
	SPL_ME(SplFileInfo,       openFile,      arginfo_info_openFile,         ZEND_ACC_PUBLIC)
	SPL_ME(SplFileInfo,       setFileClass,  arginfo_info_optinalFileClass, ZEND_ACC_PUBLIC)
	SPL_ME(SplFileInfo,       setInfoClass,  arginfo_info_optinalFileClass, ZEND_ACC_PUBLIC)
	SPL_ME(SplFileInfo,       _bad_state_ex, NULL,							ZEND_ACC_PUBLIC|ZEND_ACC_FINAL)
	SPL_MA(SplFileInfo,       __toString, SplFileInfo, getPathname, arginfo_splfileinfo_void, ZEND_ACC_PUBLIC)
	PHP_FE_END
};

ZEND_BEGIN_ARG_INFO(arginfo_dir___construct, 0)
	ZEND_ARG_INFO(0, path)
ZEND_END_ARG_INFO()

ZEND_BEGIN_ARG_INFO(arginfo_dir_it_seek, 0)
	ZEND_ARG_INFO(0, position)
ZEND_END_ARG_INFO();

/* the method table */
/* each method can have its own parameters and visibility */
static const zend_function_entry spl_DirectoryIterator_functions[] = {
	SPL_ME(DirectoryIterator, __construct,   arginfo_dir___construct, ZEND_ACC_PUBLIC)
	SPL_ME(DirectoryIterator, getFilename,   arginfo_splfileinfo_void, ZEND_ACC_PUBLIC)
	SPL_ME(DirectoryIterator, getExtension,  arginfo_splfileinfo_void, ZEND_ACC_PUBLIC)
	SPL_ME(DirectoryIterator, getBasename,   arginfo_optinalSuffix, ZEND_ACC_PUBLIC)
	SPL_ME(DirectoryIterator, isDot,         arginfo_splfileinfo_void, ZEND_ACC_PUBLIC)
	SPL_ME(DirectoryIterator, rewind,        arginfo_splfileinfo_void, ZEND_ACC_PUBLIC)
	SPL_ME(DirectoryIterator, valid,         arginfo_splfileinfo_void, ZEND_ACC_PUBLIC)
	SPL_ME(DirectoryIterator, key,           arginfo_splfileinfo_void, ZEND_ACC_PUBLIC)
	SPL_ME(DirectoryIterator, current,       arginfo_splfileinfo_void, ZEND_ACC_PUBLIC)
	SPL_ME(DirectoryIterator, next,          arginfo_splfileinfo_void, ZEND_ACC_PUBLIC)
	SPL_ME(DirectoryIterator, seek,          arginfo_dir_it_seek, ZEND_ACC_PUBLIC)
	SPL_MA(DirectoryIterator, __toString, DirectoryIterator, getFilename, arginfo_splfileinfo_void, ZEND_ACC_PUBLIC)
	PHP_FE_END
};

ZEND_BEGIN_ARG_INFO_EX(arginfo_r_dir___construct, 0, 0, 1)
	ZEND_ARG_INFO(0, path)
	ZEND_ARG_INFO(0, flags)
ZEND_END_ARG_INFO()

ZEND_BEGIN_ARG_INFO_EX(arginfo_r_dir_hasChildren, 0, 0, 0)
	ZEND_ARG_INFO(0, allow_links)
ZEND_END_ARG_INFO()

ZEND_BEGIN_ARG_INFO_EX(arginfo_r_dir_setFlags, 0, 0, 0)
	ZEND_ARG_INFO(0, flags)
ZEND_END_ARG_INFO()

static const zend_function_entry spl_FilesystemIterator_functions[] = {
	SPL_ME(FilesystemIterator, __construct,   arginfo_r_dir___construct, ZEND_ACC_PUBLIC)
	SPL_ME(FilesystemIterator, rewind,        arginfo_splfileinfo_void, ZEND_ACC_PUBLIC)
	SPL_ME(DirectoryIterator,  next,          arginfo_splfileinfo_void, ZEND_ACC_PUBLIC)
	SPL_ME(FilesystemIterator, key,           arginfo_splfileinfo_void, ZEND_ACC_PUBLIC)
	SPL_ME(FilesystemIterator, current,       arginfo_splfileinfo_void, ZEND_ACC_PUBLIC)
	SPL_ME(FilesystemIterator, getFlags,      arginfo_splfileinfo_void, ZEND_ACC_PUBLIC)
	SPL_ME(FilesystemIterator, setFlags,      arginfo_r_dir_setFlags, ZEND_ACC_PUBLIC)
	PHP_FE_END
};

static const zend_function_entry spl_RecursiveDirectoryIterator_functions[] = {
	SPL_ME(RecursiveDirectoryIterator, __construct,   arginfo_r_dir___construct, ZEND_ACC_PUBLIC)
	SPL_ME(RecursiveDirectoryIterator, hasChildren,   arginfo_r_dir_hasChildren, ZEND_ACC_PUBLIC)
	SPL_ME(RecursiveDirectoryIterator, getChildren,   arginfo_splfileinfo_void, ZEND_ACC_PUBLIC)
	SPL_ME(RecursiveDirectoryIterator, getSubPath,    arginfo_splfileinfo_void, ZEND_ACC_PUBLIC)
	SPL_ME(RecursiveDirectoryIterator, getSubPathname,arginfo_splfileinfo_void, ZEND_ACC_PUBLIC)
	PHP_FE_END
};

#ifdef HAVE_GLOB
static const zend_function_entry spl_GlobIterator_functions[] = {
	SPL_ME(GlobIterator, __construct,   arginfo_r_dir___construct, ZEND_ACC_PUBLIC)
	SPL_ME(GlobIterator, count,         arginfo_splfileinfo_void,  ZEND_ACC_PUBLIC)
	PHP_FE_END
};
#endif
/* }}} */

static int spl_filesystem_file_read(spl_filesystem_object *intern, int silent TSRMLS_DC) /* {{{ */
{
	char *buf;
	size_t line_len = 0;
	long line_add = (intern->u.file.current_line || intern->u.file.current_zval) ? 1 : 0;

	spl_filesystem_file_free_line(intern TSRMLS_CC);

	if (php_stream_eof(intern->u.file.stream)) {
		if (!silent) {
			zend_throw_exception_ex(spl_ce_RuntimeException, 0 TSRMLS_CC, "Cannot read from file %s", intern->file_name);
		}
		return FAILURE;
	}

	if (intern->u.file.max_line_len > 0) {
		buf = safe_emalloc((intern->u.file.max_line_len + 1), sizeof(char), 0);
		if (php_stream_get_line(intern->u.file.stream, buf, intern->u.file.max_line_len + 1, &line_len) == NULL) {
			efree(buf);
			buf = NULL;
		} else {
			buf[line_len] = '\0';
		}
	} else {
		buf = php_stream_get_line(intern->u.file.stream, NULL, 0, &line_len);
	}

	if (!buf) {
		intern->u.file.current_line = estrdup("");
		intern->u.file.current_line_len = 0;
	} else {
		if (SPL_HAS_FLAG(intern->flags, SPL_FILE_OBJECT_DROP_NEW_LINE)) {
			line_len = strcspn(buf, "\r\n");
			buf[line_len] = '\0';
		}

		intern->u.file.current_line = buf;
		intern->u.file.current_line_len = line_len;
	}
	intern->u.file.current_line_num += line_add;

	return SUCCESS;
} /* }}} */

static int spl_filesystem_file_call(spl_filesystem_object *intern, zend_function *func_ptr, int pass_num_args, zval *return_value, zval *arg2 TSRMLS_DC) /* {{{ */
{
	zend_fcall_info fci;
	zend_fcall_info_cache fcic;
	zval z_fname;
	zval * zresource_ptr = &intern->u.file.zresource, *retval = NULL;
	int result;
	int num_args = pass_num_args + (arg2 ? 2 : 1);

	zval ***params = (zval***)safe_emalloc(num_args, sizeof(zval**), 0);

	params[0] = &zresource_ptr;

	if (arg2) {
		params[1] = &arg2;
	}

	zend_get_parameters_array_ex(pass_num_args, params+(arg2 ? 2 : 1));

	ZVAL_STRING(&z_fname, func_ptr->common.function_name, 0);

	fci.size = sizeof(fci);
	fci.function_table = EG(function_table);
	fci.object_ptr = NULL;
	fci.function_name = &z_fname;
	fci.retval_ptr_ptr = &retval;
	fci.param_count = num_args;
	fci.params = params;
	fci.no_separation = 1;
	fci.symbol_table = NULL;

	fcic.initialized = 1;
	fcic.function_handler = func_ptr;
	fcic.calling_scope = NULL;
	fcic.called_scope = NULL;
	fcic.object_ptr = NULL;

	result = zend_call_function(&fci, &fcic TSRMLS_CC);
<<<<<<< HEAD
	
	if (result == FAILURE || retval == NULL) {
=======

	if (result == FAILURE) {
>>>>>>> c395c6e5
		RETVAL_FALSE;
	} else {
		ZVAL_ZVAL(return_value, retval, 1, 1);
	}

	efree(params);
	return result;
} /* }}} */

#define FileFunctionCall(func_name, pass_num_args, arg2) /* {{{ */ \
{ \
	zend_function *func_ptr; \
	int ret; \
	ret = zend_hash_find(EG(function_table), #func_name, sizeof(#func_name), (void **) &func_ptr); \
	if (ret != SUCCESS) { \
		zend_throw_exception_ex(spl_ce_RuntimeException, 0 TSRMLS_CC, "Internal error, function '%s' not found. Please report", #func_name); \
		return; \
	} \
	spl_filesystem_file_call(intern, func_ptr, pass_num_args, return_value, arg2 TSRMLS_CC); \
} /* }}} */

static int spl_filesystem_file_read_csv(spl_filesystem_object *intern, char delimiter, char enclosure, char escape, zval *return_value TSRMLS_DC) /* {{{ */
{
	int ret = SUCCESS;

	do {
		ret = spl_filesystem_file_read(intern, 1 TSRMLS_CC);
	} while (ret == SUCCESS && !intern->u.file.current_line_len && SPL_HAS_FLAG(intern->flags, SPL_FILE_OBJECT_SKIP_EMPTY));

	if (ret == SUCCESS) {
		size_t buf_len = intern->u.file.current_line_len;
		char *buf = estrndup(intern->u.file.current_line, buf_len);

		if (intern->u.file.current_zval) {
			zval_ptr_dtor(&intern->u.file.current_zval);
		}
		ALLOC_INIT_ZVAL(intern->u.file.current_zval);

		php_fgetcsv(intern->u.file.stream, delimiter, enclosure, escape, buf_len, buf, intern->u.file.current_zval TSRMLS_CC);
		if (return_value) {
			if (Z_TYPE_P(return_value) != IS_NULL) {
				zval_dtor(return_value);
				ZVAL_NULL(return_value);
			}
			ZVAL_ZVAL(return_value, intern->u.file.current_zval, 1, 0);
		}
	}
	return ret;
}
/* }}} */

static int spl_filesystem_file_read_line_ex(zval * this_ptr, spl_filesystem_object *intern, int silent TSRMLS_DC) /* {{{ */
{
	zval *retval = NULL;

	/* 1) use fgetcsv? 2) overloaded call the function, 3) do it directly */
	if (SPL_HAS_FLAG(intern->flags, SPL_FILE_OBJECT_READ_CSV) || intern->u.file.func_getCurr->common.scope != spl_ce_SplFileObject) {
		if (php_stream_eof(intern->u.file.stream)) {
			if (!silent) {
				zend_throw_exception_ex(spl_ce_RuntimeException, 0 TSRMLS_CC, "Cannot read from file %s", intern->file_name);
			}
			return FAILURE;
		}
		if (SPL_HAS_FLAG(intern->flags, SPL_FILE_OBJECT_READ_CSV)) {
			return spl_filesystem_file_read_csv(intern, intern->u.file.delimiter, intern->u.file.enclosure, intern->u.file.escape, NULL TSRMLS_CC);
		} else {
			zend_call_method_with_0_params(&this_ptr, Z_OBJCE_P(getThis()), &intern->u.file.func_getCurr, "getCurrentLine", &retval);
		}
		if (retval) {
			if (intern->u.file.current_line || intern->u.file.current_zval) {
				intern->u.file.current_line_num++;
			}
			spl_filesystem_file_free_line(intern TSRMLS_CC);
			if (Z_TYPE_P(retval) == IS_STRING) {
				intern->u.file.current_line = estrndup(Z_STRVAL_P(retval), Z_STRLEN_P(retval));
				intern->u.file.current_line_len = Z_STRLEN_P(retval);
			} else {
				MAKE_STD_ZVAL(intern->u.file.current_zval);
				ZVAL_ZVAL(intern->u.file.current_zval, retval, 1, 0);
			}
			zval_ptr_dtor(&retval);
			return SUCCESS;
		} else {
			return FAILURE;
		}
	} else {
		return spl_filesystem_file_read(intern, silent TSRMLS_CC);
	}
} /* }}} */

static int spl_filesystem_file_is_empty_line(spl_filesystem_object *intern TSRMLS_DC) /* {{{ */
{
	if (intern->u.file.current_line) {
		return intern->u.file.current_line_len == 0;
	} else if (intern->u.file.current_zval) {
		switch(Z_TYPE_P(intern->u.file.current_zval)) {
		case IS_STRING:
			return Z_STRLEN_P(intern->u.file.current_zval) == 0;
		case IS_ARRAY:
			if (SPL_HAS_FLAG(intern->flags, SPL_FILE_OBJECT_READ_CSV)
			&& zend_hash_num_elements(Z_ARRVAL_P(intern->u.file.current_zval)) == 1) {
				zval ** first = Z_ARRVAL_P(intern->u.file.current_zval)->pListHead->pData;

				return Z_TYPE_PP(first) == IS_STRING && Z_STRLEN_PP(first) == 0;
			}
			return zend_hash_num_elements(Z_ARRVAL_P(intern->u.file.current_zval)) == 0;
		case IS_NULL:
			return 1;
		default:
			return 0;
		}
	} else {
		return 1;
	}
}
/* }}} */

static int spl_filesystem_file_read_line(zval * this_ptr, spl_filesystem_object *intern, int silent TSRMLS_DC) /* {{{ */
{
	int ret = spl_filesystem_file_read_line_ex(this_ptr, intern, silent TSRMLS_CC);

	while (SPL_HAS_FLAG(intern->flags, SPL_FILE_OBJECT_SKIP_EMPTY) && ret == SUCCESS && spl_filesystem_file_is_empty_line(intern TSRMLS_CC)) {
		spl_filesystem_file_free_line(intern TSRMLS_CC);
		ret = spl_filesystem_file_read_line_ex(this_ptr, intern, silent TSRMLS_CC);
	}

	return ret;
}
/* }}} */

static void spl_filesystem_file_rewind(zval * this_ptr, spl_filesystem_object *intern TSRMLS_DC) /* {{{ */
{
	if(!intern->u.file.stream) {
		zend_throw_exception_ex(spl_ce_RuntimeException, 0 TSRMLS_CC, "Object not initialized");
		return;
	}
	if (-1 == php_stream_rewind(intern->u.file.stream)) {
		zend_throw_exception_ex(spl_ce_RuntimeException, 0 TSRMLS_CC, "Cannot rewind file %s", intern->file_name);
	} else {
		spl_filesystem_file_free_line(intern TSRMLS_CC);
		intern->u.file.current_line_num = 0;
	}
	if (SPL_HAS_FLAG(intern->flags, SPL_FILE_OBJECT_READ_AHEAD)) {
		spl_filesystem_file_read_line(this_ptr, intern, 1 TSRMLS_CC);
	}
} /* }}} */

/* {{{ proto void SplFileObject::__construct(string filename [, string mode = 'r' [, bool use_include_path  [, resource context]]]])
   Construct a new file object */
SPL_METHOD(SplFileObject, __construct)
{
	spl_filesystem_object *intern = (spl_filesystem_object*)zend_object_store_get_object(getThis() TSRMLS_CC);
	zend_bool use_include_path = 0;
	char *p1, *p2;
	char *tmp_path;
	int   tmp_path_len;
	zend_error_handling error_handling;

	zend_replace_error_handling(EH_THROW, spl_ce_RuntimeException, &error_handling TSRMLS_CC);

	intern->u.file.open_mode = NULL;
	intern->u.file.open_mode_len = 0;

	if (zend_parse_parameters(ZEND_NUM_ARGS() TSRMLS_CC, "p|sbr!",
			&intern->file_name, &intern->file_name_len,
			&intern->u.file.open_mode, &intern->u.file.open_mode_len,
			&use_include_path, &intern->u.file.zcontext) == FAILURE) {
		intern->u.file.open_mode = NULL;
		intern->file_name = NULL;
		zend_restore_error_handling(&error_handling TSRMLS_CC);
		return;
	}

	if (intern->u.file.open_mode == NULL) {
		intern->u.file.open_mode = "r";
		intern->u.file.open_mode_len = 1;
	}

	if (spl_filesystem_file_open(intern, use_include_path, 0 TSRMLS_CC) == SUCCESS) {
		tmp_path_len = strlen(intern->u.file.stream->orig_path);

		if (tmp_path_len > 1 && IS_SLASH_AT(intern->u.file.stream->orig_path, tmp_path_len-1)) {
			tmp_path_len--;
		}

		tmp_path = estrndup(intern->u.file.stream->orig_path, tmp_path_len);

		p1 = strrchr(tmp_path, '/');
#if defined(PHP_WIN32) || defined(NETWARE)
		p2 = strrchr(tmp_path, '\\');
#else
		p2 = 0;
#endif
		if (p1 || p2) {
			intern->_path_len = (p1 > p2 ? p1 : p2) - tmp_path;
		} else {
			intern->_path_len = 0;
		}

		efree(tmp_path);

		intern->_path = estrndup(intern->u.file.stream->orig_path, intern->_path_len);
	}

	zend_restore_error_handling(&error_handling TSRMLS_CC);

} /* }}} */

/* {{{ proto void SplTempFileObject::__construct([int max_memory])
   Construct a new temp file object */
SPL_METHOD(SplTempFileObject, __construct)
{
	long max_memory = PHP_STREAM_MAX_MEM;
	char tmp_fname[48];
	spl_filesystem_object *intern = (spl_filesystem_object*)zend_object_store_get_object(getThis() TSRMLS_CC);
	zend_error_handling error_handling;

	zend_replace_error_handling(EH_THROW, spl_ce_RuntimeException, &error_handling TSRMLS_CC);

	if (zend_parse_parameters(ZEND_NUM_ARGS() TSRMLS_CC, "|l", &max_memory) == FAILURE) {
		zend_restore_error_handling(&error_handling TSRMLS_CC);
		return;
	}

	if (max_memory < 0) {
		intern->file_name = "php://memory";
		intern->file_name_len = 12;
	} else if (ZEND_NUM_ARGS()) {
		intern->file_name_len = slprintf(tmp_fname, sizeof(tmp_fname), "php://temp/maxmemory:%ld", max_memory);
		intern->file_name = tmp_fname;
	} else {
		intern->file_name = "php://temp";
		intern->file_name_len = 10;
	}
	intern->u.file.open_mode = "wb";
	intern->u.file.open_mode_len = 1;
	intern->u.file.zcontext = NULL;

	if (spl_filesystem_file_open(intern, 0, 0 TSRMLS_CC) == SUCCESS) {
		intern->_path_len = 0;
		intern->_path = estrndup("", 0);
	}
	zend_restore_error_handling(&error_handling TSRMLS_CC);
} /* }}} */

/* {{{ proto void SplFileObject::rewind()
   Rewind the file and read the first line */
SPL_METHOD(SplFileObject, rewind)
{
	spl_filesystem_object *intern = (spl_filesystem_object*)zend_object_store_get_object(getThis() TSRMLS_CC);

	if (zend_parse_parameters_none() == FAILURE) {
		return;
	}

	spl_filesystem_file_rewind(getThis(), intern TSRMLS_CC);
} /* }}} */

/* {{{ proto void SplFileObject::eof()
   Return whether end of file is reached */
SPL_METHOD(SplFileObject, eof)
{
	spl_filesystem_object *intern = (spl_filesystem_object*)zend_object_store_get_object(getThis() TSRMLS_CC);

	if (zend_parse_parameters_none() == FAILURE) {
		return;
	}

	if(!intern->u.file.stream) {
		zend_throw_exception_ex(spl_ce_RuntimeException, 0 TSRMLS_CC, "Object not initialized");
		return;
	}

	RETURN_BOOL(php_stream_eof(intern->u.file.stream));
} /* }}} */

/* {{{ proto void SplFileObject::valid()
   Return !eof() */
SPL_METHOD(SplFileObject, valid)
{
	spl_filesystem_object *intern = (spl_filesystem_object*)zend_object_store_get_object(getThis() TSRMLS_CC);

	if (zend_parse_parameters_none() == FAILURE) {
		return;
	}

	if (SPL_HAS_FLAG(intern->flags, SPL_FILE_OBJECT_READ_AHEAD)) {
		RETURN_BOOL(intern->u.file.current_line || intern->u.file.current_zval);
	} else {
		if(!intern->u.file.stream) {
			RETURN_FALSE;
		}
		RETVAL_BOOL(!php_stream_eof(intern->u.file.stream));
	}
} /* }}} */

/* {{{ proto string SplFileObject::fgets()
   Rturn next line from file */
SPL_METHOD(SplFileObject, fgets)
{
	spl_filesystem_object *intern = (spl_filesystem_object*)zend_object_store_get_object(getThis() TSRMLS_CC);

	if (zend_parse_parameters_none() == FAILURE) {
		return;
	}

	if(!intern->u.file.stream) {
		zend_throw_exception_ex(spl_ce_RuntimeException, 0 TSRMLS_CC, "Object not initialized");
		return;
	}

	if (spl_filesystem_file_read(intern, 0 TSRMLS_CC) == FAILURE) {
		RETURN_FALSE;
	}
	RETURN_STRINGL(intern->u.file.current_line, intern->u.file.current_line_len, 1);
} /* }}} */

/* {{{ proto string SplFileObject::current()
   Return current line from file */
SPL_METHOD(SplFileObject, current)
{
	spl_filesystem_object *intern = (spl_filesystem_object*)zend_object_store_get_object(getThis() TSRMLS_CC);

	if (zend_parse_parameters_none() == FAILURE) {
		return;
	}

	if(!intern->u.file.stream) {
		zend_throw_exception_ex(spl_ce_RuntimeException, 0 TSRMLS_CC, "Object not initialized");
		return;
	}

	if (!intern->u.file.current_line && !intern->u.file.current_zval) {
		spl_filesystem_file_read_line(getThis(), intern, 1 TSRMLS_CC);
	}
	if (intern->u.file.current_line && (!SPL_HAS_FLAG(intern->flags, SPL_FILE_OBJECT_READ_CSV) || !intern->u.file.current_zval)) {
		RETURN_STRINGL(intern->u.file.current_line, intern->u.file.current_line_len, 1);
	} else if (intern->u.file.current_zval) {
		RETURN_ZVAL(intern->u.file.current_zval, 1, 0);
	}
	RETURN_FALSE;
} /* }}} */

/* {{{ proto int SplFileObject::key()
   Return line number */
SPL_METHOD(SplFileObject, key)
{
	spl_filesystem_object *intern = (spl_filesystem_object*)zend_object_store_get_object(getThis() TSRMLS_CC);

	if (zend_parse_parameters_none() == FAILURE) {
		return;
	}

/*	Do not read the next line to support correct counting with fgetc()
	if (!intern->current_line) {
		spl_filesystem_file_read_line(getThis(), intern, 1 TSRMLS_CC);
	} */
	RETURN_LONG(intern->u.file.current_line_num);
} /* }}} */

/* {{{ proto void SplFileObject::next()
   Read next line */
SPL_METHOD(SplFileObject, next)
{
	spl_filesystem_object *intern = (spl_filesystem_object*)zend_object_store_get_object(getThis() TSRMLS_CC);

	if (zend_parse_parameters_none() == FAILURE) {
		return;
	}

	spl_filesystem_file_free_line(intern TSRMLS_CC);
	if (SPL_HAS_FLAG(intern->flags, SPL_FILE_OBJECT_READ_AHEAD)) {
		spl_filesystem_file_read_line(getThis(), intern, 1 TSRMLS_CC);
	}
	intern->u.file.current_line_num++;
} /* }}} */

/* {{{ proto void SplFileObject::setFlags(int flags)
   Set file handling flags */
SPL_METHOD(SplFileObject, setFlags)
{
	spl_filesystem_object *intern = (spl_filesystem_object*)zend_object_store_get_object(getThis() TSRMLS_CC);

	if (zend_parse_parameters(ZEND_NUM_ARGS() TSRMLS_CC, "l", &intern->flags) == FAILURE) {
		return;
	}
} /* }}} */

/* {{{ proto int SplFileObject::getFlags()
   Get file handling flags */
SPL_METHOD(SplFileObject, getFlags)
{
	spl_filesystem_object *intern = (spl_filesystem_object*)zend_object_store_get_object(getThis() TSRMLS_CC);

	if (zend_parse_parameters_none() == FAILURE) {
		return;
	}

	RETURN_LONG(intern->flags & SPL_FILE_OBJECT_MASK);
} /* }}} */

/* {{{ proto void SplFileObject::setMaxLineLen(int max_len)
   Set maximum line length */
SPL_METHOD(SplFileObject, setMaxLineLen)
{
	long max_len;

	spl_filesystem_object *intern = (spl_filesystem_object*)zend_object_store_get_object(getThis() TSRMLS_CC);

	if (zend_parse_parameters(ZEND_NUM_ARGS() TSRMLS_CC, "l", &max_len) == FAILURE) {
		return;
	}

	if (max_len < 0) {
		zend_throw_exception_ex(spl_ce_DomainException, 0 TSRMLS_CC, "Maximum line length must be greater than or equal zero");
		return;
	}

	intern->u.file.max_line_len = max_len;
} /* }}} */

/* {{{ proto int SplFileObject::getMaxLineLen()
   Get maximum line length */
SPL_METHOD(SplFileObject, getMaxLineLen)
{
	spl_filesystem_object *intern = (spl_filesystem_object*)zend_object_store_get_object(getThis() TSRMLS_CC);

	if (zend_parse_parameters_none() == FAILURE) {
		return;
	}

	RETURN_LONG((long)intern->u.file.max_line_len);
} /* }}} */

/* {{{ proto bool SplFileObject::hasChildren()
   Return false */
SPL_METHOD(SplFileObject, hasChildren)
{
	if (zend_parse_parameters_none() == FAILURE) {
		return;
	}

	RETURN_FALSE;
} /* }}} */

/* {{{ proto bool SplFileObject::getChildren()
   Read NULL */
SPL_METHOD(SplFileObject, getChildren)
{
	if (zend_parse_parameters_none() == FAILURE) {
		return;
	}
	/* return NULL */
} /* }}} */

/* {{{ FileFunction */
#define FileFunction(func_name) \
SPL_METHOD(SplFileObject, func_name) \
{ \
	spl_filesystem_object *intern = (spl_filesystem_object*)zend_object_store_get_object(getThis() TSRMLS_CC); \
	FileFunctionCall(func_name, ZEND_NUM_ARGS(), NULL); \
}
/* }}} */

/* {{{ proto array SplFileObject::fgetcsv([string delimiter [, string enclosure [, escape = '\\']]])
   Return current line as csv */
SPL_METHOD(SplFileObject, fgetcsv)
{
	spl_filesystem_object *intern = (spl_filesystem_object*)zend_object_store_get_object(getThis() TSRMLS_CC);
	char delimiter = intern->u.file.delimiter, enclosure = intern->u.file.enclosure, escape = intern->u.file.escape;
	char *delim = NULL, *enclo = NULL, *esc = NULL;
	int d_len = 0, e_len = 0, esc_len = 0;

	if (zend_parse_parameters(ZEND_NUM_ARGS() TSRMLS_CC, "|sss", &delim, &d_len, &enclo, &e_len, &esc, &esc_len) == SUCCESS) {

		if(!intern->u.file.stream) {
			zend_throw_exception_ex(spl_ce_RuntimeException, 0 TSRMLS_CC, "Object not initialized");
			return;
		}

		switch(ZEND_NUM_ARGS())
		{
		case 3:
			if (esc_len != 1) {
				php_error_docref(NULL TSRMLS_CC, E_WARNING, "escape must be a character");
				RETURN_FALSE;
			}
			escape = esc[0];
			/* no break */
		case 2:
			if (e_len != 1) {
				php_error_docref(NULL TSRMLS_CC, E_WARNING, "enclosure must be a character");
				RETURN_FALSE;
			}
			enclosure = enclo[0];
			/* no break */
		case 1:
			if (d_len != 1) {
				php_error_docref(NULL TSRMLS_CC, E_WARNING, "delimiter must be a character");
				RETURN_FALSE;
			}
			delimiter = delim[0];
			/* no break */
		case 0:
			break;
		}
		spl_filesystem_file_read_csv(intern, delimiter, enclosure, escape, return_value TSRMLS_CC);
	}
}
/* }}} */

/* {{{ proto int SplFileObject::fputcsv(array fields, [string delimiter [, string enclosure [, string escape]]])
   Output a field array as a CSV line */
SPL_METHOD(SplFileObject, fputcsv)
{
	spl_filesystem_object *intern = (spl_filesystem_object*)zend_object_store_get_object(getThis() TSRMLS_CC);
	char delimiter = intern->u.file.delimiter, enclosure = intern->u.file.enclosure, escape = intern->u.file.escape;
	char *delim = NULL, *enclo = NULL, *esc = NULL;
	int d_len = 0, e_len = 0, esc_len = 0, ret;
	zval *fields = NULL;

	if (zend_parse_parameters(ZEND_NUM_ARGS() TSRMLS_CC, "a|sss", &fields, &delim, &d_len, &enclo, &e_len, &esc, &esc_len) == SUCCESS) {
		switch(ZEND_NUM_ARGS())
		{
		case 4:
			if (esc_len != 1) {
				php_error_docref(NULL TSRMLS_CC, E_WARNING, "escape must be a character");
				RETURN_FALSE;
			}
			escape = esc[0];
			/* no break */
		case 3:
			if (e_len != 1) {
				php_error_docref(NULL TSRMLS_CC, E_WARNING, "enclosure must be a character");
				RETURN_FALSE;
			}
			enclosure = enclo[0];
			/* no break */
		case 2:
			if (d_len != 1) {
				php_error_docref(NULL TSRMLS_CC, E_WARNING, "delimiter must be a character");
				RETURN_FALSE;
			}
			delimiter = delim[0];
			/* no break */
		case 1:
		case 0:
			break;
		}
		ret = php_fputcsv(intern->u.file.stream, fields, delimiter, enclosure, escape TSRMLS_CC);
		RETURN_LONG(ret);
	}
}
/* }}} */

/* {{{ proto void SplFileObject::setCsvControl([string delimiter = ',' [, string enclosure = '"' [, string escape = '\\']]])
   Set the delimiter and enclosure character used in fgetcsv */
SPL_METHOD(SplFileObject, setCsvControl)
{
	spl_filesystem_object *intern = (spl_filesystem_object*)zend_object_store_get_object(getThis() TSRMLS_CC);
	char delimiter = ',', enclosure = '"', escape='\\';
	char *delim = NULL, *enclo = NULL, *esc = NULL;
	int d_len = 0, e_len = 0, esc_len = 0;

	if (zend_parse_parameters(ZEND_NUM_ARGS() TSRMLS_CC, "|sss", &delim, &d_len, &enclo, &e_len, &esc, &esc_len) == SUCCESS) {
		switch(ZEND_NUM_ARGS())
		{
		case 3:
			if (esc_len != 1) {
				php_error_docref(NULL TSRMLS_CC, E_WARNING, "escape must be a character");
				RETURN_FALSE;
			}
			escape = esc[0];
			/* no break */
		case 2:
			if (e_len != 1) {
				php_error_docref(NULL TSRMLS_CC, E_WARNING, "enclosure must be a character");
				RETURN_FALSE;
			}
			enclosure = enclo[0];
			/* no break */
		case 1:
			if (d_len != 1) {
				php_error_docref(NULL TSRMLS_CC, E_WARNING, "delimiter must be a character");
				RETURN_FALSE;
			}
			delimiter = delim[0];
			/* no break */
		case 0:
			break;
		}
		intern->u.file.delimiter = delimiter;
		intern->u.file.enclosure = enclosure;
		intern->u.file.escape    = escape;
	}
}
/* }}} */

/* {{{ proto array SplFileObject::getCsvControl()
   Get the delimiter and enclosure character used in fgetcsv */
SPL_METHOD(SplFileObject, getCsvControl)
{
	spl_filesystem_object *intern = (spl_filesystem_object*)zend_object_store_get_object(getThis() TSRMLS_CC);
	char delimiter[2], enclosure[2];

	array_init(return_value);

	delimiter[0] = intern->u.file.delimiter;
	delimiter[1] = '\0';
	enclosure[0] = intern->u.file.enclosure;
	enclosure[1] = '\0';

	add_next_index_string(return_value, delimiter, 1);
	add_next_index_string(return_value, enclosure, 1);
}
/* }}} */

/* {{{ proto bool SplFileObject::flock(int operation [, int &wouldblock])
   Portable file locking */
FileFunction(flock)
/* }}} */

/* {{{ proto bool SplFileObject::fflush()
   Flush the file */
SPL_METHOD(SplFileObject, fflush)
{
	spl_filesystem_object *intern = (spl_filesystem_object*)zend_object_store_get_object(getThis() TSRMLS_CC);

	if(!intern->u.file.stream) {
		zend_throw_exception_ex(spl_ce_RuntimeException, 0 TSRMLS_CC, "Object not initialized");
		return;
	}

	RETURN_BOOL(!php_stream_flush(intern->u.file.stream));
} /* }}} */

/* {{{ proto int SplFileObject::ftell()
   Return current file position */
SPL_METHOD(SplFileObject, ftell)
{
<<<<<<< HEAD
	spl_filesystem_object *intern = (spl_filesystem_object*)zend_object_store_get_object(getThis() TSRMLS_CC);	
	long ret;

	if(!intern->u.file.stream) {
		zend_throw_exception_ex(spl_ce_RuntimeException, 0 TSRMLS_CC, "Object not initialized");
		return;
	}

	ret = php_stream_tell(intern->u.file.stream);
=======
	spl_filesystem_object *intern = (spl_filesystem_object*)zend_object_store_get_object(getThis() TSRMLS_CC);
	long ret = php_stream_tell(intern->u.file.stream);
>>>>>>> c395c6e5

	if (ret == -1) {
		RETURN_FALSE;
	} else {
		RETURN_LONG(ret);
	}
} /* }}} */

/* {{{ proto int SplFileObject::fseek(int pos [, int whence = SEEK_SET])
   Return current file position */
SPL_METHOD(SplFileObject, fseek)
{
	spl_filesystem_object *intern = (spl_filesystem_object*)zend_object_store_get_object(getThis() TSRMLS_CC);
	long pos, whence = SEEK_SET;

	if (zend_parse_parameters(ZEND_NUM_ARGS() TSRMLS_CC, "l|l", &pos, &whence) == FAILURE) {
		return;
	}

	if(!intern->u.file.stream) {
		zend_throw_exception_ex(spl_ce_RuntimeException, 0 TSRMLS_CC, "Object not initialized");
		return;
	}

	spl_filesystem_file_free_line(intern TSRMLS_CC);
	RETURN_LONG(php_stream_seek(intern->u.file.stream, pos, whence));
} /* }}} */

/* {{{ proto int SplFileObject::fgetc()
   Get a character form the file */
SPL_METHOD(SplFileObject, fgetc)
{
	spl_filesystem_object *intern = (spl_filesystem_object*)zend_object_store_get_object(getThis() TSRMLS_CC);
	char buf[2];
	int result;

	if(!intern->u.file.stream) {
		zend_throw_exception_ex(spl_ce_RuntimeException, 0 TSRMLS_CC, "Object not initialized");
		return;
	}

	spl_filesystem_file_free_line(intern TSRMLS_CC);

	result = php_stream_getc(intern->u.file.stream);

	if (result == EOF) {
		RETVAL_FALSE;
	} else {
		if (result == '\n') {
			intern->u.file.current_line_num++;
		}
		buf[0] = result;
		buf[1] = '\0';

		RETURN_STRINGL(buf, 1, 1);
	}
} /* }}} */

/* {{{ proto string SplFileObject::fgetss([string allowable_tags])
   Get a line from file pointer and strip HTML tags */
SPL_METHOD(SplFileObject, fgetss)
{
	spl_filesystem_object *intern = (spl_filesystem_object*)zend_object_store_get_object(getThis() TSRMLS_CC);
	zval *arg2 = NULL;
	MAKE_STD_ZVAL(arg2);

	if(!intern->u.file.stream) {
		zend_throw_exception_ex(spl_ce_RuntimeException, 0 TSRMLS_CC, "Object not initialized");
		return;
	}

	if (intern->u.file.max_line_len > 0) {
		ZVAL_LONG(arg2, intern->u.file.max_line_len);
	} else {
		ZVAL_LONG(arg2, 1024);
	}

	spl_filesystem_file_free_line(intern TSRMLS_CC);
	intern->u.file.current_line_num++;

	FileFunctionCall(fgetss, ZEND_NUM_ARGS(), arg2);

	zval_ptr_dtor(&arg2);
} /* }}} */

/* {{{ proto int SplFileObject::fpassthru()
   Output all remaining data from a file pointer */
SPL_METHOD(SplFileObject, fpassthru)
{
	spl_filesystem_object *intern = (spl_filesystem_object*)zend_object_store_get_object(getThis() TSRMLS_CC);

	if(!intern->u.file.stream) {
		zend_throw_exception_ex(spl_ce_RuntimeException, 0 TSRMLS_CC, "Object not initialized");
		return;
	}

	RETURN_LONG(php_stream_passthru(intern->u.file.stream));
} /* }}} */

/* {{{ proto bool SplFileObject::fscanf(string format [, string ...])
   Implements a mostly ANSI compatible fscanf() */
SPL_METHOD(SplFileObject, fscanf)
{
	spl_filesystem_object *intern = (spl_filesystem_object*)zend_object_store_get_object(getThis() TSRMLS_CC);

	if(!intern->u.file.stream) {
		zend_throw_exception_ex(spl_ce_RuntimeException, 0 TSRMLS_CC, "Object not initialized");
		return;
	}

	spl_filesystem_file_free_line(intern TSRMLS_CC);
	intern->u.file.current_line_num++;

	FileFunctionCall(fscanf, ZEND_NUM_ARGS(), NULL);
}
/* }}} */

/* {{{ proto mixed SplFileObject::fwrite(string str [, int length])
   Binary-safe file write */
SPL_METHOD(SplFileObject, fwrite)
{
	spl_filesystem_object *intern = (spl_filesystem_object*)zend_object_store_get_object(getThis() TSRMLS_CC);
	char *str;
	int str_len;
	long length = 0;

	if (zend_parse_parameters(ZEND_NUM_ARGS() TSRMLS_CC, "s|l", &str, &str_len, &length) == FAILURE) {
		return;
	}

	if(!intern->u.file.stream) {
		zend_throw_exception_ex(spl_ce_RuntimeException, 0 TSRMLS_CC, "Object not initialized");
		return;
	}

	if (ZEND_NUM_ARGS() > 1) {
		str_len = MAX(0, MIN(length, str_len));
	}
	if (!str_len) {
		RETURN_LONG(0);
	}

	RETURN_LONG(php_stream_write(intern->u.file.stream, str, str_len));
} /* }}} */

SPL_METHOD(SplFileObject, fread)
{
	spl_filesystem_object *intern = (spl_filesystem_object*)zend_object_store_get_object(getThis() TSRMLS_CC);
	long length = 0;

	if (zend_parse_parameters(ZEND_NUM_ARGS() TSRMLS_CC, "l", &length) == FAILURE) {
		return;
	}

	if(!intern->u.file.stream) {
		zend_throw_exception_ex(spl_ce_RuntimeException, 0 TSRMLS_CC, "Object not initialized");
		return;
	}

	if (length <= 0) {
		php_error_docref(NULL TSRMLS_CC, E_WARNING, "Length parameter must be greater than 0");
		RETURN_FALSE;
	}
	if (length > INT_MAX) {
		php_error_docref(NULL TSRMLS_CC, E_WARNING, "Length parameter must be no more than %d", INT_MAX);
		RETURN_FALSE;
	}

	Z_STRVAL_P(return_value) = emalloc(length + 1);
	Z_STRLEN_P(return_value) = php_stream_read(intern->u.file.stream, Z_STRVAL_P(return_value), length);

	/* needed because recv/read/gzread doesnt put a null at the end*/
	Z_STRVAL_P(return_value)[Z_STRLEN_P(return_value)] = 0;
	Z_TYPE_P(return_value) = IS_STRING;
}

/* {{{ proto bool SplFileObject::fstat()
   Stat() on a filehandle */
FileFunction(fstat)
/* }}} */

/* {{{ proto bool SplFileObject::ftruncate(int size)
   Truncate file to 'size' length */
SPL_METHOD(SplFileObject, ftruncate)
{
	spl_filesystem_object *intern = (spl_filesystem_object*)zend_object_store_get_object(getThis() TSRMLS_CC);
	long size;

	if (zend_parse_parameters(ZEND_NUM_ARGS() TSRMLS_CC, "l", &size) == FAILURE) {
		return;
	}

	if(!intern->u.file.stream) {
		zend_throw_exception_ex(spl_ce_RuntimeException, 0 TSRMLS_CC, "Object not initialized");
		return;
	}

	if (!php_stream_truncate_supported(intern->u.file.stream)) {
		zend_throw_exception_ex(spl_ce_LogicException, 0 TSRMLS_CC, "Can't truncate file %s", intern->file_name);
		RETURN_FALSE;
	}

	RETURN_BOOL(0 == php_stream_truncate_set_size(intern->u.file.stream, size));
} /* }}} */

/* {{{ proto void SplFileObject::seek(int line_pos)
   Seek to specified line */
SPL_METHOD(SplFileObject, seek)
{
	spl_filesystem_object *intern = (spl_filesystem_object*)zend_object_store_get_object(getThis() TSRMLS_CC);
	long line_pos;

	if (zend_parse_parameters(ZEND_NUM_ARGS() TSRMLS_CC, "l", &line_pos) == FAILURE) {
		return;
	}
	if(!intern->u.file.stream) {
		zend_throw_exception_ex(spl_ce_RuntimeException, 0 TSRMLS_CC, "Object not initialized");
		return;
	}

	if (line_pos < 0) {
		zend_throw_exception_ex(spl_ce_LogicException, 0 TSRMLS_CC, "Can't seek file %s to negative line %ld", intern->file_name, line_pos);
		RETURN_FALSE;
	}

	spl_filesystem_file_rewind(getThis(), intern TSRMLS_CC);

	while(intern->u.file.current_line_num < line_pos) {
		if (spl_filesystem_file_read_line(getThis(), intern, 1 TSRMLS_CC) == FAILURE) {
			break;
		}
	}
} /* }}} */

/* {{{ Function/Class/Method definitions */
ZEND_BEGIN_ARG_INFO_EX(arginfo_file_object___construct, 0, 0, 1)
	ZEND_ARG_INFO(0, file_name)
	ZEND_ARG_INFO(0, open_mode)
	ZEND_ARG_INFO(0, use_include_path)
	ZEND_ARG_INFO(0, context)
ZEND_END_ARG_INFO()

ZEND_BEGIN_ARG_INFO(arginfo_file_object_setFlags, 0)
	ZEND_ARG_INFO(0, flags)
ZEND_END_ARG_INFO()

ZEND_BEGIN_ARG_INFO(arginfo_file_object_setMaxLineLen, 0)
	ZEND_ARG_INFO(0, max_len)
ZEND_END_ARG_INFO()

ZEND_BEGIN_ARG_INFO_EX(arginfo_file_object_fgetcsv, 0, 0, 0)
	ZEND_ARG_INFO(0, delimiter)
	ZEND_ARG_INFO(0, enclosure)
	ZEND_ARG_INFO(0, escape)
ZEND_END_ARG_INFO()

ZEND_BEGIN_ARG_INFO_EX(arginfo_file_object_fputcsv, 0, 0, 1)
	ZEND_ARG_INFO(0, fields)
	ZEND_ARG_INFO(0, delimiter)
	ZEND_ARG_INFO(0, enclosure)
	ZEND_ARG_INFO(0, escape)
ZEND_END_ARG_INFO()

ZEND_BEGIN_ARG_INFO_EX(arginfo_file_object_flock, 0, 0, 1)
	ZEND_ARG_INFO(0, operation)
	ZEND_ARG_INFO(1, wouldblock)
ZEND_END_ARG_INFO()

ZEND_BEGIN_ARG_INFO_EX(arginfo_file_object_fseek, 0, 0, 1)
	ZEND_ARG_INFO(0, pos)
	ZEND_ARG_INFO(0, whence)
ZEND_END_ARG_INFO()

ZEND_BEGIN_ARG_INFO_EX(arginfo_file_object_fgetss, 0, 0, 0)
	ZEND_ARG_INFO(0, allowable_tags)
ZEND_END_ARG_INFO()

<<<<<<< HEAD
ZEND_BEGIN_ARG_INFO_EX(arginfo_file_object_fscanf, 0, 0, 1) 
=======
ZEND_BEGIN_ARG_INFO_EX(arginfo_file_object_fscanf, 1, 0, 1)
>>>>>>> c395c6e5
	ZEND_ARG_INFO(0, format)
	ZEND_ARG_VARIADIC_INFO(1, vars)
ZEND_END_ARG_INFO()

ZEND_BEGIN_ARG_INFO_EX(arginfo_file_object_fwrite, 0, 0, 1)
	ZEND_ARG_INFO(0, str)
	ZEND_ARG_INFO(0, length)
ZEND_END_ARG_INFO()

ZEND_BEGIN_ARG_INFO_EX(arginfo_file_object_fread, 0, 0, 1)
	ZEND_ARG_INFO(0, length)
ZEND_END_ARG_INFO()

ZEND_BEGIN_ARG_INFO_EX(arginfo_file_object_ftruncate, 0, 0, 1)
	ZEND_ARG_INFO(0, size)
ZEND_END_ARG_INFO()

ZEND_BEGIN_ARG_INFO_EX(arginfo_file_object_seek, 0, 0, 1)
	ZEND_ARG_INFO(0, line_pos)
ZEND_END_ARG_INFO()

static const zend_function_entry spl_SplFileObject_functions[] = {
	SPL_ME(SplFileObject, __construct,    arginfo_file_object___construct,   ZEND_ACC_PUBLIC)
	SPL_ME(SplFileObject, rewind,         arginfo_splfileinfo_void,          ZEND_ACC_PUBLIC)
	SPL_ME(SplFileObject, eof,            arginfo_splfileinfo_void,          ZEND_ACC_PUBLIC)
	SPL_ME(SplFileObject, valid,          arginfo_splfileinfo_void,          ZEND_ACC_PUBLIC)
	SPL_ME(SplFileObject, fgets,          arginfo_splfileinfo_void,          ZEND_ACC_PUBLIC)
	SPL_ME(SplFileObject, fgetcsv,        arginfo_file_object_fgetcsv,       ZEND_ACC_PUBLIC)
	SPL_ME(SplFileObject, fputcsv,        arginfo_file_object_fputcsv,       ZEND_ACC_PUBLIC)
	SPL_ME(SplFileObject, setCsvControl,  arginfo_file_object_fgetcsv,       ZEND_ACC_PUBLIC)
	SPL_ME(SplFileObject, getCsvControl,  arginfo_splfileinfo_void,          ZEND_ACC_PUBLIC)
	SPL_ME(SplFileObject, flock,          arginfo_file_object_flock,         ZEND_ACC_PUBLIC)
	SPL_ME(SplFileObject, fflush,         arginfo_splfileinfo_void,          ZEND_ACC_PUBLIC)
	SPL_ME(SplFileObject, ftell,          arginfo_splfileinfo_void,          ZEND_ACC_PUBLIC)
	SPL_ME(SplFileObject, fseek,          arginfo_file_object_fseek,         ZEND_ACC_PUBLIC)
	SPL_ME(SplFileObject, fgetc,          arginfo_splfileinfo_void,          ZEND_ACC_PUBLIC)
	SPL_ME(SplFileObject, fpassthru,      arginfo_splfileinfo_void,          ZEND_ACC_PUBLIC)
	SPL_ME(SplFileObject, fgetss,         arginfo_file_object_fgetss,        ZEND_ACC_PUBLIC)
	SPL_ME(SplFileObject, fscanf,         arginfo_file_object_fscanf,        ZEND_ACC_PUBLIC)
	SPL_ME(SplFileObject, fwrite,         arginfo_file_object_fwrite,        ZEND_ACC_PUBLIC)
	SPL_ME(SplFileObject, fread,          arginfo_file_object_fread,         ZEND_ACC_PUBLIC)
	SPL_ME(SplFileObject, fstat,          arginfo_splfileinfo_void,          ZEND_ACC_PUBLIC)
	SPL_ME(SplFileObject, ftruncate,      arginfo_file_object_ftruncate,     ZEND_ACC_PUBLIC)
	SPL_ME(SplFileObject, current,        arginfo_splfileinfo_void,          ZEND_ACC_PUBLIC)
	SPL_ME(SplFileObject, key,            arginfo_splfileinfo_void,          ZEND_ACC_PUBLIC)
	SPL_ME(SplFileObject, next,           arginfo_splfileinfo_void,          ZEND_ACC_PUBLIC)
	SPL_ME(SplFileObject, setFlags,       arginfo_file_object_setFlags,      ZEND_ACC_PUBLIC)
	SPL_ME(SplFileObject, getFlags,       arginfo_splfileinfo_void,          ZEND_ACC_PUBLIC)
	SPL_ME(SplFileObject, setMaxLineLen,  arginfo_file_object_setMaxLineLen, ZEND_ACC_PUBLIC)
	SPL_ME(SplFileObject, getMaxLineLen,  arginfo_splfileinfo_void,          ZEND_ACC_PUBLIC)
	SPL_ME(SplFileObject, hasChildren,    arginfo_splfileinfo_void,          ZEND_ACC_PUBLIC)
	SPL_ME(SplFileObject, getChildren,    arginfo_splfileinfo_void,          ZEND_ACC_PUBLIC)
	SPL_ME(SplFileObject, seek,           arginfo_file_object_seek,          ZEND_ACC_PUBLIC)
	/* mappings */
	SPL_MA(SplFileObject, getCurrentLine, SplFileObject, fgets,      arginfo_splfileinfo_void, ZEND_ACC_PUBLIC)
	SPL_MA(SplFileObject, __toString,     SplFileObject, current,    arginfo_splfileinfo_void, ZEND_ACC_PUBLIC)
	PHP_FE_END
};

ZEND_BEGIN_ARG_INFO_EX(arginfo_temp_file_object___construct, 0, 0, 0)
	ZEND_ARG_INFO(0, max_memory)
ZEND_END_ARG_INFO()

static const zend_function_entry spl_SplTempFileObject_functions[] = {
	SPL_ME(SplTempFileObject, __construct, arginfo_temp_file_object___construct,  ZEND_ACC_PUBLIC)
	PHP_FE_END
};
/* }}} */

/* {{{ PHP_MINIT_FUNCTION(spl_directory)
 */
PHP_MINIT_FUNCTION(spl_directory)
{
	REGISTER_SPL_STD_CLASS_EX(SplFileInfo, spl_filesystem_object_new, spl_SplFileInfo_functions);
	memcpy(&spl_filesystem_object_handlers, zend_get_std_object_handlers(), sizeof(zend_object_handlers));
	spl_filesystem_object_handlers.clone_obj       = spl_filesystem_object_clone;
	spl_filesystem_object_handlers.cast_object     = spl_filesystem_object_cast;
	spl_filesystem_object_handlers.get_debug_info  = spl_filesystem_object_get_debug_info;
	spl_ce_SplFileInfo->serialize = zend_class_serialize_deny;
	spl_ce_SplFileInfo->unserialize = zend_class_unserialize_deny;

	REGISTER_SPL_SUB_CLASS_EX(DirectoryIterator, SplFileInfo, spl_filesystem_object_new, spl_DirectoryIterator_functions);
	zend_class_implements(spl_ce_DirectoryIterator TSRMLS_CC, 1, zend_ce_iterator);
	REGISTER_SPL_IMPLEMENTS(DirectoryIterator, SeekableIterator);

	spl_ce_DirectoryIterator->get_iterator = spl_filesystem_dir_get_iterator;

	REGISTER_SPL_SUB_CLASS_EX(FilesystemIterator, DirectoryIterator, spl_filesystem_object_new, spl_FilesystemIterator_functions);

	REGISTER_SPL_CLASS_CONST_LONG(FilesystemIterator, "CURRENT_MODE_MASK",   SPL_FILE_DIR_CURRENT_MODE_MASK);
	REGISTER_SPL_CLASS_CONST_LONG(FilesystemIterator, "CURRENT_AS_PATHNAME", SPL_FILE_DIR_CURRENT_AS_PATHNAME);
	REGISTER_SPL_CLASS_CONST_LONG(FilesystemIterator, "CURRENT_AS_FILEINFO", SPL_FILE_DIR_CURRENT_AS_FILEINFO);
	REGISTER_SPL_CLASS_CONST_LONG(FilesystemIterator, "CURRENT_AS_SELF",     SPL_FILE_DIR_CURRENT_AS_SELF);
	REGISTER_SPL_CLASS_CONST_LONG(FilesystemIterator, "KEY_MODE_MASK",       SPL_FILE_DIR_KEY_MODE_MASK);
	REGISTER_SPL_CLASS_CONST_LONG(FilesystemIterator, "KEY_AS_PATHNAME",     SPL_FILE_DIR_KEY_AS_PATHNAME);
	REGISTER_SPL_CLASS_CONST_LONG(FilesystemIterator, "FOLLOW_SYMLINKS",     SPL_FILE_DIR_FOLLOW_SYMLINKS);
	REGISTER_SPL_CLASS_CONST_LONG(FilesystemIterator, "KEY_AS_FILENAME",     SPL_FILE_DIR_KEY_AS_FILENAME);
	REGISTER_SPL_CLASS_CONST_LONG(FilesystemIterator, "NEW_CURRENT_AND_KEY", SPL_FILE_DIR_KEY_AS_FILENAME|SPL_FILE_DIR_CURRENT_AS_FILEINFO);
	REGISTER_SPL_CLASS_CONST_LONG(FilesystemIterator, "OTHER_MODE_MASK",     SPL_FILE_DIR_OTHERS_MASK);
	REGISTER_SPL_CLASS_CONST_LONG(FilesystemIterator, "SKIP_DOTS",           SPL_FILE_DIR_SKIPDOTS);
	REGISTER_SPL_CLASS_CONST_LONG(FilesystemIterator, "UNIX_PATHS",          SPL_FILE_DIR_UNIXPATHS);

	spl_ce_FilesystemIterator->get_iterator = spl_filesystem_tree_get_iterator;

	REGISTER_SPL_SUB_CLASS_EX(RecursiveDirectoryIterator, FilesystemIterator, spl_filesystem_object_new, spl_RecursiveDirectoryIterator_functions);
	REGISTER_SPL_IMPLEMENTS(RecursiveDirectoryIterator, RecursiveIterator);

	memcpy(&spl_filesystem_object_check_handlers, &spl_filesystem_object_handlers, sizeof(zend_object_handlers));
	spl_filesystem_object_check_handlers.get_method = spl_filesystem_object_get_method_check;

#ifdef HAVE_GLOB
	REGISTER_SPL_SUB_CLASS_EX(GlobIterator, FilesystemIterator, spl_filesystem_object_new_check, spl_GlobIterator_functions);
	REGISTER_SPL_IMPLEMENTS(GlobIterator, Countable);
#endif

	REGISTER_SPL_SUB_CLASS_EX(SplFileObject, SplFileInfo, spl_filesystem_object_new_check, spl_SplFileObject_functions);
	REGISTER_SPL_IMPLEMENTS(SplFileObject, RecursiveIterator);
	REGISTER_SPL_IMPLEMENTS(SplFileObject, SeekableIterator);

	REGISTER_SPL_CLASS_CONST_LONG(SplFileObject, "DROP_NEW_LINE", SPL_FILE_OBJECT_DROP_NEW_LINE);
	REGISTER_SPL_CLASS_CONST_LONG(SplFileObject, "READ_AHEAD",    SPL_FILE_OBJECT_READ_AHEAD);
	REGISTER_SPL_CLASS_CONST_LONG(SplFileObject, "SKIP_EMPTY",    SPL_FILE_OBJECT_SKIP_EMPTY);
	REGISTER_SPL_CLASS_CONST_LONG(SplFileObject, "READ_CSV",      SPL_FILE_OBJECT_READ_CSV);

	REGISTER_SPL_SUB_CLASS_EX(SplTempFileObject, SplFileObject, spl_filesystem_object_new_check, spl_SplTempFileObject_functions);
	return SUCCESS;
}
/* }}} */

/*
 * Local variables:
 * tab-width: 4
 * c-basic-offset: 4
 * End:
 * vim600: noet sw=4 ts=4 fdm=marker
 * vim<600: noet sw=4 ts=4
 */<|MERGE_RESOLUTION|>--- conflicted
+++ resolved
@@ -2134,13 +2134,8 @@
 	fcic.object_ptr = NULL;
 
 	result = zend_call_function(&fci, &fcic TSRMLS_CC);
-<<<<<<< HEAD
 	
 	if (result == FAILURE || retval == NULL) {
-=======
-
-	if (result == FAILURE) {
->>>>>>> c395c6e5
 		RETVAL_FALSE;
 	} else {
 		ZVAL_ZVAL(return_value, retval, 1, 1);
@@ -2781,7 +2776,6 @@
    Return current file position */
 SPL_METHOD(SplFileObject, ftell)
 {
-<<<<<<< HEAD
 	spl_filesystem_object *intern = (spl_filesystem_object*)zend_object_store_get_object(getThis() TSRMLS_CC);	
 	long ret;
 
@@ -2791,10 +2785,6 @@
 	}
 
 	ret = php_stream_tell(intern->u.file.stream);
-=======
-	spl_filesystem_object *intern = (spl_filesystem_object*)zend_object_store_get_object(getThis() TSRMLS_CC);
-	long ret = php_stream_tell(intern->u.file.stream);
->>>>>>> c395c6e5
 
 	if (ret == -1) {
 		RETURN_FALSE;
@@ -3072,11 +3062,7 @@
 	ZEND_ARG_INFO(0, allowable_tags)
 ZEND_END_ARG_INFO()
 
-<<<<<<< HEAD
 ZEND_BEGIN_ARG_INFO_EX(arginfo_file_object_fscanf, 0, 0, 1) 
-=======
-ZEND_BEGIN_ARG_INFO_EX(arginfo_file_object_fscanf, 1, 0, 1)
->>>>>>> c395c6e5
 	ZEND_ARG_INFO(0, format)
 	ZEND_ARG_VARIADIC_INFO(1, vars)
 ZEND_END_ARG_INFO()
