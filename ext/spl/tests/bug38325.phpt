--TEST--
Bug #38325 (spl_autoload_register() gaves wrong line for "class not found")
--FILE--
<?php
spl_autoload_register();
new ThisClassDoesNotExistEverFoo();
?>
--EXPECTF--
<<<<<<< HEAD
Fatal error: Uncaught Error: Class ThisClassDoesNotExistEverFoo could not be loaded in %s:%d
Stack trace:
#0 %s(%d): spl_autoload('ThisClassDoesNo...')
#1 {main}
  thrown in %s on line %d
=======
Fatal error: Uncaught Error: Class 'ThisClassDoesNotExistEverFoo' not found in %s:%d
Stack trace:
#0 {main}
  thrown in %s on line 3
>>>>>>> 792e8938
<|MERGE_RESOLUTION|>--- conflicted
+++ resolved
@@ -6,15 +6,7 @@
 new ThisClassDoesNotExistEverFoo();
 ?>
 --EXPECTF--
-<<<<<<< HEAD
-Fatal error: Uncaught Error: Class ThisClassDoesNotExistEverFoo could not be loaded in %s:%d
-Stack trace:
-#0 %s(%d): spl_autoload('ThisClassDoesNo...')
-#1 {main}
-  thrown in %s on line %d
-=======
 Fatal error: Uncaught Error: Class 'ThisClassDoesNotExistEverFoo' not found in %s:%d
 Stack trace:
 #0 {main}
-  thrown in %s on line 3
->>>>>>> 792e8938
+  thrown in %s on line 3