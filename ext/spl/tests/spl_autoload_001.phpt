--TEST--
SPL: spl_autoload() and friends
--INI--
include_path=.
--FILE--
<?php

echo "===EMPTY===\n";

var_dump(spl_autoload_extensions());

try
{
	spl_autoload("TestClass");
}
catch(Exception $e)
{
	echo 'Exception: ' . $e->getMessage() . "\n";
}

$test_exts = array(NULL, "1", ".inc,,.php.inc", "");

foreach($test_exts as $exts)
{
	echo "===($exts)===\n";
	try
	{
		spl_autoload("TestClass", $exts);
	}
	catch(Exception $e)
	{
		echo 'Exception: ' . $e->getMessage() . "\n";
	}
}

try
{
	spl_autoload_extensions(".inc,.php.inc");
	spl_autoload("TestClass");
}
catch(Exception $e)
{
	echo 'Exception: ' . $e->getMessage() . "\n";
}

function TestFunc1($classname)
{
	echo __METHOD__ . "($classname)\n";
}

function TestFunc2($classname)
{
	echo __METHOD__ . "($classname)\n";
}

echo "===SPL_AUTOLOAD()===\n";

spl_autoload_register();

try
{
	var_dump(spl_autoload_extensions(".inc"));
	var_dump(class_exists("TestClass", true));
}
catch(Exception $e)
{
	echo 'Exception: ' . $e->getMessage() . "\n";
}

echo "===REGISTER===\n";

spl_autoload_unregister("spl_autoload");
spl_autoload_register("TestFunc1");
spl_autoload_register("TestFunc2");
spl_autoload_register("TestFunc2"); /* 2nd call ignored */
spl_autoload_extensions(".inc,.class.inc"); /* we do not have spl_autoload_registered yet */

try
{
	var_dump(class_exists("TestClass", true));
}
catch(Exception $e)
{
	echo 'Exception: ' . $e->getMessage() . "\n";
}

echo "===LOAD===\n";

spl_autoload_register("spl_autoload");
var_dump(class_exists("TestClass", true));

echo "===NOFUNCTION===\n";

try
{
	spl_autoload_register("unavailable_autoload_function");
}
catch(Exception $e)
{
	echo 'Exception: ' . $e->getMessage() . "\n";
}

?>
===DONE===
<?php exit(0); ?>
--EXPECTF--
===EMPTY===
<<<<<<< HEAD
unicode(9) ".inc,.php"
=======
string(9) ".inc,.php"
>>>>>>> c8b33a6a
%stestclass.inc
Exception: Class TestClass could not be loaded
===()===
Exception: Class TestClass could not be loaded
===(1)===
Exception: Class TestClass could not be loaded
===(.inc,,.php.inc)===
%stestclass
%stestclass.php.inc
Exception: Class TestClass could not be loaded
===()===
Exception: Class TestClass could not be loaded
Exception: Class TestClass could not be loaded
===SPL_AUTOLOAD()===
unicode(4) ".inc"
Exception: Class TestClass could not be loaded
===REGISTER===
TestFunc1(TestClass)
TestFunc2(TestClass)
bool(false)
===LOAD===
TestFunc1(TestClass)
TestFunc2(TestClass)
%stestclass.class.inc
bool(true)
===NOFUNCTION===
Exception: Function 'unavailable_autoload_function' not found (function 'unavailable_autoload_function' not found or invalid function name)
===DONE===<|MERGE_RESOLUTION|>--- conflicted
+++ resolved
@@ -105,11 +105,7 @@
 <?php exit(0); ?>
 --EXPECTF--
 ===EMPTY===
-<<<<<<< HEAD
-unicode(9) ".inc,.php"
-=======
 string(9) ".inc,.php"
->>>>>>> c8b33a6a
 %stestclass.inc
 Exception: Class TestClass could not be loaded
 ===()===
@@ -124,7 +120,7 @@
 Exception: Class TestClass could not be loaded
 Exception: Class TestClass could not be loaded
 ===SPL_AUTOLOAD()===
-unicode(4) ".inc"
+string(4) ".inc"
 Exception: Class TestClass could not be loaded
 ===REGISTER===
 TestFunc1(TestClass)
