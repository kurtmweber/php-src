--TEST--
SPL: ArrayObject::exchangeArray($this)
--FILE--
<?php

class ArrayIteratorEx extends ArrayIterator
{
	public    $pub2 = 1;
	protected $pro2 = 2;
	private   $pri2 = 3;

	function __construct($ar, $flags = 0)
	{
		echo __METHOD__ . "()\n";
		parent::__construct($ar, $flags);
		$this->imp2 = 4;
	}

	function dump()
	{
		echo __METHOD__ . "()\n";
		var_dump(array('Flags'=>$this->getFlags()
		              ,'OVars'=>get_object_vars($this)
		              ,'$this'=>$this));
	}

	function setFlags($flags)
	{
		echo __METHOD__ . "($flags)\n";
		ArrayIterator::setFlags($flags);
	}
}

class ArrayObjectEx extends ArrayObject
{
	public    $pub1 = 1;
	protected $pro1 = 2;
	private   $pri1 = 3;
	
	function __construct($ar = array(), $flags = 0)
	{
		echo __METHOD__ . "()\n";
		parent::__construct($ar, $flags);
		$this->imp1 = 4;
	}

	function exchange()
	{
		echo __METHOD__ . "()\n";
		$this->exchangeArray($this);
	}

	function dump()
	{
		echo __METHOD__ . "()\n";
		var_dump(array('Flags'=>$this->getFlags()
		              ,'OVars'=>get_object_vars($this)
		              ,'$this'=>$this));
	}

	function show()
	{
		echo __METHOD__ . "()\n";
		foreach($this as $n => $v)
		{
			var_dump(array($n => $v));
		}
	}
	
	function setFlags($flags)
	{
		echo __METHOD__ . "($flags)\n";
		ArrayObject::setFlags($flags);
	}
	
	function getIterator()
	{
		echo __METHOD__ . "()\n";
		$it = new ArrayIteratorEx($this, $this->getFlags());
		$it->dyn2 = 5;
		$it->dump();
		return $it;
	}
}

function check($obj, $flags)
{
	echo "===CHECK===\n";

	$obj->setFlags($flags);
	$obj->dump();
	$obj->show();

	echo "===FOREACH===\n";
	
	$it = $obj->getIterator();
	foreach($it as $n => $v)
	{
		var_dump(array($n => $v));
	}
	
	echo "===PROPERTY===\n";
	
	var_dump($obj->pub1);
	var_dump(isset($obj->a));
	$obj->setFlags($flags | 2);
	var_dump($obj->pub1);
	var_dump(isset($obj->a));
	
	var_dump($it->pub2);
	var_dump(isset($it->pub1));
	$it->setFlags($flags | 2);
	var_dump($it->pub2);
	var_dump(isset($it->pub1));
}

$obj = new ArrayObjectEx(array(0=>1,'a'=>25, 'pub1'=>42), 0);
$obj->dyn1 = 5;

check($obj, 0);
check($obj, 1);

echo "#####EXCHANGE#####\n";

$obj->exchange();

check($obj, 0);
check($obj, 1);

?>
===DONE===
<?php exit(0); ?>
--EXPECTF--
ArrayObjectEx::__construct()
===CHECK===
ArrayObjectEx::setFlags(0)
ArrayObjectEx::dump()
array(3) {
  [u"Flags"]=>
  int(0)
  [u"OVars"]=>
  array(2) {
    [u"a"]=>
    int(25)
    [u"pub1"]=>
    int(42)
  }
<<<<<<< HEAD
  [u"$this"]=>
  object(ArrayObjectEx)#%d (6) {
    [u"pub1"]=>
    int(1)
    [u"pro1":protected]=>
    int(2)
    [u"pri1":u"ArrayObjectEx":private]=>
    int(3)
    [u"imp1"]=>
    int(4)
    [u"dyn1"]=>
    int(5)
    [u"storage":u"ArrayObject":private]=>
    array(3) {
      [0]=>
      int(1)
      [u"a"]=>
      int(25)
      [u"pub1"]=>
=======
  ["$this"]=>
  object(ArrayObjectEx)#%d (6) {
    ["pub1"]=>
    int(1)
    ["pro1":protected]=>
    int(2)
    ["pri1":"ArrayObjectEx":private]=>
    int(3)
    ["imp1"]=>
    int(4)
    ["dyn1"]=>
    int(5)
    ["storage":"ArrayObject":private]=>
    array(3) {
      [0]=>
      int(1)
      ["a"]=>
      int(25)
      ["pub1"]=>
>>>>>>> c8b33a6a
      int(42)
    }
  }
}
ArrayObjectEx::show()
ArrayObjectEx::getIterator()
ArrayIteratorEx::__construct()
ArrayIteratorEx::dump()
array(3) {
  [u"Flags"]=>
  int(0)
  [u"OVars"]=>
  array(2) {
    [u"a"]=>
    int(25)
    [u"pub1"]=>
    int(42)
  }
<<<<<<< HEAD
  [u"$this"]=>
  object(ArrayIteratorEx)#%d (6) {
    [u"pub2"]=>
    int(1)
    [u"pro2":protected]=>
    int(2)
    [u"pri2":u"ArrayIteratorEx":private]=>
    int(3)
    [u"imp2"]=>
    int(4)
    [u"dyn2"]=>
    int(5)
    [u"storage":u"ArrayIterator":private]=>
    object(ArrayObjectEx)#%d (6) {
      [u"pub1"]=>
      int(1)
      [u"pro1":protected]=>
      int(2)
      [u"pri1":u"ArrayObjectEx":private]=>
      int(3)
      [u"imp1"]=>
      int(4)
      [u"dyn1"]=>
      int(5)
      [u"storage":u"ArrayObject":private]=>
      array(3) {
        [0]=>
        int(1)
        [u"a"]=>
        int(25)
        [u"pub1"]=>
=======
  ["$this"]=>
  object(ArrayIteratorEx)#%d (6) {
    ["pub2"]=>
    int(1)
    ["pro2":protected]=>
    int(2)
    ["pri2":"ArrayIteratorEx":private]=>
    int(3)
    ["imp2"]=>
    int(4)
    ["dyn2"]=>
    int(5)
    ["storage":"ArrayIterator":private]=>
    object(ArrayObjectEx)#%d (6) {
      ["pub1"]=>
      int(1)
      ["pro1":protected]=>
      int(2)
      ["pri1":"ArrayObjectEx":private]=>
      int(3)
      ["imp1"]=>
      int(4)
      ["dyn1"]=>
      int(5)
      ["storage":"ArrayObject":private]=>
      array(3) {
        [0]=>
        int(1)
        ["a"]=>
        int(25)
        ["pub1"]=>
>>>>>>> c8b33a6a
        int(42)
      }
    }
  }
}
array(1) {
  [0]=>
  int(1)
}
array(1) {
  [u"a"]=>
  int(25)
}
array(1) {
  [u"pub1"]=>
  int(42)
}
===FOREACH===
ArrayObjectEx::getIterator()
ArrayIteratorEx::__construct()
ArrayIteratorEx::dump()
array(3) {
  [u"Flags"]=>
  int(0)
  [u"OVars"]=>
  array(2) {
    [u"a"]=>
    int(25)
    [u"pub1"]=>
    int(42)
  }
<<<<<<< HEAD
  [u"$this"]=>
  object(ArrayIteratorEx)#%d (6) {
    [u"pub2"]=>
    int(1)
    [u"pro2":protected]=>
    int(2)
    [u"pri2":u"ArrayIteratorEx":private]=>
    int(3)
    [u"imp2"]=>
    int(4)
    [u"dyn2"]=>
    int(5)
    [u"storage":u"ArrayIterator":private]=>
    object(ArrayObjectEx)#%d (6) {
      [u"pub1"]=>
      int(1)
      [u"pro1":protected]=>
      int(2)
      [u"pri1":u"ArrayObjectEx":private]=>
      int(3)
      [u"imp1"]=>
      int(4)
      [u"dyn1"]=>
      int(5)
      [u"storage":u"ArrayObject":private]=>
      array(3) {
        [0]=>
        int(1)
        [u"a"]=>
        int(25)
        [u"pub1"]=>
=======
  ["$this"]=>
  object(ArrayIteratorEx)#%d (6) {
    ["pub2"]=>
    int(1)
    ["pro2":protected]=>
    int(2)
    ["pri2":"ArrayIteratorEx":private]=>
    int(3)
    ["imp2"]=>
    int(4)
    ["dyn2"]=>
    int(5)
    ["storage":"ArrayIterator":private]=>
    object(ArrayObjectEx)#%d (6) {
      ["pub1"]=>
      int(1)
      ["pro1":protected]=>
      int(2)
      ["pri1":"ArrayObjectEx":private]=>
      int(3)
      ["imp1"]=>
      int(4)
      ["dyn1"]=>
      int(5)
      ["storage":"ArrayObject":private]=>
      array(3) {
        [0]=>
        int(1)
        ["a"]=>
        int(25)
        ["pub1"]=>
>>>>>>> c8b33a6a
        int(42)
      }
    }
  }
}
array(1) {
  [0]=>
  int(1)
}
array(1) {
  [u"a"]=>
  int(25)
}
array(1) {
  [u"pub1"]=>
  int(42)
}
===PROPERTY===
int(1)
bool(false)
ArrayObjectEx::setFlags(2)
int(1)
bool(true)
int(1)
bool(false)
ArrayIteratorEx::setFlags(2)
int(1)
bool(true)
===CHECK===
ArrayObjectEx::setFlags(1)
ArrayObjectEx::dump()
array(3) {
  [u"Flags"]=>
  int(1)
  [u"OVars"]=>
  array(5) {
    [u"pub1"]=>
    int(1)
    [u"pro1"]=>
    int(2)
    [u"pri1"]=>
    int(3)
    [u"imp1"]=>
    int(4)
    [u"dyn1"]=>
    int(5)
  }
<<<<<<< HEAD
  [u"$this"]=>
  object(ArrayObjectEx)#%d (6) {
    [u"pub1"]=>
    int(1)
    [u"pro1":protected]=>
    int(2)
    [u"pri1":u"ArrayObjectEx":private]=>
=======
  ["$this"]=>
  object(ArrayObjectEx)#%d (6) {
    ["pub1"]=>
    int(1)
    ["pro1":protected]=>
    int(2)
    ["pri1":"ArrayObjectEx":private]=>
>>>>>>> c8b33a6a
    int(3)
    [u"imp1"]=>
    int(4)
    [u"dyn1"]=>
    int(5)
<<<<<<< HEAD
    [u"storage":u"ArrayObject":private]=>
    array(3) {
      [0]=>
      int(1)
      [u"a"]=>
      int(25)
      [u"pub1"]=>
=======
    ["storage":"ArrayObject":private]=>
    array(3) {
      [0]=>
      int(1)
      ["a"]=>
      int(25)
      ["pub1"]=>
>>>>>>> c8b33a6a
      int(42)
    }
  }
}
ArrayObjectEx::show()
ArrayObjectEx::getIterator()
ArrayIteratorEx::__construct()
ArrayIteratorEx::dump()
array(3) {
  [u"Flags"]=>
  int(1)
  [u"OVars"]=>
  array(5) {
    [u"pub2"]=>
    int(1)
    [u"pro2"]=>
    int(2)
    [u"pri2"]=>
    int(3)
    [u"imp2"]=>
    int(4)
    [u"dyn2"]=>
    int(5)
  }
<<<<<<< HEAD
  [u"$this"]=>
  object(ArrayIteratorEx)#%d (6) {
    [u"pub2"]=>
    int(1)
    [u"pro2":protected]=>
    int(2)
    [u"pri2":u"ArrayIteratorEx":private]=>
=======
  ["$this"]=>
  object(ArrayIteratorEx)#%d (6) {
    ["pub2"]=>
    int(1)
    ["pro2":protected]=>
    int(2)
    ["pri2":"ArrayIteratorEx":private]=>
>>>>>>> c8b33a6a
    int(3)
    [u"imp2"]=>
    int(4)
    [u"dyn2"]=>
    int(5)
<<<<<<< HEAD
    [u"storage":u"ArrayIterator":private]=>
    object(ArrayObjectEx)#%d (6) {
      [u"pub1"]=>
      int(1)
      [u"pro1":protected]=>
      int(2)
      [u"pri1":u"ArrayObjectEx":private]=>
      int(3)
      [u"imp1"]=>
      int(4)
      [u"dyn1"]=>
      int(5)
      [u"storage":u"ArrayObject":private]=>
      array(3) {
        [0]=>
        int(1)
        [u"a"]=>
        int(25)
        [u"pub1"]=>
=======
    ["storage":"ArrayIterator":private]=>
    object(ArrayObjectEx)#%d (6) {
      ["pub1"]=>
      int(1)
      ["pro1":protected]=>
      int(2)
      ["pri1":"ArrayObjectEx":private]=>
      int(3)
      ["imp1"]=>
      int(4)
      ["dyn1"]=>
      int(5)
      ["storage":"ArrayObject":private]=>
      array(3) {
        [0]=>
        int(1)
        ["a"]=>
        int(25)
        ["pub1"]=>
>>>>>>> c8b33a6a
        int(42)
      }
    }
  }
}
array(1) {
  [0]=>
  int(1)
}
array(1) {
  [u"a"]=>
  int(25)
}
array(1) {
  [u"pub1"]=>
  int(42)
}
===FOREACH===
ArrayObjectEx::getIterator()
ArrayIteratorEx::__construct()
ArrayIteratorEx::dump()
array(3) {
  [u"Flags"]=>
  int(1)
  [u"OVars"]=>
  array(5) {
    [u"pub2"]=>
    int(1)
    [u"pro2"]=>
    int(2)
    [u"pri2"]=>
    int(3)
    [u"imp2"]=>
    int(4)
    [u"dyn2"]=>
    int(5)
  }
<<<<<<< HEAD
  [u"$this"]=>
  object(ArrayIteratorEx)#%d (6) {
    [u"pub2"]=>
    int(1)
    [u"pro2":protected]=>
    int(2)
    [u"pri2":u"ArrayIteratorEx":private]=>
=======
  ["$this"]=>
  object(ArrayIteratorEx)#%d (6) {
    ["pub2"]=>
    int(1)
    ["pro2":protected]=>
    int(2)
    ["pri2":"ArrayIteratorEx":private]=>
>>>>>>> c8b33a6a
    int(3)
    [u"imp2"]=>
    int(4)
    [u"dyn2"]=>
    int(5)
<<<<<<< HEAD
    [u"storage":u"ArrayIterator":private]=>
    object(ArrayObjectEx)#%d (6) {
      [u"pub1"]=>
      int(1)
      [u"pro1":protected]=>
      int(2)
      [u"pri1":u"ArrayObjectEx":private]=>
      int(3)
      [u"imp1"]=>
      int(4)
      [u"dyn1"]=>
      int(5)
      [u"storage":u"ArrayObject":private]=>
      array(3) {
        [0]=>
        int(1)
        [u"a"]=>
        int(25)
        [u"pub1"]=>
=======
    ["storage":"ArrayIterator":private]=>
    object(ArrayObjectEx)#%d (6) {
      ["pub1"]=>
      int(1)
      ["pro1":protected]=>
      int(2)
      ["pri1":"ArrayObjectEx":private]=>
      int(3)
      ["imp1"]=>
      int(4)
      ["dyn1"]=>
      int(5)
      ["storage":"ArrayObject":private]=>
      array(3) {
        [0]=>
        int(1)
        ["a"]=>
        int(25)
        ["pub1"]=>
>>>>>>> c8b33a6a
        int(42)
      }
    }
  }
}
array(1) {
  [0]=>
  int(1)
}
array(1) {
  [u"a"]=>
  int(25)
}
array(1) {
  [u"pub1"]=>
  int(42)
}
===PROPERTY===
int(1)
bool(false)
ArrayObjectEx::setFlags(3)
int(1)
bool(true)
int(1)
bool(false)
ArrayIteratorEx::setFlags(3)
int(1)
bool(true)
#####EXCHANGE#####
ArrayObjectEx::exchange()
===CHECK===
ArrayObjectEx::setFlags(0)
ArrayObjectEx::dump()
array(3) {
  [u"Flags"]=>
  int(0)
  [u"OVars"]=>
  array(5) {
    [u"pub1"]=>
    int(1)
    [u"pro1"]=>
    int(2)
    [u"pri1"]=>
    int(3)
    [u"imp1"]=>
    int(4)
    [u"dyn1"]=>
    int(5)
  }
<<<<<<< HEAD
  [u"$this"]=>
  object(ArrayObjectEx)#%d (5) {
    [u"pub1"]=>
    int(1)
    [u"pro1":protected]=>
    int(2)
    [u"pri1":u"ArrayObjectEx":private]=>
=======
  ["$this"]=>
  object(ArrayObjectEx)#%d (5) {
    ["pub1"]=>
    int(1)
    ["pro1":protected]=>
    int(2)
    ["pri1":"ArrayObjectEx":private]=>
>>>>>>> c8b33a6a
    int(3)
    [u"imp1"]=>
    int(4)
    [u"dyn1"]=>
    int(5)
  }
}
ArrayObjectEx::show()
ArrayObjectEx::getIterator()
ArrayIteratorEx::__construct()
ArrayIteratorEx::dump()
array(3) {
  [u"Flags"]=>
  int(0)
  [u"OVars"]=>
  array(4) {
    [u"pub1"]=>
    int(1)
    [u"pro1"]=>
    int(2)
    [u"imp1"]=>
    int(4)
    [u"dyn1"]=>
    int(5)
  }
<<<<<<< HEAD
  [u"$this"]=>
  object(ArrayIteratorEx)#%d (6) {
    [u"pub2"]=>
    int(1)
    [u"pro2":protected]=>
    int(2)
    [u"pri2":u"ArrayIteratorEx":private]=>
    int(3)
    [u"imp2"]=>
    int(4)
    [u"dyn2"]=>
    int(5)
    [u"storage":u"ArrayIterator":private]=>
    object(ArrayObjectEx)#%d (5) {
      [u"pub1"]=>
      int(1)
      [u"pro1":protected]=>
      int(2)
      [u"pri1":u"ArrayObjectEx":private]=>
      int(3)
      [u"imp1"]=>
      int(4)
      [u"dyn1"]=>
=======
  ["$this"]=>
  object(ArrayIteratorEx)#%d (6) {
    ["pub2"]=>
    int(1)
    ["pro2":protected]=>
    int(2)
    ["pri2":"ArrayIteratorEx":private]=>
    int(3)
    ["imp2"]=>
    int(4)
    ["dyn2"]=>
    int(5)
    ["storage":"ArrayIterator":private]=>
    object(ArrayObjectEx)#%d (5) {
      ["pub1"]=>
      int(1)
      ["pro1":protected]=>
      int(2)
      ["pri1":"ArrayObjectEx":private]=>
      int(3)
      ["imp1"]=>
      int(4)
      ["dyn1"]=>
>>>>>>> c8b33a6a
      int(5)
    }
  }
}
array(1) {
  [u"pub1"]=>
  int(1)
}
array(1) {
  [u"imp1"]=>
  int(4)
}
array(1) {
  [u"dyn1"]=>
  int(5)
}
===FOREACH===
ArrayObjectEx::getIterator()
ArrayIteratorEx::__construct()
ArrayIteratorEx::dump()
array(3) {
  [u"Flags"]=>
  int(0)
  [u"OVars"]=>
  array(4) {
    [u"pub1"]=>
    int(1)
    [u"pro1"]=>
    int(2)
    [u"imp1"]=>
    int(4)
    [u"dyn1"]=>
    int(5)
  }
<<<<<<< HEAD
  [u"$this"]=>
  object(ArrayIteratorEx)#%d (6) {
    [u"pub2"]=>
    int(1)
    [u"pro2":protected]=>
    int(2)
    [u"pri2":u"ArrayIteratorEx":private]=>
    int(3)
    [u"imp2"]=>
    int(4)
    [u"dyn2"]=>
    int(5)
    [u"storage":u"ArrayIterator":private]=>
    object(ArrayObjectEx)#%d (5) {
      [u"pub1"]=>
      int(1)
      [u"pro1":protected]=>
      int(2)
      [u"pri1":u"ArrayObjectEx":private]=>
      int(3)
      [u"imp1"]=>
      int(4)
      [u"dyn1"]=>
=======
  ["$this"]=>
  object(ArrayIteratorEx)#%d (6) {
    ["pub2"]=>
    int(1)
    ["pro2":protected]=>
    int(2)
    ["pri2":"ArrayIteratorEx":private]=>
    int(3)
    ["imp2"]=>
    int(4)
    ["dyn2"]=>
    int(5)
    ["storage":"ArrayIterator":private]=>
    object(ArrayObjectEx)#%d (5) {
      ["pub1"]=>
      int(1)
      ["pro1":protected]=>
      int(2)
      ["pri1":"ArrayObjectEx":private]=>
      int(3)
      ["imp1"]=>
      int(4)
      ["dyn1"]=>
>>>>>>> c8b33a6a
      int(5)
    }
  }
}
array(1) {
  [u"pub1"]=>
  int(1)
}
array(1) {
  [u"imp1"]=>
  int(4)
}
array(1) {
  [u"dyn1"]=>
  int(5)
}
===PROPERTY===
int(1)
bool(false)
ArrayObjectEx::setFlags(2)
int(1)
bool(false)
int(1)
bool(false)
ArrayIteratorEx::setFlags(2)
int(1)
bool(true)
===CHECK===
ArrayObjectEx::setFlags(1)
ArrayObjectEx::dump()
array(3) {
  [u"Flags"]=>
  int(1)
  [u"OVars"]=>
  array(5) {
    [u"pub1"]=>
    int(1)
    [u"pro1"]=>
    int(2)
    [u"pri1"]=>
    int(3)
    [u"imp1"]=>
    int(4)
    [u"dyn1"]=>
    int(5)
  }
<<<<<<< HEAD
  [u"$this"]=>
  object(ArrayObjectEx)#%d (5) {
    [u"pub1"]=>
    int(1)
    [u"pro1":protected]=>
    int(2)
    [u"pri1":u"ArrayObjectEx":private]=>
=======
  ["$this"]=>
  object(ArrayObjectEx)#%d (5) {
    ["pub1"]=>
    int(1)
    ["pro1":protected]=>
    int(2)
    ["pri1":"ArrayObjectEx":private]=>
>>>>>>> c8b33a6a
    int(3)
    [u"imp1"]=>
    int(4)
    [u"dyn1"]=>
    int(5)
  }
}
ArrayObjectEx::show()
ArrayObjectEx::getIterator()
ArrayIteratorEx::__construct()
ArrayIteratorEx::dump()
array(3) {
  [u"Flags"]=>
  int(1)
  [u"OVars"]=>
  array(5) {
    [u"pub2"]=>
    int(1)
    [u"pro2"]=>
    int(2)
    [u"pri2"]=>
    int(3)
    [u"imp2"]=>
    int(4)
    [u"dyn2"]=>
    int(5)
  }
<<<<<<< HEAD
  [u"$this"]=>
  object(ArrayIteratorEx)#%d (6) {
    [u"pub2"]=>
    int(1)
    [u"pro2":protected]=>
    int(2)
    [u"pri2":u"ArrayIteratorEx":private]=>
=======
  ["$this"]=>
  object(ArrayIteratorEx)#%d (6) {
    ["pub2"]=>
    int(1)
    ["pro2":protected]=>
    int(2)
    ["pri2":"ArrayIteratorEx":private]=>
>>>>>>> c8b33a6a
    int(3)
    [u"imp2"]=>
    int(4)
    [u"dyn2"]=>
    int(5)
<<<<<<< HEAD
    [u"storage":u"ArrayIterator":private]=>
    object(ArrayObjectEx)#%d (5) {
      [u"pub1"]=>
      int(1)
      [u"pro1":protected]=>
      int(2)
      [u"pri1":u"ArrayObjectEx":private]=>
      int(3)
      [u"imp1"]=>
      int(4)
      [u"dyn1"]=>
=======
    ["storage":"ArrayIterator":private]=>
    object(ArrayObjectEx)#%d (5) {
      ["pub1"]=>
      int(1)
      ["pro1":protected]=>
      int(2)
      ["pri1":"ArrayObjectEx":private]=>
      int(3)
      ["imp1"]=>
      int(4)
      ["dyn1"]=>
>>>>>>> c8b33a6a
      int(5)
    }
  }
}
array(1) {
  [u"pub1"]=>
  int(1)
}
array(1) {
  [u"imp1"]=>
  int(4)
}
array(1) {
  [u"dyn1"]=>
  int(5)
}
===FOREACH===
ArrayObjectEx::getIterator()
ArrayIteratorEx::__construct()
ArrayIteratorEx::dump()
array(3) {
  [u"Flags"]=>
  int(1)
  [u"OVars"]=>
  array(5) {
    [u"pub2"]=>
    int(1)
    [u"pro2"]=>
    int(2)
    [u"pri2"]=>
    int(3)
    [u"imp2"]=>
    int(4)
    [u"dyn2"]=>
    int(5)
  }
<<<<<<< HEAD
  [u"$this"]=>
  object(ArrayIteratorEx)#%d (6) {
    [u"pub2"]=>
    int(1)
    [u"pro2":protected]=>
    int(2)
    [u"pri2":u"ArrayIteratorEx":private]=>
=======
  ["$this"]=>
  object(ArrayIteratorEx)#%d (6) {
    ["pub2"]=>
    int(1)
    ["pro2":protected]=>
    int(2)
    ["pri2":"ArrayIteratorEx":private]=>
>>>>>>> c8b33a6a
    int(3)
    [u"imp2"]=>
    int(4)
    [u"dyn2"]=>
    int(5)
<<<<<<< HEAD
    [u"storage":u"ArrayIterator":private]=>
    object(ArrayObjectEx)#%d (5) {
      [u"pub1"]=>
      int(1)
      [u"pro1":protected]=>
      int(2)
      [u"pri1":u"ArrayObjectEx":private]=>
      int(3)
      [u"imp1"]=>
      int(4)
      [u"dyn1"]=>
=======
    ["storage":"ArrayIterator":private]=>
    object(ArrayObjectEx)#%d (5) {
      ["pub1"]=>
      int(1)
      ["pro1":protected]=>
      int(2)
      ["pri1":"ArrayObjectEx":private]=>
      int(3)
      ["imp1"]=>
      int(4)
      ["dyn1"]=>
>>>>>>> c8b33a6a
      int(5)
    }
  }
}
array(1) {
  [u"pub1"]=>
  int(1)
}
array(1) {
  [u"imp1"]=>
  int(4)
}
array(1) {
  [u"dyn1"]=>
  int(5)
}
===PROPERTY===
int(1)
bool(false)
ArrayObjectEx::setFlags(3)
int(1)
bool(false)
int(1)
bool(false)
ArrayIteratorEx::setFlags(3)
int(1)
bool(true)
===DONE===<|MERGE_RESOLUTION|>--- conflicted
+++ resolved
@@ -136,36 +136,15 @@
 ArrayObjectEx::setFlags(0)
 ArrayObjectEx::dump()
 array(3) {
-  [u"Flags"]=>
+  ["Flags"]=>
   int(0)
-  [u"OVars"]=>
+  ["OVars"]=>
   array(2) {
-    [u"a"]=>
+    ["a"]=>
     int(25)
-    [u"pub1"]=>
+    ["pub1"]=>
     int(42)
   }
-<<<<<<< HEAD
-  [u"$this"]=>
-  object(ArrayObjectEx)#%d (6) {
-    [u"pub1"]=>
-    int(1)
-    [u"pro1":protected]=>
-    int(2)
-    [u"pri1":u"ArrayObjectEx":private]=>
-    int(3)
-    [u"imp1"]=>
-    int(4)
-    [u"dyn1"]=>
-    int(5)
-    [u"storage":u"ArrayObject":private]=>
-    array(3) {
-      [0]=>
-      int(1)
-      [u"a"]=>
-      int(25)
-      [u"pub1"]=>
-=======
   ["$this"]=>
   object(ArrayObjectEx)#%d (6) {
     ["pub1"]=>
@@ -185,7 +164,6 @@
       ["a"]=>
       int(25)
       ["pub1"]=>
->>>>>>> c8b33a6a
       int(42)
     }
   }
@@ -195,48 +173,15 @@
 ArrayIteratorEx::__construct()
 ArrayIteratorEx::dump()
 array(3) {
-  [u"Flags"]=>
+  ["Flags"]=>
   int(0)
-  [u"OVars"]=>
+  ["OVars"]=>
   array(2) {
-    [u"a"]=>
+    ["a"]=>
     int(25)
-    [u"pub1"]=>
+    ["pub1"]=>
     int(42)
   }
-<<<<<<< HEAD
-  [u"$this"]=>
-  object(ArrayIteratorEx)#%d (6) {
-    [u"pub2"]=>
-    int(1)
-    [u"pro2":protected]=>
-    int(2)
-    [u"pri2":u"ArrayIteratorEx":private]=>
-    int(3)
-    [u"imp2"]=>
-    int(4)
-    [u"dyn2"]=>
-    int(5)
-    [u"storage":u"ArrayIterator":private]=>
-    object(ArrayObjectEx)#%d (6) {
-      [u"pub1"]=>
-      int(1)
-      [u"pro1":protected]=>
-      int(2)
-      [u"pri1":u"ArrayObjectEx":private]=>
-      int(3)
-      [u"imp1"]=>
-      int(4)
-      [u"dyn1"]=>
-      int(5)
-      [u"storage":u"ArrayObject":private]=>
-      array(3) {
-        [0]=>
-        int(1)
-        [u"a"]=>
-        int(25)
-        [u"pub1"]=>
-=======
   ["$this"]=>
   object(ArrayIteratorEx)#%d (6) {
     ["pub2"]=>
@@ -268,7 +213,6 @@
         ["a"]=>
         int(25)
         ["pub1"]=>
->>>>>>> c8b33a6a
         int(42)
       }
     }
@@ -279,11 +223,11 @@
   int(1)
 }
 array(1) {
-  [u"a"]=>
+  ["a"]=>
   int(25)
 }
 array(1) {
-  [u"pub1"]=>
+  ["pub1"]=>
   int(42)
 }
 ===FOREACH===
@@ -291,48 +235,15 @@
 ArrayIteratorEx::__construct()
 ArrayIteratorEx::dump()
 array(3) {
-  [u"Flags"]=>
+  ["Flags"]=>
   int(0)
-  [u"OVars"]=>
+  ["OVars"]=>
   array(2) {
-    [u"a"]=>
+    ["a"]=>
     int(25)
-    [u"pub1"]=>
+    ["pub1"]=>
     int(42)
   }
-<<<<<<< HEAD
-  [u"$this"]=>
-  object(ArrayIteratorEx)#%d (6) {
-    [u"pub2"]=>
-    int(1)
-    [u"pro2":protected]=>
-    int(2)
-    [u"pri2":u"ArrayIteratorEx":private]=>
-    int(3)
-    [u"imp2"]=>
-    int(4)
-    [u"dyn2"]=>
-    int(5)
-    [u"storage":u"ArrayIterator":private]=>
-    object(ArrayObjectEx)#%d (6) {
-      [u"pub1"]=>
-      int(1)
-      [u"pro1":protected]=>
-      int(2)
-      [u"pri1":u"ArrayObjectEx":private]=>
-      int(3)
-      [u"imp1"]=>
-      int(4)
-      [u"dyn1"]=>
-      int(5)
-      [u"storage":u"ArrayObject":private]=>
-      array(3) {
-        [0]=>
-        int(1)
-        [u"a"]=>
-        int(25)
-        [u"pub1"]=>
-=======
   ["$this"]=>
   object(ArrayIteratorEx)#%d (6) {
     ["pub2"]=>
@@ -364,7 +275,6 @@
         ["a"]=>
         int(25)
         ["pub1"]=>
->>>>>>> c8b33a6a
         int(42)
       }
     }
@@ -375,11 +285,11 @@
   int(1)
 }
 array(1) {
-  [u"a"]=>
+  ["a"]=>
   int(25)
 }
 array(1) {
-  [u"pub1"]=>
+  ["pub1"]=>
   int(42)
 }
 ===PROPERTY===
@@ -397,52 +307,33 @@
 ArrayObjectEx::setFlags(1)
 ArrayObjectEx::dump()
 array(3) {
-  [u"Flags"]=>
-  int(1)
-  [u"OVars"]=>
+  ["Flags"]=>
+  int(1)
+  ["OVars"]=>
   array(5) {
-    [u"pub1"]=>
-    int(1)
-    [u"pro1"]=>
-    int(2)
-    [u"pri1"]=>
-    int(3)
-    [u"imp1"]=>
-    int(4)
-    [u"dyn1"]=>
-    int(5)
-  }
-<<<<<<< HEAD
-  [u"$this"]=>
+    ["pub1"]=>
+    int(1)
+    ["pro1"]=>
+    int(2)
+    ["pri1"]=>
+    int(3)
+    ["imp1"]=>
+    int(4)
+    ["dyn1"]=>
+    int(5)
+  }
+  ["$this"]=>
   object(ArrayObjectEx)#%d (6) {
-    [u"pub1"]=>
-    int(1)
-    [u"pro1":protected]=>
-    int(2)
-    [u"pri1":u"ArrayObjectEx":private]=>
-=======
-  ["$this"]=>
-  object(ArrayObjectEx)#%d (6) {
     ["pub1"]=>
     int(1)
     ["pro1":protected]=>
     int(2)
     ["pri1":"ArrayObjectEx":private]=>
->>>>>>> c8b33a6a
-    int(3)
-    [u"imp1"]=>
-    int(4)
-    [u"dyn1"]=>
-    int(5)
-<<<<<<< HEAD
-    [u"storage":u"ArrayObject":private]=>
-    array(3) {
-      [0]=>
-      int(1)
-      [u"a"]=>
-      int(25)
-      [u"pub1"]=>
-=======
+    int(3)
+    ["imp1"]=>
+    int(4)
+    ["dyn1"]=>
+    int(5)
     ["storage":"ArrayObject":private]=>
     array(3) {
       [0]=>
@@ -450,7 +341,6 @@
       ["a"]=>
       int(25)
       ["pub1"]=>
->>>>>>> c8b33a6a
       int(42)
     }
   }
@@ -460,64 +350,33 @@
 ArrayIteratorEx::__construct()
 ArrayIteratorEx::dump()
 array(3) {
-  [u"Flags"]=>
-  int(1)
-  [u"OVars"]=>
+  ["Flags"]=>
+  int(1)
+  ["OVars"]=>
   array(5) {
-    [u"pub2"]=>
-    int(1)
-    [u"pro2"]=>
-    int(2)
-    [u"pri2"]=>
-    int(3)
-    [u"imp2"]=>
-    int(4)
-    [u"dyn2"]=>
-    int(5)
-  }
-<<<<<<< HEAD
-  [u"$this"]=>
+    ["pub2"]=>
+    int(1)
+    ["pro2"]=>
+    int(2)
+    ["pri2"]=>
+    int(3)
+    ["imp2"]=>
+    int(4)
+    ["dyn2"]=>
+    int(5)
+  }
+  ["$this"]=>
   object(ArrayIteratorEx)#%d (6) {
-    [u"pub2"]=>
-    int(1)
-    [u"pro2":protected]=>
-    int(2)
-    [u"pri2":u"ArrayIteratorEx":private]=>
-=======
-  ["$this"]=>
-  object(ArrayIteratorEx)#%d (6) {
     ["pub2"]=>
     int(1)
     ["pro2":protected]=>
     int(2)
     ["pri2":"ArrayIteratorEx":private]=>
->>>>>>> c8b33a6a
-    int(3)
-    [u"imp2"]=>
-    int(4)
-    [u"dyn2"]=>
-    int(5)
-<<<<<<< HEAD
-    [u"storage":u"ArrayIterator":private]=>
-    object(ArrayObjectEx)#%d (6) {
-      [u"pub1"]=>
-      int(1)
-      [u"pro1":protected]=>
-      int(2)
-      [u"pri1":u"ArrayObjectEx":private]=>
-      int(3)
-      [u"imp1"]=>
-      int(4)
-      [u"dyn1"]=>
-      int(5)
-      [u"storage":u"ArrayObject":private]=>
-      array(3) {
-        [0]=>
-        int(1)
-        [u"a"]=>
-        int(25)
-        [u"pub1"]=>
-=======
+    int(3)
+    ["imp2"]=>
+    int(4)
+    ["dyn2"]=>
+    int(5)
     ["storage":"ArrayIterator":private]=>
     object(ArrayObjectEx)#%d (6) {
       ["pub1"]=>
@@ -537,7 +396,6 @@
         ["a"]=>
         int(25)
         ["pub1"]=>
->>>>>>> c8b33a6a
         int(42)
       }
     }
@@ -548,11 +406,11 @@
   int(1)
 }
 array(1) {
-  [u"a"]=>
+  ["a"]=>
   int(25)
 }
 array(1) {
-  [u"pub1"]=>
+  ["pub1"]=>
   int(42)
 }
 ===FOREACH===
@@ -560,64 +418,33 @@
 ArrayIteratorEx::__construct()
 ArrayIteratorEx::dump()
 array(3) {
-  [u"Flags"]=>
-  int(1)
-  [u"OVars"]=>
+  ["Flags"]=>
+  int(1)
+  ["OVars"]=>
   array(5) {
-    [u"pub2"]=>
-    int(1)
-    [u"pro2"]=>
-    int(2)
-    [u"pri2"]=>
-    int(3)
-    [u"imp2"]=>
-    int(4)
-    [u"dyn2"]=>
-    int(5)
-  }
-<<<<<<< HEAD
-  [u"$this"]=>
+    ["pub2"]=>
+    int(1)
+    ["pro2"]=>
+    int(2)
+    ["pri2"]=>
+    int(3)
+    ["imp2"]=>
+    int(4)
+    ["dyn2"]=>
+    int(5)
+  }
+  ["$this"]=>
   object(ArrayIteratorEx)#%d (6) {
-    [u"pub2"]=>
-    int(1)
-    [u"pro2":protected]=>
-    int(2)
-    [u"pri2":u"ArrayIteratorEx":private]=>
-=======
-  ["$this"]=>
-  object(ArrayIteratorEx)#%d (6) {
     ["pub2"]=>
     int(1)
     ["pro2":protected]=>
     int(2)
     ["pri2":"ArrayIteratorEx":private]=>
->>>>>>> c8b33a6a
-    int(3)
-    [u"imp2"]=>
-    int(4)
-    [u"dyn2"]=>
-    int(5)
-<<<<<<< HEAD
-    [u"storage":u"ArrayIterator":private]=>
-    object(ArrayObjectEx)#%d (6) {
-      [u"pub1"]=>
-      int(1)
-      [u"pro1":protected]=>
-      int(2)
-      [u"pri1":u"ArrayObjectEx":private]=>
-      int(3)
-      [u"imp1"]=>
-      int(4)
-      [u"dyn1"]=>
-      int(5)
-      [u"storage":u"ArrayObject":private]=>
-      array(3) {
-        [0]=>
-        int(1)
-        [u"a"]=>
-        int(25)
-        [u"pub1"]=>
-=======
+    int(3)
+    ["imp2"]=>
+    int(4)
+    ["dyn2"]=>
+    int(5)
     ["storage":"ArrayIterator":private]=>
     object(ArrayObjectEx)#%d (6) {
       ["pub1"]=>
@@ -637,7 +464,6 @@
         ["a"]=>
         int(25)
         ["pub1"]=>
->>>>>>> c8b33a6a
         int(42)
       }
     }
@@ -648,11 +474,11 @@
   int(1)
 }
 array(1) {
-  [u"a"]=>
+  ["a"]=>
   int(25)
 }
 array(1) {
-  [u"pub1"]=>
+  ["pub1"]=>
   int(42)
 }
 ===PROPERTY===
@@ -672,42 +498,32 @@
 ArrayObjectEx::setFlags(0)
 ArrayObjectEx::dump()
 array(3) {
-  [u"Flags"]=>
+  ["Flags"]=>
   int(0)
-  [u"OVars"]=>
+  ["OVars"]=>
   array(5) {
-    [u"pub1"]=>
-    int(1)
-    [u"pro1"]=>
-    int(2)
-    [u"pri1"]=>
-    int(3)
-    [u"imp1"]=>
-    int(4)
-    [u"dyn1"]=>
-    int(5)
-  }
-<<<<<<< HEAD
-  [u"$this"]=>
+    ["pub1"]=>
+    int(1)
+    ["pro1"]=>
+    int(2)
+    ["pri1"]=>
+    int(3)
+    ["imp1"]=>
+    int(4)
+    ["dyn1"]=>
+    int(5)
+  }
+  ["$this"]=>
   object(ArrayObjectEx)#%d (5) {
-    [u"pub1"]=>
-    int(1)
-    [u"pro1":protected]=>
-    int(2)
-    [u"pri1":u"ArrayObjectEx":private]=>
-=======
-  ["$this"]=>
-  object(ArrayObjectEx)#%d (5) {
     ["pub1"]=>
     int(1)
     ["pro1":protected]=>
     int(2)
     ["pri1":"ArrayObjectEx":private]=>
->>>>>>> c8b33a6a
-    int(3)
-    [u"imp1"]=>
-    int(4)
-    [u"dyn1"]=>
+    int(3)
+    ["imp1"]=>
+    int(4)
+    ["dyn1"]=>
     int(5)
   }
 }
@@ -716,44 +532,19 @@
 ArrayIteratorEx::__construct()
 ArrayIteratorEx::dump()
 array(3) {
-  [u"Flags"]=>
+  ["Flags"]=>
   int(0)
-  [u"OVars"]=>
+  ["OVars"]=>
   array(4) {
-    [u"pub1"]=>
-    int(1)
-    [u"pro1"]=>
-    int(2)
-    [u"imp1"]=>
-    int(4)
-    [u"dyn1"]=>
-    int(5)
-  }
-<<<<<<< HEAD
-  [u"$this"]=>
-  object(ArrayIteratorEx)#%d (6) {
-    [u"pub2"]=>
-    int(1)
-    [u"pro2":protected]=>
-    int(2)
-    [u"pri2":u"ArrayIteratorEx":private]=>
-    int(3)
-    [u"imp2"]=>
-    int(4)
-    [u"dyn2"]=>
-    int(5)
-    [u"storage":u"ArrayIterator":private]=>
-    object(ArrayObjectEx)#%d (5) {
-      [u"pub1"]=>
-      int(1)
-      [u"pro1":protected]=>
-      int(2)
-      [u"pri1":u"ArrayObjectEx":private]=>
-      int(3)
-      [u"imp1"]=>
-      int(4)
-      [u"dyn1"]=>
-=======
+    ["pub1"]=>
+    int(1)
+    ["pro1"]=>
+    int(2)
+    ["imp1"]=>
+    int(4)
+    ["dyn1"]=>
+    int(5)
+  }
   ["$this"]=>
   object(ArrayIteratorEx)#%d (6) {
     ["pub2"]=>
@@ -777,21 +568,20 @@
       ["imp1"]=>
       int(4)
       ["dyn1"]=>
->>>>>>> c8b33a6a
       int(5)
     }
   }
 }
 array(1) {
-  [u"pub1"]=>
-  int(1)
-}
-array(1) {
-  [u"imp1"]=>
+  ["pub1"]=>
+  int(1)
+}
+array(1) {
+  ["imp1"]=>
   int(4)
 }
 array(1) {
-  [u"dyn1"]=>
+  ["dyn1"]=>
   int(5)
 }
 ===FOREACH===
@@ -799,44 +589,19 @@
 ArrayIteratorEx::__construct()
 ArrayIteratorEx::dump()
 array(3) {
-  [u"Flags"]=>
+  ["Flags"]=>
   int(0)
-  [u"OVars"]=>
+  ["OVars"]=>
   array(4) {
-    [u"pub1"]=>
-    int(1)
-    [u"pro1"]=>
-    int(2)
-    [u"imp1"]=>
-    int(4)
-    [u"dyn1"]=>
-    int(5)
-  }
-<<<<<<< HEAD
-  [u"$this"]=>
-  object(ArrayIteratorEx)#%d (6) {
-    [u"pub2"]=>
-    int(1)
-    [u"pro2":protected]=>
-    int(2)
-    [u"pri2":u"ArrayIteratorEx":private]=>
-    int(3)
-    [u"imp2"]=>
-    int(4)
-    [u"dyn2"]=>
-    int(5)
-    [u"storage":u"ArrayIterator":private]=>
-    object(ArrayObjectEx)#%d (5) {
-      [u"pub1"]=>
-      int(1)
-      [u"pro1":protected]=>
-      int(2)
-      [u"pri1":u"ArrayObjectEx":private]=>
-      int(3)
-      [u"imp1"]=>
-      int(4)
-      [u"dyn1"]=>
-=======
+    ["pub1"]=>
+    int(1)
+    ["pro1"]=>
+    int(2)
+    ["imp1"]=>
+    int(4)
+    ["dyn1"]=>
+    int(5)
+  }
   ["$this"]=>
   object(ArrayIteratorEx)#%d (6) {
     ["pub2"]=>
@@ -860,21 +625,20 @@
       ["imp1"]=>
       int(4)
       ["dyn1"]=>
->>>>>>> c8b33a6a
       int(5)
     }
   }
 }
 array(1) {
-  [u"pub1"]=>
-  int(1)
-}
-array(1) {
-  [u"imp1"]=>
+  ["pub1"]=>
+  int(1)
+}
+array(1) {
+  ["imp1"]=>
   int(4)
 }
 array(1) {
-  [u"dyn1"]=>
+  ["dyn1"]=>
   int(5)
 }
 ===PROPERTY===
@@ -892,42 +656,32 @@
 ArrayObjectEx::setFlags(1)
 ArrayObjectEx::dump()
 array(3) {
-  [u"Flags"]=>
-  int(1)
-  [u"OVars"]=>
+  ["Flags"]=>
+  int(1)
+  ["OVars"]=>
   array(5) {
-    [u"pub1"]=>
-    int(1)
-    [u"pro1"]=>
-    int(2)
-    [u"pri1"]=>
-    int(3)
-    [u"imp1"]=>
-    int(4)
-    [u"dyn1"]=>
-    int(5)
-  }
-<<<<<<< HEAD
-  [u"$this"]=>
+    ["pub1"]=>
+    int(1)
+    ["pro1"]=>
+    int(2)
+    ["pri1"]=>
+    int(3)
+    ["imp1"]=>
+    int(4)
+    ["dyn1"]=>
+    int(5)
+  }
+  ["$this"]=>
   object(ArrayObjectEx)#%d (5) {
-    [u"pub1"]=>
-    int(1)
-    [u"pro1":protected]=>
-    int(2)
-    [u"pri1":u"ArrayObjectEx":private]=>
-=======
-  ["$this"]=>
-  object(ArrayObjectEx)#%d (5) {
     ["pub1"]=>
     int(1)
     ["pro1":protected]=>
     int(2)
     ["pri1":"ArrayObjectEx":private]=>
->>>>>>> c8b33a6a
-    int(3)
-    [u"imp1"]=>
-    int(4)
-    [u"dyn1"]=>
+    int(3)
+    ["imp1"]=>
+    int(4)
+    ["dyn1"]=>
     int(5)
   }
 }
@@ -936,56 +690,33 @@
 ArrayIteratorEx::__construct()
 ArrayIteratorEx::dump()
 array(3) {
-  [u"Flags"]=>
-  int(1)
-  [u"OVars"]=>
+  ["Flags"]=>
+  int(1)
+  ["OVars"]=>
   array(5) {
-    [u"pub2"]=>
-    int(1)
-    [u"pro2"]=>
-    int(2)
-    [u"pri2"]=>
-    int(3)
-    [u"imp2"]=>
-    int(4)
-    [u"dyn2"]=>
-    int(5)
-  }
-<<<<<<< HEAD
-  [u"$this"]=>
+    ["pub2"]=>
+    int(1)
+    ["pro2"]=>
+    int(2)
+    ["pri2"]=>
+    int(3)
+    ["imp2"]=>
+    int(4)
+    ["dyn2"]=>
+    int(5)
+  }
+  ["$this"]=>
   object(ArrayIteratorEx)#%d (6) {
-    [u"pub2"]=>
-    int(1)
-    [u"pro2":protected]=>
-    int(2)
-    [u"pri2":u"ArrayIteratorEx":private]=>
-=======
-  ["$this"]=>
-  object(ArrayIteratorEx)#%d (6) {
     ["pub2"]=>
     int(1)
     ["pro2":protected]=>
     int(2)
     ["pri2":"ArrayIteratorEx":private]=>
->>>>>>> c8b33a6a
-    int(3)
-    [u"imp2"]=>
-    int(4)
-    [u"dyn2"]=>
-    int(5)
-<<<<<<< HEAD
-    [u"storage":u"ArrayIterator":private]=>
-    object(ArrayObjectEx)#%d (5) {
-      [u"pub1"]=>
-      int(1)
-      [u"pro1":protected]=>
-      int(2)
-      [u"pri1":u"ArrayObjectEx":private]=>
-      int(3)
-      [u"imp1"]=>
-      int(4)
-      [u"dyn1"]=>
-=======
+    int(3)
+    ["imp2"]=>
+    int(4)
+    ["dyn2"]=>
+    int(5)
     ["storage":"ArrayIterator":private]=>
     object(ArrayObjectEx)#%d (5) {
       ["pub1"]=>
@@ -997,21 +728,20 @@
       ["imp1"]=>
       int(4)
       ["dyn1"]=>
->>>>>>> c8b33a6a
       int(5)
     }
   }
 }
 array(1) {
-  [u"pub1"]=>
-  int(1)
-}
-array(1) {
-  [u"imp1"]=>
+  ["pub1"]=>
+  int(1)
+}
+array(1) {
+  ["imp1"]=>
   int(4)
 }
 array(1) {
-  [u"dyn1"]=>
+  ["dyn1"]=>
   int(5)
 }
 ===FOREACH===
@@ -1019,56 +749,33 @@
 ArrayIteratorEx::__construct()
 ArrayIteratorEx::dump()
 array(3) {
-  [u"Flags"]=>
-  int(1)
-  [u"OVars"]=>
+  ["Flags"]=>
+  int(1)
+  ["OVars"]=>
   array(5) {
-    [u"pub2"]=>
-    int(1)
-    [u"pro2"]=>
-    int(2)
-    [u"pri2"]=>
-    int(3)
-    [u"imp2"]=>
-    int(4)
-    [u"dyn2"]=>
-    int(5)
-  }
-<<<<<<< HEAD
-  [u"$this"]=>
+    ["pub2"]=>
+    int(1)
+    ["pro2"]=>
+    int(2)
+    ["pri2"]=>
+    int(3)
+    ["imp2"]=>
+    int(4)
+    ["dyn2"]=>
+    int(5)
+  }
+  ["$this"]=>
   object(ArrayIteratorEx)#%d (6) {
-    [u"pub2"]=>
-    int(1)
-    [u"pro2":protected]=>
-    int(2)
-    [u"pri2":u"ArrayIteratorEx":private]=>
-=======
-  ["$this"]=>
-  object(ArrayIteratorEx)#%d (6) {
     ["pub2"]=>
     int(1)
     ["pro2":protected]=>
     int(2)
     ["pri2":"ArrayIteratorEx":private]=>
->>>>>>> c8b33a6a
-    int(3)
-    [u"imp2"]=>
-    int(4)
-    [u"dyn2"]=>
-    int(5)
-<<<<<<< HEAD
-    [u"storage":u"ArrayIterator":private]=>
-    object(ArrayObjectEx)#%d (5) {
-      [u"pub1"]=>
-      int(1)
-      [u"pro1":protected]=>
-      int(2)
-      [u"pri1":u"ArrayObjectEx":private]=>
-      int(3)
-      [u"imp1"]=>
-      int(4)
-      [u"dyn1"]=>
-=======
+    int(3)
+    ["imp2"]=>
+    int(4)
+    ["dyn2"]=>
+    int(5)
     ["storage":"ArrayIterator":private]=>
     object(ArrayObjectEx)#%d (5) {
       ["pub1"]=>
@@ -1080,21 +787,20 @@
       ["imp1"]=>
       int(4)
       ["dyn1"]=>
->>>>>>> c8b33a6a
       int(5)
     }
   }
 }
 array(1) {
-  [u"pub1"]=>
-  int(1)
-}
-array(1) {
-  [u"imp1"]=>
+  ["pub1"]=>
+  int(1)
+}
+array(1) {
+  ["imp1"]=>
   int(4)
 }
 array(1) {
-  [u"dyn1"]=>
+  ["dyn1"]=>
   int(5)
 }
 ===PROPERTY===
