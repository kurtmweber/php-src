--- conflicted
+++ resolved
@@ -26,11 +26,7 @@
 string(6) "public"
 string(6) "secret"
 
-<<<<<<< HEAD
-Fatal error: Uncaught exception 'Error' with message 'Cannot access private property C::$x' in %s:19
-=======
 Fatal error: Uncaught EngineException: Cannot access private property C::$x in %s:19
->>>>>>> 440481fb
 Stack trace:
 #0 {main}
   thrown in %s on line 19