/*
  +----------------------------------------------------------------------+
  | PHP Version 5                                                        |
  +----------------------------------------------------------------------+
  | Copyright (c) 1997-2016 The PHP Group                                |
  +----------------------------------------------------------------------+
  | This source file is subject to version 3.01 of the PHP license,      |
  | that is bundled with this package in the file LICENSE, and is        |
  | available through the world-wide-web at the following url:           |
  | http://www.php.net/license/3_01.txt                                  |
  | If you did not receive a copy of the PHP license and are unable to   |
  | obtain it through the world-wide-web, please send a note to          |
  | license@php.net so we can mail you a copy immediately.               |
  +----------------------------------------------------------------------+
  | Author: Sterling Hughes <sterling@php.net>                           |
  +----------------------------------------------------------------------+
*/

/* $Id$ */

#ifdef HAVE_CONFIG_H
#include "config.h"
#endif

#include "php.h"
#include "php_bz2.h"

#if HAVE_BZ2

/* PHP Includes */
#include "ext/standard/file.h"
#include "ext/standard/info.h"
#include "ext/standard/php_string.h"
#include "main/php_network.h"

/* for fileno() */
#include <stdio.h>

/* Internal error constants */
#define PHP_BZ_ERRNO   0
#define PHP_BZ_ERRSTR  1
#define PHP_BZ_ERRBOTH 2

static PHP_MINIT_FUNCTION(bz2);
static PHP_MSHUTDOWN_FUNCTION(bz2);
static PHP_MINFO_FUNCTION(bz2);
static PHP_FUNCTION(bzopen);
static PHP_FUNCTION(bzread);
static PHP_FUNCTION(bzerrno);
static PHP_FUNCTION(bzerrstr);
static PHP_FUNCTION(bzerror);
static PHP_FUNCTION(bzcompress);
static PHP_FUNCTION(bzdecompress);

/* {{{ arginfo */
ZEND_BEGIN_ARG_INFO_EX(arginfo_bzread, 0, 0, 1)
	ZEND_ARG_INFO(0, bz)
	ZEND_ARG_INFO(0, length)
ZEND_END_ARG_INFO()

ZEND_BEGIN_ARG_INFO(arginfo_bzopen, 0)
	ZEND_ARG_INFO(0, file)
	ZEND_ARG_INFO(0, mode)
ZEND_END_ARG_INFO()

ZEND_BEGIN_ARG_INFO(arginfo_bzerrno, 0)
	ZEND_ARG_INFO(0, bz)
ZEND_END_ARG_INFO()

ZEND_BEGIN_ARG_INFO(arginfo_bzerrstr, 0)
	ZEND_ARG_INFO(0, bz)
ZEND_END_ARG_INFO()

ZEND_BEGIN_ARG_INFO(arginfo_bzerror, 0)
	ZEND_ARG_INFO(0, bz)
ZEND_END_ARG_INFO()

ZEND_BEGIN_ARG_INFO_EX(arginfo_bzcompress, 0, 0, 2)
	ZEND_ARG_INFO(0, source)
	ZEND_ARG_INFO(0, blocksize)
	ZEND_ARG_INFO(0, workfactor)
ZEND_END_ARG_INFO()

ZEND_BEGIN_ARG_INFO_EX(arginfo_bzdecompress, 0, 0, 1)
	ZEND_ARG_INFO(0, source)
	ZEND_ARG_INFO(0, small)
ZEND_END_ARG_INFO()

ZEND_BEGIN_ARG_INFO_EX(arginfo_bzwrite, 0, 0, 2)
	ZEND_ARG_INFO(0, fp)
	ZEND_ARG_INFO(0, str)
	ZEND_ARG_INFO(0, length)
ZEND_END_ARG_INFO()

ZEND_BEGIN_ARG_INFO(arginfo_bzflush, 0)
	ZEND_ARG_INFO(0, fp)
ZEND_END_ARG_INFO()
/* }}} */

static const zend_function_entry bz2_functions[] = {
	PHP_FE(bzopen,       arginfo_bzopen)
	PHP_FE(bzread,       arginfo_bzread)
	PHP_FALIAS(bzwrite,   fwrite,		arginfo_bzwrite)
	PHP_FALIAS(bzflush,   fflush,		arginfo_bzflush)
	PHP_FALIAS(bzclose,   fclose,		arginfo_bzflush)
	PHP_FE(bzerrno,      arginfo_bzerrno)
	PHP_FE(bzerrstr,     arginfo_bzerrstr)
	PHP_FE(bzerror,      arginfo_bzerror)
	PHP_FE(bzcompress,   arginfo_bzcompress)
	PHP_FE(bzdecompress, arginfo_bzdecompress)
	PHP_FE_END
};

zend_module_entry bz2_module_entry = {
	STANDARD_MODULE_HEADER,
	"bz2",
	bz2_functions,
	PHP_MINIT(bz2),
	PHP_MSHUTDOWN(bz2),
	NULL,
	NULL,
	PHP_MINFO(bz2),
	NO_VERSION_YET,
	STANDARD_MODULE_PROPERTIES
};

#ifdef COMPILE_DL_BZ2
ZEND_GET_MODULE(bz2)
#endif

struct php_bz2_stream_data_t {
	BZFILE *bz_file;
	php_stream *stream;
};

/* {{{ BZip2 stream implementation */

static size_t php_bz2iop_read(php_stream *stream, char *buf, size_t count TSRMLS_DC)
{
	struct php_bz2_stream_data_t *self = (struct php_bz2_stream_data_t *) stream->abstract;
	int bz2_ret;

	bz2_ret = BZ2_bzread(self->bz_file, buf, count);

	if (bz2_ret < 0) {
		stream->eof = 1;
		return -1;
	}
	if (bz2_ret == 0) {
		stream->eof = 1;
	}

	return (size_t)bz2_ret;
}

static size_t php_bz2iop_write(php_stream *stream, const char *buf, size_t count TSRMLS_DC)
{
	struct php_bz2_stream_data_t *self = (struct php_bz2_stream_data_t *) stream->abstract;

	return BZ2_bzwrite(self->bz_file, (char*)buf, count);
}

static int php_bz2iop_close(php_stream *stream, int close_handle TSRMLS_DC)
{
	struct php_bz2_stream_data_t *self = (struct php_bz2_stream_data_t *)stream->abstract;
	int ret = EOF;

	if (close_handle) {
		BZ2_bzclose(self->bz_file);
	}

	if (self->stream) {
		php_stream_free(self->stream, PHP_STREAM_FREE_CLOSE | (close_handle == 0 ? PHP_STREAM_FREE_PRESERVE_HANDLE : 0));
	}

	efree(self);

	return ret;
}

static int php_bz2iop_flush(php_stream *stream TSRMLS_DC)
{
	struct php_bz2_stream_data_t *self = (struct php_bz2_stream_data_t *)stream->abstract;
	return BZ2_bzflush(self->bz_file);
}
/* }}} */

php_stream_ops php_stream_bz2io_ops = {
	php_bz2iop_write, php_bz2iop_read,
	php_bz2iop_close, php_bz2iop_flush,
	"BZip2",
	NULL, /* seek */
	NULL, /* cast */
	NULL, /* stat */
	NULL  /* set_option */
};

/* {{{ Bzip2 stream openers */
<<<<<<< HEAD
PHP_BZ2_API php_stream *_php_stream_bz2open_from_BZFILE(BZFILE *bz, 
														const char *mode, php_stream *innerstream STREAMS_DC TSRMLS_DC)
=======
PHP_BZ2_API php_stream *_php_stream_bz2open_from_BZFILE(BZFILE *bz,
														char *mode, php_stream *innerstream STREAMS_DC TSRMLS_DC)
>>>>>>> f0a17b3a
{
	struct php_bz2_stream_data_t *self;

	self = emalloc(sizeof(*self));

	self->stream = innerstream;
	self->bz_file = bz;

	return php_stream_alloc_rel(&php_stream_bz2io_ops, self, 0, mode);
}

PHP_BZ2_API php_stream *_php_stream_bz2open(php_stream_wrapper *wrapper,
											const char *path,
											const char *mode,
											int options,
											char **opened_path,
											php_stream_context *context STREAMS_DC TSRMLS_DC)
{
	php_stream *retstream = NULL, *stream = NULL;
	char *path_copy = NULL;
	BZFILE *bz_file = NULL;

	if (strncasecmp("compress.bzip2://", path, 17) == 0) {
		path += 17;
	}
	if (mode[0] == '\0' || (mode[0] != 'w' && mode[0] != 'r' && mode[1] != '\0')) {
		return NULL;
	}

#ifdef VIRTUAL_DIR
	virtual_filepath_ex(path, &path_copy, NULL TSRMLS_CC);
#else
	path_copy = path;
#endif

	if (php_check_open_basedir(path_copy TSRMLS_CC)) {
#ifdef VIRTUAL_DIR
		efree(path_copy);
#endif
		return NULL;
	}

	/* try and open it directly first */
	bz_file = BZ2_bzopen(path_copy, mode);

	if (opened_path && bz_file) {
		*opened_path = estrdup(path_copy);
	}
#ifdef VIRTUAL_DIR
	efree(path_copy);
#endif
	path_copy = NULL;

	if (bz_file == NULL) {
		/* that didn't work, so try and get something from the network/wrapper */
		stream = php_stream_open_wrapper(path, mode, options | STREAM_WILL_CAST, opened_path);

		if (stream) {
			php_socket_t fd;
			if (SUCCESS == php_stream_cast(stream, PHP_STREAM_AS_FD, (void **) &fd, REPORT_ERRORS)) {
				bz_file = BZ2_bzdopen(fd, mode);
			}
		}

		/* remove the file created by php_stream_open_wrapper(), it is not needed since BZ2 functions
		 * failed.
		 */
		if (opened_path && !bz_file && mode[0] == 'w') {
			VCWD_UNLINK(*opened_path);
		}
	}

	if (bz_file) {
		retstream = _php_stream_bz2open_from_BZFILE(bz_file, mode, stream STREAMS_REL_CC TSRMLS_CC);
		if (retstream) {
			return retstream;
		}

		BZ2_bzclose(bz_file);
	}

	if (stream) {
		php_stream_close(stream);
	}

	return NULL;
}

/* }}} */

static php_stream_wrapper_ops bzip2_stream_wops = {
	_php_stream_bz2open,
	NULL, /* close */
	NULL, /* fstat */
	NULL, /* stat */
	NULL, /* opendir */
	"BZip2",
	NULL, /* unlink */
	NULL, /* rename */
	NULL, /* mkdir */
	NULL  /* rmdir */
};

static php_stream_wrapper php_stream_bzip2_wrapper = {
	&bzip2_stream_wops,
	NULL,
	0 /* is_url */
};

static void php_bz2_error(INTERNAL_FUNCTION_PARAMETERS, int);

static PHP_MINIT_FUNCTION(bz2)
{
	php_register_url_stream_wrapper("compress.bzip2", &php_stream_bzip2_wrapper TSRMLS_CC);
	php_stream_filter_register_factory("bzip2.*", &php_bz2_filter_factory TSRMLS_CC);
	return SUCCESS;
}

static PHP_MSHUTDOWN_FUNCTION(bz2)
{
	php_unregister_url_stream_wrapper("compress.bzip2" TSRMLS_CC);
	php_stream_filter_unregister_factory("bzip2.*" TSRMLS_CC);

	return SUCCESS;
}

static PHP_MINFO_FUNCTION(bz2)
{
	php_info_print_table_start();
	php_info_print_table_row(2, "BZip2 Support", "Enabled");
	php_info_print_table_row(2, "Stream Wrapper support", "compress.bzip2://");
	php_info_print_table_row(2, "Stream Filter support", "bzip2.decompress, bzip2.compress");
	php_info_print_table_row(2, "BZip2 Version", (char *) BZ2_bzlibVersion());
	php_info_print_table_end();
}

/* {{{ proto string bzread(resource bz[, int length])
   Reads up to length bytes from a BZip2 stream, or 1024 bytes if length is not specified */
static PHP_FUNCTION(bzread)
{
	zval *bz;
	long len = 1024;
	php_stream *stream;

	if (FAILURE == zend_parse_parameters(ZEND_NUM_ARGS() TSRMLS_CC, "r|l", &bz, &len)) {
		RETURN_FALSE;
	}

	php_stream_from_zval(stream, &bz);

	if ((len + 1) < 1) {
		php_error_docref(NULL TSRMLS_CC, E_WARNING, "length may not be negative");
		RETURN_FALSE;
	}

	Z_STRVAL_P(return_value) = emalloc(len + 1);
	Z_STRLEN_P(return_value) = php_stream_read(stream, Z_STRVAL_P(return_value), len);

	if (Z_STRLEN_P(return_value) < 0) {
		efree(Z_STRVAL_P(return_value));
		php_error_docref(NULL TSRMLS_CC, E_WARNING, "could not read valid bz2 data from stream");
		RETURN_FALSE;
	}

	Z_STRVAL_P(return_value)[Z_STRLEN_P(return_value)] = 0;
	Z_TYPE_P(return_value) = IS_STRING;
}
/* }}} */

/* {{{ proto resource bzopen(string|int file|fp, string mode)
   Opens a new BZip2 stream */
static PHP_FUNCTION(bzopen)
{
	zval    **file;   /* The file to open */
	char     *mode;   /* The mode to open the stream with */
	int      mode_len;

	BZFILE   *bz;     /* The compressed file stream */
	php_stream *stream = NULL;

	if (zend_parse_parameters(ZEND_NUM_ARGS() TSRMLS_CC, "Zs", &file, &mode, &mode_len) == FAILURE) {
		return;
	}

	if (mode_len != 1 || (mode[0] != 'r' && mode[0] != 'w')) {
		php_error_docref(NULL TSRMLS_CC, E_WARNING, "'%s' is not a valid mode for bzopen(). Only 'w' and 'r' are supported.", mode);
		RETURN_FALSE;
	}

	/* If it's not a resource its a string containing the filename to open */
	if (Z_TYPE_PP(file) == IS_STRING) {
		if (Z_STRLEN_PP(file) == 0) {
			php_error_docref(NULL TSRMLS_CC, E_WARNING, "filename cannot be empty");
			RETURN_FALSE;
		}

		if (CHECK_ZVAL_NULL_PATH(*file)) {
			RETURN_FALSE;
		}

		stream = php_stream_bz2open(NULL,
									Z_STRVAL_PP(file),
									mode,
									REPORT_ERRORS,
									NULL);
	} else if (Z_TYPE_PP(file) == IS_RESOURCE) {
		/* If it is a resource, than its a stream resource */
		php_socket_t fd;
		int stream_mode_len;

		php_stream_from_zval(stream, file);
		stream_mode_len = strlen(stream->mode);

		if (stream_mode_len != 1 && !(stream_mode_len == 2 && memchr(stream->mode, 'b', 2))) {
			php_error_docref(NULL TSRMLS_CC, E_WARNING, "cannot use stream opened in mode '%s'", stream->mode);
			RETURN_FALSE;
		} else if (stream_mode_len == 1 && stream->mode[0] != 'r' && stream->mode[0] != 'w' && stream->mode[0] != 'a' && stream->mode[0] != 'x') {
			php_error_docref(NULL TSRMLS_CC, E_WARNING, "cannot use stream opened in mode '%s'", stream->mode);
			RETURN_FALSE;
		}

		switch(mode[0]) {
			case 'r':
				/* only "r" and "rb" are supported */
				if (stream->mode[0] != mode[0] && !(stream_mode_len == 2 && stream->mode[1] != mode[0])) {
					php_error_docref(NULL TSRMLS_CC, E_WARNING, "cannot read from a stream opened in write only mode");
					RETURN_FALSE;
				}
				break;
			case 'w':
				/* support only "w"(b), "a"(b), "x"(b) */
				if (stream->mode[0] != mode[0] && !(stream_mode_len == 2 && stream->mode[1] != mode[0])
					&& stream->mode[0] != 'a' && !(stream_mode_len == 2 && stream->mode[1] != 'a')
					&& stream->mode[0] != 'x' && !(stream_mode_len == 2 && stream->mode[1] != 'x')) {
					php_error_docref(NULL TSRMLS_CC, E_WARNING, "cannot write to a stream opened in read only mode");
					RETURN_FALSE;
				}
				break;
			default:
				/* not reachable */
				break;
		}

		if (FAILURE == php_stream_cast(stream, PHP_STREAM_AS_FD, (void *) &fd, REPORT_ERRORS)) {
			RETURN_FALSE;
		}

		bz = BZ2_bzdopen(fd, mode);

		stream = php_stream_bz2open_from_BZFILE(bz, mode, stream);
	} else {
		php_error_docref(NULL TSRMLS_CC, E_WARNING, "first parameter has to be string or file-resource");
		RETURN_FALSE;
	}

	if (stream) {
		php_stream_to_zval(stream, return_value);
	} else {
		RETURN_FALSE;
	}
}
/* }}} */

/* {{{ proto int bzerrno(resource bz)
   Returns the error number */
static PHP_FUNCTION(bzerrno)
{
	php_bz2_error(INTERNAL_FUNCTION_PARAM_PASSTHRU, PHP_BZ_ERRNO);
}
/* }}} */

/* {{{ proto string bzerrstr(resource bz)
   Returns the error string */
static PHP_FUNCTION(bzerrstr)
{
	php_bz2_error(INTERNAL_FUNCTION_PARAM_PASSTHRU, PHP_BZ_ERRSTR);
}
/* }}} */

/* {{{ proto array bzerror(resource bz)
   Returns the error number and error string in an associative array */
static PHP_FUNCTION(bzerror)
{
	php_bz2_error(INTERNAL_FUNCTION_PARAM_PASSTHRU, PHP_BZ_ERRBOTH);
}
/* }}} */

/* {{{ proto string bzcompress(string source [, int blocksize100k [, int workfactor]])
   Compresses a string into BZip2 encoded data */
static PHP_FUNCTION(bzcompress)
{
	char             *source;          /* Source data to compress */
	long              zblock_size = 0; /* Optional block size to use */
	long              zwork_factor = 0;/* Optional work factor to use */
	char             *dest = NULL;     /* Destination to place the compressed data into */
	int               error,           /* Error Container */
					  block_size  = 4, /* Block size for compression algorithm */
					  work_factor = 0, /* Work factor for compression algorithm */
					  argc;            /* Argument count */
	int               source_len;      /* Length of the source data */
	unsigned int      dest_len;        /* Length of the destination buffer */

	argc = ZEND_NUM_ARGS();

	if (zend_parse_parameters(ZEND_NUM_ARGS() TSRMLS_CC, "s|ll", &source, &source_len, &zblock_size, &zwork_factor) == FAILURE) {
		return;
	}

	/* Assign them to easy to use variables, dest_len is initially the length of the data
	   + .01 x length of data + 600 which is the largest size the results of the compression
	   could possibly be, at least that's what the libbz2 docs say (thanks to jeremy@nirvani.net
	   for pointing this out).  */
	dest_len   = (unsigned int) (source_len + (0.01 * source_len) + 600);

	/* Allocate the destination buffer */
	dest = emalloc(dest_len + 1);

	/* Handle the optional arguments */
	if (argc > 1) {
		block_size = zblock_size;
	}

	if (argc > 2) {
		work_factor = zwork_factor;
	}

	error = BZ2_bzBuffToBuffCompress(dest, &dest_len, source, source_len, block_size, 0, work_factor);
	if (error != BZ_OK) {
		efree(dest);
		RETURN_LONG(error);
	} else {
		/* Copy the buffer, we have perhaps allocate a lot more than we need,
		   so we erealloc() the buffer to the proper size */
		dest = erealloc(dest, dest_len + 1);
		dest[dest_len] = 0;
		RETURN_STRINGL(dest, dest_len, 0);
	}
}
/* }}} */

/* {{{ proto string bzdecompress(string source [, int small])
   Decompresses BZip2 compressed data */
static PHP_FUNCTION(bzdecompress)
{
	char *source, *dest;
	int source_len, error;
	long small = 0;
#if defined(PHP_WIN32)
	unsigned __int64 size = 0;
#else
	unsigned long long size = 0;
#endif
	bz_stream bzs;

	if (FAILURE == zend_parse_parameters(ZEND_NUM_ARGS() TSRMLS_CC, "s|l", &source, &source_len, &small)) {
		RETURN_FALSE;
	}

	bzs.bzalloc = NULL;
	bzs.bzfree = NULL;

	if (BZ2_bzDecompressInit(&bzs, 0, small) != BZ_OK) {
		RETURN_FALSE;
	}

	bzs.next_in = source;
	bzs.avail_in = source_len;

	/* in most cases bz2 offers at least 2:1 compression, so we use that as our base */
	bzs.avail_out = source_len * 2;
	bzs.next_out = dest = emalloc(bzs.avail_out + 1);

	while ((error = BZ2_bzDecompress(&bzs)) == BZ_OK && bzs.avail_in > 0) {
		/* compression is better then 2:1, need to allocate more memory */
		bzs.avail_out = source_len;
		size = (bzs.total_out_hi32 * (unsigned int) -1) + bzs.total_out_lo32;
		dest = safe_erealloc(dest, 1, bzs.avail_out+1, (size_t) size );
		bzs.next_out = dest + size;
	}

	if (error == BZ_STREAM_END || error == BZ_OK) {
		size = (bzs.total_out_hi32 * (unsigned int) -1) + bzs.total_out_lo32;
		dest = safe_erealloc(dest, 1, (size_t) size, 1);
		dest[size] = '\0';
		RETVAL_STRINGL(dest, (int) size, 0);
	} else { /* real error */
		efree(dest);
		RETVAL_LONG(error);
	}

	BZ2_bzDecompressEnd(&bzs);
}
/* }}} */

/* {{{ php_bz2_error()
   The central error handling interface, does the work for bzerrno, bzerrstr and bzerror */
static void php_bz2_error(INTERNAL_FUNCTION_PARAMETERS, int opt)
{
	zval         *bzp;     /* BZip2 Resource Pointer */
	php_stream   *stream;
	const char   *errstr;  /* Error string */
	int           errnum;  /* Error number */
	struct php_bz2_stream_data_t *self;

	if (zend_parse_parameters(ZEND_NUM_ARGS() TSRMLS_CC, "r", &bzp) == FAILURE) {
		return;
	}

	php_stream_from_zval(stream, &bzp);

	if (!php_stream_is(stream, PHP_STREAM_IS_BZIP2)) {
		RETURN_FALSE;
	}

	self = (struct php_bz2_stream_data_t *) stream->abstract;

	/* Fetch the error information */
	errstr = BZ2_bzerror(self->bz_file, &errnum);

	/* Determine what to return */
	switch (opt) {
		case PHP_BZ_ERRNO:
			RETURN_LONG(errnum);
			break;
		case PHP_BZ_ERRSTR:
			RETURN_STRING((char*)errstr, 1);
			break;
		case PHP_BZ_ERRBOTH:
			array_init(return_value);

			add_assoc_long  (return_value, "errno",  errnum);
			add_assoc_string(return_value, "errstr", (char*)errstr, 1);
			break;
	}
}
/* }}} */

#endif

/*
 * Local variables:
 * tab-width: 4
 * c-basic-offset: 4
 * End:
 * vim600: fdm=marker
 * vim: noet sw=4 ts=4
 */<|MERGE_RESOLUTION|>--- conflicted
+++ resolved
@@ -196,13 +196,8 @@
 };
 
 /* {{{ Bzip2 stream openers */
-<<<<<<< HEAD
 PHP_BZ2_API php_stream *_php_stream_bz2open_from_BZFILE(BZFILE *bz, 
 														const char *mode, php_stream *innerstream STREAMS_DC TSRMLS_DC)
-=======
-PHP_BZ2_API php_stream *_php_stream_bz2open_from_BZFILE(BZFILE *bz,
-														char *mode, php_stream *innerstream STREAMS_DC TSRMLS_DC)
->>>>>>> f0a17b3a
 {
 	struct php_bz2_stream_data_t *self;
 
