/*
   +----------------------------------------------------------------------+
   | PHP Version 7                                                        |
   +----------------------------------------------------------------------+
   | Copyright (c) 1997-2014 The PHP Group                                |
   +----------------------------------------------------------------------+
   | This source file is subject to version 3.01 of the PHP license,      |
   | that is bundled with this package in the file LICENSE, and is        |
   | available through the world-wide-web at the following url:           |
   | http://www.php.net/license/3_01.txt                                  |
   | If you did not receive a copy of the PHP license and are unable to   |
   | obtain it through the world-wide-web, please send a note to          |
   | license@php.net so we can mail you a copy immediately.               |
   +----------------------------------------------------------------------+
   | Author: Stanislav Malyshev <stas@php.net>                            |
   +----------------------------------------------------------------------+
 */

#ifdef HAVE_CONFIG_H
#include "config.h"
#endif

#include "php.h"
#include "php_ini.h"
#include "php_gmp.h"
#include "ext/standard/info.h"
#include "ext/standard/php_var.h"
#include "zend_smart_str_public.h"
#include "zend_exceptions.h"

#if HAVE_GMP

#include <gmp.h>

/* Needed for gmp_random() */
#include "ext/standard/php_rand.h"
#include "ext/standard/php_lcg.h"
#define GMP_ABS(x) ((x) >= 0 ? (x) : -(x))

/* {{{ arginfo */
ZEND_BEGIN_ARG_INFO_EX(arginfo_gmp_init, 0, 0, 1)
	ZEND_ARG_INFO(0, number)
	ZEND_ARG_INFO(0, base)
ZEND_END_ARG_INFO()

ZEND_BEGIN_ARG_INFO_EX(arginfo_gmp_import, 0, 0, 1)
	ZEND_ARG_INFO(0, data)
	ZEND_ARG_INFO(0, word_size)
	ZEND_ARG_INFO(0, options)
ZEND_END_ARG_INFO()

ZEND_BEGIN_ARG_INFO_EX(arginfo_gmp_export, 0, 0, 1)
	ZEND_ARG_INFO(0, gmpnumber)
	ZEND_ARG_INFO(0, word_size)
	ZEND_ARG_INFO(0, options)
ZEND_END_ARG_INFO()

ZEND_BEGIN_ARG_INFO_EX(arginfo_gmp_intval, 0, 0, 1)
	ZEND_ARG_INFO(0, gmpnumber)
ZEND_END_ARG_INFO()

ZEND_BEGIN_ARG_INFO_EX(arginfo_gmp_strval, 0, 0, 1)
	ZEND_ARG_INFO(0, gmpnumber)
	ZEND_ARG_INFO(0, base)
ZEND_END_ARG_INFO()

ZEND_BEGIN_ARG_INFO_EX(arginfo_gmp_unary, 0, 0, 1)
	ZEND_ARG_INFO(0, a)
ZEND_END_ARG_INFO()

ZEND_BEGIN_ARG_INFO_EX(arginfo_gmp_binary, 0, 0, 2)
	ZEND_ARG_INFO(0, a)
	ZEND_ARG_INFO(0, b)
ZEND_END_ARG_INFO()

ZEND_BEGIN_ARG_INFO_EX(arginfo_gmp_div, 0, 0, 2)
	ZEND_ARG_INFO(0, a)
	ZEND_ARG_INFO(0, b)
	ZEND_ARG_INFO(0, round)
ZEND_END_ARG_INFO()

ZEND_BEGIN_ARG_INFO_EX(arginfo_gmp_pow, 0, 0, 2)
	ZEND_ARG_INFO(0, base)
	ZEND_ARG_INFO(0, exp)
ZEND_END_ARG_INFO()

ZEND_BEGIN_ARG_INFO_EX(arginfo_gmp_powm, 0, 0, 3)
	ZEND_ARG_INFO(0, base)
	ZEND_ARG_INFO(0, exp)
	ZEND_ARG_INFO(0, mod)
ZEND_END_ARG_INFO()

ZEND_BEGIN_ARG_INFO_EX(arginfo_gmp_root, 0, 0, 2)
	ZEND_ARG_INFO(0, a)
	ZEND_ARG_INFO(0, nth)
ZEND_END_ARG_INFO()

ZEND_BEGIN_ARG_INFO_EX(arginfo_gmp_prob_prime, 0, 0, 1)
	ZEND_ARG_INFO(0, a)
	ZEND_ARG_INFO(0, reps)
ZEND_END_ARG_INFO()

ZEND_BEGIN_ARG_INFO_EX(arginfo_gmp_random, 0, 0, 0)
	ZEND_ARG_INFO(0, limiter)
ZEND_END_ARG_INFO()

ZEND_BEGIN_ARG_INFO_EX(arginfo_gmp_random_bits, 0, 0, 1)
	ZEND_ARG_INFO(0, bits)
ZEND_END_ARG_INFO()

ZEND_BEGIN_ARG_INFO_EX(arginfo_gmp_random_range, 0, 0, 2)
	ZEND_ARG_INFO(0, min)
	ZEND_ARG_INFO(0, max)
ZEND_END_ARG_INFO()

ZEND_BEGIN_ARG_INFO_EX(arginfo_gmp_setbit, 0, 0, 2)
	ZEND_ARG_INFO(0, a)
	ZEND_ARG_INFO(0, index)
	ZEND_ARG_INFO(0, set_clear)
ZEND_END_ARG_INFO()

ZEND_BEGIN_ARG_INFO_EX(arginfo_gmp_bit, 0, 0, 2)
	ZEND_ARG_INFO(0, a)
	ZEND_ARG_INFO(0, index)
ZEND_END_ARG_INFO()

ZEND_BEGIN_ARG_INFO_EX(arginfo_gmp_scan, 0, 0, 2)
	ZEND_ARG_INFO(0, a)
	ZEND_ARG_INFO(0, start)
ZEND_END_ARG_INFO()

/* }}} */

ZEND_DECLARE_MODULE_GLOBALS(gmp)
static ZEND_GINIT_FUNCTION(gmp);

/* {{{ gmp_functions[]
 */
const zend_function_entry gmp_functions[] = {
	ZEND_FE(gmp_init,		arginfo_gmp_init)
	ZEND_FE(gmp_import,		arginfo_gmp_import)
	ZEND_FE(gmp_export,		arginfo_gmp_export)
	ZEND_FE(gmp_intval,		arginfo_gmp_intval)
	ZEND_FE(gmp_strval,		arginfo_gmp_strval)
	ZEND_FE(gmp_add,		arginfo_gmp_binary)
	ZEND_FE(gmp_sub,		arginfo_gmp_binary)
	ZEND_FE(gmp_mul,		arginfo_gmp_binary)
	ZEND_FE(gmp_div_qr,		arginfo_gmp_div)
	ZEND_FE(gmp_div_q,		arginfo_gmp_div)
	ZEND_FE(gmp_div_r,		arginfo_gmp_div)
	ZEND_FALIAS(gmp_div, gmp_div_q, arginfo_gmp_div)
	ZEND_FE(gmp_mod,		arginfo_gmp_binary)
	ZEND_FE(gmp_divexact,	arginfo_gmp_binary)
	ZEND_FE(gmp_neg,		arginfo_gmp_unary)
	ZEND_FE(gmp_abs,		arginfo_gmp_unary)
	ZEND_FE(gmp_fact,		arginfo_gmp_unary)
	ZEND_FE(gmp_sqrt,		arginfo_gmp_unary)
	ZEND_FE(gmp_sqrtrem,	arginfo_gmp_unary)
	ZEND_FE(gmp_root,		arginfo_gmp_root)
	ZEND_FE(gmp_rootrem,	arginfo_gmp_root)
	ZEND_FE(gmp_pow,		arginfo_gmp_pow)
	ZEND_FE(gmp_powm,		arginfo_gmp_powm)
	ZEND_FE(gmp_perfect_square,	arginfo_gmp_unary)
	ZEND_FE(gmp_prob_prime, arginfo_gmp_prob_prime)
	ZEND_FE(gmp_gcd,		arginfo_gmp_binary)
	ZEND_FE(gmp_gcdext,		arginfo_gmp_binary)
	ZEND_FE(gmp_invert,		arginfo_gmp_binary)
	ZEND_FE(gmp_jacobi,		arginfo_gmp_binary)
	ZEND_FE(gmp_legendre,	arginfo_gmp_binary)
	ZEND_FE(gmp_cmp,		arginfo_gmp_binary)
	ZEND_FE(gmp_sign,		arginfo_gmp_unary)
	ZEND_FE(gmp_random,		arginfo_gmp_random)
	ZEND_FE(gmp_random_bits,  arginfo_gmp_random_bits)
	ZEND_FE(gmp_random_range, arginfo_gmp_random_range)
	ZEND_FE(gmp_and,		arginfo_gmp_binary)
	ZEND_FE(gmp_or,			arginfo_gmp_binary)
	ZEND_FE(gmp_com,		arginfo_gmp_unary)
	ZEND_FE(gmp_xor,		arginfo_gmp_binary)
	ZEND_FE(gmp_setbit,		arginfo_gmp_setbit)
	ZEND_FE(gmp_clrbit,		arginfo_gmp_bit)
	ZEND_FE(gmp_testbit,	arginfo_gmp_bit)
	ZEND_FE(gmp_scan0,  	arginfo_gmp_scan)
	ZEND_FE(gmp_scan1,  	arginfo_gmp_scan)
	ZEND_FE(gmp_popcount,	arginfo_gmp_unary)
	ZEND_FE(gmp_hamdist,	arginfo_gmp_binary)
	ZEND_FE(gmp_nextprime,	arginfo_gmp_unary)
	PHP_FE_END
};
/* }}} */

/* {{{ gmp_module_entry
 */
zend_module_entry gmp_module_entry = {
	STANDARD_MODULE_HEADER,
	"gmp",
	gmp_functions,
	ZEND_MODULE_STARTUP_N(gmp),
	NULL,
	NULL,
	ZEND_MODULE_DEACTIVATE_N(gmp),
	ZEND_MODULE_INFO_N(gmp),
	NO_VERSION_YET,
	ZEND_MODULE_GLOBALS(gmp),
	ZEND_GINIT(gmp),
	NULL,
	NULL,
	STANDARD_MODULE_PROPERTIES_EX
};
/* }}} */

#ifdef COMPILE_DL_GMP
ZEND_GET_MODULE(gmp)
#endif

zend_class_entry *gmp_ce;
static zend_object_handlers gmp_object_handlers;

typedef struct _gmp_object {
	mpz_t num;
	zend_object std;
} gmp_object;

typedef struct _gmp_temp {
	mpz_t num;
	zend_bool is_used;
} gmp_temp_t;

#define GMP_ROUND_ZERO      0
#define GMP_ROUND_PLUSINF   1
#define GMP_ROUND_MINUSINF  2

#define GMP_MSW_FIRST     (1 << 0)
#define GMP_LSW_FIRST     (1 << 1)
#define GMP_LITTLE_ENDIAN (1 << 2)
#define GMP_BIG_ENDIAN    (1 << 3)
#define GMP_NATIVE_ENDIAN (1 << 4)

#define GMP_MAX_BASE 62

#define IS_GMP(zval) \
	(Z_TYPE_P(zval) == IS_OBJECT && instanceof_function(Z_OBJCE_P(zval), gmp_ce TSRMLS_CC))

#define GET_GMP_OBJECT_FROM_OBJ(obj) \
	((gmp_object *) ((char *) (obj) - XtOffsetOf(gmp_object, std)))
#define GET_GMP_OBJECT_FROM_ZVAL(zv) \
	GET_GMP_OBJECT_FROM_OBJ(Z_OBJ_P(zv))

#define GET_GMP_FROM_ZVAL(zval) \
	GET_GMP_OBJECT_FROM_OBJ(Z_OBJ_P(zval))->num

/* The FETCH_GMP_ZVAL_* family of macros is used to fetch a gmp number
 * (mpz_ptr) from a zval. If the zval is not a GMP instance, then we
 * try to convert the value to a temporary gmp number using convert_to_gmp.
 * This temporary number is stored in the temp argument, which is of type
 * gmp_temp_t. This temporary value needs to be freed lateron using the
 * FREE_GMP_TEMP macro.
 *
 * If the conversion to a gmp number fails, the macros return false.
 * The _DEP / _DEP_DEP variants additionally free the temporary values
 * passed in the last / last two arguments.
 *
 * If one zval can sometimes be fetched as a long you have to set the
 * is_used member of the corresponding gmp_temp_t value to 0, otherwise
 * the FREE_GMP_TEMP and *_DEP macros will not work properly.
 *
 * The three FETCH_GMP_ZVAL_* macros below are mostly copy & paste code
 * as I couldn't find a way to combine them.
 */

#define FREE_GMP_TEMP(temp)  \
	if (temp.is_used) {      \
		mpz_clear(temp.num); \
	}

#define FETCH_GMP_ZVAL_DEP_DEP(gmpnumber, zval, temp, dep1, dep2) \
if (IS_GMP(zval)) {                                               \
	gmpnumber = GET_GMP_FROM_ZVAL(zval);                          \
	temp.is_used = 0;                                             \
} else {                                                          \
	mpz_init(temp.num);                                           \
	if (convert_to_gmp(temp.num, zval, 0 TSRMLS_CC) == FAILURE) { \
		mpz_clear(temp.num);                                      \
		FREE_GMP_TEMP(dep1);                                      \
		FREE_GMP_TEMP(dep2);                                      \
		RETURN_FALSE;                                             \
	}                                                             \
	temp.is_used = 1;                                             \
	gmpnumber = temp.num;                                         \
}

#define FETCH_GMP_ZVAL_DEP(gmpnumber, zval, temp, dep)            \
if (IS_GMP(zval)) {                                               \
	gmpnumber = GET_GMP_FROM_ZVAL(zval);                          \
	temp.is_used = 0;                                             \
} else {                                                          \
	mpz_init(temp.num);                                           \
	if (convert_to_gmp(temp.num, zval, 0 TSRMLS_CC) == FAILURE) { \
		mpz_clear(temp.num);                                      \
		FREE_GMP_TEMP(dep);                                       \
		RETURN_FALSE;                                             \
	}                                                             \
	temp.is_used = 1;                                             \
	gmpnumber = temp.num;                                         \
}

#define FETCH_GMP_ZVAL(gmpnumber, zval, temp)                     \
if (IS_GMP(zval)) {                                               \
	gmpnumber = GET_GMP_FROM_ZVAL(zval);                          \
	temp.is_used = 0;                                             \
} else {                                                          \
	mpz_init(temp.num);                                           \
	if (convert_to_gmp(temp.num, zval, 0 TSRMLS_CC) == FAILURE) { \
		mpz_clear(temp.num);                                      \
		RETURN_FALSE;                                             \
	}                                                             \
	temp.is_used = 1;                                             \
	gmpnumber = temp.num;                                         \
}

#define INIT_GMP_RETVAL(gmpnumber) \
	gmp_create(return_value, &gmpnumber TSRMLS_CC)

static void gmp_strval(zval *result, mpz_t gmpnum, zend_long base);
static int convert_to_gmp(mpz_t gmpnumber, zval *val, zend_long base TSRMLS_DC);
static void gmp_cmp(zval *return_value, zval *a_arg, zval *b_arg TSRMLS_DC);

/*
 * The gmp_*_op functions provide an implementation for several common types
 * of GMP functions. The gmp_zval_(unary|binary)_*_op functions have to be manually
 * passed zvals to work on, whereas the gmp_(unary|binary)_*_op macros already
 * include parameter parsing.
 */
typedef void (*gmp_unary_op_t)(mpz_ptr, mpz_srcptr);
typedef int (*gmp_unary_opl_t)(mpz_srcptr);

typedef void (*gmp_unary_ui_op_t)(mpz_ptr, gmp_ulong);

typedef void (*gmp_binary_op_t)(mpz_ptr, mpz_srcptr, mpz_srcptr);
typedef int (*gmp_binary_opl_t)(mpz_srcptr, mpz_srcptr);

typedef void (*gmp_binary_ui_op_t)(mpz_ptr, mpz_srcptr, gmp_ulong);
typedef void (*gmp_binary_op2_t)(mpz_ptr, mpz_ptr, mpz_srcptr, mpz_srcptr);
typedef void (*gmp_binary_ui_op2_t)(mpz_ptr, mpz_ptr, mpz_srcptr, gmp_ulong);

static inline void gmp_zval_binary_ui_op(zval *return_value, zval *a_arg, zval *b_arg, gmp_binary_op_t gmp_op, gmp_binary_ui_op_t gmp_ui_op, int check_b_zero TSRMLS_DC);
static inline void gmp_zval_binary_ui_op2(zval *return_value, zval *a_arg, zval *b_arg, gmp_binary_op2_t gmp_op, gmp_binary_ui_op2_t gmp_ui_op, int check_b_zero TSRMLS_DC);
static inline void gmp_zval_unary_op(zval *return_value, zval *a_arg, gmp_unary_op_t gmp_op TSRMLS_DC);
static inline void gmp_zval_unary_ui_op(zval *return_value, zval *a_arg, gmp_unary_ui_op_t gmp_op TSRMLS_DC);

/* Binary operations */
#define gmp_binary_ui_op(op, uop) _gmp_binary_ui_op(INTERNAL_FUNCTION_PARAM_PASSTHRU, op, uop, 0)
#define gmp_binary_op(op)         _gmp_binary_ui_op(INTERNAL_FUNCTION_PARAM_PASSTHRU, op, NULL, 0)
#define gmp_binary_opl(op) _gmp_binary_opl(INTERNAL_FUNCTION_PARAM_PASSTHRU, op)
#define gmp_binary_ui_op_no_zero(op, uop) \
	_gmp_binary_ui_op(INTERNAL_FUNCTION_PARAM_PASSTHRU, op, uop, 1)

/* Unary operations */
#define gmp_unary_op(op)         _gmp_unary_op(INTERNAL_FUNCTION_PARAM_PASSTHRU, op)
#define gmp_unary_opl(op)         _gmp_unary_opl(INTERNAL_FUNCTION_PARAM_PASSTHRU, op)
#define gmp_unary_ui_op(op)      _gmp_unary_ui_op(INTERNAL_FUNCTION_PARAM_PASSTHRU, op)

/* {{{ gmp_emalloc
 */
static void *gmp_emalloc(size_t size)
{
	return emalloc(size);
}
/* }}} */

/* {{{ gmp_erealloc
 */
static void *gmp_erealloc(void *ptr, size_t old_size, size_t new_size)
{
	return erealloc(ptr, new_size);
}
/* }}} */

/* {{{ gmp_efree
 */
static void gmp_efree(void *ptr, size_t size)
{
	efree(ptr);
}
/* }}} */

static void gmp_free_object_storage(zend_object *obj TSRMLS_DC) /* {{{ */
{
	gmp_object *intern = GET_GMP_OBJECT_FROM_OBJ(obj);

	mpz_clear(intern->num);
	zend_object_std_dtor(&intern->std TSRMLS_CC);
}
/* }}} */

static inline zend_object *gmp_create_object_ex(zend_class_entry *ce, mpz_ptr *gmpnum_target TSRMLS_DC) /* {{{ */
{
	gmp_object *intern = emalloc(sizeof(gmp_object)
			+ sizeof(zval) * (ce->default_properties_count - 1));

	zend_object_std_init(&intern->std, ce TSRMLS_CC);
	object_properties_init(&intern->std, ce);

	mpz_init(intern->num);
	*gmpnum_target = intern->num;
	intern->std.handlers = &gmp_object_handlers;

	return &intern->std;
}
/* }}} */

static zend_object *gmp_create_object(zend_class_entry *ce TSRMLS_DC) /* {{{ */
{
	mpz_ptr gmpnum_dummy;
	return gmp_create_object_ex(ce, &gmpnum_dummy TSRMLS_CC);
}
/* }}} */

static inline void gmp_create(zval *target, mpz_ptr *gmpnum_target TSRMLS_DC) /* {{{ */
{
	ZVAL_OBJ(target, gmp_create_object_ex(gmp_ce, gmpnum_target TSRMLS_CC));
}
/* }}} */

static int gmp_cast_object(zval *readobj, zval *writeobj, int type TSRMLS_DC) /* {{{ */
{
	mpz_ptr gmpnum;
	switch (type) {
	case IS_STRING:
		gmpnum = GET_GMP_FROM_ZVAL(readobj);
		gmp_strval(writeobj, gmpnum, 10);
		return SUCCESS;
	case IS_LONG:
		gmpnum = GET_GMP_FROM_ZVAL(readobj);
		ZVAL_LONG(writeobj, mpz_get_si(gmpnum));
		return SUCCESS;
	case IS_DOUBLE:
		gmpnum = GET_GMP_FROM_ZVAL(readobj);
		ZVAL_DOUBLE(writeobj, mpz_get_d(gmpnum));
		return SUCCESS;
	default:
		return FAILURE;
	}
}
/* }}} */

static HashTable *gmp_get_debug_info(zval *obj, int *is_temp TSRMLS_DC) /* {{{ */
{
	HashTable *ht, *props = zend_std_get_properties(obj TSRMLS_CC);
	mpz_ptr gmpnum = GET_GMP_FROM_ZVAL(obj);
	zval zv;

	*is_temp = 1;
	ALLOC_HASHTABLE(ht);
	zend_array_dup(ht, props);

	gmp_strval(&zv, gmpnum, 10);
	zend_hash_str_update(ht, "num", sizeof("num")-1, &zv);

	return ht;
}
/* }}} */

static zend_object *gmp_clone_obj(zval *obj TSRMLS_DC) /* {{{ */
{
	gmp_object *old_object = GET_GMP_OBJECT_FROM_ZVAL(obj);
	gmp_object *new_object = GET_GMP_OBJECT_FROM_OBJ(gmp_create_object(Z_OBJCE_P(obj) TSRMLS_CC));

	zend_objects_clone_members( &new_object->std, &old_object->std TSRMLS_CC);

	mpz_set(new_object->num, old_object->num);

	return &new_object->std;
}
/* }}} */

static void shift_operator_helper(gmp_binary_ui_op_t op, zval *return_value, zval *op1, zval *op2 TSRMLS_DC) {
	zend_long shift = zval_get_long(op2);

	if (shift < 0) {
		php_error_docref(NULL TSRMLS_CC, E_WARNING, "Shift cannot be negative");
		RETVAL_FALSE;
	} else {
		mpz_ptr gmpnum_op, gmpnum_result;
		gmp_temp_t temp;

		FETCH_GMP_ZVAL(gmpnum_op, op1, temp);
		INIT_GMP_RETVAL(gmpnum_result);
		op(gmpnum_result, gmpnum_op, (gmp_ulong) shift);
		FREE_GMP_TEMP(temp);
	}
}

#define DO_BINARY_UI_OP_EX(op, uop, check_b_zero)       \
	gmp_zval_binary_ui_op(                              \
		result, op1, op2, op, (gmp_binary_ui_op_t) uop, \
		check_b_zero TSRMLS_CC                          \
	);                                                  \
	return SUCCESS;

#define DO_BINARY_UI_OP(op) DO_BINARY_UI_OP_EX(op, op ## _ui, 0)
#define DO_BINARY_OP(op) DO_BINARY_UI_OP_EX(op, NULL, 0)

#define DO_UNARY_OP(op) \
	gmp_zval_unary_op(result, op1, op TSRMLS_CC); \
	return SUCCESS;

static int gmp_do_operation_ex(zend_uchar opcode, zval *result, zval *op1, zval *op2 TSRMLS_DC) /* {{{ */
{
	switch (opcode) {
	case ZEND_ADD:
		DO_BINARY_UI_OP(mpz_add);
	case ZEND_SUB:
		DO_BINARY_UI_OP(mpz_sub);
	case ZEND_MUL:
		DO_BINARY_UI_OP(mpz_mul);
	case ZEND_POW:
		shift_operator_helper(mpz_pow_ui, result, op1, op2 TSRMLS_CC);
		return SUCCESS;
	case ZEND_DIV:
		DO_BINARY_UI_OP_EX(mpz_tdiv_q, mpz_tdiv_q_ui, 1);
	case ZEND_MOD:
		DO_BINARY_UI_OP_EX(mpz_mod, mpz_mod_ui, 1);
	case ZEND_SL:
		shift_operator_helper(mpz_mul_2exp, result, op1, op2 TSRMLS_CC);
		return SUCCESS;
	case ZEND_SR:
		shift_operator_helper(mpz_fdiv_q_2exp, result, op1, op2 TSRMLS_CC);
		return SUCCESS;
	case ZEND_BW_OR:
		DO_BINARY_OP(mpz_ior);
	case ZEND_BW_AND:
		DO_BINARY_OP(mpz_and);
	case ZEND_BW_XOR:
		DO_BINARY_OP(mpz_xor);
	case ZEND_BW_NOT:
		DO_UNARY_OP(mpz_com);

	default:
		return FAILURE;
	}
}
/* }}} */

static int gmp_do_operation(zend_uchar opcode, zval *result, zval *op1, zval *op2 TSRMLS_DC) /* {{{ */
{
	zval op1_copy;
	int retval;

	if (result == op1) {
		ZVAL_COPY_VALUE(&op1_copy, op1);
		op1 = &op1_copy;
	}

	retval = gmp_do_operation_ex(opcode, result, op1, op2 TSRMLS_CC);

	if (retval == SUCCESS && op1 == &op1_copy) {
		zval_dtor(op1);
	}

	return retval;
}
/* }}} */

static int gmp_compare(zval *result, zval *op1, zval *op2 TSRMLS_DC) /* {{{ */
{
	gmp_cmp(result, op1, op2 TSRMLS_CC);
	if (Z_TYPE_P(result) == IS_FALSE) {
		ZVAL_LONG(result, 1);
	}
	return SUCCESS;
}
/* }}} */

static int gmp_serialize(zval *object, unsigned char **buffer, size_t *buf_len, zend_serialize_data *data TSRMLS_DC) /* {{{ */
{
	mpz_ptr gmpnum = GET_GMP_FROM_ZVAL(object);
	smart_str buf = {0};
	zval zv;
	php_serialize_data_t serialize_data = (php_serialize_data_t) data;
	zend_array tmp_arr;

	PHP_VAR_SERIALIZE_INIT(serialize_data);
    
	gmp_strval(&zv, gmpnum, 10);
	php_var_serialize(&buf, &zv, &serialize_data TSRMLS_CC);
	zval_dtor(&zv);

	ZVAL_ARR(&zv, &tmp_arr);
	tmp_arr.ht = *zend_std_get_properties(object TSRMLS_CC);
	php_var_serialize(&buf, &zv, &serialize_data TSRMLS_CC);

	PHP_VAR_SERIALIZE_DESTROY(serialize_data);
	*buffer = (unsigned char *) estrndup(buf.s->val, buf.s->len);
	*buf_len = buf.s->len;
	zend_string_release(buf.s);

	return SUCCESS;
}
/* }}} */

static int gmp_unserialize(zval *object, zend_class_entry *ce, const unsigned char *buf, size_t buf_len, zend_unserialize_data *data TSRMLS_DC) /* {{{ */
{
	mpz_ptr gmpnum;
	const unsigned char *p, *max;
	zval zv;
	int retval = FAILURE;
	php_unserialize_data_t unserialize_data = (php_unserialize_data_t) data;

	ZVAL_UNDEF(&zv);
	PHP_VAR_UNSERIALIZE_INIT(unserialize_data);
	gmp_create(object, &gmpnum TSRMLS_CC);

	p = buf;
	max = buf + buf_len;

	if (!php_var_unserialize(&zv, &p, max, &unserialize_data TSRMLS_CC)
		|| Z_TYPE(zv) != IS_STRING
		|| convert_to_gmp(gmpnum, &zv, 10 TSRMLS_CC) == FAILURE
	) {
		zend_throw_exception(NULL, "Could not unserialize number", 0 TSRMLS_CC);
		goto exit;
	}
	zval_dtor(&zv);
	ZVAL_UNDEF(&zv);

	if (!php_var_unserialize(&zv, &p, max, &unserialize_data TSRMLS_CC)
		|| Z_TYPE(zv) != IS_ARRAY
	) {
		zend_throw_exception(NULL, "Could not unserialize properties", 0 TSRMLS_CC);
		goto exit;
	}

	if (zend_hash_num_elements(Z_ARRVAL(zv)) != 0) {
		zend_hash_copy(
			zend_std_get_properties(object TSRMLS_CC), Z_ARRVAL(zv),
			(copy_ctor_func_t) zval_add_ref
		);
	}

	retval = SUCCESS;
exit:
	zval_dtor(&zv);
	PHP_VAR_UNSERIALIZE_DESTROY(unserialize_data);
	return retval;
}
/* }}} */

/* {{{ ZEND_GINIT_FUNCTION
 */
static ZEND_GINIT_FUNCTION(gmp)
{
	gmp_globals->rand_initialized = 0;
}
/* }}} */

/* {{{ ZEND_MINIT_FUNCTION
 */
ZEND_MINIT_FUNCTION(gmp)
{
	zend_class_entry tmp_ce;
	INIT_CLASS_ENTRY(tmp_ce, "GMP", NULL);
	gmp_ce = zend_register_internal_class(&tmp_ce TSRMLS_CC);
	gmp_ce->create_object = gmp_create_object;
	gmp_ce->serialize = gmp_serialize;
	gmp_ce->unserialize = gmp_unserialize;

	memcpy(&gmp_object_handlers, zend_get_std_object_handlers(), sizeof(zend_object_handlers));
	gmp_object_handlers.offset = XtOffsetOf(gmp_object, std);
	gmp_object_handlers.free_obj = gmp_free_object_storage;
	gmp_object_handlers.cast_object = gmp_cast_object;
	gmp_object_handlers.get_debug_info = gmp_get_debug_info;
	gmp_object_handlers.clone_obj = gmp_clone_obj;
	gmp_object_handlers.do_operation = gmp_do_operation;
	gmp_object_handlers.compare = gmp_compare;

	REGISTER_LONG_CONSTANT("GMP_ROUND_ZERO", GMP_ROUND_ZERO, CONST_CS | CONST_PERSISTENT);
	REGISTER_LONG_CONSTANT("GMP_ROUND_PLUSINF", GMP_ROUND_PLUSINF, CONST_CS | CONST_PERSISTENT);
	REGISTER_LONG_CONSTANT("GMP_ROUND_MINUSINF", GMP_ROUND_MINUSINF, CONST_CS | CONST_PERSISTENT);
#ifdef mpir_version
	REGISTER_STRING_CONSTANT("GMP_MPIR_VERSION", (char *)mpir_version, CONST_CS | CONST_PERSISTENT);
#endif
	REGISTER_STRING_CONSTANT("GMP_VERSION", (char *)gmp_version, CONST_CS | CONST_PERSISTENT);

	REGISTER_LONG_CONSTANT("GMP_MSW_FIRST", GMP_MSW_FIRST, CONST_CS | CONST_PERSISTENT);
	REGISTER_LONG_CONSTANT("GMP_LSW_FIRST", GMP_LSW_FIRST, CONST_CS | CONST_PERSISTENT);
	REGISTER_LONG_CONSTANT("GMP_LITTLE_ENDIAN", GMP_LITTLE_ENDIAN, CONST_CS | CONST_PERSISTENT);
	REGISTER_LONG_CONSTANT("GMP_BIG_ENDIAN", GMP_BIG_ENDIAN, CONST_CS | CONST_PERSISTENT);
	REGISTER_LONG_CONSTANT("GMP_NATIVE_ENDIAN", GMP_NATIVE_ENDIAN, CONST_CS | CONST_PERSISTENT);

	mp_set_memory_functions(gmp_emalloc, gmp_erealloc, gmp_efree);

	return SUCCESS;
}
/* }}} */

/* {{{ ZEND_RSHUTDOWN_FUNCTION
 */
ZEND_MODULE_DEACTIVATE_D(gmp)
{
	if (GMPG(rand_initialized)) {
		gmp_randclear(GMPG(rand_state));
		GMPG(rand_initialized) = 0;
	}

	return SUCCESS;
}
/* }}} */

/* {{{ ZEND_MINFO_FUNCTION
 */
ZEND_MODULE_INFO_D(gmp)
{
	php_info_print_table_start();
	php_info_print_table_row(2, "gmp support", "enabled");
#ifdef mpir_version
	php_info_print_table_row(2, "MPIR version", mpir_version);
#else
	php_info_print_table_row(2, "GMP version", gmp_version);
#endif
	php_info_print_table_end();
}
/* }}} */


/* {{{ convert_to_gmp
 * Convert zval to be gmp number */
static int convert_to_gmp(mpz_t gmpnumber, zval *val, zend_long base TSRMLS_DC)
{
	switch (Z_TYPE_P(val)) {
	case IS_LONG:
	case IS_FALSE:
	case IS_TRUE: {
		mpz_set_si(gmpnumber, zval_get_long(val));
		return SUCCESS;
	}
	case IS_STRING: {
		char *numstr = Z_STRVAL_P(val);
		zend_bool skip_lead = 0;
		int ret;

		if (Z_STRLEN_P(val) > 2 && numstr[0] == '0') {
			if ((base == 0 || base == 16) && (numstr[1] == 'x' || numstr[1] == 'X')) {
				base = 16;
				skip_lead = 1;
			} else if ((base == 0 || base == 2) && (numstr[1] == 'b' || numstr[1] == 'B')) {
				base = 2;
				skip_lead = 1;
			}
		}

		ret = mpz_set_str(gmpnumber, (skip_lead ? &numstr[2] : numstr), (int) base);
		if (-1 == ret) {
			php_error_docref(NULL TSRMLS_CC, E_WARNING,
				"Unable to convert variable to GMP - string is not an integer");
			return FAILURE;
		}

		return SUCCESS;
	}
	default:
		php_error_docref(NULL TSRMLS_CC, E_WARNING,
			"Unable to convert variable to GMP - wrong type");
		return FAILURE;
	}
}
/* }}} */

static void gmp_strval(zval *result, mpz_t gmpnum, zend_long base) /* {{{ */
{
	size_t num_len;
	zend_string *str;

	num_len = mpz_sizeinbase(gmpnum, abs(base));
	if (mpz_sgn(gmpnum) < 0) {
		num_len++;
	}

	str = zend_string_alloc(num_len, 0);
	mpz_get_str(str->val, base, gmpnum);
	
	/* 
	 * From GMP documentation for mpz_sizeinbase():
	 * The returned value will be exact or 1 too big.  If base is a power of
	 * 2, the returned value will always be exact.
	 *
	 * So let's check to see if we already have a \0 byte...
	 */

	if (str->val[str->len - 1] == '\0') {
		str->len--;
	} else {
		str->val[str->len] = '\0';
	}

	ZVAL_NEW_STR(result, str);
}
/* }}} */

static void gmp_cmp(zval *return_value, zval *a_arg, zval *b_arg TSRMLS_DC) /* {{{ */
{
	mpz_ptr gmpnum_a, gmpnum_b;
	gmp_temp_t temp_a, temp_b;
	zend_bool use_si = 0;
	zend_long res;

	FETCH_GMP_ZVAL(gmpnum_a, a_arg, temp_a);

	if (Z_TYPE_P(b_arg) == IS_LONG) {
		use_si = 1;
		temp_b.is_used = 0;
	} else {
		FETCH_GMP_ZVAL_DEP(gmpnum_b, b_arg, temp_b, temp_a);
	}

	if (use_si) {
		res = mpz_cmp_si(gmpnum_a, Z_LVAL_P(b_arg));
	} else {
		res = mpz_cmp(gmpnum_a, gmpnum_b);
	}

	FREE_GMP_TEMP(temp_a);
	FREE_GMP_TEMP(temp_b);

	RETURN_LONG(res);
}
/* }}} */

/* {{{ gmp_zval_binary_ui_op
   Execute GMP binary operation.
*/
static inline void gmp_zval_binary_ui_op(zval *return_value, zval *a_arg, zval *b_arg, gmp_binary_op_t gmp_op, gmp_binary_ui_op_t gmp_ui_op, int check_b_zero TSRMLS_DC)
{
	mpz_ptr gmpnum_a, gmpnum_b, gmpnum_result;
	int use_ui = 0;
	gmp_temp_t temp_a, temp_b;

	FETCH_GMP_ZVAL(gmpnum_a, a_arg, temp_a);

	if (gmp_ui_op && Z_TYPE_P(b_arg) == IS_LONG && Z_LVAL_P(b_arg) >= 0) {
		use_ui = 1;
		temp_b.is_used = 0;
	} else {
		FETCH_GMP_ZVAL_DEP(gmpnum_b, b_arg, temp_b, temp_a);
	}

	if (check_b_zero) {
		int b_is_zero = 0;
		if (use_ui) {
			b_is_zero = (Z_LVAL_P(b_arg) == 0);
		} else {
			b_is_zero = !mpz_cmp_ui(gmpnum_b, 0);
		}

		if (b_is_zero) {
			php_error_docref(NULL TSRMLS_CC, E_WARNING, "Zero operand not allowed");
			FREE_GMP_TEMP(temp_a);
			FREE_GMP_TEMP(temp_b);
			RETURN_FALSE;
		}
	}

	INIT_GMP_RETVAL(gmpnum_result);

	if (use_ui) {
		gmp_ui_op(gmpnum_result, gmpnum_a, (gmp_ulong) Z_LVAL_P(b_arg));
	} else {
		gmp_op(gmpnum_result, gmpnum_a, gmpnum_b);
	}

	FREE_GMP_TEMP(temp_a);
	FREE_GMP_TEMP(temp_b);
}
/* }}} */

/* {{{ gmp_zval_binary_ui_op2
   Execute GMP binary operation which returns 2 values.
*/
static inline void gmp_zval_binary_ui_op2(zval *return_value, zval *a_arg, zval *b_arg, gmp_binary_op2_t gmp_op, gmp_binary_ui_op2_t gmp_ui_op, int check_b_zero TSRMLS_DC)
{
	mpz_ptr gmpnum_a, gmpnum_b, gmpnum_result1, gmpnum_result2;
	int use_ui = 0;
	gmp_temp_t temp_a, temp_b;
	zval result1, result2;

	FETCH_GMP_ZVAL(gmpnum_a, a_arg, temp_a);

	if (gmp_ui_op && Z_TYPE_P(b_arg) == IS_LONG && Z_LVAL_P(b_arg) >= 0) {
		/* use _ui function */
		use_ui = 1;
		temp_b.is_used = 0;
	} else {
		FETCH_GMP_ZVAL_DEP(gmpnum_b, b_arg, temp_b, temp_a);
	}

	if (check_b_zero) {
		int b_is_zero = 0;
		if (use_ui) {
			b_is_zero = (Z_LVAL_P(b_arg) == 0);
		} else {
			b_is_zero = !mpz_cmp_ui(gmpnum_b, 0);
		}

		if (b_is_zero) {
			php_error_docref(NULL TSRMLS_CC, E_WARNING, "Zero operand not allowed");
			FREE_GMP_TEMP(temp_a);
			FREE_GMP_TEMP(temp_b);
			RETURN_FALSE;
		}
	}

	gmp_create(&result1, &gmpnum_result1 TSRMLS_CC);
	gmp_create(&result2, &gmpnum_result2 TSRMLS_CC);

	array_init(return_value);
	add_next_index_zval(return_value, &result1);
	add_next_index_zval(return_value, &result2);

	if (use_ui) {
		gmp_ui_op(gmpnum_result1, gmpnum_result2, gmpnum_a, (gmp_ulong) Z_LVAL_P(b_arg));
	} else {
		gmp_op(gmpnum_result1, gmpnum_result2, gmpnum_a, gmpnum_b);
	}

	FREE_GMP_TEMP(temp_a);
	FREE_GMP_TEMP(temp_b);
}
/* }}} */

/* {{{ _gmp_binary_ui_op
 */
static inline void _gmp_binary_ui_op(INTERNAL_FUNCTION_PARAMETERS, gmp_binary_op_t gmp_op, gmp_binary_ui_op_t gmp_ui_op, int check_b_zero)
{
	zval *a_arg, *b_arg;

	if (zend_parse_parameters(ZEND_NUM_ARGS() TSRMLS_CC, "zz", &a_arg, &b_arg) == FAILURE){
		return;
	}

	gmp_zval_binary_ui_op(return_value, a_arg, b_arg, gmp_op, gmp_ui_op, check_b_zero TSRMLS_CC);
}
/* }}} */

/* Unary operations */

/* {{{ gmp_zval_unary_op
 */
static inline void gmp_zval_unary_op(zval *return_value, zval *a_arg, gmp_unary_op_t gmp_op TSRMLS_DC)
{
	mpz_ptr gmpnum_a, gmpnum_result;
	gmp_temp_t temp_a;

	FETCH_GMP_ZVAL(gmpnum_a, a_arg, temp_a);

	INIT_GMP_RETVAL(gmpnum_result);
	gmp_op(gmpnum_result, gmpnum_a);

	FREE_GMP_TEMP(temp_a);
}
/* }}} */

/* {{{ gmp_zval_unary_ui_op
 */
static inline void gmp_zval_unary_ui_op(zval *return_value, zval *a_arg, gmp_unary_ui_op_t gmp_op TSRMLS_DC)
{
	mpz_ptr gmpnum_result;

	INIT_GMP_RETVAL(gmpnum_result);
	gmp_op(gmpnum_result, zval_get_long(a_arg));
}
/* }}} */

/* {{{ _gmp_unary_ui_op
   Execute GMP unary operation.
*/
static inline void _gmp_unary_ui_op(INTERNAL_FUNCTION_PARAMETERS, gmp_unary_ui_op_t gmp_op)
{
	zval *a_arg;

	if (zend_parse_parameters(ZEND_NUM_ARGS() TSRMLS_CC, "z", &a_arg) == FAILURE){
		return;
	}

	gmp_zval_unary_ui_op(return_value, a_arg, gmp_op TSRMLS_CC);
}
/* }}} */

/* {{{ _gmp_unary_op
 */
static inline void _gmp_unary_op(INTERNAL_FUNCTION_PARAMETERS, gmp_unary_op_t gmp_op)
{
	zval *a_arg;

	if (zend_parse_parameters(ZEND_NUM_ARGS() TSRMLS_CC, "z", &a_arg) == FAILURE){
		return;
	}

	gmp_zval_unary_op(return_value, a_arg, gmp_op TSRMLS_CC);
}
/* }}} */

/* {{{ _gmp_unary_opl
 */
static inline void _gmp_unary_opl(INTERNAL_FUNCTION_PARAMETERS, gmp_unary_opl_t gmp_op)
{
	zval *a_arg;
	mpz_ptr gmpnum_a;
	gmp_temp_t temp_a;

	if (zend_parse_parameters(ZEND_NUM_ARGS() TSRMLS_CC, "z", &a_arg) == FAILURE){
		return;
	}

	FETCH_GMP_ZVAL(gmpnum_a, a_arg, temp_a);
	RETVAL_LONG(gmp_op(gmpnum_a));
	FREE_GMP_TEMP(temp_a);
}
/* }}} */

/* {{{ _gmp_binary_opl
 */
static inline void _gmp_binary_opl(INTERNAL_FUNCTION_PARAMETERS, gmp_binary_opl_t gmp_op)
{
	zval *a_arg, *b_arg;
	mpz_ptr gmpnum_a, gmpnum_b;
	gmp_temp_t temp_a, temp_b;

	if (zend_parse_parameters(ZEND_NUM_ARGS() TSRMLS_CC, "zz", &a_arg, &b_arg) == FAILURE){
		return;
	}

	FETCH_GMP_ZVAL(gmpnum_a, a_arg, temp_a);
	FETCH_GMP_ZVAL_DEP(gmpnum_b, b_arg, temp_b, temp_a);

	RETVAL_LONG(gmp_op(gmpnum_a, gmpnum_b));

	FREE_GMP_TEMP(temp_a);
	FREE_GMP_TEMP(temp_b);
}
/* }}} */

/* {{{ proto GMP gmp_init(mixed number [, int base])
   Initializes GMP number */
ZEND_FUNCTION(gmp_init)
{
	zval *number_arg;
	mpz_ptr gmpnumber;
	zend_long base = 0;

	if (zend_parse_parameters(ZEND_NUM_ARGS() TSRMLS_CC, "z|l", &number_arg, &base) == FAILURE) {
		return;
	}

	if (base && (base < 2 || base > GMP_MAX_BASE)) {
		php_error_docref(NULL TSRMLS_CC, E_WARNING, "Bad base for conversion: %pd (should be between 2 and %d)", base, GMP_MAX_BASE);
		RETURN_FALSE;
	}

	INIT_GMP_RETVAL(gmpnumber);
	if (convert_to_gmp(gmpnumber, number_arg, base TSRMLS_CC) == FAILURE) {
		zval_dtor(return_value);
		RETURN_FALSE;
	}
}
/* }}} */

int gmp_import_export_validate(zend_long size, zend_long options, int *order, int *endian TSRMLS_DC)
{
	if (size < 1) {
		php_error_docref(NULL TSRMLS_CC, E_WARNING,
			"Word size must be positive, %pd given", size);
		return FAILURE;
	}

	switch (options & (GMP_LSW_FIRST | GMP_MSW_FIRST)) {
		case GMP_LSW_FIRST:
			*order = -1;
			break;
		case GMP_MSW_FIRST:
		case 0: /* default */
			*order = 1;
			break;
		default:
			php_error_docref(NULL TSRMLS_CC, E_WARNING,
				"Invalid options: Conflicting word orders");
			return FAILURE;
	}

	switch (options & (GMP_LITTLE_ENDIAN | GMP_BIG_ENDIAN | GMP_NATIVE_ENDIAN)) {
		case GMP_LITTLE_ENDIAN:
			*endian = -1;
			break;
		case GMP_BIG_ENDIAN:
			*endian = 1;
			break;
		case GMP_NATIVE_ENDIAN:
		case 0: /* default */
			*endian = 0;
			break;
		default:
			php_error_docref(NULL TSRMLS_CC, E_WARNING,
				"Invalid options: Conflicting word endianness");
			return FAILURE;
	}

	return SUCCESS;
}

/* {{{ proto GMP gmp_import(string data [, int word_size = 1, int options = GMP_MSW_FIRST | GMP_NATIVE_ENDIAN])
   Imports a GMP number from a binary string */
ZEND_FUNCTION(gmp_import)
{
	char *data;
	size_t data_len;
	zend_long size = 1;
	zend_long options = GMP_MSW_FIRST | GMP_NATIVE_ENDIAN;
	int order, endian;
	mpz_ptr gmpnumber;

	if (zend_parse_parameters(ZEND_NUM_ARGS() TSRMLS_CC, "s|ll", &data, &data_len, &size, &options) == FAILURE) {
		return;
	}

	if (gmp_import_export_validate(size, options, &order, &endian TSRMLS_CC) == FAILURE) {
		RETURN_FALSE;
	}

	if ((data_len % size) != 0) {
		php_error_docref(NULL TSRMLS_CC, E_WARNING,
			"Input length must be a multiple of word size");
		RETURN_FALSE;
	}

	INIT_GMP_RETVAL(gmpnumber);

	mpz_import(gmpnumber, data_len / size, order, size, endian, 0, data);
}
/* }}} */

/* {{{ proto string gmp_export(GMP gmpnumber [, int word_size = 1, int options = GMP_MSW_FIRST | GMP_NATIVE_ENDIAN])
   Exports a GMP number to a binary string */
ZEND_FUNCTION(gmp_export)
{
	zval *gmpnumber_arg;
	zend_long size = 1;
	zend_long options = GMP_MSW_FIRST | GMP_NATIVE_ENDIAN;
	int order, endian;
	mpz_ptr gmpnumber;
	gmp_temp_t temp_a;

	if (zend_parse_parameters(ZEND_NUM_ARGS() TSRMLS_CC, "z|ll", &gmpnumber_arg, &size, &options) == FAILURE) {
		return;
	}

	if (gmp_import_export_validate(size, options, &order, &endian TSRMLS_CC) == FAILURE) {
		RETURN_FALSE;
	}

	FETCH_GMP_ZVAL(gmpnumber, gmpnumber_arg, temp_a);

	if (mpz_sgn(gmpnumber) == 0) {
		RETURN_EMPTY_STRING();
	} else {
		size_t bits_per_word = size * 8;
		size_t count = (mpz_sizeinbase(gmpnumber, 2) + bits_per_word - 1) / bits_per_word;
		size_t out_len = count * size;

		zend_string *out_string = zend_string_alloc(out_len, 0);
		mpz_export(out_string->val, NULL, order, size, endian, 0, gmpnumber);
		out_string->val[out_len] = '\0';

		RETURN_STR(out_string);
	}

	FREE_GMP_TEMP(temp_a);
}
/* }}} */

/* {{{ proto int gmp_intval(mixed gmpnumber)
   Gets signed long value of GMP number */
ZEND_FUNCTION(gmp_intval)
{
	zval *gmpnumber_arg;

	if (zend_parse_parameters(ZEND_NUM_ARGS() TSRMLS_CC, "z", &gmpnumber_arg) == FAILURE){
		return;
	}

	if (IS_GMP(gmpnumber_arg)) {
		RETVAL_LONG(mpz_get_si(GET_GMP_FROM_ZVAL(gmpnumber_arg)));
	} else {
		RETVAL_LONG(zval_get_long(gmpnumber_arg));
	}
}
/* }}} */

/* {{{ proto string gmp_strval(mixed gmpnumber [, int base])
   Gets string representation of GMP number  */
ZEND_FUNCTION(gmp_strval)
{
	zval *gmpnumber_arg;
	zend_long base = 10;
	mpz_ptr gmpnum;
	gmp_temp_t temp_a;

	if (zend_parse_parameters(ZEND_NUM_ARGS() TSRMLS_CC, "z|l", &gmpnumber_arg, &base) == FAILURE) {
		return;
	}

	/* Although the maximum base in general in GMP is 62, mpz_get_str()
	 * is explicitly limited to -36 when dealing with negative bases. */
	if ((base < 2 && base > -2) || base > GMP_MAX_BASE || base < -36) {
		php_error_docref(NULL TSRMLS_CC, E_WARNING, "Bad base for conversion: %pd (should be between 2 and %d or -2 and -36)", base, GMP_MAX_BASE);
		RETURN_FALSE;
	}

	FETCH_GMP_ZVAL(gmpnum, gmpnumber_arg, temp_a);

	gmp_strval(return_value, gmpnum, base);

	FREE_GMP_TEMP(temp_a);
}
/* }}} */

/* {{{ proto GMP gmp_add(mixed a, mixed b)
   Add a and b */
ZEND_FUNCTION(gmp_add)
{
	gmp_binary_ui_op(mpz_add, mpz_add_ui);
}
/* }}} */

/* {{{ proto GMP gmp_sub(mixed a, mixed b)
   Subtract b from a */
ZEND_FUNCTION(gmp_sub)
{
	gmp_binary_ui_op(mpz_sub, mpz_sub_ui);
}
/* }}} */

/* {{{ proto GMP gmp_mul(mixed a, mixed b)
   Multiply a and b */
ZEND_FUNCTION(gmp_mul)
{
	gmp_binary_ui_op(mpz_mul, mpz_mul_ui);
}
/* }}} */

/* {{{ proto array gmp_div_qr(mixed a, mixed b [, int round])
   Divide a by b, returns quotient and reminder */
ZEND_FUNCTION(gmp_div_qr)
{
	zval *a_arg, *b_arg;
	zend_long round = GMP_ROUND_ZERO;

	if (zend_parse_parameters(ZEND_NUM_ARGS() TSRMLS_CC, "zz|l", &a_arg, &b_arg, &round) == FAILURE) {
		return;
	}

	switch (round) {
	case GMP_ROUND_ZERO:
		gmp_zval_binary_ui_op2(return_value, a_arg, b_arg, mpz_tdiv_qr, (gmp_binary_ui_op2_t) mpz_tdiv_qr_ui, 1 TSRMLS_CC);
		break;
	case GMP_ROUND_PLUSINF:
		gmp_zval_binary_ui_op2(return_value, a_arg, b_arg, mpz_cdiv_qr, (gmp_binary_ui_op2_t) mpz_cdiv_qr_ui, 1 TSRMLS_CC);
		break;
	case GMP_ROUND_MINUSINF:
		gmp_zval_binary_ui_op2(return_value, a_arg, b_arg, mpz_fdiv_qr, (gmp_binary_ui_op2_t) mpz_fdiv_qr_ui, 1 TSRMLS_CC);
		break;
	default:
		php_error_docref(NULL TSRMLS_CC, E_WARNING, "Invalid rounding mode");
		RETURN_FALSE;
	}
}
/* }}} */

/* {{{ proto GMP gmp_div_r(mixed a, mixed b [, int round])
   Divide a by b, returns reminder only */
ZEND_FUNCTION(gmp_div_r)
{
	zval *a_arg, *b_arg;
	zend_long round = GMP_ROUND_ZERO;

	if (zend_parse_parameters(ZEND_NUM_ARGS() TSRMLS_CC, "zz|l", &a_arg, &b_arg, &round) == FAILURE) {
		return;
	}

	switch (round) {
	case GMP_ROUND_ZERO:
		gmp_zval_binary_ui_op(return_value, a_arg, b_arg, mpz_tdiv_r, (gmp_binary_ui_op_t) mpz_tdiv_r_ui, 1 TSRMLS_CC);
		break;
	case GMP_ROUND_PLUSINF:
		gmp_zval_binary_ui_op(return_value, a_arg, b_arg, mpz_cdiv_r, (gmp_binary_ui_op_t) mpz_cdiv_r_ui, 1 TSRMLS_CC);
		break;
	case GMP_ROUND_MINUSINF:
		gmp_zval_binary_ui_op(return_value, a_arg, b_arg, mpz_fdiv_r, (gmp_binary_ui_op_t) mpz_fdiv_r_ui, 1 TSRMLS_CC);
		break;
	default:
		php_error_docref(NULL TSRMLS_CC, E_WARNING, "Invalid rounding mode");
		RETURN_FALSE;
	}
}
/* }}} */

/* {{{ proto GMP gmp_div_q(mixed a, mixed b [, int round])
   Divide a by b, returns quotient only */
ZEND_FUNCTION(gmp_div_q)
{
	zval *a_arg, *b_arg;
	zend_long round = GMP_ROUND_ZERO;

	if (zend_parse_parameters(ZEND_NUM_ARGS() TSRMLS_CC, "zz|l", &a_arg, &b_arg, &round) == FAILURE) {
		return;
	}

	switch (round) {
	case GMP_ROUND_ZERO:
		gmp_zval_binary_ui_op(return_value, a_arg, b_arg, mpz_tdiv_q, (gmp_binary_ui_op_t) mpz_tdiv_q_ui, 1 TSRMLS_CC);
		break;
	case GMP_ROUND_PLUSINF:
		gmp_zval_binary_ui_op(return_value, a_arg, b_arg, mpz_cdiv_q, (gmp_binary_ui_op_t) mpz_cdiv_q_ui, 1 TSRMLS_CC);
		break;
	case GMP_ROUND_MINUSINF:
		gmp_zval_binary_ui_op(return_value, a_arg, b_arg, mpz_fdiv_q, (gmp_binary_ui_op_t) mpz_fdiv_q_ui, 1 TSRMLS_CC);
		break;
	default:
		php_error_docref(NULL TSRMLS_CC, E_WARNING, "Invalid rounding mode");
		RETURN_FALSE;
	}

}
/* }}} */

/* {{{ proto GMP gmp_mod(mixed a, mixed b)
   Computes a modulo b */
ZEND_FUNCTION(gmp_mod)
{
	gmp_binary_ui_op_no_zero(mpz_mod, (gmp_binary_ui_op_t) mpz_mod_ui);
}
/* }}} */

/* {{{ proto GMP gmp_divexact(mixed a, mixed b)
   Divide a by b using exact division algorithm */
ZEND_FUNCTION(gmp_divexact)
{
	gmp_binary_ui_op_no_zero(mpz_divexact, NULL);
}
/* }}} */

/* {{{ proto GMP gmp_neg(mixed a)
   Negates a number */
ZEND_FUNCTION(gmp_neg)
{
	gmp_unary_op(mpz_neg);
}
/* }}} */

/* {{{ proto GMP gmp_abs(mixed a)
   Calculates absolute value */
ZEND_FUNCTION(gmp_abs)
{
	gmp_unary_op(mpz_abs);
}
/* }}} */

/* {{{ proto GMP gmp_fact(int a)
   Calculates factorial function */
ZEND_FUNCTION(gmp_fact)
{
	zval *a_arg;

	if (zend_parse_parameters(ZEND_NUM_ARGS() TSRMLS_CC, "z", &a_arg) == FAILURE){
		return;
	}

	if (IS_GMP(a_arg)) {
		mpz_ptr gmpnum_tmp = GET_GMP_FROM_ZVAL(a_arg);
		if (mpz_sgn(gmpnum_tmp) < 0) {
			php_error_docref(NULL TSRMLS_CC, E_WARNING, "Number has to be greater than or equal to 0");
			RETURN_FALSE;
		}
	} else {
		if (zval_get_long(a_arg) < 0) {
			php_error_docref(NULL TSRMLS_CC, E_WARNING, "Number has to be greater than or equal to 0");
			RETURN_FALSE;
		}
	}

	gmp_zval_unary_ui_op(return_value, a_arg, mpz_fac_ui TSRMLS_CC);
}
/* }}} */

/* {{{ proto GMP gmp_pow(mixed base, int exp)
   Raise base to power exp */
ZEND_FUNCTION(gmp_pow)
{
	zval *base_arg;
	mpz_ptr gmpnum_result, gmpnum_base;
	gmp_temp_t temp_base;
	zend_long exp;

	if (zend_parse_parameters(ZEND_NUM_ARGS() TSRMLS_CC, "zl", &base_arg, &exp) == FAILURE) {
		return;
	}

	if (exp < 0) {
		php_error_docref(NULL TSRMLS_CC, E_WARNING, "Negative exponent not supported");
		RETURN_FALSE;
	}

	INIT_GMP_RETVAL(gmpnum_result);
	if (Z_TYPE_P(base_arg) == IS_LONG && Z_LVAL_P(base_arg) >= 0) {
		mpz_ui_pow_ui(gmpnum_result, Z_LVAL_P(base_arg), exp);
	} else {
		FETCH_GMP_ZVAL(gmpnum_base, base_arg, temp_base);
		mpz_pow_ui(gmpnum_result, gmpnum_base, exp);
		FREE_GMP_TEMP(temp_base);
	}
}
/* }}} */

/* {{{ proto GMP gmp_powm(mixed base, mixed exp, mixed mod)
   Raise base to power exp and take result modulo mod */
ZEND_FUNCTION(gmp_powm)
{
	zval *base_arg, *exp_arg, *mod_arg;
	mpz_ptr gmpnum_base, gmpnum_exp, gmpnum_mod, gmpnum_result;
	int use_ui = 0;
	gmp_temp_t temp_base, temp_exp, temp_mod;

	if (zend_parse_parameters(ZEND_NUM_ARGS() TSRMLS_CC, "zzz", &base_arg, &exp_arg, &mod_arg) == FAILURE){
		return;
	}

	FETCH_GMP_ZVAL(gmpnum_base, base_arg, temp_base);

	if (Z_TYPE_P(exp_arg) == IS_LONG && Z_LVAL_P(exp_arg) >= 0) {
		use_ui = 1;
		temp_exp.is_used = 0;
	} else {
		FETCH_GMP_ZVAL_DEP(gmpnum_exp, exp_arg, temp_exp, temp_base);
		if (mpz_sgn(gmpnum_exp) < 0) {
			php_error_docref(NULL TSRMLS_CC, E_WARNING, "Second parameter cannot be less than 0");
			FREE_GMP_TEMP(temp_base);
			FREE_GMP_TEMP(temp_exp);
			RETURN_FALSE;
		}
	}
	FETCH_GMP_ZVAL_DEP_DEP(gmpnum_mod, mod_arg, temp_mod, temp_exp, temp_base);

	if (!mpz_cmp_ui(gmpnum_mod, 0)) {
		php_error_docref(NULL TSRMLS_CC, E_WARNING, "Modulus may not be zero");
		FREE_GMP_TEMP(temp_base);
		FREE_GMP_TEMP(temp_exp);
		FREE_GMP_TEMP(temp_mod);
		RETURN_FALSE;
	}

	INIT_GMP_RETVAL(gmpnum_result);
	if (use_ui) {
		mpz_powm_ui(gmpnum_result, gmpnum_base, (zend_ulong) Z_LVAL_P(exp_arg), gmpnum_mod);
	} else {
		mpz_powm(gmpnum_result, gmpnum_base, gmpnum_exp, gmpnum_mod);
		FREE_GMP_TEMP(temp_exp);
	}

	FREE_GMP_TEMP(temp_base);
	FREE_GMP_TEMP(temp_mod);
}
/* }}} */

/* {{{ proto GMP gmp_sqrt(mixed a)
   Takes integer part of square root of a */
ZEND_FUNCTION(gmp_sqrt)
{
	zval *a_arg;
	mpz_ptr gmpnum_a, gmpnum_result;
	gmp_temp_t temp_a;

	if (zend_parse_parameters(ZEND_NUM_ARGS() TSRMLS_CC, "z", &a_arg) == FAILURE){
		return;
	}

	FETCH_GMP_ZVAL(gmpnum_a, a_arg, temp_a);

	if (mpz_sgn(gmpnum_a) < 0) {
		php_error_docref(NULL TSRMLS_CC, E_WARNING, "Number has to be greater than or equal to 0");
		FREE_GMP_TEMP(temp_a);
		RETURN_FALSE;
	}

	INIT_GMP_RETVAL(gmpnum_result);
	mpz_sqrt(gmpnum_result, gmpnum_a);
	FREE_GMP_TEMP(temp_a);
}
/* }}} */

/* {{{ proto array gmp_sqrtrem(mixed a)
   Square root with remainder */
ZEND_FUNCTION(gmp_sqrtrem)
{
	zval *a_arg;
	mpz_ptr gmpnum_a, gmpnum_result1, gmpnum_result2;
	gmp_temp_t temp_a;
	zval result1, result2;

	if (zend_parse_parameters(ZEND_NUM_ARGS() TSRMLS_CC, "z", &a_arg) == FAILURE){
		return;
	}

	FETCH_GMP_ZVAL(gmpnum_a, a_arg, temp_a);

	if (mpz_sgn(gmpnum_a) < 0) {
		php_error_docref(NULL TSRMLS_CC, E_WARNING, "Number has to be greater than or equal to 0");
		FREE_GMP_TEMP(temp_a);
		RETURN_FALSE;
	}
	
	gmp_create(&result1, &gmpnum_result1 TSRMLS_CC);
	gmp_create(&result2, &gmpnum_result2 TSRMLS_CC);

	array_init(return_value);
	add_next_index_zval(return_value, &result1);
	add_next_index_zval(return_value, &result2);

	mpz_sqrtrem(gmpnum_result1, gmpnum_result2, gmpnum_a);
	FREE_GMP_TEMP(temp_a);
}
/* }}} */

/* {{{ proto GMP gmp_root(mixed a, int nth)
   Takes integer part of nth root */
ZEND_FUNCTION(gmp_root)
{
	zval *a_arg;
	zend_long nth;
	mpz_ptr gmpnum_a, gmpnum_result;
	gmp_temp_t temp_a;

	if (zend_parse_parameters(ZEND_NUM_ARGS() TSRMLS_CC, "zl", &a_arg, &nth) == FAILURE) {
		return;
	}

	if (nth <= 0) {
		php_error_docref(NULL TSRMLS_CC, E_WARNING, "The root must be positive");
		RETURN_FALSE;
	}

	FETCH_GMP_ZVAL(gmpnum_a, a_arg, temp_a);

	if (nth % 2 == 0 && mpz_sgn(gmpnum_a) < 0) {
		php_error_docref(NULL TSRMLS_CC, E_WARNING, "Can't take even root of negative number");
		FREE_GMP_TEMP(temp_a);
		RETURN_FALSE;
	}

	INIT_GMP_RETVAL(gmpnum_result);
	mpz_root(gmpnum_result, gmpnum_a, (gmp_ulong) nth);
	FREE_GMP_TEMP(temp_a);
}
/* }}} */

/* {{{ proto GMP gmp_rootrem(mixed a, int nth)
   Calculates integer part of nth root and remainder */
ZEND_FUNCTION(gmp_rootrem)
{
	zval *a_arg;
	zend_long nth;
	mpz_ptr gmpnum_a, gmpnum_result1, gmpnum_result2;
	gmp_temp_t temp_a;
	zval result1, result2;

	if (zend_parse_parameters(ZEND_NUM_ARGS() TSRMLS_CC, "zl", &a_arg, &nth) == FAILURE) {
		return;
	}

	if (nth <= 0) {
		php_error_docref(NULL TSRMLS_CC, E_WARNING, "The root must be positive");
		RETURN_FALSE;
	}

	FETCH_GMP_ZVAL(gmpnum_a, a_arg, temp_a);

	if (nth % 2 == 0 && mpz_sgn(gmpnum_a) < 0) {
		php_error_docref(NULL TSRMLS_CC, E_WARNING, "Can't take even root of negative number");
		FREE_GMP_TEMP(temp_a);
		RETURN_FALSE;
	}

	gmp_create(&result1, &gmpnum_result1 TSRMLS_CC);
	gmp_create(&result2, &gmpnum_result2 TSRMLS_CC);

	array_init(return_value);
	add_next_index_zval(return_value, &result1);
	add_next_index_zval(return_value, &result2);

	mpz_rootrem(gmpnum_result1, gmpnum_result2, gmpnum_a, (gmp_ulong) nth);

	FREE_GMP_TEMP(temp_a);
}
/* }}} */

/* {{{ proto bool gmp_perfect_square(mixed a)
   Checks if a is an exact square */
ZEND_FUNCTION(gmp_perfect_square)
{
	zval *a_arg;
	mpz_ptr gmpnum_a;
	gmp_temp_t temp_a;

	if (zend_parse_parameters(ZEND_NUM_ARGS() TSRMLS_CC, "z", &a_arg) == FAILURE){
		return;
	}

	FETCH_GMP_ZVAL(gmpnum_a, a_arg, temp_a);

	RETVAL_BOOL((mpz_perfect_square_p(gmpnum_a) != 0));
	FREE_GMP_TEMP(temp_a);
}
/* }}} */

/* {{{ proto int gmp_prob_prime(mixed a[, int reps])
   Checks if a is "probably prime" */
ZEND_FUNCTION(gmp_prob_prime)
{
	zval *gmpnumber_arg;
	mpz_ptr gmpnum_a;
	zend_long reps = 10;
	gmp_temp_t temp_a;

	if (zend_parse_parameters(ZEND_NUM_ARGS() TSRMLS_CC, "z|l", &gmpnumber_arg, &reps) == FAILURE) {
		return;
	}

	FETCH_GMP_ZVAL(gmpnum_a, gmpnumber_arg, temp_a);

	RETVAL_LONG(mpz_probab_prime_p(gmpnum_a, reps));
	FREE_GMP_TEMP(temp_a);
}
/* }}} */

/* {{{ proto GMP gmp_gcd(mixed a, mixed b)
   Computes greatest common denominator (gcd) of a and b */
ZEND_FUNCTION(gmp_gcd)
{
	gmp_binary_ui_op(mpz_gcd, (gmp_binary_ui_op_t) mpz_gcd_ui);
}
/* }}} */

/* {{{ proto array gmp_gcdext(mixed a, mixed b)
   Computes G, S, and T, such that AS + BT = G = `gcd' (A, B) */
ZEND_FUNCTION(gmp_gcdext)
{
	zval *a_arg, *b_arg;
	mpz_ptr gmpnum_a, gmpnum_b, gmpnum_t, gmpnum_s, gmpnum_g;
	gmp_temp_t temp_a, temp_b;
	zval result_g, result_s, result_t;

	if (zend_parse_parameters(ZEND_NUM_ARGS() TSRMLS_CC, "zz", &a_arg, &b_arg) == FAILURE){
		return;
	}

	FETCH_GMP_ZVAL(gmpnum_a, a_arg, temp_a);
	FETCH_GMP_ZVAL_DEP(gmpnum_b, b_arg, temp_b, temp_a);

	gmp_create(&result_g, &gmpnum_g TSRMLS_CC);
	gmp_create(&result_s, &gmpnum_s TSRMLS_CC);
	gmp_create(&result_t, &gmpnum_t TSRMLS_CC);

	array_init(return_value);
	add_assoc_zval(return_value, "g", &result_g);
	add_assoc_zval(return_value, "s", &result_s);
	add_assoc_zval(return_value, "t", &result_t);

	mpz_gcdext(gmpnum_g, gmpnum_s, gmpnum_t, gmpnum_a, gmpnum_b);
	FREE_GMP_TEMP(temp_a);
	FREE_GMP_TEMP(temp_b);
}
/* }}} */

/* {{{ proto GMP gmp_invert(mixed a, mixed b)
   Computes the inverse of a modulo b */
ZEND_FUNCTION(gmp_invert)
{
	zval *a_arg, *b_arg;
	mpz_ptr gmpnum_a, gmpnum_b, gmpnum_result;
	gmp_temp_t temp_a, temp_b;
	int res;

	if (zend_parse_parameters(ZEND_NUM_ARGS() TSRMLS_CC, "zz", &a_arg, &b_arg) == FAILURE){
		return;
	}

	FETCH_GMP_ZVAL(gmpnum_a, a_arg, temp_a);
	FETCH_GMP_ZVAL_DEP(gmpnum_b, b_arg, temp_b, temp_a);

	INIT_GMP_RETVAL(gmpnum_result);
	res = mpz_invert(gmpnum_result, gmpnum_a, gmpnum_b);
	FREE_GMP_TEMP(temp_a);
	FREE_GMP_TEMP(temp_b);
	if (!res) {
		zval_dtor(return_value);
		RETURN_FALSE;
	}
}
/* }}} */

/* {{{ proto int gmp_jacobi(mixed a, mixed b)
   Computes Jacobi symbol */
ZEND_FUNCTION(gmp_jacobi)
{
	gmp_binary_opl(mpz_jacobi);
}
/* }}} */

/* {{{ proto int gmp_legendre(mixed a, mixed b)
   Computes Legendre symbol */
ZEND_FUNCTION(gmp_legendre)
{
	gmp_binary_opl(mpz_legendre);
}
/* }}} */

/* {{{ proto int gmp_cmp(mixed a, mixed b)
   Compares two numbers */
ZEND_FUNCTION(gmp_cmp)
{
	zval *a_arg, *b_arg;

	if (zend_parse_parameters(ZEND_NUM_ARGS() TSRMLS_CC, "zz", &a_arg, &b_arg) == FAILURE){
		return;
	}

	gmp_cmp(return_value, a_arg, b_arg TSRMLS_CC);
}
/* }}} */

/* {{{ proto int gmp_sign(mixed a)
   Gets the sign of the number */
ZEND_FUNCTION(gmp_sign)
{
	/* Can't use gmp_unary_opl here, because mpz_sgn is a macro */
	zval *a_arg;
	mpz_ptr gmpnum_a;
	gmp_temp_t temp_a;

	if (zend_parse_parameters(ZEND_NUM_ARGS() TSRMLS_CC, "z", &a_arg) == FAILURE){
		return;
	}

	FETCH_GMP_ZVAL(gmpnum_a, a_arg, temp_a);

	RETVAL_LONG(mpz_sgn(gmpnum_a));
	FREE_GMP_TEMP(temp_a);
}
/* }}} */

static void gmp_init_random(TSRMLS_D)
{
	if (!GMPG(rand_initialized)) {
		/* Initialize */
#if GMP_42_OR_NEWER
		gmp_randinit_mt(GMPG(rand_state));
#else
		gmp_randinit_lc_2exp(GMPG(rand_state), 32L);
#endif
		/* Seed */
		gmp_randseed_ui(GMPG(rand_state), GENERATE_SEED());

		GMPG(rand_initialized) = 1;
	}
}

/* {{{ proto GMP gmp_random([int limiter])
   Gets random number */
ZEND_FUNCTION(gmp_random)
{
	zend_long limiter = 20;
	mpz_ptr gmpnum_result;

	if (zend_parse_parameters(ZEND_NUM_ARGS() TSRMLS_CC, "|l", &limiter) == FAILURE) {
		return;
	}

	INIT_GMP_RETVAL(gmpnum_result);
	gmp_init_random(TSRMLS_C);

<<<<<<< HEAD
	if (!GMPG(rand_initialized)) {
		/* Initialize */
		gmp_randinit_mt(GMPG(rand_state));

		/* Seed */
		gmp_randseed_ui(GMPG(rand_state), GENERATE_SEED());

		GMPG(rand_initialized) = 1;
	}
=======
>>>>>>> 4773c1df
#ifdef GMP_LIMB_BITS
	mpz_urandomb(gmpnum_result, GMPG(rand_state), GMP_ABS (limiter) * GMP_LIMB_BITS);
#else
	mpz_urandomb(gmpnum_result, GMPG(rand_state), GMP_ABS (limiter) * __GMP_BITS_PER_MP_LIMB);
#endif
}
/* }}} */

/* {{{ proto GMP gmp_random_bits(int bits)
   Gets a random number in the range 0 to (2 ** n) - 1 */
ZEND_FUNCTION(gmp_random_bits)
{
	long bits;
	mpz_ptr gmpnum_result;

	if (zend_parse_parameters(ZEND_NUM_ARGS() TSRMLS_CC, "l", &bits) == FAILURE) {
		return;
	}

	if (bits <= 0) {
		php_error_docref(NULL TSRMLS_CC, E_WARNING, "The number of bits must be positive");
		RETURN_FALSE;
	}

	INIT_GMP_RETVAL(gmpnum_result);
	gmp_init_random(TSRMLS_C);

	mpz_urandomb(gmpnum_result, GMPG(rand_state), bits);
}
/* }}} */

/* {{{ proto GMP gmp_random_range(mixed min, mixed max)
   Gets a random number in the range min to max */
ZEND_FUNCTION(gmp_random_range)
{
	zval *min_arg, *max_arg;
	mpz_ptr gmpnum_min, gmpnum_max, gmpnum_result;
	gmp_temp_t temp_a, temp_b;

	if (zend_parse_parameters(ZEND_NUM_ARGS() TSRMLS_CC, "zz", &min_arg, &max_arg) == FAILURE) {
		return;
	}

	gmp_init_random(TSRMLS_C);

	FETCH_GMP_ZVAL(gmpnum_max, max_arg, temp_a);

	if (Z_TYPE_P(min_arg) == IS_LONG && Z_LVAL_P(min_arg) >= 0) {
		if (mpz_cmp_ui(gmpnum_max, Z_LVAL_P(min_arg)) <= 0) {
			FREE_GMP_TEMP(temp_a);
			php_error_docref(NULL TSRMLS_CC, E_WARNING, "The minimum value must be less than the maximum value");
			RETURN_FALSE;
		}

		INIT_GMP_RETVAL(gmpnum_result);

		if (Z_LVAL_P(min_arg)) {
			mpz_sub_ui(gmpnum_max, gmpnum_max, Z_LVAL_P(min_arg));
		}

		mpz_add_ui(gmpnum_max, gmpnum_max, 1);
		mpz_urandomm(gmpnum_result, GMPG(rand_state), gmpnum_max);

		if (Z_LVAL_P(min_arg)) {
			mpz_add_ui(gmpnum_result, gmpnum_result, Z_LVAL_P(min_arg));
		}

		FREE_GMP_TEMP(temp_a);

	}
	else {
		FETCH_GMP_ZVAL_DEP(gmpnum_min, min_arg, temp_b, temp_a);

		if (mpz_cmp(gmpnum_max, gmpnum_min) <= 0) {
			FREE_GMP_TEMP(temp_b);
			FREE_GMP_TEMP(temp_a);
			php_error_docref(NULL TSRMLS_CC, E_WARNING, "The minimum value must be less than the maximum value");
			RETURN_FALSE;
		}

		INIT_GMP_RETVAL(gmpnum_result);

		mpz_sub(gmpnum_max, gmpnum_max, gmpnum_min);
		mpz_add_ui(gmpnum_max, gmpnum_max, 1);
		mpz_urandomm(gmpnum_result, GMPG(rand_state), gmpnum_max);
		mpz_add(gmpnum_result, gmpnum_result, gmpnum_min);

		FREE_GMP_TEMP(temp_b);
		FREE_GMP_TEMP(temp_a);
	}
}
/* }}} */

/* {{{ proto GMP gmp_and(mixed a, mixed b)
   Calculates logical AND of a and b */
ZEND_FUNCTION(gmp_and)
{
	gmp_binary_op(mpz_and);
}
/* }}} */

/* {{{ proto GMP gmp_or(mixed a, mixed b)
   Calculates logical OR of a and b */
ZEND_FUNCTION(gmp_or)
{
	gmp_binary_op(mpz_ior);
}
/* }}} */

/* {{{ proto GMP gmp_com(mixed a)
   Calculates one's complement of a */
ZEND_FUNCTION(gmp_com)
{
	gmp_unary_op(mpz_com);
}
/* }}} */

/* {{{ proto GMP gmp_nextprime(mixed a)
   Finds next prime of a */
ZEND_FUNCTION(gmp_nextprime)
{
   gmp_unary_op(mpz_nextprime);
}
/* }}} */

/* {{{ proto GMP gmp_xor(mixed a, mixed b)
   Calculates logical exclusive OR of a and b */
ZEND_FUNCTION(gmp_xor)
{
	gmp_binary_op(mpz_xor);
}
/* }}} */

/* {{{ proto void gmp_setbit(GMP a, int index[, bool set_clear])
   Sets or clear bit in a */
ZEND_FUNCTION(gmp_setbit)
{
	zval *a_arg;
	zend_long index;
	zend_bool set = 1;
	mpz_ptr gmpnum_a;

	if (zend_parse_parameters(ZEND_NUM_ARGS() TSRMLS_CC, "Ol|b", &a_arg, gmp_ce, &index, &set) == FAILURE) {
		return;
	}

	if (index < 0) {
		php_error_docref(NULL TSRMLS_CC, E_WARNING, "Index must be greater than or equal to zero");
		RETURN_FALSE;
	}

	gmpnum_a = GET_GMP_FROM_ZVAL(a_arg);

	if (set) {
		mpz_setbit(gmpnum_a, index);
	} else {
		mpz_clrbit(gmpnum_a, index);
	}
}
/* }}} */

/* {{{ proto void gmp_clrbit(GMP a, int index)
   Clears bit in a */
ZEND_FUNCTION(gmp_clrbit)
{
	zval *a_arg;
	zend_long index;
	mpz_ptr gmpnum_a;

	if (zend_parse_parameters(ZEND_NUM_ARGS() TSRMLS_CC, "Ol", &a_arg, gmp_ce, &index) == FAILURE){
		return;
	}

	if (index < 0) {
		php_error_docref(NULL TSRMLS_CC, E_WARNING, "Index must be greater than or equal to zero");
		RETURN_FALSE;
	}

	gmpnum_a = GET_GMP_FROM_ZVAL(a_arg);
	mpz_clrbit(gmpnum_a, index);
}
/* }}} */

/* {{{ proto bool gmp_testbit(mixed a, int index)
   Tests if bit is set in a */
ZEND_FUNCTION(gmp_testbit)
{
	zval *a_arg;
	zend_long index;
	mpz_ptr gmpnum_a;
	gmp_temp_t temp_a;

	if (zend_parse_parameters(ZEND_NUM_ARGS() TSRMLS_CC, "zl", &a_arg, &index) == FAILURE){
		return;
	}

	if (index < 0) {
		php_error_docref(NULL TSRMLS_CC, E_WARNING, "Index must be greater than or equal to zero");
		RETURN_FALSE;
	}

	FETCH_GMP_ZVAL(gmpnum_a, a_arg, temp_a);
	RETVAL_BOOL(mpz_tstbit(gmpnum_a, index));
	FREE_GMP_TEMP(temp_a);
}
/* }}} */

/* {{{ proto int gmp_popcount(mixed a)
   Calculates the population count of a */
ZEND_FUNCTION(gmp_popcount)
{
	gmp_unary_opl((gmp_unary_opl_t) mpz_popcount);
}
/* }}} */

/* {{{ proto int gmp_hamdist(mixed a, mixed b)
   Calculates hamming distance between a and b */
ZEND_FUNCTION(gmp_hamdist)
{
	gmp_binary_opl((gmp_binary_opl_t) mpz_hamdist);
}
/* }}} */

/* {{{ proto int gmp_scan0(mixed a, int start)
   Finds first zero bit */
ZEND_FUNCTION(gmp_scan0)
{
	zval *a_arg;
	mpz_ptr gmpnum_a;
	gmp_temp_t temp_a;
	zend_long start;

	if (zend_parse_parameters(ZEND_NUM_ARGS() TSRMLS_CC, "zl", &a_arg, &start) == FAILURE){
		return;
	}

	if (start < 0) {
		php_error_docref(NULL TSRMLS_CC, E_WARNING, "Starting index must be greater than or equal to zero");
		RETURN_FALSE;
	}

	FETCH_GMP_ZVAL(gmpnum_a, a_arg, temp_a);

	RETVAL_LONG(mpz_scan0(gmpnum_a, start));
	FREE_GMP_TEMP(temp_a);
}
/* }}} */

/* {{{ proto int gmp_scan1(mixed a, int start)
   Finds first non-zero bit */
ZEND_FUNCTION(gmp_scan1)
{
	zval *a_arg;
	mpz_ptr gmpnum_a;
	gmp_temp_t temp_a;
	zend_long start;

	if (zend_parse_parameters(ZEND_NUM_ARGS() TSRMLS_CC, "zl", &a_arg, &start) == FAILURE){
		return;
	}

	if (start < 0) {
		php_error_docref(NULL TSRMLS_CC, E_WARNING, "Starting index must be greater than or equal to zero");
		RETURN_FALSE;
	}

	FETCH_GMP_ZVAL(gmpnum_a, a_arg, temp_a);

	RETVAL_LONG(mpz_scan1(gmpnum_a, start));
	FREE_GMP_TEMP(temp_a);
}
/* }}} */

#endif	/* HAVE_GMP */

/*
 * Local variables:
 * tab-width: 4
 * c-basic-offset: 4
 * End:
 * vim600: noet sw=4 ts=4 fdm=marker
 * vim<600: noet sw=4 ts=4
 */<|MERGE_RESOLUTION|>--- conflicted
+++ resolved
@@ -1758,11 +1758,7 @@
 {
 	if (!GMPG(rand_initialized)) {
 		/* Initialize */
-#if GMP_42_OR_NEWER
 		gmp_randinit_mt(GMPG(rand_state));
-#else
-		gmp_randinit_lc_2exp(GMPG(rand_state), 32L);
-#endif
 		/* Seed */
 		gmp_randseed_ui(GMPG(rand_state), GENERATE_SEED());
 
@@ -1784,18 +1780,6 @@
 	INIT_GMP_RETVAL(gmpnum_result);
 	gmp_init_random(TSRMLS_C);
 
-<<<<<<< HEAD
-	if (!GMPG(rand_initialized)) {
-		/* Initialize */
-		gmp_randinit_mt(GMPG(rand_state));
-
-		/* Seed */
-		gmp_randseed_ui(GMPG(rand_state), GENERATE_SEED());
-
-		GMPG(rand_initialized) = 1;
-	}
-=======
->>>>>>> 4773c1df
 #ifdef GMP_LIMB_BITS
 	mpz_urandomb(gmpnum_result, GMPG(rand_state), GMP_ABS (limiter) * GMP_LIMB_BITS);
 #else
