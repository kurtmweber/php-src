--- conflicted
+++ resolved
@@ -1759,10 +1759,7 @@
 	zval *a_arg;
 	long index;
 	mpz_ptr gmpnum_a;
-<<<<<<< HEAD
-=======
 	gmp_temp_t temp_a;
->>>>>>> cf7e73cf
 
 	if (zend_parse_parameters(ZEND_NUM_ARGS() TSRMLS_CC, "zl", &a_arg, &index) == FAILURE){
 		return;
@@ -1773,14 +1770,9 @@
 		RETURN_FALSE;
 	}
 
-<<<<<<< HEAD
-	gmpnum_a = GET_GMP_FROM_ZVAL(a_arg);
-	RETURN_BOOL(mpz_tstbit(gmpnum_a, index));
-=======
 	FETCH_GMP_ZVAL(gmpnum_a, a_arg, temp_a);
 	RETVAL_BOOL(mpz_tstbit(gmpnum_a, index));
 	FREE_GMP_TEMP(temp_a);
->>>>>>> cf7e73cf
 }
 /* }}} */
 
