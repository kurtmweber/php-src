/*
   +----------------------------------------------------------------------+
   | PHP Version 7                                                        |
   +----------------------------------------------------------------------+
   | Copyright (c) 1997-2015 The PHP Group                                |
   +----------------------------------------------------------------------+
   | This source file is subject to version 3.01 of the PHP license,      |
   | that is bundled with this package in the file LICENSE, and is        |
   | available through the world-wide-web at the following url:           |
   | http://www.php.net/license/3_01.txt                                  |
   | If you did not receive a copy of the PHP license and are unable to   |
   | obtain it through the world-wide-web, please send a note to          |
   | license@php.net so we can mail you a copy immediately.               |
   +----------------------------------------------------------------------+
   | Author: Stanislav Malyshev <stas@php.net>                            |
   +----------------------------------------------------------------------+
 */

#ifdef HAVE_CONFIG_H
#include "config.h"
#endif

#include "php.h"
#include "php_ini.h"
#include "php_gmp.h"
#include "ext/standard/info.h"
#include "ext/standard/php_var.h"
#include "zend_smart_str_public.h"
#include "zend_exceptions.h"

#if HAVE_GMP

#include <gmp.h>

/* Needed for gmp_random() */
#include "ext/standard/php_rand.h"
#include "ext/standard/php_lcg.h"
#define GMP_ABS(x) ((x) >= 0 ? (x) : -(x))

/* {{{ arginfo */
ZEND_BEGIN_ARG_INFO_EX(arginfo_gmp_init, 0, 0, 1)
	ZEND_ARG_INFO(0, number)
	ZEND_ARG_INFO(0, base)
ZEND_END_ARG_INFO()

ZEND_BEGIN_ARG_INFO_EX(arginfo_gmp_import, 0, 0, 1)
	ZEND_ARG_INFO(0, data)
	ZEND_ARG_INFO(0, word_size)
	ZEND_ARG_INFO(0, options)
ZEND_END_ARG_INFO()

ZEND_BEGIN_ARG_INFO_EX(arginfo_gmp_export, 0, 0, 1)
	ZEND_ARG_INFO(0, gmpnumber)
	ZEND_ARG_INFO(0, word_size)
	ZEND_ARG_INFO(0, options)
ZEND_END_ARG_INFO()

ZEND_BEGIN_ARG_INFO_EX(arginfo_gmp_intval, 0, 0, 1)
	ZEND_ARG_INFO(0, gmpnumber)
ZEND_END_ARG_INFO()

ZEND_BEGIN_ARG_INFO_EX(arginfo_gmp_strval, 0, 0, 1)
	ZEND_ARG_INFO(0, gmpnumber)
	ZEND_ARG_INFO(0, base)
ZEND_END_ARG_INFO()

ZEND_BEGIN_ARG_INFO_EX(arginfo_gmp_unary, 0, 0, 1)
	ZEND_ARG_INFO(0, a)
ZEND_END_ARG_INFO()

ZEND_BEGIN_ARG_INFO_EX(arginfo_gmp_binary, 0, 0, 2)
	ZEND_ARG_INFO(0, a)
	ZEND_ARG_INFO(0, b)
ZEND_END_ARG_INFO()

ZEND_BEGIN_ARG_INFO_EX(arginfo_gmp_div, 0, 0, 2)
	ZEND_ARG_INFO(0, a)
	ZEND_ARG_INFO(0, b)
	ZEND_ARG_INFO(0, round)
ZEND_END_ARG_INFO()

ZEND_BEGIN_ARG_INFO_EX(arginfo_gmp_pow, 0, 0, 2)
	ZEND_ARG_INFO(0, base)
	ZEND_ARG_INFO(0, exp)
ZEND_END_ARG_INFO()

ZEND_BEGIN_ARG_INFO_EX(arginfo_gmp_powm, 0, 0, 3)
	ZEND_ARG_INFO(0, base)
	ZEND_ARG_INFO(0, exp)
	ZEND_ARG_INFO(0, mod)
ZEND_END_ARG_INFO()

ZEND_BEGIN_ARG_INFO_EX(arginfo_gmp_root, 0, 0, 2)
	ZEND_ARG_INFO(0, a)
	ZEND_ARG_INFO(0, nth)
ZEND_END_ARG_INFO()

ZEND_BEGIN_ARG_INFO_EX(arginfo_gmp_prob_prime, 0, 0, 1)
	ZEND_ARG_INFO(0, a)
	ZEND_ARG_INFO(0, reps)
ZEND_END_ARG_INFO()

ZEND_BEGIN_ARG_INFO_EX(arginfo_gmp_random, 0, 0, 0)
	ZEND_ARG_INFO(0, limiter)
ZEND_END_ARG_INFO()

ZEND_BEGIN_ARG_INFO_EX(arginfo_gmp_random_seed, 0, 0, 1)
	ZEND_ARG_INFO(0, seed)
ZEND_END_ARG_INFO()

ZEND_BEGIN_ARG_INFO_EX(arginfo_gmp_random_bits, 0, 0, 1)
	ZEND_ARG_INFO(0, bits)
ZEND_END_ARG_INFO()

ZEND_BEGIN_ARG_INFO_EX(arginfo_gmp_random_range, 0, 0, 2)
	ZEND_ARG_INFO(0, min)
	ZEND_ARG_INFO(0, max)
ZEND_END_ARG_INFO()

ZEND_BEGIN_ARG_INFO_EX(arginfo_gmp_setbit, 0, 0, 2)
	ZEND_ARG_INFO(0, a)
	ZEND_ARG_INFO(0, index)
	ZEND_ARG_INFO(0, set_clear)
ZEND_END_ARG_INFO()

ZEND_BEGIN_ARG_INFO_EX(arginfo_gmp_bit, 0, 0, 2)
	ZEND_ARG_INFO(0, a)
	ZEND_ARG_INFO(0, index)
ZEND_END_ARG_INFO()

ZEND_BEGIN_ARG_INFO_EX(arginfo_gmp_scan, 0, 0, 2)
	ZEND_ARG_INFO(0, a)
	ZEND_ARG_INFO(0, start)
ZEND_END_ARG_INFO()

/* }}} */

ZEND_DECLARE_MODULE_GLOBALS(gmp)
static ZEND_GINIT_FUNCTION(gmp);

/* {{{ gmp_functions[]
 */
const zend_function_entry gmp_functions[] = {
	ZEND_FE(gmp_init,		arginfo_gmp_init)
	ZEND_FE(gmp_import,		arginfo_gmp_import)
	ZEND_FE(gmp_export,		arginfo_gmp_export)
	ZEND_FE(gmp_intval,		arginfo_gmp_intval)
	ZEND_FE(gmp_strval,		arginfo_gmp_strval)
	ZEND_FE(gmp_add,		arginfo_gmp_binary)
	ZEND_FE(gmp_sub,		arginfo_gmp_binary)
	ZEND_FE(gmp_mul,		arginfo_gmp_binary)
	ZEND_FE(gmp_div_qr,		arginfo_gmp_div)
	ZEND_FE(gmp_div_q,		arginfo_gmp_div)
	ZEND_FE(gmp_div_r,		arginfo_gmp_div)
	ZEND_FALIAS(gmp_div, gmp_div_q, arginfo_gmp_div)
	ZEND_FE(gmp_mod,		arginfo_gmp_binary)
	ZEND_FE(gmp_divexact,	arginfo_gmp_binary)
	ZEND_FE(gmp_neg,		arginfo_gmp_unary)
	ZEND_FE(gmp_abs,		arginfo_gmp_unary)
	ZEND_FE(gmp_fact,		arginfo_gmp_unary)
	ZEND_FE(gmp_sqrt,		arginfo_gmp_unary)
	ZEND_FE(gmp_sqrtrem,	arginfo_gmp_unary)
	ZEND_FE(gmp_root,		arginfo_gmp_root)
	ZEND_FE(gmp_rootrem,	arginfo_gmp_root)
	ZEND_FE(gmp_pow,		arginfo_gmp_pow)
	ZEND_FE(gmp_powm,		arginfo_gmp_powm)
	ZEND_FE(gmp_perfect_square,	arginfo_gmp_unary)
	ZEND_FE(gmp_prob_prime, arginfo_gmp_prob_prime)
	ZEND_FE(gmp_gcd,		arginfo_gmp_binary)
	ZEND_FE(gmp_gcdext,		arginfo_gmp_binary)
	ZEND_FE(gmp_invert,		arginfo_gmp_binary)
	ZEND_FE(gmp_jacobi,		arginfo_gmp_binary)
	ZEND_FE(gmp_legendre,	arginfo_gmp_binary)
	ZEND_FE(gmp_cmp,		arginfo_gmp_binary)
	ZEND_FE(gmp_sign,		arginfo_gmp_unary)
	ZEND_FE(gmp_random,		arginfo_gmp_random)
	ZEND_FE(gmp_random_seed,	arginfo_gmp_random_seed)
	ZEND_FE(gmp_random_bits,  arginfo_gmp_random_bits)
	ZEND_FE(gmp_random_range, arginfo_gmp_random_range)
	ZEND_FE(gmp_and,		arginfo_gmp_binary)
	ZEND_FE(gmp_or,			arginfo_gmp_binary)
	ZEND_FE(gmp_com,		arginfo_gmp_unary)
	ZEND_FE(gmp_xor,		arginfo_gmp_binary)
	ZEND_FE(gmp_setbit,		arginfo_gmp_setbit)
	ZEND_FE(gmp_clrbit,		arginfo_gmp_bit)
	ZEND_FE(gmp_testbit,	arginfo_gmp_bit)
	ZEND_FE(gmp_scan0,  	arginfo_gmp_scan)
	ZEND_FE(gmp_scan1,  	arginfo_gmp_scan)
	ZEND_FE(gmp_popcount,	arginfo_gmp_unary)
	ZEND_FE(gmp_hamdist,	arginfo_gmp_binary)
	ZEND_FE(gmp_nextprime,	arginfo_gmp_unary)
	PHP_FE_END
};
/* }}} */

/* {{{ gmp_module_entry
 */
zend_module_entry gmp_module_entry = {
	STANDARD_MODULE_HEADER,
	"gmp",
	gmp_functions,
	ZEND_MODULE_STARTUP_N(gmp),
	NULL,
	NULL,
	ZEND_MODULE_DEACTIVATE_N(gmp),
	ZEND_MODULE_INFO_N(gmp),
	PHP_GMP_VERSION,
	ZEND_MODULE_GLOBALS(gmp),
	ZEND_GINIT(gmp),
	NULL,
	NULL,
	STANDARD_MODULE_PROPERTIES_EX
};
/* }}} */

#ifdef COMPILE_DL_GMP
#ifdef ZTS
ZEND_TSRMLS_CACHE_DEFINE();
#endif
ZEND_GET_MODULE(gmp)
#endif

zend_class_entry *gmp_ce;
static zend_object_handlers gmp_object_handlers;

typedef struct _gmp_object {
	mpz_t num;
	zend_object std;
} gmp_object;

typedef struct _gmp_temp {
	mpz_t num;
	zend_bool is_used;
} gmp_temp_t;

#define GMP_ROUND_ZERO      0
#define GMP_ROUND_PLUSINF   1
#define GMP_ROUND_MINUSINF  2

#define GMP_MSW_FIRST     (1 << 0)
#define GMP_LSW_FIRST     (1 << 1)
#define GMP_LITTLE_ENDIAN (1 << 2)
#define GMP_BIG_ENDIAN    (1 << 3)
#define GMP_NATIVE_ENDIAN (1 << 4)

#define GMP_MAX_BASE 62

#define GMP_51_OR_NEWER \
	((__GNU_MP_VERSION >= 6) || (__GNU_MP_VERSION >= 5 && __GNU_MP_VERSION_MINOR >= 1))

#define IS_GMP(zval) \
	(Z_TYPE_P(zval) == IS_OBJECT && instanceof_function(Z_OBJCE_P(zval), gmp_ce))

#define GET_GMP_OBJECT_FROM_OBJ(obj) \
	((gmp_object *) ((char *) (obj) - XtOffsetOf(gmp_object, std)))
#define GET_GMP_OBJECT_FROM_ZVAL(zv) \
	GET_GMP_OBJECT_FROM_OBJ(Z_OBJ_P(zv))

#define GET_GMP_FROM_ZVAL(zval) \
	GET_GMP_OBJECT_FROM_OBJ(Z_OBJ_P(zval))->num

/* The FETCH_GMP_ZVAL_* family of macros is used to fetch a gmp number
 * (mpz_ptr) from a zval. If the zval is not a GMP instance, then we
 * try to convert the value to a temporary gmp number using convert_to_gmp.
 * This temporary number is stored in the temp argument, which is of type
 * gmp_temp_t. This temporary value needs to be freed lateron using the
 * FREE_GMP_TEMP macro.
 *
 * If the conversion to a gmp number fails, the macros return false.
 * The _DEP / _DEP_DEP variants additionally free the temporary values
 * passed in the last / last two arguments.
 *
 * If one zval can sometimes be fetched as a long you have to set the
 * is_used member of the corresponding gmp_temp_t value to 0, otherwise
 * the FREE_GMP_TEMP and *_DEP macros will not work properly.
 *
 * The three FETCH_GMP_ZVAL_* macros below are mostly copy & paste code
 * as I couldn't find a way to combine them.
 */

#define FREE_GMP_TEMP(temp)  \
	if (temp.is_used) {      \
		mpz_clear(temp.num); \
	}

#define FETCH_GMP_ZVAL_DEP_DEP(gmpnumber, zval, temp, dep1, dep2) \
if (IS_GMP(zval)) {                                               \
	gmpnumber = GET_GMP_FROM_ZVAL(zval);                          \
	temp.is_used = 0;                                             \
} else {                                                          \
	mpz_init(temp.num);                                           \
	if (convert_to_gmp(temp.num, zval, 0) == FAILURE) { \
		mpz_clear(temp.num);                                      \
		FREE_GMP_TEMP(dep1);                                      \
		FREE_GMP_TEMP(dep2);                                      \
		RETURN_FALSE;                                             \
	}                                                             \
	temp.is_used = 1;                                             \
	gmpnumber = temp.num;                                         \
}

#define FETCH_GMP_ZVAL_DEP(gmpnumber, zval, temp, dep)            \
if (IS_GMP(zval)) {                                               \
	gmpnumber = GET_GMP_FROM_ZVAL(zval);                          \
	temp.is_used = 0;                                             \
} else {                                                          \
	mpz_init(temp.num);                                           \
	if (convert_to_gmp(temp.num, zval, 0) == FAILURE) { \
		mpz_clear(temp.num);                                      \
		FREE_GMP_TEMP(dep);                                       \
		RETURN_FALSE;                                             \
	}                                                             \
	temp.is_used = 1;                                             \
	gmpnumber = temp.num;                                         \
}

#define FETCH_GMP_ZVAL(gmpnumber, zval, temp)                     \
if (IS_GMP(zval)) {                                               \
	gmpnumber = GET_GMP_FROM_ZVAL(zval);                          \
	temp.is_used = 0;                                             \
} else {                                                          \
	mpz_init(temp.num);                                           \
	if (convert_to_gmp(temp.num, zval, 0) == FAILURE) { \
		mpz_clear(temp.num);                                      \
		RETURN_FALSE;                                             \
	}                                                             \
	temp.is_used = 1;                                             \
	gmpnumber = temp.num;                                         \
}

#define INIT_GMP_RETVAL(gmpnumber) \
	gmp_create(return_value, &gmpnumber)

static void gmp_strval(zval *result, mpz_t gmpnum, int base);
static int convert_to_gmp(mpz_t gmpnumber, zval *val, zend_long base);
static void gmp_cmp(zval *return_value, zval *a_arg, zval *b_arg);

/*
 * The gmp_*_op functions provide an implementation for several common types
 * of GMP functions. The gmp_zval_(unary|binary)_*_op functions have to be manually
 * passed zvals to work on, whereas the gmp_(unary|binary)_*_op macros already
 * include parameter parsing.
 */
typedef void (*gmp_unary_op_t)(mpz_ptr, mpz_srcptr);
typedef int (*gmp_unary_opl_t)(mpz_srcptr);

typedef void (*gmp_unary_ui_op_t)(mpz_ptr, gmp_ulong);

typedef void (*gmp_binary_op_t)(mpz_ptr, mpz_srcptr, mpz_srcptr);
typedef int (*gmp_binary_opl_t)(mpz_srcptr, mpz_srcptr);

typedef void (*gmp_binary_ui_op_t)(mpz_ptr, mpz_srcptr, gmp_ulong);
typedef void (*gmp_binary_op2_t)(mpz_ptr, mpz_ptr, mpz_srcptr, mpz_srcptr);
typedef void (*gmp_binary_ui_op2_t)(mpz_ptr, mpz_ptr, mpz_srcptr, gmp_ulong);

static inline void gmp_zval_binary_ui_op(zval *return_value, zval *a_arg, zval *b_arg, gmp_binary_op_t gmp_op, gmp_binary_ui_op_t gmp_ui_op, int check_b_zero);
static inline void gmp_zval_binary_ui_op2(zval *return_value, zval *a_arg, zval *b_arg, gmp_binary_op2_t gmp_op, gmp_binary_ui_op2_t gmp_ui_op, int check_b_zero);
static inline void gmp_zval_unary_op(zval *return_value, zval *a_arg, gmp_unary_op_t gmp_op);
static inline void gmp_zval_unary_ui_op(zval *return_value, zval *a_arg, gmp_unary_ui_op_t gmp_op);

/* Binary operations */
#define gmp_binary_ui_op(op, uop) _gmp_binary_ui_op(INTERNAL_FUNCTION_PARAM_PASSTHRU, op, uop, 0)
#define gmp_binary_op(op)         _gmp_binary_ui_op(INTERNAL_FUNCTION_PARAM_PASSTHRU, op, NULL, 0)
#define gmp_binary_opl(op) _gmp_binary_opl(INTERNAL_FUNCTION_PARAM_PASSTHRU, op)
#define gmp_binary_ui_op_no_zero(op, uop) \
	_gmp_binary_ui_op(INTERNAL_FUNCTION_PARAM_PASSTHRU, op, uop, 1)

/* Unary operations */
#define gmp_unary_op(op)         _gmp_unary_op(INTERNAL_FUNCTION_PARAM_PASSTHRU, op)
#define gmp_unary_opl(op)         _gmp_unary_opl(INTERNAL_FUNCTION_PARAM_PASSTHRU, op)
#define gmp_unary_ui_op(op)      _gmp_unary_ui_op(INTERNAL_FUNCTION_PARAM_PASSTHRU, op)

static void gmp_free_object_storage(zend_object *obj) /* {{{ */
{
	gmp_object *intern = GET_GMP_OBJECT_FROM_OBJ(obj);

	mpz_clear(intern->num);
	zend_object_std_dtor(&intern->std);
}
/* }}} */

static inline zend_object *gmp_create_object_ex(zend_class_entry *ce, mpz_ptr *gmpnum_target) /* {{{ */
{
	gmp_object *intern = emalloc(sizeof(gmp_object) + zend_object_properties_size(ce));

	zend_object_std_init(&intern->std, ce);
	object_properties_init(&intern->std, ce);

	mpz_init(intern->num);
	*gmpnum_target = intern->num;
	intern->std.handlers = &gmp_object_handlers;

	return &intern->std;
}
/* }}} */

static zend_object *gmp_create_object(zend_class_entry *ce) /* {{{ */
{
	mpz_ptr gmpnum_dummy;
	return gmp_create_object_ex(ce, &gmpnum_dummy);
}
/* }}} */

static inline void gmp_create(zval *target, mpz_ptr *gmpnum_target) /* {{{ */
{
	ZVAL_OBJ(target, gmp_create_object_ex(gmp_ce, gmpnum_target));
}
/* }}} */

static int gmp_cast_object(zval *readobj, zval *writeobj, int type) /* {{{ */
{
	mpz_ptr gmpnum;
	switch (type) {
	case IS_STRING:
		gmpnum = GET_GMP_FROM_ZVAL(readobj);
		gmp_strval(writeobj, gmpnum, 10);
		return SUCCESS;
	case IS_LONG:
		gmpnum = GET_GMP_FROM_ZVAL(readobj);
		ZVAL_LONG(writeobj, mpz_get_si(gmpnum));
		return SUCCESS;
	case IS_DOUBLE:
		gmpnum = GET_GMP_FROM_ZVAL(readobj);
		ZVAL_DOUBLE(writeobj, mpz_get_d(gmpnum));
		return SUCCESS;
	default:
		return FAILURE;
	}
}
/* }}} */

static HashTable *gmp_get_debug_info(zval *obj, int *is_temp) /* {{{ */
{
	HashTable *ht, *props = zend_std_get_properties(obj);
	mpz_ptr gmpnum = GET_GMP_FROM_ZVAL(obj);
	zval zv;

	*is_temp = 1;
	ht = zend_array_dup(props);

	gmp_strval(&zv, gmpnum, 10);
	zend_hash_str_update(ht, "num", sizeof("num")-1, &zv);

	return ht;
}
/* }}} */

static zend_object *gmp_clone_obj(zval *obj) /* {{{ */
{
	gmp_object *old_object = GET_GMP_OBJECT_FROM_ZVAL(obj);
	gmp_object *new_object = GET_GMP_OBJECT_FROM_OBJ(gmp_create_object(Z_OBJCE_P(obj)));

	zend_objects_clone_members( &new_object->std, &old_object->std);

	mpz_set(new_object->num, old_object->num);

	return &new_object->std;
}
/* }}} */

static void shift_operator_helper(gmp_binary_ui_op_t op, zval *return_value, zval *op1, zval *op2) {
	zend_long shift = zval_get_long(op2);

	if (shift < 0) {
		php_error_docref(NULL, E_WARNING, "Shift cannot be negative");
		RETVAL_FALSE;
	} else {
		mpz_ptr gmpnum_op, gmpnum_result;
		gmp_temp_t temp;

		FETCH_GMP_ZVAL(gmpnum_op, op1, temp);
		INIT_GMP_RETVAL(gmpnum_result);
		op(gmpnum_result, gmpnum_op, (gmp_ulong) shift);
		FREE_GMP_TEMP(temp);
	}
}

#define DO_BINARY_UI_OP_EX(op, uop, check_b_zero)       \
	gmp_zval_binary_ui_op(                              \
		result, op1, op2, op, (gmp_binary_ui_op_t) uop, \
		check_b_zero                          \
	);                                                  \
	return SUCCESS;

#define DO_BINARY_UI_OP(op) DO_BINARY_UI_OP_EX(op, op ## _ui, 0)
#define DO_BINARY_OP(op) DO_BINARY_UI_OP_EX(op, NULL, 0)

#define DO_UNARY_OP(op) \
	gmp_zval_unary_op(result, op1, op); \
	return SUCCESS;

static int gmp_do_operation_ex(zend_uchar opcode, zval *result, zval *op1, zval *op2) /* {{{ */
{
	switch (opcode) {
	case ZEND_ADD:
		DO_BINARY_UI_OP(mpz_add);
	case ZEND_SUB:
		DO_BINARY_UI_OP(mpz_sub);
	case ZEND_MUL:
		DO_BINARY_UI_OP(mpz_mul);
	case ZEND_POW:
		shift_operator_helper(mpz_pow_ui, result, op1, op2);
		return SUCCESS;
	case ZEND_DIV:
		DO_BINARY_UI_OP_EX(mpz_tdiv_q, mpz_tdiv_q_ui, 1);
	case ZEND_MOD:
		DO_BINARY_UI_OP_EX(mpz_mod, mpz_mod_ui, 1);
	case ZEND_SL:
		shift_operator_helper(mpz_mul_2exp, result, op1, op2);
		return SUCCESS;
	case ZEND_SR:
		shift_operator_helper(mpz_fdiv_q_2exp, result, op1, op2);
		return SUCCESS;
	case ZEND_BW_OR:
		DO_BINARY_OP(mpz_ior);
	case ZEND_BW_AND:
		DO_BINARY_OP(mpz_and);
	case ZEND_BW_XOR:
		DO_BINARY_OP(mpz_xor);
	case ZEND_BW_NOT:
		DO_UNARY_OP(mpz_com);

	default:
		return FAILURE;
	}
}
/* }}} */

static int gmp_do_operation(zend_uchar opcode, zval *result, zval *op1, zval *op2) /* {{{ */
{
	zval op1_copy;
	int retval;

	if (result == op1) {
		ZVAL_COPY_VALUE(&op1_copy, op1);
		op1 = &op1_copy;
	}

	retval = gmp_do_operation_ex(opcode, result, op1, op2);

	if (retval == SUCCESS && op1 == &op1_copy) {
		zval_dtor(op1);
	}

	return retval;
}
/* }}} */

static int gmp_compare(zval *result, zval *op1, zval *op2) /* {{{ */
{
	gmp_cmp(result, op1, op2);
	if (Z_TYPE_P(result) == IS_FALSE) {
		ZVAL_LONG(result, 1);
	}
	return SUCCESS;
}
/* }}} */

static int gmp_serialize(zval *object, unsigned char **buffer, size_t *buf_len, zend_serialize_data *data) /* {{{ */
{
	mpz_ptr gmpnum = GET_GMP_FROM_ZVAL(object);
	smart_str buf = {0};
	zval zv;
	php_serialize_data_t serialize_data = (php_serialize_data_t) data;

	PHP_VAR_SERIALIZE_INIT(serialize_data);

	gmp_strval(&zv, gmpnum, 10);
	php_var_serialize(&buf, &zv, &serialize_data);
	zval_dtor(&zv);

	ZVAL_ARR(&zv, zend_std_get_properties(object));
	php_var_serialize(&buf, &zv, &serialize_data);

	PHP_VAR_SERIALIZE_DESTROY(serialize_data);
	*buffer = (unsigned char *) estrndup(ZSTR_VAL(buf.s), ZSTR_LEN(buf.s));
	*buf_len = ZSTR_LEN(buf.s);
	zend_string_release(buf.s);

	return SUCCESS;
}
/* }}} */

static int gmp_unserialize(zval *object, zend_class_entry *ce, const unsigned char *buf, size_t buf_len, zend_unserialize_data *data) /* {{{ */
{
	mpz_ptr gmpnum;
	const unsigned char *p, *max;
<<<<<<< HEAD
	zval zv;
=======
	zval *zv_ptr;
>>>>>>> 3fe50944
	int retval = FAILURE;
	php_unserialize_data_t unserialize_data = (php_unserialize_data_t) data;

	ZVAL_UNDEF(&zv);
	PHP_VAR_UNSERIALIZE_INIT(unserialize_data);
	gmp_create(object, &gmpnum);

	p = buf;
	max = buf + buf_len;

<<<<<<< HEAD
	if (!php_var_unserialize(&zv, &p, max, &unserialize_data)
		|| Z_TYPE(zv) != IS_STRING
		|| convert_to_gmp(gmpnum, &zv, 10) == FAILURE
=======
	ALLOC_INIT_ZVAL(zv_ptr);
	if (!php_var_unserialize(&zv_ptr, &p, max, &unserialize_data TSRMLS_CC)
		|| Z_TYPE_P(zv_ptr) != IS_STRING
		|| convert_to_gmp(gmpnum, zv_ptr, 10 TSRMLS_CC) == FAILURE
>>>>>>> 3fe50944
	) {
		zend_throw_exception(NULL, "Could not unserialize number", 0);
		goto exit;
	}
<<<<<<< HEAD
	zval_dtor(&zv);
	ZVAL_UNDEF(&zv);

	if (!php_var_unserialize(&zv, &p, max, &unserialize_data)
		|| Z_TYPE(zv) != IS_ARRAY
=======
	var_push_dtor_no_addref(&unserialize_data, &zv_ptr);

	ALLOC_INIT_ZVAL(zv_ptr);
	if (!php_var_unserialize(&zv_ptr, &p, max, &unserialize_data TSRMLS_CC)
		|| Z_TYPE_P(zv_ptr) != IS_ARRAY
>>>>>>> 3fe50944
	) {
		zend_throw_exception(NULL, "Could not unserialize properties", 0);
		goto exit;
	}

	if (zend_hash_num_elements(Z_ARRVAL(zv)) != 0) {
		zend_hash_copy(
			zend_std_get_properties(object), Z_ARRVAL(zv),
			(copy_ctor_func_t) zval_add_ref
		);
	}

	retval = SUCCESS;
exit:
	var_push_dtor_no_addref(&unserialize_data, &zv_ptr);
	PHP_VAR_UNSERIALIZE_DESTROY(unserialize_data);
	return retval;
}
/* }}} */

/* {{{ ZEND_GINIT_FUNCTION
 */
static ZEND_GINIT_FUNCTION(gmp)
{
#if defined(COMPILE_DL_GMP) && defined(ZTS)
	ZEND_TSRMLS_CACHE_UPDATE();
#endif
	gmp_globals->rand_initialized = 0;
}
/* }}} */

/* {{{ ZEND_MINIT_FUNCTION
 */
ZEND_MINIT_FUNCTION(gmp)
{
	zend_class_entry tmp_ce;
	INIT_CLASS_ENTRY(tmp_ce, "GMP", NULL);
	gmp_ce = zend_register_internal_class(&tmp_ce);
	gmp_ce->create_object = gmp_create_object;
	gmp_ce->serialize = gmp_serialize;
	gmp_ce->unserialize = gmp_unserialize;

	memcpy(&gmp_object_handlers, zend_get_std_object_handlers(), sizeof(zend_object_handlers));
	gmp_object_handlers.offset = XtOffsetOf(gmp_object, std);
	gmp_object_handlers.free_obj = gmp_free_object_storage;
	gmp_object_handlers.cast_object = gmp_cast_object;
	gmp_object_handlers.get_debug_info = gmp_get_debug_info;
	gmp_object_handlers.clone_obj = gmp_clone_obj;
	gmp_object_handlers.do_operation = gmp_do_operation;
	gmp_object_handlers.compare = gmp_compare;

	REGISTER_LONG_CONSTANT("GMP_ROUND_ZERO", GMP_ROUND_ZERO, CONST_CS | CONST_PERSISTENT);
	REGISTER_LONG_CONSTANT("GMP_ROUND_PLUSINF", GMP_ROUND_PLUSINF, CONST_CS | CONST_PERSISTENT);
	REGISTER_LONG_CONSTANT("GMP_ROUND_MINUSINF", GMP_ROUND_MINUSINF, CONST_CS | CONST_PERSISTENT);
#ifdef mpir_version
	REGISTER_STRING_CONSTANT("GMP_MPIR_VERSION", (char *)mpir_version, CONST_CS | CONST_PERSISTENT);
#endif
	REGISTER_STRING_CONSTANT("GMP_VERSION", (char *)gmp_version, CONST_CS | CONST_PERSISTENT);

	REGISTER_LONG_CONSTANT("GMP_MSW_FIRST", GMP_MSW_FIRST, CONST_CS | CONST_PERSISTENT);
	REGISTER_LONG_CONSTANT("GMP_LSW_FIRST", GMP_LSW_FIRST, CONST_CS | CONST_PERSISTENT);
	REGISTER_LONG_CONSTANT("GMP_LITTLE_ENDIAN", GMP_LITTLE_ENDIAN, CONST_CS | CONST_PERSISTENT);
	REGISTER_LONG_CONSTANT("GMP_BIG_ENDIAN", GMP_BIG_ENDIAN, CONST_CS | CONST_PERSISTENT);
	REGISTER_LONG_CONSTANT("GMP_NATIVE_ENDIAN", GMP_NATIVE_ENDIAN, CONST_CS | CONST_PERSISTENT);

	return SUCCESS;
}
/* }}} */

/* {{{ ZEND_RSHUTDOWN_FUNCTION
 */
ZEND_MODULE_DEACTIVATE_D(gmp)
{
	if (GMPG(rand_initialized)) {
		gmp_randclear(GMPG(rand_state));
		GMPG(rand_initialized) = 0;
	}

	return SUCCESS;
}
/* }}} */

/* {{{ ZEND_MINFO_FUNCTION
 */
ZEND_MODULE_INFO_D(gmp)
{
	php_info_print_table_start();
	php_info_print_table_row(2, "gmp support", "enabled");
#ifdef mpir_version
	php_info_print_table_row(2, "MPIR version", mpir_version);
#else
	php_info_print_table_row(2, "GMP version", gmp_version);
#endif
	php_info_print_table_end();
}
/* }}} */


/* {{{ convert_to_gmp
 * Convert zval to be gmp number */
static int convert_to_gmp(mpz_t gmpnumber, zval *val, zend_long base)
{
	switch (Z_TYPE_P(val)) {
	case IS_LONG:
	case IS_FALSE:
	case IS_TRUE: {
		mpz_set_si(gmpnumber, zval_get_long(val));
		return SUCCESS;
	}
	case IS_STRING: {
		char *numstr = Z_STRVAL_P(val);
		zend_bool skip_lead = 0;
		int ret;

		if (Z_STRLEN_P(val) > 2 && numstr[0] == '0') {
			if ((base == 0 || base == 16) && (numstr[1] == 'x' || numstr[1] == 'X')) {
				base = 16;
				skip_lead = 1;
			} else if ((base == 0 || base == 2) && (numstr[1] == 'b' || numstr[1] == 'B')) {
				base = 2;
				skip_lead = 1;
			}
		}

		ret = mpz_set_str(gmpnumber, (skip_lead ? &numstr[2] : numstr), (int) base);
		if (-1 == ret) {
			php_error_docref(NULL, E_WARNING,
				"Unable to convert variable to GMP - string is not an integer");
			return FAILURE;
		}

		return SUCCESS;
	}
	default:
		php_error_docref(NULL, E_WARNING,
			"Unable to convert variable to GMP - wrong type");
		return FAILURE;
	}
}
/* }}} */

static void gmp_strval(zval *result, mpz_t gmpnum, int base) /* {{{ */
{
	size_t num_len;
	zend_string *str;

	num_len = mpz_sizeinbase(gmpnum, abs(base));
	if (mpz_sgn(gmpnum) < 0) {
		num_len++;
	}

	str = zend_string_alloc(num_len, 0);
	mpz_get_str(ZSTR_VAL(str), base, gmpnum);

	/*
	 * From GMP documentation for mpz_sizeinbase():
	 * The returned value will be exact or 1 too big.  If base is a power of
	 * 2, the returned value will always be exact.
	 *
	 * So let's check to see if we already have a \0 byte...
	 */

	if (ZSTR_VAL(str)[ZSTR_LEN(str) - 1] == '\0') {
		ZSTR_LEN(str)--;
	} else {
		ZSTR_VAL(str)[ZSTR_LEN(str)] = '\0';
	}

	ZVAL_NEW_STR(result, str);
}
/* }}} */

static void gmp_cmp(zval *return_value, zval *a_arg, zval *b_arg) /* {{{ */
{
	mpz_ptr gmpnum_a, gmpnum_b;
	gmp_temp_t temp_a, temp_b;
	zend_bool use_si = 0;
	zend_long res;

	FETCH_GMP_ZVAL(gmpnum_a, a_arg, temp_a);

	if (Z_TYPE_P(b_arg) == IS_LONG) {
		use_si = 1;
		temp_b.is_used = 0;
	} else {
		FETCH_GMP_ZVAL_DEP(gmpnum_b, b_arg, temp_b, temp_a);
	}

	if (use_si) {
		res = mpz_cmp_si(gmpnum_a, Z_LVAL_P(b_arg));
	} else {
		res = mpz_cmp(gmpnum_a, gmpnum_b);
	}

	FREE_GMP_TEMP(temp_a);
	FREE_GMP_TEMP(temp_b);

	RETURN_LONG(res);
}
/* }}} */

/* {{{ gmp_zval_binary_ui_op
   Execute GMP binary operation.
*/
static inline void gmp_zval_binary_ui_op(zval *return_value, zval *a_arg, zval *b_arg, gmp_binary_op_t gmp_op, gmp_binary_ui_op_t gmp_ui_op, int check_b_zero)
{
	mpz_ptr gmpnum_a, gmpnum_b, gmpnum_result;
	int use_ui = 0;
	gmp_temp_t temp_a, temp_b;

	FETCH_GMP_ZVAL(gmpnum_a, a_arg, temp_a);

	if (gmp_ui_op && Z_TYPE_P(b_arg) == IS_LONG && Z_LVAL_P(b_arg) >= 0) {
		use_ui = 1;
		temp_b.is_used = 0;
	} else {
		FETCH_GMP_ZVAL_DEP(gmpnum_b, b_arg, temp_b, temp_a);
	}

	if (check_b_zero) {
		int b_is_zero = 0;
		if (use_ui) {
			b_is_zero = (Z_LVAL_P(b_arg) == 0);
		} else {
			b_is_zero = !mpz_cmp_ui(gmpnum_b, 0);
		}

		if (b_is_zero) {
			php_error_docref(NULL, E_WARNING, "Zero operand not allowed");
			FREE_GMP_TEMP(temp_a);
			FREE_GMP_TEMP(temp_b);
			RETURN_FALSE;
		}
	}

	INIT_GMP_RETVAL(gmpnum_result);

	if (use_ui) {
		gmp_ui_op(gmpnum_result, gmpnum_a, (gmp_ulong) Z_LVAL_P(b_arg));
	} else {
		gmp_op(gmpnum_result, gmpnum_a, gmpnum_b);
	}

	FREE_GMP_TEMP(temp_a);
	FREE_GMP_TEMP(temp_b);
}
/* }}} */

/* {{{ gmp_zval_binary_ui_op2
   Execute GMP binary operation which returns 2 values.
*/
static inline void gmp_zval_binary_ui_op2(zval *return_value, zval *a_arg, zval *b_arg, gmp_binary_op2_t gmp_op, gmp_binary_ui_op2_t gmp_ui_op, int check_b_zero)
{
	mpz_ptr gmpnum_a, gmpnum_b, gmpnum_result1, gmpnum_result2;
	int use_ui = 0;
	gmp_temp_t temp_a, temp_b;
	zval result1, result2;

	FETCH_GMP_ZVAL(gmpnum_a, a_arg, temp_a);

	if (gmp_ui_op && Z_TYPE_P(b_arg) == IS_LONG && Z_LVAL_P(b_arg) >= 0) {
		/* use _ui function */
		use_ui = 1;
		temp_b.is_used = 0;
	} else {
		FETCH_GMP_ZVAL_DEP(gmpnum_b, b_arg, temp_b, temp_a);
	}

	if (check_b_zero) {
		int b_is_zero = 0;
		if (use_ui) {
			b_is_zero = (Z_LVAL_P(b_arg) == 0);
		} else {
			b_is_zero = !mpz_cmp_ui(gmpnum_b, 0);
		}

		if (b_is_zero) {
			php_error_docref(NULL, E_WARNING, "Zero operand not allowed");
			FREE_GMP_TEMP(temp_a);
			FREE_GMP_TEMP(temp_b);
			RETURN_FALSE;
		}
	}

	gmp_create(&result1, &gmpnum_result1);
	gmp_create(&result2, &gmpnum_result2);

	array_init(return_value);
	add_next_index_zval(return_value, &result1);
	add_next_index_zval(return_value, &result2);

	if (use_ui) {
		gmp_ui_op(gmpnum_result1, gmpnum_result2, gmpnum_a, (gmp_ulong) Z_LVAL_P(b_arg));
	} else {
		gmp_op(gmpnum_result1, gmpnum_result2, gmpnum_a, gmpnum_b);
	}

	FREE_GMP_TEMP(temp_a);
	FREE_GMP_TEMP(temp_b);
}
/* }}} */

/* {{{ _gmp_binary_ui_op
 */
static inline void _gmp_binary_ui_op(INTERNAL_FUNCTION_PARAMETERS, gmp_binary_op_t gmp_op, gmp_binary_ui_op_t gmp_ui_op, int check_b_zero)
{
	zval *a_arg, *b_arg;

	if (zend_parse_parameters(ZEND_NUM_ARGS(), "zz", &a_arg, &b_arg) == FAILURE){
		return;
	}

	gmp_zval_binary_ui_op(return_value, a_arg, b_arg, gmp_op, gmp_ui_op, check_b_zero);
}
/* }}} */

/* Unary operations */

/* {{{ gmp_zval_unary_op
 */
static inline void gmp_zval_unary_op(zval *return_value, zval *a_arg, gmp_unary_op_t gmp_op)
{
	mpz_ptr gmpnum_a, gmpnum_result;
	gmp_temp_t temp_a;

	FETCH_GMP_ZVAL(gmpnum_a, a_arg, temp_a);

	INIT_GMP_RETVAL(gmpnum_result);
	gmp_op(gmpnum_result, gmpnum_a);

	FREE_GMP_TEMP(temp_a);
}
/* }}} */

/* {{{ gmp_zval_unary_ui_op
 */
static inline void gmp_zval_unary_ui_op(zval *return_value, zval *a_arg, gmp_unary_ui_op_t gmp_op)
{
	mpz_ptr gmpnum_result;

	INIT_GMP_RETVAL(gmpnum_result);
	gmp_op(gmpnum_result, zval_get_long(a_arg));
}
/* }}} */

/* {{{ _gmp_unary_ui_op
   Execute GMP unary operation.
*/
static inline void _gmp_unary_ui_op(INTERNAL_FUNCTION_PARAMETERS, gmp_unary_ui_op_t gmp_op)
{
	zval *a_arg;

	if (zend_parse_parameters(ZEND_NUM_ARGS(), "z", &a_arg) == FAILURE){
		return;
	}

	gmp_zval_unary_ui_op(return_value, a_arg, gmp_op);
}
/* }}} */

/* {{{ _gmp_unary_op
 */
static inline void _gmp_unary_op(INTERNAL_FUNCTION_PARAMETERS, gmp_unary_op_t gmp_op)
{
	zval *a_arg;

	if (zend_parse_parameters(ZEND_NUM_ARGS(), "z", &a_arg) == FAILURE){
		return;
	}

	gmp_zval_unary_op(return_value, a_arg, gmp_op);
}
/* }}} */

/* {{{ _gmp_unary_opl
 */
static inline void _gmp_unary_opl(INTERNAL_FUNCTION_PARAMETERS, gmp_unary_opl_t gmp_op)
{
	zval *a_arg;
	mpz_ptr gmpnum_a;
	gmp_temp_t temp_a;

	if (zend_parse_parameters(ZEND_NUM_ARGS(), "z", &a_arg) == FAILURE){
		return;
	}

	FETCH_GMP_ZVAL(gmpnum_a, a_arg, temp_a);
	RETVAL_LONG(gmp_op(gmpnum_a));
	FREE_GMP_TEMP(temp_a);
}
/* }}} */

/* {{{ _gmp_binary_opl
 */
static inline void _gmp_binary_opl(INTERNAL_FUNCTION_PARAMETERS, gmp_binary_opl_t gmp_op)
{
	zval *a_arg, *b_arg;
	mpz_ptr gmpnum_a, gmpnum_b;
	gmp_temp_t temp_a, temp_b;

	if (zend_parse_parameters(ZEND_NUM_ARGS(), "zz", &a_arg, &b_arg) == FAILURE){
		return;
	}

	FETCH_GMP_ZVAL(gmpnum_a, a_arg, temp_a);
	FETCH_GMP_ZVAL_DEP(gmpnum_b, b_arg, temp_b, temp_a);

	RETVAL_LONG(gmp_op(gmpnum_a, gmpnum_b));

	FREE_GMP_TEMP(temp_a);
	FREE_GMP_TEMP(temp_b);
}
/* }}} */

/* {{{ proto GMP gmp_init(mixed number [, int base])
   Initializes GMP number */
ZEND_FUNCTION(gmp_init)
{
	zval *number_arg;
	mpz_ptr gmpnumber;
	zend_long base = 0;

	if (zend_parse_parameters(ZEND_NUM_ARGS(), "z|l", &number_arg, &base) == FAILURE) {
		return;
	}

	if (base && (base < 2 || base > GMP_MAX_BASE)) {
		php_error_docref(NULL, E_WARNING, "Bad base for conversion: %pd (should be between 2 and %d)", base, GMP_MAX_BASE);
		RETURN_FALSE;
	}

	INIT_GMP_RETVAL(gmpnumber);
	if (convert_to_gmp(gmpnumber, number_arg, base) == FAILURE) {
		zval_dtor(return_value);
		RETURN_FALSE;
	}
}
/* }}} */

int gmp_import_export_validate(zend_long size, zend_long options, int *order, int *endian)
{
	if (size < 1) {
		php_error_docref(NULL, E_WARNING,
			"Word size must be positive, %pd given", size);
		return FAILURE;
	}

	switch (options & (GMP_LSW_FIRST | GMP_MSW_FIRST)) {
		case GMP_LSW_FIRST:
			*order = -1;
			break;
		case GMP_MSW_FIRST:
		case 0: /* default */
			*order = 1;
			break;
		default:
			php_error_docref(NULL, E_WARNING,
				"Invalid options: Conflicting word orders");
			return FAILURE;
	}

	switch (options & (GMP_LITTLE_ENDIAN | GMP_BIG_ENDIAN | GMP_NATIVE_ENDIAN)) {
		case GMP_LITTLE_ENDIAN:
			*endian = -1;
			break;
		case GMP_BIG_ENDIAN:
			*endian = 1;
			break;
		case GMP_NATIVE_ENDIAN:
		case 0: /* default */
			*endian = 0;
			break;
		default:
			php_error_docref(NULL, E_WARNING,
				"Invalid options: Conflicting word endianness");
			return FAILURE;
	}

	return SUCCESS;
}

/* {{{ proto GMP gmp_import(string data [, int word_size = 1, int options = GMP_MSW_FIRST | GMP_NATIVE_ENDIAN])
   Imports a GMP number from a binary string */
ZEND_FUNCTION(gmp_import)
{
	char *data;
	size_t data_len;
	zend_long size = 1;
	zend_long options = GMP_MSW_FIRST | GMP_NATIVE_ENDIAN;
	int order, endian;
	mpz_ptr gmpnumber;

	if (zend_parse_parameters(ZEND_NUM_ARGS(), "s|ll", &data, &data_len, &size, &options) == FAILURE) {
		return;
	}

	if (gmp_import_export_validate(size, options, &order, &endian) == FAILURE) {
		RETURN_FALSE;
	}

	if ((data_len % size) != 0) {
		php_error_docref(NULL, E_WARNING,
			"Input length must be a multiple of word size");
		RETURN_FALSE;
	}

	INIT_GMP_RETVAL(gmpnumber);

	mpz_import(gmpnumber, data_len / size, order, size, endian, 0, data);
}
/* }}} */

/* {{{ proto string gmp_export(GMP gmpnumber [, int word_size = 1, int options = GMP_MSW_FIRST | GMP_NATIVE_ENDIAN])
   Exports a GMP number to a binary string */
ZEND_FUNCTION(gmp_export)
{
	zval *gmpnumber_arg;
	zend_long size = 1;
	zend_long options = GMP_MSW_FIRST | GMP_NATIVE_ENDIAN;
	int order, endian;
	mpz_ptr gmpnumber;
	gmp_temp_t temp_a;

	if (zend_parse_parameters(ZEND_NUM_ARGS(), "z|ll", &gmpnumber_arg, &size, &options) == FAILURE) {
		return;
	}

	if (gmp_import_export_validate(size, options, &order, &endian) == FAILURE) {
		RETURN_FALSE;
	}

	FETCH_GMP_ZVAL(gmpnumber, gmpnumber_arg, temp_a);

	if (mpz_sgn(gmpnumber) == 0) {
		RETURN_EMPTY_STRING();
	} else {
		size_t bits_per_word = size * 8;
		size_t count = (mpz_sizeinbase(gmpnumber, 2) + bits_per_word - 1) / bits_per_word;
		size_t out_len = count * size;

		zend_string *out_string = zend_string_alloc(out_len, 0);
		mpz_export(ZSTR_VAL(out_string), NULL, order, size, endian, 0, gmpnumber);
		ZSTR_VAL(out_string)[out_len] = '\0';

		RETURN_NEW_STR(out_string);
	}

	FREE_GMP_TEMP(temp_a);
}
/* }}} */

/* {{{ proto int gmp_intval(mixed gmpnumber)
   Gets signed long value of GMP number */
ZEND_FUNCTION(gmp_intval)
{
	zval *gmpnumber_arg;

	if (zend_parse_parameters(ZEND_NUM_ARGS(), "z", &gmpnumber_arg) == FAILURE){
		return;
	}

	if (IS_GMP(gmpnumber_arg)) {
		RETVAL_LONG(mpz_get_si(GET_GMP_FROM_ZVAL(gmpnumber_arg)));
	} else {
		RETVAL_LONG(zval_get_long(gmpnumber_arg));
	}
}
/* }}} */

/* {{{ proto string gmp_strval(mixed gmpnumber [, int base])
   Gets string representation of GMP number  */
ZEND_FUNCTION(gmp_strval)
{
	zval *gmpnumber_arg;
	zend_long base = 10;
	mpz_ptr gmpnum;
	gmp_temp_t temp_a;

	if (zend_parse_parameters(ZEND_NUM_ARGS(), "z|l", &gmpnumber_arg, &base) == FAILURE) {
		return;
	}

	/* Although the maximum base in general in GMP is 62, mpz_get_str()
	 * is explicitly limited to -36 when dealing with negative bases. */
	if ((base < 2 && base > -2) || base > GMP_MAX_BASE || base < -36) {
		php_error_docref(NULL, E_WARNING, "Bad base for conversion: %pd (should be between 2 and %d or -2 and -36)", base, GMP_MAX_BASE);
		RETURN_FALSE;
	}

	FETCH_GMP_ZVAL(gmpnum, gmpnumber_arg, temp_a);

	gmp_strval(return_value, gmpnum, (int)base);

	FREE_GMP_TEMP(temp_a);
}
/* }}} */

/* {{{ proto GMP gmp_add(mixed a, mixed b)
   Add a and b */
ZEND_FUNCTION(gmp_add)
{
	gmp_binary_ui_op(mpz_add, mpz_add_ui);
}
/* }}} */

/* {{{ proto GMP gmp_sub(mixed a, mixed b)
   Subtract b from a */
ZEND_FUNCTION(gmp_sub)
{
	gmp_binary_ui_op(mpz_sub, mpz_sub_ui);
}
/* }}} */

/* {{{ proto GMP gmp_mul(mixed a, mixed b)
   Multiply a and b */
ZEND_FUNCTION(gmp_mul)
{
	gmp_binary_ui_op(mpz_mul, mpz_mul_ui);
}
/* }}} */

/* {{{ proto array gmp_div_qr(mixed a, mixed b [, int round])
   Divide a by b, returns quotient and reminder */
ZEND_FUNCTION(gmp_div_qr)
{
	zval *a_arg, *b_arg;
	zend_long round = GMP_ROUND_ZERO;

	if (zend_parse_parameters(ZEND_NUM_ARGS(), "zz|l", &a_arg, &b_arg, &round) == FAILURE) {
		return;
	}

	switch (round) {
	case GMP_ROUND_ZERO:
		gmp_zval_binary_ui_op2(return_value, a_arg, b_arg, mpz_tdiv_qr, (gmp_binary_ui_op2_t) mpz_tdiv_qr_ui, 1);
		break;
	case GMP_ROUND_PLUSINF:
		gmp_zval_binary_ui_op2(return_value, a_arg, b_arg, mpz_cdiv_qr, (gmp_binary_ui_op2_t) mpz_cdiv_qr_ui, 1);
		break;
	case GMP_ROUND_MINUSINF:
		gmp_zval_binary_ui_op2(return_value, a_arg, b_arg, mpz_fdiv_qr, (gmp_binary_ui_op2_t) mpz_fdiv_qr_ui, 1);
		break;
	default:
		php_error_docref(NULL, E_WARNING, "Invalid rounding mode");
		RETURN_FALSE;
	}
}
/* }}} */

/* {{{ proto GMP gmp_div_r(mixed a, mixed b [, int round])
   Divide a by b, returns reminder only */
ZEND_FUNCTION(gmp_div_r)
{
	zval *a_arg, *b_arg;
	zend_long round = GMP_ROUND_ZERO;

	if (zend_parse_parameters(ZEND_NUM_ARGS(), "zz|l", &a_arg, &b_arg, &round) == FAILURE) {
		return;
	}

	switch (round) {
	case GMP_ROUND_ZERO:
		gmp_zval_binary_ui_op(return_value, a_arg, b_arg, mpz_tdiv_r, (gmp_binary_ui_op_t) mpz_tdiv_r_ui, 1);
		break;
	case GMP_ROUND_PLUSINF:
		gmp_zval_binary_ui_op(return_value, a_arg, b_arg, mpz_cdiv_r, (gmp_binary_ui_op_t) mpz_cdiv_r_ui, 1);
		break;
	case GMP_ROUND_MINUSINF:
		gmp_zval_binary_ui_op(return_value, a_arg, b_arg, mpz_fdiv_r, (gmp_binary_ui_op_t) mpz_fdiv_r_ui, 1);
		break;
	default:
		php_error_docref(NULL, E_WARNING, "Invalid rounding mode");
		RETURN_FALSE;
	}
}
/* }}} */

/* {{{ proto GMP gmp_div_q(mixed a, mixed b [, int round])
   Divide a by b, returns quotient only */
ZEND_FUNCTION(gmp_div_q)
{
	zval *a_arg, *b_arg;
	zend_long round = GMP_ROUND_ZERO;

	if (zend_parse_parameters(ZEND_NUM_ARGS(), "zz|l", &a_arg, &b_arg, &round) == FAILURE) {
		return;
	}

	switch (round) {
	case GMP_ROUND_ZERO:
		gmp_zval_binary_ui_op(return_value, a_arg, b_arg, mpz_tdiv_q, (gmp_binary_ui_op_t) mpz_tdiv_q_ui, 1);
		break;
	case GMP_ROUND_PLUSINF:
		gmp_zval_binary_ui_op(return_value, a_arg, b_arg, mpz_cdiv_q, (gmp_binary_ui_op_t) mpz_cdiv_q_ui, 1);
		break;
	case GMP_ROUND_MINUSINF:
		gmp_zval_binary_ui_op(return_value, a_arg, b_arg, mpz_fdiv_q, (gmp_binary_ui_op_t) mpz_fdiv_q_ui, 1);
		break;
	default:
		php_error_docref(NULL, E_WARNING, "Invalid rounding mode");
		RETURN_FALSE;
	}

}
/* }}} */

/* {{{ proto GMP gmp_mod(mixed a, mixed b)
   Computes a modulo b */
ZEND_FUNCTION(gmp_mod)
{
	gmp_binary_ui_op_no_zero(mpz_mod, (gmp_binary_ui_op_t) mpz_mod_ui);
}
/* }}} */

/* {{{ proto GMP gmp_divexact(mixed a, mixed b)
   Divide a by b using exact division algorithm */
ZEND_FUNCTION(gmp_divexact)
{
	gmp_binary_ui_op_no_zero(mpz_divexact, NULL);
}
/* }}} */

/* {{{ proto GMP gmp_neg(mixed a)
   Negates a number */
ZEND_FUNCTION(gmp_neg)
{
	gmp_unary_op(mpz_neg);
}
/* }}} */

/* {{{ proto GMP gmp_abs(mixed a)
   Calculates absolute value */
ZEND_FUNCTION(gmp_abs)
{
	gmp_unary_op(mpz_abs);
}
/* }}} */

/* {{{ proto GMP gmp_fact(int a)
   Calculates factorial function */
ZEND_FUNCTION(gmp_fact)
{
	zval *a_arg;

	if (zend_parse_parameters(ZEND_NUM_ARGS(), "z", &a_arg) == FAILURE){
		return;
	}

	if (IS_GMP(a_arg)) {
		mpz_ptr gmpnum_tmp = GET_GMP_FROM_ZVAL(a_arg);
		if (mpz_sgn(gmpnum_tmp) < 0) {
			php_error_docref(NULL, E_WARNING, "Number has to be greater than or equal to 0");
			RETURN_FALSE;
		}
	} else {
		if (zval_get_long(a_arg) < 0) {
			php_error_docref(NULL, E_WARNING, "Number has to be greater than or equal to 0");
			RETURN_FALSE;
		}
	}

	gmp_zval_unary_ui_op(return_value, a_arg, mpz_fac_ui);
}
/* }}} */

/* {{{ proto GMP gmp_pow(mixed base, int exp)
   Raise base to power exp */
ZEND_FUNCTION(gmp_pow)
{
	zval *base_arg;
	mpz_ptr gmpnum_result, gmpnum_base;
	gmp_temp_t temp_base;
	zend_long exp;

	if (zend_parse_parameters(ZEND_NUM_ARGS(), "zl", &base_arg, &exp) == FAILURE) {
		return;
	}

	if (exp < 0) {
		php_error_docref(NULL, E_WARNING, "Negative exponent not supported");
		RETURN_FALSE;
	}

	if (Z_TYPE_P(base_arg) == IS_LONG && Z_LVAL_P(base_arg) >= 0) {
		INIT_GMP_RETVAL(gmpnum_result);
		mpz_ui_pow_ui(gmpnum_result, Z_LVAL_P(base_arg), exp);
	} else {
		FETCH_GMP_ZVAL(gmpnum_base, base_arg, temp_base);
		INIT_GMP_RETVAL(gmpnum_result);
		mpz_pow_ui(gmpnum_result, gmpnum_base, exp);
		FREE_GMP_TEMP(temp_base);
	}
}
/* }}} */

/* {{{ proto GMP gmp_powm(mixed base, mixed exp, mixed mod)
   Raise base to power exp and take result modulo mod */
ZEND_FUNCTION(gmp_powm)
{
	zval *base_arg, *exp_arg, *mod_arg;
	mpz_ptr gmpnum_base, gmpnum_exp, gmpnum_mod, gmpnum_result;
	int use_ui = 0;
	gmp_temp_t temp_base, temp_exp, temp_mod;

	if (zend_parse_parameters(ZEND_NUM_ARGS(), "zzz", &base_arg, &exp_arg, &mod_arg) == FAILURE){
		return;
	}

	FETCH_GMP_ZVAL(gmpnum_base, base_arg, temp_base);

	if (Z_TYPE_P(exp_arg) == IS_LONG && Z_LVAL_P(exp_arg) >= 0) {
		use_ui = 1;
		temp_exp.is_used = 0;
	} else {
		FETCH_GMP_ZVAL_DEP(gmpnum_exp, exp_arg, temp_exp, temp_base);
		if (mpz_sgn(gmpnum_exp) < 0) {
			php_error_docref(NULL, E_WARNING, "Second parameter cannot be less than 0");
			FREE_GMP_TEMP(temp_base);
			FREE_GMP_TEMP(temp_exp);
			RETURN_FALSE;
		}
	}
	FETCH_GMP_ZVAL_DEP_DEP(gmpnum_mod, mod_arg, temp_mod, temp_exp, temp_base);

	if (!mpz_cmp_ui(gmpnum_mod, 0)) {
		php_error_docref(NULL, E_WARNING, "Modulus may not be zero");
		FREE_GMP_TEMP(temp_base);
		FREE_GMP_TEMP(temp_exp);
		FREE_GMP_TEMP(temp_mod);
		RETURN_FALSE;
	}

	INIT_GMP_RETVAL(gmpnum_result);
	if (use_ui) {
		mpz_powm_ui(gmpnum_result, gmpnum_base, (zend_ulong) Z_LVAL_P(exp_arg), gmpnum_mod);
	} else {
		mpz_powm(gmpnum_result, gmpnum_base, gmpnum_exp, gmpnum_mod);
		FREE_GMP_TEMP(temp_exp);
	}

	FREE_GMP_TEMP(temp_base);
	FREE_GMP_TEMP(temp_mod);
}
/* }}} */

/* {{{ proto GMP gmp_sqrt(mixed a)
   Takes integer part of square root of a */
ZEND_FUNCTION(gmp_sqrt)
{
	zval *a_arg;
	mpz_ptr gmpnum_a, gmpnum_result;
	gmp_temp_t temp_a;

	if (zend_parse_parameters(ZEND_NUM_ARGS(), "z", &a_arg) == FAILURE){
		return;
	}

	FETCH_GMP_ZVAL(gmpnum_a, a_arg, temp_a);

	if (mpz_sgn(gmpnum_a) < 0) {
		php_error_docref(NULL, E_WARNING, "Number has to be greater than or equal to 0");
		FREE_GMP_TEMP(temp_a);
		RETURN_FALSE;
	}

	INIT_GMP_RETVAL(gmpnum_result);
	mpz_sqrt(gmpnum_result, gmpnum_a);
	FREE_GMP_TEMP(temp_a);
}
/* }}} */

/* {{{ proto array gmp_sqrtrem(mixed a)
   Square root with remainder */
ZEND_FUNCTION(gmp_sqrtrem)
{
	zval *a_arg;
	mpz_ptr gmpnum_a, gmpnum_result1, gmpnum_result2;
	gmp_temp_t temp_a;
	zval result1, result2;

	if (zend_parse_parameters(ZEND_NUM_ARGS(), "z", &a_arg) == FAILURE){
		return;
	}

	FETCH_GMP_ZVAL(gmpnum_a, a_arg, temp_a);

	if (mpz_sgn(gmpnum_a) < 0) {
		php_error_docref(NULL, E_WARNING, "Number has to be greater than or equal to 0");
		FREE_GMP_TEMP(temp_a);
		RETURN_FALSE;
	}

	gmp_create(&result1, &gmpnum_result1);
	gmp_create(&result2, &gmpnum_result2);

	array_init(return_value);
	add_next_index_zval(return_value, &result1);
	add_next_index_zval(return_value, &result2);

	mpz_sqrtrem(gmpnum_result1, gmpnum_result2, gmpnum_a);
	FREE_GMP_TEMP(temp_a);
}
/* }}} */

/* {{{ proto GMP gmp_root(mixed a, int nth)
   Takes integer part of nth root */
ZEND_FUNCTION(gmp_root)
{
	zval *a_arg;
	zend_long nth;
	mpz_ptr gmpnum_a, gmpnum_result;
	gmp_temp_t temp_a;

	if (zend_parse_parameters(ZEND_NUM_ARGS(), "zl", &a_arg, &nth) == FAILURE) {
		return;
	}

	if (nth <= 0) {
		php_error_docref(NULL, E_WARNING, "The root must be positive");
		RETURN_FALSE;
	}

	FETCH_GMP_ZVAL(gmpnum_a, a_arg, temp_a);

	if (nth % 2 == 0 && mpz_sgn(gmpnum_a) < 0) {
		php_error_docref(NULL, E_WARNING, "Can't take even root of negative number");
		FREE_GMP_TEMP(temp_a);
		RETURN_FALSE;
	}

	INIT_GMP_RETVAL(gmpnum_result);
	mpz_root(gmpnum_result, gmpnum_a, (gmp_ulong) nth);
	FREE_GMP_TEMP(temp_a);
}
/* }}} */

/* {{{ proto GMP gmp_rootrem(mixed a, int nth)
   Calculates integer part of nth root and remainder */
ZEND_FUNCTION(gmp_rootrem)
{
	zval *a_arg;
	zend_long nth;
	mpz_ptr gmpnum_a, gmpnum_result1, gmpnum_result2;
	gmp_temp_t temp_a;
	zval result1, result2;

	if (zend_parse_parameters(ZEND_NUM_ARGS(), "zl", &a_arg, &nth) == FAILURE) {
		return;
	}

	if (nth <= 0) {
		php_error_docref(NULL, E_WARNING, "The root must be positive");
		RETURN_FALSE;
	}

	FETCH_GMP_ZVAL(gmpnum_a, a_arg, temp_a);

	if (nth % 2 == 0 && mpz_sgn(gmpnum_a) < 0) {
		php_error_docref(NULL, E_WARNING, "Can't take even root of negative number");
		FREE_GMP_TEMP(temp_a);
		RETURN_FALSE;
	}

	gmp_create(&result1, &gmpnum_result1);
	gmp_create(&result2, &gmpnum_result2);

	array_init(return_value);
	add_next_index_zval(return_value, &result1);
	add_next_index_zval(return_value, &result2);

#if GMP_51_OR_NEWER
	/* mpz_rootrem() is supported since GMP 4.2, but buggy wrt odd roots
	 * of negative numbers */
	mpz_rootrem(gmpnum_result1, gmpnum_result2, gmpnum_a, (gmp_ulong) nth);
#else
	mpz_root(gmpnum_result1, gmpnum_a, (gmp_ulong) nth);
	mpz_pow_ui(gmpnum_result2, gmpnum_result1, (gmp_ulong) nth);
	mpz_sub(gmpnum_result2, gmpnum_a, gmpnum_result2);
#endif

	FREE_GMP_TEMP(temp_a);
}
/* }}} */

/* {{{ proto bool gmp_perfect_square(mixed a)
   Checks if a is an exact square */
ZEND_FUNCTION(gmp_perfect_square)
{
	zval *a_arg;
	mpz_ptr gmpnum_a;
	gmp_temp_t temp_a;

	if (zend_parse_parameters(ZEND_NUM_ARGS(), "z", &a_arg) == FAILURE){
		return;
	}

	FETCH_GMP_ZVAL(gmpnum_a, a_arg, temp_a);

	RETVAL_BOOL((mpz_perfect_square_p(gmpnum_a) != 0));
	FREE_GMP_TEMP(temp_a);
}
/* }}} */

/* {{{ proto int gmp_prob_prime(mixed a[, int reps])
   Checks if a is "probably prime" */
ZEND_FUNCTION(gmp_prob_prime)
{
	zval *gmpnumber_arg;
	mpz_ptr gmpnum_a;
	zend_long reps = 10;
	gmp_temp_t temp_a;

	if (zend_parse_parameters(ZEND_NUM_ARGS(), "z|l", &gmpnumber_arg, &reps) == FAILURE) {
		return;
	}

	FETCH_GMP_ZVAL(gmpnum_a, gmpnumber_arg, temp_a);

	RETVAL_LONG(mpz_probab_prime_p(gmpnum_a, reps));
	FREE_GMP_TEMP(temp_a);
}
/* }}} */

/* {{{ proto GMP gmp_gcd(mixed a, mixed b)
   Computes greatest common denominator (gcd) of a and b */
ZEND_FUNCTION(gmp_gcd)
{
	gmp_binary_ui_op(mpz_gcd, (gmp_binary_ui_op_t) mpz_gcd_ui);
}
/* }}} */

/* {{{ proto array gmp_gcdext(mixed a, mixed b)
   Computes G, S, and T, such that AS + BT = G = `gcd' (A, B) */
ZEND_FUNCTION(gmp_gcdext)
{
	zval *a_arg, *b_arg;
	mpz_ptr gmpnum_a, gmpnum_b, gmpnum_t, gmpnum_s, gmpnum_g;
	gmp_temp_t temp_a, temp_b;
	zval result_g, result_s, result_t;

	if (zend_parse_parameters(ZEND_NUM_ARGS(), "zz", &a_arg, &b_arg) == FAILURE){
		return;
	}

	FETCH_GMP_ZVAL(gmpnum_a, a_arg, temp_a);
	FETCH_GMP_ZVAL_DEP(gmpnum_b, b_arg, temp_b, temp_a);

	gmp_create(&result_g, &gmpnum_g);
	gmp_create(&result_s, &gmpnum_s);
	gmp_create(&result_t, &gmpnum_t);

	array_init(return_value);
	add_assoc_zval(return_value, "g", &result_g);
	add_assoc_zval(return_value, "s", &result_s);
	add_assoc_zval(return_value, "t", &result_t);

	mpz_gcdext(gmpnum_g, gmpnum_s, gmpnum_t, gmpnum_a, gmpnum_b);
	FREE_GMP_TEMP(temp_a);
	FREE_GMP_TEMP(temp_b);
}
/* }}} */

/* {{{ proto GMP gmp_invert(mixed a, mixed b)
   Computes the inverse of a modulo b */
ZEND_FUNCTION(gmp_invert)
{
	zval *a_arg, *b_arg;
	mpz_ptr gmpnum_a, gmpnum_b, gmpnum_result;
	gmp_temp_t temp_a, temp_b;
	int res;

	if (zend_parse_parameters(ZEND_NUM_ARGS(), "zz", &a_arg, &b_arg) == FAILURE){
		return;
	}

	FETCH_GMP_ZVAL(gmpnum_a, a_arg, temp_a);
	FETCH_GMP_ZVAL_DEP(gmpnum_b, b_arg, temp_b, temp_a);

	INIT_GMP_RETVAL(gmpnum_result);
	res = mpz_invert(gmpnum_result, gmpnum_a, gmpnum_b);
	FREE_GMP_TEMP(temp_a);
	FREE_GMP_TEMP(temp_b);
	if (!res) {
		zval_dtor(return_value);
		RETURN_FALSE;
	}
}
/* }}} */

/* {{{ proto int gmp_jacobi(mixed a, mixed b)
   Computes Jacobi symbol */
ZEND_FUNCTION(gmp_jacobi)
{
	gmp_binary_opl(mpz_jacobi);
}
/* }}} */

/* {{{ proto int gmp_legendre(mixed a, mixed b)
   Computes Legendre symbol */
ZEND_FUNCTION(gmp_legendre)
{
	gmp_binary_opl(mpz_legendre);
}
/* }}} */

/* {{{ proto int gmp_cmp(mixed a, mixed b)
   Compares two numbers */
ZEND_FUNCTION(gmp_cmp)
{
	zval *a_arg, *b_arg;

	if (zend_parse_parameters(ZEND_NUM_ARGS(), "zz", &a_arg, &b_arg) == FAILURE){
		return;
	}

	gmp_cmp(return_value, a_arg, b_arg);
}
/* }}} */

/* {{{ proto int gmp_sign(mixed a)
   Gets the sign of the number */
ZEND_FUNCTION(gmp_sign)
{
	/* Can't use gmp_unary_opl here, because mpz_sgn is a macro */
	zval *a_arg;
	mpz_ptr gmpnum_a;
	gmp_temp_t temp_a;

	if (zend_parse_parameters(ZEND_NUM_ARGS(), "z", &a_arg) == FAILURE){
		return;
	}

	FETCH_GMP_ZVAL(gmpnum_a, a_arg, temp_a);

	RETVAL_LONG(mpz_sgn(gmpnum_a));
	FREE_GMP_TEMP(temp_a);
}
/* }}} */

static void gmp_init_random(void)
{
	if (!GMPG(rand_initialized)) {
		/* Initialize */
		gmp_randinit_mt(GMPG(rand_state));
		/* Seed */
		gmp_randseed_ui(GMPG(rand_state), GENERATE_SEED());

		GMPG(rand_initialized) = 1;
	}
}

/* {{{ proto GMP gmp_random([int limiter])
   Gets random number */
ZEND_FUNCTION(gmp_random)
{
	zend_long limiter = 20;
	mpz_ptr gmpnum_result;

	if (zend_parse_parameters(ZEND_NUM_ARGS(), "|l", &limiter) == FAILURE) {
		return;
	}

	INIT_GMP_RETVAL(gmpnum_result);
	gmp_init_random();

#ifdef GMP_LIMB_BITS
	mpz_urandomb(gmpnum_result, GMPG(rand_state), GMP_ABS (limiter) * GMP_LIMB_BITS);
#else
	mpz_urandomb(gmpnum_result, GMPG(rand_state), GMP_ABS (limiter) * __GMP_BITS_PER_MP_LIMB);
#endif
}
/* }}} */

/* {{{ proto GMP gmp_random_seed(mixed seed)
   Seed the RNG */
ZEND_FUNCTION(gmp_random_seed)
{
	zval *seed;
	mpz_ptr gmpnum_seed;
	gmp_temp_t temp_a;

	if (zend_parse_parameters(ZEND_NUM_ARGS(), "z", &seed) == FAILURE) {
		return;
	}

	gmp_init_random();

	if (Z_TYPE_P(seed) == IS_LONG && Z_LVAL_P(seed) >= 0) {
		gmp_randseed_ui(GMPG(rand_state), Z_LVAL_P(seed));
	}
	else {
		FETCH_GMP_ZVAL(gmpnum_seed, seed, temp_a);

		gmp_randseed(GMPG(rand_state), gmpnum_seed);

		FREE_GMP_TEMP(temp_a);
	}
}
/* }}} */

/* {{{ proto GMP gmp_random_bits(int bits)
   Gets a random number in the range 0 to (2 ** n) - 1 */
ZEND_FUNCTION(gmp_random_bits)
{
	zend_long bits;
	mpz_ptr gmpnum_result;

	if (zend_parse_parameters(ZEND_NUM_ARGS(), "l", &bits) == FAILURE) {
		return;
	}

	if (bits <= 0) {
		php_error_docref(NULL, E_WARNING, "The number of bits must be positive");
		RETURN_FALSE;
	}

	INIT_GMP_RETVAL(gmpnum_result);
	gmp_init_random();

	mpz_urandomb(gmpnum_result, GMPG(rand_state), bits);
}
/* }}} */

/* {{{ proto GMP gmp_random_range(mixed min, mixed max)
   Gets a random number in the range min to max */
ZEND_FUNCTION(gmp_random_range)
{
	zval *min_arg, *max_arg;
	mpz_ptr gmpnum_min, gmpnum_max, gmpnum_result;
	mpz_t gmpnum_range;
	gmp_temp_t temp_a, temp_b;

	if (zend_parse_parameters(ZEND_NUM_ARGS(), "zz", &min_arg, &max_arg) == FAILURE) {
		return;
	}

	gmp_init_random();

	FETCH_GMP_ZVAL(gmpnum_max, max_arg, temp_a);

	if (Z_TYPE_P(min_arg) == IS_LONG && Z_LVAL_P(min_arg) >= 0) {
		if (mpz_cmp_ui(gmpnum_max, Z_LVAL_P(min_arg)) <= 0) {
			FREE_GMP_TEMP(temp_a);
			php_error_docref(NULL, E_WARNING, "The minimum value must be less than the maximum value");
			RETURN_FALSE;
		}

		INIT_GMP_RETVAL(gmpnum_result);
		mpz_init(gmpnum_range);

		if (Z_LVAL_P(min_arg) != 0) {
			mpz_sub_ui(gmpnum_range, gmpnum_max, Z_LVAL_P(min_arg) - 1);
		} else {
			mpz_add_ui(gmpnum_range, gmpnum_max, 1);
		}

		mpz_urandomm(gmpnum_result, GMPG(rand_state), gmpnum_range);

		if (Z_LVAL_P(min_arg) != 0) {
			mpz_add_ui(gmpnum_result, gmpnum_result, Z_LVAL_P(min_arg));
		}

		mpz_clear(gmpnum_range);
		FREE_GMP_TEMP(temp_a);
	} else {
		FETCH_GMP_ZVAL_DEP(gmpnum_min, min_arg, temp_b, temp_a);

		if (mpz_cmp(gmpnum_max, gmpnum_min) <= 0) {
			FREE_GMP_TEMP(temp_b);
			FREE_GMP_TEMP(temp_a);
			php_error_docref(NULL, E_WARNING, "The minimum value must be less than the maximum value");
			RETURN_FALSE;
		}

		INIT_GMP_RETVAL(gmpnum_result);
		mpz_init(gmpnum_range);

		mpz_sub(gmpnum_range, gmpnum_max, gmpnum_min);
		mpz_add_ui(gmpnum_range, gmpnum_range, 1);
		mpz_urandomm(gmpnum_result, GMPG(rand_state), gmpnum_range);
		mpz_add(gmpnum_result, gmpnum_result, gmpnum_min);

		mpz_clear(gmpnum_range);
		FREE_GMP_TEMP(temp_b);
		FREE_GMP_TEMP(temp_a);
	}
}
/* }}} */

/* {{{ proto GMP gmp_and(mixed a, mixed b)
   Calculates logical AND of a and b */
ZEND_FUNCTION(gmp_and)
{
	gmp_binary_op(mpz_and);
}
/* }}} */

/* {{{ proto GMP gmp_or(mixed a, mixed b)
   Calculates logical OR of a and b */
ZEND_FUNCTION(gmp_or)
{
	gmp_binary_op(mpz_ior);
}
/* }}} */

/* {{{ proto GMP gmp_com(mixed a)
   Calculates one's complement of a */
ZEND_FUNCTION(gmp_com)
{
	gmp_unary_op(mpz_com);
}
/* }}} */

/* {{{ proto GMP gmp_nextprime(mixed a)
   Finds next prime of a */
ZEND_FUNCTION(gmp_nextprime)
{
   gmp_unary_op(mpz_nextprime);
}
/* }}} */

/* {{{ proto GMP gmp_xor(mixed a, mixed b)
   Calculates logical exclusive OR of a and b */
ZEND_FUNCTION(gmp_xor)
{
	gmp_binary_op(mpz_xor);
}
/* }}} */

/* {{{ proto void gmp_setbit(GMP a, int index[, bool set_clear])
   Sets or clear bit in a */
ZEND_FUNCTION(gmp_setbit)
{
	zval *a_arg;
	zend_long index;
	zend_bool set = 1;
	mpz_ptr gmpnum_a;

	if (zend_parse_parameters(ZEND_NUM_ARGS(), "Ol|b", &a_arg, gmp_ce, &index, &set) == FAILURE) {
		return;
	}

	if (index < 0) {
		php_error_docref(NULL, E_WARNING, "Index must be greater than or equal to zero");
		RETURN_FALSE;
	}

	gmpnum_a = GET_GMP_FROM_ZVAL(a_arg);

	if (set) {
		mpz_setbit(gmpnum_a, index);
	} else {
		mpz_clrbit(gmpnum_a, index);
	}
}
/* }}} */

/* {{{ proto void gmp_clrbit(GMP a, int index)
   Clears bit in a */
ZEND_FUNCTION(gmp_clrbit)
{
	zval *a_arg;
	zend_long index;
	mpz_ptr gmpnum_a;

	if (zend_parse_parameters(ZEND_NUM_ARGS(), "Ol", &a_arg, gmp_ce, &index) == FAILURE){
		return;
	}

	if (index < 0) {
		php_error_docref(NULL, E_WARNING, "Index must be greater than or equal to zero");
		RETURN_FALSE;
	}

	gmpnum_a = GET_GMP_FROM_ZVAL(a_arg);
	mpz_clrbit(gmpnum_a, index);
}
/* }}} */

/* {{{ proto bool gmp_testbit(mixed a, int index)
   Tests if bit is set in a */
ZEND_FUNCTION(gmp_testbit)
{
	zval *a_arg;
	zend_long index;
	mpz_ptr gmpnum_a;
	gmp_temp_t temp_a;

	if (zend_parse_parameters(ZEND_NUM_ARGS(), "zl", &a_arg, &index) == FAILURE){
		return;
	}

	if (index < 0) {
		php_error_docref(NULL, E_WARNING, "Index must be greater than or equal to zero");
		RETURN_FALSE;
	}

	FETCH_GMP_ZVAL(gmpnum_a, a_arg, temp_a);
	RETVAL_BOOL(mpz_tstbit(gmpnum_a, index));
	FREE_GMP_TEMP(temp_a);
}
/* }}} */

/* {{{ proto int gmp_popcount(mixed a)
   Calculates the population count of a */
ZEND_FUNCTION(gmp_popcount)
{
	gmp_unary_opl((gmp_unary_opl_t) mpz_popcount);
}
/* }}} */

/* {{{ proto int gmp_hamdist(mixed a, mixed b)
   Calculates hamming distance between a and b */
ZEND_FUNCTION(gmp_hamdist)
{
	gmp_binary_opl((gmp_binary_opl_t) mpz_hamdist);
}
/* }}} */

/* {{{ proto int gmp_scan0(mixed a, int start)
   Finds first zero bit */
ZEND_FUNCTION(gmp_scan0)
{
	zval *a_arg;
	mpz_ptr gmpnum_a;
	gmp_temp_t temp_a;
	zend_long start;

	if (zend_parse_parameters(ZEND_NUM_ARGS(), "zl", &a_arg, &start) == FAILURE){
		return;
	}

	if (start < 0) {
		php_error_docref(NULL, E_WARNING, "Starting index must be greater than or equal to zero");
		RETURN_FALSE;
	}

	FETCH_GMP_ZVAL(gmpnum_a, a_arg, temp_a);

	RETVAL_LONG(mpz_scan0(gmpnum_a, start));
	FREE_GMP_TEMP(temp_a);
}
/* }}} */

/* {{{ proto int gmp_scan1(mixed a, int start)
   Finds first non-zero bit */
ZEND_FUNCTION(gmp_scan1)
{
	zval *a_arg;
	mpz_ptr gmpnum_a;
	gmp_temp_t temp_a;
	zend_long start;

	if (zend_parse_parameters(ZEND_NUM_ARGS(), "zl", &a_arg, &start) == FAILURE){
		return;
	}

	if (start < 0) {
		php_error_docref(NULL, E_WARNING, "Starting index must be greater than or equal to zero");
		RETURN_FALSE;
	}

	FETCH_GMP_ZVAL(gmpnum_a, a_arg, temp_a);

	RETVAL_LONG(mpz_scan1(gmpnum_a, start));
	FREE_GMP_TEMP(temp_a);
}
/* }}} */

#endif	/* HAVE_GMP */

/*
 * Local variables:
 * tab-width: 4
 * c-basic-offset: 4
 * End:
 * vim600: noet sw=4 ts=4 fdm=marker
 * vim<600: noet sw=4 ts=4
 */<|MERGE_RESOLUTION|>--- conflicted
+++ resolved
@@ -585,63 +585,42 @@
 {
 	mpz_ptr gmpnum;
 	const unsigned char *p, *max;
-<<<<<<< HEAD
-	zval zv;
-=======
-	zval *zv_ptr;
->>>>>>> 3fe50944
+	zval *zv;
 	int retval = FAILURE;
 	php_unserialize_data_t unserialize_data = (php_unserialize_data_t) data;
 
-	ZVAL_UNDEF(&zv);
 	PHP_VAR_UNSERIALIZE_INIT(unserialize_data);
 	gmp_create(object, &gmpnum);
 
 	p = buf;
 	max = buf + buf_len;
 
-<<<<<<< HEAD
-	if (!php_var_unserialize(&zv, &p, max, &unserialize_data)
-		|| Z_TYPE(zv) != IS_STRING
-		|| convert_to_gmp(gmpnum, &zv, 10) == FAILURE
-=======
-	ALLOC_INIT_ZVAL(zv_ptr);
-	if (!php_var_unserialize(&zv_ptr, &p, max, &unserialize_data TSRMLS_CC)
-		|| Z_TYPE_P(zv_ptr) != IS_STRING
-		|| convert_to_gmp(gmpnum, zv_ptr, 10 TSRMLS_CC) == FAILURE
->>>>>>> 3fe50944
+	zv = var_tmp_var(&unserialize_data);
+	if (!php_var_unserialize(zv, &p, max, &unserialize_data)
+		|| Z_TYPE_P(zv) != IS_STRING
+		|| convert_to_gmp(gmpnum, zv, 10) == FAILURE
 	) {
 		zend_throw_exception(NULL, "Could not unserialize number", 0);
 		goto exit;
 	}
-<<<<<<< HEAD
-	zval_dtor(&zv);
-	ZVAL_UNDEF(&zv);
-
-	if (!php_var_unserialize(&zv, &p, max, &unserialize_data)
-		|| Z_TYPE(zv) != IS_ARRAY
-=======
-	var_push_dtor_no_addref(&unserialize_data, &zv_ptr);
-
-	ALLOC_INIT_ZVAL(zv_ptr);
-	if (!php_var_unserialize(&zv_ptr, &p, max, &unserialize_data TSRMLS_CC)
-		|| Z_TYPE_P(zv_ptr) != IS_ARRAY
->>>>>>> 3fe50944
+
+	zv = var_tmp_var(&unserialize_data);
+	if (!php_var_unserialize(zv, &p, max, &unserialize_data)
+		|| Z_TYPE_P(zv) != IS_ARRAY
 	) {
 		zend_throw_exception(NULL, "Could not unserialize properties", 0);
 		goto exit;
 	}
 
-	if (zend_hash_num_elements(Z_ARRVAL(zv)) != 0) {
+	if (zend_hash_num_elements(Z_ARRVAL_P(zv)) != 0) {
 		zend_hash_copy(
-			zend_std_get_properties(object), Z_ARRVAL(zv),
+			zend_std_get_properties(object), Z_ARRVAL_P(zv),
 			(copy_ctor_func_t) zval_add_ref
 		);
 	}
 
 	retval = SUCCESS;
 exit:
-	var_push_dtor_no_addref(&unserialize_data, &zv_ptr);
 	PHP_VAR_UNSERIALIZE_DESTROY(unserialize_data);
 	return retval;
 }
