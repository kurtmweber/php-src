--- conflicted
+++ resolved
@@ -5504,15 +5504,11 @@
 
 	src = estrdup(table_name);
 	tmp_name = php_strtok_r(src, ".", &tmp_name2);
-<<<<<<< HEAD
-
-=======
 	if (!tmp_name) {
 		efree(src);
 		php_error_docref(NULL TSRMLS_CC, E_WARNING, "The table name must be specified");
 		return FAILURE;
 	}
->>>>>>> 6da4feac
 	if (!tmp_name2 || !*tmp_name2) {
 		/* Default schema */
 		tmp_name2 = tmp_name;
