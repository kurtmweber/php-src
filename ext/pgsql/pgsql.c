--- conflicted
+++ resolved
@@ -4151,7 +4151,7 @@
 PHP_FUNCTION(pg_copy_from)
 {
 	zval *pgsql_link = NULL, *pg_rows;
-	zval *tmp;
+	zval *value;
 	char *table_name, *pg_delim = NULL, *pg_null_as = NULL;
 	size_t  table_name_len, pg_delim_len, pg_null_as_len;
 	int  pg_null_as_free = 0;
@@ -4200,83 +4200,49 @@
 				int command_failed = 0;
 				PQclear(pgsql_result);
 #if HAVE_PQPUTCOPYDATA
-<<<<<<< HEAD
-				ZEND_HASH_FOREACH_VAL(Z_ARRVAL_P(pg_rows), tmp) {
-					convert_to_string_ex(tmp);
-					query = (char *)emalloc(Z_STRLEN_P(tmp) + 2);
-					strlcpy(query, Z_STRVAL_P(tmp), Z_STRLEN_P(tmp) + 2);
-					if(Z_STRLEN_P(tmp) > 0 && *(query + Z_STRLEN_P(tmp) - 1) != '\n') {
-						strlcat(query, "\n", Z_STRLEN_P(tmp) + 2);
-=======
-				while (zend_hash_get_current_data_ex(Z_ARRVAL_P(pg_rows), (void **) &tmp, &pos) == SUCCESS) {
-					zval *value;
-					ALLOC_ZVAL(value);
-					INIT_PZVAL_COPY(value, *tmp);
-					zval_copy_ctor(value);
-					convert_to_string_ex(&value);
-					query = (char *)emalloc(Z_STRLEN_P(value) + 2);
-					strlcpy(query, Z_STRVAL_P(value), Z_STRLEN_P(value) + 2);
-					if(Z_STRLEN_P(value) > 0 && *(query + Z_STRLEN_P(value) - 1) != '\n') {
-						strlcat(query, "\n", Z_STRLEN_P(value) + 2);
->>>>>>> 36f73412
+				ZEND_HASH_FOREACH_VAL(Z_ARRVAL_P(pg_rows), value) {
+					zval tmp;
+					ZVAL_DUP(&tmp, value);
+					convert_to_string_ex(&tmp);
+					query = (char *)emalloc(Z_STRLEN(tmp) + 2);
+					strlcpy(query, Z_STRVAL(tmp), Z_STRLEN(tmp) + 2);
+					if(Z_STRLEN(tmp) > 0 && *(query + Z_STRLEN(tmp) - 1) != '\n') {
+						strlcat(query, "\n", Z_STRLEN(tmp) + 2);
 					}
 					if (PQputCopyData(pgsql, query, (int)strlen(query)) != 1) {
 						efree(query);
-						zval_dtor(value);
-						efree(value);
+						zval_dtor(&tmp);
 						PHP_PQ_ERROR("copy failed: %s", pgsql);
 						RETURN_FALSE;
 					}
 					efree(query);
-<<<<<<< HEAD
+					zval_dtor(&tmp);
 				} ZEND_HASH_FOREACH_END();
-=======
-					zval_dtor(value);
-					efree(value);
-					zend_hash_move_forward_ex(Z_ARRVAL_P(pg_rows), &pos);
-				}
->>>>>>> 36f73412
+
 				if (PQputCopyEnd(pgsql, NULL) != 1) {
 					PHP_PQ_ERROR("putcopyend failed: %s", pgsql);
 					RETURN_FALSE;
 				}
 #else
-<<<<<<< HEAD
-				ZEND_HASH_FOREACH_VAL(Z_ARRVAL_P(pg_rows), tmp) {
-					convert_to_string_ex(tmp);
-					query = (char *)emalloc(Z_STRLEN_P(tmp) + 2);
-					strlcpy(query, Z_STRVAL_P(tmp), Z_STRLEN_P(tmp) + 2);
-					if(Z_STRLEN_P(tmp) > 0 && *(query + Z_STRLEN_P(tmp) - 1) != '\n') {
-						strlcat(query, "\n", Z_STRLEN_P(tmp) + 2);
-=======
-				while (zend_hash_get_current_data_ex(Z_ARRVAL_P(pg_rows), (void **) &tmp, &pos) == SUCCESS) {
-					zval *value;
-					ALLOC_ZVAL(value);
-					INIT_PZVAL_COPY(value, *tmp);
-					zval_copy_ctor(value);
-					convert_to_string_ex(&value);
-					query = (char *)emalloc(Z_STRLEN_P(value) + 2);
-					strlcpy(query, Z_STRVAL_P(value), Z_STRLEN_P(value) + 2);
-					if(Z_STRLEN_P(value) > 0 && *(query + Z_STRLEN_P(value) - 1) != '\n') {
-						strlcat(query, "\n", Z_STRLEN_P(value) + 2);
->>>>>>> 36f73412
+				ZEND_HASH_FOREACH_VAL(Z_ARRVAL_P(pg_rows), value) {
+					zval tmp;
+					ZVAL_DUP(&tmp, value);
+					convert_to_string_ex(&tmp);
+					query = (char *)emalloc(Z_STRLEN(tmp) + 2);
+					strlcpy(query, Z_STRVAL(tmp), Z_STRLEN(tmp) + 2);
+					if(Z_STRLEN(tmp) > 0 && *(query + Z_STRLEN(tmp) - 1) != '\n') {
+						strlcat(query, "\n", Z_STRLEN(tmp) + 2);
 					}
 					if (PQputline(pgsql, query)==EOF) {
 						efree(query);
-						zval_dtor(value);
-						efree(value);
+						zval_dtor(&tmp);
 						PHP_PQ_ERROR("copy failed: %s", pgsql);
 						RETURN_FALSE;
 					}
 					efree(query);
-<<<<<<< HEAD
+					zval_dtor(&tmp);
 				} ZEND_HASH_FOREACH_END();
-=======
-					zval_dtor(value);
-					efree(value);
-					zend_hash_move_forward_ex(Z_ARRVAL_P(pg_rows), &pos);
-				}
->>>>>>> 36f73412
+
 				if (PQputline(pgsql, "\\.\n") == EOF) {
 					PHP_PQ_ERROR("putline failed: %s", pgsql);
 					RETURN_FALSE;
