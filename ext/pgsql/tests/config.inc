--- conflicted
+++ resolved
@@ -4,16 +4,10 @@
 
 // "test" database must be existed. i.e. "createdb test" before testing
 // PostgreSQL uses login name as username, user must have access to "test" database.
-<<<<<<< HEAD
 $conn_str = "user=test password=test host=localhost dbname=test port=5432";    // connection string
-$table_name = "php_pgsql_test";  // test table that will be created
-$num_test_record = 1000;         // Number of records to create
-=======
-$conn_str        = "host=localhost dbname=test port=5432";    // connection string
 $table_name      = "php_pgsql_test";          // test table that will be created
 $table_name_92   = "php_pgsql_test_92";       // test table that will be created
 $num_test_record = 1000;                      // Number of records to create
->>>>>>> 24a2c76f
 
 // Test table
 $table_def    = "CREATE TABLE ${table_name} (num int, str text, bin bytea);";
