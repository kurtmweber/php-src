/*
  +----------------------------------------------------------------------+
  | PHP Version 7                                                        |
  +----------------------------------------------------------------------+
  | Copyright (c) 1997-2015 The PHP Group                                |
  +----------------------------------------------------------------------+
  | This source file is subject to version 3.01 of the PHP license,      |
  | that is bundled with this package in the file LICENSE, and is        |
  | available through the world-wide-web at the following url:           |
  | http://www.php.net/license/3_01.txt.                                 |
  | If you did not receive a copy of the PHP license and are unable to   |
  | obtain it through the world-wide-web, please send a note to          |
  | license@php.net so we can mail you a copy immediately.               |
  +----------------------------------------------------------------------+
  | Author: Rob Richards <rrichards@php.net>                             |
  |         Pierre-A. Joye <pajoye@php.net>                              |
  +----------------------------------------------------------------------+
*/

/* $Id$ */

#ifdef HAVE_CONFIG_H
#include "config.h"
#endif


#include "php.h"
#include "php_ini.h"
#include "ext/standard/info.h"
#include "php_xmlwriter.h"
#include "ext/standard/php_string.h"

#if LIBXML_VERSION >= 20605
static PHP_FUNCTION(xmlwriter_set_indent);
static PHP_FUNCTION(xmlwriter_set_indent_string);
#endif
static PHP_FUNCTION(xmlwriter_start_attribute);
static PHP_FUNCTION(xmlwriter_end_attribute);
static PHP_FUNCTION(xmlwriter_write_attribute);
#if LIBXML_VERSION > 20617
static PHP_FUNCTION(xmlwriter_start_attribute_ns);
static PHP_FUNCTION(xmlwriter_write_attribute_ns);
#endif
static PHP_FUNCTION(xmlwriter_start_element);
static PHP_FUNCTION(xmlwriter_end_element);
static PHP_FUNCTION(xmlwriter_full_end_element);
static PHP_FUNCTION(xmlwriter_start_element_ns);
static PHP_FUNCTION(xmlwriter_write_element);
static PHP_FUNCTION(xmlwriter_write_element_ns);
static PHP_FUNCTION(xmlwriter_start_pi);
static PHP_FUNCTION(xmlwriter_end_pi);
static PHP_FUNCTION(xmlwriter_write_pi);
static PHP_FUNCTION(xmlwriter_start_cdata);
static PHP_FUNCTION(xmlwriter_end_cdata);
static PHP_FUNCTION(xmlwriter_write_cdata);
static PHP_FUNCTION(xmlwriter_text);
static PHP_FUNCTION(xmlwriter_write_raw);
static PHP_FUNCTION(xmlwriter_start_document);
static PHP_FUNCTION(xmlwriter_end_document);
#if LIBXML_VERSION >= 20607
static PHP_FUNCTION(xmlwriter_start_comment);
static PHP_FUNCTION(xmlwriter_end_comment);
#endif
static PHP_FUNCTION(xmlwriter_write_comment);
static PHP_FUNCTION(xmlwriter_start_dtd);
static PHP_FUNCTION(xmlwriter_end_dtd);
static PHP_FUNCTION(xmlwriter_write_dtd);
static PHP_FUNCTION(xmlwriter_start_dtd_element);
static PHP_FUNCTION(xmlwriter_end_dtd_element);
static PHP_FUNCTION(xmlwriter_write_dtd_element);
#if LIBXML_VERSION > 20608
static PHP_FUNCTION(xmlwriter_start_dtd_attlist);
static PHP_FUNCTION(xmlwriter_end_dtd_attlist);
static PHP_FUNCTION(xmlwriter_write_dtd_attlist);
static PHP_FUNCTION(xmlwriter_start_dtd_entity);
static PHP_FUNCTION(xmlwriter_end_dtd_entity);
static PHP_FUNCTION(xmlwriter_write_dtd_entity);
#endif
static PHP_FUNCTION(xmlwriter_open_uri);
static PHP_FUNCTION(xmlwriter_open_memory);
static PHP_FUNCTION(xmlwriter_output_memory);
static PHP_FUNCTION(xmlwriter_flush);

static zend_class_entry *xmlwriter_class_entry_ce;

static void xmlwriter_free_resource_ptr(xmlwriter_object *intern);
static void xmlwriter_dtor(zend_resource *rsrc);

typedef int (*xmlwriter_read_one_char_t)(xmlTextWriterPtr writer, const xmlChar *content);
typedef int (*xmlwriter_read_int_t)(xmlTextWriterPtr writer);

/* {{{ xmlwriter_object_free_storage */
static void xmlwriter_free_resource_ptr(xmlwriter_object *intern)
{
	if (intern) {
		if (intern->ptr) {
			xmlFreeTextWriter(intern->ptr);
			intern->ptr = NULL;
		}
		if (intern->output) {
			xmlBufferFree(intern->output);
			intern->output = NULL;
		}
		efree(intern);
	}
}
/* }}} */

/* {{{ XMLWRITER_FROM_OBJECT */
#define XMLWRITER_FROM_OBJECT(intern, object) \
	{ \
		ze_xmlwriter_object *obj = Z_XMLWRITER_P(object); \
		intern = obj->xmlwriter_ptr; \
		if (!intern) { \
<<<<<<< HEAD
			php_error_docref(NULL, E_WARNING, "Invalid or unitialized XMLWriter object"); \
=======
			php_error_docref(NULL TSRMLS_CC, E_WARNING, "Invalid or uninitialized XMLWriter object"); \
>>>>>>> 3409d87e
			RETURN_FALSE; \
		} \
	}
/* }}} */

static zend_object_handlers xmlwriter_object_handlers;

/* {{{ xmlwriter_object_free_storage */
static void xmlwriter_object_free_storage(zend_object *object)
{
	ze_xmlwriter_object *intern = php_xmlwriter_fetch_object(object);
	if (!intern) {
		return;
	}
	if (intern->xmlwriter_ptr) {
		xmlwriter_free_resource_ptr(intern->xmlwriter_ptr);
	}
	intern->xmlwriter_ptr = NULL;
	zend_object_std_dtor(&intern->std);
}
/* }}} */


/* {{{ xmlwriter_object_new */
static zend_object *xmlwriter_object_new(zend_class_entry *class_type)
{
	ze_xmlwriter_object *intern;

	intern = ecalloc(1, sizeof(ze_xmlwriter_object) + zend_object_properties_size(class_type));
	zend_object_std_init(&intern->std, class_type);
	object_properties_init(&intern->std, class_type);
	intern->std.handlers = &xmlwriter_object_handlers;

	return &intern->std;
}
/* }}} */

#define XMLW_NAME_CHK(__err) \
	if (xmlValidateName((xmlChar *) name, 0) != 0) {	\
		php_error_docref(NULL, E_WARNING, "%s", __err);	\
		RETURN_FALSE;	\
	}	\

/* {{{ arginfo */
ZEND_BEGIN_ARG_INFO(arginfo_xmlwriter_void, 0)
ZEND_END_ARG_INFO()

ZEND_BEGIN_ARG_INFO_EX(arginfo_xmlwriter_resource, 0, 0, 1)
	ZEND_ARG_INFO(0, xmlwriter)
ZEND_END_ARG_INFO()

ZEND_BEGIN_ARG_INFO_EX(arginfo_xmlwriter_open_uri, 0, 0, 1)
	ZEND_ARG_INFO(0, uri)
ZEND_END_ARG_INFO()

ZEND_BEGIN_ARG_INFO_EX(arginfo_xmlwriter_set_indent, 0, 0, 2)
	ZEND_ARG_INFO(0, xmlwriter)
	ZEND_ARG_INFO(0, indent)
ZEND_END_ARG_INFO()

ZEND_BEGIN_ARG_INFO_EX(arginfo_xmlwriter_method_set_indent, 0, 0, 1)
	ZEND_ARG_INFO(0, indent)
ZEND_END_ARG_INFO()

ZEND_BEGIN_ARG_INFO_EX(arginfo_xmlwriter_set_indent_string, 0, 0, 2)
	ZEND_ARG_INFO(0, xmlwriter)
	ZEND_ARG_INFO(0, indentString)
ZEND_END_ARG_INFO()

ZEND_BEGIN_ARG_INFO_EX(arginfo_xmlwriter_method_set_indent_string, 0, 0, 1)
	ZEND_ARG_INFO(0, indentString)
ZEND_END_ARG_INFO()

ZEND_BEGIN_ARG_INFO_EX(arginfo_xmlwriter_start_attribute, 0, 0, 2)
	ZEND_ARG_INFO(0, xmlwriter)
	ZEND_ARG_INFO(0, name)
ZEND_END_ARG_INFO()

ZEND_BEGIN_ARG_INFO_EX(arginfo_xmlwriter_method_start_attribute, 0, 0, 1)
	ZEND_ARG_INFO(0, name)
ZEND_END_ARG_INFO()

ZEND_BEGIN_ARG_INFO_EX(arginfo_xmlwriter_start_attribute_ns, 0, 0, 4)
	ZEND_ARG_INFO(0, xmlwriter)
	ZEND_ARG_INFO(0, prefix)
	ZEND_ARG_INFO(0, name)
	ZEND_ARG_INFO(0, uri)
ZEND_END_ARG_INFO()

ZEND_BEGIN_ARG_INFO_EX(arginfo_xmlwriter_method_start_attribute_ns, 0, 0, 3)
	ZEND_ARG_INFO(0, prefix)
	ZEND_ARG_INFO(0, name)
	ZEND_ARG_INFO(0, uri)
ZEND_END_ARG_INFO()

ZEND_BEGIN_ARG_INFO_EX(arginfo_xmlwriter_write_attribute_ns, 0, 0, 5)
	ZEND_ARG_INFO(0, xmlwriter)
	ZEND_ARG_INFO(0, prefix)
	ZEND_ARG_INFO(0, name)
	ZEND_ARG_INFO(0, uri)
	ZEND_ARG_INFO(0, content)
ZEND_END_ARG_INFO()

ZEND_BEGIN_ARG_INFO_EX(arginfo_xmlwriter_method_write_attribute_ns, 0, 0, 4)
	ZEND_ARG_INFO(0, prefix)
	ZEND_ARG_INFO(0, name)
	ZEND_ARG_INFO(0, uri)
	ZEND_ARG_INFO(0, content)
ZEND_END_ARG_INFO()

ZEND_BEGIN_ARG_INFO_EX(arginfo_xmlwriter_write_attribute, 0, 0, 3)
	ZEND_ARG_INFO(0, xmlwriter)
	ZEND_ARG_INFO(0, name)
	ZEND_ARG_INFO(0, value)
ZEND_END_ARG_INFO()

ZEND_BEGIN_ARG_INFO_EX(arginfo_xmlwriter_method_write_attribute, 0, 0, 2)
	ZEND_ARG_INFO(0, name)
	ZEND_ARG_INFO(0, value)
ZEND_END_ARG_INFO()

ZEND_BEGIN_ARG_INFO_EX(arginfo_xmlwriter_start_element, 0, 0, 2)
	ZEND_ARG_INFO(0, xmlwriter)
	ZEND_ARG_INFO(0, name)
ZEND_END_ARG_INFO()

ZEND_BEGIN_ARG_INFO_EX(arginfo_xmlwriter_method_start_element, 0, 0, 1)
	ZEND_ARG_INFO(0, name)
ZEND_END_ARG_INFO()

ZEND_BEGIN_ARG_INFO_EX(arginfo_xmlwriter_start_element_ns, 0, 0, 4)
	ZEND_ARG_INFO(0, xmlwriter)
	ZEND_ARG_INFO(0, prefix)
	ZEND_ARG_INFO(0, name)
	ZEND_ARG_INFO(0, uri)
ZEND_END_ARG_INFO()

ZEND_BEGIN_ARG_INFO_EX(arginfo_xmlwriter_method_start_element_ns, 0, 0, 3)
	ZEND_ARG_INFO(0, prefix)
	ZEND_ARG_INFO(0, name)
	ZEND_ARG_INFO(0, uri)
ZEND_END_ARG_INFO()

ZEND_BEGIN_ARG_INFO_EX(arginfo_xmlwriter_write_element, 0, 0, 2)
	ZEND_ARG_INFO(0, xmlwriter)
	ZEND_ARG_INFO(0, name)
	ZEND_ARG_INFO(0, content)
ZEND_END_ARG_INFO()

ZEND_BEGIN_ARG_INFO_EX(arginfo_xmlwriter_method_write_element, 0, 0, 1)
	ZEND_ARG_INFO(0, name)
	ZEND_ARG_INFO(0, content)
ZEND_END_ARG_INFO()

ZEND_BEGIN_ARG_INFO_EX(arginfo_xmlwriter_write_element_ns, 0, 0, 4)
	ZEND_ARG_INFO(0, xmlwriter)
	ZEND_ARG_INFO(0, prefix)
	ZEND_ARG_INFO(0, name)
	ZEND_ARG_INFO(0, uri)
	ZEND_ARG_INFO(0, content)
ZEND_END_ARG_INFO()

ZEND_BEGIN_ARG_INFO_EX(arginfo_xmlwriter_method_write_element_ns, 0, 0, 3)
	ZEND_ARG_INFO(0, prefix)
	ZEND_ARG_INFO(0, name)
	ZEND_ARG_INFO(0, uri)
	ZEND_ARG_INFO(0, content)
ZEND_END_ARG_INFO()

ZEND_BEGIN_ARG_INFO_EX(arginfo_xmlwriter_start_pi, 0, 0, 2)
	ZEND_ARG_INFO(0, xmlwriter)
	ZEND_ARG_INFO(0, target)
ZEND_END_ARG_INFO()

ZEND_BEGIN_ARG_INFO_EX(arginfo_xmlwriter_method_start_pi, 0, 0, 1)
	ZEND_ARG_INFO(0, target)
ZEND_END_ARG_INFO()

ZEND_BEGIN_ARG_INFO_EX(arginfo_xmlwriter_write_pi, 0, 0, 3)
	ZEND_ARG_INFO(0, xmlwriter)
	ZEND_ARG_INFO(0, target)
	ZEND_ARG_INFO(0, content)
ZEND_END_ARG_INFO()

ZEND_BEGIN_ARG_INFO_EX(arginfo_xmlwriter_method_write_pi, 0, 0, 2)
	ZEND_ARG_INFO(0, target)
	ZEND_ARG_INFO(0, content)
ZEND_END_ARG_INFO()

ZEND_BEGIN_ARG_INFO_EX(arginfo_xmlwriter_write_cdata, 0, 0, 2)
	ZEND_ARG_INFO(0, xmlwriter)
	ZEND_ARG_INFO(0, content)
ZEND_END_ARG_INFO()

ZEND_BEGIN_ARG_INFO_EX(arginfo_xmlwriter_method_write_cdata, 0, 0, 1)
	ZEND_ARG_INFO(0, content)
ZEND_END_ARG_INFO()

ZEND_BEGIN_ARG_INFO_EX(arginfo_xmlwriter_text, 0, 0, 2)
	ZEND_ARG_INFO(0, xmlwriter)
	ZEND_ARG_INFO(0, content)
ZEND_END_ARG_INFO()

ZEND_BEGIN_ARG_INFO_EX(arginfo_xmlwriter_method_text, 0, 0, 1)
	ZEND_ARG_INFO(0, content)
ZEND_END_ARG_INFO()

ZEND_BEGIN_ARG_INFO_EX(arginfo_xmlwriter_write_raw, 0, 0, 2)
	ZEND_ARG_INFO(0, xmlwriter)
	ZEND_ARG_INFO(0, content)
ZEND_END_ARG_INFO()

ZEND_BEGIN_ARG_INFO_EX(arginfo_xmlwriter_method_write_raw, 0, 0, 1)
	ZEND_ARG_INFO(0, content)
ZEND_END_ARG_INFO()

ZEND_BEGIN_ARG_INFO_EX(arginfo_xmlwriter_start_document, 0, 0, 1)
	ZEND_ARG_INFO(0, xmlwriter)
	ZEND_ARG_INFO(0, version)
	ZEND_ARG_INFO(0, encoding)
	ZEND_ARG_INFO(0, standalone)
ZEND_END_ARG_INFO()

ZEND_BEGIN_ARG_INFO_EX(arginfo_xmlwriter_method_start_document, 0, 0, 0)
	ZEND_ARG_INFO(0, version)
	ZEND_ARG_INFO(0, encoding)
	ZEND_ARG_INFO(0, standalone)
ZEND_END_ARG_INFO()

ZEND_BEGIN_ARG_INFO_EX(arginfo_xmlwriter_write_comment, 0, 0, 2)
	ZEND_ARG_INFO(0, xmlwriter)
	ZEND_ARG_INFO(0, content)
ZEND_END_ARG_INFO()

ZEND_BEGIN_ARG_INFO_EX(arginfo_xmlwriter_method_write_comment, 0, 0, 1)
	ZEND_ARG_INFO(0, content)
ZEND_END_ARG_INFO()

ZEND_BEGIN_ARG_INFO_EX(arginfo_xmlwriter_start_dtd, 0, 0, 2)
	ZEND_ARG_INFO(0, xmlwriter)
	ZEND_ARG_INFO(0, qualifiedName)
	ZEND_ARG_INFO(0, publicId)
	ZEND_ARG_INFO(0, systemId)
ZEND_END_ARG_INFO()

ZEND_BEGIN_ARG_INFO_EX(arginfo_xmlwriter_method_start_dtd, 0, 0, 1)
	ZEND_ARG_INFO(0, qualifiedName)
	ZEND_ARG_INFO(0, publicId)
	ZEND_ARG_INFO(0, systemId)
ZEND_END_ARG_INFO()

ZEND_BEGIN_ARG_INFO_EX(arginfo_xmlwriter_write_dtd, 0, 0, 2)
	ZEND_ARG_INFO(0, xmlwriter)
	ZEND_ARG_INFO(0, name)
	ZEND_ARG_INFO(0, publicId)
	ZEND_ARG_INFO(0, systemId)
	ZEND_ARG_INFO(0, subset)
ZEND_END_ARG_INFO()

ZEND_BEGIN_ARG_INFO_EX(arginfo_xmlwriter_method_write_dtd, 0, 0, 1)
	ZEND_ARG_INFO(0, name)
	ZEND_ARG_INFO(0, publicId)
	ZEND_ARG_INFO(0, systemId)
	ZEND_ARG_INFO(0, subset)
ZEND_END_ARG_INFO()

ZEND_BEGIN_ARG_INFO_EX(arginfo_xmlwriter_start_dtd_element, 0, 0, 2)
	ZEND_ARG_INFO(0, xmlwriter)
	ZEND_ARG_INFO(0, qualifiedName)
ZEND_END_ARG_INFO()

ZEND_BEGIN_ARG_INFO_EX(arginfo_xmlwriter_method_start_dtd_element, 0, 0, 1)
	ZEND_ARG_INFO(0, qualifiedName)
ZEND_END_ARG_INFO()

ZEND_BEGIN_ARG_INFO_EX(arginfo_xmlwriter_write_dtd_element, 0, 0, 3)
	ZEND_ARG_INFO(0, xmlwriter)
	ZEND_ARG_INFO(0, name)
	ZEND_ARG_INFO(0, content)
ZEND_END_ARG_INFO()

ZEND_BEGIN_ARG_INFO_EX(arginfo_xmlwriter_method_write_dtd_element, 0, 0, 2)
	ZEND_ARG_INFO(0, name)
	ZEND_ARG_INFO(0, content)
ZEND_END_ARG_INFO()

ZEND_BEGIN_ARG_INFO_EX(arginfo_xmlwriter_start_dtd_attlist, 0, 0, 2)
	ZEND_ARG_INFO(0, xmlwriter)
	ZEND_ARG_INFO(0, name)
ZEND_END_ARG_INFO()

ZEND_BEGIN_ARG_INFO_EX(arginfo_xmlwriter_method_start_dtd_attlist, 0, 0, 1)
	ZEND_ARG_INFO(0, name)
ZEND_END_ARG_INFO()

ZEND_BEGIN_ARG_INFO_EX(arginfo_xmlwriter_write_dtd_attlist, 0, 0, 3)
	ZEND_ARG_INFO(0, xmlwriter)
	ZEND_ARG_INFO(0, name)
	ZEND_ARG_INFO(0, content)
ZEND_END_ARG_INFO()

ZEND_BEGIN_ARG_INFO_EX(arginfo_xmlwriter_method_write_dtd_attlist, 0, 0, 2)
	ZEND_ARG_INFO(0, name)
	ZEND_ARG_INFO(0, content)
ZEND_END_ARG_INFO()

ZEND_BEGIN_ARG_INFO_EX(arginfo_xmlwriter_start_dtd_entity, 0, 0, 3)
	ZEND_ARG_INFO(0, xmlwriter)
	ZEND_ARG_INFO(0, name)
	ZEND_ARG_INFO(0, isparam)
ZEND_END_ARG_INFO()

ZEND_BEGIN_ARG_INFO_EX(arginfo_xmlwriter_method_start_dtd_entity, 0, 0, 2)
	ZEND_ARG_INFO(0, name)
	ZEND_ARG_INFO(0, isparam)
ZEND_END_ARG_INFO()

ZEND_BEGIN_ARG_INFO_EX(arginfo_xmlwriter_write_dtd_entity, 0, 0, 3)
	ZEND_ARG_INFO(0, xmlwriter)
	ZEND_ARG_INFO(0, name)
	ZEND_ARG_INFO(0, content)
ZEND_END_ARG_INFO()

ZEND_BEGIN_ARG_INFO_EX(arginfo_xmlwriter_method_write_dtd_entity, 0, 0, 2)
	ZEND_ARG_INFO(0, name)
	ZEND_ARG_INFO(0, content)
ZEND_END_ARG_INFO()

ZEND_BEGIN_ARG_INFO_EX(arginfo_xmlwriter_output_memory, 0, 0, 1)
	ZEND_ARG_INFO(0, xmlwriter)
	ZEND_ARG_INFO(0, flush)
ZEND_END_ARG_INFO()

ZEND_BEGIN_ARG_INFO_EX(arginfo_xmlwriter_method_output_memory, 0, 0, 0)
	ZEND_ARG_INFO(0, flush)
ZEND_END_ARG_INFO()

ZEND_BEGIN_ARG_INFO_EX(arginfo_xmlwriter_flush, 0, 0, 1)
	ZEND_ARG_INFO(0, xmlwriter)
	ZEND_ARG_INFO(0, empty)
ZEND_END_ARG_INFO()

ZEND_BEGIN_ARG_INFO_EX(arginfo_xmlwriter_method_flush, 0, 0, 0)
	ZEND_ARG_INFO(0, empty)
ZEND_END_ARG_INFO()
/* }}} */

/* {{{ xmlwriter_functions */
static const zend_function_entry xmlwriter_functions[] = {
	PHP_FE(xmlwriter_open_uri,			arginfo_xmlwriter_open_uri)
	PHP_FE(xmlwriter_open_memory,		arginfo_xmlwriter_void)
#if LIBXML_VERSION >= 20605
	PHP_FE(xmlwriter_set_indent,		arginfo_xmlwriter_set_indent)
	PHP_FE(xmlwriter_set_indent_string, arginfo_xmlwriter_set_indent_string)
#endif
#if LIBXML_VERSION >= 20607
	PHP_FE(xmlwriter_start_comment,		arginfo_xmlwriter_resource)
	PHP_FE(xmlwriter_end_comment,		arginfo_xmlwriter_resource)
#endif
	PHP_FE(xmlwriter_start_attribute,	arginfo_xmlwriter_start_attribute)
	PHP_FE(xmlwriter_end_attribute,		arginfo_xmlwriter_resource)
	PHP_FE(xmlwriter_write_attribute,	arginfo_xmlwriter_write_attribute)
#if LIBXML_VERSION > 20617
	PHP_FE(xmlwriter_start_attribute_ns,arginfo_xmlwriter_start_attribute_ns)
	PHP_FE(xmlwriter_write_attribute_ns,arginfo_xmlwriter_write_attribute_ns)
#endif
	PHP_FE(xmlwriter_start_element,		arginfo_xmlwriter_start_element)
	PHP_FE(xmlwriter_end_element,		arginfo_xmlwriter_resource)
	PHP_FE(xmlwriter_full_end_element,	arginfo_xmlwriter_resource)
	PHP_FE(xmlwriter_start_element_ns,	arginfo_xmlwriter_start_element_ns)
	PHP_FE(xmlwriter_write_element,		arginfo_xmlwriter_write_element)
	PHP_FE(xmlwriter_write_element_ns,	arginfo_xmlwriter_write_element_ns)
	PHP_FE(xmlwriter_start_pi,			arginfo_xmlwriter_start_pi)
	PHP_FE(xmlwriter_end_pi,			arginfo_xmlwriter_resource)
	PHP_FE(xmlwriter_write_pi,			arginfo_xmlwriter_write_pi)
	PHP_FE(xmlwriter_start_cdata,		arginfo_xmlwriter_resource)
	PHP_FE(xmlwriter_end_cdata,			arginfo_xmlwriter_resource)
	PHP_FE(xmlwriter_write_cdata,		arginfo_xmlwriter_write_cdata)
	PHP_FE(xmlwriter_text,				arginfo_xmlwriter_text)
	PHP_FE(xmlwriter_write_raw,			arginfo_xmlwriter_write_raw)
	PHP_FE(xmlwriter_start_document,	arginfo_xmlwriter_start_document)
	PHP_FE(xmlwriter_end_document,		arginfo_xmlwriter_resource)
	PHP_FE(xmlwriter_write_comment,		arginfo_xmlwriter_write_comment)
	PHP_FE(xmlwriter_start_dtd,			arginfo_xmlwriter_start_dtd)
	PHP_FE(xmlwriter_end_dtd,			arginfo_xmlwriter_resource)
	PHP_FE(xmlwriter_write_dtd,			arginfo_xmlwriter_write_dtd)
	PHP_FE(xmlwriter_start_dtd_element,	arginfo_xmlwriter_start_dtd_element)
	PHP_FE(xmlwriter_end_dtd_element,	arginfo_xmlwriter_resource)
	PHP_FE(xmlwriter_write_dtd_element,	arginfo_xmlwriter_write_dtd_element)
#if LIBXML_VERSION > 20608
	PHP_FE(xmlwriter_start_dtd_attlist,	arginfo_xmlwriter_start_dtd_attlist)
	PHP_FE(xmlwriter_end_dtd_attlist,	arginfo_xmlwriter_resource)
	PHP_FE(xmlwriter_write_dtd_attlist,	arginfo_xmlwriter_write_dtd_attlist)
	PHP_FE(xmlwriter_start_dtd_entity,	arginfo_xmlwriter_start_dtd_entity)
	PHP_FE(xmlwriter_end_dtd_entity,	arginfo_xmlwriter_resource)
	PHP_FE(xmlwriter_write_dtd_entity,	arginfo_xmlwriter_write_dtd_entity)
#endif
	PHP_FE(xmlwriter_output_memory,		arginfo_xmlwriter_output_memory)
	PHP_FE(xmlwriter_flush,				arginfo_xmlwriter_flush)
	PHP_FE_END
};
/* }}} */

/* {{{ xmlwriter_class_functions */
static const zend_function_entry xmlwriter_class_functions[] = {
	PHP_ME_MAPPING(openUri,		xmlwriter_open_uri,		arginfo_xmlwriter_open_uri, 0)
	PHP_ME_MAPPING(openMemory,	xmlwriter_open_memory, 	arginfo_xmlwriter_void, 0)
#if LIBXML_VERSION >= 20605
	PHP_ME_MAPPING(setIndent,	xmlwriter_set_indent,	arginfo_xmlwriter_method_set_indent, 0)
	PHP_ME_MAPPING(setIndentString,	xmlwriter_set_indent_string, arginfo_xmlwriter_method_set_indent_string, 0)
#endif
#if LIBXML_VERSION >= 20607
	PHP_ME_MAPPING(startComment,	xmlwriter_start_comment,	arginfo_xmlwriter_void, 0)
	PHP_ME_MAPPING(endComment,		xmlwriter_end_comment,		arginfo_xmlwriter_void, 0)
#endif
	PHP_ME_MAPPING(startAttribute,	xmlwriter_start_attribute,	arginfo_xmlwriter_method_start_attribute, 0)
	PHP_ME_MAPPING(endAttribute,	xmlwriter_end_attribute,	arginfo_xmlwriter_void, 0)
	PHP_ME_MAPPING(writeAttribute,	xmlwriter_write_attribute,	arginfo_xmlwriter_method_write_attribute, 0)
#if LIBXML_VERSION > 20617
	PHP_ME_MAPPING(startAttributeNs,	xmlwriter_start_attribute_ns,arginfo_xmlwriter_method_start_attribute_ns, 0)
	PHP_ME_MAPPING(writeAttributeNs,	xmlwriter_write_attribute_ns,arginfo_xmlwriter_method_write_attribute_ns, 0)
#endif
	PHP_ME_MAPPING(startElement,	xmlwriter_start_element,	arginfo_xmlwriter_method_start_element, 0)
	PHP_ME_MAPPING(endElement,		xmlwriter_end_element,		arginfo_xmlwriter_void, 0)
	PHP_ME_MAPPING(fullEndElement,	xmlwriter_full_end_element,	arginfo_xmlwriter_void, 0)
	PHP_ME_MAPPING(startElementNs,	xmlwriter_start_element_ns,	arginfo_xmlwriter_method_start_element_ns, 0)
	PHP_ME_MAPPING(writeElement,	xmlwriter_write_element,	arginfo_xmlwriter_method_write_element, 0)
	PHP_ME_MAPPING(writeElementNs,	xmlwriter_write_element_ns,	arginfo_xmlwriter_method_write_element_ns, 0)
	PHP_ME_MAPPING(startPi,			xmlwriter_start_pi,			arginfo_xmlwriter_method_start_pi, 0)
	PHP_ME_MAPPING(endPi,			xmlwriter_end_pi,			arginfo_xmlwriter_void, 0)
	PHP_ME_MAPPING(writePi,			xmlwriter_write_pi,			arginfo_xmlwriter_method_write_pi, 0)
	PHP_ME_MAPPING(startCdata,		xmlwriter_start_cdata,		arginfo_xmlwriter_void, 0)
	PHP_ME_MAPPING(endCdata,		xmlwriter_end_cdata,		arginfo_xmlwriter_void, 0)
	PHP_ME_MAPPING(writeCdata,		xmlwriter_write_cdata,		arginfo_xmlwriter_method_write_cdata, 0)
	PHP_ME_MAPPING(text,			xmlwriter_text,				arginfo_xmlwriter_method_text, 0)
	PHP_ME_MAPPING(writeRaw,		xmlwriter_write_raw,		arginfo_xmlwriter_method_write_raw, 0)
	PHP_ME_MAPPING(startDocument,	xmlwriter_start_document,	arginfo_xmlwriter_method_start_document, 0)
	PHP_ME_MAPPING(endDocument,		xmlwriter_end_document,		arginfo_xmlwriter_void, 0)
	PHP_ME_MAPPING(writeComment,	xmlwriter_write_comment,	arginfo_xmlwriter_method_write_comment, 0)
	PHP_ME_MAPPING(startDtd,		xmlwriter_start_dtd,		arginfo_xmlwriter_method_start_dtd, 0)
	PHP_ME_MAPPING(endDtd,			xmlwriter_end_dtd,			arginfo_xmlwriter_void, 0)
	PHP_ME_MAPPING(writeDtd,		xmlwriter_write_dtd,		arginfo_xmlwriter_method_write_dtd, 0)
	PHP_ME_MAPPING(startDtdElement,	xmlwriter_start_dtd_element,arginfo_xmlwriter_method_start_dtd_element, 0)
	PHP_ME_MAPPING(endDtdElement,	xmlwriter_end_dtd_element,	arginfo_xmlwriter_void, 0)
	PHP_ME_MAPPING(writeDtdElement,	xmlwriter_write_dtd_element,	arginfo_xmlwriter_method_write_dtd_element, 0)
#if LIBXML_VERSION > 20608
	PHP_ME_MAPPING(startDtdAttlist,	xmlwriter_start_dtd_attlist,	arginfo_xmlwriter_method_start_dtd_attlist, 0)
	PHP_ME_MAPPING(endDtdAttlist,	xmlwriter_end_dtd_attlist,	arginfo_xmlwriter_void, 0)
	PHP_ME_MAPPING(writeDtdAttlist,	xmlwriter_write_dtd_attlist,	arginfo_xmlwriter_method_write_dtd_attlist, 0)
	PHP_ME_MAPPING(startDtdEntity,	xmlwriter_start_dtd_entity,	arginfo_xmlwriter_method_start_dtd_entity, 0)
	PHP_ME_MAPPING(endDtdEntity,	xmlwriter_end_dtd_entity,	arginfo_xmlwriter_void, 0)
	PHP_ME_MAPPING(writeDtdEntity,	xmlwriter_write_dtd_entity,	arginfo_xmlwriter_method_write_dtd_entity, 0)
#endif
	PHP_ME_MAPPING(outputMemory,	xmlwriter_output_memory,	arginfo_xmlwriter_method_output_memory, 0)
	PHP_ME_MAPPING(flush,			xmlwriter_flush,			arginfo_xmlwriter_method_flush, 0)
	{NULL, NULL, NULL}
};
/* }}} */

/* {{{ function prototypes */
static PHP_MINIT_FUNCTION(xmlwriter);
static PHP_MSHUTDOWN_FUNCTION(xmlwriter);
static PHP_MINFO_FUNCTION(xmlwriter);

static int le_xmlwriter;
/* }}} */

/* _xmlwriter_get_valid_file_path should be made a
	common function in libxml extension as code is common to a few xml extensions */
/* {{{ _xmlwriter_get_valid_file_path */
static char *_xmlwriter_get_valid_file_path(char *source, char *resolved_path, int resolved_path_len ) {
	xmlURI *uri;
	xmlChar *escsource;
	char *file_dest;
	int isFileUri = 0;

	uri = xmlCreateURI();
	escsource = xmlURIEscapeStr((xmlChar *)source, (xmlChar *) ":");
	xmlParseURIReference(uri, (char *)escsource);
	xmlFree(escsource);

	if (uri->scheme != NULL) {
		/* absolute file uris - libxml only supports localhost or empty host */
		if (strncasecmp(source, "file:///", 8) == 0) {
			if (source[sizeof("file:///") - 1] == '\0') {
				xmlFreeURI(uri);
				return NULL;
			}
			isFileUri = 1;
#ifdef PHP_WIN32
			source += 8;
#else
			source += 7;
#endif
		} else if (strncasecmp(source, "file://localhost/",17) == 0) {
			if (source[sizeof("file://localhost/") - 1] == '\0') {
				xmlFreeURI(uri);
				return NULL;
			}

			isFileUri = 1;
#ifdef PHP_WIN32
			source += 17;
#else
			source += 16;
#endif
		}
	}

	if ((uri->scheme == NULL || isFileUri)) {
		char file_dirname[MAXPATHLEN];
		size_t dir_len;

		if (!VCWD_REALPATH(source, resolved_path) && !expand_filepath(source, resolved_path)) {
			xmlFreeURI(uri);
			return NULL;
		}

		memcpy(file_dirname, source, strlen(source));
		dir_len = php_dirname(file_dirname, strlen(source));

		if (dir_len > 0) {
			zend_stat_t buf;
			if (php_sys_stat(file_dirname, &buf) != 0) {
				xmlFreeURI(uri);
				return NULL;
			}
		}

		file_dest = resolved_path;
	} else {
		file_dest = source;
	}

	xmlFreeURI(uri);

	return file_dest;
}
/* }}} */

/* {{{ xmlwriter_module_entry
 */
zend_module_entry xmlwriter_module_entry = {
	STANDARD_MODULE_HEADER,
	"xmlwriter",
	xmlwriter_functions,
	PHP_MINIT(xmlwriter),
	PHP_MSHUTDOWN(xmlwriter),
	NULL,
	NULL,
	PHP_MINFO(xmlwriter),
	PHP_XMLWRITER_VERSION,
	STANDARD_MODULE_PROPERTIES
};
/* }}} */

#ifdef COMPILE_DL_XMLWRITER
ZEND_GET_MODULE(xmlwriter)
#endif

/* {{{ xmlwriter_objects_clone
static void xmlwriter_objects_clone(void *object, void **object_clone)
{
	TODO
}
}}} */

/* {{{ xmlwriter_dtor */
static void xmlwriter_dtor(zend_resource *rsrc) {
	xmlwriter_object *intern;

	intern = (xmlwriter_object *) rsrc->ptr;
	xmlwriter_free_resource_ptr(intern);
}
/* }}} */

static void php_xmlwriter_string_arg(INTERNAL_FUNCTION_PARAMETERS, xmlwriter_read_one_char_t internal_function, char *err_string)
{
	zval *pind;
	xmlwriter_object *intern;
	xmlTextWriterPtr ptr;
	char *name;
	size_t name_len, retval;

	zval *self = getThis();

	if (self) {
		if (zend_parse_parameters(ZEND_NUM_ARGS(), "s", &name, &name_len) == FAILURE) {
			return;
		}
		XMLWRITER_FROM_OBJECT(intern, self);
	} else {
		if (zend_parse_parameters(ZEND_NUM_ARGS(), "rs", &pind, &name, &name_len) == FAILURE) {
			return;
		}

		if ((intern = (xmlwriter_object *)zend_fetch_resource(Z_RES_P(pind), "XMLWriter", le_xmlwriter)) == NULL) {
			RETURN_FALSE;
		}
	}

	if (err_string != NULL) {
		XMLW_NAME_CHK(err_string);
	}

	ptr = intern->ptr;

	if (ptr) {
		retval = internal_function(ptr, (xmlChar *) name);
		if (retval != -1) {
			RETURN_TRUE;
		}
	}

	RETURN_FALSE;
}

static void php_xmlwriter_end(INTERNAL_FUNCTION_PARAMETERS, xmlwriter_read_int_t internal_function)
{
	zval *pind;
	xmlwriter_object *intern;
	xmlTextWriterPtr ptr;
	int retval;
	zval *self = getThis();

	if (self) {
		XMLWRITER_FROM_OBJECT(intern, self);
		if (zend_parse_parameters_none() == FAILURE) {
			return;
		}
	} else {
		if (zend_parse_parameters(ZEND_NUM_ARGS(), "r", &pind) == FAILURE) {
			return;
		}
		if ((intern = (xmlwriter_object *)zend_fetch_resource(Z_RES_P(pind), "XMLWriter", le_xmlwriter)) == NULL) {
			RETURN_FALSE;
		}
	}

	ptr = intern->ptr;

	if (ptr) {
		retval = internal_function(ptr);
		if (retval != -1) {
			RETURN_TRUE;
		}
	}

	RETURN_FALSE;
}

#if LIBXML_VERSION >= 20605
/* {{{ proto bool xmlwriter_set_indent(resource xmlwriter, bool indent)
Toggle indentation on/off - returns FALSE on error */
static PHP_FUNCTION(xmlwriter_set_indent)
{
	zval *pind;
	xmlwriter_object *intern;
	xmlTextWriterPtr ptr;
	int retval;
	zend_bool indent;

	zval *self = getThis();

	if (self) {
		if (zend_parse_parameters(ZEND_NUM_ARGS(), "b", &indent) == FAILURE) {
			return;
		}
		XMLWRITER_FROM_OBJECT(intern, self);
	} else {
		if (zend_parse_parameters(ZEND_NUM_ARGS(), "rb", &pind, &indent) == FAILURE) {
			return;
		}
		if ((intern = (xmlwriter_object *)zend_fetch_resource(Z_RES_P(pind), "XMLWriter", le_xmlwriter)) == NULL) {
			RETURN_FALSE;
		}
	}


	ptr = intern->ptr;
	if (ptr) {
		retval = xmlTextWriterSetIndent(ptr, indent);
		if (retval == 0) {
			RETURN_TRUE;
		}
	}

	RETURN_FALSE;
}
/* }}} */

/* {{{ proto bool xmlwriter_set_indent_string(resource xmlwriter, string indentString)
Set string used for indenting - returns FALSE on error */
static PHP_FUNCTION(xmlwriter_set_indent_string)
{
	php_xmlwriter_string_arg(INTERNAL_FUNCTION_PARAM_PASSTHRU, xmlTextWriterSetIndentString, NULL);
}
/* }}} */

#endif

/* {{{ proto bool xmlwriter_start_attribute(resource xmlwriter, string name)
Create start attribute - returns FALSE on error */
static PHP_FUNCTION(xmlwriter_start_attribute)
{
	php_xmlwriter_string_arg(INTERNAL_FUNCTION_PARAM_PASSTHRU, xmlTextWriterStartAttribute, "Invalid Attribute Name");
}
/* }}} */

/* {{{ proto bool xmlwriter_end_attribute(resource xmlwriter)
End attribute - returns FALSE on error */
static PHP_FUNCTION(xmlwriter_end_attribute)
{
	php_xmlwriter_end(INTERNAL_FUNCTION_PARAM_PASSTHRU, xmlTextWriterEndAttribute);
}
/* }}} */

#if LIBXML_VERSION > 20617
/* {{{ proto bool xmlwriter_start_attribute_ns(resource xmlwriter, string prefix, string name, string uri)
Create start namespaced attribute - returns FALSE on error */
static PHP_FUNCTION(xmlwriter_start_attribute_ns)
{
	zval *pind;
	xmlwriter_object *intern;
	xmlTextWriterPtr ptr;
	char *name, *prefix, *uri;
	size_t name_len, prefix_len, uri_len;
	int retval;
	zval *self = getThis();

	if (self) {
		if (zend_parse_parameters(ZEND_NUM_ARGS(), "sss!",
			&prefix, &prefix_len, &name, &name_len, &uri, &uri_len) == FAILURE) {
			return;
		}
		XMLWRITER_FROM_OBJECT(intern, self);
	} else {
		if (zend_parse_parameters(ZEND_NUM_ARGS(), "rsss!", &pind,
			&prefix, &prefix_len, &name, &name_len, &uri, &uri_len) == FAILURE) {
			return;
		}
		if ((intern = (xmlwriter_object *)zend_fetch_resource(Z_RES_P(pind), "XMLWriter", le_xmlwriter)) == NULL) {
			RETURN_FALSE;
		}
	}

	XMLW_NAME_CHK("Invalid Attribute Name");

	ptr = intern->ptr;

	if (ptr) {
		retval = xmlTextWriterStartAttributeNS(ptr, (xmlChar *)prefix, (xmlChar *)name, (xmlChar *)uri);
		if (retval != -1) {
			RETURN_TRUE;
		}
	}

	RETURN_FALSE;
}
/* }}} */
#endif

/* {{{ proto bool xmlwriter_write_attribute(resource xmlwriter, string name, string content)
Write full attribute - returns FALSE on error */
static PHP_FUNCTION(xmlwriter_write_attribute)
{
	zval *pind;
	xmlwriter_object *intern;
	xmlTextWriterPtr ptr;
	char *name, *content;
	size_t name_len, content_len;
	int retval;
	zval *self = getThis();

	if (self) {
		if (zend_parse_parameters(ZEND_NUM_ARGS(), "ss",
			&name, &name_len, &content, &content_len) == FAILURE) {
			return;
		}
		XMLWRITER_FROM_OBJECT(intern, self);
	} else {
		if (zend_parse_parameters(ZEND_NUM_ARGS(), "rss", &pind,
			&name, &name_len, &content, &content_len) == FAILURE) {
			return;
		}
		if ((intern = (xmlwriter_object *)zend_fetch_resource(Z_RES_P(pind), "XMLWriter", le_xmlwriter)) == NULL) {
			RETURN_FALSE;
		}
	}

	XMLW_NAME_CHK("Invalid Attribute Name");

	ptr = intern->ptr;

	if (ptr) {
		retval = xmlTextWriterWriteAttribute(ptr, (xmlChar *)name, (xmlChar *)content);
		if (retval != -1) {
			RETURN_TRUE;
		}
	}

	RETURN_FALSE;
}
/* }}} */

#if LIBXML_VERSION > 20617
/* {{{ proto bool xmlwriter_write_attribute_ns(resource xmlwriter, string prefix, string name, string uri, string content)
Write full namespaced attribute - returns FALSE on error */
static PHP_FUNCTION(xmlwriter_write_attribute_ns)
{
	zval *pind;
	xmlwriter_object *intern;
	xmlTextWriterPtr ptr;
	char *name, *prefix, *uri, *content;
	size_t name_len, prefix_len, uri_len, content_len;
	int retval;

	zval *self = getThis();

	if (self) {
		if (zend_parse_parameters(ZEND_NUM_ARGS(), "sss!s",
			&prefix, &prefix_len, &name, &name_len, &uri, &uri_len, &content, &content_len) == FAILURE) {
			return;
		}
		XMLWRITER_FROM_OBJECT(intern, self);
	} else {
		if (zend_parse_parameters(ZEND_NUM_ARGS(), "rsss!s", &pind,
			&prefix, &prefix_len, &name, &name_len, &uri, &uri_len, &content, &content_len) == FAILURE) {
			return;
		}
		if ((intern = (xmlwriter_object *)zend_fetch_resource(Z_RES_P(pind), "XMLWriter", le_xmlwriter)) == NULL) {
			RETURN_FALSE;
		}
	}

	XMLW_NAME_CHK("Invalid Attribute Name");

	ptr = intern->ptr;

	if (ptr) {
		retval = xmlTextWriterWriteAttributeNS(ptr, (xmlChar *)prefix, (xmlChar *)name, (xmlChar *)uri, (xmlChar *)content);
		if (retval != -1) {
			RETURN_TRUE;
		}
	}

	RETURN_FALSE;
}
/* }}} */
#endif

/* {{{ proto bool xmlwriter_start_element(resource xmlwriter, string name)
Create start element tag - returns FALSE on error */
static PHP_FUNCTION(xmlwriter_start_element)
{
	php_xmlwriter_string_arg(INTERNAL_FUNCTION_PARAM_PASSTHRU, xmlTextWriterStartElement, "Invalid Element Name");
}
/* }}} */

/* {{{ proto bool xmlwriter_start_element_ns(resource xmlwriter, string prefix, string name, string uri)
Create start namespaced element tag - returns FALSE on error */
static PHP_FUNCTION(xmlwriter_start_element_ns)
{
	zval *pind;
	xmlwriter_object *intern;
	xmlTextWriterPtr ptr;
	char *name, *prefix, *uri;
	size_t name_len, prefix_len, uri_len;
	int retval;
	zval *self = getThis();

	if (self) {
		if (zend_parse_parameters(ZEND_NUM_ARGS(), "s!ss!",
			&prefix, &prefix_len, &name, &name_len, &uri, &uri_len) == FAILURE) {
			return;
		}
		XMLWRITER_FROM_OBJECT(intern, self);
	} else {
		if (zend_parse_parameters(ZEND_NUM_ARGS(), "rs!ss!", &pind,
			&prefix, &prefix_len, &name, &name_len, &uri, &uri_len) == FAILURE) {
			return;
		}
		if ((intern = (xmlwriter_object *)zend_fetch_resource(Z_RES_P(pind), "XMLWriter", le_xmlwriter)) == NULL) {
			RETURN_FALSE;
		}
	}

	XMLW_NAME_CHK("Invalid Element Name");

	ptr = intern->ptr;

	if (ptr) {
		retval = xmlTextWriterStartElementNS(ptr, (xmlChar *)prefix, (xmlChar *)name, (xmlChar *)uri);
		if (retval != -1) {
			RETURN_TRUE;
		}

	}

	RETURN_FALSE;
}
/* }}} */

/* {{{ proto bool xmlwriter_end_element(resource xmlwriter)
End current element - returns FALSE on error */
static PHP_FUNCTION(xmlwriter_end_element)
{
	php_xmlwriter_end(INTERNAL_FUNCTION_PARAM_PASSTHRU, xmlTextWriterEndElement);
}
/* }}} */

/* {{{ proto bool xmlwriter_full_end_element(resource xmlwriter)
End current element - returns FALSE on error */
static PHP_FUNCTION(xmlwriter_full_end_element)
{
	php_xmlwriter_end(INTERNAL_FUNCTION_PARAM_PASSTHRU, xmlTextWriterFullEndElement);
}
/* }}} */

/* {{{ proto bool xmlwriter_write_element(resource xmlwriter, string name[, string content])
Write full element tag - returns FALSE on error */
static PHP_FUNCTION(xmlwriter_write_element)
{
	zval *pind;
	xmlwriter_object *intern;
	xmlTextWriterPtr ptr;
	char *name, *content = NULL;
	size_t name_len, content_len;
	int retval;
	zval *self = getThis();

	if (self) {
		if (zend_parse_parameters(ZEND_NUM_ARGS(), "s|s!",
			&name, &name_len, &content, &content_len) == FAILURE) {
			return;
		}
		XMLWRITER_FROM_OBJECT(intern, self);
	} else {
		if (zend_parse_parameters(ZEND_NUM_ARGS(), "rs|s!", &pind,
			&name, &name_len, &content, &content_len) == FAILURE) {
			return;
		}
		if ((intern = (xmlwriter_object *)zend_fetch_resource(Z_RES_P(pind), "XMLWriter", le_xmlwriter)) == NULL) {
			RETURN_FALSE;
		}
	}

	XMLW_NAME_CHK("Invalid Element Name");

	ptr = intern->ptr;

	if (ptr) {
		if (!content) {
			retval = xmlTextWriterStartElement(ptr, (xmlChar *)name);
            if (retval == -1) {
                RETURN_FALSE;
            }
			xmlTextWriterEndElement(ptr);
            if (retval == -1) {
                RETURN_FALSE;
            }
		} else {
			retval = xmlTextWriterWriteElement(ptr, (xmlChar *)name, (xmlChar *)content);
		}
		if (retval != -1) {
			RETURN_TRUE;
		}
	}

	RETURN_FALSE;
}
/* }}} */

/* {{{ proto bool xmlwriter_write_element_ns(resource xmlwriter, string prefix, string name, string uri[, string content])
Write full namesapced element tag - returns FALSE on error */
static PHP_FUNCTION(xmlwriter_write_element_ns)
{
	zval *pind;
	xmlwriter_object *intern;
	xmlTextWriterPtr ptr;
	char *name, *prefix, *uri, *content = NULL;
	size_t name_len, prefix_len, uri_len, content_len;
	int retval;
	zval *self = getThis();

	if (self) {
		if (zend_parse_parameters(ZEND_NUM_ARGS(), "s!ss!|s!",
			&prefix, &prefix_len, &name, &name_len, &uri, &uri_len, &content, &content_len) == FAILURE) {
			return;
		}
		XMLWRITER_FROM_OBJECT(intern, self);
	} else {
		if (zend_parse_parameters(ZEND_NUM_ARGS(), "rs!ss!|s!", &pind,
			&prefix, &prefix_len, &name, &name_len, &uri, &uri_len, &content, &content_len) == FAILURE) {
			return;
		}
		if ((intern = (xmlwriter_object *)zend_fetch_resource(Z_RES_P(pind), "XMLWriter", le_xmlwriter)) == NULL) {
			RETURN_FALSE;
		}
	}

	XMLW_NAME_CHK("Invalid Element Name");

	ptr = intern->ptr;

	if (ptr) {
		if (!content) {
			retval = xmlTextWriterStartElementNS(ptr,(xmlChar *)prefix, (xmlChar *)name, (xmlChar *)uri);
            if (retval == -1) {
                RETURN_FALSE;
            }
			retval = xmlTextWriterEndElement(ptr);
            if (retval == -1) {
                RETURN_FALSE;
            }
		} else {
			retval = xmlTextWriterWriteElementNS(ptr, (xmlChar *)prefix, (xmlChar *)name, (xmlChar *)uri, (xmlChar *)content);
		}
		if (retval != -1) {
			RETURN_TRUE;
		}
	}

	RETURN_FALSE;
}
/* }}} */

/* {{{ proto bool xmlwriter_start_pi(resource xmlwriter, string target)
Create start PI tag - returns FALSE on error */
static PHP_FUNCTION(xmlwriter_start_pi)
{
	php_xmlwriter_string_arg(INTERNAL_FUNCTION_PARAM_PASSTHRU, xmlTextWriterStartPI, "Invalid PI Target");
}
/* }}} */

/* {{{ proto bool xmlwriter_end_pi(resource xmlwriter)
End current PI - returns FALSE on error */
static PHP_FUNCTION(xmlwriter_end_pi)
{
	php_xmlwriter_end(INTERNAL_FUNCTION_PARAM_PASSTHRU, xmlTextWriterEndPI);
}
/* }}} */

/* {{{ proto bool xmlwriter_write_pi(resource xmlwriter, string target, string content)
Write full PI tag - returns FALSE on error */
static PHP_FUNCTION(xmlwriter_write_pi)
{
	zval *pind;
	xmlwriter_object *intern;
	xmlTextWriterPtr ptr;
	char *name, *content;
	size_t name_len, content_len;
	int retval;

	zval *self = getThis();

	if (self) {
		if (zend_parse_parameters(ZEND_NUM_ARGS(), "ss",
			&name, &name_len, &content, &content_len) == FAILURE) {
			return;
		}
		XMLWRITER_FROM_OBJECT(intern, self);
	} else {
		if (zend_parse_parameters(ZEND_NUM_ARGS(), "rss", &pind,
			&name, &name_len, &content, &content_len) == FAILURE) {
			return;
		}
		if ((intern = (xmlwriter_object *)zend_fetch_resource(Z_RES_P(pind), "XMLWriter", le_xmlwriter)) == NULL) {
			RETURN_FALSE;
		}
	}

	XMLW_NAME_CHK("Invalid PI Target");

	ptr = intern->ptr;

	if (ptr) {
		retval = xmlTextWriterWritePI(ptr, (xmlChar *)name, (xmlChar *)content);
		if (retval != -1) {
			RETURN_TRUE;
		}
	}

	RETURN_FALSE;
}
/* }}} */

/* {{{ proto bool xmlwriter_start_cdata(resource xmlwriter)
Create start CDATA tag - returns FALSE on error */
static PHP_FUNCTION(xmlwriter_start_cdata)
{
	zval *pind;
	xmlwriter_object *intern;
	xmlTextWriterPtr ptr;
	int retval;
	zval *self = getThis();

	if (self) {
		XMLWRITER_FROM_OBJECT(intern, self);
	} else {
		if (zend_parse_parameters(ZEND_NUM_ARGS(), "r", &pind) == FAILURE) {
			return;
		}
		if ((intern = (xmlwriter_object *)zend_fetch_resource(Z_RES_P(pind), "XMLWriter", le_xmlwriter)) == NULL) {
			RETURN_FALSE;
		}
	}

	ptr = intern->ptr;

	if (ptr) {
		retval = xmlTextWriterStartCDATA(ptr);
		if (retval != -1) {
			RETURN_TRUE;
		}
	}

	RETURN_FALSE;
}
/* }}} */

/* {{{ proto bool xmlwriter_end_cdata(resource xmlwriter)
End current CDATA - returns FALSE on error */
static PHP_FUNCTION(xmlwriter_end_cdata)
{
	php_xmlwriter_end(INTERNAL_FUNCTION_PARAM_PASSTHRU, xmlTextWriterEndCDATA);
}
/* }}} */

/* {{{ proto bool xmlwriter_write_cdata(resource xmlwriter, string content)
Write full CDATA tag - returns FALSE on error */
static PHP_FUNCTION(xmlwriter_write_cdata)
{
	php_xmlwriter_string_arg(INTERNAL_FUNCTION_PARAM_PASSTHRU, xmlTextWriterWriteCDATA, NULL);
}
/* }}} */

/* {{{ proto bool xmlwriter_write_raw(resource xmlwriter, string content)
Write text - returns FALSE on error */
static PHP_FUNCTION(xmlwriter_write_raw)
{
	php_xmlwriter_string_arg(INTERNAL_FUNCTION_PARAM_PASSTHRU, xmlTextWriterWriteRaw, NULL);
}
/* }}} */

/* {{{ proto bool xmlwriter_text(resource xmlwriter, string content)
Write text - returns FALSE on error */
static PHP_FUNCTION(xmlwriter_text)
{
	php_xmlwriter_string_arg(INTERNAL_FUNCTION_PARAM_PASSTHRU, xmlTextWriterWriteString, NULL);
}
/* }}} */

#if LIBXML_VERSION >= 20607
/* {{{ proto bool xmlwriter_start_comment(resource xmlwriter)
Create start comment - returns FALSE on error */
static PHP_FUNCTION(xmlwriter_start_comment)
{
	zval *pind;
	xmlwriter_object *intern;
	xmlTextWriterPtr ptr;
	int retval;
	zval *self = getThis();

	if (self) {
		XMLWRITER_FROM_OBJECT(intern, self);
	} else {
		if (zend_parse_parameters(ZEND_NUM_ARGS(), "r", &pind) == FAILURE) {
			return;
		}
		if ((intern = (xmlwriter_object *)zend_fetch_resource(Z_RES_P(pind), "XMLWriter", le_xmlwriter)) == NULL) {
			RETURN_FALSE;
		}
	}

	ptr = intern->ptr;

	if (ptr) {
		retval = xmlTextWriterStartComment(ptr);
		if (retval != -1) {
			RETURN_TRUE;
		}
	}

	RETURN_FALSE;
}
/* }}} */

/* {{{ proto bool xmlwriter_end_comment(resource xmlwriter)
Create end comment - returns FALSE on error */
static PHP_FUNCTION(xmlwriter_end_comment)
{
	php_xmlwriter_end(INTERNAL_FUNCTION_PARAM_PASSTHRU, xmlTextWriterEndComment);
}
/* }}} */
#endif  /* LIBXML_VERSION >= 20607 */


/* {{{ proto bool xmlwriter_write_comment(resource xmlwriter, string content)
Write full comment tag - returns FALSE on error */
static PHP_FUNCTION(xmlwriter_write_comment)
{
	php_xmlwriter_string_arg(INTERNAL_FUNCTION_PARAM_PASSTHRU, xmlTextWriterWriteComment, NULL);
}
/* }}} */

/* {{{ proto bool xmlwriter_start_document(resource xmlwriter, string version, string encoding, string standalone)
Create document tag - returns FALSE on error */
static PHP_FUNCTION(xmlwriter_start_document)
{
	zval *pind;
	xmlwriter_object *intern;
	xmlTextWriterPtr ptr;
	char *version = NULL, *enc = NULL, *alone = NULL;
	size_t version_len, enc_len, alone_len;
	int retval;

	zval *self = getThis();

	if (self) {
		if (zend_parse_parameters(ZEND_NUM_ARGS(), "|s!s!s!", &version, &version_len, &enc, &enc_len, &alone, &alone_len) == FAILURE) {
			return;
		}
		XMLWRITER_FROM_OBJECT(intern, self);
	} else {
		if (zend_parse_parameters(ZEND_NUM_ARGS(), "r|s!s!s!", &pind, &version, &version_len, &enc, &enc_len, &alone, &alone_len) == FAILURE) {
			return;
		}
		if ((intern = (xmlwriter_object *)zend_fetch_resource(Z_RES_P(pind), "XMLWriter", le_xmlwriter)) == NULL) {
			RETURN_FALSE;
		}
	}

	ptr = intern->ptr;

	if (ptr) {
		retval = xmlTextWriterStartDocument(ptr, version, enc, alone);
		if (retval != -1) {
			RETURN_TRUE;
		}
	}

	RETURN_FALSE;
}
/* }}} */

/* {{{ proto bool xmlwriter_end_document(resource xmlwriter)
End current document - returns FALSE on error */
static PHP_FUNCTION(xmlwriter_end_document)
{
	php_xmlwriter_end(INTERNAL_FUNCTION_PARAM_PASSTHRU, xmlTextWriterEndDocument);
}
/* }}} */

/* {{{ proto bool xmlwriter_start_dtd(resource xmlwriter, string name, string pubid, string sysid)
Create start DTD tag - returns FALSE on error */
static PHP_FUNCTION(xmlwriter_start_dtd)
{
	zval *pind;
	xmlwriter_object *intern;
	xmlTextWriterPtr ptr;
	char *name, *pubid = NULL, *sysid = NULL;
	size_t name_len, pubid_len, sysid_len;
	int retval;
	zval *self = getThis();

	if (self) {
		if (zend_parse_parameters(ZEND_NUM_ARGS(), "s|s!s!", &name, &name_len, &pubid, &pubid_len, &sysid, &sysid_len) == FAILURE) {
			return;
		}

		XMLWRITER_FROM_OBJECT(intern, self);
	} else {
		if (zend_parse_parameters(ZEND_NUM_ARGS(), "rs|s!s!", &pind, &name, &name_len, &pubid, &pubid_len, &sysid, &sysid_len) == FAILURE) {
			return;
		}
		if ((intern = (xmlwriter_object *)zend_fetch_resource(Z_RES_P(pind), "XMLWriter", le_xmlwriter)) == NULL) {
			RETURN_FALSE;
		}
	}
	ptr = intern->ptr;

	if (ptr) {
		retval = xmlTextWriterStartDTD(ptr, (xmlChar *)name, (xmlChar *)pubid, (xmlChar *)sysid);
		if (retval != -1) {
			RETURN_TRUE;
		}
	}

	RETURN_FALSE;
}
/* }}} */

/* {{{ proto bool xmlwriter_end_dtd(resource xmlwriter)
End current DTD - returns FALSE on error */
static PHP_FUNCTION(xmlwriter_end_dtd)
{
	php_xmlwriter_end(INTERNAL_FUNCTION_PARAM_PASSTHRU, xmlTextWriterEndDTD);
}
/* }}} */

/* {{{ proto bool xmlwriter_write_dtd(resource xmlwriter, string name, string pubid, string sysid, string subset)
Write full DTD tag - returns FALSE on error */
static PHP_FUNCTION(xmlwriter_write_dtd)
{
	zval *pind;
	xmlwriter_object *intern;
	xmlTextWriterPtr ptr;
	char *name, *pubid = NULL, *sysid = NULL, *subset = NULL;
	size_t name_len, pubid_len, sysid_len, subset_len;
	int retval;
	zval *self = getThis();

	if (self) {
		if (zend_parse_parameters(ZEND_NUM_ARGS(), "s|s!s!s!", &name, &name_len, &pubid, &pubid_len, &sysid, &sysid_len, &subset, &subset_len) == FAILURE) {
			return;
		}

		XMLWRITER_FROM_OBJECT(intern, self);
	} else {
		if (zend_parse_parameters(ZEND_NUM_ARGS(), "rs|s!s!s!", &pind, &name, &name_len, &pubid, &pubid_len, &sysid, &sysid_len, &subset, &subset_len) == FAILURE) {
			return;
		}

		if ((intern = (xmlwriter_object *)zend_fetch_resource(Z_RES_P(pind), "XMLWriter", le_xmlwriter)) == NULL) {
			RETURN_FALSE;
		}
	}

	ptr = intern->ptr;

	if (ptr) {
		retval = xmlTextWriterWriteDTD(ptr, (xmlChar *)name, (xmlChar *)pubid, (xmlChar *)sysid, (xmlChar *)subset);
		if (retval != -1) {
			RETURN_TRUE;
		}
	}

	RETURN_FALSE;
}
/* }}} */

/* {{{ proto bool xmlwriter_start_dtd_element(resource xmlwriter, string name)
Create start DTD element - returns FALSE on error */
static PHP_FUNCTION(xmlwriter_start_dtd_element)
{
	php_xmlwriter_string_arg(INTERNAL_FUNCTION_PARAM_PASSTHRU, xmlTextWriterStartDTDElement, "Invalid Element Name");
}
/* }}} */

/* {{{ proto bool xmlwriter_end_dtd_element(resource xmlwriter)
End current DTD element - returns FALSE on error */
static PHP_FUNCTION(xmlwriter_end_dtd_element)
{
	php_xmlwriter_end(INTERNAL_FUNCTION_PARAM_PASSTHRU, xmlTextWriterEndDTDElement);
}
/* }}} */

/* {{{ proto bool xmlwriter_write_dtd_element(resource xmlwriter, string name, string content)
Write full DTD element tag - returns FALSE on error */
static PHP_FUNCTION(xmlwriter_write_dtd_element)
{
	zval *pind;
	xmlwriter_object *intern;
	xmlTextWriterPtr ptr;
	char *name, *content;
	size_t name_len, content_len;
	int retval;
	zval *self = getThis();

	if (self) {
		if (zend_parse_parameters(ZEND_NUM_ARGS(), "ss", &name, &name_len, &content, &content_len) == FAILURE) {
			return;
		}
		XMLWRITER_FROM_OBJECT(intern, self);
	} else {
		if (zend_parse_parameters(ZEND_NUM_ARGS(), "rss", &pind,
			&name, &name_len, &content, &content_len) == FAILURE) {
			return;
		}
		if ((intern = (xmlwriter_object *)zend_fetch_resource(Z_RES_P(pind), "XMLWriter", le_xmlwriter)) == NULL) {
			RETURN_FALSE;
		}
	}

	XMLW_NAME_CHK("Invalid Element Name");

	ptr = intern->ptr;

	if (ptr) {
		retval = xmlTextWriterWriteDTDElement(ptr, (xmlChar *)name, (xmlChar *)content);
		if (retval != -1) {
			RETURN_TRUE;
		}
	}

	RETURN_FALSE;
}
/* }}} */

#if LIBXML_VERSION > 20608
/* {{{ proto bool xmlwriter_start_dtd_attlist(resource xmlwriter, string name)
Create start DTD AttList - returns FALSE on error */
static PHP_FUNCTION(xmlwriter_start_dtd_attlist)
{
	php_xmlwriter_string_arg(INTERNAL_FUNCTION_PARAM_PASSTHRU, xmlTextWriterStartDTDAttlist, "Invalid Element Name");
}
/* }}} */

/* {{{ proto bool xmlwriter_end_dtd_attlist(resource xmlwriter)
End current DTD AttList - returns FALSE on error */
static PHP_FUNCTION(xmlwriter_end_dtd_attlist)
{
	php_xmlwriter_end(INTERNAL_FUNCTION_PARAM_PASSTHRU, xmlTextWriterEndDTDAttlist);
}
/* }}} */

/* {{{ proto bool xmlwriter_write_dtd_attlist(resource xmlwriter, string name, string content)
Write full DTD AttList tag - returns FALSE on error */
static PHP_FUNCTION(xmlwriter_write_dtd_attlist)
{
	zval *pind;
	xmlwriter_object *intern;
	xmlTextWriterPtr ptr;
	char *name, *content;
	size_t name_len, content_len;
	int retval;
	zval *self = getThis();

	if (self) {
		if (zend_parse_parameters(ZEND_NUM_ARGS(), "ss",
			&name, &name_len, &content, &content_len) == FAILURE) {
			return;
		}
		XMLWRITER_FROM_OBJECT(intern, self);
	} else {
		if (zend_parse_parameters(ZEND_NUM_ARGS(), "rss", &pind,
			&name, &name_len, &content, &content_len) == FAILURE) {
			return;
		}
		if ((intern = (xmlwriter_object *)zend_fetch_resource(Z_RES_P(pind), "XMLWriter", le_xmlwriter)) == NULL) {
			RETURN_FALSE;
		}
	}

	XMLW_NAME_CHK("Invalid Element Name");

	ptr = intern->ptr;

	if (ptr) {
		retval = xmlTextWriterWriteDTDAttlist(ptr, (xmlChar *)name, (xmlChar *)content);
		if (retval != -1) {
			RETURN_TRUE;
		}
	}

	RETURN_FALSE;
}
/* }}} */

/* {{{ proto bool xmlwriter_start_dtd_entity(resource xmlwriter, string name, bool isparam)
Create start DTD Entity - returns FALSE on error */
static PHP_FUNCTION(xmlwriter_start_dtd_entity)
{
	zval *pind;
	xmlwriter_object *intern;
	xmlTextWriterPtr ptr;
	char *name;
	size_t name_len, retval;
	zend_bool isparm;
	zval *self = getThis();

	if (self) {
		if (zend_parse_parameters(ZEND_NUM_ARGS(), "sb", &name, &name_len, &isparm) == FAILURE) {
			return;
		}
		XMLWRITER_FROM_OBJECT(intern, self);
	} else {
		if (zend_parse_parameters(ZEND_NUM_ARGS(), "rsb", &pind, &name, &name_len, &isparm) == FAILURE) {
			return;
		}
		if ((intern = (xmlwriter_object *)zend_fetch_resource(Z_RES_P(pind), "XMLWriter", le_xmlwriter)) == NULL) {
			RETURN_FALSE;
		}
	}

	XMLW_NAME_CHK("Invalid Attribute Name");

	ptr = intern->ptr;

	if (ptr) {
		retval = xmlTextWriterStartDTDEntity(ptr, isparm, (xmlChar *)name);
		if (retval != -1) {
			RETURN_TRUE;
		}
	}

	RETURN_FALSE;
}
/* }}} */

/* {{{ proto bool xmlwriter_end_dtd_entity(resource xmlwriter)
End current DTD Entity - returns FALSE on error */
static PHP_FUNCTION(xmlwriter_end_dtd_entity)
{
	php_xmlwriter_end(INTERNAL_FUNCTION_PARAM_PASSTHRU, xmlTextWriterEndDTDEntity);
}
/* }}} */

/* {{{ proto bool xmlwriter_write_dtd_entity(resource xmlwriter, string name, string content [, int pe [, string pubid [, string sysid [, string ndataid]]]])
Write full DTD Entity tag - returns FALSE on error */
static PHP_FUNCTION(xmlwriter_write_dtd_entity)
{
	zval *pind;
	xmlwriter_object *intern;
	xmlTextWriterPtr ptr;
	char *name, *content;
	size_t name_len, content_len;
	int retval;
	/* Optional parameters */
	char *pubid = NULL, *sysid = NULL, *ndataid = NULL;
	zend_bool pe = 0;
	size_t pubid_len, sysid_len, ndataid_len;
	zval *self = getThis();

	if (self) {
		if (zend_parse_parameters(ZEND_NUM_ARGS(), "ss|bsss",
			&name, &name_len, &content, &content_len, &pe, &pubid, &pubid_len,
			&sysid, &sysid_len, &ndataid, &ndataid_len) == FAILURE) {
			return;
		}
		XMLWRITER_FROM_OBJECT(intern, self);
	} else {
		if (zend_parse_parameters(ZEND_NUM_ARGS(), "rss|bsss", &pind,
			&name, &name_len, &content, &content_len, &pe, &pubid, &pubid_len,
			&sysid, &sysid_len, &ndataid, &ndataid_len) == FAILURE) {
			return;
		}
		if ((intern = (xmlwriter_object *)zend_fetch_resource(Z_RES_P(pind), "XMLWriter", le_xmlwriter)) == NULL) {
			RETURN_FALSE;
		}
	}

	XMLW_NAME_CHK("Invalid Element Name");

	ptr = intern->ptr;

	if (ptr) {
		retval = xmlTextWriterWriteDTDEntity(ptr, pe, (xmlChar *)name, (xmlChar *)pubid, (xmlChar *)sysid, (xmlChar *)ndataid, (xmlChar *)content);
		if (retval != -1) {
			RETURN_TRUE;
		}
	}

	RETURN_FALSE;
}
/* }}} */
#endif

/* {{{ proto resource xmlwriter_open_uri(resource xmlwriter, string source)
Create new xmlwriter using source uri for output */
static PHP_FUNCTION(xmlwriter_open_uri)
{
	char *valid_file = NULL;
	xmlwriter_object *intern;
	xmlTextWriterPtr ptr;
	char *source;
	char resolved_path[MAXPATHLEN + 1];
	size_t source_len;
	zval *self = getThis();
	ze_xmlwriter_object *ze_obj = NULL;

	if (zend_parse_parameters(ZEND_NUM_ARGS(), "s", &source, &source_len) == FAILURE) {
		return;
	}

	if (self) {
		/* We do not use XMLWRITER_FROM_OBJECT, xmlwriter init function here */
		ze_obj = Z_XMLWRITER_P(self);
	}

	if (source_len == 0) {
		php_error_docref(NULL, E_WARNING, "Empty string as source");
		RETURN_FALSE;
	}

	valid_file = _xmlwriter_get_valid_file_path(source, resolved_path, MAXPATHLEN);
	if (!valid_file) {
		php_error_docref(NULL, E_WARNING, "Unable to resolve file path");
		RETURN_FALSE;
	}

	ptr = xmlNewTextWriterFilename(valid_file, 0);

	if (!ptr) {
		RETURN_FALSE;
	}

	intern = emalloc(sizeof(xmlwriter_object));
	intern->ptr = ptr;
	intern->output = NULL;
	if (self) {
		if (ze_obj->xmlwriter_ptr) {
			xmlwriter_free_resource_ptr(ze_obj->xmlwriter_ptr);
		}
		ze_obj->xmlwriter_ptr = intern;
		RETURN_TRUE;
	} else {
		RETURN_RES(zend_register_resource(intern, le_xmlwriter));
	}
}
/* }}} */

/* {{{ proto resource xmlwriter_open_memory()
Create new xmlwriter using memory for string output */
static PHP_FUNCTION(xmlwriter_open_memory)
{
	xmlwriter_object *intern;
	xmlTextWriterPtr ptr;
	xmlBufferPtr buffer;
	zval *self = getThis();
	ze_xmlwriter_object *ze_obj = NULL;

	if (self) {
		/* We do not use XMLWRITER_FROM_OBJECT, xmlwriter init function here */
		ze_obj = Z_XMLWRITER_P(self);
	}

	buffer = xmlBufferCreate();

	if (buffer == NULL) {
		php_error_docref(NULL, E_WARNING, "Unable to create output buffer");
		RETURN_FALSE;
	}

	ptr = xmlNewTextWriterMemory(buffer, 0);
	if (! ptr) {
		xmlBufferFree(buffer);
		RETURN_FALSE;
	}

	intern = emalloc(sizeof(xmlwriter_object));
	intern->ptr = ptr;
	intern->output = buffer;
	if (self) {
		if (ze_obj->xmlwriter_ptr) {
			xmlwriter_free_resource_ptr(ze_obj->xmlwriter_ptr);
		}
		ze_obj->xmlwriter_ptr = intern;
		RETURN_TRUE;
	} else {
		RETURN_RES(zend_register_resource(intern, le_xmlwriter));
	}

}
/* }}} */

/* {{{ php_xmlwriter_flush */
static void php_xmlwriter_flush(INTERNAL_FUNCTION_PARAMETERS, int force_string) {
	zval *pind;
	xmlwriter_object *intern;
	xmlTextWriterPtr ptr;
	xmlBufferPtr buffer;
	zend_bool empty = 1;
	int output_bytes;
	zval *self = getThis();

	if (self) {
		if (zend_parse_parameters(ZEND_NUM_ARGS(), "|b", &empty) == FAILURE) {
			return;
		}
		XMLWRITER_FROM_OBJECT(intern, self);
	} else {
		if (zend_parse_parameters(ZEND_NUM_ARGS(), "r|b", &pind, &empty) == FAILURE) {
			return;
		}

		if ((intern = (xmlwriter_object *)zend_fetch_resource(Z_RES_P(pind), "XMLWriter", le_xmlwriter)) == NULL) {
			RETURN_FALSE;
		}
	}
	ptr = intern->ptr;

	if (ptr) {
		buffer = intern->output;
		if (force_string == 1 && buffer == NULL) {
			RETURN_EMPTY_STRING();
		}
		output_bytes = xmlTextWriterFlush(ptr);
		if (buffer) {
			RETVAL_STRING((char *) buffer->content);
			if (empty) {
				xmlBufferEmpty(buffer);
			}
		} else {
			RETVAL_LONG(output_bytes);
		}
		return;
	}

	RETURN_EMPTY_STRING();
}
/* }}} */

/* {{{ proto string xmlwriter_output_memory(resource xmlwriter [,bool flush])
Output current buffer as string */
static PHP_FUNCTION(xmlwriter_output_memory)
{
	php_xmlwriter_flush(INTERNAL_FUNCTION_PARAM_PASSTHRU, 1);
}
/* }}} */

/* {{{ proto mixed xmlwriter_flush(resource xmlwriter [,bool empty])
Output current buffer */
static PHP_FUNCTION(xmlwriter_flush)
{
	php_xmlwriter_flush(INTERNAL_FUNCTION_PARAM_PASSTHRU, 0);
}
/* }}} */

/* {{{ PHP_MINIT_FUNCTION
 */
static PHP_MINIT_FUNCTION(xmlwriter)
{
	zend_class_entry ce;
	le_xmlwriter = zend_register_list_destructors_ex(xmlwriter_dtor, NULL, "xmlwriter", module_number);

	memcpy(&xmlwriter_object_handlers, zend_get_std_object_handlers(), sizeof(zend_object_handlers));
	xmlwriter_object_handlers.offset = XtOffsetOf(ze_xmlwriter_object, std);
	xmlwriter_object_handlers.free_obj = xmlwriter_object_free_storage;
	xmlwriter_object_handlers.clone_obj = NULL;
	INIT_CLASS_ENTRY(ce, "XMLWriter", xmlwriter_class_functions);
	ce.create_object = xmlwriter_object_new;
	xmlwriter_class_entry_ce = zend_register_internal_class(&ce);

	return SUCCESS;
}
/* }}} */

/* {{{ PHP_MSHUTDOWN_FUNCTION
 */
static PHP_MSHUTDOWN_FUNCTION(xmlwriter)
{
	return SUCCESS;
}
/* }}} */

/* {{{ PHP_MINFO_FUNCTION
 */
static PHP_MINFO_FUNCTION(xmlwriter)
{
	php_info_print_table_start();
	{
		php_info_print_table_row(2, "XMLWriter", "enabled");
	}
	php_info_print_table_end();
}
/* }}} */

/*
 * Local variables:
 * tab-width: 4
 * c-basic-offset: 4
 * End:
 * vim600: noet sw=4 ts=4 fdm=marker
 * vim<600: noet sw=4 ts=4
 */<|MERGE_RESOLUTION|>--- conflicted
+++ resolved
@@ -112,11 +112,7 @@
 		ze_xmlwriter_object *obj = Z_XMLWRITER_P(object); \
 		intern = obj->xmlwriter_ptr; \
 		if (!intern) { \
-<<<<<<< HEAD
-			php_error_docref(NULL, E_WARNING, "Invalid or unitialized XMLWriter object"); \
-=======
-			php_error_docref(NULL TSRMLS_CC, E_WARNING, "Invalid or uninitialized XMLWriter object"); \
->>>>>>> 3409d87e
+			php_error_docref(NULL, E_WARNING, "Invalid or uninitialized XMLWriter object"); \
 			RETURN_FALSE; \
 		} \
 	}
