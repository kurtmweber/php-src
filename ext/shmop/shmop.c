--- conflicted
+++ resolved
@@ -152,7 +152,7 @@
 }
 /* }}} */
 
-/* {{{ proto int shmop_open (int key, string flags, int mode, int size) U
+/* {{{ proto int shmop_open (int key, string flags, int mode, int size)
    gets and attaches a shared memory segment */
 PHP_FUNCTION(shmop_open)
 {
@@ -162,28 +162,12 @@
 	int rsid;
 	char *flags;
 	int flags_len;
-	zend_uchar flag_type;
-
-<<<<<<< HEAD
-	if (zend_parse_parameters(ZEND_NUM_ARGS() TSRMLS_CC, "ltll", &key, &flags, &flags_len, &flag_type, &mode, &size) == FAILURE) {
-=======
+
 	if (zend_parse_parameters(ZEND_NUM_ARGS() TSRMLS_CC, "lsll", &key, &flags, &flags_len, &mode, &size) == FAILURE) {
->>>>>>> c8b33a6a
-		return;
-	}
-
-	if (flag_type == IS_UNICODE) {
-		flags = zend_unicode_to_ascii((UChar*)flags, flags_len TSRMLS_CC);
-		if (!flags) {
-			php_error_docref(NULL TSRMLS_CC, E_WARNING, "Binary or ASCII-Unicode string expected, non-ASCII-Unicode string received");
-			RETURN_FALSE;
-		}
-	}
-	
+		return;
+	}
+
 	if (flags_len != 1) {
-		if (flag_type == IS_UNICODE) {
-			efree(flags);
-		}
 		php_error_docref(NULL TSRMLS_CC, E_WARNING, "%s is not a valid flag", flags);
 		RETURN_FALSE;
 	}
@@ -243,20 +227,14 @@
 	shmop->size = shm.shm_segsz;
 
 	rsid = zend_list_insert(shmop, shm_type);
-	if (flag_type == IS_UNICODE) {
-		efree(flags);
-	}
 	RETURN_LONG(rsid);
 err:
-	if (flag_type == IS_UNICODE) {
-		efree(flags);
-	}
 	efree(shmop);
 	RETURN_FALSE;
 }
 /* }}} */
 
-/* {{{ proto string shmop_read (int shmid, int start, int count) U
+/* {{{ proto string shmop_read (int shmid, int start, int count)
    reads from a shm segment */
 PHP_FUNCTION(shmop_read)
 {
@@ -265,6 +243,7 @@
 	int type;
 	char *startaddr;
 	int bytes;
+	char *return_string;
 
 	if (zend_parse_parameters(ZEND_NUM_ARGS() TSRMLS_CC, "lll", &shmid, &start, &count) == FAILURE) {
 		return;
@@ -285,11 +264,15 @@
 	startaddr = shmop->addr + start;
 	bytes = count ? count : shmop->size - start;
 
-	RETURN_STRINGL(startaddr, bytes, 1);
-}
-/* }}} */
-
-/* {{{ proto void shmop_close (int shmid) U
+	return_string = emalloc(bytes+1);
+	memcpy(return_string, startaddr, bytes);
+	return_string[bytes] = 0;
+
+	RETURN_STRINGL(return_string, bytes, 0);
+}
+/* }}} */
+
+/* {{{ proto void shmop_close (int shmid)
    closes a shared memory segment */
 PHP_FUNCTION(shmop_close)
 {
@@ -307,7 +290,7 @@
 }
 /* }}} */
 
-/* {{{ proto int shmop_size (int shmid) U
+/* {{{ proto int shmop_size (int shmid)
    returns the shm size */
 PHP_FUNCTION(shmop_size)
 {
@@ -325,22 +308,18 @@
 }
 /* }}} */
 
-/* {{{ proto int shmop_write (int shmid, string data, int offset) U
+/* {{{ proto int shmop_write (int shmid, string data, int offset)
    writes to a shared memory segment */
 PHP_FUNCTION(shmop_write)
 {
 	struct php_shmop *shmop;
 	int type;
 	int writesize;
-	long shmid, offset=0;
+	long shmid, offset;
 	char *data;
 	int data_len;
 
-<<<<<<< HEAD
-	if (zend_parse_parameters(ZEND_NUM_ARGS() TSRMLS_CC, "lS|l", &shmid, &data, &data_len, &offset) == FAILURE) {
-=======
 	if (zend_parse_parameters(ZEND_NUM_ARGS() TSRMLS_CC, "lsl", &shmid, &data, &data_len, &offset) == FAILURE) {
->>>>>>> c8b33a6a
 		return;
 	}
 
@@ -363,7 +342,7 @@
 }
 /* }}} */
 
-/* {{{ proto bool shmop_delete (int shmid) U
+/* {{{ proto bool shmop_delete (int shmid)
    mark segment for deletion */
 PHP_FUNCTION(shmop_delete)
 {
