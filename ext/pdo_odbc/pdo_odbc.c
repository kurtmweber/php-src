/*
  +----------------------------------------------------------------------+
  | PHP Version 6                                                        |
  +----------------------------------------------------------------------+
  | Copyright (c) 1997-2010 The PHP Group                                |
  +----------------------------------------------------------------------+
  | This source file is subject to version 3.0 of the PHP license,       |
  | that is bundled with this package in the file LICENSE, and is        |
  | available through the world-wide-web at the following url:           |
  | http://www.php.net/license/3_0.txt.                                  |
  | If you did not receive a copy of the PHP license and are unable to   |
  | obtain it through the world-wide-web, please send a note to          |
  | license@php.net so we can mail you a copy immediately.               |
  +----------------------------------------------------------------------+
  | Author: Wez Furlong <wez@php.net>                                    |
  +----------------------------------------------------------------------+
*/

/* $Id$ */

#ifdef HAVE_CONFIG_H
#include "config.h"
#endif

#include "php.h"
#include "php_ini.h"
#include "ext/standard/info.h"
#include "pdo/php_pdo.h"
#include "pdo/php_pdo_driver.h"
#include "php_pdo_odbc.h"
#include "php_pdo_odbc_int.h"

/* {{{ pdo_odbc_functions[] */
const function_entry pdo_odbc_functions[] = {
	{NULL, NULL, NULL}
};
/* }}} */

/* {{{ pdo_odbc_deps[] */
#if ZEND_MODULE_API_NO >= 20050922
static const zend_module_dep pdo_odbc_deps[] = {
	ZEND_MOD_REQUIRED("pdo")
	{NULL, NULL, NULL}
};
#endif
/* }}} */

/* {{{ pdo_odbc_module_entry */
zend_module_entry pdo_odbc_module_entry = {
#if ZEND_MODULE_API_NO >= 20050922
	STANDARD_MODULE_HEADER_EX, NULL,
	pdo_odbc_deps,
#else
	STANDARD_MODULE_HEADER,
#endif
	"PDO_ODBC",
	pdo_odbc_functions,
	PHP_MINIT(pdo_odbc),
	PHP_MSHUTDOWN(pdo_odbc),
	NULL,
	NULL,
	PHP_MINFO(pdo_odbc),
	"1.0.1",
	STANDARD_MODULE_PROPERTIES
};
/* }}} */

#ifdef COMPILE_DL_PDO_ODBC
ZEND_GET_MODULE(pdo_odbc)
#endif

#ifdef SQL_ATTR_CONNECTION_POOLING
SQLUINTEGER pdo_odbc_pool_on = SQL_CP_OFF;
SQLUINTEGER pdo_odbc_pool_mode = SQL_CP_ONE_PER_HENV;
#endif

#if defined(DB2CLI_VER) && !defined(PHP_WIN32)
PHP_INI_BEGIN()
	PHP_INI_ENTRY("pdo_odbc.db2_instance_name", NULL, PHP_INI_SYSTEM, NULL)
PHP_INI_END()

#endif

/* {{{ PHP_MINIT_FUNCTION */
PHP_MINIT_FUNCTION(pdo_odbc)
{
#ifdef SQL_ATTR_CONNECTION_POOLING
	char *pooling_val = NULL;
#endif

	if (FAILURE == php_pdo_register_driver(&pdo_odbc_driver)) {
		return FAILURE;
	}

#if defined(DB2CLI_VER) && !defined(PHP_WIN32)
	REGISTER_INI_ENTRIES();
	{
		char *instance = INI_STR("pdo_odbc.db2_instance_name");
		if (instance) {
			char *env = malloc(sizeof("DB2INSTANCE=") + strlen(instance));
			strcpy(env, "DB2INSTANCE=");
			strcat(env, instance);
			putenv(env);
			/* after this point, we can't free env without breaking the environment */
		}
	}
#endif

#ifdef SQL_ATTR_CONNECTION_POOLING
	/* ugh, we don't really like .ini stuff in PDO, but since ODBC connection
	 * pooling is process wide, we can't set it from within the scope of a
	 * request without affecting others, which goes against our isolated request
	 * policy.  So, we use cfg_get_string here to check it this once.
	 * */
	if (FAILURE == cfg_get_string("pdo_odbc.connection_pooling", &pooling_val) || pooling_val == NULL) {
		pooling_val = "strict";
	}
	if (strcasecmp(pooling_val, "strict") == 0 || strcmp(pooling_val, "1") == 0) {
		pdo_odbc_pool_on = SQL_CP_ONE_PER_HENV;
		pdo_odbc_pool_mode = SQL_CP_STRICT_MATCH;
	} else if (strcasecmp(pooling_val, "relaxed") == 0) {
		pdo_odbc_pool_on = SQL_CP_ONE_PER_HENV;
		pdo_odbc_pool_mode = SQL_CP_RELAXED_MATCH;
	} else if (*pooling_val == '\0' || strcasecmp(pooling_val, "off") == 0) {
		pdo_odbc_pool_on = SQL_CP_OFF;
	} else {
		php_error_docref(NULL TSRMLS_CC, E_ERROR, "Error in pdo_odbc.connection_pooling configuration.  Value MUST be one of 'strict', 'relaxed' or 'off'");
		return FAILURE;
	}

	if (pdo_odbc_pool_on != SQL_CP_OFF) {
		SQLSetEnvAttr(SQL_NULL_HANDLE, SQL_ATTR_CONNECTION_POOLING, (void*)pdo_odbc_pool_on, 0);
	}
#endif

	REGISTER_PDO_CLASS_CONST_LONG("ODBC_ATTR_USE_CURSOR_LIBRARY", PDO_ODBC_ATTR_USE_CURSOR_LIBRARY);
<<<<<<< HEAD
=======
	REGISTER_PDO_CLASS_CONST_LONG("ODBC_ATTR_ASSUME_UTF8", PDO_ODBC_ATTR_ASSUME_UTF8);
>>>>>>> c8b33a6a
	REGISTER_PDO_CLASS_CONST_LONG("ODBC_SQL_USE_IF_NEEDED", SQL_CUR_USE_IF_NEEDED);
	REGISTER_PDO_CLASS_CONST_LONG("ODBC_SQL_USE_DRIVER", SQL_CUR_USE_DRIVER);
	REGISTER_PDO_CLASS_CONST_LONG("ODBC_SQL_USE_ODBC", SQL_CUR_USE_ODBC);
	
	return SUCCESS;
}
/* }}} */

/* {{{ PHP_MSHUTDOWN_FUNCTION
 */
PHP_MSHUTDOWN_FUNCTION(pdo_odbc)
{
#if defined(DB2CLI_VER) && !defined(PHP_WIN32)
	UNREGISTER_INI_ENTRIES();
#endif
	php_pdo_unregister_driver(&pdo_odbc_driver);
	return SUCCESS;
}
/* }}} */

/* {{{ PHP_MINFO_FUNCTION
 */
PHP_MINFO_FUNCTION(pdo_odbc)
{
	php_info_print_table_start();
	php_info_print_table_header(2, "PDO Driver for ODBC (" PDO_ODBC_TYPE ")" , "enabled");
#ifdef SQL_ATTR_CONNECTION_POOLING
	php_info_print_table_row(2, "ODBC Connection Pooling",	pdo_odbc_pool_on == SQL_CP_OFF ?
			"Disabled" : (pdo_odbc_pool_mode == SQL_CP_STRICT_MATCH ? "Enabled, strict matching" : "Enabled, relaxed matching"));
#else
	php_info_print_table_row(2, "ODBC Connection Pooling", "Not supported in this build");
#endif
	php_info_print_table_end();

#if defined(DB2CLI_VER) && !defined(PHP_WIN32)
	DISPLAY_INI_ENTRIES();
#endif
}
/* }}} */

/*
 * Local variables:
 * tab-width: 4
 * c-basic-offset: 4
 * End:
 * vim600: noet sw=4 ts=4 fdm=marker
 * vim<600: noet sw=4 ts=4
 */<|MERGE_RESOLUTION|>--- conflicted
+++ resolved
@@ -1,6 +1,6 @@
 /*
   +----------------------------------------------------------------------+
-  | PHP Version 6                                                        |
+  | PHP Version 5                                                        |
   +----------------------------------------------------------------------+
   | Copyright (c) 1997-2010 The PHP Group                                |
   +----------------------------------------------------------------------+
@@ -134,10 +134,7 @@
 #endif
 
 	REGISTER_PDO_CLASS_CONST_LONG("ODBC_ATTR_USE_CURSOR_LIBRARY", PDO_ODBC_ATTR_USE_CURSOR_LIBRARY);
-<<<<<<< HEAD
-=======
 	REGISTER_PDO_CLASS_CONST_LONG("ODBC_ATTR_ASSUME_UTF8", PDO_ODBC_ATTR_ASSUME_UTF8);
->>>>>>> c8b33a6a
 	REGISTER_PDO_CLASS_CONST_LONG("ODBC_SQL_USE_IF_NEEDED", SQL_CUR_USE_IF_NEEDED);
 	REGISTER_PDO_CLASS_CONST_LONG("ODBC_SQL_USE_DRIVER", SQL_CUR_USE_DRIVER);
 	REGISTER_PDO_CLASS_CONST_LONG("ODBC_SQL_USE_ODBC", SQL_CUR_USE_ODBC);
