--- conflicted
+++ resolved
@@ -1,40 +1,3 @@
-<<<<<<< HEAD
---TEST--
-checks zlib compression size is always the same no matter how many times its run
---SKIPIF--
-<?php if (!extension_loaded("zlib")) print "skip"; ?>
---FILE--
-<?php
-
-ob_start();
-phpinfo();
-$html = ob_get_clean();
-
-$lens = array();
-
-for ( $i=0 ; $i < 200 ; $i++ ) {
-	//zlib.output_compression = On
-	//zlib.output_compression_level = 9
-	$compressed = gzcompress($html, 9);
-	
-	$len = strlen($compressed);
-
-	$lens[$len] = $len;
-} 
- 
-$lens = array_values($lens);
-
-echo "Compressed lengths\n";
-var_dump($lens);
-
-?>
---EXPECTF--
-Compressed lengths
-array(1) {
-  [0]=>
-  int(%d)
-}
-=======
 --TEST--
 checks zlib compression output size is always the same
 --SKIPIF--
@@ -88,5 +51,4 @@
 array(1) {
   [0]=>
   int(%d)
-}
->>>>>>> bcfcfb2f
+}