--- conflicted
+++ resolved
@@ -3544,108 +3544,6 @@
 		}
 	}
 
-<<<<<<< HEAD
-	zend_hash_internal_pointer_reset(Z_ARRVAL_P(body));
-	if ((data = zend_hash_get_current_data(Z_ARRVAL_P(body))) == NULL || Z_TYPE_P(data) != IS_ARRAY) {
-		php_error_docref(NULL TSRMLS_CC, E_WARNING, "body parameter must be a non-empty array");
-		RETURN_FALSE;
-	}
-
-	if (Z_TYPE_P(data) == IS_ARRAY) {
-		bod = mail_newbody();
-		topbod = bod;
-
-		if ((pvalue = zend_hash_str_find(Z_ARRVAL_P(data), "type", sizeof("type") - 1)) != NULL) {
-			convert_to_long_ex(pvalue);
-			bod->type = (short) Z_LVAL_P(pvalue);
-		}
-		if ((pvalue = zend_hash_str_find(Z_ARRVAL_P(data), "encoding", sizeof("encoding") - 1)) != NULL) {
-			convert_to_long_ex(pvalue);
-			bod->encoding = (short) Z_LVAL_P(pvalue);
-		}
-		if ((pvalue = zend_hash_str_find(Z_ARRVAL_P(data), "charset", sizeof("charset") - 1)) != NULL) {
-			convert_to_string_ex(pvalue);
-			tmp_param = mail_newbody_parameter();
-			tmp_param->value = cpystr(Z_STRVAL_P(pvalue));
-			tmp_param->attribute = cpystr("CHARSET");
-			tmp_param->next = bod->parameter;
-			bod->parameter = tmp_param;
-		}
-		if ((pvalue = zend_hash_str_find(Z_ARRVAL_P(data), "type.parameters", sizeof("type.parameters") - 1)) != NULL) {
-			if(Z_TYPE_P(pvalue) == IS_ARRAY) {
-				disp_param = tmp_param = NULL;
-				ZEND_HASH_FOREACH_STR_KEY_VAL(Z_ARRVAL_P(pvalue), key, disp_data) {
-					disp_param = mail_newbody_parameter();
-					disp_param->attribute = cpystr(key->val);
-					convert_to_string_ex(disp_data);
-					disp_param->value = (char *) fs_get(Z_STRLEN_P(disp_data) + 1);
-					memcpy(disp_param->value, Z_STRVAL_P(disp_data), Z_STRLEN_P(disp_data) + 1);
-					disp_param->next = tmp_param;
-					tmp_param = disp_param;
-				} ZEND_HASH_FOREACH_END();
-				bod->parameter = disp_param;
-			}
-		}
-		if ((pvalue = zend_hash_str_find(Z_ARRVAL_P(data), "subtype", sizeof("subtype") - 1)) != NULL) {
-			convert_to_string_ex(pvalue);
-			bod->subtype = cpystr(Z_STRVAL_P(pvalue));
-		}
-		if ((pvalue = zend_hash_str_find(Z_ARRVAL_P(data), "id", sizeof("id") - 1)) != NULL) {
-			convert_to_string_ex(pvalue);
-			bod->id = cpystr(Z_STRVAL_P(pvalue));
-		}
-		if ((pvalue = zend_hash_str_find(Z_ARRVAL_P(data), "description", sizeof("description") - 1)) != NULL) {
-			convert_to_string_ex(pvalue);
-			bod->description = cpystr(Z_STRVAL_P(pvalue));
-		}
-		if ((pvalue = zend_hash_str_find(Z_ARRVAL_P(data), "disposition.type", sizeof("disposition.type") - 1)) != NULL) {
-			convert_to_string_ex(pvalue);
-			bod->disposition.type = (char *) fs_get(Z_STRLEN_P(pvalue) + 1);
-			memcpy(bod->disposition.type, Z_STRVAL_P(pvalue), Z_STRLEN_P(pvalue)+1);
-		}
-		if ((pvalue = zend_hash_str_find(Z_ARRVAL_P(data), "disposition", sizeof("disposition") - 1)) != NULL) {
-			if (Z_TYPE_P(pvalue) == IS_ARRAY) {
-				disp_param = tmp_param = NULL;
-				ZEND_HASH_FOREACH_STR_KEY_VAL(Z_ARRVAL_P(pvalue), key, disp_data) {
-					disp_param = mail_newbody_parameter();
-					disp_param->attribute = cpystr(key->val);
-					convert_to_string_ex(disp_data);
-					disp_param->value = (char *) fs_get(Z_STRLEN_P(disp_data) + 1);
-					memcpy(disp_param->value, Z_STRVAL_P(disp_data), Z_STRLEN_P(disp_data) + 1);
-					disp_param->next = tmp_param;
-					tmp_param = disp_param;
-				} ZEND_HASH_FOREACH_END();
-				bod->disposition.parameter = disp_param;
-			}
-		}
-		if ((pvalue = zend_hash_str_find(Z_ARRVAL_P(data), "contents.data", sizeof("contents.data") - 1)) != NULL) {
-			convert_to_string_ex(pvalue);
-			bod->contents.text.data = (char *) fs_get(Z_STRLEN_P(pvalue) + 1);
-			memcpy(bod->contents.text.data, Z_STRVAL_P(pvalue), Z_STRLEN_P(pvalue)+1);
-			bod->contents.text.size = Z_STRLEN_P(pvalue);
-		} else {
-			bod->contents.text.data = (char *) fs_get(1);
-			memcpy(bod->contents.text.data, "", 1);
-			bod->contents.text.size = 0;
-		}
-		if ((pvalue = zend_hash_str_find(Z_ARRVAL_P(data), "lines", sizeof("lines") - 1)) != NULL) {
-			convert_to_long_ex(pvalue);
-			bod->size.lines = Z_LVAL_P(pvalue);
-		}
-		if ((pvalue = zend_hash_str_find(Z_ARRVAL_P(data), "bytes", sizeof("bytes") - 1)) != NULL) {
-			convert_to_long_ex(pvalue);
-			bod->size.bytes = Z_LVAL_P(pvalue);
-		}
-		if ((pvalue = zend_hash_str_find(Z_ARRVAL_P(data), "md5", sizeof("md5") - 1)) != NULL) {
-			convert_to_string_ex(pvalue);
-			bod->md5 = cpystr(Z_STRVAL_P(pvalue));
-		}
-	}
-
-	zend_hash_move_forward(Z_ARRVAL_P(body));
-	while ((data = zend_hash_get_current_data(Z_ARRVAL_P(body))) != NULL) {
-		if (Z_TYPE_P(data) == IS_ARRAY) {
-=======
 	first = 1;
 	ZEND_HASH_FOREACH_VAL(Z_ARRVAL_P(body), data) {
 		if (first) {
@@ -3745,7 +3643,6 @@
 				bod->md5 = cpystr(Z_STRVAL_P(pvalue));
 			}
 		} else if (Z_TYPE_P(data) == IS_ARRAY) {
->>>>>>> f2a12d65
 			short type = -1;
 			if ((pvalue = zend_hash_str_find(Z_ARRVAL_P(data), "type", sizeof("type") - 1)) != NULL) {
 				convert_to_long_ex(pvalue);
