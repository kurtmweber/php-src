--- conflicted
+++ resolved
@@ -716,13 +716,9 @@
 			zend_string_release(key);
 		}
 #endif
-<<<<<<< HEAD
 		pcre2_get_error_message(errnumber, error, sizeof(error));
 		php_error_docref(NULL,E_WARNING, "Compilation failed: %s at offset %zu", error, erroffset);
-=======
-		php_error_docref(NULL,E_WARNING, "Compilation failed: %s at offset %d", error, erroffset);
 		pcre_handle_exec_error(PCRE_ERROR_INTERNAL);
->>>>>>> f6b0d365
 		efree(pattern);
 		if (tables) {
 			pefree((void*)tables, 1);
@@ -739,17 +735,10 @@
 			if (!pcre2_pattern_info(re, PCRE2_INFO_JITSIZE, &jit_size) && jit_size > 0) {
 				poptions |= PREG_JIT;
 			}
-<<<<<<< HEAD
 		} else {
 			pcre2_get_error_message(rc, error, sizeof(error));
 			php_error_docref(NULL, E_WARNING, "JIT compilation failed: %s", error);
-=======
-#endif
-		}
-		if (error != NULL) {
-			php_error_docref(NULL, E_WARNING, "Error while studying pattern");
 			pcre_handle_exec_error(PCRE_ERROR_INTERNAL);
->>>>>>> f6b0d365
 		}
 	}
 #endif
@@ -782,12 +771,8 @@
 			zend_string_release(key);
 		}
 #endif
-<<<<<<< HEAD
 		php_error_docref(NULL, E_WARNING, "Internal pcre2_pattern_info() error %d", rc);
-=======
-		php_error_docref(NULL, E_WARNING, "Internal pcre_fullinfo() error %d", rc);
 		pcre_handle_exec_error(PCRE_ERROR_INTERNAL);
->>>>>>> f6b0d365
 		return NULL;
 	}
 
@@ -798,12 +783,8 @@
 			zend_string_release(key);
 		}
 #endif
-<<<<<<< HEAD
 		php_error_docref(NULL, E_WARNING, "Internal pcre_pattern_info() error %d", rc);
-=======
-		php_error_docref(NULL, E_WARNING, "Internal pcre_fullinfo() error %d", rc);
 		pcre_handle_exec_error(PCRE_ERROR_INTERNAL);
->>>>>>> f6b0d365
 		return NULL;
 	}
 
