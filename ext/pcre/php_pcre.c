/*
   +----------------------------------------------------------------------+
   | PHP Version 7                                                        |
   +----------------------------------------------------------------------+
   | Copyright (c) 1997-2015 The PHP Group                                |
   +----------------------------------------------------------------------+
   | This source file is subject to version 3.01 of the PHP license,      |
   | that is bundled with this package in the file LICENSE, and is        |
   | available through the world-wide-web at the following url:           |
   | http://www.php.net/license/3_01.txt                                  |
   | If you did not receive a copy of the PHP license and are unable to   |
   | obtain it through the world-wide-web, please send a note to          |
   | license@php.net so we can mail you a copy immediately.               |
   +----------------------------------------------------------------------+
   | Author: Andrei Zmievski <andrei@php.net>                             |
   +----------------------------------------------------------------------+
 */

/* $Id$ */

#include "php.h"
#include "php_ini.h"
#include "php_globals.h"
#include "php_pcre.h"
#include "ext/standard/info.h"
#include "ext/standard/basic_functions.h"
#include "zend_smart_str.h"

#if HAVE_PCRE || HAVE_BUNDLED_PCRE

#include "ext/standard/php_string.h"

#define PREG_PATTERN_ORDER			1
#define PREG_SET_ORDER				2
#define PREG_OFFSET_CAPTURE			(1<<8)

#define	PREG_SPLIT_NO_EMPTY			(1<<0)
#define PREG_SPLIT_DELIM_CAPTURE	(1<<1)
#define PREG_SPLIT_OFFSET_CAPTURE	(1<<2)

#define PREG_REPLACE_EVAL			(1<<0)

#define PREG_GREP_INVERT			(1<<0)

#define PCRE_CACHE_SIZE 4096

/* not fully functional workaround for libpcre < 8.0, see bug #70232 */
#ifndef PCRE_NOTEMPTY_ATSTART
# define PCRE_NOTEMPTY_ATSTART PCRE_NOTEMPTY
#endif

enum {
	PHP_PCRE_NO_ERROR = 0,
	PHP_PCRE_INTERNAL_ERROR,
	PHP_PCRE_BACKTRACK_LIMIT_ERROR,
	PHP_PCRE_RECURSION_LIMIT_ERROR,
	PHP_PCRE_BAD_UTF8_ERROR,
	PHP_PCRE_BAD_UTF8_OFFSET_ERROR,
	PHP_PCRE_JIT_STACKLIMIT_ERROR
};


PHPAPI ZEND_DECLARE_MODULE_GLOBALS(pcre)


static void pcre_handle_exec_error(int pcre_code) /* {{{ */
{
	int preg_code = 0;

	switch (pcre_code) {
		case PCRE_ERROR_MATCHLIMIT:
			preg_code = PHP_PCRE_BACKTRACK_LIMIT_ERROR;
			break;

		case PCRE_ERROR_RECURSIONLIMIT:
			preg_code = PHP_PCRE_RECURSION_LIMIT_ERROR;
			break;

		case PCRE_ERROR_BADUTF8:
			preg_code = PHP_PCRE_BAD_UTF8_ERROR;
			break;

		case PCRE_ERROR_BADUTF8_OFFSET:
			preg_code = PHP_PCRE_BAD_UTF8_OFFSET_ERROR;
			break;
		
#ifdef PCRE_STUDY_JIT_COMPILE
		case PCRE_ERROR_JIT_STACKLIMIT:
			preg_code = PHP_PCRE_JIT_STACKLIMIT_ERROR;
			break;
#endif

		default:
			preg_code = PHP_PCRE_INTERNAL_ERROR;
			break;
	}

	PCRE_G(error_code) = preg_code;
}
/* }}} */

static void php_free_pcre_cache(zval *data) /* {{{ */
{
	pcre_cache_entry *pce = (pcre_cache_entry *) Z_PTR_P(data);
	if (!pce) return;
	pcre_free(pce->re);
	if (pce->extra) {
		pcre_free_study(pce->extra);
	}
#if HAVE_SETLOCALE
	if ((void*)pce->tables) pefree((void*)pce->tables, 1);
	if (pce->locale) {
		zend_string_release(pce->locale);
	}
#endif
	pefree(pce, 1);
}
/* }}} */

static PHP_GINIT_FUNCTION(pcre) /* {{{ */
{
	zend_hash_init(&pcre_globals->pcre_cache, 0, NULL, php_free_pcre_cache, 1);
	pcre_globals->backtrack_limit = 0;
	pcre_globals->recursion_limit = 0;
	pcre_globals->error_code      = PHP_PCRE_NO_ERROR;
}
/* }}} */

static PHP_GSHUTDOWN_FUNCTION(pcre) /* {{{ */
{
	zend_hash_destroy(&pcre_globals->pcre_cache);
}
/* }}} */

PHP_INI_BEGIN()
	STD_PHP_INI_ENTRY("pcre.backtrack_limit", "1000000", PHP_INI_ALL, OnUpdateLong, backtrack_limit, zend_pcre_globals, pcre_globals)
	STD_PHP_INI_ENTRY("pcre.recursion_limit", "100000",  PHP_INI_ALL, OnUpdateLong, recursion_limit, zend_pcre_globals, pcre_globals)
#ifdef PCRE_STUDY_JIT_COMPILE
	STD_PHP_INI_ENTRY("pcre.jit",             "1",       PHP_INI_ALL, OnUpdateBool, jit,             zend_pcre_globals, pcre_globals)
#endif
PHP_INI_END()


/* {{{ PHP_MINFO_FUNCTION(pcre) */
static PHP_MINFO_FUNCTION(pcre)
{
	int jit_yes = 0;

	php_info_print_table_start();
	php_info_print_table_row(2, "PCRE (Perl Compatible Regular Expressions) Support", "enabled" );
	php_info_print_table_row(2, "PCRE Library Version", pcre_version() );

	if (!pcre_config(PCRE_CONFIG_JIT, &jit_yes)) {
		php_info_print_table_row(2, "PCRE JIT Support", jit_yes ? "enabled" : "disabled");
	} else {
		php_info_print_table_row(2, "PCRE JIT Support", "unknown" );
	}

	php_info_print_table_end();

	DISPLAY_INI_ENTRIES();
}
/* }}} */

/* {{{ PHP_MINIT_FUNCTION(pcre) */
static PHP_MINIT_FUNCTION(pcre)
{
	REGISTER_INI_ENTRIES();

	REGISTER_LONG_CONSTANT("PREG_PATTERN_ORDER", PREG_PATTERN_ORDER, CONST_CS | CONST_PERSISTENT);
	REGISTER_LONG_CONSTANT("PREG_SET_ORDER", PREG_SET_ORDER, CONST_CS | CONST_PERSISTENT);
	REGISTER_LONG_CONSTANT("PREG_OFFSET_CAPTURE", PREG_OFFSET_CAPTURE, CONST_CS | CONST_PERSISTENT);
	REGISTER_LONG_CONSTANT("PREG_SPLIT_NO_EMPTY", PREG_SPLIT_NO_EMPTY, CONST_CS | CONST_PERSISTENT);
	REGISTER_LONG_CONSTANT("PREG_SPLIT_DELIM_CAPTURE", PREG_SPLIT_DELIM_CAPTURE, CONST_CS | CONST_PERSISTENT);
	REGISTER_LONG_CONSTANT("PREG_SPLIT_OFFSET_CAPTURE", PREG_SPLIT_OFFSET_CAPTURE, CONST_CS | CONST_PERSISTENT);
	REGISTER_LONG_CONSTANT("PREG_GREP_INVERT", PREG_GREP_INVERT, CONST_CS | CONST_PERSISTENT);

	REGISTER_LONG_CONSTANT("PREG_NO_ERROR", PHP_PCRE_NO_ERROR, CONST_CS | CONST_PERSISTENT);
	REGISTER_LONG_CONSTANT("PREG_INTERNAL_ERROR", PHP_PCRE_INTERNAL_ERROR, CONST_CS | CONST_PERSISTENT);
	REGISTER_LONG_CONSTANT("PREG_BACKTRACK_LIMIT_ERROR", PHP_PCRE_BACKTRACK_LIMIT_ERROR, CONST_CS | CONST_PERSISTENT);
	REGISTER_LONG_CONSTANT("PREG_RECURSION_LIMIT_ERROR", PHP_PCRE_RECURSION_LIMIT_ERROR, CONST_CS | CONST_PERSISTENT);
	REGISTER_LONG_CONSTANT("PREG_BAD_UTF8_ERROR", PHP_PCRE_BAD_UTF8_ERROR, CONST_CS | CONST_PERSISTENT);
	REGISTER_LONG_CONSTANT("PREG_BAD_UTF8_OFFSET_ERROR", PHP_PCRE_BAD_UTF8_OFFSET_ERROR, CONST_CS | CONST_PERSISTENT);
	REGISTER_LONG_CONSTANT("PREG_JIT_STACKLIMIT_ERROR", PHP_PCRE_JIT_STACKLIMIT_ERROR, CONST_CS | CONST_PERSISTENT);
	REGISTER_STRING_CONSTANT("PCRE_VERSION", (char *)pcre_version(), CONST_CS | CONST_PERSISTENT);

	return SUCCESS;
}
/* }}} */

/* {{{ PHP_MSHUTDOWN_FUNCTION(pcre) */
static PHP_MSHUTDOWN_FUNCTION(pcre)
{
	UNREGISTER_INI_ENTRIES();

	return SUCCESS;
}
/* }}} */

/* {{{ static pcre_clean_cache */
static int pcre_clean_cache(zval *data, void *arg)
{
	pcre_cache_entry *pce = (pcre_cache_entry *) Z_PTR_P(data);
	int *num_clean = (int *)arg;

	if (*num_clean > 0 && !pce->refcount) {
		(*num_clean)--;
		return ZEND_HASH_APPLY_REMOVE;
	} else {
		return ZEND_HASH_APPLY_KEEP;
	}
}
/* }}} */

/* {{{ static make_subpats_table */
static char **make_subpats_table(int num_subpats, pcre_cache_entry *pce)
{
	pcre_extra *extra = pce->extra;
	int name_cnt = pce->name_count, name_size, ni = 0;
	int rc;
	char *name_table;
	unsigned short name_idx;
	char **subpat_names;
	int rc1, rc2;

	rc1 = pcre_fullinfo(pce->re, extra, PCRE_INFO_NAMETABLE, &name_table);
	rc2 = pcre_fullinfo(pce->re, extra, PCRE_INFO_NAMEENTRYSIZE, &name_size);
	rc = rc2 ? rc2 : rc1;
	if (rc < 0) {
		php_error_docref(NULL, E_WARNING, "Internal pcre_fullinfo() error %d", rc);
		return NULL;
	}

	subpat_names = (char **)ecalloc(num_subpats, sizeof(char *));
	while (ni++ < name_cnt) {
		name_idx = 0xff * (unsigned char)name_table[0] + (unsigned char)name_table[1];
		subpat_names[name_idx] = name_table + 2;
		if (is_numeric_string(subpat_names[name_idx], strlen(subpat_names[name_idx]), NULL, NULL, 0) > 0) {
			php_error_docref(NULL, E_WARNING, "Numeric named subpatterns are not allowed");
			efree(subpat_names);
			return NULL;
		}
		name_table += name_size;
	}
	return subpat_names;
}
/* }}} */

/* {{{ static calculate_unit_length */
/* Calculates the byte length of the next character. Assumes valid UTF-8 for PCRE_UTF8. */
static zend_always_inline int calculate_unit_length(pcre_cache_entry *pce, char *start)
{
	int unit_len;

	if (pce->compile_options & PCRE_UTF8) {
		char *end = start;

		/* skip continuation bytes */
		while ((*++end & 0xC0) == 0x80);
		unit_len = end - start;
	} else {
		unit_len = 1;
	}
	return unit_len;
}
/* }}} */

/* {{{ pcre_get_compiled_regex_cache
 */
PHPAPI pcre_cache_entry* pcre_get_compiled_regex_cache(zend_string *regex)
{
	pcre				*re = NULL;
	pcre_extra			*extra;
	int					 coptions = 0;
	int					 soptions = 0;
	const char			*error;
	int					 erroffset;
	char				 delimiter;
	char				 start_delimiter;
	char				 end_delimiter;
	char				*p, *pp;
	char				*pattern;
	int					 do_study = 0;
	int					 poptions = 0;
	unsigned const char *tables = NULL;
	pcre_cache_entry	*pce;
	pcre_cache_entry	 new_entry;
	int					 rc;

	/* Try to lookup the cached regex entry, and if successful, just pass
	   back the compiled pattern, otherwise go on and compile it. */
	pce = zend_hash_find_ptr(&PCRE_G(pcre_cache), regex);
	if (pce) {
#if HAVE_SETLOCALE
		if (pce->locale == BG(locale_string) ||
		    (pce->locale && BG(locale_string) &&
		     ZSTR_LEN(pce->locale) == ZSTR_LEN(BG(locale_string)) &&
		     !memcmp(ZSTR_VAL(pce->locale), ZSTR_VAL(BG(locale_string)), ZSTR_LEN(pce->locale))) ||
		    (!pce->locale &&
		     ZSTR_LEN(BG(locale_string)) == 1 &&
		     ZSTR_VAL(BG(locale_string))[0] == 'C') ||
		    (!BG(locale_string) &&
		     ZSTR_LEN(pce->locale) == 1 &&
		     ZSTR_VAL(pce->locale)[0] == 'C')) {
			return pce;
		}
#else
		return pce;
#endif
	}

<<<<<<< HEAD
	p = ZSTR_VAL(regex);
=======
	p = regex;
>>>>>>> 3fe50944

	/* Parse through the leading whitespace, and display a warning if we
	   get to the end without encountering a delimiter. */
	while (isspace((int)*(unsigned char *)p)) p++;
	if (*p == 0) {
<<<<<<< HEAD
		php_error_docref(NULL, E_WARNING,
						 p < ZSTR_VAL(regex) + ZSTR_LEN(regex) ? "Null byte in regex" : "Empty regular expression");
=======
		php_error_docref(NULL TSRMLS_CC, E_WARNING,
						 p < regex + regex_len ? "Null byte in regex" : "Empty regular expression");
>>>>>>> 3fe50944
		return NULL;
	}

	/* Get the delimiter and display a warning if it is alphanumeric
	   or a backslash. */
	delimiter = *p++;
	if (isalnum((int)*(unsigned char *)&delimiter) || delimiter == '\\') {
		php_error_docref(NULL,E_WARNING, "Delimiter must not be alphanumeric or backslash");
		return NULL;
	}

	start_delimiter = delimiter;
	if ((pp = strchr("([{< )]}> )]}>", delimiter)))
		delimiter = pp[5];
	end_delimiter = delimiter;

	pp = p;

	if (start_delimiter == end_delimiter) {
		/* We need to iterate through the pattern, searching for the ending delimiter,
		   but skipping the backslashed delimiters.  If the ending delimiter is not
		   found, display a warning. */
		while (*pp != 0) {
			if (*pp == '\\' && pp[1] != 0) pp++;
			else if (*pp == delimiter)
				break;
			pp++;
		}
	} else {
		/* We iterate through the pattern, searching for the matching ending
		 * delimiter. For each matching starting delimiter, we increment nesting
		 * level, and decrement it for each matching ending delimiter. If we
		 * reach the end of the pattern without matching, display a warning.
		 */
		int brackets = 1; 	/* brackets nesting level */
		while (*pp != 0) {
			if (*pp == '\\' && pp[1] != 0) pp++;
			else if (*pp == end_delimiter && --brackets <= 0)
				break;
			else if (*pp == start_delimiter)
				brackets++;
			pp++;
		}
	}

	if (*pp == 0) {
		if (pp < ZSTR_VAL(regex) + ZSTR_LEN(regex)) {
			php_error_docref(NULL,E_WARNING, "Null byte in regex");
		} else if (start_delimiter == end_delimiter) {
			php_error_docref(NULL,E_WARNING, "No ending delimiter '%c' found", delimiter);
		} else {
			php_error_docref(NULL,E_WARNING, "No ending matching delimiter '%c' found", delimiter);
		}
		return NULL;
	}

	/* Make a copy of the actual pattern. */
	pattern = estrndup(p, pp-p);

	/* Move on to the options */
	pp++;

	/* Parse through the options, setting appropriate flags.  Display
	   a warning if we encounter an unknown modifier. */
<<<<<<< HEAD
	while (pp < ZSTR_VAL(regex) + ZSTR_LEN(regex)) {
=======
	while (pp < regex + regex_len) {
>>>>>>> 3fe50944
		switch (*pp++) {
			/* Perl compatible options */
			case 'i':	coptions |= PCRE_CASELESS;		break;
			case 'm':	coptions |= PCRE_MULTILINE;		break;
			case 's':	coptions |= PCRE_DOTALL;		break;
			case 'x':	coptions |= PCRE_EXTENDED;		break;

			/* PCRE specific options */
			case 'A':	coptions |= PCRE_ANCHORED;		break;
			case 'D':	coptions |= PCRE_DOLLAR_ENDONLY;break;
			case 'S':	do_study  = 1;					break;
			case 'U':	coptions |= PCRE_UNGREEDY;		break;
			case 'X':	coptions |= PCRE_EXTRA;			break;
			case 'u':	coptions |= PCRE_UTF8;
	/* In  PCRE,  by  default, \d, \D, \s, \S, \w, and \W recognize only ASCII
       characters, even in UTF-8 mode. However, this can be changed by setting
       the PCRE_UCP option. */
#ifdef PCRE_UCP
						coptions |= PCRE_UCP;
#endif
				break;

			/* Custom preg options */
			case 'e':	poptions |= PREG_REPLACE_EVAL;	break;

			case ' ':
			case '\n':
				break;

			default:
				if (pp[-1]) {
					php_error_docref(NULL,E_WARNING, "Unknown modifier '%c'", pp[-1]);
				} else {
					php_error_docref(NULL,E_WARNING, "Null byte in regex");
				}
				efree(pattern);
				return NULL;
		}
	}

#if HAVE_SETLOCALE
	if (BG(locale_string) &&
	    (ZSTR_LEN(BG(locale_string)) != 1 || ZSTR_VAL(BG(locale_string))[0] != 'C')) {
		tables = pcre_maketables();
	}
#endif

	/* Compile pattern and display a warning if compilation failed. */
	re = pcre_compile(pattern,
					  coptions,
					  &error,
					  &erroffset,
					  tables);

	if (re == NULL) {
		php_error_docref(NULL,E_WARNING, "Compilation failed: %s at offset %d", error, erroffset);
		efree(pattern);
		if (tables) {
			pefree((void*)tables, 1);
		}
		return NULL;
	}

#ifdef PCRE_STUDY_JIT_COMPILE
	if (PCRE_G(jit)) {
		/* Enable PCRE JIT compiler */
		do_study = 1;
		soptions |= PCRE_STUDY_JIT_COMPILE;
	}
#endif

	/* If study option was specified, study the pattern and
	   store the result in extra for passing to pcre_exec. */
	if (do_study) {
		extra = pcre_study(re, soptions, &error);
		if (extra) {
			extra->flags |= PCRE_EXTRA_MATCH_LIMIT | PCRE_EXTRA_MATCH_LIMIT_RECURSION;
			extra->match_limit = (unsigned long)PCRE_G(backtrack_limit);
			extra->match_limit_recursion = (unsigned long)PCRE_G(recursion_limit);
		}
		if (error != NULL) {
			php_error_docref(NULL, E_WARNING, "Error while studying pattern");
		}
	} else {
		extra = NULL;
	}

	efree(pattern);

	/*
	 * If we reached cache limit, clean out the items from the head of the list;
	 * these are supposedly the oldest ones (but not necessarily the least used
	 * ones).
	 */
	if (zend_hash_num_elements(&PCRE_G(pcre_cache)) == PCRE_CACHE_SIZE) {
		int num_clean = PCRE_CACHE_SIZE / 8;
		zend_hash_apply_with_argument(&PCRE_G(pcre_cache), pcre_clean_cache, &num_clean);
	}

	/* Store the compiled pattern and extra info in the cache. */
	new_entry.re = re;
	new_entry.extra = extra;
	new_entry.preg_options = poptions;
	new_entry.compile_options = coptions;
#if HAVE_SETLOCALE
	new_entry.locale = BG(locale_string) ?
		((GC_FLAGS(BG(locale_string)) & IS_STR_PERSISTENT) ?
			zend_string_copy(BG(locale_string)) :
			zend_string_init(ZSTR_VAL(BG(locale_string)), ZSTR_LEN(BG(locale_string)), 1)) :
		NULL;
	new_entry.tables = tables;
#endif
	new_entry.refcount = 0;

	rc = pcre_fullinfo(re, extra, PCRE_INFO_CAPTURECOUNT, &new_entry.capture_count);
	if (rc < 0) {
		php_error_docref(NULL, E_WARNING, "Internal pcre_fullinfo() error %d", rc);
		return NULL;
	}

	rc = pcre_fullinfo(re, extra, PCRE_INFO_NAMECOUNT, &new_entry.name_count);
	if (rc < 0) {
		php_error_docref(NULL, E_WARNING, "Internal pcre_fullinfo() error %d", rc);
		return NULL;
	}

	/*
	 * Interned strings are not duplicated when stored in HashTable,
	 * but all the interned strings created during HTTP request are removed
	 * at end of request. However PCRE_G(pcre_cache) must be consistent
	 * on the next request as well. So we disable usage of interned strings
	 * as hash keys especually for this table.
	 * See bug #63180
	 */
	if (!ZSTR_IS_INTERNED(regex) || !(GC_FLAGS(regex) & IS_STR_PERMANENT)) {
		zend_string *str = zend_string_init(ZSTR_VAL(regex), ZSTR_LEN(regex), 1);
		GC_REFCOUNT(str) = 0; /* will be incremented by zend_hash_update_mem() */
		ZSTR_H(str) = ZSTR_H(regex);
		regex = str;
	}

	pce = zend_hash_update_mem(&PCRE_G(pcre_cache), regex, &new_entry, sizeof(pcre_cache_entry));

	return pce;
}
/* }}} */

/* {{{ pcre_get_compiled_regex
 */
PHPAPI pcre* pcre_get_compiled_regex(zend_string *regex, pcre_extra **extra, int *preg_options)
{
	pcre_cache_entry * pce = pcre_get_compiled_regex_cache(regex);

	if (extra) {
		*extra = pce ? pce->extra : NULL;
	}
	if (preg_options) {
		*preg_options = pce ? pce->preg_options : 0;
	}

	return pce ? pce->re : NULL;
}
/* }}} */

/* {{{ pcre_get_compiled_regex_ex
 */
PHPAPI pcre* pcre_get_compiled_regex_ex(zend_string *regex, pcre_extra **extra, int *preg_options, int *compile_options)
{
<<<<<<< HEAD
	pcre_cache_entry * pce = pcre_get_compiled_regex_cache(regex);
=======
	pcre_cache_entry * pce = pcre_get_compiled_regex_cache(regex, strlen(regex) TSRMLS_CC);
>>>>>>> 3fe50944

	if (extra) {
		*extra = pce ? pce->extra : NULL;
	}
	if (preg_options) {
		*preg_options = pce ? pce->preg_options : 0;
	}
	if (compile_options) {
		*compile_options = pce ? pce->compile_options : 0;
	}

	return pce ? pce->re : NULL;
}
/* }}} */

/* {{{ add_offset_pair */
static inline void add_offset_pair(zval *result, char *str, int len, int offset, char *name)
{
	zval match_pair, tmp;

	array_init_size(&match_pair, 2);

	/* Add (match, offset) to the return value */
<<<<<<< HEAD
	ZVAL_STRINGL(&tmp, str, len);
	zend_hash_next_index_insert_new(Z_ARRVAL(match_pair), &tmp);
	ZVAL_LONG(&tmp, offset);
	zend_hash_next_index_insert_new(Z_ARRVAL(match_pair), &tmp);
=======
	add_next_index_stringl(match_pair, str, len, 1);
	add_next_index_long(match_pair, offset);
>>>>>>> 3fe50944

	if (name) {
		Z_ADDREF(match_pair);
		zend_hash_str_update(Z_ARRVAL_P(result), name, strlen(name), &match_pair);
	}
	zend_hash_next_index_insert(Z_ARRVAL_P(result), &match_pair);
}
/* }}} */

static void php_do_pcre_match(INTERNAL_FUNCTION_PARAMETERS, int global) /* {{{ */
{
	/* parameters */
	zend_string		 *regex;			/* Regular expression */
	zend_string		 *subject;			/* String to match against */
	pcre_cache_entry *pce;				/* Compiled regular expression */
	zval			 *subpats = NULL;	/* Array for subpatterns */
	zend_long		  flags = 0;		/* Match control flags */
	zend_long		  start_offset = 0;	/* Where the new search starts */

#ifndef FAST_ZPP
	if (zend_parse_parameters(ZEND_NUM_ARGS(), "SS|z/ll", &regex,
							  &subject, &subpats, &flags, &start_offset) == FAILURE) {
		RETURN_FALSE;
	}
<<<<<<< HEAD
#else
	ZEND_PARSE_PARAMETERS_START(2, 5)
		Z_PARAM_STR(regex)
		Z_PARAM_STR(subject)
		Z_PARAM_OPTIONAL
		Z_PARAM_ZVAL_EX(subpats, 0, 1)
		Z_PARAM_LONG(flags)
		Z_PARAM_LONG(start_offset)
	ZEND_PARSE_PARAMETERS_END_EX(RETURN_FALSE);
#endif

	if (ZEND_SIZE_T_INT_OVFL(ZSTR_LEN(subject))) {
			php_error_docref(NULL, E_WARNING, "Subject is too long");
			RETURN_FALSE;
	}
=======
>>>>>>> 3fe50944

	/* Compile regex or get it from cache. */
	if ((pce = pcre_get_compiled_regex_cache(regex)) == NULL) {
		RETURN_FALSE;
	}

	pce->refcount++;
	php_pcre_match_impl(pce, ZSTR_VAL(subject), (int)ZSTR_LEN(subject), return_value, subpats,
		global, ZEND_NUM_ARGS() >= 4, flags, start_offset);
	pce->refcount--;
}
/* }}} */

/* {{{ php_pcre_match_impl() */
PHPAPI void php_pcre_match_impl(pcre_cache_entry *pce, char *subject, int subject_len, zval *return_value,
	zval *subpats, int global, int use_flags, zend_long flags, zend_long start_offset)
{
	zval			 result_set,		/* Holds a set of subpatterns after
										   a global match */
				    *match_sets = NULL;	/* An array of sets of matches for each
										   subpattern after a global match */
	pcre_extra		*extra = pce->extra;/* Holds results of studying */
	pcre_extra		 extra_data;		/* Used locally for exec options */
	int				 exoptions = 0;		/* Execution options */
	int				 count = 0;			/* Count of matched subpatterns */
	int				*offsets;			/* Array of subpattern offsets */
	int				 num_subpats;		/* Number of captured subpatterns */
	int				 size_offsets;		/* Size of the offsets array */
	int				 matched;			/* Has anything matched */
	int				 g_notempty = 0;	/* If the match should not be empty */
	const char	   **stringlist;		/* Holds list of subpatterns */
	char 		   **subpat_names;		/* Array for named subpatterns */
	int				 i;
	int				 subpats_order;		/* Order of subpattern matches */
	int				 offset_capture;    /* Capture match offsets: yes/no */
	unsigned char   *mark = NULL;       /* Target for MARK name */
	zval            marks;      		/* Array of marks for PREG_PATTERN_ORDER */
	ALLOCA_FLAG(use_heap);

	ZVAL_UNDEF(&marks);

	/* Overwrite the passed-in value for subpatterns with an empty array. */
	if (subpats != NULL) {
		zval_dtor(subpats);
		array_init(subpats);
	}

	subpats_order = global ? PREG_PATTERN_ORDER : 0;

	if (use_flags) {
		offset_capture = flags & PREG_OFFSET_CAPTURE;

		/*
		 * subpats_order is pre-set to pattern mode so we change it only if
		 * necessary.
		 */
		if (flags & 0xff) {
			subpats_order = flags & 0xff;
		}
		if ((global && (subpats_order < PREG_PATTERN_ORDER || subpats_order > PREG_SET_ORDER)) ||
			(!global && subpats_order != 0)) {
			php_error_docref(NULL, E_WARNING, "Invalid flags specified");
			return;
		}
	} else {
		offset_capture = 0;
	}

	/* Negative offset counts from the end of the string. */
	if (start_offset < 0) {
		start_offset = subject_len + start_offset;
		if (start_offset < 0) {
			start_offset = 0;
		}
	}

	if (extra == NULL) {
		extra_data.flags = PCRE_EXTRA_MATCH_LIMIT | PCRE_EXTRA_MATCH_LIMIT_RECURSION;
		extra = &extra_data;
	}
	extra->match_limit = (unsigned long)PCRE_G(backtrack_limit);
	extra->match_limit_recursion = (unsigned long)PCRE_G(recursion_limit);
#ifdef PCRE_EXTRA_MARK
	extra->mark = &mark;
	extra->flags |= PCRE_EXTRA_MARK;
#endif

	/* Calculate the size of the offsets array, and allocate memory for it. */
	num_subpats = pce->capture_count + 1;
	size_offsets = num_subpats * 3;

	/*
	 * Build a mapping from subpattern numbers to their names. We will
	 * allocate the table only if there are any named subpatterns.
	 */
	subpat_names = NULL;
	if (pce->name_count > 0) {
		subpat_names = make_subpats_table(num_subpats, pce);
		if (!subpat_names) {
			RETURN_FALSE;
		}
	}

	if (size_offsets <= 32) {
		offsets = (int *)do_alloca(size_offsets * sizeof(int), use_heap);
	} else {
		offsets = (int *)safe_emalloc(size_offsets, sizeof(int), 0);
	}
	memset(offsets, 0, size_offsets*sizeof(int));
	/* Allocate match sets array and initialize the values. */
	if (global && subpats && subpats_order == PREG_PATTERN_ORDER) {
		match_sets = (zval *)safe_emalloc(num_subpats, sizeof(zval), 0);
		for (i=0; i<num_subpats; i++) {
			array_init(&match_sets[i]);
		}
	}

	matched = 0;
	PCRE_G(error_code) = PHP_PCRE_NO_ERROR;

	do {
		/* Execute the regular expression. */
		count = pcre_exec(pce->re, extra, subject, (int)subject_len, (int)start_offset,
						  exoptions|g_notempty, offsets, size_offsets);

		/* the string was already proved to be valid UTF-8 */
		exoptions |= PCRE_NO_UTF8_CHECK;

		/* Check for too many substrings condition. */
		if (count == 0) {
			php_error_docref(NULL, E_NOTICE, "Matched, but too many substrings");
			count = size_offsets/3;
		}

		/* If something has matched */
		if (count > 0) {
			matched++;

			/* If subpatterns array has been passed, fill it in with values. */
			if (subpats != NULL) {
				/* Try to get the list of substrings and display a warning if failed. */
<<<<<<< HEAD
				if (pcre_get_substring_list(subject, offsets, count, &stringlist) < 0) {
					if (subpat_names) {
						efree(subpat_names);
					}
					if (size_offsets <= 32) {
						free_alloca(offsets, use_heap);
					} else {
						efree(offsets);
					}
=======
				if ((offsets[1] - offsets[0] < 0) || pcre_get_substring_list(subject, offsets, count, &stringlist) < 0) {
					efree(subpat_names);
					efree(offsets);
>>>>>>> 3fe50944
					if (match_sets) efree(match_sets);
					php_error_docref(NULL, E_WARNING, "Get subpatterns list failed");
					RETURN_FALSE;
				}

				if (global) {	/* global pattern matching */
					if (subpats && subpats_order == PREG_PATTERN_ORDER) {
						/* For each subpattern, insert it into the appropriate array. */
						if (offset_capture) {
							for (i = 0; i < count; i++) {
								add_offset_pair(&match_sets[i], (char *)stringlist[i],
												offsets[(i<<1)+1] - offsets[i<<1], offsets[i<<1], NULL);
							}
						} else {
							for (i = 0; i < count; i++) {
								add_next_index_stringl(&match_sets[i], (char *)stringlist[i],
													   offsets[(i<<1)+1] - offsets[i<<1]);
							}
						}
						/* Add MARK, if available */
						if (mark) {
							if (Z_TYPE(marks) == IS_UNDEF) {
								array_init(&marks);
							}
							add_index_string(&marks, matched - 1, (char *) mark);
						}
						/*
						 * If the number of captured subpatterns on this run is
						 * less than the total possible number, pad the result
						 * arrays with empty strings.
						 */
						if (count < num_subpats) {
							for (; i < num_subpats; i++) {
								add_next_index_string(&match_sets[i], "");
							}
						}
					} else {
						/* Allocate the result set array */
<<<<<<< HEAD
						array_init_size(&result_set, count + (mark ? 1 : 0));
=======
						ALLOC_ZVAL(result_set);
						array_init(result_set);
						INIT_PZVAL(result_set);
>>>>>>> 3fe50944

						/* Add all the subpatterns to it */
						if (subpat_names) {
							if (offset_capture) {
								for (i = 0; i < count; i++) {
									add_offset_pair(&result_set, (char *)stringlist[i],
													offsets[(i<<1)+1] - offsets[i<<1], offsets[i<<1], subpat_names[i]);
								}
							} else {
								for (i = 0; i < count; i++) {
									if (subpat_names[i]) {
										add_assoc_stringl(&result_set, subpat_names[i], (char *)stringlist[i],
															   offsets[(i<<1)+1] - offsets[i<<1]);
									}
									add_next_index_stringl(&result_set, (char *)stringlist[i],
														   offsets[(i<<1)+1] - offsets[i<<1]);
								}
							}
						} else {
							if (offset_capture) {
								for (i = 0; i < count; i++) {
									add_offset_pair(&result_set, (char *)stringlist[i],
													offsets[(i<<1)+1] - offsets[i<<1], offsets[i<<1], NULL);
								}
							} else {
								for (i = 0; i < count; i++) {
									add_next_index_stringl(&result_set, (char *)stringlist[i],
														   offsets[(i<<1)+1] - offsets[i<<1]);
								}
							}
						}
						/* Add MARK, if available */
						if (mark) {
							add_assoc_string_ex(&result_set, "MARK", sizeof("MARK") - 1, (char *)mark);
						}
						/* And add it to the output array */
						zend_hash_next_index_insert(Z_ARRVAL_P(subpats), &result_set);
					}
				} else {			/* single pattern matching */
					/* For each subpattern, insert it into the subpatterns array. */
					if (subpat_names) {
						if (offset_capture) {
							for (i = 0; i < count; i++) {
								add_offset_pair(subpats, (char *)stringlist[i],
												offsets[(i<<1)+1] - offsets[i<<1],
												offsets[i<<1], subpat_names[i]);
							}
						} else {
							for (i = 0; i < count; i++) {
								if (subpat_names[i]) {
									add_assoc_stringl(subpats, subpat_names[i], (char *)stringlist[i],
													  offsets[(i<<1)+1] - offsets[i<<1]);
								}
								add_next_index_stringl(subpats, (char *)stringlist[i],
													   offsets[(i<<1)+1] - offsets[i<<1]);
							}
						}
					} else {
						if (offset_capture) {
							for (i = 0; i < count; i++) {
								add_offset_pair(subpats, (char *)stringlist[i],
												offsets[(i<<1)+1] - offsets[i<<1],
												offsets[i<<1], NULL);
							}
						} else {
							for (i = 0; i < count; i++) {
								add_next_index_stringl(subpats, (char *)stringlist[i],
													   offsets[(i<<1)+1] - offsets[i<<1]);
							}
						}
					}
					/* Add MARK, if available */
					if (mark) {
						add_assoc_string_ex(subpats, "MARK", sizeof("MARK") - 1, (char *)mark);
					}
				}

				pcre_free((void *) stringlist);
			}
		} else if (count == PCRE_ERROR_NOMATCH) {
			/* If we previously set PCRE_NOTEMPTY_ATSTART after a null match,
			   this is not necessarily the end. We need to advance
			   the start offset, and continue. Fudge the offset values
			   to achieve this, unless we're already at the end of the string. */
			if (g_notempty != 0 && start_offset < subject_len) {
				int unit_len = calculate_unit_length(pce, subject + start_offset);
				
				offsets[0] = (int)start_offset;
				offsets[1] = (int)(start_offset + unit_len);
			} else
				break;
		} else {
			pcre_handle_exec_error(count);
			break;
		}

		/* If we have matched an empty string, mimic what Perl's /g options does.
		   This turns out to be rather cunning. First we set PCRE_NOTEMPTY_ATSTART and try
		   the match again at the same point. If this fails (picked up above) we
		   advance to the next character. */
		g_notempty = (offsets[1] == offsets[0])? PCRE_NOTEMPTY_ATSTART | PCRE_ANCHORED : 0;

		/* Advance to the position right after the last full match */
		start_offset = offsets[1];
	} while (global);

	/* Add the match sets to the output array and clean up */
	if (global && subpats && subpats_order == PREG_PATTERN_ORDER) {
		if (subpat_names) {
			for (i = 0; i < num_subpats; i++) {
				if (subpat_names[i]) {
					zend_hash_str_update(Z_ARRVAL_P(subpats), subpat_names[i],
									 strlen(subpat_names[i]), &match_sets[i]);
					Z_ADDREF(match_sets[i]);
				}
				zend_hash_next_index_insert(Z_ARRVAL_P(subpats), &match_sets[i]);
			}
		} else {
			for (i = 0; i < num_subpats; i++) {
				zend_hash_next_index_insert(Z_ARRVAL_P(subpats), &match_sets[i]);
			}
		}
		efree(match_sets);

		if (Z_TYPE(marks) != IS_UNDEF) {
			add_assoc_zval(subpats, "MARK", &marks);
		}
	}

<<<<<<< HEAD
	if (size_offsets <= 32) {
		free_alloca(offsets, use_heap);
	} else {
		efree(offsets);
	}
	if (subpat_names) {
		efree(subpat_names);
	}
=======
	efree(offsets);
	efree(subpat_names);
>>>>>>> 3fe50944

	/* Did we encounter an error? */
	if (PCRE_G(error_code) == PHP_PCRE_NO_ERROR) {
		RETVAL_LONG(matched);
	} else {
		RETVAL_FALSE;
	}
}
/* }}} */

/* {{{ proto int preg_match(string pattern, string subject [, array &subpatterns [, int flags [, int offset]]])
   Perform a Perl-style regular expression match */
static PHP_FUNCTION(preg_match)
{
	php_do_pcre_match(INTERNAL_FUNCTION_PARAM_PASSTHRU, 0);
}
/* }}} */

/* {{{ proto int preg_match_all(string pattern, string subject [, array &subpatterns [, int flags [, int offset]]])
   Perform a Perl-style global regular expression match */
static PHP_FUNCTION(preg_match_all)
{
	php_do_pcre_match(INTERNAL_FUNCTION_PARAM_PASSTHRU, 1);
}
/* }}} */

/* {{{ preg_get_backref
 */
static int preg_get_backref(char **str, int *backref)
{
	register char in_brace = 0;
	register char *walk = *str;

	if (walk[1] == 0)
		return 0;

	if (*walk == '$' && walk[1] == '{') {
		in_brace = 1;
		walk++;
	}
	walk++;

	if (*walk >= '0' && *walk <= '9') {
		*backref = *walk - '0';
		walk++;
	} else
		return 0;

	if (*walk && *walk >= '0' && *walk <= '9') {
		*backref = *backref * 10 + *walk - '0';
		walk++;
	}

	if (in_brace) {
		if (*walk == 0 || *walk != '}')
			return 0;
		else
			walk++;
	}

	*str = walk;
	return 1;
}
/* }}} */

/* {{{ preg_do_repl_func
 */
static zend_string *preg_do_repl_func(zval *function, char *subject, int *offsets, char **subpat_names, int count, unsigned char *mark)
{
<<<<<<< HEAD
	zend_string *result_str;
	zval		 retval;			/* Function return value */
	zval	     args[1];			/* Argument to pass to function */
=======
	zval		*retval_ptr;		/* Function return value */
	zval	   **args[1];			/* Argument to pass to function */
	zval		*subpats;			/* Captured subpatterns */
	int			 result_len;		/* Return value length */
>>>>>>> 3fe50944
	int			 i;

	array_init_size(&args[0], count + (mark ? 1 : 0));
	if (subpat_names) {
		for (i = 0; i < count; i++) {
			if (subpat_names[i]) {
				add_assoc_stringl(&args[0], subpat_names[i], &subject[offsets[i<<1]] , offsets[(i<<1)+1] - offsets[i<<1]);
			}
			add_next_index_stringl(&args[0], &subject[offsets[i<<1]], offsets[(i<<1)+1] - offsets[i<<1]);
		}
	} else {
		for (i = 0; i < count; i++) {
			add_next_index_stringl(&args[0], &subject[offsets[i<<1]], offsets[(i<<1)+1] - offsets[i<<1]);
		}
	}
	if (mark) {
		add_assoc_string(&args[0], "MARK", (char *) mark);
	}

	if (call_user_function_ex(EG(function_table), NULL, function, &retval, 1, args, 0, NULL) == SUCCESS && Z_TYPE(retval) != IS_UNDEF) {
		result_str = zval_get_string(&retval);
		zval_ptr_dtor(&retval);
	} else {
		if (!EG(exception)) {
			php_error_docref(NULL, E_WARNING, "Unable to call custom replacement function");
		}
<<<<<<< HEAD
=======
		result_len = offsets[1] - offsets[0];
		*result = estrndup(&subject[offsets[0]], result_len);
	}

	zval_ptr_dtor(&subpats);

	return result_len;
}
/* }}} */

/* {{{ preg_do_eval
 */
static int preg_do_eval(char *eval_str, int eval_str_len, char *subject,
						int *offsets, int count, char **result TSRMLS_DC)
{
	zval		 retval;			/* Return value from evaluation */
	char		*eval_str_end,		/* End of eval string */
				*match,				/* Current match for a backref */
				*esc_match,			/* Quote-escaped match */
				*walk,				/* Used to walk the code string */
				*segment,			/* Start of segment to append while walking */
				 walk_last;			/* Last walked character */
	int			 match_len;			/* Length of the match */
	int			 esc_match_len;		/* Length of the quote-escaped match */
	int			 result_len;		/* Length of the result of the evaluation */
	int			 backref;			/* Current backref */
	char        *compiled_string_description;
	smart_str    code = {0};

	eval_str_end = eval_str + eval_str_len;
	walk = segment = eval_str;
	walk_last = 0;

	while (walk < eval_str_end) {
		/* If found a backreference.. */
		if ('\\' == *walk || '$' == *walk) {
			smart_str_appendl(&code, segment, walk - segment);
			if (walk_last == '\\') {
				code.c[code.len-1] = *walk++;
				segment = walk;
				walk_last = 0;
				continue;
			}
			segment = walk;
			if (preg_get_backref(&walk, &backref)) {
				if (backref < count) {
					/* Find the corresponding string match and substitute it
					   in instead of the backref */
					match = subject + offsets[backref<<1];
					match_len = offsets[(backref<<1)+1] - offsets[backref<<1];
					if (match_len) {
						esc_match = php_addslashes(match, match_len, &esc_match_len, 0 TSRMLS_CC);
					} else {
						esc_match = match;
						esc_match_len = 0;
					}
				} else {
					esc_match = "";
					esc_match_len = 0;
				}
				smart_str_appendl(&code, esc_match, esc_match_len);

				segment = walk;
>>>>>>> 3fe50944

		result_str = zend_string_init(&subject[offsets[0]], offsets[1] - offsets[0], 0);
	}

<<<<<<< HEAD
	zval_ptr_dtor(&args[0]);

	return result_str;
=======
	compiled_string_description = zend_make_compiled_string_description("regexp code" TSRMLS_CC);
	/* Run the code */
	if (zend_eval_stringl(code.c, code.len, &retval, compiled_string_description TSRMLS_CC) == FAILURE) {
		efree(compiled_string_description);
		php_error_docref(NULL TSRMLS_CC,E_ERROR, "Failed evaluating code: %s%s", PHP_EOL, code.c);
		/* zend_error() does not return in this case */
	}
	efree(compiled_string_description);
	convert_to_string(&retval);

	/* Save the return value and its length */
	*result = estrndup(Z_STRVAL(retval), Z_STRLEN(retval));
	result_len = Z_STRLEN(retval);

	/* Clean up */
	zval_dtor(&retval);
	smart_str_free(&code);

	return result_len;
>>>>>>> 3fe50944
}
/* }}} */

/* {{{ php_pcre_replace
 */
PHPAPI zend_string *php_pcre_replace(zend_string *regex,
							  zend_string *subject_str,
							  char *subject, int subject_len,
							  zval *replace_val, int is_callable_replace,
							  int limit, int *replace_count)
{
	pcre_cache_entry	*pce;			    /* Compiled regular expression */
	zend_string	 		*result;			/* Function result */

	/* Compile regex or get it from cache. */
	if ((pce = pcre_get_compiled_regex_cache(regex)) == NULL) {
		return NULL;
	}
	pce->refcount++;
	result = php_pcre_replace_impl(pce, subject_str, subject, subject_len, replace_val,
		is_callable_replace, limit, replace_count);
	pce->refcount--;

	return result;
}
/* }}} */

/* {{{ php_pcre_replace_impl() */
<<<<<<< HEAD
PHPAPI zend_string *php_pcre_replace_impl(pcre_cache_entry *pce, zend_string *subject_str, char *subject, int subject_len, zval *replace_val, int is_callable_replace, int limit, int *replace_count)
=======
PHPAPI char *php_pcre_replace_impl(pcre_cache_entry *pce, char *subject, int subject_len, zval *replace_val,
	int is_callable_replace, int *result_len, int limit, int *replace_count TSRMLS_DC)
>>>>>>> 3fe50944
{
	pcre_extra		*extra = pce->extra;/* Holds results of studying */
	pcre_extra		 extra_data;		/* Used locally for exec options */
	int				 exoptions = 0;		/* Execution options */
	int				 count = 0;			/* Count of matched subpatterns */
	int				*offsets;			/* Array of subpattern offsets */
	char 			**subpat_names;		/* Array for named subpatterns */
	int				 num_subpats;		/* Number of captured subpatterns */
	int				 size_offsets;		/* Size of the offsets array */
	int				 new_len;			/* Length of needed storage */
	int				 alloc_len;			/* Actual allocated length */
	int				 match_len;			/* Length of the current match */
	int				 backref;			/* Backreference number */
	int				 start_offset;		/* Where the new search starts */
	int				 g_notempty=0;		/* If the match should not be empty */
	int				 replace_len=0;		/* Length of replacement string */
	char			*replace=NULL,		/* Replacement string */
					*walkbuf,			/* Location of current replacement in the result */
					*walk,				/* Used to walk the replacement string */
					*match,				/* The current match */
					*piece,				/* The current piece of subject */
					*replace_end=NULL,	/* End of replacement string */
					 walk_last;			/* Last walked character */
	int				 result_len; 		/* Length of result */
	unsigned char   *mark = NULL;       /* Target for MARK name */
	zend_string		*result;			/* Result of replacement */
	zend_string     *eval_result=NULL;  /* Result of custom function */

	ALLOCA_FLAG(use_heap);

	if (extra == NULL) {
		extra_data.flags = PCRE_EXTRA_MATCH_LIMIT | PCRE_EXTRA_MATCH_LIMIT_RECURSION;
		extra = &extra_data;
	}

	extra->match_limit = (unsigned long)PCRE_G(backtrack_limit);
	extra->match_limit_recursion = (unsigned long)PCRE_G(recursion_limit);

	if (UNEXPECTED(pce->preg_options & PREG_REPLACE_EVAL)) {
		php_error_docref(NULL, E_WARNING, "The /e modifier is no longer supported, use preg_replace_callback instead");
		return NULL;
	}

	if (!is_callable_replace) {
		replace = Z_STRVAL_P(replace_val);
		replace_len = (int)Z_STRLEN_P(replace_val);
		replace_end = replace + replace_len;
	}

	/* Calculate the size of the offsets array, and allocate memory for it. */
	num_subpats = pce->capture_count + 1;
	size_offsets = num_subpats * 3;
	if (size_offsets <= 32) {
		offsets = (int *)do_alloca(size_offsets * sizeof(int), use_heap);
	} else {
		offsets = (int *)safe_emalloc(size_offsets, sizeof(int), 0);
	}

	/*
	 * Build a mapping from subpattern numbers to their names. We will
	 * allocate the table only if there are any named subpatterns.
	 */
	subpat_names = NULL;
	if (UNEXPECTED(pce->name_count > 0)) {
		subpat_names = make_subpats_table(num_subpats, pce);
		if (!subpat_names) {
			return NULL;
		}
	}

<<<<<<< HEAD
	alloc_len = 0;
	result = NULL;
=======
	offsets = (int *)safe_emalloc(size_offsets, sizeof(int), 0);

	alloc_len = 2 * subject_len + 1;
	result = safe_emalloc(alloc_len, sizeof(char), 0);
>>>>>>> 3fe50944

	/* Initialize */
	match = NULL;
	start_offset = 0;
	result_len = 0;
	PCRE_G(error_code) = PHP_PCRE_NO_ERROR;

	while (1) {
#ifdef PCRE_EXTRA_MARK
		extra->mark = &mark;
		extra->flags |= PCRE_EXTRA_MARK;
#endif
		/* Execute the regular expression. */
		count = pcre_exec(pce->re, extra, subject, subject_len, start_offset,
						  exoptions|g_notempty, offsets, size_offsets);

		/* the string was already proved to be valid UTF-8 */
		exoptions |= PCRE_NO_UTF8_CHECK;

		/* Check for too many substrings condition. */
		if (UNEXPECTED(count == 0)) {
			php_error_docref(NULL,E_NOTICE, "Matched, but too many substrings");
			count = size_offsets / 3;
		}

		piece = subject + start_offset;

<<<<<<< HEAD
		/* if (EXPECTED(count > 0 && (limit == -1 || limit > 0))) */
		if (EXPECTED(count > 0 && limit)) {
			if (UNEXPECTED(replace_count)) {
=======
		if (count > 0 && (offsets[1] - offsets[0] >= 0) && (limit == -1 || limit > 0)) {
			if (replace_count) {
>>>>>>> 3fe50944
				++*replace_count;
			}

			/* Set the match location in subject */
			match = subject + offsets[0];

<<<<<<< HEAD
			new_len = result_len + offsets[0] - start_offset; /* part before the match */
			
			/* if (!is_callable_replace) */
			if (EXPECTED(replace)) {
				/* do regular substitution */
=======
			new_len = *result_len + offsets[0] - start_offset; /* part before the match */

			/* If evaluating, do it and add the return string's length */
			if (eval) {
				eval_result_len = preg_do_eval(replace, replace_len, subject,
											   offsets, count, &eval_result TSRMLS_CC);
				new_len += eval_result_len;
			} else if (is_callable_replace) {
				/* Use custom function to get replacement string and its length. */
				eval_result_len = preg_do_repl_func(replace_val, subject, offsets, subpat_names, count, mark, &eval_result TSRMLS_CC);
				new_len += eval_result_len;
			} else { /* do regular substitution */
>>>>>>> 3fe50944
				walk = replace;
				walk_last = 0;

				while (walk < replace_end) {
					if ('\\' == *walk || '$' == *walk) {
						if (walk_last == '\\') {
							walk++;
							walk_last = 0;
							continue;
						}
						if (preg_get_backref(&walk, &backref)) {
							if (backref < count)
								new_len += offsets[(backref<<1)+1] - offsets[backref<<1];
							continue;
						}
					}
					new_len++;
					walk++;
					walk_last = walk[-1];
				}

				if (new_len >= alloc_len) {
					alloc_len = alloc_len + 2 * new_len;
					if (result == NULL) {
						result = zend_string_alloc(alloc_len, 0);
					} else {
						result = zend_string_extend(result, alloc_len, 0);
					}
				}

				/* copy the part of the string before the match */
				memcpy(&ZSTR_VAL(result)[result_len], piece, match-piece);
				result_len += (int)(match-piece);

				/* copy replacement and backrefs */
				walkbuf = ZSTR_VAL(result) + result_len;

<<<<<<< HEAD
=======
			/* copy replacement and backrefs */
			walkbuf = result + *result_len;

			/* If evaluating or using custom function, copy result to the buffer
			 * and clean up. */
			if (eval || is_callable_replace) {
				memcpy(walkbuf, eval_result, eval_result_len);
				*result_len += eval_result_len;
				STR_FREE(eval_result);
			} else { /* do regular backreference copying */
>>>>>>> 3fe50944
				walk = replace;
				walk_last = 0;
				while (walk < replace_end) {
					if ('\\' == *walk || '$' == *walk) {
						if (walk_last == '\\') {
							*(walkbuf-1) = *walk++;
							walk_last = 0;
							continue;
						}
						if (preg_get_backref(&walk, &backref)) {
							if (backref < count) {
								match_len = offsets[(backref<<1)+1] - offsets[backref<<1];
								memcpy(walkbuf, subject + offsets[backref<<1], match_len);
								walkbuf += match_len;
							}
							continue;
						}
					}
					*walkbuf++ = *walk++;
					walk_last = walk[-1];
				}
				*walkbuf = '\0';
				/* increment the result length by how much we've added to the string */
				result_len += (int)(walkbuf - (ZSTR_VAL(result) + result_len));
			} else {
				/* Use custom function to get replacement string and its length. */
				eval_result = preg_do_repl_func(replace_val, subject, offsets, subpat_names, count, mark);
				ZEND_ASSERT(eval_result);
				new_len += (int)ZSTR_LEN(eval_result);
				if (new_len >= alloc_len) {
					alloc_len = alloc_len + 2 * new_len;
					if (result == NULL) {
						result = zend_string_alloc(alloc_len, 0);
					} else {
						result = zend_string_extend(result, alloc_len, 0);
					}
				}
				/* copy the part of the string before the match */
				memcpy(ZSTR_VAL(result) + result_len, piece, match-piece);
				result_len += (int)(match-piece);

				/* copy replacement and backrefs */
				walkbuf = ZSTR_VAL(result) + result_len;

				/* If using custom function, copy result to the buffer and clean up. */
				memcpy(walkbuf, ZSTR_VAL(eval_result), ZSTR_LEN(eval_result));
				result_len += (int)ZSTR_LEN(eval_result);
				zend_string_release(eval_result);
			}

			if (EXPECTED(limit)) {
				limit--;
			}
		} else if (count == PCRE_ERROR_NOMATCH || UNEXPECTED(limit == 0)) {
			/* If we previously set PCRE_NOTEMPTY_ATSTART after a null match,
			   this is not necessarily the end. We need to advance
			   the start offset, and continue. Fudge the offset values
			   to achieve this, unless we're already at the end of the string. */
			if (g_notempty != 0 && start_offset < subject_len) {
				int unit_len = calculate_unit_length(pce, piece);

				offsets[0] = start_offset;
				offsets[1] = start_offset + unit_len;
				memcpy(ZSTR_VAL(result) + result_len, piece, unit_len);
				result_len += unit_len;
			} else {
				if (!result && subject_str) {
					result = zend_string_copy(subject_str);
					break;
				}
				new_len = result_len + subject_len - start_offset;
				if (new_len > alloc_len) {
					alloc_len = new_len; /* now we know exactly how long it is */
					if (NULL != result) {
						result = zend_string_realloc(result, alloc_len, 0);
					} else {
						result = zend_string_alloc(alloc_len, 0);
					}
				}
				/* stick that last bit of string on our output */
				memcpy(ZSTR_VAL(result) + result_len, piece, subject_len - start_offset);
				result_len += subject_len - start_offset;
				ZSTR_VAL(result)[result_len] = '\0';
				ZSTR_LEN(result) = result_len;
				break;
			}
		} else {
			pcre_handle_exec_error(count);
			if (result) {
				zend_string_free(result);
				result = NULL;
			}
			break;
		}

		/* If we have matched an empty string, mimic what Perl's /g options does.
		   This turns out to be rather cunning. First we set PCRE_NOTEMPTY_ATSTART and try
		   the match again at the same point. If this fails (picked up above) we
		   advance to the next character. */
		g_notempty = (offsets[1] == offsets[0])? PCRE_NOTEMPTY_ATSTART | PCRE_ANCHORED : 0;

		/* Advance to the next piece. */
		start_offset = offsets[1];
	}

	if (size_offsets <= 32) {
		free_alloca(offsets, use_heap);
	} else {
		efree(offsets);
	}
	if (UNEXPECTED(subpat_names)) {
		efree(subpat_names);
	}

	return result;
}
/* }}} */

/* {{{ php_replace_in_subject
 */
static zend_string *php_replace_in_subject(zval *regex, zval *replace, zval *subject, int limit, int is_callable_replace, int *replace_count)
{
<<<<<<< HEAD
	zval		*regex_entry,
				*replace_entry = NULL,
				*replace_value,
				 empty_replace;
	zend_string *result;
	uint32_t replace_idx;
	zend_string	*subject_str = zval_get_string(subject);

	/* FIXME: This might need to be changed to ZSTR_EMPTY_ALLOC(). Check if this zval could be dtor()'ed somehow */
	ZVAL_EMPTY_STRING(&empty_replace);

	if (ZEND_SIZE_T_INT_OVFL(ZSTR_LEN(subject_str))) {
			php_error_docref(NULL, E_WARNING, "Subject is too long");
			return NULL;
	}

	/* If regex is an array */
	if (Z_TYPE_P(regex) == IS_ARRAY) {
=======
	zval		**regex_entry,
				**replace_entry = NULL,
				 *replace_value,
				  empty_replace;
	char		*subject_value,
				*result;
	int			 subject_len;

	/* Make sure we're dealing with strings. */
	convert_to_string_ex(subject);
	/* FIXME: This might need to be changed to STR_EMPTY_ALLOC(). Check if this zval could be dtor()'ed somehow */
	ZVAL_STRINGL(&empty_replace, "", 0, 0);

	/* If regex is an array */
	if (Z_TYPE_P(regex) == IS_ARRAY) {
		/* Duplicate subject string for repeated replacement */
		subject_value = estrndup(Z_STRVAL_PP(subject), Z_STRLEN_PP(subject));
		subject_len = Z_STRLEN_PP(subject);
		*result_len = subject_len;

		zend_hash_internal_pointer_reset(Z_ARRVAL_P(regex));

>>>>>>> 3fe50944
		replace_value = replace;
		replace_idx = 0;

		/* For each entry in the regex array, get the entry */
<<<<<<< HEAD
		ZEND_HASH_FOREACH_VAL(Z_ARRVAL_P(regex), regex_entry) {
			/* Make sure we're dealing with strings. */
			zend_string *regex_str = zval_get_string(regex_entry);
=======
		while (zend_hash_get_current_data(Z_ARRVAL_P(regex), (void **)&regex_entry) == SUCCESS) {
			/* Make sure we're dealing with strings. */
			convert_to_string_ex(regex_entry);
>>>>>>> 3fe50944

			/* If replace is an array and not a callable construct */
			if (Z_TYPE_P(replace) == IS_ARRAY && !is_callable_replace) {
				/* Get current entry */
				replace_entry = NULL;
				while (replace_idx < Z_ARRVAL_P(replace)->nNumUsed) {
					if (Z_TYPE(Z_ARRVAL_P(replace)->arData[replace_idx].val) != IS_UNUSED) {
						replace_entry = &Z_ARRVAL_P(replace)->arData[replace_idx].val;
						break;
					}
					replace_idx++;
				}
				if (replace_entry != NULL) {
					if (!is_callable_replace) {
						convert_to_string_ex(replace_entry);
					}
					replace_value = replace_entry;
					replace_idx++;
				} else {
					/* We've run out of replacement strings, so use an empty one */
					replace_value = &empty_replace;
				}
			}

<<<<<<< HEAD
			/* Do the actual replacement and put the result back into subject_str
=======
			/* Do the actual replacement and put the result back into subject_value
>>>>>>> 3fe50944
			   for further replacements. */
			if ((result = php_pcre_replace(regex_str,
										   subject_str,
										   ZSTR_VAL(subject_str),
										   (int)ZSTR_LEN(subject_str),
										   replace_value,
										   is_callable_replace,
										   limit,
										   replace_count)) != NULL) {
				zend_string_release(subject_str);
				subject_str = result;
			} else {
				zend_string_release(subject_str);
				zend_string_release(regex_str);
				return NULL;
			}

			zend_string_release(regex_str);
		} ZEND_HASH_FOREACH_END();

		return subject_str;
	} else {
		result = php_pcre_replace(Z_STR_P(regex),
								  subject_str,
								  ZSTR_VAL(subject_str),
								  (int)ZSTR_LEN(subject_str),
								  replace,
								  is_callable_replace,
								  limit,
								  replace_count);
		zend_string_release(subject_str);
		return result;
	}
}
/* }}} */

/* {{{ preg_replace_impl
 */
static int preg_replace_impl(zval *return_value, zval *regex, zval *replace, zval *subject, zend_long limit_val, int is_callable_replace, int is_filter)
{
<<<<<<< HEAD
	zval		*subject_entry;
	zend_string	*result;
	zend_string	*string_key;
	zend_ulong	 num_key;
	int			 replace_count = 0, old_replace_count;

	if (Z_TYPE_P(replace) != IS_ARRAY && (Z_TYPE_P(replace) != IS_OBJECT || !is_callable_replace)) {
		SEPARATE_ZVAL(replace);
=======
	zval		   **regex,
				   **replace,
				   **subject,
				   **subject_entry,
				   **zcount = NULL;
	char			*result;
	int				 result_len;
	int				 limit_val = -1;
	long			limit = -1;
	char			*string_key;
	uint			 string_key_len;
	ulong			 num_key;
	char			*callback_name;
	int				 replace_count=0, old_replace_count;

	/* Get function parameters and do error-checking. */
	if (zend_parse_parameters(ZEND_NUM_ARGS() TSRMLS_CC, "ZZZ|lZ", &regex, &replace, &subject, &limit, &zcount) == FAILURE) {
		return;
	}

	if (!is_callable_replace && Z_TYPE_PP(replace) == IS_ARRAY && Z_TYPE_PP(regex) != IS_ARRAY) {
		php_error_docref(NULL TSRMLS_CC, E_WARNING, "Parameter mismatch, pattern is a string while replacement is an array");
		RETURN_FALSE;
	}

	SEPARATE_ZVAL(replace);
	if (Z_TYPE_PP(replace) != IS_ARRAY && (Z_TYPE_PP(replace) != IS_OBJECT || !is_callable_replace)) {
>>>>>>> 3fe50944
		convert_to_string_ex(replace);
	}

<<<<<<< HEAD
	if (Z_TYPE_P(regex) != IS_ARRAY) {
		SEPARATE_ZVAL(regex);
		convert_to_string_ex(regex);
	}
=======
	SEPARATE_ZVAL(regex);
	SEPARATE_ZVAL(subject);

	if (ZEND_NUM_ARGS() > 3) {
		limit_val = limit;
	}

	if (Z_TYPE_PP(regex) != IS_ARRAY)
		convert_to_string_ex(regex);
>>>>>>> 3fe50944

	/* if subject is an array */
	if (Z_TYPE_P(subject) == IS_ARRAY) {
		array_init_size(return_value, zend_hash_num_elements(Z_ARRVAL_P(subject)));

		/* For each subject entry, convert it to string, then perform replacement
		   and add the result to the return_value array. */
		ZEND_HASH_FOREACH_KEY_VAL(Z_ARRVAL_P(subject), num_key, string_key, subject_entry) {
			old_replace_count = replace_count;
			if ((result = php_replace_in_subject(regex, replace, subject_entry, limit_val, is_callable_replace, &replace_count)) != NULL) {
				if (!is_filter || replace_count > old_replace_count) {
					/* Add to return array */
					zval zv;

					ZVAL_STR(&zv, result);
					if (string_key) {
						zend_hash_add_new(Z_ARRVAL_P(return_value), string_key, &zv);
					} else {
						zend_hash_index_add_new(Z_ARRVAL_P(return_value), num_key, &zv);
					}
				} else {
					zend_string_release(result);
				}
			}
<<<<<<< HEAD
		} ZEND_HASH_FOREACH_END();
	} else {	
		/* if subject is not an array */
=======

			zend_hash_move_forward(Z_ARRVAL_PP(subject));
		}
	} else {	/* if subject is not an array */
>>>>>>> 3fe50944
		old_replace_count = replace_count;
		if ((result = php_replace_in_subject(regex, replace, subject, limit_val, is_callable_replace, &replace_count)) != NULL) {
			if (!is_filter || replace_count > old_replace_count) {
				RETVAL_STR(result);
			} else {
				zend_string_release(result);
			}
		}
	}
<<<<<<< HEAD
	
	return replace_count;
=======
	if (ZEND_NUM_ARGS() > 4) {
		zval_dtor(*zcount);
		ZVAL_LONG(*zcount, replace_count);
	}

>>>>>>> 3fe50944
}
/* }}} */

/* {{{ proto mixed preg_replace(mixed regex, mixed replace, mixed subject [, int limit [, int &count]])
   Perform Perl-style regular expression replacement. */
static PHP_FUNCTION(preg_replace)
{
	zval *regex, *replace, *subject, *zcount = NULL;
	zend_long limit = -1;
	int replace_count;

#ifndef FAST_ZPP
	/* Get function parameters and do error-checking. */
	if (zend_parse_parameters(ZEND_NUM_ARGS(), "zzz|lz/", &regex, &replace, &subject, &limit, &zcount) == FAILURE) {
		return;
	}
#else
	ZEND_PARSE_PARAMETERS_START(3, 5)
		Z_PARAM_ZVAL(regex)
		Z_PARAM_ZVAL(replace)
		Z_PARAM_ZVAL(subject)
		Z_PARAM_OPTIONAL
		Z_PARAM_LONG(limit)
		Z_PARAM_ZVAL_EX(zcount, 0, 1)
	ZEND_PARSE_PARAMETERS_END();
#endif

	if (Z_TYPE_P(replace) == IS_ARRAY && Z_TYPE_P(regex) != IS_ARRAY) {
		php_error_docref(NULL, E_WARNING, "Parameter mismatch, pattern is a string while replacement is an array");
		RETURN_FALSE;
	}

	replace_count = preg_replace_impl(return_value, regex, replace, subject, limit, 0, 0);
	if (zcount) {
		zval_dtor(zcount);
		ZVAL_LONG(zcount, replace_count);
	}
}
/* }}} */

/* {{{ proto mixed preg_replace_callback(mixed regex, mixed callback, mixed subject [, int limit [, int &count]])
   Perform Perl-style regular expression replacement using replacement callback. */
static PHP_FUNCTION(preg_replace_callback)
{
	zval *regex, *replace, *subject, *zcount = NULL;
	zend_long limit = -1;
	zend_string	*callback_name;
	int replace_count;

#ifndef FAST_ZPP
	/* Get function parameters and do error-checking. */
	if (zend_parse_parameters(ZEND_NUM_ARGS(), "zzz|lz/", &regex, &replace, &subject, &limit, &zcount) == FAILURE) {
		return;
	}    
#else
	ZEND_PARSE_PARAMETERS_START(3, 5)
		Z_PARAM_ZVAL(regex)
		Z_PARAM_ZVAL(replace)
		Z_PARAM_ZVAL(subject)
		Z_PARAM_OPTIONAL
		Z_PARAM_LONG(limit)
		Z_PARAM_ZVAL_EX(zcount, 0, 1)
	ZEND_PARSE_PARAMETERS_END();
#endif

	if (!zend_is_callable(replace, 0, &callback_name)) {
		php_error_docref(NULL, E_WARNING, "Requires argument 2, '%s', to be a valid callback", ZSTR_VAL(callback_name));
		zend_string_release(callback_name);
		ZVAL_COPY(return_value, subject);
		return;
	}
	zend_string_release(callback_name);

	replace_count = preg_replace_impl(return_value, regex, replace, subject, limit, 1, 0);
	if (zcount) {
		zval_dtor(zcount);
		ZVAL_LONG(zcount, replace_count);
	}
}
/* }}} */

/* {{{ proto mixed preg_replace_callback_array(array pattern, mixed subject [, int limit [, int &count]])
   Perform Perl-style regular expression replacement using replacement callback. */
static PHP_FUNCTION(preg_replace_callback_array)
{
	zval regex, zv, *replace, *subject, *pattern, *zcount = NULL;
	zend_long limit = -1;
	zend_string *str_idx;
	zend_string *callback_name;
	int replace_count = 0;

#ifndef FAST_ZPP
	/* Get function parameters and do error-checking. */
	if (zend_parse_parameters(ZEND_NUM_ARGS(), "az|lz/", &pattern, &subject, &limit, &zcount) == FAILURE) {
		return;
	}
#else
	ZEND_PARSE_PARAMETERS_START(2, 4)
		Z_PARAM_ARRAY(pattern)
		Z_PARAM_ZVAL(subject)
		Z_PARAM_OPTIONAL
		Z_PARAM_LONG(limit)
		Z_PARAM_ZVAL_EX(zcount, 0, 1)
	ZEND_PARSE_PARAMETERS_END();
#endif
	
	ZVAL_UNDEF(&zv);
	ZEND_HASH_FOREACH_STR_KEY_VAL(Z_ARRVAL_P(pattern), str_idx, replace) {
		if (str_idx) {
			ZVAL_STR_COPY(&regex, str_idx);
		} else {
			php_error_docref(NULL, E_WARNING, "Delimiter must not be alphanumeric or backslash");
			zval_ptr_dtor(return_value);
			RETURN_NULL();
		}		

		if (!zend_is_callable(replace, 0, &callback_name)) {
			php_error_docref(NULL, E_WARNING, "'%s' is not a valid callback", ZSTR_VAL(callback_name));
			zend_string_release(callback_name);
			zval_ptr_dtor(&regex);
			zval_ptr_dtor(return_value);
			ZVAL_COPY(return_value, subject);
			return;
		}
		zend_string_release(callback_name);

		if (Z_ISNULL_P(return_value)) {
			replace_count += preg_replace_impl(&zv, &regex, replace, subject, limit, 1, 0);
		} else {
			replace_count += preg_replace_impl(&zv, &regex, replace, return_value, limit, 1, 0);
			zval_ptr_dtor(return_value);
		}

		zval_ptr_dtor(&regex);

		if (Z_ISUNDEF(zv)) {
			RETURN_NULL();	
		}

		ZVAL_COPY_VALUE(return_value, &zv);

		if (UNEXPECTED(EG(exception))) {
			zval_ptr_dtor(return_value);
			RETURN_NULL();	
		}
	} ZEND_HASH_FOREACH_END();

	if (zcount) {
		zval_dtor(zcount);
		ZVAL_LONG(zcount, replace_count);
	}
}
/* }}} */

/* {{{ proto mixed preg_filter(mixed regex, mixed replace, mixed subject [, int limit [, int &count]])
   Perform Perl-style regular expression replacement and only return matches. */
static PHP_FUNCTION(preg_filter)
{
	zval *regex, *replace, *subject, *zcount = NULL;
	zend_long limit = -1;
	int replace_count;

#ifndef FAST_ZPP
	/* Get function parameters and do error-checking. */
	if (zend_parse_parameters(ZEND_NUM_ARGS(), "zzz|lz/", &regex, &replace, &subject, &limit, &zcount) == FAILURE) {
		return;
	}    
#else
	ZEND_PARSE_PARAMETERS_START(3, 5)
		Z_PARAM_ZVAL(regex)
		Z_PARAM_ZVAL(replace)
		Z_PARAM_ZVAL(subject)
		Z_PARAM_OPTIONAL
		Z_PARAM_LONG(limit)
		Z_PARAM_ZVAL_EX(zcount, 0, 1)
	ZEND_PARSE_PARAMETERS_END();
#endif

	if (Z_TYPE_P(replace) == IS_ARRAY && Z_TYPE_P(regex) != IS_ARRAY) {
		php_error_docref(NULL, E_WARNING, "Parameter mismatch, pattern is a string while replacement is an array");
		RETURN_FALSE;
	}

	replace_count = preg_replace_impl(return_value, regex, replace, subject, limit, 0, 1);
	if (zcount) {
		zval_dtor(zcount);
		ZVAL_LONG(zcount, replace_count);
	}
}
/* }}} */

/* {{{ proto array preg_split(string pattern, string subject [, int limit [, int flags]])
   Split string into an array using a perl-style regular expression as a delimiter */
static PHP_FUNCTION(preg_split)
{
	zend_string			*regex;			/* Regular expression */
	zend_string			*subject;		/* String to match against */
	zend_long			 limit_val = -1;/* Integer value of limit */
	zend_long			 flags = 0;		/* Match control flags */
	pcre_cache_entry	*pce;			/* Compiled regular expression */

	/* Get function parameters and do error checking */
<<<<<<< HEAD
#ifndef FAST_ZPP
	if (zend_parse_parameters(ZEND_NUM_ARGS(), "SS|ll", &regex,
							  &subject, &limit_val, &flags) == FAILURE) {
		RETURN_FALSE;
	}
#else
	ZEND_PARSE_PARAMETERS_START(2, 4)
		Z_PARAM_STR(regex)
		Z_PARAM_STR(subject)
		Z_PARAM_OPTIONAL
		Z_PARAM_LONG(limit_val)
		Z_PARAM_LONG(flags)
	ZEND_PARSE_PARAMETERS_END_EX(RETURN_FALSE);
#endif

	if (ZEND_SIZE_T_INT_OVFL(ZSTR_LEN(subject))) {
			php_error_docref(NULL, E_WARNING, "Subject is too long");
			RETURN_FALSE;
	}
=======
	if (zend_parse_parameters(ZEND_NUM_ARGS() TSRMLS_CC, "ss|ll", &regex, &regex_len,
							  &subject, &subject_len, &limit_val, &flags) == FAILURE) {
		RETURN_FALSE;
	}
>>>>>>> 3fe50944

	/* Compile regex or get it from cache. */
	if ((pce = pcre_get_compiled_regex_cache(regex)) == NULL) {
		RETURN_FALSE;
	}

	pce->refcount++;
	php_pcre_split_impl(pce, ZSTR_VAL(subject), (int)ZSTR_LEN(subject), return_value, (int)limit_val, flags);
	pce->refcount--;
}
/* }}} */

/* {{{ php_pcre_split
 */
PHPAPI void php_pcre_split_impl(pcre_cache_entry *pce, char *subject, int subject_len, zval *return_value,
	zend_long limit_val, zend_long flags)
{
	pcre_extra		*extra = pce->extra;/* Holds results of studying */
	pcre			*re_bump = NULL;	/* Regex instance for empty matches */
	pcre_extra		*extra_bump = NULL;	/* Almost dummy */
	pcre_extra		 extra_data;		/* Used locally for exec options */
	int				*offsets;			/* Array of subpattern offsets */
	int				 size_offsets;		/* Size of the offsets array */
	int				 exoptions = 0;		/* Execution options */
	int				 count = 0;			/* Count of matched subpatterns */
	int				 start_offset;		/* Where the new search starts */
	int				 next_offset;		/* End of the last delimiter match + 1 */
	int				 g_notempty = 0;	/* If the match should not be empty */
	char			*last_match;		/* Location of last match */
	int				 no_empty;			/* If NO_EMPTY flag is set */
	int				 delim_capture; 	/* If delimiters should be captured */
	int				 offset_capture;	/* If offsets should be captured */
	zval			 tmp;
	ALLOCA_FLAG(use_heap);

	no_empty = flags & PREG_SPLIT_NO_EMPTY;
	delim_capture = flags & PREG_SPLIT_DELIM_CAPTURE;
	offset_capture = flags & PREG_SPLIT_OFFSET_CAPTURE;

	if (limit_val == 0) {
		limit_val = -1;
	}

	if (extra == NULL) {
		extra_data.flags = PCRE_EXTRA_MATCH_LIMIT | PCRE_EXTRA_MATCH_LIMIT_RECURSION;
		extra = &extra_data;
	}
	extra->match_limit = (unsigned long)PCRE_G(backtrack_limit);
	extra->match_limit_recursion = (unsigned long)PCRE_G(recursion_limit);
#ifdef PCRE_EXTRA_MARK
	extra->flags &= ~PCRE_EXTRA_MARK;
#endif

	/* Initialize return value */
	array_init(return_value);

	/* Calculate the size of the offsets array, and allocate memory for it. */
	size_offsets = (pce->capture_count + 1) * 3;
	if (size_offsets <= 32) {
		offsets = (int *)do_alloca(size_offsets * sizeof(int), use_heap);
	} else {
		offsets = (int *)safe_emalloc(size_offsets, sizeof(int), 0);
	}
<<<<<<< HEAD
=======
	size_offsets = (size_offsets + 1) * 3;
	offsets = (int *)safe_emalloc(size_offsets, sizeof(int), 0);
>>>>>>> 3fe50944

	/* Start at the beginning of the string */
	start_offset = 0;
	next_offset = 0;
	last_match = subject;
	PCRE_G(error_code) = PHP_PCRE_NO_ERROR;

	/* Get next piece if no limit or limit not yet reached and something matched*/
	while ((limit_val == -1 || limit_val > 1)) {
		count = pcre_exec(pce->re, extra, subject,
						  subject_len, start_offset,
						  exoptions|g_notempty, offsets, size_offsets);

		/* the string was already proved to be valid UTF-8 */
		exoptions |= PCRE_NO_UTF8_CHECK;

		/* Check for too many substrings condition. */
		if (count == 0) {
			php_error_docref(NULL,E_NOTICE, "Matched, but too many substrings");
			count = size_offsets/3;
		}

		/* If something matched */
		if (count > 0 && (offsets[1] - offsets[0] >= 0)) {
			if (!no_empty || &subject[offsets[0]] != last_match) {

				if (offset_capture) {
					/* Add (match, offset) pair to the return value */
					add_offset_pair(return_value, last_match, (int)(&subject[offsets[0]]-last_match), next_offset, NULL);
				} else {
					/* Add the piece to the return value */
					ZVAL_STRINGL(&tmp, last_match, &subject[offsets[0]]-last_match);
					zend_hash_next_index_insert_new(Z_ARRVAL_P(return_value), &tmp);
				}

				/* One less left to do */
				if (limit_val != -1)
					limit_val--;
			}

			last_match = &subject[offsets[1]];
			next_offset = offsets[1];

			if (delim_capture) {
				int i, match_len;
				for (i = 1; i < count; i++) {
					match_len = offsets[(i<<1)+1] - offsets[i<<1];
					/* If we have matched a delimiter */
					if (!no_empty || match_len > 0) {
						if (offset_capture) {
							add_offset_pair(return_value, &subject[offsets[i<<1]], match_len, offsets[i<<1], NULL);
						} else {
							ZVAL_STRINGL(&tmp, &subject[offsets[i<<1]], match_len);
							zend_hash_next_index_insert_new(Z_ARRVAL_P(return_value), &tmp);
						}
					}
				}
			}
		} else if (count == PCRE_ERROR_NOMATCH) {
			/* If we previously set PCRE_NOTEMPTY_ATSTART after a null match,
			   this is not necessarily the end. We need to advance
			   the start offset, and continue. Fudge the offset values
			   to achieve this, unless we're already at the end of the string. */
			if (g_notempty != 0 && start_offset < subject_len) {
				if (pce->compile_options & PCRE_UTF8) {
					if (re_bump == NULL) {
						int dummy;
						zend_string *regex = zend_string_init("/./us", sizeof("/./us")-1, 0);
						re_bump = pcre_get_compiled_regex(regex, &extra_bump, &dummy);
						zend_string_release(regex);
						if (re_bump == NULL) {
							RETURN_FALSE;
						}
					}
					count = pcre_exec(re_bump, extra_bump, subject,
							  subject_len, start_offset,
							  exoptions, offsets, size_offsets);
					if (count < 1) {
						php_error_docref(NULL, E_WARNING, "Unknown error");
						RETURN_FALSE;
					}
				} else {
					offsets[0] = start_offset;
					offsets[1] = start_offset + 1;
				}
			} else
				break;
		} else {
			pcre_handle_exec_error(count);
			break;
		}

		/* If we have matched an empty string, mimic what Perl's /g options does.
		   This turns out to be rather cunning. First we set PCRE_NOTEMPTY_ATSTART and try
		   the match again at the same point. If this fails (picked up above) we
		   advance to the next character. */
		g_notempty = (offsets[1] == offsets[0])? PCRE_NOTEMPTY_ATSTART | PCRE_ANCHORED : 0;

		/* Advance to the position right after the last full match */
		start_offset = offsets[1];
	}


	start_offset = (int)(last_match - subject); /* the offset might have been incremented, but without further successful matches */

	if (!no_empty || start_offset < subject_len)
	{
		if (offset_capture) {
			/* Add the last (match, offset) pair to the return value */
			add_offset_pair(return_value, &subject[start_offset], subject_len - start_offset, start_offset, NULL);
		} else {
			/* Add the last piece to the return value */
			ZVAL_STRINGL(&tmp, last_match, subject + subject_len - last_match);
			zend_hash_next_index_insert_new(Z_ARRVAL_P(return_value), &tmp);
		}
	}


	/* Clean up */
	if (size_offsets <= 32) {
		free_alloca(offsets, use_heap);
	} else {
		efree(offsets);
	}
}
/* }}} */

/* {{{ proto string preg_quote(string str [, string delim_char])
   Quote regular expression characters plus an optional character */
static PHP_FUNCTION(preg_quote)
{
	size_t		 in_str_len;
	char	*in_str;		/* Input string argument */
	char	*in_str_end;    /* End of the input string */
	size_t		 delim_len = 0;
	char	*delim = NULL;	/* Additional delimiter argument */
	zend_string	*out_str;	/* Output string with quoted characters */
	char 	*p,				/* Iterator for input string */
			*q,				/* Iterator for output string */
			 delim_char=0,	/* Delimiter character to be quoted */
			 c;				/* Current character */
	zend_bool quote_delim = 0; /* Whether to quote additional delim char */

	/* Get the arguments and check for errors */
#ifndef FAST_ZPP
	if (zend_parse_parameters(ZEND_NUM_ARGS(), "s|s", &in_str, &in_str_len,
							  &delim, &delim_len) == FAILURE) {
		return;
	}
<<<<<<< HEAD
#else
	ZEND_PARSE_PARAMETERS_START(1, 2)
		Z_PARAM_STRING(in_str, in_str_len)
		Z_PARAM_OPTIONAL
		Z_PARAM_STRING(delim, delim_len)
	ZEND_PARSE_PARAMETERS_END();
#endif
=======
>>>>>>> 3fe50944

	in_str_end = in_str + in_str_len;

	/* Nothing to do if we got an empty string */
	if (in_str == in_str_end) {
		RETURN_EMPTY_STRING();
	}

	if (delim && *delim) {
		delim_char = delim[0];
		quote_delim = 1;
	}

	/* Allocate enough memory so that even if each character
	   is quoted, we won't run out of room */
<<<<<<< HEAD
	out_str = zend_string_safe_alloc(4, in_str_len, 0, 0);
=======
	out_str = safe_emalloc(4, in_str_len, 1);
>>>>>>> 3fe50944

	/* Go through the string and quote necessary characters */
	for (p = in_str, q = ZSTR_VAL(out_str); p != in_str_end; p++) {
		c = *p;
		switch(c) {
			case '.':
			case '\\':
			case '+':
			case '*':
			case '?':
			case '[':
			case '^':
			case ']':
			case '$':
			case '(':
			case ')':
			case '{':
			case '}':
			case '=':
			case '!':
			case '>':
			case '<':
			case '|':
			case ':':
			case '-':
				*q++ = '\\';
				*q++ = c;
				break;

			case '\0':
				*q++ = '\\';
				*q++ = '0';
				*q++ = '0';
				*q++ = '0';
				break;

			default:
				if (quote_delim && c == delim_char)
					*q++ = '\\';
				*q++ = c;
				break;
		}
	}
	*q = '\0';

	/* Reallocate string and return it */
	out_str = zend_string_truncate(out_str, q - ZSTR_VAL(out_str), 0);
	RETURN_NEW_STR(out_str);
}
/* }}} */

/* {{{ proto array preg_grep(string regex, array input [, int flags])
   Searches array and returns entries which match regex */
static PHP_FUNCTION(preg_grep)
{
	zend_string			*regex;			/* Regular expression */
	zval				*input;			/* Input array */
	zend_long			 flags = 0;		/* Match control flags */
	pcre_cache_entry	*pce;			/* Compiled regular expression */

	/* Get arguments and do error checking */
#ifndef FAST_ZPP
	if (zend_parse_parameters(ZEND_NUM_ARGS(), "Sa|l", &regex,
							  &input, &flags) == FAILURE) {
		return;
	}
<<<<<<< HEAD
#else
	ZEND_PARSE_PARAMETERS_START(2, 3)
		Z_PARAM_STR(regex)
		Z_PARAM_ARRAY(input)
		Z_PARAM_OPTIONAL
		Z_PARAM_LONG(flags)
	ZEND_PARSE_PARAMETERS_END();
#endif
=======
>>>>>>> 3fe50944

	/* Compile regex or get it from cache. */
	if ((pce = pcre_get_compiled_regex_cache(regex)) == NULL) {
		RETURN_FALSE;
	}

	pce->refcount++;
	php_pcre_grep_impl(pce, input, return_value, flags);
	pce->refcount--;
}
/* }}} */

PHPAPI void  php_pcre_grep_impl(pcre_cache_entry *pce, zval *input, zval *return_value, zend_long flags) /* {{{ */
{
	zval		    *entry;				/* An entry in the input array */
	pcre_extra		*extra = pce->extra;/* Holds results of studying */
	pcre_extra		 extra_data;		/* Used locally for exec options */
	int				*offsets;			/* Array of subpattern offsets */
	int				 size_offsets;		/* Size of the offsets array */
	int				 count = 0;			/* Count of matched subpatterns */
	zend_string		*string_key;
	zend_ulong		 num_key;
	zend_bool		 invert;			/* Whether to return non-matching
										   entries */
<<<<<<< HEAD
	ALLOCA_FLAG(use_heap);
=======
	int				 rc;
>>>>>>> 3fe50944

	invert = flags & PREG_GREP_INVERT ? 1 : 0;

	if (extra == NULL) {
		extra_data.flags = PCRE_EXTRA_MATCH_LIMIT | PCRE_EXTRA_MATCH_LIMIT_RECURSION;
		extra = &extra_data;
	}
	extra->match_limit = (unsigned long)PCRE_G(backtrack_limit);
	extra->match_limit_recursion = (unsigned long)PCRE_G(recursion_limit);
#ifdef PCRE_EXTRA_MARK
	extra->flags &= ~PCRE_EXTRA_MARK;
#endif

	/* Calculate the size of the offsets array, and allocate memory for it. */
	size_offsets = (pce->capture_count + 1) * 3;
	if (size_offsets <= 32) {
		offsets = (int *)do_alloca(size_offsets * sizeof(int), use_heap);
	} else {
		offsets = (int *)safe_emalloc(size_offsets, sizeof(int), 0);
	}
<<<<<<< HEAD
=======
	size_offsets = (size_offsets + 1) * 3;
	offsets = (int *)safe_emalloc(size_offsets, sizeof(int), 0);
>>>>>>> 3fe50944

	/* Initialize return array */
	array_init(return_value);

	PCRE_G(error_code) = PHP_PCRE_NO_ERROR;

	/* Go through the input array */
	ZEND_HASH_FOREACH_KEY_VAL(Z_ARRVAL_P(input), num_key, string_key, entry) {
		zend_string *subject_str = zval_get_string(entry);

		/* Perform the match */
		count = pcre_exec(pce->re, extra, ZSTR_VAL(subject_str),
						  (int)ZSTR_LEN(subject_str), 0,
						  0, offsets, size_offsets);

		/* Check for too many substrings condition. */
		if (count == 0) {
			php_error_docref(NULL, E_NOTICE, "Matched, but too many substrings");
			count = size_offsets/3;
		} else if (count < 0 && count != PCRE_ERROR_NOMATCH) {
			pcre_handle_exec_error(count);
			zend_string_release(subject_str);
			break;
		}

		/* If the entry fits our requirements */
		if ((count > 0 && !invert) || (count == PCRE_ERROR_NOMATCH && invert)) {
			if (Z_REFCOUNTED_P(entry)) {
			   	Z_ADDREF_P(entry);
			}

			/* Add to return array */
			if (string_key) {
				zend_hash_update(Z_ARRVAL_P(return_value), string_key, entry);
			} else {
				zend_hash_index_update(Z_ARRVAL_P(return_value), num_key, entry);
			}
		}

		zend_string_release(subject_str);
	} ZEND_HASH_FOREACH_END();

	/* Clean up */
	if (size_offsets <= 32) {
		free_alloca(offsets, use_heap);
	} else {
		efree(offsets);
	}
}
/* }}} */

/* {{{ proto int preg_last_error()
   Returns the error code of the last regexp execution. */
static PHP_FUNCTION(preg_last_error)
{
#ifndef FAST_ZPP
	if (zend_parse_parameters(ZEND_NUM_ARGS(), "") == FAILURE) {
		return;
	}
#else
	ZEND_PARSE_PARAMETERS_START(0, 0)
	ZEND_PARSE_PARAMETERS_END();
#endif

	RETURN_LONG(PCRE_G(error_code));
}
/* }}} */

/* {{{ module definition structures */

/* {{{ arginfo */
ZEND_BEGIN_ARG_INFO_EX(arginfo_preg_match, 0, 0, 2)
    ZEND_ARG_INFO(0, pattern)
    ZEND_ARG_INFO(0, subject)
    ZEND_ARG_INFO(1, subpatterns) /* array */
    ZEND_ARG_INFO(0, flags)
    ZEND_ARG_INFO(0, offset)
ZEND_END_ARG_INFO()

ZEND_BEGIN_ARG_INFO_EX(arginfo_preg_match_all, 0, 0, 2)
    ZEND_ARG_INFO(0, pattern)
    ZEND_ARG_INFO(0, subject)
    ZEND_ARG_INFO(1, subpatterns) /* array */
    ZEND_ARG_INFO(0, flags)
    ZEND_ARG_INFO(0, offset)
ZEND_END_ARG_INFO()

ZEND_BEGIN_ARG_INFO_EX(arginfo_preg_replace, 0, 0, 3)
    ZEND_ARG_INFO(0, regex)
    ZEND_ARG_INFO(0, replace)
    ZEND_ARG_INFO(0, subject)
    ZEND_ARG_INFO(0, limit)
    ZEND_ARG_INFO(1, count)
ZEND_END_ARG_INFO()

ZEND_BEGIN_ARG_INFO_EX(arginfo_preg_replace_callback, 0, 0, 3)
    ZEND_ARG_INFO(0, regex)
    ZEND_ARG_INFO(0, callback)
    ZEND_ARG_INFO(0, subject)
    ZEND_ARG_INFO(0, limit)
    ZEND_ARG_INFO(1, count)
ZEND_END_ARG_INFO()

ZEND_BEGIN_ARG_INFO_EX(arginfo_preg_replace_callback_array, 0, 0, 2)
    ZEND_ARG_INFO(0, pattern)
    ZEND_ARG_INFO(0, subject)
    ZEND_ARG_INFO(0, limit)
    ZEND_ARG_INFO(1, count)
ZEND_END_ARG_INFO()

ZEND_BEGIN_ARG_INFO_EX(arginfo_preg_split, 0, 0, 2)
    ZEND_ARG_INFO(0, pattern)
    ZEND_ARG_INFO(0, subject)
    ZEND_ARG_INFO(0, limit)
    ZEND_ARG_INFO(0, flags)
ZEND_END_ARG_INFO()

ZEND_BEGIN_ARG_INFO_EX(arginfo_preg_quote, 0, 0, 1)
    ZEND_ARG_INFO(0, str)
    ZEND_ARG_INFO(0, delim_char)
ZEND_END_ARG_INFO()

ZEND_BEGIN_ARG_INFO_EX(arginfo_preg_grep, 0, 0, 2)
    ZEND_ARG_INFO(0, regex)
    ZEND_ARG_INFO(0, input) /* array */
    ZEND_ARG_INFO(0, flags)
ZEND_END_ARG_INFO()

ZEND_BEGIN_ARG_INFO(arginfo_preg_last_error, 0)
ZEND_END_ARG_INFO()
/* }}} */

static const zend_function_entry pcre_functions[] = {
	PHP_FE(preg_match,					arginfo_preg_match)
	PHP_FE(preg_match_all,				arginfo_preg_match_all)
	PHP_FE(preg_replace,				arginfo_preg_replace)
	PHP_FE(preg_replace_callback,		arginfo_preg_replace_callback)
	PHP_FE(preg_replace_callback_array,	arginfo_preg_replace_callback_array)
	PHP_FE(preg_filter,					arginfo_preg_replace)
	PHP_FE(preg_split,					arginfo_preg_split)
	PHP_FE(preg_quote,					arginfo_preg_quote)
	PHP_FE(preg_grep,					arginfo_preg_grep)
	PHP_FE(preg_last_error,				arginfo_preg_last_error)
	PHP_FE_END
};

zend_module_entry pcre_module_entry = {
	STANDARD_MODULE_HEADER,
   "pcre",
	pcre_functions,
	PHP_MINIT(pcre),
	PHP_MSHUTDOWN(pcre),
	NULL,
	NULL,
	PHP_MINFO(pcre),
	PHP_PCRE_VERSION,
	PHP_MODULE_GLOBALS(pcre),
	PHP_GINIT(pcre),
	PHP_GSHUTDOWN(pcre),
	NULL,
	STANDARD_MODULE_PROPERTIES_EX
};

#ifdef COMPILE_DL_PCRE
ZEND_GET_MODULE(pcre)
#endif

/* }}} */

#endif /* HAVE_PCRE || HAVE_BUNDLED_PCRE */

/*
 * Local variables:
 * tab-width: 4
 * c-basic-offset: 4
 * End:
 * vim600: sw=4 ts=4 fdm=marker
 * vim<600: sw=4 ts=4
 */<|MERGE_RESOLUTION|>--- conflicted
+++ resolved
@@ -309,23 +309,14 @@
 #endif
 	}
 
-<<<<<<< HEAD
 	p = ZSTR_VAL(regex);
-=======
-	p = regex;
->>>>>>> 3fe50944
 
 	/* Parse through the leading whitespace, and display a warning if we
 	   get to the end without encountering a delimiter. */
 	while (isspace((int)*(unsigned char *)p)) p++;
 	if (*p == 0) {
-<<<<<<< HEAD
 		php_error_docref(NULL, E_WARNING,
 						 p < ZSTR_VAL(regex) + ZSTR_LEN(regex) ? "Null byte in regex" : "Empty regular expression");
-=======
-		php_error_docref(NULL TSRMLS_CC, E_WARNING,
-						 p < regex + regex_len ? "Null byte in regex" : "Empty regular expression");
->>>>>>> 3fe50944
 		return NULL;
 	}
 
@@ -390,11 +381,7 @@
 
 	/* Parse through the options, setting appropriate flags.  Display
 	   a warning if we encounter an unknown modifier. */
-<<<<<<< HEAD
 	while (pp < ZSTR_VAL(regex) + ZSTR_LEN(regex)) {
-=======
-	while (pp < regex + regex_len) {
->>>>>>> 3fe50944
 		switch (*pp++) {
 			/* Perl compatible options */
 			case 'i':	coptions |= PCRE_CASELESS;		break;
@@ -563,11 +550,7 @@
  */
 PHPAPI pcre* pcre_get_compiled_regex_ex(zend_string *regex, pcre_extra **extra, int *preg_options, int *compile_options)
 {
-<<<<<<< HEAD
 	pcre_cache_entry * pce = pcre_get_compiled_regex_cache(regex);
-=======
-	pcre_cache_entry * pce = pcre_get_compiled_regex_cache(regex, strlen(regex) TSRMLS_CC);
->>>>>>> 3fe50944
 
 	if (extra) {
 		*extra = pce ? pce->extra : NULL;
@@ -591,15 +574,10 @@
 	array_init_size(&match_pair, 2);
 
 	/* Add (match, offset) to the return value */
-<<<<<<< HEAD
 	ZVAL_STRINGL(&tmp, str, len);
 	zend_hash_next_index_insert_new(Z_ARRVAL(match_pair), &tmp);
 	ZVAL_LONG(&tmp, offset);
 	zend_hash_next_index_insert_new(Z_ARRVAL(match_pair), &tmp);
-=======
-	add_next_index_stringl(match_pair, str, len, 1);
-	add_next_index_long(match_pair, offset);
->>>>>>> 3fe50944
 
 	if (name) {
 		Z_ADDREF(match_pair);
@@ -624,7 +602,6 @@
 							  &subject, &subpats, &flags, &start_offset) == FAILURE) {
 		RETURN_FALSE;
 	}
-<<<<<<< HEAD
 #else
 	ZEND_PARSE_PARAMETERS_START(2, 5)
 		Z_PARAM_STR(regex)
@@ -640,8 +617,6 @@
 			php_error_docref(NULL, E_WARNING, "Subject is too long");
 			RETURN_FALSE;
 	}
-=======
->>>>>>> 3fe50944
 
 	/* Compile regex or get it from cache. */
 	if ((pce = pcre_get_compiled_regex_cache(regex)) == NULL) {
@@ -783,8 +758,7 @@
 			/* If subpatterns array has been passed, fill it in with values. */
 			if (subpats != NULL) {
 				/* Try to get the list of substrings and display a warning if failed. */
-<<<<<<< HEAD
-				if (pcre_get_substring_list(subject, offsets, count, &stringlist) < 0) {
+				if ((offsets[1] - offsets[0] < 0) || pcre_get_substring_list(subject, offsets, count, &stringlist) < 0) {
 					if (subpat_names) {
 						efree(subpat_names);
 					}
@@ -793,11 +767,6 @@
 					} else {
 						efree(offsets);
 					}
-=======
-				if ((offsets[1] - offsets[0] < 0) || pcre_get_substring_list(subject, offsets, count, &stringlist) < 0) {
-					efree(subpat_names);
-					efree(offsets);
->>>>>>> 3fe50944
 					if (match_sets) efree(match_sets);
 					php_error_docref(NULL, E_WARNING, "Get subpatterns list failed");
 					RETURN_FALSE;
@@ -836,13 +805,7 @@
 						}
 					} else {
 						/* Allocate the result set array */
-<<<<<<< HEAD
 						array_init_size(&result_set, count + (mark ? 1 : 0));
-=======
-						ALLOC_ZVAL(result_set);
-						array_init(result_set);
-						INIT_PZVAL(result_set);
->>>>>>> 3fe50944
 
 						/* Add all the subpatterns to it */
 						if (subpat_names) {
@@ -972,7 +935,6 @@
 		}
 	}
 
-<<<<<<< HEAD
 	if (size_offsets <= 32) {
 		free_alloca(offsets, use_heap);
 	} else {
@@ -981,10 +943,6 @@
 	if (subpat_names) {
 		efree(subpat_names);
 	}
-=======
-	efree(offsets);
-	efree(subpat_names);
->>>>>>> 3fe50944
 
 	/* Did we encounter an error? */
 	if (PCRE_G(error_code) == PHP_PCRE_NO_ERROR) {
@@ -1054,16 +1012,9 @@
  */
 static zend_string *preg_do_repl_func(zval *function, char *subject, int *offsets, char **subpat_names, int count, unsigned char *mark)
 {
-<<<<<<< HEAD
 	zend_string *result_str;
 	zval		 retval;			/* Function return value */
 	zval	     args[1];			/* Argument to pass to function */
-=======
-	zval		*retval_ptr;		/* Function return value */
-	zval	   **args[1];			/* Argument to pass to function */
-	zval		*subpats;			/* Captured subpatterns */
-	int			 result_len;		/* Return value length */
->>>>>>> 3fe50944
 	int			 i;
 
 	array_init_size(&args[0], count + (mark ? 1 : 0));
@@ -1090,101 +1041,13 @@
 		if (!EG(exception)) {
 			php_error_docref(NULL, E_WARNING, "Unable to call custom replacement function");
 		}
-<<<<<<< HEAD
-=======
-		result_len = offsets[1] - offsets[0];
-		*result = estrndup(&subject[offsets[0]], result_len);
-	}
-
-	zval_ptr_dtor(&subpats);
-
-	return result_len;
-}
-/* }}} */
-
-/* {{{ preg_do_eval
- */
-static int preg_do_eval(char *eval_str, int eval_str_len, char *subject,
-						int *offsets, int count, char **result TSRMLS_DC)
-{
-	zval		 retval;			/* Return value from evaluation */
-	char		*eval_str_end,		/* End of eval string */
-				*match,				/* Current match for a backref */
-				*esc_match,			/* Quote-escaped match */
-				*walk,				/* Used to walk the code string */
-				*segment,			/* Start of segment to append while walking */
-				 walk_last;			/* Last walked character */
-	int			 match_len;			/* Length of the match */
-	int			 esc_match_len;		/* Length of the quote-escaped match */
-	int			 result_len;		/* Length of the result of the evaluation */
-	int			 backref;			/* Current backref */
-	char        *compiled_string_description;
-	smart_str    code = {0};
-
-	eval_str_end = eval_str + eval_str_len;
-	walk = segment = eval_str;
-	walk_last = 0;
-
-	while (walk < eval_str_end) {
-		/* If found a backreference.. */
-		if ('\\' == *walk || '$' == *walk) {
-			smart_str_appendl(&code, segment, walk - segment);
-			if (walk_last == '\\') {
-				code.c[code.len-1] = *walk++;
-				segment = walk;
-				walk_last = 0;
-				continue;
-			}
-			segment = walk;
-			if (preg_get_backref(&walk, &backref)) {
-				if (backref < count) {
-					/* Find the corresponding string match and substitute it
-					   in instead of the backref */
-					match = subject + offsets[backref<<1];
-					match_len = offsets[(backref<<1)+1] - offsets[backref<<1];
-					if (match_len) {
-						esc_match = php_addslashes(match, match_len, &esc_match_len, 0 TSRMLS_CC);
-					} else {
-						esc_match = match;
-						esc_match_len = 0;
-					}
-				} else {
-					esc_match = "";
-					esc_match_len = 0;
-				}
-				smart_str_appendl(&code, esc_match, esc_match_len);
-
-				segment = walk;
->>>>>>> 3fe50944
 
 		result_str = zend_string_init(&subject[offsets[0]], offsets[1] - offsets[0], 0);
 	}
 
-<<<<<<< HEAD
 	zval_ptr_dtor(&args[0]);
 
 	return result_str;
-=======
-	compiled_string_description = zend_make_compiled_string_description("regexp code" TSRMLS_CC);
-	/* Run the code */
-	if (zend_eval_stringl(code.c, code.len, &retval, compiled_string_description TSRMLS_CC) == FAILURE) {
-		efree(compiled_string_description);
-		php_error_docref(NULL TSRMLS_CC,E_ERROR, "Failed evaluating code: %s%s", PHP_EOL, code.c);
-		/* zend_error() does not return in this case */
-	}
-	efree(compiled_string_description);
-	convert_to_string(&retval);
-
-	/* Save the return value and its length */
-	*result = estrndup(Z_STRVAL(retval), Z_STRLEN(retval));
-	result_len = Z_STRLEN(retval);
-
-	/* Clean up */
-	zval_dtor(&retval);
-	smart_str_free(&code);
-
-	return result_len;
->>>>>>> 3fe50944
 }
 /* }}} */
 
@@ -1213,12 +1076,7 @@
 /* }}} */
 
 /* {{{ php_pcre_replace_impl() */
-<<<<<<< HEAD
 PHPAPI zend_string *php_pcre_replace_impl(pcre_cache_entry *pce, zend_string *subject_str, char *subject, int subject_len, zval *replace_val, int is_callable_replace, int limit, int *replace_count)
-=======
-PHPAPI char *php_pcre_replace_impl(pcre_cache_entry *pce, char *subject, int subject_len, zval *replace_val,
-	int is_callable_replace, int *result_len, int limit, int *replace_count TSRMLS_DC)
->>>>>>> 3fe50944
 {
 	pcre_extra		*extra = pce->extra;/* Holds results of studying */
 	pcre_extra		 extra_data;		/* Used locally for exec options */
@@ -1289,15 +1147,8 @@
 		}
 	}
 
-<<<<<<< HEAD
 	alloc_len = 0;
 	result = NULL;
-=======
-	offsets = (int *)safe_emalloc(size_offsets, sizeof(int), 0);
-
-	alloc_len = 2 * subject_len + 1;
-	result = safe_emalloc(alloc_len, sizeof(char), 0);
->>>>>>> 3fe50944
 
 	/* Initialize */
 	match = NULL;
@@ -1325,40 +1176,20 @@
 
 		piece = subject + start_offset;
 
-<<<<<<< HEAD
 		/* if (EXPECTED(count > 0 && (limit == -1 || limit > 0))) */
-		if (EXPECTED(count > 0 && limit)) {
+		if (EXPECTED(count > 0 && (offsets[1] - offsets[0] >= 0) && limit)) {
 			if (UNEXPECTED(replace_count)) {
-=======
-		if (count > 0 && (offsets[1] - offsets[0] >= 0) && (limit == -1 || limit > 0)) {
-			if (replace_count) {
->>>>>>> 3fe50944
 				++*replace_count;
 			}
 
 			/* Set the match location in subject */
 			match = subject + offsets[0];
 
-<<<<<<< HEAD
 			new_len = result_len + offsets[0] - start_offset; /* part before the match */
 			
 			/* if (!is_callable_replace) */
 			if (EXPECTED(replace)) {
 				/* do regular substitution */
-=======
-			new_len = *result_len + offsets[0] - start_offset; /* part before the match */
-
-			/* If evaluating, do it and add the return string's length */
-			if (eval) {
-				eval_result_len = preg_do_eval(replace, replace_len, subject,
-											   offsets, count, &eval_result TSRMLS_CC);
-				new_len += eval_result_len;
-			} else if (is_callable_replace) {
-				/* Use custom function to get replacement string and its length. */
-				eval_result_len = preg_do_repl_func(replace_val, subject, offsets, subpat_names, count, mark, &eval_result TSRMLS_CC);
-				new_len += eval_result_len;
-			} else { /* do regular substitution */
->>>>>>> 3fe50944
 				walk = replace;
 				walk_last = 0;
 
@@ -1396,19 +1227,6 @@
 				/* copy replacement and backrefs */
 				walkbuf = ZSTR_VAL(result) + result_len;
 
-<<<<<<< HEAD
-=======
-			/* copy replacement and backrefs */
-			walkbuf = result + *result_len;
-
-			/* If evaluating or using custom function, copy result to the buffer
-			 * and clean up. */
-			if (eval || is_callable_replace) {
-				memcpy(walkbuf, eval_result, eval_result_len);
-				*result_len += eval_result_len;
-				STR_FREE(eval_result);
-			} else { /* do regular backreference copying */
->>>>>>> 3fe50944
 				walk = replace;
 				walk_last = 0;
 				while (walk < replace_end) {
@@ -1531,7 +1349,6 @@
  */
 static zend_string *php_replace_in_subject(zval *regex, zval *replace, zval *subject, int limit, int is_callable_replace, int *replace_count)
 {
-<<<<<<< HEAD
 	zval		*regex_entry,
 				*replace_entry = NULL,
 				*replace_value,
@@ -1550,43 +1367,13 @@
 
 	/* If regex is an array */
 	if (Z_TYPE_P(regex) == IS_ARRAY) {
-=======
-	zval		**regex_entry,
-				**replace_entry = NULL,
-				 *replace_value,
-				  empty_replace;
-	char		*subject_value,
-				*result;
-	int			 subject_len;
-
-	/* Make sure we're dealing with strings. */
-	convert_to_string_ex(subject);
-	/* FIXME: This might need to be changed to STR_EMPTY_ALLOC(). Check if this zval could be dtor()'ed somehow */
-	ZVAL_STRINGL(&empty_replace, "", 0, 0);
-
-	/* If regex is an array */
-	if (Z_TYPE_P(regex) == IS_ARRAY) {
-		/* Duplicate subject string for repeated replacement */
-		subject_value = estrndup(Z_STRVAL_PP(subject), Z_STRLEN_PP(subject));
-		subject_len = Z_STRLEN_PP(subject);
-		*result_len = subject_len;
-
-		zend_hash_internal_pointer_reset(Z_ARRVAL_P(regex));
-
->>>>>>> 3fe50944
 		replace_value = replace;
 		replace_idx = 0;
 
 		/* For each entry in the regex array, get the entry */
-<<<<<<< HEAD
 		ZEND_HASH_FOREACH_VAL(Z_ARRVAL_P(regex), regex_entry) {
 			/* Make sure we're dealing with strings. */
 			zend_string *regex_str = zval_get_string(regex_entry);
-=======
-		while (zend_hash_get_current_data(Z_ARRVAL_P(regex), (void **)&regex_entry) == SUCCESS) {
-			/* Make sure we're dealing with strings. */
-			convert_to_string_ex(regex_entry);
->>>>>>> 3fe50944
 
 			/* If replace is an array and not a callable construct */
 			if (Z_TYPE_P(replace) == IS_ARRAY && !is_callable_replace) {
@@ -1611,11 +1398,7 @@
 				}
 			}
 
-<<<<<<< HEAD
 			/* Do the actual replacement and put the result back into subject_str
-=======
-			/* Do the actual replacement and put the result back into subject_value
->>>>>>> 3fe50944
 			   for further replacements. */
 			if ((result = php_pcre_replace(regex_str,
 										   subject_str,
@@ -1656,7 +1439,6 @@
  */
 static int preg_replace_impl(zval *return_value, zval *regex, zval *replace, zval *subject, zend_long limit_val, int is_callable_replace, int is_filter)
 {
-<<<<<<< HEAD
 	zval		*subject_entry;
 	zend_string	*result;
 	zend_string	*string_key;
@@ -1665,54 +1447,13 @@
 
 	if (Z_TYPE_P(replace) != IS_ARRAY && (Z_TYPE_P(replace) != IS_OBJECT || !is_callable_replace)) {
 		SEPARATE_ZVAL(replace);
-=======
-	zval		   **regex,
-				   **replace,
-				   **subject,
-				   **subject_entry,
-				   **zcount = NULL;
-	char			*result;
-	int				 result_len;
-	int				 limit_val = -1;
-	long			limit = -1;
-	char			*string_key;
-	uint			 string_key_len;
-	ulong			 num_key;
-	char			*callback_name;
-	int				 replace_count=0, old_replace_count;
-
-	/* Get function parameters and do error-checking. */
-	if (zend_parse_parameters(ZEND_NUM_ARGS() TSRMLS_CC, "ZZZ|lZ", &regex, &replace, &subject, &limit, &zcount) == FAILURE) {
-		return;
-	}
-
-	if (!is_callable_replace && Z_TYPE_PP(replace) == IS_ARRAY && Z_TYPE_PP(regex) != IS_ARRAY) {
-		php_error_docref(NULL TSRMLS_CC, E_WARNING, "Parameter mismatch, pattern is a string while replacement is an array");
-		RETURN_FALSE;
-	}
-
-	SEPARATE_ZVAL(replace);
-	if (Z_TYPE_PP(replace) != IS_ARRAY && (Z_TYPE_PP(replace) != IS_OBJECT || !is_callable_replace)) {
->>>>>>> 3fe50944
 		convert_to_string_ex(replace);
 	}
 
-<<<<<<< HEAD
 	if (Z_TYPE_P(regex) != IS_ARRAY) {
 		SEPARATE_ZVAL(regex);
 		convert_to_string_ex(regex);
 	}
-=======
-	SEPARATE_ZVAL(regex);
-	SEPARATE_ZVAL(subject);
-
-	if (ZEND_NUM_ARGS() > 3) {
-		limit_val = limit;
-	}
-
-	if (Z_TYPE_PP(regex) != IS_ARRAY)
-		convert_to_string_ex(regex);
->>>>>>> 3fe50944
 
 	/* if subject is an array */
 	if (Z_TYPE_P(subject) == IS_ARRAY) {
@@ -1737,16 +1478,9 @@
 					zend_string_release(result);
 				}
 			}
-<<<<<<< HEAD
 		} ZEND_HASH_FOREACH_END();
 	} else {	
 		/* if subject is not an array */
-=======
-
-			zend_hash_move_forward(Z_ARRVAL_PP(subject));
-		}
-	} else {	/* if subject is not an array */
->>>>>>> 3fe50944
 		old_replace_count = replace_count;
 		if ((result = php_replace_in_subject(regex, replace, subject, limit_val, is_callable_replace, &replace_count)) != NULL) {
 			if (!is_filter || replace_count > old_replace_count) {
@@ -1756,16 +1490,8 @@
 			}
 		}
 	}
-<<<<<<< HEAD
 	
 	return replace_count;
-=======
-	if (ZEND_NUM_ARGS() > 4) {
-		zval_dtor(*zcount);
-		ZVAL_LONG(*zcount, replace_count);
-	}
-
->>>>>>> 3fe50944
 }
 /* }}} */
 
@@ -1968,7 +1694,6 @@
 	pcre_cache_entry	*pce;			/* Compiled regular expression */
 
 	/* Get function parameters and do error checking */
-<<<<<<< HEAD
 #ifndef FAST_ZPP
 	if (zend_parse_parameters(ZEND_NUM_ARGS(), "SS|ll", &regex,
 							  &subject, &limit_val, &flags) == FAILURE) {
@@ -1988,12 +1713,6 @@
 			php_error_docref(NULL, E_WARNING, "Subject is too long");
 			RETURN_FALSE;
 	}
-=======
-	if (zend_parse_parameters(ZEND_NUM_ARGS() TSRMLS_CC, "ss|ll", &regex, &regex_len,
-							  &subject, &subject_len, &limit_val, &flags) == FAILURE) {
-		RETURN_FALSE;
-	}
->>>>>>> 3fe50944
 
 	/* Compile regex or get it from cache. */
 	if ((pce = pcre_get_compiled_regex_cache(regex)) == NULL) {
@@ -2057,11 +1776,6 @@
 	} else {
 		offsets = (int *)safe_emalloc(size_offsets, sizeof(int), 0);
 	}
-<<<<<<< HEAD
-=======
-	size_offsets = (size_offsets + 1) * 3;
-	offsets = (int *)safe_emalloc(size_offsets, sizeof(int), 0);
->>>>>>> 3fe50944
 
 	/* Start at the beginning of the string */
 	start_offset = 0;
@@ -2211,7 +1925,6 @@
 							  &delim, &delim_len) == FAILURE) {
 		return;
 	}
-<<<<<<< HEAD
 #else
 	ZEND_PARSE_PARAMETERS_START(1, 2)
 		Z_PARAM_STRING(in_str, in_str_len)
@@ -2219,8 +1932,6 @@
 		Z_PARAM_STRING(delim, delim_len)
 	ZEND_PARSE_PARAMETERS_END();
 #endif
-=======
->>>>>>> 3fe50944
 
 	in_str_end = in_str + in_str_len;
 
@@ -2236,11 +1947,7 @@
 
 	/* Allocate enough memory so that even if each character
 	   is quoted, we won't run out of room */
-<<<<<<< HEAD
 	out_str = zend_string_safe_alloc(4, in_str_len, 0, 0);
-=======
-	out_str = safe_emalloc(4, in_str_len, 1);
->>>>>>> 3fe50944
 
 	/* Go through the string and quote necessary characters */
 	for (p = in_str, q = ZSTR_VAL(out_str); p != in_str_end; p++) {
@@ -2307,7 +2014,6 @@
 							  &input, &flags) == FAILURE) {
 		return;
 	}
-<<<<<<< HEAD
 #else
 	ZEND_PARSE_PARAMETERS_START(2, 3)
 		Z_PARAM_STR(regex)
@@ -2316,8 +2022,6 @@
 		Z_PARAM_LONG(flags)
 	ZEND_PARSE_PARAMETERS_END();
 #endif
-=======
->>>>>>> 3fe50944
 
 	/* Compile regex or get it from cache. */
 	if ((pce = pcre_get_compiled_regex_cache(regex)) == NULL) {
@@ -2342,11 +2046,7 @@
 	zend_ulong		 num_key;
 	zend_bool		 invert;			/* Whether to return non-matching
 										   entries */
-<<<<<<< HEAD
 	ALLOCA_FLAG(use_heap);
-=======
-	int				 rc;
->>>>>>> 3fe50944
 
 	invert = flags & PREG_GREP_INVERT ? 1 : 0;
 
@@ -2367,11 +2067,6 @@
 	} else {
 		offsets = (int *)safe_emalloc(size_offsets, sizeof(int), 0);
 	}
-<<<<<<< HEAD
-=======
-	size_offsets = (size_offsets + 1) * 3;
-	offsets = (int *)safe_emalloc(size_offsets, sizeof(int), 0);
->>>>>>> 3fe50944
 
 	/* Initialize return array */
 	array_init(return_value);
