--- conflicted
+++ resolved
@@ -3514,40 +3514,22 @@
 		    Z_OBJCE_P(tmp) == soap_var_class_entry) {
 			zval *ztype;
 
-<<<<<<< HEAD
-			if ((ztype = zend_hash_str_find(Z_OBJPROP_P(tmp), "enc_type", sizeof("enc_type")-1)) == NULL) {
-=======
-		if (Z_TYPE_PP(tmp) == IS_OBJECT &&
-		    Z_OBJCE_PP(tmp) == soap_var_class_entry) {
-			zval **ztype;
-
-			if (zend_hash_find(Z_OBJPROP_PP(tmp), "enc_type", sizeof("enc_type"), (void **)&ztype) == FAILURE ||
-			    Z_TYPE_PP(ztype) != IS_LONG) {
->>>>>>> 26827a01
+			if ((ztype = zend_hash_str_find(Z_OBJPROP_P(tmp), "enc_type", sizeof("enc_type")-1)) == NULL ||
+			    Z_TYPE_P(ztype) != IS_LONG) {
 				soap_error0(E_ERROR,  "Encoding: SoapVar has no 'enc_type' property");
 			}
 			cur_type = Z_LVAL_P(ztype);
 
-<<<<<<< HEAD
-			if ((ztype = zend_hash_str_find(Z_OBJPROP_P(tmp), "enc_stype", sizeof("enc_stype")-1)) != NULL) {
+			if ((ztype = zend_hash_str_find(Z_OBJPROP_P(tmp), "enc_stype", sizeof("enc_stype")-1)) != NULL &&
+			    Z_TYPE_P(ztype) == IS_STRING) {
 				cur_stype = Z_STRVAL_P(ztype);
-=======
-			if (zend_hash_find(Z_OBJPROP_PP(tmp), "enc_stype", sizeof("enc_stype"), (void **)&ztype) == SUCCESS &&
-			    Z_TYPE_PP(ztype) == IS_STRING) {
-				cur_stype = Z_STRVAL_PP(ztype);
->>>>>>> 26827a01
 			} else {
 				cur_stype = NULL;
 			}
 
-<<<<<<< HEAD
-			if ((ztype = zend_hash_str_find(Z_OBJPROP_P(tmp), "enc_ns", sizeof("enc_ns")-1)) != NULL) {
+			if ((ztype = zend_hash_str_find(Z_OBJPROP_P(tmp), "enc_ns", sizeof("enc_ns")-1)) != NULL &&
+			    Z_TYPE_P(ztype) == IS_STRING) {
 				cur_ns = Z_STRVAL_P(ztype);
-=======
-			if (zend_hash_find(Z_OBJPROP_PP(tmp), "enc_ns", sizeof("enc_ns"), (void **)&ztype) == SUCCESS &&
-			    Z_TYPE_PP(ztype) == IS_STRING) {
-				cur_ns = Z_STRVAL_PP(ztype);
->>>>>>> 26827a01
 			} else {
 				cur_ns = NULL;
 			}
