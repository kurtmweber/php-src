--- conflicted
+++ resolved
@@ -972,13 +972,8 @@
 	line_val = zval_get_long(line);
 	convert_to_string(&trace);
 
-<<<<<<< HEAD
 	str = strpprintf(0, "SoapFault exception: [%s] %s in %s:" ZEND_LONG_FMT "\nStack trace:\n%s",
-	               Z_STRVAL_P(faultcode), Z_STRVAL_P(faultstring), Z_STRVAL_P(file), Z_LVAL_P(line),
-=======
-	str = strpprintf(0, "SoapFault exception: [%s] %s in %s:%pd\nStack trace:\n%s",
 	               ZSTR_VAL(faultcode_val), ZSTR_VAL(faultstring_val), ZSTR_VAL(file_val), line_val,
->>>>>>> 15ac4904
 	               Z_STRLEN(trace) ? Z_STRVAL(trace) : "#0 {main}\n");
 
 	zend_string_release(file_val);
