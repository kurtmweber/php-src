/*
  +----------------------------------------------------------------------+
  | PHP Version 5                                                        |
  +----------------------------------------------------------------------+
  | Copyright (c) 1997-2015 The PHP Group                                |
  +----------------------------------------------------------------------+
  | This source file is subject to version 3.01 of the PHP license,      |
  | that is bundled with this package in the file LICENSE, and is        |
  | available through the world-wide-web at the following url:           |
  | http://www.php.net/license/3_01.txt                                  |
  | If you did not receive a copy of the PHP license and are unable to   |
  | obtain it through the world-wide-web, please send a note to          |
  | license@php.net so we can mail you a copy immediately.               |
  +----------------------------------------------------------------------+
  | Authors: Brad Lafountain <rodif_bl@yahoo.com>                        |
  |          Shane Caraveo <shane@caraveo.com>                           |
  |          Dmitry Stogov <dmitry@zend.com>                             |
  +----------------------------------------------------------------------+
*/
/* $Id$ */

#ifdef HAVE_CONFIG_H
#include "config.h"
#endif
#include "php_soap.h"
#if HAVE_PHP_SESSION && !defined(COMPILE_DL_SESSION)
#include "ext/session/php_session.h"
#endif
#include "zend_exceptions.h"


static int le_sdl = 0;
int le_url = 0;
static int le_service = 0;
static int le_typemap = 0;

typedef struct _soapHeader {
	sdlFunctionPtr                    function;
	zval                              function_name;
	int                               mustUnderstand;
	int                               num_params;
	zval                            **parameters;
	zval                              retval;
	sdlSoapBindingFunctionHeaderPtr   hdr;
	struct _soapHeader               *next;
} soapHeader;

/* Local functions */
static void function_to_string(sdlFunctionPtr function, smart_str *buf);
static void type_to_string(sdlTypePtr type, smart_str *buf, int level);

static void clear_soap_fault(zval *obj TSRMLS_DC);
static void set_soap_fault(zval *obj, char *fault_code_ns, char *fault_code, char *fault_string, char *fault_actor, zval *fault_detail, char *name TSRMLS_DC);
static void soap_server_fault(char* code, char* string, char *actor, zval* details, char *name TSRMLS_DC);
static void soap_server_fault_ex(sdlFunctionPtr function, zval* fault, soapHeader* hdr TSRMLS_DC);

static sdlParamPtr get_param(sdlFunctionPtr function, char *param_name, int index, int);
static sdlFunctionPtr get_function(sdlPtr sdl, const char *function_name);
static sdlFunctionPtr get_doc_function(sdlPtr sdl, xmlNodePtr node);

static sdlFunctionPtr deserialize_function_call(sdlPtr sdl, xmlDocPtr request, char* actor, zval *function_name, int *num_params, zval **parameters[], int *version, soapHeader **headers TSRMLS_DC);
static xmlDocPtr serialize_response_call(sdlFunctionPtr function, char *function_name,char *uri,zval *ret, soapHeader *headers, int version TSRMLS_DC);
static xmlDocPtr serialize_function_call(zval *this_ptr, sdlFunctionPtr function, char *function_name, char *uri, zval **arguments, int arg_count, int version, HashTable *soap_headers TSRMLS_DC);
static xmlNodePtr serialize_parameter(sdlParamPtr param,zval *param_val,int index,char *name, int style, xmlNodePtr parent TSRMLS_DC);
static xmlNodePtr serialize_zval(zval *val, sdlParamPtr param, char *paramName, int style, xmlNodePtr parent TSRMLS_DC);

static void delete_service(void *service);
static void delete_url(void *handle);
static void delete_hashtable(void *hashtable);

static void soap_error_handler(int error_num, const char *error_filename, const uint error_lineno, const char *format, va_list args);

#define SOAP_SERVER_BEGIN_CODE() \
	zend_bool _old_handler = SOAP_GLOBAL(use_soap_error_handler);\
	char* _old_error_code = SOAP_GLOBAL(error_code);\
	zval* _old_error_object = SOAP_GLOBAL(error_object);\
	int _old_soap_version = SOAP_GLOBAL(soap_version);\
	SOAP_GLOBAL(use_soap_error_handler) = 1;\
	SOAP_GLOBAL(error_code) = "Server";\
	SOAP_GLOBAL(error_object) = this_ptr;

#define SOAP_SERVER_END_CODE() \
	SOAP_GLOBAL(use_soap_error_handler) = _old_handler;\
	SOAP_GLOBAL(error_code) = _old_error_code;\
	SOAP_GLOBAL(error_object) = _old_error_object;\
	SOAP_GLOBAL(soap_version) = _old_soap_version;

#define SOAP_CLIENT_BEGIN_CODE() \
	zend_bool _old_handler = SOAP_GLOBAL(use_soap_error_handler);\
	char* _old_error_code = SOAP_GLOBAL(error_code);\
	zval* _old_error_object = SOAP_GLOBAL(error_object);\
	int _old_soap_version = SOAP_GLOBAL(soap_version);\
	zend_bool _old_in_compilation = CG(in_compilation); \
	zend_bool _old_in_execution = EG(in_execution); \
	zend_execute_data *_old_current_execute_data = EG(current_execute_data); \
	void **_old_stack_top = EG(argument_stack)->top; \
	int _bailout = 0;\
	SOAP_GLOBAL(use_soap_error_handler) = 1;\
	SOAP_GLOBAL(error_code) = "Client";\
	SOAP_GLOBAL(error_object) = this_ptr;\
	zend_try {

#define SOAP_CLIENT_END_CODE() \
	} zend_catch {\
		CG(in_compilation) = _old_in_compilation; \
		EG(in_execution) = _old_in_execution; \
		EG(current_execute_data) = _old_current_execute_data; \
		if (EG(exception) == NULL || \
		    Z_TYPE_P(EG(exception)) != IS_OBJECT || \
		    !instanceof_function(Z_OBJCE_P(EG(exception)), soap_fault_class_entry TSRMLS_CC)) {\
			_bailout = 1;\
		}\
		if (_old_stack_top != EG(argument_stack)->top) { \
			while (EG(argument_stack)->prev != NULL && \
			       ((char*)_old_stack_top < (char*)EG(argument_stack) || \
			        (char*) _old_stack_top > (char*)EG(argument_stack)->end)) { \
				zend_vm_stack tmp = EG(argument_stack)->prev; \
				efree(EG(argument_stack)); \
				EG(argument_stack) = tmp; \
			} \
			EG(argument_stack)->top = _old_stack_top; \
		} \
	} zend_end_try();\
	SOAP_GLOBAL(use_soap_error_handler) = _old_handler;\
	SOAP_GLOBAL(error_code) = _old_error_code;\
	SOAP_GLOBAL(error_object) = _old_error_object;\
	SOAP_GLOBAL(soap_version) = _old_soap_version;\
	if (_bailout) {\
		zend_bailout();\
	}

#define FETCH_THIS_SDL(ss) \
	{ \
		zval **__tmp; \
		if(FIND_SDL_PROPERTY(this_ptr,__tmp) != FAILURE) { \
			FETCH_SDL_RES(ss,__tmp); \
		} else { \
			ss = NULL; \
		} \
	}

#define FIND_SDL_PROPERTY(ss,tmp) zend_hash_find(Z_OBJPROP_P(ss), "sdl", sizeof("sdl"), (void **)&tmp)
#define FETCH_SDL_RES(ss,tmp) ss = (sdlPtr) zend_fetch_resource(tmp TSRMLS_CC, -1, "sdl", NULL, 1, le_sdl)

#define FIND_TYPEMAP_PROPERTY(ss,tmp) zend_hash_find(Z_OBJPROP_P(ss), "typemap", sizeof("typemap"), (void **)&tmp)
#define FETCH_TYPEMAP_RES(ss,tmp) ss = (HashTable*) zend_fetch_resource(tmp TSRMLS_CC, -1, "typemap", NULL, 1, le_typemap)

#define FETCH_THIS_SERVICE(ss) \
	{ \
		zval **tmp; \
		if (zend_hash_find(Z_OBJPROP_P(this_ptr),"service", sizeof("service"), (void **)&tmp) != FAILURE) { \
			ss = (soapServicePtr)zend_fetch_resource(tmp TSRMLS_CC, -1, "service", NULL, 1, le_service); \
		} else { \
			ss = NULL; \
		} \
	}

static zend_class_entry* soap_class_entry;
static zend_class_entry* soap_server_class_entry;
static zend_class_entry* soap_fault_class_entry;
static zend_class_entry* soap_header_class_entry;
static zend_class_entry* soap_param_class_entry;
zend_class_entry* soap_var_class_entry;

ZEND_DECLARE_MODULE_GLOBALS(soap)

static void (*old_error_handler)(int, const char *, const uint, const char*, va_list);

#ifdef va_copy
#define call_old_error_handler(error_num, error_filename, error_lineno, format, args) \
{ \
	va_list copy; \
	va_copy(copy, args); \
	old_error_handler(error_num, error_filename, error_lineno, format, copy); \
	va_end(copy); \
}
#else
#define call_old_error_handler(error_num, error_filename, error_lineno, format, args) \
{ \
	old_error_handler(error_num, error_filename, error_lineno, format, args); \
}
#endif

#define PHP_SOAP_SERVER_CLASSNAME "SoapServer"
#define PHP_SOAP_CLIENT_CLASSNAME "SoapClient"
#define PHP_SOAP_VAR_CLASSNAME    "SoapVar"
#define PHP_SOAP_FAULT_CLASSNAME  "SoapFault"
#define PHP_SOAP_PARAM_CLASSNAME  "SoapParam"
#define PHP_SOAP_HEADER_CLASSNAME "SoapHeader"

PHP_RINIT_FUNCTION(soap);
PHP_MINIT_FUNCTION(soap);
PHP_MSHUTDOWN_FUNCTION(soap);
PHP_MINFO_FUNCTION(soap);

/*
  Registry Functions
  TODO: this!
*/
PHP_FUNCTION(soap_encode_to_xml);
PHP_FUNCTION(soap_encode_to_zval);
PHP_FUNCTION(use_soap_error_handler);
PHP_FUNCTION(is_soap_fault);


/* Server Functions */
PHP_METHOD(SoapServer, SoapServer);
PHP_METHOD(SoapServer, setClass);
PHP_METHOD(SoapServer, setObject);
PHP_METHOD(SoapServer, addFunction);
PHP_METHOD(SoapServer, getFunctions);
PHP_METHOD(SoapServer, handle);
PHP_METHOD(SoapServer, setPersistence);
PHP_METHOD(SoapServer, fault);
PHP_METHOD(SoapServer, addSoapHeader);

/* Client Functions */
PHP_METHOD(SoapClient, SoapClient);
PHP_METHOD(SoapClient, __call);
PHP_METHOD(SoapClient, __getLastRequest);
PHP_METHOD(SoapClient, __getLastResponse);
PHP_METHOD(SoapClient, __getLastRequestHeaders);
PHP_METHOD(SoapClient, __getLastResponseHeaders);
PHP_METHOD(SoapClient, __getFunctions);
PHP_METHOD(SoapClient, __getTypes);
PHP_METHOD(SoapClient, __doRequest);
PHP_METHOD(SoapClient, __setCookie);
PHP_METHOD(SoapClient, __getCookies);
PHP_METHOD(SoapClient, __setLocation);
PHP_METHOD(SoapClient, __setSoapHeaders);

/* SoapVar Functions */
PHP_METHOD(SoapVar, SoapVar);

/* SoapFault Functions */
PHP_METHOD(SoapFault, SoapFault);
PHP_METHOD(SoapFault, __toString);

/* SoapParam Functions */
PHP_METHOD(SoapParam, SoapParam);

/* SoapHeader Functions */
PHP_METHOD(SoapHeader, SoapHeader);

#define SOAP_CTOR(class_name, func_name, arginfo, flags) PHP_ME(class_name, func_name, arginfo, flags)

/* {{{ arginfo */
ZEND_BEGIN_ARG_INFO(arginfo_soap__void, 0)
ZEND_END_ARG_INFO()

ZEND_BEGIN_ARG_INFO_EX(arginfo_soapparam_soapparam, 0, 0, 2)
	ZEND_ARG_INFO(0, data)
	ZEND_ARG_INFO(0, name)
ZEND_END_ARG_INFO()

ZEND_BEGIN_ARG_INFO_EX(arginfo_soapheader_soapheader, 0, 0, 2)
	ZEND_ARG_INFO(0, namespace)
	ZEND_ARG_INFO(0, name)
	ZEND_ARG_INFO(0, data)
	ZEND_ARG_INFO(0, mustunderstand)
	ZEND_ARG_INFO(0, actor)
ZEND_END_ARG_INFO()

ZEND_BEGIN_ARG_INFO_EX(arginfo_soapfault_soapfault, 0, 0, 2)
	ZEND_ARG_INFO(0, faultcode)
	ZEND_ARG_INFO(0, faultstring)
	ZEND_ARG_INFO(0, faultactor)
	ZEND_ARG_INFO(0, detail)
	ZEND_ARG_INFO(0, faultname)
	ZEND_ARG_INFO(0, headerfault)
ZEND_END_ARG_INFO()

ZEND_BEGIN_ARG_INFO_EX(arginfo_soapvar_soapvar, 0, 0, 2)
	ZEND_ARG_INFO(0, data)
	ZEND_ARG_INFO(0, encoding)
	ZEND_ARG_INFO(0, type_name)
	ZEND_ARG_INFO(0, type_namespace)
	ZEND_ARG_INFO(0, node_name)
	ZEND_ARG_INFO(0, node_namespace)
ZEND_END_ARG_INFO()

ZEND_BEGIN_ARG_INFO_EX(arginfo_soapserver_fault, 0, 0, 2)
	ZEND_ARG_INFO(0, code)
	ZEND_ARG_INFO(0, string)
	ZEND_ARG_INFO(0, actor)
	ZEND_ARG_INFO(0, details)
	ZEND_ARG_INFO(0, name)
ZEND_END_ARG_INFO()

ZEND_BEGIN_ARG_INFO_EX(arginfo_soapserver_addsoapheader, 0, 0, 1)
	ZEND_ARG_INFO(0, object)
ZEND_END_ARG_INFO()

ZEND_BEGIN_ARG_INFO_EX(arginfo_soapserver_soapserver, 0, 0, 1)
	ZEND_ARG_INFO(0, wsdl)
	ZEND_ARG_INFO(0, options)
ZEND_END_ARG_INFO()

ZEND_BEGIN_ARG_INFO_EX(arginfo_soapserver_setpersistence, 0, 0, 1)
	ZEND_ARG_INFO(0, mode)
ZEND_END_ARG_INFO()

ZEND_BEGIN_ARG_INFO_EX(arginfo_soapserver_setclass, 0, 0, 1)
	ZEND_ARG_INFO(0, class_name)
	ZEND_ARG_INFO(0, args)
ZEND_END_ARG_INFO()

ZEND_BEGIN_ARG_INFO_EX(arginfo_soapserver_setobject, 0, 0, 1)
	ZEND_ARG_INFO(0, object)
ZEND_END_ARG_INFO()

ZEND_BEGIN_ARG_INFO(arginfo_soapserver_getfunctions, 0)
ZEND_END_ARG_INFO()

ZEND_BEGIN_ARG_INFO_EX(arginfo_soapserver_addfunction, 0, 0, 1)
	ZEND_ARG_INFO(0, functions)
ZEND_END_ARG_INFO()

ZEND_BEGIN_ARG_INFO_EX(arginfo_soapserver_handle, 0, 0, 0)
	ZEND_ARG_INFO(0, soap_request)
ZEND_END_ARG_INFO()

ZEND_BEGIN_ARG_INFO_EX(arginfo_soapclient_soapclient, 0, 0, 1)
	ZEND_ARG_INFO(0, wsdl)
	ZEND_ARG_INFO(0, options)
ZEND_END_ARG_INFO()

ZEND_BEGIN_ARG_INFO_EX(arginfo_soapclient___call, 0, 0, 2)
	ZEND_ARG_INFO(0, function_name)
	ZEND_ARG_INFO(0, arguments)
ZEND_END_ARG_INFO()

ZEND_BEGIN_ARG_INFO_EX(arginfo_soapclient___soapcall, 0, 0, 2)
	ZEND_ARG_INFO(0, function_name)
	ZEND_ARG_INFO(0, arguments)
	ZEND_ARG_INFO(0, options)
	ZEND_ARG_INFO(0, input_headers)
	ZEND_ARG_INFO(1, output_headers)
ZEND_END_ARG_INFO()

ZEND_BEGIN_ARG_INFO(arginfo_soapclient___getfunctions, 0)
ZEND_END_ARG_INFO()

ZEND_BEGIN_ARG_INFO(arginfo_soapclient___gettypes, 0)
ZEND_END_ARG_INFO()

ZEND_BEGIN_ARG_INFO(arginfo_soapclient___getlastrequest, 0)
ZEND_END_ARG_INFO()

ZEND_BEGIN_ARG_INFO(arginfo_soapclient___getlastresponse, 0)
ZEND_END_ARG_INFO()

ZEND_BEGIN_ARG_INFO(arginfo_soapclient___getlastrequestheaders, 0)
ZEND_END_ARG_INFO()

ZEND_BEGIN_ARG_INFO(arginfo_soapclient___getlastresponseheaders, 0)
ZEND_END_ARG_INFO()

ZEND_BEGIN_ARG_INFO_EX(arginfo_soapclient___dorequest, 0, 0, 4)
	ZEND_ARG_INFO(0, request)
	ZEND_ARG_INFO(0, location)
	ZEND_ARG_INFO(0, action)
	ZEND_ARG_INFO(0, version)
	ZEND_ARG_INFO(0, one_way)
ZEND_END_ARG_INFO()

ZEND_BEGIN_ARG_INFO_EX(arginfo_soapclient___setcookie, 0, 0, 1)
	ZEND_ARG_INFO(0, name)
	ZEND_ARG_INFO(0, value)
ZEND_END_ARG_INFO()

ZEND_BEGIN_ARG_INFO(arginfo_soapclient___getcookies, 0)
ZEND_END_ARG_INFO()

ZEND_BEGIN_ARG_INFO_EX(arginfo_soapclient___setsoapheaders, 0, 0, 1)
	ZEND_ARG_INFO(0, soapheaders)
ZEND_END_ARG_INFO()

ZEND_BEGIN_ARG_INFO_EX(arginfo_soapclient___setlocation, 0, 0, 0)
	ZEND_ARG_INFO(0, new_location)
ZEND_END_ARG_INFO()

ZEND_BEGIN_ARG_INFO_EX(arginfo_soap_use_soap_error_handler, 0, 0, 0)
	ZEND_ARG_INFO(0, handler)
ZEND_END_ARG_INFO()

ZEND_BEGIN_ARG_INFO_EX(arginfo_soap_is_soap_fault, 0, 0, 1)
	ZEND_ARG_INFO(0, object)
ZEND_END_ARG_INFO()
/* }}} */

static const zend_function_entry soap_functions[] = {
	PHP_FE(use_soap_error_handler, 	arginfo_soap_use_soap_error_handler)
	PHP_FE(is_soap_fault, 			arginfo_soap_is_soap_fault)
	PHP_FE_END
};

static const zend_function_entry soap_fault_functions[] = {
	SOAP_CTOR(SoapFault, SoapFault, arginfo_soapfault_soapfault, 0)
	PHP_ME(SoapFault, __toString, arginfo_soap__void, 0)
	PHP_FE_END
};

static const zend_function_entry soap_server_functions[] = {
	SOAP_CTOR(SoapServer, SoapServer, 	arginfo_soapserver_soapserver, 0)
	PHP_ME(SoapServer, setPersistence, 	arginfo_soapserver_setpersistence, 0)
	PHP_ME(SoapServer, setClass, 		arginfo_soapserver_setclass, 0)
	PHP_ME(SoapServer, setObject, 		arginfo_soapserver_setobject, 0)
	PHP_ME(SoapServer, addFunction, 	arginfo_soapserver_addfunction, 0)
	PHP_ME(SoapServer, getFunctions, 	arginfo_soapserver_getfunctions, 0)
	PHP_ME(SoapServer, handle, 			arginfo_soapserver_handle, 0)
	PHP_ME(SoapServer, fault, 			arginfo_soapserver_fault, 0)
	PHP_ME(SoapServer, addSoapHeader, 	arginfo_soapserver_addsoapheader, 0)
	PHP_FE_END
};

static const zend_function_entry soap_client_functions[] = {
	SOAP_CTOR(SoapClient, SoapClient, arginfo_soapclient_soapclient, 0)
	PHP_ME(SoapClient, __call, 						arginfo_soapclient___call, 0)
	ZEND_NAMED_ME(__soapCall, ZEND_MN(SoapClient___call), arginfo_soapclient___soapcall, 0)
	PHP_ME(SoapClient, __getLastRequest, 			arginfo_soapclient___getlastrequest, 0)
	PHP_ME(SoapClient, __getLastResponse, 			arginfo_soapclient___getlastresponse, 0)
	PHP_ME(SoapClient, __getLastRequestHeaders, 	arginfo_soapclient___getlastrequestheaders, 0)
	PHP_ME(SoapClient, __getLastResponseHeaders, 	arginfo_soapclient___getlastresponseheaders, 0)
	PHP_ME(SoapClient, __getFunctions, 				arginfo_soapclient___getfunctions, 0)
	PHP_ME(SoapClient, __getTypes, 					arginfo_soapclient___gettypes, 0)
	PHP_ME(SoapClient, __doRequest, 				arginfo_soapclient___dorequest, 0)
	PHP_ME(SoapClient, __setCookie, 				arginfo_soapclient___setcookie, 0)
	PHP_ME(SoapClient, __getCookies, 				arginfo_soapclient___getcookies, 0)
	PHP_ME(SoapClient, __setLocation, 				arginfo_soapclient___setlocation, 0)
	PHP_ME(SoapClient, __setSoapHeaders, 			arginfo_soapclient___setsoapheaders, 0)
	PHP_FE_END
};

static const zend_function_entry soap_var_functions[] = {
	SOAP_CTOR(SoapVar, SoapVar, arginfo_soapvar_soapvar, 0)
	PHP_FE_END
};

static const zend_function_entry soap_param_functions[] = {
	SOAP_CTOR(SoapParam, SoapParam, arginfo_soapparam_soapparam, 0)
	PHP_FE_END
};

static const zend_function_entry soap_header_functions[] = {
	SOAP_CTOR(SoapHeader, SoapHeader, arginfo_soapheader_soapheader, 0)
	PHP_FE_END
};

zend_module_entry soap_module_entry = {
#ifdef STANDARD_MODULE_HEADER
  STANDARD_MODULE_HEADER,
#endif
  "soap",
  soap_functions,
  PHP_MINIT(soap),
  PHP_MSHUTDOWN(soap),
  PHP_RINIT(soap),
  NULL,
  PHP_MINFO(soap),
#ifdef STANDARD_MODULE_HEADER
  NO_VERSION_YET,
#endif
  STANDARD_MODULE_PROPERTIES,
};

#ifdef COMPILE_DL_SOAP
ZEND_GET_MODULE(soap)
#endif

ZEND_INI_MH(OnUpdateCacheMode)
{
	char *p;
#ifndef ZTS
	char *base = (char *) mh_arg2;
#else
	char *base = (char *) ts_resource(*((int *) mh_arg2));
#endif

	p = (char*) (base+(size_t) mh_arg1);

	*p = (char)atoi(new_value);

	return SUCCESS;
}

static PHP_INI_MH(OnUpdateCacheDir)
{
	/* Only do the open_basedir check at runtime */
	if (stage == PHP_INI_STAGE_RUNTIME || stage == PHP_INI_STAGE_HTACCESS) {
		char *p;

		if (memchr(new_value, '\0', new_value_length) != NULL) {
			return FAILURE;
		}

		/* we do not use zend_memrchr() since path can contain ; itself */
		if ((p = strchr(new_value, ';'))) {
			char *p2;
			p++;
			if ((p2 = strchr(p, ';'))) {
				p = p2 + 1;
			}
		} else {
			p = new_value;
		}

		if (PG(open_basedir) && *p && php_check_open_basedir(p TSRMLS_CC)) {
			return FAILURE;
		}
	}

	OnUpdateString(entry, new_value, new_value_length, mh_arg1, mh_arg2, mh_arg3, stage TSRMLS_CC);
	return SUCCESS;
}

PHP_INI_BEGIN()
STD_PHP_INI_ENTRY("soap.wsdl_cache_enabled",     "1", PHP_INI_ALL, OnUpdateBool,
                  cache_enabled, zend_soap_globals, soap_globals)
STD_PHP_INI_ENTRY("soap.wsdl_cache_dir",         "/tmp", PHP_INI_ALL, OnUpdateCacheDir,
                  cache_dir, zend_soap_globals, soap_globals)
STD_PHP_INI_ENTRY("soap.wsdl_cache_ttl",         "86400", PHP_INI_ALL, OnUpdateLong,
                  cache_ttl, zend_soap_globals, soap_globals)
STD_PHP_INI_ENTRY("soap.wsdl_cache",             "1", PHP_INI_ALL, OnUpdateCacheMode,
                  cache_mode, zend_soap_globals, soap_globals)
STD_PHP_INI_ENTRY("soap.wsdl_cache_limit",       "5", PHP_INI_ALL, OnUpdateLong,
                  cache_limit, zend_soap_globals, soap_globals)
PHP_INI_END()

static HashTable defEnc, defEncIndex, defEncNs;

static void php_soap_prepare_globals()
{
	int i;
	encodePtr enc;

	zend_hash_init(&defEnc, 0, NULL, NULL, 1);
	zend_hash_init(&defEncIndex, 0, NULL, NULL, 1);
	zend_hash_init(&defEncNs, 0, NULL, NULL, 1);

	i = 0;
	do {
		enc = &defaultEncoding[i];

		/* If has a ns and a str_type then index it */
		if (defaultEncoding[i].details.type_str) {
			if (defaultEncoding[i].details.ns != NULL) {
				char *ns_type;
				spprintf(&ns_type, 0, "%s:%s", defaultEncoding[i].details.ns, defaultEncoding[i].details.type_str);
				zend_hash_add(&defEnc, ns_type, strlen(ns_type) + 1, &enc, sizeof(encodePtr), NULL);
				efree(ns_type);
			} else {
				zend_hash_add(&defEnc, defaultEncoding[i].details.type_str, strlen(defaultEncoding[i].details.type_str) + 1, &enc, sizeof(encodePtr), NULL);
			}
		}
		/* Index everything by number */
		if (!zend_hash_index_exists(&defEncIndex, defaultEncoding[i].details.type)) {
			zend_hash_index_update(&defEncIndex, defaultEncoding[i].details.type, &enc, sizeof(encodePtr), NULL);
		}
		i++;
	} while (defaultEncoding[i].details.type != END_KNOWN_TYPES);

	/* hash by namespace */
	zend_hash_add(&defEncNs, XSD_1999_NAMESPACE, sizeof(XSD_1999_NAMESPACE), XSD_NS_PREFIX, sizeof(XSD_NS_PREFIX), NULL);
	zend_hash_add(&defEncNs, XSD_NAMESPACE, sizeof(XSD_NAMESPACE), XSD_NS_PREFIX, sizeof(XSD_NS_PREFIX), NULL);
	zend_hash_add(&defEncNs, XSI_NAMESPACE, sizeof(XSI_NAMESPACE), XSI_NS_PREFIX, sizeof(XSI_NS_PREFIX), NULL);
	zend_hash_add(&defEncNs, XML_NAMESPACE, sizeof(XML_NAMESPACE), XML_NS_PREFIX, sizeof(XML_NS_PREFIX), NULL);
	zend_hash_add(&defEncNs, SOAP_1_1_ENC_NAMESPACE, sizeof(SOAP_1_1_ENC_NAMESPACE), SOAP_1_1_ENC_NS_PREFIX, sizeof(SOAP_1_1_ENC_NS_PREFIX), NULL);
	zend_hash_add(&defEncNs, SOAP_1_2_ENC_NAMESPACE, sizeof(SOAP_1_2_ENC_NAMESPACE), SOAP_1_2_ENC_NS_PREFIX, sizeof(SOAP_1_2_ENC_NS_PREFIX), NULL);
}

static void php_soap_init_globals(zend_soap_globals *soap_globals TSRMLS_DC)
{
	soap_globals->defEnc = defEnc;
	soap_globals->defEncIndex = defEncIndex;
	soap_globals->defEncNs = defEncNs;
	soap_globals->typemap = NULL;
	soap_globals->use_soap_error_handler = 0;
	soap_globals->error_code = NULL;
	soap_globals->error_object = NULL;
	soap_globals->sdl = NULL;
	soap_globals->soap_version = SOAP_1_1;
	soap_globals->mem_cache = NULL;
	soap_globals->ref_map = NULL;
}

PHP_MSHUTDOWN_FUNCTION(soap)
{
	zend_error_cb = old_error_handler;
	zend_hash_destroy(&SOAP_GLOBAL(defEnc));
	zend_hash_destroy(&SOAP_GLOBAL(defEncIndex));
	zend_hash_destroy(&SOAP_GLOBAL(defEncNs));
	if (SOAP_GLOBAL(mem_cache)) {
		zend_hash_destroy(SOAP_GLOBAL(mem_cache));
		free(SOAP_GLOBAL(mem_cache));
	}
	UNREGISTER_INI_ENTRIES();
	return SUCCESS;
}

PHP_RINIT_FUNCTION(soap)
{
	SOAP_GLOBAL(typemap) = NULL;
	SOAP_GLOBAL(use_soap_error_handler) = 0;
	SOAP_GLOBAL(error_code) = NULL;
	SOAP_GLOBAL(error_object) = NULL;
	SOAP_GLOBAL(sdl) = NULL;
	SOAP_GLOBAL(soap_version) = SOAP_1_1;
	SOAP_GLOBAL(encoding) = NULL;
	SOAP_GLOBAL(class_map) = NULL;
	SOAP_GLOBAL(features) = 0;
	SOAP_GLOBAL(ref_map) = NULL;
	return SUCCESS;
}

PHP_MINIT_FUNCTION(soap)
{
	zend_class_entry ce;

	/* TODO: add ini entry for always use soap errors */
	php_soap_prepare_globals();
	ZEND_INIT_MODULE_GLOBALS(soap, php_soap_init_globals, NULL);
	REGISTER_INI_ENTRIES();

	/* Register SoapClient class */
	/* BIG NOTE : THIS EMITS AN COMPILATION WARNING UNDER ZE2 - handle_function_call deprecated.
		soap_call_function_handler should be of type struct _zend_function, not (*handle_function_call).
	*/
	{
		zend_internal_function fe;

		fe.type = ZEND_INTERNAL_FUNCTION;
		fe.handler = ZEND_MN(SoapClient___call);
		fe.function_name = NULL;
		fe.scope = NULL;
		fe.fn_flags = 0;
		fe.prototype = NULL;
		fe.num_args = 2;
		fe.arg_info = NULL;

		INIT_OVERLOADED_CLASS_ENTRY(ce, PHP_SOAP_CLIENT_CLASSNAME, soap_client_functions,
			(zend_function *)&fe, NULL, NULL);
		soap_class_entry = zend_register_internal_class(&ce TSRMLS_CC);
	}
	/* Register SoapVar class */
	INIT_CLASS_ENTRY(ce, PHP_SOAP_VAR_CLASSNAME, soap_var_functions);
	soap_var_class_entry = zend_register_internal_class(&ce TSRMLS_CC);

	/* Register SoapServer class */
	INIT_CLASS_ENTRY(ce, PHP_SOAP_SERVER_CLASSNAME, soap_server_functions);
	soap_server_class_entry = zend_register_internal_class(&ce TSRMLS_CC);

	/* Register SoapFault class */
	INIT_CLASS_ENTRY(ce, PHP_SOAP_FAULT_CLASSNAME, soap_fault_functions);
	soap_fault_class_entry = zend_register_internal_class_ex(&ce, zend_exception_get_default(TSRMLS_C), NULL TSRMLS_CC);

	/* Register SoapParam class */
	INIT_CLASS_ENTRY(ce, PHP_SOAP_PARAM_CLASSNAME, soap_param_functions);
	soap_param_class_entry = zend_register_internal_class(&ce TSRMLS_CC);

	INIT_CLASS_ENTRY(ce, PHP_SOAP_HEADER_CLASSNAME, soap_header_functions);
	soap_header_class_entry = zend_register_internal_class(&ce TSRMLS_CC);

	le_sdl = register_list_destructors(delete_sdl, NULL);
	le_url = register_list_destructors(delete_url, NULL);
	le_service = register_list_destructors(delete_service, NULL);
	le_typemap = register_list_destructors(delete_hashtable, NULL);

	REGISTER_LONG_CONSTANT("SOAP_1_1", SOAP_1_1, CONST_CS | CONST_PERSISTENT);
	REGISTER_LONG_CONSTANT("SOAP_1_2", SOAP_1_2, CONST_CS | CONST_PERSISTENT);

	REGISTER_LONG_CONSTANT("SOAP_PERSISTENCE_SESSION", SOAP_PERSISTENCE_SESSION, CONST_CS | CONST_PERSISTENT);
	REGISTER_LONG_CONSTANT("SOAP_PERSISTENCE_REQUEST", SOAP_PERSISTENCE_REQUEST, CONST_CS | CONST_PERSISTENT);
	REGISTER_LONG_CONSTANT("SOAP_FUNCTIONS_ALL", SOAP_FUNCTIONS_ALL, CONST_CS | CONST_PERSISTENT);

	REGISTER_LONG_CONSTANT("SOAP_ENCODED", SOAP_ENCODED, CONST_CS | CONST_PERSISTENT);
	REGISTER_LONG_CONSTANT("SOAP_LITERAL", SOAP_LITERAL, CONST_CS | CONST_PERSISTENT);

	REGISTER_LONG_CONSTANT("SOAP_RPC", SOAP_RPC, CONST_CS | CONST_PERSISTENT);
	REGISTER_LONG_CONSTANT("SOAP_DOCUMENT", SOAP_DOCUMENT, CONST_CS | CONST_PERSISTENT);

	REGISTER_LONG_CONSTANT("SOAP_ACTOR_NEXT", SOAP_ACTOR_NEXT, CONST_CS | CONST_PERSISTENT);
	REGISTER_LONG_CONSTANT("SOAP_ACTOR_NONE", SOAP_ACTOR_NONE, CONST_CS | CONST_PERSISTENT);
	REGISTER_LONG_CONSTANT("SOAP_ACTOR_UNLIMATERECEIVER", SOAP_ACTOR_UNLIMATERECEIVER, CONST_CS | CONST_PERSISTENT);

	REGISTER_LONG_CONSTANT("SOAP_COMPRESSION_ACCEPT", SOAP_COMPRESSION_ACCEPT, CONST_CS | CONST_PERSISTENT);
	REGISTER_LONG_CONSTANT("SOAP_COMPRESSION_GZIP", SOAP_COMPRESSION_GZIP, CONST_CS | CONST_PERSISTENT);
	REGISTER_LONG_CONSTANT("SOAP_COMPRESSION_DEFLATE", SOAP_COMPRESSION_DEFLATE, CONST_CS | CONST_PERSISTENT);

	REGISTER_LONG_CONSTANT("SOAP_AUTHENTICATION_BASIC", SOAP_AUTHENTICATION_BASIC, CONST_CS | CONST_PERSISTENT);
	REGISTER_LONG_CONSTANT("SOAP_AUTHENTICATION_DIGEST", SOAP_AUTHENTICATION_DIGEST, CONST_CS | CONST_PERSISTENT);

	REGISTER_LONG_CONSTANT("UNKNOWN_TYPE", UNKNOWN_TYPE, CONST_CS | CONST_PERSISTENT);

	REGISTER_LONG_CONSTANT("XSD_STRING", XSD_STRING, CONST_CS | CONST_PERSISTENT);
	REGISTER_LONG_CONSTANT("XSD_BOOLEAN", XSD_BOOLEAN, CONST_CS | CONST_PERSISTENT);
	REGISTER_LONG_CONSTANT("XSD_DECIMAL", XSD_DECIMAL, CONST_CS | CONST_PERSISTENT);
	REGISTER_LONG_CONSTANT("XSD_FLOAT", XSD_FLOAT, CONST_CS | CONST_PERSISTENT);
	REGISTER_LONG_CONSTANT("XSD_DOUBLE", XSD_DOUBLE, CONST_CS | CONST_PERSISTENT);
	REGISTER_LONG_CONSTANT("XSD_DURATION", XSD_DURATION, CONST_CS | CONST_PERSISTENT);
	REGISTER_LONG_CONSTANT("XSD_DATETIME", XSD_DATETIME, CONST_CS | CONST_PERSISTENT);
	REGISTER_LONG_CONSTANT("XSD_TIME", XSD_TIME, CONST_CS | CONST_PERSISTENT);
	REGISTER_LONG_CONSTANT("XSD_DATE", XSD_DATE, CONST_CS | CONST_PERSISTENT);
	REGISTER_LONG_CONSTANT("XSD_GYEARMONTH", XSD_GYEARMONTH, CONST_CS | CONST_PERSISTENT);
	REGISTER_LONG_CONSTANT("XSD_GYEAR", XSD_GYEAR, CONST_CS | CONST_PERSISTENT);
	REGISTER_LONG_CONSTANT("XSD_GMONTHDAY", XSD_GMONTHDAY, CONST_CS | CONST_PERSISTENT);
	REGISTER_LONG_CONSTANT("XSD_GDAY", XSD_GDAY, CONST_CS | CONST_PERSISTENT);
	REGISTER_LONG_CONSTANT("XSD_GMONTH", XSD_GMONTH, CONST_CS | CONST_PERSISTENT);
	REGISTER_LONG_CONSTANT("XSD_HEXBINARY", XSD_HEXBINARY, CONST_CS | CONST_PERSISTENT);
	REGISTER_LONG_CONSTANT("XSD_BASE64BINARY", XSD_BASE64BINARY, CONST_CS | CONST_PERSISTENT);
	REGISTER_LONG_CONSTANT("XSD_ANYURI", XSD_ANYURI, CONST_CS | CONST_PERSISTENT);
	REGISTER_LONG_CONSTANT("XSD_QNAME", XSD_QNAME, CONST_CS | CONST_PERSISTENT);
	REGISTER_LONG_CONSTANT("XSD_NOTATION", XSD_NOTATION, CONST_CS | CONST_PERSISTENT);
	REGISTER_LONG_CONSTANT("XSD_NORMALIZEDSTRING", XSD_NORMALIZEDSTRING, CONST_CS | CONST_PERSISTENT);
	REGISTER_LONG_CONSTANT("XSD_TOKEN", XSD_TOKEN, CONST_CS | CONST_PERSISTENT);
	REGISTER_LONG_CONSTANT("XSD_LANGUAGE", XSD_LANGUAGE, CONST_CS | CONST_PERSISTENT);
	REGISTER_LONG_CONSTANT("XSD_NMTOKEN", XSD_NMTOKEN, CONST_CS | CONST_PERSISTENT);
	REGISTER_LONG_CONSTANT("XSD_NAME", XSD_NAME, CONST_CS | CONST_PERSISTENT);
	REGISTER_LONG_CONSTANT("XSD_NCNAME", XSD_NCNAME, CONST_CS | CONST_PERSISTENT);
	REGISTER_LONG_CONSTANT("XSD_ID", XSD_ID, CONST_CS | CONST_PERSISTENT);
	REGISTER_LONG_CONSTANT("XSD_IDREF", XSD_IDREF, CONST_CS | CONST_PERSISTENT);
	REGISTER_LONG_CONSTANT("XSD_IDREFS", XSD_IDREFS, CONST_CS | CONST_PERSISTENT);
	REGISTER_LONG_CONSTANT("XSD_ENTITY", XSD_ENTITY, CONST_CS | CONST_PERSISTENT);
	REGISTER_LONG_CONSTANT("XSD_ENTITIES", XSD_ENTITIES, CONST_CS | CONST_PERSISTENT);
	REGISTER_LONG_CONSTANT("XSD_INTEGER", XSD_INTEGER, CONST_CS | CONST_PERSISTENT);
	REGISTER_LONG_CONSTANT("XSD_NONPOSITIVEINTEGER", XSD_NONPOSITIVEINTEGER, CONST_CS | CONST_PERSISTENT);
	REGISTER_LONG_CONSTANT("XSD_NEGATIVEINTEGER", XSD_NEGATIVEINTEGER, CONST_CS | CONST_PERSISTENT);
	REGISTER_LONG_CONSTANT("XSD_LONG", XSD_LONG, CONST_CS | CONST_PERSISTENT);
	REGISTER_LONG_CONSTANT("XSD_INT", XSD_INT, CONST_CS | CONST_PERSISTENT);
	REGISTER_LONG_CONSTANT("XSD_SHORT", XSD_SHORT, CONST_CS | CONST_PERSISTENT);
	REGISTER_LONG_CONSTANT("XSD_BYTE", XSD_BYTE, CONST_CS | CONST_PERSISTENT);
	REGISTER_LONG_CONSTANT("XSD_NONNEGATIVEINTEGER", XSD_NONNEGATIVEINTEGER, CONST_CS | CONST_PERSISTENT);
	REGISTER_LONG_CONSTANT("XSD_UNSIGNEDLONG", XSD_UNSIGNEDLONG, CONST_CS | CONST_PERSISTENT);
	REGISTER_LONG_CONSTANT("XSD_UNSIGNEDINT", XSD_UNSIGNEDINT, CONST_CS | CONST_PERSISTENT);
	REGISTER_LONG_CONSTANT("XSD_UNSIGNEDSHORT", XSD_UNSIGNEDSHORT, CONST_CS | CONST_PERSISTENT);
	REGISTER_LONG_CONSTANT("XSD_UNSIGNEDBYTE", XSD_UNSIGNEDBYTE, CONST_CS | CONST_PERSISTENT);
	REGISTER_LONG_CONSTANT("XSD_POSITIVEINTEGER", XSD_POSITIVEINTEGER, CONST_CS | CONST_PERSISTENT);
	REGISTER_LONG_CONSTANT("XSD_NMTOKENS", XSD_NMTOKENS, CONST_CS | CONST_PERSISTENT);
	REGISTER_LONG_CONSTANT("XSD_ANYTYPE", XSD_ANYTYPE, CONST_CS | CONST_PERSISTENT);
	REGISTER_LONG_CONSTANT("XSD_ANYXML", XSD_ANYXML, CONST_CS | CONST_PERSISTENT);

	REGISTER_LONG_CONSTANT("APACHE_MAP", APACHE_MAP, CONST_CS | CONST_PERSISTENT);

	REGISTER_LONG_CONSTANT("SOAP_ENC_OBJECT", SOAP_ENC_OBJECT, CONST_CS | CONST_PERSISTENT);
	REGISTER_LONG_CONSTANT("SOAP_ENC_ARRAY", SOAP_ENC_ARRAY, CONST_CS | CONST_PERSISTENT);

	REGISTER_LONG_CONSTANT("XSD_1999_TIMEINSTANT", XSD_1999_TIMEINSTANT, CONST_CS | CONST_PERSISTENT);

	REGISTER_STRING_CONSTANT("XSD_NAMESPACE", XSD_NAMESPACE, CONST_CS | CONST_PERSISTENT);
	REGISTER_STRING_CONSTANT("XSD_1999_NAMESPACE", XSD_1999_NAMESPACE,  CONST_CS | CONST_PERSISTENT);

	REGISTER_LONG_CONSTANT("SOAP_SINGLE_ELEMENT_ARRAYS", SOAP_SINGLE_ELEMENT_ARRAYS, CONST_CS | CONST_PERSISTENT);
	REGISTER_LONG_CONSTANT("SOAP_WAIT_ONE_WAY_CALLS", SOAP_WAIT_ONE_WAY_CALLS, CONST_CS | CONST_PERSISTENT);
	REGISTER_LONG_CONSTANT("SOAP_USE_XSI_ARRAY_TYPE", SOAP_USE_XSI_ARRAY_TYPE, CONST_CS | CONST_PERSISTENT);

	REGISTER_LONG_CONSTANT("WSDL_CACHE_NONE",   WSDL_CACHE_NONE,   CONST_CS | CONST_PERSISTENT);
	REGISTER_LONG_CONSTANT("WSDL_CACHE_DISK",   WSDL_CACHE_DISK,   CONST_CS | CONST_PERSISTENT);
	REGISTER_LONG_CONSTANT("WSDL_CACHE_MEMORY", WSDL_CACHE_MEMORY, CONST_CS | CONST_PERSISTENT);
	REGISTER_LONG_CONSTANT("WSDL_CACHE_BOTH",   WSDL_CACHE_BOTH,   CONST_CS | CONST_PERSISTENT);

	/* New SOAP SSL Method Constants */
	REGISTER_LONG_CONSTANT("SOAP_SSL_METHOD_TLS",    SOAP_SSL_METHOD_TLS,    CONST_CS | CONST_PERSISTENT);
	REGISTER_LONG_CONSTANT("SOAP_SSL_METHOD_SSLv2",  SOAP_SSL_METHOD_SSLv2,  CONST_CS | CONST_PERSISTENT);
	REGISTER_LONG_CONSTANT("SOAP_SSL_METHOD_SSLv3",  SOAP_SSL_METHOD_SSLv3,  CONST_CS | CONST_PERSISTENT);
	REGISTER_LONG_CONSTANT("SOAP_SSL_METHOD_SSLv23", SOAP_SSL_METHOD_SSLv23, CONST_CS | CONST_PERSISTENT);

	old_error_handler = zend_error_cb;
	zend_error_cb = soap_error_handler;

	return SUCCESS;
}

PHP_MINFO_FUNCTION(soap)
{
	php_info_print_table_start();
	php_info_print_table_row(2, "Soap Client", "enabled");
	php_info_print_table_row(2, "Soap Server", "enabled");
	php_info_print_table_end();
	DISPLAY_INI_ENTRIES();
}


/* {{{ proto object SoapParam::SoapParam ( mixed data, string name)
   SoapParam constructor */
PHP_METHOD(SoapParam, SoapParam)
{
	zval *data;
	char *name;
	int name_length;

	if (zend_parse_parameters(ZEND_NUM_ARGS() TSRMLS_CC, "zs", &data, &name, &name_length) == FAILURE) {
		return;
	}
	if (name_length == 0) {
		php_error_docref(NULL TSRMLS_CC, E_WARNING, "Invalid parameter name");
		return;
	}

	add_property_stringl(this_ptr, "param_name", name, name_length, 1);
	add_property_zval(this_ptr, "param_data", data);
}
/* }}} */


/* {{{ proto object SoapHeader::SoapHeader ( string namespace, string name [, mixed data [, bool mustUnderstand [, mixed actor]]])
   SoapHeader constructor */
PHP_METHOD(SoapHeader, SoapHeader)
{
	zval *data = NULL, *actor = NULL;
	char *name, *ns;
	int name_len, ns_len;
	zend_bool must_understand = 0;

	if (zend_parse_parameters(ZEND_NUM_ARGS() TSRMLS_CC, "ss|zbz", &ns, &ns_len, &name, &name_len, &data, &must_understand, &actor) == FAILURE) {
		return;
	}
	if (ns_len == 0) {
		php_error_docref(NULL TSRMLS_CC, E_WARNING, "Invalid namespace");
		return;
	}
	if (name_len == 0) {
		php_error_docref(NULL TSRMLS_CC, E_WARNING, "Invalid header name");
		return;
	}

	add_property_stringl(this_ptr, "namespace", ns, ns_len, 1);
	add_property_stringl(this_ptr, "name", name, name_len, 1);
	if (data) {
		add_property_zval(this_ptr, "data", data);
	}
	add_property_bool(this_ptr, "mustUnderstand", must_understand);
	if (actor == NULL) {
	} else if (Z_TYPE_P(actor) == IS_LONG &&
	  (Z_LVAL_P(actor) == SOAP_ACTOR_NEXT ||
	   Z_LVAL_P(actor) == SOAP_ACTOR_NONE ||
	   Z_LVAL_P(actor) == SOAP_ACTOR_UNLIMATERECEIVER)) {
		add_property_long(this_ptr, "actor", Z_LVAL_P(actor));
	} else if (Z_TYPE_P(actor) == IS_STRING && Z_STRLEN_P(actor) > 0) {
		add_property_stringl(this_ptr, "actor", Z_STRVAL_P(actor), Z_STRLEN_P(actor), 1);
	} else {
		php_error_docref(NULL TSRMLS_CC, E_WARNING, "Invalid actor");
	}
}

/* {{{ proto object SoapFault::SoapFault ( string faultcode, string faultstring [, string faultactor [, mixed detail [, string faultname [, mixed headerfault]]]])
   SoapFault constructor */
PHP_METHOD(SoapFault, SoapFault)
{
	char *fault_string = NULL, *fault_code = NULL, *fault_actor = NULL, *name = NULL, *fault_code_ns = NULL;
	int fault_string_len, fault_actor_len = 0, name_len = 0, fault_code_len = 0;
	zval *code = NULL, *details = NULL, *headerfault = NULL;

	if (zend_parse_parameters(ZEND_NUM_ARGS() TSRMLS_CC, "zs|s!z!s!z",
		&code,
		&fault_string, &fault_string_len,
		&fault_actor, &fault_actor_len,
		&details, &name, &name_len, &headerfault) == FAILURE) {
		return;
	}

	if (Z_TYPE_P(code) == IS_NULL) {
	} else if (Z_TYPE_P(code) == IS_STRING) {
		fault_code = Z_STRVAL_P(code);
		fault_code_len = Z_STRLEN_P(code);
	} else if (Z_TYPE_P(code) == IS_ARRAY && zend_hash_num_elements(Z_ARRVAL_P(code)) == 2) {
		zval **t_ns, **t_code;

		zend_hash_internal_pointer_reset(Z_ARRVAL_P(code));
		zend_hash_get_current_data(Z_ARRVAL_P(code), (void**)&t_ns);
		zend_hash_move_forward(Z_ARRVAL_P(code));
		zend_hash_get_current_data(Z_ARRVAL_P(code), (void**)&t_code);
		if (Z_TYPE_PP(t_ns) == IS_STRING && Z_TYPE_PP(t_code) == IS_STRING) {
		  fault_code_ns = Z_STRVAL_PP(t_ns);
		  fault_code = Z_STRVAL_PP(t_code);
		  fault_code_len = Z_STRLEN_PP(t_code);
		} else {
			php_error_docref(NULL TSRMLS_CC, E_WARNING, "Invalid fault code");
			return;
		}
	} else  {
		php_error_docref(NULL TSRMLS_CC, E_WARNING, "Invalid fault code");
		return;
	}
	if (fault_code != NULL && fault_code_len == 0) {
		php_error_docref(NULL TSRMLS_CC, E_WARNING, "Invalid fault code");
		return;
	}
	if (name != NULL && name_len == 0) {
		name = NULL;
	}

	set_soap_fault(this_ptr, fault_code_ns, fault_code, fault_string, fault_actor, details, name TSRMLS_CC);
	if (headerfault != NULL) {
		add_property_zval(this_ptr, "headerfault", headerfault);
	}
}
/* }}} */


/* {{{ proto object SoapFault::SoapFault ( string faultcode, string faultstring [, string faultactor [, mixed detail [, string faultname [, mixed headerfault]]]])
   SoapFault constructor */
PHP_METHOD(SoapFault, __toString)
{
	zval *faultcode, *faultstring, *file, *line, *trace;
	char *str;
	int len;
	zend_fcall_info fci;
	zval fname;

	if (zend_parse_parameters_none() == FAILURE) {
		return;
	}

	faultcode   = zend_read_property(soap_fault_class_entry, this_ptr, "faultcode", sizeof("faultcode")-1, 1 TSRMLS_CC);
	faultstring = zend_read_property(soap_fault_class_entry, this_ptr, "faultstring", sizeof("faultstring")-1, 1 TSRMLS_CC);
	file = zend_read_property(soap_fault_class_entry, this_ptr, "file", sizeof("file")-1, 1 TSRMLS_CC);
	line = zend_read_property(soap_fault_class_entry, this_ptr, "line", sizeof("line")-1, 1 TSRMLS_CC);

	ZVAL_STRINGL(&fname, "gettraceasstring", sizeof("gettraceasstring")-1, 0);

	fci.size = sizeof(fci);
	fci.function_table = &Z_OBJCE_P(getThis())->function_table;
	fci.function_name = &fname;
	fci.symbol_table = NULL;
	fci.object_ptr = getThis();
	fci.retval_ptr_ptr = &trace;
	fci.param_count = 0;
	fci.params = NULL;
	fci.no_separation = 1;

	zend_call_function(&fci, NULL TSRMLS_CC);

	len = spprintf(&str, 0, "SoapFault exception: [%s] %s in %s:%ld\nStack trace:\n%s",
	               Z_STRVAL_P(faultcode), Z_STRVAL_P(faultstring), Z_STRVAL_P(file), Z_LVAL_P(line),
	               Z_STRLEN_P(trace) ? Z_STRVAL_P(trace) : "#0 {main}\n");

	zval_ptr_dtor(&trace);

	RETURN_STRINGL(str, len, 0);
}
/* }}} */

/* {{{ proto object SoapVar::SoapVar ( mixed data, int encoding [, string type_name [, string type_namespace [, string node_name [, string node_namespace]]]])
   SoapVar constructor */
PHP_METHOD(SoapVar, SoapVar)
{
	zval *data, *type;
	char *stype = NULL, *ns = NULL, *name = NULL, *namens = NULL;
	int stype_len = 0, ns_len = 0, name_len = 0, namens_len = 0;

	if (zend_parse_parameters(ZEND_NUM_ARGS() TSRMLS_CC, "z!z|ssss", &data, &type, &stype, &stype_len, &ns, &ns_len, &name, &name_len, &namens, &namens_len) == FAILURE) {
		return;
	}

	if (Z_TYPE_P(type) == IS_NULL) {
		add_property_long(this_ptr, "enc_type", UNKNOWN_TYPE);
	} else {
		if (zend_hash_index_exists(&SOAP_GLOBAL(defEncIndex), Z_LVAL_P(type))) {
			add_property_long(this_ptr, "enc_type", Z_LVAL_P(type));
		} else {
			php_error_docref(NULL TSRMLS_CC, E_WARNING, "Invalid type ID");
			return;
		}
	}

	if (data) {
		add_property_zval(this_ptr, "enc_value", data);
	}

	if (stype && stype_len > 0) {
		add_property_stringl(this_ptr, "enc_stype", stype, stype_len, 1);
	}
	if (ns && ns_len > 0) {
		add_property_stringl(this_ptr, "enc_ns", ns, ns_len, 1);
	}
	if (name && name_len > 0) {
		add_property_stringl(this_ptr, "enc_name", name, name_len, 1);
	}
	if (namens && namens_len > 0) {
		add_property_stringl(this_ptr, "enc_namens", namens, namens_len, 1);
	}
}
/* }}} */


static HashTable* soap_create_typemap(sdlPtr sdl, HashTable *ht TSRMLS_DC)
{
	zval **tmp;
	HashTable *ht2;
	HashPosition pos1, pos2;
	HashTable *typemap = NULL;
	
	zend_hash_internal_pointer_reset_ex(ht, &pos1);
	while (zend_hash_get_current_data_ex(ht, (void**)&tmp, &pos1) == SUCCESS) {
		char *type_name = NULL;
		char *type_ns = NULL;
		zval *to_xml = NULL;
		zval *to_zval = NULL;
		encodePtr enc, new_enc;

		if (Z_TYPE_PP(tmp) != IS_ARRAY) {
			php_error_docref(NULL TSRMLS_CC, E_WARNING, "Wrong 'typemap' option");
			return NULL;
		}
		ht2 = Z_ARRVAL_PP(tmp);

		zend_hash_internal_pointer_reset_ex(ht2, &pos2);
		while (zend_hash_get_current_data_ex(ht2, (void**)&tmp, &pos2) == SUCCESS) {
			char *name = NULL;
			unsigned int name_len;
			ulong index;

			zend_hash_get_current_key_ex(ht2, &name, &name_len, &index, 0, &pos2);
			if (name) {
				if (name_len == sizeof("type_name") &&
				    strncmp(name, "type_name", sizeof("type_name")-1) == 0) {
					if (Z_TYPE_PP(tmp) == IS_STRING) {
						type_name = Z_STRVAL_PP(tmp);
					} else if (Z_TYPE_PP(tmp) != IS_NULL) {
					}
				} else if (name_len == sizeof("type_ns") &&
				    strncmp(name, "type_ns", sizeof("type_ns")-1) == 0) {
					if (Z_TYPE_PP(tmp) == IS_STRING) {
						type_ns = Z_STRVAL_PP(tmp);
					} else if (Z_TYPE_PP(tmp) != IS_NULL) {
					}
				} else if (name_len == sizeof("to_xml") &&
				    strncmp(name, "to_xml", sizeof("to_xml")-1) == 0) {
					to_xml = *tmp;
				} else if (name_len == sizeof("from_xml") &&
				    strncmp(name, "from_xml", sizeof("from_xml")-1) == 0) {
					to_zval = *tmp;
				}
			}
			zend_hash_move_forward_ex(ht2, &pos2);
		}		

		if (type_name) {
			smart_str nscat = {0};

			if (type_ns) {
				enc = get_encoder(sdl, type_ns, type_name);
			} else {
				enc = get_encoder_ex(sdl, type_name, strlen(type_name));
			}

			new_enc = emalloc(sizeof(encode));
			memset(new_enc, 0, sizeof(encode));

			if (enc) {
				new_enc->details.type = enc->details.type;
				new_enc->details.ns = estrdup(enc->details.ns);
				new_enc->details.type_str = estrdup(enc->details.type_str);
				new_enc->details.sdl_type = enc->details.sdl_type;
			} else {
				enc = get_conversion(UNKNOWN_TYPE);
				new_enc->details.type = enc->details.type;
				if (type_ns) {
					new_enc->details.ns = estrdup(type_ns);
				}
				new_enc->details.type_str = estrdup(type_name);
			}
			new_enc->to_xml = enc->to_xml;
			new_enc->to_zval = enc->to_zval;
			new_enc->details.map = emalloc(sizeof(soapMapping));
			memset(new_enc->details.map, 0, sizeof(soapMapping));			
			if (to_xml) {
				zval_add_ref(&to_xml);
				new_enc->details.map->to_xml = to_xml;
				new_enc->to_xml = to_xml_user;
			} else if (enc->details.map && enc->details.map->to_xml) {
				zval_add_ref(&enc->details.map->to_xml);
				new_enc->details.map->to_xml = enc->details.map->to_xml;
			}
			if (to_zval) {
				zval_add_ref(&to_zval);
				new_enc->details.map->to_zval = to_zval;
				new_enc->to_zval = to_zval_user;
			} else if (enc->details.map && enc->details.map->to_zval) {
				zval_add_ref(&enc->details.map->to_zval);
				new_enc->details.map->to_zval = enc->details.map->to_zval;
			}
			if (!typemap) {
				typemap = emalloc(sizeof(HashTable));
				zend_hash_init(typemap, 0, NULL, delete_encoder, 0);
			}

			if (type_ns) {
				smart_str_appends(&nscat, type_ns);
				smart_str_appendc(&nscat, ':');
			}
			smart_str_appends(&nscat, type_name);
			smart_str_0(&nscat);
			zend_hash_update(typemap, nscat.c, nscat.len + 1, &new_enc, sizeof(encodePtr), NULL);
			smart_str_free(&nscat);
		}
		zend_hash_move_forward_ex(ht, &pos1);
	}
	return typemap;
}


/* {{{ proto object SoapServer::SoapServer ( mixed wsdl [, array options])
   SoapServer constructor */
PHP_METHOD(SoapServer, SoapServer)
{
	soapServicePtr service;
	zval *wsdl = NULL, *options = NULL;
	int ret;
	int version = SOAP_1_1;
	long cache_wsdl;
	HashTable *typemap_ht = NULL;

	SOAP_SERVER_BEGIN_CODE();

	if (zend_parse_parameters_ex(ZEND_PARSE_PARAMS_QUIET, ZEND_NUM_ARGS() TSRMLS_CC, "z|a", &wsdl, &options) == FAILURE) {
		php_error_docref(NULL TSRMLS_CC, E_ERROR, "Invalid parameters");
	}

	if (Z_TYPE_P(wsdl) != IS_STRING && Z_TYPE_P(wsdl) != IS_NULL) {
		php_error_docref(NULL TSRMLS_CC, E_ERROR, "Invalid parameters");
	}
	
	service = emalloc(sizeof(soapService));
	memset(service, 0, sizeof(soapService));
	service->send_errors = 1;

	cache_wsdl = SOAP_GLOBAL(cache_enabled) ? SOAP_GLOBAL(cache_mode) : 0;

	if (options != NULL) {
		HashTable *ht = Z_ARRVAL_P(options);
		zval **tmp;

		if (zend_hash_find(ht, "soap_version", sizeof("soap_version"), (void**)&tmp) == SUCCESS) {
			if (Z_TYPE_PP(tmp) == IS_LONG &&
			    (Z_LVAL_PP(tmp) == SOAP_1_1 || Z_LVAL_PP(tmp) == SOAP_1_2)) {
				version = Z_LVAL_PP(tmp);
			} else {
				php_error_docref(NULL TSRMLS_CC, E_ERROR, "'soap_version' option must be SOAP_1_1 or SOAP_1_2");
			}
		}

		if (zend_hash_find(ht, "uri", sizeof("uri"), (void**)&tmp) == SUCCESS &&
		    Z_TYPE_PP(tmp) == IS_STRING) {
			service->uri = estrndup(Z_STRVAL_PP(tmp), Z_STRLEN_PP(tmp));
		} else if (Z_TYPE_P(wsdl) == IS_NULL) {
			php_error_docref(NULL TSRMLS_CC, E_ERROR, "'uri' option is required in nonWSDL mode");
		}

		if (zend_hash_find(ht, "actor", sizeof("actor"), (void**)&tmp) == SUCCESS &&
		    Z_TYPE_PP(tmp) == IS_STRING) {
			service->actor = estrndup(Z_STRVAL_PP(tmp), Z_STRLEN_PP(tmp));
		}

		if (zend_hash_find(ht, "encoding", sizeof("encoding"), (void**)&tmp) == SUCCESS &&
		    Z_TYPE_PP(tmp) == IS_STRING) {
			xmlCharEncodingHandlerPtr encoding;
		
			encoding = xmlFindCharEncodingHandler(Z_STRVAL_PP(tmp));
			if (encoding == NULL) {
				php_error_docref(NULL TSRMLS_CC, E_ERROR, "Invalid 'encoding' option - '%s'", Z_STRVAL_PP(tmp));
			} else {
			  service->encoding = encoding;
			}
		}

		if (zend_hash_find(ht, "classmap", sizeof("classmap"), (void**)&tmp) == SUCCESS &&
			Z_TYPE_PP(tmp) == IS_ARRAY) {
			zval *ztmp;

			ALLOC_HASHTABLE(service->class_map);
			zend_hash_init(service->class_map, zend_hash_num_elements((*tmp)->value.ht), NULL, ZVAL_PTR_DTOR, 0);
			zend_hash_copy(service->class_map, (*tmp)->value.ht, (copy_ctor_func_t) zval_add_ref, (void *) &ztmp, sizeof(zval *));
		}

		if (zend_hash_find(ht, "typemap", sizeof("typemap"), (void**)&tmp) == SUCCESS &&
			Z_TYPE_PP(tmp) == IS_ARRAY &&
			zend_hash_num_elements(Z_ARRVAL_PP(tmp)) > 0) {
			typemap_ht = Z_ARRVAL_PP(tmp);
		}

		if (zend_hash_find(ht, "features", sizeof("features"), (void**)&tmp) == SUCCESS &&
			Z_TYPE_PP(tmp) == IS_LONG) {
			service->features = Z_LVAL_PP(tmp);
		}

		if (zend_hash_find(ht, "cache_wsdl", sizeof("cache_wsdl"), (void**)&tmp) == SUCCESS &&
		    Z_TYPE_PP(tmp) == IS_LONG) {
			cache_wsdl = Z_LVAL_PP(tmp);
		}

		if (zend_hash_find(ht, "send_errors", sizeof("send_errors"), (void**)&tmp) == SUCCESS &&
		    (Z_TYPE_PP(tmp) == IS_BOOL || Z_TYPE_PP(tmp) == IS_LONG)) {
			service->send_errors = Z_LVAL_PP(tmp);
		}

	} else if (Z_TYPE_P(wsdl) == IS_NULL) {
		php_error_docref(NULL TSRMLS_CC, E_ERROR, "'uri' option is required in nonWSDL mode");
	}

	service->version = version;
	service->type = SOAP_FUNCTIONS;
	service->soap_functions.functions_all = FALSE;
	service->soap_functions.ft = emalloc(sizeof(HashTable));
	zend_hash_init(service->soap_functions.ft, 0, NULL, ZVAL_PTR_DTOR, 0);

	if (Z_TYPE_P(wsdl) != IS_NULL) {
		service->sdl = get_sdl(this_ptr, Z_STRVAL_P(wsdl), cache_wsdl TSRMLS_CC);
		if (service->uri == NULL) {
			if (service->sdl->target_ns) {
				service->uri = estrdup(service->sdl->target_ns);
			} else {
				/*FIXME*/
				service->uri = estrdup("http://unknown-uri/");
			}
		}
	}
	
	if (typemap_ht) {
		service->typemap = soap_create_typemap(service->sdl, typemap_ht TSRMLS_CC);
	}

	ret = zend_list_insert(service, le_service TSRMLS_CC);
	add_property_resource(this_ptr, "service", ret);

	SOAP_SERVER_END_CODE();
}
/* }}} */


/* {{{ proto object SoapServer::setPersistence ( int mode )
   Sets persistence mode of SoapServer */
PHP_METHOD(SoapServer, setPersistence)
{
	soapServicePtr service;
	long value;

	SOAP_SERVER_BEGIN_CODE();

	FETCH_THIS_SERVICE(service);

	if (zend_parse_parameters(ZEND_NUM_ARGS() TSRMLS_CC, "l", &value) != FAILURE) {
		if (service->type == SOAP_CLASS) {
			if (value == SOAP_PERSISTENCE_SESSION ||
				value == SOAP_PERSISTENCE_REQUEST) {
				service->soap_class.persistance = value;
			} else {
				php_error_docref(NULL TSRMLS_CC, E_WARNING, "Tried to set persistence with bogus value (%ld)", value);
				return;
			}
		} else {
			php_error_docref(NULL TSRMLS_CC, E_WARNING, "Tried to set persistence when you are using you SOAP SERVER in function mode, no persistence needed");
			return;
		}
	}

	SOAP_SERVER_END_CODE();
}
/* }}} */


/* {{{ proto void SoapServer::setClass(string class_name [, mixed args])
   Sets class which will handle SOAP requests */
PHP_METHOD(SoapServer, setClass)
{
	soapServicePtr service;
	char *classname;
	zend_class_entry **ce;

	int classname_len, found, num_args = 0;
	zval ***argv = NULL;

	SOAP_SERVER_BEGIN_CODE();

	FETCH_THIS_SERVICE(service);

	if (zend_parse_parameters(ZEND_NUM_ARGS() TSRMLS_CC, "s*", &classname, &classname_len, &argv, &num_args) == FAILURE) {
		return;
	}

	found = zend_lookup_class(classname, classname_len, &ce TSRMLS_CC);

	if (found != FAILURE) {
		service->type = SOAP_CLASS;
		service->soap_class.ce = *ce;

		service->soap_class.persistance = SOAP_PERSISTENCE_REQUEST;
		service->soap_class.argc = num_args;
		if (service->soap_class.argc > 0) {
			int i;
			service->soap_class.argv = safe_emalloc(sizeof(zval), service->soap_class.argc, 0);
			for (i = 0;i < service->soap_class.argc;i++) {
				service->soap_class.argv[i] = *(argv[i]);
				zval_add_ref(&service->soap_class.argv[i]);
			}
		}
	} else {
		php_error_docref(NULL TSRMLS_CC, E_WARNING, "Tried to set a non existent class (%s)", classname);
		return;
	}

	if (argv) {
		efree(argv);
	}

	SOAP_SERVER_END_CODE();
}
/* }}} */


/* {{{ proto void SoapServer::setObject(object)
   Sets object which will handle SOAP requests */
PHP_METHOD(SoapServer, setObject)
{
	soapServicePtr service;
	zval *obj;

	SOAP_SERVER_BEGIN_CODE();

	FETCH_THIS_SERVICE(service);

	if (zend_parse_parameters(ZEND_NUM_ARGS() TSRMLS_CC, "o", &obj) == FAILURE) {
		return;
	}

	service->type = SOAP_OBJECT;

	MAKE_STD_ZVAL(service->soap_object);
	MAKE_COPY_ZVAL(&obj, service->soap_object);

	SOAP_SERVER_END_CODE();
}
/* }}} */


/* {{{ proto array SoapServer::getFunctions(void)
   Returns list of defined functions */
PHP_METHOD(SoapServer, getFunctions)
{
	soapServicePtr  service;
	HashTable      *ft = NULL;

	SOAP_SERVER_BEGIN_CODE();

	if (zend_parse_parameters_none() == FAILURE) {
		return;
	}
	
	FETCH_THIS_SERVICE(service);

	array_init(return_value);
	if (service->type == SOAP_OBJECT) {
		ft = &(Z_OBJCE_P(service->soap_object)->function_table);
	} else if (service->type == SOAP_CLASS) {
		ft = &service->soap_class.ce->function_table;
	} else if (service->soap_functions.functions_all == TRUE) {
		ft = EG(function_table);
	} else if (service->soap_functions.ft != NULL) {
		zval **name;
		HashPosition pos;

		zend_hash_internal_pointer_reset_ex(service->soap_functions.ft, &pos);
		while (zend_hash_get_current_data_ex(service->soap_functions.ft, (void **)&name, &pos) != FAILURE) {
			add_next_index_string(return_value, Z_STRVAL_PP(name), 1);
			zend_hash_move_forward_ex(service->soap_functions.ft, &pos);
		}
	}
	if (ft != NULL) {
		zend_function *f;
		HashPosition pos;
		zend_hash_internal_pointer_reset_ex(ft, &pos);
		while (zend_hash_get_current_data_ex(ft, (void **)&f, &pos) != FAILURE) {
			if ((service->type != SOAP_OBJECT && service->type != SOAP_CLASS) || (f->common.fn_flags & ZEND_ACC_PUBLIC)) {
				add_next_index_string(return_value, f->common.function_name, 1);
			}
			zend_hash_move_forward_ex(ft, &pos);
		}
	}

	SOAP_SERVER_END_CODE();
}
/* }}} */


/* {{{ proto void SoapServer::addFunction(mixed functions)
   Adds one or several functions those will handle SOAP requests */
PHP_METHOD(SoapServer, addFunction)
{
	soapServicePtr service;
	zval *function_name, *function_copy;
	HashPosition pos;

	SOAP_SERVER_BEGIN_CODE();

	FETCH_THIS_SERVICE(service);

	if (zend_parse_parameters(ZEND_NUM_ARGS() TSRMLS_CC, "z", &function_name) == FAILURE) {
		return;
	}

	/* TODO: could use zend_is_callable here */

	if (function_name->type == IS_ARRAY) {
		if (service->type == SOAP_FUNCTIONS) {
			zval **tmp_function, *function_copy;

			if (service->soap_functions.ft == NULL) {
				service->soap_functions.functions_all = FALSE;
				service->soap_functions.ft = emalloc(sizeof(HashTable));
				zend_hash_init(service->soap_functions.ft, zend_hash_num_elements(Z_ARRVAL_P(function_name)), NULL, ZVAL_PTR_DTOR, 0);
			}

			zend_hash_internal_pointer_reset_ex(Z_ARRVAL_P(function_name), &pos);
			while (zend_hash_get_current_data_ex(Z_ARRVAL_P(function_name), (void **)&tmp_function, &pos) != FAILURE) {
				char *key;
				int   key_len;
				zend_function *f;

				if (Z_TYPE_PP(tmp_function) != IS_STRING) {
					php_error_docref(NULL TSRMLS_CC, E_WARNING, "Tried to add a function that isn't a string");
					return;
				}

				key_len = Z_STRLEN_PP(tmp_function);
				key = emalloc(key_len + 1);
				zend_str_tolower_copy(key, Z_STRVAL_PP(tmp_function), key_len);

				if (zend_hash_find(EG(function_table), key, key_len+1, (void**)&f) == FAILURE) {
					php_error_docref(NULL TSRMLS_CC, E_WARNING, "Tried to add a non existent function '%s'", Z_STRVAL_PP(tmp_function));
					return;
				}

				MAKE_STD_ZVAL(function_copy);
				ZVAL_STRING(function_copy, f->common.function_name, 1);
				zend_hash_update(service->soap_functions.ft, key, key_len+1, &function_copy, sizeof(zval *), NULL);

				efree(key);
				zend_hash_move_forward_ex(Z_ARRVAL_P(function_name), &pos);
			}
		}
	} else if (function_name->type == IS_STRING) {
		char *key;
		int   key_len;
		zend_function *f;

		key_len = Z_STRLEN_P(function_name);
		key = emalloc(key_len + 1);
		zend_str_tolower_copy(key, Z_STRVAL_P(function_name), key_len);

		if (zend_hash_find(EG(function_table), key, key_len+1, (void**)&f) == FAILURE) {
			php_error_docref(NULL TSRMLS_CC, E_WARNING, "Tried to add a non existent function '%s'", Z_STRVAL_P(function_name));
			return;
		}
		if (service->soap_functions.ft == NULL) {
			service->soap_functions.functions_all = FALSE;
			service->soap_functions.ft = emalloc(sizeof(HashTable));
			zend_hash_init(service->soap_functions.ft, 0, NULL, ZVAL_PTR_DTOR, 0);
		}

		MAKE_STD_ZVAL(function_copy);
		ZVAL_STRING(function_copy, f->common.function_name, 1);
		zend_hash_update(service->soap_functions.ft, key, key_len+1, &function_copy, sizeof(zval *), NULL);
		efree(key);
	} else if (function_name->type == IS_LONG) {
		if (Z_LVAL_P(function_name) == SOAP_FUNCTIONS_ALL) {
			if (service->soap_functions.ft != NULL) {
				zend_hash_destroy(service->soap_functions.ft);
				efree(service->soap_functions.ft);
				service->soap_functions.ft = NULL;
			}
			service->soap_functions.functions_all = TRUE;
		} else {
			php_error_docref(NULL TSRMLS_CC, E_WARNING, "Invalid value passed");
			return;
		}
	}

	SOAP_SERVER_END_CODE();
}
/* }}} */


/* {{{ proto void SoapServer::handle ( [string soap_request])
   Handles a SOAP request */
PHP_METHOD(SoapServer, handle)
{
	int soap_version, old_soap_version;
	sdlPtr old_sdl = NULL;
	soapServicePtr service;
	xmlDocPtr doc_request=NULL, doc_return;
	zval function_name, **params, *soap_obj, *retval;
	char *fn_name, cont_len[30];
	int num_params = 0, size, i, call_status = 0;
	xmlChar *buf;
	HashTable *function_table;
	soapHeader *soap_headers = NULL;
	sdlFunctionPtr function;
	char *arg = NULL;
	int arg_len = 0;
	xmlCharEncodingHandlerPtr old_encoding;
	HashTable *old_class_map, *old_typemap;
	int old_features;

	SOAP_SERVER_BEGIN_CODE();

	FETCH_THIS_SERVICE(service);
	SOAP_GLOBAL(soap_version) = service->version;
	
	if (zend_parse_parameters(ZEND_NUM_ARGS() TSRMLS_CC, "|s", &arg, &arg_len) == FAILURE) {
		return;
	}

	if (SG(request_info).request_method &&
	    strcmp(SG(request_info).request_method, "GET") == 0 &&
	    SG(request_info).query_string &&
	    stricmp(SG(request_info).query_string, "wsdl") == 0) {

		if (service->sdl) {
/*
			char *hdr = emalloc(sizeof("Location: ")+strlen(service->sdl->source));
			strcpy(hdr,"Location: ");
			strcat(hdr,service->sdl->source);
			sapi_add_header(hdr, sizeof("Location: ")+strlen(service->sdl->source)-1, 1);
			efree(hdr);
*/
			zval readfile, readfile_ret, *param;

			INIT_ZVAL(readfile);
			INIT_ZVAL(readfile_ret);
			MAKE_STD_ZVAL(param);

			sapi_add_header("Content-Type: text/xml; charset=utf-8", sizeof("Content-Type: text/xml; charset=utf-8")-1, 1);
			ZVAL_STRING(param, service->sdl->source, 1);
			ZVAL_STRING(&readfile, "readfile", 1);
			if (call_user_function(EG(function_table), NULL, &readfile, &readfile_ret, 1, &param  TSRMLS_CC) == FAILURE) {
				soap_server_fault("Server", "Couldn't find WSDL", NULL, NULL, NULL TSRMLS_CC);
			}

			zval_ptr_dtor(&param);
			zval_dtor(&readfile);
			zval_dtor(&readfile_ret);

			SOAP_SERVER_END_CODE();
			return;
		} else {
			soap_server_fault("Server", "WSDL generation is not supported yet", NULL, NULL, NULL TSRMLS_CC);
/*
			sapi_add_header("Content-Type: text/xml; charset=utf-8", sizeof("Content-Type: text/xml; charset=utf-8"), 1);
			PUTS("<?xml version=\"1.0\" ?>\n<definitions\n");
			PUTS("    xmlns=\"http://schemas.xmlsoap.org/wsdl/\"\n");
			PUTS("    targetNamespace=\"");
			PUTS(service->uri);
			PUTS("\">\n");
			PUTS("</definitions>");
*/
			SOAP_SERVER_END_CODE();
			return;
		}
	}

	ALLOC_INIT_ZVAL(retval);

	if (php_output_start_default(TSRMLS_C) != SUCCESS) {
		php_error_docref(NULL TSRMLS_CC, E_ERROR,"ob_start failed");
	}

	if (ZEND_NUM_ARGS() == 0) {
		if (SG(request_info).raw_post_data) {
			char *post_data = SG(request_info).raw_post_data;
			int post_data_length = SG(request_info).raw_post_data_length;
			zval **server_vars, **encoding;

			zend_is_auto_global("_SERVER", sizeof("_SERVER")-1 TSRMLS_CC);
			if (zend_hash_find(&EG(symbol_table), "_SERVER", sizeof("_SERVER"), (void **) &server_vars) == SUCCESS &&
			    Z_TYPE_PP(server_vars) == IS_ARRAY &&
			    zend_hash_find(Z_ARRVAL_PP(server_vars), "HTTP_CONTENT_ENCODING", sizeof("HTTP_CONTENT_ENCODING"), (void **) &encoding)==SUCCESS &&
			    Z_TYPE_PP(encoding) == IS_STRING) {
				zval func;
				zval retval;
				zval param;
				zval *params[1];

				if ((strcmp(Z_STRVAL_PP(encoding),"gzip") == 0 ||
				     strcmp(Z_STRVAL_PP(encoding),"x-gzip") == 0) &&
				    zend_hash_exists(EG(function_table), "gzinflate", sizeof("gzinflate"))) {
					ZVAL_STRING(&func, "gzinflate", 0);
					params[0] = &param;
					ZVAL_STRINGL(params[0], post_data+10, post_data_length-10, 0);
					INIT_PZVAL(params[0]);
				} else if (strcmp(Z_STRVAL_PP(encoding),"deflate") == 0 &&
		           zend_hash_exists(EG(function_table), "gzuncompress", sizeof("gzuncompress"))) {
					ZVAL_STRING(&func, "gzuncompress", 0);
					params[0] = &param;
					ZVAL_STRINGL(params[0], post_data, post_data_length, 0);
					INIT_PZVAL(params[0]);
				} else {
					php_error_docref(NULL TSRMLS_CC, E_WARNING,"Request is compressed with unknown compression '%s'",Z_STRVAL_PP(encoding));
					return;
				}
				if (call_user_function(CG(function_table), (zval**)NULL, &func, &retval, 1, params TSRMLS_CC) == SUCCESS &&
				    Z_TYPE(retval) == IS_STRING) {
					doc_request = soap_xmlParseMemory(Z_STRVAL(retval),Z_STRLEN(retval));
					zval_dtor(&retval);
				} else {
					php_error_docref(NULL TSRMLS_CC, E_WARNING,"Can't uncompress compressed request");
					return;
				}
			} else {
				doc_request = soap_xmlParseMemory(post_data, post_data_length);
			}
		} else {
			zval_ptr_dtor(&retval);
			return;
		}
	} else {
		doc_request = soap_xmlParseMemory(arg,arg_len);
	}

	if (doc_request == NULL) {
		soap_server_fault("Client", "Bad Request", NULL, NULL, NULL TSRMLS_CC);
	}
	if (xmlGetIntSubset(doc_request) != NULL) {
		xmlNodePtr env = get_node(doc_request->children,"Envelope");
		if (env && env->ns) {
			if (strcmp((char*)env->ns->href, SOAP_1_1_ENV_NAMESPACE) == 0) {
				SOAP_GLOBAL(soap_version) = SOAP_1_1;
			} else if (strcmp((char*)env->ns->href,SOAP_1_2_ENV_NAMESPACE) == 0) {
				SOAP_GLOBAL(soap_version) = SOAP_1_2;
			}
		}
		xmlFreeDoc(doc_request);
		soap_server_fault("Server", "DTD are not supported by SOAP", NULL, NULL, NULL TSRMLS_CC);
	}

	old_sdl = SOAP_GLOBAL(sdl);
	SOAP_GLOBAL(sdl) = service->sdl;
	old_encoding = SOAP_GLOBAL(encoding);
	SOAP_GLOBAL(encoding) = service->encoding;
	old_class_map = SOAP_GLOBAL(class_map);
	SOAP_GLOBAL(class_map) = service->class_map;
	old_typemap = SOAP_GLOBAL(typemap);
	SOAP_GLOBAL(typemap) = service->typemap;
	old_features = SOAP_GLOBAL(features);
	SOAP_GLOBAL(features) = service->features;
	old_soap_version = SOAP_GLOBAL(soap_version);
	function = deserialize_function_call(service->sdl, doc_request, service->actor, &function_name, &num_params, &params, &soap_version, &soap_headers TSRMLS_CC);
	xmlFreeDoc(doc_request);

	if (EG(exception)) {
		php_output_discard(TSRMLS_C);
		if (Z_TYPE_P(EG(exception)) == IS_OBJECT &&
		    instanceof_function(Z_OBJCE_P(EG(exception)), soap_fault_class_entry TSRMLS_CC)) {
			soap_server_fault_ex(function, EG(exception), NULL TSRMLS_CC);
		}
		goto fail;
	}

	service->soap_headers_ptr = &soap_headers;

	soap_obj = NULL;
	if (service->type == SOAP_OBJECT) {
		soap_obj = service->soap_object;
		function_table = &((Z_OBJCE_P(soap_obj))->function_table);
	} else if (service->type == SOAP_CLASS) {
#if HAVE_PHP_SESSION && !defined(COMPILE_DL_SESSION)
		/* If persistent then set soap_obj from from the previous created session (if available) */
		if (service->soap_class.persistance == SOAP_PERSISTENCE_SESSION) {
			zval **tmp_soap;

			if (PS(session_status) != php_session_active &&
			    PS(session_status) != php_session_disabled) {
				php_session_start(TSRMLS_C);
			}

			/* Find the soap object and assign */
			if (zend_hash_find(Z_ARRVAL_P(PS(http_session_vars)), "_bogus_session_name", sizeof("_bogus_session_name"), (void **) &tmp_soap) == SUCCESS &&
			    Z_TYPE_PP(tmp_soap) == IS_OBJECT &&
			    Z_OBJCE_PP(tmp_soap) == service->soap_class.ce) {
				soap_obj = *tmp_soap;
			}
		}
#endif
		/* If new session or something weird happned */
		if (soap_obj == NULL) {
			zval *tmp_soap;

			MAKE_STD_ZVAL(tmp_soap);
			object_init_ex(tmp_soap, service->soap_class.ce);

			/* Call constructor */
			if (zend_hash_exists(&Z_OBJCE_P(tmp_soap)->function_table, ZEND_CONSTRUCTOR_FUNC_NAME, sizeof(ZEND_CONSTRUCTOR_FUNC_NAME))) {
				zval c_ret, constructor;

				INIT_ZVAL(c_ret);
				INIT_ZVAL(constructor);

				ZVAL_STRING(&constructor, ZEND_CONSTRUCTOR_FUNC_NAME, 1);
				if (call_user_function(NULL, &tmp_soap, &constructor, &c_ret, service->soap_class.argc, service->soap_class.argv TSRMLS_CC) == FAILURE) {
					php_error_docref(NULL TSRMLS_CC, E_ERROR, "Error calling constructor");
				}
				if (EG(exception)) {
					php_output_discard(TSRMLS_C);
					if (Z_TYPE_P(EG(exception)) == IS_OBJECT &&
					    instanceof_function(Z_OBJCE_P(EG(exception)), soap_fault_class_entry TSRMLS_CC)) {
						soap_server_fault_ex(function, EG(exception), NULL TSRMLS_CC);
					}
					zval_dtor(&constructor);
					zval_dtor(&c_ret);
					zval_ptr_dtor(&tmp_soap);
					goto fail;
				}
				zval_dtor(&constructor);
				zval_dtor(&c_ret);
			} else {
				int class_name_len = strlen(service->soap_class.ce->name);
				char *class_name = emalloc(class_name_len+1);

				memcpy(class_name, service->soap_class.ce->name,class_name_len+1);
				if (zend_hash_exists(&Z_OBJCE_P(tmp_soap)->function_table, php_strtolower(class_name, class_name_len), class_name_len+1)) {
					zval c_ret, constructor;

					INIT_ZVAL(c_ret);
					INIT_ZVAL(constructor);

					ZVAL_STRING(&constructor, service->soap_class.ce->name, 1);
					if (call_user_function(NULL, &tmp_soap, &constructor, &c_ret, service->soap_class.argc, service->soap_class.argv TSRMLS_CC) == FAILURE) {
						php_error_docref(NULL TSRMLS_CC, E_ERROR, "Error calling constructor");
					}

					if (EG(exception)) {
						php_output_discard(TSRMLS_C);
						if (Z_TYPE_P(EG(exception)) == IS_OBJECT &&
						    instanceof_function(Z_OBJCE_P(EG(exception)), soap_fault_class_entry TSRMLS_CC)) {
							soap_server_fault_ex(function, EG(exception), NULL TSRMLS_CC);
						}
						zval_dtor(&constructor);
						zval_dtor(&c_ret);
						efree(class_name);
						zval_ptr_dtor(&tmp_soap);
						goto fail;
					}

					zval_dtor(&constructor);
					zval_dtor(&c_ret);
				}
				efree(class_name);
			}
#if HAVE_PHP_SESSION && !defined(COMPILE_DL_SESSION)
			/* If session then update session hash with new object */
			if (service->soap_class.persistance == SOAP_PERSISTENCE_SESSION) {
				zval **tmp_soap_pp;
				if (zend_hash_update(Z_ARRVAL_P(PS(http_session_vars)), "_bogus_session_name", sizeof("_bogus_session_name"), &tmp_soap, sizeof(zval *), (void **)&tmp_soap_pp) == SUCCESS) {
					soap_obj = *tmp_soap_pp;
				}
			} else {
				soap_obj = tmp_soap;
			}
#else
			soap_obj = tmp_soap;
#endif

		}
		function_table = &((Z_OBJCE_P(soap_obj))->function_table);
	} else {
		if (service->soap_functions.functions_all == TRUE) {
			function_table = EG(function_table);
		} else {
			function_table = service->soap_functions.ft;
		}
	}

	doc_return = NULL;

	/* Process soap headers */
	if (soap_headers != NULL) {
		soapHeader *header = soap_headers;
		while (header != NULL) {
			soapHeader *h = header;

			header = header->next;
#if 0
			if (service->sdl && !h->function && !h->hdr) {
				if (h->mustUnderstand) {
					soap_server_fault("MustUnderstand","Header not understood", NULL, NULL, NULL TSRMLS_CC);
				} else {
					continue;
				}
			}
#endif
			fn_name = estrndup(Z_STRVAL(h->function_name),Z_STRLEN(h->function_name));
			if (zend_hash_exists(function_table, php_strtolower(fn_name, Z_STRLEN(h->function_name)), Z_STRLEN(h->function_name) + 1) ||
			    ((service->type == SOAP_CLASS || service->type == SOAP_OBJECT) &&
			     zend_hash_exists(function_table, ZEND_CALL_FUNC_NAME, sizeof(ZEND_CALL_FUNC_NAME)))) {
				if (service->type == SOAP_CLASS || service->type == SOAP_OBJECT) {
					call_status = call_user_function(NULL, &soap_obj, &h->function_name, &h->retval, h->num_params, h->parameters TSRMLS_CC);
				} else {
					call_status = call_user_function(EG(function_table), NULL, &h->function_name, &h->retval, h->num_params, h->parameters TSRMLS_CC);
				}
				if (call_status != SUCCESS) {
					php_error_docref(NULL TSRMLS_CC, E_WARNING, "Function '%s' call failed", Z_STRVAL(h->function_name));
					return;
				}
				if (Z_TYPE(h->retval) == IS_OBJECT &&
				    instanceof_function(Z_OBJCE(h->retval), soap_fault_class_entry TSRMLS_CC)) {
					zval *headerfault = NULL, **tmp;

					if (zend_hash_find(Z_OBJPROP(h->retval), "headerfault", sizeof("headerfault"), (void**)&tmp) == SUCCESS &&
					    Z_TYPE_PP(tmp) != IS_NULL) {
						headerfault = *tmp;
					}
					php_output_discard(TSRMLS_C);
					soap_server_fault_ex(function, &h->retval, h TSRMLS_CC);
					efree(fn_name);
					if (service->type == SOAP_CLASS && soap_obj) {zval_ptr_dtor(&soap_obj);}
					goto fail;
				} else if (EG(exception)) {
					php_output_discard(TSRMLS_C);
					if (Z_TYPE_P(EG(exception)) == IS_OBJECT &&
					    instanceof_function(Z_OBJCE_P(EG(exception)), soap_fault_class_entry TSRMLS_CC)) {
						zval *headerfault = NULL, **tmp;

						if (zend_hash_find(Z_OBJPROP_P(EG(exception)), "headerfault", sizeof("headerfault"), (void**)&tmp) == SUCCESS &&
						    Z_TYPE_PP(tmp) != IS_NULL) {
							headerfault = *tmp;
						}
						soap_server_fault_ex(function, EG(exception), h TSRMLS_CC);
					}
					efree(fn_name);
					if (service->type == SOAP_CLASS && soap_obj) {zval_ptr_dtor(&soap_obj);}
					goto fail;
				}
			} else if (h->mustUnderstand) {
				soap_server_fault("MustUnderstand","Header not understood", NULL, NULL, NULL TSRMLS_CC);
			}
			efree(fn_name);
		}
	}

	fn_name = estrndup(Z_STRVAL(function_name),Z_STRLEN(function_name));
	if (zend_hash_exists(function_table, php_strtolower(fn_name, Z_STRLEN(function_name)), Z_STRLEN(function_name) + 1) ||
	    ((service->type == SOAP_CLASS || service->type == SOAP_OBJECT) &&
	     zend_hash_exists(function_table, ZEND_CALL_FUNC_NAME, sizeof(ZEND_CALL_FUNC_NAME)))) {
		if (service->type == SOAP_CLASS || service->type == SOAP_OBJECT) {
			call_status = call_user_function(NULL, &soap_obj, &function_name, retval, num_params, params TSRMLS_CC);
			if (service->type == SOAP_CLASS) {
#if HAVE_PHP_SESSION && !defined(COMPILE_DL_SESSION)
				if (service->soap_class.persistance != SOAP_PERSISTENCE_SESSION) {
					zval_ptr_dtor(&soap_obj);
					soap_obj = NULL;
				}
#else
				zval_ptr_dtor(&soap_obj);
				soap_obj = NULL;
#endif
			}
		} else {
			call_status = call_user_function(EG(function_table), NULL, &function_name, retval, num_params, params TSRMLS_CC);
		}
	} else {
		php_error(E_ERROR, "Function '%s' doesn't exist", Z_STRVAL(function_name));
	}
	efree(fn_name);

	if (EG(exception)) {
		php_output_discard(TSRMLS_C);
		if (Z_TYPE_P(EG(exception)) == IS_OBJECT &&
		    instanceof_function(Z_OBJCE_P(EG(exception)), soap_fault_class_entry TSRMLS_CC)) {
			soap_server_fault_ex(function, EG(exception), NULL TSRMLS_CC);
		}
		if (service->type == SOAP_CLASS) {
#if HAVE_PHP_SESSION && !defined(COMPILE_DL_SESSION)
			if (soap_obj && service->soap_class.persistance != SOAP_PERSISTENCE_SESSION) {
#else
			if (soap_obj) {
#endif
			  zval_ptr_dtor(&soap_obj);
			}
		}
		goto fail;
	}

	if (call_status == SUCCESS) {
		char *response_name;

		if (Z_TYPE_P(retval) == IS_OBJECT &&
		    instanceof_function(Z_OBJCE_P(retval), soap_fault_class_entry TSRMLS_CC)) {
			php_output_discard(TSRMLS_C);
			soap_server_fault_ex(function, retval, NULL TSRMLS_CC);
			goto fail;
		}

		if (function && function->responseName) {
			response_name = estrdup(function->responseName);
		} else {
			response_name = emalloc(Z_STRLEN(function_name) + sizeof("Response"));
			memcpy(response_name,Z_STRVAL(function_name),Z_STRLEN(function_name));
			memcpy(response_name+Z_STRLEN(function_name),"Response",sizeof("Response"));
		}
		doc_return = serialize_response_call(function, response_name, service->uri, retval, soap_headers, soap_version TSRMLS_CC);
		efree(response_name);
	} else {
		php_error_docref(NULL TSRMLS_CC, E_WARNING, "Function '%s' call failed", Z_STRVAL(function_name));
		return;
	}

	if (EG(exception)) {
		php_output_discard(TSRMLS_C);
		if (Z_TYPE_P(EG(exception)) == IS_OBJECT &&
		    instanceof_function(Z_OBJCE_P(EG(exception)), soap_fault_class_entry TSRMLS_CC)) {
			soap_server_fault_ex(function, EG(exception), NULL TSRMLS_CC);
		}
		if (service->type == SOAP_CLASS) {
#if HAVE_PHP_SESSION && !defined(COMPILE_DL_SESSION)
			if (soap_obj && service->soap_class.persistance != SOAP_PERSISTENCE_SESSION) {
#else
			if (soap_obj) {
#endif
			  zval_ptr_dtor(&soap_obj);
			}
		}
		goto fail;
	}

	/* Flush buffer */
	php_output_discard(TSRMLS_C);

	if (doc_return) {
		/* xmlDocDumpMemoryEnc(doc_return, &buf, &size, XML_CHAR_ENCODING_UTF8); */
		xmlDocDumpMemory(doc_return, &buf, &size);

		if (size == 0) {
			php_error_docref(NULL TSRMLS_CC, E_ERROR, "Dump memory failed");
		} 	

		if (soap_version == SOAP_1_2) {
			sapi_add_header("Content-Type: application/soap+xml; charset=utf-8", sizeof("Content-Type: application/soap+xml; charset=utf-8")-1, 1);
		} else {
			sapi_add_header("Content-Type: text/xml; charset=utf-8", sizeof("Content-Type: text/xml; charset=utf-8")-1, 1);
		}

		xmlFreeDoc(doc_return);

		if (zend_ini_long("zlib.output_compression", sizeof("zlib.output_compression"), 0)) {
			sapi_add_header("Connection: close", sizeof("Connection: close")-1, 1);
		} else {
			snprintf(cont_len, sizeof(cont_len), "Content-Length: %d", size);
			sapi_add_header(cont_len, strlen(cont_len), 1);
		}
		php_write(buf, size TSRMLS_CC);
		xmlFree(buf);
	} else {
		sapi_add_header("HTTP/1.1 202 Accepted", sizeof("HTTP/1.1 202 Accepted")-1, 1);
		sapi_add_header("Content-Length: 0", sizeof("Content-Length: 0")-1, 1);
	}

fail:
	SOAP_GLOBAL(soap_version) = old_soap_version;
	SOAP_GLOBAL(encoding) = old_encoding;
	SOAP_GLOBAL(sdl) = old_sdl;
	SOAP_GLOBAL(class_map) = old_class_map;
	SOAP_GLOBAL(typemap) = old_typemap;
	SOAP_GLOBAL(features) = old_features;

	/* Free soap headers */
	zval_ptr_dtor(&retval);
	while (soap_headers != NULL) {
		soapHeader *h = soap_headers;
		int i;

		soap_headers = soap_headers->next;
		if (h->parameters) {
			i = h->num_params;
			while (i > 0) {
				zval_ptr_dtor(&h->parameters[--i]);
			}
			efree(h->parameters);
		}
		zval_dtor(&h->function_name);
		zval_dtor(&h->retval);
		efree(h);
	}
	service->soap_headers_ptr = NULL;

	/* Free Memory */
	if (num_params > 0) {
		for (i = 0; i < num_params;i++) {
			zval_ptr_dtor(&params[i]);
		}
		efree(params);
	}
	zval_dtor(&function_name);

	SOAP_SERVER_END_CODE();
}
/* }}} */


/* {{{ proto SoapServer::fault ( staring code, string string [, string actor [, mixed details [, string name]]] )
   Issue SoapFault indicating an error */
PHP_METHOD(SoapServer, fault)
{
	char *code, *string, *actor=NULL, *name=NULL;
	int code_len, string_len, actor_len = 0, name_len = 0;
	zval* details = NULL;
	soapServicePtr service;
	xmlCharEncodingHandlerPtr old_encoding;

	SOAP_SERVER_BEGIN_CODE();
	FETCH_THIS_SERVICE(service);
	old_encoding = SOAP_GLOBAL(encoding);
	SOAP_GLOBAL(encoding) = service->encoding;

	if (zend_parse_parameters(ZEND_NUM_ARGS() TSRMLS_CC, "ss|szs",
	    &code, &code_len, &string, &string_len, &actor, &actor_len, &details,
	    &name, &name_len) == FAILURE) {
		return;
	}

	soap_server_fault(code, string, actor, details, name TSRMLS_CC);

	SOAP_GLOBAL(encoding) = old_encoding;
	SOAP_SERVER_END_CODE();
}
/* }}} */

PHP_METHOD(SoapServer, addSoapHeader)
{
	soapServicePtr service;
	zval *fault;
	soapHeader **p;

	SOAP_SERVER_BEGIN_CODE();

	FETCH_THIS_SERVICE(service);

	if (!service || !service->soap_headers_ptr) {
		php_error_docref(NULL TSRMLS_CC, E_WARNING, "The SoapServer::addSoapHeader function may be called only during SOAP request processing");
		return;
	}

	if (zend_parse_parameters(ZEND_NUM_ARGS() TSRMLS_CC, "O", &fault, soap_header_class_entry) == FAILURE) {
		return;
	}

	p = service->soap_headers_ptr;
	while (*p != NULL) {
		p = &(*p)->next;
	}
	*p = emalloc(sizeof(soapHeader));
	memset(*p, 0, sizeof(soapHeader));
	ZVAL_NULL(&(*p)->function_name);
	(*p)->retval = *fault;
	zval_copy_ctor(&(*p)->retval);

	SOAP_SERVER_END_CODE();
}

static void soap_server_fault_ex(sdlFunctionPtr function, zval* fault, soapHeader *hdr TSRMLS_DC)
{
	int soap_version;
	xmlChar *buf;
	char cont_len[30];
	int size;
	xmlDocPtr doc_return;
	zval **agent_name;
	int use_http_error_status = 1;

	soap_version = SOAP_GLOBAL(soap_version);

	doc_return = serialize_response_call(function, NULL, NULL, fault, hdr, soap_version TSRMLS_CC);

	xmlDocDumpMemory(doc_return, &buf, &size);

	if ((PG(http_globals)[TRACK_VARS_SERVER] || zend_is_auto_global("_SERVER", sizeof("_SERVER") - 1 TSRMLS_CC)) &&
		zend_hash_find(PG(http_globals)[TRACK_VARS_SERVER]->value.ht, "HTTP_USER_AGENT", sizeof("HTTP_USER_AGENT"), (void **) &agent_name) == SUCCESS &&
		Z_TYPE_PP(agent_name) == IS_STRING) {
		if (strncmp(Z_STRVAL_PP(agent_name), "Shockwave Flash", sizeof("Shockwave Flash")-1) == 0) {
			use_http_error_status = 0;
		}
	}
	/*
	   Want to return HTTP 500 but apache wants to over write
	   our fault code with their own handling... Figure this out later
	*/
	if (use_http_error_status) {
		sapi_add_header("HTTP/1.1 500 Internal Service Error", sizeof("HTTP/1.1 500 Internal Service Error")-1, 1);
	}
	if (zend_ini_long("zlib.output_compression", sizeof("zlib.output_compression"), 0)) {
		sapi_add_header("Connection: close", sizeof("Connection: close")-1, 1);
	} else {
		snprintf(cont_len, sizeof(cont_len), "Content-Length: %d", size);
		sapi_add_header(cont_len, strlen(cont_len), 1);
	}
	if (soap_version == SOAP_1_2) {
		sapi_add_header("Content-Type: application/soap+xml; charset=utf-8", sizeof("Content-Type: application/soap+xml; charset=utf-8")-1, 1);
	} else {
		sapi_add_header("Content-Type: text/xml; charset=utf-8", sizeof("Content-Type: text/xml; charset=utf-8")-1, 1);
	}

	php_write(buf, size TSRMLS_CC);

	xmlFreeDoc(doc_return);
	xmlFree(buf);
	zend_clear_exception(TSRMLS_C);
}

static void soap_server_fault(char* code, char* string, char *actor, zval* details, char* name TSRMLS_DC)
{
	zval ret;

	INIT_ZVAL(ret);

	set_soap_fault(&ret, NULL, code, string, actor, details, name TSRMLS_CC);
	/* TODO: Which function */
	soap_server_fault_ex(NULL, &ret, NULL TSRMLS_CC);
	zend_bailout();
}

static void soap_error_handler(int error_num, const char *error_filename, const uint error_lineno, const char *format, va_list args)
{
	zend_bool _old_in_compilation, _old_in_execution;
	zend_execute_data *_old_current_execute_data;
	int _old_http_response_code;
	char *_old_http_status_line;
	TSRMLS_FETCH();

	_old_in_compilation = CG(in_compilation);
	_old_in_execution = EG(in_execution);
	_old_current_execute_data = EG(current_execute_data);
	_old_http_response_code = SG(sapi_headers).http_response_code;
	_old_http_status_line = SG(sapi_headers).http_status_line;

	if (!SOAP_GLOBAL(use_soap_error_handler) || !EG(objects_store).object_buckets) {
		call_old_error_handler(error_num, error_filename, error_lineno, format, args);
		return;
	}

	if (SOAP_GLOBAL(error_object) &&
	    Z_TYPE_P(SOAP_GLOBAL(error_object)) == IS_OBJECT &&
	    instanceof_function(Z_OBJCE_P(SOAP_GLOBAL(error_object)), soap_class_entry TSRMLS_CC)) {
		zval **tmp;
		int use_exceptions = 0;

		if (zend_hash_find(Z_OBJPROP_P(SOAP_GLOBAL(error_object)), "_exceptions", sizeof("_exceptions"), (void **) &tmp) != SUCCESS ||
		     Z_TYPE_PP(tmp) != IS_BOOL || Z_LVAL_PP(tmp) != 0) {
		     use_exceptions = 1;
		}

		if ((error_num == E_USER_ERROR || 
		     error_num == E_COMPILE_ERROR || 
		     error_num == E_CORE_ERROR ||
		     error_num == E_ERROR || 
		     error_num == E_PARSE) &&
		    use_exceptions) {
			zval *fault, *exception;
			char* code = SOAP_GLOBAL(error_code);
			char buffer[1024];
			int buffer_len;
			zval outbuf, outbuflen;
#ifdef va_copy
			va_list argcopy;
#endif
			zend_object_store_bucket *old_objects;
			int old = PG(display_errors);

			INIT_ZVAL(outbuf);
			INIT_ZVAL(outbuflen);
#ifdef va_copy
			va_copy(argcopy, args);
			buffer_len = vslprintf(buffer, sizeof(buffer)-1, format, argcopy);
			va_end(argcopy);
#else
			buffer_len = vslprintf(buffer, sizeof(buffer)-1, format, args);
#endif
			buffer[sizeof(buffer)-1]=0;
			if (buffer_len > sizeof(buffer) - 1 || buffer_len < 0) {
				buffer_len = sizeof(buffer) - 1;
			}

			if (code == NULL) {
				code = "Client";
			}
			fault = add_soap_fault(SOAP_GLOBAL(error_object), code, buffer, NULL, NULL TSRMLS_CC);
			MAKE_STD_ZVAL(exception);
			MAKE_COPY_ZVAL(&fault, exception);
			zend_throw_exception_object(exception TSRMLS_CC);

			old_objects = EG(objects_store).object_buckets;
			EG(objects_store).object_buckets = NULL;
			PG(display_errors) = 0;
			SG(sapi_headers).http_status_line = NULL;
			zend_try {
				call_old_error_handler(error_num, error_filename, error_lineno, format, args);
			} zend_catch {
				CG(in_compilation) = _old_in_compilation;
				EG(in_execution) = _old_in_execution;
				EG(current_execute_data) = _old_current_execute_data;
				if (SG(sapi_headers).http_status_line) {
					efree(SG(sapi_headers).http_status_line);
				}
				SG(sapi_headers).http_status_line = _old_http_status_line;
				SG(sapi_headers).http_response_code = _old_http_response_code;
			} zend_end_try();
			EG(objects_store).object_buckets = old_objects;
			PG(display_errors) = old;
			zend_bailout();
		} else if (!use_exceptions ||
		           !SOAP_GLOBAL(error_code) ||
		           strcmp(SOAP_GLOBAL(error_code),"WSDL") != 0) {
			/* Ignore libxml warnings during WSDL parsing */
			call_old_error_handler(error_num, error_filename, error_lineno, format, args);
		}
	} else {
		int old = PG(display_errors);
		int fault = 0;
		zval fault_obj;
#ifdef va_copy
		va_list argcopy;
#endif

		if (error_num == E_USER_ERROR || 
		    error_num == E_COMPILE_ERROR || 
		    error_num == E_CORE_ERROR ||
		    error_num == E_ERROR || 
		    error_num == E_PARSE) {

			char* code = SOAP_GLOBAL(error_code);
			char buffer[1024];
			zval *outbuf = NULL;
			zval **tmp;
			soapServicePtr service;

			if (code == NULL) {
				code = "Server";
			}
			if (SOAP_GLOBAL(error_object) &&
			    Z_TYPE_P(SOAP_GLOBAL(error_object)) == IS_OBJECT &&
			    instanceof_function(Z_OBJCE_P(SOAP_GLOBAL(error_object)), soap_server_class_entry TSRMLS_CC) &&
		        zend_hash_find(Z_OBJPROP_P(SOAP_GLOBAL(error_object)), "service", sizeof("service"), (void **)&tmp) != FAILURE &&
				(service = (soapServicePtr)zend_fetch_resource(tmp TSRMLS_CC, -1, "service", NULL, 1, le_service)) &&
				!service->send_errors) {
				strcpy(buffer, "Internal Error");
			} else {
				int buffer_len;
				zval outbuflen;

				INIT_ZVAL(outbuflen);

#ifdef va_copy
				va_copy(argcopy, args);
				buffer_len = vslprintf(buffer, sizeof(buffer)-1, format, argcopy);
				va_end(argcopy);
#else
				buffer_len = vslprintf(buffer, sizeof(buffer)-1, format, args);
#endif
				buffer[sizeof(buffer)-1]=0;
				if (buffer_len > sizeof(buffer) - 1 || buffer_len < 0) {
					buffer_len = sizeof(buffer) - 1;
				}

				/* Get output buffer and send as fault detials */
				if (php_output_get_length(&outbuflen TSRMLS_CC) != FAILURE && Z_LVAL(outbuflen) != 0) {
					ALLOC_INIT_ZVAL(outbuf);
					php_output_get_contents(outbuf TSRMLS_CC);
				}
				php_output_discard(TSRMLS_C);

			}
			INIT_ZVAL(fault_obj);
			set_soap_fault(&fault_obj, NULL, code, buffer, NULL, outbuf, NULL TSRMLS_CC);
			fault = 1;
		}

		PG(display_errors) = 0;
		SG(sapi_headers).http_status_line = NULL;
		zend_try {
			call_old_error_handler(error_num, error_filename, error_lineno, format, args);
		} zend_catch {
			CG(in_compilation) = _old_in_compilation;
			EG(in_execution) = _old_in_execution;
			EG(current_execute_data) = _old_current_execute_data;
			if (SG(sapi_headers).http_status_line) {
				efree(SG(sapi_headers).http_status_line);
			}
			SG(sapi_headers).http_status_line = _old_http_status_line;
			SG(sapi_headers).http_response_code = _old_http_response_code;
		} zend_end_try();
		PG(display_errors) = old;

		if (fault) {
			soap_server_fault_ex(NULL, &fault_obj, NULL TSRMLS_CC);
			zend_bailout();
		}
	}
}

PHP_FUNCTION(use_soap_error_handler)
{
	zend_bool handler = 1;

	ZVAL_BOOL(return_value, SOAP_GLOBAL(use_soap_error_handler));
	if (zend_parse_parameters(ZEND_NUM_ARGS() TSRMLS_CC, "|b", &handler) == SUCCESS) {
		SOAP_GLOBAL(use_soap_error_handler) = handler;
	}
}

PHP_FUNCTION(is_soap_fault)
{
	zval *fault;

	if (zend_parse_parameters(ZEND_NUM_ARGS() TSRMLS_CC, "z", &fault) == SUCCESS &&
	    Z_TYPE_P(fault) == IS_OBJECT &&
	    instanceof_function(Z_OBJCE_P(fault), soap_fault_class_entry TSRMLS_CC)) {
		RETURN_TRUE;
	}
	RETURN_FALSE
}

/* SoapClient functions */

/* {{{ proto object SoapClient::SoapClient ( mixed wsdl [, array options])
   SoapClient constructor */
PHP_METHOD(SoapClient, SoapClient)
{

	zval *wsdl, *options = NULL;
	int  soap_version = SOAP_1_1;
	php_stream_context *context = NULL;
	long cache_wsdl;
	sdlPtr sdl = NULL;
	HashTable *typemap_ht = NULL;

	SOAP_CLIENT_BEGIN_CODE();

	if (zend_parse_parameters_ex(ZEND_PARSE_PARAMS_QUIET, ZEND_NUM_ARGS() TSRMLS_CC, "z|a", &wsdl, &options) == FAILURE) {
		php_error_docref(NULL TSRMLS_CC, E_ERROR, "Invalid parameters");
	}

	if (Z_TYPE_P(wsdl) != IS_STRING && Z_TYPE_P(wsdl) != IS_NULL) {
		php_error_docref(NULL TSRMLS_CC, E_ERROR, "$wsdl must be string or null");
	}

	cache_wsdl = SOAP_GLOBAL(cache_enabled) ? SOAP_GLOBAL(cache_mode) : 0;

	if (options != NULL) {
		HashTable *ht = Z_ARRVAL_P(options);
		zval **tmp;

		if (Z_TYPE_P(wsdl) == IS_NULL) {
			/* Fetching non-WSDL mode options */
			if (zend_hash_find(ht, "uri", sizeof("uri"), (void**)&tmp) == SUCCESS &&
			    Z_TYPE_PP(tmp) == IS_STRING) {
				add_property_stringl(this_ptr, "uri", Z_STRVAL_PP(tmp), Z_STRLEN_PP(tmp), 1);
			} else {
				php_error_docref(NULL TSRMLS_CC, E_ERROR, "'uri' option is required in nonWSDL mode");
			}

			if (zend_hash_find(ht, "style", sizeof("style"), (void**)&tmp) == SUCCESS &&
					Z_TYPE_PP(tmp) == IS_LONG &&
					(Z_LVAL_PP(tmp) == SOAP_RPC || Z_LVAL_PP(tmp) == SOAP_DOCUMENT)) {
				add_property_long(this_ptr, "style", Z_LVAL_PP(tmp));
			}

			if (zend_hash_find(ht, "use", sizeof("use"), (void**)&tmp) == SUCCESS &&
					Z_TYPE_PP(tmp) == IS_LONG &&
					(Z_LVAL_PP(tmp) == SOAP_LITERAL || Z_LVAL_PP(tmp) == SOAP_ENCODED)) {
				add_property_long(this_ptr, "use", Z_LVAL_PP(tmp));
			}
		}

		if (zend_hash_find(ht, "stream_context", sizeof("stream_context"), (void**)&tmp) == SUCCESS &&
				Z_TYPE_PP(tmp) == IS_RESOURCE) {
			context = php_stream_context_from_zval(*tmp, 1);
			zend_list_addref(context->rsrc_id);
		}

		if (zend_hash_find(ht, "location", sizeof("location"), (void**)&tmp) == SUCCESS &&
		    Z_TYPE_PP(tmp) == IS_STRING) {
			add_property_stringl(this_ptr, "location", Z_STRVAL_PP(tmp), Z_STRLEN_PP(tmp), 1);
		} else if (Z_TYPE_P(wsdl) == IS_NULL) {
			php_error_docref(NULL TSRMLS_CC, E_ERROR, "'location' option is required in nonWSDL mode");
		}

		if (zend_hash_find(ht, "soap_version", sizeof("soap_version"), (void**)&tmp) == SUCCESS) {
			if (Z_TYPE_PP(tmp) == IS_LONG ||
			    (Z_LVAL_PP(tmp) == SOAP_1_1 && Z_LVAL_PP(tmp) == SOAP_1_2)) {
				soap_version = Z_LVAL_PP(tmp);
			}
		}
		if (zend_hash_find(ht, "login", sizeof("login"), (void**)&tmp) == SUCCESS &&
		    Z_TYPE_PP(tmp) == IS_STRING) {
			add_property_stringl(this_ptr, "_login", Z_STRVAL_PP(tmp), Z_STRLEN_PP(tmp), 1);
			if (zend_hash_find(ht, "password", sizeof("password"), (void**)&tmp) == SUCCESS &&
			    Z_TYPE_PP(tmp) == IS_STRING) {
				add_property_stringl(this_ptr, "_password", Z_STRVAL_PP(tmp), Z_STRLEN_PP(tmp), 1);
			}
			if (zend_hash_find(ht, "authentication", sizeof("authentication"), (void**)&tmp) == SUCCESS &&
			    Z_TYPE_PP(tmp) == IS_LONG &&
			    Z_LVAL_PP(tmp) == SOAP_AUTHENTICATION_DIGEST) {
				add_property_null(this_ptr, "_digest");
			}
		}
		if (zend_hash_find(ht, "proxy_host", sizeof("proxy_host"), (void**)&tmp) == SUCCESS &&
		    Z_TYPE_PP(tmp) == IS_STRING) {
			add_property_stringl(this_ptr, "_proxy_host", Z_STRVAL_PP(tmp), Z_STRLEN_PP(tmp), 1);
			if (zend_hash_find(ht, "proxy_port", sizeof("proxy_port"), (void**)&tmp) == SUCCESS) {
				convert_to_long(*tmp);
				add_property_long(this_ptr, "_proxy_port", Z_LVAL_PP(tmp));
			}
			if (zend_hash_find(ht, "proxy_login", sizeof("proxy_login"), (void**)&tmp) == SUCCESS &&
			    Z_TYPE_PP(tmp) == IS_STRING) {
				add_property_stringl(this_ptr, "_proxy_login", Z_STRVAL_PP(tmp), Z_STRLEN_PP(tmp), 1);
				if (zend_hash_find(ht, "proxy_password", sizeof("proxy_password"), (void**)&tmp) == SUCCESS &&
				    Z_TYPE_PP(tmp) == IS_STRING) {
					add_property_stringl(this_ptr, "_proxy_password", Z_STRVAL_PP(tmp), Z_STRLEN_PP(tmp), 1);
				}
			}
		}
		if (zend_hash_find(ht, "local_cert", sizeof("local_cert"), (void**)&tmp) == SUCCESS &&
		    Z_TYPE_PP(tmp) == IS_STRING) {
		  if (!context) {
  			context = php_stream_context_alloc(TSRMLS_C);
		  }
 			php_stream_context_set_option(context, "ssl", "local_cert", *tmp);
			if (zend_hash_find(ht, "passphrase", sizeof("passphrase"), (void**)&tmp) == SUCCESS &&
			    Z_TYPE_PP(tmp) == IS_STRING) {
				php_stream_context_set_option(context, "ssl", "passphrase", *tmp);
			}
		}
		if (zend_hash_find(ht, "trace", sizeof("trace"), (void**)&tmp) == SUCCESS &&
		    (Z_TYPE_PP(tmp) == IS_BOOL || Z_TYPE_PP(tmp) == IS_LONG) &&
				Z_LVAL_PP(tmp) == 1) {
			add_property_long(this_ptr, "trace", 1);
		}

		if (zend_hash_find(ht, "exceptions", sizeof("exceptions"), (void**)&tmp) == SUCCESS &&
		    (Z_TYPE_PP(tmp) == IS_BOOL || Z_TYPE_PP(tmp) == IS_LONG) &&
				Z_LVAL_PP(tmp) == 0) {
			add_property_bool(this_ptr, "_exceptions", 0);
		}

		if (zend_hash_find(ht, "compression", sizeof("compression"), (void**)&tmp) == SUCCESS &&
		    Z_TYPE_PP(tmp) == IS_LONG &&
	      zend_hash_exists(EG(function_table), "gzinflate", sizeof("gzinflate")) &&
	      zend_hash_exists(EG(function_table), "gzdeflate", sizeof("gzdeflate")) &&
	      zend_hash_exists(EG(function_table), "gzuncompress", sizeof("gzuncompress")) &&
	      zend_hash_exists(EG(function_table), "gzcompress", sizeof("gzcompress")) &&
	      zend_hash_exists(EG(function_table), "gzencode", sizeof("gzencode"))) {
			add_property_long(this_ptr, "compression", Z_LVAL_PP(tmp));
		}
		if (zend_hash_find(ht, "encoding", sizeof("encoding"), (void**)&tmp) == SUCCESS &&
		    Z_TYPE_PP(tmp) == IS_STRING) {
			xmlCharEncodingHandlerPtr encoding;
		
			encoding = xmlFindCharEncodingHandler(Z_STRVAL_PP(tmp));
			if (encoding == NULL) {
				php_error_docref(NULL TSRMLS_CC, E_ERROR, "Invalid 'encoding' option - '%s'", Z_STRVAL_PP(tmp));
			} else {
				xmlCharEncCloseFunc(encoding);
				add_property_stringl(this_ptr, "_encoding", Z_STRVAL_PP(tmp), Z_STRLEN_PP(tmp), 1);			
			}
		}
		if (zend_hash_find(ht, "classmap", sizeof("classmap"), (void**)&tmp) == SUCCESS &&
			Z_TYPE_PP(tmp) == IS_ARRAY) {
			zval *class_map;

			MAKE_STD_ZVAL(class_map);
			MAKE_COPY_ZVAL(tmp, class_map);
			Z_DELREF_P(class_map);

			add_property_zval(this_ptr, "_classmap", class_map);
		}

		if (zend_hash_find(ht, "typemap", sizeof("typemap"), (void**)&tmp) == SUCCESS &&
			Z_TYPE_PP(tmp) == IS_ARRAY &&
			zend_hash_num_elements(Z_ARRVAL_PP(tmp)) > 0) {
			typemap_ht = Z_ARRVAL_PP(tmp);
		}

		if (zend_hash_find(ht, "features", sizeof("features"), (void**)&tmp) == SUCCESS &&
			Z_TYPE_PP(tmp) == IS_LONG) {
			add_property_long(this_ptr, "_features", Z_LVAL_PP(tmp));
	    }

		if (zend_hash_find(ht, "connection_timeout", sizeof("connection_timeout"), (void**)&tmp) == SUCCESS) {
			convert_to_long(*tmp);
			if (Z_LVAL_PP(tmp) > 0) {
				add_property_long(this_ptr, "_connection_timeout", Z_LVAL_PP(tmp));
			}
		}

		if (context) {
			add_property_resource(this_ptr, "_stream_context", context->rsrc_id);
		}
	
		if (zend_hash_find(ht, "cache_wsdl", sizeof("cache_wsdl"), (void**)&tmp) == SUCCESS &&
		    Z_TYPE_PP(tmp) == IS_LONG) {
			cache_wsdl = Z_LVAL_PP(tmp);
		}

		if (zend_hash_find(ht, "user_agent", sizeof("user_agent"), (void**)&tmp) == SUCCESS &&
		    Z_TYPE_PP(tmp) == IS_STRING) {
			add_property_stringl(this_ptr, "_user_agent", Z_STRVAL_PP(tmp), Z_STRLEN_PP(tmp), 1);
		}
		
		if (zend_hash_find(ht, "keep_alive", sizeof("keep_alive"), (void**)&tmp) == SUCCESS &&
				(Z_TYPE_PP(tmp) == IS_BOOL || Z_TYPE_PP(tmp) == IS_LONG) && Z_LVAL_PP(tmp) == 0) {
			add_property_long(this_ptr, "_keep_alive", 0);
		}

		if (zend_hash_find(ht, "ssl_method", sizeof("ssl_method"), (void**)&tmp) == SUCCESS &&
			Z_TYPE_PP(tmp) == IS_LONG) {
			add_property_long(this_ptr, "_ssl_method", Z_LVAL_PP(tmp));
		}
	} else if (Z_TYPE_P(wsdl) == IS_NULL) {
		php_error_docref(NULL TSRMLS_CC, E_ERROR, "'location' and 'uri' options are required in nonWSDL mode");
	}

	add_property_long(this_ptr, "_soap_version", soap_version);

	if (Z_TYPE_P(wsdl) != IS_NULL) {
		int    old_soap_version, ret;

		old_soap_version = SOAP_GLOBAL(soap_version);
		SOAP_GLOBAL(soap_version) = soap_version;

		sdl = get_sdl(this_ptr, Z_STRVAL_P(wsdl), cache_wsdl TSRMLS_CC);
		ret = zend_list_insert(sdl, le_sdl TSRMLS_CC);

		add_property_resource(this_ptr, "sdl", ret);

		SOAP_GLOBAL(soap_version) = old_soap_version;
	}

	if (typemap_ht) {
		HashTable *typemap = soap_create_typemap(sdl, typemap_ht TSRMLS_CC);
		if (typemap) {
			int ret;

			ret = zend_list_insert(typemap, le_typemap TSRMLS_CC);
			add_property_resource(this_ptr, "typemap", ret);
		}
	}
	SOAP_CLIENT_END_CODE();
}
/* }}} */

static int do_request(zval *this_ptr, xmlDoc *request, char *location, char *action, int version, int one_way, zval *response TSRMLS_DC)
{
	int    ret = TRUE;
	char  *buf;
	int    buf_size;
	zval   func;
	zval  *params[5];
	zval **trace;
	zval **fault;

	INIT_ZVAL(*response);

	xmlDocDumpMemory(request, (xmlChar**)&buf, &buf_size);
	if (!buf) {
		add_soap_fault(this_ptr, "HTTP", "Error build soap request", NULL, NULL TSRMLS_CC);
		return FALSE;
	}

	if (zend_hash_find(Z_OBJPROP_P(this_ptr), "trace", sizeof("trace"), (void **) &trace) == SUCCESS &&
<<<<<<< HEAD
	    Z_TYPE_PP(trace) == IS_LONG && Z_LVAL_PP(trace) > 0) {
=======
	    (Z_LVAL_PP(trace) == IS_BOOL || Z_LVAL_PP(trace) == IS_LONG) && Z_LVAL_PP(trace) != 0) {
>>>>>>> 0c136a2a
		add_property_stringl(this_ptr, "__last_request", buf, buf_size, 1);
	}

	INIT_ZVAL(func);
	ZVAL_STRINGL(&func,"__doRequest",sizeof("__doRequest")-1,0);
	ALLOC_INIT_ZVAL(params[0]);
	ZVAL_STRINGL(params[0], buf, buf_size, 1);
	ALLOC_INIT_ZVAL(params[1]);
	if (location == NULL) {
		ZVAL_NULL(params[1]);
	} else {
		ZVAL_STRING(params[1], location, 1);
	}
	ALLOC_INIT_ZVAL(params[2]);
	if (action == NULL) {
		ZVAL_NULL(params[2]);
	} else {
		ZVAL_STRING(params[2], action, 1);
	}
	ALLOC_INIT_ZVAL(params[3]);
	ZVAL_LONG(params[3], version);

	ALLOC_INIT_ZVAL(params[4]);
	ZVAL_LONG(params[4], one_way);

	if (call_user_function(NULL, &this_ptr, &func, response, 5, params TSRMLS_CC) != SUCCESS) {
		add_soap_fault(this_ptr, "Client", "SoapClient::__doRequest() failed", NULL, NULL TSRMLS_CC);
		ret = FALSE;
	} else if (Z_TYPE_P(response) != IS_STRING) {
		if (zend_hash_find(Z_OBJPROP_P(this_ptr), "__soap_fault", sizeof("__soap_fault"), (void **) &fault) == FAILURE) {
			add_soap_fault(this_ptr, "Client", "SoapClient::__doRequest() returned non string value", NULL, NULL TSRMLS_CC);
		}
		ret = FALSE;
	} else if (zend_hash_find(Z_OBJPROP_P(this_ptr), "trace", sizeof("trace"), (void **) &trace) == SUCCESS &&
<<<<<<< HEAD
	    Z_TYPE_PP(trace) == IS_LONG && Z_LVAL_PP(trace) > 0) {
=======
	           (Z_LVAL_PP(trace) == IS_BOOL || Z_LVAL_PP(trace) == IS_LONG) && Z_LVAL_PP(trace) != 0) {
>>>>>>> 0c136a2a
		add_property_stringl(this_ptr, "__last_response", Z_STRVAL_P(response), Z_STRLEN_P(response), 1);
	}
	zval_ptr_dtor(&params[4]);
	zval_ptr_dtor(&params[3]);
	zval_ptr_dtor(&params[2]);
	zval_ptr_dtor(&params[1]);
	zval_ptr_dtor(&params[0]);
	xmlFree(buf);
	if (ret && zend_hash_find(Z_OBJPROP_P(this_ptr), "__soap_fault", sizeof("__soap_fault"), (void **) &fault) == SUCCESS) {
	  return FALSE;
	}	  
  return ret;
}

static void do_soap_call(zval* this_ptr,
                         char* function,
                         int function_len,
                         int arg_count,
                         zval** real_args,
                         zval* return_value,
                         char* location,
                         char* soap_action,
                         char* call_uri,
                         HashTable* soap_headers,
                         zval* output_headers
                         TSRMLS_DC)
{
	zval **tmp;
	zval **trace;
 	sdlPtr sdl = NULL;
 	sdlPtr old_sdl = NULL;
 	sdlFunctionPtr fn;
	xmlDocPtr request = NULL;
	int ret = FALSE;
	int soap_version;
	zval response;
	xmlCharEncodingHandlerPtr old_encoding;
	HashTable *old_class_map;
	int old_features;
	HashTable *old_typemap, *typemap = NULL;

	SOAP_CLIENT_BEGIN_CODE();

	if (zend_hash_find(Z_OBJPROP_P(this_ptr), "trace", sizeof("trace"), (void **) &trace) == SUCCESS &&
	    (Z_LVAL_PP(trace) == IS_BOOL || Z_LVAL_PP(trace) == IS_LONG) && Z_LVAL_PP(trace) != 0) {
		zend_hash_del(Z_OBJPROP_P(this_ptr), "__last_request", sizeof("__last_request"));
		zend_hash_del(Z_OBJPROP_P(this_ptr), "__last_response", sizeof("__last_response"));
	}
	if (zend_hash_find(Z_OBJPROP_P(this_ptr), "_soap_version", sizeof("_soap_version"), (void **) &tmp) == SUCCESS &&
		Z_TYPE_PP(tmp) == IS_LONG && Z_LVAL_PP(tmp) == SOAP_1_2) {
		soap_version = SOAP_1_2;
	} else {
		soap_version = SOAP_1_1;
	}

	if (location == NULL) {
		if (zend_hash_find(Z_OBJPROP_P(this_ptr), "location", sizeof("location"),(void **) &tmp) == SUCCESS &&
		    Z_TYPE_PP(tmp) == IS_STRING) {
		  location = Z_STRVAL_PP(tmp);
		}
	}

	if (FIND_SDL_PROPERTY(this_ptr,tmp) != FAILURE) {
		FETCH_SDL_RES(sdl,tmp);
	}
	if (FIND_TYPEMAP_PROPERTY(this_ptr,tmp) != FAILURE) {
		FETCH_TYPEMAP_RES(typemap,tmp);
	}

 	clear_soap_fault(this_ptr TSRMLS_CC);

	SOAP_GLOBAL(soap_version) = soap_version;
	old_sdl = SOAP_GLOBAL(sdl);
	SOAP_GLOBAL(sdl) = sdl;
	old_encoding = SOAP_GLOBAL(encoding);
	if (zend_hash_find(Z_OBJPROP_P(this_ptr), "_encoding", sizeof("_encoding"), (void **) &tmp) == SUCCESS &&
	    Z_TYPE_PP(tmp) == IS_STRING) {
		SOAP_GLOBAL(encoding) = xmlFindCharEncodingHandler(Z_STRVAL_PP(tmp));
	} else {
		SOAP_GLOBAL(encoding) = NULL;
	}
	old_class_map = SOAP_GLOBAL(class_map);
	if (zend_hash_find(Z_OBJPROP_P(this_ptr), "_classmap", sizeof("_classmap"), (void **) &tmp) == SUCCESS &&
	    Z_TYPE_PP(tmp) == IS_ARRAY) {
		SOAP_GLOBAL(class_map) = (*tmp)->value.ht;
	} else {
		SOAP_GLOBAL(class_map) = NULL;
	}
	old_typemap = SOAP_GLOBAL(typemap);
	SOAP_GLOBAL(typemap) = typemap;
	old_features = SOAP_GLOBAL(features);
	if (zend_hash_find(Z_OBJPROP_P(this_ptr), "_features", sizeof("_features"), (void **) &tmp) == SUCCESS &&
	    Z_TYPE_PP(tmp) == IS_LONG) {
		SOAP_GLOBAL(features) = Z_LVAL_PP(tmp);
	} else {
		SOAP_GLOBAL(features) = 0;
	}

	zend_try {
	 	if (sdl != NULL) {
 			fn = get_function(sdl, function);
 			if (fn != NULL) {
				sdlBindingPtr binding = fn->binding;
				int one_way = 0;

				if (fn->responseName == NULL &&
				    fn->responseParameters == NULL &&
				    soap_headers == NULL) {
					one_way = 1;
				}

				if (location == NULL) {
					location = binding->location;
				}
				if (binding->bindingType == BINDING_SOAP) {
					sdlSoapBindingFunctionPtr fnb = (sdlSoapBindingFunctionPtr)fn->bindingAttributes;
 					request = serialize_function_call(this_ptr, fn, NULL, fnb->input.ns, real_args, arg_count, soap_version, soap_headers TSRMLS_CC);
	 				ret = do_request(this_ptr, request, location, fnb->soapAction, soap_version, one_way, &response TSRMLS_CC);
 				} else {
	 				request = serialize_function_call(this_ptr, fn, NULL, sdl->target_ns, real_args, arg_count, soap_version, soap_headers TSRMLS_CC);
	 				ret = do_request(this_ptr, request, location, NULL, soap_version, one_way, &response TSRMLS_CC);
 				}

				xmlFreeDoc(request);

				if (ret && Z_TYPE(response) == IS_STRING) {
					encode_reset_ns();
					ret = parse_packet_soap(this_ptr, Z_STRVAL(response), Z_STRLEN(response), fn, NULL, return_value, output_headers TSRMLS_CC);
					encode_finish();
				}

				zval_dtor(&response);

<<<<<<< HEAD
	 		} else {
	 			smart_str error = {0};
	 			smart_str_appends(&error,"Function (\"");
	 			smart_str_appends(&error,function);
	 			smart_str_appends(&error,"\") is not a valid method for this service");
	 			smart_str_0(&error);
				add_soap_fault(this_ptr, "Client", error.c, NULL, NULL TSRMLS_CC);
				smart_str_free(&error);
=======
		if (zend_hash_find(Z_OBJPROP_P(this_ptr), "uri", sizeof("uri"), (void *)&uri) == FAILURE || Z_TYPE_PP(uri) != IS_STRING) {
			add_soap_fault(this_ptr, "Client", "Error finding \"uri\" property", NULL, NULL TSRMLS_CC);
		} else if (location == NULL) {
			add_soap_fault(this_ptr, "Client", "Error could not find \"location\" property", NULL, NULL TSRMLS_CC);
		} else {
			if (call_uri == NULL) {
				call_uri = Z_STRVAL_PP(uri);
>>>>>>> 0c136a2a
			}
		} else {
			zval **uri;
			smart_str action = {0};

			if (zend_hash_find(Z_OBJPROP_P(this_ptr), "uri", sizeof("uri"), (void *)&uri) == FAILURE) {
				add_soap_fault(this_ptr, "Client", "Error finding \"uri\" property", NULL, NULL TSRMLS_CC);
			} else if (location == NULL) {
				add_soap_fault(this_ptr, "Client", "Error could not find \"location\" property", NULL, NULL TSRMLS_CC);
			} else {
				if (call_uri == NULL) {
					call_uri = Z_STRVAL_PP(uri);
				}
		 		request = serialize_function_call(this_ptr, NULL, function, call_uri, real_args, arg_count, soap_version, soap_headers TSRMLS_CC);

		 		if (soap_action == NULL) {
					smart_str_appends(&action, call_uri);
					smart_str_appendc(&action, '#');
					smart_str_appends(&action, function);
				} else {
					smart_str_appends(&action, soap_action);
				}
				smart_str_0(&action);

				ret = do_request(this_ptr, request, location, action.c, soap_version, 0, &response TSRMLS_CC);

		 		smart_str_free(&action);
				xmlFreeDoc(request);

				if (ret && Z_TYPE(response) == IS_STRING) {
					encode_reset_ns();
					ret = parse_packet_soap(this_ptr, Z_STRVAL(response), Z_STRLEN(response), NULL, function, return_value, output_headers TSRMLS_CC);
					encode_finish();
				}

				zval_dtor(&response);
			}
	 	}

		if (!ret) {
			zval** fault;
			if (zend_hash_find(Z_OBJPROP_P(this_ptr), "__soap_fault", sizeof("__soap_fault"), (void **) &fault) == SUCCESS) {
				*return_value = **fault;
				zval_copy_ctor(return_value);
			} else {
				*return_value = *add_soap_fault(this_ptr, "Client", "Unknown Error", NULL, NULL TSRMLS_CC);
				zval_copy_ctor(return_value);
			}
		} else {
			zval** fault;
			if (zend_hash_find(Z_OBJPROP_P(this_ptr), "__soap_fault", sizeof("__soap_fault"), (void **) &fault) == SUCCESS) {
				*return_value = **fault;
				zval_copy_ctor(return_value);
			}
		}

		if (!EG(exception) &&
		    Z_TYPE_P(return_value) == IS_OBJECT &&
		    instanceof_function(Z_OBJCE_P(return_value), soap_fault_class_entry TSRMLS_CC) &&
		    (zend_hash_find(Z_OBJPROP_P(this_ptr), "_exceptions", sizeof("_exceptions"), (void **) &tmp) != SUCCESS ||
			   Z_TYPE_PP(tmp) != IS_BOOL || Z_LVAL_PP(tmp) != 0)) {
			zval *exception;

			MAKE_STD_ZVAL(exception);
			MAKE_COPY_ZVAL(&return_value, exception);
			zend_throw_exception_object(exception TSRMLS_CC);
		}

	} zend_catch {
		_bailout = 1;
	} zend_end_try();
	
	if (SOAP_GLOBAL(encoding) != NULL) {
		xmlCharEncCloseFunc(SOAP_GLOBAL(encoding));
	}

	SOAP_GLOBAL(features) = old_features;
	SOAP_GLOBAL(typemap) = old_typemap;
	SOAP_GLOBAL(class_map) = old_class_map;
	SOAP_GLOBAL(encoding) = old_encoding;
	SOAP_GLOBAL(sdl) = old_sdl;
	if (_bailout) {
		_bailout = 0;
		zend_bailout();
	}
	SOAP_CLIENT_END_CODE();
}

static void verify_soap_headers_array(HashTable *ht TSRMLS_DC)
{
	zval **tmp;

	zend_hash_internal_pointer_reset(ht);
	while (zend_hash_get_current_data(ht, (void**)&tmp) == SUCCESS) {
		if (Z_TYPE_PP(tmp) != IS_OBJECT ||
		    !instanceof_function(Z_OBJCE_PP(tmp), soap_header_class_entry TSRMLS_CC)) {
			php_error_docref(NULL TSRMLS_CC, E_ERROR, "Invalid SOAP header");
		}
		zend_hash_move_forward(ht);
	}
}


/* {{{ proto mixed SoapClient::__call ( string function_name, array arguments [, array options [, array input_headers [, array output_headers]]])
   Calls a SOAP function */
PHP_METHOD(SoapClient, __call)
{
	char *function, *location=NULL, *soap_action = NULL, *uri = NULL;
	int function_len, i = 0;
	HashTable* soap_headers = NULL;
	zval *options = NULL;
	zval *headers = NULL;
	zval *output_headers = NULL;
	zval *args;
	zval **real_args = NULL;
	zval **param;
	int arg_count;
	zval **tmp;
	zend_bool free_soap_headers = 0;

	HashPosition pos;

	if (zend_parse_parameters(ZEND_NUM_ARGS() TSRMLS_CC, "sa|a!zz",
		&function, &function_len, &args, &options, &headers, &output_headers) == FAILURE) {
		return;
	}

	if (options) {
		HashTable *hto = Z_ARRVAL_P(options);
		if (zend_hash_find(hto, "location", sizeof("location"), (void**)&tmp) == SUCCESS &&
			Z_TYPE_PP(tmp) == IS_STRING) {
			location = Z_STRVAL_PP(tmp);
		}

		if (zend_hash_find(hto, "soapaction", sizeof("soapaction"), (void**)&tmp) == SUCCESS &&
			Z_TYPE_PP(tmp) == IS_STRING) {
			soap_action = Z_STRVAL_PP(tmp);
		}

		if (zend_hash_find(hto, "uri", sizeof("uri"), (void**)&tmp) == SUCCESS &&
			Z_TYPE_PP(tmp) == IS_STRING) {
			uri = Z_STRVAL_PP(tmp);
		}
	}

	if (headers == NULL || Z_TYPE_P(headers) == IS_NULL) {
	} else if (Z_TYPE_P(headers) == IS_ARRAY) {
		soap_headers = Z_ARRVAL_P(headers);
		verify_soap_headers_array(soap_headers TSRMLS_CC);
		free_soap_headers = 0;
	} else if (Z_TYPE_P(headers) == IS_OBJECT &&
	           instanceof_function(Z_OBJCE_P(headers), soap_header_class_entry TSRMLS_CC)) {
	    soap_headers = emalloc(sizeof(HashTable));
		zend_hash_init(soap_headers, 0, NULL, ZVAL_PTR_DTOR, 0);
		zend_hash_next_index_insert(soap_headers, &headers, sizeof(zval*), NULL);
		Z_ADDREF_P(headers);
		free_soap_headers = 1;
	} else{
		php_error_docref(NULL TSRMLS_CC, E_WARNING, "Invalid SOAP header");
		return;
	}

	/* Add default headers */
	if (zend_hash_find(Z_OBJPROP_P(this_ptr), "__default_headers", sizeof("__default_headers"), (void **) &tmp) == SUCCESS && Z_TYPE_PP(tmp) == IS_ARRAY) {
		HashTable *default_headers = Z_ARRVAL_P(*tmp);
		if (soap_headers) {
			if (!free_soap_headers) {
				HashTable *t =  emalloc(sizeof(HashTable));
				zend_hash_init(t, 0, NULL, ZVAL_PTR_DTOR, 0);
				zend_hash_copy(t, soap_headers, (copy_ctor_func_t) zval_add_ref, NULL, sizeof(zval *));
				soap_headers = t;
				free_soap_headers = 1;
			}
			zend_hash_internal_pointer_reset(default_headers);
			while (zend_hash_get_current_data(default_headers, (void**)&tmp) == SUCCESS) {
				Z_ADDREF_PP(tmp);
				zend_hash_next_index_insert(soap_headers, tmp, sizeof(zval *), NULL);
				zend_hash_move_forward(default_headers);
			}
		} else {
			soap_headers = Z_ARRVAL_P(*tmp);
			free_soap_headers = 0;
		}
	}
	
	arg_count = zend_hash_num_elements(Z_ARRVAL_P(args));

	if (arg_count > 0) {
		real_args = safe_emalloc(sizeof(zval *), arg_count, 0);
		for (zend_hash_internal_pointer_reset_ex(Z_ARRVAL_P(args), &pos);
			zend_hash_get_current_data_ex(Z_ARRVAL_P(args), (void **) &param, &pos) == SUCCESS;
			zend_hash_move_forward_ex(Z_ARRVAL_P(args), &pos)) {
				/*zval_add_ref(param);*/
				real_args[i++] = *param;
		}
	}
	if (output_headers) {
		array_init(output_headers);
	}
	do_soap_call(this_ptr, function, function_len, arg_count, real_args, return_value, location, soap_action, uri, soap_headers, output_headers TSRMLS_CC);
	if (arg_count > 0) {
		efree(real_args);
	}

	if (soap_headers && free_soap_headers) {
		zend_hash_destroy(soap_headers);
		efree(soap_headers);
	}
}
/* }}} */


/* {{{ proto array SoapClient::__getFunctions ( void )
   Returns list of SOAP functions */
PHP_METHOD(SoapClient, __getFunctions)
{
	sdlPtr sdl;
	HashPosition pos;

	FETCH_THIS_SDL(sdl);

	if (zend_parse_parameters_none() == FAILURE) {
		return;
	}

	if (sdl) {
		smart_str buf = {0};
		sdlFunctionPtr *function;

		array_init(return_value);
 		zend_hash_internal_pointer_reset_ex(&sdl->functions, &pos);
		while (zend_hash_get_current_data_ex(&sdl->functions, (void **)&function, &pos) != FAILURE) {
			function_to_string((*function), &buf);
			add_next_index_stringl(return_value, buf.c, buf.len, 1);
			smart_str_free(&buf);
			zend_hash_move_forward_ex(&sdl->functions, &pos);
		}
	}
}
/* }}} */


/* {{{ proto array SoapClient::__getTypes ( void )
   Returns list of SOAP types */
PHP_METHOD(SoapClient, __getTypes)
{
	sdlPtr sdl;
	HashPosition pos;

	FETCH_THIS_SDL(sdl);
	
	if (zend_parse_parameters_none() == FAILURE) {
		return;
	}

	if (sdl) {
		sdlTypePtr *type;
		smart_str buf = {0};

		array_init(return_value);
		if (sdl->types) {
			zend_hash_internal_pointer_reset_ex(sdl->types, &pos);
			while (zend_hash_get_current_data_ex(sdl->types, (void **)&type, &pos) != FAILURE) {
				type_to_string((*type), &buf, 0);
				add_next_index_stringl(return_value, buf.c, buf.len, 1);
				smart_str_free(&buf);
				zend_hash_move_forward_ex(sdl->types, &pos);
			}
		}
	}
}
/* }}} */


/* {{{ proto string SoapClient::__getLastRequest ( void )
   Returns last SOAP request */
PHP_METHOD(SoapClient, __getLastRequest)
{
	zval **tmp;
	
	if (zend_parse_parameters_none() == FAILURE) {
		return;
	}

	if (zend_hash_find(Z_OBJPROP_P(this_ptr), "__last_request", sizeof("__last_request"), (void **)&tmp) == SUCCESS &&
	    Z_TYPE_PP(tmp) == IS_STRING) {
		RETURN_STRINGL(Z_STRVAL_PP(tmp), Z_STRLEN_PP(tmp), 1);
	}
	RETURN_NULL();
}
/* }}} */


/* {{{ proto object SoapClient::__getLastResponse ( void )
   Returns last SOAP response */
PHP_METHOD(SoapClient, __getLastResponse)
{
	zval **tmp;

	if (zend_parse_parameters_none() == FAILURE) {
		return;
	}
	
	if (zend_hash_find(Z_OBJPROP_P(this_ptr), "__last_response", sizeof("__last_response"), (void **)&tmp) == SUCCESS &&
	    Z_TYPE_PP(tmp) == IS_STRING) {
		RETURN_STRINGL(Z_STRVAL_PP(tmp), Z_STRLEN_PP(tmp), 1);
	}
	RETURN_NULL();
}
/* }}} */


/* {{{ proto string SoapClient::__getLastRequestHeaders(void)
   Returns last SOAP request headers */
PHP_METHOD(SoapClient, __getLastRequestHeaders)
{
	zval **tmp;
	
	if (zend_parse_parameters_none() == FAILURE) {
		return;
	}
	
	if (zend_hash_find(Z_OBJPROP_P(this_ptr), "__last_request_headers", sizeof("__last_request_headers"), (void **)&tmp) == SUCCESS &&
	    Z_TYPE_PP(tmp) == IS_STRING) {
		RETURN_STRINGL(Z_STRVAL_PP(tmp), Z_STRLEN_PP(tmp), 1);
	}
	RETURN_NULL();
}
/* }}} */


/* {{{ proto string SoapClient::__getLastResponseHeaders(void)
   Returns last SOAP response headers */
PHP_METHOD(SoapClient, __getLastResponseHeaders)
{
	zval **tmp;
	
	if (zend_parse_parameters_none() == FAILURE) {
		return;
	}

	if (zend_hash_find(Z_OBJPROP_P(this_ptr), "__last_response_headers", sizeof("__last_response_headers"), (void **)&tmp) == SUCCESS &&
	    Z_TYPE_PP(tmp) == IS_STRING) {
		RETURN_STRINGL(Z_STRVAL_PP(tmp), Z_STRLEN_PP(tmp), 1);
	}
	RETURN_NULL();
}
/* }}} */


/* {{{ proto string SoapClient::__doRequest()
   SoapClient::__doRequest() */
PHP_METHOD(SoapClient, __doRequest)
{
  char *buf, *location, *action;
  int   buf_size, location_size, action_size;
  long  version;
  long  one_way = 0;

	if (zend_parse_parameters(ZEND_NUM_ARGS() TSRMLS_CC, "sssl|l",
	    &buf, &buf_size,
	    &location, &location_size,
	    &action, &action_size,
	    &version, &one_way) == FAILURE) {
		return;
	}
	if (SOAP_GLOBAL(features) & SOAP_WAIT_ONE_WAY_CALLS) {
		one_way = 0;
	}
	if (one_way) {
		if (make_http_soap_request(this_ptr, buf, buf_size, location, action, version, NULL, NULL TSRMLS_CC)) {
			RETURN_EMPTY_STRING();
		}
	} else if (make_http_soap_request(this_ptr, buf, buf_size, location, action, version,
	    &Z_STRVAL_P(return_value), &Z_STRLEN_P(return_value) TSRMLS_CC)) {
		return_value->type = IS_STRING;
		return;
	}
	RETURN_NULL();
}
/* }}} */

/* {{{ proto void SoapClient::__setCookie(string name [, strung value])
   Sets cookie thet will sent with SOAP request.
   The call to this function will effect all folowing calls of SOAP methods.
   If value is not specified cookie is removed. */
PHP_METHOD(SoapClient, __setCookie)
{
	char *name;
	char *val = NULL;
	int  name_len, val_len = 0;
	zval **cookies;

	if (zend_parse_parameters(ZEND_NUM_ARGS() TSRMLS_CC, "s|s", &name, &name_len, &val, &val_len) == FAILURE) {
		return;
	}

	if (val == NULL) {
		if (zend_hash_find(Z_OBJPROP_P(this_ptr), "_cookies", sizeof("_cookies"), (void **)&cookies) == SUCCESS &&
		    Z_TYPE_PP(cookies) == IS_ARRAY) {
			zend_hash_del(Z_ARRVAL_PP(cookies), name, name_len+1);
		}
	} else {
		zval *zcookie;

		if (zend_hash_find(Z_OBJPROP_P(this_ptr), "_cookies", sizeof("_cookies"), (void **)&cookies) == FAILURE ||
		    Z_TYPE_PP(cookies) != IS_ARRAY) {
			zval *tmp_cookies;

			MAKE_STD_ZVAL(tmp_cookies);
			array_init(tmp_cookies);
			zend_hash_update(Z_OBJPROP_P(this_ptr), "_cookies", sizeof("_cookies"), &tmp_cookies, sizeof(zval *), (void **)&cookies);
		}

		ALLOC_INIT_ZVAL(zcookie);
		array_init(zcookie);
		add_index_stringl(zcookie, 0, val, val_len, 1);
		add_assoc_zval_ex(*cookies, name, name_len+1, zcookie);
	}
}
/* }}} */

/* {{{ proto array SoapClient::__getCookies ( void )
   Returns list of cookies */
PHP_METHOD(SoapClient, __getCookies)
{
	zval **cookies, *tmp;

	if (zend_parse_parameters_none() == FAILURE) {
		return;
	}

	array_init(return_value);

	if (zend_hash_find(Z_OBJPROP_P(this_ptr), "_cookies", sizeof("_cookies"), (void **)&cookies) != FAILURE &&
	    Z_TYPE_PP(cookies) == IS_ARRAY) {
		zend_hash_copy(Z_ARRVAL_P(return_value), Z_ARRVAL_P(*cookies), (copy_ctor_func_t) zval_add_ref, (void *)&tmp, sizeof(zval*));
	}
}
/* }}} */

/* {{{ proto void SoapClient::__setSoapHeaders(array SoapHeaders)
   Sets SOAP headers for subsequent calls (replaces any previous
   values).
   If no value is specified, all of the headers are removed. */
PHP_METHOD(SoapClient, __setSoapHeaders)
{
	zval *headers = NULL;

	if (zend_parse_parameters(ZEND_NUM_ARGS() TSRMLS_CC, "|z", &headers) == FAILURE) {
		return;
	}

	if (headers == NULL || Z_TYPE_P(headers) == IS_NULL) {
		zend_hash_del(Z_OBJPROP_P(this_ptr), "__default_headers", sizeof("__default_headers"));
	} else if (Z_TYPE_P(headers) == IS_ARRAY) {
		zval *default_headers;

		verify_soap_headers_array(Z_ARRVAL_P(headers) TSRMLS_CC);
		if (zend_hash_find(Z_OBJPROP_P(this_ptr), "__default_headers", sizeof("__default_headers"), (void **) &default_headers)==FAILURE) {
			add_property_zval(this_ptr, "__default_headers", headers);
		}
	} else if (Z_TYPE_P(headers) == IS_OBJECT &&
	           instanceof_function(Z_OBJCE_P(headers), soap_header_class_entry TSRMLS_CC)) {
		zval *default_headers;
		ALLOC_INIT_ZVAL(default_headers);
		array_init(default_headers);
		Z_ADDREF_P(headers);
		add_next_index_zval(default_headers, headers);
		Z_DELREF_P(default_headers);
		add_property_zval(this_ptr, "__default_headers", default_headers);
	} else{
		php_error_docref(NULL TSRMLS_CC, E_WARNING, "Invalid SOAP header");
	}
	RETURN_TRUE;
}
/* }}} */



/* {{{ proto string SoapClient::__setLocation([string new_location])
   Sets the location option (the endpoint URL that will be touched by the 
   following SOAP requests).
   If new_location is not specified or null then SoapClient will use endpoint
   from WSDL file. 
   The function returns old value of location options. */
PHP_METHOD(SoapClient, __setLocation)
{
	char *location = NULL;
	int  location_len = 0;
	zval **tmp;

	if (zend_parse_parameters(ZEND_NUM_ARGS() TSRMLS_CC, "|s", &location, &location_len) == FAILURE) {
		return;
	}

	if (zend_hash_find(Z_OBJPROP_P(this_ptr), "location", sizeof("location"),(void **) &tmp) == SUCCESS && Z_TYPE_PP(tmp) == IS_STRING) {
		RETVAL_STRINGL(Z_STRVAL_PP(tmp), Z_STRLEN_PP(tmp), 1);
	} else {
	  RETVAL_NULL();
	}

	if (location && location_len) {
		add_property_stringl(this_ptr, "location", location, location_len, 1);
	} else {
		zend_hash_del(Z_OBJPROP_P(this_ptr), "location", sizeof("location"));
	}
}
/* }}} */

static void clear_soap_fault(zval *obj TSRMLS_DC)
{
	if (obj != NULL && obj->type == IS_OBJECT) {
		zend_hash_del(Z_OBJPROP_P(obj), "__soap_fault", sizeof("__soap_fault"));
	}
}

zval* add_soap_fault(zval *obj, char *fault_code, char *fault_string, char *fault_actor, zval *fault_detail TSRMLS_DC)
{
	zval *fault;
	ALLOC_INIT_ZVAL(fault);
	set_soap_fault(fault, NULL, fault_code, fault_string, fault_actor, fault_detail, NULL TSRMLS_CC);
	Z_DELREF_P(fault);

	add_property_zval(obj, "__soap_fault", fault);
	return fault;
}

static void set_soap_fault(zval *obj, char *fault_code_ns, char *fault_code, char *fault_string, char *fault_actor, zval *fault_detail, char *name TSRMLS_DC)
{
	if (Z_TYPE_P(obj) != IS_OBJECT) {
		object_init_ex(obj, soap_fault_class_entry);
	}
	
	add_property_string(obj, "faultstring", fault_string ? fault_string : "", 1);
	zend_update_property_string(zend_exception_get_default(TSRMLS_C), obj, "message", sizeof("message")-1, (fault_string ? fault_string : "") TSRMLS_CC);
	
	if (fault_code != NULL) {
		int soap_version = SOAP_GLOBAL(soap_version);

		if (fault_code_ns) {
			add_property_string(obj, "faultcode", fault_code, 1);
			add_property_string(obj, "faultcodens", fault_code_ns, 1);
		} else {
			if (soap_version == SOAP_1_1) {
				add_property_string(obj, "faultcode", fault_code, 1);
				if (strcmp(fault_code,"Client") == 0 ||
				    strcmp(fault_code,"Server") == 0 ||
				    strcmp(fault_code,"VersionMismatch") == 0 ||
			  	  strcmp(fault_code,"MustUnderstand") == 0) {
					add_property_string(obj, "faultcodens", SOAP_1_1_ENV_NAMESPACE, 1);
				}
			} else if (soap_version == SOAP_1_2) {
				if (strcmp(fault_code,"Client") == 0) {
					add_property_string(obj, "faultcode", "Sender", 1);
					add_property_string(obj, "faultcodens", SOAP_1_2_ENV_NAMESPACE, 1);
				} else if (strcmp(fault_code,"Server") == 0) {
					add_property_string(obj, "faultcode", "Receiver", 1);
					add_property_string(obj, "faultcodens", SOAP_1_2_ENV_NAMESPACE, 1);
				} else if (strcmp(fault_code,"VersionMismatch") == 0 ||
				           strcmp(fault_code,"MustUnderstand") == 0 ||
				           strcmp(fault_code,"DataEncodingUnknown") == 0) {
					add_property_string(obj, "faultcode", fault_code, 1);
					add_property_string(obj, "faultcodens", SOAP_1_2_ENV_NAMESPACE, 1);
				} else {
					add_property_string(obj, "faultcode", fault_code, 1);
				}
			}
		}
	}
	if (fault_actor != NULL) {
		add_property_string(obj, "faultactor", fault_actor, 1);
	}
	if (fault_detail != NULL) {
		add_property_zval(obj, "detail", fault_detail);
	}
	if (name != NULL) {
		add_property_string(obj, "_name", name, 1);
	}
}

static void deserialize_parameters(xmlNodePtr params, sdlFunctionPtr function, int *num_params, zval ***parameters TSRMLS_DC)
{
	int cur_param = 0,num_of_params = 0;
	zval **tmp_parameters = NULL;

	if (function != NULL) {
		sdlParamPtr *param;
		xmlNodePtr val;
		int	use_names = 0;

		if (function->requestParameters == NULL) {
			return;
		}
		num_of_params = zend_hash_num_elements(function->requestParameters);
		zend_hash_internal_pointer_reset(function->requestParameters);
		while (zend_hash_get_current_data(function->requestParameters, (void **)&param) == SUCCESS) {
			if (get_node(params, (*param)->paramName) != NULL) {
				use_names = 1;
			}
			zend_hash_move_forward(function->requestParameters);
		}
		if (use_names) {
			tmp_parameters = safe_emalloc(num_of_params, sizeof(zval *), 0);
			zend_hash_internal_pointer_reset(function->requestParameters);
			while (zend_hash_get_current_data(function->requestParameters, (void **)&param) == SUCCESS) {
				val = get_node(params, (*param)->paramName);
				if (!val) {
					/* TODO: may be "nil" is not OK? */
					MAKE_STD_ZVAL(tmp_parameters[cur_param]);
					ZVAL_NULL(tmp_parameters[cur_param]);
				} else {
					tmp_parameters[cur_param] = master_to_zval((*param)->encode, val TSRMLS_CC);
				}
				cur_param++;

				zend_hash_move_forward(function->requestParameters);
			}
			(*parameters) = tmp_parameters;
			(*num_params) = num_of_params;
			return;
		}
	}
	if (params) {
		xmlNodePtr trav;

		num_of_params = 0;
		trav = params;
		while (trav != NULL) {
			if (trav->type == XML_ELEMENT_NODE) {
				num_of_params++;
			}
			trav = trav->next;
		}

		if (num_of_params == 1 &&
		    function &&
		    function->binding &&
		    function->binding->bindingType == BINDING_SOAP &&
		    ((sdlSoapBindingFunctionPtr)function->bindingAttributes)->style == SOAP_DOCUMENT &&
		    (function->requestParameters == NULL ||
		     zend_hash_num_elements(function->requestParameters) == 0) &&
		    strcmp((char *)params->name, function->functionName) == 0) {
			num_of_params = 0;
		} else if (num_of_params > 0) {
			tmp_parameters = safe_emalloc(num_of_params, sizeof(zval *), 0);

			trav = params;
			while (trav != 0 && cur_param < num_of_params) {
				if (trav->type == XML_ELEMENT_NODE) {
					encodePtr enc;
					sdlParamPtr *param = NULL;
					if (function != NULL &&
					    zend_hash_index_find(function->requestParameters, cur_param, (void **)&param) == FAILURE) {
						TSRMLS_FETCH();
						soap_server_fault("Client", "Error cannot find parameter", NULL, NULL, NULL TSRMLS_CC);
					}
					if (param == NULL) {
						enc = NULL;
					} else {
						enc = (*param)->encode;
					}
					tmp_parameters[cur_param] = master_to_zval(enc, trav TSRMLS_CC);
					cur_param++;
				}
				trav = trav->next;
			}
		}
	}
	if (num_of_params > cur_param) {
		soap_server_fault("Client","Missing parameter", NULL, NULL, NULL TSRMLS_CC);
	}
	(*parameters) = tmp_parameters;
	(*num_params) = num_of_params;
}

static sdlFunctionPtr find_function(sdlPtr sdl, xmlNodePtr func, zval* function_name)
{
	sdlFunctionPtr function;

	function = get_function(sdl, (char*)func->name);
	if (function && function->binding && function->binding->bindingType == BINDING_SOAP) {
		sdlSoapBindingFunctionPtr fnb = (sdlSoapBindingFunctionPtr)function->bindingAttributes;
		if (fnb->style == SOAP_DOCUMENT) {
			if (func->children != NULL ||
			    (function->requestParameters != NULL &&
			     zend_hash_num_elements(function->requestParameters) > 0)) {
				function = NULL;
			}
		}
	}
	if (sdl != NULL && function == NULL) {
		function = get_doc_function(sdl, func);
	}

	INIT_ZVAL(*function_name);
	if (function != NULL) {
		ZVAL_STRING(function_name, (char *)function->functionName, 1);
	} else {
		ZVAL_STRING(function_name, (char *)func->name, 1);
	}

	return function;
}

static sdlFunctionPtr deserialize_function_call(sdlPtr sdl, xmlDocPtr request, char* actor, zval *function_name, int *num_params, zval ***parameters, int *version, soapHeader **headers TSRMLS_DC)
{
	char* envelope_ns = NULL;
	xmlNodePtr trav,env,head,body,func;
	xmlAttrPtr attr;
	sdlFunctionPtr function;

	encode_reset_ns();

	/* Get <Envelope> element */
	env = NULL;
	trav = request->children;
	while (trav != NULL) {
		if (trav->type == XML_ELEMENT_NODE) {
			if (env == NULL && node_is_equal_ex(trav,"Envelope",SOAP_1_1_ENV_NAMESPACE)) {
				env = trav;
				*version = SOAP_1_1;
				envelope_ns = SOAP_1_1_ENV_NAMESPACE;
				SOAP_GLOBAL(soap_version) = SOAP_1_1;
			} else if (env == NULL && node_is_equal_ex(trav,"Envelope",SOAP_1_2_ENV_NAMESPACE)) {
				env = trav;
				*version = SOAP_1_2;
				envelope_ns = SOAP_1_2_ENV_NAMESPACE;
				SOAP_GLOBAL(soap_version) = SOAP_1_2;
			} else {
				soap_server_fault("VersionMismatch", "Wrong Version", NULL, NULL, NULL TSRMLS_CC);
			}
		}
		trav = trav->next;
	}
	if (env == NULL) {
		soap_server_fault("Client", "looks like we got XML without \"Envelope\" element", NULL, NULL, NULL TSRMLS_CC);
	}

	attr = env->properties;
	while (attr != NULL) {
		if (attr->ns == NULL) {
			soap_server_fault("Client", "A SOAP Envelope element cannot have non Namespace qualified attributes", NULL, NULL, NULL TSRMLS_CC);
		} else if (attr_is_equal_ex(attr,"encodingStyle",SOAP_1_2_ENV_NAMESPACE)) {
			if (*version == SOAP_1_2) {
				soap_server_fault("Client", "encodingStyle cannot be specified on the Envelope", NULL, NULL, NULL TSRMLS_CC);
			} else if (strcmp((char*)attr->children->content,SOAP_1_1_ENC_NAMESPACE) != 0) {
				soap_server_fault("Client", "Unknown data encoding style", NULL, NULL, NULL TSRMLS_CC);
			}
		}
		attr = attr->next;
	}

	/* Get <Header> element */
	head = NULL;
	trav = env->children;
	while (trav != NULL && trav->type != XML_ELEMENT_NODE) {
		trav = trav->next;
	}
	if (trav != NULL && node_is_equal_ex(trav,"Header",envelope_ns)) {
		head = trav;
		trav = trav->next;
	}

	/* Get <Body> element */
	body = NULL;
	while (trav != NULL && trav->type != XML_ELEMENT_NODE) {
		trav = trav->next;
	}
	if (trav != NULL && node_is_equal_ex(trav,"Body",envelope_ns)) {
		body = trav;
		trav = trav->next;
	}
	while (trav != NULL && trav->type != XML_ELEMENT_NODE) {
		trav = trav->next;
	}
	if (body == NULL) {
		soap_server_fault("Client", "Body must be present in a SOAP envelope", NULL, NULL, NULL TSRMLS_CC);
	}
	attr = body->properties;
	while (attr != NULL) {
		if (attr->ns == NULL) {
			if (*version == SOAP_1_2) {
				soap_server_fault("Client", "A SOAP Body element cannot have non Namespace qualified attributes", NULL, NULL, NULL TSRMLS_CC);
			}
		} else if (attr_is_equal_ex(attr,"encodingStyle",SOAP_1_2_ENV_NAMESPACE)) {
			if (*version == SOAP_1_2) {
				soap_server_fault("Client", "encodingStyle cannot be specified on the Body", NULL, NULL, NULL TSRMLS_CC);
			} else if (strcmp((char*)attr->children->content,SOAP_1_1_ENC_NAMESPACE) != 0) {
				soap_server_fault("Client", "Unknown data encoding style", NULL, NULL, NULL TSRMLS_CC);
			}
		}
		attr = attr->next;
	}

	if (trav != NULL && *version == SOAP_1_2) {
		soap_server_fault("Client", "A SOAP 1.2 envelope can contain only Header and Body", NULL, NULL, NULL TSRMLS_CC);
	}

	func = NULL;
	trav = body->children;
	while (trav != NULL) {
		if (trav->type == XML_ELEMENT_NODE) {
/*
			if (func != NULL) {
				soap_server_fault("Client", "looks like we got \"Body\" with several functions call", NULL, NULL, NULL TSRMLS_CC);
			}
*/
			func = trav;
			break; /* FIXME: the rest of body is ignored */
		}
		trav = trav->next;
	}
	if (func == NULL) {
		function = get_doc_function(sdl, NULL);
		if (function != NULL) {
			INIT_ZVAL(*function_name);
			ZVAL_STRING(function_name, (char *)function->functionName, 1);
		} else {
			soap_server_fault("Client", "looks like we got \"Body\" without function call", NULL, NULL, NULL TSRMLS_CC);
		}
	} else {
		if (*version == SOAP_1_1) {
			attr = get_attribute_ex(func->properties,"encodingStyle",SOAP_1_1_ENV_NAMESPACE);
			if (attr && strcmp((char*)attr->children->content,SOAP_1_1_ENC_NAMESPACE) != 0) {
				soap_server_fault("Client","Unknown Data Encoding Style", NULL, NULL, NULL TSRMLS_CC);
			}
		} else {
			attr = get_attribute_ex(func->properties,"encodingStyle",SOAP_1_2_ENV_NAMESPACE);
			if (attr && strcmp((char*)attr->children->content,SOAP_1_2_ENC_NAMESPACE) != 0) {
				soap_server_fault("DataEncodingUnknown","Unknown Data Encoding Style", NULL, NULL, NULL TSRMLS_CC);
			}
		}
		function = find_function(sdl, func, function_name);
		if (sdl != NULL && function == NULL) {
			if (*version == SOAP_1_2) {
				soap_server_fault("rpc:ProcedureNotPresent","Procedure not present", NULL, NULL, NULL TSRMLS_CC);
			} else {
				php_error(E_ERROR, "Procedure '%s' not present", func->name);
			}
		}
	}

	*headers = NULL;
	if (head) {
		soapHeader *h, *last = NULL;

		attr = head->properties;
		while (attr != NULL) {
			if (attr->ns == NULL) {
				soap_server_fault("Client", "A SOAP Header element cannot have non Namespace qualified attributes", NULL, NULL, NULL TSRMLS_CC);
			} else if (attr_is_equal_ex(attr,"encodingStyle",SOAP_1_2_ENV_NAMESPACE)) {
				if (*version == SOAP_1_2) {
					soap_server_fault("Client", "encodingStyle cannot be specified on the Header", NULL, NULL, NULL TSRMLS_CC);
				} else if (strcmp((char*)attr->children->content,SOAP_1_1_ENC_NAMESPACE) != 0) {
					soap_server_fault("Client", "Unknown data encoding style", NULL, NULL, NULL TSRMLS_CC);
				}
			}
			attr = attr->next;
		}
		trav = head->children;
		while (trav != NULL) {
			if (trav->type == XML_ELEMENT_NODE) {
				xmlNodePtr hdr_func = trav;
				int mustUnderstand = 0;

				if (*version == SOAP_1_1) {
					attr = get_attribute_ex(hdr_func->properties,"encodingStyle",SOAP_1_1_ENV_NAMESPACE);
					if (attr && strcmp((char*)attr->children->content,SOAP_1_1_ENC_NAMESPACE) != 0) {
						soap_server_fault("Client","Unknown Data Encoding Style", NULL, NULL, NULL TSRMLS_CC);
					}
					attr = get_attribute_ex(hdr_func->properties,"actor",envelope_ns);
					if (attr != NULL) {
						if (strcmp((char*)attr->children->content,SOAP_1_1_ACTOR_NEXT) != 0 &&
						    (actor == NULL || strcmp((char*)attr->children->content,actor) != 0)) {
						  goto ignore_header;
						}
					}
				} else if (*version == SOAP_1_2) {
					attr = get_attribute_ex(hdr_func->properties,"encodingStyle",SOAP_1_2_ENV_NAMESPACE);
					if (attr && strcmp((char*)attr->children->content,SOAP_1_2_ENC_NAMESPACE) != 0) {
						soap_server_fault("DataEncodingUnknown","Unknown Data Encoding Style", NULL, NULL, NULL TSRMLS_CC);
					}
					attr = get_attribute_ex(hdr_func->properties,"role",envelope_ns);
					if (attr != NULL) {
						if (strcmp((char*)attr->children->content,SOAP_1_2_ACTOR_UNLIMATERECEIVER) != 0 &&
						    strcmp((char*)attr->children->content,SOAP_1_2_ACTOR_NEXT) != 0 &&
						    (actor == NULL || strcmp((char*)attr->children->content,actor) != 0)) {
						  goto ignore_header;
						}
					}
				}
				attr = get_attribute_ex(hdr_func->properties,"mustUnderstand",envelope_ns);
				if (attr) {
					if (strcmp((char*)attr->children->content,"1") == 0 ||
					    strcmp((char*)attr->children->content,"true") == 0) {
						mustUnderstand = 1;
					} else if (strcmp((char*)attr->children->content,"0") == 0 ||
					           strcmp((char*)attr->children->content,"false") == 0) {
						mustUnderstand = 0;
					} else {
						soap_server_fault("Client","mustUnderstand value is not boolean", NULL, NULL, NULL TSRMLS_CC);
					}
				}
				h = emalloc(sizeof(soapHeader));
				memset(h, 0, sizeof(soapHeader));
				h->mustUnderstand = mustUnderstand;
				h->function = find_function(sdl, hdr_func, &h->function_name);
				if (!h->function && sdl && function && function->binding && function->binding->bindingType == BINDING_SOAP) {
					sdlSoapBindingFunctionHeaderPtr *hdr;
					sdlSoapBindingFunctionPtr fnb = (sdlSoapBindingFunctionPtr)function->bindingAttributes;
					if (fnb->input.headers) {
						smart_str key = {0};

						if (hdr_func->ns) {
							smart_str_appends(&key, (char*)hdr_func->ns->href);
							smart_str_appendc(&key, ':');
						}
						smart_str_appendl(&key, Z_STRVAL(h->function_name), Z_STRLEN(h->function_name));
						smart_str_0(&key);
						if (zend_hash_find(fnb->input.headers, key.c, key.len+1, (void**)&hdr) == SUCCESS) {
							h->hdr = *hdr;
						}
						smart_str_free(&key);
					}
				}
				if (h->hdr) {
					h->num_params = 1;
					h->parameters = emalloc(sizeof(zval*));
					h->parameters[0] = master_to_zval(h->hdr->encode, hdr_func TSRMLS_CC);
				} else {
					if (h->function && h->function->binding && h->function->binding->bindingType == BINDING_SOAP) {
						sdlSoapBindingFunctionPtr fnb = (sdlSoapBindingFunctionPtr)h->function->bindingAttributes;
						if (fnb->style == SOAP_RPC) {
							hdr_func = hdr_func->children;
						}
					}
					deserialize_parameters(hdr_func, h->function, &h->num_params, &h->parameters TSRMLS_CC);
				}
				INIT_ZVAL(h->retval);
				if (last == NULL) {
					*headers = h;
				} else {
					last->next = h;
				}
				last = h;
			}
ignore_header:
			trav = trav->next;
		}
	}

	if (function && function->binding && function->binding->bindingType == BINDING_SOAP) {
		sdlSoapBindingFunctionPtr fnb = (sdlSoapBindingFunctionPtr)function->bindingAttributes;
		if (fnb->style == SOAP_RPC) {
			func = func->children;
		}
	} else {
		func = func->children;
	}
	deserialize_parameters(func, function, num_params, parameters TSRMLS_CC);
	
	encode_finish();

	return function;
}

static void set_soap_header_attributes(xmlNodePtr h, HashTable *ht, int version)
{
	zval **tmp;

	if (zend_hash_find(ht, "mustUnderstand", sizeof("mustUnderstand"), (void**)&tmp) == SUCCESS &&
	    Z_TYPE_PP(tmp) == IS_BOOL && Z_LVAL_PP(tmp)) {
		if (version == SOAP_1_1) {
			xmlSetProp(h, BAD_CAST(SOAP_1_1_ENV_NS_PREFIX":mustUnderstand"), BAD_CAST("1"));
		} else {
			xmlSetProp(h, BAD_CAST(SOAP_1_2_ENV_NS_PREFIX":mustUnderstand"), BAD_CAST("true"));
		}
	}
	if (zend_hash_find(ht, "actor", sizeof("actor"), (void**)&tmp) == SUCCESS) {
		if (Z_TYPE_PP(tmp) == IS_STRING) {
			if (version == SOAP_1_1) {
				xmlSetProp(h, BAD_CAST(SOAP_1_1_ENV_NS_PREFIX":actor"), BAD_CAST(Z_STRVAL_PP(tmp)));
			} else {
				xmlSetProp(h, BAD_CAST(SOAP_1_2_ENV_NS_PREFIX":role"), BAD_CAST(Z_STRVAL_PP(tmp)));
			}
		} else if (Z_TYPE_PP(tmp) == IS_LONG) {
			if (version == SOAP_1_1) {
				if (Z_LVAL_PP(tmp) == SOAP_ACTOR_NEXT) {
					xmlSetProp(h, BAD_CAST(SOAP_1_1_ENV_NS_PREFIX":actor"), BAD_CAST(SOAP_1_1_ACTOR_NEXT));
				}
			} else {
				if (Z_LVAL_PP(tmp) == SOAP_ACTOR_NEXT) {
					xmlSetProp(h, BAD_CAST(SOAP_1_2_ENV_NS_PREFIX":role"), BAD_CAST(SOAP_1_2_ACTOR_NEXT));
				} else if (Z_LVAL_PP(tmp) == SOAP_ACTOR_NONE) {
					xmlSetProp(h, BAD_CAST(SOAP_1_2_ENV_NS_PREFIX":role"), BAD_CAST(SOAP_1_2_ACTOR_NONE));
				} else if (Z_LVAL_PP(tmp) == SOAP_ACTOR_UNLIMATERECEIVER) {
					xmlSetProp(h, BAD_CAST(SOAP_1_2_ENV_NS_PREFIX":role"), BAD_CAST(SOAP_1_2_ACTOR_UNLIMATERECEIVER));
				}
			}
		}
	}
}

static int serialize_response_call2(xmlNodePtr body, sdlFunctionPtr function, char *function_name, char *uri, zval *ret, int version, int main, xmlNodePtr *node TSRMLS_DC)
{
	xmlNodePtr method = NULL, param;
	sdlParamPtr parameter = NULL;
	int param_count;
	int style, use;
	xmlNsPtr ns = NULL;

	if (function != NULL && function->binding->bindingType == BINDING_SOAP) {
		sdlSoapBindingFunctionPtr fnb = (sdlSoapBindingFunctionPtr)function->bindingAttributes;

		style = fnb->style;
		use = fnb->output.use;
		if (style == SOAP_RPC) {
			ns = encode_add_ns(body, fnb->output.ns);
			if (function->responseName) {
				method = xmlNewChild(body, ns, BAD_CAST(function->responseName), NULL);
			} else if (function->responseParameters) {
				method = xmlNewChild(body, ns, BAD_CAST(function->functionName), NULL);
			}
		}
	} else {
		style = main?SOAP_RPC:SOAP_DOCUMENT;
		use = main?SOAP_ENCODED:SOAP_LITERAL;
		if (style == SOAP_RPC) {
			ns = encode_add_ns(body, uri);
			method = xmlNewChild(body, ns, BAD_CAST(function_name), NULL);
		}
	}

	if (function != NULL) {
		if (function->responseParameters) {
			param_count = zend_hash_num_elements(function->responseParameters);
		} else {
		  param_count = 0;
		}
	} else {
	  param_count = 1;
	}

	if (param_count == 1) {
		parameter = get_param(function, NULL, 0, TRUE);

		if (style == SOAP_RPC) {
		  xmlNode *rpc_result;
			if (main && version == SOAP_1_2) {
				xmlNs *rpc_ns = xmlNewNs(body, BAD_CAST(RPC_SOAP12_NAMESPACE), BAD_CAST(RPC_SOAP12_NS_PREFIX));
				rpc_result = xmlNewChild(method, rpc_ns, BAD_CAST("result"), NULL);
				param = serialize_parameter(parameter, ret, 0, "return", use, method TSRMLS_CC);
				xmlNodeSetContent(rpc_result,param->name);
			} else {
				param = serialize_parameter(parameter, ret, 0, "return", use, method TSRMLS_CC);
			}
		} else {
			param = serialize_parameter(parameter, ret, 0, "return", use, body TSRMLS_CC);
			if (function && function->binding->bindingType == BINDING_SOAP) {
				if (parameter && parameter->element) {
					ns = encode_add_ns(param, parameter->element->namens);
					xmlNodeSetName(param, BAD_CAST(parameter->element->name));
					xmlSetNs(param, ns);
				}
			} else if (strcmp((char*)param->name,"return") == 0) {
				ns = encode_add_ns(param, uri);
				xmlNodeSetName(param, BAD_CAST(function_name));
				xmlSetNs(param, ns);
			}
		}
	} else if (param_count > 1 && Z_TYPE_P(ret) == IS_ARRAY) {
		HashPosition pos;
		zval **data;
		int i = 0;

		zend_hash_internal_pointer_reset_ex(Z_ARRVAL_P(ret), &pos);
		while (zend_hash_get_current_data_ex(Z_ARRVAL_P(ret), (void **)&data, &pos) != FAILURE) {
			char *param_name = NULL;
			unsigned int param_name_len;
			ulong param_index = i;

			zend_hash_get_current_key_ex(Z_ARRVAL_P(ret), &param_name, &param_name_len, &param_index, 0, &pos);
			parameter = get_param(function, param_name, param_index, TRUE);
			if (style == SOAP_RPC) {
				param = serialize_parameter(parameter, *data, i, param_name, use, method TSRMLS_CC);
			} else {
				param = serialize_parameter(parameter, *data, i, param_name, use, body TSRMLS_CC);
				if (function && function->binding->bindingType == BINDING_SOAP) {
					if (parameter && parameter->element) {
						ns = encode_add_ns(param, parameter->element->namens);
						xmlNodeSetName(param, BAD_CAST(parameter->element->name));
						xmlSetNs(param, ns);
					}
				}
			}

			zend_hash_move_forward_ex(Z_ARRVAL_P(ret), &pos);
			i++;
		}
	}
	if (use == SOAP_ENCODED && version == SOAP_1_2 && method != NULL) {
		xmlSetNsProp(method, body->ns, BAD_CAST("encodingStyle"), BAD_CAST(SOAP_1_2_ENC_NAMESPACE));
	}
	if (node) {
		*node = method;
	}
	return use;
}

static xmlDocPtr serialize_response_call(sdlFunctionPtr function, char *function_name, char *uri, zval *ret, soapHeader* headers, int version TSRMLS_DC)
{
	xmlDocPtr doc;
	xmlNodePtr envelope = NULL, body, param;
	xmlNsPtr ns = NULL;
	int use = SOAP_LITERAL;
	xmlNodePtr head = NULL;

	encode_reset_ns();

	doc = xmlNewDoc(BAD_CAST("1.0"));
	doc->charset = XML_CHAR_ENCODING_UTF8;
	doc->encoding = xmlCharStrdup("UTF-8");

	if (version == SOAP_1_1) {
		envelope = xmlNewDocNode(doc, NULL, BAD_CAST("Envelope"), NULL);
		ns = xmlNewNs(envelope, BAD_CAST(SOAP_1_1_ENV_NAMESPACE), BAD_CAST(SOAP_1_1_ENV_NS_PREFIX));
		xmlSetNs(envelope,ns);
	} else if (version == SOAP_1_2) {
		envelope = xmlNewDocNode(doc, NULL, BAD_CAST("Envelope"), NULL);
		ns = xmlNewNs(envelope, BAD_CAST(SOAP_1_2_ENV_NAMESPACE), BAD_CAST(SOAP_1_2_ENV_NS_PREFIX));
		xmlSetNs(envelope,ns);
	} else {
		soap_server_fault("Server", "Unknown SOAP version", NULL, NULL, NULL TSRMLS_CC);
	}
	xmlDocSetRootElement(doc, envelope);

	if (Z_TYPE_P(ret) == IS_OBJECT &&
	    instanceof_function(Z_OBJCE_P(ret), soap_fault_class_entry TSRMLS_CC)) {
	  char *detail_name;
		HashTable* prop;
		zval **tmp;
		sdlFaultPtr fault = NULL;
		char *fault_ns = NULL;

		prop = Z_OBJPROP_P(ret);

		if (headers &&
		    zend_hash_find(prop, "headerfault", sizeof("headerfault"), (void**)&tmp) == SUCCESS) {
			encodePtr hdr_enc = NULL;
			int hdr_use = SOAP_LITERAL;
			zval *hdr_ret  = *tmp;
			char *hdr_ns   = headers->hdr?headers->hdr->ns:NULL;
			char *hdr_name = Z_STRVAL(headers->function_name);

			head = xmlNewChild(envelope, ns, BAD_CAST("Header"), NULL);
			if (Z_TYPE_P(hdr_ret) == IS_OBJECT &&
			    instanceof_function(Z_OBJCE_P(hdr_ret), soap_header_class_entry TSRMLS_CC)) {
				HashTable* ht = Z_OBJPROP_P(hdr_ret);
				sdlSoapBindingFunctionHeaderPtr *hdr;
				smart_str key = {0};

				if (zend_hash_find(ht, "namespace", sizeof("namespace"), (void**)&tmp) == SUCCESS &&
			      Z_TYPE_PP(tmp) == IS_STRING) {
					smart_str_appendl(&key, Z_STRVAL_PP(tmp), Z_STRLEN_PP(tmp));
					smart_str_appendc(&key, ':');
					hdr_ns = Z_STRVAL_PP(tmp);
				}
				if (zend_hash_find(ht, "name", sizeof("name"), (void**)&tmp) == SUCCESS &&
				    Z_TYPE_PP(tmp) == IS_STRING) {
					smart_str_appendl(&key, Z_STRVAL_PP(tmp), Z_STRLEN_PP(tmp));
					hdr_name = Z_STRVAL_PP(tmp);
				}
				smart_str_0(&key);
				if (headers->hdr && headers->hdr->headerfaults &&
				    zend_hash_find(headers->hdr->headerfaults, key.c, key.len+1, (void**)&hdr) == SUCCESS) {
					hdr_enc = (*hdr)->encode;
					hdr_use = (*hdr)->use;
				}
				smart_str_free(&key);
				if (zend_hash_find(ht, "data", sizeof("data"), (void**)&tmp) == SUCCESS) {
					hdr_ret = *tmp;
				} else {
					hdr_ret = NULL;
				}
			}

			if (headers->function) {
				if (serialize_response_call2(head, headers->function, Z_STRVAL(headers->function_name), uri, hdr_ret, version, 0, NULL TSRMLS_CC) == SOAP_ENCODED) {
					use = SOAP_ENCODED;
				}
			} else {
				xmlNodePtr xmlHdr = master_to_xml(hdr_enc, hdr_ret, hdr_use, head TSRMLS_CC);
				if (hdr_name) {
					xmlNodeSetName(xmlHdr, BAD_CAST(hdr_name));
				}
				if (hdr_ns) {
					xmlNsPtr nsptr = encode_add_ns(xmlHdr, hdr_ns);
					xmlSetNs(xmlHdr, nsptr);
				}
			}
		}

		body = xmlNewChild(envelope, ns, BAD_CAST("Body"), NULL);
		param = xmlNewChild(body, ns, BAD_CAST("Fault"), NULL);

		if (zend_hash_find(prop, "faultcodens", sizeof("faultcodens"), (void**)&tmp) == SUCCESS && Z_TYPE_PP(tmp) == IS_STRING) {
			fault_ns = Z_STRVAL_PP(tmp);
		}
		use = SOAP_LITERAL;
		if (zend_hash_find(prop, "_name", sizeof("_name"), (void**)&tmp) == SUCCESS && Z_TYPE_PP(tmp) == IS_STRING) {
			sdlFaultPtr *tmp_fault;
			if (function && function->faults &&
			    zend_hash_find(function->faults, Z_STRVAL_PP(tmp), Z_STRLEN_PP(tmp)+1, (void**)&tmp_fault) == SUCCESS) {
			  fault = *tmp_fault;
				if (function->binding &&
				    function->binding->bindingType == BINDING_SOAP &&
				    fault->bindingAttributes) {
					sdlSoapBindingFunctionFaultPtr fb = (sdlSoapBindingFunctionFaultPtr)fault->bindingAttributes;
					use = fb->use;
					if (fault_ns == NULL) {
						fault_ns = fb->ns;
					}
				}
			}
		} else if (function && function->faults &&
		           zend_hash_num_elements(function->faults) == 1) {

			zend_hash_internal_pointer_reset(function->faults);
			zend_hash_get_current_data(function->faults, (void**)&fault);
			fault = *(sdlFaultPtr*)fault;
			if (function->binding &&
			    function->binding->bindingType == BINDING_SOAP &&
			    fault->bindingAttributes) {
				sdlSoapBindingFunctionFaultPtr fb = (sdlSoapBindingFunctionFaultPtr)fault->bindingAttributes;
				use = fb->use;
				if (fault_ns == NULL) {
				  fault_ns = fb->ns;
				}
			}
		}

		if (fault_ns == NULL &&
		    fault && 
		    fault->details && 
		    zend_hash_num_elements(fault->details) == 1) {
			sdlParamPtr sparam;

			zend_hash_internal_pointer_reset(fault->details);
			zend_hash_get_current_data(fault->details, (void**)&sparam);
			sparam = *(sdlParamPtr*)sparam;
			if (sparam->element) {
				fault_ns = sparam->element->namens;
			}
		}

		if (version == SOAP_1_1) {
			if (zend_hash_find(prop, "faultcode", sizeof("faultcode"), (void**)&tmp) == SUCCESS) {
				size_t new_len;
				xmlNodePtr node = xmlNewNode(NULL, BAD_CAST("faultcode"));
				char *str = php_escape_html_entities((unsigned char*)Z_STRVAL_PP(tmp), Z_STRLEN_PP(tmp), &new_len, 0, 0, NULL TSRMLS_CC);
				xmlAddChild(param, node);
				if (fault_ns) {
					xmlNsPtr nsptr = encode_add_ns(node, fault_ns);
					xmlChar *code = xmlBuildQName(BAD_CAST(str), nsptr->prefix, NULL, 0);
					xmlNodeSetContent(node, code);
					xmlFree(code);
				} else {	
					xmlNodeSetContentLen(node, BAD_CAST(str), (int)new_len);
				}
				efree(str);
			}
			if (zend_hash_find(prop, "faultstring", sizeof("faultstring"), (void**)&tmp) == SUCCESS) {
				xmlNodePtr node = master_to_xml(get_conversion(IS_STRING), *tmp, SOAP_LITERAL, param TSRMLS_CC);
				xmlNodeSetName(node, BAD_CAST("faultstring"));
			}
			if (zend_hash_find(prop, "faultactor", sizeof("faultactor"), (void**)&tmp) == SUCCESS) {
				xmlNodePtr node = master_to_xml(get_conversion(IS_STRING), *tmp, SOAP_LITERAL, param TSRMLS_CC);
				xmlNodeSetName(node, BAD_CAST("faultactor"));
			}
			detail_name = "detail";
		} else {
			if (zend_hash_find(prop, "faultcode", sizeof("faultcode"), (void**)&tmp) == SUCCESS) {
				size_t new_len;
				xmlNodePtr node = xmlNewChild(param, ns, BAD_CAST("Code"), NULL);
				char *str = php_escape_html_entities((unsigned char*)Z_STRVAL_PP(tmp), Z_STRLEN_PP(tmp), &new_len, 0, 0, NULL TSRMLS_CC);
				node = xmlNewChild(node, ns, BAD_CAST("Value"), NULL);
				if (fault_ns) {
					xmlNsPtr nsptr = encode_add_ns(node, fault_ns);
					xmlChar *code = xmlBuildQName(BAD_CAST(str), nsptr->prefix, NULL, 0);
					xmlNodeSetContent(node, code);
					xmlFree(code);
				} else {	
					xmlNodeSetContentLen(node, BAD_CAST(str), (int)new_len);
				}
				efree(str);
			}
			if (zend_hash_find(prop, "faultstring", sizeof("faultstring"), (void**)&tmp) == SUCCESS) {
				xmlNodePtr node = xmlNewChild(param, ns, BAD_CAST("Reason"), NULL);
				node = master_to_xml(get_conversion(IS_STRING), *tmp, SOAP_LITERAL, node TSRMLS_CC);
				xmlNodeSetName(node, BAD_CAST("Text"));
				xmlSetNs(node, ns);
			}
			detail_name = SOAP_1_2_ENV_NS_PREFIX":Detail";
		}
		if (fault && fault->details && zend_hash_num_elements(fault->details) == 1) {
			xmlNodePtr node;
			zval *detail = NULL;
			sdlParamPtr sparam;
			xmlNodePtr x;

			if (zend_hash_find(prop, "detail", sizeof("detail"), (void**)&tmp) == SUCCESS &&
			    Z_TYPE_PP(tmp) != IS_NULL) {
				detail = *tmp;
			}
			node = xmlNewNode(NULL, BAD_CAST(detail_name));
			xmlAddChild(param, node);

			zend_hash_internal_pointer_reset(fault->details);
			zend_hash_get_current_data(fault->details, (void**)&sparam);
			sparam = *(sdlParamPtr*)sparam;

			if (detail &&
			    Z_TYPE_P(detail) == IS_OBJECT &&
			    sparam->element &&
			    zend_hash_num_elements(Z_OBJPROP_P(detail)) == 1 &&
			    zend_hash_find(Z_OBJPROP_P(detail), sparam->element->name, strlen(sparam->element->name)+1, (void**)&tmp) == SUCCESS) {
				detail = *tmp;
			}

			x = serialize_parameter(sparam, detail, 1, NULL, use, node TSRMLS_CC);

			if (function &&
			    function->binding &&
			    function->binding->bindingType == BINDING_SOAP &&
			    function->bindingAttributes) {
				sdlSoapBindingFunctionPtr fnb = (sdlSoapBindingFunctionPtr)function->bindingAttributes;
				if (fnb->style == SOAP_RPC && !sparam->element) {
				  if (fault->bindingAttributes) {
						sdlSoapBindingFunctionFaultPtr fb = (sdlSoapBindingFunctionFaultPtr)fault->bindingAttributes;
						if (fb->ns) {
							xmlNsPtr ns = encode_add_ns(x, fb->ns);
							xmlSetNs(x, ns);
						}
					}
				} else {
					if (sparam->element) {
						ns = encode_add_ns(x, sparam->element->namens);
						xmlNodeSetName(x, BAD_CAST(sparam->element->name));
						xmlSetNs(x, ns);
					}
				}
			}
			if (use == SOAP_ENCODED && version == SOAP_1_2) {
				xmlSetNsProp(x, envelope->ns, BAD_CAST("encodingStyle"), BAD_CAST(SOAP_1_2_ENC_NAMESPACE));
			}
		} else if (zend_hash_find(prop, "detail", sizeof("detail"), (void**)&tmp) == SUCCESS &&
		    Z_TYPE_PP(tmp) != IS_NULL) {
			serialize_zval(*tmp, NULL, detail_name, use, param TSRMLS_CC);
		}
	} else {

		if (headers) {
			soapHeader *h;

			head = xmlNewChild(envelope, ns, BAD_CAST("Header"), NULL);
			h = headers;
			while (h != NULL) {
				if (Z_TYPE(h->retval) != IS_NULL) {
					encodePtr hdr_enc = NULL;
					int hdr_use = SOAP_LITERAL;
					zval *hdr_ret = &h->retval;
					char *hdr_ns   = h->hdr?h->hdr->ns:NULL;
					char *hdr_name = Z_STRVAL(h->function_name);
					HashTable *ht = NULL;

					if (Z_TYPE(h->retval) == IS_OBJECT &&
					    instanceof_function(Z_OBJCE(h->retval), soap_header_class_entry TSRMLS_CC)) {
						zval **tmp;
						sdlSoapBindingFunctionHeaderPtr *hdr;
						smart_str key = {0};

						ht = Z_OBJPROP(h->retval);
						if (zend_hash_find(ht, "namespace", sizeof("namespace"), (void**)&tmp) == SUCCESS &&
					      Z_TYPE_PP(tmp) == IS_STRING) {
							smart_str_appendl(&key, Z_STRVAL_PP(tmp), Z_STRLEN_PP(tmp));
							smart_str_appendc(&key, ':');
							hdr_ns = Z_STRVAL_PP(tmp);
						}
						if (zend_hash_find(ht, "name", sizeof("name"), (void**)&tmp) == SUCCESS &&
						    Z_TYPE_PP(tmp) == IS_STRING) {
							smart_str_appendl(&key, Z_STRVAL_PP(tmp), Z_STRLEN_PP(tmp));
							hdr_name = Z_STRVAL_PP(tmp);
						}
						smart_str_0(&key);
						if (function && function->binding && function->binding->bindingType == BINDING_SOAP) {
							sdlSoapBindingFunctionPtr fnb = (sdlSoapBindingFunctionPtr)function->bindingAttributes;

							if (fnb->output.headers &&
							    zend_hash_find(fnb->output.headers, key.c, key.len+1, (void**)&hdr) == SUCCESS) {
								hdr_enc = (*hdr)->encode;
								hdr_use = (*hdr)->use;
							}
						}
						smart_str_free(&key);
						if (zend_hash_find(ht, "data", sizeof("data"), (void**)&tmp) == SUCCESS) {
							hdr_ret = *tmp;
						} else {
							hdr_ret = NULL;
						}
					}

					if (h->function) {
						xmlNodePtr xmlHdr = NULL;

						if (serialize_response_call2(head, h->function, Z_STRVAL(h->function_name), uri, hdr_ret, version, 0, &xmlHdr TSRMLS_CC) == SOAP_ENCODED) {
							use = SOAP_ENCODED;
						}
						if (ht) {
							set_soap_header_attributes(xmlHdr, ht, version);
						}
					} else {
						xmlNodePtr xmlHdr = master_to_xml(hdr_enc, hdr_ret, hdr_use, head TSRMLS_CC);
						if (hdr_name) {
							xmlNodeSetName(xmlHdr, BAD_CAST(hdr_name));
						}
						if (hdr_ns) {
							xmlNsPtr nsptr = encode_add_ns(xmlHdr,hdr_ns);
							xmlSetNs(xmlHdr, nsptr);
						}
						if (ht) {
							set_soap_header_attributes(xmlHdr, ht, version);
						}
					}
				}
				h = h->next;
			}

			if (head->children == NULL) {
				xmlUnlinkNode(head);
				xmlFreeNode(head);
			}
		}

		body = xmlNewChild(envelope, ns, BAD_CAST("Body"), NULL);

		if (serialize_response_call2(body, function, function_name, uri, ret, version, 1, NULL TSRMLS_CC) == SOAP_ENCODED) {
			use = SOAP_ENCODED;
		}

	}

	if (use == SOAP_ENCODED) {
		xmlNewNs(envelope, BAD_CAST(XSD_NAMESPACE), BAD_CAST(XSD_NS_PREFIX));
		if (version == SOAP_1_1) {
			xmlNewNs(envelope, BAD_CAST(SOAP_1_1_ENC_NAMESPACE), BAD_CAST(SOAP_1_1_ENC_NS_PREFIX));
			xmlSetNsProp(envelope, envelope->ns, BAD_CAST("encodingStyle"), BAD_CAST(SOAP_1_1_ENC_NAMESPACE));
		} else if (version == SOAP_1_2) {
			xmlNewNs(envelope, BAD_CAST(SOAP_1_2_ENC_NAMESPACE), BAD_CAST(SOAP_1_2_ENC_NS_PREFIX));
		}
	}

	encode_finish();

	if (function && function->responseName == NULL && 
	    body->children == NULL && head == NULL) {
		xmlFreeDoc(doc);
		return NULL;
	}
	return doc;
}

static xmlDocPtr serialize_function_call(zval *this_ptr, sdlFunctionPtr function, char *function_name, char *uri, zval **arguments, int arg_count, int version, HashTable *soap_headers TSRMLS_DC)
{
	xmlDoc *doc;
	xmlNodePtr envelope = NULL, body, method = NULL, head = NULL;
	xmlNsPtr ns = NULL;
	zval **zstyle, **zuse;
	int i, style, use;
	HashTable *hdrs = NULL;

	encode_reset_ns();

	doc = xmlNewDoc(BAD_CAST("1.0"));
	doc->encoding = xmlCharStrdup("UTF-8");
	doc->charset = XML_CHAR_ENCODING_UTF8;
	if (version == SOAP_1_1) {
		envelope = xmlNewDocNode(doc, NULL, BAD_CAST("Envelope"), NULL);
		ns = xmlNewNs(envelope, BAD_CAST(SOAP_1_1_ENV_NAMESPACE), BAD_CAST(SOAP_1_1_ENV_NS_PREFIX));
		xmlSetNs(envelope, ns);
	} else if (version == SOAP_1_2) {
		envelope = xmlNewDocNode(doc, NULL, BAD_CAST("Envelope"), NULL);
		ns = xmlNewNs(envelope, BAD_CAST(SOAP_1_2_ENV_NAMESPACE), BAD_CAST(SOAP_1_2_ENV_NS_PREFIX));
		xmlSetNs(envelope, ns);
	} else {
		soap_error0(E_ERROR, "Unknown SOAP version");
	}
	xmlDocSetRootElement(doc, envelope);

	if (soap_headers) {
		head = xmlNewChild(envelope, ns, BAD_CAST("Header"), NULL);
	}

	body = xmlNewChild(envelope, ns, BAD_CAST("Body"), NULL);

	if (function && function->binding->bindingType == BINDING_SOAP) {
		sdlSoapBindingFunctionPtr fnb = (sdlSoapBindingFunctionPtr)function->bindingAttributes;

		hdrs = fnb->input.headers;
		style = fnb->style;
		/*FIXME: how to pass method name if style is SOAP_DOCUMENT */
		/*style = SOAP_RPC;*/
		use = fnb->input.use;
		if (style == SOAP_RPC) {
			ns = encode_add_ns(body, fnb->input.ns);
			if (function->requestName) {
				method = xmlNewChild(body, ns, BAD_CAST(function->requestName), NULL);
			} else {
				method = xmlNewChild(body, ns, BAD_CAST(function->functionName), NULL);
			}
		}
	} else {
		if (zend_hash_find(Z_OBJPROP_P(this_ptr), "style", sizeof("style"), (void **)&zstyle) == SUCCESS &&
		    Z_TYPE_PP(zstyle) == IS_LONG) {
			style = Z_LVAL_PP(zstyle);
		} else {
			style = SOAP_RPC;
		}
		/*FIXME: how to pass method name if style is SOAP_DOCUMENT */
		/*style = SOAP_RPC;*/
		if (style == SOAP_RPC) {
			ns = encode_add_ns(body, uri);
			if (function_name) {
				method = xmlNewChild(body, ns, BAD_CAST(function_name), NULL);
			} else if (function && function->requestName) {
				method = xmlNewChild(body, ns, BAD_CAST(function->requestName), NULL);
			} else if (function && function->functionName) {
				method = xmlNewChild(body, ns, BAD_CAST(function->functionName), NULL);
			} else {
				method = body;
			}
		} else {
			method = body;
		}

		if (zend_hash_find(Z_OBJPROP_P(this_ptr), "use", sizeof("use"), (void **)&zuse) == SUCCESS &&
		    Z_TYPE_PP(zuse) == IS_LONG && Z_LVAL_PP(zuse) == SOAP_LITERAL) {
			use = SOAP_LITERAL;
		} else {
			use = SOAP_ENCODED;
		}
	}

	for (i = 0;i < arg_count;i++) {
		xmlNodePtr param;
		sdlParamPtr parameter = get_param(function, NULL, i, FALSE);

		if (style == SOAP_RPC) {
			param = serialize_parameter(parameter, arguments[i], i, NULL, use, method TSRMLS_CC);
		} else if (style == SOAP_DOCUMENT) {
			param = serialize_parameter(parameter, arguments[i], i, NULL, use, body TSRMLS_CC);
			if (function && function->binding->bindingType == BINDING_SOAP) {
				if (parameter && parameter->element) {
					ns = encode_add_ns(param, parameter->element->namens);
					xmlNodeSetName(param, BAD_CAST(parameter->element->name));
					xmlSetNs(param, ns);
				}
			}
		}
	}

	if (function && function->requestParameters) {
		int n = zend_hash_num_elements(function->requestParameters);

		if (n > arg_count) {
			for (i = arg_count; i < n; i++) {
				xmlNodePtr param;
				sdlParamPtr parameter = get_param(function, NULL, i, FALSE);

				if (style == SOAP_RPC) {
					param = serialize_parameter(parameter, NULL, i, NULL, use, method TSRMLS_CC);
				} else if (style == SOAP_DOCUMENT) {
					param = serialize_parameter(parameter, NULL, i, NULL, use, body TSRMLS_CC);
					if (function && function->binding->bindingType == BINDING_SOAP) {
						if (parameter && parameter->element) {
							ns = encode_add_ns(param, parameter->element->namens);
							xmlNodeSetName(param, BAD_CAST(parameter->element->name));
							xmlSetNs(param, ns);
						}
					}
				}
			}
		}
	}

	if (head) {
		zval** header;

		zend_hash_internal_pointer_reset(soap_headers);
		while (zend_hash_get_current_data(soap_headers,(void**)&header) == SUCCESS) {
			HashTable *ht = Z_OBJPROP_PP(header);
			zval **name, **ns, **tmp;

			if (zend_hash_find(ht, "name", sizeof("name"), (void**)&name) == SUCCESS &&
			    Z_TYPE_PP(name) == IS_STRING &&
			    zend_hash_find(ht, "namespace", sizeof("namespace"), (void**)&ns) == SUCCESS &&
			    Z_TYPE_PP(ns) == IS_STRING) {
				xmlNodePtr h;
				xmlNsPtr nsptr;
				int hdr_use = SOAP_LITERAL;
				encodePtr enc = NULL;

				if (hdrs) {
					smart_str key = {0};
					sdlSoapBindingFunctionHeaderPtr *hdr;

					smart_str_appendl(&key, Z_STRVAL_PP(ns), Z_STRLEN_PP(ns));
					smart_str_appendc(&key, ':');
					smart_str_appendl(&key, Z_STRVAL_PP(name), Z_STRLEN_PP(name));
					smart_str_0(&key);
					if (zend_hash_find(hdrs, key.c, key.len+1,(void**)&hdr) == SUCCESS) {
						hdr_use = (*hdr)->use;
						enc = (*hdr)->encode;
						if (hdr_use == SOAP_ENCODED) {
							use = SOAP_ENCODED;
						}
					}
					smart_str_free(&key);
				}

				if (zend_hash_find(ht, "data", sizeof("data"), (void**)&tmp) == SUCCESS) {
					h = master_to_xml(enc, *tmp, hdr_use, head TSRMLS_CC);
					xmlNodeSetName(h, BAD_CAST(Z_STRVAL_PP(name)));
				} else {
					h = xmlNewNode(NULL, BAD_CAST(Z_STRVAL_PP(name)));
					xmlAddChild(head, h);
				}
				nsptr = encode_add_ns(h, Z_STRVAL_PP(ns));
				xmlSetNs(h, nsptr);
				set_soap_header_attributes(h, ht, version);
			}
			zend_hash_move_forward(soap_headers);
		}
	}

	if (use == SOAP_ENCODED) {
		xmlNewNs(envelope, BAD_CAST(XSD_NAMESPACE), BAD_CAST(XSD_NS_PREFIX));
		if (version == SOAP_1_1) {
			xmlNewNs(envelope, BAD_CAST(SOAP_1_1_ENC_NAMESPACE), BAD_CAST(SOAP_1_1_ENC_NS_PREFIX));
			xmlSetNsProp(envelope, envelope->ns, BAD_CAST("encodingStyle"), BAD_CAST(SOAP_1_1_ENC_NAMESPACE));
		} else if (version == SOAP_1_2) {
			xmlNewNs(envelope, BAD_CAST(SOAP_1_2_ENC_NAMESPACE), BAD_CAST(SOAP_1_2_ENC_NS_PREFIX));
			if (method) {
				xmlSetNsProp(method, envelope->ns, BAD_CAST("encodingStyle"), BAD_CAST(SOAP_1_2_ENC_NAMESPACE));
			}
		}
	}

	encode_finish();

	return doc;
}

static xmlNodePtr serialize_parameter(sdlParamPtr param, zval *param_val, int index, char *name, int style, xmlNodePtr parent TSRMLS_DC)
{
	char *paramName;
	xmlNodePtr xmlParam;
	char paramNameBuf[10];

	if (param_val &&
	    Z_TYPE_P(param_val) == IS_OBJECT &&
	    Z_OBJCE_P(param_val) == soap_param_class_entry) {
		zval **param_name;
		zval **param_data;

		if (zend_hash_find(Z_OBJPROP_P(param_val), "param_name", sizeof("param_name"), (void **)&param_name) == SUCCESS &&
		    Z_TYPE_PP(param_name) == IS_STRING &&
		    zend_hash_find(Z_OBJPROP_P(param_val), "param_data", sizeof("param_data"), (void **)&param_data) == SUCCESS) {
			param_val = *param_data;
			name = Z_STRVAL_PP(param_name);
		}
	}

	if (param != NULL && param->paramName != NULL) {
		paramName = param->paramName;
	} else {
		if (name == NULL) {
			paramName = paramNameBuf;
			snprintf(paramName, sizeof(paramNameBuf), "param%d",index);
		} else {
			paramName = name;
		}
	}

	xmlParam = serialize_zval(param_val, param, paramName, style, parent TSRMLS_CC);

	return xmlParam;
}

static xmlNodePtr serialize_zval(zval *val, sdlParamPtr param, char *paramName, int style, xmlNodePtr parent TSRMLS_DC)
{
	xmlNodePtr xmlParam;
	encodePtr enc;
	zval defval;

	if (param != NULL) {
		enc = param->encode;
		if (val == NULL) {
			if (param->element) {
				if (param->element->fixed) {
					ZVAL_STRING(&defval, param->element->fixed, 0);
					val = &defval;
				} else if (param->element->def && !param->element->nillable) {
					ZVAL_STRING(&defval, param->element->def, 0);
					val = &defval;
				}
			}
		}
	} else {
		enc = NULL;
	}
	xmlParam = master_to_xml(enc, val, style, parent TSRMLS_CC);
	if (!strcmp((char*)xmlParam->name, "BOGUS")) {
		xmlNodeSetName(xmlParam, BAD_CAST(paramName));
	}
	return xmlParam;
}

static sdlParamPtr get_param(sdlFunctionPtr function, char *param_name, int index, int response)
{
	sdlParamPtr *tmp;
	HashTable   *ht;

	if (function == NULL) {
		return NULL;
	}

	if (response == FALSE) {
		ht = function->requestParameters;
	} else {
		ht = function->responseParameters;
	}

	if (ht == NULL) {
	  return NULL;
	}

	if (param_name != NULL) {
		if (zend_hash_find(ht, param_name, strlen(param_name), (void **)&tmp) != FAILURE) {
			return *tmp;
		} else {
			HashPosition pos;
		
			zend_hash_internal_pointer_reset_ex(ht, &pos);
			while (zend_hash_get_current_data_ex(ht, (void **)&tmp, &pos) != FAILURE) {
				if ((*tmp)->paramName && strcmp(param_name, (*tmp)->paramName) == 0) {
					return *tmp;
				}
				zend_hash_move_forward_ex(ht, &pos);
			}
		}
	} else {
		if (zend_hash_index_find(ht, index, (void **)&tmp) != FAILURE) {
			return (*tmp);
		}
	}
	return NULL;
}

static sdlFunctionPtr get_function(sdlPtr sdl, const char *function_name)
{
	sdlFunctionPtr *tmp;

	int len = strlen(function_name);
	char *str = estrndup(function_name,len);
	php_strtolower(str,len);
	if (sdl != NULL) {
		if (zend_hash_find(&sdl->functions, str, len+1, (void **)&tmp) != FAILURE) {
			efree(str);
			return (*tmp);
		} else if (sdl->requests != NULL && zend_hash_find(sdl->requests, str, len+1, (void **)&tmp) != FAILURE) {
			efree(str);
			return (*tmp);
		}
	}
	efree(str);
	return NULL;
}

static sdlFunctionPtr get_doc_function(sdlPtr sdl, xmlNodePtr params)
{
	if (sdl) {
		sdlFunctionPtr *tmp;
		sdlParamPtr    *param;

		zend_hash_internal_pointer_reset(&sdl->functions);
		while (zend_hash_get_current_data(&sdl->functions, (void**)&tmp) == SUCCESS) {
			if ((*tmp)->binding && (*tmp)->binding->bindingType == BINDING_SOAP) {
				sdlSoapBindingFunctionPtr fnb = (sdlSoapBindingFunctionPtr)(*tmp)->bindingAttributes;
				if (fnb->style == SOAP_DOCUMENT) {
					if (params == NULL) {
						if ((*tmp)->requestParameters == NULL ||
						    zend_hash_num_elements((*tmp)->requestParameters) == 0) {
						  return *tmp;
						}
					} else if ((*tmp)->requestParameters != NULL &&
					           zend_hash_num_elements((*tmp)->requestParameters) > 0) {
						int ok = 1;
						xmlNodePtr node = params;

						zend_hash_internal_pointer_reset((*tmp)->requestParameters);
						while (zend_hash_get_current_data((*tmp)->requestParameters, (void**)&param) == SUCCESS) {
							if ((*param)->element) {
								if (strcmp((*param)->element->name, (char*)node->name) != 0) {
									ok = 0;
									break;
								}
								if ((*param)->element->namens != NULL && node->ns != NULL) {
									if (strcmp((*param)->element->namens, (char*)node->ns->href) != 0) {
										ok = 0;
										break;
									}
								} else if ((void*)(*param)->element->namens != (void*)node->ns) {
									ok = 0;
									break;
								}
							} else if (strcmp((*param)->paramName, (char*)node->name) != 0) {
								ok = 0;
								break;
							}
							zend_hash_move_forward((*tmp)->requestParameters);
							node = node->next;
						}
						if (ok /*&& node == NULL*/) {
							return (*tmp);
						}
					}
				}
			}
			zend_hash_move_forward(&sdl->functions);
		}
	}
	return NULL;
}

static void function_to_string(sdlFunctionPtr function, smart_str *buf)
{
	int i = 0;
	HashPosition pos;
	sdlParamPtr *param;

	if (function->responseParameters &&
	    zend_hash_num_elements(function->responseParameters) > 0) {
		if (zend_hash_num_elements(function->responseParameters) == 1) {
			zend_hash_internal_pointer_reset(function->responseParameters);
			zend_hash_get_current_data(function->responseParameters, (void**)&param);
			if ((*param)->encode && (*param)->encode->details.type_str) {
				smart_str_appendl(buf, (*param)->encode->details.type_str, strlen((*param)->encode->details.type_str));
				smart_str_appendc(buf, ' ');
			} else {
				smart_str_appendl(buf, "UNKNOWN ", 8);
			}
		} else {
			i = 0;
			smart_str_appendl(buf, "list(", 5);
			zend_hash_internal_pointer_reset_ex(function->responseParameters, &pos);
			while (zend_hash_get_current_data_ex(function->responseParameters, (void **)&param, &pos) != FAILURE) {
				if (i > 0) {
					smart_str_appendl(buf, ", ", 2);
				}
				if ((*param)->encode && (*param)->encode->details.type_str) {
					smart_str_appendl(buf, (*param)->encode->details.type_str, strlen((*param)->encode->details.type_str));
				} else {
					smart_str_appendl(buf, "UNKNOWN", 7);
				}
				smart_str_appendl(buf, " $", 2);
				smart_str_appendl(buf, (*param)->paramName, strlen((*param)->paramName));
				zend_hash_move_forward_ex(function->responseParameters, &pos);
				i++;
			}
			smart_str_appendl(buf, ") ", 2);
		}
	} else {
		smart_str_appendl(buf, "void ", 5);
	}

	smart_str_appendl(buf, function->functionName, strlen(function->functionName));

	smart_str_appendc(buf, '(');
	if (function->requestParameters) {
		i = 0;
		zend_hash_internal_pointer_reset_ex(function->requestParameters, &pos);
		while (zend_hash_get_current_data_ex(function->requestParameters, (void **)&param, &pos) != FAILURE) {
			if (i > 0) {
				smart_str_appendl(buf, ", ", 2);
			}
			if ((*param)->encode && (*param)->encode->details.type_str) {
				smart_str_appendl(buf, (*param)->encode->details.type_str, strlen((*param)->encode->details.type_str));
			} else {
				smart_str_appendl(buf, "UNKNOWN", 7);
			}
			smart_str_appendl(buf, " $", 2);
			smart_str_appendl(buf, (*param)->paramName, strlen((*param)->paramName));
			zend_hash_move_forward_ex(function->requestParameters, &pos);
			i++;
		}
	}
	smart_str_appendc(buf, ')');
	smart_str_0(buf);
}

static void model_to_string(sdlContentModelPtr model, smart_str *buf, int level)
{
	int i;

	switch (model->kind) {
		case XSD_CONTENT_ELEMENT:
			type_to_string(model->u.element, buf, level);
			smart_str_appendl(buf, ";\n", 2);
			break;
		case XSD_CONTENT_ANY:
			for (i = 0;i < level;i++) {
				smart_str_appendc(buf, ' ');
			}
			smart_str_appendl(buf, "<anyXML> any;\n", sizeof("<anyXML> any;\n")-1);
			break;
		case XSD_CONTENT_SEQUENCE:
		case XSD_CONTENT_ALL:
		case XSD_CONTENT_CHOICE: {
			sdlContentModelPtr *tmp;

			zend_hash_internal_pointer_reset(model->u.content);
			while (zend_hash_get_current_data(model->u.content, (void**)&tmp) == SUCCESS) {
				model_to_string(*tmp, buf, level);
				zend_hash_move_forward(model->u.content);
			}
			break;
		}
		case XSD_CONTENT_GROUP:
			model_to_string(model->u.group->model, buf, level);
		default:
		  break;
	}
}

static void type_to_string(sdlTypePtr type, smart_str *buf, int level)
{
	int i;
	smart_str spaces = {0};
	HashPosition pos;

	for (i = 0;i < level;i++) {
		smart_str_appendc(&spaces, ' ');
	}
	smart_str_appendl(buf, spaces.c, spaces.len);

	switch (type->kind) {
		case XSD_TYPEKIND_SIMPLE:
			if (type->encode) {
				smart_str_appendl(buf, type->encode->details.type_str, strlen(type->encode->details.type_str));
				smart_str_appendc(buf, ' ');
			} else {
				smart_str_appendl(buf, "anyType ", sizeof("anyType ")-1);
			}
			smart_str_appendl(buf, type->name, strlen(type->name));
			break;
		case XSD_TYPEKIND_LIST:
			smart_str_appendl(buf, "list ", 5);
			smart_str_appendl(buf, type->name, strlen(type->name));
			if (type->elements) {
				sdlTypePtr *item_type;

				smart_str_appendl(buf, " {", 2);
				zend_hash_internal_pointer_reset_ex(type->elements, &pos);
				if (zend_hash_get_current_data_ex(type->elements, (void **)&item_type, &pos) != FAILURE) {
					smart_str_appendl(buf, (*item_type)->name, strlen((*item_type)->name));
				}
				smart_str_appendc(buf, '}');
			}
			break;
		case XSD_TYPEKIND_UNION:
			smart_str_appendl(buf, "union ", 6);
			smart_str_appendl(buf, type->name, strlen(type->name));
			if (type->elements) {
				sdlTypePtr *item_type;
				int first = 0;

				smart_str_appendl(buf, " {", 2);
				zend_hash_internal_pointer_reset_ex(type->elements, &pos);
				while (zend_hash_get_current_data_ex(type->elements, (void **)&item_type, &pos) != FAILURE) {
					if (!first) {
						smart_str_appendc(buf, ',');
						first = 0;
					}
					smart_str_appendl(buf, (*item_type)->name, strlen((*item_type)->name));
					zend_hash_move_forward_ex(type->elements, &pos);
				}
				smart_str_appendc(buf, '}');
			}
			break;
		case XSD_TYPEKIND_COMPLEX:
		case XSD_TYPEKIND_RESTRICTION:
		case XSD_TYPEKIND_EXTENSION:
			if (type->encode &&
			    (type->encode->details.type == IS_ARRAY ||
			     type->encode->details.type == SOAP_ENC_ARRAY)) {
			  sdlAttributePtr *attr;
			  sdlExtraAttributePtr *ext;

				if (type->attributes &&
				    zend_hash_find(type->attributes, SOAP_1_1_ENC_NAMESPACE":arrayType",
				      sizeof(SOAP_1_1_ENC_NAMESPACE":arrayType"),
				      (void **)&attr) == SUCCESS &&
				      (*attr)->extraAttributes &&
				      zend_hash_find((*attr)->extraAttributes, WSDL_NAMESPACE":arrayType", sizeof(WSDL_NAMESPACE":arrayType"), (void **)&ext) == SUCCESS) {
					char *end = strchr((*ext)->val, '[');
					int len;
					if (end == NULL) {
						len = strlen((*ext)->val);
					} else {
						len = end-(*ext)->val;
					}
					if (len == 0) {
						smart_str_appendl(buf, "anyType", sizeof("anyType")-1);
					} else {
						smart_str_appendl(buf, (*ext)->val, len);
					}
					smart_str_appendc(buf, ' ');
					smart_str_appendl(buf, type->name, strlen(type->name));
					if (end != NULL) {
						smart_str_appends(buf, end);
					}
				} else {
					sdlTypePtr elementType;
					if (type->attributes &&
					    zend_hash_find(type->attributes, SOAP_1_2_ENC_NAMESPACE":itemType",
					      sizeof(SOAP_1_2_ENC_NAMESPACE":itemType"),
					      (void **)&attr) == SUCCESS &&
					      (*attr)->extraAttributes &&
					      zend_hash_find((*attr)->extraAttributes, WSDL_NAMESPACE":itemType", sizeof(WSDL_NAMESPACE":arrayType"), (void **)&ext) == SUCCESS) {
						smart_str_appends(buf, (*ext)->val);
						smart_str_appendc(buf, ' ');
					} else if (type->elements &&
					           zend_hash_num_elements(type->elements) == 1 &&
					           (zend_hash_internal_pointer_reset(type->elements),
					            zend_hash_get_current_data(type->elements, (void**)&elementType) == SUCCESS) &&
					           (elementType = *(sdlTypePtr*)elementType) != NULL &&
					           elementType->encode && elementType->encode->details.type_str) {
						smart_str_appends(buf, elementType->encode->details.type_str);
						smart_str_appendc(buf, ' ');
					} else {
						smart_str_appendl(buf, "anyType ", 8);
					}
					smart_str_appendl(buf, type->name, strlen(type->name));
					if (type->attributes &&
					    zend_hash_find(type->attributes, SOAP_1_2_ENC_NAMESPACE":arraySize",
					      sizeof(SOAP_1_2_ENC_NAMESPACE":arraySize"),
					      (void **)&attr) == SUCCESS &&
					      (*attr)->extraAttributes &&
					      zend_hash_find((*attr)->extraAttributes, WSDL_NAMESPACE":itemType", sizeof(WSDL_NAMESPACE":arraySize"), (void **)&ext) == SUCCESS) {
						smart_str_appendc(buf, '[');
						smart_str_appends(buf, (*ext)->val);
						smart_str_appendc(buf, ']');
					} else {
						smart_str_appendl(buf, "[]", 2);
					}
				}
			} else {
				smart_str_appendl(buf, "struct ", 7);
				smart_str_appendl(buf, type->name, strlen(type->name));
				smart_str_appendc(buf, ' ');
				smart_str_appendl(buf, "{\n", 2);
				if ((type->kind == XSD_TYPEKIND_RESTRICTION ||
				     type->kind == XSD_TYPEKIND_EXTENSION) && type->encode) {
					encodePtr enc = type->encode;
					while (enc && enc->details.sdl_type &&
					       enc != enc->details.sdl_type->encode &&
					       enc->details.sdl_type->kind != XSD_TYPEKIND_SIMPLE &&
					       enc->details.sdl_type->kind != XSD_TYPEKIND_LIST &&
					       enc->details.sdl_type->kind != XSD_TYPEKIND_UNION) {
						enc = enc->details.sdl_type->encode;
					}
					if (enc) {
						smart_str_appendl(buf, spaces.c, spaces.len);
						smart_str_appendc(buf, ' ');
						smart_str_appendl(buf, type->encode->details.type_str, strlen(type->encode->details.type_str));
						smart_str_appendl(buf, " _;\n", 4);
					}
				}
				if (type->model) {
					model_to_string(type->model, buf, level+1);
				}
				if (type->attributes) {
					sdlAttributePtr *attr;

					zend_hash_internal_pointer_reset_ex(type->attributes, &pos);
					while (zend_hash_get_current_data_ex(type->attributes, (void **)&attr, &pos) != FAILURE) {
						smart_str_appendl(buf, spaces.c, spaces.len);
						smart_str_appendc(buf, ' ');
						if ((*attr)->encode && (*attr)->encode->details.type_str) {
							smart_str_appends(buf, (*attr)->encode->details.type_str);
							smart_str_appendc(buf, ' ');
						} else {
							smart_str_appendl(buf, "UNKNOWN ", 8);
						}
						smart_str_appends(buf, (*attr)->name);
						smart_str_appendl(buf, ";\n", 2);
						zend_hash_move_forward_ex(type->attributes, &pos);
					}
				}
				smart_str_appendl(buf, spaces.c, spaces.len);
				smart_str_appendc(buf, '}');
			}
			break;
		default:
			break;
	}
	smart_str_free(&spaces);
	smart_str_0(buf);
}

static void delete_url(void *handle)
{
	php_url_free((php_url*)handle);
}

static void delete_service(void *data)
{
	soapServicePtr service = (soapServicePtr)data;

	if (service->soap_functions.ft) {
		zend_hash_destroy(service->soap_functions.ft);
		efree(service->soap_functions.ft);
	}

	if (service->typemap) {
		zend_hash_destroy(service->typemap);
		efree(service->typemap);
	}

	if (service->soap_class.argc) {
		int i;
		for (i = 0; i < service->soap_class.argc;i++) {
			zval_ptr_dtor(&service->soap_class.argv[i]);
		}
		efree(service->soap_class.argv);
	}

	if (service->actor) {
		efree(service->actor);
	}
	if (service->uri) {
		efree(service->uri);
	}
	if (service->sdl) {
		delete_sdl(service->sdl);
	}
	if (service->encoding) {
		xmlCharEncCloseFunc(service->encoding);
	}
	if (service->class_map) {
		zend_hash_destroy(service->class_map);
		FREE_HASHTABLE(service->class_map);
	}
	if (service->soap_object) {
		zval_ptr_dtor(&service->soap_object);
	}
	efree(service);
}

static void delete_hashtable(void *data)
{
	HashTable *ht = (HashTable*)data;
	zend_hash_destroy(ht);
	efree(ht);
}<|MERGE_RESOLUTION|>--- conflicted
+++ resolved
@@ -2564,11 +2564,7 @@
 	}
 
 	if (zend_hash_find(Z_OBJPROP_P(this_ptr), "trace", sizeof("trace"), (void **) &trace) == SUCCESS &&
-<<<<<<< HEAD
-	    Z_TYPE_PP(trace) == IS_LONG && Z_LVAL_PP(trace) > 0) {
-=======
 	    (Z_LVAL_PP(trace) == IS_BOOL || Z_LVAL_PP(trace) == IS_LONG) && Z_LVAL_PP(trace) != 0) {
->>>>>>> 0c136a2a
 		add_property_stringl(this_ptr, "__last_request", buf, buf_size, 1);
 	}
 
@@ -2603,11 +2599,7 @@
 		}
 		ret = FALSE;
 	} else if (zend_hash_find(Z_OBJPROP_P(this_ptr), "trace", sizeof("trace"), (void **) &trace) == SUCCESS &&
-<<<<<<< HEAD
-	    Z_TYPE_PP(trace) == IS_LONG && Z_LVAL_PP(trace) > 0) {
-=======
 	           (Z_LVAL_PP(trace) == IS_BOOL || Z_LVAL_PP(trace) == IS_LONG) && Z_LVAL_PP(trace) != 0) {
->>>>>>> 0c136a2a
 		add_property_stringl(this_ptr, "__last_response", Z_STRVAL_P(response), Z_STRLEN_P(response), 1);
 	}
 	zval_ptr_dtor(&params[4]);
@@ -2741,7 +2733,6 @@
 
 				zval_dtor(&response);
 
-<<<<<<< HEAD
 	 		} else {
 	 			smart_str error = {0};
 	 			smart_str_appends(&error,"Function (\"");
@@ -2750,21 +2741,12 @@
 	 			smart_str_0(&error);
 				add_soap_fault(this_ptr, "Client", error.c, NULL, NULL TSRMLS_CC);
 				smart_str_free(&error);
-=======
-		if (zend_hash_find(Z_OBJPROP_P(this_ptr), "uri", sizeof("uri"), (void *)&uri) == FAILURE || Z_TYPE_PP(uri) != IS_STRING) {
-			add_soap_fault(this_ptr, "Client", "Error finding \"uri\" property", NULL, NULL TSRMLS_CC);
-		} else if (location == NULL) {
-			add_soap_fault(this_ptr, "Client", "Error could not find \"location\" property", NULL, NULL TSRMLS_CC);
-		} else {
-			if (call_uri == NULL) {
-				call_uri = Z_STRVAL_PP(uri);
->>>>>>> 0c136a2a
 			}
 		} else {
 			zval **uri;
 			smart_str action = {0};
 
-			if (zend_hash_find(Z_OBJPROP_P(this_ptr), "uri", sizeof("uri"), (void *)&uri) == FAILURE) {
+			if (zend_hash_find(Z_OBJPROP_P(this_ptr), "uri", sizeof("uri"), (void *)&uri) == FAILURE || Z_TYPE_PP(uri) != IS_STRING) {
 				add_soap_fault(this_ptr, "Client", "Error finding \"uri\" property", NULL, NULL TSRMLS_CC);
 			} else if (location == NULL) {
 				add_soap_fault(this_ptr, "Client", "Error could not find \"location\" property", NULL, NULL TSRMLS_CC);
