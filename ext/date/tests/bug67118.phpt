--- conflicted
+++ resolved
@@ -23,8 +23,4 @@
 new mydt("Funktionsansvarig rådgivning och juridik", "UTC");
 ?>
 --EXPECTF--
-<<<<<<< HEAD
-Fatal error: Call to a member function format() on a non-object in %sbug67118.php on line %d
-=======
-Fatal error: Call to a member function format() on null in %sbug67118.php on line %d
->>>>>>> 088eedfa
+Fatal error: Call to a member function format() on null in %sbug67118.php on line %d