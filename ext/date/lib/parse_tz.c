--- conflicted
+++ resolved
@@ -261,21 +261,12 @@
 	printf("Geo Location:      %f,%f\n", tz->location.latitude, tz->location.longitude);
 	printf("Comments:\n%s\n",          tz->location.comments);
 	printf("BC:                %s\n",  tz->bc ? "" : "yes");
-<<<<<<< HEAD
-	printf("UTC/Local count:   " TIMELIB_ULONG_FMT "\n", (timelib_ulong) tz->ttisgmtcnt);
-	printf("Std/Wall count:    " TIMELIB_ULONG_FMT "\n", (timelib_ulong) tz->ttisstdcnt);
-	printf("Leap.sec. count:   " TIMELIB_ULONG_FMT "\n", (timelib_ulong) tz->leapcnt);
-	printf("Trans. count:      " TIMELIB_ULONG_FMT "\n", (timelib_ulong) tz->timecnt);
-	printf("Local types count: " TIMELIB_ULONG_FMT "\n", (timelib_ulong) tz->typecnt);
-	printf("Zone Abbr. count:  " TIMELIB_ULONG_FMT "\n", (timelib_ulong) tz->charcnt);
-=======
 	printf("UTC/Local count:   " TIMELIB_ULONG_FMT "\n", (timelib_ulong) tz->bit32.ttisgmtcnt);
 	printf("Std/Wall count:    " TIMELIB_ULONG_FMT "\n", (timelib_ulong) tz->bit32.ttisstdcnt);
 	printf("Leap.sec. count:   " TIMELIB_ULONG_FMT "\n", (timelib_ulong) tz->bit32.leapcnt);
 	printf("Trans. count:      " TIMELIB_ULONG_FMT "\n", (timelib_ulong) tz->bit32.timecnt);
 	printf("Local types count: " TIMELIB_ULONG_FMT "\n", (timelib_ulong) tz->bit32.typecnt);
 	printf("Zone Abbr. count:  " TIMELIB_ULONG_FMT "\n", (timelib_ulong) tz->bit32.charcnt);
->>>>>>> a1fef89a
 
 	printf ("%8s (%12s) = %3d [%5ld %1d %3d '%s' (%d,%d)]\n",
 		"", "", 0,
