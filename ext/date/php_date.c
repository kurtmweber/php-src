--- conflicted
+++ resolved
@@ -2142,13 +2142,8 @@
 		timelib_update_ts(o2->time, o2->time->tz_info);
 	}
 
-<<<<<<< HEAD
-	return (o1->time->sse == o2->time->sse) ? 0 : ((o1->time->sse < o2->time->sse) ? -1 : 1);
+	return timelib_time_compare(o1->time, o2->time);
 } /* }}} */
-=======
-	return timelib_time_compare(o1->time, o2->time);
-}
->>>>>>> 1a868256
 
 static HashTable *date_object_get_gc(zval *object, zval **table, int *n) /* {{{ */
 {
