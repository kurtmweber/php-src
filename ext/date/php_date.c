--- conflicted
+++ resolved
@@ -2667,14 +2667,19 @@
 	zval           *timezone_object = NULL;
 	char           *time_str = NULL;
 	int             time_str_len = 0;
+	zval            datetime_object;
 
 	if (zend_parse_parameters(ZEND_NUM_ARGS() TSRMLS_CC, "|sO!", &time_str, &time_str_len, &timezone_object, date_ce_timezone) == FAILURE) {
 		RETURN_FALSE;
 	}
 
-	php_date_instantiate(date_ce_immutable, return_value TSRMLS_CC);
-	if (!php_date_initialize(zend_object_store_get_object(return_value TSRMLS_CC), time_str, time_str_len, NULL, timezone_object, 0 TSRMLS_CC)) {
-		RETURN_FALSE;
+	php_date_instantiate(date_ce_immutable, &datetime_object TSRMLS_CC);
+	if (!php_date_initialize(zend_object_store_get_object(&datetime_object TSRMLS_CC), time_str, time_str_len, NULL, timezone_object, 0 TSRMLS_CC)) {
+		zval_dtor(&datetime_object);
+		RETURN_FALSE;
+	} else {
+		zval *datetime_object_ptr = &datetime_object;
+		RETVAL_ZVAL(datetime_object_ptr, 0, 0);
 	}
 }
 /* }}} */
@@ -2712,14 +2717,19 @@
 	zval           *timezone_object = NULL;
 	char           *time_str = NULL, *format_str = NULL;
 	int             time_str_len = 0, format_str_len = 0;
+	zval            datetime_object;
 
 	if (zend_parse_parameters(ZEND_NUM_ARGS() TSRMLS_CC, "ss|O", &format_str, &format_str_len, &time_str, &time_str_len, &timezone_object, date_ce_timezone) == FAILURE) {
 		RETURN_FALSE;
 	}
 
-	php_date_instantiate(date_ce_immutable, return_value TSRMLS_CC);
-	if (!php_date_initialize(zend_object_store_get_object(return_value TSRMLS_CC), time_str, time_str_len, format_str, timezone_object, 0 TSRMLS_CC)) {
-		RETURN_FALSE;
+	php_date_instantiate(date_ce_immutable, &datetime_object TSRMLS_CC);
+	if (!php_date_initialize(zend_object_store_get_object(&datetime_object TSRMLS_CC), time_str, time_str_len, format_str, timezone_object, 0 TSRMLS_CC)) {
+		zval_dtor(&datetime_object);
+		RETURN_FALSE;
+	} else {
+		zval *datetime_object_ptr = &datetime_object;
+		RETVAL_ZVAL(datetime_object_ptr, 0, 0);
 	}
 }
 /* }}} */
@@ -2742,7 +2752,6 @@
 }
 /* }}} */
 
-<<<<<<< HEAD
 /* {{{ proto DateTimeImmutable::__construct([string time[, DateTimeZone object]])
    Creates new DateTimeImmutable object
 */
@@ -2761,10 +2770,7 @@
 }
 /* }}} */
 
-static int php_date_initialize_from_hash(zval **return_value, php_date_obj **dateobj, HashTable *myht TSRMLS_DC)
-=======
 static int php_date_initialize_from_hash(php_date_obj **dateobj, HashTable *myht TSRMLS_DC)
->>>>>>> f6896e43
 {
 	zval            **z_date = NULL;
 	zval            **z_timezone = NULL;
@@ -2856,7 +2862,7 @@
 
 	php_date_instantiate(date_ce_immutable, return_value TSRMLS_CC);
 	dateobj = (php_date_obj *) zend_object_store_get_object(return_value TSRMLS_CC);
-	if (!php_date_initialize_from_hash(&return_value, &dateobj, myht TSRMLS_CC)) {
+	if (!php_date_initialize_from_hash(&dateobj, myht TSRMLS_CC)) {
 		php_error(E_ERROR, "Invalid serialization data for DateTimeImmutable object");
 	}
 }
