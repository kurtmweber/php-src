/*
   +----------------------------------------------------------------------+
   | PHP Version 5                                                        |
   +----------------------------------------------------------------------+
   | Copyright (c) 1997-2015 The PHP Group                                |
   +----------------------------------------------------------------------+
   | This source file is subject to version 3.01 of the PHP license,      |
   | that is bundled with this package in the file LICENSE, and is        |
   | available through the world-wide-web at the following url:           |
   | http://www.php.net/license/3_01.txt                                  |
   | If you did not receive a copy of the PHP license and are unable to   |
   | obtain it through the world-wide-web, please send a note to          |
   | license@php.net so we can mail you a copy immediately.               |
   +----------------------------------------------------------------------+
   | Authors: Derick Rethans <derick@derickrethans.nl>                    |
   +----------------------------------------------------------------------+
 */

/* $Id$ */

#include "php.h"
#include "php_streams.h"
#include "php_main.h"
#include "php_globals.h"
#include "php_ini.h"
#include "ext/standard/info.h"
#include "ext/standard/php_versioning.h"
#include "ext/standard/php_math.h"
#include "php_date.h"
#include "zend_interfaces.h"
#include "lib/timelib.h"
#include <time.h>

#ifdef PHP_WIN32
static __inline __int64 php_date_llabs( __int64 i ) { return i >= 0? i: -i; }
#elif defined(__GNUC__) && __GNUC__ < 3
static __inline __int64_t php_date_llabs( __int64_t i ) { return i >= 0 ? i : -i; }
#else
static inline long long php_date_llabs( long long i ) { return i >= 0 ? i : -i; }
#endif

#ifdef PHP_WIN32
#define DATE_I64_BUF_LEN 65
# define DATE_I64A(i, s, len) _i64toa_s(i, s, len, 10)
# define DATE_A64I(i, s) i = _atoi64(s)
#else
#define DATE_I64_BUF_LEN 65
# define DATE_I64A(i, s, len) \
	do { \
		int st = snprintf(s, len, "%lld", i); \
		s[st] = '\0'; \
	} while (0);
#ifdef HAVE_ATOLL
# define DATE_A64I(i, s) i = atoll(s)
#else
# define DATE_A64I(i, s) i = strtoll(s, NULL, 10)
#endif
#endif

/* {{{ arginfo */
ZEND_BEGIN_ARG_INFO_EX(arginfo_date, 0, 0, 1)
	ZEND_ARG_INFO(0, format)
	ZEND_ARG_INFO(0, timestamp)
ZEND_END_ARG_INFO()

ZEND_BEGIN_ARG_INFO_EX(arginfo_gmdate, 0, 0, 1)
	ZEND_ARG_INFO(0, format)
	ZEND_ARG_INFO(0, timestamp)
ZEND_END_ARG_INFO()

ZEND_BEGIN_ARG_INFO_EX(arginfo_idate, 0, 0, 1)
	ZEND_ARG_INFO(0, format)
	ZEND_ARG_INFO(0, timestamp)
ZEND_END_ARG_INFO()

ZEND_BEGIN_ARG_INFO_EX(arginfo_strtotime, 0, 0, 1)
	ZEND_ARG_INFO(0, time)
	ZEND_ARG_INFO(0, now)
ZEND_END_ARG_INFO()

ZEND_BEGIN_ARG_INFO_EX(arginfo_mktime, 0, 0, 0)
	ZEND_ARG_INFO(0, hour)
	ZEND_ARG_INFO(0, min)
	ZEND_ARG_INFO(0, sec)
	ZEND_ARG_INFO(0, mon)
	ZEND_ARG_INFO(0, day)
	ZEND_ARG_INFO(0, year)
	ZEND_ARG_INFO(0, is_dst)
ZEND_END_ARG_INFO()

ZEND_BEGIN_ARG_INFO_EX(arginfo_gmmktime, 0, 0, 0)
	ZEND_ARG_INFO(0, hour)
	ZEND_ARG_INFO(0, min)
	ZEND_ARG_INFO(0, sec)
	ZEND_ARG_INFO(0, mon)
	ZEND_ARG_INFO(0, day)
	ZEND_ARG_INFO(0, year)
	ZEND_ARG_INFO(0, is_dst)
ZEND_END_ARG_INFO()

ZEND_BEGIN_ARG_INFO(arginfo_checkdate, 0)
	ZEND_ARG_INFO(0, month)
	ZEND_ARG_INFO(0, day)
	ZEND_ARG_INFO(0, year)
ZEND_END_ARG_INFO()

ZEND_BEGIN_ARG_INFO_EX(arginfo_strftime, 0, 0, 1)
	ZEND_ARG_INFO(0, format)
	ZEND_ARG_INFO(0, timestamp)
ZEND_END_ARG_INFO()

ZEND_BEGIN_ARG_INFO_EX(arginfo_gmstrftime, 0, 0, 1)
	ZEND_ARG_INFO(0, format)
	ZEND_ARG_INFO(0, timestamp)
ZEND_END_ARG_INFO()

ZEND_BEGIN_ARG_INFO(arginfo_time, 0)
ZEND_END_ARG_INFO()

ZEND_BEGIN_ARG_INFO_EX(arginfo_localtime, 0, 0, 0)
	ZEND_ARG_INFO(0, timestamp)
	ZEND_ARG_INFO(0, associative_array)
ZEND_END_ARG_INFO()

ZEND_BEGIN_ARG_INFO_EX(arginfo_getdate, 0, 0, 0)
	ZEND_ARG_INFO(0, timestamp)
ZEND_END_ARG_INFO()

ZEND_BEGIN_ARG_INFO(arginfo_date_default_timezone_set, 0)
	ZEND_ARG_INFO(0, timezone_identifier)
ZEND_END_ARG_INFO()

ZEND_BEGIN_ARG_INFO(arginfo_date_default_timezone_get, 0)
ZEND_END_ARG_INFO()

ZEND_BEGIN_ARG_INFO_EX(arginfo_date_sunrise, 0, 0, 1)
	ZEND_ARG_INFO(0, time)
	ZEND_ARG_INFO(0, format)
	ZEND_ARG_INFO(0, latitude)
	ZEND_ARG_INFO(0, longitude)
	ZEND_ARG_INFO(0, zenith)
	ZEND_ARG_INFO(0, gmt_offset)
ZEND_END_ARG_INFO()

ZEND_BEGIN_ARG_INFO_EX(arginfo_date_sunset, 0, 0, 1)
	ZEND_ARG_INFO(0, time)
	ZEND_ARG_INFO(0, format)
	ZEND_ARG_INFO(0, latitude)
	ZEND_ARG_INFO(0, longitude)
	ZEND_ARG_INFO(0, zenith)
	ZEND_ARG_INFO(0, gmt_offset)
ZEND_END_ARG_INFO()

ZEND_BEGIN_ARG_INFO(arginfo_date_sun_info, 0)
	ZEND_ARG_INFO(0, time)
	ZEND_ARG_INFO(0, latitude)
	ZEND_ARG_INFO(0, longitude)
ZEND_END_ARG_INFO()

ZEND_BEGIN_ARG_INFO_EX(arginfo_date_create, 0, 0, 0)
	ZEND_ARG_INFO(0, time)
	ZEND_ARG_INFO(0, object)
ZEND_END_ARG_INFO()

ZEND_BEGIN_ARG_INFO_EX(arginfo_date_create_from_format, 0, 0, 2)
	ZEND_ARG_INFO(0, format)
	ZEND_ARG_INFO(0, time)
	ZEND_ARG_INFO(0, object)
ZEND_END_ARG_INFO()

ZEND_BEGIN_ARG_INFO_EX(arginfo_date_parse, 0, 0, 1)
	ZEND_ARG_INFO(0, date)
ZEND_END_ARG_INFO()

ZEND_BEGIN_ARG_INFO_EX(arginfo_date_parse_from_format, 0, 0, 2)
	ZEND_ARG_INFO(0, format)
	ZEND_ARG_INFO(0, date)
ZEND_END_ARG_INFO()

ZEND_BEGIN_ARG_INFO(arginfo_date_get_last_errors, 0)
ZEND_END_ARG_INFO()

ZEND_BEGIN_ARG_INFO_EX(arginfo_date_format, 0, 0, 2)
	ZEND_ARG_INFO(0, object)
	ZEND_ARG_INFO(0, format)
ZEND_END_ARG_INFO()

ZEND_BEGIN_ARG_INFO_EX(arginfo_date_method_format, 0, 0, 1)
	ZEND_ARG_INFO(0, format)
ZEND_END_ARG_INFO()

ZEND_BEGIN_ARG_INFO_EX(arginfo_date_modify, 0, 0, 2)
	ZEND_ARG_INFO(0, object)
	ZEND_ARG_INFO(0, modify)
ZEND_END_ARG_INFO()

ZEND_BEGIN_ARG_INFO_EX(arginfo_date_method_modify, 0, 0, 1)
	ZEND_ARG_INFO(0, modify)
ZEND_END_ARG_INFO()

ZEND_BEGIN_ARG_INFO_EX(arginfo_date_add, 0, 0, 2)
	ZEND_ARG_INFO(0, object)
	ZEND_ARG_INFO(0, interval)
ZEND_END_ARG_INFO()

ZEND_BEGIN_ARG_INFO_EX(arginfo_date_method_add, 0, 0, 1)
	ZEND_ARG_INFO(0, interval)
ZEND_END_ARG_INFO()

ZEND_BEGIN_ARG_INFO_EX(arginfo_date_sub, 0, 0, 2)
	ZEND_ARG_INFO(0, object)
	ZEND_ARG_INFO(0, interval)
ZEND_END_ARG_INFO()

ZEND_BEGIN_ARG_INFO_EX(arginfo_date_method_sub, 0, 0, 1)
	ZEND_ARG_INFO(0, interval)
ZEND_END_ARG_INFO()

ZEND_BEGIN_ARG_INFO_EX(arginfo_date_timezone_get, 0, 0, 1)
	ZEND_ARG_INFO(0, object)
ZEND_END_ARG_INFO()

ZEND_BEGIN_ARG_INFO(arginfo_date_method_timezone_get, 0)
ZEND_END_ARG_INFO()

ZEND_BEGIN_ARG_INFO_EX(arginfo_date_timezone_set, 0, 0, 2)
	ZEND_ARG_INFO(0, object)
	ZEND_ARG_INFO(0, timezone)
ZEND_END_ARG_INFO()

ZEND_BEGIN_ARG_INFO_EX(arginfo_date_method_timezone_set, 0, 0, 1)
	ZEND_ARG_INFO(0, timezone)
ZEND_END_ARG_INFO()

ZEND_BEGIN_ARG_INFO_EX(arginfo_date_offset_get, 0, 0, 1)
	ZEND_ARG_INFO(0, object)
ZEND_END_ARG_INFO()

ZEND_BEGIN_ARG_INFO(arginfo_date_method_offset_get, 0)
ZEND_END_ARG_INFO()

ZEND_BEGIN_ARG_INFO_EX(arginfo_date_diff, 0, 0, 2)
	ZEND_ARG_INFO(0, object)
	ZEND_ARG_INFO(0, object2)
	ZEND_ARG_INFO(0, absolute)
ZEND_END_ARG_INFO()

ZEND_BEGIN_ARG_INFO_EX(arginfo_date_method_diff, 0, 0, 1)
	ZEND_ARG_INFO(0, object)
	ZEND_ARG_INFO(0, absolute)
ZEND_END_ARG_INFO()

ZEND_BEGIN_ARG_INFO_EX(arginfo_date_time_set, 0, 0, 3)
	ZEND_ARG_INFO(0, object)
	ZEND_ARG_INFO(0, hour)
	ZEND_ARG_INFO(0, minute)
	ZEND_ARG_INFO(0, second)
ZEND_END_ARG_INFO()

ZEND_BEGIN_ARG_INFO_EX(arginfo_date_method_time_set, 0, 0, 2)
	ZEND_ARG_INFO(0, hour)
	ZEND_ARG_INFO(0, minute)
	ZEND_ARG_INFO(0, second)
ZEND_END_ARG_INFO()

ZEND_BEGIN_ARG_INFO_EX(arginfo_date_date_set, 0, 0, 4)
	ZEND_ARG_INFO(0, object)
	ZEND_ARG_INFO(0, year)
	ZEND_ARG_INFO(0, month)
	ZEND_ARG_INFO(0, day)
ZEND_END_ARG_INFO()

ZEND_BEGIN_ARG_INFO_EX(arginfo_date_method_date_set, 0, 0, 3)
	ZEND_ARG_INFO(0, year)
	ZEND_ARG_INFO(0, month)
	ZEND_ARG_INFO(0, day)
ZEND_END_ARG_INFO()

ZEND_BEGIN_ARG_INFO_EX(arginfo_date_isodate_set, 0, 0, 3)
	ZEND_ARG_INFO(0, object)
	ZEND_ARG_INFO(0, year)
	ZEND_ARG_INFO(0, week)
	ZEND_ARG_INFO(0, day)
ZEND_END_ARG_INFO()

ZEND_BEGIN_ARG_INFO_EX(arginfo_date_method_isodate_set, 0, 0, 2)
	ZEND_ARG_INFO(0, year)
	ZEND_ARG_INFO(0, week)
	ZEND_ARG_INFO(0, day)
ZEND_END_ARG_INFO()

ZEND_BEGIN_ARG_INFO_EX(arginfo_date_timestamp_set, 0, 0, 2)
	ZEND_ARG_INFO(0, object)
	ZEND_ARG_INFO(0, unixtimestamp)
ZEND_END_ARG_INFO()

ZEND_BEGIN_ARG_INFO_EX(arginfo_date_method_timestamp_set, 0, 0, 1)
	ZEND_ARG_INFO(0, unixtimestamp)
ZEND_END_ARG_INFO()

ZEND_BEGIN_ARG_INFO_EX(arginfo_date_timestamp_get, 0, 0, 1)
	ZEND_ARG_INFO(0, object)
ZEND_END_ARG_INFO()

ZEND_BEGIN_ARG_INFO(arginfo_date_method_timestamp_get, 0)
ZEND_END_ARG_INFO()

ZEND_BEGIN_ARG_INFO_EX(arginfo_timezone_open, 0, 0, 1)
	ZEND_ARG_INFO(0, timezone)
ZEND_END_ARG_INFO()

ZEND_BEGIN_ARG_INFO_EX(arginfo_timezone_name_get, 0, 0, 1)
	ZEND_ARG_INFO(0, object)
ZEND_END_ARG_INFO()

ZEND_BEGIN_ARG_INFO(arginfo_timezone_method_name_get, 0)
ZEND_END_ARG_INFO()

ZEND_BEGIN_ARG_INFO_EX(arginfo_timezone_name_from_abbr, 0, 0, 1)
	ZEND_ARG_INFO(0, abbr)
	ZEND_ARG_INFO(0, gmtoffset)
	ZEND_ARG_INFO(0, isdst)
ZEND_END_ARG_INFO()

ZEND_BEGIN_ARG_INFO_EX(arginfo_timezone_offset_get, 0, 0, 2)
	ZEND_ARG_INFO(0, object)
	ZEND_ARG_INFO(0, datetime)
ZEND_END_ARG_INFO()

ZEND_BEGIN_ARG_INFO_EX(arginfo_timezone_method_offset_get, 0, 0, 1)
	ZEND_ARG_INFO(0, object)
ZEND_END_ARG_INFO()

ZEND_BEGIN_ARG_INFO_EX(arginfo_timezone_transitions_get, 0, 0, 1)
	ZEND_ARG_INFO(0, object)
	ZEND_ARG_INFO(0, timestamp_begin)
	ZEND_ARG_INFO(0, timestamp_end)
ZEND_END_ARG_INFO()

ZEND_BEGIN_ARG_INFO(arginfo_timezone_method_transitions_get, 0)
	ZEND_ARG_INFO(0, timestamp_begin)
	ZEND_ARG_INFO(0, timestamp_end)
ZEND_END_ARG_INFO()

ZEND_BEGIN_ARG_INFO_EX(arginfo_timezone_location_get, 0, 0, 1)
	ZEND_ARG_INFO(0, object)
ZEND_END_ARG_INFO()

ZEND_BEGIN_ARG_INFO(arginfo_timezone_method_location_get, 0)
ZEND_END_ARG_INFO()

ZEND_BEGIN_ARG_INFO_EX(arginfo_timezone_identifiers_list, 0, 0, 0)
	ZEND_ARG_INFO(0, what)
	ZEND_ARG_INFO(0, country)
ZEND_END_ARG_INFO()

ZEND_BEGIN_ARG_INFO(arginfo_timezone_abbreviations_list, 0)
ZEND_END_ARG_INFO()

ZEND_BEGIN_ARG_INFO(arginfo_timezone_version_get, 0)
ZEND_END_ARG_INFO()

ZEND_BEGIN_ARG_INFO_EX(arginfo_date_interval_create_from_date_string, 0, 0, 1)
	ZEND_ARG_INFO(0, time)
ZEND_END_ARG_INFO()

ZEND_BEGIN_ARG_INFO_EX(arginfo_date_interval_format, 0, 0, 2)
	ZEND_ARG_INFO(0, object)
	ZEND_ARG_INFO(0, format)
ZEND_END_ARG_INFO()

ZEND_BEGIN_ARG_INFO(arginfo_date_method_interval_format, 0)
	ZEND_ARG_INFO(0, format)
ZEND_END_ARG_INFO()

ZEND_BEGIN_ARG_INFO_EX(arginfo_date_period_construct, 0, 0, 3)
	ZEND_ARG_INFO(0, start)
	ZEND_ARG_INFO(0, interval)
	ZEND_ARG_INFO(0, end)
ZEND_END_ARG_INFO()

ZEND_BEGIN_ARG_INFO_EX(arginfo_date_interval_construct, 0, 0, 0)
	ZEND_ARG_INFO(0, interval_spec)
ZEND_END_ARG_INFO()
/* }}} */

/* {{{ Function table */
const zend_function_entry date_functions[] = {
	PHP_FE(strtotime, arginfo_strtotime)
	PHP_FE(date, arginfo_date)
	PHP_FE(idate, arginfo_idate)
	PHP_FE(gmdate, arginfo_gmdate)
	PHP_FE(mktime, arginfo_mktime)
	PHP_FE(gmmktime, arginfo_gmmktime)
	PHP_FE(checkdate, arginfo_checkdate)

#ifdef HAVE_STRFTIME
	PHP_FE(strftime, arginfo_strftime)
	PHP_FE(gmstrftime, arginfo_gmstrftime)
#endif

	PHP_FE(time, arginfo_time)
	PHP_FE(localtime, arginfo_localtime)
	PHP_FE(getdate, arginfo_getdate)

	/* Advanced Interface */
	PHP_FE(date_create, arginfo_date_create)
	PHP_FE(date_create_immutable, arginfo_date_create)
	PHP_FE(date_create_from_format, arginfo_date_create_from_format)
	PHP_FE(date_create_immutable_from_format, arginfo_date_create_from_format)
	PHP_FE(date_parse, arginfo_date_parse)
	PHP_FE(date_parse_from_format, arginfo_date_parse_from_format)
	PHP_FE(date_get_last_errors, arginfo_date_get_last_errors)
	PHP_FE(date_format, arginfo_date_format)
	PHP_FE(date_modify, arginfo_date_modify)
	PHP_FE(date_add, arginfo_date_add)
	PHP_FE(date_sub, arginfo_date_sub)
	PHP_FE(date_timezone_get, arginfo_date_timezone_get)
	PHP_FE(date_timezone_set, arginfo_date_timezone_set)
	PHP_FE(date_offset_get, arginfo_date_offset_get)
	PHP_FE(date_diff, arginfo_date_diff)

	PHP_FE(date_time_set, arginfo_date_time_set)
	PHP_FE(date_date_set, arginfo_date_date_set)
	PHP_FE(date_isodate_set, arginfo_date_isodate_set)
	PHP_FE(date_timestamp_set, arginfo_date_timestamp_set)
	PHP_FE(date_timestamp_get, arginfo_date_timestamp_get)

	PHP_FE(timezone_open, arginfo_timezone_open)
	PHP_FE(timezone_name_get, arginfo_timezone_name_get)
	PHP_FE(timezone_name_from_abbr, arginfo_timezone_name_from_abbr)
	PHP_FE(timezone_offset_get, arginfo_timezone_offset_get)
	PHP_FE(timezone_transitions_get, arginfo_timezone_transitions_get)
	PHP_FE(timezone_location_get, arginfo_timezone_location_get)
	PHP_FE(timezone_identifiers_list, arginfo_timezone_identifiers_list)
	PHP_FE(timezone_abbreviations_list, arginfo_timezone_abbreviations_list)
	PHP_FE(timezone_version_get, arginfo_timezone_version_get)

	PHP_FE(date_interval_create_from_date_string, arginfo_date_interval_create_from_date_string)
	PHP_FE(date_interval_format, arginfo_date_interval_format)

	/* Options and Configuration */
	PHP_FE(date_default_timezone_set, arginfo_date_default_timezone_set)
	PHP_FE(date_default_timezone_get, arginfo_date_default_timezone_get)

	/* Astronomical functions */
	PHP_FE(date_sunrise, arginfo_date_sunrise)
	PHP_FE(date_sunset, arginfo_date_sunset)
	PHP_FE(date_sun_info, arginfo_date_sun_info)
	PHP_FE_END
};

static const zend_function_entry date_funcs_interface[] = {
	PHP_ABSTRACT_ME(DateTimeInterface, format, arginfo_date_method_format)
	PHP_ABSTRACT_ME(DateTimeInterface, getTimezone, arginfo_date_method_timezone_get)
	PHP_ABSTRACT_ME(DateTimeInterface, getOffset, arginfo_date_method_offset_get)
	PHP_ABSTRACT_ME(DateTimeInterface, getTimestamp, arginfo_date_method_timestamp_get)
	PHP_ABSTRACT_ME(DateTimeInterface, diff, arginfo_date_method_diff)
	PHP_ABSTRACT_ME(DateTimeInterface, __wakeup, NULL)
	PHP_FE_END
};

const zend_function_entry date_funcs_date[] = {
	PHP_ME(DateTime,			__construct,		arginfo_date_create, ZEND_ACC_CTOR|ZEND_ACC_PUBLIC)
	PHP_ME(DateTime,			__wakeup,			NULL, ZEND_ACC_PUBLIC)
	PHP_ME(DateTime,			__set_state,		NULL, ZEND_ACC_PUBLIC|ZEND_ACC_STATIC)
	PHP_ME_MAPPING(createFromFormat, date_create_from_format,	arginfo_date_create_from_format, ZEND_ACC_PUBLIC|ZEND_ACC_STATIC)
	PHP_ME_MAPPING(getLastErrors, date_get_last_errors,	arginfo_date_get_last_errors, ZEND_ACC_PUBLIC|ZEND_ACC_STATIC)
	PHP_ME_MAPPING(format,		date_format,		arginfo_date_method_format, 0)
	PHP_ME_MAPPING(modify,		date_modify,		arginfo_date_method_modify, 0)
	PHP_ME_MAPPING(add,			date_add,			arginfo_date_method_add, 0)
	PHP_ME_MAPPING(sub,			date_sub,			arginfo_date_method_sub, 0)
	PHP_ME_MAPPING(getTimezone, date_timezone_get,	arginfo_date_method_timezone_get, 0)
	PHP_ME_MAPPING(setTimezone, date_timezone_set,	arginfo_date_method_timezone_set, 0)
	PHP_ME_MAPPING(getOffset,	date_offset_get,	arginfo_date_method_offset_get, 0)
	PHP_ME_MAPPING(setTime,		date_time_set,		arginfo_date_method_time_set, 0)
	PHP_ME_MAPPING(setDate,		date_date_set,		arginfo_date_method_date_set, 0)
	PHP_ME_MAPPING(setISODate,	date_isodate_set,	arginfo_date_method_isodate_set, 0)
	PHP_ME_MAPPING(setTimestamp,	date_timestamp_set, arginfo_date_method_timestamp_set, 0)
	PHP_ME_MAPPING(getTimestamp,	date_timestamp_get, arginfo_date_method_timestamp_get, 0)
	PHP_ME_MAPPING(diff,			date_diff, arginfo_date_method_diff, 0)
	PHP_FE_END
};

const zend_function_entry date_funcs_immutable[] = {
	PHP_ME(DateTimeImmutable, __construct,   arginfo_date_create, ZEND_ACC_CTOR|ZEND_ACC_PUBLIC)
	PHP_ME(DateTime, __wakeup,       NULL, ZEND_ACC_PUBLIC)
	PHP_ME(DateTimeImmutable, __set_state,   NULL, ZEND_ACC_PUBLIC|ZEND_ACC_STATIC)
	PHP_ME_MAPPING(createFromFormat, date_create_immutable_from_format, arginfo_date_create_from_format, ZEND_ACC_PUBLIC|ZEND_ACC_STATIC)
	PHP_ME_MAPPING(getLastErrors,    date_get_last_errors,    arginfo_date_get_last_errors, ZEND_ACC_PUBLIC|ZEND_ACC_STATIC)
	PHP_ME_MAPPING(format,           date_format,             arginfo_date_method_format, 0)
	PHP_ME_MAPPING(getTimezone, date_timezone_get,	arginfo_date_method_timezone_get, 0)
	PHP_ME_MAPPING(getOffset,	date_offset_get,	arginfo_date_method_offset_get, 0)
	PHP_ME_MAPPING(getTimestamp,	date_timestamp_get, arginfo_date_method_timestamp_get, 0)
	PHP_ME_MAPPING(diff,			date_diff, arginfo_date_method_diff, 0)
	PHP_ME(DateTimeImmutable, modify,        arginfo_date_method_modify, 0)
	PHP_ME(DateTimeImmutable, add,           arginfo_date_method_add, 0)
	PHP_ME(DateTimeImmutable, sub,           arginfo_date_method_sub, 0)
	PHP_ME(DateTimeImmutable, setTimezone,   arginfo_date_method_timezone_set, 0)
	PHP_ME(DateTimeImmutable, setTime,       arginfo_date_method_time_set, 0)
	PHP_ME(DateTimeImmutable, setDate,       arginfo_date_method_date_set, 0)
	PHP_ME(DateTimeImmutable, setISODate,    arginfo_date_method_isodate_set, 0)
	PHP_ME(DateTimeImmutable, setTimestamp,  arginfo_date_method_timestamp_set, 0)
	PHP_FE_END
};

const zend_function_entry date_funcs_timezone[] = {
	PHP_ME(DateTimeZone,              __construct,                 arginfo_timezone_open, ZEND_ACC_CTOR|ZEND_ACC_PUBLIC)
	PHP_ME(DateTimeZone,              __wakeup,                    NULL, ZEND_ACC_PUBLIC)
	PHP_ME(DateTimeZone,              __set_state,                 NULL, ZEND_ACC_PUBLIC|ZEND_ACC_STATIC)
	PHP_ME_MAPPING(getName,           timezone_name_get,           arginfo_timezone_method_name_get, 0)
	PHP_ME_MAPPING(getOffset,         timezone_offset_get,         arginfo_timezone_method_offset_get, 0)
	PHP_ME_MAPPING(getTransitions,    timezone_transitions_get,    arginfo_timezone_method_transitions_get, 0)
	PHP_ME_MAPPING(getLocation,       timezone_location_get,       arginfo_timezone_method_location_get, 0)
	PHP_ME_MAPPING(listAbbreviations, timezone_abbreviations_list, arginfo_timezone_abbreviations_list, ZEND_ACC_PUBLIC|ZEND_ACC_STATIC)
	PHP_ME_MAPPING(listIdentifiers,   timezone_identifiers_list,   arginfo_timezone_identifiers_list, ZEND_ACC_PUBLIC|ZEND_ACC_STATIC)
	PHP_FE_END
};

const zend_function_entry date_funcs_interval[] = {
	PHP_ME(DateInterval,              __construct,                 arginfo_date_interval_construct, ZEND_ACC_CTOR|ZEND_ACC_PUBLIC)
	PHP_ME(DateInterval,              __wakeup,                    NULL, ZEND_ACC_PUBLIC)
	PHP_ME(DateInterval,              __set_state,                 NULL, ZEND_ACC_PUBLIC|ZEND_ACC_STATIC)
	PHP_ME_MAPPING(format,            date_interval_format,        arginfo_date_method_interval_format, 0)
	PHP_ME_MAPPING(createFromDateString, date_interval_create_from_date_string,	arginfo_date_interval_create_from_date_string, ZEND_ACC_PUBLIC|ZEND_ACC_STATIC)
	PHP_FE_END
};

const zend_function_entry date_funcs_period[] = {
	PHP_ME(DatePeriod,                __construct,                 arginfo_date_period_construct, ZEND_ACC_CTOR|ZEND_ACC_PUBLIC)
	PHP_ME(DatePeriod,                __wakeup,                    NULL, ZEND_ACC_PUBLIC)
	PHP_ME(DatePeriod,                __set_state,                 NULL, ZEND_ACC_PUBLIC|ZEND_ACC_STATIC)
	PHP_FE_END
};

static char* guess_timezone(const timelib_tzdb *tzdb TSRMLS_DC);
static void date_register_classes(TSRMLS_D);
/* }}} */

ZEND_DECLARE_MODULE_GLOBALS(date)
static PHP_GINIT_FUNCTION(date);

/* True global */
timelib_tzdb *php_date_global_timezone_db;
int php_date_global_timezone_db_enabled;

#define DATE_DEFAULT_LATITUDE "31.7667"
#define DATE_DEFAULT_LONGITUDE "35.2333"

/* on 90'35; common sunset declaration (start of sun body appear) */
#define DATE_SUNSET_ZENITH "90.583333"

/* on 90'35; common sunrise declaration (sun body disappeared) */
#define DATE_SUNRISE_ZENITH "90.583333"

static PHP_INI_MH(OnUpdate_date_timezone);

/* {{{ INI Settings */
PHP_INI_BEGIN()
	STD_PHP_INI_ENTRY("date.timezone", "", PHP_INI_ALL, OnUpdate_date_timezone, default_timezone, zend_date_globals, date_globals)
	PHP_INI_ENTRY("date.default_latitude",           DATE_DEFAULT_LATITUDE,        PHP_INI_ALL, NULL)
	PHP_INI_ENTRY("date.default_longitude",          DATE_DEFAULT_LONGITUDE,       PHP_INI_ALL, NULL)
	PHP_INI_ENTRY("date.sunset_zenith",              DATE_SUNSET_ZENITH,           PHP_INI_ALL, NULL)
	PHP_INI_ENTRY("date.sunrise_zenith",             DATE_SUNRISE_ZENITH,          PHP_INI_ALL, NULL)
PHP_INI_END()
/* }}} */

zend_class_entry *date_ce_date, *date_ce_timezone, *date_ce_interval, *date_ce_period;
zend_class_entry *date_ce_immutable, *date_ce_interface;


PHPAPI zend_class_entry *php_date_get_date_ce(void)
{
	return date_ce_date;
}

PHPAPI zend_class_entry *php_date_get_immutable_ce(void)
{
	return date_ce_immutable;
}

PHPAPI zend_class_entry *php_date_get_timezone_ce(void)
{
	return date_ce_timezone;
}

static zend_object_handlers date_object_handlers_date;
static zend_object_handlers date_object_handlers_immutable;
static zend_object_handlers date_object_handlers_timezone;
static zend_object_handlers date_object_handlers_interval;
static zend_object_handlers date_object_handlers_period;

#define DATE_SET_CONTEXT \
	zval *object; \
	object = getThis(); \

#define DATE_FETCH_OBJECT	\
	php_date_obj *obj;	\
	DATE_SET_CONTEXT; \
	if (object) {	\
		if (zend_parse_parameters_none() == FAILURE) {	\
			return;	\
		}	\
	} else {	\
		if (zend_parse_method_parameters(ZEND_NUM_ARGS() TSRMLS_CC, NULL, "O", &object, date_ce_date) == FAILURE) {	\
			RETURN_FALSE;	\
		}	\
	}	\
	obj = (php_date_obj *) zend_object_store_get_object(object TSRMLS_CC);	\

#define DATE_CHECK_INITIALIZED(member, class_name) \
	if (!(member)) { \
		php_error_docref(NULL TSRMLS_CC, E_WARNING, "The " #class_name " object has not been correctly initialized by its constructor"); \
		RETURN_FALSE; \
	}

static void date_object_free_storage_date(void *object TSRMLS_DC);
static void date_object_free_storage_timezone(void *object TSRMLS_DC);
static void date_object_free_storage_interval(void *object TSRMLS_DC);
static void date_object_free_storage_period(void *object TSRMLS_DC);

static zend_object_value date_object_new_date(zend_class_entry *class_type TSRMLS_DC);
static zend_object_value date_object_new_timezone(zend_class_entry *class_type TSRMLS_DC);
static zend_object_value date_object_new_interval(zend_class_entry *class_type TSRMLS_DC);
static zend_object_value date_object_new_period(zend_class_entry *class_type TSRMLS_DC);

static zend_object_value date_object_clone_date(zval *this_ptr TSRMLS_DC);
static zend_object_value date_object_clone_timezone(zval *this_ptr TSRMLS_DC);
static zend_object_value date_object_clone_interval(zval *this_ptr TSRMLS_DC);
static zend_object_value date_object_clone_period(zval *this_ptr TSRMLS_DC);

static int date_object_compare_date(zval *d1, zval *d2 TSRMLS_DC);
static HashTable *date_object_get_gc(zval *object, zval ***table, int *n TSRMLS_DC);
static HashTable *date_object_get_properties(zval *object TSRMLS_DC);
static HashTable *date_object_get_gc_interval(zval *object, zval ***table, int *n TSRMLS_DC);
static HashTable *date_object_get_properties_interval(zval *object TSRMLS_DC);
static HashTable *date_object_get_gc_period(zval *object, zval ***table, int *n TSRMLS_DC);
static HashTable *date_object_get_properties_period(zval *object TSRMLS_DC);
static HashTable *date_object_get_properties_timezone(zval *object TSRMLS_DC);
static HashTable *date_object_get_gc_timezone(zval *object, zval ***table, int *n TSRMLS_DC);

zval *date_interval_read_property(zval *object, zval *member, int type, const zend_literal *key TSRMLS_DC);
void date_interval_write_property(zval *object, zval *member, zval *value, const zend_literal *key TSRMLS_DC);
static zval *date_period_read_property(zval *object, zval *member, int type, const zend_literal *key TSRMLS_DC);
static void date_period_write_property(zval *object, zval *member, zval *value, const zend_literal *key TSRMLS_DC);

/* {{{ Module struct */
zend_module_entry date_module_entry = {
	STANDARD_MODULE_HEADER_EX,
	NULL,
	NULL,
	"date",                     /* extension name */
	date_functions,             /* function list */
	PHP_MINIT(date),            /* process startup */
	PHP_MSHUTDOWN(date),        /* process shutdown */
	PHP_RINIT(date),            /* request startup */
	PHP_RSHUTDOWN(date),        /* request shutdown */
	PHP_MINFO(date),            /* extension info */
	PHP_VERSION,                /* extension version */
	PHP_MODULE_GLOBALS(date),   /* globals descriptor */
	PHP_GINIT(date),            /* globals ctor */
	NULL,                       /* globals dtor */
	NULL,                       /* post deactivate */
	STANDARD_MODULE_PROPERTIES_EX
};
/* }}} */


/* {{{ PHP_GINIT_FUNCTION */
static PHP_GINIT_FUNCTION(date)
{
	date_globals->default_timezone = NULL;
	date_globals->timezone = NULL;
	date_globals->tzcache = NULL;
	date_globals->timezone_valid = 0;
}
/* }}} */


static void _php_date_tzinfo_dtor(void *tzinfo)
{
	timelib_tzinfo **tzi = (timelib_tzinfo **)tzinfo;

	timelib_tzinfo_dtor(*tzi);
}

/* {{{ PHP_RINIT_FUNCTION */
PHP_RINIT_FUNCTION(date)
{
	if (DATEG(timezone)) {
		efree(DATEG(timezone));
	}
	DATEG(timezone) = NULL;
	DATEG(tzcache) = NULL;
	DATEG(last_errors) = NULL;

	return SUCCESS;
}
/* }}} */

/* {{{ PHP_RSHUTDOWN_FUNCTION */
PHP_RSHUTDOWN_FUNCTION(date)
{
	if (DATEG(timezone)) {
		efree(DATEG(timezone));
	}
	DATEG(timezone) = NULL;
	if(DATEG(tzcache)) {
		zend_hash_destroy(DATEG(tzcache));
		FREE_HASHTABLE(DATEG(tzcache));
		DATEG(tzcache) = NULL;
	}
	if (DATEG(last_errors)) {
		timelib_error_container_dtor(DATEG(last_errors));
		DATEG(last_errors) = NULL;
	}

	return SUCCESS;
}
/* }}} */

#define DATE_TIMEZONEDB      php_date_global_timezone_db ? php_date_global_timezone_db : timelib_builtin_db()

/*
 * RFC822, Section 5.1: http://www.ietf.org/rfc/rfc822.txt
 *  date-time   =  [ day "," ] date time        ; dd mm yy hh:mm:ss zzz
 *  day         =  "Mon"  / "Tue" /  "Wed"  / "Thu"  /  "Fri"  / "Sat" /  "Sun"
 *  date        =  1*2DIGIT month 2DIGIT        ; day month year e.g. 20 Jun 82
 *  month       =  "Jan"  /  "Feb" /  "Mar"  /  "Apr"  /  "May"  /  "Jun" /  "Jul"  /  "Aug"  /  "Sep"  /  "Oct" /  "Nov"  /  "Dec"
 *  time        =  hour zone                    ; ANSI and Military
 *  hour        =  2DIGIT ":" 2DIGIT [":" 2DIGIT] ; 00:00:00 - 23:59:59
 *  zone        =  "UT"  / "GMT"  /  "EST" / "EDT"  /  "CST" / "CDT"  /  "MST" / "MDT"  /  "PST" / "PDT"  /  1ALPHA  / ( ("+" / "-") 4DIGIT )
 */
#define DATE_FORMAT_RFC822   "D, d M y H:i:s O"

/*
 * RFC850, Section 2.1.4: http://www.ietf.org/rfc/rfc850.txt
 *  Format must be acceptable both to the ARPANET and to the getdate routine.
 *  One format that is acceptable to both is Weekday, DD-Mon-YY HH:MM:SS TIMEZONE
 *  TIMEZONE can be any timezone name (3 or more letters)
 */
#define DATE_FORMAT_RFC850   "l, d-M-y H:i:s T"

/*
 * RFC1036, Section 2.1.2: http://www.ietf.org/rfc/rfc1036.txt
 *  Its format must be acceptable both in RFC-822 and to the getdate(3)
 *  Wdy, DD Mon YY HH:MM:SS TIMEZONE
 *  There is no hope of having a complete list of timezones.  Universal
 *  Time (GMT), the North American timezones (PST, PDT, MST, MDT, CST,
 *  CDT, EST, EDT) and the +/-hhmm offset specifed in RFC-822 should be supported.
 */
#define DATE_FORMAT_RFC1036  "D, d M y H:i:s O"

/*
 * RFC1123, Section 5.2.14: http://www.ietf.org/rfc/rfc1123.txt
 *  RFC-822 Date and Time Specification: RFC-822 Section 5
 *  The syntax for the date is hereby changed to: date = 1*2DIGIT month 2*4DIGIT
 */
#define DATE_FORMAT_RFC1123  "D, d M Y H:i:s O"

/*
 * RFC2822, Section 3.3: http://www.ietf.org/rfc/rfc2822.txt
 *  FWS             =       ([*WSP CRLF] 1*WSP) /   ; Folding white space
 *  CFWS            =       *([FWS] comment) (([FWS] comment) / FWS)
 *
 *  date-time       =       [ day-of-week "," ] date FWS time [CFWS]
 *  day-of-week     =       ([FWS] day-name)
 *  day-name        =       "Mon" / "Tue" / "Wed" / "Thu" / "Fri" / "Sat" / "Sun"
 *  date            =       day month year
 *  year            =       4*DIGIT
 *  month           =       (FWS month-name FWS)
 *  month-name      =       "Jan" / "Feb" / "Mar" / "Apr" / "May" / "Jun" / "Jul" / "Aug" / "Sep" / "Oct" / "Nov" / "Dec"
 *  day             =       ([FWS] 1*2DIGIT)
 *  time            =       time-of-day FWS zone
 *  time-of-day     =       hour ":" minute [ ":" second ]
 *  hour            =       2DIGIT
 *  minute          =       2DIGIT
 *  second          =       2DIGIT
 *  zone            =       (( "+" / "-" ) 4DIGIT)
 */
#define DATE_FORMAT_RFC2822  "D, d M Y H:i:s O"
/*
 * RFC3339, Section 5.6: http://www.ietf.org/rfc/rfc3339.txt
 *  date-fullyear   = 4DIGIT
 *  date-month      = 2DIGIT  ; 01-12
 *  date-mday       = 2DIGIT  ; 01-28, 01-29, 01-30, 01-31 based on month/year
 *
 *  time-hour       = 2DIGIT  ; 00-23
 *  time-minute     = 2DIGIT  ; 00-59
 *  time-second     = 2DIGIT  ; 00-58, 00-59, 00-60 based on leap second rules
 *
 *  time-secfrac    = "." 1*DIGIT
 *  time-numoffset  = ("+" / "-") time-hour ":" time-minute
 *  time-offset     = "Z" / time-numoffset
 *
 *  partial-time    = time-hour ":" time-minute ":" time-second [time-secfrac]
 *  full-date       = date-fullyear "-" date-month "-" date-mday
 *  full-time       = partial-time time-offset
 *
 *  date-time       = full-date "T" full-time
 */
#define DATE_FORMAT_RFC3339  "Y-m-d\\TH:i:sP"

#define DATE_FORMAT_ISO8601  "Y-m-d\\TH:i:sO"

/*
 * This comes from various sources that like to contradict. I'm going with the
 * format here because of:
 * http://msdn.microsoft.com/en-us/library/windows/desktop/aa384321%28v=vs.85%29.aspx
 * and http://curl.haxx.se/rfc/cookie_spec.html
 */
#define DATE_FORMAT_COOKIE   "l, d-M-Y H:i:s T"

#define DATE_TZ_ERRMSG \
	"It is not safe to rely on the system's timezone settings. You are " \
	"*required* to use the date.timezone setting or the " \
	"date_default_timezone_set() function. In case you used any of those " \
	"methods and you are still getting this warning, you most likely " \
	"misspelled the timezone identifier. "

#define SUNFUNCS_RET_TIMESTAMP 0
#define SUNFUNCS_RET_STRING    1
#define SUNFUNCS_RET_DOUBLE    2

/* {{{ PHP_MINIT_FUNCTION */
PHP_MINIT_FUNCTION(date)
{
	REGISTER_INI_ENTRIES();
	date_register_classes(TSRMLS_C);
/*
 * RFC4287, Section 3.3: http://www.ietf.org/rfc/rfc4287.txt
 *   A Date construct is an element whose content MUST conform to the
 *   "date-time" production in [RFC3339].  In addition, an uppercase "T"
 *   character MUST be used to separate date and time, and an uppercase
 *   "Z" character MUST be present in the absence of a numeric time zone offset.
 */
	REGISTER_STRING_CONSTANT("DATE_ATOM",    DATE_FORMAT_RFC3339, CONST_CS | CONST_PERSISTENT);
/*
 * Preliminary specification: http://wp.netscape.com/newsref/std/cookie_spec.html
 *   "This is based on RFC 822, RFC 850,  RFC 1036, and  RFC 1123,
 *   with the variations that the only legal time zone is GMT
 *   and the separators between the elements of the date must be dashes."
 */
	REGISTER_STRING_CONSTANT("DATE_COOKIE",  DATE_FORMAT_COOKIE,  CONST_CS | CONST_PERSISTENT);
	REGISTER_STRING_CONSTANT("DATE_ISO8601", DATE_FORMAT_ISO8601, CONST_CS | CONST_PERSISTENT);
	REGISTER_STRING_CONSTANT("DATE_RFC822",  DATE_FORMAT_RFC822,  CONST_CS | CONST_PERSISTENT);
	REGISTER_STRING_CONSTANT("DATE_RFC850",  DATE_FORMAT_RFC850,  CONST_CS | CONST_PERSISTENT);
	REGISTER_STRING_CONSTANT("DATE_RFC1036", DATE_FORMAT_RFC1036, CONST_CS | CONST_PERSISTENT);
	REGISTER_STRING_CONSTANT("DATE_RFC1123", DATE_FORMAT_RFC1123, CONST_CS | CONST_PERSISTENT);
	REGISTER_STRING_CONSTANT("DATE_RFC2822", DATE_FORMAT_RFC2822, CONST_CS | CONST_PERSISTENT);
 	REGISTER_STRING_CONSTANT("DATE_RFC3339", DATE_FORMAT_RFC3339, CONST_CS | CONST_PERSISTENT);
/*
 * RSS 2.0 Specification: http://blogs.law.harvard.edu/tech/rss
 *   "All date-times in RSS conform to the Date and Time Specification of RFC 822,
 *   with the exception that the year may be expressed with two characters or four characters (four preferred)"
 */
	REGISTER_STRING_CONSTANT("DATE_RSS",     DATE_FORMAT_RFC1123, CONST_CS | CONST_PERSISTENT);
	REGISTER_STRING_CONSTANT("DATE_W3C",     DATE_FORMAT_RFC3339, CONST_CS | CONST_PERSISTENT);

	REGISTER_LONG_CONSTANT("SUNFUNCS_RET_TIMESTAMP", SUNFUNCS_RET_TIMESTAMP, CONST_CS | CONST_PERSISTENT);
	REGISTER_LONG_CONSTANT("SUNFUNCS_RET_STRING", SUNFUNCS_RET_STRING, CONST_CS | CONST_PERSISTENT);
	REGISTER_LONG_CONSTANT("SUNFUNCS_RET_DOUBLE", SUNFUNCS_RET_DOUBLE, CONST_CS | CONST_PERSISTENT);

	php_date_global_timezone_db = NULL;
	php_date_global_timezone_db_enabled = 0;
	DATEG(last_errors) = NULL;
	return SUCCESS;
}
/* }}} */

/* {{{ PHP_MSHUTDOWN_FUNCTION */
PHP_MSHUTDOWN_FUNCTION(date)
{
	UNREGISTER_INI_ENTRIES();

	if (DATEG(last_errors)) {
		timelib_error_container_dtor(DATEG(last_errors));
	}

#ifndef ZTS
	DATEG(default_timezone) = NULL;
#endif

	return SUCCESS;
}
/* }}} */

/* {{{ PHP_MINFO_FUNCTION */
PHP_MINFO_FUNCTION(date)
{
	const timelib_tzdb *tzdb = DATE_TIMEZONEDB;

	php_info_print_table_start();
	php_info_print_table_row(2, "date/time support", "enabled");
	php_info_print_table_row(2, "\"Olson\" Timezone Database Version", tzdb->version);
	php_info_print_table_row(2, "Timezone Database", php_date_global_timezone_db_enabled ? "external" : "internal");
	php_info_print_table_row(2, "Default timezone", guess_timezone(tzdb TSRMLS_CC));
	php_info_print_table_end();

	DISPLAY_INI_ENTRIES();
}
/* }}} */

/* {{{ Timezone Cache functions */
static timelib_tzinfo *php_date_parse_tzfile(char *formal_tzname, const timelib_tzdb *tzdb TSRMLS_DC)
{
	timelib_tzinfo *tzi, **ptzi;

	if(!DATEG(tzcache)) {
		ALLOC_HASHTABLE(DATEG(tzcache));
		zend_hash_init(DATEG(tzcache), 4, NULL, _php_date_tzinfo_dtor, 0);
	}

	if (zend_hash_find(DATEG(tzcache), formal_tzname, strlen(formal_tzname) + 1, (void **) &ptzi) == SUCCESS) {
		return *ptzi;
	}

	tzi = timelib_parse_tzfile(formal_tzname, tzdb);
	if (tzi) {
		zend_hash_add(DATEG(tzcache), formal_tzname, strlen(formal_tzname) + 1, (void *) &tzi, sizeof(timelib_tzinfo*), NULL);
	}
	return tzi;
}

timelib_tzinfo *php_date_parse_tzfile_wrapper(char *formal_tzname, const timelib_tzdb *tzdb)
{
	TSRMLS_FETCH();
	return php_date_parse_tzfile(formal_tzname, tzdb TSRMLS_CC);
}
/* }}} */

/* Callback to check the date.timezone only when changed increases performance */
/* {{{ static PHP_INI_MH(OnUpdate_date_timezone) */
static PHP_INI_MH(OnUpdate_date_timezone)
{
	if (OnUpdateString(entry, new_value, new_value_length, mh_arg1, mh_arg2, mh_arg3, stage TSRMLS_CC) == FAILURE) {
		return FAILURE;
	}

	DATEG(timezone_valid) = 0;
	if (stage == PHP_INI_STAGE_RUNTIME) {
		if (!timelib_timezone_id_is_valid(DATEG(default_timezone), DATE_TIMEZONEDB)) {
			php_error_docref(NULL TSRMLS_CC, E_WARNING, DATE_TZ_ERRMSG);
		} else {
			DATEG(timezone_valid) = 1;
		}
	}

	return SUCCESS;
}
/* }}} */

/* {{{ Helper functions */
static char* guess_timezone(const timelib_tzdb *tzdb TSRMLS_DC)
{
	/* Checking configure timezone */
	if (DATEG(timezone) && (strlen(DATEG(timezone))) > 0) {
		return DATEG(timezone);
	}
	/* Check config setting for default timezone */
	if (!DATEG(default_timezone)) {
		/* Special case: ext/date wasn't initialized yet */
		zval ztz;

		if (SUCCESS == zend_get_configuration_directive("date.timezone", sizeof("date.timezone"), &ztz)
			&& Z_TYPE(ztz) == IS_STRING && Z_STRLEN(ztz) > 0 && timelib_timezone_id_is_valid(Z_STRVAL(ztz), tzdb)) {
			return Z_STRVAL(ztz);
		}
	} else if (*DATEG(default_timezone)) {
		if (DATEG(timezone_valid) == 1) {
			return DATEG(default_timezone);
		}

		if (!timelib_timezone_id_is_valid(DATEG(default_timezone), tzdb)) {
			php_error_docref(NULL TSRMLS_CC, E_WARNING, "Invalid date.timezone value '%s', we selected the timezone 'UTC' for now.", DATEG(default_timezone));
			return "UTC";
		}

		DATEG(timezone_valid) = 1;
		return DATEG(default_timezone);
	}
	/* Fallback to UTC */
	php_error_docref(NULL TSRMLS_CC, E_WARNING, DATE_TZ_ERRMSG "We selected the timezone 'UTC' for now, but please set date.timezone to select your timezone.");
	return "UTC";
}

PHPAPI timelib_tzinfo *get_timezone_info(TSRMLS_D)
{
	char *tz;
	timelib_tzinfo *tzi;

	tz = guess_timezone(DATE_TIMEZONEDB TSRMLS_CC);
	tzi = php_date_parse_tzfile(tz, DATE_TIMEZONEDB TSRMLS_CC);
	if (! tzi) {
		php_error_docref(NULL TSRMLS_CC, E_ERROR, "Timezone database is corrupt - this should *never* happen!");
	}
	return tzi;
}
/* }}} */


/* {{{ date() and gmdate() data */
#include "ext/standard/php_smart_str.h"

static char *mon_full_names[] = {
	"January", "February", "March", "April",
	"May", "June", "July", "August",
	"September", "October", "November", "December"
};

static char *mon_short_names[] = {
	"Jan", "Feb", "Mar", "Apr", "May", "Jun", "Jul", "Aug", "Sep", "Oct", "Nov", "Dec"
};

static char *day_full_names[] = {
	"Sunday", "Monday", "Tuesday", "Wednesday", "Thursday", "Friday", "Saturday"
};

static char *day_short_names[] = {
	"Sun", "Mon", "Tue", "Wed", "Thu", "Fri", "Sat"
};

static char *english_suffix(timelib_sll number)
{
	if (number >= 10 && number <= 19) {
		return "th";
	} else {
		switch (number % 10) {
			case 1: return "st";
			case 2: return "nd";
			case 3: return "rd";
		}
	}
	return "th";
}
/* }}} */

/* {{{ day of week helpers */
char *php_date_full_day_name(timelib_sll y, timelib_sll m, timelib_sll d)
{
	timelib_sll day_of_week = timelib_day_of_week(y, m, d);
	if (day_of_week < 0) {
		return "Unknown";
	}
	return day_full_names[day_of_week];
}

char *php_date_short_day_name(timelib_sll y, timelib_sll m, timelib_sll d)
{
	timelib_sll day_of_week = timelib_day_of_week(y, m, d);
	if (day_of_week < 0) {
		return "Unknown";
	}
	return day_short_names[day_of_week];
}
/* }}} */

/* {{{ date_format - (gm)date helper */
static char *date_format(char *format, int format_len, timelib_time *t, int localtime)
{
	smart_str            string = {0};
	int                  i, length = 0;
	char                 buffer[97];
	timelib_time_offset *offset = NULL;
	timelib_sll          isoweek, isoyear;
	int                  rfc_colon;
	int                  weekYearSet = 0;

	if (!format_len) {
		return estrdup("");
	}

	if (localtime) {
		if (t->zone_type == TIMELIB_ZONETYPE_ABBR) {
			offset = timelib_time_offset_ctor();
			offset->offset = (t->z - (t->dst * 60)) * -60;
			offset->leap_secs = 0;
			offset->is_dst = t->dst;
			offset->abbr = strdup(t->tz_abbr);
		} else if (t->zone_type == TIMELIB_ZONETYPE_OFFSET) {
			offset = timelib_time_offset_ctor();
			offset->offset = (t->z) * -60;
			offset->leap_secs = 0;
			offset->is_dst = 0;
			offset->abbr = malloc(9); /* GMT�xxxx\0 */
			snprintf(offset->abbr, 9, "GMT%c%02d%02d",
			                          localtime ? ((offset->offset < 0) ? '-' : '+') : '+',
			                          localtime ? abs(offset->offset / 3600) : 0,
			                          localtime ? abs((offset->offset % 3600) / 60) : 0 );
		} else {
			offset = timelib_get_time_zone_info(t->sse, t->tz_info);
		}
	}

	for (i = 0; i < format_len; i++) {
		rfc_colon = 0;
		switch (format[i]) {
			/* day */
			case 'd': length = slprintf(buffer, 32, "%02d", (int) t->d); break;
			case 'D': length = slprintf(buffer, 32, "%s", php_date_short_day_name(t->y, t->m, t->d)); break;
			case 'j': length = slprintf(buffer, 32, "%d", (int) t->d); break;
			case 'l': length = slprintf(buffer, 32, "%s", php_date_full_day_name(t->y, t->m, t->d)); break;
			case 'S': length = slprintf(buffer, 32, "%s", english_suffix(t->d)); break;
			case 'w': length = slprintf(buffer, 32, "%d", (int) timelib_day_of_week(t->y, t->m, t->d)); break;
			case 'N': length = slprintf(buffer, 32, "%d", (int) timelib_iso_day_of_week(t->y, t->m, t->d)); break;
			case 'z': length = slprintf(buffer, 32, "%d", (int) timelib_day_of_year(t->y, t->m, t->d)); break;

			/* week */
			case 'W':
				if(!weekYearSet) { timelib_isoweek_from_date(t->y, t->m, t->d, &isoweek, &isoyear); weekYearSet = 1; }
				length = slprintf(buffer, 32, "%02d", (int) isoweek); break; /* iso weeknr */
			case 'o':
				if(!weekYearSet) { timelib_isoweek_from_date(t->y, t->m, t->d, &isoweek, &isoyear); weekYearSet = 1; }
				length = slprintf(buffer, 32, "%d", (int) isoyear); break; /* iso year */

			/* month */
			case 'F': length = slprintf(buffer, 32, "%s", mon_full_names[t->m - 1]); break;
			case 'm': length = slprintf(buffer, 32, "%02d", (int) t->m); break;
			case 'M': length = slprintf(buffer, 32, "%s", mon_short_names[t->m - 1]); break;
			case 'n': length = slprintf(buffer, 32, "%d", (int) t->m); break;
			case 't': length = slprintf(buffer, 32, "%d", (int) timelib_days_in_month(t->y, t->m)); break;

			/* year */
			case 'L': length = slprintf(buffer, 32, "%d", timelib_is_leap((int) t->y)); break;
			case 'y': length = slprintf(buffer, 32, "%02d", (int) t->y % 100); break;
			case 'Y': length = slprintf(buffer, 32, "%s%04lld", t->y < 0 ? "-" : "", php_date_llabs((timelib_sll) t->y)); break;

			/* time */
			case 'a': length = slprintf(buffer, 32, "%s", t->h >= 12 ? "pm" : "am"); break;
			case 'A': length = slprintf(buffer, 32, "%s", t->h >= 12 ? "PM" : "AM"); break;
			case 'B': {
				int retval = (((((long)t->sse)-(((long)t->sse) - ((((long)t->sse) % 86400) + 3600))) * 10) / 864);
				while (retval < 0) {
					retval += 1000;
				}
				retval = retval % 1000;
				length = slprintf(buffer, 32, "%03d", retval);
				break;
			}
			case 'g': length = slprintf(buffer, 32, "%d", (t->h % 12) ? (int) t->h % 12 : 12); break;
			case 'G': length = slprintf(buffer, 32, "%d", (int) t->h); break;
			case 'h': length = slprintf(buffer, 32, "%02d", (t->h % 12) ? (int) t->h % 12 : 12); break;
			case 'H': length = slprintf(buffer, 32, "%02d", (int) t->h); break;
			case 'i': length = slprintf(buffer, 32, "%02d", (int) t->i); break;
			case 's': length = slprintf(buffer, 32, "%02d", (int) t->s); break;
			case 'u': length = slprintf(buffer, 32, "%06d", (int) floor(t->f * 1000000 + 0.5)); break;

			/* timezone */
			case 'I': length = slprintf(buffer, 32, "%d", localtime ? offset->is_dst : 0); break;
			case 'P': rfc_colon = 1; /* break intentionally missing */
			case 'O': length = slprintf(buffer, 32, "%c%02d%s%02d",
											localtime ? ((offset->offset < 0) ? '-' : '+') : '+',
											localtime ? abs(offset->offset / 3600) : 0,
											rfc_colon ? ":" : "",
											localtime ? abs((offset->offset % 3600) / 60) : 0
							  );
					  break;
			case 'T': length = slprintf(buffer, 32, "%s", localtime ? offset->abbr : "GMT"); break;
			case 'e': if (!localtime) {
					      length = slprintf(buffer, 32, "%s", "UTC");
					  } else {
						  switch (t->zone_type) {
							  case TIMELIB_ZONETYPE_ID:
								  length = slprintf(buffer, 32, "%s", t->tz_info->name);
								  break;
							  case TIMELIB_ZONETYPE_ABBR:
								  length = slprintf(buffer, 32, "%s", offset->abbr);
								  break;
							  case TIMELIB_ZONETYPE_OFFSET:
								  length = slprintf(buffer, 32, "%c%02d:%02d",
												((offset->offset < 0) ? '-' : '+'),
												abs(offset->offset / 3600),
												abs((offset->offset % 3600) / 60)
										   );
								  break;
						  }
					  }
					  break;
			case 'Z': length = slprintf(buffer, 32, "%d", localtime ? offset->offset : 0); break;

			/* full date/time */
			case 'c': length = slprintf(buffer, 96, "%04d-%02d-%02dT%02d:%02d:%02d%c%02d:%02d",
							                (int) t->y, (int) t->m, (int) t->d,
											(int) t->h, (int) t->i, (int) t->s,
											localtime ? ((offset->offset < 0) ? '-' : '+') : '+',
											localtime ? abs(offset->offset / 3600) : 0,
											localtime ? abs((offset->offset % 3600) / 60) : 0
							  );
					  break;
			case 'r': length = slprintf(buffer, 96, "%3s, %02d %3s %04d %02d:%02d:%02d %c%02d%02d",
							                php_date_short_day_name(t->y, t->m, t->d),
											(int) t->d, mon_short_names[t->m - 1],
											(int) t->y, (int) t->h, (int) t->i, (int) t->s,
											localtime ? ((offset->offset < 0) ? '-' : '+') : '+',
											localtime ? abs(offset->offset / 3600) : 0,
											localtime ? abs((offset->offset % 3600) / 60) : 0
							  );
					  break;
			case 'U': length = slprintf(buffer, 32, "%lld", (timelib_sll) t->sse); break;

			case '\\': if (i < format_len) i++; /* break intentionally missing */

			default: buffer[0] = format[i]; buffer[1] = '\0'; length = 1; break;
		}
		smart_str_appendl(&string, buffer, length);
	}

	smart_str_0(&string);

	if (localtime) {
		timelib_time_offset_dtor(offset);
	}

	return string.c;
}

static void php_date(INTERNAL_FUNCTION_PARAMETERS, int localtime)
{
	char   *format;
	int     format_len;
	long    ts;
	char   *string;

	if (zend_parse_parameters(ZEND_NUM_ARGS() TSRMLS_CC, "s|l", &format, &format_len, &ts) == FAILURE) {
		RETURN_FALSE;
	}
	if (ZEND_NUM_ARGS() == 1) {
		ts = time(NULL);
	}

	string = php_format_date(format, format_len, ts, localtime TSRMLS_CC);

	RETVAL_STRING(string, 0);
}
/* }}} */

PHPAPI char *php_format_date(char *format, int format_len, time_t ts, int localtime TSRMLS_DC) /* {{{ */
{
	timelib_time   *t;
	timelib_tzinfo *tzi;
	char *string;

	t = timelib_time_ctor();

	if (localtime) {
		tzi = get_timezone_info(TSRMLS_C);
		t->tz_info = tzi;
		t->zone_type = TIMELIB_ZONETYPE_ID;
		timelib_unixtime2local(t, ts);
	} else {
		tzi = NULL;
		timelib_unixtime2gmt(t, ts);
	}

	string = date_format(format, format_len, t, localtime);

	timelib_time_dtor(t);
	return string;
}
/* }}} */

/* {{{ php_idate
 */
PHPAPI int php_idate(char format, time_t ts, int localtime TSRMLS_DC)
{
	timelib_time   *t;
	timelib_tzinfo *tzi;
	int retval = -1;
	timelib_time_offset *offset = NULL;
	timelib_sll isoweek, isoyear;

	t = timelib_time_ctor();

	if (!localtime) {
		tzi = get_timezone_info(TSRMLS_C);
		t->tz_info = tzi;
		t->zone_type = TIMELIB_ZONETYPE_ID;
		timelib_unixtime2local(t, ts);
	} else {
		tzi = NULL;
		timelib_unixtime2gmt(t, ts);
	}

	if (!localtime) {
		if (t->zone_type == TIMELIB_ZONETYPE_ABBR) {
			offset = timelib_time_offset_ctor();
			offset->offset = (t->z - (t->dst * 60)) * -60;
			offset->leap_secs = 0;
			offset->is_dst = t->dst;
			offset->abbr = strdup(t->tz_abbr);
		} else if (t->zone_type == TIMELIB_ZONETYPE_OFFSET) {
			offset = timelib_time_offset_ctor();
			offset->offset = (t->z - (t->dst * 60)) * -60;
			offset->leap_secs = 0;
			offset->is_dst = t->dst;
			offset->abbr = malloc(9); /* GMT�xxxx\0 */
			snprintf(offset->abbr, 9, "GMT%c%02d%02d",
			                          !localtime ? ((offset->offset < 0) ? '-' : '+') : '+',
			                          !localtime ? abs(offset->offset / 3600) : 0,
			                          !localtime ? abs((offset->offset % 3600) / 60) : 0 );
		} else {
			offset = timelib_get_time_zone_info(t->sse, t->tz_info);
		}
	}

	timelib_isoweek_from_date(t->y, t->m, t->d, &isoweek, &isoyear);

	switch (format) {
		/* day */
		case 'd': case 'j': retval = (int) t->d; break;

		case 'w': retval = (int) timelib_day_of_week(t->y, t->m, t->d); break;
		case 'z': retval = (int) timelib_day_of_year(t->y, t->m, t->d); break;

		/* week */
		case 'W': retval = (int) isoweek; break; /* iso weeknr */

		/* month */
		case 'm': case 'n': retval = (int) t->m; break;
		case 't': retval = (int) timelib_days_in_month(t->y, t->m); break;

		/* year */
		case 'L': retval = (int) timelib_is_leap((int) t->y); break;
		case 'y': retval = (int) (t->y % 100); break;
		case 'Y': retval = (int) t->y; break;

		/* Swatch Beat a.k.a. Internet Time */
		case 'B':
			retval = (((((long)t->sse)-(((long)t->sse) - ((((long)t->sse) % 86400) + 3600))) * 10) / 864);
			while (retval < 0) {
				retval += 1000;
			}
			retval = retval % 1000;
			break;

		/* time */
		case 'g': case 'h': retval = (int) ((t->h % 12) ? (int) t->h % 12 : 12); break;
		case 'H': case 'G': retval = (int) t->h; break;
		case 'i': retval = (int) t->i; break;
		case 's': retval = (int) t->s; break;

		/* timezone */
		case 'I': retval = (int) (!localtime ? offset->is_dst : 0); break;
		case 'Z': retval = (int) (!localtime ? offset->offset : 0); break;

		case 'U': retval = (int) t->sse; break;
	}

	if (!localtime) {
		timelib_time_offset_dtor(offset);
	}
	timelib_time_dtor(t);

	return retval;
}
/* }}} */

/* {{{ proto string date(string format [, long timestamp])
   Format a local date/time */
PHP_FUNCTION(date)
{
	php_date(INTERNAL_FUNCTION_PARAM_PASSTHRU, 1);
}
/* }}} */

/* {{{ proto string gmdate(string format [, long timestamp])
   Format a GMT date/time */
PHP_FUNCTION(gmdate)
{
	php_date(INTERNAL_FUNCTION_PARAM_PASSTHRU, 0);
}
/* }}} */

/* {{{ proto int idate(string format [, int timestamp])
   Format a local time/date as integer */
PHP_FUNCTION(idate)
{
	char   *format;
	int     format_len;
	long    ts = 0;
	int ret;

	if (zend_parse_parameters(ZEND_NUM_ARGS() TSRMLS_CC, "s|l", &format, &format_len, &ts) == FAILURE) {
		RETURN_FALSE;
	}

	if (format_len != 1) {
		php_error_docref(NULL TSRMLS_CC, E_WARNING, "idate format is one char");
		RETURN_FALSE;
	}

	if (ZEND_NUM_ARGS() == 1) {
		ts = time(NULL);
	}

	ret = php_idate(format[0], ts, 0 TSRMLS_CC);
	if (ret == -1) {
		php_error_docref(NULL TSRMLS_CC, E_WARNING, "Unrecognized date format token.");
		RETURN_FALSE;
	}
	RETURN_LONG(ret);
}
/* }}} */

/* {{{ php_date_set_tzdb - NOT THREADSAFE */
PHPAPI void php_date_set_tzdb(timelib_tzdb *tzdb)
{
	const timelib_tzdb *builtin = timelib_builtin_db();

	if (php_version_compare(tzdb->version, builtin->version) > 0) {
		php_date_global_timezone_db = tzdb;
		php_date_global_timezone_db_enabled = 1;
	}
}
/* }}} */

/* {{{ php_parse_date: Backwards compatibility function */
PHPAPI signed long php_parse_date(char *string, signed long *now)
{
	timelib_time *parsed_time;
	timelib_error_container *error = NULL;
	int           error2;
	signed long   retval;

	parsed_time = timelib_strtotime(string, strlen(string), &error, DATE_TIMEZONEDB, php_date_parse_tzfile_wrapper);
	if (error->error_count) {
		timelib_time_dtor(parsed_time);
		timelib_error_container_dtor(error);
		return -1;
	}
	timelib_error_container_dtor(error);
	timelib_update_ts(parsed_time, NULL);
	retval = timelib_date_to_int(parsed_time, &error2);
	timelib_time_dtor(parsed_time);
	if (error2) {
		return -1;
	}
	return retval;
}
/* }}} */

/* {{{ proto int strtotime(string time [, int now ])
   Convert string representation of date and time to a timestamp */
PHP_FUNCTION(strtotime)
{
	char *times, *initial_ts;
	int   time_len, error1, error2;
	struct timelib_error_container *error;
	long  preset_ts = 0, ts;

	timelib_time *t, *now;
	timelib_tzinfo *tzi;

	tzi = get_timezone_info(TSRMLS_C);

	if (zend_parse_parameters_ex(ZEND_PARSE_PARAMS_QUIET, ZEND_NUM_ARGS() TSRMLS_CC, "sl", &times, &time_len, &preset_ts) != FAILURE) {
		/* We have an initial timestamp */
		now = timelib_time_ctor();

		initial_ts = emalloc(25);
		snprintf(initial_ts, 24, "@%ld UTC", preset_ts);
		t = timelib_strtotime(initial_ts, strlen(initial_ts), NULL, DATE_TIMEZONEDB, php_date_parse_tzfile_wrapper); /* we ignore the error here, as this should never fail */
		timelib_update_ts(t, tzi);
		now->tz_info = tzi;
		now->zone_type = TIMELIB_ZONETYPE_ID;
		timelib_unixtime2local(now, t->sse);
		timelib_time_dtor(t);
		efree(initial_ts);
	} else if (zend_parse_parameters(ZEND_NUM_ARGS() TSRMLS_CC, "s|l", &times, &time_len, &preset_ts) != FAILURE) {
		/* We have no initial timestamp */
		now = timelib_time_ctor();
		now->tz_info = tzi;
		now->zone_type = TIMELIB_ZONETYPE_ID;
		timelib_unixtime2local(now, (timelib_sll) time(NULL));
	} else {
		RETURN_FALSE;
	}

	if (!time_len) {
		timelib_time_dtor(now);
		RETURN_FALSE;
	}

	t = timelib_strtotime(times, time_len, &error, DATE_TIMEZONEDB, php_date_parse_tzfile_wrapper);
	error1 = error->error_count;
	timelib_error_container_dtor(error);
	timelib_fill_holes(t, now, TIMELIB_NO_CLONE);
	timelib_update_ts(t, tzi);
	ts = timelib_date_to_int(t, &error2);

	timelib_time_dtor(now);
	timelib_time_dtor(t);

	if (error1 || error2) {
		RETURN_FALSE;
	} else {
		RETURN_LONG(ts);
	}
}
/* }}} */

/* {{{ php_mktime - (gm)mktime helper */
PHPAPI void php_mktime(INTERNAL_FUNCTION_PARAMETERS, int gmt)
{
	long hou = 0, min = 0, sec = 0, mon = 0, day = 0, yea = 0, dst = -1;
	timelib_time *now;
	timelib_tzinfo *tzi = NULL;
	long ts, adjust_seconds = 0;
	int error;

	if (zend_parse_parameters(ZEND_NUM_ARGS() TSRMLS_CC, "|lllllll", &hou, &min, &sec, &mon, &day, &yea, &dst) == FAILURE) {
		RETURN_FALSE;
	}
	/* Initialize structure with current time */
	now = timelib_time_ctor();
	if (gmt) {
		timelib_unixtime2gmt(now, (timelib_sll) time(NULL));
	} else {
		tzi = get_timezone_info(TSRMLS_C);
		now->tz_info = tzi;
		now->zone_type = TIMELIB_ZONETYPE_ID;
		timelib_unixtime2local(now, (timelib_sll) time(NULL));
	}
	/* Fill in the new data */
	switch (ZEND_NUM_ARGS()) {
		case 7:
			/* break intentionally missing */
		case 6:
			if (yea >= 0 && yea < 70) {
				yea += 2000;
			} else if (yea >= 70 && yea <= 100) {
				yea += 1900;
			}
			now->y = yea;
			/* break intentionally missing again */
		case 5:
			now->d = day;
			/* break missing intentionally here too */
		case 4:
			now->m = mon;
			/* and here */
		case 3:
			now->s = sec;
			/* yup, this break isn't here on purpose too */
		case 2:
			now->i = min;
			/* last intentionally missing break */
		case 1:
			now->h = hou;
			break;
		default:
			php_error_docref(NULL TSRMLS_CC, E_STRICT, "You should be using the time() function instead");
	}
	/* Update the timestamp */
	if (gmt) {
		timelib_update_ts(now, NULL);
	} else {
		timelib_update_ts(now, tzi);
	}
	/* Support for the deprecated is_dst parameter */
	if (dst != -1) {
		php_error_docref(NULL TSRMLS_CC, E_DEPRECATED, "The is_dst parameter is deprecated");
		if (gmt) {
			/* GMT never uses DST */
			if (dst == 1) {
				adjust_seconds = -3600;
			}
		} else {
			/* Figure out is_dst for current TS */
			timelib_time_offset *tmp_offset;
			tmp_offset = timelib_get_time_zone_info(now->sse, tzi);
			if (dst == 1 && tmp_offset->is_dst == 0) {
				adjust_seconds = -3600;
			}
			if (dst == 0 && tmp_offset->is_dst == 1) {
				adjust_seconds = +3600;
			}
			timelib_time_offset_dtor(tmp_offset);
		}
	}
	/* Clean up and return */
	ts = timelib_date_to_int(now, &error);
	ts += adjust_seconds;
	timelib_time_dtor(now);

	if (error) {
		RETURN_FALSE;
	} else {
		RETURN_LONG(ts);
	}
}
/* }}} */

/* {{{ proto int mktime([int hour [, int min [, int sec [, int mon [, int day [, int year]]]]]])
   Get UNIX timestamp for a date */
PHP_FUNCTION(mktime)
{
	php_mktime(INTERNAL_FUNCTION_PARAM_PASSTHRU, 0);
}
/* }}} */

/* {{{ proto int gmmktime([int hour [, int min [, int sec [, int mon [, int day [, int year]]]]]])
   Get UNIX timestamp for a GMT date */
PHP_FUNCTION(gmmktime)
{
	php_mktime(INTERNAL_FUNCTION_PARAM_PASSTHRU, 1);
}
/* }}} */

/* {{{ proto bool checkdate(int month, int day, int year)
   Returns true(1) if it is a valid date in gregorian calendar */
PHP_FUNCTION(checkdate)
{
	long m, d, y;

	if (zend_parse_parameters(ZEND_NUM_ARGS() TSRMLS_CC, "lll", &m, &d, &y) == FAILURE) {
		RETURN_FALSE;
	}

	if (y < 1 || y > 32767 || !timelib_valid_date(y, m, d)) {
		RETURN_FALSE;
	}
	RETURN_TRUE;	/* True : This month, day, year arguments are valid */
}
/* }}} */

#ifdef HAVE_STRFTIME
/* {{{ php_strftime - (gm)strftime helper */
PHPAPI void php_strftime(INTERNAL_FUNCTION_PARAMETERS, int gmt)
{
	char                *format, *buf;
	int                  format_len;
	long                 timestamp = 0;
	struct tm            ta;
	int                  max_reallocs = 5;
	size_t               buf_len = 256, real_len;
	timelib_time        *ts;
	timelib_tzinfo      *tzi;
	timelib_time_offset *offset = NULL;

	timestamp = (long) time(NULL);

	if (zend_parse_parameters(ZEND_NUM_ARGS() TSRMLS_CC, "s|l", &format, &format_len, &timestamp) == FAILURE) {
		RETURN_FALSE;
	}

	if (format_len == 0) {
		RETURN_FALSE;
	}

	ts = timelib_time_ctor();
	if (gmt) {
		tzi = NULL;
		timelib_unixtime2gmt(ts, (timelib_sll) timestamp);
	} else {
		tzi = get_timezone_info(TSRMLS_C);
		ts->tz_info = tzi;
		ts->zone_type = TIMELIB_ZONETYPE_ID;
		timelib_unixtime2local(ts, (timelib_sll) timestamp);
	}
	ta.tm_sec   = ts->s;
	ta.tm_min   = ts->i;
	ta.tm_hour  = ts->h;
	ta.tm_mday  = ts->d;
	ta.tm_mon   = ts->m - 1;
	ta.tm_year  = ts->y - 1900;
	ta.tm_wday  = timelib_day_of_week(ts->y, ts->m, ts->d);
	ta.tm_yday  = timelib_day_of_year(ts->y, ts->m, ts->d);
	if (gmt) {
		ta.tm_isdst = 0;
#if HAVE_TM_GMTOFF
		ta.tm_gmtoff = 0;
#endif
#if HAVE_TM_ZONE
		ta.tm_zone = "GMT";
#endif
	} else {
		offset = timelib_get_time_zone_info(timestamp, tzi);

		ta.tm_isdst = offset->is_dst;
#if HAVE_TM_GMTOFF
		ta.tm_gmtoff = offset->offset;
#endif
#if HAVE_TM_ZONE
		ta.tm_zone = offset->abbr;
#endif
	}

	/* VS2012 crt has a bug where strftime crash with %z and %Z format when the
	   initial buffer is too small. See
	   http://connect.microsoft.com/VisualStudio/feedback/details/759720/vs2012-strftime-crash-with-z-formatting-code */
	buf = (char *) emalloc(buf_len);
	while ((real_len=strftime(buf, buf_len, format, &ta))==buf_len || real_len==0) {
		buf_len *= 2;
		buf = (char *) erealloc(buf, buf_len);
		if (!--max_reallocs) {
			break;
		}
	}
#if defined(PHP_WIN32) && _MSC_VER >= 1700
	/* VS2012 strftime() returns number of characters, not bytes.
		See VC++11 bug id 766205. */
	if (real_len > 0) {
		real_len = strlen(buf);
	}
#endif

	timelib_time_dtor(ts);
	if (!gmt) {
		timelib_time_offset_dtor(offset);
	}

	if (real_len && real_len != buf_len) {
		buf = (char *) erealloc(buf, real_len + 1);
		RETURN_STRINGL(buf, real_len, 0);
	}
	efree(buf);
	RETURN_FALSE;
}
/* }}} */

/* {{{ proto string strftime(string format [, int timestamp])
   Format a local time/date according to locale settings */
PHP_FUNCTION(strftime)
{
	php_strftime(INTERNAL_FUNCTION_PARAM_PASSTHRU, 0);
}
/* }}} */

/* {{{ proto string gmstrftime(string format [, int timestamp])
   Format a GMT/UCT time/date according to locale settings */
PHP_FUNCTION(gmstrftime)
{
	php_strftime(INTERNAL_FUNCTION_PARAM_PASSTHRU, 1);
}
/* }}} */
#endif

/* {{{ proto int time(void)
   Return current UNIX timestamp */
PHP_FUNCTION(time)
{
	RETURN_LONG((long)time(NULL));
}
/* }}} */

/* {{{ proto array localtime([int timestamp [, bool associative_array]])
   Returns the results of the C system call localtime as an associative array if the associative_array argument is set to 1 other wise it is a regular array */
PHP_FUNCTION(localtime)
{
	long timestamp = (long)time(NULL);
	zend_bool associative = 0;
	timelib_tzinfo *tzi;
	timelib_time   *ts;

	if (zend_parse_parameters(ZEND_NUM_ARGS() TSRMLS_CC, "|lb", &timestamp, &associative) == FAILURE) {
		RETURN_FALSE;
	}

	tzi = get_timezone_info(TSRMLS_C);
	ts = timelib_time_ctor();
	ts->tz_info = tzi;
	ts->zone_type = TIMELIB_ZONETYPE_ID;
	timelib_unixtime2local(ts, (timelib_sll) timestamp);

	array_init(return_value);

	if (associative) {
		add_assoc_long(return_value, "tm_sec",   ts->s);
		add_assoc_long(return_value, "tm_min",   ts->i);
		add_assoc_long(return_value, "tm_hour",  ts->h);
		add_assoc_long(return_value, "tm_mday",  ts->d);
		add_assoc_long(return_value, "tm_mon",   ts->m - 1);
		add_assoc_long(return_value, "tm_year",  ts->y - 1900);
		add_assoc_long(return_value, "tm_wday",  timelib_day_of_week(ts->y, ts->m, ts->d));
		add_assoc_long(return_value, "tm_yday",  timelib_day_of_year(ts->y, ts->m, ts->d));
		add_assoc_long(return_value, "tm_isdst", ts->dst);
	} else {
		add_next_index_long(return_value, ts->s);
		add_next_index_long(return_value, ts->i);
		add_next_index_long(return_value, ts->h);
		add_next_index_long(return_value, ts->d);
		add_next_index_long(return_value, ts->m - 1);
		add_next_index_long(return_value, ts->y- 1900);
		add_next_index_long(return_value, timelib_day_of_week(ts->y, ts->m, ts->d));
		add_next_index_long(return_value, timelib_day_of_year(ts->y, ts->m, ts->d));
		add_next_index_long(return_value, ts->dst);
	}

	timelib_time_dtor(ts);
}
/* }}} */

/* {{{ proto array getdate([int timestamp])
   Get date/time information */
PHP_FUNCTION(getdate)
{
	long timestamp = (long)time(NULL);
	timelib_tzinfo *tzi;
	timelib_time   *ts;

	if (zend_parse_parameters(ZEND_NUM_ARGS() TSRMLS_CC, "|l", &timestamp) == FAILURE) {
		RETURN_FALSE;
	}

	tzi = get_timezone_info(TSRMLS_C);
	ts = timelib_time_ctor();
	ts->tz_info = tzi;
	ts->zone_type = TIMELIB_ZONETYPE_ID;
	timelib_unixtime2local(ts, (timelib_sll) timestamp);

	array_init(return_value);

	add_assoc_long(return_value, "seconds", ts->s);
	add_assoc_long(return_value, "minutes", ts->i);
	add_assoc_long(return_value, "hours", ts->h);
	add_assoc_long(return_value, "mday", ts->d);
	add_assoc_long(return_value, "wday", timelib_day_of_week(ts->y, ts->m, ts->d));
	add_assoc_long(return_value, "mon", ts->m);
	add_assoc_long(return_value, "year", ts->y);
	add_assoc_long(return_value, "yday", timelib_day_of_year(ts->y, ts->m, ts->d));
	add_assoc_string(return_value, "weekday", php_date_full_day_name(ts->y, ts->m, ts->d), 1);
	add_assoc_string(return_value, "month", mon_full_names[ts->m - 1], 1);
	add_index_long(return_value, 0, timestamp);

	timelib_time_dtor(ts);
}
/* }}} */

#define PHP_DATE_TIMEZONE_GROUP_AFRICA     0x0001
#define PHP_DATE_TIMEZONE_GROUP_AMERICA    0x0002
#define PHP_DATE_TIMEZONE_GROUP_ANTARCTICA 0x0004
#define PHP_DATE_TIMEZONE_GROUP_ARCTIC     0x0008
#define PHP_DATE_TIMEZONE_GROUP_ASIA       0x0010
#define PHP_DATE_TIMEZONE_GROUP_ATLANTIC   0x0020
#define PHP_DATE_TIMEZONE_GROUP_AUSTRALIA  0x0040
#define PHP_DATE_TIMEZONE_GROUP_EUROPE     0x0080
#define PHP_DATE_TIMEZONE_GROUP_INDIAN     0x0100
#define PHP_DATE_TIMEZONE_GROUP_PACIFIC    0x0200
#define PHP_DATE_TIMEZONE_GROUP_UTC        0x0400
#define PHP_DATE_TIMEZONE_GROUP_ALL        0x07FF
#define PHP_DATE_TIMEZONE_GROUP_ALL_W_BC   0x0FFF
#define PHP_DATE_TIMEZONE_PER_COUNTRY      0x1000

#define PHP_DATE_PERIOD_EXCLUDE_START_DATE 0x0001


/* define an overloaded iterator structure */
typedef struct {
	zend_object_iterator  intern;
	zval                 *date_period_zval;
	zval                 *current;
	php_period_obj       *object;
	int                   current_index;
} date_period_it;

/* {{{ date_period_it_invalidate_current */
static void date_period_it_invalidate_current(zend_object_iterator *iter TSRMLS_DC)
{
	date_period_it *iterator = (date_period_it *)iter;

	if (iterator->current) {
		zval_ptr_dtor(&iterator->current);
		iterator->current = NULL;
	}
}
/* }}} */


/* {{{ date_period_it_dtor */
static void date_period_it_dtor(zend_object_iterator *iter TSRMLS_DC)
{
	date_period_it *iterator = (date_period_it *)iter;

	date_period_it_invalidate_current(iter TSRMLS_CC);

	zval_ptr_dtor(&iterator->date_period_zval);

	efree(iterator);
}
/* }}} */


/* {{{ date_period_it_has_more */
static int date_period_it_has_more(zend_object_iterator *iter TSRMLS_DC)
{
	date_period_it *iterator = (date_period_it *)iter;
	php_period_obj *object   = iterator->object;
	timelib_time   *it_time = object->current;

	/* apply modification if it's not the first iteration */
	if (!object->include_start_date || iterator->current_index > 0) {
		it_time->have_relative = 1;
		it_time->relative = *object->interval;
		it_time->sse_uptodate = 0;
		timelib_update_ts(it_time, NULL);
		timelib_update_from_sse(it_time);
	}

	if (object->end) {
		return object->current->sse < object->end->sse ? SUCCESS : FAILURE;
	} else {
		return (iterator->current_index < object->recurrences) ? SUCCESS : FAILURE;
	}
}
/* }}} */


/* {{{ date_period_it_current_data */
static void date_period_it_current_data(zend_object_iterator *iter, zval ***data TSRMLS_DC)
{
	date_period_it *iterator = (date_period_it *)iter;
	php_period_obj *object   = iterator->object;
	timelib_time   *it_time = object->current;
	php_date_obj   *newdateobj;

	/* Create new object */
	MAKE_STD_ZVAL(iterator->current);
	php_date_instantiate(object->start_ce, iterator->current TSRMLS_CC);
	newdateobj = (php_date_obj *) zend_object_store_get_object(iterator->current TSRMLS_CC);
	newdateobj->time = timelib_time_ctor();
	*newdateobj->time = *it_time;
	if (it_time->tz_abbr) {
		newdateobj->time->tz_abbr = strdup(it_time->tz_abbr);
	}
	if (it_time->tz_info) {
		newdateobj->time->tz_info = it_time->tz_info;
	}

	*data = &iterator->current;
}
/* }}} */


/* {{{ date_period_it_current_key */
static void date_period_it_current_key(zend_object_iterator *iter, zval *key TSRMLS_DC)
{
	date_period_it *iterator = (date_period_it *)iter;
	ZVAL_LONG(key, iterator->current_index);
}
/* }}} */


/* {{{ date_period_it_move_forward */
static void date_period_it_move_forward(zend_object_iterator *iter TSRMLS_DC)
{
	date_period_it   *iterator = (date_period_it *)iter;

	iterator->current_index++;
	date_period_it_invalidate_current(iter TSRMLS_CC);
}
/* }}} */


/* {{{ date_period_it_rewind */
static void date_period_it_rewind(zend_object_iterator *iter TSRMLS_DC)
{
	date_period_it   *iterator = (date_period_it *)iter;

	iterator->current_index = 0;
	if (iterator->object->current) {
		timelib_time_dtor(iterator->object->current);
	}
	iterator->object->current = timelib_time_clone(iterator->object->start);
	date_period_it_invalidate_current(iter TSRMLS_CC);
}
/* }}} */


/* iterator handler table */
zend_object_iterator_funcs date_period_it_funcs = {
	date_period_it_dtor,
	date_period_it_has_more,
	date_period_it_current_data,
	date_period_it_current_key,
	date_period_it_move_forward,
	date_period_it_rewind,
	date_period_it_invalidate_current
};



zend_object_iterator *date_object_period_get_iterator(zend_class_entry *ce, zval *object, int by_ref TSRMLS_DC)
{
	date_period_it  *iterator = emalloc(sizeof(date_period_it));
	php_period_obj  *dpobj    = (php_period_obj *)zend_object_store_get_object(object TSRMLS_CC);

	if (by_ref) {
		zend_error(E_ERROR, "An iterator cannot be used with foreach by reference");
	}

	Z_ADDREF_P(object);
	iterator->intern.data = (void*) dpobj;
	iterator->intern.funcs = &date_period_it_funcs;
	iterator->date_period_zval = object;
	iterator->object = dpobj;
	iterator->current = NULL;

	return (zend_object_iterator*)iterator;
}

static int implement_date_interface_handler(zend_class_entry *interface, zend_class_entry *implementor TSRMLS_DC)
{
	if (implementor->type == ZEND_USER_CLASS &&
		!instanceof_function(implementor, date_ce_date TSRMLS_CC) &&
		!instanceof_function(implementor, date_ce_immutable TSRMLS_CC)
	) {
		zend_error(E_ERROR, "DateTimeInterface can't be implemented by user classes");
	}

	return SUCCESS;
}

static void date_register_classes(TSRMLS_D)
{
	zend_class_entry ce_date, ce_immutable, ce_timezone, ce_interval, ce_period, ce_interface;

	INIT_CLASS_ENTRY(ce_interface, "DateTimeInterface", date_funcs_interface);
	date_ce_interface = zend_register_internal_interface(&ce_interface TSRMLS_CC);
	date_ce_interface->interface_gets_implemented = implement_date_interface_handler;

	INIT_CLASS_ENTRY(ce_date, "DateTime", date_funcs_date);
	ce_date.create_object = date_object_new_date;
	date_ce_date = zend_register_internal_class_ex(&ce_date, NULL, NULL TSRMLS_CC);
	memcpy(&date_object_handlers_date, zend_get_std_object_handlers(), sizeof(zend_object_handlers));
	date_object_handlers_date.clone_obj = date_object_clone_date;
	date_object_handlers_date.compare_objects = date_object_compare_date;
	date_object_handlers_date.get_properties = date_object_get_properties;
	date_object_handlers_date.get_gc = date_object_get_gc;
	zend_class_implements(date_ce_date TSRMLS_CC, 1, date_ce_interface);

#define REGISTER_DATE_CLASS_CONST_STRING(const_name, value) \
	zend_declare_class_constant_stringl(date_ce_date, const_name, sizeof(const_name)-1, value, sizeof(value)-1 TSRMLS_CC);

	REGISTER_DATE_CLASS_CONST_STRING("ATOM",    DATE_FORMAT_RFC3339);
	REGISTER_DATE_CLASS_CONST_STRING("COOKIE",  DATE_FORMAT_COOKIE);
	REGISTER_DATE_CLASS_CONST_STRING("ISO8601", DATE_FORMAT_ISO8601);
	REGISTER_DATE_CLASS_CONST_STRING("RFC822",  DATE_FORMAT_RFC822);
	REGISTER_DATE_CLASS_CONST_STRING("RFC850",  DATE_FORMAT_RFC850);
	REGISTER_DATE_CLASS_CONST_STRING("RFC1036", DATE_FORMAT_RFC1036);
	REGISTER_DATE_CLASS_CONST_STRING("RFC1123", DATE_FORMAT_RFC1123);
	REGISTER_DATE_CLASS_CONST_STRING("RFC2822", DATE_FORMAT_RFC2822);
	REGISTER_DATE_CLASS_CONST_STRING("RFC3339", DATE_FORMAT_RFC3339);
	REGISTER_DATE_CLASS_CONST_STRING("RSS",     DATE_FORMAT_RFC1123);
	REGISTER_DATE_CLASS_CONST_STRING("W3C",     DATE_FORMAT_RFC3339);

	INIT_CLASS_ENTRY(ce_immutable, "DateTimeImmutable", date_funcs_immutable);
	ce_immutable.create_object = date_object_new_date;
	date_ce_immutable = zend_register_internal_class_ex(&ce_immutable, NULL, NULL TSRMLS_CC);
	memcpy(&date_object_handlers_immutable, zend_get_std_object_handlers(), sizeof(zend_object_handlers));
	date_object_handlers_immutable.clone_obj = date_object_clone_date;
	date_object_handlers_immutable.compare_objects = date_object_compare_date;
	date_object_handlers_immutable.get_properties = date_object_get_properties;
	zend_class_implements(date_ce_immutable TSRMLS_CC, 1, date_ce_interface);

	INIT_CLASS_ENTRY(ce_timezone, "DateTimeZone", date_funcs_timezone);
	ce_timezone.create_object = date_object_new_timezone;
	date_ce_timezone = zend_register_internal_class_ex(&ce_timezone, NULL, NULL TSRMLS_CC);
	memcpy(&date_object_handlers_timezone, zend_get_std_object_handlers(), sizeof(zend_object_handlers));
	date_object_handlers_timezone.clone_obj = date_object_clone_timezone;
	date_object_handlers_timezone.get_properties = date_object_get_properties_timezone;
	date_object_handlers_timezone.get_gc = date_object_get_gc_timezone;

#define REGISTER_TIMEZONE_CLASS_CONST_STRING(const_name, value) \
	zend_declare_class_constant_long(date_ce_timezone, const_name, sizeof(const_name)-1, value TSRMLS_CC);

	REGISTER_TIMEZONE_CLASS_CONST_STRING("AFRICA",      PHP_DATE_TIMEZONE_GROUP_AFRICA);
	REGISTER_TIMEZONE_CLASS_CONST_STRING("AMERICA",     PHP_DATE_TIMEZONE_GROUP_AMERICA);
	REGISTER_TIMEZONE_CLASS_CONST_STRING("ANTARCTICA",  PHP_DATE_TIMEZONE_GROUP_ANTARCTICA);
	REGISTER_TIMEZONE_CLASS_CONST_STRING("ARCTIC",      PHP_DATE_TIMEZONE_GROUP_ARCTIC);
	REGISTER_TIMEZONE_CLASS_CONST_STRING("ASIA",        PHP_DATE_TIMEZONE_GROUP_ASIA);
	REGISTER_TIMEZONE_CLASS_CONST_STRING("ATLANTIC",    PHP_DATE_TIMEZONE_GROUP_ATLANTIC);
	REGISTER_TIMEZONE_CLASS_CONST_STRING("AUSTRALIA",   PHP_DATE_TIMEZONE_GROUP_AUSTRALIA);
	REGISTER_TIMEZONE_CLASS_CONST_STRING("EUROPE",      PHP_DATE_TIMEZONE_GROUP_EUROPE);
	REGISTER_TIMEZONE_CLASS_CONST_STRING("INDIAN",      PHP_DATE_TIMEZONE_GROUP_INDIAN);
	REGISTER_TIMEZONE_CLASS_CONST_STRING("PACIFIC",     PHP_DATE_TIMEZONE_GROUP_PACIFIC);
	REGISTER_TIMEZONE_CLASS_CONST_STRING("UTC",         PHP_DATE_TIMEZONE_GROUP_UTC);
	REGISTER_TIMEZONE_CLASS_CONST_STRING("ALL",         PHP_DATE_TIMEZONE_GROUP_ALL);
	REGISTER_TIMEZONE_CLASS_CONST_STRING("ALL_WITH_BC", PHP_DATE_TIMEZONE_GROUP_ALL_W_BC);
	REGISTER_TIMEZONE_CLASS_CONST_STRING("PER_COUNTRY", PHP_DATE_TIMEZONE_PER_COUNTRY);

	INIT_CLASS_ENTRY(ce_interval, "DateInterval", date_funcs_interval);
	ce_interval.create_object = date_object_new_interval;
	date_ce_interval = zend_register_internal_class_ex(&ce_interval, NULL, NULL TSRMLS_CC);
	memcpy(&date_object_handlers_interval, zend_get_std_object_handlers(), sizeof(zend_object_handlers));
	date_object_handlers_interval.clone_obj = date_object_clone_interval;
	date_object_handlers_interval.read_property = date_interval_read_property;
	date_object_handlers_interval.write_property = date_interval_write_property;
	date_object_handlers_interval.get_properties = date_object_get_properties_interval;
	date_object_handlers_interval.get_property_ptr_ptr = NULL;
	date_object_handlers_interval.get_gc = date_object_get_gc_interval;

	INIT_CLASS_ENTRY(ce_period, "DatePeriod", date_funcs_period);
	ce_period.create_object = date_object_new_period;
	date_ce_period = zend_register_internal_class_ex(&ce_period, NULL, NULL TSRMLS_CC);
	date_ce_period->get_iterator = date_object_period_get_iterator;
	date_ce_period->iterator_funcs.funcs = &date_period_it_funcs;
	zend_class_implements(date_ce_period TSRMLS_CC, 1, zend_ce_traversable);
	memcpy(&date_object_handlers_period, zend_get_std_object_handlers(), sizeof(zend_object_handlers));
	date_object_handlers_period.clone_obj = date_object_clone_period;
	date_object_handlers_period.get_properties = date_object_get_properties_period;
	date_object_handlers_period.get_property_ptr_ptr = NULL;
	date_object_handlers_period.get_gc = date_object_get_gc_period;
	date_object_handlers_period.read_property = date_period_read_property;
	date_object_handlers_period.write_property = date_period_write_property;

#define REGISTER_PERIOD_CLASS_CONST_STRING(const_name, value) \
	zend_declare_class_constant_long(date_ce_period, const_name, sizeof(const_name)-1, value TSRMLS_CC);

	REGISTER_PERIOD_CLASS_CONST_STRING("EXCLUDE_START_DATE", PHP_DATE_PERIOD_EXCLUDE_START_DATE);
}

static inline zend_object_value date_object_new_date_ex(zend_class_entry *class_type, php_date_obj **ptr TSRMLS_DC)
{
	php_date_obj *intern;
	zend_object_value retval;

	intern = emalloc(sizeof(php_date_obj));
	memset(intern, 0, sizeof(php_date_obj));
	if (ptr) {
		*ptr = intern;
	}

	zend_object_std_init(&intern->std, class_type TSRMLS_CC);
	object_properties_init(&intern->std, class_type);

	retval.handle = zend_objects_store_put(intern, (zend_objects_store_dtor_t)zend_objects_destroy_object, (zend_objects_free_object_storage_t) date_object_free_storage_date, NULL TSRMLS_CC);
	retval.handlers = &date_object_handlers_date;

	return retval;
}

static zend_object_value date_object_new_date(zend_class_entry *class_type TSRMLS_DC)
{
	return date_object_new_date_ex(class_type, NULL TSRMLS_CC);
}

static zend_object_value date_object_clone_date(zval *this_ptr TSRMLS_DC)
{
	php_date_obj *new_obj = NULL;
	php_date_obj *old_obj = (php_date_obj *) zend_object_store_get_object(this_ptr TSRMLS_CC);
	zend_object_value new_ov = date_object_new_date_ex(old_obj->std.ce, &new_obj TSRMLS_CC);

	zend_objects_clone_members(&new_obj->std, new_ov, &old_obj->std, Z_OBJ_HANDLE_P(this_ptr) TSRMLS_CC);
	if (!old_obj->time) {
		return new_ov;
	}

	/* this should probably moved to a new `timelib_time *timelime_time_clone(timelib_time *)` */
	new_obj->time = timelib_time_ctor();
	*new_obj->time = *old_obj->time;
	if (old_obj->time->tz_abbr) {
		new_obj->time->tz_abbr = strdup(old_obj->time->tz_abbr);
	}
	if (old_obj->time->tz_info) {
		new_obj->time->tz_info = old_obj->time->tz_info;
	}

	return new_ov;
}

static zval* date_clone_immutable(zval *object TSRMLS_DC)
{
	zval *new_object;

	ALLOC_ZVAL(new_object);
	Z_OBJVAL_P(new_object) = date_object_clone_date(object TSRMLS_CC);
	Z_SET_REFCOUNT_P(new_object, 1);
	Z_SET_ISREF_P(new_object);
	Z_TYPE_P(new_object) = IS_OBJECT;

	return new_object;
}

static int date_object_compare_date(zval *d1, zval *d2 TSRMLS_DC)
{
	php_date_obj *o1 = zend_object_store_get_object(d1 TSRMLS_CC);
	php_date_obj *o2 = zend_object_store_get_object(d2 TSRMLS_CC);

<<<<<<< HEAD
	if (!o1->time || !o2->time) {
		php_error_docref(NULL TSRMLS_CC, E_WARNING, "Trying to compare an incomplete DateTime or DateTimeImmutable object");
		return 1;
	}
	if (!o1->time->sse_uptodate) {
		timelib_update_ts(o1->time, o1->time->tz_info);
	}
	if (!o2->time->sse_uptodate) {
		timelib_update_ts(o2->time, o2->time->tz_info);
	}
	
	return (o1->time->sse == o2->time->sse) ? 0 : ((o1->time->sse < o2->time->sse) ? -1 : 1);
=======
		if (!o1->time || !o2->time) {
			php_error_docref(NULL TSRMLS_CC, E_WARNING, "Trying to compare an incomplete DateTime object");
			return 1;
		}
		if (!o1->time->sse_uptodate) {
			timelib_update_ts(o1->time, o1->time->tz_info);
		}
		if (!o2->time->sse_uptodate) {
			timelib_update_ts(o2->time, o2->time->tz_info);
		}

		return (o1->time->sse == o2->time->sse) ? 0 : ((o1->time->sse < o2->time->sse) ? -1 : 1);
	}

	return 1;
>>>>>>> 51f9a00b
}

static HashTable *date_object_get_gc(zval *object, zval ***table, int *n TSRMLS_DC)
{
	*table = NULL;
	*n = 0;
	return zend_std_get_properties(object TSRMLS_CC);
}

static HashTable *date_object_get_gc_timezone(zval *object, zval ***table, int *n TSRMLS_DC)
{

       *table = NULL;
       *n = 0;
       return zend_std_get_properties(object TSRMLS_CC);
}

static HashTable *date_object_get_properties(zval *object TSRMLS_DC)
{
	HashTable *props;
	zval *zv;
	php_date_obj     *dateobj;


	dateobj = (php_date_obj *) zend_object_store_get_object(object TSRMLS_CC);

	props = zend_std_get_properties(object TSRMLS_CC);

	if (!dateobj->time || GC_G(gc_active)) {
		return props;
	}

	/* first we add the date and time in ISO format */
	MAKE_STD_ZVAL(zv);
	ZVAL_STRING(zv, date_format("Y-m-d H:i:s.u", 14, dateobj->time, 1), 0);
	zend_hash_update(props, "date", 5, &zv, sizeof(zv), NULL);

	/* then we add the timezone name (or similar) */
	if (dateobj->time->is_localtime) {
		MAKE_STD_ZVAL(zv);
		ZVAL_LONG(zv, dateobj->time->zone_type);
		zend_hash_update(props, "timezone_type", 14, &zv, sizeof(zv), NULL);

		MAKE_STD_ZVAL(zv);
		switch (dateobj->time->zone_type) {
			case TIMELIB_ZONETYPE_ID:
				ZVAL_STRING(zv, dateobj->time->tz_info->name, 1);
				break;
			case TIMELIB_ZONETYPE_OFFSET: {
				char *tmpstr = emalloc(sizeof("UTC+05:00"));
				timelib_sll utc_offset = dateobj->time->z;

				snprintf(tmpstr, sizeof("+05:00"), "%c%02d:%02d",
					utc_offset > 0 ? '-' : '+',
					abs(utc_offset / 60),
					abs((utc_offset % 60)));

				ZVAL_STRING(zv, tmpstr, 0);
				}
				break;
			case TIMELIB_ZONETYPE_ABBR:
				ZVAL_STRING(zv, dateobj->time->tz_abbr, 1);
				break;
		}
		zend_hash_update(props, "timezone", 9, &zv, sizeof(zv), NULL);
	}

	return props;
}

static inline zend_object_value date_object_new_timezone_ex(zend_class_entry *class_type, php_timezone_obj **ptr TSRMLS_DC)
{
	php_timezone_obj *intern;
	zend_object_value retval;

	intern = emalloc(sizeof(php_timezone_obj));
	memset(intern, 0, sizeof(php_timezone_obj));
	if (ptr) {
		*ptr = intern;
	}

	zend_object_std_init(&intern->std, class_type TSRMLS_CC);
	object_properties_init(&intern->std, class_type);

	retval.handle = zend_objects_store_put(intern, (zend_objects_store_dtor_t)zend_objects_destroy_object, (zend_objects_free_object_storage_t) date_object_free_storage_timezone, NULL TSRMLS_CC);
	retval.handlers = &date_object_handlers_timezone;

	return retval;
}

static zend_object_value date_object_new_timezone(zend_class_entry *class_type TSRMLS_DC)
{
	return date_object_new_timezone_ex(class_type, NULL TSRMLS_CC);
}

static zend_object_value date_object_clone_timezone(zval *this_ptr TSRMLS_DC)
{
	php_timezone_obj *new_obj = NULL;
	php_timezone_obj *old_obj = (php_timezone_obj *) zend_object_store_get_object(this_ptr TSRMLS_CC);
	zend_object_value new_ov = date_object_new_timezone_ex(old_obj->std.ce, &new_obj TSRMLS_CC);

	zend_objects_clone_members(&new_obj->std, new_ov, &old_obj->std, Z_OBJ_HANDLE_P(this_ptr) TSRMLS_CC);
	if (!old_obj->initialized) {
		return new_ov;
	}

	new_obj->type = old_obj->type;
	new_obj->initialized = 1;
	switch (new_obj->type) {
		case TIMELIB_ZONETYPE_ID:
			new_obj->tzi.tz = old_obj->tzi.tz;
			break;
		case TIMELIB_ZONETYPE_OFFSET:
			new_obj->tzi.utc_offset = old_obj->tzi.utc_offset;
			break;
		case TIMELIB_ZONETYPE_ABBR:
			new_obj->tzi.z.utc_offset = old_obj->tzi.z.utc_offset;
			new_obj->tzi.z.dst        = old_obj->tzi.z.dst;
			new_obj->tzi.z.abbr       = strdup(old_obj->tzi.z.abbr);
			break;
	}

	return new_ov;
}

static HashTable *date_object_get_properties_timezone(zval *object TSRMLS_DC)
{
	HashTable *props;
	zval *zv;
	php_timezone_obj     *tzobj;


	tzobj = (php_timezone_obj *) zend_object_store_get_object(object TSRMLS_CC);

	props = zend_std_get_properties(object TSRMLS_CC);

	if (!tzobj->initialized) {
		return props;
	}

	MAKE_STD_ZVAL(zv);
	ZVAL_LONG(zv, tzobj->type);
	zend_hash_update(props, "timezone_type", 14, &zv, sizeof(zv), NULL);

	MAKE_STD_ZVAL(zv);
	switch (tzobj->type) {
		case TIMELIB_ZONETYPE_ID:
			ZVAL_STRING(zv, tzobj->tzi.tz->name, 1);
			break;
		case TIMELIB_ZONETYPE_OFFSET: {
			char *tmpstr = emalloc(sizeof("UTC+05:00"));

			snprintf(tmpstr, sizeof("+05:00"), "%c%02d:%02d",
			tzobj->tzi.utc_offset > 0 ? '-' : '+',
			abs(tzobj->tzi.utc_offset / 60),
			abs((tzobj->tzi.utc_offset % 60)));

			ZVAL_STRING(zv, tmpstr, 0);
			}
			break;
		case TIMELIB_ZONETYPE_ABBR:
			ZVAL_STRING(zv, tzobj->tzi.z.abbr, 1);
			break;
	}
	zend_hash_update(props, "timezone", 9, &zv, sizeof(zv), NULL);

	return props;
}

static inline zend_object_value date_object_new_interval_ex(zend_class_entry *class_type, php_interval_obj **ptr TSRMLS_DC)
{
	php_interval_obj *intern;
	zend_object_value retval;

	intern = emalloc(sizeof(php_interval_obj));
	memset(intern, 0, sizeof(php_interval_obj));
	if (ptr) {
		*ptr = intern;
	}

	zend_object_std_init(&intern->std, class_type TSRMLS_CC);
	object_properties_init(&intern->std, class_type);

	retval.handle = zend_objects_store_put(intern, (zend_objects_store_dtor_t)zend_objects_destroy_object, (zend_objects_free_object_storage_t) date_object_free_storage_interval, NULL TSRMLS_CC);
	retval.handlers = &date_object_handlers_interval;

	return retval;
}

static zend_object_value date_object_new_interval(zend_class_entry *class_type TSRMLS_DC)
{
	return date_object_new_interval_ex(class_type, NULL TSRMLS_CC);
}

static zend_object_value date_object_clone_interval(zval *this_ptr TSRMLS_DC)
{
	php_interval_obj *new_obj = NULL;
	php_interval_obj *old_obj = (php_interval_obj *) zend_object_store_get_object(this_ptr TSRMLS_CC);
	zend_object_value new_ov = date_object_new_interval_ex(old_obj->std.ce, &new_obj TSRMLS_CC);

	zend_objects_clone_members(&new_obj->std, new_ov, &old_obj->std, Z_OBJ_HANDLE_P(this_ptr) TSRMLS_CC);

	/** FIX ME ADD CLONE STUFF **/
	return new_ov;
}

static HashTable *date_object_get_gc_interval(zval *object, zval ***table, int *n TSRMLS_DC)
{

	*table = NULL;
	*n = 0;
	return zend_std_get_properties(object TSRMLS_CC);
}

static HashTable *date_object_get_properties_interval(zval *object TSRMLS_DC)
{
	HashTable *props;
	zval *zv;
	php_interval_obj     *intervalobj;

	intervalobj = (php_interval_obj *) zend_object_store_get_object(object TSRMLS_CC);

	props = zend_std_get_properties(object TSRMLS_CC);

	if (!intervalobj->initialized) {
		return props;
	}

#define PHP_DATE_INTERVAL_ADD_PROPERTY(n,f) \
	MAKE_STD_ZVAL(zv); \
	ZVAL_LONG(zv, (long)intervalobj->diff->f); \
	zend_hash_update(props, n, strlen(n) + 1, &zv, sizeof(zv), NULL);

	PHP_DATE_INTERVAL_ADD_PROPERTY("y", y);
	PHP_DATE_INTERVAL_ADD_PROPERTY("m", m);
	PHP_DATE_INTERVAL_ADD_PROPERTY("d", d);
	PHP_DATE_INTERVAL_ADD_PROPERTY("h", h);
	PHP_DATE_INTERVAL_ADD_PROPERTY("i", i);
	PHP_DATE_INTERVAL_ADD_PROPERTY("s", s);
	PHP_DATE_INTERVAL_ADD_PROPERTY("weekday", weekday);
	PHP_DATE_INTERVAL_ADD_PROPERTY("weekday_behavior", weekday_behavior);
	PHP_DATE_INTERVAL_ADD_PROPERTY("first_last_day_of", first_last_day_of);
	PHP_DATE_INTERVAL_ADD_PROPERTY("invert", invert);
	if (intervalobj->diff->days != -99999) {
		PHP_DATE_INTERVAL_ADD_PROPERTY("days", days);
	} else {
		MAKE_STD_ZVAL(zv);
		ZVAL_FALSE(zv);
		zend_hash_update(props, "days", 5, &zv, sizeof(zv), NULL);
	}
	PHP_DATE_INTERVAL_ADD_PROPERTY("special_type", special.type);
	PHP_DATE_INTERVAL_ADD_PROPERTY("special_amount", special.amount);
	PHP_DATE_INTERVAL_ADD_PROPERTY("have_weekday_relative", have_weekday_relative);
	PHP_DATE_INTERVAL_ADD_PROPERTY("have_special_relative", have_special_relative);

	return props;
}

static inline zend_object_value date_object_new_period_ex(zend_class_entry *class_type, php_period_obj **ptr TSRMLS_DC)
{
	php_period_obj *intern;
	zend_object_value retval;

	intern = emalloc(sizeof(php_period_obj));
	memset(intern, 0, sizeof(php_period_obj));
	if (ptr) {
		*ptr = intern;
	}

	zend_object_std_init(&intern->std, class_type TSRMLS_CC);
	object_properties_init(&intern->std, class_type);

	retval.handle = zend_objects_store_put(intern, (zend_objects_store_dtor_t)zend_objects_destroy_object, (zend_objects_free_object_storage_t) date_object_free_storage_period, NULL TSRMLS_CC);
	retval.handlers = &date_object_handlers_period;

	return retval;
}

static zend_object_value date_object_new_period(zend_class_entry *class_type TSRMLS_DC)
{
	return date_object_new_period_ex(class_type, NULL TSRMLS_CC);
}

static zend_object_value date_object_clone_period(zval *this_ptr TSRMLS_DC)
{
	php_period_obj *new_obj = NULL;
	php_period_obj *old_obj = (php_period_obj *) zend_object_store_get_object(this_ptr TSRMLS_CC);
	zend_object_value new_ov = date_object_new_period_ex(old_obj->std.ce, &new_obj TSRMLS_CC);

	zend_objects_clone_members(&new_obj->std, new_ov, &old_obj->std, Z_OBJ_HANDLE_P(this_ptr) TSRMLS_CC);

	/** FIX ME ADD CLONE STUFF **/
	return new_ov;
}

static void date_object_free_storage_date(void *object TSRMLS_DC)
{
	php_date_obj *intern = (php_date_obj *)object;

	if (intern->time) {
		timelib_time_dtor(intern->time);
	}

	zend_object_std_dtor(&intern->std TSRMLS_CC);
	efree(object);
}

static void date_object_free_storage_timezone(void *object TSRMLS_DC)
{
	php_timezone_obj *intern = (php_timezone_obj *)object;

	if (intern->type == TIMELIB_ZONETYPE_ABBR) {
		free(intern->tzi.z.abbr);
	}
	zend_object_std_dtor(&intern->std TSRMLS_CC);
	efree(object);
}

static void date_object_free_storage_interval(void *object TSRMLS_DC)
{
	php_interval_obj *intern = (php_interval_obj *)object;

	timelib_rel_time_dtor(intern->diff);
	zend_object_std_dtor(&intern->std TSRMLS_CC);
	efree(object);
}

static void date_object_free_storage_period(void *object TSRMLS_DC)
{
	php_period_obj *intern = (php_period_obj *)object;

	if (intern->start) {
		timelib_time_dtor(intern->start);
	}

	if (intern->current) {
		timelib_time_dtor(intern->current);
	}

	if (intern->end) {
		timelib_time_dtor(intern->end);
	}

	timelib_rel_time_dtor(intern->interval);
	zend_object_std_dtor(&intern->std TSRMLS_CC);
	efree(object);
}

/* Advanced Interface */
PHPAPI zval *php_date_instantiate(zend_class_entry *pce, zval *object TSRMLS_DC)
{
	object_init_ex(object, pce);
	return object;
}

/* Helper function used to store the latest found warnings and errors while
 * parsing, from either strtotime or parse_from_format. */
static void update_errors_warnings(timelib_error_container *last_errors TSRMLS_DC)
{
	if (DATEG(last_errors)) {
		timelib_error_container_dtor(DATEG(last_errors));
		DATEG(last_errors) = NULL;
	}
	DATEG(last_errors) = last_errors;
}

PHPAPI int php_date_initialize(php_date_obj *dateobj, /*const*/ char *time_str, int time_str_len, char *format, zval *timezone_object, int ctor TSRMLS_DC)
{
	timelib_time   *now;
	timelib_tzinfo *tzi = NULL;
	timelib_error_container *err = NULL;
	int type = TIMELIB_ZONETYPE_ID, new_dst = 0;
	char *new_abbr = NULL;
	timelib_sll     new_offset;

	if (dateobj->time) {
		timelib_time_dtor(dateobj->time);
	}
	if (format) {
		dateobj->time = timelib_parse_from_format(format, time_str_len ? time_str : "", time_str_len ? time_str_len : 0, &err, DATE_TIMEZONEDB, php_date_parse_tzfile_wrapper);
	} else {
		dateobj->time = timelib_strtotime(time_str_len ? time_str : "now", time_str_len ? time_str_len : sizeof("now") -1, &err, DATE_TIMEZONEDB, php_date_parse_tzfile_wrapper);
	}

	/* update last errors and warnings */
	update_errors_warnings(err TSRMLS_CC);


	if (ctor && err && err->error_count) {
		/* spit out the first library error message, at least */
		php_error_docref(NULL TSRMLS_CC, E_WARNING, "Failed to parse time string (%s) at position %d (%c): %s", time_str,
			err->error_messages[0].position, err->error_messages[0].character, err->error_messages[0].message);
	}
	if (err && err->error_count) {
		timelib_time_dtor(dateobj->time);
		dateobj->time = 0;
		return 0;
	}

	if (timezone_object) {
		php_timezone_obj *tzobj;

		tzobj = (php_timezone_obj *) zend_object_store_get_object(timezone_object TSRMLS_CC);
		switch (tzobj->type) {
			case TIMELIB_ZONETYPE_ID:
				tzi = tzobj->tzi.tz;
				break;
			case TIMELIB_ZONETYPE_OFFSET:
				new_offset = tzobj->tzi.utc_offset;
				break;
			case TIMELIB_ZONETYPE_ABBR:
				new_offset = tzobj->tzi.z.utc_offset;
				new_dst    = tzobj->tzi.z.dst;
				new_abbr   = strdup(tzobj->tzi.z.abbr);
				break;
		}
		type = tzobj->type;
	} else if (dateobj->time->tz_info) {
		tzi = dateobj->time->tz_info;
	} else {
		tzi = get_timezone_info(TSRMLS_C);
	}

	now = timelib_time_ctor();
	now->zone_type = type;
	switch (type) {
		case TIMELIB_ZONETYPE_ID:
			now->tz_info = tzi;
			break;
		case TIMELIB_ZONETYPE_OFFSET:
			now->z = new_offset;
			break;
		case TIMELIB_ZONETYPE_ABBR:
			now->z = new_offset;
			now->dst = new_dst;
			now->tz_abbr = new_abbr;
			break;
	}
	timelib_unixtime2local(now, (timelib_sll) time(NULL));

	timelib_fill_holes(dateobj->time, now, TIMELIB_NO_CLONE);
	timelib_update_ts(dateobj->time, tzi);
	timelib_update_from_sse(dateobj->time);

	dateobj->time->have_relative = 0;

	timelib_time_dtor(now);

	return 1;
}

/* {{{ proto DateTime date_create([string time[, DateTimeZone object]])
   Returns new DateTime object
*/
PHP_FUNCTION(date_create)
{
	zval           *timezone_object = NULL;
	char           *time_str = NULL;
	int             time_str_len = 0;
	zval            datetime_object;

	if (zend_parse_parameters(ZEND_NUM_ARGS() TSRMLS_CC, "|sO!", &time_str, &time_str_len, &timezone_object, date_ce_timezone) == FAILURE) {
		RETURN_FALSE;
	}

	php_date_instantiate(date_ce_date, &datetime_object TSRMLS_CC);
	if (!php_date_initialize(zend_object_store_get_object(&datetime_object TSRMLS_CC), time_str, time_str_len, NULL, timezone_object, 0 TSRMLS_CC)) {
		zval_dtor(&datetime_object);
		RETURN_FALSE;
	} else {
		zval *datetime_object_ptr = &datetime_object;
		RETVAL_ZVAL(datetime_object_ptr, 0, 0);
	}
}
/* }}} */

/* {{{ proto DateTime date_create_immutable([string time[, DateTimeZone object]])
   Returns new DateTime object
*/
PHP_FUNCTION(date_create_immutable)
{
	zval           *timezone_object = NULL;
	char           *time_str = NULL;
	int             time_str_len = 0;
	zval            datetime_object;

	if (zend_parse_parameters(ZEND_NUM_ARGS() TSRMLS_CC, "|sO!", &time_str, &time_str_len, &timezone_object, date_ce_timezone) == FAILURE) {
		RETURN_FALSE;
	}

	php_date_instantiate(date_ce_immutable, &datetime_object TSRMLS_CC);
	if (!php_date_initialize(zend_object_store_get_object(&datetime_object TSRMLS_CC), time_str, time_str_len, NULL, timezone_object, 0 TSRMLS_CC)) {
		zval_dtor(&datetime_object);
		RETURN_FALSE;
	} else {
		zval *datetime_object_ptr = &datetime_object;
		RETVAL_ZVAL(datetime_object_ptr, 0, 0);
	}
}
/* }}} */

/* {{{ proto DateTime date_create_from_format(string format, string time[, DateTimeZone object])
   Returns new DateTime object formatted according to the specified format
*/
PHP_FUNCTION(date_create_from_format)
{
	zval           *timezone_object = NULL;
	char           *time_str = NULL, *format_str = NULL;
	int             time_str_len = 0, format_str_len = 0;
	zval            datetime_object;

	if (zend_parse_parameters(ZEND_NUM_ARGS() TSRMLS_CC, "ss|O", &format_str, &format_str_len, &time_str, &time_str_len, &timezone_object, date_ce_timezone) == FAILURE) {
		RETURN_FALSE;
	}

	php_date_instantiate(date_ce_date, &datetime_object TSRMLS_CC);
	if (!php_date_initialize(zend_object_store_get_object(&datetime_object TSRMLS_CC), time_str, time_str_len, format_str, timezone_object, 0 TSRMLS_CC)) {
		zval_dtor(&datetime_object);
		RETURN_FALSE;
	} else {
		zval *datetime_object_ptr = &datetime_object;
		RETVAL_ZVAL(datetime_object_ptr, 0, 0);
	}
}
/* }}} */

/* {{{ proto DateTime date_create_immutable_from_format(string format, string time[, DateTimeZone object])
   Returns new DateTime object formatted according to the specified format
*/
PHP_FUNCTION(date_create_immutable_from_format)
{
	zval           *timezone_object = NULL;
	char           *time_str = NULL, *format_str = NULL;
	int             time_str_len = 0, format_str_len = 0;
	zval            datetime_object;

	if (zend_parse_parameters(ZEND_NUM_ARGS() TSRMLS_CC, "ss|O", &format_str, &format_str_len, &time_str, &time_str_len, &timezone_object, date_ce_timezone) == FAILURE) {
		RETURN_FALSE;
	}

	php_date_instantiate(date_ce_immutable, &datetime_object TSRMLS_CC);
	if (!php_date_initialize(zend_object_store_get_object(&datetime_object TSRMLS_CC), time_str, time_str_len, format_str, timezone_object, 0 TSRMLS_CC)) {
		zval_dtor(&datetime_object);
		RETURN_FALSE;
	} else {
		zval *datetime_object_ptr = &datetime_object;
		RETVAL_ZVAL(datetime_object_ptr, 0, 0);
	}
}
/* }}} */

/* {{{ proto DateTime::__construct([string time[, DateTimeZone object]])
   Creates new DateTime object
*/
PHP_METHOD(DateTime, __construct)
{
	zval *timezone_object = NULL;
	char *time_str = NULL;
	int time_str_len = 0;
	zend_error_handling error_handling;

	zend_replace_error_handling(EH_THROW, NULL, &error_handling TSRMLS_CC);
	if (SUCCESS == zend_parse_parameters(ZEND_NUM_ARGS() TSRMLS_CC, "|sO!", &time_str, &time_str_len, &timezone_object, date_ce_timezone)) {
		php_date_initialize(zend_object_store_get_object(getThis() TSRMLS_CC), time_str, time_str_len, NULL, timezone_object, 1 TSRMLS_CC);
	}
	zend_restore_error_handling(&error_handling TSRMLS_CC);
}
/* }}} */

/* {{{ proto DateTimeImmutable::__construct([string time[, DateTimeZone object]])
   Creates new DateTimeImmutable object
*/
PHP_METHOD(DateTimeImmutable, __construct)
{
	zval *timezone_object = NULL;
	char *time_str = NULL;
	int time_str_len = 0;
	zend_error_handling error_handling;

	zend_replace_error_handling(EH_THROW, NULL, &error_handling TSRMLS_CC);
	if (SUCCESS == zend_parse_parameters(ZEND_NUM_ARGS() TSRMLS_CC, "|sO!", &time_str, &time_str_len, &timezone_object, date_ce_timezone)) {
		php_date_initialize(zend_object_store_get_object(getThis() TSRMLS_CC), time_str, time_str_len, NULL, timezone_object, 1 TSRMLS_CC);
	}
	zend_restore_error_handling(&error_handling TSRMLS_CC);
}
/* }}} */

static int php_date_initialize_from_hash(php_date_obj **dateobj, HashTable *myht TSRMLS_DC)
{
	zval            **z_date = NULL;
	zval            **z_timezone = NULL;
	zval            **z_timezone_type = NULL;
	zval             *tmp_obj = NULL;
	timelib_tzinfo   *tzi;
	php_timezone_obj *tzobj;

	if (zend_hash_find(myht, "date", 5, (void**) &z_date) == SUCCESS && Z_TYPE_PP(z_date) == IS_STRING) {
		if (zend_hash_find(myht, "timezone_type", 14, (void**) &z_timezone_type) == SUCCESS && Z_TYPE_PP(z_timezone_type) == IS_LONG) {
			if (zend_hash_find(myht, "timezone", 9, (void**) &z_timezone) == SUCCESS && Z_TYPE_PP(z_timezone) == IS_STRING) {

				switch (Z_LVAL_PP(z_timezone_type)) {
					case TIMELIB_ZONETYPE_OFFSET:
					case TIMELIB_ZONETYPE_ABBR: {
						char *tmp = emalloc(Z_STRLEN_PP(z_date) + Z_STRLEN_PP(z_timezone) + 2);
						int ret;
						snprintf(tmp, Z_STRLEN_PP(z_date) + Z_STRLEN_PP(z_timezone) + 2, "%s %s", Z_STRVAL_PP(z_date), Z_STRVAL_PP(z_timezone));
						ret = php_date_initialize(*dateobj, tmp, Z_STRLEN_PP(z_date) + Z_STRLEN_PP(z_timezone) + 1, NULL, NULL, 0 TSRMLS_CC);
						efree(tmp);
						return 1 == ret;
					}

					case TIMELIB_ZONETYPE_ID: {
						int ret;

						tzi = php_date_parse_tzfile(Z_STRVAL_PP(z_timezone), DATE_TIMEZONEDB TSRMLS_CC);

						if (tzi == NULL) {
							return 0;
						}

						ALLOC_INIT_ZVAL(tmp_obj);
						tzobj = zend_object_store_get_object(php_date_instantiate(date_ce_timezone, tmp_obj TSRMLS_CC) TSRMLS_CC);
						tzobj->type = TIMELIB_ZONETYPE_ID;
						tzobj->tzi.tz = tzi;
						tzobj->initialized = 1;

						ret = php_date_initialize(*dateobj, Z_STRVAL_PP(z_date), Z_STRLEN_PP(z_date), NULL, tmp_obj, 0 TSRMLS_CC);
						zval_ptr_dtor(&tmp_obj);
						return 1 == ret;
					}
				}
			}
		}
	}
	return 0;
}

/* {{{ proto DateTime::__set_state()
*/
PHP_METHOD(DateTime, __set_state)
{
	php_date_obj     *dateobj;
	zval             *array;
	HashTable        *myht;

	if (zend_parse_parameters(ZEND_NUM_ARGS() TSRMLS_CC, "a", &array) == FAILURE) {
		RETURN_FALSE;
	}

	myht = HASH_OF(array);

	php_date_instantiate(date_ce_date, return_value TSRMLS_CC);
	dateobj = (php_date_obj *) zend_object_store_get_object(return_value TSRMLS_CC);
	if (!php_date_initialize_from_hash(&dateobj, myht TSRMLS_CC)) {
		php_error(E_ERROR, "Invalid serialization data for DateTime object");
	}
}
/* }}} */

/* {{{ proto DateTimeImmutable::__set_state()
*/
PHP_METHOD(DateTimeImmutable, __set_state)
{
	php_date_obj     *dateobj;
	zval             *array;
	HashTable        *myht;

	if (zend_parse_parameters(ZEND_NUM_ARGS() TSRMLS_CC, "a", &array) == FAILURE) {
		RETURN_FALSE;
	}

	myht = HASH_OF(array);

	php_date_instantiate(date_ce_immutable, return_value TSRMLS_CC);
	dateobj = (php_date_obj *) zend_object_store_get_object(return_value TSRMLS_CC);
	if (!php_date_initialize_from_hash(&dateobj, myht TSRMLS_CC)) {
		php_error(E_ERROR, "Invalid serialization data for DateTimeImmutable object");
	}
}
/* }}} */

/* {{{ proto DateTime::__wakeup()
*/
PHP_METHOD(DateTime, __wakeup)
{
	zval             *object = getThis();
	php_date_obj     *dateobj;
	HashTable        *myht;

	dateobj = (php_date_obj *) zend_object_store_get_object(object TSRMLS_CC);

	myht = Z_OBJPROP_P(object);

	if (!php_date_initialize_from_hash(&dateobj, myht TSRMLS_CC)) {
		php_error(E_ERROR, "Invalid serialization data for DateTime object");
	}
}
/* }}} */

/* Helper function used to add an associative array of warnings and errors to a zval */
static void zval_from_error_container(zval *z, timelib_error_container *error)
{
	int   i;
	zval *element;

	add_assoc_long(z, "warning_count", error->warning_count);
	MAKE_STD_ZVAL(element);
	array_init(element);
	for (i = 0; i < error->warning_count; i++) {
		add_index_string(element, error->warning_messages[i].position, error->warning_messages[i].message, 1);
	}
	add_assoc_zval(z, "warnings", element);

	add_assoc_long(z, "error_count", error->error_count);
	MAKE_STD_ZVAL(element);
	array_init(element);
	for (i = 0; i < error->error_count; i++) {
		add_index_string(element, error->error_messages[i].position, error->error_messages[i].message, 1);
	}
	add_assoc_zval(z, "errors", element);
}

/* {{{ proto array date_get_last_errors()
   Returns the warnings and errors found while parsing a date/time string.
*/
PHP_FUNCTION(date_get_last_errors)
{
	if (DATEG(last_errors)) {
		array_init(return_value);
		zval_from_error_container(return_value, DATEG(last_errors));
	} else {
		RETURN_FALSE;
	}
}
/* }}} */

void php_date_do_return_parsed_time(INTERNAL_FUNCTION_PARAMETERS, timelib_time *parsed_time, struct timelib_error_container *error)
{
	zval *element;

	array_init(return_value);
#define PHP_DATE_PARSE_DATE_SET_TIME_ELEMENT(name, elem) \
	if (parsed_time->elem == -99999) {               \
		add_assoc_bool(return_value, #name, 0); \
	} else {                                       \
		add_assoc_long(return_value, #name, parsed_time->elem); \
	}
	PHP_DATE_PARSE_DATE_SET_TIME_ELEMENT(year,      y);
	PHP_DATE_PARSE_DATE_SET_TIME_ELEMENT(month,     m);
	PHP_DATE_PARSE_DATE_SET_TIME_ELEMENT(day,       d);
	PHP_DATE_PARSE_DATE_SET_TIME_ELEMENT(hour,      h);
	PHP_DATE_PARSE_DATE_SET_TIME_ELEMENT(minute,    i);
	PHP_DATE_PARSE_DATE_SET_TIME_ELEMENT(second,    s);

	if (parsed_time->f == -99999) {
		add_assoc_bool(return_value, "fraction", 0);
	} else {
		add_assoc_double(return_value, "fraction", parsed_time->f);
	}

	zval_from_error_container(return_value, error);

	timelib_error_container_dtor(error);

	add_assoc_bool(return_value, "is_localtime", parsed_time->is_localtime);

	if (parsed_time->is_localtime) {
		PHP_DATE_PARSE_DATE_SET_TIME_ELEMENT(zone_type, zone_type);
		switch (parsed_time->zone_type) {
			case TIMELIB_ZONETYPE_OFFSET:
				PHP_DATE_PARSE_DATE_SET_TIME_ELEMENT(zone, z);
				add_assoc_bool(return_value, "is_dst", parsed_time->dst);
				break;
			case TIMELIB_ZONETYPE_ID:
				if (parsed_time->tz_abbr) {
					add_assoc_string(return_value, "tz_abbr", parsed_time->tz_abbr, 1);
				}
				if (parsed_time->tz_info) {
					add_assoc_string(return_value, "tz_id", parsed_time->tz_info->name, 1);
				}
				break;
			case TIMELIB_ZONETYPE_ABBR:
				PHP_DATE_PARSE_DATE_SET_TIME_ELEMENT(zone, z);
				add_assoc_bool(return_value, "is_dst", parsed_time->dst);
				add_assoc_string(return_value, "tz_abbr", parsed_time->tz_abbr, 1);
				break;
		}
	}
	if (parsed_time->have_relative) {
		MAKE_STD_ZVAL(element);
		array_init(element);
		add_assoc_long(element, "year",   parsed_time->relative.y);
		add_assoc_long(element, "month",  parsed_time->relative.m);
		add_assoc_long(element, "day",    parsed_time->relative.d);
		add_assoc_long(element, "hour",   parsed_time->relative.h);
		add_assoc_long(element, "minute", parsed_time->relative.i);
		add_assoc_long(element, "second", parsed_time->relative.s);
		if (parsed_time->relative.have_weekday_relative) {
			add_assoc_long(element, "weekday", parsed_time->relative.weekday);
		}
		if (parsed_time->relative.have_special_relative && (parsed_time->relative.special.type == TIMELIB_SPECIAL_WEEKDAY)) {
			add_assoc_long(element, "weekdays", parsed_time->relative.special.amount);
		}
		if (parsed_time->relative.first_last_day_of) {
			add_assoc_bool(element, parsed_time->relative.first_last_day_of == TIMELIB_SPECIAL_FIRST_DAY_OF_MONTH ? "first_day_of_month" : "last_day_of_month", 1);
		}
		add_assoc_zval(return_value, "relative", element);
	}
	timelib_time_dtor(parsed_time);
}

/* {{{ proto array date_parse(string date)
   Returns associative array with detailed info about given date
*/
PHP_FUNCTION(date_parse)
{
	char                           *date;
	int                             date_len;
	struct timelib_error_container *error;
	timelib_time                   *parsed_time;

	if (zend_parse_parameters(ZEND_NUM_ARGS() TSRMLS_CC, "s", &date, &date_len) == FAILURE) {
		RETURN_FALSE;
	}

	parsed_time = timelib_strtotime(date, date_len, &error, DATE_TIMEZONEDB, php_date_parse_tzfile_wrapper);
	php_date_do_return_parsed_time(INTERNAL_FUNCTION_PARAM_PASSTHRU, parsed_time, error);
}
/* }}} */

/* {{{ proto array date_parse_from_format(string format, string date)
   Returns associative array with detailed info about given date
*/
PHP_FUNCTION(date_parse_from_format)
{
	char                           *date, *format;
	int                             date_len, format_len;
	struct timelib_error_container *error;
	timelib_time                   *parsed_time;

	if (zend_parse_parameters(ZEND_NUM_ARGS() TSRMLS_CC, "ss", &format, &format_len, &date, &date_len) == FAILURE) {
		RETURN_FALSE;
	}

	parsed_time = timelib_parse_from_format(format, date, date_len, &error, DATE_TIMEZONEDB, php_date_parse_tzfile_wrapper);
	php_date_do_return_parsed_time(INTERNAL_FUNCTION_PARAM_PASSTHRU, parsed_time, error);
}
/* }}} */

/* {{{ proto string date_format(DateTimeInterface object, string format)
   Returns date formatted according to given format
*/
PHP_FUNCTION(date_format)
{
	zval         *object;
	php_date_obj *dateobj;
	char         *format;
	int           format_len;

	if (zend_parse_method_parameters(ZEND_NUM_ARGS() TSRMLS_CC, getThis(), "Os", &object, date_ce_interface, &format, &format_len) == FAILURE) {
		RETURN_FALSE;
	}
	dateobj = (php_date_obj *) zend_object_store_get_object(object TSRMLS_CC);
	DATE_CHECK_INITIALIZED(dateobj->time, DateTime);
	RETURN_STRING(date_format(format, format_len, dateobj->time, dateobj->time->is_localtime), 0);
}
/* }}} */

static int php_date_modify(zval *object, char *modify, int modify_len TSRMLS_DC)
{
	php_date_obj *dateobj;
	timelib_time *tmp_time;
	timelib_error_container *err = NULL;

	dateobj = (php_date_obj *) zend_object_store_get_object(object TSRMLS_CC);

	if (!(dateobj->time)) {
		php_error_docref(NULL TSRMLS_CC, E_WARNING, "The DateTime object has not been correctly initialized by its constructor");
		return 0;
	}

	tmp_time = timelib_strtotime(modify, modify_len, &err, DATE_TIMEZONEDB, php_date_parse_tzfile_wrapper);

	/* update last errors and warnings */
	update_errors_warnings(err TSRMLS_CC);
	if (err && err->error_count) {
		/* spit out the first library error message, at least */
		php_error_docref(NULL TSRMLS_CC, E_WARNING, "Failed to parse time string (%s) at position %d (%c): %s", modify,
			err->error_messages[0].position, err->error_messages[0].character, err->error_messages[0].message);
		timelib_time_dtor(tmp_time);
		return 0;
	}

	memcpy(&dateobj->time->relative, &tmp_time->relative, sizeof(struct timelib_rel_time));
	dateobj->time->have_relative = tmp_time->have_relative;
	dateobj->time->sse_uptodate = 0;

	if (tmp_time->y != -99999) {
		dateobj->time->y = tmp_time->y;
	}
	if (tmp_time->m != -99999) {
		dateobj->time->m = tmp_time->m;
	}
	if (tmp_time->d != -99999) {
		dateobj->time->d = tmp_time->d;
	}

	if (tmp_time->h != -99999) {
		dateobj->time->h = tmp_time->h;
		if (tmp_time->i != -99999) {
			dateobj->time->i = tmp_time->i;
			if (tmp_time->s != -99999) {
				dateobj->time->s = tmp_time->s;
			} else {
				dateobj->time->s = 0;
			}
		} else {
			dateobj->time->i = 0;
			dateobj->time->s = 0;
		}
	}
	timelib_time_dtor(tmp_time);

	timelib_update_ts(dateobj->time, NULL);
	timelib_update_from_sse(dateobj->time);
	dateobj->time->have_relative = 0;
	
	return 1;
}

/* {{{ proto DateTime date_modify(DateTime object, string modify)
   Alters the timestamp.
*/
PHP_FUNCTION(date_modify)
{
	zval         *object;
	char         *modify;
	int           modify_len;

	if (zend_parse_method_parameters(ZEND_NUM_ARGS() TSRMLS_CC, getThis(), "Os", &object, date_ce_date, &modify, &modify_len) == FAILURE) {
		RETURN_FALSE;
	}

	if (php_date_modify(object, modify, modify_len TSRMLS_CC)) {
		RETURN_ZVAL(object, 1, 0);
	}

	RETURN_FALSE;
}
/* }}} */

/* {{{ proto DateTimeImmutable::modify()
*/
PHP_METHOD(DateTimeImmutable, modify)
{
	zval *object, *new_object;
	char *modify;
	int   modify_len;

	if (zend_parse_method_parameters(ZEND_NUM_ARGS() TSRMLS_CC, getThis(), "Os", &object, date_ce_immutable, &modify, &modify_len) == FAILURE) {
		RETURN_FALSE;
	}
	
	new_object = date_clone_immutable(object TSRMLS_CC);
	if (php_date_modify(new_object, modify, modify_len TSRMLS_CC)) {
		RETURN_ZVAL(new_object, 0, 1);
	}

	RETURN_FALSE;
}
/* }}} */

static void php_date_add(zval *object, zval *interval, zval *return_value TSRMLS_DC)
{
	php_date_obj     *dateobj;
	php_interval_obj *intobj;
	timelib_time     *new_time;

	dateobj = (php_date_obj *) zend_object_store_get_object(object TSRMLS_CC);
	DATE_CHECK_INITIALIZED(dateobj->time, DateTime);
	intobj = (php_interval_obj *) zend_object_store_get_object(interval TSRMLS_CC);
	DATE_CHECK_INITIALIZED(intobj->initialized, DateInterval);

	new_time = timelib_add(dateobj->time, intobj->diff);
	timelib_time_dtor(dateobj->time);
	dateobj->time = new_time;
}

/* {{{ proto DateTime date_add(DateTime object, DateInterval interval)
   Adds an interval to the current date in object.
*/
PHP_FUNCTION(date_add)
{
	zval *object, *interval;

	if (zend_parse_method_parameters(ZEND_NUM_ARGS() TSRMLS_CC, getThis(), "OO", &object, date_ce_date, &interval, date_ce_interval) == FAILURE) {
		RETURN_FALSE;
	}

	php_date_add(object, interval, return_value TSRMLS_CC);

	RETURN_ZVAL(object, 1, 0);
}
/* }}} */

/* {{{ proto DateTimeImmutable::add()
*/
PHP_METHOD(DateTimeImmutable, add)
{
	zval *object, *interval, *new_object;

	if (zend_parse_method_parameters(ZEND_NUM_ARGS() TSRMLS_CC, getThis(), "OO", &object, date_ce_immutable, &interval, date_ce_interval) == FAILURE) {
		RETURN_FALSE;
	}

	new_object = date_clone_immutable(object TSRMLS_CC);
	php_date_add(new_object, interval, return_value TSRMLS_CC);

	RETURN_ZVAL(new_object, 0, 1);
}
/* }}} */

static void php_date_sub(zval *object, zval *interval, zval *return_value TSRMLS_DC)
{
	php_date_obj     *dateobj;
	php_interval_obj *intobj;
	timelib_time     *new_time;

	dateobj = (php_date_obj *) zend_object_store_get_object(object TSRMLS_CC);
	DATE_CHECK_INITIALIZED(dateobj->time, DateTime);
	intobj = (php_interval_obj *) zend_object_store_get_object(interval TSRMLS_CC);
	DATE_CHECK_INITIALIZED(intobj->initialized, DateInterval);

	if (intobj->diff->have_special_relative) {
		php_error_docref(NULL TSRMLS_CC, E_WARNING, "Only non-special relative time specifications are supported for subtraction");
		return;
	}

	new_time = timelib_sub(dateobj->time, intobj->diff);
	timelib_time_dtor(dateobj->time);
	dateobj->time = new_time;
}

/* {{{ proto DateTime date_sub(DateTime object, DateInterval interval)
   Subtracts an interval to the current date in object.
*/
PHP_FUNCTION(date_sub)
{
	zval *object, *interval;

	if (zend_parse_method_parameters(ZEND_NUM_ARGS() TSRMLS_CC, getThis(), "OO", &object, date_ce_date, &interval, date_ce_interval) == FAILURE) {
		RETURN_FALSE;
	}

	php_date_sub(object, interval, return_value TSRMLS_CC);

	RETURN_ZVAL(object, 1, 0);
}
/* }}} */

/* {{{ proto DateTimeImmutable::sub()
*/
PHP_METHOD(DateTimeImmutable, sub)
{
	zval *object, *interval, *new_object;

	if (zend_parse_method_parameters(ZEND_NUM_ARGS() TSRMLS_CC, getThis(), "OO", &object, date_ce_immutable, &interval, date_ce_interval) == FAILURE) {
		RETURN_FALSE;
	}

	new_object = date_clone_immutable(object TSRMLS_CC);
	php_date_sub(new_object, interval, return_value TSRMLS_CC);

	RETURN_ZVAL(new_object, 0, 1);
}
/* }}} */

static void set_timezone_from_timelib_time(php_timezone_obj *tzobj, timelib_time *t)
{
       tzobj->initialized = 1;
       tzobj->type = t->zone_type;
       switch (t->zone_type) {
               case TIMELIB_ZONETYPE_ID:
                       tzobj->tzi.tz = t->tz_info;
                       break;
               case TIMELIB_ZONETYPE_OFFSET:
                       tzobj->tzi.utc_offset = t->z;
                       break;
               case TIMELIB_ZONETYPE_ABBR:
                       tzobj->tzi.z.utc_offset = t->z;
                       tzobj->tzi.z.dst = t->dst;
                       tzobj->tzi.z.abbr = strdup(t->tz_abbr);
                       break;
       }
}


/* {{{ proto DateTimeZone date_timezone_get(DateTimeInterface object)
   Return new DateTimeZone object relative to give DateTime
*/
PHP_FUNCTION(date_timezone_get)
{
	zval             *object;
	php_date_obj     *dateobj;
	php_timezone_obj *tzobj;

	if (zend_parse_method_parameters(ZEND_NUM_ARGS() TSRMLS_CC, getThis(), "O", &object, date_ce_interface) == FAILURE) {
		RETURN_FALSE;
	}
	dateobj = (php_date_obj *) zend_object_store_get_object(object TSRMLS_CC);
	DATE_CHECK_INITIALIZED(dateobj->time, DateTime);
	if (dateobj->time->is_localtime/* && dateobj->time->tz_info*/) {
		php_date_instantiate(date_ce_timezone, return_value TSRMLS_CC);
		tzobj = (php_timezone_obj *) zend_object_store_get_object(return_value TSRMLS_CC);
		set_timezone_from_timelib_time(tzobj, dateobj->time);
	} else {
		RETURN_FALSE;
	}
}
/* }}} */

static void php_date_timezone_set(zval *object, zval *timezone_object, zval *return_value TSRMLS_DC)
{
	php_date_obj     *dateobj;
	php_timezone_obj *tzobj;

	dateobj = (php_date_obj *) zend_object_store_get_object(object TSRMLS_CC);
	DATE_CHECK_INITIALIZED(dateobj->time, DateTime);
	tzobj = (php_timezone_obj *) zend_object_store_get_object(timezone_object TSRMLS_CC);

	switch (tzobj->type) {
		case TIMELIB_ZONETYPE_OFFSET:
			timelib_set_timezone_from_offset(dateobj->time, tzobj->tzi.utc_offset);
			break;
		case TIMELIB_ZONETYPE_ABBR:
			timelib_set_timezone_from_abbr(dateobj->time, tzobj->tzi.z);
			break;
		case TIMELIB_ZONETYPE_ID:
			timelib_set_timezone(dateobj->time, tzobj->tzi.tz);
			break;
	}
	timelib_unixtime2local(dateobj->time, dateobj->time->sse);
}

/* {{{ proto DateTime date_timezone_set(DateTime object, DateTimeZone object)
   Sets the timezone for the DateTime object.
*/
PHP_FUNCTION(date_timezone_set)
{
	zval *object;
	zval *timezone_object;

	if (zend_parse_method_parameters(ZEND_NUM_ARGS() TSRMLS_CC, getThis(), "OO", &object, date_ce_date, &timezone_object, date_ce_timezone) == FAILURE) {
		RETURN_FALSE;
	}

	php_date_timezone_set(object, timezone_object, return_value TSRMLS_CC);

	RETURN_ZVAL(object, 1, 0);
}
/* }}} */

/* {{{ proto DateTimeImmutable::setTimezone()
*/
PHP_METHOD(DateTimeImmutable, setTimezone)
{
	zval *object, *new_object;
	zval *timezone_object;

	if (zend_parse_method_parameters(ZEND_NUM_ARGS() TSRMLS_CC, getThis(), "OO", &object, date_ce_immutable, &timezone_object, date_ce_timezone) == FAILURE) {
		RETURN_FALSE;
	}

	new_object = date_clone_immutable(object TSRMLS_CC);
	php_date_timezone_set(new_object, timezone_object, return_value TSRMLS_CC);

	RETURN_ZVAL(new_object, 0, 1);
}
/* }}} */

/* {{{ proto long date_offset_get(DateTimeInterface object)
   Returns the DST offset.
*/
PHP_FUNCTION(date_offset_get)
{
	zval                *object;
	php_date_obj        *dateobj;
	timelib_time_offset *offset;

	if (zend_parse_method_parameters(ZEND_NUM_ARGS() TSRMLS_CC, getThis(), "O", &object, date_ce_interface) == FAILURE) {
		RETURN_FALSE;
	}
	dateobj = (php_date_obj *) zend_object_store_get_object(object TSRMLS_CC);
	DATE_CHECK_INITIALIZED(dateobj->time, DateTime);
	if (dateobj->time->is_localtime/* && dateobj->time->tz_info*/) {
		switch (dateobj->time->zone_type) {
			case TIMELIB_ZONETYPE_ID:
				offset = timelib_get_time_zone_info(dateobj->time->sse, dateobj->time->tz_info);
				RETVAL_LONG(offset->offset);
				timelib_time_offset_dtor(offset);
				break;
			case TIMELIB_ZONETYPE_OFFSET:
				RETVAL_LONG(dateobj->time->z * -60);
				break;
			case TIMELIB_ZONETYPE_ABBR:
				RETVAL_LONG((dateobj->time->z - (60 * dateobj->time->dst)) * -60);
				break;
		}
		return;
	} else {
		RETURN_LONG(0);
	}
}
/* }}} */

static void php_date_time_set(zval *object, long h, long i, long s, zval *return_value TSRMLS_DC)
{
	php_date_obj *dateobj;

	dateobj = (php_date_obj *) zend_object_store_get_object(object TSRMLS_CC);
	DATE_CHECK_INITIALIZED(dateobj->time, DateTime);
	dateobj->time->h = h;
	dateobj->time->i = i;
	dateobj->time->s = s;
	timelib_update_ts(dateobj->time, NULL);
}

/* {{{ proto DateTime date_time_set(DateTime object, long hour, long minute[, long second])
   Sets the time.
*/
PHP_FUNCTION(date_time_set)
{
	zval *object;
	long  h, i, s = 0;

	if (zend_parse_method_parameters(ZEND_NUM_ARGS() TSRMLS_CC, getThis(), "Oll|l", &object, date_ce_date, &h, &i, &s) == FAILURE) {
		RETURN_FALSE;
	}

	php_date_time_set(object, h, i, s, return_value TSRMLS_CC);

	RETURN_ZVAL(object, 1, 0);
}
/* }}} */

/* {{{ proto DateTimeImmutable::setTime()
*/
PHP_METHOD(DateTimeImmutable, setTime)
{
	zval *object, *new_object;
	long  h, i, s = 0;

	if (zend_parse_method_parameters(ZEND_NUM_ARGS() TSRMLS_CC, getThis(), "Oll|l", &object, date_ce_immutable, &h, &i, &s) == FAILURE) {
		RETURN_FALSE;
	}

	new_object = date_clone_immutable(object TSRMLS_CC);
	php_date_time_set(new_object, h, i, s, return_value TSRMLS_CC);

	RETURN_ZVAL(new_object, 0, 1);
}
/* }}} */

static void php_date_date_set(zval *object, long y, long m, long d, zval *return_value TSRMLS_DC)
{
	php_date_obj *dateobj;

	dateobj = (php_date_obj *) zend_object_store_get_object(object TSRMLS_CC);
	DATE_CHECK_INITIALIZED(dateobj->time, DateTime);
	dateobj->time->y = y;
	dateobj->time->m = m;
	dateobj->time->d = d;
	timelib_update_ts(dateobj->time, NULL);
}

/* {{{ proto DateTime date_date_set(DateTime object, long year, long month, long day)
   Sets the date.
*/
PHP_FUNCTION(date_date_set)
{
	zval *object;
	long  y, m, d;

	if (zend_parse_method_parameters(ZEND_NUM_ARGS() TSRMLS_CC, getThis(), "Olll", &object, date_ce_date, &y, &m, &d) == FAILURE) {
		RETURN_FALSE;
	}

	php_date_date_set(object, y, m, d, return_value TSRMLS_CC);

	RETURN_ZVAL(object, 1, 0);
}
/* }}} */

/* {{{ proto DateTimeImmutable::setDate()
*/
PHP_METHOD(DateTimeImmutable, setDate)
{
	zval *object, *new_object;
	long  y, m, d;

	if (zend_parse_method_parameters(ZEND_NUM_ARGS() TSRMLS_CC, getThis(), "Olll", &object, date_ce_immutable, &y, &m, &d) == FAILURE) {
		RETURN_FALSE;
	}

	new_object = date_clone_immutable(object TSRMLS_CC);
	php_date_date_set(new_object, y, m, d, return_value TSRMLS_CC);

	RETURN_ZVAL(new_object, 0, 1);
}
/* }}} */

static void php_date_isodate_set(zval *object, long y, long w, long d, zval *return_value TSRMLS_DC)
{
	php_date_obj *dateobj;

	dateobj = (php_date_obj *) zend_object_store_get_object(object TSRMLS_CC);
	DATE_CHECK_INITIALIZED(dateobj->time, DateTime);
	dateobj->time->y = y;
	dateobj->time->m = 1;
	dateobj->time->d = 1;
	memset(&dateobj->time->relative, 0, sizeof(dateobj->time->relative));
	dateobj->time->relative.d = timelib_daynr_from_weeknr(y, w, d);
	dateobj->time->have_relative = 1;

	timelib_update_ts(dateobj->time, NULL);
}

/* {{{ proto DateTime date_isodate_set(DateTime object, long year, long week[, long day])
   Sets the ISO date.
*/
PHP_FUNCTION(date_isodate_set)
{
	zval *object;
	long  y, w, d = 1;

	if (zend_parse_method_parameters(ZEND_NUM_ARGS() TSRMLS_CC, getThis(), "Oll|l", &object, date_ce_date, &y, &w, &d) == FAILURE) {
		RETURN_FALSE;
	}

	php_date_isodate_set(object, y, w, d, return_value TSRMLS_CC);

	RETURN_ZVAL(object, 1, 0);
}
/* }}} */

/* {{{ proto DateTimeImmutable::setISODate()
*/
PHP_METHOD(DateTimeImmutable, setISODate)
{
	zval *object, *new_object;
	long  y, w, d = 1;

	if (zend_parse_method_parameters(ZEND_NUM_ARGS() TSRMLS_CC, getThis(), "Oll|l", &object, date_ce_immutable, &y, &w, &d) == FAILURE) {
		RETURN_FALSE;
	}

	new_object = date_clone_immutable(object TSRMLS_CC);
	php_date_isodate_set(new_object, y, w, d, return_value TSRMLS_CC);

	RETURN_ZVAL(new_object, 0, 1);
}
/* }}} */

static void php_date_timestamp_set(zval *object, long timestamp, zval *return_value TSRMLS_DC)
{
	php_date_obj *dateobj;

	dateobj = (php_date_obj *) zend_object_store_get_object(object TSRMLS_CC);
	DATE_CHECK_INITIALIZED(dateobj->time, DateTime);
	timelib_unixtime2local(dateobj->time, (timelib_sll)timestamp);
	timelib_update_ts(dateobj->time, NULL);
}

/* {{{ proto DateTime date_timestamp_set(DateTime object, long unixTimestamp)
   Sets the date and time based on an Unix timestamp.
*/
PHP_FUNCTION(date_timestamp_set)
{
	zval *object;
	long  timestamp;

	if (zend_parse_method_parameters(ZEND_NUM_ARGS() TSRMLS_CC, getThis(), "Ol", &object, date_ce_date, &timestamp) == FAILURE) {
		RETURN_FALSE;
	}

	php_date_timestamp_set(object, timestamp, return_value TSRMLS_CC);

	RETURN_ZVAL(object, 1, 0);
}
/* }}} */

/* {{{ proto DateTimeImmutable::setTimestamp()
*/
PHP_METHOD(DateTimeImmutable, setTimestamp)
{
	zval *object, *new_object;
	long  timestamp;

	if (zend_parse_method_parameters(ZEND_NUM_ARGS() TSRMLS_CC, getThis(), "Ol", &object, date_ce_immutable, &timestamp) == FAILURE) {
		RETURN_FALSE;
	}

	new_object = date_clone_immutable(object TSRMLS_CC);
	php_date_timestamp_set(new_object, timestamp, return_value TSRMLS_CC);

	RETURN_ZVAL(new_object, 0, 1);
}
/* }}} */

/* {{{ proto long date_timestamp_get(DateTimeInterface object)
   Gets the Unix timestamp.
*/
PHP_FUNCTION(date_timestamp_get)
{
	zval         *object;
	php_date_obj *dateobj;
	long          timestamp;
	int           error;

	if (zend_parse_method_parameters(ZEND_NUM_ARGS() TSRMLS_CC, getThis(), "O", &object, date_ce_interface) == FAILURE) {
		RETURN_FALSE;
	}
	dateobj = (php_date_obj *) zend_object_store_get_object(object TSRMLS_CC);
	DATE_CHECK_INITIALIZED(dateobj->time, DateTime);
	timelib_update_ts(dateobj->time, NULL);

	timestamp = timelib_date_to_int(dateobj->time, &error);
	if (error) {
		RETURN_FALSE;
	} else {
		RETVAL_LONG(timestamp);
	}
}
/* }}} */

/* {{{ proto DateInterval date_diff(DateTime object [, bool absolute])
   Returns the difference between two DateTime objects.
*/
PHP_FUNCTION(date_diff)
{
	zval         *object1, *object2;
	php_date_obj *dateobj1, *dateobj2;
	php_interval_obj *interval;
	long          absolute = 0;

	if (zend_parse_method_parameters(ZEND_NUM_ARGS() TSRMLS_CC, getThis(), "OO|l", &object1, date_ce_interface, &object2, date_ce_interface, &absolute) == FAILURE) {
		RETURN_FALSE;
	}
	dateobj1 = (php_date_obj *) zend_object_store_get_object(object1 TSRMLS_CC);
	dateobj2 = (php_date_obj *) zend_object_store_get_object(object2 TSRMLS_CC);
	DATE_CHECK_INITIALIZED(dateobj1->time, DateTimeInterface);
	DATE_CHECK_INITIALIZED(dateobj2->time, DateTimeInterface);
	timelib_update_ts(dateobj1->time, NULL);
	timelib_update_ts(dateobj2->time, NULL);

	php_date_instantiate(date_ce_interval, return_value TSRMLS_CC);
	interval = zend_object_store_get_object(return_value TSRMLS_CC);
	interval->diff = timelib_diff(dateobj1->time, dateobj2->time);
	if (absolute) {
		interval->diff->invert = 0;
	}
	interval->initialized = 1;
}
/* }}} */

static int timezone_initialize(php_timezone_obj *tzobj, /*const*/ char *tz TSRMLS_DC)
{
<<<<<<< HEAD
	timelib_time *dummy_t = ecalloc(1, sizeof(timelib_time));
	int           dst, not_found;
	char         *orig_tz = tz;

	dummy_t->z = timelib_parse_zone(&tz, &dst, dummy_t, &not_found, DATE_TIMEZONEDB, php_date_parse_tzfile_wrapper);
	if (not_found) {
		php_error_docref(NULL TSRMLS_CC, E_WARNING, "Unknown or bad timezone (%s)", orig_tz);
		efree(dummy_t);
		return FAILURE;
	} else {
		set_timezone_from_timelib_time(tzobj, dummy_t);
		free(dummy_t->tz_abbr);
		efree(dummy_t);
=======
	char *tzid;

	*tzi = NULL;

	if ((tzid = timelib_timezone_id_from_abbr(tz, -1, 0))) {
		*tzi = php_date_parse_tzfile(tzid, DATE_TIMEZONEDB TSRMLS_CC);
	} else {
		*tzi = php_date_parse_tzfile(tz, DATE_TIMEZONEDB TSRMLS_CC);
	}

	if (*tzi) {
>>>>>>> 51f9a00b
		return SUCCESS;
	}
}

/* {{{ proto DateTimeZone timezone_open(string timezone)
   Returns new DateTimeZone object
*/
PHP_FUNCTION(timezone_open)
{
	char *tz;
	int   tz_len;
	php_timezone_obj *tzobj;

	if (zend_parse_parameters(ZEND_NUM_ARGS() TSRMLS_CC, "s", &tz, &tz_len) == FAILURE) {
		RETURN_FALSE;
	}
	tzobj = zend_object_store_get_object(php_date_instantiate(date_ce_timezone, return_value TSRMLS_CC) TSRMLS_CC);
	if (SUCCESS != timezone_initialize(tzobj, tz TSRMLS_CC)) {
		RETURN_FALSE;
	}
}
/* }}} */

/* {{{ proto DateTimeZone::__construct(string timezone)
   Creates new DateTimeZone object.
*/
PHP_METHOD(DateTimeZone, __construct)
{
	char *tz;
	int tz_len;
	php_timezone_obj *tzobj;
	zend_error_handling error_handling;

	zend_replace_error_handling(EH_THROW, NULL, &error_handling TSRMLS_CC);
	if (SUCCESS == zend_parse_parameters(ZEND_NUM_ARGS() TSRMLS_CC, "s", &tz, &tz_len)) {
		tzobj = zend_object_store_get_object(getThis() TSRMLS_CC);
		if (FAILURE == timezone_initialize(tzobj, tz TSRMLS_CC)) {
			ZVAL_NULL(getThis());
		}
	}
	zend_restore_error_handling(&error_handling TSRMLS_CC);
}
/* }}} */

static int php_date_timezone_initialize_from_hash(zval **return_value, php_timezone_obj **tzobj, HashTable *myht TSRMLS_DC)
{
	zval            **z_timezone = NULL;
	zval            **z_timezone_type = NULL;

	if (zend_hash_find(myht, "timezone_type", 14, (void**) &z_timezone_type) == SUCCESS && Z_TYPE_PP(z_timezone_type) == IS_LONG) {
		if (zend_hash_find(myht, "timezone", 9, (void**) &z_timezone) == SUCCESS && Z_TYPE_PP(z_timezone) == IS_STRING) {
			if (SUCCESS == timezone_initialize(*tzobj, Z_STRVAL_PP(z_timezone) TSRMLS_CC)) {
				return SUCCESS;
			}
		}
	}
	return FAILURE;
}

/* {{{ proto DateTimeZone::__set_state()
 *  */
PHP_METHOD(DateTimeZone, __set_state)
{
	php_timezone_obj *tzobj;
	zval             *array;
	HashTable        *myht;

	if (zend_parse_parameters(ZEND_NUM_ARGS() TSRMLS_CC, "a", &array) == FAILURE) {
		RETURN_FALSE;
	}

	myht = HASH_OF(array);

	php_date_instantiate(date_ce_timezone, return_value TSRMLS_CC);
	tzobj = (php_timezone_obj *) zend_object_store_get_object(return_value TSRMLS_CC);
	if(php_date_timezone_initialize_from_hash(&return_value, &tzobj, myht TSRMLS_CC) != SUCCESS) {
		php_error_docref(NULL TSRMLS_CC, E_ERROR, "Timezone initialization failed");
	}
}
/* }}} */

/* {{{ proto DateTimeZone::__wakeup()
 *  */
PHP_METHOD(DateTimeZone, __wakeup)
{
	zval             *object = getThis();
	php_timezone_obj *tzobj;
	HashTable        *myht;

	tzobj = (php_timezone_obj *) zend_object_store_get_object(object TSRMLS_CC);

	myht = Z_OBJPROP_P(object);
	
	if(php_date_timezone_initialize_from_hash(&return_value, &tzobj, myht TSRMLS_CC) != SUCCESS) {
		php_error_docref(NULL TSRMLS_CC, E_ERROR, "Timezone initialization failed");
	}
}
/* }}} */

/* {{{ proto string timezone_name_get(DateTimeZone object)
   Returns the name of the timezone.
*/
PHP_FUNCTION(timezone_name_get)
{
	zval             *object;
	php_timezone_obj *tzobj;

	if (zend_parse_method_parameters(ZEND_NUM_ARGS() TSRMLS_CC, getThis(), "O", &object, date_ce_timezone) == FAILURE) {
		RETURN_FALSE;
	}
	tzobj = (php_timezone_obj *) zend_object_store_get_object(object TSRMLS_CC);
	DATE_CHECK_INITIALIZED(tzobj->initialized, DateTimeZone);

	switch (tzobj->type) {
		case TIMELIB_ZONETYPE_ID:
			RETURN_STRING(tzobj->tzi.tz->name, 1);
			break;
		case TIMELIB_ZONETYPE_OFFSET: {
			char *tmpstr = emalloc(sizeof("UTC+05:00"));
			timelib_sll utc_offset = tzobj->tzi.utc_offset;

			snprintf(tmpstr, sizeof("+05:00"), "%c%02d:%02d",
				utc_offset > 0 ? '-' : '+',
				abs(utc_offset / 60),
				abs((utc_offset % 60)));

			RETURN_STRING(tmpstr, 0);
			}
			break;
		case TIMELIB_ZONETYPE_ABBR:
			RETURN_STRING(tzobj->tzi.z.abbr, 1);
			break;
	}
}
/* }}} */

/* {{{ proto string timezone_name_from_abbr(string abbr[, long gmtOffset[, long isdst]])
   Returns the timezone name from abbrevation
*/
PHP_FUNCTION(timezone_name_from_abbr)
{
	char    *abbr;
	char    *tzid;
	int      abbr_len;
	long     gmtoffset = -1;
	long     isdst = -1;

	if (zend_parse_parameters(ZEND_NUM_ARGS() TSRMLS_CC, "s|ll", &abbr, &abbr_len, &gmtoffset, &isdst) == FAILURE) {
		RETURN_FALSE;
	}
	tzid = timelib_timezone_id_from_abbr(abbr, gmtoffset, isdst);

	if (tzid) {
		RETURN_STRING(tzid, 1);
	} else {
		RETURN_FALSE;
	}
}
/* }}} */

/* {{{ proto long timezone_offset_get(DateTimeZone object, DateTimeInterface object)
   Returns the timezone offset.
*/
PHP_FUNCTION(timezone_offset_get)
{
	zval                *object, *dateobject;
	php_timezone_obj    *tzobj;
	php_date_obj        *dateobj;
	timelib_time_offset *offset;

	if (zend_parse_method_parameters(ZEND_NUM_ARGS() TSRMLS_CC, getThis(), "OO", &object, date_ce_timezone, &dateobject, date_ce_interface) == FAILURE) {
		RETURN_FALSE;
	}
	tzobj = (php_timezone_obj *) zend_object_store_get_object(object TSRMLS_CC);
	DATE_CHECK_INITIALIZED(tzobj->initialized, DateTimeZone);
	dateobj = (php_date_obj *) zend_object_store_get_object(dateobject TSRMLS_CC);
	DATE_CHECK_INITIALIZED(dateobj->time, DateTimeInterface);

	switch (tzobj->type) {
		case TIMELIB_ZONETYPE_ID:
			offset = timelib_get_time_zone_info(dateobj->time->sse, tzobj->tzi.tz);
			RETVAL_LONG(offset->offset);
			timelib_time_offset_dtor(offset);
			break;
		case TIMELIB_ZONETYPE_OFFSET:
			RETURN_LONG(tzobj->tzi.utc_offset * -60);
			break;
		case TIMELIB_ZONETYPE_ABBR:
			RETURN_LONG((tzobj->tzi.z.utc_offset - (tzobj->tzi.z.dst*60)) * -60);
			break;
	}
}
/* }}} */

/* {{{ proto array timezone_transitions_get(DateTimeZone object [, long timestamp_begin [, long timestamp_end ]])
   Returns numerically indexed array containing associative array for all transitions in the specified range for the timezone.
*/
PHP_FUNCTION(timezone_transitions_get)
{
	zval                *object, *element;
	php_timezone_obj    *tzobj;
	unsigned int         i, begin = 0, found;
	long                 timestamp_begin = LONG_MIN, timestamp_end = LONG_MAX;

	if (zend_parse_method_parameters(ZEND_NUM_ARGS() TSRMLS_CC, getThis(), "O|ll", &object, date_ce_timezone, &timestamp_begin, &timestamp_end) == FAILURE) {
		RETURN_FALSE;
	}
	tzobj = (php_timezone_obj *) zend_object_store_get_object(object TSRMLS_CC);
	DATE_CHECK_INITIALIZED(tzobj->initialized, DateTimeZone);
	if (tzobj->type != TIMELIB_ZONETYPE_ID) {
		RETURN_FALSE;
	}

#define add_nominal() \
		MAKE_STD_ZVAL(element); \
		array_init(element); \
		add_assoc_long(element, "ts",     timestamp_begin); \
		add_assoc_string(element, "time", php_format_date(DATE_FORMAT_ISO8601, 13, timestamp_begin, 0 TSRMLS_CC), 0); \
		add_assoc_long(element, "offset", tzobj->tzi.tz->type[0].offset); \
		add_assoc_bool(element, "isdst",  tzobj->tzi.tz->type[0].isdst); \
		add_assoc_string(element, "abbr", &tzobj->tzi.tz->timezone_abbr[tzobj->tzi.tz->type[0].abbr_idx], 1); \
		add_next_index_zval(return_value, element);

#define add(i,ts) \
		MAKE_STD_ZVAL(element); \
		array_init(element); \
		add_assoc_long(element, "ts",     ts); \
		add_assoc_string(element, "time", php_format_date(DATE_FORMAT_ISO8601, 13, ts, 0 TSRMLS_CC), 0); \
		add_assoc_long(element, "offset", tzobj->tzi.tz->type[tzobj->tzi.tz->trans_idx[i]].offset); \
		add_assoc_bool(element, "isdst",  tzobj->tzi.tz->type[tzobj->tzi.tz->trans_idx[i]].isdst); \
		add_assoc_string(element, "abbr", &tzobj->tzi.tz->timezone_abbr[tzobj->tzi.tz->type[tzobj->tzi.tz->trans_idx[i]].abbr_idx], 1); \
		add_next_index_zval(return_value, element);

#define add_last() add(tzobj->tzi.tz->bit32.timecnt - 1, timestamp_begin)

	array_init(return_value);

	if (timestamp_begin == LONG_MIN) {
		add_nominal();
		begin = 0;
		found = 1;
	} else {
		begin = 0;
		found = 0;
		if (tzobj->tzi.tz->bit32.timecnt > 0) {
			do {
				if (tzobj->tzi.tz->trans[begin] > timestamp_begin) {
					if (begin > 0) {
						add(begin - 1, timestamp_begin);
					} else {
						add_nominal();
					}
					found = 1;
					break;
				}
				begin++;
			} while (begin < tzobj->tzi.tz->bit32.timecnt);
		}
	}

	if (!found) {
		if (tzobj->tzi.tz->bit32.timecnt > 0) {
			add_last();
		} else {
			add_nominal();
		}
	} else {
		for (i = begin; i < tzobj->tzi.tz->bit32.timecnt; ++i) {
			if (tzobj->tzi.tz->trans[i] < timestamp_end) {
				add(i, tzobj->tzi.tz->trans[i]);
			}
		}
	}
}
/* }}} */

/* {{{ proto array timezone_location_get()
   Returns location information for a timezone, including country code, latitude/longitude and comments
*/
PHP_FUNCTION(timezone_location_get)
{
	zval                *object;
	php_timezone_obj    *tzobj;

	if (zend_parse_method_parameters(ZEND_NUM_ARGS() TSRMLS_CC, getThis(), "O", &object, date_ce_timezone) == FAILURE) {
		RETURN_FALSE;
	}
	tzobj = (php_timezone_obj *) zend_object_store_get_object(object TSRMLS_CC);
	DATE_CHECK_INITIALIZED(tzobj->initialized, DateTimeZone);
	if (tzobj->type != TIMELIB_ZONETYPE_ID) {
		RETURN_FALSE;
	}

	array_init(return_value);
	add_assoc_string(return_value, "country_code", tzobj->tzi.tz->location.country_code, 1);
	add_assoc_double(return_value, "latitude", tzobj->tzi.tz->location.latitude);
	add_assoc_double(return_value, "longitude", tzobj->tzi.tz->location.longitude);
	add_assoc_string(return_value, "comments", tzobj->tzi.tz->location.comments, 1);
}
/* }}} */

static int date_interval_initialize(timelib_rel_time **rt, /*const*/ char *format, int format_length TSRMLS_DC)
{
	timelib_time     *b = NULL, *e = NULL;
	timelib_rel_time *p = NULL;
	int               r = 0;
	int               retval = 0;
	struct timelib_error_container *errors;

	timelib_strtointerval(format, format_length, &b, &e, &p, &r, &errors);

	if (errors->error_count > 0) {
		php_error_docref(NULL TSRMLS_CC, E_WARNING, "Unknown or bad format (%s)", format);
		retval = FAILURE;
	} else {
		if(p) {
			*rt = p;
			retval = SUCCESS;
		} else {
			if(b && e) {
				timelib_update_ts(b, NULL);
				timelib_update_ts(e, NULL);
				*rt = timelib_diff(b, e);
				retval = SUCCESS;
			} else {
				php_error_docref(NULL TSRMLS_CC, E_WARNING, "Failed to parse interval (%s)", format);
				retval = FAILURE;
			}
		}
	}
	timelib_error_container_dtor(errors);
	return retval;
}

/* {{{ date_interval_read_property */
zval *date_interval_read_property(zval *object, zval *member, int type, const zend_literal *key TSRMLS_DC)
{
	php_interval_obj *obj;
	zval *retval;
	zval tmp_member;
	timelib_sll value = -1;

 	if (member->type != IS_STRING) {
		tmp_member = *member;
		zval_copy_ctor(&tmp_member);
		convert_to_string(&tmp_member);
		member = &tmp_member;
		key = NULL;
	}

	obj = (php_interval_obj *)zend_objects_get_address(object TSRMLS_CC);

	if (!obj->initialized) {
		retval = (zend_get_std_object_handlers())->read_property(object, member, type, key TSRMLS_CC);
		if (member == &tmp_member) {
			zval_dtor(member);
		}
		return retval;
	}

#define GET_VALUE_FROM_STRUCT(n,m)            \
	if (strcmp(Z_STRVAL_P(member), m) == 0) { \
		value = obj->diff->n;                 \
		break;								  \
	}
	do {
		GET_VALUE_FROM_STRUCT(y, "y");
		GET_VALUE_FROM_STRUCT(m, "m");
		GET_VALUE_FROM_STRUCT(d, "d");
		GET_VALUE_FROM_STRUCT(h, "h");
		GET_VALUE_FROM_STRUCT(i, "i");
		GET_VALUE_FROM_STRUCT(s, "s");
		GET_VALUE_FROM_STRUCT(invert, "invert");
		GET_VALUE_FROM_STRUCT(days, "days");
		/* didn't find any */
		retval = (zend_get_std_object_handlers())->read_property(object, member, type, key TSRMLS_CC);

		if (member == &tmp_member) {
			zval_dtor(member);
		}

		return retval;
	} while(0);

	ALLOC_INIT_ZVAL(retval);
	Z_SET_REFCOUNT_P(retval, 0);

	if (value != -99999) {
		ZVAL_LONG(retval, value);
	} else {
		ZVAL_FALSE(retval);
	}

	if (member == &tmp_member) {
		zval_dtor(member);
	}

	return retval;
}
/* }}} */

/* {{{ date_interval_write_property */
void date_interval_write_property(zval *object, zval *member, zval *value, const zend_literal *key TSRMLS_DC)
{
	php_interval_obj *obj;
	zval tmp_member, tmp_value;

 	if (member->type != IS_STRING) {
		tmp_member = *member;
		zval_copy_ctor(&tmp_member);
		convert_to_string(&tmp_member);
		member = &tmp_member;
		key = NULL;
	}

	obj = (php_interval_obj *)zend_objects_get_address(object TSRMLS_CC);

	if (!obj->initialized) {
		(zend_get_std_object_handlers())->write_property(object, member, value, key TSRMLS_CC);
		if (member == &tmp_member) {
			zval_dtor(member);
		}
		return;
	}

#define SET_VALUE_FROM_STRUCT(n,m)            \
	if (strcmp(Z_STRVAL_P(member), m) == 0) { \
		if (value->type != IS_LONG) {         \
			tmp_value = *value;               \
			zval_copy_ctor(&tmp_value);       \
			convert_to_long(&tmp_value);      \
			value = &tmp_value;               \
		}                                     \
		obj->diff->n = Z_LVAL_P(value);       \
		if (value == &tmp_value) {            \
			zval_dtor(value);                 \
		}                                     \
		break;								  \
	}

	do {
		SET_VALUE_FROM_STRUCT(y, "y");
		SET_VALUE_FROM_STRUCT(m, "m");
		SET_VALUE_FROM_STRUCT(d, "d");
		SET_VALUE_FROM_STRUCT(h, "h");
		SET_VALUE_FROM_STRUCT(i, "i");
		SET_VALUE_FROM_STRUCT(s, "s");
		SET_VALUE_FROM_STRUCT(invert, "invert");
		/* didn't find any */
		(zend_get_std_object_handlers())->write_property(object, member, value, key TSRMLS_CC);
	} while(0);

	if (member == &tmp_member) {
		zval_dtor(member);
	}
}
/* }}} */


/* {{{ proto DateInterval::__construct([string interval_spec])
   Creates new DateInterval object.
*/
PHP_METHOD(DateInterval, __construct)
{
	char *interval_string = NULL;
	int   interval_string_length;
	php_interval_obj *diobj;
	timelib_rel_time *reltime;
	zend_error_handling error_handling;

	zend_replace_error_handling(EH_THROW, NULL, &error_handling TSRMLS_CC);
	if (zend_parse_parameters(ZEND_NUM_ARGS() TSRMLS_CC, "s", &interval_string, &interval_string_length) == SUCCESS) {
		if (date_interval_initialize(&reltime, interval_string, interval_string_length TSRMLS_CC) == SUCCESS) {
			diobj = zend_object_store_get_object(getThis() TSRMLS_CC);
			diobj->diff = reltime;
			diobj->initialized = 1;
		} else {
			ZVAL_NULL(getThis());
		}
	}
	zend_restore_error_handling(&error_handling TSRMLS_CC);
}
/* }}} */


static int php_date_interval_initialize_from_hash(zval **return_value, php_interval_obj **intobj, HashTable *myht TSRMLS_DC)
{
	(*intobj)->diff = timelib_rel_time_ctor();

#define PHP_DATE_INTERVAL_READ_PROPERTY(element, member, itype, def) \
	do { \
		zval **z_arg = NULL; \
		if (zend_hash_find(myht, element, strlen(element) + 1, (void**) &z_arg) == SUCCESS && Z_TYPE_PP(z_arg) == IS_LONG) { \
			(*intobj)->diff->member = (itype)Z_LVAL_PP(z_arg); \
		} else { \
			(*intobj)->diff->member = (itype)def; \
		} \
	} while (0);

#define PHP_DATE_INTERVAL_READ_PROPERTY_I64(element, member) \
	do { \
		zval **z_arg = NULL; \
		if (zend_hash_find(myht, element, strlen(element) + 1, (void**) &z_arg) == SUCCESS) { \
			if (Z_TYPE_PP(z_arg) == IS_STRING) { \
				DATE_A64I((*intobj)->diff->member, Z_STRVAL_PP(z_arg)); \
			} else if (Z_TYPE_PP(z_arg) == IS_LONG || Z_TYPE_PP(z_arg) == IS_BOOL) { \
				(*intobj)->diff->member = (timelib_sll)Z_LVAL_PP(z_arg); \
			} else if (Z_TYPE_PP(z_arg) == IS_DOUBLE) { \
				(*intobj)->diff->member = (timelib_sll)Z_DVAL_PP(z_arg); \
			} else { \
				(*intobj)->diff->member = -1LL; \
			} \
		} else { \
			(*intobj)->diff->member = -1LL; \
		} \
	} while (0);

	PHP_DATE_INTERVAL_READ_PROPERTY("y", y, timelib_sll, -1)
	PHP_DATE_INTERVAL_READ_PROPERTY("m", m, timelib_sll, -1)
	PHP_DATE_INTERVAL_READ_PROPERTY("d", d, timelib_sll, -1)
	PHP_DATE_INTERVAL_READ_PROPERTY("h", h, timelib_sll, -1)
	PHP_DATE_INTERVAL_READ_PROPERTY("i", i, timelib_sll, -1)
	PHP_DATE_INTERVAL_READ_PROPERTY("s", s, timelib_sll, -1)
	PHP_DATE_INTERVAL_READ_PROPERTY("weekday", weekday, int, -1)
	PHP_DATE_INTERVAL_READ_PROPERTY("weekday_behavior", weekday_behavior, int, -1)
	PHP_DATE_INTERVAL_READ_PROPERTY("first_last_day_of", first_last_day_of, int, -1)
	PHP_DATE_INTERVAL_READ_PROPERTY("invert", invert, int, 0);
	PHP_DATE_INTERVAL_READ_PROPERTY_I64("days", days);
	PHP_DATE_INTERVAL_READ_PROPERTY("special_type", special.type, unsigned int, 0);
	PHP_DATE_INTERVAL_READ_PROPERTY_I64("special_amount", special.amount);
	PHP_DATE_INTERVAL_READ_PROPERTY("have_weekday_relative", have_weekday_relative, unsigned int, 0);
	PHP_DATE_INTERVAL_READ_PROPERTY("have_special_relative", have_special_relative, unsigned int, 0);
	(*intobj)->initialized = 1;

	return 0;
}

/* {{{ proto DateInterval::__set_state()
*/
PHP_METHOD(DateInterval, __set_state)
{
	php_interval_obj *intobj;
	zval             *array;
	HashTable        *myht;

	if (zend_parse_parameters(ZEND_NUM_ARGS() TSRMLS_CC, "a", &array) == FAILURE) {
		RETURN_FALSE;
	}

	myht = HASH_OF(array);

	php_date_instantiate(date_ce_interval, return_value TSRMLS_CC);
	intobj = (php_interval_obj *) zend_object_store_get_object(return_value TSRMLS_CC);
	php_date_interval_initialize_from_hash(&return_value, &intobj, myht TSRMLS_CC);
}
/* }}} */

/* {{{ proto DateInterval::__wakeup()
*/
PHP_METHOD(DateInterval, __wakeup)
{
	zval             *object = getThis();
	php_interval_obj *intobj;
	HashTable        *myht;

	intobj = (php_interval_obj *) zend_object_store_get_object(object TSRMLS_CC);

	myht = Z_OBJPROP_P(object);

	php_date_interval_initialize_from_hash(&return_value, &intobj, myht TSRMLS_CC);
}
/* }}} */
/* {{{ proto DateInterval date_interval_create_from_date_string(string time)
   Uses the normal date parsers and sets up a DateInterval from the relative parts of the parsed string
*/
PHP_FUNCTION(date_interval_create_from_date_string)
{
	char           *time_str = NULL;
	int             time_str_len = 0;
	timelib_time   *time;
	timelib_error_container *err = NULL;
	php_interval_obj *diobj;

	if (zend_parse_parameters(ZEND_NUM_ARGS() TSRMLS_CC, "s", &time_str, &time_str_len) == FAILURE) {
		RETURN_FALSE;
	}

	php_date_instantiate(date_ce_interval, return_value TSRMLS_CC);

	time = timelib_strtotime(time_str, time_str_len, &err, DATE_TIMEZONEDB, php_date_parse_tzfile_wrapper);
	diobj = (php_interval_obj *) zend_object_store_get_object(return_value TSRMLS_CC);
	diobj->diff = timelib_rel_time_clone(&time->relative);
	diobj->initialized = 1;
	timelib_time_dtor(time);
	timelib_error_container_dtor(err);
}
/* }}} */

/* {{{ date_interval_format -  */
static char *date_interval_format(char *format, int format_len, timelib_rel_time *t)
{
	smart_str            string = {0};
	int                  i, length, have_format_spec = 0;
	char                 buffer[33];

	if (!format_len) {
		return estrdup("");
	}

	for (i = 0; i < format_len; i++) {
		if (have_format_spec) {
			switch (format[i]) {
				case 'Y': length = slprintf(buffer, 32, "%02d", (int) t->y); break;
				case 'y': length = slprintf(buffer, 32, "%d", (int) t->y); break;

				case 'M': length = slprintf(buffer, 32, "%02d", (int) t->m); break;
				case 'm': length = slprintf(buffer, 32, "%d", (int) t->m); break;

				case 'D': length = slprintf(buffer, 32, "%02d", (int) t->d); break;
				case 'd': length = slprintf(buffer, 32, "%d", (int) t->d); break;

				case 'H': length = slprintf(buffer, 32, "%02d", (int) t->h); break;
				case 'h': length = slprintf(buffer, 32, "%d", (int) t->h); break;

				case 'I': length = slprintf(buffer, 32, "%02d", (int) t->i); break;
				case 'i': length = slprintf(buffer, 32, "%d", (int) t->i); break;

				case 'S': length = slprintf(buffer, 32, "%02ld", (long) t->s); break;
				case 's': length = slprintf(buffer, 32, "%ld", (long) t->s); break;

				case 'a': {
					if ((int) t->days != -99999) {
						length = slprintf(buffer, 32, "%d", (int) t->days);
					} else {
						length = slprintf(buffer, 32, "(unknown)");
					}
				} break;
				case 'r': length = slprintf(buffer, 32, "%s", t->invert ? "-" : ""); break;
				case 'R': length = slprintf(buffer, 32, "%c", t->invert ? '-' : '+'); break;

				case '%': length = slprintf(buffer, 32, "%%"); break;
				default: buffer[0] = '%'; buffer[1] = format[i]; buffer[2] = '\0'; length = 2; break;
			}
			smart_str_appendl(&string, buffer, length);
			have_format_spec = 0;
		} else {
			if (format[i] == '%') {
				have_format_spec = 1;
			} else {
				smart_str_appendc(&string, format[i]);
			}
		}
	}

	smart_str_0(&string);

	return string.c;
}
/* }}} */

/* {{{ proto string date_interval_format(DateInterval object, string format)
   Formats the interval.
*/
PHP_FUNCTION(date_interval_format)
{
	zval             *object;
	php_interval_obj *diobj;
	char             *format;
	int               format_len;

	if (zend_parse_method_parameters(ZEND_NUM_ARGS() TSRMLS_CC, getThis(), "Os", &object, date_ce_interval, &format, &format_len) == FAILURE) {
		RETURN_FALSE;
	}
	diobj = (php_interval_obj *) zend_object_store_get_object(object TSRMLS_CC);
	DATE_CHECK_INITIALIZED(diobj->initialized, DateInterval);

	RETURN_STRING(date_interval_format(format, format_len, diobj->diff), 0);
}
/* }}} */

static int date_period_initialize(timelib_time **st, timelib_time **et, timelib_rel_time **d, long *recurrences, /*const*/ char *format, int format_length TSRMLS_DC)
{
	timelib_time     *b = NULL, *e = NULL;
	timelib_rel_time *p = NULL;
	int               r = 0;
	int               retval = 0;
	struct timelib_error_container *errors;

	timelib_strtointerval(format, format_length, &b, &e, &p, &r, &errors);

	if (errors->error_count > 0) {
		php_error_docref(NULL TSRMLS_CC, E_WARNING, "Unknown or bad format (%s)", format);
		retval = FAILURE;
	} else {
		*st = b;
		*et = e;
		*d  = p;
		*recurrences = r;
		retval = SUCCESS;
	}
	timelib_error_container_dtor(errors);
	return retval;
}

/* {{{ proto DatePeriod::__construct(DateTime $start, DateInterval $interval, int recurrences|DateTime $end)
   Creates new DatePeriod object.
*/
PHP_METHOD(DatePeriod, __construct)
{
	php_period_obj   *dpobj;
	php_date_obj     *dateobj;
	php_interval_obj *intobj;
	zval *start, *end = NULL, *interval;
	long  recurrences = 0, options = 0;
	char *isostr = NULL;
	int   isostr_len = 0;
	timelib_time *clone;
	zend_error_handling error_handling;

	zend_replace_error_handling(EH_THROW, NULL, &error_handling TSRMLS_CC);
	if (zend_parse_parameters_ex(ZEND_PARSE_PARAMS_QUIET, ZEND_NUM_ARGS() TSRMLS_CC, "OOl|l", &start, date_ce_interface, &interval, date_ce_interval, &recurrences, &options) == FAILURE) {
		if (zend_parse_parameters_ex(ZEND_PARSE_PARAMS_QUIET, ZEND_NUM_ARGS() TSRMLS_CC, "OOO|l", &start, date_ce_interface, &interval, date_ce_interval, &end, date_ce_interface, &options) == FAILURE) {
			if (zend_parse_parameters_ex(ZEND_PARSE_PARAMS_QUIET, ZEND_NUM_ARGS() TSRMLS_CC, "s|l", &isostr, &isostr_len, &options) == FAILURE) {
				php_error_docref(NULL TSRMLS_CC, E_WARNING, "This constructor accepts either (DateTimeInterface, DateInterval, int) OR (DateTimeInterface, DateInterval, DateTime) OR (string) as arguments.");
				zend_restore_error_handling(&error_handling TSRMLS_CC);
				return;
			}
		}
	}

	dpobj = zend_object_store_get_object(getThis() TSRMLS_CC);
	dpobj->current = NULL;

	if (isostr) {
		date_period_initialize(&(dpobj->start), &(dpobj->end), &(dpobj->interval), &recurrences, isostr, isostr_len TSRMLS_CC);
		if (dpobj->start == NULL) {
			php_error_docref(NULL TSRMLS_CC, E_WARNING, "The ISO interval '%s' did not contain a start date.", isostr);
		}
		if (dpobj->interval == NULL) {
			php_error_docref(NULL TSRMLS_CC, E_WARNING, "The ISO interval '%s' did not contain an interval.", isostr);
		}
		if (dpobj->end == NULL && recurrences == 0) {
			php_error_docref(NULL TSRMLS_CC, E_WARNING, "The ISO interval '%s' did not contain an end date or a recurrence count.", isostr);
		}

		if (dpobj->start) {
			timelib_update_ts(dpobj->start, NULL);
		}
		if (dpobj->end) {
			timelib_update_ts(dpobj->end, NULL);
		}
		dpobj->start_ce = date_ce_date;
	} else {
		/* init */
		intobj  = (php_interval_obj *) zend_object_store_get_object(interval TSRMLS_CC);

		/* start date */
		dateobj = (php_date_obj *) zend_object_store_get_object(start TSRMLS_CC);
		clone = timelib_time_ctor();
		memcpy(clone, dateobj->time, sizeof(timelib_time));
		if (dateobj->time->tz_abbr) {
			clone->tz_abbr = strdup(dateobj->time->tz_abbr);
		}
		if (dateobj->time->tz_info) {
			clone->tz_info = dateobj->time->tz_info;
		}
		dpobj->start = clone;
		dpobj->start_ce = Z_OBJCE_P(start);

		/* interval */
		dpobj->interval = timelib_rel_time_clone(intobj->diff);

		/* end date */
		if (end) {
			dateobj = (php_date_obj *) zend_object_store_get_object(end TSRMLS_CC);
			clone = timelib_time_clone(dateobj->time);
			dpobj->end = clone;
		}
	}

	/* options */
	dpobj->include_start_date = !(options & PHP_DATE_PERIOD_EXCLUDE_START_DATE);

	/* recurrrences */
	dpobj->recurrences = recurrences + dpobj->include_start_date;

	dpobj->initialized = 1;

	zend_restore_error_handling(&error_handling TSRMLS_CC);
}
/* }}} */

static int check_id_allowed(char *id, long what)
{
	if (what & PHP_DATE_TIMEZONE_GROUP_AFRICA     && strncasecmp(id, "Africa/",      7) == 0) return 1;
	if (what & PHP_DATE_TIMEZONE_GROUP_AMERICA    && strncasecmp(id, "America/",     8) == 0) return 1;
	if (what & PHP_DATE_TIMEZONE_GROUP_ANTARCTICA && strncasecmp(id, "Antarctica/", 11) == 0) return 1;
	if (what & PHP_DATE_TIMEZONE_GROUP_ARCTIC     && strncasecmp(id, "Arctic/",      7) == 0) return 1;
	if (what & PHP_DATE_TIMEZONE_GROUP_ASIA       && strncasecmp(id, "Asia/",        5) == 0) return 1;
	if (what & PHP_DATE_TIMEZONE_GROUP_ATLANTIC   && strncasecmp(id, "Atlantic/",    9) == 0) return 1;
	if (what & PHP_DATE_TIMEZONE_GROUP_AUSTRALIA  && strncasecmp(id, "Australia/",  10) == 0) return 1;
	if (what & PHP_DATE_TIMEZONE_GROUP_EUROPE     && strncasecmp(id, "Europe/",      7) == 0) return 1;
	if (what & PHP_DATE_TIMEZONE_GROUP_INDIAN     && strncasecmp(id, "Indian/",      7) == 0) return 1;
	if (what & PHP_DATE_TIMEZONE_GROUP_PACIFIC    && strncasecmp(id, "Pacific/",     8) == 0) return 1;
	if (what & PHP_DATE_TIMEZONE_GROUP_UTC        && strncasecmp(id, "UTC",          3) == 0) return 1;
	return 0;
}

/* {{{ proto array timezone_identifiers_list([long what[, string country]])
   Returns numerically index array with all timezone identifiers.
*/
PHP_FUNCTION(timezone_identifiers_list)
{
	const timelib_tzdb             *tzdb;
	const timelib_tzdb_index_entry *table;
	int                             i, item_count;
	long                            what = PHP_DATE_TIMEZONE_GROUP_ALL;
	char                           *option = NULL;
	int                             option_len = 0;

	if (zend_parse_parameters(ZEND_NUM_ARGS() TSRMLS_CC, "|ls", &what, &option, &option_len) == FAILURE) {
		RETURN_FALSE;
	}

	/* Extra validation */
	if (what == PHP_DATE_TIMEZONE_PER_COUNTRY && option_len != 2) {
		php_error_docref(NULL TSRMLS_CC, E_NOTICE, "A two-letter ISO 3166-1 compatible country code is expected");
		RETURN_FALSE;
	}

	tzdb = DATE_TIMEZONEDB;
	item_count = tzdb->index_size;
	table = tzdb->index;

	array_init(return_value);

	for (i = 0; i < item_count; ++i) {
		if (what == PHP_DATE_TIMEZONE_PER_COUNTRY) {
			if (tzdb->data[table[i].pos + 5] == option[0] && tzdb->data[table[i].pos + 6] == option[1]) {
				add_next_index_string(return_value, table[i].id, 1);
			}
		} else if (what == PHP_DATE_TIMEZONE_GROUP_ALL_W_BC || (check_id_allowed(table[i].id, what) && (tzdb->data[table[i].pos + 4] == '\1'))) {
			add_next_index_string(return_value, table[i].id, 1);
		}
	};
}
/* }}} */

/* {{{ proto array timezone_version_get()
   Returns the Olson database version number.
*/
PHP_FUNCTION(timezone_version_get)
{
	const timelib_tzdb *tzdb;

	tzdb = DATE_TIMEZONEDB;
	RETURN_STRING(tzdb->version, 1);
}
/* }}} */

/* {{{ proto array timezone_abbreviations_list()
   Returns associative array containing dst, offset and the timezone name
*/
PHP_FUNCTION(timezone_abbreviations_list)
{
	const timelib_tz_lookup_table *table, *entry;
	zval                          *element, **abbr_array_pp, *abbr_array;

	table = timelib_timezone_abbreviations_list();
	array_init(return_value);
	entry = table;

	do {
		MAKE_STD_ZVAL(element);
		array_init(element);
		add_assoc_bool(element, "dst", entry->type);
		add_assoc_long(element, "offset", entry->gmtoffset);
		if (entry->full_tz_name) {
			add_assoc_string(element, "timezone_id", entry->full_tz_name, 1);
		} else {
			add_assoc_null(element, "timezone_id");
		}

		if (zend_hash_find(HASH_OF(return_value), entry->name, strlen(entry->name) + 1, (void **) &abbr_array_pp) == FAILURE) {
			MAKE_STD_ZVAL(abbr_array);
			array_init(abbr_array);
			add_assoc_zval(return_value, entry->name, abbr_array);
		} else {
			abbr_array = *abbr_array_pp;
		}
		add_next_index_zval(abbr_array, element);
		entry++;
	} while (entry->name);
}
/* }}} */

/* {{{ proto bool date_default_timezone_set(string timezone_identifier)
   Sets the default timezone used by all date/time functions in a script */
PHP_FUNCTION(date_default_timezone_set)
{
	char *zone;
	int   zone_len;

	if (zend_parse_parameters(ZEND_NUM_ARGS() TSRMLS_CC, "s", &zone, &zone_len) == FAILURE) {
		RETURN_FALSE;
	}
	if (!timelib_timezone_id_is_valid(zone, DATE_TIMEZONEDB)) {
		php_error_docref(NULL TSRMLS_CC, E_NOTICE, "Timezone ID '%s' is invalid", zone);
		RETURN_FALSE;
	}
	if (DATEG(timezone)) {
		efree(DATEG(timezone));
		DATEG(timezone) = NULL;
	}
	DATEG(timezone) = estrndup(zone, zone_len);
	RETURN_TRUE;
}
/* }}} */

/* {{{ proto string date_default_timezone_get()
   Gets the default timezone used by all date/time functions in a script */
PHP_FUNCTION(date_default_timezone_get)
{
	timelib_tzinfo *default_tz;

	default_tz = get_timezone_info(TSRMLS_C);
	RETVAL_STRING(default_tz->name, 1);
}
/* }}} */

/* {{{ php_do_date_sunrise_sunset
 *  Common for date_sunrise() and date_sunset() functions
 */
static void php_do_date_sunrise_sunset(INTERNAL_FUNCTION_PARAMETERS, int calc_sunset)
{
	double latitude = 0.0, longitude = 0.0, zenith = 0.0, gmt_offset = 0, altitude;
	double h_rise, h_set, N;
	timelib_sll rise, set, transit;
	long time, retformat = 0;
	int             rs;
	timelib_time   *t;
	timelib_tzinfo *tzi;
	char           *retstr;

	if (zend_parse_parameters(ZEND_NUM_ARGS() TSRMLS_CC, "l|ldddd", &time, &retformat, &latitude, &longitude, &zenith, &gmt_offset) == FAILURE) {
		RETURN_FALSE;
	}

	switch (ZEND_NUM_ARGS()) {
		case 1:
			retformat = SUNFUNCS_RET_STRING;
		case 2:
			latitude = INI_FLT("date.default_latitude");
		case 3:
			longitude = INI_FLT("date.default_longitude");
		case 4:
			if (calc_sunset) {
				zenith = INI_FLT("date.sunset_zenith");
			} else {
				zenith = INI_FLT("date.sunrise_zenith");
			}
		case 5:
		case 6:
			break;
		default:
			php_error_docref(NULL TSRMLS_CC, E_WARNING, "invalid format");
			RETURN_FALSE;
			break;
	}
	if (retformat != SUNFUNCS_RET_TIMESTAMP &&
		retformat != SUNFUNCS_RET_STRING &&
		retformat != SUNFUNCS_RET_DOUBLE)
	{
		php_error_docref(NULL TSRMLS_CC, E_WARNING, "Wrong return format given, pick one of SUNFUNCS_RET_TIMESTAMP, SUNFUNCS_RET_STRING or SUNFUNCS_RET_DOUBLE");
		RETURN_FALSE;
	}
	altitude = 90 - zenith;

	/* Initialize time struct */
	t = timelib_time_ctor();
	tzi = get_timezone_info(TSRMLS_C);
	t->tz_info = tzi;
	t->zone_type = TIMELIB_ZONETYPE_ID;

	if (ZEND_NUM_ARGS() <= 5) {
		gmt_offset = timelib_get_current_offset(t) / 3600;
	}

	timelib_unixtime2local(t, time);
	rs = timelib_astro_rise_set_altitude(t, longitude, latitude, altitude, 1, &h_rise, &h_set, &rise, &set, &transit);
	timelib_time_dtor(t);

	if (rs != 0) {
		RETURN_FALSE;
	}

	if (retformat == SUNFUNCS_RET_TIMESTAMP) {
		RETURN_LONG(calc_sunset ? set : rise);
	}
	N = (calc_sunset ? h_set : h_rise) + gmt_offset;

	if (N > 24 || N < 0) {
		N -= floor(N / 24) * 24;
	}

	switch (retformat) {
		case SUNFUNCS_RET_STRING:
			spprintf(&retstr, 0, "%02d:%02d", (int) N, (int) (60 * (N - (int) N)));
			RETURN_STRINGL(retstr, 5, 0);
			break;
		case SUNFUNCS_RET_DOUBLE:
			RETURN_DOUBLE(N);
			break;
	}
}
/* }}} */

/* {{{ proto mixed date_sunrise(mixed time [, int format [, float latitude [, float longitude [, float zenith [, float gmt_offset]]]]])
   Returns time of sunrise for a given day and location */
PHP_FUNCTION(date_sunrise)
{
	php_do_date_sunrise_sunset(INTERNAL_FUNCTION_PARAM_PASSTHRU, 0);
}
/* }}} */

/* {{{ proto mixed date_sunset(mixed time [, int format [, float latitude [, float longitude [, float zenith [, float gmt_offset]]]]])
   Returns time of sunset for a given day and location */
PHP_FUNCTION(date_sunset)
{
	php_do_date_sunrise_sunset(INTERNAL_FUNCTION_PARAM_PASSTHRU, 1);
}
/* }}} */

/* {{{ proto array date_sun_info(long time, float latitude, float longitude)
   Returns an array with information about sun set/rise and twilight begin/end */
PHP_FUNCTION(date_sun_info)
{
	long            time;
	double          latitude, longitude;
	timelib_time   *t, *t2;
	timelib_tzinfo *tzi;
	int             rs;
	timelib_sll     rise, set, transit;
	int             dummy;
	double          ddummy;

	if (zend_parse_parameters(ZEND_NUM_ARGS() TSRMLS_CC, "ldd", &time, &latitude, &longitude) == FAILURE) {
		RETURN_FALSE;
	}
	/* Initialize time struct */
	t = timelib_time_ctor();
	tzi = get_timezone_info(TSRMLS_C);
	t->tz_info = tzi;
	t->zone_type = TIMELIB_ZONETYPE_ID;
	timelib_unixtime2local(t, time);

	/* Setup */
	t2 = timelib_time_ctor();
	array_init(return_value);

	/* Get sun up/down and transit */
	rs = timelib_astro_rise_set_altitude(t, longitude, latitude, -35.0/60, 1, &ddummy, &ddummy, &rise, &set, &transit);
	switch (rs) {
		case -1: /* always below */
			add_assoc_bool(return_value, "sunrise", 0);
			add_assoc_bool(return_value, "sunset", 0);
			break;
		case 1: /* always above */
			add_assoc_bool(return_value, "sunrise", 1);
			add_assoc_bool(return_value, "sunset", 1);
			break;
		default:
			t2->sse = rise;
			add_assoc_long(return_value, "sunrise", timelib_date_to_int(t2, &dummy));
			t2->sse = set;
			add_assoc_long(return_value, "sunset", timelib_date_to_int(t2, &dummy));
	}
	t2->sse = transit;
	add_assoc_long(return_value, "transit", timelib_date_to_int(t2, &dummy));

	/* Get civil twilight */
	rs = timelib_astro_rise_set_altitude(t, longitude, latitude, -6.0, 0, &ddummy, &ddummy, &rise, &set, &transit);
	switch (rs) {
		case -1: /* always below */
			add_assoc_bool(return_value, "civil_twilight_begin", 0);
			add_assoc_bool(return_value, "civil_twilight_end", 0);
			break;
		case 1: /* always above */
			add_assoc_bool(return_value, "civil_twilight_begin", 1);
			add_assoc_bool(return_value, "civil_twilight_end", 1);
			break;
		default:
			t2->sse = rise;
			add_assoc_long(return_value, "civil_twilight_begin", timelib_date_to_int(t2, &dummy));
			t2->sse = set;
			add_assoc_long(return_value, "civil_twilight_end", timelib_date_to_int(t2, &dummy));
	}

	/* Get nautical twilight */
	rs = timelib_astro_rise_set_altitude(t, longitude, latitude, -12.0, 0, &ddummy, &ddummy, &rise, &set, &transit);
	switch (rs) {
		case -1: /* always below */
			add_assoc_bool(return_value, "nautical_twilight_begin", 0);
			add_assoc_bool(return_value, "nautical_twilight_end", 0);
			break;
		case 1: /* always above */
			add_assoc_bool(return_value, "nautical_twilight_begin", 1);
			add_assoc_bool(return_value, "nautical_twilight_end", 1);
			break;
		default:
			t2->sse = rise;
			add_assoc_long(return_value, "nautical_twilight_begin", timelib_date_to_int(t2, &dummy));
			t2->sse = set;
			add_assoc_long(return_value, "nautical_twilight_end", timelib_date_to_int(t2, &dummy));
	}

	/* Get astronomical twilight */
	rs = timelib_astro_rise_set_altitude(t, longitude, latitude, -18.0, 0, &ddummy, &ddummy, &rise, &set, &transit);
	switch (rs) {
		case -1: /* always below */
			add_assoc_bool(return_value, "astronomical_twilight_begin", 0);
			add_assoc_bool(return_value, "astronomical_twilight_end", 0);
			break;
		case 1: /* always above */
			add_assoc_bool(return_value, "astronomical_twilight_begin", 1);
			add_assoc_bool(return_value, "astronomical_twilight_end", 1);
			break;
		default:
			t2->sse = rise;
			add_assoc_long(return_value, "astronomical_twilight_begin", timelib_date_to_int(t2, &dummy));
			t2->sse = set;
			add_assoc_long(return_value, "astronomical_twilight_end", timelib_date_to_int(t2, &dummy));
	}
	timelib_time_dtor(t);
	timelib_time_dtor(t2);
}
/* }}} */

static HashTable *date_object_get_gc_period(zval *object, zval ***table, int *n TSRMLS_DC)
{
	*table = NULL;
	*n = 0;
	return zend_std_get_properties(object TSRMLS_CC);
}

static HashTable *date_object_get_properties_period(zval *object TSRMLS_DC)
{
	HashTable		*props;
	zval			*zv;
	php_period_obj	*period_obj;

	period_obj = zend_object_store_get_object(object TSRMLS_CC);

	props = zend_std_get_properties(object TSRMLS_CC);

	if (!period_obj->start || GC_G(gc_active)) {
		return props;
	}

	MAKE_STD_ZVAL(zv);
	if (period_obj->start) {
		php_date_obj *date_obj;
		object_init_ex(zv, date_ce_date);
		date_obj = zend_object_store_get_object(zv TSRMLS_CC);
		date_obj->time = timelib_time_clone(period_obj->start);
	} else {
		ZVAL_NULL(zv);
	}
	zend_hash_update(props, "start", sizeof("start"), &zv, sizeof(zv), NULL);

	MAKE_STD_ZVAL(zv);
	if (period_obj->current) {
		php_date_obj *date_obj;
		object_init_ex(zv, date_ce_date);
		date_obj = zend_object_store_get_object(zv TSRMLS_CC);
		date_obj->time = timelib_time_clone(period_obj->current);
	} else {
		ZVAL_NULL(zv);
	}
	zend_hash_update(props, "current", sizeof("current"), &zv, sizeof(zv), NULL);

	MAKE_STD_ZVAL(zv);
	if (period_obj->end) {
		php_date_obj *date_obj;
		object_init_ex(zv, date_ce_date);
		date_obj = zend_object_store_get_object(zv TSRMLS_CC);
		date_obj->time = timelib_time_clone(period_obj->end);
	} else {
		ZVAL_NULL(zv);
	}
	zend_hash_update(props, "end", sizeof("end"), &zv, sizeof(zv), NULL);

	MAKE_STD_ZVAL(zv);
	if (period_obj->interval) {
		php_interval_obj *interval_obj;
		object_init_ex(zv, date_ce_interval);
		interval_obj = zend_object_store_get_object(zv TSRMLS_CC);
		interval_obj->diff = timelib_rel_time_clone(period_obj->interval);
		interval_obj->initialized = 1;
	} else {
		ZVAL_NULL(zv);
	}
	zend_hash_update(props, "interval", sizeof("interval"), &zv, sizeof(zv), NULL);

	/* converted to larger type (int->long); must check when unserializing */
	MAKE_STD_ZVAL(zv);
	ZVAL_LONG(zv, (long) period_obj->recurrences);
	zend_hash_update(props, "recurrences", sizeof("recurrences"), &zv, sizeof(zv), NULL);

	MAKE_STD_ZVAL(zv);
	ZVAL_BOOL(zv, period_obj->include_start_date);
	zend_hash_update(props, "include_start_date", sizeof("include_start_date"), &zv, sizeof(zv), NULL);

	return props;
}

static int php_date_period_initialize_from_hash(php_period_obj *period_obj, HashTable *myht TSRMLS_DC)
{
	zval **ht_entry;

	/* this function does no rollback on error */

	if (zend_hash_find(myht, "start", sizeof("start"), (void**) &ht_entry) == SUCCESS) {
		if (Z_TYPE_PP(ht_entry) == IS_OBJECT && Z_OBJCE_PP(ht_entry) == date_ce_date) {
			php_date_obj *date_obj;
			date_obj = zend_object_store_get_object(*ht_entry TSRMLS_CC);
			period_obj->start = timelib_time_clone(date_obj->time);
			period_obj->start_ce = Z_OBJCE_PP(ht_entry);
		} else if (Z_TYPE_PP(ht_entry) != IS_NULL) {
			return 0;
		}
	} else {
		return 0;
	}

	if (zend_hash_find(myht, "end", sizeof("end"), (void**) &ht_entry) == SUCCESS) {
		if (Z_TYPE_PP(ht_entry) == IS_OBJECT && Z_OBJCE_PP(ht_entry) == date_ce_date) {
			php_date_obj *date_obj;
			date_obj = zend_object_store_get_object(*ht_entry TSRMLS_CC);
			period_obj->end = timelib_time_clone(date_obj->time);
		} else if (Z_TYPE_PP(ht_entry) != IS_NULL) {
			return 0;
		}
	} else {
		return 0;
	}

	if (zend_hash_find(myht, "current", sizeof("current"), (void**) &ht_entry) == SUCCESS) {
		if (Z_TYPE_PP(ht_entry) == IS_OBJECT && Z_OBJCE_PP(ht_entry) == date_ce_date) {
			php_date_obj *date_obj;
			date_obj = zend_object_store_get_object(*ht_entry TSRMLS_CC);
			period_obj->current = timelib_time_clone(date_obj->time);
		} else if (Z_TYPE_PP(ht_entry) != IS_NULL)  {
			return 0;
		}
	} else {
		return 0;
	}

	if (zend_hash_find(myht, "interval", sizeof("interval"), (void**) &ht_entry) == SUCCESS) {
		if (Z_TYPE_PP(ht_entry) == IS_OBJECT && Z_OBJCE_PP(ht_entry) == date_ce_interval) {
			php_interval_obj *interval_obj;
			interval_obj = zend_object_store_get_object(*ht_entry TSRMLS_CC);
			period_obj->interval = timelib_rel_time_clone(interval_obj->diff);
		} else { /* interval is required */
			return 0;
		}
	} else {
		return 0;
	}

	if (zend_hash_find(myht, "recurrences", sizeof("recurrences"), (void**) &ht_entry) == SUCCESS &&
			Z_TYPE_PP(ht_entry) == IS_LONG && Z_LVAL_PP(ht_entry) >= 0 && Z_LVAL_PP(ht_entry) <= INT_MAX) {
		period_obj->recurrences = Z_LVAL_PP(ht_entry);
	} else {
		return 0;
	}

	if (zend_hash_find(myht, "include_start_date", sizeof("include_start_date"), (void**) &ht_entry) == SUCCESS &&
			Z_TYPE_PP(ht_entry) == IS_BOOL) {
		period_obj->include_start_date = Z_BVAL_PP(ht_entry);
	} else {
		return 0;
	}

	period_obj->initialized = 1;

	return 1;
}

/* {{{ proto DatePeriod::__set_state()
*/
PHP_METHOD(DatePeriod, __set_state)
{
	php_period_obj   *period_obj;
	zval             *array;
	HashTable        *myht;

	if (zend_parse_parameters(ZEND_NUM_ARGS() TSRMLS_CC, "a", &array) == FAILURE) {
		RETURN_FALSE;
	}

	myht = Z_ARRVAL_P(array);

	object_init_ex(return_value, date_ce_period);
	period_obj = zend_object_store_get_object(return_value TSRMLS_CC);
	if (!php_date_period_initialize_from_hash(period_obj, myht TSRMLS_CC)) {
		php_error(E_ERROR, "Invalid serialization data for DatePeriod object");
	}
}
/* }}} */

/* {{{ proto DatePeriod::__wakeup()
*/
PHP_METHOD(DatePeriod, __wakeup)
{
	zval             *object = getThis();
	php_period_obj   *period_obj;
	HashTable        *myht;

	period_obj = zend_object_store_get_object(object TSRMLS_CC);

	myht = Z_OBJPROP_P(object);

	if (!php_date_period_initialize_from_hash(period_obj, myht TSRMLS_CC)) {
		php_error(E_ERROR, "Invalid serialization data for DatePeriod object");
	}
}
/* }}} */

/* {{{ date_period_read_property */
static zval *date_period_read_property(zval *object, zval *member, int type, const zend_literal *key TSRMLS_DC)
{
	zval *zv;
	if (type != BP_VAR_IS && type != BP_VAR_R) {
		php_error_docref(NULL TSRMLS_CC, E_ERROR, "Retrieval of DatePeriod properties for modification is unsupported");
	}

	Z_OBJPROP_P(object); /* build properties hash table */

	zv = std_object_handlers.read_property(object, member, type, key TSRMLS_CC);
	if (Z_TYPE_P(zv) == IS_OBJECT && Z_OBJ_HANDLER_P(zv, clone_obj)) {
		/* defensive copy */
		zend_object_value zov = Z_OBJ_HANDLER_P(zv, clone_obj)(zv TSRMLS_CC);
		MAKE_STD_ZVAL(zv);
		Z_TYPE_P(zv) = IS_OBJECT;
		Z_OBJVAL_P(zv) = zov;
	}

	return zv;
}
/* }}} */

/* {{{ date_period_write_property */
static void date_period_write_property(zval *object, zval *member, zval *value, const zend_literal *key TSRMLS_DC)
{
	php_error_docref(NULL TSRMLS_CC, E_ERROR, "Writing to DatePeriod properties is unsupported");
}
/* }}} */


/*
 * Local variables:
 * tab-width: 4
 * c-basic-offset: 4
 * End:
 * vim600: fdm=marker
 * vim: noet sw=4 ts=4
 */<|MERGE_RESOLUTION|>--- conflicted
+++ resolved
@@ -2177,7 +2177,6 @@
 	php_date_obj *o1 = zend_object_store_get_object(d1 TSRMLS_CC);
 	php_date_obj *o2 = zend_object_store_get_object(d2 TSRMLS_CC);
 
-<<<<<<< HEAD
 	if (!o1->time || !o2->time) {
 		php_error_docref(NULL TSRMLS_CC, E_WARNING, "Trying to compare an incomplete DateTime or DateTimeImmutable object");
 		return 1;
@@ -2190,23 +2189,6 @@
 	}
 	
 	return (o1->time->sse == o2->time->sse) ? 0 : ((o1->time->sse < o2->time->sse) ? -1 : 1);
-=======
-		if (!o1->time || !o2->time) {
-			php_error_docref(NULL TSRMLS_CC, E_WARNING, "Trying to compare an incomplete DateTime object");
-			return 1;
-		}
-		if (!o1->time->sse_uptodate) {
-			timelib_update_ts(o1->time, o1->time->tz_info);
-		}
-		if (!o2->time->sse_uptodate) {
-			timelib_update_ts(o2->time, o2->time->tz_info);
-		}
-
-		return (o1->time->sse == o2->time->sse) ? 0 : ((o1->time->sse < o2->time->sse) ? -1 : 1);
-	}
-
-	return 1;
->>>>>>> 51f9a00b
 }
 
 static HashTable *date_object_get_gc(zval *object, zval ***table, int *n TSRMLS_DC)
@@ -3674,7 +3656,6 @@
 
 static int timezone_initialize(php_timezone_obj *tzobj, /*const*/ char *tz TSRMLS_DC)
 {
-<<<<<<< HEAD
 	timelib_time *dummy_t = ecalloc(1, sizeof(timelib_time));
 	int           dst, not_found;
 	char         *orig_tz = tz;
@@ -3688,19 +3669,6 @@
 		set_timezone_from_timelib_time(tzobj, dummy_t);
 		free(dummy_t->tz_abbr);
 		efree(dummy_t);
-=======
-	char *tzid;
-
-	*tzi = NULL;
-
-	if ((tzid = timelib_timezone_id_from_abbr(tz, -1, 0))) {
-		*tzi = php_date_parse_tzfile(tzid, DATE_TIMEZONEDB TSRMLS_CC);
-	} else {
-		*tzi = php_date_parse_tzfile(tz, DATE_TIMEZONEDB TSRMLS_CC);
-	}
-
-	if (*tzi) {
->>>>>>> 51f9a00b
 		return SUCCESS;
 	}
 }
