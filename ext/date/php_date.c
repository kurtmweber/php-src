/*
   +----------------------------------------------------------------------+
   | PHP Version 7                                                        |
   +----------------------------------------------------------------------+
   | Copyright (c) 1997-2015 The PHP Group                                |
   +----------------------------------------------------------------------+
   | This source file is subject to version 3.01 of the PHP license,      |
   | that is bundled with this package in the file LICENSE, and is        |
   | available through the world-wide-web at the following url:           |
   | http://www.php.net/license/3_01.txt                                  |
   | If you did not receive a copy of the PHP license and are unable to   |
   | obtain it through the world-wide-web, please send a note to          |
   | license@php.net so we can mail you a copy immediately.               |
   +----------------------------------------------------------------------+
   | Authors: Derick Rethans <derick@derickrethans.nl>                    |
   +----------------------------------------------------------------------+
 */

/* $Id$ */

#include "php.h"
#include "php_streams.h"
#include "php_main.h"
#include "php_globals.h"
#include "php_ini.h"
#include "ext/standard/info.h"
#include "ext/standard/php_versioning.h"
#include "ext/standard/php_math.h"
#include "php_date.h"
#include "zend_interfaces.h"
#include "lib/timelib.h"
#include <time.h>

#ifdef PHP_WIN32
static __inline __int64 php_date_llabs( __int64 i ) { return i >= 0? i: -i; }
#elif defined(__GNUC__) && __GNUC__ < 3
static __inline __int64_t php_date_llabs( __int64_t i ) { return i >= 0 ? i : -i; }
#else
static inline long long php_date_llabs( long long i ) { return i >= 0 ? i : -i; }
#endif

#ifdef PHP_WIN32
#define DATE_I64_BUF_LEN 65
# define DATE_I64A(i, s, len) _i64toa_s(i, s, len, 10)
# define DATE_A64I(i, s) i = _atoi64(s)
#else
#define DATE_I64_BUF_LEN 65
# define DATE_I64A(i, s, len) \
	do { \
		int st = snprintf(s, len, "%lld", i); \
		s[st] = '\0'; \
	} while (0);
#ifdef HAVE_ATOLL
# define DATE_A64I(i, s) i = atoll(s)
#else
# define DATE_A64I(i, s) i = strtoll(s, NULL, 10)
#endif
#endif

/* {{{ arginfo */
ZEND_BEGIN_ARG_INFO_EX(arginfo_date, 0, 0, 1)
	ZEND_ARG_INFO(0, format)
	ZEND_ARG_INFO(0, timestamp)
ZEND_END_ARG_INFO()

ZEND_BEGIN_ARG_INFO_EX(arginfo_gmdate, 0, 0, 1)
	ZEND_ARG_INFO(0, format)
	ZEND_ARG_INFO(0, timestamp)
ZEND_END_ARG_INFO()

ZEND_BEGIN_ARG_INFO_EX(arginfo_idate, 0, 0, 1)
	ZEND_ARG_INFO(0, format)
	ZEND_ARG_INFO(0, timestamp)
ZEND_END_ARG_INFO()

ZEND_BEGIN_ARG_INFO_EX(arginfo_strtotime, 0, 0, 1)
	ZEND_ARG_INFO(0, time)
	ZEND_ARG_INFO(0, now)
ZEND_END_ARG_INFO()

ZEND_BEGIN_ARG_INFO_EX(arginfo_mktime, 0, 0, 0)
	ZEND_ARG_INFO(0, hour)
	ZEND_ARG_INFO(0, min)
	ZEND_ARG_INFO(0, sec)
	ZEND_ARG_INFO(0, mon)
	ZEND_ARG_INFO(0, day)
	ZEND_ARG_INFO(0, year)
ZEND_END_ARG_INFO()

ZEND_BEGIN_ARG_INFO_EX(arginfo_gmmktime, 0, 0, 0)
	ZEND_ARG_INFO(0, hour)
	ZEND_ARG_INFO(0, min)
	ZEND_ARG_INFO(0, sec)
	ZEND_ARG_INFO(0, mon)
	ZEND_ARG_INFO(0, day)
	ZEND_ARG_INFO(0, year)
ZEND_END_ARG_INFO()

ZEND_BEGIN_ARG_INFO(arginfo_checkdate, 0)
	ZEND_ARG_INFO(0, month)
	ZEND_ARG_INFO(0, day)
	ZEND_ARG_INFO(0, year)
ZEND_END_ARG_INFO()

ZEND_BEGIN_ARG_INFO_EX(arginfo_strftime, 0, 0, 1)
	ZEND_ARG_INFO(0, format)
	ZEND_ARG_INFO(0, timestamp)
ZEND_END_ARG_INFO()

ZEND_BEGIN_ARG_INFO_EX(arginfo_gmstrftime, 0, 0, 1)
	ZEND_ARG_INFO(0, format)
	ZEND_ARG_INFO(0, timestamp)
ZEND_END_ARG_INFO()

ZEND_BEGIN_ARG_INFO(arginfo_time, 0)
ZEND_END_ARG_INFO()

ZEND_BEGIN_ARG_INFO_EX(arginfo_localtime, 0, 0, 0)
	ZEND_ARG_INFO(0, timestamp)
	ZEND_ARG_INFO(0, associative_array)
ZEND_END_ARG_INFO()

ZEND_BEGIN_ARG_INFO_EX(arginfo_getdate, 0, 0, 0)
	ZEND_ARG_INFO(0, timestamp)
ZEND_END_ARG_INFO()

ZEND_BEGIN_ARG_INFO(arginfo_date_default_timezone_set, 0)
	ZEND_ARG_INFO(0, timezone_identifier)
ZEND_END_ARG_INFO()

ZEND_BEGIN_ARG_INFO(arginfo_date_default_timezone_get, 0)
ZEND_END_ARG_INFO()

ZEND_BEGIN_ARG_INFO_EX(arginfo_date_sunrise, 0, 0, 1)
	ZEND_ARG_INFO(0, time)
	ZEND_ARG_INFO(0, format)
	ZEND_ARG_INFO(0, latitude)
	ZEND_ARG_INFO(0, longitude)
	ZEND_ARG_INFO(0, zenith)
	ZEND_ARG_INFO(0, gmt_offset)
ZEND_END_ARG_INFO()

ZEND_BEGIN_ARG_INFO_EX(arginfo_date_sunset, 0, 0, 1)
	ZEND_ARG_INFO(0, time)
	ZEND_ARG_INFO(0, format)
	ZEND_ARG_INFO(0, latitude)
	ZEND_ARG_INFO(0, longitude)
	ZEND_ARG_INFO(0, zenith)
	ZEND_ARG_INFO(0, gmt_offset)
ZEND_END_ARG_INFO()

ZEND_BEGIN_ARG_INFO(arginfo_date_sun_info, 0)
	ZEND_ARG_INFO(0, time)
	ZEND_ARG_INFO(0, latitude)
	ZEND_ARG_INFO(0, longitude)
ZEND_END_ARG_INFO()

ZEND_BEGIN_ARG_INFO_EX(arginfo_date_create, 0, 0, 0)
	ZEND_ARG_INFO(0, time)
	ZEND_ARG_INFO(0, object)
ZEND_END_ARG_INFO()

ZEND_BEGIN_ARG_INFO_EX(arginfo_date_create_from_format, 0, 0, 2)
	ZEND_ARG_INFO(0, format)
	ZEND_ARG_INFO(0, time)
	ZEND_ARG_OBJ_INFO(0, object, DateTimeZone, 1)
ZEND_END_ARG_INFO()

ZEND_BEGIN_ARG_INFO_EX(arginfo_date_parse, 0, 0, 1)
	ZEND_ARG_INFO(0, date)
ZEND_END_ARG_INFO()

ZEND_BEGIN_ARG_INFO_EX(arginfo_date_parse_from_format, 0, 0, 2)
	ZEND_ARG_INFO(0, format)
	ZEND_ARG_INFO(0, date)
ZEND_END_ARG_INFO()

ZEND_BEGIN_ARG_INFO(arginfo_date_get_last_errors, 0)
ZEND_END_ARG_INFO()

ZEND_BEGIN_ARG_INFO_EX(arginfo_date_format, 0, 0, 2)
	ZEND_ARG_INFO(0, object)
	ZEND_ARG_INFO(0, format)
ZEND_END_ARG_INFO()

ZEND_BEGIN_ARG_INFO_EX(arginfo_date_method_create_from_immutable, 0, 0, 1)
	ZEND_ARG_INFO(0, DateTimeImmutable)
ZEND_END_ARG_INFO()

ZEND_BEGIN_ARG_INFO_EX(arginfo_date_method_format, 0, 0, 1)
	ZEND_ARG_INFO(0, format)
ZEND_END_ARG_INFO()

ZEND_BEGIN_ARG_INFO_EX(arginfo_date_modify, 0, 0, 2)
	ZEND_ARG_INFO(0, object)
	ZEND_ARG_INFO(0, modify)
ZEND_END_ARG_INFO()

ZEND_BEGIN_ARG_INFO_EX(arginfo_date_method_modify, 0, 0, 1)
	ZEND_ARG_INFO(0, modify)
ZEND_END_ARG_INFO()

ZEND_BEGIN_ARG_INFO_EX(arginfo_date_add, 0, 0, 2)
	ZEND_ARG_INFO(0, object)
	ZEND_ARG_INFO(0, interval)
ZEND_END_ARG_INFO()

ZEND_BEGIN_ARG_INFO_EX(arginfo_date_method_add, 0, 0, 1)
	ZEND_ARG_INFO(0, interval)
ZEND_END_ARG_INFO()

ZEND_BEGIN_ARG_INFO_EX(arginfo_date_sub, 0, 0, 2)
	ZEND_ARG_INFO(0, object)
	ZEND_ARG_INFO(0, interval)
ZEND_END_ARG_INFO()

ZEND_BEGIN_ARG_INFO_EX(arginfo_date_method_sub, 0, 0, 1)
	ZEND_ARG_INFO(0, interval)
ZEND_END_ARG_INFO()

ZEND_BEGIN_ARG_INFO_EX(arginfo_date_timezone_get, 0, 0, 1)
	ZEND_ARG_INFO(0, object)
ZEND_END_ARG_INFO()

ZEND_BEGIN_ARG_INFO(arginfo_date_method_timezone_get, 0)
ZEND_END_ARG_INFO()

ZEND_BEGIN_ARG_INFO_EX(arginfo_date_timezone_set, 0, 0, 2)
	ZEND_ARG_INFO(0, object)
	ZEND_ARG_INFO(0, timezone)
ZEND_END_ARG_INFO()

ZEND_BEGIN_ARG_INFO_EX(arginfo_date_method_timezone_set, 0, 0, 1)
	ZEND_ARG_INFO(0, timezone)
ZEND_END_ARG_INFO()

ZEND_BEGIN_ARG_INFO_EX(arginfo_date_offset_get, 0, 0, 1)
	ZEND_ARG_INFO(0, object)
ZEND_END_ARG_INFO()

ZEND_BEGIN_ARG_INFO(arginfo_date_method_offset_get, 0)
ZEND_END_ARG_INFO()

ZEND_BEGIN_ARG_INFO_EX(arginfo_date_diff, 0, 0, 2)
	ZEND_ARG_INFO(0, object)
	ZEND_ARG_INFO(0, object2)
	ZEND_ARG_INFO(0, absolute)
ZEND_END_ARG_INFO()

ZEND_BEGIN_ARG_INFO_EX(arginfo_date_method_diff, 0, 0, 1)
	ZEND_ARG_INFO(0, object)
	ZEND_ARG_INFO(0, absolute)
ZEND_END_ARG_INFO()

ZEND_BEGIN_ARG_INFO_EX(arginfo_date_time_set, 0, 0, 3)
	ZEND_ARG_INFO(0, object)
	ZEND_ARG_INFO(0, hour)
	ZEND_ARG_INFO(0, minute)
	ZEND_ARG_INFO(0, second)
ZEND_END_ARG_INFO()

ZEND_BEGIN_ARG_INFO_EX(arginfo_date_method_time_set, 0, 0, 2)
	ZEND_ARG_INFO(0, hour)
	ZEND_ARG_INFO(0, minute)
	ZEND_ARG_INFO(0, second)
ZEND_END_ARG_INFO()

ZEND_BEGIN_ARG_INFO_EX(arginfo_date_date_set, 0, 0, 4)
	ZEND_ARG_INFO(0, object)
	ZEND_ARG_INFO(0, year)
	ZEND_ARG_INFO(0, month)
	ZEND_ARG_INFO(0, day)
ZEND_END_ARG_INFO()

ZEND_BEGIN_ARG_INFO_EX(arginfo_date_method_date_set, 0, 0, 3)
	ZEND_ARG_INFO(0, year)
	ZEND_ARG_INFO(0, month)
	ZEND_ARG_INFO(0, day)
ZEND_END_ARG_INFO()

ZEND_BEGIN_ARG_INFO_EX(arginfo_date_isodate_set, 0, 0, 3)
	ZEND_ARG_INFO(0, object)
	ZEND_ARG_INFO(0, year)
	ZEND_ARG_INFO(0, week)
	ZEND_ARG_INFO(0, day)
ZEND_END_ARG_INFO()

ZEND_BEGIN_ARG_INFO_EX(arginfo_date_method_isodate_set, 0, 0, 2)
	ZEND_ARG_INFO(0, year)
	ZEND_ARG_INFO(0, week)
	ZEND_ARG_INFO(0, day)
ZEND_END_ARG_INFO()

ZEND_BEGIN_ARG_INFO_EX(arginfo_date_timestamp_set, 0, 0, 2)
	ZEND_ARG_INFO(0, object)
	ZEND_ARG_INFO(0, unixtimestamp)
ZEND_END_ARG_INFO()

ZEND_BEGIN_ARG_INFO_EX(arginfo_date_method_timestamp_set, 0, 0, 1)
	ZEND_ARG_INFO(0, unixtimestamp)
ZEND_END_ARG_INFO()

ZEND_BEGIN_ARG_INFO_EX(arginfo_date_timestamp_get, 0, 0, 1)
	ZEND_ARG_INFO(0, object)
ZEND_END_ARG_INFO()

ZEND_BEGIN_ARG_INFO(arginfo_date_method_timestamp_get, 0)
ZEND_END_ARG_INFO()

ZEND_BEGIN_ARG_INFO_EX(arginfo_date_method_create_from_mutable, 0, 0, 1)
	ZEND_ARG_INFO(0, DateTime)
ZEND_END_ARG_INFO()

ZEND_BEGIN_ARG_INFO_EX(arginfo_timezone_open, 0, 0, 1)
	ZEND_ARG_INFO(0, timezone)
ZEND_END_ARG_INFO()

ZEND_BEGIN_ARG_INFO_EX(arginfo_timezone_name_get, 0, 0, 1)
	ZEND_ARG_INFO(0, object)
ZEND_END_ARG_INFO()

ZEND_BEGIN_ARG_INFO(arginfo_timezone_method_name_get, 0)
ZEND_END_ARG_INFO()

ZEND_BEGIN_ARG_INFO_EX(arginfo_timezone_name_from_abbr, 0, 0, 1)
	ZEND_ARG_INFO(0, abbr)
	ZEND_ARG_INFO(0, gmtoffset)
	ZEND_ARG_INFO(0, isdst)
ZEND_END_ARG_INFO()

ZEND_BEGIN_ARG_INFO_EX(arginfo_timezone_offset_get, 0, 0, 2)
	ZEND_ARG_OBJ_INFO(0, object, DateTimeZone, 0)
	ZEND_ARG_OBJ_INFO(0, datetime, DateTimeInterface, 0)
ZEND_END_ARG_INFO()

ZEND_BEGIN_ARG_INFO_EX(arginfo_timezone_method_offset_get, 0, 0, 1)
	ZEND_ARG_INFO(0, object)
ZEND_END_ARG_INFO()

ZEND_BEGIN_ARG_INFO_EX(arginfo_timezone_transitions_get, 0, 0, 1)
	ZEND_ARG_INFO(0, object)
	ZEND_ARG_INFO(0, timestamp_begin)
	ZEND_ARG_INFO(0, timestamp_end)
ZEND_END_ARG_INFO()

ZEND_BEGIN_ARG_INFO(arginfo_timezone_method_transitions_get, 0)
	ZEND_ARG_INFO(0, timestamp_begin)
	ZEND_ARG_INFO(0, timestamp_end)
ZEND_END_ARG_INFO()

ZEND_BEGIN_ARG_INFO_EX(arginfo_timezone_location_get, 0, 0, 1)
	ZEND_ARG_INFO(0, object)
ZEND_END_ARG_INFO()

ZEND_BEGIN_ARG_INFO(arginfo_timezone_method_location_get, 0)
ZEND_END_ARG_INFO()

ZEND_BEGIN_ARG_INFO_EX(arginfo_timezone_identifiers_list, 0, 0, 0)
	ZEND_ARG_INFO(0, what)
	ZEND_ARG_INFO(0, country)
ZEND_END_ARG_INFO()

ZEND_BEGIN_ARG_INFO(arginfo_timezone_abbreviations_list, 0)
ZEND_END_ARG_INFO()

ZEND_BEGIN_ARG_INFO(arginfo_timezone_version_get, 0)
ZEND_END_ARG_INFO()

ZEND_BEGIN_ARG_INFO_EX(arginfo_date_interval_create_from_date_string, 0, 0, 1)
	ZEND_ARG_INFO(0, time)
ZEND_END_ARG_INFO()

ZEND_BEGIN_ARG_INFO_EX(arginfo_date_interval_format, 0, 0, 2)
	ZEND_ARG_INFO(0, object)
	ZEND_ARG_INFO(0, format)
ZEND_END_ARG_INFO()

ZEND_BEGIN_ARG_INFO(arginfo_date_method_interval_format, 0)
	ZEND_ARG_INFO(0, format)
ZEND_END_ARG_INFO()

ZEND_BEGIN_ARG_INFO_EX(arginfo_date_period_construct, 0, 0, 3)
	ZEND_ARG_INFO(0, start)
	ZEND_ARG_INFO(0, interval)
	ZEND_ARG_INFO(0, end)
ZEND_END_ARG_INFO()

ZEND_BEGIN_ARG_INFO_EX(arginfo_date_interval_construct, 0, 0, 0)
	ZEND_ARG_INFO(0, interval_spec)
ZEND_END_ARG_INFO()
/* }}} */

/* {{{ Function table */
const zend_function_entry date_functions[] = {
	PHP_FE(strtotime, arginfo_strtotime)
	PHP_FE(date, arginfo_date)
	PHP_FE(idate, arginfo_idate)
	PHP_FE(gmdate, arginfo_gmdate)
	PHP_FE(mktime, arginfo_mktime)
	PHP_FE(gmmktime, arginfo_gmmktime)
	PHP_FE(checkdate, arginfo_checkdate)

#ifdef HAVE_STRFTIME
	PHP_FE(strftime, arginfo_strftime)
	PHP_FE(gmstrftime, arginfo_gmstrftime)
#endif

	PHP_FE(time, arginfo_time)
	PHP_FE(localtime, arginfo_localtime)
	PHP_FE(getdate, arginfo_getdate)

	/* Advanced Interface */
	PHP_FE(date_create, arginfo_date_create)
	PHP_FE(date_create_immutable, arginfo_date_create)
	PHP_FE(date_create_from_format, arginfo_date_create_from_format)
	PHP_FE(date_create_immutable_from_format, arginfo_date_create_from_format)
	PHP_FE(date_parse, arginfo_date_parse)
	PHP_FE(date_parse_from_format, arginfo_date_parse_from_format)
	PHP_FE(date_get_last_errors, arginfo_date_get_last_errors)
	PHP_FE(date_format, arginfo_date_format)
	PHP_FE(date_modify, arginfo_date_modify)
	PHP_FE(date_add, arginfo_date_add)
	PHP_FE(date_sub, arginfo_date_sub)
	PHP_FE(date_timezone_get, arginfo_date_timezone_get)
	PHP_FE(date_timezone_set, arginfo_date_timezone_set)
	PHP_FE(date_offset_get, arginfo_date_offset_get)
	PHP_FE(date_diff, arginfo_date_diff)

	PHP_FE(date_time_set, arginfo_date_time_set)
	PHP_FE(date_date_set, arginfo_date_date_set)
	PHP_FE(date_isodate_set, arginfo_date_isodate_set)
	PHP_FE(date_timestamp_set, arginfo_date_timestamp_set)
	PHP_FE(date_timestamp_get, arginfo_date_timestamp_get)

	PHP_FE(timezone_open, arginfo_timezone_open)
	PHP_FE(timezone_name_get, arginfo_timezone_name_get)
	PHP_FE(timezone_name_from_abbr, arginfo_timezone_name_from_abbr)
	PHP_FE(timezone_offset_get, arginfo_timezone_offset_get)
	PHP_FE(timezone_transitions_get, arginfo_timezone_transitions_get)
	PHP_FE(timezone_location_get, arginfo_timezone_location_get)
	PHP_FE(timezone_identifiers_list, arginfo_timezone_identifiers_list)
	PHP_FE(timezone_abbreviations_list, arginfo_timezone_abbreviations_list)
	PHP_FE(timezone_version_get, arginfo_timezone_version_get)

	PHP_FE(date_interval_create_from_date_string, arginfo_date_interval_create_from_date_string)
	PHP_FE(date_interval_format, arginfo_date_interval_format)

	/* Options and Configuration */
	PHP_FE(date_default_timezone_set, arginfo_date_default_timezone_set)
	PHP_FE(date_default_timezone_get, arginfo_date_default_timezone_get)

	/* Astronomical functions */
	PHP_FE(date_sunrise, arginfo_date_sunrise)
	PHP_FE(date_sunset, arginfo_date_sunset)
	PHP_FE(date_sun_info, arginfo_date_sun_info)
	PHP_FE_END
};

static const zend_function_entry date_funcs_interface[] = {
	PHP_ABSTRACT_ME(DateTimeInterface, format, arginfo_date_method_format)
	PHP_ABSTRACT_ME(DateTimeInterface, getTimezone, arginfo_date_method_timezone_get)
	PHP_ABSTRACT_ME(DateTimeInterface, getOffset, arginfo_date_method_offset_get)
	PHP_ABSTRACT_ME(DateTimeInterface, getTimestamp, arginfo_date_method_timestamp_get)
	PHP_ABSTRACT_ME(DateTimeInterface, diff, arginfo_date_method_diff)
	PHP_ABSTRACT_ME(DateTimeInterface, __wakeup, NULL)
	PHP_FE_END
};

const zend_function_entry date_funcs_date[] = {
	PHP_ME(DateTime,			__construct,		arginfo_date_create, ZEND_ACC_CTOR|ZEND_ACC_PUBLIC)
	PHP_ME(DateTime,			__wakeup,			NULL, ZEND_ACC_PUBLIC)
	PHP_ME(DateTime,			__set_state,		NULL, ZEND_ACC_PUBLIC|ZEND_ACC_STATIC)
	PHP_ME(DateTime,			createFromImmutable,	arginfo_date_method_create_from_immutable, ZEND_ACC_PUBLIC|ZEND_ACC_STATIC)
	PHP_ME_MAPPING(createFromFormat, date_create_from_format,	arginfo_date_create_from_format, ZEND_ACC_PUBLIC|ZEND_ACC_STATIC)
	PHP_ME_MAPPING(getLastErrors, date_get_last_errors,	arginfo_date_get_last_errors, ZEND_ACC_PUBLIC|ZEND_ACC_STATIC)
	PHP_ME_MAPPING(format,		date_format,		arginfo_date_method_format, 0)
	PHP_ME_MAPPING(modify,		date_modify,		arginfo_date_method_modify, 0)
	PHP_ME_MAPPING(add,			date_add,			arginfo_date_method_add, 0)
	PHP_ME_MAPPING(sub,			date_sub,			arginfo_date_method_sub, 0)
	PHP_ME_MAPPING(getTimezone, date_timezone_get,	arginfo_date_method_timezone_get, 0)
	PHP_ME_MAPPING(setTimezone, date_timezone_set,	arginfo_date_method_timezone_set, 0)
	PHP_ME_MAPPING(getOffset,	date_offset_get,	arginfo_date_method_offset_get, 0)
	PHP_ME_MAPPING(setTime,		date_time_set,		arginfo_date_method_time_set, 0)
	PHP_ME_MAPPING(setDate,		date_date_set,		arginfo_date_method_date_set, 0)
	PHP_ME_MAPPING(setISODate,	date_isodate_set,	arginfo_date_method_isodate_set, 0)
	PHP_ME_MAPPING(setTimestamp,	date_timestamp_set, arginfo_date_method_timestamp_set, 0)
	PHP_ME_MAPPING(getTimestamp,	date_timestamp_get, arginfo_date_method_timestamp_get, 0)
	PHP_ME_MAPPING(diff,			date_diff, arginfo_date_method_diff, 0)
	PHP_FE_END
};

const zend_function_entry date_funcs_immutable[] = {
	PHP_ME(DateTimeImmutable, __construct,   arginfo_date_create, ZEND_ACC_CTOR|ZEND_ACC_PUBLIC)
	PHP_ME(DateTime, __wakeup,       NULL, ZEND_ACC_PUBLIC)
	PHP_ME(DateTimeImmutable, __set_state,   NULL, ZEND_ACC_PUBLIC|ZEND_ACC_STATIC)
	PHP_ME_MAPPING(createFromFormat, date_create_immutable_from_format, arginfo_date_create_from_format, ZEND_ACC_PUBLIC|ZEND_ACC_STATIC)
	PHP_ME_MAPPING(getLastErrors,    date_get_last_errors,    arginfo_date_get_last_errors, ZEND_ACC_PUBLIC|ZEND_ACC_STATIC)
	PHP_ME_MAPPING(format,           date_format,             arginfo_date_method_format, 0)
	PHP_ME_MAPPING(getTimezone, date_timezone_get,	arginfo_date_method_timezone_get, 0)
	PHP_ME_MAPPING(getOffset,	date_offset_get,	arginfo_date_method_offset_get, 0)
	PHP_ME_MAPPING(getTimestamp,	date_timestamp_get, arginfo_date_method_timestamp_get, 0)
	PHP_ME_MAPPING(diff,			date_diff, arginfo_date_method_diff, 0)
	PHP_ME(DateTimeImmutable, modify,        arginfo_date_method_modify, 0)
	PHP_ME(DateTimeImmutable, add,           arginfo_date_method_add, 0)
	PHP_ME(DateTimeImmutable, sub,           arginfo_date_method_sub, 0)
	PHP_ME(DateTimeImmutable, setTimezone,   arginfo_date_method_timezone_set, 0)
	PHP_ME(DateTimeImmutable, setTime,       arginfo_date_method_time_set, 0)
	PHP_ME(DateTimeImmutable, setDate,       arginfo_date_method_date_set, 0)
	PHP_ME(DateTimeImmutable, setISODate,    arginfo_date_method_isodate_set, 0)
	PHP_ME(DateTimeImmutable, setTimestamp,  arginfo_date_method_timestamp_set, 0)
	PHP_ME(DateTimeImmutable, createFromMutable, arginfo_date_method_create_from_mutable, ZEND_ACC_PUBLIC|ZEND_ACC_STATIC)
	PHP_FE_END
};

const zend_function_entry date_funcs_timezone[] = {
	PHP_ME(DateTimeZone,              __construct,                 arginfo_timezone_open, ZEND_ACC_CTOR|ZEND_ACC_PUBLIC)
	PHP_ME(DateTimeZone,              __wakeup,                    NULL, ZEND_ACC_PUBLIC)
	PHP_ME(DateTimeZone,              __set_state,                 NULL, ZEND_ACC_PUBLIC|ZEND_ACC_STATIC)
	PHP_ME_MAPPING(getName,           timezone_name_get,           arginfo_timezone_method_name_get, 0)
	PHP_ME_MAPPING(getOffset,         timezone_offset_get,         arginfo_timezone_method_offset_get, 0)
	PHP_ME_MAPPING(getTransitions,    timezone_transitions_get,    arginfo_timezone_method_transitions_get, 0)
	PHP_ME_MAPPING(getLocation,       timezone_location_get,       arginfo_timezone_method_location_get, 0)
	PHP_ME_MAPPING(listAbbreviations, timezone_abbreviations_list, arginfo_timezone_abbreviations_list, ZEND_ACC_PUBLIC|ZEND_ACC_STATIC)
	PHP_ME_MAPPING(listIdentifiers,   timezone_identifiers_list,   arginfo_timezone_identifiers_list, ZEND_ACC_PUBLIC|ZEND_ACC_STATIC)
	PHP_FE_END
};

const zend_function_entry date_funcs_interval[] = {
	PHP_ME(DateInterval,              __construct,                 arginfo_date_interval_construct, ZEND_ACC_CTOR|ZEND_ACC_PUBLIC)
	PHP_ME(DateInterval,              __wakeup,                    NULL, ZEND_ACC_PUBLIC)
	PHP_ME(DateInterval,              __set_state,                 NULL, ZEND_ACC_PUBLIC|ZEND_ACC_STATIC)
	PHP_ME_MAPPING(format,            date_interval_format,        arginfo_date_method_interval_format, 0)
	PHP_ME_MAPPING(createFromDateString, date_interval_create_from_date_string,	arginfo_date_interval_create_from_date_string, ZEND_ACC_PUBLIC|ZEND_ACC_STATIC)
	PHP_FE_END
};

const zend_function_entry date_funcs_period[] = {
	PHP_ME(DatePeriod,                __construct,                 arginfo_date_period_construct, ZEND_ACC_CTOR|ZEND_ACC_PUBLIC)
	PHP_ME(DatePeriod,                __wakeup,                    NULL, ZEND_ACC_PUBLIC)
	PHP_ME(DatePeriod,                __set_state,                 NULL, ZEND_ACC_PUBLIC|ZEND_ACC_STATIC)
	PHP_ME(DatePeriod,                getStartDate,                NULL, ZEND_ACC_PUBLIC)
	PHP_ME(DatePeriod,                getEndDate,                  NULL, ZEND_ACC_PUBLIC)
	PHP_ME(DatePeriod,                getDateInterval,             NULL, ZEND_ACC_PUBLIC)
	PHP_FE_END
};

static char* guess_timezone(const timelib_tzdb *tzdb);
static void date_register_classes(void);
/* }}} */

ZEND_DECLARE_MODULE_GLOBALS(date)
static PHP_GINIT_FUNCTION(date);

/* True global */
timelib_tzdb *php_date_global_timezone_db;
int php_date_global_timezone_db_enabled;

#define DATE_DEFAULT_LATITUDE "31.7667"
#define DATE_DEFAULT_LONGITUDE "35.2333"

/* on 90'35; common sunset declaration (start of sun body appear) */
#define DATE_SUNSET_ZENITH "90.583333"

/* on 90'35; common sunrise declaration (sun body disappeared) */
#define DATE_SUNRISE_ZENITH "90.583333"

static PHP_INI_MH(OnUpdate_date_timezone);

/* {{{ INI Settings */
PHP_INI_BEGIN()
	STD_PHP_INI_ENTRY("date.timezone", "", PHP_INI_ALL, OnUpdate_date_timezone, default_timezone, zend_date_globals, date_globals)
	PHP_INI_ENTRY("date.default_latitude",           DATE_DEFAULT_LATITUDE,        PHP_INI_ALL, NULL)
	PHP_INI_ENTRY("date.default_longitude",          DATE_DEFAULT_LONGITUDE,       PHP_INI_ALL, NULL)
	PHP_INI_ENTRY("date.sunset_zenith",              DATE_SUNSET_ZENITH,           PHP_INI_ALL, NULL)
	PHP_INI_ENTRY("date.sunrise_zenith",             DATE_SUNRISE_ZENITH,          PHP_INI_ALL, NULL)
PHP_INI_END()
/* }}} */

zend_class_entry *date_ce_date, *date_ce_timezone, *date_ce_interval, *date_ce_period;
zend_class_entry *date_ce_immutable, *date_ce_interface;


PHPAPI zend_class_entry *php_date_get_date_ce(void)
{
	return date_ce_date;
}

PHPAPI zend_class_entry *php_date_get_immutable_ce(void)
{
	return date_ce_immutable;
}

PHPAPI zend_class_entry *php_date_get_timezone_ce(void)
{
	return date_ce_timezone;
}

static zend_object_handlers date_object_handlers_date;
static zend_object_handlers date_object_handlers_immutable;
static zend_object_handlers date_object_handlers_timezone;
static zend_object_handlers date_object_handlers_interval;
static zend_object_handlers date_object_handlers_period;

#define DATE_SET_CONTEXT \
	zval *object; \
	object = getThis(); \

#define DATE_FETCH_OBJECT	\
	php_date_obj *obj;	\
	DATE_SET_CONTEXT; \
	if (object) {	\
		if (zend_parse_parameters_none() == FAILURE) {	\
			return;	\
		}	\
	} else {	\
		if (zend_parse_method_parameters(ZEND_NUM_ARGS(), NULL, "O", &object, date_ce_date) == FAILURE) {	\
			RETURN_FALSE;	\
		}	\
	}	\
	obj = Z_PHPDATE_P(object);	\

#define DATE_CHECK_INITIALIZED(member, class_name) \
	if (!(member)) { \
		php_error_docref(NULL, E_WARNING, "The " #class_name " object has not been correctly initialized by its constructor"); \
		RETURN_FALSE; \
	}

static void date_object_free_storage_date(zend_object *object);
static void date_object_free_storage_timezone(zend_object *object);
static void date_object_free_storage_interval(zend_object *object);
static void date_object_free_storage_period(zend_object *object);

static zend_object *date_object_new_date(zend_class_entry *class_type);
static zend_object *date_object_new_timezone(zend_class_entry *class_type);
static zend_object *date_object_new_interval(zend_class_entry *class_type);
static zend_object *date_object_new_period(zend_class_entry *class_type);

static zend_object *date_object_clone_date(zval *this_ptr);
static zend_object *date_object_clone_timezone(zval *this_ptr);
static zend_object *date_object_clone_interval(zval *this_ptr);
static zend_object *date_object_clone_period(zval *this_ptr);

static int date_object_compare_date(zval *d1, zval *d2);
static HashTable *date_object_get_gc(zval *object, zval **table, int *n);
static HashTable *date_object_get_properties(zval *object);
static HashTable *date_object_get_gc_interval(zval *object, zval **table, int *n);
static HashTable *date_object_get_properties_interval(zval *object);
static HashTable *date_object_get_gc_period(zval *object, zval **table, int *n);
static HashTable *date_object_get_properties_period(zval *object);
static HashTable *date_object_get_properties_timezone(zval *object);
static HashTable *date_object_get_gc_timezone(zval *object, zval **table, int *n);

zval *date_interval_read_property(zval *object, zval *member, int type, void **cache_slot, zval *rv);
void date_interval_write_property(zval *object, zval *member, zval *value, void **cache_slot);
static zval *date_period_read_property(zval *object, zval *member, int type, void **cache_slot, zval *rv);
static void date_period_write_property(zval *object, zval *member, zval *value, void **cache_slot);

/* {{{ Module struct */
zend_module_entry date_module_entry = {
	STANDARD_MODULE_HEADER_EX,
	NULL,
	NULL,
	"date",                     /* extension name */
	date_functions,             /* function list */
	PHP_MINIT(date),            /* process startup */
	PHP_MSHUTDOWN(date),        /* process shutdown */
	PHP_RINIT(date),            /* request startup */
	PHP_RSHUTDOWN(date),        /* request shutdown */
	PHP_MINFO(date),            /* extension info */
	PHP_VERSION,                /* extension version */
	PHP_MODULE_GLOBALS(date),   /* globals descriptor */
	PHP_GINIT(date),            /* globals ctor */
	NULL,                       /* globals dtor */
	NULL,                       /* post deactivate */
	STANDARD_MODULE_PROPERTIES_EX
};
/* }}} */


/* {{{ PHP_GINIT_FUNCTION */
static PHP_GINIT_FUNCTION(date)
{
	date_globals->default_timezone = NULL;
	date_globals->timezone = NULL;
	date_globals->tzcache = NULL;
	date_globals->timezone_valid = 0;
}
/* }}} */


static void _php_date_tzinfo_dtor(zval *zv) /* {{{ */
{
	timelib_tzinfo *tzi = (timelib_tzinfo*)Z_PTR_P(zv);

	timelib_tzinfo_dtor(tzi);
} /* }}} */

/* {{{ PHP_RINIT_FUNCTION */
PHP_RINIT_FUNCTION(date)
{
	if (DATEG(timezone)) {
		efree(DATEG(timezone));
	}
	DATEG(timezone) = NULL;
	DATEG(tzcache) = NULL;
	DATEG(last_errors) = NULL;

	return SUCCESS;
}
/* }}} */

/* {{{ PHP_RSHUTDOWN_FUNCTION */
PHP_RSHUTDOWN_FUNCTION(date)
{
	if (DATEG(timezone)) {
		efree(DATEG(timezone));
	}
	DATEG(timezone) = NULL;
	if(DATEG(tzcache)) {
		zend_hash_destroy(DATEG(tzcache));
		FREE_HASHTABLE(DATEG(tzcache));
		DATEG(tzcache) = NULL;
	}
	if (DATEG(last_errors)) {
		timelib_error_container_dtor(DATEG(last_errors));
		DATEG(last_errors) = NULL;
	}

	return SUCCESS;
}
/* }}} */

#define DATE_TIMEZONEDB      php_date_global_timezone_db ? php_date_global_timezone_db : timelib_builtin_db()

/*
 * RFC822, Section 5.1: http://www.ietf.org/rfc/rfc822.txt
 *  date-time   =  [ day "," ] date time        ; dd mm yy hh:mm:ss zzz
 *  day         =  "Mon"  / "Tue" /  "Wed"  / "Thu"  /  "Fri"  / "Sat" /  "Sun"
 *  date        =  1*2DIGIT month 2DIGIT        ; day month year e.g. 20 Jun 82
 *  month       =  "Jan"  /  "Feb" /  "Mar"  /  "Apr"  /  "May"  /  "Jun" /  "Jul"  /  "Aug"  /  "Sep"  /  "Oct" /  "Nov"  /  "Dec"
 *  time        =  hour zone                    ; ANSI and Military
 *  hour        =  2DIGIT ":" 2DIGIT [":" 2DIGIT] ; 00:00:00 - 23:59:59
 *  zone        =  "UT"  / "GMT"  /  "EST" / "EDT"  /  "CST" / "CDT"  /  "MST" / "MDT"  /  "PST" / "PDT"  /  1ALPHA  / ( ("+" / "-") 4DIGIT )
 */
#define DATE_FORMAT_RFC822   "D, d M y H:i:s O"

/*
 * RFC850, Section 2.1.4: http://www.ietf.org/rfc/rfc850.txt
 *  Format must be acceptable both to the ARPANET and to the getdate routine.
 *  One format that is acceptable to both is Weekday, DD-Mon-YY HH:MM:SS TIMEZONE
 *  TIMEZONE can be any timezone name (3 or more letters)
 */
#define DATE_FORMAT_RFC850   "l, d-M-y H:i:s T"

/*
 * RFC1036, Section 2.1.2: http://www.ietf.org/rfc/rfc1036.txt
 *  Its format must be acceptable both in RFC-822 and to the getdate(3)
 *  Wdy, DD Mon YY HH:MM:SS TIMEZONE
 *  There is no hope of having a complete list of timezones.  Universal
 *  Time (GMT), the North American timezones (PST, PDT, MST, MDT, CST,
 *  CDT, EST, EDT) and the +/-hhmm offset specifed in RFC-822 should be supported.
 */
#define DATE_FORMAT_RFC1036  "D, d M y H:i:s O"

/*
 * RFC1123, Section 5.2.14: http://www.ietf.org/rfc/rfc1123.txt
 *  RFC-822 Date and Time Specification: RFC-822 Section 5
 *  The syntax for the date is hereby changed to: date = 1*2DIGIT month 2*4DIGIT
 */
#define DATE_FORMAT_RFC1123  "D, d M Y H:i:s O"

/*
 * RFC2822, Section 3.3: http://www.ietf.org/rfc/rfc2822.txt
 *  FWS             =       ([*WSP CRLF] 1*WSP) /   ; Folding white space
 *  CFWS            =       *([FWS] comment) (([FWS] comment) / FWS)
 *
 *  date-time       =       [ day-of-week "," ] date FWS time [CFWS]
 *  day-of-week     =       ([FWS] day-name)
 *  day-name        =       "Mon" / "Tue" / "Wed" / "Thu" / "Fri" / "Sat" / "Sun"
 *  date            =       day month year
 *  year            =       4*DIGIT
 *  month           =       (FWS month-name FWS)
 *  month-name      =       "Jan" / "Feb" / "Mar" / "Apr" / "May" / "Jun" / "Jul" / "Aug" / "Sep" / "Oct" / "Nov" / "Dec"
 *  day             =       ([FWS] 1*2DIGIT)
 *  time            =       time-of-day FWS zone
 *  time-of-day     =       hour ":" minute [ ":" second ]
 *  hour            =       2DIGIT
 *  minute          =       2DIGIT
 *  second          =       2DIGIT
 *  zone            =       (( "+" / "-" ) 4DIGIT)
 */
#define DATE_FORMAT_RFC2822  "D, d M Y H:i:s O"
/*
 * RFC3339, Section 5.6: http://www.ietf.org/rfc/rfc3339.txt
 *  date-fullyear   = 4DIGIT
 *  date-month      = 2DIGIT  ; 01-12
 *  date-mday       = 2DIGIT  ; 01-28, 01-29, 01-30, 01-31 based on month/year
 *
 *  time-hour       = 2DIGIT  ; 00-23
 *  time-minute     = 2DIGIT  ; 00-59
 *  time-second     = 2DIGIT  ; 00-58, 00-59, 00-60 based on leap second rules
 *
 *  time-secfrac    = "." 1*DIGIT
 *  time-numoffset  = ("+" / "-") time-hour ":" time-minute
 *  time-offset     = "Z" / time-numoffset
 *
 *  partial-time    = time-hour ":" time-minute ":" time-second [time-secfrac]
 *  full-date       = date-fullyear "-" date-month "-" date-mday
 *  full-time       = partial-time time-offset
 *
 *  date-time       = full-date "T" full-time
 */
#define DATE_FORMAT_RFC3339  "Y-m-d\\TH:i:sP"

#define DATE_FORMAT_ISO8601  "Y-m-d\\TH:i:sO"

/*
 * RFC3339, Appendix A: http://www.ietf.org/rfc/rfc3339.txt
 *  ISO 8601 also requires (in section 5.3.1.3) that a decimal fraction
 *  be proceeded by a "0" if less than unity.  Annex B.2 of ISO 8601
 *  gives examples where the decimal fractions are not preceded by a "0".
 *  This grammar assumes section 5.3.1.3 is correct and that Annex B.2 is
 *  in error.
 */
#define DATE_FORMAT_RFC3339_EXTENDED  "Y-m-d\\TH:i:s.vP"

/*
 * This comes from various sources that like to contradict. I'm going with the
 * format here because of:
 * http://msdn.microsoft.com/en-us/library/windows/desktop/aa384321%28v=vs.85%29.aspx
 * and http://curl.haxx.se/rfc/cookie_spec.html
 */
#define DATE_FORMAT_COOKIE   "l, d-M-Y H:i:s T"

#define SUNFUNCS_RET_TIMESTAMP 0
#define SUNFUNCS_RET_STRING    1
#define SUNFUNCS_RET_DOUBLE    2

/* {{{ PHP_MINIT_FUNCTION */
PHP_MINIT_FUNCTION(date)
{
	REGISTER_INI_ENTRIES();
	date_register_classes();
/*
 * RFC4287, Section 3.3: http://www.ietf.org/rfc/rfc4287.txt
 *   A Date construct is an element whose content MUST conform to the
 *   "date-time" production in [RFC3339].  In addition, an uppercase "T"
 *   character MUST be used to separate date and time, and an uppercase
 *   "Z" character MUST be present in the absence of a numeric time zone offset.
 */
	REGISTER_STRING_CONSTANT("DATE_ATOM",    DATE_FORMAT_RFC3339, CONST_CS | CONST_PERSISTENT);
/*
 * Preliminary specification: http://wp.netscape.com/newsref/std/cookie_spec.html
 *   "This is based on RFC 822, RFC 850,  RFC 1036, and  RFC 1123,
 *   with the variations that the only legal time zone is GMT
 *   and the separators between the elements of the date must be dashes."
 */
	REGISTER_STRING_CONSTANT("DATE_COOKIE",  DATE_FORMAT_COOKIE,  CONST_CS | CONST_PERSISTENT);
	REGISTER_STRING_CONSTANT("DATE_ISO8601", DATE_FORMAT_ISO8601, CONST_CS | CONST_PERSISTENT);

	REGISTER_STRING_CONSTANT("DATE_RFC822",  DATE_FORMAT_RFC822,  CONST_CS | CONST_PERSISTENT);
	REGISTER_STRING_CONSTANT("DATE_RFC850",  DATE_FORMAT_RFC850,  CONST_CS | CONST_PERSISTENT);
	REGISTER_STRING_CONSTANT("DATE_RFC1036", DATE_FORMAT_RFC1036, CONST_CS | CONST_PERSISTENT);
	REGISTER_STRING_CONSTANT("DATE_RFC1123", DATE_FORMAT_RFC1123, CONST_CS | CONST_PERSISTENT);
	REGISTER_STRING_CONSTANT("DATE_RFC2822", DATE_FORMAT_RFC2822, CONST_CS | CONST_PERSISTENT);
	REGISTER_STRING_CONSTANT("DATE_RFC3339", DATE_FORMAT_RFC3339, CONST_CS | CONST_PERSISTENT);
	REGISTER_STRING_CONSTANT("DATE_RFC3339_EXTENDED", DATE_FORMAT_RFC3339_EXTENDED, CONST_CS | CONST_PERSISTENT);

/*
 * RSS 2.0 Specification: http://blogs.law.harvard.edu/tech/rss
 *   "All date-times in RSS conform to the Date and Time Specification of RFC 822,
 *   with the exception that the year may be expressed with two characters or four characters (four preferred)"
 */
	REGISTER_STRING_CONSTANT("DATE_RSS",     DATE_FORMAT_RFC1123, CONST_CS | CONST_PERSISTENT);
	REGISTER_STRING_CONSTANT("DATE_W3C",     DATE_FORMAT_RFC3339, CONST_CS | CONST_PERSISTENT);

	REGISTER_LONG_CONSTANT("SUNFUNCS_RET_TIMESTAMP", SUNFUNCS_RET_TIMESTAMP, CONST_CS | CONST_PERSISTENT);
	REGISTER_LONG_CONSTANT("SUNFUNCS_RET_STRING", SUNFUNCS_RET_STRING, CONST_CS | CONST_PERSISTENT);
	REGISTER_LONG_CONSTANT("SUNFUNCS_RET_DOUBLE", SUNFUNCS_RET_DOUBLE, CONST_CS | CONST_PERSISTENT);

	php_date_global_timezone_db = NULL;
	php_date_global_timezone_db_enabled = 0;
	DATEG(last_errors) = NULL;
	return SUCCESS;
}
/* }}} */

/* {{{ PHP_MSHUTDOWN_FUNCTION */
PHP_MSHUTDOWN_FUNCTION(date)
{
	UNREGISTER_INI_ENTRIES();

	if (DATEG(last_errors)) {
		timelib_error_container_dtor(DATEG(last_errors));
	}

	return SUCCESS;
}
/* }}} */

/* {{{ PHP_MINFO_FUNCTION */
PHP_MINFO_FUNCTION(date)
{
	const timelib_tzdb *tzdb = DATE_TIMEZONEDB;

	php_info_print_table_start();
	php_info_print_table_row(2, "date/time support", "enabled");
	php_info_print_table_row(2, "\"Olson\" Timezone Database Version", tzdb->version);
	php_info_print_table_row(2, "Timezone Database", php_date_global_timezone_db_enabled ? "external" : "internal");
	php_info_print_table_row(2, "Default timezone", guess_timezone(tzdb));
	php_info_print_table_end();

	DISPLAY_INI_ENTRIES();
}
/* }}} */

/* {{{ Timezone Cache functions */
static timelib_tzinfo *php_date_parse_tzfile(char *formal_tzname, const timelib_tzdb *tzdb)
{
	timelib_tzinfo *tzi;

	if(!DATEG(tzcache)) {
		ALLOC_HASHTABLE(DATEG(tzcache));
		zend_hash_init(DATEG(tzcache), 4, NULL, _php_date_tzinfo_dtor, 0);
	}

	if ((tzi = zend_hash_str_find_ptr(DATEG(tzcache), formal_tzname, strlen(formal_tzname))) != NULL) {
		return tzi;
	}

	tzi = timelib_parse_tzfile(formal_tzname, tzdb);
	if (tzi) {
		zend_hash_str_add_ptr(DATEG(tzcache), formal_tzname, strlen(formal_tzname), tzi);
	}
	return tzi;
}

timelib_tzinfo *php_date_parse_tzfile_wrapper(char *formal_tzname, const timelib_tzdb *tzdb)
{
	return php_date_parse_tzfile(formal_tzname, tzdb);
}
/* }}} */

/* Callback to check the date.timezone only when changed increases performance */
/* {{{ static PHP_INI_MH(OnUpdate_date_timezone) */
static PHP_INI_MH(OnUpdate_date_timezone)
{
	if (OnUpdateString(entry, new_value, mh_arg1, mh_arg2, mh_arg3, stage) == FAILURE) {
		return FAILURE;
	}

	DATEG(timezone_valid) = 0;
	if (stage == PHP_INI_STAGE_RUNTIME) {
		if (!timelib_timezone_id_is_valid(DATEG(default_timezone), DATE_TIMEZONEDB)) {
			if (DATEG(default_timezone) && *DATEG(default_timezone)) {
				php_error_docref(NULL, E_WARNING, "Invalid date.timezone value '%s', we selected the timezone 'UTC' for now.", DATEG(default_timezone));
			}
		} else {
			DATEG(timezone_valid) = 1;
		}
	}

	return SUCCESS;
}
/* }}} */

/* {{{ Helper functions */
static char* guess_timezone(const timelib_tzdb *tzdb)
{
	/* Checking configure timezone */
	if (DATEG(timezone) && (strlen(DATEG(timezone))) > 0) {
		return DATEG(timezone);
	}
	/* Check config setting for default timezone */
	if (!DATEG(default_timezone)) {
		/* Special case: ext/date wasn't initialized yet */
		zval *ztz;

		if (NULL != (ztz = cfg_get_entry("date.timezone", sizeof("date.timezone")))
			&& Z_TYPE_P(ztz) == IS_STRING && Z_STRLEN_P(ztz) > 0 && timelib_timezone_id_is_valid(Z_STRVAL_P(ztz), tzdb)) {
			return Z_STRVAL_P(ztz);
		}
	} else if (*DATEG(default_timezone)) {
		if (DATEG(timezone_valid) == 1) {
			return DATEG(default_timezone);
		}

		if (!timelib_timezone_id_is_valid(DATEG(default_timezone), tzdb)) {
			php_error_docref(NULL, E_WARNING, "Invalid date.timezone value '%s', we selected the timezone 'UTC' for now.", DATEG(default_timezone));
			return "UTC";
		}

		DATEG(timezone_valid) = 1;
		return DATEG(default_timezone);
	}
	/* Fallback to UTC */
	return "UTC";
}

PHPAPI timelib_tzinfo *get_timezone_info(void)
{
	char *tz;
	timelib_tzinfo *tzi;

	tz = guess_timezone(DATE_TIMEZONEDB);
	tzi = php_date_parse_tzfile(tz, DATE_TIMEZONEDB);
	if (! tzi) {
		php_error_docref(NULL, E_ERROR, "Timezone database is corrupt - this should *never* happen!");
	}
	return tzi;
}
/* }}} */


/* {{{ date() and gmdate() data */
#include "zend_smart_str.h"

static char *mon_full_names[] = {
	"January", "February", "March", "April",
	"May", "June", "July", "August",
	"September", "October", "November", "December"
};

static char *mon_short_names[] = {
	"Jan", "Feb", "Mar", "Apr", "May", "Jun", "Jul", "Aug", "Sep", "Oct", "Nov", "Dec"
};

static char *day_full_names[] = {
	"Sunday", "Monday", "Tuesday", "Wednesday", "Thursday", "Friday", "Saturday"
};

static char *day_short_names[] = {
	"Sun", "Mon", "Tue", "Wed", "Thu", "Fri", "Sat"
};

static char *english_suffix(timelib_sll number)
{
	if (number >= 10 && number <= 19) {
		return "th";
	} else {
		switch (number % 10) {
			case 1: return "st";
			case 2: return "nd";
			case 3: return "rd";
		}
	}
	return "th";
}
/* }}} */

/* {{{ day of week helpers */
char *php_date_full_day_name(timelib_sll y, timelib_sll m, timelib_sll d)
{
	timelib_sll day_of_week = timelib_day_of_week(y, m, d);
	if (day_of_week < 0) {
		return "Unknown";
	}
	return day_full_names[day_of_week];
}

char *php_date_short_day_name(timelib_sll y, timelib_sll m, timelib_sll d)
{
	timelib_sll day_of_week = timelib_day_of_week(y, m, d);
	if (day_of_week < 0) {
		return "Unknown";
	}
	return day_short_names[day_of_week];
}
/* }}} */

/* {{{ date_format - (gm)date helper */
static zend_string *date_format(char *format, size_t format_len, timelib_time *t, int localtime)
{
	smart_str            string = {0};
	int                  i, length = 0;
	char                 buffer[97];
	timelib_time_offset *offset = NULL;
	timelib_sll          isoweek, isoyear;
	int                  rfc_colon;
	int                  weekYearSet = 0;

	if (!format_len) {
		return STR_EMPTY_ALLOC();
	}

	if (localtime) {
		if (t->zone_type == TIMELIB_ZONETYPE_ABBR) {
			offset = timelib_time_offset_ctor();
			offset->offset = (t->z - (t->dst * 60)) * -60;
			offset->leap_secs = 0;
			offset->is_dst = t->dst;
			offset->abbr = strdup(t->tz_abbr);
		} else if (t->zone_type == TIMELIB_ZONETYPE_OFFSET) {
			offset = timelib_time_offset_ctor();
			offset->offset = (t->z) * -60;
			offset->leap_secs = 0;
			offset->is_dst = 0;
			offset->abbr = malloc(9); /* GMT�xxxx\0 */
			snprintf(offset->abbr, 9, "GMT%c%02d%02d",
			                          localtime ? ((offset->offset < 0) ? '-' : '+') : '+',
			                          localtime ? abs(offset->offset / 3600) : 0,
			                          localtime ? abs((offset->offset % 3600) / 60) : 0 );
		} else {
			offset = timelib_get_time_zone_info(t->sse, t->tz_info);
		}
	}

	for (i = 0; i < format_len; i++) {
		rfc_colon = 0;
		switch (format[i]) {
			/* day */
			case 'd': length = slprintf(buffer, 32, "%02d", (int) t->d); break;
			case 'D': length = slprintf(buffer, 32, "%s", php_date_short_day_name(t->y, t->m, t->d)); break;
			case 'j': length = slprintf(buffer, 32, "%d", (int) t->d); break;
			case 'l': length = slprintf(buffer, 32, "%s", php_date_full_day_name(t->y, t->m, t->d)); break;
			case 'S': length = slprintf(buffer, 32, "%s", english_suffix(t->d)); break;
			case 'w': length = slprintf(buffer, 32, "%d", (int) timelib_day_of_week(t->y, t->m, t->d)); break;
			case 'N': length = slprintf(buffer, 32, "%d", (int) timelib_iso_day_of_week(t->y, t->m, t->d)); break;
			case 'z': length = slprintf(buffer, 32, "%d", (int) timelib_day_of_year(t->y, t->m, t->d)); break;

			/* week */
			case 'W':
				if(!weekYearSet) { timelib_isoweek_from_date(t->y, t->m, t->d, &isoweek, &isoyear); weekYearSet = 1; }
				length = slprintf(buffer, 32, "%02d", (int) isoweek); break; /* iso weeknr */
			case 'o':
				if(!weekYearSet) { timelib_isoweek_from_date(t->y, t->m, t->d, &isoweek, &isoyear); weekYearSet = 1; }
				length = slprintf(buffer, 32, "%d", (int) isoyear); break; /* iso year */

			/* month */
			case 'F': length = slprintf(buffer, 32, "%s", mon_full_names[t->m - 1]); break;
			case 'm': length = slprintf(buffer, 32, "%02d", (int) t->m); break;
			case 'M': length = slprintf(buffer, 32, "%s", mon_short_names[t->m - 1]); break;
			case 'n': length = slprintf(buffer, 32, "%d", (int) t->m); break;
			case 't': length = slprintf(buffer, 32, "%d", (int) timelib_days_in_month(t->y, t->m)); break;

			/* year */
			case 'L': length = slprintf(buffer, 32, "%d", timelib_is_leap((int) t->y)); break;
			case 'y': length = slprintf(buffer, 32, "%02d", (int) t->y % 100); break;
			case 'Y': length = slprintf(buffer, 32, "%s%04lld", t->y < 0 ? "-" : "", php_date_llabs((timelib_sll) t->y)); break;

			/* time */
			case 'a': length = slprintf(buffer, 32, "%s", t->h >= 12 ? "pm" : "am"); break;
			case 'A': length = slprintf(buffer, 32, "%s", t->h >= 12 ? "PM" : "AM"); break;
			case 'B': {
				int retval = (((((long)t->sse)-(((long)t->sse) - ((((long)t->sse) % 86400) + 3600))) * 10) / 864);
				while (retval < 0) {
					retval += 1000;
				}
				retval = retval % 1000;
				length = slprintf(buffer, 32, "%03d", retval);
				break;
			}
			case 'g': length = slprintf(buffer, 32, "%d", (t->h % 12) ? (int) t->h % 12 : 12); break;
			case 'G': length = slprintf(buffer, 32, "%d", (int) t->h); break;
			case 'h': length = slprintf(buffer, 32, "%02d", (t->h % 12) ? (int) t->h % 12 : 12); break;
			case 'H': length = slprintf(buffer, 32, "%02d", (int) t->h); break;
			case 'i': length = slprintf(buffer, 32, "%02d", (int) t->i); break;
			case 's': length = slprintf(buffer, 32, "%02d", (int) t->s); break;
			case 'u': length = slprintf(buffer, 32, "%06d", (int) floor(t->f * 1000000 + 0.5)); break;
			case 'v': length = slprintf(buffer, 32, "%03d", (int) floor(t->f * 1000 + 0.5)); break;

			/* timezone */
			case 'I': length = slprintf(buffer, 32, "%d", localtime ? offset->is_dst : 0); break;
			case 'P': rfc_colon = 1; /* break intentionally missing */
			case 'O': length = slprintf(buffer, 32, "%c%02d%s%02d",
											localtime ? ((offset->offset < 0) ? '-' : '+') : '+',
											localtime ? abs(offset->offset / 3600) : 0,
											rfc_colon ? ":" : "",
											localtime ? abs((offset->offset % 3600) / 60) : 0
							  );
					  break;
			case 'T': length = slprintf(buffer, 32, "%s", localtime ? offset->abbr : "GMT"); break;
			case 'e': if (!localtime) {
					      length = slprintf(buffer, 32, "%s", "UTC");
					  } else {
						  switch (t->zone_type) {
							  case TIMELIB_ZONETYPE_ID:
								  length = slprintf(buffer, 32, "%s", t->tz_info->name);
								  break;
							  case TIMELIB_ZONETYPE_ABBR:
								  length = slprintf(buffer, 32, "%s", offset->abbr);
								  break;
							  case TIMELIB_ZONETYPE_OFFSET:
								  length = slprintf(buffer, 32, "%c%02d:%02d",
												((offset->offset < 0) ? '-' : '+'),
												abs(offset->offset / 3600),
												abs((offset->offset % 3600) / 60)
										   );
								  break;
						  }
					  }
					  break;
			case 'Z': length = slprintf(buffer, 32, "%d", localtime ? offset->offset : 0); break;

			/* full date/time */
			case 'c': length = slprintf(buffer, 96, "%04d-%02d-%02dT%02d:%02d:%02d%c%02d:%02d",
							                (int) t->y, (int) t->m, (int) t->d,
											(int) t->h, (int) t->i, (int) t->s,
											localtime ? ((offset->offset < 0) ? '-' : '+') : '+',
											localtime ? abs(offset->offset / 3600) : 0,
											localtime ? abs((offset->offset % 3600) / 60) : 0
							  );
					  break;
			case 'r': length = slprintf(buffer, 96, "%3s, %02d %3s %04d %02d:%02d:%02d %c%02d%02d",
							                php_date_short_day_name(t->y, t->m, t->d),
											(int) t->d, mon_short_names[t->m - 1],
											(int) t->y, (int) t->h, (int) t->i, (int) t->s,
											localtime ? ((offset->offset < 0) ? '-' : '+') : '+',
											localtime ? abs(offset->offset / 3600) : 0,
											localtime ? abs((offset->offset % 3600) / 60) : 0
							  );
					  break;
			case 'U': length = slprintf(buffer, 32, "%lld", (timelib_sll) t->sse); break;

			case '\\': if (i < format_len) i++; /* break intentionally missing */

			default: buffer[0] = format[i]; buffer[1] = '\0'; length = 1; break;
		}
		smart_str_appendl(&string, buffer, length);
	}

	smart_str_0(&string);

	if (localtime) {
		timelib_time_offset_dtor(offset);
	}

	return string.s;
}

static void php_date(INTERNAL_FUNCTION_PARAMETERS, int localtime)
{
	char   *format;
	size_t     format_len;
	zend_long    ts;

	if (zend_parse_parameters(ZEND_NUM_ARGS(), "s|l", &format, &format_len, &ts) == FAILURE) {
		RETURN_FALSE;
	}
	if (ZEND_NUM_ARGS() == 1) {
		ts = time(NULL);
	}

	RETURN_STR(php_format_date(format, format_len, ts, localtime));
}
/* }}} */

PHPAPI zend_string *php_format_date(char *format, size_t format_len, time_t ts, int localtime) /* {{{ */
{
	timelib_time   *t;
	timelib_tzinfo *tzi;
	zend_string *string;

	t = timelib_time_ctor();

	if (localtime) {
		tzi = get_timezone_info();
		t->tz_info = tzi;
		t->zone_type = TIMELIB_ZONETYPE_ID;
		timelib_unixtime2local(t, ts);
	} else {
		tzi = NULL;
		timelib_unixtime2gmt(t, ts);
	}

	string = date_format(format, format_len, t, localtime);

	timelib_time_dtor(t);
	return string;
}
/* }}} */

/* {{{ php_idate
 */
PHPAPI int php_idate(char format, time_t ts, int localtime)
{
	timelib_time   *t;
	timelib_tzinfo *tzi;
	int retval = -1;
	timelib_time_offset *offset = NULL;
	timelib_sll isoweek, isoyear;

	t = timelib_time_ctor();

	if (!localtime) {
		tzi = get_timezone_info();
		t->tz_info = tzi;
		t->zone_type = TIMELIB_ZONETYPE_ID;
		timelib_unixtime2local(t, ts);
	} else {
		tzi = NULL;
		timelib_unixtime2gmt(t, ts);
	}

	if (!localtime) {
		if (t->zone_type == TIMELIB_ZONETYPE_ABBR) {
			offset = timelib_time_offset_ctor();
			offset->offset = (t->z - (t->dst * 60)) * -60;
			offset->leap_secs = 0;
			offset->is_dst = t->dst;
			offset->abbr = strdup(t->tz_abbr);
		} else if (t->zone_type == TIMELIB_ZONETYPE_OFFSET) {
			offset = timelib_time_offset_ctor();
			offset->offset = (t->z - (t->dst * 60)) * -60;
			offset->leap_secs = 0;
			offset->is_dst = t->dst;
			offset->abbr = malloc(9); /* GMT�xxxx\0 */
			snprintf(offset->abbr, 9, "GMT%c%02d%02d",
			                          !localtime ? ((offset->offset < 0) ? '-' : '+') : '+',
			                          !localtime ? abs(offset->offset / 3600) : 0,
			                          !localtime ? abs((offset->offset % 3600) / 60) : 0 );
		} else {
			offset = timelib_get_time_zone_info(t->sse, t->tz_info);
		}
	}

	timelib_isoweek_from_date(t->y, t->m, t->d, &isoweek, &isoyear);

	switch (format) {
		/* day */
		case 'd': case 'j': retval = (int) t->d; break;

		case 'w': retval = (int) timelib_day_of_week(t->y, t->m, t->d); break;
		case 'z': retval = (int) timelib_day_of_year(t->y, t->m, t->d); break;

		/* week */
		case 'W': retval = (int) isoweek; break; /* iso weeknr */

		/* month */
		case 'm': case 'n': retval = (int) t->m; break;
		case 't': retval = (int) timelib_days_in_month(t->y, t->m); break;

		/* year */
		case 'L': retval = (int) timelib_is_leap((int) t->y); break;
		case 'y': retval = (int) (t->y % 100); break;
		case 'Y': retval = (int) t->y; break;

		/* Swatch Beat a.k.a. Internet Time */
		case 'B':
			retval = (((((long)t->sse)-(((long)t->sse) - ((((long)t->sse) % 86400) + 3600))) * 10) / 864);
			while (retval < 0) {
				retval += 1000;
			}
			retval = retval % 1000;
			break;

		/* time */
		case 'g': case 'h': retval = (int) ((t->h % 12) ? (int) t->h % 12 : 12); break;
		case 'H': case 'G': retval = (int) t->h; break;
		case 'i': retval = (int) t->i; break;
		case 's': retval = (int) t->s; break;

		/* timezone */
		case 'I': retval = (int) (!localtime ? offset->is_dst : 0); break;
		case 'Z': retval = (int) (!localtime ? offset->offset : 0); break;

		case 'U': retval = (int) t->sse; break;
	}

	if (!localtime) {
		timelib_time_offset_dtor(offset);
	}
	timelib_time_dtor(t);

	return retval;
}
/* }}} */

/* {{{ proto string date(string format [, long timestamp])
   Format a local date/time */
PHP_FUNCTION(date)
{
	php_date(INTERNAL_FUNCTION_PARAM_PASSTHRU, 1);
}
/* }}} */

/* {{{ proto string gmdate(string format [, long timestamp])
   Format a GMT date/time */
PHP_FUNCTION(gmdate)
{
	php_date(INTERNAL_FUNCTION_PARAM_PASSTHRU, 0);
}
/* }}} */

/* {{{ proto int idate(string format [, int timestamp])
   Format a local time/date as integer */
PHP_FUNCTION(idate)
{
	char   *format;
	size_t     format_len;
	zend_long    ts = 0;
	int ret;

	if (zend_parse_parameters(ZEND_NUM_ARGS(), "s|l", &format, &format_len, &ts) == FAILURE) {
		RETURN_FALSE;
	}

	if (format_len != 1) {
		php_error_docref(NULL, E_WARNING, "idate format is one char");
		RETURN_FALSE;
	}

	if (ZEND_NUM_ARGS() == 1) {
		ts = time(NULL);
	}

	ret = php_idate(format[0], ts, 0);
	if (ret == -1) {
		php_error_docref(NULL, E_WARNING, "Unrecognized date format token.");
		RETURN_FALSE;
	}
	RETURN_LONG(ret);
}
/* }}} */

/* {{{ php_date_set_tzdb - NOT THREADSAFE */
PHPAPI void php_date_set_tzdb(timelib_tzdb *tzdb)
{
	const timelib_tzdb *builtin = timelib_builtin_db();

	if (php_version_compare(tzdb->version, builtin->version) > 0) {
		php_date_global_timezone_db = tzdb;
		php_date_global_timezone_db_enabled = 1;
	}
}
/* }}} */

/* {{{ php_parse_date: Backwards compatibility function */
PHPAPI zend_long php_parse_date(char *string, zend_long *now)
{
	timelib_time *parsed_time;
	timelib_error_container *error = NULL;
	int           error2;
	zend_long   retval;

	parsed_time = timelib_strtotime(string, strlen(string), &error, DATE_TIMEZONEDB, php_date_parse_tzfile_wrapper);
	if (error->error_count) {
		timelib_time_dtor(parsed_time);
		timelib_error_container_dtor(error);
		return -1;
	}
	timelib_error_container_dtor(error);
	timelib_update_ts(parsed_time, NULL);
	retval = timelib_date_to_int(parsed_time, &error2);
	timelib_time_dtor(parsed_time);
	if (error2) {
		return -1;
	}
	return retval;
}
/* }}} */

/* {{{ proto int strtotime(string time [, int now ])
   Convert string representation of date and time to a timestamp */
PHP_FUNCTION(strtotime)
{
	char *times;
	size_t   time_len;
	int error1, error2;
	struct timelib_error_container *error;
	zend_long preset_ts = 0, ts;
	timelib_time *t, *now;
	timelib_tzinfo *tzi;

	if (zend_parse_parameters_ex(ZEND_PARSE_PARAMS_QUIET, ZEND_NUM_ARGS(), "s|l", &times, &time_len, &preset_ts) == FAILURE || !time_len) {
		RETURN_FALSE;
	}

	tzi = get_timezone_info();

	now = timelib_time_ctor();
	now->tz_info = tzi;
	now->zone_type = TIMELIB_ZONETYPE_ID;
	timelib_unixtime2local(now,
		(ZEND_NUM_ARGS() == 2) ? (timelib_sll) preset_ts : (timelib_sll) time(NULL));

	t = timelib_strtotime(times, time_len, &error, DATE_TIMEZONEDB, php_date_parse_tzfile_wrapper);
	error1 = error->error_count;
	timelib_error_container_dtor(error);
	timelib_fill_holes(t, now, TIMELIB_NO_CLONE);
	timelib_update_ts(t, tzi);
	ts = timelib_date_to_int(t, &error2);

	timelib_time_dtor(now);
	timelib_time_dtor(t);

	if (error1 || error2) {
		RETURN_FALSE;
	} else {
		RETURN_LONG(ts);
	}
}
/* }}} */

/* {{{ php_mktime - (gm)mktime helper */
PHPAPI void php_mktime(INTERNAL_FUNCTION_PARAMETERS, int gmt)
{
	zend_long hou = 0, min = 0, sec = 0, mon = 0, day = 0, yea = 0;
	timelib_time *now;
	timelib_tzinfo *tzi = NULL;
	zend_long ts, adjust_seconds = 0;
	int error;

	if (zend_parse_parameters(ZEND_NUM_ARGS(), "|llllll", &hou, &min, &sec, &mon, &day, &yea) == FAILURE) {
		RETURN_FALSE;
	}
	/* Initialize structure with current time */
	now = timelib_time_ctor();
	if (gmt) {
		timelib_unixtime2gmt(now, (timelib_sll) time(NULL));
	} else {
		tzi = get_timezone_info();
		now->tz_info = tzi;
		now->zone_type = TIMELIB_ZONETYPE_ID;
		timelib_unixtime2local(now, (timelib_sll) time(NULL));
	}
	/* Fill in the new data */
	switch (ZEND_NUM_ARGS()) {
		case 7:
			/* break intentionally missing */
		case 6:
			if (yea >= 0 && yea < 70) {
				yea += 2000;
			} else if (yea >= 70 && yea <= 100) {
				yea += 1900;
			}
			now->y = yea;
			/* break intentionally missing again */
		case 5:
			now->d = day;
			/* break missing intentionally here too */
		case 4:
			now->m = mon;
			/* and here */
		case 3:
			now->s = sec;
			/* yup, this break isn't here on purpose too */
		case 2:
			now->i = min;
			/* last intentionally missing break */
		case 1:
			now->h = hou;
			break;
		default:
			php_error_docref(NULL, E_STRICT, "You should be using the time() function instead");
	}
	/* Update the timestamp */
	if (gmt) {
		timelib_update_ts(now, NULL);
	} else {
		timelib_update_ts(now, tzi);
	}

	/* Clean up and return */
	ts = timelib_date_to_int(now, &error);
	ts += adjust_seconds;
	timelib_time_dtor(now);

	if (error) {
		RETURN_FALSE;
	} else {
		RETURN_LONG(ts);
	}
}
/* }}} */

/* {{{ proto int mktime([int hour [, int min [, int sec [, int mon [, int day [, int year]]]]]])
   Get UNIX timestamp for a date */
PHP_FUNCTION(mktime)
{
	php_mktime(INTERNAL_FUNCTION_PARAM_PASSTHRU, 0);
}
/* }}} */

/* {{{ proto int gmmktime([int hour [, int min [, int sec [, int mon [, int day [, int year]]]]]])
   Get UNIX timestamp for a GMT date */
PHP_FUNCTION(gmmktime)
{
	php_mktime(INTERNAL_FUNCTION_PARAM_PASSTHRU, 1);
}
/* }}} */

/* {{{ proto bool checkdate(int month, int day, int year)
   Returns true(1) if it is a valid date in gregorian calendar */
PHP_FUNCTION(checkdate)
{
	zend_long m, d, y;

	if (zend_parse_parameters(ZEND_NUM_ARGS(), "lll", &m, &d, &y) == FAILURE) {
		RETURN_FALSE;
	}

	if (y < 1 || y > 32767 || !timelib_valid_date(y, m, d)) {
		RETURN_FALSE;
	}
	RETURN_TRUE;	/* True : This month, day, year arguments are valid */
}
/* }}} */

#ifdef HAVE_STRFTIME
/* {{{ php_strftime - (gm)strftime helper */
PHPAPI void php_strftime(INTERNAL_FUNCTION_PARAMETERS, int gmt)
{
	char                *format;
	size_t                  format_len;
	zend_long                 timestamp = 0;
	struct tm            ta;
	int                  max_reallocs = 5;
	size_t               buf_len = 256, real_len;
	timelib_time        *ts;
	timelib_tzinfo      *tzi;
	timelib_time_offset *offset = NULL;
	zend_string 		*buf;

	timestamp = (zend_long) time(NULL);

	if (zend_parse_parameters(ZEND_NUM_ARGS(), "s|l", &format, &format_len, &timestamp) == FAILURE) {
		RETURN_FALSE;
	}

	if (format_len == 0) {
		RETURN_FALSE;
	}

	ts = timelib_time_ctor();
	if (gmt) {
		tzi = NULL;
		timelib_unixtime2gmt(ts, (timelib_sll) timestamp);
	} else {
		tzi = get_timezone_info();
		ts->tz_info = tzi;
		ts->zone_type = TIMELIB_ZONETYPE_ID;
		timelib_unixtime2local(ts, (timelib_sll) timestamp);
	}
	ta.tm_sec   = ts->s;
	ta.tm_min   = ts->i;
	ta.tm_hour  = ts->h;
	ta.tm_mday  = ts->d;
	ta.tm_mon   = ts->m - 1;
	ta.tm_year  = ts->y - 1900;
	ta.tm_wday  = timelib_day_of_week(ts->y, ts->m, ts->d);
	ta.tm_yday  = timelib_day_of_year(ts->y, ts->m, ts->d);
	if (gmt) {
		ta.tm_isdst = 0;
#if HAVE_TM_GMTOFF
		ta.tm_gmtoff = 0;
#endif
#if HAVE_TM_ZONE
		ta.tm_zone = "GMT";
#endif
	} else {
		offset = timelib_get_time_zone_info(timestamp, tzi);

		ta.tm_isdst = offset->is_dst;
#if HAVE_TM_GMTOFF
		ta.tm_gmtoff = offset->offset;
#endif
#if HAVE_TM_ZONE
		ta.tm_zone = offset->abbr;
#endif
	}

	/* VS2012 crt has a bug where strftime crash with %z and %Z format when the
	   initial buffer is too small. See
	   http://connect.microsoft.com/VisualStudio/feedback/details/759720/vs2012-strftime-crash-with-z-formatting-code */
	buf = zend_string_alloc(buf_len, 0);
	while ((real_len = strftime(buf->val, buf_len, format, &ta)) == buf_len || real_len == 0) {
		buf_len *= 2;
		buf = zend_string_extend(buf, buf_len, 0);
		if (!--max_reallocs) {
			break;
		}
	}
#if defined(PHP_WIN32) && _MSC_VER >= 1700
	/* VS2012 strftime() returns number of characters, not bytes.
		See VC++11 bug id 766205. */
	if (real_len > 0) {
		real_len = strlen(buf->val);
	}
#endif

	timelib_time_dtor(ts);
	if (!gmt) {
		timelib_time_offset_dtor(offset);
	}

	if (real_len && real_len != buf_len) {
		buf = zend_string_truncate(buf, real_len, 0);
		RETURN_NEW_STR(buf);
	}
	zend_string_free(buf);
	RETURN_FALSE;
}
/* }}} */

/* {{{ proto string strftime(string format [, int timestamp])
   Format a local time/date according to locale settings */
PHP_FUNCTION(strftime)
{
	php_strftime(INTERNAL_FUNCTION_PARAM_PASSTHRU, 0);
}
/* }}} */

/* {{{ proto string gmstrftime(string format [, int timestamp])
   Format a GMT/UCT time/date according to locale settings */
PHP_FUNCTION(gmstrftime)
{
	php_strftime(INTERNAL_FUNCTION_PARAM_PASSTHRU, 1);
}
/* }}} */
#endif

/* {{{ proto int time(void)
   Return current UNIX timestamp */
PHP_FUNCTION(time)
{
	RETURN_LONG((zend_long)time(NULL));
}
/* }}} */

/* {{{ proto array localtime([int timestamp [, bool associative_array]])
   Returns the results of the C system call localtime as an associative array if the associative_array argument is set to 1 other wise it is a regular array */
PHP_FUNCTION(localtime)
{
	zend_long timestamp = (zend_long)time(NULL);
	zend_bool associative = 0;
	timelib_tzinfo *tzi;
	timelib_time   *ts;

	if (zend_parse_parameters(ZEND_NUM_ARGS(), "|lb", &timestamp, &associative) == FAILURE) {
		RETURN_FALSE;
	}

	tzi = get_timezone_info();
	ts = timelib_time_ctor();
	ts->tz_info = tzi;
	ts->zone_type = TIMELIB_ZONETYPE_ID;
	timelib_unixtime2local(ts, (timelib_sll) timestamp);

	array_init(return_value);

	if (associative) {
		add_assoc_long(return_value, "tm_sec",   ts->s);
		add_assoc_long(return_value, "tm_min",   ts->i);
		add_assoc_long(return_value, "tm_hour",  ts->h);
		add_assoc_long(return_value, "tm_mday",  ts->d);
		add_assoc_long(return_value, "tm_mon",   ts->m - 1);
		add_assoc_long(return_value, "tm_year",  ts->y - 1900);
		add_assoc_long(return_value, "tm_wday",  timelib_day_of_week(ts->y, ts->m, ts->d));
		add_assoc_long(return_value, "tm_yday",  timelib_day_of_year(ts->y, ts->m, ts->d));
		add_assoc_long(return_value, "tm_isdst", ts->dst);
	} else {
		add_next_index_long(return_value, ts->s);
		add_next_index_long(return_value, ts->i);
		add_next_index_long(return_value, ts->h);
		add_next_index_long(return_value, ts->d);
		add_next_index_long(return_value, ts->m - 1);
		add_next_index_long(return_value, ts->y- 1900);
		add_next_index_long(return_value, timelib_day_of_week(ts->y, ts->m, ts->d));
		add_next_index_long(return_value, timelib_day_of_year(ts->y, ts->m, ts->d));
		add_next_index_long(return_value, ts->dst);
	}

	timelib_time_dtor(ts);
}
/* }}} */

/* {{{ proto array getdate([int timestamp])
   Get date/time information */
PHP_FUNCTION(getdate)
{
	zend_long timestamp = (zend_long)time(NULL);
	timelib_tzinfo *tzi;
	timelib_time   *ts;

	if (zend_parse_parameters(ZEND_NUM_ARGS(), "|l", &timestamp) == FAILURE) {
		RETURN_FALSE;
	}

	tzi = get_timezone_info();
	ts = timelib_time_ctor();
	ts->tz_info = tzi;
	ts->zone_type = TIMELIB_ZONETYPE_ID;
	timelib_unixtime2local(ts, (timelib_sll) timestamp);

	array_init(return_value);

	add_assoc_long(return_value, "seconds", ts->s);
	add_assoc_long(return_value, "minutes", ts->i);
	add_assoc_long(return_value, "hours", ts->h);
	add_assoc_long(return_value, "mday", ts->d);
	add_assoc_long(return_value, "wday", timelib_day_of_week(ts->y, ts->m, ts->d));
	add_assoc_long(return_value, "mon", ts->m);
	add_assoc_long(return_value, "year", ts->y);
	add_assoc_long(return_value, "yday", timelib_day_of_year(ts->y, ts->m, ts->d));
	add_assoc_string(return_value, "weekday", php_date_full_day_name(ts->y, ts->m, ts->d));
	add_assoc_string(return_value, "month", mon_full_names[ts->m - 1]);
	add_index_long(return_value, 0, timestamp);

	timelib_time_dtor(ts);
}
/* }}} */

#define PHP_DATE_TIMEZONE_GROUP_AFRICA     0x0001
#define PHP_DATE_TIMEZONE_GROUP_AMERICA    0x0002
#define PHP_DATE_TIMEZONE_GROUP_ANTARCTICA 0x0004
#define PHP_DATE_TIMEZONE_GROUP_ARCTIC     0x0008
#define PHP_DATE_TIMEZONE_GROUP_ASIA       0x0010
#define PHP_DATE_TIMEZONE_GROUP_ATLANTIC   0x0020
#define PHP_DATE_TIMEZONE_GROUP_AUSTRALIA  0x0040
#define PHP_DATE_TIMEZONE_GROUP_EUROPE     0x0080
#define PHP_DATE_TIMEZONE_GROUP_INDIAN     0x0100
#define PHP_DATE_TIMEZONE_GROUP_PACIFIC    0x0200
#define PHP_DATE_TIMEZONE_GROUP_UTC        0x0400
#define PHP_DATE_TIMEZONE_GROUP_ALL        0x07FF
#define PHP_DATE_TIMEZONE_GROUP_ALL_W_BC   0x0FFF
#define PHP_DATE_TIMEZONE_PER_COUNTRY      0x1000

#define PHP_DATE_PERIOD_EXCLUDE_START_DATE 0x0001


/* define an overloaded iterator structure */
typedef struct {
	zend_object_iterator  intern;
	zval                  current;
	php_period_obj       *object;
	int                   current_index;
} date_period_it;

/* {{{ date_period_it_invalidate_current */
static void date_period_it_invalidate_current(zend_object_iterator *iter)
{
	date_period_it *iterator = (date_period_it *)iter;

	if (Z_TYPE(iterator->current) != IS_UNDEF) {
		zval_ptr_dtor(&iterator->current);
		ZVAL_UNDEF(&iterator->current);
	}
}
/* }}} */

/* {{{ date_period_it_dtor */
static void date_period_it_dtor(zend_object_iterator *iter)
{
	date_period_it *iterator = (date_period_it *)iter;

	date_period_it_invalidate_current(iter);

	zval_ptr_dtor(&iterator->intern.data);
}
/* }}} */

/* {{{ date_period_it_has_more */
static int date_period_it_has_more(zend_object_iterator *iter)
{
	date_period_it *iterator = (date_period_it *)iter;
	php_period_obj *object   = Z_PHPPERIOD_P(&iterator->intern.data);
	timelib_time   *it_time = object->current;

	/* apply modification if it's not the first iteration */
	if (!object->include_start_date || iterator->current_index > 0) {
		it_time->have_relative = 1;
		it_time->relative = *object->interval;
		it_time->sse_uptodate = 0;
		timelib_update_ts(it_time, NULL);
		timelib_update_from_sse(it_time);
	}

	if (object->end) {
		return object->current->sse < object->end->sse ? SUCCESS : FAILURE;
	} else {
		return (iterator->current_index < object->recurrences) ? SUCCESS : FAILURE;
	}
}
/* }}} */

/* {{{ date_period_it_current_data */
static zval *date_period_it_current_data(zend_object_iterator *iter)
{
	date_period_it *iterator = (date_period_it *)iter;
	php_period_obj *object   = Z_PHPPERIOD_P(&iterator->intern.data);
	timelib_time   *it_time = object->current;
	php_date_obj   *newdateobj;

	/* Create new object */
	php_date_instantiate(object->start_ce, &iterator->current);
	newdateobj = Z_PHPDATE_P(&iterator->current);
	newdateobj->time = timelib_time_ctor();
	*newdateobj->time = *it_time;
	if (it_time->tz_abbr) {
		newdateobj->time->tz_abbr = strdup(it_time->tz_abbr);
	}
	if (it_time->tz_info) {
		newdateobj->time->tz_info = it_time->tz_info;
	}

	return &iterator->current;
}
/* }}} */

/* {{{ date_period_it_current_key */
static void date_period_it_current_key(zend_object_iterator *iter, zval *key)
{
	date_period_it *iterator = (date_period_it *)iter;
	ZVAL_LONG(key, iterator->current_index);
}
/* }}} */

/* {{{ date_period_it_move_forward */
static void date_period_it_move_forward(zend_object_iterator *iter)
{
	date_period_it   *iterator = (date_period_it *)iter;

	iterator->current_index++;
	date_period_it_invalidate_current(iter);
}
/* }}} */

/* {{{ date_period_it_rewind */
static void date_period_it_rewind(zend_object_iterator *iter)
{
	date_period_it *iterator = (date_period_it *)iter;

	iterator->current_index = 0;
	if (iterator->object->current) {
		timelib_time_dtor(iterator->object->current);
	}
	iterator->object->current = timelib_time_clone(iterator->object->start);
	date_period_it_invalidate_current(iter);
}
/* }}} */

/* iterator handler table */
zend_object_iterator_funcs date_period_it_funcs = {
	date_period_it_dtor,
	date_period_it_has_more,
	date_period_it_current_data,
	date_period_it_current_key,
	date_period_it_move_forward,
	date_period_it_rewind,
	date_period_it_invalidate_current
};

zend_object_iterator *date_object_period_get_iterator(zend_class_entry *ce, zval *object, int by_ref) /* {{{ */
{
	date_period_it *iterator = emalloc(sizeof(date_period_it));

	if (by_ref) {
		zend_error(E_ERROR, "An iterator cannot be used with foreach by reference");
	}

	zend_iterator_init((zend_object_iterator*)iterator);

	ZVAL_COPY(&iterator->intern.data, object);
	iterator->intern.funcs = &date_period_it_funcs;
	iterator->object = Z_PHPPERIOD_P(object);
	ZVAL_UNDEF(&iterator->current);

	return (zend_object_iterator*)iterator;
} /* }}} */

static int implement_date_interface_handler(zend_class_entry *interface, zend_class_entry *implementor) /* {{{ */
{
	if (implementor->type == ZEND_USER_CLASS &&
		!instanceof_function(implementor, date_ce_date) &&
		!instanceof_function(implementor, date_ce_immutable)
	) {
		zend_error(E_ERROR, "DateTimeInterface can't be implemented by user classes");
	}

	return SUCCESS;
} /* }}} */

static void date_register_classes(void) /* {{{ */
{
	zend_class_entry ce_date, ce_immutable, ce_timezone, ce_interval, ce_period, ce_interface;

	INIT_CLASS_ENTRY(ce_interface, "DateTimeInterface", date_funcs_interface);
	date_ce_interface = zend_register_internal_interface(&ce_interface);
	date_ce_interface->interface_gets_implemented = implement_date_interface_handler;

	INIT_CLASS_ENTRY(ce_date, "DateTime", date_funcs_date);
	ce_date.create_object = date_object_new_date;
	date_ce_date = zend_register_internal_class_ex(&ce_date, NULL);
	memcpy(&date_object_handlers_date, zend_get_std_object_handlers(), sizeof(zend_object_handlers));
	date_object_handlers_date.offset = XtOffsetOf(php_date_obj, std);
	date_object_handlers_date.free_obj = date_object_free_storage_date;
	date_object_handlers_date.clone_obj = date_object_clone_date;
	date_object_handlers_date.compare_objects = date_object_compare_date;
	date_object_handlers_date.get_properties = date_object_get_properties;
	date_object_handlers_date.get_gc = date_object_get_gc;
	zend_class_implements(date_ce_date, 1, date_ce_interface);

#define REGISTER_DATE_CLASS_CONST_STRING(const_name, value) \
	zend_declare_class_constant_stringl(date_ce_date, const_name, sizeof(const_name)-1, value, sizeof(value)-1);

	REGISTER_DATE_CLASS_CONST_STRING("ATOM",             DATE_FORMAT_RFC3339);
	REGISTER_DATE_CLASS_CONST_STRING("COOKIE",           DATE_FORMAT_COOKIE);
	REGISTER_DATE_CLASS_CONST_STRING("ISO8601",          DATE_FORMAT_ISO8601);
	REGISTER_DATE_CLASS_CONST_STRING("RFC822",           DATE_FORMAT_RFC822);
	REGISTER_DATE_CLASS_CONST_STRING("RFC850",           DATE_FORMAT_RFC850);
	REGISTER_DATE_CLASS_CONST_STRING("RFC1036",          DATE_FORMAT_RFC1036);
	REGISTER_DATE_CLASS_CONST_STRING("RFC1123",          DATE_FORMAT_RFC1123);
	REGISTER_DATE_CLASS_CONST_STRING("RFC2822",          DATE_FORMAT_RFC2822);
	REGISTER_DATE_CLASS_CONST_STRING("RFC3339",          DATE_FORMAT_RFC3339);
	REGISTER_DATE_CLASS_CONST_STRING("RFC3339_EXTENDED", DATE_FORMAT_RFC3339_EXTENDED);
	REGISTER_DATE_CLASS_CONST_STRING("RSS",              DATE_FORMAT_RFC1123);
	REGISTER_DATE_CLASS_CONST_STRING("W3C",              DATE_FORMAT_RFC3339);

	INIT_CLASS_ENTRY(ce_immutable, "DateTimeImmutable", date_funcs_immutable);
	ce_immutable.create_object = date_object_new_date;
	date_ce_immutable = zend_register_internal_class_ex(&ce_immutable, NULL);
	memcpy(&date_object_handlers_immutable, zend_get_std_object_handlers(), sizeof(zend_object_handlers));
	date_object_handlers_immutable.clone_obj = date_object_clone_date;
	date_object_handlers_immutable.compare_objects = date_object_compare_date;
	date_object_handlers_immutable.get_properties = date_object_get_properties;
	zend_class_implements(date_ce_immutable, 1, date_ce_interface);

	INIT_CLASS_ENTRY(ce_timezone, "DateTimeZone", date_funcs_timezone);
	ce_timezone.create_object = date_object_new_timezone;
	date_ce_timezone = zend_register_internal_class_ex(&ce_timezone, NULL);
	memcpy(&date_object_handlers_timezone, zend_get_std_object_handlers(), sizeof(zend_object_handlers));
	date_object_handlers_timezone.offset = XtOffsetOf(php_timezone_obj, std);
	date_object_handlers_timezone.free_obj = date_object_free_storage_timezone;
	date_object_handlers_timezone.clone_obj = date_object_clone_timezone;
	date_object_handlers_timezone.get_properties = date_object_get_properties_timezone;
	date_object_handlers_timezone.get_gc = date_object_get_gc_timezone;

#define REGISTER_TIMEZONE_CLASS_CONST_STRING(const_name, value) \
	zend_declare_class_constant_long(date_ce_timezone, const_name, sizeof(const_name)-1, value);

	REGISTER_TIMEZONE_CLASS_CONST_STRING("AFRICA",      PHP_DATE_TIMEZONE_GROUP_AFRICA);
	REGISTER_TIMEZONE_CLASS_CONST_STRING("AMERICA",     PHP_DATE_TIMEZONE_GROUP_AMERICA);
	REGISTER_TIMEZONE_CLASS_CONST_STRING("ANTARCTICA",  PHP_DATE_TIMEZONE_GROUP_ANTARCTICA);
	REGISTER_TIMEZONE_CLASS_CONST_STRING("ARCTIC",      PHP_DATE_TIMEZONE_GROUP_ARCTIC);
	REGISTER_TIMEZONE_CLASS_CONST_STRING("ASIA",        PHP_DATE_TIMEZONE_GROUP_ASIA);
	REGISTER_TIMEZONE_CLASS_CONST_STRING("ATLANTIC",    PHP_DATE_TIMEZONE_GROUP_ATLANTIC);
	REGISTER_TIMEZONE_CLASS_CONST_STRING("AUSTRALIA",   PHP_DATE_TIMEZONE_GROUP_AUSTRALIA);
	REGISTER_TIMEZONE_CLASS_CONST_STRING("EUROPE",      PHP_DATE_TIMEZONE_GROUP_EUROPE);
	REGISTER_TIMEZONE_CLASS_CONST_STRING("INDIAN",      PHP_DATE_TIMEZONE_GROUP_INDIAN);
	REGISTER_TIMEZONE_CLASS_CONST_STRING("PACIFIC",     PHP_DATE_TIMEZONE_GROUP_PACIFIC);
	REGISTER_TIMEZONE_CLASS_CONST_STRING("UTC",         PHP_DATE_TIMEZONE_GROUP_UTC);
	REGISTER_TIMEZONE_CLASS_CONST_STRING("ALL",         PHP_DATE_TIMEZONE_GROUP_ALL);
	REGISTER_TIMEZONE_CLASS_CONST_STRING("ALL_WITH_BC", PHP_DATE_TIMEZONE_GROUP_ALL_W_BC);
	REGISTER_TIMEZONE_CLASS_CONST_STRING("PER_COUNTRY", PHP_DATE_TIMEZONE_PER_COUNTRY);

	INIT_CLASS_ENTRY(ce_interval, "DateInterval", date_funcs_interval);
	ce_interval.create_object = date_object_new_interval;
	date_ce_interval = zend_register_internal_class_ex(&ce_interval, NULL);
	memcpy(&date_object_handlers_interval, zend_get_std_object_handlers(), sizeof(zend_object_handlers));
	date_object_handlers_interval.offset = XtOffsetOf(php_interval_obj, std);
	date_object_handlers_interval.free_obj = date_object_free_storage_interval;
	date_object_handlers_interval.clone_obj = date_object_clone_interval;
	date_object_handlers_interval.read_property = date_interval_read_property;
	date_object_handlers_interval.write_property = date_interval_write_property;
	date_object_handlers_interval.get_properties = date_object_get_properties_interval;
	date_object_handlers_interval.get_property_ptr_ptr = NULL;
	date_object_handlers_interval.get_gc = date_object_get_gc_interval;

	INIT_CLASS_ENTRY(ce_period, "DatePeriod", date_funcs_period);
	ce_period.create_object = date_object_new_period;
	date_ce_period = zend_register_internal_class_ex(&ce_period, NULL);
	date_ce_period->get_iterator = date_object_period_get_iterator;
	date_ce_period->iterator_funcs.funcs = &date_period_it_funcs;
	zend_class_implements(date_ce_period, 1, zend_ce_traversable);
	memcpy(&date_object_handlers_period, zend_get_std_object_handlers(), sizeof(zend_object_handlers));
	date_object_handlers_period.offset = XtOffsetOf(php_period_obj, std);
	date_object_handlers_period.free_obj = date_object_free_storage_period;
	date_object_handlers_period.clone_obj = date_object_clone_period;
	date_object_handlers_period.get_properties = date_object_get_properties_period;
	date_object_handlers_period.get_property_ptr_ptr = NULL;
	date_object_handlers_period.get_gc = date_object_get_gc_period;
	date_object_handlers_period.read_property = date_period_read_property;
	date_object_handlers_period.write_property = date_period_write_property;

#define REGISTER_PERIOD_CLASS_CONST_STRING(const_name, value) \
	zend_declare_class_constant_long(date_ce_period, const_name, sizeof(const_name)-1, value);

	REGISTER_PERIOD_CLASS_CONST_STRING("EXCLUDE_START_DATE", PHP_DATE_PERIOD_EXCLUDE_START_DATE);
} /* }}} */

static inline zend_object *date_object_new_date_ex(zend_class_entry *class_type, int init_props) /* {{{ */
{
	php_date_obj *intern;

	intern = ecalloc(1, sizeof(php_date_obj) + zend_object_properties_size(class_type));

	zend_object_std_init(&intern->std, class_type);
	if (init_props) {
		object_properties_init(&intern->std, class_type);
	}
	intern->std.handlers = &date_object_handlers_date;

	return &intern->std;
} /* }}} */

static zend_object *date_object_new_date(zend_class_entry *class_type) /* {{{ */
{
	return date_object_new_date_ex(class_type, 1);
} /* }}} */

static zend_object *date_object_clone_date(zval *this_ptr) /* {{{ */
{
	php_date_obj *old_obj = Z_PHPDATE_P(this_ptr);
	php_date_obj *new_obj = php_date_obj_from_obj(date_object_new_date_ex(old_obj->std.ce, 0));

	zend_objects_clone_members(&new_obj->std, &old_obj->std);
	if (!old_obj->time) {
		return &new_obj->std;
	}

	/* this should probably moved to a new `timelib_time *timelime_time_clone(timelib_time *)` */
	new_obj->time = timelib_time_ctor();
	*new_obj->time = *old_obj->time;
	if (old_obj->time->tz_abbr) {
		new_obj->time->tz_abbr = strdup(old_obj->time->tz_abbr);
	}
	if (old_obj->time->tz_info) {
		new_obj->time->tz_info = old_obj->time->tz_info;
	}

	return &new_obj->std;
} /* }}} */

static void date_clone_immutable(zval *object, zval *new_object) /* {{{ */
{
	ZVAL_OBJ(new_object, date_object_clone_date(object));
} /* }}} */

static int date_object_compare_date(zval *d1, zval *d2) /* {{{ */
{
	php_date_obj *o1 = Z_PHPDATE_P(d1);
	php_date_obj *o2 = Z_PHPDATE_P(d2);

	if (!o1->time || !o2->time) {
		php_error_docref(NULL, E_WARNING, "Trying to compare an incomplete DateTime or DateTimeImmutable object");
		return 1;
	}
	if (!o1->time->sse_uptodate) {
		timelib_update_ts(o1->time, o1->time->tz_info);
	}
	if (!o2->time->sse_uptodate) {
		timelib_update_ts(o2->time, o2->time->tz_info);
	}

	return (o1->time->sse == o2->time->sse) ? 0 : ((o1->time->sse < o2->time->sse) ? -1 : 1);
} /* }}} */

static HashTable *date_object_get_gc(zval *object, zval **table, int *n) /* {{{ */
{
	*table = NULL;
	*n = 0;
	return zend_std_get_properties(object);
} /* }}} */

static HashTable *date_object_get_gc_timezone(zval *object, zval **table, int *n) /* {{{ */
{
       *table = NULL;
       *n = 0;
       return zend_std_get_properties(object);
} /* }}} */

static HashTable *date_object_get_properties(zval *object) /* {{{ */
{
	HashTable *props;
	zval zv;
	php_date_obj     *dateobj;


	dateobj = Z_PHPDATE_P(object);

	props = zend_std_get_properties(object);

	if (!dateobj->time || GC_G(gc_active)) {
		return props;
	}

	/* first we add the date and time in ISO format */
	ZVAL_STR(&zv, date_format("Y-m-d H:i:s.u", sizeof("Y-m-d H:i:s.u")-1, dateobj->time, 1));
	zend_hash_str_update(props, "date", sizeof("date")-1, &zv);

	/* then we add the timezone name (or similar) */
	if (dateobj->time->is_localtime) {
		ZVAL_LONG(&zv, dateobj->time->zone_type);
		zend_hash_str_update(props, "timezone_type", sizeof("timezone_type")-1, &zv);

		switch (dateobj->time->zone_type) {
			case TIMELIB_ZONETYPE_ID:
				ZVAL_STRING(&zv, dateobj->time->tz_info->name);
				break;
			case TIMELIB_ZONETYPE_OFFSET: {
				zend_string *tmpstr = zend_string_alloc(sizeof("UTC+05:00")-1, 0);
				timelib_sll utc_offset = dateobj->time->z;

				tmpstr->len = snprintf(tmpstr->val, sizeof("+05:00"), "%c%02d:%02d",
					utc_offset > 0 ? '-' : '+',
					abs(utc_offset / 60),
					abs((utc_offset % 60)));

				ZVAL_NEW_STR(&zv, tmpstr);
				}
				break;
			case TIMELIB_ZONETYPE_ABBR:
				ZVAL_STRING(&zv, dateobj->time->tz_abbr);
				break;
		}
		zend_hash_str_update(props, "timezone", sizeof("timezone")-1, &zv);
	}

	return props;
} /* }}} */

static inline zend_object *date_object_new_timezone_ex(zend_class_entry *class_type, int init_props) /* {{{ */
{
	php_timezone_obj *intern;

	intern = ecalloc(1, sizeof(php_timezone_obj) + zend_object_properties_size(class_type));

	zend_object_std_init(&intern->std, class_type);
	if (init_props) {
		object_properties_init(&intern->std, class_type);
	}
	intern->std.handlers = &date_object_handlers_timezone;

	return &intern->std;
} /* }}} */

static zend_object *date_object_new_timezone(zend_class_entry *class_type) /* {{{ */
{
	return date_object_new_timezone_ex(class_type, 1);
} /* }}} */

static zend_object *date_object_clone_timezone(zval *this_ptr) /* {{{ */
{
	php_timezone_obj *old_obj = Z_PHPTIMEZONE_P(this_ptr);
	php_timezone_obj *new_obj = php_timezone_obj_from_obj(date_object_new_timezone_ex(old_obj->std.ce, 0));

	zend_objects_clone_members(&new_obj->std, &old_obj->std);
	if (!old_obj->initialized) {
		return &new_obj->std;
	}

	new_obj->type = old_obj->type;
	new_obj->initialized = 1;
	switch (new_obj->type) {
		case TIMELIB_ZONETYPE_ID:
			new_obj->tzi.tz = old_obj->tzi.tz;
			break;
		case TIMELIB_ZONETYPE_OFFSET:
			new_obj->tzi.utc_offset = old_obj->tzi.utc_offset;
			break;
		case TIMELIB_ZONETYPE_ABBR:
			new_obj->tzi.z.utc_offset = old_obj->tzi.z.utc_offset;
			new_obj->tzi.z.dst        = old_obj->tzi.z.dst;
			new_obj->tzi.z.abbr       = strdup(old_obj->tzi.z.abbr);
			break;
	}

	return &new_obj->std;
} /* }}} */

static HashTable *date_object_get_properties_timezone(zval *object) /* {{{ */
{
	HashTable *props;
	zval zv;
	php_timezone_obj     *tzobj;


	tzobj = Z_PHPTIMEZONE_P(object);

	props = zend_std_get_properties(object);

	if (!tzobj->initialized) {
		return props;
	}

	ZVAL_LONG(&zv, tzobj->type);
	zend_hash_str_update(props, "timezone_type", sizeof("timezone_type")-1, &zv);

	switch (tzobj->type) {
		case TIMELIB_ZONETYPE_ID:
			ZVAL_STRING(&zv, tzobj->tzi.tz->name);
			break;
		case TIMELIB_ZONETYPE_OFFSET: {
			zend_string *tmpstr = zend_string_alloc(sizeof("UTC+05:00")-1, 0);

			tmpstr->len = snprintf(tmpstr->val, sizeof("+05:00"), "%c%02d:%02d",
			tzobj->tzi.utc_offset > 0 ? '-' : '+',
			abs(tzobj->tzi.utc_offset / 60),
			abs((tzobj->tzi.utc_offset % 60)));

			ZVAL_NEW_STR(&zv, tmpstr);
			}
			break;
		case TIMELIB_ZONETYPE_ABBR:
			ZVAL_STRING(&zv, tzobj->tzi.z.abbr);
			break;
	}
	zend_hash_str_update(props, "timezone", sizeof("timezone")-1, &zv);

	return props;
} /* }}} */

static inline zend_object *date_object_new_interval_ex(zend_class_entry *class_type, int init_props) /* {{{ */
{
	php_interval_obj *intern;

	intern = ecalloc(1, sizeof(php_interval_obj) + zend_object_properties_size(class_type));

	zend_object_std_init(&intern->std, class_type);
	if (init_props) {
		object_properties_init(&intern->std, class_type);
	}
	intern->std.handlers = &date_object_handlers_interval;

	return &intern->std;
} /* }}} */

static zend_object *date_object_new_interval(zend_class_entry *class_type) /* {{{ */
{
	return date_object_new_interval_ex(class_type, 1);
} /* }}} */

static zend_object *date_object_clone_interval(zval *this_ptr) /* {{{ */
{
	php_interval_obj *old_obj = Z_PHPINTERVAL_P(this_ptr);
	php_interval_obj *new_obj = php_interval_obj_from_obj(date_object_new_interval_ex(old_obj->std.ce, 0));

	zend_objects_clone_members(&new_obj->std, &old_obj->std);

	/** FIX ME ADD CLONE STUFF **/
	return &new_obj->std;
} /* }}} */

static HashTable *date_object_get_gc_interval(zval *object, zval **table, int *n) /* {{{ */
{

	*table = NULL;
	*n = 0;
	return zend_std_get_properties(object);
} /* }}} */

static HashTable *date_object_get_properties_interval(zval *object) /* {{{ */
{
	HashTable *props;
	zval zv;
	php_interval_obj     *intervalobj;

	intervalobj = Z_PHPINTERVAL_P(object);

	props = zend_std_get_properties(object);

	if (!intervalobj->initialized) {
		return props;
	}

#define PHP_DATE_INTERVAL_ADD_PROPERTY(n,f) \
	ZVAL_LONG(&zv, (zend_long)intervalobj->diff->f); \
	zend_hash_str_update(props, n, sizeof(n)-1, &zv);

	PHP_DATE_INTERVAL_ADD_PROPERTY("y", y);
	PHP_DATE_INTERVAL_ADD_PROPERTY("m", m);
	PHP_DATE_INTERVAL_ADD_PROPERTY("d", d);
	PHP_DATE_INTERVAL_ADD_PROPERTY("h", h);
	PHP_DATE_INTERVAL_ADD_PROPERTY("i", i);
	PHP_DATE_INTERVAL_ADD_PROPERTY("s", s);
	PHP_DATE_INTERVAL_ADD_PROPERTY("weekday", weekday);
	PHP_DATE_INTERVAL_ADD_PROPERTY("weekday_behavior", weekday_behavior);
	PHP_DATE_INTERVAL_ADD_PROPERTY("first_last_day_of", first_last_day_of);
	PHP_DATE_INTERVAL_ADD_PROPERTY("invert", invert);
	if (intervalobj->diff->days != -99999) {
		PHP_DATE_INTERVAL_ADD_PROPERTY("days", days);
	} else {
		ZVAL_FALSE(&zv);
		zend_hash_str_update(props, "days", sizeof("days")-1, &zv);
	}
	PHP_DATE_INTERVAL_ADD_PROPERTY("special_type", special.type);
	PHP_DATE_INTERVAL_ADD_PROPERTY("special_amount", special.amount);
	PHP_DATE_INTERVAL_ADD_PROPERTY("have_weekday_relative", have_weekday_relative);
	PHP_DATE_INTERVAL_ADD_PROPERTY("have_special_relative", have_special_relative);

	return props;
} /* }}} */

static inline zend_object *date_object_new_period_ex(zend_class_entry *class_type, int init_props) /* {{{ */
{
	php_period_obj *intern;

	intern = ecalloc(1, sizeof(php_period_obj) + zend_object_properties_size(class_type));

	zend_object_std_init(&intern->std, class_type);
	if (init_props) {
		object_properties_init(&intern->std, class_type);
	}

	intern->std.handlers = &date_object_handlers_period;

	return &intern->std;
} /* }}} */

static zend_object *date_object_new_period(zend_class_entry *class_type) /* {{{ */
{
	return date_object_new_period_ex(class_type, 1);
} /* }}} */

static zend_object *date_object_clone_period(zval *this_ptr) /* {{{ */
{
	php_period_obj *old_obj = Z_PHPPERIOD_P(this_ptr);
	php_period_obj *new_obj = php_period_obj_from_obj(date_object_new_period_ex(old_obj->std.ce, 0));

	zend_objects_clone_members(&new_obj->std, &old_obj->std);

	/** FIX ME ADD CLONE STUFF **/
	return &new_obj->std;
} /* }}} */

static void date_object_free_storage_date(zend_object *object) /* {{{ */
{
	php_date_obj *intern = php_date_obj_from_obj(object);

	if (intern->time) {
		timelib_time_dtor(intern->time);
	}

	zend_object_std_dtor(&intern->std);
} /* }}} */

static void date_object_free_storage_timezone(zend_object *object) /* {{{ */
{
	php_timezone_obj *intern = php_timezone_obj_from_obj(object);

	if (intern->type == TIMELIB_ZONETYPE_ABBR) {
		free(intern->tzi.z.abbr);
	}
	zend_object_std_dtor(&intern->std);
} /* }}} */

static void date_object_free_storage_interval(zend_object *object) /* {{{ */
{
	php_interval_obj *intern = php_interval_obj_from_obj(object);

	timelib_rel_time_dtor(intern->diff);
	zend_object_std_dtor(&intern->std);
} /* }}} */

static void date_object_free_storage_period(zend_object *object) /* {{{ */
{
	php_period_obj *intern = php_period_obj_from_obj(object);

	if (intern->start) {
		timelib_time_dtor(intern->start);
	}

	if (intern->current) {
		timelib_time_dtor(intern->current);
	}

	if (intern->end) {
		timelib_time_dtor(intern->end);
	}

	timelib_rel_time_dtor(intern->interval);
	zend_object_std_dtor(&intern->std);
} /* }}} */

/* Advanced Interface */
PHPAPI zval *php_date_instantiate(zend_class_entry *pce, zval *object) /* {{{ */
{
	object_init_ex(object, pce);
	return object;
} /* }}} */

/* Helper function used to store the latest found warnings and errors while
 * parsing, from either strtotime or parse_from_format. */
static void update_errors_warnings(timelib_error_container *last_errors) /* {{{ */
{
	if (DATEG(last_errors)) {
		timelib_error_container_dtor(DATEG(last_errors));
		DATEG(last_errors) = NULL;
	}
	DATEG(last_errors) = last_errors;
} /* }}} */

PHPAPI int php_date_initialize(php_date_obj *dateobj, /*const*/ char *time_str, size_t time_str_len, char *format, zval *timezone_object, int ctor) /* {{{ */
{
	timelib_time   *now;
	timelib_tzinfo *tzi = NULL;
	timelib_error_container *err = NULL;
	int type = TIMELIB_ZONETYPE_ID, new_dst = 0;
	char *new_abbr = NULL;
	timelib_sll new_offset = 0;

	if (dateobj->time) {
		timelib_time_dtor(dateobj->time);
	}
	if (format) {
		dateobj->time = timelib_parse_from_format(format, time_str_len ? time_str : "", time_str_len ? time_str_len : 0, &err, DATE_TIMEZONEDB, php_date_parse_tzfile_wrapper);
	} else {
		dateobj->time = timelib_strtotime(time_str_len ? time_str : "now", time_str_len ? time_str_len : sizeof("now") -1, &err, DATE_TIMEZONEDB, php_date_parse_tzfile_wrapper);
	}

	/* update last errors and warnings */
	update_errors_warnings(err);


	if (ctor && err && err->error_count) {
		/* spit out the first library error message, at least */
		php_error_docref(NULL, E_WARNING, "Failed to parse time string (%s) at position %d (%c): %s", time_str,
			err->error_messages[0].position, err->error_messages[0].character, err->error_messages[0].message);
	}
	if (err && err->error_count) {
		timelib_time_dtor(dateobj->time);
		dateobj->time = 0;
		return 0;
	}

	if (timezone_object) {
		php_timezone_obj *tzobj;

		tzobj = Z_PHPTIMEZONE_P(timezone_object);
		switch (tzobj->type) {
			case TIMELIB_ZONETYPE_ID:
				tzi = tzobj->tzi.tz;
				break;
			case TIMELIB_ZONETYPE_OFFSET:
				new_offset = tzobj->tzi.utc_offset;
				break;
			case TIMELIB_ZONETYPE_ABBR:
				new_offset = tzobj->tzi.z.utc_offset;
				new_dst    = tzobj->tzi.z.dst;
				new_abbr   = strdup(tzobj->tzi.z.abbr);
				break;
		}
		type = tzobj->type;
	} else if (dateobj->time->tz_info) {
		tzi = dateobj->time->tz_info;
	} else {
		tzi = get_timezone_info();
	}

	now = timelib_time_ctor();
	now->zone_type = type;
	switch (type) {
		case TIMELIB_ZONETYPE_ID:
			now->tz_info = tzi;
			break;
		case TIMELIB_ZONETYPE_OFFSET:
			now->z = new_offset;
			break;
		case TIMELIB_ZONETYPE_ABBR:
			now->z = new_offset;
			now->dst = new_dst;
			now->tz_abbr = new_abbr;
			break;
	}
	timelib_unixtime2local(now, (timelib_sll) time(NULL));

	timelib_fill_holes(dateobj->time, now, TIMELIB_NO_CLONE);
	timelib_update_ts(dateobj->time, tzi);
	timelib_update_from_sse(dateobj->time);

	dateobj->time->have_relative = 0;

	timelib_time_dtor(now);

	return 1;
} /* }}} */

/* {{{ proto DateTime date_create([string time[, DateTimeZone object]])
   Returns new DateTime object
*/
PHP_FUNCTION(date_create)
{
	zval           *timezone_object = NULL;
	char           *time_str = NULL;
	size_t          time_str_len = 0;
	zval            datetime_object;

	if (zend_parse_parameters(ZEND_NUM_ARGS(), "|sO!", &time_str, &time_str_len, &timezone_object, date_ce_timezone) == FAILURE) {
		RETURN_FALSE;
	}

	php_date_instantiate(date_ce_date, &datetime_object);
	if (!php_date_initialize(Z_PHPDATE_P(&datetime_object), time_str, time_str_len, NULL, timezone_object, 0)) {
		zval_dtor(&datetime_object);
		RETURN_FALSE;
	}
	RETVAL_ZVAL(&datetime_object, 0, 0);
}
/* }}} */

/* {{{ proto DateTime date_create_immutable([string time[, DateTimeZone object]])
   Returns new DateTime object
*/
PHP_FUNCTION(date_create_immutable)
{
	zval           *timezone_object = NULL;
	char           *time_str = NULL;
	size_t          time_str_len = 0;
	zval            datetime_object;

	if (zend_parse_parameters(ZEND_NUM_ARGS(), "|sO!", &time_str, &time_str_len, &timezone_object, date_ce_timezone) == FAILURE) {
		RETURN_FALSE;
	}

	php_date_instantiate(date_ce_immutable, &datetime_object);
	if (!php_date_initialize(Z_PHPDATE_P(&datetime_object), time_str, time_str_len, NULL, timezone_object, 0)) {
		zval_dtor(&datetime_object);
		RETURN_FALSE;
	}
	RETVAL_ZVAL(&datetime_object, 0, 0);
}
/* }}} */

/* {{{ proto DateTime date_create_from_format(string format, string time[, DateTimeZone object])
   Returns new DateTime object formatted according to the specified format
*/
PHP_FUNCTION(date_create_from_format)
{
	zval           *timezone_object = NULL;
	char           *time_str = NULL, *format_str = NULL;
	size_t             time_str_len = 0, format_str_len = 0;
	zval            datetime_object;

	if (zend_parse_parameters(ZEND_NUM_ARGS(), "ss|O!", &format_str, &format_str_len, &time_str, &time_str_len, &timezone_object, date_ce_timezone) == FAILURE) {
		RETURN_FALSE;
	}

	php_date_instantiate(date_ce_date, &datetime_object);
	if (!php_date_initialize(Z_PHPDATE_P(&datetime_object), time_str, time_str_len, format_str, timezone_object, 0)) {
		zval_dtor(&datetime_object);
		RETURN_FALSE;
	}
	RETVAL_ZVAL(&datetime_object, 0, 0);
}
/* }}} */

/* {{{ proto DateTime date_create_immutable_from_format(string format, string time[, DateTimeZone object])
   Returns new DateTime object formatted according to the specified format
*/
PHP_FUNCTION(date_create_immutable_from_format)
{
	zval           *timezone_object = NULL;
	char           *time_str = NULL, *format_str = NULL;
	size_t          time_str_len = 0, format_str_len = 0;
	zval            datetime_object;

	if (zend_parse_parameters(ZEND_NUM_ARGS(), "ss|O!", &format_str, &format_str_len, &time_str, &time_str_len, &timezone_object, date_ce_timezone) == FAILURE) {
		RETURN_FALSE;
	}

	php_date_instantiate(date_ce_immutable, &datetime_object);
	if (!php_date_initialize(Z_PHPDATE_P(&datetime_object), time_str, time_str_len, format_str, timezone_object, 0)) {
		zval_dtor(&datetime_object);
		RETURN_FALSE;
	}
	RETVAL_ZVAL(&datetime_object, 0, 0);
}
/* }}} */

/* {{{ proto DateTime::__construct([string time[, DateTimeZone object]])
   Creates new DateTime object
*/
PHP_METHOD(DateTime, __construct)
{
	zval *timezone_object = NULL;
	char *time_str = NULL;
	size_t time_str_len = 0;
	zend_error_handling error_handling;

	zend_replace_error_handling(EH_THROW, NULL, &error_handling);
	if (SUCCESS == zend_parse_parameters(ZEND_NUM_ARGS(), "|sO!", &time_str, &time_str_len, &timezone_object, date_ce_timezone)) {
		if (!php_date_initialize(Z_PHPDATE_P(getThis()), time_str, time_str_len, NULL, timezone_object, 1)) {
			ZEND_CTOR_MAKE_NULL();
		}
	}
	zend_restore_error_handling(&error_handling);
}
/* }}} */

/* {{{ proto DateTimeImmutable::__construct([string time[, DateTimeZone object]])
   Creates new DateTimeImmutable object
*/
PHP_METHOD(DateTimeImmutable, __construct)
{
	zval *timezone_object = NULL;
	char *time_str = NULL;
	size_t time_str_len = 0;
	zend_error_handling error_handling;

	zend_replace_error_handling(EH_THROW, NULL, &error_handling);
	if (SUCCESS == zend_parse_parameters(ZEND_NUM_ARGS(), "|sO!", &time_str, &time_str_len, &timezone_object, date_ce_timezone)) {
		php_date_initialize(Z_PHPDATE_P(getThis()), time_str, time_str_len, NULL, timezone_object, 1);
	}
	zend_restore_error_handling(&error_handling);
}
/* }}} */

/* {{{ proto DateTimeImmutable::createFromMutable(DateTimeZone object)
   Creates new DateTimeImmutable object from an existing mutable DateTime object.
*/
PHP_METHOD(DateTimeImmutable, createFromMutable)
{
	zval *datetime_object = NULL;
	php_date_obj *new_obj = NULL;
	php_date_obj *old_obj = NULL;

	if (zend_parse_parameters(ZEND_NUM_ARGS(), "O", &datetime_object, date_ce_date) == FAILURE) {
		return;
	}

	php_date_instantiate(date_ce_immutable, return_value);
	old_obj = Z_PHPDATE_P(datetime_object);
	new_obj = Z_PHPDATE_P(return_value);

	new_obj->time = timelib_time_ctor();
	*new_obj->time = *old_obj->time;
	if (old_obj->time->tz_abbr) {
		new_obj->time->tz_abbr = strdup(old_obj->time->tz_abbr);
	}
	if (old_obj->time->tz_info) {
		new_obj->time->tz_info = old_obj->time->tz_info;
	}
}
/* }}} */

static int php_date_initialize_from_hash(php_date_obj **dateobj, HashTable *myht)
{
	zval             *z_date;
	zval             *z_timezone;
	zval             *z_timezone_type;
	zval              tmp_obj;
	timelib_tzinfo   *tzi;
	php_timezone_obj *tzobj;

	z_date = zend_hash_str_find(myht, "date", sizeof("data")-1);
	if (z_date && Z_TYPE_P(z_date) == IS_STRING) {
		z_timezone_type = zend_hash_str_find(myht, "timezone_type", sizeof("timezone_type")-1);
		if (z_timezone_type && Z_TYPE_P(z_timezone_type) == IS_LONG) {
			z_timezone = zend_hash_str_find(myht, "timezone", sizeof("timezone")-1);
			if (z_timezone && Z_TYPE_P(z_timezone) == IS_STRING) {
				switch (Z_LVAL_P(z_timezone_type)) {
					case TIMELIB_ZONETYPE_OFFSET:
					case TIMELIB_ZONETYPE_ABBR: {
						char *tmp = emalloc(Z_STRLEN_P(z_date) + Z_STRLEN_P(z_timezone) + 2);
						int ret;
						snprintf(tmp, Z_STRLEN_P(z_date) + Z_STRLEN_P(z_timezone) + 2, "%s %s", Z_STRVAL_P(z_date), Z_STRVAL_P(z_timezone));
						ret = php_date_initialize(*dateobj, tmp, Z_STRLEN_P(z_date) + Z_STRLEN_P(z_timezone) + 1, NULL, NULL, 0);
						efree(tmp);
						return 1 == ret;
					}

					case TIMELIB_ZONETYPE_ID: {
						int ret;

						tzi = php_date_parse_tzfile(Z_STRVAL_P(z_timezone), DATE_TIMEZONEDB);

						if (tzi == NULL) {
							return 0;
						}

						tzobj = Z_PHPTIMEZONE_P(php_date_instantiate(date_ce_timezone, &tmp_obj));
						tzobj->type = TIMELIB_ZONETYPE_ID;
						tzobj->tzi.tz = tzi;
						tzobj->initialized = 1;

						ret = php_date_initialize(*dateobj, Z_STRVAL_P(z_date), Z_STRLEN_P(z_date), NULL, &tmp_obj, 0);
						zval_ptr_dtor(&tmp_obj);
						return 1 == ret;
					}
				}
			}
		}
	}
	return 0;
} /* }}} */

/* {{{ proto DateTime::__set_state()
*/
PHP_METHOD(DateTime, __set_state)
{
	php_date_obj     *dateobj;
	zval             *array;
	HashTable        *myht;

	if (zend_parse_parameters(ZEND_NUM_ARGS(), "a", &array) == FAILURE) {
		RETURN_FALSE;
	}

	myht = HASH_OF(array);

	php_date_instantiate(date_ce_date, return_value);
	dateobj = Z_PHPDATE_P(return_value);
	if (!php_date_initialize_from_hash(&dateobj, myht)) {
		php_error(E_ERROR, "Invalid serialization data for DateTime object");
	}
}
/* }}} */

/* {{{ proto DateTimeImmutable::__set_state()
*/
PHP_METHOD(DateTimeImmutable, __set_state)
{
	php_date_obj     *dateobj;
	zval             *array;
	HashTable        *myht;

	if (zend_parse_parameters(ZEND_NUM_ARGS(), "a", &array) == FAILURE) {
		RETURN_FALSE;
	}

	myht = HASH_OF(array);

	php_date_instantiate(date_ce_immutable, return_value);
	dateobj = Z_PHPDATE_P(return_value);
	if (!php_date_initialize_from_hash(&dateobj, myht)) {
		php_error(E_ERROR, "Invalid serialization data for DateTimeImmutable object");
	}
}
/* }}} */

/* {{{ proto DateTime::__wakeup()
*/
PHP_METHOD(DateTime, __wakeup)
{
	zval             *object = getThis();
	php_date_obj     *dateobj;
	HashTable        *myht;

	dateobj = Z_PHPDATE_P(object);

	myht = Z_OBJPROP_P(object);

	if (!php_date_initialize_from_hash(&dateobj, myht)) {
		php_error(E_ERROR, "Invalid serialization data for DateTime object");
	}
}
/* }}} */

/* {{{ proto DateTime::createFromImmutable(DateTimeImmutable object)
   Creates new DateTime object from an existing DateTimeImmutable object.
*/
PHP_METHOD(DateTime, createFromImmutable)
{
	zval *datetimeimmutable_object = NULL;
	php_date_obj *new_obj = NULL;
	php_date_obj *old_obj = NULL;

<<<<<<< HEAD
	if (zend_parse_parameters(ZEND_NUM_ARGS(), "O!", &datetimeimmutable_object, date_ce_immutable) == FAILURE) {
=======
	if (zend_parse_parameters(ZEND_NUM_ARGS() TSRMLS_CC, "O", &datetimeimmutable_object, date_ce_immutable) == FAILURE) {
>>>>>>> 57f835e1
		return;
	}

	php_date_instantiate(date_ce_date, return_value);
	old_obj = Z_PHPDATE_P(datetimeimmutable_object);
	new_obj = Z_PHPDATE_P(return_value);

	new_obj->time = timelib_time_ctor();
	*new_obj->time = *old_obj->time;
	if (old_obj->time->tz_abbr) {
		new_obj->time->tz_abbr = strdup(old_obj->time->tz_abbr);
	}
	if (old_obj->time->tz_info) {
		new_obj->time->tz_info = old_obj->time->tz_info;
	}
}
/* }}} */

/* Helper function used to add an associative array of warnings and errors to a zval */
static void zval_from_error_container(zval *z, timelib_error_container *error) /* {{{ */
{
	int   i;
	zval element;

	add_assoc_long(z, "warning_count", error->warning_count);
	array_init(&element);
	for (i = 0; i < error->warning_count; i++) {
		add_index_string(&element, error->warning_messages[i].position, error->warning_messages[i].message);
	}
	add_assoc_zval(z, "warnings", &element);

	add_assoc_long(z, "error_count", error->error_count);
	array_init(&element);
	for (i = 0; i < error->error_count; i++) {
		add_index_string(&element, error->error_messages[i].position, error->error_messages[i].message);
	}
	add_assoc_zval(z, "errors", &element);
} /* }}} */

/* {{{ proto array date_get_last_errors()
   Returns the warnings and errors found while parsing a date/time string.
*/
PHP_FUNCTION(date_get_last_errors)
{
	if (DATEG(last_errors)) {
		array_init(return_value);
		zval_from_error_container(return_value, DATEG(last_errors));
	} else {
		RETURN_FALSE;
	}
}
/* }}} */

void php_date_do_return_parsed_time(INTERNAL_FUNCTION_PARAMETERS, timelib_time *parsed_time, struct timelib_error_container *error) /* {{{ */
{
	zval element;

	array_init(return_value);
#define PHP_DATE_PARSE_DATE_SET_TIME_ELEMENT(name, elem) \
	if (parsed_time->elem == -99999) {               \
		add_assoc_bool(return_value, #name, 0); \
	} else {                                       \
		add_assoc_long(return_value, #name, parsed_time->elem); \
	}
	PHP_DATE_PARSE_DATE_SET_TIME_ELEMENT(year,      y);
	PHP_DATE_PARSE_DATE_SET_TIME_ELEMENT(month,     m);
	PHP_DATE_PARSE_DATE_SET_TIME_ELEMENT(day,       d);
	PHP_DATE_PARSE_DATE_SET_TIME_ELEMENT(hour,      h);
	PHP_DATE_PARSE_DATE_SET_TIME_ELEMENT(minute,    i);
	PHP_DATE_PARSE_DATE_SET_TIME_ELEMENT(second,    s);

	if (parsed_time->f == -99999) {
		add_assoc_bool(return_value, "fraction", 0);
	} else {
		add_assoc_double(return_value, "fraction", parsed_time->f);
	}

	zval_from_error_container(return_value, error);

	timelib_error_container_dtor(error);

	add_assoc_bool(return_value, "is_localtime", parsed_time->is_localtime);

	if (parsed_time->is_localtime) {
		PHP_DATE_PARSE_DATE_SET_TIME_ELEMENT(zone_type, zone_type);
		switch (parsed_time->zone_type) {
			case TIMELIB_ZONETYPE_OFFSET:
				PHP_DATE_PARSE_DATE_SET_TIME_ELEMENT(zone, z);
				add_assoc_bool(return_value, "is_dst", parsed_time->dst);
				break;
			case TIMELIB_ZONETYPE_ID:
				if (parsed_time->tz_abbr) {
					add_assoc_string(return_value, "tz_abbr", parsed_time->tz_abbr);
				}
				if (parsed_time->tz_info) {
					add_assoc_string(return_value, "tz_id", parsed_time->tz_info->name);
				}
				break;
			case TIMELIB_ZONETYPE_ABBR:
				PHP_DATE_PARSE_DATE_SET_TIME_ELEMENT(zone, z);
				add_assoc_bool(return_value, "is_dst", parsed_time->dst);
				add_assoc_string(return_value, "tz_abbr", parsed_time->tz_abbr);
				break;
		}
	}
	if (parsed_time->have_relative) {
		array_init(&element);
		add_assoc_long(&element, "year",   parsed_time->relative.y);
		add_assoc_long(&element, "month",  parsed_time->relative.m);
		add_assoc_long(&element, "day",    parsed_time->relative.d);
		add_assoc_long(&element, "hour",   parsed_time->relative.h);
		add_assoc_long(&element, "minute", parsed_time->relative.i);
		add_assoc_long(&element, "second", parsed_time->relative.s);
		if (parsed_time->relative.have_weekday_relative) {
			add_assoc_long(&element, "weekday", parsed_time->relative.weekday);
		}
		if (parsed_time->relative.have_special_relative && (parsed_time->relative.special.type == TIMELIB_SPECIAL_WEEKDAY)) {
			add_assoc_long(&element, "weekdays", parsed_time->relative.special.amount);
		}
		if (parsed_time->relative.first_last_day_of) {
			add_assoc_bool(&element, parsed_time->relative.first_last_day_of == 1 ? "first_day_of_month" : "last_day_of_month", 1);
		}
		add_assoc_zval(return_value, "relative", &element);
	}
	timelib_time_dtor(parsed_time);
} /* }}} */

/* {{{ proto array date_parse(string date)
   Returns associative array with detailed info about given date
*/
PHP_FUNCTION(date_parse)
{
	char                           *date;
	size_t                          date_len;
	struct timelib_error_container *error;
	timelib_time                   *parsed_time;

	if (zend_parse_parameters(ZEND_NUM_ARGS(), "s", &date, &date_len) == FAILURE) {
		RETURN_FALSE;
	}

	parsed_time = timelib_strtotime(date, date_len, &error, DATE_TIMEZONEDB, php_date_parse_tzfile_wrapper);
	php_date_do_return_parsed_time(INTERNAL_FUNCTION_PARAM_PASSTHRU, parsed_time, error);
}
/* }}} */

/* {{{ proto array date_parse_from_format(string format, string date)
   Returns associative array with detailed info about given date
*/
PHP_FUNCTION(date_parse_from_format)
{
	char                           *date, *format;
	size_t                          date_len, format_len;
	struct timelib_error_container *error;
	timelib_time                   *parsed_time;

	if (zend_parse_parameters(ZEND_NUM_ARGS(), "ss", &format, &format_len, &date, &date_len) == FAILURE) {
		RETURN_FALSE;
	}

	parsed_time = timelib_parse_from_format(format, date, date_len, &error, DATE_TIMEZONEDB, php_date_parse_tzfile_wrapper);
	php_date_do_return_parsed_time(INTERNAL_FUNCTION_PARAM_PASSTHRU, parsed_time, error);
}
/* }}} */

/* {{{ proto string date_format(DateTimeInterface object, string format)
   Returns date formatted according to given format
*/
PHP_FUNCTION(date_format)
{
	zval         *object;
	php_date_obj *dateobj;
	char         *format;
	size_t       format_len;

	if (zend_parse_method_parameters(ZEND_NUM_ARGS(), getThis(), "Os", &object, date_ce_interface, &format, &format_len) == FAILURE) {
		RETURN_FALSE;
	}
	dateobj = Z_PHPDATE_P(object);
	DATE_CHECK_INITIALIZED(dateobj->time, DateTime);
	RETURN_STR(date_format(format, format_len, dateobj->time, dateobj->time->is_localtime));
}
/* }}} */

static int php_date_modify(zval *object, char *modify, size_t modify_len) /* {{{ */
{
	php_date_obj *dateobj;
	timelib_time *tmp_time;
	timelib_error_container *err = NULL;

	dateobj = Z_PHPDATE_P(object);

	if (!(dateobj->time)) {
		php_error_docref(NULL, E_WARNING, "The DateTime object has not been correctly initialized by its constructor");
		return 0;
	}

	tmp_time = timelib_strtotime(modify, modify_len, &err, DATE_TIMEZONEDB, php_date_parse_tzfile_wrapper);

	/* update last errors and warnings */
	update_errors_warnings(err);
	if (err && err->error_count) {
		/* spit out the first library error message, at least */
		php_error_docref(NULL, E_WARNING, "Failed to parse time string (%s) at position %d (%c): %s", modify,
			err->error_messages[0].position, err->error_messages[0].character, err->error_messages[0].message);
		timelib_time_dtor(tmp_time);
		return 0;
	}

	memcpy(&dateobj->time->relative, &tmp_time->relative, sizeof(struct timelib_rel_time));
	dateobj->time->have_relative = tmp_time->have_relative;
	dateobj->time->sse_uptodate = 0;

	if (tmp_time->y != -99999) {
		dateobj->time->y = tmp_time->y;
	}
	if (tmp_time->m != -99999) {
		dateobj->time->m = tmp_time->m;
	}
	if (tmp_time->d != -99999) {
		dateobj->time->d = tmp_time->d;
	}

	if (tmp_time->h != -99999) {
		dateobj->time->h = tmp_time->h;
		if (tmp_time->i != -99999) {
			dateobj->time->i = tmp_time->i;
			if (tmp_time->s != -99999) {
				dateobj->time->s = tmp_time->s;
			} else {
				dateobj->time->s = 0;
			}
		} else {
			dateobj->time->i = 0;
			dateobj->time->s = 0;
		}
	}
	timelib_time_dtor(tmp_time);

	timelib_update_ts(dateobj->time, NULL);
	timelib_update_from_sse(dateobj->time);
	dateobj->time->have_relative = 0;

	return 1;
} /* }}} */

/* {{{ proto DateTime date_modify(DateTime object, string modify)
   Alters the timestamp.
*/
PHP_FUNCTION(date_modify)
{
	zval         *object;
	char         *modify;
	size_t        modify_len;

	if (zend_parse_method_parameters(ZEND_NUM_ARGS(), getThis(), "Os", &object, date_ce_date, &modify, &modify_len) == FAILURE) {
		RETURN_FALSE;
	}

	if (php_date_modify(object, modify, modify_len)) {
		RETURN_ZVAL(object, 1, 0);
	}

	RETURN_FALSE;
}
/* }}} */

/* {{{ proto DateTimeImmutable::modify()
*/
PHP_METHOD(DateTimeImmutable, modify)
{
	zval *object, new_object;
	char *modify;
	size_t   modify_len;

	if (zend_parse_method_parameters(ZEND_NUM_ARGS(), getThis(), "Os", &object, date_ce_immutable, &modify, &modify_len) == FAILURE) {
		RETURN_FALSE;
	}

	date_clone_immutable(object, &new_object);
	if (php_date_modify(&new_object, modify, modify_len)) {
		RETURN_ZVAL(&new_object, 0, 1);
	}

	RETURN_FALSE;
}
/* }}} */

static void php_date_add(zval *object, zval *interval, zval *return_value) /* {{{ */
{
	php_date_obj     *dateobj;
	php_interval_obj *intobj;
	timelib_time     *new_time;

	dateobj = Z_PHPDATE_P(object);
	DATE_CHECK_INITIALIZED(dateobj->time, DateTime);
	intobj = Z_PHPINTERVAL_P(interval);
	DATE_CHECK_INITIALIZED(intobj->initialized, DateInterval);

	new_time = timelib_add(dateobj->time, intobj->diff);
	timelib_time_dtor(dateobj->time);
	dateobj->time = new_time;
} /* }}} */

/* {{{ proto DateTime date_add(DateTime object, DateInterval interval)
   Adds an interval to the current date in object.
*/
PHP_FUNCTION(date_add)
{
	zval *object, *interval;

	if (zend_parse_method_parameters(ZEND_NUM_ARGS(), getThis(), "OO", &object, date_ce_date, &interval, date_ce_interval) == FAILURE) {
		RETURN_FALSE;
	}

	php_date_add(object, interval, return_value);

	RETURN_ZVAL(object, 1, 0);
}
/* }}} */

/* {{{ proto DateTimeImmutable::add()
*/
PHP_METHOD(DateTimeImmutable, add)
{
	zval *object, *interval, new_object;

	if (zend_parse_method_parameters(ZEND_NUM_ARGS(), getThis(), "OO", &object, date_ce_immutable, &interval, date_ce_interval) == FAILURE) {
		RETURN_FALSE;
	}

	date_clone_immutable(object, &new_object);
	php_date_add(&new_object, interval, return_value);

	RETURN_ZVAL(&new_object, 0, 1);
}
/* }}} */

static void php_date_sub(zval *object, zval *interval, zval *return_value) /* {{{ */
{
	php_date_obj     *dateobj;
	php_interval_obj *intobj;
	timelib_time     *new_time;

	dateobj = Z_PHPDATE_P(object);
	DATE_CHECK_INITIALIZED(dateobj->time, DateTime);
	intobj = Z_PHPINTERVAL_P(interval);
	DATE_CHECK_INITIALIZED(intobj->initialized, DateInterval);

	if (intobj->diff->have_special_relative) {
		php_error_docref(NULL, E_WARNING, "Only non-special relative time specifications are supported for subtraction");
		return;
	}

	new_time = timelib_sub(dateobj->time, intobj->diff);
	timelib_time_dtor(dateobj->time);
	dateobj->time = new_time;
} /* }}} */

/* {{{ proto DateTime date_sub(DateTime object, DateInterval interval)
   Subtracts an interval to the current date in object.
*/
PHP_FUNCTION(date_sub)
{
	zval *object, *interval;

	if (zend_parse_method_parameters(ZEND_NUM_ARGS(), getThis(), "OO", &object, date_ce_date, &interval, date_ce_interval) == FAILURE) {
		RETURN_FALSE;
	}

	php_date_sub(object, interval, return_value);

	RETURN_ZVAL(object, 1, 0);
}
/* }}} */

/* {{{ proto DateTimeImmutable::sub()
*/
PHP_METHOD(DateTimeImmutable, sub)
{
	zval *object, *interval, new_object;

	if (zend_parse_method_parameters(ZEND_NUM_ARGS(), getThis(), "OO", &object, date_ce_immutable, &interval, date_ce_interval) == FAILURE) {
		RETURN_FALSE;
	}

	date_clone_immutable(object, &new_object);
	php_date_sub(&new_object, interval, return_value);

	RETURN_ZVAL(&new_object, 0, 1);
}
/* }}} */

static void set_timezone_from_timelib_time(php_timezone_obj *tzobj, timelib_time *t)
{
       tzobj->initialized = 1;
       tzobj->type = t->zone_type;
       switch (t->zone_type) {
               case TIMELIB_ZONETYPE_ID:
                       tzobj->tzi.tz = t->tz_info;
                       break;
               case TIMELIB_ZONETYPE_OFFSET:
                       tzobj->tzi.utc_offset = t->z;
                       break;
               case TIMELIB_ZONETYPE_ABBR:
                       tzobj->tzi.z.utc_offset = t->z;
                       tzobj->tzi.z.dst = t->dst;
                       tzobj->tzi.z.abbr = strdup(t->tz_abbr);
                       break;
       }
}


/* {{{ proto DateTimeZone date_timezone_get(DateTimeInterface object)
   Return new DateTimeZone object relative to give DateTime
*/
PHP_FUNCTION(date_timezone_get)
{
	zval             *object;
	php_date_obj     *dateobj;
	php_timezone_obj *tzobj;

	if (zend_parse_method_parameters(ZEND_NUM_ARGS(), getThis(), "O", &object, date_ce_interface) == FAILURE) {
		RETURN_FALSE;
	}
	dateobj = Z_PHPDATE_P(object);
	DATE_CHECK_INITIALIZED(dateobj->time, DateTime);
	if (dateobj->time->is_localtime/* && dateobj->time->tz_info*/) {
		php_date_instantiate(date_ce_timezone, return_value);
		tzobj = Z_PHPTIMEZONE_P(return_value);
		set_timezone_from_timelib_time(tzobj, dateobj->time);
	} else {
		RETURN_FALSE;
	}
}
/* }}} */

static void php_date_timezone_set(zval *object, zval *timezone_object, zval *return_value) /* {{{ */
{
	php_date_obj     *dateobj;
	php_timezone_obj *tzobj;

	dateobj = Z_PHPDATE_P(object);
	DATE_CHECK_INITIALIZED(dateobj->time, DateTime);
	tzobj = Z_PHPTIMEZONE_P(timezone_object);

	switch (tzobj->type) {
		case TIMELIB_ZONETYPE_OFFSET:
			timelib_set_timezone_from_offset(dateobj->time, tzobj->tzi.utc_offset);
			break;
		case TIMELIB_ZONETYPE_ABBR:
			timelib_set_timezone_from_abbr(dateobj->time, tzobj->tzi.z);
			break;
		case TIMELIB_ZONETYPE_ID:
			timelib_set_timezone(dateobj->time, tzobj->tzi.tz);
			break;
	}
	timelib_unixtime2local(dateobj->time, dateobj->time->sse);
} /* }}} */

/* {{{ proto DateTime date_timezone_set(DateTime object, DateTimeZone object)
   Sets the timezone for the DateTime object.
*/
PHP_FUNCTION(date_timezone_set)
{
	zval *object;
	zval *timezone_object;

	if (zend_parse_method_parameters(ZEND_NUM_ARGS(), getThis(), "OO", &object, date_ce_date, &timezone_object, date_ce_timezone) == FAILURE) {
		RETURN_FALSE;
	}

	php_date_timezone_set(object, timezone_object, return_value);

	RETURN_ZVAL(object, 1, 0);
}
/* }}} */

/* {{{ proto DateTimeImmutable::setTimezone()
*/
PHP_METHOD(DateTimeImmutable, setTimezone)
{
	zval *object, new_object;
	zval *timezone_object;

	if (zend_parse_method_parameters(ZEND_NUM_ARGS(), getThis(), "OO", &object, date_ce_immutable, &timezone_object, date_ce_timezone) == FAILURE) {
		RETURN_FALSE;
	}

	date_clone_immutable(object, &new_object);
	php_date_timezone_set(&new_object, timezone_object, return_value);

	RETURN_ZVAL(&new_object, 0, 1);
}
/* }}} */

/* {{{ proto long date_offset_get(DateTimeInterface object)
   Returns the DST offset.
*/
PHP_FUNCTION(date_offset_get)
{
	zval                *object;
	php_date_obj        *dateobj;
	timelib_time_offset *offset;

	if (zend_parse_method_parameters(ZEND_NUM_ARGS(), getThis(), "O", &object, date_ce_interface) == FAILURE) {
		RETURN_FALSE;
	}
	dateobj = Z_PHPDATE_P(object);
	DATE_CHECK_INITIALIZED(dateobj->time, DateTime);
	if (dateobj->time->is_localtime/* && dateobj->time->tz_info*/) {
		switch (dateobj->time->zone_type) {
			case TIMELIB_ZONETYPE_ID:
				offset = timelib_get_time_zone_info(dateobj->time->sse, dateobj->time->tz_info);
				RETVAL_LONG(offset->offset);
				timelib_time_offset_dtor(offset);
				break;
			case TIMELIB_ZONETYPE_OFFSET:
				RETVAL_LONG(dateobj->time->z * -60);
				break;
			case TIMELIB_ZONETYPE_ABBR:
				RETVAL_LONG((dateobj->time->z - (60 * dateobj->time->dst)) * -60);
				break;
		}
		return;
	} else {
		RETURN_LONG(0);
	}
}
/* }}} */

static void php_date_time_set(zval *object, zend_long h, zend_long i, zend_long s, zval *return_value) /* {{{ */
{
	php_date_obj *dateobj;

	dateobj = Z_PHPDATE_P(object);
	DATE_CHECK_INITIALIZED(dateobj->time, DateTime);
	dateobj->time->h = h;
	dateobj->time->i = i;
	dateobj->time->s = s;
	timelib_update_ts(dateobj->time, NULL);
} /* }}} */

/* {{{ proto DateTime date_time_set(DateTime object, long hour, long minute[, long second])
   Sets the time.
*/
PHP_FUNCTION(date_time_set)
{
	zval *object;
	zend_long  h, i, s = 0;

	if (zend_parse_method_parameters(ZEND_NUM_ARGS(), getThis(), "Oll|l", &object, date_ce_date, &h, &i, &s) == FAILURE) {
		RETURN_FALSE;
	}

	php_date_time_set(object, h, i, s, return_value);

	RETURN_ZVAL(object, 1, 0);
}
/* }}} */

/* {{{ proto DateTimeImmutable::setTime()
*/
PHP_METHOD(DateTimeImmutable, setTime)
{
	zval *object, new_object;
	zend_long  h, i, s = 0;

	if (zend_parse_method_parameters(ZEND_NUM_ARGS(), getThis(), "Oll|l", &object, date_ce_immutable, &h, &i, &s) == FAILURE) {
		RETURN_FALSE;
	}

	date_clone_immutable(object, &new_object);
	php_date_time_set(&new_object, h, i, s, return_value);

	RETURN_ZVAL(&new_object, 0, 1);
}
/* }}} */

static void php_date_date_set(zval *object, zend_long y, zend_long m, zend_long d, zval *return_value) /* {{{ */
{
	php_date_obj *dateobj;

	dateobj = Z_PHPDATE_P(object);
	DATE_CHECK_INITIALIZED(dateobj->time, DateTime);
	dateobj->time->y = y;
	dateobj->time->m = m;
	dateobj->time->d = d;
	timelib_update_ts(dateobj->time, NULL);
} /* }}} */

/* {{{ proto DateTime date_date_set(DateTime object, long year, long month, long day)
   Sets the date.
*/
PHP_FUNCTION(date_date_set)
{
	zval *object;
	zend_long  y, m, d;

	if (zend_parse_method_parameters(ZEND_NUM_ARGS(), getThis(), "Olll", &object, date_ce_date, &y, &m, &d) == FAILURE) {
		RETURN_FALSE;
	}

	php_date_date_set(object, y, m, d, return_value);

	RETURN_ZVAL(object, 1, 0);
}
/* }}} */

/* {{{ proto DateTimeImmutable::setDate()
*/
PHP_METHOD(DateTimeImmutable, setDate)
{
	zval *object, new_object;
	zend_long  y, m, d;

	if (zend_parse_method_parameters(ZEND_NUM_ARGS(), getThis(), "Olll", &object, date_ce_immutable, &y, &m, &d) == FAILURE) {
		RETURN_FALSE;
	}

	date_clone_immutable(object, &new_object);
	php_date_date_set(&new_object, y, m, d, return_value);

	RETURN_ZVAL(&new_object, 0, 1);
}
/* }}} */

static void php_date_isodate_set(zval *object, zend_long y, zend_long w, zend_long d, zval *return_value) /* {{{ */
{
	php_date_obj *dateobj;

	dateobj = Z_PHPDATE_P(object);
	DATE_CHECK_INITIALIZED(dateobj->time, DateTime);
	dateobj->time->y = y;
	dateobj->time->m = 1;
	dateobj->time->d = 1;
	memset(&dateobj->time->relative, 0, sizeof(dateobj->time->relative));
	dateobj->time->relative.d = timelib_daynr_from_weeknr(y, w, d);
	dateobj->time->have_relative = 1;

	timelib_update_ts(dateobj->time, NULL);
} /* }}} */

/* {{{ proto DateTime date_isodate_set(DateTime object, long year, long week[, long day])
   Sets the ISO date.
*/
PHP_FUNCTION(date_isodate_set)
{
	zval *object;
	zend_long  y, w, d = 1;

	if (zend_parse_method_parameters(ZEND_NUM_ARGS(), getThis(), "Oll|l", &object, date_ce_date, &y, &w, &d) == FAILURE) {
		RETURN_FALSE;
	}

	php_date_isodate_set(object, y, w, d, return_value);

	RETURN_ZVAL(object, 1, 0);
}
/* }}} */

/* {{{ proto DateTimeImmutable::setISODate()
*/
PHP_METHOD(DateTimeImmutable, setISODate)
{
	zval *object, new_object;
	zend_long  y, w, d = 1;

	if (zend_parse_method_parameters(ZEND_NUM_ARGS(), getThis(), "Oll|l", &object, date_ce_immutable, &y, &w, &d) == FAILURE) {
		RETURN_FALSE;
	}

	date_clone_immutable(object, &new_object);
	php_date_isodate_set(&new_object, y, w, d, return_value);

	RETURN_ZVAL(&new_object, 0, 1);
}
/* }}} */

static void php_date_timestamp_set(zval *object, zend_long timestamp, zval *return_value) /* {{{ */
{
	php_date_obj *dateobj;

	dateobj = Z_PHPDATE_P(object);
	DATE_CHECK_INITIALIZED(dateobj->time, DateTime);
	timelib_unixtime2local(dateobj->time, (timelib_sll)timestamp);
	timelib_update_ts(dateobj->time, NULL);
} /* }}} */

/* {{{ proto DateTime date_timestamp_set(DateTime object, long unixTimestamp)
   Sets the date and time based on an Unix timestamp.
*/
PHP_FUNCTION(date_timestamp_set)
{
	zval *object;
	zend_long  timestamp;

	if (zend_parse_method_parameters(ZEND_NUM_ARGS(), getThis(), "Ol", &object, date_ce_date, &timestamp) == FAILURE) {
		RETURN_FALSE;
	}

	php_date_timestamp_set(object, timestamp, return_value);

	RETURN_ZVAL(object, 1, 0);
}
/* }}} */

/* {{{ proto DateTimeImmutable::setTimestamp()
*/
PHP_METHOD(DateTimeImmutable, setTimestamp)
{
	zval *object, new_object;
	zend_long  timestamp;

	if (zend_parse_method_parameters(ZEND_NUM_ARGS(), getThis(), "Ol", &object, date_ce_immutable, &timestamp) == FAILURE) {
		RETURN_FALSE;
	}

	date_clone_immutable(object, &new_object);
	php_date_timestamp_set(&new_object, timestamp, return_value);

	RETURN_ZVAL(&new_object, 0, 1);
}
/* }}} */

/* {{{ proto long date_timestamp_get(DateTimeInterface object)
   Gets the Unix timestamp.
*/
PHP_FUNCTION(date_timestamp_get)
{
	zval         *object;
	php_date_obj *dateobj;
	zend_long          timestamp;
	int           error;

	if (zend_parse_method_parameters(ZEND_NUM_ARGS(), getThis(), "O", &object, date_ce_interface) == FAILURE) {
		RETURN_FALSE;
	}
	dateobj = Z_PHPDATE_P(object);
	DATE_CHECK_INITIALIZED(dateobj->time, DateTime);
	timelib_update_ts(dateobj->time, NULL);

	timestamp = timelib_date_to_int(dateobj->time, &error);
	if (error) {
		RETURN_FALSE;
	} else {
		RETVAL_LONG(timestamp);
	}
}
/* }}} */

/* {{{ proto DateInterval date_diff(DateTime object [, bool absolute])
   Returns the difference between two DateTime objects.
*/
PHP_FUNCTION(date_diff)
{
	zval         *object1, *object2;
	php_date_obj *dateobj1, *dateobj2;
	php_interval_obj *interval;
	zend_long          absolute = 0;

	if (zend_parse_method_parameters(ZEND_NUM_ARGS(), getThis(), "OO|l", &object1, date_ce_interface, &object2, date_ce_interface, &absolute) == FAILURE) {
		RETURN_FALSE;
	}
	dateobj1 = Z_PHPDATE_P(object1);
	dateobj2 = Z_PHPDATE_P(object2);
	DATE_CHECK_INITIALIZED(dateobj1->time, DateTimeInterface);
	DATE_CHECK_INITIALIZED(dateobj2->time, DateTimeInterface);
	timelib_update_ts(dateobj1->time, NULL);
	timelib_update_ts(dateobj2->time, NULL);

	php_date_instantiate(date_ce_interval, return_value);
	interval = Z_PHPINTERVAL_P(return_value);
	interval->diff = timelib_diff(dateobj1->time, dateobj2->time);
	if (absolute) {
		interval->diff->invert = 0;
	}
	interval->initialized = 1;
}
/* }}} */

static int timezone_initialize(php_timezone_obj *tzobj, /*const*/ char *tz) /* {{{ */
{
	timelib_time *dummy_t = ecalloc(1, sizeof(timelib_time));
	int           dst, not_found;
	char         *orig_tz = tz;

	dummy_t->z = timelib_parse_zone(&tz, &dst, dummy_t, &not_found, DATE_TIMEZONEDB, php_date_parse_tzfile_wrapper);
	if (not_found) {
		php_error_docref(NULL, E_WARNING, "Unknown or bad timezone (%s)", orig_tz);
		efree(dummy_t);
		return FAILURE;
	} else {
		set_timezone_from_timelib_time(tzobj, dummy_t);
		free(dummy_t->tz_abbr);
		efree(dummy_t);
		return SUCCESS;
	}
} /* }}} */

/* {{{ proto DateTimeZone timezone_open(string timezone)
   Returns new DateTimeZone object
*/
PHP_FUNCTION(timezone_open)
{
	char *tz;
	size_t tz_len;
	php_timezone_obj *tzobj;

	if (zend_parse_parameters(ZEND_NUM_ARGS(), "s", &tz, &tz_len) == FAILURE) {
		RETURN_FALSE;
	}
	tzobj = Z_PHPTIMEZONE_P(php_date_instantiate(date_ce_timezone, return_value));
	if (SUCCESS != timezone_initialize(tzobj, tz)) {
		RETURN_FALSE;
	}
}
/* }}} */

/* {{{ proto DateTimeZone::__construct(string timezone)
   Creates new DateTimeZone object.
*/
PHP_METHOD(DateTimeZone, __construct)
{
	char *tz;
	size_t tz_len;
	php_timezone_obj *tzobj;
	zend_error_handling error_handling;

	zend_replace_error_handling(EH_THROW, NULL, &error_handling);
	if (SUCCESS == zend_parse_parameters(ZEND_NUM_ARGS(), "s", &tz, &tz_len)) {
		tzobj = Z_PHPTIMEZONE_P(getThis());
		if (FAILURE == timezone_initialize(tzobj, tz)) {
			ZEND_CTOR_MAKE_NULL();
		}
	}
	zend_restore_error_handling(&error_handling);
}
/* }}} */

static int php_date_timezone_initialize_from_hash(zval **return_value, php_timezone_obj **tzobj, HashTable *myht) /* {{{ */
{
	zval            *z_timezone;
	zval            *z_timezone_type;

	if ((z_timezone_type = zend_hash_str_find(myht, "timezone_type", sizeof("timezone_type") - 1)) != NULL) {
		if ((z_timezone = zend_hash_str_find(myht, "timezone", sizeof("timezone") - 1)) != NULL) {
			if (Z_TYPE_P(z_timezone_type) != IS_LONG) {
				return FAILURE;
			}
			if (Z_TYPE_P(z_timezone) != IS_STRING) {
				return FAILURE;
			}
			if (SUCCESS == timezone_initialize(*tzobj, Z_STRVAL_P(z_timezone))) {
				return SUCCESS;
			}
		}
	}
	return FAILURE;
} /* }}} */

/* {{{ proto DateTimeZone::__set_state()
 *  */
PHP_METHOD(DateTimeZone, __set_state)
{
	php_timezone_obj *tzobj;
	zval             *array;
	HashTable        *myht;

	if (zend_parse_parameters(ZEND_NUM_ARGS(), "a", &array) == FAILURE) {
		RETURN_FALSE;
	}

	myht = HASH_OF(array);

	php_date_instantiate(date_ce_timezone, return_value);
	tzobj = Z_PHPTIMEZONE_P(return_value);
	if(php_date_timezone_initialize_from_hash(&return_value, &tzobj, myht) != SUCCESS) {
		php_error_docref(NULL, E_ERROR, "Timezone initialization failed");
	}
}
/* }}} */

/* {{{ proto DateTimeZone::__wakeup()
 *  */
PHP_METHOD(DateTimeZone, __wakeup)
{
	zval             *object = getThis();
	php_timezone_obj *tzobj;
	HashTable        *myht;

	tzobj = Z_PHPTIMEZONE_P(object);

	myht = Z_OBJPROP_P(object);

	if(php_date_timezone_initialize_from_hash(&return_value, &tzobj, myht) != SUCCESS) {
		php_error_docref(NULL, E_ERROR, "Timezone initialization failed");
	}
}
/* }}} */

/* {{{ proto string timezone_name_get(DateTimeZone object)
   Returns the name of the timezone.
*/
PHP_FUNCTION(timezone_name_get)
{
	zval             *object;
	php_timezone_obj *tzobj;

	if (zend_parse_method_parameters(ZEND_NUM_ARGS(), getThis(), "O", &object, date_ce_timezone) == FAILURE) {
		RETURN_FALSE;
	}
	tzobj = Z_PHPTIMEZONE_P(object);
	DATE_CHECK_INITIALIZED(tzobj->initialized, DateTimeZone);

	switch (tzobj->type) {
		case TIMELIB_ZONETYPE_ID:
			RETURN_STRING(tzobj->tzi.tz->name);
			break;
		case TIMELIB_ZONETYPE_OFFSET: {
			zend_string *tmpstr = zend_string_alloc(sizeof("UTC+05:00")-1, 0);
			timelib_sll utc_offset = tzobj->tzi.utc_offset;

			tmpstr->len = snprintf(tmpstr->val, sizeof("+05:00"), "%c%02d:%02d",
				utc_offset > 0 ? '-' : '+',
				abs(utc_offset / 60),
				abs((utc_offset % 60)));

			RETURN_NEW_STR(tmpstr);
			}
			break;
		case TIMELIB_ZONETYPE_ABBR:
			RETURN_STRING(tzobj->tzi.z.abbr);
			break;
	}
}
/* }}} */

/* {{{ proto string timezone_name_from_abbr(string abbr[, long gmtOffset[, long isdst]])
   Returns the timezone name from abbrevation
*/
PHP_FUNCTION(timezone_name_from_abbr)
{
	char    *abbr;
	char    *tzid;
	size_t      abbr_len;
	zend_long     gmtoffset = -1;
	zend_long     isdst = -1;

	if (zend_parse_parameters(ZEND_NUM_ARGS(), "s|ll", &abbr, &abbr_len, &gmtoffset, &isdst) == FAILURE) {
		RETURN_FALSE;
	}
	tzid = timelib_timezone_id_from_abbr(abbr, gmtoffset, isdst);

	if (tzid) {
		RETURN_STRING(tzid);
	} else {
		RETURN_FALSE;
	}
}
/* }}} */

/* {{{ proto long timezone_offset_get(DateTimeZone object, DateTimeInterface datetime)
   Returns the timezone offset.
*/
PHP_FUNCTION(timezone_offset_get)
{
	zval                *object, *dateobject;
	php_timezone_obj    *tzobj;
	php_date_obj        *dateobj;
	timelib_time_offset *offset;

	if (zend_parse_method_parameters(ZEND_NUM_ARGS(), getThis(), "OO", &object, date_ce_timezone, &dateobject, date_ce_interface) == FAILURE) {
		RETURN_FALSE;
	}
	tzobj = Z_PHPTIMEZONE_P(object);
	DATE_CHECK_INITIALIZED(tzobj->initialized, DateTimeZone);
	dateobj = Z_PHPDATE_P(dateobject);
	DATE_CHECK_INITIALIZED(dateobj->time, DateTimeInterface);

	switch (tzobj->type) {
		case TIMELIB_ZONETYPE_ID:
			offset = timelib_get_time_zone_info(dateobj->time->sse, tzobj->tzi.tz);
			RETVAL_LONG(offset->offset);
			timelib_time_offset_dtor(offset);
			break;
		case TIMELIB_ZONETYPE_OFFSET:
			RETURN_LONG(tzobj->tzi.utc_offset * -60);
			break;
		case TIMELIB_ZONETYPE_ABBR:
			RETURN_LONG((tzobj->tzi.z.utc_offset - (tzobj->tzi.z.dst*60)) * -60);
			break;
	}
}
/* }}} */

/* {{{ proto array timezone_transitions_get(DateTimeZone object [, long timestamp_begin [, long timestamp_end ]])
   Returns numerically indexed array containing associative array for all transitions in the specified range for the timezone.
*/
PHP_FUNCTION(timezone_transitions_get)
{
	zval                *object, element;
	php_timezone_obj    *tzobj;
	unsigned int         i, begin = 0, found;
	zend_long            timestamp_begin = ZEND_LONG_MIN, timestamp_end = ZEND_LONG_MAX;

	if (zend_parse_method_parameters(ZEND_NUM_ARGS(), getThis(), "O|ll", &object, date_ce_timezone, &timestamp_begin, &timestamp_end) == FAILURE) {
		RETURN_FALSE;
	}
	tzobj = Z_PHPTIMEZONE_P(object);
	DATE_CHECK_INITIALIZED(tzobj->initialized, DateTimeZone);
	if (tzobj->type != TIMELIB_ZONETYPE_ID) {
		RETURN_FALSE;
	}

#define add_nominal() \
		array_init(&element); \
		add_assoc_long(&element, "ts",     timestamp_begin); \
		add_assoc_str(&element, "time", php_format_date(DATE_FORMAT_ISO8601, 13, timestamp_begin, 0)); \
		add_assoc_long(&element, "offset", tzobj->tzi.tz->type[0].offset); \
		add_assoc_bool(&element, "isdst",  tzobj->tzi.tz->type[0].isdst); \
		add_assoc_string(&element, "abbr", &tzobj->tzi.tz->timezone_abbr[tzobj->tzi.tz->type[0].abbr_idx]); \
		add_next_index_zval(return_value, &element);

#define add(i,ts) \
		array_init(&element); \
		add_assoc_long(&element, "ts",     ts); \
		add_assoc_str(&element, "time", php_format_date(DATE_FORMAT_ISO8601, 13, ts, 0)); \
		add_assoc_long(&element, "offset", tzobj->tzi.tz->type[tzobj->tzi.tz->trans_idx[i]].offset); \
		add_assoc_bool(&element, "isdst",  tzobj->tzi.tz->type[tzobj->tzi.tz->trans_idx[i]].isdst); \
		add_assoc_string(&element, "abbr", &tzobj->tzi.tz->timezone_abbr[tzobj->tzi.tz->type[tzobj->tzi.tz->trans_idx[i]].abbr_idx]); \
		add_next_index_zval(return_value, &element);

#define add_last() add(tzobj->tzi.tz->timecnt - 1, timestamp_begin)

	array_init(return_value);

	if (timestamp_begin == ZEND_LONG_MIN) {
		add_nominal();
		begin = 0;
		found = 1;
	} else {
		begin = 0;
		found = 0;
		if (tzobj->tzi.tz->timecnt > 0) {
			do {
				if (tzobj->tzi.tz->trans[begin] > timestamp_begin) {
					if (begin > 0) {
						add(begin - 1, timestamp_begin);
					} else {
						add_nominal();
					}
					found = 1;
					break;
				}
				begin++;
			} while (begin < tzobj->tzi.tz->timecnt);
		}
	}

	if (!found) {
		if (tzobj->tzi.tz->timecnt > 0) {
			add_last();
		} else {
			add_nominal();
		}
	} else {
		for (i = begin; i < tzobj->tzi.tz->timecnt; ++i) {
			if (tzobj->tzi.tz->trans[i] < timestamp_end) {
				add(i, tzobj->tzi.tz->trans[i]);
			}
		}
	}
}
/* }}} */

/* {{{ proto array timezone_location_get()
   Returns location information for a timezone, including country code, latitude/longitude and comments
*/
PHP_FUNCTION(timezone_location_get)
{
	zval                *object;
	php_timezone_obj    *tzobj;

	if (zend_parse_method_parameters(ZEND_NUM_ARGS(), getThis(), "O", &object, date_ce_timezone) == FAILURE) {
		RETURN_FALSE;
	}
	tzobj = Z_PHPTIMEZONE_P(object);
	DATE_CHECK_INITIALIZED(tzobj->initialized, DateTimeZone);
	if (tzobj->type != TIMELIB_ZONETYPE_ID) {
		RETURN_FALSE;
	}

	array_init(return_value);
	add_assoc_string(return_value, "country_code", tzobj->tzi.tz->location.country_code);
	add_assoc_double(return_value, "latitude", tzobj->tzi.tz->location.latitude);
	add_assoc_double(return_value, "longitude", tzobj->tzi.tz->location.longitude);
	add_assoc_string(return_value, "comments", tzobj->tzi.tz->location.comments);
}
/* }}} */

static int date_interval_initialize(timelib_rel_time **rt, /*const*/ char *format, size_t format_length) /* {{{ */
{
	timelib_time     *b = NULL, *e = NULL;
	timelib_rel_time *p = NULL;
	int               r = 0;
	int               retval = 0;
	struct timelib_error_container *errors;

	timelib_strtointerval(format, format_length, &b, &e, &p, &r, &errors);

	if (errors->error_count > 0) {
		php_error_docref(NULL, E_WARNING, "Unknown or bad format (%s)", format);
		retval = FAILURE;
	} else {
		if(p) {
			*rt = p;
			retval = SUCCESS;
		} else {
			if(b && e) {
				timelib_update_ts(b, NULL);
				timelib_update_ts(e, NULL);
				*rt = timelib_diff(b, e);
				retval = SUCCESS;
			} else {
				php_error_docref(NULL, E_WARNING, "Failed to parse interval (%s)", format);
				retval = FAILURE;
			}
		}
	}
	timelib_error_container_dtor(errors);
	return retval;
} /* }}} */

/* {{{ date_interval_read_property */
zval *date_interval_read_property(zval *object, zval *member, int type, void **cache_slot, zval *rv)
{
	php_interval_obj *obj;
	zval *retval;
	zval tmp_member;
	timelib_sll value = -1;

 	if (Z_TYPE_P(member) != IS_STRING) {
		tmp_member = *member;
		zval_copy_ctor(&tmp_member);
		convert_to_string(&tmp_member);
		member = &tmp_member;
		cache_slot = NULL;
	}

	obj = Z_PHPINTERVAL_P(object);

	if (!obj->initialized) {
		retval = (zend_get_std_object_handlers())->read_property(object, member, type, cache_slot, rv);
		if (member == &tmp_member) {
			zval_dtor(member);
		}
		return retval;
	}

#define GET_VALUE_FROM_STRUCT(n,m)            \
	if (strcmp(Z_STRVAL_P(member), m) == 0) { \
		value = obj->diff->n;                 \
		break;								  \
	}
	do {
		GET_VALUE_FROM_STRUCT(y, "y");
		GET_VALUE_FROM_STRUCT(m, "m");
		GET_VALUE_FROM_STRUCT(d, "d");
		GET_VALUE_FROM_STRUCT(h, "h");
		GET_VALUE_FROM_STRUCT(i, "i");
		GET_VALUE_FROM_STRUCT(s, "s");
		GET_VALUE_FROM_STRUCT(invert, "invert");
		GET_VALUE_FROM_STRUCT(days, "days");
		/* didn't find any */
		retval = (zend_get_std_object_handlers())->read_property(object, member, type, cache_slot, rv);

		if (member == &tmp_member) {
			zval_dtor(member);
		}

		return retval;
	} while(0);

	retval = rv;

	if (value != -99999) {
		ZVAL_LONG(retval, value);
	} else {
		ZVAL_FALSE(retval);
	}

	if (member == &tmp_member) {
		zval_dtor(member);
	}

	return retval;
}
/* }}} */

/* {{{ date_interval_write_property */
void date_interval_write_property(zval *object, zval *member, zval *value, void **cache_slot)
{
	php_interval_obj *obj;
	zval tmp_member;

 	if (Z_TYPE_P(member) != IS_STRING) {
		tmp_member = *member;
		zval_copy_ctor(&tmp_member);
		convert_to_string(&tmp_member);
		member = &tmp_member;
		cache_slot = NULL;
	}

	obj = Z_PHPINTERVAL_P(object);

	if (!obj->initialized) {
		(zend_get_std_object_handlers())->write_property(object, member, value, cache_slot);
		if (member == &tmp_member) {
			zval_dtor(member);
		}
		return;
	}

#define SET_VALUE_FROM_STRUCT(n,m)            \
	if (strcmp(Z_STRVAL_P(member), m) == 0) { \
		obj->diff->n = zval_get_long(value); \
		break;								  \
	}

	do {
		SET_VALUE_FROM_STRUCT(y, "y");
		SET_VALUE_FROM_STRUCT(m, "m");
		SET_VALUE_FROM_STRUCT(d, "d");
		SET_VALUE_FROM_STRUCT(h, "h");
		SET_VALUE_FROM_STRUCT(i, "i");
		SET_VALUE_FROM_STRUCT(s, "s");
		SET_VALUE_FROM_STRUCT(invert, "invert");
		/* didn't find any */
		(zend_get_std_object_handlers())->write_property(object, member, value, cache_slot);
	} while(0);

	if (member == &tmp_member) {
		zval_dtor(member);
	}
}
/* }}} */


/* {{{ proto DateInterval::__construct([string interval_spec])
   Creates new DateInterval object.
*/
PHP_METHOD(DateInterval, __construct)
{
	char *interval_string = NULL;
	size_t   interval_string_length;
	php_interval_obj *diobj;
	timelib_rel_time *reltime;
	zend_error_handling error_handling;

	zend_replace_error_handling(EH_THROW, NULL, &error_handling);
	if (zend_parse_parameters(ZEND_NUM_ARGS(), "s", &interval_string, &interval_string_length) == SUCCESS) {
		if (date_interval_initialize(&reltime, interval_string, interval_string_length) == SUCCESS) {
			diobj = Z_PHPINTERVAL_P(getThis());
			diobj->diff = reltime;
			diobj->initialized = 1;
		} else {
			ZEND_CTOR_MAKE_NULL();
		}
	}
	zend_restore_error_handling(&error_handling);
}
/* }}} */


static int php_date_interval_initialize_from_hash(zval **return_value, php_interval_obj **intobj, HashTable *myht) /* {{{ */
{
	(*intobj)->diff = timelib_rel_time_ctor();

#define PHP_DATE_INTERVAL_READ_PROPERTY(element, member, itype, def) \
	do { \
		zval *z_arg = zend_hash_str_find(myht, element, sizeof(element) - 1); \
		if (z_arg) { \
			(*intobj)->diff->member = (itype)zval_get_long(z_arg); \
		} else { \
			(*intobj)->diff->member = (itype)def; \
		} \
	} while (0);

#define PHP_DATE_INTERVAL_READ_PROPERTY_I64(element, member) \
	do { \
		zval *z_arg = zend_hash_str_find(myht, element, sizeof(element) - 1); \
		if (z_arg) { \
			zend_string *str = zval_get_string(z_arg); \
			DATE_A64I((*intobj)->diff->member, str->val); \
			zend_string_release(str); \
		} else { \
			(*intobj)->diff->member = -1LL; \
		} \
	} while (0);

	PHP_DATE_INTERVAL_READ_PROPERTY("y", y, timelib_sll, -1)
	PHP_DATE_INTERVAL_READ_PROPERTY("m", m, timelib_sll, -1)
	PHP_DATE_INTERVAL_READ_PROPERTY("d", d, timelib_sll, -1)
	PHP_DATE_INTERVAL_READ_PROPERTY("h", h, timelib_sll, -1)
	PHP_DATE_INTERVAL_READ_PROPERTY("i", i, timelib_sll, -1)
	PHP_DATE_INTERVAL_READ_PROPERTY("s", s, timelib_sll, -1)
	PHP_DATE_INTERVAL_READ_PROPERTY("weekday", weekday, int, -1)
	PHP_DATE_INTERVAL_READ_PROPERTY("weekday_behavior", weekday_behavior, int, -1)
	PHP_DATE_INTERVAL_READ_PROPERTY("first_last_day_of", first_last_day_of, int, -1)
	PHP_DATE_INTERVAL_READ_PROPERTY("invert", invert, int, 0);
	PHP_DATE_INTERVAL_READ_PROPERTY_I64("days", days);
	PHP_DATE_INTERVAL_READ_PROPERTY("special_type", special.type, unsigned int, 0);
	PHP_DATE_INTERVAL_READ_PROPERTY_I64("special_amount", special.amount);
	PHP_DATE_INTERVAL_READ_PROPERTY("have_weekday_relative", have_weekday_relative, unsigned int, 0);
	PHP_DATE_INTERVAL_READ_PROPERTY("have_special_relative", have_special_relative, unsigned int, 0);
	(*intobj)->initialized = 1;

	return 0;
} /* }}} */

/* {{{ proto DateInterval::__set_state()
*/
PHP_METHOD(DateInterval, __set_state)
{
	php_interval_obj *intobj;
	zval             *array;
	HashTable        *myht;

	if (zend_parse_parameters(ZEND_NUM_ARGS(), "a", &array) == FAILURE) {
		RETURN_FALSE;
	}

	myht = HASH_OF(array);

	php_date_instantiate(date_ce_interval, return_value);
	intobj = Z_PHPINTERVAL_P(return_value);
	php_date_interval_initialize_from_hash(&return_value, &intobj, myht);
}
/* }}} */

/* {{{ proto DateInterval::__wakeup()
*/
PHP_METHOD(DateInterval, __wakeup)
{
	zval             *object = getThis();
	php_interval_obj *intobj;
	HashTable        *myht;

	intobj = Z_PHPINTERVAL_P(object);

	myht = Z_OBJPROP_P(object);

	php_date_interval_initialize_from_hash(&return_value, &intobj, myht);
}
/* }}} */

/* {{{ proto DateInterval date_interval_create_from_date_string(string time)
   Uses the normal date parsers and sets up a DateInterval from the relative parts of the parsed string
*/
PHP_FUNCTION(date_interval_create_from_date_string)
{
	char           *time_str = NULL;
	size_t          time_str_len = 0;
	timelib_time   *time;
	timelib_error_container *err = NULL;
	php_interval_obj *diobj;

	if (zend_parse_parameters(ZEND_NUM_ARGS(), "s", &time_str, &time_str_len) == FAILURE) {
		RETURN_FALSE;
	}

	php_date_instantiate(date_ce_interval, return_value);

	time = timelib_strtotime(time_str, time_str_len, &err, DATE_TIMEZONEDB, php_date_parse_tzfile_wrapper);
	diobj = Z_PHPINTERVAL_P(return_value);
	diobj->diff = timelib_rel_time_clone(&time->relative);
	diobj->initialized = 1;
	timelib_time_dtor(time);
	timelib_error_container_dtor(err);
}
/* }}} */

/* {{{ date_interval_format -  */
static zend_string *date_interval_format(char *format, size_t format_len, timelib_rel_time *t)
{
	smart_str            string = {0};
	int                  i, length, have_format_spec = 0;
	char                 buffer[33];

	if (!format_len) {
		return STR_EMPTY_ALLOC();
	}

	for (i = 0; i < format_len; i++) {
		if (have_format_spec) {
			switch (format[i]) {
				case 'Y': length = slprintf(buffer, 32, "%02d", (int) t->y); break;
				case 'y': length = slprintf(buffer, 32, "%d", (int) t->y); break;

				case 'M': length = slprintf(buffer, 32, "%02d", (int) t->m); break;
				case 'm': length = slprintf(buffer, 32, "%d", (int) t->m); break;

				case 'D': length = slprintf(buffer, 32, "%02d", (int) t->d); break;
				case 'd': length = slprintf(buffer, 32, "%d", (int) t->d); break;

				case 'H': length = slprintf(buffer, 32, "%02d", (int) t->h); break;
				case 'h': length = slprintf(buffer, 32, "%d", (int) t->h); break;

				case 'I': length = slprintf(buffer, 32, "%02d", (int) t->i); break;
				case 'i': length = slprintf(buffer, 32, "%d", (int) t->i); break;

				case 'S': length = slprintf(buffer, 32, "%02" ZEND_LONG_FMT_SPEC, (zend_long) t->s); break;
				case 's': length = slprintf(buffer, 32, ZEND_LONG_FMT, (zend_long) t->s); break;

				case 'a': {
					if ((int) t->days != -99999) {
						length = slprintf(buffer, 32, "%d", (int) t->days);
					} else {
						length = slprintf(buffer, 32, "(unknown)");
					}
				} break;
				case 'r': length = slprintf(buffer, 32, "%s", t->invert ? "-" : ""); break;
				case 'R': length = slprintf(buffer, 32, "%c", t->invert ? '-' : '+'); break;

				case '%': length = slprintf(buffer, 32, "%%"); break;
				default: buffer[0] = '%'; buffer[1] = format[i]; buffer[2] = '\0'; length = 2; break;
			}
			smart_str_appendl(&string, buffer, length);
			have_format_spec = 0;
		} else {
			if (format[i] == '%') {
				have_format_spec = 1;
			} else {
				smart_str_appendc(&string, format[i]);
			}
		}
	}

	smart_str_0(&string);

	return string.s;
}
/* }}} */

/* {{{ proto string date_interval_format(DateInterval object, string format)
   Formats the interval.
*/
PHP_FUNCTION(date_interval_format)
{
	zval             *object;
	php_interval_obj *diobj;
	char             *format;
	size_t            format_len;

	if (zend_parse_method_parameters(ZEND_NUM_ARGS(), getThis(), "Os", &object, date_ce_interval, &format, &format_len) == FAILURE) {
		RETURN_FALSE;
	}
	diobj = Z_PHPINTERVAL_P(object);
	DATE_CHECK_INITIALIZED(diobj->initialized, DateInterval);

	RETURN_STR(date_interval_format(format, format_len, diobj->diff));
}
/* }}} */

static int date_period_initialize(timelib_time **st, timelib_time **et, timelib_rel_time **d, zend_long *recurrences, /*const*/ char *format, size_t format_length) /* {{{ */
{
	timelib_time     *b = NULL, *e = NULL;
	timelib_rel_time *p = NULL;
	int               r = 0;
	int               retval = 0;
	struct timelib_error_container *errors;

	timelib_strtointerval(format, format_length, &b, &e, &p, &r, &errors);

	if (errors->error_count > 0) {
		php_error_docref(NULL, E_WARNING, "Unknown or bad format (%s)", format);
		retval = FAILURE;
	} else {
		*st = b;
		*et = e;
		*d  = p;
		*recurrences = r;
		retval = SUCCESS;
	}
	timelib_error_container_dtor(errors);
	return retval;
} /* }}} */

/* {{{ proto DatePeriod::__construct(DateTime $start, DateInterval $interval, int recurrences|DateTime $end)
   Creates new DatePeriod object.
*/
PHP_METHOD(DatePeriod, __construct)
{
	php_period_obj   *dpobj;
	php_date_obj     *dateobj;
	php_interval_obj *intobj;
	zval *start, *end = NULL, *interval;
	zend_long  recurrences = 0, options = 0;
	char *isostr = NULL;
	size_t   isostr_len = 0;
	timelib_time *clone;
	zend_error_handling error_handling;

	zend_replace_error_handling(EH_THROW, NULL, &error_handling);
	if (zend_parse_parameters_ex(ZEND_PARSE_PARAMS_QUIET, ZEND_NUM_ARGS(), "OOl|l", &start, date_ce_interface, &interval, date_ce_interval, &recurrences, &options) == FAILURE) {
		if (zend_parse_parameters_ex(ZEND_PARSE_PARAMS_QUIET, ZEND_NUM_ARGS(), "OOO|l", &start, date_ce_interface, &interval, date_ce_interval, &end, date_ce_interface, &options) == FAILURE) {
			if (zend_parse_parameters_ex(ZEND_PARSE_PARAMS_QUIET, ZEND_NUM_ARGS(), "s|l", &isostr, &isostr_len, &options) == FAILURE) {
				php_error_docref(NULL, E_WARNING, "This constructor accepts either (DateTimeInterface, DateInterval, int) OR (DateTimeInterface, DateInterval, DateTime) OR (string) as arguments.");
				zend_restore_error_handling(&error_handling);
				return;
			}
		}
	}

	dpobj = Z_PHPPERIOD_P(getThis());
	dpobj->current = NULL;

	if (isostr) {
		date_period_initialize(&(dpobj->start), &(dpobj->end), &(dpobj->interval), &recurrences, isostr, isostr_len);
		if (dpobj->start == NULL) {
			php_error_docref(NULL, E_WARNING, "The ISO interval '%s' did not contain a start date.", isostr);
		}
		if (dpobj->interval == NULL) {
			php_error_docref(NULL, E_WARNING, "The ISO interval '%s' did not contain an interval.", isostr);
		}
		if (dpobj->end == NULL && recurrences == 0) {
			php_error_docref(NULL, E_WARNING, "The ISO interval '%s' did not contain an end date or a recurrence count.", isostr);
		}

		if (dpobj->start) {
			timelib_update_ts(dpobj->start, NULL);
		}
		if (dpobj->end) {
			timelib_update_ts(dpobj->end, NULL);
		}
		dpobj->start_ce = date_ce_date;
	} else {
		/* init */
		intobj  = Z_PHPINTERVAL_P(interval);

		/* start date */
		dateobj = Z_PHPDATE_P(start);
		clone = timelib_time_ctor();
		memcpy(clone, dateobj->time, sizeof(timelib_time));
		if (dateobj->time->tz_abbr) {
			clone->tz_abbr = strdup(dateobj->time->tz_abbr);
		}
		if (dateobj->time->tz_info) {
			clone->tz_info = dateobj->time->tz_info;
		}
		dpobj->start = clone;
		dpobj->start_ce = Z_OBJCE_P(start);

		/* interval */
		dpobj->interval = timelib_rel_time_clone(intobj->diff);

		/* end date */
		if (end) {
			dateobj = Z_PHPDATE_P(end);
			clone = timelib_time_clone(dateobj->time);
			dpobj->end = clone;
		}
	}

	/* options */
	dpobj->include_start_date = !(options & PHP_DATE_PERIOD_EXCLUDE_START_DATE);

	/* recurrrences */
	dpobj->recurrences = recurrences + dpobj->include_start_date;

	dpobj->initialized = 1;

	zend_restore_error_handling(&error_handling);
}
/* }}} */

/* {{{ proto DatePeriod::getStartDate()
   Get start date.
*/
PHP_METHOD(DatePeriod, getStartDate)
{
	php_period_obj   *dpobj;
	php_date_obj     *dateobj;

	if (zend_parse_parameters_none() == FAILURE) {
		return;
	}

	dpobj = Z_PHPPERIOD_P(getThis());

        php_date_instantiate(dpobj->start_ce, return_value);
	dateobj = Z_PHPDATE_P(return_value);
	dateobj->time = timelib_time_ctor();
	*dateobj->time = *dpobj->start;
	if (dpobj->start->tz_abbr) {
		dateobj->time->tz_abbr = strdup(dpobj->start->tz_abbr);
	}
	if (dpobj->start->tz_info) {
		dateobj->time->tz_info = dpobj->start->tz_info;
	}
}
/* }}} */

/* {{{ proto DatePeriod::getEndDate()
   Get end date.
*/
PHP_METHOD(DatePeriod, getEndDate)
{
        php_period_obj   *dpobj;
        php_date_obj     *dateobj;

        if (zend_parse_parameters_none() == FAILURE) {
                return;
        }

        dpobj = Z_PHPPERIOD_P(getThis());

        php_date_instantiate(dpobj->start_ce, return_value);
        dateobj = Z_PHPDATE_P(return_value);
        dateobj->time = timelib_time_ctor();
        *dateobj->time = *dpobj->end;
        if (dpobj->end->tz_abbr) {
                dateobj->time->tz_abbr = strdup(dpobj->end->tz_abbr);
        }
        if (dpobj->end->tz_info) {
                dateobj->time->tz_info = dpobj->end->tz_info;
        }
}
/* }}} */

/* {{{ proto DatePeriod::getDateInterval()
   Get date interval.
*/
PHP_METHOD(DatePeriod, getDateInterval)
{
	php_period_obj   *dpobj;
	php_interval_obj *diobj;

        if (zend_parse_parameters_none() == FAILURE) {
                return;
        }

	dpobj = Z_PHPPERIOD_P(getThis());

	php_date_instantiate(date_ce_interval, return_value);
	diobj = Z_PHPINTERVAL_P(return_value);
	diobj->diff = timelib_rel_time_clone(dpobj->interval);
	diobj->initialized = 1;
}
/* }}} */

static int check_id_allowed(char *id, zend_long what) /* {{{ */
{
	if (what & PHP_DATE_TIMEZONE_GROUP_AFRICA     && strncasecmp(id, "Africa/",      7) == 0) return 1;
	if (what & PHP_DATE_TIMEZONE_GROUP_AMERICA    && strncasecmp(id, "America/",     8) == 0) return 1;
	if (what & PHP_DATE_TIMEZONE_GROUP_ANTARCTICA && strncasecmp(id, "Antarctica/", 11) == 0) return 1;
	if (what & PHP_DATE_TIMEZONE_GROUP_ARCTIC     && strncasecmp(id, "Arctic/",      7) == 0) return 1;
	if (what & PHP_DATE_TIMEZONE_GROUP_ASIA       && strncasecmp(id, "Asia/",        5) == 0) return 1;
	if (what & PHP_DATE_TIMEZONE_GROUP_ATLANTIC   && strncasecmp(id, "Atlantic/",    9) == 0) return 1;
	if (what & PHP_DATE_TIMEZONE_GROUP_AUSTRALIA  && strncasecmp(id, "Australia/",  10) == 0) return 1;
	if (what & PHP_DATE_TIMEZONE_GROUP_EUROPE     && strncasecmp(id, "Europe/",      7) == 0) return 1;
	if (what & PHP_DATE_TIMEZONE_GROUP_INDIAN     && strncasecmp(id, "Indian/",      7) == 0) return 1;
	if (what & PHP_DATE_TIMEZONE_GROUP_PACIFIC    && strncasecmp(id, "Pacific/",     8) == 0) return 1;
	if (what & PHP_DATE_TIMEZONE_GROUP_UTC        && strncasecmp(id, "UTC",          3) == 0) return 1;
	return 0;
} /* }}} */

/* {{{ proto array timezone_identifiers_list([long what[, string country]])
   Returns numerically index array with all timezone identifiers.
*/
PHP_FUNCTION(timezone_identifiers_list)
{
	const timelib_tzdb             *tzdb;
	const timelib_tzdb_index_entry *table;
	int                             i, item_count;
	zend_long                            what = PHP_DATE_TIMEZONE_GROUP_ALL;
	char                           *option = NULL;
	size_t                             option_len = 0;

	if (zend_parse_parameters(ZEND_NUM_ARGS(), "|ls", &what, &option, &option_len) == FAILURE) {
		RETURN_FALSE;
	}

	/* Extra validation */
	if (what == PHP_DATE_TIMEZONE_PER_COUNTRY && option_len != 2) {
		php_error_docref(NULL, E_NOTICE, "A two-letter ISO 3166-1 compatible country code is expected");
		RETURN_FALSE;
	}

	tzdb = DATE_TIMEZONEDB;
	item_count = tzdb->index_size;
	table = tzdb->index;

	array_init(return_value);

	for (i = 0; i < item_count; ++i) {
		if (what == PHP_DATE_TIMEZONE_PER_COUNTRY) {
			if (tzdb->data[table[i].pos + 5] == option[0] && tzdb->data[table[i].pos + 6] == option[1]) {
				add_next_index_string(return_value, table[i].id);
			}
		} else if (what == PHP_DATE_TIMEZONE_GROUP_ALL_W_BC || (check_id_allowed(table[i].id, what) && (tzdb->data[table[i].pos + 4] == '\1'))) {
			add_next_index_string(return_value, table[i].id);
		}
	};
}
/* }}} */

/* {{{ proto array timezone_version_get()
   Returns the Olson database version number.
*/
PHP_FUNCTION(timezone_version_get)
{
	const timelib_tzdb *tzdb;

	tzdb = DATE_TIMEZONEDB;
	RETURN_STRING(tzdb->version);
}
/* }}} */

/* {{{ proto array timezone_abbreviations_list()
   Returns associative array containing dst, offset and the timezone name
*/
PHP_FUNCTION(timezone_abbreviations_list)
{
	const timelib_tz_lookup_table *table, *entry;
	zval                          element, *abbr_array_p, abbr_array;

	table = timelib_timezone_abbreviations_list();
	array_init(return_value);
	entry = table;

	do {
		array_init(&element);
		add_assoc_bool_ex(&element, "dst", sizeof("dst") -1, entry->type);
		add_assoc_long_ex(&element, "offset", sizeof("offset") - 1, entry->gmtoffset);
		if (entry->full_tz_name) {
			add_assoc_string_ex(&element, "timezone_id", sizeof("timezone_id") - 1, entry->full_tz_name);
		} else {
			add_assoc_null_ex(&element, "timezone_id", sizeof("timezone_id") - 1);
		}

		abbr_array_p = zend_hash_str_find(HASH_OF(return_value), entry->name, strlen(entry->name));
		if (!abbr_array_p) {
			array_init(&abbr_array);
			add_assoc_zval(return_value, entry->name, &abbr_array);
		} else {
			ZVAL_COPY_VALUE(&abbr_array, abbr_array_p);
		}
		add_next_index_zval(&abbr_array, &element);
		entry++;
	} while (entry->name);
}
/* }}} */

/* {{{ proto bool date_default_timezone_set(string timezone_identifier)
   Sets the default timezone used by all date/time functions in a script */
PHP_FUNCTION(date_default_timezone_set)
{
	char *zone;
	size_t   zone_len;

	if (zend_parse_parameters(ZEND_NUM_ARGS(), "s", &zone, &zone_len) == FAILURE) {
		RETURN_FALSE;
	}
	if (!timelib_timezone_id_is_valid(zone, DATE_TIMEZONEDB)) {
		php_error_docref(NULL, E_NOTICE, "Timezone ID '%s' is invalid", zone);
		RETURN_FALSE;
	}
	if (DATEG(timezone)) {
		efree(DATEG(timezone));
		DATEG(timezone) = NULL;
	}
	DATEG(timezone) = estrndup(zone, zone_len);
	RETURN_TRUE;
}
/* }}} */

/* {{{ proto string date_default_timezone_get()
   Gets the default timezone used by all date/time functions in a script */
PHP_FUNCTION(date_default_timezone_get)
{
	timelib_tzinfo *default_tz;

	default_tz = get_timezone_info();
	RETVAL_STRING(default_tz->name);
}
/* }}} */

/* {{{ php_do_date_sunrise_sunset
 *  Common for date_sunrise() and date_sunset() functions
 */
static void php_do_date_sunrise_sunset(INTERNAL_FUNCTION_PARAMETERS, int calc_sunset)
{
	double latitude = 0.0, longitude = 0.0, zenith = 0.0, gmt_offset = 0, altitude;
	double h_rise, h_set, N;
	timelib_sll rise, set, transit;
	zend_long time, retformat = 0;
	int             rs;
	timelib_time   *t;
	timelib_tzinfo *tzi;
	zend_string    *retstr;

	if (zend_parse_parameters(ZEND_NUM_ARGS(), "l|ldddd", &time, &retformat, &latitude, &longitude, &zenith, &gmt_offset) == FAILURE) {
		RETURN_FALSE;
	}

	switch (ZEND_NUM_ARGS()) {
		case 1:
			retformat = SUNFUNCS_RET_STRING;
		case 2:
			latitude = INI_FLT("date.default_latitude");
		case 3:
			longitude = INI_FLT("date.default_longitude");
		case 4:
			if (calc_sunset) {
				zenith = INI_FLT("date.sunset_zenith");
			} else {
				zenith = INI_FLT("date.sunrise_zenith");
			}
		case 5:
		case 6:
			break;
		default:
			php_error_docref(NULL, E_WARNING, "invalid format");
			RETURN_FALSE;
			break;
	}
	if (retformat != SUNFUNCS_RET_TIMESTAMP &&
		retformat != SUNFUNCS_RET_STRING &&
		retformat != SUNFUNCS_RET_DOUBLE)
	{
		php_error_docref(NULL, E_WARNING, "Wrong return format given, pick one of SUNFUNCS_RET_TIMESTAMP, SUNFUNCS_RET_STRING or SUNFUNCS_RET_DOUBLE");
		RETURN_FALSE;
	}
	altitude = 90 - zenith;

	/* Initialize time struct */
	t = timelib_time_ctor();
	tzi = get_timezone_info();
	t->tz_info = tzi;
	t->zone_type = TIMELIB_ZONETYPE_ID;

	if (ZEND_NUM_ARGS() <= 5) {
		gmt_offset = timelib_get_current_offset(t) / 3600;
	}

	timelib_unixtime2local(t, time);
	rs = timelib_astro_rise_set_altitude(t, longitude, latitude, altitude, 1, &h_rise, &h_set, &rise, &set, &transit);
	timelib_time_dtor(t);

	if (rs != 0) {
		RETURN_FALSE;
	}

	if (retformat == SUNFUNCS_RET_TIMESTAMP) {
		RETURN_LONG(calc_sunset ? set : rise);
	}
	N = (calc_sunset ? h_set : h_rise) + gmt_offset;

	if (N > 24 || N < 0) {
		N -= floor(N / 24) * 24;
	}

	switch (retformat) {
		case SUNFUNCS_RET_STRING:
			retstr = strpprintf(0, "%02d:%02d", (int) N, (int) (60 * (N - (int) N)));
			RETURN_NEW_STR(retstr);
			break;
		case SUNFUNCS_RET_DOUBLE:
			RETURN_DOUBLE(N);
			break;
	}
}
/* }}} */

/* {{{ proto mixed date_sunrise(mixed time [, int format [, float latitude [, float longitude [, float zenith [, float gmt_offset]]]]])
   Returns time of sunrise for a given day and location */
PHP_FUNCTION(date_sunrise)
{
	php_do_date_sunrise_sunset(INTERNAL_FUNCTION_PARAM_PASSTHRU, 0);
}
/* }}} */

/* {{{ proto mixed date_sunset(mixed time [, int format [, float latitude [, float longitude [, float zenith [, float gmt_offset]]]]])
   Returns time of sunset for a given day and location */
PHP_FUNCTION(date_sunset)
{
	php_do_date_sunrise_sunset(INTERNAL_FUNCTION_PARAM_PASSTHRU, 1);
}
/* }}} */

/* {{{ proto array date_sun_info(long time, float latitude, float longitude)
   Returns an array with information about sun set/rise and twilight begin/end */
PHP_FUNCTION(date_sun_info)
{
	zend_long       time;
	double          latitude, longitude;
	timelib_time   *t, *t2;
	timelib_tzinfo *tzi;
	int             rs;
	timelib_sll     rise, set, transit;
	int             dummy;
	double          ddummy;

	if (zend_parse_parameters(ZEND_NUM_ARGS(), "ldd", &time, &latitude, &longitude) == FAILURE) {
		RETURN_FALSE;
	}
	/* Initialize time struct */
	t = timelib_time_ctor();
	tzi = get_timezone_info();
	t->tz_info = tzi;
	t->zone_type = TIMELIB_ZONETYPE_ID;
	timelib_unixtime2local(t, time);

	/* Setup */
	t2 = timelib_time_ctor();
	array_init(return_value);

	/* Get sun up/down and transit */
	rs = timelib_astro_rise_set_altitude(t, longitude, latitude, -35.0/60, 1, &ddummy, &ddummy, &rise, &set, &transit);
	switch (rs) {
		case -1: /* always below */
			add_assoc_bool(return_value, "sunrise", 0);
			add_assoc_bool(return_value, "sunset", 0);
			break;
		case 1: /* always above */
			add_assoc_bool(return_value, "sunrise", 1);
			add_assoc_bool(return_value, "sunset", 1);
			break;
		default:
			t2->sse = rise;
			add_assoc_long(return_value, "sunrise", timelib_date_to_int(t2, &dummy));
			t2->sse = set;
			add_assoc_long(return_value, "sunset", timelib_date_to_int(t2, &dummy));
	}
	t2->sse = transit;
	add_assoc_long(return_value, "transit", timelib_date_to_int(t2, &dummy));

	/* Get civil twilight */
	rs = timelib_astro_rise_set_altitude(t, longitude, latitude, -6.0, 0, &ddummy, &ddummy, &rise, &set, &transit);
	switch (rs) {
		case -1: /* always below */
			add_assoc_bool(return_value, "civil_twilight_begin", 0);
			add_assoc_bool(return_value, "civil_twilight_end", 0);
			break;
		case 1: /* always above */
			add_assoc_bool(return_value, "civil_twilight_begin", 1);
			add_assoc_bool(return_value, "civil_twilight_end", 1);
			break;
		default:
			t2->sse = rise;
			add_assoc_long(return_value, "civil_twilight_begin", timelib_date_to_int(t2, &dummy));
			t2->sse = set;
			add_assoc_long(return_value, "civil_twilight_end", timelib_date_to_int(t2, &dummy));
	}

	/* Get nautical twilight */
	rs = timelib_astro_rise_set_altitude(t, longitude, latitude, -12.0, 0, &ddummy, &ddummy, &rise, &set, &transit);
	switch (rs) {
		case -1: /* always below */
			add_assoc_bool(return_value, "nautical_twilight_begin", 0);
			add_assoc_bool(return_value, "nautical_twilight_end", 0);
			break;
		case 1: /* always above */
			add_assoc_bool(return_value, "nautical_twilight_begin", 1);
			add_assoc_bool(return_value, "nautical_twilight_end", 1);
			break;
		default:
			t2->sse = rise;
			add_assoc_long(return_value, "nautical_twilight_begin", timelib_date_to_int(t2, &dummy));
			t2->sse = set;
			add_assoc_long(return_value, "nautical_twilight_end", timelib_date_to_int(t2, &dummy));
	}

	/* Get astronomical twilight */
	rs = timelib_astro_rise_set_altitude(t, longitude, latitude, -18.0, 0, &ddummy, &ddummy, &rise, &set, &transit);
	switch (rs) {
		case -1: /* always below */
			add_assoc_bool(return_value, "astronomical_twilight_begin", 0);
			add_assoc_bool(return_value, "astronomical_twilight_end", 0);
			break;
		case 1: /* always above */
			add_assoc_bool(return_value, "astronomical_twilight_begin", 1);
			add_assoc_bool(return_value, "astronomical_twilight_end", 1);
			break;
		default:
			t2->sse = rise;
			add_assoc_long(return_value, "astronomical_twilight_begin", timelib_date_to_int(t2, &dummy));
			t2->sse = set;
			add_assoc_long(return_value, "astronomical_twilight_end", timelib_date_to_int(t2, &dummy));
	}
	timelib_time_dtor(t);
	timelib_time_dtor(t2);
}
/* }}} */

static HashTable *date_object_get_gc_period(zval *object, zval **table, int *n) /* {{{ */
{
	*table = NULL;
	*n = 0;
	return zend_std_get_properties(object);
} /* }}} */

static HashTable *date_object_get_properties_period(zval *object) /* {{{ */
{
	HashTable		*props;
	zval			 zv;
	php_period_obj	*period_obj;

	period_obj = Z_PHPPERIOD_P(object);

	props = zend_std_get_properties(object);

	if (!period_obj->start || GC_G(gc_active)) {
		return props;
	}

	if (period_obj->start) {
		php_date_obj *date_obj;
		object_init_ex(&zv, date_ce_date);
		date_obj = Z_PHPDATE_P(&zv);
		date_obj->time = timelib_time_clone(period_obj->start);
	} else {
		ZVAL_NULL(&zv);
	}
	zend_hash_str_update(props, "start", sizeof("start")-1, &zv);

	if (period_obj->current) {
		php_date_obj *date_obj;
		object_init_ex(&zv, date_ce_date);
		date_obj = Z_PHPDATE_P(&zv);
		date_obj->time = timelib_time_clone(period_obj->current);
	} else {
		ZVAL_NULL(&zv);
	}
	zend_hash_str_update(props, "current", sizeof("current")-1, &zv);

	if (period_obj->end) {
		php_date_obj *date_obj;
		object_init_ex(&zv, date_ce_date);
		date_obj = Z_PHPDATE_P(&zv);
		date_obj->time = timelib_time_clone(period_obj->end);
	} else {
		ZVAL_NULL(&zv);
	}
	zend_hash_str_update(props, "end", sizeof("end")-1, &zv);

	if (period_obj->interval) {
		php_interval_obj *interval_obj;
		object_init_ex(&zv, date_ce_interval);
		interval_obj = Z_PHPINTERVAL_P(&zv);
		interval_obj->diff = timelib_rel_time_clone(period_obj->interval);
		interval_obj->initialized = 1;
	} else {
		ZVAL_NULL(&zv);
	}
	zend_hash_str_update(props, "interval", sizeof("interval")-1, &zv);

	/* converted to larger type (int->long); must check when unserializing */
	ZVAL_LONG(&zv, (zend_long) period_obj->recurrences);
	zend_hash_str_update(props, "recurrences", sizeof("recurrences")-1, &zv);

	ZVAL_BOOL(&zv, period_obj->include_start_date);
	zend_hash_str_update(props, "include_start_date", sizeof("include_start_date")-1, &zv);

	return props;
} /* }}} */

static int php_date_period_initialize_from_hash(php_period_obj *period_obj, HashTable *myht) /* {{{ */
{
	zval *ht_entry;

	/* this function does no rollback on error */

	ht_entry = zend_hash_str_find(myht, "start", sizeof("start")-1);
	if (ht_entry) {
		if (Z_TYPE_P(ht_entry) == IS_OBJECT && Z_OBJCE_P(ht_entry) == date_ce_date) {
			php_date_obj *date_obj;
			date_obj = Z_PHPDATE_P(ht_entry);
			period_obj->start = timelib_time_clone(date_obj->time);
			period_obj->start_ce = Z_OBJCE_P(ht_entry);
		} else if (Z_TYPE_P(ht_entry) != IS_NULL) {
			return 0;
		}
	} else {
		return 0;
	}

	ht_entry = zend_hash_str_find(myht, "end", sizeof("end")-1);
	if (ht_entry) {
		if (Z_TYPE_P(ht_entry) == IS_OBJECT && Z_OBJCE_P(ht_entry) == date_ce_date) {
			php_date_obj *date_obj;
			date_obj = Z_PHPDATE_P(ht_entry);
			period_obj->end = timelib_time_clone(date_obj->time);
		} else if (Z_TYPE_P(ht_entry) != IS_NULL) {
			return 0;
		}
	} else {
		return 0;
	}

	ht_entry = zend_hash_str_find(myht, "current", sizeof("current")-1);
	if (ht_entry) {
		if (Z_TYPE_P(ht_entry) == IS_OBJECT && Z_OBJCE_P(ht_entry) == date_ce_date) {
			php_date_obj *date_obj;
			date_obj = Z_PHPDATE_P(ht_entry);
			period_obj->current = timelib_time_clone(date_obj->time);
		} else if (Z_TYPE_P(ht_entry) != IS_NULL)  {
			return 0;
		}
	} else {
		return 0;
	}

	ht_entry = zend_hash_str_find(myht, "interval", sizeof("interval")-1);
	if (ht_entry) {
		if (Z_TYPE_P(ht_entry) == IS_OBJECT && Z_OBJCE_P(ht_entry) == date_ce_interval) {
			php_interval_obj *interval_obj;
			interval_obj = Z_PHPINTERVAL_P(ht_entry);
			period_obj->interval = timelib_rel_time_clone(interval_obj->diff);
		} else { /* interval is required */
			return 0;
		}
	} else {
		return 0;
	}

	ht_entry = zend_hash_str_find(myht, "recurrences", sizeof("recurrences")-1);
	if (ht_entry &&
			Z_TYPE_P(ht_entry) == IS_LONG && Z_LVAL_P(ht_entry) >= 0 && Z_LVAL_P(ht_entry) <= INT_MAX) {
		period_obj->recurrences = Z_LVAL_P(ht_entry);
	} else {
		return 0;
	}

	ht_entry = zend_hash_str_find(myht, "include_start_date", sizeof("include_start_date")-1);
	if (ht_entry &&
			(Z_TYPE_P(ht_entry) == IS_FALSE || Z_TYPE_P(ht_entry) == IS_TRUE)) {
		period_obj->include_start_date = (Z_TYPE_P(ht_entry) == IS_TRUE);
	} else {
		return 0;
	}

	period_obj->initialized = 1;

	return 1;
} /* }}} */

/* {{{ proto DatePeriod::__set_state()
*/
PHP_METHOD(DatePeriod, __set_state)
{
	php_period_obj   *period_obj;
	zval             *array;
	HashTable        *myht;

	if (zend_parse_parameters(ZEND_NUM_ARGS(), "a", &array) == FAILURE) {
		RETURN_FALSE;
	}

	myht = Z_ARRVAL_P(array);

	object_init_ex(return_value, date_ce_period);
	period_obj = Z_PHPPERIOD_P(return_value);
	if (!php_date_period_initialize_from_hash(period_obj, myht)) {
		php_error(E_ERROR, "Invalid serialization data for DatePeriod object");
	}
}
/* }}} */

/* {{{ proto DatePeriod::__wakeup()
*/
PHP_METHOD(DatePeriod, __wakeup)
{
	zval             *object = getThis();
	php_period_obj   *period_obj;
	HashTable        *myht;

	period_obj = Z_PHPPERIOD_P(object);

	myht = Z_OBJPROP_P(object);

	if (!php_date_period_initialize_from_hash(period_obj, myht)) {
		php_error(E_ERROR, "Invalid serialization data for DatePeriod object");
	}
}
/* }}} */

/* {{{ date_period_read_property */
static zval *date_period_read_property(zval *object, zval *member, int type, void **cache_slot, zval *rv)
{
	zval *zv;
	if (type != BP_VAR_IS && type != BP_VAR_R) {
		php_error_docref(NULL, E_ERROR, "Retrieval of DatePeriod properties for modification is unsupported");
	}

	Z_OBJPROP_P(object); /* build properties hash table */

	zv = std_object_handlers.read_property(object, member, type, cache_slot, rv);
	if (Z_TYPE_P(zv) == IS_OBJECT && Z_OBJ_HANDLER_P(zv, clone_obj)) {
		/* defensive copy */
		ZVAL_OBJ(zv, Z_OBJ_HANDLER_P(zv, clone_obj)(zv));
	}

	return zv;
}
/* }}} */

/* {{{ date_period_write_property */
static void date_period_write_property(zval *object, zval *member, zval *value, void **cache_slot)
{
	php_error_docref(NULL, E_ERROR, "Writing to DatePeriod properties is unsupported");
}
/* }}} */

/*
 * Local variables:
 * tab-width: 4
 * c-basic-offset: 4
 * End:
 * vim600: fdm=marker
 * vim: noet sw=4 ts=4
 */<|MERGE_RESOLUTION|>--- conflicted
+++ resolved
@@ -2846,11 +2846,7 @@
 	php_date_obj *new_obj = NULL;
 	php_date_obj *old_obj = NULL;
 
-<<<<<<< HEAD
-	if (zend_parse_parameters(ZEND_NUM_ARGS(), "O!", &datetimeimmutable_object, date_ce_immutable) == FAILURE) {
-=======
-	if (zend_parse_parameters(ZEND_NUM_ARGS() TSRMLS_CC, "O", &datetimeimmutable_object, date_ce_immutable) == FAILURE) {
->>>>>>> 57f835e1
+	if (zend_parse_parameters(ZEND_NUM_ARGS(), "O", &datetimeimmutable_object, date_ce_immutable) == FAILURE) {
 		return;
 	}
 
