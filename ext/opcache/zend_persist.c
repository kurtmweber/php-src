--- conflicted
+++ resolved
@@ -88,15 +88,10 @@
 	uint32_t idx, nIndex;
 	Bucket *p;
 
-<<<<<<< HEAD
 	HT_FLAGS(ht) |= HASH_FLAG_STATIC_KEYS;
+	ht->pDestructor = NULL;
 
 	if (!(HT_FLAGS(ht) & HASH_FLAG_INITIALIZED)) {
-=======
-	ht->pDestructor = NULL;
-
-	if (!(ht->u.flags & HASH_FLAG_INITIALIZED)) {
->>>>>>> b48d2f6d
 		HT_SET_DATA_ADDR(ht, &uninitialized_bucket);
 		return;
 	}
@@ -180,15 +175,10 @@
 	uint32_t idx, nIndex;
 	Bucket *p;
 
-<<<<<<< HEAD
 	HT_FLAGS(ht) |= HASH_FLAG_STATIC_KEYS;
+	ht->pDestructor = NULL;
 
 	if (!(HT_FLAGS(ht) & HASH_FLAG_INITIALIZED)) {
-=======
-	ht->pDestructor = NULL;
-
-	if (!(ht->u.flags & HASH_FLAG_INITIALIZED)) {
->>>>>>> b48d2f6d
 		HT_SET_DATA_ADDR(ht, &uninitialized_bucket);
 		return;
 	}
