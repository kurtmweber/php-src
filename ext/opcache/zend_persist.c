/*
   +----------------------------------------------------------------------+
   | Zend OPcache                                                         |
   +----------------------------------------------------------------------+
   | Copyright (c) 1998-2014 The PHP Group                                |
   +----------------------------------------------------------------------+
   | This source file is subject to version 3.01 of the PHP license,      |
   | that is bundled with this package in the file LICENSE, and is        |
   | available through the world-wide-web at the following url:           |
   | http://www.php.net/license/3_01.txt                                  |
   | If you did not receive a copy of the PHP license and are unable to   |
   | obtain it through the world-wide-web, please send a note to          |
   | license@php.net so we can mail you a copy immediately.               |
   +----------------------------------------------------------------------+
   | Authors: Andi Gutmans <andi@zend.com>                                |
   |          Zeev Suraski <zeev@zend.com>                                |
   |          Stanislav Malyshev <stas@zend.com>                          |
   |          Dmitry Stogov <dmitry@zend.com>                             |
   +----------------------------------------------------------------------+
*/

#include "zend.h"
#include "ZendAccelerator.h"
#include "zend_persist.h"
#include "zend_extensions.h"
#include "zend_shared_alloc.h"
#include "zend_vm.h"
#include "zend_constants.h"
#include "zend_operators.h"

#define zend_accel_store(p, size) \
	    (p = _zend_shared_memdup((void*)p, size, 1 TSRMLS_CC))
#define zend_accel_memdup(p, size) \
	    _zend_shared_memdup((void*)p, size, 0 TSRMLS_CC)

#if ZEND_EXTENSION_API_NO > PHP_5_3_X_API_NO
# define zend_accel_store_string(str) do { \
		zend_string *new_str = zend_shared_alloc_get_xlat_entry(str); \
		if (new_str) { \
			STR_RELEASE(str); \
			str = new_str; \
		} else { \
	    	new_str = _zend_shared_memdup((void*)str, _STR_HEADER_SIZE + (str)->len + 1, 0 TSRMLS_CC); \
			STR_RELEASE(str); \
	    	str = new_str; \
	    	GC_FLAGS(str) = IS_STR_INTERNED | IS_STR_PERMANENT; \
		} \
    } while (0)
# define zend_accel_memdup_string(str) \
	zend_accel_memdup(str, _STR_HEADER_SIZE + (str)->len + 1)
# define zend_accel_store_interned_string(str) do { \
		if (!IS_ACCEL_INTERNED(str)) { \
			zend_accel_store_string(str); \
		} \
	} while (0)
# define zend_accel_memdup_interned_string(str) \
	(IS_ACCEL_INTERNED(str) ? str : zend_accel_memdup_string(str))
#else
# define zend_accel_memdup_interned_string(str, len) \
	zend_accel_memdup(str, len)

# define zend_accel_store_interned_string(str, len) \
	zend_accel_store(str, len)
#endif

typedef void (*zend_persist_func_t)(zval* TSRMLS_DC);

static void zend_persist_zval(zval *z TSRMLS_DC);

#if ZEND_EXTENSION_API_NO > PHP_5_3_X_API_NO
static const zend_uint uninitialized_bucket = {INVALID_IDX};
#endif

static void zend_hash_persist(HashTable *ht, zend_persist_func_t pPersistElement TSRMLS_DC)
{
	uint idx;
	Bucket *p;

	if (!ht->nTableMask) {
		ht->arHash = (zend_uint*)&uninitialized_bucket;
		return;
	}
	if (ht->u.flags & HASH_FLAG_PACKED) {
		zend_accel_store(ht->arData, sizeof(Bucket) * ht->nTableSize);
		ht->arHash = (zend_uint*)&uninitialized_bucket;
	} else {
		zend_accel_store(ht->arData, (sizeof(Bucket) + sizeof(zend_uint)) * ht->nTableSize);
		ht->arHash = (zend_uint*)(ht->arData + ht->nTableSize);
	}
	for (idx = 0; idx < ht->nNumUsed; idx++) {
		p = ht->arData + idx;
		if (Z_TYPE(p->val) == IS_UNDEF) continue;

		/* persist bucket and key */
		if (p->key) {
			zend_accel_store_interned_string(p->key);
		}

		/* persist the data itself */
		pPersistElement(&p->val TSRMLS_CC);
	}
}

#if ZEND_EXTENSION_API_NO > PHP_5_5_X_API_NO
static zend_ast *zend_persist_ast(zend_ast *ast TSRMLS_DC)
{
	int i;
	zend_ast *node;

	if (ast->kind == ZEND_CONST) {
		node = zend_accel_memdup(ast, sizeof(zend_ast));
		zend_persist_zval(&node->u.val TSRMLS_CC);
	} else {
		node = zend_accel_memdup(ast, sizeof(zend_ast) + sizeof(zend_ast*) * (ast->children - 1));
		for (i = 0; i < ast->children; i++) {
			if ((&node->u.child)[i]) {
				(&node->u.child)[i] = zend_persist_ast((&node->u.child)[i] TSRMLS_CC);
			}
		}
	}
	efree(ast);
	return node;
}
#endif

static void zend_persist_zval(zval *z TSRMLS_DC)
{
	zend_uchar flags;
	void *new_ptr;

#if ZEND_EXTENSION_API_NO >= PHP_5_3_X_API_NO
	switch (Z_TYPE_P(z)) {
#else
	switch (Z_TYPE_P(z)) {
#endif
		case IS_STRING:
		case IS_CONSTANT:
			flags = Z_GC_FLAGS_P(z) & ~ (IS_STR_PERSISTENT | IS_STR_INTERNED | IS_STR_PERMANENT);
			zend_accel_store_interned_string(Z_STR_P(z));
			Z_GC_FLAGS_P(z) |= flags;
			break;
		case IS_ARRAY:
#if ZEND_EXTENSION_API_NO <= PHP_5_5_API_NO
		case IS_CONSTANT_ARRAY:
#endif
			new_ptr = zend_shared_alloc_get_xlat_entry(Z_ARR_P(z));
			if (new_ptr) {
				Z_ARR_P(z) = new_ptr;
			} else {
				zend_accel_store(Z_ARR_P(z), sizeof(zend_array));
				zend_hash_persist(Z_ARRVAL_P(z), zend_persist_zval TSRMLS_CC);
			}
			break;
#if ZEND_EXTENSION_API_NO > PHP_5_5_X_API_NO
		case IS_REFERENCE:
			new_ptr = zend_shared_alloc_get_xlat_entry(Z_REF_P(z));
			if (new_ptr) {
				Z_REF_P(z) = new_ptr;
			} else {
				zend_accel_store(Z_REF_P(z), sizeof(zend_reference));
				zend_persist_zval(Z_REFVAL_P(z) TSRMLS_CC);
			}
			break;
		case IS_CONSTANT_AST:
			new_ptr = zend_shared_alloc_get_xlat_entry(Z_AST_P(z));
			if (new_ptr) {
				Z_AST_P(z) = new_ptr;
			} else {
				zend_accel_store(Z_AST_P(z), sizeof(zend_ast_ref));
				Z_ASTVAL_P(z) = zend_persist_ast(Z_ASTVAL_P(z) TSRMLS_CC);
			}
			break;
#endif
	}
}

static void zend_persist_op_array_ex(zend_op_array *op_array, zend_persistent_script* main_persistent_script TSRMLS_DC)
{
	int already_stored = 0;
	zend_op *persist_ptr;
#if ZEND_EXTENSION_API_NO < PHP_5_3_X_API_NO
	int has_jmp = 0;
#endif
#if ZEND_EXTENSION_API_NO > PHP_5_3_X_API_NO
	zval *orig_literals = NULL;
#endif
	
	if (op_array->type != ZEND_USER_FUNCTION) {
		return;
	}

#if ZEND_EXTENSION_API_NO <= PHP_5_3_X_API_NO
	op_array->size = op_array->last;
#endif

	if (--(*op_array->refcount) == 0) {
		efree(op_array->refcount);
	}
	op_array->refcount = NULL;

	if (main_persistent_script) {
		zend_bool orig_in_execution = EG(in_execution);
		zend_op_array *orig_op_array = EG(active_op_array);
		zval *offset;

#if ZEND_EXTENSION_API_NO < PHP_5_3_X_API_NO
		main_persistent_script->early_binding = -1;
#endif
		EG(in_execution) = 1;
		EG(active_op_array) = op_array;
		if ((offset = zend_get_constant_str("__COMPILER_HALT_OFFSET__", sizeof("__COMPILER_HALT_OFFSET__") - 1 TSRMLS_CC)) != NULL) {
			main_persistent_script->compiler_halt_offset = Z_LVAL_P(offset);
		}
		EG(active_op_array) = orig_op_array;
		EG(in_execution) = orig_in_execution;
	}

	if (op_array->static_variables) {
		zend_hash_persist(op_array->static_variables, zend_persist_zval TSRMLS_CC);
		zend_accel_store(op_array->static_variables, sizeof(HashTable));
	}

	if (zend_shared_alloc_get_xlat_entry(op_array->opcodes)) {
		already_stored = 1;
	}

#if ZEND_EXTENSION_API_NO > PHP_5_3_X_API_NO
	if (op_array->literals) {
		if (already_stored) {
			orig_literals = zend_shared_alloc_get_xlat_entry(op_array->literals);
			ZEND_ASSERT(orig_literals != NULL);
			op_array->literals = orig_literals;
		} else {
			zval *p = zend_accel_memdup(op_array->literals, sizeof(zval) * op_array->last_literal);
			zval *end = p + op_array->last_literal;
			orig_literals = op_array->literals;
			op_array->literals = p;
			while (p < end) {
				zend_persist_zval(p TSRMLS_CC);
				p++;
			}
			efree(orig_literals);
		}
	}
#endif

	if (already_stored) {
		persist_ptr = zend_shared_alloc_get_xlat_entry(op_array->opcodes);
		ZEND_ASSERT(persist_ptr != NULL);
		op_array->opcodes = persist_ptr;
	} else {
		zend_op *new_opcodes = zend_accel_memdup(op_array->opcodes, sizeof(zend_op) * op_array->last);
		zend_op *opline = new_opcodes;
		zend_op *end = new_opcodes + op_array->last;
		int offset = 0;

		for (; opline < end ; opline++, offset++) {
			if (ZEND_OP1_TYPE(opline) == IS_CONST) {
#if ZEND_EXTENSION_API_NO > PHP_5_3_X_API_NO
				opline->op1.zv = (zval*)((char*)opline->op1.zv + ((char*)op_array->literals - (char*)orig_literals));
#else
				zend_persist_zval(&opline->op1.u.constant TSRMLS_CC);
#endif
			}
			if (ZEND_OP2_TYPE(opline) == IS_CONST) {
#if ZEND_EXTENSION_API_NO > PHP_5_3_X_API_NO
				opline->op2.zv = (zval*)((char*)opline->op2.zv + ((char*)op_array->literals - (char*)orig_literals));
#else
				zend_persist_zval(&opline->op2.u.constant TSRMLS_CC);
#endif
			}

#if ZEND_EXTENSION_API_NO < PHP_5_3_X_API_NO
			switch (opline->opcode) {
				case ZEND_JMP:
					has_jmp = 1;
					if (ZEND_DONE_PASS_TWO(op_array)) {
						ZEND_OP1(opline).jmp_addr = &new_opcodes[ZEND_OP1(opline).jmp_addr - op_array->opcodes];
					}
					break;
				case ZEND_JMPZNZ:
					/* relative extended_value don't have to be changed */
					/* break omitted intentionally */
				case ZEND_JMPZ:
				case ZEND_JMPNZ:
				case ZEND_JMPZ_EX:
				case ZEND_JMPNZ_EX:
					has_jmp = 1;
					if (ZEND_DONE_PASS_TWO(op_array)) {
						ZEND_OP2(opline).jmp_addr = &new_opcodes[ZEND_OP2(opline).jmp_addr - op_array->opcodes];
					}
					break;
				case ZEND_BRK:
				case ZEND_CONT:
					has_jmp = 1;
					break;
				case ZEND_DECLARE_INHERITED_CLASS:
					if (main_persistent_script && ZCG(accel_directives).inherited_hack) {
					if (!has_jmp &&
					   ((opline + 2) >= end ||
					    (opline + 1)->opcode != ZEND_FETCH_CLASS ||
					    (opline + 2)->opcode != ZEND_ADD_INTERFACE)) {

						zend_uint *opline_num = &main_persistent_script->early_binding;

						while ((int)*opline_num != -1) {
							opline_num = &new_opcodes[*opline_num].result.u.opline_num;
						}
						*opline_num = opline - new_opcodes;
						opline->result.op_type = IS_UNUSED;
						opline->result.u.opline_num = -1;
						opline->opcode = ZEND_DECLARE_INHERITED_CLASS_DELAYED;
						ZEND_VM_SET_OPCODE_HANDLER(opline);
					}
					break;
				}
			}

#else /* if ZEND_EXTENSION_API_NO >= PHP_5_3_X_API_NO */

			if (ZEND_DONE_PASS_TWO(op_array)) {
				/* fix jumps to point to new array */
				switch (opline->opcode) {
					case ZEND_JMP:
					case ZEND_GOTO:
#if ZEND_EXTENSION_API_NO > PHP_5_4_X_API_NO
					case ZEND_FAST_CALL:
#endif
						ZEND_OP1(opline).jmp_addr = &new_opcodes[ZEND_OP1(opline).jmp_addr - op_array->opcodes];
						break;
					case ZEND_JMPZNZ:
						/* relative extended_value don't have to be changed */
						/* break omitted intentionally */
					case ZEND_JMPZ:
					case ZEND_JMPNZ:
					case ZEND_JMPZ_EX:
					case ZEND_JMPNZ_EX:
					case ZEND_JMP_SET:
#if ZEND_EXTENSION_API_NO > PHP_5_3_X_API_NO
					case ZEND_JMP_SET_VAR:
#endif
						ZEND_OP2(opline).jmp_addr = &new_opcodes[ZEND_OP2(opline).jmp_addr - op_array->opcodes];
						break;
				}
			}
#endif /* if ZEND_EXTENSION_API_NO >= PHP_5_3_X_API_NO */
		}

		efree(op_array->opcodes);
		op_array->opcodes = new_opcodes;

#if ZEND_EXTENSION_API_NO > PHP_5_3_X_API_NO
		if (op_array->run_time_cache) {
			efree(op_array->run_time_cache);
			op_array->run_time_cache = NULL;
		}
#endif
	}

	if (op_array->function_name && !IS_ACCEL_INTERNED(op_array->function_name)) {
		zend_string *new_name;
		if (already_stored) {
			new_name = zend_shared_alloc_get_xlat_entry(op_array->function_name);
			ZEND_ASSERT(new_name != NULL);
			op_array->function_name = new_name;
		} else {
			zend_accel_store_string(op_array->function_name);
		}
	}

	if (op_array->filename) {
		/* do not free! PHP has centralized filename storage, compiler will free it */
		op_array->filename = zend_accel_memdup_string(op_array->filename);
	}

	if (op_array->arg_info) {
		if (already_stored) {
			zend_arg_info *new_ptr = zend_shared_alloc_get_xlat_entry(op_array->arg_info);
			ZEND_ASSERT(new_ptr != NULL);
			op_array->arg_info = new_ptr;
		} else {
			zend_uint i;

			zend_accel_store(op_array->arg_info, sizeof(zend_arg_info) * op_array->num_args);
			for (i = 0; i < op_array->num_args; i++) {
				if (op_array->arg_info[i].name) {
//???					zend_accel_store_interned_string(op_array->arg_info[i].name, op_array->arg_info[i].name_len + 1);
					zend_accel_store(op_array->arg_info[i].name, op_array->arg_info[i].name_len + 1);
				}
				if (op_array->arg_info[i].class_name) {
//???					zend_accel_store_interned_string(op_array->arg_info[i].class_name, op_array->arg_info[i].class_name_len + 1);
					zend_accel_store(op_array->arg_info[i].class_name, op_array->arg_info[i].class_name_len + 1);
				}
			}
		}
	}

	if (op_array->brk_cont_array) {
		zend_accel_store(op_array->brk_cont_array, sizeof(zend_brk_cont_element) * op_array->last_brk_cont);
	}

	if (op_array->scope) {
		op_array->scope = zend_shared_alloc_get_xlat_entry(op_array->scope);
	}

	if (op_array->doc_comment) {
		if (ZCG(accel_directives).save_comments) {
			if (already_stored) {
				op_array->doc_comment = zend_shared_alloc_get_xlat_entry(op_array->doc_comment);
				ZEND_ASSERT(op_array->doc_comment != NULL);
			} else {
				zend_accel_store_string(op_array->doc_comment);
			}
		} else {
			if (!already_stored) {
				STR_RELEASE(op_array->doc_comment);
			}
			op_array->doc_comment = NULL;
		}
	}

	if (op_array->try_catch_array) {
		zend_accel_store(op_array->try_catch_array, sizeof(zend_try_catch_element) * op_array->last_try_catch);
	}

	if (op_array->vars) {
		if (already_stored) {
			persist_ptr = zend_shared_alloc_get_xlat_entry(op_array->vars);
			ZEND_ASSERT(persist_ptr != NULL);
			op_array->vars = (zend_string**)persist_ptr;
		} else {
			int i;
			zend_accel_store(op_array->vars, sizeof(zend_string*) * op_array->last_var);
			for (i = 0; i < op_array->last_var; i++) {
				zend_accel_store_interned_string(op_array->vars[i]);
			}
		}
	}

	/* "prototype" may be undefined if "scope" isn't set */
	if (op_array->scope && op_array->prototype) {
		if ((persist_ptr = zend_shared_alloc_get_xlat_entry(op_array->prototype))) {
			op_array->prototype = (union _zend_function*)persist_ptr;
			/* we use refcount to show that op_array is referenced from several places */
			op_array->prototype->op_array.refcount++;
		}
	} else {
		op_array->prototype = NULL;
	}
}

static void zend_persist_op_array(zval *zv TSRMLS_DC)
{
	zend_accel_store(Z_PTR_P(zv), sizeof(zend_op_array));
	zend_persist_op_array_ex(Z_PTR_P(zv), NULL TSRMLS_CC);
}

static void zend_persist_property_info(zval *zv TSRMLS_DC)
{
	zend_property_info *prop;

	zend_accel_store(Z_PTR_P(zv), sizeof(zend_property_info));
	prop = Z_PTR_P(zv);
	zend_accel_store_interned_string(prop->name);
	if (prop->doc_comment) {
		if (ZCG(accel_directives).save_comments) {
			zend_accel_store_string(prop->doc_comment);
		} else {
			if (!zend_shared_alloc_get_xlat_entry(prop->doc_comment)) {
				zend_shared_alloc_register_xlat_entry(prop->doc_comment, prop->doc_comment);
			}
			STR_RELEASE(prop->doc_comment);
			prop->doc_comment = NULL;
		}
	}
}

static void zend_persist_class_entry(zval *zv TSRMLS_DC)
{
	zend_class_entry *ce = Z_PTR_P(zv);

	if (ce->type == ZEND_USER_CLASS) {
		Z_PTR_P(zv) = zend_accel_store(ce, sizeof(zend_class_entry));
		zend_accel_store_interned_string(ce->name);
		zend_hash_persist(&ce->function_table, zend_persist_op_array TSRMLS_CC);
#if ZEND_EXTENSION_API_NO > PHP_5_3_X_API_NO
		if (ce->default_properties_table) {
		    int i;

			zend_accel_store(ce->default_properties_table, sizeof(zval) * ce->default_properties_count);
			for (i = 0; i < ce->default_properties_count; i++) {
				zend_persist_zval(&ce->default_properties_table[i] TSRMLS_CC);
			}
		}
		if (ce->default_static_members_table) {
		    int i;

			zend_accel_store(ce->default_static_members_table, sizeof(zval) * ce->default_static_members_count);
			for (i = 0; i < ce->default_static_members_count; i++) {
				zend_persist_zval(&ce->default_static_members_table[i] TSRMLS_CC);
			}
		}
		ce->static_members_table = NULL;
#else
		zend_hash_persist(&ce->default_properties, zend_persist_zval TSRMLS_CC);
		zend_hash_persist(&ce->default_static_members, zend_persist_zval TSRMLS_CC);
		ce->static_members = NULL;
#endif
		zend_hash_persist(&ce->constants_table, zend_persist_zval TSRMLS_CC);

		if (ZEND_CE_FILENAME(ce)) {
			/* do not free! PHP has centralized filename storage, compiler will free it */
			ZEND_CE_FILENAME(ce) = zend_accel_memdup_string(ZEND_CE_FILENAME(ce));
		}
		if (ZEND_CE_DOC_COMMENT(ce)) {
			if (ZCG(accel_directives).save_comments) {
				zend_accel_store_string(ZEND_CE_DOC_COMMENT(ce));
			} else {
				if (!zend_shared_alloc_get_xlat_entry(ZEND_CE_DOC_COMMENT(ce))) {
					zend_shared_alloc_register_xlat_entry(ZEND_CE_DOC_COMMENT(ce), ZEND_CE_DOC_COMMENT(ce));
					STR_RELEASE(ZEND_CE_DOC_COMMENT(ce));
				}
				ZEND_CE_DOC_COMMENT(ce) = NULL;
			}
		}
		zend_hash_persist(&ce->properties_info, zend_persist_property_info TSRMLS_CC);
		if (ce->num_interfaces && ce->interfaces) {
			efree(ce->interfaces);
		}
		ce->interfaces = NULL; /* will be filled in on fetch */

#if ZEND_EXTENSION_API_NO > PHP_5_3_X_API_NO
		if (ce->num_traits && ce->traits) {
			efree(ce->traits);
		}
		ce->traits = NULL;

		if (ce->trait_aliases) {
			int i = 0;
			while (ce->trait_aliases[i]) {
				if (ce->trait_aliases[i]->trait_method) {
					if (ce->trait_aliases[i]->trait_method->method_name) {
						zend_accel_store_interned_string(ce->trait_aliases[i]->trait_method->method_name);
					}
					if (ce->trait_aliases[i]->trait_method->class_name) {
						zend_accel_store_interned_string(ce->trait_aliases[i]->trait_method->class_name);
					}
					ce->trait_aliases[i]->trait_method->ce = NULL;
					zend_accel_store(ce->trait_aliases[i]->trait_method,
						sizeof(zend_trait_method_reference));
				}

				if (ce->trait_aliases[i]->alias) {
					zend_accel_store_interned_string(ce->trait_aliases[i]->alias);
				}

#if ZEND_EXTENSION_API_NO <= PHP_5_4_X_API_NO
                ce->trait_aliases[i]->function = NULL;
#endif
				zend_accel_store(ce->trait_aliases[i], sizeof(zend_trait_alias));
				i++;
			}

			zend_accel_store(ce->trait_aliases, sizeof(zend_trait_alias*) * (i + 1));
		}

		if (ce->trait_precedences) {
			int i = 0;

			while (ce->trait_precedences[i]) {
				zend_accel_store_interned_string(ce->trait_precedences[i]->trait_method->method_name);
				zend_accel_store_interned_string(ce->trait_precedences[i]->trait_method->class_name);
				ce->trait_precedences[i]->trait_method->ce = NULL;
				zend_accel_store(ce->trait_precedences[i]->trait_method,
					sizeof(zend_trait_method_reference));

				if (ce->trait_precedences[i]->exclude_from_classes) {
					int j = 0;

					while (ce->trait_precedences[i]->exclude_from_classes[j].class_name) {
						zend_accel_store_interned_string(ce->trait_precedences[i]->exclude_from_classes[j].class_name);
						j++;
					}
					zend_accel_store(ce->trait_precedences[i]->exclude_from_classes,
						sizeof(zend_class_entry*) * (j + 1));
				}

#if ZEND_EXTENSION_API_NO <= PHP_5_4_X_API_NO
                ce->trait_precedences[i]->function = NULL;
#endif
				zend_accel_store(ce->trait_precedences[i], sizeof(zend_trait_precedence));
				i++;
			}
			zend_accel_store(
				ce->trait_precedences, sizeof(zend_trait_precedence*) * (i + 1));
		}
#endif
	}
}

static int zend_update_property_info_ce(zval *zv TSRMLS_DC)
{
	zend_property_info *prop = Z_PTR_P(zv);

	prop->ce = zend_shared_alloc_get_xlat_entry(prop->ce);
	return 0;
}

static int zend_update_parent_ce(zval *zv TSRMLS_DC)
{
	zend_class_entry *ce = Z_PTR_P(zv);

	if (ce->parent) {
		ce->parent = zend_shared_alloc_get_xlat_entry(ce->parent);
		/* We use refcount to show if the class is used as a parent */
		ce->parent->refcount++;
	}

	/* update methods */
	if (ce->constructor) {
		ce->constructor = zend_shared_alloc_get_xlat_entry(ce->constructor);
		/* we use refcount to show that op_array is referenced from several places */
		ce->constructor->op_array.refcount++;
	}
	if (ce->destructor) {
		ce->destructor = zend_shared_alloc_get_xlat_entry(ce->destructor);
		ce->destructor->op_array.refcount++;
	}
	if (ce->clone) {
		ce->clone = zend_shared_alloc_get_xlat_entry(ce->clone);
		ce->clone->op_array.refcount++;
	}
	if (ce->__get) {
		ce->__get = zend_shared_alloc_get_xlat_entry(ce->__get);
		ce->__get->op_array.refcount++;
	}
	if (ce->__set) {
		ce->__set = zend_shared_alloc_get_xlat_entry(ce->__set);
		ce->__set->op_array.refcount++;
	}
	if (ce->__call) {
		ce->__call = zend_shared_alloc_get_xlat_entry(ce->__call);
		ce->__call->op_array.refcount++;
	}
	if (ce->serialize_func) {
		ce->serialize_func = zend_shared_alloc_get_xlat_entry(ce->serialize_func);
		ce->serialize_func->op_array.refcount++;
	}
	if (ce->unserialize_func) {
		ce->unserialize_func = zend_shared_alloc_get_xlat_entry(ce->unserialize_func);
		ce->unserialize_func->op_array.refcount++;
	}
	if (ce->__isset) {
		ce->__isset = zend_shared_alloc_get_xlat_entry(ce->__isset);
		ce->__isset->op_array.refcount++;
	}
	if (ce->__unset) {
		ce->__unset = zend_shared_alloc_get_xlat_entry(ce->__unset);
		ce->__unset->op_array.refcount++;
	}
	if (ce->__tostring) {
		ce->__tostring = zend_shared_alloc_get_xlat_entry(ce->__tostring);
		ce->__tostring->op_array.refcount++;
	}
#if ZEND_EXTENSION_API_NO >= PHP_5_3_X_API_NO
	if (ce->__callstatic) {
		ce->__callstatic = zend_shared_alloc_get_xlat_entry(ce->__callstatic);
		ce->__callstatic->op_array.refcount++;
	}
#endif
<<<<<<< HEAD
=======
#if ZEND_EXTENSION_API_NO >= PHP_5_6_X_API_NO
>>>>>>> 91c475fc
	if (ce->__debugInfo) {
		ce->__debugInfo = zend_shared_alloc_get_xlat_entry(ce->__debugInfo);
		ce->__debugInfo->op_array.refcount++;
	}
<<<<<<< HEAD
=======
#endif
>>>>>>> 91c475fc
	zend_hash_apply(&ce->properties_info, (apply_func_t) zend_update_property_info_ce TSRMLS_CC);
	return 0;
}

static void zend_accel_persist_class_table(HashTable *class_table TSRMLS_DC)
{
    zend_hash_persist(class_table, zend_persist_class_entry TSRMLS_CC);
	zend_hash_apply(class_table, (apply_func_t) zend_update_parent_ce TSRMLS_CC);
}

zend_persistent_script *zend_accel_script_persist(zend_persistent_script *script, char **key, unsigned int key_length TSRMLS_DC)
{
	zend_shared_alloc_clear_xlat_table();
	zend_hash_persist(&script->function_table, zend_persist_op_array TSRMLS_CC);
	zend_accel_persist_class_table(&script->class_table TSRMLS_CC);
	zend_persist_op_array_ex(&script->main_op_array, script TSRMLS_CC);
	*key = zend_accel_memdup(*key, key_length + 1);
	zend_accel_store_string(script->full_path);
	zend_accel_store(script, sizeof(zend_persistent_script));

	return script;
}

int zend_accel_script_persistable(zend_persistent_script *script)
{
	return 1;
}<|MERGE_RESOLUTION|>--- conflicted
+++ resolved
@@ -668,18 +668,12 @@
 		ce->__callstatic->op_array.refcount++;
 	}
 #endif
-<<<<<<< HEAD
-=======
 #if ZEND_EXTENSION_API_NO >= PHP_5_6_X_API_NO
->>>>>>> 91c475fc
 	if (ce->__debugInfo) {
 		ce->__debugInfo = zend_shared_alloc_get_xlat_entry(ce->__debugInfo);
 		ce->__debugInfo->op_array.refcount++;
 	}
-<<<<<<< HEAD
-=======
-#endif
->>>>>>> 91c475fc
+#endif
 	zend_hash_apply(&ce->properties_info, (apply_func_t) zend_update_property_info_ce TSRMLS_CC);
 	return 0;
 }
