--- conflicted
+++ resolved
@@ -312,23 +312,14 @@
 					uint32_t tv = ZEND_RESULT(opline).var;
 					zval *c, t;
 
-<<<<<<< HEAD
 					if ((c = zend_hash_find(&ce->constants_table,
 							Z_STR(ZEND_OP2_LITERAL(opline)))) != NULL) {
 						ZVAL_DEREF(c);
+						if (Z_TYPE_P(c) == IS_CONSTANT_AST) {
+							break;
+						}
 						if (ZEND_IS_CONSTANT_TYPE(Z_TYPE_P(c))) { 
 							if (!zend_optimizer_get_persistent_constant(Z_STR_P(c), &t, 1 TSRMLS_CC) ||
-=======
-					if (zend_hash_find(&(*pce)->constants_table,
-							Z_STRVAL(ZEND_OP2_LITERAL(opline)),
-							Z_STRLEN(ZEND_OP2_LITERAL(opline)) + 1,
-							(void **) &c) == SUCCESS) {
-						if (Z_TYPE_PP(c) == IS_CONSTANT_AST) {
-							break;
-						}
-						if (ZEND_IS_CONSTANT_TYPE(Z_TYPE_PP(c))) { 
-							if (!zend_get_persistent_constant(Z_STRVAL_PP(c), Z_STRLEN_PP(c), &t, 1 TSRMLS_CC) ||
->>>>>>> 7acba332
 							    ZEND_IS_CONSTANT_TYPE(Z_TYPE(t))) {
 								break;
 							}
