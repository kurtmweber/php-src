/*
   +----------------------------------------------------------------------+
   | Zend OPcache                                                         |
   +----------------------------------------------------------------------+
   | Copyright (c) 1998-2015 The PHP Group                                |
   +----------------------------------------------------------------------+
   | This source file is subject to version 3.01 of the PHP license,      |
   | that is bundled with this package in the file LICENSE, and is        |
   | available through the world-wide-web at the following url:           |
   | http://www.php.net/license/3_01.txt                                  |
   | If you did not receive a copy of the PHP license and are unable to   |
   | obtain it through the world-wide-web, please send a note to          |
   | license@php.net so we can mail you a copy immediately.               |
   +----------------------------------------------------------------------+
   | Authors: Andi Gutmans <andi@zend.com>                                |
   |          Zeev Suraski <zeev@zend.com>                                |
   |          Stanislav Malyshev <stas@zend.com>                          |
   |          Dmitry Stogov <dmitry@zend.com>                             |
   +----------------------------------------------------------------------+
*/

/* pass 1
 * - substitute persistent constants (true, false, null, etc)
 * - perform compile-time evaluation of constant binary and unary operations
 * - optimize series of ADD_STRING and/or ADD_CHAR
 * - convert CAST(IS_BOOL,x) into BOOL(x)
 * - pre-evaluate constant function calls
 */

#include "php.h"
#include "Optimizer/zend_optimizer.h"
#include "Optimizer/zend_optimizer_internal.h"
#include "zend_API.h"
#include "zend_constants.h"
#include "zend_execute.h"
#include "zend_vm.h"

#define ZEND_IS_CONSTANT_TYPE(t)	((t) == IS_CONSTANT)

void zend_optimizer_pass1(zend_op_array *op_array, zend_optimizer_ctx *ctx)
{
	int i = 0;
	zend_op *opline = op_array->opcodes;
	zend_op *end = opline + op_array->last;
	zend_bool collect_constants = (op_array == &ctx->script->main_op_array);

	while (opline < end) {
		switch (opline->opcode) {
		case ZEND_ADD:
		case ZEND_SUB:
		case ZEND_MUL:
		case ZEND_DIV:
		case ZEND_MOD:
		case ZEND_POW:
		case ZEND_SL:
		case ZEND_SR:
		case ZEND_CONCAT:
		case ZEND_FAST_CONCAT:
		case ZEND_IS_EQUAL:
		case ZEND_IS_NOT_EQUAL:
		case ZEND_IS_SMALLER:
		case ZEND_IS_SMALLER_OR_EQUAL:
		case ZEND_IS_IDENTICAL:
		case ZEND_IS_NOT_IDENTICAL:
		case ZEND_BW_OR:
		case ZEND_BW_AND:
		case ZEND_BW_XOR:
		case ZEND_BOOL_XOR:
			if (ZEND_OP1_TYPE(opline) == IS_CONST &&
				ZEND_OP2_TYPE(opline) == IS_CONST) {
				/* binary operation with constant operands */
				binary_op_type binary_op = get_binary_op(opline->opcode);
				uint32_t tv = ZEND_RESULT(opline).var;		/* temporary variable */
				zval result;
				int er;

				if (opline->opcode == ZEND_DIV &&
					Z_TYPE(ZEND_OP2_LITERAL(opline)) == IS_LONG &&
					Z_LVAL(ZEND_OP2_LITERAL(opline)) == 0) {
					/* div by 0 */
					break;
				}
				er = EG(error_reporting);
				EG(error_reporting) = 0;
				/* evaluate constant expression */
				if (binary_op(&result, &ZEND_OP1_LITERAL(opline), &ZEND_OP2_LITERAL(opline)) != SUCCESS) {
					EG(error_reporting) = er;
					break;
				}
				EG(error_reporting) = er;

				if (zend_optimizer_replace_by_const(op_array, opline + 1, IS_TMP_VAR, tv, &result)) {
					literal_dtor(&ZEND_OP1_LITERAL(opline));
					literal_dtor(&ZEND_OP2_LITERAL(opline));
					MAKE_NOP(opline);
				}
			}
			break;

		case ZEND_CAST:
			if (ZEND_OP1_TYPE(opline) == IS_CONST &&
				opline->extended_value != IS_ARRAY &&
				opline->extended_value != IS_OBJECT &&
				opline->extended_value != IS_RESOURCE) {
				/* cast of constant operand */
				zend_uchar type = opline->result_type;
				uint32_t tv = ZEND_RESULT(opline).var;		/* temporary variable */
				zval res;
				res = ZEND_OP1_LITERAL(opline);
				zval_copy_ctor(&res);
				switch (opline->extended_value) {
					case IS_NULL:
						convert_to_null(&res);
						break;
					case _IS_BOOL:
						convert_to_boolean(&res);
						break;
					case IS_LONG:
						convert_to_long(&res);
						break;
					case IS_DOUBLE:
						convert_to_double(&res);
						break;
					case IS_STRING:
						convert_to_string(&res);
						break;
				}

				if (zend_optimizer_replace_by_const(op_array, opline + 1, type, tv, &res)) {
					literal_dtor(&ZEND_OP1_LITERAL(opline));
					MAKE_NOP(opline);
				}
			} else if (opline->extended_value == _IS_BOOL) {
				/* T = CAST(X, IS_BOOL) => T = BOOL(X) */
				opline->opcode = ZEND_BOOL;
				opline->extended_value = 0;
			}
			break;

		case ZEND_BW_NOT:
		case ZEND_BOOL_NOT:
			if (ZEND_OP1_TYPE(opline) == IS_CONST) {
				/* unary operation on constant operand */
				unary_op_type unary_op = get_unary_op(opline->opcode);
				zval result;
				uint32_t tv = ZEND_RESULT(opline).var;		/* temporary variable */
				int er;

				er = EG(error_reporting);
				EG(error_reporting) = 0;
				if (unary_op(&result, &ZEND_OP1_LITERAL(opline)) != SUCCESS) {
					EG(error_reporting) = er;
					break;
				}
				EG(error_reporting) = er;

				if (zend_optimizer_replace_by_const(op_array, opline + 1, IS_TMP_VAR, tv, &result)) {
					literal_dtor(&ZEND_OP1_LITERAL(opline));
					MAKE_NOP(opline);
				}
			}
			break;

#if 0
		case ZEND_ADD_STRING:
		case ZEND_ADD_CHAR:
			{
				zend_op *next_op = opline + 1;
				int requires_conversion = (opline->opcode == ZEND_ADD_CHAR? 1 : 0);
				size_t final_length = 0;
				zend_string *str;
				char *ptr;
				zend_op *last_op;

				/* There is always a ZEND_RETURN at the end
				if (next_op>=end) {
					break;
				}
				*/
				while (next_op->opcode == ZEND_ADD_STRING || next_op->opcode == ZEND_ADD_CHAR) {
					if (ZEND_RESULT(opline).var != ZEND_RESULT(next_op).var) {
						break;
					}
					if (next_op->opcode == ZEND_ADD_CHAR) {
						final_length += 1;
					} else { /* ZEND_ADD_STRING */
						final_length += Z_STRLEN(ZEND_OP2_LITERAL(next_op));
					}
					next_op++;
				}
				if (final_length == 0) {
					break;
				}
				last_op = next_op;
				final_length += (requires_conversion? 1 : Z_STRLEN(ZEND_OP2_LITERAL(opline)));
				str = zend_string_alloc(final_length, 0);
				str->len = final_length;
				ptr = str->val;
				ptr[final_length] = '\0';
				if (requires_conversion) { /* ZEND_ADD_CHAR */
					char chval = (char)Z_LVAL(ZEND_OP2_LITERAL(opline));

					ZVAL_NEW_STR(&ZEND_OP2_LITERAL(opline), str);
					ptr[0] = chval;
					opline->opcode = ZEND_ADD_STRING;
					ptr++;
				} else { /* ZEND_ADD_STRING */
					memcpy(ptr, Z_STRVAL(ZEND_OP2_LITERAL(opline)), Z_STRLEN(ZEND_OP2_LITERAL(opline)));
					ptr += Z_STRLEN(ZEND_OP2_LITERAL(opline));
					zend_string_release(Z_STR(ZEND_OP2_LITERAL(opline)));
					ZVAL_NEW_STR(&ZEND_OP2_LITERAL(opline), str);
				}
				next_op = opline + 1;
				while (next_op < last_op) {
					if (next_op->opcode == ZEND_ADD_STRING) {
						memcpy(ptr, Z_STRVAL(ZEND_OP2_LITERAL(next_op)), Z_STRLEN(ZEND_OP2_LITERAL(next_op)));
						ptr += Z_STRLEN(ZEND_OP2_LITERAL(next_op));
						literal_dtor(&ZEND_OP2_LITERAL(next_op));
					} else { /* ZEND_ADD_CHAR */
						*ptr = (char)Z_LVAL(ZEND_OP2_LITERAL(next_op));
						ptr++;
					}
					MAKE_NOP(next_op);
					next_op++;
				}
				if (!((ZEND_OPTIMIZER_PASS_5|ZEND_OPTIMIZER_PASS_10) & OPTIMIZATION_LEVEL)) {
					/* NOP removal is disabled => insert JMP over NOPs */
					if (last_op-opline >= 3) { /* If we have more than 2 NOPS then JMP over them */
						(opline + 1)->opcode = ZEND_JMP;
						ZEND_OP1(opline + 1).opline_num = last_op - op_array->opcodes; /* that's OK even for ZE2, since opline_num's are resolved in pass 2 later */
					}
				}
			}
			break;
#endif

		case ZEND_FETCH_CONSTANT:
			if (ZEND_OP1_TYPE(opline) == IS_UNUSED &&
				ZEND_OP2_TYPE(opline) == IS_CONST &&
				Z_TYPE(ZEND_OP2_LITERAL(opline)) == IS_STRING &&
				Z_STRLEN(ZEND_OP2_LITERAL(opline)) == sizeof("__COMPILER_HALT_OFFSET__") - 1 &&
				memcmp(Z_STRVAL(ZEND_OP2_LITERAL(opline)), "__COMPILER_HALT_OFFSET__", sizeof("__COMPILER_HALT_OFFSET__") - 1) == 0) {
				/* substitute __COMPILER_HALT_OFFSET__ constant */
				zend_execute_data *orig_execute_data = EG(current_execute_data);
				zend_execute_data fake_execute_data;
				zval *offset;

				memset(&fake_execute_data, 0, sizeof(zend_execute_data));
				fake_execute_data.func = (zend_function*)op_array;
				EG(current_execute_data) = &fake_execute_data;
				if ((offset = zend_get_constant_str("__COMPILER_HALT_OFFSET__", sizeof("__COMPILER_HALT_OFFSET__") - 1)) != NULL) {
					uint32_t tv = ZEND_RESULT(opline).var;

					if (zend_optimizer_replace_by_const(op_array, opline, IS_TMP_VAR, tv, offset)) {
						literal_dtor(&ZEND_OP2_LITERAL(opline));
						MAKE_NOP(opline);
					}
				}
				EG(current_execute_data) = orig_execute_data;
				break;
			}

			if (ZEND_OP1_TYPE(opline) == IS_UNUSED &&
				ZEND_OP2_TYPE(opline) == IS_CONST &&
				Z_TYPE(ZEND_OP2_LITERAL(opline)) == IS_STRING) {
				/* substitute persistent constants */
				uint32_t tv = ZEND_RESULT(opline).var;
				zval c;

				if (!zend_optimizer_get_persistent_constant(Z_STR(ZEND_OP2_LITERAL(opline)), &c, 1)) {
					if (!ctx->constants || !zend_optimizer_get_collected_constant(ctx->constants, &ZEND_OP2_LITERAL(opline), &c)) {
						break;
					}
				}
				if (Z_TYPE(c) == IS_CONSTANT_AST) {
					break;
				}
				if (zend_optimizer_replace_by_const(op_array, opline, IS_TMP_VAR, tv, &c)) {
					literal_dtor(&ZEND_OP2_LITERAL(opline));
					MAKE_NOP(opline);
				}
			}

			/* class constant */
			if (ZEND_OP1_TYPE(opline) != IS_UNUSED &&
			    ZEND_OP2_TYPE(opline) == IS_CONST &&
				Z_TYPE(ZEND_OP2_LITERAL(opline)) == IS_STRING) {

				zend_class_entry *ce = NULL;

				if (ZEND_OP1_TYPE(opline) == IS_CONST &&
			        Z_TYPE(ZEND_OP1_LITERAL(opline)) == IS_STRING) {
					/* for A::B */
					if (op_array->scope &&
						!strncasecmp(Z_STRVAL(ZEND_OP1_LITERAL(opline)),
						op_array->scope->name->val, Z_STRLEN(ZEND_OP1_LITERAL(opline)) + 1)) {
						ce = op_array->scope;
					} else {
						if ((ce = zend_hash_find_ptr(EG(class_table),
								Z_STR(op_array->literals[opline->op1.constant + 1]))) == NULL ||
								(ce->type == ZEND_INTERNAL_CLASS &&
								 ce->info.internal.module->type != MODULE_PERSISTENT) ||
								(ce->type == ZEND_USER_CLASS &&
								 ZEND_CE_FILENAME(ce) != op_array->filename)) {
							break;
						}
					}
				} else if (op_array->scope &&
					ZEND_OP1_TYPE(opline) == IS_VAR &&
					(opline - 1)->opcode == ZEND_FETCH_CLASS &&
					(ZEND_OP1_TYPE(opline - 1) == IS_UNUSED &&
					((opline - 1)->extended_value & ~ZEND_FETCH_CLASS_NO_AUTOLOAD) == ZEND_FETCH_CLASS_SELF) &&
					ZEND_RESULT((opline - 1)).var == ZEND_OP1(opline).var) {
					/* for self::B */
					ce = op_array->scope;
				}

				if (ce) {
					uint32_t tv = ZEND_RESULT(opline).var;
					zval *c, t;

					if ((c = zend_hash_find(&ce->constants_table,
							Z_STR(ZEND_OP2_LITERAL(opline)))) != NULL) {
						ZVAL_DEREF(c);
						if (Z_TYPE_P(c) == IS_CONSTANT_AST) {
							break;
						}
						if (ZEND_IS_CONSTANT_TYPE(Z_TYPE_P(c))) {
							if (!zend_optimizer_get_persistent_constant(Z_STR_P(c), &t, 1) ||
							    ZEND_IS_CONSTANT_TYPE(Z_TYPE(t))) {
								break;
							}
						} else {
							ZVAL_COPY_VALUE(&t, c);
							zval_copy_ctor(&t);
						}

						if (ZEND_OP1_TYPE(opline) == IS_CONST) {
							literal_dtor(&ZEND_OP1_LITERAL(opline));
						} else {
							MAKE_NOP((opline - 1));
						}
						if (zend_optimizer_replace_by_const(op_array, opline, IS_TMP_VAR, tv, &t)) {
							literal_dtor(&ZEND_OP2_LITERAL(opline));
							MAKE_NOP(opline);
						}
					}
				}
			}
			break;

		case ZEND_DO_ICALL: {
			zend_op *send1_opline = opline - 1;
			zend_op *send2_opline = NULL;
			zend_op *init_opline = NULL;

			while (send1_opline->opcode == ZEND_NOP) {
				send1_opline--;
			}
			if (send1_opline->opcode != ZEND_SEND_VAL ||
			    ZEND_OP1_TYPE(send1_opline) != IS_CONST) {
				/* don't colllect constants after unknown function call */
				collect_constants = 0;
				break;
			}
			if (send1_opline->op2.num == 2) {
				send2_opline = send1_opline;
				send1_opline--;
				while (send1_opline->opcode == ZEND_NOP) {
					send1_opline--;
				}
				if (send1_opline->opcode != ZEND_SEND_VAL ||
				    ZEND_OP1_TYPE(send1_opline) != IS_CONST) {
					/* don't colllect constants after unknown function call */
					collect_constants = 0;
					break;
				}
			}
			init_opline = send1_opline - 1;
			while (init_opline->opcode == ZEND_NOP) {
				init_opline--;
			}
			if (init_opline->opcode != ZEND_INIT_FCALL ||
			    ZEND_OP2_TYPE(init_opline) != IS_CONST ||
			    Z_TYPE(ZEND_OP2_LITERAL(init_opline)) != IS_STRING) {
				/* don't colllect constants after unknown function call */
				collect_constants = 0;
				break;
			}

			/* define("name", scalar); */
			if (Z_STRLEN(ZEND_OP2_LITERAL(init_opline)) == sizeof("define")-1 &&
			    zend_binary_strcasecmp(Z_STRVAL(ZEND_OP2_LITERAL(init_opline)), Z_STRLEN(ZEND_OP2_LITERAL(init_opline)), "define", sizeof("define")-1) == 0) {

				if (Z_TYPE(ZEND_OP1_LITERAL(send1_opline)) == IS_STRING &&
				    send2_opline &&
				    Z_TYPE(ZEND_OP1_LITERAL(send2_opline)) <= IS_STRING) {

					if (collect_constants) {
						zend_optimizer_collect_constant(ctx, &ZEND_OP1_LITERAL(send1_opline), &ZEND_OP1_LITERAL(send2_opline));
					}

					if (RESULT_UNUSED(opline) &&
					    !zend_memnstr(Z_STRVAL(ZEND_OP1_LITERAL(send1_opline)), "::", sizeof("::") - 1, Z_STRVAL(ZEND_OP1_LITERAL(send1_opline)) + Z_STRLEN(ZEND_OP1_LITERAL(send1_opline)))) {

						opline->opcode = ZEND_DECLARE_CONST;
						opline->op1_type = IS_CONST;
						opline->op2_type = IS_CONST;
						opline->result_type = IS_UNUSED;
						opline->op1.constant = send1_opline->op1.constant;
						opline->op2.constant = send2_opline->op1.constant;
						opline->result.num = 0;

						literal_dtor(&ZEND_OP2_LITERAL(init_opline));
						MAKE_NOP(init_opline);
						MAKE_NOP(send1_opline);
						MAKE_NOP(send2_opline);
					}
					break;
				}
			}

			/* pre-evaluate constant functions:
			   defined(x)
			   constant(x)
			   function_exists(x)
			   is_callable(x)
			   extension_loaded(x)
			*/
			if (!send2_opline &&
			    Z_TYPE(ZEND_OP1_LITERAL(send1_opline)) == IS_STRING) {
				if ((Z_STRLEN(ZEND_OP2_LITERAL(init_opline)) == sizeof("function_exists")-1 &&
					!memcmp(Z_STRVAL(ZEND_OP2_LITERAL(init_opline)),
						"function_exists", sizeof("function_exists")-1)) ||
					(Z_STRLEN(ZEND_OP2_LITERAL(init_opline)) == sizeof("is_callable")-1 &&
					!memcmp(Z_STRVAL(ZEND_OP2_LITERAL(init_opline)),
						"is_callable", sizeof("is_callable")))) {
					zend_internal_function *func;
					zend_string *lc_name = zend_string_tolower(
							Z_STR(ZEND_OP1_LITERAL(send1_opline)));

					if ((func = zend_hash_find_ptr(EG(function_table), lc_name)) != NULL &&
							func->type == ZEND_INTERNAL_FUNCTION &&
							func->module->type == MODULE_PERSISTENT) {
						zval t;
<<<<<<< HEAD
						ZVAL_TRUE(&t);
						if (zend_optimizer_replace_by_const(op_array, opline + 1, IS_VAR, ZEND_RESULT(opline).var, &t)) {
							literal_dtor(&ZEND_OP2_LITERAL(init_opline));
							MAKE_NOP(init_opline);
							literal_dtor(&ZEND_OP1_LITERAL(send1_opline));
							MAKE_NOP(send1_opline);
=======
						if ((Z_STRLEN(ZEND_OP1_LITERAL(opline)) == sizeof("is_callable")-1 &&
							!memcmp(Z_STRVAL(ZEND_OP1_LITERAL(opline)), "is_callable", sizeof("is_callable"))) ||
							   func->handler != ZEND_FN(display_disabled_function))	{
							ZVAL_BOOL(&t, 1);
						} else {
							ZVAL_BOOL(&t, 0);
						}
						if (replace_var_by_const(op_array, opline + 1, ZEND_RESULT(opline).var, &t TSRMLS_CC)) {
							literal_dtor(&ZEND_OP1_LITERAL(opline - 1));
							MAKE_NOP((opline - 1));
							literal_dtor(&ZEND_OP1_LITERAL(opline));
>>>>>>> e46e9a3d
							MAKE_NOP(opline);
							zend_string_release(lc_name);
							break;
						}
					}
					zend_string_release(lc_name);
				} else if (Z_STRLEN(ZEND_OP2_LITERAL(init_opline)) == sizeof("extension_loaded")-1 &&
					!memcmp(Z_STRVAL(ZEND_OP2_LITERAL(init_opline)),
						"extension_loaded", sizeof("extension_loaded")-1)) {
					zval t;
					zend_string *lc_name = zend_string_tolower(
							Z_STR(ZEND_OP1_LITERAL(send1_opline)));
					zend_module_entry *m = zend_hash_find_ptr(&module_registry,
							lc_name);

					zend_string_release(lc_name);
					if (!m) {
						if (!PG(enable_dl)) {
							break;
						} else {
							ZVAL_FALSE(&t);
						}
					} else {
						if (m->type == MODULE_PERSISTENT) {
							ZVAL_TRUE(&t);
						} else {
							break;
						}
					}

					if (zend_optimizer_replace_by_const(op_array, opline + 1, IS_VAR, ZEND_RESULT(opline).var, &t)) {
						literal_dtor(&ZEND_OP2_LITERAL(init_opline));
						MAKE_NOP(init_opline);
						literal_dtor(&ZEND_OP1_LITERAL(send1_opline));
						MAKE_NOP(send1_opline);
						MAKE_NOP(opline);
						break;
					}
				} else if (Z_STRLEN(ZEND_OP2_LITERAL(init_opline)) == sizeof("defined")-1 &&
					!memcmp(Z_STRVAL(ZEND_OP2_LITERAL(init_opline)),
						"defined", sizeof("defined")-1)) {
					zval t;

					if (zend_optimizer_get_persistent_constant(Z_STR(ZEND_OP1_LITERAL(send1_opline)), &t, 0)) {

						ZVAL_TRUE(&t);
						if (zend_optimizer_replace_by_const(op_array, opline + 1, IS_VAR, ZEND_RESULT(opline).var, &t)) {
							literal_dtor(&ZEND_OP2_LITERAL(init_opline));
							MAKE_NOP(init_opline);
							literal_dtor(&ZEND_OP1_LITERAL(send1_opline));
							MAKE_NOP(send1_opline);
							MAKE_NOP(opline);
							break;
						}
					}
				} else if (Z_STRLEN(ZEND_OP2_LITERAL(init_opline)) == sizeof("constant")-1 &&
					!memcmp(Z_STRVAL(ZEND_OP2_LITERAL(init_opline)),
						"constant", sizeof("constant")-1)) {
					zval t;

					if (zend_optimizer_get_persistent_constant(Z_STR(ZEND_OP1_LITERAL(send1_opline)), &t, 1)) {
						if (zend_optimizer_replace_by_const(op_array, opline + 1, IS_VAR, ZEND_RESULT(opline).var, &t)) {
							literal_dtor(&ZEND_OP2_LITERAL(init_opline));
							MAKE_NOP(init_opline);
							literal_dtor(&ZEND_OP1_LITERAL(send1_opline));
							MAKE_NOP(send1_opline);
							MAKE_NOP(opline);
							break;
						}
					}
				} else if ((CG(compiler_options) & ZEND_COMPILE_NO_BUILTIN_STRLEN) == 0 &&
					Z_STRLEN(ZEND_OP2_LITERAL(init_opline)) == sizeof("strlen") - 1 &&
					!memcmp(Z_STRVAL(ZEND_OP2_LITERAL(init_opline)), "strlen", sizeof("strlen") - 1)) {
					zval t;

					ZVAL_LONG(&t, Z_STRLEN(ZEND_OP1_LITERAL(send1_opline)));
					if (zend_optimizer_replace_by_const(op_array, opline + 1, IS_VAR, ZEND_RESULT(opline).var, &t)) {
						literal_dtor(&ZEND_OP2_LITERAL(init_opline));
						MAKE_NOP(init_opline);
						literal_dtor(&ZEND_OP1_LITERAL(send1_opline));
						MAKE_NOP(send1_opline);
						MAKE_NOP(opline);
						break;
					}
				/* dirname(IS_CONST/IS_STRING) -> IS_CONST/IS_STRING */
				} else if (Z_STRLEN(ZEND_OP2_LITERAL(init_opline)) == sizeof("dirname")-1 &&
					!memcmp(Z_STRVAL(ZEND_OP2_LITERAL(init_opline)),
						"dirname", sizeof("dirname")-1) &&
					IS_ABSOLUTE_PATH(Z_STRVAL(ZEND_OP1_LITERAL(send1_opline)), Z_STRLEN(ZEND_OP1_LITERAL(send1_opline)))) {
					zend_string *dirname = zend_string_init(Z_STRVAL(ZEND_OP1_LITERAL(send1_opline)), Z_STRLEN(ZEND_OP1_LITERAL(send1_opline)), 0);
					dirname->len = zend_dirname(dirname->val, dirname->len);
					if (IS_ABSOLUTE_PATH(dirname->val, dirname->len)) {
						zval t;

						ZVAL_STR(&t, dirname);
						if (zend_optimizer_replace_by_const(op_array, opline + 1, IS_VAR, ZEND_RESULT(opline).var, &t)) {
							literal_dtor(&ZEND_OP2_LITERAL(init_opline));
							MAKE_NOP(init_opline);
							literal_dtor(&ZEND_OP1_LITERAL(send1_opline));
							MAKE_NOP(send1_opline);
							MAKE_NOP(opline);
							break;
						}
					} else {
						zend_string_release(dirname);
					}
				}
			}
			/* don't colllect constants after any other function call */
			collect_constants = 0;
			break;
		}
		case ZEND_STRLEN:
			if (ZEND_OP1_TYPE(opline) == IS_CONST &&
			    Z_TYPE(ZEND_OP1_LITERAL(opline)) == IS_STRING) {
				zval t;

				ZVAL_LONG(&t, Z_STRLEN(ZEND_OP1_LITERAL(opline)));
				if (zend_optimizer_replace_by_const(op_array, opline + 1, IS_TMP_VAR, ZEND_RESULT(opline).var, &t)) {
					literal_dtor(&ZEND_OP1_LITERAL(opline));
					MAKE_NOP(opline);
				}
			}
			break;
		case ZEND_DEFINED:
			{
				zval c;
				uint32_t tv = ZEND_RESULT(opline).var;
				if (!zend_optimizer_get_persistent_constant(Z_STR(ZEND_OP1_LITERAL(opline)), &c, 0)) {
					break;
				}
				ZVAL_TRUE(&c);
				if (zend_optimizer_replace_by_const(op_array, opline, IS_TMP_VAR, tv, &c)) {
					literal_dtor(&ZEND_OP1_LITERAL(opline));
					MAKE_NOP(opline);
				}
			}
			break;
		case ZEND_DECLARE_CONST:
			if (collect_constants &&
			    Z_TYPE(ZEND_OP1_LITERAL(opline)) == IS_STRING &&
			    Z_TYPE(ZEND_OP2_LITERAL(opline)) <= IS_STRING) {
				zend_optimizer_collect_constant(ctx, &ZEND_OP1_LITERAL(opline), &ZEND_OP2_LITERAL(opline));
			}
			break;

		case ZEND_RETURN:
		case ZEND_RETURN_BY_REF:
		case ZEND_GENERATOR_RETURN:
		case ZEND_EXIT:
		case ZEND_THROW:
		case ZEND_CATCH:
		case ZEND_BRK:
		case ZEND_CONT:
		case ZEND_GOTO:
		case ZEND_FAST_CALL:
		case ZEND_FAST_RET:
		case ZEND_JMP:
		case ZEND_JMPZNZ:
		case ZEND_JMPZ:
		case ZEND_JMPNZ:
		case ZEND_JMPZ_EX:
		case ZEND_JMPNZ_EX:
		case ZEND_FE_RESET_R:
		case ZEND_FE_RESET_RW:
		case ZEND_FE_FETCH_R:
		case ZEND_FE_FETCH_RW:
		case ZEND_NEW:
		case ZEND_JMP_SET:
		case ZEND_COALESCE:
		case ZEND_ASSERT_CHECK:
			collect_constants = 0;
			break;
		case ZEND_FETCH_R:
		case ZEND_FETCH_W:
		case ZEND_FETCH_RW:
		case ZEND_FETCH_FUNC_ARG:
		case ZEND_FETCH_IS:
		case ZEND_FETCH_UNSET:
			if (opline != op_array->opcodes &&
			    (opline-1)->opcode == ZEND_BEGIN_SILENCE &&
			    (opline->extended_value & ZEND_FETCH_TYPE_MASK) == ZEND_FETCH_LOCAL &&
				opline->op1_type == IS_CONST &&
			    opline->op2_type == IS_UNUSED &&
			    Z_TYPE(ZEND_OP1_LITERAL(opline)) == IS_STRING &&
			    (Z_STRLEN(ZEND_OP1_LITERAL(opline)) != sizeof("this")-1 ||
			     memcmp(Z_STRVAL(ZEND_OP1_LITERAL(opline)), "this", sizeof("this") - 1) != 0)) {

			    int var = opline->result.var;
			    int level = 0;
				zend_op *op = opline + 1;
				zend_op *use = NULL;

				while (op < end) {
					if (op->opcode == ZEND_BEGIN_SILENCE) {
						level++;
					} else if (op->opcode == ZEND_END_SILENCE) {
						if (level == 0) {
							break;
						} else {
							level--;
						}
					}
					if (op->op1_type == IS_VAR && op->op1.var == var) {
						if (use) {
							/* used more than once */
							use = NULL;
							break;
						}
						use = op;
					} else if (op->op2_type == IS_VAR && op->op2.var == var) {
						if (use) {
							/* used more than once */
							use = NULL;
							break;
						}
						use = op;
					}
					op++;
				}
				if (use) {
					if (use->op1_type == IS_VAR && use->op1.var == var) {
						use->op1_type = IS_CV;
						use->op1.var = zend_optimizer_lookup_cv(op_array,
							Z_STR(ZEND_OP1_LITERAL(opline)));
						MAKE_NOP(opline);
					} else if (use->op2_type == IS_VAR && use->op2.var == var) {
						use->op2_type = IS_CV;
						use->op2.var = zend_optimizer_lookup_cv(op_array,
							Z_STR(ZEND_OP1_LITERAL(opline)));
						MAKE_NOP(opline);
					}
				}
			}
			break;
		}
		opline++;
		i++;
	}
}<|MERGE_RESOLUTION|>--- conflicted
+++ resolved
@@ -443,26 +443,17 @@
 							func->type == ZEND_INTERNAL_FUNCTION &&
 							func->module->type == MODULE_PERSISTENT) {
 						zval t;
-<<<<<<< HEAD
-						ZVAL_TRUE(&t);
+						if (Z_STRLEN(ZEND_OP2_LITERAL(init_opline)) == sizeof("is_callable") - 1 ||
+								func->handler != ZEND_FN(display_disabled_function)) {
+							ZVAL_TRUE(&t);
+						} else {
+							ZVAL_FALSE(&t);
+						}
 						if (zend_optimizer_replace_by_const(op_array, opline + 1, IS_VAR, ZEND_RESULT(opline).var, &t)) {
 							literal_dtor(&ZEND_OP2_LITERAL(init_opline));
 							MAKE_NOP(init_opline);
 							literal_dtor(&ZEND_OP1_LITERAL(send1_opline));
 							MAKE_NOP(send1_opline);
-=======
-						if ((Z_STRLEN(ZEND_OP1_LITERAL(opline)) == sizeof("is_callable")-1 &&
-							!memcmp(Z_STRVAL(ZEND_OP1_LITERAL(opline)), "is_callable", sizeof("is_callable"))) ||
-							   func->handler != ZEND_FN(display_disabled_function))	{
-							ZVAL_BOOL(&t, 1);
-						} else {
-							ZVAL_BOOL(&t, 0);
-						}
-						if (replace_var_by_const(op_array, opline + 1, ZEND_RESULT(opline).var, &t TSRMLS_CC)) {
-							literal_dtor(&ZEND_OP1_LITERAL(opline - 1));
-							MAKE_NOP((opline - 1));
-							literal_dtor(&ZEND_OP1_LITERAL(opline));
->>>>>>> e46e9a3d
 							MAKE_NOP(opline);
 							zend_string_release(lc_name);
 							break;
