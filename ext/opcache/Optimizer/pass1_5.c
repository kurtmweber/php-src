--- conflicted
+++ resolved
@@ -42,13 +42,9 @@
 	int i = 0;
 	zend_op *opline = op_array->opcodes;
 	zend_op *end = opline + op_array->last;
-<<<<<<< HEAD
-	zend_bool collect_constants = (op_array == &ctx->script->main_op_array);
-=======
 	/* bug #71127*
-	 zend_bool collect_constants = (op_array == &script->main_op_array); */
+	zend_bool collect_constants = (op_array == &ctx->script->main_op_array); */
 	zend_bool collect_constants = 0;
->>>>>>> 940c68b5
 
 	while (opline < end) {
 		switch (opline->opcode) {
