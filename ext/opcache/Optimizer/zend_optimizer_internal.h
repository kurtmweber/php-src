--- conflicted
+++ resolved
@@ -51,39 +51,6 @@
 	zend_long               optimization_level;
 } zend_optimizer_ctx;
 
-<<<<<<< HEAD
-typedef struct _zend_code_block zend_code_block;
-typedef struct _zend_block_source zend_block_source;
-
-struct _zend_code_block {
-	int                 access;
-	zend_op            *start_opline;
-	int                 start_opline_no;
-	int                 len;
-	zend_code_block    *op1_to;
-	zend_code_block    *op2_to;
-	zend_code_block    *ext_to;
-	zend_code_block    *follow_to;
-	zend_code_block    *next;
-	zend_block_source  *sources;
-	zend_bool           protected; /* don't merge this block with others */
-};
-
-typedef struct _zend_cfg {
-	zend_code_block    *blocks;
-	zend_code_block   **try;
-	zend_code_block   **catch;
-	zend_code_block   **live_range_start;
-	zend_code_block   **live_range_end;
-} zend_cfg;
-
-struct _zend_block_source {
-	zend_code_block    *from;
-	zend_block_source  *next;
-};
-
-=======
->>>>>>> 56b58449
 #define LITERAL_LONG(op, val) do { \
 		zval _c; \
 		ZVAL_LONG(&_c, val); \
