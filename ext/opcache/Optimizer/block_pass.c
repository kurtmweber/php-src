--- conflicted
+++ resolved
@@ -609,7 +609,6 @@
 						MAKE_NOP(src);
 					}
 				}
-<<<<<<< HEAD
 
 				if (opline->op1_type & (IS_TMP_VAR|IS_VAR)) {
 					src = VAR_SOURCE(opline->op1);
@@ -645,80 +644,6 @@
 					opline->op2_type = IS_UNUSED;
 					opline->op2.var = 0;
 				} else if (opline->op2_type == IS_CONST &&
-=======
-                opline++;
-				continue;
-			}
-			er = EG(error_reporting);
-			EG(error_reporting) = 0;
-			if (binary_op(&result, &ZEND_OP1_LITERAL(opline), &ZEND_OP2_LITERAL(opline)) == SUCCESS) {
-				literal_dtor(&ZEND_OP1_LITERAL(opline));
-				literal_dtor(&ZEND_OP2_LITERAL(opline));
-				opline->opcode = ZEND_QM_ASSIGN;
-				SET_UNUSED(opline->op2);
-				zend_optimizer_update_op1_const(op_array, opline, &result);
-			}
-			EG(error_reporting) = er;
-		} else if ((opline->opcode == ZEND_BOOL ||
-				   	opline->opcode == ZEND_BOOL_NOT ||
-				  	opline->opcode == ZEND_BW_NOT) && ZEND_OP1_TYPE(opline) == IS_CONST) {
-			/* evaluate constant unary ops */
-			unary_op_type unary_op = get_unary_op(opline->opcode);
-			zval result;
-
-			if (unary_op) {
-				unary_op(&result, &ZEND_OP1_LITERAL(opline));
-				literal_dtor(&ZEND_OP1_LITERAL(opline));
-			} else {
-				/* BOOL */
-				ZVAL_COPY_VALUE(&result, &ZEND_OP1_LITERAL(opline));
-				convert_to_boolean(&result);
-				ZVAL_NULL(&ZEND_OP1_LITERAL(opline));
-			}
-			opline->opcode = ZEND_QM_ASSIGN;
-			zend_optimizer_update_op1_const(op_array, opline, &result);
-		} else if ((opline->opcode == ZEND_RETURN || opline->opcode == ZEND_EXIT) &&
-					(ZEND_OP1_TYPE(opline) & (IS_TMP_VAR|IS_VAR)) &&
-				   	VAR_SOURCE(opline->op1) &&
-				   	VAR_SOURCE(opline->op1)->opcode == ZEND_QM_ASSIGN) {
-			/* T = QM_ASSIGN(X), RETURN(T) to RETURN(X) */
-			zend_op *src = VAR_SOURCE(opline->op1);
-			VAR_UNSET(opline->op1);
-			COPY_NODE(opline->op1, src->op1);
-			MAKE_NOP(src);
-		} else if (opline->opcode == ZEND_CONCAT || opline->opcode == ZEND_FAST_CONCAT) {
-			if ((ZEND_OP1_TYPE(opline) & (IS_TMP_VAR|IS_VAR)) &&
-				VAR_SOURCE(opline->op1) &&
-				VAR_SOURCE(opline->op1)->opcode == ZEND_CAST &&
-				VAR_SOURCE(opline->op1)->extended_value == IS_STRING) {
-				/* convert T1 = CAST(STRING, X), T2 = CONCAT(T1, Y) to T2 = CONCAT(X,Y) */
-				zend_op *src = VAR_SOURCE(opline->op1);
-				VAR_UNSET(opline->op1);
-				COPY_NODE(opline->op1, src->op1);
-				MAKE_NOP(src);
-			}
-			if ((ZEND_OP2_TYPE(opline) & (IS_TMP_VAR|IS_VAR)) &&
-				VAR_SOURCE(opline->op2) &&
-				VAR_SOURCE(opline->op2)->opcode == ZEND_CAST &&
-				VAR_SOURCE(opline->op2)->extended_value == IS_STRING) {
-				/* convert T1 = CAST(STRING, X), T2 = CONCAT(Y, T1) to T2 = CONCAT(Y,X) */
-				zend_op *src = VAR_SOURCE(opline->op2);
-				VAR_UNSET(opline->op2);
-				COPY_NODE(opline->op2, src->op1);
-				MAKE_NOP(src);
-			}
-			if (ZEND_OP1_TYPE(opline) == IS_CONST &&
-			    Z_TYPE(ZEND_OP1_LITERAL(opline)) == IS_STRING &&
-			    Z_STRLEN(ZEND_OP1_LITERAL(opline)) == 0) {
-				/* convert CONCAT('', X) => CAST(STRING, X) */
-				literal_dtor(&ZEND_OP1_LITERAL(opline));
-				opline->opcode = ZEND_CAST;
-				opline->extended_value = IS_STRING;
-				COPY_NODE(opline->op1, opline->op2);
-				opline->op2_type = IS_UNUSED;
-				opline->op2.var = 0;
-			} else if (ZEND_OP2_TYPE(opline) == IS_CONST &&
->>>>>>> bbcf77c3
 			           Z_TYPE(ZEND_OP2_LITERAL(opline)) == IS_STRING &&
 			           Z_STRLEN(ZEND_OP2_LITERAL(opline)) == 0) {
 					/* convert CONCAT(X, '') => CAST(STRING, X) */
@@ -811,7 +736,7 @@
 						literal_dtor(&ZEND_OP1_LITERAL(opline));
 					} else {
 						/* BOOL */
-						result = ZEND_OP1_LITERAL(opline);
+						ZVAL_COPY_VALUE(&result, &ZEND_OP1_LITERAL(opline));
 						convert_to_boolean(&result);
 						ZVAL_NULL(&ZEND_OP1_LITERAL(opline));
 					}
@@ -1692,7 +1617,6 @@
 
 		while (opline >= end) {
 			/* usage checks */
-<<<<<<< HEAD
 			if (opline->result_type == IS_VAR) {
 				if (!zend_bitset_in(usage, VAR_NUM(opline->result.var))) {
 					switch (opline->opcode) {
@@ -1721,59 +1645,6 @@
 					}
 				} else {
 					zend_bitset_excl(usage, VAR_NUM(opline->result.var));
-=======
-			if (RES_NEVER_USED(opline)) {
-				switch (opline->opcode) {
-					case ZEND_ASSIGN_ADD:
-					case ZEND_ASSIGN_SUB:
-					case ZEND_ASSIGN_MUL:
-					case ZEND_ASSIGN_DIV:
-					case ZEND_ASSIGN_POW:
-					case ZEND_ASSIGN_MOD:
-					case ZEND_ASSIGN_SL:
-					case ZEND_ASSIGN_SR:
-					case ZEND_ASSIGN_CONCAT:
-					case ZEND_ASSIGN_BW_OR:
-					case ZEND_ASSIGN_BW_AND:
-					case ZEND_ASSIGN_BW_XOR:
-					case ZEND_PRE_INC:
-					case ZEND_PRE_DEC:
-					case ZEND_POST_INC:
-					case ZEND_POST_DEC:
-					case ZEND_ASSIGN:
-					case ZEND_ASSIGN_REF:
-					case ZEND_DO_FCALL:
-					case ZEND_DO_ICALL:
-					case ZEND_DO_UCALL:
-					case ZEND_DO_FCALL_BY_NAME:
-						if (ZEND_RESULT_TYPE(opline) == IS_VAR) {
-							ZEND_RESULT_TYPE(opline) |= EXT_TYPE_UNUSED;
-						}
-						break;
-					case ZEND_QM_ASSIGN:
-					case ZEND_BOOL:
-					case ZEND_BOOL_NOT:
-						if (ZEND_OP1_TYPE(opline) == IS_TMP_VAR) {
-							opline->opcode = ZEND_FREE;
-						} else {
-							if (ZEND_OP1_TYPE(opline) == IS_CONST) {
-								literal_dtor(&ZEND_OP1_LITERAL(opline));
-							}
-							MAKE_NOP(opline);
-						}
-						break;
-					case ZEND_JMPZ_EX:
-					case ZEND_JMPNZ_EX:
-						opline->opcode -= 3;
-						SET_UNUSED(opline->result);
-						break;
-				}
-			}
-
-			if (opline->opcode == ZEND_ADD_ARRAY_ELEMENT) {
-				if (ZEND_OP1_TYPE(opline) == IS_VAR || ZEND_OP1_TYPE(opline) == IS_TMP_VAR) {
-					zend_bitset_incl(usage, VAR_NUM(ZEND_RESULT(opline).var));
->>>>>>> bbcf77c3
 				}
 			} else if (opline->result_type == IS_TMP_VAR) {
 				if (!zend_bitset_in(usage, VAR_NUM(opline->result.var))) {
@@ -1786,11 +1657,12 @@
 						case ZEND_QM_ASSIGN:
 						case ZEND_BOOL:
 						case ZEND_BOOL_NOT:
-							if (ZEND_OP1_TYPE(opline) == IS_CONST) {
-								literal_dtor(&ZEND_OP1_LITERAL(opline));
-							} else if (ZEND_OP1_TYPE(opline) == IS_TMP_VAR) {
+							if (ZEND_OP1_TYPE(opline) == IS_TMP_VAR) {
 								opline->opcode = ZEND_FREE;
 							} else {
+								if (ZEND_OP1_TYPE(opline) == IS_CONST) {
+									literal_dtor(&ZEND_OP1_LITERAL(opline));
+								}
 								MAKE_NOP(opline);
 							}
 							break;
