/*
   +----------------------------------------------------------------------+
   | Zend OPcache                                                         |
   +----------------------------------------------------------------------+
   | Copyright (c) 1998-2016 The PHP Group                                |
   +----------------------------------------------------------------------+
   | This source file is subject to version 3.01 of the PHP license,      |
   | that is bundled with this package in the file LICENSE, and is        |
   | available through the world-wide-web at the following url:           |
   | http://www.php.net/license/3_01.txt                                  |
   | If you did not receive a copy of the PHP license and are unable to   |
   | obtain it through the world-wide-web, please send a note to          |
   | license@php.net so we can mail you a copy immediately.               |
   +----------------------------------------------------------------------+
   | Authors: Andi Gutmans <andi@zend.com>                                |
   |          Zeev Suraski <zeev@zend.com>                                |
   |          Stanislav Malyshev <stas@zend.com>                          |
   |          Dmitry Stogov <dmitry@zend.com>                             |
   +----------------------------------------------------------------------+
*/

#include "php.h"
#include "Optimizer/zend_optimizer.h"
#include "Optimizer/zend_optimizer_internal.h"
#include "zend_API.h"
#include "zend_constants.h"
#include "zend_execute.h"
#include "zend_vm.h"
#include "zend_bitset.h"
#include "zend_cfg.h"
#include "zend_dump.h"

/* Checks if a constant (like "true") may be replaced by its value */
int zend_optimizer_get_persistent_constant(zend_string *name, zval *result, int copy)
{
	zend_constant *c;
	char *lookup_name;
	int retval = 1;
	ALLOCA_FLAG(use_heap);

	if ((c = zend_hash_find_ptr(EG(zend_constants), name)) == NULL) {
		lookup_name = do_alloca(ZSTR_LEN(name) + 1, use_heap);
		memcpy(lookup_name, ZSTR_VAL(name), ZSTR_LEN(name) + 1);
		zend_str_tolower(lookup_name, ZSTR_LEN(name));

		if ((c = zend_hash_str_find_ptr(EG(zend_constants), lookup_name, ZSTR_LEN(name))) != NULL) {
			if (!(c->flags & CONST_CT_SUBST) || (c->flags & CONST_CS)) {
				retval = 0;
			}
		} else {
			retval = 0;
		}
		free_alloca(lookup_name, use_heap);
	}

	if (retval) {
		if (c->flags & CONST_PERSISTENT) {
			ZVAL_COPY_VALUE(result, &c->value);
			if (copy) {
				zval_copy_ctor(result);
			}
		} else {
			retval = 0;
		}
	}

	return retval;
}

/* CFG back references management */

#define DEL_SOURCE(from, to)
#define ADD_SOURCE(from, to)

/* Data dependencies macros */

#define VAR_NUM_EX(op) VAR_NUM((op).var)

#define VAR_SOURCE(op) Tsource[VAR_NUM(op.var)]
#define SET_VAR_SOURCE(opline) Tsource[VAR_NUM(opline->result.var)] = opline

#define convert_to_string_safe(v) \
	if (Z_TYPE_P((v)) == IS_NULL) { \
		ZVAL_STRINGL((v), "", 0); \
	} else { \
		convert_to_string((v)); \
	}

<<<<<<< HEAD
static void strip_leading_nops(zend_op_array *op_array, zend_basic_block *b)
=======
static void strip_nop(zend_code_block *block, zend_op_array *op_array, zend_optimizer_ctx *ctx)
>>>>>>> b66039db
{
	zend_op *opcodes = op_array->opcodes;

<<<<<<< HEAD
	while (b->len > 0 && opcodes[b->start].opcode == ZEND_NOP) {
		b->start++;
		b->len--;
=======
	/* remove leading NOPs */
	while (block->len > 0 && block->start_opline->opcode == ZEND_NOP) {
		if (block->len == 1) {
			/* this block is all NOPs, join with following block */
			if (block->follow_to) {
				delete_code_block(block, ctx);
			}
			return;
		}
		if (block->len == 2
		 && ((block->start_opline + 1)->opcode == ZEND_JMPZ
		  || (block->start_opline + 1)->opcode == ZEND_JMPNZ)
		 && (block->start_opline + 1)->op1_type & (IS_CV|IS_CONST)
		 && block->start_opline > op_array->opcodes
		 && zend_is_smart_branch(block->start_opline - 1)) {
			break;
		}
		block->start_opline++;
		block->start_opline_no++;
		block->len--;
>>>>>>> b66039db
	}
}

static void strip_nops(zend_op_array *op_array, zend_basic_block *b)
{
	uint32_t i, j;

<<<<<<< HEAD
	strip_leading_nops(op_array, b);
	if (b->len == 0) {
		return;
	}
=======
		src = opline;
		while (opline < end && opline->opcode == ZEND_NOP) {
			if (opline + 1 < end
			 && ((opline + 1)->opcode == ZEND_JMPZ
			  || (opline + 1)->opcode == ZEND_JMPNZ)
			 && (opline + 1)->op1_type & (IS_CV|IS_CONST)
			 && opline > op_array->opcodes
			 && zend_is_smart_branch(opline - 1)) {
				/* don't remove NOP, that splits incorrect smart branch */
				opline++;
				break;
			}
			src++;
			opline++;
		}
>>>>>>> b66039db

	/* strip the inside NOPs */
	i = j = b->start + 1;
	while (i < b->start + b->len) {
		if (op_array->opcodes[i].opcode != ZEND_NOP) {
			if (i != j) {
				op_array->opcodes[j] = op_array->opcodes[i];
			}
			j++;
		}
		i++;
	}
	b->len = j - b->start;
	while (j < i) {
		MAKE_NOP(op_array->opcodes + j);
		j++;
	}
}

static void zend_optimize_block(zend_basic_block *block, zend_op_array *op_array, zend_bitset used_ext, zend_cfg *cfg, zend_op **Tsource)
{
	zend_op *opline, *src;
	zend_op *end, *last_op = NULL;

	/* remove leading NOPs */
<<<<<<< HEAD
	strip_leading_nops(op_array, block);
=======
	while (block->len > 0 && block->start_opline->opcode == ZEND_NOP) {
		if (block->len == 1) {
			/* this block is all NOPs, join with following block */
			if (block->follow_to) {
				delete_code_block(block, ctx);
			}
			if (block->len == 2
			 && ((block->start_opline + 1)->opcode == ZEND_JMPZ
			  || (block->start_opline + 1)->opcode == ZEND_JMPNZ)
			 && (block->start_opline + 1)->op1_type & (IS_CV|IS_CONST)
			 && block->start_opline > op_array->opcodes
			 && zend_is_smart_branch(block->start_opline - 1)) {
				break;
			}
			return;
		}
		block->start_opline++;
		block->start_opline_no++;
		block->len--;
	}
>>>>>>> b66039db

	opline = op_array->opcodes + block->start;
	end = opline + block->len;
	while (opline < end) {
		/* Constant Propagation: strip X = QM_ASSIGN(const) */
		if ((opline->op1_type & (IS_TMP_VAR|IS_VAR)) &&
		    opline->opcode != ZEND_FREE) {
			src = VAR_SOURCE(opline->op1);
			if (src &&
			    src->opcode == ZEND_QM_ASSIGN &&
			    src->op1_type == IS_CONST) {

				znode_op op1 = opline->op1;
				zval c = ZEND_OP1_LITERAL(src);

				zval_copy_ctor(&c);
				if (zend_optimizer_update_op1_const(op_array, opline, &c)) {
					zend_optimizer_remove_live_range(op_array, op1.var);
					VAR_SOURCE(op1) = NULL;
					literal_dtor(&ZEND_OP1_LITERAL(src));
					MAKE_NOP(src);
				}
			}
		}

		/* Constant Propagation: strip X = QM_ASSIGN(const) */
		if (opline->op2_type & (IS_TMP_VAR|IS_VAR)) {
			src = VAR_SOURCE(opline->op2);
			if (src &&
			    src->opcode == ZEND_QM_ASSIGN &&
			    src->op1_type == IS_CONST) {

				znode_op op2 = opline->op2;
				zval c = ZEND_OP1_LITERAL(src);

				zval_copy_ctor(&c);
				if (zend_optimizer_update_op2_const(op_array, opline, &c)) {
					zend_optimizer_remove_live_range(op_array, op2.var);
					VAR_SOURCE(op2) = NULL;
					literal_dtor(&ZEND_OP1_LITERAL(src));
					MAKE_NOP(src);
				}
			}
		}

		if (opline->opcode == ZEND_ECHO) {
			if (opline->op1_type & (IS_TMP_VAR|IS_VAR)) {
				src = VAR_SOURCE(opline->op1);
				if (src &&
				    src->opcode == ZEND_CAST &&
				    src->extended_value == IS_STRING) {
					/* T = CAST(X, String), ECHO(T) => NOP, ECHO(X) */
					VAR_SOURCE(opline->op1) = NULL;
					COPY_NODE(opline->op1, src->op1);
					MAKE_NOP(src);
				}
			}

			if (opline->op1_type == IS_CONST) {
				if (last_op && last_op->opcode == ZEND_ECHO &&
				    last_op->op1_type == IS_CONST &&
				    Z_TYPE(ZEND_OP1_LITERAL(opline)) != IS_DOUBLE &&
				    Z_TYPE(ZEND_OP1_LITERAL(last_op)) != IS_DOUBLE) {
					/* compress consecutive ECHO's.
					 * Float to string conversion may be affected by current
					 * locale setting.
					 */
					int l, old_len;

					if (Z_TYPE(ZEND_OP1_LITERAL(opline)) != IS_STRING) {
						convert_to_string_safe(&ZEND_OP1_LITERAL(opline));
					}
					if (Z_TYPE(ZEND_OP1_LITERAL(last_op)) != IS_STRING) {
						convert_to_string_safe(&ZEND_OP1_LITERAL(last_op));
					}
					old_len = Z_STRLEN(ZEND_OP1_LITERAL(last_op));
					l = old_len + Z_STRLEN(ZEND_OP1_LITERAL(opline));
					if (!Z_REFCOUNTED(ZEND_OP1_LITERAL(last_op))) {
						zend_string *tmp = zend_string_alloc(l, 0);
						memcpy(ZSTR_VAL(tmp), Z_STRVAL(ZEND_OP1_LITERAL(last_op)), old_len);
						Z_STR(ZEND_OP1_LITERAL(last_op)) = tmp;
					} else {
						Z_STR(ZEND_OP1_LITERAL(last_op)) = zend_string_extend(Z_STR(ZEND_OP1_LITERAL(last_op)), l, 0);
					}
					Z_TYPE_INFO(ZEND_OP1_LITERAL(last_op)) = IS_STRING_EX;
					memcpy(Z_STRVAL(ZEND_OP1_LITERAL(last_op)) + old_len, Z_STRVAL(ZEND_OP1_LITERAL(opline)), Z_STRLEN(ZEND_OP1_LITERAL(opline)));
					Z_STRVAL(ZEND_OP1_LITERAL(last_op))[l] = '\0';
					zval_dtor(&ZEND_OP1_LITERAL(opline));
					ZVAL_STR(&ZEND_OP1_LITERAL(opline), zend_new_interned_string(Z_STR(ZEND_OP1_LITERAL(last_op))));
					ZVAL_NULL(&ZEND_OP1_LITERAL(last_op));
					MAKE_NOP(last_op);
				}
				last_op = opline;
			} else {
				last_op = NULL;
			}
		} else {
			last_op = NULL;
		}

		switch (opline->opcode) {

			case ZEND_FREE:
				if (opline->op1_type == IS_TMP_VAR) {
					src = VAR_SOURCE(opline->op1);
					if (src &&
					    (src->opcode == ZEND_BOOL || src->opcode == ZEND_BOOL_NOT)) {
						/* T = BOOL(X), FREE(T) => NOP */
						if (ZEND_OP1_TYPE(src) == IS_CONST) {
							literal_dtor(&ZEND_OP1_LITERAL(src));
						}
						VAR_SOURCE(opline->op1) = NULL;
						MAKE_NOP(src);
						MAKE_NOP(opline);
					}
				} else if (opline->op1_type == IS_VAR) {
					src = VAR_SOURCE(opline->op1);
					/* V = OP, FREE(V) => OP. NOP */
					if (src &&
					    src->opcode != ZEND_FETCH_R &&
					    src->opcode != ZEND_FETCH_STATIC_PROP_R &&
					    src->opcode != ZEND_FETCH_DIM_R &&
					    src->opcode != ZEND_FETCH_OBJ_R &&
					    src->opcode != ZEND_NEW) {
						if (opline->extended_value & ZEND_FREE_ON_RETURN) {
							/* mark as removed (empty live range) */
							op_array->live_range[opline->op2.num].var = (uint32_t)-1;
						}
						ZEND_RESULT_TYPE(src) = IS_UNUSED;
						MAKE_NOP(opline);
					}
				}
				break;

#if 0
		/* pre-evaluate functions:
		   constant(x)
		   defined(x)
		   function_exists(x)
		   extension_loaded(x)
		   BAD: interacts badly with Accelerator
		*/
		if((ZEND_OP1_TYPE(opline) & IS_VAR) &&
		   VAR_SOURCE(opline->op1) && VAR_SOURCE(opline->op1)->opcode == ZEND_DO_CF_FCALL &&
		   VAR_SOURCE(opline->op1)->extended_value == 1) {
			zend_op *fcall = VAR_SOURCE(opline->op1);
			zend_op *sv = fcall-1;
			if(sv >= block->start_opline && sv->opcode == ZEND_SEND_VAL &&
			   ZEND_OP1_TYPE(sv) == IS_CONST && Z_TYPE(OPLINE_OP1_LITERAL(sv)) == IS_STRING &&
			   Z_LVAL(OPLINE_OP2_LITERAL(sv)) == 1
			   ) {
				zval *arg = &OPLINE_OP1_LITERAL(sv);
				char *fname = FUNCTION_CACHE->funcs[Z_LVAL(ZEND_OP1_LITERAL(fcall))].function_name;
				int flen = FUNCTION_CACHE->funcs[Z_LVAL(ZEND_OP1_LITERAL(fcall))].name_len;
				if(flen == sizeof("defined")-1 && zend_binary_strcasecmp(fname, flen, "defined", sizeof("defined")-1) == 0) {
					zval c;
					if(zend_optimizer_get_persistent_constant(Z_STR_P(arg), &c, 0 ELS_CC) != 0) {
						literal_dtor(arg);
						MAKE_NOP(sv);
						MAKE_NOP(fcall);
						LITERAL_BOOL(opline->op1, 1);
						ZEND_OP1_TYPE(opline) = IS_CONST;
					}
				} else if((flen == sizeof("function_exists")-1 && zend_binary_strcasecmp(fname, flen, "function_exists", sizeof("function_exists")-1) == 0) ||
						  (flen == sizeof("is_callable")-1 && zend_binary_strcasecmp(fname, flen, "is_callable", sizeof("is_callable")-1) == 0)
						  ) {
					zend_function *function;
					if((function = zend_hash_find_ptr(EG(function_table), Z_STR_P(arg))) != NULL) {
						literal_dtor(arg);
						MAKE_NOP(sv);
						MAKE_NOP(fcall);
						LITERAL_BOOL(opline->op1, 1);
						ZEND_OP1_TYPE(opline) = IS_CONST;
					}
				} else if(flen == sizeof("constant")-1 && zend_binary_strcasecmp(fname, flen, "constant", sizeof("constant")-1) == 0) {
					zval c;
					if(zend_optimizer_get_persistent_constant(Z_STR_P(arg), &c, 1 ELS_CC) != 0) {
						literal_dtor(arg);
						MAKE_NOP(sv);
						MAKE_NOP(fcall);
						ZEND_OP1_LITERAL(opline) = zend_optimizer_add_literal(op_array, &c);
						/* no copy ctor - get already copied it */
						ZEND_OP1_TYPE(opline) = IS_CONST;
					}
				} else if(flen == sizeof("extension_loaded")-1 && zend_binary_strcasecmp(fname, flen, "extension_loaded", sizeof("extension_loaded")-1) == 0) {
					if(zend_hash_exists(&module_registry, Z_STR_P(arg))) {
						literal_dtor(arg);
						MAKE_NOP(sv);
						MAKE_NOP(fcall);
						LITERAL_BOOL(opline->op1, 1);
						ZEND_OP1_TYPE(opline) = IS_CONST;
					}
				}
			}
		}
#endif

			case ZEND_FETCH_LIST:
				if (opline->op1_type & (IS_TMP_VAR|IS_VAR)) {
					/* LIST variable will be deleted later by FREE */
					Tsource[VAR_NUM(opline->op1.var)] = NULL;
				}
				break;

			case ZEND_CASE:
				if (opline->op1_type & (IS_TMP_VAR|IS_VAR)) {
					/* CASE variable will be deleted later by FREE, so we can't optimize it */
					Tsource[VAR_NUM(opline->op1.var)] = NULL;
					break;
				}
				if (opline->op1_type == IS_CONST &&
				    opline->op2_type == IS_CONST) {
					break;
				}
				/* break missing intentionally */

			case ZEND_IS_EQUAL:
			case ZEND_IS_NOT_EQUAL:
				if (opline->op1_type == IS_CONST &&
				    opline->op2_type == IS_CONST) {
					goto optimize_constant_binary_op;
				}
		        /* IS_EQ(TRUE, X)      => BOOL(X)
		         * IS_EQ(FALSE, X)     => BOOL_NOT(X)
		         * IS_NOT_EQ(TRUE, X)  => BOOL_NOT(X)
		         * IS_NOT_EQ(FALSE, X) => BOOL(X)
		         * CASE(TRUE, X)       => BOOL(X)
		         * CASE(FALSE, X)      => BOOL_NOT(X)
		         */
				if (opline->op1_type == IS_CONST &&
					(Z_TYPE(ZEND_OP1_LITERAL(opline)) == IS_FALSE ||
					 Z_TYPE(ZEND_OP1_LITERAL(opline)) == IS_TRUE)) {
					/* Optimization of comparison with "null" is not safe,
					 * because ("0" == null) is not equal to !("0")
					 */
					opline->opcode =
						((opline->opcode != ZEND_IS_NOT_EQUAL) == ((Z_TYPE(ZEND_OP1_LITERAL(opline))) == IS_TRUE)) ?
						ZEND_BOOL : ZEND_BOOL_NOT;
					COPY_NODE(opline->op1, opline->op2);
					SET_UNUSED(opline->op2);
					goto optimize_bool;
				} else if (opline->op2_type == IS_CONST &&
				           (Z_TYPE(ZEND_OP2_LITERAL(opline)) == IS_FALSE ||
				            Z_TYPE(ZEND_OP2_LITERAL(opline)) == IS_TRUE)) {
					/* Optimization of comparison with "null" is not safe,
					 * because ("0" == null) is not equal to !("0")
					 */
					opline->opcode =
						((opline->opcode != ZEND_IS_NOT_EQUAL) == ((Z_TYPE(ZEND_OP2_LITERAL(opline))) == IS_TRUE)) ?
						ZEND_BOOL : ZEND_BOOL_NOT;
					SET_UNUSED(opline->op2);
					goto optimize_bool;
				}
				break;

			case ZEND_BOOL:
			case ZEND_BOOL_NOT:
			optimize_bool:
				if (opline->op1_type == IS_CONST) {
					goto optimize_const_unary_op;
				}
				if (opline->op1_type == IS_TMP_VAR &&
				    !zend_bitset_in(used_ext, VAR_NUM(opline->op1.var))) {
					src = VAR_SOURCE(opline->op1);
					if (src) {
						switch (src->opcode) {
							case ZEND_BOOL_NOT:
								/* T = BOOL_NOT(X) + BOOL(T) -> NOP, BOOL_NOT(X) */
								VAR_SOURCE(opline->op1) = NULL;
								COPY_NODE(opline->op1, src->op1);
								opline->opcode = (opline->opcode == ZEND_BOOL) ? ZEND_BOOL_NOT : ZEND_BOOL;
								MAKE_NOP(src);
								goto optimize_bool;
							case ZEND_BOOL:
								/* T = BOOL(X) + BOOL(T) -> NOP, BOOL(X) */
								VAR_SOURCE(opline->op1) = NULL;
								COPY_NODE(opline->op1, src->op1);
								MAKE_NOP(src);
								goto optimize_bool;
							case ZEND_IS_EQUAL:
								if (opline->opcode == ZEND_BOOL_NOT) {
									src->opcode = ZEND_IS_NOT_EQUAL;
								}
								COPY_NODE(src->result, opline->result);
								SET_VAR_SOURCE(src);
								MAKE_NOP(opline);
								break;
							case ZEND_IS_NOT_EQUAL:
								if (opline->opcode == ZEND_BOOL_NOT) {
									src->opcode = ZEND_IS_EQUAL;
								}
								COPY_NODE(src->result, opline->result);
								SET_VAR_SOURCE(src);
								MAKE_NOP(opline);
								break;
							case ZEND_IS_IDENTICAL:
								if (opline->opcode == ZEND_BOOL_NOT) {
									src->opcode = ZEND_IS_NOT_IDENTICAL;
								}
								COPY_NODE(src->result, opline->result);
								SET_VAR_SOURCE(src);
								MAKE_NOP(opline);
								break;
							case ZEND_IS_NOT_IDENTICAL:
								if (opline->opcode == ZEND_BOOL_NOT) {
									src->opcode = ZEND_IS_IDENTICAL;
								}
								COPY_NODE(src->result, opline->result);
								SET_VAR_SOURCE(src);
								MAKE_NOP(opline);
								break;
							case ZEND_IS_SMALLER:
								if (opline->opcode == ZEND_BOOL_NOT) {
									zend_uchar tmp_type;
									uint32_t tmp;

									src->opcode = ZEND_IS_SMALLER_OR_EQUAL;
									tmp_type = src->op1_type;
									src->op1_type = src->op2_type;
									src->op2_type = tmp_type;
									tmp = src->op1.num;
									src->op1.num = src->op2.num;
									src->op2.num = tmp;
								}
								COPY_NODE(src->result, opline->result);
								SET_VAR_SOURCE(src);
								MAKE_NOP(opline);
								break;
							case ZEND_IS_SMALLER_OR_EQUAL:
								if (opline->opcode == ZEND_BOOL_NOT) {
									zend_uchar tmp_type;
									uint32_t tmp;

									src->opcode = ZEND_IS_SMALLER;
									tmp_type = src->op1_type;
									src->op1_type = src->op2_type;
									src->op2_type = tmp_type;
									tmp = src->op1.num;
									src->op1.num = src->op2.num;
									src->op2.num = tmp;
								}
								COPY_NODE(src->result, opline->result);
								SET_VAR_SOURCE(src);
								MAKE_NOP(opline);
								break;
							case ZEND_ISSET_ISEMPTY_VAR:
							case ZEND_ISSET_ISEMPTY_DIM_OBJ:
							case ZEND_ISSET_ISEMPTY_PROP_OBJ:
							case ZEND_ISSET_ISEMPTY_STATIC_PROP:
							case ZEND_INSTANCEOF:
							case ZEND_TYPE_CHECK:
							case ZEND_DEFINED:
								if (opline->opcode == ZEND_BOOL_NOT) {
									break;
								}
								COPY_NODE(src->result, opline->result);
								SET_VAR_SOURCE(src);
								MAKE_NOP(opline);
								break;
						}
					}
				}
				break;

			case ZEND_JMPZ:
			case ZEND_JMPNZ:
			case ZEND_JMPZ_EX:
			case ZEND_JMPNZ_EX:
			case ZEND_JMPZNZ:
			optimize_jmpznz:
				if (opline->op1_type == IS_TMP_VAR &&
				    (!zend_bitset_in(used_ext, VAR_NUM(opline->op1.var)) ||
				     (opline->result_type == opline->op1_type &&
				      opline->result.var == opline->op1.var))) {
					src = VAR_SOURCE(opline->op1);
					if (src) {
						if (src->opcode == ZEND_BOOL_NOT &&
						    opline->opcode != ZEND_JMPZ_EX &&
						    opline->opcode != ZEND_JMPNZ_EX) {
							VAR_SOURCE(opline->op1) = NULL;
							COPY_NODE(opline->op1, src->op1);
							if (opline->opcode == ZEND_JMPZ) {
								/* T = BOOL_NOT(X) + JMPZ(T) -> NOP, JMPNZ(X) */
								opline->opcode = ZEND_JMPNZ;
							} else if (opline->opcode == ZEND_JMPNZ) {
								/* T = BOOL_NOT(X) + JMPNZ(T) -> NOP, JMPZ(X) */
								opline->opcode = ZEND_JMPZ;
#if 0
							} else if (opline->opcode == ZEND_JMPZ_EX) {
								/* T = BOOL_NOT(X) + JMPZ_EX(T) -> NOP, JMPNZ_EX(X) */
								opline->opcode = ZEND_JMPNZ_EX;
							} else if (opline->opcode == ZEND_JMPNZ_EX) {
								/* T = BOOL_NOT(X) + JMPNZ_EX(T) -> NOP, JMPZ_EX(X) */
								opline->opcode = ZEND_JMPZ;
#endif
							} else {
								/* T = BOOL_NOT(X) + JMPZNZ(T,L1,L2) -> NOP, JMPZNZ(X,L2,L1) */
								uint32_t tmp;

								ZEND_ASSERT(opline->opcode == ZEND_JMPZNZ);
								tmp = block->successors[0];
								block->successors[0] = block->successors[1];
								block->successors[1] = tmp;
							}
							MAKE_NOP(src);
							goto optimize_jmpznz;
						} else if (src->opcode == ZEND_BOOL ||
						           src->opcode == ZEND_QM_ASSIGN) {
							VAR_SOURCE(opline->op1) = NULL;
							COPY_NODE(opline->op1, src->op1);
							MAKE_NOP(src);
							goto optimize_jmpznz;
						}
					}
				}
				break;

			case ZEND_CONCAT:
			case ZEND_FAST_CONCAT:
				if (opline->op1_type == IS_CONST &&
				    opline->op2_type == IS_CONST) {
					goto optimize_constant_binary_op;
				}

				if (opline->op2_type == IS_CONST &&
				    opline->op1_type == IS_TMP_VAR) {

					src = VAR_SOURCE(opline->op1);
				    if (src &&
					    (src->opcode == ZEND_CONCAT ||
					     src->opcode == ZEND_FAST_CONCAT) &&
					    src->op2_type == IS_CONST) {
						/* compress consecutive CONCATs */
						int l, old_len;

						if (Z_TYPE(ZEND_OP2_LITERAL(opline)) != IS_STRING) {
							convert_to_string_safe(&ZEND_OP2_LITERAL(opline));
						}
						if (Z_TYPE(ZEND_OP2_LITERAL(src)) != IS_STRING) {
							convert_to_string_safe(&ZEND_OP2_LITERAL(src));
						}

						VAR_SOURCE(opline->op1) = NULL;
						COPY_NODE(opline->op1, src->op1);
						old_len = Z_STRLEN(ZEND_OP2_LITERAL(src));
						l = old_len + Z_STRLEN(ZEND_OP2_LITERAL(opline));
						if (!Z_REFCOUNTED(ZEND_OP2_LITERAL(src))) {
							zend_string *tmp = zend_string_alloc(l, 0);
							memcpy(ZSTR_VAL(tmp), Z_STRVAL(ZEND_OP2_LITERAL(src)), old_len);
							Z_STR(ZEND_OP2_LITERAL(src)) = tmp;
						} else {
							Z_STR(ZEND_OP2_LITERAL(src)) = zend_string_extend(Z_STR(ZEND_OP2_LITERAL(src)), l, 0);
						}
						Z_TYPE_INFO(ZEND_OP2_LITERAL(src)) = IS_STRING_EX;
						memcpy(Z_STRVAL(ZEND_OP2_LITERAL(src)) + old_len, Z_STRVAL(ZEND_OP2_LITERAL(opline)), Z_STRLEN(ZEND_OP2_LITERAL(opline)));
						Z_STRVAL(ZEND_OP2_LITERAL(src))[l] = '\0';
						zend_string_release(Z_STR(ZEND_OP2_LITERAL(opline)));
						ZVAL_STR(&ZEND_OP2_LITERAL(opline), zend_new_interned_string(Z_STR(ZEND_OP2_LITERAL(src))));
						ZVAL_NULL(&ZEND_OP2_LITERAL(src));
						MAKE_NOP(src);
					}
				}

				if (opline->op1_type & (IS_TMP_VAR|IS_VAR)) {
					src = VAR_SOURCE(opline->op1);
					if (src &&
					    src->opcode == ZEND_CAST &&
					    src->extended_value == IS_STRING) {
						/* convert T1 = CAST(STRING, X), T2 = CONCAT(T1, Y) to T2 = CONCAT(X,Y) */
						VAR_SOURCE(opline->op1) = NULL;
						COPY_NODE(opline->op1, src->op1);
						MAKE_NOP(src);
					}
	            }
				if (opline->op2_type & (IS_TMP_VAR|IS_VAR)) {
					src = VAR_SOURCE(opline->op2);
					if (src &&
					    src->opcode == ZEND_CAST &&
					    src->extended_value == IS_STRING) {
						/* convert T1 = CAST(STRING, X), T2 = CONCAT(Y, T1) to T2 = CONCAT(Y,X) */
						zend_op *src = VAR_SOURCE(opline->op2);
						VAR_SOURCE(opline->op2) = NULL;
						COPY_NODE(opline->op2, src->op1);
						MAKE_NOP(src);
					}
				}
				if (opline->op1_type == IS_CONST &&
				    Z_TYPE(ZEND_OP1_LITERAL(opline)) == IS_STRING &&
				    Z_STRLEN(ZEND_OP1_LITERAL(opline)) == 0) {
					/* convert CONCAT('', X) => CAST(STRING, X) */
					literal_dtor(&ZEND_OP1_LITERAL(opline));
					opline->opcode = ZEND_CAST;
					opline->extended_value = IS_STRING;
					COPY_NODE(opline->op1, opline->op2);
					opline->op2_type = IS_UNUSED;
					opline->op2.var = 0;
				} else if (opline->op2_type == IS_CONST &&
			           Z_TYPE(ZEND_OP2_LITERAL(opline)) == IS_STRING &&
			           Z_STRLEN(ZEND_OP2_LITERAL(opline)) == 0) {
					/* convert CONCAT(X, '') => CAST(STRING, X) */
					literal_dtor(&ZEND_OP2_LITERAL(opline));
					opline->opcode = ZEND_CAST;
					opline->extended_value = IS_STRING;
					opline->op2_type = IS_UNUSED;
					opline->op2.var = 0;
				} else if (opline->opcode == ZEND_CONCAT &&
				           (opline->op1_type == IS_CONST ||
				            (opline->op1_type == IS_TMP_VAR &&
				             VAR_SOURCE(opline->op1) &&
				             (VAR_SOURCE(opline->op1)->opcode == ZEND_FAST_CONCAT ||
				              VAR_SOURCE(opline->op1)->opcode == ZEND_ROPE_END ||
				              VAR_SOURCE(opline->op1)->opcode == ZEND_FETCH_CONSTANT ||
				              VAR_SOURCE(opline->op1)->opcode == ZEND_FETCH_CLASS_CONSTANT))) &&
				           (opline->op2_type == IS_CONST ||
				            (opline->op2_type == IS_TMP_VAR &&
				             VAR_SOURCE(opline->op2) &&
				             (VAR_SOURCE(opline->op2)->opcode == ZEND_FAST_CONCAT ||
				              VAR_SOURCE(opline->op2)->opcode == ZEND_ROPE_END ||
				              VAR_SOURCE(opline->op2)->opcode == ZEND_FETCH_CONSTANT ||
				              VAR_SOURCE(opline->op2)->opcode == ZEND_FETCH_CLASS_CONSTANT)))) {
					opline->opcode = ZEND_FAST_CONCAT;
				}
				break;

			case ZEND_ADD:
			case ZEND_SUB:
			case ZEND_MUL:
			case ZEND_DIV:
			case ZEND_MOD:
			case ZEND_SL:
			case ZEND_SR:
			case ZEND_IS_SMALLER:
			case ZEND_IS_SMALLER_OR_EQUAL:
			case ZEND_IS_IDENTICAL:
			case ZEND_IS_NOT_IDENTICAL:
			case ZEND_BOOL_XOR:
			case ZEND_BW_OR:
			case ZEND_BW_AND:
			case ZEND_BW_XOR:
				if (opline->op1_type == IS_CONST &&
				    opline->op2_type == IS_CONST) {
					/* evaluate constant expressions */
					binary_op_type binary_op;
					zval result;
					int er;

optimize_constant_binary_op:
					binary_op = get_binary_op(opline->opcode);
		            if ((opline->opcode == ZEND_DIV || opline->opcode == ZEND_MOD) &&
		                zval_get_long(&ZEND_OP2_LITERAL(opline)) == 0) {
						SET_VAR_SOURCE(opline);
		                opline++;
						continue;
		            } else if ((opline->opcode == ZEND_SL || opline->opcode == ZEND_SR) &&
		                zval_get_long(&ZEND_OP2_LITERAL(opline)) < 0) {
						SET_VAR_SOURCE(opline);
		                opline++;
						continue;
					} else if (zend_binary_op_produces_numeric_string_error(opline->opcode, &ZEND_OP1_LITERAL(opline), &ZEND_OP2_LITERAL(opline))) {
						SET_VAR_SOURCE(opline);
		                opline++;
						continue;
					}
					er = EG(error_reporting);
					EG(error_reporting) = 0;
					if (binary_op(&result, &ZEND_OP1_LITERAL(opline), &ZEND_OP2_LITERAL(opline)) == SUCCESS) {
						literal_dtor(&ZEND_OP1_LITERAL(opline));
						literal_dtor(&ZEND_OP2_LITERAL(opline));
						opline->opcode = ZEND_QM_ASSIGN;
						SET_UNUSED(opline->op2);
						zend_optimizer_update_op1_const(op_array, opline, &result);
					}
					EG(error_reporting) = er;
				}
				break;

			case ZEND_BW_NOT:
				if (opline->op1_type == IS_CONST) {
					/* evaluate constant unary ops */
					unary_op_type unary_op;
					zval result;

optimize_const_unary_op:
					unary_op = get_unary_op(opline->opcode);
					if (unary_op) {
						unary_op(&result, &ZEND_OP1_LITERAL(opline));
						literal_dtor(&ZEND_OP1_LITERAL(opline));
					} else {
						/* BOOL */
						result = ZEND_OP1_LITERAL(opline);
						convert_to_boolean(&result);
						ZVAL_NULL(&ZEND_OP1_LITERAL(opline));
					}
					opline->opcode = ZEND_QM_ASSIGN;
					zend_optimizer_update_op1_const(op_array, opline, &result);
				}
				break;

			case ZEND_RETURN:
			case ZEND_EXIT:
				if (opline->op1_type & (IS_TMP_VAR|IS_VAR)) {
					src = VAR_SOURCE(opline->op1);
					if (src && src->opcode == ZEND_QM_ASSIGN) {
						zend_op *op = src + 1;
						zend_bool optimize = 1;

						while (op < opline) {
							if ((op->op1_type == opline->op1_type
							  && op->op1.var == opline->op1.var)
							 || (op->op2_type == opline->op1_type
							  && op->op2.var == opline->op1.var)) {
								optimize = 0;
								break;
							}
							op++;
						}

						if (optimize) {
							/* T = QM_ASSIGN(X), RETURN(T) to NOP, RETURN(X) */
							VAR_SOURCE(opline->op1) = NULL;
							COPY_NODE(opline->op1, src->op1);
							MAKE_NOP(src);
						}
					}
				}
				break;

			case ZEND_QM_ASSIGN:
				if (opline->op1_type == opline->result_type &&
				    opline->op1.var == opline->result.var) {
					/* strip T = QM_ASSIGN(T) */
					MAKE_NOP(opline);
				}
				break;
		}

		/* get variable source */
		if (opline->result_type & (IS_VAR|IS_TMP_VAR)) {
			SET_VAR_SOURCE(opline);
		}
		opline++;
	}

<<<<<<< HEAD
	strip_nops(op_array, block);
=======
	strip_nop(block, op_array, ctx);
>>>>>>> b66039db
}

/* Rebuild plain (optimized) op_array from CFG */
static void assemble_code_blocks(zend_cfg *cfg, zend_op_array *op_array)
{
	zend_basic_block *blocks = cfg->blocks;
	zend_basic_block *end = blocks + cfg->blocks_count;
	zend_basic_block *b;
	zend_op *new_opcodes;
	zend_op *opline;
	uint32_t len = 0;
	int n;

	for (b = blocks; b < end; b++) {
		if (b->len == 0) {
			continue;
		}
		if (b->flags & ZEND_BB_REACHABLE) {
			opline = op_array->opcodes + b->start + b->len - 1;
			if (opline->opcode == ZEND_JMP) {
				zend_basic_block *next = b + 1;

				while (next < end && !(next->flags & ZEND_BB_REACHABLE)) {
					next++;
				}
				if (next < end && next == blocks + b->successors[0]) {
					/* JMP to the next block - strip it */
					MAKE_NOP(opline);
					b->len--;
				}
			} else if (b->len == 1 && opline->opcode == ZEND_NOP) {
				/* skip empty block */
				b->len--;
			}
			len += b->len;
		} else {
			/* this block will not be used, delete all constants there */
			zend_op *op = op_array->opcodes + b->start;
			zend_op *end = op + b->len;
			for (; op < end; op++) {
				if (ZEND_OP1_TYPE(op) == IS_CONST) {
					literal_dtor(&ZEND_OP1_LITERAL(op));
				}
				if (ZEND_OP2_TYPE(op) == IS_CONST) {
					literal_dtor(&ZEND_OP2_LITERAL(op));
				}
			}
		}
	}

	new_opcodes = emalloc(len * sizeof(zend_op));
	opline = new_opcodes;

	/* Copy code of reachable blocks into a single buffer */
	for (b = blocks; b < end; b++) {
		if (b->flags & ZEND_BB_REACHABLE) {
			memcpy(opline, op_array->opcodes + b->start, b->len * sizeof(zend_op));
			b->start = opline - new_opcodes;
			opline += b->len;
		}
	}

	/* adjust jump targets */
	efree(op_array->opcodes);
	op_array->opcodes = new_opcodes;
	op_array->last = len;

	for (b = blocks; b < end; b++) {
		if (!(b->flags & ZEND_BB_REACHABLE) || b->len == 0) {
			continue;
		}
		opline = op_array->opcodes + b->start + b->len - 1;
		switch (opline->opcode) {
			case ZEND_FAST_CALL:
			case ZEND_JMP:
				ZEND_SET_OP_JMP_ADDR(opline, opline->op1, new_opcodes + blocks[b->successors[0]].start);
				break;
			case ZEND_JMPZNZ:
				opline->extended_value = ZEND_OPLINE_TO_OFFSET(opline, new_opcodes + blocks[b->successors[1]].start);
				/* break missing intentionally */
			case ZEND_JMPZ:
			case ZEND_JMPNZ:
			case ZEND_JMPZ_EX:
			case ZEND_JMPNZ_EX:
			case ZEND_FE_RESET_R:
			case ZEND_FE_RESET_RW:
			case ZEND_JMP_SET:
			case ZEND_COALESCE:
			case ZEND_ASSERT_CHECK:
				ZEND_SET_OP_JMP_ADDR(opline, opline->op2, new_opcodes + blocks[b->successors[0]].start);
				break;
			case ZEND_CATCH:
				if (!opline->result.var) {
					opline->extended_value = ZEND_OPLINE_TO_OFFSET(opline, new_opcodes + blocks[b->successors[0]].start);
				}
				break;
			case ZEND_DECLARE_ANON_CLASS:
			case ZEND_DECLARE_ANON_INHERITED_CLASS:
			case ZEND_FE_FETCH_R:
			case ZEND_FE_FETCH_RW:
				opline->extended_value = ZEND_OPLINE_TO_OFFSET(opline, new_opcodes + blocks[b->successors[0]].start);
				break;
		}
	}

	/* adjust exception jump targets & remove unused try_catch_array entries */
	if (op_array->last_try_catch) {
		int i, j;
		uint32_t *map;
		ALLOCA_FLAG(use_heap);

		map = (uint32_t *)do_alloca(sizeof(uint32_t) * op_array->last_try_catch, use_heap);
		for (i = 0, j = 0; i< op_array->last_try_catch; i++) {
			if (blocks[cfg->map[op_array->try_catch_array[i].try_op]].flags & ZEND_BB_REACHABLE) {
				map[i] = j;
				op_array->try_catch_array[j].try_op = blocks[cfg->map[op_array->try_catch_array[i].try_op]].start;
				if (op_array->try_catch_array[i].catch_op) {
					op_array->try_catch_array[j].catch_op = blocks[cfg->map[op_array->try_catch_array[i].catch_op]].start;
				} else {
					op_array->try_catch_array[j].catch_op =  0;
				}
				if (op_array->try_catch_array[i].finally_op) {
					op_array->try_catch_array[j].finally_op = blocks[cfg->map[op_array->try_catch_array[i].finally_op]].start;
				} else {
					op_array->try_catch_array[j].finally_op =  0;
				}
				if (!op_array->try_catch_array[i].finally_end) {
					op_array->try_catch_array[j].finally_end = 0;
				} else {
					op_array->try_catch_array[j].finally_end = blocks[cfg->map[op_array->try_catch_array[i].finally_end]].start;
				}
				j++;
			}
		}
		if (i != j) {
			op_array->last_try_catch = j;
			if (op_array->fn_flags & ZEND_ACC_HAS_FINALLY_BLOCK) {
				zend_op *opline = new_opcodes;
				zend_op *end = opline + len;
				while (opline < end) {
					if (opline->opcode == ZEND_FAST_RET &&
					    opline->op2.num != (uint32_t)-1 &&
					    opline->op2.num < (uint32_t)j) {
						opline->op2.num = map[opline->op2.num];
					}
					opline++;
				}
			}
		}
		free_alloca(map, use_heap);
	}

	/* adjust loop jump targets & remove unused live range entries */
	if (op_array->last_live_range) {
		int i, j;
		uint32_t *map;
		ALLOCA_FLAG(use_heap);

		map = (uint32_t *)do_alloca(sizeof(uint32_t) * op_array->last_live_range, use_heap);

		for (i = 0, j = 0; i < op_array->last_live_range; i++) {
			if (op_array->live_range[i].var == (uint32_t)-1) {
				/* this live range already removed */
				continue;
			}
			if (!(blocks[cfg->map[op_array->live_range[i].start]].flags & ZEND_BB_REACHABLE)) {
				ZEND_ASSERT(!(blocks[cfg->map[op_array->live_range[i].end]].flags & ZEND_BB_REACHABLE));
			} else {
				uint32_t start_op = blocks[cfg->map[op_array->live_range[i].start]].start;
				uint32_t end_op = blocks[cfg->map[op_array->live_range[i].end]].start;

				if (start_op == end_op) {
					/* skip empty live range */
					continue;
				}
				op_array->live_range[i].start = start_op;
				op_array->live_range[i].end = end_op;
				map[i] = j;
				if (i != j) {
					op_array->live_range[j]  = op_array->live_range[i];
				}
				j++;
			}
		}

		if (i != j) {
			if ((op_array->last_live_range = j)) {
				zend_op *opline = new_opcodes;
				zend_op *end = opline + len;
				while (opline != end) {
					if ((opline->opcode == ZEND_FREE || opline->opcode == ZEND_FE_FREE) &&
							opline->extended_value == ZEND_FREE_ON_RETURN) {
						ZEND_ASSERT(opline->op2.num < (uint32_t) i);
						opline->op2.num = map[opline->op2.num];
					}
					opline++;
				}
			} else {
				efree(op_array->live_range);
				op_array->live_range = NULL;
			}
		}
		free_alloca(map, use_heap);
	}

	/* adjust early binding list */
	if (op_array->early_binding != (uint32_t)-1) {
		uint32_t *opline_num = &op_array->early_binding;
		zend_op *end;

		opline = op_array->opcodes;
		end = opline + op_array->last;
		while (opline < end) {
			if (opline->opcode == ZEND_DECLARE_INHERITED_CLASS_DELAYED) {
				*opline_num = opline - op_array->opcodes;
				opline_num = &ZEND_RESULT(opline).opline_num;
			}
			++opline;
		}
		*opline_num = -1;
	}

	/* rebuild map (just for printing) */
	memset(cfg->map, -1, sizeof(int) * op_array->last);
	for (n = 0; n < cfg->blocks_count; n++) {
		if (cfg->blocks[n].flags & ZEND_BB_REACHABLE) {
			cfg->map[cfg->blocks[n].start] = n;
		}
	}
}

static void zend_jmp_optimization(zend_basic_block *block, zend_op_array *op_array, zend_cfg *cfg, zend_uchar *same_t)
{
	/* last_op is the last opcode of the current block */
	zend_basic_block *blocks = cfg->blocks;
	zend_op *last_op;

	if (block->len == 0) {
		return;
	}

	last_op = op_array->opcodes + block->start + block->len - 1;
	switch (last_op->opcode) {
		case ZEND_JMP:
			{
				zend_basic_block *target_block = blocks + block->successors[0];
				zend_op *target = op_array->opcodes + target_block->start;
				int next = (block - blocks) + 1;

				while (next < cfg->blocks_count && !(blocks[next].flags & ZEND_BB_REACHABLE)) {
					/* find used one */
					next++;
				}

				/* JMP(next) -> NOP */
				if (block->successors[0] == next) {
					MAKE_NOP(last_op);
					block->len--;
					break;
				}

				if (target->opcode == ZEND_JMP &&
					block->successors[0] != target_block->successors[0] &&
					!(target_block->flags & ZEND_BB_PROTECTED)) {
					/* JMP L, L: JMP L1 -> JMP L1 */
					*last_op = *target;
					DEL_SOURCE(block, block->successors[0]);
					block->successors[0] = target_block->successors[0];
					ADD_SOURCE(block, block->successors[0]);
				} else if (target->opcode == ZEND_JMPZNZ &&
				           !(target_block->flags & ZEND_BB_PROTECTED)) {
					/* JMP L, L: JMPZNZ L1,L2 -> JMPZNZ L1,L2 */
					*last_op = *target;
					if (ZEND_OP1_TYPE(last_op) == IS_CONST) {
						zval zv = ZEND_OP1_LITERAL(last_op);
						zval_copy_ctor(&zv);
						last_op->op1.constant = zend_optimizer_add_literal(op_array, &zv);
					}
					DEL_SOURCE(block, block->successors[0]);
					block->successors[0] = target_block->successors[0];
					block->successors[1] = target_block->successors[1];
					ADD_SOURCE(block, block->successors[0]);
					ADD_SOURCE(block, block->successors[1]);
				} else if ((target->opcode == ZEND_RETURN ||
				            target->opcode == ZEND_RETURN_BY_REF ||
				            target->opcode == ZEND_EXIT) &&
				           !(op_array->fn_flags & ZEND_ACC_HAS_FINALLY_BLOCK)) {
					/* JMP L, L: RETURN to immediate RETURN */
					*last_op = *target;
					if (ZEND_OP1_TYPE(last_op) == IS_CONST) {
						zval zv = ZEND_OP1_LITERAL(last_op);
						zval_copy_ctor(&zv);
						last_op->op1.constant = zend_optimizer_add_literal(op_array, &zv);
					}
					DEL_SOURCE(block, block->successors[0]);
					block->successors[0] = -1;
#if 0
				/* Temporarily disabled - see bug #0025274 */
				} else if (0&& block->op1_to != block &&
			           block->op1_to != blocks &&
						   op_array->last_try_catch == 0 &&
				           target->opcode != ZEND_FREE) {
				    /* Block Reordering (saves one JMP on each "for" loop iteration)
				     * It is disabled for some cases (ZEND_FREE)
				     * which may break register allocation.
            	     */
					zend_bool can_reorder = 0;
					zend_block_source *cs = block->op1_to->sources;

					/* the "target" block doesn't had any followed block */
					while(cs) {
						if (cs->from->follow_to == block->op1_to) {
							can_reorder = 0;
							break;
						}
						cs = cs->next;
					}
					if (can_reorder) {
						next = block->op1_to;
						/* the "target" block is not followed by current "block" */
						while (next->follow_to != NULL) {
							if (next->follow_to == block) {
								can_reorder = 0;
								break;
							}
							next = next->follow_to;
						}
						if (can_reorder) {
							zend_basic_block *prev = blocks;

							while (prev->next != block->op1_to) {
								prev = prev->next;
							}
							prev->next = next->next;
							next->next = block->next;
							block->next = block->op1_to;

							block->follow_to = block->op1_to;
							block->op1_to = NULL;
							MAKE_NOP(last_op);
							block->len--;
							if(block->len == 0) {
								/* this block is nothing but NOP now */
								delete_code_block(block, ctx);
							}
							break;
						}
					}
#endif
				}
			}
			break;

		case ZEND_JMPZ:
		case ZEND_JMPNZ:
			/* constant conditional JMPs */
			if (ZEND_OP1_TYPE(last_op) == IS_CONST) {
				int should_jmp = zend_is_true(&ZEND_OP1_LITERAL(last_op));

				if (last_op->opcode == ZEND_JMPZ) {
					should_jmp = !should_jmp;
				}
				literal_dtor(&ZEND_OP1_LITERAL(last_op));
				ZEND_OP1_TYPE(last_op) = IS_UNUSED;
				if (should_jmp) {
					/* JMPNZ(true) -> JMP */
					last_op->opcode = ZEND_JMP;
					DEL_SOURCE(block, block->successors[1]);
					block->successors[1] = -1;
				} else {
					/* JMPNZ(false) -> NOP */
					MAKE_NOP(last_op);
					DEL_SOURCE(block, block->successors[0]);
					block->successors[0] = block->successors[1];
					block->successors[1] = -1;
				}
				break;
			}

			if (block->successors[0] == block->successors[1]) {
				/* L: JMP[N]Z(X, L+1) -> NOP or FREE(X) */

				if (last_op->op1_type & (IS_VAR|IS_TMP_VAR)) {
					last_op->opcode = ZEND_FREE;
					last_op->op2.num = 0;
				} else {
					MAKE_NOP(last_op);
				}
				block->successors[1] = -1;
				break;
			}

			if (1) {
				zend_uchar same_type = ZEND_OP1_TYPE(last_op);
				uint32_t same_var = VAR_NUM_EX(last_op->op1);
				zend_op *target;
				zend_op *target_end;
				zend_basic_block *target_block = blocks + block->successors[0];

next_target:
				target = op_array->opcodes + target_block->start;
				target_end = target + target_block->len;
				while (target < target_end && target->opcode == ZEND_NOP) {
					target++;
				}

				/* next block is only NOP's */
				if (target == target_end) {
					target_block = blocks + target_block->successors[0];
					goto next_target;
				} else if (target->opcode == INV_COND(last_op->opcode) &&
					/* JMPZ(X, L), L: JMPNZ(X, L2) -> JMPZ(X, L+1) */
				   (ZEND_OP1_TYPE(target) & (IS_TMP_VAR|IS_CV)) &&
				   same_type == ZEND_OP1_TYPE(target) &&
				   same_var == VAR_NUM_EX(target->op1) &&
				   !(target_block->flags & ZEND_BB_PROTECTED)
				   ) {
					DEL_SOURCE(block, block->successors[0]);
					block->successors[0] = target_block->successors[1];
					ADD_SOURCE(block, block->successors[0]);
				} else if (target->opcode == INV_COND_EX(last_op->opcode) &&
							(ZEND_OP1_TYPE(target) & (IS_TMP_VAR|IS_CV)) &&
				    		same_type == ZEND_OP1_TYPE(target) &&
				    		same_var == VAR_NUM_EX(target->op1) &&
							!(target_block->flags & ZEND_BB_PROTECTED)) {
					/* JMPZ(X, L), L: T = JMPNZ_EX(X, L2) -> T = JMPZ_EX(X, L+1) */
					last_op->opcode += 3;
					COPY_NODE(last_op->result, target->result);
					DEL_SOURCE(block, block->successors[0]);
					block->successors[0] = target_block->successors[1];
					ADD_SOURCE(block, block->successors[0]);
				} else if (target->opcode == last_op->opcode &&
						   (ZEND_OP1_TYPE(target) & (IS_TMP_VAR|IS_CV)) &&
						   same_type == ZEND_OP1_TYPE(target) &&
						   same_var == VAR_NUM_EX(target->op1) &&
						   !(target_block->flags & ZEND_BB_PROTECTED)) {
					/* JMPZ(X, L), L: JMPZ(X, L2) -> JMPZ(X, L2) */
					DEL_SOURCE(block, block->successors[0]);
					block->successors[0] = target_block->successors[0];
					ADD_SOURCE(block, block->successors[0]);
				} else if (target->opcode == ZEND_JMP &&
				           !(target_block->flags & ZEND_BB_PROTECTED)) {
					/* JMPZ(X, L), L: JMP(L2) -> JMPZ(X, L2) */
					DEL_SOURCE(block, block->successors[0]);
					block->successors[0] = target_block->successors[0];
					ADD_SOURCE(block, block->successors[0]);
				} else if (target->opcode == ZEND_JMPZNZ &&
				           (ZEND_OP1_TYPE(target) & (IS_TMP_VAR|IS_CV)) &&
				           same_type == ZEND_OP1_TYPE(target) &&
				           same_var == VAR_NUM_EX(target->op1) &&
				           !(target_block->flags & ZEND_BB_PROTECTED)) {
					/* JMPZ(X, L), L: JMPZNZ(X, L2, L3) -> JMPZ(X, L2) */
					DEL_SOURCE(block, block->successors[0]);
					if (last_op->opcode == ZEND_JMPZ) {
						block->successors[0] = target_block->successors[0];
					} else {
						block->successors[0] = target_block->successors[1];
					}
					ADD_SOURCE(block, block->successors[0]);
				}
			}

			if (last_op->opcode == ZEND_JMPZ || last_op->opcode == ZEND_JMPNZ) {
				zend_op *target;
				zend_op *target_end;
				zend_basic_block *target_block;

				while (1) {
					target_block = blocks + block->successors[1];
					target = op_array->opcodes + target_block->start;
					target_end = op_array->opcodes + target_block->start + 1;
					while (target < target_end && target->opcode == ZEND_NOP) {
						target++;
					}

					/* next block is only NOP's */
					if (target == target_end && !(target_block->flags & ZEND_BB_PROTECTED)) {
						DEL_SOURCE(block, block->successors[1]);
						block->successors[1] = target_block->successors[0];
						ADD_SOURCE(block, block->successors[1]);
					} else {
						break;
					}
				}
				/* JMPZ(X,L1), JMP(L2) -> JMPZNZ(X,L1,L2) */
				if (target->opcode == ZEND_JMP &&
					!(target_block->flags & ZEND_BB_PROTECTED)) {
					DEL_SOURCE(block, block->successors[1]);
					if (last_op->opcode == ZEND_JMPZ) {
						block->successors[1] = target_block->successors[0];
						ADD_SOURCE(block, block->successors[1]);
					} else {
						block->successors[1] = block->successors[0];
						block->successors[0] = target_block->successors[0];
						ADD_SOURCE(block, block->successors[0]);
					}
					last_op->opcode = ZEND_JMPZNZ;
				}
			}
			break;

		case ZEND_JMPNZ_EX:
		case ZEND_JMPZ_EX:
			/* constant conditional JMPs */
			if (ZEND_OP1_TYPE(last_op) == IS_CONST) {
				int should_jmp = zend_is_true(&ZEND_OP1_LITERAL(last_op));

				if (last_op->opcode == ZEND_JMPZ_EX) {
					should_jmp = !should_jmp;
				}
				if (!should_jmp) {
					/* T = JMPZ_EX(true,L)   -> T = QM_ASSIGN(true)
					 * T = JMPNZ_EX(false,L) -> T = QM_ASSIGN(false)
					 */
					last_op->opcode = ZEND_QM_ASSIGN;
					SET_UNUSED(last_op->op2);
					DEL_SOURCE(block, block->successors[0]);
					block->successors[0] = block->successors[1];
					block->successors[1] = -1;
				}
				break;
			}

			if (1) {
				zend_op *target, *target_end;
				zend_basic_block *target_block;
				int var_num = op_array->last_var + op_array->T;

				if (var_num <= 0) {
   					return;
				}
				memset(same_t, 0, var_num);
				same_t[VAR_NUM_EX(last_op->op1)] |= ZEND_OP1_TYPE(last_op);
				same_t[VAR_NUM_EX(last_op->result)] |= ZEND_RESULT_TYPE(last_op);
				target_block = blocks + block->successors[0];
next_target_ex:
				target = op_array->opcodes + target_block->start;
				target_end = target + target_block->len;
				while (target < target_end && target->opcode == ZEND_NOP) {
					target++;
				}
 				/* next block is only NOP's */
				if (target == target_end) {
					target_block = blocks + target_block->successors[0];
					goto next_target_ex;
				} else if (target->opcode == last_op->opcode-3 &&
						   (ZEND_OP1_TYPE(target) & (IS_TMP_VAR|IS_CV)) &&
						   (same_t[VAR_NUM_EX(target->op1)] & ZEND_OP1_TYPE(target)) != 0 &&
						   !(target_block->flags & ZEND_BB_PROTECTED)) {
					/* T = JMPZ_EX(X, L1), L1: JMPZ({X|T}, L2) -> T = JMPZ_EX(X, L2) */
					DEL_SOURCE(block, block->successors[0]);
					block->successors[0] = target_block->successors[0];
					ADD_SOURCE(block, block->successors[0]);
				} else if (target->opcode == INV_EX_COND(last_op->opcode) &&
					   	   (ZEND_OP1_TYPE(target) & (IS_TMP_VAR|IS_CV)) &&
						   (same_t[VAR_NUM_EX(target->op1)] & ZEND_OP1_TYPE(target)) != 0 &&
						   !(target_block->flags & ZEND_BB_PROTECTED)) {
					/* T = JMPZ_EX(X, L1), L1: JMPNZ({X|T1}, L2) -> T = JMPZ_EX(X, L1+1) */
					DEL_SOURCE(block, block->successors[0]);
					block->successors[0] = target_block->successors[1];
					ADD_SOURCE(block, block->successors[0]);
				} else if (target->opcode == INV_EX_COND_EX(last_op->opcode) &&
					       (ZEND_OP1_TYPE(target) & (IS_TMP_VAR|IS_CV)) &&
						   (same_t[VAR_NUM_EX(target->op1)] & ZEND_OP1_TYPE(target)) != 0 &&
						   (same_t[VAR_NUM_EX(target->result)] & ZEND_RESULT_TYPE(target)) != 0 &&
						   !(target_block->flags & ZEND_BB_PROTECTED)) {
					/* T = JMPZ_EX(X, L1), L1: T = JMPNZ_EX(T, L2) -> T = JMPZ_EX(X, L1+1) */
					DEL_SOURCE(block, block->successors[0]);
					block->successors[0] = target_block->successors[1];
					ADD_SOURCE(block, block->successors[0]);
				} else if (target->opcode == last_op->opcode &&
						   (ZEND_OP1_TYPE(target) & (IS_TMP_VAR|IS_CV)) &&
						   (same_t[VAR_NUM_EX(target->op1)] & ZEND_OP1_TYPE(target)) != 0 &&
						   (same_t[VAR_NUM_EX(target->result)] & ZEND_RESULT_TYPE(target)) != 0 &&
						   !(target_block->flags & ZEND_BB_PROTECTED)) {
					/* T = JMPZ_EX(X, L1), L1: T = JMPZ({X|T}, L2) -> T = JMPZ_EX(X, L2) */
					DEL_SOURCE(block, block->successors[0]);
					block->successors[0] = target_block->successors[0];
					ADD_SOURCE(block, block->successors[0]);
				} else if (target->opcode == ZEND_JMP &&
						   !(target_block->flags & ZEND_BB_PROTECTED)) {
					/* T = JMPZ_EX(X, L), L: JMP(L2) -> T = JMPZ(X, L2) */
					DEL_SOURCE(block, block->successors[0]);
					block->successors[0] = target_block->successors[0];
					ADD_SOURCE(block, block->successors[0]);
				} else if (target->opcode == ZEND_JMPZNZ &&
						   (ZEND_OP1_TYPE(target) & (IS_TMP_VAR|IS_CV)) &&
						   (same_t[VAR_NUM_EX(target->op1)] & ZEND_OP1_TYPE(target)) != 0 &&
						   !(target_block->flags & ZEND_BB_PROTECTED)) {
					/* T = JMPZ_EX(X, L), L: JMPZNZ({X|T}, L2, L3) -> T = JMPZ_EX(X, L2) */
					DEL_SOURCE(block, block->successors[0]);
					if (last_op->opcode == ZEND_JMPZ_EX) {
						block->successors[0] = target_block->successors[0];
					} else {
						block->successors[0] = target_block->successors[1];
					}
					ADD_SOURCE(block, block->successors[0]);
				}
			}
			break;

		case ZEND_JMPZNZ: {
			int next = (block - blocks) + 1;

			while (next < cfg->blocks_count && !(blocks[next].flags & ZEND_BB_REACHABLE)) {
				/* find first accessed one */
				next++;
			}

			if (ZEND_OP1_TYPE(last_op) == IS_CONST) {
				if (!zend_is_true(&ZEND_OP1_LITERAL(last_op))) {
					/* JMPZNZ(false,L1,L2) -> JMP(L1) */
					literal_dtor(&ZEND_OP1_LITERAL(last_op));
					last_op->opcode = ZEND_JMP;
					SET_UNUSED(last_op->op1);
					SET_UNUSED(last_op->op2);
					DEL_SOURCE(block, block->successors[1]);
					block->successors[1] = -1;
				} else {
					/* JMPZNZ(true,L1,L2) -> JMP(L2) */
					literal_dtor(&ZEND_OP1_LITERAL(last_op));
					last_op->opcode = ZEND_JMP;
					SET_UNUSED(last_op->op1);
					SET_UNUSED(last_op->op2);
					DEL_SOURCE(block, block->successors[0]);
					block->successors[0] = block->successors[1];
					block->successors[1] = -1;
				}
			} else if (block->successors[0] == block->successors[1]) {
				/* both goto the same one - it's JMP */
				if (!(last_op->op1_type & (IS_VAR|IS_TMP_VAR))) {
					/* JMPZNZ(?,L,L) -> JMP(L) */
					last_op->opcode = ZEND_JMP;
					SET_UNUSED(last_op->op1);
					SET_UNUSED(last_op->op2);
					block->successors[1] = -1;
				}
			} else if (block->successors[0] == next) {
				/* jumping to next on Z - can follow to it and jump only on NZ */
				/* JMPZNZ(X,L1,L2) L1: -> JMPNZ(X,L2) */
				last_op->opcode = ZEND_JMPNZ;
				block->successors[0] = block->successors[1];
				block->successors[1] = next;
				/* no need to add source */
			} else if (block->successors[1] == next) {
				/* jumping to next on NZ - can follow to it and jump only on Z */
				/* JMPZNZ(X,L1,L2) L2: -> JMPZ(X,L1) */
				last_op->opcode = ZEND_JMPZ;
				/* no need to add source */
			}

			if (last_op->opcode == ZEND_JMPZNZ) {
				zend_uchar same_type = ZEND_OP1_TYPE(last_op);
				zend_uchar same_var = VAR_NUM_EX(last_op->op1);
				zend_op *target;
				zend_op *target_end;
				zend_basic_block *target_block = blocks + block->successors[0];

next_target_znz:
				target = op_array->opcodes + target_block->start;
				target_end = target + target_block->len;
				while (target < target_end && target->opcode == ZEND_NOP) {
					target++;
				}
				/* next block is only NOP's */
				if (target == target_end) {
					target_block = blocks + target_block->successors[0];
					goto next_target_znz;
				} else if ((target->opcode == ZEND_JMPZ || target->opcode == ZEND_JMPZNZ) &&
						   (ZEND_OP1_TYPE(target) & (IS_TMP_VAR|IS_CV)) &&
						   same_type == ZEND_OP1_TYPE(target) &&
						   same_var == VAR_NUM_EX(target->op1) &&
						   !(target_block->flags & ZEND_BB_PROTECTED)) {
				    /* JMPZNZ(X, L1, L2), L1: JMPZ(X, L3) -> JMPZNZ(X, L3, L2) */
					DEL_SOURCE(block, block->successors[0]);
					block->successors[0] = target_block->successors[0];
					ADD_SOURCE(block, block->successors[0]);
				} else if (target->opcode == ZEND_JMPNZ &&
						   (ZEND_OP1_TYPE(target) & (IS_TMP_VAR|IS_CV)) &&
						   same_type == ZEND_OP1_TYPE(target) &&
						   same_var == VAR_NUM_EX(target->op1) &&
						   !(target_block->flags & ZEND_BB_PROTECTED)) {
                    /* JMPZNZ(X, L1, L2), L1: X = JMPNZ(X, L3) -> JMPZNZ(X, L1+1, L2) */
					DEL_SOURCE(block, block->successors[0]);
					block->successors[0] = target_block->successors[1];
					ADD_SOURCE(block, block->successors[0]);
				} else if (target->opcode == ZEND_JMP &&
					       !(target_block->flags & ZEND_BB_PROTECTED)) {
                    /* JMPZNZ(X, L1, L2), L1: JMP(L3) -> JMPZNZ(X, L3, L2) */
					DEL_SOURCE(block, block->successors[0]);
					block->successors[0] = target_block->successors[0];
					ADD_SOURCE(block, block->successors[0]);
				}
			}
			break;
		}
	}
}

/* Global data dependencies */

/* Find a set of variables which are used outside of the block where they are
 * defined. We won't apply some optimization patterns for such variables. */
static void zend_t_usage(zend_cfg *cfg, zend_op_array *op_array, zend_bitset used_ext, zend_optimizer_ctx *ctx)
{
	int n;
	zend_basic_block *block, *next_block;
	uint32_t var_num;
	uint32_t bitset_len;
	zend_bitset usage;
	zend_bitset defined_here;
	void *checkpoint;
	zend_op *opline, *end;


	if (op_array->T == 0) {
		/* shortcut - if no Ts, nothing to do */
		return;
	}

	checkpoint = zend_arena_checkpoint(ctx->arena);
	bitset_len = zend_bitset_len(op_array->last_var + op_array->T);
	defined_here = zend_arena_alloc(&ctx->arena, bitset_len * ZEND_BITSET_ELM_SIZE);

	zend_bitset_clear(defined_here, bitset_len);
	for (n = 1; n < cfg->blocks_count; n++) {
		block = cfg->blocks + n;

		if (!(block->flags & ZEND_BB_REACHABLE)) {
			continue;
		}

		opline = op_array->opcodes + block->start;
		end = opline + block->len;
		if (!(block->flags & ZEND_BB_FOLLOW) ||
		    (block->flags & ZEND_BB_TARGET)) {
			/* Skip continuation of "extended" BB */
			zend_bitset_clear(defined_here, bitset_len);
		}

		while (opline<end) {
			if (opline->op1_type & (IS_VAR|IS_TMP_VAR)) {
				var_num = VAR_NUM(opline->op1.var);
				if (!zend_bitset_in(defined_here, var_num)) {
					zend_bitset_incl(used_ext, var_num);
				}
			}
			if (opline->op2_type == IS_VAR) {
				var_num = VAR_NUM(opline->op2.var);
				if (opline->opcode == ZEND_FE_FETCH_R ||
				    opline->opcode == ZEND_FE_FETCH_RW) {
					/* these opcode use the op2 as result */
					zend_bitset_incl(defined_here, var_num);
				} else if (!zend_bitset_in(defined_here, var_num)) {
					zend_bitset_incl(used_ext, var_num);
				}
			} else if (opline->op2_type == IS_TMP_VAR) {
				var_num = VAR_NUM(opline->op2.var);
				if (!zend_bitset_in(defined_here, var_num)) {
					zend_bitset_incl(used_ext, var_num);
				}
			}

			if (opline->result_type == IS_VAR) {
				var_num = VAR_NUM(opline->result.var);
				zend_bitset_incl(defined_here, var_num);
			} else if (opline->result_type == IS_TMP_VAR) {
				var_num = VAR_NUM(opline->result.var);
				switch (opline->opcode) {
					case ZEND_ADD_ARRAY_ELEMENT:
					case ZEND_ROPE_ADD:
						/* these opcodes use the result as argument */
						if (!zend_bitset_in(defined_here, var_num)) {
							zend_bitset_incl(used_ext, var_num);
						}
						break;
					default :
						zend_bitset_incl(defined_here, var_num);
				}
			}
			opline++;
		}
	}

	if (ctx->debug_level & ZEND_DUMP_BLOCK_PASS_VARS) {
		int printed = 0;
		uint32_t i;

		for (i = op_array->last_var; i< op_array->T; i++) {
			if (zend_bitset_in(used_ext, i)) {
				if (!printed) {
					fprintf(stderr, "NON-LOCAL-VARS: %d", i);
					printed = 1;
				} else {
					fprintf(stderr, ", %d", i);
				}
			}
		}
		if (printed) {
			fprintf(stderr, "\n");
		}
	}

	usage = defined_here;
	next_block = NULL;
	for (n = cfg->blocks_count; n > 0;) {
		block = cfg->blocks + (--n);

		if (!(block->flags & ZEND_BB_REACHABLE) || block->len == 0) {
			continue;
		}

		end = op_array->opcodes + block->start;
		opline = end + block->len - 1;
		if (!next_block ||
		    !(next_block->flags & ZEND_BB_FOLLOW) ||
		    (next_block->flags & ZEND_BB_TARGET)) {
			/* Skip continuation of "extended" BB */
			zend_bitset_copy(usage, used_ext, bitset_len);
		} else if (block->successors[1] != -1) {
			zend_bitset_union(usage, used_ext, bitset_len);
		}
		next_block = block;

		while (opline >= end) {
			/* usage checks */
			if (opline->result_type == IS_VAR) {
				if (!zend_bitset_in(usage, VAR_NUM(opline->result.var))) {
					switch (opline->opcode) {
						case ZEND_ASSIGN_ADD:
						case ZEND_ASSIGN_SUB:
						case ZEND_ASSIGN_MUL:
						case ZEND_ASSIGN_DIV:
						case ZEND_ASSIGN_POW:
						case ZEND_ASSIGN_MOD:
						case ZEND_ASSIGN_SL:
						case ZEND_ASSIGN_SR:
						case ZEND_ASSIGN_CONCAT:
						case ZEND_ASSIGN_BW_OR:
						case ZEND_ASSIGN_BW_AND:
						case ZEND_ASSIGN_BW_XOR:
						case ZEND_PRE_INC:
						case ZEND_PRE_DEC:
						case ZEND_ASSIGN:
						case ZEND_ASSIGN_REF:
						case ZEND_DO_FCALL:
						case ZEND_DO_ICALL:
						case ZEND_DO_UCALL:
						case ZEND_DO_FCALL_BY_NAME:
							opline->result_type = IS_UNUSED;
							break;
					}
				} else {
					zend_bitset_excl(usage, VAR_NUM(opline->result.var));
				}
			} else if (opline->result_type == IS_TMP_VAR) {
				if (!zend_bitset_in(usage, VAR_NUM(opline->result.var))) {
					switch (opline->opcode) {
						case ZEND_POST_INC:
						case ZEND_POST_DEC:
							opline->opcode -= 2;
							opline->result_type = IS_UNUSED;
							break;
						case ZEND_QM_ASSIGN:
						case ZEND_BOOL:
						case ZEND_BOOL_NOT:
							if (ZEND_OP1_TYPE(opline) == IS_CONST) {
								literal_dtor(&ZEND_OP1_LITERAL(opline));
							} else if (ZEND_OP1_TYPE(opline) == IS_TMP_VAR) {
								opline->opcode = ZEND_FREE;
							} else {
								MAKE_NOP(opline);
							}
							break;
						case ZEND_JMPZ_EX:
						case ZEND_JMPNZ_EX:
							opline->opcode -= 3;
							SET_UNUSED(opline->result);
							break;
						case ZEND_ADD_ARRAY_ELEMENT:
						case ZEND_ROPE_ADD:
							zend_bitset_incl(usage, VAR_NUM(opline->result.var));
							break;
					}
				} else {
					switch (opline->opcode) {
						case ZEND_ADD_ARRAY_ELEMENT:
						case ZEND_ROPE_ADD:
							break;
						default:
							zend_bitset_excl(usage, VAR_NUM(opline->result.var));
							break;
					}
				}
			}

			if (opline->op2_type == IS_VAR) {
				switch (opline->opcode) {
					case ZEND_FE_FETCH_R:
					case ZEND_FE_FETCH_RW:
						zend_bitset_excl(usage, VAR_NUM(opline->op2.var));
						break;
					default:
						zend_bitset_incl(usage, VAR_NUM(opline->op2.var));
						break;
				}
			} else if (opline->op2_type == IS_TMP_VAR) {
				zend_bitset_incl(usage, VAR_NUM(opline->op2.var));
			}

			if (opline->op1_type & (IS_VAR|IS_TMP_VAR)) {
				zend_bitset_incl(usage, VAR_NUM(opline->op1.var));
			}

			opline--;
		}
	}

	zend_arena_release(&ctx->arena, checkpoint);
}

static void zend_merge_blocks(zend_op_array *op_array, zend_cfg *cfg)
{
	int i;
	zend_basic_block *b, *bb;
	zend_basic_block *prev = NULL;

	for (i = 0; i < cfg->blocks_count; i++) {
		b = cfg->blocks + i;
		if (b->flags & ZEND_BB_REACHABLE) {
			if ((b->flags & ZEND_BB_FOLLOW) &&
			    !(b->flags & (ZEND_BB_TARGET | ZEND_BB_PROTECTED)) &&
			    prev &&
			    prev->successors[0] == i && prev->successors[1] == -1)
			{
				zend_op *last_op = op_array->opcodes + prev->start + prev->len - 1;
				if (prev->len != 0 && last_op->opcode == ZEND_JMP) {
					MAKE_NOP(last_op);
				}

				for (bb = prev + 1; bb != b; bb++) {
					zend_op *op = op_array->opcodes + bb->start;
					zend_op *end = op + bb->len;
					while (op < end) {
						if (ZEND_OP1_TYPE(op) == IS_CONST) {
							literal_dtor(&ZEND_OP1_LITERAL(op));
						}
						if (ZEND_OP2_TYPE(op) == IS_CONST) {
							literal_dtor(&ZEND_OP2_LITERAL(op));
						}
						MAKE_NOP(op);
						op++;
					}
					/* make block empty */
					bb->len = 0;
				}

				/* re-link */
				prev->flags |= (b->flags & ZEND_BB_EXIT);
				prev->len = b->start + b->len - prev->start;
				prev->successors[0] = b->successors[0];
				prev->successors[1] = b->successors[1];

				/* unlink & make block empty and unreachable */
				b->flags = 0;
				b->len = 0;
				b->successors[0] = -1;
				b->successors[1] = -1;
			} else {
				prev = b;
			}
		}
	}
}

#define PASSES 3

void zend_optimize_cfg(zend_op_array *op_array, zend_optimizer_ctx *ctx)
{
	zend_cfg cfg;
	zend_basic_block *blocks, *end, *b;
	int pass;
	uint32_t bitset_len;
	zend_bitset usage;
	void *checkpoint;
	zend_op **Tsource;
	zend_uchar *same_t;

    /* Build CFG */
	checkpoint = zend_arena_checkpoint(ctx->arena);
	if (zend_build_cfg(&ctx->arena, op_array, ZEND_CFG_SPLIT_AT_LIVE_RANGES, &cfg, NULL) != SUCCESS) {
		zend_arena_release(&ctx->arena, checkpoint);
		return;
	}

	if (ctx->debug_level & ZEND_DUMP_BEFORE_BLOCK_PASS) {
		zend_dump_op_array(op_array, ZEND_DUMP_CFG, "before block pass", &cfg);
	}

	if (op_array->last_var || op_array->T) {
		bitset_len = zend_bitset_len(op_array->last_var + op_array->T);
		Tsource = zend_arena_calloc(&ctx->arena, op_array->last_var + op_array->T, sizeof(zend_op *));
		same_t = zend_arena_alloc(&ctx->arena, op_array->last_var + op_array->T);
		usage = zend_arena_alloc(&ctx->arena, bitset_len * ZEND_BITSET_ELM_SIZE);
	} else {
		bitset_len = 0;
		Tsource = NULL;
		same_t = NULL;
		usage = NULL;
	}
	blocks = cfg.blocks;
	end = blocks + cfg.blocks_count;
	for (pass = 0; pass < PASSES; pass++) {
		/* Compute data dependencies */
		zend_bitset_clear(usage, bitset_len);
		zend_t_usage(&cfg, op_array, usage, ctx);

		/* optimize each basic block separately */
		for (b = blocks; b < end; b++) {
			if (!(b->flags & ZEND_BB_REACHABLE)) {
				continue;
			}
			/* we track data dependencies only insight a single basic block */
			if (!(b->flags & ZEND_BB_FOLLOW) ||
			    (b->flags & ZEND_BB_TARGET)) {
				/* Skip continuation of "extended" BB */
				memset(Tsource, 0, (op_array->last_var + op_array->T) * sizeof(zend_op *));
			}
			zend_optimize_block(b, op_array, usage, &cfg, Tsource);
		}

		/* Jump optimization for each block */
		for (b = blocks; b < end; b++) {
			if (b->flags & ZEND_BB_REACHABLE) {
				zend_jmp_optimization(b, op_array, &cfg, same_t);
			}
		}

		/* Eliminate unreachable basic blocks */
		zend_cfg_remark_reachable_blocks(op_array, &cfg);

		/* Merge Blocks */
		zend_merge_blocks(op_array, &cfg);
	}

	zend_bitset_clear(usage, bitset_len);
	zend_t_usage(&cfg, op_array, usage, ctx);
	assemble_code_blocks(&cfg, op_array);

	if (ctx->debug_level & ZEND_DUMP_AFTER_BLOCK_PASS) {
		zend_dump_op_array(op_array, ZEND_DUMP_CFG | ZEND_DUMP_HIDE_UNREACHABLE, "after block pass", &cfg);
	}

	/* Destroy CFG */
	zend_arena_release(&ctx->arena, checkpoint);
}<|MERGE_RESOLUTION|>--- conflicted
+++ resolved
@@ -86,40 +86,22 @@
 		convert_to_string((v)); \
 	}
 
-<<<<<<< HEAD
 static void strip_leading_nops(zend_op_array *op_array, zend_basic_block *b)
-=======
-static void strip_nop(zend_code_block *block, zend_op_array *op_array, zend_optimizer_ctx *ctx)
->>>>>>> b66039db
 {
 	zend_op *opcodes = op_array->opcodes;
 
-<<<<<<< HEAD
 	while (b->len > 0 && opcodes[b->start].opcode == ZEND_NOP) {
+	    /* check if NOP breaks incorrect smart branch */
+		if (b->len == 2
+		 && (op_array->opcodes[b->start + 1].opcode == ZEND_JMPZ
+		  || op_array->opcodes[b->start + 1].opcode == ZEND_JMPNZ)
+		 && (op_array->opcodes[b->start + 1].op1_type & (IS_CV|IS_CONST))
+		 && b->start > 0
+		 && zend_is_smart_branch(op_array->opcodes + b->start - 1)) {
+			break;
+		}
 		b->start++;
 		b->len--;
-=======
-	/* remove leading NOPs */
-	while (block->len > 0 && block->start_opline->opcode == ZEND_NOP) {
-		if (block->len == 1) {
-			/* this block is all NOPs, join with following block */
-			if (block->follow_to) {
-				delete_code_block(block, ctx);
-			}
-			return;
-		}
-		if (block->len == 2
-		 && ((block->start_opline + 1)->opcode == ZEND_JMPZ
-		  || (block->start_opline + 1)->opcode == ZEND_JMPNZ)
-		 && (block->start_opline + 1)->op1_type & (IS_CV|IS_CONST)
-		 && block->start_opline > op_array->opcodes
-		 && zend_is_smart_branch(block->start_opline - 1)) {
-			break;
-		}
-		block->start_opline++;
-		block->start_opline_no++;
-		block->len--;
->>>>>>> b66039db
 	}
 }
 
@@ -127,28 +109,10 @@
 {
 	uint32_t i, j;
 
-<<<<<<< HEAD
 	strip_leading_nops(op_array, b);
 	if (b->len == 0) {
 		return;
 	}
-=======
-		src = opline;
-		while (opline < end && opline->opcode == ZEND_NOP) {
-			if (opline + 1 < end
-			 && ((opline + 1)->opcode == ZEND_JMPZ
-			  || (opline + 1)->opcode == ZEND_JMPNZ)
-			 && (opline + 1)->op1_type & (IS_CV|IS_CONST)
-			 && opline > op_array->opcodes
-			 && zend_is_smart_branch(opline - 1)) {
-				/* don't remove NOP, that splits incorrect smart branch */
-				opline++;
-				break;
-			}
-			src++;
-			opline++;
-		}
->>>>>>> b66039db
 
 	/* strip the inside NOPs */
 	i = j = b->start + 1;
@@ -159,6 +123,14 @@
 			}
 			j++;
 		}
+		if (i + 1 < b->start + b->len
+		 && (op_array->opcodes[i+1].opcode == ZEND_JMPZ
+		  || op_array->opcodes[i+1].opcode == ZEND_JMPNZ)
+		 && op_array->opcodes[i+1].op1_type & (IS_CV|IS_CONST)
+		 && zend_is_smart_branch(op_array->opcodes + j - 1)) {
+			/* don't remove NOP, that splits incorrect smart branch */
+			j++;
+		}
 		i++;
 	}
 	b->len = j - b->start;
@@ -174,30 +146,7 @@
 	zend_op *end, *last_op = NULL;
 
 	/* remove leading NOPs */
-<<<<<<< HEAD
 	strip_leading_nops(op_array, block);
-=======
-	while (block->len > 0 && block->start_opline->opcode == ZEND_NOP) {
-		if (block->len == 1) {
-			/* this block is all NOPs, join with following block */
-			if (block->follow_to) {
-				delete_code_block(block, ctx);
-			}
-			if (block->len == 2
-			 && ((block->start_opline + 1)->opcode == ZEND_JMPZ
-			  || (block->start_opline + 1)->opcode == ZEND_JMPNZ)
-			 && (block->start_opline + 1)->op1_type & (IS_CV|IS_CONST)
-			 && block->start_opline > op_array->opcodes
-			 && zend_is_smart_branch(block->start_opline - 1)) {
-				break;
-			}
-			return;
-		}
-		block->start_opline++;
-		block->start_opline_no++;
-		block->len--;
-	}
->>>>>>> b66039db
 
 	opline = op_array->opcodes + block->start;
 	end = opline + block->len;
@@ -841,11 +790,7 @@
 		opline++;
 	}
 
-<<<<<<< HEAD
 	strip_nops(op_array, block);
-=======
-	strip_nop(block, op_array, ctx);
->>>>>>> b66039db
 }
 
 /* Rebuild plain (optimized) op_array from CFG */
