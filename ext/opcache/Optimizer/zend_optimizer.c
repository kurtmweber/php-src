/*
   +----------------------------------------------------------------------+
   | Zend OPcache                                                         |
   +----------------------------------------------------------------------+
   | Copyright (c) 1998-2015 The PHP Group                                |
   +----------------------------------------------------------------------+
   | This source file is subject to version 3.01 of the PHP license,      |
   | that is bundled with this package in the file LICENSE, and is        |
   | available through the world-wide-web at the following url:           |
   | http://www.php.net/license/3_01.txt                                  |
   | If you did not receive a copy of the PHP license and are unable to   |
   | obtain it through the world-wide-web, please send a note to          |
   | license@php.net so we can mail you a copy immediately.               |
   +----------------------------------------------------------------------+
   | Authors: Andi Gutmans <andi@zend.com>                                |
   |          Zeev Suraski <zeev@zend.com>                                |
   |          Stanislav Malyshev <stas@zend.com>                          |
   |          Dmitry Stogov <dmitry@zend.com>                             |
   +----------------------------------------------------------------------+
*/

#include "php.h"
#include "Optimizer/zend_optimizer.h"
#include "Optimizer/zend_optimizer_internal.h"
#include "zend_API.h"
#include "zend_constants.h"
#include "zend_execute.h"
#include "zend_vm.h"

static void zend_optimizer_zval_dtor_wrapper(zval *zvalue)
{
	zval_dtor(zvalue);
}

void zend_optimizer_collect_constant(zend_optimizer_ctx *ctx, zval *name, zval* value)
{
	zval val;

	if (!ctx->constants) {
		ctx->constants = zend_arena_alloc(&ctx->arena, sizeof(HashTable));
		zend_hash_init(ctx->constants, 16, NULL, zend_optimizer_zval_dtor_wrapper, 0);
	}
	ZVAL_DUP(&val, value);
	zend_hash_add(ctx->constants, Z_STR_P(name), &val);
}

int zend_optimizer_get_collected_constant(HashTable *constants, zval *name, zval* value)
{
	zval *val;

	if ((val = zend_hash_find(constants, Z_STR_P(name))) != NULL) {
		ZVAL_DUP(value, val);
		return 1;
	}
	return 0;
}

int zend_optimizer_lookup_cv(zend_op_array *op_array, zend_string* name)
{
	int i = 0;
	zend_ulong hash_value = zend_string_hash_val(name);

	while (i < op_array->last_var) {
		if (op_array->vars[i] == name ||
		    (op_array->vars[i]->h == hash_value &&
		     op_array->vars[i]->len == name->len &&
		     memcmp(op_array->vars[i]->val, name->val, name->len) == 0)) {
			return (int)(zend_intptr_t)ZEND_CALL_VAR_NUM(NULL, i);
		}
		i++;
	}
	i = op_array->last_var;
	op_array->last_var++;
	op_array->vars = erealloc(op_array->vars, op_array->last_var * sizeof(zend_string*));
	op_array->vars[i] = zend_string_dup(name, 0);

	/* all IS_TMP_VAR and IS_VAR variable numbers have to be adjusted */
	{
		zend_op *opline = op_array->opcodes;
		zend_op *end = opline + op_array->last;
		while (opline < end) {
			if (opline->op1_type & (IS_TMP_VAR|IS_VAR)) {
				opline->op1.var += sizeof(zval);
			}
			if (opline->op2_type & (IS_TMP_VAR|IS_VAR)) {
				opline->op2.var += sizeof(zval);
			}
			if (opline->result_type & (IS_TMP_VAR|IS_VAR)) {
				opline->result.var += sizeof(zval);
			}
			if (opline->opcode == ZEND_DECLARE_INHERITED_CLASS ||
			    opline->opcode == ZEND_DECLARE_INHERITED_CLASS_DELAYED) {
				opline->extended_value += sizeof(zval);
			}
			opline++;
		}
	}

	return (int)(zend_intptr_t)ZEND_CALL_VAR_NUM(NULL, i);
}

int zend_optimizer_add_literal(zend_op_array *op_array, zval *zv)
{
	int i = op_array->last_literal;
	op_array->last_literal++;
	op_array->literals = (zval*)erealloc(op_array->literals, op_array->last_literal * sizeof(zval));
	ZVAL_COPY_VALUE(&op_array->literals[i], zv);
	Z_CACHE_SLOT(op_array->literals[i]) = -1;
//???	Z_SET_REFCOUNT(op_array->literals[i].constant, 2);
//???	Z_SET_ISREF(op_array->literals[i].constant);
	return i;
}

void zend_optimizer_update_op1_const(zend_op_array *op_array,
                                     zend_op       *opline,
                                     zval          *val)
{
	if (opline->opcode == ZEND_FREE) {
		MAKE_NOP(opline);
		zval_dtor(val);
	} else {
		ZEND_OP1_TYPE(opline) = IS_CONST;
		if (Z_TYPE_P(val) == IS_STRING) {
			switch (opline->opcode) {
				case ZEND_INIT_STATIC_METHOD_CALL:
				case ZEND_CATCH:
				case ZEND_FETCH_CONSTANT:
				case ZEND_DEFINED:
				case ZEND_NEW:
					opline->op1.constant = zend_optimizer_add_literal(op_array, val);
					zend_string_hash_val(Z_STR(ZEND_OP1_LITERAL(opline)));
					Z_CACHE_SLOT(op_array->literals[opline->op1.constant]) = op_array->cache_size;
					op_array->cache_size += sizeof(void*);
					zend_str_tolower(Z_STRVAL_P(val), Z_STRLEN_P(val));
					zend_optimizer_add_literal(op_array, val);
					zend_string_hash_val(Z_STR(op_array->literals[opline->op1.constant+1]));
					break;
				default:
					opline->op1.constant = zend_optimizer_add_literal(op_array, val);
					zend_string_hash_val(Z_STR(ZEND_OP1_LITERAL(opline)));
					break;
			}
		} else {
			opline->op1.constant = zend_optimizer_add_literal(op_array, val);
		}
	}
}

void zend_optimizer_update_op2_const(zend_op_array *op_array,
                                     zend_op       *opline,
                                     zval          *val)
{
	ZEND_OP2_TYPE(opline) = IS_CONST;
	if (opline->opcode == ZEND_INIT_FCALL) {
		zend_str_tolower(Z_STRVAL_P(val), Z_STRLEN_P(val));
		opline->op2.constant = zend_optimizer_add_literal(op_array, val);
		zend_string_hash_val(Z_STR(ZEND_OP2_LITERAL(opline)));
		Z_CACHE_SLOT(op_array->literals[opline->op2.constant]) = op_array->cache_size;
		op_array->cache_size += sizeof(void*);
		return;
	}
	opline->op2.constant = zend_optimizer_add_literal(op_array, val);
	if (Z_TYPE_P(val) == IS_STRING) {
		zend_string_hash_val(Z_STR(ZEND_OP2_LITERAL(opline)));
		switch (opline->opcode) {
			case ZEND_FETCH_R:
			case ZEND_FETCH_W:
			case ZEND_FETCH_RW:
			case ZEND_FETCH_IS:
			case ZEND_FETCH_UNSET:
			case ZEND_FETCH_FUNC_ARG:
			case ZEND_FETCH_CLASS:
			case ZEND_INIT_FCALL_BY_NAME:
			/*case ZEND_INIT_NS_FCALL_BY_NAME:*/
			case ZEND_UNSET_VAR:
			case ZEND_ISSET_ISEMPTY_VAR:
			case ZEND_ADD_INTERFACE:
			case ZEND_ADD_TRAIT:
			case ZEND_INSTANCEOF:
				Z_CACHE_SLOT(op_array->literals[opline->op2.constant]) = op_array->cache_size;
				op_array->cache_size += sizeof(void*);
				zend_str_tolower(Z_STRVAL_P(val), Z_STRLEN_P(val));
				zend_optimizer_add_literal(op_array, val);
				zend_string_hash_val(Z_STR(op_array->literals[opline->op2.constant+1]));
				break;
			case ZEND_INIT_DYNAMIC_CALL:
				opline->opcode = ZEND_INIT_FCALL_BY_NAME;
				Z_CACHE_SLOT(op_array->literals[opline->op2.constant]) = op_array->cache_size;
				op_array->cache_size += sizeof(void*);
				zend_str_tolower(Z_STRVAL_P(val), Z_STRLEN_P(val));
				zend_optimizer_add_literal(op_array, val);
				zend_string_hash_val(Z_STR(op_array->literals[opline->op2.constant+1]));
				break;
			case ZEND_INIT_METHOD_CALL:
			case ZEND_INIT_STATIC_METHOD_CALL:
				zend_str_tolower(Z_STRVAL_P(val), Z_STRLEN_P(val));
				zend_optimizer_add_literal(op_array, val);
				zend_string_hash_val(Z_STR(op_array->literals[opline->op2.constant+1]));
				/* break missing intentionally */
			/*case ZEND_FETCH_CONSTANT:*/
			case ZEND_ASSIGN_OBJ:
			case ZEND_FETCH_OBJ_R:
			case ZEND_FETCH_OBJ_W:
			case ZEND_FETCH_OBJ_RW:
			case ZEND_FETCH_OBJ_IS:
			case ZEND_FETCH_OBJ_UNSET:
			case ZEND_FETCH_OBJ_FUNC_ARG:
			case ZEND_UNSET_OBJ:
			case ZEND_PRE_INC_OBJ:
			case ZEND_PRE_DEC_OBJ:
			case ZEND_POST_INC_OBJ:
			case ZEND_POST_DEC_OBJ:
			case ZEND_ISSET_ISEMPTY_PROP_OBJ:
				Z_CACHE_SLOT(op_array->literals[opline->op2.constant]) = op_array->cache_size;
				op_array->cache_size += 2 * sizeof(void*);
				break;
			case ZEND_ASSIGN_ADD:
			case ZEND_ASSIGN_SUB:
			case ZEND_ASSIGN_MUL:
			case ZEND_ASSIGN_DIV:
			case ZEND_ASSIGN_MOD:
			case ZEND_ASSIGN_SL:
			case ZEND_ASSIGN_SR:
			case ZEND_ASSIGN_CONCAT:
			case ZEND_ASSIGN_BW_OR:
			case ZEND_ASSIGN_BW_AND:
			case ZEND_ASSIGN_BW_XOR:
				if (opline->extended_value == ZEND_ASSIGN_OBJ) {
					Z_CACHE_SLOT(op_array->literals[opline->op2.constant]) = op_array->cache_size;
					op_array->cache_size += 2 * sizeof(void*);
				}
				break;
			case ZEND_OP_DATA:
				if ((opline-1)->opcode == ZEND_ASSIGN_DIM ||
				    ((opline-1)->extended_value == ZEND_ASSIGN_DIM &&
				     ((opline-1)->opcode == ZEND_ASSIGN_ADD ||
				     (opline-1)->opcode == ZEND_ASSIGN_SUB ||
				     (opline-1)->opcode == ZEND_ASSIGN_MUL ||
				     (opline-1)->opcode == ZEND_ASSIGN_DIV ||
				     (opline-1)->opcode == ZEND_ASSIGN_MOD ||
				     (opline-1)->opcode == ZEND_ASSIGN_SL ||
				     (opline-1)->opcode == ZEND_ASSIGN_SR ||
				     (opline-1)->opcode == ZEND_ASSIGN_CONCAT ||
				     (opline-1)->opcode == ZEND_ASSIGN_BW_OR ||
				     (opline-1)->opcode == ZEND_ASSIGN_BW_AND ||
				     (opline-1)->opcode == ZEND_ASSIGN_BW_XOR))) {
					goto check_numeric;
				}
				break;
			case ZEND_ISSET_ISEMPTY_DIM_OBJ:
			case ZEND_ADD_ARRAY_ELEMENT:
			case ZEND_INIT_ARRAY:
			case ZEND_UNSET_DIM:
			case ZEND_FETCH_DIM_R:
			case ZEND_FETCH_DIM_W:
			case ZEND_FETCH_DIM_RW:
			case ZEND_FETCH_DIM_IS:
			case ZEND_FETCH_DIM_FUNC_ARG:
			case ZEND_FETCH_DIM_UNSET:
			case ZEND_FETCH_LIST:
check_numeric:
				{
					zend_ulong index;

					if (ZEND_HANDLE_NUMERIC(Z_STR_P(val), index)) {
						zval_dtor(val);
						ZVAL_LONG(val, index);
						op_array->literals[opline->op2.constant] = *val;
		        	}
				}
				break;
			default:
				break;
		}
	}
}

int zend_optimizer_replace_by_const(zend_op_array *op_array,
                                    zend_op       *opline,
                                    zend_uchar     type,
                                    uint32_t       var,
                                    zval          *val)
{
	zend_op *end = op_array->opcodes + op_array->last;

	while (opline < end) {
		if (ZEND_OP1_TYPE(opline) == type &&
			ZEND_OP1(opline).var == var) {
			switch (opline->opcode) {
				case ZEND_FETCH_DIM_W:
				case ZEND_FETCH_DIM_RW:
				case ZEND_FETCH_DIM_FUNC_ARG:
				case ZEND_FETCH_DIM_UNSET:
				case ZEND_ASSIGN_DIM:
				case ZEND_SEPARATE:
					return 0;
				case ZEND_SEND_VAR:
					opline->extended_value = 0;
					opline->opcode = ZEND_SEND_VAL;
					break;
				case ZEND_SEND_VAR_EX:
					opline->extended_value = 0;
					opline->opcode = ZEND_SEND_VAL_EX;
					break;
				case ZEND_SEND_VAR_NO_REF:
					if (opline->extended_value & ZEND_ARG_COMPILE_TIME_BOUND) {
						if (opline->extended_value & ZEND_ARG_SEND_BY_REF) {
							return 0;
						}
						opline->extended_value = 0;
						opline->opcode = ZEND_SEND_VAL_EX;
					} else {
						opline->extended_value = 0;
						opline->opcode = ZEND_SEND_VAL;
					}
					break;
<<<<<<< HEAD
				/* In most cases IS_TMP_VAR operand may be used only once.
				 * The operands are usually destroyed by the opcode handler.
				 * ZEND_CASE is an exception, that keeps operand unchanged,
				 * and allows its reuse. The number of ZEND_CASE instructions
				 * usually terminated by ZEND_FREE that finally kills the value.
				 */
=======
				case ZEND_SWITCH_FREE:
>>>>>>> d3615b5f
				case ZEND_CASE: {
					zend_op *m, *n;
					int brk = op_array->last_brk_cont;
					while (brk--) {
						if (op_array->brk_cont_array[brk].start <= (opline - op_array->opcodes) &&
								op_array->brk_cont_array[brk].brk > (opline - op_array->opcodes)) {
							break;
						}
					}
					m = opline;
					n = op_array->opcodes + op_array->brk_cont_array[brk].brk + 1;
					while (m < n) {
						if (ZEND_OP1_TYPE(m) == type &&
								ZEND_OP1(m).var == var) {
							if (m->opcode == ZEND_CASE) {
								zval old_val;
								ZVAL_COPY_VALUE(&old_val, val);
								zval_copy_ctor(val);
								zend_optimizer_update_op1_const(op_array, m, val);
								ZVAL_COPY_VALUE(val, &old_val);
							} else if (m->opcode == ZEND_FREE) {
								MAKE_NOP(m);
							} else {
								ZEND_ASSERT(0);
							}
						}
						m++;
					}
					zval_dtor(val);
					return 1;
				}
				case ZEND_FREE:
					MAKE_NOP(opline);
					zval_dtor(val);
					break;
				default:
					break;
			}
			zend_optimizer_update_op1_const(op_array, opline, val);
			break;
		}

		if (ZEND_OP2_TYPE(opline) == type &&
			ZEND_OP2(opline).var == var) {
			switch (opline->opcode) {
				case ZEND_ASSIGN_REF:
					return 0;
				default:
					break;
			}
			zend_optimizer_update_op2_const(op_array, opline, val);
			break;
		}
		opline++;
	}

	return 1;
}

<<<<<<< HEAD
static void zend_optimize(zend_op_array      *op_array,
                          zend_optimizer_ctx *ctx)
=======
static void replace_tmp_by_const(zend_op_array *op_array,
                                 zend_op       *opline,
                                 zend_uint      var,
                                 zval          *val
                                 TSRMLS_DC)
{
	zend_op *end = op_array->opcodes + op_array->last;

	while (opline < end) {
		if (ZEND_OP1_TYPE(opline) == IS_TMP_VAR &&
			ZEND_OP1(opline).var == var) {

			/* In most cases IS_TMP_VAR operand may be used only once.
			 * The operands are usually destroyed by the opcode handler.
			 * ZEND_CASE is an exception, that keeps operand unchanged,
			 * and allows its reuse. The number of ZEND_CASE instructions
			 * usually terminated by ZEND_FREE that finally kills the value.
			 */
			if (opline->opcode == ZEND_CASE || opline->opcode == ZEND_FREE) {
				zend_op *m, *n;
				int brk = op_array->last_brk_cont;
				zend_bool in_switch = 0;
				while (brk--) {
					if (op_array->brk_cont_array[brk].start <= (opline - op_array->opcodes) &&
							op_array->brk_cont_array[brk].brk > (opline - op_array->opcodes)) {
						in_switch = 1;
						break;
					}
				}

				if (!in_switch) {
					MAKE_NOP(opline);
					zval_dtor(val);
					break;
				}

				m = opline;
				n = op_array->opcodes + op_array->brk_cont_array[brk].brk + 1;
				while (m < n) {
					if (ZEND_OP1_TYPE(m) == IS_TMP_VAR &&
							ZEND_OP1(m).var == var) {
						if (m->opcode == ZEND_CASE) {
							zval old_val;
							old_val = *val;
							zval_copy_ctor(val);
							update_op1_const(op_array, m, val TSRMLS_CC);
							*val = old_val;
						} else if (m->opcode == ZEND_FREE) {
							MAKE_NOP(m);
						} else {
							ZEND_ASSERT(0);
						}
					}
					m++;
				}
				zval_dtor(val);
				break;
			} else {				
				update_op1_const(op_array, opline, val TSRMLS_CC);
				break;
			}
		}

		if (ZEND_OP2_TYPE(opline) == IS_TMP_VAR &&
			ZEND_OP2(opline).var == var) {

			update_op2_const(op_array, opline, val TSRMLS_CC);
			/* TMP_VAR may be used only once */
			break;
		}
		opline++;
	}
}

#include "Optimizer/nop_removal.c"
#include "Optimizer/block_pass.c"
#include "Optimizer/optimize_temp_vars_5.c"
#include "Optimizer/compact_literals.c"
#include "Optimizer/optimize_func_calls.c"

static void zend_optimize(zend_op_array           *op_array,
                          zend_persistent_script  *script,
                          HashTable              **constants TSRMLS_DC)
>>>>>>> d3615b5f
{
	if (op_array->type == ZEND_EVAL_CODE) {
		return;
	}

	/* pass 1
	 * - substitute persistent constants (true, false, null, etc)
	 * - perform compile-time evaluation of constant binary and unary operations
	 * - optimize series of ADD_STRING and/or ADD_CHAR
	 * - convert CAST(IS_BOOL,x) into BOOL(x)
	 */
	if (ZEND_OPTIMIZER_PASS_1 & OPTIMIZATION_LEVEL) {
		zend_optimizer_pass1(op_array, ctx);
	}

	/* pass 2:
	 * - convert non-numeric constants to numeric constants in numeric operators
	 * - optimize constant conditional JMPs
	 * - optimize static BRKs and CONTs
	 * - pre-evaluate constant function calls
	 */
	if (ZEND_OPTIMIZER_PASS_2 & OPTIMIZATION_LEVEL) {
		zend_optimizer_pass2(op_array);
	}

	/* pass 3:
	 * - optimize $i = $i+expr to $i+=expr
	 * - optimize series of JMPs
	 * - change $i++ to ++$i where possible
	 */
	if (ZEND_OPTIMIZER_PASS_3 & OPTIMIZATION_LEVEL) {
		zend_optimizer_pass3(op_array);
	}

	/* pass 4:
	 * - INIT_FCALL_BY_NAME -> DO_FCALL
	 */
	if (ZEND_OPTIMIZER_PASS_4 & OPTIMIZATION_LEVEL) {
		optimize_func_calls(op_array, ctx);
	}

	/* pass 5:
	 * - CFG optimization
	 */
	if (ZEND_OPTIMIZER_PASS_5 & OPTIMIZATION_LEVEL) {
		optimize_cfg(op_array, ctx);
	}

	/* pass 9:
	 * - Optimize temp variables usage
	 */
	if (ZEND_OPTIMIZER_PASS_9 & OPTIMIZATION_LEVEL) {
		optimize_temporary_variables(op_array, ctx);
	}

	/* pass 10:
	 * - remove NOPs
	 */
	if (((ZEND_OPTIMIZER_PASS_10|ZEND_OPTIMIZER_PASS_5) & OPTIMIZATION_LEVEL) == ZEND_OPTIMIZER_PASS_10) {
		zend_optimizer_nop_removal(op_array);
	}

	/* pass 11:
	 * - Compact literals table
	 */
	if (ZEND_OPTIMIZER_PASS_11 & OPTIMIZATION_LEVEL) {
		zend_optimizer_compact_literals(op_array, ctx);
	}
}

static void zend_accel_optimize(zend_op_array      *op_array,
                                zend_optimizer_ctx *ctx)
{
	zend_op *opline, *end;

	/* Revert pass_two() */
	opline = op_array->opcodes;
	end = opline + op_array->last;
	while (opline < end) {
		if (opline->op1_type == IS_CONST) {
			ZEND_PASS_TWO_UNDO_CONSTANT(op_array, opline->op1);
		}
		if (opline->op2_type == IS_CONST) {
			ZEND_PASS_TWO_UNDO_CONSTANT(op_array, opline->op2);
		}
		switch (opline->opcode) {
			case ZEND_JMP:
			case ZEND_GOTO:
			case ZEND_FAST_CALL:
				ZEND_PASS_TWO_UNDO_JMP_TARGET(op_array, opline, ZEND_OP1(opline));
				break;
			case ZEND_JMPZNZ:
				/* relative offset into absolute index */
				opline->extended_value = ZEND_OFFSET_TO_OPLINE_NUM(op_array, opline, opline->extended_value);
				/* break omitted intentionally */
			case ZEND_JMPZ:
			case ZEND_JMPNZ:
			case ZEND_JMPZ_EX:
			case ZEND_JMPNZ_EX:
			case ZEND_JMP_SET:
			case ZEND_COALESCE:
			case ZEND_NEW:
			case ZEND_FE_RESET_R:
			case ZEND_FE_RESET_RW:
			case ZEND_FE_FETCH_R:
			case ZEND_FE_FETCH_RW:
				ZEND_PASS_TWO_UNDO_JMP_TARGET(op_array, opline, ZEND_OP2(opline));
				break;
		}
		opline++;
	}

	/* Do actual optimizations */
	zend_optimize(op_array, ctx);

	/* Redo pass_two() */
	opline = op_array->opcodes;
	end = opline + op_array->last;
	while (opline < end) {
		if (opline->op1_type == IS_CONST) {
			ZEND_PASS_TWO_UPDATE_CONSTANT(op_array, opline->op1);
		}
		if (opline->op2_type == IS_CONST) {
			ZEND_PASS_TWO_UPDATE_CONSTANT(op_array, opline->op2);
		}
		switch (opline->opcode) {
			case ZEND_JMP:
			case ZEND_GOTO:
			case ZEND_FAST_CALL:
				ZEND_PASS_TWO_UPDATE_JMP_TARGET(op_array, opline, ZEND_OP1(opline));
				break;
			case ZEND_JMPZNZ:
				/* absolute index to relative offset */
				opline->extended_value = ZEND_OPLINE_NUM_TO_OFFSET(op_array, opline, opline->extended_value);
				/* break omitted intentionally */
			case ZEND_JMPZ:
			case ZEND_JMPNZ:
			case ZEND_JMPZ_EX:
			case ZEND_JMPNZ_EX:
			case ZEND_JMP_SET:
			case ZEND_COALESCE:
			case ZEND_NEW:
			case ZEND_FE_RESET_R:
			case ZEND_FE_RESET_RW:
			case ZEND_FE_FETCH_R:
			case ZEND_FE_FETCH_RW:
				ZEND_PASS_TWO_UPDATE_JMP_TARGET(op_array, opline, ZEND_OP2(opline));
				break;
		}
		ZEND_VM_SET_OPCODE_HANDLER(opline);
		opline++;
	}
}

static void zend_accel_adjust_fcall_stack_size(zend_op_array *op_array, zend_optimizer_ctx *ctx)
{
	zend_function *func;
	zend_op *opline, *end;

	opline = op_array->opcodes;
	end = opline + op_array->last;
	while (opline < end) {
		if (opline->opcode == ZEND_INIT_FCALL) {
			func = zend_hash_find_ptr(
				&ctx->script->function_table,
				Z_STR_P(RT_CONSTANT(op_array, opline->op2)));
			if (func) {
				opline->op1.num = zend_vm_calc_used_stack(opline->extended_value, func);
			}
		}
		opline++;
	}
}

int zend_accel_script_optimize(zend_persistent_script *script)
{
	uint idx, j;
	Bucket *p, *q;
	zend_class_entry *ce;
	zend_op_array *op_array;
	zend_optimizer_ctx ctx;

	ctx.arena = zend_arena_create(64 * 1024);
	ctx.script = script;
	ctx.constants = NULL;

	zend_accel_optimize(&script->main_op_array, &ctx);

	for (idx = 0; idx < script->function_table.nNumUsed; idx++) {
		p = script->function_table.arData + idx;
		if (Z_TYPE(p->val) == IS_UNDEF) continue;
		op_array = (zend_op_array*)Z_PTR(p->val);
		zend_accel_optimize(op_array, &ctx);
	}

	for (idx = 0; idx < script->class_table.nNumUsed; idx++) {
		p = script->class_table.arData + idx;
		if (Z_TYPE(p->val) == IS_UNDEF) continue;
		ce = (zend_class_entry*)Z_PTR(p->val);
		for (j = 0; j < ce->function_table.nNumUsed; j++) {
			q = ce->function_table.arData + j;
			if (Z_TYPE(q->val) == IS_UNDEF) continue;
			op_array = (zend_op_array*)Z_PTR(q->val);
			if (op_array->scope == ce) {
				zend_accel_optimize(op_array, &ctx);
			} else if (op_array->type == ZEND_USER_FUNCTION) {
				zend_op_array *orig_op_array;
				if ((orig_op_array = zend_hash_find_ptr(&op_array->scope->function_table, q->key)) != NULL) {
					HashTable *ht = op_array->static_variables;
					*op_array = *orig_op_array;
					op_array->static_variables = ht;
				}
			}
		}
	}

	if (ZEND_OPTIMIZER_PASS_12 & OPTIMIZATION_LEVEL) {
		zend_accel_adjust_fcall_stack_size(&script->main_op_array, &ctx);

		for (idx = 0; idx < script->function_table.nNumUsed; idx++) {
			p = script->function_table.arData + idx;
			if (Z_TYPE(p->val) == IS_UNDEF) continue;
			op_array = (zend_op_array*)Z_PTR(p->val);
			zend_accel_adjust_fcall_stack_size(op_array, &ctx);
		}

		for (idx = 0; idx < script->class_table.nNumUsed; idx++) {
			p = script->class_table.arData + idx;
			if (Z_TYPE(p->val) == IS_UNDEF) continue;
			ce = (zend_class_entry*)Z_PTR(p->val);
			for (j = 0; j < ce->function_table.nNumUsed; j++) {
				q = ce->function_table.arData + j;
				if (Z_TYPE(q->val) == IS_UNDEF) continue;
				op_array = (zend_op_array*)Z_PTR(q->val);
				if (op_array->scope == ce) {
					zend_accel_adjust_fcall_stack_size(op_array, &ctx);
				} else if (op_array->type == ZEND_USER_FUNCTION) {
					zend_op_array *orig_op_array;
					if ((orig_op_array = zend_hash_find_ptr(&op_array->scope->function_table, q->key)) != NULL) {
						HashTable *ht = op_array->static_variables;
						*op_array = *orig_op_array;
						op_array->static_variables = ht;
					}
				}
			}
		}
	}

	if (ctx.constants) {
		zend_hash_destroy(ctx.constants);
	}
	zend_arena_destroy(ctx.arena);

	return 1;
}<|MERGE_RESOLUTION|>--- conflicted
+++ resolved
@@ -314,25 +314,32 @@
 						opline->opcode = ZEND_SEND_VAL;
 					}
 					break;
-<<<<<<< HEAD
 				/* In most cases IS_TMP_VAR operand may be used only once.
 				 * The operands are usually destroyed by the opcode handler.
 				 * ZEND_CASE is an exception, that keeps operand unchanged,
 				 * and allows its reuse. The number of ZEND_CASE instructions
 				 * usually terminated by ZEND_FREE that finally kills the value.
 				 */
-=======
-				case ZEND_SWITCH_FREE:
->>>>>>> d3615b5f
+				case ZEND_FREE:
 				case ZEND_CASE: {
 					zend_op *m, *n;
 					int brk = op_array->last_brk_cont;
+					zend_bool in_switch = 0;
 					while (brk--) {
 						if (op_array->brk_cont_array[brk].start <= (opline - op_array->opcodes) &&
 								op_array->brk_cont_array[brk].brk > (opline - op_array->opcodes)) {
+							in_switch = 1;
 							break;
 						}
 					}
+
+					if (!in_switch) {
+						ZEND_ASSERT(opline->opcode == ZEND_FREE);
+						MAKE_NOP(opline);
+						zval_dtor(val);
+						return 1;
+					}
+
 					m = opline;
 					n = op_array->opcodes + op_array->brk_cont_array[brk].brk + 1;
 					while (m < n) {
@@ -355,10 +362,6 @@
 					zval_dtor(val);
 					return 1;
 				}
-				case ZEND_FREE:
-					MAKE_NOP(opline);
-					zval_dtor(val);
-					break;
 				default:
 					break;
 			}
@@ -383,94 +386,8 @@
 	return 1;
 }
 
-<<<<<<< HEAD
 static void zend_optimize(zend_op_array      *op_array,
                           zend_optimizer_ctx *ctx)
-=======
-static void replace_tmp_by_const(zend_op_array *op_array,
-                                 zend_op       *opline,
-                                 zend_uint      var,
-                                 zval          *val
-                                 TSRMLS_DC)
-{
-	zend_op *end = op_array->opcodes + op_array->last;
-
-	while (opline < end) {
-		if (ZEND_OP1_TYPE(opline) == IS_TMP_VAR &&
-			ZEND_OP1(opline).var == var) {
-
-			/* In most cases IS_TMP_VAR operand may be used only once.
-			 * The operands are usually destroyed by the opcode handler.
-			 * ZEND_CASE is an exception, that keeps operand unchanged,
-			 * and allows its reuse. The number of ZEND_CASE instructions
-			 * usually terminated by ZEND_FREE that finally kills the value.
-			 */
-			if (opline->opcode == ZEND_CASE || opline->opcode == ZEND_FREE) {
-				zend_op *m, *n;
-				int brk = op_array->last_brk_cont;
-				zend_bool in_switch = 0;
-				while (brk--) {
-					if (op_array->brk_cont_array[brk].start <= (opline - op_array->opcodes) &&
-							op_array->brk_cont_array[brk].brk > (opline - op_array->opcodes)) {
-						in_switch = 1;
-						break;
-					}
-				}
-
-				if (!in_switch) {
-					MAKE_NOP(opline);
-					zval_dtor(val);
-					break;
-				}
-
-				m = opline;
-				n = op_array->opcodes + op_array->brk_cont_array[brk].brk + 1;
-				while (m < n) {
-					if (ZEND_OP1_TYPE(m) == IS_TMP_VAR &&
-							ZEND_OP1(m).var == var) {
-						if (m->opcode == ZEND_CASE) {
-							zval old_val;
-							old_val = *val;
-							zval_copy_ctor(val);
-							update_op1_const(op_array, m, val TSRMLS_CC);
-							*val = old_val;
-						} else if (m->opcode == ZEND_FREE) {
-							MAKE_NOP(m);
-						} else {
-							ZEND_ASSERT(0);
-						}
-					}
-					m++;
-				}
-				zval_dtor(val);
-				break;
-			} else {				
-				update_op1_const(op_array, opline, val TSRMLS_CC);
-				break;
-			}
-		}
-
-		if (ZEND_OP2_TYPE(opline) == IS_TMP_VAR &&
-			ZEND_OP2(opline).var == var) {
-
-			update_op2_const(op_array, opline, val TSRMLS_CC);
-			/* TMP_VAR may be used only once */
-			break;
-		}
-		opline++;
-	}
-}
-
-#include "Optimizer/nop_removal.c"
-#include "Optimizer/block_pass.c"
-#include "Optimizer/optimize_temp_vars_5.c"
-#include "Optimizer/compact_literals.c"
-#include "Optimizer/optimize_func_calls.c"
-
-static void zend_optimize(zend_op_array           *op_array,
-                          zend_persistent_script  *script,
-                          HashTable              **constants TSRMLS_DC)
->>>>>>> d3615b5f
 {
 	if (op_array->type == ZEND_EVAL_CODE) {
 		return;
