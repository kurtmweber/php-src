﻿/*
   +----------------------------------------------------------------------+
   | Zend OPcache                                                         |
   +----------------------------------------------------------------------+
   | Copyright (c) 1998-2018 The PHP Group                                |
   +----------------------------------------------------------------------+
   | This source file is subject to version 3.01 of the PHP license,      |
   | that is bundled with this package in the file LICENSE, and is        |
   | available through the world-wide-web at the following url:           |
   | http://www.php.net/license/3_01.txt                                  |
   | If you did not receive a copy of the PHP license and are unable to   |
   | obtain it through the world-wide-web, please send a note to          |
   | license@php.net so we can mail you a copy immediately.               |
   +----------------------------------------------------------------------+
   | Authors: Andi Gutmans <andi@zend.com>                                |
   |          Zeev Suraski <zeev@zend.com>                                |
   |          Stanislav Malyshev <stas@zend.com>                          |
   |          Dmitry Stogov <dmitry@zend.com>                             |
   +----------------------------------------------------------------------+
*/

#ifndef ZEND_ACCELERATOR_H
#define ZEND_ACCELERATOR_H

#ifdef HAVE_CONFIG_H
# include <config.h>
#endif

#define ACCELERATOR_PRODUCT_NAME	"Zend OPcache"
/* 2 - added Profiler support, on 20010712 */
/* 3 - added support for Optimizer's encoded-only-files mode */
/* 4 - works with the new Optimizer, that supports the file format with licenses */
/* 5 - API 4 didn't really work with the license-enabled file format.  v5 does. */
/* 6 - Monitor was removed from ZendPlatform.so, to a module of its own */
/* 7 - Optimizer was embedded into Accelerator */
/* 8 - Standalone Open Source Zend OPcache */
#define ACCELERATOR_API_NO 8

#if ZEND_WIN32
# include "zend_config.w32.h"
#else
#include "zend_config.h"
# include <sys/time.h>
# include <sys/resource.h>
#endif

#if HAVE_UNISTD_H
# include "unistd.h"
#endif

#include "zend_extensions.h"
#include "zend_compile.h"

#include "Optimizer/zend_optimizer.h"
#include "zend_accelerator_hash.h"
#include "zend_accelerator_debug.h"

#ifndef PHPAPI
# ifdef ZEND_WIN32
#  define PHPAPI __declspec(dllimport)
# else
#  define PHPAPI
# endif
#endif

#ifndef ZEND_EXT_API
# ifdef ZEND_WIN32
#  define ZEND_EXT_API __declspec(dllexport)
# elif defined(__GNUC__) && __GNUC__ >= 4
#  define ZEND_EXT_API __attribute__ ((visibility("default")))
# else
#  define ZEND_EXT_API
# endif
#endif

#ifdef ZEND_WIN32
# ifndef MAXPATHLEN
#  include "win32/ioutil.h"
#  define MAXPATHLEN PHP_WIN32_IOUTIL_MAXPATHLEN
# endif
# include <direct.h>
#else
# ifndef MAXPATHLEN
#  define MAXPATHLEN     4096
# endif
# include <sys/param.h>
#endif

/*** file locking ***/
#ifndef ZEND_WIN32
extern int lock_file;

# if defined(__FreeBSD__) || defined(__FreeBSD_kernel__) || (defined(__APPLE__) && defined(__MACH__)/* Darwin */) || defined(__OpenBSD__) || defined(__NetBSD__)
#  define FLOCK_STRUCTURE(name, type, whence, start, len) \
		struct flock name = {start, len, -1, type, whence}
# elif defined(__svr4__)
#  define FLOCK_STRUCTURE(name, type, whence, start, len) \
		struct flock name = {type, whence, start, len}
# elif defined(__linux__) || defined(__hpux) || defined(__GNU__)
#  define FLOCK_STRUCTURE(name, type, whence, start, len) \
		struct flock name = {type, whence, start, len, 0}
# elif defined(_AIX)
#  if defined(_LARGE_FILES) || defined(__64BIT__)
#   define FLOCK_STRUCTURE(name, type, whence, start, len) \
		struct flock name = {type, whence, 0, 0, 0, start, len }
#  else
#   define FLOCK_STRUCTURE(name, type, whence, start, len) \
		struct flock name = {type, whence, start, len}
#  endif
# elif defined(HAVE_FLOCK_BSD)
#  define FLOCK_STRUCTURE(name, type, whence, start, len) \
		struct flock name = {start, len, -1, type, whence}
# elif defined(HAVE_FLOCK_LINUX)
#  define FLOCK_STRUCTURE(name, type, whence, start, len) \
		struct flock name = {type, whence, start, len}
# else
#  error "Don't know how to define struct flock"
# endif
#endif

#if defined(HAVE_OPCACHE_FILE_CACHE) && defined(ZEND_WIN32)
# define ENABLE_FILE_CACHE_FALLBACK 1
#else
# define ENABLE_FILE_CACHE_FALLBACK 0
#endif

#if ZEND_WIN32
typedef unsigned __int64 accel_time_t;
#else
typedef time_t accel_time_t;
#endif

typedef enum _zend_accel_restart_reason {
	ACCEL_RESTART_OOM,    /* restart because of out of memory */
	ACCEL_RESTART_HASH,   /* restart because of hash overflow */
	ACCEL_RESTART_USER    /* restart scheduled by opcache_reset() */
} zend_accel_restart_reason;

typedef struct _zend_persistent_script {
	zend_script    script;
	zend_long      compiler_halt_offset;   /* position of __HALT_COMPILER or -1 */
	int            ping_auto_globals_mask; /* which autoglobals are used by the script */
	accel_time_t   timestamp;              /* the script modification time */
	zend_bool      corrupted;
	zend_bool      is_phar;

	void          *mem;                    /* shared memory area used by script structures */
	size_t         size;                   /* size of used shared memory */
	void          *arena_mem;              /* part that should be copied into process */
	size_t         arena_size;

	/* All entries that shouldn't be counted in the ADLER32
	 * checksum must be declared in this struct
	 */
	struct zend_persistent_script_dynamic_members {
		time_t       last_used;
#ifdef ZEND_WIN32
		LONGLONG   hits;
#else
		zend_ulong        hits;
#endif
		unsigned int memory_consumption;
		unsigned int checksum;
		time_t       revalidate;
	} dynamic_members;
} zend_persistent_script;

typedef struct _zend_accel_directives {
	zend_long           memory_consumption;
	zend_long           max_accelerated_files;
	double         max_wasted_percentage;
	char          *user_blacklist_filename;
	zend_long           consistency_checks;
	zend_long           force_restart_timeout;
	zend_bool      use_cwd;
	zend_bool      ignore_dups;
	zend_bool      validate_timestamps;
	zend_bool      revalidate_path;
	zend_bool      save_comments;
	zend_bool      protect_memory;
	zend_bool      file_override_enabled;
	zend_bool      enable_cli;
	zend_bool      validate_permission;
#ifndef ZEND_WIN32
	zend_bool      validate_root;
#endif
	zend_ulong     revalidate_freq;
	zend_ulong     file_update_protection;
	char          *error_log;
#ifdef ZEND_WIN32
	char          *mmap_base;
#endif
	char          *memory_model;
	zend_long           log_verbosity_level;

	zend_long           optimization_level;
	zend_long           opt_debug_level;
	zend_long           max_file_size;
	zend_long           interned_strings_buffer;
	char          *restrict_api;
#ifndef ZEND_WIN32
	char          *lockfile_path;
#endif
#ifdef HAVE_OPCACHE_FILE_CACHE
	char          *file_cache;
	zend_bool      file_cache_only;
	zend_bool      file_cache_consistency_checks;
#endif
#if ENABLE_FILE_CACHE_FALLBACK
	zend_bool      file_cache_fallback;
#endif
#ifdef HAVE_HUGE_CODE_PAGES
	zend_bool      huge_code_pages;
#endif
} zend_accel_directives;

typedef struct _zend_accel_globals {
    /* copy of CG(function_table) used for compilation scripts into cache */
    /* initially it contains only internal functions */
	HashTable               function_table;
	int                     internal_functions_count;
	int                     counted;   /* the process uses shared memory */
	zend_bool               enabled;
	zend_bool               locked;    /* thread obtained exclusive lock */
	HashTable               bind_hash; /* prototype and zval lookup table */
	zend_accel_directives   accel_directives;
	zend_string            *cwd;                  /* current working directory or NULL */
	zend_string            *include_path;         /* current value of "include_path" directive */
	char                    include_path_key[32]; /* key of current "include_path" */
	char                    cwd_key[32];          /* key of current working directory */
	int                     include_path_key_len;
	int                     include_path_check;
	int                     cwd_key_len;
	int                     cwd_check;
	int                     auto_globals_mask;
	time_t                  request_time;
	time_t                  last_restart_time; /* used to synchronize SHM and in-process caches */
	char                    system_id[32];
	HashTable               xlat_table;
#ifndef ZEND_WIN32
	zend_ulong              root_hash;
#endif
	/* preallocated shared-memory block to save current script */
	void                   *mem;
	void                   *arena_mem;
	zend_persistent_script *current_persistent_script;
	/* cache to save hash lookup on the same INCLUDE opcode */
	const zend_op          *cache_opline;
	zend_persistent_script *cache_persistent_script;
	/* preallocated buffer for keys */
	int                     key_len;
	char                    key[MAXPATHLEN * 8];
} zend_accel_globals;

typedef struct _zend_string_table {
	uint32_t     nTableMask;
	uint32_t     nNumOfElements;
	zend_string *start;
	zend_string *top;
	zend_string *end;
	zend_string *saved_top;
} zend_string_table;

typedef struct _zend_accel_shared_globals {
	/* Cache Data Structures */
	zend_ulong   hits;
	zend_ulong   misses;
	zend_ulong   blacklist_misses;
	zend_ulong   oom_restarts;     /* number of restarts because of out of memory */
	zend_ulong   hash_restarts;    /* number of restarts because of hash overflow */
	zend_ulong   manual_restarts;  /* number of restarts scheduled by opcache_reset() */
	zend_accel_hash hash;             /* hash table for cached scripts */

	/* Directives & Maintenance */
	time_t          start_time;
	time_t          last_restart_time;
	time_t          force_restart_time;
	zend_bool       accelerator_enabled;
	zend_bool       restart_pending;
	zend_accel_restart_reason restart_reason;
	zend_bool       cache_status_before_restart;
#ifdef ZEND_WIN32
	LONGLONG   mem_usage;
	LONGLONG   restart_in;
#endif
	zend_bool       restart_in_progress;
<<<<<<< HEAD

	/* Interned Strings Support (must be the last element) */
	zend_string_table interned_strings;
=======
	/* Interned Strings Support */
	char           *interned_strings_start;
	char           *interned_strings_top;
	char           *interned_strings_end;
	char           *interned_strings_saved_top;
	HashTable       interned_strings;
	/* uninitialized HashTable Support */
	uint32_t uninitialized_bucket[-HT_MIN_MASK];
>>>>>>> 020a02ef
} zend_accel_shared_globals;

extern zend_bool accel_startup_ok;
#ifdef HAVE_OPCACHE_FILE_CACHE
extern zend_bool file_cache_only;
#endif
#if ENABLE_FILE_CACHE_FALLBACK
extern zend_bool fallback_process;
#endif

extern zend_accel_shared_globals *accel_shared_globals;
#define ZCSG(element)   (accel_shared_globals->element)

#ifdef ZTS
# define ZCG(v)	ZEND_TSRMG(accel_globals_id, zend_accel_globals *, v)
extern int accel_globals_id;
# ifdef COMPILE_DL_OPCACHE
ZEND_TSRMLS_CACHE_EXTERN()
# endif
#else
# define ZCG(v) (accel_globals.v)
extern zend_accel_globals accel_globals;
#endif

extern char *zps_api_failure_reason;

void accel_shutdown(void);
int  accel_post_deactivate(void);
void zend_accel_schedule_restart(zend_accel_restart_reason reason);
void zend_accel_schedule_restart_if_necessary(zend_accel_restart_reason reason);
accel_time_t zend_get_file_handle_timestamp(zend_file_handle *file_handle, size_t *size);
int  validate_timestamp_and_record(zend_persistent_script *persistent_script, zend_file_handle *file_handle);
int  validate_timestamp_and_record_ex(zend_persistent_script *persistent_script, zend_file_handle *file_handle);
int  zend_accel_invalidate(const char *filename, size_t filename_len, zend_bool force);
int  accelerator_shm_read_lock(void);
void accelerator_shm_read_unlock(void);

char *accel_make_persistent_key(const char *path, size_t path_length, int *key_len);
zend_op_array *persistent_compile_file(zend_file_handle *file_handle, int type);

#define IS_ACCEL_INTERNED(str) \
	((char*)(str) >= (char*)ZCSG(interned_strings).start && (char*)(str) < (char*)ZCSG(interned_strings).top)

zend_string *accel_new_interned_string(zend_string *str);

#endif /* ZEND_ACCELERATOR_H */<|MERGE_RESOLUTION|>--- conflicted
+++ resolved
@@ -284,20 +284,12 @@
 	LONGLONG   restart_in;
 #endif
 	zend_bool       restart_in_progress;
-<<<<<<< HEAD
+
+	/* uninitialized HashTable Support */
+	uint32_t uninitialized_bucket[-HT_MIN_MASK];
 
 	/* Interned Strings Support (must be the last element) */
 	zend_string_table interned_strings;
-=======
-	/* Interned Strings Support */
-	char           *interned_strings_start;
-	char           *interned_strings_top;
-	char           *interned_strings_end;
-	char           *interned_strings_saved_top;
-	HashTable       interned_strings;
-	/* uninitialized HashTable Support */
-	uint32_t uninitialized_bucket[-HT_MIN_MASK];
->>>>>>> 020a02ef
 } zend_accel_shared_globals;
 
 extern zend_bool accel_startup_ok;
