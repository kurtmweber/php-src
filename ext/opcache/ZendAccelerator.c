/*
   +----------------------------------------------------------------------+
   | Zend OPcache                                                         |
   +----------------------------------------------------------------------+
   | Copyright (c) 1998-2016 The PHP Group                                |
   +----------------------------------------------------------------------+
   | This source file is subject to version 3.01 of the PHP license,      |
   | that is bundled with this package in the file LICENSE, and is        |
   | available through the world-wide-web at the following url:           |
   | http://www.php.net/license/3_01.txt                                  |
   | If you did not receive a copy of the PHP license and are unable to   |
   | obtain it through the world-wide-web, please send a note to          |
   | license@php.net so we can mail you a copy immediately.               |
   +----------------------------------------------------------------------+
   | Authors: Andi Gutmans <andi@zend.com>                                |
   |          Zeev Suraski <zeev@zend.com>                                |
   |          Stanislav Malyshev <stas@zend.com>                          |
   |          Dmitry Stogov <dmitry@zend.com>                             |
   +----------------------------------------------------------------------+
*/

#include "main/php.h"
#include "main/php_globals.h"
#include "zend.h"
#include "zend_extensions.h"
#include "zend_compile.h"
#include "ZendAccelerator.h"
#include "zend_persist.h"
#include "zend_shared_alloc.h"
#include "zend_accelerator_module.h"
#include "zend_accelerator_blacklist.h"
#include "zend_list.h"
#include "zend_execute.h"
#include "main/SAPI.h"
#include "main/php_streams.h"
#include "main/php_open_temporary_file.h"
#include "zend_API.h"
#include "zend_ini.h"
#include "zend_virtual_cwd.h"
#include "zend_accelerator_util_funcs.h"
#include "zend_accelerator_hash.h"
#include "ext/pcre/php_pcre.h"
#include "ext/standard/md5.h"

#ifdef HAVE_OPCACHE_FILE_CACHE
# include "zend_file_cache.h"
#endif

#ifndef ZEND_WIN32
#include  <netdb.h>
#endif

#ifdef ZEND_WIN32
typedef int uid_t;
typedef int gid_t;
#include <io.h>
#endif

#ifndef ZEND_WIN32
# include <sys/time.h>
#else
# include <process.h>
#endif

#ifdef HAVE_UNISTD_H
# include <unistd.h>
#endif
#include <fcntl.h>
#include <signal.h>
#include <time.h>

#ifndef ZEND_WIN32
# include <sys/types.h>
# include <sys/ipc.h>
#endif

#include <sys/stat.h>
#include <errno.h>

#define SHM_PROTECT() \
	do { \
		if (ZCG(accel_directives).protect_memory) { \
			zend_accel_shared_protect(1); \
		} \
	} while (0)
#define SHM_UNPROTECT() \
	do { \
		if (ZCG(accel_directives).protect_memory) { \
			zend_accel_shared_protect(0); \
		} \
	} while (0)

ZEND_EXTENSION();

#ifndef ZTS
zend_accel_globals accel_globals;
#else
int accel_globals_id;
#if defined(COMPILE_DL_OPCACHE)
ZEND_TSRMLS_CACHE_DEFINE()
#endif
#endif

/* Points to the structure shared across all PHP processes */
zend_accel_shared_globals *accel_shared_globals = NULL;

/* true globals, no need for thread safety */
zend_bool accel_startup_ok = 0;
static char *zps_failure_reason = NULL;
char *zps_api_failure_reason = NULL;
#if ENABLE_FILE_CACHE_FALLBACK
zend_bool fallback_process = 0; /* process uses file cache fallback */
#endif

static zend_op_array *(*accelerator_orig_compile_file)(zend_file_handle *file_handle, int type);
static int (*accelerator_orig_zend_stream_open_function)(const char *filename, zend_file_handle *handle );
static zend_string *(*accelerator_orig_zend_resolve_path)(const char *filename, int filename_len);
static void (*orig_chdir)(INTERNAL_FUNCTION_PARAMETERS) = NULL;
static ZEND_INI_MH((*orig_include_path_on_modify)) = NULL;

#ifdef ZEND_WIN32
# define INCREMENT(v) InterlockedIncrement64(&ZCSG(v))
# define DECREMENT(v) InterlockedDecrement64(&ZCSG(v))
# define LOCKVAL(v)   (ZCSG(v))
#endif

#ifdef ZEND_WIN32
static time_t zend_accel_get_time(void)
{
	FILETIME now;
	GetSystemTimeAsFileTime(&now);

	return (time_t) ((((((__int64)now.dwHighDateTime) << 32)|now.dwLowDateTime) - 116444736000000000L)/10000000);
}
#else
# define zend_accel_get_time() time(NULL)
#endif

static inline int is_stream_path(const char *filename)
{
	const char *p;

	for (p = filename;
	     (*p >= 'a' && *p <= 'z') ||
	     (*p >= 'A' && *p <= 'Z') ||
	     (*p >= '0' && *p <= '9') ||
	     *p == '+' || *p == '-' || *p == '.';
	     p++);
	return ((p != filename) && (p[0] == ':') && (p[1] == '/') && (p[2] == '/'));
}

static inline int is_cacheable_stream_path(const char *filename)
{
	return memcmp(filename, "file://", sizeof("file://") - 1) == 0 ||
	       memcmp(filename, "phar://", sizeof("phar://") - 1) == 0;
}

/* O+ overrides PHP chdir() function and remembers the current working directory
 * in ZCG(cwd) and ZCG(cwd_len). Later accel_getcwd() can use stored value and
 * avoid getcwd() call.
 */
static ZEND_FUNCTION(accel_chdir)
{
	char cwd[MAXPATHLEN];

	orig_chdir(INTERNAL_FUNCTION_PARAM_PASSTHRU);
	if (VCWD_GETCWD(cwd, MAXPATHLEN)) {
		if (ZCG(cwd)) {
			zend_string_release(ZCG(cwd));
		}
		ZCG(cwd) = zend_string_init(cwd, strlen(cwd), 0);
	} else {
		if (ZCG(cwd)) {
			zend_string_release(ZCG(cwd));
			ZCG(cwd) = NULL;
		}
	}
	ZCG(cwd_key_len) = 0;
	ZCG(cwd_check) = 1;
}

static inline zend_string* accel_getcwd(void)
{
	if (ZCG(cwd)) {
		return ZCG(cwd);
	} else {
		char cwd[MAXPATHLEN + 1];

		if (!VCWD_GETCWD(cwd, MAXPATHLEN)) {
			return NULL;
		}
		ZCG(cwd) = zend_string_init(cwd, strlen(cwd), 0);
		ZCG(cwd_key_len) = 0;
		ZCG(cwd_check) = 1;
		return ZCG(cwd);
	}
}

void zend_accel_schedule_restart_if_necessary(zend_accel_restart_reason reason)
{
	if ((((double) ZSMMG(wasted_shared_memory)) / ZCG(accel_directives).memory_consumption) >= ZCG(accel_directives).max_wasted_percentage) {
 		zend_accel_schedule_restart(reason);
	}
}

/* O+ tracks changes of "include_path" directive. It stores all the requested
 * values in ZCG(include_paths) shared hash table, current value in
 * ZCG(include_path)/ZCG(include_path_len) and one letter "path key" in
 * ZCG(include_path_key).
 */
static ZEND_INI_MH(accel_include_path_on_modify)
{
	int ret = orig_include_path_on_modify(entry, new_value, mh_arg1, mh_arg2, mh_arg3, stage);

	if (ret == SUCCESS) {
		ZCG(include_path) = new_value;
		ZCG(include_path_key_len) = 0;
		ZCG(include_path_check) = 1;
	}
	return ret;
}

static inline void accel_restart_enter(void)
{
#ifdef ZEND_WIN32
	INCREMENT(restart_in);
#else
# ifdef _AIX
	static FLOCK_STRUCTURE(restart_in_progress, F_WRLCK, SEEK_SET, 2, 1);
# else
	static const FLOCK_STRUCTURE(restart_in_progress, F_WRLCK, SEEK_SET, 2, 1);
#endif

	if (fcntl(lock_file, F_SETLK, &restart_in_progress) == -1) {
		zend_accel_error(ACCEL_LOG_DEBUG, "RestartC(+1):  %s (%d)", strerror(errno), errno);
	}
#endif
	ZCSG(restart_in_progress) = 1;
}

static inline void accel_restart_leave(void)
{
#ifdef ZEND_WIN32
	ZCSG(restart_in_progress) = 0;
	DECREMENT(restart_in);
#else
# ifdef _AIX
	static FLOCK_STRUCTURE(restart_finished, F_UNLCK, SEEK_SET, 2, 1);
# else
	static const FLOCK_STRUCTURE(restart_finished, F_UNLCK, SEEK_SET, 2, 1);
# endif

	ZCSG(restart_in_progress) = 0;
	if (fcntl(lock_file, F_SETLK, &restart_finished) == -1) {
		zend_accel_error(ACCEL_LOG_DEBUG, "RestartC(-1):  %s (%d)", strerror(errno), errno);
	}
#endif
}

static inline int accel_restart_is_active(void)
{
	if (ZCSG(restart_in_progress)) {
#ifndef ZEND_WIN32
		FLOCK_STRUCTURE(restart_check, F_WRLCK, SEEK_SET, 2, 1);

		if (fcntl(lock_file, F_GETLK, &restart_check) == -1) {
			zend_accel_error(ACCEL_LOG_DEBUG, "RestartC:  %s (%d)", strerror(errno), errno);
			return FAILURE;
		}
		if (restart_check.l_type == F_UNLCK) {
			ZCSG(restart_in_progress) = 0;
			return 0;
		} else {
			return 1;
		}
#else
		return LOCKVAL(restart_in) != 0;
#endif
	}
	return 0;
}

/* Creates a read lock for SHM access */
static inline int accel_activate_add(void)
{
#ifdef ZEND_WIN32
	INCREMENT(mem_usage);
#else
# ifdef _AIX
	static FLOCK_STRUCTURE(mem_usage_lock, F_RDLCK, SEEK_SET, 1, 1);
# else
	static const FLOCK_STRUCTURE(mem_usage_lock, F_RDLCK, SEEK_SET, 1, 1);
# endif

	if (fcntl(lock_file, F_SETLK, &mem_usage_lock) == -1) {
		zend_accel_error(ACCEL_LOG_DEBUG, "UpdateC(+1):  %s (%d)", strerror(errno), errno);
		return FAILURE;
	}
#endif
	return SUCCESS;
}

/* Releases a lock for SHM access */
static inline void accel_deactivate_sub(void)
{
#ifdef ZEND_WIN32
	if (ZCG(counted)) {
		DECREMENT(mem_usage);
		ZCG(counted) = 0;
	}
#else
# ifdef _AIX
	static FLOCK_STRUCTURE(mem_usage_unlock, F_UNLCK, SEEK_SET, 1, 1);
# else
	static const FLOCK_STRUCTURE(mem_usage_unlock, F_UNLCK, SEEK_SET, 1, 1);
# endif

	if (fcntl(lock_file, F_SETLK, &mem_usage_unlock) == -1) {
		zend_accel_error(ACCEL_LOG_DEBUG, "UpdateC(-1):  %s (%d)", strerror(errno), errno);
	}
#endif
}

static inline void accel_unlock_all(void)
{
#ifdef ZEND_WIN32
	accel_deactivate_sub();
#else
# ifdef _AIX
	static FLOCK_STRUCTURE(mem_usage_unlock_all, F_UNLCK, SEEK_SET, 0, 0);
# else
	static const FLOCK_STRUCTURE(mem_usage_unlock_all, F_UNLCK, SEEK_SET, 0, 0);
# endif

	if (fcntl(lock_file, F_SETLK, &mem_usage_unlock_all) == -1) {
		zend_accel_error(ACCEL_LOG_DEBUG, "UnlockAll:  %s (%d)", strerror(errno), errno);
	}
#endif
}

/* Interned strings support */
static zend_string *(*orig_new_interned_string)(zend_string *str);
static void (*orig_interned_strings_snapshot)(void);
static void (*orig_interned_strings_restore)(void);

/* O+ disables creation of interned strings by regular PHP compiler, instead,
 * it creates interned strings in shared memory when saves a script.
 * Such interned strings are shared across all PHP processes
 */
static zend_string *accel_new_interned_string_for_php(zend_string *str)
{
	return str;
}

static void accel_interned_strings_snapshot_for_php(void)
{
}

static void accel_interned_strings_restore_for_php(void)
{
}

#ifndef ZTS
static void accel_interned_strings_restore_state(void)
{
    uint idx = ZCSG(interned_strings).nNumUsed;
    uint nIndex;
    Bucket *p;

	memset(ZCSG(interned_strings_saved_top),
			0, ZCSG(interned_strings_top) - ZCSG(interned_strings_saved_top));
	ZCSG(interned_strings_top) = ZCSG(interned_strings_saved_top);
    while (idx > 0) {
    	idx--;
		p = ZCSG(interned_strings).arData + idx;
		if ((char*)p->key < ZCSG(interned_strings_top)) break;
		ZCSG(interned_strings).nNumUsed--;
		ZCSG(interned_strings).nNumOfElements--;

		nIndex = p->h | ZCSG(interned_strings).nTableMask;
		if (HT_HASH(&ZCSG(interned_strings), nIndex) == HT_IDX_TO_HASH(idx)) {
			HT_HASH(&ZCSG(interned_strings), nIndex) = Z_NEXT(p->val);
		} else {
			uint32_t prev = HT_HASH(&ZCSG(interned_strings), nIndex);
			while (Z_NEXT(HT_HASH_TO_BUCKET(&ZCSG(interned_strings), prev)->val) != idx) {
				prev = Z_NEXT(HT_HASH_TO_BUCKET(&ZCSG(interned_strings), prev)->val);
 			}
			Z_NEXT(HT_HASH_TO_BUCKET(&ZCSG(interned_strings), prev)->val) = Z_NEXT(p->val);
 		}
	}
}

static void accel_interned_strings_save_state(void)
{
	ZCSG(interned_strings_saved_top) = ZCSG(interned_strings_top);
}
#endif

#ifndef ZTS
static zend_string *accel_find_interned_string(zend_string *str)
{
/* for now interned strings are supported only for non-ZTS build */
	zend_ulong h;
	uint nIndex;
	uint idx;
	Bucket *arData, *p;

	if (IS_ACCEL_INTERNED(str)) {
		/* this is already an interned string */
		return str;
	}
	if (!ZCG(counted)) {
		if (accel_activate_add() == FAILURE) {
			return str;
		}
		ZCG(counted) = 1;
	}

	h = zend_string_hash_val(str);
	nIndex = h | ZCSG(interned_strings).nTableMask;

	/* check for existing interned string */
	idx = HT_HASH(&ZCSG(interned_strings), nIndex);
	arData = ZCSG(interned_strings).arData;
	while (idx != HT_INVALID_IDX) {
		p = HT_HASH_TO_BUCKET_EX(arData, idx);
		if ((p->h == h) && (ZSTR_LEN(p->key) == ZSTR_LEN(str))) {
			if (!memcmp(ZSTR_VAL(p->key), ZSTR_VAL(str), ZSTR_LEN(str))) {
				return p->key;
			}
		}
		idx = Z_NEXT(p->val);
	}

	return NULL;
}
#endif

zend_string *accel_new_interned_string(zend_string *str)
{
/* for now interned strings are supported only for non-ZTS build */
#ifndef ZTS
	zend_ulong h;
	uint nIndex;
	uint idx;
	Bucket *p;

#ifdef HAVE_OPCACHE_FILE_CACHE
	if (ZCG(accel_directives).file_cache_only) {
		return str;
	}
#endif

	if (IS_ACCEL_INTERNED(str)) {
		/* this is already an interned string */
		return str;
	}

	h = zend_string_hash_val(str);
	nIndex = h | ZCSG(interned_strings).nTableMask;

	/* check for existing interned string */
	idx = HT_HASH(&ZCSG(interned_strings), nIndex);
	while (idx != HT_INVALID_IDX) {
		p = HT_HASH_TO_BUCKET(&ZCSG(interned_strings), idx);
		if ((p->h == h) && (ZSTR_LEN(p->key) == ZSTR_LEN(str))) {
			if (!memcmp(ZSTR_VAL(p->key), ZSTR_VAL(str), ZSTR_LEN(str))) {
				zend_string_release(str);
				return p->key;
			}
		}
		idx = Z_NEXT(p->val);
	}

	if (ZCSG(interned_strings_top) + ZEND_MM_ALIGNED_SIZE(_ZSTR_STRUCT_SIZE(ZSTR_LEN(str))) >=
	    ZCSG(interned_strings_end)) {
	    /* no memory, return the same non-interned string */
		zend_accel_error(ACCEL_LOG_WARNING, "Interned string buffer overflow");
		return str;
	}

	/* create new interning string in shared interned strings buffer */

	idx = ZCSG(interned_strings).nNumUsed++;
	ZCSG(interned_strings).nNumOfElements++;
	p = ZCSG(interned_strings).arData + idx;
	p->key = (zend_string*) ZCSG(interned_strings_top);
	ZCSG(interned_strings_top) += ZEND_MM_ALIGNED_SIZE(_ZSTR_STRUCT_SIZE(ZSTR_LEN(str)));
	p->h = h;
	GC_REFCOUNT(p->key) = 1;
#if 1
	/* optimized single assignment */
	GC_TYPE_INFO(p->key) = IS_STRING | ((IS_STR_INTERNED | IS_STR_PERMANENT) << 8);
#else
	GC_TYPE(p->key) = IS_STRING;
	GC_FLAGS(p->key) = IS_STR_INTERNED | IS_STR_PERMANENT;
#endif
	ZSTR_H(p->key) = ZSTR_H(str);
	ZSTR_LEN(p->key) = ZSTR_LEN(str);
	memcpy(ZSTR_VAL(p->key), ZSTR_VAL(str), ZSTR_LEN(str));
	ZVAL_INTERNED_STR(&p->val, p->key);
	Z_NEXT(p->val) = HT_HASH(&ZCSG(interned_strings), nIndex);
	HT_HASH(&ZCSG(interned_strings), nIndex) = HT_IDX_TO_HASH(idx);
	zend_string_release(str);
	return p->key;
#else
	return str;
#endif
}

#ifndef ZTS
/* Copy PHP interned strings from PHP process memory into the shared memory */
static void accel_use_shm_interned_strings(void)
{
	uint idx, j;
	Bucket *p, *q;

	/* empty string */
	CG(empty_string) = accel_new_interned_string(CG(empty_string));
	for (j = 0; j < 256; j++) {
		char s[2];
		s[0] = j;
		s[1] = 0;
		CG(one_char_string)[j] = accel_new_interned_string(zend_string_init(s, 1, 0));
	}

	/* function table hash keys */
	for (idx = 0; idx < CG(function_table)->nNumUsed; idx++) {
		p = CG(function_table)->arData + idx;
		if (Z_TYPE(p->val) == IS_UNDEF) continue;
		if (p->key) {
			p->key = accel_new_interned_string(p->key);
		}
		if (Z_FUNC(p->val)->common.function_name) {
			Z_FUNC(p->val)->common.function_name = accel_new_interned_string(Z_FUNC(p->val)->common.function_name);
		}
	}

	/* class table hash keys, class names, properties, methods, constants, etc */
	for (idx = 0; idx < CG(class_table)->nNumUsed; idx++) {
		zend_class_entry *ce;

		p = CG(class_table)->arData + idx;
		if (Z_TYPE(p->val) == IS_UNDEF) continue;
		ce = (zend_class_entry*)Z_PTR(p->val);

		if (p->key) {
			p->key = accel_new_interned_string(p->key);
		}

		if (ce->name) {
			ce->name = accel_new_interned_string(ce->name);
		}

		for (j = 0; j < ce->properties_info.nNumUsed; j++) {
			zend_property_info *info;

			q = ce->properties_info.arData + j;
			if (Z_TYPE(q->val) == IS_UNDEF) continue;

			info = (zend_property_info*)Z_PTR(q->val);

			if (q->key) {
				q->key = accel_new_interned_string(q->key);
			}

			if (info->name) {
				info->name = accel_new_interned_string(info->name);
			}
		}

		for (j = 0; j < ce->function_table.nNumUsed; j++) {
			q = ce->function_table.arData + j;
			if (Z_TYPE(q->val) == IS_UNDEF) continue;
			if (q->key) {
				q->key = accel_new_interned_string(q->key);
			}
			if (Z_FUNC(q->val)->common.function_name) {
				Z_FUNC(q->val)->common.function_name = accel_new_interned_string(Z_FUNC(q->val)->common.function_name);
			}
		}

		for (j = 0; j < ce->constants_table.nNumUsed; j++) {
			q = ce->constants_table.arData + j;
			if (!Z_TYPE(q->val) == IS_UNDEF) continue;
			if (q->key) {
				q->key = accel_new_interned_string(q->key);
			}
		}
	}

	/* constant hash keys */
	for (idx = 0; idx < EG(zend_constants)->nNumUsed; idx++) {
		p = EG(zend_constants)->arData + idx;
		if (!Z_TYPE(p->val) == IS_UNDEF) continue;
		if (p->key) {
			p->key = accel_new_interned_string(p->key);
		}
	}

	/* auto globals hash keys and names */
	for (idx = 0; idx < CG(auto_globals)->nNumUsed; idx++) {
		zend_auto_global *auto_global;

		p = CG(auto_globals)->arData + idx;
		if (Z_TYPE(p->val) == IS_UNDEF) continue;

		auto_global = (zend_auto_global*)Z_PTR(p->val);;

		zend_string_addref(auto_global->name);
		auto_global->name = accel_new_interned_string(auto_global->name);
		if (p->key) {
			p->key = accel_new_interned_string(p->key);
		}
	}
}
#endif

#ifndef ZEND_WIN32
static inline void kill_all_lockers(struct flock *mem_usage_check)
{
	int success, tries;
	/* so that other process won't try to force while we are busy cleaning up */
	ZCSG(force_restart_time) = 0;
	while (mem_usage_check->l_pid > 0) {
		/* Clear previous errno, reset success and tries */
		errno = 0;
		success = 0;
		tries = 10;

		while (tries--) {
			zend_accel_error(ACCEL_LOG_WARNING, "Attempting to kill locker %d", mem_usage_check->l_pid);
			if (kill(mem_usage_check->l_pid, SIGKILL)) {
				if (errno == ESRCH) {
					/* Process died before the signal was sent */
					success = 1;
					zend_accel_error(ACCEL_LOG_WARNING, "Process %d died before SIGKILL was sent", mem_usage_check->l_pid);
				}
				break;
			}
			/* give it a chance to die */
			usleep(20000);
			if (kill(mem_usage_check->l_pid, 0)) {
				if (errno == ESRCH) {
					/* successfully killed locker, process no longer exists  */
					success = 1;
					zend_accel_error(ACCEL_LOG_WARNING, "Killed locker %d", mem_usage_check->l_pid);
				}
				break;
			}
			usleep(10000);
		}
		if (!success) {
			/* errno is not ESRCH or we ran out of tries to kill the locker */
			ZCSG(force_restart_time) = time(NULL); /* restore forced restart request */
			/* cannot kill the locker, bail out with error */
			zend_accel_error(ACCEL_LOG_ERROR, "Cannot kill process %d: %s!", mem_usage_check->l_pid, strerror(errno));
		}

		mem_usage_check->l_type = F_WRLCK;
		mem_usage_check->l_whence = SEEK_SET;
		mem_usage_check->l_start = 1;
		mem_usage_check->l_len = 1;
		mem_usage_check->l_pid = -1;
		if (fcntl(lock_file, F_GETLK, mem_usage_check) == -1) {
			zend_accel_error(ACCEL_LOG_DEBUG, "KLockers:  %s (%d)", strerror(errno), errno);
			break;
		}

		if (mem_usage_check->l_type == F_UNLCK || mem_usage_check->l_pid <= 0) {
			break;
		}
	}
}
#endif

static inline int accel_is_inactive(void)
{
#ifdef ZEND_WIN32
	if (LOCKVAL(mem_usage) == 0) {
		return SUCCESS;
	}
#else
	FLOCK_STRUCTURE(mem_usage_check, F_WRLCK, SEEK_SET, 1, 1);

	mem_usage_check.l_pid = -1;
	if (fcntl(lock_file, F_GETLK, &mem_usage_check) == -1) {
		zend_accel_error(ACCEL_LOG_DEBUG, "UpdateC:  %s (%d)", strerror(errno), errno);
		return FAILURE;
	}
	if (mem_usage_check.l_type == F_UNLCK) {
		return SUCCESS;
	}

	if (ZCG(accel_directives).force_restart_timeout
		&& ZCSG(force_restart_time)
		&& time(NULL) >= ZCSG(force_restart_time)) {
		zend_accel_error(ACCEL_LOG_WARNING, "Forced restart at %d (after %d seconds), locked by %d", time(NULL), ZCG(accel_directives).force_restart_timeout, mem_usage_check.l_pid);
		kill_all_lockers(&mem_usage_check);

		return FAILURE; /* next request should be able to restart it */
	}
#endif

	return FAILURE;
}

static int zend_get_stream_timestamp(const char *filename, zend_stat_t *statbuf)
{
	php_stream_wrapper *wrapper;
	php_stream_statbuf stream_statbuf;
	int ret, er;

	if (!filename) {
		return FAILURE;
	}

	wrapper = php_stream_locate_url_wrapper(filename, NULL, STREAM_LOCATE_WRAPPERS_ONLY);
	if (!wrapper) {
		return FAILURE;
	}
	if (!wrapper->wops || !wrapper->wops->url_stat) {
		statbuf->st_mtime = 1;
		return SUCCESS; /* anything other than 0 is considered to be a valid timestamp */
	}

	er = EG(error_reporting);
	EG(error_reporting) = 0;
	zend_try {
		ret = wrapper->wops->url_stat(wrapper, (char*)filename, PHP_STREAM_URL_STAT_QUIET, &stream_statbuf, NULL);
	} zend_catch {
		ret = -1;
	} zend_end_try();
	EG(error_reporting) = er;

	if (ret != 0) {
		return FAILURE;
	}

	*statbuf = stream_statbuf.sb;
	return SUCCESS;
}

#if ZEND_WIN32
static accel_time_t zend_get_file_handle_timestamp_win(zend_file_handle *file_handle, size_t *size)
{
	static unsigned __int64 utc_base = 0;
	static FILETIME utc_base_ft;
	WIN32_FILE_ATTRIBUTE_DATA fdata;

	if (!file_handle->opened_path) {
		return 0;
	}

	if (!utc_base) {
		SYSTEMTIME st;

		st.wYear = 1970;
		st.wMonth = 1;
		st.wDay = 1;
		st.wHour = 0;
		st.wMinute = 0;
		st.wSecond = 0;
		st.wMilliseconds = 0;

		SystemTimeToFileTime (&st, &utc_base_ft);
		utc_base = (((unsigned __int64)utc_base_ft.dwHighDateTime) << 32) + utc_base_ft.dwLowDateTime;
    }

	if (file_handle->opened_path && GetFileAttributesEx(file_handle->opened_path->val, GetFileExInfoStandard, &fdata) != 0) {
		unsigned __int64 ftime;

		if (CompareFileTime (&fdata.ftLastWriteTime, &utc_base_ft) < 0) {
			return 0;
		}

		ftime = (((unsigned __int64)fdata.ftLastWriteTime.dwHighDateTime) << 32) + fdata.ftLastWriteTime.dwLowDateTime - utc_base;
		ftime /= 10000000L;

		if (size) {
			*size = (size_t)((((unsigned __int64)fdata.nFileSizeHigh) << 32) + (unsigned __int64)fdata.nFileSizeLow);
		}
		return (accel_time_t)ftime;
	}
	return 0;
}
#endif

accel_time_t zend_get_file_handle_timestamp(zend_file_handle *file_handle, size_t *size)
{
	zend_stat_t statbuf;
#ifdef ZEND_WIN32
	accel_time_t res;
#endif

	if (sapi_module.get_stat &&
	    !EG(current_execute_data) &&
	    file_handle->filename == SG(request_info).path_translated) {

		zend_stat_t *tmpbuf = sapi_module.get_stat();

		if (tmpbuf) {
			if (size) {
				*size = tmpbuf->st_size;
			}
			return tmpbuf->st_mtime;
		}
	}

#ifdef ZEND_WIN32
	res = zend_get_file_handle_timestamp_win(file_handle, size);
	if (res) {
		return res;
	}
#endif

	switch (file_handle->type) {
		case ZEND_HANDLE_FD:
			if (zend_fstat(file_handle->handle.fd, &statbuf) == -1) {
				return 0;
			}
			break;
		case ZEND_HANDLE_FP:
			if (zend_fstat(fileno(file_handle->handle.fp), &statbuf) == -1) {
				if (zend_get_stream_timestamp(file_handle->filename, &statbuf) != SUCCESS) {
					return 0;
				}
			}
			break;
		case ZEND_HANDLE_FILENAME:
		case ZEND_HANDLE_MAPPED:
			if (file_handle->opened_path) {
				char *file_path = ZSTR_VAL(file_handle->opened_path);

				if (is_stream_path(file_path)) {
					if (zend_get_stream_timestamp(file_path, &statbuf) == SUCCESS) {
						break;
					}
				}
				if (VCWD_STAT(file_path, &statbuf) != -1) {
					break;
				}
			}

			if (zend_get_stream_timestamp(file_handle->filename, &statbuf) != SUCCESS) {
				return 0;
			}
			break;
		case ZEND_HANDLE_STREAM:
			{
				php_stream *stream = (php_stream *)file_handle->handle.stream.handle;
				php_stream_statbuf sb;
				int ret, er;

				if (!stream ||
				    !stream->ops ||
				    !stream->ops->stat) {
					return 0;
				}

				er = EG(error_reporting);
				EG(error_reporting) = 0;
				zend_try {
					ret = stream->ops->stat(stream, &sb);
				} zend_catch {
					ret = -1;
				} zend_end_try();
				EG(error_reporting) = er;
				if (ret != 0) {
					return 0;
				}

				statbuf = sb.sb;
			}
			break;

		default:
			return 0;
	}

	if (size) {
		*size = statbuf.st_size;
	}
	return statbuf.st_mtime;
}

static inline int do_validate_timestamps(zend_persistent_script *persistent_script, zend_file_handle *file_handle)
{
	zend_file_handle ps_handle;
	zend_string *full_path_ptr = NULL;

	/** check that the persistent script is indeed the same file we cached
	 * (if part of the path is a symlink than it possible that the user will change it)
	 * See bug #15140
	 */
	if (file_handle->opened_path) {
		if (persistent_script->full_path != file_handle->opened_path &&
		    (ZSTR_LEN(persistent_script->full_path) != ZSTR_LEN(file_handle->opened_path) ||
		     memcmp(ZSTR_VAL(persistent_script->full_path), ZSTR_VAL(file_handle->opened_path), ZSTR_LEN(file_handle->opened_path)) != 0)) {
			return FAILURE;
		}
	} else {
		full_path_ptr = accelerator_orig_zend_resolve_path(file_handle->filename, strlen(file_handle->filename));
		if (full_path_ptr &&
		    persistent_script->full_path != full_path_ptr &&
		    (ZSTR_LEN(persistent_script->full_path) != ZSTR_LEN(full_path_ptr) ||
		     memcmp(ZSTR_VAL(persistent_script->full_path), ZSTR_VAL(full_path_ptr), ZSTR_LEN(full_path_ptr)) != 0)) {
			zend_string_release(full_path_ptr);
			return FAILURE;
		}
		file_handle->opened_path = full_path_ptr;
	}

	if (persistent_script->timestamp == 0) {
		if (full_path_ptr) {
			zend_string_release(full_path_ptr);
			file_handle->opened_path = NULL;
		}
		return FAILURE;
	}

	if (zend_get_file_handle_timestamp(file_handle, NULL) == persistent_script->timestamp) {
		if (full_path_ptr) {
			zend_string_release(full_path_ptr);
			file_handle->opened_path = NULL;
		}
		return SUCCESS;
	}
	if (full_path_ptr) {
		zend_string_release(full_path_ptr);
		file_handle->opened_path = NULL;
	}

	ps_handle.type = ZEND_HANDLE_FILENAME;
	ps_handle.filename = ZSTR_VAL(persistent_script->full_path);
	ps_handle.opened_path = persistent_script->full_path;

	if (zend_get_file_handle_timestamp(&ps_handle, NULL) == persistent_script->timestamp) {
		return SUCCESS;
	}

	return FAILURE;
}

int validate_timestamp_and_record(zend_persistent_script *persistent_script, zend_file_handle *file_handle)
{
	if (ZCG(accel_directives).revalidate_freq &&
	    persistent_script->dynamic_members.revalidate >= ZCG(request_time)) {
		return SUCCESS;
	} else if (do_validate_timestamps(persistent_script, file_handle) == FAILURE) {
		return FAILURE;
	} else {
		persistent_script->dynamic_members.revalidate = ZCG(request_time) + ZCG(accel_directives).revalidate_freq;
		return SUCCESS;
	}
}

/* Instead of resolving full real path name each time we need to identify file,
 * we create a key that consist from requested file name, current working
 * directory, current include_path, etc */
char *accel_make_persistent_key(const char *path, int path_length, int *key_len)
{
	int key_length;

	/* CWD and include_path don't matter for absolute file names and streams */
    if (IS_ABSOLUTE_PATH(path, path_length)) {
		/* pass */
		ZCG(key_len) = 0;
    } else if (UNEXPECTED(is_stream_path(path))) {
		if (!is_cacheable_stream_path(path)) {
			return NULL;
		}
		/* pass */
		ZCG(key_len) = 0;
    } else if (UNEXPECTED(!ZCG(accel_directives).use_cwd)) {
		/* pass */
		ZCG(key_len) = 0;
    } else {
		const char *include_path = NULL, *cwd = NULL;
		int include_path_len = 0, cwd_len = 0;
		zend_string *parent_script = NULL;
		size_t parent_script_len = 0;

		if (EXPECTED(ZCG(cwd_key_len))) {
			cwd = ZCG(cwd_key);
			cwd_len = ZCG(cwd_key_len);
		} else {
			zend_string *cwd_str = accel_getcwd();

			if (UNEXPECTED(!cwd_str)) {
				/* we don't handle this well for now. */
				zend_accel_error(ACCEL_LOG_INFO, "getcwd() failed for '%s' (%d), please try to set opcache.use_cwd to 0 in ini file", path, errno);
				return NULL;
			}
			cwd = ZSTR_VAL(cwd_str);
			cwd_len = ZSTR_LEN(cwd_str);
#ifndef ZTS
			if (ZCG(cwd_check)) {
				ZCG(cwd_check) = 0;
				if ((ZCG(counted) || ZCSG(accelerator_enabled))) {

					zend_string *str = accel_find_interned_string(cwd_str);
					if (!str) {
						SHM_UNPROTECT();
						zend_shared_alloc_lock();
						str = accel_new_interned_string(zend_string_copy(cwd_str));
						if (str == cwd_str) {
							zend_string_release(str);
							str = NULL;
						}
						zend_shared_alloc_unlock();
						SHM_PROTECT();
					}
					if (str) {
						char buf[32];
						char *res = zend_print_long_to_buf(buf + sizeof(buf) - 1, ZSTR_VAL(str) - ZCSG(interned_strings_start));

						cwd_len = ZCG(cwd_key_len) = buf + sizeof(buf) - 1 - res;
						cwd = ZCG(cwd_key);
						memcpy(ZCG(cwd_key), res, cwd_len + 1);
					}
				}
			}
#endif
		}

		if (EXPECTED(ZCG(include_path_key_len))) {
			include_path = ZCG(include_path_key);
			include_path_len = ZCG(include_path_key_len);
		} else if (!ZCG(include_path) || ZSTR_LEN(ZCG(include_path)) == 0) {
			include_path = "";
			include_path_len = 0;
		} else {
			include_path = ZSTR_VAL(ZCG(include_path));
			include_path_len = ZSTR_LEN(ZCG(include_path));

#ifndef ZTS
			if (ZCG(include_path_check)) {
				ZCG(include_path_check) = 0;
				if ((ZCG(counted) || ZCSG(accelerator_enabled))) {

					zend_string *str = accel_find_interned_string(ZCG(include_path));
					if (!str) {
						SHM_UNPROTECT();
						zend_shared_alloc_lock();
						str = accel_new_interned_string(zend_string_copy(ZCG(include_path)));
						if (str == ZCG(include_path)) {
							str = NULL;
						}
						zend_shared_alloc_unlock();
						SHM_PROTECT();
					}
					if (str) {
						char buf[32];
						char *res = zend_print_long_to_buf(buf + sizeof(buf) - 1, ZSTR_VAL(str) - ZCSG(interned_strings_start));

						include_path_len = ZCG(include_path_key_len) = buf + sizeof(buf) - 1 - res;
						include_path = ZCG(include_path_key);
						memcpy(ZCG(include_path_key), res, include_path_len + 1);
					}
				}
			}
#endif
		}

		/* Calculate key length */
		if (UNEXPECTED((size_t)(cwd_len + path_length + include_path_len + 2) >= sizeof(ZCG(key)))) {
			return NULL;
		}

		/* Generate key
		 * Note - the include_path must be the last element in the key,
		 * since in itself, it may include colons (which we use to separate
		 * different components of the key)
		 */
		memcpy(ZCG(key), path, path_length);
		ZCG(key)[path_length] = ':';
		key_length = path_length + 1;
		memcpy(ZCG(key) + key_length, cwd, cwd_len);
		key_length += cwd_len;

		if (include_path_len) {
			ZCG(key)[key_length] = ':';
			key_length += 1;
			memcpy(ZCG(key) + key_length, include_path, include_path_len);
			key_length += include_path_len;
		}

		/* Here we add to the key the parent script directory,
		 * since fopen_wrappers from version 4.0.7 use current script's path
		 * in include path too.
		 */
		if (EXPECTED(EG(current_execute_data)) &&
		    EXPECTED((parent_script = zend_get_executed_filename_ex()) != NULL)) {

			parent_script_len = ZSTR_LEN(parent_script);
			while ((--parent_script_len > 0) && !IS_SLASH(ZSTR_VAL(parent_script)[parent_script_len]));

			if (UNEXPECTED((size_t)(key_length + parent_script_len + 1) >= sizeof(ZCG(key)))) {
				return NULL;
			}
			ZCG(key)[key_length] = ':';
			key_length += 1;
			memcpy(ZCG(key) + key_length, ZSTR_VAL(parent_script), parent_script_len);
			key_length += parent_script_len;
		}
		ZCG(key)[key_length] = '\0';
		*key_len = ZCG(key_len) = key_length;
		return ZCG(key);
	}

	/* not use_cwd */
	*key_len = path_length;
	return (char*)path;
}

int zend_accel_invalidate(const char *filename, int filename_len, zend_bool force)
{
	zend_string *realpath;
	zend_persistent_script *persistent_script;

	if (!ZCG(enabled) || !accel_startup_ok || !ZCSG(accelerator_enabled) || accelerator_shm_read_lock() != SUCCESS) {
		return FAILURE;
	}

	realpath = accelerator_orig_zend_resolve_path(filename, filename_len);

	if (!realpath) {
		return FAILURE;
	}

#ifdef HAVE_OPCACHE_FILE_CACHE
	if (ZCG(accel_directives).file_cache) {
		zend_file_cache_invalidate(realpath);
	}
#endif

	persistent_script = zend_accel_hash_find(&ZCSG(hash), realpath);
	if (persistent_script && !persistent_script->corrupted) {
		zend_file_handle file_handle;

		file_handle.type = ZEND_HANDLE_FILENAME;
		file_handle.filename = ZSTR_VAL(realpath);
		file_handle.opened_path = realpath;

		if (force ||
			!ZCG(accel_directives).validate_timestamps ||
			do_validate_timestamps(persistent_script, &file_handle) == FAILURE) {
			SHM_UNPROTECT();
			zend_shared_alloc_lock();
			if (!persistent_script->corrupted) {
				persistent_script->corrupted = 1;
				persistent_script->timestamp = 0;
				ZSMMG(wasted_shared_memory) += persistent_script->dynamic_members.memory_consumption;
				if (ZSMMG(memory_exhausted)) {
					zend_accel_restart_reason reason =
						zend_accel_hash_is_full(&ZCSG(hash)) ? ACCEL_RESTART_HASH : ACCEL_RESTART_OOM;
					zend_accel_schedule_restart_if_necessary(reason);
				}
			}
			zend_shared_alloc_unlock();
			SHM_PROTECT();
		}
	}

	accelerator_shm_read_unlock();
	zend_string_release(realpath);

	return SUCCESS;
}

/* Adds another key for existing cached script */
static void zend_accel_add_key(char *key, unsigned int key_length, zend_accel_hash_entry *bucket)
{
	if (!zend_accel_hash_str_find(&ZCSG(hash), key, key_length)) {
		if (zend_accel_hash_is_full(&ZCSG(hash))) {
			zend_accel_error(ACCEL_LOG_DEBUG, "No more entries in hash table!");
			ZSMMG(memory_exhausted) = 1;
			zend_accel_schedule_restart_if_necessary(ACCEL_RESTART_HASH);
		} else {
			char *new_key = zend_shared_alloc(key_length + 1);
			if (new_key) {
				memcpy(new_key, key, key_length + 1);
				if (zend_accel_hash_update(&ZCSG(hash), new_key, key_length, 1, bucket)) {
					zend_accel_error(ACCEL_LOG_INFO, "Added key '%s'", new_key);
				}
			} else {
				zend_accel_schedule_restart_if_necessary(ACCEL_RESTART_OOM);
			}
		}
	}
}

#ifdef HAVE_OPCACHE_FILE_CACHE
static zend_persistent_script *cache_script_in_file_cache(zend_persistent_script *new_persistent_script, int *from_shared_memory)
{
	uint memory_used;

	/* Check if script may be stored in shared memory */
	if (!zend_accel_script_persistable(new_persistent_script)) {
		return new_persistent_script;
	}

	if (!zend_accel_script_optimize(new_persistent_script)) {
		return new_persistent_script;
	}

	zend_shared_alloc_init_xlat_table();

	/* Calculate the required memory size */
	memory_used = zend_accel_script_persist_calc(new_persistent_script, NULL, 0);

	/* Allocate memory block */
#ifdef __SSE2__
	/* Align to 64-byte boundary */
	ZCG(mem) = zend_arena_alloc(&CG(arena), memory_used + 64);
	ZCG(mem) = (void*)(((zend_uintptr_t)ZCG(mem) + 63L) & ~63L);
#else
	ZCG(mem) = zend_arena_alloc(&CG(arena), memory_used);
#endif

	/* Copy into shared memory */
	new_persistent_script = zend_accel_script_persist(new_persistent_script, NULL, 0);

	zend_shared_alloc_destroy_xlat_table();

	new_persistent_script->is_phar =
		new_persistent_script->full_path &&
		strstr(ZSTR_VAL(new_persistent_script->full_path), ".phar") &&
		!strstr(ZSTR_VAL(new_persistent_script->full_path), "://");

	/* Consistency check */
	if ((char*)new_persistent_script->mem + new_persistent_script->size != (char*)ZCG(mem)) {
		zend_accel_error(
			((char*)new_persistent_script->mem + new_persistent_script->size < (char*)ZCG(mem)) ? ACCEL_LOG_ERROR : ACCEL_LOG_WARNING,
			"Internal error: wrong size calculation: %s start=0x%08x, end=0x%08x, real=0x%08x\n",
			ZSTR_VAL(new_persistent_script->full_path),
			new_persistent_script->mem,
			(char *)new_persistent_script->mem + new_persistent_script->size,
			ZCG(mem));
	}

	new_persistent_script->dynamic_members.checksum = zend_accel_script_checksum(new_persistent_script);

	zend_file_cache_script_store(new_persistent_script, 0);

	*from_shared_memory = 1;
	return new_persistent_script;
}
#endif

static zend_persistent_script *cache_script_in_shared_memory(zend_persistent_script *new_persistent_script, char *key, unsigned int key_length, int *from_shared_memory)
{
	zend_accel_hash_entry *bucket;
	uint memory_used;

	/* Check if script may be stored in shared memory */
	if (!zend_accel_script_persistable(new_persistent_script)) {
		return new_persistent_script;
	}

	if (!zend_accel_script_optimize(new_persistent_script)) {
		return new_persistent_script;
	}

	/* exclusive lock */
	zend_shared_alloc_lock();

	if (zend_accel_hash_is_full(&ZCSG(hash))) {
		zend_accel_error(ACCEL_LOG_DEBUG, "No more entries in hash table!");
		ZSMMG(memory_exhausted) = 1;
		zend_accel_schedule_restart_if_necessary(ACCEL_RESTART_HASH);
		zend_shared_alloc_unlock();
		return new_persistent_script;
	}

	/* Check if we still need to put the file into the cache (may be it was
	 * already stored by another process. This final check is done under
	 * exclusive lock) */
	bucket = zend_accel_hash_find_entry(&ZCSG(hash), new_persistent_script->full_path);
	if (bucket) {
		zend_persistent_script *existing_persistent_script = (zend_persistent_script *)bucket->data;

		if (!existing_persistent_script->corrupted) {
			if (key &&
			    (!ZCG(accel_directives).validate_timestamps ||
			     (new_persistent_script->timestamp == existing_persistent_script->timestamp))) {
				zend_accel_add_key(key, key_length, bucket);
			}
			zend_shared_alloc_unlock();
			return new_persistent_script;
		}
	}


	zend_shared_alloc_init_xlat_table();

	/* Calculate the required memory size */
	memory_used = zend_accel_script_persist_calc(new_persistent_script, key, key_length);

	/* Allocate shared memory */
#ifdef __SSE2__
	/* Align to 64-byte boundary */
	ZCG(mem) = zend_shared_alloc(memory_used + 64);
	ZCG(mem) = (void*)(((zend_uintptr_t)ZCG(mem) + 63L) & ~63L);
#else
	ZCG(mem) = zend_shared_alloc(memory_used);
#endif
	if (!ZCG(mem)) {
		zend_shared_alloc_destroy_xlat_table();
		zend_accel_schedule_restart_if_necessary(ACCEL_RESTART_OOM);
		zend_shared_alloc_unlock();
		return new_persistent_script;
	}

	/* Copy into shared memory */
	new_persistent_script = zend_accel_script_persist(new_persistent_script, &key, key_length);

	zend_shared_alloc_destroy_xlat_table();

	new_persistent_script->is_phar =
		new_persistent_script->full_path &&
		strstr(ZSTR_VAL(new_persistent_script->full_path), ".phar") &&
		!strstr(ZSTR_VAL(new_persistent_script->full_path), "://");

	/* Consistency check */
	if ((char*)new_persistent_script->mem + new_persistent_script->size != (char*)ZCG(mem)) {
		zend_accel_error(
			((char*)new_persistent_script->mem + new_persistent_script->size < (char*)ZCG(mem)) ? ACCEL_LOG_ERROR : ACCEL_LOG_WARNING,
			"Internal error: wrong size calculation: %s start=0x%08x, end=0x%08x, real=0x%08x\n",
			ZSTR_VAL(new_persistent_script->full_path),
			new_persistent_script->mem,
			(char *)new_persistent_script->mem + new_persistent_script->size,
			ZCG(mem));
	}

	new_persistent_script->dynamic_members.checksum = zend_accel_script_checksum(new_persistent_script);

	/* store script structure in the hash table */
	bucket = zend_accel_hash_update(&ZCSG(hash), ZSTR_VAL(new_persistent_script->full_path), ZSTR_LEN(new_persistent_script->full_path), 0, new_persistent_script);
	if (bucket) {
		zend_accel_error(ACCEL_LOG_INFO, "Cached script '%s'", new_persistent_script->full_path);
		if (key &&
		    /* key may contain non-persistent PHAR aliases (see issues #115 and #149) */
		    memcmp(key, "phar://", sizeof("phar://") - 1) != 0 &&
		    (ZSTR_LEN(new_persistent_script->full_path) != key_length ||
		     memcmp(ZSTR_VAL(new_persistent_script->full_path), key, key_length) != 0)) {
			/* link key to the same persistent script in hash table */
			if (zend_accel_hash_update(&ZCSG(hash), key, key_length, 1, bucket)) {
				zend_accel_error(ACCEL_LOG_INFO, "Added key '%s'", key);
			} else {
				zend_accel_error(ACCEL_LOG_DEBUG, "No more entries in hash table!");
				ZSMMG(memory_exhausted) = 1;
				zend_accel_schedule_restart_if_necessary(ACCEL_RESTART_HASH);
			}
		}
	}

	new_persistent_script->dynamic_members.memory_consumption = ZEND_ALIGNED_SIZE(new_persistent_script->size);

	zend_shared_alloc_unlock();

#ifdef HAVE_OPCACHE_FILE_CACHE
	if (ZCG(accel_directives).file_cache) {
		SHM_PROTECT();
		zend_file_cache_script_store(new_persistent_script, 1);
		SHM_UNPROTECT();
	}
#endif

	*from_shared_memory = 1;
	return new_persistent_script;
}

static const struct jit_auto_global_info
{
    const char *name;
    size_t len;
} jit_auto_globals_info[] = {
    { "_SERVER",  sizeof("_SERVER")-1},
    { "_ENV",     sizeof("_ENV")-1},
    { "_REQUEST", sizeof("_REQUEST")-1},
    { "GLOBALS",  sizeof("GLOBALS")-1},
};

static zend_string *jit_auto_globals_str[4];

static int zend_accel_get_auto_globals(void)
{
	int i, ag_size = (sizeof(jit_auto_globals_info) / sizeof(jit_auto_globals_info[0]));
	int n = 1;
	int mask = 0;

	for (i = 0; i < ag_size ; i++) {
		if (zend_hash_exists(&EG(symbol_table), jit_auto_globals_str[i])) {
			mask |= n;
		}
		n += n;
	}
	return mask;
}

static int zend_accel_get_auto_globals_no_jit(void)
{
	if (zend_hash_exists(&EG(symbol_table), jit_auto_globals_str[3])) {
		return 8;
	}
	return 0;
}

static void zend_accel_set_auto_globals(int mask)
{
	int i, ag_size = (sizeof(jit_auto_globals_info) / sizeof(jit_auto_globals_info[0]));
	int n = 1;

	for (i = 0; i < ag_size ; i++) {
		if ((mask & n) && !(ZCG(auto_globals_mask) & n)) {
			ZCG(auto_globals_mask) |= n;
			zend_is_auto_global(jit_auto_globals_str[i]);
		}
		n += n;
	}
}

static void zend_accel_init_auto_globals(void)
{
	int i, ag_size = (sizeof(jit_auto_globals_info) / sizeof(jit_auto_globals_info[0]));

	for (i = 0; i < ag_size ; i++) {
		jit_auto_globals_str[i] = zend_string_init(jit_auto_globals_info[i].name, jit_auto_globals_info[i].len, 1);
		zend_string_hash_val(jit_auto_globals_str[i]);
		jit_auto_globals_str[i] = accel_new_interned_string(jit_auto_globals_str[i]);
	}
}

static zend_persistent_script *opcache_compile_file(zend_file_handle *file_handle, int type, char *key, unsigned int key_length, zend_op_array **op_array_p)
{
	zend_persistent_script *new_persistent_script;
	zend_op_array *orig_active_op_array;
	HashTable *orig_function_table, *orig_class_table;
	zval orig_user_error_handler;
	zend_op_array *op_array;
	int do_bailout = 0;
	accel_time_t timestamp = 0;
	uint32_t orig_compiler_options = 0;

    /* Try to open file */
    if (file_handle->type == ZEND_HANDLE_FILENAME) {
        if (accelerator_orig_zend_stream_open_function(file_handle->filename, file_handle) == SUCCESS) {
        	/* key may be changed by zend_stream_open_function() */
        	if (key == ZCG(key)) {
        		key_length = ZCG(key_len);
        	}
        } else {
			*op_array_p = NULL;
			if (type == ZEND_REQUIRE) {
				zend_message_dispatcher(ZMSG_FAILED_REQUIRE_FOPEN, file_handle->filename);
				zend_bailout();
			} else {
				zend_message_dispatcher(ZMSG_FAILED_INCLUDE_FOPEN, file_handle->filename);
			}
			return NULL;
    	}
    }

	/* check blacklist right after ensuring that file was opened */
	if (file_handle->opened_path && zend_accel_blacklist_is_blacklisted(&accel_blacklist, ZSTR_VAL(file_handle->opened_path))) {
		ZCSG(blacklist_misses)++;
		*op_array_p = accelerator_orig_compile_file(file_handle, type);
		return NULL;
	}

	if (ZCG(accel_directives).validate_timestamps ||
	    ZCG(accel_directives).file_update_protection ||
	    ZCG(accel_directives).max_file_size > 0) {
		size_t size = 0;

		/* Obtain the file timestamps, *before* actually compiling them,
		 * otherwise we have a race-condition.
		 */
		timestamp = zend_get_file_handle_timestamp(file_handle, ZCG(accel_directives).max_file_size > 0 ? &size : NULL);

		/* If we can't obtain a timestamp (that means file is possibly socket)
		 *  we won't cache it
		 */
		if (timestamp == 0) {
			*op_array_p = accelerator_orig_compile_file(file_handle, type);
			return NULL;
		}

		/* check if file is too new (may be it's not written completely yet) */
		if (ZCG(accel_directives).file_update_protection &&
		    (ZCG(request_time) - ZCG(accel_directives).file_update_protection < timestamp)) {
			*op_array_p = accelerator_orig_compile_file(file_handle, type);
			return NULL;
		}

		if (ZCG(accel_directives).max_file_size > 0 && size > (size_t)ZCG(accel_directives).max_file_size) {
			ZCSG(blacklist_misses)++;
			*op_array_p = accelerator_orig_compile_file(file_handle, type);
			return NULL;
		}
	}

	new_persistent_script = create_persistent_script();

	/* Save the original values for the op_array, function table and class table */
	orig_active_op_array = CG(active_op_array);
	orig_function_table = CG(function_table);
	orig_class_table = CG(class_table);
	ZVAL_COPY_VALUE(&orig_user_error_handler, &EG(user_error_handler));

	/* Override them with ours */
	CG(function_table) = &ZCG(function_table);
	EG(class_table) = CG(class_table) = &new_persistent_script->class_table;
	ZVAL_UNDEF(&EG(user_error_handler));

	zend_try {
		orig_compiler_options = CG(compiler_options);
		CG(compiler_options) |= ZEND_COMPILE_HANDLE_OP_ARRAY;
		CG(compiler_options) |= ZEND_COMPILE_IGNORE_INTERNAL_CLASSES;
		CG(compiler_options) |= ZEND_COMPILE_DELAYED_BINDING;
		CG(compiler_options) |= ZEND_COMPILE_NO_CONSTANT_SUBSTITUTION;
		op_array = *op_array_p = accelerator_orig_compile_file(file_handle, type);
		CG(compiler_options) = orig_compiler_options;
	} zend_catch {
		op_array = NULL;
		do_bailout = 1;
		CG(compiler_options) = orig_compiler_options;
	} zend_end_try();

	/* Restore originals */
	CG(active_op_array) = orig_active_op_array;
	CG(function_table) = orig_function_table;
	EG(class_table) = CG(class_table) = orig_class_table;
	EG(user_error_handler) = orig_user_error_handler;

	if (!op_array) {
		/* compilation failed */
		free_persistent_script(new_persistent_script, 1);
		zend_accel_free_user_functions(&ZCG(function_table));
		if (do_bailout) {
			zend_bailout();
		}
		return NULL;
	}

	/* Build the persistent_script structure.
	   Here we aren't sure we would store it, but we will need it
	   further anyway.
	*/
	zend_accel_move_user_functions(&ZCG(function_table), &new_persistent_script->function_table);
	new_persistent_script->main_op_array = *op_array;

	efree(op_array); /* we have valid persistent_script, so it's safe to free op_array */

    /* Fill in the ping_auto_globals_mask for the new script. If jit for auto globals is enabled we
       will have to ping the used auto global variables before execution */
	if (PG(auto_globals_jit)) {
		new_persistent_script->ping_auto_globals_mask = zend_accel_get_auto_globals();
	} else {
		new_persistent_script->ping_auto_globals_mask = zend_accel_get_auto_globals_no_jit();
	}

	if (ZCG(accel_directives).validate_timestamps) {
		/* Obtain the file timestamps, *before* actually compiling them,
		 * otherwise we have a race-condition.
		 */
		new_persistent_script->timestamp = timestamp;
		new_persistent_script->dynamic_members.revalidate = ZCG(request_time) + ZCG(accel_directives).revalidate_freq;
	}

	if (file_handle->opened_path) {
		new_persistent_script->full_path = zend_string_copy(file_handle->opened_path);
	} else {
		new_persistent_script->full_path = zend_string_init(file_handle->filename, strlen(file_handle->filename), 0);
	}
	zend_string_hash_val(new_persistent_script->full_path);

	/* Now persistent_script structure is ready in process memory */
	return new_persistent_script;
}

#ifdef HAVE_OPCACHE_FILE_CACHE
zend_op_array *file_cache_compile_file(zend_file_handle *file_handle, int type)
{
	zend_persistent_script *persistent_script;
	zend_op_array *op_array = NULL;
	int from_memory; /* if the script we've got is stored in SHM */

	if (is_stream_path(file_handle->filename) &&
	    !is_cacheable_stream_path(file_handle->filename)) {
		return accelerator_orig_compile_file(file_handle, type);
	}

	if (!file_handle->opened_path) {
		if (file_handle->type == ZEND_HANDLE_FILENAME &&
		    accelerator_orig_zend_stream_open_function(file_handle->filename, file_handle) == FAILURE) {
			if (type == ZEND_REQUIRE) {
				zend_message_dispatcher(ZMSG_FAILED_REQUIRE_FOPEN, file_handle->filename);
				zend_bailout();
			} else {
				zend_message_dispatcher(ZMSG_FAILED_INCLUDE_FOPEN, file_handle->filename);
			}
			return NULL;
	    }
	}

	SHM_UNPROTECT();
	persistent_script = zend_file_cache_script_load(file_handle);
	SHM_PROTECT();
	if (persistent_script) {
		/* see bug #15471 (old BTS) */
		if (persistent_script->full_path) {
			if (!EG(current_execute_data) || !EG(current_execute_data)->opline ||
			    !EG(current_execute_data)->func ||
			    !ZEND_USER_CODE(EG(current_execute_data)->func->common.type) ||
			    EG(current_execute_data)->opline->opcode != ZEND_INCLUDE_OR_EVAL ||
			    (EG(current_execute_data)->opline->extended_value != ZEND_INCLUDE_ONCE &&
			     EG(current_execute_data)->opline->extended_value != ZEND_REQUIRE_ONCE)) {
				if (zend_hash_add_empty_element(&EG(included_files), persistent_script->full_path) != NULL) {
					/* ext/phar has to load phar's metadata into memory */
					if (persistent_script->is_phar) {
						php_stream_statbuf ssb;
						char *fname = emalloc(sizeof("phar://") + ZSTR_LEN(persistent_script->full_path));

						memcpy(fname, "phar://", sizeof("phar://") - 1);
						memcpy(fname + sizeof("phar://") - 1, ZSTR_VAL(persistent_script->full_path), ZSTR_LEN(persistent_script->full_path) + 1);
						php_stream_stat_path(fname, &ssb);
						efree(fname);
					}
				}
			}
		}
		zend_file_handle_dtor(file_handle);

	    if (persistent_script->ping_auto_globals_mask) {
			zend_accel_set_auto_globals(persistent_script->ping_auto_globals_mask);
		}

		return zend_accel_load_script(persistent_script, 1);
	}

	persistent_script = opcache_compile_file(file_handle, type, NULL, 0, &op_array);

	if (persistent_script) {
		from_memory = 0;
		persistent_script = cache_script_in_file_cache(persistent_script, &from_memory);
		return zend_accel_load_script(persistent_script, from_memory);
	}

	return op_array;
}
#endif

/* zend_compile() replacement */
zend_op_array *persistent_compile_file(zend_file_handle *file_handle, int type)
{
	zend_persistent_script *persistent_script = NULL;
	char *key = NULL;
	int key_length;
	int from_shared_memory; /* if the script we've got is stored in SHM */

	if (!file_handle->filename || !ZCG(enabled) || !accel_startup_ok) {
		/* The Accelerator is disabled, act as if without the Accelerator */
		return accelerator_orig_compile_file(file_handle, type);
#ifdef HAVE_OPCACHE_FILE_CACHE
	} else if (ZCG(accel_directives).file_cache_only) {
		return file_cache_compile_file(file_handle, type);
#endif
	} else if ((!ZCG(counted) && !ZCSG(accelerator_enabled)) ||
	           (ZCSG(restart_in_progress) && accel_restart_is_active())) {
#ifdef HAVE_OPCACHE_FILE_CACHE
		if (ZCG(accel_directives).file_cache) {
			return file_cache_compile_file(file_handle, type);
		}
#endif
		return accelerator_orig_compile_file(file_handle, type);
	}

	/* In case this callback is called from include_once, require_once or it's
	 * a main FastCGI request, the key must be already calculated, and cached
	 * persistent script already found */
	if (ZCG(cache_persistent_script) &&
	    ((!EG(current_execute_data) &&
	      file_handle->filename == SG(request_info).path_translated &&
	      ZCG(cache_opline) == NULL) ||
	     (EG(current_execute_data) &&
	      EG(current_execute_data)->func &&
	      ZEND_USER_CODE(EG(current_execute_data)->func->common.type) &&
	      ZCG(cache_opline) == EG(current_execute_data)->opline))) {

		persistent_script = ZCG(cache_persistent_script);
		if (ZCG(key_len)) {
			key = ZCG(key);
			key_length = ZCG(key_len);
		}

	} else {
		if (!ZCG(accel_directives).revalidate_path) {
			/* try to find cached script by key */
			key = accel_make_persistent_key(file_handle->filename, strlen(file_handle->filename), &key_length);
			if (!key) {
				return accelerator_orig_compile_file(file_handle, type);
			}
			persistent_script = zend_accel_hash_str_find(&ZCSG(hash), key, key_length);
		}
		if (!persistent_script) {
			/* try to find cached script by full real path */
			zend_accel_hash_entry *bucket;

			/* open file to resolve the path */
		    if (file_handle->type == ZEND_HANDLE_FILENAME &&
        		accelerator_orig_zend_stream_open_function(file_handle->filename, file_handle) == FAILURE) {
				if (type == ZEND_REQUIRE) {
					zend_message_dispatcher(ZMSG_FAILED_REQUIRE_FOPEN, file_handle->filename);
					zend_bailout();
				} else {
					zend_message_dispatcher(ZMSG_FAILED_INCLUDE_FOPEN, file_handle->filename);
				}
				return NULL;
		    }

			if (file_handle->opened_path) {
				bucket = zend_accel_hash_find_entry(&ZCSG(hash), file_handle->opened_path);

				if (bucket) {
					persistent_script = (zend_persistent_script *)bucket->data;

					if (key && !persistent_script->corrupted) {
						SHM_UNPROTECT();
						zend_shared_alloc_lock();
						zend_accel_add_key(key, key_length, bucket);
						zend_shared_alloc_unlock();
						SHM_PROTECT();
					}
				}
			}
		}
	}

	/* clear cache */
	ZCG(cache_opline) = NULL;
	ZCG(cache_persistent_script) = NULL;

	if (persistent_script && persistent_script->corrupted) {
		persistent_script = NULL;
	}

<<<<<<< HEAD
	/* Make sure we only increase the currently running processes semaphore
     * once each execution (this function can be called more than once on
     * each execution)
     */
	if (!ZCG(counted)) {
		if (accel_activate_add() == FAILURE) {
#ifdef HAVE_OPCACHE_FILE_CACHE
			if (ZCG(accel_directives).file_cache) {
				return file_cache_compile_file(file_handle, type);
			}
#endif
			return accelerator_orig_compile_file(file_handle, type);
		}
		ZCG(counted) = 1;
=======
	/* Revalidate acessibility of cached file */
	if (EXPECTED(persistent_script != NULL) &&
	    UNEXPECTED(ZCG(accel_directives).validate_permission) &&
	    file_handle->type == ZEND_HANDLE_FILENAME &&
	    UNEXPECTED(access(file_handle->filename, R_OK) != 0)) {
		if (type == ZEND_REQUIRE) {
#if ZEND_EXTENSION_API_NO < PHP_5_3_X_API_NO
			zend_message_dispatcher(ZMSG_FAILED_REQUIRE_FOPEN, file_handle->filename);
#else
			zend_message_dispatcher(ZMSG_FAILED_REQUIRE_FOPEN, file_handle->filename TSRMLS_CC);
#endif
			zend_bailout();
		} else {
#if ZEND_EXTENSION_API_NO < PHP_5_3_X_API_NO
			zend_message_dispatcher(ZMSG_FAILED_INCLUDE_FOPEN, file_handle->filename);
#else
			zend_message_dispatcher(ZMSG_FAILED_INCLUDE_FOPEN, file_handle->filename TSRMLS_CC);
#endif
		}
		return NULL;
>>>>>>> ecba563f
	}

	SHM_UNPROTECT();

	/* If script is found then validate_timestamps if option is enabled */
	if (persistent_script && ZCG(accel_directives).validate_timestamps) {
		if (validate_timestamp_and_record(persistent_script, file_handle) == FAILURE) {
			zend_shared_alloc_lock();
			if (!persistent_script->corrupted) {
				persistent_script->corrupted = 1;
				persistent_script->timestamp = 0;
				ZSMMG(wasted_shared_memory) += persistent_script->dynamic_members.memory_consumption;
				if (ZSMMG(memory_exhausted)) {
					zend_accel_restart_reason reason =
						zend_accel_hash_is_full(&ZCSG(hash)) ? ACCEL_RESTART_HASH : ACCEL_RESTART_OOM;
					zend_accel_schedule_restart_if_necessary(reason);
				}
			}
			zend_shared_alloc_unlock();
			persistent_script = NULL;
		}
	}

	/* if turned on - check the compiled script ADLER32 checksum */
	if (persistent_script && ZCG(accel_directives).consistency_checks
		&& persistent_script->dynamic_members.hits % ZCG(accel_directives).consistency_checks == 0) {

		unsigned int checksum = zend_accel_script_checksum(persistent_script);
		if (checksum != persistent_script->dynamic_members.checksum ) {
			/* The checksum is wrong */
			zend_accel_error(ACCEL_LOG_INFO, "Checksum failed for '%s':  expected=0x%0.8X, found=0x%0.8X",
							 persistent_script->full_path, persistent_script->dynamic_members.checksum, checksum);
			zend_shared_alloc_lock();
			if (!persistent_script->corrupted) {
				persistent_script->corrupted = 1;
				persistent_script->timestamp = 0;
				ZSMMG(wasted_shared_memory) += persistent_script->dynamic_members.memory_consumption;
				if (ZSMMG(memory_exhausted)) {
					zend_accel_restart_reason reason =
						zend_accel_hash_is_full(&ZCSG(hash)) ? ACCEL_RESTART_HASH : ACCEL_RESTART_OOM;
					zend_accel_schedule_restart_if_necessary(reason);
				}
			}
			zend_shared_alloc_unlock();
			persistent_script = NULL;
		}
	}

#ifdef HAVE_OPCACHE_FILE_CACHE
	/* Check the second level cache */
	if (!persistent_script && ZCG(accel_directives).file_cache) {
		persistent_script = zend_file_cache_script_load(file_handle);
	}
#endif

	/* If script was not found or invalidated by validate_timestamps */
	if (!persistent_script) {
		uint32_t old_const_num = zend_hash_next_free_element(EG(zend_constants));
		zend_op_array *op_array;

		/* Cache miss.. */
		ZCSG(misses)++;

		/* No memory left. Behave like without the Accelerator */
		if (ZSMMG(memory_exhausted) || ZCSG(restart_pending)) {
			SHM_PROTECT();
			return accelerator_orig_compile_file(file_handle, type);
		}

		/* Try and cache the script and assume that it is returned from_shared_memory.
         * If it isn't compile_and_cache_file() changes the flag to 0
         */
       	from_shared_memory = 0;
		persistent_script = opcache_compile_file(file_handle, type, key, key ? key_length : 0, &op_array);
		if (persistent_script) {
			persistent_script = cache_script_in_shared_memory(persistent_script, key, key ? key_length : 0, &from_shared_memory);
		}

		/* Caching is disabled, returning op_array;
		 * or something went wrong during compilation, returning NULL
		 */
		if (!persistent_script) {
			SHM_PROTECT();
			return op_array;
		}
		if (from_shared_memory) {
			/* Delete immutable arrays moved into SHM */
			uint32_t new_const_num = zend_hash_next_free_element(EG(zend_constants));
			while (new_const_num > old_const_num) {
				new_const_num--;
				zend_hash_index_del(EG(zend_constants), new_const_num);
			}
		}
	} else {

#if !ZEND_WIN32
		ZCSG(hits)++; /* TBFixed: may lose one hit */
		persistent_script->dynamic_members.hits++; /* see above */
#else
#ifdef _M_X64
		InterlockedIncrement64(&ZCSG(hits));
#else
		InterlockedIncrement(&ZCSG(hits));
#endif
		InterlockedIncrement64(&persistent_script->dynamic_members.hits);
#endif

		/* see bug #15471 (old BTS) */
		if (persistent_script->full_path) {
			if (!EG(current_execute_data) || !EG(current_execute_data)->opline ||
			    !EG(current_execute_data)->func ||
			    !ZEND_USER_CODE(EG(current_execute_data)->func->common.type) ||
			    EG(current_execute_data)->opline->opcode != ZEND_INCLUDE_OR_EVAL ||
			    (EG(current_execute_data)->opline->extended_value != ZEND_INCLUDE_ONCE &&
			     EG(current_execute_data)->opline->extended_value != ZEND_REQUIRE_ONCE)) {
				if (zend_hash_add_empty_element(&EG(included_files), persistent_script->full_path) != NULL) {
					/* ext/phar has to load phar's metadata into memory */
					if (persistent_script->is_phar) {
						php_stream_statbuf ssb;
						char *fname = emalloc(sizeof("phar://") + ZSTR_LEN(persistent_script->full_path));

						memcpy(fname, "phar://", sizeof("phar://") - 1);
						memcpy(fname + sizeof("phar://") - 1, ZSTR_VAL(persistent_script->full_path), ZSTR_LEN(persistent_script->full_path) + 1);
						php_stream_stat_path(fname, &ssb);
						efree(fname);
					}
				}
			}
		}
		zend_file_handle_dtor(file_handle);
		from_shared_memory = 1;
	}

	persistent_script->dynamic_members.last_used = ZCG(request_time);

	SHM_PROTECT();

    /* Fetch jit auto globals used in the script before execution */
    if (persistent_script->ping_auto_globals_mask) {
		zend_accel_set_auto_globals(persistent_script->ping_auto_globals_mask);
	}

	return zend_accel_load_script(persistent_script, from_shared_memory);
}

/* zend_stream_open_function() replacement for PHP 5.3 and above */
static int persistent_stream_open_function(const char *filename, zend_file_handle *handle)
{
	if (ZCG(cache_persistent_script)) {
		/* check if callback is called from include_once or it's a main request */
		if ((!EG(current_execute_data) &&
		     filename == SG(request_info).path_translated &&
		     ZCG(cache_opline) == NULL) ||
		    (EG(current_execute_data) &&
		     EG(current_execute_data)->func &&
		     ZEND_USER_CODE(EG(current_execute_data)->func->common.type) &&
		     ZCG(cache_opline) == EG(current_execute_data)->opline)) {

			/* we are in include_once or FastCGI request */
			handle->filename = (char*)filename;
			handle->free_filename = 0;
			handle->opened_path = zend_string_copy(ZCG(cache_persistent_script)->full_path);
			handle->type = ZEND_HANDLE_FILENAME;
			return SUCCESS;
		}
		ZCG(cache_opline) = NULL;
		ZCG(cache_persistent_script) = NULL;
	}
	return accelerator_orig_zend_stream_open_function(filename, handle);
}

/* zend_resolve_path() replacement for PHP 5.3 and above */
static zend_string* persistent_zend_resolve_path(const char *filename, int filename_len)
{
	if (ZCG(enabled) && accel_startup_ok &&
	    (ZCG(counted) || ZCSG(accelerator_enabled)) &&
	    !ZCSG(restart_in_progress)) {

		/* check if callback is called from include_once or it's a main request */
		if ((!EG(current_execute_data) &&
		     filename == SG(request_info).path_translated) ||
		    (EG(current_execute_data) &&
		     EG(current_execute_data)->func &&
		     ZEND_USER_CODE(EG(current_execute_data)->func->common.type) &&
		     EG(current_execute_data)->opline->opcode == ZEND_INCLUDE_OR_EVAL &&
		     (EG(current_execute_data)->opline->extended_value == ZEND_INCLUDE_ONCE ||
		      EG(current_execute_data)->opline->extended_value == ZEND_REQUIRE_ONCE))) {

			/* we are in include_once or FastCGI request */
			zend_string *resolved_path;
			int key_length;
			char *key = NULL;
			
			if (!ZCG(accel_directives).revalidate_path) {
				/* lookup by "not-real" path */
				key = accel_make_persistent_key(filename, filename_len, &key_length);
				if (key) {
					zend_accel_hash_entry *bucket = zend_accel_hash_str_find_entry(&ZCSG(hash), key, key_length);
					if (bucket != NULL) {
						zend_persistent_script *persistent_script = (zend_persistent_script *)bucket->data;
						if (!persistent_script->corrupted) {
							ZCG(cache_opline) = EG(current_execute_data) ? EG(current_execute_data)->opline : NULL;
							ZCG(cache_persistent_script) = persistent_script;
							return zend_string_copy(persistent_script->full_path);
						}
					}
				} else {
					ZCG(cache_opline) = NULL;
					ZCG(cache_persistent_script) = NULL;
					return accelerator_orig_zend_resolve_path(filename, filename_len);
				}
			}

			/* find the full real path */
			resolved_path = accelerator_orig_zend_resolve_path(filename, filename_len);

			if (resolved_path) {
				/* lookup by real path */
				zend_accel_hash_entry *bucket = zend_accel_hash_find_entry(&ZCSG(hash), resolved_path);
				if (bucket) {
					zend_persistent_script *persistent_script = (zend_persistent_script *)bucket->data;
					if (!persistent_script->corrupted) {
						if (key) {
							/* add another "key" for the same bucket */
							SHM_UNPROTECT();
							zend_shared_alloc_lock();
							zend_accel_add_key(key, key_length, bucket);
							zend_shared_alloc_unlock();
							SHM_PROTECT();
						} else {
							ZCG(key_len) = 0;
						}
						ZCG(cache_opline) = EG(current_execute_data) ? EG(current_execute_data)->opline : NULL;
						ZCG(cache_persistent_script) = persistent_script;
						return resolved_path;
					}
				}
			}

			ZCG(cache_opline) = NULL;
			ZCG(cache_persistent_script) = NULL;
			return resolved_path;
		}
	}
	ZCG(cache_opline) = NULL;
	ZCG(cache_persistent_script) = NULL;
	return accelerator_orig_zend_resolve_path(filename, filename_len);
}

static void zend_reset_cache_vars(void)
{
	ZSMMG(memory_exhausted) = 0;
	ZCSG(hits) = 0;
	ZCSG(misses) = 0;
	ZCSG(blacklist_misses) = 0;
	ZSMMG(wasted_shared_memory) = 0;
	ZCSG(restart_pending) = 0;
	ZCSG(force_restart_time) = 0;
}

static void accel_reset_pcre_cache(void)
{
	Bucket *p;

	ZEND_HASH_FOREACH_BUCKET(&PCRE_G(pcre_cache), p) {
		/* Remove PCRE cache entries with inconsistent keys */
		if (zend_accel_in_shm(p->key)) {
			p->key = NULL;
			zend_hash_del_bucket(&PCRE_G(pcre_cache), p);
		}
	} ZEND_HASH_FOREACH_END();
}

static void accel_activate(void)
{
	zend_bool reset_pcre = 0;

	if (!ZCG(enabled) || !accel_startup_ok) {
		return;
	}

<<<<<<< HEAD
	if (!ZCG(function_table).nTableSize) {
		zend_hash_init(&ZCG(function_table), zend_hash_num_elements(CG(function_table)), NULL, ZEND_FUNCTION_DTOR, 1);
		zend_accel_copy_internal_functions();
	}

=======
#ifndef ZEND_WIN32
	if (ZCG(accel_directives).validate_root) {
		struct stat buf;

		if (stat("/", &buf) != 0) {
			ZCG(root_hash) = 0;
		} else {
			unsigned long x = buf.st_ino;

#if SIZEOF_LONG == 4
			x = ((x >> 16) ^ x) * 0x45d9f3b;
			x = ((x >> 16) ^ x) * 0x45d9f3b;
			x = (x >> 16) ^ x;
#elif SIZEOF_LONG == 8
			x = (x ^ (x >> 30)) * 0xbf58476d1ce4e5b9;
			x = (x ^ (x >> 27)) * 0x94d049bb133111eb;
			x = x ^ (x >> 31);
#endif
			ZCG(root_hash) = x;
		}
	} else {
		ZCG(root_hash) = 0;
	}
#endif

	SHM_UNPROTECT();
>>>>>>> ecba563f
	/* PHP-5.4 and above return "double", but we use 1 sec precision */
	ZCG(auto_globals_mask) = 0;
	ZCG(request_time) = (time_t)sapi_get_request_time();
	ZCG(cache_opline) = NULL;
	ZCG(cache_persistent_script) = NULL;
	ZCG(include_path_key_len) = 0;
	ZCG(include_path_check) = 1;

	/* check if ZCG(function_table) wasn't somehow polluted on the way */
	if (ZCG(internal_functions_count) != zend_hash_num_elements(&ZCG(function_table))) {
		zend_accel_error(ACCEL_LOG_WARNING, "Internal functions count changed - was %d, now %d", ZCG(internal_functions_count), zend_hash_num_elements(&ZCG(function_table)));
	}

	ZCG(cwd) = NULL;
	ZCG(cwd_key_len) = 0;
	ZCG(cwd_check) = 1;

#ifdef HAVE_OPCACHE_FILE_CACHE
	if (ZCG(accel_directives).file_cache_only) {
		return;
	}
#endif

	SHM_UNPROTECT();

	if (ZCG(counted)) {
#ifdef ZTS
		zend_accel_error(ACCEL_LOG_WARNING, "Stuck count for thread id %d", tsrm_thread_id());
#else
		zend_accel_error(ACCEL_LOG_WARNING, "Stuck count for pid %d", getpid());
#endif
		accel_unlock_all();
		ZCG(counted) = 0;
	}

	if (ZCSG(restart_pending)) {
		zend_shared_alloc_lock();
		if (ZCSG(restart_pending) != 0) { /* check again, to ensure that the cache wasn't already cleaned by another process */
			if (accel_is_inactive() == SUCCESS) {
				zend_accel_error(ACCEL_LOG_DEBUG, "Restarting!");
				ZCSG(restart_pending) = 0;
				switch ZCSG(restart_reason) {
					case ACCEL_RESTART_OOM:
						ZCSG(oom_restarts)++;
						break;
					case ACCEL_RESTART_HASH:
						ZCSG(hash_restarts)++;
						break;
					case ACCEL_RESTART_USER:
						ZCSG(manual_restarts)++;
						break;
				}
				accel_restart_enter();

				zend_reset_cache_vars();
				zend_accel_hash_clean(&ZCSG(hash));

#if !defined(ZTS)
				if (ZCG(accel_directives).interned_strings_buffer) {
					accel_interned_strings_restore_state();
				}
#endif

				zend_shared_alloc_restore_state();
				ZCSG(accelerator_enabled) = ZCSG(cache_status_before_restart);
				if (ZCSG(last_restart_time) < ZCG(request_time)) {
					ZCSG(last_restart_time) = ZCG(request_time);
				} else {
					ZCSG(last_restart_time)++;
				}
				accel_restart_leave();
			}
		} else {
			reset_pcre = 1;
		}
		zend_shared_alloc_unlock();
	}

	SHM_PROTECT();

	if (ZCSG(last_restart_time) != ZCG(last_restart_time)) {
		/* SHM was reinitialized. */
		ZCG(last_restart_time) = ZCSG(last_restart_time);

		/* Reset in-process realpath cache */
		realpath_cache_clean();

		accel_reset_pcre_cache();
	} else if (reset_pcre) {
		accel_reset_pcre_cache();
	}
}

#if !ZEND_DEBUG

/* Fast Request Shutdown
 * =====================
 * Zend Memory Manager frees memory by its own. We don't have to free each
 * allocated block separately, but we like to call all the destructors and
 * callbacks in exactly the same order.
 */
static void accel_fast_hash_destroy(HashTable *ht);

static void accel_fast_zval_dtor(zval *zvalue)
{
tail_call:
	switch (Z_TYPE_P(zvalue)) {
		case IS_ARRAY:
			GC_REMOVE_FROM_BUFFER(Z_ARR_P(zvalue));
			if (Z_ARR_P(zvalue) != &EG(symbol_table)) {
				/* break possible cycles */
				ZVAL_NULL(zvalue);
				accel_fast_hash_destroy(Z_ARRVAL_P(zvalue));
			}
			break;
		case IS_OBJECT:
			OBJ_RELEASE(Z_OBJ_P(zvalue));
			break;
		case IS_RESOURCE:
			zend_list_delete(Z_RES_P(zvalue));
			break;
		case IS_REFERENCE: {
				zend_reference *ref = Z_REF_P(zvalue);

				if (--GC_REFCOUNT(ref) == 0) {
					if (Z_REFCOUNTED(ref->val) && Z_DELREF(ref->val) == 0) {
						zvalue = &ref->val;
						goto tail_call;
					}
				}
			}
			break;
	}
}

static void accel_fast_hash_destroy(HashTable *ht)
{
	Bucket *p = ht->arData;
	Bucket *end = p + ht->nNumUsed;

	while (p != end) {
		if (Z_REFCOUNTED(p->val) && Z_DELREF(p->val) == 0) {
			accel_fast_zval_dtor(&p->val);
		}
		p++;
	}
}

static inline void zend_accel_fast_del_bucket(HashTable *ht, uint32_t idx, Bucket *p)
{
	uint32_t nIndex = p->h | ht->nTableMask;
	uint32_t i = HT_HASH(ht, nIndex);

	ht->nNumOfElements--;
	if (idx != i) {
		Bucket *prev = HT_HASH_TO_BUCKET(ht, i);
		while (Z_NEXT(prev->val) != idx) {
			i = Z_NEXT(prev->val);
			prev = HT_HASH_TO_BUCKET(ht, i);
		}
		Z_NEXT(prev->val) = Z_NEXT(p->val);
 	} else {
		HT_HASH(ht, p->h | ht->nTableMask) = Z_NEXT(p->val);
	}
}

static void zend_accel_fast_shutdown(void)
{
	if (EG(full_tables_cleanup)) {
		return;
	}

	if (EG(objects_store).top > 1 || zend_hash_num_elements(&EG(regular_list)) > 0) {
		/* We don't have to destroy all zvals if they cannot call any destructors */
		zend_try {
			ZEND_HASH_REVERSE_FOREACH(&EG(symbol_table), 0) {
				if (Z_REFCOUNTED(_p->val) && Z_DELREF(_p->val) == 0) {
					accel_fast_zval_dtor(&_p->val);
				}
				zend_accel_fast_del_bucket(&EG(symbol_table), HT_IDX_TO_HASH(_idx-1), _p);
			} ZEND_HASH_FOREACH_END();
		} zend_end_try();
		zend_hash_init(&EG(symbol_table), 8, NULL, NULL, 0);

		ZEND_HASH_REVERSE_FOREACH(EG(function_table), 0) {
			zend_function *func = Z_PTR(_p->val);

			if (func->type == ZEND_INTERNAL_FUNCTION) {
				break;
			} else {
				if (func->op_array.static_variables) {
					if (!(GC_FLAGS(func->op_array.static_variables) & IS_ARRAY_IMMUTABLE)) {
						if (--GC_REFCOUNT(func->op_array.static_variables) == 0) {
							accel_fast_hash_destroy(func->op_array.static_variables);
						}
					}
				}
				zend_accel_fast_del_bucket(EG(function_table), HT_IDX_TO_HASH(_idx-1), _p);
			}
		} ZEND_HASH_FOREACH_END();

		ZEND_HASH_REVERSE_FOREACH(EG(class_table), 0) {
			zend_class_entry *ce = Z_PTR(_p->val);

			if (ce->type == ZEND_INTERNAL_CLASS) {
				break;
			} else {
				if (ce->ce_flags & ZEND_HAS_STATIC_IN_METHODS) {
					zend_function *func;

					ZEND_HASH_FOREACH_PTR(&ce->function_table, func) {
						if (func->type == ZEND_USER_FUNCTION) {
							if (func->op_array.static_variables) {
								if (!(GC_FLAGS(func->op_array.static_variables) & IS_ARRAY_IMMUTABLE)) {
									if (--GC_REFCOUNT(func->op_array.static_variables) == 0) {
										accel_fast_hash_destroy(func->op_array.static_variables);
									}
								}
								func->op_array.static_variables = NULL;
							}
						}
					} ZEND_HASH_FOREACH_END();
				}
				if (ce->static_members_table) {
					int i;

					for (i = 0; i < ce->default_static_members_count; i++) {
						zval *zv = &ce->static_members_table[i];
						ZVAL_UNDEF(&ce->static_members_table[i]);
						if (Z_REFCOUNTED_P(zv) && Z_DELREF_P(zv) == 0) {
							accel_fast_zval_dtor(zv);
						}
					}
					ce->static_members_table = NULL;
				}
				zend_accel_fast_del_bucket(EG(class_table), HT_IDX_TO_HASH(_idx-1), _p);
			}
		} ZEND_HASH_FOREACH_END();

	} else {

		zend_hash_init(&EG(symbol_table), 8, NULL, NULL, 0);

		ZEND_HASH_REVERSE_FOREACH(EG(function_table), 0) {
			zend_function *func = Z_PTR(_p->val);

			if (func->type == ZEND_INTERNAL_FUNCTION) {
				break;
			} else {
				zend_accel_fast_del_bucket(EG(function_table), HT_IDX_TO_HASH(_idx-1), _p);
			}
		} ZEND_HASH_FOREACH_END();

		ZEND_HASH_REVERSE_FOREACH(EG(class_table), 0) {
			zend_class_entry *ce = Z_PTR(_p->val);

			if (ce->type == ZEND_INTERNAL_CLASS) {
				break;
			} else {
				zend_accel_fast_del_bucket(EG(class_table), HT_IDX_TO_HASH(_idx-1), _p);
			}
		} ZEND_HASH_FOREACH_END();
	}

	ZEND_HASH_REVERSE_FOREACH(EG(zend_constants), 0) {
		zend_constant *c = Z_PTR(_p->val);

		if (c->flags & CONST_PERSISTENT) {
			break;
		} else {
			zend_accel_fast_del_bucket(EG(zend_constants), HT_IDX_TO_HASH(_idx-1), _p);
		}
	} ZEND_HASH_FOREACH_END();
	EG(function_table)->nNumUsed = EG(function_table)->nNumOfElements;
	EG(class_table)->nNumUsed = EG(class_table)->nNumOfElements;
	EG(zend_constants)->nNumUsed = EG(zend_constants)->nNumOfElements;

	CG(unclean_shutdown) = 1;
}
#endif

int accel_post_deactivate(void)
{
	if (!ZCG(enabled) || !accel_startup_ok) {
		return SUCCESS;
	}

	zend_shared_alloc_safe_unlock(); /* be sure we didn't leave cache locked */
	accel_unlock_all();
	ZCG(counted) = 0;

	return SUCCESS;
}

static void accel_deactivate(void)
{
	/* ensure that we restore function_table and class_table
	 * In general, they're restored by persistent_compile_file(), but in case
	 * the script is aborted abnormally, they may become messed up.
	 */

	if (ZCG(cwd)) {
		zend_string_release(ZCG(cwd));
		ZCG(cwd) = NULL;
	}

	if (!ZCG(enabled) || !accel_startup_ok) {
		return;
	}

#if !ZEND_DEBUG
	if (ZCG(accel_directives).fast_shutdown && is_zend_mm()) {
		zend_accel_fast_shutdown();
	}
#endif
}

static int accelerator_remove_cb(zend_extension *element1, zend_extension *element2)
{
	(void)element2; /* keep the compiler happy */

	if (!strcmp(element1->name, ACCELERATOR_PRODUCT_NAME )) {
		element1->startup = NULL;
#if 0
		/* We have to call shutdown callback it to free TS resources */
		element1->shutdown = NULL;
#endif
		element1->activate = NULL;
		element1->deactivate = NULL;
		element1->op_array_handler = NULL;

#ifdef __DEBUG_MESSAGES__
        fprintf(stderr, ACCELERATOR_PRODUCT_NAME " is disabled: %s\n", (zps_failure_reason ? zps_failure_reason : "unknown error"));
        fflush(stderr);
#endif
	}

	return 0;
}

static void zps_startup_failure(char *reason, char *api_reason, int (*cb)(zend_extension *, zend_extension *))
{
	accel_startup_ok = 0;
	zps_failure_reason = reason;
	zps_api_failure_reason = api_reason?api_reason:reason;
	zend_llist_del_element(&zend_extensions, NULL, (int (*)(void *, void *))cb);
}

static inline int accel_find_sapi(void)
{
	static const char *supported_sapis[] = {
		"apache",
		"fastcgi",
		"cli-server",
		"cgi-fcgi",
		"fpm-fcgi",
		"isapi",
		"apache2filter",
		"apache2handler",
		"litespeed",
		"uwsgi",
		NULL
	};
	const char **sapi_name;

	if (sapi_module.name) {
		for (sapi_name = supported_sapis; *sapi_name; sapi_name++) {
			if (strcmp(sapi_module.name, *sapi_name) == 0) {
				return SUCCESS;
			}
		}
		if (ZCG(accel_directives).enable_cli && (
		    strcmp(sapi_module.name, "cli") == 0
		  || strcmp(sapi_module.name, "phpdbg") == 0)) {
			return SUCCESS;
		}
	}

	return FAILURE;
}

static int zend_accel_init_shm(void)
{
	zend_shared_alloc_lock();

	accel_shared_globals = zend_shared_alloc(sizeof(zend_accel_shared_globals));
	if (!accel_shared_globals) {
		zend_accel_error(ACCEL_LOG_FATAL, "Insufficient shared memory!");
		zend_shared_alloc_unlock();
		return FAILURE;
	}
	ZSMMG(app_shared_globals) = accel_shared_globals;

	zend_accel_hash_init(&ZCSG(hash), ZCG(accel_directives).max_accelerated_files);

	ZCSG(interned_strings_start) = ZCSG(interned_strings_end) = NULL;
# ifndef ZTS
	zend_hash_init(&ZCSG(interned_strings), (ZCG(accel_directives).interned_strings_buffer * 1024 * 1024) / (sizeof(Bucket) + sizeof(Bucket*) + 8 /* average string length */), NULL, NULL, 1);
	if (ZCG(accel_directives).interned_strings_buffer) {
		void *data;

		ZCSG(interned_strings).nTableMask = -ZCSG(interned_strings).nTableSize;
		data = zend_shared_alloc(HT_SIZE(&ZCSG(interned_strings)));
		ZCSG(interned_strings_start) = zend_shared_alloc((ZCG(accel_directives).interned_strings_buffer * 1024 * 1024));
		if (!data || !ZCSG(interned_strings_start)) {
			zend_accel_error(ACCEL_LOG_FATAL, ACCELERATOR_PRODUCT_NAME " cannot allocate buffer for interned strings");
			zend_shared_alloc_unlock();
			return FAILURE;
		}
		HT_SET_DATA_ADDR(&ZCSG(interned_strings), data);
		HT_HASH_RESET(&ZCSG(interned_strings));
		ZCSG(interned_strings_end)   = ZCSG(interned_strings_start) + (ZCG(accel_directives).interned_strings_buffer * 1024 * 1024);
		ZCSG(interned_strings_top)   = ZCSG(interned_strings_start);

//		orig_interned_strings_start = CG(interned_strings_start);
//		orig_interned_strings_end = CG(interned_strings_end);
//		CG(interned_strings_start) = ZCSG(interned_strings_start);
//		CG(interned_strings_end) = ZCSG(interned_strings_end);
	}
# endif

	orig_new_interned_string = zend_new_interned_string;
	orig_interned_strings_snapshot = zend_interned_strings_snapshot;
	orig_interned_strings_restore = zend_interned_strings_restore;
	zend_new_interned_string = accel_new_interned_string_for_php;
	zend_interned_strings_snapshot = accel_interned_strings_snapshot_for_php;
	zend_interned_strings_restore = accel_interned_strings_restore_for_php;

# ifndef ZTS
	if (ZCG(accel_directives).interned_strings_buffer) {
		accel_use_shm_interned_strings();
		accel_interned_strings_save_state();
	}
# endif

	zend_reset_cache_vars();

	ZCSG(oom_restarts) = 0;
	ZCSG(hash_restarts) = 0;
	ZCSG(manual_restarts) = 0;

	ZCSG(accelerator_enabled) = 1;
	ZCSG(start_time) = zend_accel_get_time();
	ZCSG(last_restart_time) = 0;
	ZCSG(restart_in_progress) = 0;

	zend_shared_alloc_unlock();

	return SUCCESS;
}

static void accel_globals_ctor(zend_accel_globals *accel_globals)
{
#if defined(COMPILE_DL_OPCACHE) && defined(ZTS)
	ZEND_TSRMLS_CACHE_UPDATE();
#endif
	memset(accel_globals, 0, sizeof(zend_accel_globals));
}

static void accel_globals_internal_func_dtor(zval *zv)
{
	free(Z_PTR_P(zv));
}

static void accel_globals_dtor(zend_accel_globals *accel_globals)
{
	if (accel_globals->function_table.nTableSize) {
		accel_globals->function_table.pDestructor = accel_globals_internal_func_dtor;
		zend_hash_destroy(&accel_globals->function_table);
	}
}

#define ZEND_BIN_ID "BIN_" ZEND_TOSTR(SIZEOF_CHAR) ZEND_TOSTR(SIZEOF_INT) ZEND_TOSTR(SIZEOF_LONG) ZEND_TOSTR(SIZEOF_SIZE_T) ZEND_TOSTR(SIZEOF_ZEND_LONG) ZEND_TOSTR(ZEND_MM_ALIGNMENT)

static void accel_gen_system_id(void)
{
	PHP_MD5_CTX context;
	unsigned char digest[16], c;
	char *md5str = ZCG(system_id);
	int i;

	PHP_MD5Init(&context);
	PHP_MD5Update(&context, PHP_VERSION, sizeof(PHP_VERSION)-1);
	PHP_MD5Update(&context, ZEND_EXTENSION_BUILD_ID, sizeof(ZEND_EXTENSION_BUILD_ID)-1);
	PHP_MD5Update(&context, ZEND_BIN_ID, sizeof(ZEND_BIN_ID)-1);
	if (strstr(PHP_VERSION, "-dev") != 0) {
		/* Development versions may be changed from build to build */
		PHP_MD5Update(&context, __DATE__, sizeof(__DATE__)-1);
		PHP_MD5Update(&context, __TIME__, sizeof(__TIME__)-1);
	}
	PHP_MD5Final(digest, &context);
	for (i = 0; i < 16; i++) {
		c = digest[i] >> 4;
		c = (c <= 9) ? c + '0' : c - 10 + 'a';
		md5str[i * 2] = c;
		c = digest[i] &  0x0f;
		c = (c <= 9) ? c + '0' : c - 10 + 'a';
		md5str[(i * 2) + 1] = c;
	}
}

#ifdef HAVE_HUGE_CODE_PAGES
# ifndef _WIN32
#  include <sys/mman.h>
#  ifndef MAP_ANON
#   ifdef MAP_ANONYMOUS
#    define MAP_ANON MAP_ANONYMOUS
#   endif
#  endif
#  ifndef MAP_FAILED
#   define MAP_FAILED ((void*)-1)
#  endif
# endif

# if defined(MAP_HUGETLB) || defined(MADV_HUGEPAGE)
static int accel_remap_huge_pages(void *start, size_t size, const char *name, size_t offset)
{
	void *ret = MAP_FAILED;
	void *mem;

	mem = mmap(NULL, size,
		PROT_READ | PROT_WRITE,
		MAP_PRIVATE | MAP_ANONYMOUS,
		-1, 0);
	if (mem == MAP_FAILED) {
		zend_error(E_WARNING,
			ACCELERATOR_PRODUCT_NAME " huge_code_pages: mmap failed: %s (%d)",
			strerror(errno), errno);
		return -1;
	}
	memcpy(mem, start, size);

#  ifdef MAP_HUGETLB
	ret = mmap(start, size,
		PROT_READ | PROT_WRITE | PROT_EXEC,
		MAP_PRIVATE | MAP_ANONYMOUS | MAP_FIXED | MAP_HUGETLB,
		-1, 0);
#  endif
	if (ret == MAP_FAILED) {
		ret = mmap(start, size,
			PROT_READ | PROT_WRITE | PROT_EXEC,
			MAP_PRIVATE | MAP_ANONYMOUS | MAP_FIXED,
			-1, 0);
		/* this should never happen? */
		ZEND_ASSERT(ret != MAP_FAILED);
#  ifdef MADV_HUGEPAGE
		if (-1 == madvise(start, size, MADV_HUGEPAGE)) {
			memcpy(start, mem, size);
			mprotect(start, size, PROT_READ | PROT_EXEC);
			munmap(mem, size);
			zend_error(E_WARNING,
				ACCELERATOR_PRODUCT_NAME " huge_code_pages: madvise(HUGEPAGE) failed: %s (%d)",
				strerror(errno), errno);
			return -1;
		}
#  else
		memcpy(start, mem, size);
		mprotect(start, size, PROT_READ | PROT_EXEC);
		munmap(mem, size);
		zend_error(E_WARNING,
			ACCELERATOR_PRODUCT_NAME " huge_code_pages: mmap(HUGETLB) failed: %s (%d)",
			strerror(errno), errno);
		return -1;
#  endif
	}

	if (ret == start) {
		memcpy(start, mem, size);
		mprotect(start, size, PROT_READ | PROT_EXEC);
	}
	munmap(mem, size);

	return (ret == start) ? 0 : -1;
}

static void accel_move_code_to_huge_pages(void)
{
	FILE *f;
	long unsigned int huge_page_size = 2 * 1024 * 1024;

	f = fopen("/proc/self/maps", "r");
	if (f) {
		long unsigned int  start, end, offset, inode;
		char perm[5], dev[6], name[MAXPATHLEN];
		int ret;

		ret = fscanf(f, "%lx-%lx %4s %lx %5s %ld %s\n", &start, &end, perm, &offset, dev, &inode, name);
		if (ret == 7 && perm[0] == 'r' && perm[1] == '-' && perm[2] == 'x' && name[0] == '/') {
			long unsigned int  seg_start = ZEND_MM_ALIGNED_SIZE_EX(start, huge_page_size);
			long unsigned int  seg_end = (end & ~(huge_page_size-1L));

			if (seg_end > seg_start) {
				zend_accel_error(ACCEL_LOG_DEBUG, "remap to huge page %lx-%lx %s \n", seg_start, seg_end, name);
				accel_remap_huge_pages((void*)seg_start, seg_end - seg_start, name, offset + seg_start - start);
			}
		}
		fclose(f);
	}
}
# else
static void accel_move_code_to_huge_pages(void)
{
	zend_error(E_WARNING, ACCELERATOR_PRODUCT_NAME ": opcache.huge_code_pages has no affect as huge page is not supported");
	return;
}
# endif /* defined(MAP_HUGETLB) || defined(MADV_HUGEPAGE) */
#endif /* HAVE_HUGE_CODE_PAGES */

static int accel_startup(zend_extension *extension)
{
	zend_function *func;
	zend_ini_entry *ini_entry;

#ifdef ZTS
	accel_globals_id = ts_allocate_id(&accel_globals_id, sizeof(zend_accel_globals), (ts_allocate_ctor) accel_globals_ctor, (ts_allocate_dtor) accel_globals_dtor);
#else
	accel_globals_ctor(&accel_globals);
#endif

#ifdef ZEND_WIN32
	_setmaxstdio(2048); /* The default configuration is limited to 512 stdio files */
#endif

	if (start_accel_module() == FAILURE) {
		accel_startup_ok = 0;
		zend_error(E_WARNING, ACCELERATOR_PRODUCT_NAME ": module registration failed!");
		return FAILURE;
	}

	accel_gen_system_id();

#ifdef HAVE_HUGE_CODE_PAGES
	if (ZCG(accel_directives).huge_code_pages &&
	    (strcmp(sapi_module.name, "cli") == 0 ||
	     strcmp(sapi_module.name, "cli-server") == 0 ||
		 strcmp(sapi_module.name, "cgi-fcgi") == 0 ||
		 strcmp(sapi_module.name, "fpm-fcgi") == 0)) {
		accel_move_code_to_huge_pages();
	}
#endif

	/* no supported SAPI found - disable acceleration and stop initialization */
	if (accel_find_sapi() == FAILURE) {
		accel_startup_ok = 0;
		if (!ZCG(accel_directives).enable_cli &&
		    strcmp(sapi_module.name, "cli") == 0) {
			zps_startup_failure("Opcode Caching is disabled for CLI", NULL, accelerator_remove_cb);
		} else {
			zps_startup_failure("Opcode Caching is only supported in Apache, ISAPI, FPM, FastCGI and LiteSpeed SAPIs", NULL, accelerator_remove_cb);
		}
		return SUCCESS;
	}

	if (ZCG(enabled) == 0) {
		return SUCCESS ;
	}

/********************************************/
/* End of non-SHM dependent initializations */
/********************************************/
#ifdef HAVE_OPCACHE_FILE_CACHE
	if (!ZCG(accel_directives).file_cache_only) {
#else
	if (1) {
#endif
		switch (zend_shared_alloc_startup(ZCG(accel_directives).memory_consumption)) {
			case ALLOC_SUCCESS:
				if (zend_accel_init_shm() == FAILURE) {
					accel_startup_ok = 0;
					return FAILURE;
				}
				break;
			case ALLOC_FAILURE:
				accel_startup_ok = 0;
				zend_accel_error(ACCEL_LOG_FATAL, "Failure to initialize shared memory structures - probably not enough shared memory.");
				return SUCCESS;
			case SUCCESSFULLY_REATTACHED:
				zend_shared_alloc_lock();
				accel_shared_globals = (zend_accel_shared_globals *) ZSMMG(app_shared_globals);
				orig_new_interned_string = zend_new_interned_string;
				orig_interned_strings_snapshot = zend_interned_strings_snapshot;
				orig_interned_strings_restore = zend_interned_strings_restore;

				zend_new_interned_string = accel_new_interned_string_for_php;
				zend_interned_strings_snapshot = accel_interned_strings_snapshot_for_php;
				zend_interned_strings_restore = accel_interned_strings_restore_for_php;
#ifndef ZTS
				accel_use_shm_interned_strings();
#endif
				zend_shared_alloc_unlock();
				break;
			case FAILED_REATTACHED:
				accel_startup_ok = 0;
				zend_accel_error(ACCEL_LOG_FATAL, "Failure to initialize shared memory structures - can not reattach to exiting shared memory.");
				return SUCCESS;
				break;
#if ENABLE_FILE_CACHE_FALLBACK
			case ALLOC_FALLBACK:
				zend_shared_alloc_lock();
				fallback_process = 1;
				zend_accel_init_auto_globals();
				zend_shared_alloc_unlock();
				goto file_cache_fallback;
				break;
#endif
		}

		/* from this point further, shared memory is supposed to be OK */

		/* remeber the last restart time in the process memory */
		ZCG(last_restart_time) = ZCSG(last_restart_time);

		/* Init auto-global strings */
		zend_accel_init_auto_globals();

		zend_shared_alloc_lock();
		zend_shared_alloc_save_state();
		zend_shared_alloc_unlock();

		SHM_PROTECT();
#ifdef HAVE_OPCACHE_FILE_CACHE
	} else if (!ZCG(accel_directives).file_cache) {
		accel_startup_ok = 0;
		zend_accel_error(ACCEL_LOG_FATAL, "opcache.file_cache_only is set without a proper setting of opcache.file_cache");
		return SUCCESS;
	} else {
		accel_shared_globals = calloc(1, sizeof(zend_accel_shared_globals));

		/* Init auto-global strings */
		zend_accel_init_auto_globals();
#endif
	}
#if ENABLE_FILE_CACHE_FALLBACK
file_cache_fallback:
#endif

	/* Override compiler */
	accelerator_orig_compile_file = zend_compile_file;
	zend_compile_file = persistent_compile_file;

	/* Override stream opener function (to eliminate open() call caused by
	 * include/require statements ) */
	accelerator_orig_zend_stream_open_function = zend_stream_open_function;
	zend_stream_open_function = persistent_stream_open_function;

	/* Override path resolver function (to eliminate stat() calls caused by
	 * include_once/require_once statements */
	accelerator_orig_zend_resolve_path = zend_resolve_path;
	zend_resolve_path = persistent_zend_resolve_path;

	/* Override chdir() function */
	if ((func = zend_hash_str_find_ptr(CG(function_table), "chdir", sizeof("chdir")-1)) != NULL &&
	    func->type == ZEND_INTERNAL_FUNCTION) {
		orig_chdir = func->internal_function.handler;
		func->internal_function.handler = ZEND_FN(accel_chdir);
	}
	ZCG(cwd) = NULL;
	ZCG(include_path) = NULL;

	/* Override "include_path" modifier callback */
	if ((ini_entry = zend_hash_str_find_ptr(EG(ini_directives), "include_path", sizeof("include_path")-1)) != NULL) {
		ZCG(include_path) = ini_entry->value;
		orig_include_path_on_modify = ini_entry->on_modify;
		ini_entry->on_modify = accel_include_path_on_modify;
	}

	accel_startup_ok = 1;

	/* Override file_exists(), is_file() and is_readable() */
	zend_accel_override_file_functions();

	/* Load black list */
	accel_blacklist.entries = NULL;
	if (ZCG(enabled) && accel_startup_ok &&
	    ZCG(accel_directives).user_blacklist_filename &&
	    *ZCG(accel_directives.user_blacklist_filename)) {
		zend_accel_blacklist_init(&accel_blacklist);
		zend_accel_blacklist_load(&accel_blacklist, ZCG(accel_directives.user_blacklist_filename));
	}

	return SUCCESS;
}

static void accel_free_ts_resources()
{
#ifndef ZTS
	accel_globals_dtor(&accel_globals);
#else
	ts_free_id(accel_globals_id);
#endif
}

void accel_shutdown(void)
{
	zend_ini_entry *ini_entry;
	zend_bool file_cache_only = 0;

	zend_accel_blacklist_shutdown(&accel_blacklist);

	if (!ZCG(enabled) || !accel_startup_ok) {
		accel_free_ts_resources();
		return;
	}

	if (ZCG(accel_directives).interned_strings_buffer) {
#ifndef ZTS
		zend_hash_clean(CG(auto_globals));
		zend_hash_clean(CG(function_table));
		zend_hash_clean(CG(class_table));
		zend_hash_clean(EG(zend_constants));
#endif
	}

	accel_reset_pcre_cache();

	zend_new_interned_string = orig_new_interned_string;
	zend_interned_strings_snapshot = orig_interned_strings_snapshot;
	zend_interned_strings_restore = orig_interned_strings_restore;

#ifdef HAVE_OPCACHE_FILE_CACHE
	file_cache_only = ZCG(accel_directives).file_cache_only;
#endif

	accel_free_ts_resources();

	if (!file_cache_only) {
		zend_shared_alloc_shutdown();
	}
	zend_compile_file = accelerator_orig_compile_file;

	if ((ini_entry = zend_hash_str_find_ptr(EG(ini_directives), "include_path", sizeof("include_path")-1)) != NULL) {
		ini_entry->on_modify = orig_include_path_on_modify;
	}
}

void zend_accel_schedule_restart(zend_accel_restart_reason reason)
{
	if (ZCSG(restart_pending)) {
		/* don't schedule twice */
		return;
	}
	zend_accel_error(ACCEL_LOG_DEBUG, "Restart Scheduled!");

	SHM_UNPROTECT();
	ZCSG(restart_pending) = 1;
	ZCSG(restart_reason) = reason;
	ZCSG(cache_status_before_restart) = ZCSG(accelerator_enabled);
	ZCSG(accelerator_enabled) = 0;

	if (ZCG(accel_directives).force_restart_timeout) {
		ZCSG(force_restart_time) = zend_accel_get_time() + ZCG(accel_directives).force_restart_timeout;
	} else {
		ZCSG(force_restart_time) = 0;
	}
	SHM_PROTECT();
}

/* this is needed because on WIN32 lock is not decreased unless ZCG(counted) is set */
#ifdef ZEND_WIN32
#define accel_deactivate_now() ZCG(counted) = 1; accel_deactivate_sub()
#else
#define accel_deactivate_now() accel_deactivate_sub()
#endif

/* ensures it is OK to read SHM
	if it's not OK (restart in progress) returns FAILURE
	if OK returns SUCCESS
	MUST call accelerator_shm_read_unlock after done lock operations
*/
int accelerator_shm_read_lock(void)
{
	if (ZCG(counted)) {
		/* counted means we are holding read lock for SHM, so that nothing bad can happen */
		return SUCCESS;
	} else {
		/* here accelerator is active but we do not hold SHM lock. This means restart was scheduled
			or is in progress now */
		if (accel_activate_add() == FAILURE) { /* acquire usage lock */
			return FAILURE;
		}
		/* Now if we weren't inside restart, restart would not begin until we remove usage lock */
		if (ZCSG(restart_in_progress)) {
			/* we already were inside restart this means it's not safe to touch shm */
			accel_deactivate_now(); /* drop usage lock */
			return FAILURE;
		}
		ZCG(counted) = 1;
	}
	return SUCCESS;
}

/* must be called ONLY after SUCCESSFUL accelerator_shm_read_lock */
void accelerator_shm_read_unlock(void)
{
	if (!ZCG(counted)) {
		/* counted is 0 - meaning we had to readlock manually, release readlock now */
		accel_deactivate_now();
	}
}

ZEND_EXT_API zend_extension zend_extension_entry = {
	ACCELERATOR_PRODUCT_NAME,               /* name */
	PHP_VERSION,							/* version */
	"Zend Technologies",					/* author */
	"http://www.zend.com/",					/* URL */
	"Copyright (c) 1999-2016",				/* copyright */
	accel_startup,					   		/* startup */
	NULL,									/* shutdown */
	accel_activate,							/* per-script activation */
	accel_deactivate,						/* per-script deactivation */
	NULL,									/* message handler */
	NULL,									/* op_array handler */
	NULL,									/* extended statement handler */
	NULL,									/* extended fcall begin handler */
	NULL,									/* extended fcall end handler */
	NULL,									/* op_array ctor */
	NULL,									/* op_array dtor */
	STANDARD_ZEND_EXTENSION_PROPERTIES
};<|MERGE_RESOLUTION|>--- conflicted
+++ resolved
@@ -1747,7 +1747,6 @@
 		persistent_script = NULL;
 	}
 
-<<<<<<< HEAD
 	/* Make sure we only increase the currently running processes semaphore
      * once each execution (this function can be called more than once on
      * each execution)
@@ -1762,28 +1761,20 @@
 			return accelerator_orig_compile_file(file_handle, type);
 		}
 		ZCG(counted) = 1;
-=======
+	}
+
 	/* Revalidate acessibility of cached file */
 	if (EXPECTED(persistent_script != NULL) &&
 	    UNEXPECTED(ZCG(accel_directives).validate_permission) &&
 	    file_handle->type == ZEND_HANDLE_FILENAME &&
 	    UNEXPECTED(access(file_handle->filename, R_OK) != 0)) {
 		if (type == ZEND_REQUIRE) {
-#if ZEND_EXTENSION_API_NO < PHP_5_3_X_API_NO
-			zend_message_dispatcher(ZMSG_FAILED_REQUIRE_FOPEN, file_handle->filename);
-#else
 			zend_message_dispatcher(ZMSG_FAILED_REQUIRE_FOPEN, file_handle->filename TSRMLS_CC);
-#endif
 			zend_bailout();
 		} else {
-#if ZEND_EXTENSION_API_NO < PHP_5_3_X_API_NO
-			zend_message_dispatcher(ZMSG_FAILED_INCLUDE_FOPEN, file_handle->filename);
-#else
 			zend_message_dispatcher(ZMSG_FAILED_INCLUDE_FOPEN, file_handle->filename TSRMLS_CC);
-#endif
 		}
 		return NULL;
->>>>>>> ecba563f
 	}
 
 	SHM_UNPROTECT();
@@ -2065,40 +2056,11 @@
 		return;
 	}
 
-<<<<<<< HEAD
 	if (!ZCG(function_table).nTableSize) {
 		zend_hash_init(&ZCG(function_table), zend_hash_num_elements(CG(function_table)), NULL, ZEND_FUNCTION_DTOR, 1);
 		zend_accel_copy_internal_functions();
 	}
 
-=======
-#ifndef ZEND_WIN32
-	if (ZCG(accel_directives).validate_root) {
-		struct stat buf;
-
-		if (stat("/", &buf) != 0) {
-			ZCG(root_hash) = 0;
-		} else {
-			unsigned long x = buf.st_ino;
-
-#if SIZEOF_LONG == 4
-			x = ((x >> 16) ^ x) * 0x45d9f3b;
-			x = ((x >> 16) ^ x) * 0x45d9f3b;
-			x = (x >> 16) ^ x;
-#elif SIZEOF_LONG == 8
-			x = (x ^ (x >> 30)) * 0xbf58476d1ce4e5b9;
-			x = (x ^ (x >> 27)) * 0x94d049bb133111eb;
-			x = x ^ (x >> 31);
-#endif
-			ZCG(root_hash) = x;
-		}
-	} else {
-		ZCG(root_hash) = 0;
-	}
-#endif
-
-	SHM_UNPROTECT();
->>>>>>> ecba563f
 	/* PHP-5.4 and above return "double", but we use 1 sec precision */
 	ZCG(auto_globals_mask) = 0;
 	ZCG(request_time) = (time_t)sapi_get_request_time();
@@ -2119,6 +2081,31 @@
 #ifdef HAVE_OPCACHE_FILE_CACHE
 	if (ZCG(accel_directives).file_cache_only) {
 		return;
+	}
+#endif
+
+#ifndef ZEND_WIN32
+	if (ZCG(accel_directives).validate_root) {
+		struct stat buf;
+
+		if (stat("/", &buf) != 0) {
+			ZCG(root_hash) = 0;
+		} else {
+			zend_ulong x = buf.st_ino;
+
+#if SIZEOF_ZEND_LONG == 4
+			x = ((x >> 16) ^ x) * 0x45d9f3b;
+			x = ((x >> 16) ^ x) * 0x45d9f3b;
+			x = (x >> 16) ^ x;
+#elif SIZEOF_ZEND_LONG == 8
+			x = (x ^ (x >> 30)) * 0xbf58476d1ce4e5b9;
+			x = (x ^ (x >> 27)) * 0x94d049bb133111eb;
+			x = x ^ (x >> 31);
+#endif
+			ZCG(root_hash) = x;
+		}
+	} else {
+		ZCG(root_hash) = 0;
 	}
 #endif
 
