--- conflicted
+++ resolved
@@ -225,7 +225,11 @@
 #ifdef ZEND_WIN32
 	INCREMENT(restart_in);
 #else
+# ifdef _AIX
+	static FLOCK_STRUCTURE(restart_in_progress, F_WRLCK, SEEK_SET, 2, 1);
+# else
 	static const FLOCK_STRUCTURE(restart_in_progress, F_WRLCK, SEEK_SET, 2, 1);
+#endif
 
 	if (fcntl(lock_file, F_SETLK, &restart_in_progress) == -1) {
 		zend_accel_error(ACCEL_LOG_DEBUG, "RestartC(+1):  %s (%d)", strerror(errno), errno);
@@ -240,7 +244,11 @@
 	ZCSG(restart_in_progress) = 0;
 	DECREMENT(restart_in);
 #else
+# ifdef _AIX
+	static FLOCK_STRUCTURE(restart_finished, F_UNLCK, SEEK_SET, 2, 1);
+# else
 	static const FLOCK_STRUCTURE(restart_finished, F_UNLCK, SEEK_SET, 2, 1);
+# endif
 
 	ZCSG(restart_in_progress) = 0;
 	if (fcntl(lock_file, F_SETLK, &restart_finished) == -1) {
@@ -278,7 +286,11 @@
 #ifdef ZEND_WIN32
 	INCREMENT(mem_usage);
 #else
+# ifdef _AIX
+	static FLOCK_STRUCTURE(mem_usage_lock, F_RDLCK, SEEK_SET, 1, 1);
+# else
 	static const FLOCK_STRUCTURE(mem_usage_lock, F_RDLCK, SEEK_SET, 1, 1);
+# endif
 
 	if (fcntl(lock_file, F_SETLK, &mem_usage_lock) == -1) {
 		zend_accel_error(ACCEL_LOG_DEBUG, "UpdateC(+1):  %s (%d)", strerror(errno), errno);
@@ -297,7 +309,11 @@
 		ZCG(counted) = 0;
 	}
 #else
+# ifdef _AIX
+	static FLOCK_STRUCTURE(mem_usage_unlock, F_UNLCK, SEEK_SET, 1, 1);
+# else
 	static const FLOCK_STRUCTURE(mem_usage_unlock, F_UNLCK, SEEK_SET, 1, 1);
+# endif
 
 	if (fcntl(lock_file, F_SETLK, &mem_usage_unlock) == -1) {
 		zend_accel_error(ACCEL_LOG_DEBUG, "UpdateC(-1):  %s (%d)", strerror(errno), errno);
@@ -310,7 +326,11 @@
 #ifdef ZEND_WIN32
 	accel_deactivate_sub();
 #else
+# ifdef _AIX
+	static FLOCK_STRUCTURE(mem_usage_unlock_all, F_UNLCK, SEEK_SET, 0, 0);
+# else
 	static const FLOCK_STRUCTURE(mem_usage_unlock_all, F_UNLCK, SEEK_SET, 0, 0);
+# endif
 
 	if (fcntl(lock_file, F_SETLK, &mem_usage_unlock_all) == -1) {
 		zend_accel_error(ACCEL_LOG_DEBUG, "UnlockAll:  %s (%d)", strerror(errno), errno);
@@ -582,47 +602,8 @@
 	for (idx = 0; idx < CG(auto_globals)->nNumUsed; idx++) {
 		zend_auto_global *auto_global;
 
-<<<<<<< HEAD
 		p = CG(auto_globals)->arData + idx;
 		if (Z_TYPE(p->val) == IS_UNDEF) continue;
-=======
-static inline void accel_restart_enter(TSRMLS_D)
-{
-#ifdef ZEND_WIN32
-	INCREMENT(restart_in);
-#else
-# ifdef _AIX
-	static FLOCK_STRUCTURE(restart_in_progress, F_WRLCK, SEEK_SET, 2, 1);
-# else
-	static const FLOCK_STRUCTURE(restart_in_progress, F_WRLCK, SEEK_SET, 2, 1);
-#endif
-
-	if (fcntl(lock_file, F_SETLK, &restart_in_progress) == -1) {
-		zend_accel_error(ACCEL_LOG_DEBUG, "RestartC(+1):  %s (%d)", strerror(errno), errno);
-	}
-#endif
-	ZCSG(restart_in_progress) = 1;
-}
-
-static inline void accel_restart_leave(TSRMLS_D)
-{
-#ifdef ZEND_WIN32
-	ZCSG(restart_in_progress) = 0;
-	DECREMENT(restart_in);
-#else
-# ifdef _AIX
-	static FLOCK_STRUCTURE(restart_finished, F_UNLCK, SEEK_SET, 2, 1);
-# else
-	static const FLOCK_STRUCTURE(restart_finished, F_UNLCK, SEEK_SET, 2, 1);
-# endif
-
-	ZCSG(restart_in_progress) = 0;
-	if (fcntl(lock_file, F_SETLK, &restart_finished) == -1) {
-		zend_accel_error(ACCEL_LOG_DEBUG, "RestartC(-1):  %s (%d)", strerror(errno), errno);
-	}
-#endif
-}
->>>>>>> 90f43caf
 
 		auto_global = (zend_auto_global*)Z_PTR(p->val);;
 
@@ -631,71 +612,8 @@
 		if (p->key) {
 			p->key = accel_new_interned_string(p->key);
 		}
-<<<<<<< HEAD
-=======
-#else
-		return LOCKVAL(restart_in) != 0;
-#endif
-	}
-	return 0;
-}
-
-/* Creates a read lock for SHM access */
-static inline void accel_activate_add(TSRMLS_D)
-{
-#ifdef ZEND_WIN32
-	INCREMENT(mem_usage);
-#else
-# ifdef _AIX
-	static FLOCK_STRUCTURE(mem_usage_lock, F_RDLCK, SEEK_SET, 1, 1);
-# else
-	static const FLOCK_STRUCTURE(mem_usage_lock, F_RDLCK, SEEK_SET, 1, 1);
-# endif
-
-	if (fcntl(lock_file, F_SETLK, &mem_usage_lock) == -1) {
-		zend_accel_error(ACCEL_LOG_DEBUG, "UpdateC(+1):  %s (%d)", strerror(errno), errno);
-	}
-#endif
-}
-
-/* Releases a lock for SHM access */
-static inline void accel_deactivate_sub(TSRMLS_D)
-{
-#ifdef ZEND_WIN32
-	if (ZCG(counted)) {
-		DECREMENT(mem_usage);
-		ZCG(counted) = 0;
-	}
-#else
-# ifdef _AIX
-	static FLOCK_STRUCTURE(mem_usage_unlock, F_UNLCK, SEEK_SET, 1, 1);
-# else
-	static const FLOCK_STRUCTURE(mem_usage_unlock, F_UNLCK, SEEK_SET, 1, 1);
-# endif
-
-	if (fcntl(lock_file, F_SETLK, &mem_usage_unlock) == -1) {
-		zend_accel_error(ACCEL_LOG_DEBUG, "UpdateC(-1):  %s (%d)", strerror(errno), errno);
->>>>>>> 90f43caf
-	}
-}
-<<<<<<< HEAD
-=======
-
-static inline void accel_unlock_all(TSRMLS_D)
-{
-#ifdef ZEND_WIN32
-	accel_deactivate_sub(TSRMLS_C);
-#else
-# ifdef _AIX
-	static FLOCK_STRUCTURE(mem_usage_unlock_all, F_UNLCK, SEEK_SET, 0, 0);
-# else
-	static const FLOCK_STRUCTURE(mem_usage_unlock_all, F_UNLCK, SEEK_SET, 0, 0);
-# endif
-
-	if (fcntl(lock_file, F_SETLK, &mem_usage_unlock_all) == -1) {
-		zend_accel_error(ACCEL_LOG_DEBUG, "UnlockAll:  %s (%d)", strerror(errno), errno);
-	}
->>>>>>> 90f43caf
+	}
+}
 #endif
 
 #ifndef ZEND_WIN32
