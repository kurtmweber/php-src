--- conflicted
+++ resolved
@@ -1126,11 +1126,11 @@
 		return new_persistent_script;
 	}
 
-<<<<<<< HEAD
 	if (!zend_accel_script_optimize(new_persistent_script TSRMLS_CC)) {
-=======
+		return new_persistent_script;
+	}
+
 	if (!compact_persistent_script(new_persistent_script)) {
->>>>>>> 540488bf
 		return new_persistent_script;
 	}
 
