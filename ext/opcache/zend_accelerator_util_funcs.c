/*
   +----------------------------------------------------------------------+
   | Zend OPcache                                                         |
   +----------------------------------------------------------------------+
   | Copyright (c) 1998-2018 The PHP Group                                |
   +----------------------------------------------------------------------+
   | This source file is subject to version 3.01 of the PHP license,      |
   | that is bundled with this package in the file LICENSE, and is        |
   | available through the world-wide-web at the following url:           |
   | http://www.php.net/license/3_01.txt                                  |
   | If you did not receive a copy of the PHP license and are unable to   |
   | obtain it through the world-wide-web, please send a note to          |
   | license@php.net so we can mail you a copy immediately.               |
   +----------------------------------------------------------------------+
   | Authors: Andi Gutmans <andi@zend.com>                                |
   |          Zeev Suraski <zeev@zend.com>                                |
   |          Stanislav Malyshev <stas@zend.com>                          |
   |          Dmitry Stogov <dmitry@zend.com>                             |
   +----------------------------------------------------------------------+
*/

#include "zend_API.h"
#include "zend_constants.h"
#include "zend_accelerator_util_funcs.h"
#include "zend_persist.h"
#include "zend_shared_alloc.h"

#if SIZEOF_SIZE_T <= SIZEOF_ZEND_LONG
/* If sizeof(void*) == sizeof(ulong) we can use zend_hash index functions */
# define accel_xlat_set(old, new)	zend_hash_index_add_new_ptr(&ZCG(bind_hash), (zend_ulong)(zend_uintptr_t)(old), (new))
# define accel_xlat_get(old)		zend_hash_index_find_ptr(&ZCG(bind_hash), (zend_ulong)(zend_uintptr_t)(old))
#else
# define accel_xlat_set(old, new)	zend_hash_str_add_new_ptr(&ZCG(bind_hash), (char*)&(old), sizeof(void*), (new))
# define accel_xlat_get(old)	    zend_hash_str_find_ptr(&ZCG(bind_hash), (char*)&(old), sizeof(void*))
#endif

#define ARENA_REALLOC(ptr) \
	(void*)(((char*)(ptr)) + ((char*)ZCG(arena_mem) - (char*)ZCG(current_persistent_script)->arena_mem))

typedef int (*id_function_t)(void *, void *);
typedef void (*unique_copy_ctor_func_t)(void *pElement);

static void zend_accel_destroy_zend_function(zval *zv)
{
	zend_function *function = Z_PTR_P(zv);

	if (function->type == ZEND_USER_FUNCTION) {
		if (function->op_array.static_variables) {
			if (!(GC_FLAGS(function->op_array.static_variables) & IS_ARRAY_IMMUTABLE)) {
				if (GC_DELREF(function->op_array.static_variables) == 0) {
					FREE_HASHTABLE(function->op_array.static_variables);
				}
			}
			function->op_array.static_variables = NULL;
		}
	}

	destroy_zend_function(function);
}

static void zend_accel_destroy_zend_class(zval *zv)
{
	zend_class_entry *ce = Z_PTR_P(zv);
	ce->function_table.pDestructor = zend_accel_destroy_zend_function;
	destroy_zend_class(zv);
}

zend_persistent_script* create_persistent_script(void)
{
	zend_persistent_script *persistent_script = (zend_persistent_script *) emalloc(sizeof(zend_persistent_script));
	memset(persistent_script, 0, sizeof(zend_persistent_script));

	zend_hash_init(&persistent_script->script.function_table, 128, NULL, ZEND_FUNCTION_DTOR, 0);
	/* class_table is usually destroyed by free_persistent_script() that
	 * overrides destructor. ZEND_CLASS_DTOR may be used by standard
	 * PHP compiler
	 */
	zend_hash_init(&persistent_script->script.class_table, 16, NULL, ZEND_CLASS_DTOR, 0);

	return persistent_script;
}

void free_persistent_script(zend_persistent_script *persistent_script, int destroy_elements)
{
	if (destroy_elements) {
		persistent_script->script.function_table.pDestructor = zend_accel_destroy_zend_function;
		persistent_script->script.class_table.pDestructor = zend_accel_destroy_zend_class;
	} else {
		persistent_script->script.function_table.pDestructor = NULL;
		persistent_script->script.class_table.pDestructor = NULL;
	}

	zend_hash_destroy(&persistent_script->script.function_table);
	zend_hash_destroy(&persistent_script->script.class_table);

	if (persistent_script->script.filename) {
		zend_string_release(persistent_script->script.filename);
	}

	efree(persistent_script);
}

static int is_not_internal_function(zval *zv)
{
	zend_function *function = Z_PTR_P(zv);
	return(function->type != ZEND_INTERNAL_FUNCTION);
}

void zend_accel_free_user_functions(HashTable *ht)
{
	dtor_func_t orig_dtor = ht->pDestructor;

	ht->pDestructor = NULL;
	zend_hash_apply(ht, (apply_func_t) is_not_internal_function);
	ht->pDestructor = orig_dtor;
}

void zend_accel_move_user_functions(HashTable *src, HashTable *dst)
{
	Bucket *p;
	dtor_func_t orig_dtor = src->pDestructor;

	src->pDestructor = NULL;
	zend_hash_extend(dst, dst->nNumUsed + src->nNumUsed, 0);
	ZEND_HASH_REVERSE_FOREACH_BUCKET(src, p) {
		zend_function *function = Z_PTR(p->val);

		if (EXPECTED(function->type == ZEND_USER_FUNCTION)) {
			_zend_hash_append_ptr(dst, p->key, function);
			zend_hash_del_bucket(src, p);
		} else {
			break;
		}
	} ZEND_HASH_FOREACH_END();
	src->pDestructor = orig_dtor;
}

void zend_accel_copy_internal_functions(void)
{
	zend_string *key;
	zval *val;

	ZEND_HASH_FOREACH_STR_KEY_VAL(CG(function_table), key, val) {
		zend_internal_function *function = Z_PTR_P(val);
		if (function->type == ZEND_INTERNAL_FUNCTION) {
			zend_hash_add_new_ptr(&ZCG(function_table), key, function);
		}
	} ZEND_HASH_FOREACH_END();
	ZCG(internal_functions_count) = zend_hash_num_elements(&ZCG(function_table));
}

static inline void zend_clone_zval(zval *src)
{
	void *ptr;

	if (Z_TYPE_P(src) == IS_REFERENCE) {
		ptr = accel_xlat_get(Z_REF_P(src));
		if (ptr != NULL) {
			Z_REF_P(src) = ptr;
			return;
		} else {
			zend_reference *old = Z_REF_P(src);
			ZVAL_NEW_REF(src, &old->val);
			Z_REF_P(src)->gc = old->gc;
			accel_xlat_set(old, Z_REF_P(src));
			src = Z_REFVAL_P(src);
		}
	}
}

static void zend_hash_clone_constants(HashTable *ht, HashTable *source)
{
	Bucket *p, *q, *end;
	zend_ulong nIndex;
	zend_class_constant *c;

	ht->nTableSize = source->nTableSize;
	ht->nTableMask = source->nTableMask;
	ht->nNumUsed = 0;
	ht->nNumOfElements = source->nNumOfElements;
	ht->nNextFreeElement = source->nNextFreeElement;
<<<<<<< HEAD
	ht->pDestructor = ZVAL_PTR_DTOR;
	HT_FLAGS(ht) = (HT_FLAGS(source) & HASH_FLAG_INITIALIZED);
=======
	ht->pDestructor = NULL;
	ht->u.flags = (source->u.flags & HASH_FLAG_INITIALIZED) | HASH_FLAG_APPLY_PROTECTION;
>>>>>>> 53baf6fa
	ht->nInternalPointer = source->nNumOfElements ? 0 : HT_INVALID_IDX;

	if (!(HT_FLAGS(ht) & HASH_FLAG_INITIALIZED)) {
		ht->arData = source->arData;
		return;
	}

	ZEND_ASSERT((HT_FLAGS(source) & HASH_FLAG_PACKED) == 0);
	HT_SET_DATA_ADDR(ht, emalloc(HT_SIZE(ht)));
	HT_HASH_RESET(ht);

	p = source->arData;
	end = p + source->nNumUsed;
	for (; p != end; p++) {
		ZEND_ASSERT(Z_TYPE(p->val) != IS_UNDEF);
		nIndex = p->h | ht->nTableMask;

		/* Insert into hash collision list */
		q = ht->arData + ht->nNumUsed;
		Z_NEXT(q->val) = HT_HASH(ht, nIndex);
		HT_HASH(ht, nIndex) = HT_IDX_TO_HASH(ht->nNumUsed++);

		/* Initialize key */
		q->h = p->h;
		q->key = p->key;

		/* Copy data */
		c = ARENA_REALLOC(Z_PTR(p->val));
		ZVAL_PTR(&q->val, c);

		zend_clone_zval(&c->value);
		if ((void*)c->ce >= ZCG(current_persistent_script)->arena_mem &&
		    (void*)c->ce < (void*)((char*)ZCG(current_persistent_script)->arena_mem + ZCG(current_persistent_script)->arena_size)) {
			c->ce = ARENA_REALLOC(c->ce);
		}
	}
}

static void zend_hash_clone_methods(HashTable *ht, HashTable *source, zend_class_entry *old_ce, zend_class_entry *ce)
{
	Bucket *p, *q, *end;
	zend_ulong nIndex;
	zend_op_array *new_entry;

	ht->nTableSize = source->nTableSize;
	ht->nTableMask = source->nTableMask;
	ht->nNumUsed = 0;
	ht->nNumOfElements = source->nNumOfElements;
	ht->nNextFreeElement = source->nNextFreeElement;
	ht->pDestructor = ZEND_FUNCTION_DTOR;
	HT_FLAGS(ht) = (HT_FLAGS(source) & HASH_FLAG_INITIALIZED);
	ht->nInternalPointer = source->nNumOfElements ? 0 : HT_INVALID_IDX;

	if (!(HT_FLAGS(ht) & HASH_FLAG_INITIALIZED)) {
		ht->arData = source->arData;
		return;
	}

	ZEND_ASSERT(!(HT_FLAGS(source) & HASH_FLAG_PACKED));
	HT_SET_DATA_ADDR(ht, emalloc(HT_SIZE(ht)));
	HT_HASH_RESET(ht);

	p = source->arData;
	end = p + source->nNumUsed;
	for (; p != end; p++) {
		ZEND_ASSERT(Z_TYPE(p->val) != IS_UNDEF);

		nIndex = p->h | ht->nTableMask;

		/* Insert into hash collision list */
		q = ht->arData + ht->nNumUsed;
		Z_NEXT(q->val) = HT_HASH(ht, nIndex);
		HT_HASH(ht, nIndex) = HT_IDX_TO_HASH(ht->nNumUsed++);

		/* Initialize key */
		q->h = p->h;
		ZEND_ASSERT(p->key != NULL);
		q->key = p->key;

		/* Copy data */
		ZVAL_PTR(&q->val, ARENA_REALLOC(Z_PTR(p->val)));
		new_entry = (zend_op_array*)Z_PTR(q->val);

		if ((void*)new_entry->scope >= ZCG(current_persistent_script)->arena_mem &&
		    (void*)new_entry->scope < (void*)((char*)ZCG(current_persistent_script)->arena_mem + ZCG(current_persistent_script)->arena_size)) {

			new_entry->scope = ARENA_REALLOC(new_entry->scope);

			/* update prototype */
			if (new_entry->prototype) {
				new_entry->prototype = ARENA_REALLOC(new_entry->prototype);
			}
		}
	}
}

static void zend_hash_clone_prop_info(HashTable *ht, HashTable *source, zend_class_entry *old_ce)
{
	Bucket *p, *q, *end;
	zend_ulong nIndex;
	zend_property_info *prop_info;

	ht->nTableSize = source->nTableSize;
	ht->nTableMask = source->nTableMask;
	ht->nNumUsed = 0;
	ht->nNumOfElements = source->nNumOfElements;
	ht->nNextFreeElement = source->nNextFreeElement;
	ht->pDestructor = NULL;
	HT_FLAGS(ht) = (HT_FLAGS(source) & HASH_FLAG_INITIALIZED);
	ht->nInternalPointer = source->nNumOfElements ? 0 : HT_INVALID_IDX;

	if (!(HT_FLAGS(ht) & HASH_FLAG_INITIALIZED)) {
		ht->arData = source->arData;
		return;
	}

	ZEND_ASSERT(!(HT_FLAGS(source) & HASH_FLAG_PACKED));
	HT_SET_DATA_ADDR(ht, emalloc(HT_SIZE(ht)));
	HT_HASH_RESET(ht);

	p = source->arData;
	end = p + source->nNumUsed;
	for (; p != end; p++) {
		ZEND_ASSERT(Z_TYPE(p->val) != IS_UNDEF);

		nIndex = p->h | ht->nTableMask;

		/* Insert into hash collision list */
		q = ht->arData + ht->nNumUsed;
		Z_NEXT(q->val) = HT_HASH(ht, nIndex);
		HT_HASH(ht, nIndex) = HT_IDX_TO_HASH(ht->nNumUsed++);

		/* Initialize key */
		q->h = p->h;
		ZEND_ASSERT(p->key != NULL);
		q->key = p->key;

		/* Copy data */
		prop_info = ARENA_REALLOC(Z_PTR(p->val));
		ZVAL_PTR(&q->val, prop_info);

		if ((void*)prop_info->ce >= ZCG(current_persistent_script)->arena_mem &&
		    (void*)prop_info->ce < (void*)((char*)ZCG(current_persistent_script)->arena_mem + ZCG(current_persistent_script)->arena_size)) {
			prop_info->ce = ARENA_REALLOC(prop_info->ce);
		}
	}
}

#define zend_update_inherited_handler(handler) \
{ \
	if (ce->handler != NULL) { \
		ce->handler = ARENA_REALLOC(ce->handler); \
	} \
}

/* Protects class' refcount, copies default properties, functions and class name */
static void zend_class_copy_ctor(zend_class_entry **pce)
{
	zend_class_entry *ce = *pce;
	zend_class_entry *old_ce = ce;
	zval *src, *dst, *end;

	*pce = ce = ARENA_REALLOC(old_ce);
	ce->refcount = 1;

	if (old_ce->default_properties_table) {
		ce->default_properties_table = emalloc(sizeof(zval) * old_ce->default_properties_count);
		src = old_ce->default_properties_table;
		end = src + old_ce->default_properties_count;
		dst = ce->default_properties_table;
		for (; src != end; src++, dst++) {
			ZVAL_COPY_VALUE(dst, src);
			zend_clone_zval(dst);
		}
	}

	zend_hash_clone_methods(&ce->function_table, &old_ce->function_table, old_ce, ce);

	/* static members */
	if (old_ce->default_static_members_table) {
		ce->default_static_members_table = emalloc(sizeof(zval) * old_ce->default_static_members_count);
		src = old_ce->default_static_members_table;
		end = src + old_ce->default_static_members_count;
		dst = ce->default_static_members_table;
		for (; src != end; src++, dst++) {
			ZVAL_COPY_VALUE(dst, src);
			zend_clone_zval(dst);
		}
	}
	ce->static_members_table = ce->default_static_members_table;

	/* properties_info */
	zend_hash_clone_prop_info(&ce->properties_info, &old_ce->properties_info, old_ce);

	/* constants table */
	zend_hash_clone_constants(&ce->constants_table, &old_ce->constants_table);

	/* interfaces aren't really implemented, so we create a new table */
	if (ce->num_interfaces) {
		ce->interfaces = emalloc(sizeof(zend_class_entry *) * ce->num_interfaces);
		memset(ce->interfaces, 0, sizeof(zend_class_entry *) * ce->num_interfaces);
	} else {
		ce->interfaces = NULL;
	}

	if (ce->parent) {
		ce->parent = ARENA_REALLOC(ce->parent);
	}

	zend_update_inherited_handler(constructor);
	zend_update_inherited_handler(destructor);
	zend_update_inherited_handler(clone);
	zend_update_inherited_handler(__get);
	zend_update_inherited_handler(__set);
	zend_update_inherited_handler(__call);
/* 5.1 stuff */
	zend_update_inherited_handler(serialize_func);
	zend_update_inherited_handler(unserialize_func);
	zend_update_inherited_handler(__isset);
	zend_update_inherited_handler(__unset);
/* 5.2 stuff */
	zend_update_inherited_handler(__tostring);

/* 5.3 stuff */
	zend_update_inherited_handler(__callstatic);
	zend_update_inherited_handler(__debugInfo);

/* 5.4 traits */
	if (ce->trait_aliases) {
		zend_trait_alias **trait_aliases;
		int i = 0;

		while (ce->trait_aliases[i]) {
			i++;
		}
		trait_aliases = emalloc(sizeof(zend_trait_alias*) * (i + 1));
		i = 0;
		while (ce->trait_aliases[i]) {
			trait_aliases[i] = emalloc(sizeof(zend_trait_alias));
			memcpy(trait_aliases[i], ce->trait_aliases[i], sizeof(zend_trait_alias));
			trait_aliases[i]->trait_method = emalloc(sizeof(zend_trait_method_reference));
			memcpy(trait_aliases[i]->trait_method, ce->trait_aliases[i]->trait_method, sizeof(zend_trait_method_reference));
			i++;
		}
		trait_aliases[i] = NULL;
		ce->trait_aliases = trait_aliases;
	}

	if (ce->trait_precedences) {
		zend_trait_precedence **trait_precedences;
		int i = 0;

		while (ce->trait_precedences[i]) {
			i++;
		}
		trait_precedences = emalloc(sizeof(zend_trait_precedence*) * (i + 1));
		i = 0;
		while (ce->trait_precedences[i]) {
			trait_precedences[i] = emalloc(sizeof(zend_trait_precedence));
			memcpy(trait_precedences[i], ce->trait_precedences[i], sizeof(zend_trait_precedence));
			trait_precedences[i]->trait_method = emalloc(sizeof(zend_trait_method_reference));
			memcpy(trait_precedences[i]->trait_method, ce->trait_precedences[i]->trait_method, sizeof(zend_trait_method_reference));

			if (trait_precedences[i]->exclude_from_classes) {
				zend_string **exclude_from_classes;
				int j = 0;

				while (trait_precedences[i]->exclude_from_classes[j].class_name) {
					j++;
				}
				exclude_from_classes = emalloc(sizeof(zend_string*) * (j + 1));
				j = 0;
				while (trait_precedences[i]->exclude_from_classes[j].class_name) {
					exclude_from_classes[j] =
						trait_precedences[i]->exclude_from_classes[j].class_name;
					j++;
				}
				exclude_from_classes[j] = NULL;
				trait_precedences[i]->exclude_from_classes = (void*)exclude_from_classes;
			}
			i++;
		}
		trait_precedences[i] = NULL;
		ce->trait_precedences = trait_precedences;
	}
}

static void zend_accel_function_hash_copy(HashTable *target, HashTable *source)
{
	zend_function *function1, *function2;
	Bucket *p, *end;
	zval *t;

	zend_hash_extend(target, target->nNumUsed + source->nNumUsed, 0);
	p = source->arData;
	end = p + source->nNumUsed;
	for (; p != end; p++) {
		ZEND_ASSERT(Z_TYPE(p->val) != IS_UNDEF);
		ZEND_ASSERT(p->key);
		t = zend_hash_find_ex(target, p->key, 1);
		if (UNEXPECTED(t != NULL)) {
			if (EXPECTED(ZSTR_LEN(p->key) > 0) && EXPECTED(ZSTR_VAL(p->key)[0] == 0)) {
				/* Mangled key */
				t = zend_hash_update(target, p->key, &p->val);
			} else {
				goto failure;
			}
		} else {
			_zend_hash_append_ptr(target, p->key, Z_PTR(p->val));
		}
	}
	target->nInternalPointer = target->nNumOfElements ? 0 : HT_INVALID_IDX;
	return;

failure:
	function1 = Z_PTR(p->val);
	function2 = Z_PTR_P(t);
	CG(in_compilation) = 1;
	zend_set_compiled_filename(function1->op_array.filename);
	CG(zend_lineno) = function1->op_array.opcodes[0].lineno;
	if (function2->type == ZEND_USER_FUNCTION
		&& function2->op_array.last > 0) {
		zend_error(E_ERROR, "Cannot redeclare %s() (previously declared in %s:%d)",
				   ZSTR_VAL(function1->common.function_name),
				   ZSTR_VAL(function2->op_array.filename),
				   (int)function2->op_array.opcodes[0].lineno);
	} else {
		zend_error(E_ERROR, "Cannot redeclare %s()", ZSTR_VAL(function1->common.function_name));
	}
}

static void zend_accel_function_hash_copy_from_shm(HashTable *target, HashTable *source)
{
	zend_function *function1, *function2;
	Bucket *p, *end;
	zval *t;

	zend_hash_extend(target, target->nNumUsed + source->nNumUsed, 0);
	p = source->arData;
	end = p + source->nNumUsed;
	for (; p != end; p++) {
		ZEND_ASSERT(Z_TYPE(p->val) != IS_UNDEF);
		ZEND_ASSERT(p->key);
		t = zend_hash_find_ex(target, p->key, 1);
		if (UNEXPECTED(t != NULL)) {
			if (EXPECTED(ZSTR_LEN(p->key) > 0) && EXPECTED(ZSTR_VAL(p->key)[0] == 0)) {
				/* Mangled key */
				zend_hash_update_ptr(target, p->key, ARENA_REALLOC(Z_PTR(p->val)));
			} else {
				goto failure;
			}
		} else {
			_zend_hash_append_ptr(target, p->key, ARENA_REALLOC(Z_PTR(p->val)));
		}
	}
	target->nInternalPointer = target->nNumOfElements ? 0 : HT_INVALID_IDX;
	return;

failure:
	function1 = Z_PTR(p->val);
	function2 = Z_PTR_P(t);
	CG(in_compilation) = 1;
	zend_set_compiled_filename(function1->op_array.filename);
	CG(zend_lineno) = function1->op_array.opcodes[0].lineno;
	if (function2->type == ZEND_USER_FUNCTION
		&& function2->op_array.last > 0) {
		zend_error(E_ERROR, "Cannot redeclare %s() (previously declared in %s:%d)",
				   ZSTR_VAL(function1->common.function_name),
				   ZSTR_VAL(function2->op_array.filename),
				   (int)function2->op_array.opcodes[0].lineno);
	} else {
		zend_error(E_ERROR, "Cannot redeclare %s()", ZSTR_VAL(function1->common.function_name));
	}
}

static void zend_accel_class_hash_copy(HashTable *target, HashTable *source, unique_copy_ctor_func_t pCopyConstructor)
{
	Bucket *p, *end;
	zval *t;

	zend_hash_extend(target, target->nNumUsed + source->nNumUsed, 0);
	p = source->arData;
	end = p + source->nNumUsed;
	for (; p != end; p++) {
		ZEND_ASSERT(Z_TYPE(p->val) != IS_UNDEF);
		ZEND_ASSERT(p->key);
		t = zend_hash_find_ex(target, p->key, 1);
		if (UNEXPECTED(t != NULL)) {
			if (EXPECTED(ZSTR_LEN(p->key) > 0) && EXPECTED(ZSTR_VAL(p->key)[0] == 0)) {
				/* Mangled key - ignore and wait for runtime */
				continue;
			} else if (UNEXPECTED(!ZCG(accel_directives).ignore_dups)) {
				zend_class_entry *ce1 = Z_PTR(p->val);
				if (!(ce1->ce_flags & ZEND_ACC_ANON_CLASS)) {
					CG(in_compilation) = 1;
					zend_set_compiled_filename(ce1->info.user.filename);
					CG(zend_lineno) = ce1->info.user.line_start;
					zend_error(E_ERROR,
							"Cannot declare %s %s, because the name is already in use",
							zend_get_object_type(ce1), ZSTR_VAL(ce1->name));
					return;
				}
				continue;
			}
		} else {
			t = _zend_hash_append_ptr(target, p->key, Z_PTR(p->val));
			if (pCopyConstructor) {
				pCopyConstructor(&Z_PTR_P(t));
			}
		}
	}
	target->nInternalPointer = target->nNumOfElements ? 0 : HT_INVALID_IDX;
	return;
}

#if defined(__AVX__)
# include <nmmintrin.h>
# if defined(__GNUC__) && defined(__i386__)
static zend_always_inline void fast_memcpy(void *dest, const void *src, size_t size)
{
	size_t delta = (char*)dest - (char*)src;

	__asm__ volatile (
		".align 16\n\t"
		".LL0%=:\n\t"
		"prefetchnta 0x40(%1)\n\t"
		"vmovaps (%1), %%ymm0\n\t"
		"vmovaps 0x20(%1), %%ymm1\n\t"
		"vmovaps %%ymm0, (%1,%2)\n\t"
		"vmovaps %%ymm1, 0x20(%1,%2)\n\t"
		"addl $0x40, %1\n\t"
		"subl $0x40, %0\n\t"
		"ja .LL0%="
		: "+r"(size),
		"+r"(src)
		: "r"(delta)
		: "cc", "memory", "%ymm0", "%ymm1");
}
# elif defined(__GNUC__) && defined(__x86_64__)
static zend_always_inline void fast_memcpy(void *dest, const void *src, size_t size)
{
	size_t delta = (char*)dest - (char*)src;

	__asm__ volatile (
		".align 16\n\t"
		".LL0%=:\n\t"
		"prefetchnta 0x40(%1)\n\t"
		"vmovaps (%1), %%ymm0\n\t"
		"vmovaps 0x20(%1), %%ymm1\n\t"
		"vmovaps %%ymm0, (%1,%2)\n\t"
		"vmovaps %%ymm1, 0x20(%1,%2)\n\t"
		"addq $0x40, %1\n\t"
		"subq $0x40, %0\n\t"
		"ja .LL0%="
		: "+r"(size),
		"+r"(src)
		: "r"(delta)
		: "cc", "memory", "%ymm0", "%ymm1");
}
# else
static zend_always_inline void fast_memcpy(void *dest, const void *src, size_t size)
{
	__m256 *dqdest = (__m256*)dest;
	const __m256 *dqsrc  = (const __m256*)src;
	const __m256 *end  = (const __m256*)((const char*)src + size);

	do {
#ifdef PHP_WIN32
		_mm_prefetch((const char *)(dqsrc + 2), _MM_HINT_NTA);
#else
		_mm_prefetch(dqsrc + 2, _MM_HINT_NTA);
#endif

		__m256 ymm0 = _mm256_load_ps((const float *)(dqsrc + 0));
		__m256 ymm1 = _mm256_load_ps((const float *)(dqsrc + 1));
		dqsrc  += 2;
		_mm256_store_ps((float *)(dqdest + 0), ymm0);
		_mm256_store_ps((float *)(dqdest + 1), ymm1);
		dqdest += 2;
	} while (dqsrc != end);
}
# endif
#elif defined(__SSE2__)
# include <emmintrin.h>
# if defined(__GNUC__) && defined(__i386__)
static zend_always_inline void fast_memcpy(void *dest, const void *src, size_t size)
{
	size_t delta = (char*)dest - (char*)src;

	__asm__ volatile (
		".align 16\n\t"
		".LL0%=:\n\t"
		"prefetchnta 0x40(%1)\n\t"
		"movdqa (%1), %%xmm0\n\t"
		"movdqa 0x10(%1), %%xmm1\n\t"
		"movdqa 0x20(%1), %%xmm2\n\t"
		"movdqa 0x30(%1), %%xmm3\n\t"
		"movdqa %%xmm0, (%1,%2)\n\t"
		"movdqa %%xmm1, 0x10(%1,%2)\n\t"
		"movdqa %%xmm2, 0x20(%1,%2)\n\t"
		"movdqa %%xmm3, 0x30(%1,%2)\n\t"
		"addl $0x40, %1\n\t"
		"subl $0x40, %0\n\t"
		"ja .LL0%="
		: "+r"(size),
		  "+r"(src)
		: "r"(delta)
		: "cc", "memory", "%xmm0", "%xmm1", "%xmm1", "%xmm2");
}
# elif defined(__GNUC__) && defined(__x86_64__)
static zend_always_inline void fast_memcpy(void *dest, const void *src, size_t size)
{
	size_t delta = (char*)dest - (char*)src;

	__asm__ volatile (
		".align 16\n\t"
		".LL0%=:\n\t"
		"prefetchnta 0x40(%1)\n\t"
		"movdqa (%1), %%xmm0\n\t"
		"movdqa 0x10(%1), %%xmm1\n\t"
		"movdqa 0x20(%1), %%xmm2\n\t"
		"movdqa 0x30(%1), %%xmm3\n\t"
		"movdqa %%xmm0, (%1,%2)\n\t"
		"movdqa %%xmm1, 0x10(%1,%2)\n\t"
		"movdqa %%xmm2, 0x20(%1,%2)\n\t"
		"movdqa %%xmm3, 0x30(%1,%2)\n\t"
		"addq $0x40, %1\n\t"
		"subq $0x40, %0\n\t"
		"ja .LL0%="
		: "+r"(size),
		  "+r"(src)
		: "r"(delta)
		: "cc", "memory", "%xmm0", "%xmm1", "%xmm1", "%xmm2");
}
# else
static zend_always_inline void fast_memcpy(void *dest, const void *src, size_t size)
{
	__m128i *dqdest = (__m128i*)dest;
	const __m128i *dqsrc  = (const __m128i*)src;
	const __m128i *end  = (const __m128i*)((const char*)src + size);

	do {
#ifdef PHP_WIN32
		_mm_prefetch((const char *)(dqsrc + 4), _MM_HINT_NTA);
#else
		_mm_prefetch(dqsrc + 4, _MM_HINT_NTA);
#endif

		__m128i xmm0 = _mm_load_si128(dqsrc + 0);
		__m128i xmm1 = _mm_load_si128(dqsrc + 1);
		__m128i xmm2 = _mm_load_si128(dqsrc + 2);
		__m128i xmm3 = _mm_load_si128(dqsrc + 3);
		dqsrc  += 4;
		_mm_store_si128(dqdest + 0, xmm0);
		_mm_store_si128(dqdest + 1, xmm1);
		_mm_store_si128(dqdest + 2, xmm2);
		_mm_store_si128(dqdest + 3, xmm3);
		dqdest += 4;
	} while (dqsrc != end);
}
# endif
#endif

zend_op_array* zend_accel_load_script(zend_persistent_script *persistent_script, int from_shared_memory)
{
	zend_op_array *op_array;

	op_array = (zend_op_array *) emalloc(sizeof(zend_op_array));
	*op_array = persistent_script->script.main_op_array;

	if (EXPECTED(from_shared_memory)) {
		zend_hash_init(&ZCG(bind_hash), 10, NULL, NULL, 0);

		ZCG(current_persistent_script) = persistent_script;
		ZCG(arena_mem) = NULL;
		if (EXPECTED(persistent_script->arena_size)) {
#if defined(__AVX__) || defined(__SSE2__)
			/* Target address must be aligned to 64-byte boundary */
			_mm_prefetch(persistent_script->arena_mem, _MM_HINT_NTA);
			ZCG(arena_mem) = zend_arena_alloc(&CG(arena), persistent_script->arena_size + 64);
			ZCG(arena_mem) = (void*)(((zend_uintptr_t)ZCG(arena_mem) + 63L) & ~63L);
			fast_memcpy(ZCG(arena_mem), persistent_script->arena_mem, persistent_script->arena_size);
#else
			ZCG(arena_mem) = zend_arena_alloc(&CG(arena), persistent_script->arena_size);
			memcpy(ZCG(arena_mem), persistent_script->arena_mem, persistent_script->arena_size);
#endif
		}

		/* Copy all the necessary stuff from shared memory to regular memory, and protect the shared script */
		if (zend_hash_num_elements(&persistent_script->script.class_table) > 0) {
			zend_accel_class_hash_copy(CG(class_table), &persistent_script->script.class_table, (unique_copy_ctor_func_t) zend_class_copy_ctor);
		}
		/* we must first to copy all classes and then prepare functions, since functions may try to bind
		   classes - which depend on pre-bind class entries existent in the class table */
		if (zend_hash_num_elements(&persistent_script->script.function_table) > 0) {
			zend_accel_function_hash_copy_from_shm(CG(function_table), &persistent_script->script.function_table);
		}

		/* Register __COMPILER_HALT_OFFSET__ constant */
		if (persistent_script->compiler_halt_offset != 0 &&
		    persistent_script->script.filename) {
			zend_string *name;
			static const char haltoff[] = "__COMPILER_HALT_OFFSET__";

			name = zend_mangle_property_name(haltoff, sizeof(haltoff) - 1, ZSTR_VAL(persistent_script->script.filename), ZSTR_LEN(persistent_script->script.filename), 0);
			if (!zend_hash_exists(EG(zend_constants), name)) {
				zend_register_long_constant(ZSTR_VAL(name), ZSTR_LEN(name), persistent_script->compiler_halt_offset, CONST_CS, 0);
			}
			zend_string_release(name);
		}

		zend_hash_destroy(&ZCG(bind_hash));
		ZCG(current_persistent_script) = NULL;
	} else /* if (!from_shared_memory) */ {
		if (zend_hash_num_elements(&persistent_script->script.function_table) > 0) {
			zend_accel_function_hash_copy(CG(function_table), &persistent_script->script.function_table);
		}
		if (zend_hash_num_elements(&persistent_script->script.class_table) > 0) {
			zend_accel_class_hash_copy(CG(class_table), &persistent_script->script.class_table, NULL);
		}
	}

	if (persistent_script->script.first_early_binding_opline != (uint32_t)-1) {
		zend_string *orig_compiled_filename = CG(compiled_filename);
		CG(compiled_filename) = persistent_script->script.filename;
		zend_do_delayed_early_binding(op_array, persistent_script->script.first_early_binding_opline);
		CG(compiled_filename) = orig_compiled_filename;
	}

	if (UNEXPECTED(!from_shared_memory)) {
		free_persistent_script(persistent_script, 0); /* free only hashes */
	}

	return op_array;
}

/*
 * zend_adler32() is based on zlib implementation
 * Computes the Adler-32 checksum of a data stream
 *
 * Copyright (C) 1995-2005 Mark Adler
 * For conditions of distribution and use, see copyright notice in zlib.h
 *
 * Copyright (C) 1995-2005 Jean-loup Gailly and Mark Adler
 *
 *  This software is provided 'as-is', without any express or implied
 *  warranty.  In no event will the authors be held liable for any damages
 *  arising from the use of this software.
 *
 *  Permission is granted to anyone to use this software for any purpose,
 *  including commercial applications, and to alter it and redistribute it
 *  freely, subject to the following restrictions:
 *
 *  1. The origin of this software must not be misrepresented; you must not
 *     claim that you wrote the original software. If you use this software
 *     in a product, an acknowledgment in the product documentation would be
 *     appreciated but is not required.
 *  2. Altered source versions must be plainly marked as such, and must not be
 *     misrepresented as being the original software.
 *  3. This notice may not be removed or altered from any source distribution.
 *
 */

#define ADLER32_BASE 65521 /* largest prime smaller than 65536 */
#define ADLER32_NMAX 5552
/* NMAX is the largest n such that 255n(n+1)/2 + (n+1)(BASE-1) <= 2^32-1 */

#define ADLER32_DO1(buf)        {s1 += *(buf); s2 += s1;}
#define ADLER32_DO2(buf, i)     ADLER32_DO1(buf + i); ADLER32_DO1(buf + i + 1);
#define ADLER32_DO4(buf, i)     ADLER32_DO2(buf, i); ADLER32_DO2(buf, i + 2);
#define ADLER32_DO8(buf, i)     ADLER32_DO4(buf, i); ADLER32_DO4(buf, i + 4);
#define ADLER32_DO16(buf)       ADLER32_DO8(buf, 0); ADLER32_DO8(buf, 8);

unsigned int zend_adler32(unsigned int checksum, signed char *buf, uint32_t len)
{
	unsigned int s1 = checksum & 0xffff;
	unsigned int s2 = (checksum >> 16) & 0xffff;
	signed char *end;

	while (len >= ADLER32_NMAX) {
		len -= ADLER32_NMAX;
		end = buf + ADLER32_NMAX;
		do {
			ADLER32_DO16(buf);
			buf += 16;
		} while (buf != end);
		s1 %= ADLER32_BASE;
		s2 %= ADLER32_BASE;
	}

	if (len) {
		if (len >= 16) {
			end = buf + (len & 0xfff0);
			len &= 0xf;
			do {
				ADLER32_DO16(buf);
				buf += 16;
			} while (buf != end);
		}
		if (len) {
			end = buf + len;
			do {
				ADLER32_DO1(buf);
				buf++;
			} while (buf != end);
		}
		s1 %= ADLER32_BASE;
		s2 %= ADLER32_BASE;
	}

	return (s2 << 16) | s1;
}

unsigned int zend_accel_script_checksum(zend_persistent_script *persistent_script)
{
	signed char *mem = (signed char*)persistent_script->mem;
	size_t size = persistent_script->size;
	size_t persistent_script_check_block_size = ((char *)&(persistent_script->dynamic_members)) - (char *)persistent_script;
	unsigned int checksum = ADLER32_INIT;

	if (mem < (signed char*)persistent_script) {
		checksum = zend_adler32(checksum, mem, (signed char*)persistent_script - mem);
		size -= (signed char*)persistent_script - mem;
		mem  += (signed char*)persistent_script - mem;
	}

	zend_adler32(checksum, mem, persistent_script_check_block_size);
	mem  += sizeof(*persistent_script);
	size -= sizeof(*persistent_script);

	if (size > 0) {
		checksum = zend_adler32(checksum, mem, size);
	}
	return checksum;
}<|MERGE_RESOLUTION|>--- conflicted
+++ resolved
@@ -179,13 +179,8 @@
 	ht->nNumUsed = 0;
 	ht->nNumOfElements = source->nNumOfElements;
 	ht->nNextFreeElement = source->nNextFreeElement;
-<<<<<<< HEAD
-	ht->pDestructor = ZVAL_PTR_DTOR;
+	ht->pDestructor = NULL;
 	HT_FLAGS(ht) = (HT_FLAGS(source) & HASH_FLAG_INITIALIZED);
-=======
-	ht->pDestructor = NULL;
-	ht->u.flags = (source->u.flags & HASH_FLAG_INITIALIZED) | HASH_FLAG_APPLY_PROTECTION;
->>>>>>> 53baf6fa
 	ht->nInternalPointer = source->nNumOfElements ? 0 : HT_INVALID_IDX;
 
 	if (!(HT_FLAGS(ht) & HASH_FLAG_INITIALIZED)) {
