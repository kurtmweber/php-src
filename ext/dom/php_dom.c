/*
   +----------------------------------------------------------------------+
   | PHP Version 7                                                        |
   +----------------------------------------------------------------------+
   | Copyright (c) 1997-2014 The PHP Group                                |
   +----------------------------------------------------------------------+
   | This source file is subject to version 3.01 of the PHP license,      |
   | that is bundled with this package in the file LICENSE, and is        |
   | available through the world-wide-web at the following url:           |
   | http://www.php.net/license/3_01.txt                                  |
   | If you did not receive a copy of the PHP license and are unable to   |
   | obtain it through the world-wide-web, please send a note to          |
   | license@php.net so we can mail you a copy immediately.               |
   +----------------------------------------------------------------------+
   | Authors: Christian Stocker <chregu@php.net>                          |
   |          Rob Richards <rrichards@php.net>                            |
   |          Marcus Borger <helly@php.net>                               |
   +----------------------------------------------------------------------+
*/

/* $Id$ */

#ifdef HAVE_CONFIG_H
#include "config.h"
#endif

#include "php.h"
#if HAVE_LIBXML && HAVE_DOM
#include "ext/standard/php_rand.h"
#include "php_dom.h"
#include "dom_properties.h"
#include "zend_interfaces.h"

#include "ext/standard/info.h"
#define PHP_XPATH 1
#define PHP_XPTR 2

/* {{{ class entries */
zend_class_entry *dom_node_class_entry;
zend_class_entry *dom_domexception_class_entry;
zend_class_entry *dom_domstringlist_class_entry;
zend_class_entry *dom_namelist_class_entry;
zend_class_entry *dom_domimplementationlist_class_entry;
zend_class_entry *dom_domimplementationsource_class_entry;
zend_class_entry *dom_domimplementation_class_entry;
zend_class_entry *dom_documentfragment_class_entry;
zend_class_entry *dom_document_class_entry;
zend_class_entry *dom_nodelist_class_entry;
zend_class_entry *dom_namednodemap_class_entry;
zend_class_entry *dom_characterdata_class_entry;
zend_class_entry *dom_attr_class_entry;
zend_class_entry *dom_element_class_entry;
zend_class_entry *dom_text_class_entry;
zend_class_entry *dom_comment_class_entry;
zend_class_entry *dom_typeinfo_class_entry;
zend_class_entry *dom_userdatahandler_class_entry;
zend_class_entry *dom_domerror_class_entry;
zend_class_entry *dom_domerrorhandler_class_entry;
zend_class_entry *dom_domlocator_class_entry;
zend_class_entry *dom_domconfiguration_class_entry;
zend_class_entry *dom_cdatasection_class_entry;
zend_class_entry *dom_documenttype_class_entry;
zend_class_entry *dom_notation_class_entry;
zend_class_entry *dom_entity_class_entry;
zend_class_entry *dom_entityreference_class_entry;
zend_class_entry *dom_processinginstruction_class_entry;
zend_class_entry *dom_string_extend_class_entry;
#if defined(LIBXML_XPATH_ENABLED)
zend_class_entry *dom_xpath_class_entry;
#endif
zend_class_entry *dom_namespace_node_class_entry;
/* }}} */

zend_object_handlers dom_object_handlers;
zend_object_handlers dom_nnodemap_object_handlers;
<<<<<<< HEAD
#if defined(LIBXML_XPATH_ENABLED)
zend_object_handlers dom_xpath_object_handlers;
#endif
=======
>>>>>>> 72bd28a5

static HashTable classes;
/* {{{ prop handler tables */
static HashTable dom_domstringlist_prop_handlers;
static HashTable dom_namelist_prop_handlers;
static HashTable dom_domimplementationlist_prop_handlers;
static HashTable dom_document_prop_handlers;
static HashTable dom_node_prop_handlers;
static HashTable dom_nodelist_prop_handlers;
static HashTable dom_namednodemap_prop_handlers;
static HashTable dom_characterdata_prop_handlers;
static HashTable dom_attr_prop_handlers;
static HashTable dom_element_prop_handlers;
static HashTable dom_text_prop_handlers;
static HashTable dom_typeinfo_prop_handlers;
static HashTable dom_domerror_prop_handlers;
static HashTable dom_domlocator_prop_handlers;
static HashTable dom_documenttype_prop_handlers;
static HashTable dom_notation_prop_handlers;
static HashTable dom_entity_prop_handlers;
static HashTable dom_processinginstruction_prop_handlers;
static HashTable dom_namespace_node_prop_handlers;
#if defined(LIBXML_XPATH_ENABLED)
static HashTable dom_xpath_prop_handlers;
#endif
/* }}} */

typedef int (*dom_read_t)(dom_object *obj, zval *retval TSRMLS_DC);
typedef int (*dom_write_t)(dom_object *obj, zval *newval TSRMLS_DC);

typedef struct _dom_prop_handler {
	dom_read_t read_func;
	dom_write_t write_func;
} dom_prop_handler;

static zend_object_handlers* dom_get_obj_handlers(TSRMLS_D) {
	return &dom_object_handlers;
}

/* {{{ int dom_node_is_read_only(xmlNodePtr node) */
int dom_node_is_read_only(xmlNodePtr node) {
	switch (node->type) {
		case XML_ENTITY_REF_NODE:
		case XML_ENTITY_NODE:
		case XML_DOCUMENT_TYPE_NODE:
		case XML_NOTATION_NODE:
		case XML_DTD_NODE:
		case XML_ELEMENT_DECL:
		case XML_ATTRIBUTE_DECL:
		case XML_ENTITY_DECL:
		case XML_NAMESPACE_DECL:
			return SUCCESS;
			break;
		default:
			if (node->doc == NULL) {
				return SUCCESS;
			} else {
				return FAILURE;
			}
	}
}
/* }}} end dom_node_is_read_only */

/* {{{ int dom_node_children_valid(xmlNodePtr node) */
int dom_node_children_valid(xmlNodePtr node) {
	switch (node->type) {
		case XML_DOCUMENT_TYPE_NODE:
		case XML_DTD_NODE:
		case XML_PI_NODE:
		case XML_COMMENT_NODE:
		case XML_TEXT_NODE:
		case XML_CDATA_SECTION_NODE:
		case XML_NOTATION_NODE:
			return FAILURE;
			break;
		default:
			return SUCCESS;
	}
}
/* }}} end dom_node_children_valid */

/* {{{ dom_get_doc_props() */
dom_doc_propsptr dom_get_doc_props(php_libxml_ref_obj *document)
{
	dom_doc_propsptr doc_props;

	if (document && document->doc_props) {
		return document->doc_props;
	} else {
		doc_props = emalloc(sizeof(libxml_doc_props));
		doc_props->formatoutput = 0;
		doc_props->validateonparse = 0;
		doc_props->resolveexternals = 0;
		doc_props->preservewhitespace = 1;
		doc_props->substituteentities = 0;
		doc_props->stricterror = 1;
		doc_props->recover = 0;
		doc_props->classmap = NULL;
		if (document) {
			document->doc_props = doc_props;
		}
		return doc_props;
	}
}

static void dom_copy_doc_props(php_libxml_ref_obj *source_doc, php_libxml_ref_obj *dest_doc)
{
	dom_doc_propsptr source, dest;

	if (source_doc && dest_doc) {

		source = dom_get_doc_props(source_doc);
		dest = dom_get_doc_props(dest_doc);

		dest->formatoutput = source->formatoutput;
		dest->validateonparse = source->validateonparse;
		dest->resolveexternals = source->resolveexternals;
		dest->preservewhitespace = source->preservewhitespace;
		dest->substituteentities = source->substituteentities;
		dest->stricterror = source->stricterror;
		dest->recover = source->recover;
		if (source->classmap) {
			ALLOC_HASHTABLE(dest->classmap);
			zend_hash_init(dest->classmap, 0, NULL, NULL, 0);
			zend_hash_copy(dest->classmap, source->classmap, NULL);
		}

	}
}

int dom_set_doc_classmap(php_libxml_ref_obj *document, zend_class_entry *basece, zend_class_entry *ce TSRMLS_DC)
{
	dom_doc_propsptr doc_props;

	if (document) {
		doc_props = dom_get_doc_props(document);
		if (doc_props->classmap == NULL) {
			if (ce == NULL) {
				return SUCCESS;
			}
			ALLOC_HASHTABLE(doc_props->classmap);
			zend_hash_init(doc_props->classmap, 0, NULL, NULL, 0);
		}
		if (ce) {
			zend_hash_update_ptr(doc_props->classmap, basece->name, ce);
		} else {
			zend_hash_del(doc_props->classmap, basece->name);
		}
	}
	return SUCCESS;
}

zend_class_entry *dom_get_doc_classmap(php_libxml_ref_obj *document, zend_class_entry *basece TSRMLS_DC)
{
	dom_doc_propsptr doc_props;

	if (document) {
		doc_props = dom_get_doc_props(document);
		if (doc_props->classmap) {
			zend_class_entry *ce = zend_hash_find_ptr(doc_props->classmap, basece->name);
			if (ce) {
				return ce;
			}
		}
	}

	return basece;
}
/* }}} */

/* {{{ dom_get_strict_error() */
int dom_get_strict_error(php_libxml_ref_obj *document) {
	int stricterror;
	dom_doc_propsptr doc_props;

	doc_props = dom_get_doc_props(document);
	stricterror = doc_props->stricterror;
	if (document == NULL) {
		efree(doc_props);
	}

	return stricterror;
}
/* }}} */

/* {{{ xmlNodePtr dom_object_get_node(dom_object *obj) */
PHP_DOM_EXPORT xmlNodePtr dom_object_get_node(dom_object *obj)
{
	if (obj && obj->ptr != NULL) {
		return ((php_libxml_node_ptr *)obj->ptr)->node;
	} else {
		return NULL;
	}
}
/* }}} end dom_object_get_node */

/* {{{ dom_object *php_dom_object_get_data(xmlNodePtr obj) */
PHP_DOM_EXPORT dom_object *php_dom_object_get_data(xmlNodePtr obj)
{
	if (obj && obj->_private != NULL) {
		return (dom_object *) ((php_libxml_node_ptr *) obj->_private)->_private;
	} else {
		return NULL;
	}
}
/* }}} end php_dom_object_get_data */

/* {{{ dom_read_na */
static int dom_read_na(dom_object *obj, zval *retval TSRMLS_DC)
{
	php_error_docref(NULL TSRMLS_CC, E_ERROR, "Cannot read property");
	return FAILURE;
}
/* }}} */

/* {{{ dom_write_na */
static int dom_write_na(dom_object *obj, zval *newval TSRMLS_DC)
{
	php_error_docref(NULL TSRMLS_CC, E_ERROR, "Cannot write property");
	return FAILURE;
}
/* }}} */

/* {{{ dom_register_prop_handler */
static void dom_register_prop_handler(HashTable *prop_handler, char *name, dom_read_t read_func, dom_write_t write_func TSRMLS_DC)
{
	dom_prop_handler hnd;

	hnd.read_func = read_func ? read_func : dom_read_na;
	hnd.write_func = write_func ? write_func : dom_write_na;
	zend_hash_str_add_mem(prop_handler, name, strlen(name), &hnd, sizeof(dom_prop_handler));
}
/* }}} */

static zval *dom_get_property_ptr_ptr(zval *object, zval *member, int type, void **cache_slot TSRMLS_DC) /* {{{ */
{
	dom_object *obj = Z_DOMOBJ_P(object);
	zend_string *member_str = zval_get_string(member);
	zval *retval = NULL;

	if (!obj->prop_handler || !zend_hash_exists(obj->prop_handler, member_str)) {
		zend_object_handlers *std_hnd = zend_get_std_object_handlers();
		retval = std_hnd->get_property_ptr_ptr(object, member, type, cache_slot TSRMLS_CC);
	}

	zend_string_release(member_str);
	return retval;
}
/* }}} */

/* {{{ dom_read_property */
zval *dom_read_property(zval *object, zval *member, int type, void **cache_slot, zval *rv TSRMLS_DC)
{
	dom_object *obj = Z_DOMOBJ_P(object);
	zend_string *member_str = zval_get_string(member);
	zval *retval;
	dom_prop_handler *hnd = NULL;

	if (obj->prop_handler != NULL) {
		hnd = zend_hash_find_ptr(obj->prop_handler, member_str);
	} else if (instanceof_function(obj->std.ce, dom_node_class_entry TSRMLS_CC)) {
		php_error(E_WARNING, "Couldn't fetch %s. Node no longer exists", obj->std.ce->name->val);
	}

	if (hnd) {
		int ret = hnd->read_func(obj, rv TSRMLS_CC);
		if (ret == SUCCESS) {
			retval = rv;
		} else {
			retval = &EG(uninitialized_zval);
		}
	} else {
		zend_object_handlers *std_hnd = zend_get_std_object_handlers();
		retval = std_hnd->read_property(object, member, type, cache_slot, rv TSRMLS_CC);
	}

	zend_string_release(member_str);
	return retval;
}
/* }}} */

/* {{{ dom_write_property */
void dom_write_property(zval *object, zval *member, zval *value, void **cache_slot TSRMLS_DC)
{
	dom_object *obj = Z_DOMOBJ_P(object);
	zend_string *member_str = zval_get_string(member);
	dom_prop_handler *hnd = NULL;

	if (obj->prop_handler != NULL) {
		hnd = zend_hash_find_ptr(obj->prop_handler, member_str);
	}
	if (hnd) {
		hnd->write_func(obj, value TSRMLS_CC);
	} else {
		zend_object_handlers *std_hnd = zend_get_std_object_handlers();
		std_hnd->write_property(object, member, value, cache_slot TSRMLS_CC);
	}

	zend_string_release(member_str);
}
/* }}} */

/* {{{ dom_property_exists */
static int dom_property_exists(zval *object, zval *member, int check_empty, void **cache_slot TSRMLS_DC)
{
	dom_object *obj = Z_DOMOBJ_P(object);
	zend_string *member_str = zval_get_string(member);
	dom_prop_handler *hnd = NULL;
	int retval = 0;

	if (obj->prop_handler != NULL) {
		hnd = zend_hash_find_ptr(obj->prop_handler, member_str);
	}
	if (hnd) {
		zval tmp;

		if (check_empty == 2) {
			retval = 1;
		} else if (hnd->read_func(obj, &tmp TSRMLS_CC) == SUCCESS) {
			if (check_empty == 1) {
				retval = zend_is_true(&tmp TSRMLS_CC);
			} else if (check_empty == 0) {
				retval = (Z_TYPE(tmp) != IS_NULL);
			}
			zval_dtor(&tmp);
		}
	} else {
		zend_object_handlers *std_hnd = zend_get_std_object_handlers();
		retval = std_hnd->has_property(object, member, check_empty, cache_slot TSRMLS_CC);
	}

	zend_string_release(member_str);
	return retval;
}
/* }}} */

static HashTable* dom_get_debug_info_helper(zval *object, int *is_temp TSRMLS_DC) /* {{{ */
{
	dom_object			*obj = Z_DOMOBJ_P(object);
	HashTable			*debug_info,
						*prop_handlers = obj->prop_handler,
						*std_props;
	HashPosition		pos;
	dom_prop_handler	*entry;
	zval object_value;

	*is_temp = 1;

	ALLOC_HASHTABLE(debug_info);

	std_props = zend_std_get_properties(object TSRMLS_CC);
	zend_array_dup(debug_info, std_props);

	if (!prop_handlers) {
		return debug_info;
	}

	ZVAL_STRING(&object_value, "(object value omitted)");

	for (zend_hash_internal_pointer_reset_ex(prop_handlers, &pos);
			(entry = zend_hash_get_current_data_ptr_ex(prop_handlers, &pos)) != NULL;
			zend_hash_move_forward_ex(prop_handlers, &pos)) {
		zval value;
		zend_string *string_key;
		zend_ulong num_key;

		if (entry->read_func(obj, &value TSRMLS_CC) == FAILURE) {
			continue;
		}

		if (zend_hash_get_current_key_ex(prop_handlers, &string_key,
			&num_key, 0, &pos) != HASH_KEY_IS_STRING) {
			continue;
		}

		if (Z_TYPE(value) == IS_OBJECT) {
			zval_dtor(&value);
			ZVAL_COPY(&value, &object_value);
		}

		zend_hash_add(debug_info, string_key, &value);
	}

	zval_dtor(&object_value);

	return debug_info;
}
/* }}} */

static HashTable* dom_get_debug_info(zval *object, int *is_temp TSRMLS_DC) /* {{{ */
{
       return dom_get_debug_info_helper(object, is_temp TSRMLS_CC);
}
/* }}} */

void *php_dom_export_node(zval *object TSRMLS_DC) /* {{{ */
{
	php_libxml_node_object *intern;
	xmlNodePtr nodep = NULL;

	intern = (php_libxml_node_object *) Z_DOMOBJ_P(object);
	if (intern->node) {
  		nodep = intern->node->node;
	}

	return nodep;
}
/* }}} */

/* {{{ proto somNode dom_import_simplexml(sxeobject node)
   Get a simplexml_element object from dom to allow for processing */
PHP_FUNCTION(dom_import_simplexml)
{
	zval *node;
	xmlNodePtr nodep = NULL;
	php_libxml_node_object *nodeobj;
	int ret;

	if (zend_parse_parameters(ZEND_NUM_ARGS() TSRMLS_CC, "o", &node) == FAILURE) {
		return;
	}

	nodeobj = (php_libxml_node_object *) ((char *) Z_OBJ_P(node) - Z_OBJ_HT_P(node)->offset);
	nodep = php_libxml_import_node(node TSRMLS_CC);

	if (nodep && nodeobj && (nodep->type == XML_ELEMENT_NODE || nodep->type == XML_ATTRIBUTE_NODE)) {
		DOM_RET_OBJ((xmlNodePtr) nodep, &ret, (dom_object *)nodeobj);
	} else {
		php_error_docref(NULL TSRMLS_CC, E_WARNING, "Invalid Nodetype to import");
		RETURN_NULL();
	}
}
/* }}} */

static dom_object* dom_objects_set_class(zend_class_entry *class_type, zend_bool hash_copy TSRMLS_DC);

static zend_object *dom_objects_store_clone_obj(zval *zobject TSRMLS_DC) /* {{{ */
{
	dom_object *intern = Z_DOMOBJ_P(zobject);
	dom_object *clone = dom_objects_set_class(intern->std.ce, 0 TSRMLS_CC);

	clone->std.handlers = dom_get_obj_handlers(TSRMLS_C);
	zend_objects_clone_members(&clone->std, &intern->std TSRMLS_CC);

	if (instanceof_function(intern->std.ce, dom_node_class_entry TSRMLS_CC)) {
		xmlNodePtr node = (xmlNodePtr)dom_object_get_node(intern);
		if (node != NULL) {
			xmlNodePtr cloned_node = xmlDocCopyNode(node, node->doc, 1);
			if (cloned_node != NULL) {
				/* If we cloned a document then we must create new doc proxy */
				if (cloned_node->doc == node->doc) {
					clone->document = intern->document;
				}
				php_libxml_increment_doc_ref((php_libxml_node_object *)clone, cloned_node->doc TSRMLS_CC);
				php_libxml_increment_node_ptr((php_libxml_node_object *)clone, cloned_node, (void *)clone TSRMLS_CC);
				if (intern->document != clone->document) {
					dom_copy_doc_props(intern->document, clone->document);
				}
			}

		}
	}

	return &clone->std;
}
/* }}} */

static void dom_copy_prop_handler(zval *zv) /* {{{ */
{
	dom_prop_handler *hnd = Z_PTR_P(zv);
	Z_PTR_P(zv) = malloc(sizeof(dom_prop_handler));
	memcpy(Z_PTR_P(zv), hnd, sizeof(dom_prop_handler));
}
/* }}} */

static void dom_dtor_prop_handler(zval *zv) /* {{{ */
{
	free(Z_PTR_P(zv));
}

/* {{{ arginfo */
ZEND_BEGIN_ARG_INFO_EX(arginfo_dom_import_simplexml, 0, 0, 1)
	ZEND_ARG_INFO(0, node)
ZEND_END_ARG_INFO()
/* }}} */

static const zend_function_entry dom_functions[] = {
	PHP_FE(dom_import_simplexml, arginfo_dom_import_simplexml)
	PHP_FE_END
};

static const zend_module_dep dom_deps[] = {
	ZEND_MOD_REQUIRED("libxml")
	ZEND_MOD_CONFLICTS("domxml")
	ZEND_MOD_END
};

zend_module_entry dom_module_entry = { /* {{{ */
	STANDARD_MODULE_HEADER_EX, NULL,
	dom_deps,
	"dom",
	dom_functions,
	PHP_MINIT(dom),
	PHP_MSHUTDOWN(dom),
	NULL,
	NULL,
	PHP_MINFO(dom),
	DOM_API_VERSION, /* Extension versionnumber */
	STANDARD_MODULE_PROPERTIES
};
/* }}} */

#ifdef COMPILE_DL_DOM
ZEND_GET_MODULE(dom)
#endif

void dom_objects_free_storage(zend_object *object TSRMLS_DC);
void dom_nnodemap_objects_free_storage(zend_object *object TSRMLS_DC);
static zend_object *dom_objects_store_clone_obj(zval *zobject TSRMLS_DC);
static void dom_nnodemap_object_dtor(zend_object *object TSRMLS_DC);
#if defined(LIBXML_XPATH_ENABLED)
void dom_xpath_objects_free_storage(zend_object *object TSRMLS_DC);
#endif

/* {{{ PHP_MINIT_FUNCTION(dom) */
PHP_MINIT_FUNCTION(dom)
{
	zend_class_entry ce;

	memcpy(&dom_object_handlers, zend_get_std_object_handlers(), sizeof(zend_object_handlers));
	dom_object_handlers.offset = XtOffsetOf(dom_object, std);
	dom_object_handlers.free_obj = dom_objects_free_storage;
	dom_object_handlers.clone_obj = dom_objects_store_clone_obj;
	dom_object_handlers.read_property = dom_read_property;
	dom_object_handlers.write_property = dom_write_property;
	dom_object_handlers.get_property_ptr_ptr = dom_get_property_ptr_ptr;
	dom_object_handlers.clone_obj = dom_objects_store_clone_obj;
	dom_object_handlers.has_property = dom_property_exists;
	dom_object_handlers.get_debug_info = dom_get_debug_info;

	memcpy(&dom_nnodemap_object_handlers, &dom_object_handlers, sizeof(zend_object_handlers));
<<<<<<< HEAD
	dom_nnodemap_object_handlers.free_obj = dom_nnodemap_objects_free_storage;
	dom_nnodemap_object_handlers.dtor_obj = dom_nnodemap_object_dtor;
=======
	dom_nnodemap_object_handlers.read_dimension = dom_nodelist_read_dimension;
	dom_nnodemap_object_handlers.has_dimension = dom_nodelist_has_dimension;
>>>>>>> 72bd28a5

	zend_hash_init(&classes, 0, NULL, NULL, 1);

	INIT_CLASS_ENTRY(ce, "DOMException", php_dom_domexception_class_functions);
	dom_domexception_class_entry = zend_register_internal_class_ex(&ce, zend_exception_get_default(TSRMLS_C) TSRMLS_CC);
	dom_domexception_class_entry->ce_flags |= ZEND_ACC_FINAL;
	zend_declare_property_long(dom_domexception_class_entry, "code", sizeof("code")-1, 0, ZEND_ACC_PUBLIC TSRMLS_CC);

	REGISTER_DOM_CLASS(ce, "DOMStringList", NULL, php_dom_domstringlist_class_functions, dom_domstringlist_class_entry);

	zend_hash_init(&dom_domstringlist_prop_handlers, 0, NULL, dom_dtor_prop_handler, 1);
	dom_register_prop_handler(&dom_domstringlist_prop_handlers, "length", dom_domstringlist_length_read, NULL TSRMLS_CC);
	zend_hash_add_ptr(&classes, ce.name, &dom_domstringlist_prop_handlers);

	REGISTER_DOM_CLASS(ce, "DOMNameList", NULL, php_dom_namelist_class_functions, dom_namelist_class_entry);

	zend_hash_init(&dom_namelist_prop_handlers, 0, NULL, dom_dtor_prop_handler, 1);
	dom_register_prop_handler(&dom_namelist_prop_handlers, "length", dom_namelist_length_read, NULL TSRMLS_CC);
	zend_hash_add_ptr(&classes, ce.name, &dom_namelist_prop_handlers);

	REGISTER_DOM_CLASS(ce, "DOMImplementationList", NULL, php_dom_domimplementationlist_class_functions, dom_domimplementationlist_class_entry);

	zend_hash_init(&dom_domimplementationlist_prop_handlers, 0, NULL, dom_dtor_prop_handler, 1);
	dom_register_prop_handler(&dom_domimplementationlist_prop_handlers, "length", dom_domimplementationlist_length_read, NULL TSRMLS_CC);
	zend_hash_add_ptr(&classes, ce.name, &dom_domimplementationlist_prop_handlers);

	REGISTER_DOM_CLASS(ce, "DOMImplementationSource", NULL, php_dom_domimplementationsource_class_functions, dom_domimplementationsource_class_entry);
	REGISTER_DOM_CLASS(ce, "DOMImplementation", NULL, php_dom_domimplementation_class_functions, dom_domimplementation_class_entry);

	REGISTER_DOM_CLASS(ce, "DOMNode", NULL, php_dom_node_class_functions, dom_node_class_entry);

	zend_hash_init(&dom_node_prop_handlers, 0, NULL, dom_dtor_prop_handler, 1);
	dom_register_prop_handler(&dom_node_prop_handlers, "nodeName", dom_node_node_name_read, NULL TSRMLS_CC);
	dom_register_prop_handler(&dom_node_prop_handlers, "nodeValue", dom_node_node_value_read, dom_node_node_value_write TSRMLS_CC);
	dom_register_prop_handler(&dom_node_prop_handlers, "nodeType", dom_node_node_type_read, NULL TSRMLS_CC);
	dom_register_prop_handler(&dom_node_prop_handlers, "parentNode", dom_node_parent_node_read, NULL TSRMLS_CC);
	dom_register_prop_handler(&dom_node_prop_handlers, "childNodes", dom_node_child_nodes_read, NULL TSRMLS_CC);
	dom_register_prop_handler(&dom_node_prop_handlers, "firstChild", dom_node_first_child_read, NULL TSRMLS_CC);
	dom_register_prop_handler(&dom_node_prop_handlers, "lastChild", dom_node_last_child_read, NULL TSRMLS_CC);
	dom_register_prop_handler(&dom_node_prop_handlers, "previousSibling", dom_node_previous_sibling_read, NULL TSRMLS_CC);
	dom_register_prop_handler(&dom_node_prop_handlers, "nextSibling", dom_node_next_sibling_read, NULL TSRMLS_CC);
	dom_register_prop_handler(&dom_node_prop_handlers, "attributes", dom_node_attributes_read, NULL TSRMLS_CC);
	dom_register_prop_handler(&dom_node_prop_handlers, "ownerDocument", dom_node_owner_document_read, NULL TSRMLS_CC);
	dom_register_prop_handler(&dom_node_prop_handlers, "namespaceURI", dom_node_namespace_uri_read, NULL TSRMLS_CC);
	dom_register_prop_handler(&dom_node_prop_handlers, "prefix", dom_node_prefix_read, dom_node_prefix_write TSRMLS_CC);
	dom_register_prop_handler(&dom_node_prop_handlers, "localName", dom_node_local_name_read, NULL TSRMLS_CC);
	dom_register_prop_handler(&dom_node_prop_handlers, "baseURI", dom_node_base_uri_read, NULL TSRMLS_CC);
	dom_register_prop_handler(&dom_node_prop_handlers, "textContent", dom_node_text_content_read, dom_node_text_content_write TSRMLS_CC);
	zend_hash_add_ptr(&classes, ce.name, &dom_node_prop_handlers);

	REGISTER_DOM_CLASS(ce, "DOMNameSpaceNode", NULL, NULL, dom_namespace_node_class_entry);

	zend_hash_init(&dom_namespace_node_prop_handlers, 0, NULL, dom_dtor_prop_handler, 1);
	dom_register_prop_handler(&dom_namespace_node_prop_handlers, "nodeName", dom_node_node_name_read, NULL TSRMLS_CC);
	dom_register_prop_handler(&dom_namespace_node_prop_handlers, "nodeValue", dom_node_node_value_read, NULL TSRMLS_CC);
	dom_register_prop_handler(&dom_namespace_node_prop_handlers, "nodeType", dom_node_node_type_read, NULL TSRMLS_CC);
	dom_register_prop_handler(&dom_namespace_node_prop_handlers, "prefix", dom_node_prefix_read, NULL TSRMLS_CC);
	dom_register_prop_handler(&dom_namespace_node_prop_handlers, "localName", dom_node_local_name_read, NULL TSRMLS_CC);
	dom_register_prop_handler(&dom_namespace_node_prop_handlers, "namespaceURI", dom_node_namespace_uri_read, NULL TSRMLS_CC);
	dom_register_prop_handler(&dom_namespace_node_prop_handlers, "ownerDocument", dom_node_owner_document_read, NULL TSRMLS_CC);
	dom_register_prop_handler(&dom_namespace_node_prop_handlers, "parentNode", dom_node_parent_node_read, NULL TSRMLS_CC);
	zend_hash_add_ptr(&classes, ce.name, &dom_namespace_node_prop_handlers);

	REGISTER_DOM_CLASS(ce, "DOMDocumentFragment", dom_node_class_entry, php_dom_documentfragment_class_functions, dom_documentfragment_class_entry);
	zend_hash_add_ptr(&classes, ce.name, &dom_node_prop_handlers);

	REGISTER_DOM_CLASS(ce, "DOMDocument", dom_node_class_entry, php_dom_document_class_functions, dom_document_class_entry);
	zend_hash_init(&dom_document_prop_handlers, 0, NULL, dom_dtor_prop_handler, 1);
	dom_register_prop_handler(&dom_document_prop_handlers, "doctype", dom_document_doctype_read, NULL TSRMLS_CC);
	dom_register_prop_handler(&dom_document_prop_handlers, "implementation", dom_document_implementation_read, NULL TSRMLS_CC);
	dom_register_prop_handler(&dom_document_prop_handlers, "documentElement", dom_document_document_element_read, NULL TSRMLS_CC);
	dom_register_prop_handler(&dom_document_prop_handlers, "actualEncoding", dom_document_encoding_read, NULL TSRMLS_CC);
	dom_register_prop_handler(&dom_document_prop_handlers, "encoding", dom_document_encoding_read, dom_document_encoding_write TSRMLS_CC);
	dom_register_prop_handler(&dom_document_prop_handlers, "xmlEncoding", dom_document_encoding_read, NULL TSRMLS_CC);
	dom_register_prop_handler(&dom_document_prop_handlers, "standalone", dom_document_standalone_read, dom_document_standalone_write TSRMLS_CC);
	dom_register_prop_handler(&dom_document_prop_handlers, "xmlStandalone", dom_document_standalone_read, dom_document_standalone_write TSRMLS_CC);
	dom_register_prop_handler(&dom_document_prop_handlers, "version", dom_document_version_read, dom_document_version_write TSRMLS_CC);
	dom_register_prop_handler(&dom_document_prop_handlers, "xmlVersion", dom_document_version_read, dom_document_version_write TSRMLS_CC);
	dom_register_prop_handler(&dom_document_prop_handlers, "strictErrorChecking", dom_document_strict_error_checking_read, dom_document_strict_error_checking_write TSRMLS_CC);
	dom_register_prop_handler(&dom_document_prop_handlers, "documentURI", dom_document_document_uri_read, dom_document_document_uri_write TSRMLS_CC);
	dom_register_prop_handler(&dom_document_prop_handlers, "config", dom_document_config_read, NULL TSRMLS_CC);
	dom_register_prop_handler(&dom_document_prop_handlers, "formatOutput", dom_document_format_output_read, dom_document_format_output_write TSRMLS_CC);
	dom_register_prop_handler(&dom_document_prop_handlers, "validateOnParse", dom_document_validate_on_parse_read, dom_document_validate_on_parse_write TSRMLS_CC);
	dom_register_prop_handler(&dom_document_prop_handlers, "resolveExternals", dom_document_resolve_externals_read, dom_document_resolve_externals_write TSRMLS_CC);
	dom_register_prop_handler(&dom_document_prop_handlers, "preserveWhiteSpace", dom_document_preserve_whitespace_read, dom_document_preserve_whitespace_write TSRMLS_CC);
	dom_register_prop_handler(&dom_document_prop_handlers, "recover", dom_document_recover_read, dom_document_recover_write TSRMLS_CC);
	dom_register_prop_handler(&dom_document_prop_handlers, "substituteEntities", dom_document_substitue_entities_read, dom_document_substitue_entities_write TSRMLS_CC);

	zend_hash_merge(&dom_document_prop_handlers, &dom_node_prop_handlers, dom_copy_prop_handler, 0);
	zend_hash_add_ptr(&classes, ce.name, &dom_document_prop_handlers);

	INIT_CLASS_ENTRY(ce, "DOMNodeList", php_dom_nodelist_class_functions);
	ce.create_object = dom_nnodemap_objects_new;
	dom_nodelist_class_entry = zend_register_internal_class_ex(&ce, NULL TSRMLS_CC);
	dom_nodelist_class_entry->get_iterator = php_dom_get_iterator;
	zend_class_implements(dom_nodelist_class_entry TSRMLS_CC, 1, zend_ce_traversable);

	zend_hash_init(&dom_nodelist_prop_handlers, 0, NULL, dom_dtor_prop_handler, 1);
	dom_register_prop_handler(&dom_nodelist_prop_handlers, "length", dom_nodelist_length_read, NULL TSRMLS_CC);
	zend_hash_add_ptr(&classes, ce.name, &dom_nodelist_prop_handlers);

	INIT_CLASS_ENTRY(ce, "DOMNamedNodeMap", php_dom_namednodemap_class_functions);
	ce.create_object = dom_nnodemap_objects_new;
	dom_namednodemap_class_entry = zend_register_internal_class_ex(&ce, NULL TSRMLS_CC);
	dom_namednodemap_class_entry->get_iterator = php_dom_get_iterator;
	zend_class_implements(dom_namednodemap_class_entry TSRMLS_CC, 1, zend_ce_traversable);

	zend_hash_init(&dom_namednodemap_prop_handlers, 0, NULL, dom_dtor_prop_handler, 1);
	dom_register_prop_handler(&dom_namednodemap_prop_handlers, "length", dom_namednodemap_length_read, NULL TSRMLS_CC);
	zend_hash_add_ptr(&classes, ce.name, &dom_namednodemap_prop_handlers);

	REGISTER_DOM_CLASS(ce, "DOMCharacterData", dom_node_class_entry, php_dom_characterdata_class_functions, dom_characterdata_class_entry);

	zend_hash_init(&dom_characterdata_prop_handlers, 0, NULL, dom_dtor_prop_handler, 1);
	dom_register_prop_handler(&dom_characterdata_prop_handlers, "data", dom_characterdata_data_read, dom_characterdata_data_write TSRMLS_CC);
	dom_register_prop_handler(&dom_characterdata_prop_handlers, "length", dom_characterdata_length_read, NULL TSRMLS_CC);
	zend_hash_merge(&dom_characterdata_prop_handlers, &dom_node_prop_handlers, dom_copy_prop_handler, 0);
	zend_hash_add_ptr(&classes, ce.name, &dom_characterdata_prop_handlers);

	REGISTER_DOM_CLASS(ce, "DOMAttr", dom_node_class_entry, php_dom_attr_class_functions, dom_attr_class_entry);

	zend_hash_init(&dom_attr_prop_handlers, 0, NULL, dom_dtor_prop_handler, 1);
	dom_register_prop_handler(&dom_attr_prop_handlers, "name", dom_attr_name_read, NULL TSRMLS_CC);
	dom_register_prop_handler(&dom_attr_prop_handlers, "specified", dom_attr_specified_read, NULL TSRMLS_CC);
	dom_register_prop_handler(&dom_attr_prop_handlers, "value", dom_attr_value_read, dom_attr_value_write TSRMLS_CC);
	dom_register_prop_handler(&dom_attr_prop_handlers, "ownerElement", dom_attr_owner_element_read, NULL TSRMLS_CC);
	dom_register_prop_handler(&dom_attr_prop_handlers, "schemaTypeInfo", dom_attr_schema_type_info_read, NULL TSRMLS_CC);
	zend_hash_merge(&dom_attr_prop_handlers, &dom_node_prop_handlers, dom_copy_prop_handler, 0);
	zend_hash_add_ptr(&classes, ce.name, &dom_attr_prop_handlers);

	REGISTER_DOM_CLASS(ce, "DOMElement", dom_node_class_entry, php_dom_element_class_functions, dom_element_class_entry);

	zend_hash_init(&dom_element_prop_handlers, 0, NULL, dom_dtor_prop_handler, 1);
	dom_register_prop_handler(&dom_element_prop_handlers, "tagName", dom_element_tag_name_read, NULL TSRMLS_CC);
	dom_register_prop_handler(&dom_element_prop_handlers, "schemaTypeInfo", dom_element_schema_type_info_read, NULL TSRMLS_CC);
	zend_hash_merge(&dom_element_prop_handlers, &dom_node_prop_handlers, dom_copy_prop_handler, 0);
	zend_hash_add_ptr(&classes, ce.name, &dom_element_prop_handlers);

	REGISTER_DOM_CLASS(ce, "DOMText", dom_characterdata_class_entry, php_dom_text_class_functions, dom_text_class_entry);

	zend_hash_init(&dom_text_prop_handlers, 0, NULL, dom_dtor_prop_handler, 1);
	dom_register_prop_handler(&dom_text_prop_handlers, "wholeText", dom_text_whole_text_read, NULL TSRMLS_CC);
	zend_hash_merge(&dom_text_prop_handlers, &dom_characterdata_prop_handlers, dom_copy_prop_handler, 0);
	zend_hash_add_ptr(&classes, ce.name, &dom_text_prop_handlers);

	REGISTER_DOM_CLASS(ce, "DOMComment", dom_characterdata_class_entry, php_dom_comment_class_functions, dom_comment_class_entry);
	zend_hash_add_ptr(&classes, ce.name, &dom_characterdata_prop_handlers);

	REGISTER_DOM_CLASS(ce, "DOMTypeinfo", NULL, php_dom_typeinfo_class_functions, dom_typeinfo_class_entry);

	zend_hash_init(&dom_typeinfo_prop_handlers, 0, NULL, dom_dtor_prop_handler, 1);
	dom_register_prop_handler(&dom_typeinfo_prop_handlers, "typeName", dom_typeinfo_type_name_read, NULL TSRMLS_CC);
	dom_register_prop_handler(&dom_typeinfo_prop_handlers, "typeNamespace", dom_typeinfo_type_namespace_read, NULL TSRMLS_CC);
	zend_hash_add_ptr(&classes, ce.name, &dom_typeinfo_prop_handlers);

	REGISTER_DOM_CLASS(ce, "DOMUserDataHandler", NULL, php_dom_userdatahandler_class_functions, dom_userdatahandler_class_entry);
	REGISTER_DOM_CLASS(ce, "DOMDomError", NULL, php_dom_domerror_class_functions, dom_domerror_class_entry);

	zend_hash_init(&dom_domerror_prop_handlers, 0, NULL, dom_dtor_prop_handler, 1);
	dom_register_prop_handler(&dom_domerror_prop_handlers, "severity", dom_domerror_severity_read, NULL TSRMLS_CC);
	dom_register_prop_handler(&dom_domerror_prop_handlers, "message", dom_domerror_message_read, NULL TSRMLS_CC);
	dom_register_prop_handler(&dom_domerror_prop_handlers, "type", dom_domerror_type_read, NULL TSRMLS_CC);
	dom_register_prop_handler(&dom_domerror_prop_handlers, "relatedException", dom_domerror_related_exception_read, NULL TSRMLS_CC);
	dom_register_prop_handler(&dom_domerror_prop_handlers, "related_data", dom_domerror_related_data_read, NULL TSRMLS_CC);
	dom_register_prop_handler(&dom_domerror_prop_handlers, "location", dom_domerror_location_read, NULL TSRMLS_CC);
	zend_hash_add_ptr(&classes, ce.name, &dom_domerror_prop_handlers);

	REGISTER_DOM_CLASS(ce, "DOMErrorHandler", NULL, php_dom_domerrorhandler_class_functions, dom_domerrorhandler_class_entry);
	REGISTER_DOM_CLASS(ce, "DOMLocator", NULL, php_dom_domlocator_class_functions, dom_domlocator_class_entry);

	zend_hash_init(&dom_domlocator_prop_handlers, 0, NULL, dom_dtor_prop_handler, 1);
	dom_register_prop_handler(&dom_domlocator_prop_handlers, "lineNumber", dom_domlocator_line_number_read, NULL TSRMLS_CC);
	dom_register_prop_handler(&dom_domlocator_prop_handlers, "columnNumber", dom_domlocator_column_number_read, NULL TSRMLS_CC);
	dom_register_prop_handler(&dom_domlocator_prop_handlers, "offset", dom_domlocator_offset_read, NULL TSRMLS_CC);
	dom_register_prop_handler(&dom_domlocator_prop_handlers, "relatedNode", dom_domlocator_related_node_read, NULL TSRMLS_CC);
	dom_register_prop_handler(&dom_domlocator_prop_handlers, "uri", dom_domlocator_uri_read, NULL TSRMLS_CC);
	zend_hash_add_ptr(&classes, ce.name, &dom_domlocator_prop_handlers);

	REGISTER_DOM_CLASS(ce, "DOMConfiguration", NULL, php_dom_domconfiguration_class_functions, dom_domconfiguration_class_entry);
	REGISTER_DOM_CLASS(ce, "DOMCdataSection", dom_text_class_entry, php_dom_cdatasection_class_functions, dom_cdatasection_class_entry);
	zend_hash_add_ptr(&classes, ce.name, &dom_text_prop_handlers);

	REGISTER_DOM_CLASS(ce, "DOMDocumentType", dom_node_class_entry, php_dom_documenttype_class_functions, dom_documenttype_class_entry);

	zend_hash_init(&dom_documenttype_prop_handlers, 0, NULL, dom_dtor_prop_handler, 1);
	dom_register_prop_handler(&dom_documenttype_prop_handlers, "name", dom_documenttype_name_read, NULL TSRMLS_CC);
	dom_register_prop_handler(&dom_documenttype_prop_handlers, "entities", dom_documenttype_entities_read, NULL TSRMLS_CC);
	dom_register_prop_handler(&dom_documenttype_prop_handlers, "notations", dom_documenttype_notations_read, NULL TSRMLS_CC);
	dom_register_prop_handler(&dom_documenttype_prop_handlers, "publicId", dom_documenttype_public_id_read, NULL TSRMLS_CC);
	dom_register_prop_handler(&dom_documenttype_prop_handlers, "systemId", dom_documenttype_system_id_read, NULL TSRMLS_CC);
	dom_register_prop_handler(&dom_documenttype_prop_handlers, "internalSubset", dom_documenttype_internal_subset_read, NULL TSRMLS_CC);
	zend_hash_merge(&dom_documenttype_prop_handlers, &dom_node_prop_handlers, dom_copy_prop_handler, 0);
	zend_hash_add_ptr(&classes, ce.name, &dom_documenttype_prop_handlers);

	REGISTER_DOM_CLASS(ce, "DOMNotation", dom_node_class_entry, php_dom_notation_class_functions, dom_notation_class_entry);

	zend_hash_init(&dom_notation_prop_handlers, 0, NULL, dom_dtor_prop_handler, 1);
	dom_register_prop_handler(&dom_notation_prop_handlers, "publicId", dom_notation_public_id_read, NULL TSRMLS_CC);
	dom_register_prop_handler(&dom_notation_prop_handlers, "systemId", dom_notation_system_id_read, NULL TSRMLS_CC);
	zend_hash_merge(&dom_notation_prop_handlers, &dom_node_prop_handlers, dom_copy_prop_handler, 0);
	zend_hash_add_ptr(&classes, ce.name, &dom_notation_prop_handlers);

	REGISTER_DOM_CLASS(ce, "DOMEntity", dom_node_class_entry, php_dom_entity_class_functions, dom_entity_class_entry);

	zend_hash_init(&dom_entity_prop_handlers, 0, NULL, dom_dtor_prop_handler, 1);
	dom_register_prop_handler(&dom_entity_prop_handlers, "publicId", dom_entity_public_id_read, NULL TSRMLS_CC);
	dom_register_prop_handler(&dom_entity_prop_handlers, "systemId", dom_entity_system_id_read, NULL TSRMLS_CC);
	dom_register_prop_handler(&dom_entity_prop_handlers, "notationName", dom_entity_notation_name_read, NULL TSRMLS_CC);
	dom_register_prop_handler(&dom_entity_prop_handlers, "actualEncoding", dom_entity_actual_encoding_read, dom_entity_actual_encoding_write TSRMLS_CC);
	dom_register_prop_handler(&dom_entity_prop_handlers, "encoding", dom_entity_encoding_read, dom_entity_encoding_write TSRMLS_CC);
	dom_register_prop_handler(&dom_entity_prop_handlers, "version", dom_entity_version_read, dom_entity_version_write TSRMLS_CC);
	zend_hash_merge(&dom_entity_prop_handlers, &dom_node_prop_handlers, dom_copy_prop_handler, 0);
	zend_hash_add_ptr(&classes, ce.name, &dom_entity_prop_handlers);

	REGISTER_DOM_CLASS(ce, "DOMEntityReference", dom_node_class_entry, php_dom_entityreference_class_functions, dom_entityreference_class_entry);
	zend_hash_add_ptr(&classes, ce.name, &dom_node_prop_handlers);

	REGISTER_DOM_CLASS(ce, "DOMProcessingInstruction", dom_node_class_entry, php_dom_processinginstruction_class_functions, dom_processinginstruction_class_entry);

	zend_hash_init(&dom_processinginstruction_prop_handlers, 0, NULL, dom_dtor_prop_handler, 1);
	dom_register_prop_handler(&dom_processinginstruction_prop_handlers, "target", dom_processinginstruction_target_read, NULL TSRMLS_CC);
	dom_register_prop_handler(&dom_processinginstruction_prop_handlers, "data", dom_processinginstruction_data_read, dom_processinginstruction_data_write TSRMLS_CC);
	zend_hash_merge(&dom_processinginstruction_prop_handlers, &dom_node_prop_handlers, dom_copy_prop_handler, 0);
	zend_hash_add_ptr(&classes, ce.name, &dom_processinginstruction_prop_handlers);

	REGISTER_DOM_CLASS(ce, "DOMStringExtend", NULL, php_dom_string_extend_class_functions, dom_string_extend_class_entry);

#if defined(LIBXML_XPATH_ENABLED)
	memcpy(&dom_xpath_object_handlers, &dom_object_handlers, sizeof(zend_object_handlers));
	dom_xpath_object_handlers.offset = XtOffsetOf(dom_xpath_object, dom) + XtOffsetOf(dom_object, std);
	dom_xpath_object_handlers.free_obj = dom_xpath_objects_free_storage;

	INIT_CLASS_ENTRY(ce, "DOMXPath", php_dom_xpath_class_functions);
	ce.create_object = dom_xpath_objects_new;
	dom_xpath_class_entry = zend_register_internal_class_ex(&ce, NULL TSRMLS_CC);

	zend_hash_init(&dom_xpath_prop_handlers, 0, NULL, dom_dtor_prop_handler, 1);
	dom_register_prop_handler(&dom_xpath_prop_handlers, "document", dom_xpath_document_read, NULL TSRMLS_CC);
	zend_hash_add_ptr(&classes, ce.name, &dom_xpath_prop_handlers);
#endif

	REGISTER_LONG_CONSTANT("XML_ELEMENT_NODE",			XML_ELEMENT_NODE,			CONST_CS | CONST_PERSISTENT);
	REGISTER_LONG_CONSTANT("XML_ATTRIBUTE_NODE",		XML_ATTRIBUTE_NODE,			CONST_CS | CONST_PERSISTENT);
	REGISTER_LONG_CONSTANT("XML_TEXT_NODE",				XML_TEXT_NODE,				CONST_CS | CONST_PERSISTENT);
	REGISTER_LONG_CONSTANT("XML_CDATA_SECTION_NODE",	XML_CDATA_SECTION_NODE,		CONST_CS | CONST_PERSISTENT);
	REGISTER_LONG_CONSTANT("XML_ENTITY_REF_NODE",		XML_ENTITY_REF_NODE,		CONST_CS | CONST_PERSISTENT);
	REGISTER_LONG_CONSTANT("XML_ENTITY_NODE",			XML_ENTITY_NODE,			CONST_CS | CONST_PERSISTENT);
	REGISTER_LONG_CONSTANT("XML_PI_NODE",				XML_PI_NODE,				CONST_CS | CONST_PERSISTENT);
	REGISTER_LONG_CONSTANT("XML_COMMENT_NODE",			XML_COMMENT_NODE,			CONST_CS | CONST_PERSISTENT);
	REGISTER_LONG_CONSTANT("XML_DOCUMENT_NODE",			XML_DOCUMENT_NODE,			CONST_CS | CONST_PERSISTENT);
	REGISTER_LONG_CONSTANT("XML_DOCUMENT_TYPE_NODE",	XML_DOCUMENT_TYPE_NODE,		CONST_CS | CONST_PERSISTENT);
	REGISTER_LONG_CONSTANT("XML_DOCUMENT_FRAG_NODE",	XML_DOCUMENT_FRAG_NODE,		CONST_CS | CONST_PERSISTENT);
	REGISTER_LONG_CONSTANT("XML_NOTATION_NODE",			XML_NOTATION_NODE,			CONST_CS | CONST_PERSISTENT);
	REGISTER_LONG_CONSTANT("XML_HTML_DOCUMENT_NODE",	XML_HTML_DOCUMENT_NODE,		CONST_CS | CONST_PERSISTENT);
	REGISTER_LONG_CONSTANT("XML_DTD_NODE",				XML_DTD_NODE,				CONST_CS | CONST_PERSISTENT);
	REGISTER_LONG_CONSTANT("XML_ELEMENT_DECL_NODE", 	XML_ELEMENT_DECL,			CONST_CS | CONST_PERSISTENT);
	REGISTER_LONG_CONSTANT("XML_ATTRIBUTE_DECL_NODE",	XML_ATTRIBUTE_DECL,			CONST_CS | CONST_PERSISTENT);
	REGISTER_LONG_CONSTANT("XML_ENTITY_DECL_NODE",		XML_ENTITY_DECL,			CONST_CS | CONST_PERSISTENT);
	REGISTER_LONG_CONSTANT("XML_NAMESPACE_DECL_NODE",	XML_NAMESPACE_DECL,			CONST_CS | CONST_PERSISTENT);
#ifdef XML_GLOBAL_NAMESPACE
	REGISTER_LONG_CONSTANT("XML_GLOBAL_NAMESPACE",		XML_GLOBAL_NAMESPACE,		CONST_CS | CONST_PERSISTENT);
#endif
	REGISTER_LONG_CONSTANT("XML_LOCAL_NAMESPACE",		XML_LOCAL_NAMESPACE,		CONST_CS | CONST_PERSISTENT);
	REGISTER_LONG_CONSTANT("XML_ATTRIBUTE_CDATA",		XML_ATTRIBUTE_CDATA,		CONST_CS | CONST_PERSISTENT);
	REGISTER_LONG_CONSTANT("XML_ATTRIBUTE_ID",			XML_ATTRIBUTE_ID,			CONST_CS | CONST_PERSISTENT);
	REGISTER_LONG_CONSTANT("XML_ATTRIBUTE_IDREF",		XML_ATTRIBUTE_IDREF,		CONST_CS | CONST_PERSISTENT);
	REGISTER_LONG_CONSTANT("XML_ATTRIBUTE_IDREFS",		XML_ATTRIBUTE_IDREFS,		CONST_CS | CONST_PERSISTENT);
	REGISTER_LONG_CONSTANT("XML_ATTRIBUTE_ENTITY",		XML_ATTRIBUTE_ENTITIES,		CONST_CS | CONST_PERSISTENT);
	REGISTER_LONG_CONSTANT("XML_ATTRIBUTE_NMTOKEN",		XML_ATTRIBUTE_NMTOKEN,		CONST_CS | CONST_PERSISTENT);
	REGISTER_LONG_CONSTANT("XML_ATTRIBUTE_NMTOKENS",	XML_ATTRIBUTE_NMTOKENS,		CONST_CS | CONST_PERSISTENT);
	REGISTER_LONG_CONSTANT("XML_ATTRIBUTE_ENUMERATION",	XML_ATTRIBUTE_ENUMERATION,	CONST_CS | CONST_PERSISTENT);
	REGISTER_LONG_CONSTANT("XML_ATTRIBUTE_NOTATION",	XML_ATTRIBUTE_NOTATION,		CONST_CS | CONST_PERSISTENT);

	/* DOMException Codes */
	REGISTER_LONG_CONSTANT("DOM_PHP_ERR",				PHP_ERR,				CONST_CS | CONST_PERSISTENT);
	REGISTER_LONG_CONSTANT("DOM_INDEX_SIZE_ERR",		INDEX_SIZE_ERR,			CONST_CS | CONST_PERSISTENT);
	REGISTER_LONG_CONSTANT("DOMSTRING_SIZE_ERR",		DOMSTRING_SIZE_ERR,		CONST_CS | CONST_PERSISTENT);
	REGISTER_LONG_CONSTANT("DOM_HIERARCHY_REQUEST_ERR",	HIERARCHY_REQUEST_ERR,	CONST_CS | CONST_PERSISTENT);
	REGISTER_LONG_CONSTANT("DOM_WRONG_DOCUMENT_ERR",	WRONG_DOCUMENT_ERR,		CONST_CS | CONST_PERSISTENT);
	REGISTER_LONG_CONSTANT("DOM_INVALID_CHARACTER_ERR",	INVALID_CHARACTER_ERR,	CONST_CS | CONST_PERSISTENT);
	REGISTER_LONG_CONSTANT("DOM_NO_DATA_ALLOWED_ERR",	NO_DATA_ALLOWED_ERR,	CONST_CS | CONST_PERSISTENT);
	REGISTER_LONG_CONSTANT("DOM_NO_MODIFICATION_ALLOWED_ERR", NO_MODIFICATION_ALLOWED_ERR, CONST_CS | CONST_PERSISTENT);
	REGISTER_LONG_CONSTANT("DOM_NOT_FOUND_ERR",			NOT_FOUND_ERR,			CONST_CS | CONST_PERSISTENT);
	REGISTER_LONG_CONSTANT("DOM_NOT_SUPPORTED_ERR",		NOT_SUPPORTED_ERR,		CONST_CS | CONST_PERSISTENT);
	REGISTER_LONG_CONSTANT("DOM_INUSE_ATTRIBUTE_ERR",	INUSE_ATTRIBUTE_ERR,	CONST_CS | CONST_PERSISTENT);
	REGISTER_LONG_CONSTANT("DOM_INVALID_STATE_ERR",		INVALID_STATE_ERR,		CONST_CS | CONST_PERSISTENT);
	REGISTER_LONG_CONSTANT("DOM_SYNTAX_ERR",			SYNTAX_ERR,				CONST_CS | CONST_PERSISTENT);
	REGISTER_LONG_CONSTANT("DOM_INVALID_MODIFICATION_ERR",	INVALID_MODIFICATION_ERR, CONST_CS | CONST_PERSISTENT);
	REGISTER_LONG_CONSTANT("DOM_NAMESPACE_ERR",			NAMESPACE_ERR,			CONST_CS | CONST_PERSISTENT);
	REGISTER_LONG_CONSTANT("DOM_INVALID_ACCESS_ERR",	INVALID_ACCESS_ERR,		CONST_CS | CONST_PERSISTENT);
	REGISTER_LONG_CONSTANT("DOM_VALIDATION_ERR",		VALIDATION_ERR,			CONST_CS | CONST_PERSISTENT);

	php_libxml_register_export(dom_node_class_entry, php_dom_export_node);

	return SUCCESS;
}
/* }}} */

/* {{{ */
PHP_MINFO_FUNCTION(dom)
{
	php_info_print_table_start();
	php_info_print_table_row(2, "DOM/XML", "enabled");
	php_info_print_table_row(2, "DOM/XML API Version", DOM_API_VERSION);
	php_info_print_table_row(2, "libxml Version", LIBXML_DOTTED_VERSION);
#if defined(LIBXML_HTML_ENABLED)
	php_info_print_table_row(2, "HTML Support", "enabled");
#endif
#if defined(LIBXML_XPATH_ENABLED)
	php_info_print_table_row(2, "XPath Support", "enabled");
#endif
#if defined(LIBXML_XPTR_ENABLED)
	php_info_print_table_row(2, "XPointer Support", "enabled");
#endif
#ifdef LIBXML_SCHEMAS_ENABLED
	php_info_print_table_row(2, "Schema Support", "enabled");
	php_info_print_table_row(2, "RelaxNG Support", "enabled");
#endif
	php_info_print_table_end();
}
/* }}} */

PHP_MSHUTDOWN_FUNCTION(dom) /* {{{ */
{
	zend_hash_destroy(&dom_domstringlist_prop_handlers);
	zend_hash_destroy(&dom_namelist_prop_handlers);
	zend_hash_destroy(&dom_domimplementationlist_prop_handlers);
	zend_hash_destroy(&dom_document_prop_handlers);
	zend_hash_destroy(&dom_node_prop_handlers);
	zend_hash_destroy(&dom_namespace_node_prop_handlers);
	zend_hash_destroy(&dom_nodelist_prop_handlers);
	zend_hash_destroy(&dom_namednodemap_prop_handlers);
	zend_hash_destroy(&dom_characterdata_prop_handlers);
	zend_hash_destroy(&dom_attr_prop_handlers);
	zend_hash_destroy(&dom_element_prop_handlers);
	zend_hash_destroy(&dom_text_prop_handlers);
	zend_hash_destroy(&dom_typeinfo_prop_handlers);
	zend_hash_destroy(&dom_domerror_prop_handlers);
	zend_hash_destroy(&dom_domlocator_prop_handlers);
	zend_hash_destroy(&dom_documenttype_prop_handlers);
	zend_hash_destroy(&dom_notation_prop_handlers);
	zend_hash_destroy(&dom_entity_prop_handlers);
	zend_hash_destroy(&dom_processinginstruction_prop_handlers);
#if defined(LIBXML_XPATH_ENABLED)
	zend_hash_destroy(&dom_xpath_prop_handlers);
#endif
	zend_hash_destroy(&classes);

/*	If you want do find memleaks in this module, compile libxml2 with --with-mem-debug and
	uncomment the following line, this will tell you the amount of not freed memory
	and the total used memory into apaches error_log  */
/*  xmlMemoryDump();*/

	return SUCCESS;
}
/* }}} */

/* {{{ node_list_unlink */
void node_list_unlink(xmlNodePtr node TSRMLS_DC)
{
	dom_object *wrapper;

	while (node != NULL) {

		wrapper = php_dom_object_get_data(node);

		if (wrapper != NULL ) {
			xmlUnlinkNode(node);
		} else {
			if (node->type == XML_ENTITY_REF_NODE)
				break;
			node_list_unlink(node->children TSRMLS_CC);

			switch (node->type) {
				case XML_ATTRIBUTE_DECL:
				case XML_DTD_NODE:
				case XML_DOCUMENT_TYPE_NODE:
				case XML_ENTITY_DECL:
				case XML_ATTRIBUTE_NODE:
				case XML_TEXT_NODE:
					break;
				default:
					node_list_unlink((xmlNodePtr) node->properties TSRMLS_CC);
			}

		}

		node = node->next;
	}
}
/* }}} end node_list_unlink */

#if defined(LIBXML_XPATH_ENABLED)
/* {{{ dom_xpath_objects_free_storage */
void dom_xpath_objects_free_storage(zend_object *object TSRMLS_DC)
{
	dom_xpath_object *intern = php_xpath_obj_from_obj(object);

	zend_object_std_dtor(&intern->dom.std TSRMLS_CC);

	if (intern->dom.ptr != NULL) {
		xmlXPathFreeContext((xmlXPathContextPtr) intern->dom.ptr);
		php_libxml_decrement_doc_ref((php_libxml_node_object *) &intern->dom TSRMLS_CC);
	}

	if (intern->registered_phpfunctions) {
		zend_hash_destroy(intern->registered_phpfunctions);
		FREE_HASHTABLE(intern->registered_phpfunctions);
	}

	if (intern->node_list) {
		zend_hash_destroy(intern->node_list);
		FREE_HASHTABLE(intern->node_list);
	}
}
/* }}} */
#endif

/* {{{ dom_objects_free_storage */
void dom_objects_free_storage(zend_object *object TSRMLS_DC)
{
	dom_object *intern = php_dom_obj_from_obj(object);
#if defined(__GNUC__) && __GNUC__ >= 3
	int retcount __attribute__((unused)); /* keep compiler quiet */
#else
	int retcount;
#endif

	zend_object_std_dtor(&intern->std TSRMLS_CC);

	if (intern->ptr != NULL && ((php_libxml_node_ptr *)intern->ptr)->node != NULL) {
		if (((xmlNodePtr) ((php_libxml_node_ptr *)intern->ptr)->node)->type != XML_DOCUMENT_NODE && ((xmlNodePtr) ((php_libxml_node_ptr *)intern->ptr)->node)->type != XML_HTML_DOCUMENT_NODE) {
			php_libxml_node_decrement_resource((php_libxml_node_object *) intern TSRMLS_CC);
		} else {
			php_libxml_decrement_node_ptr((php_libxml_node_object *) intern TSRMLS_CC);
			retcount = php_libxml_decrement_doc_ref((php_libxml_node_object *)intern TSRMLS_CC);
		}
		intern->ptr = NULL;
	}
}
/* }}} */

void dom_namednode_iter(dom_object *basenode, int ntype, dom_object *intern, xmlHashTablePtr ht, xmlChar *local, xmlChar *ns TSRMLS_DC) /* {{{ */
{
	dom_nnodemap_object *mapptr = (dom_nnodemap_object *) intern->ptr;

	//??? if (basenode)
	ZVAL_OBJ(&mapptr->baseobj_zv, &basenode->std);
	Z_ADDREF(mapptr->baseobj_zv);

	mapptr->baseobj = basenode;
	mapptr->nodetype = ntype;
	mapptr->ht = ht;
	mapptr->local = local;
	mapptr->ns = ns;
}
/* }}} */

static dom_object* dom_objects_set_class(zend_class_entry *class_type, zend_bool hash_copy TSRMLS_DC) /* {{{ */
{
	dom_object *intern = ecalloc(1, sizeof(dom_object) + sizeof(zval) * (class_type->default_properties_count - 1));

	zend_class_entry *base_class = class_type;
	while (base_class->type != ZEND_INTERNAL_CLASS && base_class->parent != NULL) {
		base_class = base_class->parent;
	}

	intern->prop_handler = zend_hash_find_ptr(&classes, base_class->name);

	zend_object_std_init(&intern->std, class_type TSRMLS_CC);
	if (hash_copy) {
		object_properties_init(&intern->std, class_type);
	}

	return intern;
}
/* }}} */

/* {{{ dom_objects_new */
zend_object *dom_objects_new(zend_class_entry *class_type TSRMLS_DC)
{
	dom_object *intern = dom_objects_set_class(class_type, 1 TSRMLS_CC);
	intern->std.handlers = dom_get_obj_handlers(TSRMLS_C);
	return &intern->std;
}
/* }}} */

#if defined(LIBXML_XPATH_ENABLED)
/* {{{ zend_object_value dom_xpath_objects_new(zend_class_entry *class_type TSRMLS_DC) */
zend_object *dom_xpath_objects_new(zend_class_entry *class_type TSRMLS_DC)
{
	dom_xpath_object *intern = ecalloc(1, sizeof(dom_xpath_object) + sizeof(zval) * (class_type->default_properties_count - 1));

	ALLOC_HASHTABLE(intern->registered_phpfunctions);
	zend_hash_init(intern->registered_phpfunctions, 0, NULL, ZVAL_PTR_DTOR, 0);

	intern->dom.prop_handler = &dom_xpath_prop_handlers;
	intern->dom.std.handlers = &dom_xpath_object_handlers;

	zend_object_std_init(&intern->dom.std, class_type TSRMLS_CC);
	object_properties_init(&intern->dom.std, class_type);

	return &intern->dom.std;
}
/* }}} */
#endif

static void dom_nnodemap_object_dtor(zend_object *object TSRMLS_DC) /* {{{ */
{
	dom_object *intern;
	dom_nnodemap_object *objmap;

	intern = php_dom_obj_from_obj(object);
	objmap = (dom_nnodemap_object *)intern->ptr;

	if (objmap) {
		if (objmap->local) {
			xmlFree(objmap->local);
		}
		if (objmap->ns) {
			xmlFree(objmap->ns);
		}
		if (!Z_ISUNDEF(objmap->baseobj_zv)) {
			zval_ptr_dtor(&objmap->baseobj_zv);
		}
		efree(objmap);
		intern->ptr = NULL;
	}
}
/* }}} */

void dom_nnodemap_objects_free_storage(zend_object *object TSRMLS_DC) /* {{{ */
{
	dom_object *intern = php_dom_obj_from_obj(object);

	php_libxml_decrement_doc_ref((php_libxml_node_object *)intern TSRMLS_CC);

	zend_object_std_dtor(&intern->std TSRMLS_CC);
}
/* }}} */

zend_object *dom_nnodemap_objects_new(zend_class_entry *class_type TSRMLS_DC) /* {{{ */
{
	dom_object *intern;
	dom_nnodemap_object *objmap;

	intern = dom_objects_set_class(class_type, 1 TSRMLS_CC);
	intern->ptr = emalloc(sizeof(dom_nnodemap_object));
	objmap = (dom_nnodemap_object *)intern->ptr;
	ZVAL_UNDEF(&objmap->baseobj_zv);
	objmap->baseobj = NULL;
	objmap->nodetype = 0;
	objmap->ht = NULL;
	objmap->local = NULL;
	objmap->ns = NULL;

<<<<<<< HEAD
	intern->std.handlers = &dom_nnodemap_object_handlers;
=======
	retval.handle = zend_objects_store_put(intern, dom_nnodemap_object_dtor, (zend_objects_free_object_storage_t)dom_nnodemap_objects_free_storage, dom_objects_clone TSRMLS_CC);
	intern->handle = retval.handle;
	retval.handlers = &dom_nnodemap_object_handlers;
>>>>>>> 72bd28a5

	return &intern->std;
}
/* }}} */

void php_dom_create_interator(zval *return_value, int ce_type TSRMLS_DC) /* {{{ */
{
	zend_class_entry *ce;

	if (ce_type == DOM_NAMEDNODEMAP) {
		ce = dom_namednodemap_class_entry;
	} else {
		ce = dom_nodelist_class_entry;
	}

	object_init_ex(return_value, ce);
}
/* }}} */

/* {{{ php_dom_create_object */
PHP_DOM_EXPORT zend_bool php_dom_create_object(xmlNodePtr obj, zval *return_value, dom_object *domobj TSRMLS_DC)
{
	zend_class_entry *ce;
	dom_object *intern;

	if (!obj) {
		ZVAL_NULL(return_value);
		return 0;
	}

	if ((intern = (dom_object *) php_dom_object_get_data((void *) obj))) {
		GC_REFCOUNT(&intern->std)++;
		ZVAL_OBJ(return_value, &intern->std);
		return 1;
	}

	switch (obj->type) {
		case XML_DOCUMENT_NODE:
		case XML_HTML_DOCUMENT_NODE:
		{
			ce = dom_document_class_entry;
			break;
		}
		case XML_DTD_NODE:
		case XML_DOCUMENT_TYPE_NODE:
		{
			ce = dom_documenttype_class_entry;
			break;
		}
		case XML_ELEMENT_NODE:
		{
			ce = dom_element_class_entry;
			break;
		}
		case XML_ATTRIBUTE_NODE:
		{
			ce = dom_attr_class_entry;
			break;
		}
		case XML_TEXT_NODE:
		{
			ce = dom_text_class_entry;
			break;
		}
		case XML_COMMENT_NODE:
		{
			ce = dom_comment_class_entry;
			break;
		}
		case XML_PI_NODE:
		{
			ce = dom_processinginstruction_class_entry;
			break;
		}
		case XML_ENTITY_REF_NODE:
		{
			ce = dom_entityreference_class_entry;
			break;
		}
		case XML_ENTITY_DECL:
		case XML_ELEMENT_DECL:
		{
			ce = dom_entity_class_entry;
			break;
		}
		case XML_CDATA_SECTION_NODE:
		{
			ce = dom_cdatasection_class_entry;
			break;
		}
		case XML_DOCUMENT_FRAG_NODE:
		{
			ce = dom_documentfragment_class_entry;
			break;
		}
		case XML_NOTATION_NODE:
		{
			ce = dom_notation_class_entry;
			break;
		}
		case XML_NAMESPACE_DECL:
		{
			ce = dom_namespace_node_class_entry;
			break;
		}
		default:
			php_error_docref(NULL TSRMLS_CC, E_WARNING, "Unsupported node type: %d", obj->type);
			ZVAL_NULL(return_value);
			return 0;
	}

	if (domobj && domobj->document) {
		ce = dom_get_doc_classmap(domobj->document, ce TSRMLS_CC);
	}
	object_init_ex(return_value, ce);

	intern = Z_DOMOBJ_P(return_value);
	if (obj->doc != NULL) {
		if (domobj != NULL) {
			intern->document = domobj->document;
		}
		php_libxml_increment_doc_ref((php_libxml_node_object *)intern, obj->doc TSRMLS_CC);
	}

	php_libxml_increment_node_ptr((php_libxml_node_object *)intern, obj, (void *)intern TSRMLS_CC);
	return 0;
}
/* }}} end php_domobject_new */

void php_dom_create_implementation(zval *retval TSRMLS_DC) {
	object_init_ex(retval, dom_domimplementation_class_entry);
}

/* {{{ int dom_hierarchy(xmlNodePtr parent, xmlNodePtr child) */
int dom_hierarchy(xmlNodePtr parent, xmlNodePtr child)
{
	xmlNodePtr nodep;

    if (parent == NULL || child == NULL || child->doc != parent->doc) {
        return SUCCESS;
    }

	nodep = parent;

	while (nodep) {
		if (nodep == child) {
			return FAILURE;
		}
		nodep = nodep->parent;
	}

    return SUCCESS;
}
/* }}} end dom_hierarchy */

/* {{{ dom_has_feature(char *feature, char *version) */
int dom_has_feature(char *feature, char *version)
{
	int retval = 0;

	if (!(strcmp (version, "1.0") && strcmp (version,"2.0") && strcmp(version, ""))) {
		if ((!strcasecmp(feature, "Core") && !strcmp (version, "1.0")) || !strcasecmp(feature, "XML"))
			retval = 1;
	}

	return retval;
}
/* }}} end dom_has_feature */

xmlNode *dom_get_elements_by_tag_name_ns_raw(xmlNodePtr nodep, char *ns, char *local, int *cur, int index) /* {{{ */
{
	xmlNodePtr ret = NULL;

	while (nodep != NULL && (*cur <= index || index == -1)) {
		if (nodep->type == XML_ELEMENT_NODE) {
			if (xmlStrEqual(nodep->name, (xmlChar *)local) || xmlStrEqual((xmlChar *)"*", (xmlChar *)local)) {
				if (ns == NULL || (nodep->ns != NULL && (xmlStrEqual(nodep->ns->href, (xmlChar *)ns) || xmlStrEqual((xmlChar *)"*", (xmlChar *)ns)))) {
					if (*cur == index) {
						ret = nodep;
						break;
					}
					(*cur)++;
				}
			}
			ret = dom_get_elements_by_tag_name_ns_raw(nodep->children, ns, local, cur, index);
			if (ret != NULL) {
				break;
			}
		}
		nodep = nodep->next;
	}
	return ret;
}
/* }}} */
/* }}} end dom_element_get_elements_by_tag_name_ns_raw */

/* {{{ void dom_normalize (xmlNodePtr nodep TSRMLS_DC) */
void dom_normalize (xmlNodePtr nodep TSRMLS_DC)
{
	xmlNodePtr child, nextp, newnextp;
	xmlAttrPtr attr;
	xmlChar	*strContent;

	child = nodep->children;
	while(child != NULL) {
		switch (child->type) {
			case XML_TEXT_NODE:
				nextp = child->next;
				while (nextp != NULL) {
					if (nextp->type == XML_TEXT_NODE) {
						newnextp = nextp->next;
						strContent = xmlNodeGetContent(nextp);
						xmlNodeAddContent(child, strContent);
						xmlFree(strContent);
						xmlUnlinkNode(nextp);
						php_libxml_node_free_resource(nextp TSRMLS_CC);
						nextp = newnextp;
					} else {
						break;
					}
				}
				break;
			case XML_ELEMENT_NODE:
				dom_normalize (child TSRMLS_CC);
				attr = child->properties;
				while (attr != NULL) {
					dom_normalize((xmlNodePtr) attr TSRMLS_CC);
					attr = attr->next;
				}
				break;
			case XML_ATTRIBUTE_NODE:
				dom_normalize (child TSRMLS_CC);
				break;
			default:
				break;
		}
		child = child->next;
	}
}
/* }}} end dom_normalize */


/* {{{ void dom_set_old_ns(xmlDoc *doc, xmlNs *ns) */
void dom_set_old_ns(xmlDoc *doc, xmlNs *ns) {
	xmlNs *cur;

	if (doc == NULL)
		return;

	if (doc->oldNs == NULL) {
		doc->oldNs = (xmlNsPtr) xmlMalloc(sizeof(xmlNs));
		if (doc->oldNs == NULL) {
			return;
		}
		memset(doc->oldNs, 0, sizeof(xmlNs));
		doc->oldNs->type = XML_LOCAL_NAMESPACE;
		doc->oldNs->href = xmlStrdup(XML_XML_NAMESPACE);
		doc->oldNs->prefix = xmlStrdup((const xmlChar *)"xml");
	}

	cur = doc->oldNs;
	while (cur->next != NULL) {
		cur = cur->next;
	}
	cur->next = ns;
}
/* }}} end dom_set_old_ns */

/*
http://www.w3.org/TR/2004/REC-DOM-Level-3-Core-20040407/core.html#ID-DocCrElNS

NAMESPACE_ERR: Raised if

1. the qualifiedName is a malformed qualified name
2. the qualifiedName has a prefix and the  namespaceURI is null
*/

/* {{{ int dom_check_qname(char *qname, char **localname, char **prefix, int uri_len, int name_len) */
int dom_check_qname(char *qname, char **localname, char **prefix, int uri_len, int name_len) {
	if (name_len == 0) {
		return NAMESPACE_ERR;
	}

	*localname = (char *)xmlSplitQName2((xmlChar *)qname, (xmlChar **) prefix);
	if (*localname == NULL) {
		*localname = (char *)xmlStrdup((xmlChar *)qname);
		if (*prefix == NULL && uri_len == 0) {
			return 0;
		}
	}

	/* 1 */
	if (xmlValidateQName((xmlChar *) qname, 0) != 0) {
		return NAMESPACE_ERR;
	}

	/* 2 */
	if (*prefix != NULL && uri_len == 0) {
		return NAMESPACE_ERR;
	}

	return 0;
}
/* }}} */

/*
http://www.w3.org/TR/2004/REC-DOM-Level-3-Core-20040407/core.html#ID-DocCrElNS

NAMESPACE_ERR: Raised if

3. the qualifiedName has a prefix that is "xml" and the namespaceURI is different from "http://www.w3.org/XML/1998/namespace" [XML Namespaces]
4. the qualifiedName or its prefix is "xmlns" and the namespaceURI is different from  "http://www.w3.org/2000/xmlns/"
5. the namespaceURI is "http://www.w3.org/2000/xmlns/" and neither the	qualifiedName nor its prefix is "xmlns".
*/

/* {{{ xmlNsPtr dom_get_ns(xmlNodePtr nodep, char *uri, int *errorcode, char *prefix) */
xmlNsPtr dom_get_ns(xmlNodePtr nodep, char *uri, int *errorcode, char *prefix) {
	xmlNsPtr nsptr = NULL;

	*errorcode = 0;

	if (! ((prefix && !strcmp (prefix, "xml") && strcmp(uri, (char *)XML_XML_NAMESPACE)) ||
		   (prefix && !strcmp (prefix, "xmlns") && strcmp(uri, (char *)DOM_XMLNS_NAMESPACE)) ||
		   (prefix && !strcmp(uri, (char *)DOM_XMLNS_NAMESPACE) && strcmp (prefix, "xmlns")))) {
		nsptr = xmlNewNs(nodep, (xmlChar *)uri, (xmlChar *)prefix);
	}

	if (nsptr == NULL) {
		*errorcode = NAMESPACE_ERR;
	}

	return nsptr;

}
/* }}} end dom_get_ns */

/* {{{ xmlNsPtr dom_get_nsdecl(xmlNode *node, xmlChar *localName) */
xmlNsPtr dom_get_nsdecl(xmlNode *node, xmlChar *localName) {
	xmlNsPtr cur;
	xmlNs *ret = NULL;
	if (node == NULL)
		return NULL;

	if (localName == NULL || xmlStrEqual(localName, (xmlChar *)"")) {
		cur = node->nsDef;
		while (cur != NULL) {
			if (cur->prefix == NULL  && cur->href != NULL) {
				ret = cur;
				break;
			}
			cur = cur->next;
		}
	} else {
		cur = node->nsDef;
		while (cur != NULL) {
			if (cur->prefix != NULL && xmlStrEqual(localName, cur->prefix)) {
				ret = cur;
				break;
			}
			cur = cur->next;
		}
	}
	return ret;
}
/* }}} end dom_get_nsdecl */

static int dom_nodelist_fetch_dimension(xmlNodePtr *itemnode, zval *offset, dom_nnodemap_object *objmap, zval *rv TSRMLS_DC) /* {{{ */
{
	convert_to_long(offset);
	long index = Z_LVAL_P(offset);
	HashTable *nodeht;
	zval **entry;
	int ret = 0;

	if (objmap->ht) {
		*itemnode = dom_nodelist_xml_item(objmap, index);
	} else {
		if (objmap->nodetype == DOM_NODESET) {
			nodeht = HASH_OF(objmap->baseobjptr);
			if (zend_hash_index_find(nodeht, index, (void **) &entry) == SUCCESS) {
				if (itemnode != NULL && rv != NULL) {
					/* Passed by read_dimension */
					MAKE_COPY_ZVAL(entry, rv);
				}
				ret = 1;
			}
		} else if (objmap->baseobj) {
			if (itemnode == NULL && rv == NULL) {
				/* Passed by has_dimension */
				if (dom_nodelist_baseobj_item(objmap, index)) {
					ret = 1;
				}
			} else {
				*itemnode = dom_nodelist_baseobj_item(objmap, index);
			}
		}
	}

	if (rv != NULL && itemnode != NULL) {
		if (*itemnode) {
			ret = 1;
		}
	}

	return ret;
} /* }}} end dom_nodelist_fetch_dimension */

zval *dom_nodelist_read_dimension(zval *object, zval *offset, int type TSRMLS_DC) /* {{{ */
{
	dom_object *intern;
	xmlNodePtr itemnode = NULL;
	dom_nnodemap_object *objmap;
	zval *rv;
	int found;

	ALLOC_INIT_ZVAL(rv);

	intern = (dom_object *) zend_object_store_get_object(object TSRMLS_CC);

	objmap = (dom_nnodemap_object *)intern->ptr;

	if (dom_nodelist_fetch_dimension(&itemnode, offset, objmap, rv TSRMLS_CC)) {
		if (itemnode) {
			php_dom_create_object(itemnode, &found, rv, objmap->baseobj TSRMLS_CC);
		}
	}

	Z_DELREF_P(rv);

	return rv;
} /* }}} end dom_nodelist_read_dimension */

int dom_nodelist_has_dimension(zval *object, zval *member, int check_empty TSRMLS_DC)
{
	dom_object *intern;
	dom_nnodemap_object *objmap;

	intern = (dom_object *) zend_object_store_get_object(object TSRMLS_CC);
	objmap = (dom_nnodemap_object *)intern->ptr;

	return dom_nodelist_fetch_dimension(NULL, member, objmap, NULL TSRMLS_CC);
} /* }}} end dom_nodelist_has_dimension */

#endif /* HAVE_DOM */

/*
 * Local variables:
 * tab-width: 4
 * c-basic-offset: 4
 * End:
 * vim600: noet sw=4 ts=4 fdm=marker
 * vim<600: noet sw=4 ts=4
 */<|MERGE_RESOLUTION|>--- conflicted
+++ resolved
@@ -73,12 +73,9 @@
 
 zend_object_handlers dom_object_handlers;
 zend_object_handlers dom_nnodemap_object_handlers;
-<<<<<<< HEAD
 #if defined(LIBXML_XPATH_ENABLED)
 zend_object_handlers dom_xpath_object_handlers;
 #endif
-=======
->>>>>>> 72bd28a5
 
 static HashTable classes;
 /* {{{ prop handler tables */
@@ -620,13 +617,10 @@
 	dom_object_handlers.get_debug_info = dom_get_debug_info;
 
 	memcpy(&dom_nnodemap_object_handlers, &dom_object_handlers, sizeof(zend_object_handlers));
-<<<<<<< HEAD
 	dom_nnodemap_object_handlers.free_obj = dom_nnodemap_objects_free_storage;
 	dom_nnodemap_object_handlers.dtor_obj = dom_nnodemap_object_dtor;
-=======
 	dom_nnodemap_object_handlers.read_dimension = dom_nodelist_read_dimension;
 	dom_nnodemap_object_handlers.has_dimension = dom_nodelist_has_dimension;
->>>>>>> 72bd28a5
 
 	zend_hash_init(&classes, 0, NULL, NULL, 1);
 
@@ -1183,13 +1177,7 @@
 	objmap->local = NULL;
 	objmap->ns = NULL;
 
-<<<<<<< HEAD
 	intern->std.handlers = &dom_nnodemap_object_handlers;
-=======
-	retval.handle = zend_objects_store_put(intern, dom_nnodemap_object_dtor, (zend_objects_free_object_storage_t)dom_nnodemap_objects_free_storage, dom_objects_clone TSRMLS_CC);
-	intern->handle = retval.handle;
-	retval.handlers = &dom_nnodemap_object_handlers;
->>>>>>> 72bd28a5
 
 	return &intern->std;
 }
@@ -1561,18 +1549,18 @@
 	convert_to_long(offset);
 	long index = Z_LVAL_P(offset);
 	HashTable *nodeht;
-	zval **entry;
 	int ret = 0;
 
 	if (objmap->ht) {
 		*itemnode = dom_nodelist_xml_item(objmap, index);
 	} else {
 		if (objmap->nodetype == DOM_NODESET) {
-			nodeht = HASH_OF(objmap->baseobjptr);
-			if (zend_hash_index_find(nodeht, index, (void **) &entry) == SUCCESS) {
+			nodeht = HASH_OF(&objmap->baseobj_zv);
+			zval *entry = zend_hash_index_find(nodeht, index);
+			if (entry) {
 				if (itemnode != NULL && rv != NULL) {
 					/* Passed by read_dimension */
-					MAKE_COPY_ZVAL(entry, rv);
+					ZVAL_COPY(rv, entry);
 				}
 				ret = 1;
 			}
@@ -1597,27 +1585,17 @@
 	return ret;
 } /* }}} end dom_nodelist_fetch_dimension */
 
-zval *dom_nodelist_read_dimension(zval *object, zval *offset, int type TSRMLS_DC) /* {{{ */
-{
-	dom_object *intern;
+zval *dom_nodelist_read_dimension(zval *object, zval *offset, int type, zval *rv TSRMLS_DC) /* {{{ */
+{
+	dom_object *intern = Z_DOMOBJ_P(object);
 	xmlNodePtr itemnode = NULL;
-	dom_nnodemap_object *objmap;
-	zval *rv;
-	int found;
-
-	ALLOC_INIT_ZVAL(rv);
-
-	intern = (dom_object *) zend_object_store_get_object(object TSRMLS_CC);
-
-	objmap = (dom_nnodemap_object *)intern->ptr;
+	dom_nnodemap_object *objmap = (dom_nnodemap_object *)intern->ptr;
 
 	if (dom_nodelist_fetch_dimension(&itemnode, offset, objmap, rv TSRMLS_CC)) {
 		if (itemnode) {
-			php_dom_create_object(itemnode, &found, rv, objmap->baseobj TSRMLS_CC);
-		}
-	}
-
-	Z_DELREF_P(rv);
+			php_dom_create_object(itemnode, rv, objmap->baseobj TSRMLS_CC);
+		}
+	}
 
 	return rv;
 } /* }}} end dom_nodelist_read_dimension */
@@ -1627,7 +1605,7 @@
 	dom_object *intern;
 	dom_nnodemap_object *objmap;
 
-	intern = (dom_object *) zend_object_store_get_object(object TSRMLS_CC);
+	intern = Z_DOMOBJ_P(object);
 	objmap = (dom_nnodemap_object *)intern->ptr;
 
 	return dom_nodelist_fetch_dimension(NULL, member, objmap, NULL TSRMLS_CC);
