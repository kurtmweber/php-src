/*
   +----------------------------------------------------------------------+
   | PHP Version 7                                                        |
   +----------------------------------------------------------------------+
   | Copyright (c) 1997-2015 The PHP Group                                |
   +----------------------------------------------------------------------+
   | This source file is subject to version 3.01 of the PHP license,      |
   | that is bundled with this package in the file LICENSE, and is        |
   | available through the world-wide-web at the following url:           |
   | http://www.php.net/license/3_01.txt                                  |
   | If you did not receive a copy of the PHP license and are unable to   |
   | obtain it through the world-wide-web, please send a note to          |
   | license@php.net so we can mail you a copy immediately.               |
   +----------------------------------------------------------------------+
   | Authors: Christian Stocker <chregu@php.net>                          |
   |          Rob Richards <rrichards@php.net>                            |
   +----------------------------------------------------------------------+
*/

/* $Id$ */

#ifdef HAVE_CONFIG_H
#include "config.h"
#endif

#include "php.h"
#if HAVE_LIBXML && HAVE_DOM
#include "php_dom.h"
#include <libxml/SAX.h>
#ifdef LIBXML_SCHEMAS_ENABLED
#include <libxml/relaxng.h>
#include <libxml/xmlschemas.h>
#endif

typedef struct _idsIterator idsIterator;
struct _idsIterator {
	xmlChar *elementId;
	xmlNode *element;
};

#define DOM_LOAD_STRING 0
#define DOM_LOAD_FILE 1

/* {{{ arginfo */
ZEND_BEGIN_ARG_INFO_EX(arginfo_dom_document_create_element, 0, 0, 1)
	ZEND_ARG_INFO(0, tagName)
	ZEND_ARG_INFO(0, value)
ZEND_END_ARG_INFO();

ZEND_BEGIN_ARG_INFO_EX(arginfo_dom_document_create_document_fragment, 0, 0, 0)
ZEND_END_ARG_INFO();

ZEND_BEGIN_ARG_INFO_EX(arginfo_dom_document_create_text_node, 0, 0, 1)
	ZEND_ARG_INFO(0, data)
ZEND_END_ARG_INFO();

ZEND_BEGIN_ARG_INFO_EX(arginfo_dom_document_create_comment, 0, 0, 1)
	ZEND_ARG_INFO(0, data)
ZEND_END_ARG_INFO();

ZEND_BEGIN_ARG_INFO_EX(arginfo_dom_document_create_cdatasection, 0, 0, 1)
	ZEND_ARG_INFO(0, data)
ZEND_END_ARG_INFO();

ZEND_BEGIN_ARG_INFO_EX(arginfo_dom_document_create_processing_instruction, 0, 0, 2)
	ZEND_ARG_INFO(0, target)
	ZEND_ARG_INFO(0, data)
ZEND_END_ARG_INFO();

ZEND_BEGIN_ARG_INFO_EX(arginfo_dom_document_create_attribute, 0, 0, 1)
	ZEND_ARG_INFO(0, name)
ZEND_END_ARG_INFO();

ZEND_BEGIN_ARG_INFO_EX(arginfo_dom_document_create_entity_reference, 0, 0, 1)
	ZEND_ARG_INFO(0, name)
ZEND_END_ARG_INFO();

ZEND_BEGIN_ARG_INFO_EX(arginfo_dom_document_get_elements_by_tag_name, 0, 0, 1)
	ZEND_ARG_INFO(0, tagName)
ZEND_END_ARG_INFO();

ZEND_BEGIN_ARG_INFO_EX(arginfo_dom_document_import_node, 0, 0, 2)
	ZEND_ARG_OBJ_INFO(0, importedNode, DOMNode, 0)
	ZEND_ARG_INFO(0, deep)
ZEND_END_ARG_INFO();

ZEND_BEGIN_ARG_INFO_EX(arginfo_dom_document_create_element_ns, 0, 0, 2)
	ZEND_ARG_INFO(0, namespaceURI)
	ZEND_ARG_INFO(0, qualifiedName)
	ZEND_ARG_INFO(0, value)
ZEND_END_ARG_INFO();

ZEND_BEGIN_ARG_INFO_EX(arginfo_dom_document_create_attribute_ns, 0, 0, 2)
	ZEND_ARG_INFO(0, namespaceURI)
	ZEND_ARG_INFO(0, qualifiedName)
ZEND_END_ARG_INFO();

ZEND_BEGIN_ARG_INFO_EX(arginfo_dom_document_get_elements_by_tag_name_ns, 0, 0, 2)
	ZEND_ARG_INFO(0, namespaceURI)
	ZEND_ARG_INFO(0, localName)
ZEND_END_ARG_INFO();

ZEND_BEGIN_ARG_INFO_EX(arginfo_dom_document_get_element_by_id, 0, 0, 1)
	ZEND_ARG_INFO(0, elementId)
ZEND_END_ARG_INFO();

ZEND_BEGIN_ARG_INFO_EX(arginfo_dom_document_adopt_node, 0, 0, 1)
	ZEND_ARG_OBJ_INFO(0, source, DOMNode, 0)
ZEND_END_ARG_INFO();

ZEND_BEGIN_ARG_INFO_EX(arginfo_dom_document_normalize_document, 0, 0, 0)
ZEND_END_ARG_INFO();

ZEND_BEGIN_ARG_INFO_EX(arginfo_dom_document_rename_node, 0, 0, 3)
	ZEND_ARG_OBJ_INFO(0, node, DOMNode, 0)
	ZEND_ARG_INFO(0, namespaceURI)
	ZEND_ARG_INFO(0, qualifiedName)
ZEND_END_ARG_INFO();

ZEND_BEGIN_ARG_INFO_EX(arginfo_dom_document_load, 0, 0, 1)
	ZEND_ARG_INFO(0, source)
	ZEND_ARG_INFO(0, options)
ZEND_END_ARG_INFO();

ZEND_BEGIN_ARG_INFO_EX(arginfo_dom_document_save, 0, 0, 1)
	ZEND_ARG_INFO(0, file)
ZEND_END_ARG_INFO();

ZEND_BEGIN_ARG_INFO_EX(arginfo_dom_document_loadxml, 0, 0, 1)
	ZEND_ARG_INFO(0, source)
	ZEND_ARG_INFO(0, options)
ZEND_END_ARG_INFO();

ZEND_BEGIN_ARG_INFO_EX(arginfo_dom_document_savexml, 0, 0, 0)
	ZEND_ARG_OBJ_INFO(0, node, DOMNode, 1)
ZEND_END_ARG_INFO();

ZEND_BEGIN_ARG_INFO_EX(arginfo_dom_document_construct, 0, 0, 0)
	ZEND_ARG_INFO(0, version)
	ZEND_ARG_INFO(0, encoding)
ZEND_END_ARG_INFO();

ZEND_BEGIN_ARG_INFO_EX(arginfo_dom_document_validate, 0, 0, 0)
ZEND_END_ARG_INFO();

ZEND_BEGIN_ARG_INFO_EX(arginfo_dom_document_xinclude, 0, 0, 0)
	ZEND_ARG_INFO(0, options)
ZEND_END_ARG_INFO();

ZEND_BEGIN_ARG_INFO_EX(arginfo_dom_document_loadhtml, 0, 0, 1)
	ZEND_ARG_INFO(0, source)
	ZEND_ARG_INFO(0, options)
ZEND_END_ARG_INFO();

ZEND_BEGIN_ARG_INFO_EX(arginfo_dom_document_loadhtmlfile, 0, 0, 1)
	ZEND_ARG_INFO(0, source)
	ZEND_ARG_INFO(0, options)
ZEND_END_ARG_INFO();

ZEND_BEGIN_ARG_INFO_EX(arginfo_dom_document_savehtml, 0, 0, 0)
ZEND_END_ARG_INFO();

ZEND_BEGIN_ARG_INFO_EX(arginfo_dom_document_savehtmlfile, 0, 0, 1)
	ZEND_ARG_INFO(0, file)
ZEND_END_ARG_INFO();

ZEND_BEGIN_ARG_INFO_EX(arginfo_dom_document_schema_validate_file, 0, 0, 1)
	ZEND_ARG_INFO(0, filename)
ZEND_END_ARG_INFO();

ZEND_BEGIN_ARG_INFO_EX(arginfo_dom_document_schema_validate_xml, 0, 0, 1)
	ZEND_ARG_INFO(0, source)
ZEND_END_ARG_INFO();

ZEND_BEGIN_ARG_INFO_EX(arginfo_dom_document_relaxNG_validate_file, 0, 0, 1)
	ZEND_ARG_INFO(0, filename)
ZEND_END_ARG_INFO();

ZEND_BEGIN_ARG_INFO_EX(arginfo_dom_document_relaxNG_validate_xml, 0, 0, 1)
	ZEND_ARG_INFO(0, source)
ZEND_END_ARG_INFO();

ZEND_BEGIN_ARG_INFO_EX(arginfo_dom_document_registernodeclass, 0, 0, 2)
	ZEND_ARG_INFO(0, baseClass)
	ZEND_ARG_INFO(0, extendedClass)
ZEND_END_ARG_INFO();
/* }}} */

/*
* class DOMDocument extends DOMNode
*
* URL: http://www.w3.org/TR/2003/WD-DOM-Level-3-Core-20030226/DOM3-Core.html#core-i-Document
* Since:
*/

const zend_function_entry php_dom_document_class_functions[] = { /* {{{ */
	PHP_FALIAS(createElement, dom_document_create_element, arginfo_dom_document_create_element)
	PHP_FALIAS(createDocumentFragment, dom_document_create_document_fragment, arginfo_dom_document_create_document_fragment)
	PHP_FALIAS(createTextNode, dom_document_create_text_node, arginfo_dom_document_create_text_node)
	PHP_FALIAS(createComment, dom_document_create_comment, arginfo_dom_document_create_comment)
	PHP_FALIAS(createCDATASection, dom_document_create_cdatasection, arginfo_dom_document_create_cdatasection)
	PHP_FALIAS(createProcessingInstruction, dom_document_create_processing_instruction, arginfo_dom_document_create_processing_instruction)
	PHP_FALIAS(createAttribute, dom_document_create_attribute, arginfo_dom_document_create_attribute)
	PHP_FALIAS(createEntityReference, dom_document_create_entity_reference, arginfo_dom_document_create_entity_reference)
	PHP_FALIAS(getElementsByTagName, dom_document_get_elements_by_tag_name, arginfo_dom_document_get_elements_by_tag_name)
	PHP_FALIAS(importNode, dom_document_import_node, arginfo_dom_document_import_node)
	PHP_FALIAS(createElementNS, dom_document_create_element_ns, arginfo_dom_document_create_element_ns)
	PHP_FALIAS(createAttributeNS, dom_document_create_attribute_ns, arginfo_dom_document_create_attribute_ns)
	PHP_FALIAS(getElementsByTagNameNS, dom_document_get_elements_by_tag_name_ns, arginfo_dom_document_get_elements_by_tag_name_ns)
	PHP_FALIAS(getElementById, dom_document_get_element_by_id, arginfo_dom_document_get_element_by_id)
	PHP_FALIAS(adoptNode, dom_document_adopt_node, arginfo_dom_document_adopt_node)
	PHP_FALIAS(normalizeDocument, dom_document_normalize_document, arginfo_dom_document_normalize_document)
	PHP_FALIAS(renameNode, dom_document_rename_node, arginfo_dom_document_rename_node)
	PHP_ME(domdocument, load, arginfo_dom_document_load, ZEND_ACC_PUBLIC|ZEND_ACC_ALLOW_STATIC)
	PHP_FALIAS(save, dom_document_save, arginfo_dom_document_save)
	PHP_ME(domdocument, loadXML, arginfo_dom_document_loadxml, ZEND_ACC_PUBLIC|ZEND_ACC_ALLOW_STATIC)
	PHP_FALIAS(saveXML, dom_document_savexml, arginfo_dom_document_savexml)
	PHP_ME(domdocument, __construct, arginfo_dom_document_construct, ZEND_ACC_PUBLIC)
	PHP_FALIAS(validate, dom_document_validate, arginfo_dom_document_validate)
	PHP_FALIAS(xinclude, dom_document_xinclude, arginfo_dom_document_xinclude)
#if defined(LIBXML_HTML_ENABLED)
	PHP_ME(domdocument, loadHTML, arginfo_dom_document_loadhtml, ZEND_ACC_PUBLIC|ZEND_ACC_ALLOW_STATIC)
	PHP_ME(domdocument, loadHTMLFile, arginfo_dom_document_loadhtmlfile, ZEND_ACC_PUBLIC|ZEND_ACC_ALLOW_STATIC)
	PHP_FALIAS(saveHTML, dom_document_save_html, arginfo_dom_document_savehtml)
	PHP_FALIAS(saveHTMLFile, dom_document_save_html_file, arginfo_dom_document_savehtmlfile)
#endif  /* defined(LIBXML_HTML_ENABLED) */
#if defined(LIBXML_SCHEMAS_ENABLED)
	PHP_FALIAS(schemaValidate, dom_document_schema_validate_file, arginfo_dom_document_schema_validate_file)
	PHP_FALIAS(schemaValidateSource, dom_document_schema_validate_xml, arginfo_dom_document_schema_validate_xml)
	PHP_FALIAS(relaxNGValidate, dom_document_relaxNG_validate_file, arginfo_dom_document_relaxNG_validate_file)
	PHP_FALIAS(relaxNGValidateSource, dom_document_relaxNG_validate_xml, arginfo_dom_document_relaxNG_validate_xml)
#endif
	PHP_ME(domdocument, registerNodeClass, arginfo_dom_document_registernodeclass, ZEND_ACC_PUBLIC)
	PHP_FE_END
};
/* }}} */

/* {{{ docType	DOMDocumentType
readonly=yes
URL: http://www.w3.org/TR/2003/WD-DOM-Level-3-Core-20030226/DOM3-Core.html#core-ID-B63ED1A31
Since:
*/
int dom_document_doctype_read(dom_object *obj, zval *retval)
{
	xmlDoc *docp = (xmlDocPtr) dom_object_get_node(obj);
	xmlDtdPtr dtdptr;

	if (docp == NULL) {
		php_dom_throw_error(INVALID_STATE_ERR, 0);
		return FAILURE;
	}

	dtdptr = xmlGetIntSubset(docp);
	if (!dtdptr) {
		ZVAL_NULL(retval);
		return SUCCESS;
	}

	php_dom_create_object((xmlNodePtr) dtdptr, retval, obj);
	return SUCCESS;
}

/* }}} */

/* {{{ implementation	DOMImplementation
readonly=yes
URL: http://www.w3.org/TR/2003/WD-DOM-Level-3-Core-20030226/DOM3-Core.html#core-ID-1B793EBA
Since:
*/
int dom_document_implementation_read(dom_object *obj, zval *retval)
{
	php_dom_create_implementation(retval);
	return SUCCESS;
}

/* }}} */

/* {{{ documentElement	DOMElement
readonly=yes
URL: http://www.w3.org/TR/2003/WD-DOM-Level-3-Core-20030226/DOM3-Core.html#core-ID-87CD092
Since:
*/
int dom_document_document_element_read(dom_object *obj, zval *retval)
{
	xmlDoc *docp = (xmlDocPtr) dom_object_get_node(obj);
	xmlNode *root;

	if (docp == NULL) {
		php_dom_throw_error(INVALID_STATE_ERR, 0);
		return FAILURE;
	}

	root = xmlDocGetRootElement(docp);
	if (!root) {
		ZVAL_NULL(retval);
		return SUCCESS;
	}

	php_dom_create_object(root, retval, obj);
	return SUCCESS;
}

/* }}} */

/* {{{ encoding	string
URL: http://www.w3.org/TR/2003/WD-DOM-Level-3-Core-20030226/DOM3-Core.html#core-Document3-encoding
Since: DOM Level 3
*/
int dom_document_encoding_read(dom_object *obj, zval *retval)
{
	xmlDoc *docp = (xmlDocPtr) dom_object_get_node(obj);
	char *encoding;

	if (docp == NULL) {
		php_dom_throw_error(INVALID_STATE_ERR, 0);
		return FAILURE;
	}

	encoding = (char *) docp->encoding;

	if (encoding != NULL) {
		ZVAL_STRING(retval, encoding);
	} else {
		ZVAL_NULL(retval);
	}

	return SUCCESS;
}

int dom_document_encoding_write(dom_object *obj, zval *newval)
{
	xmlDoc *docp = (xmlDocPtr) dom_object_get_node(obj);
	zend_string *str;
	xmlCharEncodingHandlerPtr handler;

	if (docp == NULL) {
		php_dom_throw_error(INVALID_STATE_ERR, 0);
		return FAILURE;
	}

	str = zval_get_string(newval);

	handler = xmlFindCharEncodingHandler(Z_STRVAL_P(newval));

    if (handler != NULL) {
		xmlCharEncCloseFunc(handler);
		if (docp->encoding != NULL) {
			xmlFree((xmlChar *)docp->encoding);
		}
		docp->encoding = xmlStrdup((const xmlChar *) str->val);
    } else {
		php_error_docref(NULL, E_WARNING, "Invalid Document Encoding");
    }

	zend_string_release(str);
	return SUCCESS;
}

/* }}} */

/* {{{ standalone	boolean
readonly=no
URL: http://www.w3.org/TR/2003/WD-DOM-Level-3-Core-20030226/DOM3-Core.html#core-Document3-standalone
Since: DOM Level 3
*/
int dom_document_standalone_read(dom_object *obj, zval *retval)
{
	xmlDoc *docp;

	docp = (xmlDocPtr) dom_object_get_node(obj);

	if (docp == NULL) {
		php_dom_throw_error(INVALID_STATE_ERR, 0);
		return FAILURE;
	}

	ZVAL_BOOL(retval, docp->standalone);
	return SUCCESS;
}

int dom_document_standalone_write(dom_object *obj, zval *newval)
{
	xmlDoc *docp = (xmlDocPtr) dom_object_get_node(obj);
	int standalone;

	if (docp == NULL) {
		php_dom_throw_error(INVALID_STATE_ERR, 0);
		return FAILURE;
	}

	standalone = zval_get_long(newval);
	docp->standalone = ZEND_NORMALIZE_BOOL(standalone);

	return SUCCESS;
}

/* }}} */

/* {{{ version	string
readonly=no
URL: http://www.w3.org/TR/2003/WD-DOM-Level-3-Core-20030226/DOM3-Core.html#core-Document3-version
Since: DOM Level 3
*/
int dom_document_version_read(dom_object *obj, zval *retval)
{
	xmlDoc *docp = (xmlDocPtr) dom_object_get_node(obj);
	char *version;

	if (docp == NULL) {
		php_dom_throw_error(INVALID_STATE_ERR, 0);
		return FAILURE;
	}

	version = (char *) docp->version;

	if (version != NULL) {
		ZVAL_STRING(retval, version);
	} else {
		ZVAL_NULL(retval);
	}

	return SUCCESS;
}

int dom_document_version_write(dom_object *obj, zval *newval)
{
	xmlDoc *docp = (xmlDocPtr) dom_object_get_node(obj);
	zend_string *str;

	if (docp == NULL) {
		php_dom_throw_error(INVALID_STATE_ERR, 0);
		return FAILURE;
	}

	if (docp->version != NULL) {
		xmlFree((xmlChar *) docp->version );
	}

	str = zval_get_string(newval);

	docp->version = xmlStrdup((const xmlChar *) str->val);

	zend_string_release(str);
	return SUCCESS;
}

/* }}} */

/* {{{ strictErrorChecking	boolean
readonly=no
URL: http://www.w3.org/TR/2003/WD-DOM-Level-3-Core-20030226/DOM3-Core.html#core-Document3-strictErrorChecking
Since: DOM Level 3
*/
int dom_document_strict_error_checking_read(dom_object *obj, zval *retval)
{
	if (obj->document) {
		dom_doc_propsptr doc_prop = dom_get_doc_props(obj->document);
		ZVAL_BOOL(retval, doc_prop->stricterror);
	} else {
		ZVAL_FALSE(retval);
	}
	return SUCCESS;
}

int dom_document_strict_error_checking_write(dom_object *obj, zval *newval)
{

	if (obj->document) {
		dom_doc_propsptr doc_prop = dom_get_doc_props(obj->document);
		doc_prop->stricterror = zend_is_true(newval);
	}

	return SUCCESS;
}

/* }}} */

/* {{{ formatOutput	boolean
readonly=no
*/
int dom_document_format_output_read(dom_object *obj, zval *retval)
{
	if (obj->document) {
		dom_doc_propsptr doc_prop = dom_get_doc_props(obj->document);
		ZVAL_BOOL(retval, doc_prop->formatoutput);
	} else {
		ZVAL_FALSE(retval);
	}
	return SUCCESS;
}

int dom_document_format_output_write(dom_object *obj, zval *newval)
{
	if (obj->document) {
		dom_doc_propsptr doc_prop = dom_get_doc_props(obj->document);
		doc_prop->formatoutput = zend_is_true(newval);
	}

	return SUCCESS;
}
/* }}} */

/* {{{ validateOnParse	boolean
readonly=no
*/
int	dom_document_validate_on_parse_read(dom_object *obj, zval *retval)
{
	if (obj->document) {
		dom_doc_propsptr doc_prop = dom_get_doc_props(obj->document);
		ZVAL_BOOL(retval, doc_prop->validateonparse);
	} else {
		ZVAL_FALSE(retval);
	}
	return SUCCESS;
}

int dom_document_validate_on_parse_write(dom_object *obj, zval *newval)
{
	if (obj->document) {
		dom_doc_propsptr doc_prop = dom_get_doc_props(obj->document);
		doc_prop->validateonparse = zend_is_true(newval);
	}

	return SUCCESS;
}
/* }}} */

/* {{{ resolveExternals	boolean
readonly=no
*/
int dom_document_resolve_externals_read(dom_object *obj, zval *retval)
{
	if (obj->document) {
		dom_doc_propsptr doc_prop = dom_get_doc_props(obj->document);
		ZVAL_BOOL(retval, doc_prop->resolveexternals);
	} else {
		ZVAL_FALSE(retval);
	}
	return SUCCESS;
}

int dom_document_resolve_externals_write(dom_object *obj, zval *newval)
{
	if (obj->document) {
		dom_doc_propsptr doc_prop = dom_get_doc_props(obj->document);
		doc_prop->resolveexternals = zend_is_true(newval);
	}

	return SUCCESS;
}
/* }}} */

/* {{{ preserveWhiteSpace	boolean
readonly=no
*/
int dom_document_preserve_whitespace_read(dom_object *obj, zval *retval)
{
	if (obj->document) {
		dom_doc_propsptr doc_prop = dom_get_doc_props(obj->document);
		ZVAL_BOOL(retval, doc_prop->preservewhitespace);
	} else {
		ZVAL_FALSE(retval);
	}
	return SUCCESS;
}

int dom_document_preserve_whitespace_write(dom_object *obj, zval *newval)
{
	if (obj->document) {
		dom_doc_propsptr doc_prop = dom_get_doc_props(obj->document);
		doc_prop->preservewhitespace = zend_is_true(newval);
	}

	return SUCCESS;
}
/* }}} */

/* {{{ recover	boolean
readonly=no
*/
int dom_document_recover_read(dom_object *obj, zval *retval)
{
	if (obj->document) {
		dom_doc_propsptr doc_prop = dom_get_doc_props(obj->document);
		ZVAL_BOOL(retval, doc_prop->recover);
	} else {
		ZVAL_FALSE(retval);
	}
	return SUCCESS;
}

int dom_document_recover_write(dom_object *obj, zval *newval)
{
	if (obj->document) {
		dom_doc_propsptr doc_prop = dom_get_doc_props(obj->document);
		doc_prop->recover = zend_is_true(newval);
	}

	return SUCCESS;
}
/* }}} */

/* {{{ substituteEntities	boolean
readonly=no
*/
int dom_document_substitue_entities_read(dom_object *obj, zval *retval)
{
	if (obj->document) {
		dom_doc_propsptr doc_prop = dom_get_doc_props(obj->document);
		ZVAL_BOOL(retval, doc_prop->substituteentities);
	} else {
		ZVAL_FALSE(retval);
	}
	return SUCCESS;
}

int dom_document_substitue_entities_write(dom_object *obj, zval *newval)
{
	if (obj->document) {
		dom_doc_propsptr doc_prop = dom_get_doc_props(obj->document);
		doc_prop->substituteentities = zend_is_true(newval);
	}

	return SUCCESS;
}
/* }}} */

/* {{{ documentURI	string
readonly=no
URL: http://www.w3.org/TR/2003/WD-DOM-Level-3-Core-20030226/DOM3-Core.html#core-Document3-documentURI
Since: DOM Level 3
*/
int dom_document_document_uri_read(dom_object *obj, zval *retval)
{
	xmlDoc *docp = (xmlDocPtr) dom_object_get_node(obj);
	char *url;

	if (docp == NULL) {
		php_dom_throw_error(INVALID_STATE_ERR, 0);
		return FAILURE;
	}

	url = (char *) docp->URL;
	if (url != NULL) {
		ZVAL_STRING(retval, url);
	} else {
		ZVAL_NULL(retval);
	}

	return SUCCESS;
}

int dom_document_document_uri_write(dom_object *obj, zval *newval)
{
	xmlDoc *docp = (xmlDocPtr) dom_object_get_node(obj);
	zend_string *str;

	if (docp == NULL) {
		php_dom_throw_error(INVALID_STATE_ERR, 0);
		return FAILURE;
	}

	if (docp->URL != NULL) {
		xmlFree((xmlChar *) docp->URL);
	}

	str = zval_get_string(newval);

	docp->URL = xmlStrdup((const xmlChar *) str->val);

	zend_string_release(str);
	return SUCCESS;
}

/* }}} */

/* {{{ config	DOMConfiguration
readonly=yes
URL: http://www.w3.org/TR/2003/WD-DOM-Level-3-Core-20030226/DOM3-Core.html#core-Document3-config
Since: DOM Level 3
*/
int dom_document_config_read(dom_object *obj, zval *retval)
{
	ZVAL_NULL(retval);
	return SUCCESS;
}

/* }}} */

/* {{{ proto DOMElement dom_document_create_element(string tagName [, string value]);
URL: http://www.w3.org/TR/2003/WD-DOM-Level-3-Core-20030226/DOM3-Core.html#core-ID-2141741547
Since:
*/
PHP_FUNCTION(dom_document_create_element)
{
	zval *id;
	xmlNode *node;
	xmlDocPtr docp;
	dom_object *intern;
	int ret;
	size_t name_len, value_len;
	char *name, *value = NULL;

	if (zend_parse_method_parameters(ZEND_NUM_ARGS(), getThis(), "Os|s", &id, dom_document_class_entry, &name, &name_len, &value, &value_len) == FAILURE) {
		return;
	}

	DOM_GET_OBJ(docp, id, xmlDocPtr, intern);

	if (xmlValidateName((xmlChar *) name, 0) != 0) {
		php_dom_throw_error(INVALID_CHARACTER_ERR, dom_get_strict_error(intern->document));
		RETURN_FALSE;
	}

	node = xmlNewDocNode(docp, NULL, (xmlChar *) name, (xmlChar *) value);
	if (!node) {
		RETURN_FALSE;
	}

	DOM_RET_OBJ(node, &ret, intern);
}
/* }}} end dom_document_create_element */

/* {{{ proto DOMDocumentFragment dom_document_create_document_fragment();
URL: http://www.w3.org/TR/2003/WD-DOM-Level-3-Core-20030226/DOM3-Core.html#core-ID-35CB04B5
Since:
*/
PHP_FUNCTION(dom_document_create_document_fragment)
{
	zval *id;
	xmlNode *node;
	xmlDocPtr docp;
	dom_object *intern;
	int ret;

	if (zend_parse_method_parameters(ZEND_NUM_ARGS(), getThis(), "O", &id, dom_document_class_entry) == FAILURE) {
		return;
	}

	DOM_GET_OBJ(docp, id, xmlDocPtr, intern);

	node =  xmlNewDocFragment(docp);
	if (!node) {
		RETURN_FALSE;
	}

	DOM_RET_OBJ(node, &ret, intern);
}
/* }}} end dom_document_create_document_fragment */

/* {{{ proto DOMText dom_document_create_text_node(string data);
URL: http://www.w3.org/TR/2003/WD-DOM-Level-3-Core-20030226/DOM3-Core.html#core-ID-1975348127
Since:
*/
PHP_FUNCTION(dom_document_create_text_node)
{
	zval *id;
	xmlNode *node;
	xmlDocPtr docp;
	int ret;
	size_t value_len;
	dom_object *intern;
	char *value;

	if (zend_parse_method_parameters(ZEND_NUM_ARGS(), getThis(), "Os", &id, dom_document_class_entry, &value, &value_len) == FAILURE) {
		return;
	}

	DOM_GET_OBJ(docp, id, xmlDocPtr, intern);

	node = xmlNewDocText(docp, (xmlChar *) value);
	if (!node) {
		RETURN_FALSE;
	}

	DOM_RET_OBJ(node, &ret, intern);
}
/* }}} end dom_document_create_text_node */

/* {{{ proto DOMComment dom_document_create_comment(string data);
URL: http://www.w3.org/TR/2003/WD-DOM-Level-3-Core-20030226/DOM3-Core.html#core-ID-1334481328
Since:
*/
PHP_FUNCTION(dom_document_create_comment)
{
	zval *id;
	xmlNode *node;
	xmlDocPtr docp;
	int ret;
	size_t value_len;
	dom_object *intern;
	char *value;

	if (zend_parse_method_parameters(ZEND_NUM_ARGS(), getThis(), "Os", &id, dom_document_class_entry, &value, &value_len) == FAILURE) {
		return;
	}

	DOM_GET_OBJ(docp, id, xmlDocPtr, intern);

	node = xmlNewDocComment(docp, (xmlChar *) value);
	if (!node) {
		RETURN_FALSE;
	}

	DOM_RET_OBJ(node, &ret, intern);
}
/* }}} end dom_document_create_comment */

/* {{{ proto DOMCdataSection dom_document_create_cdatasection(string data);
URL: http://www.w3.org/TR/2003/WD-DOM-Level-3-Core-20030226/DOM3-Core.html#core-ID-D26C0AF8
Since:
*/
PHP_FUNCTION(dom_document_create_cdatasection)
{
	zval *id;
	xmlNode *node;
	xmlDocPtr docp;
	int ret;
	size_t value_len;
	dom_object *intern;
	char *value;

	if (zend_parse_method_parameters(ZEND_NUM_ARGS(), getThis(), "Os", &id, dom_document_class_entry, &value, &value_len) == FAILURE) {
		return;
	}

	DOM_GET_OBJ(docp, id, xmlDocPtr, intern);

	node = xmlNewCDataBlock(docp, (xmlChar *) value, value_len);
	if (!node) {
		RETURN_FALSE;
	}

	DOM_RET_OBJ(node, &ret, intern);
}
/* }}} end dom_document_create_cdatasection */

/* {{{ proto DOMProcessingInstruction dom_document_create_processing_instruction(string target, string data);
URL: http://www.w3.org/TR/2003/WD-DOM-Level-3-Core-20030226/DOM3-Core.html#core-ID-135944439
Since:
*/
PHP_FUNCTION(dom_document_create_processing_instruction)
{
	zval *id;
	xmlNode *node;
	xmlDocPtr docp;
	int ret;
	size_t value_len, name_len = 0;
	dom_object *intern;
	char *name, *value = NULL;

	if (zend_parse_method_parameters(ZEND_NUM_ARGS(), getThis(), "Os|s", &id, dom_document_class_entry, &name, &name_len, &value, &value_len) == FAILURE) {
		return;
	}

	DOM_GET_OBJ(docp, id, xmlDocPtr, intern);

	if (xmlValidateName((xmlChar *) name, 0) != 0) {
		php_dom_throw_error(INVALID_CHARACTER_ERR, dom_get_strict_error(intern->document));
		RETURN_FALSE;
	}

	node = xmlNewPI((xmlChar *) name, (xmlChar *) value);
	if (!node) {
		RETURN_FALSE;
	}

	node->doc = docp;

	DOM_RET_OBJ(node, &ret, intern);
}
/* }}} end dom_document_create_processing_instruction */

/* {{{ proto DOMAttr dom_document_create_attribute(string name);
URL: http://www.w3.org/TR/2003/WD-DOM-Level-3-Core-20030226/DOM3-Core.html#core-ID-1084891198
Since:
*/
PHP_FUNCTION(dom_document_create_attribute)
{
	zval *id;
	xmlAttrPtr node;
	xmlDocPtr docp;
	int ret;
	size_t name_len;
	dom_object *intern;
	char *name;

	if (zend_parse_method_parameters(ZEND_NUM_ARGS(), getThis(), "Os", &id, dom_document_class_entry, &name, &name_len) == FAILURE) {
		return;
	}

	DOM_GET_OBJ(docp, id, xmlDocPtr, intern);

	if (xmlValidateName((xmlChar *) name, 0) != 0) {
		php_dom_throw_error(INVALID_CHARACTER_ERR, dom_get_strict_error(intern->document));
		RETURN_FALSE;
	}

	node = xmlNewDocProp(docp, (xmlChar *) name, NULL);
	if (!node) {
		RETURN_FALSE;
	}

	DOM_RET_OBJ((xmlNodePtr) node, &ret, intern);

}
/* }}} end dom_document_create_attribute */

/* {{{ proto DOMEntityReference dom_document_create_entity_reference(string name);
URL: http://www.w3.org/TR/2003/WD-DOM-Level-3-Core-20030226/DOM3-Core.html#core-ID-392B75AE
Since:
*/
PHP_FUNCTION(dom_document_create_entity_reference)
{
	zval *id;
	xmlNode *node;
	xmlDocPtr docp = NULL;
	dom_object *intern;
	int ret;
	size_t name_len;
	char *name;

	if (zend_parse_method_parameters(ZEND_NUM_ARGS(), getThis(), "Os", &id, dom_document_class_entry, &name, &name_len) == FAILURE) {
		return;
	}

	DOM_GET_OBJ(docp, id, xmlDocPtr, intern);

	if (xmlValidateName((xmlChar *) name, 0) != 0) {
		php_dom_throw_error(INVALID_CHARACTER_ERR, dom_get_strict_error(intern->document));
		RETURN_FALSE;
	}

	node = xmlNewReference(docp, (xmlChar *) name);
	if (!node) {
		RETURN_FALSE;
	}

	DOM_RET_OBJ((xmlNodePtr) node, &ret, intern);
}
/* }}} end dom_document_create_entity_reference */

/* {{{ proto DOMNodeList dom_document_get_elements_by_tag_name(string tagname);
URL: http://www.w3.org/TR/2003/WD-DOM-Level-3-Core-20030226/DOM3-Core.html#core-ID-A6C9094
Since:
*/
PHP_FUNCTION(dom_document_get_elements_by_tag_name)
{
	zval *id;
	xmlDocPtr docp;
	size_t name_len;
	dom_object *intern, *namednode;
	char *name;
	xmlChar *local;

	if (zend_parse_method_parameters(ZEND_NUM_ARGS(), getThis(), "Os", &id, dom_document_class_entry, &name, &name_len) == FAILURE) {
		return;
	}

	DOM_GET_OBJ(docp, id, xmlDocPtr, intern);

	php_dom_create_interator(return_value, DOM_NODELIST);
	namednode = Z_DOMOBJ_P(return_value);
	local = xmlCharStrndup(name, name_len);
	dom_namednode_iter(intern, 0, namednode, NULL, local, NULL);
}
/* }}} end dom_document_get_elements_by_tag_name */

/* {{{ proto DOMNode dom_document_import_node(DOMNode importedNode, boolean deep);
URL: http://www.w3.org/TR/2003/WD-DOM-Level-3-Core-20030226/DOM3-Core.html#Core-Document-importNode
Since: DOM Level 2
*/
PHP_FUNCTION(dom_document_import_node)
{
	zval *id, *node;
	xmlDocPtr docp;
	xmlNodePtr nodep, retnodep;
	dom_object *intern, *nodeobj;
	int ret;
	zend_long recursive = 0;

	if (zend_parse_method_parameters(ZEND_NUM_ARGS(), getThis(), "OO|l", &id, dom_document_class_entry, &node, dom_node_class_entry, &recursive) == FAILURE) {
		return;
	}

	DOM_GET_OBJ(docp, id, xmlDocPtr, intern);

	DOM_GET_OBJ(nodep, node, xmlNodePtr, nodeobj);

	if (nodep->type == XML_HTML_DOCUMENT_NODE || nodep->type == XML_DOCUMENT_NODE
		|| nodep->type == XML_DOCUMENT_TYPE_NODE) {
		php_error_docref(NULL, E_WARNING, "Cannot import: Node Type Not Supported");
		RETURN_FALSE;
	}

	if (nodep->doc == docp) {
		retnodep = nodep;
	} else {
		if ((recursive == 0) && (nodep->type == XML_ELEMENT_NODE)) {
			recursive = 2;
		}
		retnodep = xmlDocCopyNode(nodep, docp, recursive);
		if (!retnodep) {
			RETURN_FALSE;
		}

		if ((retnodep->type == XML_ATTRIBUTE_NODE) && (nodep->ns != NULL)) {
			xmlNsPtr nsptr = NULL;
			xmlNodePtr root = xmlDocGetRootElement(docp);

			nsptr = xmlSearchNsByHref (nodep->doc, root, nodep->ns->href);
			if (nsptr == NULL) {
				int errorcode;
				nsptr = dom_get_ns(root, (char *) nodep->ns->href, &errorcode, (char *) nodep->ns->prefix);
			}
			xmlSetNs(retnodep, nsptr);
		}
	}

	DOM_RET_OBJ((xmlNodePtr) retnodep, &ret, intern);
}
/* }}} end dom_document_import_node */

/* {{{ proto DOMElement dom_document_create_element_ns(string namespaceURI, string qualifiedName [,string value]);
URL: http://www.w3.org/TR/2003/WD-DOM-Level-3-Core-20030226/DOM3-Core.html#core-ID-DocCrElNS
Since: DOM Level 2
*/
PHP_FUNCTION(dom_document_create_element_ns)
{
	zval *id;
	xmlDocPtr docp;
	xmlNodePtr nodep = NULL;
	xmlNsPtr nsptr = NULL;
	int ret;
	size_t uri_len = 0, name_len = 0, value_len = 0;
	char *uri, *name, *value = NULL;
	char *localname = NULL, *prefix = NULL;
	int errorcode;
	dom_object *intern;

	if (zend_parse_method_parameters(ZEND_NUM_ARGS(), getThis(), "Os!s|s", &id, dom_document_class_entry, &uri, &uri_len, &name, &name_len, &value, &value_len) == FAILURE) {
		return;
	}

	DOM_GET_OBJ(docp, id, xmlDocPtr, intern);

	errorcode = dom_check_qname(name, &localname, &prefix, uri_len, name_len);

	if (errorcode == 0) {
		if (xmlValidateName((xmlChar *) localname, 0) == 0) {
			nodep = xmlNewDocNode(docp, NULL, (xmlChar *) localname, (xmlChar *) value);
			if (nodep != NULL && uri != NULL) {
				nsptr = xmlSearchNsByHref(nodep->doc, nodep, (xmlChar *) uri);
				if (nsptr == NULL) {
					nsptr = dom_get_ns(nodep, uri, &errorcode, prefix);
				}
				xmlSetNs(nodep, nsptr);
			}
		} else {
			errorcode = INVALID_CHARACTER_ERR;
		}
	}

	xmlFree(localname);
	if (prefix != NULL) {
		xmlFree(prefix);
	}

	if (errorcode != 0) {
		if (nodep != NULL) {
			xmlFreeNode(nodep);
		}
		php_dom_throw_error(errorcode, dom_get_strict_error(intern->document));
		RETURN_FALSE;
	}

	if (nodep == NULL) {
		RETURN_FALSE;
	}


	nodep->ns = nsptr;

	DOM_RET_OBJ(nodep, &ret, intern);
}
/* }}} end dom_document_create_element_ns */

/* {{{ proto DOMAttr dom_document_create_attribute_ns(string namespaceURI, string qualifiedName);
URL: http://www.w3.org/TR/2003/WD-DOM-Level-3-Core-20030226/DOM3-Core.html#core-ID-DocCrAttrNS
Since: DOM Level 2
*/
PHP_FUNCTION(dom_document_create_attribute_ns)
{
	zval *id;
	xmlDocPtr docp;
	xmlNodePtr nodep = NULL, root;
	xmlNsPtr nsptr;
	int ret;
	size_t uri_len = 0, name_len = 0;
	char *uri, *name;
	char *localname = NULL, *prefix = NULL;
	dom_object *intern;
	int errorcode;

	if (zend_parse_method_parameters(ZEND_NUM_ARGS(), getThis(), "Os!s", &id, dom_document_class_entry, &uri, &uri_len, &name, &name_len) == FAILURE) {
		return;
	}

	DOM_GET_OBJ(docp, id, xmlDocPtr, intern);

	root = xmlDocGetRootElement(docp);
	if (root != NULL) {
		errorcode = dom_check_qname(name, &localname, &prefix, uri_len, name_len);
		if (errorcode == 0) {
			if (xmlValidateName((xmlChar *) localname, 0) == 0) {
				nodep = (xmlNodePtr) xmlNewDocProp(docp, (xmlChar *) localname, NULL);
				if (nodep != NULL && uri_len > 0) {
					nsptr = xmlSearchNsByHref(nodep->doc, root, (xmlChar *) uri);
					if (nsptr == NULL) {
						nsptr = dom_get_ns(root, uri, &errorcode, prefix);
					}
					xmlSetNs(nodep, nsptr);
				}
			} else {
				errorcode = INVALID_CHARACTER_ERR;
			}
		}
	} else {
		php_error_docref(NULL, E_WARNING, "Document Missing Root Element");
		RETURN_FALSE;
	}

	xmlFree(localname);
	if (prefix != NULL) {
		xmlFree(prefix);
	}

	if (errorcode != 0) {
		if (nodep != NULL) {
			xmlFreeProp((xmlAttrPtr) nodep);
		}
		php_dom_throw_error(errorcode, dom_get_strict_error(intern->document));
		RETURN_FALSE;
	}

	if (nodep == NULL) {
		RETURN_FALSE;
	}

	DOM_RET_OBJ(nodep, &ret, intern);
}
/* }}} end dom_document_create_attribute_ns */

/* {{{ proto DOMNodeList dom_document_get_elements_by_tag_name_ns(string namespaceURI, string localName);
URL: http://www.w3.org/TR/2003/WD-DOM-Level-3-Core-20030226/DOM3-Core.html#core-ID-getElBTNNS
Since: DOM Level 2
*/
PHP_FUNCTION(dom_document_get_elements_by_tag_name_ns)
{
	zval *id;
	xmlDocPtr docp;
	size_t uri_len, name_len;
	dom_object *intern, *namednode;
	char *uri, *name;
	xmlChar *local, *nsuri;

	if (zend_parse_method_parameters(ZEND_NUM_ARGS(), getThis(), "Oss", &id, dom_document_class_entry, &uri, &uri_len, &name, &name_len) == FAILURE) {
		return;
	}

	DOM_GET_OBJ(docp, id, xmlDocPtr, intern);

	php_dom_create_interator(return_value, DOM_NODELIST);
	namednode = Z_DOMOBJ_P(return_value);
	local = xmlCharStrndup(name, name_len);
	nsuri = xmlCharStrndup(uri, uri_len);
	dom_namednode_iter(intern, 0, namednode, NULL, local, nsuri);
}
/* }}} end dom_document_get_elements_by_tag_name_ns */

/* {{{ proto DOMElement dom_document_get_element_by_id(string elementId);
URL: http://www.w3.org/TR/2003/WD-DOM-Level-3-Core-20030226/DOM3-Core.html#core-ID-getElBId
Since: DOM Level 2
*/
PHP_FUNCTION(dom_document_get_element_by_id)
{
	zval *id;
	xmlDocPtr docp;
	xmlAttrPtr  attrp;
	int ret;
	size_t idname_len;
	dom_object *intern;
	char *idname;

	if (zend_parse_method_parameters(ZEND_NUM_ARGS(), getThis(), "Os", &id, dom_document_class_entry, &idname, &idname_len) == FAILURE) {
		return;
	}

	DOM_GET_OBJ(docp, id, xmlDocPtr, intern);

	attrp = xmlGetID(docp, (xmlChar *) idname);

	if (attrp && attrp->parent) {
		DOM_RET_OBJ((xmlNodePtr) attrp->parent, &ret, intern);
	} else {
		RETVAL_NULL();
	}

}
/* }}} end dom_document_get_element_by_id */

/* {{{ proto DOMNode dom_document_adopt_node(DOMNode source);
URL: http://www.w3.org/TR/2003/WD-DOM-Level-3-Core-20030226/DOM3-Core.html#core-Document3-adoptNode
Since: DOM Level 3
*/
PHP_FUNCTION(dom_document_adopt_node)
{
 DOM_NOT_IMPLEMENTED();
}
/* }}} end dom_document_adopt_node */

/* {{{ proto void dom_document_normalize_document();
URL: http://www.w3.org/TR/2003/WD-DOM-Level-3-Core-20030226/DOM3-Core.html#core-Document3-normalizeDocument
Since: DOM Level 3
*/
PHP_FUNCTION(dom_document_normalize_document)
{
	zval *id;
	xmlDocPtr docp;
	dom_object *intern;

	if (zend_parse_method_parameters(ZEND_NUM_ARGS(), getThis(), "O", &id, dom_document_class_entry) == FAILURE) {
		return;
	}

	DOM_GET_OBJ(docp, id, xmlDocPtr, intern);

	dom_normalize((xmlNodePtr) docp);
}
/* }}} end dom_document_normalize_document */

/* {{{ proto DOMNode dom_document_rename_node(node n, string namespaceURI, string qualifiedName);
URL: http://www.w3.org/TR/2003/WD-DOM-Level-3-Core-20030226/DOM3-Core.html#core-Document3-renameNode
Since: DOM Level 3
*/
PHP_FUNCTION(dom_document_rename_node)
{
 DOM_NOT_IMPLEMENTED();
}
/* }}} end dom_document_rename_node */

/* {{{ proto void DOMDocument::__construct([string version], [string encoding]); */
PHP_METHOD(domdocument, __construct)
{

	zval *id = getThis();
	xmlDoc *docp = NULL, *olddoc;
	dom_object *intern;
	char *encoding, *version = NULL;
	size_t encoding_len = 0, version_len = 0;
	int refcount;

	if (zend_parse_parameters_throw(ZEND_NUM_ARGS(), "|ss", &version, &version_len, &encoding, &encoding_len) == FAILURE) {
		return;
	}

	docp = xmlNewDoc((xmlChar *) version);

	if (!docp) {
		php_dom_throw_error(INVALID_STATE_ERR, 1);
		RETURN_FALSE;
	}

	if (encoding_len > 0) {
		docp->encoding = (const xmlChar *) xmlStrdup((xmlChar *) encoding);
	}

	intern = Z_DOMOBJ_P(id);
	if (intern != NULL) {
		olddoc = (xmlDocPtr) dom_object_get_node(intern);
		if (olddoc != NULL) {
			php_libxml_decrement_node_ptr((php_libxml_node_object *) intern);
			refcount = php_libxml_decrement_doc_ref((php_libxml_node_object *)intern);
			if (refcount != 0) {
				olddoc->_private = NULL;
			}
		}
		intern->document = NULL;
		if (php_libxml_increment_doc_ref((php_libxml_node_object *)intern, docp) == -1) {
			RETURN_FALSE;
		}
		php_libxml_increment_node_ptr((php_libxml_node_object *)intern, (xmlNodePtr)docp, (void *)intern);
	}
}
/* }}} end DOMDocument::__construct */

char *_dom_get_valid_file_path(char *source, char *resolved_path, int resolved_path_len ) /* {{{ */
{
	xmlURI *uri;
	xmlChar *escsource;
	char *file_dest;
	int isFileUri = 0;

	uri = xmlCreateURI();
	escsource = xmlURIEscapeStr((xmlChar *) source, (xmlChar *) ":");
	xmlParseURIReference(uri, (char *) escsource);
	xmlFree(escsource);

	if (uri->scheme != NULL) {
		/* absolute file uris - libxml only supports localhost or empty host */
#ifdef PHP_WIN32
		if (strncasecmp(source, "file://",7) == 0 && ':' == source[8]) {
			isFileUri = 1;
			source += 7;
		} else
#endif
		if (strncasecmp(source, "file:///",8) == 0) {
			isFileUri = 1;
#ifdef PHP_WIN32
			source += 8;
#else
			source += 7;
#endif
		} else if (strncasecmp(source, "file://localhost/",17) == 0) {
			isFileUri = 1;
#ifdef PHP_WIN32
			source += 17;
#else
			source += 16;
#endif
		}
	}

	file_dest = source;

	if ((uri->scheme == NULL || isFileUri)) {
		/* XXX possible buffer overflow if VCWD_REALPATH does not know size of resolved_path */
		if (!VCWD_REALPATH(source, resolved_path) && !expand_filepath(source, resolved_path)) {
			xmlFreeURI(uri);
			return NULL;
		}
		file_dest = resolved_path;
	}

	xmlFreeURI(uri);

	return file_dest;
}
/* }}} */

static xmlDocPtr dom_document_parser(zval *id, int mode, char *source, size_t source_len, size_t options) /* {{{ */
{
    xmlDocPtr ret;
    xmlParserCtxtPtr ctxt = NULL;
	dom_doc_propsptr doc_props;
	dom_object *intern;
	php_libxml_ref_obj *document = NULL;
	int validate, recover, resolve_externals, keep_blanks, substitute_ent;
	int resolved_path_len;
	int old_error_reporting = 0;
	char *directory=NULL, resolved_path[MAXPATHLEN];

	if (id != NULL) {
		intern = Z_DOMOBJ_P(id);
		document = intern->document;
	}

	doc_props = dom_get_doc_props(document);
	validate = doc_props->validateonparse;
	resolve_externals = doc_props->resolveexternals;
	keep_blanks = doc_props->preservewhitespace;
	substitute_ent = doc_props->substituteentities;
	recover = doc_props->recover;

	if (document == NULL) {
		efree(doc_props);
	}

	xmlInitParser();

	if (mode == DOM_LOAD_FILE) {
		char *file_dest;
		if (CHECK_NULL_PATH(source, source_len)) {
			return NULL;
		}
		file_dest = _dom_get_valid_file_path(source, resolved_path, MAXPATHLEN);
		if (file_dest) {
			ctxt = xmlCreateFileParserCtxt(file_dest);
		}

	} else {
		ctxt = xmlCreateMemoryParserCtxt(source, source_len);
	}

	if (ctxt == NULL) {
		return(NULL);
	}

	/* If loading from memory, we need to set the base directory for the document */
	if (mode != DOM_LOAD_FILE) {
#if HAVE_GETCWD
		directory = VCWD_GETCWD(resolved_path, MAXPATHLEN);
#elif HAVE_GETWD
		directory = VCWD_GETWD(resolved_path);
#endif
		if (directory) {
			if(ctxt->directory != NULL) {
				xmlFree((char *) ctxt->directory);
			}
			resolved_path_len = strlen(resolved_path);
			if (resolved_path[resolved_path_len - 1] != DEFAULT_SLASH) {
				resolved_path[resolved_path_len] = DEFAULT_SLASH;
				resolved_path[++resolved_path_len] = '\0';
			}
			ctxt->directory = (char *) xmlCanonicPath((const xmlChar *) resolved_path);
		}
	}

	ctxt->vctxt.error = php_libxml_ctx_error;
	ctxt->vctxt.warning = php_libxml_ctx_warning;

	if (ctxt->sax != NULL) {
		ctxt->sax->error = php_libxml_ctx_error;
		ctxt->sax->warning = php_libxml_ctx_warning;
	}

	if (validate && ! (options & XML_PARSE_DTDVALID)) {
		options |= XML_PARSE_DTDVALID;
	}
	if (resolve_externals && ! (options & XML_PARSE_DTDATTR)) {
		options |= XML_PARSE_DTDATTR;
	}
	if (substitute_ent && ! (options & XML_PARSE_NOENT)) {
		options |= XML_PARSE_NOENT;
	}
	if (keep_blanks == 0 && ! (options & XML_PARSE_NOBLANKS)) {
		options |= XML_PARSE_NOBLANKS;
	}

	xmlCtxtUseOptions(ctxt, options);

	ctxt->recovery = recover;
	if (recover) {
		old_error_reporting = EG(error_reporting);
		EG(error_reporting) = old_error_reporting | E_WARNING;
	}

	xmlParseDocument(ctxt);

	if (ctxt->wellFormed || recover) {
		ret = ctxt->myDoc;
		if (ctxt->recovery) {
			EG(error_reporting) = old_error_reporting;
		}
		/* If loading from memory, set the base reference uri for the document */
		if (ret && ret->URL == NULL && ctxt->directory != NULL) {
			ret->URL = xmlStrdup((xmlChar *) ctxt->directory);
		}
	} else {
		ret = NULL;
		xmlFreeDoc(ctxt->myDoc);
		ctxt->myDoc = NULL;
	}

	xmlFreeParserCtxt(ctxt);

	return(ret);
}
/* }}} */

/* {{{ static void dom_parse_document(INTERNAL_FUNCTION_PARAMETERS, int mode) */
static void dom_parse_document(INTERNAL_FUNCTION_PARAMETERS, int mode) {
	zval *id;
	xmlDoc *docp = NULL, *newdoc;
	dom_doc_propsptr doc_prop;
	dom_object *intern;
	char *source;
	size_t source_len;
	int refcount, ret;
	zend_long options = 0;

	id = getThis();
	if (id != NULL && ! instanceof_function(Z_OBJCE_P(id), dom_document_class_entry)) {
		id = NULL;
	}

	if (zend_parse_parameters(ZEND_NUM_ARGS(), "s|l", &source, &source_len, &options) == FAILURE) {
		return;
	}

	if (!source_len) {
		php_error_docref(NULL, E_WARNING, "Empty string supplied as input");
		RETURN_FALSE;
	}

	newdoc = dom_document_parser(id, mode, source, source_len, options);

	if (!newdoc)
		RETURN_FALSE;

	if (id != NULL) {
		intern = Z_DOMOBJ_P(id);
		if (intern != NULL) {
			docp = (xmlDocPtr) dom_object_get_node(intern);
			doc_prop = NULL;
			if (docp != NULL) {
				php_libxml_decrement_node_ptr((php_libxml_node_object *) intern);
				doc_prop = intern->document->doc_props;
				intern->document->doc_props = NULL;
				refcount = php_libxml_decrement_doc_ref((php_libxml_node_object *)intern);
				if (refcount != 0) {
					docp->_private = NULL;
				}
			}
			intern->document = NULL;
			if (php_libxml_increment_doc_ref((php_libxml_node_object *)intern, newdoc) == -1) {
				RETURN_FALSE;
			}
			intern->document->doc_props = doc_prop;
		}

		php_libxml_increment_node_ptr((php_libxml_node_object *)intern, (xmlNodePtr)newdoc, (void *)intern);

		RETURN_TRUE;
	} else {
		DOM_RET_OBJ((xmlNodePtr) newdoc, &ret, NULL);
	}
}
/* }}} end dom_parser_document */

/* {{{ proto DOMNode dom_document_load(string source [, int options]);
URL: http://www.w3.org/TR/DOM-Level-3-LS/load-save.html#LS-DocumentLS-load
Since: DOM Level 3
*/
PHP_METHOD(domdocument, load)
{
	dom_parse_document(INTERNAL_FUNCTION_PARAM_PASSTHRU, DOM_LOAD_FILE);
}
/* }}} end dom_document_load */

/* {{{ proto DOMNode dom_document_loadxml(string source [, int options]);
URL: http://www.w3.org/TR/DOM-Level-3-LS/load-save.html#LS-DocumentLS-loadXML
Since: DOM Level 3
*/
PHP_METHOD(domdocument, loadXML)
{
	dom_parse_document(INTERNAL_FUNCTION_PARAM_PASSTHRU, DOM_LOAD_STRING);
}
/* }}} end dom_document_loadxml */

/* {{{ proto int dom_document_save(string file);
Convenience method to save to file
*/
PHP_FUNCTION(dom_document_save)
{
	zval *id;
	xmlDoc *docp;
	size_t file_len = 0;
	int bytes, format, saveempty = 0;
	dom_object *intern;
	dom_doc_propsptr doc_props;
	char *file;
	zend_long options = 0;

<<<<<<< HEAD
	if (zend_parse_method_parameters(ZEND_NUM_ARGS(), getThis(), "Os|l", &id, dom_document_class_entry, &file, &file_len, &options) == FAILURE) {
=======
	if (zend_parse_method_parameters(ZEND_NUM_ARGS() TSRMLS_CC, getThis(), "Op|l", &id, dom_document_class_entry, &file, &file_len, &options) == FAILURE) {
>>>>>>> 60a2742f
		return;
	}

	if (file_len == 0) {
		php_error_docref(NULL, E_WARNING, "Invalid Filename");
		RETURN_FALSE;
	}

	DOM_GET_OBJ(docp, id, xmlDocPtr, intern);

	/* encoding handled by property on doc */

	doc_props = dom_get_doc_props(intern->document);
	format = doc_props->formatoutput;
	if (options & LIBXML_SAVE_NOEMPTYTAG) {
		saveempty = xmlSaveNoEmptyTags;
		xmlSaveNoEmptyTags = 1;
	}
	bytes = xmlSaveFormatFileEnc(file, docp, NULL, format);
	if (options & LIBXML_SAVE_NOEMPTYTAG) {
		xmlSaveNoEmptyTags = saveempty;
	}
	if (bytes == -1) {
		RETURN_FALSE;
	}
	RETURN_LONG(bytes);
}
/* }}} end dom_document_save */

/* {{{ proto string dom_document_savexml([node n]);
URL: http://www.w3.org/TR/DOM-Level-3-LS/load-save.html#LS-DocumentLS-saveXML
Since: DOM Level 3
*/
PHP_FUNCTION(dom_document_savexml)
{
	zval *id, *nodep = NULL;
	xmlDoc *docp;
	xmlNode *node;
	xmlBufferPtr buf;
	xmlChar *mem;
	dom_object *intern, *nodeobj;
	dom_doc_propsptr doc_props;
	int size, format, saveempty = 0;
	zend_long options = 0;

	if (zend_parse_method_parameters(ZEND_NUM_ARGS(), getThis(), "O|O!l", &id, dom_document_class_entry, &nodep, dom_node_class_entry, &options) == FAILURE) {
		return;
	}

	DOM_GET_OBJ(docp, id, xmlDocPtr, intern);

	doc_props = dom_get_doc_props(intern->document);
	format = doc_props->formatoutput;

	if (nodep != NULL) {
		/* Dump contents of Node */
		DOM_GET_OBJ(node, nodep, xmlNodePtr, nodeobj);
		if (node->doc != docp) {
			php_dom_throw_error(WRONG_DOCUMENT_ERR, dom_get_strict_error(intern->document));
			RETURN_FALSE;
		}
		buf = xmlBufferCreate();
		if (!buf) {
			php_error_docref(NULL, E_WARNING, "Could not fetch buffer");
			RETURN_FALSE;
		}
		if (options & LIBXML_SAVE_NOEMPTYTAG) {
			saveempty = xmlSaveNoEmptyTags;
			xmlSaveNoEmptyTags = 1;
		}
		xmlNodeDump(buf, docp, node, 0, format);
		if (options & LIBXML_SAVE_NOEMPTYTAG) {
			xmlSaveNoEmptyTags = saveempty;
		}
		mem = (xmlChar*) xmlBufferContent(buf);
		if (!mem) {
			xmlBufferFree(buf);
			RETURN_FALSE;
		}
		RETVAL_STRING((char *) mem);
		xmlBufferFree(buf);
	} else {
		if (options & LIBXML_SAVE_NOEMPTYTAG) {
			saveempty = xmlSaveNoEmptyTags;
			xmlSaveNoEmptyTags = 1;
		}
		/* Encoding is handled from the encoding property set on the document */
		xmlDocDumpFormatMemory(docp, &mem, &size, format);
		if (options & LIBXML_SAVE_NOEMPTYTAG) {
			xmlSaveNoEmptyTags = saveempty;
		}
		if (!size) {
			RETURN_FALSE;
		}
		RETVAL_STRINGL((char *) mem, size);
		xmlFree(mem);
	}
}
/* }}} end dom_document_savexml */

static xmlNodePtr php_dom_free_xinclude_node(xmlNodePtr cur) /* {{{ */
{
	xmlNodePtr xincnode;

	xincnode = cur;
	cur = cur->next;
	xmlUnlinkNode(xincnode);
	php_libxml_node_free_resource(xincnode);

	return cur;
}
/* }}} */

static void php_dom_remove_xinclude_nodes(xmlNodePtr cur) /* {{{ */
{
	while(cur) {
		if (cur->type == XML_XINCLUDE_START) {
			cur = php_dom_free_xinclude_node(cur);

			/* XML_XINCLUDE_END node will be a sibling of XML_XINCLUDE_START */
			while(cur && cur->type != XML_XINCLUDE_END) {
				/* remove xinclude processing nodes from recursive xincludes */
				if (cur->type == XML_ELEMENT_NODE) {
					   php_dom_remove_xinclude_nodes(cur->children);
				}
				cur = cur->next;
			}

			if (cur && cur->type == XML_XINCLUDE_END) {
				cur = php_dom_free_xinclude_node(cur);
			}
		} else {
			if (cur->type == XML_ELEMENT_NODE) {
				php_dom_remove_xinclude_nodes(cur->children);
			}
			cur = cur->next;
		}
	}
}
/* }}} */

/* {{{ proto int dom_document_xinclude([int options])
   Substitutues xincludes in a DomDocument */
PHP_FUNCTION(dom_document_xinclude)
{
	zval *id;
	xmlDoc *docp;
	xmlNodePtr root;
	zend_long flags = 0;
	int err;
	dom_object *intern;

	if (zend_parse_method_parameters(ZEND_NUM_ARGS(), getThis(), "O|l", &id, dom_document_class_entry, &flags) == FAILURE) {
		return;
	}

	DOM_GET_OBJ(docp, id, xmlDocPtr, intern);

	err = xmlXIncludeProcessFlags(docp, flags);

	/* XML_XINCLUDE_START and XML_XINCLUDE_END nodes need to be removed as these
	are added via xmlXIncludeProcess to mark beginning and ending of xincluded document
	but are not wanted in resulting document - must be done even if err as it could fail after
	having processed some xincludes */
	root = (xmlNodePtr) docp->children;
	while(root && root->type != XML_ELEMENT_NODE && root->type != XML_XINCLUDE_START) {
		root = root->next;
	}
	if (root) {
		php_dom_remove_xinclude_nodes(root);
	}

	if (err) {
		RETVAL_LONG(err);
	} else {
		RETVAL_FALSE;
	}

}
/* }}} */

/* {{{ proto boolean dom_document_validate();
Since: DOM extended
*/
PHP_FUNCTION(dom_document_validate)
{
	zval *id;
	xmlDoc *docp;
	dom_object *intern;
	xmlValidCtxt *cvp;

	if (zend_parse_method_parameters(ZEND_NUM_ARGS(), getThis(), "O", &id, dom_document_class_entry) == FAILURE) {
		return;
	}

	DOM_GET_OBJ(docp, id, xmlDocPtr, intern);

	cvp = xmlNewValidCtxt();

	cvp->userData = NULL;
	cvp->error    = (xmlValidityErrorFunc) php_libxml_error_handler;
	cvp->warning  = (xmlValidityErrorFunc) php_libxml_error_handler;

	if (xmlValidateDocument(cvp, docp)) {
		RETVAL_TRUE;
	} else {
		RETVAL_FALSE;
	}

	xmlFreeValidCtxt(cvp);

}
/* }}} */

#if defined(LIBXML_SCHEMAS_ENABLED)
static void _dom_document_schema_validate(INTERNAL_FUNCTION_PARAMETERS, int type) /* {{{ */
{
	zval *id;
	xmlDoc *docp;
	dom_object *intern;
	char *source = NULL, *valid_file = NULL;
	size_t source_len = 0;
	int valid_opts = 0;
	zend_long flags = 0;
	xmlSchemaParserCtxtPtr  parser;
	xmlSchemaPtr            sptr;
	xmlSchemaValidCtxtPtr   vptr;
	int                     is_valid;
	char resolved_path[MAXPATHLEN + 1];

<<<<<<< HEAD
	if (zend_parse_method_parameters(ZEND_NUM_ARGS(), getThis(), "Op|l", &id, dom_document_class_entry, &source, &source_len, &flags) == FAILURE) {
=======
	if (zend_parse_method_parameters(ZEND_NUM_ARGS() TSRMLS_CC, getThis(), "Os|l", &id, dom_document_class_entry, &source, &source_len, &flags) == FAILURE) {
>>>>>>> 60a2742f
		return;
	}

	if (source_len == 0) {
		php_error_docref(NULL, E_WARNING, "Invalid Schema source");
		RETURN_FALSE;
	}

	DOM_GET_OBJ(docp, id, xmlDocPtr, intern);

	switch (type) {
	case DOM_LOAD_FILE:
<<<<<<< HEAD
		valid_file = _dom_get_valid_file_path(source, resolved_path, MAXPATHLEN );
=======
		if (CHECK_NULL_PATH(source, source_len)) {
			php_error_docref(NULL TSRMLS_CC, E_WARNING, "Invalid Schema file source");
			RETURN_FALSE;
		}
		valid_file = _dom_get_valid_file_path(source, resolved_path, MAXPATHLEN  TSRMLS_CC);
>>>>>>> 60a2742f
		if (!valid_file) {
			php_error_docref(NULL, E_WARNING, "Invalid Schema file source");
			RETURN_FALSE;
		}
		parser = xmlSchemaNewParserCtxt(valid_file);
		break;
	case DOM_LOAD_STRING:
		parser = xmlSchemaNewMemParserCtxt(source, source_len);
		/* If loading from memory, we need to set the base directory for the document
		   but it is not apparent how to do that for schema's */
		break;
	default:
		return;
	}

	xmlSchemaSetParserErrors(parser,
		(xmlSchemaValidityErrorFunc) php_libxml_error_handler,
		(xmlSchemaValidityWarningFunc) php_libxml_error_handler,
		parser);
	sptr = xmlSchemaParse(parser);
	xmlSchemaFreeParserCtxt(parser);
	if (!sptr) {
		php_error_docref(NULL, E_WARNING, "Invalid Schema");
		RETURN_FALSE;
	}

	docp = (xmlDocPtr) dom_object_get_node(intern);

	vptr = xmlSchemaNewValidCtxt(sptr);
	if (!vptr) {
		xmlSchemaFree(sptr);
		php_error(E_ERROR, "Invalid Schema Validation Context");
		RETURN_FALSE;
	}

#if LIBXML_VERSION >= 20614
	if (flags & XML_SCHEMA_VAL_VC_I_CREATE) {
		valid_opts |= XML_SCHEMA_VAL_VC_I_CREATE;
	}
#endif

	xmlSchemaSetValidOptions(vptr, valid_opts);
	xmlSchemaSetValidErrors(vptr, php_libxml_error_handler, php_libxml_error_handler, vptr);
	is_valid = xmlSchemaValidateDoc(vptr, docp);
	xmlSchemaFree(sptr);
	xmlSchemaFreeValidCtxt(vptr);

	if (is_valid == 0) {
		RETURN_TRUE;
	} else {
		RETURN_FALSE;
	}
}
/* }}} */

/* {{{ proto boolean dom_document_schema_validate_file(string filename, int flags); */
PHP_FUNCTION(dom_document_schema_validate_file)
{
	_dom_document_schema_validate(INTERNAL_FUNCTION_PARAM_PASSTHRU, DOM_LOAD_FILE);
}
/* }}} end dom_document_schema_validate_file */

/* {{{ proto boolean dom_document_schema_validate(string source, int flags); */
PHP_FUNCTION(dom_document_schema_validate_xml)
{
	_dom_document_schema_validate(INTERNAL_FUNCTION_PARAM_PASSTHRU, DOM_LOAD_STRING);
}
/* }}} end dom_document_schema_validate */

static void _dom_document_relaxNG_validate(INTERNAL_FUNCTION_PARAMETERS, int type) /* {{{ */
{
	zval *id;
	xmlDoc *docp;
	dom_object *intern;
	char *source = NULL, *valid_file = NULL;
	size_t source_len = 0;
	xmlRelaxNGParserCtxtPtr parser;
	xmlRelaxNGPtr           sptr;
	xmlRelaxNGValidCtxtPtr  vptr;
	int                     is_valid;
	char resolved_path[MAXPATHLEN + 1];

<<<<<<< HEAD
	if (zend_parse_method_parameters(ZEND_NUM_ARGS(), getThis(), "Op", &id, dom_document_class_entry, &source, &source_len) == FAILURE) {
=======
	if (zend_parse_method_parameters(ZEND_NUM_ARGS() TSRMLS_CC, getThis(), "Os", &id, dom_document_class_entry, &source, &source_len) == FAILURE) {
>>>>>>> 60a2742f
		return;
	}

	if (source_len == 0) {
		php_error_docref(NULL, E_WARNING, "Invalid Schema source");
		RETURN_FALSE;
	}

	DOM_GET_OBJ(docp, id, xmlDocPtr, intern);

	switch (type) {
	case DOM_LOAD_FILE:
<<<<<<< HEAD
		valid_file = _dom_get_valid_file_path(source, resolved_path, MAXPATHLEN );
=======
		if (CHECK_NULL_PATH(source, source_len)) {
			php_error_docref(NULL TSRMLS_CC, E_WARNING, "Invalid RelaxNG file source");
			RETURN_FALSE;
		}
		valid_file = _dom_get_valid_file_path(source, resolved_path, MAXPATHLEN  TSRMLS_CC);
>>>>>>> 60a2742f
		if (!valid_file) {
			php_error_docref(NULL, E_WARNING, "Invalid RelaxNG file source");
			RETURN_FALSE;
		}
		parser = xmlRelaxNGNewParserCtxt(valid_file);
		break;
	case DOM_LOAD_STRING:
		parser = xmlRelaxNGNewMemParserCtxt(source, source_len);
		/* If loading from memory, we need to set the base directory for the document
		   but it is not apparent how to do that for schema's */
		break;
	default:
		return;
	}

	xmlRelaxNGSetParserErrors(parser,
		(xmlRelaxNGValidityErrorFunc) php_libxml_error_handler,
		(xmlRelaxNGValidityWarningFunc) php_libxml_error_handler,
		parser);
	sptr = xmlRelaxNGParse(parser);
	xmlRelaxNGFreeParserCtxt(parser);
	if (!sptr) {
		php_error_docref(NULL, E_WARNING, "Invalid RelaxNG");
		RETURN_FALSE;
	}

	docp = (xmlDocPtr) dom_object_get_node(intern);

	vptr = xmlRelaxNGNewValidCtxt(sptr);
	if (!vptr) {
		xmlRelaxNGFree(sptr);
		php_error(E_ERROR, "Invalid RelaxNG Validation Context");
		RETURN_FALSE;
	}

	xmlRelaxNGSetValidErrors(vptr, php_libxml_error_handler, php_libxml_error_handler, vptr);
	is_valid = xmlRelaxNGValidateDoc(vptr, docp);
	xmlRelaxNGFree(sptr);
	xmlRelaxNGFreeValidCtxt(vptr);

	if (is_valid == 0) {
		RETURN_TRUE;
	} else {
		RETURN_FALSE;
	}
}
/* }}} */

/* {{{ proto boolean dom_document_relaxNG_validate_file(string filename); */
PHP_FUNCTION(dom_document_relaxNG_validate_file)
{
	_dom_document_relaxNG_validate(INTERNAL_FUNCTION_PARAM_PASSTHRU, DOM_LOAD_FILE);
}
/* }}} end dom_document_relaxNG_validate_file */

/* {{{ proto boolean dom_document_relaxNG_validate_xml(string source); */
PHP_FUNCTION(dom_document_relaxNG_validate_xml)
{
	_dom_document_relaxNG_validate(INTERNAL_FUNCTION_PARAM_PASSTHRU, DOM_LOAD_STRING);
}
/* }}} end dom_document_relaxNG_validate_xml */

#endif

#if defined(LIBXML_HTML_ENABLED)

static void dom_load_html(INTERNAL_FUNCTION_PARAMETERS, int mode) /* {{{ */
{
	zval *id;
	xmlDoc *docp = NULL, *newdoc;
	dom_object *intern;
	dom_doc_propsptr doc_prop;
	char *source;
	size_t source_len;
	int refcount, ret;
	zend_long options = 0;
	htmlParserCtxtPtr ctxt;

	id = getThis();

<<<<<<< HEAD
	if (zend_parse_parameters(ZEND_NUM_ARGS(), "p|l", &source, &source_len, &options) == FAILURE) {
=======
	if (zend_parse_parameters(ZEND_NUM_ARGS() TSRMLS_CC, "s|l", &source, &source_len, &options) == FAILURE) {
>>>>>>> 60a2742f
		return;
	}

	if (!source_len) {
		php_error_docref(NULL, E_WARNING, "Empty string supplied as input");
		RETURN_FALSE;
	}

	if (mode == DOM_LOAD_FILE) {
		if (CHECK_NULL_PATH(source, source_len)) {
			php_error_docref(NULL TSRMLS_CC, E_WARNING, "Invalid file source");
			RETURN_FALSE;
		}
		ctxt = htmlCreateFileParserCtxt(source, NULL);
	} else {
		source_len = xmlStrlen((xmlChar *) source);
		ctxt = htmlCreateMemoryParserCtxt(source, source_len);
	}

	if (!ctxt) {
		RETURN_FALSE;
	}

	if (options) {
		htmlCtxtUseOptions(ctxt, options);
	}

	ctxt->vctxt.error = php_libxml_ctx_error;
	ctxt->vctxt.warning = php_libxml_ctx_warning;
	if (ctxt->sax != NULL) {
		ctxt->sax->error = php_libxml_ctx_error;
		ctxt->sax->warning = php_libxml_ctx_warning;
	}
	htmlParseDocument(ctxt);
	newdoc = ctxt->myDoc;
	htmlFreeParserCtxt(ctxt);

	if (!newdoc)
		RETURN_FALSE;

	if (id != NULL && instanceof_function(Z_OBJCE_P(id), dom_document_class_entry)) {
		intern = Z_DOMOBJ_P(id);
		if (intern != NULL) {
			docp = (xmlDocPtr) dom_object_get_node(intern);
			doc_prop = NULL;
			if (docp != NULL) {
				php_libxml_decrement_node_ptr((php_libxml_node_object *) intern);
				doc_prop = intern->document->doc_props;
				intern->document->doc_props = NULL;
				refcount = php_libxml_decrement_doc_ref((php_libxml_node_object *)intern);
				if (refcount != 0) {
					docp->_private = NULL;
				}
			}
			intern->document = NULL;
			if (php_libxml_increment_doc_ref((php_libxml_node_object *)intern, newdoc) == -1) {
				RETURN_FALSE;
			}
			intern->document->doc_props = doc_prop;
		}

		php_libxml_increment_node_ptr((php_libxml_node_object *)intern, (xmlNodePtr)newdoc, (void *)intern);

		RETURN_TRUE;
	} else {
		DOM_RET_OBJ((xmlNodePtr) newdoc, &ret, NULL);
	}
}
/* }}} */

/* {{{ proto DOMNode dom_document_load_html_file(string source);
Since: DOM extended
*/
PHP_METHOD(domdocument, loadHTMLFile)
{
	dom_load_html(INTERNAL_FUNCTION_PARAM_PASSTHRU, DOM_LOAD_FILE);
}
/* }}} end dom_document_load_html_file */

/* {{{ proto DOMNode dom_document_load_html(string source);
Since: DOM extended
*/
PHP_METHOD(domdocument, loadHTML)
{
	dom_load_html(INTERNAL_FUNCTION_PARAM_PASSTHRU, DOM_LOAD_STRING);
}
/* }}} end dom_document_load_html */

/* {{{ proto int dom_document_save_html_file(string file);
Convenience method to save to file as html
*/
PHP_FUNCTION(dom_document_save_html_file)
{
	zval *id;
	xmlDoc *docp;
	size_t file_len;
	int bytes, format;
	dom_object *intern;
	dom_doc_propsptr doc_props;
	char *file;
	const char *encoding;

<<<<<<< HEAD
	if (zend_parse_method_parameters(ZEND_NUM_ARGS(), getThis(), "Os", &id, dom_document_class_entry, &file, &file_len) == FAILURE) {
=======
	if (zend_parse_method_parameters(ZEND_NUM_ARGS() TSRMLS_CC, getThis(), "Op", &id, dom_document_class_entry, &file, &file_len) == FAILURE) {
>>>>>>> 60a2742f
		return;
	}

	if (file_len == 0) {
		php_error_docref(NULL, E_WARNING, "Invalid Filename");
		RETURN_FALSE;
	}

	DOM_GET_OBJ(docp, id, xmlDocPtr, intern);


	encoding = (const char *) htmlGetMetaEncoding(docp);

	doc_props = dom_get_doc_props(intern->document);
	format = doc_props->formatoutput;
	bytes = htmlSaveFileFormat(file, docp, encoding, format);

	if (bytes == -1) {
		RETURN_FALSE;
	}
	RETURN_LONG(bytes);
}
/* }}} end dom_document_save_html_file */

/* {{{ proto string dom_document_save_html();
Convenience method to output as html
*/
PHP_FUNCTION(dom_document_save_html)
{
	zval *id, *nodep = NULL;
	xmlDoc *docp;
	xmlNode *node;
	xmlBufferPtr buf;
	dom_object *intern, *nodeobj;
	xmlChar *mem = NULL;
	int size = 0, format;
	dom_doc_propsptr doc_props;

	if (zend_parse_method_parameters(ZEND_NUM_ARGS(), getThis(),
		"O|O!", &id, dom_document_class_entry, &nodep, dom_node_class_entry)
		== FAILURE) {
		return;
	}

	DOM_GET_OBJ(docp, id, xmlDocPtr, intern);

	doc_props = dom_get_doc_props(intern->document);
	format = doc_props->formatoutput;

	if (nodep != NULL) {
		/* Dump contents of Node */
		DOM_GET_OBJ(node, nodep, xmlNodePtr, nodeobj);
		if (node->doc != docp) {
			php_dom_throw_error(WRONG_DOCUMENT_ERR, dom_get_strict_error(intern->document));
			RETURN_FALSE;
		}

		buf = xmlBufferCreate();
		if (!buf) {
			php_error_docref(NULL, E_WARNING, "Could not fetch buffer");
			RETURN_FALSE;
		}

		if (node->type == XML_DOCUMENT_FRAG_NODE) {
			int one_size;

			for (node = node->children; node; node = node->next) {
				one_size = htmlNodeDump(buf, docp, node);

				if (one_size >= 0) {
					size += one_size;
				} else {
					size = -1;
					break;
				}
			}
		} else {
			size = htmlNodeDump(buf, docp, node);
		}
		if (size >= 0) {
			mem = (xmlChar*) xmlBufferContent(buf);
			if (!mem) {
				RETVAL_FALSE;
			} else {
				RETVAL_STRINGL((const char*) mem, size);
			}
		} else {
			php_error_docref(NULL, E_WARNING, "Error dumping HTML node");
			RETVAL_FALSE;
		}
		xmlBufferFree(buf);
	} else {
#if LIBXML_VERSION >= 20623
		htmlDocDumpMemoryFormat(docp, &mem, &size, format);
#else
		htmlDocDumpMemory(docp, &mem, &size);
#endif
		if (!size) {
			RETVAL_FALSE;
		} else {
			RETVAL_STRINGL((const char*) mem, size);
		}
		if (mem)
			xmlFree(mem);
	}

}
/* }}} end dom_document_save_html */

#endif  /* defined(LIBXML_HTML_ENABLED) */

/* {{{ proto boolean DOMDocument::registerNodeClass(string baseclass, string extendedclass);
   Register extended class used to create base node type */
PHP_METHOD(domdocument, registerNodeClass)
{
	zval *id;
	xmlDoc *docp;
	zend_class_entry *basece = dom_node_class_entry, *ce = NULL;
	dom_object *intern;

	if (zend_parse_method_parameters(ZEND_NUM_ARGS(), getThis(), "OCC!", &id, dom_document_class_entry, &basece, &ce) == FAILURE) {
		return;
	}

	if (ce == NULL || instanceof_function(ce, basece)) {
		DOM_GET_OBJ(docp, id, xmlDocPtr, intern);

		if (dom_set_doc_classmap(intern->document, basece, ce) == FAILURE) {
			php_error_docref(NULL, E_ERROR, "Class %s could not be registered.", ce->name->val);
		}
		RETURN_TRUE;
	} else {
		php_error_docref(NULL, E_ERROR, "Class %s is not derived from %s.", ce->name->val, basece->name->val);
	}

	RETURN_FALSE;
}
/* }}} */

#endif  /* HAVE_LIBXML && HAVE_DOM */

/*
 * Local variables:
 * tab-width: 4
 * c-basic-offset: 4
 * End:
 * vim600: noet sw=4 ts=4 fdm=marker
 * vim<600: noet sw=4 ts=4
 */<|MERGE_RESOLUTION|>--- conflicted
+++ resolved
@@ -1562,11 +1562,7 @@
 	char *file;
 	zend_long options = 0;
 
-<<<<<<< HEAD
-	if (zend_parse_method_parameters(ZEND_NUM_ARGS(), getThis(), "Os|l", &id, dom_document_class_entry, &file, &file_len, &options) == FAILURE) {
-=======
-	if (zend_parse_method_parameters(ZEND_NUM_ARGS() TSRMLS_CC, getThis(), "Op|l", &id, dom_document_class_entry, &file, &file_len, &options) == FAILURE) {
->>>>>>> 60a2742f
+	if (zend_parse_method_parameters(ZEND_NUM_ARGS(), getThis(), "Op|l", &id, dom_document_class_entry, &file, &file_len, &options) == FAILURE) {
 		return;
 	}
 
@@ -1797,11 +1793,7 @@
 	int                     is_valid;
 	char resolved_path[MAXPATHLEN + 1];
 
-<<<<<<< HEAD
-	if (zend_parse_method_parameters(ZEND_NUM_ARGS(), getThis(), "Op|l", &id, dom_document_class_entry, &source, &source_len, &flags) == FAILURE) {
-=======
-	if (zend_parse_method_parameters(ZEND_NUM_ARGS() TSRMLS_CC, getThis(), "Os|l", &id, dom_document_class_entry, &source, &source_len, &flags) == FAILURE) {
->>>>>>> 60a2742f
+	if (zend_parse_method_parameters(ZEND_NUM_ARGS(), getThis(), "Os|l", &id, dom_document_class_entry, &source, &source_len, &flags) == FAILURE) {
 		return;
 	}
 
@@ -1814,15 +1806,11 @@
 
 	switch (type) {
 	case DOM_LOAD_FILE:
-<<<<<<< HEAD
-		valid_file = _dom_get_valid_file_path(source, resolved_path, MAXPATHLEN );
-=======
 		if (CHECK_NULL_PATH(source, source_len)) {
-			php_error_docref(NULL TSRMLS_CC, E_WARNING, "Invalid Schema file source");
+			php_error_docref(NULL, E_WARNING, "Invalid Schema file source");
 			RETURN_FALSE;
 		}
 		valid_file = _dom_get_valid_file_path(source, resolved_path, MAXPATHLEN  TSRMLS_CC);
->>>>>>> 60a2742f
 		if (!valid_file) {
 			php_error_docref(NULL, E_WARNING, "Invalid Schema file source");
 			RETURN_FALSE;
@@ -1905,11 +1893,7 @@
 	int                     is_valid;
 	char resolved_path[MAXPATHLEN + 1];
 
-<<<<<<< HEAD
-	if (zend_parse_method_parameters(ZEND_NUM_ARGS(), getThis(), "Op", &id, dom_document_class_entry, &source, &source_len) == FAILURE) {
-=======
-	if (zend_parse_method_parameters(ZEND_NUM_ARGS() TSRMLS_CC, getThis(), "Os", &id, dom_document_class_entry, &source, &source_len) == FAILURE) {
->>>>>>> 60a2742f
+	if (zend_parse_method_parameters(ZEND_NUM_ARGS(), getThis(), "Os", &id, dom_document_class_entry, &source, &source_len) == FAILURE) {
 		return;
 	}
 
@@ -1922,15 +1906,11 @@
 
 	switch (type) {
 	case DOM_LOAD_FILE:
-<<<<<<< HEAD
-		valid_file = _dom_get_valid_file_path(source, resolved_path, MAXPATHLEN );
-=======
 		if (CHECK_NULL_PATH(source, source_len)) {
-			php_error_docref(NULL TSRMLS_CC, E_WARNING, "Invalid RelaxNG file source");
+			php_error_docref(NULL, E_WARNING, "Invalid RelaxNG file source");
 			RETURN_FALSE;
 		}
 		valid_file = _dom_get_valid_file_path(source, resolved_path, MAXPATHLEN  TSRMLS_CC);
->>>>>>> 60a2742f
 		if (!valid_file) {
 			php_error_docref(NULL, E_WARNING, "Invalid RelaxNG file source");
 			RETURN_FALSE;
@@ -2011,11 +1991,7 @@
 
 	id = getThis();
 
-<<<<<<< HEAD
-	if (zend_parse_parameters(ZEND_NUM_ARGS(), "p|l", &source, &source_len, &options) == FAILURE) {
-=======
-	if (zend_parse_parameters(ZEND_NUM_ARGS() TSRMLS_CC, "s|l", &source, &source_len, &options) == FAILURE) {
->>>>>>> 60a2742f
+	if (zend_parse_parameters(ZEND_NUM_ARGS(), "s|l", &source, &source_len, &options) == FAILURE) {
 		return;
 	}
 
@@ -2026,7 +2002,7 @@
 
 	if (mode == DOM_LOAD_FILE) {
 		if (CHECK_NULL_PATH(source, source_len)) {
-			php_error_docref(NULL TSRMLS_CC, E_WARNING, "Invalid file source");
+			php_error_docref(NULL, E_WARNING, "Invalid file source");
 			RETURN_FALSE;
 		}
 		ctxt = htmlCreateFileParserCtxt(source, NULL);
@@ -2118,11 +2094,7 @@
 	char *file;
 	const char *encoding;
 
-<<<<<<< HEAD
-	if (zend_parse_method_parameters(ZEND_NUM_ARGS(), getThis(), "Os", &id, dom_document_class_entry, &file, &file_len) == FAILURE) {
-=======
-	if (zend_parse_method_parameters(ZEND_NUM_ARGS() TSRMLS_CC, getThis(), "Op", &id, dom_document_class_entry, &file, &file_len) == FAILURE) {
->>>>>>> 60a2742f
+	if (zend_parse_method_parameters(ZEND_NUM_ARGS(), getThis(), "Op", &id, dom_document_class_entry, &file, &file_len) == FAILURE) {
 		return;
 	}
 
