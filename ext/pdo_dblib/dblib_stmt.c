/*
  +----------------------------------------------------------------------+
  | PHP Version 5                                                        |
  +----------------------------------------------------------------------+
  | Copyright (c) 1997-2013 The PHP Group                                |
  +----------------------------------------------------------------------+
  | This source file is subject to version 3.01 of the PHP license,      |
  | that is bundled with this package in the file LICENSE, and is        |
  | available through the world-wide-web at the following url:           |
  | http://www.php.net/license/3_01.txt                                  |
  | If you did not receive a copy of the PHP license and are unable to   |
  | obtain it through the world-wide-web, please send a note to          |
  | license@php.net so we can mail you a copy immediately.               |
  +----------------------------------------------------------------------+
  | Author: Wez Furlong <wez@php.net>                                    |
  |         Frank M. Kromann <frank@kromann.info>                        |
  +----------------------------------------------------------------------+
*/

/* $Id$ */

#ifdef HAVE_CONFIG_H
# include "config.h"
#endif

#include "php.h"
#include "php_ini.h"
#include "ext/standard/php_string.h"
#include "ext/standard/info.h"
#include "pdo/php_pdo.h"
#include "pdo/php_pdo_driver.h"
#include "php_pdo_dblib.h"
#include "php_pdo_dblib_int.h"
#include "zend_exceptions.h"


/* {{{ pdo_dblib_get_field_name
 * 
 * Return the data type name for a given TDS number
 * 
 */
static char *pdo_dblib_get_field_name(int type)
{
	/* 
	 * I don't return dbprtype(type) because it does not fully describe the type 
	 * (example: varchar is reported as char by dbprtype)
	 * 
	 * FIX ME: Cache datatypes from server systypes table in pdo_dblib_handle_factory()
	 * 		   to make this future proof.
	 */
	 
	switch (type) {
		case 31: return "nvarchar";
		case 34: return "image";
		case 35: return "text";
		case 36: return "uniqueidentifier";
		case 37: return "varbinary"; /* & timestamp - Sybase AS12 */
		case 38: return "bigint"; /* & bigintn - Sybase AS12 */
		case 39: return "varchar"; /* & sysname & nvarchar - Sybase AS12 */
		case 40: return "date";
		case 41: return "time";
		case 42: return "datetime2";
		case 43: return "datetimeoffset";
		case 45: return "binary"; /* Sybase AS12 */
		case 47: return "char"; /* & nchar & uniqueidentifierstr Sybase AS12 */
		case 48: return "tinyint";
		case 50: return "bit"; /* Sybase AS12 */
		case 52: return "smallint";
		case 55: return "decimal"; /* Sybase AS12 */
		case 56: return "int";
		case 58: return "smalldatetime";
		case 59: return "real";
		case 60: return "money";
		case 61: return "datetime";
		case 62: return "float";
		case 63: return "numeric"; /* or uint, ubigint, usmallint Sybase AS12 */
		case 98: return "sql_variant";
		case 99: return "ntext";
		case 104: return "bit";
		case 106: return "decimal"; /* decimal n on sybase */
		case 108: return "numeric"; /* numeric n on sybase */
		case 122: return "smallmoney";
		case 127: return "bigint";
		case 165: return "varbinary";
		case 167: return "varchar";
		case 173: return "binary";
		case 175: return "char";
		case 189: return "timestamp";
		case 231: return "nvarchar";
		case 239: return "nchar";
		case 240: return "geometry";
		case 241: return "xml";
		default: return "unknown";
	}
}
/* }}} */

static int pdo_dblib_stmt_cursor_closer(pdo_stmt_t *stmt TSRMLS_DC)
{
	pdo_dblib_stmt *S = (pdo_dblib_stmt*)stmt->driver_data;
	pdo_dblib_db_handle *H = S->H;

	/* Cancel any pending results */
	dbcancel(H->link);
	
	efree(stmt->columns); 
	stmt->columns = NULL;
	
	return 1;
}

static int pdo_dblib_stmt_dtor(pdo_stmt_t *stmt TSRMLS_DC)
{
	pdo_dblib_stmt *S = (pdo_dblib_stmt*)stmt->driver_data;

<<<<<<< HEAD
=======
	efree(stmt->columns); 
	stmt->columns = NULL;

>>>>>>> 90bb2872
	efree(S);
		
	return 1;
}

static int pdo_dblib_stmt_next_rowset(pdo_stmt_t *stmt TSRMLS_DC)
{
	pdo_dblib_stmt *S = (pdo_dblib_stmt*)stmt->driver_data;
	pdo_dblib_db_handle *H = S->H;
	RETCODE ret;
	
	ret = dbresults(H->link);
	
	if (FAIL == ret) {
<<<<<<< HEAD
		pdo_raise_impl_error(stmt->dbh, stmt, "HY000", "DBLIB: dbresults() returned FAIL" TSRMLS_CC);		
=======
		pdo_raise_impl_error(stmt->dbh, stmt, "HY000", "PDO_DBLIB: dbresults() returned FAIL" TSRMLS_CC);		
>>>>>>> 90bb2872
		return 0;
	}
		
	if(NO_MORE_RESULTS == ret) {
		return 0;
	}
	
	stmt->row_count = DBCOUNT(H->link);
	stmt->column_count = dbnumcols(H->link);
	
	return 1;
}

static int pdo_dblib_stmt_execute(pdo_stmt_t *stmt TSRMLS_DC)
{
	pdo_dblib_stmt *S = (pdo_dblib_stmt*)stmt->driver_data;
	pdo_dblib_db_handle *H = S->H;
	RETCODE ret;
	
	dbsetuserdata(H->link, (BYTE*) &S->err);
	
<<<<<<< HEAD
	dblib_dblib_stmt_cursor_closer(stmt TSRMLS_CC);
=======
	pdo_dblib_stmt_cursor_closer(stmt TSRMLS_CC);
>>>>>>> 90bb2872
	
	if (FAIL == dbcmd(H->link, stmt->active_query_string)) {
		return 0;
	}
	
	if (FAIL == dbsqlexec(H->link)) {
		return 0;
	}
	
	ret = pdo_dblib_stmt_next_rowset(stmt TSRMLS_CC);
	
	stmt->row_count = DBCOUNT(H->link);
	stmt->column_count = dbnumcols(H->link);
	
	return 1;
}

static int pdo_dblib_stmt_fetch(pdo_stmt_t *stmt,
	enum pdo_fetch_orientation ori, long offset TSRMLS_DC)
{
	
	RETCODE ret;
	
	pdo_dblib_stmt *S = (pdo_dblib_stmt*)stmt->driver_data;
	pdo_dblib_db_handle *H = S->H;
	
	ret = dbnextrow(H->link);
	
	if (FAIL == ret) {
<<<<<<< HEAD
		pdo_raise_impl_error(stmt->dbh, stmt, "HY000", "DBLIB: dbnextrow() returned FAIL" TSRMLS_CC);
=======
		pdo_raise_impl_error(stmt->dbh, stmt, "HY000", "PDO_DBLIB: dbnextrow() returned FAIL" TSRMLS_CC);
>>>>>>> 90bb2872
		return 0;
	}
		
	if(NO_MORE_ROWS == ret) {
		return 0;
	}
	
	return 1;	
}

static int pdo_dblib_stmt_describe(pdo_stmt_t *stmt, int colno TSRMLS_DC)
{
	pdo_dblib_stmt *S = (pdo_dblib_stmt*)stmt->driver_data;
	pdo_dblib_db_handle *H = S->H;
	
	if(colno >= stmt->column_count || colno < 0)  {
		return FAILURE;
	}
	
	struct pdo_column_data *col = &stmt->columns[colno];
	
	col->name = (char*)dbcolname(H->link, colno+1);
	col->maxlen = dbcollen(H->link, colno+1);
	col->namelen = strlen(col->name);
	col->param_type = PDO_PARAM_STR;
		
	return 1;
}

static int pdo_dblib_stmt_get_col(pdo_stmt_t *stmt, int colno, char **ptr,
	 unsigned long *len, int *caller_frees TSRMLS_DC)
{
	
	pdo_dblib_stmt *S = (pdo_dblib_stmt*)stmt->driver_data;
	pdo_dblib_db_handle *H = S->H;
	
	int coltype;
	unsigned int tmp_len;
	char *tmp_ptr = NULL;
	
	coltype = dbcoltype(H->link, colno+1);
	
	*len = dbdatlen(H->link, colno+1);
	*ptr = dbdata(H->link, colno+1);
	
	if (*len == 0 && *ptr == NULL) {
		return 1;
	}
	
	switch (coltype) {
		case SQLVARBINARY:
		case SQLBINARY:
		case SQLIMAGE:
		case SQLTEXT:
			/* FIXME: Above types should be returned as a stream as they can be VERY large */
		case SQLCHAR:
		case SQLVARCHAR:
			tmp_ptr = emalloc(*len + 1);
			memcpy(tmp_ptr, *ptr, *len);
			tmp_ptr[*len] = '\0';
			*ptr = tmp_ptr;
			break;
		case SQLMONEY:
		case SQLMONEY4:
		case SQLMONEYN: {
			DBFLT8 money_value;
			dbconvert(NULL, coltype, *ptr, *len, SQLFLT8, (LPBYTE)&money_value, 8);
			*len = spprintf(&tmp_ptr, 0, "%.4f", money_value);
			*ptr = tmp_ptr;
			break;
		}
		case SQLUNIQUE: {
			*len = 36+1;
			tmp_ptr = emalloc(*len + 1);

			/* uniqueidentifier is a 16-byte binary number, convert to 32 char hex string */
			*len = dbconvert(NULL, SQLUNIQUE, *ptr, *len, SQLCHAR, tmp_ptr, *len);
			php_strtoupper(tmp_ptr, *len);
			*ptr = tmp_ptr;
			break;
		}
		default:
			if (dbwillconvert(coltype, SQLCHAR)) {
				tmp_len = 32 + (2 * (*len)); /* FIXME: We allocate more than we need here */
				tmp_ptr = emalloc(tmp_len);
				*len = dbconvert(NULL, coltype, *ptr, *len, SQLCHAR, tmp_ptr, -1);
				*ptr = tmp_ptr;
			} else {
				*len = 0; /* FIXME: Silently fails and returns null on conversion errors */
				*ptr = NULL;
			}
	}

	*caller_frees = 1;

	return 1;
}

static int pdo_dblib_stmt_param_hook(pdo_stmt_t *stmt, struct pdo_bound_param_data *param,
		enum pdo_param_event event_type TSRMLS_DC)
{
	return 1;
}

static int pdo_dblib_stmt_get_column_meta(pdo_stmt_t *stmt, long colno, zval *return_value TSRMLS_DC)
{
	pdo_dblib_stmt *S = (pdo_dblib_stmt*)stmt->driver_data;
	pdo_dblib_db_handle *H = S->H;
	DBTYPEINFO* dbtypeinfo;

	if(colno >= stmt->column_count || colno < 0)  {
		return FAILURE;
	}

	array_init(return_value);

	dbtypeinfo = dbcoltypeinfo(H->link, colno+1);
	
	if(!dbtypeinfo) return FAILURE;
		
	add_assoc_long(return_value, "max_length", dbcollen(H->link, colno+1) );
	add_assoc_long(return_value, "precision", (int) dbtypeinfo->precision );
	add_assoc_long(return_value, "scale", (int) dbtypeinfo->scale );
	add_assoc_string(return_value, "column_source", dbcolsource(H->link, colno+1), 1);
	add_assoc_string(return_value, "native_type", pdo_dblib_get_field_name(dbcoltype(H->link, colno+1)), 1);
	add_assoc_long(return_value, "native_type_id", dbcoltype(H->link, colno+1));
	add_assoc_long(return_value, "native_usertype_id", dbcolutype(H->link, colno+1));

	return 1;
}


struct pdo_stmt_methods dblib_stmt_methods = {
	pdo_dblib_stmt_dtor,
	pdo_dblib_stmt_execute,
	pdo_dblib_stmt_fetch,
	pdo_dblib_stmt_describe,
	pdo_dblib_stmt_get_col,
	pdo_dblib_stmt_param_hook,
	NULL, /* set attr */
	NULL, /* get attr */
	pdo_dblib_stmt_get_column_meta, /* meta */
	pdo_dblib_stmt_next_rowset, /* nextrow */
	pdo_dblib_stmt_cursor_closer
};
<|MERGE_RESOLUTION|>--- conflicted
+++ resolved
@@ -113,12 +113,9 @@
 {
 	pdo_dblib_stmt *S = (pdo_dblib_stmt*)stmt->driver_data;
 
-<<<<<<< HEAD
-=======
 	efree(stmt->columns); 
 	stmt->columns = NULL;
 
->>>>>>> 90bb2872
 	efree(S);
 		
 	return 1;
@@ -133,11 +130,7 @@
 	ret = dbresults(H->link);
 	
 	if (FAIL == ret) {
-<<<<<<< HEAD
-		pdo_raise_impl_error(stmt->dbh, stmt, "HY000", "DBLIB: dbresults() returned FAIL" TSRMLS_CC);		
-=======
 		pdo_raise_impl_error(stmt->dbh, stmt, "HY000", "PDO_DBLIB: dbresults() returned FAIL" TSRMLS_CC);		
->>>>>>> 90bb2872
 		return 0;
 	}
 		
@@ -159,11 +152,7 @@
 	
 	dbsetuserdata(H->link, (BYTE*) &S->err);
 	
-<<<<<<< HEAD
-	dblib_dblib_stmt_cursor_closer(stmt TSRMLS_CC);
-=======
 	pdo_dblib_stmt_cursor_closer(stmt TSRMLS_CC);
->>>>>>> 90bb2872
 	
 	if (FAIL == dbcmd(H->link, stmt->active_query_string)) {
 		return 0;
@@ -193,11 +182,7 @@
 	ret = dbnextrow(H->link);
 	
 	if (FAIL == ret) {
-<<<<<<< HEAD
-		pdo_raise_impl_error(stmt->dbh, stmt, "HY000", "DBLIB: dbnextrow() returned FAIL" TSRMLS_CC);
-=======
 		pdo_raise_impl_error(stmt->dbh, stmt, "HY000", "PDO_DBLIB: dbnextrow() returned FAIL" TSRMLS_CC);
->>>>>>> 90bb2872
 		return 0;
 	}
 		
