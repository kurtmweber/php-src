--- conflicted
+++ resolved
@@ -2847,19 +2847,11 @@
  typedef uint32_t	Elf64_Word;
  typedef uint8_t		Elf64_Char;
 diff -u libmagic.orig/softmagic.c libmagic/softmagic.c
-<<<<<<< HEAD
 --- libmagic.orig/softmagic.c	Thu Feb 13 00:20:53 2014
 +++ libmagic/softmagic.c	Thu Feb 20 19:03:18 2014
 @@ -50,6 +50,11 @@
  #include <locale.h>
  #endif
-=======
---- libmagic.orig/softmagic.c	Thu Mar 21 18:45:14 2013
-+++ libmagic/softmagic.c	Mon Mar 10 14:03:18 2014
-@@ -41,6 +41,11 @@
- #include <stdlib.h>
- #include <time.h>
->>>>>>> c17fd651
  
 +#ifndef PREG_OFFSET_CAPTURE
 +# define PREG_OFFSET_CAPTURE                 (1<<8)
@@ -2869,7 +2861,6 @@
  
  private int match(struct magic_set *, struct magic *, uint32_t,
      const unsigned char *, size_t, size_t, int, int, int, int, int *, int *,
-<<<<<<< HEAD
 @@ -71,7 +76,8 @@
  private void cvt_32(union VALUETYPE *, const struct magic *);
  private void cvt_64(union VALUETYPE *, const struct magic *);
@@ -2881,34 +2872,6 @@
   * softmagic - lookup one file in parsed, in-memory copy of database
   * Passed the name and FILE * of one file to be typed.
 @@ -142,7 +148,7 @@
-=======
-@@ -62,6 +67,8 @@
- private void cvt_32(union VALUETYPE *, const struct magic *);
- private void cvt_64(union VALUETYPE *, const struct magic *);
- 
-+#define OFFSET_OOB(n, o, i)	((n) < (o) || (i) > ((n) - (o)))
-+
- /*
-  * softmagic - lookup one file in parsed, in-memory copy of database
-  * Passed the name and FILE * of one file to be typed.
-@@ -69,13 +76,13 @@
- /*ARGSUSED1*/		/* nbytes passed for regularity, maybe need later */
- protected int
- file_softmagic(struct magic_set *ms, const unsigned char *buf, size_t nbytes,
--    int mode, int text)
-+    size_t level, int mode, int text)
- {
- 	struct mlist *ml;
- 	int rv, printed_something = 0, need_separator = 0;
- 	for (ml = ms->mlist[0]->next; ml != ms->mlist[0]; ml = ml->next)
- 		if ((rv = match(ms, ml->magic, ml->nmagic, buf, nbytes, 0, mode,
--		    text, 0, 0, &printed_something, &need_separator,
-+		    text, 0, level, &printed_something, &need_separator,
- 		    NULL)) != 0)
- 			return rv;
- 
-@@ -132,7 +139,7 @@
->>>>>>> c17fd651
  		struct magic *m = &magic[magindex];
  
  		if (m->type != FILE_NAME)
@@ -2917,11 +2880,7 @@
  #define FLT (STRING_BINTEST | STRING_TEXTTEST)
  		     ((text && (m->str_flags & FLT) == STRING_BINTEST) ||
  		      (!text && (m->str_flags & FLT) == STRING_TEXTTEST))) ||
-<<<<<<< HEAD
 @@ -221,8 +227,8 @@
-=======
-@@ -209,8 +216,8 @@
->>>>>>> c17fd651
  		if (file_check_mem(ms, ++cont_level) == -1)
  			return -1;
  
@@ -2932,11 +2891,7 @@
  			m = &magic[magindex];
  			ms->line = m->lineno; /* for messages */
  
-<<<<<<< HEAD
 @@ -350,46 +356,24 @@
-=======
-@@ -335,44 +342,22 @@
->>>>>>> c17fd651
  private int
  check_fmt(struct magic_set *ms, struct magic *m)
  {
@@ -2991,11 +2946,7 @@
  private int32_t
  mprint(struct magic_set *ms, struct magic *m)
  {
-<<<<<<< HEAD
 @@ -618,13 +602,13 @@
-=======
-@@ -583,13 +568,13 @@
->>>>>>> c17fd651
  		char *cp;
  		int rval;
  
@@ -3011,11 +2962,7 @@
  
  		if (rval == -1)
  			return -1;
-<<<<<<< HEAD
 @@ -870,16 +854,16 @@
-=======
-@@ -835,16 +820,16 @@
->>>>>>> c17fd651
  	if (m->num_mask) \
  		switch (m->mask_op & FILE_OPS_MASK) { \
  		case FILE_OPADD: \
@@ -3036,11 +2983,7 @@
  			break; \
  		} \
  
-<<<<<<< HEAD
 @@ -1178,9 +1162,6 @@
-=======
-@@ -1145,9 +1130,6 @@
->>>>>>> c17fd651
  		    "nbytes=%zu, count=%u)\n", m->type, m->flag, offset, o,
  		    nbytes, count);
  		mdebug(offset, (char *)(void *)p, sizeof(union VALUETYPE));
@@ -3050,83 +2993,7 @@
  	}
  
  	if (m->flag & INDIR) {
-<<<<<<< HEAD
 @@ -1679,9 +1660,6 @@
-=======
-@@ -1191,7 +1173,7 @@
- 		}
- 		switch (cvt_flip(m->in_type, flip)) {
- 		case FILE_BYTE:
--			if (nbytes < (offset + 1))
-+			if (OFFSET_OOB(nbytes, offset, 1))
- 				return 0;
- 			if (off) {
- 				switch (m->in_op & FILE_OPS_MASK) {
-@@ -1226,7 +1208,7 @@
- 				offset = ~offset;
- 			break;
- 		case FILE_BESHORT:
--			if (nbytes < (offset + 2))
-+			if (OFFSET_OOB(nbytes, offset, 2))
- 				return 0;
- 			if (off) {
- 				switch (m->in_op & FILE_OPS_MASK) {
-@@ -1278,7 +1260,7 @@
- 				offset = ~offset;
- 			break;
- 		case FILE_LESHORT:
--			if (nbytes < (offset + 2))
-+			if (OFFSET_OOB(nbytes, offset, 2))
- 				return 0;
- 			if (off) {
- 				switch (m->in_op & FILE_OPS_MASK) {
-@@ -1330,7 +1312,7 @@
- 				offset = ~offset;
- 			break;
- 		case FILE_SHORT:
--			if (nbytes < (offset + 2))
-+			if (OFFSET_OOB(nbytes, offset, 2))
- 				return 0;
- 			if (off) {
- 				switch (m->in_op & FILE_OPS_MASK) {
-@@ -1367,7 +1349,7 @@
- 			break;
- 		case FILE_BELONG:
- 		case FILE_BEID3:
--			if (nbytes < (offset + 4))
-+			if (OFFSET_OOB(nbytes, offset, 4))
- 				return 0;
- 			if (off) {
- 				switch (m->in_op & FILE_OPS_MASK) {
-@@ -1438,7 +1420,7 @@
- 			break;
- 		case FILE_LELONG:
- 		case FILE_LEID3:
--			if (nbytes < (offset + 4))
-+			if (OFFSET_OOB(nbytes, offset, 4))
- 				return 0;
- 			if (off) {
- 				switch (m->in_op & FILE_OPS_MASK) {
-@@ -1508,7 +1490,7 @@
- 				offset = ~offset;
- 			break;
- 		case FILE_MELONG:
--			if (nbytes < (offset + 4))
-+			if (OFFSET_OOB(nbytes, offset, 4))
- 				return 0;
- 			if (off) {
- 				switch (m->in_op & FILE_OPS_MASK) {
-@@ -1578,7 +1560,7 @@
- 				offset = ~offset;
- 			break;
- 		case FILE_LONG:
--			if (nbytes < (offset + 4))
-+			if (OFFSET_OOB(nbytes, offset, 4))
- 				return 0;
- 			if (off) {
- 				switch (m->in_op & FILE_OPS_MASK) {
-@@ -1644,23 +1626,20 @@
->>>>>>> c17fd651
  		if ((ms->flags & MAGIC_DEBUG) != 0) {
  			mdebug(offset, (char *)(void *)p,
  			    sizeof(union VALUETYPE));
@@ -3136,91 +3003,9 @@
  		}
  	}
  
-<<<<<<< HEAD
 @@ -1759,7 +1737,9 @@
  				return -1;
  			if (file_printf(ms, "%s", rbuf) == -1)
-=======
- 	/* Verify we have enough data to match magic type */
- 	switch (m->type) {
- 	case FILE_BYTE:
--		if (nbytes < (offset + 1)) /* should alway be true */
-+		if (OFFSET_OOB(nbytes, offset, 1))
- 			return 0;
- 		break;
- 
- 	case FILE_SHORT:
- 	case FILE_BESHORT:
- 	case FILE_LESHORT:
--		if (nbytes < (offset + 2))
-+		if (OFFSET_OOB(nbytes, offset, 2))
- 			return 0;
- 		break;
- 
-@@ -1679,38 +1658,40 @@
- 	case FILE_FLOAT:
- 	case FILE_BEFLOAT:
- 	case FILE_LEFLOAT:
--		if (nbytes < (offset + 4))
-+		if (OFFSET_OOB(nbytes, offset, 4))
- 			return 0;
- 		break;
- 
- 	case FILE_DOUBLE:
- 	case FILE_BEDOUBLE:
- 	case FILE_LEDOUBLE:
--		if (nbytes < (offset + 8))
-+		if (OFFSET_OOB(nbytes, offset, 8))
- 			return 0;
- 		break;
- 
- 	case FILE_STRING:
- 	case FILE_PSTRING:
- 	case FILE_SEARCH:
--		if (nbytes < (offset + m->vallen))
-+		if (OFFSET_OOB(nbytes, offset, m->vallen))
- 			return 0;
- 		break;
- 
- 	case FILE_REGEX:
--		if (nbytes < offset)
-+		if (OFFSET_OOB(nbytes, offset, 0))
- 			return 0;
- 		break;
- 
- 	case FILE_INDIRECT:
--		if (nbytes < offset)
-+		if (offset == 0)
-+			return 0;
-+		if (OFFSET_OOB(nbytes, offset, 0))
- 			return 0;
- 		sbuf = ms->o.buf;
- 		soffset = ms->offset;
- 		ms->o.buf = NULL;
- 		ms->offset = 0;
- 		rv = file_softmagic(ms, s + offset, nbytes - offset,
--		    BINTEST, text);
-+		    recursion_level, BINTEST, text);
- 		if ((ms->flags & MAGIC_DEBUG) != 0)
- 			fprintf(stderr, "indirect @offs=%u[%d]\n", offset, rv);
- 		rbuf = ms->o.buf;
-@@ -1718,16 +1699,26 @@
- 		ms->offset = soffset;
- 		if (rv == 1) {
- 			if ((ms->flags & (MAGIC_MIME|MAGIC_APPLE)) == 0 &&
--			    file_printf(ms, m->desc, offset) == -1)
-+			    file_printf(ms, m->desc, offset) == -1) {
-+				if (rbuf) {
-+					efree(rbuf);
-+				}
- 				return -1;
--			if (file_printf(ms, "%s", rbuf) == -1)
-+			}
-+			if (file_printf(ms, "%s", rbuf) == -1) {
-+				if (rbuf) {
-+					efree(rbuf);
-+				}
->>>>>>> c17fd651
  				return -1;
 -			free(rbuf);
 +			}
@@ -3230,17 +3015,7 @@
  		}
  		return rv;
  
-<<<<<<< HEAD
 @@ -1875,6 +1855,42 @@
-=======
- 	case FILE_USE:
--		if (nbytes < offset)
-+		if (OFFSET_OOB(nbytes, offset, 0))
- 			return 0;
- 		sbuf = m->value.s;
- 		if (*sbuf == '^') {
-@@ -1837,6 +1828,42 @@
->>>>>>> c17fd651
  	return file_strncmp(a, b, len, flags);
  }
  
@@ -3283,11 +3058,7 @@
  private int
  magiccheck(struct magic_set *ms, struct magic *m)
  {
-<<<<<<< HEAD
 @@ -2035,63 +2051,151 @@
-=======
-@@ -1996,69 +2023,157 @@
->>>>>>> c17fd651
  		break;
  	}
  	case FILE_REGEX: {
