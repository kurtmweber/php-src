--- conflicted
+++ resolved
@@ -76,13 +76,8 @@
 private void cvt_32(union VALUETYPE *, const struct magic *);
 private void cvt_64(union VALUETYPE *, const struct magic *);
 
-<<<<<<< HEAD
-/*#define OFFSET_OOB(n, o, i)	((n) < (o) || (i) >= ((n) - (o))) */
-#define OFFSET_OOB(n, o, i)	(n < o + i)
-=======
 #define OFFSET_OOB(n, o, i)	((n) < (o) || (i) > ((n) - (o)))
 
->>>>>>> 014b95a0
 /*
  * softmagic - lookup one file in parsed, in-memory copy of database
  * Passed the name and FILE * of one file to be typed.
