--- conflicted
+++ resolved
@@ -19,27 +19,6 @@
 resource(%d) of type (file_info)
 resource(%d) of type (file_info)
 
-<<<<<<< HEAD
-Warning: finfo_open(%s/123): failed to open stream: No such file or directory in %s on line %d
-
-Warning: finfo_open(%s/123): failed to open stream: No such file or directory in %s on line %d
-
-Warning: finfo_open(): Failed to load magic database at '%s/123'. in %s on line %d
-bool(false)
-
-Warning: finfo_open(%s/1): failed to open stream: No such file or directory in %s on line %d
-
-Warning: finfo_open(%s/1): failed to open stream: No such file or directory in %s on line %d
-
-Warning: finfo_open(): Failed to load magic database at '%s/1'. in %s on line %d
-bool(false)
-
-Warning: finfo_open(/foo/bar/inexistent): failed to open stream: No such file or directory in %s on line %d
-
-Warning: finfo_open(/foo/bar/inexistent): failed to open stream: No such file or directory in %s on line %d
-
-Warning: finfo_open(): Failed to load magic database at '/foo/bar/inexistent'. in %s on line %d
-=======
 Warning: finfo_open(%s123): failed to open stream: No such file or directory in %s on line %d
 
 Warning: finfo_open(%s123): failed to open stream: No such file or directory in %s on line %d
@@ -59,5 +38,4 @@
 Warning: finfo_open(%sinexistent): failed to open stream: No such file or directory in %s on line %d
 
 Warning: finfo_open(): Failed to load magic database at '%sinexistent'. in %s on line %d
->>>>>>> 8684fb7f
 bool(false)