--TEST--
Test finfo_open() function : error functionality 
--SKIPIF--
<?php require_once(dirname(__FILE__) . '/skipif.inc'); ?>
--FILE--
<?php
/* Prototype  : resource finfo_open([int options [, string arg]])
 * Description: Create a new fileinfo resource. 
 * Source code: ext/fileinfo/fileinfo.c
 * Alias to functions: 
 */

$magicFile = dirname(__FILE__) . DIRECTORY_SEPARATOR . 'magic';

echo "*** Testing finfo_open() : error functionality ***\n";

var_dump( finfo_open( FILEINFO_MIME, 'foobarfile' ) );
var_dump( finfo_open( array(), $magicFile ) );
var_dump( finfo_open( FILEINFO_MIME, $magicFile, 'extraArg' ) );
var_dump( finfo_open( PHP_INT_MAX - 1, $magicFile ) );
var_dump( finfo_open( 'foobar' ) );

var_dump( new finfo('foobar') );

?>
===DONE===
--EXPECTF--
*** Testing finfo_open() : error functionality ***

Warning: finfo_open(%s/foobarfile): failed to open stream: No such file or directory in %s on line %d

Warning: finfo_open(%s/foobarfile): failed to open stream: No such file or directory in %s on line %d

Warning: finfo_open(): Failed to load magic database at '%s/foobarfile'. in %s on line %d
bool(false)

Warning: finfo_open() expects parameter 1 to be long, array given in %s on line %d
bool(false)

Warning: finfo_open() expects at most 2 parameters, 3 given in %s on line %d
bool(false)

Notice: finfo_open(): Warning: using regular magic file `%s' in %s on line %d
resource(%d) of type (file_info)

Warning: finfo_open() expects parameter 1 to be long, string given in %s on line %d
bool(false)

<<<<<<< HEAD
Warning: finfo::finfo() expects parameter 1 to be long, string given in %s on line %d
object(finfo)#%d (%d) {
}
=======
Warning: finfo::finfo() expects parameter 1 to be long, %unicode_string_optional% given in %s on line %d
NULL
>>>>>>> e96a1721
===DONE===<|MERGE_RESOLUTION|>--- conflicted
+++ resolved
@@ -46,12 +46,6 @@
 Warning: finfo_open() expects parameter 1 to be long, string given in %s on line %d
 bool(false)
 
-<<<<<<< HEAD
 Warning: finfo::finfo() expects parameter 1 to be long, string given in %s on line %d
-object(finfo)#%d (%d) {
-}
-=======
-Warning: finfo::finfo() expects parameter 1 to be long, %unicode_string_optional% given in %s on line %d
 NULL
->>>>>>> e96a1721
 ===DONE===