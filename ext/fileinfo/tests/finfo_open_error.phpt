--TEST--
Test finfo_open() function : error functionality 
--SKIPIF--
<?php require_once(dirname(__FILE__) . '/skipif.inc'); ?>
--FILE--
<?php
/* Prototype  : resource finfo_open([int options [, string arg]])
 * Description: Create a new fileinfo resource. 
 * Source code: ext/fileinfo/fileinfo.c
 * Alias to functions: 
 */

$magicFile = dirname(__FILE__) . DIRECTORY_SEPARATOR . 'magic';

echo "*** Testing finfo_open() : error functionality ***\n";

var_dump( finfo_open( FILEINFO_MIME, 'foobarfile' ) );
var_dump( finfo_open( array(), $magicFile ) );
var_dump( finfo_open( FILEINFO_MIME, $magicFile, 'extraArg' ) );
var_dump( finfo_open( PHP_INT_MAX - 1, $magicFile ) );
var_dump( finfo_open( 'foobar' ) );

var_dump( new finfo('foobar') );

?>
===DONE===
--EXPECTF--
*** Testing finfo_open() : error functionality ***

<<<<<<< HEAD
Warning: finfo_open(%s/foobarfile): failed to open stream: No such file or directory in %s on line %d

Warning: finfo_open(%s/foobarfile): failed to open stream: No such file or directory in %s on line %d

Warning: finfo_open(): Failed to load magic database at '%s/foobarfile'. in %s on line %d
=======
Warning: finfo_open(%sfoobarfile): failed to open stream: No such file or directory in %s on line %d

Warning: finfo_open(%sfoobarfile): failed to open stream: No such file or directory in %s on line %d

Warning: finfo_open(): Failed to load magic database at '%sfoobarfile'. in %s on line %d
>>>>>>> 8684fb7f
bool(false)

Warning: finfo_open() expects parameter 1 to be long, array given in %s on line %d
bool(false)

Warning: finfo_open() expects at most 2 parameters, 3 given in %s on line %d
bool(false)

Notice: finfo_open(): Warning: using regular magic file `%s' in %s on line %d
resource(%d) of type (file_info)

Warning: finfo_open() expects parameter 1 to be long, string given in %s on line %d
bool(false)

Warning: finfo::finfo() expects parameter 1 to be long, string given in %s on line %d
NULL
===DONE===<|MERGE_RESOLUTION|>--- conflicted
+++ resolved
@@ -27,19 +27,11 @@
 --EXPECTF--
 *** Testing finfo_open() : error functionality ***
 
-<<<<<<< HEAD
-Warning: finfo_open(%s/foobarfile): failed to open stream: No such file or directory in %s on line %d
-
-Warning: finfo_open(%s/foobarfile): failed to open stream: No such file or directory in %s on line %d
-
-Warning: finfo_open(): Failed to load magic database at '%s/foobarfile'. in %s on line %d
-=======
 Warning: finfo_open(%sfoobarfile): failed to open stream: No such file or directory in %s on line %d
 
 Warning: finfo_open(%sfoobarfile): failed to open stream: No such file or directory in %s on line %d
 
 Warning: finfo_open(): Failed to load magic database at '%sfoobarfile'. in %s on line %d
->>>>>>> 8684fb7f
 bool(false)
 
 Warning: finfo_open() expects parameter 1 to be long, array given in %s on line %d
