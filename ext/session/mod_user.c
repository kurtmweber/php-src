--- conflicted
+++ resolved
@@ -67,31 +67,24 @@
 
 #define PSF(a) PS(mod_user_names).name.ps_##a
 
-<<<<<<< HEAD
-#define FINISH								\
-	if (!Z_ISUNDEF(retval)) {			\
-		convert_to_long(&retval);			\
-		ret = Z_LVAL(retval);				\
-		zval_ptr_dtor(&retval);				\
-	}										\
-=======
 #define FINISH \
-	if (retval) { \
-		if (Z_TYPE_P(retval) == IS_BOOL) { \
-			ret = Z_BVAL_P(retval) ? SUCCESS : FAILURE; \
-                }  else if ((Z_TYPE_P(retval) == IS_LONG) && (Z_LVAL_P(retval) == -1)) { \
+	if (Z_TYPE(retval) != IS_UNDEF) { \
+		if (Z_TYPE(retval) == IS_TRUE) { \
+			ret = SUCCESS; \
+		} else if (Z_TYPE(retval) == IS_FALSE) { \
+			ret = FAILURE; \
+        }  else if ((Z_TYPE(retval) == IS_LONG) && (Z_LVAL(retval) == -1)) { \
 			/* BC for clever users - Deprecate me */ \
 			ret = FAILURE; \
-		} else if ((Z_TYPE_P(retval) == IS_LONG) && (Z_LVAL_P(retval) == 0)) { \
+		} else if ((Z_TYPE(retval) == IS_LONG) && (Z_LVAL(retval) == 0)) { \
 			/* BC for clever users - Deprecate me */ \
 			ret = SUCCESS; \
 		} else { \
 			php_error_docref(NULL TSRMLS_CC, E_WARNING, "Session callback expects true/false return value"); \
 			ret = FAILURE; \
+			zval_ptr_dtor(&retval); \
 		} \
-		zval_ptr_dtor(&retval); \
 	} \
->>>>>>> f0499b86
 	return ret
 
 PS_OPEN_FUNC(user)
