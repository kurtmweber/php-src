/*
   +----------------------------------------------------------------------+
   | PHP Version 7                                                        |
   +----------------------------------------------------------------------+
   | Copyright (c) 1997-2016 The PHP Group                                |
   +----------------------------------------------------------------------+
   | This source file is subject to version 3.01 of the PHP license,      |
   | that is bundled with this package in the file LICENSE, and is        |
   | available through the world-wide-web at the following url:           |
   | http://www.php.net/license/3_01.txt                                  |
   | If you did not receive a copy of the PHP license and are unable to   |
   | obtain it through the world-wide-web, please send a note to          |
   | license@php.net so we can mail you a copy immediately.               |
   +----------------------------------------------------------------------+
   | Authors: Sascha Schumann <sascha@schumann.cx>                        |
   |          Andrei Zmievski <andrei@php.net>                            |
   +----------------------------------------------------------------------+
 */

/* $Id$ */

#ifdef HAVE_CONFIG_H
#include "config.h"
#endif

#include "php.h"

#ifdef PHP_WIN32
# include "win32/winutil.h"
# include "win32/time.h"
#else
# include <sys/time.h>
#endif

#include <sys/stat.h>
#include <fcntl.h>

#include "php_ini.h"
#include "SAPI.h"
#include "rfc1867.h"
#include "php_variables.h"
#include "php_session.h"
#include "ext/standard/md5.h"
#include "ext/standard/sha1.h"
#include "ext/standard/php_var.h"
#include "ext/date/php_date.h"
#include "ext/standard/php_lcg.h"
#include "ext/standard/url_scanner_ex.h"
#include "ext/standard/php_rand.h" /* for RAND_MAX */
#include "ext/standard/info.h"
#include "zend_smart_str.h"
#include "ext/standard/url.h"
#include "ext/standard/basic_functions.h"
#include "ext/standard/head.h"

#include "mod_files.h"
#include "mod_user.h"

#ifdef HAVE_LIBMM
#include "mod_mm.h"
#endif

PHPAPI ZEND_DECLARE_MODULE_GLOBALS(ps)

static int php_session_rfc1867_callback(unsigned int event, void *event_data, void **extra);
static int (*php_session_rfc1867_orig_callback)(unsigned int event, void *event_data, void **extra);
static void php_session_track_init(void);

/* SessionHandler class */
zend_class_entry *php_session_class_entry;

/* SessionHandlerInterface */
zend_class_entry *php_session_iface_entry;

/* SessionIdInterface */
zend_class_entry *php_session_id_iface_entry;

/* SessionUpdateTimestampHandler class */
zend_class_entry *php_session_update_timestamp_class_entry;

/* SessionUpdateTimestampInterface */
zend_class_entry *php_session_update_timestamp_iface_entry;

/* ***********
   * Helpers *
   *********** */

#define IF_SESSION_VARS() \
	if (Z_ISREF_P(&PS(http_session_vars)) && Z_TYPE_P(Z_REFVAL(PS(http_session_vars))) == IS_ARRAY)

#define SESSION_CHECK_ACTIVE_STATE	\
	if (PS(session_status) == php_session_active) {	\
		php_error_docref(NULL, E_WARNING, "A session is active. You cannot change the session module's ini settings at this time");	\
		return FAILURE;	\
	}

#define APPLY_TRANS_SID (PS(use_trans_sid) && !PS(use_only_cookies))

static void php_session_send_cookie(void);

/* Dispatched by RINIT and by php_session_destroy */
static inline void php_rinit_session_globals(void) /* {{{ */
{
	/* Do NOT init PS(mod_user_names) here! */
	PS(id) = NULL;
	PS(session_status) = php_session_none;
	PS(mod_data) = NULL;
	PS(mod_user_is_open) = 0;
	PS(define_sid) = 1;
	PS(session_vars) = NULL;
	ZVAL_UNDEF(&PS(http_session_vars));
}
/* }}} */

/* Dispatched by RSHUTDOWN and by php_session_destroy */
static inline void php_rshutdown_session_globals(void) /* {{{ */
{
	/* Do NOT destroy PS(mod_user_names) here! */
	if (!Z_ISUNDEF(PS(http_session_vars))) {
		zval_ptr_dtor(&PS(http_session_vars));
		ZVAL_UNDEF(&PS(http_session_vars));
	}
	if (PS(mod_data) || PS(mod_user_implemented)) {
		zend_try {
			PS(mod)->s_close(&PS(mod_data));
		} zend_end_try();
	}
	if (PS(id)) {
		zend_string_release(PS(id));
		PS(id) = NULL;
	}
	if (PS(session_vars)) {
		zend_string_release(PS(session_vars));
		PS(session_vars) = NULL;
	}
}
/* }}} */

static int php_session_destroy(void) /* {{{ */
{
	int retval = SUCCESS;

	if (PS(session_status) != php_session_active) {
		php_error_docref(NULL, E_WARNING, "Trying to destroy uninitialized session");
		return FAILURE;
	}

	if (PS(id) && PS(mod)->s_destroy(&PS(mod_data), PS(id)) == FAILURE) {
		retval = FAILURE;
		php_error_docref(NULL, E_WARNING, "Session object destruction failed");
	}

	php_rshutdown_session_globals();
	php_rinit_session_globals();

	return retval;
}
/* }}} */

PHPAPI void php_add_session_var(zend_string *name) /* {{{ */
{
	zval *sym_track = NULL;

	IF_SESSION_VARS() {
		sym_track = zend_hash_find(Z_ARRVAL_P(Z_REFVAL(PS(http_session_vars))), name);
	} else {
		return;
	}

	if (sym_track == NULL) {
		zval empty_var;

		ZVAL_NULL(&empty_var);
		zend_hash_update(Z_ARRVAL_P(Z_REFVAL(PS(http_session_vars))), name, &empty_var);
	}
}
/* }}} */

PHPAPI zval* php_set_session_var(zend_string *name, zval *state_val, php_unserialize_data_t *var_hash) /* {{{ */
{
	IF_SESSION_VARS() {
		return zend_hash_update(Z_ARRVAL_P(Z_REFVAL(PS(http_session_vars))), name, state_val);
	}
	return NULL;
}
/* }}} */

PHPAPI zval* php_get_session_var(zend_string *name) /* {{{ */
{
	IF_SESSION_VARS() {
		return zend_hash_find(Z_ARRVAL_P(Z_REFVAL(PS(http_session_vars))), name);
	}
	return NULL;
}
/* }}} */

static void php_session_track_init(void) /* {{{ */
{
	zval session_vars;
	zend_string *var_name = zend_string_init("_SESSION", sizeof("_SESSION") - 1, 0);
	/* Unconditionally destroy existing array -- possible dirty data */
	zend_delete_global_variable(var_name);

	if (!Z_ISUNDEF(PS(http_session_vars))) {
		zval_ptr_dtor(&PS(http_session_vars));
	}

	array_init(&session_vars);
	ZVAL_NEW_REF(&PS(http_session_vars), &session_vars);
	Z_ADDREF_P(&PS(http_session_vars));
	zend_hash_update_ind(&EG(symbol_table), var_name, &PS(http_session_vars));
	zend_string_release(var_name);
}
/* }}} */

static zend_string *php_session_encode(void) /* {{{ */
{
	IF_SESSION_VARS() {
		if (!PS(serializer)) {
			php_error_docref(NULL, E_WARNING, "Unknown session.serialize_handler. Failed to encode session object");
			return NULL;
		}
		return PS(serializer)->encode();
	} else {
		php_error_docref(NULL, E_WARNING, "Cannot encode non-existent session");
	}
	return NULL;
}
/* }}} */

static int php_session_decode(zend_string *data) /* {{{ */
{
	if (!PS(serializer)) {
		php_error_docref(NULL, E_WARNING, "Unknown session.serialize_handler. Failed to decode session object");
		return FAILURE;
	}
	if (PS(serializer)->decode(ZSTR_VAL(data), ZSTR_LEN(data)) == FAILURE) {
		php_session_destroy();
		php_session_track_init();
		php_error_docref(NULL, E_WARNING, "Failed to decode session object. Session has been destroyed");
		return FAILURE;
	}
	return SUCCESS;
}
/* }}} */

/*
 * Note that we cannot use the BASE64 alphabet here, because
 * it contains "/" and "+": both are unacceptable for simple inclusion
 * into URLs.
 */

static char hexconvtab[] = "0123456789abcdefghijklmnopqrstuvwxyzABCDEFGHIJKLMNOPQRSTUVWXYZ,-";

enum {
	PS_HASH_FUNC_MD5,
	PS_HASH_FUNC_SHA1,
	PS_HASH_FUNC_OTHER
};

/* returns a pointer to the byte after the last valid character in out */
static char *bin_to_readable(char *in, size_t inlen, char *out, char nbits) /* {{{ */
{
	unsigned char *p, *q;
	unsigned short w;
	int mask;
	int have;

	p = (unsigned char *)in;
	q = (unsigned char *)in + inlen;

	w = 0;
	have = 0;
	mask = (1 << nbits) - 1;

	while (1) {
		if (have < nbits) {
			if (p < q) {
				w |= *p++ << have;
				have += 8;
			} else {
				/* consumed everything? */
				if (have == 0) break;
				/* No? We need a final round */
				have = nbits;
			}
		}

		/* consume nbits */
		*out++ = hexconvtab[w & mask];
		w >>= nbits;
		have -= nbits;
	}

	*out = '\0';
	return out;
}
/* }}} */

PHPAPI zend_string *php_session_create_id(PS_CREATE_SID_ARGS) /* {{{ */
{
	PHP_MD5_CTX md5_context;
	PHP_SHA1_CTX sha1_context;
#if defined(HAVE_HASH_EXT) && !defined(COMPILE_DL_HASH)
	void *hash_context = NULL;
#endif
	unsigned char *digest;
	size_t digest_len;
	char *buf;
	struct timeval tv;
	zval *array;
	zval *token;
	zend_string *outid;
	char *remote_addr = NULL;

	gettimeofday(&tv, NULL);

	if ((array = zend_hash_str_find(&EG(symbol_table), "_SERVER", sizeof("_SERVER") - 1)) &&
		Z_TYPE_P(array) == IS_ARRAY &&
		(token = zend_hash_str_find(Z_ARRVAL_P(array), "REMOTE_ADDR", sizeof("REMOTE_ADDR") - 1)) &&
		Z_TYPE_P(token) == IS_STRING
	) {
		remote_addr = Z_STRVAL_P(token);
	}

	/* maximum 15+19+19+10 bytes */
	spprintf(&buf, 0, "%.15s%ld" ZEND_LONG_FMT "%0.8F", remote_addr ? remote_addr : "", tv.tv_sec, (zend_long)tv.tv_usec, php_combined_lcg() * 10);

	switch (PS(hash_func)) {
		case PS_HASH_FUNC_MD5:
			PHP_MD5Init(&md5_context);
			PHP_MD5Update(&md5_context, (unsigned char *) buf, strlen(buf));
			digest_len = 16;
			break;
		case PS_HASH_FUNC_SHA1:
			PHP_SHA1Init(&sha1_context);
			PHP_SHA1Update(&sha1_context, (unsigned char *) buf, strlen(buf));
			digest_len = 20;
			break;
#if defined(HAVE_HASH_EXT) && !defined(COMPILE_DL_HASH)
		case PS_HASH_FUNC_OTHER:
			if (!PS(hash_ops)) {
				efree(buf);
				php_error_docref(NULL, E_ERROR, "Invalid session hash function");
				return NULL;
			}

			hash_context = emalloc(PS(hash_ops)->context_size);
			PS(hash_ops)->hash_init(hash_context);
			PS(hash_ops)->hash_update(hash_context, (unsigned char *) buf, strlen(buf));
			digest_len = PS(hash_ops)->digest_size;
			break;
#endif /* HAVE_HASH_EXT */
		default:
			efree(buf);
			php_error_docref(NULL, E_ERROR, "Invalid session hash function");
			return NULL;
	}
	efree(buf);

	if (PS(entropy_length) > 0) {
#ifdef PHP_WIN32
		unsigned char rbuf[2048];
		size_t toread = PS(entropy_length);

		if (php_win32_get_random_bytes(rbuf, MIN(toread, sizeof(rbuf))) == SUCCESS){

			switch (PS(hash_func)) {
				case PS_HASH_FUNC_MD5:
					PHP_MD5Update(&md5_context, rbuf, toread);
					break;
				case PS_HASH_FUNC_SHA1:
					PHP_SHA1Update(&sha1_context, rbuf, toread);
					break;
# if defined(HAVE_HASH_EXT) && !defined(COMPILE_DL_HASH)
				case PS_HASH_FUNC_OTHER:
					PS(hash_ops)->hash_update(hash_context, rbuf, toread);
					break;
# endif /* HAVE_HASH_EXT */
			}
		}
#else
		int fd;

		fd = VCWD_OPEN(PS(entropy_file), O_RDONLY);
		if (fd >= 0) {
			unsigned char rbuf[2048];
			int n;
			int to_read = PS(entropy_length);

			while (to_read > 0) {
				n = read(fd, rbuf, MIN(to_read, sizeof(rbuf)));
				if (n <= 0) break;

				switch (PS(hash_func)) {
					case PS_HASH_FUNC_MD5:
						PHP_MD5Update(&md5_context, rbuf, n);
						break;
					case PS_HASH_FUNC_SHA1:
						PHP_SHA1Update(&sha1_context, rbuf, n);
						break;
#if defined(HAVE_HASH_EXT) && !defined(COMPILE_DL_HASH)
					case PS_HASH_FUNC_OTHER:
						PS(hash_ops)->hash_update(hash_context, rbuf, n);
						break;
#endif /* HAVE_HASH_EXT */
				}
				to_read -= n;
			}
			close(fd);
		}
#endif
	}

	digest = emalloc(digest_len + 1);
	switch (PS(hash_func)) {
		case PS_HASH_FUNC_MD5:
			PHP_MD5Final(digest, &md5_context);
			break;
		case PS_HASH_FUNC_SHA1:
			PHP_SHA1Final(digest, &sha1_context);
			break;
#if defined(HAVE_HASH_EXT) && !defined(COMPILE_DL_HASH)
		case PS_HASH_FUNC_OTHER:
			PS(hash_ops)->hash_final(digest, hash_context);
			efree(hash_context);
			break;
#endif /* HAVE_HASH_EXT */
	}

	if (PS(hash_bits_per_character) < 4
			|| PS(hash_bits_per_character) > 6) {
		PS(hash_bits_per_character) = 4;

		php_error_docref(NULL, E_WARNING, "The ini setting hash_bits_per_character is out of range (should be 4, 5, or 6) - using 4 for now");
	}

	outid = zend_string_alloc((digest_len + 2) * ((8.0f / PS(hash_bits_per_character) + 0.5)), 0);
	ZSTR_LEN(outid) = (size_t)(bin_to_readable((char *)digest, digest_len, ZSTR_VAL(outid), (char)PS(hash_bits_per_character)) - (char *)&ZSTR_VAL(outid));
	efree(digest);

	return outid;
}
/* }}} */

/* Default session id char validation function allowed by ps_modules.
 * If you change the logic here, please also update the error message in
 * ps_modules appropriately */
PHPAPI int php_session_valid_key(const char *key) /* {{{ */
{
	size_t len;
	const char *p;
	char c;
	int ret = SUCCESS;

	for (p = key; (c = *p); p++) {
		/* valid characters are a..z,A..Z,0..9 */
		if (!((c >= 'a' && c <= 'z')
				|| (c >= 'A' && c <= 'Z')
				|| (c >= '0' && c <= '9')
				|| c == ','
				|| c == '-')) {
			ret = FAILURE;
			break;
		}
	}

	len = p - key;

	/* Somewhat arbitrary length limit here, but should be way more than
	   anyone needs and avoids file-level warnings later on if we exceed MAX_PATH */
	if (len == 0 || len > 128) {
		ret = FAILURE;
	}

	return ret;
}
/* }}} */


static void php_session_gc(void) /* {{{ */
{
	int nrand;

	/* GC must be done before reading session data. */
	if ((PS(mod_data) || PS(mod_user_implemented)) && PS(gc_probability) > 0) {
		int nrdels = -1;

		nrand = (int) ((float) PS(gc_divisor) * php_combined_lcg());
		if (nrand < PS(gc_probability)) {
			PS(mod)->s_gc(&PS(mod_data), PS(gc_maxlifetime), &nrdels);
#ifdef SESSION_DEBUG
			if (nrdels != -1) {
				php_error_docref(NULL, E_NOTICE, "purged %d expired session objects", nrdels);
			}
#endif
		}
	}
} /* }}} */

static void php_session_initialize(void) /* {{{ */
{
	zend_string *val = NULL;

	if (!PS(mod)) {
		php_error_docref(NULL, E_ERROR, "No storage module chosen - failed to initialize session");
		return;
	}

	/* Open session handler first */
	if (PS(mod)->s_open(&PS(mod_data), PS(save_path), PS(session_name)) == FAILURE
		/* || PS(mod_data) == NULL */ /* FIXME: open must set valid PS(mod_data) with success */
	) {
		php_error_docref(NULL, E_ERROR, "Failed to initialize storage module: %s (path: %s)", PS(mod)->s_name, PS(save_path));
		return;
	}

	/* If there is no ID, use session module to create one */
	if (!PS(id)) {
		PS(id) = PS(mod)->s_create_sid(&PS(mod_data));
		if (!PS(id)) {
			php_error_docref(NULL, E_ERROR, "Failed to create session ID: %s (path: %s)", PS(mod)->s_name, PS(save_path));
			return;
		}
		if (PS(use_cookies)) {
			PS(send_cookie) = 1;
		}
	} else if (PS(use_strict_mode) && PS(mod)->s_validate_sid &&
		PS(mod)->s_validate_sid(&PS(mod_data), PS(id)) == FAILURE) {
		if (PS(id)) {
			zend_string_release(PS(id));
		}
		PS(id) = PS(mod)->s_create_sid(&PS(mod_data));
		if (!PS(id)) {
			PS(id) = php_session_create_id(NULL);
		}
		if (PS(use_cookies)) {
			PS(send_cookie) = 1;
		}
	}

	php_session_reset_id();
	PS(session_status) = php_session_active;

	/* Read data */
	php_session_track_init();
	if (PS(mod)->s_read(&PS(mod_data), PS(id), &val, PS(gc_maxlifetime)) == FAILURE) {
		/* Some broken save handler implementation returns FAILURE for non-existent session ID */
		/* It's better to raise error for this, but disabled error for better compatibility */
		/*
		php_error_docref(NULL, E_NOTICE, "Failed to read session data: %s (path: %s)", PS(mod)->s_name, PS(save_path));
		*/
	}

	/* GC must be done after read */
	php_session_gc();

	if (PS(session_vars)) {
		zend_string_release(PS(session_vars));
		PS(session_vars) = NULL;
	}
	if (val) {
		if (PS(lazy_write)) {
			PS(session_vars) = zend_string_copy(val);
		}
		php_session_decode(val);
		zend_string_release(val);
	}
}
/* }}} */

static void php_session_save_current_state(int write) /* {{{ */
{
	int ret = FAILURE;

	if (write) {
		IF_SESSION_VARS() {
			if (PS(mod_data) || PS(mod_user_implemented)) {
				zend_string *val;

				val = php_session_encode();
				if (val) {
					if (PS(lazy_write) && PS(session_vars)
						&& PS(mod)->s_update_timestamp
						&& PS(mod)->s_update_timestamp != php_session_update_timestamp
						&& ZSTR_LEN(val) == ZSTR_LEN(PS(session_vars))
						&& !memcmp(ZSTR_VAL(val), ZSTR_VAL(PS(session_vars)), ZSTR_LEN(val))
					) {
						ret = PS(mod)->s_update_timestamp(&PS(mod_data), PS(id), val, PS(gc_maxlifetime));
					} else {
						ret = PS(mod)->s_write(&PS(mod_data), PS(id), val, PS(gc_maxlifetime));
					}
					zend_string_release(val);
				} else {
					ret = PS(mod)->s_write(&PS(mod_data), PS(id), ZSTR_EMPTY_ALLOC(), PS(gc_maxlifetime));
				}
			}

			if ((ret == FAILURE) && !EG(exception)) {
				php_error_docref(NULL, E_WARNING, "Failed to write session data (%s). Please "
								 "verify that the current setting of session.save_path "
								 "is correct (%s)",
								 PS(mod)->s_name,
								 PS(save_path));
			}
		}
	}

	if (PS(mod_data) || PS(mod_user_implemented)) {
		PS(mod)->s_close(&PS(mod_data));
	}
}
/* }}} */

static void php_session_normalize_vars() /* {{{ */
{
	PS_ENCODE_VARS;

	IF_SESSION_VARS() {
		PS_ENCODE_LOOP(
			if (Z_TYPE_P(struc) == IS_PTR) {
				zval *zv = (zval *)Z_PTR_P(struc);
				ZVAL_COPY_VALUE(struc, zv);
				ZVAL_UNDEF(zv);
			}
		);
	}
}
/* }}} */

/* *************************
   * INI Settings/Handlers *
   ************************* */

static PHP_INI_MH(OnUpdateSaveHandler) /* {{{ */
{
	ps_module *tmp;
	SESSION_CHECK_ACTIVE_STATE;

	tmp = _php_find_ps_module(ZSTR_VAL(new_value));

	if (PG(modules_activated) && !tmp) {
		int err_type;

		if (stage == ZEND_INI_STAGE_RUNTIME) {
			err_type = E_WARNING;
		} else {
			err_type = E_ERROR;
		}

		/* Do not output error when restoring ini options. */
		if (stage != ZEND_INI_STAGE_DEACTIVATE) {
			php_error_docref(NULL, err_type, "Cannot find save handler '%s'", ZSTR_VAL(new_value));
		}
		return FAILURE;
	}

	PS(default_mod) = PS(mod);
	PS(mod) = tmp;

	return SUCCESS;
}
/* }}} */

static PHP_INI_MH(OnUpdateSerializer) /* {{{ */
{
	const ps_serializer *tmp;
	SESSION_CHECK_ACTIVE_STATE;

	tmp = _php_find_ps_serializer(ZSTR_VAL(new_value));

	if (PG(modules_activated) && !tmp) {
		int err_type;

		if (stage == ZEND_INI_STAGE_RUNTIME) {
			err_type = E_WARNING;
		} else {
			err_type = E_ERROR;
		}

		/* Do not output error when restoring ini options. */
		if (stage != ZEND_INI_STAGE_DEACTIVATE) {
			php_error_docref(NULL, err_type, "Cannot find serialization handler '%s'", ZSTR_VAL(new_value));
		}
		return FAILURE;
	}
	PS(serializer) = tmp;

	return SUCCESS;
}
/* }}} */

static PHP_INI_MH(OnUpdateTransSid) /* {{{ */
{
	SESSION_CHECK_ACTIVE_STATE;

	if (!strncasecmp(ZSTR_VAL(new_value), "on", sizeof("on"))) {
		PS(use_trans_sid) = (zend_bool) 1;
	} else {
		PS(use_trans_sid) = (zend_bool) atoi(ZSTR_VAL(new_value));
	}

	return SUCCESS;
}
/* }}} */

static PHP_INI_MH(OnUpdateSaveDir) /* {{{ */
{
	/* Only do the safemode/open_basedir check at runtime */
	if (stage == PHP_INI_STAGE_RUNTIME || stage == PHP_INI_STAGE_HTACCESS) {
		char *p;

		if (memchr(ZSTR_VAL(new_value), '\0', ZSTR_LEN(new_value)) != NULL) {
			return FAILURE;
		}

		/* we do not use zend_memrchr() since path can contain ; itself */
		if ((p = strchr(ZSTR_VAL(new_value), ';'))) {
			char *p2;
			p++;
			if ((p2 = strchr(p, ';'))) {
				p = p2 + 1;
			}
		} else {
			p = ZSTR_VAL(new_value);
		}

		if (PG(open_basedir) && *p && php_check_open_basedir(p)) {
			return FAILURE;
		}
	}

	OnUpdateString(entry, new_value, mh_arg1, mh_arg2, mh_arg3, stage);
	return SUCCESS;
}
/* }}} */

static PHP_INI_MH(OnUpdateName) /* {{{ */
{
	/* Numeric session.name won't work at all */
	if ((!ZSTR_LEN(new_value) || is_numeric_string(ZSTR_VAL(new_value), ZSTR_LEN(new_value), NULL, NULL, 0))) {
		int err_type;

		if (stage == ZEND_INI_STAGE_RUNTIME || stage == ZEND_INI_STAGE_ACTIVATE || stage == ZEND_INI_STAGE_STARTUP) {
			err_type = E_WARNING;
		} else {
			err_type = E_ERROR;
		}

		/* Do not output error when restoring ini options. */
		if (stage != ZEND_INI_STAGE_DEACTIVATE) {
			php_error_docref(NULL, err_type, "session.name cannot be a numeric or empty '%s'", ZSTR_VAL(new_value));
		}
		return FAILURE;
	}

	OnUpdateStringUnempty(entry, new_value, mh_arg1, mh_arg2, mh_arg3, stage);
	return SUCCESS;
}
/* }}} */

static PHP_INI_MH(OnUpdateHashFunc) /* {{{ */
{
	zend_long val;
	char *endptr = NULL;

#if defined(HAVE_HASH_EXT) && !defined(COMPILE_DL_HASH)
	PS(hash_ops) = NULL;
#endif

	val = ZEND_STRTOL(ZSTR_VAL(new_value), &endptr, 10);
	if (endptr && (*endptr == '\0')) {
		/* Numeric value */
		PS(hash_func) = val ? 1 : 0;

		return SUCCESS;
	}

	if (ZSTR_LEN(new_value) == (sizeof("md5") - 1) &&
		strncasecmp(ZSTR_VAL(new_value), "md5", sizeof("md5") - 1) == 0) {
		PS(hash_func) = PS_HASH_FUNC_MD5;

		return SUCCESS;
	}

	if (ZSTR_LEN(new_value) == (sizeof("sha1") - 1) &&
		strncasecmp(ZSTR_VAL(new_value), "sha1", sizeof("sha1") - 1) == 0) {
		PS(hash_func) = PS_HASH_FUNC_SHA1;

		return SUCCESS;
	}

#if defined(HAVE_HASH_EXT) && !defined(COMPILE_DL_HASH) /* {{{ */
{
	php_hash_ops *ops = (php_hash_ops*)php_hash_fetch_ops(ZSTR_VAL(new_value), ZSTR_LEN(new_value));

	if (ops) {
		PS(hash_func) = PS_HASH_FUNC_OTHER;
		PS(hash_ops) = ops;

		return SUCCESS;
	}
}
#endif /* HAVE_HASH_EXT }}} */

	php_error_docref(NULL, E_WARNING, "session.configuration 'session.hash_function' must be existing hash function. %s does not exist.", ZSTR_VAL(new_value));
	return FAILURE;
}
/* }}} */

static PHP_INI_MH(OnUpdateRfc1867Freq) /* {{{ */
{
	int tmp;
	tmp = zend_atoi(ZSTR_VAL(new_value), (int)ZSTR_LEN(new_value));
	if(tmp < 0) {
		php_error_docref(NULL, E_WARNING, "session.upload_progress.freq must be greater than or equal to zero");
		return FAILURE;
	}
	if(ZSTR_LEN(new_value) > 0 && ZSTR_VAL(new_value)[ZSTR_LEN(new_value)-1] == '%') {
		if(tmp > 100) {
			php_error_docref(NULL, E_WARNING, "session.upload_progress.freq cannot be over 100%%");
			return FAILURE;
		}
		PS(rfc1867_freq) = -tmp;
	} else {
		PS(rfc1867_freq) = tmp;
	}
	return SUCCESS;
} /* }}} */

/* {{{ PHP_INI
 */
PHP_INI_BEGIN()
	STD_PHP_INI_ENTRY("session.save_path",          "",          PHP_INI_ALL, OnUpdateSaveDir,save_path,          php_ps_globals,    ps_globals)
	STD_PHP_INI_ENTRY("session.name",               "PHPSESSID", PHP_INI_ALL, OnUpdateName, session_name,       php_ps_globals,    ps_globals)
	PHP_INI_ENTRY("session.save_handler",           "files",     PHP_INI_ALL, OnUpdateSaveHandler)
	STD_PHP_INI_BOOLEAN("session.auto_start",       "0",         PHP_INI_PERDIR, OnUpdateBool,   auto_start,         php_ps_globals,    ps_globals)
	STD_PHP_INI_ENTRY("session.gc_probability",     "1",         PHP_INI_ALL, OnUpdateLong,   gc_probability,     php_ps_globals,    ps_globals)
	STD_PHP_INI_ENTRY("session.gc_divisor",         "100",       PHP_INI_ALL, OnUpdateLong,   gc_divisor,         php_ps_globals,    ps_globals)
	STD_PHP_INI_ENTRY("session.gc_maxlifetime",     "1440",      PHP_INI_ALL, OnUpdateLong,   gc_maxlifetime,     php_ps_globals,    ps_globals)
	PHP_INI_ENTRY("session.serialize_handler",      "php",       PHP_INI_ALL, OnUpdateSerializer)
	STD_PHP_INI_ENTRY("session.cookie_lifetime",    "0",         PHP_INI_ALL, OnUpdateLong,   cookie_lifetime,    php_ps_globals,    ps_globals)
	STD_PHP_INI_ENTRY("session.cookie_path",        "/",         PHP_INI_ALL, OnUpdateString, cookie_path,        php_ps_globals,    ps_globals)
	STD_PHP_INI_ENTRY("session.cookie_domain",      "",          PHP_INI_ALL, OnUpdateString, cookie_domain,      php_ps_globals,    ps_globals)
	STD_PHP_INI_BOOLEAN("session.cookie_secure",    "",          PHP_INI_ALL, OnUpdateBool,   cookie_secure,      php_ps_globals,    ps_globals)
	STD_PHP_INI_BOOLEAN("session.cookie_httponly",  "",          PHP_INI_ALL, OnUpdateBool,   cookie_httponly,    php_ps_globals,    ps_globals)
	STD_PHP_INI_BOOLEAN("session.use_cookies",      "1",         PHP_INI_ALL, OnUpdateBool,   use_cookies,        php_ps_globals,    ps_globals)
	STD_PHP_INI_BOOLEAN("session.use_only_cookies", "1",         PHP_INI_ALL, OnUpdateBool,   use_only_cookies,   php_ps_globals,    ps_globals)
	STD_PHP_INI_BOOLEAN("session.use_strict_mode",  "0",         PHP_INI_ALL, OnUpdateBool,   use_strict_mode,    php_ps_globals,    ps_globals)
	STD_PHP_INI_ENTRY("session.referer_check",      "",          PHP_INI_ALL, OnUpdateString, extern_referer_chk, php_ps_globals,    ps_globals)
#if HAVE_DEV_URANDOM
	STD_PHP_INI_ENTRY("session.entropy_file",       "/dev/urandom",          PHP_INI_ALL, OnUpdateString, entropy_file,       php_ps_globals,    ps_globals)
	STD_PHP_INI_ENTRY("session.entropy_length",     "32",         PHP_INI_ALL, OnUpdateLong,   entropy_length,     php_ps_globals,    ps_globals)
#elif HAVE_DEV_ARANDOM
	STD_PHP_INI_ENTRY("session.entropy_file",       "/dev/arandom",          PHP_INI_ALL, OnUpdateString, entropy_file,       php_ps_globals,    ps_globals)
	STD_PHP_INI_ENTRY("session.entropy_length",     "32",         PHP_INI_ALL, OnUpdateLong,   entropy_length,     php_ps_globals,    ps_globals)
#else
	STD_PHP_INI_ENTRY("session.entropy_file",       "",          PHP_INI_ALL, OnUpdateString, entropy_file,       php_ps_globals,    ps_globals)
	STD_PHP_INI_ENTRY("session.entropy_length",     "0",         PHP_INI_ALL, OnUpdateLong,   entropy_length,     php_ps_globals,    ps_globals)
#endif
	STD_PHP_INI_ENTRY("session.cache_limiter",      "nocache",   PHP_INI_ALL, OnUpdateString, cache_limiter,      php_ps_globals,    ps_globals)
	STD_PHP_INI_ENTRY("session.cache_expire",       "180",       PHP_INI_ALL, OnUpdateLong,   cache_expire,       php_ps_globals,    ps_globals)
	PHP_INI_ENTRY("session.use_trans_sid",          "0",         PHP_INI_ALL, OnUpdateTransSid)
	PHP_INI_ENTRY("session.hash_function",          "0",         PHP_INI_ALL, OnUpdateHashFunc)
	STD_PHP_INI_ENTRY("session.hash_bits_per_character", "4",    PHP_INI_ALL, OnUpdateLong,   hash_bits_per_character, php_ps_globals, ps_globals)
	STD_PHP_INI_BOOLEAN("session.lazy_write",       "1",         PHP_INI_ALL, OnUpdateBool,   lazy_write,         php_ps_globals,    ps_globals)

	/* Upload progress */
	STD_PHP_INI_BOOLEAN("session.upload_progress.enabled",
	                                                "1",     ZEND_INI_PERDIR, OnUpdateBool,        rfc1867_enabled, php_ps_globals, ps_globals)
	STD_PHP_INI_BOOLEAN("session.upload_progress.cleanup",
	                                                "1",     ZEND_INI_PERDIR, OnUpdateBool,        rfc1867_cleanup, php_ps_globals, ps_globals)
	STD_PHP_INI_ENTRY("session.upload_progress.prefix",
	                                     "upload_progress_", ZEND_INI_PERDIR, OnUpdateString,      rfc1867_prefix,  php_ps_globals, ps_globals)
	STD_PHP_INI_ENTRY("session.upload_progress.name",
	                          "PHP_SESSION_UPLOAD_PROGRESS", ZEND_INI_PERDIR, OnUpdateString,      rfc1867_name,    php_ps_globals, ps_globals)
	STD_PHP_INI_ENTRY("session.upload_progress.freq",  "1%", ZEND_INI_PERDIR, OnUpdateRfc1867Freq, rfc1867_freq,    php_ps_globals, ps_globals)
	STD_PHP_INI_ENTRY("session.upload_progress.min_freq",
	                                                   "1",  ZEND_INI_PERDIR, OnUpdateReal,        rfc1867_min_freq,php_ps_globals, ps_globals)

	/* Commented out until future discussion */
	/* PHP_INI_ENTRY("session.encode_sources", "globals,track", PHP_INI_ALL, NULL) */
PHP_INI_END()
/* }}} */

/* ***************
   * Serializers *
   *************** */
PS_SERIALIZER_ENCODE_FUNC(php_serialize) /* {{{ */
{
	smart_str buf = {0};
	php_serialize_data_t var_hash;

	IF_SESSION_VARS() {
		PHP_VAR_SERIALIZE_INIT(var_hash);
		php_var_serialize(&buf, Z_REFVAL(PS(http_session_vars)), &var_hash);
		PHP_VAR_SERIALIZE_DESTROY(var_hash);
	}
	return buf.s;
}
/* }}} */

PS_SERIALIZER_DECODE_FUNC(php_serialize) /* {{{ */
{
	const char *endptr = val + vallen;
	zval session_vars;
	php_unserialize_data_t var_hash;
	zend_string *var_name = zend_string_init("_SESSION", sizeof("_SESSION") - 1, 0);

	ZVAL_NULL(&session_vars);
	PHP_VAR_UNSERIALIZE_INIT(var_hash);
	php_var_unserialize(&session_vars, (const unsigned char **)&val, (const unsigned char *)endptr, &var_hash);
	PHP_VAR_UNSERIALIZE_DESTROY(var_hash);
	if (!Z_ISUNDEF(PS(http_session_vars))) {
		zval_ptr_dtor(&PS(http_session_vars));
	}
	if (Z_TYPE(session_vars) == IS_NULL) {
		array_init(&session_vars);
	}
	ZVAL_NEW_REF(&PS(http_session_vars), &session_vars);
	Z_ADDREF_P(&PS(http_session_vars));
	zend_hash_update_ind(&EG(symbol_table), var_name, &PS(http_session_vars));
	zend_string_release(var_name);
	return SUCCESS;
}
/* }}} */

#define PS_BIN_NR_OF_BITS 8
#define PS_BIN_UNDEF (1<<(PS_BIN_NR_OF_BITS-1))
#define PS_BIN_MAX (PS_BIN_UNDEF-1)

PS_SERIALIZER_ENCODE_FUNC(php_binary) /* {{{ */
{
	smart_str buf = {0};
	php_serialize_data_t var_hash;
	PS_ENCODE_VARS;

	PHP_VAR_SERIALIZE_INIT(var_hash);

	PS_ENCODE_LOOP(
			if (ZSTR_LEN(key) > PS_BIN_MAX) continue;
			smart_str_appendc(&buf, (unsigned char)ZSTR_LEN(key));
			smart_str_appendl(&buf, ZSTR_VAL(key), ZSTR_LEN(key));
			php_var_serialize(&buf, struc, &var_hash);
		} else {
			if (ZSTR_LEN(key) > PS_BIN_MAX) continue;
			smart_str_appendc(&buf, (unsigned char) (ZSTR_LEN(key) & PS_BIN_UNDEF));
			smart_str_appendl(&buf, ZSTR_VAL(key), ZSTR_LEN(key));
	);

	smart_str_0(&buf);
	PHP_VAR_SERIALIZE_DESTROY(var_hash);

	return buf.s;
}
/* }}} */

PS_SERIALIZER_DECODE_FUNC(php_binary) /* {{{ */
{
	const char *p;
	const char *endptr = val + vallen;
	int has_value;
	int namelen;
	zend_string *name;
	php_unserialize_data_t var_hash;
	int skip = 0;

	PHP_VAR_UNSERIALIZE_INIT(var_hash);

	for (p = val; p < endptr; ) {
<<<<<<< HEAD
		zval *tmp;
=======
		zval **tmp;
		skip = 0;
>>>>>>> 9e00ad2b
		namelen = ((unsigned char)(*p)) & (~PS_BIN_UNDEF);

		if (namelen < 0 || namelen > PS_BIN_MAX || (p + namelen) >= endptr) {
			PHP_VAR_UNSERIALIZE_DESTROY(var_hash);
			return FAILURE;
		}

		has_value = *p & PS_BIN_UNDEF ? 0 : 1;

		name = zend_string_init(p + 1, namelen, 0);

		p += namelen + 1;

<<<<<<< HEAD
		if ((tmp = zend_hash_find(&EG(symbol_table), name))) {
			if ((Z_TYPE_P(tmp) == IS_ARRAY &&
				Z_ARRVAL_P(tmp) == &EG(symbol_table)) || tmp == &PS(http_session_vars)) {
				zend_string_release(name);
				continue;
=======
		if (zend_hash_find(&EG(symbol_table), name, namelen + 1, (void **) &tmp) == SUCCESS) {
			if ((Z_TYPE_PP(tmp) == IS_ARRAY && Z_ARRVAL_PP(tmp) == &EG(symbol_table)) || *tmp == PS(http_session_vars)) {
				skip = 1;
>>>>>>> 9e00ad2b
			}
		}

		if (has_value) {
<<<<<<< HEAD
			zval *current, rv;
			current = var_tmp_var(&var_hash);
			if (php_var_unserialize(current, (const unsigned char **) &p, (const unsigned char *) endptr, &var_hash)) {
				ZVAL_PTR(&rv, current);
				php_set_session_var(name, &rv, &var_hash );
=======
			ALLOC_INIT_ZVAL(current);
			if (php_var_unserialize(&current, (const unsigned char **) &p, (const unsigned char *) endptr, &var_hash TSRMLS_CC)) {
				if (!skip) {
					php_set_session_var(name, namelen, current, &var_hash  TSRMLS_CC);
				}
>>>>>>> 9e00ad2b
			} else {
				zend_string_release(name);
				php_session_normalize_vars();
				PHP_VAR_UNSERIALIZE_DESTROY(var_hash);
				return FAILURE;
			}
		} else {
			PS_ADD_VARL(name);
		}
<<<<<<< HEAD
		zend_string_release(name);
=======
		if (!skip) {
			PS_ADD_VARL(name, namelen);
		}
		efree(name);
>>>>>>> 9e00ad2b
	}

	php_session_normalize_vars();
	PHP_VAR_UNSERIALIZE_DESTROY(var_hash);

	return SUCCESS;
}
/* }}} */

#define PS_DELIMITER '|'
#define PS_UNDEF_MARKER '!'

PS_SERIALIZER_ENCODE_FUNC(php) /* {{{ */
{
	smart_str buf = {0};
	php_serialize_data_t var_hash;
	PS_ENCODE_VARS;

	PHP_VAR_SERIALIZE_INIT(var_hash);

	PS_ENCODE_LOOP(
			smart_str_appendl(&buf, ZSTR_VAL(key), ZSTR_LEN(key));
			if (memchr(ZSTR_VAL(key), PS_DELIMITER, ZSTR_LEN(key)) || memchr(ZSTR_VAL(key), PS_UNDEF_MARKER, ZSTR_LEN(key))) {
				PHP_VAR_SERIALIZE_DESTROY(var_hash);
				smart_str_free(&buf);
				return NULL;
			}
			smart_str_appendc(&buf, PS_DELIMITER);

			php_var_serialize(&buf, struc, &var_hash);
		} else {
			smart_str_appendc(&buf, PS_UNDEF_MARKER);
			smart_str_appendl(&buf, ZSTR_VAL(key), ZSTR_LEN(key));
			smart_str_appendc(&buf, PS_DELIMITER);
	);

	smart_str_0(&buf);

	PHP_VAR_SERIALIZE_DESTROY(var_hash);
	return buf.s;
}
/* }}} */

PS_SERIALIZER_DECODE_FUNC(php) /* {{{ */
{
	const char *p, *q;
	const char *endptr = val + vallen;
	ptrdiff_t namelen;
	zend_string *name;
	int has_value, retval = SUCCESS;
	php_unserialize_data_t var_hash;
	int skip = 0;

	PHP_VAR_UNSERIALIZE_INIT(var_hash);

	p = val;

	while (p < endptr) {
		zval *tmp;
		q = p;
		skip = 0;
		while (*q != PS_DELIMITER) {
			if (++q >= endptr) goto break_outer_loop;
		}
		if (p[0] == PS_UNDEF_MARKER) {
			p++;
			has_value = 0;
		} else {
			has_value = 1;
		}

		namelen = q - p;
		name = zend_string_init(p, namelen, 0);
		q++;

<<<<<<< HEAD
		if ((tmp = zend_hash_find(&EG(symbol_table), name))) {
			if ((Z_TYPE_P(tmp) == IS_ARRAY &&
				Z_ARRVAL_P(tmp) == &EG(symbol_table)) || tmp == &PS(http_session_vars)) {
				goto skip;
=======
		if (zend_hash_find(&EG(symbol_table), name, namelen + 1, (void **) &tmp) == SUCCESS) {
			if ((Z_TYPE_PP(tmp) == IS_ARRAY && Z_ARRVAL_PP(tmp) == &EG(symbol_table)) || *tmp == PS(http_session_vars)) {
				skip = 1;
>>>>>>> 9e00ad2b
			}
		}

		if (has_value) {
<<<<<<< HEAD
			zval *current, rv;
			current = var_tmp_var(&var_hash);
			if (php_var_unserialize(current, (const unsigned char **)&q, (const unsigned char *)endptr, &var_hash)) {
				ZVAL_PTR(&rv, current);
				php_set_session_var(name, &rv, &var_hash);
=======
			ALLOC_INIT_ZVAL(current);
			if (php_var_unserialize(&current, (const unsigned char **) &q, (const unsigned char *) endptr, &var_hash TSRMLS_CC)) {
				if (!skip) {
					php_set_session_var(name, namelen, current, &var_hash  TSRMLS_CC);
				}
>>>>>>> 9e00ad2b
			} else {
				zend_string_release(name);
				retval = FAILURE;
				goto break_outer_loop;
			}
		} else {
			PS_ADD_VARL(name);
		}
<<<<<<< HEAD
=======
		if (!skip) {
			PS_ADD_VARL(name, namelen);
		}
>>>>>>> 9e00ad2b
skip:
		zend_string_release(name);

		p = q;
	}
break_outer_loop:
	php_session_normalize_vars();

	PHP_VAR_UNSERIALIZE_DESTROY(var_hash);

	return retval;
}
/* }}} */

#define MAX_SERIALIZERS 32
#define PREDEFINED_SERIALIZERS 3

static ps_serializer ps_serializers[MAX_SERIALIZERS + 1] = {
	PS_SERIALIZER_ENTRY(php_serialize),
	PS_SERIALIZER_ENTRY(php),
	PS_SERIALIZER_ENTRY(php_binary)
};

PHPAPI int php_session_register_serializer(const char *name, zend_string *(*encode)(PS_SERIALIZER_ENCODE_ARGS), int (*decode)(PS_SERIALIZER_DECODE_ARGS)) /* {{{ */
{
	int ret = -1;
	int i;

	for (i = 0; i < MAX_SERIALIZERS; i++) {
		if (ps_serializers[i].name == NULL) {
			ps_serializers[i].name = name;
			ps_serializers[i].encode = encode;
			ps_serializers[i].decode = decode;
			ps_serializers[i + 1].name = NULL;
			ret = 0;
			break;
		}
	}
	return ret;
}
/* }}} */

/* *******************
   * Storage Modules *
   ******************* */

#define MAX_MODULES 32
#define PREDEFINED_MODULES 2

static ps_module *ps_modules[MAX_MODULES + 1] = {
	ps_files_ptr,
	ps_user_ptr
};

PHPAPI int php_session_register_module(ps_module *ptr) /* {{{ */
{
	int ret = -1;
	int i;

	for (i = 0; i < MAX_MODULES; i++) {
		if (!ps_modules[i]) {
			ps_modules[i] = ptr;
			ret = 0;
			break;
		}
	}
	return ret;
}
/* }}} */

/* Dummy PS module function */
PHPAPI int php_session_validate_sid(PS_VALIDATE_SID_ARGS) {
	return SUCCESS;
}

/* Dummy PS module function */
PHPAPI int php_session_update_timestamp(PS_UPDATE_TIMESTAMP_ARGS) {
	return SUCCESS;
}


/* ******************
   * Cache Limiters *
   ****************** */

typedef struct {
	char *name;
	void (*func)(void);
} php_session_cache_limiter_t;

#define CACHE_LIMITER(name) _php_cache_limiter_##name
#define CACHE_LIMITER_FUNC(name) static void CACHE_LIMITER(name)(void)
#define CACHE_LIMITER_ENTRY(name) { #name, CACHE_LIMITER(name) },
#define ADD_HEADER(a) sapi_add_header(a, strlen(a), 1);
#define MAX_STR 512

static char *month_names[] = {
	"Jan", "Feb", "Mar", "Apr", "May", "Jun",
	"Jul", "Aug", "Sep", "Oct", "Nov", "Dec"
};

static char *week_days[] = {
	"Sun", "Mon", "Tue", "Wed", "Thu", "Fri", "Sat", "Sun"
};

static inline void strcpy_gmt(char *ubuf, time_t *when) /* {{{ */
{
	char buf[MAX_STR];
	struct tm tm, *res;
	int n;

	res = php_gmtime_r(when, &tm);

	if (!res) {
		ubuf[0] = '\0';
		return;
	}

	n = slprintf(buf, sizeof(buf), "%s, %02d %s %d %02d:%02d:%02d GMT", /* SAFE */
				week_days[tm.tm_wday], tm.tm_mday,
				month_names[tm.tm_mon], tm.tm_year + 1900,
				tm.tm_hour, tm.tm_min,
				tm.tm_sec);
	memcpy(ubuf, buf, n);
	ubuf[n] = '\0';
}
/* }}} */

static inline void last_modified(void) /* {{{ */
{
	const char *path;
	zend_stat_t sb;
	char buf[MAX_STR + 1];

	path = SG(request_info).path_translated;
	if (path) {
		if (VCWD_STAT(path, &sb) == -1) {
			return;
		}

#define LAST_MODIFIED "Last-Modified: "
		memcpy(buf, LAST_MODIFIED, sizeof(LAST_MODIFIED) - 1);
		strcpy_gmt(buf + sizeof(LAST_MODIFIED) - 1, &sb.st_mtime);
		ADD_HEADER(buf);
	}
}
/* }}} */

#define EXPIRES "Expires: "
CACHE_LIMITER_FUNC(public) /* {{{ */
{
	char buf[MAX_STR + 1];
	struct timeval tv;
	time_t now;

	gettimeofday(&tv, NULL);
	now = tv.tv_sec + PS(cache_expire) * 60;
	memcpy(buf, EXPIRES, sizeof(EXPIRES) - 1);
	strcpy_gmt(buf + sizeof(EXPIRES) - 1, &now);
	ADD_HEADER(buf);

	snprintf(buf, sizeof(buf) , "Cache-Control: public, max-age=" ZEND_LONG_FMT, PS(cache_expire) * 60); /* SAFE */
	ADD_HEADER(buf);

	last_modified();
}
/* }}} */

CACHE_LIMITER_FUNC(private_no_expire) /* {{{ */
{
	char buf[MAX_STR + 1];

	snprintf(buf, sizeof(buf), "Cache-Control: private, max-age=" ZEND_LONG_FMT, PS(cache_expire) * 60); /* SAFE */
	ADD_HEADER(buf);

	last_modified();
}
/* }}} */

CACHE_LIMITER_FUNC(private) /* {{{ */
{
	ADD_HEADER("Expires: Thu, 19 Nov 1981 08:52:00 GMT");
	CACHE_LIMITER(private_no_expire)();
}
/* }}} */

CACHE_LIMITER_FUNC(nocache) /* {{{ */
{
	ADD_HEADER("Expires: Thu, 19 Nov 1981 08:52:00 GMT");

	/* For HTTP/1.1 conforming clients */
	ADD_HEADER("Cache-Control: no-store, no-cache, must-revalidate");

	/* For HTTP/1.0 conforming clients */
	ADD_HEADER("Pragma: no-cache");
}
/* }}} */

static php_session_cache_limiter_t php_session_cache_limiters[] = {
	CACHE_LIMITER_ENTRY(public)
	CACHE_LIMITER_ENTRY(private)
	CACHE_LIMITER_ENTRY(private_no_expire)
	CACHE_LIMITER_ENTRY(nocache)
	{0}
};

static int php_session_cache_limiter(void) /* {{{ */
{
	php_session_cache_limiter_t *lim;

	if (PS(cache_limiter)[0] == '\0') return 0;

	if (SG(headers_sent)) {
		const char *output_start_filename = php_output_get_start_filename();
		int output_start_lineno = php_output_get_start_lineno();

		if (output_start_filename) {
			php_error_docref(NULL, E_WARNING, "Cannot send session cache limiter - headers already sent (output started at %s:%d)", output_start_filename, output_start_lineno);
		} else {
			php_error_docref(NULL, E_WARNING, "Cannot send session cache limiter - headers already sent");
		}
		return -2;
	}

	for (lim = php_session_cache_limiters; lim->name; lim++) {
		if (!strcasecmp(lim->name, PS(cache_limiter))) {
			lim->func();
			return 0;
		}
	}

	return -1;
}
/* }}} */

/* *********************
   * Cookie Management *
   ********************* */

/*
 * Remove already sent session ID cookie.
 * It must be directly removed from SG(sapi_header) because sapi_add_header_ex()
 * removes all of matching cookie. i.e. It deletes all of Set-Cookie headers.
 */
static void php_session_remove_cookie(void) {
	sapi_header_struct *header;
	zend_llist *l = &SG(sapi_headers).headers;
	zend_llist_element *next;
	zend_llist_element *current;
	char *session_cookie;
	zend_string *e_session_name;
	size_t session_cookie_len;
	size_t len = sizeof("Set-Cookie")-1;

	e_session_name = php_url_encode(PS(session_name), strlen(PS(session_name)));
	spprintf(&session_cookie, 0, "Set-Cookie: %s=", ZSTR_VAL(e_session_name));
	zend_string_free(e_session_name);

	session_cookie_len = strlen(session_cookie);
	current = l->head;
	while (current) {
		header = (sapi_header_struct *)(current->data);
		next = current->next;
		if (header->header_len > len && header->header[len] == ':'
			&& !strncmp(header->header, session_cookie, session_cookie_len)) {
			if (current->prev) {
				current->prev->next = next;
			} else {
				l->head = next;
			}
			if (next) {
				next->prev = current->prev;
			} else {
				l->tail = current->prev;
			}
			sapi_free_header(header);
			efree(current);
			--l->count;
		}
		current = next;
	}
	efree(session_cookie);
}

static void php_session_send_cookie(void) /* {{{ */
{
	smart_str ncookie = {0};
	zend_string *date_fmt = NULL;
	zend_string *e_session_name, *e_id;

	if (SG(headers_sent)) {
		const char *output_start_filename = php_output_get_start_filename();
		int output_start_lineno = php_output_get_start_lineno();

		if (output_start_filename) {
			php_error_docref(NULL, E_WARNING, "Cannot send session cookie - headers already sent by (output started at %s:%d)", output_start_filename, output_start_lineno);
		} else {
			php_error_docref(NULL, E_WARNING, "Cannot send session cookie - headers already sent");
		}
		return;
	}

	/* URL encode session_name and id because they might be user supplied */
	e_session_name = php_url_encode(PS(session_name), strlen(PS(session_name)));
	e_id = php_url_encode(ZSTR_VAL(PS(id)), ZSTR_LEN(PS(id)));

	smart_str_appendl(&ncookie, "Set-Cookie: ", sizeof("Set-Cookie: ")-1);
	smart_str_appendl(&ncookie, ZSTR_VAL(e_session_name), ZSTR_LEN(e_session_name));
	smart_str_appendc(&ncookie, '=');
	smart_str_appendl(&ncookie, ZSTR_VAL(e_id), ZSTR_LEN(e_id));

	zend_string_release(e_session_name);
	zend_string_release(e_id);

	if (PS(cookie_lifetime) > 0) {
		struct timeval tv;
		time_t t;

		gettimeofday(&tv, NULL);
		t = tv.tv_sec + PS(cookie_lifetime);

		if (t > 0) {
			date_fmt = php_format_date("D, d-M-Y H:i:s T", sizeof("D, d-M-Y H:i:s T")-1, t, 0);
			smart_str_appends(&ncookie, COOKIE_EXPIRES);
			smart_str_appendl(&ncookie, ZSTR_VAL(date_fmt), ZSTR_LEN(date_fmt));
			zend_string_release(date_fmt);

			smart_str_appends(&ncookie, COOKIE_MAX_AGE);
			smart_str_append_long(&ncookie, PS(cookie_lifetime));
		}
	}

	if (PS(cookie_path)[0]) {
		smart_str_appends(&ncookie, COOKIE_PATH);
		smart_str_appends(&ncookie, PS(cookie_path));
	}

	if (PS(cookie_domain)[0]) {
		smart_str_appends(&ncookie, COOKIE_DOMAIN);
		smart_str_appends(&ncookie, PS(cookie_domain));
	}

	if (PS(cookie_secure)) {
		smart_str_appends(&ncookie, COOKIE_SECURE);
	}

	if (PS(cookie_httponly)) {
		smart_str_appends(&ncookie, COOKIE_HTTPONLY);
	}

	smart_str_0(&ncookie);

	php_session_remove_cookie(); /* remove already sent session ID cookie */
	/*	'replace' must be 0 here, else a previous Set-Cookie
		header, probably sent with setcookie() will be replaced! */
	sapi_add_header_ex(estrndup(ZSTR_VAL(ncookie.s), ZSTR_LEN(ncookie.s)), ZSTR_LEN(ncookie.s), 0, 0);
	smart_str_free(&ncookie);
}
/* }}} */

PHPAPI ps_module *_php_find_ps_module(char *name) /* {{{ */
{
	ps_module *ret = NULL;
	ps_module **mod;
	int i;

	for (i = 0, mod = ps_modules; i < MAX_MODULES; i++, mod++) {
		if (*mod && !strcasecmp(name, (*mod)->s_name)) {
			ret = *mod;
			break;
		}
	}
	return ret;
}
/* }}} */

PHPAPI const ps_serializer *_php_find_ps_serializer(char *name) /* {{{ */
{
	const ps_serializer *ret = NULL;
	const ps_serializer *mod;

	for (mod = ps_serializers; mod->name; mod++) {
		if (!strcasecmp(name, mod->name)) {
			ret = mod;
			break;
		}
	}
	return ret;
}
/* }}} */

static void ppid2sid(zval *ppid) {
	ZVAL_DEREF(ppid);
	if (Z_TYPE_P(ppid) == IS_STRING) {
		PS(id) = zend_string_init(Z_STRVAL_P(ppid), Z_STRLEN_P(ppid), 0);
		PS(send_cookie) = 0;
	} else {
		PS(id) = NULL;
		PS(send_cookie) = 1;
	}
}

PHPAPI void php_session_reset_id(void) /* {{{ */
{
	int module_number = PS(module_number);
	zval *sid, *data, *ppid;

	if (!PS(id)) {
		php_error_docref(NULL, E_WARNING, "Cannot set session ID - session ID is not initialized");
		return;
	}

	if (PS(use_cookies) && PS(send_cookie)) {
		php_session_send_cookie();
		PS(send_cookie) = 0;
	}

	/* If the SID constant exists, destroy it. */
	/* We must not delete any items in EG(zend_contants) */
	/* zend_hash_str_del(EG(zend_constants), "sid", sizeof("sid") - 1); */
	sid = zend_get_constant_str("SID", sizeof("SID") - 1);

	if (PS(define_sid)) {
		smart_str var = {0};

		smart_str_appends(&var, PS(session_name));
		smart_str_appendc(&var, '=');
		smart_str_appends(&var, ZSTR_VAL(PS(id)));
		smart_str_0(&var);
		if (sid) {
			zend_string_release(Z_STR_P(sid));
			ZVAL_NEW_STR(sid, var.s);
		} else {
			REGISTER_STRINGL_CONSTANT("SID", ZSTR_VAL(var.s), ZSTR_LEN(var.s), 0);
			smart_str_free(&var);
		}
	} else {
		if (sid) {
			zend_string_release(Z_STR_P(sid));
			ZVAL_EMPTY_STRING(sid);
		} else {
			REGISTER_STRINGL_CONSTANT("SID", "", 0, 0);
		}
	}

	/* Apply trans sid if sid cookie is not set */
	if (APPLY_TRANS_SID
		&& (data = zend_hash_str_find(&EG(symbol_table), "_COOKIE", sizeof("_COOKIE") - 1))) {
		ZVAL_DEREF(data);
		if (Z_TYPE_P(data) == IS_ARRAY && (ppid = zend_hash_str_find(Z_ARRVAL_P(data), PS(session_name), strlen(PS(session_name))))) {
			ZVAL_DEREF(ppid);
		} else {
			/* FIXME: Resetting vars are required when
			   session is stop/start/regenerated. However,
			   php_url_scanner_reset_vars() resets all vars
			   including other URL rewrites set by elsewhere. */
			/* php_url_scanner_reset_vars(); */
			php_url_scanner_add_var(PS(session_name), strlen(PS(session_name)), ZSTR_VAL(PS(id)), ZSTR_LEN(PS(id)), 1);
		}
	}
}
/* }}} */

PHPAPI void php_session_start(void) /* {{{ */
{
	zval *ppid;
	zval *data;
	char *p, *value;
	size_t lensess;

	switch (PS(session_status)) {
		case php_session_active:
			php_error(E_NOTICE, "A session had already been started - ignoring session_start()");
			return;
			break;

		case php_session_disabled:
			value = zend_ini_string("session.save_handler", sizeof("session.save_handler") - 1, 0);
			if (!PS(mod) && value) {
				PS(mod) = _php_find_ps_module(value);
				if (!PS(mod)) {
					php_error_docref(NULL, E_WARNING, "Cannot find save handler '%s' - session startup failed", value);
					return;
				}
			}
			value = zend_ini_string("session.serialize_handler", sizeof("session.serialize_handler") - 1, 0);
			if (!PS(serializer) && value) {
				PS(serializer) = _php_find_ps_serializer(value);
				if (!PS(serializer)) {
					php_error_docref(NULL, E_WARNING, "Cannot find serialization handler '%s' - session startup failed", value);
					return;
				}
			}
			PS(session_status) = php_session_none;
			/* fallthrough */

		default:
		case php_session_none:
			/* Setup internal flags */
			PS(define_sid) = !PS(use_only_cookies); /* SID constant is defined when non-cookie ID is used */
			PS(send_cookie) = PS(use_cookies) || PS(use_only_cookies);
	}

	lensess = strlen(PS(session_name));

	/*
	 * Cookies are preferred, because initially cookie and get
	 * variables will be available.
	 * URL/POST session ID may be used when use_only_cookies=Off.
	 * session.use_strice_mode=On prevents session adoption.
	 * Session based file upload progress uses non-cookie ID.
	 */

	if (!PS(id)) {
		if (PS(use_cookies) && (data = zend_hash_str_find(&EG(symbol_table), "_COOKIE", sizeof("_COOKIE") - 1))) {
			ZVAL_DEREF(data);
			if (Z_TYPE_P(data) == IS_ARRAY && (ppid = zend_hash_str_find(Z_ARRVAL_P(data), PS(session_name), lensess))) {
				ppid2sid(ppid);
				PS(send_cookie) = 0;
			}
		}

		if (PS(define_sid) && !PS(id) && (data = zend_hash_str_find(&EG(symbol_table), "_GET", sizeof("_GET") - 1))) {
			ZVAL_DEREF(data);
			if (Z_TYPE_P(data) == IS_ARRAY && (ppid = zend_hash_str_find(Z_ARRVAL_P(data), PS(session_name), lensess))) {
				ppid2sid(ppid);
			}
		}

		if (PS(define_sid) && !PS(id) && (data = zend_hash_str_find(&EG(symbol_table), "_POST", sizeof("_POST") - 1))) {
			ZVAL_DEREF(data);
			if (Z_TYPE_P(data) == IS_ARRAY && (ppid = zend_hash_str_find(Z_ARRVAL_P(data), PS(session_name), lensess))) {
				ppid2sid(ppid);
			}
		}

		/* Check the REQUEST_URI symbol for a string of the form
		 * '<session-name>=<session-id>' to allow URLs of the form
		 * http://yoursite/<session-name>=<session-id>/script.php */
		if (PS(define_sid) && !PS(id) &&
			zend_is_auto_global_str("_SERVER", sizeof("_SERVER") - 1) == SUCCESS &&
			(data = zend_hash_str_find(Z_ARRVAL(PG(http_globals)[TRACK_VARS_SERVER]), "REQUEST_URI", sizeof("REQUEST_URI") - 1)) &&
			Z_TYPE_P(data) == IS_STRING &&
			(p = strstr(Z_STRVAL_P(data), PS(session_name))) &&
			p[lensess] == '='
		) {
			char *q;
			p += lensess + 1;
			if ((q = strpbrk(p, "/?\\"))) {
				PS(id) = zend_string_init(p, q - p, 0);
			}
		}

		/* Check whether the current request was referred to by
		 * an external site which invalidates the previously found id. */
		if (PS(define_sid) && PS(id) &&
			PS(extern_referer_chk)[0] != '\0' &&
			!Z_ISUNDEF(PG(http_globals)[TRACK_VARS_SERVER]) &&
			(data = zend_hash_str_find(Z_ARRVAL(PG(http_globals)[TRACK_VARS_SERVER]), "HTTP_REFERER", sizeof("HTTP_REFERER") - 1)) &&
			Z_TYPE_P(data) == IS_STRING &&
			Z_STRLEN_P(data) != 0 &&
			strstr(Z_STRVAL_P(data), PS(extern_referer_chk)) == NULL
		) {
			zend_string_release(PS(id));
			PS(id) = NULL;
		}
	}

	/* Finally check session id for dangerous characters
	 * Security note: session id may be embedded in HTML pages.*/
	if (PS(id) && strpbrk(ZSTR_VAL(PS(id)), "\r\n\t <>'\"\\")) {
		zend_string_release(PS(id));
		PS(id) = NULL;
	}

	php_session_initialize();
	php_session_cache_limiter();
}
/* }}} */

static void php_session_flush(int write) /* {{{ */
{
	if (PS(session_status) == php_session_active) {
		PS(session_status) = php_session_none;
		php_session_save_current_state(write);
	}
}
/* }}} */

static void php_session_abort(void) /* {{{ */
{
	if (PS(session_status) == php_session_active) {
		PS(session_status) = php_session_none;
		if (PS(mod_data) || PS(mod_user_implemented)) {
			PS(mod)->s_close(&PS(mod_data));
		}
	}
}
/* }}} */

static void php_session_reset(void) /* {{{ */
{
	if (PS(session_status) == php_session_active) {
		php_session_initialize();
	}
}
/* }}} */


/* This API is not used by any PHP modules including session currently.
   session_adapt_url() may be used to set Session ID to target url without
   starting "URL-Rewriter" output handler. */
PHPAPI void session_adapt_url(const char *url, size_t urllen, char **new, size_t *newlen) /* {{{ */
{
	if (APPLY_TRANS_SID && (PS(session_status) == php_session_active)) {
		*new = php_url_scanner_adapt_single_url(url, urllen, PS(session_name), ZSTR_VAL(PS(id)), newlen, 1);
	}
}
/* }}} */

/* ********************************
   * Userspace exported functions *
   ******************************** */

/* {{{ proto void session_set_cookie_params(int lifetime [, string path [, string domain [, bool secure[, bool httponly]]]])
   Set session cookie parameters */
static PHP_FUNCTION(session_set_cookie_params)
{
	zval *lifetime;
	zend_string *path = NULL, *domain = NULL;
	int argc = ZEND_NUM_ARGS();
	zend_bool secure = 0, httponly = 0;
	zend_string *ini_name;

	if (!PS(use_cookies) ||
		zend_parse_parameters(argc, "z|SSbb", &lifetime, &path, &domain, &secure, &httponly) == FAILURE) {
		return;
	}

	convert_to_string_ex(lifetime);

	ini_name = zend_string_init("session.cookie_lifetime", sizeof("session.cookie_lifetime") - 1, 0);
	zend_alter_ini_entry(ini_name,  Z_STR_P(lifetime), PHP_INI_USER, PHP_INI_STAGE_RUNTIME);
	zend_string_release(ini_name);

	if (path) {
		ini_name = zend_string_init("session.cookie_path", sizeof("session.cookie_path") - 1, 0);
		zend_alter_ini_entry(ini_name, path, PHP_INI_USER, PHP_INI_STAGE_RUNTIME);
		zend_string_release(ini_name);
	}
	if (domain) {
		ini_name = zend_string_init("session.cookie_domain", sizeof("session.cookie_domain") - 1, 0);
		zend_alter_ini_entry(ini_name, domain, PHP_INI_USER, PHP_INI_STAGE_RUNTIME);
		zend_string_release(ini_name);
	}

	if (argc > 3) {
		ini_name = zend_string_init("session.cookie_secure", sizeof("session.cookie_secure") - 1, 0);
		zend_alter_ini_entry_chars(ini_name, secure ? "1" : "0", 1, PHP_INI_USER, PHP_INI_STAGE_RUNTIME);
		zend_string_release(ini_name);
	}
	if (argc > 4) {
		ini_name = zend_string_init("session.cookie_httponly", sizeof("session.cookie_httponly") - 1, 0);
		zend_alter_ini_entry_chars(ini_name, httponly ? "1" : "0", 1, PHP_INI_USER, PHP_INI_STAGE_RUNTIME);
		zend_string_release(ini_name);
	}
}
/* }}} */

/* {{{ proto array session_get_cookie_params(void)
   Return the session cookie parameters */
static PHP_FUNCTION(session_get_cookie_params)
{
	if (zend_parse_parameters_none() == FAILURE) {
		return;
	}

	array_init(return_value);

	add_assoc_long(return_value, "lifetime", PS(cookie_lifetime));
	add_assoc_string(return_value, "path", PS(cookie_path));
	add_assoc_string(return_value, "domain", PS(cookie_domain));
	add_assoc_bool(return_value, "secure", PS(cookie_secure));
	add_assoc_bool(return_value, "httponly", PS(cookie_httponly));
}
/* }}} */

/* {{{ proto string session_name([string newname])
   Return the current session name. If newname is given, the session name is replaced with newname */
static PHP_FUNCTION(session_name)
{
	zend_string *name = NULL;
	zend_string *ini_name;

	if (zend_parse_parameters(ZEND_NUM_ARGS(), "|S", &name) == FAILURE) {
		return;
	}

	RETVAL_STRING(PS(session_name));

	if (name) {
		ini_name = zend_string_init("session.name", sizeof("session.name") - 1, 0);
		zend_alter_ini_entry(ini_name, name, PHP_INI_USER, PHP_INI_STAGE_RUNTIME);
		zend_string_release(ini_name);
	}
}
/* }}} */

/* {{{ proto string session_module_name([string newname])
   Return the current module name used for accessing session data. If newname is given, the module name is replaced with newname */
static PHP_FUNCTION(session_module_name)
{
	zend_string *name = NULL;
	zend_string *ini_name;

	if (zend_parse_parameters(ZEND_NUM_ARGS(), "|S", &name) == FAILURE) {
		return;
	}

	/* Set return_value to current module name */
	if (PS(mod) && PS(mod)->s_name) {
		RETVAL_STRING(PS(mod)->s_name);
	} else {
		RETVAL_EMPTY_STRING();
	}

	if (name) {
		if (!_php_find_ps_module(ZSTR_VAL(name))) {
			php_error_docref(NULL, E_WARNING, "Cannot find named PHP session module (%s)", ZSTR_VAL(name));

			zval_dtor(return_value);
			RETURN_FALSE;
		}
		if (PS(mod_data) || PS(mod_user_implemented)) {
			PS(mod)->s_close(&PS(mod_data));
		}
		PS(mod_data) = NULL;

		ini_name = zend_string_init("session.save_handler", sizeof("session.save_handler") - 1, 0);
		zend_alter_ini_entry(ini_name, name, PHP_INI_USER, PHP_INI_STAGE_RUNTIME);
		zend_string_release(ini_name);
	}
}
/* }}} */

/* {{{ proto void session_set_save_handler(string open, string close, string read, string write, string destroy, string gc, string create_sid)
   Sets user-level functions */
static PHP_FUNCTION(session_set_save_handler)
{
	zval *args = NULL;
	int i, num_args, argc = ZEND_NUM_ARGS();
	zend_string *name;
	zend_string *ini_name, *ini_val;

	if (PS(session_status) != php_session_none) {
		RETURN_FALSE;
	}

	if (argc > 0 && argc <= 2) {
		zval *obj = NULL;
		zend_string *func_name;
		zend_function *current_mptr;
		zend_bool register_shutdown = 1;

		if (zend_parse_parameters(ZEND_NUM_ARGS(), "O|b", &obj, php_session_iface_entry, &register_shutdown) == FAILURE) {
			RETURN_FALSE;
		}

		/* For compatibility reason, implemeted interface is not checked */
		/* Find implemented methods - SessionHandlerInterface */
		i = 0;
		ZEND_HASH_FOREACH_STR_KEY(&php_session_iface_entry->function_table, func_name) {
			if ((current_mptr = zend_hash_find_ptr(&Z_OBJCE_P(obj)->function_table, func_name))) {
				if (!Z_ISUNDEF(PS(mod_user_names).names[i])) {
					zval_ptr_dtor(&PS(mod_user_names).names[i]);
				}

				array_init_size(&PS(mod_user_names).names[i], 2);
				Z_ADDREF_P(obj);
				add_next_index_zval(&PS(mod_user_names).names[i], obj);
				add_next_index_str(&PS(mod_user_names).names[i], zend_string_copy(func_name));
			} else {
				php_error_docref(NULL, E_ERROR, "Session handler's function table is corrupt");
				RETURN_FALSE;
			}

			++i;
		} ZEND_HASH_FOREACH_END();

		/* Find implemented methods - SessionIdInterface (optional) */
		ZEND_HASH_FOREACH_STR_KEY(&php_session_id_iface_entry->function_table, func_name) {
			if ((current_mptr = zend_hash_find_ptr(&Z_OBJCE_P(obj)->function_table, func_name))) {
				if (!Z_ISUNDEF(PS(mod_user_names).names[i])) {
					zval_ptr_dtor(&PS(mod_user_names).names[i]);
				}
				array_init_size(&PS(mod_user_names).names[i], 2);
				Z_ADDREF_P(obj);
				add_next_index_zval(&PS(mod_user_names).names[i], obj);
				add_next_index_str(&PS(mod_user_names).names[i], zend_string_copy(func_name));
			} else {
				if (!Z_ISUNDEF(PS(mod_user_names).names[i])) {
					zval_ptr_dtor(&PS(mod_user_names).names[i]);
					ZVAL_UNDEF(&PS(mod_user_names).names[i]);
				}
			}

			++i;
		} ZEND_HASH_FOREACH_END();

		/* Find implemented methods - SessionUpdateTimestampInterface (optional) */
		ZEND_HASH_FOREACH_STR_KEY(&php_session_update_timestamp_iface_entry->function_table, func_name) {
			if ((current_mptr = zend_hash_find_ptr(&Z_OBJCE_P(obj)->function_table, func_name))) {
				if (!Z_ISUNDEF(PS(mod_user_names).names[i])) {
					zval_ptr_dtor(&PS(mod_user_names).names[i]);
				}
				array_init_size(&PS(mod_user_names).names[i], 2);
				Z_ADDREF_P(obj);
				add_next_index_zval(&PS(mod_user_names).names[i], obj);
				add_next_index_str(&PS(mod_user_names).names[i], zend_string_copy(func_name));
			} else {
				if (!Z_ISUNDEF(PS(mod_user_names).names[i])) {
					zval_ptr_dtor(&PS(mod_user_names).names[i]);
					ZVAL_UNDEF(&PS(mod_user_names).names[i]);
				}
			}
			++i;
		} ZEND_HASH_FOREACH_END();

		if (register_shutdown) {
			/* create shutdown function */
			php_shutdown_function_entry shutdown_function_entry;
			shutdown_function_entry.arg_count = 1;
			shutdown_function_entry.arguments = (zval *) safe_emalloc(sizeof(zval), 1, 0);

			ZVAL_STRING(&shutdown_function_entry.arguments[0], "session_register_shutdown");

			/* add shutdown function, removing the old one if it exists */
			if (!register_user_shutdown_function("session_shutdown", sizeof("session_shutdown") - 1, &shutdown_function_entry)) {
				zval_ptr_dtor(&shutdown_function_entry.arguments[0]);
				efree(shutdown_function_entry.arguments);
				php_error_docref(NULL, E_WARNING, "Unable to register session shutdown function");
				RETURN_FALSE;
			}
		} else {
			/* remove shutdown function */
			remove_user_shutdown_function("session_shutdown", sizeof("session_shutdown") - 1);
		}

		if (PS(mod) && PS(session_status) != php_session_active && PS(mod) != &ps_mod_user) {
			ini_name = zend_string_init("session.save_handler", sizeof("session.save_handler") - 1, 0);
			ini_val = zend_string_init("user", sizeof("user") - 1, 0);
			zend_alter_ini_entry(ini_name, ini_val, PHP_INI_USER, PHP_INI_STAGE_RUNTIME);
			zend_string_release(ini_val);
			zend_string_release(ini_name);
		}

		RETURN_TRUE;
	}

	/* Set procedural save handler functions */
	if (argc < 6 || PS_NUM_APIS < argc) {
		WRONG_PARAM_COUNT;
	}

	if (zend_parse_parameters(argc, "+", &args, &num_args) == FAILURE) {
		return;
	}

	/* remove shutdown function */
	remove_user_shutdown_function("session_shutdown", sizeof("session_shutdown") - 1);

	/* At this point argc can only be between 6 and PS_NUM_APIS */
	for (i = 0; i < argc; i++) {
		if (!zend_is_callable(&args[i], 0, &name)) {
			php_error_docref(NULL, E_WARNING, "Argument %d is not a valid callback", i+1);
			zend_string_release(name);
			RETURN_FALSE;
		}
		zend_string_release(name);
	}

	if (PS(mod) && PS(mod) != &ps_mod_user) {
		ini_name = zend_string_init("session.save_handler", sizeof("session.save_handler") - 1, 0);
		ini_val = zend_string_init("user", sizeof("user") - 1, 0);
		zend_alter_ini_entry(ini_name, ini_val, PHP_INI_USER, PHP_INI_STAGE_RUNTIME);
		zend_string_release(ini_val);
		zend_string_release(ini_name);
	}

	for (i = 0; i < argc; i++) {
		if (!Z_ISUNDEF(PS(mod_user_names).names[i])) {
			zval_ptr_dtor(&PS(mod_user_names).names[i]);
		}
		ZVAL_COPY(&PS(mod_user_names).names[i], &args[i]);
	}

	RETURN_TRUE;
}
/* }}} */

/* {{{ proto string session_save_path([string newname])
   Return the current save path passed to module_name. If newname is given, the save path is replaced with newname */
static PHP_FUNCTION(session_save_path)
{
	zend_string *name = NULL;
	zend_string *ini_name;

	if (zend_parse_parameters(ZEND_NUM_ARGS(), "|S", &name) == FAILURE) {
		return;
	}

	RETVAL_STRING(PS(save_path));

	if (name) {
		if (memchr(ZSTR_VAL(name), '\0', ZSTR_LEN(name)) != NULL) {
			php_error_docref(NULL, E_WARNING, "The save_path cannot contain NULL characters");
			zval_dtor(return_value);
			RETURN_FALSE;
		}
		ini_name = zend_string_init("session.save_path", sizeof("session.save_path") - 1, 0);
		zend_alter_ini_entry(ini_name, name, PHP_INI_USER, PHP_INI_STAGE_RUNTIME);
		zend_string_release(ini_name);
	}
}
/* }}} */

/* {{{ proto string session_id([string newid])
   Return the current session id. If newid is given, the session id is replaced with newid */
static PHP_FUNCTION(session_id)
{
	zend_string *name = NULL;
	int argc = ZEND_NUM_ARGS();

	if (zend_parse_parameters(argc, "|S", &name) == FAILURE) {
		return;
	}

	if (PS(id)) {
		/* keep compatibility for "\0" characters ???
		 * see: ext/session/tests/session_id_error3.phpt */
		size_t len = strlen(ZSTR_VAL(PS(id)));
		if (UNEXPECTED(len != ZSTR_LEN(PS(id)))) {
			RETVAL_NEW_STR(zend_string_init(ZSTR_VAL(PS(id)), len, 0));
		} else {
			RETVAL_STR_COPY(PS(id));
		}
	} else {
		RETVAL_EMPTY_STRING();
	}

	if (name) {
		if (PS(id)) {
			zend_string_release(PS(id));
		}
		PS(id) = zend_string_copy(name);
	}
}
/* }}} */

/* {{{ proto bool session_regenerate_id([bool delete_old_session])
   Update the current session id with a newly generated one. If delete_old_session is set to true, remove the old session. */
static PHP_FUNCTION(session_regenerate_id)
{
	zend_bool del_ses = 0;
	zend_string *data;

	if (zend_parse_parameters(ZEND_NUM_ARGS(), "|b", &del_ses) == FAILURE) {
		return;
	}

	if (SG(headers_sent) && PS(use_cookies)) {
		php_error_docref(NULL, E_WARNING, "Cannot regenerate session id - headers already sent");
		RETURN_FALSE;
	}

	if (PS(session_status) != php_session_active) {
		php_error_docref(NULL, E_WARNING, "Cannot regenerate session id - session is not active");
		RETURN_FALSE;
	}

	/* Process old session data */
	if (del_ses) {
		if (PS(mod)->s_destroy(&PS(mod_data), PS(id)) == FAILURE) {
			PS(mod)->s_close(&PS(mod_data));
			PS(session_status) = php_session_none;
			php_error_docref(NULL, E_WARNING, "Session object destruction failed.  ID: %s (path: %s)", PS(mod)->s_name, PS(save_path));
			RETURN_FALSE;
		}
	} else {
		int ret;
		data = php_session_encode();
		if (data) {
			ret = PS(mod)->s_write(&PS(mod_data), PS(id), data, PS(gc_maxlifetime));
			zend_string_release(data);
		} else {
			ret = PS(mod)->s_write(&PS(mod_data), PS(id), ZSTR_EMPTY_ALLOC(), PS(gc_maxlifetime));
		}
		if (ret == FAILURE) {
			PS(mod)->s_close(&PS(mod_data));
			PS(session_status) = php_session_none;
			php_error_docref(NULL, E_WARNING, "Session write failed. ID: %s (path: %s)", PS(mod)->s_name, PS(save_path));
			RETURN_FALSE;
		}
	}
	PS(mod)->s_close(&PS(mod_data));

	/* New session data */
	if (PS(session_vars)) {
		zend_string_release(PS(session_vars));
		PS(session_vars) = NULL;
	}
	zend_string_release(PS(id));
	PS(id) = PS(mod)->s_create_sid(&PS(mod_data));
	if (!PS(id)) {
		PS(session_status) = php_session_none;
		php_error_docref(NULL, E_RECOVERABLE_ERROR, "Failed to create new session ID: %s (path: %s)", PS(mod)->s_name, PS(save_path));
		RETURN_FALSE;
	}
	if (PS(mod)->s_open(&PS(mod_data), PS(save_path), PS(session_name)) == FAILURE) {
		PS(session_status) = php_session_none;
		php_error_docref(NULL, E_RECOVERABLE_ERROR, "Failed to create(open) session ID: %s (path: %s)", PS(mod)->s_name, PS(save_path));
		RETURN_FALSE;
	}
	if (PS(use_strict_mode) && PS(mod)->s_validate_sid &&
		PS(mod)->s_validate_sid(&PS(mod_data), PS(id)) == FAILURE) {
		zend_string_release(PS(id));
		PS(id) = PS(mod)->s_create_sid(&PS(mod_data));
		if (!PS(id)) {
			PS(session_status) = php_session_none;
			php_error_docref(NULL, E_RECOVERABLE_ERROR, "Failed to create session ID by collision: %s (path: %s)", PS(mod)->s_name, PS(save_path));
			RETURN_FALSE;
		}
	}
	/* Read is required to make new session data at this point. */
	if (PS(mod)->s_read(&PS(mod_data), PS(id), &data, PS(gc_maxlifetime)) == FAILURE) {
		PS(session_status) = php_session_none;
		php_error_docref(NULL, E_RECOVERABLE_ERROR, "Failed to create(read) session ID: %s (path: %s)", PS(mod)->s_name, PS(save_path));
		RETURN_FALSE;
	}
	if (data) {
		zend_string_release(data);
	}

	if (PS(use_cookies)) {
		PS(send_cookie) = 1;
	}
	php_session_reset_id();

	RETURN_TRUE;
}
/* }}} */

/* {{{ proto void session_create_id([string prefix])
   Generate new session ID. Intended for user save handlers. */
#if 0
/* This is not used yet */
static PHP_FUNCTION(session_create_id)
{
	zend_string *prefix = NULL, *new_id;
	smart_str id = {0};

	if (zend_parse_parameters(ZEND_NUM_ARGS(), "|S", &prefix) == FAILURE) {
		return;
	}

	if (prefix && ZSTR_LEN(prefix)) {
		if (php_session_valid_key(ZSTR_VAL(prefix)) == FAILURE) {
			/* E_ERROR raised for security reason. */
			php_error_docref(NULL, E_WARNING, "Prefix cannot contain special characters. Only aphanumeric, ',', '-' are allowed");
			RETURN_FALSE;
		} else {
			smart_str_append(&id, prefix);
		}
	}

	if (PS(session_status) == php_session_active) {
		new_id = PS(mod)->s_create_sid(&PS(mod_data));
	} else {
		new_id = php_session_create_id(NULL);
	}

	if (new_id) {
		smart_str_append(&id, new_id);
		zend_string_release(new_id);
	} else {
		smart_str_free(&id);
		php_error_docref(NULL, E_WARNING, "Failed to create new ID");
		RETURN_FALSE;
	}
	smart_str_0(&id);
	RETVAL_NEW_STR(id.s);
	smart_str_free(&id);
}
#endif
/* }}} */

/* {{{ proto string session_cache_limiter([string new_cache_limiter])
   Return the current cache limiter. If new_cache_limited is given, the current cache_limiter is replaced with new_cache_limiter */
static PHP_FUNCTION(session_cache_limiter)
{
	zend_string *limiter = NULL;
	zend_string *ini_name;

	if (zend_parse_parameters(ZEND_NUM_ARGS(), "|S", &limiter) == FAILURE) {
		return;
	}

	RETVAL_STRING(PS(cache_limiter));

	if (limiter) {
		ini_name = zend_string_init("session.cache_limiter", sizeof("session.cache_limiter") - 1, 0);
		zend_alter_ini_entry(ini_name, limiter, PHP_INI_USER, PHP_INI_STAGE_RUNTIME);
		zend_string_release(ini_name);
	}
}
/* }}} */

/* {{{ proto int session_cache_expire([int new_cache_expire])
   Return the current cache expire. If new_cache_expire is given, the current cache_expire is replaced with new_cache_expire */
static PHP_FUNCTION(session_cache_expire)
{
	zval *expires = NULL;
	zend_string *ini_name;

	if (zend_parse_parameters(ZEND_NUM_ARGS(), "|z", &expires) == FAILURE) {
		return;
	}

	RETVAL_LONG(PS(cache_expire));

	if (expires) {
		convert_to_string_ex(expires);
		ini_name = zend_string_init("session.cache_expire", sizeof("session.cache_expire") - 1, 0);
		zend_alter_ini_entry(ini_name, Z_STR_P(expires), ZEND_INI_USER, ZEND_INI_STAGE_RUNTIME);
		zend_string_release(ini_name);
	}
}
/* }}} */

/* {{{ proto string session_encode(void)
   Serializes the current setup and returns the serialized representation */
static PHP_FUNCTION(session_encode)
{
	zend_string *enc;

	if (zend_parse_parameters_none() == FAILURE) {
		return;
	}

	enc = php_session_encode();
	if (enc == NULL) {
		RETURN_FALSE;
	}

	RETURN_STR(enc);
}
/* }}} */

/* {{{ proto bool session_decode(string data)
   Deserializes data and reinitializes the variables */
static PHP_FUNCTION(session_decode)
{
	zend_string *str = NULL;

	if (PS(session_status) != php_session_active) {
		php_error_docref(NULL, E_WARNING, "Session is not active. You cannot decode session data");
		RETURN_FALSE;
	}

	if (zend_parse_parameters(ZEND_NUM_ARGS(), "S", &str) == FAILURE) {
		return;
	}

	if (php_session_decode(str) == FAILURE) {
		RETURN_FALSE;
	}
	RETURN_TRUE;
}
/* }}} */

static int php_session_start_set_ini(zend_string *varname, zend_string *new_value) {
	int ret;
	smart_str buf ={0};
	smart_str_appends(&buf, "session");
	smart_str_appendc(&buf, '.');
	smart_str_append(&buf, varname);
	smart_str_0(&buf);
	ret = zend_alter_ini_entry_ex(buf.s, new_value, PHP_INI_USER, PHP_INI_STAGE_RUNTIME, 0);
	smart_str_free(&buf);
	return ret;
}

/* {{{ proto bool session_start([array options])
+   Begin session */
static PHP_FUNCTION(session_start)
{
	zval *options = NULL;
	zval *value;
	zend_ulong num_idx;
	zend_string *str_idx;
	zend_long read_and_close = 0;

	if (zend_parse_parameters(ZEND_NUM_ARGS(), "|a", &options) == FAILURE) {
		RETURN_FALSE;
	}

	if (PS(id) && !(ZSTR_LEN(PS(id)))) {
		php_error_docref(NULL, E_WARNING, "Cannot start session with empty session ID");
		RETURN_FALSE;
	}

	/* set options */
	if (options) {
		ZEND_HASH_FOREACH_KEY_VAL(Z_ARRVAL_P(options), num_idx, str_idx, value) {
			if (str_idx) {
				switch(Z_TYPE_P(value)) {
					case IS_STRING:
					case IS_TRUE:
					case IS_FALSE:
					case IS_LONG:
						if (zend_string_equals_literal(str_idx, "read_and_close")) {
							read_and_close = zval_get_long(value);
						} else {
							zend_string *val = zval_get_string(value);
							if (php_session_start_set_ini(str_idx, val) == FAILURE) {
								php_error_docref(NULL, E_WARNING, "Setting option '%s' failed", ZSTR_VAL(str_idx));
							}
							zend_string_release(val);
						}
						break;
					default:
						php_error_docref(NULL, E_WARNING, "Option(%s) value must be string, boolean or long", ZSTR_VAL(str_idx));
						break;
				}
			}
			(void) num_idx;
		} ZEND_HASH_FOREACH_END();
	}

	php_session_start();

	if (PS(session_status) != php_session_active) {
		RETURN_FALSE;
	}

	if (read_and_close) {
		php_session_flush(0);
	}

	RETURN_TRUE;
}
/* }}} */

/* {{{ proto bool session_destroy(void)
   Destroy the current session and all data associated with it */
static PHP_FUNCTION(session_destroy)
{
	if (zend_parse_parameters_none() == FAILURE) {
		return;
	}

	RETURN_BOOL(php_session_destroy() == SUCCESS);
}
/* }}} */

/* {{{ proto void session_unset(void)
   Unset all registered variables */
static PHP_FUNCTION(session_unset)
{
	if (PS(session_status) != php_session_active) {
		RETURN_FALSE;
	}

	IF_SESSION_VARS() {
		HashTable *ht_sess_var = Z_ARRVAL_P(Z_REFVAL(PS(http_session_vars)));

		/* Clean $_SESSION. */
		zend_hash_clean(ht_sess_var);
	}
}
/* }}} */

/* {{{ proto void session_write_close(void)
   Write session data and end session */
static PHP_FUNCTION(session_write_close)
{
	php_session_flush(1);
}
/* }}} */

/* {{{ proto void session_abort(void)
   Abort session and end session. Session data will not be written */
static PHP_FUNCTION(session_abort)
{
	php_session_abort();
}
/* }}} */

/* {{{ proto void session_reset(void)
   Reset session data from saved session data */
static PHP_FUNCTION(session_reset)
{
	php_session_reset();
}
/* }}} */

/* {{{ proto int session_status(void)
   Returns the current session status */
static PHP_FUNCTION(session_status)
{
	if (zend_parse_parameters_none() == FAILURE) {
		return;
	}

	RETURN_LONG(PS(session_status));
}
/* }}} */

/* {{{ proto void session_register_shutdown(void)
   Registers session_write_close() as a shutdown function */
static PHP_FUNCTION(session_register_shutdown)
{
	php_shutdown_function_entry shutdown_function_entry;

	/* This function is registered itself as a shutdown function by
	 * session_set_save_handler($obj). The reason we now register another
	 * shutdown function is in case the user registered their own shutdown
	 * function after calling session_set_save_handler(), which expects
	 * the session still to be available.
	 */

	shutdown_function_entry.arg_count = 1;
	shutdown_function_entry.arguments = (zval *) safe_emalloc(sizeof(zval), 1, 0);

	ZVAL_STRING(&shutdown_function_entry.arguments[0], "session_write_close");

	if (!append_user_shutdown_function(shutdown_function_entry)) {
		zval_ptr_dtor(&shutdown_function_entry.arguments[0]);
		efree(shutdown_function_entry.arguments);

		/* Unable to register shutdown function, presumably because of lack
		 * of memory, so flush the session now. It would be done in rshutdown
		 * anyway but the handler will have had it's dtor called by then.
		 * If the user does have a later shutdown function which needs the
		 * session then tough luck.
		 */
		php_session_flush(1);
		php_error_docref(NULL, E_WARNING, "Unable to register session flush function");
	}
}
/* }}} */

/* {{{ arginfo */
ZEND_BEGIN_ARG_INFO_EX(arginfo_session_name, 0, 0, 0)
	ZEND_ARG_INFO(0, name)
ZEND_END_ARG_INFO()

ZEND_BEGIN_ARG_INFO_EX(arginfo_session_module_name, 0, 0, 0)
	ZEND_ARG_INFO(0, module)
ZEND_END_ARG_INFO()

ZEND_BEGIN_ARG_INFO_EX(arginfo_session_save_path, 0, 0, 0)
	ZEND_ARG_INFO(0, path)
ZEND_END_ARG_INFO()

ZEND_BEGIN_ARG_INFO_EX(arginfo_session_id, 0, 0, 0)
	ZEND_ARG_INFO(0, id)
ZEND_END_ARG_INFO()

ZEND_BEGIN_ARG_INFO_EX(arginfo_session_regenerate_id, 0, 0, 0)
	ZEND_ARG_INFO(0, delete_old_session)
ZEND_END_ARG_INFO()

ZEND_BEGIN_ARG_INFO_EX(arginfo_session_decode, 0, 0, 1)
	ZEND_ARG_INFO(0, data)
ZEND_END_ARG_INFO()

ZEND_BEGIN_ARG_INFO(arginfo_session_void, 0)
ZEND_END_ARG_INFO()

ZEND_BEGIN_ARG_INFO_EX(arginfo_session_set_save_handler, 0, 0, 1)
	ZEND_ARG_INFO(0, open)
	ZEND_ARG_INFO(0, close)
	ZEND_ARG_INFO(0, read)
	ZEND_ARG_INFO(0, write)
	ZEND_ARG_INFO(0, destroy)
	ZEND_ARG_INFO(0, gc)
	ZEND_ARG_INFO(0, create_sid)
	ZEND_ARG_INFO(0, validate_sid)
	ZEND_ARG_INFO(0, update_timestamp)
ZEND_END_ARG_INFO()

ZEND_BEGIN_ARG_INFO_EX(arginfo_session_cache_limiter, 0, 0, 0)
	ZEND_ARG_INFO(0, cache_limiter)
ZEND_END_ARG_INFO()

ZEND_BEGIN_ARG_INFO_EX(arginfo_session_cache_expire, 0, 0, 0)
	ZEND_ARG_INFO(0, new_cache_expire)
ZEND_END_ARG_INFO()

ZEND_BEGIN_ARG_INFO_EX(arginfo_session_set_cookie_params, 0, 0, 1)
	ZEND_ARG_INFO(0, lifetime)
	ZEND_ARG_INFO(0, path)
	ZEND_ARG_INFO(0, domain)
	ZEND_ARG_INFO(0, secure)
	ZEND_ARG_INFO(0, httponly)
ZEND_END_ARG_INFO()

ZEND_BEGIN_ARG_INFO(arginfo_session_class_open, 0)
	ZEND_ARG_INFO(0, save_path)
	ZEND_ARG_INFO(0, session_name)
ZEND_END_ARG_INFO()

ZEND_BEGIN_ARG_INFO(arginfo_session_class_close, 0)
ZEND_END_ARG_INFO()

ZEND_BEGIN_ARG_INFO(arginfo_session_class_read, 0)
	ZEND_ARG_INFO(0, key)
ZEND_END_ARG_INFO()

ZEND_BEGIN_ARG_INFO(arginfo_session_class_write, 0)
	ZEND_ARG_INFO(0, key)
	ZEND_ARG_INFO(0, val)
ZEND_END_ARG_INFO()

ZEND_BEGIN_ARG_INFO(arginfo_session_class_destroy, 0)
	ZEND_ARG_INFO(0, key)
ZEND_END_ARG_INFO()

ZEND_BEGIN_ARG_INFO(arginfo_session_class_gc, 0)
	ZEND_ARG_INFO(0, maxlifetime)
ZEND_END_ARG_INFO()

ZEND_BEGIN_ARG_INFO(arginfo_session_class_create_sid, 0)
ZEND_END_ARG_INFO()

ZEND_BEGIN_ARG_INFO(arginfo_session_class_validateId, 0)
	ZEND_ARG_INFO(0, key)
ZEND_END_ARG_INFO()

ZEND_BEGIN_ARG_INFO(arginfo_session_class_updateTimestamp, 0)
	ZEND_ARG_INFO(0, key)
	ZEND_ARG_INFO(0, val)
ZEND_END_ARG_INFO()
/* }}} */

/* {{{ session_functions[]
 */
static const zend_function_entry session_functions[] = {
	PHP_FE(session_name,              arginfo_session_name)
	PHP_FE(session_module_name,       arginfo_session_module_name)
	PHP_FE(session_save_path,         arginfo_session_save_path)
	PHP_FE(session_id,                arginfo_session_id)
	PHP_FE(session_regenerate_id,     arginfo_session_regenerate_id)
	PHP_FE(session_decode,            arginfo_session_decode)
	PHP_FE(session_encode,            arginfo_session_void)
	PHP_FE(session_start,             arginfo_session_void)
	PHP_FE(session_destroy,           arginfo_session_void)
	PHP_FE(session_unset,             arginfo_session_void)
	PHP_FE(session_set_save_handler,  arginfo_session_set_save_handler)
	PHP_FE(session_cache_limiter,     arginfo_session_cache_limiter)
	PHP_FE(session_cache_expire,      arginfo_session_cache_expire)
	PHP_FE(session_set_cookie_params, arginfo_session_set_cookie_params)
	PHP_FE(session_get_cookie_params, arginfo_session_void)
	PHP_FE(session_write_close,       arginfo_session_void)
	PHP_FE(session_abort,             arginfo_session_void)
	PHP_FE(session_reset,             arginfo_session_void)
	PHP_FE(session_status,            arginfo_session_void)
	PHP_FE(session_register_shutdown, arginfo_session_void)
	PHP_FALIAS(session_commit, session_write_close, arginfo_session_void)
	PHP_FE_END
};
/* }}} */

/* {{{ SessionHandlerInterface functions[]
*/
static const zend_function_entry php_session_iface_functions[] = {
	PHP_ABSTRACT_ME(SessionHandlerInterface, open, arginfo_session_class_open)
	PHP_ABSTRACT_ME(SessionHandlerInterface, close, arginfo_session_class_close)
	PHP_ABSTRACT_ME(SessionHandlerInterface, read, arginfo_session_class_read)
	PHP_ABSTRACT_ME(SessionHandlerInterface, write, arginfo_session_class_write)
	PHP_ABSTRACT_ME(SessionHandlerInterface, destroy, arginfo_session_class_destroy)
	PHP_ABSTRACT_ME(SessionHandlerInterface, gc, arginfo_session_class_gc)
	{ NULL, NULL, NULL }
};
/* }}} */

/* {{{ SessionIdInterface functions[]
*/
static const zend_function_entry php_session_id_iface_functions[] = {
	PHP_ABSTRACT_ME(SessionIdInterface, create_sid, arginfo_session_class_create_sid)
	{ NULL, NULL, NULL }
};
/* }}} */

/* {{{ SessionUpdateTimestampHandler functions[]
 */
static const zend_function_entry php_session_update_timestamp_iface_functions[] = {
	PHP_ABSTRACT_ME(SessionUpdateTimestampHandlerInterface, validateId, arginfo_session_class_validateId)
	PHP_ABSTRACT_ME(SessionUpdateTimestampHandlerInterface, updateTimestamp, arginfo_session_class_updateTimestamp)
	{ NULL, NULL, NULL }
};
/* }}} */

/* {{{ SessionHandler functions[]
 */
static const zend_function_entry php_session_class_functions[] = {
	PHP_ME(SessionHandler, open, arginfo_session_class_open, ZEND_ACC_PUBLIC)
	PHP_ME(SessionHandler, close, arginfo_session_class_close, ZEND_ACC_PUBLIC)
	PHP_ME(SessionHandler, read, arginfo_session_class_read, ZEND_ACC_PUBLIC)
	PHP_ME(SessionHandler, write, arginfo_session_class_write, ZEND_ACC_PUBLIC)
	PHP_ME(SessionHandler, destroy, arginfo_session_class_destroy, ZEND_ACC_PUBLIC)
	PHP_ME(SessionHandler, gc, arginfo_session_class_gc, ZEND_ACC_PUBLIC)
	PHP_ME(SessionHandler, create_sid, arginfo_session_class_create_sid, ZEND_ACC_PUBLIC)
	{ NULL, NULL, NULL }
};
/* }}} */

/* ********************************
   * Module Setup and Destruction *
   ******************************** */

static int php_rinit_session(zend_bool auto_start) /* {{{ */
{
	php_rinit_session_globals();

	if (PS(mod) == NULL) {
		char *value;

		value = zend_ini_string("session.save_handler", sizeof("session.save_handler") - 1, 0);
		if (value) {
			PS(mod) = _php_find_ps_module(value);
		}
	}

	if (PS(serializer) == NULL) {
		char *value;

		value = zend_ini_string("session.serialize_handler", sizeof("session.serialize_handler") - 1, 0);
		if (value) {
			PS(serializer) = _php_find_ps_serializer(value);
		}
	}

	if (PS(mod) == NULL || PS(serializer) == NULL) {
		/* current status is unusable */
		PS(session_status) = php_session_disabled;
		return SUCCESS;
	}

	if (auto_start) {
		php_session_start();
	}

	return SUCCESS;
} /* }}} */

static PHP_RINIT_FUNCTION(session) /* {{{ */
{
	return php_rinit_session(PS(auto_start));
}
/* }}} */

static PHP_RSHUTDOWN_FUNCTION(session) /* {{{ */
{
	int i;

	zend_try {
		php_session_flush(1);
	} zend_end_try();
	php_rshutdown_session_globals();

	/* this should NOT be done in php_rshutdown_session_globals() */
	for (i = 0; i < PS_NUM_APIS; i++) {
		if (!Z_ISUNDEF(PS(mod_user_names).names[i])) {
			zval_ptr_dtor(&PS(mod_user_names).names[i]);
			ZVAL_UNDEF(&PS(mod_user_names).names[i]);
		}
	}

	return SUCCESS;
}
/* }}} */

static PHP_GINIT_FUNCTION(ps) /* {{{ */
{
	int i;

#if defined(COMPILE_DL_SESSION) && defined(ZTS)
	ZEND_TSRMLS_CACHE_UPDATE();
#endif

	ps_globals->save_path = NULL;
	ps_globals->session_name = NULL;
	ps_globals->id = NULL;
	ps_globals->mod = NULL;
	ps_globals->serializer = NULL;
	ps_globals->mod_data = NULL;
	ps_globals->session_status = php_session_none;
	ps_globals->default_mod = NULL;
	ps_globals->mod_user_implemented = 0;
	ps_globals->mod_user_is_open = 0;
	ps_globals->session_vars = NULL;
	for (i = 0; i < PS_NUM_APIS; i++) {
		ZVAL_UNDEF(&ps_globals->mod_user_names.names[i]);
	}
	ZVAL_UNDEF(&ps_globals->http_session_vars);
}
/* }}} */

static PHP_MINIT_FUNCTION(session) /* {{{ */
{
	zend_class_entry ce;

	zend_register_auto_global(zend_string_init("_SESSION", sizeof("_SESSION") - 1, 1), 0, NULL);

	PS(module_number) = module_number; /* if we really need this var we need to init it in zts mode as well! */

	PS(session_status) = php_session_none;
	REGISTER_INI_ENTRIES();

#ifdef HAVE_LIBMM
	PHP_MINIT(ps_mm) (INIT_FUNC_ARGS_PASSTHRU);
#endif
	php_session_rfc1867_orig_callback = php_rfc1867_callback;
	php_rfc1867_callback = php_session_rfc1867_callback;

	/* Register interfaces */
	INIT_CLASS_ENTRY(ce, PS_IFACE_NAME, php_session_iface_functions);
	php_session_iface_entry = zend_register_internal_class(&ce);
	php_session_iface_entry->ce_flags |= ZEND_ACC_INTERFACE;

	INIT_CLASS_ENTRY(ce, PS_SID_IFACE_NAME, php_session_id_iface_functions);
	php_session_id_iface_entry = zend_register_internal_class(&ce);
	php_session_id_iface_entry->ce_flags |= ZEND_ACC_INTERFACE;

	INIT_CLASS_ENTRY(ce, PS_UPDATE_TIMESTAMP_IFACE_NAME, php_session_update_timestamp_iface_functions);
	php_session_update_timestamp_iface_entry = zend_register_internal_class(&ce);
	php_session_update_timestamp_iface_entry->ce_flags |= ZEND_ACC_INTERFACE;

	/* Register base class */
	INIT_CLASS_ENTRY(ce, PS_CLASS_NAME, php_session_class_functions);
	php_session_class_entry = zend_register_internal_class(&ce);
	zend_class_implements(php_session_class_entry, 1, php_session_iface_entry);
	zend_class_implements(php_session_class_entry, 1, php_session_id_iface_entry);

	REGISTER_LONG_CONSTANT("PHP_SESSION_DISABLED", php_session_disabled, CONST_CS | CONST_PERSISTENT);
	REGISTER_LONG_CONSTANT("PHP_SESSION_NONE", php_session_none, CONST_CS | CONST_PERSISTENT);
	REGISTER_LONG_CONSTANT("PHP_SESSION_ACTIVE", php_session_active, CONST_CS | CONST_PERSISTENT);

	return SUCCESS;
}
/* }}} */

static PHP_MSHUTDOWN_FUNCTION(session) /* {{{ */
{
	UNREGISTER_INI_ENTRIES();

#ifdef HAVE_LIBMM
	PHP_MSHUTDOWN(ps_mm) (SHUTDOWN_FUNC_ARGS_PASSTHRU);
#endif

	/* reset rfc1867 callbacks */
	php_session_rfc1867_orig_callback = NULL;
	if (php_rfc1867_callback == php_session_rfc1867_callback) {
		php_rfc1867_callback = NULL;
	}

	ps_serializers[PREDEFINED_SERIALIZERS].name = NULL;
	memset(&ps_modules[PREDEFINED_MODULES], 0, (MAX_MODULES-PREDEFINED_MODULES)*sizeof(ps_module *));

	return SUCCESS;
}
/* }}} */

static PHP_MINFO_FUNCTION(session) /* {{{ */
{
	ps_module **mod;
	ps_serializer *ser;
	smart_str save_handlers = {0};
	smart_str ser_handlers = {0};
	int i;

	/* Get save handlers */
	for (i = 0, mod = ps_modules; i < MAX_MODULES; i++, mod++) {
		if (*mod && (*mod)->s_name) {
			smart_str_appends(&save_handlers, (*mod)->s_name);
			smart_str_appendc(&save_handlers, ' ');
		}
	}

	/* Get serializer handlers */
	for (i = 0, ser = ps_serializers; i < MAX_SERIALIZERS; i++, ser++) {
		if (ser && ser->name) {
			smart_str_appends(&ser_handlers, ser->name);
			smart_str_appendc(&ser_handlers, ' ');
		}
	}

	php_info_print_table_start();
	php_info_print_table_row(2, "Session Support", "enabled" );

	if (save_handlers.s) {
		smart_str_0(&save_handlers);
		php_info_print_table_row(2, "Registered save handlers", ZSTR_VAL(save_handlers.s));
		smart_str_free(&save_handlers);
	} else {
		php_info_print_table_row(2, "Registered save handlers", "none");
	}

	if (ser_handlers.s) {
		smart_str_0(&ser_handlers);
		php_info_print_table_row(2, "Registered serializer handlers", ZSTR_VAL(ser_handlers.s));
		smart_str_free(&ser_handlers);
	} else {
		php_info_print_table_row(2, "Registered serializer handlers", "none");
	}

	php_info_print_table_end();

	DISPLAY_INI_ENTRIES();
}
/* }}} */

static const zend_module_dep session_deps[] = { /* {{{ */
	ZEND_MOD_OPTIONAL("hash")
	ZEND_MOD_REQUIRED("spl")
	ZEND_MOD_END
};
/* }}} */

/* ************************
   * Upload hook handling *
   ************************ */

static zend_bool early_find_sid_in(zval *dest, int where, php_session_rfc1867_progress *progress) /* {{{ */
{
	zval *ppid;

	if (Z_ISUNDEF(PG(http_globals)[where])) {
		return 0;
	}

	if ((ppid = zend_hash_str_find(Z_ARRVAL(PG(http_globals)[where]), PS(session_name), progress->sname_len))
			&& Z_TYPE_P(ppid) == IS_STRING) {
		zval_dtor(dest);
		ZVAL_DEREF(ppid);
		ZVAL_COPY(dest, ppid);
		return 1;
	}

	return 0;
} /* }}} */

static void php_session_rfc1867_early_find_sid(php_session_rfc1867_progress *progress) /* {{{ */
{

	if (PS(use_cookies)) {
		sapi_module.treat_data(PARSE_COOKIE, NULL, NULL);
		if (early_find_sid_in(&progress->sid, TRACK_VARS_COOKIE, progress)) {
			progress->apply_trans_sid = 0;
			return;
		}
	}
	if (PS(use_only_cookies)) {
		return;
	}
	sapi_module.treat_data(PARSE_GET, NULL, NULL);
	early_find_sid_in(&progress->sid, TRACK_VARS_GET, progress);
} /* }}} */

static zend_bool php_check_cancel_upload(php_session_rfc1867_progress *progress) /* {{{ */
{
	zval *progress_ary, *cancel_upload;

	if ((progress_ary = zend_symtable_find(Z_ARRVAL_P(Z_REFVAL(PS(http_session_vars))), progress->key.s)) == NULL) {
		return 0;
	}
	if (Z_TYPE_P(progress_ary) != IS_ARRAY) {
		return 0;
	}
	if ((cancel_upload = zend_hash_str_find(Z_ARRVAL_P(progress_ary), "cancel_upload", sizeof("cancel_upload") - 1)) == NULL) {
		return 0;
	}
	return Z_TYPE_P(cancel_upload) == IS_TRUE;
} /* }}} */

static void php_session_rfc1867_update(php_session_rfc1867_progress *progress, int force_update) /* {{{ */
{
	if (!force_update) {
		if (Z_LVAL_P(progress->post_bytes_processed) < progress->next_update) {
			return;
		}
#ifdef HAVE_GETTIMEOFDAY
		if (PS(rfc1867_min_freq) > 0.0) {
			struct timeval tv = {0};
			double dtv;
			gettimeofday(&tv, NULL);
			dtv = (double) tv.tv_sec + tv.tv_usec / 1000000.0;
			if (dtv < progress->next_update_time) {
				return;
			}
			progress->next_update_time = dtv + PS(rfc1867_min_freq);
		}
#endif
		progress->next_update = Z_LVAL_P(progress->post_bytes_processed) + progress->update_step;
	}

	php_session_initialize();
	PS(session_status) = php_session_active;
	IF_SESSION_VARS() {
		progress->cancel_upload |= php_check_cancel_upload(progress);
		if (Z_REFCOUNTED(progress->data)) Z_ADDREF(progress->data);
		zend_hash_update(Z_ARRVAL_P(Z_REFVAL(PS(http_session_vars))), progress->key.s, &progress->data);
	}
	php_session_flush(1);
} /* }}} */

static void php_session_rfc1867_cleanup(php_session_rfc1867_progress *progress) /* {{{ */
{
	php_session_initialize();
	PS(session_status) = php_session_active;
	IF_SESSION_VARS() {
		zend_hash_del(Z_ARRVAL_P(Z_REFVAL(PS(http_session_vars))), progress->key.s);
	}
	php_session_flush(1);
} /* }}} */

static int php_session_rfc1867_callback(unsigned int event, void *event_data, void **extra) /* {{{ */
{
	php_session_rfc1867_progress *progress;
	int retval = SUCCESS;

	if (php_session_rfc1867_orig_callback) {
		retval = php_session_rfc1867_orig_callback(event, event_data, extra);
	}
	if (!PS(rfc1867_enabled)) {
		return retval;
	}

	progress = PS(rfc1867_progress);

	switch(event) {
		case MULTIPART_EVENT_START: {
			multipart_event_start *data = (multipart_event_start *) event_data;
			progress = ecalloc(1, sizeof(php_session_rfc1867_progress));
			progress->content_length = data->content_length;
			progress->sname_len  = strlen(PS(session_name));
			PS(rfc1867_progress) = progress;
		}
		break;
		case MULTIPART_EVENT_FORMDATA: {
			multipart_event_formdata *data = (multipart_event_formdata *) event_data;
			size_t value_len;

			if (Z_TYPE(progress->sid) && progress->key.s) {
				break;
			}

			/* orig callback may have modified *data->newlength */
			if (data->newlength) {
				value_len = *data->newlength;
			} else {
				value_len = data->length;
			}

			if (data->name && data->value && value_len) {
				size_t name_len = strlen(data->name);

				if (name_len == progress->sname_len && memcmp(data->name, PS(session_name), name_len) == 0) {
					zval_dtor(&progress->sid);
					ZVAL_STRINGL(&progress->sid, (*data->value), value_len);
				} else if (name_len == strlen(PS(rfc1867_name)) && memcmp(data->name, PS(rfc1867_name), name_len + 1) == 0) {
					smart_str_free(&progress->key);
					smart_str_appends(&progress->key, PS(rfc1867_prefix));
					smart_str_appendl(&progress->key, *data->value, value_len);
					smart_str_0(&progress->key);

					progress->apply_trans_sid = APPLY_TRANS_SID;
					php_session_rfc1867_early_find_sid(progress);
				}
			}
		}
		break;
		case MULTIPART_EVENT_FILE_START: {
			multipart_event_file_start *data = (multipart_event_file_start *) event_data;

			/* Do nothing when $_POST["PHP_SESSION_UPLOAD_PROGRESS"] is not set
			 * or when we have no session id */
			if (!Z_TYPE(progress->sid) || !progress->key.s) {
				break;
			}

			/* First FILE_START event, initializing data */
			if (Z_ISUNDEF(progress->data)) {

				if (PS(rfc1867_freq) >= 0) {
					progress->update_step = PS(rfc1867_freq);
				} else if (PS(rfc1867_freq) < 0) { /* % of total size */
					progress->update_step = progress->content_length * -PS(rfc1867_freq) / 100;
				}
				progress->next_update = 0;
				progress->next_update_time = 0.0;

				array_init(&progress->data);
				array_init(&progress->files);

				add_assoc_long_ex(&progress->data, "start_time", sizeof("start_time") - 1, (zend_long)sapi_get_request_time());
				add_assoc_long_ex(&progress->data, "content_length",  sizeof("content_length") - 1, progress->content_length);
				add_assoc_long_ex(&progress->data, "bytes_processed", sizeof("bytes_processed") - 1, data->post_bytes_processed);
				add_assoc_bool_ex(&progress->data, "done", sizeof("done") - 1, 0);
				add_assoc_zval_ex(&progress->data, "files", sizeof("files") - 1, &progress->files);

				progress->post_bytes_processed = zend_hash_str_find(Z_ARRVAL(progress->data), "bytes_processed", sizeof("bytes_processed") - 1);

				php_rinit_session(0);
				PS(id) = zend_string_init(Z_STRVAL(progress->sid), Z_STRLEN(progress->sid), 0);
				if (progress->apply_trans_sid) {
					/* Enable trans sid by modifying flags */
					PS(use_trans_sid) = 1;
					PS(use_only_cookies) = 0;
				}
				PS(send_cookie) = 0;
			}

			array_init(&progress->current_file);

			/* Each uploaded file has its own array. Trying to make it close to $_FILES entries. */
			add_assoc_string_ex(&progress->current_file, "field_name", sizeof("field_name") - 1, data->name);
			add_assoc_string_ex(&progress->current_file, "name", sizeof("name") - 1, *data->filename);
			add_assoc_null_ex(&progress->current_file, "tmp_name", sizeof("tmp_name") - 1);
			add_assoc_long_ex(&progress->current_file, "error", sizeof("error") - 1, 0);

			add_assoc_bool_ex(&progress->current_file, "done", sizeof("done") - 1, 0);
			add_assoc_long_ex(&progress->current_file, "start_time", sizeof("start_time") - 1, (zend_long)time(NULL));
			add_assoc_long_ex(&progress->current_file, "bytes_processed", sizeof("bytes_processed") - 1, 0);

			add_next_index_zval(&progress->files, &progress->current_file);

			progress->current_file_bytes_processed = zend_hash_str_find(Z_ARRVAL(progress->current_file), "bytes_processed", sizeof("bytes_processed") - 1);

			Z_LVAL_P(progress->current_file_bytes_processed) =  data->post_bytes_processed;
			php_session_rfc1867_update(progress, 0);
		}
		break;
		case MULTIPART_EVENT_FILE_DATA: {
			multipart_event_file_data *data = (multipart_event_file_data *) event_data;

			if (!Z_TYPE(progress->sid) || !progress->key.s) {
				break;
			}

			Z_LVAL_P(progress->current_file_bytes_processed) = data->offset + data->length;
			Z_LVAL_P(progress->post_bytes_processed) = data->post_bytes_processed;

			php_session_rfc1867_update(progress, 0);
		}
		break;
		case MULTIPART_EVENT_FILE_END: {
			multipart_event_file_end *data = (multipart_event_file_end *) event_data;

			if (!Z_TYPE(progress->sid) || !progress->key.s) {
				break;
			}

			if (data->temp_filename) {
				add_assoc_string_ex(&progress->current_file, "tmp_name",  sizeof("tmp_name") - 1, data->temp_filename);
			}

			add_assoc_long_ex(&progress->current_file, "error", sizeof("error") - 1, data->cancel_upload);
			add_assoc_bool_ex(&progress->current_file, "done", sizeof("done") - 1,  1);

			Z_LVAL_P(progress->post_bytes_processed) = data->post_bytes_processed;

			php_session_rfc1867_update(progress, 0);
		}
		break;
		case MULTIPART_EVENT_END: {
			multipart_event_end *data = (multipart_event_end *) event_data;

			if (Z_TYPE(progress->sid) && progress->key.s) {
				if (PS(rfc1867_cleanup)) {
					php_session_rfc1867_cleanup(progress);
				} else {
					add_assoc_bool_ex(&progress->data, "done", sizeof("done") - 1, 1);
					Z_LVAL_P(progress->post_bytes_processed) = data->post_bytes_processed;
					php_session_rfc1867_update(progress, 1);
				}
				php_rshutdown_session_globals();
			}

			if (!Z_ISUNDEF(progress->data)) {
				zval_ptr_dtor(&progress->data);
			}
			zval_ptr_dtor(&progress->sid);
			smart_str_free(&progress->key);
			efree(progress);
			progress = NULL;
			PS(rfc1867_progress) = NULL;
		}
		break;
	}

	if (progress && progress->cancel_upload) {
		return FAILURE;
	}
	return retval;

} /* }}} */

zend_module_entry session_module_entry = {
	STANDARD_MODULE_HEADER_EX,
	NULL,
	session_deps,
	"session",
	session_functions,
	PHP_MINIT(session), PHP_MSHUTDOWN(session),
	PHP_RINIT(session), PHP_RSHUTDOWN(session),
	PHP_MINFO(session),
	PHP_SESSION_VERSION,
	PHP_MODULE_GLOBALS(ps),
	PHP_GINIT(ps),
	NULL,
	NULL,
	STANDARD_MODULE_PROPERTIES_EX
};

#ifdef COMPILE_DL_SESSION
#ifdef ZTS
ZEND_TSRMLS_CACHE_DEFINE()
#endif
ZEND_GET_MODULE(session)
#endif

/*
 * Local variables:
 * tab-width: 4
 * c-basic-offset: 4
 * End:
 * vim600: noet sw=4 ts=4 fdm=marker
 * vim<600: sw=4 ts=4
 */<|MERGE_RESOLUTION|>--- conflicted
+++ resolved
@@ -968,12 +968,8 @@
 	PHP_VAR_UNSERIALIZE_INIT(var_hash);
 
 	for (p = val; p < endptr; ) {
-<<<<<<< HEAD
 		zval *tmp;
-=======
-		zval **tmp;
 		skip = 0;
->>>>>>> 9e00ad2b
 		namelen = ((unsigned char)(*p)) & (~PS_BIN_UNDEF);
 
 		if (namelen < 0 || namelen > PS_BIN_MAX || (p + namelen) >= endptr) {
@@ -987,34 +983,21 @@
 
 		p += namelen + 1;
 
-<<<<<<< HEAD
 		if ((tmp = zend_hash_find(&EG(symbol_table), name))) {
 			if ((Z_TYPE_P(tmp) == IS_ARRAY &&
 				Z_ARRVAL_P(tmp) == &EG(symbol_table)) || tmp == &PS(http_session_vars)) {
-				zend_string_release(name);
-				continue;
-=======
-		if (zend_hash_find(&EG(symbol_table), name, namelen + 1, (void **) &tmp) == SUCCESS) {
-			if ((Z_TYPE_PP(tmp) == IS_ARRAY && Z_ARRVAL_PP(tmp) == &EG(symbol_table)) || *tmp == PS(http_session_vars)) {
 				skip = 1;
->>>>>>> 9e00ad2b
 			}
 		}
 
 		if (has_value) {
-<<<<<<< HEAD
 			zval *current, rv;
 			current = var_tmp_var(&var_hash);
 			if (php_var_unserialize(current, (const unsigned char **) &p, (const unsigned char *) endptr, &var_hash)) {
 				ZVAL_PTR(&rv, current);
-				php_set_session_var(name, &rv, &var_hash );
-=======
-			ALLOC_INIT_ZVAL(current);
-			if (php_var_unserialize(&current, (const unsigned char **) &p, (const unsigned char *) endptr, &var_hash TSRMLS_CC)) {
 				if (!skip) {
-					php_set_session_var(name, namelen, current, &var_hash  TSRMLS_CC);
+					php_set_session_var(name, &rv, &var_hash);
 				}
->>>>>>> 9e00ad2b
 			} else {
 				zend_string_release(name);
 				php_session_normalize_vars();
@@ -1024,14 +1007,7 @@
 		} else {
 			PS_ADD_VARL(name);
 		}
-<<<<<<< HEAD
 		zend_string_release(name);
-=======
-		if (!skip) {
-			PS_ADD_VARL(name, namelen);
-		}
-		efree(name);
->>>>>>> 9e00ad2b
 	}
 
 	php_session_normalize_vars();
@@ -1107,47 +1083,31 @@
 		name = zend_string_init(p, namelen, 0);
 		q++;
 
-<<<<<<< HEAD
 		if ((tmp = zend_hash_find(&EG(symbol_table), name))) {
 			if ((Z_TYPE_P(tmp) == IS_ARRAY &&
 				Z_ARRVAL_P(tmp) == &EG(symbol_table)) || tmp == &PS(http_session_vars)) {
-				goto skip;
-=======
-		if (zend_hash_find(&EG(symbol_table), name, namelen + 1, (void **) &tmp) == SUCCESS) {
-			if ((Z_TYPE_PP(tmp) == IS_ARRAY && Z_ARRVAL_PP(tmp) == &EG(symbol_table)) || *tmp == PS(http_session_vars)) {
 				skip = 1;
->>>>>>> 9e00ad2b
 			}
 		}
 
 		if (has_value) {
-<<<<<<< HEAD
 			zval *current, rv;
 			current = var_tmp_var(&var_hash);
 			if (php_var_unserialize(current, (const unsigned char **)&q, (const unsigned char *)endptr, &var_hash)) {
 				ZVAL_PTR(&rv, current);
-				php_set_session_var(name, &rv, &var_hash);
-=======
-			ALLOC_INIT_ZVAL(current);
-			if (php_var_unserialize(&current, (const unsigned char **) &q, (const unsigned char *) endptr, &var_hash TSRMLS_CC)) {
 				if (!skip) {
-					php_set_session_var(name, namelen, current, &var_hash  TSRMLS_CC);
+					php_set_session_var(name, &rv, &var_hash);
 				}
->>>>>>> 9e00ad2b
 			} else {
 				zend_string_release(name);
 				retval = FAILURE;
 				goto break_outer_loop;
 			}
 		} else {
-			PS_ADD_VARL(name);
-		}
-<<<<<<< HEAD
-=======
-		if (!skip) {
-			PS_ADD_VARL(name, namelen);
-		}
->>>>>>> 9e00ad2b
+			if(!skip) {
+				PS_ADD_VARL(name);
+			}
+		}
 skip:
 		zend_string_release(name);
 
