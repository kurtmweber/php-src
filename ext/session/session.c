--- conflicted
+++ resolved
@@ -1777,34 +1777,6 @@
 }
 /* }}} */
 
-<<<<<<< HEAD
-/* {{{ proto mixed session_serializer_name([string newname])
-   Return the current serializer name used for encode/decode session data. If newname is given, the serialzer name is replaced with newname and return bool */
-static PHP_FUNCTION(session_serializer_name)
-{
-	char *name = NULL;
-	php_size_t name_len;
-
-	if (zend_parse_parameters(ZEND_NUM_ARGS() TSRMLS_CC, "|S", &name, &name_len) == FAILURE) {
-		return;
-	}
-
-	/* Return serializer name */
-	if (!name) {
-		RETURN_STRING(zend_ini_string("session.serialize_handler", sizeof("session.serialize_handler"), 0), 1);
-	}
-
-	/* Set serializer name */
-	if (zend_alter_ini_entry("session.serialize_handler", sizeof("session.serialize_handler"), name, name_len, PHP_INI_USER, PHP_INI_STAGE_RUNTIME) == SUCCESS) {
-		RETURN_TRUE;
-	} else {
-		RETURN_FALSE;
-	}
-}
-/* }}} */
-
-=======
->>>>>>> 973f379e
 /* {{{ proto void session_set_save_handler(string open, string close, string read, string write, string destroy, string gc, string create_sid)
    Sets user-level functions */
 static PHP_FUNCTION(session_set_save_handler)
@@ -2197,42 +2169,6 @@
 }
 /* }}} */
 
-<<<<<<< HEAD
-/* {{{ proto int session_gc([int maxlifetime])
-   Execute garbage collection returns number of deleted data */
-static PHP_FUNCTION(session_gc)
-{
-	php_int_t nrdels = -1;
-	php_int_t maxlifetime = PS(gc_maxlifetime);
-
-	if (zend_parse_parameters(ZEND_NUM_ARGS() TSRMLS_CC, "|i", &maxlifetime) == FAILURE) {
-		return;
-	}
-
-	/* Session must be active to have PS(mod) */
-	if (PS(session_status) != php_session_active) {
-		php_error_docref(NULL TSRMLS_CC, E_WARNING, "Trying to garbage collect without active session");
-		RETURN_FALSE;
-	}
-
-	if (!PS(mod) || !PS(mod)->s_gc) {
-		php_error_docref(NULL TSRMLS_CC, E_WARNING, "Session save handler does not have gc()");
-		RETURN_FALSE;
-	}
-	PS(mod)->s_gc(&PS(mod_data), maxlifetime, &nrdels TSRMLS_CC);
-
-	if (nrdels < 0) {
-		/* Files save handler return -1 if there is not a permission to remove.
-		   Save handlder should return negative nrdels when something wrong. */
-		php_error_docref(NULL TSRMLS_CC, E_WARNING, "Session gc failed. Check permission or session storage");
-		RETURN_FALSE;
-	}
-	RETURN_INT(nrdels);
-}
-/* }}} */
-
-=======
->>>>>>> 973f379e
 /* {{{ proto void session_register_shutdown(void)
    Registers session_write_close() as a shutdown function */
 static PHP_FUNCTION(session_register_shutdown)
