--- conflicted
+++ resolved
@@ -59,10 +59,6 @@
 
 Warning: SessionHandler::write(): Parent session handler is not open in Unknown on line 0
 
-<<<<<<< HEAD
-Warning: SessionHandler::close(): Parent session handler is not open in Unknown on line 0
-=======
-Warning: Unknown: Failed to write session data %s in %s on line %d
+Warning: session_write_close(): Failed to write session data %s in %s on line %d
 
-Warning: Unknown: Parent session handler is not open in Unknown on line 0
->>>>>>> 6e9bc95f
+Warning: SessionHandler::close(): Parent session handler is not open in Unknown on line 0