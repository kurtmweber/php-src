--- conflicted
+++ resolved
@@ -42,28 +42,17 @@
 echo "um, hi\n";
 
 /*
-FIXME: Since session module try to write/close session data in
-RSHUTDOWN, write() is executed twices. This is caused by undefined
-function error and zend_bailout(). Current session module codes
-depends on this behavior. These codes should be modified to remove
-multiple write().
+FIXME: Something wrong. It should try to close after error, otherwise session
+may keep "open" state.
 */
 
 ?>
 --EXPECTF--
 write: goodbye cruel world
 
-<<<<<<< HEAD
 Fatal error: Uncaught Error: Call to undefined function undefined_function() in %s:%d
 Stack trace:
 #0 [internal function]: write(%s, '')
 #1 %s(%d): session_write_close()
 #2 {main}
   thrown in %s on line %d
-=======
-Fatal error: Call to undefined function undefined_function() in %s on line %d
-write: goodbye cruel world
-
-Fatal error: Call to undefined function undefined_function() in %s on line %d
-close: goodbye cruel world
->>>>>>> bfb9307b
