--- conflicted
+++ resolved
@@ -1,6 +1,6 @@
 /*
   +----------------------------------------------------------------------+
-  | PHP Version 6                                                        |
+  | PHP Version 5                                                        |
   +----------------------------------------------------------------------+
   | Copyright (c) 1997-2010 The PHP Group                                |
   +----------------------------------------------------------------------+
@@ -501,7 +501,6 @@
 	PDO_DBG_RETURN(1);
 }
 /* }}} */
-<<<<<<< HEAD
 
 /* {{{ pdo_mysql_check_liveness */
 static int pdo_mysql_check_liveness(pdo_dbh_t *dbh TSRMLS_DC) /* {{{ */
@@ -512,18 +511,6 @@
 	unsigned int my_errno;
 #endif
 
-=======
-
-/* {{{ pdo_mysql_check_liveness */
-static int pdo_mysql_check_liveness(pdo_dbh_t *dbh TSRMLS_DC) /* {{{ */
-{
-	pdo_mysql_db_handle *H = (pdo_mysql_db_handle *)dbh->driver_data;
-#if MYSQL_VERSION_ID <= 32230
-	void (*handler) (int);
-	unsigned int my_errno;
-#endif
-
->>>>>>> c8b33a6a
 	PDO_DBG_ENTER("pdo_mysql_check_liveness");
 	PDO_DBG_INF_FMT("dbh=%p", dbh);
 
@@ -564,10 +551,6 @@
 	pdo_mysql_check_liveness
 };
 /* }}} */
-<<<<<<< HEAD
-
-=======
->>>>>>> c8b33a6a
 #ifdef PDO_USE_MYSQLND
 # ifdef PHP_WIN32
 #  define MYSQL_UNIX_ADDR	"MySQL"
