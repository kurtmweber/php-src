/*
   +----------------------------------------------------------------------+
   | PHP Version 7                                                        |
   +----------------------------------------------------------------------+
   | Copyright (c) 1997-2016 The PHP Group                                |
   +----------------------------------------------------------------------+
   | This source file is subject to version 3.01 of the PHP license,      |
   | that is bundled with this package in the file LICENSE, and is        |
   | available through the world-wide-web at the following url:           |
   | http://www.php.net/license/3_01.txt                                  |
   | If you did not receive a copy of the PHP license and are unable to   |
   | obtain it through the world-wide-web, please send a note to          |
   | license@php.net so we can mail you a copy immediately.               |
   +----------------------------------------------------------------------+
   | Authors: Amitay Isaacs  <amitay@w-o-i.com>                           |
   |          Eric Warnke    <ericw@albany.edu>                           |
   |          Rasmus Lerdorf <rasmus@php.net>                             |
   |          Gerrit Thomson <334647@swin.edu.au>                         |
   |          Jani Taskinen  <sniper@iki.fi>                              |
   |          Stig Venaas    <venaas@uninett.no>                          |
   |          Doug Goldstein <cardoe@cardoe.com>                          |
   | PHP 4.0 updates:  Zeev Suraski <zeev@zend.com>                       |
   +----------------------------------------------------------------------+
 */

/* $Id$ */
#define IS_EXT_MODULE

#ifdef HAVE_CONFIG_H
#include "config.h"
#endif

/* Additional headers for NetWare */
#if defined(NETWARE) && (NEW_LIBC)
#include <sys/select.h>
#include <sys/timeval.h>
#endif

#include "php.h"
#include "php_ini.h"

#include <stddef.h>

#include "ext/standard/dl.h"
#include "php_ldap.h"

#ifdef PHP_WIN32
#include <string.h>
#include "config.w32.h"
#if HAVE_NSLDAP
#include <winsock2.h>
#endif
#define strdup _strdup
#undef WINDOWS
#undef strcasecmp
#undef strncasecmp
#define WINSOCK 1
#define __STDC__ 1
#endif

#include "ext/standard/php_string.h"
#include "ext/standard/info.h"

#ifdef HAVE_LDAP_SASL_H
#include <sasl.h>
#elif defined(HAVE_LDAP_SASL_SASL_H)
#include <sasl/sasl.h>
#endif

#define PHP_LDAP_ESCAPE_FILTER 0x01
#define PHP_LDAP_ESCAPE_DN     0x02

#if defined(LDAP_CONTROL_PAGEDRESULTS) && !defined(HAVE_LDAP_CONTROL_FIND)
LDAPControl *ldap_control_find( const char *oid, LDAPControl **ctrls, LDAPControl ***nextctrlp)
{
	assert(nextctrlp == NULL);
	return ldap_find_control(oid, ctrls);
}
#endif

#if !defined(LDAP_API_FEATURE_X_OPENLDAP)
void ldap_memvfree(void **v)
{
	ldap_value_free((char **)v);
}
#endif

typedef struct {
	LDAP *link;
#if defined(LDAP_API_FEATURE_X_OPENLDAP) && defined(HAVE_3ARG_SETREBINDPROC)
	zval rebindproc;
#endif
} ldap_linkdata;

typedef struct {
	LDAPMessage *data;
	BerElement  *ber;
	zval         res;
} ldap_resultentry;

ZEND_DECLARE_MODULE_GLOBALS(ldap)
static PHP_GINIT_FUNCTION(ldap);

static int le_link, le_result, le_result_entry;

#ifdef COMPILE_DL_LDAP
ZEND_GET_MODULE(ldap)
#endif

static void _close_ldap_link(zend_resource *rsrc) /* {{{ */
{
	ldap_linkdata *ld = (ldap_linkdata *)rsrc->ptr;

	ldap_unbind_ext(ld->link, NULL, NULL);
#if defined(LDAP_API_FEATURE_X_OPENLDAP) && defined(HAVE_3ARG_SETREBINDPROC)
	zval_ptr_dtor(&ld->rebindproc);
#endif

	efree(ld);
	LDAPG(num_links)--;
}
/* }}} */

static void _free_ldap_result(zend_resource *rsrc) /* {{{ */
{
	LDAPMessage *result = (LDAPMessage *)rsrc->ptr;
	ldap_msgfree(result);
}
/* }}} */

static void _free_ldap_result_entry(zend_resource *rsrc) /* {{{ */
{
	ldap_resultentry *entry = (ldap_resultentry *)rsrc->ptr;

	if (entry->ber != NULL) {
		ber_free(entry->ber, 0);
		entry->ber = NULL;
	}
	zval_ptr_dtor(&entry->res);
	efree(entry);
}
/* }}} */

/* {{{ PHP_INI_BEGIN
 */
PHP_INI_BEGIN()
	STD_PHP_INI_ENTRY_EX("ldap.max_links", "-1", PHP_INI_SYSTEM, OnUpdateLong, max_links, zend_ldap_globals, ldap_globals, display_link_numbers)
PHP_INI_END()
/* }}} */

/* {{{ PHP_GINIT_FUNCTION
 */
static PHP_GINIT_FUNCTION(ldap)
{
	ldap_globals->num_links = 0;
}
/* }}} */

/* {{{ PHP_MINIT_FUNCTION
 */
PHP_MINIT_FUNCTION(ldap)
{
	REGISTER_INI_ENTRIES();

	/* Constants to be used with deref-parameter in php_ldap_do_search() */
	REGISTER_LONG_CONSTANT("LDAP_DEREF_NEVER", LDAP_DEREF_NEVER, CONST_PERSISTENT | CONST_CS);
	REGISTER_LONG_CONSTANT("LDAP_DEREF_SEARCHING", LDAP_DEREF_SEARCHING, CONST_PERSISTENT | CONST_CS);
	REGISTER_LONG_CONSTANT("LDAP_DEREF_FINDING", LDAP_DEREF_FINDING, CONST_PERSISTENT | CONST_CS);
	REGISTER_LONG_CONSTANT("LDAP_DEREF_ALWAYS", LDAP_DEREF_ALWAYS, CONST_PERSISTENT | CONST_CS);

	/* Constants to be used with ldap_modify_batch() */
	REGISTER_LONG_CONSTANT("LDAP_MODIFY_BATCH_ADD", LDAP_MODIFY_BATCH_ADD, CONST_PERSISTENT | CONST_CS);
	REGISTER_LONG_CONSTANT("LDAP_MODIFY_BATCH_REMOVE", LDAP_MODIFY_BATCH_REMOVE, CONST_PERSISTENT | CONST_CS);
	REGISTER_LONG_CONSTANT("LDAP_MODIFY_BATCH_REMOVE_ALL", LDAP_MODIFY_BATCH_REMOVE_ALL, CONST_PERSISTENT | CONST_CS);
	REGISTER_LONG_CONSTANT("LDAP_MODIFY_BATCH_REPLACE", LDAP_MODIFY_BATCH_REPLACE, CONST_PERSISTENT | CONST_CS);
	REGISTER_STRING_CONSTANT("LDAP_MODIFY_BATCH_ATTRIB", LDAP_MODIFY_BATCH_ATTRIB, CONST_PERSISTENT | CONST_CS);
	REGISTER_STRING_CONSTANT("LDAP_MODIFY_BATCH_MODTYPE", LDAP_MODIFY_BATCH_MODTYPE, CONST_PERSISTENT | CONST_CS);
	REGISTER_STRING_CONSTANT("LDAP_MODIFY_BATCH_VALUES", LDAP_MODIFY_BATCH_VALUES, CONST_PERSISTENT | CONST_CS);

#if (LDAP_API_VERSION > 2000) || HAVE_NSLDAP || HAVE_ORALDAP
	/* LDAP options */
	REGISTER_LONG_CONSTANT("LDAP_OPT_DEREF", LDAP_OPT_DEREF, CONST_PERSISTENT | CONST_CS);
	REGISTER_LONG_CONSTANT("LDAP_OPT_SIZELIMIT", LDAP_OPT_SIZELIMIT, CONST_PERSISTENT | CONST_CS);
	REGISTER_LONG_CONSTANT("LDAP_OPT_TIMELIMIT", LDAP_OPT_TIMELIMIT, CONST_PERSISTENT | CONST_CS);
#ifdef LDAP_OPT_NETWORK_TIMEOUT
	REGISTER_LONG_CONSTANT("LDAP_OPT_NETWORK_TIMEOUT", LDAP_OPT_NETWORK_TIMEOUT, CONST_PERSISTENT | CONST_CS);
#elif defined (LDAP_X_OPT_CONNECT_TIMEOUT)
	REGISTER_LONG_CONSTANT("LDAP_OPT_NETWORK_TIMEOUT", LDAP_X_OPT_CONNECT_TIMEOUT, CONST_PERSISTENT | CONST_CS);
#endif
#ifdef LDAP_OPT_TIMEOUT
	REGISTER_LONG_CONSTANT("LDAP_OPT_TIMEOUT", LDAP_OPT_TIMEOUT, CONST_PERSISTENT | CONST_CS);
#endif
	REGISTER_LONG_CONSTANT("LDAP_OPT_PROTOCOL_VERSION", LDAP_OPT_PROTOCOL_VERSION, CONST_PERSISTENT | CONST_CS);
	REGISTER_LONG_CONSTANT("LDAP_OPT_ERROR_NUMBER", LDAP_OPT_ERROR_NUMBER, CONST_PERSISTENT | CONST_CS);
	REGISTER_LONG_CONSTANT("LDAP_OPT_REFERRALS", LDAP_OPT_REFERRALS, CONST_PERSISTENT | CONST_CS);
#ifdef LDAP_OPT_RESTART
	REGISTER_LONG_CONSTANT("LDAP_OPT_RESTART", LDAP_OPT_RESTART, CONST_PERSISTENT | CONST_CS);
#endif
#ifdef LDAP_OPT_HOST_NAME
	REGISTER_LONG_CONSTANT("LDAP_OPT_HOST_NAME", LDAP_OPT_HOST_NAME, CONST_PERSISTENT | CONST_CS);
#endif
	REGISTER_LONG_CONSTANT("LDAP_OPT_ERROR_STRING", LDAP_OPT_ERROR_STRING, CONST_PERSISTENT | CONST_CS);
#ifdef LDAP_OPT_MATCHED_DN
	REGISTER_LONG_CONSTANT("LDAP_OPT_MATCHED_DN", LDAP_OPT_MATCHED_DN, CONST_PERSISTENT | CONST_CS);
#endif
	REGISTER_LONG_CONSTANT("LDAP_OPT_SERVER_CONTROLS", LDAP_OPT_SERVER_CONTROLS, CONST_PERSISTENT | CONST_CS);
	REGISTER_LONG_CONSTANT("LDAP_OPT_CLIENT_CONTROLS", LDAP_OPT_CLIENT_CONTROLS, CONST_PERSISTENT | CONST_CS);
#endif
#ifdef LDAP_OPT_DEBUG_LEVEL
	REGISTER_LONG_CONSTANT("LDAP_OPT_DEBUG_LEVEL", LDAP_OPT_DEBUG_LEVEL, CONST_PERSISTENT | CONST_CS);
#endif

#ifdef LDAP_OPT_DIAGNOSTIC_MESSAGE
	REGISTER_LONG_CONSTANT("LDAP_OPT_DIAGNOSTIC_MESSAGE", LDAP_OPT_DIAGNOSTIC_MESSAGE, CONST_PERSISTENT | CONST_CS);
#endif

#ifdef HAVE_LDAP_SASL
	REGISTER_LONG_CONSTANT("LDAP_OPT_X_SASL_MECH", LDAP_OPT_X_SASL_MECH, CONST_PERSISTENT | CONST_CS);
	REGISTER_LONG_CONSTANT("LDAP_OPT_X_SASL_REALM", LDAP_OPT_X_SASL_REALM, CONST_PERSISTENT | CONST_CS);
	REGISTER_LONG_CONSTANT("LDAP_OPT_X_SASL_AUTHCID", LDAP_OPT_X_SASL_AUTHCID, CONST_PERSISTENT | CONST_CS);
	REGISTER_LONG_CONSTANT("LDAP_OPT_X_SASL_AUTHZID", LDAP_OPT_X_SASL_AUTHZID, CONST_PERSISTENT | CONST_CS);
#endif

#ifdef ORALDAP
	REGISTER_LONG_CONSTANT("GSLC_SSL_NO_AUTH", GSLC_SSL_NO_AUTH, CONST_PERSISTENT | CONST_CS);
	REGISTER_LONG_CONSTANT("GSLC_SSL_ONEWAY_AUTH", GSLC_SSL_ONEWAY_AUTH, CONST_PERSISTENT | CONST_CS);
	REGISTER_LONG_CONSTANT("GSLC_SSL_TWOWAY_AUTH", GSLC_SSL_TWOWAY_AUTH, CONST_PERSISTENT | CONST_CS);
#endif

#if (LDAP_API_VERSION > 2000)
	REGISTER_LONG_CONSTANT("LDAP_OPT_X_TLS_REQUIRE_CERT", LDAP_OPT_X_TLS_REQUIRE_CERT, CONST_PERSISTENT | CONST_CS);

	REGISTER_LONG_CONSTANT("LDAP_OPT_X_TLS_NEVER", LDAP_OPT_X_TLS_NEVER, CONST_PERSISTENT | CONST_CS);
	REGISTER_LONG_CONSTANT("LDAP_OPT_X_TLS_HARD", LDAP_OPT_X_TLS_HARD, CONST_PERSISTENT | CONST_CS);
	REGISTER_LONG_CONSTANT("LDAP_OPT_X_TLS_DEMAND", LDAP_OPT_X_TLS_DEMAND, CONST_PERSISTENT | CONST_CS);
	REGISTER_LONG_CONSTANT("LDAP_OPT_X_TLS_ALLOW", LDAP_OPT_X_TLS_ALLOW, CONST_PERSISTENT | CONST_CS);
	REGISTER_LONG_CONSTANT("LDAP_OPT_X_TLS_TRY", LDAP_OPT_X_TLS_TRY, CONST_PERSISTENT | CONST_CS);
#endif

	REGISTER_LONG_CONSTANT("LDAP_ESCAPE_FILTER", PHP_LDAP_ESCAPE_FILTER, CONST_PERSISTENT | CONST_CS);
	REGISTER_LONG_CONSTANT("LDAP_ESCAPE_DN", PHP_LDAP_ESCAPE_DN, CONST_PERSISTENT | CONST_CS);

	le_link = zend_register_list_destructors_ex(_close_ldap_link, NULL, "ldap link", module_number);
	le_result = zend_register_list_destructors_ex(_free_ldap_result, NULL, "ldap result", module_number);
	le_result_entry = zend_register_list_destructors_ex(_free_ldap_result_entry, NULL, "ldap result entry", module_number);

	ldap_module_entry.type = type;

	return SUCCESS;
}
/* }}} */

/* {{{ PHP_MSHUTDOWN_FUNCTION
 */
PHP_MSHUTDOWN_FUNCTION(ldap)
{
	UNREGISTER_INI_ENTRIES();
	return SUCCESS;
}
/* }}} */

/* {{{ PHP_MINFO_FUNCTION
 */
PHP_MINFO_FUNCTION(ldap)
{
	char tmp[32];
#if HAVE_NSLDAP
	LDAPVersion ver;
	double SDKVersion;
#endif

	php_info_print_table_start();
	php_info_print_table_row(2, "LDAP Support", "enabled");
	php_info_print_table_row(2, "RCS Version", "$Id$");

	if (LDAPG(max_links) == -1) {
		snprintf(tmp, 31, ZEND_LONG_FMT "/unlimited", LDAPG(num_links));
	} else {
		snprintf(tmp, 31, ZEND_LONG_FMT "/" ZEND_LONG_FMT, LDAPG(num_links), LDAPG(max_links));
	}
	php_info_print_table_row(2, "Total Links", tmp);

#ifdef LDAP_API_VERSION
	snprintf(tmp, 31, "%d", LDAP_API_VERSION);
	php_info_print_table_row(2, "API Version", tmp);
#endif

#ifdef LDAP_VENDOR_NAME
	php_info_print_table_row(2, "Vendor Name", LDAP_VENDOR_NAME);
#endif

#ifdef LDAP_VENDOR_VERSION
	snprintf(tmp, 31, "%d", LDAP_VENDOR_VERSION);
	php_info_print_table_row(2, "Vendor Version", tmp);
#endif

#if HAVE_NSLDAP
	SDKVersion = ldap_version(&ver);
	snprintf(tmp, 31, "%F", SDKVersion/100.0);
	php_info_print_table_row(2, "SDK Version", tmp);

	snprintf(tmp, 31, "%F", ver.protocol_version/100.0);
	php_info_print_table_row(2, "Highest LDAP Protocol Supported", tmp);

	snprintf(tmp, 31, "%F", ver.SSL_version/100.0);
	php_info_print_table_row(2, "SSL Level Supported", tmp);

	if (ver.security_level != LDAP_SECURITY_NONE) {
		snprintf(tmp, 31, "%d", ver.security_level);
	} else {
		strcpy(tmp, "SSL not enabled");
	}
	php_info_print_table_row(2, "Level of Encryption", tmp);
#endif

#ifdef HAVE_LDAP_SASL
	php_info_print_table_row(2, "SASL Support", "Enabled");
#endif

	php_info_print_table_end();
	DISPLAY_INI_ENTRIES();
}
/* }}} */

/* {{{ proto resource ldap_connect([string host [, int port [, string wallet [, string wallet_passwd [, int authmode]]]]])
   Connect to an LDAP server */
PHP_FUNCTION(ldap_connect)
{
	char *host = NULL;
	size_t hostlen = 0;
	zend_long port = LDAP_PORT;
#ifdef HAVE_ORALDAP
	char *wallet = NULL, *walletpasswd = NULL;
	size_t walletlen = 0, walletpasswdlen = 0;
	zend_long authmode = GSLC_SSL_NO_AUTH;
	int ssl=0;
#endif
	ldap_linkdata *ld;
	LDAP *ldap = NULL;

#ifdef HAVE_ORALDAP
	if (ZEND_NUM_ARGS() == 3 || ZEND_NUM_ARGS() == 4) {
		WRONG_PARAM_COUNT;
	}

	if (zend_parse_parameters(ZEND_NUM_ARGS(), "|slssl", &host, &hostlen, &port, &wallet, &walletlen, &walletpasswd, &walletpasswdlen, &authmode) != SUCCESS) {
		RETURN_FALSE;
	}

	if (ZEND_NUM_ARGS() == 5) {
		ssl = 1;
	}
#else
	if (zend_parse_parameters(ZEND_NUM_ARGS(), "|sl", &host, &hostlen, &port) != SUCCESS) {
		RETURN_FALSE;
	}
#endif

	if (LDAPG(max_links) != -1 && LDAPG(num_links) >= LDAPG(max_links)) {
		php_error_docref(NULL, E_WARNING, "Too many open links (%pd)", LDAPG(num_links));
		RETURN_FALSE;
	}

	ld = ecalloc(1, sizeof(ldap_linkdata));

	{
		int rc = LDAP_SUCCESS;
		char	*url = host;
		if (!ldap_is_ldap_url(url)) {
			int	urllen = hostlen + sizeof( "ldap://:65535" );

			if (port <= 0 || port > 65535) {
<<<<<<< HEAD
				php_error_docref(NULL, E_WARNING, "invalid port number: %ld", port);
=======
				efree(ld);
				php_error_docref(NULL TSRMLS_CC, E_WARNING, "invalid port number: %ld", port);
>>>>>>> e2609a38
				RETURN_FALSE;
			}

			url = emalloc(urllen);
			snprintf( url, urllen, "ldap://%s:%ld", host ? host : "", port );
		}

#ifdef LDAP_API_FEATURE_X_OPENLDAP
		/* ldap_init() is deprecated, use ldap_initialize() instead.
		 */
		rc = ldap_initialize(&ldap, url);
#else /* ! LDAP_API_FEATURE_X_OPENLDAP */
		/* ldap_init does not support URLs.
		 * We must try the original host and port information.
		 */
		ldap = ldap_init(host, port);
		if (ldap == NULL) {
			efree(ld);
			php_error_docref(NULL, E_WARNING, "Could not create session handle");
			RETURN_FALSE;
		}
#endif /* ! LDAP_API_FEATURE_X_OPENLDAP */
		if (url != host) {
			efree(url);
		}
		if (rc != LDAP_SUCCESS) {
			efree(ld);
			php_error_docref(NULL, E_WARNING, "Could not create session handle: %s", ldap_err2string(rc));
			RETURN_FALSE;
		}
	}

	if (ldap == NULL) {
		efree(ld);
		RETURN_FALSE;
	} else {
#ifdef HAVE_ORALDAP
		if (ssl) {
			if (ldap_init_SSL(&ldap->ld_sb, wallet, walletpasswd, authmode)) {
				efree(ld);
				php_error_docref(NULL, E_WARNING, "SSL init failed");
				RETURN_FALSE;
			}
		}
#endif
		LDAPG(num_links)++;
		ld->link = ldap;
		RETURN_RES(zend_register_resource(ld, le_link));
	}

}
/* }}} */

/* {{{ _get_lderrno
 */
static int _get_lderrno(LDAP *ldap)
{
#if !HAVE_NSLDAP
#if LDAP_API_VERSION > 2000 || HAVE_ORALDAP
	int lderr;

	/* New versions of OpenLDAP do it this way */
	ldap_get_option(ldap, LDAP_OPT_ERROR_NUMBER, &lderr);
	return lderr;
#else
	return ldap->ld_errno;
#endif
#else
	return ldap_get_lderrno(ldap, NULL, NULL);
#endif
}
/* }}} */

/* {{{ _set_lderrno
 */
static void _set_lderrno(LDAP *ldap, int lderr)
{
#if !HAVE_NSLDAP
#if LDAP_API_VERSION > 2000 || HAVE_ORALDAP
	/* New versions of OpenLDAP do it this way */
	ldap_set_option(ldap, LDAP_OPT_ERROR_NUMBER, &lderr);
#else
	ldap->ld_errno = lderr;
#endif
#else
	ldap_set_lderrno(ldap, lderr, NULL, NULL);
#endif
}
/* }}} */

/* {{{ proto bool ldap_bind(resource link [, string dn [, string password]])
   Bind to LDAP directory */
PHP_FUNCTION(ldap_bind)
{
	zval *link;
	char *ldap_bind_dn = NULL, *ldap_bind_pw = NULL;
	size_t ldap_bind_dnlen, ldap_bind_pwlen;
	ldap_linkdata *ld;
	int rc;

	if (zend_parse_parameters(ZEND_NUM_ARGS(), "r|ss", &link, &ldap_bind_dn, &ldap_bind_dnlen, &ldap_bind_pw, &ldap_bind_pwlen) != SUCCESS) {
		RETURN_FALSE;
	}

	if ((ld = (ldap_linkdata *)zend_fetch_resource(Z_RES_P(link), "ldap link", le_link)) == NULL) {
		RETURN_FALSE;
	}

	if (ldap_bind_dn != NULL && memchr(ldap_bind_dn, '\0', ldap_bind_dnlen) != NULL) {
		_set_lderrno(ld->link, LDAP_INVALID_CREDENTIALS);
		php_error_docref(NULL, E_WARNING, "DN contains a null byte");
		RETURN_FALSE;
	}

	if (ldap_bind_pw != NULL && memchr(ldap_bind_pw, '\0', ldap_bind_pwlen) != NULL) {
		_set_lderrno(ld->link, LDAP_INVALID_CREDENTIALS);
		php_error_docref(NULL, E_WARNING, "Password contains a null byte");
		RETURN_FALSE;
	}

	{
#ifdef LDAP_API_FEATURE_X_OPENLDAP
		/* ldap_simple_bind_s() is deprecated, use ldap_sasl_bind_s() instead.
		 */
		struct berval   cred;

		cred.bv_val = ldap_bind_pw;
		cred.bv_len = ldap_bind_pw ? ldap_bind_pwlen : 0;
		rc = ldap_sasl_bind_s(ld->link, ldap_bind_dn, LDAP_SASL_SIMPLE, &cred,
				NULL, NULL,     /* no controls right now */
				NULL);	  /* we don't care about the server's credentials */
#else /* ! LDAP_API_FEATURE_X_OPENLDAP */
		rc = ldap_simple_bind_s(ld->link, ldap_bind_dn, ldap_bind_pw);
#endif /* ! LDAP_API_FEATURE_X_OPENLDAP */
	}
	if ( rc != LDAP_SUCCESS) {
		php_error_docref(NULL, E_WARNING, "Unable to bind to server: %s", ldap_err2string(rc));
		RETURN_FALSE;
	} else {
		RETURN_TRUE;
	}
}
/* }}} */

#ifdef HAVE_LDAP_SASL
typedef struct {
	char *mech;
	char *realm;
	char *authcid;
	char *passwd;
	char *authzid;
} php_ldap_bictx;

/* {{{ _php_sasl_setdefs
 */
static php_ldap_bictx *_php_sasl_setdefs(LDAP *ld, char *sasl_mech, char *sasl_realm, char *sasl_authc_id, char *passwd, char *sasl_authz_id)
{
	php_ldap_bictx *ctx;

	ctx = ber_memalloc(sizeof(php_ldap_bictx));
	ctx->mech    = (sasl_mech) ? ber_strdup(sasl_mech) : NULL;
	ctx->realm   = (sasl_realm) ? ber_strdup(sasl_realm) : NULL;
	ctx->authcid = (sasl_authc_id) ? ber_strdup(sasl_authc_id) : NULL;
	ctx->passwd  = (passwd) ? ber_strdup(passwd) : NULL;
	ctx->authzid = (sasl_authz_id) ? ber_strdup(sasl_authz_id) : NULL;

	if (ctx->mech == NULL) {
		ldap_get_option(ld, LDAP_OPT_X_SASL_MECH, &ctx->mech);
	}
	if (ctx->realm == NULL) {
		ldap_get_option(ld, LDAP_OPT_X_SASL_REALM, &ctx->realm);
	}
	if (ctx->authcid == NULL) {
		ldap_get_option(ld, LDAP_OPT_X_SASL_AUTHCID, &ctx->authcid);
	}
	if (ctx->authzid == NULL) {
		ldap_get_option(ld, LDAP_OPT_X_SASL_AUTHZID, &ctx->authzid);
	}

	return ctx;
}
/* }}} */

/* {{{ _php_sasl_freedefs
 */
static void _php_sasl_freedefs(php_ldap_bictx *ctx)
{
	if (ctx->mech) ber_memfree(ctx->mech);
	if (ctx->realm) ber_memfree(ctx->realm);
	if (ctx->authcid) ber_memfree(ctx->authcid);
	if (ctx->passwd) ber_memfree(ctx->passwd);
	if (ctx->authzid) ber_memfree(ctx->authzid);
	ber_memfree(ctx);
}
/* }}} */

/* {{{ _php_sasl_interact
   Internal interact function for SASL */
static int _php_sasl_interact(LDAP *ld, unsigned flags, void *defaults, void *in)
{
	sasl_interact_t *interact = in;
	const char *p;
	php_ldap_bictx *ctx = defaults;

	for (;interact->id != SASL_CB_LIST_END;interact++) {
		p = NULL;
		switch(interact->id) {
			case SASL_CB_GETREALM:
				p = ctx->realm;
				break;
			case SASL_CB_AUTHNAME:
				p = ctx->authcid;
				break;
			case SASL_CB_USER:
				p = ctx->authzid;
				break;
			case SASL_CB_PASS:
				p = ctx->passwd;
				break;
		}
		if (p) {
			interact->result = p;
			interact->len = strlen(interact->result);
		}
	}
	return LDAP_SUCCESS;
}
/* }}} */

/* {{{ proto bool ldap_sasl_bind(resource link [, string binddn [, string password [, string sasl_mech [, string sasl_realm [, string sasl_authc_id [, string sasl_authz_id [, string props]]]]]]])
   Bind to LDAP directory using SASL */
PHP_FUNCTION(ldap_sasl_bind)
{
	zval *link;
	ldap_linkdata *ld;
	char *binddn = NULL;
	char *passwd = NULL;
	char *sasl_mech = NULL;
	char *sasl_realm = NULL;
	char *sasl_authz_id = NULL;
	char *sasl_authc_id = NULL;
	char *props = NULL;
	size_t rc, dn_len, passwd_len, mech_len, realm_len, authc_id_len, authz_id_len, props_len;
	php_ldap_bictx *ctx;

	if (zend_parse_parameters(ZEND_NUM_ARGS(), "r|sssssss", &link, &binddn, &dn_len, &passwd, &passwd_len, &sasl_mech, &mech_len, &sasl_realm, &realm_len, &sasl_authc_id, &authc_id_len, &sasl_authz_id, &authz_id_len, &props, &props_len) != SUCCESS) {
		RETURN_FALSE;
	}

	if ((ld = (ldap_linkdata *)zend_fetch_resource(Z_RES_P(link), "ldap link", le_link)) == NULL) {
		RETURN_FALSE;
	}

	ctx = _php_sasl_setdefs(ld->link, sasl_mech, sasl_realm, sasl_authc_id, passwd, sasl_authz_id);

	if (props) {
		ldap_set_option(ld->link, LDAP_OPT_X_SASL_SECPROPS, props);
	}

	rc = ldap_sasl_interactive_bind_s(ld->link, binddn, ctx->mech, NULL, NULL, LDAP_SASL_QUIET, _php_sasl_interact, ctx);
	if (rc != LDAP_SUCCESS) {
		php_error_docref(NULL, E_WARNING, "Unable to bind to server: %s", ldap_err2string(rc));
		RETVAL_FALSE;
	} else {
		RETVAL_TRUE;
	}
	_php_sasl_freedefs(ctx);
}
/* }}} */
#endif /* HAVE_LDAP_SASL */

/* {{{ proto bool ldap_unbind(resource link)
   Unbind from LDAP directory */
PHP_FUNCTION(ldap_unbind)
{
	zval *link;
	ldap_linkdata *ld;

	if (zend_parse_parameters(ZEND_NUM_ARGS(), "r", &link) != SUCCESS) {
		RETURN_FALSE;
	}

	if ((ld = (ldap_linkdata *)zend_fetch_resource(Z_RES_P(link), "ldap link", le_link)) == NULL) {
		RETURN_FALSE;
	}

	zend_list_close(Z_RES_P(link));
	RETURN_TRUE;
}
/* }}} */

/* {{{ php_set_opts
 */
static void php_set_opts(LDAP *ldap, int sizelimit, int timelimit, int deref, int *old_sizelimit, int *old_timelimit, int *old_deref)
{
	/* sizelimit */
	if (sizelimit > -1) {
#if (LDAP_API_VERSION >= 2004) || HAVE_NSLDAP || HAVE_ORALDAP
		ldap_get_option(ldap, LDAP_OPT_SIZELIMIT, old_sizelimit);
		ldap_set_option(ldap, LDAP_OPT_SIZELIMIT, &sizelimit);
#else
		*old_sizelimit = ldap->ld_sizelimit;
		ldap->ld_sizelimit = sizelimit;
#endif
	}

	/* timelimit */
	if (timelimit > -1) {
#if (LDAP_API_VERSION >= 2004) || HAVE_NSLDAP || HAVE_ORALDAP
		ldap_get_option(ldap, LDAP_OPT_TIMELIMIT, old_timelimit);
		ldap_set_option(ldap, LDAP_OPT_TIMELIMIT, &timelimit);
#else
		*old_timelimit = ldap->ld_timelimit;
		ldap->ld_timelimit = timelimit;
#endif
	}

	/* deref */
	if (deref > -1) {
#if (LDAP_API_VERSION >= 2004) || HAVE_NSLDAP || HAVE_ORALDAP
		ldap_get_option(ldap, LDAP_OPT_DEREF, old_deref);
		ldap_set_option(ldap, LDAP_OPT_DEREF, &deref);
#else
		*old_deref = ldap->ld_deref;
		ldap->ld_deref = deref;
#endif
	}
}
/* }}} */

/* {{{ php_ldap_do_search
 */
static void php_ldap_do_search(INTERNAL_FUNCTION_PARAMETERS, int scope)
{
	zval *link, *base_dn, *filter, *attrs = NULL, *attr;
	zend_long attrsonly, sizelimit, timelimit, deref;
	char *ldap_base_dn = NULL, *ldap_filter = NULL, **ldap_attrs = NULL;
	ldap_linkdata *ld = NULL;
	LDAPMessage *ldap_res;
	int ldap_attrsonly = 0, ldap_sizelimit = -1, ldap_timelimit = -1, ldap_deref = -1;
	int old_ldap_sizelimit = -1, old_ldap_timelimit = -1, old_ldap_deref = -1;
	int num_attribs = 0, ret = 1, i, errno, argcount = ZEND_NUM_ARGS();

	if (zend_parse_parameters(argcount, "zzz|allll", &link, &base_dn, &filter, &attrs, &attrsonly,
		&sizelimit, &timelimit, &deref) == FAILURE) {
		return;
	}

	/* Reverse -> fall through */
	switch (argcount) {
		case 8:
			ldap_deref = deref;
		case 7:
			ldap_timelimit = timelimit;
		case 6:
			ldap_sizelimit = sizelimit;
		case 5:
			ldap_attrsonly = attrsonly;
		case 4:
			num_attribs = zend_hash_num_elements(Z_ARRVAL_P(attrs));
			ldap_attrs = safe_emalloc((num_attribs+1), sizeof(char *), 0);

			for (i = 0; i<num_attribs; i++) {
				if ((attr = zend_hash_index_find(Z_ARRVAL_P(attrs), i)) == NULL) {
					php_error_docref(NULL, E_WARNING, "Array initialization wrong");
					ret = 0;
					goto cleanup;
				}

				convert_to_string_ex(attr);
				ldap_attrs[i] = Z_STRVAL_P(attr);
			}
			ldap_attrs[num_attribs] = NULL;
		default:
			break;
	}

	/* parallel search? */
	if (Z_TYPE_P(link) == IS_ARRAY) {
		int i, nlinks, nbases, nfilters, *rcs;
		ldap_linkdata **lds;
		zval *entry, resource;

		nlinks = zend_hash_num_elements(Z_ARRVAL_P(link));
		if (nlinks == 0) {
			php_error_docref(NULL, E_WARNING, "No links in link array");
			ret = 0;
			goto cleanup;
		}

		if (Z_TYPE_P(base_dn) == IS_ARRAY) {
			nbases = zend_hash_num_elements(Z_ARRVAL_P(base_dn));
			if (nbases != nlinks) {
				php_error_docref(NULL, E_WARNING, "Base must either be a string, or an array with the same number of elements as the links array");
				ret = 0;
				goto cleanup;
			}
			zend_hash_internal_pointer_reset(Z_ARRVAL_P(base_dn));
		} else {
			nbases = 0; /* this means string, not array */
			/* If anything else than string is passed, ldap_base_dn = NULL */
			if (Z_TYPE_P(base_dn) == IS_STRING) {
				ldap_base_dn = Z_STRVAL_P(base_dn);
			} else {
				ldap_base_dn = NULL;
			}
		}

		if (Z_TYPE_P(filter) == IS_ARRAY) {
			nfilters = zend_hash_num_elements(Z_ARRVAL_P(filter));
			if (nfilters != nlinks) {
				php_error_docref(NULL, E_WARNING, "Filter must either be a string, or an array with the same number of elements as the links array");
				ret = 0;
				goto cleanup;
			}
			zend_hash_internal_pointer_reset(Z_ARRVAL_P(filter));
		} else {
			nfilters = 0; /* this means string, not array */
			convert_to_string_ex(filter);
			ldap_filter = Z_STRVAL_P(filter);
		}

		lds = safe_emalloc(nlinks, sizeof(ldap_linkdata), 0);
		rcs = safe_emalloc(nlinks, sizeof(*rcs), 0);

		zend_hash_internal_pointer_reset(Z_ARRVAL_P(link));
		for (i=0; i<nlinks; i++) {
			entry = zend_hash_get_current_data(Z_ARRVAL_P(link));

			ld = (ldap_linkdata *) zend_fetch_resource_ex(entry, "ldap link", le_link);
			if (ld == NULL) {
				ret = 0;
				goto cleanup_parallel;
			}
			if (nbases != 0) { /* base_dn an array? */
				entry = zend_hash_get_current_data(Z_ARRVAL_P(base_dn));
				zend_hash_move_forward(Z_ARRVAL_P(base_dn));

				/* If anything else than string is passed, ldap_base_dn = NULL */
				if (Z_TYPE_P(entry) == IS_STRING) {
					ldap_base_dn = Z_STRVAL_P(entry);
				} else {
					ldap_base_dn = NULL;
				}
			}
			if (nfilters != 0) { /* filter an array? */
				entry = zend_hash_get_current_data(Z_ARRVAL_P(filter));
				zend_hash_move_forward(Z_ARRVAL_P(filter));
				convert_to_string_ex(entry);
				ldap_filter = Z_STRVAL_P(entry);
			}

			php_set_opts(ld->link, ldap_sizelimit, ldap_timelimit, ldap_deref, &old_ldap_sizelimit, &old_ldap_timelimit, &old_ldap_deref);

			/* Run the actual search */
			ldap_search_ext(ld->link, ldap_base_dn, scope, ldap_filter, ldap_attrs, ldap_attrsonly, NULL, NULL, NULL, ldap_sizelimit, &rcs[i]);
			lds[i] = ld;
			zend_hash_move_forward(Z_ARRVAL_P(link));
		}

		array_init(return_value);

		/* Collect results from the searches */
		for (i=0; i<nlinks; i++) {
			if (rcs[i] != -1) {
				rcs[i] = ldap_result(lds[i]->link, LDAP_RES_ANY, 1 /* LDAP_MSG_ALL */, NULL, &ldap_res);
			}
			if (rcs[i] != -1) {
				ZVAL_RES(&resource, zend_register_resource(ldap_res, le_result));
				add_next_index_zval(return_value, &resource);
			} else {
				add_next_index_bool(return_value, 0);
			}
		}

cleanup_parallel:
		efree(lds);
		efree(rcs);
	} else {
		convert_to_string_ex(filter);
		ldap_filter = Z_STRVAL_P(filter);

		/* If anything else than string is passed, ldap_base_dn = NULL */
		if (Z_TYPE_P(base_dn) == IS_STRING) {
			ldap_base_dn = Z_STRVAL_P(base_dn);
		}

		ld = (ldap_linkdata *) zend_fetch_resource_ex(link, "ldap link", le_link);
		if (ld == NULL) {
			ret = 0;
			goto cleanup;
		}

		php_set_opts(ld->link, ldap_sizelimit, ldap_timelimit, ldap_deref, &old_ldap_sizelimit, &old_ldap_timelimit, &old_ldap_deref);

		/* Run the actual search */
		errno = ldap_search_ext_s(ld->link, ldap_base_dn, scope, ldap_filter, ldap_attrs, ldap_attrsonly, NULL, NULL, NULL, ldap_sizelimit, &ldap_res);

		if (errno != LDAP_SUCCESS
			&& errno != LDAP_SIZELIMIT_EXCEEDED
#ifdef LDAP_ADMINLIMIT_EXCEEDED
			&& errno != LDAP_ADMINLIMIT_EXCEEDED
#endif
#ifdef LDAP_REFERRAL
			&& errno != LDAP_REFERRAL
#endif
		) {
			php_error_docref(NULL, E_WARNING, "Search: %s", ldap_err2string(errno));
			ret = 0;
		} else {
			if (errno == LDAP_SIZELIMIT_EXCEEDED) {
				php_error_docref(NULL, E_WARNING, "Partial search results returned: Sizelimit exceeded");
			}
#ifdef LDAP_ADMINLIMIT_EXCEEDED
			else if (errno == LDAP_ADMINLIMIT_EXCEEDED) {
				php_error_docref(NULL, E_WARNING, "Partial search results returned: Adminlimit exceeded");
			}
#endif

			RETVAL_RES(zend_register_resource(ldap_res, le_result));
		}
	}

cleanup:
	if (ld) {
		/* Restoring previous options */
		php_set_opts(ld->link, old_ldap_sizelimit, old_ldap_timelimit, old_ldap_deref, &ldap_sizelimit, &ldap_timelimit, &ldap_deref);
	}
	if (ldap_attrs != NULL) {
		efree(ldap_attrs);
	}
	if (!ret) {
		RETVAL_BOOL(ret);
	}
}
/* }}} */

/* {{{ proto resource ldap_read(resource|array link, string base_dn, string filter [, array attrs [, int attrsonly [, int sizelimit [, int timelimit [, int deref]]]]])
   Read an entry */
PHP_FUNCTION(ldap_read)
{
	php_ldap_do_search(INTERNAL_FUNCTION_PARAM_PASSTHRU, LDAP_SCOPE_BASE);
}
/* }}} */

/* {{{ proto resource ldap_list(resource|array link, string base_dn, string filter [, array attrs [, int attrsonly [, int sizelimit [, int timelimit [, int deref]]]]])
   Single-level search */
PHP_FUNCTION(ldap_list)
{
	php_ldap_do_search(INTERNAL_FUNCTION_PARAM_PASSTHRU, LDAP_SCOPE_ONELEVEL);
}
/* }}} */

/* {{{ proto resource ldap_search(resource|array link, string base_dn, string filter [, array attrs [, int attrsonly [, int sizelimit [, int timelimit [, int deref]]]]])
   Search LDAP tree under base_dn */
PHP_FUNCTION(ldap_search)
{
	php_ldap_do_search(INTERNAL_FUNCTION_PARAM_PASSTHRU, LDAP_SCOPE_SUBTREE);
}
/* }}} */

/* {{{ proto bool ldap_free_result(resource result)
   Free result memory */
PHP_FUNCTION(ldap_free_result)
{
	zval *result;
	LDAPMessage *ldap_result;

	if (zend_parse_parameters(ZEND_NUM_ARGS(), "r", &result) != SUCCESS) {
		return;
	}

	if ((ldap_result = (LDAPMessage *)zend_fetch_resource(Z_RES_P(result), "ldap result", le_result)) == NULL) {
		RETURN_FALSE;
	}

	zend_list_close(Z_RES_P(result));  /* Delete list entry */
	RETVAL_TRUE;
}
/* }}} */

/* {{{ proto int ldap_count_entries(resource link, resource result)
   Count the number of entries in a search result */
PHP_FUNCTION(ldap_count_entries)
{
	zval *link, *result;
	ldap_linkdata *ld;
	LDAPMessage *ldap_result;

	if (zend_parse_parameters(ZEND_NUM_ARGS(), "rr", &link, &result) != SUCCESS) {
		return;
	}

	if ((ld = (ldap_linkdata *)zend_fetch_resource(Z_RES_P(link), "ldap link", le_link)) == NULL) {
		RETURN_FALSE;
	}

	if ((ldap_result = (LDAPMessage *)zend_fetch_resource(Z_RES_P(result), "ldap result", le_result)) == NULL) {
		RETURN_FALSE;
	}

	RETURN_LONG(ldap_count_entries(ld->link, ldap_result));
}
/* }}} */

/* {{{ proto resource ldap_first_entry(resource link, resource result)
   Return first result id */
PHP_FUNCTION(ldap_first_entry)
{
	zval *link, *result;
	ldap_linkdata *ld;
	ldap_resultentry *resultentry;
	LDAPMessage *ldap_result, *entry;

	if (zend_parse_parameters(ZEND_NUM_ARGS(), "rr", &link, &result) != SUCCESS) {
		return;
	}

	if ((ld = (ldap_linkdata *)zend_fetch_resource(Z_RES_P(link), "ldap link", le_link)) == NULL) {
		RETURN_FALSE;
	}

	if ((ldap_result = (LDAPMessage *)zend_fetch_resource(Z_RES_P(result), "ldap result", le_result)) == NULL) {
		RETURN_FALSE;
	}

	if ((entry = ldap_first_entry(ld->link, ldap_result)) == NULL) {
		RETVAL_FALSE;
	} else {
		resultentry = emalloc(sizeof(ldap_resultentry));
		RETVAL_RES(zend_register_resource(resultentry, le_result_entry));
		ZVAL_COPY(&resultentry->res, result);
		resultentry->data = entry;
		resultentry->ber = NULL;
	}
}
/* }}} */

/* {{{ proto resource ldap_next_entry(resource link, resource result_entry)
   Get next result entry */
PHP_FUNCTION(ldap_next_entry)
{
	zval *link, *result_entry;
	ldap_linkdata *ld;
	ldap_resultentry *resultentry, *resultentry_next;
	LDAPMessage *entry_next;

	if (zend_parse_parameters(ZEND_NUM_ARGS(), "rr", &link, &result_entry) != SUCCESS) {
		return;
	}

	if ((ld = (ldap_linkdata *)zend_fetch_resource(Z_RES_P(link), "ldap link", le_link)) == NULL) {
		RETURN_FALSE;
	}
	if ((resultentry = (ldap_resultentry *)zend_fetch_resource(Z_RES_P(result_entry), "ldap result entry", le_result_entry)) == NULL) {
		RETURN_FALSE;
	}

	if ((entry_next = ldap_next_entry(ld->link, resultentry->data)) == NULL) {
		RETVAL_FALSE;
	} else {
		resultentry_next = emalloc(sizeof(ldap_resultentry));
		RETVAL_RES(zend_register_resource(resultentry_next, le_result_entry));
		ZVAL_COPY(&resultentry_next->res, &resultentry->res);
		resultentry_next->data = entry_next;
		resultentry_next->ber = NULL;
	}
}
/* }}} */

/* {{{ proto array ldap_get_entries(resource link, resource result)
   Get all result entries */
PHP_FUNCTION(ldap_get_entries)
{
	zval *link, *result;
	LDAPMessage *ldap_result, *ldap_result_entry;
	zval tmp1, tmp2;
	ldap_linkdata *ld;
	LDAP *ldap;
	int num_entries, num_attrib, num_values, i;
	BerElement *ber;
	char *attribute;
	size_t attr_len;
	struct berval **ldap_value;
	char *dn;

	if (zend_parse_parameters(ZEND_NUM_ARGS(), "rr", &link, &result) != SUCCESS) {
		return;
	}

	if ((ld = (ldap_linkdata *)zend_fetch_resource(Z_RES_P(link), "ldap link", le_link)) == NULL) {
		RETURN_FALSE;
	}
	if ((ldap_result = (LDAPMessage *)zend_fetch_resource(Z_RES_P(result), "ldap result", le_result)) == NULL) {
		RETURN_FALSE;
	}

	ldap = ld->link;
	num_entries = ldap_count_entries(ldap, ldap_result);

	array_init(return_value);
	add_assoc_long(return_value, "count", num_entries);

	if (num_entries == 0) {
		return;
	}

	ldap_result_entry = ldap_first_entry(ldap, ldap_result);
	if (ldap_result_entry == NULL) {
		zval_dtor(return_value);
		RETURN_FALSE;
	}

	num_entries = 0;
	while (ldap_result_entry != NULL) {
		array_init(&tmp1);

		num_attrib = 0;
		attribute = ldap_first_attribute(ldap, ldap_result_entry, &ber);

		while (attribute != NULL) {
			ldap_value = ldap_get_values_len(ldap, ldap_result_entry, attribute);
			num_values = ldap_count_values_len(ldap_value);

			array_init(&tmp2);
			add_assoc_long(&tmp2, "count", num_values);
			for (i = 0; i < num_values; i++) {
				add_index_stringl(&tmp2, i, ldap_value[i]->bv_val, ldap_value[i]->bv_len);
			}
			ldap_value_free_len(ldap_value);

			attr_len = strlen(attribute);
			zend_hash_str_update(Z_ARRVAL(tmp1), php_strtolower(attribute, attr_len), attr_len, &tmp2);
			add_index_string(&tmp1, num_attrib, attribute);

			num_attrib++;
#if (LDAP_API_VERSION > 2000) || HAVE_NSLDAP || HAVE_ORALDAP || WINDOWS
			ldap_memfree(attribute);
#endif
			attribute = ldap_next_attribute(ldap, ldap_result_entry, ber);
		}
#if (LDAP_API_VERSION > 2000) || HAVE_NSLDAP || HAVE_ORALDAP || WINDOWS
		if (ber != NULL) {
			ber_free(ber, 0);
		}
#endif

		add_assoc_long(&tmp1, "count", num_attrib);
		dn = ldap_get_dn(ldap, ldap_result_entry);
		add_assoc_string(&tmp1, "dn", dn);
#if (LDAP_API_VERSION > 2000) || HAVE_NSLDAP || HAVE_ORALDAP || WINDOWS
		ldap_memfree(dn);
#else
		free(dn);
#endif

		zend_hash_index_update(Z_ARRVAL_P(return_value), num_entries, &tmp1);

		num_entries++;
		ldap_result_entry = ldap_next_entry(ldap, ldap_result_entry);
	}

	add_assoc_long(return_value, "count", num_entries);

}
/* }}} */

/* {{{ proto string ldap_first_attribute(resource link, resource result_entry)
   Return first attribute */
PHP_FUNCTION(ldap_first_attribute)
{
	zval *link, *result_entry;
	ldap_linkdata *ld;
	ldap_resultentry *resultentry;
	char *attribute;
	zend_long dummy_ber;

	if (zend_parse_parameters(ZEND_NUM_ARGS(), "rr|l", &link, &result_entry, &dummy_ber) != SUCCESS) {
		return;
	}

	if ((ld = (ldap_linkdata *)zend_fetch_resource(Z_RES_P(link), "ldap link", le_link)) == NULL) {
		RETURN_FALSE;
	}

	if ((resultentry = (ldap_resultentry *)zend_fetch_resource(Z_RES_P(result_entry), "ldap result entry", le_result_entry)) == NULL) {
		RETURN_FALSE;
	}

	if ((attribute = ldap_first_attribute(ld->link, resultentry->data, &resultentry->ber)) == NULL) {
		RETURN_FALSE;
	} else {
		RETVAL_STRING(attribute);
#if (LDAP_API_VERSION > 2000) || HAVE_NSLDAP || HAVE_ORALDAP || WINDOWS
		ldap_memfree(attribute);
#endif
	}
}
/* }}} */

/* {{{ proto string ldap_next_attribute(resource link, resource result_entry)
   Get the next attribute in result */
PHP_FUNCTION(ldap_next_attribute)
{
	zval *link, *result_entry;
	ldap_linkdata *ld;
	ldap_resultentry *resultentry;
	char *attribute;
	zend_long dummy_ber;

	if (zend_parse_parameters(ZEND_NUM_ARGS(), "rr|l", &link, &result_entry, &dummy_ber) != SUCCESS) {
		return;
	}

	if ((ld = (ldap_linkdata *)zend_fetch_resource(Z_RES_P(link), "ldap link", le_link)) == NULL) {
		RETURN_FALSE;
	}

	if ((resultentry = (ldap_resultentry *)zend_fetch_resource(Z_RES_P(result_entry), "ldap result entry", le_result_entry)) == NULL) {
		RETURN_FALSE;
	}

	if (resultentry->ber == NULL) {
		php_error_docref(NULL, E_WARNING, "called before calling ldap_first_attribute() or no attributes found in result entry");
		RETURN_FALSE;
	}

	if ((attribute = ldap_next_attribute(ld->link, resultentry->data, resultentry->ber)) == NULL) {
#if (LDAP_API_VERSION > 2000) || HAVE_NSLDAP || HAVE_ORALDAP || WINDOWS
		if (resultentry->ber != NULL) {
			ber_free(resultentry->ber, 0);
			resultentry->ber = NULL;
		}
#endif
		RETURN_FALSE;
	} else {
		RETVAL_STRING(attribute);
#if (LDAP_API_VERSION > 2000) || HAVE_NSLDAP || HAVE_ORALDAP || WINDOWS
		ldap_memfree(attribute);
#endif
	}
}
/* }}} */

/* {{{ proto array ldap_get_attributes(resource link, resource result_entry)
   Get attributes from a search result entry */
PHP_FUNCTION(ldap_get_attributes)
{
	zval *link, *result_entry;
	zval tmp;
	ldap_linkdata *ld;
	ldap_resultentry *resultentry;
	char *attribute;
	struct berval **ldap_value;
	int i, num_values, num_attrib;
	BerElement *ber;

	if (zend_parse_parameters(ZEND_NUM_ARGS(), "rr", &link, &result_entry) != SUCCESS) {
		return;
	}

	if ((ld = (ldap_linkdata *)zend_fetch_resource(Z_RES_P(link), "ldap link", le_link)) == NULL) {
		RETURN_FALSE;
	}

	if ((resultentry = (ldap_resultentry *)zend_fetch_resource(Z_RES_P(result_entry), "ldap result entry", le_result_entry)) == NULL) {
		RETURN_FALSE;
	}

	array_init(return_value);
	num_attrib = 0;

	attribute = ldap_first_attribute(ld->link, resultentry->data, &ber);
	while (attribute != NULL) {
		ldap_value = ldap_get_values_len(ld->link, resultentry->data, attribute);
		num_values = ldap_count_values_len(ldap_value);

		array_init(&tmp);
		add_assoc_long(&tmp, "count", num_values);
		for (i = 0; i < num_values; i++) {
			add_index_stringl(&tmp, i, ldap_value[i]->bv_val, ldap_value[i]->bv_len);
		}
		ldap_value_free_len(ldap_value);

		zend_hash_str_update(Z_ARRVAL_P(return_value), attribute, strlen(attribute), &tmp);
		add_index_string(return_value, num_attrib, attribute);

		num_attrib++;
#if (LDAP_API_VERSION > 2000) || HAVE_NSLDAP || HAVE_ORALDAP || WINDOWS
		ldap_memfree(attribute);
#endif
		attribute = ldap_next_attribute(ld->link, resultentry->data, ber);
	}
#if (LDAP_API_VERSION > 2000) || HAVE_NSLDAP || HAVE_ORALDAP || WINDOWS
	if (ber != NULL) {
		ber_free(ber, 0);
	}
#endif

	add_assoc_long(return_value, "count", num_attrib);
}
/* }}} */

/* {{{ proto array ldap_get_values_len(resource link, resource result_entry, string attribute)
   Get all values with lengths from a result entry */
PHP_FUNCTION(ldap_get_values_len)
{
	zval *link, *result_entry;
	ldap_linkdata *ld;
	ldap_resultentry *resultentry;
	char *attr;
	struct berval **ldap_value_len;
	int i, num_values;
	size_t attr_len;

	if (zend_parse_parameters(ZEND_NUM_ARGS(), "rrs", &link, &result_entry, &attr, &attr_len) != SUCCESS) {
		return;
	}

	if ((ld = (ldap_linkdata *)zend_fetch_resource(Z_RES_P(link), "ldap link", le_link)) == NULL) {
		RETURN_FALSE;
	}

	if ((resultentry = (ldap_resultentry *)zend_fetch_resource(Z_RES_P(result_entry), "ldap result entry", le_result_entry)) == NULL) {
		RETURN_FALSE;
	}

	if ((ldap_value_len = ldap_get_values_len(ld->link, resultentry->data, attr)) == NULL) {
		php_error_docref(NULL, E_WARNING, "Cannot get the value(s) of attribute %s", ldap_err2string(_get_lderrno(ld->link)));
		RETURN_FALSE;
	}

	num_values = ldap_count_values_len(ldap_value_len);
	array_init(return_value);

	for (i=0; i<num_values; i++) {
		add_next_index_stringl(return_value, ldap_value_len[i]->bv_val, ldap_value_len[i]->bv_len);
	}

	add_assoc_long(return_value, "count", num_values);
	ldap_value_free_len(ldap_value_len);

}
/* }}} */

/* {{{ proto string ldap_get_dn(resource link, resource result_entry)
   Get the DN of a result entry */
PHP_FUNCTION(ldap_get_dn)
{
	zval *link, *result_entry;
	ldap_linkdata *ld;
	ldap_resultentry *resultentry;
	char *text;

	if (zend_parse_parameters(ZEND_NUM_ARGS(), "rr", &link, &result_entry) != SUCCESS) {
		return;
	}

	if ((ld = (ldap_linkdata *)zend_fetch_resource(Z_RES_P(link), "ldap link", le_link)) == NULL) {
		RETURN_FALSE;
	}

	if ((resultentry = (ldap_resultentry *)zend_fetch_resource(Z_RES_P(result_entry), "ldap result entry", le_result_entry)) == NULL) {
		RETURN_FALSE;
	}

	text = ldap_get_dn(ld->link, resultentry->data);
	if (text != NULL) {
		RETVAL_STRING(text);
#if (LDAP_API_VERSION > 2000) || HAVE_NSLDAP || HAVE_ORALDAP || WINDOWS
		ldap_memfree(text);
#else
		free(text);
#endif
	} else {
		RETURN_FALSE;
	}
}
/* }}} */

/* {{{ proto array ldap_explode_dn(string dn, int with_attrib)
   Splits DN into its component parts */
PHP_FUNCTION(ldap_explode_dn)
{
	zend_long with_attrib;
	char *dn, **ldap_value;
	int i, count;
	size_t dn_len;

	if (zend_parse_parameters(ZEND_NUM_ARGS(), "sl", &dn, &dn_len, &with_attrib) != SUCCESS) {
		return;
	}

	if (!(ldap_value = ldap_explode_dn(dn, with_attrib))) {
		/* Invalid parameters were passed to ldap_explode_dn */
		RETURN_FALSE;
	}

	i=0;
	while (ldap_value[i] != NULL) i++;
	count = i;

	array_init(return_value);

	add_assoc_long(return_value, "count", count);
	for (i = 0; i<count; i++) {
		add_index_string(return_value, i, ldap_value[i]);
	}

	ldap_memvfree((void **)ldap_value);
}
/* }}} */

/* {{{ proto string ldap_dn2ufn(string dn)
   Convert DN to User Friendly Naming format */
PHP_FUNCTION(ldap_dn2ufn)
{
	char *dn, *ufn;
	size_t dn_len;

	if (zend_parse_parameters(ZEND_NUM_ARGS(), "s", &dn, &dn_len) != SUCCESS) {
		return;
	}

	ufn = ldap_dn2ufn(dn);

	if (ufn != NULL) {
		RETVAL_STRING(ufn);
#if (LDAP_API_VERSION > 2000) || HAVE_NSLDAP || HAVE_ORALDAP || WINDOWS
		ldap_memfree(ufn);
#endif
	} else {
		RETURN_FALSE;
	}
}
/* }}} */


/* added to fix use of ldap_modify_add for doing an ldap_add, gerrit thomson. */
#define PHP_LD_FULL_ADD 0xff
/* {{{ php_ldap_do_modify
 */
static void php_ldap_do_modify(INTERNAL_FUNCTION_PARAMETERS, int oper)
{
	zval *link, *entry, *value, *ivalue;
	ldap_linkdata *ld;
	char *dn;
	LDAPMod **ldap_mods;
	int i, j, num_attribs, num_values;
	size_t dn_len;
	int *num_berval;
	zend_string *attribute;
	zend_ulong index;
	int is_full_add=0; /* flag for full add operation so ldap_mod_add can be put back into oper, gerrit THomson */

	if (zend_parse_parameters(ZEND_NUM_ARGS(), "rsa", &link, &dn, &dn_len, &entry) != SUCCESS) {
		return;
	}

	if ((ld = (ldap_linkdata *)zend_fetch_resource(Z_RES_P(link), "ldap link", le_link)) == NULL) {
		RETURN_FALSE;
	}

	num_attribs = zend_hash_num_elements(Z_ARRVAL_P(entry));
	ldap_mods = safe_emalloc((num_attribs+1), sizeof(LDAPMod *), 0);
	num_berval = safe_emalloc(num_attribs, sizeof(int), 0);
	zend_hash_internal_pointer_reset(Z_ARRVAL_P(entry));

	/* added by gerrit thomson to fix ldap_add using ldap_mod_add */
	if (oper == PHP_LD_FULL_ADD) {
		oper = LDAP_MOD_ADD;
		is_full_add = 1;
	}
	/* end additional , gerrit thomson */

	for (i = 0; i < num_attribs; i++) {
		ldap_mods[i] = emalloc(sizeof(LDAPMod));
		ldap_mods[i]->mod_op = oper | LDAP_MOD_BVALUES;
		ldap_mods[i]->mod_type = NULL;

		if (zend_hash_get_current_key(Z_ARRVAL_P(entry), &attribute, &index) == HASH_KEY_IS_STRING) {
			ldap_mods[i]->mod_type = estrndup(ZSTR_VAL(attribute), ZSTR_LEN(attribute));
		} else {
			php_error_docref(NULL, E_WARNING, "Unknown attribute in the data");
			/* Free allocated memory */
			while (i >= 0) {
				if (ldap_mods[i]->mod_type) {
					efree(ldap_mods[i]->mod_type);
				}
				efree(ldap_mods[i]);
				i--;
			}
			efree(num_berval);
			efree(ldap_mods);
			RETURN_FALSE;
		}

		value = zend_hash_get_current_data(Z_ARRVAL_P(entry));

		ZVAL_DEREF(value);
		if (Z_TYPE_P(value) != IS_ARRAY) {
			num_values = 1;
		} else {
			num_values = zend_hash_num_elements(Z_ARRVAL_P(value));
		}

		num_berval[i] = num_values;
		ldap_mods[i]->mod_bvalues = safe_emalloc((num_values + 1), sizeof(struct berval *), 0);

/* allow for arrays with one element, no allowance for arrays with none but probably not required, gerrit thomson. */
		if ((num_values == 1) && (Z_TYPE_P(value) != IS_ARRAY)) {
			convert_to_string_ex(value);
			ldap_mods[i]->mod_bvalues[0] = (struct berval *) emalloc (sizeof(struct berval));
			ldap_mods[i]->mod_bvalues[0]->bv_len = Z_STRLEN_P(value);
			ldap_mods[i]->mod_bvalues[0]->bv_val = Z_STRVAL_P(value);
		} else {
			for (j = 0; j < num_values; j++) {
				if ((ivalue = zend_hash_index_find(Z_ARRVAL_P(value), j)) == NULL) {
					php_error_docref(NULL, E_WARNING, "Value array must have consecutive indices 0, 1, ...");
					num_berval[i] = j;
					num_attribs = i + 1;
					RETVAL_FALSE;
					goto errexit;
				}
				convert_to_string_ex(ivalue);
				ldap_mods[i]->mod_bvalues[j] = (struct berval *) emalloc (sizeof(struct berval));
				ldap_mods[i]->mod_bvalues[j]->bv_len = Z_STRLEN_P(ivalue);
				ldap_mods[i]->mod_bvalues[j]->bv_val = Z_STRVAL_P(ivalue);
			}
		}
		ldap_mods[i]->mod_bvalues[num_values] = NULL;
		zend_hash_move_forward(Z_ARRVAL_P(entry));
	}
	ldap_mods[num_attribs] = NULL;

/* check flag to see if do_mod was called to perform full add , gerrit thomson */
	if (is_full_add == 1) {
		if ((i = ldap_add_ext_s(ld->link, dn, ldap_mods, NULL, NULL)) != LDAP_SUCCESS) {
			php_error_docref(NULL, E_WARNING, "Add: %s", ldap_err2string(i));
			RETVAL_FALSE;
		} else RETVAL_TRUE;
	} else {
		if ((i = ldap_modify_ext_s(ld->link, dn, ldap_mods, NULL, NULL)) != LDAP_SUCCESS) {
			php_error_docref(NULL, E_WARNING, "Modify: %s", ldap_err2string(i));
			RETVAL_FALSE;
		} else RETVAL_TRUE;
	}

errexit:
	for (i = 0; i < num_attribs; i++) {
		efree(ldap_mods[i]->mod_type);
		for (j = 0; j < num_berval[i]; j++) {
			efree(ldap_mods[i]->mod_bvalues[j]);
		}
		efree(ldap_mods[i]->mod_bvalues);
		efree(ldap_mods[i]);
	}
	efree(num_berval);
	efree(ldap_mods);

	return;
}
/* }}} */

/* {{{ proto bool ldap_add(resource link, string dn, array entry)
   Add entries to LDAP directory */
PHP_FUNCTION(ldap_add)
{
	/* use a newly define parameter into the do_modify so ldap_mod_add can be used the way it is supposed to be used , Gerrit THomson */
	php_ldap_do_modify(INTERNAL_FUNCTION_PARAM_PASSTHRU, PHP_LD_FULL_ADD);
}
/* }}} */

/* three functions for attribute base modifications, gerrit Thomson */

/* {{{ proto bool ldap_mod_replace(resource link, string dn, array entry)
   Replace attribute values with new ones */
PHP_FUNCTION(ldap_mod_replace)
{
	php_ldap_do_modify(INTERNAL_FUNCTION_PARAM_PASSTHRU, LDAP_MOD_REPLACE);
}
/* }}} */

/* {{{ proto bool ldap_mod_add(resource link, string dn, array entry)
   Add attribute values to current */
PHP_FUNCTION(ldap_mod_add)
{
	php_ldap_do_modify(INTERNAL_FUNCTION_PARAM_PASSTHRU, LDAP_MOD_ADD);
}
/* }}} */

/* {{{ proto bool ldap_mod_del(resource link, string dn, array entry)
   Delete attribute values */
PHP_FUNCTION(ldap_mod_del)
{
	php_ldap_do_modify(INTERNAL_FUNCTION_PARAM_PASSTHRU, LDAP_MOD_DELETE);
}
/* }}} */

/* {{{ proto bool ldap_delete(resource link, string dn)
   Delete an entry from a directory */
PHP_FUNCTION(ldap_delete)
{
	zval *link;
	ldap_linkdata *ld;
	char *dn;
	int rc;
	size_t dn_len;

	if (zend_parse_parameters(ZEND_NUM_ARGS(), "rs", &link, &dn, &dn_len) != SUCCESS) {
		return;
	}

	if ((ld = (ldap_linkdata *)zend_fetch_resource(Z_RES_P(link), "ldap link", le_link)) == NULL) {
		RETURN_FALSE;
	}

	if ((rc = ldap_delete_ext_s(ld->link, dn, NULL, NULL)) != LDAP_SUCCESS) {
		php_error_docref(NULL, E_WARNING, "Delete: %s", ldap_err2string(rc));
		RETURN_FALSE;
	}

	RETURN_TRUE;
}
/* }}} */

/* {{{ _ldap_str_equal_to_const
 */
static int _ldap_str_equal_to_const(const char *str, uint str_len, const char *cstr)
{
	int i;

	if (strlen(cstr) != str_len)
		return 0;

	for (i = 0; i < str_len; ++i) {
		if (str[i] != cstr[i]) {
			return 0;
		}
	}

	return 1;
}
/* }}} */

/* {{{ _ldap_strlen_max
 */
static int _ldap_strlen_max(const char *str, uint max_len)
{
	int i;

	for (i = 0; i < max_len; ++i) {
		if (str[i] == '\0') {
			return i;
		}
	}

	return max_len;
}
/* }}} */

/* {{{ _ldap_hash_fetch
 */
static void _ldap_hash_fetch(zval *hashTbl, const char *key, zval **out)
{
	*out = zend_hash_str_find(Z_ARRVAL_P(hashTbl), key, strlen(key));
}
/* }}} */

/* {{{ proto bool ldap_modify_batch(resource link, string dn, array modifs)
   Perform multiple modifications as part of one operation */
PHP_FUNCTION(ldap_modify_batch)
{
	ldap_linkdata *ld;
	zval *link, *mods, *mod, *modinfo, *modval;
	zval *attrib, *modtype, *vals;
	zval *fetched;
	char *dn;
	size_t dn_len;
	int i, j, k;
	int num_mods, num_modprops, num_modvals;
	LDAPMod **ldap_mods;
	uint oper;

	/*
	$mods = array(
		array(
			"attrib" => "unicodePwd",
			"modtype" => LDAP_MODIFY_BATCH_REMOVE,
			"values" => array($oldpw)
		),
		array(
			"attrib" => "unicodePwd",
			"modtype" => LDAP_MODIFY_BATCH_ADD,
			"values" => array($newpw)
		),
		array(
			"attrib" => "userPrincipalName",
			"modtype" => LDAP_MODIFY_BATCH_REPLACE,
			"values" => array("janitor@corp.contoso.com")
		),
		array(
			"attrib" => "userCert",
			"modtype" => LDAP_MODIFY_BATCH_REMOVE_ALL
		)
	);
	*/

	if (zend_parse_parameters(ZEND_NUM_ARGS(), "rsa", &link, &dn, &dn_len, &mods) != SUCCESS) {
		return;
	}

	if ((ld = (ldap_linkdata *)zend_fetch_resource(Z_RES_P(link), "ldap link", le_link)) == NULL) {
		RETURN_FALSE;
	}

	/* perform validation */
	{
		zend_string *modkey;
		zend_long modtype;

		/* to store the wrongly-typed keys */
		zend_ulong tmpUlong;

		/* make sure the DN contains no NUL bytes */
		if (_ldap_strlen_max(dn, dn_len) != dn_len) {
			php_error_docref(NULL, E_WARNING, "DN must not contain NUL bytes");
			RETURN_FALSE;
		}

		/* make sure the top level is a normal array */
		zend_hash_internal_pointer_reset(Z_ARRVAL_P(mods));
		if (zend_hash_get_current_key_type(Z_ARRVAL_P(mods)) != HASH_KEY_IS_LONG) {
			php_error_docref(NULL, E_WARNING, "Modifications array must not be string-indexed");
			RETURN_FALSE;
		}

		num_mods = zend_hash_num_elements(Z_ARRVAL_P(mods));

		for (i = 0; i < num_mods; i++) {
			/* is the numbering consecutive? */
			if ((fetched = zend_hash_index_find(Z_ARRVAL_P(mods), i)) == NULL) {
				php_error_docref(NULL, E_WARNING, "Modifications array must have consecutive indices 0, 1, ...");
				RETURN_FALSE;
			}
			mod = fetched;

			/* is it an array? */
			if (Z_TYPE_P(mod) != IS_ARRAY) {
				php_error_docref(NULL, E_WARNING, "Each entry of modifications array must be an array itself");
				RETURN_FALSE;
			}

			/* for the modification hashtable... */
			zend_hash_internal_pointer_reset(Z_ARRVAL_P(mod));
			num_modprops = zend_hash_num_elements(Z_ARRVAL_P(mod));

			for (j = 0; j < num_modprops; j++) {
				/* are the keys strings? */
				if (zend_hash_get_current_key(Z_ARRVAL_P(mod), &modkey, &tmpUlong) != HASH_KEY_IS_STRING) {
					php_error_docref(NULL, E_WARNING, "Each entry of modifications array must be string-indexed");
					RETURN_FALSE;
				}

				/* is this a valid entry? */
				if (
					!_ldap_str_equal_to_const(ZSTR_VAL(modkey), ZSTR_LEN(modkey), LDAP_MODIFY_BATCH_ATTRIB) &&
					!_ldap_str_equal_to_const(ZSTR_VAL(modkey), ZSTR_LEN(modkey), LDAP_MODIFY_BATCH_MODTYPE) &&
					!_ldap_str_equal_to_const(ZSTR_VAL(modkey), ZSTR_LEN(modkey), LDAP_MODIFY_BATCH_VALUES)
				) {
					php_error_docref(NULL, E_WARNING, "The only allowed keys in entries of the modifications array are '" LDAP_MODIFY_BATCH_ATTRIB "', '" LDAP_MODIFY_BATCH_MODTYPE "' and '" LDAP_MODIFY_BATCH_VALUES "'");
					RETURN_FALSE;
				}

				fetched = zend_hash_get_current_data(Z_ARRVAL_P(mod));
				modinfo = fetched;

				/* does the value type match the key? */
				if (_ldap_str_equal_to_const(ZSTR_VAL(modkey), ZSTR_LEN(modkey), LDAP_MODIFY_BATCH_ATTRIB)) {
					if (Z_TYPE_P(modinfo) != IS_STRING) {
						php_error_docref(NULL, E_WARNING, "A '" LDAP_MODIFY_BATCH_ATTRIB "' value must be a string");
						RETURN_FALSE;
					}

					if (Z_STRLEN_P(modinfo) != _ldap_strlen_max(Z_STRVAL_P(modinfo), Z_STRLEN_P(modinfo))) {
						php_error_docref(NULL, E_WARNING, "A '" LDAP_MODIFY_BATCH_ATTRIB "' value must not contain NUL bytes");
						RETURN_FALSE;
					}
				}
				else if (_ldap_str_equal_to_const(ZSTR_VAL(modkey), ZSTR_LEN(modkey), LDAP_MODIFY_BATCH_MODTYPE)) {
					if (Z_TYPE_P(modinfo) != IS_LONG) {
						php_error_docref(NULL, E_WARNING, "A '" LDAP_MODIFY_BATCH_MODTYPE "' value must be a long");
						RETURN_FALSE;
					}

					/* is the value in range? */
					modtype = Z_LVAL_P(modinfo);
					if (
						modtype != LDAP_MODIFY_BATCH_ADD &&
						modtype != LDAP_MODIFY_BATCH_REMOVE &&
						modtype != LDAP_MODIFY_BATCH_REPLACE &&
						modtype != LDAP_MODIFY_BATCH_REMOVE_ALL
					) {
						php_error_docref(NULL, E_WARNING, "The '" LDAP_MODIFY_BATCH_MODTYPE "' value must match one of the LDAP_MODIFY_BATCH_* constants");
						RETURN_FALSE;
					}

					/* if it's REMOVE_ALL, there must not be a values array; otherwise, there must */
					if (modtype == LDAP_MODIFY_BATCH_REMOVE_ALL) {
						if (zend_hash_str_exists(Z_ARRVAL_P(mod), LDAP_MODIFY_BATCH_VALUES, strlen(LDAP_MODIFY_BATCH_VALUES))) {
							php_error_docref(NULL, E_WARNING, "If '" LDAP_MODIFY_BATCH_MODTYPE "' is LDAP_MODIFY_BATCH_REMOVE_ALL, a '" LDAP_MODIFY_BATCH_VALUES "' array must not be provided");
							RETURN_FALSE;
						}
					}
					else {
						if (!zend_hash_str_exists(Z_ARRVAL_P(mod), LDAP_MODIFY_BATCH_VALUES, strlen(LDAP_MODIFY_BATCH_VALUES))) {
							php_error_docref(NULL, E_WARNING, "If '" LDAP_MODIFY_BATCH_MODTYPE "' is not LDAP_MODIFY_BATCH_REMOVE_ALL, a '" LDAP_MODIFY_BATCH_VALUES "' array must be provided");
							RETURN_FALSE;
						}
					}
				}
				else if (_ldap_str_equal_to_const(ZSTR_VAL(modkey), ZSTR_LEN(modkey), LDAP_MODIFY_BATCH_VALUES)) {
					if (Z_TYPE_P(modinfo) != IS_ARRAY) {
						php_error_docref(NULL, E_WARNING, "A '" LDAP_MODIFY_BATCH_VALUES "' value must be an array");
						RETURN_FALSE;
					}

					/* is the array not empty? */
					zend_hash_internal_pointer_reset(Z_ARRVAL_P(modinfo));
					num_modvals = zend_hash_num_elements(Z_ARRVAL_P(modinfo));
					if (num_modvals == 0) {
						php_error_docref(NULL, E_WARNING, "A '" LDAP_MODIFY_BATCH_VALUES "' array must have at least one element");
						RETURN_FALSE;
					}

					/* are its keys integers? */
					if (zend_hash_get_current_key_type(Z_ARRVAL_P(modinfo)) != HASH_KEY_IS_LONG) {
						php_error_docref(NULL, E_WARNING, "A '" LDAP_MODIFY_BATCH_VALUES "' array must not be string-indexed");
						RETURN_FALSE;
					}

					/* are the keys consecutive? */
					for (k = 0; k < num_modvals; k++) {
						if ((fetched = zend_hash_index_find(Z_ARRVAL_P(modinfo), k)) == NULL) {
							php_error_docref(NULL, E_WARNING, "A '" LDAP_MODIFY_BATCH_VALUES "' array must have consecutive indices 0, 1, ...");
							RETURN_FALSE;
						}
						modval = fetched;

						/* is the data element a string? */
						if (Z_TYPE_P(modval) != IS_STRING) {
							php_error_docref(NULL, E_WARNING, "Each element of a '" LDAP_MODIFY_BATCH_VALUES "' array must be a string");
							RETURN_FALSE;
						}
					}
				}

				zend_hash_move_forward(Z_ARRVAL_P(mod));
			}
		}
	}
	/* validation was successful */

	/* allocate array of modifications */
	ldap_mods = safe_emalloc((num_mods+1), sizeof(LDAPMod *), 0);

	/* for each modification */
	for (i = 0; i < num_mods; i++) {
		/* allocate the modification struct */
		ldap_mods[i] = safe_emalloc(1, sizeof(LDAPMod), 0);

		/* fetch the relevant data */
		fetched = zend_hash_index_find(Z_ARRVAL_P(mods), i);
		mod = fetched;

		_ldap_hash_fetch(mod, LDAP_MODIFY_BATCH_ATTRIB, &attrib);
		_ldap_hash_fetch(mod, LDAP_MODIFY_BATCH_MODTYPE, &modtype);
		_ldap_hash_fetch(mod, LDAP_MODIFY_BATCH_VALUES, &vals);

		/* map the modification type */
		switch (Z_LVAL_P(modtype)) {
			case LDAP_MODIFY_BATCH_ADD:
				oper = LDAP_MOD_ADD;
				break;
			case LDAP_MODIFY_BATCH_REMOVE:
			case LDAP_MODIFY_BATCH_REMOVE_ALL:
				oper = LDAP_MOD_DELETE;
				break;
			case LDAP_MODIFY_BATCH_REPLACE:
				oper = LDAP_MOD_REPLACE;
				break;
			default:
				php_error_docref(NULL, E_ERROR, "Unknown and uncaught modification type.");
				RETURN_FALSE;
		}

		/* fill in the basic info */
		ldap_mods[i]->mod_op = oper | LDAP_MOD_BVALUES;
		ldap_mods[i]->mod_type = estrndup(Z_STRVAL_P(attrib), Z_STRLEN_P(attrib));

		if (Z_LVAL_P(modtype) == LDAP_MODIFY_BATCH_REMOVE_ALL) {
			/* no values */
			ldap_mods[i]->mod_bvalues = NULL;
		}
		else {
			/* allocate space for the values as part of this modification */
			num_modvals = zend_hash_num_elements(Z_ARRVAL_P(vals));
			ldap_mods[i]->mod_bvalues = safe_emalloc((num_modvals+1), sizeof(struct berval *), 0);

			/* for each value */
			for (j = 0; j < num_modvals; j++) {
				/* fetch it */
				fetched = zend_hash_index_find(Z_ARRVAL_P(vals), j);
				modval = fetched;

				/* allocate the data struct */
				ldap_mods[i]->mod_bvalues[j] = safe_emalloc(1, sizeof(struct berval), 0);

				/* fill it */
				ldap_mods[i]->mod_bvalues[j]->bv_len = Z_STRLEN_P(modval);
				ldap_mods[i]->mod_bvalues[j]->bv_val = estrndup(Z_STRVAL_P(modval), Z_STRLEN_P(modval));
			}

			/* NULL-terminate values */
			ldap_mods[i]->mod_bvalues[num_modvals] = NULL;
		}
	}

	/* NULL-terminate modifications */
	ldap_mods[num_mods] = NULL;

	/* perform (finally) */
	if ((i = ldap_modify_ext_s(ld->link, dn, ldap_mods, NULL, NULL)) != LDAP_SUCCESS) {
		php_error_docref(NULL, E_WARNING, "Batch Modify: %s", ldap_err2string(i));
		RETVAL_FALSE;
	} else RETVAL_TRUE;

	/* clean up */
	{
		for (i = 0; i < num_mods; i++) {
			/* attribute */
			efree(ldap_mods[i]->mod_type);

			if (ldap_mods[i]->mod_bvalues != NULL) {
				/* each BER value */
				for (j = 0; ldap_mods[i]->mod_bvalues[j] != NULL; j++) {
					/* free the data bytes */
					efree(ldap_mods[i]->mod_bvalues[j]->bv_val);

					/* free the bvalue struct */
					efree(ldap_mods[i]->mod_bvalues[j]);
				}

				/* the BER value array */
				efree(ldap_mods[i]->mod_bvalues);
			}

			/* the modification */
			efree(ldap_mods[i]);
		}

		/* the modifications array */
		efree(ldap_mods);
	}
}
/* }}} */

/* {{{ proto int ldap_errno(resource link)
   Get the current ldap error number */
PHP_FUNCTION(ldap_errno)
{
	zval *link;
	ldap_linkdata *ld;

	if (zend_parse_parameters(ZEND_NUM_ARGS(), "r", &link) != SUCCESS) {
		return;
	}

	if ((ld = (ldap_linkdata *)zend_fetch_resource(Z_RES_P(link), "ldap link", le_link)) == NULL) {
		RETURN_FALSE;
	}

	RETURN_LONG(_get_lderrno(ld->link));
}
/* }}} */

/* {{{ proto string ldap_err2str(int errno)
   Convert error number to error string */
PHP_FUNCTION(ldap_err2str)
{
	zend_long perrno;

	if (zend_parse_parameters(ZEND_NUM_ARGS(), "l", &perrno) != SUCCESS) {
		return;
	}

	RETURN_STRING(ldap_err2string(perrno));
}
/* }}} */

/* {{{ proto string ldap_error(resource link)
   Get the current ldap error string */
PHP_FUNCTION(ldap_error)
{
	zval *link;
	ldap_linkdata *ld;
	int ld_errno;

	if (zend_parse_parameters(ZEND_NUM_ARGS(), "r", &link) != SUCCESS) {
		return;
	}

	if ((ld = (ldap_linkdata *)zend_fetch_resource(Z_RES_P(link), "ldap link", le_link)) == NULL) {
		RETURN_FALSE;
	}

	ld_errno = _get_lderrno(ld->link);

	RETURN_STRING(ldap_err2string(ld_errno));
}
/* }}} */

/* {{{ proto bool ldap_compare(resource link, string dn, string attr, string value)
   Determine if an entry has a specific value for one of its attributes */
PHP_FUNCTION(ldap_compare)
{
	zval *link;
	char *dn, *attr, *value;
	size_t dn_len, attr_len, value_len;
	ldap_linkdata *ld;
	int errno;
	struct berval lvalue;

	if (zend_parse_parameters(ZEND_NUM_ARGS(), "rsss", &link, &dn, &dn_len, &attr, &attr_len, &value, &value_len) != SUCCESS) {
		return;
	}

	if ((ld = (ldap_linkdata *)zend_fetch_resource(Z_RES_P(link), "ldap link", le_link)) == NULL) {
		RETURN_FALSE;
	}

	lvalue.bv_val = value;
	lvalue.bv_len = value_len;

	errno = ldap_compare_ext_s(ld->link, dn, attr, &lvalue, NULL, NULL);

	switch (errno) {
		case LDAP_COMPARE_TRUE:
			RETURN_TRUE;
			break;

		case LDAP_COMPARE_FALSE:
			RETURN_FALSE;
			break;
	}

	php_error_docref(NULL, E_WARNING, "Compare: %s", ldap_err2string(errno));
	RETURN_LONG(-1);
}
/* }}} */

/* {{{ proto bool ldap_sort(resource link, resource result, string sortfilter)
   Sort LDAP result entries */
PHP_FUNCTION(ldap_sort)
{
	zval *link, *result;
	ldap_linkdata *ld;
	char *sortfilter;
	size_t sflen;
	zend_resource *le;

	if (zend_parse_parameters(ZEND_NUM_ARGS(), "rrs", &link, &result, &sortfilter, &sflen) != SUCCESS) {
		RETURN_FALSE;
	}

	if ((ld = (ldap_linkdata *)zend_fetch_resource(Z_RES_P(link), "ldap link", le_link)) == NULL) {
		RETURN_FALSE;
	}

	le = Z_RES_P(result);
	if (le->type != le_result) {
		php_error_docref(NULL, E_WARNING, "Supplied resource is not a valid ldap result resource");
		RETURN_FALSE;
	}

	if (ldap_sort_entries(ld->link, (LDAPMessage **) &le->ptr, sflen ? sortfilter : NULL, strcmp) != LDAP_SUCCESS) {
		php_error_docref(NULL, E_WARNING, "%s", ldap_err2string(errno));
		RETURN_FALSE;
	}

	RETURN_TRUE;
}
/* }}} */

#if (LDAP_API_VERSION > 2000) || HAVE_NSLDAP || HAVE_ORALDAP
/* {{{ proto bool ldap_get_option(resource link, int option, mixed retval)
   Get the current value of various session-wide parameters */
PHP_FUNCTION(ldap_get_option)
{
	zval *link, *retval;
	ldap_linkdata *ld;
	zend_long option;

	if (zend_parse_parameters(ZEND_NUM_ARGS(), "rlz/", &link, &option, &retval) != SUCCESS) {
		return;
	}

	if ((ld = (ldap_linkdata *)zend_fetch_resource(Z_RES_P(link), "ldap link", le_link)) == NULL) {
		RETURN_FALSE;
	}

	switch (option) {
	/* options with int value */
	case LDAP_OPT_DEREF:
	case LDAP_OPT_SIZELIMIT:
	case LDAP_OPT_TIMELIMIT:
	case LDAP_OPT_PROTOCOL_VERSION:
	case LDAP_OPT_ERROR_NUMBER:
	case LDAP_OPT_REFERRALS:
#ifdef LDAP_OPT_RESTART
	case LDAP_OPT_RESTART:
#endif
#ifdef LDAP_OPT_X_TLS_REQUIRE_CERT
	case LDAP_OPT_X_TLS_REQUIRE_CERT:
#endif
		{
			int val;

			if (ldap_get_option(ld->link, option, &val)) {
				RETURN_FALSE;
			}
			zval_ptr_dtor(retval);
			ZVAL_LONG(retval, val);
		} break;
#ifdef LDAP_OPT_NETWORK_TIMEOUT
	case LDAP_OPT_NETWORK_TIMEOUT:
		{
			struct timeval *timeout = NULL;

			if (ldap_get_option(ld->link, LDAP_OPT_NETWORK_TIMEOUT, (void *) &timeout)) {
				if (timeout) {
					ldap_memfree(timeout);
				}
				RETURN_FALSE;
			}
			if (!timeout) {
				RETURN_FALSE;
			}
			zval_ptr_dtor(retval);
			ZVAL_LONG(retval, timeout->tv_sec);
			ldap_memfree(timeout);
		} break;
#elif defined(LDAP_X_OPT_CONNECT_TIMEOUT)
	case LDAP_X_OPT_CONNECT_TIMEOUT:
		{
			int timeout;

			if (ldap_get_option(ld->link, LDAP_X_OPT_CONNECT_TIMEOUT, &timeout)) {
				RETURN_FALSE;
			}
			zval_ptr_dtor(retval);
			ZVAL_LONG(retval, (timeout / 1000));
		} break;
#endif
#ifdef LDAP_OPT_TIMEOUT
	case LDAP_OPT_TIMEOUT:
		{
			struct timeval *timeout = NULL;

			if (ldap_get_option(ld->link, LDAP_OPT_TIMEOUT, (void *) &timeout)) {
				if (timeout) {
					ldap_memfree(timeout);
				}
				RETURN_FALSE;
			}
			if (!timeout) {
				RETURN_FALSE;
			}
			zval_dtor(retval);
			ZVAL_LONG(retval, timeout->tv_sec);
			ldap_memfree(timeout);
		} break;
#endif
	/* options with string value */
	case LDAP_OPT_ERROR_STRING:
#ifdef LDAP_OPT_HOST_NAME
	case LDAP_OPT_HOST_NAME:
#endif
#ifdef HAVE_LDAP_SASL
	case LDAP_OPT_X_SASL_MECH:
	case LDAP_OPT_X_SASL_REALM:
	case LDAP_OPT_X_SASL_AUTHCID:
	case LDAP_OPT_X_SASL_AUTHZID:
#endif
#ifdef LDAP_OPT_MATCHED_DN
	case LDAP_OPT_MATCHED_DN:
#endif
		{
			char *val = NULL;

			if (ldap_get_option(ld->link, option, &val) || val == NULL || *val == '\0') {
				if (val) {
					ldap_memfree(val);
				}
				RETURN_FALSE;
			}
			zval_ptr_dtor(retval);
			ZVAL_STRING(retval, val);
			ldap_memfree(val);
		} break;
/* options not implemented
	case LDAP_OPT_SERVER_CONTROLS:
	case LDAP_OPT_CLIENT_CONTROLS:
	case LDAP_OPT_API_INFO:
	case LDAP_OPT_API_FEATURE_INFO:
*/
	default:
		RETURN_FALSE;
	}
	RETURN_TRUE;
}
/* }}} */

/* {{{ proto bool ldap_set_option(resource link, int option, mixed newval)
   Set the value of various session-wide parameters */
PHP_FUNCTION(ldap_set_option)
{
	zval *link, *newval;
	ldap_linkdata *ld;
	LDAP *ldap;
	zend_long option;

	if (zend_parse_parameters(ZEND_NUM_ARGS(), "zlz", &link, &option, &newval) != SUCCESS) {
		return;
	}

	if (Z_TYPE_P(link) == IS_NULL) {
		ldap = NULL;
	} else {
		if ((ld = (ldap_linkdata *)zend_fetch_resource_ex(link, "ldap link", le_link)) == NULL) {
			RETURN_FALSE;
		}
		ldap = ld->link;
	}

	switch (option) {
	/* options with int value */
	case LDAP_OPT_DEREF:
	case LDAP_OPT_SIZELIMIT:
	case LDAP_OPT_TIMELIMIT:
	case LDAP_OPT_PROTOCOL_VERSION:
	case LDAP_OPT_ERROR_NUMBER:
#ifdef LDAP_OPT_DEBUG_LEVEL
	case LDAP_OPT_DEBUG_LEVEL:
#endif
#ifdef LDAP_OPT_X_TLS_REQUIRE_CERT
	case LDAP_OPT_X_TLS_REQUIRE_CERT:
#endif
		{
			int val;

			convert_to_long_ex(newval);
			val = Z_LVAL_P(newval);
			if (ldap_set_option(ldap, option, &val)) {
				RETURN_FALSE;
			}
		} break;
#ifdef LDAP_OPT_NETWORK_TIMEOUT
	case LDAP_OPT_NETWORK_TIMEOUT:
		{
			struct timeval timeout;

			convert_to_long_ex(newval);
			timeout.tv_sec = Z_LVAL_P(newval);
			timeout.tv_usec = 0;
			if (ldap_set_option(ldap, LDAP_OPT_NETWORK_TIMEOUT, (void *) &timeout)) {
				RETURN_FALSE;
			}
		} break;
#elif defined(LDAP_X_OPT_CONNECT_TIMEOUT)
	case LDAP_X_OPT_CONNECT_TIMEOUT:
		{
			int timeout;

			convert_to_long_ex(newval);
			timeout = 1000 * Z_LVAL_P(newval); /* Convert to milliseconds */
			if (ldap_set_option(ldap, LDAP_X_OPT_CONNECT_TIMEOUT, &timeout)) {
				RETURN_FALSE;
			}
		} break;
#endif
#ifdef LDAP_OPT_TIMEOUT
	case LDAP_OPT_TIMEOUT:
		{
			struct timeval timeout;

			convert_to_long_ex(newval);
			timeout.tv_sec = Z_LVAL_P(newval);
			timeout.tv_usec = 0;
			if (ldap_set_option(ldap, LDAP_OPT_TIMEOUT, (void *) &timeout)) {
				RETURN_FALSE;
			}
		} break;
#endif
		/* options with string value */
	case LDAP_OPT_ERROR_STRING:
#ifdef LDAP_OPT_HOST_NAME
	case LDAP_OPT_HOST_NAME:
#endif
#ifdef HAVE_LDAP_SASL
	case LDAP_OPT_X_SASL_MECH:
	case LDAP_OPT_X_SASL_REALM:
	case LDAP_OPT_X_SASL_AUTHCID:
	case LDAP_OPT_X_SASL_AUTHZID:
#endif
#ifdef LDAP_OPT_MATCHED_DN
	case LDAP_OPT_MATCHED_DN:
#endif
		{
			char *val;
			convert_to_string_ex(newval);
			val = Z_STRVAL_P(newval);
			if (ldap_set_option(ldap, option, val)) {
				RETURN_FALSE;
			}
		} break;
		/* options with boolean value */
	case LDAP_OPT_REFERRALS:
#ifdef LDAP_OPT_RESTART
	case LDAP_OPT_RESTART:
#endif
		{
			void *val;
			convert_to_boolean_ex(newval);
			val = Z_TYPE_P(newval) == IS_TRUE
				? LDAP_OPT_ON : LDAP_OPT_OFF;
			if (ldap_set_option(ldap, option, val)) {
				RETURN_FALSE;
			}
		} break;
		/* options with control list value */
	case LDAP_OPT_SERVER_CONTROLS:
	case LDAP_OPT_CLIENT_CONTROLS:
		{
			LDAPControl *ctrl, **ctrls, **ctrlp;
			zval *ctrlval, *val;
			int ncontrols;
			char error=0;

			if ((Z_TYPE_P(newval) != IS_ARRAY) || !(ncontrols = zend_hash_num_elements(Z_ARRVAL_P(newval)))) {
				php_error_docref(NULL, E_WARNING, "Expected non-empty array value for this option");
				RETURN_FALSE;
			}
			ctrls = safe_emalloc((1 + ncontrols), sizeof(*ctrls), 0);
			*ctrls = NULL;
			ctrlp = ctrls;
			ZEND_HASH_FOREACH_VAL(Z_ARRVAL_P(newval), ctrlval) {
				if (Z_TYPE_P(ctrlval) != IS_ARRAY) {
					php_error_docref(NULL, E_WARNING, "The array value must contain only arrays, where each array is a control");
					error = 1;
					break;
				}
				if ((val = zend_hash_str_find(Z_ARRVAL_P(ctrlval), "oid", sizeof("oid") - 1)) == NULL) {
					php_error_docref(NULL, E_WARNING, "Control must have an oid key");
					error = 1;
					break;
				}
				ctrl = *ctrlp = emalloc(sizeof(**ctrlp));
				convert_to_string_ex(val);
				ctrl->ldctl_oid = Z_STRVAL_P(val);
				if ((val = zend_hash_str_find(Z_ARRVAL_P(ctrlval), "value", sizeof("value") - 1)) != NULL) {
					convert_to_string_ex(val);
					ctrl->ldctl_value.bv_val = Z_STRVAL_P(val);
					ctrl->ldctl_value.bv_len = Z_STRLEN_P(val);
				} else {
					ctrl->ldctl_value.bv_val = NULL;
					ctrl->ldctl_value.bv_len = 0;
				}
				if ((val = zend_hash_str_find(Z_ARRVAL_P(ctrlval), "iscritical", sizeof("iscritical") - 1)) != NULL) {
					convert_to_boolean_ex(val);
					ctrl->ldctl_iscritical = Z_TYPE_P(val) == IS_TRUE;
				} else {
					ctrl->ldctl_iscritical = 0;
				}

				++ctrlp;
				*ctrlp = NULL;
			} ZEND_HASH_FOREACH_END();
			if (!error) {
				error = ldap_set_option(ldap, option, ctrls);
			}
			ctrlp = ctrls;
			while (*ctrlp) {
				efree(*ctrlp);
				ctrlp++;
			}
			efree(ctrls);
			if (error) {
				RETURN_FALSE;
			}
		} break;
	default:
		RETURN_FALSE;
	}
	RETURN_TRUE;
}
/* }}} */

#ifdef HAVE_LDAP_PARSE_RESULT
/* {{{ proto bool ldap_parse_result(resource link, resource result, int errcode, string matcheddn, string errmsg, array referrals)
   Extract information from result */
PHP_FUNCTION(ldap_parse_result)
{
	zval *link, *result, *errcode, *matcheddn, *errmsg, *referrals;
	ldap_linkdata *ld;
	LDAPMessage *ldap_result;
	char **lreferrals, **refp;
	char *lmatcheddn, *lerrmsg;
	int rc, lerrcode, myargcount = ZEND_NUM_ARGS();

	if (zend_parse_parameters(ZEND_NUM_ARGS(), "rrz/|z/z/z/", &link, &result, &errcode, &matcheddn, &errmsg, &referrals) != SUCCESS) {
		return;
	}

	if ((ld = (ldap_linkdata *)zend_fetch_resource(Z_RES_P(link), "ldap link", le_link)) == NULL) {
		RETURN_FALSE;
	}

	if ((ldap_result = (LDAPMessage *)zend_fetch_resource(Z_RES_P(result), "ldap result", le_result)) == NULL) {
		RETURN_FALSE;
	}

	rc = ldap_parse_result(ld->link, ldap_result, &lerrcode,
				myargcount > 3 ? &lmatcheddn : NULL,
				myargcount > 4 ? &lerrmsg : NULL,
				myargcount > 5 ? &lreferrals : NULL,
				NULL /* &serverctrls */,
				0);
	if (rc != LDAP_SUCCESS) {
		php_error_docref(NULL, E_WARNING, "Unable to parse result: %s", ldap_err2string(rc));
		RETURN_FALSE;
	}

	zval_ptr_dtor(errcode);
	ZVAL_LONG(errcode, lerrcode);

	/* Reverse -> fall through */
	switch (myargcount) {
		case 6:
			zval_ptr_dtor(referrals);
			array_init(referrals);
			if (lreferrals != NULL) {
				refp = lreferrals;
				while (*refp) {
					add_next_index_string(referrals, *refp);
					refp++;
				}
				ldap_memvfree((void**)lreferrals);
			}
		case 5:
			zval_ptr_dtor(errmsg);
			if (lerrmsg == NULL) {
				ZVAL_EMPTY_STRING(errmsg);
			} else {
				ZVAL_STRING(errmsg, lerrmsg);
				ldap_memfree(lerrmsg);
			}
		case 4:
			zval_ptr_dtor(matcheddn);
			if (lmatcheddn == NULL) {
				ZVAL_EMPTY_STRING(matcheddn);
			} else {
				ZVAL_STRING(matcheddn, lmatcheddn);
				ldap_memfree(lmatcheddn);
			}
	}
	RETURN_TRUE;
}
/* }}} */
#endif

/* {{{ proto resource ldap_first_reference(resource link, resource result)
   Return first reference */
PHP_FUNCTION(ldap_first_reference)
{
	zval *link, *result;
	ldap_linkdata *ld;
	ldap_resultentry *resultentry;
	LDAPMessage *ldap_result, *entry;

	if (zend_parse_parameters(ZEND_NUM_ARGS(), "rr", &link, &result) != SUCCESS) {
		return;
	}

	if ((ld = (ldap_linkdata *)zend_fetch_resource(Z_RES_P(link), "ldap link", le_link)) == NULL) {
		RETURN_FALSE;
	}

	if ((ldap_result = (LDAPMessage *)zend_fetch_resource(Z_RES_P(result), "ldap result", le_result)) == NULL) {
		RETURN_FALSE;
	}

	if ((entry = ldap_first_reference(ld->link, ldap_result)) == NULL) {
		RETVAL_FALSE;
	} else {
		resultentry = emalloc(sizeof(ldap_resultentry));
		RETVAL_RES(zend_register_resource(resultentry, le_result_entry));
		ZVAL_COPY(&resultentry->res, result);
		resultentry->data = entry;
		resultentry->ber = NULL;
	}
}
/* }}} */

/* {{{ proto resource ldap_next_reference(resource link, resource reference_entry)
   Get next reference */
PHP_FUNCTION(ldap_next_reference)
{
	zval *link, *result_entry;
	ldap_linkdata *ld;
	ldap_resultentry *resultentry, *resultentry_next;
	LDAPMessage *entry_next;

	if (zend_parse_parameters(ZEND_NUM_ARGS(), "rr", &link, &result_entry) != SUCCESS) {
		return;
	}

	if ((ld = (ldap_linkdata *)zend_fetch_resource(Z_RES_P(link), "ldap link", le_link)) == NULL) {
		RETURN_FALSE;
	}

	if ((resultentry = (ldap_resultentry *)zend_fetch_resource(Z_RES_P(result_entry), "ldap result entry", le_result_entry)) == NULL) {
		RETURN_FALSE;
	}

	if ((entry_next = ldap_next_reference(ld->link, resultentry->data)) == NULL) {
		RETVAL_FALSE;
	} else {
		resultentry_next = emalloc(sizeof(ldap_resultentry));
		RETVAL_RES(zend_register_resource(resultentry_next, le_result_entry));
		ZVAL_COPY(&resultentry_next->res, &resultentry->res);
		resultentry_next->data = entry_next;
		resultentry_next->ber = NULL;
	}
}
/* }}} */

#ifdef HAVE_LDAP_PARSE_REFERENCE
/* {{{ proto bool ldap_parse_reference(resource link, resource reference_entry, array referrals)
   Extract information from reference entry */
PHP_FUNCTION(ldap_parse_reference)
{
	zval *link, *result_entry, *referrals;
	ldap_linkdata *ld;
	ldap_resultentry *resultentry;
	char **lreferrals, **refp;

	if (zend_parse_parameters(ZEND_NUM_ARGS(), "rrz/", &link, &result_entry, &referrals) != SUCCESS) {
		return;
	}

	if ((ld = (ldap_linkdata *)zend_fetch_resource(Z_RES_P(link), "ldap link", le_link)) == NULL) {
		RETURN_FALSE;
	}

	if ((resultentry = (ldap_resultentry *)zend_fetch_resource(Z_RES_P(result_entry), "ldap result entry", le_result_entry)) == NULL) {
		RETURN_FALSE;
	}

	if (ldap_parse_reference(ld->link, resultentry->data, &lreferrals, NULL /* &serverctrls */, 0) != LDAP_SUCCESS) {
		RETURN_FALSE;
	}

	zval_ptr_dtor(referrals);
	array_init(referrals);
	if (lreferrals != NULL) {
		refp = lreferrals;
		while (*refp) {
			add_next_index_string(referrals, *refp);
			refp++;
		}
		ldap_memvfree((void**)lreferrals);
	}
	RETURN_TRUE;
}
/* }}} */
#endif

/* {{{ proto bool ldap_rename(resource link, string dn, string newrdn, string newparent, bool deleteoldrdn)
   Modify the name of an entry */
PHP_FUNCTION(ldap_rename)
{
	zval *link;
	ldap_linkdata *ld;
	int rc;
	char *dn, *newrdn, *newparent;
	size_t dn_len, newrdn_len, newparent_len;
	zend_bool deleteoldrdn;

	if (zend_parse_parameters(ZEND_NUM_ARGS(), "rsssb", &link, &dn, &dn_len, &newrdn, &newrdn_len, &newparent, &newparent_len, &deleteoldrdn) != SUCCESS) {
		return;
	}

	if ((ld = (ldap_linkdata *)zend_fetch_resource(Z_RES_P(link), "ldap link", le_link)) == NULL) {
		RETURN_FALSE;
	}

	if (newparent_len == 0) {
		newparent = NULL;
	}

#if (LDAP_API_VERSION > 2000) || HAVE_NSLDAP || HAVE_ORALDAP
	rc = ldap_rename_s(ld->link, dn, newrdn, newparent, deleteoldrdn, NULL, NULL);
#else
	if (newparent_len != 0) {
		php_error_docref(NULL, E_WARNING, "You are using old LDAP API, newparent must be the empty string, can only modify RDN");
		RETURN_FALSE;
	}
/* could support old APIs but need check for ldap_modrdn2()/ldap_modrdn() */
	rc = ldap_modrdn2_s(ld->link, dn, newrdn, deleteoldrdn);
#endif

	if (rc == LDAP_SUCCESS) {
		RETURN_TRUE;
	}
	RETURN_FALSE;
}
/* }}} */

#ifdef HAVE_LDAP_START_TLS_S
/* {{{ proto bool ldap_start_tls(resource link)
   Start TLS */
PHP_FUNCTION(ldap_start_tls)
{
	zval *link;
	ldap_linkdata *ld;
	int rc, protocol = LDAP_VERSION3;

	if (zend_parse_parameters(ZEND_NUM_ARGS(), "r", &link) != SUCCESS) {
		return;
	}

	if ((ld = (ldap_linkdata *)zend_fetch_resource(Z_RES_P(link), "ldap link", le_link)) == NULL) {
		RETURN_FALSE;
	}

	if (((rc = ldap_set_option(ld->link, LDAP_OPT_PROTOCOL_VERSION, &protocol)) != LDAP_SUCCESS) ||
		((rc = ldap_start_tls_s(ld->link, NULL, NULL)) != LDAP_SUCCESS)
	) {
		php_error_docref(NULL, E_WARNING,"Unable to start TLS: %s", ldap_err2string(rc));
		RETURN_FALSE;
	} else {
		RETURN_TRUE;
	}
}
/* }}} */
#endif
#endif /* (LDAP_API_VERSION > 2000) || HAVE_NSLDAP || HAVE_ORALDAP */

#if defined(LDAP_API_FEATURE_X_OPENLDAP) && defined(HAVE_3ARG_SETREBINDPROC)
/* {{{ _ldap_rebind_proc()
*/
int _ldap_rebind_proc(LDAP *ldap, const char *url, ber_tag_t req, ber_int_t msgid, void *params)
{
	ldap_linkdata *ld;
	int retval;
	zval cb_args[2];
	zval cb_retval;
	zval *cb_link = (zval *) params;

	ld = (ldap_linkdata *) zend_fetch_resource_ex(cb_link, "ldap link", le_link);

	/* link exists and callback set? */
	if (ld == NULL || Z_ISUNDEF(ld->rebindproc)) {
		php_error_docref(NULL, E_WARNING, "Link not found or no callback set");
		return LDAP_OTHER;
	}

	/* callback */
	ZVAL_COPY_VALUE(&cb_args[0], cb_link);
	ZVAL_STRING(&cb_args[1], url);
	if (call_user_function_ex(EG(function_table), NULL, &ld->rebindproc, &cb_retval, 2, cb_args, 0, NULL) == SUCCESS && !Z_ISUNDEF(cb_retval)) {
		convert_to_long_ex(&cb_retval);
		retval = Z_LVAL(cb_retval);
		zval_ptr_dtor(&cb_retval);
	} else {
		php_error_docref(NULL, E_WARNING, "rebind_proc PHP callback failed");
		retval = LDAP_OTHER;
	}
	zval_ptr_dtor(&cb_args[1]);
	return retval;
}
/* }}} */

/* {{{ proto bool ldap_set_rebind_proc(resource link, string callback)
   Set a callback function to do re-binds on referral chasing. */
PHP_FUNCTION(ldap_set_rebind_proc)
{
	zval *link, *callback;
	ldap_linkdata *ld;
	zend_string *callback_name;

	if (zend_parse_parameters(ZEND_NUM_ARGS(), "rz", &link, &callback) != SUCCESS) {
		RETURN_FALSE;
	}

	if ((ld = (ldap_linkdata *)zend_fetch_resource(Z_RES_P(link), "ldap link", le_link)) == NULL) {
		RETURN_FALSE;
	}

	if (Z_TYPE_P(callback) == IS_STRING && Z_STRLEN_P(callback) == 0) {
		/* unregister rebind procedure */
		if (!Z_ISUNDEF(ld->rebindproc)) {
			zval_ptr_dtor(&ld->rebindproc);
			ZVAL_UNDEF(&ld->rebindproc);
			ldap_set_rebind_proc(ld->link, NULL, NULL);
		}
		RETURN_TRUE;
	}

	/* callable? */
	if (!zend_is_callable(callback, 0, &callback_name)) {
		php_error_docref(NULL, E_WARNING, "Two arguments expected for '%s' to be a valid callback", ZSTR_VAL(callback_name));
		zend_string_release(callback_name);
		RETURN_FALSE;
	}
	zend_string_release(callback_name);

	/* register rebind procedure */
	if (Z_ISUNDEF(ld->rebindproc)) {
		ldap_set_rebind_proc(ld->link, _ldap_rebind_proc, (void *) link);
	} else {
		zval_ptr_dtor(&ld->rebindproc);
	}

	ZVAL_COPY(&ld->rebindproc, callback);
	RETURN_TRUE;
}
/* }}} */
#endif

static zend_string* php_ldap_do_escape(const zend_bool *map, const char *value, size_t valuelen)
{
	char hex[] = "0123456789abcdef";
	int i, p = 0;
	size_t len = 0;
	zend_string *ret;

	for (i = 0; i < valuelen; i++) {
		len += (map[(unsigned char) value[i]]) ? 3 : 1;
	}

	ret =  zend_string_alloc(len, 0);

	for (i = 0; i < valuelen; i++) {
		unsigned char v = (unsigned char) value[i];

		if (map[v]) {
			ZSTR_VAL(ret)[p++] = '\\';
			ZSTR_VAL(ret)[p++] = hex[v >> 4];
			ZSTR_VAL(ret)[p++] = hex[v & 0x0f];
		} else {
			ZSTR_VAL(ret)[p++] = v;
		}
	}

	ZSTR_VAL(ret)[p] = '\0';
	ZSTR_LEN(ret) = p;
	return ret;
}

static void php_ldap_escape_map_set_chars(zend_bool *map, const char *chars, const int charslen, char escape)
{
	int i = 0;
	while (i < charslen) {
		map[(unsigned char) chars[i++]] = escape;
	}
}

PHP_FUNCTION(ldap_escape)
{
	char *value, *ignores;
	size_t valuelen = 0, ignoreslen = 0;
	int i;
	zend_long flags = 0;
	zend_bool map[256] = {0}, havecharlist = 0;

	if (zend_parse_parameters(ZEND_NUM_ARGS(), "s|sl", &value, &valuelen, &ignores, &ignoreslen, &flags) != SUCCESS) {
		return;
	}

	if (!valuelen) {
		RETURN_EMPTY_STRING();
	}

	if (flags & PHP_LDAP_ESCAPE_FILTER) {
		havecharlist = 1;
		php_ldap_escape_map_set_chars(map, "\\*()\0", sizeof("\\*()\0") - 1, 1);
	}

	if (flags & PHP_LDAP_ESCAPE_DN) {
		havecharlist = 1;
		php_ldap_escape_map_set_chars(map, "\\,=+<>;\"#", sizeof("\\,=+<>;\"#") - 1, 1);
	}

	if (!havecharlist) {
		for (i = 0; i < 256; i++) {
			map[i] = 1;
		}
	}

	if (ignoreslen) {
		php_ldap_escape_map_set_chars(map, ignores, ignoreslen, 0);
	}

	RETURN_NEW_STR(php_ldap_do_escape(map, value, valuelen));
}

#ifdef STR_TRANSLATION
/* {{{ php_ldap_do_translate
 */
static void php_ldap_do_translate(INTERNAL_FUNCTION_PARAMETERS, int way)
{
	char *value;
	size_t value_len;
	int result;

	if (zend_parse_parameters(ZEND_NUM_ARGS(), "s", &value, &value_len) != SUCCESS) {
		return;
	}

	if (value_len == 0) {
		RETURN_FALSE;
	}

	if (way == 1) {
		result = ldap_8859_to_t61(&value, &value_len, 0);
	} else {
		result = ldap_t61_to_8859(&value, &value_len, 0);
	}

	if (result == LDAP_SUCCESS) {
		RETVAL_STRINGL(value, value_len);
		free(value);
	} else {
		php_error_docref(NULL, E_WARNING, "Conversion from iso-8859-1 to t61 failed: %s", ldap_err2string(result));
		RETVAL_FALSE;
	}
}
/* }}} */

/* {{{ proto string ldap_t61_to_8859(string value)
   Translate t61 characters to 8859 characters */
PHP_FUNCTION(ldap_t61_to_8859)
{
	php_ldap_do_translate(INTERNAL_FUNCTION_PARAM_PASSTHRU, 0);
}
/* }}} */

/* {{{ proto string ldap_8859_to_t61(string value)
   Translate 8859 characters to t61 characters */
PHP_FUNCTION(ldap_8859_to_t61)
{
	php_ldap_do_translate(INTERNAL_FUNCTION_PARAM_PASSTHRU, 1);
}
/* }}} */
#endif

#ifdef LDAP_CONTROL_PAGEDRESULTS
/* {{{ proto mixed ldap_control_paged_result(resource link, int pagesize [, bool iscritical [, string cookie]])
   Inject paged results control*/
PHP_FUNCTION(ldap_control_paged_result)
{
	zend_long pagesize;
	zend_bool iscritical;
	zval *link;
	char *cookie = NULL;
	size_t cookie_len = 0;
	struct berval lcookie = { 0, NULL };
	ldap_linkdata *ld;
	LDAP *ldap;
	BerElement *ber = NULL;
	LDAPControl	ctrl, *ctrlsp[2];
	int rc, myargcount = ZEND_NUM_ARGS();

	if (zend_parse_parameters(ZEND_NUM_ARGS(), "rl|bs", &link, &pagesize, &iscritical, &cookie, &cookie_len) != SUCCESS) {
		return;
	}

	if (Z_TYPE_P(link) == IS_NULL) {
		ldap = NULL;
	} else {
		if ((ld = (ldap_linkdata *)zend_fetch_resource_ex(link, "ldap link", le_link)) == NULL) {
			RETURN_FALSE;
		}
		ldap = ld->link;
	}

	ber = ber_alloc_t(LBER_USE_DER);
	if (ber == NULL) {
		php_error_docref(NULL, E_WARNING, "Unable to alloc BER encoding resources for paged results control");
		RETURN_FALSE;
	}

	ctrl.ldctl_iscritical = 0;

	switch (myargcount) {
		case 4:
			lcookie.bv_val = cookie;
			lcookie.bv_len = cookie_len;
			/* fallthru */
		case 3:
			ctrl.ldctl_iscritical = (int)iscritical;
			/* fallthru */
	}

	if (ber_printf(ber, "{iO}", (int)pagesize, &lcookie) == LBER_ERROR) {
		php_error_docref(NULL, E_WARNING, "Unable to BER printf paged results control");
		RETVAL_FALSE;
		goto lcpr_error_out;
	}
	rc = ber_flatten2(ber, &ctrl.ldctl_value, 0);
	if (rc == LBER_ERROR) {
		php_error_docref(NULL, E_WARNING, "Unable to BER encode paged results control");
		RETVAL_FALSE;
		goto lcpr_error_out;
	}

	ctrl.ldctl_oid = LDAP_CONTROL_PAGEDRESULTS;

	if (ldap) {
		/* directly set the option */
		ctrlsp[0] = &ctrl;
		ctrlsp[1] = NULL;

		rc = ldap_set_option(ldap, LDAP_OPT_SERVER_CONTROLS, ctrlsp);
		if (rc != LDAP_SUCCESS) {
			php_error_docref(NULL, E_WARNING, "Unable to set paged results control: %s (%d)", ldap_err2string(rc), rc);
			RETVAL_FALSE;
			goto lcpr_error_out;
		}
		RETVAL_TRUE;
	} else {
		/* return a PHP control object */
		array_init(return_value);

		add_assoc_string(return_value, "oid", ctrl.ldctl_oid);
		if (ctrl.ldctl_value.bv_len) {
			add_assoc_stringl(return_value, "value", ctrl.ldctl_value.bv_val, ctrl.ldctl_value.bv_len);
		}
		if (ctrl.ldctl_iscritical) {
			add_assoc_bool(return_value, "iscritical", ctrl.ldctl_iscritical);
		}
	}

lcpr_error_out:
	if (ber != NULL) {
		ber_free(ber, 1);
	}
	return;
}
/* }}} */

/* {{{ proto bool ldap_control_paged_result_response(resource link, resource result [, string &cookie [, int &estimated]])
   Extract paged results control response */
PHP_FUNCTION(ldap_control_paged_result_response)
{
	zval *link, *result, *cookie, *estimated;
	struct berval lcookie;
	int lestimated;
	ldap_linkdata *ld;
	LDAPMessage *ldap_result;
	LDAPControl **lserverctrls, *lctrl;
	BerElement *ber;
	ber_tag_t tag;
	int rc, lerrcode, myargcount = ZEND_NUM_ARGS();

	if (zend_parse_parameters(ZEND_NUM_ARGS(), "rr|z/z/", &link, &result, &cookie, &estimated) != SUCCESS) {
		return;
	}

	if ((ld = (ldap_linkdata *)zend_fetch_resource(Z_RES_P(link), "ldap link", le_link)) == NULL) {
		RETURN_FALSE;
	}

	if ((ldap_result = (LDAPMessage *)zend_fetch_resource(Z_RES_P(result), "ldap result", le_result)) == NULL) {
		RETURN_FALSE;
	}

	rc = ldap_parse_result(ld->link,
				ldap_result,
				&lerrcode,
				NULL,		/* matcheddn */
				NULL,		/* errmsg */
				NULL,		/* referrals */
				&lserverctrls,
				0);

	if (rc != LDAP_SUCCESS) {
		php_error_docref(NULL, E_WARNING, "Unable to parse result: %s (%d)", ldap_err2string(rc), rc);
		RETURN_FALSE;
	}

	if (lerrcode != LDAP_SUCCESS) {
		php_error_docref(NULL, E_WARNING, "Result is: %s (%d)", ldap_err2string(lerrcode), lerrcode);
		RETURN_FALSE;
	}

	if (lserverctrls == NULL) {
		php_error_docref(NULL, E_WARNING, "No server controls in result");
		RETURN_FALSE;
	}

	lctrl = ldap_control_find(LDAP_CONTROL_PAGEDRESULTS, lserverctrls, NULL);
	if (lctrl == NULL) {
		ldap_controls_free(lserverctrls);
		php_error_docref(NULL, E_WARNING, "No paged results control response in result");
		RETURN_FALSE;
	}

	ber = ber_init(&lctrl->ldctl_value);
	if (ber == NULL) {
		ldap_controls_free(lserverctrls);
		php_error_docref(NULL, E_WARNING, "Unable to alloc BER decoding resources for paged results control response");
		RETURN_FALSE;
	}

	tag = ber_scanf(ber, "{io}", &lestimated, &lcookie);
	(void)ber_free(ber, 1);

	if (tag == LBER_ERROR) {
		ldap_controls_free(lserverctrls);
		php_error_docref(NULL, E_WARNING, "Unable to decode paged results control response");
		RETURN_FALSE;
	}

	if (lestimated < 0) {
		ldap_controls_free(lserverctrls);
		php_error_docref(NULL, E_WARNING, "Invalid paged results control response value");
		RETURN_FALSE;
	}

	ldap_controls_free(lserverctrls);
	if (myargcount == 4) {
		zval_dtor(estimated);
		ZVAL_LONG(estimated, lestimated);
	}

	zval_ptr_dtor(cookie);
 	if (lcookie.bv_len == 0) {
		ZVAL_EMPTY_STRING(cookie);
 	} else {
		ZVAL_STRINGL(cookie, lcookie.bv_val, lcookie.bv_len);
 	}
 	ldap_memfree(lcookie.bv_val);

	RETURN_TRUE;
}
/* }}} */
#endif

/* {{{ arginfo */
ZEND_BEGIN_ARG_INFO_EX(arginfo_ldap_connect, 0, 0, 0)
	ZEND_ARG_INFO(0, hostname)
	ZEND_ARG_INFO(0, port)
#ifdef HAVE_ORALDAP
	ZEND_ARG_INFO(0, wallet)
	ZEND_ARG_INFO(0, wallet_passwd)
	ZEND_ARG_INFO(0, authmode)
#endif
ZEND_END_ARG_INFO()

ZEND_BEGIN_ARG_INFO_EX(arginfo_ldap_resource, 0, 0, 1)
	ZEND_ARG_INFO(0, link_identifier)
ZEND_END_ARG_INFO()

ZEND_BEGIN_ARG_INFO_EX(arginfo_ldap_bind, 0, 0, 1)
	ZEND_ARG_INFO(0, link_identifier)
	ZEND_ARG_INFO(0, bind_rdn)
	ZEND_ARG_INFO(0, bind_password)
ZEND_END_ARG_INFO()

#ifdef HAVE_LDAP_SASL
ZEND_BEGIN_ARG_INFO_EX(arginfo_ldap_sasl_bind, 0, 0, 1)
	ZEND_ARG_INFO(0, link)
	ZEND_ARG_INFO(0, binddn)
	ZEND_ARG_INFO(0, password)
	ZEND_ARG_INFO(0, sasl_mech)
	ZEND_ARG_INFO(0, sasl_realm)
	ZEND_ARG_INFO(0, sasl_authz_id)
	ZEND_ARG_INFO(0, props)
ZEND_END_ARG_INFO()
#endif

ZEND_BEGIN_ARG_INFO_EX(arginfo_ldap_read, 0, 0, 3)
	ZEND_ARG_INFO(0, link_identifier)
	ZEND_ARG_INFO(0, base_dn)
	ZEND_ARG_INFO(0, filter)
	ZEND_ARG_INFO(0, attributes)
	ZEND_ARG_INFO(0, attrsonly)
	ZEND_ARG_INFO(0, sizelimit)
	ZEND_ARG_INFO(0, timelimit)
	ZEND_ARG_INFO(0, deref)
ZEND_END_ARG_INFO()

ZEND_BEGIN_ARG_INFO_EX(arginfo_ldap_list, 0, 0, 3)
	ZEND_ARG_INFO(0, link_identifier)
	ZEND_ARG_INFO(0, base_dn)
	ZEND_ARG_INFO(0, filter)
	ZEND_ARG_INFO(0, attributes)
	ZEND_ARG_INFO(0, attrsonly)
	ZEND_ARG_INFO(0, sizelimit)
	ZEND_ARG_INFO(0, timelimit)
	ZEND_ARG_INFO(0, deref)
ZEND_END_ARG_INFO()

ZEND_BEGIN_ARG_INFO_EX(arginfo_ldap_search, 0, 0, 3)
	ZEND_ARG_INFO(0, link_identifier)
	ZEND_ARG_INFO(0, base_dn)
	ZEND_ARG_INFO(0, filter)
	ZEND_ARG_INFO(0, attributes)
	ZEND_ARG_INFO(0, attrsonly)
	ZEND_ARG_INFO(0, sizelimit)
	ZEND_ARG_INFO(0, timelimit)
	ZEND_ARG_INFO(0, deref)
ZEND_END_ARG_INFO()

ZEND_BEGIN_ARG_INFO_EX(arginfo_ldap_count_entries, 0, 0, 2)
	ZEND_ARG_INFO(0, link_identifier)
	ZEND_ARG_INFO(0, result_identifier)
ZEND_END_ARG_INFO()

ZEND_BEGIN_ARG_INFO_EX(arginfo_ldap_first_entry, 0, 0, 2)
	ZEND_ARG_INFO(0, link_identifier)
	ZEND_ARG_INFO(0, result_identifier)
ZEND_END_ARG_INFO()

ZEND_BEGIN_ARG_INFO_EX(arginfo_ldap_next_entry, 0, 0, 2)
	ZEND_ARG_INFO(0, link_identifier)
	ZEND_ARG_INFO(0, result_identifier)
ZEND_END_ARG_INFO()

ZEND_BEGIN_ARG_INFO_EX(arginfo_ldap_get_entries, 0, 0, 2)
	ZEND_ARG_INFO(0, link_identifier)
	ZEND_ARG_INFO(0, result_identifier)
ZEND_END_ARG_INFO()

ZEND_BEGIN_ARG_INFO_EX(arginfo_ldap_first_attribute, 0, 0, 2)
	ZEND_ARG_INFO(0, link_identifier)
	ZEND_ARG_INFO(0, result_entry_identifier)
ZEND_END_ARG_INFO()

ZEND_BEGIN_ARG_INFO_EX(arginfo_ldap_next_attribute, 0, 0, 2)
	ZEND_ARG_INFO(0, link_identifier)
	ZEND_ARG_INFO(0, result_entry_identifier)
ZEND_END_ARG_INFO()

ZEND_BEGIN_ARG_INFO_EX(arginfo_ldap_get_attributes, 0, 0, 2)
	ZEND_ARG_INFO(0, link_identifier)
	ZEND_ARG_INFO(0, result_entry_identifier)
ZEND_END_ARG_INFO()

ZEND_BEGIN_ARG_INFO_EX(arginfo_ldap_get_values, 0, 0, 3)
	ZEND_ARG_INFO(0, link_identifier)
	ZEND_ARG_INFO(0, result_entry_identifier)
	ZEND_ARG_INFO(0, attribute)
ZEND_END_ARG_INFO()

ZEND_BEGIN_ARG_INFO_EX(arginfo_ldap_get_values_len, 0, 0, 3)
	ZEND_ARG_INFO(0, link_identifier)
	ZEND_ARG_INFO(0, result_entry_identifier)
	ZEND_ARG_INFO(0, attribute)
ZEND_END_ARG_INFO()

ZEND_BEGIN_ARG_INFO_EX(arginfo_ldap_get_dn, 0, 0, 2)
	ZEND_ARG_INFO(0, link_identifier)
	ZEND_ARG_INFO(0, result_entry_identifier)
ZEND_END_ARG_INFO()

ZEND_BEGIN_ARG_INFO_EX(arginfo_ldap_explode_dn, 0, 0, 2)
	ZEND_ARG_INFO(0, dn)
	ZEND_ARG_INFO(0, with_attrib)
ZEND_END_ARG_INFO()

ZEND_BEGIN_ARG_INFO_EX(arginfo_ldap_dn2ufn, 0, 0, 1)
	ZEND_ARG_INFO(0, dn)
ZEND_END_ARG_INFO()

ZEND_BEGIN_ARG_INFO_EX(arginfo_ldap_add, 0, 0, 3)
	ZEND_ARG_INFO(0, link_identifier)
	ZEND_ARG_INFO(0, dn)
	ZEND_ARG_INFO(0, entry)
ZEND_END_ARG_INFO()

ZEND_BEGIN_ARG_INFO_EX(arginfo_ldap_delete, 0, 0, 2)
	ZEND_ARG_INFO(0, link_identifier)
	ZEND_ARG_INFO(0, dn)
ZEND_END_ARG_INFO()

ZEND_BEGIN_ARG_INFO_EX(arginfo_ldap_modify, 0, 0, 3)
	ZEND_ARG_INFO(0, link_identifier)
	ZEND_ARG_INFO(0, dn)
	ZEND_ARG_INFO(0, entry)
ZEND_END_ARG_INFO()

ZEND_BEGIN_ARG_INFO_EX(arginfo_ldap_modify_batch, 0, 0, 3)
	ZEND_ARG_INFO(0, link_identifier)
	ZEND_ARG_INFO(0, dn)
	ZEND_ARG_ARRAY_INFO(0, modifications_info, 0)
ZEND_END_ARG_INFO()

ZEND_BEGIN_ARG_INFO_EX(arginfo_ldap_mod_add, 0, 0, 3)
	ZEND_ARG_INFO(0, link_identifier)
	ZEND_ARG_INFO(0, dn)
	ZEND_ARG_INFO(0, entry)
ZEND_END_ARG_INFO()

ZEND_BEGIN_ARG_INFO_EX(arginfo_ldap_mod_replace, 0, 0, 3)
	ZEND_ARG_INFO(0, link_identifier)
	ZEND_ARG_INFO(0, dn)
	ZEND_ARG_INFO(0, entry)
ZEND_END_ARG_INFO()

ZEND_BEGIN_ARG_INFO_EX(arginfo_ldap_mod_del, 0, 0, 3)
	ZEND_ARG_INFO(0, link_identifier)
	ZEND_ARG_INFO(0, dn)
	ZEND_ARG_INFO(0, entry)
ZEND_END_ARG_INFO()

ZEND_BEGIN_ARG_INFO_EX(arginfo_ldap_err2str, 0, 0, 1)
	ZEND_ARG_INFO(0, errno)
ZEND_END_ARG_INFO()

ZEND_BEGIN_ARG_INFO_EX(arginfo_ldap_compare, 0, 0, 4)
	ZEND_ARG_INFO(0, link_identifier)
	ZEND_ARG_INFO(0, dn)
	ZEND_ARG_INFO(0, attribute)
	ZEND_ARG_INFO(0, value)
ZEND_END_ARG_INFO()

ZEND_BEGIN_ARG_INFO_EX(arginfo_ldap_sort, 0, 0, 3)
	ZEND_ARG_INFO(0, link)
	ZEND_ARG_INFO(0, result)
	ZEND_ARG_INFO(0, sortfilter)
ZEND_END_ARG_INFO()

#ifdef LDAP_CONTROL_PAGEDRESULTS
ZEND_BEGIN_ARG_INFO_EX(arginfo_ldap_control_paged_result, 0, 0, 2)
	ZEND_ARG_INFO(0, link)
	ZEND_ARG_INFO(0, pagesize)
	ZEND_ARG_INFO(0, iscritical)
	ZEND_ARG_INFO(0, cookie)
ZEND_END_ARG_INFO();

ZEND_BEGIN_ARG_INFO_EX(arginfo_ldap_control_paged_result_response, 0, 0, 2)
	ZEND_ARG_INFO(0, link)
	ZEND_ARG_INFO(0, result)
	ZEND_ARG_INFO(1, cookie)
	ZEND_ARG_INFO(1, estimated)
ZEND_END_ARG_INFO();
#endif

#if (LDAP_API_VERSION > 2000) || HAVE_NSLDAP || HAVE_ORALDAP
ZEND_BEGIN_ARG_INFO_EX(arginfo_ldap_rename, 0, 0, 5)
	ZEND_ARG_INFO(0, link_identifier)
	ZEND_ARG_INFO(0, dn)
	ZEND_ARG_INFO(0, newrdn)
	ZEND_ARG_INFO(0, newparent)
	ZEND_ARG_INFO(0, deleteoldrdn)
ZEND_END_ARG_INFO()

ZEND_BEGIN_ARG_INFO_EX(arginfo_ldap_get_option, 0, 0, 3)
	ZEND_ARG_INFO(0, link_identifier)
	ZEND_ARG_INFO(0, option)
	ZEND_ARG_INFO(1, retval)
ZEND_END_ARG_INFO()

ZEND_BEGIN_ARG_INFO_EX(arginfo_ldap_set_option, 0, 0, 3)
	ZEND_ARG_INFO(0, link_identifier)
	ZEND_ARG_INFO(0, option)
	ZEND_ARG_INFO(0, newval)
ZEND_END_ARG_INFO()

ZEND_BEGIN_ARG_INFO_EX(arginfo_ldap_first_reference, 0, 0, 2)
	ZEND_ARG_INFO(0, link)
	ZEND_ARG_INFO(0, result)
ZEND_END_ARG_INFO()

ZEND_BEGIN_ARG_INFO_EX(arginfo_ldap_next_reference, 0, 0, 2)
	ZEND_ARG_INFO(0, link)
	ZEND_ARG_INFO(0, entry)
ZEND_END_ARG_INFO()

#ifdef HAVE_LDAP_PARSE_REFERENCE
ZEND_BEGIN_ARG_INFO_EX(arginfo_ldap_parse_reference, 0, 0, 3)
	ZEND_ARG_INFO(0, link)
	ZEND_ARG_INFO(0, entry)
	ZEND_ARG_INFO(1, referrals)
ZEND_END_ARG_INFO()
#endif


#ifdef HAVE_LDAP_PARSE_RESULT
ZEND_BEGIN_ARG_INFO_EX(arginfo_ldap_parse_result, 0, 0, 3)
	ZEND_ARG_INFO(0, link)
	ZEND_ARG_INFO(0, result)
	ZEND_ARG_INFO(1, errcode)
	ZEND_ARG_INFO(1, matcheddn)
	ZEND_ARG_INFO(1, errmsg)
	ZEND_ARG_INFO(1, referrals)
ZEND_END_ARG_INFO()
#endif
#endif

#if defined(LDAP_API_FEATURE_X_OPENLDAP) && defined(HAVE_3ARG_SETREBINDPROC)
ZEND_BEGIN_ARG_INFO_EX(arginfo_ldap_set_rebind_proc, 0, 0, 2)
	ZEND_ARG_INFO(0, link)
	ZEND_ARG_INFO(0, callback)
ZEND_END_ARG_INFO()
#endif

ZEND_BEGIN_ARG_INFO_EX(arginfo_ldap_escape, 0, 0, 1)
	ZEND_ARG_INFO(0, value)
	ZEND_ARG_INFO(0, ignore)
	ZEND_ARG_INFO(0, flags)
ZEND_END_ARG_INFO()

#ifdef STR_TRANSLATION
ZEND_BEGIN_ARG_INFO_EX(arginfo_ldap_t61_to_8859, 0, 0, 1)
	ZEND_ARG_INFO(0, value)
ZEND_END_ARG_INFO()

ZEND_BEGIN_ARG_INFO_EX(arginfo_ldap_8859_to_t61, 0, 0, 1)
	ZEND_ARG_INFO(0, value)
ZEND_END_ARG_INFO()
#endif
/* }}} */

/*
	This is just a small subset of the functionality provided by the LDAP library. All the
	operations are synchronous. Referrals are not handled automatically.
*/
/* {{{ ldap_functions[]
 */
const zend_function_entry ldap_functions[] = {
	PHP_FE(ldap_connect,								arginfo_ldap_connect)
	PHP_FALIAS(ldap_close,		ldap_unbind,			arginfo_ldap_resource)
	PHP_FE(ldap_bind,									arginfo_ldap_bind)
#ifdef HAVE_LDAP_SASL
	PHP_FE(ldap_sasl_bind,								arginfo_ldap_sasl_bind)
#endif
	PHP_FE(ldap_unbind,									arginfo_ldap_resource)
	PHP_FE(ldap_read,									arginfo_ldap_read)
	PHP_FE(ldap_list,									arginfo_ldap_list)
	PHP_FE(ldap_search,									arginfo_ldap_search)
	PHP_FE(ldap_free_result,							arginfo_ldap_resource)
	PHP_FE(ldap_count_entries,							arginfo_ldap_count_entries)
	PHP_FE(ldap_first_entry,							arginfo_ldap_first_entry)
	PHP_FE(ldap_next_entry,								arginfo_ldap_next_entry)
	PHP_FE(ldap_get_entries,							arginfo_ldap_get_entries)
	PHP_FE(ldap_first_attribute,						arginfo_ldap_first_attribute)
	PHP_FE(ldap_next_attribute,							arginfo_ldap_next_attribute)
	PHP_FE(ldap_get_attributes,							arginfo_ldap_get_attributes)
	PHP_FALIAS(ldap_get_values,	ldap_get_values_len,	arginfo_ldap_get_values)
	PHP_FE(ldap_get_values_len,							arginfo_ldap_get_values_len)
	PHP_FE(ldap_get_dn,									arginfo_ldap_get_dn)
	PHP_FE(ldap_explode_dn,								arginfo_ldap_explode_dn)
	PHP_FE(ldap_dn2ufn,									arginfo_ldap_dn2ufn)
	PHP_FE(ldap_add,									arginfo_ldap_add)
	PHP_FE(ldap_delete,									arginfo_ldap_delete)
	PHP_FE(ldap_modify_batch,							arginfo_ldap_modify_batch)
	PHP_FALIAS(ldap_modify,		ldap_mod_replace,		arginfo_ldap_modify)

/* additional functions for attribute based modifications, Gerrit Thomson */
	PHP_FE(ldap_mod_add,								arginfo_ldap_mod_add)
	PHP_FE(ldap_mod_replace,							arginfo_ldap_mod_replace)
	PHP_FE(ldap_mod_del,								arginfo_ldap_mod_del)
/* end gjt mod */

	PHP_FE(ldap_errno,									arginfo_ldap_resource)
	PHP_FE(ldap_err2str,								arginfo_ldap_err2str)
	PHP_FE(ldap_error,									arginfo_ldap_resource)
	PHP_FE(ldap_compare,								arginfo_ldap_compare)
	PHP_DEP_FE(ldap_sort,									arginfo_ldap_sort)

#if (LDAP_API_VERSION > 2000) || HAVE_NSLDAP || HAVE_ORALDAP
	PHP_FE(ldap_rename,									arginfo_ldap_rename)
	PHP_FE(ldap_get_option,								arginfo_ldap_get_option)
	PHP_FE(ldap_set_option,								arginfo_ldap_set_option)
	PHP_FE(ldap_first_reference,						arginfo_ldap_first_reference)
	PHP_FE(ldap_next_reference,							arginfo_ldap_next_reference)
#ifdef HAVE_LDAP_PARSE_REFERENCE
	PHP_FE(ldap_parse_reference,						arginfo_ldap_parse_reference)
#endif
#ifdef HAVE_LDAP_PARSE_RESULT
	PHP_FE(ldap_parse_result,							arginfo_ldap_parse_result)
#endif
#ifdef HAVE_LDAP_START_TLS_S
	PHP_FE(ldap_start_tls,								arginfo_ldap_resource)
#endif
#endif

#if defined(LDAP_API_FEATURE_X_OPENLDAP) && defined(HAVE_3ARG_SETREBINDPROC)
	PHP_FE(ldap_set_rebind_proc,						arginfo_ldap_set_rebind_proc)
#endif

	PHP_FE(ldap_escape,									arginfo_ldap_escape)

#ifdef STR_TRANSLATION
	PHP_FE(ldap_t61_to_8859,							arginfo_ldap_t61_to_8859)
	PHP_FE(ldap_8859_to_t61,							arginfo_ldap_8859_to_t61)
#endif

#ifdef LDAP_CONTROL_PAGEDRESULTS
	PHP_FE(ldap_control_paged_result,							arginfo_ldap_control_paged_result)
	PHP_FE(ldap_control_paged_result_response,		arginfo_ldap_control_paged_result_response)
#endif
	PHP_FE_END
};
/* }}} */

zend_module_entry ldap_module_entry = { /* {{{ */
	STANDARD_MODULE_HEADER,
	"ldap",
	ldap_functions,
	PHP_MINIT(ldap),
	PHP_MSHUTDOWN(ldap),
	NULL,
	NULL,
	PHP_MINFO(ldap),
	PHP_LDAP_VERSION,
	PHP_MODULE_GLOBALS(ldap),
	PHP_GINIT(ldap),
	NULL,
	NULL,
	STANDARD_MODULE_PROPERTIES_EX
};
/* }}} */

/*
 * Local variables:
 * tab-width: 4
 * c-basic-offset: 4
 * End:
 * vim600: sw=4 ts=4 fdm=marker
 * vim<600: sw=4 ts=4
 */<|MERGE_RESOLUTION|>--- conflicted
+++ resolved
@@ -370,12 +370,8 @@
 			int	urllen = hostlen + sizeof( "ldap://:65535" );
 
 			if (port <= 0 || port > 65535) {
-<<<<<<< HEAD
+				efree(ld);
 				php_error_docref(NULL, E_WARNING, "invalid port number: %ld", port);
-=======
-				efree(ld);
-				php_error_docref(NULL TSRMLS_CC, E_WARNING, "invalid port number: %ld", port);
->>>>>>> e2609a38
 				RETURN_FALSE;
 			}
 
