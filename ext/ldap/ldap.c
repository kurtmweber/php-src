/*
   +----------------------------------------------------------------------+
   | PHP Version 7                                                        |
   +----------------------------------------------------------------------+
   | Copyright (c) 1997-2015 The PHP Group                                |
   +----------------------------------------------------------------------+
   | This source file is subject to version 3.01 of the PHP license,      |
   | that is bundled with this package in the file LICENSE, and is        |
   | available through the world-wide-web at the following url:           |
   | http://www.php.net/license/3_01.txt                                  |
   | If you did not receive a copy of the PHP license and are unable to   |
   | obtain it through the world-wide-web, please send a note to          |
   | license@php.net so we can mail you a copy immediately.               |
   +----------------------------------------------------------------------+
   | Authors: Amitay Isaacs  <amitay@w-o-i.com>                           |
   |          Eric Warnke    <ericw@albany.edu>                           |
   |          Rasmus Lerdorf <rasmus@php.net>                             |
   |          Gerrit Thomson <334647@swin.edu.au>                         |
   |          Jani Taskinen  <sniper@iki.fi>                              |
   |          Stig Venaas    <venaas@uninett.no>                          |
   |          Doug Goldstein <cardoe@cardoe.com>                          |
   | PHP 4.0 updates:  Zeev Suraski <zeev@zend.com>                       |
   +----------------------------------------------------------------------+
 */

/* $Id$ */
#define IS_EXT_MODULE

#ifdef HAVE_CONFIG_H
#include "config.h"
#endif

/* Additional headers for NetWare */
#if defined(NETWARE) && (NEW_LIBC)
#include <sys/select.h>
#include <sys/timeval.h>
#endif

#include "php.h"
#include "php_ini.h"

#include <stddef.h>

#include "ext/standard/dl.h"
#include "php_ldap.h"

#ifdef PHP_WIN32
#include <string.h>
#include "config.w32.h"
#if HAVE_NSLDAP
#include <winsock2.h>
#endif
#define strdup _strdup
#undef WINDOWS
#undef strcasecmp
#undef strncasecmp
#define WINSOCK 1
#define __STDC__ 1
#endif

#include "ext/standard/php_string.h"
#include "ext/standard/info.h"

#ifdef HAVE_LDAP_SASL_H
#include <sasl.h>
#elif defined(HAVE_LDAP_SASL_SASL_H)
#include <sasl/sasl.h>
#endif

#define PHP_LDAP_ESCAPE_FILTER 0x01
#define PHP_LDAP_ESCAPE_DN     0x02

#if defined(LDAP_CONTROL_PAGEDRESULTS) && !defined(HAVE_LDAP_CONTROL_FIND)
LDAPControl *ldap_control_find( const char *oid, LDAPControl **ctrls, LDAPControl ***nextctrlp)
{
	assert(nextctrlp == NULL);
	return ldap_find_control(oid, ctrls);
}
#endif

#if !defined(LDAP_API_FEATURE_X_OPENLDAP)
void ldap_memvfree(void **v)
{
	ldap_value_free((char **)v);
}
#endif

typedef struct {
	LDAP *link;
<<<<<<< HEAD
#if defined(HAVE_3ARG_SETREBINDPROC)
	zval rebindproc;
=======
#if defined(LDAP_API_FEATURE_X_OPENLDAP) && defined(HAVE_3ARG_SETREBINDPROC)
	zval *rebindproc;
>>>>>>> 54bd9117
#endif
} ldap_linkdata;

typedef struct {
	LDAPMessage *data;
	BerElement  *ber;
	zval         res;
} ldap_resultentry;

ZEND_DECLARE_MODULE_GLOBALS(ldap)
static PHP_GINIT_FUNCTION(ldap);

static int le_link, le_result, le_result_entry;

#ifdef COMPILE_DL_LDAP
ZEND_GET_MODULE(ldap)
#endif

static void _close_ldap_link(zend_resource *rsrc) /* {{{ */
{
	ldap_linkdata *ld = (ldap_linkdata *)rsrc->ptr;

	ldap_unbind_ext(ld->link, NULL, NULL);
<<<<<<< HEAD
#ifdef HAVE_3ARG_SETREBINDPROC
	zval_ptr_dtor(&ld->rebindproc);
=======
#if defined(LDAP_API_FEATURE_X_OPENLDAP) && defined(HAVE_3ARG_SETREBINDPROC)

	if (ld->rebindproc != NULL) {
		zval_dtor(ld->rebindproc);
		FREE_ZVAL(ld->rebindproc);
	}
>>>>>>> 54bd9117
#endif

	efree(ld);
	LDAPG(num_links)--;
}
/* }}} */

static void _free_ldap_result(zend_resource *rsrc) /* {{{ */
{
	LDAPMessage *result = (LDAPMessage *)rsrc->ptr;
	ldap_msgfree(result);
}
/* }}} */

static void _free_ldap_result_entry(zend_resource *rsrc) /* {{{ */
{
	ldap_resultentry *entry = (ldap_resultentry *)rsrc->ptr;

	if (entry->ber != NULL) {
		ber_free(entry->ber, 0);
		entry->ber = NULL;
	}
	zval_ptr_dtor(&entry->res);
	efree(entry);
}
/* }}} */

/* {{{ PHP_INI_BEGIN
 */
PHP_INI_BEGIN()
	STD_PHP_INI_ENTRY_EX("ldap.max_links", "-1", PHP_INI_SYSTEM, OnUpdateLong, max_links, zend_ldap_globals, ldap_globals, display_link_numbers)
PHP_INI_END()
/* }}} */

/* {{{ PHP_GINIT_FUNCTION
 */
static PHP_GINIT_FUNCTION(ldap)
{
	ldap_globals->num_links = 0;
}
/* }}} */

/* {{{ PHP_MINIT_FUNCTION
 */
PHP_MINIT_FUNCTION(ldap)
{
	REGISTER_INI_ENTRIES();

	/* Constants to be used with deref-parameter in php_ldap_do_search() */
	REGISTER_LONG_CONSTANT("LDAP_DEREF_NEVER", LDAP_DEREF_NEVER, CONST_PERSISTENT | CONST_CS);
	REGISTER_LONG_CONSTANT("LDAP_DEREF_SEARCHING", LDAP_DEREF_SEARCHING, CONST_PERSISTENT | CONST_CS);
	REGISTER_LONG_CONSTANT("LDAP_DEREF_FINDING", LDAP_DEREF_FINDING, CONST_PERSISTENT | CONST_CS);
	REGISTER_LONG_CONSTANT("LDAP_DEREF_ALWAYS", LDAP_DEREF_ALWAYS, CONST_PERSISTENT | CONST_CS);

	/* Constants to be used with ldap_modify_batch() */
	REGISTER_LONG_CONSTANT("LDAP_MODIFY_BATCH_ADD", LDAP_MODIFY_BATCH_ADD, CONST_PERSISTENT | CONST_CS);
	REGISTER_LONG_CONSTANT("LDAP_MODIFY_BATCH_REMOVE", LDAP_MODIFY_BATCH_REMOVE, CONST_PERSISTENT | CONST_CS);
	REGISTER_LONG_CONSTANT("LDAP_MODIFY_BATCH_REMOVE_ALL", LDAP_MODIFY_BATCH_REMOVE_ALL, CONST_PERSISTENT | CONST_CS);
	REGISTER_LONG_CONSTANT("LDAP_MODIFY_BATCH_REPLACE", LDAP_MODIFY_BATCH_REPLACE, CONST_PERSISTENT | CONST_CS);
	REGISTER_STRING_CONSTANT("LDAP_MODIFY_BATCH_ATTRIB", LDAP_MODIFY_BATCH_ATTRIB, CONST_PERSISTENT | CONST_CS);
	REGISTER_STRING_CONSTANT("LDAP_MODIFY_BATCH_MODTYPE", LDAP_MODIFY_BATCH_MODTYPE, CONST_PERSISTENT | CONST_CS);
	REGISTER_STRING_CONSTANT("LDAP_MODIFY_BATCH_VALUES", LDAP_MODIFY_BATCH_VALUES, CONST_PERSISTENT | CONST_CS);

#if (LDAP_API_VERSION > 2000) || HAVE_NSLDAP || HAVE_ORALDAP
	/* LDAP options */
	REGISTER_LONG_CONSTANT("LDAP_OPT_DEREF", LDAP_OPT_DEREF, CONST_PERSISTENT | CONST_CS);
	REGISTER_LONG_CONSTANT("LDAP_OPT_SIZELIMIT", LDAP_OPT_SIZELIMIT, CONST_PERSISTENT | CONST_CS);
	REGISTER_LONG_CONSTANT("LDAP_OPT_TIMELIMIT", LDAP_OPT_TIMELIMIT, CONST_PERSISTENT | CONST_CS);
#ifdef LDAP_OPT_NETWORK_TIMEOUT
	REGISTER_LONG_CONSTANT("LDAP_OPT_NETWORK_TIMEOUT", LDAP_OPT_NETWORK_TIMEOUT, CONST_PERSISTENT | CONST_CS);
#elif defined (LDAP_X_OPT_CONNECT_TIMEOUT)
	REGISTER_LONG_CONSTANT("LDAP_OPT_NETWORK_TIMEOUT", LDAP_X_OPT_CONNECT_TIMEOUT, CONST_PERSISTENT | CONST_CS);
#endif
	REGISTER_LONG_CONSTANT("LDAP_OPT_PROTOCOL_VERSION", LDAP_OPT_PROTOCOL_VERSION, CONST_PERSISTENT | CONST_CS);
	REGISTER_LONG_CONSTANT("LDAP_OPT_ERROR_NUMBER", LDAP_OPT_ERROR_NUMBER, CONST_PERSISTENT | CONST_CS);
	REGISTER_LONG_CONSTANT("LDAP_OPT_REFERRALS", LDAP_OPT_REFERRALS, CONST_PERSISTENT | CONST_CS);
#ifdef LDAP_OPT_RESTART
	REGISTER_LONG_CONSTANT("LDAP_OPT_RESTART", LDAP_OPT_RESTART, CONST_PERSISTENT | CONST_CS);
#endif
#ifdef LDAP_OPT_HOST_NAME
	REGISTER_LONG_CONSTANT("LDAP_OPT_HOST_NAME", LDAP_OPT_HOST_NAME, CONST_PERSISTENT | CONST_CS);
#endif
	REGISTER_LONG_CONSTANT("LDAP_OPT_ERROR_STRING", LDAP_OPT_ERROR_STRING, CONST_PERSISTENT | CONST_CS);
#ifdef LDAP_OPT_MATCHED_DN
	REGISTER_LONG_CONSTANT("LDAP_OPT_MATCHED_DN", LDAP_OPT_MATCHED_DN, CONST_PERSISTENT | CONST_CS);
#endif
	REGISTER_LONG_CONSTANT("LDAP_OPT_SERVER_CONTROLS", LDAP_OPT_SERVER_CONTROLS, CONST_PERSISTENT | CONST_CS);
	REGISTER_LONG_CONSTANT("LDAP_OPT_CLIENT_CONTROLS", LDAP_OPT_CLIENT_CONTROLS, CONST_PERSISTENT | CONST_CS);
#endif
#ifdef LDAP_OPT_DEBUG_LEVEL
	REGISTER_LONG_CONSTANT("LDAP_OPT_DEBUG_LEVEL", LDAP_OPT_DEBUG_LEVEL, CONST_PERSISTENT | CONST_CS);
#endif

#ifdef LDAP_OPT_DIAGNOSTIC_MESSAGE
	REGISTER_LONG_CONSTANT("LDAP_OPT_DIAGNOSTIC_MESSAGE", LDAP_OPT_DIAGNOSTIC_MESSAGE, CONST_PERSISTENT | CONST_CS);
#endif

#ifdef HAVE_LDAP_SASL
	REGISTER_LONG_CONSTANT("LDAP_OPT_X_SASL_MECH", LDAP_OPT_X_SASL_MECH, CONST_PERSISTENT | CONST_CS);
	REGISTER_LONG_CONSTANT("LDAP_OPT_X_SASL_REALM", LDAP_OPT_X_SASL_REALM, CONST_PERSISTENT | CONST_CS);
	REGISTER_LONG_CONSTANT("LDAP_OPT_X_SASL_AUTHCID", LDAP_OPT_X_SASL_AUTHCID, CONST_PERSISTENT | CONST_CS);
	REGISTER_LONG_CONSTANT("LDAP_OPT_X_SASL_AUTHZID", LDAP_OPT_X_SASL_AUTHZID, CONST_PERSISTENT | CONST_CS);
#endif

#ifdef ORALDAP
	REGISTER_LONG_CONSTANT("GSLC_SSL_NO_AUTH", GSLC_SSL_NO_AUTH, CONST_PERSISTENT | CONST_CS);
	REGISTER_LONG_CONSTANT("GSLC_SSL_ONEWAY_AUTH", GSLC_SSL_ONEWAY_AUTH, CONST_PERSISTENT | CONST_CS);
	REGISTER_LONG_CONSTANT("GSLC_SSL_TWOWAY_AUTH", GSLC_SSL_TWOWAY_AUTH, CONST_PERSISTENT | CONST_CS);
#endif

	REGISTER_LONG_CONSTANT("LDAP_ESCAPE_FILTER", PHP_LDAP_ESCAPE_FILTER, CONST_PERSISTENT | CONST_CS);
	REGISTER_LONG_CONSTANT("LDAP_ESCAPE_DN", PHP_LDAP_ESCAPE_DN, CONST_PERSISTENT | CONST_CS);

	le_link = zend_register_list_destructors_ex(_close_ldap_link, NULL, "ldap link", module_number);
	le_result = zend_register_list_destructors_ex(_free_ldap_result, NULL, "ldap result", module_number);
	le_result_entry = zend_register_list_destructors_ex(_free_ldap_result_entry, NULL, "ldap result entry", module_number);

	ldap_module_entry.type = type;

	return SUCCESS;
}
/* }}} */

/* {{{ PHP_MSHUTDOWN_FUNCTION
 */
PHP_MSHUTDOWN_FUNCTION(ldap)
{
	UNREGISTER_INI_ENTRIES();
	return SUCCESS;
}
/* }}} */

/* {{{ PHP_MINFO_FUNCTION
 */
PHP_MINFO_FUNCTION(ldap)
{
	char tmp[32];
#if HAVE_NSLDAP
	LDAPVersion ver;
	double SDKVersion;
#endif

	php_info_print_table_start();
	php_info_print_table_row(2, "LDAP Support", "enabled");
	php_info_print_table_row(2, "RCS Version", "$Id$");

	if (LDAPG(max_links) == -1) {
		snprintf(tmp, 31, ZEND_LONG_FMT "/unlimited", LDAPG(num_links));
	} else {
		snprintf(tmp, 31, ZEND_LONG_FMT "/" ZEND_LONG_FMT, LDAPG(num_links), LDAPG(max_links));
	}
	php_info_print_table_row(2, "Total Links", tmp);

#ifdef LDAP_API_VERSION
	snprintf(tmp, 31, "%d", LDAP_API_VERSION);
	php_info_print_table_row(2, "API Version", tmp);
#endif

#ifdef LDAP_VENDOR_NAME
	php_info_print_table_row(2, "Vendor Name", LDAP_VENDOR_NAME);
#endif

#ifdef LDAP_VENDOR_VERSION
	snprintf(tmp, 31, "%d", LDAP_VENDOR_VERSION);
	php_info_print_table_row(2, "Vendor Version", tmp);
#endif

#if HAVE_NSLDAP
	SDKVersion = ldap_version(&ver);
	snprintf(tmp, 31, "%F", SDKVersion/100.0);
	php_info_print_table_row(2, "SDK Version", tmp);

	snprintf(tmp, 31, "%F", ver.protocol_version/100.0);
	php_info_print_table_row(2, "Highest LDAP Protocol Supported", tmp);

	snprintf(tmp, 31, "%F", ver.SSL_version/100.0);
	php_info_print_table_row(2, "SSL Level Supported", tmp);

	if (ver.security_level != LDAP_SECURITY_NONE) {
		snprintf(tmp, 31, "%d", ver.security_level);
	} else {
		strcpy(tmp, "SSL not enabled");
	}
	php_info_print_table_row(2, "Level of Encryption", tmp);
#endif

#ifdef HAVE_LDAP_SASL
	php_info_print_table_row(2, "SASL Support", "Enabled");
#endif

	php_info_print_table_end();
	DISPLAY_INI_ENTRIES();
}
/* }}} */

/* {{{ proto resource ldap_connect([string host [, int port [, string wallet [, string wallet_passwd [, int authmode]]]]])
   Connect to an LDAP server */
PHP_FUNCTION(ldap_connect)
{
	char *host = NULL;
	size_t hostlen = 0;
	zend_long port = LDAP_PORT;
#ifdef HAVE_ORALDAP
	char *wallet = NULL, *walletpasswd = NULL;
	size_t walletlen = 0, walletpasswdlen = 0;
	zend_long authmode = GSLC_SSL_NO_AUTH;
	int ssl=0;
#endif
	ldap_linkdata *ld;
	LDAP *ldap = NULL;

#ifdef HAVE_ORALDAP
	if (ZEND_NUM_ARGS() == 3 || ZEND_NUM_ARGS() == 4) {
		WRONG_PARAM_COUNT;
	}

	if (zend_parse_parameters(ZEND_NUM_ARGS(), "|slssl", &host, &hostlen, &port, &wallet, &walletlen, &walletpasswd, &walletpasswdlen, &authmode) != SUCCESS) {
		RETURN_FALSE;
	}

	if (ZEND_NUM_ARGS() == 5) {
		ssl = 1;
	}
#else
	if (zend_parse_parameters(ZEND_NUM_ARGS(), "|sl", &host, &hostlen, &port) != SUCCESS) {
		RETURN_FALSE;
	}
#endif

	if (LDAPG(max_links) != -1 && LDAPG(num_links) >= LDAPG(max_links)) {
		php_error_docref(NULL, E_WARNING, "Too many open links (%pd)", LDAPG(num_links));
		RETURN_FALSE;
	}

	ld = ecalloc(1, sizeof(ldap_linkdata));

	{
		int rc = LDAP_SUCCESS;
		char	*url = host;
		if (!ldap_is_ldap_url(url)) {
			int	urllen = hostlen + sizeof( "ldap://:65535" );

			if (port <= 0 || port > 65535) {
				php_error_docref(NULL, E_WARNING, "invalid port number: %ld", port);
				RETURN_FALSE;
			}

			url = emalloc(urllen);
			snprintf( url, urllen, "ldap://%s:%ld", host ? host : "", port );
		}

#ifdef LDAP_API_FEATURE_X_OPENLDAP
		/* ldap_init() is deprecated, use ldap_initialize() instead.
		 */
		rc = ldap_initialize(&ldap, url);
#else /* ! LDAP_API_FEATURE_X_OPENLDAP */
		/* ldap_init does not support URLs.
		 * We must try the original host and port information.
		 */
		ldap = ldap_init(host, port);
		if (ldap == NULL) {
			efree(ld);
			php_error_docref(NULL TSRMLS_CC, E_WARNING, "Could not create session handle");
			RETURN_FALSE;
		}
#endif /* ! LDAP_API_FEATURE_X_OPENLDAP */
		if (url != host) {
			efree(url);
		}
		if (rc != LDAP_SUCCESS) {
			efree(ld);
			php_error_docref(NULL, E_WARNING, "Could not create session handle: %s", ldap_err2string(rc));
			RETURN_FALSE;
		}
	}

	if (ldap == NULL) {
		efree(ld);
		RETURN_FALSE;
	} else {
#ifdef HAVE_ORALDAP
		if (ssl) {
			if (ldap_init_SSL(&ldap->ld_sb, wallet, walletpasswd, authmode)) {
				efree(ld);
				php_error_docref(NULL, E_WARNING, "SSL init failed");
				RETURN_FALSE;
			}
		}
#endif
		LDAPG(num_links)++;
		ld->link = ldap;
		RETURN_RES(zend_register_resource(ld, le_link));
	}

}
/* }}} */

/* {{{ _get_lderrno
 */
static int _get_lderrno(LDAP *ldap)
{
#if !HAVE_NSLDAP
#if LDAP_API_VERSION > 2000 || HAVE_ORALDAP
	int lderr;

	/* New versions of OpenLDAP do it this way */
	ldap_get_option(ldap, LDAP_OPT_ERROR_NUMBER, &lderr);
	return lderr;
#else
	return ldap->ld_errno;
#endif
#else
	return ldap_get_lderrno(ldap, NULL, NULL);
#endif
}
/* }}} */

/* {{{ _set_lderrno
 */
static void _set_lderrno(LDAP *ldap, int lderr)
{
#if !HAVE_NSLDAP
#if LDAP_API_VERSION > 2000 || HAVE_ORALDAP
	/* New versions of OpenLDAP do it this way */
	ldap_set_option(ldap, LDAP_OPT_ERROR_NUMBER, &lderr);
#else
	ldap->ld_errno = lderr;
#endif
#else
	ldap_set_lderrno(ldap, lderr, NULL, NULL);
#endif
}
/* }}} */

/* {{{ proto bool ldap_bind(resource link [, string dn [, string password]])
   Bind to LDAP directory */
PHP_FUNCTION(ldap_bind)
{
	zval *link;
	char *ldap_bind_dn = NULL, *ldap_bind_pw = NULL;
	size_t ldap_bind_dnlen, ldap_bind_pwlen;
	ldap_linkdata *ld;
	int rc;

	if (zend_parse_parameters(ZEND_NUM_ARGS(), "r|ss", &link, &ldap_bind_dn, &ldap_bind_dnlen, &ldap_bind_pw, &ldap_bind_pwlen) != SUCCESS) {
		RETURN_FALSE;
	}

	if ((ld = (ldap_linkdata *)zend_fetch_resource(Z_RES_P(link), "ldap link", le_link)) == NULL) {
		RETURN_FALSE;
	}

	if (ldap_bind_dn != NULL && memchr(ldap_bind_dn, '\0', ldap_bind_dnlen) != NULL) {
		_set_lderrno(ld->link, LDAP_INVALID_CREDENTIALS);
		php_error_docref(NULL, E_WARNING, "DN contains a null byte");
		RETURN_FALSE;
	}

	if (ldap_bind_pw != NULL && memchr(ldap_bind_pw, '\0', ldap_bind_pwlen) != NULL) {
		_set_lderrno(ld->link, LDAP_INVALID_CREDENTIALS);
		php_error_docref(NULL, E_WARNING, "Password contains a null byte");
		RETURN_FALSE;
	}

	{
#ifdef LDAP_API_FEATURE_X_OPENLDAP
		/* ldap_simple_bind_s() is deprecated, use ldap_sasl_bind_s() instead.
		 */
		struct berval   cred;

		cred.bv_val = ldap_bind_pw;
		cred.bv_len = ldap_bind_pw ? ldap_bind_pwlen : 0;
		rc = ldap_sasl_bind_s(ld->link, ldap_bind_dn, LDAP_SASL_SIMPLE, &cred,
				NULL, NULL,     /* no controls right now */
				NULL);	  /* we don't care about the server's credentials */
#else /* ! LDAP_API_FEATURE_X_OPENLDAP */
		rc = ldap_simple_bind_s(ld->link, ldap_bind_dn, ldap_bind_pw);
#endif /* ! LDAP_API_FEATURE_X_OPENLDAP */
	}
	if ( rc != LDAP_SUCCESS) {
		php_error_docref(NULL, E_WARNING, "Unable to bind to server: %s", ldap_err2string(rc));
		RETURN_FALSE;
	} else {
		RETURN_TRUE;
	}
}
/* }}} */

#ifdef HAVE_LDAP_SASL
typedef struct {
	char *mech;
	char *realm;
	char *authcid;
	char *passwd;
	char *authzid;
} php_ldap_bictx;

/* {{{ _php_sasl_setdefs
 */
static php_ldap_bictx *_php_sasl_setdefs(LDAP *ld, char *sasl_mech, char *sasl_realm, char *sasl_authc_id, char *passwd, char *sasl_authz_id)
{
	php_ldap_bictx *ctx;

	ctx = ber_memalloc(sizeof(php_ldap_bictx));
	ctx->mech    = (sasl_mech) ? ber_strdup(sasl_mech) : NULL;
	ctx->realm   = (sasl_realm) ? ber_strdup(sasl_realm) : NULL;
	ctx->authcid = (sasl_authc_id) ? ber_strdup(sasl_authc_id) : NULL;
	ctx->passwd  = (passwd) ? ber_strdup(passwd) : NULL;
	ctx->authzid = (sasl_authz_id) ? ber_strdup(sasl_authz_id) : NULL;

	if (ctx->mech == NULL) {
		ldap_get_option(ld, LDAP_OPT_X_SASL_MECH, &ctx->mech);
	}
	if (ctx->realm == NULL) {
		ldap_get_option(ld, LDAP_OPT_X_SASL_REALM, &ctx->realm);
	}
	if (ctx->authcid == NULL) {
		ldap_get_option(ld, LDAP_OPT_X_SASL_AUTHCID, &ctx->authcid);
	}
	if (ctx->authzid == NULL) {
		ldap_get_option(ld, LDAP_OPT_X_SASL_AUTHZID, &ctx->authzid);
	}

	return ctx;
}
/* }}} */

/* {{{ _php_sasl_freedefs
 */
static void _php_sasl_freedefs(php_ldap_bictx *ctx)
{
	if (ctx->mech) ber_memfree(ctx->mech);
	if (ctx->realm) ber_memfree(ctx->realm);
	if (ctx->authcid) ber_memfree(ctx->authcid);
	if (ctx->passwd) ber_memfree(ctx->passwd);
	if (ctx->authzid) ber_memfree(ctx->authzid);
	ber_memfree(ctx);
}
/* }}} */

/* {{{ _php_sasl_interact
   Internal interact function for SASL */
static int _php_sasl_interact(LDAP *ld, unsigned flags, void *defaults, void *in)
{
	sasl_interact_t *interact = in;
	const char *p;
	php_ldap_bictx *ctx = defaults;

	for (;interact->id != SASL_CB_LIST_END;interact++) {
		p = NULL;
		switch(interact->id) {
			case SASL_CB_GETREALM:
				p = ctx->realm;
				break;
			case SASL_CB_AUTHNAME:
				p = ctx->authcid;
				break;
			case SASL_CB_USER:
				p = ctx->authzid;
				break;
			case SASL_CB_PASS:
				p = ctx->passwd;
				break;
		}
		if (p) {
			interact->result = p;
			interact->len = strlen(interact->result);
		}
	}
	return LDAP_SUCCESS;
}
/* }}} */

/* {{{ proto bool ldap_sasl_bind(resource link [, string binddn [, string password [, string sasl_mech [, string sasl_realm [, string sasl_authc_id [, string sasl_authz_id [, string props]]]]]]])
   Bind to LDAP directory using SASL */
PHP_FUNCTION(ldap_sasl_bind)
{
	zval *link;
	ldap_linkdata *ld;
	char *binddn = NULL;
	char *passwd = NULL;
	char *sasl_mech = NULL;
	char *sasl_realm = NULL;
	char *sasl_authz_id = NULL;
	char *sasl_authc_id = NULL;
	char *props = NULL;
	size_t rc, dn_len, passwd_len, mech_len, realm_len, authc_id_len, authz_id_len, props_len;
	php_ldap_bictx *ctx;

	if (zend_parse_parameters(ZEND_NUM_ARGS(), "r|sssssss", &link, &binddn, &dn_len, &passwd, &passwd_len, &sasl_mech, &mech_len, &sasl_realm, &realm_len, &sasl_authc_id, &authc_id_len, &sasl_authz_id, &authz_id_len, &props, &props_len) != SUCCESS) {
		RETURN_FALSE;
	}

	if ((ld = (ldap_linkdata *)zend_fetch_resource(Z_RES_P(link), "ldap link", le_link)) == NULL) {
		RETURN_FALSE;
	}

	ctx = _php_sasl_setdefs(ld->link, sasl_mech, sasl_realm, sasl_authc_id, passwd, sasl_authz_id);

	if (props) {
		ldap_set_option(ld->link, LDAP_OPT_X_SASL_SECPROPS, props);
	}

	rc = ldap_sasl_interactive_bind_s(ld->link, binddn, ctx->mech, NULL, NULL, LDAP_SASL_QUIET, _php_sasl_interact, ctx);
	if (rc != LDAP_SUCCESS) {
		php_error_docref(NULL, E_WARNING, "Unable to bind to server: %s", ldap_err2string(rc));
		RETVAL_FALSE;
	} else {
		RETVAL_TRUE;
	}
	_php_sasl_freedefs(ctx);
}
/* }}} */
#endif /* HAVE_LDAP_SASL */

/* {{{ proto bool ldap_unbind(resource link)
   Unbind from LDAP directory */
PHP_FUNCTION(ldap_unbind)
{
	zval *link;
	ldap_linkdata *ld;

	if (zend_parse_parameters(ZEND_NUM_ARGS(), "r", &link) != SUCCESS) {
		RETURN_FALSE;
	}

	if ((ld = (ldap_linkdata *)zend_fetch_resource(Z_RES_P(link), "ldap link", le_link)) == NULL) {
		RETURN_FALSE;
	}

	zend_list_close(Z_RES_P(link));
	RETURN_TRUE;
}
/* }}} */

/* {{{ php_set_opts
 */
static void php_set_opts(LDAP *ldap, int sizelimit, int timelimit, int deref, int *old_sizelimit, int *old_timelimit, int *old_deref)
{
	/* sizelimit */
	if (sizelimit > -1) {
#if (LDAP_API_VERSION >= 2004) || HAVE_NSLDAP || HAVE_ORALDAP
		ldap_get_option(ldap, LDAP_OPT_SIZELIMIT, old_sizelimit);
		ldap_set_option(ldap, LDAP_OPT_SIZELIMIT, &sizelimit);
#else
		*old_sizelimit = ldap->ld_sizelimit;
		ldap->ld_sizelimit = sizelimit;
#endif
	}

	/* timelimit */
	if (timelimit > -1) {
#if (LDAP_API_VERSION >= 2004) || HAVE_NSLDAP || HAVE_ORALDAP
		ldap_get_option(ldap, LDAP_OPT_SIZELIMIT, old_timelimit);
		ldap_set_option(ldap, LDAP_OPT_TIMELIMIT, &timelimit);
#else
		*old_timelimit = ldap->ld_timelimit;
		ldap->ld_timelimit = timelimit;
#endif
	}

	/* deref */
	if (deref > -1) {
#if (LDAP_API_VERSION >= 2004) || HAVE_NSLDAP || HAVE_ORALDAP
		ldap_get_option(ldap, LDAP_OPT_SIZELIMIT, old_deref);
		ldap_set_option(ldap, LDAP_OPT_DEREF, &deref);
#else
		*old_deref = ldap->ld_deref;
		ldap->ld_deref = deref;
#endif
	}
}
/* }}} */

/* {{{ php_ldap_do_search
 */
static void php_ldap_do_search(INTERNAL_FUNCTION_PARAMETERS, int scope)
{
	zval *link, *base_dn, *filter, *attrs = NULL, *attr;
	zend_long attrsonly, sizelimit, timelimit, deref;
	char *ldap_base_dn = NULL, *ldap_filter = NULL, **ldap_attrs = NULL;
	ldap_linkdata *ld = NULL;
	LDAPMessage *ldap_res;
	int ldap_attrsonly = 0, ldap_sizelimit = -1, ldap_timelimit = -1, ldap_deref = -1;
	int old_ldap_sizelimit = -1, old_ldap_timelimit = -1, old_ldap_deref = -1;
	int num_attribs = 0, ret = 1, i, errno, argcount = ZEND_NUM_ARGS();

	if (zend_parse_parameters(argcount, "zzz|allll", &link, &base_dn, &filter, &attrs, &attrsonly,
		&sizelimit, &timelimit, &deref) == FAILURE) {
		return;
	}

	/* Reverse -> fall through */
	switch (argcount) {
		case 8:
			ldap_deref = deref;
		case 7:
			ldap_timelimit = timelimit;
		case 6:
			ldap_sizelimit = sizelimit;
		case 5:
			ldap_attrsonly = attrsonly;
		case 4:
			num_attribs = zend_hash_num_elements(Z_ARRVAL_P(attrs));
			ldap_attrs = safe_emalloc((num_attribs+1), sizeof(char *), 0);

			for (i = 0; i<num_attribs; i++) {
				if ((attr = zend_hash_index_find(Z_ARRVAL_P(attrs), i)) == NULL) {
					php_error_docref(NULL, E_WARNING, "Array initialization wrong");
					ret = 0;
					goto cleanup;
				}

				SEPARATE_ZVAL(attr);
				convert_to_string_ex(attr);
				ldap_attrs[i] = Z_STRVAL_P(attr);
			}
			ldap_attrs[num_attribs] = NULL;
		default:
			break;
	}

	/* parallel search? */
	if (Z_TYPE_P(link) == IS_ARRAY) {
		int i, nlinks, nbases, nfilters, *rcs;
		ldap_linkdata **lds;
		zval *entry, resource;

		nlinks = zend_hash_num_elements(Z_ARRVAL_P(link));
		if (nlinks == 0) {
			php_error_docref(NULL, E_WARNING, "No links in link array");
			ret = 0;
			goto cleanup;
		}

		if (Z_TYPE_P(base_dn) == IS_ARRAY) {
			nbases = zend_hash_num_elements(Z_ARRVAL_P(base_dn));
			if (nbases != nlinks) {
				php_error_docref(NULL, E_WARNING, "Base must either be a string, or an array with the same number of elements as the links array");
				ret = 0;
				goto cleanup;
			}
			zend_hash_internal_pointer_reset(Z_ARRVAL_P(base_dn));
		} else {
			nbases = 0; /* this means string, not array */
			/* If anything else than string is passed, ldap_base_dn = NULL */
			if (Z_TYPE_P(base_dn) == IS_STRING) {
				ldap_base_dn = Z_STRVAL_P(base_dn);
			} else {
				ldap_base_dn = NULL;
			}
		}

		if (Z_TYPE_P(filter) == IS_ARRAY) {
			nfilters = zend_hash_num_elements(Z_ARRVAL_P(filter));
			if (nfilters != nlinks) {
				php_error_docref(NULL, E_WARNING, "Filter must either be a string, or an array with the same number of elements as the links array");
				ret = 0;
				goto cleanup;
			}
			zend_hash_internal_pointer_reset(Z_ARRVAL_P(filter));
		} else {
			nfilters = 0; /* this means string, not array */
			convert_to_string_ex(filter);
			ldap_filter = Z_STRVAL_P(filter);
		}

		lds = safe_emalloc(nlinks, sizeof(ldap_linkdata), 0);
		rcs = safe_emalloc(nlinks, sizeof(*rcs), 0);

		zend_hash_internal_pointer_reset(Z_ARRVAL_P(link));
		for (i=0; i<nlinks; i++) {
			entry = zend_hash_get_current_data(Z_ARRVAL_P(link));

			ld = (ldap_linkdata *) zend_fetch_resource_ex(entry, "ldap link", le_link);
			if (ld == NULL) {
				ret = 0;
				goto cleanup_parallel;
			}
			if (nbases != 0) { /* base_dn an array? */
				entry = zend_hash_get_current_data(Z_ARRVAL_P(base_dn));
				zend_hash_move_forward(Z_ARRVAL_P(base_dn));

				/* If anything else than string is passed, ldap_base_dn = NULL */
				if (Z_TYPE_P(entry) == IS_STRING) {
					ldap_base_dn = Z_STRVAL_P(entry);
				} else {
					ldap_base_dn = NULL;
				}
			}
			if (nfilters != 0) { /* filter an array? */
				entry = zend_hash_get_current_data(Z_ARRVAL_P(filter));
				zend_hash_move_forward(Z_ARRVAL_P(filter));
				convert_to_string_ex(entry);
				ldap_filter = Z_STRVAL_P(entry);
			}

			php_set_opts(ld->link, ldap_sizelimit, ldap_timelimit, ldap_deref, &old_ldap_sizelimit, &old_ldap_timelimit, &old_ldap_deref);

			/* Run the actual search */
			ldap_search_ext(ld->link, ldap_base_dn, scope, ldap_filter, ldap_attrs, ldap_attrsonly, NULL, NULL, NULL, ldap_sizelimit, &rcs[i]);
			lds[i] = ld;
			zend_hash_move_forward(Z_ARRVAL_P(link));
		}

		array_init(return_value);

		/* Collect results from the searches */
		for (i=0; i<nlinks; i++) {
			if (rcs[i] != -1) {
				rcs[i] = ldap_result(lds[i]->link, LDAP_RES_ANY, 1 /* LDAP_MSG_ALL */, NULL, &ldap_res);
			}
			if (rcs[i] != -1) {
				ZVAL_RES(&resource, zend_register_resource(ldap_res, le_result));
				add_next_index_zval(return_value, &resource);
			} else {
				add_next_index_bool(return_value, 0);
			}
		}

cleanup_parallel:
		efree(lds);
		efree(rcs);
	} else {
		convert_to_string_ex(filter);
		ldap_filter = Z_STRVAL_P(filter);

		/* If anything else than string is passed, ldap_base_dn = NULL */
		if (Z_TYPE_P(base_dn) == IS_STRING) {
			ldap_base_dn = Z_STRVAL_P(base_dn);
		}

		ld = (ldap_linkdata *) zend_fetch_resource_ex(link, "ldap link", le_link);
		if (ld == NULL) {
			ret = 0;
			goto cleanup;
		}

		php_set_opts(ld->link, ldap_sizelimit, ldap_timelimit, ldap_deref, &old_ldap_sizelimit, &old_ldap_timelimit, &old_ldap_deref);

		/* Run the actual search */
		errno = ldap_search_ext_s(ld->link, ldap_base_dn, scope, ldap_filter, ldap_attrs, ldap_attrsonly, NULL, NULL, NULL, ldap_sizelimit, &ldap_res);

		if (errno != LDAP_SUCCESS
			&& errno != LDAP_SIZELIMIT_EXCEEDED
#ifdef LDAP_ADMINLIMIT_EXCEEDED
			&& errno != LDAP_ADMINLIMIT_EXCEEDED
#endif
#ifdef LDAP_REFERRAL
			&& errno != LDAP_REFERRAL
#endif
		) {
			php_error_docref(NULL, E_WARNING, "Search: %s", ldap_err2string(errno));
			ret = 0;
		} else {
			if (errno == LDAP_SIZELIMIT_EXCEEDED) {
				php_error_docref(NULL, E_WARNING, "Partial search results returned: Sizelimit exceeded");
			}
#ifdef LDAP_ADMINLIMIT_EXCEEDED
			else if (errno == LDAP_ADMINLIMIT_EXCEEDED) {
				php_error_docref(NULL, E_WARNING, "Partial search results returned: Adminlimit exceeded");
			}
#endif

			RETVAL_RES(zend_register_resource(ldap_res, le_result));
		}
	}

cleanup:
	if (ld) {
		/* Restoring previous options */
		php_set_opts(ld->link, old_ldap_sizelimit, old_ldap_timelimit, old_ldap_deref, &ldap_sizelimit, &ldap_timelimit, &ldap_deref);
	}
	if (ldap_attrs != NULL) {
		efree(ldap_attrs);
	}
	if (!ret) {
		RETVAL_BOOL(ret);
	}
}
/* }}} */

/* {{{ proto resource ldap_read(resource|array link, string base_dn, string filter [, array attrs [, int attrsonly [, int sizelimit [, int timelimit [, int deref]]]]])
   Read an entry */
PHP_FUNCTION(ldap_read)
{
	php_ldap_do_search(INTERNAL_FUNCTION_PARAM_PASSTHRU, LDAP_SCOPE_BASE);
}
/* }}} */

/* {{{ proto resource ldap_list(resource|array link, string base_dn, string filter [, array attrs [, int attrsonly [, int sizelimit [, int timelimit [, int deref]]]]])
   Single-level search */
PHP_FUNCTION(ldap_list)
{
	php_ldap_do_search(INTERNAL_FUNCTION_PARAM_PASSTHRU, LDAP_SCOPE_ONELEVEL);
}
/* }}} */

/* {{{ proto resource ldap_search(resource|array link, string base_dn, string filter [, array attrs [, int attrsonly [, int sizelimit [, int timelimit [, int deref]]]]])
   Search LDAP tree under base_dn */
PHP_FUNCTION(ldap_search)
{
	php_ldap_do_search(INTERNAL_FUNCTION_PARAM_PASSTHRU, LDAP_SCOPE_SUBTREE);
}
/* }}} */

/* {{{ proto bool ldap_free_result(resource result)
   Free result memory */
PHP_FUNCTION(ldap_free_result)
{
	zval *result;
	LDAPMessage *ldap_result;

	if (zend_parse_parameters(ZEND_NUM_ARGS(), "r", &result) != SUCCESS) {
		return;
	}

	if ((ldap_result = (LDAPMessage *)zend_fetch_resource(Z_RES_P(result), "ldap result", le_result)) == NULL) {
		RETURN_FALSE;
	}

	zend_list_close(Z_RES_P(result));  /* Delete list entry */
	RETVAL_TRUE;
}
/* }}} */

/* {{{ proto int ldap_count_entries(resource link, resource result)
   Count the number of entries in a search result */
PHP_FUNCTION(ldap_count_entries)
{
	zval *link, *result;
	ldap_linkdata *ld;
	LDAPMessage *ldap_result;

	if (zend_parse_parameters(ZEND_NUM_ARGS(), "rr", &link, &result) != SUCCESS) {
		return;
	}

	if ((ld = (ldap_linkdata *)zend_fetch_resource(Z_RES_P(link), "ldap link", le_link)) == NULL) {
		RETURN_FALSE;
	}

	if ((ldap_result = (LDAPMessage *)zend_fetch_resource(Z_RES_P(result), "ldap result", le_result)) == NULL) {
		RETURN_FALSE;
	}

	RETURN_LONG(ldap_count_entries(ld->link, ldap_result));
}
/* }}} */

/* {{{ proto resource ldap_first_entry(resource link, resource result)
   Return first result id */
PHP_FUNCTION(ldap_first_entry)
{
	zval *link, *result;
	ldap_linkdata *ld;
	ldap_resultentry *resultentry;
	LDAPMessage *ldap_result, *entry;

	if (zend_parse_parameters(ZEND_NUM_ARGS(), "rr", &link, &result) != SUCCESS) {
		return;
	}

	if ((ld = (ldap_linkdata *)zend_fetch_resource(Z_RES_P(link), "ldap link", le_link)) == NULL) {
		RETURN_FALSE;
	}

	if ((ldap_result = (LDAPMessage *)zend_fetch_resource(Z_RES_P(result), "ldap result", le_result)) == NULL) {
		RETURN_FALSE;
	}

	if ((entry = ldap_first_entry(ld->link, ldap_result)) == NULL) {
		RETVAL_FALSE;
	} else {
		resultentry = emalloc(sizeof(ldap_resultentry));
		RETVAL_RES(zend_register_resource(resultentry, le_result_entry));
		ZVAL_COPY(&resultentry->res, result);
		resultentry->data = entry;
		resultentry->ber = NULL;
	}
}
/* }}} */

/* {{{ proto resource ldap_next_entry(resource link, resource result_entry)
   Get next result entry */
PHP_FUNCTION(ldap_next_entry)
{
	zval *link, *result_entry;
	ldap_linkdata *ld;
	ldap_resultentry *resultentry, *resultentry_next;
	LDAPMessage *entry_next;

	if (zend_parse_parameters(ZEND_NUM_ARGS(), "rr", &link, &result_entry) != SUCCESS) {
		return;
	}

	if ((ld = (ldap_linkdata *)zend_fetch_resource(Z_RES_P(link), "ldap link", le_link)) == NULL) {
		RETURN_FALSE;
	}
	if ((resultentry = (ldap_resultentry *)zend_fetch_resource(Z_RES_P(result_entry), "ldap result entry", le_result_entry)) == NULL) {
		RETURN_FALSE;
	}

	if ((entry_next = ldap_next_entry(ld->link, resultentry->data)) == NULL) {
		RETVAL_FALSE;
	} else {
		resultentry_next = emalloc(sizeof(ldap_resultentry));
		RETVAL_RES(zend_register_resource(resultentry_next, le_result_entry));
		ZVAL_COPY(&resultentry_next->res, &resultentry->res);
		resultentry_next->data = entry_next;
		resultentry_next->ber = NULL;
	}
}
/* }}} */

/* {{{ proto array ldap_get_entries(resource link, resource result)
   Get all result entries */
PHP_FUNCTION(ldap_get_entries)
{
	zval *link, *result;
	LDAPMessage *ldap_result, *ldap_result_entry;
	zval tmp1, tmp2;
	ldap_linkdata *ld;
	LDAP *ldap;
	int num_entries, num_attrib, num_values, i;
	BerElement *ber;
	char *attribute;
	size_t attr_len;
	struct berval **ldap_value;
	char *dn;

	if (zend_parse_parameters(ZEND_NUM_ARGS(), "rr", &link, &result) != SUCCESS) {
		return;
	}

	if ((ld = (ldap_linkdata *)zend_fetch_resource(Z_RES_P(link), "ldap link", le_link)) == NULL) {
		RETURN_FALSE;
	}
	if ((ldap_result = (LDAPMessage *)zend_fetch_resource(Z_RES_P(result), "ldap result", le_result)) == NULL) {
		RETURN_FALSE;
	}

	ldap = ld->link;
	num_entries = ldap_count_entries(ldap, ldap_result);

	array_init(return_value);
	add_assoc_long(return_value, "count", num_entries);

	if (num_entries == 0) {
		return;
	}

	ldap_result_entry = ldap_first_entry(ldap, ldap_result);
	if (ldap_result_entry == NULL) {
		zval_dtor(return_value);
		RETURN_FALSE;
	}

	num_entries = 0;
	while (ldap_result_entry != NULL) {
		array_init(&tmp1);

		num_attrib = 0;
		attribute = ldap_first_attribute(ldap, ldap_result_entry, &ber);

		while (attribute != NULL) {
			ldap_value = ldap_get_values_len(ldap, ldap_result_entry, attribute);
			num_values = ldap_count_values_len(ldap_value);

			array_init(&tmp2);
			add_assoc_long(&tmp2, "count", num_values);
			for (i = 0; i < num_values; i++) {
				add_index_stringl(&tmp2, i, ldap_value[i]->bv_val, ldap_value[i]->bv_len);
			}
			ldap_value_free_len(ldap_value);

			attr_len = strlen(attribute);
			zend_hash_str_update(Z_ARRVAL(tmp1), php_strtolower(attribute, attr_len), attr_len, &tmp2);
			add_index_string(&tmp1, num_attrib, attribute);

			num_attrib++;
#if (LDAP_API_VERSION > 2000) || HAVE_NSLDAP || HAVE_ORALDAP || WINDOWS
			ldap_memfree(attribute);
#endif
			attribute = ldap_next_attribute(ldap, ldap_result_entry, ber);
		}
#if (LDAP_API_VERSION > 2000) || HAVE_NSLDAP || HAVE_ORALDAP || WINDOWS
		if (ber != NULL) {
			ber_free(ber, 0);
		}
#endif

		add_assoc_long(&tmp1, "count", num_attrib);
		dn = ldap_get_dn(ldap, ldap_result_entry);
		add_assoc_string(&tmp1, "dn", dn);
#if (LDAP_API_VERSION > 2000) || HAVE_NSLDAP || HAVE_ORALDAP || WINDOWS
		ldap_memfree(dn);
#else
		free(dn);
#endif

		zend_hash_index_update(Z_ARRVAL_P(return_value), num_entries, &tmp1);

		num_entries++;
		ldap_result_entry = ldap_next_entry(ldap, ldap_result_entry);
	}

	add_assoc_long(return_value, "count", num_entries);

}
/* }}} */

/* {{{ proto string ldap_first_attribute(resource link, resource result_entry)
   Return first attribute */
PHP_FUNCTION(ldap_first_attribute)
{
	zval *link, *result_entry;
	ldap_linkdata *ld;
	ldap_resultentry *resultentry;
	char *attribute;
	zend_long dummy_ber;

	if (zend_parse_parameters(ZEND_NUM_ARGS(), "rr|l", &link, &result_entry, &dummy_ber) != SUCCESS) {
		return;
	}

	if ((ld = (ldap_linkdata *)zend_fetch_resource(Z_RES_P(link), "ldap link", le_link)) == NULL) {
		RETURN_FALSE;
	}

	if ((resultentry = (ldap_resultentry *)zend_fetch_resource(Z_RES_P(result_entry), "ldap result entry", le_result_entry)) == NULL) {
		RETURN_FALSE;
	}

	if ((attribute = ldap_first_attribute(ld->link, resultentry->data, &resultentry->ber)) == NULL) {
		RETURN_FALSE;
	} else {
		RETVAL_STRING(attribute);
#if (LDAP_API_VERSION > 2000) || HAVE_NSLDAP || HAVE_ORALDAP || WINDOWS
		ldap_memfree(attribute);
#endif
	}
}
/* }}} */

/* {{{ proto string ldap_next_attribute(resource link, resource result_entry)
   Get the next attribute in result */
PHP_FUNCTION(ldap_next_attribute)
{
	zval *link, *result_entry;
	ldap_linkdata *ld;
	ldap_resultentry *resultentry;
	char *attribute;
	zend_long dummy_ber;

	if (zend_parse_parameters(ZEND_NUM_ARGS(), "rr|l", &link, &result_entry, &dummy_ber) != SUCCESS) {
		return;
	}

	if ((ld = (ldap_linkdata *)zend_fetch_resource(Z_RES_P(link), "ldap link", le_link)) == NULL) {
		RETURN_FALSE;
	}

	if ((resultentry = (ldap_resultentry *)zend_fetch_resource(Z_RES_P(result_entry), "ldap result entry", le_result_entry)) == NULL) {
		RETURN_FALSE;
	}

	if (resultentry->ber == NULL) {
		php_error_docref(NULL, E_WARNING, "called before calling ldap_first_attribute() or no attributes found in result entry");
		RETURN_FALSE;
	}

	if ((attribute = ldap_next_attribute(ld->link, resultentry->data, resultentry->ber)) == NULL) {
#if (LDAP_API_VERSION > 2000) || HAVE_NSLDAP || HAVE_ORALDAP || WINDOWS
		if (resultentry->ber != NULL) {
			ber_free(resultentry->ber, 0);
			resultentry->ber = NULL;
		}
#endif
		RETURN_FALSE;
	} else {
		RETVAL_STRING(attribute);
#if (LDAP_API_VERSION > 2000) || HAVE_NSLDAP || HAVE_ORALDAP || WINDOWS
		ldap_memfree(attribute);
#endif
	}
}
/* }}} */

/* {{{ proto array ldap_get_attributes(resource link, resource result_entry)
   Get attributes from a search result entry */
PHP_FUNCTION(ldap_get_attributes)
{
	zval *link, *result_entry;
	zval tmp;
	ldap_linkdata *ld;
	ldap_resultentry *resultentry;
	char *attribute;
	struct berval **ldap_value;
	int i, num_values, num_attrib;
	BerElement *ber;

	if (zend_parse_parameters(ZEND_NUM_ARGS(), "rr", &link, &result_entry) != SUCCESS) {
		return;
	}

	if ((ld = (ldap_linkdata *)zend_fetch_resource(Z_RES_P(link), "ldap link", le_link)) == NULL) {
		RETURN_FALSE;
	}

	if ((resultentry = (ldap_resultentry *)zend_fetch_resource(Z_RES_P(result_entry), "ldap result entry", le_result_entry)) == NULL) {
		RETURN_FALSE;
	}

	array_init(return_value);
	num_attrib = 0;

	attribute = ldap_first_attribute(ld->link, resultentry->data, &ber);
	while (attribute != NULL) {
		ldap_value = ldap_get_values_len(ld->link, resultentry->data, attribute);
		num_values = ldap_count_values_len(ldap_value);

		array_init(&tmp);
		add_assoc_long(&tmp, "count", num_values);
		for (i = 0; i < num_values; i++) {
			add_index_stringl(&tmp, i, ldap_value[i]->bv_val, ldap_value[i]->bv_len);
		}
		ldap_value_free_len(ldap_value);

		zend_hash_str_update(Z_ARRVAL_P(return_value), attribute, strlen(attribute), &tmp);
		add_index_string(return_value, num_attrib, attribute);

		num_attrib++;
#if (LDAP_API_VERSION > 2000) || HAVE_NSLDAP || HAVE_ORALDAP || WINDOWS
		ldap_memfree(attribute);
#endif
		attribute = ldap_next_attribute(ld->link, resultentry->data, ber);
	}
#if (LDAP_API_VERSION > 2000) || HAVE_NSLDAP || HAVE_ORALDAP || WINDOWS
	if (ber != NULL) {
		ber_free(ber, 0);
	}
#endif

	add_assoc_long(return_value, "count", num_attrib);
}
/* }}} */

/* {{{ proto array ldap_get_values_len(resource link, resource result_entry, string attribute)
   Get all values with lengths from a result entry */
PHP_FUNCTION(ldap_get_values_len)
{
	zval *link, *result_entry;
	ldap_linkdata *ld;
	ldap_resultentry *resultentry;
	char *attr;
	struct berval **ldap_value_len;
	int i, num_values;
	size_t attr_len;

	if (zend_parse_parameters(ZEND_NUM_ARGS(), "rrs", &link, &result_entry, &attr, &attr_len) != SUCCESS) {
		return;
	}

	if ((ld = (ldap_linkdata *)zend_fetch_resource(Z_RES_P(link), "ldap link", le_link)) == NULL) {
		RETURN_FALSE;
	}

	if ((resultentry = (ldap_resultentry *)zend_fetch_resource(Z_RES_P(result_entry), "ldap result entry", le_result_entry)) == NULL) {
		RETURN_FALSE;
	}

	if ((ldap_value_len = ldap_get_values_len(ld->link, resultentry->data, attr)) == NULL) {
		php_error_docref(NULL, E_WARNING, "Cannot get the value(s) of attribute %s", ldap_err2string(_get_lderrno(ld->link)));
		RETURN_FALSE;
	}

	num_values = ldap_count_values_len(ldap_value_len);
	array_init(return_value);

	for (i=0; i<num_values; i++) {
		add_next_index_stringl(return_value, ldap_value_len[i]->bv_val, ldap_value_len[i]->bv_len);
	}

	add_assoc_long(return_value, "count", num_values);
	ldap_value_free_len(ldap_value_len);

}
/* }}} */

/* {{{ proto string ldap_get_dn(resource link, resource result_entry)
   Get the DN of a result entry */
PHP_FUNCTION(ldap_get_dn)
{
	zval *link, *result_entry;
	ldap_linkdata *ld;
	ldap_resultentry *resultentry;
	char *text;

	if (zend_parse_parameters(ZEND_NUM_ARGS(), "rr", &link, &result_entry) != SUCCESS) {
		return;
	}

	if ((ld = (ldap_linkdata *)zend_fetch_resource(Z_RES_P(link), "ldap link", le_link)) == NULL) {
		RETURN_FALSE;
	}

	if ((resultentry = (ldap_resultentry *)zend_fetch_resource(Z_RES_P(result_entry), "ldap result entry", le_result_entry)) == NULL) {
		RETURN_FALSE;
	}

	text = ldap_get_dn(ld->link, resultentry->data);
	if (text != NULL) {
		RETVAL_STRING(text);
#if (LDAP_API_VERSION > 2000) || HAVE_NSLDAP || HAVE_ORALDAP || WINDOWS
		ldap_memfree(text);
#else
		free(text);
#endif
	} else {
		RETURN_FALSE;
	}
}
/* }}} */

/* {{{ proto array ldap_explode_dn(string dn, int with_attrib)
   Splits DN into its component parts */
PHP_FUNCTION(ldap_explode_dn)
{
	zend_long with_attrib;
	char *dn, **ldap_value;
	int i, count;
	size_t dn_len;

	if (zend_parse_parameters(ZEND_NUM_ARGS(), "sl", &dn, &dn_len, &with_attrib) != SUCCESS) {
		return;
	}

	if (!(ldap_value = ldap_explode_dn(dn, with_attrib))) {
		/* Invalid parameters were passed to ldap_explode_dn */
		RETURN_FALSE;
	}

	i=0;
	while (ldap_value[i] != NULL) i++;
	count = i;

	array_init(return_value);

	add_assoc_long(return_value, "count", count);
	for (i = 0; i<count; i++) {
		add_index_string(return_value, i, ldap_value[i]);
	}

	ldap_memvfree((void **)ldap_value);
}
/* }}} */

/* {{{ proto string ldap_dn2ufn(string dn)
   Convert DN to User Friendly Naming format */
PHP_FUNCTION(ldap_dn2ufn)
{
	char *dn, *ufn;
	size_t dn_len;

	if (zend_parse_parameters(ZEND_NUM_ARGS(), "s", &dn, &dn_len) != SUCCESS) {
		return;
	}

	ufn = ldap_dn2ufn(dn);

	if (ufn != NULL) {
		RETVAL_STRING(ufn);
#if (LDAP_API_VERSION > 2000) || HAVE_NSLDAP || HAVE_ORALDAP || WINDOWS
		ldap_memfree(ufn);
#endif
	} else {
		RETURN_FALSE;
	}
}
/* }}} */


/* added to fix use of ldap_modify_add for doing an ldap_add, gerrit thomson. */
#define PHP_LD_FULL_ADD 0xff
/* {{{ php_ldap_do_modify
 */
static void php_ldap_do_modify(INTERNAL_FUNCTION_PARAMETERS, int oper)
{
	zval *link, *entry, *value, *ivalue;
	ldap_linkdata *ld;
	char *dn;
	LDAPMod **ldap_mods;
	int i, j, num_attribs, num_values;
	size_t dn_len;
	int *num_berval;
	zend_string *attribute;
	zend_ulong index;
	int is_full_add=0; /* flag for full add operation so ldap_mod_add can be put back into oper, gerrit THomson */

	if (zend_parse_parameters(ZEND_NUM_ARGS(), "rsa", &link, &dn, &dn_len, &entry) != SUCCESS) {
		return;
	}

	if ((ld = (ldap_linkdata *)zend_fetch_resource(Z_RES_P(link), "ldap link", le_link)) == NULL) {
		RETURN_FALSE;
	}

	num_attribs = zend_hash_num_elements(Z_ARRVAL_P(entry));
	ldap_mods = safe_emalloc((num_attribs+1), sizeof(LDAPMod *), 0);
	num_berval = safe_emalloc(num_attribs, sizeof(int), 0);
	zend_hash_internal_pointer_reset(Z_ARRVAL_P(entry));

	/* added by gerrit thomson to fix ldap_add using ldap_mod_add */
	if (oper == PHP_LD_FULL_ADD) {
		oper = LDAP_MOD_ADD;
		is_full_add = 1;
	}
	/* end additional , gerrit thomson */

	for (i = 0; i < num_attribs; i++) {
		ldap_mods[i] = emalloc(sizeof(LDAPMod));
		ldap_mods[i]->mod_op = oper | LDAP_MOD_BVALUES;
		ldap_mods[i]->mod_type = NULL;

		if (zend_hash_get_current_key(Z_ARRVAL_P(entry), &attribute, &index) == HASH_KEY_IS_STRING) {
			ldap_mods[i]->mod_type = estrndup(ZSTR_VAL(attribute), ZSTR_LEN(attribute));
		} else {
			php_error_docref(NULL, E_WARNING, "Unknown attribute in the data");
			/* Free allocated memory */
			while (i >= 0) {
				if (ldap_mods[i]->mod_type) {
					efree(ldap_mods[i]->mod_type);
				}
				efree(ldap_mods[i]);
				i--;
			}
			efree(num_berval);
			efree(ldap_mods);
			RETURN_FALSE;
		}

		value = zend_hash_get_current_data(Z_ARRVAL_P(entry));

		if (Z_TYPE_P(value) != IS_ARRAY) {
			num_values = 1;
		} else {
			num_values = zend_hash_num_elements(Z_ARRVAL_P(value));
		}

		num_berval[i] = num_values;
		ldap_mods[i]->mod_bvalues = safe_emalloc((num_values + 1), sizeof(struct berval *), 0);

/* allow for arrays with one element, no allowance for arrays with none but probably not required, gerrit thomson. */
		if ((num_values == 1) && (Z_TYPE_P(value) != IS_ARRAY)) {
			convert_to_string_ex(value);
			ldap_mods[i]->mod_bvalues[0] = (struct berval *) emalloc (sizeof(struct berval));
			ldap_mods[i]->mod_bvalues[0]->bv_len = Z_STRLEN_P(value);
			ldap_mods[i]->mod_bvalues[0]->bv_val = Z_STRVAL_P(value);
		} else {
			for (j = 0; j < num_values; j++) {
				if ((ivalue = zend_hash_index_find(Z_ARRVAL_P(value), j)) == NULL) {
					php_error_docref(NULL, E_WARNING, "Value array must have consecutive indices 0, 1, ...");
					num_berval[i] = j;
					num_attribs = i + 1;
					RETVAL_FALSE;
					goto errexit;
				}
				convert_to_string_ex(ivalue);
				ldap_mods[i]->mod_bvalues[j] = (struct berval *) emalloc (sizeof(struct berval));
				ldap_mods[i]->mod_bvalues[j]->bv_len = Z_STRLEN_P(ivalue);
				ldap_mods[i]->mod_bvalues[j]->bv_val = Z_STRVAL_P(ivalue);
			}
		}
		ldap_mods[i]->mod_bvalues[num_values] = NULL;
		zend_hash_move_forward(Z_ARRVAL_P(entry));
	}
	ldap_mods[num_attribs] = NULL;

/* check flag to see if do_mod was called to perform full add , gerrit thomson */
	if (is_full_add == 1) {
		if ((i = ldap_add_ext_s(ld->link, dn, ldap_mods, NULL, NULL)) != LDAP_SUCCESS) {
			php_error_docref(NULL, E_WARNING, "Add: %s", ldap_err2string(i));
			RETVAL_FALSE;
		} else RETVAL_TRUE;
	} else {
		if ((i = ldap_modify_ext_s(ld->link, dn, ldap_mods, NULL, NULL)) != LDAP_SUCCESS) {
			php_error_docref(NULL, E_WARNING, "Modify: %s", ldap_err2string(i));
			RETVAL_FALSE;
		} else RETVAL_TRUE;
	}

errexit:
	for (i = 0; i < num_attribs; i++) {
		efree(ldap_mods[i]->mod_type);
		for (j = 0; j < num_berval[i]; j++) {
			efree(ldap_mods[i]->mod_bvalues[j]);
		}
		efree(ldap_mods[i]->mod_bvalues);
		efree(ldap_mods[i]);
	}
	efree(num_berval);
	efree(ldap_mods);

	return;
}
/* }}} */

/* {{{ proto bool ldap_add(resource link, string dn, array entry)
   Add entries to LDAP directory */
PHP_FUNCTION(ldap_add)
{
	/* use a newly define parameter into the do_modify so ldap_mod_add can be used the way it is supposed to be used , Gerrit THomson */
	php_ldap_do_modify(INTERNAL_FUNCTION_PARAM_PASSTHRU, PHP_LD_FULL_ADD);
}
/* }}} */

/* three functions for attribute base modifications, gerrit Thomson */

/* {{{ proto bool ldap_mod_replace(resource link, string dn, array entry)
   Replace attribute values with new ones */
PHP_FUNCTION(ldap_mod_replace)
{
	php_ldap_do_modify(INTERNAL_FUNCTION_PARAM_PASSTHRU, LDAP_MOD_REPLACE);
}
/* }}} */

/* {{{ proto bool ldap_mod_add(resource link, string dn, array entry)
   Add attribute values to current */
PHP_FUNCTION(ldap_mod_add)
{
	php_ldap_do_modify(INTERNAL_FUNCTION_PARAM_PASSTHRU, LDAP_MOD_ADD);
}
/* }}} */

/* {{{ proto bool ldap_mod_del(resource link, string dn, array entry)
   Delete attribute values */
PHP_FUNCTION(ldap_mod_del)
{
	php_ldap_do_modify(INTERNAL_FUNCTION_PARAM_PASSTHRU, LDAP_MOD_DELETE);
}
/* }}} */

/* {{{ proto bool ldap_delete(resource link, string dn)
   Delete an entry from a directory */
PHP_FUNCTION(ldap_delete)
{
	zval *link;
	ldap_linkdata *ld;
	char *dn;
	int rc;
	size_t dn_len;

	if (zend_parse_parameters(ZEND_NUM_ARGS(), "rs", &link, &dn, &dn_len) != SUCCESS) {
		return;
	}

	if ((ld = (ldap_linkdata *)zend_fetch_resource(Z_RES_P(link), "ldap link", le_link)) == NULL) {
		RETURN_FALSE;
	}

	if ((rc = ldap_delete_ext_s(ld->link, dn, NULL, NULL)) != LDAP_SUCCESS) {
		php_error_docref(NULL, E_WARNING, "Delete: %s", ldap_err2string(rc));
		RETURN_FALSE;
	}

	RETURN_TRUE;
}
/* }}} */

/* {{{ _ldap_str_equal_to_const
 */
static int _ldap_str_equal_to_const(const char *str, uint str_len, const char *cstr)
{
	int i;

	if (strlen(cstr) != str_len)
		return 0;

	for (i = 0; i < str_len; ++i) {
		if (str[i] != cstr[i]) {
			return 0;
		}
	}

	return 1;
}
/* }}} */

/* {{{ _ldap_strlen_max
 */
static int _ldap_strlen_max(const char *str, uint max_len)
{
	int i;

	for (i = 0; i < max_len; ++i) {
		if (str[i] == '\0') {
			return i;
		}
	}

	return max_len;
}
/* }}} */

/* {{{ _ldap_hash_fetch
 */
static void _ldap_hash_fetch(zval *hashTbl, const char *key, zval **out)
{
	*out = zend_hash_str_find(Z_ARRVAL_P(hashTbl), key, strlen(key));
}
/* }}} */

/* {{{ proto bool ldap_modify_batch(resource link, string dn, array modifs)
   Perform multiple modifications as part of one operation */
PHP_FUNCTION(ldap_modify_batch)
{
	ldap_linkdata *ld;
	zval *link, *mods, *mod, *modinfo, *modval;
	zval *attrib, *modtype, *vals;
	zval *fetched;
	char *dn;
	size_t dn_len;
	int i, j, k;
	int num_mods, num_modprops, num_modvals;
	LDAPMod **ldap_mods;
	uint oper;

	/*
	$mods = array(
		array(
			"attrib" => "unicodePwd",
			"modtype" => LDAP_MODIFY_BATCH_REMOVE,
			"values" => array($oldpw)
		),
		array(
			"attrib" => "unicodePwd",
			"modtype" => LDAP_MODIFY_BATCH_ADD,
			"values" => array($newpw)
		),
		array(
			"attrib" => "userPrincipalName",
			"modtype" => LDAP_MODIFY_BATCH_REPLACE,
			"values" => array("janitor@corp.contoso.com")
		),
		array(
			"attrib" => "userCert",
			"modtype" => LDAP_MODIFY_BATCH_REMOVE_ALL
		)
	);
	*/

	if (zend_parse_parameters(ZEND_NUM_ARGS(), "rsa", &link, &dn, &dn_len, &mods) != SUCCESS) {
		return;
	}

	if ((ld = (ldap_linkdata *)zend_fetch_resource(Z_RES_P(link), "ldap link", le_link)) == NULL) {
		RETURN_FALSE;
	}

	/* perform validation */
	{
		zend_string *modkey;
		zend_long modtype;

		/* to store the wrongly-typed keys */
		zend_ulong tmpUlong;

		/* make sure the DN contains no NUL bytes */
		if (_ldap_strlen_max(dn, dn_len) != dn_len) {
			php_error_docref(NULL, E_WARNING, "DN must not contain NUL bytes");
			RETURN_FALSE;
		}

		/* make sure the top level is a normal array */
		zend_hash_internal_pointer_reset(Z_ARRVAL_P(mods));
		if (zend_hash_get_current_key_type(Z_ARRVAL_P(mods)) != HASH_KEY_IS_LONG) {
			php_error_docref(NULL, E_WARNING, "Modifications array must not be string-indexed");
			RETURN_FALSE;
		}

		num_mods = zend_hash_num_elements(Z_ARRVAL_P(mods));

		for (i = 0; i < num_mods; i++) {
			/* is the numbering consecutive? */
			if ((fetched = zend_hash_index_find(Z_ARRVAL_P(mods), i)) == NULL) {
				php_error_docref(NULL, E_WARNING, "Modifications array must have consecutive indices 0, 1, ...");
				RETURN_FALSE;
			}
			mod = fetched;

			/* is it an array? */
			if (Z_TYPE_P(mod) != IS_ARRAY) {
				php_error_docref(NULL, E_WARNING, "Each entry of modifications array must be an array itself");
				RETURN_FALSE;
			}

			/* for the modification hashtable... */
			zend_hash_internal_pointer_reset(Z_ARRVAL_P(mod));
			num_modprops = zend_hash_num_elements(Z_ARRVAL_P(mod));

			for (j = 0; j < num_modprops; j++) {
				/* are the keys strings? */
				if (zend_hash_get_current_key(Z_ARRVAL_P(mod), &modkey, &tmpUlong) != HASH_KEY_IS_STRING) {
					php_error_docref(NULL, E_WARNING, "Each entry of modifications array must be string-indexed");
					RETURN_FALSE;
				}

				/* is this a valid entry? */
				if (
					!_ldap_str_equal_to_const(ZSTR_VAL(modkey), ZSTR_LEN(modkey), LDAP_MODIFY_BATCH_ATTRIB) &&
					!_ldap_str_equal_to_const(ZSTR_VAL(modkey), ZSTR_LEN(modkey), LDAP_MODIFY_BATCH_MODTYPE) &&
					!_ldap_str_equal_to_const(ZSTR_VAL(modkey), ZSTR_LEN(modkey), LDAP_MODIFY_BATCH_VALUES)
				) {
					php_error_docref(NULL, E_WARNING, "The only allowed keys in entries of the modifications array are '" LDAP_MODIFY_BATCH_ATTRIB "', '" LDAP_MODIFY_BATCH_MODTYPE "' and '" LDAP_MODIFY_BATCH_VALUES "'");
					RETURN_FALSE;
				}

				fetched = zend_hash_get_current_data(Z_ARRVAL_P(mod));
				modinfo = fetched;

				/* does the value type match the key? */
				if (_ldap_str_equal_to_const(ZSTR_VAL(modkey), ZSTR_LEN(modkey), LDAP_MODIFY_BATCH_ATTRIB)) {
					if (Z_TYPE_P(modinfo) != IS_STRING) {
						php_error_docref(NULL, E_WARNING, "A '" LDAP_MODIFY_BATCH_ATTRIB "' value must be a string");
						RETURN_FALSE;
					}

					if (Z_STRLEN_P(modinfo) != _ldap_strlen_max(Z_STRVAL_P(modinfo), Z_STRLEN_P(modinfo))) {
						php_error_docref(NULL, E_WARNING, "A '" LDAP_MODIFY_BATCH_ATTRIB "' value must not contain NUL bytes");
						RETURN_FALSE;
					}
				}
				else if (_ldap_str_equal_to_const(ZSTR_VAL(modkey), ZSTR_LEN(modkey), LDAP_MODIFY_BATCH_MODTYPE)) {
					if (Z_TYPE_P(modinfo) != IS_LONG) {
						php_error_docref(NULL, E_WARNING, "A '" LDAP_MODIFY_BATCH_MODTYPE "' value must be a long");
						RETURN_FALSE;
					}

					/* is the value in range? */
					modtype = Z_LVAL_P(modinfo);
					if (
						modtype != LDAP_MODIFY_BATCH_ADD &&
						modtype != LDAP_MODIFY_BATCH_REMOVE &&
						modtype != LDAP_MODIFY_BATCH_REPLACE &&
						modtype != LDAP_MODIFY_BATCH_REMOVE_ALL
					) {
						php_error_docref(NULL, E_WARNING, "The '" LDAP_MODIFY_BATCH_MODTYPE "' value must match one of the LDAP_MODIFY_BATCH_* constants");
						RETURN_FALSE;
					}

					/* if it's REMOVE_ALL, there must not be a values array; otherwise, there must */
					if (modtype == LDAP_MODIFY_BATCH_REMOVE_ALL) {
						if (zend_hash_str_exists(Z_ARRVAL_P(mod), LDAP_MODIFY_BATCH_VALUES, strlen(LDAP_MODIFY_BATCH_VALUES))) {
							php_error_docref(NULL, E_WARNING, "If '" LDAP_MODIFY_BATCH_MODTYPE "' is LDAP_MODIFY_BATCH_REMOVE_ALL, a '" LDAP_MODIFY_BATCH_VALUES "' array must not be provided");
							RETURN_FALSE;
						}
					}
					else {
						if (!zend_hash_str_exists(Z_ARRVAL_P(mod), LDAP_MODIFY_BATCH_VALUES, strlen(LDAP_MODIFY_BATCH_VALUES))) {
							php_error_docref(NULL, E_WARNING, "If '" LDAP_MODIFY_BATCH_MODTYPE "' is not LDAP_MODIFY_BATCH_REMOVE_ALL, a '" LDAP_MODIFY_BATCH_VALUES "' array must be provided");
							RETURN_FALSE;
						}
					}
				}
				else if (_ldap_str_equal_to_const(ZSTR_VAL(modkey), ZSTR_LEN(modkey), LDAP_MODIFY_BATCH_VALUES)) {
					if (Z_TYPE_P(modinfo) != IS_ARRAY) {
						php_error_docref(NULL, E_WARNING, "A '" LDAP_MODIFY_BATCH_VALUES "' value must be an array");
						RETURN_FALSE;
					}

					/* is the array not empty? */
					zend_hash_internal_pointer_reset(Z_ARRVAL_P(modinfo));
					num_modvals = zend_hash_num_elements(Z_ARRVAL_P(modinfo));
					if (num_modvals == 0) {
						php_error_docref(NULL, E_WARNING, "A '" LDAP_MODIFY_BATCH_VALUES "' array must have at least one element");
						RETURN_FALSE;
					}

					/* are its keys integers? */
					if (zend_hash_get_current_key_type(Z_ARRVAL_P(modinfo)) != HASH_KEY_IS_LONG) {
						php_error_docref(NULL, E_WARNING, "A '" LDAP_MODIFY_BATCH_VALUES "' array must not be string-indexed");
						RETURN_FALSE;
					}

					/* are the keys consecutive? */
					for (k = 0; k < num_modvals; k++) {
						if ((fetched = zend_hash_index_find(Z_ARRVAL_P(modinfo), k)) == NULL) {
							php_error_docref(NULL, E_WARNING, "A '" LDAP_MODIFY_BATCH_VALUES "' array must have consecutive indices 0, 1, ...");
							RETURN_FALSE;
						}
						modval = fetched;

						/* is the data element a string? */
						if (Z_TYPE_P(modval) != IS_STRING) {
							php_error_docref(NULL, E_WARNING, "Each element of a '" LDAP_MODIFY_BATCH_VALUES "' array must be a string");
							RETURN_FALSE;
						}
					}
				}

				zend_hash_move_forward(Z_ARRVAL_P(mod));
			}
		}
	}
	/* validation was successful */

	/* allocate array of modifications */
	ldap_mods = safe_emalloc((num_mods+1), sizeof(LDAPMod *), 0);

	/* for each modification */
	for (i = 0; i < num_mods; i++) {
		/* allocate the modification struct */
		ldap_mods[i] = safe_emalloc(1, sizeof(LDAPMod), 0);

		/* fetch the relevant data */
		fetched = zend_hash_index_find(Z_ARRVAL_P(mods), i);
		mod = fetched;

		_ldap_hash_fetch(mod, LDAP_MODIFY_BATCH_ATTRIB, &attrib);
		_ldap_hash_fetch(mod, LDAP_MODIFY_BATCH_MODTYPE, &modtype);
		_ldap_hash_fetch(mod, LDAP_MODIFY_BATCH_VALUES, &vals);

		/* map the modification type */
		switch (Z_LVAL_P(modtype)) {
			case LDAP_MODIFY_BATCH_ADD:
				oper = LDAP_MOD_ADD;
				break;
			case LDAP_MODIFY_BATCH_REMOVE:
			case LDAP_MODIFY_BATCH_REMOVE_ALL:
				oper = LDAP_MOD_DELETE;
				break;
			case LDAP_MODIFY_BATCH_REPLACE:
				oper = LDAP_MOD_REPLACE;
				break;
			default:
				php_error_docref(NULL, E_ERROR, "Unknown and uncaught modification type.");
				RETURN_FALSE;
		}

		/* fill in the basic info */
		ldap_mods[i]->mod_op = oper | LDAP_MOD_BVALUES;
		ldap_mods[i]->mod_type = estrndup(Z_STRVAL_P(attrib), Z_STRLEN_P(attrib));

		if (Z_LVAL_P(modtype) == LDAP_MODIFY_BATCH_REMOVE_ALL) {
			/* no values */
			ldap_mods[i]->mod_bvalues = NULL;
		}
		else {
			/* allocate space for the values as part of this modification */
			num_modvals = zend_hash_num_elements(Z_ARRVAL_P(vals));
			ldap_mods[i]->mod_bvalues = safe_emalloc((num_modvals+1), sizeof(struct berval *), 0);

			/* for each value */
			for (j = 0; j < num_modvals; j++) {
				/* fetch it */
				fetched = zend_hash_index_find(Z_ARRVAL_P(vals), j);
				modval = fetched;

				/* allocate the data struct */
				ldap_mods[i]->mod_bvalues[j] = safe_emalloc(1, sizeof(struct berval), 0);

				/* fill it */
				ldap_mods[i]->mod_bvalues[j]->bv_len = Z_STRLEN_P(modval);
				ldap_mods[i]->mod_bvalues[j]->bv_val = estrndup(Z_STRVAL_P(modval), Z_STRLEN_P(modval));
			}

			/* NULL-terminate values */
			ldap_mods[i]->mod_bvalues[num_modvals] = NULL;
		}
	}

	/* NULL-terminate modifications */
	ldap_mods[num_mods] = NULL;

	/* perform (finally) */
	if ((i = ldap_modify_ext_s(ld->link, dn, ldap_mods, NULL, NULL)) != LDAP_SUCCESS) {
		php_error_docref(NULL, E_WARNING, "Batch Modify: %s", ldap_err2string(i));
		RETVAL_FALSE;
	} else RETVAL_TRUE;

	/* clean up */
	{
		for (i = 0; i < num_mods; i++) {
			/* attribute */
			efree(ldap_mods[i]->mod_type);

			if (ldap_mods[i]->mod_bvalues != NULL) {
				/* each BER value */
				for (j = 0; ldap_mods[i]->mod_bvalues[j] != NULL; j++) {
					/* free the data bytes */
					efree(ldap_mods[i]->mod_bvalues[j]->bv_val);

					/* free the bvalue struct */
					efree(ldap_mods[i]->mod_bvalues[j]);
				}

				/* the BER value array */
				efree(ldap_mods[i]->mod_bvalues);
			}

			/* the modification */
			efree(ldap_mods[i]);
		}

		/* the modifications array */
		efree(ldap_mods);
	}
}
/* }}} */

/* {{{ proto int ldap_errno(resource link)
   Get the current ldap error number */
PHP_FUNCTION(ldap_errno)
{
	zval *link;
	ldap_linkdata *ld;

	if (zend_parse_parameters(ZEND_NUM_ARGS(), "r", &link) != SUCCESS) {
		return;
	}

	if ((ld = (ldap_linkdata *)zend_fetch_resource(Z_RES_P(link), "ldap link", le_link)) == NULL) {
		RETURN_FALSE;
	}

	RETURN_LONG(_get_lderrno(ld->link));
}
/* }}} */

/* {{{ proto string ldap_err2str(int errno)
   Convert error number to error string */
PHP_FUNCTION(ldap_err2str)
{
	zend_long perrno;

	if (zend_parse_parameters(ZEND_NUM_ARGS(), "l", &perrno) != SUCCESS) {
		return;
	}

	RETURN_STRING(ldap_err2string(perrno));
}
/* }}} */

/* {{{ proto string ldap_error(resource link)
   Get the current ldap error string */
PHP_FUNCTION(ldap_error)
{
	zval *link;
	ldap_linkdata *ld;
	int ld_errno;

	if (zend_parse_parameters(ZEND_NUM_ARGS(), "r", &link) != SUCCESS) {
		return;
	}

	if ((ld = (ldap_linkdata *)zend_fetch_resource(Z_RES_P(link), "ldap link", le_link)) == NULL) {
		RETURN_FALSE;
	}

	ld_errno = _get_lderrno(ld->link);

	RETURN_STRING(ldap_err2string(ld_errno));
}
/* }}} */

/* {{{ proto bool ldap_compare(resource link, string dn, string attr, string value)
   Determine if an entry has a specific value for one of its attributes */
PHP_FUNCTION(ldap_compare)
{
	zval *link;
	char *dn, *attr, *value;
	size_t dn_len, attr_len, value_len;
	ldap_linkdata *ld;
	int errno;
	struct berval lvalue;

	if (zend_parse_parameters(ZEND_NUM_ARGS(), "rsss", &link, &dn, &dn_len, &attr, &attr_len, &value, &value_len) != SUCCESS) {
		return;
	}

	if ((ld = (ldap_linkdata *)zend_fetch_resource(Z_RES_P(link), "ldap link", le_link)) == NULL) {
		RETURN_FALSE;
	}

	lvalue.bv_val = value;
	lvalue.bv_len = value_len;

	errno = ldap_compare_ext_s(ld->link, dn, attr, &lvalue, NULL, NULL);

	switch (errno) {
		case LDAP_COMPARE_TRUE:
			RETURN_TRUE;
			break;

		case LDAP_COMPARE_FALSE:
			RETURN_FALSE;
			break;
	}

	php_error_docref(NULL, E_WARNING, "Compare: %s", ldap_err2string(errno));
	RETURN_LONG(-1);
}
/* }}} */

/* {{{ proto bool ldap_sort(resource link, resource result, string sortfilter)
   Sort LDAP result entries */
PHP_FUNCTION(ldap_sort)
{
	zval *link, *result;
	ldap_linkdata *ld;
	char *sortfilter;
	size_t sflen;
	zend_resource *le;

	if (zend_parse_parameters(ZEND_NUM_ARGS(), "rrs", &link, &result, &sortfilter, &sflen) != SUCCESS) {
		RETURN_FALSE;
	}

	if ((ld = (ldap_linkdata *)zend_fetch_resource(Z_RES_P(link), "ldap link", le_link)) == NULL) {
		RETURN_FALSE;
	}

	le = Z_RES_P(result);
	if (le->type != le_result) {
		php_error_docref(NULL, E_WARNING, "Supplied resource is not a valid ldap result resource");
		RETURN_FALSE;
	}

	if (ldap_sort_entries(ld->link, (LDAPMessage **) &le->ptr, sflen ? sortfilter : NULL, strcmp) != LDAP_SUCCESS) {
		php_error_docref(NULL, E_WARNING, "%s", ldap_err2string(errno));
		RETURN_FALSE;
	}

	RETURN_TRUE;
}
/* }}} */

#if (LDAP_API_VERSION > 2000) || HAVE_NSLDAP || HAVE_ORALDAP
/* {{{ proto bool ldap_get_option(resource link, int option, mixed retval)
   Get the current value of various session-wide parameters */
PHP_FUNCTION(ldap_get_option)
{
	zval *link, *retval;
	ldap_linkdata *ld;
	zend_long option;

	if (zend_parse_parameters(ZEND_NUM_ARGS(), "rlz/", &link, &option, &retval) != SUCCESS) {
		return;
	}

	if ((ld = (ldap_linkdata *)zend_fetch_resource(Z_RES_P(link), "ldap link", le_link)) == NULL) {
		RETURN_FALSE;
	}

	switch (option) {
	/* options with int value */
	case LDAP_OPT_DEREF:
	case LDAP_OPT_SIZELIMIT:
	case LDAP_OPT_TIMELIMIT:
	case LDAP_OPT_PROTOCOL_VERSION:
	case LDAP_OPT_ERROR_NUMBER:
	case LDAP_OPT_REFERRALS:
#ifdef LDAP_OPT_RESTART
	case LDAP_OPT_RESTART:
#endif
		{
			int val;

			if (ldap_get_option(ld->link, option, &val)) {
				RETURN_FALSE;
			}
			zval_ptr_dtor(retval);
			ZVAL_LONG(retval, val);
		} break;
#ifdef LDAP_OPT_NETWORK_TIMEOUT
	case LDAP_OPT_NETWORK_TIMEOUT:
		{
			struct timeval *timeout = NULL;

			if (ldap_get_option(ld->link, LDAP_OPT_NETWORK_TIMEOUT, (void *) &timeout)) {
				if (timeout) {
					ldap_memfree(timeout);
				}
				RETURN_FALSE;
			}
			if (!timeout) {
				RETURN_FALSE;
			}
			zval_ptr_dtor(retval);
			ZVAL_LONG(retval, timeout->tv_sec);
			ldap_memfree(timeout);
		} break;
#elif defined(LDAP_X_OPT_CONNECT_TIMEOUT)
	case LDAP_X_OPT_CONNECT_TIMEOUT:
		{
			int timeout;

			if (ldap_get_option(ld->link, LDAP_X_OPT_CONNECT_TIMEOUT, &timeout)) {
				RETURN_FALSE;
			}
			zval_ptr_dtor(retval);
			ZVAL_LONG(retval, (timeout / 1000));
		} break;
#endif
	/* options with string value */
	case LDAP_OPT_ERROR_STRING:
#ifdef LDAP_OPT_HOST_NAME
	case LDAP_OPT_HOST_NAME:
#endif
#ifdef HAVE_LDAP_SASL
	case LDAP_OPT_X_SASL_MECH:
	case LDAP_OPT_X_SASL_REALM:
	case LDAP_OPT_X_SASL_AUTHCID:
	case LDAP_OPT_X_SASL_AUTHZID:
#endif
#ifdef LDAP_OPT_MATCHED_DN
	case LDAP_OPT_MATCHED_DN:
#endif
		{
			char *val = NULL;

			if (ldap_get_option(ld->link, option, &val) || val == NULL || *val == '\0') {
				if (val) {
					ldap_memfree(val);
				}
				RETURN_FALSE;
			}
			zval_ptr_dtor(retval);
			ZVAL_STRING(retval, val);
			ldap_memfree(val);
		} break;
/* options not implemented
	case LDAP_OPT_SERVER_CONTROLS:
	case LDAP_OPT_CLIENT_CONTROLS:
	case LDAP_OPT_API_INFO:
	case LDAP_OPT_API_FEATURE_INFO:
*/
	default:
		RETURN_FALSE;
	}
	RETURN_TRUE;
}
/* }}} */

/* {{{ proto bool ldap_set_option(resource link, int option, mixed newval)
   Set the value of various session-wide parameters */
PHP_FUNCTION(ldap_set_option)
{
	zval *link, *newval;
	ldap_linkdata *ld;
	LDAP *ldap;
	zend_long option;

	if (zend_parse_parameters(ZEND_NUM_ARGS(), "zlz", &link, &option, &newval) != SUCCESS) {
		return;
	}

	if (Z_TYPE_P(link) == IS_NULL) {
		ldap = NULL;
	} else {
		if ((ld = (ldap_linkdata *)zend_fetch_resource_ex(link, "ldap link", le_link)) == NULL) {
			RETURN_FALSE;
		}
		ldap = ld->link;
	}

	switch (option) {
	/* options with int value */
	case LDAP_OPT_DEREF:
	case LDAP_OPT_SIZELIMIT:
	case LDAP_OPT_TIMELIMIT:
	case LDAP_OPT_PROTOCOL_VERSION:
	case LDAP_OPT_ERROR_NUMBER:
#ifdef LDAP_OPT_DEBUG_LEVEL
	case LDAP_OPT_DEBUG_LEVEL:
#endif
		{
			int val;

			convert_to_long_ex(newval);
			val = Z_LVAL_P(newval);
			if (ldap_set_option(ldap, option, &val)) {
				RETURN_FALSE;
			}
		} break;
#ifdef LDAP_OPT_NETWORK_TIMEOUT
	case LDAP_OPT_NETWORK_TIMEOUT:
		{
			struct timeval timeout;

			convert_to_long_ex(newval);
			timeout.tv_sec = Z_LVAL_P(newval);
			timeout.tv_usec = 0;
			if (ldap_set_option(ldap, LDAP_OPT_NETWORK_TIMEOUT, (void *) &timeout)) {
				RETURN_FALSE;
			}
		} break;
#elif defined(LDAP_X_OPT_CONNECT_TIMEOUT)
	case LDAP_X_OPT_CONNECT_TIMEOUT:
		{
			int timeout;

			convert_to_long_ex(newval);
			timeout = 1000 * Z_LVAL_P(newval); /* Convert to milliseconds */
			if (ldap_set_option(ldap, LDAP_X_OPT_CONNECT_TIMEOUT, &timeout)) {
				RETURN_FALSE;
			}
		} break;
#endif
		/* options with string value */
	case LDAP_OPT_ERROR_STRING:
#ifdef LDAP_OPT_HOST_NAME
	case LDAP_OPT_HOST_NAME:
#endif
#ifdef HAVE_LDAP_SASL
	case LDAP_OPT_X_SASL_MECH:
	case LDAP_OPT_X_SASL_REALM:
	case LDAP_OPT_X_SASL_AUTHCID:
	case LDAP_OPT_X_SASL_AUTHZID:
#endif
#ifdef LDAP_OPT_MATCHED_DN
	case LDAP_OPT_MATCHED_DN:
#endif
		{
			char *val;
			convert_to_string_ex(newval);
			val = Z_STRVAL_P(newval);
			if (ldap_set_option(ldap, option, val)) {
				RETURN_FALSE;
			}
		} break;
		/* options with boolean value */
	case LDAP_OPT_REFERRALS:
#ifdef LDAP_OPT_RESTART
	case LDAP_OPT_RESTART:
#endif
		{
			void *val;
			convert_to_boolean_ex(newval);
			val = Z_TYPE_P(newval) == IS_TRUE
				? LDAP_OPT_ON : LDAP_OPT_OFF;
			if (ldap_set_option(ldap, option, val)) {
				RETURN_FALSE;
			}
		} break;
		/* options with control list value */
	case LDAP_OPT_SERVER_CONTROLS:
	case LDAP_OPT_CLIENT_CONTROLS:
		{
			LDAPControl *ctrl, **ctrls, **ctrlp;
			zval *ctrlval, *val;
			int ncontrols;
			char error=0;

			if ((Z_TYPE_P(newval) != IS_ARRAY) || !(ncontrols = zend_hash_num_elements(Z_ARRVAL_P(newval)))) {
				php_error_docref(NULL, E_WARNING, "Expected non-empty array value for this option");
				RETURN_FALSE;
			}
			ctrls = safe_emalloc((1 + ncontrols), sizeof(*ctrls), 0);
			*ctrls = NULL;
			ctrlp = ctrls;
			ZEND_HASH_FOREACH_VAL(Z_ARRVAL_P(newval), ctrlval) {
				if (Z_TYPE_P(ctrlval) != IS_ARRAY) {
					php_error_docref(NULL, E_WARNING, "The array value must contain only arrays, where each array is a control");
					error = 1;
					break;
				}
				if ((val = zend_hash_str_find(Z_ARRVAL_P(ctrlval), "oid", sizeof("oid") - 1)) == NULL) {
					php_error_docref(NULL, E_WARNING, "Control must have an oid key");
					error = 1;
					break;
				}
				ctrl = *ctrlp = emalloc(sizeof(**ctrlp));
				convert_to_string_ex(val);
				ctrl->ldctl_oid = Z_STRVAL_P(val);
				if ((val = zend_hash_str_find(Z_ARRVAL_P(ctrlval), "value", sizeof("value") - 1)) != NULL) {
					convert_to_string_ex(val);
					ctrl->ldctl_value.bv_val = Z_STRVAL_P(val);
					ctrl->ldctl_value.bv_len = Z_STRLEN_P(val);
				} else {
					ctrl->ldctl_value.bv_val = NULL;
					ctrl->ldctl_value.bv_len = 0;
				}
				if ((val = zend_hash_str_find(Z_ARRVAL_P(ctrlval), "iscritical", sizeof("iscritical") - 1)) != NULL) {
					convert_to_boolean_ex(val);
					ctrl->ldctl_iscritical = Z_TYPE_P(val) == IS_TRUE;
				} else {
					ctrl->ldctl_iscritical = 0;
				}

				++ctrlp;
				*ctrlp = NULL;
			} ZEND_HASH_FOREACH_END();
			if (!error) {
				error = ldap_set_option(ldap, option, ctrls);
			}
			ctrlp = ctrls;
			while (*ctrlp) {
				efree(*ctrlp);
				ctrlp++;
			}
			efree(ctrls);
			if (error) {
				RETURN_FALSE;
			}
		} break;
	default:
		RETURN_FALSE;
	}
	RETURN_TRUE;
}
/* }}} */

#ifdef HAVE_LDAP_PARSE_RESULT
/* {{{ proto bool ldap_parse_result(resource link, resource result, int errcode, string matcheddn, string errmsg, array referrals)
   Extract information from result */
PHP_FUNCTION(ldap_parse_result)
{
	zval *link, *result, *errcode, *matcheddn, *errmsg, *referrals;
	ldap_linkdata *ld;
	LDAPMessage *ldap_result;
	char **lreferrals, **refp;
	char *lmatcheddn, *lerrmsg;
	int rc, lerrcode, myargcount = ZEND_NUM_ARGS();

	if (zend_parse_parameters(ZEND_NUM_ARGS(), "rrz/|z/z/z/", &link, &result, &errcode, &matcheddn, &errmsg, &referrals) != SUCCESS) {
		return;
	}

	if ((ld = (ldap_linkdata *)zend_fetch_resource(Z_RES_P(link), "ldap link", le_link)) == NULL) {
		RETURN_FALSE;
	}

	if ((ldap_result = (LDAPMessage *)zend_fetch_resource(Z_RES_P(result), "ldap result", le_result)) == NULL) {
		RETURN_FALSE;
	}

	rc = ldap_parse_result(ld->link, ldap_result, &lerrcode,
				myargcount > 3 ? &lmatcheddn : NULL,
				myargcount > 4 ? &lerrmsg : NULL,
				myargcount > 5 ? &lreferrals : NULL,
				NULL /* &serverctrls */,
				0);
	if (rc != LDAP_SUCCESS) {
		php_error_docref(NULL, E_WARNING, "Unable to parse result: %s", ldap_err2string(rc));
		RETURN_FALSE;
	}

	zval_ptr_dtor(errcode);
	ZVAL_LONG(errcode, lerrcode);

	/* Reverse -> fall through */
	switch (myargcount) {
		case 6:
			zval_ptr_dtor(referrals);
			array_init(referrals);
			if (lreferrals != NULL) {
				refp = lreferrals;
				while (*refp) {
					add_next_index_string(referrals, *refp);
					refp++;
				}
				ldap_memvfree((void**)lreferrals);
			}
		case 5:
			zval_ptr_dtor(errmsg);
			if (lerrmsg == NULL) {
				ZVAL_EMPTY_STRING(errmsg);
			} else {
				ZVAL_STRING(errmsg, lerrmsg);
				ldap_memfree(lerrmsg);
			}
		case 4:
			zval_ptr_dtor(matcheddn);
			if (lmatcheddn == NULL) {
				ZVAL_EMPTY_STRING(matcheddn);
			} else {
				ZVAL_STRING(matcheddn, lmatcheddn);
				ldap_memfree(lmatcheddn);
			}
	}
	RETURN_TRUE;
}
/* }}} */
#endif

/* {{{ proto resource ldap_first_reference(resource link, resource result)
   Return first reference */
PHP_FUNCTION(ldap_first_reference)
{
	zval *link, *result;
	ldap_linkdata *ld;
	ldap_resultentry *resultentry;
	LDAPMessage *ldap_result, *entry;

	if (zend_parse_parameters(ZEND_NUM_ARGS(), "rr", &link, &result) != SUCCESS) {
		return;
	}

	if ((ld = (ldap_linkdata *)zend_fetch_resource(Z_RES_P(link), "ldap link", le_link)) == NULL) {
		RETURN_FALSE;
	}

	if ((ldap_result = (LDAPMessage *)zend_fetch_resource(Z_RES_P(result), "ldap result", le_result)) == NULL) {
		RETURN_FALSE;
	}

	if ((entry = ldap_first_reference(ld->link, ldap_result)) == NULL) {
		RETVAL_FALSE;
	} else {
		resultentry = emalloc(sizeof(ldap_resultentry));
		RETVAL_RES(zend_register_resource(resultentry, le_result_entry));
		ZVAL_COPY(&resultentry->res, result);
		resultentry->data = entry;
		resultentry->ber = NULL;
	}
}
/* }}} */

/* {{{ proto resource ldap_next_reference(resource link, resource reference_entry)
   Get next reference */
PHP_FUNCTION(ldap_next_reference)
{
	zval *link, *result_entry;
	ldap_linkdata *ld;
	ldap_resultentry *resultentry, *resultentry_next;
	LDAPMessage *entry_next;

	if (zend_parse_parameters(ZEND_NUM_ARGS(), "rr", &link, &result_entry) != SUCCESS) {
		return;
	}

	if ((ld = (ldap_linkdata *)zend_fetch_resource(Z_RES_P(link), "ldap link", le_link)) == NULL) {
		RETURN_FALSE;
	}

	if ((resultentry = (ldap_resultentry *)zend_fetch_resource(Z_RES_P(result_entry), "ldap result entry", le_result_entry)) == NULL) {
		RETURN_FALSE;
	}

	if ((entry_next = ldap_next_reference(ld->link, resultentry->data)) == NULL) {
		RETVAL_FALSE;
	} else {
		resultentry_next = emalloc(sizeof(ldap_resultentry));
		RETVAL_RES(zend_register_resource(resultentry_next, le_result_entry));
		ZVAL_COPY(&resultentry_next->res, &resultentry->res);
		resultentry_next->data = entry_next;
		resultentry_next->ber = NULL;
	}
}
/* }}} */

#ifdef HAVE_LDAP_PARSE_REFERENCE
/* {{{ proto bool ldap_parse_reference(resource link, resource reference_entry, array referrals)
   Extract information from reference entry */
PHP_FUNCTION(ldap_parse_reference)
{
	zval *link, *result_entry, *referrals;
	ldap_linkdata *ld;
	ldap_resultentry *resultentry;
	char **lreferrals, **refp;

	if (zend_parse_parameters(ZEND_NUM_ARGS(), "rrz/", &link, &result_entry, &referrals) != SUCCESS) {
		return;
	}

	if ((ld = (ldap_linkdata *)zend_fetch_resource(Z_RES_P(link), "ldap link", le_link)) == NULL) {
		RETURN_FALSE;
	}

	if ((resultentry = (ldap_resultentry *)zend_fetch_resource(Z_RES_P(result_entry), "ldap result entry", le_result_entry)) == NULL) {
		RETURN_FALSE;
	}

	if (ldap_parse_reference(ld->link, resultentry->data, &lreferrals, NULL /* &serverctrls */, 0) != LDAP_SUCCESS) {
		RETURN_FALSE;
	}

	zval_ptr_dtor(referrals);
	array_init(referrals);
	if (lreferrals != NULL) {
		refp = lreferrals;
		while (*refp) {
			add_next_index_string(referrals, *refp);
			refp++;
		}
		ldap_memvfree((void**)lreferrals);
	}
	RETURN_TRUE;
}
/* }}} */
#endif

/* {{{ proto bool ldap_rename(resource link, string dn, string newrdn, string newparent, bool deleteoldrdn)
   Modify the name of an entry */
PHP_FUNCTION(ldap_rename)
{
	zval *link;
	ldap_linkdata *ld;
	int rc;
	char *dn, *newrdn, *newparent;
	size_t dn_len, newrdn_len, newparent_len;
	zend_bool deleteoldrdn;

	if (zend_parse_parameters(ZEND_NUM_ARGS(), "rsssb", &link, &dn, &dn_len, &newrdn, &newrdn_len, &newparent, &newparent_len, &deleteoldrdn) != SUCCESS) {
		return;
	}

	if ((ld = (ldap_linkdata *)zend_fetch_resource(Z_RES_P(link), "ldap link", le_link)) == NULL) {
		RETURN_FALSE;
	}

	if (newparent_len == 0) {
		newparent = NULL;
	}

#if (LDAP_API_VERSION > 2000) || HAVE_NSLDAP || HAVE_ORALDAP
	rc = ldap_rename_s(ld->link, dn, newrdn, newparent, deleteoldrdn, NULL, NULL);
#else
	if (newparent_len != 0) {
		php_error_docref(NULL, E_WARNING, "You are using old LDAP API, newparent must be the empty string, can only modify RDN");
		RETURN_FALSE;
	}
/* could support old APIs but need check for ldap_modrdn2()/ldap_modrdn() */
	rc = ldap_modrdn2_s(ld->link, dn, newrdn, deleteoldrdn);
#endif

	if (rc == LDAP_SUCCESS) {
		RETURN_TRUE;
	}
	RETURN_FALSE;
}
/* }}} */

#ifdef HAVE_LDAP_START_TLS_S
/* {{{ proto bool ldap_start_tls(resource link)
   Start TLS */
PHP_FUNCTION(ldap_start_tls)
{
	zval *link;
	ldap_linkdata *ld;
	int rc, protocol = LDAP_VERSION3;

	if (zend_parse_parameters(ZEND_NUM_ARGS(), "r", &link) != SUCCESS) {
		return;
	}

	if ((ld = (ldap_linkdata *)zend_fetch_resource(Z_RES_P(link), "ldap link", le_link)) == NULL) {
		RETURN_FALSE;
	}

	if (((rc = ldap_set_option(ld->link, LDAP_OPT_PROTOCOL_VERSION, &protocol)) != LDAP_SUCCESS) ||
		((rc = ldap_start_tls_s(ld->link, NULL, NULL)) != LDAP_SUCCESS)
	) {
		php_error_docref(NULL, E_WARNING,"Unable to start TLS: %s", ldap_err2string(rc));
		RETURN_FALSE;
	} else {
		RETURN_TRUE;
	}
}
/* }}} */
#endif
#endif /* (LDAP_API_VERSION > 2000) || HAVE_NSLDAP || HAVE_ORALDAP */

#if defined(LDAP_API_FEATURE_X_OPENLDAP) && defined(HAVE_3ARG_SETREBINDPROC)
/* {{{ _ldap_rebind_proc()
*/
int _ldap_rebind_proc(LDAP *ldap, const char *url, ber_tag_t req, ber_int_t msgid, void *params)
{
	ldap_linkdata *ld;
	int retval;
	zval cb_args[2];
	zval cb_retval;
	zval *cb_link = (zval *) params;

	ld = (ldap_linkdata *) zend_fetch_resource_ex(cb_link, "ldap link", le_link);

	/* link exists and callback set? */
	if (ld == NULL || Z_ISUNDEF(ld->rebindproc)) {
		php_error_docref(NULL, E_WARNING, "Link not found or no callback set");
		return LDAP_OTHER;
	}

	/* callback */
	ZVAL_COPY_VALUE(&cb_args[0], cb_link);
	ZVAL_STRING(&cb_args[1], url);
	if (call_user_function_ex(EG(function_table), NULL, &ld->rebindproc, &cb_retval, 2, cb_args, 0, NULL) == SUCCESS && !Z_ISUNDEF(cb_retval)) {
		convert_to_long_ex(&cb_retval);
		retval = Z_LVAL(cb_retval);
		zval_ptr_dtor(&cb_retval);
	} else {
		php_error_docref(NULL, E_WARNING, "rebind_proc PHP callback failed");
		retval = LDAP_OTHER;
	}
	zval_ptr_dtor(&cb_args[1]);
	return retval;
}
/* }}} */

/* {{{ proto bool ldap_set_rebind_proc(resource link, string callback)
   Set a callback function to do re-binds on referral chasing. */
PHP_FUNCTION(ldap_set_rebind_proc)
{
	zval *link, *callback;
	ldap_linkdata *ld;
	zend_string *callback_name;

	if (zend_parse_parameters(ZEND_NUM_ARGS(), "rz", &link, &callback) != SUCCESS) {
		RETURN_FALSE;
	}

	if ((ld = (ldap_linkdata *)zend_fetch_resource(Z_RES_P(link), "ldap link", le_link)) == NULL) {
		RETURN_FALSE;
	}

	if (Z_TYPE_P(callback) == IS_STRING && Z_STRLEN_P(callback) == 0) {
		/* unregister rebind procedure */
		if (!Z_ISUNDEF(ld->rebindproc)) {
			zval_ptr_dtor(&ld->rebindproc);
			ZVAL_UNDEF(&ld->rebindproc);
			ldap_set_rebind_proc(ld->link, NULL, NULL);
		}
		RETURN_TRUE;
	}

	/* callable? */
	if (!zend_is_callable(callback, 0, &callback_name)) {
		php_error_docref(NULL, E_WARNING, "Two arguments expected for '%s' to be a valid callback", ZSTR_VAL(callback_name));
		zend_string_release(callback_name);
		RETURN_FALSE;
	}
	zend_string_release(callback_name);

	/* register rebind procedure */
	if (Z_ISUNDEF(ld->rebindproc)) {
		ldap_set_rebind_proc(ld->link, _ldap_rebind_proc, (void *) link);
	} else {
		zval_ptr_dtor(&ld->rebindproc);
	}

	ZVAL_COPY(&ld->rebindproc, callback);
	RETURN_TRUE;
}
/* }}} */
#endif

static zend_string* php_ldap_do_escape(const zend_bool *map, const char *value, size_t valuelen)
{
	char hex[] = "0123456789abcdef";
	int i, p = 0;
	size_t len = 0;
	zend_string *ret;

	for (i = 0; i < valuelen; i++) {
		len += (map[(unsigned char) value[i]]) ? 3 : 1;
	}

	ret =  zend_string_alloc(len, 0);

	for (i = 0; i < valuelen; i++) {
		unsigned char v = (unsigned char) value[i];

		if (map[v]) {
			ZSTR_VAL(ret)[p++] = '\\';
			ZSTR_VAL(ret)[p++] = hex[v >> 4];
			ZSTR_VAL(ret)[p++] = hex[v & 0x0f];
		} else {
			ZSTR_VAL(ret)[p++] = v;
		}
	}

	ZSTR_VAL(ret)[p] = '\0';
	ZSTR_LEN(ret) = p;
	return ret;
}

static void php_ldap_escape_map_set_chars(zend_bool *map, const char *chars, const int charslen, char escape)
{
	int i = 0;
	while (i < charslen) {
		map[(unsigned char) chars[i++]] = escape;
	}
}

PHP_FUNCTION(ldap_escape)
{
	char *value, *ignores;
	size_t valuelen = 0, ignoreslen = 0;
	int i;
	zend_long flags = 0;
	zend_bool map[256] = {0}, havecharlist = 0;

	if (zend_parse_parameters(ZEND_NUM_ARGS(), "s|sl", &value, &valuelen, &ignores, &ignoreslen, &flags) != SUCCESS) {
		return;
	}

	if (!valuelen) {
		RETURN_EMPTY_STRING();
	}

	if (flags & PHP_LDAP_ESCAPE_FILTER) {
		havecharlist = 1;
		php_ldap_escape_map_set_chars(map, "\\*()\0", sizeof("\\*()\0") - 1, 1);
	}

	if (flags & PHP_LDAP_ESCAPE_DN) {
		havecharlist = 1;
		php_ldap_escape_map_set_chars(map, "\\,=+<>;\"#", sizeof("\\,=+<>;\"#") - 1, 1);
	}

	if (!havecharlist) {
		for (i = 0; i < 256; i++) {
			map[i] = 1;
		}
	}

	if (ignoreslen) {
		php_ldap_escape_map_set_chars(map, ignores, ignoreslen, 0);
	}

	RETURN_NEW_STR(php_ldap_do_escape(map, value, valuelen));
}

#ifdef STR_TRANSLATION
/* {{{ php_ldap_do_translate
 */
static void php_ldap_do_translate(INTERNAL_FUNCTION_PARAMETERS, int way)
{
	char *value;
	size_t value_len;
	int result;

	if (zend_parse_parameters(ZEND_NUM_ARGS(), "s", &value, &value_len) != SUCCESS) {
		return;
	}

	if (value_len == 0) {
		RETURN_FALSE;
	}

	if (way == 1) {
		result = ldap_8859_to_t61(&value, &value_len, 0);
	} else {
		result = ldap_t61_to_8859(&value, &value_len, 0);
	}

	if (result == LDAP_SUCCESS) {
		RETVAL_STRINGL(value, value_len);
		free(value);
	} else {
		php_error_docref(NULL, E_WARNING, "Conversion from iso-8859-1 to t61 failed: %s", ldap_err2string(result));
		RETVAL_FALSE;
	}
}
/* }}} */

/* {{{ proto string ldap_t61_to_8859(string value)
   Translate t61 characters to 8859 characters */
PHP_FUNCTION(ldap_t61_to_8859)
{
	php_ldap_do_translate(INTERNAL_FUNCTION_PARAM_PASSTHRU, 0);
}
/* }}} */

/* {{{ proto string ldap_8859_to_t61(string value)
   Translate 8859 characters to t61 characters */
PHP_FUNCTION(ldap_8859_to_t61)
{
	php_ldap_do_translate(INTERNAL_FUNCTION_PARAM_PASSTHRU, 1);
}
/* }}} */
#endif

#ifdef LDAP_CONTROL_PAGEDRESULTS
/* {{{ proto mixed ldap_control_paged_result(resource link, int pagesize [, bool iscritical [, string cookie]])
   Inject paged results control*/
PHP_FUNCTION(ldap_control_paged_result)
{
	zend_long pagesize;
	zend_bool iscritical;
	zval *link;
	char *cookie = NULL;
	size_t cookie_len = 0;
	struct berval lcookie = { 0, NULL };
	ldap_linkdata *ld;
	LDAP *ldap;
	BerElement *ber = NULL;
	LDAPControl	ctrl, *ctrlsp[2];
	int rc, myargcount = ZEND_NUM_ARGS();

	if (zend_parse_parameters(ZEND_NUM_ARGS(), "rl|bs", &link, &pagesize, &iscritical, &cookie, &cookie_len) != SUCCESS) {
		return;
	}

	if (Z_TYPE_P(link) == IS_NULL) {
		ldap = NULL;
	} else {
		if ((ld = (ldap_linkdata *)zend_fetch_resource_ex(link, "ldap link", le_link)) == NULL) {
			RETURN_FALSE;
		}
		ldap = ld->link;
	}

	ber = ber_alloc_t(LBER_USE_DER);
	if (ber == NULL) {
		php_error_docref(NULL, E_WARNING, "Unable to alloc BER encoding resources for paged results control");
		RETURN_FALSE;
	}

	ctrl.ldctl_iscritical = 0;

	switch (myargcount) {
		case 4:
			lcookie.bv_val = cookie;
			lcookie.bv_len = cookie_len;
			/* fallthru */
		case 3:
			ctrl.ldctl_iscritical = (int)iscritical;
			/* fallthru */
	}

	if (ber_printf(ber, "{iO}", (int)pagesize, &lcookie) == LBER_ERROR) {
		php_error_docref(NULL, E_WARNING, "Unable to BER printf paged results control");
		RETVAL_FALSE;
		goto lcpr_error_out;
	}
	rc = ber_flatten2(ber, &ctrl.ldctl_value, 0);
	if (rc == LBER_ERROR) {
		php_error_docref(NULL, E_WARNING, "Unable to BER encode paged results control");
		RETVAL_FALSE;
		goto lcpr_error_out;
	}

	ctrl.ldctl_oid = LDAP_CONTROL_PAGEDRESULTS;

	if (ldap) {
		/* directly set the option */
		ctrlsp[0] = &ctrl;
		ctrlsp[1] = NULL;

		rc = ldap_set_option(ldap, LDAP_OPT_SERVER_CONTROLS, ctrlsp);
		if (rc != LDAP_SUCCESS) {
			php_error_docref(NULL, E_WARNING, "Unable to set paged results control: %s (%d)", ldap_err2string(rc), rc);
			RETVAL_FALSE;
			goto lcpr_error_out;
		}
		RETVAL_TRUE;
	} else {
		/* return a PHP control object */
		array_init(return_value);

		add_assoc_string(return_value, "oid", ctrl.ldctl_oid);
		if (ctrl.ldctl_value.bv_len) {
			add_assoc_stringl(return_value, "value", ctrl.ldctl_value.bv_val, ctrl.ldctl_value.bv_len);
		}
		if (ctrl.ldctl_iscritical) {
			add_assoc_bool(return_value, "iscritical", ctrl.ldctl_iscritical);
		}
	}

lcpr_error_out:
	if (ber != NULL) {
		ber_free(ber, 1);
	}
	return;
}
/* }}} */

/* {{{ proto bool ldap_control_paged_result_response(resource link, resource result [, string &cookie [, int &estimated]])
   Extract paged results control response */
PHP_FUNCTION(ldap_control_paged_result_response)
{
	zval *link, *result, *cookie, *estimated;
	struct berval lcookie;
	int lestimated;
	ldap_linkdata *ld;
	LDAPMessage *ldap_result;
	LDAPControl **lserverctrls, *lctrl;
	BerElement *ber;
	ber_tag_t tag;
	int rc, lerrcode, myargcount = ZEND_NUM_ARGS();

	if (zend_parse_parameters(ZEND_NUM_ARGS(), "rr|z/z/", &link, &result, &cookie, &estimated) != SUCCESS) {
		return;
	}

	if ((ld = (ldap_linkdata *)zend_fetch_resource(Z_RES_P(link), "ldap link", le_link)) == NULL) {
		RETURN_FALSE;
	}

	if ((ldap_result = (LDAPMessage *)zend_fetch_resource(Z_RES_P(result), "ldap result", le_result)) == NULL) {
		RETURN_FALSE;
	}

	rc = ldap_parse_result(ld->link,
				ldap_result,
				&lerrcode,
				NULL,		/* matcheddn */
				NULL,		/* errmsg */
				NULL,		/* referrals */
				&lserverctrls,
				0);

	if (rc != LDAP_SUCCESS) {
		php_error_docref(NULL, E_WARNING, "Unable to parse result: %s (%d)", ldap_err2string(rc), rc);
		RETURN_FALSE;
	}

	if (lerrcode != LDAP_SUCCESS) {
		php_error_docref(NULL, E_WARNING, "Result is: %s (%d)", ldap_err2string(lerrcode), lerrcode);
		RETURN_FALSE;
	}

	if (lserverctrls == NULL) {
		php_error_docref(NULL, E_WARNING, "No server controls in result");
		RETURN_FALSE;
	}

	lctrl = ldap_control_find(LDAP_CONTROL_PAGEDRESULTS, lserverctrls, NULL);
	if (lctrl == NULL) {
		ldap_controls_free(lserverctrls);
		php_error_docref(NULL, E_WARNING, "No paged results control response in result");
		RETURN_FALSE;
	}

	ber = ber_init(&lctrl->ldctl_value);
	if (ber == NULL) {
		ldap_controls_free(lserverctrls);
		php_error_docref(NULL, E_WARNING, "Unable to alloc BER decoding resources for paged results control response");
		RETURN_FALSE;
	}

	tag = ber_scanf(ber, "{io}", &lestimated, &lcookie);
	(void)ber_free(ber, 1);

	if (tag == LBER_ERROR) {
		ldap_controls_free(lserverctrls);
		php_error_docref(NULL, E_WARNING, "Unable to decode paged results control response");
		RETURN_FALSE;
	}

	if (lestimated < 0) {
		ldap_controls_free(lserverctrls);
		php_error_docref(NULL, E_WARNING, "Invalid paged results control response value");
		RETURN_FALSE;
	}

	ldap_controls_free(lserverctrls);
	if (myargcount == 4) {
		zval_dtor(estimated);
		ZVAL_LONG(estimated, lestimated);
	}

	zval_ptr_dtor(cookie);
 	if (lcookie.bv_len == 0) {
		ZVAL_EMPTY_STRING(cookie);
 	} else {
		ZVAL_STRINGL(cookie, lcookie.bv_val, lcookie.bv_len);
 	}
 	ldap_memfree(lcookie.bv_val);

	RETURN_TRUE;
}
/* }}} */
#endif

/* {{{ arginfo */
ZEND_BEGIN_ARG_INFO_EX(arginfo_ldap_connect, 0, 0, 0)
	ZEND_ARG_INFO(0, hostname)
	ZEND_ARG_INFO(0, port)
#ifdef HAVE_ORALDAP
	ZEND_ARG_INFO(0, wallet)
	ZEND_ARG_INFO(0, wallet_passwd)
	ZEND_ARG_INFO(0, authmode)
#endif
ZEND_END_ARG_INFO()

ZEND_BEGIN_ARG_INFO_EX(arginfo_ldap_resource, 0, 0, 1)
	ZEND_ARG_INFO(0, link_identifier)
ZEND_END_ARG_INFO()

ZEND_BEGIN_ARG_INFO_EX(arginfo_ldap_bind, 0, 0, 1)
	ZEND_ARG_INFO(0, link_identifier)
	ZEND_ARG_INFO(0, bind_rdn)
	ZEND_ARG_INFO(0, bind_password)
ZEND_END_ARG_INFO()

#ifdef HAVE_LDAP_SASL
ZEND_BEGIN_ARG_INFO_EX(arginfo_ldap_sasl_bind, 0, 0, 1)
	ZEND_ARG_INFO(0, link)
	ZEND_ARG_INFO(0, binddn)
	ZEND_ARG_INFO(0, password)
	ZEND_ARG_INFO(0, sasl_mech)
	ZEND_ARG_INFO(0, sasl_realm)
	ZEND_ARG_INFO(0, sasl_authz_id)
	ZEND_ARG_INFO(0, props)
ZEND_END_ARG_INFO()
#endif

ZEND_BEGIN_ARG_INFO_EX(arginfo_ldap_read, 0, 0, 3)
	ZEND_ARG_INFO(0, link_identifier)
	ZEND_ARG_INFO(0, base_dn)
	ZEND_ARG_INFO(0, filter)
	ZEND_ARG_INFO(0, attributes)
	ZEND_ARG_INFO(0, attrsonly)
	ZEND_ARG_INFO(0, sizelimit)
	ZEND_ARG_INFO(0, timelimit)
	ZEND_ARG_INFO(0, deref)
ZEND_END_ARG_INFO()

ZEND_BEGIN_ARG_INFO_EX(arginfo_ldap_list, 0, 0, 3)
	ZEND_ARG_INFO(0, link_identifier)
	ZEND_ARG_INFO(0, base_dn)
	ZEND_ARG_INFO(0, filter)
	ZEND_ARG_INFO(0, attributes)
	ZEND_ARG_INFO(0, attrsonly)
	ZEND_ARG_INFO(0, sizelimit)
	ZEND_ARG_INFO(0, timelimit)
	ZEND_ARG_INFO(0, deref)
ZEND_END_ARG_INFO()

ZEND_BEGIN_ARG_INFO_EX(arginfo_ldap_search, 0, 0, 3)
	ZEND_ARG_INFO(0, link_identifier)
	ZEND_ARG_INFO(0, base_dn)
	ZEND_ARG_INFO(0, filter)
	ZEND_ARG_INFO(0, attributes)
	ZEND_ARG_INFO(0, attrsonly)
	ZEND_ARG_INFO(0, sizelimit)
	ZEND_ARG_INFO(0, timelimit)
	ZEND_ARG_INFO(0, deref)
ZEND_END_ARG_INFO()

ZEND_BEGIN_ARG_INFO_EX(arginfo_ldap_count_entries, 0, 0, 2)
	ZEND_ARG_INFO(0, link_identifier)
	ZEND_ARG_INFO(0, result_identifier)
ZEND_END_ARG_INFO()

ZEND_BEGIN_ARG_INFO_EX(arginfo_ldap_first_entry, 0, 0, 2)
	ZEND_ARG_INFO(0, link_identifier)
	ZEND_ARG_INFO(0, result_identifier)
ZEND_END_ARG_INFO()

ZEND_BEGIN_ARG_INFO_EX(arginfo_ldap_next_entry, 0, 0, 2)
	ZEND_ARG_INFO(0, link_identifier)
	ZEND_ARG_INFO(0, result_identifier)
ZEND_END_ARG_INFO()

ZEND_BEGIN_ARG_INFO_EX(arginfo_ldap_get_entries, 0, 0, 2)
	ZEND_ARG_INFO(0, link_identifier)
	ZEND_ARG_INFO(0, result_identifier)
ZEND_END_ARG_INFO()

ZEND_BEGIN_ARG_INFO_EX(arginfo_ldap_first_attribute, 0, 0, 2)
	ZEND_ARG_INFO(0, link_identifier)
	ZEND_ARG_INFO(0, result_entry_identifier)
ZEND_END_ARG_INFO()

ZEND_BEGIN_ARG_INFO_EX(arginfo_ldap_next_attribute, 0, 0, 2)
	ZEND_ARG_INFO(0, link_identifier)
	ZEND_ARG_INFO(0, result_entry_identifier)
ZEND_END_ARG_INFO()

ZEND_BEGIN_ARG_INFO_EX(arginfo_ldap_get_attributes, 0, 0, 2)
	ZEND_ARG_INFO(0, link_identifier)
	ZEND_ARG_INFO(0, result_entry_identifier)
ZEND_END_ARG_INFO()

ZEND_BEGIN_ARG_INFO_EX(arginfo_ldap_get_values, 0, 0, 3)
	ZEND_ARG_INFO(0, link_identifier)
	ZEND_ARG_INFO(0, result_entry_identifier)
	ZEND_ARG_INFO(0, attribute)
ZEND_END_ARG_INFO()

ZEND_BEGIN_ARG_INFO_EX(arginfo_ldap_get_values_len, 0, 0, 3)
	ZEND_ARG_INFO(0, link_identifier)
	ZEND_ARG_INFO(0, result_entry_identifier)
	ZEND_ARG_INFO(0, attribute)
ZEND_END_ARG_INFO()

ZEND_BEGIN_ARG_INFO_EX(arginfo_ldap_get_dn, 0, 0, 2)
	ZEND_ARG_INFO(0, link_identifier)
	ZEND_ARG_INFO(0, result_entry_identifier)
ZEND_END_ARG_INFO()

ZEND_BEGIN_ARG_INFO_EX(arginfo_ldap_explode_dn, 0, 0, 2)
	ZEND_ARG_INFO(0, dn)
	ZEND_ARG_INFO(0, with_attrib)
ZEND_END_ARG_INFO()

ZEND_BEGIN_ARG_INFO_EX(arginfo_ldap_dn2ufn, 0, 0, 1)
	ZEND_ARG_INFO(0, dn)
ZEND_END_ARG_INFO()

ZEND_BEGIN_ARG_INFO_EX(arginfo_ldap_add, 0, 0, 3)
	ZEND_ARG_INFO(0, link_identifier)
	ZEND_ARG_INFO(0, dn)
	ZEND_ARG_INFO(0, entry)
ZEND_END_ARG_INFO()

ZEND_BEGIN_ARG_INFO_EX(arginfo_ldap_delete, 0, 0, 2)
	ZEND_ARG_INFO(0, link_identifier)
	ZEND_ARG_INFO(0, dn)
ZEND_END_ARG_INFO()

ZEND_BEGIN_ARG_INFO_EX(arginfo_ldap_modify, 0, 0, 3)
	ZEND_ARG_INFO(0, link_identifier)
	ZEND_ARG_INFO(0, dn)
	ZEND_ARG_INFO(0, entry)
ZEND_END_ARG_INFO()

ZEND_BEGIN_ARG_INFO_EX(arginfo_ldap_modify_batch, 0, 0, 3)
	ZEND_ARG_INFO(0, link_identifier)
	ZEND_ARG_INFO(0, dn)
	ZEND_ARG_ARRAY_INFO(0, modifications_info, 0)
ZEND_END_ARG_INFO()

ZEND_BEGIN_ARG_INFO_EX(arginfo_ldap_mod_add, 0, 0, 3)
	ZEND_ARG_INFO(0, link_identifier)
	ZEND_ARG_INFO(0, dn)
	ZEND_ARG_INFO(0, entry)
ZEND_END_ARG_INFO()

ZEND_BEGIN_ARG_INFO_EX(arginfo_ldap_mod_replace, 0, 0, 3)
	ZEND_ARG_INFO(0, link_identifier)
	ZEND_ARG_INFO(0, dn)
	ZEND_ARG_INFO(0, entry)
ZEND_END_ARG_INFO()

ZEND_BEGIN_ARG_INFO_EX(arginfo_ldap_mod_del, 0, 0, 3)
	ZEND_ARG_INFO(0, link_identifier)
	ZEND_ARG_INFO(0, dn)
	ZEND_ARG_INFO(0, entry)
ZEND_END_ARG_INFO()

ZEND_BEGIN_ARG_INFO_EX(arginfo_ldap_err2str, 0, 0, 1)
	ZEND_ARG_INFO(0, errno)
ZEND_END_ARG_INFO()

ZEND_BEGIN_ARG_INFO_EX(arginfo_ldap_compare, 0, 0, 4)
	ZEND_ARG_INFO(0, link_identifier)
	ZEND_ARG_INFO(0, dn)
	ZEND_ARG_INFO(0, attribute)
	ZEND_ARG_INFO(0, value)
ZEND_END_ARG_INFO()

ZEND_BEGIN_ARG_INFO_EX(arginfo_ldap_sort, 0, 0, 3)
	ZEND_ARG_INFO(0, link)
	ZEND_ARG_INFO(0, result)
	ZEND_ARG_INFO(0, sortfilter)
ZEND_END_ARG_INFO()

#ifdef LDAP_CONTROL_PAGEDRESULTS
ZEND_BEGIN_ARG_INFO_EX(arginfo_ldap_control_paged_result, 0, 0, 2)
	ZEND_ARG_INFO(0, link)
	ZEND_ARG_INFO(0, pagesize)
	ZEND_ARG_INFO(0, iscritical)
	ZEND_ARG_INFO(0, cookie)
ZEND_END_ARG_INFO();

ZEND_BEGIN_ARG_INFO_EX(arginfo_ldap_control_paged_result_response, 0, 0, 2)
	ZEND_ARG_INFO(0, link)
	ZEND_ARG_INFO(0, result)
	ZEND_ARG_INFO(1, cookie)
	ZEND_ARG_INFO(1, estimated)
ZEND_END_ARG_INFO();
#endif

#if (LDAP_API_VERSION > 2000) || HAVE_NSLDAP || HAVE_ORALDAP
ZEND_BEGIN_ARG_INFO_EX(arginfo_ldap_rename, 0, 0, 5)
	ZEND_ARG_INFO(0, link_identifier)
	ZEND_ARG_INFO(0, dn)
	ZEND_ARG_INFO(0, newrdn)
	ZEND_ARG_INFO(0, newparent)
	ZEND_ARG_INFO(0, deleteoldrdn)
ZEND_END_ARG_INFO()

ZEND_BEGIN_ARG_INFO_EX(arginfo_ldap_get_option, 0, 0, 3)
	ZEND_ARG_INFO(0, link_identifier)
	ZEND_ARG_INFO(0, option)
	ZEND_ARG_INFO(1, retval)
ZEND_END_ARG_INFO()

ZEND_BEGIN_ARG_INFO_EX(arginfo_ldap_set_option, 0, 0, 3)
	ZEND_ARG_INFO(0, link_identifier)
	ZEND_ARG_INFO(0, option)
	ZEND_ARG_INFO(0, newval)
ZEND_END_ARG_INFO()

ZEND_BEGIN_ARG_INFO_EX(arginfo_ldap_first_reference, 0, 0, 2)
	ZEND_ARG_INFO(0, link)
	ZEND_ARG_INFO(0, result)
ZEND_END_ARG_INFO()

ZEND_BEGIN_ARG_INFO_EX(arginfo_ldap_next_reference, 0, 0, 2)
	ZEND_ARG_INFO(0, link)
	ZEND_ARG_INFO(0, entry)
ZEND_END_ARG_INFO()

#ifdef HAVE_LDAP_PARSE_REFERENCE
ZEND_BEGIN_ARG_INFO_EX(arginfo_ldap_parse_reference, 0, 0, 3)
	ZEND_ARG_INFO(0, link)
	ZEND_ARG_INFO(0, entry)
	ZEND_ARG_INFO(1, referrals)
ZEND_END_ARG_INFO()
#endif


#ifdef HAVE_LDAP_PARSE_RESULT
ZEND_BEGIN_ARG_INFO_EX(arginfo_ldap_parse_result, 0, 0, 3)
	ZEND_ARG_INFO(0, link)
	ZEND_ARG_INFO(0, result)
	ZEND_ARG_INFO(1, errcode)
	ZEND_ARG_INFO(1, matcheddn)
	ZEND_ARG_INFO(1, errmsg)
	ZEND_ARG_INFO(1, referrals)
ZEND_END_ARG_INFO()
#endif
#endif

#if defined(LDAP_API_FEATURE_X_OPENLDAP) && defined(HAVE_3ARG_SETREBINDPROC)
ZEND_BEGIN_ARG_INFO_EX(arginfo_ldap_set_rebind_proc, 0, 0, 2)
	ZEND_ARG_INFO(0, link)
	ZEND_ARG_INFO(0, callback)
ZEND_END_ARG_INFO()
#endif

ZEND_BEGIN_ARG_INFO_EX(arginfo_ldap_escape, 0, 0, 1)
	ZEND_ARG_INFO(0, value)
	ZEND_ARG_INFO(0, ignore)
	ZEND_ARG_INFO(0, flags)
ZEND_END_ARG_INFO()

#ifdef STR_TRANSLATION
ZEND_BEGIN_ARG_INFO_EX(arginfo_ldap_t61_to_8859, 0, 0, 1)
	ZEND_ARG_INFO(0, value)
ZEND_END_ARG_INFO()

ZEND_BEGIN_ARG_INFO_EX(arginfo_ldap_8859_to_t61, 0, 0, 1)
	ZEND_ARG_INFO(0, value)
ZEND_END_ARG_INFO()
#endif
/* }}} */

/*
	This is just a small subset of the functionality provided by the LDAP library. All the
	operations are synchronous. Referrals are not handled automatically.
*/
/* {{{ ldap_functions[]
 */
const zend_function_entry ldap_functions[] = {
	PHP_FE(ldap_connect,								arginfo_ldap_connect)
	PHP_FALIAS(ldap_close,		ldap_unbind,			arginfo_ldap_resource)
	PHP_FE(ldap_bind,									arginfo_ldap_bind)
#ifdef HAVE_LDAP_SASL
	PHP_FE(ldap_sasl_bind,								arginfo_ldap_sasl_bind)
#endif
	PHP_FE(ldap_unbind,									arginfo_ldap_resource)
	PHP_FE(ldap_read,									arginfo_ldap_read)
	PHP_FE(ldap_list,									arginfo_ldap_list)
	PHP_FE(ldap_search,									arginfo_ldap_search)
	PHP_FE(ldap_free_result,							arginfo_ldap_resource)
	PHP_FE(ldap_count_entries,							arginfo_ldap_count_entries)
	PHP_FE(ldap_first_entry,							arginfo_ldap_first_entry)
	PHP_FE(ldap_next_entry,								arginfo_ldap_next_entry)
	PHP_FE(ldap_get_entries,							arginfo_ldap_get_entries)
	PHP_FE(ldap_first_attribute,						arginfo_ldap_first_attribute)
	PHP_FE(ldap_next_attribute,							arginfo_ldap_next_attribute)
	PHP_FE(ldap_get_attributes,							arginfo_ldap_get_attributes)
	PHP_FALIAS(ldap_get_values,	ldap_get_values_len,	arginfo_ldap_get_values)
	PHP_FE(ldap_get_values_len,							arginfo_ldap_get_values_len)
	PHP_FE(ldap_get_dn,									arginfo_ldap_get_dn)
	PHP_FE(ldap_explode_dn,								arginfo_ldap_explode_dn)
	PHP_FE(ldap_dn2ufn,									arginfo_ldap_dn2ufn)
	PHP_FE(ldap_add,									arginfo_ldap_add)
	PHP_FE(ldap_delete,									arginfo_ldap_delete)
	PHP_FE(ldap_modify_batch,							arginfo_ldap_modify_batch)
	PHP_FALIAS(ldap_modify,		ldap_mod_replace,		arginfo_ldap_modify)

/* additional functions for attribute based modifications, Gerrit Thomson */
	PHP_FE(ldap_mod_add,								arginfo_ldap_mod_add)
	PHP_FE(ldap_mod_replace,							arginfo_ldap_mod_replace)
	PHP_FE(ldap_mod_del,								arginfo_ldap_mod_del)
/* end gjt mod */

	PHP_FE(ldap_errno,									arginfo_ldap_resource)
	PHP_FE(ldap_err2str,								arginfo_ldap_err2str)
	PHP_FE(ldap_error,									arginfo_ldap_resource)
	PHP_FE(ldap_compare,								arginfo_ldap_compare)
	PHP_DEP_FE(ldap_sort,									arginfo_ldap_sort)

#if (LDAP_API_VERSION > 2000) || HAVE_NSLDAP || HAVE_ORALDAP
	PHP_FE(ldap_rename,									arginfo_ldap_rename)
	PHP_FE(ldap_get_option,								arginfo_ldap_get_option)
	PHP_FE(ldap_set_option,								arginfo_ldap_set_option)
	PHP_FE(ldap_first_reference,						arginfo_ldap_first_reference)
	PHP_FE(ldap_next_reference,							arginfo_ldap_next_reference)
#ifdef HAVE_LDAP_PARSE_REFERENCE
	PHP_FE(ldap_parse_reference,						arginfo_ldap_parse_reference)
#endif
#ifdef HAVE_LDAP_PARSE_RESULT
	PHP_FE(ldap_parse_result,							arginfo_ldap_parse_result)
#endif
#ifdef HAVE_LDAP_START_TLS_S
	PHP_FE(ldap_start_tls,								arginfo_ldap_resource)
#endif
#endif

#if defined(LDAP_API_FEATURE_X_OPENLDAP) && defined(HAVE_3ARG_SETREBINDPROC)
	PHP_FE(ldap_set_rebind_proc,						arginfo_ldap_set_rebind_proc)
#endif

	PHP_FE(ldap_escape,									arginfo_ldap_escape)

#ifdef STR_TRANSLATION
	PHP_FE(ldap_t61_to_8859,							arginfo_ldap_t61_to_8859)
	PHP_FE(ldap_8859_to_t61,							arginfo_ldap_8859_to_t61)
#endif

#ifdef LDAP_CONTROL_PAGEDRESULTS
	PHP_FE(ldap_control_paged_result,							arginfo_ldap_control_paged_result)
	PHP_FE(ldap_control_paged_result_response,		arginfo_ldap_control_paged_result_response)
#endif
	PHP_FE_END
};
/* }}} */

zend_module_entry ldap_module_entry = { /* {{{ */
	STANDARD_MODULE_HEADER,
	"ldap",
	ldap_functions,
	PHP_MINIT(ldap),
	PHP_MSHUTDOWN(ldap),
	NULL,
	NULL,
	PHP_MINFO(ldap),
	PHP_LDAP_VERSION,
	PHP_MODULE_GLOBALS(ldap),
	PHP_GINIT(ldap),
	NULL,
	NULL,
	STANDARD_MODULE_PROPERTIES_EX
};
/* }}} */

/*
 * Local variables:
 * tab-width: 4
 * c-basic-offset: 4
 * End:
 * vim600: sw=4 ts=4 fdm=marker
 * vim<600: sw=4 ts=4
 */<|MERGE_RESOLUTION|>--- conflicted
+++ resolved
@@ -87,13 +87,8 @@
 
 typedef struct {
 	LDAP *link;
-<<<<<<< HEAD
-#if defined(HAVE_3ARG_SETREBINDPROC)
+#if defined(LDAP_API_FEATURE_X_OPENLDAP) && defined(HAVE_3ARG_SETREBINDPROC)
 	zval rebindproc;
-=======
-#if defined(LDAP_API_FEATURE_X_OPENLDAP) && defined(HAVE_3ARG_SETREBINDPROC)
-	zval *rebindproc;
->>>>>>> 54bd9117
 #endif
 } ldap_linkdata;
 
@@ -117,17 +112,8 @@
 	ldap_linkdata *ld = (ldap_linkdata *)rsrc->ptr;
 
 	ldap_unbind_ext(ld->link, NULL, NULL);
-<<<<<<< HEAD
-#ifdef HAVE_3ARG_SETREBINDPROC
+#if defined(LDAP_API_FEATURE_X_OPENLDAP) && defined(HAVE_3ARG_SETREBINDPROC)
 	zval_ptr_dtor(&ld->rebindproc);
-=======
-#if defined(LDAP_API_FEATURE_X_OPENLDAP) && defined(HAVE_3ARG_SETREBINDPROC)
-
-	if (ld->rebindproc != NULL) {
-		zval_dtor(ld->rebindproc);
-		FREE_ZVAL(ld->rebindproc);
-	}
->>>>>>> 54bd9117
 #endif
 
 	efree(ld);
@@ -390,7 +376,7 @@
 		ldap = ldap_init(host, port);
 		if (ldap == NULL) {
 			efree(ld);
-			php_error_docref(NULL TSRMLS_CC, E_WARNING, "Could not create session handle");
+			php_error_docref(NULL, E_WARNING, "Could not create session handle");
 			RETURN_FALSE;
 		}
 #endif /* ! LDAP_API_FEATURE_X_OPENLDAP */
