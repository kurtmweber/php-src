/*
   +----------------------------------------------------------------------+
   | PHP Version 7                                                        |
   +----------------------------------------------------------------------+
   | Copyright (c) 1997-2017 The PHP Group                                |
   +----------------------------------------------------------------------+
   | This source file is subject to version 3.01 of the PHP license,      |
   | that is bundled with this package in the file LICENSE, and is        |
   | available through the world-wide-web at the following url:           |
   | http://www.php.net/license/3_01.txt                                  |
   | If you did not receive a copy of the PHP license and are unable to   |
   | obtain it through the world-wide-web, please send a note to          |
   | license@php.net so we can mail you a copy immediately.               |
   +----------------------------------------------------------------------+
   | Authors: Amitay Isaacs  <amitay@w-o-i.com>                           |
   |          Eric Warnke    <ericw@albany.edu>                           |
   |          Rasmus Lerdorf <rasmus@php.net>                             |
   |          Gerrit Thomson <334647@swin.edu.au>                         |
   |          Jani Taskinen  <sniper@iki.fi>                              |
   |          Stig Venaas    <venaas@uninett.no>                          |
   |          Doug Goldstein <cardoe@cardoe.com>                          |
   | PHP 4.0 updates:  Zeev Suraski <zeev@zend.com>                       |
   +----------------------------------------------------------------------+
 */

/* $Id$ */
#define IS_EXT_MODULE

#ifdef HAVE_CONFIG_H
#include "config.h"
#endif

/* Additional headers for NetWare */
#if defined(NETWARE) && (NEW_LIBC)
#include <sys/select.h>
#include <sys/timeval.h>
#endif

#include "php.h"
#include "php_ini.h"

#include <stddef.h>

#include "ext/standard/dl.h"
#include "php_ldap.h"

#ifdef PHP_WIN32
#include <string.h>
#include "config.w32.h"
#if HAVE_NSLDAP
#include <winsock2.h>
#endif
#define strdup _strdup
#undef WINDOWS
#undef strcasecmp
#undef strncasecmp
#define WINSOCK 1
#define __STDC__ 1
#endif

#include "ext/standard/php_string.h"
#include "ext/standard/info.h"

#ifdef HAVE_LDAP_SASL_H
#include <sasl.h>
#elif defined(HAVE_LDAP_SASL_SASL_H)
#include <sasl/sasl.h>
#endif

#define PHP_LDAP_ESCAPE_FILTER 0x01
#define PHP_LDAP_ESCAPE_DN     0x02

#if defined(LDAP_CONTROL_PAGEDRESULTS) && !defined(HAVE_LDAP_CONTROL_FIND)
LDAPControl *ldap_control_find( const char *oid, LDAPControl **ctrls, LDAPControl ***nextctrlp)
{
	assert(nextctrlp == NULL);
	return ldap_find_control(oid, ctrls);
}
#endif

#if !defined(LDAP_API_FEATURE_X_OPENLDAP)
void ldap_memvfree(void **v)
{
	ldap_value_free((char **)v);
}
#endif

typedef struct {
	LDAP *link;
#if defined(LDAP_API_FEATURE_X_OPENLDAP) && defined(HAVE_3ARG_SETREBINDPROC)
	zval rebindproc;
#endif
} ldap_linkdata;

typedef struct {
	LDAPMessage *data;
	BerElement  *ber;
	zval         res;
} ldap_resultentry;

ZEND_DECLARE_MODULE_GLOBALS(ldap)
static PHP_GINIT_FUNCTION(ldap);

static int le_link, le_result, le_result_entry;

#ifdef COMPILE_DL_LDAP
ZEND_GET_MODULE(ldap)
#endif

static void _close_ldap_link(zend_resource *rsrc) /* {{{ */
{
	ldap_linkdata *ld = (ldap_linkdata *)rsrc->ptr;

	ldap_unbind_ext(ld->link, NULL, NULL);
#if defined(LDAP_API_FEATURE_X_OPENLDAP) && defined(HAVE_3ARG_SETREBINDPROC)
	zval_ptr_dtor(&ld->rebindproc);
#endif

	efree(ld);
	LDAPG(num_links)--;
}
/* }}} */

static void _free_ldap_result(zend_resource *rsrc) /* {{{ */
{
	LDAPMessage *result = (LDAPMessage *)rsrc->ptr;
	ldap_msgfree(result);
}
/* }}} */

static void _free_ldap_result_entry(zend_resource *rsrc) /* {{{ */
{
	ldap_resultentry *entry = (ldap_resultentry *)rsrc->ptr;

	if (entry->ber != NULL) {
		ber_free(entry->ber, 0);
		entry->ber = NULL;
	}
	zval_ptr_dtor(&entry->res);
	efree(entry);
}
/* }}} */

/* {{{ PHP_INI_BEGIN
 */
PHP_INI_BEGIN()
	STD_PHP_INI_ENTRY_EX("ldap.max_links", "-1", PHP_INI_SYSTEM, OnUpdateLong, max_links, zend_ldap_globals, ldap_globals, display_link_numbers)
PHP_INI_END()
/* }}} */

/* {{{ PHP_GINIT_FUNCTION
 */
static PHP_GINIT_FUNCTION(ldap)
{
	ldap_globals->num_links = 0;
}
/* }}} */

/* {{{ PHP_MINIT_FUNCTION
 */
PHP_MINIT_FUNCTION(ldap)
{
	REGISTER_INI_ENTRIES();

	/* Constants to be used with deref-parameter in php_ldap_do_search() */
	REGISTER_LONG_CONSTANT("LDAP_DEREF_NEVER", LDAP_DEREF_NEVER, CONST_PERSISTENT | CONST_CS);
	REGISTER_LONG_CONSTANT("LDAP_DEREF_SEARCHING", LDAP_DEREF_SEARCHING, CONST_PERSISTENT | CONST_CS);
	REGISTER_LONG_CONSTANT("LDAP_DEREF_FINDING", LDAP_DEREF_FINDING, CONST_PERSISTENT | CONST_CS);
	REGISTER_LONG_CONSTANT("LDAP_DEREF_ALWAYS", LDAP_DEREF_ALWAYS, CONST_PERSISTENT | CONST_CS);

	/* Constants to be used with ldap_modify_batch() */
	REGISTER_LONG_CONSTANT("LDAP_MODIFY_BATCH_ADD", LDAP_MODIFY_BATCH_ADD, CONST_PERSISTENT | CONST_CS);
	REGISTER_LONG_CONSTANT("LDAP_MODIFY_BATCH_REMOVE", LDAP_MODIFY_BATCH_REMOVE, CONST_PERSISTENT | CONST_CS);
	REGISTER_LONG_CONSTANT("LDAP_MODIFY_BATCH_REMOVE_ALL", LDAP_MODIFY_BATCH_REMOVE_ALL, CONST_PERSISTENT | CONST_CS);
	REGISTER_LONG_CONSTANT("LDAP_MODIFY_BATCH_REPLACE", LDAP_MODIFY_BATCH_REPLACE, CONST_PERSISTENT | CONST_CS);
	REGISTER_STRING_CONSTANT("LDAP_MODIFY_BATCH_ATTRIB", LDAP_MODIFY_BATCH_ATTRIB, CONST_PERSISTENT | CONST_CS);
	REGISTER_STRING_CONSTANT("LDAP_MODIFY_BATCH_MODTYPE", LDAP_MODIFY_BATCH_MODTYPE, CONST_PERSISTENT | CONST_CS);
	REGISTER_STRING_CONSTANT("LDAP_MODIFY_BATCH_VALUES", LDAP_MODIFY_BATCH_VALUES, CONST_PERSISTENT | CONST_CS);

#if (LDAP_API_VERSION > 2000) || HAVE_NSLDAP || HAVE_ORALDAP
	/* LDAP options */
	REGISTER_LONG_CONSTANT("LDAP_OPT_DEREF", LDAP_OPT_DEREF, CONST_PERSISTENT | CONST_CS);
	REGISTER_LONG_CONSTANT("LDAP_OPT_SIZELIMIT", LDAP_OPT_SIZELIMIT, CONST_PERSISTENT | CONST_CS);
	REGISTER_LONG_CONSTANT("LDAP_OPT_TIMELIMIT", LDAP_OPT_TIMELIMIT, CONST_PERSISTENT | CONST_CS);
#ifdef LDAP_OPT_NETWORK_TIMEOUT
	REGISTER_LONG_CONSTANT("LDAP_OPT_NETWORK_TIMEOUT", LDAP_OPT_NETWORK_TIMEOUT, CONST_PERSISTENT | CONST_CS);
#elif defined (LDAP_X_OPT_CONNECT_TIMEOUT)
	REGISTER_LONG_CONSTANT("LDAP_OPT_NETWORK_TIMEOUT", LDAP_X_OPT_CONNECT_TIMEOUT, CONST_PERSISTENT | CONST_CS);
#endif
#ifdef LDAP_OPT_TIMEOUT
	REGISTER_LONG_CONSTANT("LDAP_OPT_TIMEOUT", LDAP_OPT_TIMEOUT, CONST_PERSISTENT | CONST_CS);
#endif
	REGISTER_LONG_CONSTANT("LDAP_OPT_PROTOCOL_VERSION", LDAP_OPT_PROTOCOL_VERSION, CONST_PERSISTENT | CONST_CS);
	REGISTER_LONG_CONSTANT("LDAP_OPT_ERROR_NUMBER", LDAP_OPT_ERROR_NUMBER, CONST_PERSISTENT | CONST_CS);
	REGISTER_LONG_CONSTANT("LDAP_OPT_REFERRALS", LDAP_OPT_REFERRALS, CONST_PERSISTENT | CONST_CS);
#ifdef LDAP_OPT_RESTART
	REGISTER_LONG_CONSTANT("LDAP_OPT_RESTART", LDAP_OPT_RESTART, CONST_PERSISTENT | CONST_CS);
#endif
#ifdef LDAP_OPT_HOST_NAME
	REGISTER_LONG_CONSTANT("LDAP_OPT_HOST_NAME", LDAP_OPT_HOST_NAME, CONST_PERSISTENT | CONST_CS);
#endif
	REGISTER_LONG_CONSTANT("LDAP_OPT_ERROR_STRING", LDAP_OPT_ERROR_STRING, CONST_PERSISTENT | CONST_CS);
#ifdef LDAP_OPT_MATCHED_DN
	REGISTER_LONG_CONSTANT("LDAP_OPT_MATCHED_DN", LDAP_OPT_MATCHED_DN, CONST_PERSISTENT | CONST_CS);
#endif
	REGISTER_LONG_CONSTANT("LDAP_OPT_SERVER_CONTROLS", LDAP_OPT_SERVER_CONTROLS, CONST_PERSISTENT | CONST_CS);
	REGISTER_LONG_CONSTANT("LDAP_OPT_CLIENT_CONTROLS", LDAP_OPT_CLIENT_CONTROLS, CONST_PERSISTENT | CONST_CS);
#endif
#ifdef LDAP_OPT_DEBUG_LEVEL
	REGISTER_LONG_CONSTANT("LDAP_OPT_DEBUG_LEVEL", LDAP_OPT_DEBUG_LEVEL, CONST_PERSISTENT | CONST_CS);
#endif

#ifdef LDAP_OPT_DIAGNOSTIC_MESSAGE
	REGISTER_LONG_CONSTANT("LDAP_OPT_DIAGNOSTIC_MESSAGE", LDAP_OPT_DIAGNOSTIC_MESSAGE, CONST_PERSISTENT | CONST_CS);
#endif

#ifdef HAVE_LDAP_SASL
	REGISTER_LONG_CONSTANT("LDAP_OPT_X_SASL_MECH", LDAP_OPT_X_SASL_MECH, CONST_PERSISTENT | CONST_CS);
	REGISTER_LONG_CONSTANT("LDAP_OPT_X_SASL_REALM", LDAP_OPT_X_SASL_REALM, CONST_PERSISTENT | CONST_CS);
	REGISTER_LONG_CONSTANT("LDAP_OPT_X_SASL_AUTHCID", LDAP_OPT_X_SASL_AUTHCID, CONST_PERSISTENT | CONST_CS);
	REGISTER_LONG_CONSTANT("LDAP_OPT_X_SASL_AUTHZID", LDAP_OPT_X_SASL_AUTHZID, CONST_PERSISTENT | CONST_CS);
#endif

#ifdef ORALDAP
	REGISTER_LONG_CONSTANT("GSLC_SSL_NO_AUTH", GSLC_SSL_NO_AUTH, CONST_PERSISTENT | CONST_CS);
	REGISTER_LONG_CONSTANT("GSLC_SSL_ONEWAY_AUTH", GSLC_SSL_ONEWAY_AUTH, CONST_PERSISTENT | CONST_CS);
	REGISTER_LONG_CONSTANT("GSLC_SSL_TWOWAY_AUTH", GSLC_SSL_TWOWAY_AUTH, CONST_PERSISTENT | CONST_CS);
#endif

#if (LDAP_API_VERSION > 2000)
	REGISTER_LONG_CONSTANT("LDAP_OPT_X_TLS_REQUIRE_CERT", LDAP_OPT_X_TLS_REQUIRE_CERT, CONST_PERSISTENT | CONST_CS);

	REGISTER_LONG_CONSTANT("LDAP_OPT_X_TLS_NEVER", LDAP_OPT_X_TLS_NEVER, CONST_PERSISTENT | CONST_CS);
	REGISTER_LONG_CONSTANT("LDAP_OPT_X_TLS_HARD", LDAP_OPT_X_TLS_HARD, CONST_PERSISTENT | CONST_CS);
	REGISTER_LONG_CONSTANT("LDAP_OPT_X_TLS_DEMAND", LDAP_OPT_X_TLS_DEMAND, CONST_PERSISTENT | CONST_CS);
	REGISTER_LONG_CONSTANT("LDAP_OPT_X_TLS_ALLOW", LDAP_OPT_X_TLS_ALLOW, CONST_PERSISTENT | CONST_CS);
	REGISTER_LONG_CONSTANT("LDAP_OPT_X_TLS_TRY", LDAP_OPT_X_TLS_TRY, CONST_PERSISTENT | CONST_CS);
#endif

	REGISTER_LONG_CONSTANT("LDAP_ESCAPE_FILTER", PHP_LDAP_ESCAPE_FILTER, CONST_PERSISTENT | CONST_CS);
	REGISTER_LONG_CONSTANT("LDAP_ESCAPE_DN", PHP_LDAP_ESCAPE_DN, CONST_PERSISTENT | CONST_CS);

	le_link = zend_register_list_destructors_ex(_close_ldap_link, NULL, "ldap link", module_number);
	le_result = zend_register_list_destructors_ex(_free_ldap_result, NULL, "ldap result", module_number);
	le_result_entry = zend_register_list_destructors_ex(_free_ldap_result_entry, NULL, "ldap result entry", module_number);

	ldap_module_entry.type = type;

	return SUCCESS;
}
/* }}} */

/* {{{ PHP_MSHUTDOWN_FUNCTION
 */
PHP_MSHUTDOWN_FUNCTION(ldap)
{
	UNREGISTER_INI_ENTRIES();
	return SUCCESS;
}
/* }}} */

/* {{{ PHP_MINFO_FUNCTION
 */
PHP_MINFO_FUNCTION(ldap)
{
	char tmp[32];
#if HAVE_NSLDAP
	LDAPVersion ver;
	double SDKVersion;
#endif

	php_info_print_table_start();
	php_info_print_table_row(2, "LDAP Support", "enabled");
	php_info_print_table_row(2, "RCS Version", "$Id$");

	if (LDAPG(max_links) == -1) {
		snprintf(tmp, 31, ZEND_LONG_FMT "/unlimited", LDAPG(num_links));
	} else {
		snprintf(tmp, 31, ZEND_LONG_FMT "/" ZEND_LONG_FMT, LDAPG(num_links), LDAPG(max_links));
	}
	php_info_print_table_row(2, "Total Links", tmp);

#ifdef LDAP_API_VERSION
	snprintf(tmp, 31, "%d", LDAP_API_VERSION);
	php_info_print_table_row(2, "API Version", tmp);
#endif

#ifdef LDAP_VENDOR_NAME
	php_info_print_table_row(2, "Vendor Name", LDAP_VENDOR_NAME);
#endif

#ifdef LDAP_VENDOR_VERSION
	snprintf(tmp, 31, "%d", LDAP_VENDOR_VERSION);
	php_info_print_table_row(2, "Vendor Version", tmp);
#endif

#if HAVE_NSLDAP
	SDKVersion = ldap_version(&ver);
	snprintf(tmp, 31, "%F", SDKVersion/100.0);
	php_info_print_table_row(2, "SDK Version", tmp);

	snprintf(tmp, 31, "%F", ver.protocol_version/100.0);
	php_info_print_table_row(2, "Highest LDAP Protocol Supported", tmp);

	snprintf(tmp, 31, "%F", ver.SSL_version/100.0);
	php_info_print_table_row(2, "SSL Level Supported", tmp);

	if (ver.security_level != LDAP_SECURITY_NONE) {
		snprintf(tmp, 31, "%d", ver.security_level);
	} else {
		strcpy(tmp, "SSL not enabled");
	}
	php_info_print_table_row(2, "Level of Encryption", tmp);
#endif

#ifdef HAVE_LDAP_SASL
	php_info_print_table_row(2, "SASL Support", "Enabled");
#endif

	php_info_print_table_end();
	DISPLAY_INI_ENTRIES();
}
/* }}} */

/* {{{ proto resource ldap_connect([string host [, int port [, string wallet [, string wallet_passwd [, int authmode]]]]])
   Connect to an LDAP server */
PHP_FUNCTION(ldap_connect)
{
	char *host = NULL;
	size_t hostlen = 0;
	zend_long port = LDAP_PORT;
#ifdef HAVE_ORALDAP
	char *wallet = NULL, *walletpasswd = NULL;
	size_t walletlen = 0, walletpasswdlen = 0;
	zend_long authmode = GSLC_SSL_NO_AUTH;
	int ssl=0;
#endif
	ldap_linkdata *ld;
	LDAP *ldap = NULL;

#ifdef HAVE_ORALDAP
	if (ZEND_NUM_ARGS() == 3 || ZEND_NUM_ARGS() == 4) {
		WRONG_PARAM_COUNT;
	}

	if (zend_parse_parameters(ZEND_NUM_ARGS(), "|slssl", &host, &hostlen, &port, &wallet, &walletlen, &walletpasswd, &walletpasswdlen, &authmode) != SUCCESS) {
		RETURN_FALSE;
	}

	if (ZEND_NUM_ARGS() == 5) {
		ssl = 1;
	}
#else
	if (zend_parse_parameters(ZEND_NUM_ARGS(), "|sl", &host, &hostlen, &port) != SUCCESS) {
		RETURN_FALSE;
	}
#endif

	if (LDAPG(max_links) != -1 && LDAPG(num_links) >= LDAPG(max_links)) {
		php_error_docref(NULL, E_WARNING, "Too many open links (%pd)", LDAPG(num_links));
		RETURN_FALSE;
	}

	ld = ecalloc(1, sizeof(ldap_linkdata));

	{
		int rc = LDAP_SUCCESS;
		char	*url = host;
		if (url && !ldap_is_ldap_url(url)) {
			int	urllen = hostlen + sizeof( "ldap://:65535" );

			if (port <= 0 || port > 65535) {
				efree(ld);
				php_error_docref(NULL, E_WARNING, "invalid port number: %ld", port);
				RETURN_FALSE;
			}

			url = emalloc(urllen);
			snprintf( url, urllen, "ldap://%s:%ld", host, port );
		}

#ifdef LDAP_API_FEATURE_X_OPENLDAP
		/* ldap_init() is deprecated, use ldap_initialize() instead.
		 */
		rc = ldap_initialize(&ldap, url);
#else /* ! LDAP_API_FEATURE_X_OPENLDAP */
		/* ldap_init does not support URLs.
		 * We must try the original host and port information.
		 */
		ldap = ldap_init(host, port);
		if (ldap == NULL) {
			efree(ld);
			php_error_docref(NULL, E_WARNING, "Could not create session handle");
			RETURN_FALSE;
		}
#endif /* ! LDAP_API_FEATURE_X_OPENLDAP */
		if (url != host) {
			efree(url);
		}
		if (rc != LDAP_SUCCESS) {
			efree(ld);
			php_error_docref(NULL, E_WARNING, "Could not create session handle: %s", ldap_err2string(rc));
			RETURN_FALSE;
		}
	}

	if (ldap == NULL) {
		efree(ld);
		RETURN_FALSE;
	} else {
#ifdef HAVE_ORALDAP
		if (ssl) {
			if (ldap_init_SSL(&ldap->ld_sb, wallet, walletpasswd, authmode)) {
				efree(ld);
				php_error_docref(NULL, E_WARNING, "SSL init failed");
				RETURN_FALSE;
			}
		}
#endif
		LDAPG(num_links)++;
		ld->link = ldap;
		RETURN_RES(zend_register_resource(ld, le_link));
	}

}
/* }}} */

/* {{{ _get_lderrno
 */
static int _get_lderrno(LDAP *ldap)
{
#if !HAVE_NSLDAP
#if LDAP_API_VERSION > 2000 || HAVE_ORALDAP
	int lderr;

	/* New versions of OpenLDAP do it this way */
	ldap_get_option(ldap, LDAP_OPT_ERROR_NUMBER, &lderr);
	return lderr;
#else
	return ldap->ld_errno;
#endif
#else
	return ldap_get_lderrno(ldap, NULL, NULL);
#endif
}
/* }}} */

/* {{{ _set_lderrno
 */
static void _set_lderrno(LDAP *ldap, int lderr)
{
#if !HAVE_NSLDAP
#if LDAP_API_VERSION > 2000 || HAVE_ORALDAP
	/* New versions of OpenLDAP do it this way */
	ldap_set_option(ldap, LDAP_OPT_ERROR_NUMBER, &lderr);
#else
	ldap->ld_errno = lderr;
#endif
#else
	ldap_set_lderrno(ldap, lderr, NULL, NULL);
#endif
}
/* }}} */

/* {{{ proto bool ldap_bind(resource link [, string dn [, string password]])
   Bind to LDAP directory */
PHP_FUNCTION(ldap_bind)
{
	zval *link;
	char *ldap_bind_dn = NULL, *ldap_bind_pw = NULL;
	size_t ldap_bind_dnlen, ldap_bind_pwlen;
	ldap_linkdata *ld;
	int rc;

	if (zend_parse_parameters(ZEND_NUM_ARGS(), "r|ss", &link, &ldap_bind_dn, &ldap_bind_dnlen, &ldap_bind_pw, &ldap_bind_pwlen) != SUCCESS) {
		RETURN_FALSE;
	}

	if ((ld = (ldap_linkdata *)zend_fetch_resource(Z_RES_P(link), "ldap link", le_link)) == NULL) {
		RETURN_FALSE;
	}

	if (ldap_bind_dn != NULL && memchr(ldap_bind_dn, '\0', ldap_bind_dnlen) != NULL) {
		_set_lderrno(ld->link, LDAP_INVALID_CREDENTIALS);
		php_error_docref(NULL, E_WARNING, "DN contains a null byte");
		RETURN_FALSE;
	}

	if (ldap_bind_pw != NULL && memchr(ldap_bind_pw, '\0', ldap_bind_pwlen) != NULL) {
		_set_lderrno(ld->link, LDAP_INVALID_CREDENTIALS);
		php_error_docref(NULL, E_WARNING, "Password contains a null byte");
		RETURN_FALSE;
	}

	{
#ifdef LDAP_API_FEATURE_X_OPENLDAP
		/* ldap_simple_bind_s() is deprecated, use ldap_sasl_bind_s() instead.
		 */
		struct berval   cred;

		cred.bv_val = ldap_bind_pw;
		cred.bv_len = ldap_bind_pw ? ldap_bind_pwlen : 0;
		rc = ldap_sasl_bind_s(ld->link, ldap_bind_dn, LDAP_SASL_SIMPLE, &cred,
				NULL, NULL,     /* no controls right now */
				NULL);	  /* we don't care about the server's credentials */
#else /* ! LDAP_API_FEATURE_X_OPENLDAP */
		rc = ldap_simple_bind_s(ld->link, ldap_bind_dn, ldap_bind_pw);
#endif /* ! LDAP_API_FEATURE_X_OPENLDAP */
	}
	if ( rc != LDAP_SUCCESS) {
		php_error_docref(NULL, E_WARNING, "Unable to bind to server: %s", ldap_err2string(rc));
		RETURN_FALSE;
	} else {
		RETURN_TRUE;
	}
}
/* }}} */

#ifdef HAVE_LDAP_SASL
typedef struct {
	char *mech;
	char *realm;
	char *authcid;
	char *passwd;
	char *authzid;
} php_ldap_bictx;

/* {{{ _php_sasl_setdefs
 */
static php_ldap_bictx *_php_sasl_setdefs(LDAP *ld, char *sasl_mech, char *sasl_realm, char *sasl_authc_id, char *passwd, char *sasl_authz_id)
{
	php_ldap_bictx *ctx;

	ctx = ber_memalloc(sizeof(php_ldap_bictx));
	ctx->mech    = (sasl_mech) ? ber_strdup(sasl_mech) : NULL;
	ctx->realm   = (sasl_realm) ? ber_strdup(sasl_realm) : NULL;
	ctx->authcid = (sasl_authc_id) ? ber_strdup(sasl_authc_id) : NULL;
	ctx->passwd  = (passwd) ? ber_strdup(passwd) : NULL;
	ctx->authzid = (sasl_authz_id) ? ber_strdup(sasl_authz_id) : NULL;

	if (ctx->mech == NULL) {
		ldap_get_option(ld, LDAP_OPT_X_SASL_MECH, &ctx->mech);
	}
	if (ctx->realm == NULL) {
		ldap_get_option(ld, LDAP_OPT_X_SASL_REALM, &ctx->realm);
	}
	if (ctx->authcid == NULL) {
		ldap_get_option(ld, LDAP_OPT_X_SASL_AUTHCID, &ctx->authcid);
	}
	if (ctx->authzid == NULL) {
		ldap_get_option(ld, LDAP_OPT_X_SASL_AUTHZID, &ctx->authzid);
	}

	return ctx;
}
/* }}} */

/* {{{ _php_sasl_freedefs
 */
static void _php_sasl_freedefs(php_ldap_bictx *ctx)
{
	if (ctx->mech) ber_memfree(ctx->mech);
	if (ctx->realm) ber_memfree(ctx->realm);
	if (ctx->authcid) ber_memfree(ctx->authcid);
	if (ctx->passwd) ber_memfree(ctx->passwd);
	if (ctx->authzid) ber_memfree(ctx->authzid);
	ber_memfree(ctx);
}
/* }}} */

/* {{{ _php_sasl_interact
   Internal interact function for SASL */
static int _php_sasl_interact(LDAP *ld, unsigned flags, void *defaults, void *in)
{
	sasl_interact_t *interact = in;
	const char *p;
	php_ldap_bictx *ctx = defaults;

	for (;interact->id != SASL_CB_LIST_END;interact++) {
		p = NULL;
		switch(interact->id) {
			case SASL_CB_GETREALM:
				p = ctx->realm;
				break;
			case SASL_CB_AUTHNAME:
				p = ctx->authcid;
				break;
			case SASL_CB_USER:
				p = ctx->authzid;
				break;
			case SASL_CB_PASS:
				p = ctx->passwd;
				break;
		}
		if (p) {
			interact->result = p;
			interact->len = strlen(interact->result);
		}
	}
	return LDAP_SUCCESS;
}
/* }}} */

/* {{{ proto bool ldap_sasl_bind(resource link [, string binddn [, string password [, string sasl_mech [, string sasl_realm [, string sasl_authc_id [, string sasl_authz_id [, string props]]]]]]])
   Bind to LDAP directory using SASL */
PHP_FUNCTION(ldap_sasl_bind)
{
	zval *link;
	ldap_linkdata *ld;
	char *binddn = NULL;
	char *passwd = NULL;
	char *sasl_mech = NULL;
	char *sasl_realm = NULL;
	char *sasl_authz_id = NULL;
	char *sasl_authc_id = NULL;
	char *props = NULL;
	size_t rc, dn_len, passwd_len, mech_len, realm_len, authc_id_len, authz_id_len, props_len;
	php_ldap_bictx *ctx;

	if (zend_parse_parameters(ZEND_NUM_ARGS(), "r|sssssss", &link, &binddn, &dn_len, &passwd, &passwd_len, &sasl_mech, &mech_len, &sasl_realm, &realm_len, &sasl_authc_id, &authc_id_len, &sasl_authz_id, &authz_id_len, &props, &props_len) != SUCCESS) {
		RETURN_FALSE;
	}

	if ((ld = (ldap_linkdata *)zend_fetch_resource(Z_RES_P(link), "ldap link", le_link)) == NULL) {
		RETURN_FALSE;
	}

	ctx = _php_sasl_setdefs(ld->link, sasl_mech, sasl_realm, sasl_authc_id, passwd, sasl_authz_id);

	if (props) {
		ldap_set_option(ld->link, LDAP_OPT_X_SASL_SECPROPS, props);
	}

	rc = ldap_sasl_interactive_bind_s(ld->link, binddn, ctx->mech, NULL, NULL, LDAP_SASL_QUIET, _php_sasl_interact, ctx);
	if (rc != LDAP_SUCCESS) {
		php_error_docref(NULL, E_WARNING, "Unable to bind to server: %s", ldap_err2string(rc));
		RETVAL_FALSE;
	} else {
		RETVAL_TRUE;
	}
	_php_sasl_freedefs(ctx);
}
/* }}} */
#endif /* HAVE_LDAP_SASL */

/* {{{ proto bool ldap_unbind(resource link)
   Unbind from LDAP directory */
PHP_FUNCTION(ldap_unbind)
{
	zval *link;
	ldap_linkdata *ld;

	if (zend_parse_parameters(ZEND_NUM_ARGS(), "r", &link) != SUCCESS) {
		RETURN_FALSE;
	}

	if ((ld = (ldap_linkdata *)zend_fetch_resource(Z_RES_P(link), "ldap link", le_link)) == NULL) {
		RETURN_FALSE;
	}

	zend_list_close(Z_RES_P(link));
	RETURN_TRUE;
}
/* }}} */

/* {{{ php_set_opts
 */
static void php_set_opts(LDAP *ldap, int sizelimit, int timelimit, int deref, int *old_sizelimit, int *old_timelimit, int *old_deref)
{
	/* sizelimit */
	if (sizelimit > -1) {
#if (LDAP_API_VERSION >= 2004) || HAVE_NSLDAP || HAVE_ORALDAP
		ldap_get_option(ldap, LDAP_OPT_SIZELIMIT, old_sizelimit);
		ldap_set_option(ldap, LDAP_OPT_SIZELIMIT, &sizelimit);
#else
		*old_sizelimit = ldap->ld_sizelimit;
		ldap->ld_sizelimit = sizelimit;
#endif
	}

	/* timelimit */
	if (timelimit > -1) {
#if (LDAP_API_VERSION >= 2004) || HAVE_NSLDAP || HAVE_ORALDAP
		ldap_get_option(ldap, LDAP_OPT_TIMELIMIT, old_timelimit);
		ldap_set_option(ldap, LDAP_OPT_TIMELIMIT, &timelimit);
#else
		*old_timelimit = ldap->ld_timelimit;
		ldap->ld_timelimit = timelimit;
#endif
	}

	/* deref */
	if (deref > -1) {
#if (LDAP_API_VERSION >= 2004) || HAVE_NSLDAP || HAVE_ORALDAP
		ldap_get_option(ldap, LDAP_OPT_DEREF, old_deref);
		ldap_set_option(ldap, LDAP_OPT_DEREF, &deref);
#else
		*old_deref = ldap->ld_deref;
		ldap->ld_deref = deref;
#endif
	}
}
/* }}} */

/* {{{ php_ldap_do_search
 */
static void php_ldap_do_search(INTERNAL_FUNCTION_PARAMETERS, int scope)
{
	zval *link, *base_dn, *filter, *attrs = NULL, *attr;
	zend_long attrsonly, sizelimit, timelimit, deref;
	char *ldap_base_dn = NULL, *ldap_filter = NULL, **ldap_attrs = NULL;
	ldap_linkdata *ld = NULL;
	LDAPMessage *ldap_res;
	int ldap_attrsonly = 0, ldap_sizelimit = -1, ldap_timelimit = -1, ldap_deref = -1;
	int old_ldap_sizelimit = -1, old_ldap_timelimit = -1, old_ldap_deref = -1;
	int num_attribs = 0, ret = 1, i, errno, argcount = ZEND_NUM_ARGS();

	if (zend_parse_parameters(argcount, "zzz|allll", &link, &base_dn, &filter, &attrs, &attrsonly,
		&sizelimit, &timelimit, &deref) == FAILURE) {
		return;
	}

	/* Reverse -> fall through */
	switch (argcount) {
		case 8:
			ldap_deref = deref;
		case 7:
			ldap_timelimit = timelimit;
		case 6:
			ldap_sizelimit = sizelimit;
		case 5:
			ldap_attrsonly = attrsonly;
		case 4:
			num_attribs = zend_hash_num_elements(Z_ARRVAL_P(attrs));
			ldap_attrs = safe_emalloc((num_attribs+1), sizeof(char *), 0);

			for (i = 0; i<num_attribs; i++) {
				if ((attr = zend_hash_index_find(Z_ARRVAL_P(attrs), i)) == NULL) {
					php_error_docref(NULL, E_WARNING, "Array initialization wrong");
					ret = 0;
					goto cleanup;
				}

				convert_to_string_ex(attr);
				ldap_attrs[i] = Z_STRVAL_P(attr);
			}
			ldap_attrs[num_attribs] = NULL;
		default:
			break;
	}

	/* parallel search? */
	if (Z_TYPE_P(link) == IS_ARRAY) {
		int i, nlinks, nbases, nfilters, *rcs;
		ldap_linkdata **lds;
		zval *entry, resource;

		nlinks = zend_hash_num_elements(Z_ARRVAL_P(link));
		if (nlinks == 0) {
			php_error_docref(NULL, E_WARNING, "No links in link array");
			ret = 0;
			goto cleanup;
		}

		if (Z_TYPE_P(base_dn) == IS_ARRAY) {
			nbases = zend_hash_num_elements(Z_ARRVAL_P(base_dn));
			if (nbases != nlinks) {
				php_error_docref(NULL, E_WARNING, "Base must either be a string, or an array with the same number of elements as the links array");
				ret = 0;
				goto cleanup;
			}
			zend_hash_internal_pointer_reset(Z_ARRVAL_P(base_dn));
		} else {
			nbases = 0; /* this means string, not array */
			/* If anything else than string is passed, ldap_base_dn = NULL */
			if (Z_TYPE_P(base_dn) == IS_STRING) {
				ldap_base_dn = Z_STRVAL_P(base_dn);
			} else {
				ldap_base_dn = NULL;
			}
		}

		if (Z_TYPE_P(filter) == IS_ARRAY) {
			nfilters = zend_hash_num_elements(Z_ARRVAL_P(filter));
			if (nfilters != nlinks) {
				php_error_docref(NULL, E_WARNING, "Filter must either be a string, or an array with the same number of elements as the links array");
				ret = 0;
				goto cleanup;
			}
			zend_hash_internal_pointer_reset(Z_ARRVAL_P(filter));
		} else {
			nfilters = 0; /* this means string, not array */
			convert_to_string_ex(filter);
			ldap_filter = Z_STRVAL_P(filter);
		}

		lds = safe_emalloc(nlinks, sizeof(ldap_linkdata), 0);
		rcs = safe_emalloc(nlinks, sizeof(*rcs), 0);

		zend_hash_internal_pointer_reset(Z_ARRVAL_P(link));
		for (i=0; i<nlinks; i++) {
			entry = zend_hash_get_current_data(Z_ARRVAL_P(link));

			ld = (ldap_linkdata *) zend_fetch_resource_ex(entry, "ldap link", le_link);
			if (ld == NULL) {
				ret = 0;
				goto cleanup_parallel;
			}
			if (nbases != 0) { /* base_dn an array? */
				entry = zend_hash_get_current_data(Z_ARRVAL_P(base_dn));
				zend_hash_move_forward(Z_ARRVAL_P(base_dn));

				/* If anything else than string is passed, ldap_base_dn = NULL */
				if (Z_TYPE_P(entry) == IS_STRING) {
					ldap_base_dn = Z_STRVAL_P(entry);
				} else {
					ldap_base_dn = NULL;
				}
			}
			if (nfilters != 0) { /* filter an array? */
				entry = zend_hash_get_current_data(Z_ARRVAL_P(filter));
				zend_hash_move_forward(Z_ARRVAL_P(filter));
				convert_to_string_ex(entry);
				ldap_filter = Z_STRVAL_P(entry);
			}

			php_set_opts(ld->link, ldap_sizelimit, ldap_timelimit, ldap_deref, &old_ldap_sizelimit, &old_ldap_timelimit, &old_ldap_deref);

			/* Run the actual search */
			ldap_search_ext(ld->link, ldap_base_dn, scope, ldap_filter, ldap_attrs, ldap_attrsonly, NULL, NULL, NULL, ldap_sizelimit, &rcs[i]);
			lds[i] = ld;
			zend_hash_move_forward(Z_ARRVAL_P(link));
		}

		array_init(return_value);

		/* Collect results from the searches */
		for (i=0; i<nlinks; i++) {
			if (rcs[i] != -1) {
				rcs[i] = ldap_result(lds[i]->link, LDAP_RES_ANY, 1 /* LDAP_MSG_ALL */, NULL, &ldap_res);
			}
			if (rcs[i] != -1) {
				ZVAL_RES(&resource, zend_register_resource(ldap_res, le_result));
				add_next_index_zval(return_value, &resource);
			} else {
				add_next_index_bool(return_value, 0);
			}
		}

cleanup_parallel:
		efree(lds);
		efree(rcs);
	} else {
		convert_to_string_ex(filter);
		ldap_filter = Z_STRVAL_P(filter);

		/* If anything else than string is passed, ldap_base_dn = NULL */
		if (Z_TYPE_P(base_dn) == IS_STRING) {
			ldap_base_dn = Z_STRVAL_P(base_dn);
		}

		ld = (ldap_linkdata *) zend_fetch_resource_ex(link, "ldap link", le_link);
		if (ld == NULL) {
			ret = 0;
			goto cleanup;
		}

		php_set_opts(ld->link, ldap_sizelimit, ldap_timelimit, ldap_deref, &old_ldap_sizelimit, &old_ldap_timelimit, &old_ldap_deref);

		/* Run the actual search */
		errno = ldap_search_ext_s(ld->link, ldap_base_dn, scope, ldap_filter, ldap_attrs, ldap_attrsonly, NULL, NULL, NULL, ldap_sizelimit, &ldap_res);

		if (errno != LDAP_SUCCESS
			&& errno != LDAP_SIZELIMIT_EXCEEDED
#ifdef LDAP_ADMINLIMIT_EXCEEDED
			&& errno != LDAP_ADMINLIMIT_EXCEEDED
#endif
#ifdef LDAP_REFERRAL
			&& errno != LDAP_REFERRAL
#endif
		) {
			php_error_docref(NULL, E_WARNING, "Search: %s", ldap_err2string(errno));
			ret = 0;
		} else {
			if (errno == LDAP_SIZELIMIT_EXCEEDED) {
				php_error_docref(NULL, E_WARNING, "Partial search results returned: Sizelimit exceeded");
			}
#ifdef LDAP_ADMINLIMIT_EXCEEDED
			else if (errno == LDAP_ADMINLIMIT_EXCEEDED) {
				php_error_docref(NULL, E_WARNING, "Partial search results returned: Adminlimit exceeded");
			}
#endif

			RETVAL_RES(zend_register_resource(ldap_res, le_result));
		}
	}

cleanup:
	if (ld) {
		/* Restoring previous options */
		php_set_opts(ld->link, old_ldap_sizelimit, old_ldap_timelimit, old_ldap_deref, &ldap_sizelimit, &ldap_timelimit, &ldap_deref);
	}
	if (ldap_attrs != NULL) {
		efree(ldap_attrs);
	}
	if (!ret) {
		RETVAL_BOOL(ret);
	}
}
/* }}} */

/* {{{ proto resource ldap_read(resource|array link, string base_dn, string filter [, array attrs [, int attrsonly [, int sizelimit [, int timelimit [, int deref]]]]])
   Read an entry */
PHP_FUNCTION(ldap_read)
{
	php_ldap_do_search(INTERNAL_FUNCTION_PARAM_PASSTHRU, LDAP_SCOPE_BASE);
}
/* }}} */

/* {{{ proto resource ldap_list(resource|array link, string base_dn, string filter [, array attrs [, int attrsonly [, int sizelimit [, int timelimit [, int deref]]]]])
   Single-level search */
PHP_FUNCTION(ldap_list)
{
	php_ldap_do_search(INTERNAL_FUNCTION_PARAM_PASSTHRU, LDAP_SCOPE_ONELEVEL);
}
/* }}} */

/* {{{ proto resource ldap_search(resource|array link, string base_dn, string filter [, array attrs [, int attrsonly [, int sizelimit [, int timelimit [, int deref]]]]])
   Search LDAP tree under base_dn */
PHP_FUNCTION(ldap_search)
{
	php_ldap_do_search(INTERNAL_FUNCTION_PARAM_PASSTHRU, LDAP_SCOPE_SUBTREE);
}
/* }}} */

/* {{{ proto bool ldap_free_result(resource result)
   Free result memory */
PHP_FUNCTION(ldap_free_result)
{
	zval *result;
	LDAPMessage *ldap_result;

	if (zend_parse_parameters(ZEND_NUM_ARGS(), "r", &result) != SUCCESS) {
		return;
	}

	if ((ldap_result = (LDAPMessage *)zend_fetch_resource(Z_RES_P(result), "ldap result", le_result)) == NULL) {
		RETURN_FALSE;
	}

	zend_list_close(Z_RES_P(result));  /* Delete list entry */
	RETVAL_TRUE;
}
/* }}} */

/* {{{ proto int ldap_count_entries(resource link, resource result)
   Count the number of entries in a search result */
PHP_FUNCTION(ldap_count_entries)
{
	zval *link, *result;
	ldap_linkdata *ld;
	LDAPMessage *ldap_result;

	if (zend_parse_parameters(ZEND_NUM_ARGS(), "rr", &link, &result) != SUCCESS) {
		return;
	}

	if ((ld = (ldap_linkdata *)zend_fetch_resource(Z_RES_P(link), "ldap link", le_link)) == NULL) {
		RETURN_FALSE;
	}

	if ((ldap_result = (LDAPMessage *)zend_fetch_resource(Z_RES_P(result), "ldap result", le_result)) == NULL) {
		RETURN_FALSE;
	}

	RETURN_LONG(ldap_count_entries(ld->link, ldap_result));
}
/* }}} */

/* {{{ proto resource ldap_first_entry(resource link, resource result)
   Return first result id */
PHP_FUNCTION(ldap_first_entry)
{
	zval *link, *result;
	ldap_linkdata *ld;
	ldap_resultentry *resultentry;
	LDAPMessage *ldap_result, *entry;

	if (zend_parse_parameters(ZEND_NUM_ARGS(), "rr", &link, &result) != SUCCESS) {
		return;
	}

	if ((ld = (ldap_linkdata *)zend_fetch_resource(Z_RES_P(link), "ldap link", le_link)) == NULL) {
		RETURN_FALSE;
	}

	if ((ldap_result = (LDAPMessage *)zend_fetch_resource(Z_RES_P(result), "ldap result", le_result)) == NULL) {
		RETURN_FALSE;
	}

	if ((entry = ldap_first_entry(ld->link, ldap_result)) == NULL) {
		RETVAL_FALSE;
	} else {
		resultentry = emalloc(sizeof(ldap_resultentry));
		RETVAL_RES(zend_register_resource(resultentry, le_result_entry));
		ZVAL_COPY(&resultentry->res, result);
		resultentry->data = entry;
		resultentry->ber = NULL;
	}
}
/* }}} */

/* {{{ proto resource ldap_next_entry(resource link, resource result_entry)
   Get next result entry */
PHP_FUNCTION(ldap_next_entry)
{
	zval *link, *result_entry;
	ldap_linkdata *ld;
	ldap_resultentry *resultentry, *resultentry_next;
	LDAPMessage *entry_next;

	if (zend_parse_parameters(ZEND_NUM_ARGS(), "rr", &link, &result_entry) != SUCCESS) {
		return;
	}

	if ((ld = (ldap_linkdata *)zend_fetch_resource(Z_RES_P(link), "ldap link", le_link)) == NULL) {
		RETURN_FALSE;
	}
	if ((resultentry = (ldap_resultentry *)zend_fetch_resource(Z_RES_P(result_entry), "ldap result entry", le_result_entry)) == NULL) {
		RETURN_FALSE;
	}

	if ((entry_next = ldap_next_entry(ld->link, resultentry->data)) == NULL) {
		RETVAL_FALSE;
	} else {
		resultentry_next = emalloc(sizeof(ldap_resultentry));
		RETVAL_RES(zend_register_resource(resultentry_next, le_result_entry));
		ZVAL_COPY(&resultentry_next->res, &resultentry->res);
		resultentry_next->data = entry_next;
		resultentry_next->ber = NULL;
	}
}
/* }}} */

/* {{{ proto array ldap_get_entries(resource link, resource result)
   Get all result entries */
PHP_FUNCTION(ldap_get_entries)
{
	zval *link, *result;
	LDAPMessage *ldap_result, *ldap_result_entry;
	zval tmp1, tmp2;
	ldap_linkdata *ld;
	LDAP *ldap;
	int num_entries, num_attrib, num_values, i;
	BerElement *ber;
	char *attribute;
	size_t attr_len;
	struct berval **ldap_value;
	char *dn;

	if (zend_parse_parameters(ZEND_NUM_ARGS(), "rr", &link, &result) != SUCCESS) {
		return;
	}

	if ((ld = (ldap_linkdata *)zend_fetch_resource(Z_RES_P(link), "ldap link", le_link)) == NULL) {
		RETURN_FALSE;
	}
	if ((ldap_result = (LDAPMessage *)zend_fetch_resource(Z_RES_P(result), "ldap result", le_result)) == NULL) {
		RETURN_FALSE;
	}

	ldap = ld->link;
	num_entries = ldap_count_entries(ldap, ldap_result);

	array_init(return_value);
	add_assoc_long(return_value, "count", num_entries);

	if (num_entries == 0) {
		return;
	}

	ldap_result_entry = ldap_first_entry(ldap, ldap_result);
	if (ldap_result_entry == NULL) {
		zval_dtor(return_value);
		RETURN_FALSE;
	}

	num_entries = 0;
	while (ldap_result_entry != NULL) {
		array_init(&tmp1);

		num_attrib = 0;
		attribute = ldap_first_attribute(ldap, ldap_result_entry, &ber);

		while (attribute != NULL) {
			ldap_value = ldap_get_values_len(ldap, ldap_result_entry, attribute);
			num_values = ldap_count_values_len(ldap_value);

			array_init(&tmp2);
			add_assoc_long(&tmp2, "count", num_values);
			for (i = 0; i < num_values; i++) {
				add_index_stringl(&tmp2, i, ldap_value[i]->bv_val, ldap_value[i]->bv_len);
			}
			ldap_value_free_len(ldap_value);

			attr_len = strlen(attribute);
			zend_hash_str_update(Z_ARRVAL(tmp1), php_strtolower(attribute, attr_len), attr_len, &tmp2);
			add_index_string(&tmp1, num_attrib, attribute);

			num_attrib++;
#if (LDAP_API_VERSION > 2000) || HAVE_NSLDAP || HAVE_ORALDAP || WINDOWS
			ldap_memfree(attribute);
#endif
			attribute = ldap_next_attribute(ldap, ldap_result_entry, ber);
		}
#if (LDAP_API_VERSION > 2000) || HAVE_NSLDAP || HAVE_ORALDAP || WINDOWS
		if (ber != NULL) {
			ber_free(ber, 0);
		}
#endif

		add_assoc_long(&tmp1, "count", num_attrib);
		dn = ldap_get_dn(ldap, ldap_result_entry);
<<<<<<< HEAD
		add_assoc_string(&tmp1, "dn", dn);
=======
		if (dn) {
			add_assoc_string(tmp1, "dn", dn, 1);
		} else {
			add_assoc_null(tmp1, "dn");
		}
>>>>>>> ee76a5ae
#if (LDAP_API_VERSION > 2000) || HAVE_NSLDAP || HAVE_ORALDAP || WINDOWS
		ldap_memfree(dn);
#else
		free(dn);
#endif

		zend_hash_index_update(Z_ARRVAL_P(return_value), num_entries, &tmp1);

		num_entries++;
		ldap_result_entry = ldap_next_entry(ldap, ldap_result_entry);
	}

	add_assoc_long(return_value, "count", num_entries);

}
/* }}} */

/* {{{ proto string ldap_first_attribute(resource link, resource result_entry)
   Return first attribute */
PHP_FUNCTION(ldap_first_attribute)
{
	zval *link, *result_entry;
	ldap_linkdata *ld;
	ldap_resultentry *resultentry;
	char *attribute;
	zend_long dummy_ber;

	if (zend_parse_parameters(ZEND_NUM_ARGS(), "rr|l", &link, &result_entry, &dummy_ber) != SUCCESS) {
		return;
	}

	if ((ld = (ldap_linkdata *)zend_fetch_resource(Z_RES_P(link), "ldap link", le_link)) == NULL) {
		RETURN_FALSE;
	}

	if ((resultentry = (ldap_resultentry *)zend_fetch_resource(Z_RES_P(result_entry), "ldap result entry", le_result_entry)) == NULL) {
		RETURN_FALSE;
	}

	if ((attribute = ldap_first_attribute(ld->link, resultentry->data, &resultentry->ber)) == NULL) {
		RETURN_FALSE;
	} else {
		RETVAL_STRING(attribute);
#if (LDAP_API_VERSION > 2000) || HAVE_NSLDAP || HAVE_ORALDAP || WINDOWS
		ldap_memfree(attribute);
#endif
	}
}
/* }}} */

/* {{{ proto string ldap_next_attribute(resource link, resource result_entry)
   Get the next attribute in result */
PHP_FUNCTION(ldap_next_attribute)
{
	zval *link, *result_entry;
	ldap_linkdata *ld;
	ldap_resultentry *resultentry;
	char *attribute;
	zend_long dummy_ber;

	if (zend_parse_parameters(ZEND_NUM_ARGS(), "rr|l", &link, &result_entry, &dummy_ber) != SUCCESS) {
		return;
	}

	if ((ld = (ldap_linkdata *)zend_fetch_resource(Z_RES_P(link), "ldap link", le_link)) == NULL) {
		RETURN_FALSE;
	}

	if ((resultentry = (ldap_resultentry *)zend_fetch_resource(Z_RES_P(result_entry), "ldap result entry", le_result_entry)) == NULL) {
		RETURN_FALSE;
	}

	if (resultentry->ber == NULL) {
		php_error_docref(NULL, E_WARNING, "called before calling ldap_first_attribute() or no attributes found in result entry");
		RETURN_FALSE;
	}

	if ((attribute = ldap_next_attribute(ld->link, resultentry->data, resultentry->ber)) == NULL) {
#if (LDAP_API_VERSION > 2000) || HAVE_NSLDAP || HAVE_ORALDAP || WINDOWS
		if (resultentry->ber != NULL) {
			ber_free(resultentry->ber, 0);
			resultentry->ber = NULL;
		}
#endif
		RETURN_FALSE;
	} else {
		RETVAL_STRING(attribute);
#if (LDAP_API_VERSION > 2000) || HAVE_NSLDAP || HAVE_ORALDAP || WINDOWS
		ldap_memfree(attribute);
#endif
	}
}
/* }}} */

/* {{{ proto array ldap_get_attributes(resource link, resource result_entry)
   Get attributes from a search result entry */
PHP_FUNCTION(ldap_get_attributes)
{
	zval *link, *result_entry;
	zval tmp;
	ldap_linkdata *ld;
	ldap_resultentry *resultentry;
	char *attribute;
	struct berval **ldap_value;
	int i, num_values, num_attrib;
	BerElement *ber;

	if (zend_parse_parameters(ZEND_NUM_ARGS(), "rr", &link, &result_entry) != SUCCESS) {
		return;
	}

	if ((ld = (ldap_linkdata *)zend_fetch_resource(Z_RES_P(link), "ldap link", le_link)) == NULL) {
		RETURN_FALSE;
	}

	if ((resultentry = (ldap_resultentry *)zend_fetch_resource(Z_RES_P(result_entry), "ldap result entry", le_result_entry)) == NULL) {
		RETURN_FALSE;
	}

	array_init(return_value);
	num_attrib = 0;

	attribute = ldap_first_attribute(ld->link, resultentry->data, &ber);
	while (attribute != NULL) {
		ldap_value = ldap_get_values_len(ld->link, resultentry->data, attribute);
		num_values = ldap_count_values_len(ldap_value);

		array_init(&tmp);
		add_assoc_long(&tmp, "count", num_values);
		for (i = 0; i < num_values; i++) {
			add_index_stringl(&tmp, i, ldap_value[i]->bv_val, ldap_value[i]->bv_len);
		}
		ldap_value_free_len(ldap_value);

		zend_hash_str_update(Z_ARRVAL_P(return_value), attribute, strlen(attribute), &tmp);
		add_index_string(return_value, num_attrib, attribute);

		num_attrib++;
#if (LDAP_API_VERSION > 2000) || HAVE_NSLDAP || HAVE_ORALDAP || WINDOWS
		ldap_memfree(attribute);
#endif
		attribute = ldap_next_attribute(ld->link, resultentry->data, ber);
	}
#if (LDAP_API_VERSION > 2000) || HAVE_NSLDAP || HAVE_ORALDAP || WINDOWS
	if (ber != NULL) {
		ber_free(ber, 0);
	}
#endif

	add_assoc_long(return_value, "count", num_attrib);
}
/* }}} */

/* {{{ proto array ldap_get_values_len(resource link, resource result_entry, string attribute)
   Get all values with lengths from a result entry */
PHP_FUNCTION(ldap_get_values_len)
{
	zval *link, *result_entry;
	ldap_linkdata *ld;
	ldap_resultentry *resultentry;
	char *attr;
	struct berval **ldap_value_len;
	int i, num_values;
	size_t attr_len;

	if (zend_parse_parameters(ZEND_NUM_ARGS(), "rrs", &link, &result_entry, &attr, &attr_len) != SUCCESS) {
		return;
	}

	if ((ld = (ldap_linkdata *)zend_fetch_resource(Z_RES_P(link), "ldap link", le_link)) == NULL) {
		RETURN_FALSE;
	}

	if ((resultentry = (ldap_resultentry *)zend_fetch_resource(Z_RES_P(result_entry), "ldap result entry", le_result_entry)) == NULL) {
		RETURN_FALSE;
	}

	if ((ldap_value_len = ldap_get_values_len(ld->link, resultentry->data, attr)) == NULL) {
		php_error_docref(NULL, E_WARNING, "Cannot get the value(s) of attribute %s", ldap_err2string(_get_lderrno(ld->link)));
		RETURN_FALSE;
	}

	num_values = ldap_count_values_len(ldap_value_len);
	array_init(return_value);

	for (i=0; i<num_values; i++) {
		add_next_index_stringl(return_value, ldap_value_len[i]->bv_val, ldap_value_len[i]->bv_len);
	}

	add_assoc_long(return_value, "count", num_values);
	ldap_value_free_len(ldap_value_len);

}
/* }}} */

/* {{{ proto string ldap_get_dn(resource link, resource result_entry)
   Get the DN of a result entry */
PHP_FUNCTION(ldap_get_dn)
{
	zval *link, *result_entry;
	ldap_linkdata *ld;
	ldap_resultentry *resultentry;
	char *text;

	if (zend_parse_parameters(ZEND_NUM_ARGS(), "rr", &link, &result_entry) != SUCCESS) {
		return;
	}

	if ((ld = (ldap_linkdata *)zend_fetch_resource(Z_RES_P(link), "ldap link", le_link)) == NULL) {
		RETURN_FALSE;
	}

	if ((resultentry = (ldap_resultentry *)zend_fetch_resource(Z_RES_P(result_entry), "ldap result entry", le_result_entry)) == NULL) {
		RETURN_FALSE;
	}

	text = ldap_get_dn(ld->link, resultentry->data);
	if (text != NULL) {
		RETVAL_STRING(text);
#if (LDAP_API_VERSION > 2000) || HAVE_NSLDAP || HAVE_ORALDAP || WINDOWS
		ldap_memfree(text);
#else
		free(text);
#endif
	} else {
		RETURN_FALSE;
	}
}
/* }}} */

/* {{{ proto array ldap_explode_dn(string dn, int with_attrib)
   Splits DN into its component parts */
PHP_FUNCTION(ldap_explode_dn)
{
	zend_long with_attrib;
	char *dn, **ldap_value;
	int i, count;
	size_t dn_len;

	if (zend_parse_parameters(ZEND_NUM_ARGS(), "sl", &dn, &dn_len, &with_attrib) != SUCCESS) {
		return;
	}

	if (!(ldap_value = ldap_explode_dn(dn, with_attrib))) {
		/* Invalid parameters were passed to ldap_explode_dn */
		RETURN_FALSE;
	}

	i=0;
	while (ldap_value[i] != NULL) i++;
	count = i;

	array_init(return_value);

	add_assoc_long(return_value, "count", count);
	for (i = 0; i<count; i++) {
		add_index_string(return_value, i, ldap_value[i]);
	}

	ldap_memvfree((void **)ldap_value);
}
/* }}} */

/* {{{ proto string ldap_dn2ufn(string dn)
   Convert DN to User Friendly Naming format */
PHP_FUNCTION(ldap_dn2ufn)
{
	char *dn, *ufn;
	size_t dn_len;

	if (zend_parse_parameters(ZEND_NUM_ARGS(), "s", &dn, &dn_len) != SUCCESS) {
		return;
	}

	ufn = ldap_dn2ufn(dn);

	if (ufn != NULL) {
		RETVAL_STRING(ufn);
#if (LDAP_API_VERSION > 2000) || HAVE_NSLDAP || HAVE_ORALDAP || WINDOWS
		ldap_memfree(ufn);
#endif
	} else {
		RETURN_FALSE;
	}
}
/* }}} */


/* added to fix use of ldap_modify_add for doing an ldap_add, gerrit thomson. */
#define PHP_LD_FULL_ADD 0xff
/* {{{ php_ldap_do_modify
 */
static void php_ldap_do_modify(INTERNAL_FUNCTION_PARAMETERS, int oper)
{
	zval *link, *entry, *value, *ivalue;
	ldap_linkdata *ld;
	char *dn;
	LDAPMod **ldap_mods;
	int i, j, num_attribs, num_values;
	size_t dn_len;
	int *num_berval;
	zend_string *attribute;
	zend_ulong index;
	int is_full_add=0; /* flag for full add operation so ldap_mod_add can be put back into oper, gerrit THomson */

	if (zend_parse_parameters(ZEND_NUM_ARGS(), "rsa/", &link, &dn, &dn_len, &entry) != SUCCESS) {
		return;
	}

	if ((ld = (ldap_linkdata *)zend_fetch_resource(Z_RES_P(link), "ldap link", le_link)) == NULL) {
		RETURN_FALSE;
	}

	num_attribs = zend_hash_num_elements(Z_ARRVAL_P(entry));
	ldap_mods = safe_emalloc((num_attribs+1), sizeof(LDAPMod *), 0);
	num_berval = safe_emalloc(num_attribs, sizeof(int), 0);
	zend_hash_internal_pointer_reset(Z_ARRVAL_P(entry));

	/* added by gerrit thomson to fix ldap_add using ldap_mod_add */
	if (oper == PHP_LD_FULL_ADD) {
		oper = LDAP_MOD_ADD;
		is_full_add = 1;
	}
	/* end additional , gerrit thomson */

	for (i = 0; i < num_attribs; i++) {
		ldap_mods[i] = emalloc(sizeof(LDAPMod));
		ldap_mods[i]->mod_op = oper | LDAP_MOD_BVALUES;
		ldap_mods[i]->mod_type = NULL;

		if (zend_hash_get_current_key(Z_ARRVAL_P(entry), &attribute, &index) == HASH_KEY_IS_STRING) {
			ldap_mods[i]->mod_type = estrndup(ZSTR_VAL(attribute), ZSTR_LEN(attribute));
		} else {
			php_error_docref(NULL, E_WARNING, "Unknown attribute in the data");
			/* Free allocated memory */
			while (i >= 0) {
				if (ldap_mods[i]->mod_type) {
					efree(ldap_mods[i]->mod_type);
				}
				efree(ldap_mods[i]);
				i--;
			}
			efree(num_berval);
			efree(ldap_mods);
			RETURN_FALSE;
		}

		value = zend_hash_get_current_data(Z_ARRVAL_P(entry));

		ZVAL_DEREF(value);
		if (Z_TYPE_P(value) != IS_ARRAY) {
			num_values = 1;
		} else {
			SEPARATE_ARRAY(value);
			num_values = zend_hash_num_elements(Z_ARRVAL_P(value));
		}

		num_berval[i] = num_values;
		ldap_mods[i]->mod_bvalues = safe_emalloc((num_values + 1), sizeof(struct berval *), 0);

/* allow for arrays with one element, no allowance for arrays with none but probably not required, gerrit thomson. */
		if ((num_values == 1) && (Z_TYPE_P(value) != IS_ARRAY)) {
			convert_to_string_ex(value);
			ldap_mods[i]->mod_bvalues[0] = (struct berval *) emalloc (sizeof(struct berval));
			ldap_mods[i]->mod_bvalues[0]->bv_len = Z_STRLEN_P(value);
			ldap_mods[i]->mod_bvalues[0]->bv_val = Z_STRVAL_P(value);
		} else {
			for (j = 0; j < num_values; j++) {
				if ((ivalue = zend_hash_index_find(Z_ARRVAL_P(value), j)) == NULL) {
					php_error_docref(NULL, E_WARNING, "Value array must have consecutive indices 0, 1, ...");
					num_berval[i] = j;
					num_attribs = i + 1;
					RETVAL_FALSE;
					goto errexit;
				}
				convert_to_string_ex(ivalue);
				ldap_mods[i]->mod_bvalues[j] = (struct berval *) emalloc (sizeof(struct berval));
				ldap_mods[i]->mod_bvalues[j]->bv_len = Z_STRLEN_P(ivalue);
				ldap_mods[i]->mod_bvalues[j]->bv_val = Z_STRVAL_P(ivalue);
			}
		}
		ldap_mods[i]->mod_bvalues[num_values] = NULL;
		zend_hash_move_forward(Z_ARRVAL_P(entry));
	}
	ldap_mods[num_attribs] = NULL;

/* check flag to see if do_mod was called to perform full add , gerrit thomson */
	if (is_full_add == 1) {
		if ((i = ldap_add_ext_s(ld->link, dn, ldap_mods, NULL, NULL)) != LDAP_SUCCESS) {
			php_error_docref(NULL, E_WARNING, "Add: %s", ldap_err2string(i));
			RETVAL_FALSE;
		} else RETVAL_TRUE;
	} else {
		if ((i = ldap_modify_ext_s(ld->link, dn, ldap_mods, NULL, NULL)) != LDAP_SUCCESS) {
			php_error_docref(NULL, E_WARNING, "Modify: %s", ldap_err2string(i));
			RETVAL_FALSE;
		} else RETVAL_TRUE;
	}

errexit:
	for (i = 0; i < num_attribs; i++) {
		efree(ldap_mods[i]->mod_type);
		for (j = 0; j < num_berval[i]; j++) {
			efree(ldap_mods[i]->mod_bvalues[j]);
		}
		efree(ldap_mods[i]->mod_bvalues);
		efree(ldap_mods[i]);
	}
	efree(num_berval);
	efree(ldap_mods);

	return;
}
/* }}} */

/* {{{ proto bool ldap_add(resource link, string dn, array entry)
   Add entries to LDAP directory */
PHP_FUNCTION(ldap_add)
{
	/* use a newly define parameter into the do_modify so ldap_mod_add can be used the way it is supposed to be used , Gerrit THomson */
	php_ldap_do_modify(INTERNAL_FUNCTION_PARAM_PASSTHRU, PHP_LD_FULL_ADD);
}
/* }}} */

/* three functions for attribute base modifications, gerrit Thomson */

/* {{{ proto bool ldap_mod_replace(resource link, string dn, array entry)
   Replace attribute values with new ones */
PHP_FUNCTION(ldap_mod_replace)
{
	php_ldap_do_modify(INTERNAL_FUNCTION_PARAM_PASSTHRU, LDAP_MOD_REPLACE);
}
/* }}} */

/* {{{ proto bool ldap_mod_add(resource link, string dn, array entry)
   Add attribute values to current */
PHP_FUNCTION(ldap_mod_add)
{
	php_ldap_do_modify(INTERNAL_FUNCTION_PARAM_PASSTHRU, LDAP_MOD_ADD);
}
/* }}} */

/* {{{ proto bool ldap_mod_del(resource link, string dn, array entry)
   Delete attribute values */
PHP_FUNCTION(ldap_mod_del)
{
	php_ldap_do_modify(INTERNAL_FUNCTION_PARAM_PASSTHRU, LDAP_MOD_DELETE);
}
/* }}} */

/* {{{ proto bool ldap_delete(resource link, string dn)
   Delete an entry from a directory */
PHP_FUNCTION(ldap_delete)
{
	zval *link;
	ldap_linkdata *ld;
	char *dn;
	int rc;
	size_t dn_len;

	if (zend_parse_parameters(ZEND_NUM_ARGS(), "rs", &link, &dn, &dn_len) != SUCCESS) {
		return;
	}

	if ((ld = (ldap_linkdata *)zend_fetch_resource(Z_RES_P(link), "ldap link", le_link)) == NULL) {
		RETURN_FALSE;
	}

	if ((rc = ldap_delete_ext_s(ld->link, dn, NULL, NULL)) != LDAP_SUCCESS) {
		php_error_docref(NULL, E_WARNING, "Delete: %s", ldap_err2string(rc));
		RETURN_FALSE;
	}

	RETURN_TRUE;
}
/* }}} */

/* {{{ _ldap_str_equal_to_const
 */
static int _ldap_str_equal_to_const(const char *str, uint str_len, const char *cstr)
{
	int i;

	if (strlen(cstr) != str_len)
		return 0;

	for (i = 0; i < str_len; ++i) {
		if (str[i] != cstr[i]) {
			return 0;
		}
	}

	return 1;
}
/* }}} */

/* {{{ _ldap_strlen_max
 */
static int _ldap_strlen_max(const char *str, uint max_len)
{
	int i;

	for (i = 0; i < max_len; ++i) {
		if (str[i] == '\0') {
			return i;
		}
	}

	return max_len;
}
/* }}} */

/* {{{ _ldap_hash_fetch
 */
static void _ldap_hash_fetch(zval *hashTbl, const char *key, zval **out)
{
	*out = zend_hash_str_find(Z_ARRVAL_P(hashTbl), key, strlen(key));
}
/* }}} */

/* {{{ proto bool ldap_modify_batch(resource link, string dn, array modifs)
   Perform multiple modifications as part of one operation */
PHP_FUNCTION(ldap_modify_batch)
{
	ldap_linkdata *ld;
	zval *link, *mods, *mod, *modinfo, *modval;
	zval *attrib, *modtype, *vals;
	zval *fetched;
	char *dn;
	size_t dn_len;
	int i, j, k;
	int num_mods, num_modprops, num_modvals;
	LDAPMod **ldap_mods;
	uint oper;

	/*
	$mods = array(
		array(
			"attrib" => "unicodePwd",
			"modtype" => LDAP_MODIFY_BATCH_REMOVE,
			"values" => array($oldpw)
		),
		array(
			"attrib" => "unicodePwd",
			"modtype" => LDAP_MODIFY_BATCH_ADD,
			"values" => array($newpw)
		),
		array(
			"attrib" => "userPrincipalName",
			"modtype" => LDAP_MODIFY_BATCH_REPLACE,
			"values" => array("janitor@corp.contoso.com")
		),
		array(
			"attrib" => "userCert",
			"modtype" => LDAP_MODIFY_BATCH_REMOVE_ALL
		)
	);
	*/

	if (zend_parse_parameters(ZEND_NUM_ARGS(), "rsa/", &link, &dn, &dn_len, &mods) != SUCCESS) {
		return;
	}

	if ((ld = (ldap_linkdata *)zend_fetch_resource(Z_RES_P(link), "ldap link", le_link)) == NULL) {
		RETURN_FALSE;
	}

	/* perform validation */
	{
		zend_string *modkey;
		zend_long modtype;

		/* to store the wrongly-typed keys */
		zend_ulong tmpUlong;

		/* make sure the DN contains no NUL bytes */
		if (_ldap_strlen_max(dn, dn_len) != dn_len) {
			php_error_docref(NULL, E_WARNING, "DN must not contain NUL bytes");
			RETURN_FALSE;
		}

		/* make sure the top level is a normal array */
		zend_hash_internal_pointer_reset(Z_ARRVAL_P(mods));
		if (zend_hash_get_current_key_type(Z_ARRVAL_P(mods)) != HASH_KEY_IS_LONG) {
			php_error_docref(NULL, E_WARNING, "Modifications array must not be string-indexed");
			RETURN_FALSE;
		}

		num_mods = zend_hash_num_elements(Z_ARRVAL_P(mods));

		for (i = 0; i < num_mods; i++) {
			/* is the numbering consecutive? */
			if ((fetched = zend_hash_index_find(Z_ARRVAL_P(mods), i)) == NULL) {
				php_error_docref(NULL, E_WARNING, "Modifications array must have consecutive indices 0, 1, ...");
				RETURN_FALSE;
			}
			mod = fetched;

			/* is it an array? */
			if (Z_TYPE_P(mod) != IS_ARRAY) {
				php_error_docref(NULL, E_WARNING, "Each entry of modifications array must be an array itself");
				RETURN_FALSE;
			}

			SEPARATE_ARRAY(mod);
			/* for the modification hashtable... */
			zend_hash_internal_pointer_reset(Z_ARRVAL_P(mod));
			num_modprops = zend_hash_num_elements(Z_ARRVAL_P(mod));

			for (j = 0; j < num_modprops; j++) {
				/* are the keys strings? */
				if (zend_hash_get_current_key(Z_ARRVAL_P(mod), &modkey, &tmpUlong) != HASH_KEY_IS_STRING) {
					php_error_docref(NULL, E_WARNING, "Each entry of modifications array must be string-indexed");
					RETURN_FALSE;
				}

				/* is this a valid entry? */
				if (
					!_ldap_str_equal_to_const(ZSTR_VAL(modkey), ZSTR_LEN(modkey), LDAP_MODIFY_BATCH_ATTRIB) &&
					!_ldap_str_equal_to_const(ZSTR_VAL(modkey), ZSTR_LEN(modkey), LDAP_MODIFY_BATCH_MODTYPE) &&
					!_ldap_str_equal_to_const(ZSTR_VAL(modkey), ZSTR_LEN(modkey), LDAP_MODIFY_BATCH_VALUES)
				) {
					php_error_docref(NULL, E_WARNING, "The only allowed keys in entries of the modifications array are '" LDAP_MODIFY_BATCH_ATTRIB "', '" LDAP_MODIFY_BATCH_MODTYPE "' and '" LDAP_MODIFY_BATCH_VALUES "'");
					RETURN_FALSE;
				}

				fetched = zend_hash_get_current_data(Z_ARRVAL_P(mod));
				modinfo = fetched;

				/* does the value type match the key? */
				if (_ldap_str_equal_to_const(ZSTR_VAL(modkey), ZSTR_LEN(modkey), LDAP_MODIFY_BATCH_ATTRIB)) {
					if (Z_TYPE_P(modinfo) != IS_STRING) {
						php_error_docref(NULL, E_WARNING, "A '" LDAP_MODIFY_BATCH_ATTRIB "' value must be a string");
						RETURN_FALSE;
					}

					if (Z_STRLEN_P(modinfo) != _ldap_strlen_max(Z_STRVAL_P(modinfo), Z_STRLEN_P(modinfo))) {
						php_error_docref(NULL, E_WARNING, "A '" LDAP_MODIFY_BATCH_ATTRIB "' value must not contain NUL bytes");
						RETURN_FALSE;
					}
				}
				else if (_ldap_str_equal_to_const(ZSTR_VAL(modkey), ZSTR_LEN(modkey), LDAP_MODIFY_BATCH_MODTYPE)) {
					if (Z_TYPE_P(modinfo) != IS_LONG) {
						php_error_docref(NULL, E_WARNING, "A '" LDAP_MODIFY_BATCH_MODTYPE "' value must be a long");
						RETURN_FALSE;
					}

					/* is the value in range? */
					modtype = Z_LVAL_P(modinfo);
					if (
						modtype != LDAP_MODIFY_BATCH_ADD &&
						modtype != LDAP_MODIFY_BATCH_REMOVE &&
						modtype != LDAP_MODIFY_BATCH_REPLACE &&
						modtype != LDAP_MODIFY_BATCH_REMOVE_ALL
					) {
						php_error_docref(NULL, E_WARNING, "The '" LDAP_MODIFY_BATCH_MODTYPE "' value must match one of the LDAP_MODIFY_BATCH_* constants");
						RETURN_FALSE;
					}

					/* if it's REMOVE_ALL, there must not be a values array; otherwise, there must */
					if (modtype == LDAP_MODIFY_BATCH_REMOVE_ALL) {
						if (zend_hash_str_exists(Z_ARRVAL_P(mod), LDAP_MODIFY_BATCH_VALUES, strlen(LDAP_MODIFY_BATCH_VALUES))) {
							php_error_docref(NULL, E_WARNING, "If '" LDAP_MODIFY_BATCH_MODTYPE "' is LDAP_MODIFY_BATCH_REMOVE_ALL, a '" LDAP_MODIFY_BATCH_VALUES "' array must not be provided");
							RETURN_FALSE;
						}
					}
					else {
						if (!zend_hash_str_exists(Z_ARRVAL_P(mod), LDAP_MODIFY_BATCH_VALUES, strlen(LDAP_MODIFY_BATCH_VALUES))) {
							php_error_docref(NULL, E_WARNING, "If '" LDAP_MODIFY_BATCH_MODTYPE "' is not LDAP_MODIFY_BATCH_REMOVE_ALL, a '" LDAP_MODIFY_BATCH_VALUES "' array must be provided");
							RETURN_FALSE;
						}
					}
				}
				else if (_ldap_str_equal_to_const(ZSTR_VAL(modkey), ZSTR_LEN(modkey), LDAP_MODIFY_BATCH_VALUES)) {
					if (Z_TYPE_P(modinfo) != IS_ARRAY) {
						php_error_docref(NULL, E_WARNING, "A '" LDAP_MODIFY_BATCH_VALUES "' value must be an array");
						RETURN_FALSE;
					}

					SEPARATE_ARRAY(modinfo);
					/* is the array not empty? */
					zend_hash_internal_pointer_reset(Z_ARRVAL_P(modinfo));
					num_modvals = zend_hash_num_elements(Z_ARRVAL_P(modinfo));
					if (num_modvals == 0) {
						php_error_docref(NULL, E_WARNING, "A '" LDAP_MODIFY_BATCH_VALUES "' array must have at least one element");
						RETURN_FALSE;
					}

					/* are its keys integers? */
					if (zend_hash_get_current_key_type(Z_ARRVAL_P(modinfo)) != HASH_KEY_IS_LONG) {
						php_error_docref(NULL, E_WARNING, "A '" LDAP_MODIFY_BATCH_VALUES "' array must not be string-indexed");
						RETURN_FALSE;
					}

					/* are the keys consecutive? */
					for (k = 0; k < num_modvals; k++) {
						if ((fetched = zend_hash_index_find(Z_ARRVAL_P(modinfo), k)) == NULL) {
							php_error_docref(NULL, E_WARNING, "A '" LDAP_MODIFY_BATCH_VALUES "' array must have consecutive indices 0, 1, ...");
							RETURN_FALSE;
						}
						modval = fetched;

						/* is the data element a string? */
						if (Z_TYPE_P(modval) != IS_STRING) {
							php_error_docref(NULL, E_WARNING, "Each element of a '" LDAP_MODIFY_BATCH_VALUES "' array must be a string");
							RETURN_FALSE;
						}
					}
				}

				zend_hash_move_forward(Z_ARRVAL_P(mod));
			}
		}
	}
	/* validation was successful */

	/* allocate array of modifications */
	ldap_mods = safe_emalloc((num_mods+1), sizeof(LDAPMod *), 0);

	/* for each modification */
	for (i = 0; i < num_mods; i++) {
		/* allocate the modification struct */
		ldap_mods[i] = safe_emalloc(1, sizeof(LDAPMod), 0);

		/* fetch the relevant data */
		fetched = zend_hash_index_find(Z_ARRVAL_P(mods), i);
		mod = fetched;

		_ldap_hash_fetch(mod, LDAP_MODIFY_BATCH_ATTRIB, &attrib);
		_ldap_hash_fetch(mod, LDAP_MODIFY_BATCH_MODTYPE, &modtype);
		_ldap_hash_fetch(mod, LDAP_MODIFY_BATCH_VALUES, &vals);

		/* map the modification type */
		switch (Z_LVAL_P(modtype)) {
			case LDAP_MODIFY_BATCH_ADD:
				oper = LDAP_MOD_ADD;
				break;
			case LDAP_MODIFY_BATCH_REMOVE:
			case LDAP_MODIFY_BATCH_REMOVE_ALL:
				oper = LDAP_MOD_DELETE;
				break;
			case LDAP_MODIFY_BATCH_REPLACE:
				oper = LDAP_MOD_REPLACE;
				break;
			default:
				php_error_docref(NULL, E_ERROR, "Unknown and uncaught modification type.");
				RETURN_FALSE;
		}

		/* fill in the basic info */
		ldap_mods[i]->mod_op = oper | LDAP_MOD_BVALUES;
		ldap_mods[i]->mod_type = estrndup(Z_STRVAL_P(attrib), Z_STRLEN_P(attrib));

		if (Z_LVAL_P(modtype) == LDAP_MODIFY_BATCH_REMOVE_ALL) {
			/* no values */
			ldap_mods[i]->mod_bvalues = NULL;
		}
		else {
			/* allocate space for the values as part of this modification */
			num_modvals = zend_hash_num_elements(Z_ARRVAL_P(vals));
			ldap_mods[i]->mod_bvalues = safe_emalloc((num_modvals+1), sizeof(struct berval *), 0);

			/* for each value */
			for (j = 0; j < num_modvals; j++) {
				/* fetch it */
				fetched = zend_hash_index_find(Z_ARRVAL_P(vals), j);
				modval = fetched;

				/* allocate the data struct */
				ldap_mods[i]->mod_bvalues[j] = safe_emalloc(1, sizeof(struct berval), 0);

				/* fill it */
				ldap_mods[i]->mod_bvalues[j]->bv_len = Z_STRLEN_P(modval);
				ldap_mods[i]->mod_bvalues[j]->bv_val = estrndup(Z_STRVAL_P(modval), Z_STRLEN_P(modval));
			}

			/* NULL-terminate values */
			ldap_mods[i]->mod_bvalues[num_modvals] = NULL;
		}
	}

	/* NULL-terminate modifications */
	ldap_mods[num_mods] = NULL;

	/* perform (finally) */
	if ((i = ldap_modify_ext_s(ld->link, dn, ldap_mods, NULL, NULL)) != LDAP_SUCCESS) {
		php_error_docref(NULL, E_WARNING, "Batch Modify: %s", ldap_err2string(i));
		RETVAL_FALSE;
	} else RETVAL_TRUE;

	/* clean up */
	{
		for (i = 0; i < num_mods; i++) {
			/* attribute */
			efree(ldap_mods[i]->mod_type);

			if (ldap_mods[i]->mod_bvalues != NULL) {
				/* each BER value */
				for (j = 0; ldap_mods[i]->mod_bvalues[j] != NULL; j++) {
					/* free the data bytes */
					efree(ldap_mods[i]->mod_bvalues[j]->bv_val);

					/* free the bvalue struct */
					efree(ldap_mods[i]->mod_bvalues[j]);
				}

				/* the BER value array */
				efree(ldap_mods[i]->mod_bvalues);
			}

			/* the modification */
			efree(ldap_mods[i]);
		}

		/* the modifications array */
		efree(ldap_mods);
	}
}
/* }}} */

/* {{{ proto int ldap_errno(resource link)
   Get the current ldap error number */
PHP_FUNCTION(ldap_errno)
{
	zval *link;
	ldap_linkdata *ld;

	if (zend_parse_parameters(ZEND_NUM_ARGS(), "r", &link) != SUCCESS) {
		return;
	}

	if ((ld = (ldap_linkdata *)zend_fetch_resource(Z_RES_P(link), "ldap link", le_link)) == NULL) {
		RETURN_FALSE;
	}

	RETURN_LONG(_get_lderrno(ld->link));
}
/* }}} */

/* {{{ proto string ldap_err2str(int errno)
   Convert error number to error string */
PHP_FUNCTION(ldap_err2str)
{
	zend_long perrno;

	if (zend_parse_parameters(ZEND_NUM_ARGS(), "l", &perrno) != SUCCESS) {
		return;
	}

	RETURN_STRING(ldap_err2string(perrno));
}
/* }}} */

/* {{{ proto string ldap_error(resource link)
   Get the current ldap error string */
PHP_FUNCTION(ldap_error)
{
	zval *link;
	ldap_linkdata *ld;
	int ld_errno;

	if (zend_parse_parameters(ZEND_NUM_ARGS(), "r", &link) != SUCCESS) {
		return;
	}

	if ((ld = (ldap_linkdata *)zend_fetch_resource(Z_RES_P(link), "ldap link", le_link)) == NULL) {
		RETURN_FALSE;
	}

	ld_errno = _get_lderrno(ld->link);

	RETURN_STRING(ldap_err2string(ld_errno));
}
/* }}} */

/* {{{ proto bool ldap_compare(resource link, string dn, string attr, string value)
   Determine if an entry has a specific value for one of its attributes */
PHP_FUNCTION(ldap_compare)
{
	zval *link;
	char *dn, *attr, *value;
	size_t dn_len, attr_len, value_len;
	ldap_linkdata *ld;
	int errno;
	struct berval lvalue;

	if (zend_parse_parameters(ZEND_NUM_ARGS(), "rsss", &link, &dn, &dn_len, &attr, &attr_len, &value, &value_len) != SUCCESS) {
		return;
	}

	if ((ld = (ldap_linkdata *)zend_fetch_resource(Z_RES_P(link), "ldap link", le_link)) == NULL) {
		RETURN_FALSE;
	}

	lvalue.bv_val = value;
	lvalue.bv_len = value_len;

	errno = ldap_compare_ext_s(ld->link, dn, attr, &lvalue, NULL, NULL);

	switch (errno) {
		case LDAP_COMPARE_TRUE:
			RETURN_TRUE;
			break;

		case LDAP_COMPARE_FALSE:
			RETURN_FALSE;
			break;
	}

	php_error_docref(NULL, E_WARNING, "Compare: %s", ldap_err2string(errno));
	RETURN_LONG(-1);
}
/* }}} */

/* {{{ proto bool ldap_sort(resource link, resource result, string sortfilter)
   Sort LDAP result entries */
PHP_FUNCTION(ldap_sort)
{
	zval *link, *result;
	ldap_linkdata *ld;
	char *sortfilter;
	size_t sflen;
	zend_resource *le;

	if (zend_parse_parameters(ZEND_NUM_ARGS(), "rrs", &link, &result, &sortfilter, &sflen) != SUCCESS) {
		RETURN_FALSE;
	}

	if ((ld = (ldap_linkdata *)zend_fetch_resource(Z_RES_P(link), "ldap link", le_link)) == NULL) {
		RETURN_FALSE;
	}

	le = Z_RES_P(result);
	if (le->type != le_result) {
		php_error_docref(NULL, E_WARNING, "Supplied resource is not a valid ldap result resource");
		RETURN_FALSE;
	}

	if (ldap_sort_entries(ld->link, (LDAPMessage **) &le->ptr, sflen ? sortfilter : NULL, strcmp) != LDAP_SUCCESS) {
		php_error_docref(NULL, E_WARNING, "%s", ldap_err2string(errno));
		RETURN_FALSE;
	}

	RETURN_TRUE;
}
/* }}} */

#if (LDAP_API_VERSION > 2000) || HAVE_NSLDAP || HAVE_ORALDAP
/* {{{ proto bool ldap_get_option(resource link, int option, mixed retval)
   Get the current value of various session-wide parameters */
PHP_FUNCTION(ldap_get_option)
{
	zval *link, *retval;
	ldap_linkdata *ld;
	zend_long option;

	if (zend_parse_parameters(ZEND_NUM_ARGS(), "rlz/", &link, &option, &retval) != SUCCESS) {
		return;
	}

	if ((ld = (ldap_linkdata *)zend_fetch_resource(Z_RES_P(link), "ldap link", le_link)) == NULL) {
		RETURN_FALSE;
	}

	switch (option) {
	/* options with int value */
	case LDAP_OPT_DEREF:
	case LDAP_OPT_SIZELIMIT:
	case LDAP_OPT_TIMELIMIT:
	case LDAP_OPT_PROTOCOL_VERSION:
	case LDAP_OPT_ERROR_NUMBER:
	case LDAP_OPT_REFERRALS:
#ifdef LDAP_OPT_RESTART
	case LDAP_OPT_RESTART:
#endif
#ifdef LDAP_OPT_X_TLS_REQUIRE_CERT
	case LDAP_OPT_X_TLS_REQUIRE_CERT:
#endif
		{
			int val;

			if (ldap_get_option(ld->link, option, &val)) {
				RETURN_FALSE;
			}
			zval_ptr_dtor(retval);
			ZVAL_LONG(retval, val);
		} break;
#ifdef LDAP_OPT_NETWORK_TIMEOUT
	case LDAP_OPT_NETWORK_TIMEOUT:
		{
			struct timeval *timeout = NULL;

			if (ldap_get_option(ld->link, LDAP_OPT_NETWORK_TIMEOUT, (void *) &timeout)) {
				if (timeout) {
					ldap_memfree(timeout);
				}
				RETURN_FALSE;
			}
			if (!timeout) {
				RETURN_FALSE;
			}
			zval_ptr_dtor(retval);
			ZVAL_LONG(retval, timeout->tv_sec);
			ldap_memfree(timeout);
		} break;
#elif defined(LDAP_X_OPT_CONNECT_TIMEOUT)
	case LDAP_X_OPT_CONNECT_TIMEOUT:
		{
			int timeout;

			if (ldap_get_option(ld->link, LDAP_X_OPT_CONNECT_TIMEOUT, &timeout)) {
				RETURN_FALSE;
			}
			zval_ptr_dtor(retval);
			ZVAL_LONG(retval, (timeout / 1000));
		} break;
#endif
#ifdef LDAP_OPT_TIMEOUT
	case LDAP_OPT_TIMEOUT:
		{
			struct timeval *timeout = NULL;

			if (ldap_get_option(ld->link, LDAP_OPT_TIMEOUT, (void *) &timeout)) {
				if (timeout) {
					ldap_memfree(timeout);
				}
				RETURN_FALSE;
			}
			if (!timeout) {
				RETURN_FALSE;
			}
			zval_dtor(retval);
			ZVAL_LONG(retval, timeout->tv_sec);
			ldap_memfree(timeout);
		} break;
#endif
	/* options with string value */
	case LDAP_OPT_ERROR_STRING:
#ifdef LDAP_OPT_HOST_NAME
	case LDAP_OPT_HOST_NAME:
#endif
#ifdef HAVE_LDAP_SASL
	case LDAP_OPT_X_SASL_MECH:
	case LDAP_OPT_X_SASL_REALM:
	case LDAP_OPT_X_SASL_AUTHCID:
	case LDAP_OPT_X_SASL_AUTHZID:
#endif
#ifdef LDAP_OPT_MATCHED_DN
	case LDAP_OPT_MATCHED_DN:
#endif
		{
			char *val = NULL;

			if (ldap_get_option(ld->link, option, &val) || val == NULL || *val == '\0') {
				if (val) {
					ldap_memfree(val);
				}
				RETURN_FALSE;
			}
			zval_ptr_dtor(retval);
			ZVAL_STRING(retval, val);
			ldap_memfree(val);
		} break;
/* options not implemented
	case LDAP_OPT_SERVER_CONTROLS:
	case LDAP_OPT_CLIENT_CONTROLS:
	case LDAP_OPT_API_INFO:
	case LDAP_OPT_API_FEATURE_INFO:
*/
	default:
		RETURN_FALSE;
	}
	RETURN_TRUE;
}
/* }}} */

/* {{{ proto bool ldap_set_option(resource link, int option, mixed newval)
   Set the value of various session-wide parameters */
PHP_FUNCTION(ldap_set_option)
{
	zval *link, *newval;
	ldap_linkdata *ld;
	LDAP *ldap;
	zend_long option;

	if (zend_parse_parameters(ZEND_NUM_ARGS(), "zlz", &link, &option, &newval) != SUCCESS) {
		return;
	}

	if (Z_TYPE_P(link) == IS_NULL) {
		ldap = NULL;
	} else {
		if ((ld = (ldap_linkdata *)zend_fetch_resource_ex(link, "ldap link", le_link)) == NULL) {
			RETURN_FALSE;
		}
		ldap = ld->link;
	}

	switch (option) {
	/* options with int value */
	case LDAP_OPT_DEREF:
	case LDAP_OPT_SIZELIMIT:
	case LDAP_OPT_TIMELIMIT:
	case LDAP_OPT_PROTOCOL_VERSION:
	case LDAP_OPT_ERROR_NUMBER:
#ifdef LDAP_OPT_DEBUG_LEVEL
	case LDAP_OPT_DEBUG_LEVEL:
#endif
#ifdef LDAP_OPT_X_TLS_REQUIRE_CERT
	case LDAP_OPT_X_TLS_REQUIRE_CERT:
#endif
		{
			int val;

			convert_to_long_ex(newval);
			val = Z_LVAL_P(newval);
			if (ldap_set_option(ldap, option, &val)) {
				RETURN_FALSE;
			}
		} break;
#ifdef LDAP_OPT_NETWORK_TIMEOUT
	case LDAP_OPT_NETWORK_TIMEOUT:
		{
			struct timeval timeout;

			convert_to_long_ex(newval);
			timeout.tv_sec = Z_LVAL_P(newval);
			timeout.tv_usec = 0;
			if (ldap_set_option(ldap, LDAP_OPT_NETWORK_TIMEOUT, (void *) &timeout)) {
				RETURN_FALSE;
			}
		} break;
#elif defined(LDAP_X_OPT_CONNECT_TIMEOUT)
	case LDAP_X_OPT_CONNECT_TIMEOUT:
		{
			int timeout;

			convert_to_long_ex(newval);
			timeout = 1000 * Z_LVAL_P(newval); /* Convert to milliseconds */
			if (ldap_set_option(ldap, LDAP_X_OPT_CONNECT_TIMEOUT, &timeout)) {
				RETURN_FALSE;
			}
		} break;
#endif
#ifdef LDAP_OPT_TIMEOUT
	case LDAP_OPT_TIMEOUT:
		{
			struct timeval timeout;

			convert_to_long_ex(newval);
			timeout.tv_sec = Z_LVAL_P(newval);
			timeout.tv_usec = 0;
			if (ldap_set_option(ldap, LDAP_OPT_TIMEOUT, (void *) &timeout)) {
				RETURN_FALSE;
			}
		} break;
#endif
		/* options with string value */
	case LDAP_OPT_ERROR_STRING:
#ifdef LDAP_OPT_HOST_NAME
	case LDAP_OPT_HOST_NAME:
#endif
#ifdef HAVE_LDAP_SASL
	case LDAP_OPT_X_SASL_MECH:
	case LDAP_OPT_X_SASL_REALM:
	case LDAP_OPT_X_SASL_AUTHCID:
	case LDAP_OPT_X_SASL_AUTHZID:
#endif
#ifdef LDAP_OPT_MATCHED_DN
	case LDAP_OPT_MATCHED_DN:
#endif
		{
			char *val;
			convert_to_string_ex(newval);
			val = Z_STRVAL_P(newval);
			if (ldap_set_option(ldap, option, val)) {
				RETURN_FALSE;
			}
		} break;
		/* options with boolean value */
	case LDAP_OPT_REFERRALS:
#ifdef LDAP_OPT_RESTART
	case LDAP_OPT_RESTART:
#endif
		{
			void *val;
			convert_to_boolean_ex(newval);
			val = Z_TYPE_P(newval) == IS_TRUE
				? LDAP_OPT_ON : LDAP_OPT_OFF;
			if (ldap_set_option(ldap, option, val)) {
				RETURN_FALSE;
			}
		} break;
		/* options with control list value */
	case LDAP_OPT_SERVER_CONTROLS:
	case LDAP_OPT_CLIENT_CONTROLS:
		{
			LDAPControl *ctrl, **ctrls, **ctrlp;
			zval *ctrlval, *val;
			int ncontrols;
			char error=0;

			if ((Z_TYPE_P(newval) != IS_ARRAY) || !(ncontrols = zend_hash_num_elements(Z_ARRVAL_P(newval)))) {
				php_error_docref(NULL, E_WARNING, "Expected non-empty array value for this option");
				RETURN_FALSE;
			}
			ctrls = safe_emalloc((1 + ncontrols), sizeof(*ctrls), 0);
			*ctrls = NULL;
			ctrlp = ctrls;
			ZEND_HASH_FOREACH_VAL(Z_ARRVAL_P(newval), ctrlval) {
				if (Z_TYPE_P(ctrlval) != IS_ARRAY) {
					php_error_docref(NULL, E_WARNING, "The array value must contain only arrays, where each array is a control");
					error = 1;
					break;
				}
				if ((val = zend_hash_str_find(Z_ARRVAL_P(ctrlval), "oid", sizeof("oid") - 1)) == NULL) {
					php_error_docref(NULL, E_WARNING, "Control must have an oid key");
					error = 1;
					break;
				}
				ctrl = *ctrlp = emalloc(sizeof(**ctrlp));
				convert_to_string_ex(val);
				ctrl->ldctl_oid = Z_STRVAL_P(val);
				if ((val = zend_hash_str_find(Z_ARRVAL_P(ctrlval), "value", sizeof("value") - 1)) != NULL) {
					convert_to_string_ex(val);
					ctrl->ldctl_value.bv_val = Z_STRVAL_P(val);
					ctrl->ldctl_value.bv_len = Z_STRLEN_P(val);
				} else {
					ctrl->ldctl_value.bv_val = NULL;
					ctrl->ldctl_value.bv_len = 0;
				}
				if ((val = zend_hash_str_find(Z_ARRVAL_P(ctrlval), "iscritical", sizeof("iscritical") - 1)) != NULL) {
					convert_to_boolean_ex(val);
					ctrl->ldctl_iscritical = Z_TYPE_P(val) == IS_TRUE;
				} else {
					ctrl->ldctl_iscritical = 0;
				}

				++ctrlp;
				*ctrlp = NULL;
			} ZEND_HASH_FOREACH_END();
			if (!error) {
				error = ldap_set_option(ldap, option, ctrls);
			}
			ctrlp = ctrls;
			while (*ctrlp) {
				efree(*ctrlp);
				ctrlp++;
			}
			efree(ctrls);
			if (error) {
				RETURN_FALSE;
			}
		} break;
	default:
		RETURN_FALSE;
	}
	RETURN_TRUE;
}
/* }}} */

#ifdef HAVE_LDAP_PARSE_RESULT
/* {{{ proto bool ldap_parse_result(resource link, resource result, int errcode, string matcheddn, string errmsg, array referrals)
   Extract information from result */
PHP_FUNCTION(ldap_parse_result)
{
	zval *link, *result, *errcode, *matcheddn, *errmsg, *referrals;
	ldap_linkdata *ld;
	LDAPMessage *ldap_result;
	char **lreferrals, **refp;
	char *lmatcheddn, *lerrmsg;
	int rc, lerrcode, myargcount = ZEND_NUM_ARGS();

	if (zend_parse_parameters(ZEND_NUM_ARGS(), "rrz/|z/z/z/", &link, &result, &errcode, &matcheddn, &errmsg, &referrals) != SUCCESS) {
		return;
	}

	if ((ld = (ldap_linkdata *)zend_fetch_resource(Z_RES_P(link), "ldap link", le_link)) == NULL) {
		RETURN_FALSE;
	}

	if ((ldap_result = (LDAPMessage *)zend_fetch_resource(Z_RES_P(result), "ldap result", le_result)) == NULL) {
		RETURN_FALSE;
	}

	rc = ldap_parse_result(ld->link, ldap_result, &lerrcode,
				myargcount > 3 ? &lmatcheddn : NULL,
				myargcount > 4 ? &lerrmsg : NULL,
				myargcount > 5 ? &lreferrals : NULL,
				NULL /* &serverctrls */,
				0);
	if (rc != LDAP_SUCCESS) {
		php_error_docref(NULL, E_WARNING, "Unable to parse result: %s", ldap_err2string(rc));
		RETURN_FALSE;
	}

	zval_ptr_dtor(errcode);
	ZVAL_LONG(errcode, lerrcode);

	/* Reverse -> fall through */
	switch (myargcount) {
		case 6:
			zval_ptr_dtor(referrals);
			array_init(referrals);
			if (lreferrals != NULL) {
				refp = lreferrals;
				while (*refp) {
					add_next_index_string(referrals, *refp);
					refp++;
				}
				ldap_memvfree((void**)lreferrals);
			}
		case 5:
			zval_ptr_dtor(errmsg);
			if (lerrmsg == NULL) {
				ZVAL_EMPTY_STRING(errmsg);
			} else {
				ZVAL_STRING(errmsg, lerrmsg);
				ldap_memfree(lerrmsg);
			}
		case 4:
			zval_ptr_dtor(matcheddn);
			if (lmatcheddn == NULL) {
				ZVAL_EMPTY_STRING(matcheddn);
			} else {
				ZVAL_STRING(matcheddn, lmatcheddn);
				ldap_memfree(lmatcheddn);
			}
	}
	RETURN_TRUE;
}
/* }}} */
#endif

/* {{{ proto resource ldap_first_reference(resource link, resource result)
   Return first reference */
PHP_FUNCTION(ldap_first_reference)
{
	zval *link, *result;
	ldap_linkdata *ld;
	ldap_resultentry *resultentry;
	LDAPMessage *ldap_result, *entry;

	if (zend_parse_parameters(ZEND_NUM_ARGS(), "rr", &link, &result) != SUCCESS) {
		return;
	}

	if ((ld = (ldap_linkdata *)zend_fetch_resource(Z_RES_P(link), "ldap link", le_link)) == NULL) {
		RETURN_FALSE;
	}

	if ((ldap_result = (LDAPMessage *)zend_fetch_resource(Z_RES_P(result), "ldap result", le_result)) == NULL) {
		RETURN_FALSE;
	}

	if ((entry = ldap_first_reference(ld->link, ldap_result)) == NULL) {
		RETVAL_FALSE;
	} else {
		resultentry = emalloc(sizeof(ldap_resultentry));
		RETVAL_RES(zend_register_resource(resultentry, le_result_entry));
		ZVAL_COPY(&resultentry->res, result);
		resultentry->data = entry;
		resultentry->ber = NULL;
	}
}
/* }}} */

/* {{{ proto resource ldap_next_reference(resource link, resource reference_entry)
   Get next reference */
PHP_FUNCTION(ldap_next_reference)
{
	zval *link, *result_entry;
	ldap_linkdata *ld;
	ldap_resultentry *resultentry, *resultentry_next;
	LDAPMessage *entry_next;

	if (zend_parse_parameters(ZEND_NUM_ARGS(), "rr", &link, &result_entry) != SUCCESS) {
		return;
	}

	if ((ld = (ldap_linkdata *)zend_fetch_resource(Z_RES_P(link), "ldap link", le_link)) == NULL) {
		RETURN_FALSE;
	}

	if ((resultentry = (ldap_resultentry *)zend_fetch_resource(Z_RES_P(result_entry), "ldap result entry", le_result_entry)) == NULL) {
		RETURN_FALSE;
	}

	if ((entry_next = ldap_next_reference(ld->link, resultentry->data)) == NULL) {
		RETVAL_FALSE;
	} else {
		resultentry_next = emalloc(sizeof(ldap_resultentry));
		RETVAL_RES(zend_register_resource(resultentry_next, le_result_entry));
		ZVAL_COPY(&resultentry_next->res, &resultentry->res);
		resultentry_next->data = entry_next;
		resultentry_next->ber = NULL;
	}
}
/* }}} */

#ifdef HAVE_LDAP_PARSE_REFERENCE
/* {{{ proto bool ldap_parse_reference(resource link, resource reference_entry, array referrals)
   Extract information from reference entry */
PHP_FUNCTION(ldap_parse_reference)
{
	zval *link, *result_entry, *referrals;
	ldap_linkdata *ld;
	ldap_resultentry *resultentry;
	char **lreferrals, **refp;

	if (zend_parse_parameters(ZEND_NUM_ARGS(), "rrz/", &link, &result_entry, &referrals) != SUCCESS) {
		return;
	}

	if ((ld = (ldap_linkdata *)zend_fetch_resource(Z_RES_P(link), "ldap link", le_link)) == NULL) {
		RETURN_FALSE;
	}

	if ((resultentry = (ldap_resultentry *)zend_fetch_resource(Z_RES_P(result_entry), "ldap result entry", le_result_entry)) == NULL) {
		RETURN_FALSE;
	}

	if (ldap_parse_reference(ld->link, resultentry->data, &lreferrals, NULL /* &serverctrls */, 0) != LDAP_SUCCESS) {
		RETURN_FALSE;
	}

	zval_ptr_dtor(referrals);
	array_init(referrals);
	if (lreferrals != NULL) {
		refp = lreferrals;
		while (*refp) {
			add_next_index_string(referrals, *refp);
			refp++;
		}
		ldap_memvfree((void**)lreferrals);
	}
	RETURN_TRUE;
}
/* }}} */
#endif

/* {{{ proto bool ldap_rename(resource link, string dn, string newrdn, string newparent, bool deleteoldrdn)
   Modify the name of an entry */
PHP_FUNCTION(ldap_rename)
{
	zval *link;
	ldap_linkdata *ld;
	int rc;
	char *dn, *newrdn, *newparent;
	size_t dn_len, newrdn_len, newparent_len;
	zend_bool deleteoldrdn;

	if (zend_parse_parameters(ZEND_NUM_ARGS(), "rsssb", &link, &dn, &dn_len, &newrdn, &newrdn_len, &newparent, &newparent_len, &deleteoldrdn) != SUCCESS) {
		return;
	}

	if ((ld = (ldap_linkdata *)zend_fetch_resource(Z_RES_P(link), "ldap link", le_link)) == NULL) {
		RETURN_FALSE;
	}

	if (newparent_len == 0) {
		newparent = NULL;
	}

#if (LDAP_API_VERSION > 2000) || HAVE_NSLDAP || HAVE_ORALDAP
	rc = ldap_rename_s(ld->link, dn, newrdn, newparent, deleteoldrdn, NULL, NULL);
#else
	if (newparent_len != 0) {
		php_error_docref(NULL, E_WARNING, "You are using old LDAP API, newparent must be the empty string, can only modify RDN");
		RETURN_FALSE;
	}
/* could support old APIs but need check for ldap_modrdn2()/ldap_modrdn() */
	rc = ldap_modrdn2_s(ld->link, dn, newrdn, deleteoldrdn);
#endif

	if (rc == LDAP_SUCCESS) {
		RETURN_TRUE;
	}
	RETURN_FALSE;
}
/* }}} */

#ifdef HAVE_LDAP_START_TLS_S
/* {{{ proto bool ldap_start_tls(resource link)
   Start TLS */
PHP_FUNCTION(ldap_start_tls)
{
	zval *link;
	ldap_linkdata *ld;
	int rc, protocol = LDAP_VERSION3;

	if (zend_parse_parameters(ZEND_NUM_ARGS(), "r", &link) != SUCCESS) {
		return;
	}

	if ((ld = (ldap_linkdata *)zend_fetch_resource(Z_RES_P(link), "ldap link", le_link)) == NULL) {
		RETURN_FALSE;
	}

	if (((rc = ldap_set_option(ld->link, LDAP_OPT_PROTOCOL_VERSION, &protocol)) != LDAP_SUCCESS) ||
		((rc = ldap_start_tls_s(ld->link, NULL, NULL)) != LDAP_SUCCESS)
	) {
		php_error_docref(NULL, E_WARNING,"Unable to start TLS: %s", ldap_err2string(rc));
		RETURN_FALSE;
	} else {
		RETURN_TRUE;
	}
}
/* }}} */
#endif
#endif /* (LDAP_API_VERSION > 2000) || HAVE_NSLDAP || HAVE_ORALDAP */

#if defined(LDAP_API_FEATURE_X_OPENLDAP) && defined(HAVE_3ARG_SETREBINDPROC)
/* {{{ _ldap_rebind_proc()
*/
int _ldap_rebind_proc(LDAP *ldap, const char *url, ber_tag_t req, ber_int_t msgid, void *params)
{
	ldap_linkdata *ld;
	int retval;
	zval cb_args[2];
	zval cb_retval;
	zval *cb_link = (zval *) params;

	ld = (ldap_linkdata *) zend_fetch_resource_ex(cb_link, "ldap link", le_link);

	/* link exists and callback set? */
	if (ld == NULL || Z_ISUNDEF(ld->rebindproc)) {
		php_error_docref(NULL, E_WARNING, "Link not found or no callback set");
		return LDAP_OTHER;
	}

	/* callback */
	ZVAL_COPY_VALUE(&cb_args[0], cb_link);
	ZVAL_STRING(&cb_args[1], url);
	if (call_user_function_ex(EG(function_table), NULL, &ld->rebindproc, &cb_retval, 2, cb_args, 0, NULL) == SUCCESS && !Z_ISUNDEF(cb_retval)) {
		convert_to_long_ex(&cb_retval);
		retval = Z_LVAL(cb_retval);
		zval_ptr_dtor(&cb_retval);
	} else {
		php_error_docref(NULL, E_WARNING, "rebind_proc PHP callback failed");
		retval = LDAP_OTHER;
	}
	zval_ptr_dtor(&cb_args[1]);
	return retval;
}
/* }}} */

/* {{{ proto bool ldap_set_rebind_proc(resource link, string callback)
   Set a callback function to do re-binds on referral chasing. */
PHP_FUNCTION(ldap_set_rebind_proc)
{
	zval *link, *callback;
	ldap_linkdata *ld;
	zend_string *callback_name;

	if (zend_parse_parameters(ZEND_NUM_ARGS(), "rz", &link, &callback) != SUCCESS) {
		RETURN_FALSE;
	}

	if ((ld = (ldap_linkdata *)zend_fetch_resource(Z_RES_P(link), "ldap link", le_link)) == NULL) {
		RETURN_FALSE;
	}

	if (Z_TYPE_P(callback) == IS_STRING && Z_STRLEN_P(callback) == 0) {
		/* unregister rebind procedure */
		if (!Z_ISUNDEF(ld->rebindproc)) {
			zval_ptr_dtor(&ld->rebindproc);
			ZVAL_UNDEF(&ld->rebindproc);
			ldap_set_rebind_proc(ld->link, NULL, NULL);
		}
		RETURN_TRUE;
	}

	/* callable? */
	if (!zend_is_callable(callback, 0, &callback_name)) {
		php_error_docref(NULL, E_WARNING, "Two arguments expected for '%s' to be a valid callback", ZSTR_VAL(callback_name));
		zend_string_release(callback_name);
		RETURN_FALSE;
	}
	zend_string_release(callback_name);

	/* register rebind procedure */
	if (Z_ISUNDEF(ld->rebindproc)) {
		ldap_set_rebind_proc(ld->link, _ldap_rebind_proc, (void *) link);
	} else {
		zval_ptr_dtor(&ld->rebindproc);
	}

	ZVAL_COPY(&ld->rebindproc, callback);
	RETURN_TRUE;
}
/* }}} */
#endif

static zend_string* php_ldap_do_escape(const zend_bool *map, const char *value, size_t valuelen)
{
	char hex[] = "0123456789abcdef";
	int i, p = 0;
	size_t len = 0;
	zend_string *ret;

	for (i = 0; i < valuelen; i++) {
		len += (map[(unsigned char) value[i]]) ? 3 : 1;
	}

	ret =  zend_string_alloc(len, 0);

	for (i = 0; i < valuelen; i++) {
		unsigned char v = (unsigned char) value[i];

		if (map[v]) {
			ZSTR_VAL(ret)[p++] = '\\';
			ZSTR_VAL(ret)[p++] = hex[v >> 4];
			ZSTR_VAL(ret)[p++] = hex[v & 0x0f];
		} else {
			ZSTR_VAL(ret)[p++] = v;
		}
	}

	ZSTR_VAL(ret)[p] = '\0';
	ZSTR_LEN(ret) = p;
	return ret;
}

static void php_ldap_escape_map_set_chars(zend_bool *map, const char *chars, const int charslen, char escape)
{
	int i = 0;
	while (i < charslen) {
		map[(unsigned char) chars[i++]] = escape;
	}
}

PHP_FUNCTION(ldap_escape)
{
	char *value, *ignores;
	size_t valuelen = 0, ignoreslen = 0;
	int i;
	zend_long flags = 0;
	zend_bool map[256] = {0}, havecharlist = 0;

	if (zend_parse_parameters(ZEND_NUM_ARGS(), "s|sl", &value, &valuelen, &ignores, &ignoreslen, &flags) != SUCCESS) {
		return;
	}

	if (!valuelen) {
		RETURN_EMPTY_STRING();
	}

	if (flags & PHP_LDAP_ESCAPE_FILTER) {
		havecharlist = 1;
		php_ldap_escape_map_set_chars(map, "\\*()\0", sizeof("\\*()\0") - 1, 1);
	}

	if (flags & PHP_LDAP_ESCAPE_DN) {
		havecharlist = 1;
		php_ldap_escape_map_set_chars(map, "\\,=+<>;\"#", sizeof("\\,=+<>;\"#") - 1, 1);
	}

	if (!havecharlist) {
		for (i = 0; i < 256; i++) {
			map[i] = 1;
		}
	}

	if (ignoreslen) {
		php_ldap_escape_map_set_chars(map, ignores, ignoreslen, 0);
	}

	RETURN_NEW_STR(php_ldap_do_escape(map, value, valuelen));
}

#ifdef STR_TRANSLATION
/* {{{ php_ldap_do_translate
 */
static void php_ldap_do_translate(INTERNAL_FUNCTION_PARAMETERS, int way)
{
	char *value;
	size_t value_len;
	int result;

	if (zend_parse_parameters(ZEND_NUM_ARGS(), "s", &value, &value_len) != SUCCESS) {
		return;
	}

	if (value_len == 0) {
		RETURN_FALSE;
	}

	if (way == 1) {
		result = ldap_8859_to_t61(&value, &value_len, 0);
	} else {
		result = ldap_t61_to_8859(&value, &value_len, 0);
	}

	if (result == LDAP_SUCCESS) {
		RETVAL_STRINGL(value, value_len);
		free(value);
	} else {
		php_error_docref(NULL, E_WARNING, "Conversion from iso-8859-1 to t61 failed: %s", ldap_err2string(result));
		RETVAL_FALSE;
	}
}
/* }}} */

/* {{{ proto string ldap_t61_to_8859(string value)
   Translate t61 characters to 8859 characters */
PHP_FUNCTION(ldap_t61_to_8859)
{
	php_ldap_do_translate(INTERNAL_FUNCTION_PARAM_PASSTHRU, 0);
}
/* }}} */

/* {{{ proto string ldap_8859_to_t61(string value)
   Translate 8859 characters to t61 characters */
PHP_FUNCTION(ldap_8859_to_t61)
{
	php_ldap_do_translate(INTERNAL_FUNCTION_PARAM_PASSTHRU, 1);
}
/* }}} */
#endif

#ifdef LDAP_CONTROL_PAGEDRESULTS
/* {{{ proto mixed ldap_control_paged_result(resource link, int pagesize [, bool iscritical [, string cookie]])
   Inject paged results control*/
PHP_FUNCTION(ldap_control_paged_result)
{
	zend_long pagesize;
	zend_bool iscritical;
	zval *link;
	char *cookie = NULL;
	size_t cookie_len = 0;
	struct berval lcookie = { 0, NULL };
	ldap_linkdata *ld;
	LDAP *ldap;
	BerElement *ber = NULL;
	LDAPControl	ctrl, *ctrlsp[2];
	int rc, myargcount = ZEND_NUM_ARGS();

	if (zend_parse_parameters(ZEND_NUM_ARGS(), "rl|bs", &link, &pagesize, &iscritical, &cookie, &cookie_len) != SUCCESS) {
		return;
	}

	if (Z_TYPE_P(link) == IS_NULL) {
		ldap = NULL;
	} else {
		if ((ld = (ldap_linkdata *)zend_fetch_resource_ex(link, "ldap link", le_link)) == NULL) {
			RETURN_FALSE;
		}
		ldap = ld->link;
	}

	ber = ber_alloc_t(LBER_USE_DER);
	if (ber == NULL) {
		php_error_docref(NULL, E_WARNING, "Unable to alloc BER encoding resources for paged results control");
		RETURN_FALSE;
	}

	ctrl.ldctl_iscritical = 0;

	switch (myargcount) {
		case 4:
			lcookie.bv_val = cookie;
			lcookie.bv_len = cookie_len;
			/* fallthru */
		case 3:
			ctrl.ldctl_iscritical = (int)iscritical;
			/* fallthru */
	}

	if (ber_printf(ber, "{iO}", (int)pagesize, &lcookie) == LBER_ERROR) {
		php_error_docref(NULL, E_WARNING, "Unable to BER printf paged results control");
		RETVAL_FALSE;
		goto lcpr_error_out;
	}
	rc = ber_flatten2(ber, &ctrl.ldctl_value, 0);
	if (rc == LBER_ERROR) {
		php_error_docref(NULL, E_WARNING, "Unable to BER encode paged results control");
		RETVAL_FALSE;
		goto lcpr_error_out;
	}

	ctrl.ldctl_oid = LDAP_CONTROL_PAGEDRESULTS;

	if (ldap) {
		/* directly set the option */
		ctrlsp[0] = &ctrl;
		ctrlsp[1] = NULL;

		rc = ldap_set_option(ldap, LDAP_OPT_SERVER_CONTROLS, ctrlsp);
		if (rc != LDAP_SUCCESS) {
			php_error_docref(NULL, E_WARNING, "Unable to set paged results control: %s (%d)", ldap_err2string(rc), rc);
			RETVAL_FALSE;
			goto lcpr_error_out;
		}
		RETVAL_TRUE;
	} else {
		/* return a PHP control object */
		array_init(return_value);

		add_assoc_string(return_value, "oid", ctrl.ldctl_oid);
		if (ctrl.ldctl_value.bv_len) {
			add_assoc_stringl(return_value, "value", ctrl.ldctl_value.bv_val, ctrl.ldctl_value.bv_len);
		}
		if (ctrl.ldctl_iscritical) {
			add_assoc_bool(return_value, "iscritical", ctrl.ldctl_iscritical);
		}
	}

lcpr_error_out:
	if (ber != NULL) {
		ber_free(ber, 1);
	}
	return;
}
/* }}} */

/* {{{ proto bool ldap_control_paged_result_response(resource link, resource result [, string &cookie [, int &estimated]])
   Extract paged results control response */
PHP_FUNCTION(ldap_control_paged_result_response)
{
	zval *link, *result, *cookie, *estimated;
	struct berval lcookie;
	int lestimated;
	ldap_linkdata *ld;
	LDAPMessage *ldap_result;
	LDAPControl **lserverctrls, *lctrl;
	BerElement *ber;
	ber_tag_t tag;
	int rc, lerrcode, myargcount = ZEND_NUM_ARGS();

	if (zend_parse_parameters(ZEND_NUM_ARGS(), "rr|z/z/", &link, &result, &cookie, &estimated) != SUCCESS) {
		return;
	}

	if ((ld = (ldap_linkdata *)zend_fetch_resource(Z_RES_P(link), "ldap link", le_link)) == NULL) {
		RETURN_FALSE;
	}

	if ((ldap_result = (LDAPMessage *)zend_fetch_resource(Z_RES_P(result), "ldap result", le_result)) == NULL) {
		RETURN_FALSE;
	}

	rc = ldap_parse_result(ld->link,
				ldap_result,
				&lerrcode,
				NULL,		/* matcheddn */
				NULL,		/* errmsg */
				NULL,		/* referrals */
				&lserverctrls,
				0);

	if (rc != LDAP_SUCCESS) {
		php_error_docref(NULL, E_WARNING, "Unable to parse result: %s (%d)", ldap_err2string(rc), rc);
		RETURN_FALSE;
	}

	if (lerrcode != LDAP_SUCCESS) {
		php_error_docref(NULL, E_WARNING, "Result is: %s (%d)", ldap_err2string(lerrcode), lerrcode);
		RETURN_FALSE;
	}

	if (lserverctrls == NULL) {
		php_error_docref(NULL, E_WARNING, "No server controls in result");
		RETURN_FALSE;
	}

	lctrl = ldap_control_find(LDAP_CONTROL_PAGEDRESULTS, lserverctrls, NULL);
	if (lctrl == NULL) {
		ldap_controls_free(lserverctrls);
		php_error_docref(NULL, E_WARNING, "No paged results control response in result");
		RETURN_FALSE;
	}

	ber = ber_init(&lctrl->ldctl_value);
	if (ber == NULL) {
		ldap_controls_free(lserverctrls);
		php_error_docref(NULL, E_WARNING, "Unable to alloc BER decoding resources for paged results control response");
		RETURN_FALSE;
	}

	tag = ber_scanf(ber, "{io}", &lestimated, &lcookie);
	(void)ber_free(ber, 1);

	if (tag == LBER_ERROR) {
		ldap_controls_free(lserverctrls);
		php_error_docref(NULL, E_WARNING, "Unable to decode paged results control response");
		RETURN_FALSE;
	}

	if (lestimated < 0) {
		ldap_controls_free(lserverctrls);
		php_error_docref(NULL, E_WARNING, "Invalid paged results control response value");
		RETURN_FALSE;
	}

	ldap_controls_free(lserverctrls);
	if (myargcount == 4) {
		zval_dtor(estimated);
		ZVAL_LONG(estimated, lestimated);
	}

	zval_ptr_dtor(cookie);
 	if (lcookie.bv_len == 0) {
		ZVAL_EMPTY_STRING(cookie);
 	} else {
		ZVAL_STRINGL(cookie, lcookie.bv_val, lcookie.bv_len);
 	}
 	ldap_memfree(lcookie.bv_val);

	RETURN_TRUE;
}
/* }}} */
#endif

/* {{{ arginfo */
ZEND_BEGIN_ARG_INFO_EX(arginfo_ldap_connect, 0, 0, 0)
	ZEND_ARG_INFO(0, hostname)
	ZEND_ARG_INFO(0, port)
#ifdef HAVE_ORALDAP
	ZEND_ARG_INFO(0, wallet)
	ZEND_ARG_INFO(0, wallet_passwd)
	ZEND_ARG_INFO(0, authmode)
#endif
ZEND_END_ARG_INFO()

ZEND_BEGIN_ARG_INFO_EX(arginfo_ldap_resource, 0, 0, 1)
	ZEND_ARG_INFO(0, link_identifier)
ZEND_END_ARG_INFO()

ZEND_BEGIN_ARG_INFO_EX(arginfo_ldap_bind, 0, 0, 1)
	ZEND_ARG_INFO(0, link_identifier)
	ZEND_ARG_INFO(0, bind_rdn)
	ZEND_ARG_INFO(0, bind_password)
ZEND_END_ARG_INFO()

#ifdef HAVE_LDAP_SASL
ZEND_BEGIN_ARG_INFO_EX(arginfo_ldap_sasl_bind, 0, 0, 1)
	ZEND_ARG_INFO(0, link)
	ZEND_ARG_INFO(0, binddn)
	ZEND_ARG_INFO(0, password)
	ZEND_ARG_INFO(0, sasl_mech)
	ZEND_ARG_INFO(0, sasl_realm)
	ZEND_ARG_INFO(0, sasl_authz_id)
	ZEND_ARG_INFO(0, props)
ZEND_END_ARG_INFO()
#endif

ZEND_BEGIN_ARG_INFO_EX(arginfo_ldap_read, 0, 0, 3)
	ZEND_ARG_INFO(0, link_identifier)
	ZEND_ARG_INFO(0, base_dn)
	ZEND_ARG_INFO(0, filter)
	ZEND_ARG_INFO(0, attributes)
	ZEND_ARG_INFO(0, attrsonly)
	ZEND_ARG_INFO(0, sizelimit)
	ZEND_ARG_INFO(0, timelimit)
	ZEND_ARG_INFO(0, deref)
ZEND_END_ARG_INFO()

ZEND_BEGIN_ARG_INFO_EX(arginfo_ldap_list, 0, 0, 3)
	ZEND_ARG_INFO(0, link_identifier)
	ZEND_ARG_INFO(0, base_dn)
	ZEND_ARG_INFO(0, filter)
	ZEND_ARG_INFO(0, attributes)
	ZEND_ARG_INFO(0, attrsonly)
	ZEND_ARG_INFO(0, sizelimit)
	ZEND_ARG_INFO(0, timelimit)
	ZEND_ARG_INFO(0, deref)
ZEND_END_ARG_INFO()

ZEND_BEGIN_ARG_INFO_EX(arginfo_ldap_search, 0, 0, 3)
	ZEND_ARG_INFO(0, link_identifier)
	ZEND_ARG_INFO(0, base_dn)
	ZEND_ARG_INFO(0, filter)
	ZEND_ARG_INFO(0, attributes)
	ZEND_ARG_INFO(0, attrsonly)
	ZEND_ARG_INFO(0, sizelimit)
	ZEND_ARG_INFO(0, timelimit)
	ZEND_ARG_INFO(0, deref)
ZEND_END_ARG_INFO()

ZEND_BEGIN_ARG_INFO_EX(arginfo_ldap_count_entries, 0, 0, 2)
	ZEND_ARG_INFO(0, link_identifier)
	ZEND_ARG_INFO(0, result_identifier)
ZEND_END_ARG_INFO()

ZEND_BEGIN_ARG_INFO_EX(arginfo_ldap_first_entry, 0, 0, 2)
	ZEND_ARG_INFO(0, link_identifier)
	ZEND_ARG_INFO(0, result_identifier)
ZEND_END_ARG_INFO()

ZEND_BEGIN_ARG_INFO_EX(arginfo_ldap_next_entry, 0, 0, 2)
	ZEND_ARG_INFO(0, link_identifier)
	ZEND_ARG_INFO(0, result_identifier)
ZEND_END_ARG_INFO()

ZEND_BEGIN_ARG_INFO_EX(arginfo_ldap_get_entries, 0, 0, 2)
	ZEND_ARG_INFO(0, link_identifier)
	ZEND_ARG_INFO(0, result_identifier)
ZEND_END_ARG_INFO()

ZEND_BEGIN_ARG_INFO_EX(arginfo_ldap_first_attribute, 0, 0, 2)
	ZEND_ARG_INFO(0, link_identifier)
	ZEND_ARG_INFO(0, result_entry_identifier)
ZEND_END_ARG_INFO()

ZEND_BEGIN_ARG_INFO_EX(arginfo_ldap_next_attribute, 0, 0, 2)
	ZEND_ARG_INFO(0, link_identifier)
	ZEND_ARG_INFO(0, result_entry_identifier)
ZEND_END_ARG_INFO()

ZEND_BEGIN_ARG_INFO_EX(arginfo_ldap_get_attributes, 0, 0, 2)
	ZEND_ARG_INFO(0, link_identifier)
	ZEND_ARG_INFO(0, result_entry_identifier)
ZEND_END_ARG_INFO()

ZEND_BEGIN_ARG_INFO_EX(arginfo_ldap_get_values, 0, 0, 3)
	ZEND_ARG_INFO(0, link_identifier)
	ZEND_ARG_INFO(0, result_entry_identifier)
	ZEND_ARG_INFO(0, attribute)
ZEND_END_ARG_INFO()

ZEND_BEGIN_ARG_INFO_EX(arginfo_ldap_get_values_len, 0, 0, 3)
	ZEND_ARG_INFO(0, link_identifier)
	ZEND_ARG_INFO(0, result_entry_identifier)
	ZEND_ARG_INFO(0, attribute)
ZEND_END_ARG_INFO()

ZEND_BEGIN_ARG_INFO_EX(arginfo_ldap_get_dn, 0, 0, 2)
	ZEND_ARG_INFO(0, link_identifier)
	ZEND_ARG_INFO(0, result_entry_identifier)
ZEND_END_ARG_INFO()

ZEND_BEGIN_ARG_INFO_EX(arginfo_ldap_explode_dn, 0, 0, 2)
	ZEND_ARG_INFO(0, dn)
	ZEND_ARG_INFO(0, with_attrib)
ZEND_END_ARG_INFO()

ZEND_BEGIN_ARG_INFO_EX(arginfo_ldap_dn2ufn, 0, 0, 1)
	ZEND_ARG_INFO(0, dn)
ZEND_END_ARG_INFO()

ZEND_BEGIN_ARG_INFO_EX(arginfo_ldap_add, 0, 0, 3)
	ZEND_ARG_INFO(0, link_identifier)
	ZEND_ARG_INFO(0, dn)
	ZEND_ARG_INFO(0, entry)
ZEND_END_ARG_INFO()

ZEND_BEGIN_ARG_INFO_EX(arginfo_ldap_delete, 0, 0, 2)
	ZEND_ARG_INFO(0, link_identifier)
	ZEND_ARG_INFO(0, dn)
ZEND_END_ARG_INFO()

ZEND_BEGIN_ARG_INFO_EX(arginfo_ldap_modify, 0, 0, 3)
	ZEND_ARG_INFO(0, link_identifier)
	ZEND_ARG_INFO(0, dn)
	ZEND_ARG_INFO(0, entry)
ZEND_END_ARG_INFO()

ZEND_BEGIN_ARG_INFO_EX(arginfo_ldap_modify_batch, 0, 0, 3)
	ZEND_ARG_INFO(0, link_identifier)
	ZEND_ARG_INFO(0, dn)
	ZEND_ARG_ARRAY_INFO(0, modifications_info, 0)
ZEND_END_ARG_INFO()

ZEND_BEGIN_ARG_INFO_EX(arginfo_ldap_mod_add, 0, 0, 3)
	ZEND_ARG_INFO(0, link_identifier)
	ZEND_ARG_INFO(0, dn)
	ZEND_ARG_INFO(0, entry)
ZEND_END_ARG_INFO()

ZEND_BEGIN_ARG_INFO_EX(arginfo_ldap_mod_replace, 0, 0, 3)
	ZEND_ARG_INFO(0, link_identifier)
	ZEND_ARG_INFO(0, dn)
	ZEND_ARG_INFO(0, entry)
ZEND_END_ARG_INFO()

ZEND_BEGIN_ARG_INFO_EX(arginfo_ldap_mod_del, 0, 0, 3)
	ZEND_ARG_INFO(0, link_identifier)
	ZEND_ARG_INFO(0, dn)
	ZEND_ARG_INFO(0, entry)
ZEND_END_ARG_INFO()

ZEND_BEGIN_ARG_INFO_EX(arginfo_ldap_err2str, 0, 0, 1)
	ZEND_ARG_INFO(0, errno)
ZEND_END_ARG_INFO()

ZEND_BEGIN_ARG_INFO_EX(arginfo_ldap_compare, 0, 0, 4)
	ZEND_ARG_INFO(0, link_identifier)
	ZEND_ARG_INFO(0, dn)
	ZEND_ARG_INFO(0, attribute)
	ZEND_ARG_INFO(0, value)
ZEND_END_ARG_INFO()

ZEND_BEGIN_ARG_INFO_EX(arginfo_ldap_sort, 0, 0, 3)
	ZEND_ARG_INFO(0, link)
	ZEND_ARG_INFO(0, result)
	ZEND_ARG_INFO(0, sortfilter)
ZEND_END_ARG_INFO()

#ifdef LDAP_CONTROL_PAGEDRESULTS
ZEND_BEGIN_ARG_INFO_EX(arginfo_ldap_control_paged_result, 0, 0, 2)
	ZEND_ARG_INFO(0, link)
	ZEND_ARG_INFO(0, pagesize)
	ZEND_ARG_INFO(0, iscritical)
	ZEND_ARG_INFO(0, cookie)
ZEND_END_ARG_INFO();

ZEND_BEGIN_ARG_INFO_EX(arginfo_ldap_control_paged_result_response, 0, 0, 2)
	ZEND_ARG_INFO(0, link)
	ZEND_ARG_INFO(0, result)
	ZEND_ARG_INFO(1, cookie)
	ZEND_ARG_INFO(1, estimated)
ZEND_END_ARG_INFO();
#endif

#if (LDAP_API_VERSION > 2000) || HAVE_NSLDAP || HAVE_ORALDAP
ZEND_BEGIN_ARG_INFO_EX(arginfo_ldap_rename, 0, 0, 5)
	ZEND_ARG_INFO(0, link_identifier)
	ZEND_ARG_INFO(0, dn)
	ZEND_ARG_INFO(0, newrdn)
	ZEND_ARG_INFO(0, newparent)
	ZEND_ARG_INFO(0, deleteoldrdn)
ZEND_END_ARG_INFO()

ZEND_BEGIN_ARG_INFO_EX(arginfo_ldap_get_option, 0, 0, 3)
	ZEND_ARG_INFO(0, link_identifier)
	ZEND_ARG_INFO(0, option)
	ZEND_ARG_INFO(1, retval)
ZEND_END_ARG_INFO()

ZEND_BEGIN_ARG_INFO_EX(arginfo_ldap_set_option, 0, 0, 3)
	ZEND_ARG_INFO(0, link_identifier)
	ZEND_ARG_INFO(0, option)
	ZEND_ARG_INFO(0, newval)
ZEND_END_ARG_INFO()

ZEND_BEGIN_ARG_INFO_EX(arginfo_ldap_first_reference, 0, 0, 2)
	ZEND_ARG_INFO(0, link)
	ZEND_ARG_INFO(0, result)
ZEND_END_ARG_INFO()

ZEND_BEGIN_ARG_INFO_EX(arginfo_ldap_next_reference, 0, 0, 2)
	ZEND_ARG_INFO(0, link)
	ZEND_ARG_INFO(0, entry)
ZEND_END_ARG_INFO()

#ifdef HAVE_LDAP_PARSE_REFERENCE
ZEND_BEGIN_ARG_INFO_EX(arginfo_ldap_parse_reference, 0, 0, 3)
	ZEND_ARG_INFO(0, link)
	ZEND_ARG_INFO(0, entry)
	ZEND_ARG_INFO(1, referrals)
ZEND_END_ARG_INFO()
#endif


#ifdef HAVE_LDAP_PARSE_RESULT
ZEND_BEGIN_ARG_INFO_EX(arginfo_ldap_parse_result, 0, 0, 3)
	ZEND_ARG_INFO(0, link)
	ZEND_ARG_INFO(0, result)
	ZEND_ARG_INFO(1, errcode)
	ZEND_ARG_INFO(1, matcheddn)
	ZEND_ARG_INFO(1, errmsg)
	ZEND_ARG_INFO(1, referrals)
ZEND_END_ARG_INFO()
#endif
#endif

#if defined(LDAP_API_FEATURE_X_OPENLDAP) && defined(HAVE_3ARG_SETREBINDPROC)
ZEND_BEGIN_ARG_INFO_EX(arginfo_ldap_set_rebind_proc, 0, 0, 2)
	ZEND_ARG_INFO(0, link)
	ZEND_ARG_INFO(0, callback)
ZEND_END_ARG_INFO()
#endif

ZEND_BEGIN_ARG_INFO_EX(arginfo_ldap_escape, 0, 0, 1)
	ZEND_ARG_INFO(0, value)
	ZEND_ARG_INFO(0, ignore)
	ZEND_ARG_INFO(0, flags)
ZEND_END_ARG_INFO()

#ifdef STR_TRANSLATION
ZEND_BEGIN_ARG_INFO_EX(arginfo_ldap_t61_to_8859, 0, 0, 1)
	ZEND_ARG_INFO(0, value)
ZEND_END_ARG_INFO()

ZEND_BEGIN_ARG_INFO_EX(arginfo_ldap_8859_to_t61, 0, 0, 1)
	ZEND_ARG_INFO(0, value)
ZEND_END_ARG_INFO()
#endif
/* }}} */

/*
	This is just a small subset of the functionality provided by the LDAP library. All the
	operations are synchronous. Referrals are not handled automatically.
*/
/* {{{ ldap_functions[]
 */
const zend_function_entry ldap_functions[] = {
	PHP_FE(ldap_connect,								arginfo_ldap_connect)
	PHP_FALIAS(ldap_close,		ldap_unbind,			arginfo_ldap_resource)
	PHP_FE(ldap_bind,									arginfo_ldap_bind)
#ifdef HAVE_LDAP_SASL
	PHP_FE(ldap_sasl_bind,								arginfo_ldap_sasl_bind)
#endif
	PHP_FE(ldap_unbind,									arginfo_ldap_resource)
	PHP_FE(ldap_read,									arginfo_ldap_read)
	PHP_FE(ldap_list,									arginfo_ldap_list)
	PHP_FE(ldap_search,									arginfo_ldap_search)
	PHP_FE(ldap_free_result,							arginfo_ldap_resource)
	PHP_FE(ldap_count_entries,							arginfo_ldap_count_entries)
	PHP_FE(ldap_first_entry,							arginfo_ldap_first_entry)
	PHP_FE(ldap_next_entry,								arginfo_ldap_next_entry)
	PHP_FE(ldap_get_entries,							arginfo_ldap_get_entries)
	PHP_FE(ldap_first_attribute,						arginfo_ldap_first_attribute)
	PHP_FE(ldap_next_attribute,							arginfo_ldap_next_attribute)
	PHP_FE(ldap_get_attributes,							arginfo_ldap_get_attributes)
	PHP_FALIAS(ldap_get_values,	ldap_get_values_len,	arginfo_ldap_get_values)
	PHP_FE(ldap_get_values_len,							arginfo_ldap_get_values_len)
	PHP_FE(ldap_get_dn,									arginfo_ldap_get_dn)
	PHP_FE(ldap_explode_dn,								arginfo_ldap_explode_dn)
	PHP_FE(ldap_dn2ufn,									arginfo_ldap_dn2ufn)
	PHP_FE(ldap_add,									arginfo_ldap_add)
	PHP_FE(ldap_delete,									arginfo_ldap_delete)
	PHP_FE(ldap_modify_batch,							arginfo_ldap_modify_batch)
	PHP_FALIAS(ldap_modify,		ldap_mod_replace,		arginfo_ldap_modify)

/* additional functions for attribute based modifications, Gerrit Thomson */
	PHP_FE(ldap_mod_add,								arginfo_ldap_mod_add)
	PHP_FE(ldap_mod_replace,							arginfo_ldap_mod_replace)
	PHP_FE(ldap_mod_del,								arginfo_ldap_mod_del)
/* end gjt mod */

	PHP_FE(ldap_errno,									arginfo_ldap_resource)
	PHP_FE(ldap_err2str,								arginfo_ldap_err2str)
	PHP_FE(ldap_error,									arginfo_ldap_resource)
	PHP_FE(ldap_compare,								arginfo_ldap_compare)
	PHP_DEP_FE(ldap_sort,									arginfo_ldap_sort)

#if (LDAP_API_VERSION > 2000) || HAVE_NSLDAP || HAVE_ORALDAP
	PHP_FE(ldap_rename,									arginfo_ldap_rename)
	PHP_FE(ldap_get_option,								arginfo_ldap_get_option)
	PHP_FE(ldap_set_option,								arginfo_ldap_set_option)
	PHP_FE(ldap_first_reference,						arginfo_ldap_first_reference)
	PHP_FE(ldap_next_reference,							arginfo_ldap_next_reference)
#ifdef HAVE_LDAP_PARSE_REFERENCE
	PHP_FE(ldap_parse_reference,						arginfo_ldap_parse_reference)
#endif
#ifdef HAVE_LDAP_PARSE_RESULT
	PHP_FE(ldap_parse_result,							arginfo_ldap_parse_result)
#endif
#ifdef HAVE_LDAP_START_TLS_S
	PHP_FE(ldap_start_tls,								arginfo_ldap_resource)
#endif
#endif

#if defined(LDAP_API_FEATURE_X_OPENLDAP) && defined(HAVE_3ARG_SETREBINDPROC)
	PHP_FE(ldap_set_rebind_proc,						arginfo_ldap_set_rebind_proc)
#endif

	PHP_FE(ldap_escape,									arginfo_ldap_escape)

#ifdef STR_TRANSLATION
	PHP_FE(ldap_t61_to_8859,							arginfo_ldap_t61_to_8859)
	PHP_FE(ldap_8859_to_t61,							arginfo_ldap_8859_to_t61)
#endif

#ifdef LDAP_CONTROL_PAGEDRESULTS
	PHP_FE(ldap_control_paged_result,							arginfo_ldap_control_paged_result)
	PHP_FE(ldap_control_paged_result_response,		arginfo_ldap_control_paged_result_response)
#endif
	PHP_FE_END
};
/* }}} */

zend_module_entry ldap_module_entry = { /* {{{ */
	STANDARD_MODULE_HEADER,
	"ldap",
	ldap_functions,
	PHP_MINIT(ldap),
	PHP_MSHUTDOWN(ldap),
	NULL,
	NULL,
	PHP_MINFO(ldap),
	PHP_LDAP_VERSION,
	PHP_MODULE_GLOBALS(ldap),
	PHP_GINIT(ldap),
	NULL,
	NULL,
	STANDARD_MODULE_PROPERTIES_EX
};
/* }}} */

/*
 * Local variables:
 * tab-width: 4
 * c-basic-offset: 4
 * End:
 * vim600: sw=4 ts=4 fdm=marker
 * vim<600: sw=4 ts=4
 */<|MERGE_RESOLUTION|>--- conflicted
+++ resolved
@@ -1121,15 +1121,11 @@
 
 		add_assoc_long(&tmp1, "count", num_attrib);
 		dn = ldap_get_dn(ldap, ldap_result_entry);
-<<<<<<< HEAD
-		add_assoc_string(&tmp1, "dn", dn);
-=======
 		if (dn) {
-			add_assoc_string(tmp1, "dn", dn, 1);
+			add_assoc_string(&tmp1, "dn", dn);
 		} else {
-			add_assoc_null(tmp1, "dn");
-		}
->>>>>>> ee76a5ae
+			add_assoc_null(&tmp1, "dn");
+		}
 #if (LDAP_API_VERSION > 2000) || HAVE_NSLDAP || HAVE_ORALDAP || WINDOWS
 		ldap_memfree(dn);
 #else
