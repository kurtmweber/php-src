--TEST--
SQLite3::open error test
--SKIPIF--
<?php
<<<<<<< HEAD
require_once(__DIR__ . '/skipif.inc');
=======
if(substr(PHP_OS, 0, 3) == 'WIN' ) {
	die('skip non windows test');
}
require_once(dirname(__FILE__) . '/skipif.inc');
>>>>>>> 4daab0ab
if (posix_geteuid() == 0) {
    die('SKIP Cannot run test as root.');
}
?>
--FILE--
<?php
$unreadable = __DIR__ . '/unreadable.db';
touch($unreadable);
chmod($unreadable,  0200);
try {
	$db = new SQLite3($unreadable);
} catch (Exception $e) {
	echo $e . "\n";
}
echo "Done\n";
unlink($unreadable);
?>
--EXPECTF--
exception 'Exception' with message 'Unable to open database: %s' in %ssqlite3_15_open_error.php:%d
Stack trace:
#0 %ssqlite3_15_open_error.php(%d): SQLite3->__construct('%s')
#1 {main}
Done<|MERGE_RESOLUTION|>--- conflicted
+++ resolved
@@ -2,14 +2,10 @@
 SQLite3::open error test
 --SKIPIF--
 <?php
-<<<<<<< HEAD
-require_once(__DIR__ . '/skipif.inc');
-=======
 if(substr(PHP_OS, 0, 3) == 'WIN' ) {
 	die('skip non windows test');
 }
-require_once(dirname(__FILE__) . '/skipif.inc');
->>>>>>> 4daab0ab
+require_once(__DIR__ . '/skipif.inc');
 if (posix_geteuid() == 0) {
     die('SKIP Cannot run test as root.');
 }
