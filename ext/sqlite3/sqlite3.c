/*
   +----------------------------------------------------------------------+
   | PHP Version 7                                                        |
   +----------------------------------------------------------------------+
   | Copyright (c) 1997-2016 The PHP Group                                |
   +----------------------------------------------------------------------+
   | This source file is subject to version 3.01 of the PHP license,      |
   | that is bundled with this package in the file LICENSE, and is        |
   | available through the world-wide-web at the following url:           |
   | http://www.php.net/license/3_01.txt                                  |
   | If you did not receive a copy of the PHP license and are unable to   |
   | obtain it through the world-wide-web, please send a note to          |
   | license@php.net so we can mail you a copy immediately.               |
   +----------------------------------------------------------------------+
   | Authors: Scott MacVicar <scottmac@php.net>                           |
   +----------------------------------------------------------------------+
*/

/* $Id$ */

#ifdef HAVE_CONFIG_H
#include "config.h"
#endif

#include "php.h"
#include "php_ini.h"
#include "ext/standard/info.h"
#include "php_sqlite3.h"
#include "php_sqlite3_structs.h"
#include "main/SAPI.h"

#include <sqlite3.h>

#include "zend_exceptions.h"
#include "zend_interfaces.h"
#include "SAPI.h"

ZEND_DECLARE_MODULE_GLOBALS(sqlite3)

static PHP_GINIT_FUNCTION(sqlite3);
static int php_sqlite3_authorizer(void *autharg, int access_type, const char *arg3, const char *arg4, const char *arg5, const char *arg6);
static void sqlite3_param_dtor(zval *data);
static int php_sqlite3_compare_stmt_zval_free(php_sqlite3_free_list **free_list, zval *statement);

/* {{{ Error Handler
*/
static void php_sqlite3_error(php_sqlite3_db_object *db_obj, char *format, ...)
{
	va_list arg;
	char 	*message;

	va_start(arg, format);
	vspprintf(&message, 0, format, arg);
	va_end(arg);

	if (db_obj && db_obj->exception) {
		zend_throw_exception(zend_ce_exception, message, 0);
	} else {
		php_error_docref(NULL, E_WARNING, "%s", message);
	}

	if (message) {
		efree(message);
	}
}
/* }}} */

#define SQLITE3_CHECK_INITIALIZED(db_obj, member, class_name) \
	if (!(db_obj) || !(member)) { \
		php_sqlite3_error(db_obj, "The " #class_name " object has not been correctly initialised"); \
		RETURN_FALSE; \
	}

#define SQLITE3_CHECK_INITIALIZED_STMT(member, class_name) \
	if (!(member)) { \
		php_error_docref(NULL, E_WARNING, "The " #class_name " object has not been correctly initialised"); \
		RETURN_FALSE; \
	}

/* {{{ PHP_INI
*/
PHP_INI_BEGIN()
	STD_PHP_INI_ENTRY("sqlite3.extension_dir",  NULL, PHP_INI_SYSTEM, OnUpdateString, extension_dir, zend_sqlite3_globals, sqlite3_globals)
PHP_INI_END()
/* }}} */

/* Handlers */
static zend_object_handlers sqlite3_object_handlers;
static zend_object_handlers sqlite3_stmt_object_handlers;
static zend_object_handlers sqlite3_result_object_handlers;

/* Class entries */
zend_class_entry *php_sqlite3_sc_entry;
zend_class_entry *php_sqlite3_stmt_entry;
zend_class_entry *php_sqlite3_result_entry;

/* {{{ proto void SQLite3::open(String filename [, int Flags [, string Encryption Key]])
   Opens a SQLite 3 Database, if the build includes encryption then it will attempt to use the key. */
PHP_METHOD(sqlite3, open)
{
	php_sqlite3_db_object *db_obj;
	zval *object = getThis();
	char *filename, *encryption_key, *fullpath;
	size_t filename_len, encryption_key_len = 0;
	zend_long flags = SQLITE_OPEN_READWRITE | SQLITE_OPEN_CREATE;

	db_obj = Z_SQLITE3_DB_P(object);

	if (FAILURE == zend_parse_parameters_throw(ZEND_NUM_ARGS(), "p|ls", &filename, &filename_len, &flags, &encryption_key, &encryption_key_len)) {
		return;
	}

	if (db_obj->initialised) {
		zend_throw_exception(zend_ce_exception, "Already initialised DB Object", 0);
		return;
	}

	if (filename_len != 0 && (filename_len != sizeof(":memory:")-1 ||
			memcmp(filename, ":memory:", sizeof(":memory:")-1) != 0)) {
		if (!(fullpath = expand_filepath(filename, NULL))) {
			zend_throw_exception(zend_ce_exception, "Unable to expand filepath", 0);
			return;
		}

#if PHP_API_VERSION < 20100412
		if (PG(safe_mode) && (!php_checkuid(fullpath, NULL, CHECKUID_CHECK_FILE_AND_DIR))) {
			zend_throw_exception_ex(zend_ce_exception, 0, "safe_mode prohibits opening %s", fullpath);
			efree(fullpath);
			return;
		}
#endif

		if (php_check_open_basedir(fullpath)) {
			zend_throw_exception_ex(zend_ce_exception, 0, "open_basedir prohibits opening %s", fullpath);
			efree(fullpath);
			return;
		}
	} else {
		/* filename equals "" or ":memory:" */
		fullpath = filename;
	}

#if SQLITE_VERSION_NUMBER >= 3005000
	if (sqlite3_open_v2(fullpath, &(db_obj->db), flags, NULL) != SQLITE_OK) {
#else
	if (sqlite3_open(fullpath, &(db_obj->db)) != SQLITE_OK) {
#endif
		zend_throw_exception_ex(zend_ce_exception, 0, "Unable to open database: %s", sqlite3_errmsg(db_obj->db));
		if (fullpath != filename) {
			efree(fullpath);
		}
		return;
	}

#if SQLITE_HAS_CODEC
	if (encryption_key_len > 0) {
		if (sqlite3_key(db_obj->db, encryption_key, encryption_key_len) != SQLITE_OK) {
			zend_throw_exception_ex(zend_ce_exception, 0, "Unable to open database: %s", sqlite3_errmsg(db_obj->db));
			return;
		}
	}
#endif

	db_obj->initialised = 1;

#if PHP_API_VERSION < 20100412
	if (PG(safe_mode) || (PG(open_basedir) && *PG(open_basedir))) {
#else
	if (PG(open_basedir) && *PG(open_basedir)) {
#endif
		sqlite3_set_authorizer(db_obj->db, php_sqlite3_authorizer, NULL);
	}

	if (fullpath != filename) {
		efree(fullpath);
	}
}
/* }}} */

/* {{{ proto bool SQLite3::close()
   Close a SQLite 3 Database. */
PHP_METHOD(sqlite3, close)
{
	php_sqlite3_db_object *db_obj;
	zval *object = getThis();
	int errcode;
	db_obj = Z_SQLITE3_DB_P(object);

	if (zend_parse_parameters_none() == FAILURE) {
		return;
	}

	if (db_obj->initialised) {
        zend_llist_clean(&(db_obj->free_list));
		if(db_obj->db) {
            errcode = sqlite3_close(db_obj->db);
            if (errcode != SQLITE_OK) {
			    php_sqlite3_error(db_obj, "Unable to close database: %d, %s", errcode, sqlite3_errmsg(db_obj->db));
                RETURN_FALSE;
		    }
        }
		db_obj->initialised = 0;
	}

	RETURN_TRUE;
}
/* }}} */

/* {{{ proto bool SQLite3::exec(String Query)
   Executes a result-less query against a given database. */
PHP_METHOD(sqlite3, exec)
{
	php_sqlite3_db_object *db_obj;
	zval *object = getThis();
	zend_string *sql;
	char *errtext = NULL;
	db_obj = Z_SQLITE3_DB_P(object);

	SQLITE3_CHECK_INITIALIZED(db_obj, db_obj->initialised, SQLite3)

	if (FAILURE == zend_parse_parameters(ZEND_NUM_ARGS(), "S", &sql)) {
		return;
	}

	if (sqlite3_exec(db_obj->db, ZSTR_VAL(sql), NULL, NULL, &errtext) != SQLITE_OK) {
		php_sqlite3_error(db_obj, "%s", errtext);
		sqlite3_free(errtext);
		RETURN_FALSE;
	}

	RETURN_TRUE;
}
/* }}} */

/* {{{ proto Array SQLite3::version()
   Returns the SQLite3 Library version as a string constant and as a number. */
PHP_METHOD(sqlite3, version)
{
	if (zend_parse_parameters_none() == FAILURE) {
		return;
	}

	array_init(return_value);

	add_assoc_string(return_value, "versionString", (char*)sqlite3_libversion());
	add_assoc_long(return_value, "versionNumber", sqlite3_libversion_number());

	return;
}
/* }}} */

/* {{{ proto int SQLite3::lastInsertRowID()
   Returns the rowid of the most recent INSERT into the database from the database connection. */
PHP_METHOD(sqlite3, lastInsertRowID)
{
	php_sqlite3_db_object *db_obj;
	zval *object = getThis();
	db_obj = Z_SQLITE3_DB_P(object);

	SQLITE3_CHECK_INITIALIZED(db_obj, db_obj->initialised, SQLite3)

	if (zend_parse_parameters_none() == FAILURE) {
		return;
	}

	RETURN_LONG(sqlite3_last_insert_rowid(db_obj->db));
}
/* }}} */

/* {{{ proto int SQLite3::lastErrorCode()
   Returns the numeric result code of the most recent failed sqlite API call for the database connection. */
PHP_METHOD(sqlite3, lastErrorCode)
{
	php_sqlite3_db_object *db_obj;
	zval *object = getThis();
	db_obj = Z_SQLITE3_DB_P(object);

	SQLITE3_CHECK_INITIALIZED(db_obj, db_obj->db, SQLite3)

	if (zend_parse_parameters_none() == FAILURE) {
		return;
	}

	if (db_obj->initialised) {
		RETURN_LONG(sqlite3_errcode(db_obj->db));
	} else {
		RETURN_LONG(0);
	}
}
/* }}} */

/* {{{ proto string SQLite3::lastErrorMsg()
   Returns english text describing the most recent failed sqlite API call for the database connection. */
PHP_METHOD(sqlite3, lastErrorMsg)
{
	php_sqlite3_db_object *db_obj;
	zval *object = getThis();
	db_obj = Z_SQLITE3_DB_P(object);

	SQLITE3_CHECK_INITIALIZED(db_obj, db_obj->db, SQLite3)

	if (zend_parse_parameters_none() == FAILURE) {
		return;
	}

	if (db_obj->initialised) {
		RETURN_STRING((char *)sqlite3_errmsg(db_obj->db));
	} else {
		RETURN_EMPTY_STRING();
	}
}
/* }}} */

/* {{{ proto bool SQLite3::busyTimeout(int msecs)
   Sets a busy handler that will sleep until database is not locked or timeout is reached. Passing a value less than or equal to zero turns off all busy handlers. */
PHP_METHOD(sqlite3, busyTimeout)
{
	php_sqlite3_db_object *db_obj;
	zval *object = getThis();
	zend_long ms;
	int return_code;
	db_obj = Z_SQLITE3_DB_P(object);

	SQLITE3_CHECK_INITIALIZED(db_obj, db_obj->initialised, SQLite3)

	if (FAILURE == zend_parse_parameters(ZEND_NUM_ARGS(), "l", &ms)) {
		return;
	}

	return_code = sqlite3_busy_timeout(db_obj->db, ms);
	if (return_code != SQLITE_OK) {
		php_sqlite3_error(db_obj, "Unable to set busy timeout: %d, %s", return_code, sqlite3_errmsg(db_obj->db));
		RETURN_FALSE;
	}

	RETURN_TRUE;
}
/* }}} */


#ifndef SQLITE_OMIT_LOAD_EXTENSION
/* {{{ proto bool SQLite3::loadExtension(String Shared Library)
   Attempts to load an SQLite extension library. */
PHP_METHOD(sqlite3, loadExtension)
{
	php_sqlite3_db_object *db_obj;
	zval *object = getThis();
	char *extension, *lib_path, *extension_dir, *errtext = NULL;
	char fullpath[MAXPATHLEN];
	size_t extension_len, extension_dir_len;
	db_obj = Z_SQLITE3_DB_P(object);

	SQLITE3_CHECK_INITIALIZED(db_obj, db_obj->initialised, SQLite3)

	if (FAILURE == zend_parse_parameters(ZEND_NUM_ARGS(), "s", &extension, &extension_len)) {
		return;
	}

#ifdef ZTS
	if ((strncmp(sapi_module.name, "cgi", 3) != 0) &&
		(strcmp(sapi_module.name, "cli") != 0) &&
		(strncmp(sapi_module.name, "embed", 5) != 0)
	) {		php_sqlite3_error(db_obj, "Not supported in multithreaded Web servers");
		RETURN_FALSE;
	}
#endif

	if (!SQLITE3G(extension_dir)) {
		php_sqlite3_error(db_obj, "SQLite Extension are disabled");
		RETURN_FALSE;
	}

	if (extension_len == 0) {
		php_sqlite3_error(db_obj, "Empty string as an extension");
		RETURN_FALSE;
	}

	extension_dir = SQLITE3G(extension_dir);
	extension_dir_len = strlen(SQLITE3G(extension_dir));

	if (IS_SLASH(extension_dir[extension_dir_len-1])) {
		spprintf(&lib_path, 0, "%s%s", extension_dir, extension);
	} else {
		spprintf(&lib_path, 0, "%s%c%s", extension_dir, DEFAULT_SLASH, extension);
	}

	if (!VCWD_REALPATH(lib_path, fullpath)) {
		php_sqlite3_error(db_obj, "Unable to load extension at '%s'", lib_path);
		efree(lib_path);
		RETURN_FALSE;
	}

	efree(lib_path);

	if (strncmp(fullpath, extension_dir, extension_dir_len) != 0) {
		php_sqlite3_error(db_obj, "Unable to open extensions outside the defined directory");
		RETURN_FALSE;
	}

	/* Extension loading should only be enabled for when we attempt to load */
	sqlite3_enable_load_extension(db_obj->db, 1);
	if (sqlite3_load_extension(db_obj->db, fullpath, 0, &errtext) != SQLITE_OK) {
		php_sqlite3_error(db_obj, "%s", errtext);
		sqlite3_free(errtext);
		sqlite3_enable_load_extension(db_obj->db, 0);
		RETURN_FALSE;
	}
	sqlite3_enable_load_extension(db_obj->db, 0);

	RETURN_TRUE;
}
/* }}} */
#endif

/* {{{ proto int SQLite3::changes()
  Returns the number of database rows that were changed (or inserted or deleted) by the most recent SQL statement. */
PHP_METHOD(sqlite3, changes)
{
	php_sqlite3_db_object *db_obj;
	zval *object = getThis();
	db_obj = Z_SQLITE3_DB_P(object);

	SQLITE3_CHECK_INITIALIZED(db_obj, db_obj->initialised, SQLite3)

	if (zend_parse_parameters_none() == FAILURE) {
		return;
	}

	RETURN_LONG(sqlite3_changes(db_obj->db));
}
/* }}} */

/* {{{ proto String SQLite3::escapeString(String value)
   Returns a string that has been properly escaped. */
PHP_METHOD(sqlite3, escapeString)
{
	zend_string *sql;
	char *ret;

	if (FAILURE == zend_parse_parameters(ZEND_NUM_ARGS(), "S", &sql)) {
		return;
	}

	if (ZSTR_LEN(sql)) {
		ret = sqlite3_mprintf("%q", ZSTR_VAL(sql));
		if (ret) {
			RETVAL_STRING(ret);
			sqlite3_free(ret);
		}
	} else {
		RETURN_EMPTY_STRING();
	}
}
/* }}} */

/* {{{ proto SQLite3Stmt SQLite3::prepare(String Query)
   Returns a prepared SQL statement for execution. */
PHP_METHOD(sqlite3, prepare)
{
	php_sqlite3_db_object *db_obj;
	php_sqlite3_stmt *stmt_obj;
	zval *object = getThis();
	zend_string *sql;
	int errcode;
	php_sqlite3_free_list *free_item;

	db_obj = Z_SQLITE3_DB_P(object);

	SQLITE3_CHECK_INITIALIZED(db_obj, db_obj->initialised, SQLite3)

	if (FAILURE == zend_parse_parameters(ZEND_NUM_ARGS(), "S", &sql)) {
		return;
	}

	if (!ZSTR_LEN(sql)) {
		RETURN_FALSE;
	}

	object_init_ex(return_value, php_sqlite3_stmt_entry);
	stmt_obj = Z_SQLITE3_STMT_P(return_value);
	stmt_obj->db_obj = db_obj;
	ZVAL_COPY(&stmt_obj->db_obj_zval, object);

	errcode = sqlite3_prepare_v2(db_obj->db, ZSTR_VAL(sql), ZSTR_LEN(sql), &(stmt_obj->stmt), NULL);
	if (errcode != SQLITE_OK) {
		php_sqlite3_error(db_obj, "Unable to prepare statement: %d, %s", errcode, sqlite3_errmsg(db_obj->db));
		zval_dtor(return_value);
		RETURN_FALSE;
	}

	stmt_obj->initialised = 1;

	free_item = emalloc(sizeof(php_sqlite3_free_list));
	free_item->stmt_obj = stmt_obj;
	ZVAL_COPY_VALUE(&free_item->stmt_obj_zval, return_value);

	zend_llist_add_element(&(db_obj->free_list), &free_item);
}
/* }}} */

/* {{{ proto SQLite3Result SQLite3::query(String Query)
   Returns true or false, for queries that return data it will return a SQLite3Result object. */
PHP_METHOD(sqlite3, query)
{
	php_sqlite3_db_object *db_obj;
	php_sqlite3_result *result;
	php_sqlite3_stmt *stmt_obj;
	zval *object = getThis();
	zval stmt;
	zend_string *sql;
	char *errtext = NULL;
	int return_code;
	db_obj = Z_SQLITE3_DB_P(object);

	SQLITE3_CHECK_INITIALIZED(db_obj, db_obj->initialised, SQLite3)

	if (FAILURE == zend_parse_parameters(ZEND_NUM_ARGS(), "S", &sql)) {
		return;
	}

	if (!ZSTR_LEN(sql)) {
		RETURN_FALSE;
	}

	/* If there was no return value then just execute the query */
	if (!USED_RET()) {
		if (sqlite3_exec(db_obj->db, ZSTR_VAL(sql), NULL, NULL, &errtext) != SQLITE_OK) {
			php_sqlite3_error(db_obj, "%s", errtext);
			sqlite3_free(errtext);
		}
		return;
	}

	object_init_ex(&stmt, php_sqlite3_stmt_entry);
	stmt_obj = Z_SQLITE3_STMT_P(&stmt);
	stmt_obj->db_obj = db_obj;
	ZVAL_COPY(&stmt_obj->db_obj_zval, object);

	return_code = sqlite3_prepare_v2(db_obj->db, ZSTR_VAL(sql), ZSTR_LEN(sql), &(stmt_obj->stmt), NULL);
	if (return_code != SQLITE_OK) {
		php_sqlite3_error(db_obj, "Unable to prepare statement: %d, %s", return_code, sqlite3_errmsg(db_obj->db));
		zval_ptr_dtor(&stmt);
		RETURN_FALSE;
	}

	stmt_obj->initialised = 1;

	object_init_ex(return_value, php_sqlite3_result_entry);
	result = Z_SQLITE3_RESULT_P(return_value);
	result->db_obj = db_obj;
	result->stmt_obj = stmt_obj;
	ZVAL_COPY_VALUE(&result->stmt_obj_zval, &stmt);

	return_code = sqlite3_step(result->stmt_obj->stmt);

	switch (return_code) {
		case SQLITE_ROW: /* Valid Row */
		case SQLITE_DONE: /* Valid but no results */
		{
			php_sqlite3_free_list *free_item;
			free_item = emalloc(sizeof(php_sqlite3_free_list));
			free_item->stmt_obj = stmt_obj;
			free_item->stmt_obj_zval = stmt;
			zend_llist_add_element(&(db_obj->free_list), &free_item);
			sqlite3_reset(result->stmt_obj->stmt);
			break;
		}
		default:
			if (!EG(exception)) {
				php_sqlite3_error(db_obj, "Unable to execute statement: %s", sqlite3_errmsg(db_obj->db));
			}
			sqlite3_finalize(stmt_obj->stmt);
			stmt_obj->initialised = 0;
			zval_dtor(return_value);
			RETURN_FALSE;
	}
}
/* }}} */

static void sqlite_value_to_zval(sqlite3_stmt *stmt, int column, zval *data) /* {{{ */
{
	sqlite3_int64 val;

	switch (sqlite3_column_type(stmt, column)) {
		case SQLITE_INTEGER:
			val = sqlite3_column_int64(stmt, column);
#if LONG_MAX <= 2147483647
			if (val > ZEND_LONG_MAX || val < ZEND_LONG_MIN) {
				ZVAL_STRINGL(data, (char *)sqlite3_column_text(stmt, column), sqlite3_column_bytes(stmt, column));
			} else {
#endif
				ZVAL_LONG(data, val);
#if LONG_MAX <= 2147483647
			}
#endif
			break;

		case SQLITE_FLOAT:
			ZVAL_DOUBLE(data, sqlite3_column_double(stmt, column));
			break;

		case SQLITE_NULL:
			ZVAL_NULL(data);
			break;

		case SQLITE3_TEXT:
			ZVAL_STRING(data, (char*)sqlite3_column_text(stmt, column));
			break;

		case SQLITE_BLOB:
		default:
			ZVAL_STRINGL(data, (char*)sqlite3_column_blob(stmt, column), sqlite3_column_bytes(stmt, column));
	}
}
/* }}} */

/* {{{ proto SQLite3Result SQLite3::querySingle(String Query [, bool entire_row = false])
   Returns a string of the first column, or an array of the entire row. */
PHP_METHOD(sqlite3, querySingle)
{
	php_sqlite3_db_object *db_obj;
	zval *object = getThis();
	zend_string *sql;
	char *errtext = NULL;
	int return_code;
	zend_bool entire_row = 0;
	sqlite3_stmt *stmt;
	db_obj = Z_SQLITE3_DB_P(object);

	SQLITE3_CHECK_INITIALIZED(db_obj, db_obj->initialised, SQLite3)

	if (FAILURE == zend_parse_parameters(ZEND_NUM_ARGS(), "S|b", &sql, &entire_row)) {
		return;
	}

	if (!ZSTR_LEN(sql)) {
		RETURN_FALSE;
	}

	/* If there was no return value then just execute the query */
	if (!USED_RET()) {
		if (sqlite3_exec(db_obj->db, ZSTR_VAL(sql), NULL, NULL, &errtext) != SQLITE_OK) {
			php_sqlite3_error(db_obj, "%s", errtext);
			sqlite3_free(errtext);
		}
		return;
	}

	return_code = sqlite3_prepare_v2(db_obj->db, ZSTR_VAL(sql), ZSTR_LEN(sql), &stmt, NULL);
	if (return_code != SQLITE_OK) {
		php_sqlite3_error(db_obj, "Unable to prepare statement: %d, %s", return_code, sqlite3_errmsg(db_obj->db));
		RETURN_FALSE;
	}

	return_code = sqlite3_step(stmt);

	switch (return_code) {
		case SQLITE_ROW: /* Valid Row */
		{
			if (!entire_row) {
				sqlite_value_to_zval(stmt, 0, return_value);
			} else {
				int i = 0;
				array_init(return_value);
				for (i = 0; i < sqlite3_data_count(stmt); i++) {
					zval data;
					sqlite_value_to_zval(stmt, i, &data);
					add_assoc_zval(return_value, (char*)sqlite3_column_name(stmt, i), &data);
				}
			}
			break;
		}
		case SQLITE_DONE: /* Valid but no results */
		{
			if (!entire_row) {
				RETVAL_NULL();
			} else {
				array_init(return_value);
			}
			break;
		}
		default:
		if (!EG(exception)) {
			php_sqlite3_error(db_obj, "Unable to execute statement: %s", sqlite3_errmsg(db_obj->db));
		}
		RETVAL_FALSE;
	}
	sqlite3_finalize(stmt);
}
/* }}} */

static int sqlite3_do_callback(struct php_sqlite3_fci *fc, zval *cb, int argc, sqlite3_value **argv, sqlite3_context *context, int is_agg) /* {{{ */
{
	zval *zargs = NULL;
	zval retval;
	int i;
	int ret;
	int fake_argc;
	php_sqlite3_agg_context *agg_context = NULL;

	if (is_agg) {
		is_agg = 2;
	}

	fake_argc = argc + is_agg;

	fc->fci.size = sizeof(fc->fci);
	fc->fci.function_table = EG(function_table);
	ZVAL_COPY_VALUE(&fc->fci.function_name, cb);
	fc->fci.symbol_table = NULL;
	fc->fci.object = NULL;
	fc->fci.retval = &retval;
	fc->fci.param_count = fake_argc;

	/* build up the params */

	if (fake_argc) {
		zargs = (zval *)safe_emalloc(fake_argc, sizeof(zval), 0);
	}

	if (is_agg) {
		/* summon the aggregation context */
		agg_context = (php_sqlite3_agg_context *)sqlite3_aggregate_context(context, sizeof(php_sqlite3_agg_context));

		if (Z_ISUNDEF(agg_context->zval_context)) {
			ZVAL_NULL(&agg_context->zval_context);
		}
		ZVAL_DUP(&zargs[0], &agg_context->zval_context);
		ZVAL_LONG(&zargs[1], agg_context->row_count);
	}

	for (i = 0; i < argc; i++) {
		switch (sqlite3_value_type(argv[i])) {
			case SQLITE_INTEGER:
#if ZEND_LONG_MAX > 2147483647
				ZVAL_LONG(&zargs[i + is_agg], sqlite3_value_int64(argv[i]));
#else
				ZVAL_LONG(&zargs[i + is_agg], sqlite3_value_int(argv[i]));
#endif
				break;

			case SQLITE_FLOAT:
				ZVAL_DOUBLE(&zargs[i + is_agg], sqlite3_value_double(argv[i]));
				break;

			case SQLITE_NULL:
				ZVAL_NULL(&zargs[i + is_agg]);
				break;

			case SQLITE_BLOB:
			case SQLITE3_TEXT:
			default:
				ZVAL_STRINGL(&zargs[i + is_agg], (char*)sqlite3_value_text(argv[i]), sqlite3_value_bytes(argv[i]));
				break;
		}
	}

	fc->fci.params = zargs;

	if ((ret = zend_call_function(&fc->fci, &fc->fcc)) == FAILURE) {
		php_error_docref(NULL, E_WARNING, "An error occurred while invoking the callback");
	}

	if (is_agg) {
		zval_ptr_dtor(&zargs[0]);
	}

	/* clean up the params */
	if (fake_argc) {
		for (i = is_agg; i < argc + is_agg; i++) {
			zval_ptr_dtor(&zargs[i]);
		}
		if (is_agg) {
			zval_ptr_dtor(&zargs[1]);
		}
		efree(zargs);
	}

	if (!is_agg || !argv) {
		/* only set the sqlite return value if we are a scalar function,
		 * or if we are finalizing an aggregate */
		if (!Z_ISUNDEF(retval)) {
			switch (Z_TYPE(retval)) {
				case IS_LONG:
#if ZEND_LONG_MAX > 2147483647
					sqlite3_result_int64(context, Z_LVAL(retval));
#else
					sqlite3_result_int(context, Z_LVAL(retval));
#endif
					break;

				case IS_NULL:
					sqlite3_result_null(context);
					break;

				case IS_DOUBLE:
					sqlite3_result_double(context, Z_DVAL(retval));
					break;

				default:
					convert_to_string_ex(&retval);
					sqlite3_result_text(context, Z_STRVAL(retval), Z_STRLEN(retval), SQLITE_TRANSIENT);
					break;
			}
		} else {
			sqlite3_result_error(context, "failed to invoke callback", 0);
		}

		if (agg_context && !Z_ISUNDEF(agg_context->zval_context)) {
			zval_ptr_dtor(&agg_context->zval_context);
		}
	} else {
		/* we're stepping in an aggregate; the return value goes into
		 * the context */
		if (agg_context && !Z_ISUNDEF(agg_context->zval_context)) {
			zval_ptr_dtor(&agg_context->zval_context);
		}
		ZVAL_COPY_VALUE(&agg_context->zval_context, &retval);
		ZVAL_UNDEF(&retval);
	}

	if (!Z_ISUNDEF(retval)) {
		zval_ptr_dtor(&retval);
	}
	return ret;
}
/* }}}*/

static void php_sqlite3_callback_func(sqlite3_context *context, int argc, sqlite3_value **argv) /* {{{ */
{
	php_sqlite3_func *func = (php_sqlite3_func *)sqlite3_user_data(context);

	sqlite3_do_callback(&func->afunc, &func->func, argc, argv, context, 0);
}
/* }}}*/

static void php_sqlite3_callback_step(sqlite3_context *context, int argc, sqlite3_value **argv) /* {{{ */
{
	php_sqlite3_func *func = (php_sqlite3_func *)sqlite3_user_data(context);
	php_sqlite3_agg_context *agg_context = (php_sqlite3_agg_context *)sqlite3_aggregate_context(context, sizeof(php_sqlite3_agg_context));

	agg_context->row_count++;

	sqlite3_do_callback(&func->astep, &func->step, argc, argv, context, 1);
}
/* }}} */

static void php_sqlite3_callback_final(sqlite3_context *context) /* {{{ */
{
	php_sqlite3_func *func = (php_sqlite3_func *)sqlite3_user_data(context);
	php_sqlite3_agg_context *agg_context = (php_sqlite3_agg_context *)sqlite3_aggregate_context(context, sizeof(php_sqlite3_agg_context));

	agg_context->row_count = 0;

	sqlite3_do_callback(&func->afini, &func->fini, 0, NULL, context, 1);
}
/* }}} */

static int php_sqlite3_callback_compare(void *coll, int a_len, const void *a, int b_len, const void* b) /* {{{ */
{
	php_sqlite3_collation *collation = (php_sqlite3_collation*)coll;
	zval *zargs = NULL;
	zval retval;
	int ret;

	collation->fci.fci.size = (sizeof(collation->fci.fci));
	collation->fci.fci.function_table = EG(function_table);
	ZVAL_COPY_VALUE(&collation->fci.fci.function_name, &collation->cmp_func);
	collation->fci.fci.symbol_table = NULL;
	collation->fci.fci.object = NULL;
	collation->fci.fci.retval = &retval;
	collation->fci.fci.param_count = 2;

	zargs = safe_emalloc(2, sizeof(zval), 0);
	ZVAL_STRINGL(&zargs[0], a, a_len);
	ZVAL_STRINGL(&zargs[1], b, b_len);

	collation->fci.fci.params = zargs;

	if (!EG(exception)) {
		//Exception occurred on previous callback. Don't attempt to call function
		if ((ret = zend_call_function(&collation->fci.fci, &collation->fci.fcc)) == FAILURE) {
			php_error_docref(NULL, E_WARNING, "An error occurred while invoking the compare callback");
		}
	} else {
		ZVAL_UNDEF(&retval);
	}

	zval_ptr_dtor(&zargs[0]);
	zval_ptr_dtor(&zargs[1]);
	efree(zargs);

	if (EG(exception)) {
		ret = 0;
	} else if (Z_TYPE(retval) != IS_LONG){
		//retval ought to contain a ZVAL_LONG by now
		// (the result of a comparison, i.e. most likely -1, 0, or 1)
		//I suppose we could accept any scalar return type, though.
		php_error_docref(NULL, E_WARNING, "An error occurred while invoking the compare callback (invalid return type).  Collation behaviour is undefined.");
	} else {
		ret = Z_LVAL(retval);
	}

	zval_ptr_dtor(&retval);

	return ret;
}
/* }}} */

/* {{{ proto bool SQLite3::createFunction(string name, mixed callback [, int argcount])
   Allows registration of a PHP function as a SQLite UDF that can be called within SQL statements. */
PHP_METHOD(sqlite3, createFunction)
{
	php_sqlite3_db_object *db_obj;
	zval *object = getThis();
	php_sqlite3_func *func;
	char *sql_func;
	size_t sql_func_len;
	zval *callback_func;
	zend_string *callback_name;
	zend_long sql_func_num_args = -1;
	db_obj = Z_SQLITE3_DB_P(object);

	SQLITE3_CHECK_INITIALIZED(db_obj, db_obj->initialised, SQLite3)

	if (zend_parse_parameters(ZEND_NUM_ARGS(), "sz|l", &sql_func, &sql_func_len, &callback_func, &sql_func_num_args) == FAILURE) {
		return;
	}

	if (!sql_func_len) {
		RETURN_FALSE;
	}

	if (!zend_is_callable(callback_func, 0, &callback_name)) {
		php_sqlite3_error(db_obj, "Not a valid callback function %s", ZSTR_VAL(callback_name));
		zend_string_release(callback_name);
		RETURN_FALSE;
	}
	zend_string_release(callback_name);

	func = (php_sqlite3_func *)ecalloc(1, sizeof(*func));

	if (sqlite3_create_function(db_obj->db, sql_func, sql_func_num_args, SQLITE_UTF8, func, php_sqlite3_callback_func, NULL, NULL) == SQLITE_OK) {
		func->func_name = estrdup(sql_func);

		ZVAL_COPY(&func->func, callback_func);

		func->argc = sql_func_num_args;
		func->next = db_obj->funcs;
		db_obj->funcs = func;

		RETURN_TRUE;
	}
	efree(func);

	RETURN_FALSE;
}
/* }}} */

/* {{{ proto bool SQLite3::createAggregate(string name, mixed step, mixed final [, int argcount])
   Allows registration of a PHP function for use as an aggregate. */
PHP_METHOD(sqlite3, createAggregate)
{
	php_sqlite3_db_object *db_obj;
	zval *object = getThis();
	php_sqlite3_func *func;
	char *sql_func;
	zend_string *callback_name;
	size_t sql_func_len;
	zval *step_callback, *fini_callback;
	zend_long sql_func_num_args = -1;
	db_obj = Z_SQLITE3_DB_P(object);

	SQLITE3_CHECK_INITIALIZED(db_obj, db_obj->initialised, SQLite3)

	if (zend_parse_parameters(ZEND_NUM_ARGS(), "szz|l", &sql_func, &sql_func_len, &step_callback, &fini_callback, &sql_func_num_args) == FAILURE) {
		return;
	}

	if (!sql_func_len) {
		RETURN_FALSE;
	}

	if (!zend_is_callable(step_callback, 0, &callback_name)) {
		php_sqlite3_error(db_obj, "Not a valid callback function %s", ZSTR_VAL(callback_name));
		zend_string_release(callback_name);
		RETURN_FALSE;
	}
	zend_string_release(callback_name);

	if (!zend_is_callable(fini_callback, 0, &callback_name)) {
		php_sqlite3_error(db_obj, "Not a valid callback function %s", ZSTR_VAL(callback_name));
		zend_string_release(callback_name);
		RETURN_FALSE;
	}
	zend_string_release(callback_name);

	func = (php_sqlite3_func *)ecalloc(1, sizeof(*func));

	if (sqlite3_create_function(db_obj->db, sql_func, sql_func_num_args, SQLITE_UTF8, func, NULL, php_sqlite3_callback_step, php_sqlite3_callback_final) == SQLITE_OK) {
		func->func_name = estrdup(sql_func);

		ZVAL_COPY(&func->step, step_callback);
		ZVAL_COPY(&func->fini, fini_callback);

		func->argc = sql_func_num_args;
		func->next = db_obj->funcs;
		db_obj->funcs = func;

		RETURN_TRUE;
	}
	efree(func);

	RETURN_FALSE;
}
/* }}} */

/* {{{ proto bool SQLite3::createCollation(string name, mixed callback)
   Registers a PHP function as a comparator that can be used with the SQL COLLATE operator. Callback must accept two strings and return an integer (as strcmp()). */
PHP_METHOD(sqlite3, createCollation)
{
	php_sqlite3_db_object *db_obj;
	zval *object = getThis();
	php_sqlite3_collation *collation;
	char *collation_name;
	zend_string *callback_name;
	size_t collation_name_len;
	zval *callback_func;
	db_obj = Z_SQLITE3_DB_P(object);

	SQLITE3_CHECK_INITIALIZED(db_obj, db_obj->initialised, SQLite3)

	if (zend_parse_parameters(ZEND_NUM_ARGS(), "sz", &collation_name, &collation_name_len, &callback_func) == FAILURE) {
		RETURN_FALSE;
	}

	if (!collation_name_len) {
		RETURN_FALSE;
	}

	if (!zend_is_callable(callback_func, 0, &callback_name)) {
		php_sqlite3_error(db_obj, "Not a valid callback function %s", ZSTR_VAL(callback_name));
		zend_string_release(callback_name);
		RETURN_FALSE;
	}
	zend_string_release(callback_name);

	collation = (php_sqlite3_collation *)ecalloc(1, sizeof(*collation));
	if (sqlite3_create_collation(db_obj->db, collation_name, SQLITE_UTF8, collation, php_sqlite3_callback_compare) == SQLITE_OK) {
		collation->collation_name = estrdup(collation_name);

		ZVAL_COPY(&collation->cmp_func, callback_func);

		collation->next = db_obj->collations;
		db_obj->collations = collation;

		RETURN_TRUE;
	}
	efree(collation);

	RETURN_FALSE;
}
/* }}} */

typedef struct {
	sqlite3_blob *blob;
	size_t		 position;
	size_t       size;
} php_stream_sqlite3_data;

static size_t php_sqlite3_stream_write(php_stream *stream, const char *buf, size_t count)
{
/*	php_stream_sqlite3_data *sqlite3_stream = (php_stream_sqlite3_data *) stream->abstract; */

	return 0;
}

static size_t php_sqlite3_stream_read(php_stream *stream, char *buf, size_t count)
{
	php_stream_sqlite3_data *sqlite3_stream = (php_stream_sqlite3_data *) stream->abstract;

	if (sqlite3_stream->position + count >= sqlite3_stream->size) {
		count = sqlite3_stream->size - sqlite3_stream->position;
		stream->eof = 1;
	}
	if (count) {
		if (sqlite3_blob_read(sqlite3_stream->blob, buf, count, sqlite3_stream->position) != SQLITE_OK) {
			return 0;
		}
		sqlite3_stream->position += count;
	}
	return count;
}

static int php_sqlite3_stream_close(php_stream *stream, int close_handle)
{
	php_stream_sqlite3_data *sqlite3_stream = (php_stream_sqlite3_data *) stream->abstract;

	if (sqlite3_blob_close(sqlite3_stream->blob) != SQLITE_OK) {
		/* Error occurred, but it still closed */
	}

	efree(sqlite3_stream);

	return 0;
}

static int php_sqlite3_stream_flush(php_stream *stream)
{
	/* do nothing */
	return 0;
}

/* {{{ */
static int php_sqlite3_stream_seek(php_stream *stream, zend_off_t offset, int whence, zend_off_t *newoffs)
{
	php_stream_sqlite3_data *sqlite3_stream = (php_stream_sqlite3_data *) stream->abstract;

	switch(whence) {
		case SEEK_CUR:
			if (offset < 0) {
				if (sqlite3_stream->position < (size_t)(-offset)) {
					sqlite3_stream->position = 0;
					*newoffs = -1;
					return -1;
				} else {
					sqlite3_stream->position = sqlite3_stream->position + offset;
					*newoffs = sqlite3_stream->position;
					stream->eof = 0;
					return 0;
				}
			} else {
				if (sqlite3_stream->position + (size_t)(offset) > sqlite3_stream->size) {
					sqlite3_stream->position = sqlite3_stream->size;
					*newoffs = -1;
					return -1;
				} else {
					sqlite3_stream->position = sqlite3_stream->position + offset;
					*newoffs = sqlite3_stream->position;
					stream->eof = 0;
					return 0;
				}
			}
		case SEEK_SET:
			if (sqlite3_stream->size < (size_t)(offset)) {
				sqlite3_stream->position = sqlite3_stream->size;
				*newoffs = -1;
				return -1;
			} else {
				sqlite3_stream->position = offset;
				*newoffs = sqlite3_stream->position;
				stream->eof = 0;
				return 0;
			}
		case SEEK_END:
			if (offset > 0) {
				sqlite3_stream->position = sqlite3_stream->size;
				*newoffs = -1;
				return -1;
			} else if (sqlite3_stream->size < (size_t)(-offset)) {
				sqlite3_stream->position = 0;
				*newoffs = -1;
				return -1;
			} else {
				sqlite3_stream->position = sqlite3_stream->size + offset;
				*newoffs = sqlite3_stream->position;
				stream->eof = 0;
				return 0;
			}
		default:
			*newoffs = sqlite3_stream->position;
			return -1;
	}
}
/* }}} */


static int php_sqlite3_stream_cast(php_stream *stream, int castas, void **ret)
{
	return FAILURE;
}

static int php_sqlite3_stream_stat(php_stream *stream, php_stream_statbuf *ssb)
{
	php_stream_sqlite3_data *sqlite3_stream = (php_stream_sqlite3_data *) stream->abstract;
	ssb->sb.st_size = sqlite3_stream->size;
	return 0;
}

static php_stream_ops php_stream_sqlite3_ops = {
	php_sqlite3_stream_write,
	php_sqlite3_stream_read,
	php_sqlite3_stream_close,
	php_sqlite3_stream_flush,
	"SQLite3",
	php_sqlite3_stream_seek,
	php_sqlite3_stream_cast,
	php_sqlite3_stream_stat
};

/* {{{ proto resource SQLite3::openBlob(string table, string column, int rowid [, string dbname])
   Open a blob as a stream which we can read / write to. */
PHP_METHOD(sqlite3, openBlob)
{
	php_sqlite3_db_object *db_obj;
	zval *object = getThis();
	char *table, *column, *dbname = "main";
	size_t table_len, column_len, dbname_len;
	zend_long rowid, flags = 0;
	sqlite3_blob *blob = NULL;
	php_stream_sqlite3_data *sqlite3_stream;
	php_stream *stream;

	db_obj = Z_SQLITE3_DB_P(object);

	SQLITE3_CHECK_INITIALIZED(db_obj, db_obj->initialised, SQLite3)

	if (zend_parse_parameters(ZEND_NUM_ARGS(), "ssl|s", &table, &table_len, &column, &column_len, &rowid, &dbname, &dbname_len) == FAILURE) {
		return;
	}

	if (sqlite3_blob_open(db_obj->db, dbname, table, column, rowid, flags, &blob) != SQLITE_OK) {
		php_sqlite3_error(db_obj, "Unable to open blob: %s", sqlite3_errmsg(db_obj->db));
		RETURN_FALSE;
	}

	sqlite3_stream = emalloc(sizeof(php_stream_sqlite3_data));
	sqlite3_stream->blob = blob;
	sqlite3_stream->position = 0;
	sqlite3_stream->size = sqlite3_blob_bytes(blob);

	stream = php_stream_alloc(&php_stream_sqlite3_ops, sqlite3_stream, 0, "rb");

	if (stream) {
		php_stream_to_zval(stream, return_value);
	} else {
		RETURN_FALSE;
	}
}
/* }}} */

/* {{{ proto bool SQLite3::enableExceptions([bool enableExceptions = false])
   Enables an exception error mode. */
PHP_METHOD(sqlite3, enableExceptions)
{
	php_sqlite3_db_object *db_obj;
	zval *object = getThis();
	zend_bool enableExceptions = 0;

	db_obj = Z_SQLITE3_DB_P(object);

	if (zend_parse_parameters(ZEND_NUM_ARGS(), "|b", &enableExceptions) == FAILURE) {
		return;
	}

	RETVAL_BOOL(db_obj->exception);

	db_obj->exception = enableExceptions;
}
/* }}} */

/* {{{ proto int SQLite3Stmt::paramCount()
   Returns the number of parameters within the prepared statement. */
PHP_METHOD(sqlite3stmt, paramCount)
{
	php_sqlite3_stmt *stmt_obj;
	zval *object = getThis();
	stmt_obj = Z_SQLITE3_STMT_P(object);

	if (zend_parse_parameters_none() == FAILURE) {
		return;
	}

	SQLITE3_CHECK_INITIALIZED(stmt_obj->db_obj, stmt_obj->initialised, SQLite3);
	SQLITE3_CHECK_INITIALIZED_STMT(stmt_obj->stmt, SQLite3Stmt);

	RETURN_LONG(sqlite3_bind_parameter_count(stmt_obj->stmt));
}
/* }}} */

/* {{{ proto bool SQLite3Stmt::close()
   Closes the prepared statement. */
PHP_METHOD(sqlite3stmt, close)
{
	php_sqlite3_stmt *stmt_obj;
	zval *object = getThis();
	stmt_obj = Z_SQLITE3_STMT_P(object);

	if (zend_parse_parameters_none() == FAILURE) {
		return;
	}

	SQLITE3_CHECK_INITIALIZED(stmt_obj->db_obj, stmt_obj->initialised, SQLite3);

	if(stmt_obj->db_obj) {
        	zend_llist_del_element(&(stmt_obj->db_obj->free_list), object, (int (*)(void *, void *)) php_sqlite3_compare_stmt_zval_free);
	}

	RETURN_TRUE;
}
/* }}} */

/* {{{ proto bool SQLite3Stmt::reset()
   Reset the prepared statement to the state before it was executed, bindings still remain. */
PHP_METHOD(sqlite3stmt, reset)
{
	php_sqlite3_stmt *stmt_obj;
	zval *object = getThis();
	stmt_obj = Z_SQLITE3_STMT_P(object);

	if (zend_parse_parameters_none() == FAILURE) {
		return;
	}

	SQLITE3_CHECK_INITIALIZED(stmt_obj->db_obj, stmt_obj->initialised, SQLite3);
	SQLITE3_CHECK_INITIALIZED_STMT(stmt_obj->stmt, SQLite3Stmt);

	if (sqlite3_reset(stmt_obj->stmt) != SQLITE_OK) {
		php_sqlite3_error(stmt_obj->db_obj, "Unable to reset statement: %s", sqlite3_errmsg(sqlite3_db_handle(stmt_obj->stmt)));
		RETURN_FALSE;
	}
	RETURN_TRUE;
}
/* }}} */

/* {{{ proto bool SQLite3Stmt::clear()
   Clear all current bound parameters. */
PHP_METHOD(sqlite3stmt, clear)
{
	php_sqlite3_stmt *stmt_obj;
	zval *object = getThis();
	stmt_obj = Z_SQLITE3_STMT_P(object);

	if (zend_parse_parameters_none() == FAILURE) {
		return;
	}

	SQLITE3_CHECK_INITIALIZED(stmt_obj->db_obj, stmt_obj->initialised, SQLite3);
	SQLITE3_CHECK_INITIALIZED_STMT(stmt_obj->stmt, SQLite3Stmt);

	if (sqlite3_clear_bindings(stmt_obj->stmt) != SQLITE_OK) {
		php_sqlite3_error(stmt_obj->db_obj, "Unable to clear statement: %s", sqlite3_errmsg(sqlite3_db_handle(stmt_obj->stmt)));
		RETURN_FALSE;
	}

	if (stmt_obj->bound_params) {
		zend_hash_destroy(stmt_obj->bound_params);
		FREE_HASHTABLE(stmt_obj->bound_params);
		stmt_obj->bound_params = NULL;
	}

	RETURN_TRUE;
}
/* }}} */

/* {{{ proto bool SQLite3Stmt::readOnly()
   Returns true if a statement is definitely read only */
PHP_METHOD(sqlite3stmt, readOnly)
{
	php_sqlite3_stmt *stmt_obj;
	zval *object = getThis();
	stmt_obj = Z_SQLITE3_STMT_P(object);

	if (zend_parse_parameters_none() == FAILURE) {
		return;
	}

	SQLITE3_CHECK_INITIALIZED(stmt_obj->db_obj, stmt_obj->initialised, SQLite3);
	SQLITE3_CHECK_INITIALIZED_STMT(stmt_obj->stmt, SQLite3Stmt);

#if SQLITE_VERSION_NUMBER >= 3007004
	if (sqlite3_stmt_readonly(stmt_obj->stmt)) {
		RETURN_TRUE;
	}
#endif
	RETURN_FALSE;
}
/* }}} */

static int register_bound_parameter_to_sqlite(struct php_sqlite3_bound_param *param, php_sqlite3_stmt *stmt) /* {{{ */
{
	HashTable *hash;
	hash = stmt->bound_params;

	if (!hash) {
		ALLOC_HASHTABLE(hash);
		zend_hash_init(hash, 13, NULL, sqlite3_param_dtor, 0);
		stmt->bound_params = hash;
	}

	/* We need a : prefix to resolve a name to a parameter number */
	if (param->name) {
		if (ZSTR_VAL(param->name)[0] != ':') {
			/* pre-increment for character + 1 for null */
			zend_string *temp = zend_string_alloc(ZSTR_LEN(param->name) + 1, 0);
			ZSTR_VAL(temp)[0] = ':';
			memmove(ZSTR_VAL(temp) + 1, ZSTR_VAL(param->name), ZSTR_LEN(param->name) + 1);
			param->name = temp;
		} else {
			param->name = zend_string_init(ZSTR_VAL(param->name), ZSTR_LEN(param->name), 0);
		}
		/* do lookup*/
		param->param_number = sqlite3_bind_parameter_index(stmt->stmt, ZSTR_VAL(param->name));
	}

	if (param->param_number < 1) {
		if (param->name) {
			zend_string_release(param->name);
		}
		return 0;
	}

	if (param->param_number >= 1) {
		zend_hash_index_del(hash, param->param_number);
	}

	if (param->name) {
		zend_hash_update_mem(hash, param->name, param, sizeof(struct php_sqlite3_bound_param));
	} else {
		zend_hash_index_update_mem(hash, param->param_number, param, sizeof(struct php_sqlite3_bound_param));
	}

	return 1;
}
/* }}} */

/* {{{ Best try to map between PHP and SQLite. Default is still text. */
#define PHP_SQLITE3_SET_TYPE(z, p) \
	switch (Z_TYPE_P(z)) { \
		default: \
			(p).type = SQLITE_TEXT; \
			break; \
		case IS_LONG: \
		case IS_TRUE: \
		case IS_FALSE: \
			(p).type = SQLITE_INTEGER; \
			break; \
		case IS_DOUBLE: \
			(p).type = SQLITE_FLOAT; \
			break; \
		case IS_NULL: \
			(p).type = SQLITE_NULL; \
			break; \
	}
/* }}} */

/* {{{ proto bool SQLite3Stmt::bindParam(int parameter_number, mixed parameter [, int type])
   Bind Parameter to a stmt variable. */
PHP_METHOD(sqlite3stmt, bindParam)
{
	php_sqlite3_stmt *stmt_obj;
	zval *object = getThis();
	struct php_sqlite3_bound_param param = {0};
	zval *parameter;
	stmt_obj = Z_SQLITE3_STMT_P(object);

	param.param_number = -1;
	param.type = SQLITE3_TEXT;

	if (zend_parse_parameters_ex(ZEND_PARSE_PARAMS_QUIET, ZEND_NUM_ARGS(), "lz|l", &param.param_number, &parameter, &param.type) == FAILURE) {
		if (zend_parse_parameters(ZEND_NUM_ARGS(), "Sz|l", &param.name, &parameter, &param.type) == FAILURE) {
			return;
		}
	}

	SQLITE3_CHECK_INITIALIZED(stmt_obj->db_obj, stmt_obj->initialised, SQLite3);
	SQLITE3_CHECK_INITIALIZED_STMT(stmt_obj->stmt, SQLite3Stmt);

	ZVAL_COPY(&param.parameter, parameter);

	if (ZEND_NUM_ARGS() < 3) {
		PHP_SQLITE3_SET_TYPE(parameter, param);
	}

	if (!register_bound_parameter_to_sqlite(&param, stmt_obj)) {
		if (!Z_ISUNDEF(param.parameter)) {
			zval_ptr_dtor(&(param.parameter));
			ZVAL_UNDEF(&param.parameter);
		}
		RETURN_FALSE;
	}
	RETURN_TRUE;
}
/* }}} */

/* {{{ proto bool SQLite3Stmt::bindValue(int parameter_number, mixed parameter [, int type])
   Bind Value of a parameter to a stmt variable. */
PHP_METHOD(sqlite3stmt, bindValue)
{
	php_sqlite3_stmt *stmt_obj;
	zval *object = getThis();
	struct php_sqlite3_bound_param param = {0};
	zval *parameter;
	stmt_obj = Z_SQLITE3_STMT_P(object);

	param.param_number = -1;
	param.type = SQLITE3_TEXT;

	if (zend_parse_parameters_ex(ZEND_PARSE_PARAMS_QUIET, ZEND_NUM_ARGS(), "lz/|l", &param.param_number, &parameter, &param.type) == FAILURE) {
		if (zend_parse_parameters(ZEND_NUM_ARGS(), "Sz/|l", &param.name, &parameter, &param.type) == FAILURE) {
			return;
		}
	}

	SQLITE3_CHECK_INITIALIZED(stmt_obj->db_obj, stmt_obj->initialised, SQLite3);
	SQLITE3_CHECK_INITIALIZED_STMT(stmt_obj->stmt, SQLite3Stmt);

	ZVAL_COPY(&param.parameter, parameter);

	if (ZEND_NUM_ARGS() < 3) {
		PHP_SQLITE3_SET_TYPE(parameter, param);
	}

	if (!register_bound_parameter_to_sqlite(&param, stmt_obj)) {
		if (!Z_ISUNDEF(param.parameter)) {
			zval_ptr_dtor(&(param.parameter));
			ZVAL_UNDEF(&param.parameter);
		}
		RETURN_FALSE;
	}
	RETURN_TRUE;
}
/* }}} */

#undef PHP_SQLITE3_SET_TYPE

/* {{{ proto SQLite3Result SQLite3Stmt::execute()
   Executes a prepared statement and returns a result set object. */
PHP_METHOD(sqlite3stmt, execute)
{
	php_sqlite3_stmt *stmt_obj;
	php_sqlite3_result *result;
	zval *object = getThis();
	int return_code = 0;
	struct php_sqlite3_bound_param *param;

	stmt_obj = Z_SQLITE3_STMT_P(object);

	if (zend_parse_parameters_none() == FAILURE) {
		return;
	}

	SQLITE3_CHECK_INITIALIZED(stmt_obj->db_obj, stmt_obj->initialised, SQLite3);

	if (stmt_obj->bound_params) {
		ZEND_HASH_FOREACH_PTR(stmt_obj->bound_params, param) {
			zval *parameter;
			/* parameter must be a reference? */
			if (Z_ISREF(param->parameter)) {
				parameter = Z_REFVAL(param->parameter);
			} else {
				parameter = &param->parameter;
			}

			/* If the ZVAL is null then it should be bound as that */
			if (Z_TYPE_P(parameter) == IS_NULL) {
				sqlite3_bind_null(stmt_obj->stmt, param->param_number);
				continue;
			}

			switch (param->type) {
				case SQLITE_INTEGER:
					convert_to_long(parameter);
#if ZEND_LONG_MAX > 2147483647
					sqlite3_bind_int64(stmt_obj->stmt, param->param_number, Z_LVAL_P(parameter));
#else
					sqlite3_bind_int(stmt_obj->stmt, param->param_number, Z_LVAL_P(parameter));
#endif
					break;

				case SQLITE_FLOAT:
					/* convert_to_double(parameter);*/
					sqlite3_bind_double(stmt_obj->stmt, param->param_number, Z_DVAL_P(parameter));
					break;

				case SQLITE_BLOB:
				{
					php_stream *stream = NULL;
					zend_string *buffer = NULL;
					if (Z_TYPE_P(parameter) == IS_RESOURCE) {
						php_stream_from_zval_no_verify(stream, parameter);
						if (stream == NULL) {
							php_sqlite3_error(stmt_obj->db_obj, "Unable to read stream for parameter %ld", param->param_number);
							RETURN_FALSE;
						}
						buffer = php_stream_copy_to_mem(stream, PHP_STREAM_COPY_ALL, 0);
					} else {
						buffer = zval_get_string(parameter);
					}

					if (buffer) {
						sqlite3_bind_blob(stmt_obj->stmt, param->param_number, ZSTR_VAL(buffer), ZSTR_LEN(buffer), SQLITE_TRANSIENT);
						zend_string_release(buffer);
					} else {
						sqlite3_bind_null(stmt_obj->stmt, param->param_number);
					}
					break;
				}

				case SQLITE3_TEXT:
					convert_to_string(parameter);
					sqlite3_bind_text(stmt_obj->stmt, param->param_number, Z_STRVAL_P(parameter), Z_STRLEN_P(parameter), SQLITE_STATIC);
					break;

				case SQLITE_NULL:
					sqlite3_bind_null(stmt_obj->stmt, param->param_number);
					break;

				default:
					php_sqlite3_error(stmt_obj->db_obj, "Unknown parameter type: %pd for parameter %pd", param->type, param->param_number);
					RETURN_FALSE;
			}
		} ZEND_HASH_FOREACH_END();
	}

	return_code = sqlite3_step(stmt_obj->stmt);

	switch (return_code) {
		case SQLITE_ROW: /* Valid Row */
		case SQLITE_DONE: /* Valid but no results */
		{
			sqlite3_reset(stmt_obj->stmt);
			object_init_ex(return_value, php_sqlite3_result_entry);
			result = Z_SQLITE3_RESULT_P(return_value);

			result->is_prepared_statement = 1;
			result->db_obj = stmt_obj->db_obj;
			result->stmt_obj = stmt_obj;
			ZVAL_COPY(&result->stmt_obj_zval, object);

			break;
		}
		case SQLITE_ERROR:
			sqlite3_reset(stmt_obj->stmt);

		default:
			if (!EG(exception)) {
				php_sqlite3_error(stmt_obj->db_obj, "Unable to execute statement: %s", sqlite3_errmsg(sqlite3_db_handle(stmt_obj->stmt)));
			}
			zval_dtor(return_value);
			RETURN_FALSE;
	}

	return;
}
/* }}} */

/* {{{ proto int SQLite3Stmt::__construct(SQLite3 dbobject, String Statement)
   __constructor for SQLite3Stmt. */
PHP_METHOD(sqlite3stmt, __construct)
{
	php_sqlite3_stmt *stmt_obj;
	php_sqlite3_db_object *db_obj;
	zval *object = getThis();
	zval *db_zval;
	zend_string *sql;
	int errcode;
	zend_error_handling error_handling;
	php_sqlite3_free_list *free_item;

	stmt_obj = Z_SQLITE3_STMT_P(object);

	if (zend_parse_parameters_throw(ZEND_NUM_ARGS(), "OS", &db_zval, php_sqlite3_sc_entry, &sql) == FAILURE) {
		return;
	}

	db_obj = Z_SQLITE3_DB_P(db_zval);

	zend_replace_error_handling(EH_THROW, NULL, &error_handling);
	SQLITE3_CHECK_INITIALIZED(db_obj, db_obj->initialised, SQLite3)
	zend_restore_error_handling(&error_handling);

	if (!ZSTR_LEN(sql)) {
		RETURN_FALSE;
	}

	stmt_obj->db_obj = db_obj;
	ZVAL_COPY(&stmt_obj->db_obj_zval, db_zval);

	errcode = sqlite3_prepare_v2(db_obj->db, ZSTR_VAL(sql), ZSTR_LEN(sql), &(stmt_obj->stmt), NULL);
	if (errcode != SQLITE_OK) {
		php_sqlite3_error(db_obj, "Unable to prepare statement: %d, %s", errcode, sqlite3_errmsg(db_obj->db));
		zval_dtor(return_value);
		RETURN_FALSE;
	}
	stmt_obj->initialised = 1;

	free_item = emalloc(sizeof(php_sqlite3_free_list));
	free_item->stmt_obj = stmt_obj;
	//??  free_item->stmt_obj_zval = getThis();
	ZVAL_COPY_VALUE(&free_item->stmt_obj_zval, object);

	zend_llist_add_element(&(db_obj->free_list), &free_item);
}
/* }}} */

/* {{{ proto int SQLite3Result::numColumns()
   Number of columns in the result set. */
PHP_METHOD(sqlite3result, numColumns)
{
	php_sqlite3_result *result_obj;
	zval *object = getThis();
	result_obj = Z_SQLITE3_RESULT_P(object);

	SQLITE3_CHECK_INITIALIZED(result_obj->db_obj, result_obj->stmt_obj->initialised, SQLite3Result)

	if (zend_parse_parameters_none() == FAILURE) {
		return;
	}

	RETURN_LONG(sqlite3_column_count(result_obj->stmt_obj->stmt));
}
/* }}} */

/* {{{ proto string SQLite3Result::columnName(int column)
   Returns the name of the nth column. */
PHP_METHOD(sqlite3result, columnName)
{
	php_sqlite3_result *result_obj;
	zval *object = getThis();
	zend_long column = 0;
	char *column_name;
	result_obj = Z_SQLITE3_RESULT_P(object);

	SQLITE3_CHECK_INITIALIZED(result_obj->db_obj, result_obj->stmt_obj->initialised, SQLite3Result)

	if (zend_parse_parameters(ZEND_NUM_ARGS(), "l", &column) == FAILURE) {
		return;
	}
	column_name = (char*) sqlite3_column_name(result_obj->stmt_obj->stmt, column);

	if (column_name == NULL) {
		RETURN_FALSE;
	}

	RETVAL_STRING(column_name);
}
/* }}} */

/* {{{ proto int SQLite3Result::columnType(int column)
   Returns the type of the nth column. */
PHP_METHOD(sqlite3result, columnType)
{
	php_sqlite3_result *result_obj;
	zval *object = getThis();
	zend_long column = 0;
	result_obj = Z_SQLITE3_RESULT_P(object);

	SQLITE3_CHECK_INITIALIZED(result_obj->db_obj, result_obj->stmt_obj->initialised, SQLite3Result)

	if (zend_parse_parameters(ZEND_NUM_ARGS(), "l", &column) == FAILURE) {
		return;
	}

	if (result_obj->complete) {
		RETURN_FALSE;
	}

	RETURN_LONG(sqlite3_column_type(result_obj->stmt_obj->stmt, column));
}
/* }}} */

/* {{{ proto array SQLite3Result::fetchArray([int mode])
   Fetch a result row as both an associative or numerically indexed array or both. */
PHP_METHOD(sqlite3result, fetchArray)
{
	php_sqlite3_result *result_obj;
	zval *object = getThis();
	int i, ret;
	zend_long mode = PHP_SQLITE3_BOTH;
	result_obj = Z_SQLITE3_RESULT_P(object);

	SQLITE3_CHECK_INITIALIZED(result_obj->db_obj, result_obj->stmt_obj->initialised, SQLite3Result)

	if (zend_parse_parameters(ZEND_NUM_ARGS(), "|l", &mode) == FAILURE) {
		return;
	}

	ret = sqlite3_step(result_obj->stmt_obj->stmt);
	switch (ret) {
		case SQLITE_ROW:
			/* If there was no return value then just skip fetching */
			if (!USED_RET()) {
				return;
			}

			array_init(return_value);

			for (i = 0; i < sqlite3_data_count(result_obj->stmt_obj->stmt); i++) {
				zval data;

				sqlite_value_to_zval(result_obj->stmt_obj->stmt, i, &data);

				if (mode & PHP_SQLITE3_NUM) {
					add_index_zval(return_value, i, &data);
				}

				if (mode & PHP_SQLITE3_ASSOC) {
					if (mode & PHP_SQLITE3_NUM) {
						if (Z_REFCOUNTED(data)) {
							Z_ADDREF(data);
						}
					}
					add_assoc_zval(return_value, (char*)sqlite3_column_name(result_obj->stmt_obj->stmt, i), &data);
				}
			}
			break;

		case SQLITE_DONE:
			result_obj->complete = 1;
			RETURN_FALSE;
			break;

		default:
			php_sqlite3_error(result_obj->db_obj, "Unable to execute statement: %s", sqlite3_errmsg(sqlite3_db_handle(result_obj->stmt_obj->stmt)));
	}
}
/* }}} */

/* {{{ proto bool SQLite3Result::reset()
   Resets the result set back to the first row. */
PHP_METHOD(sqlite3result, reset)
{
	php_sqlite3_result *result_obj;
	zval *object = getThis();
	result_obj = Z_SQLITE3_RESULT_P(object);

	SQLITE3_CHECK_INITIALIZED(result_obj->db_obj, result_obj->stmt_obj->initialised, SQLite3Result)

	if (zend_parse_parameters_none() == FAILURE) {
		return;
	}

	if (sqlite3_reset(result_obj->stmt_obj->stmt) != SQLITE_OK) {
		RETURN_FALSE;
	}

	result_obj->complete = 0;

	RETURN_TRUE;
}
/* }}} */

/* {{{ proto bool SQLite3Result::finalize()
   Closes the result set. */
PHP_METHOD(sqlite3result, finalize)
{
	php_sqlite3_result *result_obj;
	zval *object = getThis();
	result_obj = Z_SQLITE3_RESULT_P(object);

	SQLITE3_CHECK_INITIALIZED(result_obj->db_obj, result_obj->stmt_obj->initialised, SQLite3Result)

	if (zend_parse_parameters_none() == FAILURE) {
		return;
	}

	/* We need to finalize an internal statement */
	if (result_obj->is_prepared_statement == 0) {
		zend_llist_del_element(&(result_obj->db_obj->free_list), &result_obj->stmt_obj_zval,
			(int (*)(void *, void *)) php_sqlite3_compare_stmt_zval_free);
	} else {
		sqlite3_reset(result_obj->stmt_obj->stmt);
	}

	RETURN_TRUE;
}
/* }}} */

/* {{{ proto int SQLite3Result::__construct()
   __constructor for SQLite3Result. */
PHP_METHOD(sqlite3result, __construct)
{
	zend_throw_exception(zend_ce_exception, "SQLite3Result cannot be directly instantiated", 0);
}
/* }}} */

/* {{{ arginfo */
ZEND_BEGIN_ARG_INFO_EX(arginfo_sqlite3_open, 0, 0, 1)
	ZEND_ARG_INFO(0, filename)
	ZEND_ARG_INFO(0, flags)
	ZEND_ARG_INFO(0, encryption_key)
ZEND_END_ARG_INFO()

ZEND_BEGIN_ARG_INFO(arginfo_sqlite3_busytimeout, 0)
	ZEND_ARG_INFO(0, ms)
ZEND_END_ARG_INFO()

#ifndef SQLITE_OMIT_LOAD_EXTENSION
ZEND_BEGIN_ARG_INFO(arginfo_sqlite3_loadextension, 0)
	ZEND_ARG_INFO(0, shared_library)
ZEND_END_ARG_INFO()
#endif

ZEND_BEGIN_ARG_INFO_EX(arginfo_sqlite3_escapestring, 0, 0, 1)
	ZEND_ARG_INFO(0, value)
ZEND_END_ARG_INFO()

ZEND_BEGIN_ARG_INFO_EX(arginfo_sqlite3_query, 0, 0, 1)
	ZEND_ARG_INFO(0, query)
ZEND_END_ARG_INFO()

ZEND_BEGIN_ARG_INFO_EX(arginfo_sqlite3_querysingle, 0, 0, 1)
	ZEND_ARG_INFO(0, query)
	ZEND_ARG_INFO(0, entire_row)
ZEND_END_ARG_INFO()

ZEND_BEGIN_ARG_INFO_EX(arginfo_sqlite3_createfunction, 0, 0, 2)
	ZEND_ARG_INFO(0, name)
	ZEND_ARG_INFO(0, callback)
	ZEND_ARG_INFO(0, argument_count)
ZEND_END_ARG_INFO()

ZEND_BEGIN_ARG_INFO_EX(arginfo_sqlite3_createaggregate, 0, 0, 3)
	ZEND_ARG_INFO(0, name)
	ZEND_ARG_INFO(0, step_callback)
	ZEND_ARG_INFO(0, final_callback)
	ZEND_ARG_INFO(0, argument_count)
ZEND_END_ARG_INFO()

ZEND_BEGIN_ARG_INFO_EX(arginfo_sqlite3_createcollation, 0, 0, 2)
	ZEND_ARG_INFO(0, name)
	ZEND_ARG_INFO(0, callback)
ZEND_END_ARG_INFO()

ZEND_BEGIN_ARG_INFO_EX(argingo_sqlite3_openblob, 0, 0, 3)
	ZEND_ARG_INFO(0, table)
	ZEND_ARG_INFO(0, column)
	ZEND_ARG_INFO(0, rowid)
	ZEND_ARG_INFO(0, dbname)
ZEND_END_ARG_INFO()

ZEND_BEGIN_ARG_INFO_EX(argingo_sqlite3_enableexceptions, 0, 0, 1)
	ZEND_ARG_INFO(0, enableExceptions)
ZEND_END_ARG_INFO()

ZEND_BEGIN_ARG_INFO_EX(arginfo_sqlite3stmt_bindparam, 0, 0, 2)
	ZEND_ARG_INFO(0, param_number)
	ZEND_ARG_INFO(1, param)
	ZEND_ARG_INFO(0, type)
ZEND_END_ARG_INFO()

ZEND_BEGIN_ARG_INFO_EX(arginfo_sqlite3stmt_bindvalue, 0, 0, 2)
	ZEND_ARG_INFO(0, param_number)
	ZEND_ARG_INFO(0, param)
	ZEND_ARG_INFO(0, type)
ZEND_END_ARG_INFO()

ZEND_BEGIN_ARG_INFO_EX(arginfo_sqlite3stmt_construct, 0, 0, 1)
	ZEND_ARG_INFO(0, sqlite3)
ZEND_END_ARG_INFO()

ZEND_BEGIN_ARG_INFO_EX(arginfo_sqlite3result_columnname, 0, 0, 1)
	ZEND_ARG_INFO(0, column_number)
ZEND_END_ARG_INFO()

ZEND_BEGIN_ARG_INFO_EX(arginfo_sqlite3result_columntype, 0, 0, 1)
	ZEND_ARG_INFO(0, column_number)
ZEND_END_ARG_INFO()

ZEND_BEGIN_ARG_INFO_EX(arginfo_sqlite3result_fetcharray, 0, 0, 0)
	ZEND_ARG_INFO(0, mode)
ZEND_END_ARG_INFO()

ZEND_BEGIN_ARG_INFO(arginfo_sqlite3_void, 0)
ZEND_END_ARG_INFO()
/* }}} */

/* {{{ php_sqlite3_class_methods */
static zend_function_entry php_sqlite3_class_methods[] = {
	PHP_ME(sqlite3,		open,				arginfo_sqlite3_open, ZEND_ACC_PUBLIC)
	PHP_ME(sqlite3,		close,				arginfo_sqlite3_void, ZEND_ACC_PUBLIC)
	PHP_ME(sqlite3,		exec,				arginfo_sqlite3_query, ZEND_ACC_PUBLIC)
	PHP_ME(sqlite3,		version,			arginfo_sqlite3_void, ZEND_ACC_PUBLIC|ZEND_ACC_STATIC)
	PHP_ME(sqlite3,		lastInsertRowID,	arginfo_sqlite3_void, ZEND_ACC_PUBLIC)
	PHP_ME(sqlite3,		lastErrorCode,		arginfo_sqlite3_void, ZEND_ACC_PUBLIC)
	PHP_ME(sqlite3,		lastErrorMsg,		arginfo_sqlite3_void, ZEND_ACC_PUBLIC)
	PHP_ME(sqlite3,		busyTimeout,		arginfo_sqlite3_busytimeout, ZEND_ACC_PUBLIC)
#ifndef SQLITE_OMIT_LOAD_EXTENSION
	PHP_ME(sqlite3,		loadExtension,		arginfo_sqlite3_loadextension, ZEND_ACC_PUBLIC)
#endif
	PHP_ME(sqlite3,		changes,			arginfo_sqlite3_void, ZEND_ACC_PUBLIC)
	PHP_ME(sqlite3,		escapeString,		arginfo_sqlite3_escapestring, ZEND_ACC_PUBLIC|ZEND_ACC_STATIC)
	PHP_ME(sqlite3,		prepare,			arginfo_sqlite3_query, ZEND_ACC_PUBLIC)
	PHP_ME(sqlite3,		query,				arginfo_sqlite3_query, ZEND_ACC_PUBLIC)
	PHP_ME(sqlite3,		querySingle,		arginfo_sqlite3_querysingle, ZEND_ACC_PUBLIC)
	PHP_ME(sqlite3,		createFunction,		arginfo_sqlite3_createfunction, ZEND_ACC_PUBLIC)
	PHP_ME(sqlite3,		createAggregate,	arginfo_sqlite3_createaggregate, ZEND_ACC_PUBLIC)
	PHP_ME(sqlite3,		createCollation,	arginfo_sqlite3_createcollation, ZEND_ACC_PUBLIC)
	PHP_ME(sqlite3,		openBlob,			argingo_sqlite3_openblob, ZEND_ACC_PUBLIC)
	PHP_ME(sqlite3,		enableExceptions,	argingo_sqlite3_enableexceptions, ZEND_ACC_PUBLIC)
	/* Aliases */
	PHP_MALIAS(sqlite3,	__construct, open, arginfo_sqlite3_open, ZEND_ACC_PUBLIC|ZEND_ACC_CTOR)
	PHP_FE_END
};
/* }}} */

/* {{{ php_sqlite3_stmt_class_methods */
static zend_function_entry php_sqlite3_stmt_class_methods[] = {
	PHP_ME(sqlite3stmt, paramCount,	arginfo_sqlite3_void, ZEND_ACC_PUBLIC)
	PHP_ME(sqlite3stmt, close,		arginfo_sqlite3_void, ZEND_ACC_PUBLIC)
	PHP_ME(sqlite3stmt, reset,		arginfo_sqlite3_void, ZEND_ACC_PUBLIC)
	PHP_ME(sqlite3stmt, clear,		arginfo_sqlite3_void, ZEND_ACC_PUBLIC)
	PHP_ME(sqlite3stmt, execute,	arginfo_sqlite3_void, ZEND_ACC_PUBLIC)
	PHP_ME(sqlite3stmt, bindParam,	arginfo_sqlite3stmt_bindparam, ZEND_ACC_PUBLIC)
	PHP_ME(sqlite3stmt, bindValue,	arginfo_sqlite3stmt_bindvalue, ZEND_ACC_PUBLIC)
	PHP_ME(sqlite3stmt, readOnly,	arginfo_sqlite3_void, ZEND_ACC_PUBLIC)
	PHP_ME(sqlite3stmt, __construct, arginfo_sqlite3stmt_construct, ZEND_ACC_PRIVATE|ZEND_ACC_CTOR)
	PHP_FE_END
};
/* }}} */

/* {{{ php_sqlite3_result_class_methods */
static zend_function_entry php_sqlite3_result_class_methods[] = {
	PHP_ME(sqlite3result, numColumns,		arginfo_sqlite3_void, ZEND_ACC_PUBLIC)
	PHP_ME(sqlite3result, columnName,		arginfo_sqlite3result_columnname, ZEND_ACC_PUBLIC)
	PHP_ME(sqlite3result, columnType,		arginfo_sqlite3result_columntype, ZEND_ACC_PUBLIC)
	PHP_ME(sqlite3result, fetchArray,		arginfo_sqlite3result_fetcharray, ZEND_ACC_PUBLIC)
	PHP_ME(sqlite3result, reset,			arginfo_sqlite3_void, ZEND_ACC_PUBLIC)
	PHP_ME(sqlite3result, finalize,			arginfo_sqlite3_void, ZEND_ACC_PUBLIC)
	PHP_ME(sqlite3result, __construct, 		arginfo_sqlite3_void, ZEND_ACC_PRIVATE|ZEND_ACC_CTOR)
	PHP_FE_END
};
/* }}} */

/* {{{ Authorization Callback
*/
static int php_sqlite3_authorizer(void *autharg, int access_type, const char *arg3, const char *arg4, const char *arg5, const char *arg6)
{
	switch (access_type) {
		case SQLITE_ATTACH:
		{
			if (memcmp(arg3, ":memory:", sizeof(":memory:")) && *arg3) {

#if PHP_API_VERSION < 20100412
				if (PG(safe_mode) && (!php_checkuid(arg3, NULL, CHECKUID_CHECK_FILE_AND_DIR))) {
					return SQLITE_DENY;
				}
#endif

				if (php_check_open_basedir(arg3)) {
					return SQLITE_DENY;
				}
			}
			return SQLITE_OK;
		}

		default:
			/* access allowed */
			return SQLITE_OK;
	}
}
/* }}} */

/* {{{ php_sqlite3_free_list_dtor
*/
static void php_sqlite3_free_list_dtor(void **item)
{
	php_sqlite3_free_list *free_item = (php_sqlite3_free_list *)*item;

	if (free_item->stmt_obj && free_item->stmt_obj->initialised) {
		sqlite3_finalize(free_item->stmt_obj->stmt);
		free_item->stmt_obj->initialised = 0;
	}
	efree(*item);
}
/* }}} */

static int php_sqlite3_compare_stmt_zval_free(php_sqlite3_free_list **free_list, zval *statement ) /* {{{ */
{
	return  ((*free_list)->stmt_obj->initialised && Z_PTR_P(statement) == Z_PTR((*free_list)->stmt_obj_zval));
}
/* }}} */

static int php_sqlite3_compare_stmt_free( php_sqlite3_free_list **free_list, sqlite3_stmt *statement ) /* {{{ */
{
	return ((*free_list)->stmt_obj->initialised && statement == (*free_list)->stmt_obj->stmt);
}
/* }}} */

static void php_sqlite3_object_free_storage(zend_object *object) /* {{{ */
{
	php_sqlite3_db_object *intern = php_sqlite3_db_from_obj(object);
	php_sqlite3_func *func;
	php_sqlite3_collation *collation;

	if (!intern) {
		return;
	}

	while (intern->funcs) {
		func = intern->funcs;
		intern->funcs = func->next;
		if (intern->initialised && intern->db) {
			sqlite3_create_function(intern->db, func->func_name, func->argc, SQLITE_UTF8, func, NULL, NULL, NULL);
		}

		efree((char*)func->func_name);

		if (!Z_ISUNDEF(func->func)) {
			zval_ptr_dtor(&func->func);
		}
		if (!Z_ISUNDEF(func->step)) {
			zval_ptr_dtor(&func->step);
		}
		if (!Z_ISUNDEF(func->fini)) {
			zval_ptr_dtor(&func->fini);
		}
		efree(func);
	}

	while (intern->collations){
		collation = intern->collations;
		intern->collations = collation->next;
		if (intern->initialised && intern->db){
			sqlite3_create_collation(intern->db, collation->collation_name, SQLITE_UTF8, NULL, NULL);
		}
		efree((char*)collation->collation_name);
		if (!Z_ISUNDEF(collation->cmp_func)) {
			zval_ptr_dtor(&collation->cmp_func);
		}
		efree(collation);
	}

	if (intern->initialised && intern->db) {
		sqlite3_close(intern->db);
		intern->initialised = 0;
	}

	zend_object_std_dtor(&intern->zo);
}
/* }}} */

static void php_sqlite3_stmt_object_free_storage(zend_object *object) /* {{{ */
{
	php_sqlite3_stmt *intern = php_sqlite3_stmt_from_obj(object);

	if (!intern) {
		return;
	}

	if (intern->bound_params) {
		zend_hash_destroy(intern->bound_params);
		FREE_HASHTABLE(intern->bound_params);
		intern->bound_params = NULL;
	}

	if (intern->initialised) {
		zend_llist_del_element(&(intern->db_obj->free_list), intern->stmt,
			(int (*)(void *, void *)) php_sqlite3_compare_stmt_free);
	}

	if (!Z_ISUNDEF(intern->db_obj_zval)) {
		zval_ptr_dtor(&intern->db_obj_zval);
	}

	zend_object_std_dtor(&intern->zo);
}
/* }}} */

static void php_sqlite3_result_object_free_storage(zend_object *object) /* {{{ */
{
	php_sqlite3_result *intern = php_sqlite3_result_from_obj(object);

	if (!intern) {
		return;
	}

<<<<<<< HEAD
	if (!Z_ISNULL(intern->stmt_obj_zval)) {

		zval_ptr_dtor(&intern->stmt_obj_zval);
=======
	if (intern->stmt_obj_zval) {
		if (intern->stmt_obj->initialised) {
			sqlite3_reset(intern->stmt_obj->stmt);
		}

		if (intern->is_prepared_statement == 0) {
			zval_dtor(intern->stmt_obj_zval);
			FREE_ZVAL(intern->stmt_obj_zval);
		} else {
			zval_ptr_dtor(&intern->stmt_obj_zval);
		}
>>>>>>> 2ba3b275
	}

	zend_object_std_dtor(&intern->zo);
}
/* }}} */

static zend_object *php_sqlite3_object_new(zend_class_entry *class_type) /* {{{ */
{
	php_sqlite3_db_object *intern;

	/* Allocate memory for it */
	intern = ecalloc(1, sizeof(php_sqlite3_db_object) + zend_object_properties_size(class_type));

	/* Need to keep track of things to free */
	zend_llist_init(&(intern->free_list),  sizeof(php_sqlite3_free_list *), (llist_dtor_func_t)php_sqlite3_free_list_dtor, 0);

	zend_object_std_init(&intern->zo, class_type);
	object_properties_init(&intern->zo, class_type);

	intern->zo.handlers = &sqlite3_object_handlers;

	return &intern->zo;
}
/* }}} */

static zend_object *php_sqlite3_stmt_object_new(zend_class_entry *class_type) /* {{{ */
{
	php_sqlite3_stmt *intern;

	/* Allocate memory for it */
	intern = ecalloc(1, sizeof(php_sqlite3_stmt) + zend_object_properties_size(class_type));

	zend_object_std_init(&intern->zo, class_type);
	object_properties_init(&intern->zo, class_type);

	intern->zo.handlers = &sqlite3_stmt_object_handlers;

	return &intern->zo;
}
/* }}} */

static zend_object *php_sqlite3_result_object_new(zend_class_entry *class_type) /* {{{ */
{
	php_sqlite3_result *intern;

	/* Allocate memory for it */
	intern = ecalloc(1, sizeof(php_sqlite3_result) + zend_object_properties_size(class_type));

	zend_object_std_init(&intern->zo, class_type);
	object_properties_init(&intern->zo, class_type);

	intern->zo.handlers = &sqlite3_result_object_handlers;

	return &intern->zo;
}
/* }}} */

static void sqlite3_param_dtor(zval *data) /* {{{ */
{
	struct php_sqlite3_bound_param *param = (struct php_sqlite3_bound_param*)Z_PTR_P(data);

	if (param->name) {
		zend_string_release(param->name);
	}

	if (!Z_ISNULL(param->parameter)) {
		zval_ptr_dtor(&(param->parameter));
		ZVAL_UNDEF(&param->parameter);
	}
	efree(param);
}
/* }}} */

/* {{{ PHP_MINIT_FUNCTION
*/
PHP_MINIT_FUNCTION(sqlite3)
{
	zend_class_entry ce;

#if defined(ZTS)
	/* Refuse to load if this wasn't a threasafe library loaded */
	if (!sqlite3_threadsafe()) {
		php_error_docref(NULL, E_WARNING, "A thread safe version of SQLite is required when using a thread safe version of PHP.");
		return FAILURE;
	}
#endif

	memcpy(&sqlite3_object_handlers, zend_get_std_object_handlers(), sizeof(zend_object_handlers));
	memcpy(&sqlite3_stmt_object_handlers, zend_get_std_object_handlers(), sizeof(zend_object_handlers));
	memcpy(&sqlite3_result_object_handlers, zend_get_std_object_handlers(), sizeof(zend_object_handlers));

	/* Register SQLite 3 Class */
	INIT_CLASS_ENTRY(ce, "SQLite3", php_sqlite3_class_methods);
	ce.create_object = php_sqlite3_object_new;
	sqlite3_object_handlers.offset = XtOffsetOf(php_sqlite3_db_object, zo);
	sqlite3_object_handlers.clone_obj = NULL;
	sqlite3_object_handlers.free_obj = php_sqlite3_object_free_storage;
	php_sqlite3_sc_entry = zend_register_internal_class(&ce);

	/* Register SQLite 3 Prepared Statement Class */
	INIT_CLASS_ENTRY(ce, "SQLite3Stmt", php_sqlite3_stmt_class_methods);
	ce.create_object = php_sqlite3_stmt_object_new;
	sqlite3_stmt_object_handlers.offset = XtOffsetOf(php_sqlite3_stmt, zo);
	sqlite3_stmt_object_handlers.clone_obj = NULL;
	sqlite3_stmt_object_handlers.free_obj = php_sqlite3_stmt_object_free_storage;
	php_sqlite3_stmt_entry = zend_register_internal_class(&ce);

	/* Register SQLite 3 Result Class */
	INIT_CLASS_ENTRY(ce, "SQLite3Result", php_sqlite3_result_class_methods);
	ce.create_object = php_sqlite3_result_object_new;
	sqlite3_result_object_handlers.offset = XtOffsetOf(php_sqlite3_result, zo);
	sqlite3_result_object_handlers.clone_obj = NULL;
	sqlite3_result_object_handlers.free_obj = php_sqlite3_result_object_free_storage;
	php_sqlite3_result_entry = zend_register_internal_class(&ce);

	REGISTER_INI_ENTRIES();

	REGISTER_LONG_CONSTANT("SQLITE3_ASSOC", PHP_SQLITE3_ASSOC, CONST_CS | CONST_PERSISTENT);
	REGISTER_LONG_CONSTANT("SQLITE3_NUM", PHP_SQLITE3_NUM, CONST_CS | CONST_PERSISTENT);
	REGISTER_LONG_CONSTANT("SQLITE3_BOTH", PHP_SQLITE3_BOTH, CONST_CS | CONST_PERSISTENT);

	REGISTER_LONG_CONSTANT("SQLITE3_INTEGER", SQLITE_INTEGER, CONST_CS | CONST_PERSISTENT);
	REGISTER_LONG_CONSTANT("SQLITE3_FLOAT", SQLITE_FLOAT, CONST_CS | CONST_PERSISTENT);
	REGISTER_LONG_CONSTANT("SQLITE3_TEXT", SQLITE3_TEXT, CONST_CS | CONST_PERSISTENT);
	REGISTER_LONG_CONSTANT("SQLITE3_BLOB", SQLITE_BLOB, CONST_CS | CONST_PERSISTENT);
	REGISTER_LONG_CONSTANT("SQLITE3_NULL", SQLITE_NULL, CONST_CS | CONST_PERSISTENT);

	REGISTER_LONG_CONSTANT("SQLITE3_OPEN_READONLY", SQLITE_OPEN_READONLY, CONST_CS | CONST_PERSISTENT);
	REGISTER_LONG_CONSTANT("SQLITE3_OPEN_READWRITE", SQLITE_OPEN_READWRITE, CONST_CS | CONST_PERSISTENT);
	REGISTER_LONG_CONSTANT("SQLITE3_OPEN_CREATE", SQLITE_OPEN_CREATE, CONST_CS | CONST_PERSISTENT);

	return SUCCESS;
}
/* }}} */

/* {{{ PHP_MSHUTDOWN_FUNCTION
*/
PHP_MSHUTDOWN_FUNCTION(sqlite3)
{
	UNREGISTER_INI_ENTRIES();

	return SUCCESS;
}
/* }}} */

/* {{{ PHP_MINFO_FUNCTION
*/
PHP_MINFO_FUNCTION(sqlite3)
{
	php_info_print_table_start();
	php_info_print_table_header(2, "SQLite3 support", "enabled");
	php_info_print_table_row(2, "SQLite3 module version", PHP_SQLITE3_VERSION);
	php_info_print_table_row(2, "SQLite Library", sqlite3_libversion());
	php_info_print_table_end();

	DISPLAY_INI_ENTRIES();
}
/* }}} */

/* {{{ PHP_GINIT_FUNCTION
*/
static PHP_GINIT_FUNCTION(sqlite3)
{
#if defined(COMPILE_DL_SQLITE3) && defined(ZTS)
	ZEND_TSRMLS_CACHE_UPDATE();
#endif
	memset(sqlite3_globals, 0, sizeof(*sqlite3_globals));
}
/* }}} */

/* {{{ sqlite3_module_entry
*/
zend_module_entry sqlite3_module_entry = {
	STANDARD_MODULE_HEADER,
	"sqlite3",
	NULL,
	PHP_MINIT(sqlite3),
	PHP_MSHUTDOWN(sqlite3),
	NULL,
	NULL,
	PHP_MINFO(sqlite3),
	PHP_SQLITE3_VERSION,
	PHP_MODULE_GLOBALS(sqlite3),
	PHP_GINIT(sqlite3),
	NULL,
	NULL,
	STANDARD_MODULE_PROPERTIES_EX
};
/* }}} */

#ifdef COMPILE_DL_SQLITE3
#ifdef ZTS
ZEND_TSRMLS_CACHE_DEFINE()
#endif
ZEND_GET_MODULE(sqlite3)
#endif

/*
 * Local variables:
 * tab-width: 4
 * c-basic-offset: 4
 * End:
 * vim600: sw=4 ts=4 fdm=marker
 * vim<600: sw=4 ts=4
 */<|MERGE_RESOLUTION|>--- conflicted
+++ resolved
@@ -2166,23 +2166,12 @@
 		return;
 	}
 
-<<<<<<< HEAD
 	if (!Z_ISNULL(intern->stmt_obj_zval)) {
+		if (intern->stmt_obj && intern->stmt_obj->initialised) {
+			sqlite3_reset(intern->stmt_obj->stmt);
+		}
 
 		zval_ptr_dtor(&intern->stmt_obj_zval);
-=======
-	if (intern->stmt_obj_zval) {
-		if (intern->stmt_obj->initialised) {
-			sqlite3_reset(intern->stmt_obj->stmt);
-		}
-
-		if (intern->is_prepared_statement == 0) {
-			zval_dtor(intern->stmt_obj_zval);
-			FREE_ZVAL(intern->stmt_obj_zval);
-		} else {
-			zval_ptr_dtor(&intern->stmt_obj_zval);
-		}
->>>>>>> 2ba3b275
 	}
 
 	zend_object_std_dtor(&intern->zo);
