/*
   +----------------------------------------------------------------------+
   | PHP Version 7                                                        |
   +----------------------------------------------------------------------+
   | Copyright (c) 1997-2016 The PHP Group                                |
   +----------------------------------------------------------------------+
   | This source file is subject to version 3.01 of the PHP license,      |
   | that is bundled with this package in the file LICENSE, and is        |
   | available through the world-wide-web at the following url:           |
   | http://www.php.net/license/3_01.txt                                  |
   | If you did not receive a copy of the PHP license and are unable to   |
   | obtain it through the world-wide-web, please send a note to          |
   | license@php.net so we can mail you a copy immediately.               |
   +----------------------------------------------------------------------+
   | Authors: Scott MacVicar <scottmac@php.net>                           |
   +----------------------------------------------------------------------+
*/

/* $Id$ */

#ifdef HAVE_CONFIG_H
#include "config.h"
#endif

#include "php.h"
#include "php_ini.h"
#include "ext/standard/info.h"
#include "php_sqlite3.h"
#include "php_sqlite3_structs.h"
#include "main/SAPI.h"

#include <sqlite3.h>

#include "zend_exceptions.h"
#include "zend_interfaces.h"
#include "SAPI.h"

ZEND_DECLARE_MODULE_GLOBALS(sqlite3)

static PHP_GINIT_FUNCTION(sqlite3);
static int php_sqlite3_authorizer(void *autharg, int access_type, const char *arg3, const char *arg4, const char *arg5, const char *arg6);
static void sqlite3_param_dtor(zval *data);
static int php_sqlite3_compare_stmt_zval_free(php_sqlite3_free_list **free_list, zval *statement);

/* {{{ Error Handler
*/
static void php_sqlite3_error(php_sqlite3_db_object *db_obj, char *format, ...)
{
	va_list arg;
	char 	*message;

	va_start(arg, format);
	vspprintf(&message, 0, format, arg);
	va_end(arg);

	if (db_obj && db_obj->exception) {
		zend_throw_exception(zend_ce_exception, message, 0);
	} else {
		php_error_docref(NULL, E_WARNING, "%s", message);
	}

	if (message) {
		efree(message);
	}
}
/* }}} */

#define SQLITE3_CHECK_INITIALIZED(db_obj, member, class_name) \
	if (!(db_obj) || !(member)) { \
		php_sqlite3_error(db_obj, "The " #class_name " object has not been correctly initialised"); \
		RETURN_FALSE; \
	}

#define SQLITE3_CHECK_INITIALIZED_STMT(member, class_name) \
	if (!(member)) { \
		php_error_docref(NULL, E_WARNING, "The " #class_name " object has not been correctly initialised"); \
		RETURN_FALSE; \
	}

/* {{{ PHP_INI
*/
PHP_INI_BEGIN()
	STD_PHP_INI_ENTRY("sqlite3.extension_dir",  NULL, PHP_INI_SYSTEM, OnUpdateString, extension_dir, zend_sqlite3_globals, sqlite3_globals)
PHP_INI_END()
/* }}} */

/* Handlers */
static zend_object_handlers sqlite3_object_handlers;
static zend_object_handlers sqlite3_stmt_object_handlers;
static zend_object_handlers sqlite3_result_object_handlers;

/* Class entries */
zend_class_entry *php_sqlite3_sc_entry;
zend_class_entry *php_sqlite3_stmt_entry;
zend_class_entry *php_sqlite3_result_entry;

/* {{{ proto void SQLite3::open(String filename [, int Flags [, string Encryption Key]])
   Opens a SQLite 3 Database, if the build includes encryption then it will attempt to use the key. */
PHP_METHOD(sqlite3, open)
{
	php_sqlite3_db_object *db_obj;
	zval *object = getThis();
	char *filename, *encryption_key, *fullpath;
	size_t filename_len, encryption_key_len = 0;
	zend_long flags = SQLITE_OPEN_READWRITE | SQLITE_OPEN_CREATE;

	db_obj = Z_SQLITE3_DB_P(object);

	if (FAILURE == zend_parse_parameters_throw(ZEND_NUM_ARGS(), "p|ls", &filename, &filename_len, &flags, &encryption_key, &encryption_key_len)) {
		return;
	}

	if (db_obj->initialised) {
<<<<<<< HEAD
		zend_throw_exception(zend_ce_exception, "Already initialised DB Object", 0);
	}

	if (strlen(filename) != filename_len) {
		return;
	}
	if (filename_len != sizeof(":memory:")-1 ||
			memcmp(filename, ":memory:", sizeof(":memory:")-1) != 0) {
		if (!(fullpath = expand_filepath(filename, NULL))) {
			zend_throw_exception(zend_ce_exception, "Unable to expand filepath", 0);
=======
		zend_throw_exception(zend_exception_get_default(TSRMLS_C), "Already initialised DB Object", 0 TSRMLS_CC);
		return;
	}

	if (filename_len != 0 && (filename_len != sizeof(":memory:")-1 ||
			memcmp(filename, ":memory:", sizeof(":memory:")-1) != 0)) {
		if (!(fullpath = expand_filepath(filename, NULL TSRMLS_CC))) {
			zend_throw_exception(zend_exception_get_default(TSRMLS_C), "Unable to expand filepath", 0 TSRMLS_CC);
>>>>>>> cc125f27
			return;
		}

#if PHP_API_VERSION < 20100412
		if (PG(safe_mode) && (!php_checkuid(fullpath, NULL, CHECKUID_CHECK_FILE_AND_DIR))) {
			zend_throw_exception_ex(zend_ce_exception, 0, "safe_mode prohibits opening %s", fullpath);
			efree(fullpath);
			return;
		}
#endif

		if (php_check_open_basedir(fullpath)) {
			zend_throw_exception_ex(zend_ce_exception, 0, "open_basedir prohibits opening %s", fullpath);
			efree(fullpath);
			return;
		}
	} else {
		/* filename equals "" or ":memory:" */
		fullpath = filename;
	}

#if SQLITE_VERSION_NUMBER >= 3005000
	if (sqlite3_open_v2(fullpath, &(db_obj->db), flags, NULL) != SQLITE_OK) {
#else
	if (sqlite3_open(fullpath, &(db_obj->db)) != SQLITE_OK) {
#endif
<<<<<<< HEAD
		zend_throw_exception_ex(zend_ce_exception, 0, "Unable to open database: %s", sqlite3_errmsg(db_obj->db));
		if (fullpath) {
=======
		zend_throw_exception_ex(zend_exception_get_default(TSRMLS_C), 0 TSRMLS_CC, "Unable to open database: %s", sqlite3_errmsg(db_obj->db));
		if (fullpath != filename) {
>>>>>>> cc125f27
			efree(fullpath);
		}
		return;
	}

#if SQLITE_HAS_CODEC
	if (encryption_key_len > 0) {
		if (sqlite3_key(db_obj->db, encryption_key, encryption_key_len) != SQLITE_OK) {
			zend_throw_exception_ex(zend_ce_exception, 0, "Unable to open database: %s", sqlite3_errmsg(db_obj->db));
			return;
		}
	}
#endif

	db_obj->initialised = 1;

#if PHP_API_VERSION < 20100412
	if (PG(safe_mode) || (PG(open_basedir) && *PG(open_basedir))) {
#else
	if (PG(open_basedir) && *PG(open_basedir)) {
#endif
		sqlite3_set_authorizer(db_obj->db, php_sqlite3_authorizer, NULL);
	}

	if (fullpath != filename) {
		efree(fullpath);
	}
}
/* }}} */

/* {{{ proto bool SQLite3::close()
   Close a SQLite 3 Database. */
PHP_METHOD(sqlite3, close)
{
	php_sqlite3_db_object *db_obj;
	zval *object = getThis();
	int errcode;
	db_obj = Z_SQLITE3_DB_P(object);

	if (zend_parse_parameters_none() == FAILURE) {
		return;
	}

	if (db_obj->initialised) {
        zend_llist_clean(&(db_obj->free_list));
		if(db_obj->db) {
            errcode = sqlite3_close(db_obj->db);
            if (errcode != SQLITE_OK) {
			    php_sqlite3_error(db_obj, "Unable to close database: %d, %s", errcode, sqlite3_errmsg(db_obj->db));
                RETURN_FALSE;
		    }
        }
		db_obj->initialised = 0;
	}

	RETURN_TRUE;
}
/* }}} */

/* {{{ proto bool SQLite3::exec(String Query)
   Executes a result-less query against a given database. */
PHP_METHOD(sqlite3, exec)
{
	php_sqlite3_db_object *db_obj;
	zval *object = getThis();
	zend_string *sql;
	char *errtext = NULL;
	db_obj = Z_SQLITE3_DB_P(object);

	SQLITE3_CHECK_INITIALIZED(db_obj, db_obj->initialised, SQLite3)

	if (FAILURE == zend_parse_parameters(ZEND_NUM_ARGS(), "S", &sql)) {
		return;
	}

	if (sqlite3_exec(db_obj->db, ZSTR_VAL(sql), NULL, NULL, &errtext) != SQLITE_OK) {
		php_sqlite3_error(db_obj, "%s", errtext);
		sqlite3_free(errtext);
		RETURN_FALSE;
	}

	RETURN_TRUE;
}
/* }}} */

/* {{{ proto Array SQLite3::version()
   Returns the SQLite3 Library version as a string constant and as a number. */
PHP_METHOD(sqlite3, version)
{
	if (zend_parse_parameters_none() == FAILURE) {
		return;
	}

	array_init(return_value);

	add_assoc_string(return_value, "versionString", (char*)sqlite3_libversion());
	add_assoc_long(return_value, "versionNumber", sqlite3_libversion_number());

	return;
}
/* }}} */

/* {{{ proto int SQLite3::lastInsertRowID()
   Returns the rowid of the most recent INSERT into the database from the database connection. */
PHP_METHOD(sqlite3, lastInsertRowID)
{
	php_sqlite3_db_object *db_obj;
	zval *object = getThis();
	db_obj = Z_SQLITE3_DB_P(object);

	SQLITE3_CHECK_INITIALIZED(db_obj, db_obj->initialised, SQLite3)

	if (zend_parse_parameters_none() == FAILURE) {
		return;
	}

	RETURN_LONG(sqlite3_last_insert_rowid(db_obj->db));
}
/* }}} */

/* {{{ proto int SQLite3::lastErrorCode()
   Returns the numeric result code of the most recent failed sqlite API call for the database connection. */
PHP_METHOD(sqlite3, lastErrorCode)
{
	php_sqlite3_db_object *db_obj;
	zval *object = getThis();
	db_obj = Z_SQLITE3_DB_P(object);

	SQLITE3_CHECK_INITIALIZED(db_obj, db_obj->db, SQLite3)

	if (zend_parse_parameters_none() == FAILURE) {
		return;
	}

	if (db_obj->initialised) {
		RETURN_LONG(sqlite3_errcode(db_obj->db));
	} else {
		RETURN_LONG(0);
	}
}
/* }}} */

/* {{{ proto string SQLite3::lastErrorMsg()
   Returns english text describing the most recent failed sqlite API call for the database connection. */
PHP_METHOD(sqlite3, lastErrorMsg)
{
	php_sqlite3_db_object *db_obj;
	zval *object = getThis();
	db_obj = Z_SQLITE3_DB_P(object);

	SQLITE3_CHECK_INITIALIZED(db_obj, db_obj->db, SQLite3)

	if (zend_parse_parameters_none() == FAILURE) {
		return;
	}

	if (db_obj->initialised) {
		RETURN_STRING((char *)sqlite3_errmsg(db_obj->db));
	} else {
		RETURN_EMPTY_STRING();
	}
}
/* }}} */

/* {{{ proto bool SQLite3::busyTimeout(int msecs)
   Sets a busy handler that will sleep until database is not locked or timeout is reached. Passing a value less than or equal to zero turns off all busy handlers. */
PHP_METHOD(sqlite3, busyTimeout)
{
	php_sqlite3_db_object *db_obj;
	zval *object = getThis();
	zend_long ms;
	int return_code;
	db_obj = Z_SQLITE3_DB_P(object);

	SQLITE3_CHECK_INITIALIZED(db_obj, db_obj->initialised, SQLite3)

	if (FAILURE == zend_parse_parameters(ZEND_NUM_ARGS(), "l", &ms)) {
		return;
	}

	return_code = sqlite3_busy_timeout(db_obj->db, ms);
	if (return_code != SQLITE_OK) {
		php_sqlite3_error(db_obj, "Unable to set busy timeout: %d, %s", return_code, sqlite3_errmsg(db_obj->db));
		RETURN_FALSE;
	}

	RETURN_TRUE;
}
/* }}} */


#ifndef SQLITE_OMIT_LOAD_EXTENSION
/* {{{ proto bool SQLite3::loadExtension(String Shared Library)
   Attempts to load an SQLite extension library. */
PHP_METHOD(sqlite3, loadExtension)
{
	php_sqlite3_db_object *db_obj;
	zval *object = getThis();
	char *extension, *lib_path, *extension_dir, *errtext = NULL;
	char fullpath[MAXPATHLEN];
	size_t extension_len, extension_dir_len;
	db_obj = Z_SQLITE3_DB_P(object);

	SQLITE3_CHECK_INITIALIZED(db_obj, db_obj->initialised, SQLite3)

	if (FAILURE == zend_parse_parameters(ZEND_NUM_ARGS(), "s", &extension, &extension_len)) {
		return;
	}

#ifdef ZTS
	if ((strncmp(sapi_module.name, "cgi", 3) != 0) &&
		(strcmp(sapi_module.name, "cli") != 0) &&
		(strncmp(sapi_module.name, "embed", 5) != 0)
	) {		php_sqlite3_error(db_obj, "Not supported in multithreaded Web servers");
		RETURN_FALSE;
	}
#endif

	if (!SQLITE3G(extension_dir)) {
		php_sqlite3_error(db_obj, "SQLite Extension are disabled");
		RETURN_FALSE;
	}

	if (extension_len == 0) {
		php_sqlite3_error(db_obj, "Empty string as an extension");
		RETURN_FALSE;
	}

	extension_dir = SQLITE3G(extension_dir);
	extension_dir_len = strlen(SQLITE3G(extension_dir));

	if (IS_SLASH(extension_dir[extension_dir_len-1])) {
		spprintf(&lib_path, 0, "%s%s", extension_dir, extension);
	} else {
		spprintf(&lib_path, 0, "%s%c%s", extension_dir, DEFAULT_SLASH, extension);
	}

	if (!VCWD_REALPATH(lib_path, fullpath)) {
		php_sqlite3_error(db_obj, "Unable to load extension at '%s'", lib_path);
		efree(lib_path);
		RETURN_FALSE;
	}

	efree(lib_path);

	if (strncmp(fullpath, extension_dir, extension_dir_len) != 0) {
		php_sqlite3_error(db_obj, "Unable to open extensions outside the defined directory");
		RETURN_FALSE;
	}

	/* Extension loading should only be enabled for when we attempt to load */
	sqlite3_enable_load_extension(db_obj->db, 1);
	if (sqlite3_load_extension(db_obj->db, fullpath, 0, &errtext) != SQLITE_OK) {
		php_sqlite3_error(db_obj, "%s", errtext);
		sqlite3_free(errtext);
		sqlite3_enable_load_extension(db_obj->db, 0);
		RETURN_FALSE;
	}
	sqlite3_enable_load_extension(db_obj->db, 0);

	RETURN_TRUE;
}
/* }}} */
#endif

/* {{{ proto int SQLite3::changes()
  Returns the number of database rows that were changed (or inserted or deleted) by the most recent SQL statement. */
PHP_METHOD(sqlite3, changes)
{
	php_sqlite3_db_object *db_obj;
	zval *object = getThis();
	db_obj = Z_SQLITE3_DB_P(object);

	SQLITE3_CHECK_INITIALIZED(db_obj, db_obj->initialised, SQLite3)

	if (zend_parse_parameters_none() == FAILURE) {
		return;
	}

	RETURN_LONG(sqlite3_changes(db_obj->db));
}
/* }}} */

/* {{{ proto String SQLite3::escapeString(String value)
   Returns a string that has been properly escaped. */
PHP_METHOD(sqlite3, escapeString)
{
	zend_string *sql;
	char *ret;

	if (FAILURE == zend_parse_parameters(ZEND_NUM_ARGS(), "S", &sql)) {
		return;
	}

	if (ZSTR_LEN(sql)) {
		ret = sqlite3_mprintf("%q", ZSTR_VAL(sql));
		if (ret) {
			RETVAL_STRING(ret);
			sqlite3_free(ret);
		}
	} else {
		RETURN_EMPTY_STRING();
	}
}
/* }}} */

/* {{{ proto SQLite3Stmt SQLite3::prepare(String Query)
   Returns a prepared SQL statement for execution. */
PHP_METHOD(sqlite3, prepare)
{
	php_sqlite3_db_object *db_obj;
	php_sqlite3_stmt *stmt_obj;
	zval *object = getThis();
	zend_string *sql;
	int errcode;
	php_sqlite3_free_list *free_item;

	db_obj = Z_SQLITE3_DB_P(object);

	SQLITE3_CHECK_INITIALIZED(db_obj, db_obj->initialised, SQLite3)

	if (FAILURE == zend_parse_parameters(ZEND_NUM_ARGS(), "S", &sql)) {
		return;
	}

	if (!ZSTR_LEN(sql)) {
		RETURN_FALSE;
	}

	object_init_ex(return_value, php_sqlite3_stmt_entry);
	stmt_obj = Z_SQLITE3_STMT_P(return_value);
	stmt_obj->db_obj = db_obj;
	ZVAL_COPY(&stmt_obj->db_obj_zval, object);

	errcode = sqlite3_prepare_v2(db_obj->db, ZSTR_VAL(sql), ZSTR_LEN(sql), &(stmt_obj->stmt), NULL);
	if (errcode != SQLITE_OK) {
		php_sqlite3_error(db_obj, "Unable to prepare statement: %d, %s", errcode, sqlite3_errmsg(db_obj->db));
		zval_dtor(return_value);
		RETURN_FALSE;
	}

	stmt_obj->initialised = 1;

	free_item = emalloc(sizeof(php_sqlite3_free_list));
	free_item->stmt_obj = stmt_obj;
	ZVAL_COPY_VALUE(&free_item->stmt_obj_zval, return_value);

	zend_llist_add_element(&(db_obj->free_list), &free_item);
}
/* }}} */

/* {{{ proto SQLite3Result SQLite3::query(String Query)
   Returns true or false, for queries that return data it will return a SQLite3Result object. */
PHP_METHOD(sqlite3, query)
{
	php_sqlite3_db_object *db_obj;
	php_sqlite3_result *result;
	php_sqlite3_stmt *stmt_obj;
	zval *object = getThis();
	zval stmt;
	zend_string *sql;
	char *errtext = NULL;
	int return_code;
	db_obj = Z_SQLITE3_DB_P(object);

	SQLITE3_CHECK_INITIALIZED(db_obj, db_obj->initialised, SQLite3)

	if (FAILURE == zend_parse_parameters(ZEND_NUM_ARGS(), "S", &sql)) {
		return;
	}

	if (!ZSTR_LEN(sql)) {
		RETURN_FALSE;
	}

	/* If there was no return value then just execute the query */
	if (!USED_RET()) {
		if (sqlite3_exec(db_obj->db, ZSTR_VAL(sql), NULL, NULL, &errtext) != SQLITE_OK) {
			php_sqlite3_error(db_obj, "%s", errtext);
			sqlite3_free(errtext);
		}
		return;
	}

	object_init_ex(&stmt, php_sqlite3_stmt_entry);
	stmt_obj = Z_SQLITE3_STMT_P(&stmt);
	stmt_obj->db_obj = db_obj;
	ZVAL_COPY(&stmt_obj->db_obj_zval, object);

	return_code = sqlite3_prepare_v2(db_obj->db, ZSTR_VAL(sql), ZSTR_LEN(sql), &(stmt_obj->stmt), NULL);
	if (return_code != SQLITE_OK) {
		php_sqlite3_error(db_obj, "Unable to prepare statement: %d, %s", return_code, sqlite3_errmsg(db_obj->db));
		zval_ptr_dtor(&stmt);
		RETURN_FALSE;
	}

	stmt_obj->initialised = 1;

	object_init_ex(return_value, php_sqlite3_result_entry);
	result = Z_SQLITE3_RESULT_P(return_value);
	result->db_obj = db_obj;
	result->stmt_obj = stmt_obj;
	ZVAL_COPY_VALUE(&result->stmt_obj_zval, &stmt);

	return_code = sqlite3_step(result->stmt_obj->stmt);

	switch (return_code) {
		case SQLITE_ROW: /* Valid Row */
		case SQLITE_DONE: /* Valid but no results */
		{
			php_sqlite3_free_list *free_item;
			free_item = emalloc(sizeof(php_sqlite3_free_list));
			free_item->stmt_obj = stmt_obj;
			free_item->stmt_obj_zval = stmt;
			zend_llist_add_element(&(db_obj->free_list), &free_item);
			sqlite3_reset(result->stmt_obj->stmt);
			break;
		}
		default:
			if (!EG(exception)) {
				php_sqlite3_error(db_obj, "Unable to execute statement: %s", sqlite3_errmsg(db_obj->db));
			}
			sqlite3_finalize(stmt_obj->stmt);
			stmt_obj->initialised = 0;
			zval_dtor(return_value);
			RETURN_FALSE;
	}
}
/* }}} */

static void sqlite_value_to_zval(sqlite3_stmt *stmt, int column, zval *data) /* {{{ */
{
	switch (sqlite3_column_type(stmt, column)) {
		case SQLITE_INTEGER:
			if ((sqlite3_column_int64(stmt, column)) >= INT_MAX || sqlite3_column_int64(stmt, column) <= INT_MIN) {
				ZVAL_STRINGL(data, (char *)sqlite3_column_text(stmt, column), sqlite3_column_bytes(stmt, column));
			} else {
				ZVAL_LONG(data, sqlite3_column_int64(stmt, column));
			}
			break;

		case SQLITE_FLOAT:
			ZVAL_DOUBLE(data, sqlite3_column_double(stmt, column));
			break;

		case SQLITE_NULL:
			ZVAL_NULL(data);
			break;

		case SQLITE3_TEXT:
			ZVAL_STRING(data, (char*)sqlite3_column_text(stmt, column));
			break;

		case SQLITE_BLOB:
		default:
			ZVAL_STRINGL(data, (char*)sqlite3_column_blob(stmt, column), sqlite3_column_bytes(stmt, column));
	}
}
/* }}} */

/* {{{ proto SQLite3Result SQLite3::querySingle(String Query [, bool entire_row = false])
   Returns a string of the first column, or an array of the entire row. */
PHP_METHOD(sqlite3, querySingle)
{
	php_sqlite3_db_object *db_obj;
	zval *object = getThis();
	zend_string *sql;
	char *errtext = NULL;
	int return_code;
	zend_bool entire_row = 0;
	sqlite3_stmt *stmt;
	db_obj = Z_SQLITE3_DB_P(object);

	SQLITE3_CHECK_INITIALIZED(db_obj, db_obj->initialised, SQLite3)

	if (FAILURE == zend_parse_parameters(ZEND_NUM_ARGS(), "S|b", &sql, &entire_row)) {
		return;
	}

	if (!ZSTR_LEN(sql)) {
		RETURN_FALSE;
	}

	/* If there was no return value then just execute the query */
	if (!USED_RET()) {
		if (sqlite3_exec(db_obj->db, ZSTR_VAL(sql), NULL, NULL, &errtext) != SQLITE_OK) {
			php_sqlite3_error(db_obj, "%s", errtext);
			sqlite3_free(errtext);
		}
		return;
	}

	return_code = sqlite3_prepare_v2(db_obj->db, ZSTR_VAL(sql), ZSTR_LEN(sql), &stmt, NULL);
	if (return_code != SQLITE_OK) {
		php_sqlite3_error(db_obj, "Unable to prepare statement: %d, %s", return_code, sqlite3_errmsg(db_obj->db));
		RETURN_FALSE;
	}

	return_code = sqlite3_step(stmt);

	switch (return_code) {
		case SQLITE_ROW: /* Valid Row */
		{
			if (!entire_row) {
				sqlite_value_to_zval(stmt, 0, return_value);
			} else {
				int i = 0;
				array_init(return_value);
				for (i = 0; i < sqlite3_data_count(stmt); i++) {
					zval data;
					sqlite_value_to_zval(stmt, i, &data);
					add_assoc_zval(return_value, (char*)sqlite3_column_name(stmt, i), &data);
				}
			}
			break;
		}
		case SQLITE_DONE: /* Valid but no results */
		{
			if (!entire_row) {
				RETVAL_NULL();
			} else {
				array_init(return_value);
			}
			break;
		}
		default:
		if (!EG(exception)) {
			php_sqlite3_error(db_obj, "Unable to execute statement: %s", sqlite3_errmsg(db_obj->db));
		}
		RETVAL_FALSE;
	}
	sqlite3_finalize(stmt);
}
/* }}} */

static int sqlite3_do_callback(struct php_sqlite3_fci *fc, zval *cb, int argc, sqlite3_value **argv, sqlite3_context *context, int is_agg) /* {{{ */
{
	zval *zargs = NULL;
	zval retval;
	int i;
	int ret;
	int fake_argc;
	php_sqlite3_agg_context *agg_context = NULL;

	if (is_agg) {
		is_agg = 2;
	}

	fake_argc = argc + is_agg;

	fc->fci.size = sizeof(fc->fci);
	fc->fci.function_table = EG(function_table);
	ZVAL_COPY_VALUE(&fc->fci.function_name, cb);
	fc->fci.symbol_table = NULL;
	fc->fci.object = NULL;
	fc->fci.retval = &retval;
	fc->fci.param_count = fake_argc;

	/* build up the params */

	if (fake_argc) {
		zargs = (zval *)safe_emalloc(fake_argc, sizeof(zval), 0);
	}

	if (is_agg) {
		/* summon the aggregation context */
		agg_context = (php_sqlite3_agg_context *)sqlite3_aggregate_context(context, sizeof(php_sqlite3_agg_context));

		if (Z_ISUNDEF(agg_context->zval_context)) {
			ZVAL_NULL(&agg_context->zval_context);
		}
		ZVAL_DUP(&zargs[0], &agg_context->zval_context);
		ZVAL_LONG(&zargs[1], agg_context->row_count);
	}

	for (i = 0; i < argc; i++) {
		switch (sqlite3_value_type(argv[i])) {
			case SQLITE_INTEGER:
#if ZEND_LONG_MAX > 2147483647
				ZVAL_LONG(&zargs[i + is_agg], sqlite3_value_int64(argv[i]));
#else
				ZVAL_LONG(&zargs[i + is_agg], sqlite3_value_int(argv[i]));
#endif
				break;

			case SQLITE_FLOAT:
				ZVAL_DOUBLE(&zargs[i + is_agg], sqlite3_value_double(argv[i]));
				break;

			case SQLITE_NULL:
				ZVAL_NULL(&zargs[i + is_agg]);
				break;

			case SQLITE_BLOB:
			case SQLITE3_TEXT:
			default:
				ZVAL_STRINGL(&zargs[i + is_agg], (char*)sqlite3_value_text(argv[i]), sqlite3_value_bytes(argv[i]));
				break;
		}
	}

	fc->fci.params = zargs;

	if ((ret = zend_call_function(&fc->fci, &fc->fcc)) == FAILURE) {
		php_error_docref(NULL, E_WARNING, "An error occurred while invoking the callback");
	}

	if (is_agg) {
		zval_ptr_dtor(&zargs[0]);
	}

	/* clean up the params */
	if (fake_argc) {
		for (i = is_agg; i < argc + is_agg; i++) {
			zval_ptr_dtor(&zargs[i]);
		}
		if (is_agg) {
			zval_ptr_dtor(&zargs[1]);
		}
		efree(zargs);
	}

	if (!is_agg || !argv) {
		/* only set the sqlite return value if we are a scalar function,
		 * or if we are finalizing an aggregate */
		if (!Z_ISUNDEF(retval)) {
			switch (Z_TYPE(retval)) {
				case IS_LONG:
#if ZEND_LONG_MAX > 2147483647
					sqlite3_result_int64(context, Z_LVAL(retval));
#else
					sqlite3_result_int(context, Z_LVAL(retval));
#endif
					break;

				case IS_NULL:
					sqlite3_result_null(context);
					break;

				case IS_DOUBLE:
					sqlite3_result_double(context, Z_DVAL(retval));
					break;

				default:
					convert_to_string_ex(&retval);
					sqlite3_result_text(context, Z_STRVAL(retval), Z_STRLEN(retval), SQLITE_TRANSIENT);
					break;
			}
		} else {
			sqlite3_result_error(context, "failed to invoke callback", 0);
		}

		if (agg_context && !Z_ISUNDEF(agg_context->zval_context)) {
			zval_ptr_dtor(&agg_context->zval_context);
		}
	} else {
		/* we're stepping in an aggregate; the return value goes into
		 * the context */
		if (agg_context && !Z_ISUNDEF(agg_context->zval_context)) {
			zval_ptr_dtor(&agg_context->zval_context);
		}
		ZVAL_COPY_VALUE(&agg_context->zval_context, &retval);
		ZVAL_UNDEF(&retval);
	}

	if (!Z_ISUNDEF(retval)) {
		zval_ptr_dtor(&retval);
	}
	return ret;
}
/* }}}*/

static void php_sqlite3_callback_func(sqlite3_context *context, int argc, sqlite3_value **argv) /* {{{ */
{
	php_sqlite3_func *func = (php_sqlite3_func *)sqlite3_user_data(context);

	sqlite3_do_callback(&func->afunc, &func->func, argc, argv, context, 0);
}
/* }}}*/

static void php_sqlite3_callback_step(sqlite3_context *context, int argc, sqlite3_value **argv) /* {{{ */
{
	php_sqlite3_func *func = (php_sqlite3_func *)sqlite3_user_data(context);
	php_sqlite3_agg_context *agg_context = (php_sqlite3_agg_context *)sqlite3_aggregate_context(context, sizeof(php_sqlite3_agg_context));

	agg_context->row_count++;

	sqlite3_do_callback(&func->astep, &func->step, argc, argv, context, 1);
}
/* }}} */

static void php_sqlite3_callback_final(sqlite3_context *context) /* {{{ */
{
	php_sqlite3_func *func = (php_sqlite3_func *)sqlite3_user_data(context);
	php_sqlite3_agg_context *agg_context = (php_sqlite3_agg_context *)sqlite3_aggregate_context(context, sizeof(php_sqlite3_agg_context));

	agg_context->row_count = 0;

	sqlite3_do_callback(&func->afini, &func->fini, 0, NULL, context, 1);
}
/* }}} */

static int php_sqlite3_callback_compare(void *coll, int a_len, const void *a, int b_len, const void* b) /* {{{ */
{
	php_sqlite3_collation *collation = (php_sqlite3_collation*)coll;
	zval *zargs = NULL;
	zval retval;
	int ret;

	collation->fci.fci.size = (sizeof(collation->fci.fci));
	collation->fci.fci.function_table = EG(function_table);
	ZVAL_COPY_VALUE(&collation->fci.fci.function_name, &collation->cmp_func);
	collation->fci.fci.symbol_table = NULL;
	collation->fci.fci.object = NULL;
	collation->fci.fci.retval = &retval;
	collation->fci.fci.param_count = 2;

	zargs = safe_emalloc(2, sizeof(zval), 0);
	ZVAL_STRINGL(&zargs[0], a, a_len);
	ZVAL_STRINGL(&zargs[1], b, b_len);

	collation->fci.fci.params = zargs;

	if (!EG(exception)) {
		//Exception occurred on previous callback. Don't attempt to call function
		if ((ret = zend_call_function(&collation->fci.fci, &collation->fci.fcc)) == FAILURE) {
			php_error_docref(NULL, E_WARNING, "An error occurred while invoking the compare callback");
		}
	} else {
		ZVAL_UNDEF(&retval);
	}

	zval_ptr_dtor(&zargs[0]);
	zval_ptr_dtor(&zargs[1]);
	efree(zargs);

	if (EG(exception)) {
		ret = 0;
	} else if (Z_TYPE(retval) != IS_LONG){
		//retval ought to contain a ZVAL_LONG by now
		// (the result of a comparison, i.e. most likely -1, 0, or 1)
		//I suppose we could accept any scalar return type, though.
		php_error_docref(NULL, E_WARNING, "An error occurred while invoking the compare callback (invalid return type).  Collation behaviour is undefined.");
	} else {
		ret = Z_LVAL(retval);
	}

	zval_ptr_dtor(&retval);

	return ret;
}
/* }}} */

/* {{{ proto bool SQLite3::createFunction(string name, mixed callback [, int argcount])
   Allows registration of a PHP function as a SQLite UDF that can be called within SQL statements. */
PHP_METHOD(sqlite3, createFunction)
{
	php_sqlite3_db_object *db_obj;
	zval *object = getThis();
	php_sqlite3_func *func;
	char *sql_func;
	size_t sql_func_len;
	zval *callback_func;
	zend_string *callback_name;
	zend_long sql_func_num_args = -1;
	db_obj = Z_SQLITE3_DB_P(object);

	SQLITE3_CHECK_INITIALIZED(db_obj, db_obj->initialised, SQLite3)

	if (zend_parse_parameters(ZEND_NUM_ARGS(), "sz|l", &sql_func, &sql_func_len, &callback_func, &sql_func_num_args) == FAILURE) {
		return;
	}

	if (!sql_func_len) {
		RETURN_FALSE;
	}

	if (!zend_is_callable(callback_func, 0, &callback_name)) {
		php_sqlite3_error(db_obj, "Not a valid callback function %s", ZSTR_VAL(callback_name));
		zend_string_release(callback_name);
		RETURN_FALSE;
	}
	zend_string_release(callback_name);

	func = (php_sqlite3_func *)ecalloc(1, sizeof(*func));

	if (sqlite3_create_function(db_obj->db, sql_func, sql_func_num_args, SQLITE_UTF8, func, php_sqlite3_callback_func, NULL, NULL) == SQLITE_OK) {
		func->func_name = estrdup(sql_func);

		ZVAL_COPY(&func->func, callback_func);

		func->argc = sql_func_num_args;
		func->next = db_obj->funcs;
		db_obj->funcs = func;

		RETURN_TRUE;
	}
	efree(func);

	RETURN_FALSE;
}
/* }}} */

/* {{{ proto bool SQLite3::createAggregate(string name, mixed step, mixed final [, int argcount])
   Allows registration of a PHP function for use as an aggregate. */
PHP_METHOD(sqlite3, createAggregate)
{
	php_sqlite3_db_object *db_obj;
	zval *object = getThis();
	php_sqlite3_func *func;
	char *sql_func;
	zend_string *callback_name;
	size_t sql_func_len;
	zval *step_callback, *fini_callback;
	zend_long sql_func_num_args = -1;
	db_obj = Z_SQLITE3_DB_P(object);

	SQLITE3_CHECK_INITIALIZED(db_obj, db_obj->initialised, SQLite3)

	if (zend_parse_parameters(ZEND_NUM_ARGS(), "szz|l", &sql_func, &sql_func_len, &step_callback, &fini_callback, &sql_func_num_args) == FAILURE) {
		return;
	}

	if (!sql_func_len) {
		RETURN_FALSE;
	}

	if (!zend_is_callable(step_callback, 0, &callback_name)) {
		php_sqlite3_error(db_obj, "Not a valid callback function %s", ZSTR_VAL(callback_name));
		zend_string_release(callback_name);
		RETURN_FALSE;
	}
	zend_string_release(callback_name);

	if (!zend_is_callable(fini_callback, 0, &callback_name)) {
		php_sqlite3_error(db_obj, "Not a valid callback function %s", ZSTR_VAL(callback_name));
		zend_string_release(callback_name);
		RETURN_FALSE;
	}
	zend_string_release(callback_name);

	func = (php_sqlite3_func *)ecalloc(1, sizeof(*func));

	if (sqlite3_create_function(db_obj->db, sql_func, sql_func_num_args, SQLITE_UTF8, func, NULL, php_sqlite3_callback_step, php_sqlite3_callback_final) == SQLITE_OK) {
		func->func_name = estrdup(sql_func);

		ZVAL_COPY(&func->step, step_callback);
		ZVAL_COPY(&func->fini, fini_callback);

		func->argc = sql_func_num_args;
		func->next = db_obj->funcs;
		db_obj->funcs = func;

		RETURN_TRUE;
	}
	efree(func);

	RETURN_FALSE;
}
/* }}} */

/* {{{ proto bool SQLite3::createCollation(string name, mixed callback)
   Registers a PHP function as a comparator that can be used with the SQL COLLATE operator. Callback must accept two strings and return an integer (as strcmp()). */
PHP_METHOD(sqlite3, createCollation)
{
	php_sqlite3_db_object *db_obj;
	zval *object = getThis();
	php_sqlite3_collation *collation;
	char *collation_name;
	zend_string *callback_name;
	size_t collation_name_len;
	zval *callback_func;
	db_obj = Z_SQLITE3_DB_P(object);

	SQLITE3_CHECK_INITIALIZED(db_obj, db_obj->initialised, SQLite3)

	if (zend_parse_parameters(ZEND_NUM_ARGS(), "sz", &collation_name, &collation_name_len, &callback_func) == FAILURE) {
		RETURN_FALSE;
	}

	if (!collation_name_len) {
		RETURN_FALSE;
	}

	if (!zend_is_callable(callback_func, 0, &callback_name)) {
		php_sqlite3_error(db_obj, "Not a valid callback function %s", ZSTR_VAL(callback_name));
		zend_string_release(callback_name);
		RETURN_FALSE;
	}
	zend_string_release(callback_name);

	collation = (php_sqlite3_collation *)ecalloc(1, sizeof(*collation));
	if (sqlite3_create_collation(db_obj->db, collation_name, SQLITE_UTF8, collation, php_sqlite3_callback_compare) == SQLITE_OK) {
		collation->collation_name = estrdup(collation_name);

		ZVAL_COPY(&collation->cmp_func, callback_func);

		collation->next = db_obj->collations;
		db_obj->collations = collation;

		RETURN_TRUE;
	}
	efree(collation);

	RETURN_FALSE;
}
/* }}} */

typedef struct {
	sqlite3_blob *blob;
	size_t		 position;
	size_t       size;
} php_stream_sqlite3_data;

static size_t php_sqlite3_stream_write(php_stream *stream, const char *buf, size_t count)
{
/*	php_stream_sqlite3_data *sqlite3_stream = (php_stream_sqlite3_data *) stream->abstract; */

	return 0;
}

static size_t php_sqlite3_stream_read(php_stream *stream, char *buf, size_t count)
{
	php_stream_sqlite3_data *sqlite3_stream = (php_stream_sqlite3_data *) stream->abstract;

	if (sqlite3_stream->position + count >= sqlite3_stream->size) {
		count = sqlite3_stream->size - sqlite3_stream->position;
		stream->eof = 1;
	}
	if (count) {
		if (sqlite3_blob_read(sqlite3_stream->blob, buf, count, sqlite3_stream->position) != SQLITE_OK) {
			return 0;
		}
		sqlite3_stream->position += count;
	}
	return count;
}

static int php_sqlite3_stream_close(php_stream *stream, int close_handle)
{
	php_stream_sqlite3_data *sqlite3_stream = (php_stream_sqlite3_data *) stream->abstract;

	if (sqlite3_blob_close(sqlite3_stream->blob) != SQLITE_OK) {
		/* Error occurred, but it still closed */
	}

	efree(sqlite3_stream);

	return 0;
}

static int php_sqlite3_stream_flush(php_stream *stream)
{
	/* do nothing */
	return 0;
}

/* {{{ */
static int php_sqlite3_stream_seek(php_stream *stream, zend_off_t offset, int whence, zend_off_t *newoffs)
{
	php_stream_sqlite3_data *sqlite3_stream = (php_stream_sqlite3_data *) stream->abstract;

	switch(whence) {
		case SEEK_CUR:
			if (offset < 0) {
				if (sqlite3_stream->position < (size_t)(-offset)) {
					sqlite3_stream->position = 0;
					*newoffs = -1;
					return -1;
				} else {
					sqlite3_stream->position = sqlite3_stream->position + offset;
					*newoffs = sqlite3_stream->position;
					stream->eof = 0;
					return 0;
				}
			} else {
				if (sqlite3_stream->position + (size_t)(offset) > sqlite3_stream->size) {
					sqlite3_stream->position = sqlite3_stream->size;
					*newoffs = -1;
					return -1;
				} else {
					sqlite3_stream->position = sqlite3_stream->position + offset;
					*newoffs = sqlite3_stream->position;
					stream->eof = 0;
					return 0;
				}
			}
		case SEEK_SET:
			if (sqlite3_stream->size < (size_t)(offset)) {
				sqlite3_stream->position = sqlite3_stream->size;
				*newoffs = -1;
				return -1;
			} else {
				sqlite3_stream->position = offset;
				*newoffs = sqlite3_stream->position;
				stream->eof = 0;
				return 0;
			}
		case SEEK_END:
			if (offset > 0) {
				sqlite3_stream->position = sqlite3_stream->size;
				*newoffs = -1;
				return -1;
			} else if (sqlite3_stream->size < (size_t)(-offset)) {
				sqlite3_stream->position = 0;
				*newoffs = -1;
				return -1;
			} else {
				sqlite3_stream->position = sqlite3_stream->size + offset;
				*newoffs = sqlite3_stream->position;
				stream->eof = 0;
				return 0;
			}
		default:
			*newoffs = sqlite3_stream->position;
			return -1;
	}
}
/* }}} */


static int php_sqlite3_stream_cast(php_stream *stream, int castas, void **ret)
{
	return FAILURE;
}

static int php_sqlite3_stream_stat(php_stream *stream, php_stream_statbuf *ssb)
{
	php_stream_sqlite3_data *sqlite3_stream = (php_stream_sqlite3_data *) stream->abstract;
	ssb->sb.st_size = sqlite3_stream->size;
	return 0;
}

static php_stream_ops php_stream_sqlite3_ops = {
	php_sqlite3_stream_write,
	php_sqlite3_stream_read,
	php_sqlite3_stream_close,
	php_sqlite3_stream_flush,
	"SQLite3",
	php_sqlite3_stream_seek,
	php_sqlite3_stream_cast,
	php_sqlite3_stream_stat
};

/* {{{ proto resource SQLite3::openBlob(string table, string column, int rowid [, string dbname])
   Open a blob as a stream which we can read / write to. */
PHP_METHOD(sqlite3, openBlob)
{
	php_sqlite3_db_object *db_obj;
	zval *object = getThis();
	char *table, *column, *dbname = "main";
	size_t table_len, column_len, dbname_len;
	zend_long rowid, flags = 0;
	sqlite3_blob *blob = NULL;
	php_stream_sqlite3_data *sqlite3_stream;
	php_stream *stream;

	db_obj = Z_SQLITE3_DB_P(object);

	SQLITE3_CHECK_INITIALIZED(db_obj, db_obj->initialised, SQLite3)

	if (zend_parse_parameters(ZEND_NUM_ARGS(), "ssl|s", &table, &table_len, &column, &column_len, &rowid, &dbname, &dbname_len) == FAILURE) {
		return;
	}

	if (sqlite3_blob_open(db_obj->db, dbname, table, column, rowid, flags, &blob) != SQLITE_OK) {
		php_sqlite3_error(db_obj, "Unable to open blob: %s", sqlite3_errmsg(db_obj->db));
		RETURN_FALSE;
	}

	sqlite3_stream = emalloc(sizeof(php_stream_sqlite3_data));
	sqlite3_stream->blob = blob;
	sqlite3_stream->position = 0;
	sqlite3_stream->size = sqlite3_blob_bytes(blob);

	stream = php_stream_alloc(&php_stream_sqlite3_ops, sqlite3_stream, 0, "rb");

	if (stream) {
		php_stream_to_zval(stream, return_value);
	} else {
		RETURN_FALSE;
	}
}
/* }}} */

/* {{{ proto bool SQLite3::enableExceptions([bool enableExceptions = false])
   Enables an exception error mode. */
PHP_METHOD(sqlite3, enableExceptions)
{
	php_sqlite3_db_object *db_obj;
	zval *object = getThis();
	zend_bool enableExceptions = 0;

	db_obj = Z_SQLITE3_DB_P(object);

	if (zend_parse_parameters(ZEND_NUM_ARGS(), "|b", &enableExceptions) == FAILURE) {
		return;
	}

	RETVAL_BOOL(db_obj->exception);

	db_obj->exception = enableExceptions;
}
/* }}} */

/* {{{ proto int SQLite3Stmt::paramCount()
   Returns the number of parameters within the prepared statement. */
PHP_METHOD(sqlite3stmt, paramCount)
{
	php_sqlite3_stmt *stmt_obj;
	zval *object = getThis();
	stmt_obj = Z_SQLITE3_STMT_P(object);

	if (zend_parse_parameters_none() == FAILURE) {
		return;
	}

	SQLITE3_CHECK_INITIALIZED(stmt_obj->db_obj, stmt_obj->initialised, SQLite3);
	SQLITE3_CHECK_INITIALIZED_STMT(stmt_obj->stmt, SQLite3Stmt);

	RETURN_LONG(sqlite3_bind_parameter_count(stmt_obj->stmt));
}
/* }}} */

/* {{{ proto bool SQLite3Stmt::close()
   Closes the prepared statement. */
PHP_METHOD(sqlite3stmt, close)
{
	php_sqlite3_stmt *stmt_obj;
	zval *object = getThis();
	stmt_obj = Z_SQLITE3_STMT_P(object);

	if (zend_parse_parameters_none() == FAILURE) {
		return;
	}

	SQLITE3_CHECK_INITIALIZED(stmt_obj->db_obj, stmt_obj->initialised, SQLite3);

	if(stmt_obj->db_obj) {
        	zend_llist_del_element(&(stmt_obj->db_obj->free_list), object, (int (*)(void *, void *)) php_sqlite3_compare_stmt_zval_free);
	}

	RETURN_TRUE;
}
/* }}} */

/* {{{ proto bool SQLite3Stmt::reset()
   Reset the prepared statement to the state before it was executed, bindings still remain. */
PHP_METHOD(sqlite3stmt, reset)
{
	php_sqlite3_stmt *stmt_obj;
	zval *object = getThis();
	stmt_obj = Z_SQLITE3_STMT_P(object);

	if (zend_parse_parameters_none() == FAILURE) {
		return;
	}

	SQLITE3_CHECK_INITIALIZED(stmt_obj->db_obj, stmt_obj->initialised, SQLite3);
	SQLITE3_CHECK_INITIALIZED_STMT(stmt_obj->stmt, SQLite3Stmt);

	if (sqlite3_reset(stmt_obj->stmt) != SQLITE_OK) {
		php_sqlite3_error(stmt_obj->db_obj, "Unable to reset statement: %s", sqlite3_errmsg(sqlite3_db_handle(stmt_obj->stmt)));
		RETURN_FALSE;
	}
	RETURN_TRUE;
}
/* }}} */

/* {{{ proto bool SQLite3Stmt::clear()
   Clear all current bound parameters. */
PHP_METHOD(sqlite3stmt, clear)
{
	php_sqlite3_stmt *stmt_obj;
	zval *object = getThis();
	stmt_obj = Z_SQLITE3_STMT_P(object);

	if (zend_parse_parameters_none() == FAILURE) {
		return;
	}

	SQLITE3_CHECK_INITIALIZED(stmt_obj->db_obj, stmt_obj->initialised, SQLite3);
	SQLITE3_CHECK_INITIALIZED_STMT(stmt_obj->stmt, SQLite3Stmt);

	if (sqlite3_clear_bindings(stmt_obj->stmt) != SQLITE_OK) {
		php_sqlite3_error(stmt_obj->db_obj, "Unable to clear statement: %s", sqlite3_errmsg(sqlite3_db_handle(stmt_obj->stmt)));
		RETURN_FALSE;
	}

	if (stmt_obj->bound_params) {
		zend_hash_destroy(stmt_obj->bound_params);
		FREE_HASHTABLE(stmt_obj->bound_params);
		stmt_obj->bound_params = NULL;
	}

	RETURN_TRUE;
}
/* }}} */

/* {{{ proto bool SQLite3Stmt::readOnly()
   Returns true if a statement is definitely read only */
PHP_METHOD(sqlite3stmt, readOnly)
{
	php_sqlite3_stmt *stmt_obj;
	zval *object = getThis();
	stmt_obj = Z_SQLITE3_STMT_P(object);

	if (zend_parse_parameters_none() == FAILURE) {
		return;
	}

	SQLITE3_CHECK_INITIALIZED(stmt_obj->db_obj, stmt_obj->initialised, SQLite3);
	SQLITE3_CHECK_INITIALIZED_STMT(stmt_obj->stmt, SQLite3Stmt);

#if SQLITE_VERSION_NUMBER >= 3007004
	if (sqlite3_stmt_readonly(stmt_obj->stmt)) {
		RETURN_TRUE;
	}
#endif
	RETURN_FALSE;
}
/* }}} */

static int register_bound_parameter_to_sqlite(struct php_sqlite3_bound_param *param, php_sqlite3_stmt *stmt) /* {{{ */
{
	HashTable *hash;
	hash = stmt->bound_params;

	if (!hash) {
		ALLOC_HASHTABLE(hash);
		zend_hash_init(hash, 13, NULL, sqlite3_param_dtor, 0);
		stmt->bound_params = hash;
	}

	/* We need a : prefix to resolve a name to a parameter number */
	if (param->name) {
		if (ZSTR_VAL(param->name)[0] != ':') {
			/* pre-increment for character + 1 for null */
			zend_string *temp = zend_string_alloc(ZSTR_LEN(param->name) + 1, 0);
			ZSTR_VAL(temp)[0] = ':';
			memmove(ZSTR_VAL(temp) + 1, ZSTR_VAL(param->name), ZSTR_LEN(param->name) + 1);
			param->name = temp;
		} else {
			param->name = zend_string_init(ZSTR_VAL(param->name), ZSTR_LEN(param->name), 0);
		}
		/* do lookup*/
		param->param_number = sqlite3_bind_parameter_index(stmt->stmt, ZSTR_VAL(param->name));
	}

	if (param->param_number < 1) {
		if (param->name) {
			zend_string_release(param->name);
		}
		return 0;
	}

	if (param->param_number >= 1) {
		zend_hash_index_del(hash, param->param_number);
	}

	if (param->name) {
		zend_hash_update_mem(hash, param->name, param, sizeof(struct php_sqlite3_bound_param));
	} else {
		zend_hash_index_update_mem(hash, param->param_number, param, sizeof(struct php_sqlite3_bound_param));
	}

	return 1;
}
/* }}} */

/* {{{ Best try to map between PHP and SQLite. Default is still text. */
#define PHP_SQLITE3_SET_TYPE(z, p) \
	switch (Z_TYPE_P(z)) { \
		default: \
			(p).type = SQLITE_TEXT; \
			break; \
		case IS_LONG: \
		case IS_TRUE: \
		case IS_FALSE: \
			(p).type = SQLITE_INTEGER; \
			break; \
		case IS_DOUBLE: \
			(p).type = SQLITE_FLOAT; \
			break; \
		case IS_NULL: \
			(p).type = SQLITE_NULL; \
			break; \
	}
/* }}} */

/* {{{ proto bool SQLite3Stmt::bindParam(int parameter_number, mixed parameter [, int type])
   Bind Parameter to a stmt variable. */
PHP_METHOD(sqlite3stmt, bindParam)
{
	php_sqlite3_stmt *stmt_obj;
	zval *object = getThis();
	struct php_sqlite3_bound_param param = {0};
	zval *parameter;
	stmt_obj = Z_SQLITE3_STMT_P(object);

	param.param_number = -1;
	param.type = SQLITE3_TEXT;

	if (zend_parse_parameters_ex(ZEND_PARSE_PARAMS_QUIET, ZEND_NUM_ARGS(), "lz|l", &param.param_number, &parameter, &param.type) == FAILURE) {
		if (zend_parse_parameters(ZEND_NUM_ARGS(), "Sz|l", &param.name, &parameter, &param.type) == FAILURE) {
			return;
		}
	}

	SQLITE3_CHECK_INITIALIZED(stmt_obj->db_obj, stmt_obj->initialised, SQLite3);
	SQLITE3_CHECK_INITIALIZED_STMT(stmt_obj->stmt, SQLite3Stmt);

	ZVAL_COPY(&param.parameter, parameter);

	if (ZEND_NUM_ARGS() < 3) {
		PHP_SQLITE3_SET_TYPE(parameter, param);
	}

	if (!register_bound_parameter_to_sqlite(&param, stmt_obj)) {
		if (!Z_ISUNDEF(param.parameter)) {
			zval_ptr_dtor(&(param.parameter));
			ZVAL_UNDEF(&param.parameter);
		}
		RETURN_FALSE;
	}
	RETURN_TRUE;
}
/* }}} */

/* {{{ proto bool SQLite3Stmt::bindValue(int parameter_number, mixed parameter [, int type])
   Bind Value of a parameter to a stmt variable. */
PHP_METHOD(sqlite3stmt, bindValue)
{
	php_sqlite3_stmt *stmt_obj;
	zval *object = getThis();
	struct php_sqlite3_bound_param param = {0};
	zval *parameter;
	stmt_obj = Z_SQLITE3_STMT_P(object);

	param.param_number = -1;
	param.type = SQLITE3_TEXT;

	if (zend_parse_parameters_ex(ZEND_PARSE_PARAMS_QUIET, ZEND_NUM_ARGS(), "lz/|l", &param.param_number, &parameter, &param.type) == FAILURE) {
		if (zend_parse_parameters(ZEND_NUM_ARGS(), "Sz/|l", &param.name, &parameter, &param.type) == FAILURE) {
			return;
		}
	}

	SQLITE3_CHECK_INITIALIZED(stmt_obj->db_obj, stmt_obj->initialised, SQLite3);
	SQLITE3_CHECK_INITIALIZED_STMT(stmt_obj->stmt, SQLite3Stmt);

	ZVAL_COPY(&param.parameter, parameter);

	if (ZEND_NUM_ARGS() < 3) {
		PHP_SQLITE3_SET_TYPE(parameter, param);
	}

	if (!register_bound_parameter_to_sqlite(&param, stmt_obj)) {
		if (!Z_ISUNDEF(param.parameter)) {
			zval_ptr_dtor(&(param.parameter));
			ZVAL_UNDEF(&param.parameter);
		}
		RETURN_FALSE;
	}
	RETURN_TRUE;
}
/* }}} */

#undef PHP_SQLITE3_SET_TYPE

/* {{{ proto SQLite3Result SQLite3Stmt::execute()
   Executes a prepared statement and returns a result set object. */
PHP_METHOD(sqlite3stmt, execute)
{
	php_sqlite3_stmt *stmt_obj;
	php_sqlite3_result *result;
	zval *object = getThis();
	int return_code = 0;
	struct php_sqlite3_bound_param *param;

	stmt_obj = Z_SQLITE3_STMT_P(object);

	if (zend_parse_parameters_none() == FAILURE) {
		return;
	}

	SQLITE3_CHECK_INITIALIZED(stmt_obj->db_obj, stmt_obj->initialised, SQLite3);

	if (stmt_obj->bound_params) {
		ZEND_HASH_FOREACH_PTR(stmt_obj->bound_params, param) {
			zval *parameter;
			/* parameter must be a reference? */
			if (Z_ISREF(param->parameter)) {
				parameter = Z_REFVAL(param->parameter);
			} else {
				parameter = &param->parameter;
			}

			/* If the ZVAL is null then it should be bound as that */
			if (Z_TYPE_P(parameter) == IS_NULL) {
				sqlite3_bind_null(stmt_obj->stmt, param->param_number);
				continue;
			}

			switch (param->type) {
				case SQLITE_INTEGER:
					convert_to_long(parameter);
#if ZEND_LONG_MAX > 2147483647
					sqlite3_bind_int64(stmt_obj->stmt, param->param_number, Z_LVAL_P(parameter));
#else
					sqlite3_bind_int(stmt_obj->stmt, param->param_number, Z_LVAL_P(parameter));
#endif
					break;

				case SQLITE_FLOAT:
					/* convert_to_double(parameter);*/
					sqlite3_bind_double(stmt_obj->stmt, param->param_number, Z_DVAL_P(parameter));
					break;

				case SQLITE_BLOB:
				{
					php_stream *stream = NULL;
					zend_string *buffer = NULL;
					if (Z_TYPE_P(parameter) == IS_RESOURCE) {
						php_stream_from_zval_no_verify(stream, parameter);
						if (stream == NULL) {
							php_sqlite3_error(stmt_obj->db_obj, "Unable to read stream for parameter %ld", param->param_number);
							RETURN_FALSE;
						}
						buffer = php_stream_copy_to_mem(stream, PHP_STREAM_COPY_ALL, 0);
					} else {
						buffer = zval_get_string(parameter);
					}

					if (buffer) {
						sqlite3_bind_blob(stmt_obj->stmt, param->param_number, ZSTR_VAL(buffer), ZSTR_LEN(buffer), SQLITE_TRANSIENT);
						zend_string_release(buffer);
					} else {
						sqlite3_bind_null(stmt_obj->stmt, param->param_number);
					}
					break;
				}

				case SQLITE3_TEXT:
					convert_to_string(parameter);
					sqlite3_bind_text(stmt_obj->stmt, param->param_number, Z_STRVAL_P(parameter), Z_STRLEN_P(parameter), SQLITE_STATIC);
					break;

				case SQLITE_NULL:
					sqlite3_bind_null(stmt_obj->stmt, param->param_number);
					break;

				default:
					php_sqlite3_error(stmt_obj->db_obj, "Unknown parameter type: %pd for parameter %pd", param->type, param->param_number);
					RETURN_FALSE;
			}
		} ZEND_HASH_FOREACH_END();
	}

	return_code = sqlite3_step(stmt_obj->stmt);

	switch (return_code) {
		case SQLITE_ROW: /* Valid Row */
		case SQLITE_DONE: /* Valid but no results */
		{
			sqlite3_reset(stmt_obj->stmt);
			object_init_ex(return_value, php_sqlite3_result_entry);
			result = Z_SQLITE3_RESULT_P(return_value);

			result->is_prepared_statement = 1;
			result->db_obj = stmt_obj->db_obj;
			result->stmt_obj = stmt_obj;
			ZVAL_COPY(&result->stmt_obj_zval, object);

			break;
		}
		case SQLITE_ERROR:
			sqlite3_reset(stmt_obj->stmt);

		default:
			if (!EG(exception)) {
				php_sqlite3_error(stmt_obj->db_obj, "Unable to execute statement: %s", sqlite3_errmsg(sqlite3_db_handle(stmt_obj->stmt)));
			}
			zval_dtor(return_value);
			RETURN_FALSE;
	}

	return;
}
/* }}} */

/* {{{ proto int SQLite3Stmt::__construct(SQLite3 dbobject, String Statement)
   __constructor for SQLite3Stmt. */
PHP_METHOD(sqlite3stmt, __construct)
{
	php_sqlite3_stmt *stmt_obj;
	php_sqlite3_db_object *db_obj;
	zval *object = getThis();
	zval *db_zval;
	zend_string *sql;
	int errcode;
	zend_error_handling error_handling;
	php_sqlite3_free_list *free_item;

	stmt_obj = Z_SQLITE3_STMT_P(object);

	if (zend_parse_parameters_throw(ZEND_NUM_ARGS(), "OS", &db_zval, php_sqlite3_sc_entry, &sql) == FAILURE) {
		return;
	}

	db_obj = Z_SQLITE3_DB_P(db_zval);

	zend_replace_error_handling(EH_THROW, NULL, &error_handling);
	SQLITE3_CHECK_INITIALIZED(db_obj, db_obj->initialised, SQLite3)
	zend_restore_error_handling(&error_handling);

	if (!ZSTR_LEN(sql)) {
		RETURN_FALSE;
	}

	stmt_obj->db_obj = db_obj;
	ZVAL_COPY(&stmt_obj->db_obj_zval, db_zval);

	errcode = sqlite3_prepare_v2(db_obj->db, ZSTR_VAL(sql), ZSTR_LEN(sql), &(stmt_obj->stmt), NULL);
	if (errcode != SQLITE_OK) {
		php_sqlite3_error(db_obj, "Unable to prepare statement: %d, %s", errcode, sqlite3_errmsg(db_obj->db));
		zval_dtor(return_value);
		RETURN_FALSE;
	}
	stmt_obj->initialised = 1;

	free_item = emalloc(sizeof(php_sqlite3_free_list));
	free_item->stmt_obj = stmt_obj;
	//??  free_item->stmt_obj_zval = getThis();
	ZVAL_COPY_VALUE(&free_item->stmt_obj_zval, object);

	zend_llist_add_element(&(db_obj->free_list), &free_item);
}
/* }}} */

/* {{{ proto int SQLite3Result::numColumns()
   Number of columns in the result set. */
PHP_METHOD(sqlite3result, numColumns)
{
	php_sqlite3_result *result_obj;
	zval *object = getThis();
	result_obj = Z_SQLITE3_RESULT_P(object);

	SQLITE3_CHECK_INITIALIZED(result_obj->db_obj, result_obj->stmt_obj->initialised, SQLite3Result)

	if (zend_parse_parameters_none() == FAILURE) {
		return;
	}

	RETURN_LONG(sqlite3_column_count(result_obj->stmt_obj->stmt));
}
/* }}} */

/* {{{ proto string SQLite3Result::columnName(int column)
   Returns the name of the nth column. */
PHP_METHOD(sqlite3result, columnName)
{
	php_sqlite3_result *result_obj;
	zval *object = getThis();
	zend_long column = 0;
	char *column_name;
	result_obj = Z_SQLITE3_RESULT_P(object);

	SQLITE3_CHECK_INITIALIZED(result_obj->db_obj, result_obj->stmt_obj->initialised, SQLite3Result)

	if (zend_parse_parameters(ZEND_NUM_ARGS(), "l", &column) == FAILURE) {
		return;
	}
	column_name = (char*) sqlite3_column_name(result_obj->stmt_obj->stmt, column);

	if (column_name == NULL) {
		RETURN_FALSE;
	}

	RETVAL_STRING(column_name);
}
/* }}} */

/* {{{ proto int SQLite3Result::columnType(int column)
   Returns the type of the nth column. */
PHP_METHOD(sqlite3result, columnType)
{
	php_sqlite3_result *result_obj;
	zval *object = getThis();
	zend_long column = 0;
	result_obj = Z_SQLITE3_RESULT_P(object);

	SQLITE3_CHECK_INITIALIZED(result_obj->db_obj, result_obj->stmt_obj->initialised, SQLite3Result)

	if (zend_parse_parameters(ZEND_NUM_ARGS(), "l", &column) == FAILURE) {
		return;
	}

	if (result_obj->complete) {
		RETURN_FALSE;
	}

	RETURN_LONG(sqlite3_column_type(result_obj->stmt_obj->stmt, column));
}
/* }}} */

/* {{{ proto array SQLite3Result::fetchArray([int mode])
   Fetch a result row as both an associative or numerically indexed array or both. */
PHP_METHOD(sqlite3result, fetchArray)
{
	php_sqlite3_result *result_obj;
	zval *object = getThis();
	int i, ret;
	zend_long mode = PHP_SQLITE3_BOTH;
	result_obj = Z_SQLITE3_RESULT_P(object);

	SQLITE3_CHECK_INITIALIZED(result_obj->db_obj, result_obj->stmt_obj->initialised, SQLite3Result)

	if (zend_parse_parameters(ZEND_NUM_ARGS(), "|l", &mode) == FAILURE) {
		return;
	}

	ret = sqlite3_step(result_obj->stmt_obj->stmt);
	switch (ret) {
		case SQLITE_ROW:
			/* If there was no return value then just skip fetching */
			if (!USED_RET()) {
				return;
			}

			array_init(return_value);

			for (i = 0; i < sqlite3_data_count(result_obj->stmt_obj->stmt); i++) {
				zval data;

				sqlite_value_to_zval(result_obj->stmt_obj->stmt, i, &data);

				if (mode & PHP_SQLITE3_NUM) {
					add_index_zval(return_value, i, &data);
				}

				if (mode & PHP_SQLITE3_ASSOC) {
					if (mode & PHP_SQLITE3_NUM) {
						if (Z_REFCOUNTED(data)) {
							Z_ADDREF(data);
						}
					}
					add_assoc_zval(return_value, (char*)sqlite3_column_name(result_obj->stmt_obj->stmt, i), &data);
				}
			}
			break;

		case SQLITE_DONE:
			result_obj->complete = 1;
			RETURN_FALSE;
			break;

		default:
			php_sqlite3_error(result_obj->db_obj, "Unable to execute statement: %s", sqlite3_errmsg(sqlite3_db_handle(result_obj->stmt_obj->stmt)));
	}
}
/* }}} */

/* {{{ proto bool SQLite3Result::reset()
   Resets the result set back to the first row. */
PHP_METHOD(sqlite3result, reset)
{
	php_sqlite3_result *result_obj;
	zval *object = getThis();
	result_obj = Z_SQLITE3_RESULT_P(object);

	SQLITE3_CHECK_INITIALIZED(result_obj->db_obj, result_obj->stmt_obj->initialised, SQLite3Result)

	if (zend_parse_parameters_none() == FAILURE) {
		return;
	}

	if (sqlite3_reset(result_obj->stmt_obj->stmt) != SQLITE_OK) {
		RETURN_FALSE;
	}

	result_obj->complete = 0;

	RETURN_TRUE;
}
/* }}} */

/* {{{ proto bool SQLite3Result::finalize()
   Closes the result set. */
PHP_METHOD(sqlite3result, finalize)
{
	php_sqlite3_result *result_obj;
	zval *object = getThis();
	result_obj = Z_SQLITE3_RESULT_P(object);

	SQLITE3_CHECK_INITIALIZED(result_obj->db_obj, result_obj->stmt_obj->initialised, SQLite3Result)

	if (zend_parse_parameters_none() == FAILURE) {
		return;
	}

	/* We need to finalize an internal statement */
	if (result_obj->is_prepared_statement == 0) {
		zend_llist_del_element(&(result_obj->db_obj->free_list), &result_obj->stmt_obj_zval,
			(int (*)(void *, void *)) php_sqlite3_compare_stmt_zval_free);
	} else {
		sqlite3_reset(result_obj->stmt_obj->stmt);
	}

	RETURN_TRUE;
}
/* }}} */

/* {{{ proto int SQLite3Result::__construct()
   __constructor for SQLite3Result. */
PHP_METHOD(sqlite3result, __construct)
{
	zend_throw_exception(zend_ce_exception, "SQLite3Result cannot be directly instantiated", 0);
}
/* }}} */

/* {{{ arginfo */
ZEND_BEGIN_ARG_INFO_EX(arginfo_sqlite3_open, 0, 0, 1)
	ZEND_ARG_INFO(0, filename)
	ZEND_ARG_INFO(0, flags)
	ZEND_ARG_INFO(0, encryption_key)
ZEND_END_ARG_INFO()

ZEND_BEGIN_ARG_INFO(arginfo_sqlite3_busytimeout, 0)
	ZEND_ARG_INFO(0, ms)
ZEND_END_ARG_INFO()

#ifndef SQLITE_OMIT_LOAD_EXTENSION
ZEND_BEGIN_ARG_INFO(arginfo_sqlite3_loadextension, 0)
	ZEND_ARG_INFO(0, shared_library)
ZEND_END_ARG_INFO()
#endif

ZEND_BEGIN_ARG_INFO_EX(arginfo_sqlite3_escapestring, 0, 0, 1)
	ZEND_ARG_INFO(0, value)
ZEND_END_ARG_INFO()

ZEND_BEGIN_ARG_INFO_EX(arginfo_sqlite3_query, 0, 0, 1)
	ZEND_ARG_INFO(0, query)
ZEND_END_ARG_INFO()

ZEND_BEGIN_ARG_INFO_EX(arginfo_sqlite3_querysingle, 0, 0, 1)
	ZEND_ARG_INFO(0, query)
	ZEND_ARG_INFO(0, entire_row)
ZEND_END_ARG_INFO()

ZEND_BEGIN_ARG_INFO_EX(arginfo_sqlite3_createfunction, 0, 0, 2)
	ZEND_ARG_INFO(0, name)
	ZEND_ARG_INFO(0, callback)
	ZEND_ARG_INFO(0, argument_count)
ZEND_END_ARG_INFO()

ZEND_BEGIN_ARG_INFO_EX(arginfo_sqlite3_createaggregate, 0, 0, 3)
	ZEND_ARG_INFO(0, name)
	ZEND_ARG_INFO(0, step_callback)
	ZEND_ARG_INFO(0, final_callback)
	ZEND_ARG_INFO(0, argument_count)
ZEND_END_ARG_INFO()

ZEND_BEGIN_ARG_INFO_EX(arginfo_sqlite3_createcollation, 0, 0, 2)
	ZEND_ARG_INFO(0, name)
	ZEND_ARG_INFO(0, callback)
ZEND_END_ARG_INFO()

ZEND_BEGIN_ARG_INFO_EX(argingo_sqlite3_openblob, 0, 0, 3)
	ZEND_ARG_INFO(0, table)
	ZEND_ARG_INFO(0, column)
	ZEND_ARG_INFO(0, rowid)
	ZEND_ARG_INFO(0, dbname)
ZEND_END_ARG_INFO()

ZEND_BEGIN_ARG_INFO_EX(argingo_sqlite3_enableexceptions, 0, 0, 1)
	ZEND_ARG_INFO(0, enableExceptions)
ZEND_END_ARG_INFO()

ZEND_BEGIN_ARG_INFO_EX(arginfo_sqlite3stmt_bindparam, 0, 0, 2)
	ZEND_ARG_INFO(0, param_number)
	ZEND_ARG_INFO(1, param)
	ZEND_ARG_INFO(0, type)
ZEND_END_ARG_INFO()

ZEND_BEGIN_ARG_INFO_EX(arginfo_sqlite3stmt_bindvalue, 0, 0, 2)
	ZEND_ARG_INFO(0, param_number)
	ZEND_ARG_INFO(0, param)
	ZEND_ARG_INFO(0, type)
ZEND_END_ARG_INFO()

ZEND_BEGIN_ARG_INFO_EX(arginfo_sqlite3stmt_construct, 0, 0, 1)
	ZEND_ARG_INFO(0, sqlite3)
ZEND_END_ARG_INFO()

ZEND_BEGIN_ARG_INFO_EX(arginfo_sqlite3result_columnname, 0, 0, 1)
	ZEND_ARG_INFO(0, column_number)
ZEND_END_ARG_INFO()

ZEND_BEGIN_ARG_INFO_EX(arginfo_sqlite3result_columntype, 0, 0, 1)
	ZEND_ARG_INFO(0, column_number)
ZEND_END_ARG_INFO()

ZEND_BEGIN_ARG_INFO_EX(arginfo_sqlite3result_fetcharray, 0, 0, 0)
	ZEND_ARG_INFO(0, mode)
ZEND_END_ARG_INFO()

ZEND_BEGIN_ARG_INFO(arginfo_sqlite3_void, 0)
ZEND_END_ARG_INFO()
/* }}} */

/* {{{ php_sqlite3_class_methods */
static zend_function_entry php_sqlite3_class_methods[] = {
	PHP_ME(sqlite3,		open,				arginfo_sqlite3_open, ZEND_ACC_PUBLIC)
	PHP_ME(sqlite3,		close,				arginfo_sqlite3_void, ZEND_ACC_PUBLIC)
	PHP_ME(sqlite3,		exec,				arginfo_sqlite3_query, ZEND_ACC_PUBLIC)
	PHP_ME(sqlite3,		version,			arginfo_sqlite3_void, ZEND_ACC_PUBLIC|ZEND_ACC_STATIC)
	PHP_ME(sqlite3,		lastInsertRowID,	arginfo_sqlite3_void, ZEND_ACC_PUBLIC)
	PHP_ME(sqlite3,		lastErrorCode,		arginfo_sqlite3_void, ZEND_ACC_PUBLIC)
	PHP_ME(sqlite3,		lastErrorMsg,		arginfo_sqlite3_void, ZEND_ACC_PUBLIC)
	PHP_ME(sqlite3,		busyTimeout,		arginfo_sqlite3_busytimeout, ZEND_ACC_PUBLIC)
#ifndef SQLITE_OMIT_LOAD_EXTENSION
	PHP_ME(sqlite3,		loadExtension,		arginfo_sqlite3_loadextension, ZEND_ACC_PUBLIC)
#endif
	PHP_ME(sqlite3,		changes,			arginfo_sqlite3_void, ZEND_ACC_PUBLIC)
	PHP_ME(sqlite3,		escapeString,		arginfo_sqlite3_escapestring, ZEND_ACC_PUBLIC|ZEND_ACC_STATIC)
	PHP_ME(sqlite3,		prepare,			arginfo_sqlite3_query, ZEND_ACC_PUBLIC)
	PHP_ME(sqlite3,		query,				arginfo_sqlite3_query, ZEND_ACC_PUBLIC)
	PHP_ME(sqlite3,		querySingle,		arginfo_sqlite3_querysingle, ZEND_ACC_PUBLIC)
	PHP_ME(sqlite3,		createFunction,		arginfo_sqlite3_createfunction, ZEND_ACC_PUBLIC)
	PHP_ME(sqlite3,		createAggregate,	arginfo_sqlite3_createaggregate, ZEND_ACC_PUBLIC)
	PHP_ME(sqlite3,		createCollation,	arginfo_sqlite3_createcollation, ZEND_ACC_PUBLIC)
	PHP_ME(sqlite3,		openBlob,			argingo_sqlite3_openblob, ZEND_ACC_PUBLIC)
	PHP_ME(sqlite3,		enableExceptions,	argingo_sqlite3_enableexceptions, ZEND_ACC_PUBLIC)
	/* Aliases */
	PHP_MALIAS(sqlite3,	__construct, open, arginfo_sqlite3_open, ZEND_ACC_PUBLIC|ZEND_ACC_CTOR)
	PHP_FE_END
};
/* }}} */

/* {{{ php_sqlite3_stmt_class_methods */
static zend_function_entry php_sqlite3_stmt_class_methods[] = {
	PHP_ME(sqlite3stmt, paramCount,	arginfo_sqlite3_void, ZEND_ACC_PUBLIC)
	PHP_ME(sqlite3stmt, close,		arginfo_sqlite3_void, ZEND_ACC_PUBLIC)
	PHP_ME(sqlite3stmt, reset,		arginfo_sqlite3_void, ZEND_ACC_PUBLIC)
	PHP_ME(sqlite3stmt, clear,		arginfo_sqlite3_void, ZEND_ACC_PUBLIC)
	PHP_ME(sqlite3stmt, execute,	arginfo_sqlite3_void, ZEND_ACC_PUBLIC)
	PHP_ME(sqlite3stmt, bindParam,	arginfo_sqlite3stmt_bindparam, ZEND_ACC_PUBLIC)
	PHP_ME(sqlite3stmt, bindValue,	arginfo_sqlite3stmt_bindvalue, ZEND_ACC_PUBLIC)
	PHP_ME(sqlite3stmt, readOnly,	arginfo_sqlite3_void, ZEND_ACC_PUBLIC)
	PHP_ME(sqlite3stmt, __construct, arginfo_sqlite3stmt_construct, ZEND_ACC_PRIVATE|ZEND_ACC_CTOR)
	PHP_FE_END
};
/* }}} */

/* {{{ php_sqlite3_result_class_methods */
static zend_function_entry php_sqlite3_result_class_methods[] = {
	PHP_ME(sqlite3result, numColumns,		arginfo_sqlite3_void, ZEND_ACC_PUBLIC)
	PHP_ME(sqlite3result, columnName,		arginfo_sqlite3result_columnname, ZEND_ACC_PUBLIC)
	PHP_ME(sqlite3result, columnType,		arginfo_sqlite3result_columntype, ZEND_ACC_PUBLIC)
	PHP_ME(sqlite3result, fetchArray,		arginfo_sqlite3result_fetcharray, ZEND_ACC_PUBLIC)
	PHP_ME(sqlite3result, reset,			arginfo_sqlite3_void, ZEND_ACC_PUBLIC)
	PHP_ME(sqlite3result, finalize,			arginfo_sqlite3_void, ZEND_ACC_PUBLIC)
	PHP_ME(sqlite3result, __construct, 		arginfo_sqlite3_void, ZEND_ACC_PRIVATE|ZEND_ACC_CTOR)
	PHP_FE_END
};
/* }}} */

/* {{{ Authorization Callback
*/
static int php_sqlite3_authorizer(void *autharg, int access_type, const char *arg3, const char *arg4, const char *arg5, const char *arg6)
{
	switch (access_type) {
		case SQLITE_ATTACH:
		{
			if (memcmp(arg3, ":memory:", sizeof(":memory:")) && *arg3) {

#if PHP_API_VERSION < 20100412
				if (PG(safe_mode) && (!php_checkuid(arg3, NULL, CHECKUID_CHECK_FILE_AND_DIR))) {
					return SQLITE_DENY;
				}
#endif

				if (php_check_open_basedir(arg3)) {
					return SQLITE_DENY;
				}
			}
			return SQLITE_OK;
		}

		default:
			/* access allowed */
			return SQLITE_OK;
	}
}
/* }}} */

/* {{{ php_sqlite3_free_list_dtor
*/
static void php_sqlite3_free_list_dtor(void **item)
{
	php_sqlite3_free_list *free_item = (php_sqlite3_free_list *)*item;

	if (free_item->stmt_obj && free_item->stmt_obj->initialised) {
		sqlite3_finalize(free_item->stmt_obj->stmt);
		free_item->stmt_obj->initialised = 0;
	}
	efree(*item);
}
/* }}} */

static int php_sqlite3_compare_stmt_zval_free(php_sqlite3_free_list **free_list, zval *statement ) /* {{{ */
{
	return  ((*free_list)->stmt_obj->initialised && Z_PTR_P(statement) == Z_PTR((*free_list)->stmt_obj_zval));
}
/* }}} */

static int php_sqlite3_compare_stmt_free( php_sqlite3_free_list **free_list, sqlite3_stmt *statement ) /* {{{ */
{
	return ((*free_list)->stmt_obj->initialised && statement == (*free_list)->stmt_obj->stmt);
}
/* }}} */

static void php_sqlite3_object_free_storage(zend_object *object) /* {{{ */
{
	php_sqlite3_db_object *intern = php_sqlite3_db_from_obj(object);
	php_sqlite3_func *func;
	php_sqlite3_collation *collation;

	if (!intern) {
		return;
	}

	while (intern->funcs) {
		func = intern->funcs;
		intern->funcs = func->next;
		if (intern->initialised && intern->db) {
			sqlite3_create_function(intern->db, func->func_name, func->argc, SQLITE_UTF8, func, NULL, NULL, NULL);
		}

		efree((char*)func->func_name);

		if (!Z_ISUNDEF(func->func)) {
			zval_ptr_dtor(&func->func);
		}
		if (!Z_ISUNDEF(func->step)) {
			zval_ptr_dtor(&func->step);
		}
		if (!Z_ISUNDEF(func->fini)) {
			zval_ptr_dtor(&func->fini);
		}
		efree(func);
	}

	while (intern->collations){
		collation = intern->collations;
		intern->collations = collation->next;
		if (intern->initialised && intern->db){
			sqlite3_create_collation(intern->db, collation->collation_name, SQLITE_UTF8, NULL, NULL);
		}
		efree((char*)collation->collation_name);
		if (!Z_ISUNDEF(collation->cmp_func)) {
			zval_ptr_dtor(&collation->cmp_func);
		}
		efree(collation);
	}

	if (intern->initialised && intern->db) {
		sqlite3_close(intern->db);
		intern->initialised = 0;
	}

	zend_object_std_dtor(&intern->zo);
}
/* }}} */

static void php_sqlite3_stmt_object_free_storage(zend_object *object) /* {{{ */
{
	php_sqlite3_stmt *intern = php_sqlite3_stmt_from_obj(object);

	if (!intern) {
		return;
	}

	if (intern->bound_params) {
		zend_hash_destroy(intern->bound_params);
		FREE_HASHTABLE(intern->bound_params);
		intern->bound_params = NULL;
	}

	if (intern->initialised) {
		zend_llist_del_element(&(intern->db_obj->free_list), intern->stmt,
			(int (*)(void *, void *)) php_sqlite3_compare_stmt_free);
	}

	if (!Z_ISUNDEF(intern->db_obj_zval)) {
		zval_ptr_dtor(&intern->db_obj_zval);
	}

	zend_object_std_dtor(&intern->zo);
}
/* }}} */

static void php_sqlite3_result_object_free_storage(zend_object *object) /* {{{ */
{
	php_sqlite3_result *intern = php_sqlite3_result_from_obj(object);

	if (!intern) {
		return;
	}

	if (!Z_ISNULL(intern->stmt_obj_zval)) {
		if (intern->stmt_obj && intern->stmt_obj->initialised) {
			sqlite3_reset(intern->stmt_obj->stmt);
		}

		zval_ptr_dtor(&intern->stmt_obj_zval);
	}

	zend_object_std_dtor(&intern->zo);
}
/* }}} */

static zend_object *php_sqlite3_object_new(zend_class_entry *class_type) /* {{{ */
{
	php_sqlite3_db_object *intern;

	/* Allocate memory for it */
	intern = ecalloc(1, sizeof(php_sqlite3_db_object) + zend_object_properties_size(class_type));

	/* Need to keep track of things to free */
	zend_llist_init(&(intern->free_list),  sizeof(php_sqlite3_free_list *), (llist_dtor_func_t)php_sqlite3_free_list_dtor, 0);

	zend_object_std_init(&intern->zo, class_type);
	object_properties_init(&intern->zo, class_type);

	intern->zo.handlers = &sqlite3_object_handlers;

	return &intern->zo;
}
/* }}} */

static zend_object *php_sqlite3_stmt_object_new(zend_class_entry *class_type) /* {{{ */
{
	php_sqlite3_stmt *intern;

	/* Allocate memory for it */
	intern = ecalloc(1, sizeof(php_sqlite3_stmt) + zend_object_properties_size(class_type));

	zend_object_std_init(&intern->zo, class_type);
	object_properties_init(&intern->zo, class_type);

	intern->zo.handlers = &sqlite3_stmt_object_handlers;

	return &intern->zo;
}
/* }}} */

static zend_object *php_sqlite3_result_object_new(zend_class_entry *class_type) /* {{{ */
{
	php_sqlite3_result *intern;

	/* Allocate memory for it */
	intern = ecalloc(1, sizeof(php_sqlite3_result) + zend_object_properties_size(class_type));

	zend_object_std_init(&intern->zo, class_type);
	object_properties_init(&intern->zo, class_type);

	intern->zo.handlers = &sqlite3_result_object_handlers;

	return &intern->zo;
}
/* }}} */

static void sqlite3_param_dtor(zval *data) /* {{{ */
{
	struct php_sqlite3_bound_param *param = (struct php_sqlite3_bound_param*)Z_PTR_P(data);

	if (param->name) {
		zend_string_release(param->name);
	}

	if (!Z_ISNULL(param->parameter)) {
		zval_ptr_dtor(&(param->parameter));
		ZVAL_UNDEF(&param->parameter);
	}
	efree(param);
}
/* }}} */

/* {{{ PHP_MINIT_FUNCTION
*/
PHP_MINIT_FUNCTION(sqlite3)
{
	zend_class_entry ce;

#if defined(ZTS)
	/* Refuse to load if this wasn't a threasafe library loaded */
	if (!sqlite3_threadsafe()) {
		php_error_docref(NULL, E_WARNING, "A thread safe version of SQLite is required when using a thread safe version of PHP.");
		return FAILURE;
	}
#endif

	memcpy(&sqlite3_object_handlers, zend_get_std_object_handlers(), sizeof(zend_object_handlers));
	memcpy(&sqlite3_stmt_object_handlers, zend_get_std_object_handlers(), sizeof(zend_object_handlers));
	memcpy(&sqlite3_result_object_handlers, zend_get_std_object_handlers(), sizeof(zend_object_handlers));

	/* Register SQLite 3 Class */
	INIT_CLASS_ENTRY(ce, "SQLite3", php_sqlite3_class_methods);
	ce.create_object = php_sqlite3_object_new;
	sqlite3_object_handlers.offset = XtOffsetOf(php_sqlite3_db_object, zo);
	sqlite3_object_handlers.clone_obj = NULL;
	sqlite3_object_handlers.free_obj = php_sqlite3_object_free_storage;
	php_sqlite3_sc_entry = zend_register_internal_class(&ce);

	/* Register SQLite 3 Prepared Statement Class */
	INIT_CLASS_ENTRY(ce, "SQLite3Stmt", php_sqlite3_stmt_class_methods);
	ce.create_object = php_sqlite3_stmt_object_new;
	sqlite3_stmt_object_handlers.offset = XtOffsetOf(php_sqlite3_stmt, zo);
	sqlite3_stmt_object_handlers.clone_obj = NULL;
	sqlite3_stmt_object_handlers.free_obj = php_sqlite3_stmt_object_free_storage;
	php_sqlite3_stmt_entry = zend_register_internal_class(&ce);

	/* Register SQLite 3 Result Class */
	INIT_CLASS_ENTRY(ce, "SQLite3Result", php_sqlite3_result_class_methods);
	ce.create_object = php_sqlite3_result_object_new;
	sqlite3_result_object_handlers.offset = XtOffsetOf(php_sqlite3_result, zo);
	sqlite3_result_object_handlers.clone_obj = NULL;
	sqlite3_result_object_handlers.free_obj = php_sqlite3_result_object_free_storage;
	php_sqlite3_result_entry = zend_register_internal_class(&ce);

	REGISTER_INI_ENTRIES();

	REGISTER_LONG_CONSTANT("SQLITE3_ASSOC", PHP_SQLITE3_ASSOC, CONST_CS | CONST_PERSISTENT);
	REGISTER_LONG_CONSTANT("SQLITE3_NUM", PHP_SQLITE3_NUM, CONST_CS | CONST_PERSISTENT);
	REGISTER_LONG_CONSTANT("SQLITE3_BOTH", PHP_SQLITE3_BOTH, CONST_CS | CONST_PERSISTENT);

	REGISTER_LONG_CONSTANT("SQLITE3_INTEGER", SQLITE_INTEGER, CONST_CS | CONST_PERSISTENT);
	REGISTER_LONG_CONSTANT("SQLITE3_FLOAT", SQLITE_FLOAT, CONST_CS | CONST_PERSISTENT);
	REGISTER_LONG_CONSTANT("SQLITE3_TEXT", SQLITE3_TEXT, CONST_CS | CONST_PERSISTENT);
	REGISTER_LONG_CONSTANT("SQLITE3_BLOB", SQLITE_BLOB, CONST_CS | CONST_PERSISTENT);
	REGISTER_LONG_CONSTANT("SQLITE3_NULL", SQLITE_NULL, CONST_CS | CONST_PERSISTENT);

	REGISTER_LONG_CONSTANT("SQLITE3_OPEN_READONLY", SQLITE_OPEN_READONLY, CONST_CS | CONST_PERSISTENT);
	REGISTER_LONG_CONSTANT("SQLITE3_OPEN_READWRITE", SQLITE_OPEN_READWRITE, CONST_CS | CONST_PERSISTENT);
	REGISTER_LONG_CONSTANT("SQLITE3_OPEN_CREATE", SQLITE_OPEN_CREATE, CONST_CS | CONST_PERSISTENT);

	return SUCCESS;
}
/* }}} */

/* {{{ PHP_MSHUTDOWN_FUNCTION
*/
PHP_MSHUTDOWN_FUNCTION(sqlite3)
{
	UNREGISTER_INI_ENTRIES();

	return SUCCESS;
}
/* }}} */

/* {{{ PHP_MINFO_FUNCTION
*/
PHP_MINFO_FUNCTION(sqlite3)
{
	php_info_print_table_start();
	php_info_print_table_header(2, "SQLite3 support", "enabled");
	php_info_print_table_row(2, "SQLite3 module version", PHP_SQLITE3_VERSION);
	php_info_print_table_row(2, "SQLite Library", sqlite3_libversion());
	php_info_print_table_end();

	DISPLAY_INI_ENTRIES();
}
/* }}} */

/* {{{ PHP_GINIT_FUNCTION
*/
static PHP_GINIT_FUNCTION(sqlite3)
{
#if defined(COMPILE_DL_SQLITE3) && defined(ZTS)
	ZEND_TSRMLS_CACHE_UPDATE();
#endif
	memset(sqlite3_globals, 0, sizeof(*sqlite3_globals));
}
/* }}} */

/* {{{ sqlite3_module_entry
*/
zend_module_entry sqlite3_module_entry = {
	STANDARD_MODULE_HEADER,
	"sqlite3",
	NULL,
	PHP_MINIT(sqlite3),
	PHP_MSHUTDOWN(sqlite3),
	NULL,
	NULL,
	PHP_MINFO(sqlite3),
	PHP_SQLITE3_VERSION,
	PHP_MODULE_GLOBALS(sqlite3),
	PHP_GINIT(sqlite3),
	NULL,
	NULL,
	STANDARD_MODULE_PROPERTIES_EX
};
/* }}} */

#ifdef COMPILE_DL_SQLITE3
#ifdef ZTS
ZEND_TSRMLS_CACHE_DEFINE()
#endif
ZEND_GET_MODULE(sqlite3)
#endif

/*
 * Local variables:
 * tab-width: 4
 * c-basic-offset: 4
 * End:
 * vim600: sw=4 ts=4 fdm=marker
 * vim<600: sw=4 ts=4
 */<|MERGE_RESOLUTION|>--- conflicted
+++ resolved
@@ -111,27 +111,14 @@
 	}
 
 	if (db_obj->initialised) {
-<<<<<<< HEAD
 		zend_throw_exception(zend_ce_exception, "Already initialised DB Object", 0);
-	}
-
-	if (strlen(filename) != filename_len) {
-		return;
-	}
-	if (filename_len != sizeof(":memory:")-1 ||
-			memcmp(filename, ":memory:", sizeof(":memory:")-1) != 0) {
+		return;
+	}
+
+	if (filename_len != 0 && (filename_len != sizeof(":memory:")-1 ||
+			memcmp(filename, ":memory:", sizeof(":memory:")-1) != 0)) {
 		if (!(fullpath = expand_filepath(filename, NULL))) {
 			zend_throw_exception(zend_ce_exception, "Unable to expand filepath", 0);
-=======
-		zend_throw_exception(zend_exception_get_default(TSRMLS_C), "Already initialised DB Object", 0 TSRMLS_CC);
-		return;
-	}
-
-	if (filename_len != 0 && (filename_len != sizeof(":memory:")-1 ||
-			memcmp(filename, ":memory:", sizeof(":memory:")-1) != 0)) {
-		if (!(fullpath = expand_filepath(filename, NULL TSRMLS_CC))) {
-			zend_throw_exception(zend_exception_get_default(TSRMLS_C), "Unable to expand filepath", 0 TSRMLS_CC);
->>>>>>> cc125f27
 			return;
 		}
 
@@ -158,13 +145,8 @@
 #else
 	if (sqlite3_open(fullpath, &(db_obj->db)) != SQLITE_OK) {
 #endif
-<<<<<<< HEAD
 		zend_throw_exception_ex(zend_ce_exception, 0, "Unable to open database: %s", sqlite3_errmsg(db_obj->db));
-		if (fullpath) {
-=======
-		zend_throw_exception_ex(zend_exception_get_default(TSRMLS_C), 0 TSRMLS_CC, "Unable to open database: %s", sqlite3_errmsg(db_obj->db));
 		if (fullpath != filename) {
->>>>>>> cc125f27
 			efree(fullpath);
 		}
 		return;
