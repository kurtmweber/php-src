--- conflicted
+++ resolved
@@ -114,14 +114,10 @@
 		zend_throw_exception(zend_exception_get_default(TSRMLS_C), "Already initialised DB Object", 0 TSRMLS_CC);
 	}
 
-<<<<<<< HEAD
-	if (strncmp(filename, ":memory:", 8) != 0) {
-=======
 	if (strlen(filename) != filename_len) {
 		return;
 	}
 	if (memcmp(filename, ":memory:", sizeof(":memory:")) != 0) {
->>>>>>> 055ecbc6
 		if (!(fullpath = expand_filepath(filename, NULL TSRMLS_CC))) {
 			zend_throw_exception(zend_exception_get_default(TSRMLS_C), "Unable to expand filepath", 0 TSRMLS_CC);
 			return;
