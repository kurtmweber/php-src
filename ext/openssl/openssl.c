--- conflicted
+++ resolved
@@ -4492,19 +4492,12 @@
 	if (EVP_OpenInit(&ctx, cipher, (unsigned char *)ekey, ekey_len, NULL, pkey) && EVP_OpenUpdate(&ctx, buf, &len1, (unsigned char *)data, data_len)) {
 		if (!EVP_OpenFinal(&ctx, buf + len1, &len2) || (len1 + len2 == 0)) {
 			efree(buf);
-<<<<<<< HEAD
-			if (keyresource == -1) { 
-				EVP_PKEY_free(pkey);
-			}
-			RETURN_FALSE;
-=======
 			RETVAL_FALSE;
 		} else {
 			zval_dtor(opendata);
 			buf[len1 + len2] = '\0';
 			ZVAL_STRINGL(opendata, erealloc(buf, len1 + len2 + 1), len1 + len2, 0);
 			RETVAL_TRUE;
->>>>>>> a1863128
 		}
 	} else {
 		efree(buf);
