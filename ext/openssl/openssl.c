/*
   +----------------------------------------------------------------------+
   | PHP Version 7                                                        |
   +----------------------------------------------------------------------+
   | Copyright (c) 1997-2014 The PHP Group                                |
   +----------------------------------------------------------------------+
   | This source file is subject to version 3.01 of the PHP license,      |
   | that is bundled with this package in the file LICENSE, and is        |
   | available through the world-wide-web at the following url:           |
   | http://www.php.net/license/3_01.txt                                  |
   | If you did not receive a copy of the PHP license and are unable to   |
   | obtain it through the world-wide-web, please send a note to          |
   | license@php.net so we can mail you a copy immediately.               |
   +----------------------------------------------------------------------+
   | Authors: Stig Venaas <venaas@php.net>                                |
   |          Wez Furlong <wez@thebrainroom.com>                          |
   |          Sascha Kettler <kettler@gmx.net>                            |
   |          Pierre-Alain Joye <pierre@php.net>                          |
   |          Marc Delling <delling@silpion.de> (PKCS12 functions)        |		
   +----------------------------------------------------------------------+
 */

/* $Id$ */

#ifdef HAVE_CONFIG_H
#include "config.h"
#endif

#include "php.h"
#include "php_ini.h"
#include "php_openssl.h"

/* PHP Includes */
#include "ext/standard/file.h"
#include "ext/standard/info.h"
#include "ext/standard/php_fopen_wrappers.h"
#include "ext/standard/md5.h"
#include "ext/standard/base64.h"
#ifdef PHP_WIN32
# include "win32/winutil.h"
#endif

/* OpenSSL includes */
#include <openssl/evp.h>
#include <openssl/x509.h>
#include <openssl/x509v3.h>
#include <openssl/crypto.h>
#include <openssl/pem.h>
#include <openssl/err.h>
#include <openssl/conf.h>
#include <openssl/rand.h>
#include <openssl/ssl.h>
#include <openssl/pkcs12.h>

/* Common */
#include <time.h>

#ifdef NETWARE
#define timezone _timezone	/* timezone is called _timezone in LibC */
#endif

#define DEFAULT_KEY_LENGTH	512
#define MIN_KEY_LENGTH		384

#define OPENSSL_ALGO_SHA1 	1
#define OPENSSL_ALGO_MD5	2
#define OPENSSL_ALGO_MD4	3
#ifdef HAVE_OPENSSL_MD2_H
#define OPENSSL_ALGO_MD2	4
#endif
#define OPENSSL_ALGO_DSS1	5
#if OPENSSL_VERSION_NUMBER >= 0x0090708fL
#define OPENSSL_ALGO_SHA224 6
#define OPENSSL_ALGO_SHA256 7
#define OPENSSL_ALGO_SHA384 8
#define OPENSSL_ALGO_SHA512 9
#define OPENSSL_ALGO_RMD160 10
#endif
#define DEBUG_SMIME	0

#if !defined(OPENSSL_NO_EC) && defined(EVP_PKEY_EC)
#define HAVE_EVP_PKEY_EC 1
#endif

/* FIXME: Use the openssl constants instead of
 * enum. It is now impossible to match real values
 * against php constants. Also sorry to break the
 * enum principles here, BC...
 */
enum php_openssl_key_type {
	OPENSSL_KEYTYPE_RSA,
	OPENSSL_KEYTYPE_DSA,
	OPENSSL_KEYTYPE_DH,
	OPENSSL_KEYTYPE_DEFAULT = OPENSSL_KEYTYPE_RSA,
#ifdef HAVE_EVP_PKEY_EC
	OPENSSL_KEYTYPE_EC = OPENSSL_KEYTYPE_DH +1
#endif
};

enum php_openssl_cipher_type {
	PHP_OPENSSL_CIPHER_RC2_40,
	PHP_OPENSSL_CIPHER_RC2_128,
	PHP_OPENSSL_CIPHER_RC2_64,
	PHP_OPENSSL_CIPHER_DES,
	PHP_OPENSSL_CIPHER_3DES,
	PHP_OPENSSL_CIPHER_AES_128_CBC,
	PHP_OPENSSL_CIPHER_AES_192_CBC,
	PHP_OPENSSL_CIPHER_AES_256_CBC,

	PHP_OPENSSL_CIPHER_DEFAULT = PHP_OPENSSL_CIPHER_RC2_40
};

PHP_FUNCTION(openssl_get_md_methods);
PHP_FUNCTION(openssl_get_cipher_methods);

PHP_FUNCTION(openssl_digest);
PHP_FUNCTION(openssl_encrypt);
PHP_FUNCTION(openssl_decrypt);
PHP_FUNCTION(openssl_cipher_iv_length);

PHP_FUNCTION(openssl_dh_compute_key);
PHP_FUNCTION(openssl_random_pseudo_bytes);

/* {{{ arginfo */
ZEND_BEGIN_ARG_INFO_EX(arginfo_openssl_x509_export_to_file, 0, 0, 2)
    ZEND_ARG_INFO(0, x509)
    ZEND_ARG_INFO(0, outfilename)
    ZEND_ARG_INFO(0, notext)
ZEND_END_ARG_INFO()

ZEND_BEGIN_ARG_INFO_EX(arginfo_openssl_x509_export, 0, 0, 2)
    ZEND_ARG_INFO(0, x509)
    ZEND_ARG_INFO(1, out)
    ZEND_ARG_INFO(0, notext)
ZEND_END_ARG_INFO()

ZEND_BEGIN_ARG_INFO_EX(arginfo_openssl_x509_fingerprint, 0, 0, 1)
	ZEND_ARG_INFO(0, x509)
	ZEND_ARG_INFO(0, method)
	ZEND_ARG_INFO(0, raw_output)
ZEND_END_ARG_INFO()

ZEND_BEGIN_ARG_INFO(arginfo_openssl_x509_check_private_key, 0)
    ZEND_ARG_INFO(0, cert)
    ZEND_ARG_INFO(0, key)
ZEND_END_ARG_INFO()

ZEND_BEGIN_ARG_INFO(arginfo_openssl_x509_parse, 0)
    ZEND_ARG_INFO(0, x509)
    ZEND_ARG_INFO(0, shortname)
ZEND_END_ARG_INFO()

ZEND_BEGIN_ARG_INFO_EX(arginfo_openssl_x509_checkpurpose, 0, 0, 3)
    ZEND_ARG_INFO(0, x509cert)
    ZEND_ARG_INFO(0, purpose)
    ZEND_ARG_INFO(0, cainfo) /* array */
    ZEND_ARG_INFO(0, untrustedfile)
ZEND_END_ARG_INFO()

ZEND_BEGIN_ARG_INFO(arginfo_openssl_x509_read, 0)
    ZEND_ARG_INFO(0, cert)
ZEND_END_ARG_INFO()

ZEND_BEGIN_ARG_INFO(arginfo_openssl_x509_free, 0)
    ZEND_ARG_INFO(0, x509)
ZEND_END_ARG_INFO()

ZEND_BEGIN_ARG_INFO_EX(arginfo_openssl_pkcs12_export_to_file, 0, 0, 4)
    ZEND_ARG_INFO(0, x509)
    ZEND_ARG_INFO(0, filename)
    ZEND_ARG_INFO(0, priv_key)
    ZEND_ARG_INFO(0, pass)
    ZEND_ARG_INFO(0, args) /* array */
ZEND_END_ARG_INFO()

ZEND_BEGIN_ARG_INFO(arginfo_openssl_pkcs12_export, 0)
    ZEND_ARG_INFO(0, x509)
    ZEND_ARG_INFO(1, out)
    ZEND_ARG_INFO(0, priv_key)
    ZEND_ARG_INFO(0, pass)
    ZEND_ARG_INFO(0, args) /* array */
ZEND_END_ARG_INFO()

ZEND_BEGIN_ARG_INFO(arginfo_openssl_pkcs12_read, 0)
    ZEND_ARG_INFO(0, PKCS12)
    ZEND_ARG_INFO(1, certs) /* array */
    ZEND_ARG_INFO(0, pass)
ZEND_END_ARG_INFO()

ZEND_BEGIN_ARG_INFO_EX(arginfo_openssl_csr_export_to_file, 0, 0, 2)
    ZEND_ARG_INFO(0, csr)
    ZEND_ARG_INFO(0, outfilename)
    ZEND_ARG_INFO(0, notext)
ZEND_END_ARG_INFO()

ZEND_BEGIN_ARG_INFO_EX(arginfo_openssl_csr_export, 0, 0, 2)
    ZEND_ARG_INFO(0, csr)
    ZEND_ARG_INFO(1, out)
    ZEND_ARG_INFO(0, notext)
ZEND_END_ARG_INFO()

ZEND_BEGIN_ARG_INFO_EX(arginfo_openssl_csr_sign, 0, 0, 4)
    ZEND_ARG_INFO(0, csr)
    ZEND_ARG_INFO(0, x509)
    ZEND_ARG_INFO(0, priv_key)
    ZEND_ARG_INFO(0, days)
    ZEND_ARG_INFO(0, config_args) /* array */
    ZEND_ARG_INFO(0, serial)
ZEND_END_ARG_INFO()

ZEND_BEGIN_ARG_INFO_EX(arginfo_openssl_csr_new, 0, 0, 2)
    ZEND_ARG_INFO(0, dn) /* array */
    ZEND_ARG_INFO(1, privkey)
    ZEND_ARG_INFO(0, configargs)
    ZEND_ARG_INFO(0, extraattribs)
ZEND_END_ARG_INFO()

ZEND_BEGIN_ARG_INFO(arginfo_openssl_csr_get_subject, 0)
    ZEND_ARG_INFO(0, csr)
ZEND_END_ARG_INFO()

ZEND_BEGIN_ARG_INFO(arginfo_openssl_csr_get_public_key, 0)
    ZEND_ARG_INFO(0, csr)
ZEND_END_ARG_INFO()

ZEND_BEGIN_ARG_INFO_EX(arginfo_openssl_pkey_new, 0, 0, 0)
    ZEND_ARG_INFO(0, configargs) /* array */
ZEND_END_ARG_INFO()

ZEND_BEGIN_ARG_INFO_EX(arginfo_openssl_pkey_export_to_file, 0, 0, 2)
    ZEND_ARG_INFO(0, key)
    ZEND_ARG_INFO(0, outfilename)
    ZEND_ARG_INFO(0, passphrase)
    ZEND_ARG_INFO(0, config_args) /* array */
ZEND_END_ARG_INFO()

ZEND_BEGIN_ARG_INFO_EX(arginfo_openssl_pkey_export, 0, 0, 2)
    ZEND_ARG_INFO(0, key)
    ZEND_ARG_INFO(1, out)
    ZEND_ARG_INFO(0, passphrase)
    ZEND_ARG_INFO(0, config_args) /* array */
ZEND_END_ARG_INFO()

ZEND_BEGIN_ARG_INFO(arginfo_openssl_pkey_get_public, 0)
    ZEND_ARG_INFO(0, cert)
ZEND_END_ARG_INFO()

ZEND_BEGIN_ARG_INFO(arginfo_openssl_pkey_free, 0)
    ZEND_ARG_INFO(0, key)
ZEND_END_ARG_INFO()

ZEND_BEGIN_ARG_INFO_EX(arginfo_openssl_pkey_get_private, 0, 0, 1)
    ZEND_ARG_INFO(0, key)
    ZEND_ARG_INFO(0, passphrase)
ZEND_END_ARG_INFO()

ZEND_BEGIN_ARG_INFO(arginfo_openssl_pkey_get_details, 0)
    ZEND_ARG_INFO(0, key)
ZEND_END_ARG_INFO()

#if OPENSSL_VERSION_NUMBER >= 0x10000000L
ZEND_BEGIN_ARG_INFO_EX(arginfo_openssl_pbkdf2, 0, 0, 4)
    ZEND_ARG_INFO(0, password)
    ZEND_ARG_INFO(0, salt)
    ZEND_ARG_INFO(0, key_length)
    ZEND_ARG_INFO(0, iterations)
    ZEND_ARG_INFO(0, digest_algorithm)
ZEND_END_ARG_INFO()
#endif

ZEND_BEGIN_ARG_INFO_EX(arginfo_openssl_pkcs7_verify, 0, 0, 2)
    ZEND_ARG_INFO(0, filename)
    ZEND_ARG_INFO(0, flags)
    ZEND_ARG_INFO(0, signerscerts)
    ZEND_ARG_INFO(0, cainfo) /* array */
    ZEND_ARG_INFO(0, extracerts)
    ZEND_ARG_INFO(0, content)
ZEND_END_ARG_INFO()

ZEND_BEGIN_ARG_INFO_EX(arginfo_openssl_pkcs7_encrypt, 0, 0, 4)
    ZEND_ARG_INFO(0, infile)
    ZEND_ARG_INFO(0, outfile)
    ZEND_ARG_INFO(0, recipcerts)
    ZEND_ARG_INFO(0, headers) /* array */
    ZEND_ARG_INFO(0, flags)
    ZEND_ARG_INFO(0, cipher)
ZEND_END_ARG_INFO()

ZEND_BEGIN_ARG_INFO_EX(arginfo_openssl_pkcs7_sign, 0, 0, 5)
    ZEND_ARG_INFO(0, infile)
    ZEND_ARG_INFO(0, outfile)
    ZEND_ARG_INFO(0, signcert)
    ZEND_ARG_INFO(0, signkey)
    ZEND_ARG_INFO(0, headers) /* array */
    ZEND_ARG_INFO(0, flags)
    ZEND_ARG_INFO(0, extracertsfilename)
ZEND_END_ARG_INFO()

ZEND_BEGIN_ARG_INFO_EX(arginfo_openssl_pkcs7_decrypt, 0, 0, 3)
    ZEND_ARG_INFO(0, infilename)
    ZEND_ARG_INFO(0, outfilename)
    ZEND_ARG_INFO(0, recipcert)
    ZEND_ARG_INFO(0, recipkey)
ZEND_END_ARG_INFO()

ZEND_BEGIN_ARG_INFO_EX(arginfo_openssl_private_encrypt, 0, 0, 3)
    ZEND_ARG_INFO(0, data)
    ZEND_ARG_INFO(1, crypted)
    ZEND_ARG_INFO(0, key)
    ZEND_ARG_INFO(0, padding)
ZEND_END_ARG_INFO()

ZEND_BEGIN_ARG_INFO_EX(arginfo_openssl_private_decrypt, 0, 0, 3)
    ZEND_ARG_INFO(0, data)
    ZEND_ARG_INFO(1, crypted)
    ZEND_ARG_INFO(0, key)
    ZEND_ARG_INFO(0, padding)
ZEND_END_ARG_INFO()

ZEND_BEGIN_ARG_INFO_EX(arginfo_openssl_public_encrypt, 0, 0, 3)
    ZEND_ARG_INFO(0, data)
    ZEND_ARG_INFO(1, crypted)
    ZEND_ARG_INFO(0, key)
    ZEND_ARG_INFO(0, padding)
ZEND_END_ARG_INFO()

ZEND_BEGIN_ARG_INFO_EX(arginfo_openssl_public_decrypt, 0, 0, 3)
    ZEND_ARG_INFO(0, data)
    ZEND_ARG_INFO(1, crypted)
    ZEND_ARG_INFO(0, key)
    ZEND_ARG_INFO(0, padding)
ZEND_END_ARG_INFO()

ZEND_BEGIN_ARG_INFO(arginfo_openssl_error_string, 0)
ZEND_END_ARG_INFO()

ZEND_BEGIN_ARG_INFO_EX(arginfo_openssl_sign, 0, 0, 3)
    ZEND_ARG_INFO(0, data)
    ZEND_ARG_INFO(1, signature)
    ZEND_ARG_INFO(0, key)
    ZEND_ARG_INFO(0, method)
ZEND_END_ARG_INFO()

ZEND_BEGIN_ARG_INFO_EX(arginfo_openssl_verify, 0, 0, 3)
    ZEND_ARG_INFO(0, data)
    ZEND_ARG_INFO(0, signature)
    ZEND_ARG_INFO(0, key)
    ZEND_ARG_INFO(0, method)
ZEND_END_ARG_INFO()

ZEND_BEGIN_ARG_INFO(arginfo_openssl_seal, 0)
    ZEND_ARG_INFO(0, data)
    ZEND_ARG_INFO(1, sealdata)
    ZEND_ARG_INFO(1, ekeys) /* arary */
    ZEND_ARG_INFO(0, pubkeys) /* array */
ZEND_END_ARG_INFO()

ZEND_BEGIN_ARG_INFO(arginfo_openssl_open, 0)
    ZEND_ARG_INFO(0, data)
    ZEND_ARG_INFO(1, opendata)
    ZEND_ARG_INFO(0, ekey)
    ZEND_ARG_INFO(0, privkey)
ZEND_END_ARG_INFO()

ZEND_BEGIN_ARG_INFO_EX(arginfo_openssl_get_md_methods, 0, 0, 0)
    ZEND_ARG_INFO(0, aliases)
ZEND_END_ARG_INFO()

ZEND_BEGIN_ARG_INFO_EX(arginfo_openssl_get_cipher_methods, 0, 0, 0)
    ZEND_ARG_INFO(0, aliases)
ZEND_END_ARG_INFO()

ZEND_BEGIN_ARG_INFO_EX(arginfo_openssl_digest, 0, 0, 2)
    ZEND_ARG_INFO(0, data)
    ZEND_ARG_INFO(0, method)
    ZEND_ARG_INFO(0, raw_output)
ZEND_END_ARG_INFO()

ZEND_BEGIN_ARG_INFO_EX(arginfo_openssl_encrypt, 0, 0, 3)
    ZEND_ARG_INFO(0, data)
    ZEND_ARG_INFO(0, method)
    ZEND_ARG_INFO(0, password)
    ZEND_ARG_INFO(0, options)
    ZEND_ARG_INFO(0, iv)
ZEND_END_ARG_INFO()

ZEND_BEGIN_ARG_INFO_EX(arginfo_openssl_decrypt, 0, 0, 3)
    ZEND_ARG_INFO(0, data)
    ZEND_ARG_INFO(0, method)
    ZEND_ARG_INFO(0, password)
    ZEND_ARG_INFO(0, options)
    ZEND_ARG_INFO(0, iv)
ZEND_END_ARG_INFO()

ZEND_BEGIN_ARG_INFO(arginfo_openssl_cipher_iv_length, 0)
    ZEND_ARG_INFO(0, method)
ZEND_END_ARG_INFO()

ZEND_BEGIN_ARG_INFO(arginfo_openssl_dh_compute_key, 0)
    ZEND_ARG_INFO(0, pub_key)
    ZEND_ARG_INFO(0, dh_key)
ZEND_END_ARG_INFO()

ZEND_BEGIN_ARG_INFO_EX(arginfo_openssl_random_pseudo_bytes, 0, 0, 1)
    ZEND_ARG_INFO(0, length)
    ZEND_ARG_INFO(1, result_is_strong)
ZEND_END_ARG_INFO()

ZEND_BEGIN_ARG_INFO_EX(arginfo_openssl_spki_new, 0, 0, 2)
    ZEND_ARG_INFO(0, privkey)
    ZEND_ARG_INFO(0, challenge)
    ZEND_ARG_INFO(0, algo)
ZEND_END_ARG_INFO()

ZEND_BEGIN_ARG_INFO(arginfo_openssl_spki_verify, 0)
    ZEND_ARG_INFO(0, spki)
ZEND_END_ARG_INFO()

ZEND_BEGIN_ARG_INFO(arginfo_openssl_spki_export, 0)
    ZEND_ARG_INFO(0, spki)
ZEND_END_ARG_INFO()

ZEND_BEGIN_ARG_INFO(arginfo_openssl_spki_export_challenge, 0)
    ZEND_ARG_INFO(0, spki)
ZEND_END_ARG_INFO()

ZEND_BEGIN_ARG_INFO(arginfo_openssl_get_cert_locations, 0)
ZEND_END_ARG_INFO()
/* }}} */

/* {{{ openssl_functions[]
 */
const zend_function_entry openssl_functions[] = {
	PHP_FE(openssl_get_cert_locations, arginfo_openssl_get_cert_locations)

/* spki functions */
	PHP_FE(openssl_spki_new, arginfo_openssl_spki_new)
	PHP_FE(openssl_spki_verify, arginfo_openssl_spki_verify)
	PHP_FE(openssl_spki_export, arginfo_openssl_spki_export)
	PHP_FE(openssl_spki_export_challenge, arginfo_openssl_spki_export_challenge)

/* public/private key functions */
	PHP_FE(openssl_pkey_free,			arginfo_openssl_pkey_free)
	PHP_FE(openssl_pkey_new,			arginfo_openssl_pkey_new)
	PHP_FE(openssl_pkey_export,			arginfo_openssl_pkey_export)
	PHP_FE(openssl_pkey_export_to_file,	arginfo_openssl_pkey_export_to_file)
	PHP_FE(openssl_pkey_get_private,	arginfo_openssl_pkey_get_private)
	PHP_FE(openssl_pkey_get_public,		arginfo_openssl_pkey_get_public)
	PHP_FE(openssl_pkey_get_details,	arginfo_openssl_pkey_get_details)

	PHP_FALIAS(openssl_free_key,		openssl_pkey_free, 			arginfo_openssl_pkey_free)
	PHP_FALIAS(openssl_get_privatekey,	openssl_pkey_get_private,	arginfo_openssl_pkey_get_private)
	PHP_FALIAS(openssl_get_publickey,	openssl_pkey_get_public,	arginfo_openssl_pkey_get_public)

/* x.509 cert funcs */
	PHP_FE(openssl_x509_read,				arginfo_openssl_x509_read)
	PHP_FE(openssl_x509_free,          		arginfo_openssl_x509_free)
	PHP_FE(openssl_x509_parse,			 	arginfo_openssl_x509_parse)
	PHP_FE(openssl_x509_checkpurpose,		arginfo_openssl_x509_checkpurpose)
	PHP_FE(openssl_x509_check_private_key,	arginfo_openssl_x509_check_private_key)
	PHP_FE(openssl_x509_export,				arginfo_openssl_x509_export)
	PHP_FE(openssl_x509_fingerprint,			arginfo_openssl_x509_fingerprint)
	PHP_FE(openssl_x509_export_to_file,		arginfo_openssl_x509_export_to_file)

/* PKCS12 funcs */
	PHP_FE(openssl_pkcs12_export,			arginfo_openssl_pkcs12_export)
	PHP_FE(openssl_pkcs12_export_to_file,	arginfo_openssl_pkcs12_export_to_file)
	PHP_FE(openssl_pkcs12_read,				arginfo_openssl_pkcs12_read)

/* CSR funcs */
	PHP_FE(openssl_csr_new,				arginfo_openssl_csr_new)
	PHP_FE(openssl_csr_export,			arginfo_openssl_csr_export)
	PHP_FE(openssl_csr_export_to_file,	arginfo_openssl_csr_export_to_file)
	PHP_FE(openssl_csr_sign,			arginfo_openssl_csr_sign)
	PHP_FE(openssl_csr_get_subject,		arginfo_openssl_csr_get_subject)
	PHP_FE(openssl_csr_get_public_key,	arginfo_openssl_csr_get_public_key)

	PHP_FE(openssl_digest,				arginfo_openssl_digest)
	PHP_FE(openssl_encrypt,				arginfo_openssl_encrypt)
	PHP_FE(openssl_decrypt,				arginfo_openssl_decrypt)
	PHP_FE(openssl_cipher_iv_length,	arginfo_openssl_cipher_iv_length)
	PHP_FE(openssl_sign,				arginfo_openssl_sign)
	PHP_FE(openssl_verify,				arginfo_openssl_verify)
	PHP_FE(openssl_seal,				arginfo_openssl_seal)
	PHP_FE(openssl_open,				arginfo_openssl_open)

#if OPENSSL_VERSION_NUMBER >= 0x10000000L
	PHP_FE(openssl_pbkdf2,	arginfo_openssl_pbkdf2)
#endif

/* for S/MIME handling */
	PHP_FE(openssl_pkcs7_verify,		arginfo_openssl_pkcs7_verify)
	PHP_FE(openssl_pkcs7_decrypt,		arginfo_openssl_pkcs7_decrypt)
	PHP_FE(openssl_pkcs7_sign,			arginfo_openssl_pkcs7_sign)
	PHP_FE(openssl_pkcs7_encrypt,		arginfo_openssl_pkcs7_encrypt)

	PHP_FE(openssl_private_encrypt,		arginfo_openssl_private_encrypt)
	PHP_FE(openssl_private_decrypt,		arginfo_openssl_private_decrypt)
	PHP_FE(openssl_public_encrypt,		arginfo_openssl_public_encrypt)
	PHP_FE(openssl_public_decrypt,		arginfo_openssl_public_decrypt)

	PHP_FE(openssl_get_md_methods,		arginfo_openssl_get_md_methods)
	PHP_FE(openssl_get_cipher_methods,	arginfo_openssl_get_cipher_methods)

	PHP_FE(openssl_dh_compute_key,      arginfo_openssl_dh_compute_key)

	PHP_FE(openssl_random_pseudo_bytes,    arginfo_openssl_random_pseudo_bytes)
	PHP_FE(openssl_error_string, arginfo_openssl_error_string)
	PHP_FE_END
};
/* }}} */

/* {{{ openssl_module_entry
 */
zend_module_entry openssl_module_entry = {
	STANDARD_MODULE_HEADER,
	"openssl",
	openssl_functions,
	PHP_MINIT(openssl),
	PHP_MSHUTDOWN(openssl),
	NULL,
	NULL,
	PHP_MINFO(openssl),
	NO_VERSION_YET,
	STANDARD_MODULE_PROPERTIES
};
/* }}} */

#ifdef COMPILE_DL_OPENSSL
ZEND_GET_MODULE(openssl)
#endif

static int le_key;
static int le_x509;
static int le_csr;
static int ssl_stream_data_index;

int php_openssl_get_x509_list_id(void) /* {{{ */
{
	return le_x509;
}
/* }}} */

/* {{{ resource destructors */
static void php_pkey_free(zend_resource *rsrc TSRMLS_DC)
{
	EVP_PKEY *pkey = (EVP_PKEY *)rsrc->ptr;

	assert(pkey != NULL);

	EVP_PKEY_free(pkey);
}

static void php_x509_free(zend_resource *rsrc TSRMLS_DC)
{
	X509 *x509 = (X509 *)rsrc->ptr;
	X509_free(x509);
}

static void php_csr_free(zend_resource *rsrc TSRMLS_DC)
{
	X509_REQ * csr = (X509_REQ*)rsrc->ptr;
	X509_REQ_free(csr);
}
/* }}} */

/* {{{ openssl open_basedir check */
inline static int php_openssl_open_base_dir_chk(char *filename TSRMLS_DC)
{
	if (php_check_open_basedir(filename TSRMLS_CC)) {
		return -1;
	}
	
	return 0;
}
/* }}} */

php_stream* php_openssl_get_stream_from_ssl_handle(const SSL *ssl)
{
	return (php_stream*)SSL_get_ex_data(ssl, ssl_stream_data_index);
}

int php_openssl_get_ssl_stream_data_index()
{
	return ssl_stream_data_index;
}

/* openssl -> PHP "bridging" */
/* true global; readonly after module startup */
static char default_ssl_conf_filename[MAXPATHLEN];

struct php_x509_request { /* {{{ */
#if OPENSSL_VERSION_NUMBER >= 0x10000002L
	LHASH_OF(CONF_VALUE) * global_config;	/* Global SSL config */
	LHASH_OF(CONF_VALUE) * req_config;		/* SSL config for this request */
#else
	LHASH * global_config;  /* Global SSL config */
	LHASH * req_config;             /* SSL config for this request */
#endif
	const EVP_MD * md_alg;
	const EVP_MD * digest;
	char	* section_name,
			* config_filename,
			* digest_name,
			* extensions_section,
			* request_extensions_section;
	int priv_key_bits;
	int priv_key_type;

	int priv_key_encrypt;

	EVP_PKEY * priv_key;

    const EVP_CIPHER * priv_key_encrypt_cipher;
};
/* }}} */

static X509 * php_openssl_x509_from_zval(zval * val, int makeresource, zend_resource **resourceval TSRMLS_DC);
static EVP_PKEY * php_openssl_evp_from_zval(zval * val, int public_key, char * passphrase, int makeresource, zend_resource **resourceval TSRMLS_DC);
static int php_openssl_is_private_key(EVP_PKEY* pkey TSRMLS_DC);
static X509_STORE * setup_verify(zval * calist TSRMLS_DC);
static STACK_OF(X509) * load_all_certs_from_file(char *certfile);
static X509_REQ * php_openssl_csr_from_zval(zval * val, int makeresource, zend_resource ** resourceval TSRMLS_DC);
static EVP_PKEY * php_openssl_generate_private_key(struct php_x509_request * req TSRMLS_DC);

static void add_assoc_name_entry(zval * val, char * key, X509_NAME * name, int shortname TSRMLS_DC) /* {{{ */
{
	zval *data;
	zval subitem, tmp;
	int i;
	char *sname;
	int nid;
	X509_NAME_ENTRY * ne;
	ASN1_STRING * str = NULL;
	ASN1_OBJECT * obj;

	if (key != NULL) {
		array_init(&subitem);
	} else {
		ZVAL_COPY_VALUE(&subitem, val);
	}
	
	for (i = 0; i < X509_NAME_entry_count(name); i++) {
		unsigned char *to_add;
		int to_add_len = 0;


		ne  = X509_NAME_get_entry(name, i);
		obj = X509_NAME_ENTRY_get_object(ne);
		nid = OBJ_obj2nid(obj);

		if (shortname) {
			sname = (char *) OBJ_nid2sn(nid);
		} else {
			sname = (char *) OBJ_nid2ln(nid);
		}

		str = X509_NAME_ENTRY_get_data(ne);
		if (ASN1_STRING_type(str) != V_ASN1_UTF8STRING) {
			to_add_len = ASN1_STRING_to_UTF8(&to_add, str);
		} else {
			to_add = ASN1_STRING_data(str);
			to_add_len = ASN1_STRING_length(str);
		}

		if (to_add_len != -1) {
			if ((data = zend_hash_str_find(Z_ARRVAL(subitem), sname, strlen(sname))) != NULL) {
				if (Z_TYPE_P(data) == IS_ARRAY) {
					add_next_index_stringl(data, (char *)to_add, to_add_len);
				} else if (Z_TYPE_P(data) == IS_STRING) {					
					array_init(&tmp);
					add_next_index_str(&tmp, zend_string_copy(Z_STR_P(data)));
					add_next_index_stringl(&tmp, (char *)to_add, to_add_len);
					zend_hash_str_update(Z_ARRVAL(subitem), sname, strlen(sname), &tmp);
				}
			} else {
				add_assoc_stringl(&subitem, sname, (char *)to_add, to_add_len);
			}
		}
	}
	if (key != NULL) {
		zend_hash_str_update(HASH_OF(val), key, strlen(key), &subitem);
	}
}
/* }}} */

static void add_assoc_asn1_string(zval * val, char * key, ASN1_STRING * str) /* {{{ */
{
	add_assoc_stringl(val, key, (char *)str->data, str->length);
}
/* }}} */

static time_t asn1_time_to_time_t(ASN1_UTCTIME * timestr TSRMLS_DC) /* {{{ */
{
/*
	This is how the time string is formatted:

   snprintf(p, sizeof(p), "%02d%02d%02d%02d%02d%02dZ",ts->tm_year%100,
      ts->tm_mon+1,ts->tm_mday,ts->tm_hour,ts->tm_min,ts->tm_sec);
*/

	time_t ret;
	struct tm thetime;
	char * strbuf;
	char * thestr;
	long gmadjust = 0;

	if (ASN1_STRING_type(timestr) != V_ASN1_UTCTIME && ASN1_STRING_type(timestr) != V_ASN1_GENERALIZEDTIME) {
		php_error_docref(NULL TSRMLS_CC, E_WARNING, "illegal ASN1 data type for timestamp");
		return (time_t)-1;
	}

	if (ASN1_STRING_length(timestr) != strlen((const char*)ASN1_STRING_data(timestr))) {
		php_error_docref(NULL TSRMLS_CC, E_WARNING, "illegal length in timestamp");
		return (time_t)-1;
	}

	if (ASN1_STRING_length(timestr) < 13) {
		php_error_docref(NULL TSRMLS_CC, E_WARNING, "unable to parse time string %s correctly", timestr->data);
		return (time_t)-1;
	}

	if (ASN1_STRING_type(timestr) == V_ASN1_GENERALIZEDTIME && ASN1_STRING_length(timestr) < 15) {
		php_error_docref(NULL TSRMLS_CC, E_WARNING, "unable to parse time string %s correctly", timestr->data);
		return (time_t)-1;
	}

	strbuf = estrdup((char *)ASN1_STRING_data(timestr));

	memset(&thetime, 0, sizeof(thetime));

	/* we work backwards so that we can use atoi more easily */

	thestr = strbuf + ASN1_STRING_length(timestr) - 3;

	thetime.tm_sec = atoi(thestr);
	*thestr = '\0';
	thestr -= 2;
	thetime.tm_min = atoi(thestr);
	*thestr = '\0';
	thestr -= 2;
	thetime.tm_hour = atoi(thestr);
	*thestr = '\0';
	thestr -= 2;
	thetime.tm_mday = atoi(thestr);
	*thestr = '\0';
	thestr -= 2;
	thetime.tm_mon = atoi(thestr)-1;

	*thestr = '\0';
	if( ASN1_STRING_type(timestr) == V_ASN1_UTCTIME ) {
		thestr -= 2;
		thetime.tm_year = atoi(thestr);

		if (thetime.tm_year < 68) {
			thetime.tm_year += 100;
		}
	} else if( ASN1_STRING_type(timestr) == V_ASN1_GENERALIZEDTIME ) {
		thestr -= 4;
		thetime.tm_year = atoi(thestr) - 1900;
	}


	thetime.tm_isdst = -1;
	ret = mktime(&thetime);

#if HAVE_TM_GMTOFF
	gmadjust = thetime.tm_gmtoff;
#else
	/*
	** If correcting for daylight savings time, we set the adjustment to
	** the value of timezone - 3600 seconds. Otherwise, we need to overcorrect and
	** set the adjustment to the main timezone + 3600 seconds.
	*/
	gmadjust = -(thetime.tm_isdst ? (long)timezone - 3600 : (long)timezone + 3600);
#endif
	ret += gmadjust;

	efree(strbuf);

	return ret;
}
/* }}} */

#if OPENSSL_VERSION_NUMBER >= 0x10000002L
static inline int php_openssl_config_check_syntax(const char * section_label, const char * config_filename, const char * section, LHASH_OF(CONF_VALUE) * config TSRMLS_DC) /* {{{ */
#else
static inline int php_openssl_config_check_syntax(const char * section_label, const char * config_filename, const char * section, LHASH * config TSRMLS_DC)
#endif
{
	X509V3_CTX ctx;
	
	X509V3_set_ctx_test(&ctx);
	X509V3_set_conf_lhash(&ctx, config);
	if (!X509V3_EXT_add_conf(config, &ctx, (char *)section, NULL)) {
		php_error_docref(NULL TSRMLS_CC, E_WARNING, "Error loading %s section %s of %s",
				section_label,
				section,
				config_filename);
		return FAILURE;
	}
	return SUCCESS;
}
/* }}} */

static int add_oid_section(struct php_x509_request * req TSRMLS_DC) /* {{{ */
{
	char * str;
	STACK_OF(CONF_VALUE) * sktmp;
	CONF_VALUE * cnf;
	int i;

	str = CONF_get_string(req->req_config, NULL, "oid_section");
	if (str == NULL) {
		return SUCCESS;
	}
	sktmp = CONF_get_section(req->req_config, str);
	if (sktmp == NULL) {
		php_error_docref(NULL TSRMLS_CC, E_WARNING, "problem loading oid section %s", str);
		return FAILURE;
	}
	for (i = 0; i < sk_CONF_VALUE_num(sktmp); i++) {
		cnf = sk_CONF_VALUE_value(sktmp, i);
		if (OBJ_create(cnf->value, cnf->name, cnf->name) == NID_undef) {
			php_error_docref(NULL TSRMLS_CC, E_WARNING, "problem creating object %s=%s", cnf->name, cnf->value);
			return FAILURE;
		}
	}
	return SUCCESS;
}
/* }}} */

#define PHP_SSL_REQ_INIT(req)		memset(req, 0, sizeof(*req))
#define PHP_SSL_REQ_DISPOSE(req)	php_openssl_dispose_config(req TSRMLS_CC)
#define PHP_SSL_REQ_PARSE(req, zval)	php_openssl_parse_config(req, zval TSRMLS_CC)

#define PHP_SSL_CONFIG_SYNTAX_CHECK(var) if (req->var && php_openssl_config_check_syntax(#var, \
			req->config_filename, req->var, req->req_config TSRMLS_CC) == FAILURE) return FAILURE

#define SET_OPTIONAL_STRING_ARG(key, varname, defval)	\
		if (optional_args && (item = zend_hash_str_find(Z_ARRVAL_P(optional_args), key, sizeof(key)-1)) != NULL && Z_TYPE_P(item) == IS_STRING) \
		varname = Z_STRVAL_P(item); \
	else \
		varname = defval

#define SET_OPTIONAL_LONG_ARG(key, varname, defval)	\
	if (optional_args && (item = zend_hash_str_find(Z_ARRVAL_P(optional_args), key, sizeof(key)-1)) != NULL && Z_TYPE_P(item) == IS_LONG) \
		varname = Z_LVAL_P(item); \
	else \
		varname = defval

static const EVP_CIPHER * php_openssl_get_evp_cipher_from_algo(zend_long algo);

int openssl_spki_cleanup(const char *src, char *dest);

static int php_openssl_parse_config(struct php_x509_request * req, zval * optional_args TSRMLS_DC) /* {{{ */
{
	char * str;
	zval * item;

	SET_OPTIONAL_STRING_ARG("config", req->config_filename, default_ssl_conf_filename);
	SET_OPTIONAL_STRING_ARG("config_section_name", req->section_name, "req");
	req->global_config = CONF_load(NULL, default_ssl_conf_filename, NULL);
	req->req_config = CONF_load(NULL, req->config_filename, NULL);

	if (req->req_config == NULL) {
		return FAILURE;
	}

	/* read in the oids */
	str = CONF_get_string(req->req_config, NULL, "oid_file");
	if (str && !php_openssl_open_base_dir_chk(str TSRMLS_CC)) {
		BIO *oid_bio = BIO_new_file(str, "r");
		if (oid_bio) {
			OBJ_create_objects(oid_bio);
			BIO_free(oid_bio);
		}
	}
	if (add_oid_section(req TSRMLS_CC) == FAILURE) {
		return FAILURE;
	}
	SET_OPTIONAL_STRING_ARG("digest_alg", req->digest_name,
		CONF_get_string(req->req_config, req->section_name, "default_md"));
	SET_OPTIONAL_STRING_ARG("x509_extensions", req->extensions_section,
		CONF_get_string(req->req_config, req->section_name, "x509_extensions"));
	SET_OPTIONAL_STRING_ARG("req_extensions", req->request_extensions_section,
		CONF_get_string(req->req_config, req->section_name, "req_extensions"));
	SET_OPTIONAL_LONG_ARG("private_key_bits", req->priv_key_bits,
		CONF_get_number(req->req_config, req->section_name, "default_bits"));

	SET_OPTIONAL_LONG_ARG("private_key_type", req->priv_key_type, OPENSSL_KEYTYPE_DEFAULT);

	if (optional_args && (item = zend_hash_str_find(Z_ARRVAL_P(optional_args), "encrypt_key", sizeof("encrypt_key")-1)) != NULL) {
		req->priv_key_encrypt = Z_TYPE_P(item) == IS_TRUE ? 1 : 0;
	} else {
		str = CONF_get_string(req->req_config, req->section_name, "encrypt_rsa_key");
		if (str == NULL) {
			str = CONF_get_string(req->req_config, req->section_name, "encrypt_key");
		}
		if (str && strcmp(str, "no") == 0) {
			req->priv_key_encrypt = 0;
		} else {
			req->priv_key_encrypt = 1;
		}
	}

	if (req->priv_key_encrypt && optional_args && (item = zend_hash_str_find(Z_ARRVAL_P(optional_args), "encrypt_key_cipher", sizeof("encrypt_key_cipher")-1)) != NULL
		&& Z_TYPE_P(item) == IS_LONG) {
		zend_long cipher_algo = Z_LVAL_P(item);
		const EVP_CIPHER* cipher = php_openssl_get_evp_cipher_from_algo(cipher_algo);
		if (cipher == NULL) {
			php_error_docref(NULL TSRMLS_CC, E_WARNING, "Unknown cipher algorithm for private key.");
			return FAILURE;
		} else  {
			req->priv_key_encrypt_cipher = cipher;
		}
	} else {
		req->priv_key_encrypt_cipher = NULL;
	}


	
	/* digest alg */
	if (req->digest_name == NULL) {
		req->digest_name = CONF_get_string(req->req_config, req->section_name, "default_md");
	}
	if (req->digest_name) {
		req->digest = req->md_alg = EVP_get_digestbyname(req->digest_name);
	}
	if (req->md_alg == NULL) {
		req->md_alg = req->digest = EVP_sha1();
	}

	PHP_SSL_CONFIG_SYNTAX_CHECK(extensions_section);

	/* set the string mask */
	str = CONF_get_string(req->req_config, req->section_name, "string_mask");
	if (str && !ASN1_STRING_set_default_mask_asc(str)) {
		php_error_docref(NULL TSRMLS_CC, E_WARNING, "Invalid global string mask setting %s", str);
		return FAILURE;
	}

	PHP_SSL_CONFIG_SYNTAX_CHECK(request_extensions_section);
	
	return SUCCESS;
}
/* }}} */

static void php_openssl_dispose_config(struct php_x509_request * req TSRMLS_DC) /* {{{ */
{
	if (req->priv_key) {
		EVP_PKEY_free(req->priv_key);
		req->priv_key = NULL;
	}
	if (req->global_config) {
		CONF_free(req->global_config);
		req->global_config = NULL;
	}
	if (req->req_config) {
		CONF_free(req->req_config);
		req->req_config = NULL;
	}
}
/* }}} */

static int php_openssl_load_rand_file(const char * file, int *egdsocket, int *seeded TSRMLS_DC) /* {{{ */
{
	char buffer[MAXPATHLEN];

	*egdsocket = 0;
	*seeded = 0;

	if (file == NULL) {
		file = RAND_file_name(buffer, sizeof(buffer));
	} else if (RAND_egd(file) > 0) {
		/* if the given filename is an EGD socket, don't
		 * write anything back to it */
		*egdsocket = 1;
		return SUCCESS;
	}
	if (file == NULL || !RAND_load_file(file, -1)) {
		if (RAND_status() == 0) {
			php_error_docref(NULL TSRMLS_CC, E_WARNING, "unable to load random state; not enough random data!");
			return FAILURE;
		}
		return FAILURE;
	}
	*seeded = 1;
	return SUCCESS;
}
/* }}} */

static int php_openssl_write_rand_file(const char * file, int egdsocket, int seeded) /* {{{ */
{
	char buffer[MAXPATHLEN];

	TSRMLS_FETCH();

	if (egdsocket || !seeded) {
		/* if we did not manage to read the seed file, we should not write
		 * a low-entropy seed file back */
		return FAILURE;
	}
	if (file == NULL) {
		file = RAND_file_name(buffer, sizeof(buffer));
	}
	if (file == NULL || !RAND_write_file(file)) {
		php_error_docref(NULL TSRMLS_CC, E_WARNING, "unable to write random state");
		return FAILURE;
	}
	return SUCCESS;
}
/* }}} */

static EVP_MD * php_openssl_get_evp_md_from_algo(zend_long algo) { /* {{{ */
	EVP_MD *mdtype;

	switch (algo) {
		case OPENSSL_ALGO_SHA1:
			mdtype = (EVP_MD *) EVP_sha1();
			break;
		case OPENSSL_ALGO_MD5:
			mdtype = (EVP_MD *) EVP_md5();
			break;
		case OPENSSL_ALGO_MD4:
			mdtype = (EVP_MD *) EVP_md4();
			break;
#ifdef HAVE_OPENSSL_MD2_H
		case OPENSSL_ALGO_MD2:
			mdtype = (EVP_MD *) EVP_md2();
			break;
#endif
		case OPENSSL_ALGO_DSS1:
			mdtype = (EVP_MD *) EVP_dss1();
			break;
#if OPENSSL_VERSION_NUMBER >= 0x0090708fL
		case OPENSSL_ALGO_SHA224:
			mdtype = (EVP_MD *) EVP_sha224();
			break;
		case OPENSSL_ALGO_SHA256:
			mdtype = (EVP_MD *) EVP_sha256();
			break;
		case OPENSSL_ALGO_SHA384:
			mdtype = (EVP_MD *) EVP_sha384();
			break;
		case OPENSSL_ALGO_SHA512:
			mdtype = (EVP_MD *) EVP_sha512();
			break;
		case OPENSSL_ALGO_RMD160:
			mdtype = (EVP_MD *) EVP_ripemd160();
			break;
#endif
		default:
			return NULL;
			break;
	}
	return mdtype;
}
/* }}} */

static const EVP_CIPHER * php_openssl_get_evp_cipher_from_algo(zend_long algo) { /* {{{ */
	switch (algo) {
#ifndef OPENSSL_NO_RC2
		case PHP_OPENSSL_CIPHER_RC2_40:
			return EVP_rc2_40_cbc();
			break;
		case PHP_OPENSSL_CIPHER_RC2_64:
			return EVP_rc2_64_cbc();
			break;
		case PHP_OPENSSL_CIPHER_RC2_128:
			return EVP_rc2_cbc();
			break;
#endif

#ifndef OPENSSL_NO_DES
		case PHP_OPENSSL_CIPHER_DES:
			return EVP_des_cbc();
			break;
		case PHP_OPENSSL_CIPHER_3DES:
			return EVP_des_ede3_cbc();
			break;
#endif

#ifndef OPENSSL_NO_AES
		case PHP_OPENSSL_CIPHER_AES_128_CBC:
			return EVP_aes_128_cbc();
			break;
		case PHP_OPENSSL_CIPHER_AES_192_CBC:
			return EVP_aes_192_cbc();
			break;
		case PHP_OPENSSL_CIPHER_AES_256_CBC:
			return EVP_aes_256_cbc();
			break;
#endif


		default:
			return NULL;
			break;
	}
}
/* }}} */

/* {{{ INI Settings */
PHP_INI_BEGIN()
	PHP_INI_ENTRY("openssl.cafile", NULL, PHP_INI_PERDIR, NULL)
	PHP_INI_ENTRY("openssl.capath", NULL, PHP_INI_PERDIR, NULL)
PHP_INI_END()
/* }}} */
 
/* {{{ PHP_MINIT_FUNCTION
 */
PHP_MINIT_FUNCTION(openssl)
{
	char * config_filename;

	le_key = zend_register_list_destructors_ex(php_pkey_free, NULL, "OpenSSL key", module_number);
	le_x509 = zend_register_list_destructors_ex(php_x509_free, NULL, "OpenSSL X.509", module_number);
	le_csr = zend_register_list_destructors_ex(php_csr_free, NULL, "OpenSSL X.509 CSR", module_number);

	SSL_library_init();
	OpenSSL_add_all_ciphers();
	OpenSSL_add_all_digests();
	OpenSSL_add_all_algorithms();

	SSL_load_error_strings();

	/* register a resource id number with OpenSSL so that we can map SSL -> stream structures in
	 * OpenSSL callbacks */
	ssl_stream_data_index = SSL_get_ex_new_index(0, "PHP stream index", NULL, NULL, NULL);
	
	REGISTER_STRING_CONSTANT("OPENSSL_VERSION_TEXT", OPENSSL_VERSION_TEXT, CONST_CS|CONST_PERSISTENT);
	REGISTER_LONG_CONSTANT("OPENSSL_VERSION_NUMBER", OPENSSL_VERSION_NUMBER, CONST_CS|CONST_PERSISTENT);
	
	/* purposes for cert purpose checking */
	REGISTER_LONG_CONSTANT("X509_PURPOSE_SSL_CLIENT", X509_PURPOSE_SSL_CLIENT, CONST_CS|CONST_PERSISTENT);
	REGISTER_LONG_CONSTANT("X509_PURPOSE_SSL_SERVER", X509_PURPOSE_SSL_SERVER, CONST_CS|CONST_PERSISTENT);
	REGISTER_LONG_CONSTANT("X509_PURPOSE_NS_SSL_SERVER", X509_PURPOSE_NS_SSL_SERVER, CONST_CS|CONST_PERSISTENT);
	REGISTER_LONG_CONSTANT("X509_PURPOSE_SMIME_SIGN", X509_PURPOSE_SMIME_SIGN, CONST_CS|CONST_PERSISTENT);
	REGISTER_LONG_CONSTANT("X509_PURPOSE_SMIME_ENCRYPT", X509_PURPOSE_SMIME_ENCRYPT, CONST_CS|CONST_PERSISTENT);
	REGISTER_LONG_CONSTANT("X509_PURPOSE_CRL_SIGN", X509_PURPOSE_CRL_SIGN, CONST_CS|CONST_PERSISTENT);
#ifdef X509_PURPOSE_ANY
	REGISTER_LONG_CONSTANT("X509_PURPOSE_ANY", X509_PURPOSE_ANY, CONST_CS|CONST_PERSISTENT);
#endif

	/* signature algorithm constants */
	REGISTER_LONG_CONSTANT("OPENSSL_ALGO_SHA1", OPENSSL_ALGO_SHA1, CONST_CS|CONST_PERSISTENT);
	REGISTER_LONG_CONSTANT("OPENSSL_ALGO_MD5", OPENSSL_ALGO_MD5, CONST_CS|CONST_PERSISTENT);
	REGISTER_LONG_CONSTANT("OPENSSL_ALGO_MD4", OPENSSL_ALGO_MD4, CONST_CS|CONST_PERSISTENT);
#ifdef HAVE_OPENSSL_MD2_H
	REGISTER_LONG_CONSTANT("OPENSSL_ALGO_MD2", OPENSSL_ALGO_MD2, CONST_CS|CONST_PERSISTENT);
#endif
	REGISTER_LONG_CONSTANT("OPENSSL_ALGO_DSS1", OPENSSL_ALGO_DSS1, CONST_CS|CONST_PERSISTENT);
#if OPENSSL_VERSION_NUMBER >= 0x0090708fL
	REGISTER_LONG_CONSTANT("OPENSSL_ALGO_SHA224", OPENSSL_ALGO_SHA224, CONST_CS|CONST_PERSISTENT);
	REGISTER_LONG_CONSTANT("OPENSSL_ALGO_SHA256", OPENSSL_ALGO_SHA256, CONST_CS|CONST_PERSISTENT);
	REGISTER_LONG_CONSTANT("OPENSSL_ALGO_SHA384", OPENSSL_ALGO_SHA384, CONST_CS|CONST_PERSISTENT);
	REGISTER_LONG_CONSTANT("OPENSSL_ALGO_SHA512", OPENSSL_ALGO_SHA512, CONST_CS|CONST_PERSISTENT);
	REGISTER_LONG_CONSTANT("OPENSSL_ALGO_RMD160", OPENSSL_ALGO_RMD160, CONST_CS|CONST_PERSISTENT);
#endif

	/* flags for S/MIME */
	REGISTER_LONG_CONSTANT("PKCS7_DETACHED", PKCS7_DETACHED, CONST_CS|CONST_PERSISTENT);
	REGISTER_LONG_CONSTANT("PKCS7_TEXT", PKCS7_TEXT, CONST_CS|CONST_PERSISTENT);
	REGISTER_LONG_CONSTANT("PKCS7_NOINTERN", PKCS7_NOINTERN, CONST_CS|CONST_PERSISTENT);
	REGISTER_LONG_CONSTANT("PKCS7_NOVERIFY", PKCS7_NOVERIFY, CONST_CS|CONST_PERSISTENT);
	REGISTER_LONG_CONSTANT("PKCS7_NOCHAIN", PKCS7_NOCHAIN, CONST_CS|CONST_PERSISTENT);
	REGISTER_LONG_CONSTANT("PKCS7_NOCERTS", PKCS7_NOCERTS, CONST_CS|CONST_PERSISTENT);
	REGISTER_LONG_CONSTANT("PKCS7_NOATTR", PKCS7_NOATTR, CONST_CS|CONST_PERSISTENT);
	REGISTER_LONG_CONSTANT("PKCS7_BINARY", PKCS7_BINARY, CONST_CS|CONST_PERSISTENT);
	REGISTER_LONG_CONSTANT("PKCS7_NOSIGS", PKCS7_NOSIGS, CONST_CS|CONST_PERSISTENT);

	REGISTER_LONG_CONSTANT("OPENSSL_PKCS1_PADDING", RSA_PKCS1_PADDING, CONST_CS|CONST_PERSISTENT);
	REGISTER_LONG_CONSTANT("OPENSSL_SSLV23_PADDING", RSA_SSLV23_PADDING, CONST_CS|CONST_PERSISTENT);
	REGISTER_LONG_CONSTANT("OPENSSL_NO_PADDING", RSA_NO_PADDING, CONST_CS|CONST_PERSISTENT);
	REGISTER_LONG_CONSTANT("OPENSSL_PKCS1_OAEP_PADDING", RSA_PKCS1_OAEP_PADDING, CONST_CS|CONST_PERSISTENT);

	/* Informational stream wrapper constants */
	REGISTER_STRING_CONSTANT("OPENSSL_DEFAULT_STREAM_CIPHERS", OPENSSL_DEFAULT_STREAM_CIPHERS, CONST_CS|CONST_PERSISTENT);

	/* Ciphers */
#ifndef OPENSSL_NO_RC2
	REGISTER_LONG_CONSTANT("OPENSSL_CIPHER_RC2_40", PHP_OPENSSL_CIPHER_RC2_40, CONST_CS|CONST_PERSISTENT);
	REGISTER_LONG_CONSTANT("OPENSSL_CIPHER_RC2_128", PHP_OPENSSL_CIPHER_RC2_128, CONST_CS|CONST_PERSISTENT);
	REGISTER_LONG_CONSTANT("OPENSSL_CIPHER_RC2_64", PHP_OPENSSL_CIPHER_RC2_64, CONST_CS|CONST_PERSISTENT);
#endif
#ifndef OPENSSL_NO_DES
	REGISTER_LONG_CONSTANT("OPENSSL_CIPHER_DES", PHP_OPENSSL_CIPHER_DES, CONST_CS|CONST_PERSISTENT);
	REGISTER_LONG_CONSTANT("OPENSSL_CIPHER_3DES", PHP_OPENSSL_CIPHER_3DES, CONST_CS|CONST_PERSISTENT);
#endif
#ifndef OPENSSL_NO_AES
	REGISTER_LONG_CONSTANT("OPENSSL_CIPHER_AES_128_CBC", PHP_OPENSSL_CIPHER_AES_128_CBC, CONST_CS|CONST_PERSISTENT);
	REGISTER_LONG_CONSTANT("OPENSSL_CIPHER_AES_192_CBC", PHP_OPENSSL_CIPHER_AES_192_CBC, CONST_CS|CONST_PERSISTENT);
	REGISTER_LONG_CONSTANT("OPENSSL_CIPHER_AES_256_CBC", PHP_OPENSSL_CIPHER_AES_256_CBC, CONST_CS|CONST_PERSISTENT);
#endif
 
	/* Values for key types */
	REGISTER_LONG_CONSTANT("OPENSSL_KEYTYPE_RSA", OPENSSL_KEYTYPE_RSA, CONST_CS|CONST_PERSISTENT);
#ifndef NO_DSA
	REGISTER_LONG_CONSTANT("OPENSSL_KEYTYPE_DSA", OPENSSL_KEYTYPE_DSA, CONST_CS|CONST_PERSISTENT);
#endif
	REGISTER_LONG_CONSTANT("OPENSSL_KEYTYPE_DH", OPENSSL_KEYTYPE_DH, CONST_CS|CONST_PERSISTENT);
#ifdef HAVE_EVP_PKEY_EC
	REGISTER_LONG_CONSTANT("OPENSSL_KEYTYPE_EC", OPENSSL_KEYTYPE_EC, CONST_CS|CONST_PERSISTENT);
#endif

	REGISTER_LONG_CONSTANT("OPENSSL_RAW_DATA", OPENSSL_RAW_DATA, CONST_CS|CONST_PERSISTENT);
	REGISTER_LONG_CONSTANT("OPENSSL_ZERO_PADDING", OPENSSL_ZERO_PADDING, CONST_CS|CONST_PERSISTENT);

#if OPENSSL_VERSION_NUMBER >= 0x0090806fL && !defined(OPENSSL_NO_TLSEXT)
	/* SNI support included in OpenSSL >= 0.9.8j */
	REGISTER_LONG_CONSTANT("OPENSSL_TLSEXT_SERVER_NAME", 1, CONST_CS|CONST_PERSISTENT);
#endif

	/* Determine default SSL configuration file */
	config_filename = getenv("OPENSSL_CONF");
	if (config_filename == NULL) {
		config_filename = getenv("SSLEAY_CONF");
	}

	/* default to 'openssl.cnf' if no environment variable is set */
	if (config_filename == NULL) {
		snprintf(default_ssl_conf_filename, sizeof(default_ssl_conf_filename), "%s/%s",
				X509_get_default_cert_area(),
				"openssl.cnf");
	} else {
		strlcpy(default_ssl_conf_filename, config_filename, sizeof(default_ssl_conf_filename));
	}

	php_stream_xport_register("ssl", php_openssl_ssl_socket_factory TSRMLS_CC);
	php_stream_xport_register("sslv3", php_openssl_ssl_socket_factory TSRMLS_CC);
#ifndef OPENSSL_NO_SSL2
	php_stream_xport_register("sslv2", php_openssl_ssl_socket_factory TSRMLS_CC);
#endif
	php_stream_xport_register("tls", php_openssl_ssl_socket_factory TSRMLS_CC);
	php_stream_xport_register("tlsv1.0", php_openssl_ssl_socket_factory TSRMLS_CC);
#if OPENSSL_VERSION_NUMBER >= 0x10001001L
	php_stream_xport_register("tlsv1.1", php_openssl_ssl_socket_factory TSRMLS_CC);
	php_stream_xport_register("tlsv1.2", php_openssl_ssl_socket_factory TSRMLS_CC);
#endif

	/* override the default tcp socket provider */
	php_stream_xport_register("tcp", php_openssl_ssl_socket_factory TSRMLS_CC);

	php_register_url_stream_wrapper("https", &php_stream_http_wrapper TSRMLS_CC);
	php_register_url_stream_wrapper("ftps", &php_stream_ftp_wrapper TSRMLS_CC);

	REGISTER_INI_ENTRIES();

	return SUCCESS;
}
/* }}} */

/* {{{ PHP_MINFO_FUNCTION
 */
PHP_MINFO_FUNCTION(openssl)
{
	php_info_print_table_start();
	php_info_print_table_row(2, "OpenSSL support", "enabled");
	php_info_print_table_row(2, "OpenSSL Library Version", SSLeay_version(SSLEAY_VERSION));
	php_info_print_table_row(2, "OpenSSL Header Version", OPENSSL_VERSION_TEXT);
	php_info_print_table_end();
	DISPLAY_INI_ENTRIES();
}
/* }}} */

/* {{{ PHP_MSHUTDOWN_FUNCTION
 */
PHP_MSHUTDOWN_FUNCTION(openssl)
{
	EVP_cleanup();

	php_unregister_url_stream_wrapper("https" TSRMLS_CC);
	php_unregister_url_stream_wrapper("ftps" TSRMLS_CC);

	php_stream_xport_unregister("ssl" TSRMLS_CC);
#ifndef OPENSSL_NO_SSL2
	php_stream_xport_unregister("sslv2" TSRMLS_CC);
#endif
	php_stream_xport_unregister("sslv3" TSRMLS_CC);
	php_stream_xport_unregister("tls" TSRMLS_CC);
	php_stream_xport_unregister("tlsv1.0" TSRMLS_CC);
#if OPENSSL_VERSION_NUMBER >= 0x10001001L
	php_stream_xport_unregister("tlsv1.1" TSRMLS_CC);
	php_stream_xport_unregister("tlsv1.2" TSRMLS_CC);
#endif

	/* reinstate the default tcp handler */
	php_stream_xport_register("tcp", php_stream_generic_socket_factory TSRMLS_CC);

	UNREGISTER_INI_ENTRIES();

	return SUCCESS;
}
/* }}} */

/* {{{ x509 cert functions */

/* {{{ proto array openssl_get_cert_locations(void)
   Retrieve an array mapping available certificate locations */
PHP_FUNCTION(openssl_get_cert_locations)
{
	array_init(return_value);

	add_assoc_string(return_value, "default_cert_file", (char *) X509_get_default_cert_file());
	add_assoc_string(return_value, "default_cert_file_env", (char *) X509_get_default_cert_file_env());
	add_assoc_string(return_value, "default_cert_dir", (char *) X509_get_default_cert_dir());
	add_assoc_string(return_value, "default_cert_dir_env", (char *) X509_get_default_cert_dir_env());
	add_assoc_string(return_value, "default_private_dir", (char *) X509_get_default_private_dir());
	add_assoc_string(return_value, "default_default_cert_area", (char *) X509_get_default_cert_area());
	add_assoc_string(return_value, "ini_cafile",
		zend_ini_string("openssl.cafile", sizeof("openssl.cafile")-1, 0));
	add_assoc_string(return_value, "ini_capath",
		zend_ini_string("openssl.capath", sizeof("openssl.capath")-1, 0));
}
/* }}} */


/* {{{ php_openssl_x509_from_zval
	Given a zval, coerce it into an X509 object.
	The zval can be:
		. X509 resource created using openssl_read_x509()
		. if it starts with file:// then it will be interpreted as the path to that cert
		. it will be interpreted as the cert data
	If you supply makeresource, the result will be registered as an x509 resource and
	it's value returned in makeresource.
*/
static X509 * php_openssl_x509_from_zval(zval * val, int makeresource, zend_resource **resourceval TSRMLS_DC)
{
	X509 *cert = NULL;

	if (resourceval) {
		*resourceval = NULL;
	}
	if (Z_TYPE_P(val) == IS_RESOURCE) {
		/* is it an x509 resource ? */
		void * what;
		int type;

		what = zend_fetch_resource(val TSRMLS_CC, -1, "OpenSSL X.509", &type, 1, le_x509);
		if (!what) {
			return NULL;
		}
		/* this is so callers can decide if they should free the X509 */
		if (resourceval) {
			*resourceval = Z_RES_P(val);
			Z_ADDREF_P(val);
		}
		if (type == le_x509) {
			return (X509*)what;
		}
		/* other types could be used here - eg: file pointers and read in the data from them */

		return NULL;
	}

	if (!(Z_TYPE_P(val) == IS_STRING || Z_TYPE_P(val) == IS_OBJECT)) {
		return NULL;
	}

	/* force it to be a string and check if it refers to a file */
	convert_to_string_ex(val);

	if (Z_STRLEN_P(val) > 7 && memcmp(Z_STRVAL_P(val), "file://", sizeof("file://") - 1) == 0) {
		/* read cert from the named file */
		BIO *in;

		if (php_openssl_open_base_dir_chk(Z_STRVAL_P(val) + (sizeof("file://") - 1) TSRMLS_CC)) {
			return NULL;
		}

		in = BIO_new_file(Z_STRVAL_P(val) + (sizeof("file://") - 1), "r");
		if (in == NULL) {
			return NULL;
		}
		cert = PEM_read_bio_X509(in, NULL, NULL, NULL);
		BIO_free(in);
	} else {
		BIO *in;

		in = BIO_new_mem_buf(Z_STRVAL_P(val), Z_STRLEN_P(val));
		if (in == NULL) {
			return NULL;
		}
#ifdef TYPEDEF_D2I_OF
		cert = (X509 *) PEM_ASN1_read_bio((d2i_of_void *)d2i_X509, PEM_STRING_X509, in, NULL, NULL, NULL);
#else
		cert = (X509 *) PEM_ASN1_read_bio((char *(*)())d2i_X509, PEM_STRING_X509, in, NULL, NULL, NULL);
#endif
		BIO_free(in);
	}

	if (cert && makeresource && resourceval) {
		*resourceval = zend_register_resource(NULL, cert, le_x509 TSRMLS_CC);
	}
	return cert;
}

/* }}} */

/* {{{ proto bool openssl_x509_export_to_file(mixed x509, string outfilename [, bool notext = true])
   Exports a CERT to file or a var */
PHP_FUNCTION(openssl_x509_export_to_file)
{
	X509 * cert;
	zval * zcert;
	zend_bool notext = 1;
	BIO * bio_out;
	zend_resource *certresource;
	char * filename;
	size_t filename_len;

	if (zend_parse_parameters(ZEND_NUM_ARGS() TSRMLS_CC, "zp|b", &zcert, &filename, &filename_len, &notext) == FAILURE) {
		return;
	}
	RETVAL_FALSE;

	cert = php_openssl_x509_from_zval(zcert, 0, &certresource TSRMLS_CC);
	if (cert == NULL) {
		php_error_docref(NULL TSRMLS_CC, E_WARNING, "cannot get cert from parameter 1");
		return;
	}

	if (php_openssl_open_base_dir_chk(filename TSRMLS_CC)) {
		return;
	}

	bio_out = BIO_new_file(filename, "w");
	if (bio_out) {
		if (!notext) {
			X509_print(bio_out, cert);
		}
		PEM_write_bio_X509(bio_out, cert);

		RETVAL_TRUE;
	} else {
		php_error_docref(NULL TSRMLS_CC, E_WARNING, "error opening file %s", filename);
	}
	if (certresource == NULL && cert) {
		X509_free(cert);
	}
	BIO_free(bio_out);
}
/* }}} */

/* {{{ proto string openssl_spki_new(mixed zpkey, string challenge [, mixed method])
   Creates new private key (or uses existing) and creates a new spki cert
   outputting results to var */
PHP_FUNCTION(openssl_spki_new)
{
	size_t challenge_len;
	char * challenge = NULL, * spkstr = NULL;
	zend_string * s = NULL;
	zend_resource *keyresource = NULL;
	const char *spkac = "SPKAC=";
	zend_long algo = OPENSSL_ALGO_MD5;

	zval *method = NULL;
	zval * zpkey = NULL;
	EVP_PKEY * pkey = NULL;
	NETSCAPE_SPKI *spki=NULL;
	const EVP_MD *mdtype;

	if (zend_parse_parameters(ZEND_NUM_ARGS() TSRMLS_CC, "rs|z", &zpkey, &challenge, &challenge_len, &method) == FAILURE) {
		return;
	}
	RETVAL_FALSE;

	pkey = php_openssl_evp_from_zval(zpkey, 0, challenge, 1, &keyresource TSRMLS_CC);

	if (pkey == NULL) {
		php_error_docref(NULL TSRMLS_CC, E_WARNING, "Unable to use supplied private key");
		goto cleanup;
	}

	if (method != NULL) {
		if (Z_TYPE_P(method) == IS_LONG) {
			algo = Z_LVAL_P(method);
		} else {
			php_error_docref(NULL TSRMLS_CC, E_WARNING, "Algorithm must be of supported type");
			goto cleanup;
		}
	}
	mdtype = php_openssl_get_evp_md_from_algo(algo);

	if (!mdtype) {
		php_error_docref(NULL TSRMLS_CC, E_WARNING, "Unknown signature algorithm");
		goto cleanup;
	}

	if ((spki = NETSCAPE_SPKI_new()) == NULL) {
		php_error_docref(NULL TSRMLS_CC, E_WARNING, "Unable to create new SPKAC");
		goto cleanup;
	}

	if (challenge) {
		ASN1_STRING_set(spki->spkac->challenge, challenge, challenge_len);
	}

	if (!NETSCAPE_SPKI_set_pubkey(spki, pkey)) {
		php_error_docref(NULL TSRMLS_CC, E_WARNING, "Unable to embed public key");
		goto cleanup;
	}

	if (!NETSCAPE_SPKI_sign(spki, pkey, mdtype)) {
		php_error_docref(NULL TSRMLS_CC, E_WARNING, "Unable to sign with specified algorithm");
		goto cleanup;
	}

	spkstr = NETSCAPE_SPKI_b64_encode(spki);
	if (!spkstr){
		php_error_docref(NULL TSRMLS_CC, E_WARNING, "Unable to encode SPKAC");
		goto cleanup;
	}

	s = zend_string_alloc(strlen(spkac) + strlen(spkstr), 0);
	sprintf(s->val, "%s%s", spkac, spkstr);
	s->len = strlen(s->val);

	RETVAL_STR(s);
	goto cleanup;

cleanup:

	if (keyresource == NULL && spki != NULL) {
		NETSCAPE_SPKI_free(spki);
	}
	if (keyresource == NULL && pkey != NULL) {
		EVP_PKEY_free(pkey);
	}
	if (keyresource == NULL && spkstr != NULL) {
		efree(spkstr);
	}

	if (s->len <= 0) {
		RETVAL_FALSE;
	}

	if (keyresource == NULL && s != NULL) {
		zend_string_release(s);
	}
}
/* }}} */

/* {{{ proto bool openssl_spki_verify(string spki)
   Verifies spki returns boolean */
PHP_FUNCTION(openssl_spki_verify)
{
	size_t spkstr_len;
	int i = 0;
	char *spkstr = NULL, * spkstr_cleaned = NULL;

	EVP_PKEY *pkey = NULL;
	NETSCAPE_SPKI *spki = NULL;

	if (zend_parse_parameters(ZEND_NUM_ARGS() TSRMLS_CC, "s", &spkstr, &spkstr_len) == FAILURE) {
		return;
	}
	RETVAL_FALSE;

	if (spkstr == NULL) {
		php_error_docref(NULL TSRMLS_CC, E_WARNING, "Unable to use supplied SPKAC");
		goto cleanup;
	}

	spkstr_cleaned = emalloc(spkstr_len + 1);
	openssl_spki_cleanup(spkstr, spkstr_cleaned);

	if (strlen(spkstr_cleaned)<=0) {
		php_error_docref(NULL TSRMLS_CC, E_WARNING, "Invalid SPKAC");
		goto cleanup;
	}

	spki = NETSCAPE_SPKI_b64_decode(spkstr_cleaned, strlen(spkstr_cleaned));
	if (spki == NULL) {
		php_error_docref(NULL TSRMLS_CC, E_WARNING, "Unable to decode supplied SPKAC");
		goto cleanup;
	}

	pkey = X509_PUBKEY_get(spki->spkac->pubkey);
	if (pkey == NULL) {
		php_error_docref(NULL TSRMLS_CC, E_WARNING, "Unable to acquire signed public key");
		goto cleanup;
	}

	i = NETSCAPE_SPKI_verify(spki, pkey);
	goto cleanup;

cleanup:
	if (spki != NULL) {
		NETSCAPE_SPKI_free(spki);
	}
	if (pkey != NULL) {
		EVP_PKEY_free(pkey);
	}
	if (spkstr_cleaned != NULL) {
		efree(spkstr_cleaned);
	}

	if (i > 0) {
		RETVAL_TRUE;
	}
}
/* }}} */

/* {{{ proto string openssl_spki_export(string spki)
   Exports public key from existing spki to var */
PHP_FUNCTION(openssl_spki_export)
{
	size_t spkstr_len;
	char *spkstr = NULL, * spkstr_cleaned = NULL, * s = NULL;

	EVP_PKEY *pkey = NULL;
	NETSCAPE_SPKI *spki = NULL;
	BIO *out = BIO_new(BIO_s_mem());

	if (zend_parse_parameters(ZEND_NUM_ARGS() TSRMLS_CC, "s", &spkstr, &spkstr_len) == FAILURE) {
		return;
	}
	RETVAL_FALSE;

	if (spkstr == NULL) {
		php_error_docref(NULL TSRMLS_CC, E_WARNING, "Unable to use supplied SPKAC");
		goto cleanup;
	}

	spkstr_cleaned = emalloc(spkstr_len + 1);
	openssl_spki_cleanup(spkstr, spkstr_cleaned);

	spki = NETSCAPE_SPKI_b64_decode(spkstr_cleaned, strlen(spkstr_cleaned));
	if (spki == NULL) {
		php_error_docref(NULL TSRMLS_CC, E_WARNING, "Unable to decode supplied SPKAC");
		goto cleanup;
	}

	pkey = X509_PUBKEY_get(spki->spkac->pubkey);
	if (pkey == NULL) {
		php_error_docref(NULL TSRMLS_CC, E_WARNING, "Unable to acquire signed public key");
		goto cleanup;
	}

	out = BIO_new_fp(stdout, BIO_NOCLOSE);
	PEM_write_bio_PUBKEY(out, pkey);
	goto cleanup;

cleanup:

	if (spki != NULL) {
		NETSCAPE_SPKI_free(spki);
	}
	if (out != NULL) {
		BIO_free_all(out);
	}
	if (pkey != NULL) {
		EVP_PKEY_free(pkey);
	}
	if (spkstr_cleaned != NULL) {
		efree(spkstr_cleaned);
	}
	if (s != NULL) {
		efree(s);
	}
}
/* }}} */

/* {{{ proto string openssl_spki_export_challenge(string spki)
   Exports spkac challenge from existing spki to var */
PHP_FUNCTION(openssl_spki_export_challenge)
{
	size_t spkstr_len;
	char *spkstr = NULL, * spkstr_cleaned = NULL;

	NETSCAPE_SPKI *spki = NULL;

	if (zend_parse_parameters(ZEND_NUM_ARGS() TSRMLS_CC, "s", &spkstr, &spkstr_len) == FAILURE) {
		return;
	}
	RETVAL_FALSE;

	if (spkstr == NULL) {
		php_error_docref(NULL TSRMLS_CC, E_WARNING, "Unable to use supplied SPKAC");
		goto cleanup;
	}

	spkstr_cleaned = emalloc(spkstr_len + 1);
	openssl_spki_cleanup(spkstr, spkstr_cleaned);

	spki = NETSCAPE_SPKI_b64_decode(spkstr_cleaned, strlen(spkstr_cleaned));
	if (spki == NULL) {
		php_error_docref(NULL TSRMLS_CC, E_WARNING, "Unable to decode SPKAC");
		goto cleanup;
	}

	RETVAL_STRING((char *) ASN1_STRING_data(spki->spkac->challenge));
	goto cleanup;

cleanup:
	if (spkstr_cleaned != NULL) {
		efree(spkstr_cleaned);
	}
}
/* }}} */

/* {{{ strip line endings from spkac */
int openssl_spki_cleanup(const char *src, char *dest)
{
    int removed=0;

    while (*src) {
        if (*src!='\n'&&*src!='\r') {
            *dest++=*src;
        } else {
            ++removed;
        }
        ++src;
    }
    *dest=0;
    return removed;
}
/* }}} */

/* {{{ proto bool openssl_x509_export(mixed x509, string &out [, bool notext = true])
   Exports a CERT to file or a var */
PHP_FUNCTION(openssl_x509_export)
{
	X509 * cert;
	zval * zcert, *zout;
	zend_bool notext = 1;
	BIO * bio_out;
	zend_resource *certresource;

	if (zend_parse_parameters(ZEND_NUM_ARGS() TSRMLS_CC, "zz/|b", &zcert, &zout, &notext) == FAILURE) {
		return;
	}
	RETVAL_FALSE;

	cert = php_openssl_x509_from_zval(zcert, 0, &certresource TSRMLS_CC);
	if (cert == NULL) {
		php_error_docref(NULL TSRMLS_CC, E_WARNING, "cannot get cert from parameter 1");
		return;
	}

	bio_out = BIO_new(BIO_s_mem());
	if (!notext) {
		X509_print(bio_out, cert);
	}
	if (PEM_write_bio_X509(bio_out, cert))  {
		BUF_MEM *bio_buf;

		zval_dtor(zout);
		BIO_get_mem_ptr(bio_out, &bio_buf);
		ZVAL_STRINGL(zout, bio_buf->data, bio_buf->length);

		RETVAL_TRUE;
	}

	if (certresource == NULL && cert) {
		X509_free(cert);
	}
	BIO_free(bio_out);
}
/* }}} */

zend_string* php_openssl_x509_fingerprint(X509 *peer, const char *method, zend_bool raw TSRMLS_DC)
{
	unsigned char md[EVP_MAX_MD_SIZE];
	const EVP_MD *mdtype;
	unsigned int n;
	zend_string *ret;

	if (!(mdtype = EVP_get_digestbyname(method))) {
		php_error_docref(NULL TSRMLS_CC, E_WARNING, "Unknown signature algorithm");
		return NULL;
	} else if (!X509_digest(peer, mdtype, md, &n)) {
		php_error_docref(NULL TSRMLS_CC, E_ERROR, "Could not generate signature");
		return NULL;
	}

	if (raw) {
		ret = zend_string_init((char*)md, n, 0);
	} else {
		ret = zend_string_alloc(n * 2, 0);
		make_digest_ex(ret->val, md, n);
		ret->val[n * 2] = '\0';
	}

	return ret;
}

PHP_FUNCTION(openssl_x509_fingerprint)
{
	X509 *cert;
	zval *zcert;
	zend_resource *certresource;
	zend_bool raw_output = 0;
	char *method = "sha1";
	size_t method_len;
	zend_string *fingerprint;

	if (zend_parse_parameters(ZEND_NUM_ARGS() TSRMLS_CC, "z|sb", &zcert, &method, &method_len, &raw_output) == FAILURE) {
		return;
	}

	cert = php_openssl_x509_from_zval(zcert, 0, &certresource TSRMLS_CC);
	if (cert == NULL) {
		php_error_docref(NULL TSRMLS_CC, E_WARNING, "cannot get cert from parameter 1");
		RETURN_FALSE;
	}

	fingerprint = php_openssl_x509_fingerprint(cert, method, raw_output TSRMLS_CC);
	if (fingerprint) {
		RETVAL_STR(fingerprint);
	} else {
		RETVAL_FALSE;
	}

	if (certresource == NULL && cert) {
		X509_free(cert);
	}
}

/* {{{ proto bool openssl_x509_check_private_key(mixed cert, mixed key)
   Checks if a private key corresponds to a CERT */
PHP_FUNCTION(openssl_x509_check_private_key)
{
	zval * zcert, *zkey;
	X509 * cert = NULL;
	EVP_PKEY * key = NULL;
	zend_resource *certresource = NULL, *keyresource = NULL;

	RETVAL_FALSE;
	
	if (zend_parse_parameters(ZEND_NUM_ARGS() TSRMLS_CC, "zz", &zcert, &zkey) == FAILURE) {
		return;
	}
	cert = php_openssl_x509_from_zval(zcert, 0, &certresource TSRMLS_CC);
	if (cert == NULL) {
		RETURN_FALSE;
	}	
	key = php_openssl_evp_from_zval(zkey, 0, "", 1, &keyresource TSRMLS_CC);
	if (key) {
		RETVAL_BOOL(X509_check_private_key(cert, key));
	}

	if (keyresource == NULL && key) {
		EVP_PKEY_free(key);
	}
	if (certresource == NULL && cert) {
		X509_free(cert);
	}
}
/* }}} */

/* Special handling of subjectAltName, see CVE-2013-4073
 * Christian Heimes
 */

static int openssl_x509v3_subjectAltName(BIO *bio, X509_EXTENSION *extension)
{
	GENERAL_NAMES *names;
	const X509V3_EXT_METHOD *method = NULL;
	long i, length, num;
	const unsigned char *p;

	method = X509V3_EXT_get(extension);
	if (method == NULL) {
		return -1;
	}

	p = extension->value->data;
	length = extension->value->length;
	if (method->it) {
		names = (GENERAL_NAMES*)(ASN1_item_d2i(NULL, &p, length,
						       ASN1_ITEM_ptr(method->it)));
	} else {
		names = (GENERAL_NAMES*)(method->d2i(NULL, &p, length));
	}
	if (names == NULL) {
		return -1;
	}

	num = sk_GENERAL_NAME_num(names);
	for (i = 0; i < num; i++) {
			GENERAL_NAME *name;
			ASN1_STRING *as;
			name = sk_GENERAL_NAME_value(names, i);
			switch (name->type) {
				case GEN_EMAIL:
					BIO_puts(bio, "email:");
					as = name->d.rfc822Name;
					BIO_write(bio, ASN1_STRING_data(as),
						  ASN1_STRING_length(as));
					break;
				case GEN_DNS:
					BIO_puts(bio, "DNS:");
					as = name->d.dNSName;
					BIO_write(bio, ASN1_STRING_data(as),
						  ASN1_STRING_length(as));
					break;
				case GEN_URI:
					BIO_puts(bio, "URI:");
					as = name->d.uniformResourceIdentifier;
					BIO_write(bio, ASN1_STRING_data(as),
						  ASN1_STRING_length(as));
					break;
				default:
					/* use builtin print for GEN_OTHERNAME, GEN_X400,
					 * GEN_EDIPARTY, GEN_DIRNAME, GEN_IPADD and GEN_RID
					 */
					GENERAL_NAME_print(bio, name);
			}
			/* trailing ', ' except for last element */
			if (i < (num - 1)) {
				BIO_puts(bio, ", ");
			}
	}
	sk_GENERAL_NAME_pop_free(names, GENERAL_NAME_free);

	return 0;
}

/* {{{ proto array openssl_x509_parse(mixed x509 [, bool shortnames=true])
   Returns an array of the fields/values of the CERT */
PHP_FUNCTION(openssl_x509_parse)
{
	zval * zcert;
	X509 * cert = NULL;
	zend_resource *certresource = NULL;
	int i;
	zend_bool useshortnames = 1;
	char * tmpstr;
	zval subitem;
	X509_EXTENSION *extension;
	char *extname;
	BIO  *bio_out;
	BUF_MEM *bio_buf;
	char buf[256];

	if (zend_parse_parameters(ZEND_NUM_ARGS() TSRMLS_CC, "z|b", &zcert, &useshortnames) == FAILURE) {
		return;
	}
	cert = php_openssl_x509_from_zval(zcert, 0, &certresource TSRMLS_CC);
	if (cert == NULL) {
		RETURN_FALSE;
	}
	array_init(return_value);

	if (cert->name) {
		add_assoc_string(return_value, "name", cert->name);
	}
/*	add_assoc_bool(return_value, "valid", cert->valid); */

	add_assoc_name_entry(return_value, "subject", 		X509_get_subject_name(cert), useshortnames TSRMLS_CC);
	/* hash as used in CA directories to lookup cert by subject name */
	{
		char buf[32];
		snprintf(buf, sizeof(buf), "%08lx", X509_subject_name_hash(cert));
		add_assoc_string(return_value, "hash", buf);
	}
	
	add_assoc_name_entry(return_value, "issuer", 		X509_get_issuer_name(cert), useshortnames TSRMLS_CC);
	add_assoc_long(return_value, "version", 			X509_get_version(cert));

	add_assoc_string(return_value, "serialNumber", i2s_ASN1_INTEGER(NULL, X509_get_serialNumber(cert))); 

	add_assoc_asn1_string(return_value, "validFrom", 	X509_get_notBefore(cert));
	add_assoc_asn1_string(return_value, "validTo", 		X509_get_notAfter(cert));

	add_assoc_long(return_value, "validFrom_time_t", 	asn1_time_to_time_t(X509_get_notBefore(cert) TSRMLS_CC));
	add_assoc_long(return_value, "validTo_time_t", 		asn1_time_to_time_t(X509_get_notAfter(cert) TSRMLS_CC));

	tmpstr = (char *)X509_alias_get0(cert, NULL);
	if (tmpstr) {
		add_assoc_string(return_value, "alias", tmpstr);
	}
/*
	add_assoc_long(return_value, "signaturetypeLONG", X509_get_signature_type(cert));
	add_assoc_string(return_value, "signaturetype", OBJ_nid2sn(X509_get_signature_type(cert)));
	add_assoc_string(return_value, "signaturetypeLN", OBJ_nid2ln(X509_get_signature_type(cert)));
*/
	array_init(&subitem);

	/* NOTE: the purposes are added as integer keys - the keys match up to the X509_PURPOSE_SSL_XXX defines
	   in x509v3.h */
	for (i = 0; i < X509_PURPOSE_get_count(); i++) {
		int id, purpset;
		char * pname;
		X509_PURPOSE * purp;
		zval subsub;

		array_init(&subsub);

		purp = X509_PURPOSE_get0(i);
		id = X509_PURPOSE_get_id(purp);

		purpset = X509_check_purpose(cert, id, 0);
		add_index_bool(&subsub, 0, purpset);

		purpset = X509_check_purpose(cert, id, 1);
		add_index_bool(&subsub, 1, purpset);

		pname = useshortnames ? X509_PURPOSE_get0_sname(purp) : X509_PURPOSE_get0_name(purp);
		add_index_string(&subsub, 2, pname);

		/* NOTE: if purpset > 1 then it's a warning - we should mention it ? */

		add_index_zval(&subitem, id, &subsub);
	}
	add_assoc_zval(return_value, "purposes", &subitem);

	array_init(&subitem);


	for (i = 0; i < X509_get_ext_count(cert); i++) {
		int nid;
		extension = X509_get_ext(cert, i);
		nid = OBJ_obj2nid(X509_EXTENSION_get_object(extension));
		if (nid != NID_undef) {
			extname = (char *)OBJ_nid2sn(OBJ_obj2nid(X509_EXTENSION_get_object(extension)));
		} else {
			OBJ_obj2txt(buf, sizeof(buf)-1, X509_EXTENSION_get_object(extension), 1);
			extname = buf;
		}
		bio_out = BIO_new(BIO_s_mem());
		if (nid == NID_subject_alt_name) {
			if (openssl_x509v3_subjectAltName(bio_out, extension) == 0) {
				BIO_get_mem_ptr(bio_out, &bio_buf);
				add_assoc_stringl(&subitem, extname, bio_buf->data, bio_buf->length);
			} else {
				zval_dtor(return_value);
				if (certresource == NULL && cert) {
					X509_free(cert);
				}
				BIO_free(bio_out);
				RETURN_FALSE;
			}
		}
		else if (X509V3_EXT_print(bio_out, extension, 0, 0)) {
			BIO_get_mem_ptr(bio_out, &bio_buf);
			add_assoc_stringl(&subitem, extname, bio_buf->data, bio_buf->length);
		} else {
			add_assoc_asn1_string(&subitem, extname, X509_EXTENSION_get_data(extension));
		}
		BIO_free(bio_out);
	}
	add_assoc_zval(return_value, "extensions", &subitem);

	if (certresource == NULL && cert) {
		X509_free(cert);
	}
}
/* }}} */

/* {{{ load_all_certs_from_file */
static STACK_OF(X509) * load_all_certs_from_file(char *certfile)
{
	STACK_OF(X509_INFO) *sk=NULL;
	STACK_OF(X509) *stack=NULL, *ret=NULL;
	BIO *in=NULL;
	X509_INFO *xi;
	TSRMLS_FETCH();

	if(!(stack = sk_X509_new_null())) {
		php_error_docref(NULL TSRMLS_CC, E_ERROR, "memory allocation failure");
		goto end;
	}

	if (php_openssl_open_base_dir_chk(certfile TSRMLS_CC)) {
		sk_X509_free(stack);
		goto end;
	}

	if(!(in=BIO_new_file(certfile, "r"))) {
		php_error_docref(NULL TSRMLS_CC, E_WARNING, "error opening the file, %s", certfile);
		sk_X509_free(stack);
		goto end;
	}

	/* This loads from a file, a stack of x509/crl/pkey sets */
	if(!(sk=PEM_X509_INFO_read_bio(in, NULL, NULL, NULL))) {
		php_error_docref(NULL TSRMLS_CC, E_WARNING, "error reading the file, %s", certfile);
		sk_X509_free(stack);
		goto end;
	}

	/* scan over it and pull out the certs */
	while (sk_X509_INFO_num(sk)) {
		xi=sk_X509_INFO_shift(sk);
		if (xi->x509 != NULL) {
			sk_X509_push(stack,xi->x509);
			xi->x509=NULL;
		}
		X509_INFO_free(xi);
	}
	if(!sk_X509_num(stack)) {
		php_error_docref(NULL TSRMLS_CC, E_WARNING, "no certificates in file, %s", certfile);
		sk_X509_free(stack);
		goto end;
	}
	ret=stack;
end:
	BIO_free(in);
	sk_X509_INFO_free(sk);

	return ret;
}
/* }}} */

/* {{{ check_cert */
static int check_cert(X509_STORE *ctx, X509 *x, STACK_OF(X509) *untrustedchain, int purpose)
{
	int ret=0;
	X509_STORE_CTX *csc;
	TSRMLS_FETCH();

	csc = X509_STORE_CTX_new();
	if (csc == NULL) {
		php_error_docref(NULL TSRMLS_CC, E_ERROR, "memory allocation failure");
		return 0;
	}
	X509_STORE_CTX_init(csc, ctx, x, untrustedchain);
	if(purpose >= 0) {
		X509_STORE_CTX_set_purpose(csc, purpose);
	}
	ret = X509_verify_cert(csc);
	X509_STORE_CTX_free(csc);

	return ret;
}
/* }}} */

/* {{{ proto int openssl_x509_checkpurpose(mixed x509cert, int purpose, array cainfo [, string untrustedfile])
   Checks the CERT to see if it can be used for the purpose in purpose. cainfo holds information about trusted CAs */
PHP_FUNCTION(openssl_x509_checkpurpose)
{
	zval * zcert, * zcainfo = NULL;
	X509_STORE * cainfo = NULL;
	X509 * cert = NULL;
	zend_resource *certresource = NULL;
	STACK_OF(X509) * untrustedchain = NULL;
	zend_long purpose;
	char * untrusted = NULL;
	size_t untrusted_len = 0;
	int ret;

	if (zend_parse_parameters(ZEND_NUM_ARGS() TSRMLS_CC, "zl|a!s", &zcert, &purpose, &zcainfo, &untrusted, &untrusted_len) == FAILURE) {
		return;
	}

	RETVAL_LONG(-1);

	if (untrusted) {
		untrustedchain = load_all_certs_from_file(untrusted);
		if (untrustedchain == NULL) {
			goto clean_exit;
		}
	}

	cainfo = setup_verify(zcainfo TSRMLS_CC);
	if (cainfo == NULL) {
		goto clean_exit;
	}
	cert = php_openssl_x509_from_zval(zcert, 0, &certresource TSRMLS_CC);
	if (cert == NULL) {
		goto clean_exit;
	}

	ret = check_cert(cainfo, cert, untrustedchain, purpose);
	if (ret != 0 && ret != 1) {
		RETVAL_LONG(ret);
	} else {
		RETVAL_BOOL(ret);
	}

clean_exit:
	if (certresource == NULL && cert) {
		X509_free(cert);
	}
	if (cainfo) { 
		X509_STORE_free(cainfo); 
	}
	if (untrustedchain) {
		sk_X509_pop_free(untrustedchain, X509_free);
	}
}
/* }}} */

/* {{{ setup_verify
 * calist is an array containing file and directory names.  create a
 * certificate store and add those certs to it for use in verification.
*/
static X509_STORE * setup_verify(zval * calist TSRMLS_DC)
{
	X509_STORE *store;
	X509_LOOKUP * dir_lookup, * file_lookup;
	int ndirs = 0, nfiles = 0;
	zval * item;
	zend_stat_t sb;

	store = X509_STORE_new();

	if (store == NULL) {
		return NULL;
	}

	if (calist && (Z_TYPE_P(calist) == IS_ARRAY)) {
		ZEND_HASH_FOREACH_VAL(HASH_OF(calist), item) {
			convert_to_string_ex(item);

			if (VCWD_STAT(Z_STRVAL_P(item), &sb) == -1) {
				php_error_docref(NULL TSRMLS_CC, E_WARNING, "unable to stat %s", Z_STRVAL_P(item));
				continue;
			}

			if ((sb.st_mode & S_IFREG) == S_IFREG) {
				file_lookup = X509_STORE_add_lookup(store, X509_LOOKUP_file());
				if (file_lookup == NULL || !X509_LOOKUP_load_file(file_lookup, Z_STRVAL_P(item), X509_FILETYPE_PEM)) {
					php_error_docref(NULL TSRMLS_CC, E_WARNING, "error loading file %s", Z_STRVAL_P(item));
				} else {
					nfiles++;
				}
				file_lookup = NULL;
			} else {
				dir_lookup = X509_STORE_add_lookup(store, X509_LOOKUP_hash_dir());
				if (dir_lookup == NULL || !X509_LOOKUP_add_dir(dir_lookup, Z_STRVAL_P(item), X509_FILETYPE_PEM)) {
					php_error_docref(NULL TSRMLS_CC, E_WARNING, "error loading directory %s", Z_STRVAL_P(item));
				} else { 
					ndirs++;
				}
				dir_lookup = NULL;
			}
		} ZEND_HASH_FOREACH_END();
	}
	if (nfiles == 0) {
		file_lookup = X509_STORE_add_lookup(store, X509_LOOKUP_file());
		if (file_lookup) {
			X509_LOOKUP_load_file(file_lookup, NULL, X509_FILETYPE_DEFAULT);
		}
	}
	if (ndirs == 0) {
		dir_lookup = X509_STORE_add_lookup(store, X509_LOOKUP_hash_dir());
		if (dir_lookup) {
			X509_LOOKUP_add_dir(dir_lookup, NULL, X509_FILETYPE_DEFAULT);
		}
	}
	return store;
}
/* }}} */

/* {{{ proto resource openssl_x509_read(mixed cert)
   Reads X.509 certificates */
PHP_FUNCTION(openssl_x509_read)
{
	zval *cert;
	X509 *x509;
	zend_resource *res;

	if (zend_parse_parameters(ZEND_NUM_ARGS() TSRMLS_CC, "z", &cert) == FAILURE) {
		return;
	}
	x509 = php_openssl_x509_from_zval(cert, 1, &res TSRMLS_CC);
	ZVAL_RES(return_value, res);

	if (x509 == NULL) {
		php_error_docref(NULL TSRMLS_CC, E_WARNING, "supplied parameter cannot be coerced into an X509 certificate!");
		RETURN_FALSE;
	}
}
/* }}} */

/* {{{ proto void openssl_x509_free(resource x509)
   Frees X.509 certificates */
PHP_FUNCTION(openssl_x509_free)
{
	zval *x509;
	X509 *cert;

	if (zend_parse_parameters(ZEND_NUM_ARGS() TSRMLS_CC, "r", &x509) == FAILURE) {
		return;
	}
	ZEND_FETCH_RESOURCE(cert, X509 *, x509, -1, "OpenSSL X.509", le_x509);
	zend_list_close(Z_RES_P(x509));
}
/* }}} */

/* }}} */

/* Pop all X509 from Stack and free them, free the stack afterwards */
static void php_sk_X509_free(STACK_OF(X509) * sk) /* {{{ */
{
	for (;;) {
		X509* x = sk_X509_pop(sk);
		if (!x) break;
		X509_free(x);
	}
	sk_X509_free(sk);
}
/* }}} */

static STACK_OF(X509) * php_array_to_X509_sk(zval * zcerts TSRMLS_DC) /* {{{ */
{
	zval * zcertval;
	STACK_OF(X509) * sk = NULL;
    X509 * cert;
    zend_resource *certresource;

	sk = sk_X509_new_null();

	/* get certs */
	if (Z_TYPE_P(zcerts) == IS_ARRAY) {
		ZEND_HASH_FOREACH_VAL(HASH_OF(zcerts), zcertval) {
			cert = php_openssl_x509_from_zval(zcertval, 0, &certresource TSRMLS_CC);
			if (cert == NULL) {
				goto clean_exit;
			}

			if (certresource != NULL) {
				cert = X509_dup(cert);
				
				if (cert == NULL) {
					goto clean_exit;
				}
				
			}
			sk_X509_push(sk, cert);
		} ZEND_HASH_FOREACH_END();
	} else {
		/* a single certificate */
		cert = php_openssl_x509_from_zval(zcerts, 0, &certresource TSRMLS_CC);
		
		if (cert == NULL) {
			goto clean_exit;
		}

		if (certresource != NULL) {
			cert = X509_dup(cert);
			if (cert == NULL) {
				goto clean_exit;
			}
		}
		sk_X509_push(sk, cert);
	}

  clean_exit:
    return sk;
}
/* }}} */

/* {{{ proto bool openssl_pkcs12_export_to_file(mixed x509, string filename, mixed priv_key, string pass[, array args])
   Creates and exports a PKCS to file */
PHP_FUNCTION(openssl_pkcs12_export_to_file)
{
	X509 * cert = NULL;
	BIO * bio_out = NULL;
	PKCS12 * p12 = NULL;
	char * filename;
	char * friendly_name = NULL;
	size_t filename_len;
	char * pass;
	size_t pass_len;
	zval *zcert = NULL, *zpkey = NULL, *args = NULL;
	EVP_PKEY *priv_key = NULL;
	zend_resource *certresource, *keyresource;
	zval * item;
	STACK_OF(X509) *ca = NULL;

	if (zend_parse_parameters(ZEND_NUM_ARGS() TSRMLS_CC, "zpzs|a", &zcert, &filename, &filename_len, &zpkey, &pass, &pass_len, &args) == FAILURE)
		return;

	RETVAL_FALSE;
	
	cert = php_openssl_x509_from_zval(zcert, 0, &certresource TSRMLS_CC);
	if (cert == NULL) {
		php_error_docref(NULL TSRMLS_CC, E_WARNING, "cannot get cert from parameter 1");
		return;
	}
	priv_key = php_openssl_evp_from_zval(zpkey, 0, "", 1, &keyresource TSRMLS_CC);
	if (priv_key == NULL) {
		php_error_docref(NULL TSRMLS_CC, E_WARNING, "cannot get private key from parameter 3");
		goto cleanup;
	}
	if (cert && !X509_check_private_key(cert, priv_key)) {
		php_error_docref(NULL TSRMLS_CC, E_WARNING, "private key does not correspond to cert");
		goto cleanup;
	}
	if (php_openssl_open_base_dir_chk(filename TSRMLS_CC)) {
		goto cleanup;
	}

	/* parse extra config from args array, promote this to an extra function */
	if (args && (item = zend_hash_str_find(Z_ARRVAL_P(args), "friendly_name", sizeof("friendly_name")-1)) != NULL && Z_TYPE_P(item) == IS_STRING)
		friendly_name = Z_STRVAL_P(item);
	/* certpbe (default RC2-40)
	   keypbe (default 3DES)
	   friendly_caname
	*/

	if (args && (item = zend_hash_str_find(Z_ARRVAL_P(args), "extracerts", sizeof("extracerts")-1)) != NULL)
		ca = php_array_to_X509_sk(item TSRMLS_CC);
	/* end parse extra config */

	/*PKCS12 *PKCS12_create(char *pass, char *name, EVP_PKEY *pkey, X509 *cert, STACK_OF(X509) *ca,
                                       int nid_key, int nid_cert, int iter, int mac_iter, int keytype);*/

	p12 = PKCS12_create(pass, friendly_name, priv_key, cert, ca, 0, 0, 0, 0, 0);

	bio_out = BIO_new_file(filename, "w"); 
	if (bio_out) {
		
		i2d_PKCS12_bio(bio_out, p12);

		RETVAL_TRUE;
	} else {
		php_error_docref(NULL TSRMLS_CC, E_WARNING, "error opening file %s", filename);
	}

	BIO_free(bio_out);
	PKCS12_free(p12);
	php_sk_X509_free(ca);
	
cleanup:

	if (keyresource == NULL && priv_key) {
		EVP_PKEY_free(priv_key);
	}
	if (certresource == NULL && cert) { 
		X509_free(cert);
	}
}
/* }}} */

/* {{{ proto bool openssl_pkcs12_export(mixed x509, string &out, mixed priv_key, string pass[, array args])
   Creates and exports a PKCS12 to a var */
PHP_FUNCTION(openssl_pkcs12_export)
{
	X509 * cert = NULL;
	BIO * bio_out;
	PKCS12 * p12 = NULL;
	zval * zcert = NULL, *zout = NULL, *zpkey, *args = NULL;
	EVP_PKEY *priv_key = NULL;
	zend_resource *certresource, *keyresource;
	char * pass;
	size_t pass_len;
	char * friendly_name = NULL;
	zval * item;
	STACK_OF(X509) *ca = NULL;

	if (zend_parse_parameters(ZEND_NUM_ARGS() TSRMLS_CC, "zz/zs|a", &zcert, &zout, &zpkey, &pass, &pass_len, &args) == FAILURE)
		return;

	RETVAL_FALSE;
	
	cert = php_openssl_x509_from_zval(zcert, 0, &certresource TSRMLS_CC);
	if (cert == NULL) {
		php_error_docref(NULL TSRMLS_CC, E_WARNING, "cannot get cert from parameter 1");
		return;
	}
	priv_key = php_openssl_evp_from_zval(zpkey, 0, "", 1, &keyresource TSRMLS_CC);
	if (priv_key == NULL) {
		php_error_docref(NULL TSRMLS_CC, E_WARNING, "cannot get private key from parameter 3");
		goto cleanup;
	}
	if (cert && !X509_check_private_key(cert, priv_key)) {
		php_error_docref(NULL TSRMLS_CC, E_WARNING, "private key does not correspond to cert");
		goto cleanup;
	}

	/* parse extra config from args array, promote this to an extra function */
	if (args && (item = zend_hash_str_find(Z_ARRVAL_P(args), "friendly_name", sizeof("friendly_name")-1)) != NULL && Z_TYPE_P(item) == IS_STRING)
		friendly_name = Z_STRVAL_P(item);

	if (args && (item = zend_hash_str_find(Z_ARRVAL_P(args), "extracerts", sizeof("extracerts")-1)) != NULL)
		ca = php_array_to_X509_sk(item TSRMLS_CC);
	/* end parse extra config */
	
	p12 = PKCS12_create(pass, friendly_name, priv_key, cert, ca, 0, 0, 0, 0, 0);

	bio_out = BIO_new(BIO_s_mem());
	if (i2d_PKCS12_bio(bio_out, p12))  {
		BUF_MEM *bio_buf;

		zval_dtor(zout);
		BIO_get_mem_ptr(bio_out, &bio_buf);
		ZVAL_STRINGL(zout, bio_buf->data, bio_buf->length);

		RETVAL_TRUE;
	}

	BIO_free(bio_out);
	PKCS12_free(p12);
	php_sk_X509_free(ca);
	
cleanup:

	if (keyresource == NULL && priv_key) {
		EVP_PKEY_free(priv_key);
	}
	if (certresource == NULL && cert) { 
		X509_free(cert);
	}
}
/* }}} */

/* {{{ proto bool openssl_pkcs12_read(string PKCS12, array &certs, string pass)
   Parses a PKCS12 to an array */
PHP_FUNCTION(openssl_pkcs12_read)
{
	zval *zout = NULL, zextracerts, zcert, zpkey;
	char *pass, *zp12;
	size_t pass_len, zp12_len;
	PKCS12 * p12 = NULL;
	EVP_PKEY * pkey = NULL;
	X509 * cert = NULL;
	STACK_OF(X509) * ca = NULL;
	BIO * bio_in = NULL;
	int i;

	if (zend_parse_parameters(ZEND_NUM_ARGS() TSRMLS_CC, "sz/s", &zp12, &zp12_len, &zout, &pass, &pass_len) == FAILURE)
		return;

	RETVAL_FALSE;
	
	bio_in = BIO_new(BIO_s_mem());
	
	if(!BIO_write(bio_in, zp12, zp12_len))
		goto cleanup;
	
	if(d2i_PKCS12_bio(bio_in, &p12)) {
		if(PKCS12_parse(p12, pass, &pkey, &cert, &ca)) {
			BIO * bio_out;

			zval_dtor(zout);
			array_init(zout);

			bio_out = BIO_new(BIO_s_mem());
			if (PEM_write_bio_X509(bio_out, cert)) {
				BUF_MEM *bio_buf;
				BIO_get_mem_ptr(bio_out, &bio_buf);
				ZVAL_STRINGL(&zcert, bio_buf->data, bio_buf->length);
				add_assoc_zval(zout, "cert", &zcert);
			}
			BIO_free(bio_out);

			bio_out = BIO_new(BIO_s_mem());
			if (PEM_write_bio_PrivateKey(bio_out, pkey, NULL, NULL, 0, 0, NULL)) {
				BUF_MEM *bio_buf;
				BIO_get_mem_ptr(bio_out, &bio_buf);
				ZVAL_STRINGL(&zpkey, bio_buf->data, bio_buf->length);
				add_assoc_zval(zout, "pkey", &zpkey);
			}
			BIO_free(bio_out);

			array_init(&zextracerts);
			
			for (i=0;;i++) {
				zval zextracert;
				X509* aCA = sk_X509_pop(ca);
				if (!aCA) break;
				
				bio_out = BIO_new(BIO_s_mem());
				if (PEM_write_bio_X509(bio_out, aCA)) {
					BUF_MEM *bio_buf;
					BIO_get_mem_ptr(bio_out, &bio_buf);
					ZVAL_STRINGL(&zextracert, bio_buf->data, bio_buf->length);
					add_index_zval(&zextracerts, i, &zextracert);
					
				}
				BIO_free(bio_out);

				X509_free(aCA);
			}
			if(ca) {
				sk_X509_free(ca);
				add_assoc_zval(zout, "extracerts", &zextracerts);
			} else {
				zval_dtor(&zextracerts);
			}
			
			RETVAL_TRUE;
			
			PKCS12_free(p12);
		}
	}
	
  cleanup:
	if (bio_in) {
		BIO_free(bio_in);
	}
	if (pkey) {
		EVP_PKEY_free(pkey);
	}
	if (cert) { 
		X509_free(cert);
	}
}
/* }}} */

/* {{{ x509 CSR functions */

/* {{{ php_openssl_make_REQ */
static int php_openssl_make_REQ(struct php_x509_request * req, X509_REQ * csr, zval * dn, zval * attribs TSRMLS_DC)
{
	STACK_OF(CONF_VALUE) * dn_sk, *attr_sk = NULL;
	char * str, *dn_sect, *attr_sect;

	dn_sect = CONF_get_string(req->req_config, req->section_name, "distinguished_name");
	if (dn_sect == NULL) {
		return FAILURE;
	}
	dn_sk = CONF_get_section(req->req_config, dn_sect);
	if (dn_sk == NULL) { 
		return FAILURE;
	}
	attr_sect = CONF_get_string(req->req_config, req->section_name, "attributes");
	if (attr_sect == NULL) {
		attr_sk = NULL;
	} else {
		attr_sk = CONF_get_section(req->req_config, attr_sect);
		if (attr_sk == NULL) {
			return FAILURE;
		}
	}
	/* setup the version number: version 1 */
	if (X509_REQ_set_version(csr, 0L)) {
		int i, nid;
		char * type;
		CONF_VALUE * v;
		X509_NAME * subj;
		zval * item;
		zend_string * strindex = NULL; 
		
		subj = X509_REQ_get_subject_name(csr);
		/* apply values from the dn hash */
		ZEND_HASH_FOREACH_STR_KEY_VAL(HASH_OF(dn), strindex, item) {
			if (strindex) {
				int nid;

				convert_to_string_ex(item);

				nid = OBJ_txt2nid(strindex->val);
				if (nid != NID_undef) {
					if (!X509_NAME_add_entry_by_NID(subj, nid, MBSTRING_UTF8, 
								(unsigned char*)Z_STRVAL_P(item), -1, -1, 0))
					{
						php_error_docref(NULL TSRMLS_CC, E_WARNING,
							"dn: add_entry_by_NID %d -> %s (failed; check error"
							" queue and value of string_mask OpenSSL option "
							"if illegal characters are reported)",
							nid, Z_STRVAL_P(item));
						return FAILURE;
					}
				} else {
					php_error_docref(NULL TSRMLS_CC, E_WARNING, "dn: %s is not a recognized name", strindex->val);
				}
			}
		} ZEND_HASH_FOREACH_END();

		/* Finally apply defaults from config file */
		for(i = 0; i < sk_CONF_VALUE_num(dn_sk); i++) {
			int len;
			char buffer[200 + 1]; /*200 + \0 !*/
			
			v = sk_CONF_VALUE_value(dn_sk, i);
			type = v->name;
			
			len = strlen(type);
			if (len < sizeof("_default")) {
				continue;
			}
			len -= sizeof("_default") - 1;
			if (strcmp("_default", type + len) != 0) {
				continue;
			}
			if (len > 200) {
				len = 200;
			}
			memcpy(buffer, type, len);
			buffer[len] = '\0';
			type = buffer;
		
			/* Skip past any leading X. X: X, etc to allow for multiple
			 * instances */
			for (str = type; *str; str++) {
				if (*str == ':' || *str == ',' || *str == '.') {
					str++;
					if (*str) {
						type = str;
					}
					break;
				}
			}
			/* if it is already set, skip this */
			nid = OBJ_txt2nid(type);
			if (X509_NAME_get_index_by_NID(subj, nid, -1) >= 0) {
				continue;
			}
			if (!X509_NAME_add_entry_by_txt(subj, type, MBSTRING_UTF8, (unsigned char*)v->value, -1, -1, 0)) {
				php_error_docref(NULL TSRMLS_CC, E_WARNING, "add_entry_by_txt %s -> %s (failed)", type, v->value);
				return FAILURE;
			}
			if (!X509_NAME_entry_count(subj)) {
				php_error_docref(NULL TSRMLS_CC, E_WARNING, "no objects specified in config file");
				return FAILURE;
			}
		}
		if (attribs) {
			ZEND_HASH_FOREACH_STR_KEY_VAL(HASH_OF(attribs), strindex, item) {
				int nid;

				convert_to_string_ex(item);

				nid = OBJ_txt2nid(strindex->val);
				if (nid != NID_undef) {
					if (!X509_NAME_add_entry_by_NID(subj, nid, MBSTRING_UTF8, (unsigned char*)Z_STRVAL_P(item), -1, -1, 0)) {
						php_error_docref(NULL TSRMLS_CC, E_WARNING, "attribs: add_entry_by_NID %d -> %s (failed)", nid, Z_STRVAL_P(item));
						return FAILURE;
					}
				} else {
					php_error_docref(NULL TSRMLS_CC, E_WARNING, "dn: %s is not a recognized name", strindex->val);
				}
			} ZEND_HASH_FOREACH_END();
			for (i = 0; i < sk_CONF_VALUE_num(attr_sk); i++) {
				v = sk_CONF_VALUE_value(attr_sk, i);
				/* if it is already set, skip this */
				nid = OBJ_txt2nid(v->name);
				if (X509_REQ_get_attr_by_NID(csr, nid, -1) >= 0) {
					continue;
				}
				if (!X509_REQ_add1_attr_by_txt(csr, v->name, MBSTRING_UTF8, (unsigned char*)v->value, -1)) {
					php_error_docref(NULL TSRMLS_CC, E_WARNING,
						"add1_attr_by_txt %s -> %s (failed; check error queue "
						"and value of string_mask OpenSSL option if illegal "
						"characters are reported)",
						v->name, v->value);
					return FAILURE;
				}
			}
		}
	}

	X509_REQ_set_pubkey(csr, req->priv_key);
	return SUCCESS;
}
/* }}} */

/* {{{ php_openssl_csr_from_zval */
static X509_REQ * php_openssl_csr_from_zval(zval * val, int makeresource, zend_resource **resourceval TSRMLS_DC)
{
	X509_REQ * csr = NULL;
	char * filename = NULL;
	BIO * in;
	
	if (resourceval) {
		*resourceval = NULL;
	}
	if (Z_TYPE_P(val) == IS_RESOURCE) {
		void * what;
		int type;

		what = zend_fetch_resource(val TSRMLS_CC, -1, "OpenSSL X.509 CSR", &type, 1, le_csr);
		if (what) {
			if (resourceval) {
				*resourceval = Z_RES_P(val);
				Z_ADDREF_P(val);
			}
			return (X509_REQ*)what;
		}
		return NULL;
	} else if (Z_TYPE_P(val) != IS_STRING) {
		return NULL;
	}

	if (Z_STRLEN_P(val) > 7 && memcmp(Z_STRVAL_P(val), "file://", sizeof("file://") - 1) == 0) {
		filename = Z_STRVAL_P(val) + (sizeof("file://") - 1);
	}
	if (filename) {
		if (php_openssl_open_base_dir_chk(filename TSRMLS_CC)) {
			return NULL;
		}
		in = BIO_new_file(filename, "r");
	} else {
		in = BIO_new_mem_buf(Z_STRVAL_P(val), Z_STRLEN_P(val));
	}
	csr = PEM_read_bio_X509_REQ(in, NULL,NULL,NULL);
	BIO_free(in);

	return csr;
}
/* }}} */

/* {{{ proto bool openssl_csr_export_to_file(resource csr, string outfilename [, bool notext=true])
   Exports a CSR to file */
PHP_FUNCTION(openssl_csr_export_to_file)
{
	X509_REQ * csr;
	zval * zcsr = NULL;
	zend_bool notext = 1;
	char * filename = NULL;
	size_t filename_len;
	BIO * bio_out;
	zend_resource *csr_resource;

	if (zend_parse_parameters(ZEND_NUM_ARGS() TSRMLS_CC, "rp|b", &zcsr, &filename, &filename_len, &notext) == FAILURE) {
		return;
	}
	RETVAL_FALSE;

	csr = php_openssl_csr_from_zval(zcsr, 0, &csr_resource TSRMLS_CC);
	if (csr == NULL) {
		php_error_docref(NULL TSRMLS_CC, E_WARNING, "cannot get CSR from parameter 1");
		return;
	}

	if (php_openssl_open_base_dir_chk(filename TSRMLS_CC)) {
		return;
	}

	bio_out = BIO_new_file(filename, "w");
	if (bio_out) {
		if (!notext) {
			X509_REQ_print(bio_out, csr);
		}
		PEM_write_bio_X509_REQ(bio_out, csr);
		RETVAL_TRUE;
	} else {
		php_error_docref(NULL TSRMLS_CC, E_WARNING, "error opening file %s", filename);
	}

	if (csr_resource == NULL && csr) {
		X509_REQ_free(csr);
	}
	BIO_free(bio_out);
}
/* }}} */

/* {{{ proto bool openssl_csr_export(resource csr, string &out [, bool notext=true])
   Exports a CSR to file or a var */
PHP_FUNCTION(openssl_csr_export)
{
	X509_REQ * csr;
	zval * zcsr = NULL, *zout=NULL;
	zend_bool notext = 1;
	BIO * bio_out;
	zend_resource *csr_resource;

	if (zend_parse_parameters(ZEND_NUM_ARGS() TSRMLS_CC, "rz/|b", &zcsr, &zout, &notext) == FAILURE) {
		return;
	}

	RETVAL_FALSE;

	csr = php_openssl_csr_from_zval(zcsr, 0, &csr_resource TSRMLS_CC);
	if (csr == NULL) {
		php_error_docref(NULL TSRMLS_CC, E_WARNING, "cannot get CSR from parameter 1");
		return;
	}

	/* export to a var */

	bio_out = BIO_new(BIO_s_mem());
	if (!notext) {
		X509_REQ_print(bio_out, csr);
	}

	if (PEM_write_bio_X509_REQ(bio_out, csr)) {
		BUF_MEM *bio_buf;

		BIO_get_mem_ptr(bio_out, &bio_buf);
		zval_dtor(zout);
		ZVAL_STRINGL(zout, bio_buf->data, bio_buf->length);

		RETVAL_TRUE;
	}

	if (csr_resource == NULL && csr) {
		X509_REQ_free(csr);
	}
	BIO_free(bio_out);
}
/* }}} */

/* {{{ proto resource openssl_csr_sign(mixed csr, mixed x509, mixed priv_key, long days [, array config_args [, long serial]])
   Signs a cert with another CERT */
PHP_FUNCTION(openssl_csr_sign)
{
	zval * zcert = NULL, *zcsr, *zpkey, *args = NULL;
	zend_long num_days;
	zend_long serial = Z_L(0);
	X509 * cert = NULL, *new_cert = NULL;
	X509_REQ * csr;
	EVP_PKEY * key = NULL, *priv_key = NULL;
	zend_resource *csr_resource, *certresource = NULL, *keyresource = NULL;
	int i;
	struct php_x509_request req;
	
	if (zend_parse_parameters(ZEND_NUM_ARGS() TSRMLS_CC, "zz!zl|a!l", &zcsr, &zcert, &zpkey, &num_days, &args, &serial) == FAILURE)
		return;

	RETVAL_FALSE;
	PHP_SSL_REQ_INIT(&req);
	
	csr = php_openssl_csr_from_zval(zcsr, 0, &csr_resource TSRMLS_CC);
	if (csr == NULL) {
		php_error_docref(NULL TSRMLS_CC, E_WARNING, "cannot get CSR from parameter 1");
		return;
	}
	if (zcert) {
		cert = php_openssl_x509_from_zval(zcert, 0, &certresource TSRMLS_CC);
		if (cert == NULL) {
			php_error_docref(NULL TSRMLS_CC, E_WARNING, "cannot get cert from parameter 2");
			goto cleanup;
		}
	}
	priv_key = php_openssl_evp_from_zval(zpkey, 0, "", 1, &keyresource TSRMLS_CC);
	if (priv_key == NULL) {
		php_error_docref(NULL TSRMLS_CC, E_WARNING, "cannot get private key from parameter 3");
		goto cleanup;
	}
	if (cert && !X509_check_private_key(cert, priv_key)) {
		php_error_docref(NULL TSRMLS_CC, E_WARNING, "private key does not correspond to signing cert");
		goto cleanup;
	}
	
	if (PHP_SSL_REQ_PARSE(&req, args) == FAILURE) {
		goto cleanup;
	}
	/* Check that the request matches the signature */
	key = X509_REQ_get_pubkey(csr);
	if (key == NULL) {
		php_error_docref(NULL TSRMLS_CC, E_WARNING, "error unpacking public key");
		goto cleanup;
	}
	i = X509_REQ_verify(csr, key);

	if (i < 0) {
		php_error_docref(NULL TSRMLS_CC, E_WARNING, "Signature verification problems");
		goto cleanup;
	}
	else if (i == 0) {
		php_error_docref(NULL TSRMLS_CC, E_WARNING, "Signature did not match the certificate request");
		goto cleanup;
	}
	
	/* Now we can get on with it */
	
	new_cert = X509_new();
	if (new_cert == NULL) {
		php_error_docref(NULL TSRMLS_CC, E_WARNING, "No memory");
		goto cleanup;
	}
	/* Version 3 cert */
	if (!X509_set_version(new_cert, 2))
		goto cleanup;


	ASN1_INTEGER_set(X509_get_serialNumber(new_cert), serial);
	
	X509_set_subject_name(new_cert, X509_REQ_get_subject_name(csr));

	if (cert == NULL) {
		cert = new_cert;
	}
	if (!X509_set_issuer_name(new_cert, X509_get_subject_name(cert))) {
		goto cleanup;
	}
	X509_gmtime_adj(X509_get_notBefore(new_cert), 0);
	X509_gmtime_adj(X509_get_notAfter(new_cert), (long)60*60*24*num_days);
	i = X509_set_pubkey(new_cert, key);
	if (!i) {
		goto cleanup;
	}
	if (req.extensions_section) {
		X509V3_CTX ctx;
		
		X509V3_set_ctx(&ctx, cert, new_cert, csr, NULL, 0);
		X509V3_set_conf_lhash(&ctx, req.req_config);
		if (!X509V3_EXT_add_conf(req.req_config, &ctx, req.extensions_section, new_cert)) {
			goto cleanup;
		}
	}

	/* Now sign it */
	if (!X509_sign(new_cert, priv_key, req.digest)) {
		php_error_docref(NULL TSRMLS_CC, E_WARNING, "failed to sign it");
		goto cleanup;
	}
	
	/* Succeeded; lets return the cert */
	zend_register_resource(return_value, new_cert, le_x509 TSRMLS_CC);
	new_cert = NULL;
	
cleanup:

	if (cert == new_cert) {
		cert = NULL;
	}
	PHP_SSL_REQ_DISPOSE(&req);

	if (keyresource == NULL && priv_key) {
		EVP_PKEY_free(priv_key);
	}
	if (key) {
		EVP_PKEY_free(key);
	}
	if (csr_resource == NULL && csr) {
		X509_REQ_free(csr);
	}
	if (zcert && certresource == NULL && cert) { 
		X509_free(cert);
	}
	if (new_cert) {
		X509_free(new_cert);
	}
}
/* }}} */

/* {{{ proto bool openssl_csr_new(array dn, resource &privkey [, array configargs [, array extraattribs]])
   Generates a privkey and CSR */
PHP_FUNCTION(openssl_csr_new)
{
	struct php_x509_request req;
	zval * args = NULL, * dn, *attribs = NULL;
	zval * out_pkey;
	X509_REQ * csr = NULL;
	int we_made_the_key = 1;
	zend_resource *key_resource;
	
	if (zend_parse_parameters(ZEND_NUM_ARGS() TSRMLS_CC, "az/|a!a!", &dn, &out_pkey, &args, &attribs) == FAILURE) {
		return;
	}
	RETVAL_FALSE;
	
	PHP_SSL_REQ_INIT(&req);

	if (PHP_SSL_REQ_PARSE(&req, args) == SUCCESS) {
		/* Generate or use a private key */
		if (Z_TYPE_P(out_pkey) != IS_NULL) {
			req.priv_key = php_openssl_evp_from_zval(out_pkey, 0, NULL, 0, &key_resource TSRMLS_CC);
			if (req.priv_key != NULL) {
				we_made_the_key = 0;
			}
		}
		if (req.priv_key == NULL) {
			php_openssl_generate_private_key(&req TSRMLS_CC);
		}
		if (req.priv_key == NULL) {
			php_error_docref(NULL TSRMLS_CC, E_WARNING, "Unable to generate a private key");
		} else {
			csr = X509_REQ_new();
			if (csr) {
				if (php_openssl_make_REQ(&req, csr, dn, attribs TSRMLS_CC) == SUCCESS) {
					X509V3_CTX ext_ctx;

					X509V3_set_ctx(&ext_ctx, NULL, NULL, csr, NULL, 0);
					X509V3_set_conf_lhash(&ext_ctx, req.req_config);

					/* Add extensions */
					if (req.request_extensions_section && !X509V3_EXT_REQ_add_conf(req.req_config,
								&ext_ctx, req.request_extensions_section, csr))
					{
						php_error_docref(NULL TSRMLS_CC, E_WARNING, "Error loading extension section %s", req.request_extensions_section);
					} else {
						RETVAL_TRUE;
						
						if (X509_REQ_sign(csr, req.priv_key, req.digest)) {
							zend_register_resource(return_value, csr, le_csr TSRMLS_CC);
							csr = NULL;			
						} else {
							php_error_docref(NULL TSRMLS_CC, E_WARNING, "Error signing request");
						}

						if (we_made_the_key) {
							/* and a resource for the private key */
							zval_dtor(out_pkey);
							zend_register_resource(out_pkey, req.priv_key, le_key TSRMLS_CC);
							req.priv_key = NULL; /* make sure the cleanup code doesn't zap it! */
						} else if (key_resource != NULL) {
							req.priv_key = NULL; /* make sure the cleanup code doesn't zap it! */
						}
					}
				}
				else {
					if (!we_made_the_key) {
						/* if we have not made the key we are not supposed to zap it by calling dispose! */
						req.priv_key = NULL;
					}
				}
			}
		}
	}
	if (csr) {
		X509_REQ_free(csr);
	}
	PHP_SSL_REQ_DISPOSE(&req);
}
/* }}} */

/* {{{ proto mixed openssl_csr_get_subject(mixed csr)
   Returns the subject of a CERT or FALSE on error */
PHP_FUNCTION(openssl_csr_get_subject)
{
	zval * zcsr;
	zend_bool use_shortnames = 1;
	zend_resource *csr_resource;
	X509_NAME * subject;
	X509_REQ * csr;

	if (zend_parse_parameters(ZEND_NUM_ARGS() TSRMLS_CC, "z|b", &zcsr, &use_shortnames) == FAILURE) {
		return;
	}

	csr = php_openssl_csr_from_zval(zcsr, 0, &csr_resource TSRMLS_CC);

	if (csr == NULL) {
		RETURN_FALSE;
	}

	subject = X509_REQ_get_subject_name(csr);

	array_init(return_value);
	add_assoc_name_entry(return_value, NULL, subject, use_shortnames TSRMLS_CC);
	return;
}
/* }}} */

/* {{{ proto mixed openssl_csr_get_public_key(mixed csr)
	Returns the subject of a CERT or FALSE on error */
PHP_FUNCTION(openssl_csr_get_public_key)
{
	zval * zcsr;
	zend_bool use_shortnames = 1;
	zend_resource *csr_resource;

	X509_REQ * csr;
	EVP_PKEY *tpubkey;

	if (zend_parse_parameters(ZEND_NUM_ARGS() TSRMLS_CC, "z|b", &zcsr, &use_shortnames) == FAILURE) {
		return;
	}

	csr = php_openssl_csr_from_zval(zcsr, 0, &csr_resource TSRMLS_CC);

	if (csr == NULL) {
		RETURN_FALSE;
	}

	tpubkey=X509_REQ_get_pubkey(csr);
	zend_register_resource(return_value, tpubkey, le_key TSRMLS_CC);
	return;
}
/* }}} */

/* }}} */

/* {{{ EVP Public/Private key functions */

/* {{{ php_openssl_evp_from_zval
   Given a zval, coerce it into a EVP_PKEY object.
	It can be:
		1. private key resource from openssl_get_privatekey()
		2. X509 resource -> public key will be extracted from it
		3. if it starts with file:// interpreted as path to key file
		4. interpreted as the data from the cert/key file and interpreted in same way as openssl_get_privatekey()
		5. an array(0 => [items 2..4], 1 => passphrase)
		6. if val is a string (possibly starting with file:///) and it is not an X509 certificate, then interpret as public key
	NOTE: If you are requesting a private key but have not specified a passphrase, you should use an
	empty string rather than NULL for the passphrase - NULL causes a passphrase prompt to be emitted in
	the Apache error log!
*/
static EVP_PKEY * php_openssl_evp_from_zval(zval * val, int public_key, char * passphrase, int makeresource, zend_resource **resourceval TSRMLS_DC)
{
	EVP_PKEY * key = NULL;
	X509 * cert = NULL;
	int free_cert = 0;
	zend_resource *cert_res = NULL;
	char * filename = NULL;
	zval tmp;

	ZVAL_NULL(&tmp);

#define TMP_CLEAN \
	if (Z_TYPE(tmp) == IS_STRING) {\
		zval_dtor(&tmp); \
	} \
	return NULL;

	if (resourceval) {
		*resourceval = NULL;
	}
	if (Z_TYPE_P(val) == IS_ARRAY) {
		zval * zphrase;
		
		/* get passphrase */

		if ((zphrase = zend_hash_index_find(HASH_OF(val), 1)) == NULL) {
			php_error_docref(NULL TSRMLS_CC, E_WARNING, "key array must be of the form array(0 => key, 1 => phrase)");
			return NULL;
		}
		
		if (Z_TYPE_P(zphrase) == IS_STRING) {
			passphrase = Z_STRVAL_P(zphrase);
		} else {
			ZVAL_DUP(&tmp, zphrase);
			convert_to_string(&tmp);
			passphrase = Z_STRVAL(tmp);
		}

		/* now set val to be the key param and continue */
		if ((val = zend_hash_index_find(HASH_OF(val), 0)) == NULL) {
			php_error_docref(NULL TSRMLS_CC, E_WARNING, "key array must be of the form array(0 => key, 1 => phrase)");
			TMP_CLEAN;
		}
	}

	if (Z_TYPE_P(val) == IS_RESOURCE) {
		void * what;
		int type;

		what = zend_fetch_resource(val TSRMLS_CC, -1, "OpenSSL X.509/key", &type, 2, le_x509, le_key);
		if (!what) {
			TMP_CLEAN;
		}
		if (resourceval) { 
			*resourceval = Z_RES_P(val);
			Z_ADDREF_P(val);
		}
		if (type == le_x509) {
			/* extract key from cert, depending on public_key param */
			cert = (X509*)what;
			free_cert = 0;
		} else if (type == le_key) {
			int is_priv;

			is_priv = php_openssl_is_private_key((EVP_PKEY*)what TSRMLS_CC);

			/* check whether it is actually a private key if requested */
			if (!public_key && !is_priv) {
				php_error_docref(NULL TSRMLS_CC, E_WARNING, "supplied key param is a public key");
				TMP_CLEAN;
			}

			if (public_key && is_priv) {
				php_error_docref(NULL TSRMLS_CC, E_WARNING, "Don't know how to get public key from this private key");
				TMP_CLEAN;
			} else {
				if (Z_TYPE(tmp) == IS_STRING) {
					zval_dtor(&tmp);
				}
				/* got the key - return it */
				return (EVP_PKEY*)what;
			}
		} else {
			/* other types could be used here - eg: file pointers and read in the data from them */
			TMP_CLEAN;
		}
	} else {
		/* force it to be a string and check if it refers to a file */
		/* passing non string values leaks, object uses toString, it returns NULL 
		 * See bug38255.phpt 
		 */
		if (!(Z_TYPE_P(val) == IS_STRING || Z_TYPE_P(val) == IS_OBJECT)) {
			TMP_CLEAN;
		}
		convert_to_string_ex(val);

		if (Z_STRLEN_P(val) > 7 && memcmp(Z_STRVAL_P(val), "file://", sizeof("file://") - 1) == 0) {
			filename = Z_STRVAL_P(val) + (sizeof("file://") - 1);
		}
		/* it's an X509 file/cert of some kind, and we need to extract the data from that */
		if (public_key) {
			cert = php_openssl_x509_from_zval(val, 0, &cert_res TSRMLS_CC);
			free_cert = (cert_res == NULL);
			/* actual extraction done later */
			if (!cert) {
				/* not a X509 certificate, try to retrieve public key */
				BIO* in;
				if (filename) {
					in = BIO_new_file(filename, "r");
				} else {
					in = BIO_new_mem_buf(Z_STRVAL_P(val), Z_STRLEN_P(val));
				}
				if (in == NULL) {
					TMP_CLEAN;
				}
				key = PEM_read_bio_PUBKEY(in, NULL,NULL, NULL);
				BIO_free(in);
			}
		} else {
			/* we want the private key */
			BIO *in;

			if (filename) {
				if (php_openssl_open_base_dir_chk(filename TSRMLS_CC)) {
					TMP_CLEAN;
				}
				in = BIO_new_file(filename, "r");
			} else {
				in = BIO_new_mem_buf(Z_STRVAL_P(val), Z_STRLEN_P(val));
			}

			if (in == NULL) {
				TMP_CLEAN;
			}
			key = PEM_read_bio_PrivateKey(in, NULL,NULL, passphrase);
			BIO_free(in);
		}
	}

	if (public_key && cert && key == NULL) {
		/* extract public key from X509 cert */
		key = (EVP_PKEY *) X509_get_pubkey(cert);
	}

	if (free_cert && cert) {
		X509_free(cert);
	}
	if (key && makeresource && resourceval) {
		*resourceval = ZEND_REGISTER_RESOURCE(NULL, key, le_key);
	}
	if (Z_TYPE(tmp) == IS_STRING) {
		zval_dtor(&tmp);
	}
	return key;
}
/* }}} */

/* {{{ php_openssl_generate_private_key */
static EVP_PKEY * php_openssl_generate_private_key(struct php_x509_request * req TSRMLS_DC)
{
	char * randfile = NULL;
	int egdsocket, seeded;
	EVP_PKEY * return_val = NULL;
	
	if (req->priv_key_bits < MIN_KEY_LENGTH) {
		php_error_docref(NULL TSRMLS_CC, E_WARNING, "private key length is too short; it needs to be at least %d bits, not %d",
				MIN_KEY_LENGTH, req->priv_key_bits);
		return NULL;
	}

	randfile = CONF_get_string(req->req_config, req->section_name, "RANDFILE");
	php_openssl_load_rand_file(randfile, &egdsocket, &seeded TSRMLS_CC);
	
	if ((req->priv_key = EVP_PKEY_new()) != NULL) {
		switch(req->priv_key_type) {
			case OPENSSL_KEYTYPE_RSA:
				if (EVP_PKEY_assign_RSA(req->priv_key, RSA_generate_key(req->priv_key_bits, 0x10001, NULL, NULL))) {
					return_val = req->priv_key;
				}
				break;
#if !defined(NO_DSA) && defined(HAVE_DSA_DEFAULT_METHOD)
			case OPENSSL_KEYTYPE_DSA:
				{
					DSA *dsapar = DSA_generate_parameters(req->priv_key_bits, NULL, 0, NULL, NULL, NULL, NULL);
					if (dsapar) {
						DSA_set_method(dsapar, DSA_get_default_method());
						if (DSA_generate_key(dsapar)) {
							if (EVP_PKEY_assign_DSA(req->priv_key, dsapar)) {
								return_val = req->priv_key;
							}
						} else {
							DSA_free(dsapar);
						}
					}
				}
				break;
#endif
#if !defined(NO_DH)
			case OPENSSL_KEYTYPE_DH:
				{
					DH *dhpar = DH_generate_parameters(req->priv_key_bits, 2, NULL, NULL);
					int codes = 0;

					if (dhpar) {
						DH_set_method(dhpar, DH_get_default_method());
						if (DH_check(dhpar, &codes) && codes == 0 && DH_generate_key(dhpar)) {
							if (EVP_PKEY_assign_DH(req->priv_key, dhpar)) {
								return_val = req->priv_key;
							}
						} else {
							DH_free(dhpar);
						}
					}
				}
				break;
#endif
			default:
				php_error_docref(NULL TSRMLS_CC, E_WARNING, "Unsupported private key type");
		}
	}

	php_openssl_write_rand_file(randfile, egdsocket, seeded);
	
	if (return_val == NULL) {
		EVP_PKEY_free(req->priv_key);
		req->priv_key = NULL;
		return NULL;
	}
	
	return return_val;
}
/* }}} */

/* {{{ php_openssl_is_private_key
	Check whether the supplied key is a private key by checking if the secret prime factors are set */
static int php_openssl_is_private_key(EVP_PKEY* pkey TSRMLS_DC)
{
	assert(pkey != NULL);

	switch (pkey->type) {
#ifndef NO_RSA
		case EVP_PKEY_RSA:
		case EVP_PKEY_RSA2:
			assert(pkey->pkey.rsa != NULL);
			if (pkey->pkey.rsa != NULL && (NULL == pkey->pkey.rsa->p || NULL == pkey->pkey.rsa->q)) {
				return 0;
			}
			break;
#endif
#ifndef NO_DSA
		case EVP_PKEY_DSA:
		case EVP_PKEY_DSA1:
		case EVP_PKEY_DSA2:
		case EVP_PKEY_DSA3:
		case EVP_PKEY_DSA4:
			assert(pkey->pkey.dsa != NULL);

			if (NULL == pkey->pkey.dsa->p || NULL == pkey->pkey.dsa->q || NULL == pkey->pkey.dsa->priv_key){ 
				return 0;
			}
			break;
#endif
#ifndef NO_DH
		case EVP_PKEY_DH:
			assert(pkey->pkey.dh != NULL);

			if (NULL == pkey->pkey.dh->p || NULL == pkey->pkey.dh->priv_key) {
				return 0;
			}
			break;
#endif
#ifdef HAVE_EVP_PKEY_EC
		case EVP_PKEY_EC:
			assert(pkey->pkey.ec != NULL);

			if ( NULL == EC_KEY_get0_private_key(pkey->pkey.ec)) {
				return 0;
			}
			break;
#endif
		default:
			php_error_docref(NULL TSRMLS_CC, E_WARNING, "key type not supported in this PHP build!");
			break;
	}
	return 1;
}
/* }}} */

#define OPENSSL_PKEY_GET_BN(_type, _name) do {							\
		if (pkey->pkey._type->_name != NULL) {							\
			int len = BN_num_bytes(pkey->pkey._type->_name);			\
			zend_string *str = zend_string_alloc(len, 0);						\
			BN_bn2bin(pkey->pkey._type->_name, (unsigned char*)str->val);	\
			str->val[len] = 0;                                          \
			add_assoc_str(&_type, #_name, str);							\
		}																\
	} while (0)

#define OPENSSL_PKEY_SET_BN(_ht, _type, _name) do {						\
		zval *bn;														\
		if ((bn = zend_hash_str_find(_ht, #_name, sizeof(#_name)-1)) != NULL && \
				Z_TYPE_P(bn) == IS_STRING) {							\
			_type->_name = BN_bin2bn(									\
				(unsigned char*)Z_STRVAL_P(bn),							\
	 			Z_STRLEN_P(bn), NULL);									\
	    }                                                               \
	} while (0);


/* {{{ proto resource openssl_pkey_new([array configargs])
   Generates a new private key */
PHP_FUNCTION(openssl_pkey_new)
{
	struct php_x509_request req;
	zval * args = NULL;
	zval *data;

	if (zend_parse_parameters(ZEND_NUM_ARGS() TSRMLS_CC, "|a!", &args) == FAILURE) {
		return;
	}
	RETVAL_FALSE;

	if (args && Z_TYPE_P(args) == IS_ARRAY) {
		EVP_PKEY *pkey;

		if ((data = zend_hash_str_find(Z_ARRVAL_P(args), "rsa", sizeof("rsa")-1)) != NULL &&
		    Z_TYPE_P(data) == IS_ARRAY) {
		    pkey = EVP_PKEY_new();
		    if (pkey) {
				RSA *rsa = RSA_new();
				if (rsa) {
					OPENSSL_PKEY_SET_BN(Z_ARRVAL_P(data), rsa, n);
					OPENSSL_PKEY_SET_BN(Z_ARRVAL_P(data), rsa, e);
					OPENSSL_PKEY_SET_BN(Z_ARRVAL_P(data), rsa, d);
					OPENSSL_PKEY_SET_BN(Z_ARRVAL_P(data), rsa, p);
					OPENSSL_PKEY_SET_BN(Z_ARRVAL_P(data), rsa, q);
					OPENSSL_PKEY_SET_BN(Z_ARRVAL_P(data), rsa, dmp1);
					OPENSSL_PKEY_SET_BN(Z_ARRVAL_P(data), rsa, dmq1);
					OPENSSL_PKEY_SET_BN(Z_ARRVAL_P(data), rsa, iqmp);
					if (rsa->n && rsa->d) {
						if (EVP_PKEY_assign_RSA(pkey, rsa)) {
							zend_register_resource(return_value, pkey, le_key TSRMLS_CC);
							return;
						}
					}
					RSA_free(rsa);
				}
				EVP_PKEY_free(pkey);
			}
			RETURN_FALSE;
		} else if ((data = zend_hash_str_find(Z_ARRVAL_P(args), "dsa", sizeof("dsa")-1)) != NULL &&
		           Z_TYPE_P(data) == IS_ARRAY) {
		    pkey = EVP_PKEY_new();
		    if (pkey) {
				DSA *dsa = DSA_new();
				if (dsa) {
					OPENSSL_PKEY_SET_BN(Z_ARRVAL_P(data), dsa, p);
					OPENSSL_PKEY_SET_BN(Z_ARRVAL_P(data), dsa, q);
					OPENSSL_PKEY_SET_BN(Z_ARRVAL_P(data), dsa, g);
					OPENSSL_PKEY_SET_BN(Z_ARRVAL_P(data), dsa, priv_key);
					OPENSSL_PKEY_SET_BN(Z_ARRVAL_P(data), dsa, pub_key);
					if (dsa->p && dsa->q && dsa->g) {
						if (!dsa->priv_key && !dsa->pub_key) {
							DSA_generate_key(dsa);
						}
						if (EVP_PKEY_assign_DSA(pkey, dsa)) {
							zend_register_resource(return_value, pkey, le_key TSRMLS_CC);
							return;
						}
					}
					DSA_free(dsa);
				}
				EVP_PKEY_free(pkey);
			}
			RETURN_FALSE;
		} else if ((data = zend_hash_str_find(Z_ARRVAL_P(args), "dh", sizeof("dh")-1)) != NULL &&
		           Z_TYPE_P(data) == IS_ARRAY) {
		    pkey = EVP_PKEY_new();
		    if (pkey) {
				DH *dh = DH_new();
				if (dh) {
					OPENSSL_PKEY_SET_BN(Z_ARRVAL_P(data), dh, p);
					OPENSSL_PKEY_SET_BN(Z_ARRVAL_P(data), dh, g);
					OPENSSL_PKEY_SET_BN(Z_ARRVAL_P(data), dh, priv_key);
					OPENSSL_PKEY_SET_BN(Z_ARRVAL_P(data), dh, pub_key);
					if (dh->p && dh->g) {
						if (!dh->pub_key) {
							DH_generate_key(dh);
						}
						if (EVP_PKEY_assign_DH(pkey, dh)) {
							ZVAL_COPY_VALUE(return_value, zend_list_insert(pkey, le_key TSRMLS_CC));
							return;
						}
					}
					DH_free(dh);
				}
				EVP_PKEY_free(pkey);
			}
			RETURN_FALSE;
		}
	} 

	PHP_SSL_REQ_INIT(&req);

	if (PHP_SSL_REQ_PARSE(&req, args) == SUCCESS)
	{
		if (php_openssl_generate_private_key(&req TSRMLS_CC)) {
			/* pass back a key resource */
			zend_register_resource(return_value, req.priv_key, le_key TSRMLS_CC);
			/* make sure the cleanup code doesn't zap it! */
			req.priv_key = NULL;
		}
	}
	PHP_SSL_REQ_DISPOSE(&req);
}
/* }}} */

/* {{{ proto bool openssl_pkey_export_to_file(mixed key, string outfilename [, string passphrase, array config_args)
   Gets an exportable representation of a key into a file */
PHP_FUNCTION(openssl_pkey_export_to_file)
{
	struct php_x509_request req;
<<<<<<< HEAD
	zval * zpkey, * args = NULL;
	char * passphrase = NULL;
	size_t passphrase_len = 0;
	char * filename = NULL;
	size_t filename_len = 0;
	zend_resource *key_resource = NULL;
=======
	zval ** zpkey, * args = NULL;
	char * passphrase = NULL; 
	int passphrase_len = 0;
	char * filename = NULL; 
	int filename_len = 0;
	long key_resource = -1;
>>>>>>> de65eaa8
	int pem_write = 0;
	EVP_PKEY * key;
	BIO * bio_out = NULL;
	const EVP_CIPHER * cipher;
	
	if (zend_parse_parameters(ZEND_NUM_ARGS() TSRMLS_CC, "zp|s!a!", &zpkey, &filename, &filename_len, &passphrase, &passphrase_len, &args) == FAILURE) {
		return;
	}
	RETVAL_FALSE;

	key = php_openssl_evp_from_zval(zpkey, 0, passphrase, 0, &key_resource TSRMLS_CC);

	if (key == NULL) {
		php_error_docref(NULL TSRMLS_CC, E_WARNING, "cannot get key from parameter 1");
		RETURN_FALSE;
	}
	
	if (php_openssl_open_base_dir_chk(filename TSRMLS_CC)) {
		RETURN_FALSE;
	}
	
	PHP_SSL_REQ_INIT(&req);

	if (PHP_SSL_REQ_PARSE(&req, args) == SUCCESS) {
		bio_out = BIO_new_file(filename, "w");

		if (passphrase && req.priv_key_encrypt) {
			if (req.priv_key_encrypt_cipher) {
				cipher = req.priv_key_encrypt_cipher;
			} else {
				cipher = (EVP_CIPHER *) EVP_des_ede3_cbc();
			}
		} else {
			cipher = NULL;
		}

		switch (EVP_PKEY_type(key->type)) {
#ifdef HAVE_EVP_PKEY_EC
			case EVP_PKEY_EC:
				pem_write = PEM_write_bio_ECPrivateKey(bio_out, EVP_PKEY_get1_EC_KEY(key), cipher, (unsigned char *)passphrase, passphrase_len, NULL, NULL);
				break;
#endif
			default:
				pem_write = PEM_write_bio_PrivateKey(bio_out, key, cipher, (unsigned char *)passphrase, passphrase_len, NULL, NULL);
				break;
		}

		if (pem_write) {
			/* Success!
			 * If returning the output as a string, do so now */
			RETVAL_TRUE;
		}
	}
	PHP_SSL_REQ_DISPOSE(&req);

	if (key_resource == NULL && key) {
		EVP_PKEY_free(key);
	}
	if (bio_out) {
		BIO_free(bio_out);
	}
}
/* }}} */

/* {{{ proto bool openssl_pkey_export(mixed key, &mixed out [, string passphrase [, array config_args]])
   Gets an exportable representation of a key into a string or file */
PHP_FUNCTION(openssl_pkey_export)
{
	struct php_x509_request req;
<<<<<<< HEAD
	zval * zpkey, * args = NULL, *out;
	char * passphrase = NULL; size_t passphrase_len = 0;
	int pem_write = 0;
	zend_resource *key_resource = NULL;
=======
	zval ** zpkey, * args = NULL, *out;
	char * passphrase = NULL; 
	int passphrase_len = 0;
	long key_resource = -1;
	int pem_write = 0;
>>>>>>> de65eaa8
	EVP_PKEY * key;
	BIO * bio_out = NULL;
	const EVP_CIPHER * cipher;
	
	if (zend_parse_parameters(ZEND_NUM_ARGS() TSRMLS_CC, "zz/|s!a!", &zpkey, &out, &passphrase, &passphrase_len, &args) == FAILURE) {
		return;
	}
	RETVAL_FALSE;

	key = php_openssl_evp_from_zval(zpkey, 0, passphrase, 0, &key_resource TSRMLS_CC);

	if (key == NULL) {
		php_error_docref(NULL TSRMLS_CC, E_WARNING, "cannot get key from parameter 1");
		RETURN_FALSE;
	}
	
	PHP_SSL_REQ_INIT(&req);

	if (PHP_SSL_REQ_PARSE(&req, args) == SUCCESS) {
		bio_out = BIO_new(BIO_s_mem());

		if (passphrase && req.priv_key_encrypt) {
			if (req.priv_key_encrypt_cipher) {
				cipher = req.priv_key_encrypt_cipher;
			} else {
				cipher = (EVP_CIPHER *) EVP_des_ede3_cbc();
			}
		} else {
			cipher = NULL;
		}

		switch (EVP_PKEY_type(key->type)) {
#ifdef HAVE_EVP_PKEY_EC
			case EVP_PKEY_EC:
				pem_write = PEM_write_bio_ECPrivateKey(bio_out, EVP_PKEY_get1_EC_KEY(key), cipher, (unsigned char *)passphrase, passphrase_len, NULL, NULL);
				break;
#endif
			default:
				pem_write = PEM_write_bio_PrivateKey(bio_out, key, cipher, (unsigned char *)passphrase, passphrase_len, NULL, NULL);
				break;
		}

		if (pem_write) {
			/* Success!
			 * If returning the output as a string, do so now */

			char * bio_mem_ptr;
			long bio_mem_len;
			RETVAL_TRUE;

			bio_mem_len = BIO_get_mem_data(bio_out, &bio_mem_ptr);
			zval_dtor(out);
			ZVAL_STRINGL(out, bio_mem_ptr, bio_mem_len);
		}
	}
	PHP_SSL_REQ_DISPOSE(&req);

	if (key_resource == NULL && key) {
		EVP_PKEY_free(key);
	}
	if (bio_out) {
		BIO_free(bio_out);
	}
}
/* }}} */

/* {{{ proto int openssl_pkey_get_public(mixed cert)
   Gets public key from X.509 certificate */
PHP_FUNCTION(openssl_pkey_get_public)
{
	zval *cert;
	EVP_PKEY *pkey;
	zend_resource *res;

	if (zend_parse_parameters(ZEND_NUM_ARGS() TSRMLS_CC, "z", &cert) == FAILURE) {
		return;
	}
	pkey = php_openssl_evp_from_zval(cert, 1, NULL, 1, &res TSRMLS_CC);
	if (pkey == NULL) {
		RETURN_FALSE;
	}
	ZVAL_RES(return_value, res);
	Z_ADDREF_P(return_value);
}
/* }}} */

/* {{{ proto void openssl_pkey_free(int key)
   Frees a key */
PHP_FUNCTION(openssl_pkey_free)
{
	zval *key;
	EVP_PKEY *pkey;

	if (zend_parse_parameters(ZEND_NUM_ARGS() TSRMLS_CC, "r", &key) == FAILURE) {
		return;
	}
	ZEND_FETCH_RESOURCE(pkey, EVP_PKEY *, key, -1, "OpenSSL key", le_key);
	zend_list_close(Z_RES_P(key));
}
/* }}} */

/* {{{ proto int openssl_pkey_get_private(string key [, string passphrase])
   Gets private keys */
PHP_FUNCTION(openssl_pkey_get_private)
{
	zval *cert;
	EVP_PKEY *pkey;
	char * passphrase = "";
	size_t passphrase_len = sizeof("")-1;
	zend_resource *res;

	if (zend_parse_parameters(ZEND_NUM_ARGS() TSRMLS_CC, "z|s", &cert, &passphrase, &passphrase_len) == FAILURE) {
		return;
	}
	pkey = php_openssl_evp_from_zval(cert, 0, passphrase, 1, &res TSRMLS_CC);

	if (pkey == NULL) {
		RETURN_FALSE;
	}
	ZVAL_RES(return_value, res);
	Z_ADDREF_P(return_value);
}

/* }}} */

/* {{{ proto resource openssl_pkey_get_details(resource key)
	returns an array with the key details (bits, pkey, type)*/
PHP_FUNCTION(openssl_pkey_get_details)
{
	zval *key;
	EVP_PKEY *pkey;
	BIO *out;
	unsigned int pbio_len;
	char *pbio;
	zend_long ktype;

	if (zend_parse_parameters(ZEND_NUM_ARGS() TSRMLS_CC, "r", &key) == FAILURE) {
		return;
	}
	ZEND_FETCH_RESOURCE(pkey, EVP_PKEY *, key, -1, "OpenSSL key", le_key);
	if (!pkey) {
		RETURN_FALSE;
	}
	out = BIO_new(BIO_s_mem());
	PEM_write_bio_PUBKEY(out, pkey);
	pbio_len = BIO_get_mem_data(out, &pbio);

	array_init(return_value);
	add_assoc_long(return_value, "bits", EVP_PKEY_bits(pkey));
	add_assoc_stringl(return_value, "key", pbio, pbio_len);
	/*TODO: Use the real values once the openssl constants are used 
	 * See the enum at the top of this file
	 */
	switch (EVP_PKEY_type(pkey->type)) {
		case EVP_PKEY_RSA:
		case EVP_PKEY_RSA2:
			ktype = OPENSSL_KEYTYPE_RSA;

			if (pkey->pkey.rsa != NULL) {
				zval rsa;

				array_init(&rsa);
				OPENSSL_PKEY_GET_BN(rsa, n);
				OPENSSL_PKEY_GET_BN(rsa, e);
				OPENSSL_PKEY_GET_BN(rsa, d);
				OPENSSL_PKEY_GET_BN(rsa, p);
				OPENSSL_PKEY_GET_BN(rsa, q);
				OPENSSL_PKEY_GET_BN(rsa, dmp1);
				OPENSSL_PKEY_GET_BN(rsa, dmq1);
				OPENSSL_PKEY_GET_BN(rsa, iqmp);
				add_assoc_zval(return_value, "rsa", &rsa);
			}

			break;	
		case EVP_PKEY_DSA:
		case EVP_PKEY_DSA2:
		case EVP_PKEY_DSA3:
		case EVP_PKEY_DSA4:
			ktype = OPENSSL_KEYTYPE_DSA;

			if (pkey->pkey.dsa != NULL) {
				zval dsa;

				array_init(&dsa);
				OPENSSL_PKEY_GET_BN(dsa, p);
				OPENSSL_PKEY_GET_BN(dsa, q);
				OPENSSL_PKEY_GET_BN(dsa, g);
				OPENSSL_PKEY_GET_BN(dsa, priv_key);
				OPENSSL_PKEY_GET_BN(dsa, pub_key);
				add_assoc_zval(return_value, "dsa", &dsa);
			}
			break;
		case EVP_PKEY_DH:
			
			ktype = OPENSSL_KEYTYPE_DH;

			if (pkey->pkey.dh != NULL) {
				zval dh;

				array_init(&dh);
				OPENSSL_PKEY_GET_BN(dh, p);
				OPENSSL_PKEY_GET_BN(dh, g);
				OPENSSL_PKEY_GET_BN(dh, priv_key);
				OPENSSL_PKEY_GET_BN(dh, pub_key);
				add_assoc_zval(return_value, "dh", &dh);
			}

			break;
#ifdef HAVE_EVP_PKEY_EC
		case EVP_PKEY_EC:
			ktype = OPENSSL_KEYTYPE_EC;
<<<<<<< HEAD
			if (pkey->pkey.ec == NULL) {
				break;
			}

			zval ec;
			const EC_GROUP *ec_group;
			int nid;
			char *crv_sn;
			ASN1_OBJECT *obj;
			// openssl recommends a buffer length of 80
			char oir_buf[80];

			ec_group = EC_KEY_get0_group(EVP_PKEY_get1_EC_KEY(pkey));

			// Curve nid (numerical identifier) used for ASN1 mapping
			nid = EC_GROUP_get_curve_name(ec_group);
			if (nid == NID_undef) {
				break;
			}

			array_init(&ec);

			// Short object name
			crv_sn = (char*) OBJ_nid2sn(nid);
			if (crv_sn != NULL) {
				add_assoc_string(&ec, "curve_name", crv_sn);
			}

			obj = OBJ_nid2obj(nid);
			if (obj != NULL) {
				int oir_len = OBJ_obj2txt(oir_buf, sizeof(oir_buf), obj, 1);
				add_assoc_stringl(&ec, "curve_oid", (char*)oir_buf, oir_len);
				ASN1_OBJECT_free(obj);
			}

			add_assoc_zval(return_value, "ec", &ec);
=======
			if (pkey->pkey.ec != NULL) {
				zval *ec;
				const EC_GROUP *ec_group;
				int nid;
				char *crv_sn;
				ASN1_OBJECT *obj;
				// openssl recommends a buffer length of 80
				char oir_buf[80];

				ec_group = EC_KEY_get0_group(EVP_PKEY_get1_EC_KEY(pkey));

				// Curve nid (numerical identifier) used for ASN1 mapping
				nid = EC_GROUP_get_curve_name(ec_group);
				if (nid == NID_undef) {
					break;
				}
				ALLOC_INIT_ZVAL(ec);
				array_init(ec);

				// Short object name
				crv_sn = (char*) OBJ_nid2sn(nid);
				if (crv_sn != NULL) {
					add_assoc_string(ec, "curve_name", crv_sn, 1);
				}

				obj = OBJ_nid2obj(nid);
				if (obj != NULL) {
					int oir_len = OBJ_obj2txt(oir_buf, sizeof(oir_buf), obj, 1);
					add_assoc_stringl(ec, "curve_oid", (char*)oir_buf, oir_len, 1);
					ASN1_OBJECT_free(obj);
				}

				add_assoc_zval(return_value, "ec", ec);
			}
>>>>>>> de65eaa8
			break;
#endif
		default:
			ktype = -1;
			break;
	}
	add_assoc_long(return_value, "type", ktype);

	BIO_free(out);
}
/* }}} */

/* }}} */

#if OPENSSL_VERSION_NUMBER >= 0x10000000L

/* {{{ proto string openssl_pbkdf2(string password, string salt, long key_length, long iterations [, string digest_method = "sha1"])
   Generates a PKCS5 v2 PBKDF2 string, defaults to sha1 */
PHP_FUNCTION(openssl_pbkdf2)
{
	zend_long key_length = 0, iterations = 0;
	char *password;
	size_t password_len;
	char *salt;
	size_t salt_len;
	char *method;
	size_t method_len = 0;
	zend_string *out_buffer;

	const EVP_MD *digest;

	if (zend_parse_parameters(ZEND_NUM_ARGS() TSRMLS_CC, "ssll|s",
				&password, &password_len,
				&salt, &salt_len,
				&key_length, &iterations,
				&method, &method_len) == FAILURE) {
		return;
	}

	if (key_length <= 0) {
		RETURN_FALSE;
	}

	if (method_len) {
		digest = EVP_get_digestbyname(method);
	} else {
		digest = EVP_sha1();
	}

	if (!digest) {
		php_error_docref(NULL TSRMLS_CC, E_WARNING, "Unknown signature algorithm");
		RETURN_FALSE;
	}

	out_buffer = zend_string_alloc(key_length, 0);

	if (PKCS5_PBKDF2_HMAC(password, password_len, (unsigned char *)salt, salt_len, iterations, digest, key_length, (unsigned char*)out_buffer->val) == 1) {
		out_buffer->val[key_length] = 0;
		RETURN_STR(out_buffer);
	} else {
		zend_string_release(out_buffer);
		RETURN_FALSE;
	}
}
/* }}} */

#endif

/* {{{ PKCS7 S/MIME functions */

/* {{{ proto bool openssl_pkcs7_verify(string filename, long flags [, string signerscerts [, array cainfo [, string extracerts [, string content]]]])
   Verifys that the data block is intact, the signer is who they say they are, and returns the CERTs of the signers */
PHP_FUNCTION(openssl_pkcs7_verify)
{
	X509_STORE * store = NULL;
	zval * cainfo = NULL;
	STACK_OF(X509) *signers= NULL;
	STACK_OF(X509) *others = NULL;
	PKCS7 * p7 = NULL;
	BIO * in = NULL, * datain = NULL, * dataout = NULL;
	zend_long flags = 0;
	char * filename;
	size_t filename_len;
	char * extracerts = NULL;
	size_t extracerts_len = 0;
	char * signersfilename = NULL;
	size_t signersfilename_len = 0;
	char * datafilename = NULL;
	size_t datafilename_len = 0;
	
	RETVAL_LONG(-1);

	if (zend_parse_parameters(ZEND_NUM_ARGS() TSRMLS_CC, "pl|papp", &filename, &filename_len,
				&flags, &signersfilename, &signersfilename_len, &cainfo,
				&extracerts, &extracerts_len, &datafilename, &datafilename_len) == FAILURE) {
		return;
	}
	
	if (extracerts) {
		others = load_all_certs_from_file(extracerts);
		if (others == NULL) {
			goto clean_exit;
		}
	}

	flags = flags & ~PKCS7_DETACHED;

	store = setup_verify(cainfo TSRMLS_CC);

	if (!store) {
		goto clean_exit;
	}
	if (php_openssl_open_base_dir_chk(filename TSRMLS_CC)) {
		goto clean_exit;
	}

	in = BIO_new_file(filename, (flags & PKCS7_BINARY) ? "rb" : "r");
	if (in == NULL) {
		goto clean_exit;
	}
	p7 = SMIME_read_PKCS7(in, &datain);
	if (p7 == NULL) {
#if DEBUG_SMIME
		zend_printf("SMIME_read_PKCS7 failed\n");
#endif
		goto clean_exit;
	}

	if (datafilename) {

		if (php_openssl_open_base_dir_chk(datafilename TSRMLS_CC)) {
			goto clean_exit;
		}

		dataout = BIO_new_file(datafilename, "w");
		if (dataout == NULL) {
			goto clean_exit;
		}
	}
#if DEBUG_SMIME
	zend_printf("Calling PKCS7 verify\n");
#endif

	if (PKCS7_verify(p7, others, store, datain, dataout, flags)) {

		RETVAL_TRUE;

		if (signersfilename) {
			BIO *certout;
		
			if (php_openssl_open_base_dir_chk(signersfilename TSRMLS_CC)) {
				goto clean_exit;
			}
		
			certout = BIO_new_file(signersfilename, "w");
			if (certout) {
				int i;
				signers = PKCS7_get0_signers(p7, NULL, flags);

				for(i = 0; i < sk_X509_num(signers); i++) {
					PEM_write_bio_X509(certout, sk_X509_value(signers, i));
				}
				BIO_free(certout);
				sk_X509_free(signers);
			} else {
				php_error_docref(NULL TSRMLS_CC, E_WARNING, "signature OK, but cannot open %s for writing", signersfilename);
				RETVAL_LONG(-1);
			}
		}
		goto clean_exit;
	} else {
		RETVAL_FALSE;
	}
clean_exit:
	X509_STORE_free(store);
	BIO_free(datain);
	BIO_free(in);
	BIO_free(dataout);
	PKCS7_free(p7);
	sk_X509_free(others);
}
/* }}} */

/* {{{ proto bool openssl_pkcs7_encrypt(string infile, string outfile, mixed recipcerts, array headers [, long flags [, long cipher]])
   Encrypts the message in the file named infile with the certificates in recipcerts and output the result to the file named outfile */
PHP_FUNCTION(openssl_pkcs7_encrypt)
{
	zval * zrecipcerts, * zheaders = NULL;
	STACK_OF(X509) * recipcerts = NULL;
	BIO * infile = NULL, * outfile = NULL;
	zend_long flags = 0;
	PKCS7 * p7 = NULL;
	zval * zcertval;
	X509 * cert;
	const EVP_CIPHER *cipher = NULL;
	zend_long cipherid = PHP_OPENSSL_CIPHER_DEFAULT;
	zend_string * strindex;
	char * infilename = NULL;
	size_t infilename_len;
	char * outfilename = NULL;
	size_t outfilename_len;
	
	RETVAL_FALSE;

	if (zend_parse_parameters(ZEND_NUM_ARGS() TSRMLS_CC, "ppza!|ll", &infilename, &infilename_len,
				&outfilename, &outfilename_len, &zrecipcerts, &zheaders, &flags, &cipherid) == FAILURE)
		return;

	
	if (php_openssl_open_base_dir_chk(infilename TSRMLS_CC) || php_openssl_open_base_dir_chk(outfilename TSRMLS_CC)) {
		return;
	}

	infile = BIO_new_file(infilename, "r");
	if (infile == NULL) {
		goto clean_exit;
	}

	outfile = BIO_new_file(outfilename, "w");
	if (outfile == NULL) { 
		goto clean_exit;
	}

	recipcerts = sk_X509_new_null();

	/* get certs */
	if (Z_TYPE_P(zrecipcerts) == IS_ARRAY) {
		ZEND_HASH_FOREACH_VAL(HASH_OF(zrecipcerts), zcertval) {
			zend_resource *certresource;

			cert = php_openssl_x509_from_zval(zcertval, 0, &certresource TSRMLS_CC);
			if (cert == NULL) {
				goto clean_exit;
			}

			if (certresource != NULL) {
				/* we shouldn't free this particular cert, as it is a resource.
					make a copy and push that on the stack instead */
				cert = X509_dup(cert);
				if (cert == NULL) {
					goto clean_exit;
				}
			}
			sk_X509_push(recipcerts, cert);
		} ZEND_HASH_FOREACH_END();
	} else {
		/* a single certificate */
		zend_resource *certresource;

		cert = php_openssl_x509_from_zval(zrecipcerts, 0, &certresource TSRMLS_CC);
		if (cert == NULL) {
			goto clean_exit;
		}

		if (certresource != NULL) {
			/* we shouldn't free this particular cert, as it is a resource.
				make a copy and push that on the stack instead */
			cert = X509_dup(cert);
			if (cert == NULL) {
				goto clean_exit;
			}
		}
		sk_X509_push(recipcerts, cert);
	}

	/* sanity check the cipher */
	cipher = php_openssl_get_evp_cipher_from_algo(cipherid);
	if (cipher == NULL) {
		/* shouldn't happen */
		php_error_docref(NULL TSRMLS_CC, E_WARNING, "Failed to get cipher");
		goto clean_exit;
	}

	p7 = PKCS7_encrypt(recipcerts, infile, (EVP_CIPHER*)cipher, flags);

	if (p7 == NULL) {
		goto clean_exit;
	}

	/* tack on extra headers */
	if (zheaders) {
		ZEND_HASH_FOREACH_STR_KEY_VAL(HASH_OF(zheaders), strindex, zcertval) {
			convert_to_string_ex(zcertval);

			if (strindex) {
				BIO_printf(outfile, "%s: %s\n", strindex->val, Z_STRVAL_P(zcertval));
			} else {
				BIO_printf(outfile, "%s\n", Z_STRVAL_P(zcertval));
			}
		} ZEND_HASH_FOREACH_END();
	}

	(void)BIO_reset(infile);

	/* write the encrypted data */
	SMIME_write_PKCS7(outfile, p7, infile, flags);

	RETVAL_TRUE;

clean_exit:
	PKCS7_free(p7);
	BIO_free(infile);
	BIO_free(outfile);
	if (recipcerts) {
		sk_X509_pop_free(recipcerts, X509_free);
	}
}
/* }}} */

/* {{{ proto bool openssl_pkcs7_sign(string infile, string outfile, mixed signcert, mixed signkey, array headers [, long flags [, string extracertsfilename]])
   Signs the MIME message in the file named infile with signcert/signkey and output the result to file name outfile. headers lists plain text headers to exclude from the signed portion of the message, and should include to, from and subject as a minimum */

PHP_FUNCTION(openssl_pkcs7_sign)
{
	zval * zcert, * zprivkey, * zheaders;
	zval * hval;
	X509 * cert = NULL;
	EVP_PKEY * privkey = NULL;
	zend_long flags = PKCS7_DETACHED;
	PKCS7 * p7 = NULL;
	BIO * infile = NULL, * outfile = NULL;
	STACK_OF(X509) *others = NULL;
	zend_resource *certresource = NULL, *keyresource = NULL;
	zend_string * strindex;
	char * infilename;
	size_t infilename_len;
	char * outfilename;
	size_t outfilename_len;
	char * extracertsfilename = NULL;
	size_t extracertsfilename_len;

	if (zend_parse_parameters(ZEND_NUM_ARGS() TSRMLS_CC, "ppzza!|lp",
				&infilename, &infilename_len, &outfilename, &outfilename_len,
				&zcert, &zprivkey, &zheaders, &flags, &extracertsfilename,
				&extracertsfilename_len) == FAILURE) {
		return;
	}
	
	RETVAL_FALSE;

	if (extracertsfilename) {
		others = load_all_certs_from_file(extracertsfilename);
		if (others == NULL) { 
			goto clean_exit;
		}
	}

	privkey = php_openssl_evp_from_zval(zprivkey, 0, "", 0, &keyresource TSRMLS_CC);
	if (privkey == NULL) {
		php_error_docref(NULL TSRMLS_CC, E_WARNING, "error getting private key");
		goto clean_exit;
	}

	cert = php_openssl_x509_from_zval(zcert, 0, &certresource TSRMLS_CC);
	if (cert == NULL) {
		php_error_docref(NULL TSRMLS_CC, E_WARNING, "error getting cert");
		goto clean_exit;
	}

	if (php_openssl_open_base_dir_chk(infilename TSRMLS_CC) || php_openssl_open_base_dir_chk(outfilename TSRMLS_CC)) {
		goto clean_exit;
	}

	infile = BIO_new_file(infilename, "r");
	if (infile == NULL) {
		php_error_docref(NULL TSRMLS_CC, E_WARNING, "error opening input file %s!", infilename);
		goto clean_exit;
	}

	outfile = BIO_new_file(outfilename, "w");
	if (outfile == NULL) {
		php_error_docref(NULL TSRMLS_CC, E_WARNING, "error opening output file %s!", outfilename);
		goto clean_exit;
	}

	p7 = PKCS7_sign(cert, privkey, others, infile, flags);
	if (p7 == NULL) {
		php_error_docref(NULL TSRMLS_CC, E_WARNING, "error creating PKCS7 structure!");
		goto clean_exit;
	}

	(void)BIO_reset(infile);

	/* tack on extra headers */
	if (zheaders) {
		ZEND_HASH_FOREACH_STR_KEY_VAL(HASH_OF(zheaders), strindex, hval) {
			convert_to_string_ex(hval);

			if (strindex) {
				BIO_printf(outfile, "%s: %s\n", strindex->val, Z_STRVAL_P(hval));
			} else {
				BIO_printf(outfile, "%s\n", Z_STRVAL_P(hval));
			}
		} ZEND_HASH_FOREACH_END();
	}
	/* write the signed data */
	SMIME_write_PKCS7(outfile, p7, infile, flags);

	RETVAL_TRUE;

clean_exit:
	PKCS7_free(p7);
	BIO_free(infile);
	BIO_free(outfile);
	if (others) {
		sk_X509_pop_free(others, X509_free);
	}
	if (privkey && keyresource == NULL) {
		EVP_PKEY_free(privkey);
	}
	if (cert && certresource == NULL) {
		X509_free(cert);
	}
}
/* }}} */

/* {{{ proto bool openssl_pkcs7_decrypt(string infilename, string outfilename, mixed recipcert [, mixed recipkey])
   Decrypts the S/MIME message in the file name infilename and output the results to the file name outfilename.  recipcert is a CERT for one of the recipients. recipkey specifies the private key matching recipcert, if recipcert does not include the key */

PHP_FUNCTION(openssl_pkcs7_decrypt)
{
	zval * recipcert, * recipkey = NULL;
	X509 * cert = NULL;
	EVP_PKEY * key = NULL;
	zend_resource *certresval, *keyresval;
	BIO * in = NULL, * out = NULL, * datain = NULL;
	PKCS7 * p7 = NULL;
	char * infilename;
	size_t infilename_len;
	char * outfilename;
	size_t outfilename_len;

	if (zend_parse_parameters(ZEND_NUM_ARGS() TSRMLS_CC, "ppz|z", &infilename, &infilename_len,
				&outfilename, &outfilename_len, &recipcert, &recipkey) == FAILURE) {
		return;
	}

	RETVAL_FALSE;

	cert = php_openssl_x509_from_zval(recipcert, 0, &certresval TSRMLS_CC);
	if (cert == NULL) {
		php_error_docref(NULL TSRMLS_CC, E_WARNING, "unable to coerce parameter 3 to x509 cert");
		goto clean_exit;
	}

	key = php_openssl_evp_from_zval(recipkey ? recipkey : recipcert, 0, "", 0, &keyresval TSRMLS_CC);
	if (key == NULL) {
		php_error_docref(NULL TSRMLS_CC, E_WARNING, "unable to get private key");
		goto clean_exit;
	}
	
	if (php_openssl_open_base_dir_chk(infilename TSRMLS_CC) || php_openssl_open_base_dir_chk(outfilename TSRMLS_CC)) {
		goto clean_exit;
	}

	in = BIO_new_file(infilename, "r");
	if (in == NULL) {
		goto clean_exit;
	}
	out = BIO_new_file(outfilename, "w");
	if (out == NULL) {
		goto clean_exit;
	}

	p7 = SMIME_read_PKCS7(in, &datain);

	if (p7 == NULL) {
		goto clean_exit;
	}
	if (PKCS7_decrypt(p7, key, cert, out, PKCS7_DETACHED)) { 
		RETVAL_TRUE;
	}
clean_exit:
	PKCS7_free(p7);
	BIO_free(datain);
	BIO_free(in);
	BIO_free(out);
	if (cert && certresval == NULL) {
		X509_free(cert);
	}
	if (key && keyresval == NULL) {
		EVP_PKEY_free(key);
	}
}
/* }}} */

/* }}} */

/* {{{ proto bool openssl_private_encrypt(string data, string &crypted, mixed key [, int padding])
   Encrypts data with private key */
PHP_FUNCTION(openssl_private_encrypt)
{
	zval *key, *crypted;
	EVP_PKEY *pkey;
	int cryptedlen;
	zend_string *cryptedbuf = NULL;
	int successful = 0;
	zend_resource *keyresource = NULL;
	char * data;
	size_t data_len;
	zend_long padding = RSA_PKCS1_PADDING;

	if (zend_parse_parameters(ZEND_NUM_ARGS() TSRMLS_CC, "sz/z|l", &data, &data_len, &crypted, &key, &padding) == FAILURE) { 
		return;
	}
	RETVAL_FALSE;

	pkey = php_openssl_evp_from_zval(key, 0, "", 0, &keyresource TSRMLS_CC);

	if (pkey == NULL) {
		php_error_docref(NULL TSRMLS_CC, E_WARNING, "key param is not a valid private key");
		RETURN_FALSE;
	}

	cryptedlen = EVP_PKEY_size(pkey);
	cryptedbuf = zend_string_alloc(cryptedlen, 0);

	switch (pkey->type) {
		case EVP_PKEY_RSA:
		case EVP_PKEY_RSA2:
			successful =  (RSA_private_encrypt(data_len, 
						(unsigned char *)data, 
						(unsigned char *)cryptedbuf->val,
						pkey->pkey.rsa, 
						padding) == cryptedlen);
			break;
		default:
			php_error_docref(NULL TSRMLS_CC, E_WARNING, "key type not supported in this PHP build!");
	}

	if (successful) {
		zval_dtor(crypted);
		cryptedbuf->val[cryptedlen] = '\0';
		ZVAL_NEW_STR(crypted, cryptedbuf);
		cryptedbuf = NULL;
		RETVAL_TRUE;
	}
	if (cryptedbuf) {
		zend_string_release(cryptedbuf);
	}
	if (keyresource == NULL) { 
		EVP_PKEY_free(pkey);
	}
}
/* }}} */

/* {{{ proto bool openssl_private_decrypt(string data, string &decrypted, mixed key [, int padding])
   Decrypts data with private key */
PHP_FUNCTION(openssl_private_decrypt)
{
	zval *key, *crypted;
	EVP_PKEY *pkey;
	int cryptedlen;
	zend_string *cryptedbuf = NULL;
	unsigned char *crypttemp;
	int successful = 0;
	zend_long padding = RSA_PKCS1_PADDING;
	zend_resource *keyresource = NULL;
	char * data;
	size_t data_len;

	if (zend_parse_parameters(ZEND_NUM_ARGS() TSRMLS_CC, "sz/z|l", &data, &data_len, &crypted, &key, &padding) == FAILURE) {
		return;
	}
	RETVAL_FALSE;

	pkey = php_openssl_evp_from_zval(key, 0, "", 0, &keyresource TSRMLS_CC);
	if (pkey == NULL) {
		php_error_docref(NULL TSRMLS_CC, E_WARNING, "key parameter is not a valid private key");
		RETURN_FALSE;
	}

	cryptedlen = EVP_PKEY_size(pkey);
	crypttemp = emalloc(cryptedlen + 1);

	switch (pkey->type) {
		case EVP_PKEY_RSA:
		case EVP_PKEY_RSA2:
			cryptedlen = RSA_private_decrypt(data_len, 
					(unsigned char *)data, 
					crypttemp, 
					pkey->pkey.rsa, 
					padding);
			if (cryptedlen != -1) {
				cryptedbuf = zend_string_alloc(cryptedlen, 0);
				memcpy(cryptedbuf->val, crypttemp, cryptedlen);
				successful = 1;
			}
			break;
		default:
			php_error_docref(NULL TSRMLS_CC, E_WARNING, "key type not supported in this PHP build!");
	}

	efree(crypttemp);

	if (successful) {
		zval_dtor(crypted);
		cryptedbuf->val[cryptedlen] = '\0';
		ZVAL_NEW_STR(crypted, cryptedbuf);
		cryptedbuf = NULL;
		RETVAL_TRUE;
	}

	if (keyresource == NULL) {
		EVP_PKEY_free(pkey);
	}
	if (cryptedbuf) { 
		zend_string_release(cryptedbuf);
	}
}
/* }}} */

/* {{{ proto bool openssl_public_encrypt(string data, string &crypted, mixed key [, int padding])
   Encrypts data with public key */
PHP_FUNCTION(openssl_public_encrypt)
{
	zval *key, *crypted;
	EVP_PKEY *pkey;
	int cryptedlen;
	zend_string *cryptedbuf;
	int successful = 0;
	zend_resource *keyresource = NULL;
	zend_long padding = RSA_PKCS1_PADDING;
	char * data;
	size_t data_len;

	if (zend_parse_parameters(ZEND_NUM_ARGS() TSRMLS_CC, "sz/z|l", &data, &data_len, &crypted, &key, &padding) == FAILURE)
		return;
	RETVAL_FALSE;
	
	pkey = php_openssl_evp_from_zval(key, 1, NULL, 0, &keyresource TSRMLS_CC);
	if (pkey == NULL) {
		php_error_docref(NULL TSRMLS_CC, E_WARNING, "key parameter is not a valid public key");
		RETURN_FALSE;
	}

	cryptedlen = EVP_PKEY_size(pkey);
	cryptedbuf = zend_string_alloc(cryptedlen, 0);

	switch (pkey->type) {
		case EVP_PKEY_RSA:
		case EVP_PKEY_RSA2:
			successful = (RSA_public_encrypt(data_len, 
						(unsigned char *)data, 
						(unsigned char *)cryptedbuf->val, 
						pkey->pkey.rsa, 
						padding) == cryptedlen);
			break;
		default:
			php_error_docref(NULL TSRMLS_CC, E_WARNING, "key type not supported in this PHP build!");

	}

	if (successful) {
		zval_dtor(crypted);
		cryptedbuf->val[cryptedlen] = '\0';
		ZVAL_NEW_STR(crypted, cryptedbuf);
		cryptedbuf = NULL;
		RETVAL_TRUE;
	}
	if (keyresource == NULL) {
		EVP_PKEY_free(pkey);
	}
	if (cryptedbuf) {
		zend_string_release(cryptedbuf);
	}
}
/* }}} */

/* {{{ proto bool openssl_public_decrypt(string data, string &crypted, resource key [, int padding])
   Decrypts data with public key */
PHP_FUNCTION(openssl_public_decrypt)
{
	zval *key, *crypted;
	EVP_PKEY *pkey;
	int cryptedlen;
	zend_string *cryptedbuf = NULL;
	unsigned char *crypttemp;
	int successful = 0;
	zend_resource *keyresource = NULL;
	zend_long padding = RSA_PKCS1_PADDING;
	char * data;
	size_t data_len;

	if (zend_parse_parameters(ZEND_NUM_ARGS() TSRMLS_CC, "sz/z|l", &data, &data_len, &crypted, &key, &padding) == FAILURE) {
		return;
	}
	RETVAL_FALSE;
	
	pkey = php_openssl_evp_from_zval(key, 1, NULL, 0, &keyresource TSRMLS_CC);
	if (pkey == NULL) {
		php_error_docref(NULL TSRMLS_CC, E_WARNING, "key parameter is not a valid public key");
		RETURN_FALSE;
	}

	cryptedlen = EVP_PKEY_size(pkey);
	crypttemp = emalloc(cryptedlen + 1);

	switch (pkey->type) {
		case EVP_PKEY_RSA:
		case EVP_PKEY_RSA2:
			cryptedlen = RSA_public_decrypt(data_len, 
					(unsigned char *)data, 
					crypttemp, 
					pkey->pkey.rsa, 
					padding);
			if (cryptedlen != -1) {
				cryptedbuf = zend_string_alloc(cryptedlen, 0);
				memcpy(cryptedbuf->val, crypttemp, cryptedlen);
				successful = 1;
			}
			break;
			
		default:
			php_error_docref(NULL TSRMLS_CC, E_WARNING, "key type not supported in this PHP build!");
		 
	}

	efree(crypttemp);

	if (successful) {
		zval_dtor(crypted);
		cryptedbuf->val[cryptedlen] = '\0';
		ZVAL_NEW_STR(crypted, cryptedbuf);
		cryptedbuf = NULL;
		RETVAL_TRUE;
	}

	if (cryptedbuf) {
		zend_string_release(cryptedbuf);
	}
	if (keyresource == NULL) {
		EVP_PKEY_free(pkey);
	}
}
/* }}} */

/* {{{ proto mixed openssl_error_string(void)
   Returns a description of the last error, and alters the index of the error messages. Returns false when the are no more messages */
PHP_FUNCTION(openssl_error_string)
{
	char buf[512];
	unsigned long val;

	if (zend_parse_parameters_none() == FAILURE) {
		return;
	}

	val = ERR_get_error();
	if (val) {
		RETURN_STRING(ERR_error_string(val, buf));
	} else {
		RETURN_FALSE;
	}
}
/* }}} */

/* {{{ proto bool openssl_sign(string data, &string signature, mixed key[, mixed method])
   Signs data */
PHP_FUNCTION(openssl_sign)
{
	zval *key, *signature;
	EVP_PKEY *pkey;
	unsigned int siglen;
	zend_string *sigbuf;
	zend_resource *keyresource = NULL;
	char * data;
	size_t data_len;
	EVP_MD_CTX md_ctx;
	zval *method = NULL;
	zend_long signature_algo = OPENSSL_ALGO_SHA1;
	const EVP_MD *mdtype;

	if (zend_parse_parameters(ZEND_NUM_ARGS() TSRMLS_CC, "sz/z|z", &data, &data_len, &signature, &key, &method) == FAILURE) {
		return;
	}
	pkey = php_openssl_evp_from_zval(key, 0, "", 0, &keyresource TSRMLS_CC);
	if (pkey == NULL) {
		php_error_docref(NULL TSRMLS_CC, E_WARNING, "supplied key param cannot be coerced into a private key");
		RETURN_FALSE;
	}

	if (method == NULL || Z_TYPE_P(method) == IS_LONG) {
		if (method != NULL) {
			signature_algo = Z_LVAL_P(method);
		}
		mdtype = php_openssl_get_evp_md_from_algo(signature_algo);
	} else if (Z_TYPE_P(method) == IS_STRING) {
		mdtype = EVP_get_digestbyname(Z_STRVAL_P(method));
	} else {
		php_error_docref(NULL TSRMLS_CC, E_WARNING, "Unknown signature algorithm.");
		RETURN_FALSE;
	}
	if (!mdtype) {
		php_error_docref(NULL TSRMLS_CC, E_WARNING, "Unknown signature algorithm.");
		RETURN_FALSE;
	}

	siglen = EVP_PKEY_size(pkey);
	sigbuf = zend_string_alloc(siglen, 0);

	EVP_SignInit(&md_ctx, mdtype);
	EVP_SignUpdate(&md_ctx, data, data_len);
	if (EVP_SignFinal (&md_ctx, (unsigned char*)sigbuf->val, &siglen, pkey)) {
		zval_dtor(signature);
		sigbuf->val[siglen] = '\0';
		sigbuf->len = siglen;
		ZVAL_NEW_STR(signature, sigbuf);
		RETVAL_TRUE;
	} else {
		efree(sigbuf);
		RETVAL_FALSE;
	}
	EVP_MD_CTX_cleanup(&md_ctx);
	if (keyresource == NULL) {
		EVP_PKEY_free(pkey);
	}
}
/* }}} */

/* {{{ proto int openssl_verify(string data, string signature, mixed key[, mixed method])
   Verifys data */
PHP_FUNCTION(openssl_verify)
{
	zval *key;
	EVP_PKEY *pkey;
	int err;
	EVP_MD_CTX     md_ctx;
	const EVP_MD *mdtype;
	zend_resource *keyresource = NULL;
	char * data;
	size_t data_len;
	char * signature;
	size_t signature_len;
	zval *method = NULL;
	zend_long signature_algo = OPENSSL_ALGO_SHA1;
	
	if (zend_parse_parameters(ZEND_NUM_ARGS() TSRMLS_CC, "ssz|z", &data, &data_len, &signature, &signature_len, &key, &method) == FAILURE) {
		return;
	}

	if (method == NULL || Z_TYPE_P(method) == IS_LONG) {
		if (method != NULL) {
			signature_algo = Z_LVAL_P(method);
		}
		mdtype = php_openssl_get_evp_md_from_algo(signature_algo);
	} else if (Z_TYPE_P(method) == IS_STRING) {
		mdtype = EVP_get_digestbyname(Z_STRVAL_P(method));
	} else {
		php_error_docref(NULL TSRMLS_CC, E_WARNING, "Unknown signature algorithm.");
		RETURN_FALSE;
	}
	if (!mdtype) {
		php_error_docref(NULL TSRMLS_CC, E_WARNING, "Unknown signature algorithm.");
		RETURN_FALSE;
	}

	pkey = php_openssl_evp_from_zval(key, 1, NULL, 0, &keyresource TSRMLS_CC);
	if (pkey == NULL) {
		php_error_docref(NULL TSRMLS_CC, E_WARNING, "supplied key param cannot be coerced into a public key");
		RETURN_FALSE;
	}

	EVP_VerifyInit   (&md_ctx, mdtype);
	EVP_VerifyUpdate (&md_ctx, data, data_len);
	err = EVP_VerifyFinal (&md_ctx, (unsigned char *)signature, signature_len, pkey);
	EVP_MD_CTX_cleanup(&md_ctx);

	if (keyresource == NULL) {
		EVP_PKEY_free(pkey);
	}
	RETURN_LONG(err);
}
/* }}} */

/* {{{ proto int openssl_seal(string data, &string sealdata, &array ekeys, array pubkeys)
   Seals data */
PHP_FUNCTION(openssl_seal)
{
	zval *pubkeys, *pubkey, *sealdata, *ekeys;
	HashTable *pubkeysht;
	EVP_PKEY **pkeys;
	zend_resource ** key_resources;	/* so we know what to cleanup */
	int i, len1, len2, *eksl, nkeys;
	unsigned char *buf = NULL, **eks;
	char * data;
	size_t data_len;
	char *method =NULL;
	size_t method_len = 0;
	const EVP_CIPHER *cipher;
	EVP_CIPHER_CTX ctx;

	if (zend_parse_parameters(ZEND_NUM_ARGS() TSRMLS_CC, "sz/z/a/|s", &data, &data_len, &sealdata, &ekeys, &pubkeys, &method, &method_len) == FAILURE) {
		return;
	}
	pubkeysht = HASH_OF(pubkeys);
	nkeys = pubkeysht ? zend_hash_num_elements(pubkeysht) : 0;
	if (!nkeys) {
		php_error_docref(NULL TSRMLS_CC, E_WARNING, "Fourth argument to openssl_seal() must be a non-empty array");
		RETURN_FALSE;
	}

	if (method) {
		cipher = EVP_get_cipherbyname(method);
		if (!cipher) {
			php_error_docref(NULL TSRMLS_CC, E_WARNING, "Unknown signature algorithm.");
			RETURN_FALSE;
		}
	} else {
		cipher = EVP_rc4();
	}

	pkeys = safe_emalloc(nkeys, sizeof(*pkeys), 0);
	eksl = safe_emalloc(nkeys, sizeof(*eksl), 0);
	eks = safe_emalloc(nkeys, sizeof(*eks), 0);
	memset(eks, 0, sizeof(*eks) * nkeys);
	key_resources = safe_emalloc(nkeys, sizeof(zend_resource), 0);
	memset(key_resources, 0, sizeof(zend_resource) * nkeys);

	/* get the public keys we are using to seal this data */
	i = 0;
	ZEND_HASH_FOREACH_VAL(pubkeysht, pubkey) {
		pkeys[i] = php_openssl_evp_from_zval(pubkey, 1, NULL, 0, &key_resources[i] TSRMLS_CC);
		if (pkeys[i] == NULL) {
			php_error_docref(NULL TSRMLS_CC, E_WARNING, "not a public key (%dth member of pubkeys)", i+1);
			RETVAL_FALSE;
			goto clean_exit;
		}
		eks[i] = emalloc(EVP_PKEY_size(pkeys[i]) + 1);
		i++;
	} ZEND_HASH_FOREACH_END();

	if (!EVP_EncryptInit(&ctx,cipher,NULL,NULL)) {
		RETVAL_FALSE;
		EVP_CIPHER_CTX_cleanup(&ctx);
		goto clean_exit;
	}

#if 0
	/* Need this if allow ciphers that require initialization vector */
	ivlen = EVP_CIPHER_CTX_iv_length(&ctx);
	iv = ivlen ? emalloc(ivlen + 1) : NULL;
#endif
	/* allocate one byte extra to make room for \0 */
	buf = emalloc(data_len + EVP_CIPHER_CTX_block_size(&ctx));
	EVP_CIPHER_CTX_cleanup(&ctx);

	if (!EVP_SealInit(&ctx, cipher, eks, eksl, NULL, pkeys, nkeys) || !EVP_SealUpdate(&ctx, buf, &len1, (unsigned char *)data, data_len)) {
		RETVAL_FALSE;
		efree(buf);
		EVP_CIPHER_CTX_cleanup(&ctx);
		goto clean_exit;
	}

	EVP_SealFinal(&ctx, buf + len1, &len2);

	if (len1 + len2 > 0) {
		zval_dtor(sealdata);
		buf[len1 + len2] = '\0';
		ZVAL_NEW_STR(sealdata, zend_string_init((char*)buf, len1 + len2, 0));
		efree(buf);

		zval_dtor(ekeys);
		array_init(ekeys);
		for (i=0; i<nkeys; i++) {
			eks[i][eksl[i]] = '\0';
			add_next_index_stringl(ekeys, (const char*)eks[i], eksl[i]);
			efree(eks[i]);
			eks[i] = NULL;
		}
#if 0
		/* If allow ciphers that need IV, we need this */
		zval_dtor(*ivec);
		if (ivlen) {
			iv[ivlen] = '\0';
			ZVAL_STRINGL(*ivec, iv, ivlen);
			efree(iv);
		} else {
			ZVAL_EMPTY_STRING(*ivec);
		}
#endif
	} else {
		efree(buf);
	}
	RETVAL_LONG(len1 + len2);
	EVP_CIPHER_CTX_cleanup(&ctx);

clean_exit:
	for (i=0; i<nkeys; i++) {
		if (key_resources[i] == NULL) {
			EVP_PKEY_free(pkeys[i]);
		}
		if (eks[i]) { 
			efree(eks[i]);
		}
	}
	efree(eks);
	efree(eksl);
	efree(pkeys);
	efree(key_resources);
}
/* }}} */

/* {{{ proto bool openssl_open(string data, &string opendata, string ekey, mixed privkey)
   Opens data */
PHP_FUNCTION(openssl_open)
{
	zval *privkey, *opendata;
	EVP_PKEY *pkey;
	int len1, len2;
	unsigned char *buf;
	zend_resource *keyresource = NULL;
	EVP_CIPHER_CTX ctx;
	char * data;
	size_t data_len;
	char * ekey;
	size_t ekey_len;
	char *method =NULL;
	size_t method_len = 0;
	const EVP_CIPHER *cipher;

	if (zend_parse_parameters(ZEND_NUM_ARGS() TSRMLS_CC, "sz/sz|s", &data, &data_len, &opendata, &ekey, &ekey_len, &privkey, &method, &method_len) == FAILURE) {
		return;
	}

	pkey = php_openssl_evp_from_zval(privkey, 0, "", 0, &keyresource TSRMLS_CC);
	if (pkey == NULL) {
		php_error_docref(NULL TSRMLS_CC, E_WARNING, "unable to coerce parameter 4 into a private key");
		RETURN_FALSE;
	}

	if (method) {
		cipher = EVP_get_cipherbyname(method);
		if (!cipher) {
			php_error_docref(NULL TSRMLS_CC, E_WARNING, "Unknown signature algorithm.");
			RETURN_FALSE;
		}
	} else {
		cipher = EVP_rc4();
	}
	
	buf = emalloc(data_len + 1);

	if (EVP_OpenInit(&ctx, cipher, (unsigned char *)ekey, ekey_len, NULL, pkey) && EVP_OpenUpdate(&ctx, buf, &len1, (unsigned char *)data, data_len)) {
		if (!EVP_OpenFinal(&ctx, buf + len1, &len2) || (len1 + len2 == 0)) {
			efree(buf);
			RETVAL_FALSE;
		} else {
			zval_dtor(opendata);
			buf[len1 + len2] = '\0';
			ZVAL_NEW_STR(opendata, zend_string_init((char*)buf, len1 + len2, 0));
			efree(buf);
			RETVAL_TRUE;
		}
	} else {
		efree(buf);
		RETVAL_FALSE;
	}
	if (keyresource == NULL) {
		EVP_PKEY_free(pkey);
	}
	EVP_CIPHER_CTX_cleanup(&ctx);
}
/* }}} */

static void openssl_add_method_or_alias(const OBJ_NAME *name, void *arg) /* {{{ */
{
	add_next_index_string((zval*)arg, (char*)name->name);
}
/* }}} */

static void openssl_add_method(const OBJ_NAME *name, void *arg) /* {{{ */
{
	if (name->alias == 0) {
		add_next_index_string((zval*)arg, (char*)name->name);
	}
}
/* }}} */

/* {{{ proto array openssl_get_md_methods([bool aliases = false])
   Return array of available digest methods */
PHP_FUNCTION(openssl_get_md_methods)
{
	zend_bool aliases = 0;

	if (zend_parse_parameters(ZEND_NUM_ARGS() TSRMLS_CC, "|b", &aliases) == FAILURE) {
		return;
	}
	array_init(return_value);
	OBJ_NAME_do_all_sorted(OBJ_NAME_TYPE_MD_METH,
		aliases ? openssl_add_method_or_alias: openssl_add_method, 
		return_value);
}
/* }}} */

/* {{{ proto array openssl_get_cipher_methods([bool aliases = false])
   Return array of available cipher methods */
PHP_FUNCTION(openssl_get_cipher_methods)
{
	zend_bool aliases = 0;

	if (zend_parse_parameters(ZEND_NUM_ARGS() TSRMLS_CC, "|b", &aliases) == FAILURE) {
		return;
	}
	array_init(return_value);
	OBJ_NAME_do_all_sorted(OBJ_NAME_TYPE_CIPHER_METH,
		aliases ? openssl_add_method_or_alias: openssl_add_method, 
		return_value);
}
/* }}} */

/* {{{ proto string openssl_digest(string data, string method [, bool raw_output=false])
   Computes digest hash value for given data using given method, returns raw or binhex encoded string */
PHP_FUNCTION(openssl_digest)
{
	zend_bool raw_output = 0;
	char *data, *method;
	size_t data_len, method_len;
	const EVP_MD *mdtype;
	EVP_MD_CTX md_ctx;
	unsigned int siglen;
	zend_string *sigbuf;

	if (zend_parse_parameters(ZEND_NUM_ARGS() TSRMLS_CC, "ss|b", &data, &data_len, &method, &method_len, &raw_output) == FAILURE) {
		return;
	}
	mdtype = EVP_get_digestbyname(method);
	if (!mdtype) {
		php_error_docref(NULL TSRMLS_CC, E_WARNING, "Unknown signature algorithm");
		RETURN_FALSE;
	}

	siglen = EVP_MD_size(mdtype);
	sigbuf = zend_string_alloc(siglen, 0);

	EVP_DigestInit(&md_ctx, mdtype);
	EVP_DigestUpdate(&md_ctx, (unsigned char *)data, data_len);
	if (EVP_DigestFinal (&md_ctx, (unsigned char *)sigbuf->val, &siglen)) {
		if (raw_output) {
			sigbuf->val[siglen] = '\0';
			sigbuf->len = siglen;
			RETVAL_STR(sigbuf);
		} else {
			int digest_str_len = siglen * 2;
			zend_string *digest_str = zend_string_alloc(digest_str_len, 0);

			make_digest_ex(digest_str->val, (unsigned char*)sigbuf->val, siglen);
			digest_str->val[digest_str_len] = '\0';
			zend_string_release(sigbuf);
			RETVAL_STR(digest_str);
		}
	} else {
		zend_string_release(sigbuf);
		RETVAL_FALSE;
	}
}
/* }}} */

static zend_bool php_openssl_validate_iv(char **piv, int *piv_len, int iv_required_len TSRMLS_DC)
{
	char *iv_new;

	/* Best case scenario, user behaved */
	if (*piv_len == iv_required_len) {
		return 0;
	}

	iv_new = ecalloc(1, iv_required_len + 1);

	if (*piv_len <= 0) {
		/* BC behavior */
		*piv_len = iv_required_len;
		*piv     = iv_new;
		return 1;
	}

	if (*piv_len < iv_required_len) {
		php_error_docref(NULL TSRMLS_CC, E_WARNING, "IV passed is only %d bytes long, cipher expects an IV of precisely %d bytes, padding with \\0", *piv_len, iv_required_len);
		memcpy(iv_new, *piv, *piv_len);
		*piv_len = iv_required_len;
		*piv     = iv_new;
		return 1;
	}

	php_error_docref(NULL TSRMLS_CC, E_WARNING, "IV passed is %d bytes long which is longer than the %d expected by selected cipher, truncating", *piv_len, iv_required_len);
	memcpy(iv_new, *piv, iv_required_len);
	*piv_len = iv_required_len;
	*piv     = iv_new;
	return 1;

}

/* {{{ proto string openssl_encrypt(string data, string method, string password [, long options=0 [, string $iv='']])
   Encrypts given data with given method and key, returns raw or base64 encoded string */
PHP_FUNCTION(openssl_encrypt)
{
	zend_long options = 0;
	char *data, *method, *password, *iv = "";
	size_t data_len, method_len, password_len, iv_len = 0, max_iv_len;
	const EVP_CIPHER *cipher_type;
	EVP_CIPHER_CTX cipher_ctx;
	int i=0, outlen, keylen;
	zend_string *outbuf;
	unsigned char *key;
	zend_bool free_iv;

	if (zend_parse_parameters(ZEND_NUM_ARGS() TSRMLS_CC, "sss|ls", &data, &data_len, &method, &method_len, &password, &password_len, &options, &iv, &iv_len) == FAILURE) {
		return;
	}
	cipher_type = EVP_get_cipherbyname(method);
	if (!cipher_type) {
		php_error_docref(NULL TSRMLS_CC, E_WARNING, "Unknown cipher algorithm");
		RETURN_FALSE;
	}

	keylen = EVP_CIPHER_key_length(cipher_type);
	if (keylen > password_len) {
		key = emalloc(keylen);
		memset(key, 0, keylen);
		memcpy(key, password, password_len);
	} else {
		key = (unsigned char*)password;
	}

	max_iv_len = EVP_CIPHER_iv_length(cipher_type);
	if (iv_len <= 0 && max_iv_len > 0) {
		php_error_docref(NULL TSRMLS_CC, E_WARNING, "Using an empty Initialization Vector (iv) is potentially insecure and not recommended");
	}
	free_iv = php_openssl_validate_iv(&iv, (int *)&iv_len, max_iv_len TSRMLS_CC);

	outlen = data_len + EVP_CIPHER_block_size(cipher_type);
	outbuf = zend_string_alloc(outlen, 0);

	EVP_EncryptInit(&cipher_ctx, cipher_type, NULL, NULL);
	if (password_len > keylen) {
		EVP_CIPHER_CTX_set_key_length(&cipher_ctx, password_len);
	}
	EVP_EncryptInit_ex(&cipher_ctx, NULL, NULL, key, (unsigned char *)iv);
	if (options & OPENSSL_ZERO_PADDING) {
		EVP_CIPHER_CTX_set_padding(&cipher_ctx, 0);
	}
	if (data_len > 0) {
		EVP_EncryptUpdate(&cipher_ctx, (unsigned char*)outbuf->val, &i, (unsigned char *)data, data_len);
	}
	outlen = i;
	if (EVP_EncryptFinal(&cipher_ctx, (unsigned char *)outbuf->val + i, &i)) {
		outlen += i;
		if (options & OPENSSL_RAW_DATA) {
			outbuf->val[outlen] = '\0';
			outbuf->len = outlen;
			RETVAL_STR(outbuf);
		} else {
			zend_string *base64_str;

			base64_str = php_base64_encode((unsigned char*)outbuf->val, outlen);
			zend_string_release(outbuf);
			RETVAL_STR(base64_str);
		}
	} else {
		zend_string_release(outbuf);
		RETVAL_FALSE;
	}
	if (key != (unsigned char*)password) {
		efree(key);
	}
	if (free_iv) {
		efree(iv);
	}
	EVP_CIPHER_CTX_cleanup(&cipher_ctx);
}
/* }}} */

/* {{{ proto string openssl_decrypt(string data, string method, string password [, long options=0 [, string $iv = '']])
   Takes raw or base64 encoded string and dectupt it using given method and key */
PHP_FUNCTION(openssl_decrypt)
{
	zend_long options = 0;
	char *data, *method, *password, *iv = "";
	size_t data_len, method_len, password_len, iv_len = 0;
	const EVP_CIPHER *cipher_type;
	EVP_CIPHER_CTX cipher_ctx;
	int i, outlen, keylen;
	zend_string *outbuf;
	unsigned char *key;
	zend_string *base64_str = NULL;
	zend_bool free_iv;

	if (zend_parse_parameters(ZEND_NUM_ARGS() TSRMLS_CC, "sss|ls", &data, &data_len, &method, &method_len, &password, &password_len, &options, &iv, &iv_len) == FAILURE) {
		return;
	}

	if (!method_len) {
		php_error_docref(NULL TSRMLS_CC, E_WARNING, "Unknown cipher algorithm");
		RETURN_FALSE;
	}

	cipher_type = EVP_get_cipherbyname(method);
	if (!cipher_type) {
		php_error_docref(NULL TSRMLS_CC, E_WARNING, "Unknown cipher algorithm");
		RETURN_FALSE;
	}

	if (!(options & OPENSSL_RAW_DATA)) {
		base64_str = php_base64_decode((unsigned char*)data, data_len);
		if (!base64_str) {
			php_error_docref(NULL TSRMLS_CC, E_WARNING, "Failed to base64 decode the input");
			RETURN_FALSE;
		}
		data_len = base64_str->len;
		data = base64_str->val;
	}

	keylen = EVP_CIPHER_key_length(cipher_type);
	if (keylen > password_len) {
		key = emalloc(keylen);
		memset(key, 0, keylen);
		memcpy(key, password, password_len);
	} else {
		key = (unsigned char*)password;
	}

	free_iv = php_openssl_validate_iv(&iv, (int *)&iv_len, EVP_CIPHER_iv_length(cipher_type) TSRMLS_CC);

	outlen = data_len + EVP_CIPHER_block_size(cipher_type);
	outbuf = zend_string_alloc(outlen, 0);

	EVP_DecryptInit(&cipher_ctx, cipher_type, NULL, NULL);
	if (password_len > keylen) {
		EVP_CIPHER_CTX_set_key_length(&cipher_ctx, password_len);
	}
	EVP_DecryptInit_ex(&cipher_ctx, NULL, NULL, key, (unsigned char *)iv);
	if (options & OPENSSL_ZERO_PADDING) {
		EVP_CIPHER_CTX_set_padding(&cipher_ctx, 0);
	}
	EVP_DecryptUpdate(&cipher_ctx, (unsigned char*)outbuf->val, &i, (unsigned char *)data, data_len);
	outlen = i;
	if (EVP_DecryptFinal(&cipher_ctx, (unsigned char *)outbuf->val + i, &i)) {
		outlen += i;
		outbuf->val[outlen] = '\0';
		outbuf->len = outlen;
		RETVAL_STR(outbuf);
	} else {
		zend_string_release(outbuf);
		RETVAL_FALSE;
	}
	if (key != (unsigned char*)password) {
		efree(key);
	}
	if (free_iv) {
		efree(iv);
	}
	if (base64_str) {
		zend_string_release(base64_str);
	}
 	EVP_CIPHER_CTX_cleanup(&cipher_ctx);
}
/* }}} */

/* {{{ proto int openssl_cipher_iv_length(string $method) */
PHP_FUNCTION(openssl_cipher_iv_length)
{
	char *method;
	size_t method_len;
	const EVP_CIPHER *cipher_type;

	if (zend_parse_parameters(ZEND_NUM_ARGS() TSRMLS_CC, "s", &method, &method_len) == FAILURE) {
		return;
	}

	if (!method_len) {
		php_error_docref(NULL TSRMLS_CC, E_WARNING, "Unknown cipher algorithm");
		RETURN_FALSE;
	}

	cipher_type = EVP_get_cipherbyname(method);
	if (!cipher_type) {
		php_error_docref(NULL TSRMLS_CC, E_WARNING, "Unknown cipher algorithm");
		RETURN_FALSE;
	}

	RETURN_LONG(EVP_CIPHER_iv_length(cipher_type));
}
/* }}} */


/* {{{ proto string openssl_dh_compute_key(string pub_key, resource dh_key)
   Computes shared secret for public value of remote DH key and local DH key */
PHP_FUNCTION(openssl_dh_compute_key)
{
	zval *key;
	char *pub_str;
	size_t pub_len;
	EVP_PKEY *pkey;
	BIGNUM *pub;
	zend_string *data;
	int len;

	if (zend_parse_parameters(ZEND_NUM_ARGS() TSRMLS_CC, "sr", &pub_str, &pub_len, &key) == FAILURE) {
		return;
	}
	ZEND_FETCH_RESOURCE(pkey, EVP_PKEY *, key, -1, "OpenSSL key", le_key);
	if (!pkey || EVP_PKEY_type(pkey->type) != EVP_PKEY_DH || !pkey->pkey.dh) {
		RETURN_FALSE;
	}

	pub = BN_bin2bn((unsigned char*)pub_str, pub_len, NULL);

	data = zend_string_alloc(DH_size(pkey->pkey.dh), 0);
	len = DH_compute_key((unsigned char*)data->val, pub, pkey->pkey.dh);

	if (len >= 0) {
		data->len = len;
		data->val[len] = 0;
		RETVAL_STR(data);
	} else {
		zend_string_release(data);
		RETVAL_FALSE;
	}

	BN_free(pub);
}
/* }}} */

/* {{{ proto string openssl_random_pseudo_bytes(integer length [, &bool returned_strong_result])
   Returns a string of the length specified filled with random pseudo bytes */
PHP_FUNCTION(openssl_random_pseudo_bytes)
{
	zend_long buffer_length;
	zend_string *buffer = NULL;
	zval *zstrong_result_returned = NULL;
	int strong_result = 0;

	if (zend_parse_parameters(ZEND_NUM_ARGS() TSRMLS_CC, "l|z/", &buffer_length, &zstrong_result_returned) == FAILURE) {
		return;
	}

	if (buffer_length <= 0) {
		RETURN_FALSE;
	}

	if (zstrong_result_returned) {
		zval_dtor(zstrong_result_returned);
		ZVAL_BOOL(zstrong_result_returned, 0);
	}

	buffer = zend_string_alloc(buffer_length, 0);

#ifdef PHP_WIN32
	strong_result = 1;
	/* random/urandom equivalent on Windows */
	if (php_win32_get_random_bytes((unsigned char*)buffer->val, (size_t) buffer_length) == FAILURE){
		zend_string_release(buffer);
		if (zstrong_result_returned) {
			ZVAL_BOOL(zstrong_result_returned, 0);
		}
		RETURN_FALSE;
	}
#else
	if ((strong_result = RAND_pseudo_bytes((unsigned char*)buffer->val, buffer_length)) < 0) {
		zend_string_release(buffer);
		if (zstrong_result_returned) {
			ZVAL_BOOL(zstrong_result_returned, 0);
		}
		RETURN_FALSE;
	}
#endif

	buffer->val[buffer_length] = 0;
	RETVAL_STR(buffer);

	if (zstrong_result_returned) {
		ZVAL_BOOL(zstrong_result_returned, strong_result);
	}
}
/* }}} */

/*
 * Local variables:
 * tab-width: 8
 * c-basic-offset: 8
 * End:
 * vim600: sw=4 ts=4 fdm=marker
 * vim<600: sw=4 ts=4
 */
<|MERGE_RESOLUTION|>--- conflicted
+++ resolved
@@ -3589,21 +3589,12 @@
 PHP_FUNCTION(openssl_pkey_export_to_file)
 {
 	struct php_x509_request req;
-<<<<<<< HEAD
 	zval * zpkey, * args = NULL;
 	char * passphrase = NULL;
 	size_t passphrase_len = 0;
 	char * filename = NULL;
 	size_t filename_len = 0;
 	zend_resource *key_resource = NULL;
-=======
-	zval ** zpkey, * args = NULL;
-	char * passphrase = NULL; 
-	int passphrase_len = 0;
-	char * filename = NULL; 
-	int filename_len = 0;
-	long key_resource = -1;
->>>>>>> de65eaa8
 	int pem_write = 0;
 	EVP_PKEY * key;
 	BIO * bio_out = NULL;
@@ -3673,18 +3664,10 @@
 PHP_FUNCTION(openssl_pkey_export)
 {
 	struct php_x509_request req;
-<<<<<<< HEAD
 	zval * zpkey, * args = NULL, *out;
 	char * passphrase = NULL; size_t passphrase_len = 0;
 	int pem_write = 0;
 	zend_resource *key_resource = NULL;
-=======
-	zval ** zpkey, * args = NULL, *out;
-	char * passphrase = NULL; 
-	int passphrase_len = 0;
-	long key_resource = -1;
-	int pem_write = 0;
->>>>>>> de65eaa8
 	EVP_PKEY * key;
 	BIO * bio_out = NULL;
 	const EVP_CIPHER * cipher;
@@ -3896,46 +3879,8 @@
 #ifdef HAVE_EVP_PKEY_EC
 		case EVP_PKEY_EC:
 			ktype = OPENSSL_KEYTYPE_EC;
-<<<<<<< HEAD
-			if (pkey->pkey.ec == NULL) {
-				break;
-			}
-
-			zval ec;
-			const EC_GROUP *ec_group;
-			int nid;
-			char *crv_sn;
-			ASN1_OBJECT *obj;
-			// openssl recommends a buffer length of 80
-			char oir_buf[80];
-
-			ec_group = EC_KEY_get0_group(EVP_PKEY_get1_EC_KEY(pkey));
-
-			// Curve nid (numerical identifier) used for ASN1 mapping
-			nid = EC_GROUP_get_curve_name(ec_group);
-			if (nid == NID_undef) {
-				break;
-			}
-
-			array_init(&ec);
-
-			// Short object name
-			crv_sn = (char*) OBJ_nid2sn(nid);
-			if (crv_sn != NULL) {
-				add_assoc_string(&ec, "curve_name", crv_sn);
-			}
-
-			obj = OBJ_nid2obj(nid);
-			if (obj != NULL) {
-				int oir_len = OBJ_obj2txt(oir_buf, sizeof(oir_buf), obj, 1);
-				add_assoc_stringl(&ec, "curve_oid", (char*)oir_buf, oir_len);
-				ASN1_OBJECT_free(obj);
-			}
-
-			add_assoc_zval(return_value, "ec", &ec);
-=======
 			if (pkey->pkey.ec != NULL) {
-				zval *ec;
+				zval ec;
 				const EC_GROUP *ec_group;
 				int nid;
 				char *crv_sn;
@@ -3950,25 +3895,23 @@
 				if (nid == NID_undef) {
 					break;
 				}
-				ALLOC_INIT_ZVAL(ec);
-				array_init(ec);
+				array_init(&ec);
 
 				// Short object name
 				crv_sn = (char*) OBJ_nid2sn(nid);
 				if (crv_sn != NULL) {
-					add_assoc_string(ec, "curve_name", crv_sn, 1);
+					add_assoc_string(&ec, "curve_name", crv_sn);
 				}
 
 				obj = OBJ_nid2obj(nid);
 				if (obj != NULL) {
 					int oir_len = OBJ_obj2txt(oir_buf, sizeof(oir_buf), obj, 1);
-					add_assoc_stringl(ec, "curve_oid", (char*)oir_buf, oir_len, 1);
+					add_assoc_stringl(&ec, "curve_oid", (char*)oir_buf, oir_len);
 					ASN1_OBJECT_free(obj);
 				}
 
-				add_assoc_zval(return_value, "ec", ec);
+				add_assoc_zval(return_value, "ec", &ec);
 			}
->>>>>>> de65eaa8
 			break;
 #endif
 		default:
