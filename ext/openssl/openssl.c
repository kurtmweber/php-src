--- conflicted
+++ resolved
@@ -4272,7 +4272,6 @@
 	PKCS7 * p7 = NULL;
 	BIO * infile = NULL, * outfile = NULL;
 	STACK_OF(X509) *others = NULL;
-<<<<<<< HEAD
 	zend_resource *certresource = NULL, *keyresource = NULL;
 	zend_string * strindex;
 	char * infilename;
@@ -4282,19 +4281,7 @@
 	char * extracertsfilename = NULL;
 	size_t extracertsfilename_len;
 
-	if (zend_parse_parameters(ZEND_NUM_ARGS(), "ppzza!|lp",
-=======
-	long certresource = -1, keyresource = -1;
-	ulong intindex;
-	uint strindexlen;
-	HashPosition hpos;
-	char * strindex;
-	char * infilename;	int infilename_len;
-	char * outfilename;	int outfilename_len;
-	char * extracertsfilename = NULL; int extracertsfilename_len;
-
-	if (zend_parse_parameters(ZEND_NUM_ARGS() TSRMLS_CC, "ppZZa!|lp!",
->>>>>>> 0928bad9
+	if (zend_parse_parameters(ZEND_NUM_ARGS(), "ppzza!|lp!",
 				&infilename, &infilename_len, &outfilename, &outfilename_len,
 				&zcert, &zprivkey, &zheaders, &flags, &extracertsfilename,
 				&extracertsfilename_len) == FAILURE) {
