--- conflicted
+++ resolved
@@ -5252,8 +5252,6 @@
 }
 /* }}} */
 
-<<<<<<< HEAD
-=======
 #if defined(PHP_WIN32) && OPENSSL_VERSION_NUMBER >= 0x00907000L
 #define RETURN_CERT_VERIFY_FAILURE(code) X509_STORE_CTX_set_error(x509_store_ctx, code); return 0;
 static int win_cert_verify_callback(X509_STORE_CTX *x509_store_ctx, void *arg) /* {{{ */
@@ -5412,7 +5410,6 @@
 }
 /* }}} */
 #endif
->>>>>>> d6fb7b8f
 
 static long load_stream_cafile(X509_STORE *cert_store, const char *cafile TSRMLS_DC) /* {{{ */
 {
