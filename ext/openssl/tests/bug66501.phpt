--TEST--
Bug #66501: EC private key support in openssl_sign
--SKIPIF--
<?php 
if (!extension_loaded("openssl")) die("skip");
if (!defined('OPENSSL_KEYTYPE_EC')) die("skip no EC available");
<<<<<<< HEAD
=======
?>
>>>>>>> b20bcbc3
--FILE--
<?php
$pkey = 'ASN1 OID: prime256v1
-----BEGIN EC PARAMETERS-----
BggqhkjOPQMBBw==
-----END EC PARAMETERS-----
-----BEGIN EC PRIVATE KEY-----
MHcCAQEEILPkqoeyM7XgwYkuSj3077lrsrfWJK5LqMolv+m2oOjZoAoGCCqGSM49
AwEHoUQDQgAEPq4hbIWHvB51rdWr8ejrjWo4qVNWVugYFtPg/xLQw0mHkIPZ4DvK
sqOTOnMoezkbSmVVMuwz9flvnqHGmQvmug==
-----END EC PRIVATE KEY-----';
$key = openssl_pkey_get_private($pkey);
$res = openssl_sign($data ='alpha', $sign, $key, 'SHA1');
var_dump($res);
<<<<<<< HEAD
=======
?>
>>>>>>> b20bcbc3
--EXPECTF--
bool(true)<|MERGE_RESOLUTION|>--- conflicted
+++ resolved
@@ -4,10 +4,7 @@
 <?php 
 if (!extension_loaded("openssl")) die("skip");
 if (!defined('OPENSSL_KEYTYPE_EC')) die("skip no EC available");
-<<<<<<< HEAD
-=======
 ?>
->>>>>>> b20bcbc3
 --FILE--
 <?php
 $pkey = 'ASN1 OID: prime256v1
@@ -22,9 +19,6 @@
 $key = openssl_pkey_get_private($pkey);
 $res = openssl_sign($data ='alpha', $sign, $key, 'SHA1');
 var_dump($res);
-<<<<<<< HEAD
-=======
 ?>
->>>>>>> b20bcbc3
 --EXPECTF--
 bool(true)