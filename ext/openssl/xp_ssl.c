/*
  +----------------------------------------------------------------------+
  | PHP Version 7                                                        |
  +----------------------------------------------------------------------+
  | Copyright (c) 1997-2015 The PHP Group                                |
  +----------------------------------------------------------------------+
  | This source file is subject to version 3.01 of the PHP license,      |
  | that is bundled with this package in the file LICENSE, and is        |
  | available through the world-wide-web at the following url:           |
  | http://www.php.net/license/3_01.txt                                  |
  | If you did not receive a copy of the PHP license and are unable to   |
  | obtain it through the world-wide-web, please send a note to          |
  | license@php.net so we can mail you a copy immediately.               |
  +----------------------------------------------------------------------+
  | Authors: Wez Furlong <wez@thebrainroom.com>                          |
  |          Daniel Lowrey <rdlowrey@php.net>                            |
  |          Chris Wright <daverandom@php.net>                           |
  +----------------------------------------------------------------------+
*/

/* $Id$ */

#ifdef HAVE_CONFIG_H
#include "config.h"
#endif

#include "php.h"
#include "ext/standard/file.h"
#include "ext/standard/url.h"
#include "streams/php_streams_int.h"
#include "zend_smart_str.h"
#include "php_openssl.h"
#include "php_network.h"
#include <openssl/ssl.h>
#include <openssl/rsa.h>
#include <openssl/x509.h>
#include <openssl/x509v3.h>
#include <openssl/err.h>

#if OPENSSL_VERSION_NUMBER >= 0x10002000L
#include <openssl/bn.h>
#include <openssl/dh.h>
#endif

#ifdef PHP_WIN32
#include "win32/winutil.h"
#include "win32/time.h"
#include <Wincrypt.h>
/* These are from Wincrypt.h, they conflict with OpenSSL */
#undef X509_NAME
#undef X509_CERT_PAIR
#undef X509_EXTENSIONS
#endif

#ifdef NETWARE
#include <sys/select.h>
#endif

/* OpenSSL 1.0.2 removes SSLv2 support entirely*/
#if OPENSSL_VERSION_NUMBER < 0x10002000L && !defined(OPENSSL_NO_SSL2)
#define HAVE_SSL2 1
#endif

#ifndef OPENSSL_NO_SSL3
#define HAVE_SSL3 1
#endif

#if OPENSSL_VERSION_NUMBER >= 0x10001001L
#define HAVE_TLS11 1
#define HAVE_TLS12 1
#endif

#if !defined(OPENSSL_NO_ECDH) && OPENSSL_VERSION_NUMBER >= 0x0090800fL
#define HAVE_ECDH 1
#endif

#if !defined(OPENSSL_NO_TLSEXT)
#if OPENSSL_VERSION_NUMBER >= 0x00908070L
#define HAVE_TLS_SNI 1
#endif
#if OPENSSL_VERSION_NUMBER >= 0x10002000L
#define HAVE_TLS_ALPN 1
#endif
#endif


/* Flags for determining allowed stream crypto methods */
#define STREAM_CRYPTO_IS_CLIENT            (1<<0)
#define STREAM_CRYPTO_METHOD_SSLv2         (1<<1)
#define STREAM_CRYPTO_METHOD_SSLv3         (1<<2)
#define STREAM_CRYPTO_METHOD_TLSv1_0       (1<<3)
#define STREAM_CRYPTO_METHOD_TLSv1_1       (1<<4)
#define STREAM_CRYPTO_METHOD_TLSv1_2       (1<<5)

/* Simplify ssl context option retrieval */
#define GET_VER_OPT(name)               (PHP_STREAM_CONTEXT(stream) && (val = php_stream_context_get_option(PHP_STREAM_CONTEXT(stream), "ssl", name)) != NULL)
#define GET_VER_OPT_STRING(name, str)   if (GET_VER_OPT(name)) { convert_to_string_ex(val); str = Z_STRVAL_P(val); }
#define GET_VER_OPT_LONG(name, num)     if (GET_VER_OPT(name)) { convert_to_long_ex(val); num = Z_LVAL_P(val); }

/* Used for peer verification in windows */
#define PHP_X509_NAME_ENTRY_TO_UTF8(ne, i, out) ASN1_STRING_to_UTF8(&out, X509_NAME_ENTRY_get_data(X509_NAME_get_entry(ne, i)))

#ifndef OPENSSL_NO_RSA
static RSA *tmp_rsa_cb(SSL *s, int is_export, int keylength);
#endif

extern php_stream* php_openssl_get_stream_from_ssl_handle(const SSL *ssl);
extern zend_string* php_openssl_x509_fingerprint(X509 *peer, const char *method, zend_bool raw);
extern int php_openssl_get_ssl_stream_data_index();
extern int php_openssl_get_x509_list_id(void);
static struct timeval subtract_timeval( struct timeval a, struct timeval b );
static int compare_timeval( struct timeval a, struct timeval b );
static size_t php_openssl_sockop_io(int read, php_stream *stream, char *buf, size_t count);

php_stream_ops php_openssl_socket_ops;

/* Certificate contexts used for server-side SNI selection */
typedef struct _php_openssl_sni_cert_t {
	char *name;
	SSL_CTX *ctx;
} php_openssl_sni_cert_t;

/* Provides leaky bucket handhsake renegotiation rate-limiting  */
typedef struct _php_openssl_handshake_bucket_t {
	zend_long prev_handshake;
	zend_long limit;
	zend_long window;
	float tokens;
	unsigned should_close;
} php_openssl_handshake_bucket_t;

#ifdef HAVE_TLS_ALPN
/* Holds the available server ALPN protocols for negotiation */
typedef struct _php_openssl_alpn_ctx_t {
	unsigned char *data;
	unsigned short len;
} php_openssl_alpn_ctx;
#endif

/* This implementation is very closely tied to the that of the native
 * sockets implemented in the core.
 * Don't try this technique in other extensions!
 * */
typedef struct _php_openssl_netstream_data_t {
	php_netstream_data_t s;
	SSL *ssl_handle;
	SSL_CTX *ctx;
	struct timeval connect_timeout;
	int enable_on_connect;
	int is_client;
	int ssl_active;
	php_stream_xport_crypt_method_t method;
	php_openssl_handshake_bucket_t *reneg;
	php_openssl_sni_cert_t *sni_certs;
	unsigned sni_cert_count;
#ifdef HAVE_TLS_ALPN
	php_openssl_alpn_ctx *alpn_ctx;
#endif
	char *url_name;
	unsigned state_set:1;
	unsigned _spare:31;
} php_openssl_netstream_data_t;

/* it doesn't matter that we do some hash traversal here, since it is done only
 * in an error condition arising from a network connection problem */
static int is_http_stream_talking_to_iis(php_stream *stream) /* {{{ */
{
	if (Z_TYPE(stream->wrapperdata) == IS_ARRAY && stream->wrapper && strcasecmp(stream->wrapper->wops->label, "HTTP") == 0) {
		/* the wrapperdata is an array zval containing the headers */
		zval *tmp;

#define SERVER_MICROSOFT_IIS	"Server: Microsoft-IIS"
#define SERVER_GOOGLE "Server: GFE/"

		ZEND_HASH_FOREACH_VAL(Z_ARRVAL(stream->wrapperdata), tmp) {
			if (strncasecmp(Z_STRVAL_P(tmp), SERVER_MICROSOFT_IIS, sizeof(SERVER_MICROSOFT_IIS)-1) == 0) {
				return 1;
			} else if (strncasecmp(Z_STRVAL_P(tmp), SERVER_GOOGLE, sizeof(SERVER_GOOGLE)-1) == 0) {
				return 1;
			}
		} ZEND_HASH_FOREACH_END();
	}
	return 0;
}
/* }}} */

static int handle_ssl_error(php_stream *stream, int nr_bytes, zend_bool is_init) /* {{{ */
{
	php_openssl_netstream_data_t *sslsock = (php_openssl_netstream_data_t*)stream->abstract;
	int err = SSL_get_error(sslsock->ssl_handle, nr_bytes);
	char esbuf[512];
	smart_str ebuf = {0};
	unsigned long ecode;
	int retry = 1;

	switch(err) {
		case SSL_ERROR_ZERO_RETURN:
			/* SSL terminated (but socket may still be active) */
			retry = 0;
			break;
		case SSL_ERROR_WANT_READ:
		case SSL_ERROR_WANT_WRITE:
			/* re-negotiation, or perhaps the SSL layer needs more
			 * packets: retry in next iteration */
			errno = EAGAIN;
			retry = is_init ? 1 : sslsock->s.is_blocked;
			break;
		case SSL_ERROR_SYSCALL:
			if (ERR_peek_error() == 0) {
				if (nr_bytes == 0) {
					if (!is_http_stream_talking_to_iis(stream) && ERR_get_error() != 0) {
						php_error_docref(NULL, E_WARNING,
								"SSL: fatal protocol error");
					}
					SSL_set_shutdown(sslsock->ssl_handle, SSL_SENT_SHUTDOWN|SSL_RECEIVED_SHUTDOWN);
					stream->eof = 1;
					retry = 0;
				} else {
					char *estr = php_socket_strerror(php_socket_errno(), NULL, 0);

					php_error_docref(NULL, E_WARNING,
							"SSL: %s", estr);

					efree(estr);
					retry = 0;
				}
				break;
			}


			/* fall through */
		default:
			/* some other error */
			ecode = ERR_get_error();

			switch (ERR_GET_REASON(ecode)) {
				case SSL_R_NO_SHARED_CIPHER:
					php_error_docref(NULL, E_WARNING, "SSL_R_NO_SHARED_CIPHER: no suitable shared cipher could be used.  This could be because the server is missing an SSL certificate (local_cert context option)");
					retry = 0;
					break;

				default:
					do {
						/* NULL is automatically added */
						ERR_error_string_n(ecode, esbuf, sizeof(esbuf));
						if (ebuf.s) {
							smart_str_appendc(&ebuf, '\n');
						}
						smart_str_appends(&ebuf, esbuf);
					} while ((ecode = ERR_get_error()) != 0);

					smart_str_0(&ebuf);

					php_error_docref(NULL, E_WARNING,
							"SSL operation failed with code %d. %s%s",
							err,
							ebuf.s ? "OpenSSL Error messages:\n" : "",
							ebuf.s ? ebuf.s->val : "");
					if (ebuf.s) {
						smart_str_free(&ebuf);
					}
			}

			retry = 0;
			errno = 0;
	}
	return retry;
}
/* }}} */

static int verify_callback(int preverify_ok, X509_STORE_CTX *ctx) /* {{{ */
{
	php_stream *stream;
	SSL *ssl;
	int err, depth, ret;
	zval *val;
	zend_ulong allowed_depth = OPENSSL_DEFAULT_STREAM_VERIFY_DEPTH;


	ret = preverify_ok;

	/* determine the status for the current cert */
	err = X509_STORE_CTX_get_error(ctx);
	depth = X509_STORE_CTX_get_error_depth(ctx);

	/* conjure the stream & context to use */
	ssl = X509_STORE_CTX_get_ex_data(ctx, SSL_get_ex_data_X509_STORE_CTX_idx());
	stream = (php_stream*)SSL_get_ex_data(ssl, php_openssl_get_ssl_stream_data_index());

	/* if allow_self_signed is set, make sure that verification succeeds */
	if (err == X509_V_ERR_DEPTH_ZERO_SELF_SIGNED_CERT &&
		GET_VER_OPT("allow_self_signed") &&
		zend_is_true(val)
	) {
		ret = 1;
	}

	/* check the depth */
	GET_VER_OPT_LONG("verify_depth", allowed_depth);
	if ((zend_ulong)depth > allowed_depth) {
		ret = 0;
		X509_STORE_CTX_set_error(ctx, X509_V_ERR_CERT_CHAIN_TOO_LONG);
	}

	return ret;
}
/* }}} */

static int php_x509_fingerprint_cmp(X509 *peer, const char *method, const char *expected)
{
	zend_string *fingerprint;
	int result = -1;

	fingerprint = php_openssl_x509_fingerprint(peer, method, 0);
	if (fingerprint) {
		result = strcasecmp(expected, fingerprint->val);
		zend_string_release(fingerprint);
	}

	return result;
}

static zend_bool php_x509_fingerprint_match(X509 *peer, zval *val)
{
	if (Z_TYPE_P(val) == IS_STRING) {
		const char *method = NULL;

		switch (Z_STRLEN_P(val)) {
			case 32:
				method = "md5";
				break;

			case 40:
				method = "sha1";
				break;
		}

		return method && php_x509_fingerprint_cmp(peer, method, Z_STRVAL_P(val)) == 0;
	} else if (Z_TYPE_P(val) == IS_ARRAY) {
		zval *current;
		zend_string *key;

		if (!zend_hash_num_elements(Z_ARRVAL_P(val))) {
			php_error_docref(NULL, E_WARNING, "Invalid peer_fingerprint array; [algo => fingerprint] form required");
			return 0;
		}

		ZEND_HASH_FOREACH_STR_KEY_VAL(Z_ARRVAL_P(val), key, current) {
			if (key == NULL || Z_TYPE_P(current) != IS_STRING) {
				php_error_docref(NULL, E_WARNING, "Invalid peer_fingerprint array; [algo => fingerprint] form required");
				return 0;
			}
			if (php_x509_fingerprint_cmp(peer, key->val, Z_STRVAL_P(current)) != 0) {
				return 0;
			}
		} ZEND_HASH_FOREACH_END();

		return 1;
	} else {
		php_error_docref(NULL, E_WARNING,
			"Invalid peer_fingerprint value; fingerprint string or array of the form [algo => fingerprint] required");
	}

	return 0;
}

static zend_bool matches_wildcard_name(const char *subjectname, const char *certname) /* {{{ */
{
	char *wildcard = NULL;
	ptrdiff_t prefix_len;
	size_t suffix_len, subject_len;

	if (strcasecmp(subjectname, certname) == 0) {
		return 1;
	}

	/* wildcard, if present, must only be present in the left-most component */
	if (!(wildcard = strchr(certname, '*')) || memchr(certname, '.', wildcard - certname)) {
		return 0;
	}

	/* 1) prefix, if not empty, must match subject */
	prefix_len = wildcard - certname;
	if (prefix_len && strncasecmp(subjectname, certname, prefix_len) != 0) {
		return 0;
	}

	suffix_len = strlen(wildcard + 1);
	subject_len = strlen(subjectname);
	if (suffix_len <= subject_len) {
		/* 2) suffix must match
		 * 3) no . between prefix and suffix
		 **/
		return strcasecmp(wildcard + 1, subjectname + subject_len - suffix_len) == 0 &&
			memchr(subjectname + prefix_len, '.', subject_len - suffix_len - prefix_len) == NULL;
	}

	return 0;
}
/* }}} */

static zend_bool matches_san_list(X509 *peer, const char *subject_name) /* {{{ */
{
	int i, len;
	unsigned char *cert_name = NULL;
	char ipbuffer[64];

	GENERAL_NAMES *alt_names = X509_get_ext_d2i(peer, NID_subject_alt_name, 0, 0);
	int alt_name_count = sk_GENERAL_NAME_num(alt_names);

	for (i = 0; i < alt_name_count; i++) {
		GENERAL_NAME *san = sk_GENERAL_NAME_value(alt_names, i);

		if (san->type == GEN_DNS) {
			ASN1_STRING_to_UTF8(&cert_name, san->d.dNSName);
			if (ASN1_STRING_length(san->d.dNSName) != strlen((const char*)cert_name)) {
				OPENSSL_free(cert_name);
				/* prevent null-byte poisoning*/
				continue;
			}

			/* accommodate valid FQDN entries ending in "." */
			len = strlen((const char*)cert_name);
			if (len && strcmp((const char *)&cert_name[len-1], ".") == 0) {
				cert_name[len-1] = '\0';
			}

			if (matches_wildcard_name(subject_name, (const char *)cert_name)) {
				OPENSSL_free(cert_name);
				return 1;
			}
			OPENSSL_free(cert_name);
		} else if (san->type == GEN_IPADD) {
			if (san->d.iPAddress->length == 4) {
				sprintf(ipbuffer, "%d.%d.%d.%d",
					san->d.iPAddress->data[0],
					san->d.iPAddress->data[1],
					san->d.iPAddress->data[2],
					san->d.iPAddress->data[3]
				);
				if (strcasecmp(subject_name, (const char*)ipbuffer) == 0) {
					return 1;
				}
			}
			/* No, we aren't bothering to check IPv6 addresses. Why?
 * 			 * Because IP SAN names are officially deprecated and are
 * 			 			 * not allowed by CAs starting in 2015. Deal with it.
 * 			 			 			 */
		}
	}

	return 0;
}
/* }}} */

static zend_bool matches_common_name(X509 *peer, const char *subject_name) /* {{{ */
{
	char buf[1024];
	X509_NAME *cert_name;
	zend_bool is_match = 0;
	int cert_name_len;

	cert_name = X509_get_subject_name(peer);
	cert_name_len = X509_NAME_get_text_by_NID(cert_name, NID_commonName, buf, sizeof(buf));

	if (cert_name_len == -1) {
		php_error_docref(NULL, E_WARNING, "Unable to locate peer certificate CN");
	} else if (cert_name_len != strlen(buf)) {
		php_error_docref(NULL, E_WARNING, "Peer certificate CN=`%.*s' is malformed", cert_name_len, buf);
	} else if (matches_wildcard_name(subject_name, buf)) {
		is_match = 1;
	} else {
		php_error_docref(NULL, E_WARNING, "Peer certificate CN=`%.*s' did not match expected CN=`%s'", cert_name_len, buf, subject_name);
	}

	return is_match;
}
/* }}} */

static int apply_peer_verification_policy(SSL *ssl, X509 *peer, php_stream *stream) /* {{{ */
{
	zval *val = NULL;
	char *peer_name = NULL;
	int err,
		must_verify_peer,
		must_verify_peer_name,
		must_verify_fingerprint,
		has_cnmatch_ctx_opt;

	php_openssl_netstream_data_t *sslsock = (php_openssl_netstream_data_t*)stream->abstract;

	must_verify_peer = GET_VER_OPT("verify_peer")
		? zend_is_true(val)
		: sslsock->is_client;

	has_cnmatch_ctx_opt = GET_VER_OPT("CN_match");
	must_verify_peer_name = (has_cnmatch_ctx_opt || GET_VER_OPT("verify_peer_name"))
		? zend_is_true(val)
		: sslsock->is_client;

	must_verify_fingerprint = GET_VER_OPT("peer_fingerprint");

	if ((must_verify_peer || must_verify_peer_name || must_verify_fingerprint) && peer == NULL) {
		php_error_docref(NULL, E_WARNING, "Could not get peer certificate");
		return FAILURE;
	}

	/* Verify the peer against using CA file/path settings */
	if (must_verify_peer) {
		err = SSL_get_verify_result(ssl);
		switch (err) {
			case X509_V_OK:
				/* fine */
				break;
			case X509_V_ERR_DEPTH_ZERO_SELF_SIGNED_CERT:
				if (GET_VER_OPT("allow_self_signed") && zend_is_true(val)) {
					/* allowed */
					break;
				}
				/* not allowed, so fall through */
			default:
				php_error_docref(NULL, E_WARNING,
						"Could not verify peer: code:%d %s",
						err,
						X509_verify_cert_error_string(err)
				);
				return FAILURE;
		}
	}

	/* If a peer_fingerprint match is required this trumps peer and peer_name verification */
	if (must_verify_fingerprint) {
		if (Z_TYPE_P(val) == IS_STRING || Z_TYPE_P(val) == IS_ARRAY) {
			if (!php_x509_fingerprint_match(peer, val)) {
				php_error_docref(NULL, E_WARNING,
					"peer_fingerprint match failure"
				);
				return FAILURE;
			}
		} else {
			php_error_docref(NULL, E_WARNING,
				"Expected peer fingerprint must be a string or an array"
			);
			return FAILURE;
		}
	}

	/* verify the host name presented in the peer certificate */
	if (must_verify_peer_name) {
		GET_VER_OPT_STRING("peer_name", peer_name);

		if (has_cnmatch_ctx_opt) {
			GET_VER_OPT_STRING("CN_match", peer_name);
			php_error(E_DEPRECATED,
				"the 'CN_match' SSL context option is deprecated in favor of 'peer_name'"
			);
		}
		/* If no peer name was specified we use the autodetected url name in client environments */
		if (peer_name == NULL && sslsock->is_client) {
			peer_name = sslsock->url_name;
		}

		if (peer_name) {
			if (matches_san_list(peer, peer_name)) {
				return SUCCESS;
			} else if (matches_common_name(peer, peer_name)) {
				return SUCCESS;
			} else {
				return FAILURE;
			}
		} else {
			return FAILURE;
		}
	}

	return SUCCESS;
}
/* }}} */

static int passwd_callback(char *buf, int num, int verify, void *data) /* {{{ */
{
	php_stream *stream = (php_stream *)data;
	zval *val = NULL;
	char *passphrase = NULL;
	/* TODO: could expand this to make a callback into PHP user-space */

	GET_VER_OPT_STRING("passphrase", passphrase);

	if (passphrase) {
		if (Z_STRLEN_P(val) < num - 1) {
			memcpy(buf, Z_STRVAL_P(val), Z_STRLEN_P(val)+1);
			return (int)Z_STRLEN_P(val);
		}
	}
	return 0;
}
/* }}} */

#if defined(PHP_WIN32) && OPENSSL_VERSION_NUMBER >= 0x00907000L
#define RETURN_CERT_VERIFY_FAILURE(code) X509_STORE_CTX_set_error(x509_store_ctx, code); return 0;
static int win_cert_verify_callback(X509_STORE_CTX *x509_store_ctx, void *arg) /* {{{ */
{
	PCCERT_CONTEXT cert_ctx = NULL;
	PCCERT_CHAIN_CONTEXT cert_chain_ctx = NULL;

	php_stream *stream;
	php_openssl_netstream_data_t *sslsock;
	zval *val;
	zend_bool is_self_signed = 0;


	stream = (php_stream*)arg;
	sslsock = (php_openssl_netstream_data_t*)stream->abstract;

	{ /* First convert the x509 struct back to a DER encoded buffer and let Windows decode it into a form it can work with */
		unsigned char *der_buf = NULL;
		int der_len;

		der_len = i2d_X509(x509_store_ctx->cert, &der_buf);
		if (der_len < 0) {
			unsigned long err_code, e;
			char err_buf[512];

			while ((e = ERR_get_error()) != 0) {
				err_code = e;
			}

			php_error_docref(NULL, E_WARNING, "Error encoding X509 certificate: %d: %s", err_code, ERR_error_string(err_code, err_buf));
			RETURN_CERT_VERIFY_FAILURE(SSL_R_CERTIFICATE_VERIFY_FAILED);
		}

		cert_ctx = CertCreateCertificateContext(X509_ASN_ENCODING, der_buf, der_len);
		OPENSSL_free(der_buf);

		if (cert_ctx == NULL) {
			php_error_docref(NULL, E_WARNING, "Error creating certificate context: %s", php_win_err());
			RETURN_CERT_VERIFY_FAILURE(SSL_R_CERTIFICATE_VERIFY_FAILED);
		}
	}

	{ /* Next fetch the relevant cert chain from the store */
		CERT_ENHKEY_USAGE enhkey_usage = {0};
		CERT_USAGE_MATCH cert_usage = {0};
		CERT_CHAIN_PARA chain_params = {sizeof(CERT_CHAIN_PARA)};
		LPSTR usages[] = {szOID_PKIX_KP_SERVER_AUTH, szOID_SERVER_GATED_CRYPTO, szOID_SGC_NETSCAPE};
		DWORD chain_flags = 0;
		unsigned long allowed_depth = OPENSSL_DEFAULT_STREAM_VERIFY_DEPTH;
		unsigned int i;

		enhkey_usage.cUsageIdentifier = 3;
		enhkey_usage.rgpszUsageIdentifier = usages;
		cert_usage.dwType = USAGE_MATCH_TYPE_OR;
		cert_usage.Usage = enhkey_usage;
		chain_params.RequestedUsage = cert_usage;
		chain_flags = CERT_CHAIN_CACHE_END_CERT | CERT_CHAIN_REVOCATION_CHECK_CHAIN_EXCLUDE_ROOT;

		if (!CertGetCertificateChain(NULL, cert_ctx, NULL, NULL, &chain_params, chain_flags, NULL, &cert_chain_ctx)) {
			php_error_docref(NULL, E_WARNING, "Error getting certificate chain: %s", php_win_err());
			CertFreeCertificateContext(cert_ctx);
			RETURN_CERT_VERIFY_FAILURE(SSL_R_CERTIFICATE_VERIFY_FAILED);
		}

		/* check if the cert is self-signed */
		if (cert_chain_ctx->cChain > 0 && cert_chain_ctx->rgpChain[0]->cElement > 0
			&& (cert_chain_ctx->rgpChain[0]->rgpElement[0]->TrustStatus.dwInfoStatus & CERT_TRUST_IS_SELF_SIGNED) != 0) {
			is_self_signed = 1;
		}

		/* check the depth */
		GET_VER_OPT_LONG("verify_depth", allowed_depth);

		for (i = 0; i < cert_chain_ctx->cChain; i++) {
			if (cert_chain_ctx->rgpChain[i]->cElement > allowed_depth) {
				CertFreeCertificateChain(cert_chain_ctx);
				CertFreeCertificateContext(cert_ctx);
				RETURN_CERT_VERIFY_FAILURE(X509_V_ERR_CERT_CHAIN_TOO_LONG);
			}
		}
	}

	{ /* Then verify it against a policy */
		SSL_EXTRA_CERT_CHAIN_POLICY_PARA ssl_policy_params = {sizeof(SSL_EXTRA_CERT_CHAIN_POLICY_PARA)};
		CERT_CHAIN_POLICY_PARA chain_policy_params = {sizeof(CERT_CHAIN_POLICY_PARA)};
		CERT_CHAIN_POLICY_STATUS chain_policy_status = {sizeof(CERT_CHAIN_POLICY_STATUS)};
		LPWSTR server_name = NULL;
		BOOL verify_result;

		{ /* This looks ridiculous and it is - but we validate the name ourselves using the peer_name
		     ctx option, so just use the CN from the cert here */

			X509_NAME *cert_name;
			unsigned char *cert_name_utf8;
			int index, cert_name_utf8_len;
			DWORD num_wchars;

			cert_name = X509_get_subject_name(x509_store_ctx->cert);
			index = X509_NAME_get_index_by_NID(cert_name, NID_commonName, -1);
			if (index < 0) {
				php_error_docref(NULL, E_WARNING, "Unable to locate certificate CN");
				CertFreeCertificateChain(cert_chain_ctx);
				CertFreeCertificateContext(cert_ctx);
				RETURN_CERT_VERIFY_FAILURE(SSL_R_CERTIFICATE_VERIFY_FAILED);
			}

			cert_name_utf8_len = PHP_X509_NAME_ENTRY_TO_UTF8(cert_name, index, cert_name_utf8);

			num_wchars = MultiByteToWideChar(CP_UTF8, 0, (char*)cert_name_utf8, -1, NULL, 0);
			if (num_wchars == 0) {
				php_error_docref(NULL, E_WARNING, "Unable to convert %s to wide character string", cert_name_utf8);
				OPENSSL_free(cert_name_utf8);
				CertFreeCertificateChain(cert_chain_ctx);
				CertFreeCertificateContext(cert_ctx);
				RETURN_CERT_VERIFY_FAILURE(SSL_R_CERTIFICATE_VERIFY_FAILED);
			}

			server_name = emalloc((num_wchars * sizeof(WCHAR)) + sizeof(WCHAR));

			num_wchars = MultiByteToWideChar(CP_UTF8, 0, (char*)cert_name_utf8, -1, server_name, num_wchars);
			if (num_wchars == 0) {
				php_error_docref(NULL, E_WARNING, "Unable to convert %s to wide character string", cert_name_utf8);
				efree(server_name);
				OPENSSL_free(cert_name_utf8);
				CertFreeCertificateChain(cert_chain_ctx);
				CertFreeCertificateContext(cert_ctx);
				RETURN_CERT_VERIFY_FAILURE(SSL_R_CERTIFICATE_VERIFY_FAILED);
			}

			OPENSSL_free(cert_name_utf8);
		}

		ssl_policy_params.dwAuthType = (sslsock->is_client) ? AUTHTYPE_SERVER : AUTHTYPE_CLIENT;
		ssl_policy_params.pwszServerName = server_name;
		chain_policy_params.pvExtraPolicyPara = &ssl_policy_params;

		verify_result = CertVerifyCertificateChainPolicy(CERT_CHAIN_POLICY_SSL, cert_chain_ctx, &chain_policy_params, &chain_policy_status);

		efree(server_name);
		CertFreeCertificateChain(cert_chain_ctx);
		CertFreeCertificateContext(cert_ctx);

		if (!verify_result) {
			php_error_docref(NULL, E_WARNING, "Error verifying certificate chain policy: %s", php_win_err());
			RETURN_CERT_VERIFY_FAILURE(SSL_R_CERTIFICATE_VERIFY_FAILED);
		}

		if (chain_policy_status.dwError != 0) {
			/* The chain does not match the policy */
			if (is_self_signed && chain_policy_status.dwError == CERT_E_UNTRUSTEDROOT
				&& GET_VER_OPT("allow_self_signed") && zend_is_true(val)) {
				/* allow self-signed certs */
				X509_STORE_CTX_set_error(x509_store_ctx, X509_V_ERR_DEPTH_ZERO_SELF_SIGNED_CERT);
			} else {
				RETURN_CERT_VERIFY_FAILURE(SSL_R_CERTIFICATE_VERIFY_FAILED);
			}
		}
	}

	return 1;
}
/* }}} */
#endif

static long load_stream_cafile(X509_STORE *cert_store, const char *cafile) /* {{{ */
{
	php_stream *stream;
	X509 *cert;
	BIO *buffer;
	int buffer_active = 0;
	char *line = NULL;
	size_t line_len;
	long certs_added = 0;

	stream = php_stream_open_wrapper(cafile, "rb", 0, NULL);

	if (stream == NULL) {
		php_error(E_WARNING, "failed loading cafile stream: `%s'", cafile);
		return 0;
	} else if (stream->wrapper->is_url) {
		php_stream_close(stream);
		php_error(E_WARNING, "remote cafile streams are disabled for security purposes");
		return 0;
	}

	cert_start: {
		line = php_stream_get_line(stream, NULL, 0, &line_len);
		if (line == NULL) {
			goto stream_complete;
		} else if (!strcmp(line, "-----BEGIN CERTIFICATE-----\n") ||
			!strcmp(line, "-----BEGIN CERTIFICATE-----\r\n")
		) {
			buffer = BIO_new(BIO_s_mem());
			buffer_active = 1;
			goto cert_line;
		} else {
			efree(line);
			goto cert_start;
		}
	}

	cert_line: {
		BIO_puts(buffer, line);
		efree(line);
		line = php_stream_get_line(stream, NULL, 0, &line_len);
		if (line == NULL) {
			goto stream_complete;
		} else if (!strcmp(line, "-----END CERTIFICATE-----") ||
			!strcmp(line, "-----END CERTIFICATE-----\n") ||
			!strcmp(line, "-----END CERTIFICATE-----\r\n")
		) {
			goto add_cert;
		} else {
			goto cert_line;
		}
	}

	add_cert: {
		BIO_puts(buffer, line);
		efree(line);
		cert = PEM_read_bio_X509(buffer, NULL, 0, NULL);
		BIO_free(buffer);
		buffer_active = 0;
		if (cert && X509_STORE_add_cert(cert_store, cert)) {
			++certs_added;
		}
		goto cert_start;
	}

	stream_complete: {
		php_stream_close(stream);
		if (buffer_active == 1) {
			BIO_free(buffer);
		}
	}

	if (certs_added == 0) {
		php_error(E_WARNING, "no valid certs found cafile stream: `%s'", cafile);
	}

	return certs_added;
}
/* }}} */

static int enable_peer_verification(SSL_CTX *ctx, php_stream *stream) /* {{{ */
{
	zval *val = NULL;
	char *cafile = NULL;
	char *capath = NULL;

	GET_VER_OPT_STRING("cafile", cafile);
	GET_VER_OPT_STRING("capath", capath);

	if (!cafile) {
		cafile = zend_ini_string("openssl.cafile", sizeof("openssl.cafile")-1, 0);
		cafile = strlen(cafile) ? cafile : NULL;
	}

	if (!capath) {
		capath = zend_ini_string("openssl.capath", sizeof("openssl.capath")-1, 0);
		capath = strlen(capath) ? capath : NULL;
	}

	if (cafile || capath) {
		if (!SSL_CTX_load_verify_locations(ctx, cafile, capath)) {
			if (cafile && !load_stream_cafile(SSL_CTX_get_cert_store(ctx), cafile)) {
				return FAILURE;
			}
		}
	} else {
#if defined(PHP_WIN32) && OPENSSL_VERSION_NUMBER >= 0x00907000L
		SSL_CTX_set_cert_verify_callback(ctx, win_cert_verify_callback, (void *)stream);
		SSL_CTX_set_verify(ctx, SSL_VERIFY_PEER, NULL);
#else
		php_openssl_netstream_data_t *sslsock;
		sslsock = (php_openssl_netstream_data_t*)stream->abstract;

		if (sslsock->is_client && !SSL_CTX_set_default_verify_paths(ctx)) {
			php_error_docref(NULL, E_WARNING,
				"Unable to set default verify locations and no CA settings specified");
			return FAILURE;
		}
#endif
	}

	SSL_CTX_set_verify(ctx, SSL_VERIFY_PEER, verify_callback);

	return SUCCESS;
}
/* }}} */

static void disable_peer_verification(SSL_CTX *ctx, php_stream *stream) /* {{{ */
{
	SSL_CTX_set_verify(ctx, SSL_VERIFY_NONE, NULL);
}
/* }}} */

static int set_local_cert(SSL_CTX *ctx, php_stream *stream) /* {{{ */
{
	zval *val = NULL;
	char *certfile = NULL;

	GET_VER_OPT_STRING("local_cert", certfile);

	if (certfile) {
		char resolved_path_buff[MAXPATHLEN];
		const char * private_key = NULL;

		if (VCWD_REALPATH(certfile, resolved_path_buff)) {
			/* a certificate to use for authentication */
			if (SSL_CTX_use_certificate_chain_file(ctx, resolved_path_buff) != 1) {
				php_error_docref(NULL, E_WARNING, "Unable to set local cert chain file `%s'; Check that your cafile/capath settings include details of your certificate and its issuer", certfile);
				return FAILURE;
			}
			GET_VER_OPT_STRING("local_pk", private_key);

			if (private_key) {
				char resolved_path_buff_pk[MAXPATHLEN];
				if (VCWD_REALPATH(private_key, resolved_path_buff_pk)) {
					if (SSL_CTX_use_PrivateKey_file(ctx, resolved_path_buff_pk, SSL_FILETYPE_PEM) != 1) {
						php_error_docref(NULL, E_WARNING, "Unable to set private key file `%s'", resolved_path_buff_pk);
						return FAILURE;
					}
				}
			} else {
				if (SSL_CTX_use_PrivateKey_file(ctx, resolved_path_buff, SSL_FILETYPE_PEM) != 1) {
					php_error_docref(NULL, E_WARNING, "Unable to set private key file `%s'", resolved_path_buff);
					return FAILURE;
				}
			}

#if OPENSSL_VERSION_NUMBER < 0x10001001L
			do {
				/* Unnecessary as of OpenSSLv1.0.1 (will segfault if used with >= 10001001 ) */
				X509 *cert = NULL;
				EVP_PKEY *key = NULL;
				SSL *tmpssl = SSL_new(ctx);
				cert = SSL_get_certificate(tmpssl);

				if (cert) {
					key = X509_get_pubkey(cert);
					EVP_PKEY_copy_parameters(key, SSL_get_privatekey(tmpssl));
					EVP_PKEY_free(key);
				}
				SSL_free(tmpssl);
			} while (0);
#endif
			if (!SSL_CTX_check_private_key(ctx)) {
				php_error_docref(NULL, E_WARNING, "Private key does not match certificate!");
			}
		}
	}

	return SUCCESS;
}
/* }}} */

static const SSL_METHOD *php_select_crypto_method(zend_long method_value, int is_client) /* {{{ */
{
	if (method_value == STREAM_CRYPTO_METHOD_SSLv2) {
#ifdef HAVE_SSL2
		return is_client ? (SSL_METHOD *)SSLv2_client_method() : (SSL_METHOD *)SSLv2_server_method();
#else
		php_error_docref(NULL, E_WARNING,
				"SSLv2 unavailable in the OpenSSL library against which PHP is linked");
		return NULL;
#endif
	} else if (method_value == STREAM_CRYPTO_METHOD_SSLv3) {
#ifdef HAVE_SSL3
		return is_client ? SSLv3_client_method() : SSLv3_server_method();
#else
		php_error_docref(NULL, E_WARNING,
				"SSLv3 unavailable in the OpenSSL library against which PHP is linked");
		return NULL;
#endif
	} else if (method_value == STREAM_CRYPTO_METHOD_TLSv1_0) {
		return is_client ? TLSv1_client_method() : TLSv1_server_method();
	} else if (method_value == STREAM_CRYPTO_METHOD_TLSv1_1) {
#ifdef HAVE_TLS11
		return is_client ? TLSv1_1_client_method() : TLSv1_1_server_method();
#else
		php_error_docref(NULL, E_WARNING,
				"TLSv1.1 unavailable in the OpenSSL library against which PHP is linked");
		return NULL;
#endif
	} else if (method_value == STREAM_CRYPTO_METHOD_TLSv1_2) {
#ifdef HAVE_TLS12
		return is_client ? TLSv1_2_client_method() : TLSv1_2_server_method();
#else
		php_error_docref(NULL, E_WARNING,
				"TLSv1.2 unavailable in the OpenSSL library against which PHP is linked");
		return NULL;
#endif
	} else {
		php_error_docref(NULL, E_WARNING,
				"Invalid crypto method");
		return NULL;
	}
}
/* }}} */

static int php_get_crypto_method_ctx_flags(int method_flags) /* {{{ */
{
	int ssl_ctx_options = SSL_OP_ALL;

#ifdef HAVE_SSL2
	if (!(method_flags & STREAM_CRYPTO_METHOD_SSLv2)) {
		ssl_ctx_options |= SSL_OP_NO_SSLv2;
	}
#endif
#ifdef HAVE_SSL3
	if (!(method_flags & STREAM_CRYPTO_METHOD_SSLv3)) {
		ssl_ctx_options |= SSL_OP_NO_SSLv3;
	}
#endif
	if (!(method_flags & STREAM_CRYPTO_METHOD_TLSv1_0)) {
		ssl_ctx_options |= SSL_OP_NO_TLSv1;
	}
#ifdef HAVE_TLS11
	if (!(method_flags & STREAM_CRYPTO_METHOD_TLSv1_1)) {
		ssl_ctx_options |= SSL_OP_NO_TLSv1_1;
	}
#endif
#ifdef HAVE_TLS12
	if (!(method_flags & STREAM_CRYPTO_METHOD_TLSv1_2)) {
		ssl_ctx_options |= SSL_OP_NO_TLSv1_2;
	}
#endif

	return ssl_ctx_options;
}
/* }}} */

static void limit_handshake_reneg(const SSL *ssl) /* {{{ */
{
	php_stream *stream;
	php_openssl_netstream_data_t *sslsock;
	struct timeval now;
	zend_long elapsed_time;

	stream = php_openssl_get_stream_from_ssl_handle(ssl);
	sslsock = (php_openssl_netstream_data_t*)stream->abstract;
	gettimeofday(&now, NULL);

	/* The initial handshake is never rate-limited */
	if (sslsock->reneg->prev_handshake == 0) {
		sslsock->reneg->prev_handshake = now.tv_sec;
		return;
	}

	elapsed_time = (now.tv_sec - sslsock->reneg->prev_handshake);
	sslsock->reneg->prev_handshake = now.tv_sec;
	sslsock->reneg->tokens -= (elapsed_time * (sslsock->reneg->limit / sslsock->reneg->window));

	if (sslsock->reneg->tokens < 0) {
		sslsock->reneg->tokens = 0;
	}
	++sslsock->reneg->tokens;

	/* The token level exceeds our allowed limit */
	if (sslsock->reneg->tokens > sslsock->reneg->limit) {
		zval *val;


		sslsock->reneg->should_close = 1;

		if (PHP_STREAM_CONTEXT(stream) && (val = php_stream_context_get_option(PHP_STREAM_CONTEXT(stream),
				"ssl", "reneg_limit_callback")) != NULL
		) {
			zval param, retval;

			php_stream_to_zval(stream, &param);

			/* Closing the stream inside this callback would segfault! */
			stream->flags |= PHP_STREAM_FLAG_NO_FCLOSE;
			if (FAILURE == call_user_function_ex(EG(function_table), NULL, val, &retval, 1, &param, 0, NULL)) {
				php_error(E_WARNING, "SSL: failed invoking reneg limit notification callback");
			}
			stream->flags ^= PHP_STREAM_FLAG_NO_FCLOSE;

			/* If the reneg_limit_callback returned true don't auto-close */
			if (Z_TYPE(retval) == IS_TRUE) {
				sslsock->reneg->should_close = 0;
			}

			zval_ptr_dtor(&retval);
		} else {
			php_error_docref(NULL, E_WARNING,
				"SSL: client-initiated handshake rate limit exceeded by peer");
		}
	}
}
/* }}} */

static void info_callback(const SSL *ssl, int where, int ret) /* {{{ */
{
	/* Rate-limit client-initiated handshake renegotiation to prevent DoS */
	if (where & SSL_CB_HANDSHAKE_START) {
		limit_handshake_reneg(ssl);
	}
}
/* }}} */

static void init_server_reneg_limit(php_stream *stream, php_openssl_netstream_data_t *sslsock) /* {{{ */
{
	zval *val;
	zend_long limit = OPENSSL_DEFAULT_RENEG_LIMIT;
	zend_long window = OPENSSL_DEFAULT_RENEG_WINDOW;

	if (PHP_STREAM_CONTEXT(stream) &&
		NULL != (val = php_stream_context_get_option(PHP_STREAM_CONTEXT(stream),
				"ssl", "reneg_limit"))
	) {
		convert_to_long(val);
		limit = Z_LVAL_P(val);
	}

	/* No renegotiation rate-limiting */
	if (limit < 0) {
		return;
	}

	if (PHP_STREAM_CONTEXT(stream) &&
		NULL != (val = php_stream_context_get_option(PHP_STREAM_CONTEXT(stream),
				"ssl", "reneg_window"))
	) {
		convert_to_long(val);
		window = Z_LVAL_P(val);
	}

	sslsock->reneg = (void*)pemalloc(sizeof(php_openssl_handshake_bucket_t),
		php_stream_is_persistent(stream)
	);

	sslsock->reneg->limit = limit;
	sslsock->reneg->window = window;
	sslsock->reneg->prev_handshake = 0;
	sslsock->reneg->tokens = 0;
	sslsock->reneg->should_close = 0;

	SSL_set_info_callback(sslsock->ssl_handle, info_callback);
}
/* }}} */

#ifndef OPENSSL_NO_RSA
static RSA *tmp_rsa_cb(SSL *s, int is_export, int keylength)
{
	BIGNUM *bn = NULL;
	static RSA *rsa_tmp = NULL;

	if (!rsa_tmp && ((bn = BN_new()) == NULL)) {
		php_error_docref(NULL, E_WARNING, "allocation error generating RSA key");
	}
	if (!rsa_tmp && bn) {
		if (!BN_set_word(bn, RSA_F4) || ((rsa_tmp = RSA_new()) == NULL) ||
			!RSA_generate_key_ex(rsa_tmp, keylength, bn, NULL)) {
			if (rsa_tmp) {
				RSA_free(rsa_tmp);
			}
			rsa_tmp = NULL;
		}
		BN_free(bn);
	}

	return (rsa_tmp);
}
#endif

#ifndef OPENSSL_NO_DH
static int set_server_dh_param(php_stream * stream, SSL_CTX *ctx) /* {{{ */
{
	DH *dh;
	BIO* bio;
	zval *zdhpath;

	zdhpath = php_stream_context_get_option(PHP_STREAM_CONTEXT(stream), "ssl", "dh_param");
	if (zdhpath == NULL) {
#if 0
	/* Coming in OpenSSL 1.1 ... eventually we'll want to enable this
	 * in the absence of an explicit dh_param.
	 */
	SSL_CTX_set_dh_auto(ctx, 1);
#endif
		return SUCCESS;
	}

	convert_to_string_ex(zdhpath);
	bio = BIO_new_file(Z_STRVAL_P(zdhpath), "r");

	if (bio == NULL) {
		php_error_docref(NULL, E_WARNING, "invalid dh_param");
		return FAILURE;
	}

	dh = PEM_read_bio_DHparams(bio, NULL, NULL, NULL);
	BIO_free(bio);

	if (dh == NULL) {
		php_error_docref(NULL, E_WARNING, "failed reading DH params");
		return FAILURE;
	}

	if (SSL_CTX_set_tmp_dh(ctx, dh) < 0) {
		php_error_docref(NULL, E_WARNING, "failed assigning DH params");
		DH_free(dh);
		return FAILURE;
	}

	DH_free(dh);

	return SUCCESS;
}
/* }}} */
#endif

#ifdef HAVE_ECDH
static int set_server_ecdh_curve(php_stream *stream, SSL_CTX *ctx) /* {{{ */
{
	zval *zvcurve;
	int curve_nid;
	EC_KEY *ecdh;

	zvcurve = php_stream_context_get_option(PHP_STREAM_CONTEXT(stream), "ssl", "ecdh_curve");
	if (zvcurve == NULL) {
#if OPENSSL_VERSION_NUMBER >= 0x10002000L
		SSL_CTX_set_ecdh_auto(ctx, 1);
		return SUCCESS;
#else
		curve_nid = NID_X9_62_prime256v1;
#endif
	} else {
		convert_to_string_ex(zvcurve);
		curve_nid = OBJ_sn2nid(Z_STRVAL_P(zvcurve));
		if (curve_nid == NID_undef) {
			php_error_docref(NULL, E_WARNING, "invalid ecdh_curve specified");
			return FAILURE;
		}
	}

	ecdh = EC_KEY_new_by_curve_name(curve_nid);
	if (ecdh == NULL) {
		php_error_docref(NULL, E_WARNING, "failed generating ECDH curve");
		return FAILURE;
	}

	SSL_CTX_set_tmp_ecdh(ctx, ecdh);
	EC_KEY_free(ecdh);

	return SUCCESS;
}
/* }}} */
#endif

static int set_server_specific_opts(php_stream *stream, SSL_CTX *ctx) /* {{{ */
{
	zval *zv;
	long ssl_ctx_options = SSL_CTX_get_options(ctx);

#ifdef HAVE_ECDH
	if (set_server_ecdh_curve(stream, ctx) == FAILURE) {
		return FAILURE;
	}
#endif

#ifndef OPENSSL_NO_RSA
	SSL_CTX_set_tmp_rsa_callback(ctx, tmp_rsa_cb);
#endif
	/* We now use tmp_rsa_cb to generate a key of appropriate size whenever necessary */
	if (php_stream_context_get_option(PHP_STREAM_CONTEXT(stream), "ssl", "rsa_key_size") != NULL) {
		php_error_docref(NULL, E_WARNING, "rsa_key_size context option has been removed");
	}

#ifndef OPENSSL_NO_DH
	set_server_dh_param(stream, ctx);
	zv = php_stream_context_get_option(PHP_STREAM_CONTEXT(stream), "ssl", "single_dh_use");
	if (zv != NULL && zend_is_true(zv)) {
		ssl_ctx_options |= SSL_OP_SINGLE_DH_USE;
	}
#endif

	zv = php_stream_context_get_option(PHP_STREAM_CONTEXT(stream), "ssl", "honor_cipher_order");
	if (zv != NULL && zend_is_true(zv)) {
		ssl_ctx_options |= SSL_OP_CIPHER_SERVER_PREFERENCE;
	}

	SSL_CTX_set_options(ctx, ssl_ctx_options);

	return SUCCESS;
}
/* }}} */

#ifdef HAVE_TLS_SNI
static int server_sni_callback(SSL *ssl_handle, int *al, void *arg) /* {{{ */
{
	php_stream *stream;
	php_openssl_netstream_data_t *sslsock;
	unsigned i;
	const char *server_name;

	server_name = SSL_get_servername(ssl_handle, TLSEXT_NAMETYPE_host_name);

	if (!server_name) {
		return SSL_TLSEXT_ERR_NOACK;
	}

	stream = (php_stream*)SSL_get_ex_data(ssl_handle, php_openssl_get_ssl_stream_data_index());
	sslsock = (php_openssl_netstream_data_t*)stream->abstract;

	if (!(sslsock->sni_cert_count && sslsock->sni_certs)) {
		return SSL_TLSEXT_ERR_NOACK;
	}

	for (i=0; i < sslsock->sni_cert_count; i++) {
		if (matches_wildcard_name(server_name, sslsock->sni_certs[i].name)) {
			SSL_set_SSL_CTX(ssl_handle, sslsock->sni_certs[i].ctx);
			return SSL_TLSEXT_ERR_OK;
		}
	}

	return SSL_TLSEXT_ERR_NOACK;
}
/* }}} */

static int enable_server_sni(php_stream *stream, php_openssl_netstream_data_t *sslsock)
{
	zval *val;
	zval *current;
	zend_string *key;
	zend_ulong key_index;
	int i = 0;
	char resolved_path_buff[MAXPATHLEN];
	SSL_CTX *ctx;

	/* If the stream ctx disables SNI we're finished here */
	if (GET_VER_OPT("SNI_enabled") && !zend_is_true(val)) {
		return SUCCESS;
	}

	/* If no SNI cert array is specified we're finished here */
	if (!GET_VER_OPT("SNI_server_certs")) {
		return SUCCESS;
	}

	if (Z_TYPE_P(val) != IS_ARRAY) {
		php_error_docref(NULL, E_WARNING,
			"SNI_server_certs requires an array mapping host names to cert paths"
		);
		return FAILURE;
	}

	sslsock->sni_cert_count = zend_hash_num_elements(Z_ARRVAL_P(val));
	if (sslsock->sni_cert_count == 0) {
		php_error_docref(NULL, E_WARNING,
			"SNI_server_certs host cert array must not be empty"
		);
		return FAILURE;
	}

	sslsock->sni_certs = (php_openssl_sni_cert_t*)safe_pemalloc(sslsock->sni_cert_count,
		sizeof(php_openssl_sni_cert_t), 0, php_stream_is_persistent(stream)
	);

	ZEND_HASH_FOREACH_KEY_VAL(Z_ARRVAL_P(val), key_index, key, current) {
		(void) key_index;

		if (!key) {
			php_error_docref(NULL, E_WARNING,
				"SNI_server_certs array requires string host name keys"
			);
			return FAILURE;
		}

		if (VCWD_REALPATH(Z_STRVAL_P(current), resolved_path_buff)) {
			/* The hello method is not inherited by SSL structs when assigning a new context
			 * inside the SNI callback, so the just use SSLv23 */
			ctx = SSL_CTX_new(SSLv23_server_method());

			if (SSL_CTX_use_certificate_chain_file(ctx, resolved_path_buff) != 1) {
				php_error_docref(NULL, E_WARNING,
					"failed setting local cert chain file `%s'; " \
					"check that your cafile/capath settings include " \
					"details of your certificate and its issuer",
					resolved_path_buff
				);
				SSL_CTX_free(ctx);
				return FAILURE;
			} else if (SSL_CTX_use_PrivateKey_file(ctx, resolved_path_buff, SSL_FILETYPE_PEM) != 1) {
				php_error_docref(NULL, E_WARNING,
					"failed setting private key from file `%s'",
					resolved_path_buff
				);
				SSL_CTX_free(ctx);
				return FAILURE;
			} else {
				sslsock->sni_certs[i].name = pestrdup(key->val, php_stream_is_persistent(stream));
				sslsock->sni_certs[i].ctx = ctx;
				++i;
			}
		} else {
			php_error_docref(NULL, E_WARNING,
				"failed setting local cert chain file `%s'; file not found",
				Z_STRVAL_P(current)
			);
			return FAILURE;
		}
	} ZEND_HASH_FOREACH_END();

	SSL_CTX_set_tlsext_servername_callback(sslsock->ctx, server_sni_callback);

	return SUCCESS;
}

static void enable_client_sni(php_stream *stream, php_openssl_netstream_data_t *sslsock) /* {{{ */
{
	zval *val;
	char *sni_server_name;

	/* If SNI is explicitly disabled we're finished here */
	if (GET_VER_OPT("SNI_enabled") && !zend_is_true(val)) {
		return;
	}

	sni_server_name = sslsock->url_name;

	GET_VER_OPT_STRING("peer_name", sni_server_name);

	if (GET_VER_OPT("SNI_server_name")) {
		GET_VER_OPT_STRING("SNI_server_name", sni_server_name);
		php_error(E_DEPRECATED, "SNI_server_name is deprecated in favor of peer_name");
	}

	if (sni_server_name) {
		SSL_set_tlsext_host_name(sslsock->ssl_handle, sni_server_name);
	}
}
/* }}} */
#endif

#ifdef HAVE_TLS_ALPN
/*-
 * parses a comma-separated list of strings into a string suitable for SSL_CTX_set_next_protos_advertised
 *   outlen: (output) set to the length of the resulting buffer on success.
 *   err: (maybe NULL) on failure, an error message line is written to this BIO.
 *   in: a NULL terminated string like "abc,def,ghi"
 *
 *   returns: an emalloced buffer or NULL on failure.
 */
static unsigned char *alpn_protos_parse(unsigned short *outlen, const char *in)
{
	size_t len;
	unsigned char *out;
	size_t i, start = 0;

	len = strlen(in);
	if (len >= 65535) {
		return NULL;
	}

	out = emalloc(strlen(in) + 1);
	if (!out) {
		return NULL;
	}

	for (i = 0; i <= len; ++i) {
		if (i == len || in[i] == ',') {
			if (i - start > 255) {
				efree(out);
				return NULL;
			}
			out[start] = i - start;
			start = i + 1;
		} else {
			out[i + 1] = in[i];
		}
	}

	*outlen = len + 1;

	return out;
}

static int server_alpn_callback(SSL *ssl_handle, const unsigned char **out, unsigned char *outlen,
				   const unsigned char *in, unsigned int inlen, void *arg)
{
	php_openssl_netstream_data_t *sslsock = arg;

	if (SSL_select_next_proto
		((unsigned char **)out, outlen, sslsock->alpn_ctx->data, sslsock->alpn_ctx->len, in,
			inlen) != OPENSSL_NPN_NEGOTIATED) {
		return SSL_TLSEXT_ERR_NOACK;
	}

	return SSL_TLSEXT_ERR_OK;
}

#endif

int php_openssl_setup_crypto(php_stream *stream,
		php_openssl_netstream_data_t *sslsock,
		php_stream_xport_crypto_param *cparam
		) /* {{{ */
{
	const SSL_METHOD *method;
	int ssl_ctx_options;
	int method_flags;
	char *cipherlist = NULL;
	char *alpn_protocols = NULL;
	zval *val;

	if (sslsock->ssl_handle) {
		if (sslsock->s.is_blocked) {
			php_error_docref(NULL, E_WARNING, "SSL/TLS already set-up for this stream");
			return FAILURE;
		} else {
			return SUCCESS;
		}
	}

	ERR_clear_error();

	/* We need to do slightly different things based on client/server method
	 * so lets remember which method was selected */
	sslsock->is_client = cparam->inputs.method & STREAM_CRYPTO_IS_CLIENT;
	method_flags = ((cparam->inputs.method >> 1) << 1);

	/* Should we use a specific crypto method or is generic SSLv23 okay? */
	if ((method_flags & (method_flags-1)) == 0) {
		ssl_ctx_options = SSL_OP_ALL;
		method = php_select_crypto_method(method_flags, sslsock->is_client);
		if (method == NULL) {
			return FAILURE;
		}
	} else {
		method = sslsock->is_client ? SSLv23_client_method() : SSLv23_server_method();
		ssl_ctx_options = php_get_crypto_method_ctx_flags(method_flags);
		if (ssl_ctx_options == -1) {
			return FAILURE;
		}
	}

#if OPENSSL_VERSION_NUMBER >= 0x10001001L
	sslsock->ctx = SSL_CTX_new(method);
#else
	/* Avoid const warning with old versions */
	sslsock->ctx = SSL_CTX_new((SSL_METHOD*)method);
#endif

	if (sslsock->ctx == NULL) {
		php_error_docref(NULL, E_WARNING, "SSL context creation failure");
		return FAILURE;
	}

#if OPENSSL_VERSION_NUMBER >= 0x0090806fL
	if (GET_VER_OPT("no_ticket") && zend_is_true(val)) {
		ssl_ctx_options |= SSL_OP_NO_TICKET;
	}
#endif

#if OPENSSL_VERSION_NUMBER >= 0x0090605fL
	ssl_ctx_options &= ~SSL_OP_DONT_INSERT_EMPTY_FRAGMENTS;
#endif

#if OPENSSL_VERSION_NUMBER >= 0x10000000L
	if (!GET_VER_OPT("disable_compression") || zend_is_true(val)) {
		ssl_ctx_options |= SSL_OP_NO_COMPRESSION;
	}
#endif

	if (GET_VER_OPT("verify_peer") && !zend_is_true(val)) {
		disable_peer_verification(sslsock->ctx, stream);
	} else if (FAILURE == enable_peer_verification(sslsock->ctx, stream)) {
		return FAILURE;
	}

	/* callback for the passphrase (for localcert) */
	if (GET_VER_OPT("passphrase")) {
		SSL_CTX_set_default_passwd_cb_userdata(sslsock->ctx, stream);
		SSL_CTX_set_default_passwd_cb(sslsock->ctx, passwd_callback);
	}

	GET_VER_OPT_STRING("ciphers", cipherlist);
#ifndef USE_OPENSSL_SYSTEM_CIPHERS
	if (!cipherlist) {
		cipherlist = OPENSSL_DEFAULT_STREAM_CIPHERS;
	}
#endif
	if (cipherlist) {
		if (SSL_CTX_set_cipher_list(sslsock->ctx, cipherlist) != 1) {
			return FAILURE;
		}
	}

	GET_VER_OPT_STRING("alpn_protocols", alpn_protocols);
	if (alpn_protocols) {
#ifdef HAVE_TLS_ALPN
		{
			unsigned short alpn_len;
			unsigned char *alpn = alpn_protos_parse(&alpn_len, alpn_protocols);

			if (alpn == NULL) {
				php_error_docref(NULL, E_WARNING, "Failed parsing comma-separated TLS ALPN protocol string");
				SSL_CTX_free(sslsock->ctx);
				sslsock->ctx = NULL;
				return FAILURE;
			}

			if (sslsock->is_client) {
				SSL_CTX_set_alpn_protos(sslsock->ctx, alpn, alpn_len);
			} else {
				sslsock->alpn_ctx = (php_openssl_alpn_ctx *) emalloc(sizeof(php_openssl_alpn_ctx));
				sslsock->alpn_ctx->data = (unsigned char*)estrndup((const char*)alpn, alpn_len);
				sslsock->alpn_ctx->len = alpn_len;
				SSL_CTX_set_alpn_select_cb(sslsock->ctx, server_alpn_callback, sslsock);
			}

			efree(alpn);
		}
#else
		php_error_docref(NULL, E_WARNING,
			"alpn_protocols support is not compiled into the OpenSSL library against which PHP is linked");
#endif
	}

	if (FAILURE == set_local_cert(sslsock->ctx, stream)) {
		return FAILURE;
	}

	SSL_CTX_set_options(sslsock->ctx, ssl_ctx_options);

	if (sslsock->is_client == 0 &&
		PHP_STREAM_CONTEXT(stream) &&
		FAILURE == set_server_specific_opts(stream, sslsock->ctx)
	) {
		return FAILURE;
	}

	sslsock->ssl_handle = SSL_new(sslsock->ctx);

	if (sslsock->ssl_handle == NULL) {
		php_error_docref(NULL, E_WARNING, "SSL handle creation failure");
		SSL_CTX_free(sslsock->ctx);
		sslsock->ctx = NULL;
		return FAILURE;
	} else {
		SSL_set_ex_data(sslsock->ssl_handle, php_openssl_get_ssl_stream_data_index(), stream);
	}

	if (!SSL_set_fd(sslsock->ssl_handle, sslsock->s.socket)) {
		handle_ssl_error(stream, 0, 1);
	}

#ifdef HAVE_TLS_SNI
	/* Enable server-side SNI */
	if (!sslsock->is_client && enable_server_sni(stream, sslsock) == FAILURE) {
		return FAILURE;
	}
#endif

	/* Enable server-side handshake renegotiation rate-limiting */
	if (!sslsock->is_client) {
		init_server_reneg_limit(stream, sslsock);
	}

#ifdef SSL_MODE_RELEASE_BUFFERS
	do {
		long mode = SSL_get_mode(sslsock->ssl_handle);
		SSL_set_mode(sslsock->ssl_handle, mode | SSL_MODE_RELEASE_BUFFERS);
	} while (0);
#endif

	if (cparam->inputs.session) {
		if (cparam->inputs.session->ops != &php_openssl_socket_ops) {
			php_error_docref(NULL, E_WARNING, "supplied session stream must be an SSL enabled stream");
		} else if (((php_openssl_netstream_data_t*)cparam->inputs.session->abstract)->ssl_handle == NULL) {
			php_error_docref(NULL, E_WARNING, "supplied SSL session stream is not initialized");
		} else {
			SSL_copy_session_id(sslsock->ssl_handle, ((php_openssl_netstream_data_t*)cparam->inputs.session->abstract)->ssl_handle);
		}
	}

	return SUCCESS;
}
/* }}} */

static zend_array *capture_session_meta(SSL *ssl_handle) /* {{{ */
{
	zval meta_arr;
	char *proto_str;
	long proto = SSL_version(ssl_handle);
	const SSL_CIPHER *cipher = SSL_get_current_cipher(ssl_handle);

	switch (proto) {
#ifdef HAVE_TLS12
		case TLS1_2_VERSION:
			proto_str = "TLSv1.2";
			break;
#endif
#ifdef HAVE_TLS11
		case TLS1_1_VERSION:
			proto_str = "TLSv1.1";
			break;
#endif
		case TLS1_VERSION:
			proto_str = "TLSv1";
			break;
#ifdef HAVE_SSL3
		case SSL3_VERSION:
			proto_str = "SSLv3";
			break;
#endif
#ifdef HAVE_SSL2
		case SSL2_VERSION:
			proto_str = "SSLv2";
			break;
#endif
		default: proto_str = "UNKNOWN";
	}

	array_init(&meta_arr);
	add_assoc_string(&meta_arr, "protocol", proto_str);
	add_assoc_string(&meta_arr, "cipher_name", (char *) SSL_CIPHER_get_name(cipher));
	add_assoc_long(&meta_arr, "cipher_bits", SSL_CIPHER_get_bits(cipher, NULL));
	add_assoc_string(&meta_arr, "cipher_version", SSL_CIPHER_get_version(cipher));

	return Z_ARR(meta_arr);
}
/* }}} */

static int php_openssl_crypto_info(php_stream *stream,
		php_openssl_netstream_data_t *sslsock,
		php_stream_xport_crypto_param *cparam
		) /* {{{ */
{
	zval *zresult;
	const SSL_CIPHER *cipher;
	char *cipher_name, *cipher_version, *crypto_protocol;
	int cipher_bits;
	const unsigned char *alpn_proto = NULL;
	unsigned int alpn_proto_len = 0;
	int needs_array_return;

	if (!sslsock->ssl_active) {
		php_error_docref(NULL, E_WARNING, "SSL/TLS not currently enabled for this stream");
		return FAILURE;
	}

	zresult = cparam->inputs.zresult;
	needs_array_return = (cparam->inputs.infotype == STREAM_CRYPTO_INFO_ALL) ? 1 : 0;

	if (cparam->inputs.infotype & STREAM_CRYPTO_INFO_ALPN_PROTOCOL) {
#ifdef HAVE_TLS_ALPN
		SSL_get0_alpn_selected(sslsock->ssl_handle, &alpn_proto, &alpn_proto_len);
#endif
		if (!needs_array_return) {
			if (alpn_proto_len > 0) {
				ZVAL_STRINGL(zresult, (const char*)alpn_proto, alpn_proto_len);
			}
			return SUCCESS;
		}
	}

	if (cparam->inputs.infotype & STREAM_CRYPTO_INFO_CIPHER) {
		cipher = SSL_get_current_cipher(sslsock->ssl_handle);

		if (cparam->inputs.infotype & STREAM_CRYPTO_INFO_CIPHER_NAME) {
			cipher_name = (char *)SSL_CIPHER_get_name(cipher);
			if (!needs_array_return) {
				ZVAL_STRING(zresult, cipher_name);
				return SUCCESS;
			}
		}

		if (cparam->inputs.infotype & STREAM_CRYPTO_INFO_CIPHER_BITS) {
			cipher_bits = SSL_CIPHER_get_bits(cipher, NULL);
			if (!needs_array_return) {
				ZVAL_LONG(zresult, cipher_bits);
				return SUCCESS;
			}
		}

		if (cparam->inputs.infotype & STREAM_CRYPTO_INFO_CIPHER_VERSION) {
			cipher_version = (char *)SSL_CIPHER_get_version(cipher);
			if (!needs_array_return) {
				ZVAL_STRING(zresult, cipher_version);
				return SUCCESS;
			}
		}
	}

	if (cparam->inputs.infotype & STREAM_CRYPTO_INFO_PROTOCOL) {
		switch (SSL_version(sslsock->ssl_handle)) {
#ifdef HAVE_TLS12
			case TLS1_2_VERSION: crypto_protocol = "TLSv1.2"; break;
#endif
#ifdef HAVE_TLS11
			case TLS1_1_VERSION: crypto_protocol = "TLSv1.1"; break;
#endif
			case TLS1_VERSION: crypto_protocol = "TLSv1"; break;
#ifdef HAVE_SSL3
			case SSL3_VERSION: crypto_protocol = "SSLv3"; break;
#endif
#ifdef HAVE_SSL2
			case SSL2_VERSION: crypto_protocol = "SSLv2"; break;
#endif
			default: crypto_protocol = "UNKNOWN";
		}

		if (!needs_array_return) {
			ZVAL_STRING(zresult, crypto_protocol);
			return SUCCESS;
		}
	}

	/* If we're still here we need to return an array with everything */
	array_init(zresult);
	add_assoc_string(zresult, "protocol", crypto_protocol);
	add_assoc_string(zresult, "cipher_name", cipher_name);
	add_assoc_long(zresult, "cipher_bits", cipher_bits);
	add_assoc_string(zresult, "cipher_version", cipher_version);
	if (alpn_proto) {
		add_assoc_stringl(zresult, "alpn_protocol", (char *) alpn_proto, alpn_proto_len);
	}

	return SUCCESS;
}
/* }}} */

static int capture_peer_certs(php_stream *stream, php_openssl_netstream_data_t *sslsock, X509 *peer_cert) /* {{{ */
{
	zval *val, zcert;
	int cert_captured = 0;

	if (NULL != (val = php_stream_context_get_option(PHP_STREAM_CONTEXT(stream),
			"ssl", "capture_peer_cert")) &&
		zend_is_true(val)
	) {
		ZVAL_RES(&zcert, zend_register_resource(peer_cert, php_openssl_get_x509_list_id()));
		php_stream_context_set_option(PHP_STREAM_CONTEXT(stream), "ssl", "peer_certificate", &zcert);
		cert_captured = 1;
	}

	if (NULL != (val = php_stream_context_get_option(PHP_STREAM_CONTEXT(stream),
			"ssl", "capture_peer_cert_chain")) &&
		zend_is_true(val)
	) {
		zval arr;
		STACK_OF(X509) *chain;

		chain = SSL_get_peer_cert_chain(sslsock->ssl_handle);

		if (chain && sk_X509_num(chain) > 0) {
			int i;
			array_init(&arr);

			for (i = 0; i < sk_X509_num(chain); i++) {
				X509 *mycert = X509_dup(sk_X509_value(chain, i));
				ZVAL_RES(&zcert, zend_register_resource(mycert, php_openssl_get_x509_list_id()));
				add_next_index_zval(&arr, &zcert);
			}

		} else {
			ZVAL_NULL(&arr);
		}

		php_stream_context_set_option(PHP_STREAM_CONTEXT(stream), "ssl", "peer_certificate_chain", &arr);
		zval_dtor(&arr);
	}

	return cert_captured;
}
/* }}} */

static int php_openssl_enable_crypto(php_stream *stream,
		php_openssl_netstream_data_t *sslsock,
		php_stream_xport_crypto_param *cparam
		)
{
	int n;
	int retry = 1;
	int cert_captured;
	X509 *peer_cert;

	if (cparam->inputs.activate && !sslsock->ssl_active) {
		struct timeval	start_time,
						*timeout;
		int				blocked		= sslsock->s.is_blocked,
						has_timeout = 0;

#ifdef HAVE_TLS_SNI
		if (sslsock->is_client) {
			enable_client_sni(stream, sslsock);
		}
#endif

		if (!sslsock->state_set) {
			if (sslsock->is_client) {
				SSL_set_connect_state(sslsock->ssl_handle);
			} else {
				SSL_set_accept_state(sslsock->ssl_handle);
			}
			sslsock->state_set = 1;
		}

		if (SUCCESS == php_set_sock_blocking(sslsock->s.socket, 0)) {
			sslsock->s.is_blocked = 0;
		}

		timeout = sslsock->is_client ? &sslsock->connect_timeout : &sslsock->s.timeout;
		has_timeout = !sslsock->s.is_blocked && (timeout->tv_sec || timeout->tv_usec);
		/* gettimeofday is not monotonic; using it here is not strictly correct */
		if (has_timeout) {
			gettimeofday(&start_time, NULL);
		}

		do {
			struct timeval	cur_time,
							elapsed_time;
			
			if (sslsock->is_client) {
				n = SSL_connect(sslsock->ssl_handle);
			} else {
				n = SSL_accept(sslsock->ssl_handle);
			}

			if (has_timeout) {
				gettimeofday(&cur_time, NULL);
				elapsed_time = subtract_timeval( cur_time, start_time );
			
				if (compare_timeval( elapsed_time, *timeout) > 0) {
					php_error_docref(NULL, E_WARNING, "SSL: Handshake timed out");
					return -1;
				}
			}

			if (n <= 0) {
				/* in case of SSL_ERROR_WANT_READ/WRITE, do not retry in non-blocking mode */
				retry = handle_ssl_error(stream, n, blocked);
				if (retry) {
					/* wait until something interesting happens in the socket. It may be a
					 * timeout. Also consider the unlikely of possibility of a write block  */
					int err = SSL_get_error(sslsock->ssl_handle, n);
					struct timeval left_time;

					if (has_timeout) {
						left_time = subtract_timeval( *timeout, elapsed_time );
					}
					php_pollfd_for(sslsock->s.socket, (err == SSL_ERROR_WANT_READ) ?
						(POLLIN|POLLPRI) : POLLOUT, has_timeout ? &left_time : NULL);
				}
			} else {
				retry = 0;
			}
		} while (retry);

		if (sslsock->s.is_blocked != blocked && SUCCESS == php_set_sock_blocking(sslsock->s.socket, blocked)) {
			sslsock->s.is_blocked = blocked;
		}

		if (n == 1) {
			peer_cert = SSL_get_peer_certificate(sslsock->ssl_handle);
			if (peer_cert && PHP_STREAM_CONTEXT(stream)) {
				cert_captured = capture_peer_certs(stream, sslsock, peer_cert);
			}

			if (FAILURE == apply_peer_verification_policy(sslsock->ssl_handle, peer_cert, stream)) {
				SSL_shutdown(sslsock->ssl_handle);
				n = -1;
			} else {
				sslsock->ssl_active = 1;

				if (PHP_STREAM_CONTEXT(stream)) {
					zval *val;
					if (NULL != (val = php_stream_context_get_option(PHP_STREAM_CONTEXT(stream),
						"ssl", "capture_session_meta")) && zend_is_true(val)
					) {
						zval meta_arr;
						ZVAL_ARR(&meta_arr, capture_session_meta(sslsock->ssl_handle));
						php_stream_context_set_option(PHP_STREAM_CONTEXT(stream), "ssl", "session_meta", &meta_arr);
						zval_dtor(&meta_arr);
					}
				}
			}
		} else if (errno == EAGAIN) {
			n = 0;
		} else {
			n = -1;
			/* We want to capture the peer cert even if verification fails*/
			peer_cert = SSL_get_peer_certificate(sslsock->ssl_handle);
			if (peer_cert && PHP_STREAM_CONTEXT(stream)) {
				cert_captured = capture_peer_certs(stream, sslsock, peer_cert);
			}
		}

		if (n && peer_cert && cert_captured == 0) {
			X509_free(peer_cert);
		}

		return n;

	} else if (!cparam->inputs.activate && sslsock->ssl_active) {
		/* deactivate - common for server/client */
		SSL_shutdown(sslsock->ssl_handle);
		sslsock->ssl_active = 0;
	}

	return -1;
}

static size_t php_openssl_sockop_read(php_stream *stream, char *buf, size_t count) /* {{{ */
{
	return php_openssl_sockop_io( 1, stream, buf, count );
}
/* }}} */

static size_t php_openssl_sockop_write(php_stream *stream, const char *buf, size_t count) /* {{{ */
{
	return php_openssl_sockop_io( 0, stream, (char*)buf, count );
}
/* }}} */

/**
 * Factored out common functionality (blocking, timeout, loop management) for read and write.
 * Perform IO (read or write) to an SSL socket. If we have a timeout, we switch to non-blocking mode
 * for the duration of the operation, using select to do our waits. If we time out, or we have an error
 * report that back to PHP
 *
 */
static size_t php_openssl_sockop_io(int read, php_stream *stream, char *buf, size_t count) /* {{{ */
{
	php_openssl_netstream_data_t *sslsock = (php_openssl_netstream_data_t*)stream->abstract;

	/* Only do this if SSL is active. */
	if (sslsock->ssl_active) {
		int retry = 1;
		struct timeval start_time;
		struct timeval *timeout = NULL;
		int began_blocked = sslsock->s.is_blocked;
		int has_timeout = 0;
		int nr_bytes = 0;

		/* prevent overflow in openssl */
		if (count > INT_MAX) {
			count = INT_MAX;
		}

<<<<<<< HEAD
		/* Begin by making the socket non-blocking. This allows us to check the timeout. */
		if (SUCCESS == php_set_sock_blocking(sslsock->s.socket, 0)) {
			sslsock->s.is_blocked = 0;
=======
		/* never use a timeout with non-blocking sockets */
		if (began_blocked && &sslsock->s.timeout) {
			timeout = &sslsock->s.timeout;
>>>>>>> 69691cc8
		}

		if (timeout && php_set_sock_blocking(sslsock->s.socket, 0 TSRMLS_CC) == SUCCESS) {
			sslsock->s.is_blocked = 0;
		}

		if (!sslsock->s.is_blocked && timeout && (timeout->tv_sec || timeout->tv_usec)) {
			has_timeout = 1;
			/* gettimeofday is not monotonic; using it here is not strictly correct */
			gettimeofday(&start_time, NULL);
		}

		/* Main IO loop. */
		do {
			struct timeval cur_time, elapsed_time, left_time;

			/* If we have a timeout to check, figure out how much time has elapsed since we started. */
			if (has_timeout) {
				gettimeofday(&cur_time, NULL);

				/* Determine how much time we've taken so far. */
				elapsed_time = subtract_timeval(cur_time, start_time);

				/* and return an error if we've taken too long. */
				if (compare_timeval(elapsed_time, *timeout) > 0 ) {
					/* If the socket was originally blocking, set it back. */
<<<<<<< HEAD
					if (blocked) {
						php_set_sock_blocking(sslsock->s.socket, 1);
=======
					if (began_blocked) {
						php_set_sock_blocking(sslsock->s.socket, 1 TSRMLS_CC);
>>>>>>> 69691cc8
						sslsock->s.is_blocked = 1;
					}
					sslsock->s.timeout_event = 1;
					return -1;
				}
			}

			/* Now, do the IO operation. Don't block if we can't complete... */
			if (read) {
				nr_bytes = SSL_read(sslsock->ssl_handle, buf, (int)count);

				if (sslsock->reneg && sslsock->reneg->should_close) {
					/* renegotiation rate limiting triggered */
					php_stream_xport_shutdown(stream, (stream_shutdown_t)SHUT_RDWR);
					nr_bytes = 0;
					stream->eof = 1;
					 break;
				}
			} else {
				nr_bytes = SSL_write(sslsock->ssl_handle, buf, (int)count);
			}

			/* Now, how much time until we time out? */
			if (has_timeout) {
				left_time = subtract_timeval( *timeout, elapsed_time );
			}

			/* If we didn't do anything on the last loop (or an error) check to see if we should retry or exit. */
			if (nr_bytes <= 0) {

				/* Get the error code from SSL, and check to see if it's an error or not. */
				int err = SSL_get_error(sslsock->ssl_handle, nr_bytes );
				retry = handle_ssl_error(stream, nr_bytes, 0);

				/* If we get this (the above doesn't check) then we'll retry as well. */
				if (errno == EAGAIN && err == SSL_ERROR_WANT_READ && read) {
					retry = 1;
				}
				if (errno == EAGAIN && err == SSL_ERROR_WANT_WRITE && read == 0) {
					retry = 1;
				}
				
				/* Also, on reads, we may get this condition on an EOF. We should check properly. */
				if (read) {
					stream->eof = (retry == 0 && errno != EAGAIN && !SSL_pending(sslsock->ssl_handle));
				}

				/* Now, if we have to wait some time, and we're supposed to be blocking, wait for the socket to become
				 * available. Now, php_pollfd_for uses select to wait up to our time_left value only...
				 */
				if (retry && began_blocked) {
					if (read) {
						php_pollfd_for(sslsock->s.socket, (err == SSL_ERROR_WANT_WRITE) ?
							(POLLOUT|POLLPRI) : (POLLIN|POLLPRI), has_timeout ? &left_time : NULL);
					} else {
						php_pollfd_for(sslsock->s.socket, (err == SSL_ERROR_WANT_READ) ?
							(POLLIN|POLLPRI) : (POLLOUT|POLLPRI), has_timeout ? &left_time : NULL);
					}
				}
			} else {
				/* Else, if we got bytes back, check for possible errors. */
				int err = SSL_get_error(sslsock->ssl_handle, nr_bytes);

				/* If we didn't get any error, then let's return it to PHP. */
				if (err == SSL_ERROR_NONE) {
					break;
				}

				/* Otherwise, we need to wait again (up to time_left or we get an error) */
				if (began_blocked) {
					if (read) {
						php_pollfd_for(sslsock->s.socket, (err == SSL_ERROR_WANT_WRITE) ?
							(POLLOUT|POLLPRI) : (POLLIN|POLLPRI), has_timeout ? &left_time : NULL);
					} else {
						php_pollfd_for(sslsock->s.socket, (err == SSL_ERROR_WANT_READ) ?
							(POLLIN|POLLPRI) : (POLLOUT|POLLPRI), has_timeout ? &left_time : NULL);
					}
				}
			}

			/* Finally, we keep going until we got data, and an SSL_ERROR_NONE, unless we had an error. */			
		} while (retry);

		/* Tell PHP if we read / wrote bytes. */
		if (nr_bytes > 0) {
			php_stream_notify_progress_increment(PHP_STREAM_CONTEXT(stream), nr_bytes, 0);
		}

		/* And if we were originally supposed to be blocking, let's reset the socket to that. */
<<<<<<< HEAD
		if (blocked) {
			php_set_sock_blocking(sslsock->s.socket, 1);
=======
		if (began_blocked && php_set_sock_blocking(sslsock->s.socket, 1 TSRMLS_CC) == SUCCESS) {
>>>>>>> 69691cc8
			sslsock->s.is_blocked = 1;
		}

		return 0 > nr_bytes ? 0 : nr_bytes;
	} else {
		size_t nr_bytes = 0;

		/*
		 	 * This block is if we had no timeout... We will just sit and wait forever on the IO operation.
		 */
		if (read) {
			nr_bytes = php_stream_socket_ops.read(stream, buf, count);
		} else {
			nr_bytes = php_stream_socket_ops.write(stream, buf, count);
		}

		return nr_bytes;
	}
}
/* }}} */

static struct timeval subtract_timeval( struct timeval a, struct timeval b )
{
	struct timeval difference;

	difference.tv_sec  = a.tv_sec  - b.tv_sec;
	difference.tv_usec = a.tv_usec - b.tv_usec;

	if (a.tv_usec < b.tv_usec) {
	  	b.tv_sec  -= 1L;
	   	b.tv_usec += 1000000L;
	}

	return difference;
}

static int compare_timeval( struct timeval a, struct timeval b )
{
	if (a.tv_sec > b.tv_sec || (a.tv_sec == b.tv_sec && a.tv_usec > b.tv_usec) ) {
		return 1;
	} else if( a.tv_sec == b.tv_sec && a.tv_usec == b.tv_usec ) {
		return 0;
	} else {
		return -1;
	}
}

static int php_openssl_sockop_close(php_stream *stream, int close_handle) /* {{{ */
{
	php_openssl_netstream_data_t *sslsock = (php_openssl_netstream_data_t*)stream->abstract;
#ifdef PHP_WIN32
	int n;
#endif
	unsigned i;

	if (close_handle) {
		if (sslsock->ssl_active) {
			SSL_shutdown(sslsock->ssl_handle);
			sslsock->ssl_active = 0;
		}
		if (sslsock->ssl_handle) {
			SSL_free(sslsock->ssl_handle);
			sslsock->ssl_handle = NULL;
		}
		if (sslsock->ctx) {
			SSL_CTX_free(sslsock->ctx);
			sslsock->ctx = NULL;
		}
#ifdef PHP_WIN32
		if (sslsock->s.socket == -1)
			sslsock->s.socket = SOCK_ERR;
#endif
		if (sslsock->s.socket != SOCK_ERR) {
#ifdef PHP_WIN32
			/* prevent more data from coming in */
			shutdown(sslsock->s.socket, SHUT_RD);

			/* try to make sure that the OS sends all data before we close the connection.
			 * Essentially, we are waiting for the socket to become writeable, which means
			 * that all pending data has been sent.
			 * We use a small timeout which should encourage the OS to send the data,
			 * but at the same time avoid hanging indefinitely.
			 * */
			do {
				n = php_pollfd_for_ms(sslsock->s.socket, POLLOUT, 500);
			} while (n == -1 && php_socket_errno() == EINTR);
#endif
			closesocket(sslsock->s.socket);
			sslsock->s.socket = SOCK_ERR;
		}
	}

	if (sslsock->sni_certs) {
		for (i=0; i<sslsock->sni_cert_count; i++) {
			SSL_CTX_free(sslsock->sni_certs[i].ctx);
			pefree(sslsock->sni_certs[i].name, php_stream_is_persistent(stream));
		}
		pefree(sslsock->sni_certs, php_stream_is_persistent(stream));
		sslsock->sni_certs = NULL;
	}

	if (sslsock->url_name) {
		pefree(sslsock->url_name, php_stream_is_persistent(stream));
	}

	if (sslsock->reneg) {
		pefree(sslsock->reneg, php_stream_is_persistent(stream));
	}

	pefree(sslsock, php_stream_is_persistent(stream));

	return 0;
}
/* }}} */

static int php_openssl_sockop_flush(php_stream *stream) /* {{{ */
{
	return php_stream_socket_ops.flush(stream);
}
/* }}} */

static int php_openssl_sockop_stat(php_stream *stream, php_stream_statbuf *ssb) /* {{{ */
{
	return php_stream_socket_ops.stat(stream, ssb);
}
/* }}} */

static inline int php_openssl_tcp_sockop_accept(php_stream *stream, php_openssl_netstream_data_t *sock,
		php_stream_xport_param *xparam STREAMS_DC)
{
	int clisock;

	xparam->outputs.client = NULL;

	clisock = php_network_accept_incoming(sock->s.socket,
			xparam->want_textaddr ? &xparam->outputs.textaddr : NULL,
			xparam->want_addr ? &xparam->outputs.addr : NULL,
			xparam->want_addr ? &xparam->outputs.addrlen : NULL,
			xparam->inputs.timeout,
			xparam->want_errortext ? &xparam->outputs.error_text : NULL,
			&xparam->outputs.error_code
			);

	if (clisock >= 0) {
		php_openssl_netstream_data_t *clisockdata;

		clisockdata = emalloc(sizeof(*clisockdata));

		if (clisockdata == NULL) {
			closesocket(clisock);
			/* technically a fatal error */
		} else {
			/* copy underlying tcp fields */
			memset(clisockdata, 0, sizeof(*clisockdata));
			memcpy(clisockdata, sock, sizeof(clisockdata->s));

			clisockdata->s.socket = clisock;

			xparam->outputs.client = php_stream_alloc_rel(stream->ops, clisockdata, NULL, "r+");
			if (xparam->outputs.client) {
				xparam->outputs.client->ctx = stream->ctx;
				if (stream->ctx) {
					GC_REFCOUNT(stream->ctx)++;
				}
			}
		}

		if (xparam->outputs.client && sock->enable_on_connect) {
			/* remove the client bit */
			if (sock->method & STREAM_CRYPTO_IS_CLIENT) {
				sock->method = ((sock->method >> 1) << 1);
			}

			clisockdata->method = sock->method;

			if (php_stream_xport_crypto_setup(xparam->outputs.client, clisockdata->method,
					NULL) < 0 || php_stream_xport_crypto_enable(
					xparam->outputs.client, 1) < 0) {
				php_error_docref(NULL, E_WARNING, "Failed to enable crypto");

				php_stream_close(xparam->outputs.client);
				xparam->outputs.client = NULL;
				xparam->outputs.returncode = -1;
			}
		}
	}

	return xparam->outputs.client == NULL ? -1 : 0;
}

static int php_openssl_sockop_set_option(php_stream *stream, int option, int value, void *ptrparam)
{
	php_openssl_netstream_data_t *sslsock = (php_openssl_netstream_data_t*)stream->abstract;
	php_stream_xport_crypto_param *cparam = (php_stream_xport_crypto_param *)ptrparam;
	php_stream_xport_param *xparam = (php_stream_xport_param *)ptrparam;

	switch (option) {
		case PHP_STREAM_OPTION_CHECK_LIVENESS:
			{
				struct timeval tv;
				char buf;
				int alive = 1;

				if (value == -1) {
					if (sslsock->s.timeout.tv_sec == -1) {
#ifdef _WIN32
						tv.tv_sec = (long)FG(default_socket_timeout);
#else
						tv.tv_sec = (time_t)FG(default_socket_timeout);
#endif
						tv.tv_usec = 0;
					} else {
						tv = sslsock->connect_timeout;
					}
				} else {
					tv.tv_sec = value;
					tv.tv_usec = 0;
				}

				if (sslsock->s.socket == -1) {
					alive = 0;
				} else if (php_pollfd_for(sslsock->s.socket, PHP_POLLREADABLE|POLLPRI, &tv) > 0) {
					if (sslsock->ssl_active) {
						int n;

						do {
							n = SSL_peek(sslsock->ssl_handle, &buf, sizeof(buf));
							if (n <= 0) {
								int err = SSL_get_error(sslsock->ssl_handle, n);

								if (err == SSL_ERROR_SYSCALL) {
									alive = php_socket_errno() == EAGAIN;
									break;
								}

								if (err == SSL_ERROR_WANT_READ || err == SSL_ERROR_WANT_WRITE) {
									/* re-negotiate */
									continue;
								}

								/* any other problem is a fatal error */
								alive = 0;
							}
							/* either peek succeeded or there was an error; we
							 * have set the alive flag appropriately */
							break;
						} while (1);
					} else if (0 == recv(sslsock->s.socket, &buf, sizeof(buf), MSG_PEEK) && php_socket_errno() != EAGAIN) {
						alive = 0;
					}
				}
				return alive ? PHP_STREAM_OPTION_RETURN_OK : PHP_STREAM_OPTION_RETURN_ERR;
			}

		case PHP_STREAM_OPTION_CRYPTO_API:

			switch(cparam->op) {

				case STREAM_XPORT_CRYPTO_OP_SETUP:
					cparam->outputs.returncode = php_openssl_setup_crypto(stream, sslsock, cparam);
					return PHP_STREAM_OPTION_RETURN_OK;
					break;
				case STREAM_XPORT_CRYPTO_OP_ENABLE:
					cparam->outputs.returncode = php_openssl_enable_crypto(stream, sslsock, cparam);
					return PHP_STREAM_OPTION_RETURN_OK;
					break;
				case STREAM_XPORT_CRYPTO_OP_INFO:
					return (php_openssl_crypto_info(stream, sslsock, cparam) == SUCCESS)
						? PHP_STREAM_OPTION_RETURN_OK
						: PHP_STREAM_OPTION_RETURN_ERR;
					break;
				default:
					/* fall through */
					break;
			}

			break;

		case PHP_STREAM_OPTION_XPORT_API:
			switch(xparam->op) {

				case STREAM_XPORT_OP_CONNECT:
				case STREAM_XPORT_OP_CONNECT_ASYNC:
					/* TODO: Async connects need to check the enable_on_connect option when
					 * we notice that the connect has actually been established */
					php_stream_socket_ops.set_option(stream, option, value, ptrparam);

					if ((sslsock->enable_on_connect) &&
						((xparam->outputs.returncode == 0) ||
						(xparam->op == STREAM_XPORT_OP_CONNECT_ASYNC &&
						xparam->outputs.returncode == 1 && xparam->outputs.error_code == EINPROGRESS)))
					{
						if (php_stream_xport_crypto_setup(stream, sslsock->method, NULL) < 0 ||
								php_stream_xport_crypto_enable(stream, 1) < 0) {
							php_error_docref(NULL, E_WARNING, "Failed to enable crypto");
							xparam->outputs.returncode = -1;
						}
					}
					return PHP_STREAM_OPTION_RETURN_OK;

				case STREAM_XPORT_OP_ACCEPT:
					/* we need to copy the additional fields that the underlying tcp transport
					 * doesn't know about */
					xparam->outputs.returncode = php_openssl_tcp_sockop_accept(stream, sslsock, xparam STREAMS_CC);


					return PHP_STREAM_OPTION_RETURN_OK;

				default:
					/* fall through */
					break;
			}
	}

	return php_stream_socket_ops.set_option(stream, option, value, ptrparam);
}

static int php_openssl_sockop_cast(php_stream *stream, int castas, void **ret)
{
	php_openssl_netstream_data_t *sslsock = (php_openssl_netstream_data_t*)stream->abstract;

	switch(castas)	{
		case PHP_STREAM_AS_STDIO:
			if (sslsock->ssl_active) {
				return FAILURE;
			}
			if (ret)	{
				*ret = fdopen(sslsock->s.socket, stream->mode);
				if (*ret) {
					return SUCCESS;
				}
				return FAILURE;
			}
			return SUCCESS;

		case PHP_STREAM_AS_FD_FOR_SELECT:
			if (ret) {
				if (sslsock->ssl_active) {
					/* OpenSSL has an internal buffer which select() cannot see. If we don't
					   fetch it into the stream's buffer, no activity will be reported on the
					   stream even though there is data waiting to be read - but we only fetch
					   the number of bytes OpenSSL has ready to give us since we weren't asked
					   for any data at this stage. This is only likely to cause issues with
					   non-blocking streams, but it's harmless to always do it. */
					int bytes;
					while ((bytes = SSL_pending(sslsock->ssl_handle)) > 0) {
						php_stream_fill_read_buffer(stream, (size_t)bytes);
					}
				}

				*(php_socket_t *)ret = sslsock->s.socket;
			}
			return SUCCESS;

		case PHP_STREAM_AS_FD:
		case PHP_STREAM_AS_SOCKETD:
			if (sslsock->ssl_active) {
				return FAILURE;
			}
			if (ret) {
				*(php_socket_t *)ret = sslsock->s.socket;
			}
			return SUCCESS;
		default:
			return FAILURE;
	}
}

php_stream_ops php_openssl_socket_ops = {
	php_openssl_sockop_write, php_openssl_sockop_read,
	php_openssl_sockop_close, php_openssl_sockop_flush,
	"tcp_socket/ssl",
	NULL, /* seek */
	php_openssl_sockop_cast,
	php_openssl_sockop_stat,
	php_openssl_sockop_set_option,
};

static zend_long get_crypto_method(php_stream_context *ctx, zend_long crypto_method)
{
	zval *val;

	if (ctx && (val = php_stream_context_get_option(ctx, "ssl", "crypto_method")) != NULL) {
		convert_to_long_ex(val);
		crypto_method = (zend_long)Z_LVAL_P(val);
		crypto_method |= STREAM_CRYPTO_IS_CLIENT;
	}

	return crypto_method;
}

static char *get_url_name(const char *resourcename, size_t resourcenamelen, int is_persistent)
{
	php_url *url;

	if (!resourcename) {
		return NULL;
	}

	url = php_url_parse_ex(resourcename, resourcenamelen);
	if (!url) {
		return NULL;
	}

	if (url->host) {
		const char * host = url->host;
		char * url_name = NULL;
		size_t len = strlen(host);

		/* skip trailing dots */
		while (len && host[len-1] == '.') {
			--len;
		}

		if (len) {
			url_name = pestrndup(host, len, is_persistent);
		}

		php_url_free(url);
		return url_name;
	}

	php_url_free(url);
	return NULL;
}

php_stream *php_openssl_ssl_socket_factory(const char *proto, size_t protolen,
		const char *resourcename, size_t resourcenamelen,
		const char *persistent_id, int options, int flags,
		struct timeval *timeout,
		php_stream_context *context STREAMS_DC)
{
	php_stream *stream = NULL;
	php_openssl_netstream_data_t *sslsock = NULL;

	sslsock = pemalloc(sizeof(php_openssl_netstream_data_t), persistent_id ? 1 : 0);
	memset(sslsock, 0, sizeof(*sslsock));

	sslsock->s.is_blocked = 1;
	/* this timeout is used by standard stream funcs, therefor it should use the default value */
#ifdef _WIN32
	sslsock->s.timeout.tv_sec = (long)FG(default_socket_timeout);
#else
	sslsock->s.timeout.tv_sec = (time_t)FG(default_socket_timeout);
#endif
	sslsock->s.timeout.tv_usec = 0;

	/* use separate timeout for our private funcs */
	sslsock->connect_timeout.tv_sec = timeout->tv_sec;
	sslsock->connect_timeout.tv_usec = timeout->tv_usec;

	/* we don't know the socket until we have determined if we are binding or
	 * connecting */
	sslsock->s.socket = -1;

	/* Initialize context as NULL */
	sslsock->ctx = NULL;

	stream = php_stream_alloc_rel(&php_openssl_socket_ops, sslsock, persistent_id, "r+");

	if (stream == NULL)	{
		pefree(sslsock, persistent_id ? 1 : 0);
		return NULL;
	}

	if (strncmp(proto, "ssl", protolen) == 0) {
		sslsock->enable_on_connect = 1;
		sslsock->method = get_crypto_method(context, STREAM_CRYPTO_METHOD_ANY_CLIENT);
	} else if (strncmp(proto, "sslv2", protolen) == 0) {
#ifdef HAVE_SSL2
		sslsock->enable_on_connect = 1;
		sslsock->method = STREAM_CRYPTO_METHOD_SSLv2_CLIENT;
#else
		php_error_docref(NULL, E_WARNING, "SSLv2 support is not compiled into the OpenSSL library against which PHP is linked");
		return NULL;
#endif
	} else if (strncmp(proto, "sslv3", protolen) == 0) {
#ifdef HAVE_SSL3
		sslsock->enable_on_connect = 1;
		sslsock->method = STREAM_CRYPTO_METHOD_SSLv3_CLIENT;
#else
		php_error_docref(NULL, E_WARNING, "SSLv3 support is not compiled into the OpenSSL library against which PHP is linked");
		return NULL;
#endif
	} else if (strncmp(proto, "tls", protolen) == 0) {
		sslsock->enable_on_connect = 1;
		sslsock->method = get_crypto_method(context, STREAM_CRYPTO_METHOD_TLS_CLIENT);
	} else if (strncmp(proto, "tlsv1.0", protolen) == 0) {
		sslsock->enable_on_connect = 1;
		sslsock->method = STREAM_CRYPTO_METHOD_TLSv1_0_CLIENT;
	} else if (strncmp(proto, "tlsv1.1", protolen) == 0) {
#ifdef HAVE_TLS11
		sslsock->enable_on_connect = 1;
		sslsock->method = STREAM_CRYPTO_METHOD_TLSv1_1_CLIENT;
#else
		php_error_docref(NULL, E_WARNING, "TLSv1.1 support is not compiled into the OpenSSL library against which PHP is linked");
		return NULL;
#endif
	} else if (strncmp(proto, "tlsv1.2", protolen) == 0) {
#ifdef HAVE_TLS12
		sslsock->enable_on_connect = 1;
		sslsock->method = STREAM_CRYPTO_METHOD_TLSv1_2_CLIENT;
#else
		php_error_docref(NULL, E_WARNING, "TLSv1.2 support is not compiled into the OpenSSL library against which PHP is linked");
		return NULL;
#endif
	}

	sslsock->url_name = get_url_name(resourcename, resourcenamelen, !!persistent_id);

	return stream;
}



/*
 * Local variables:
 * tab-width: 4
 * c-basic-offset: 4
 * End:
 * vim600: noet sw=4 ts=4 fdm=marker
 * vim<600: noet sw=4 ts=4
 */<|MERGE_RESOLUTION|>--- conflicted
+++ resolved
@@ -2041,15 +2041,9 @@
 			count = INT_MAX;
 		}
 
-<<<<<<< HEAD
-		/* Begin by making the socket non-blocking. This allows us to check the timeout. */
-		if (SUCCESS == php_set_sock_blocking(sslsock->s.socket, 0)) {
-			sslsock->s.is_blocked = 0;
-=======
 		/* never use a timeout with non-blocking sockets */
 		if (began_blocked && &sslsock->s.timeout) {
 			timeout = &sslsock->s.timeout;
->>>>>>> 69691cc8
 		}
 
 		if (timeout && php_set_sock_blocking(sslsock->s.socket, 0 TSRMLS_CC) == SUCCESS) {
@@ -2076,13 +2070,8 @@
 				/* and return an error if we've taken too long. */
 				if (compare_timeval(elapsed_time, *timeout) > 0 ) {
 					/* If the socket was originally blocking, set it back. */
-<<<<<<< HEAD
-					if (blocked) {
+					if (began_blocked) {
 						php_set_sock_blocking(sslsock->s.socket, 1);
-=======
-					if (began_blocked) {
-						php_set_sock_blocking(sslsock->s.socket, 1 TSRMLS_CC);
->>>>>>> 69691cc8
 						sslsock->s.is_blocked = 1;
 					}
 					sslsock->s.timeout_event = 1;
@@ -2172,12 +2161,7 @@
 		}
 
 		/* And if we were originally supposed to be blocking, let's reset the socket to that. */
-<<<<<<< HEAD
-		if (blocked) {
-			php_set_sock_blocking(sslsock->s.socket, 1);
-=======
-		if (began_blocked && php_set_sock_blocking(sslsock->s.socket, 1 TSRMLS_CC) == SUCCESS) {
->>>>>>> 69691cc8
+		if (began_blocked && php_set_sock_blocking(sslsock->s.socket, 1) == SUCCESS) {
 			sslsock->s.is_blocked = 1;
 		}
 
