/*
  +----------------------------------------------------------------------+
  | PHP Version 5                                                        |
  +----------------------------------------------------------------------+
  | Copyright (c) 1997-2014 The PHP Group                                |
  +----------------------------------------------------------------------+
  | This source file is subject to version 3.01 of the PHP license,      |
  | that is bundled with this package in the file LICENSE, and is        |
  | available through the world-wide-web at the following url:           |
  | http://www.php.net/license/3_01.txt                                  |
  | If you did not receive a copy of the PHP license and are unable to   |
  | obtain it through the world-wide-web, please send a note to          |
  | license@php.net so we can mail you a copy immediately.               |
  +----------------------------------------------------------------------+
  | Author: Wez Furlong <wez@thebrainroom.com>                           |
  +----------------------------------------------------------------------+
*/

/* $Id$ */

#include "php.h"
#include "ext/standard/file.h"
#include "ext/standard/url.h"
#include "streams/php_streams_int.h"
#include "ext/standard/php_smart_str.h"
#include "php_openssl.h"
#include "php_openssl_structs.h"
#include <openssl/ssl.h>
#include <openssl/x509.h>
#include <openssl/err.h>

#ifdef PHP_WIN32
#include "win32/time.h"
#endif

#ifdef NETWARE
#include <sys/select.h>
#endif

#if !defined(OPENSSL_NO_ECDH) && OPENSSL_VERSION_NUMBER >= 0x0090800fL
#define HAVE_ECDH
#endif

/* Flags for determining allowed stream crypto methods */
#define STREAM_CRYPTO_IS_CLIENT            (1<<0)
#define STREAM_CRYPTO_METHOD_SSLv2         (1<<1)
#define STREAM_CRYPTO_METHOD_SSLv3         (1<<2)
#define STREAM_CRYPTO_METHOD_TLSv1_0       (1<<3)
#define STREAM_CRYPTO_METHOD_TLSv1_1       (1<<4)
#define STREAM_CRYPTO_METHOD_TLSv1_2       (1<<5)

int php_openssl_apply_verification_policy(SSL *ssl, X509 *peer, php_stream *stream TSRMLS_DC);
SSL *php_SSL_new_from_context(SSL_CTX *ctx, php_stream *stream TSRMLS_DC);
extern php_stream* php_openssl_get_stream_from_ssl_handle(const SSL *ssl);
int php_openssl_get_x509_list_id(void);

php_stream_ops php_openssl_socket_ops;

/* it doesn't matter that we do some hash traversal here, since it is done only
 * in an error condition arising from a network connection problem */
static int is_http_stream_talking_to_iis(php_stream *stream TSRMLS_DC)
{
	if (stream->wrapperdata && stream->wrapper && strcasecmp(stream->wrapper->wops->label, "HTTP") == 0) {
		/* the wrapperdata is an array zval containing the headers */
		zval **tmp;

#define SERVER_MICROSOFT_IIS	"Server: Microsoft-IIS"
#define SERVER_GOOGLE "Server: GFE/"
		
		zend_hash_internal_pointer_reset(Z_ARRVAL_P(stream->wrapperdata));
		while (SUCCESS == zend_hash_get_current_data(Z_ARRVAL_P(stream->wrapperdata), (void**)&tmp)) {

			if (strncasecmp(Z_STRVAL_PP(tmp), SERVER_MICROSOFT_IIS, sizeof(SERVER_MICROSOFT_IIS)-1) == 0) {
				return 1;
			} else if (strncasecmp(Z_STRVAL_PP(tmp), SERVER_GOOGLE, sizeof(SERVER_GOOGLE)-1) == 0) {
				return 1;
			}
			
			zend_hash_move_forward(Z_ARRVAL_P(stream->wrapperdata));
		}
	}
	return 0;
}

static int handle_ssl_error(php_stream *stream, int nr_bytes, zend_bool is_init TSRMLS_DC)
{
	php_openssl_netstream_data_t *sslsock = (php_openssl_netstream_data_t*)stream->abstract;
	int err = SSL_get_error(sslsock->ssl_handle, nr_bytes);
	char esbuf[512];
	smart_str ebuf = {0};
	unsigned long ecode;
	int retry = 1;

	switch(err) {
		case SSL_ERROR_ZERO_RETURN:
			/* SSL terminated (but socket may still be active) */
			retry = 0;
			break;
		case SSL_ERROR_WANT_READ:
		case SSL_ERROR_WANT_WRITE:
			/* re-negotiation, or perhaps the SSL layer needs more
			 * packets: retry in next iteration */
			errno = EAGAIN;
			retry = is_init ? 1 : sslsock->s.is_blocked;
			break;
		case SSL_ERROR_SYSCALL:
			if (ERR_peek_error() == 0) {
				if (nr_bytes == 0) {
					if (!is_http_stream_talking_to_iis(stream TSRMLS_CC) && ERR_get_error() != 0) {
						php_error_docref(NULL TSRMLS_CC, E_WARNING,
								"SSL: fatal protocol error");
					}
					SSL_set_shutdown(sslsock->ssl_handle, SSL_SENT_SHUTDOWN|SSL_RECEIVED_SHUTDOWN);
					stream->eof = 1;
					retry = 0;
				} else {
					char *estr = php_socket_strerror(php_socket_errno(), NULL, 0);

					php_error_docref(NULL TSRMLS_CC, E_WARNING,
							"SSL: %s", estr);

					efree(estr);
					retry = 0;
				}
				break;
			}

			
			/* fall through */
		default:
			/* some other error */
			ecode = ERR_get_error();

			switch (ERR_GET_REASON(ecode)) {
				case SSL_R_NO_SHARED_CIPHER:
					php_error_docref(NULL TSRMLS_CC, E_WARNING, "SSL_R_NO_SHARED_CIPHER: no suitable shared cipher could be used.  This could be because the server is missing an SSL certificate (local_cert context option)");
					retry = 0;
					break;

				default:
					do {
						/* NULL is automatically added */
						ERR_error_string_n(ecode, esbuf, sizeof(esbuf));
						if (ebuf.c) {
							smart_str_appendc(&ebuf, '\n');
						}
						smart_str_appends(&ebuf, esbuf);
					} while ((ecode = ERR_get_error()) != 0);

					smart_str_0(&ebuf);

					php_error_docref(NULL TSRMLS_CC, E_WARNING,
							"SSL operation failed with code %d. %s%s",
							err,
							ebuf.c ? "OpenSSL Error messages:\n" : "",
							ebuf.c ? ebuf.c : "");
					if (ebuf.c) {
						smart_str_free(&ebuf);
					}
			}
				
			retry = 0;
			errno = 0;
	}
	return retry;
}


static size_t php_openssl_sockop_write(php_stream *stream, const char *buf, size_t count TSRMLS_DC)
{
	php_openssl_netstream_data_t *sslsock = (php_openssl_netstream_data_t*)stream->abstract;
	int didwrite;
	
	if (sslsock->ssl_active) {
		int retry = 1;

		do {
			didwrite = SSL_write(sslsock->ssl_handle, buf, count);

			if (didwrite <= 0) {
				retry = handle_ssl_error(stream, didwrite, 0 TSRMLS_CC);
			} else {
				break;
			}
		} while(retry);

		if (didwrite > 0) {
			php_stream_notify_progress_increment(stream->context, didwrite, 0);
		}
	} else {
		didwrite = php_stream_socket_ops.write(stream, buf, count TSRMLS_CC);
	}

	if (didwrite < 0) {
		didwrite = 0;
	}
	
	return didwrite;
}

static size_t php_openssl_sockop_read(php_stream *stream, char *buf, size_t count TSRMLS_DC)
{
	php_openssl_netstream_data_t *sslsock = (php_openssl_netstream_data_t*)stream->abstract;
	int nr_bytes = 0;

	if (sslsock->ssl_active) {
		int retry = 1;

		do {
			nr_bytes = SSL_read(sslsock->ssl_handle, buf, count);

			if (sslsock->reneg && sslsock->reneg->should_close) {
				/* renegotiation rate limiting triggered */
				php_stream_xport_shutdown(stream, (stream_shutdown_t)SHUT_RDWR TSRMLS_CC);
				nr_bytes = 0;
				stream->eof = 1;
				break;
			} else if (nr_bytes <= 0) {
				retry = handle_ssl_error(stream, nr_bytes, 0 TSRMLS_CC);
				stream->eof = (retry == 0 && errno != EAGAIN && !SSL_pending(sslsock->ssl_handle));
				
			} else {
				/* we got the data */
				break;
			}
		} while (retry);

		if (nr_bytes > 0) {
			php_stream_notify_progress_increment(stream->context, nr_bytes, 0);
		}
	}
	else
	{
		nr_bytes = php_stream_socket_ops.read(stream, buf, count TSRMLS_CC);
	}

	if (nr_bytes < 0) {
		nr_bytes = 0;
	}

	return nr_bytes;
}

static int php_openssl_sockop_close(php_stream *stream, int close_handle TSRMLS_DC)
{
	php_openssl_netstream_data_t *sslsock = (php_openssl_netstream_data_t*)stream->abstract;
#ifdef PHP_WIN32
	int n;
#endif

	if (close_handle) {
		if (sslsock->ssl_active) {
			SSL_shutdown(sslsock->ssl_handle);
			sslsock->ssl_active = 0;
		}
		if (sslsock->ssl_handle) {
			SSL_free(sslsock->ssl_handle);
			sslsock->ssl_handle = NULL;
		}
		if (sslsock->ctx) {
			SSL_CTX_free(sslsock->ctx);
			sslsock->ctx = NULL;
		}
#ifdef PHP_WIN32
		if (sslsock->s.socket == -1)
			sslsock->s.socket = SOCK_ERR;
#endif
		if (sslsock->s.socket != SOCK_ERR) {
#ifdef PHP_WIN32
			/* prevent more data from coming in */
			shutdown(sslsock->s.socket, SHUT_RD);

			/* try to make sure that the OS sends all data before we close the connection.
			 * Essentially, we are waiting for the socket to become writeable, which means
			 * that all pending data has been sent.
			 * We use a small timeout which should encourage the OS to send the data,
			 * but at the same time avoid hanging indefinitely.
			 * */
			do {
				n = php_pollfd_for_ms(sslsock->s.socket, POLLOUT, 500);
			} while (n == -1 && php_socket_errno() == EINTR);
#endif
			closesocket(sslsock->s.socket);
			sslsock->s.socket = SOCK_ERR;
		}
	}

	if (sslsock->url_name) {
		pefree(sslsock->url_name, php_stream_is_persistent(stream));
	}

	if (sslsock->reneg) {
		pefree(sslsock->reneg, php_stream_is_persistent(stream));
	}

	pefree(sslsock, php_stream_is_persistent(stream));

	return 0;
}

static int php_openssl_sockop_flush(php_stream *stream TSRMLS_DC)
{
	return php_stream_socket_ops.flush(stream TSRMLS_CC);
}

static int php_openssl_sockop_stat(php_stream *stream, php_stream_statbuf *ssb TSRMLS_DC)
{
	return php_stream_socket_ops.stat(stream, ssb TSRMLS_CC);
}

static inline void limit_handshake_reneg(const SSL *ssl) /* {{{ */
{
	php_stream *stream;
	php_openssl_netstream_data_t *sslsock;
	struct timeval now;
	long elapsed_time;

	stream = php_openssl_get_stream_from_ssl_handle(ssl);
	sslsock = (php_openssl_netstream_data_t*)stream->abstract;
	gettimeofday(&now, NULL);

	/* The initial handshake is never rate-limited */
	if (sslsock->reneg->prev_handshake == 0) {
		sslsock->reneg->prev_handshake = now.tv_sec;
		return;
	}

	elapsed_time = (now.tv_sec - sslsock->reneg->prev_handshake);
	sslsock->reneg->prev_handshake = now.tv_sec;
	sslsock->reneg->tokens -= (elapsed_time * (sslsock->reneg->limit / sslsock->reneg->window));

	if (sslsock->reneg->tokens < 0) {
		sslsock->reneg->tokens = 0;
	}
	++sslsock->reneg->tokens;

	/* The token level exceeds our allowed limit */
	if (sslsock->reneg->tokens > sslsock->reneg->limit) {
		zval **val;

		TSRMLS_FETCH();

		sslsock->reneg->should_close = 1;

		if (stream->context && SUCCESS == php_stream_context_get_option(stream->context,
				"ssl", "reneg_limit_callback", &val)
		) {
			zval *param, **params[1], *retval;

			MAKE_STD_ZVAL(param);
			php_stream_to_zval(stream, param);
			params[0] = &param;

			/* Closing the stream inside this callback would segfault! */
			stream->flags |= PHP_STREAM_FLAG_NO_FCLOSE;
			if (FAILURE == call_user_function_ex(EG(function_table), NULL, *val, &retval, 1, params, 0, NULL TSRMLS_CC)) {
				php_error(E_WARNING, "SSL: failed invoking reneg limit notification callback");
			}
			stream->flags ^= PHP_STREAM_FLAG_NO_FCLOSE;

			/* If the reneg_limit_callback returned true don't auto-close */
			if (retval != NULL && Z_TYPE_P(retval) == IS_BOOL && Z_BVAL_P(retval) == 1) {
				sslsock->reneg->should_close = 0;
			}

			FREE_ZVAL(param);
			if (retval != NULL) {
				zval_ptr_dtor(&retval);
			}
		} else {
			php_error_docref(NULL TSRMLS_CC, E_WARNING,
				"SSL: client-initiated handshake rate limit exceeded by peer");
		}
	}
}
/* }}} */

static void php_openssl_info_callback(const SSL *ssl, int where, int ret) /* {{{ */
{
        /* Rate-limit client-initiated handshake renegotiation to prevent DoS */
        if (where & SSL_CB_HANDSHAKE_START) {
                limit_handshake_reneg(ssl);
        }
}
/* }}} */

static inline void init_handshake_limiting(php_stream *stream, php_openssl_netstream_data_t *sslsock) /* {{{ */
{
	zval **val;
	long limit = DEFAULT_RENEG_LIMIT;
	long window = DEFAULT_RENEG_WINDOW;

	if (stream->context &&
		SUCCESS == php_stream_context_get_option(stream->context,
				"ssl", "reneg_limit", &val)
	) {
		convert_to_long(*val);
		limit = Z_LVAL_PP(val);
	}

	/* No renegotiation rate-limiting */
	if (limit < 0) {
		return;
	}

	if (stream->context &&
		SUCCESS == php_stream_context_get_option(stream->context,
				"ssl", "reneg_window", &val)
	) {
		convert_to_long(*val);
		window = Z_LVAL_PP(val);
	}

	sslsock->reneg = (void*)pemalloc(sizeof(php_openssl_handshake_bucket_t),
		php_stream_is_persistent(stream)
	);

	sslsock->reneg->limit = limit;
	sslsock->reneg->window = window;
	sslsock->reneg->prev_handshake = 0;
	sslsock->reneg->tokens = 0;
	sslsock->reneg->should_close = 0;

	SSL_CTX_set_info_callback(sslsock->ctx, php_openssl_info_callback);
}
/* }}} */

static const SSL_METHOD *php_select_crypto_method(long method_value, int is_client TSRMLS_DC)
{
	if (method_value == STREAM_CRYPTO_METHOD_SSLv2) {
#ifndef OPENSSL_NO_SSL2
		return is_client ? SSLv2_client_method() : SSLv2_server_method();
#else
		php_error_docref(NULL TSRMLS_CC, E_WARNING,
				"SSLv2 support is not compiled into the OpenSSL library PHP is linked against");
		return NULL;
#endif
	} else if (method_value == STREAM_CRYPTO_METHOD_SSLv3) {
		return is_client ? SSLv3_client_method() : SSLv3_server_method();
	} else if (method_value == STREAM_CRYPTO_METHOD_TLSv1_0) {
		return is_client ? TLSv1_client_method() : TLSv1_server_method();
	} else if (method_value == STREAM_CRYPTO_METHOD_TLSv1_1) {
#if OPENSSL_VERSION_NUMBER >= 0x10001001L
		return is_client ? TLSv1_1_client_method() : TLSv1_1_server_method();
#else
		php_error_docref(NULL TSRMLS_CC, E_WARNING,
				"TLSv1.1 support is not compiled into the OpenSSL library PHP is linked against");
		return NULL;
#endif
	} else if (method_value == STREAM_CRYPTO_METHOD_TLSv1_2) {
#if OPENSSL_VERSION_NUMBER >= 0x10001001L
		return is_client ? TLSv1_2_client_method() : TLSv1_2_server_method();
#else
		php_error_docref(NULL TSRMLS_CC, E_WARNING,
				"TLSv1.2 support is not compiled into the OpenSSL library PHP is linked against");
		return NULL;
#endif
	} else {
		php_error_docref(NULL TSRMLS_CC, E_WARNING,
				"Invalid crypto method");
		return NULL;
	}
}

static long php_get_crypto_method_ctx_flags(long method_flags TSRMLS_DC)
{
	long ssl_ctx_options = SSL_OP_ALL;

#ifndef OPENSSL_NO_SSL2
	if (!(method_flags & STREAM_CRYPTO_METHOD_SSLv2)) {
		ssl_ctx_options |= SSL_OP_NO_SSLv2;
	}
#endif
#ifndef OPENSSL_NO_SSL3
	if (!(method_flags & STREAM_CRYPTO_METHOD_SSLv3)) {
		ssl_ctx_options |= SSL_OP_NO_SSLv3;
	}
#endif
#ifndef OPENSSL_NO_TLS1
	if (!(method_flags & STREAM_CRYPTO_METHOD_TLSv1_0)) {
		ssl_ctx_options |= SSL_OP_NO_TLSv1;
	}
#endif
#if OPENSSL_VERSION_NUMBER >= 0x10001001L
	if (!(method_flags & STREAM_CRYPTO_METHOD_TLSv1_1)) {
		ssl_ctx_options |= SSL_OP_NO_TLSv1_1;
	}

	if (!(method_flags & STREAM_CRYPTO_METHOD_TLSv1_2)) {
		ssl_ctx_options |= SSL_OP_NO_TLSv1_2;
	}
#endif

	return ssl_ctx_options;
}

static inline int php_openssl_setup_crypto(php_stream *stream,
		php_openssl_netstream_data_t *sslsock,
		php_stream_xport_crypto_param *cparam
		TSRMLS_DC)
{
	const SSL_METHOD *method;
	long ssl_ctx_options;
	long method_flags;
	zval **val;
#ifdef SSL_MODE_RELEASE_BUFFERS
	long mode;
#endif

	if (sslsock->ssl_handle) {
		if (sslsock->s.is_blocked) {
			php_error_docref(NULL TSRMLS_CC, E_WARNING, "SSL/TLS already set-up for this stream");
			return -1;
		} else {
			return 0;
		}
	}

	/* need to do slightly different things, based on client/server method,
	 * so lets remember which method was selected */
	sslsock->is_client = cparam->inputs.method & STREAM_CRYPTO_IS_CLIENT;
	method_flags = ((cparam->inputs.method >> 1) << 1);

	/* Should we use a specific crypto method or is generic SSLv23 okay? */
	if ((method_flags & (method_flags-1)) == 0) {
		ssl_ctx_options = SSL_OP_ALL;
		method = php_select_crypto_method(method_flags, sslsock->is_client TSRMLS_CC);
		if (method == NULL) {
			return -1;
		}
	} else {
		method = sslsock->is_client ? SSLv23_client_method() : SSLv23_server_method();
		ssl_ctx_options = php_get_crypto_method_ctx_flags(method_flags TSRMLS_CC);
		if (ssl_ctx_options == -1) {
			return -1;
		}
	}

#if OPENSSL_VERSION_NUMBER >= 0x10001001L
	sslsock->ctx = SSL_CTX_new(method);
#else
	sslsock->ctx = SSL_CTX_new((SSL_METHOD*)method);
#endif
	if (sslsock->ctx == NULL) {
		php_error_docref(NULL TSRMLS_CC, E_WARNING, "failed to create an SSL context");
		return -1;
	}

#if OPENSSL_VERSION_NUMBER >= 0x0090605fL
	ssl_ctx_options &= ~SSL_OP_DONT_INSERT_EMPTY_FRAGMENTS;
#endif
	SSL_CTX_set_options(sslsock->ctx, ssl_ctx_options);

#if OPENSSL_VERSION_NUMBER >= 0x0090806fL
	{
		if (stream->context && SUCCESS == php_stream_context_get_option(
					stream->context, "ssl", "no_ticket", &val) && 
				zend_is_true(*val TSRMLS_CC)
		) {
			SSL_CTX_set_options(sslsock->ctx, SSL_OP_NO_TICKET);
		}
	}
#endif

#if OPENSSL_VERSION_NUMBER >= 0x10000000L
	{
		if (stream->context && (FAILURE == php_stream_context_get_option(
					stream->context, "ssl", "disable_compression", &val) ||
				zend_is_true(*val TSRMLS_CC))
		) {
			SSL_CTX_set_options(sslsock->ctx, SSL_OP_NO_COMPRESSION);
		}
	}
#endif

	if (!sslsock->is_client && stream->context && SUCCESS == php_stream_context_get_option(
				stream->context, "ssl", "honor_cipher_order", &val) &&
			zend_is_true(*val TSRMLS_CC)
	) {
		SSL_CTX_set_options(sslsock->ctx, SSL_OP_CIPHER_SERVER_PREFERENCE);
	}

	if (!sslsock->is_client && stream->context && SUCCESS == php_stream_context_get_option(
				stream->context, "ssl", "single_dh_use", &val) &&
			zend_is_true(*val TSRMLS_CC)
	) {
		SSL_CTX_set_options(sslsock->ctx, SSL_OP_SINGLE_DH_USE);
	}

	if (!sslsock->is_client && stream->context && SUCCESS == php_stream_context_get_option(
				stream->context, "ssl", "single_ecdh_use", &val) &&
			zend_is_true(*val TSRMLS_CC)
	) {
		SSL_CTX_set_options(sslsock->ctx, SSL_OP_SINGLE_ECDH_USE);
	}

	sslsock->ssl_handle = php_SSL_new_from_context(sslsock->ctx, stream TSRMLS_CC);
	if (sslsock->ssl_handle == NULL) {
		php_error_docref(NULL TSRMLS_CC, E_WARNING, "failed to create an SSL handle");
		SSL_CTX_free(sslsock->ctx);
		sslsock->ctx = NULL;
		return -1;
	}

	if (!sslsock->is_client && stream->context && SUCCESS == php_stream_context_get_option(
				stream->context, "ssl", "honor_cipher_order", &val) &&
			zend_is_true(*val TSRMLS_CC)
	) {
		SSL_CTX_set_options(sslsock->ctx, SSL_OP_CIPHER_SERVER_PREFERENCE);
	}

#ifdef SSL_MODE_RELEASE_BUFFERS
	mode = SSL_get_mode(sslsock->ssl_handle);
	SSL_set_mode(sslsock->ssl_handle, mode | SSL_MODE_RELEASE_BUFFERS);
#endif

	if (!sslsock->is_client) {
		init_handshake_limiting(stream, sslsock);
	}

	if (!SSL_set_fd(sslsock->ssl_handle, sslsock->s.socket)) {
		handle_ssl_error(stream, 0, 1 TSRMLS_CC);
	}

	if (cparam->inputs.session) {
		if (cparam->inputs.session->ops != &php_openssl_socket_ops) {
			php_error_docref(NULL TSRMLS_CC, E_WARNING, "supplied session stream must be an SSL enabled stream");
		} else if (((php_openssl_netstream_data_t*)cparam->inputs.session->abstract)->ssl_handle == NULL) {
			php_error_docref(NULL TSRMLS_CC, E_WARNING, "supplied SSL session stream is not initialized");
		} else {
			SSL_copy_session_id(sslsock->ssl_handle, ((php_openssl_netstream_data_t*)cparam->inputs.session->abstract)->ssl_handle);
		}
	}
	return 0;
}

static zval *php_capture_ssl_session_meta(SSL *ssl_handle)
{
	zval *meta_arr;
	char *proto_str;
	long proto = SSL_version(ssl_handle);
	const SSL_CIPHER *cipher = SSL_get_current_cipher(ssl_handle);

	switch (proto) {
#if OPENSSL_VERSION_NUMBER >= 0x10001001L
		case TLS1_2_VERSION: proto_str = "TLSv1.2"; break;
		case TLS1_1_VERSION: proto_str = "TLSv1.1"; break;
#endif
		case TLS1_VERSION: proto_str = "TLSv1"; break;
		case SSL3_VERSION: proto_str = "SSLv3"; break;
		case SSL2_VERSION: proto_str = "SSLv2"; break;
		default: proto_str = "UNKNOWN";
	}

	MAKE_STD_ZVAL(meta_arr);
	array_init(meta_arr);
	add_assoc_string(meta_arr, "protocol", proto_str, 1);
	add_assoc_string(meta_arr, "cipher_name", (char *) SSL_CIPHER_get_name(cipher), 1);
	add_assoc_long(meta_arr, "cipher_bits", SSL_CIPHER_get_bits(cipher, NULL));
	add_assoc_string(meta_arr, "cipher_version", SSL_CIPHER_get_version(cipher), 1);

	return meta_arr;
}

static int php_set_server_rsa_key(php_stream *stream,
	php_openssl_netstream_data_t *sslsock
	TSRMLS_DC)
{
	zval ** val;
	int rsa_key_size;
	RSA* rsa;
	int retval = 1;

	if (php_stream_context_get_option(stream->context, "ssl", "rsa_key_size", &val) == SUCCESS) {
		rsa_key_size = (int) Z_LVAL_PP(val);
		if ((rsa_key_size != 1) && (rsa_key_size & (rsa_key_size - 1))) {
			php_error_docref(NULL TSRMLS_CC, E_WARNING,
				"RSA key size requires a power of 2: %d",
				rsa_key_size);

			rsa_key_size = 2048;
		}
	} else {
		rsa_key_size = 2048;
	}

	rsa = RSA_generate_key(rsa_key_size, RSA_F4, NULL, NULL);

	if (!SSL_set_tmp_rsa(sslsock->ssl_handle, rsa)) {
		php_error_docref(NULL TSRMLS_CC, E_WARNING,
			"Failed setting RSA key");
		retval = 0;
	}

	RSA_free(rsa);

	return retval;
}


static int php_set_server_dh_param(php_openssl_netstream_data_t *sslsock,
	char *dh_path
	TSRMLS_DC)
{
	DH *dh;
	BIO* bio;

	bio = BIO_new_file(dh_path, "r");

	if (bio == NULL) {
		php_error_docref(NULL TSRMLS_CC, E_WARNING,
			"Invalid dh_param file: %s",
			dh_path);

		return 0;
	}

	dh = PEM_read_bio_DHparams(bio, NULL, NULL, NULL);
	BIO_free(bio);

	if (dh == NULL) {
		php_error_docref(NULL TSRMLS_CC, E_WARNING,
			"Failed reading DH params from file: %s",
			dh_path);

		return 0;
	}

	if (SSL_set_tmp_dh(sslsock->ssl_handle, dh) < 0) {
		php_error_docref(NULL TSRMLS_CC, E_WARNING,
			"DH param assignment failed");
		DH_free(dh);
		return 0;
	}

	DH_free(dh);

	return 1;
}

static int php_enable_server_crypto_opts(php_stream *stream,
	php_openssl_netstream_data_t *sslsock
	TSRMLS_DC)
{
	zval **val;
#ifdef HAVE_ECDH
	int curve_nid;
	EC_KEY *ecdh;
#endif

	if (php_stream_context_get_option(stream->context, "ssl", "dh_param", &val) == SUCCESS) {
		convert_to_string_ex(val);
		if (!php_set_server_dh_param(sslsock,  Z_STRVAL_PP(val) TSRMLS_CC)) {
			return 0;
		}
	}

#ifdef HAVE_ECDH

	if (php_stream_context_get_option(stream->context, "ssl", "ecdh_curve", &val) == SUCCESS) {
		char *curve_str;
		convert_to_string_ex(val);
		curve_str = Z_STRVAL_PP(val);
		curve_nid = OBJ_sn2nid(curve_str);
		if (curve_nid == NID_undef) {
			php_error_docref(NULL TSRMLS_CC, E_WARNING,
				"Invalid ECDH curve: %s",
				curve_str);

			return 0;
		}
	} else {
		curve_nid = NID_X9_62_prime256v1;
	}

	ecdh = EC_KEY_new_by_curve_name(curve_nid);
	if (ecdh == NULL) {
		php_error_docref(NULL TSRMLS_CC, E_WARNING,
			"Failed generating ECDH curve");

		return 0;
	}

	SSL_set_tmp_ecdh(sslsock->ssl_handle, ecdh);
	EC_KEY_free(ecdh);

#else

	if (php_stream_context_get_option(stream->context, "ssl", "ecdh_curve", &val) == SUCCESS) {
		php_error_docref(NULL TSRMLS_CC, E_WARNING,
			"ECDH curve support not compiled into the OpenSSL lib against which PHP is linked");
	}

#endif

	if (!php_set_server_rsa_key(stream, sslsock TSRMLS_CC)) {
		return 0;
	}

	return 1;
}

#if OPENSSL_VERSION_NUMBER >= 0x00908070L && !defined(OPENSSL_NO_TLSEXT)
static inline void enable_client_sni(php_stream *stream, php_openssl_netstream_data_t *sslsock) /* {{{ */
{
	zval **val;

	TSRMLS_FETCH();

	if (stream->context &&
            (php_stream_context_get_option(stream->context, "ssl", "SNI_enabled", &val) == FAILURE
                || zend_is_true(*val TSRMLS_CC))
	) {
		if (php_stream_context_get_option(stream->context, "ssl", "SNI_server_name", &val) == SUCCESS) {
			convert_to_string_ex(val);
			SSL_set_tlsext_host_name(sslsock->ssl_handle, Z_STRVAL_PP(val));
		} else if (sslsock->url_name) {
			SSL_set_tlsext_host_name(sslsock->ssl_handle, sslsock->url_name);
		}
	} else if (!stream->context && sslsock->url_name) {
		SSL_set_tlsext_host_name(sslsock->ssl_handle, sslsock->url_name);
	}
}
/* }}} */
#endif

static int capture_peer_certs(php_stream *stream,
	php_openssl_netstream_data_t *sslsock,
	X509 *peer_cert
	TSRMLS_DC)
{
	zval **val, *zcert;
	int cert_captured = 0;

	if (SUCCESS == php_stream_context_get_option(stream->context,
			"ssl", "capture_peer_cert", &val) &&
		zend_is_true(*val)
	) {
		MAKE_STD_ZVAL(zcert);
		ZVAL_RESOURCE(zcert, zend_list_insert(peer_cert, php_openssl_get_x509_list_id() TSRMLS_CC));
		php_stream_context_set_option(stream->context, "ssl", "peer_certificate", zcert);
		cert_captured = 1;
		FREE_ZVAL(zcert);
	}

	if (SUCCESS == php_stream_context_get_option(stream->context,
			"ssl", "capture_peer_cert_chain", &val) &&
		zend_is_true(*val)
	) {
		zval *arr;
		STACK_OF(X509) *chain;

		MAKE_STD_ZVAL(arr);
		chain = SSL_get_peer_cert_chain(sslsock->ssl_handle);

		if (chain && sk_X509_num(chain) > 0) {
			int i;
			array_init(arr);

			for (i = 0; i < sk_X509_num(chain); i++) {
				X509 *mycert = X509_dup(sk_X509_value(chain, i));
				MAKE_STD_ZVAL(zcert);
				ZVAL_RESOURCE(zcert, zend_list_insert(mycert, php_openssl_get_x509_list_id() TSRMLS_CC));
				add_next_index_zval(arr, zcert);
			}

		} else {
			ZVAL_NULL(arr);
		}

		php_stream_context_set_option(stream->context, "ssl", "peer_certificate_chain", arr);
		zval_dtor(arr);
		efree(arr);
	}

	return cert_captured;
}

static inline int php_openssl_enable_crypto(php_stream *stream,
		php_openssl_netstream_data_t *sslsock,
		php_stream_xport_crypto_param *cparam
		TSRMLS_DC)
{
	int n;
	int retry = 1;
	int cert_captured;
	X509 *peer_cert;

	if (cparam->inputs.activate && !sslsock->ssl_active) {
		struct timeval	start_time,
						*timeout;
		int				blocked		= sslsock->s.is_blocked,
						has_timeout = 0;

#if OPENSSL_VERSION_NUMBER >= 0x00908070L && !defined(OPENSSL_NO_TLSEXT)
{
		if (sslsock->is_client) {
			enable_client_sni(stream, sslsock);
		}
}
#endif

		if (!sslsock->is_client && !php_enable_server_crypto_opts(stream, sslsock TSRMLS_CC)) {
			return -1;
		}

		if (!sslsock->state_set) {
			if (sslsock->is_client) {
				SSL_set_connect_state(sslsock->ssl_handle);
			} else {
				SSL_set_accept_state(sslsock->ssl_handle);
			}
			sslsock->state_set = 1;
		}
	
		if (SUCCESS == php_set_sock_blocking(sslsock->s.socket, 0 TSRMLS_CC)) {
			sslsock->s.is_blocked = 0;
		}
		
		timeout = sslsock->is_client ? &sslsock->connect_timeout : &sslsock->s.timeout;
		has_timeout = !sslsock->s.is_blocked && (timeout->tv_sec || timeout->tv_usec);
		/* gettimeofday is not monotonic; using it here is not strictly correct */
		if (has_timeout) {
			gettimeofday(&start_time, NULL);
		}
		
		do {
			struct timeval	cur_time,
							elapsed_time = {0};
			
			if (sslsock->is_client) {
				n = SSL_connect(sslsock->ssl_handle);
			} else {
				n = SSL_accept(sslsock->ssl_handle);
			}

			if (has_timeout) {
				gettimeofday(&cur_time, NULL);
				elapsed_time.tv_sec  = cur_time.tv_sec  - start_time.tv_sec;
				elapsed_time.tv_usec = cur_time.tv_usec - start_time.tv_usec;
				if (cur_time.tv_usec < start_time.tv_usec) {
					elapsed_time.tv_sec  -= 1L;
					elapsed_time.tv_usec += 1000000L;
				}
			
				if (elapsed_time.tv_sec > timeout->tv_sec ||
						(elapsed_time.tv_sec == timeout->tv_sec &&
						elapsed_time.tv_usec > timeout->tv_usec)) {
					php_error_docref(NULL TSRMLS_CC, E_WARNING, "SSL: crypto enabling timeout");
					return -1;
				}
			}

			if (n <= 0) {
				/* in case of SSL_ERROR_WANT_READ/WRITE, do not retry in non-blocking mode */
				retry = handle_ssl_error(stream, n, blocked TSRMLS_CC);
				if (retry) {
					/* wait until something interesting happens in the socket. It may be a
					 * timeout. Also consider the unlikely of possibility of a write block  */
					int err = SSL_get_error(sslsock->ssl_handle, n);
					struct timeval left_time;
					
					if (has_timeout) {
						left_time.tv_sec  = timeout->tv_sec  - elapsed_time.tv_sec;
						left_time.tv_usec =	timeout->tv_usec - elapsed_time.tv_usec;
						if (timeout->tv_usec < elapsed_time.tv_usec) {
							left_time.tv_sec  -= 1L;
							left_time.tv_usec += 1000000L;
						}
					}
					php_pollfd_for(sslsock->s.socket, (err == SSL_ERROR_WANT_READ) ?
						(POLLIN|POLLPRI) : POLLOUT, has_timeout ? &left_time : NULL);
				}
			} else {
				retry = 0;
			}
		} while (retry);

		if (sslsock->s.is_blocked != blocked && SUCCESS == php_set_sock_blocking(sslsock->s.socket, blocked TSRMLS_CC)) {
			sslsock->s.is_blocked = blocked;
		}

		if (n == 1) {
			peer_cert = SSL_get_peer_certificate(sslsock->ssl_handle);
			if (peer_cert && stream->context) {
				cert_captured = capture_peer_certs(stream, sslsock, peer_cert TSRMLS_CC);
			}

			if (FAILURE == php_openssl_apply_verification_policy(sslsock->ssl_handle, peer_cert, stream TSRMLS_CC)) {
				SSL_shutdown(sslsock->ssl_handle);
				n = -1;
			} else {	
				sslsock->ssl_active = 1;

				if (stream->context) {
					zval **val;

<<<<<<< HEAD
					if (SUCCESS == php_stream_context_get_option(
								stream->context, "ssl",
								"capture_session_meta", &val) &&
							zend_is_true(*val TSRMLS_CC)) {
=======
					if (SUCCESS == php_stream_context_get_option(stream->context,
							"ssl", "capture_session_meta", &val) &&
						zend_is_true(*val)
					) {
>>>>>>> c126c164
						zval *meta_arr = php_capture_ssl_session_meta(sslsock->ssl_handle);
						php_stream_context_set_option(stream->context, "ssl", "session_meta", meta_arr);
						zval_dtor(meta_arr);
						efree(meta_arr);
					}
<<<<<<< HEAD

					if (SUCCESS == php_stream_context_get_option(
								stream->context, "ssl",
								"capture_peer_cert", &val) &&
							zend_is_true(*val TSRMLS_CC)) {
						MAKE_STD_ZVAL(zcert);
						ZVAL_RESOURCE(zcert, zend_list_insert(peer_cert, 
									php_openssl_get_x509_list_id() TSRMLS_CC));
						php_stream_context_set_option(stream->context,
								"ssl", "peer_certificate",
								zcert);
						peer_cert = NULL;
						FREE_ZVAL(zcert);
					}

					if (SUCCESS == php_stream_context_get_option(
								stream->context, "ssl",
								"capture_peer_cert_chain", &val) &&
							zend_is_true(*val TSRMLS_CC)) {
						zval *arr;
						STACK_OF(X509) *chain;

						MAKE_STD_ZVAL(arr);
						chain = SSL_get_peer_cert_chain(
									sslsock->ssl_handle);

						if (chain && sk_X509_num(chain) > 0) {
							int i;
							array_init(arr);

							for (i = 0; i < sk_X509_num(chain); i++) {
								X509 *mycert = X509_dup(
										sk_X509_value(chain, i));
								MAKE_STD_ZVAL(zcert);
								ZVAL_RESOURCE(zcert,
										zend_list_insert(mycert,
											php_openssl_get_x509_list_id() TSRMLS_CC));
								add_next_index_zval(arr, zcert);
							}

						} else {
							ZVAL_NULL(arr);
						}

						php_stream_context_set_option(stream->context,
								"ssl", "peer_certificate_chain",
								arr);
						zval_dtor(arr);
						efree(arr);
					}
=======
>>>>>>> c126c164
				}
			}
		} else if (errno == EAGAIN) {
			n = 0;
		} else {
			n = -1;
			peer_cert = SSL_get_peer_certificate(sslsock->ssl_handle);
			if (peer_cert && stream->context) {
				cert_captured = capture_peer_certs(stream, sslsock, peer_cert TSRMLS_CC);
			}
		}

		if (n && peer_cert && cert_captured == 0) {
			X509_free(peer_cert);
		}

		return n;

	} else if (!cparam->inputs.activate && sslsock->ssl_active) {
		/* deactivate - common for server/client */
		SSL_shutdown(sslsock->ssl_handle);
		sslsock->ssl_active = 0;
	}

	return -1;
}

static inline int php_openssl_tcp_sockop_accept(php_stream *stream, php_openssl_netstream_data_t *sock,
		php_stream_xport_param *xparam STREAMS_DC TSRMLS_DC)
{
	int clisock;

	xparam->outputs.client = NULL;

	clisock = php_network_accept_incoming(sock->s.socket,
			xparam->want_textaddr ? &xparam->outputs.textaddr : NULL,
			xparam->want_textaddr ? &xparam->outputs.textaddrlen : NULL,
			xparam->want_addr ? &xparam->outputs.addr : NULL,
			xparam->want_addr ? &xparam->outputs.addrlen : NULL,
			xparam->inputs.timeout,
			xparam->want_errortext ? &xparam->outputs.error_text : NULL,
			&xparam->outputs.error_code
			TSRMLS_CC);

	if (clisock >= 0) {
		php_openssl_netstream_data_t *clisockdata;

		clisockdata = emalloc(sizeof(*clisockdata));

		if (clisockdata == NULL) {
			closesocket(clisock);
			/* technically a fatal error */
		} else {
			/* copy underlying tcp fields */
			memset(clisockdata, 0, sizeof(*clisockdata));
			memcpy(clisockdata, sock, sizeof(clisockdata->s));

			clisockdata->s.socket = clisock;
			
			xparam->outputs.client = php_stream_alloc_rel(stream->ops, clisockdata, NULL, "r+");
			if (xparam->outputs.client) {
				xparam->outputs.client->context = stream->context;
				if (stream->context) {
					zend_list_addref(stream->context->rsrc_id);
				}
			}
		}

		if (xparam->outputs.client && sock->enable_on_connect) {
			/* remove the client bit */
			if (sock->method & STREAM_CRYPTO_IS_CLIENT) {
				sock->method = ((sock->method >> 1) << 1);
			}

			clisockdata->method = sock->method;

			if (php_stream_xport_crypto_setup(xparam->outputs.client, clisockdata->method,
					NULL TSRMLS_CC) < 0 || php_stream_xport_crypto_enable(
					xparam->outputs.client, 1 TSRMLS_CC) < 0) {
				php_error_docref(NULL TSRMLS_CC, E_WARNING, "Failed to enable crypto");

				php_stream_close(xparam->outputs.client);
				xparam->outputs.client = NULL;
				xparam->outputs.returncode = -1;
			}
		}
	}
	
	return xparam->outputs.client == NULL ? -1 : 0;
}
static int php_openssl_sockop_set_option(php_stream *stream, int option, int value, void *ptrparam TSRMLS_DC)
{
	php_openssl_netstream_data_t *sslsock = (php_openssl_netstream_data_t*)stream->abstract;
	php_stream_xport_crypto_param *cparam = (php_stream_xport_crypto_param *)ptrparam;
	php_stream_xport_param *xparam = (php_stream_xport_param *)ptrparam;

	switch (option) {
		case PHP_STREAM_OPTION_CHECK_LIVENESS:
			{
				struct timeval tv;
				char buf;
				int alive = 1;

				if (value == -1) {
					if (sslsock->s.timeout.tv_sec == -1) {
						tv.tv_sec = FG(default_socket_timeout);
						tv.tv_usec = 0;
					} else {
						tv = sslsock->connect_timeout;
					}
				} else {
					tv.tv_sec = value;
					tv.tv_usec = 0;
				}

				if (sslsock->s.socket == -1) {
					alive = 0;
				} else if (php_pollfd_for(sslsock->s.socket, PHP_POLLREADABLE|POLLPRI, &tv) > 0) {
					if (sslsock->ssl_active) {
						int n;

						do {
							n = SSL_peek(sslsock->ssl_handle, &buf, sizeof(buf));
							if (n <= 0) {
								int err = SSL_get_error(sslsock->ssl_handle, n);

								if (err == SSL_ERROR_SYSCALL) {
									alive = php_socket_errno() == EAGAIN;
									break;
								}

								if (err == SSL_ERROR_WANT_READ || err == SSL_ERROR_WANT_WRITE) {
									/* re-negotiate */
									continue;
								}

								/* any other problem is a fatal error */
								alive = 0;
							}
							/* either peek succeeded or there was an error; we
							 * have set the alive flag appropriately */
							break;
						} while (1);
					} else if (0 == recv(sslsock->s.socket, &buf, sizeof(buf), MSG_PEEK) && php_socket_errno() != EAGAIN) {
						alive = 0;
					}
				}
				return alive ? PHP_STREAM_OPTION_RETURN_OK : PHP_STREAM_OPTION_RETURN_ERR;
			}
			
		case PHP_STREAM_OPTION_CRYPTO_API:

			switch(cparam->op) {

				case STREAM_XPORT_CRYPTO_OP_SETUP:
					cparam->outputs.returncode = php_openssl_setup_crypto(stream, sslsock, cparam TSRMLS_CC);
					return PHP_STREAM_OPTION_RETURN_OK;
					break;
				case STREAM_XPORT_CRYPTO_OP_ENABLE:
					cparam->outputs.returncode = php_openssl_enable_crypto(stream, sslsock, cparam TSRMLS_CC);
					return PHP_STREAM_OPTION_RETURN_OK;
					break;
				default:
					/* fall through */
					break;
			}

			break;

		case PHP_STREAM_OPTION_XPORT_API:
			switch(xparam->op) {

				case STREAM_XPORT_OP_CONNECT:
				case STREAM_XPORT_OP_CONNECT_ASYNC:
					/* TODO: Async connects need to check the enable_on_connect option when
					 * we notice that the connect has actually been established */
					php_stream_socket_ops.set_option(stream, option, value, ptrparam TSRMLS_CC);

					if ((sslsock->enable_on_connect) &&
						((xparam->outputs.returncode == 0) ||
						(xparam->op == STREAM_XPORT_OP_CONNECT_ASYNC && 
						xparam->outputs.returncode == 1 && xparam->outputs.error_code == EINPROGRESS)))
					{
						if (php_stream_xport_crypto_setup(stream, sslsock->method, NULL TSRMLS_CC) < 0 ||
								php_stream_xport_crypto_enable(stream, 1 TSRMLS_CC) < 0) {
							php_error_docref(NULL TSRMLS_CC, E_WARNING, "Failed to enable crypto");
							xparam->outputs.returncode = -1;
						}
					}
					return PHP_STREAM_OPTION_RETURN_OK;

				case STREAM_XPORT_OP_ACCEPT:
					/* we need to copy the additional fields that the underlying tcp transport
					 * doesn't know about */
					xparam->outputs.returncode = php_openssl_tcp_sockop_accept(stream, sslsock, xparam STREAMS_CC TSRMLS_CC);

					
					return PHP_STREAM_OPTION_RETURN_OK;

				default:
					/* fall through */
					break;
			}
	}

	return php_stream_socket_ops.set_option(stream, option, value, ptrparam TSRMLS_CC);
}

static int php_openssl_sockop_cast(php_stream *stream, int castas, void **ret TSRMLS_DC)
{
	php_openssl_netstream_data_t *sslsock = (php_openssl_netstream_data_t*)stream->abstract;

	switch(castas)	{
		case PHP_STREAM_AS_STDIO:
			if (sslsock->ssl_active) {
				return FAILURE;
			}
			if (ret)	{
				*ret = fdopen(sslsock->s.socket, stream->mode);
				if (*ret) {
					return SUCCESS;
				}
				return FAILURE;
			}
			return SUCCESS;

		case PHP_STREAM_AS_FD_FOR_SELECT:
			if (ret) {
				*(php_socket_t *)ret = sslsock->s.socket;
			}
			return SUCCESS;

		case PHP_STREAM_AS_FD:
		case PHP_STREAM_AS_SOCKETD:
			if (sslsock->ssl_active) {
				return FAILURE;
			}
			if (ret) {
				*(php_socket_t *)ret = sslsock->s.socket;
			}
			return SUCCESS;
		default:
			return FAILURE;
	}
}

php_stream_ops php_openssl_socket_ops = {
	php_openssl_sockop_write, php_openssl_sockop_read,
	php_openssl_sockop_close, php_openssl_sockop_flush,
	"tcp_socket/ssl",
	NULL, /* seek */
	php_openssl_sockop_cast,
	php_openssl_sockop_stat,
	php_openssl_sockop_set_option,
};

static long get_crypto_method(php_stream_context *ctx, long crypto_method)
{
	zval **val;

	if (ctx && php_stream_context_get_option(ctx, "ssl", "crypto_method", &val) == SUCCESS) {
		convert_to_long_ex(val);
		crypto_method = (long)Z_LVAL_PP(val);
	        crypto_method |= STREAM_CRYPTO_IS_CLIENT;
	}

	return crypto_method;
}

static char *get_url_name(const char *resourcename, size_t resourcenamelen, int is_persistent TSRMLS_DC)
{
	php_url *url;

	if (!resourcename) {
		return NULL;
	}

	url = php_url_parse_ex(resourcename, resourcenamelen);
	if (!url) {
		return NULL;
	}

	if (url->host) {
		const char * host = url->host;
		char * url_name = NULL;
		size_t len = strlen(host);

		/* skip trailing dots */
		while (len && host[len-1] == '.') {
			--len;
		}

		if (len) {
			url_name = pestrndup(host, len, is_persistent);
		}

		php_url_free(url);
		return url_name;
	}

	php_url_free(url);
	return NULL;
}

php_stream *php_openssl_ssl_socket_factory(const char *proto, size_t protolen,
		const char *resourcename, size_t resourcenamelen,
		const char *persistent_id, int options, int flags,
		struct timeval *timeout,
		php_stream_context *context STREAMS_DC TSRMLS_DC)
{
	php_stream *stream = NULL;
	php_openssl_netstream_data_t *sslsock = NULL;

	sslsock = pemalloc(sizeof(php_openssl_netstream_data_t), persistent_id ? 1 : 0);
	memset(sslsock, 0, sizeof(*sslsock));

	sslsock->s.is_blocked = 1;
	/* this timeout is used by standard stream funcs, therefor it should use the default value */
	sslsock->s.timeout.tv_sec = FG(default_socket_timeout);
	sslsock->s.timeout.tv_usec = 0;

	/* use separate timeout for our private funcs */
	sslsock->connect_timeout.tv_sec = timeout->tv_sec;
	sslsock->connect_timeout.tv_usec = timeout->tv_usec;

	/* we don't know the socket until we have determined if we are binding or
	 * connecting */
	sslsock->s.socket = -1;

	/* Initialize context as NULL */
	sslsock->ctx = NULL;	

	stream = php_stream_alloc_rel(&php_openssl_socket_ops, sslsock, persistent_id, "r+");

	if (stream == NULL)	{
		pefree(sslsock, persistent_id ? 1 : 0);
		return NULL;
	}

	if (strncmp(proto, "ssl", protolen) == 0) {
		sslsock->enable_on_connect = 1;
		sslsock->method = get_crypto_method(context, STREAM_CRYPTO_METHOD_ANY_CLIENT);
	} else if (strncmp(proto, "sslv2", protolen) == 0) {
#ifdef OPENSSL_NO_SSL2
		php_error_docref(NULL TSRMLS_CC, E_WARNING, "SSLv2 support is not compiled into the OpenSSL library PHP is linked against");
		return NULL;
#else
		sslsock->enable_on_connect = 1;
		sslsock->method = STREAM_CRYPTO_METHOD_SSLv2_CLIENT;
#endif
	} else if (strncmp(proto, "sslv3", protolen) == 0) {
		sslsock->enable_on_connect = 1;
		sslsock->method = STREAM_CRYPTO_METHOD_SSLv3_CLIENT;
	} else if (strncmp(proto, "tls", protolen) == 0) {
		sslsock->enable_on_connect = 1;
		sslsock->method = get_crypto_method(context, STREAM_CRYPTO_METHOD_TLS_CLIENT);
	} else if (strncmp(proto, "tlsv1.0", protolen) == 0) {
		sslsock->enable_on_connect = 1;
		sslsock->method = STREAM_CRYPTO_METHOD_TLSv1_0_CLIENT;
	} else if (strncmp(proto, "tlsv1.1", protolen) == 0) {
#if OPENSSL_VERSION_NUMBER >= 0x10001001L
		sslsock->enable_on_connect = 1;
		sslsock->method = STREAM_CRYPTO_METHOD_TLSv1_1_CLIENT;
#else
		php_error_docref(NULL TSRMLS_CC, E_WARNING, "TLSv1.1 support is not compiled into the OpenSSL library PHP is linked against");
		return NULL;
#endif
	} else if (strncmp(proto, "tlsv1.2", protolen) == 0) {
#if OPENSSL_VERSION_NUMBER >= 0x10001001L
		sslsock->enable_on_connect = 1;
		sslsock->method = STREAM_CRYPTO_METHOD_TLSv1_2_CLIENT;
#else
		php_error_docref(NULL TSRMLS_CC, E_WARNING, "TLSv1.2 support is not compiled into the OpenSSL library PHP is linked against");
		return NULL;
#endif
	}

	sslsock->url_name = get_url_name(resourcename, resourcenamelen, !!persistent_id TSRMLS_CC);

	return stream;
}



/*
 * Local variables:
 * tab-width: 4
 * c-basic-offset: 4
 * End:
 * vim600: noet sw=4 ts=4 fdm=marker
 * vim<600: noet sw=4 ts=4
 */<|MERGE_RESOLUTION|>--- conflicted
+++ resolved
@@ -834,7 +834,7 @@
 
 	if (SUCCESS == php_stream_context_get_option(stream->context,
 			"ssl", "capture_peer_cert", &val) &&
-		zend_is_true(*val)
+		zend_is_true(*val TSRMLS_CC)
 	) {
 		MAKE_STD_ZVAL(zcert);
 		ZVAL_RESOURCE(zcert, zend_list_insert(peer_cert, php_openssl_get_x509_list_id() TSRMLS_CC));
@@ -845,7 +845,7 @@
 
 	if (SUCCESS == php_stream_context_get_option(stream->context,
 			"ssl", "capture_peer_cert_chain", &val) &&
-		zend_is_true(*val)
+		zend_is_true(*val TSRMLS_CC)
 	) {
 		zval *arr;
 		STACK_OF(X509) *chain;
@@ -995,75 +995,15 @@
 				if (stream->context) {
 					zval **val;
 
-<<<<<<< HEAD
-					if (SUCCESS == php_stream_context_get_option(
-								stream->context, "ssl",
-								"capture_session_meta", &val) &&
-							zend_is_true(*val TSRMLS_CC)) {
-=======
 					if (SUCCESS == php_stream_context_get_option(stream->context,
 							"ssl", "capture_session_meta", &val) &&
-						zend_is_true(*val)
+						zend_is_true(*val TSRMLS_CC)
 					) {
->>>>>>> c126c164
 						zval *meta_arr = php_capture_ssl_session_meta(sslsock->ssl_handle);
 						php_stream_context_set_option(stream->context, "ssl", "session_meta", meta_arr);
 						zval_dtor(meta_arr);
 						efree(meta_arr);
 					}
-<<<<<<< HEAD
-
-					if (SUCCESS == php_stream_context_get_option(
-								stream->context, "ssl",
-								"capture_peer_cert", &val) &&
-							zend_is_true(*val TSRMLS_CC)) {
-						MAKE_STD_ZVAL(zcert);
-						ZVAL_RESOURCE(zcert, zend_list_insert(peer_cert, 
-									php_openssl_get_x509_list_id() TSRMLS_CC));
-						php_stream_context_set_option(stream->context,
-								"ssl", "peer_certificate",
-								zcert);
-						peer_cert = NULL;
-						FREE_ZVAL(zcert);
-					}
-
-					if (SUCCESS == php_stream_context_get_option(
-								stream->context, "ssl",
-								"capture_peer_cert_chain", &val) &&
-							zend_is_true(*val TSRMLS_CC)) {
-						zval *arr;
-						STACK_OF(X509) *chain;
-
-						MAKE_STD_ZVAL(arr);
-						chain = SSL_get_peer_cert_chain(
-									sslsock->ssl_handle);
-
-						if (chain && sk_X509_num(chain) > 0) {
-							int i;
-							array_init(arr);
-
-							for (i = 0; i < sk_X509_num(chain); i++) {
-								X509 *mycert = X509_dup(
-										sk_X509_value(chain, i));
-								MAKE_STD_ZVAL(zcert);
-								ZVAL_RESOURCE(zcert,
-										zend_list_insert(mycert,
-											php_openssl_get_x509_list_id() TSRMLS_CC));
-								add_next_index_zval(arr, zcert);
-							}
-
-						} else {
-							ZVAL_NULL(arr);
-						}
-
-						php_stream_context_set_option(stream->context,
-								"ssl", "peer_certificate_chain",
-								arr);
-						zval_dtor(arr);
-						efree(arr);
-					}
-=======
->>>>>>> c126c164
 				}
 			}
 		} else if (errno == EAGAIN) {
