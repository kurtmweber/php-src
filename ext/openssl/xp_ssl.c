--- conflicted
+++ resolved
@@ -409,23 +409,6 @@
 
 	for (i = 0; i < alt_name_count; i++) {
 		GENERAL_NAME *san = sk_GENERAL_NAME_value(alt_names, i);
-<<<<<<< HEAD
-		if (san->type != GEN_DNS) {
-			/* we only care about DNS names */
-			continue;
-		}
-
-		san_name_len = ASN1_STRING_length(san->d.dNSName);
-		ASN1_STRING_to_UTF8(&cert_name, san->d.dNSName);
-
-		/* prevent null byte poisoning */
-		if (san_name_len != strlen((const char*)cert_name)) {
-			php_error_docref(NULL, E_WARNING, "Peer SAN entry is malformed");
-		} else {
-			is_match = matches_wildcard_name(subject_name, (const char *)cert_name);
-		}
-=======
->>>>>>> 5dcace05
 
 		if (san->type == GEN_DNS) {
 			ASN1_STRING_to_UTF8(&cert_name, san->d.dNSName);
@@ -453,9 +436,9 @@
 				}
 			}
 			/* No, we aren't bothering to check IPv6 addresses. Why?
-			 * Because IP SAN names are officially deprecated and are
-			 * not allowed by CAs starting in 2015. Deal with it.
-			 */
+ * 			 * Because IP SAN names are officially deprecated and are
+ * 			 			 * not allowed by CAs starting in 2015. Deal with it.
+ * 			 			 			 */
 		}
 	}
 
