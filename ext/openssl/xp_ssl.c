--- conflicted
+++ resolved
@@ -335,9 +335,9 @@
 	}
 }
 
-static long php_get_crypto_method_ctx_flags(long method_flags TSRMLS_DC)
-{
-	long ssl_ctx_options = SSL_OP_ALL;
+static php_int_t php_get_crypto_method_ctx_flags(php_int_t method_flags TSRMLS_DC)
+{
+	php_int_t ssl_ctx_options = SSL_OP_ALL;
 
 #ifndef OPENSSL_NO_SSL2
 	if (!(method_flags & STREAM_CRYPTO_METHOD_SSLv2)) {
@@ -373,8 +373,8 @@
 		TSRMLS_DC)
 {
 	const SSL_METHOD *method;
-	long ssl_ctx_options;
-	long method_flags;
+	php_int_t ssl_ctx_options;
+	php_int_t method_flags;
 	zval **val;
 
 	if (sslsock->ssl_handle) {
@@ -476,7 +476,7 @@
 	}
 
 #ifdef SSL_MODE_RELEASE_BUFFERS
-	long mode = SSL_get_mode(sslsock->ssl_handle);
+	php_int_t mode = SSL_get_mode(sslsock->ssl_handle);
 	SSL_set_mode(sslsock->ssl_handle, mode | SSL_MODE_RELEASE_BUFFERS);
 #endif
 
@@ -500,7 +500,7 @@
 {
 	zval *meta_arr;
 	char *proto_str;
-	long proto = SSL_version(ssl_handle);
+	php_int_t proto = SSL_version(ssl_handle);
 	const SSL_CIPHER *cipher = SSL_get_current_cipher(ssl_handle);
 
 	switch (proto) {
@@ -516,7 +516,7 @@
 	array_init(meta_arr);
 	add_assoc_string(meta_arr, "protocol", proto_str, 1);
 	add_assoc_string(meta_arr, "cipher_name", (char *) SSL_CIPHER_get_name(cipher), 1);
-	add_assoc_long(meta_arr, "cipher_bits", SSL_CIPHER_get_bits(cipher, NULL));
+	add_assoc_int(meta_arr, "cipher_bits", SSL_CIPHER_get_bits(cipher, NULL));
 	add_assoc_string(meta_arr, "cipher_version", SSL_CIPHER_get_version(cipher), 1);
 
 	return meta_arr;
@@ -532,7 +532,7 @@
 	int retval = 1;
 
 	if (php_stream_context_get_option(stream->context, "ssl", "rsa_key_size", &val) == SUCCESS) {
-		rsa_key_size = (int) Z_LVAL_PP(val);
+		rsa_key_size = (int) Z_IVAL_PP(val);
 		if ((rsa_key_size != 1) && (rsa_key_size & (rsa_key_size - 1))) {
 			php_error_docref(NULL TSRMLS_CC, E_WARNING,
 				"RSA key size requires a power of 2: %d",
@@ -1106,43 +1106,17 @@
 	php_openssl_sockop_set_option,
 };
 
-<<<<<<< HEAD
-static int get_crypto_method(php_stream_context *ctx) {
-        if (ctx) {
-                zval **val = NULL;
-                long crypto_method;
-
-                if (php_stream_context_get_option(ctx, "ssl", "crypto_method", &val) == SUCCESS) {
-                        convert_to_int_ex(val);
-                        crypto_method = (long)Z_IVAL_PP(val);
-
-                        switch (crypto_method) {
-                                case STREAM_CRYPTO_METHOD_SSLv2_CLIENT:
-                                case STREAM_CRYPTO_METHOD_SSLv3_CLIENT:
-                                case STREAM_CRYPTO_METHOD_SSLv23_CLIENT:
-                                case STREAM_CRYPTO_METHOD_TLS_CLIENT:
-                                case STREAM_CRYPTO_METHOD_TLSv1_1_CLIENT:
-                                case STREAM_CRYPTO_METHOD_TLSv1_2_CLIENT:
-                                        return crypto_method;
-                        }
-
-                }
-        }
-
-        return STREAM_CRYPTO_METHOD_SSLv23_CLIENT;
-=======
-static long get_crypto_method(php_stream_context *ctx, long crypto_method)
+static php_int_t get_crypto_method(php_stream_context *ctx, php_int_t crypto_method)
 {
 	zval **val;
 
 	if (ctx && php_stream_context_get_option(ctx, "ssl", "crypto_method", &val) == SUCCESS) {
-		convert_to_long_ex(val);
-		crypto_method = (long)Z_LVAL_PP(val);
+		convert_to_int_ex(val);
+		crypto_method = (php_int_t)Z_IVAL_PP(val);
 	        crypto_method |= STREAM_CRYPTO_IS_CLIENT;
 	}
 
 	return crypto_method;
->>>>>>> dcf27a1f
 }
 
 static char *get_url_name(const char *resourcename, size_t resourcenamelen, int is_persistent TSRMLS_DC)
