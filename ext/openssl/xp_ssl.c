--- conflicted
+++ resolved
@@ -294,55 +294,29 @@
 				break;
 		}
 
-<<<<<<< HEAD
 		return method && php_x509_fingerprint_cmp(peer, method, Z_STRVAL_P(val)) == 0;
 	} else if (Z_TYPE_P(val) == IS_ARRAY) {
 		zval *current;
 		zend_string *key;
 
-		ZEND_HASH_FOREACH_STR_KEY_VAL(Z_ARRVAL_P(val), key, current) {
-			if (key && Z_TYPE_P(current) == IS_STRING
-				&& php_x509_fingerprint_cmp(peer, key->val, Z_STRVAL_P(current)) != 0
-			) {
-				return 0;
-			}
-		} ZEND_HASH_FOREACH_END();
-=======
-		return method && php_x509_fingerprint_cmp(peer, method, Z_STRVAL_P(val) TSRMLS_CC) == 0;
-
-	} else if (Z_TYPE_P(val) == IS_ARRAY) {
-		HashPosition pos;
-		zval **current;
-		char *key;
-		uint key_len;
-		ulong key_index;
-
 		if (!zend_hash_num_elements(Z_ARRVAL_P(val))) {
 			php_error_docref(NULL, E_WARNING, "Invalid peer_fingerprint array; [algo => fingerprint] form required");
 			return 0;
 		}
 
-		for (zend_hash_internal_pointer_reset_ex(Z_ARRVAL_P(val), &pos);
-			zend_hash_get_current_data_ex(Z_ARRVAL_P(val), (void **)&current, &pos) == SUCCESS;
-			zend_hash_move_forward_ex(Z_ARRVAL_P(val), &pos)
-		) {
-			int key_type = zend_hash_get_current_key_ex(Z_ARRVAL_P(val), &key, &key_len, &key_index, 0, &pos);
-
-			if (!(key_type == HASH_KEY_IS_STRING && Z_TYPE_PP(current) == IS_STRING)) {
+		ZEND_HASH_FOREACH_STR_KEY_VAL(Z_ARRVAL_P(val), key, current) {
+			if (key == NULL || Z_TYPE_P(current) != IS_STRING) {
 				php_error_docref(NULL, E_WARNING, "Invalid peer_fingerprint array; [algo => fingerprint] form required");
 				return 0;
 			}
-			if (php_x509_fingerprint_cmp(peer, key, Z_STRVAL_PP(current) TSRMLS_CC) != 0) {
+			if (php_x509_fingerprint_cmp(peer, key->val, Z_STRVAL_P(current)) != 0) {
 				return 0;
 			}
-		}
-
->>>>>>> 241f3c34
+		} ZEND_HASH_FOREACH_END();
+
 		return 1;
-
 	} else {
-		php_error_docref(NULL, E_WARNING,
-			"Invalid peer_fingerprint value; fingerprint string or array of the form [algo => fingerprint] required");
+		php_error_docref(NULL, E_WARNING, "Invalid peer_fingerprint value; fingerprint string or array of the form [algo => fingerprint] required");
 	}
 
 	return 0;
@@ -465,11 +439,7 @@
 		? zend_is_true(val)
 		: sslsock->is_client;
 
-<<<<<<< HEAD
-	must_verify_fingerprint = (GET_VER_OPT("peer_fingerprint") && zend_is_true(val));
-=======
 	must_verify_fingerprint = GET_VER_OPT("peer_fingerprint");
->>>>>>> 241f3c34
 
 	if ((must_verify_peer || must_verify_peer_name || must_verify_fingerprint) && peer == NULL) {
 		php_error_docref(NULL, E_WARNING, "Could not get peer certificate");
@@ -501,17 +471,10 @@
 
 	/* If a peer_fingerprint match is required this trumps peer and peer_name verification */
 	if (must_verify_fingerprint) {
-<<<<<<< HEAD
 		if (Z_TYPE_P(val) == IS_STRING || Z_TYPE_P(val) == IS_ARRAY) {
 			if (!php_x509_fingerprint_match(peer, val)) {
 				php_error_docref(NULL, E_WARNING,
-					"Peer fingerprint doesn't match"
-=======
-		if (Z_TYPE_PP(val) == IS_STRING || Z_TYPE_PP(val) == IS_ARRAY) {
-			if (!php_x509_fingerprint_match(peer, *val TSRMLS_CC)) {
-				php_error_docref(NULL TSRMLS_CC, E_WARNING,
 					"peer_fingerprint match failure"
->>>>>>> 241f3c34
 				);
 				return FAILURE;
 			}
