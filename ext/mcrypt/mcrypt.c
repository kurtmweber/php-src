/*
   +----------------------------------------------------------------------+
   | PHP Version 5                                                        |
   +----------------------------------------------------------------------+
   | Copyright (c) 1997-2014 The PHP Group                                |
   +----------------------------------------------------------------------+
   | This source file is subject to version 3.01 of the PHP license,      |
   | that is bundled with this package in the file LICENSE, and is        |
   | available through the world-wide-web at the following url:           |
   | http://www.php.net/license/3_01.txt                                  |
   | If you did not receive a copy of the PHP license and are unable to   |
   | obtain it through the world-wide-web, please send a note to          |
   | license@php.net so we can mail you a copy immediately.               |
   +----------------------------------------------------------------------+
   | Authors: Sascha Schumann <sascha@schumann.cx>                        |
   |          Derick Rethans <derick@derickrethans.nl>                    |
   +----------------------------------------------------------------------+
 */
/* $Id$ */

#ifdef HAVE_CONFIG_H
#include "config.h"
#endif

#include "php.h"

#if HAVE_LIBMCRYPT

#if PHP_WIN32
# include "win32/winutil.h"
#endif

#include "php_mcrypt.h"
#include "fcntl.h"

#define NON_FREE
#define MCRYPT2
#include "mcrypt.h"
#include "php_ini.h"
#include "php_globals.h"
#include "ext/standard/info.h"
#include "ext/standard/php_rand.h"
#include "ext/standard/php_smart_str.h"
#include "php_mcrypt_filter.h"

static int le_mcrypt;

typedef struct _php_mcrypt { 
	MCRYPT td;
	zend_bool init;
} php_mcrypt;

/* {{{ arginfo */
ZEND_BEGIN_ARG_INFO_EX(arginfo_mcrypt_module_open, 0, 0, 4)
	ZEND_ARG_INFO(0, cipher)
	ZEND_ARG_INFO(0, cipher_directory)
	ZEND_ARG_INFO(0, mode)
	ZEND_ARG_INFO(0, mode_directory)
ZEND_END_ARG_INFO()

ZEND_BEGIN_ARG_INFO_EX(arginfo_mcrypt_generic_init, 0, 0, 3)
	ZEND_ARG_INFO(0, td)
	ZEND_ARG_INFO(0, key)
	ZEND_ARG_INFO(0, iv)
ZEND_END_ARG_INFO()

ZEND_BEGIN_ARG_INFO_EX(arginfo_mcrypt_generic, 0, 0, 2)
	ZEND_ARG_INFO(0, td)
	ZEND_ARG_INFO(0, data)
ZEND_END_ARG_INFO()

ZEND_BEGIN_ARG_INFO_EX(arginfo_mdecrypt_generic, 0, 0, 2)
	ZEND_ARG_INFO(0, td)
	ZEND_ARG_INFO(0, data)
ZEND_END_ARG_INFO()

ZEND_BEGIN_ARG_INFO_EX(arginfo_mcrypt_enc_get_supported_key_sizes, 0, 0, 1)
	ZEND_ARG_INFO(0, td)
ZEND_END_ARG_INFO()

ZEND_BEGIN_ARG_INFO_EX(arginfo_mcrypt_enc_self_test, 0, 0, 1)
	ZEND_ARG_INFO(0, td)
ZEND_END_ARG_INFO()

ZEND_BEGIN_ARG_INFO_EX(arginfo_mcrypt_module_close, 0, 0, 1)
	ZEND_ARG_INFO(0, td)
ZEND_END_ARG_INFO()

ZEND_BEGIN_ARG_INFO_EX(arginfo_mcrypt_generic_deinit, 0, 0, 1)
	ZEND_ARG_INFO(0, td)
ZEND_END_ARG_INFO()

ZEND_BEGIN_ARG_INFO_EX(arginfo_mcrypt_enc_is_block_algorithm_mode, 0, 0, 1)
	ZEND_ARG_INFO(0, td)
ZEND_END_ARG_INFO()

ZEND_BEGIN_ARG_INFO_EX(arginfo_mcrypt_enc_is_block_algorithm, 0, 0, 1)
	ZEND_ARG_INFO(0, td)
ZEND_END_ARG_INFO()

ZEND_BEGIN_ARG_INFO_EX(arginfo_mcrypt_enc_is_block_mode, 0, 0, 1)
	ZEND_ARG_INFO(0, td)
ZEND_END_ARG_INFO()

ZEND_BEGIN_ARG_INFO_EX(arginfo_mcrypt_enc_get_block_size, 0, 0, 1)
	ZEND_ARG_INFO(0, td)
ZEND_END_ARG_INFO()

ZEND_BEGIN_ARG_INFO_EX(arginfo_mcrypt_enc_get_key_size, 0, 0, 1)
	ZEND_ARG_INFO(0, td)
ZEND_END_ARG_INFO()

ZEND_BEGIN_ARG_INFO_EX(arginfo_mcrypt_enc_get_iv_size, 0, 0, 1)
	ZEND_ARG_INFO(0, td)
ZEND_END_ARG_INFO()

ZEND_BEGIN_ARG_INFO_EX(arginfo_mcrypt_enc_get_algorithms_name, 0, 0, 1)
	ZEND_ARG_INFO(0, td)
ZEND_END_ARG_INFO()

ZEND_BEGIN_ARG_INFO_EX(arginfo_mcrypt_enc_get_modes_name, 0, 0, 1)
	ZEND_ARG_INFO(0, td)
ZEND_END_ARG_INFO()

ZEND_BEGIN_ARG_INFO_EX(arginfo_mcrypt_module_self_test, 0, 0, 1)
	ZEND_ARG_INFO(0, algorithm)
	ZEND_ARG_INFO(0, lib_dir)
ZEND_END_ARG_INFO()

ZEND_BEGIN_ARG_INFO_EX(arginfo_mcrypt_module_is_block_algorithm_mode, 0, 0, 1)
	ZEND_ARG_INFO(0, mode)
	ZEND_ARG_INFO(0, lib_dir)
ZEND_END_ARG_INFO()

ZEND_BEGIN_ARG_INFO_EX(arginfo_mcrypt_module_is_block_algorithm, 0, 0, 1)
	ZEND_ARG_INFO(0, algorithm)
	ZEND_ARG_INFO(0, lib_dir)
ZEND_END_ARG_INFO()

ZEND_BEGIN_ARG_INFO_EX(arginfo_mcrypt_module_is_block_mode, 0, 0, 1)
	ZEND_ARG_INFO(0, mode)
	ZEND_ARG_INFO(0, lib_dir)
ZEND_END_ARG_INFO()

ZEND_BEGIN_ARG_INFO_EX(arginfo_mcrypt_module_get_algo_block_size, 0, 0, 1)
	ZEND_ARG_INFO(0, algorithm)
	ZEND_ARG_INFO(0, lib_dir)
ZEND_END_ARG_INFO()

ZEND_BEGIN_ARG_INFO_EX(arginfo_mcrypt_module_get_algo_key_size, 0, 0, 1)
	ZEND_ARG_INFO(0, algorithm)
	ZEND_ARG_INFO(0, lib_dir)
ZEND_END_ARG_INFO()

ZEND_BEGIN_ARG_INFO_EX(arginfo_mcrypt_module_get_supported_key_sizes, 0, 0, 1)
	ZEND_ARG_INFO(0, algorithm)
	ZEND_ARG_INFO(0, lib_dir)
ZEND_END_ARG_INFO()

ZEND_BEGIN_ARG_INFO_EX(arginfo_mcrypt_list_algorithms, 0, 0, 0)
	ZEND_ARG_INFO(0, lib_dir)
ZEND_END_ARG_INFO()

ZEND_BEGIN_ARG_INFO_EX(arginfo_mcrypt_list_modes, 0, 0, 0)
	ZEND_ARG_INFO(0, lib_dir)
ZEND_END_ARG_INFO()

ZEND_BEGIN_ARG_INFO_EX(arginfo_mcrypt_get_key_size, 0, 0, 2)
	ZEND_ARG_INFO(0, cipher)
	ZEND_ARG_INFO(0, module)
ZEND_END_ARG_INFO()

ZEND_BEGIN_ARG_INFO_EX(arginfo_mcrypt_get_block_size, 0, 0, 2)
	ZEND_ARG_INFO(0, cipher)
	ZEND_ARG_INFO(0, module)
ZEND_END_ARG_INFO()

ZEND_BEGIN_ARG_INFO_EX(arginfo_mcrypt_get_iv_size, 0, 0, 2)
	ZEND_ARG_INFO(0, cipher)
	ZEND_ARG_INFO(0, module)
ZEND_END_ARG_INFO()

ZEND_BEGIN_ARG_INFO_EX(arginfo_mcrypt_get_cipher_name, 0, 0, 1)
	ZEND_ARG_INFO(0, cipher)
ZEND_END_ARG_INFO()

ZEND_BEGIN_ARG_INFO_EX(arginfo_mcrypt_encrypt, 0, 0, 5)
	ZEND_ARG_INFO(0, cipher)
	ZEND_ARG_INFO(0, key)
	ZEND_ARG_INFO(0, data)
	ZEND_ARG_INFO(0, mode)
	ZEND_ARG_INFO(0, iv)
ZEND_END_ARG_INFO()

ZEND_BEGIN_ARG_INFO_EX(arginfo_mcrypt_decrypt, 0, 0, 5)
	ZEND_ARG_INFO(0, cipher)
	ZEND_ARG_INFO(0, key)
	ZEND_ARG_INFO(0, data)
	ZEND_ARG_INFO(0, mode)
	ZEND_ARG_INFO(0, iv)
ZEND_END_ARG_INFO()

ZEND_BEGIN_ARG_INFO_EX(arginfo_mcrypt_ecb, 0, 0, 5)
	ZEND_ARG_INFO(0, cipher)
	ZEND_ARG_INFO(0, key)
	ZEND_ARG_INFO(0, data)
	ZEND_ARG_INFO(0, mode)
	ZEND_ARG_INFO(0, iv)
ZEND_END_ARG_INFO()

ZEND_BEGIN_ARG_INFO_EX(arginfo_mcrypt_cbc, 0, 0, 5)
	ZEND_ARG_INFO(0, cipher)
	ZEND_ARG_INFO(0, key)
	ZEND_ARG_INFO(0, data)
	ZEND_ARG_INFO(0, mode)
	ZEND_ARG_INFO(0, iv)
ZEND_END_ARG_INFO()

ZEND_BEGIN_ARG_INFO_EX(arginfo_mcrypt_cfb, 0, 0, 5)
	ZEND_ARG_INFO(0, cipher)
	ZEND_ARG_INFO(0, key)
	ZEND_ARG_INFO(0, data)
	ZEND_ARG_INFO(0, mode)
	ZEND_ARG_INFO(0, iv)
ZEND_END_ARG_INFO()

ZEND_BEGIN_ARG_INFO_EX(arginfo_mcrypt_ofb, 0, 0, 5)
	ZEND_ARG_INFO(0, cipher)
	ZEND_ARG_INFO(0, key)
	ZEND_ARG_INFO(0, data)
	ZEND_ARG_INFO(0, mode)
	ZEND_ARG_INFO(0, iv)
ZEND_END_ARG_INFO()

ZEND_BEGIN_ARG_INFO_EX(arginfo_mcrypt_create_iv, 0, 0, 1)
	ZEND_ARG_INFO(0, size)
	ZEND_ARG_INFO(0, source)
ZEND_END_ARG_INFO()
/* }}} */

const zend_function_entry mcrypt_functions[] = { /* {{{ */
	PHP_DEP_FE(mcrypt_ecb, 				arginfo_mcrypt_ecb)
	PHP_DEP_FE(mcrypt_cbc, 				arginfo_mcrypt_cbc)
	PHP_DEP_FE(mcrypt_cfb, 				arginfo_mcrypt_cfb)
	PHP_DEP_FE(mcrypt_ofb, 				arginfo_mcrypt_ofb)
	PHP_FE(mcrypt_get_key_size, 	arginfo_mcrypt_get_key_size)
	PHP_FE(mcrypt_get_block_size, 	arginfo_mcrypt_get_block_size)
	PHP_FE(mcrypt_get_cipher_name, 	arginfo_mcrypt_get_cipher_name)
	PHP_FE(mcrypt_create_iv, 		arginfo_mcrypt_create_iv)

	PHP_FE(mcrypt_list_algorithms, 	arginfo_mcrypt_list_algorithms)
	PHP_FE(mcrypt_list_modes, 		arginfo_mcrypt_list_modes)
	PHP_FE(mcrypt_get_iv_size, 		arginfo_mcrypt_get_iv_size)
	PHP_FE(mcrypt_encrypt, 			arginfo_mcrypt_encrypt)
	PHP_FE(mcrypt_decrypt, 			arginfo_mcrypt_decrypt)

	PHP_FE(mcrypt_module_open, 		arginfo_mcrypt_module_open)
	PHP_FE(mcrypt_generic_init, 	arginfo_mcrypt_generic_init)
	PHP_FE(mcrypt_generic, 			arginfo_mcrypt_generic)
	PHP_FE(mdecrypt_generic, 		arginfo_mdecrypt_generic)
	PHP_DEP_FALIAS(mcrypt_generic_end, mcrypt_generic_deinit, arginfo_mcrypt_generic_deinit)
	PHP_FE(mcrypt_generic_deinit, 	arginfo_mcrypt_generic_deinit)

	PHP_FE(mcrypt_enc_self_test, 	arginfo_mcrypt_enc_self_test)
	PHP_FE(mcrypt_enc_is_block_algorithm_mode, arginfo_mcrypt_enc_is_block_algorithm_mode)
	PHP_FE(mcrypt_enc_is_block_algorithm, 	arginfo_mcrypt_enc_is_block_algorithm)
	PHP_FE(mcrypt_enc_is_block_mode, 		arginfo_mcrypt_enc_is_block_mode)
	PHP_FE(mcrypt_enc_get_block_size, 		arginfo_mcrypt_enc_get_block_size)
	PHP_FE(mcrypt_enc_get_key_size, 		arginfo_mcrypt_enc_get_key_size)
	PHP_FE(mcrypt_enc_get_supported_key_sizes, arginfo_mcrypt_enc_get_supported_key_sizes)
	PHP_FE(mcrypt_enc_get_iv_size, 			arginfo_mcrypt_enc_get_iv_size)
	PHP_FE(mcrypt_enc_get_algorithms_name, 	arginfo_mcrypt_enc_get_algorithms_name)
	PHP_FE(mcrypt_enc_get_modes_name, 		arginfo_mcrypt_enc_get_modes_name)
	PHP_FE(mcrypt_module_self_test, 		arginfo_mcrypt_module_self_test)

	PHP_FE(mcrypt_module_is_block_algorithm_mode, 	arginfo_mcrypt_module_is_block_algorithm_mode)
	PHP_FE(mcrypt_module_is_block_algorithm, 		arginfo_mcrypt_module_is_block_algorithm)
	PHP_FE(mcrypt_module_is_block_mode, 			arginfo_mcrypt_module_is_block_mode)
	PHP_FE(mcrypt_module_get_algo_block_size, 		arginfo_mcrypt_module_get_algo_block_size)
	PHP_FE(mcrypt_module_get_algo_key_size, 		arginfo_mcrypt_module_get_algo_key_size)
	PHP_FE(mcrypt_module_get_supported_key_sizes, 	arginfo_mcrypt_module_get_supported_key_sizes)

	PHP_FE(mcrypt_module_close, 					arginfo_mcrypt_module_close)
	PHP_FE_END
};
/* }}} */

static PHP_MINFO_FUNCTION(mcrypt);
static PHP_MINIT_FUNCTION(mcrypt);
static PHP_MSHUTDOWN_FUNCTION(mcrypt);

ZEND_DECLARE_MODULE_GLOBALS(mcrypt)

zend_module_entry mcrypt_module_entry = {
	STANDARD_MODULE_HEADER,
	"mcrypt", 
	mcrypt_functions,
	PHP_MINIT(mcrypt), PHP_MSHUTDOWN(mcrypt),
	NULL, NULL,
	PHP_MINFO(mcrypt),
	NO_VERSION_YET,
	PHP_MODULE_GLOBALS(mcrypt),
	NULL,
	NULL,
	NULL,
	STANDARD_MODULE_PROPERTIES_EX
};

#ifdef COMPILE_DL_MCRYPT
ZEND_GET_MODULE(mcrypt)
#endif

#define MCRYPT_ENCRYPT 0
#define MCRYPT_DECRYPT 1

typedef enum {
	RANDOM = 0,
	URANDOM,
	RAND
} iv_source;

#define MCRYPT_GET_INI											\
	cipher_dir_string = MCG(algorithms_dir); 					\
	module_dir_string = MCG(modes_dir);

/*
 * #warning is not ANSI C
 * #warning Invalidate resource if the param count is wrong, or other problems
 * #warning occurred during functions.
 */

#define MCRYPT_GET_CRYPT_ARGS										\
	if (zend_parse_parameters(ZEND_NUM_ARGS() TSRMLS_CC, "SSSZ|S", 	\
		&cipher, &cipher_len, &key, &key_len, &data, &data_len, &mode, &iv, &iv_len) == FAILURE) {	\
		return;		\
	}

#define MCRYPT_GET_TD_ARG										\
	zval *mcryptind;											\
	php_mcrypt *pm;													\
	if (zend_parse_parameters(ZEND_NUM_ARGS() TSRMLS_CC, "r", &mcryptind) == FAILURE) {			\
		return;																\
	}																						\
	ZEND_FETCH_RESOURCE (pm, php_mcrypt *, &mcryptind, -1, "MCrypt", le_mcrypt);				

#define MCRYPT_GET_MODE_DIR_ARGS(DIRECTORY)								\
	char *dir = NULL;                                                   \
	php_size_t   dir_len;                                                      \
	char *module;                                                       \
	php_size_t   module_len;                                                   \
	if (zend_parse_parameters (ZEND_NUM_ARGS() TSRMLS_CC,               \
		"S|S", &module, &module_len, &dir, &dir_len) == FAILURE) {      \
		return;                                                         \
	}

#define MCRYPT_OPEN_MODULE_FAILED "Module initialization failed"

#define MCRYPT_ENTRY2_2_4(a,b) REGISTER_STRING_CONSTANT("MCRYPT_" #a, b, CONST_PERSISTENT)
#define MCRYPT_ENTRY2_4(a) MCRYPT_ENTRY_NAMED(a, a)

#define PHP_MCRYPT_INIT_CHECK	\
	if (!pm->init) {	\
		php_error_docref(NULL TSRMLS_CC, E_WARNING, "Operation disallowed prior to mcrypt_generic_init().");	\
		RETURN_FALSE;	\
	}	\

PHP_INI_BEGIN()
	STD_PHP_INI_ENTRY("mcrypt.algorithms_dir", NULL, PHP_INI_ALL, OnUpdateString, algorithms_dir, zend_mcrypt_globals, mcrypt_globals)
	STD_PHP_INI_ENTRY("mcrypt.modes_dir",      NULL, PHP_INI_ALL, OnUpdateString, modes_dir, zend_mcrypt_globals, mcrypt_globals)
PHP_INI_END()

static void php_mcrypt_module_dtor(zend_rsrc_list_entry *rsrc TSRMLS_DC) /* {{{ */
{
	php_mcrypt *pm = (php_mcrypt *) rsrc->ptr;
	if (pm) {	
		mcrypt_generic_deinit(pm->td);
		mcrypt_module_close(pm->td);
		efree(pm);
		pm = NULL;
	}
}
/* }}} */
    
static PHP_MINIT_FUNCTION(mcrypt) /* {{{ */
{
	le_mcrypt = zend_register_list_destructors_ex(php_mcrypt_module_dtor, NULL, "mcrypt", module_number);

	/* modes for mcrypt_??? routines */
	REGISTER_INT_CONSTANT("MCRYPT_ENCRYPT", 0, CONST_PERSISTENT);
	REGISTER_INT_CONSTANT("MCRYPT_DECRYPT", 1, CONST_PERSISTENT);

	/* sources for mcrypt_create_iv */
<<<<<<< HEAD
	REGISTER_INT_CONSTANT("MCRYPT_DEV_RANDOM", 0, CONST_PERSISTENT);
	REGISTER_INT_CONSTANT("MCRYPT_DEV_URANDOM", 1, CONST_PERSISTENT);
	REGISTER_INT_CONSTANT("MCRYPT_RAND", 2, CONST_PERSISTENT);
=======
	REGISTER_LONG_CONSTANT("MCRYPT_DEV_RANDOM", RANDOM, CONST_PERSISTENT);
	REGISTER_LONG_CONSTANT("MCRYPT_DEV_URANDOM", URANDOM, CONST_PERSISTENT);
	REGISTER_LONG_CONSTANT("MCRYPT_RAND", RAND, CONST_PERSISTENT);
>>>>>>> fd5fbba9

	/* ciphers */
	MCRYPT_ENTRY2_2_4(3DES, "tripledes");
	MCRYPT_ENTRY2_2_4(ARCFOUR_IV, "arcfour-iv");
	MCRYPT_ENTRY2_2_4(ARCFOUR, "arcfour");
	MCRYPT_ENTRY2_2_4(BLOWFISH, "blowfish");
	MCRYPT_ENTRY2_2_4(BLOWFISH_COMPAT, "blowfish-compat");
	MCRYPT_ENTRY2_2_4(CAST_128, "cast-128");
	MCRYPT_ENTRY2_2_4(CAST_256, "cast-256");
	MCRYPT_ENTRY2_2_4(CRYPT, "crypt");
	MCRYPT_ENTRY2_2_4(DES, "des");
	MCRYPT_ENTRY2_2_4(ENIGNA, "crypt");
	MCRYPT_ENTRY2_2_4(GOST, "gost");
	MCRYPT_ENTRY2_2_4(LOKI97, "loki97");
	MCRYPT_ENTRY2_2_4(PANAMA, "panama");
	MCRYPT_ENTRY2_2_4(RC2, "rc2");
	MCRYPT_ENTRY2_2_4(RIJNDAEL_128, "rijndael-128");
	MCRYPT_ENTRY2_2_4(RIJNDAEL_192, "rijndael-192");
	MCRYPT_ENTRY2_2_4(RIJNDAEL_256, "rijndael-256");
	MCRYPT_ENTRY2_2_4(SAFER64, "safer-sk64");
	MCRYPT_ENTRY2_2_4(SAFER128, "safer-sk128");
	MCRYPT_ENTRY2_2_4(SAFERPLUS, "saferplus");
	MCRYPT_ENTRY2_2_4(SERPENT, "serpent");
	MCRYPT_ENTRY2_2_4(THREEWAY, "threeway");
	MCRYPT_ENTRY2_2_4(TRIPLEDES, "tripledes");
	MCRYPT_ENTRY2_2_4(TWOFISH, "twofish");
	MCRYPT_ENTRY2_2_4(WAKE, "wake");
	MCRYPT_ENTRY2_2_4(XTEA, "xtea");

	MCRYPT_ENTRY2_2_4(IDEA, "idea");
	MCRYPT_ENTRY2_2_4(MARS, "mars");
	MCRYPT_ENTRY2_2_4(RC6, "rc6");
	MCRYPT_ENTRY2_2_4(SKIPJACK, "skipjack");
/* modes */
	MCRYPT_ENTRY2_2_4(MODE_CBC, "cbc");
	MCRYPT_ENTRY2_2_4(MODE_CFB, "cfb");
	MCRYPT_ENTRY2_2_4(MODE_ECB, "ecb");
	MCRYPT_ENTRY2_2_4(MODE_NOFB, "nofb");
	MCRYPT_ENTRY2_2_4(MODE_OFB, "ofb");
	MCRYPT_ENTRY2_2_4(MODE_STREAM, "stream");
	REGISTER_INI_ENTRIES();

	php_stream_filter_register_factory("mcrypt.*", &php_mcrypt_filter_factory TSRMLS_CC);
	php_stream_filter_register_factory("mdecrypt.*", &php_mcrypt_filter_factory TSRMLS_CC);

	return SUCCESS;
}
/* }}} */

static PHP_MSHUTDOWN_FUNCTION(mcrypt) /* {{{ */
{
	php_stream_filter_unregister_factory("mcrypt.*" TSRMLS_CC);
	php_stream_filter_unregister_factory("mdecrypt.*" TSRMLS_CC);

	UNREGISTER_INI_ENTRIES();
	return SUCCESS;
}
/* }}} */

#include "ext/standard/php_smart_str.h"

PHP_MINFO_FUNCTION(mcrypt) /* {{{ */
{
	char **modules;
	char mcrypt_api_no[16];
	int i, count;
	smart_str tmp1 = {0};
	smart_str tmp2 = {0};

	modules = mcrypt_list_algorithms(MCG(algorithms_dir), &count);
	if (count == 0) {
		smart_str_appends(&tmp1, "none");
	}
	for (i = 0; i < count; i++) {
		smart_str_appends(&tmp1, modules[i]);
		smart_str_appendc(&tmp1, ' ');
	}
	smart_str_0(&tmp1);
	mcrypt_free_p(modules, count);

	modules = mcrypt_list_modes(MCG(modes_dir), &count);
	if (count == 0) {
		smart_str_appends(&tmp2, "none");
	}
	for (i = 0; i < count; i++) {
		smart_str_appends(&tmp2, modules[i]);
		smart_str_appendc(&tmp2, ' ');
	}
	smart_str_0 (&tmp2);
	mcrypt_free_p (modules, count);

	snprintf (mcrypt_api_no, 16, "%d", MCRYPT_API_VERSION);

	php_info_print_table_start();
	php_info_print_table_header(2, "mcrypt support", "enabled");
	php_info_print_table_header(2, "mcrypt_filter support", "enabled");
	php_info_print_table_row(2, "Version", LIBMCRYPT_VERSION);
	php_info_print_table_row(2, "Api No", mcrypt_api_no);
	php_info_print_table_row(2, "Supported ciphers", tmp1.c);
	php_info_print_table_row(2, "Supported modes", tmp2.c);
	smart_str_free(&tmp1);
	smart_str_free(&tmp2);
	php_info_print_table_end();
	
	DISPLAY_INI_ENTRIES();
}
/* }}} */

/* {{{ proto resource mcrypt_module_open(string cipher, string cipher_directory, string mode, string mode_directory)
   Opens the module of the algorithm and the mode to be used */
PHP_FUNCTION(mcrypt_module_open)
{
	char *cipher, *cipher_dir;
	char *mode,   *mode_dir;
	php_size_t   cipher_len, cipher_dir_len;
	php_size_t   mode_len,   mode_dir_len;
	MCRYPT td;
	php_mcrypt *pm;
   
	if (zend_parse_parameters (ZEND_NUM_ARGS() TSRMLS_CC, "SSSS",
		&cipher, &cipher_len, &cipher_dir, &cipher_dir_len,
		&mode,   &mode_len,   &mode_dir,   &mode_dir_len)) {
		return;
	}
	
	td = mcrypt_module_open (
		cipher,
		cipher_dir_len > 0 ? cipher_dir : MCG(algorithms_dir),
		mode, 
		mode_dir_len > 0 ? mode_dir : MCG(modes_dir)
	);

	if (td == MCRYPT_FAILED) {
		php_error_docref(NULL TSRMLS_CC, E_WARNING, "Could not open encryption module");
		RETURN_FALSE;
	} else {
		pm = emalloc(sizeof(php_mcrypt));
		pm->td = td;
		pm->init = 0;
		ZEND_REGISTER_RESOURCE(return_value, pm, le_mcrypt);
	}
}
/* }}} */

/* {{{ proto int mcrypt_generic_init(resource td, string key, string iv)
   This function initializes all buffers for the specific module */
PHP_FUNCTION(mcrypt_generic_init)
{
	char *key, *iv;
	php_size_t key_len, iv_len;
	zval *mcryptind;
	unsigned char *key_s, *iv_s;
	php_size_t max_key_size, key_size, iv_size;
	php_mcrypt *pm;
	int result = 0;
	
	if (zend_parse_parameters(ZEND_NUM_ARGS() TSRMLS_CC, "rSS", &mcryptind, &key, &key_len, &iv, &iv_len) == FAILURE) {
		return;
	}

	ZEND_FETCH_RESOURCE(pm, php_mcrypt *, &mcryptind, -1, "MCrypt", le_mcrypt);

	max_key_size = mcrypt_enc_get_key_size(pm->td);
	iv_size = mcrypt_enc_get_iv_size(pm->td);

	if (key_len == 0) {
		php_error_docref(NULL TSRMLS_CC, E_WARNING, "Key size is 0");
	}

	key_s = emalloc(key_len);
	memset(key_s, 0, key_len);

	iv_s = emalloc(iv_size + 1);
	memset(iv_s, 0, iv_size + 1);

	if (key_len > max_key_size) {
		php_error_docref(NULL TSRMLS_CC, E_WARNING, "Key size too large; supplied length: %d, max: %d", key_len, max_key_size);
		key_size = max_key_size;
	} else {
		key_size = key_len;
	}
	memcpy(key_s, key, key_len);

	if (iv_len != iv_size) {
		php_error_docref(NULL TSRMLS_CC, E_WARNING, "Iv size incorrect; supplied length: %d, needed: %d", iv_len, iv_size);
	}
	memcpy(iv_s, iv, iv_size);

	mcrypt_generic_deinit(pm->td);
	result = mcrypt_generic_init(pm->td, key_s, key_size, iv_s);

	/* If this function fails, close the mcrypt module to prevent crashes
	 * when further functions want to access this resource */
	if (result < 0) {
		zend_list_delete(Z_IVAL_P(mcryptind));
		switch (result) {
			case -3:
				php_error_docref(NULL TSRMLS_CC, E_WARNING, "Key length incorrect");
				break;
			case -4:
				php_error_docref(NULL TSRMLS_CC, E_WARNING, "Memory allocation error");
				break;
			case -1:
			default:
				php_error_docref(NULL TSRMLS_CC, E_WARNING, "Unknown error");
				break;
		}
	}
	pm->init = 1;
	RETVAL_INT(result);

	efree(iv_s);
	efree(key_s);
}
/* }}} */

/* {{{ proto string mcrypt_generic(resource td, string data)
   This function encrypts the plaintext */
PHP_FUNCTION(mcrypt_generic)
{
	zval *mcryptind;
	char *data;
	php_size_t data_len;
	php_mcrypt *pm;
	char* data_s;
	php_size_t block_size, data_size;

	if (zend_parse_parameters(ZEND_NUM_ARGS() TSRMLS_CC, "rS", &mcryptind, &data, &data_len) == FAILURE) {
		return;
	}
	
	ZEND_FETCH_RESOURCE(pm, php_mcrypt *, &mcryptind, -1, "MCrypt", le_mcrypt);
	PHP_MCRYPT_INIT_CHECK

	if (data_len == 0) {
		php_error_docref(NULL TSRMLS_CC, E_WARNING, "An empty string was passed");
		RETURN_FALSE
	}

	/* Check blocksize */
	if (mcrypt_enc_is_block_mode(pm->td) == 1) { /* It's a block algorithm */
		block_size = mcrypt_enc_get_block_size(pm->td);
		data_size = (((data_len - 1) / block_size) + 1) * block_size;
		data_s = emalloc(data_size + 1);
		memset(data_s, 0, data_size);
		memcpy(data_s, data, data_len);
	} else { /* It's not a block algorithm */
		data_size = data_len;
		data_s = emalloc(data_size + 1);
		memset(data_s, 0, data_size);
		memcpy(data_s, data, data_len);
	}
	
	mcrypt_generic(pm->td, data_s, data_size);
	data_s[data_size] = '\0';

	RETVAL_STRINGL(data_s, data_size, 1);
	efree(data_s);
}
/* }}} */

/* {{{ proto string mdecrypt_generic(resource td, string data)
   This function decrypts the plaintext */
PHP_FUNCTION(mdecrypt_generic)
{
	zval *mcryptind;
	char *data;
	php_size_t data_len;
	php_mcrypt *pm;
	char* data_s;
	size_t block_size, data_size;
	
	if (zend_parse_parameters(ZEND_NUM_ARGS() TSRMLS_CC, "rS", &mcryptind, &data, &data_len) == FAILURE) {
		return;
	}
	
	ZEND_FETCH_RESOURCE(pm, php_mcrypt * , &mcryptind, -1, "MCrypt", le_mcrypt);
	PHP_MCRYPT_INIT_CHECK

	if (data_len == 0) {
		php_error_docref(NULL TSRMLS_CC, E_WARNING, "An empty string was passed");
		RETURN_FALSE
	}

	/* Check blocksize */
	if (mcrypt_enc_is_block_mode(pm->td) == 1) { /* It's a block algorithm */
		block_size = mcrypt_enc_get_block_size(pm->td);
		data_size = (((data_len - 1) / block_size) + 1) * block_size;
		data_s = emalloc(data_size + 1);
		memset(data_s, 0, data_size);
		memcpy(data_s, data, data_len);
	} else { /* It's not a block algorithm */
		data_size = data_len;
		data_s = emalloc(data_size + 1);
		memset(data_s, 0, data_size);
		memcpy(data_s, data, data_len);
	}
	
	mdecrypt_generic(pm->td, data_s, data_size);

	RETVAL_STRINGL(data_s, data_size, 1);
	efree(data_s);
}
/* }}} */

/* {{{ proto array mcrypt_enc_get_supported_key_sizes(resource td)
   This function decrypts the crypttext */
PHP_FUNCTION(mcrypt_enc_get_supported_key_sizes)
{
	int i, count = 0;
	int *key_sizes;
	
	MCRYPT_GET_TD_ARG
	array_init(return_value);

	key_sizes = mcrypt_enc_get_supported_key_sizes(pm->td, &count);

	for (i = 0; i < count; i++) {
		add_index_int(return_value, i, key_sizes[i]);
	}

	mcrypt_free(key_sizes);
}
/* }}} */

/* {{{ proto int mcrypt_enc_self_test(resource td)
   This function runs the self test on the algorithm specified by the descriptor td */
PHP_FUNCTION(mcrypt_enc_self_test)
{
	MCRYPT_GET_TD_ARG
	RETURN_INT(mcrypt_enc_self_test(pm->td));
}
/* }}} */

/* {{{ proto bool mcrypt_module_close(resource td)
   Free the descriptor td */
PHP_FUNCTION(mcrypt_module_close)
{
	MCRYPT_GET_TD_ARG
	zend_list_delete(Z_IVAL_P(mcryptind));
	RETURN_TRUE;
}
/* }}} */

/* {{{ proto bool mcrypt_generic_deinit(resource td)
   This function terminates encrypt specified by the descriptor td */
PHP_FUNCTION(mcrypt_generic_deinit)
{
	MCRYPT_GET_TD_ARG

	if (mcrypt_generic_deinit(pm->td) < 0) {
		php_error_docref(NULL TSRMLS_CC, E_WARNING, "Could not terminate encryption specifier");
		RETURN_FALSE
	}
	pm->init = 0;
	RETURN_TRUE
}
/* }}} */

/* {{{ proto bool mcrypt_enc_is_block_algorithm_mode(resource td)
   Returns TRUE if the mode is for use with block algorithms */
PHP_FUNCTION(mcrypt_enc_is_block_algorithm_mode)
{
	MCRYPT_GET_TD_ARG

	if (mcrypt_enc_is_block_algorithm_mode(pm->td) == 1) {
		RETURN_TRUE
	} else {
		RETURN_FALSE
	}
}
/* }}} */

/* {{{ proto bool mcrypt_enc_is_block_algorithm(resource td)
   Returns TRUE if the alrogithm is a block algorithms */
PHP_FUNCTION(mcrypt_enc_is_block_algorithm)
{
	MCRYPT_GET_TD_ARG

	if (mcrypt_enc_is_block_algorithm(pm->td) == 1) {
		RETURN_TRUE 
	} else {
		RETURN_FALSE
	}
}
/* }}} */

/* {{{ proto bool mcrypt_enc_is_block_mode(resource td)
   Returns TRUE if the mode outputs blocks */
PHP_FUNCTION(mcrypt_enc_is_block_mode)
{
	MCRYPT_GET_TD_ARG

	if (mcrypt_enc_is_block_mode(pm->td) == 1) {
		RETURN_TRUE
	} else {
		RETURN_FALSE
	}
}
/* }}} */

/* {{{ proto int mcrypt_enc_get_block_size(resource td)
   Returns the block size of the cipher specified by the descriptor td */
PHP_FUNCTION(mcrypt_enc_get_block_size)
{
	MCRYPT_GET_TD_ARG
	RETURN_INT(mcrypt_enc_get_block_size(pm->td));
}
/* }}} */

/* {{{ proto int mcrypt_enc_get_key_size(resource td)
   Returns the maximum supported key size in bytes of the algorithm specified by the descriptor td */
PHP_FUNCTION(mcrypt_enc_get_key_size)
{
	MCRYPT_GET_TD_ARG
	RETURN_INT(mcrypt_enc_get_key_size(pm->td));
}
/* }}} */

/* {{{ proto int mcrypt_enc_get_iv_size(resource td)
   Returns the size of the IV in bytes of the algorithm specified by the descriptor td */
PHP_FUNCTION(mcrypt_enc_get_iv_size)
{
	MCRYPT_GET_TD_ARG
	RETURN_INT(mcrypt_enc_get_iv_size(pm->td));
}
/* }}} */

/* {{{ proto string mcrypt_enc_get_algorithms_name(resource td)
   Returns the name of the algorithm specified by the descriptor td */
PHP_FUNCTION(mcrypt_enc_get_algorithms_name)
{
	char *name;
	MCRYPT_GET_TD_ARG

	name = mcrypt_enc_get_algorithms_name(pm->td);
	RETVAL_STRING(name, 1);
	mcrypt_free(name);
}
/* }}} */

/* {{{ proto string mcrypt_enc_get_modes_name(resource td)
   Returns the name of the mode specified by the descriptor td */
PHP_FUNCTION(mcrypt_enc_get_modes_name)
{
	char *name;
	MCRYPT_GET_TD_ARG

	name = mcrypt_enc_get_modes_name(pm->td);
	RETVAL_STRING(name, 1);
	mcrypt_free(name);
}
/* }}} */

/* {{{ proto bool mcrypt_module_self_test(string algorithm [, string lib_dir])
   Does a self test of the module "module" */
PHP_FUNCTION(mcrypt_module_self_test)
{
	MCRYPT_GET_MODE_DIR_ARGS(algorithms_dir);
	
	if (mcrypt_module_self_test(module, dir) == 0) {
		RETURN_TRUE;
	} else {
		RETURN_FALSE;
	}
}
/* }}} */

/* {{{ proto bool mcrypt_module_is_block_algorithm_mode(string mode [, string lib_dir])
   Returns TRUE if the mode is for use with block algorithms */
PHP_FUNCTION(mcrypt_module_is_block_algorithm_mode)
{
	MCRYPT_GET_MODE_DIR_ARGS(modes_dir)
	
	if (mcrypt_module_is_block_algorithm_mode(module, dir) == 1) {
		RETURN_TRUE;
	} else {
		RETURN_FALSE;
	}
}
/* }}} */

/* {{{ proto bool mcrypt_module_is_block_algorithm(string algorithm [, string lib_dir])
   Returns TRUE if the algorithm is a block algorithm */
PHP_FUNCTION(mcrypt_module_is_block_algorithm)
{
	MCRYPT_GET_MODE_DIR_ARGS(algorithms_dir)
	
	if (mcrypt_module_is_block_algorithm(module, dir) == 1) {
		RETURN_TRUE;
	} else {
		RETURN_FALSE;
	}
}
/* }}} */

/* {{{ proto bool mcrypt_module_is_block_mode(string mode [, string lib_dir])
   Returns TRUE if the mode outputs blocks of bytes */
PHP_FUNCTION(mcrypt_module_is_block_mode)
{
	MCRYPT_GET_MODE_DIR_ARGS(modes_dir)
	
	if (mcrypt_module_is_block_mode(module, dir) == 1) {
		RETURN_TRUE;
	} else {
		RETURN_FALSE;
	}
}
/* }}} */

/* {{{ proto int mcrypt_module_get_algo_block_size(string algorithm [, string lib_dir])
   Returns the block size of the algorithm */
PHP_FUNCTION(mcrypt_module_get_algo_block_size)
{
	MCRYPT_GET_MODE_DIR_ARGS(algorithms_dir)
	
	RETURN_INT(mcrypt_module_get_algo_block_size(module, dir));
}
/* }}} */

/* {{{ proto int mcrypt_module_get_algo_key_size(string algorithm [, string lib_dir])
   Returns the maximum supported key size of the algorithm */
PHP_FUNCTION(mcrypt_module_get_algo_key_size)
{
	MCRYPT_GET_MODE_DIR_ARGS(algorithms_dir);
	
	RETURN_INT(mcrypt_module_get_algo_key_size(module, dir));
}
/* }}} */

/* {{{ proto array mcrypt_module_get_supported_key_sizes(string algorithm [, string lib_dir])
   This function decrypts the crypttext */
PHP_FUNCTION(mcrypt_module_get_supported_key_sizes)
{
	int i, count = 0;
	int *key_sizes;
	
	MCRYPT_GET_MODE_DIR_ARGS(algorithms_dir)
	array_init(return_value);

	key_sizes = mcrypt_module_get_algo_supported_key_sizes(module, dir, &count);

	for (i = 0; i < count; i++) {
		add_index_int(return_value, i, key_sizes[i]);
	}
	mcrypt_free(key_sizes);
}
/* }}} */

/* {{{ proto array mcrypt_list_algorithms([string lib_dir])
   List all algorithms in "module_dir" */
PHP_FUNCTION(mcrypt_list_algorithms)
{
	char **modules;
	char *lib_dir = MCG(algorithms_dir);
	php_size_t   lib_dir_len;
	int   i, count;

	if (zend_parse_parameters(ZEND_NUM_ARGS() TSRMLS_CC, "|S",
		&lib_dir, &lib_dir_len) == FAILURE) {
		return;
	}
	
	array_init(return_value);
	modules = mcrypt_list_algorithms(lib_dir, &count);

	if (count == 0) {
		php_error_docref(NULL TSRMLS_CC, E_WARNING, "No algorithms found in module dir");
	}
	for (i = 0; i < count; i++) {
		add_index_string(return_value, i, modules[i], 1);
	}
	mcrypt_free_p(modules, count);
}
/* }}} */

/* {{{ proto array mcrypt_list_modes([string lib_dir])
   List all modes "module_dir" */
PHP_FUNCTION(mcrypt_list_modes)
{
	char **modules;
	char *lib_dir = MCG(modes_dir);
	php_size_t   lib_dir_len;
	int   i, count;

	if (zend_parse_parameters(ZEND_NUM_ARGS() TSRMLS_CC, "|S",
		&lib_dir, &lib_dir_len) == FAILURE) {
		return;
	}

	array_init(return_value);
	modules = mcrypt_list_modes(lib_dir, &count);

	if (count == 0) {
		php_error_docref(NULL TSRMLS_CC, E_WARNING, "No modes found in module dir");
	}
	for (i = 0; i < count; i++) {
		add_index_string(return_value, i, modules[i], 1);
	}
	mcrypt_free_p(modules, count);
}
/* }}} */

/* {{{ proto int mcrypt_get_key_size(string cipher, string module)
   Get the key size of cipher */
PHP_FUNCTION(mcrypt_get_key_size)
{
	char *cipher;
	char *module;
	php_size_t   cipher_len, module_len; 
	char *cipher_dir_string;
	char *module_dir_string;
	MCRYPT td;

	MCRYPT_GET_INI

	if (zend_parse_parameters(ZEND_NUM_ARGS() TSRMLS_CC, "SS",
		&cipher, &cipher_len, &module, &module_len) == FAILURE) {
		return;
	}
	
	td = mcrypt_module_open(cipher, cipher_dir_string, module, module_dir_string);
	if (td != MCRYPT_FAILED) {
		RETVAL_INT(mcrypt_enc_get_key_size(td));
		mcrypt_module_close(td);
	} else {
		php_error_docref(NULL TSRMLS_CC, E_WARNING, MCRYPT_OPEN_MODULE_FAILED);
		RETURN_FALSE;
	}
}
/* }}} */

/* {{{ proto int mcrypt_get_block_size(string cipher, string module)
   Get the key size of cipher */
PHP_FUNCTION(mcrypt_get_block_size)
{
	char *cipher;
	char *module;
	php_size_t   cipher_len, module_len; 
	char *cipher_dir_string;
	char *module_dir_string;
	MCRYPT td;

	MCRYPT_GET_INI

	if (zend_parse_parameters(ZEND_NUM_ARGS() TSRMLS_CC, "SS",
		&cipher, &cipher_len, &module, &module_len) == FAILURE) {
		return;
	}
	
	td = mcrypt_module_open(cipher, cipher_dir_string, module, module_dir_string);
	if (td != MCRYPT_FAILED) {
		RETVAL_INT(mcrypt_enc_get_block_size(td));
		mcrypt_module_close(td);
	} else {
		php_error_docref(NULL TSRMLS_CC, E_WARNING, MCRYPT_OPEN_MODULE_FAILED);
		RETURN_FALSE;
	}
}
/* }}} */

/* {{{ proto int mcrypt_get_iv_size(string cipher, string module)
   Get the IV size of cipher (Usually the same as the blocksize) */
PHP_FUNCTION(mcrypt_get_iv_size)
{
	char *cipher;
	char *module;
	php_size_t   cipher_len, module_len; 
	char *cipher_dir_string;
	char *module_dir_string;
	MCRYPT td;

	MCRYPT_GET_INI

	if (zend_parse_parameters(ZEND_NUM_ARGS() TSRMLS_CC, "SS",
		&cipher, &cipher_len, &module, &module_len) == FAILURE) {
		return;
	}
	
	td = mcrypt_module_open(cipher, cipher_dir_string, module, module_dir_string);
	if (td != MCRYPT_FAILED) {
		RETVAL_INT(mcrypt_enc_get_iv_size(td));
		mcrypt_module_close(td);
	} else {
		php_error_docref(NULL TSRMLS_CC, E_WARNING, MCRYPT_OPEN_MODULE_FAILED);
		RETURN_FALSE;
	}
}
/* }}} */

/* {{{ proto string mcrypt_get_cipher_name(string cipher)
   Get the key size of cipher */
PHP_FUNCTION(mcrypt_get_cipher_name)
{
	char *cipher_dir_string;
	char *module_dir_string;
	char *cipher_name;
	char *cipher;
	php_size_t   cipher_len;
	MCRYPT td;

	MCRYPT_GET_INI

	if (zend_parse_parameters(ZEND_NUM_ARGS() TSRMLS_CC, "S",
		&cipher, &cipher_len) == FAILURE) {
		return;
	}

	/* The code below is actually not very nice, but I didn't see a better
	 * method */
	td = mcrypt_module_open(cipher, cipher_dir_string, "ecb", module_dir_string);
	if (td != MCRYPT_FAILED) {
		cipher_name = mcrypt_enc_get_algorithms_name(td);
		mcrypt_module_close(td);
		RETVAL_STRING(cipher_name,1);
		mcrypt_free(cipher_name);
	} else {
		td = mcrypt_module_open(cipher, cipher_dir_string, "stream", module_dir_string);
		if (td != MCRYPT_FAILED) {
			cipher_name = mcrypt_enc_get_algorithms_name(td);
			mcrypt_module_close(td);
			RETVAL_STRING(cipher_name,1);
			mcrypt_free(cipher_name);
		} else {
			php_error_docref(NULL TSRMLS_CC, E_WARNING, MCRYPT_OPEN_MODULE_FAILED);
			RETURN_FALSE;
		}
	}
}
/* }}} */

static char *php_mcrypt_get_key_size_str(
		php_size_t max_key_size, const int *key_sizes, int key_size_count) /* {{{ */
{
	if (key_size_count == 0) {
		char *str;
		spprintf(&str, 0, "Only keys of size 1 to %d supported", max_key_size);
		return str;
	} else if (key_size_count == 1) {
		char *str;
		spprintf(&str, 0, "Only keys of size %d supported", key_sizes[0]);
		return str;
	} else {
		php_size_t i;
		smart_str str = {0};
		smart_str_appends(&str, "Only keys of sizes ");

		for (i = 0; i < key_size_count; ++i) {
			if (i + 1 == key_size_count) {
				smart_str_appends(&str, " or ");
			} else if (i != 0) {
				smart_str_appends(&str, ", ");
			}

			smart_str_append_int(&str, key_sizes[i]);
		}

		smart_str_appends(&str, " supported");
		smart_str_0(&str);
		return str.c;
	}
}
/* }}} */

static zend_bool php_mcrypt_is_valid_key_size(
		php_size_t key_size, php_size_t max_key_size, int *key_sizes, int key_size_count) /* {{{ */
{
	int i;

	if (key_size == 0 || key_size > max_key_size) {
		return 0;
	}

	if (key_size_count == 0) {
		/* All key sizes are valid */
		return 1;
	}

	for (i = 0; i < key_size_count; i++) {
		if (key_sizes[i] == key_size) {
			return 1;
		}
	}

	return 0;
}
/* }}} */

static int php_mcrypt_ensure_valid_key_size(MCRYPT td, php_size_t key_size TSRMLS_DC) /* {{{ */
{
	int key_size_count;
	int max_key_size = mcrypt_enc_get_key_size(td);
	int *key_sizes = mcrypt_enc_get_supported_key_sizes(td, &key_size_count);

	zend_bool is_valid_key_size = php_mcrypt_is_valid_key_size(
		key_size, max_key_size, key_sizes, key_size_count
	);
	if (!is_valid_key_size) {
		char *key_size_str = php_mcrypt_get_key_size_str(
			max_key_size, key_sizes, key_size_count
		);
		php_error_docref(NULL TSRMLS_CC, E_WARNING,
			"Key of size %pd not supported by this algorithm. %s", key_size, key_size_str
		);
		efree(key_size_str);
	}

	if (key_sizes) {
		mcrypt_free(key_sizes);
	}

	return is_valid_key_size ? SUCCESS : FAILURE;
}
/* }}} */

static int php_mcrypt_ensure_valid_iv(MCRYPT td, const char *iv, php_size_t iv_size TSRMLS_DC) /* {{{ */
{
	if (mcrypt_enc_mode_has_iv(td) == 1) {
		php_size_t expected_iv_size = mcrypt_enc_get_iv_size(td);

		if (!iv) {
			php_error_docref(NULL TSRMLS_CC, E_WARNING,
				"Encryption mode requires an initialization vector of size %pd", expected_iv_size
			);
			return FAILURE;
		}

		if (iv_size != expected_iv_size) {
			php_error_docref(NULL TSRMLS_CC, E_WARNING,
				"Received initialization vector of size %pd, but size %pd is required "
				"for this encryption mode", iv_size, expected_iv_size
			);
			return FAILURE;
		}
	}

	return SUCCESS;
}
/* }}} */

static void php_mcrypt_do_crypt(char* cipher, const char *key, php_size_t key_len, const char *data, php_size_t data_len, char *mode, const char *iv, php_size_t iv_len, int dencrypt, zval* return_value TSRMLS_DC) /* {{{ */
{
	char *cipher_dir_string;
	char *module_dir_string;
	php_size_t data_size;
	char *data_s;
	MCRYPT td;

	MCRYPT_GET_INI

	td = mcrypt_module_open(cipher, cipher_dir_string, mode, module_dir_string);
	if (td == MCRYPT_FAILED) {
		php_error_docref(NULL TSRMLS_CC, E_WARNING, MCRYPT_OPEN_MODULE_FAILED);
		RETURN_FALSE;
	}

	if (php_mcrypt_ensure_valid_key_size(td, key_len TSRMLS_CC) == FAILURE) {
		mcrypt_module_close(td);
		RETURN_FALSE;
	}

	if (php_mcrypt_ensure_valid_iv(td, iv, iv_len TSRMLS_CC) == FAILURE) {
		mcrypt_module_close(td);
		RETURN_FALSE;
	}

	/* Check blocksize */
	if (mcrypt_enc_is_block_mode(td) == 1) { /* It's a block algorithm */
		php_size_t block_size = mcrypt_enc_get_block_size(td);
		if (data_len > 0) {
			data_size = (((data_len - 1) / block_size) + 1) * block_size;
		} else {
			data_size = block_size;
		}
		data_s = emalloc(data_size + 1);
		memset(data_s, 0, data_size);
		memcpy(data_s, data, data_len);
	} else { /* It's not a block algorithm */
		data_size = data_len;
		data_s = emalloc(data_size + 1);
		memcpy(data_s, data, data_len);
	}

	if (mcrypt_generic_init(td, (void *) key, key_len, (void *) iv) < 0) {
		php_error_docref(NULL TSRMLS_CC, E_RECOVERABLE_ERROR, "Mcrypt initialisation failed");
		mcrypt_module_close(td);
		RETURN_FALSE;
	}

	if (dencrypt == MCRYPT_ENCRYPT) {
		mcrypt_generic(td, data_s, data_size);
	} else {
		mdecrypt_generic(td, data_s, data_size);
	}
	
	data_s[data_size] = 0;
	RETVAL_STRINGL(data_s, data_size, 0);

	/* freeing vars */
	mcrypt_generic_end(td);
}
/* }}} */

/* {{{ proto string mcrypt_encrypt(string cipher, string key, string data, string mode, string iv)
   OFB crypt/decrypt data using key key with cipher cipher starting with iv */
PHP_FUNCTION(mcrypt_encrypt)
{
	char *cipher, *key, *data, *mode, *iv = NULL;
	php_size_t cipher_len, key_len, data_len, mode_len, iv_len = 0;
	
	if (zend_parse_parameters(ZEND_NUM_ARGS() TSRMLS_CC, "SSSS|S", &cipher, &cipher_len,
		&key, &key_len, &data, &data_len, &mode, &mode_len, &iv, &iv_len) == FAILURE) {
		return;
	}

	php_mcrypt_do_crypt(cipher, key, key_len, data, data_len, mode, iv, iv_len, MCRYPT_ENCRYPT, return_value TSRMLS_CC);
}
/* }}} */

/* {{{ proto string mcrypt_decrypt(string cipher, string key, string data, string mode, string iv)
   OFB crypt/decrypt data using key key with cipher cipher starting with iv */
PHP_FUNCTION(mcrypt_decrypt)
{
	char *cipher, *key, *data, *mode, *iv = NULL;
	php_size_t cipher_len, key_len, data_len, mode_len, iv_len = 0;

	if (zend_parse_parameters(ZEND_NUM_ARGS() TSRMLS_CC, "SSSS|S", &cipher, &cipher_len,
		&key, &key_len, &data, &data_len, &mode, &mode_len, &iv, &iv_len) == FAILURE) {
		return;
	}

	php_mcrypt_do_crypt(cipher, key, key_len, data, data_len, mode, iv, iv_len, MCRYPT_DECRYPT, return_value TSRMLS_CC);
}
/* }}} */

/* {{{ proto string mcrypt_ecb(int cipher, string key, string data, int mode, string iv)
   ECB crypt/decrypt data using key key with cipher cipher starting with iv */
PHP_FUNCTION(mcrypt_ecb)
{
	zval **mode;
	char *cipher, *key, *data, *iv = NULL;
	php_size_t cipher_len, key_len, data_len, iv_len = 0;
	
	MCRYPT_GET_CRYPT_ARGS

	convert_to_int_ex(mode);

	php_mcrypt_do_crypt(cipher, key, key_len, data, data_len, "ecb", iv, iv_len, Z_IVAL_PP(mode), return_value TSRMLS_CC);
}
/* }}} */

/* {{{ proto string mcrypt_cbc(int cipher, string key, string data, int mode, string iv)
   CBC crypt/decrypt data using key key with cipher cipher starting with iv */
PHP_FUNCTION(mcrypt_cbc)
{
	zval **mode;
	char *cipher, *key, *data, *iv = NULL;
	php_size_t cipher_len, key_len, data_len, iv_len = 0;

	MCRYPT_GET_CRYPT_ARGS

	convert_to_int_ex(mode);

	php_mcrypt_do_crypt(cipher, key, key_len, data, data_len, "cbc", iv, iv_len, Z_IVAL_PP(mode), return_value TSRMLS_CC);
}
/* }}} */

/* {{{ proto string mcrypt_cfb(int cipher, string key, string data, int mode, string iv)
   CFB crypt/decrypt data using key key with cipher cipher starting with iv */
PHP_FUNCTION(mcrypt_cfb)
{
	zval **mode;
	char *cipher, *key, *data, *iv = NULL;
	php_size_t cipher_len, key_len, data_len, iv_len = 0;
	
	MCRYPT_GET_CRYPT_ARGS

	convert_to_int_ex(mode);

	php_mcrypt_do_crypt(cipher, key, key_len, data, data_len, "cfb", iv, iv_len, Z_IVAL_PP(mode), return_value TSRMLS_CC);
}
/* }}} */

/* {{{ proto string mcrypt_ofb(int cipher, string key, string data, int mode, string iv)
   OFB crypt/decrypt data using key key with cipher cipher starting with iv */
PHP_FUNCTION(mcrypt_ofb)
{
	zval **mode;
	char *cipher, *key, *data, *iv = NULL;
	php_size_t cipher_len, key_len, data_len, iv_len = 0;
	
	MCRYPT_GET_CRYPT_ARGS

	convert_to_int_ex(mode);

	php_mcrypt_do_crypt(cipher, key, key_len, data, data_len, "ofb", iv, iv_len, Z_IVAL_PP(mode), return_value TSRMLS_CC);
}
/* }}} */

/* {{{ proto string mcrypt_create_iv(int size, int source)
   Create an initialization vector (IV) */
PHP_FUNCTION(mcrypt_create_iv)
{
	char *iv;
<<<<<<< HEAD
	php_int_t source = RANDOM;
	php_int_t size;
	php_int_t n = 0;
=======
	long source = URANDOM;
	long size;
	int n = 0;
>>>>>>> fd5fbba9

	if (zend_parse_parameters(ZEND_NUM_ARGS() TSRMLS_CC, "i|i", &size, &source) == FAILURE) {
		return;
	}

	if (size <= 0 || size >= INT_MAX) {
		php_error_docref(NULL TSRMLS_CC, E_WARNING, "Cannot create an IV with a size of less than 1 or greater than %d", INT_MAX);
		RETURN_FALSE;
	}
	
	iv = ecalloc(size + 1, 1);
	
	if (source == RANDOM || source == URANDOM) {
#if PHP_WIN32
		/* random/urandom equivalent on Windows */
		BYTE *iv_b = (BYTE *) iv;
		if (php_win32_get_random_bytes(iv_b, (size_t) size) == FAILURE){
			efree(iv);
			php_error_docref(NULL TSRMLS_CC, E_WARNING, "Could not gather sufficient random data");
			RETURN_FALSE;
		}
		n = size;
#else
		int    fd;
		size_t read_bytes = 0;

		fd = open(source == RANDOM ? "/dev/random" : "/dev/urandom", O_RDONLY);
		if (fd < 0) {
			efree(iv);
			php_error_docref(NULL TSRMLS_CC, E_WARNING, "Cannot open source device");
			RETURN_FALSE;
		}
		while (read_bytes < size) {
			n = read(fd, iv + read_bytes, size - read_bytes);
			if (n < 0) {
				break;
			}
			read_bytes += n;
		}
		n = read_bytes;
		close(fd);
		if (n < size) {
			efree(iv);
			php_error_docref(NULL TSRMLS_CC, E_WARNING, "Could not gather sufficient random data");
			RETURN_FALSE;
		}
#endif
	} else {
		n = size;
		while (size) {
			iv[--size] = (char) (255.0 * php_rand(TSRMLS_C) / RAND_MAX);
		}
	}
	RETURN_STRINGL(iv, n, 0);
}
/* }}} */

#endif

/*
 * Local variables:
 * tab-width: 4
 * c-basic-offset: 4
 * End:
 * vim600: sw=4 ts=4 fdm=marker
 * vim<600: sw=4 ts=4
 */<|MERGE_RESOLUTION|>--- conflicted
+++ resolved
@@ -390,15 +390,9 @@
 	REGISTER_INT_CONSTANT("MCRYPT_DECRYPT", 1, CONST_PERSISTENT);
 
 	/* sources for mcrypt_create_iv */
-<<<<<<< HEAD
-	REGISTER_INT_CONSTANT("MCRYPT_DEV_RANDOM", 0, CONST_PERSISTENT);
-	REGISTER_INT_CONSTANT("MCRYPT_DEV_URANDOM", 1, CONST_PERSISTENT);
-	REGISTER_INT_CONSTANT("MCRYPT_RAND", 2, CONST_PERSISTENT);
-=======
-	REGISTER_LONG_CONSTANT("MCRYPT_DEV_RANDOM", RANDOM, CONST_PERSISTENT);
-	REGISTER_LONG_CONSTANT("MCRYPT_DEV_URANDOM", URANDOM, CONST_PERSISTENT);
-	REGISTER_LONG_CONSTANT("MCRYPT_RAND", RAND, CONST_PERSISTENT);
->>>>>>> fd5fbba9
+	REGISTER_INT_CONSTANT("MCRYPT_DEV_RANDOM", RANDOM, CONST_PERSISTENT);
+	REGISTER_INT_CONSTANT("MCRYPT_DEV_URANDOM", URANDOM, CONST_PERSISTENT);
+	REGISTER_INT_CONSTANT("MCRYPT_RAND", RAND, CONST_PERSISTENT);
 
 	/* ciphers */
 	MCRYPT_ENTRY2_2_4(3DES, "tripledes");
@@ -1403,15 +1397,9 @@
 PHP_FUNCTION(mcrypt_create_iv)
 {
 	char *iv;
-<<<<<<< HEAD
-	php_int_t source = RANDOM;
+	php_int_t source = URANDOM;
 	php_int_t size;
 	php_int_t n = 0;
-=======
-	long source = URANDOM;
-	long size;
-	int n = 0;
->>>>>>> fd5fbba9
 
 	if (zend_parse_parameters(ZEND_NUM_ARGS() TSRMLS_CC, "i|i", &size, &source) == FAILURE) {
 		return;
