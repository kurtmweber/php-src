--- conflicted
+++ resolved
@@ -37,26 +37,6 @@
 #include "TSRM.h"
 #endif
 
-<<<<<<< HEAD
-=======
-ZEND_BEGIN_MODULE_GLOBALS(json)
-	int encoder_depth;
-	int error_code;
-	int encode_max_depth;
-ZEND_END_MODULE_GLOBALS(json)
-
-#ifdef ZTS
-# define JSON_G(v) ZEND_TSRMG(json_globals_id, zend_json_globals *, v)
-# ifdef COMPILE_DL_JSON
-ZEND_TSRMLS_CACHE_EXTERN;
-# endif
-#else
-# define JSON_G(v) (json_globals.v)
-#endif
-
-PHP_JSON_API void php_json_encode(smart_str *buf, zval *val, int options);
-PHP_JSON_API void php_json_decode_ex(zval *return_value, char *str, size_t str_len, zend_long options, zend_long depth);
->>>>>>> a9e86957
 extern PHP_JSON_API zend_class_entry *php_json_serializable_ce;
 
 /* error codes */
@@ -98,8 +78,12 @@
 	php_json_error_code error_code;
 ZEND_END_MODULE_GLOBALS(json)
 
+
 #ifdef ZTS
-# define JSON_G(v) TSRMG(json_globals_id, zend_json_globals *, v)
+# define JSON_G(v) ZEND_TSRMG(json_globals_id, zend_json_globals *, v)
+# ifdef COMPILE_DL_JSON
+ZEND_TSRMLS_CACHE_EXTERN;
+# endif
 #else
 # define JSON_G(v) (json_globals.v)
 #endif
@@ -108,14 +92,10 @@
 #define PHP_JSON_OBJECT_AS_ARRAY	(1<<0)
 #define PHP_JSON_BIGINT_AS_STRING	(1<<1)
 
-<<<<<<< HEAD
-PHP_JSON_API void php_json_encode(smart_str *buf, zval *val, int options TSRMLS_DC);
-PHP_JSON_API void php_json_decode_ex(zval *return_value, char *str, size_t str_len, zend_long options, zend_long depth TSRMLS_DC);
+PHP_JSON_API void php_json_encode(smart_str *buf, zval *val, int options);
+PHP_JSON_API void php_json_decode_ex(zval *return_value, char *str, size_t str_len, zend_long options, zend_long depth);
 
-static inline void php_json_decode(zval *return_value, char *str, int str_len, zend_bool assoc, zend_long depth TSRMLS_DC)
-=======
 static inline void php_json_decode(zval *return_value, char *str, int str_len, zend_bool assoc, zend_long depth)
->>>>>>> a9e86957
 {
 	php_json_decode_ex(return_value, str, str_len, assoc ? PHP_JSON_OBJECT_AS_ARRAY : 0, depth);
 }
