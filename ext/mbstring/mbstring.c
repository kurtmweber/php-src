--- conflicted
+++ resolved
@@ -4898,13 +4898,10 @@
 		return -1;
 	}
 
-<<<<<<< HEAD
-	ret = php_mb_convert_encoding_ex(str, str_len, &mbfl_encoding_ucs4be, enc, &ret_len);
-=======
 	{
 		long orig_illegalchars = MBSTRG(illegalchars);
 		MBSTRG(illegalchars) = 0;
-		ret = php_mb_convert_encoding(str, str_len, "UCS-4BE", enc, &ret_len);
+		ret = php_mb_convert_encoding_ex(str, str_len, &mbfl_encoding_ucs4be, enc, &ret_len);
 		if (MBSTRG(illegalchars) != 0) {
 			if (ret) {
 				efree(ret);
@@ -4915,7 +4912,6 @@
 
 		MBSTRG(illegalchars) = orig_illegalchars;
 	}
->>>>>>> 353f7bf4
 
 	if (ret == NULL) {
 		return -1;
