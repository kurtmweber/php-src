/*
   +----------------------------------------------------------------------+
   | PHP Version 7                                                        |
   +----------------------------------------------------------------------+
   | Copyright (c) 1997-2016 The PHP Group                                |
   +----------------------------------------------------------------------+
   | This source file is subject to version 3.01 of the PHP license,      |
   | that is bundled with this package in the file LICENSE, and is        |
   | available through the world-wide-web at the following url:           |
   | http://www.php.net/license/3_01.txt                                  |
   | If you did not receive a copy of the PHP license and are unable to   |
   | obtain it through the world-wide-web, please send a note to          |
   | license@php.net so we can mail you a copy immediately.               |
   +----------------------------------------------------------------------+
   | Author: Tsukada Takuya <tsukada@fminn.nagano.nagano.jp>              |
   |         Rui Hirokawa <hirokawa@php.net>                              |
   +----------------------------------------------------------------------+
 */

/* $Id$ */

/*
 * PHP 4 Multibyte String module "mbstring"
 *
 * History:
 *   2000.5.19  Release php-4.0RC2_jstring-1.0
 *   2001.4.1   Release php4_jstring-1.0.91
 *   2001.4.30  Release php4_jstring-1.1 (contribute to The PHP Group)
 *   2001.5.1   Renamed from jstring to mbstring (hirokawa@php.net)
 */

/*
 * PHP3 Internationalization support program.
 *
 * Copyright (c) 1999,2000 by the PHP3 internationalization team.
 * All rights reserved.
 *
 * See README_PHP3-i18n-ja for more detail.
 *
 * Authors:
 *    Hironori Sato <satoh@jpnnet.com>
 *    Shigeru Kanemoto <sgk@happysize.co.jp>
 *    Tsukada Takuya <tsukada@fminn.nagano.nagano.jp>
 *    Rui Hirokawa <rui_hirokawa@ybb.ne.jp>
 */

/* {{{ includes */
#ifdef HAVE_CONFIG_H
#include "config.h"
#endif

#include "php.h"
#include "php_ini.h"
#include "php_variables.h"
#include "mbstring.h"
#include "ext/standard/php_string.h"
#include "ext/standard/php_mail.h"
#include "ext/standard/exec.h"
#include "ext/standard/url.h"
#include "main/php_output.h"
#include "ext/standard/info.h"

#include "libmbfl/mbfl/mbfl_allocators.h"
#include "libmbfl/mbfl/mbfilter_pass.h"

#include "php_variables.h"
#include "php_globals.h"
#include "rfc1867.h"
#include "php_content_types.h"
#include "SAPI.h"
#include "php_unicode.h"
#include "TSRM.h"

#include "mb_gpc.h"

#if HAVE_MBREGEX
#include "php_mbregex.h"
#endif

#include "zend_multibyte.h"

#if HAVE_ONIG
#include "php_onig_compat.h"
#include <oniguruma.h>
#undef UChar
#elif HAVE_PCRE || HAVE_BUNDLED_PCRE
#include "ext/pcre/php_pcre.h"
#endif
/* }}} */

#if HAVE_MBSTRING

/* {{{ prototypes */
ZEND_DECLARE_MODULE_GLOBALS(mbstring)

static PHP_GINIT_FUNCTION(mbstring);
static PHP_GSHUTDOWN_FUNCTION(mbstring);

static void php_mb_populate_current_detect_order_list(void);

static int php_mb_encoding_translation(void);

static void php_mb_gpc_get_detect_order(const zend_encoding ***list, size_t *list_size);

static void php_mb_gpc_set_input_encoding(const zend_encoding *encoding);

/* }}} */

/* {{{ php_mb_default_identify_list */
typedef struct _php_mb_nls_ident_list {
	enum mbfl_no_language lang;
	const enum mbfl_no_encoding *list;
	size_t list_size;
} php_mb_nls_ident_list;

static const enum mbfl_no_encoding php_mb_default_identify_list_ja[] = {
	mbfl_no_encoding_ascii,
	mbfl_no_encoding_jis,
	mbfl_no_encoding_utf8,
	mbfl_no_encoding_euc_jp,
	mbfl_no_encoding_sjis
};

static const enum mbfl_no_encoding php_mb_default_identify_list_cn[] = {
	mbfl_no_encoding_ascii,
	mbfl_no_encoding_utf8,
	mbfl_no_encoding_euc_cn,
	mbfl_no_encoding_cp936
};

static const enum mbfl_no_encoding php_mb_default_identify_list_tw_hk[] = {
	mbfl_no_encoding_ascii,
	mbfl_no_encoding_utf8,
	mbfl_no_encoding_euc_tw,
	mbfl_no_encoding_big5
};

static const enum mbfl_no_encoding php_mb_default_identify_list_kr[] = {
	mbfl_no_encoding_ascii,
	mbfl_no_encoding_utf8,
	mbfl_no_encoding_euc_kr,
	mbfl_no_encoding_uhc
};

static const enum mbfl_no_encoding php_mb_default_identify_list_ru[] = {
	mbfl_no_encoding_ascii,
	mbfl_no_encoding_utf8,
	mbfl_no_encoding_koi8r,
	mbfl_no_encoding_cp1251,
	mbfl_no_encoding_cp866
};

static const enum mbfl_no_encoding php_mb_default_identify_list_hy[] = {
	mbfl_no_encoding_ascii,
	mbfl_no_encoding_utf8,
	mbfl_no_encoding_armscii8
};

static const enum mbfl_no_encoding php_mb_default_identify_list_tr[] = {
	mbfl_no_encoding_ascii,
	mbfl_no_encoding_utf8,
	mbfl_no_encoding_cp1254,
	mbfl_no_encoding_8859_9
};

static const enum mbfl_no_encoding php_mb_default_identify_list_ua[] = {
	mbfl_no_encoding_ascii,
	mbfl_no_encoding_utf8,
	mbfl_no_encoding_koi8u
};

static const enum mbfl_no_encoding php_mb_default_identify_list_neut[] = {
	mbfl_no_encoding_ascii,
	mbfl_no_encoding_utf8
};


static const php_mb_nls_ident_list php_mb_default_identify_list[] = {
	{ mbfl_no_language_japanese, php_mb_default_identify_list_ja, sizeof(php_mb_default_identify_list_ja) / sizeof(php_mb_default_identify_list_ja[0]) },
	{ mbfl_no_language_korean, php_mb_default_identify_list_kr, sizeof(php_mb_default_identify_list_kr) / sizeof(php_mb_default_identify_list_kr[0]) },
	{ mbfl_no_language_traditional_chinese, php_mb_default_identify_list_tw_hk, sizeof(php_mb_default_identify_list_tw_hk) / sizeof(php_mb_default_identify_list_tw_hk[0]) },
	{ mbfl_no_language_simplified_chinese, php_mb_default_identify_list_cn, sizeof(php_mb_default_identify_list_cn) / sizeof(php_mb_default_identify_list_cn[0]) },
	{ mbfl_no_language_russian, php_mb_default_identify_list_ru, sizeof(php_mb_default_identify_list_ru) / sizeof(php_mb_default_identify_list_ru[0]) },
	{ mbfl_no_language_armenian, php_mb_default_identify_list_hy, sizeof(php_mb_default_identify_list_hy) / sizeof(php_mb_default_identify_list_hy[0]) },
	{ mbfl_no_language_turkish, php_mb_default_identify_list_tr, sizeof(php_mb_default_identify_list_tr) / sizeof(php_mb_default_identify_list_tr[0]) },
	{ mbfl_no_language_ukrainian, php_mb_default_identify_list_ua, sizeof(php_mb_default_identify_list_ua) / sizeof(php_mb_default_identify_list_ua[0]) },
	{ mbfl_no_language_neutral, php_mb_default_identify_list_neut, sizeof(php_mb_default_identify_list_neut) / sizeof(php_mb_default_identify_list_neut[0]) }
};

/* }}} */

/* {{{ mb_overload_def mb_ovld[] */
static const struct mb_overload_def mb_ovld[] = {
	{MB_OVERLOAD_MAIL, "mail", "mb_send_mail", "mb_orig_mail"},
	{MB_OVERLOAD_STRING, "strlen", "mb_strlen", "mb_orig_strlen"},
	{MB_OVERLOAD_STRING, "strpos", "mb_strpos", "mb_orig_strpos"},
	{MB_OVERLOAD_STRING, "strrpos", "mb_strrpos", "mb_orig_strrpos"},
	{MB_OVERLOAD_STRING, "stripos", "mb_stripos", "mb_orig_stripos"},
	{MB_OVERLOAD_STRING, "strripos", "mb_strripos", "mb_orig_strripos"},
	{MB_OVERLOAD_STRING, "strstr", "mb_strstr", "mb_orig_strstr"},
	{MB_OVERLOAD_STRING, "strrchr", "mb_strrchr", "mb_orig_strrchr"},
	{MB_OVERLOAD_STRING, "stristr", "mb_stristr", "mb_orig_stristr"},
	{MB_OVERLOAD_STRING, "substr", "mb_substr", "mb_orig_substr"},
	{MB_OVERLOAD_STRING, "strtolower", "mb_strtolower", "mb_orig_strtolower"},
	{MB_OVERLOAD_STRING, "strtoupper", "mb_strtoupper", "mb_orig_strtoupper"},
	{MB_OVERLOAD_STRING, "substr_count", "mb_substr_count", "mb_orig_substr_count"},
	{0, NULL, NULL, NULL}
};
/* }}} */

/* {{{ arginfo */
ZEND_BEGIN_ARG_INFO_EX(arginfo_mb_language, 0, 0, 0)
	ZEND_ARG_INFO(0, language)
ZEND_END_ARG_INFO()

ZEND_BEGIN_ARG_INFO_EX(arginfo_mb_internal_encoding, 0, 0, 0)
	ZEND_ARG_INFO(0, encoding)
ZEND_END_ARG_INFO()

ZEND_BEGIN_ARG_INFO_EX(arginfo_mb_http_input, 0, 0, 0)
	ZEND_ARG_INFO(0, type)
ZEND_END_ARG_INFO()

ZEND_BEGIN_ARG_INFO_EX(arginfo_mb_http_output, 0, 0, 0)
	ZEND_ARG_INFO(0, encoding)
ZEND_END_ARG_INFO()

ZEND_BEGIN_ARG_INFO_EX(arginfo_mb_detect_order, 0, 0, 0)
	ZEND_ARG_INFO(0, encoding)
ZEND_END_ARG_INFO()

ZEND_BEGIN_ARG_INFO_EX(arginfo_mb_substitute_character, 0, 0, 0)
	ZEND_ARG_INFO(0, substchar)
ZEND_END_ARG_INFO()

ZEND_BEGIN_ARG_INFO_EX(arginfo_mb_preferred_mime_name, 0, 0, 1)
	ZEND_ARG_INFO(0, encoding)
ZEND_END_ARG_INFO()

ZEND_BEGIN_ARG_INFO_EX(arginfo_mb_parse_str, 0, 0, 1)
	ZEND_ARG_INFO(0, encoded_string)
	ZEND_ARG_INFO(1, result)
ZEND_END_ARG_INFO()

ZEND_BEGIN_ARG_INFO_EX(arginfo_mb_output_handler, 0, 0, 2)
	ZEND_ARG_INFO(0, contents)
	ZEND_ARG_INFO(0, status)
ZEND_END_ARG_INFO()

ZEND_BEGIN_ARG_INFO_EX(arginfo_mb_strlen, 0, 0, 1)
	ZEND_ARG_INFO(0, str)
	ZEND_ARG_INFO(0, encoding)
ZEND_END_ARG_INFO()

ZEND_BEGIN_ARG_INFO_EX(arginfo_mb_strpos, 0, 0, 2)
	ZEND_ARG_INFO(0, haystack)
	ZEND_ARG_INFO(0, needle)
	ZEND_ARG_INFO(0, offset)
	ZEND_ARG_INFO(0, encoding)
ZEND_END_ARG_INFO()

ZEND_BEGIN_ARG_INFO_EX(arginfo_mb_strrpos, 0, 0, 2)
	ZEND_ARG_INFO(0, haystack)
	ZEND_ARG_INFO(0, needle)
	ZEND_ARG_INFO(0, offset)
	ZEND_ARG_INFO(0, encoding)
ZEND_END_ARG_INFO()

ZEND_BEGIN_ARG_INFO_EX(arginfo_mb_stripos, 0, 0, 2)
	ZEND_ARG_INFO(0, haystack)
	ZEND_ARG_INFO(0, needle)
	ZEND_ARG_INFO(0, offset)
	ZEND_ARG_INFO(0, encoding)
ZEND_END_ARG_INFO()

ZEND_BEGIN_ARG_INFO_EX(arginfo_mb_strripos, 0, 0, 2)
	ZEND_ARG_INFO(0, haystack)
	ZEND_ARG_INFO(0, needle)
	ZEND_ARG_INFO(0, offset)
	ZEND_ARG_INFO(0, encoding)
ZEND_END_ARG_INFO()

ZEND_BEGIN_ARG_INFO_EX(arginfo_mb_strstr, 0, 0, 2)
	ZEND_ARG_INFO(0, haystack)
	ZEND_ARG_INFO(0, needle)
	ZEND_ARG_INFO(0, part)
	ZEND_ARG_INFO(0, encoding)
ZEND_END_ARG_INFO()

ZEND_BEGIN_ARG_INFO_EX(arginfo_mb_strrchr, 0, 0, 2)
	ZEND_ARG_INFO(0, haystack)
	ZEND_ARG_INFO(0, needle)
	ZEND_ARG_INFO(0, part)
	ZEND_ARG_INFO(0, encoding)
ZEND_END_ARG_INFO()

ZEND_BEGIN_ARG_INFO_EX(arginfo_mb_stristr, 0, 0, 2)
	ZEND_ARG_INFO(0, haystack)
	ZEND_ARG_INFO(0, needle)
	ZEND_ARG_INFO(0, part)
	ZEND_ARG_INFO(0, encoding)
ZEND_END_ARG_INFO()

ZEND_BEGIN_ARG_INFO_EX(arginfo_mb_strrichr, 0, 0, 2)
	ZEND_ARG_INFO(0, haystack)
	ZEND_ARG_INFO(0, needle)
	ZEND_ARG_INFO(0, part)
	ZEND_ARG_INFO(0, encoding)
ZEND_END_ARG_INFO()

ZEND_BEGIN_ARG_INFO_EX(arginfo_mb_substr_count, 0, 0, 2)
	ZEND_ARG_INFO(0, haystack)
	ZEND_ARG_INFO(0, needle)
	ZEND_ARG_INFO(0, encoding)
ZEND_END_ARG_INFO()

ZEND_BEGIN_ARG_INFO_EX(arginfo_mb_substr, 0, 0, 2)
	ZEND_ARG_INFO(0, str)
	ZEND_ARG_INFO(0, start)
	ZEND_ARG_INFO(0, length)
	ZEND_ARG_INFO(0, encoding)
ZEND_END_ARG_INFO()

ZEND_BEGIN_ARG_INFO_EX(arginfo_mb_strcut, 0, 0, 2)
	ZEND_ARG_INFO(0, str)
	ZEND_ARG_INFO(0, start)
	ZEND_ARG_INFO(0, length)
	ZEND_ARG_INFO(0, encoding)
ZEND_END_ARG_INFO()

ZEND_BEGIN_ARG_INFO_EX(arginfo_mb_strwidth, 0, 0, 1)
	ZEND_ARG_INFO(0, str)
	ZEND_ARG_INFO(0, encoding)
ZEND_END_ARG_INFO()

ZEND_BEGIN_ARG_INFO_EX(arginfo_mb_strimwidth, 0, 0, 3)
	ZEND_ARG_INFO(0, str)
	ZEND_ARG_INFO(0, start)
	ZEND_ARG_INFO(0, width)
	ZEND_ARG_INFO(0, trimmarker)
	ZEND_ARG_INFO(0, encoding)
ZEND_END_ARG_INFO()

ZEND_BEGIN_ARG_INFO_EX(arginfo_mb_convert_encoding, 0, 0, 2)
	ZEND_ARG_INFO(0, str)
	ZEND_ARG_INFO(0, to)
	ZEND_ARG_INFO(0, from)
ZEND_END_ARG_INFO()

ZEND_BEGIN_ARG_INFO_EX(arginfo_mb_convert_case, 0, 0, 2)
	ZEND_ARG_INFO(0, sourcestring)
	ZEND_ARG_INFO(0, mode)
	ZEND_ARG_INFO(0, encoding)
ZEND_END_ARG_INFO()

ZEND_BEGIN_ARG_INFO_EX(arginfo_mb_strtoupper, 0, 0, 1)
	ZEND_ARG_INFO(0, sourcestring)
	ZEND_ARG_INFO(0, encoding)
ZEND_END_ARG_INFO()

ZEND_BEGIN_ARG_INFO_EX(arginfo_mb_strtolower, 0, 0, 1)
	ZEND_ARG_INFO(0, sourcestring)
	ZEND_ARG_INFO(0, encoding)
ZEND_END_ARG_INFO()

ZEND_BEGIN_ARG_INFO_EX(arginfo_mb_detect_encoding, 0, 0, 1)
	ZEND_ARG_INFO(0, str)
	ZEND_ARG_INFO(0, encoding_list)
	ZEND_ARG_INFO(0, strict)
ZEND_END_ARG_INFO()

ZEND_BEGIN_ARG_INFO(arginfo_mb_list_encodings, 0)
ZEND_END_ARG_INFO()

ZEND_BEGIN_ARG_INFO_EX(arginfo_mb_encoding_aliases, 0, 0, 1)
	ZEND_ARG_INFO(0, encoding)
ZEND_END_ARG_INFO()

ZEND_BEGIN_ARG_INFO_EX(arginfo_mb_encode_mimeheader, 0, 0, 1)
	ZEND_ARG_INFO(0, str)
	ZEND_ARG_INFO(0, charset)
	ZEND_ARG_INFO(0, transfer)
	ZEND_ARG_INFO(0, linefeed)
	ZEND_ARG_INFO(0, indent)
ZEND_END_ARG_INFO()

ZEND_BEGIN_ARG_INFO_EX(arginfo_mb_decode_mimeheader, 0, 0, 1)
	ZEND_ARG_INFO(0, string)
ZEND_END_ARG_INFO()

ZEND_BEGIN_ARG_INFO_EX(arginfo_mb_convert_kana, 0, 0, 1)
	ZEND_ARG_INFO(0, str)
	ZEND_ARG_INFO(0, option)
	ZEND_ARG_INFO(0, encoding)
ZEND_END_ARG_INFO()

ZEND_BEGIN_ARG_INFO_EX(arginfo_mb_convert_variables, 0, 0, 3)
	ZEND_ARG_INFO(0, to)
	ZEND_ARG_INFO(0, from)
	ZEND_ARG_VARIADIC_INFO(1, vars)
ZEND_END_ARG_INFO()

ZEND_BEGIN_ARG_INFO_EX(arginfo_mb_encode_numericentity, 0, 0, 2)
	ZEND_ARG_INFO(0, string)
	ZEND_ARG_INFO(0, convmap)
	ZEND_ARG_INFO(0, encoding)
	ZEND_ARG_INFO(0, is_hex)
ZEND_END_ARG_INFO()

ZEND_BEGIN_ARG_INFO_EX(arginfo_mb_decode_numericentity, 0, 0, 2)
	ZEND_ARG_INFO(0, string)
	ZEND_ARG_INFO(0, convmap)
	ZEND_ARG_INFO(0, encoding)
ZEND_END_ARG_INFO()

ZEND_BEGIN_ARG_INFO_EX(arginfo_mb_send_mail, 0, 0, 3)
	ZEND_ARG_INFO(0, to)
	ZEND_ARG_INFO(0, subject)
	ZEND_ARG_INFO(0, message)
	ZEND_ARG_INFO(0, additional_headers)
	ZEND_ARG_INFO(0, additional_parameters)
ZEND_END_ARG_INFO()

ZEND_BEGIN_ARG_INFO_EX(arginfo_mb_get_info, 0, 0, 0)
	ZEND_ARG_INFO(0, type)
ZEND_END_ARG_INFO()

ZEND_BEGIN_ARG_INFO_EX(arginfo_mb_check_encoding, 0, 0, 0)
	ZEND_ARG_INFO(0, var)
	ZEND_ARG_INFO(0, encoding)
ZEND_END_ARG_INFO()

ZEND_BEGIN_ARG_INFO_EX(arginfo_mb_regex_encoding, 0, 0, 0)
	ZEND_ARG_INFO(0, encoding)
ZEND_END_ARG_INFO()

ZEND_BEGIN_ARG_INFO_EX(arginfo_mb_ereg, 0, 0, 2)
	ZEND_ARG_INFO(0, pattern)
	ZEND_ARG_INFO(0, string)
	ZEND_ARG_INFO(1, registers)
ZEND_END_ARG_INFO()

ZEND_BEGIN_ARG_INFO_EX(arginfo_mb_eregi, 0, 0, 2)
	ZEND_ARG_INFO(0, pattern)
	ZEND_ARG_INFO(0, string)
	ZEND_ARG_INFO(1, registers)
ZEND_END_ARG_INFO()

ZEND_BEGIN_ARG_INFO_EX(arginfo_mb_ereg_replace, 0, 0, 3)
	ZEND_ARG_INFO(0, pattern)
	ZEND_ARG_INFO(0, replacement)
	ZEND_ARG_INFO(0, string)
	ZEND_ARG_INFO(0, option)
ZEND_END_ARG_INFO()

ZEND_BEGIN_ARG_INFO_EX(arginfo_mb_eregi_replace, 0, 0, 3)
	ZEND_ARG_INFO(0, pattern)
	ZEND_ARG_INFO(0, replacement)
	ZEND_ARG_INFO(0, string)
ZEND_END_ARG_INFO()

ZEND_BEGIN_ARG_INFO_EX(arginfo_mb_ereg_replace_callback, 0, 0, 3)
	ZEND_ARG_INFO(0, pattern)
	ZEND_ARG_INFO(0, callback)
	ZEND_ARG_INFO(0, string)
	ZEND_ARG_INFO(0, option)
ZEND_END_ARG_INFO()

ZEND_BEGIN_ARG_INFO_EX(arginfo_mb_split, 0, 0, 2)
	ZEND_ARG_INFO(0, pattern)
	ZEND_ARG_INFO(0, string)
	ZEND_ARG_INFO(0, limit)
ZEND_END_ARG_INFO()

ZEND_BEGIN_ARG_INFO_EX(arginfo_mb_ereg_match, 0, 0, 2)
	ZEND_ARG_INFO(0, pattern)
	ZEND_ARG_INFO(0, string)
	ZEND_ARG_INFO(0, option)
ZEND_END_ARG_INFO()

ZEND_BEGIN_ARG_INFO_EX(arginfo_mb_ereg_search, 0, 0, 0)
	ZEND_ARG_INFO(0, pattern)
	ZEND_ARG_INFO(0, option)
ZEND_END_ARG_INFO()

ZEND_BEGIN_ARG_INFO_EX(arginfo_mb_ereg_search_pos, 0, 0, 0)
	ZEND_ARG_INFO(0, pattern)
	ZEND_ARG_INFO(0, option)
ZEND_END_ARG_INFO()

ZEND_BEGIN_ARG_INFO_EX(arginfo_mb_ereg_search_regs, 0, 0, 0)
	ZEND_ARG_INFO(0, pattern)
	ZEND_ARG_INFO(0, option)
ZEND_END_ARG_INFO()

ZEND_BEGIN_ARG_INFO_EX(arginfo_mb_ereg_search_init, 0, 0, 1)
	ZEND_ARG_INFO(0, string)
	ZEND_ARG_INFO(0, pattern)
	ZEND_ARG_INFO(0, option)
ZEND_END_ARG_INFO()

ZEND_BEGIN_ARG_INFO(arginfo_mb_ereg_search_getregs, 0)
ZEND_END_ARG_INFO()

ZEND_BEGIN_ARG_INFO(arginfo_mb_ereg_search_getpos, 0)
ZEND_END_ARG_INFO()

ZEND_BEGIN_ARG_INFO_EX(arginfo_mb_ereg_search_setpos, 0, 0, 1)
	ZEND_ARG_INFO(0, position)
ZEND_END_ARG_INFO()

ZEND_BEGIN_ARG_INFO_EX(arginfo_mb_regex_set_options, 0, 0, 0)
	ZEND_ARG_INFO(0, options)
ZEND_END_ARG_INFO()
/* }}} */

/* {{{ zend_function_entry mbstring_functions[] */
const zend_function_entry mbstring_functions[] = {
	PHP_FE(mb_convert_case,			arginfo_mb_convert_case)
	PHP_FE(mb_strtoupper,			arginfo_mb_strtoupper)
	PHP_FE(mb_strtolower,			arginfo_mb_strtolower)
	PHP_FE(mb_language,				arginfo_mb_language)
	PHP_FE(mb_internal_encoding,	arginfo_mb_internal_encoding)
	PHP_FE(mb_http_input,			arginfo_mb_http_input)
	PHP_FE(mb_http_output,			arginfo_mb_http_output)
	PHP_FE(mb_detect_order,			arginfo_mb_detect_order)
	PHP_FE(mb_substitute_character,	arginfo_mb_substitute_character)
	PHP_FE(mb_parse_str,			arginfo_mb_parse_str)
	PHP_FE(mb_output_handler,		arginfo_mb_output_handler)
	PHP_FE(mb_preferred_mime_name,	arginfo_mb_preferred_mime_name)
	PHP_FE(mb_strlen,				arginfo_mb_strlen)
	PHP_FE(mb_strpos,				arginfo_mb_strpos)
	PHP_FE(mb_strrpos,				arginfo_mb_strrpos)
	PHP_FE(mb_stripos,				arginfo_mb_stripos)
	PHP_FE(mb_strripos,				arginfo_mb_strripos)
	PHP_FE(mb_strstr,				arginfo_mb_strstr)
	PHP_FE(mb_strrchr,				arginfo_mb_strrchr)
	PHP_FE(mb_stristr,				arginfo_mb_stristr)
	PHP_FE(mb_strrichr,				arginfo_mb_strrichr)
	PHP_FE(mb_substr_count,			arginfo_mb_substr_count)
	PHP_FE(mb_substr,				arginfo_mb_substr)
	PHP_FE(mb_strcut,				arginfo_mb_strcut)
	PHP_FE(mb_strwidth,				arginfo_mb_strwidth)
	PHP_FE(mb_strimwidth,			arginfo_mb_strimwidth)
	PHP_FE(mb_convert_encoding,		arginfo_mb_convert_encoding)
	PHP_FE(mb_detect_encoding,		arginfo_mb_detect_encoding)
	PHP_FE(mb_list_encodings,		arginfo_mb_list_encodings)
	PHP_FE(mb_encoding_aliases,		arginfo_mb_encoding_aliases)
	PHP_FE(mb_convert_kana,			arginfo_mb_convert_kana)
	PHP_FE(mb_encode_mimeheader,	arginfo_mb_encode_mimeheader)
	PHP_FE(mb_decode_mimeheader,	arginfo_mb_decode_mimeheader)
	PHP_FE(mb_convert_variables,	arginfo_mb_convert_variables)
	PHP_FE(mb_encode_numericentity,	arginfo_mb_encode_numericentity)
	PHP_FE(mb_decode_numericentity,	arginfo_mb_decode_numericentity)
	PHP_FE(mb_send_mail,			arginfo_mb_send_mail)
	PHP_FE(mb_get_info,				arginfo_mb_get_info)
	PHP_FE(mb_check_encoding,		arginfo_mb_check_encoding)
#if HAVE_MBREGEX
	PHP_MBREGEX_FUNCTION_ENTRIES
#endif
	PHP_FE_END
};
/* }}} */

/* {{{ zend_module_entry mbstring_module_entry */
zend_module_entry mbstring_module_entry = {
	STANDARD_MODULE_HEADER,
	"mbstring",
	mbstring_functions,
	PHP_MINIT(mbstring),
	PHP_MSHUTDOWN(mbstring),
	PHP_RINIT(mbstring),
	PHP_RSHUTDOWN(mbstring),
	PHP_MINFO(mbstring),
	PHP_MBSTRING_VERSION,
	PHP_MODULE_GLOBALS(mbstring),
	PHP_GINIT(mbstring),
	PHP_GSHUTDOWN(mbstring),
	NULL,
	STANDARD_MODULE_PROPERTIES_EX
};
/* }}} */

/* {{{ static sapi_post_entry php_post_entries[] */
static sapi_post_entry php_post_entries[] = {
	{ DEFAULT_POST_CONTENT_TYPE, sizeof(DEFAULT_POST_CONTENT_TYPE)-1, sapi_read_standard_form_data,	php_std_post_handler },
	{ MULTIPART_CONTENT_TYPE,    sizeof(MULTIPART_CONTENT_TYPE)-1,    NULL,                         rfc1867_post_handler },
	{ NULL, 0, NULL, NULL }
};
/* }}} */

#ifdef COMPILE_DL_MBSTRING
#ifdef ZTS
ZEND_TSRMLS_CACHE_DEFINE()
#endif
ZEND_GET_MODULE(mbstring)
#endif

static char *get_internal_encoding(void) {
	if (PG(internal_encoding) && PG(internal_encoding)[0]) {
		return PG(internal_encoding);
	} else if (SG(default_charset)) {
		return SG(default_charset);
	}
	return "";
}

static char *get_input_encoding(void) {
	if (PG(input_encoding) && PG(input_encoding)[0]) {
		return PG(input_encoding);
	} else if (SG(default_charset)) {
		return SG(default_charset);
	}
	return "";
}

static char *get_output_encoding(void) {
	if (PG(output_encoding) && PG(output_encoding)[0]) {
		return PG(output_encoding);
	} else if (SG(default_charset)) {
		return SG(default_charset);
	}
	return "";
}


/* {{{ allocators */
static void *_php_mb_allocators_malloc(unsigned int sz)
{
	return emalloc(sz);
}

static void *_php_mb_allocators_realloc(void *ptr, unsigned int sz)
{
	return erealloc(ptr, sz);
}

static void *_php_mb_allocators_calloc(unsigned int nelems, unsigned int szelem)
{
	return ecalloc(nelems, szelem);
}

static void _php_mb_allocators_free(void *ptr)
{
	efree(ptr);
}

static void *_php_mb_allocators_pmalloc(unsigned int sz)
{
	return pemalloc(sz, 1);
}

static void *_php_mb_allocators_prealloc(void *ptr, unsigned int sz)
{
	return perealloc(ptr, sz, 1);
}

static void _php_mb_allocators_pfree(void *ptr)
{
	pefree(ptr, 1);
}

static mbfl_allocators _php_mb_allocators = {
	_php_mb_allocators_malloc,
	_php_mb_allocators_realloc,
	_php_mb_allocators_calloc,
	_php_mb_allocators_free,
	_php_mb_allocators_pmalloc,
	_php_mb_allocators_prealloc,
	_php_mb_allocators_pfree
};
/* }}} */

/* {{{ static sapi_post_entry mbstr_post_entries[] */
static sapi_post_entry mbstr_post_entries[] = {
	{ DEFAULT_POST_CONTENT_TYPE, sizeof(DEFAULT_POST_CONTENT_TYPE)-1, sapi_read_standard_form_data, php_mb_post_handler },
	{ MULTIPART_CONTENT_TYPE,    sizeof(MULTIPART_CONTENT_TYPE)-1,    NULL,                         rfc1867_post_handler },
	{ NULL, 0, NULL, NULL }
};
/* }}} */

/* {{{ static int php_mb_parse_encoding_list()
 *  Return 0 if input contains any illegal encoding, otherwise 1.
 *  Even if any illegal encoding is detected the result may contain a list
 *  of parsed encodings.
 */
static int
php_mb_parse_encoding_list(const char *value, size_t value_length, const mbfl_encoding ***return_list, size_t *return_size, int persistent)
{
	int size, bauto, ret = SUCCESS;
	size_t n;
	char *p, *p1, *p2, *endp, *tmpstr;
	const mbfl_encoding **entry, **list;

	list = NULL;
	if (value == NULL || value_length <= 0) {
		if (return_list) {
			*return_list = NULL;
		}
		if (return_size) {
			*return_size = 0;
		}
		return FAILURE;
	} else {
		/* copy the value string for work */
		if (value[0]=='"' && value[value_length-1]=='"' && value_length>2) {
			tmpstr = (char *)estrndup(value+1, value_length-2);
			value_length -= 2;
		}
		else
			tmpstr = (char *)estrndup(value, value_length);
		if (tmpstr == NULL) {
			return FAILURE;
		}
		/* count the number of listed encoding names */
		endp = tmpstr + value_length;
		n = 1;
		p1 = tmpstr;
		while ((p2 = (char*)php_memnstr(p1, ",", 1, endp)) != NULL) {
			p1 = p2 + 1;
			n++;
		}
		size = n + MBSTRG(default_detect_order_list_size);
		/* make list */
		list = (const mbfl_encoding **)pecalloc(size, sizeof(mbfl_encoding*), persistent);
		if (list != NULL) {
			entry = list;
			n = 0;
			bauto = 0;
			p1 = tmpstr;
			do {
				p2 = p = (char*)php_memnstr(p1, ",", 1, endp);
				if (p == NULL) {
					p = endp;
				}
				*p = '\0';
				/* trim spaces */
				while (p1 < p && (*p1 == ' ' || *p1 == '\t')) {
					p1++;
				}
				p--;
				while (p > p1 && (*p == ' ' || *p == '\t')) {
					*p = '\0';
					p--;
				}
				/* convert to the encoding number and check encoding */
				if (strcasecmp(p1, "auto") == 0) {
					if (!bauto) {
						const enum mbfl_no_encoding *src = MBSTRG(default_detect_order_list);
						const size_t identify_list_size = MBSTRG(default_detect_order_list_size);
						size_t i;
						bauto = 1;
						for (i = 0; i < identify_list_size; i++) {
							*entry++ = mbfl_no2encoding(*src++);
							n++;
						}
					}
				} else {
					const mbfl_encoding *encoding = mbfl_name2encoding(p1);
					if (encoding) {
						*entry++ = encoding;
						n++;
					} else {
						ret = 0;
					}
				}
				p1 = p2 + 1;
			} while (n < size && p2 != NULL);
			if (n > 0) {
				if (return_list) {
					*return_list = list;
				} else {
					pefree(list, persistent);
				}
			} else {
				pefree(list, persistent);
				if (return_list) {
					*return_list = NULL;
				}
				ret = 0;
			}
			if (return_size) {
				*return_size = n;
			}
		} else {
			if (return_list) {
				*return_list = NULL;
			}
			if (return_size) {
				*return_size = 0;
			}
			ret = 0;
		}
		efree(tmpstr);
	}

	return ret;
}
/* }}} */

/* {{{ static int php_mb_parse_encoding_array()
 *  Return 0 if input contains any illegal encoding, otherwise 1.
 *  Even if any illegal encoding is detected the result may contain a list
 *  of parsed encodings.
 */
static int
php_mb_parse_encoding_array(zval *array, const mbfl_encoding ***return_list, size_t *return_size, int persistent)
{
	zval *hash_entry;
	HashTable *target_hash;
	int i, n, size, bauto, ret = SUCCESS;
	const mbfl_encoding **list, **entry;

	list = NULL;
	if (Z_TYPE_P(array) == IS_ARRAY) {
		target_hash = Z_ARRVAL_P(array);
		i = zend_hash_num_elements(target_hash);
		size = i + MBSTRG(default_detect_order_list_size);
		list = (const mbfl_encoding **)pecalloc(size, sizeof(mbfl_encoding*), persistent);
		if (list != NULL) {
			entry = list;
			bauto = 0;
			n = 0;
			ZEND_HASH_FOREACH_VAL(target_hash, hash_entry) {
				convert_to_string_ex(hash_entry);
				if (strcasecmp(Z_STRVAL_P(hash_entry), "auto") == 0) {
					if (!bauto) {
						const enum mbfl_no_encoding *src = MBSTRG(default_detect_order_list);
						const size_t identify_list_size = MBSTRG(default_detect_order_list_size);
						size_t j;

						bauto = 1;
						for (j = 0; j < identify_list_size; j++) {
							*entry++ = mbfl_no2encoding(*src++);
							n++;
						}
					}
				} else {
					const mbfl_encoding *encoding = mbfl_name2encoding(Z_STRVAL_P(hash_entry));
					if (encoding) {
						*entry++ = encoding;
						n++;
					} else {
						ret = FAILURE;
					}
				}
				i--;
			} ZEND_HASH_FOREACH_END();
			if (n > 0) {
				if (return_list) {
					*return_list = list;
				} else {
					pefree(list, persistent);
				}
			} else {
				pefree(list, persistent);
				if (return_list) {
					*return_list = NULL;
				}
				ret = FAILURE;
			}
			if (return_size) {
				*return_size = n;
			}
		} else {
			if (return_list) {
				*return_list = NULL;
			}
			if (return_size) {
				*return_size = 0;
			}
			ret = FAILURE;
		}
	}

	return ret;
}
/* }}} */

/* {{{ zend_multibyte interface */
static const zend_encoding* php_mb_zend_encoding_fetcher(const char *encoding_name)
{
	return (const zend_encoding*)mbfl_name2encoding(encoding_name);
}

static const char *php_mb_zend_encoding_name_getter(const zend_encoding *encoding)
{
	return ((const mbfl_encoding *)encoding)->name;
}

static int php_mb_zend_encoding_lexer_compatibility_checker(const zend_encoding *_encoding)
{
	const mbfl_encoding *encoding = (const mbfl_encoding*)_encoding;
	if (encoding->flag & MBFL_ENCTYPE_SBCS) {
		return 1;
	}
	if ((encoding->flag & (MBFL_ENCTYPE_MBCS | MBFL_ENCTYPE_GL_UNSAFE)) == MBFL_ENCTYPE_MBCS) {
		return 1;
	}
	return 0;
}

static const zend_encoding *php_mb_zend_encoding_detector(const unsigned char *arg_string, size_t arg_length, const zend_encoding **list, size_t list_size)
{
	mbfl_string string;

	if (!list) {
		list = (const zend_encoding **)MBSTRG(current_detect_order_list);
		list_size = MBSTRG(current_detect_order_list_size);
	}

	mbfl_string_init(&string);
	string.no_language = MBSTRG(language);
	string.val = (unsigned char *)arg_string;
	string.len = arg_length;
	return (const zend_encoding *) mbfl_identify_encoding2(&string, (const mbfl_encoding **)list, list_size, 0);
}

static size_t php_mb_zend_encoding_converter(unsigned char **to, size_t *to_length, const unsigned char *from, size_t from_length, const zend_encoding *encoding_to, const zend_encoding *encoding_from)
{
	mbfl_string string, result;
	mbfl_buffer_converter *convd;
	int status, loc;

	/* new encoding */
	/* initialize string */
	mbfl_string_init(&string);
	mbfl_string_init(&result);
	string.no_encoding = ((const mbfl_encoding*)encoding_from)->no_encoding;
	string.no_language = MBSTRG(language);
	string.val = (unsigned char*)from;
	string.len = from_length;

	/* initialize converter */
	convd = mbfl_buffer_converter_new2((const mbfl_encoding *)encoding_from, (const mbfl_encoding *)encoding_to, string.len);
	if (convd == NULL) {
		return -1;
	}
	mbfl_buffer_converter_illegal_mode(convd, MBSTRG(current_filter_illegal_mode));
	mbfl_buffer_converter_illegal_substchar(convd, MBSTRG(current_filter_illegal_substchar));

	/* do it */
	status = mbfl_buffer_converter_feed2(convd, &string, &loc);
	if (status) {
		mbfl_buffer_converter_delete(convd);
		return (size_t)-1;
	}

	mbfl_buffer_converter_flush(convd);
	if (!mbfl_buffer_converter_result(convd, &result)) {
		mbfl_buffer_converter_delete(convd);
		return (size_t)-1;
	}

	*to = result.val;
	*to_length = result.len;

	mbfl_buffer_converter_delete(convd);

	return loc;
}

static int php_mb_zend_encoding_list_parser(const char *encoding_list, size_t encoding_list_len, const zend_encoding ***return_list, size_t *return_size, int persistent)
{
	return php_mb_parse_encoding_list(encoding_list, encoding_list_len, (const mbfl_encoding ***)return_list, return_size, persistent);
}

static const zend_encoding *php_mb_zend_internal_encoding_getter(void)
{
	return (const zend_encoding *)MBSTRG(internal_encoding);
}

static int php_mb_zend_internal_encoding_setter(const zend_encoding *encoding)
{
	MBSTRG(internal_encoding) = (const mbfl_encoding *)encoding;
	return SUCCESS;
}

static zend_multibyte_functions php_mb_zend_multibyte_functions = {
	"mbstring",
	php_mb_zend_encoding_fetcher,
	php_mb_zend_encoding_name_getter,
	php_mb_zend_encoding_lexer_compatibility_checker,
	php_mb_zend_encoding_detector,
	php_mb_zend_encoding_converter,
	php_mb_zend_encoding_list_parser,
	php_mb_zend_internal_encoding_getter,
	php_mb_zend_internal_encoding_setter
};
/* }}} */

static void *_php_mb_compile_regex(const char *pattern);
static int _php_mb_match_regex(void *opaque, const char *str, size_t str_len);
static void _php_mb_free_regex(void *opaque);

#if HAVE_ONIG
/* {{{ _php_mb_compile_regex */
static void *_php_mb_compile_regex(const char *pattern)
{
	php_mb_regex_t *retval;
	OnigErrorInfo err_info;
	int err_code;

	if ((err_code = onig_new(&retval,
			(const OnigUChar *)pattern,
			(const OnigUChar *)pattern + strlen(pattern),
			ONIG_OPTION_IGNORECASE | ONIG_OPTION_DONT_CAPTURE_GROUP,
			ONIG_ENCODING_ASCII, &OnigSyntaxPerl, &err_info))) {
		OnigUChar err_str[ONIG_MAX_ERROR_MESSAGE_LEN];
		onig_error_code_to_str(err_str, err_code, err_info);
		php_error_docref(NULL, E_WARNING, "%s: %s", pattern, err_str);
		retval = NULL;
	}
	return retval;
}
/* }}} */

/* {{{ _php_mb_match_regex */
static int _php_mb_match_regex(void *opaque, const char *str, size_t str_len)
{
	return onig_search((php_mb_regex_t *)opaque, (const OnigUChar *)str,
			(const OnigUChar*)str + str_len, (const OnigUChar *)str,
			(const OnigUChar*)str + str_len, NULL, ONIG_OPTION_NONE) >= 0;
}
/* }}} */

/* {{{ _php_mb_free_regex */
static void _php_mb_free_regex(void *opaque)
{
	onig_free((php_mb_regex_t *)opaque);
}
/* }}} */
#elif HAVE_PCRE || HAVE_BUNDLED_PCRE
/* {{{ _php_mb_compile_regex */
static void *_php_mb_compile_regex(const char *pattern)
{
	pcre *retval;
	const char *err_str;
	int err_offset;

	if (!(retval = pcre_compile(pattern,
			PCRE_CASELESS, &err_str, &err_offset, NULL))) {
		php_error_docref(NULL, E_WARNING, "%s (offset=%d): %s", pattern, err_offset, err_str);
	}
	return retval;
}
/* }}} */

/* {{{ _php_mb_match_regex */
static int _php_mb_match_regex(void *opaque, const char *str, size_t str_len)
{
	return pcre_exec((pcre *)opaque, NULL, str, (int)str_len, 0,
			0, NULL, 0) >= 0;
}
/* }}} */

/* {{{ _php_mb_free_regex */
static void _php_mb_free_regex(void *opaque)
{
	pcre_free(opaque);
}
/* }}} */
#endif

/* {{{ php_mb_nls_get_default_detect_order_list */
static int php_mb_nls_get_default_detect_order_list(enum mbfl_no_language lang, enum mbfl_no_encoding **plist, size_t *plist_size)
{
	size_t i;

	*plist = (enum mbfl_no_encoding *) php_mb_default_identify_list_neut;
	*plist_size = sizeof(php_mb_default_identify_list_neut) / sizeof(php_mb_default_identify_list_neut[0]);

	for (i = 0; i < sizeof(php_mb_default_identify_list) / sizeof(php_mb_default_identify_list[0]); i++) {
		if (php_mb_default_identify_list[i].lang == lang) {
			*plist = (enum mbfl_no_encoding *)php_mb_default_identify_list[i].list;
			*plist_size = php_mb_default_identify_list[i].list_size;
			return 1;
		}
	}
	return 0;
}
/* }}} */

static char *php_mb_rfc1867_substring_conf(const zend_encoding *encoding, char *start, int len, char quote)
{
	char *result = emalloc(len + 2);
	char *resp = result;
	int i;

	for (i = 0; i < len && start[i] != quote; ++i) {
		if (start[i] == '\\' && (start[i + 1] == '\\' || (quote && start[i + 1] == quote))) {
			*resp++ = start[++i];
		} else {
			size_t j = php_mb_mbchar_bytes_ex(start+i, (const mbfl_encoding *)encoding);

			while (j-- > 0 && i < len) {
				*resp++ = start[i++];
			}
			--i;
		}
	}

	*resp = '\0';
	return result;
}

static char *php_mb_rfc1867_getword(const zend_encoding *encoding, char **line, char stop) /* {{{ */
{
	char *pos = *line, quote;
	char *res;

	while (*pos && *pos != stop) {
		if ((quote = *pos) == '"' || quote == '\'') {
			++pos;
			while (*pos && *pos != quote) {
				if (*pos == '\\' && pos[1] && pos[1] == quote) {
					pos += 2;
				} else {
					++pos;
				}
			}
			if (*pos) {
				++pos;
			}
		} else {
			pos += php_mb_mbchar_bytes_ex(pos, (const mbfl_encoding *)encoding);

		}
	}
	if (*pos == '\0') {
		res = estrdup(*line);
		*line += strlen(*line);
		return res;
	}

	res = estrndup(*line, pos - *line);

	while (*pos == stop) {
		pos += php_mb_mbchar_bytes_ex(pos, (const mbfl_encoding *)encoding);
	}

	*line = pos;
	return res;
}
/* }}} */

static char *php_mb_rfc1867_getword_conf(const zend_encoding *encoding, char *str) /* {{{ */
{
	while (*str && isspace(*(unsigned char *)str)) {
		++str;
	}

	if (!*str) {
		return estrdup("");
	}

	if (*str == '"' || *str == '\'') {
		char quote = *str;

		str++;
		return php_mb_rfc1867_substring_conf(encoding, str, strlen(str), quote);
	} else {
		char *strend = str;

		while (*strend && !isspace(*(unsigned char *)strend)) {
			++strend;
		}
		return php_mb_rfc1867_substring_conf(encoding, str, strend - str, 0);
	}
}
/* }}} */

static char *php_mb_rfc1867_basename(const zend_encoding *encoding, char *filename) /* {{{ */
{
	char *s, *s2;
	const size_t filename_len = strlen(filename);

	/* The \ check should technically be needed for win32 systems only where
	 * it is a valid path separator. However, IE in all it's wisdom always sends
	 * the full path of the file on the user's filesystem, which means that unless
	 * the user does basename() they get a bogus file name. Until IE's user base drops
	 * to nill or problem is fixed this code must remain enabled for all systems. */
	s = php_mb_safe_strrchr_ex(filename, '\\', filename_len, (const mbfl_encoding *)encoding);
	s2 = php_mb_safe_strrchr_ex(filename, '/', filename_len, (const mbfl_encoding *)encoding);

	if (s && s2) {
		if (s > s2) {
			return ++s;
		} else {
			return ++s2;
		}
	} else if (s) {
		return ++s;
	} else if (s2) {
		return ++s2;
	} else {
		return filename;
	}
}
/* }}} */

/* {{{ php.ini directive handler */
/* {{{ static PHP_INI_MH(OnUpdate_mbstring_language) */
static PHP_INI_MH(OnUpdate_mbstring_language)
{
	enum mbfl_no_language no_language;

	no_language = mbfl_name2no_language(ZSTR_VAL(new_value));
	if (no_language == mbfl_no_language_invalid) {
		MBSTRG(language) = mbfl_no_language_neutral;
		return FAILURE;
	}
	MBSTRG(language) = no_language;
	php_mb_nls_get_default_detect_order_list(no_language, &MBSTRG(default_detect_order_list), &MBSTRG(default_detect_order_list_size));
	return SUCCESS;
}
/* }}} */

/* {{{ static PHP_INI_MH(OnUpdate_mbstring_detect_order) */
static PHP_INI_MH(OnUpdate_mbstring_detect_order)
{
	const mbfl_encoding **list;
	size_t size;

	if (!new_value) {
		if (MBSTRG(detect_order_list)) {
			pefree(MBSTRG(detect_order_list), 1);
		}
		MBSTRG(detect_order_list) = NULL;
		MBSTRG(detect_order_list_size) = 0;
		return SUCCESS;
	}

	if (FAILURE == php_mb_parse_encoding_list(ZSTR_VAL(new_value), ZSTR_LEN(new_value), &list, &size, 1)) {
		return FAILURE;
	}

	if (MBSTRG(detect_order_list)) {
		pefree(MBSTRG(detect_order_list), 1);
	}
	MBSTRG(detect_order_list) = list;
	MBSTRG(detect_order_list_size) = size;
	return SUCCESS;
}
/* }}} */

/* {{{ static PHP_INI_MH(OnUpdate_mbstring_http_input) */
static PHP_INI_MH(OnUpdate_mbstring_http_input)
{
	const mbfl_encoding **list;
	size_t size;

	if (!new_value) {
		if (MBSTRG(http_input_list)) {
			pefree(MBSTRG(http_input_list), 1);
		}
		if (SUCCESS == php_mb_parse_encoding_list(get_input_encoding(), strlen(get_input_encoding())+1, &list, &size, 1)) {
			MBSTRG(http_input_list) = list;
			MBSTRG(http_input_list_size) = size;
			return SUCCESS;
		}
		MBSTRG(http_input_list) = NULL;
		MBSTRG(http_input_list_size) = 0;
		return SUCCESS;
	}

	if (FAILURE == php_mb_parse_encoding_list(ZSTR_VAL(new_value), ZSTR_LEN(new_value), &list, &size, 1)) {
		return FAILURE;
	}

	if (MBSTRG(http_input_list)) {
		pefree(MBSTRG(http_input_list), 1);
	}
	MBSTRG(http_input_list) = list;
	MBSTRG(http_input_list_size) = size;

	if (stage & (PHP_INI_STAGE_ACTIVATE | PHP_INI_STAGE_RUNTIME)) {
		php_error_docref("ref.mbstring", E_DEPRECATED, "Use of mbstring.http_input is deprecated");
	}

	return SUCCESS;
}
/* }}} */

/* {{{ static PHP_INI_MH(OnUpdate_mbstring_http_output) */
static PHP_INI_MH(OnUpdate_mbstring_http_output)
{
	const mbfl_encoding *encoding;

	if (new_value == NULL || ZSTR_LEN(new_value) == 0) {
		encoding = mbfl_name2encoding(get_output_encoding());
		if (!encoding) {
			MBSTRG(http_output_encoding) = &mbfl_encoding_pass;
			MBSTRG(current_http_output_encoding) = &mbfl_encoding_pass;
			return SUCCESS;
		}
	} else {
		encoding = mbfl_name2encoding(ZSTR_VAL(new_value));
		if (!encoding) {
			MBSTRG(http_output_encoding) = &mbfl_encoding_pass;
			MBSTRG(current_http_output_encoding) = &mbfl_encoding_pass;
			return FAILURE;
		}
	}
	MBSTRG(http_output_encoding) = encoding;
	MBSTRG(current_http_output_encoding) = encoding;

	if (stage & (PHP_INI_STAGE_ACTIVATE | PHP_INI_STAGE_RUNTIME)) {
		php_error_docref("ref.mbstring", E_DEPRECATED, "Use of mbstring.http_output is deprecated");
	}

	return SUCCESS;
}
/* }}} */

/* {{{ static _php_mb_ini_mbstring_internal_encoding_set */
int _php_mb_ini_mbstring_internal_encoding_set(const char *new_value, uint new_value_length)
{
	const mbfl_encoding *encoding;

	if (!new_value || new_value_length == 0 || !(encoding = mbfl_name2encoding(new_value))) {
		/* falls back to UTF-8 if an unknown encoding name is given */
		encoding = mbfl_no2encoding(mbfl_no_encoding_utf8);
	}
	MBSTRG(internal_encoding) = encoding;
	MBSTRG(current_internal_encoding) = encoding;
#if HAVE_MBREGEX
	{
		const char *enc_name = new_value;
		if (FAILURE == php_mb_regex_set_default_mbctype(enc_name)) {
			/* falls back to UTF-8 if an unknown encoding name is given */
			enc_name = "UTF-8";
			php_mb_regex_set_default_mbctype(enc_name);
		}
		php_mb_regex_set_mbctype(new_value);
	}
#endif
	return SUCCESS;
}
/* }}} */

/* {{{ static PHP_INI_MH(OnUpdate_mbstring_internal_encoding) */
static PHP_INI_MH(OnUpdate_mbstring_internal_encoding)
{
	if (stage & (PHP_INI_STAGE_ACTIVATE | PHP_INI_STAGE_RUNTIME)) {
		php_error_docref("ref.mbstring", E_DEPRECATED, "Use of mbstring.internal_encoding is deprecated");
	}

	if (OnUpdateString(entry, new_value, mh_arg1, mh_arg2, mh_arg3, stage) == FAILURE) {
		return FAILURE;
	}

	if (stage & (PHP_INI_STAGE_STARTUP | PHP_INI_STAGE_SHUTDOWN | PHP_INI_STAGE_RUNTIME)) {
		if (new_value && ZSTR_LEN(new_value)) {
			return _php_mb_ini_mbstring_internal_encoding_set(ZSTR_VAL(new_value), ZSTR_LEN(new_value));
		} else {
			return _php_mb_ini_mbstring_internal_encoding_set(get_internal_encoding(), strlen(get_internal_encoding())+1);
		}
	} else {
		/* the corresponding mbstring globals needs to be set according to the
		 * ini value in the later stage because it never falls back to the
		 * default value if 1. no value for mbstring.internal_encoding is given,
		 * 2. mbstring.language directive is processed in per-dir or runtime
		 * context and 3. call to the handler for mbstring.language is done
		 * after mbstring.internal_encoding is handled. */
		return SUCCESS;
	}
}
/* }}} */

/* {{{ static PHP_INI_MH(OnUpdate_mbstring_substitute_character) */
static PHP_INI_MH(OnUpdate_mbstring_substitute_character)
{
	int c;
	char *endptr = NULL;

	if (new_value != NULL) {
		if (strcasecmp("none", ZSTR_VAL(new_value)) == 0) {
			MBSTRG(filter_illegal_mode) = MBFL_OUTPUTFILTER_ILLEGAL_MODE_NONE;
			MBSTRG(current_filter_illegal_mode) = MBFL_OUTPUTFILTER_ILLEGAL_MODE_NONE;
		} else if (strcasecmp("long", ZSTR_VAL(new_value)) == 0) {
			MBSTRG(filter_illegal_mode) = MBFL_OUTPUTFILTER_ILLEGAL_MODE_LONG;
			MBSTRG(current_filter_illegal_mode) = MBFL_OUTPUTFILTER_ILLEGAL_MODE_LONG;
		} else if (strcasecmp("entity", ZSTR_VAL(new_value)) == 0) {
			MBSTRG(filter_illegal_mode) = MBFL_OUTPUTFILTER_ILLEGAL_MODE_ENTITY;
			MBSTRG(current_filter_illegal_mode) = MBFL_OUTPUTFILTER_ILLEGAL_MODE_ENTITY;
		} else {
			MBSTRG(filter_illegal_mode) = MBFL_OUTPUTFILTER_ILLEGAL_MODE_CHAR;
			MBSTRG(current_filter_illegal_mode) = MBFL_OUTPUTFILTER_ILLEGAL_MODE_CHAR;
			if (ZSTR_LEN(new_value) > 0) {
				c = strtol(ZSTR_VAL(new_value), &endptr, 0);
				if (*endptr == '\0') {
					MBSTRG(filter_illegal_substchar) = c;
					MBSTRG(current_filter_illegal_substchar) = c;
				}
			}
		}
	} else {
		MBSTRG(filter_illegal_mode) = MBFL_OUTPUTFILTER_ILLEGAL_MODE_CHAR;
		MBSTRG(current_filter_illegal_mode) = MBFL_OUTPUTFILTER_ILLEGAL_MODE_CHAR;
		MBSTRG(filter_illegal_substchar) = 0x3f;	/* '?' */
		MBSTRG(current_filter_illegal_substchar) = 0x3f;	/* '?' */
	}

	return SUCCESS;
}
/* }}} */

/* {{{ static PHP_INI_MH(OnUpdate_mbstring_encoding_translation) */
static PHP_INI_MH(OnUpdate_mbstring_encoding_translation)
{
	if (new_value == NULL) {
		return FAILURE;
	}

	OnUpdateBool(entry, new_value, mh_arg1, mh_arg2, mh_arg3, stage);

	if (MBSTRG(encoding_translation)) {
		sapi_unregister_post_entry(php_post_entries);
		sapi_register_post_entries(mbstr_post_entries);
	} else {
		sapi_unregister_post_entry(mbstr_post_entries);
		sapi_register_post_entries(php_post_entries);
	}

	return SUCCESS;
}
/* }}} */

/* {{{ static PHP_INI_MH(OnUpdate_mbstring_http_output_conv_mimetypes */
static PHP_INI_MH(OnUpdate_mbstring_http_output_conv_mimetypes)
{
	zend_string *tmp;
	void *re = NULL;

	if (!new_value) {
		new_value = entry->orig_value;
	}
	tmp = php_trim(new_value, NULL, 0, 3);

	if (ZSTR_LEN(tmp) > 0) {
		if (!(re = _php_mb_compile_regex(ZSTR_VAL(tmp)))) {
			zend_string_release(tmp);
			return FAILURE;
		}
	}

	if (MBSTRG(http_output_conv_mimetypes)) {
		_php_mb_free_regex(MBSTRG(http_output_conv_mimetypes));
	}

	MBSTRG(http_output_conv_mimetypes) = re;

	zend_string_release(tmp);
	return SUCCESS;
}
/* }}} */
/* }}} */

/* {{{ php.ini directive registration */
PHP_INI_BEGIN()
	PHP_INI_ENTRY("mbstring.language", "neutral", PHP_INI_ALL, OnUpdate_mbstring_language)
	PHP_INI_ENTRY("mbstring.detect_order", NULL, PHP_INI_ALL, OnUpdate_mbstring_detect_order)
	PHP_INI_ENTRY("mbstring.http_input", NULL, PHP_INI_ALL, OnUpdate_mbstring_http_input)
	PHP_INI_ENTRY("mbstring.http_output", NULL, PHP_INI_ALL, OnUpdate_mbstring_http_output)
	STD_PHP_INI_ENTRY("mbstring.internal_encoding", NULL, PHP_INI_ALL, OnUpdate_mbstring_internal_encoding, internal_encoding_name, zend_mbstring_globals, mbstring_globals)
	PHP_INI_ENTRY("mbstring.substitute_character", NULL, PHP_INI_ALL, OnUpdate_mbstring_substitute_character)
	STD_PHP_INI_ENTRY("mbstring.func_overload", "0",
	PHP_INI_SYSTEM, OnUpdateLong, func_overload, zend_mbstring_globals, mbstring_globals)

	STD_PHP_INI_BOOLEAN("mbstring.encoding_translation", "0",
		PHP_INI_SYSTEM | PHP_INI_PERDIR,
		OnUpdate_mbstring_encoding_translation,
		encoding_translation, zend_mbstring_globals, mbstring_globals)
	PHP_INI_ENTRY("mbstring.http_output_conv_mimetypes",
		"^(text/|application/xhtml\\+xml)",
		PHP_INI_ALL,
		OnUpdate_mbstring_http_output_conv_mimetypes)

	STD_PHP_INI_BOOLEAN("mbstring.strict_detection", "0",
		PHP_INI_ALL,
		OnUpdateLong,
		strict_detection, zend_mbstring_globals, mbstring_globals)
PHP_INI_END()
/* }}} */

/* {{{ module global initialize handler */
static PHP_GINIT_FUNCTION(mbstring)
{
#if defined(COMPILE_DL_MBSTRING) && defined(ZTS)
ZEND_TSRMLS_CACHE_UPDATE();
#endif

	mbstring_globals->language = mbfl_no_language_uni;
	mbstring_globals->internal_encoding = NULL;
	mbstring_globals->current_internal_encoding = mbstring_globals->internal_encoding;
	mbstring_globals->http_output_encoding = &mbfl_encoding_pass;
	mbstring_globals->current_http_output_encoding = &mbfl_encoding_pass;
	mbstring_globals->http_input_identify = NULL;
	mbstring_globals->http_input_identify_get = NULL;
	mbstring_globals->http_input_identify_post = NULL;
	mbstring_globals->http_input_identify_cookie = NULL;
	mbstring_globals->http_input_identify_string = NULL;
	mbstring_globals->http_input_list = NULL;
	mbstring_globals->http_input_list_size = 0;
	mbstring_globals->detect_order_list = NULL;
	mbstring_globals->detect_order_list_size = 0;
	mbstring_globals->current_detect_order_list = NULL;
	mbstring_globals->current_detect_order_list_size = 0;
	mbstring_globals->default_detect_order_list = (enum mbfl_no_encoding *) php_mb_default_identify_list_neut;
	mbstring_globals->default_detect_order_list_size = sizeof(php_mb_default_identify_list_neut) / sizeof(php_mb_default_identify_list_neut[0]);
	mbstring_globals->filter_illegal_mode = MBFL_OUTPUTFILTER_ILLEGAL_MODE_CHAR;
	mbstring_globals->filter_illegal_substchar = 0x3f;	/* '?' */
	mbstring_globals->current_filter_illegal_mode = MBFL_OUTPUTFILTER_ILLEGAL_MODE_CHAR;
	mbstring_globals->current_filter_illegal_substchar = 0x3f;	/* '?' */
	mbstring_globals->illegalchars = 0;
	mbstring_globals->func_overload = 0;
	mbstring_globals->encoding_translation = 0;
	mbstring_globals->strict_detection = 0;
	mbstring_globals->outconv = NULL;
	mbstring_globals->http_output_conv_mimetypes = NULL;
#if HAVE_MBREGEX
	mbstring_globals->mb_regex_globals = php_mb_regex_globals_alloc();
#endif
}
/* }}} */

/* {{{ PHP_GSHUTDOWN_FUNCTION */
static PHP_GSHUTDOWN_FUNCTION(mbstring)
{
	if (mbstring_globals->http_input_list) {
		free(mbstring_globals->http_input_list);
	}
	if (mbstring_globals->detect_order_list) {
		free(mbstring_globals->detect_order_list);
	}
	if (mbstring_globals->http_output_conv_mimetypes) {
		_php_mb_free_regex(mbstring_globals->http_output_conv_mimetypes);
	}
#if HAVE_MBREGEX
	php_mb_regex_globals_free(mbstring_globals->mb_regex_globals);
#endif
}
/* }}} */

/* {{{ PHP_MINIT_FUNCTION(mbstring) */
PHP_MINIT_FUNCTION(mbstring)
{
#if defined(COMPILE_DL_MBSTRING) && defined(ZTS)
ZEND_TSRMLS_CACHE_UPDATE();
#endif
	__mbfl_allocators = &_php_mb_allocators;

	REGISTER_INI_ENTRIES();

	/* This is a global handler. Should not be set in a per-request handler. */
	sapi_register_treat_data(mbstr_treat_data);

	/* Post handlers are stored in the thread-local context. */
	if (MBSTRG(encoding_translation)) {
		sapi_register_post_entries(mbstr_post_entries);
	}

	REGISTER_LONG_CONSTANT("MB_OVERLOAD_MAIL", MB_OVERLOAD_MAIL, CONST_CS | CONST_PERSISTENT);
	REGISTER_LONG_CONSTANT("MB_OVERLOAD_STRING", MB_OVERLOAD_STRING, CONST_CS | CONST_PERSISTENT);
	REGISTER_LONG_CONSTANT("MB_OVERLOAD_REGEX", MB_OVERLOAD_REGEX, CONST_CS | CONST_PERSISTENT);

	REGISTER_LONG_CONSTANT("MB_CASE_UPPER", PHP_UNICODE_CASE_UPPER, CONST_CS | CONST_PERSISTENT);
	REGISTER_LONG_CONSTANT("MB_CASE_LOWER", PHP_UNICODE_CASE_LOWER, CONST_CS | CONST_PERSISTENT);
	REGISTER_LONG_CONSTANT("MB_CASE_TITLE", PHP_UNICODE_CASE_TITLE, CONST_CS | CONST_PERSISTENT);

#if HAVE_MBREGEX
	PHP_MINIT(mb_regex) (INIT_FUNC_ARGS_PASSTHRU);
#endif

	if (FAILURE == zend_multibyte_set_functions(&php_mb_zend_multibyte_functions)) {
		return FAILURE;
	}

	php_rfc1867_set_multibyte_callbacks(
		php_mb_encoding_translation,
		php_mb_gpc_get_detect_order,
		php_mb_gpc_set_input_encoding,
		php_mb_rfc1867_getword,
		php_mb_rfc1867_getword_conf,
		php_mb_rfc1867_basename);

	return SUCCESS;
}
/* }}} */

/* {{{ PHP_MSHUTDOWN_FUNCTION(mbstring) */
PHP_MSHUTDOWN_FUNCTION(mbstring)
{
	UNREGISTER_INI_ENTRIES();

#if HAVE_MBREGEX
	PHP_MSHUTDOWN(mb_regex) (INIT_FUNC_ARGS_PASSTHRU);
#endif

	return SUCCESS;
}
/* }}} */

/* {{{ PHP_RINIT_FUNCTION(mbstring) */
PHP_RINIT_FUNCTION(mbstring)
{
	zend_function *func, *orig;
	const struct mb_overload_def *p;

	MBSTRG(current_internal_encoding) = MBSTRG(internal_encoding);
	MBSTRG(current_http_output_encoding) = MBSTRG(http_output_encoding);
	MBSTRG(current_filter_illegal_mode) = MBSTRG(filter_illegal_mode);
	MBSTRG(current_filter_illegal_substchar) = MBSTRG(filter_illegal_substchar);

	MBSTRG(illegalchars) = 0;

	php_mb_populate_current_detect_order_list();

 	/* override original function. */
	if (MBSTRG(func_overload)){
		p = &(mb_ovld[0]);

		CG(compiler_options) |= ZEND_COMPILE_NO_BUILTIN_STRLEN;
		while (p->type > 0) {
			if ((MBSTRG(func_overload) & p->type) == p->type &&
				!zend_hash_str_exists(EG(function_table), p->save_func, strlen(p->save_func))
			) {
				func = zend_hash_str_find_ptr(EG(function_table), p->ovld_func, strlen(p->ovld_func));

				if ((orig = zend_hash_str_find_ptr(EG(function_table), p->orig_func, strlen(p->orig_func))) == NULL) {
					php_error_docref("ref.mbstring", E_WARNING, "mbstring couldn't find function %s.", p->orig_func);
					return FAILURE;
				} else {
					ZEND_ASSERT(orig->type == ZEND_INTERNAL_FUNCTION);
					zend_hash_str_add_mem(EG(function_table), p->save_func, strlen(p->save_func), orig, sizeof(zend_internal_function));
					function_add_ref(orig);

					if (zend_hash_str_update_mem(EG(function_table), p->orig_func, strlen(p->orig_func), func, sizeof(zend_internal_function)) == NULL) {
						php_error_docref("ref.mbstring", E_WARNING, "mbstring couldn't replace function %s.", p->orig_func);
						return FAILURE;
					}

					function_add_ref(func);
				}
			}
			p++;
		}
	}
#if HAVE_MBREGEX
	PHP_RINIT(mb_regex) (INIT_FUNC_ARGS_PASSTHRU);
#endif
	zend_multibyte_set_internal_encoding((const zend_encoding *)MBSTRG(internal_encoding));

	return SUCCESS;
}
/* }}} */

/* {{{ PHP_RSHUTDOWN_FUNCTION(mbstring) */
PHP_RSHUTDOWN_FUNCTION(mbstring)
{
	const struct mb_overload_def *p;
	zend_function *orig;

	if (MBSTRG(current_detect_order_list) != NULL) {
		efree(MBSTRG(current_detect_order_list));
		MBSTRG(current_detect_order_list) = NULL;
		MBSTRG(current_detect_order_list_size) = 0;
	}
	if (MBSTRG(outconv) != NULL) {
		MBSTRG(illegalchars) += mbfl_buffer_illegalchars(MBSTRG(outconv));
		mbfl_buffer_converter_delete(MBSTRG(outconv));
		MBSTRG(outconv) = NULL;
	}

	/* clear http input identification. */
	MBSTRG(http_input_identify) = NULL;
	MBSTRG(http_input_identify_post) = NULL;
	MBSTRG(http_input_identify_get) = NULL;
	MBSTRG(http_input_identify_cookie) = NULL;
	MBSTRG(http_input_identify_string) = NULL;

 	/*  clear overloaded function. */
	if (MBSTRG(func_overload)){
		p = &(mb_ovld[0]);
		while (p->type > 0) {
			if ((MBSTRG(func_overload) & p->type) == p->type &&
				(orig = zend_hash_str_find_ptr(EG(function_table), p->save_func, strlen(p->save_func)))) {

				zend_hash_str_update_mem(EG(function_table), p->orig_func, strlen(p->orig_func), orig, sizeof(zend_internal_function));
				function_add_ref(orig);
				zend_hash_str_del(EG(function_table), p->save_func, strlen(p->save_func));
			}
			p++;
		}
		CG(compiler_options) &= ~ZEND_COMPILE_NO_BUILTIN_STRLEN;
	}

#if HAVE_MBREGEX
	PHP_RSHUTDOWN(mb_regex) (INIT_FUNC_ARGS_PASSTHRU);
#endif

	return SUCCESS;
}
/* }}} */

/* {{{ PHP_MINFO_FUNCTION(mbstring) */
PHP_MINFO_FUNCTION(mbstring)
{
	php_info_print_table_start();
	php_info_print_table_row(2, "Multibyte Support", "enabled");
	php_info_print_table_row(2, "Multibyte string engine", "libmbfl");
	php_info_print_table_row(2, "HTTP input encoding translation", MBSTRG(encoding_translation) ? "enabled": "disabled");
	{
		char tmp[256];
		snprintf(tmp, sizeof(tmp), "%d.%d.%d", MBFL_VERSION_MAJOR, MBFL_VERSION_MINOR, MBFL_VERSION_TEENY);
		php_info_print_table_row(2, "libmbfl version", tmp);
	}
#if HAVE_ONIG
	{
		char tmp[256];
		snprintf(tmp, sizeof(tmp), "%d.%d.%d", ONIGURUMA_VERSION_MAJOR, ONIGURUMA_VERSION_MINOR, ONIGURUMA_VERSION_TEENY);
		php_info_print_table_row(2, "oniguruma version", tmp);
	}
#endif
	php_info_print_table_end();

	php_info_print_table_start();
	php_info_print_table_header(1, "mbstring extension makes use of \"streamable kanji code filter and converter\", which is distributed under the GNU Lesser General Public License version 2.1.");
	php_info_print_table_end();

#if HAVE_MBREGEX
	PHP_MINFO(mb_regex)(ZEND_MODULE_INFO_FUNC_ARGS_PASSTHRU);
#endif

	DISPLAY_INI_ENTRIES();
}
/* }}} */

/* {{{ proto string mb_language([string language])
   Sets the current language or Returns the current language as a string */
PHP_FUNCTION(mb_language)
{
	zend_string *name = NULL;

	if (zend_parse_parameters(ZEND_NUM_ARGS(), "|S", &name) == FAILURE) {
		return;
	}
	if (name == NULL) {
		RETVAL_STRING((char *)mbfl_no_language2name(MBSTRG(language)));
	} else {
		zend_string *ini_name = zend_string_init("mbstring.language", sizeof("mbstring.language") - 1, 0);
		if (FAILURE == zend_alter_ini_entry(ini_name, name, PHP_INI_USER, PHP_INI_STAGE_RUNTIME)) {
			php_error_docref(NULL, E_WARNING, "Unknown language \"%s\"", ZSTR_VAL(name));
			RETVAL_FALSE;
		} else {
			RETVAL_TRUE;
		}
		zend_string_release(ini_name);
	}
}
/* }}} */

/* {{{ proto string mb_internal_encoding([string encoding])
   Sets the current internal encoding or Returns the current internal encoding as a string */
PHP_FUNCTION(mb_internal_encoding)
{
	const char *name = NULL;
	size_t name_len;
	const mbfl_encoding *encoding;

	if (zend_parse_parameters(ZEND_NUM_ARGS(), "|s", &name, &name_len) == FAILURE) {
		return;
	}
	if (name == NULL) {
		name = MBSTRG(current_internal_encoding) ? MBSTRG(current_internal_encoding)->name: NULL;
		if (name != NULL) {
			RETURN_STRING(name);
		} else {
			RETURN_FALSE;
		}
	} else {
		encoding = mbfl_name2encoding(name);
		if (!encoding) {
			php_error_docref(NULL, E_WARNING, "Unknown encoding \"%s\"", name);
			RETURN_FALSE;
		} else {
			MBSTRG(current_internal_encoding) = encoding;
			RETURN_TRUE;
		}
	}
}
/* }}} */

/* {{{ proto mixed mb_http_input([string type])
   Returns the input encoding */
PHP_FUNCTION(mb_http_input)
{
	char *typ = NULL;
	size_t typ_len;
	int retname;
	char *list, *temp;
	const mbfl_encoding *result = NULL;

	retname = 1;
 	if (zend_parse_parameters(ZEND_NUM_ARGS(), "|s", &typ, &typ_len) == FAILURE) {
		return;
 	}
 	if (typ == NULL) {
 		result = MBSTRG(http_input_identify);
 	} else {
 		switch (*typ) {
		case 'G':
		case 'g':
			result = MBSTRG(http_input_identify_get);
			break;
		case 'P':
		case 'p':
			result = MBSTRG(http_input_identify_post);
			break;
		case 'C':
		case 'c':
			result = MBSTRG(http_input_identify_cookie);
			break;
		case 'S':
		case 's':
			result = MBSTRG(http_input_identify_string);
			break;
		case 'I':
		case 'i':
			{
				const mbfl_encoding **entry = MBSTRG(http_input_list);
				const size_t n = MBSTRG(http_input_list_size);
				size_t i;
				array_init(return_value);
				for (i = 0; i < n; i++) {
					add_next_index_string(return_value, (*entry)->name);
					entry++;
				}
				retname = 0;
			}
			break;
		case 'L':
		case 'l':
			{
				const mbfl_encoding **entry = MBSTRG(http_input_list);
				const size_t n = MBSTRG(http_input_list_size);
				size_t i;
				list = NULL;
				for (i = 0; i < n; i++) {
					if (list) {
						temp = list;
						spprintf(&list, 0, "%s,%s", temp, (*entry)->name);
						efree(temp);
						if (!list) {
							break;
						}
					} else {
						list = estrdup((*entry)->name);
					}
					entry++;
				}
			}
			if (!list) {
				RETURN_FALSE;
			}
			RETVAL_STRING(list);
			efree(list);
			retname = 0;
			break;
		default:
			result = MBSTRG(http_input_identify);
			break;
		}
	}

	if (retname) {
		if (result) {
			RETVAL_STRING(result->name);
		} else {
			RETVAL_FALSE;
		}
	}
}
/* }}} */

/* {{{ proto string mb_http_output([string encoding])
   Sets the current output_encoding or returns the current output_encoding as a string */
PHP_FUNCTION(mb_http_output)
{
	const char *name = NULL;
	size_t name_len;
	const mbfl_encoding *encoding;

	if (zend_parse_parameters(ZEND_NUM_ARGS(), "|s", &name, &name_len) == FAILURE) {
		return;
	}

	if (name == NULL) {
		name = MBSTRG(current_http_output_encoding) ? MBSTRG(current_http_output_encoding)->name: NULL;
		if (name != NULL) {
			RETURN_STRING(name);
		} else {
			RETURN_FALSE;
		}
	} else {
		encoding = mbfl_name2encoding(name);
		if (!encoding) {
			php_error_docref(NULL, E_WARNING, "Unknown encoding \"%s\"", name);
			RETURN_FALSE;
		} else {
			MBSTRG(current_http_output_encoding) = encoding;
			RETURN_TRUE;
		}
	}
}
/* }}} */

/* {{{ proto bool|array mb_detect_order([mixed encoding-list])
   Sets the current detect_order or Return the current detect_order as a array */
PHP_FUNCTION(mb_detect_order)
{
	zval *arg1 = NULL;

	if (zend_parse_parameters(ZEND_NUM_ARGS(), "|z", &arg1) == FAILURE) {
		return;
	}

	if (!arg1) {
		size_t i;
		size_t n = MBSTRG(current_detect_order_list_size);
		const mbfl_encoding **entry = MBSTRG(current_detect_order_list);
		array_init(return_value);
		for (i = 0; i < n; i++) {
			add_next_index_string(return_value, (*entry)->name);
			entry++;
		}
	} else {
		const mbfl_encoding **list = NULL;
		size_t size = 0;
		switch (Z_TYPE_P(arg1)) {
			case IS_ARRAY:
				if (FAILURE == php_mb_parse_encoding_array(arg1, &list, &size, 0)) {
					if (list) {
						efree(list);
					}
					RETURN_FALSE;
				}
				break;
			default:
				convert_to_string_ex(arg1);
				if (FAILURE == php_mb_parse_encoding_list(Z_STRVAL_P(arg1), Z_STRLEN_P(arg1), &list, &size, 0)) {
					if (list) {
						efree(list);
					}
					RETURN_FALSE;
				}
				break;
		}

		if (list == NULL) {
			RETURN_FALSE;
		}

		if (MBSTRG(current_detect_order_list)) {
			efree(MBSTRG(current_detect_order_list));
		}
		MBSTRG(current_detect_order_list) = list;
		MBSTRG(current_detect_order_list_size) = size;
		RETURN_TRUE;
	}
}
/* }}} */

/* {{{ proto mixed mb_substitute_character([mixed substchar])
   Sets the current substitute_character or returns the current substitute_character */
PHP_FUNCTION(mb_substitute_character)
{
	zval *arg1 = NULL;

	if (zend_parse_parameters(ZEND_NUM_ARGS(), "|z", &arg1) == FAILURE) {
		return;
	}

	if (!arg1) {
		if (MBSTRG(current_filter_illegal_mode) == MBFL_OUTPUTFILTER_ILLEGAL_MODE_NONE) {
			RETURN_STRING("none");
		} else if (MBSTRG(current_filter_illegal_mode) == MBFL_OUTPUTFILTER_ILLEGAL_MODE_LONG) {
			RETURN_STRING("long");
		} else if (MBSTRG(current_filter_illegal_mode) == MBFL_OUTPUTFILTER_ILLEGAL_MODE_ENTITY) {
			RETURN_STRING("entity");
		} else {
			RETURN_LONG(MBSTRG(current_filter_illegal_substchar));
		}
	} else {
		RETVAL_TRUE;

		switch (Z_TYPE_P(arg1)) {
			case IS_STRING:
				if (strncasecmp("none", Z_STRVAL_P(arg1), Z_STRLEN_P(arg1)) == 0) {
					MBSTRG(current_filter_illegal_mode) = MBFL_OUTPUTFILTER_ILLEGAL_MODE_NONE;
				} else if (strncasecmp("long", Z_STRVAL_P(arg1), Z_STRLEN_P(arg1)) == 0) {
					MBSTRG(current_filter_illegal_mode) = MBFL_OUTPUTFILTER_ILLEGAL_MODE_LONG;
				} else if (strncasecmp("entity", Z_STRVAL_P(arg1), Z_STRLEN_P(arg1)) == 0) {
					MBSTRG(current_filter_illegal_mode) = MBFL_OUTPUTFILTER_ILLEGAL_MODE_ENTITY;
				} else {
					convert_to_long_ex(arg1);

					if (Z_LVAL_P(arg1) < 0xffff && Z_LVAL_P(arg1) > 0x0) {
						MBSTRG(current_filter_illegal_mode) = MBFL_OUTPUTFILTER_ILLEGAL_MODE_CHAR;
						MBSTRG(current_filter_illegal_substchar) = Z_LVAL_P(arg1);
					} else {
						php_error_docref(NULL, E_WARNING, "Unknown character.");
						RETURN_FALSE;
					}
				}
				break;
			default:
				convert_to_long_ex(arg1);
				if (Z_LVAL_P(arg1) < 0xffff && Z_LVAL_P(arg1) > 0x0) {
					MBSTRG(current_filter_illegal_mode) = MBFL_OUTPUTFILTER_ILLEGAL_MODE_CHAR;
					MBSTRG(current_filter_illegal_substchar) = Z_LVAL_P(arg1);
				} else {
					php_error_docref(NULL, E_WARNING, "Unknown character.");
					RETURN_FALSE;
				}
				break;
		}
	}
}
/* }}} */

/* {{{ proto string mb_preferred_mime_name(string encoding)
   Return the preferred MIME name (charset) as a string */
PHP_FUNCTION(mb_preferred_mime_name)
{
	enum mbfl_no_encoding no_encoding;
	char *name = NULL;
	size_t name_len;

	if (zend_parse_parameters(ZEND_NUM_ARGS(), "s", &name, &name_len) == FAILURE) {
		return;
	} else {
		no_encoding = mbfl_name2no_encoding(name);
		if (no_encoding == mbfl_no_encoding_invalid) {
			php_error_docref(NULL, E_WARNING, "Unknown encoding \"%s\"", name);
			RETVAL_FALSE;
		} else {
			const char *preferred_name = mbfl_no2preferred_mime_name(no_encoding);
			if (preferred_name == NULL || *preferred_name == '\0') {
				php_error_docref(NULL, E_WARNING, "No MIME preferred name corresponding to \"%s\"", name);
				RETVAL_FALSE;
			} else {
				RETVAL_STRING((char *)preferred_name);
			}
		}
	}
}
/* }}} */

#define IS_SJIS1(c) ((((c)>=0x81 && (c)<=0x9f) || ((c)>=0xe0 && (c)<=0xf5)) ? 1 : 0)
#define IS_SJIS2(c) ((((c)>=0x40 && (c)<=0x7e) || ((c)>=0x80 && (c)<=0xfc)) ? 1 : 0)

/* {{{ proto bool mb_parse_str(string encoded_string [, array result])
   Parses GET/POST/COOKIE data and sets global variables */
PHP_FUNCTION(mb_parse_str)
{
	zval *track_vars_array = NULL;
	char *encstr = NULL;
	size_t encstr_len;
	php_mb_encoding_handler_info_t info;
	const mbfl_encoding *detected;

	track_vars_array = NULL;
	if (zend_parse_parameters(ZEND_NUM_ARGS(), "s|z/", &encstr, &encstr_len, &track_vars_array) == FAILURE) {
		return;
	}

	if (track_vars_array != NULL) {
		/* Clear out the array */
		zval_dtor(track_vars_array);
		array_init(track_vars_array);
	}

	encstr = estrndup(encstr, encstr_len);

	info.data_type              = PARSE_STRING;
	info.separator              = PG(arg_separator).input;
	info.report_errors          = 1;
	info.to_encoding            = MBSTRG(current_internal_encoding);
	info.to_language            = MBSTRG(language);
	info.from_encodings         = MBSTRG(http_input_list);
	info.num_from_encodings     = MBSTRG(http_input_list_size);
	info.from_language          = MBSTRG(language);

	if (track_vars_array != NULL) {
		detected = _php_mb_encoding_handler_ex(&info, track_vars_array, encstr);
	} else {
		zval tmp;
		zend_array *symbol_table = zend_rebuild_symbol_table();

		ZVAL_ARR(&tmp, symbol_table);
		detected = _php_mb_encoding_handler_ex(&info, &tmp, encstr);
	}

	MBSTRG(http_input_identify) = detected;

	RETVAL_BOOL(detected);

	if (encstr != NULL) efree(encstr);
}
/* }}} */

/* {{{ proto string mb_output_handler(string contents, int status)
   Returns string in output buffer converted to the http_output encoding */
PHP_FUNCTION(mb_output_handler)
{
	char *arg_string;
	size_t arg_string_len;
	zend_long arg_status;
	mbfl_string string, result;
	const char *charset;
	char *p;
	const mbfl_encoding *encoding;
	int last_feed, len;
	unsigned char send_text_mimetype = 0;
	char *s, *mimetype = NULL;

	if (zend_parse_parameters(ZEND_NUM_ARGS(), "sl", &arg_string, &arg_string_len, &arg_status) == FAILURE) {
		return;
	}

	encoding = MBSTRG(current_http_output_encoding);

 	/* start phase only */
 	if ((arg_status & PHP_OUTPUT_HANDLER_START) != 0) {
 		/* delete the converter just in case. */
 		if (MBSTRG(outconv)) {
			MBSTRG(illegalchars) += mbfl_buffer_illegalchars(MBSTRG(outconv));
 			mbfl_buffer_converter_delete(MBSTRG(outconv));
 			MBSTRG(outconv) = NULL;
  		}
		if (encoding == &mbfl_encoding_pass) {
			RETURN_STRINGL(arg_string, arg_string_len);
		}

		/* analyze mime type */
		if (SG(sapi_headers).mimetype &&
			_php_mb_match_regex(
				MBSTRG(http_output_conv_mimetypes),
				SG(sapi_headers).mimetype,
				strlen(SG(sapi_headers).mimetype))) {
			if ((s = strchr(SG(sapi_headers).mimetype,';')) == NULL){
				mimetype = estrdup(SG(sapi_headers).mimetype);
			} else {
				mimetype = estrndup(SG(sapi_headers).mimetype,s-SG(sapi_headers).mimetype);
			}
			send_text_mimetype = 1;
		} else if (SG(sapi_headers).send_default_content_type) {
			mimetype = SG(default_mimetype) ? SG(default_mimetype) : SAPI_DEFAULT_MIMETYPE;
		}

 		/* if content-type is not yet set, set it and activate the converter */
 		if (SG(sapi_headers).send_default_content_type || send_text_mimetype) {
			charset = encoding->mime_name;
			if (charset) {
				len = spprintf( &p, 0, "Content-Type: %s; charset=%s",  mimetype, charset );
				if (sapi_add_header(p, len, 0) != FAILURE) {
					SG(sapi_headers).send_default_content_type = 0;
				}
			}
 			/* activate the converter */
 			MBSTRG(outconv) = mbfl_buffer_converter_new2(MBSTRG(current_internal_encoding), encoding, 0);
			if (send_text_mimetype){
				efree(mimetype);
			}
 		}
  	}

 	/* just return if the converter is not activated. */
 	if (MBSTRG(outconv) == NULL) {
		RETURN_STRINGL(arg_string, arg_string_len);
	}

 	/* flag */
 	last_feed = ((arg_status & PHP_OUTPUT_HANDLER_END) != 0);
 	/* mode */
 	mbfl_buffer_converter_illegal_mode(MBSTRG(outconv), MBSTRG(current_filter_illegal_mode));
 	mbfl_buffer_converter_illegal_substchar(MBSTRG(outconv), MBSTRG(current_filter_illegal_substchar));

 	/* feed the string */
 	mbfl_string_init(&string);
	/* these are not needed. convd has encoding info.
	string.no_language = MBSTRG(language);
	string.no_encoding = MBSTRG(current_internal_encoding)->no_encoding;
	*/
 	string.val = (unsigned char *)arg_string;
 	string.len = arg_string_len;
 	mbfl_buffer_converter_feed(MBSTRG(outconv), &string);
 	if (last_feed) {
 		mbfl_buffer_converter_flush(MBSTRG(outconv));
	}
 	/* get the converter output, and return it */
 	mbfl_buffer_converter_result(MBSTRG(outconv), &result);
	// TODO: avoid reallocation ???
 	RETVAL_STRINGL((char *)result.val, result.len);		/* the string is already strdup()'ed */
	efree(result.val);

 	/* delete the converter if it is the last feed. */
 	if (last_feed) {
		MBSTRG(illegalchars) += mbfl_buffer_illegalchars(MBSTRG(outconv));
		mbfl_buffer_converter_delete(MBSTRG(outconv));
		MBSTRG(outconv) = NULL;
	}
}
/* }}} */

/* {{{ proto int mb_strlen(string str [, string encoding])
   Get character numbers of a string */
PHP_FUNCTION(mb_strlen)
{
	int n;
	mbfl_string string;
	char *enc_name = NULL;
	size_t enc_name_len, string_len;

	mbfl_string_init(&string);

	if (zend_parse_parameters(ZEND_NUM_ARGS(), "s|s", (char **)&string.val, &string_len, &enc_name, &enc_name_len) == FAILURE) {
		return;
	}

	if (ZEND_SIZE_T_UINT_OVFL(string_len)) {
			php_error_docref(NULL, E_WARNING, "String overflows the max allowed length of %u", UINT_MAX);
			return;
	}

	string.len = (uint32_t)string_len;

	string.no_language = MBSTRG(language);
	if (enc_name == NULL) {
		string.no_encoding = MBSTRG(current_internal_encoding)->no_encoding;
	} else {
		string.no_encoding = mbfl_name2no_encoding(enc_name);
		if (string.no_encoding == mbfl_no_encoding_invalid) {
			php_error_docref(NULL, E_WARNING, "Unknown encoding \"%s\"", enc_name);
			RETURN_FALSE;
		}
	}

	n = mbfl_strlen(&string);
	if (n >= 0) {
		RETVAL_LONG(n);
	} else {
		RETVAL_FALSE;
	}
}
/* }}} */

/* {{{ proto int mb_strpos(string haystack, string needle [, int offset [, string encoding]])
   Find position of first occurrence of a string within another */
PHP_FUNCTION(mb_strpos)
{
	int n, reverse = 0;
	zend_long offset = 0;
	mbfl_string haystack, needle;
	char *enc_name = NULL;
	size_t enc_name_len, haystack_len, needle_len;

	mbfl_string_init(&haystack);
	mbfl_string_init(&needle);
	haystack.no_language = MBSTRG(language);
	haystack.no_encoding = MBSTRG(current_internal_encoding)->no_encoding;
	needle.no_language = MBSTRG(language);
	needle.no_encoding = MBSTRG(current_internal_encoding)->no_encoding;

	if (zend_parse_parameters(ZEND_NUM_ARGS(), "ss|ls", (char **)&haystack.val, &haystack_len, (char **)&needle.val, &needle_len, &offset, &enc_name, &enc_name_len) == FAILURE) {
		return;
	}

	if (ZEND_SIZE_T_UINT_OVFL(haystack_len)) {
			php_error_docref(NULL, E_WARNING, "Haystack length overflows the max allowed length of %u", UINT_MAX);
			return;
	} else if (ZEND_SIZE_T_UINT_OVFL(needle_len)) {
			php_error_docref(NULL, E_WARNING, "Needle length overflows the max allowed length of %u", UINT_MAX);
			return;
	}

	haystack.len = (uint32_t)haystack_len;
	needle.len = (uint32_t)needle_len;

	if (enc_name != NULL) {
		haystack.no_encoding = needle.no_encoding = mbfl_name2no_encoding(enc_name);
		if (haystack.no_encoding == mbfl_no_encoding_invalid) {
			php_error_docref(NULL, E_WARNING, "Unknown encoding \"%s\"", enc_name);
			RETURN_FALSE;
		}
	}

	if (offset < 0 || offset > mbfl_strlen(&haystack)) {
		php_error_docref(NULL, E_WARNING, "Offset not contained in string");
		RETURN_FALSE;
	}
	if (needle.len == 0) {
		php_error_docref(NULL, E_WARNING, "Empty delimiter");
		RETURN_FALSE;
	}

	n = mbfl_strpos(&haystack, &needle, offset, reverse);
	if (n >= 0) {
		RETVAL_LONG(n);
	} else {
		switch (-n) {
		case 1:
			break;
		case 2:
			php_error_docref(NULL, E_WARNING, "Needle has not positive length");
			break;
		case 4:
			php_error_docref(NULL, E_WARNING, "Unknown encoding or conversion error");
			break;
		case 8:
			php_error_docref(NULL, E_NOTICE, "Argument is empty");
			break;
		default:
			php_error_docref(NULL, E_WARNING, "Unknown error in mb_strpos");
			break;
		}
		RETVAL_FALSE;
	}
}
/* }}} */

/* {{{ proto int mb_strrpos(string haystack, string needle [, int offset [, string encoding]])
   Find position of last occurrence of a string within another */
PHP_FUNCTION(mb_strrpos)
{
	int n;
	mbfl_string haystack, needle;
	char *enc_name = NULL;
	size_t enc_name_len, haystack_len, needle_len;
	zval *zoffset = NULL;
	long offset = 0, str_flg;
	char *enc_name2 = NULL;
	int enc_name_len2;

	mbfl_string_init(&haystack);
	mbfl_string_init(&needle);
	haystack.no_language = MBSTRG(language);
	haystack.no_encoding = MBSTRG(current_internal_encoding)->no_encoding;
	needle.no_language = MBSTRG(language);
	needle.no_encoding = MBSTRG(current_internal_encoding)->no_encoding;

	if (zend_parse_parameters(ZEND_NUM_ARGS(), "ss|zs", (char **)&haystack.val, &haystack_len, (char **)&needle.val, &needle_len, &zoffset, &enc_name, &enc_name_len) == FAILURE) {
		return;
	}

	if (ZEND_SIZE_T_UINT_OVFL(haystack_len)) {
			php_error_docref(NULL, E_WARNING, "Haystack length overflows the max allowed length of %u", UINT_MAX);
			return;
	} else if (ZEND_SIZE_T_UINT_OVFL(needle_len)) {
			php_error_docref(NULL, E_WARNING, "Needle length overflows the max allowed length of %u", UINT_MAX);
			return;
	}

	haystack.len = (uint32_t)haystack_len;
	needle.len = (uint32_t)needle_len;

	if (zoffset) {
		if (Z_TYPE_P(zoffset) == IS_STRING) {
			enc_name2     = Z_STRVAL_P(zoffset);
			enc_name_len2 = Z_STRLEN_P(zoffset);
			str_flg       = 1;

			if (enc_name2 != NULL) {
				switch (*enc_name2) {
					case '0':
					case '1':
					case '2':
					case '3':
					case '4':
					case '5':
					case '6':
					case '7':
					case '8':
					case '9':
					case ' ':
					case '-':
					case '.':
						break;
					default :
						str_flg = 0;
						break;
				}
			}

			if (str_flg) {
				convert_to_long_ex(zoffset);
				offset   = Z_LVAL_P(zoffset);
			} else {
				enc_name     = enc_name2;
				enc_name_len = enc_name_len2;
			}
		} else {
			convert_to_long_ex(zoffset);
			offset = Z_LVAL_P(zoffset);
		}
	}

	if (enc_name != NULL) {
		haystack.no_encoding = needle.no_encoding = mbfl_name2no_encoding(enc_name);
		if (haystack.no_encoding == mbfl_no_encoding_invalid) {
			php_error_docref(NULL, E_WARNING, "Unknown encoding \"%s\"", enc_name);
			RETURN_FALSE;
		}
	}

	if (haystack.len <= 0) {
		RETURN_FALSE;
	}
	if (needle.len <= 0) {
		RETURN_FALSE;
	}

	{
		int haystack_char_len = mbfl_strlen(&haystack);
		if ((offset > 0 && offset > haystack_char_len) ||
			(offset < 0 && -offset > haystack_char_len)) {
			php_error_docref(NULL, E_WARNING, "Offset is greater than the length of haystack string");
			RETURN_FALSE;
		}
	}

	n = mbfl_strpos(&haystack, &needle, offset, 1);
	if (n >= 0) {
		RETVAL_LONG(n);
	} else {
		RETVAL_FALSE;
	}
}
/* }}} */

/* {{{ proto int mb_stripos(string haystack, string needle [, int offset [, string encoding]])
   Finds position of first occurrence of a string within another, case insensitive */
PHP_FUNCTION(mb_stripos)
{
	int n = -1;
	zend_long offset = 0;
	mbfl_string haystack, needle;
	const char *from_encoding = MBSTRG(current_internal_encoding)->mime_name;
	size_t from_encoding_len, haystack_len, needle_len;

	if (zend_parse_parameters(ZEND_NUM_ARGS(), "ss|ls", (char **)&haystack.val, &haystack_len, (char **)&needle.val, &needle_len, &offset, &from_encoding, &from_encoding_len) == FAILURE) {
		return;
	}

	if (ZEND_SIZE_T_UINT_OVFL(haystack_len)) {
			php_error_docref(NULL, E_WARNING, "Haystack length overflows the max allowed length of %u", UINT_MAX);
			return;
	} else if (ZEND_SIZE_T_UINT_OVFL(needle_len)) {
			php_error_docref(NULL, E_WARNING, "Needle length overflows the max allowed length of %u", UINT_MAX);
			return;
	}

	haystack.len = (uint32_t)haystack_len;
	needle.len = (uint32_t)needle_len;

	if (needle.len == 0) {
		php_error_docref(NULL, E_WARNING, "Empty delimiter");
		RETURN_FALSE;
	}
	n = php_mb_stripos(0, (char *)haystack.val, haystack.len, (char *)needle.val, needle.len, offset, from_encoding);

	if (n >= 0) {
		RETVAL_LONG(n);
	} else {
		RETVAL_FALSE;
	}
}
/* }}} */

/* {{{ proto int mb_strripos(string haystack, string needle [, int offset [, string encoding]])
   Finds position of last occurrence of a string within another, case insensitive */
PHP_FUNCTION(mb_strripos)
{
	int n = -1;
	zend_long offset = 0;
	mbfl_string haystack, needle;
	const char *from_encoding = MBSTRG(current_internal_encoding)->mime_name;
	size_t from_encoding_len, haystack_len, needle_len;

	if (zend_parse_parameters(ZEND_NUM_ARGS(), "ss|ls", (char **)&haystack.val, &haystack_len, (char **)&needle.val, &needle_len, &offset, &from_encoding, &from_encoding_len) == FAILURE) {
		return;
	}

	if (ZEND_SIZE_T_UINT_OVFL(haystack_len)) {
			php_error_docref(NULL, E_WARNING, "Haystack length overflows the max allowed length of %u", UINT_MAX);
			return;
	} else if (ZEND_SIZE_T_UINT_OVFL(needle_len)) {
			php_error_docref(NULL, E_WARNING, "Needle length overflows the max allowed length of %u", UINT_MAX);
			return;
	}

	haystack.len = (uint32_t)haystack_len;
	needle.len = (uint32_t)needle_len;

	n = php_mb_stripos(1, (char *)haystack.val, haystack.len, (char *)needle.val, needle.len, offset, from_encoding);

	if (n >= 0) {
		RETVAL_LONG(n);
	} else {
		RETVAL_FALSE;
	}
}
/* }}} */

/* {{{ proto string mb_strstr(string haystack, string needle[, bool part[, string encoding]])
   Finds first occurrence of a string within another */
PHP_FUNCTION(mb_strstr)
{
	int n, len, mblen;
	mbfl_string haystack, needle, result, *ret = NULL;
	char *enc_name = NULL;
	size_t enc_name_len, haystack_len, needle_len;
	zend_bool part = 0;

	mbfl_string_init(&haystack);
	mbfl_string_init(&needle);
	haystack.no_language = MBSTRG(language);
	haystack.no_encoding = MBSTRG(current_internal_encoding)->no_encoding;
	needle.no_language = MBSTRG(language);
	needle.no_encoding = MBSTRG(current_internal_encoding)->no_encoding;

	if (zend_parse_parameters(ZEND_NUM_ARGS(), "ss|bs", (char **)&haystack.val, &haystack_len, (char **)&needle.val, &needle_len, &part, &enc_name, &enc_name_len) == FAILURE) {
		return;
	}

	if (ZEND_SIZE_T_UINT_OVFL(haystack_len)) {
			php_error_docref(NULL, E_WARNING, "Haystack length overflows the max allowed length of %u", UINT_MAX);
			return;
	} else if (ZEND_SIZE_T_UINT_OVFL(needle_len)) {
			php_error_docref(NULL, E_WARNING, "Needle length overflows the max allowed length of %u", UINT_MAX);
			return;
	}

	haystack.len = (uint32_t)haystack_len;
	needle.len = (uint32_t)needle_len;

	if (enc_name != NULL) {
		haystack.no_encoding = needle.no_encoding = mbfl_name2no_encoding(enc_name);
		if (haystack.no_encoding == mbfl_no_encoding_invalid) {
			php_error_docref(NULL, E_WARNING, "Unknown encoding \"%s\"", enc_name);
			RETURN_FALSE;
		}
	}

	if (needle.len <= 0) {
		php_error_docref(NULL, E_WARNING, "Empty delimiter");
		RETURN_FALSE;
	}
	n = mbfl_strpos(&haystack, &needle, 0, 0);
	if (n >= 0) {
		mblen = mbfl_strlen(&haystack);
		if (part) {
			ret = mbfl_substr(&haystack, &result, 0, n);
			if (ret != NULL) {
				// TODO: avoid reallocation ???
				RETVAL_STRINGL((char *)ret->val, ret->len);
				efree(ret->val);
			} else {
				RETVAL_FALSE;
			}
		} else {
			len = (mblen - n);
			ret = mbfl_substr(&haystack, &result, n, len);
			if (ret != NULL) {
				// TODO: avoid reallocation ???
				RETVAL_STRINGL((char *)ret->val, ret->len);
				efree(ret->val);
			} else {
				RETVAL_FALSE;
			}
		}
	} else {
		RETVAL_FALSE;
	}
}
/* }}} */

/* {{{ proto string mb_strrchr(string haystack, string needle[, bool part[, string encoding]])
   Finds the last occurrence of a character in a string within another */
PHP_FUNCTION(mb_strrchr)
{
	int n, len, mblen;
	mbfl_string haystack, needle, result, *ret = NULL;
	char *enc_name = NULL;
	size_t enc_name_len, haystack_len, needle_len;
	zend_bool part = 0;

	mbfl_string_init(&haystack);
	mbfl_string_init(&needle);
	haystack.no_language = MBSTRG(language);
	haystack.no_encoding = MBSTRG(current_internal_encoding)->no_encoding;
	needle.no_language = MBSTRG(language);
	needle.no_encoding = MBSTRG(current_internal_encoding)->no_encoding;

	if (zend_parse_parameters(ZEND_NUM_ARGS(), "ss|bs", (char **)&haystack.val, &haystack_len, (char **)&needle.val, &needle_len, &part, &enc_name, &enc_name_len) == FAILURE) {
		return;
	}

	if (ZEND_SIZE_T_UINT_OVFL(haystack_len)) {
			php_error_docref(NULL, E_WARNING, "Haystack length overflows the max allowed length of %u", UINT_MAX);
			return;
	} else if (ZEND_SIZE_T_UINT_OVFL(needle_len)) {
			php_error_docref(NULL, E_WARNING, "Needle length overflows the max allowed length of %u", UINT_MAX);
			return;
	}

	haystack.len = (uint32_t)haystack_len;
	needle.len = (uint32_t)needle_len;

	if (enc_name != NULL) {
		haystack.no_encoding = needle.no_encoding = mbfl_name2no_encoding(enc_name);
		if (haystack.no_encoding == mbfl_no_encoding_invalid) {
			php_error_docref(NULL, E_WARNING, "Unknown encoding \"%s\"", enc_name);
			RETURN_FALSE;
		}
	}

	if (haystack.len <= 0) {
		RETURN_FALSE;
	}
	if (needle.len <= 0) {
		RETURN_FALSE;
	}
	n = mbfl_strpos(&haystack, &needle, 0, 1);
	if (n >= 0) {
		mblen = mbfl_strlen(&haystack);
		if (part) {
			ret = mbfl_substr(&haystack, &result, 0, n);
			if (ret != NULL) {
				// TODO: avoid reallocation ???
				RETVAL_STRINGL((char *)ret->val, ret->len);
				efree(ret->val);
			} else {
				RETVAL_FALSE;
			}
		} else {
			len = (mblen - n);
			ret = mbfl_substr(&haystack, &result, n, len);
			if (ret != NULL) {
				// TODO: avoid reallocation ???
				RETVAL_STRINGL((char *)ret->val, ret->len);
				efree(ret->val);
			} else {
				RETVAL_FALSE;
			}
		}
	} else {
		RETVAL_FALSE;
	}
}
/* }}} */

/* {{{ proto string mb_stristr(string haystack, string needle[, bool part[, string encoding]])
   Finds first occurrence of a string within another, case insensitive */
PHP_FUNCTION(mb_stristr)
{
	zend_bool part = 0;
	size_t from_encoding_len, len, mblen, haystack_len, needle_len;
	int n;
	mbfl_string haystack, needle, result, *ret = NULL;
	const char *from_encoding = MBSTRG(current_internal_encoding)->mime_name;
	mbfl_string_init(&haystack);
	mbfl_string_init(&needle);
	haystack.no_language = MBSTRG(language);
	haystack.no_encoding = MBSTRG(current_internal_encoding)->no_encoding;
	needle.no_language = MBSTRG(language);
	needle.no_encoding = MBSTRG(current_internal_encoding)->no_encoding;


	if (zend_parse_parameters(ZEND_NUM_ARGS(), "ss|bs", (char **)&haystack.val, &haystack_len, (char **)&needle.val, &needle_len, &part, &from_encoding, &from_encoding_len) == FAILURE) {
		return;
	}

	if (ZEND_SIZE_T_UINT_OVFL(haystack_len)) {
			php_error_docref(NULL, E_WARNING, "Haystack length overflows the max allowed length of %u", UINT_MAX);
			return;
	} else if (ZEND_SIZE_T_UINT_OVFL(needle_len)) {
			php_error_docref(NULL, E_WARNING, "Needle length overflows the max allowed length of %u", UINT_MAX);
			return;
	}

	haystack.len = (uint32_t)haystack_len;
	needle.len = (uint32_t)needle_len;

	if (!needle.len) {
		php_error_docref(NULL, E_WARNING, "Empty delimiter");
		RETURN_FALSE;
	}

	haystack.no_encoding = needle.no_encoding = mbfl_name2no_encoding(from_encoding);
	if (haystack.no_encoding == mbfl_no_encoding_invalid) {
		php_error_docref(NULL, E_WARNING, "Unknown encoding \"%s\"", from_encoding);
		RETURN_FALSE;
	}

	n = php_mb_stripos(0, (char *)haystack.val, haystack.len, (char *)needle.val, needle.len, 0, from_encoding);

	if (n <0) {
		RETURN_FALSE;
	}

	mblen = mbfl_strlen(&haystack);

	if (part) {
		ret = mbfl_substr(&haystack, &result, 0, n);
		if (ret != NULL) {
			// TODO: avoid reallocation ???
			RETVAL_STRINGL((char *)ret->val, ret->len);
			efree(ret->val);
		} else {
			RETVAL_FALSE;
		}
	} else {
		len = (mblen - n);
		ret = mbfl_substr(&haystack, &result, n, len);
		if (ret != NULL) {
			// TODO: avoid reallocaton ???
			RETVAL_STRINGL((char *)ret->val, ret->len);
			efree(ret->val);
		} else {
			RETVAL_FALSE;
		}
	}
}
/* }}} */

/* {{{ proto string mb_strrichr(string haystack, string needle[, bool part[, string encoding]])
   Finds the last occurrence of a character in a string within another, case insensitive */
PHP_FUNCTION(mb_strrichr)
{
	zend_bool part = 0;
	int n, len, mblen;
	size_t from_encoding_len, haystack_len, needle_len;
	mbfl_string haystack, needle, result, *ret = NULL;
	const char *from_encoding = MBSTRG(current_internal_encoding)->name;
	mbfl_string_init(&haystack);
	mbfl_string_init(&needle);
	haystack.no_language = MBSTRG(language);
	haystack.no_encoding = MBSTRG(current_internal_encoding)->no_encoding;
	needle.no_language = MBSTRG(language);
	needle.no_encoding = MBSTRG(current_internal_encoding)->no_encoding;


	if (zend_parse_parameters(ZEND_NUM_ARGS(), "ss|bs", (char **)&haystack.val, &haystack_len, (char **)&needle.val, &needle_len, &part, &from_encoding, &from_encoding_len) == FAILURE) {
		return;
	}

	if (ZEND_SIZE_T_UINT_OVFL(haystack_len)) {
			php_error_docref(NULL, E_WARNING, "Haystack length overflows the max allowed length of %u", UINT_MAX);
			return;
	} else if (ZEND_SIZE_T_UINT_OVFL(needle_len)) {
			php_error_docref(NULL, E_WARNING, "Needle length overflows the max allowed length of %u", UINT_MAX);
			return;
	}

	haystack.len = (uint32_t)haystack_len;
	needle.len = (uint32_t)needle_len;

	haystack.no_encoding = needle.no_encoding = mbfl_name2no_encoding(from_encoding);
	if (haystack.no_encoding == mbfl_no_encoding_invalid) {
		php_error_docref(NULL, E_WARNING, "Unknown encoding \"%s\"", from_encoding);
		RETURN_FALSE;
	}

	n = php_mb_stripos(1, (char *)haystack.val, haystack.len, (char *)needle.val, needle.len, 0, from_encoding);

	if (n <0) {
		RETURN_FALSE;
	}

	mblen = mbfl_strlen(&haystack);

	if (part) {
		ret = mbfl_substr(&haystack, &result, 0, n);
		if (ret != NULL) {
			// TODO: avoid reallocation ???
			RETVAL_STRINGL((char *)ret->val, ret->len);
			efree(ret->val);
		} else {
			RETVAL_FALSE;
		}
	} else {
		len = (mblen - n);
		ret = mbfl_substr(&haystack, &result, n, len);
		if (ret != NULL) {
			// TODO: avoid reallocation ???
			RETVAL_STRINGL((char *)ret->val, ret->len);
			efree(ret->val);
		} else {
			RETVAL_FALSE;
		}
	}
}
/* }}} */

/* {{{ proto int mb_substr_count(string haystack, string needle [, string encoding])
   Count the number of substring occurrences */
PHP_FUNCTION(mb_substr_count)
{
	int n;
	mbfl_string haystack, needle;
	char *enc_name = NULL;
	size_t enc_name_len, haystack_len, needle_len;

	mbfl_string_init(&haystack);
	mbfl_string_init(&needle);
	haystack.no_language = MBSTRG(language);
	haystack.no_encoding = MBSTRG(current_internal_encoding)->no_encoding;
	needle.no_language = MBSTRG(language);
	needle.no_encoding = MBSTRG(current_internal_encoding)->no_encoding;

	if (zend_parse_parameters(ZEND_NUM_ARGS(), "ss|s", (char **)&haystack.val, &haystack_len, (char **)&needle.val, &needle_len, &enc_name, &enc_name_len) == FAILURE) {
		return;
	}

	if (ZEND_SIZE_T_UINT_OVFL(haystack_len)) {
			php_error_docref(NULL, E_WARNING, "Haystack length overflows the max allowed length of %u", UINT_MAX);
			return;
	} else if (ZEND_SIZE_T_UINT_OVFL(needle_len)) {
			php_error_docref(NULL, E_WARNING, "Needle length overflows the max allowed length of %u", UINT_MAX);
			return;
	}

	haystack.len = (uint32_t)haystack_len;
	needle.len = (uint32_t)needle_len;

	if (enc_name != NULL) {
		haystack.no_encoding = needle.no_encoding = mbfl_name2no_encoding(enc_name);
		if (haystack.no_encoding == mbfl_no_encoding_invalid) {
			php_error_docref(NULL, E_WARNING, "Unknown encoding \"%s\"", enc_name);
			RETURN_FALSE;
		}
	}

	if (needle.len <= 0) {
		php_error_docref(NULL, E_WARNING, "Empty substring");
		RETURN_FALSE;
	}

	n = mbfl_substr_count(&haystack, &needle);
	if (n >= 0) {
		RETVAL_LONG(n);
	} else {
		RETVAL_FALSE;
	}
}
/* }}} */

/* {{{ proto string mb_substr(string str, int start [, int length [, string encoding]])
   Returns part of a string */
PHP_FUNCTION(mb_substr)
{
	char *str, *encoding = NULL;
	zend_long from, len;
	int mblen;
	size_t str_len, encoding_len;
	zend_bool len_is_null = 1;
	mbfl_string string, result, *ret;

	if (zend_parse_parameters(ZEND_NUM_ARGS(), "sl|l!s", &str, &str_len, &from, &len, &len_is_null, &encoding, &encoding_len) == FAILURE) {
		return;
	}

	mbfl_string_init(&string);
	string.no_language = MBSTRG(language);
	string.no_encoding = MBSTRG(current_internal_encoding)->no_encoding;

	if (encoding) {
		string.no_encoding = mbfl_name2no_encoding(encoding);
		if (string.no_encoding == mbfl_no_encoding_invalid) {
			php_error_docref(NULL, E_WARNING, "Unknown encoding \"%s\"", encoding);
			RETURN_FALSE;
		}
	}

	string.val = (unsigned char *)str;
	string.len = str_len;

	if (len_is_null) {
		len = str_len;
	}

	/* measures length */
	mblen = 0;
	if (from < 0 || len < 0) {
		mblen = mbfl_strlen(&string);
	}

	/* if "from" position is negative, count start position from the end
	 * of the string
	 */
	if (from < 0) {
		from = mblen + from;
		if (from < 0) {
			from = 0;
		}
	}

	/* if "length" position is negative, set it to the length
	 * needed to stop that many chars from the end of the string
	 */
	if (len < 0) {
		len = (mblen - from) + len;
		if (len < 0) {
			len = 0;
		}
	}

	if (((MBSTRG(func_overload) & MB_OVERLOAD_STRING) == MB_OVERLOAD_STRING)
		&& (from >= mbfl_strlen(&string))) {
		RETURN_FALSE;
	}

	if (from > INT_MAX) {
		from = INT_MAX;
	}
	if (len > INT_MAX) {
		len = INT_MAX;
	}

	ret = mbfl_substr(&string, &result, from, len);
	if (NULL == ret) {
		RETURN_FALSE;
	}

	// TODO: avoid reallocation ???
	RETVAL_STRINGL((char *)ret->val, ret->len); /* the string is already strdup()'ed */
	efree(ret->val);
}
/* }}} */

/* {{{ proto string mb_strcut(string str, int start [, int length [, string encoding]])
   Returns part of a string */
PHP_FUNCTION(mb_strcut)
{
	char *encoding = NULL;
	zend_long from, len;
	size_t encoding_len, string_len;
	zend_bool len_is_null = 1;
	mbfl_string string, result, *ret;

	mbfl_string_init(&string);
	string.no_language = MBSTRG(language);
	string.no_encoding = MBSTRG(current_internal_encoding)->no_encoding;

	if (zend_parse_parameters(ZEND_NUM_ARGS(), "sl|l!s", (char **)&string.val, &string_len, &from, &len, &len_is_null, &encoding, &encoding_len) == FAILURE) {
		return;
	}

	if (ZEND_SIZE_T_UINT_OVFL(string_len)) {
			php_error_docref(NULL, E_WARNING, "String length overflows the max allowed length of %u", UINT_MAX);
			return;
	}

	string.len = (uint32_t)string_len;

	if (encoding) {
		string.no_encoding = mbfl_name2no_encoding(encoding);
		if (string.no_encoding == mbfl_no_encoding_invalid) {
			php_error_docref(NULL, E_WARNING, "Unknown encoding \"%s\"", encoding);
			RETURN_FALSE;
		}
	}

	if (len_is_null) {
		len = string.len;
	}

	/* if "from" position is negative, count start position from the end
	 * of the string
	 */
	if (from < 0) {
		from = string.len + from;
		if (from < 0) {
			from = 0;
		}
	}

	/* if "length" position is negative, set it to the length
	 * needed to stop that many chars from the end of the string
	 */
	if (len < 0) {
		len = (string.len - from) + len;
		if (len < 0) {
			len = 0;
		}
	}

	if ((unsigned int)from > string.len) {
		RETURN_FALSE;
	}

	ret = mbfl_strcut(&string, &result, from, len);
	if (ret == NULL) {
		RETURN_FALSE;
	}

	// TODO: avoid reallocation ???
	RETVAL_STRINGL((char *)ret->val, ret->len); /* the string is already strdup()'ed */
	efree(ret->val);
}
/* }}} */

/* {{{ proto int mb_strwidth(string str [, string encoding])
   Gets terminal width of a string */
PHP_FUNCTION(mb_strwidth)
{
	int n;
	mbfl_string string;
	char *enc_name = NULL;
	size_t enc_name_len, string_len;

	mbfl_string_init(&string);

	string.no_language = MBSTRG(language);
	string.no_encoding = MBSTRG(current_internal_encoding)->no_encoding;

	if (zend_parse_parameters(ZEND_NUM_ARGS(), "s|s", (char **)&string.val, &string_len, &enc_name, &enc_name_len) == FAILURE) {
		return;
	}

	if (ZEND_SIZE_T_UINT_OVFL(string_len)) {
			php_error_docref(NULL, E_WARNING, "String length overflows the max allowed length of %u", UINT_MAX);
			return;
	}

	string.len = (uint32_t)string_len;

	if (enc_name != NULL) {
		string.no_encoding = mbfl_name2no_encoding(enc_name);
		if (string.no_encoding == mbfl_no_encoding_invalid) {
			php_error_docref(NULL, E_WARNING, "Unknown encoding \"%s\"", enc_name);
			RETURN_FALSE;
		}
	}

	n = mbfl_strwidth(&string);
	if (n >= 0) {
		RETVAL_LONG(n);
	} else {
		RETVAL_FALSE;
	}
}
/* }}} */

/* {{{ proto string mb_strimwidth(string str, int start, int width [, string trimmarker [, string encoding]])
   Trim the string in terminal width */
PHP_FUNCTION(mb_strimwidth)
{
	char *str, *trimmarker = NULL, *encoding = NULL;
	zend_long from, width;
	size_t str_len, trimmarker_len, encoding_len;
	mbfl_string string, result, marker, *ret;

	if (zend_parse_parameters(ZEND_NUM_ARGS(), "sll|ss", &str, &str_len, &from, &width, &trimmarker, &trimmarker_len, &encoding, &encoding_len) == FAILURE) {
		return;
	}

	mbfl_string_init(&string);
	mbfl_string_init(&marker);
	string.no_language = MBSTRG(language);
	string.no_encoding = MBSTRG(current_internal_encoding)->no_encoding;
	marker.no_language = MBSTRG(language);
	marker.no_encoding = MBSTRG(current_internal_encoding)->no_encoding;
	marker.val = NULL;
	marker.len = 0;

	if (encoding) {
		string.no_encoding = marker.no_encoding = mbfl_name2no_encoding(encoding);
		if (string.no_encoding == mbfl_no_encoding_invalid) {
			php_error_docref(NULL, E_WARNING, "Unknown encoding \"%s\"", encoding);
			RETURN_FALSE;
		}
	}

	string.val = (unsigned char *)str;
	string.len = str_len;

	if (from < 0 || (size_t)from > str_len) {
		php_error_docref(NULL, E_WARNING, "Start position is out of range");
		RETURN_FALSE;
	}

	if (width < 0) {
		php_error_docref(NULL, E_WARNING, "Width is negative value");
		RETURN_FALSE;
	}

	if (trimmarker) {
		marker.val = (unsigned char *)trimmarker;
		marker.len = trimmarker_len;
	}

	ret = mbfl_strimwidth(&string, &marker, &result, from, width);

	if (ret == NULL) {
		RETURN_FALSE;
	}
	// TODO: avoid reallocation ???
	RETVAL_STRINGL((char *)ret->val, ret->len); /* the string is already strdup()'ed */
	efree(ret->val);
}
/* }}} */

/* {{{ MBSTRING_API char *php_mb_convert_encoding() */
MBSTRING_API char * php_mb_convert_encoding(const char *input, size_t length, const char *_to_encoding, const char *_from_encodings, size_t *output_len)
{
	mbfl_string string, result, *ret;
	const mbfl_encoding *from_encoding, *to_encoding;
	mbfl_buffer_converter *convd;
	size_t size;
	const mbfl_encoding **list;
	char *output=NULL;

	if (output_len) {
		*output_len = 0;
	}
	if (!input) {
		return NULL;
	}
	/* new encoding */
	if (_to_encoding && strlen(_to_encoding)) {
		to_encoding = mbfl_name2encoding(_to_encoding);
		if (!to_encoding) {
			php_error_docref(NULL, E_WARNING, "Unknown encoding \"%s\"", _to_encoding);
			return NULL;
		}
	} else {
		to_encoding = MBSTRG(current_internal_encoding);
	}

	/* initialize string */
	mbfl_string_init(&string);
	mbfl_string_init(&result);
	from_encoding = MBSTRG(current_internal_encoding);
	string.no_encoding = from_encoding->no_encoding;
	string.no_language = MBSTRG(language);
	string.val = (unsigned char *)input;
	string.len = length;

	/* pre-conversion encoding */
	if (_from_encodings) {
		list = NULL;
		size = 0;
		php_mb_parse_encoding_list(_from_encodings, strlen(_from_encodings), &list, &size, 0);
		if (size == 1) {
			from_encoding = *list;
			string.no_encoding = from_encoding->no_encoding;
		} else if (size > 1) {
			/* auto detect */
			from_encoding = mbfl_identify_encoding2(&string, list, size, MBSTRG(strict_detection));
			if (from_encoding) {
				string.no_encoding = from_encoding->no_encoding;
			} else {
				php_error_docref(NULL, E_WARNING, "Unable to detect character encoding");
				from_encoding = &mbfl_encoding_pass;
				to_encoding = from_encoding;
				string.no_encoding = from_encoding->no_encoding;
			}
		} else {
			php_error_docref(NULL, E_WARNING, "Illegal character encoding specified");
		}
		if (list != NULL) {
			efree((void *)list);
		}
	}

	/* initialize converter */
	convd = mbfl_buffer_converter_new2(from_encoding, to_encoding, string.len);
	if (convd == NULL) {
		php_error_docref(NULL, E_WARNING, "Unable to create character encoding converter");
		return NULL;
	}
	mbfl_buffer_converter_illegal_mode(convd, MBSTRG(current_filter_illegal_mode));
	mbfl_buffer_converter_illegal_substchar(convd, MBSTRG(current_filter_illegal_substchar));

	/* do it */
	ret = mbfl_buffer_converter_feed_result(convd, &string, &result);
	if (ret) {
		if (output_len) {
			*output_len = ret->len;
		}
		output = (char *)ret->val;
	}

	MBSTRG(illegalchars) += mbfl_buffer_illegalchars(convd);
	mbfl_buffer_converter_delete(convd);
	return output;
}
/* }}} */

/* {{{ proto string mb_convert_encoding(string str, string to-encoding [, mixed from-encoding])
   Returns converted string in desired encoding */
PHP_FUNCTION(mb_convert_encoding)
{
	char *arg_str, *arg_new;
	size_t str_len, new_len;
	zval *arg_old = NULL;
	size_t size, l, n;
	char *_from_encodings = NULL, *ret, *s_free = NULL;

	zval *hash_entry;
	HashTable *target_hash;

	if (zend_parse_parameters(ZEND_NUM_ARGS(), "ss|z", &arg_str, &str_len, &arg_new, &new_len, &arg_old) == FAILURE) {
		return;
	}

	if (arg_old) {
		switch (Z_TYPE_P(arg_old)) {
			case IS_ARRAY:
				target_hash = Z_ARRVAL_P(arg_old);
				_from_encodings = NULL;

				ZEND_HASH_FOREACH_VAL(target_hash, hash_entry) {

					convert_to_string_ex(hash_entry);

					if ( _from_encodings) {
						l = strlen(_from_encodings);
						n = strlen(Z_STRVAL_P(hash_entry));
						_from_encodings = erealloc(_from_encodings, l+n+2);
						memcpy(_from_encodings + l, ",", 1);
						memcpy(_from_encodings + l + 1, Z_STRVAL_P(hash_entry), Z_STRLEN_P(hash_entry) + 1);
					} else {
						_from_encodings = estrdup(Z_STRVAL_P(hash_entry));
					}
				} ZEND_HASH_FOREACH_END();

				if (_from_encodings != NULL && !strlen(_from_encodings)) {
					efree(_from_encodings);
					_from_encodings = NULL;
				}
				s_free = _from_encodings;
				break;
			default:
				convert_to_string(arg_old);
				_from_encodings = Z_STRVAL_P(arg_old);
				break;
			}
	}

	/* new encoding */
	ret = php_mb_convert_encoding(arg_str, str_len, arg_new, _from_encodings, &size);
	if (ret != NULL) {
		// TODO: avoid reallocation ???
		RETVAL_STRINGL(ret, size);		/* the string is already strdup()'ed */
		efree(ret);
	} else {
		RETVAL_FALSE;
	}

	if ( s_free) {
		efree(s_free);
	}
}
/* }}} */

/* {{{ proto string mb_convert_case(string sourcestring, int mode [, string encoding])
   Returns a case-folded version of sourcestring */
PHP_FUNCTION(mb_convert_case)
{
	const char *from_encoding = MBSTRG(current_internal_encoding)->mime_name;
	char *str;
	size_t str_len, from_encoding_len;
	zend_long case_mode = 0;
	char *newstr;
	size_t ret_len;

	RETVAL_FALSE;
	if (zend_parse_parameters(ZEND_NUM_ARGS(), "sl|s!", &str, &str_len,
				&case_mode, &from_encoding, &from_encoding_len) == FAILURE) {
		return;
	}

	newstr = php_unicode_convert_case(case_mode, str, (size_t) str_len, &ret_len, from_encoding);

	if (newstr) {
		// TODO: avoid reallocation ???
		RETVAL_STRINGL(newstr, ret_len);
		efree(newstr);
	}
}
/* }}} */

/* {{{ proto string mb_strtoupper(string sourcestring [, string encoding])
 *  Returns a uppercased version of sourcestring
 */
PHP_FUNCTION(mb_strtoupper)
{
	const char *from_encoding = MBSTRG(current_internal_encoding)->mime_name;
	char *str;
	size_t str_len, from_encoding_len;
	char *newstr;
	size_t ret_len;

	if (zend_parse_parameters(ZEND_NUM_ARGS(), "s|s!", &str, &str_len,
				&from_encoding, &from_encoding_len) == FAILURE) {
		return;
	}
	newstr = php_unicode_convert_case(PHP_UNICODE_CASE_UPPER, str, (size_t) str_len, &ret_len, from_encoding);

	if (newstr) {
		// TODO: avoid reallocation ???
		RETVAL_STRINGL(newstr, ret_len);
		efree(newstr);
		return;
	}
	RETURN_FALSE;
}
/* }}} */

/* {{{ proto string mb_strtolower(string sourcestring [, string encoding])
 *  Returns a lowercased version of sourcestring
 */
PHP_FUNCTION(mb_strtolower)
{
	const char *from_encoding = MBSTRG(current_internal_encoding)->mime_name;
	char *str;
	size_t str_len, from_encoding_len;
	char *newstr;
	size_t ret_len;

	if (zend_parse_parameters(ZEND_NUM_ARGS(), "s|s!", &str, &str_len,
				&from_encoding, &from_encoding_len) == FAILURE) {
		return;
	}
	newstr = php_unicode_convert_case(PHP_UNICODE_CASE_LOWER, str, (size_t) str_len, &ret_len, from_encoding);

	if (newstr) {
		// TODO: avoid reallocation ???
		RETVAL_STRINGL(newstr, ret_len);
		efree(newstr);
		return;
	}
	RETURN_FALSE;
}
/* }}} */

/* {{{ proto string mb_detect_encoding(string str [, mixed encoding_list [, bool strict]])
   Encodings of the given string is returned (as a string) */
PHP_FUNCTION(mb_detect_encoding)
{
	char *str;
	size_t str_len;
	zend_bool strict=0;
	zval *encoding_list = NULL;

	mbfl_string string;
	const mbfl_encoding *ret;
	const mbfl_encoding **elist, **list;
	size_t size;

	if (zend_parse_parameters(ZEND_NUM_ARGS(), "s|z!b", &str, &str_len, &encoding_list, &strict) == FAILURE) {
		return;
	}

	/* make encoding list */
	list = NULL;
	size = 0;
	if (encoding_list) {
		switch (Z_TYPE_P(encoding_list)) {
		case IS_ARRAY:
			if (FAILURE == php_mb_parse_encoding_array(encoding_list, &list, &size, 0)) {
				if (list) {
					efree(list);
					list = NULL;
					size = 0;
				}
			}
			break;
		default:
			convert_to_string(encoding_list);
			if (FAILURE == php_mb_parse_encoding_list(Z_STRVAL_P(encoding_list), Z_STRLEN_P(encoding_list), &list, &size, 0)) {
				if (list) {
					efree(list);
					list = NULL;
					size = 0;
				}
			}
			break;
		}
		if (size <= 0) {
			php_error_docref(NULL, E_WARNING, "Illegal argument");
		}
	}

	if (ZEND_NUM_ARGS() < 3) {
		strict = (zend_bool)MBSTRG(strict_detection);
	}

	if (size > 0 && list != NULL) {
		elist = list;
	} else {
		elist = MBSTRG(current_detect_order_list);
		size = MBSTRG(current_detect_order_list_size);
	}

	mbfl_string_init(&string);
	string.no_language = MBSTRG(language);
	string.val = (unsigned char *)str;
	string.len = str_len;
	ret = mbfl_identify_encoding2(&string, elist, size, strict);

	if (list != NULL) {
		efree((void *)list);
	}

	if (ret == NULL) {
		RETURN_FALSE;
	}

	RETVAL_STRING((char *)ret->name);
}
/* }}} */

/* {{{ proto mixed mb_list_encodings()
   Returns an array of all supported entity encodings */
PHP_FUNCTION(mb_list_encodings)
{
	const mbfl_encoding **encodings;
	const mbfl_encoding *encoding;
	int i;

	array_init(return_value);
	i = 0;
	encodings = mbfl_get_supported_encodings();
	while ((encoding = encodings[i++]) != NULL) {
		add_next_index_string(return_value, (char *) encoding->name);
	}
}
/* }}} */

/* {{{ proto array mb_encoding_aliases(string encoding)
   Returns an array of the aliases of a given encoding name */
PHP_FUNCTION(mb_encoding_aliases)
{
	const mbfl_encoding *encoding;
	char *name = NULL;
	size_t name_len;

	if (zend_parse_parameters(ZEND_NUM_ARGS(), "s", &name, &name_len) == FAILURE) {
		return;
	}

	encoding = mbfl_name2encoding(name);
	if (!encoding) {
		php_error_docref(NULL, E_WARNING, "Unknown encoding \"%s\"", name);
		RETURN_FALSE;
	}

	array_init(return_value);
	if (encoding->aliases != NULL) {
		const char **alias;
		for (alias = *encoding->aliases; *alias; ++alias) {
			add_next_index_string(return_value, (char *)*alias);
		}
	}
}
/* }}} */

/* {{{ proto string mb_encode_mimeheader(string str [, string charset [, string transfer-encoding [, string linefeed [, int indent]]]])
   Converts the string to MIME "encoded-word" in the format of =?charset?(B|Q)?encoded_string?= */
PHP_FUNCTION(mb_encode_mimeheader)
{
	enum mbfl_no_encoding charset, transenc;
	mbfl_string  string, result, *ret;
	char *charset_name = NULL;
	size_t charset_name_len;
	char *trans_enc_name = NULL;
	size_t trans_enc_name_len;
	char *linefeed = "\r\n";
	size_t linefeed_len, string_len;
	zend_long indent = 0;

	mbfl_string_init(&string);
	string.no_language = MBSTRG(language);
	string.no_encoding = MBSTRG(current_internal_encoding)->no_encoding;

	if (zend_parse_parameters(ZEND_NUM_ARGS(), "s|sssl", (char **)&string.val, &string_len, &charset_name, &charset_name_len, &trans_enc_name, &trans_enc_name_len, &linefeed, &linefeed_len, &indent) == FAILURE) {
		return;
	}

	if (ZEND_SIZE_T_UINT_OVFL(string_len)) {
			php_error_docref(NULL, E_WARNING, "String length overflows the max allowed length of %u", UINT_MAX);
			return;
	}

	string.len = (uint32_t)string_len;

	charset = mbfl_no_encoding_pass;
	transenc = mbfl_no_encoding_base64;

	if (charset_name != NULL) {
		charset = mbfl_name2no_encoding(charset_name);
		if (charset == mbfl_no_encoding_invalid) {
			php_error_docref(NULL, E_WARNING, "Unknown encoding \"%s\"", charset_name);
			RETURN_FALSE;
		}
	} else {
		const mbfl_language *lang = mbfl_no2language(MBSTRG(language));
		if (lang != NULL) {
			charset = lang->mail_charset;
			transenc = lang->mail_header_encoding;
		}
	}

	if (trans_enc_name != NULL) {
		if (*trans_enc_name == 'B' || *trans_enc_name == 'b') {
			transenc = mbfl_no_encoding_base64;
		} else if (*trans_enc_name == 'Q' || *trans_enc_name == 'q') {
			transenc = mbfl_no_encoding_qprint;
		}
	}

	mbfl_string_init(&result);
	ret = mbfl_mime_header_encode(&string, &result, charset, transenc, linefeed, indent);
	if (ret != NULL) {
		// TODO: avoid reallocation ???
		RETVAL_STRINGL((char *)ret->val, ret->len);	/* the string is already strdup()'ed */
		efree(ret->val);
	} else {
		RETVAL_FALSE;
	}
}
/* }}} */

/* {{{ proto string mb_decode_mimeheader(string string)
   Decodes the MIME "encoded-word" in the string */
PHP_FUNCTION(mb_decode_mimeheader)
{
	mbfl_string string, result, *ret;
	size_t string_len;

	mbfl_string_init(&string);
	string.no_language = MBSTRG(language);
	string.no_encoding = MBSTRG(current_internal_encoding)->no_encoding;

	if (zend_parse_parameters(ZEND_NUM_ARGS(), "s", (char **)&string.val, &string_len) == FAILURE) {
		return;
	}

	if (ZEND_SIZE_T_UINT_OVFL(string_len)) {
			php_error_docref(NULL, E_WARNING, "String length overflows the max allowed length of %u", UINT_MAX);
			return;
	}

	string.len = (uint32_t)string_len;

	mbfl_string_init(&result);
	ret = mbfl_mime_header_decode(&string, &result, MBSTRG(current_internal_encoding)->no_encoding);
	if (ret != NULL) {
		// TODO: avoid reallocation ???
		RETVAL_STRINGL((char *)ret->val, ret->len);	/* the string is already strdup()'ed */
		efree(ret->val);
	} else {
		RETVAL_FALSE;
	}
}
/* }}} */

/* {{{ proto string mb_convert_kana(string str [, string option] [, string encoding])
   Conversion between full-width character and half-width character (Japanese) */
PHP_FUNCTION(mb_convert_kana)
{
	int opt, i;
	mbfl_string string, result, *ret;
	char *optstr = NULL;
	size_t optstr_len;
	char *encname = NULL;
	size_t encname_len, string_len;

	mbfl_string_init(&string);
	string.no_language = MBSTRG(language);
	string.no_encoding = MBSTRG(current_internal_encoding)->no_encoding;

	if (zend_parse_parameters(ZEND_NUM_ARGS(), "s|ss", (char **)&string.val, &string_len, &optstr, &optstr_len, &encname, &encname_len) == FAILURE) {
		return;
	}

	if (ZEND_SIZE_T_UINT_OVFL(string_len)) {
			php_error_docref(NULL, E_WARNING, "String length overflows the max allowed length of %u", UINT_MAX);
			return;
	}

	string.len = (uint32_t)string_len;

	/* option */
	if (optstr != NULL) {
		char *p = optstr;
		int n = optstr_len;
		i = 0;
		opt = 0;
		while (i < n) {
			i++;
			switch (*p++) {
			case 'A':
				opt |= 0x1;
				break;
			case 'a':
				opt |= 0x10;
				break;
			case 'R':
				opt |= 0x2;
				break;
			case 'r':
				opt |= 0x20;
				break;
			case 'N':
				opt |= 0x4;
				break;
			case 'n':
				opt |= 0x40;
				break;
			case 'S':
				opt |= 0x8;
				break;
			case 's':
				opt |= 0x80;
				break;
			case 'K':
				opt |= 0x100;
				break;
			case 'k':
				opt |= 0x1000;
				break;
			case 'H':
				opt |= 0x200;
				break;
			case 'h':
				opt |= 0x2000;
				break;
			case 'V':
				opt |= 0x800;
				break;
			case 'C':
				opt |= 0x10000;
				break;
			case 'c':
				opt |= 0x20000;
				break;
			case 'M':
				opt |= 0x100000;
				break;
			case 'm':
				opt |= 0x200000;
				break;
			}
		}
	} else {
		opt = 0x900;
	}

	/* encoding */
	if (encname != NULL) {
		string.no_encoding = mbfl_name2no_encoding(encname);
		if (string.no_encoding == mbfl_no_encoding_invalid) {
			php_error_docref(NULL, E_WARNING, "Unknown encoding \"%s\"", encname);
			RETURN_FALSE;
		}
	}

	ret = mbfl_ja_jp_hantozen(&string, &result, opt);
	if (ret != NULL) {
		// TODO: avoid reallocation ???
		RETVAL_STRINGL((char *)ret->val, ret->len);		/* the string is already strdup()'ed */
		efree(ret->val);
	} else {
		RETVAL_FALSE;
	}
}
/* }}} */

#define PHP_MBSTR_STACK_BLOCK_SIZE 32

/* {{{ proto string mb_convert_variables(string to-encoding, mixed from-encoding, mixed vars [, ...])
   Converts the string resource in variables to desired encoding */
PHP_FUNCTION(mb_convert_variables)
{
	zval *args, *stack, *var, *hash_entry, *hash_entry_ptr, *zfrom_enc;
	HashTable *target_hash;
	mbfl_string string, result, *ret;
	const mbfl_encoding *from_encoding, *to_encoding;
	mbfl_encoding_detector *identd;
	mbfl_buffer_converter *convd;
	int n, argc, stack_level, stack_max;
	size_t to_enc_len;
	size_t elistsz;
	const mbfl_encoding **elist;
	char *to_enc;
	void *ptmp;
<<<<<<< HEAD
=======
	int recursion_error = 0;
>>>>>>> a25f6f89

	if (zend_parse_parameters(ZEND_NUM_ARGS(), "sz+", &to_enc, &to_enc_len, &zfrom_enc, &args, &argc) == FAILURE) {
		return;
	}

	/* new encoding */
	to_encoding = mbfl_name2encoding(to_enc);
	if (!to_encoding) {
		php_error_docref(NULL, E_WARNING, "Unknown encoding \"%s\"", to_enc);
		RETURN_FALSE;
	}

	/* initialize string */
	mbfl_string_init(&string);
	mbfl_string_init(&result);
	from_encoding = MBSTRG(current_internal_encoding);
	string.no_encoding = from_encoding->no_encoding;
	string.no_language = MBSTRG(language);

	/* pre-conversion encoding */
	elist = NULL;
	elistsz = 0;
	switch (Z_TYPE_P(zfrom_enc)) {
		case IS_ARRAY:
			php_mb_parse_encoding_array(zfrom_enc, &elist, &elistsz, 0);
			break;
		default:
			convert_to_string_ex(zfrom_enc);
			php_mb_parse_encoding_list(Z_STRVAL_P(zfrom_enc), Z_STRLEN_P(zfrom_enc), &elist, &elistsz, 0);
			break;
	}

	if (elistsz <= 0) {
		from_encoding = &mbfl_encoding_pass;
	} else if (elistsz == 1) {
		from_encoding = *elist;
	} else {
		/* auto detect */
		from_encoding = NULL;
		stack_max = PHP_MBSTR_STACK_BLOCK_SIZE;
		stack = (zval *)safe_emalloc(stack_max, sizeof(zval), 0);
		stack_level = 0;
		identd = mbfl_encoding_detector_new2(elist, elistsz, MBSTRG(strict_detection));
		if (identd != NULL) {
			n = 0;
			while (n < argc || stack_level > 0) {
				if (stack_level <= 0) {
					var = &args[n++];
					ZVAL_DEREF(var);
					SEPARATE_ZVAL_NOREF(var);
					if (Z_TYPE_P(var) == IS_ARRAY || Z_TYPE_P(var) == IS_OBJECT) {
						target_hash = HASH_OF(var);
						if (target_hash != NULL) {
							zend_hash_internal_pointer_reset(target_hash);
						}
					}
				} else {
					stack_level--;
					var = &stack[stack_level];
				}
				if (Z_TYPE_P(var) == IS_ARRAY || Z_TYPE_P(var) == IS_OBJECT) {
					target_hash = HASH_OF(var);
					if (target_hash != NULL) {
<<<<<<< HEAD
						while ((hash_entry = zend_hash_get_current_data(target_hash)) != NULL) {
=======
						while (zend_hash_get_current_data(target_hash, (void **) &hash_entry) != FAILURE) {
							if (++target_hash->nApplyCount > 1) {
								--target_hash->nApplyCount;
								recursion_error = 1;
								goto detect_end;
							}
>>>>>>> a25f6f89
							zend_hash_move_forward(target_hash);
							if (Z_TYPE_P(hash_entry) == IS_INDIRECT) {
								hash_entry = Z_INDIRECT_P(hash_entry);
							}
							ZVAL_DEREF(hash_entry);
							if (Z_TYPE_P(hash_entry) == IS_ARRAY || Z_TYPE_P(hash_entry) == IS_OBJECT) {
								if (stack_level >= stack_max) {
									stack_max += PHP_MBSTR_STACK_BLOCK_SIZE;
									ptmp = erealloc(stack, sizeof(zval) * stack_max);
									stack = (zval *)ptmp;
								}
								ZVAL_COPY_VALUE(&stack[stack_level], var);
								stack_level++;
								var = hash_entry;
								target_hash = HASH_OF(var);
								if (target_hash != NULL) {
									zend_hash_internal_pointer_reset(target_hash);
									continue;
								}
							} else if (Z_TYPE_P(hash_entry) == IS_STRING) {
								string.val = (unsigned char *)Z_STRVAL_P(hash_entry);
								string.len = Z_STRLEN_P(hash_entry);
								if (mbfl_encoding_detector_feed(identd, &string)) {
									goto detect_end;		/* complete detecting */
								}
							}
						}
					}
				} else if (Z_TYPE_P(var) == IS_STRING) {
					string.val = (unsigned char *)Z_STRVAL_P(var);
					string.len = Z_STRLEN_P(var);
					if (mbfl_encoding_detector_feed(identd, &string)) {
						goto detect_end;		/* complete detecting */
					}
				}
			}
detect_end:
			from_encoding = mbfl_encoding_detector_judge2(identd);
			mbfl_encoding_detector_delete(identd);
		}
		if (recursion_error) {
			while(stack_level-- && (var = stack[stack_level])) {
				if (HASH_OF(*var)->nApplyCount > 1) {
					HASH_OF(*var)->nApplyCount--;
				}
			}
			efree(stack);
			efree(args);
			if (elist != NULL) {
				efree((void *)elist);
			}
			php_error_docref(NULL TSRMLS_CC, E_WARNING, "Cannot handle recursive references");
			RETURN_FALSE;
		}
		efree(stack);

		if (!from_encoding) {
			php_error_docref(NULL, E_WARNING, "Unable to detect encoding");
			from_encoding = &mbfl_encoding_pass;
		}
	}
	if (elist != NULL) {
		efree((void *)elist);
	}
	/* create converter */
	convd = NULL;
	if (from_encoding != &mbfl_encoding_pass) {
		convd = mbfl_buffer_converter_new2(from_encoding, to_encoding, 0);
		if (convd == NULL) {
			php_error_docref(NULL, E_WARNING, "Unable to create converter");
			RETURN_FALSE;
		}
		mbfl_buffer_converter_illegal_mode(convd, MBSTRG(current_filter_illegal_mode));
		mbfl_buffer_converter_illegal_substchar(convd, MBSTRG(current_filter_illegal_substchar));
	}

	/* convert */
	if (convd != NULL) {
		stack_max = PHP_MBSTR_STACK_BLOCK_SIZE;
		stack = (zval*)safe_emalloc(stack_max, sizeof(zval), 0);
		stack_level = 0;
		n = 0;
		while (n < argc || stack_level > 0) {
			if (stack_level <= 0) {
				var = &args[n++];
				ZVAL_DEREF(var);
				SEPARATE_ZVAL_NOREF(var);
				if (Z_TYPE_P(var) == IS_ARRAY || Z_TYPE_P(var) == IS_OBJECT) {
					target_hash = HASH_OF(var);
					if (target_hash != NULL) {
						zend_hash_internal_pointer_reset(target_hash);
					}
				}
			} else {
				stack_level--;
				var = &stack[stack_level];
			}
			if (Z_TYPE_P(var) == IS_ARRAY || Z_TYPE_P(var) == IS_OBJECT) {
				target_hash = HASH_OF(var);
				if (target_hash != NULL) {
					while ((hash_entry_ptr = zend_hash_get_current_data(target_hash)) != NULL) {
						zend_hash_move_forward(target_hash);
<<<<<<< HEAD
						if (Z_TYPE_P(hash_entry_ptr) == IS_INDIRECT) {
							hash_entry_ptr = Z_INDIRECT_P(hash_entry_ptr);
						}
						hash_entry = hash_entry_ptr;
						ZVAL_DEREF(hash_entry);
						if (Z_TYPE_P(hash_entry) == IS_ARRAY || Z_TYPE_P(hash_entry) == IS_OBJECT) {
=======
						if (Z_TYPE_PP(hash_entry) == IS_ARRAY || Z_TYPE_PP(hash_entry) == IS_OBJECT) {
							if (++(HASH_OF(*hash_entry)->nApplyCount) > 1) {
								--(HASH_OF(*hash_entry)->nApplyCount);
								recursion_error = 1;
								goto conv_end;
							}
>>>>>>> a25f6f89
							if (stack_level >= stack_max) {
								stack_max += PHP_MBSTR_STACK_BLOCK_SIZE;
								ptmp = erealloc(stack, sizeof(zval) * stack_max);
								stack = (zval *)ptmp;
							}
							ZVAL_COPY_VALUE(&stack[stack_level], var);
							stack_level++;
							var = hash_entry;
<<<<<<< HEAD
							SEPARATE_ZVAL(hash_entry);
							target_hash = HASH_OF(var);
=======
							target_hash = HASH_OF(*var);
>>>>>>> a25f6f89
							if (target_hash != NULL) {
								zend_hash_internal_pointer_reset(target_hash);
								continue;
							}
						} else if (Z_TYPE_P(hash_entry) == IS_STRING) {
							string.val = (unsigned char *)Z_STRVAL_P(hash_entry);
							string.len = Z_STRLEN_P(hash_entry);
							ret = mbfl_buffer_converter_feed_result(convd, &string, &result);
							if (ret != NULL) {
<<<<<<< HEAD
								zval_ptr_dtor(hash_entry_ptr);
								// TODO: avoid reallocation ???
								ZVAL_STRINGL(hash_entry_ptr, (char *)ret->val, ret->len);
								efree(ret->val);
							}
						}
					}
				}
			} else if (Z_TYPE_P(var) == IS_STRING) {
				string.val = (unsigned char *)Z_STRVAL_P(var);
				string.len = Z_STRLEN_P(var);
				ret = mbfl_buffer_converter_feed_result(convd, &string, &result);
				if (ret != NULL) {
					zval_ptr_dtor(var);
					// TODO: avoid reallocation ???
					ZVAL_STRINGL(var, (char *)ret->val, ret->len);
					efree(ret->val);
=======
								if (Z_REFCOUNT_PP(hash_entry) > 1) {
									Z_DELREF_PP(hash_entry);
									MAKE_STD_ZVAL(*hash_entry);
								} else {
									zval_dtor(*hash_entry);
								}
								ZVAL_STRINGL(*hash_entry, (char *)ret->val, ret->len, 0);
							}
						}
					}
				}
			} else if (Z_TYPE_PP(var) == IS_STRING) {
				string.val = (unsigned char *)Z_STRVAL_PP(var);
				string.len = Z_STRLEN_PP(var);
				ret = mbfl_buffer_converter_feed_result(convd, &string, &result);
				if (ret != NULL) {
					zval_dtor(*var);
					ZVAL_STRINGL(*var, (char *)ret->val, ret->len, 0);
>>>>>>> a25f6f89
				}
			}
		}

conv_end:
		MBSTRG(illegalchars) += mbfl_buffer_illegalchars(convd);
		mbfl_buffer_converter_delete(convd);

		if (recursion_error) {
			while(stack_level-- && (var = stack[stack_level])) {
				if (HASH_OF(*var)->nApplyCount > 1) {
					HASH_OF(*var)->nApplyCount--;
				}
			}
			efree(stack);
			efree(args);
			php_error_docref(NULL TSRMLS_CC, E_WARNING, "Cannot handle recursive references");
			RETURN_FALSE;
		}
		efree(stack);
	}

	if (from_encoding) {
		RETURN_STRING(from_encoding->name);
	} else {
		RETURN_FALSE;
	}
}
/* }}} */

/* {{{ HTML numeric entity */
/* {{{ static void php_mb_numericentity_exec() */
static void
php_mb_numericentity_exec(INTERNAL_FUNCTION_PARAMETERS, int type)
{
	char *str, *encoding = NULL;
	size_t str_len, encoding_len;
	zval *zconvmap, *hash_entry;
	HashTable *target_hash;
	int i, *convmap, *mapelm, mapsize=0;
	zend_bool is_hex = 0;
	mbfl_string string, result, *ret;
	enum mbfl_no_encoding no_encoding;

	if (zend_parse_parameters(ZEND_NUM_ARGS(), "sz|sb", &str, &str_len, &zconvmap, &encoding, &encoding_len, &is_hex) == FAILURE) {
		return;
	}

	mbfl_string_init(&string);
	string.no_language = MBSTRG(language);
	string.no_encoding = MBSTRG(current_internal_encoding)->no_encoding;
	string.val = (unsigned char *)str;
	string.len = str_len;

	/* encoding */
	if (encoding && encoding_len > 0) {
		no_encoding = mbfl_name2no_encoding(encoding);
		if (no_encoding == mbfl_no_encoding_invalid) {
			php_error_docref(NULL, E_WARNING, "Unknown encoding \"%s\"", encoding);
			RETURN_FALSE;
		} else {
			string.no_encoding = no_encoding;
		}
	}

	if (type == 0 && is_hex) {
		type = 2; /* output in hex format */
	}

	/* conversion map */
	convmap = NULL;
	if (Z_TYPE_P(zconvmap) == IS_ARRAY) {
		target_hash = Z_ARRVAL_P(zconvmap);
		i = zend_hash_num_elements(target_hash);
		if (i > 0) {
			convmap = (int *)safe_emalloc(i, sizeof(int), 0);
			mapelm = convmap;
			mapsize = 0;
			ZEND_HASH_FOREACH_VAL(target_hash, hash_entry) {
				convert_to_long_ex(hash_entry);
				*mapelm++ = Z_LVAL_P(hash_entry);
				mapsize++;
			} ZEND_HASH_FOREACH_END();
		}
	}
	if (convmap == NULL) {
		RETURN_FALSE;
	}
	mapsize /= 4;

	ret = mbfl_html_numeric_entity(&string, &result, convmap, mapsize, type);
	if (ret != NULL) {
		// TODO: avoid reallocation ???
		RETVAL_STRINGL((char *)ret->val, ret->len);
		efree(ret->val);
	} else {
		RETVAL_FALSE;
	}
	efree((void *)convmap);
}
/* }}} */

/* {{{ proto string mb_encode_numericentity(string string, array convmap [, string encoding [, bool is_hex]])
   Converts specified characters to HTML numeric entities */
PHP_FUNCTION(mb_encode_numericentity)
{
	php_mb_numericentity_exec(INTERNAL_FUNCTION_PARAM_PASSTHRU, 0);
}
/* }}} */

/* {{{ proto string mb_decode_numericentity(string string, array convmap [, string encoding])
   Converts HTML numeric entities to character code */
PHP_FUNCTION(mb_decode_numericentity)
{
	php_mb_numericentity_exec(INTERNAL_FUNCTION_PARAM_PASSTHRU, 1);
}
/* }}} */
/* }}} */

/* {{{ proto int mb_send_mail(string to, string subject, string message [, string additional_headers [, string additional_parameters]])
 *  Sends an email message with MIME scheme
 */

#define SKIP_LONG_HEADER_SEP_MBSTRING(str, pos)										\
	if (str[pos] == '\r' && str[pos + 1] == '\n' && (str[pos + 2] == ' ' || str[pos + 2] == '\t')) {	\
		pos += 2;											\
		while (str[pos + 1] == ' ' || str[pos + 1] == '\t') {							\
			pos++;											\
		}												\
		continue;											\
	}

#define MAIL_ASCIIZ_CHECK_MBSTRING(str, len)			\
	pp = str;					\
	ee = pp + len;					\
	while ((pp = memchr(pp, '\0', (ee - pp)))) {	\
		*pp = ' ';				\
	}						\

static int _php_mbstr_parse_mail_headers(HashTable *ht, const char *str, size_t str_len)
{
	const char *ps;
	size_t icnt;
	int state = 0;
	int crlf_state = -1;
	char *token = NULL;
	size_t token_pos = 0;
	zend_string *fld_name, *fld_val;

	ps = str;
	icnt = str_len;
	fld_name = fld_val = NULL;

	/*
	 *             C o n t e n t - T y p e :   t e x t / h t m l \r\n
	 *             ^ ^^^^^^^^^^^^^^^^^^^^^ ^^^ ^^^^^^^^^^^^^^^^^ ^^^^
	 *      state  0            1           2          3
	 *
	 *             C o n t e n t - T y p e :   t e x t / h t m l \r\n
	 *             ^ ^^^^^^^^^^^^^^^^^^^^^^^^^^^^^^^^^^^^^^^^^^^ ^^^^
	 * crlf_state -1                       0                     1 -1
	 *
	 */

	while (icnt > 0) {
		switch (*ps) {
			case ':':
				if (crlf_state == 1) {
					token_pos++;
				}

				if (state == 0 || state == 1) {
					if(token && token_pos > 0) {
						fld_name = zend_string_init(token, token_pos, 0);
					}
					state = 2;
				} else {
					token_pos++;
				}

				crlf_state = 0;
				break;

			case '\n':
				if (crlf_state == -1) {
					goto out;
				}
				crlf_state = -1;
				break;

			case '\r':
				if (crlf_state == 1) {
					token_pos++;
				} else {
					crlf_state = 1;
				}
				break;

			case ' ': case '\t':
				if (crlf_state == -1) {
					if (state == 3) {
						/* continuing from the previous line */
						state = 4;
					} else {
						/* simply skipping this new line */
						state = 5;
					}
				} else {
					if (crlf_state == 1) {
						token_pos++;
					}
					if (state == 1 || state == 3) {
						token_pos++;
					}
				}
				crlf_state = 0;
				break;

			default:
				switch (state) {
					case 0:
						token = (char*)ps;
						token_pos = 0;
						state = 1;
						break;

					case 2:
						if (crlf_state != -1) {
							token = (char*)ps;
							token_pos = 0;

							state = 3;
							break;
						}
						/* break is missing intentionally */

					case 3:
						if (crlf_state == -1) {
							if(token && token_pos > 0) {
								fld_val = zend_string_init(token, token_pos, 0);
							}

							if (fld_name != NULL && fld_val != NULL) {
								zval val;
								/* FIXME: some locale free implementation is
								 * really required here,,, */
								php_strtoupper(ZSTR_VAL(fld_name), ZSTR_LEN(fld_name));
								ZVAL_STR(&val, fld_val);

								zend_hash_update(ht, fld_name, &val);

								zend_string_release(fld_name);
							}

							fld_name = fld_val = NULL;
							token = (char*)ps;
							token_pos = 0;

							state = 1;
						}
						break;

					case 4:
						token_pos++;
						state = 3;
						break;
				}

				if (crlf_state == 1) {
					token_pos++;
				}

				token_pos++;

				crlf_state = 0;
				break;
		}
		ps++, icnt--;
	}
out:
	if (state == 2) {
		token = "";
		token_pos = 0;

		state = 3;
	}
	if (state == 3) {
		if(token && token_pos > 0) {
			fld_val = zend_string_init(token, token_pos, 0);
		}
		if (fld_name != NULL && fld_val != NULL) {
			zval val;
			/* FIXME: some locale free implementation is
			 * really required here,,, */
			php_strtoupper(ZSTR_VAL(fld_name), ZSTR_LEN(fld_name));
			ZVAL_STR(&val, fld_val);

			zend_hash_update(ht, fld_name, &val);

			zend_string_release(fld_name);
		}
	}
	return state;
}

PHP_FUNCTION(mb_send_mail)
{
	int n;
	char *to = NULL;
	size_t to_len;
	char *message = NULL;
	size_t message_len;
	char *headers = NULL;
	size_t headers_len;
	char *subject = NULL;
	zend_string *extra_cmd = NULL;
	size_t subject_len;
	int i;
	char *to_r = NULL;
	char *force_extra_parameters = INI_STR("mail.force_extra_parameters");
	struct {
		int cnt_type:1;
		int cnt_trans_enc:1;
	} suppressed_hdrs = { 0, 0 };

	char *message_buf = NULL, *subject_buf = NULL, *p;
	mbfl_string orig_str, conv_str;
	mbfl_string *pstr;	/* pointer to mbfl string for return value */
	enum mbfl_no_encoding
		tran_cs,	/* transfar text charset */
		head_enc,	/* header transfar encoding */
		body_enc;	/* body transfar encoding */
	mbfl_memory_device device;	/* automatic allocateable buffer for additional header */
	const mbfl_language *lang;
	int err = 0;
	HashTable ht_headers;
	zval *s;
	extern void mbfl_memory_device_unput(mbfl_memory_device *device);
	char *pp, *ee;

	/* initialize */
	mbfl_memory_device_init(&device, 0, 0);
	mbfl_string_init(&orig_str);
	mbfl_string_init(&conv_str);

	/* character-set, transfer-encoding */
	tran_cs = mbfl_no_encoding_utf8;
	head_enc = mbfl_no_encoding_base64;
	body_enc = mbfl_no_encoding_base64;
	lang = mbfl_no2language(MBSTRG(language));
	if (lang != NULL) {
		tran_cs = lang->mail_charset;
		head_enc = lang->mail_header_encoding;
		body_enc = lang->mail_body_encoding;
	}

	if (zend_parse_parameters(ZEND_NUM_ARGS(), "sss|sS", &to, &to_len, &subject, &subject_len, &message, &message_len, &headers, &headers_len, &extra_cmd) == FAILURE) {
		return;
	}

	/* ASCIIZ check */
	MAIL_ASCIIZ_CHECK_MBSTRING(to, to_len);
	MAIL_ASCIIZ_CHECK_MBSTRING(subject, subject_len);
	MAIL_ASCIIZ_CHECK_MBSTRING(message, message_len);
	if (headers) {
		MAIL_ASCIIZ_CHECK_MBSTRING(headers, headers_len);
	}
	if (extra_cmd) {
		MAIL_ASCIIZ_CHECK_MBSTRING(ZSTR_VAL(extra_cmd), ZSTR_LEN(extra_cmd));
	}

	zend_hash_init(&ht_headers, 0, NULL, ZVAL_PTR_DTOR, 0);

	if (headers != NULL) {
		_php_mbstr_parse_mail_headers(&ht_headers, headers, headers_len);
	}

	if ((s = zend_hash_str_find(&ht_headers, "CONTENT-TYPE", sizeof("CONTENT-TYPE") - 1))) {
		char *tmp;
		char *param_name;
		char *charset = NULL;

		ZEND_ASSERT(Z_TYPE_P(s) == IS_STRING);
		p = strchr(Z_STRVAL_P(s), ';');

		if (p != NULL) {
			/* skipping the padded spaces */
			do {
				++p;
			} while (*p == ' ' || *p == '\t');

			if (*p != '\0') {
				if ((param_name = php_strtok_r(p, "= ", &tmp)) != NULL) {
					if (strcasecmp(param_name, "charset") == 0) {
						enum mbfl_no_encoding _tran_cs = tran_cs;

						charset = php_strtok_r(NULL, "= \"", &tmp);
						if (charset != NULL) {
							_tran_cs = mbfl_name2no_encoding(charset);
						}

						if (_tran_cs == mbfl_no_encoding_invalid) {
							php_error_docref(NULL, E_WARNING, "Unsupported charset \"%s\" - will be regarded as ascii", charset);
							_tran_cs = mbfl_no_encoding_ascii;
						}
						tran_cs = _tran_cs;
					}
				}
			}
		}
		suppressed_hdrs.cnt_type = 1;
	}

	if ((s = zend_hash_str_find(&ht_headers, "CONTENT-TRANSFER-ENCODING", sizeof("CONTENT-TRANSFER-ENCODING") - 1))) {
		enum mbfl_no_encoding _body_enc;

		ZEND_ASSERT(Z_TYPE_P(s) == IS_STRING);
		_body_enc = mbfl_name2no_encoding(Z_STRVAL_P(s));
		switch (_body_enc) {
			case mbfl_no_encoding_base64:
			case mbfl_no_encoding_7bit:
			case mbfl_no_encoding_8bit:
				body_enc = _body_enc;
				break;

			default:
				php_error_docref(NULL, E_WARNING, "Unsupported transfer encoding \"%s\" - will be regarded as 8bit", Z_STRVAL_P(s));
				body_enc =	mbfl_no_encoding_8bit;
				break;
		}
		suppressed_hdrs.cnt_trans_enc = 1;
	}

	/* To: */
	if (to != NULL) {
		if (to_len > 0) {
			to_r = estrndup(to, to_len);
			for (; to_len; to_len--) {
				if (!isspace((unsigned char) to_r[to_len - 1])) {
					break;
				}
				to_r[to_len - 1] = '\0';
			}
			for (i = 0; to_r[i]; i++) {
			if (iscntrl((unsigned char) to_r[i])) {
				/* According to RFC 822, section 3.1.1 long headers may be separated into
				 * parts using CRLF followed at least one linear-white-space character ('\t' or ' ').
				 * To prevent these separators from being replaced with a space, we use the
				 * SKIP_LONG_HEADER_SEP_MBSTRING to skip over them.
				 */
				SKIP_LONG_HEADER_SEP_MBSTRING(to_r, i);
				to_r[i] = ' ';
			}
			}
		} else {
			to_r = to;
		}
	} else {
		php_error_docref(NULL, E_WARNING, "Missing To: field");
		err = 1;
	}

	/* Subject: */
	if (subject != NULL) {
		orig_str.no_language = MBSTRG(language);
		orig_str.val = (unsigned char *)subject;
		orig_str.len = subject_len;
		orig_str.no_encoding = MBSTRG(current_internal_encoding)->no_encoding;
		if (orig_str.no_encoding == mbfl_no_encoding_invalid || orig_str.no_encoding == mbfl_no_encoding_pass) {
			const mbfl_encoding *encoding = mbfl_identify_encoding2(&orig_str, MBSTRG(current_detect_order_list), MBSTRG(current_detect_order_list_size), MBSTRG(strict_detection));
			orig_str.no_encoding = encoding ? encoding->no_encoding: mbfl_no_encoding_invalid;
		}
		pstr = mbfl_mime_header_encode(&orig_str, &conv_str, tran_cs, head_enc, "\n", sizeof("Subject: [PHP-jp nnnnnnnn]"));
		if (pstr != NULL) {
			subject_buf = subject = (char *)pstr->val;
		}
	} else {
		php_error_docref(NULL, E_WARNING, "Missing Subject: field");
		err = 1;
	}

	/* message body */
	if (message != NULL) {
		orig_str.no_language = MBSTRG(language);
		orig_str.val = (unsigned char *)message;
		orig_str.len = (unsigned int)message_len;
		orig_str.no_encoding = MBSTRG(current_internal_encoding)->no_encoding;

		if (orig_str.no_encoding == mbfl_no_encoding_invalid || orig_str.no_encoding == mbfl_no_encoding_pass) {
			const mbfl_encoding *encoding = mbfl_identify_encoding2(&orig_str, MBSTRG(current_detect_order_list), MBSTRG(current_detect_order_list_size), MBSTRG(strict_detection));
			orig_str.no_encoding = encoding ? encoding->no_encoding: mbfl_no_encoding_invalid;
		}

		pstr = NULL;
		{
			mbfl_string tmpstr;

			if (mbfl_convert_encoding(&orig_str, &tmpstr, tran_cs) != NULL) {
				tmpstr.no_encoding=mbfl_no_encoding_8bit;
				pstr = mbfl_convert_encoding(&tmpstr, &conv_str, body_enc);
				efree(tmpstr.val);
			}
		}
		if (pstr != NULL) {
			message_buf = message = (char *)pstr->val;
		}
	} else {
		/* this is not really an error, so it is allowed. */
		php_error_docref(NULL, E_WARNING, "Empty message body");
		message = NULL;
	}

	/* other headers */
#define PHP_MBSTR_MAIL_MIME_HEADER1 "MIME-Version: 1.0"
#define PHP_MBSTR_MAIL_MIME_HEADER2 "Content-Type: text/plain"
#define PHP_MBSTR_MAIL_MIME_HEADER3 "; charset="
#define PHP_MBSTR_MAIL_MIME_HEADER4 "Content-Transfer-Encoding: "
	if (headers != NULL) {
		p = headers;
		n = headers_len;
		mbfl_memory_device_strncat(&device, p, n);
		if (n > 0 && p[n - 1] != '\n') {
			mbfl_memory_device_strncat(&device, "\n", 1);
		}
	}

	if (!zend_hash_str_exists(&ht_headers, "MIME-VERSION", sizeof("MIME-VERSION") - 1)) {
		mbfl_memory_device_strncat(&device, PHP_MBSTR_MAIL_MIME_HEADER1, sizeof(PHP_MBSTR_MAIL_MIME_HEADER1) - 1);
		mbfl_memory_device_strncat(&device, "\n", 1);
	}

	if (!suppressed_hdrs.cnt_type) {
		mbfl_memory_device_strncat(&device, PHP_MBSTR_MAIL_MIME_HEADER2, sizeof(PHP_MBSTR_MAIL_MIME_HEADER2) - 1);

		p = (char *)mbfl_no2preferred_mime_name(tran_cs);
		if (p != NULL) {
			mbfl_memory_device_strncat(&device, PHP_MBSTR_MAIL_MIME_HEADER3, sizeof(PHP_MBSTR_MAIL_MIME_HEADER3) - 1);
			mbfl_memory_device_strcat(&device, p);
		}
		mbfl_memory_device_strncat(&device, "\n", 1);
	}
	if (!suppressed_hdrs.cnt_trans_enc) {
		mbfl_memory_device_strncat(&device, PHP_MBSTR_MAIL_MIME_HEADER4, sizeof(PHP_MBSTR_MAIL_MIME_HEADER4) - 1);
		p = (char *)mbfl_no2preferred_mime_name(body_enc);
		if (p == NULL) {
			p = "7bit";
		}
		mbfl_memory_device_strcat(&device, p);
		mbfl_memory_device_strncat(&device, "\n", 1);
	}

	mbfl_memory_device_unput(&device);
	mbfl_memory_device_output('\0', &device);
	headers = (char *)device.buffer;

	if (force_extra_parameters) {
		extra_cmd = php_escape_shell_cmd(force_extra_parameters);
	} else if (extra_cmd) {
		extra_cmd = php_escape_shell_cmd(ZSTR_VAL(extra_cmd));
	}

	if (!err && php_mail(to_r, subject, message, headers, extra_cmd ? ZSTR_VAL(extra_cmd) : NULL)) {
		RETVAL_TRUE;
	} else {
		RETVAL_FALSE;
	}

	if (extra_cmd) {
		zend_string_release(extra_cmd);
	}

	if (to_r != to) {
		efree(to_r);
	}
	if (subject_buf) {
		efree((void *)subject_buf);
	}
	if (message_buf) {
		efree((void *)message_buf);
	}
	mbfl_memory_device_clear(&device);
	zend_hash_destroy(&ht_headers);
}

#undef SKIP_LONG_HEADER_SEP_MBSTRING
#undef MAIL_ASCIIZ_CHECK_MBSTRING
#undef PHP_MBSTR_MAIL_MIME_HEADER1
#undef PHP_MBSTR_MAIL_MIME_HEADER2
#undef PHP_MBSTR_MAIL_MIME_HEADER3
#undef PHP_MBSTR_MAIL_MIME_HEADER4
/* }}} */

/* {{{ proto mixed mb_get_info([string type])
   Returns the current settings of mbstring */
PHP_FUNCTION(mb_get_info)
{
	char *typ = NULL;
	size_t typ_len;
	size_t n;
	char *name;
	const struct mb_overload_def *over_func;
	zval row1, row2;
	const mbfl_language *lang = mbfl_no2language(MBSTRG(language));
	const mbfl_encoding **entry;

	if (zend_parse_parameters(ZEND_NUM_ARGS(), "|s", &typ, &typ_len) == FAILURE) {
		return;
	}

	if (!typ || !strcasecmp("all", typ)) {
		array_init(return_value);
		if (MBSTRG(current_internal_encoding)) {
			add_assoc_string(return_value, "internal_encoding", (char *)MBSTRG(current_internal_encoding)->name);
		}
		if (MBSTRG(http_input_identify)) {
			add_assoc_string(return_value, "http_input", (char *)MBSTRG(http_input_identify)->name);
		}
		if (MBSTRG(current_http_output_encoding)) {
			add_assoc_string(return_value, "http_output", (char *)MBSTRG(current_http_output_encoding)->name);
		}
		if ((name = (char *)zend_ini_string("mbstring.http_output_conv_mimetypes", sizeof("mbstring.http_output_conv_mimetypes") - 1, 0)) != NULL) {
			add_assoc_string(return_value, "http_output_conv_mimetypes", name);
		}
		add_assoc_long(return_value, "func_overload", MBSTRG(func_overload));
		if (MBSTRG(func_overload)){
			over_func = &(mb_ovld[0]);
			array_init(&row1);
			while (over_func->type > 0) {
				if ((MBSTRG(func_overload) & over_func->type) == over_func->type ) {
					add_assoc_string(&row1, over_func->orig_func, over_func->ovld_func);
				}
				over_func++;
			}
			add_assoc_zval(return_value, "func_overload_list", &row1);
		} else {
			add_assoc_string(return_value, "func_overload_list", "no overload");
 		}
		if (lang != NULL) {
			if ((name = (char *)mbfl_no_encoding2name(lang->mail_charset)) != NULL) {
				add_assoc_string(return_value, "mail_charset", name);
			}
			if ((name = (char *)mbfl_no_encoding2name(lang->mail_header_encoding)) != NULL) {
				add_assoc_string(return_value, "mail_header_encoding", name);
			}
			if ((name = (char *)mbfl_no_encoding2name(lang->mail_body_encoding)) != NULL) {
				add_assoc_string(return_value, "mail_body_encoding", name);
			}
		}
		add_assoc_long(return_value, "illegal_chars", MBSTRG(illegalchars));
		if (MBSTRG(encoding_translation)) {
			add_assoc_string(return_value, "encoding_translation", "On");
		} else {
			add_assoc_string(return_value, "encoding_translation", "Off");
		}
		if ((name = (char *)mbfl_no_language2name(MBSTRG(language))) != NULL) {
			add_assoc_string(return_value, "language", name);
		}
		n = MBSTRG(current_detect_order_list_size);
		entry = MBSTRG(current_detect_order_list);
		if (n > 0) {
			size_t i;
			array_init(&row2);
			for (i = 0; i < n; i++) {
				add_next_index_string(&row2, (*entry)->name);
				entry++;
			}
			add_assoc_zval(return_value, "detect_order", &row2);
		}
		if (MBSTRG(current_filter_illegal_mode) == MBFL_OUTPUTFILTER_ILLEGAL_MODE_NONE) {
			add_assoc_string(return_value, "substitute_character", "none");
		} else if (MBSTRG(current_filter_illegal_mode) == MBFL_OUTPUTFILTER_ILLEGAL_MODE_LONG) {
			add_assoc_string(return_value, "substitute_character", "long");
		} else if (MBSTRG(current_filter_illegal_mode) == MBFL_OUTPUTFILTER_ILLEGAL_MODE_ENTITY) {
			add_assoc_string(return_value, "substitute_character", "entity");
		} else {
			add_assoc_long(return_value, "substitute_character", MBSTRG(current_filter_illegal_substchar));
		}
		if (MBSTRG(strict_detection)) {
			add_assoc_string(return_value, "strict_detection", "On");
		} else {
			add_assoc_string(return_value, "strict_detection", "Off");
		}
	} else if (!strcasecmp("internal_encoding", typ)) {
		if (MBSTRG(current_internal_encoding)) {
			RETVAL_STRING((char *)MBSTRG(current_internal_encoding)->name);
		}
	} else if (!strcasecmp("http_input", typ)) {
		if (MBSTRG(http_input_identify)) {
			RETVAL_STRING((char *)MBSTRG(http_input_identify)->name);
		}
	} else if (!strcasecmp("http_output", typ)) {
		if (MBSTRG(current_http_output_encoding)) {
			RETVAL_STRING((char *)MBSTRG(current_http_output_encoding)->name);
		}
	} else if (!strcasecmp("http_output_conv_mimetypes", typ)) {
		if ((name = (char *)zend_ini_string("mbstring.http_output_conv_mimetypes", sizeof("mbstring.http_output_conv_mimetypes") - 1, 0)) != NULL) {
			RETVAL_STRING(name);
		}
	} else if (!strcasecmp("func_overload", typ)) {
 		RETVAL_LONG(MBSTRG(func_overload));
	} else if (!strcasecmp("func_overload_list", typ)) {
		if (MBSTRG(func_overload)){
				over_func = &(mb_ovld[0]);
				array_init(return_value);
				while (over_func->type > 0) {
					if ((MBSTRG(func_overload) & over_func->type) == over_func->type ) {
						add_assoc_string(return_value, over_func->orig_func, over_func->ovld_func);
					}
					over_func++;
				}
		} else {
			RETVAL_STRING("no overload");
		}
	} else if (!strcasecmp("mail_charset", typ)) {
		if (lang != NULL && (name = (char *)mbfl_no_encoding2name(lang->mail_charset)) != NULL) {
			RETVAL_STRING(name);
		}
	} else if (!strcasecmp("mail_header_encoding", typ)) {
		if (lang != NULL && (name = (char *)mbfl_no_encoding2name(lang->mail_header_encoding)) != NULL) {
			RETVAL_STRING(name);
		}
	} else if (!strcasecmp("mail_body_encoding", typ)) {
		if (lang != NULL && (name = (char *)mbfl_no_encoding2name(lang->mail_body_encoding)) != NULL) {
			RETVAL_STRING(name);
		}
	} else if (!strcasecmp("illegal_chars", typ)) {
		RETVAL_LONG(MBSTRG(illegalchars));
	} else if (!strcasecmp("encoding_translation", typ)) {
		if (MBSTRG(encoding_translation)) {
			RETVAL_STRING("On");
		} else {
			RETVAL_STRING("Off");
		}
	} else if (!strcasecmp("language", typ)) {
		if ((name = (char *)mbfl_no_language2name(MBSTRG(language))) != NULL) {
			RETVAL_STRING(name);
		}
	} else if (!strcasecmp("detect_order", typ)) {
		n = MBSTRG(current_detect_order_list_size);
		entry = MBSTRG(current_detect_order_list);
		if (n > 0) {
			size_t i;
			array_init(return_value);
			for (i = 0; i < n; i++) {
				add_next_index_string(return_value, (*entry)->name);
				entry++;
			}
		}
	} else if (!strcasecmp("substitute_character", typ)) {
		if (MBSTRG(current_filter_illegal_mode) == MBFL_OUTPUTFILTER_ILLEGAL_MODE_NONE) {
			RETVAL_STRING("none");
		} else if (MBSTRG(current_filter_illegal_mode) == MBFL_OUTPUTFILTER_ILLEGAL_MODE_LONG) {
			RETVAL_STRING("long");
		} else if (MBSTRG(current_filter_illegal_mode) == MBFL_OUTPUTFILTER_ILLEGAL_MODE_ENTITY) {
			RETVAL_STRING("entity");
		} else {
			RETVAL_LONG(MBSTRG(current_filter_illegal_substchar));
		}
	} else if (!strcasecmp("strict_detection", typ)) {
		if (MBSTRG(strict_detection)) {
			RETVAL_STRING("On");
		} else {
			RETVAL_STRING("Off");
		}
	} else {
		RETURN_FALSE;
	}
}
/* }}} */

/* {{{ proto bool mb_check_encoding([string var[, string encoding]])
   Check if the string is valid for the specified encoding */
PHP_FUNCTION(mb_check_encoding)
{
	char *var = NULL;
	size_t var_len;
	char *enc = NULL;
	size_t enc_len;
	mbfl_buffer_converter *convd;
	const mbfl_encoding *encoding = MBSTRG(current_internal_encoding);
	mbfl_string string, result, *ret = NULL;
	long illegalchars = 0;

	if (zend_parse_parameters(ZEND_NUM_ARGS(), "|ss", &var, &var_len, &enc, &enc_len) == FAILURE) {
		return;
	}

	if (var == NULL) {
		RETURN_BOOL(MBSTRG(illegalchars) == 0);
	}

	if (enc != NULL) {
		encoding = mbfl_name2encoding(enc);
		if (!encoding || encoding == &mbfl_encoding_pass) {
			php_error_docref(NULL, E_WARNING, "Invalid encoding \"%s\"", enc);
			RETURN_FALSE;
		}
	}

	convd = mbfl_buffer_converter_new2(encoding, encoding, 0);
	if (convd == NULL) {
		php_error_docref(NULL, E_WARNING, "Unable to create converter");
		RETURN_FALSE;
	}
	mbfl_buffer_converter_illegal_mode(convd, MBFL_OUTPUTFILTER_ILLEGAL_MODE_NONE);
	mbfl_buffer_converter_illegal_substchar(convd, 0);

	/* initialize string */
	mbfl_string_init_set(&string, mbfl_no_language_neutral, encoding->no_encoding);
	mbfl_string_init(&result);

	string.val = (unsigned char *)var;
	string.len = var_len;
	ret = mbfl_buffer_converter_feed_result(convd, &string, &result);
	illegalchars = mbfl_buffer_illegalchars(convd);
	mbfl_buffer_converter_delete(convd);

	RETVAL_FALSE;
	if (ret != NULL) {
		if (illegalchars == 0 && string.len == result.len && memcmp(string.val, result.val, string.len) == 0) {
			RETVAL_TRUE;
		}
		mbfl_string_clear(&result);
	}
}
/* }}} */

/* {{{ php_mb_populate_current_detect_order_list */
static void php_mb_populate_current_detect_order_list(void)
{
	const mbfl_encoding **entry = 0;
	size_t nentries;

	if (MBSTRG(current_detect_order_list)) {
		return;
	}

	if (MBSTRG(detect_order_list) && MBSTRG(detect_order_list_size)) {
		nentries = MBSTRG(detect_order_list_size);
		entry = (const mbfl_encoding **)safe_emalloc(nentries, sizeof(mbfl_encoding*), 0);
		memcpy(entry, MBSTRG(detect_order_list), sizeof(mbfl_encoding*) * nentries);
	} else {
		const enum mbfl_no_encoding *src = MBSTRG(default_detect_order_list);
		size_t i;
		nentries = MBSTRG(default_detect_order_list_size);
		entry = (const mbfl_encoding **)safe_emalloc(nentries, sizeof(mbfl_encoding*), 0);
		for (i = 0; i < nentries; i++) {
			entry[i] = mbfl_no2encoding(src[i]);
		}
	}
	MBSTRG(current_detect_order_list) = entry;
	MBSTRG(current_detect_order_list_size) = nentries;
}
/* }}} */

/* {{{ static int php_mb_encoding_translation() */
static int php_mb_encoding_translation(void)
{
	return MBSTRG(encoding_translation);
}
/* }}} */

/* {{{ MBSTRING_API size_t php_mb_mbchar_bytes_ex() */
MBSTRING_API size_t php_mb_mbchar_bytes_ex(const char *s, const mbfl_encoding *enc)
{
	if (enc != NULL) {
		if (enc->flag & MBFL_ENCTYPE_MBCS) {
			if (enc->mblen_table != NULL) {
				if (s != NULL) return enc->mblen_table[*(unsigned char *)s];
			}
		} else if (enc->flag & (MBFL_ENCTYPE_WCS2BE | MBFL_ENCTYPE_WCS2LE)) {
			return 2;
		} else if (enc->flag & (MBFL_ENCTYPE_WCS4BE | MBFL_ENCTYPE_WCS4LE)) {
			return 4;
		}
	}
	return 1;
}
/* }}} */

/* {{{ MBSTRING_API size_t php_mb_mbchar_bytes() */
MBSTRING_API size_t php_mb_mbchar_bytes(const char *s)
{
	return php_mb_mbchar_bytes_ex(s, MBSTRG(internal_encoding));
}
/* }}} */

/* {{{ MBSTRING_API char *php_mb_safe_strrchr_ex() */
MBSTRING_API char *php_mb_safe_strrchr_ex(const char *s, unsigned int c, size_t nbytes, const mbfl_encoding *enc)
{
	register const char *p = s;
	char *last=NULL;

	if (nbytes == (size_t)-1) {
		size_t nb = 0;

		while (*p != '\0') {
			if (nb == 0) {
				if ((unsigned char)*p == (unsigned char)c) {
					last = (char *)p;
				}
				nb = php_mb_mbchar_bytes_ex(p, enc);
				if (nb == 0) {
					return NULL; /* something is going wrong! */
				}
			}
			--nb;
			++p;
		}
	} else {
		register size_t bcnt = nbytes;
		register size_t nbytes_char;
		while (bcnt > 0) {
			if ((unsigned char)*p == (unsigned char)c) {
				last = (char *)p;
			}
			nbytes_char = php_mb_mbchar_bytes_ex(p, enc);
			if (bcnt < nbytes_char) {
				return NULL;
			}
			p += nbytes_char;
			bcnt -= nbytes_char;
		}
	}
	return last;
}
/* }}} */

/* {{{ MBSTRING_API char *php_mb_safe_strrchr() */
MBSTRING_API char *php_mb_safe_strrchr(const char *s, unsigned int c, size_t nbytes)
{
	return php_mb_safe_strrchr_ex(s, c, nbytes, MBSTRG(internal_encoding));
}
/* }}} */

/* {{{ MBSTRING_API int php_mb_stripos()
 */
MBSTRING_API int php_mb_stripos(int mode, const char *old_haystack, unsigned int old_haystack_len, const char *old_needle, unsigned int old_needle_len, long offset, const char *from_encoding)
{
	int n;
	mbfl_string haystack, needle;
	n = -1;

	mbfl_string_init(&haystack);
	mbfl_string_init(&needle);
	haystack.no_language = MBSTRG(language);
	haystack.no_encoding = MBSTRG(current_internal_encoding)->no_encoding;
	needle.no_language = MBSTRG(language);
	needle.no_encoding = MBSTRG(current_internal_encoding)->no_encoding;

	do {
		size_t len = 0;
		haystack.val = (unsigned char *)php_unicode_convert_case(PHP_UNICODE_CASE_UPPER, (char *)old_haystack, old_haystack_len, &len, from_encoding);
		haystack.len = len;

		if (!haystack.val) {
			break;
		}

		if (haystack.len <= 0) {
			break;
		}

		needle.val = (unsigned char *)php_unicode_convert_case(PHP_UNICODE_CASE_UPPER, (char *)old_needle, old_needle_len, &len, from_encoding);
		needle.len = len;

		if (!needle.val) {
			break;
		}

		if (needle.len <= 0) {
			break;
		}

		haystack.no_encoding = needle.no_encoding = mbfl_name2no_encoding(from_encoding);
		if (haystack.no_encoding == mbfl_no_encoding_invalid) {
			php_error_docref(NULL, E_WARNING, "Unknown encoding \"%s\"", from_encoding);
			break;
		}

 		{
 			int haystack_char_len = mbfl_strlen(&haystack);

 			if (mode) {
 				if ((offset > 0 && offset > haystack_char_len) ||
 					(offset < 0 && -offset > haystack_char_len)) {
 					php_error_docref(NULL, E_WARNING, "Offset is greater than the length of haystack string");
 					break;
 				}
 			} else {
 				if (offset < 0 || offset > haystack_char_len) {
 					php_error_docref(NULL, E_WARNING, "Offset not contained in string");
 					break;
 				}
 			}
		}

		n = mbfl_strpos(&haystack, &needle, offset, mode);
	} while(0);

	if (haystack.val) {
		efree(haystack.val);
	}

	if (needle.val) {
		efree(needle.val);
	}

	return n;
}
/* }}} */

static void php_mb_gpc_get_detect_order(const zend_encoding ***list, size_t *list_size) /* {{{ */
{
	*list = (const zend_encoding **)MBSTRG(http_input_list);
	*list_size = MBSTRG(http_input_list_size);
}
/* }}} */

static void php_mb_gpc_set_input_encoding(const zend_encoding *encoding) /* {{{ */
{
	MBSTRG(http_input_identify) = (const mbfl_encoding*)encoding;
}
/* }}} */

#endif	/* HAVE_MBSTRING */

/*
 * Local variables:
 * tab-width: 4
 * c-basic-offset: 4
 * End:
 * vim600: fdm=marker
 * vim: noet sw=4 ts=4
 */<|MERGE_RESOLUTION|>--- conflicted
+++ resolved
@@ -3701,10 +3701,7 @@
 	const mbfl_encoding **elist;
 	char *to_enc;
 	void *ptmp;
-<<<<<<< HEAD
-=======
 	int recursion_error = 0;
->>>>>>> a25f6f89
 
 	if (zend_parse_parameters(ZEND_NUM_ARGS(), "sz+", &to_enc, &to_enc_len, &zfrom_enc, &args, &argc) == FAILURE) {
 		return;
@@ -3768,16 +3765,12 @@
 				if (Z_TYPE_P(var) == IS_ARRAY || Z_TYPE_P(var) == IS_OBJECT) {
 					target_hash = HASH_OF(var);
 					if (target_hash != NULL) {
-<<<<<<< HEAD
 						while ((hash_entry = zend_hash_get_current_data(target_hash)) != NULL) {
-=======
-						while (zend_hash_get_current_data(target_hash, (void **) &hash_entry) != FAILURE) {
-							if (++target_hash->nApplyCount > 1) {
-								--target_hash->nApplyCount;
+							if (++target_hash->u.v.nApplyCount > 1) {
+								--target_hash->u.v.nApplyCount;
 								recursion_error = 1;
 								goto detect_end;
 							}
->>>>>>> a25f6f89
 							zend_hash_move_forward(target_hash);
 							if (Z_TYPE_P(hash_entry) == IS_INDIRECT) {
 								hash_entry = Z_INDIRECT_P(hash_entry);
@@ -3819,13 +3812,12 @@
 			mbfl_encoding_detector_delete(identd);
 		}
 		if (recursion_error) {
-			while(stack_level-- && (var = stack[stack_level])) {
-				if (HASH_OF(*var)->nApplyCount > 1) {
-					HASH_OF(*var)->nApplyCount--;
+			while(stack_level-- && (var = &stack[stack_level])) {
+				if (HASH_OF(var)->u.v.nApplyCount > 1) {
+					HASH_OF(var)->u.v.nApplyCount--;
 				}
 			}
 			efree(stack);
-			efree(args);
 			if (elist != NULL) {
 				efree((void *)elist);
 			}
@@ -3880,21 +3872,17 @@
 				if (target_hash != NULL) {
 					while ((hash_entry_ptr = zend_hash_get_current_data(target_hash)) != NULL) {
 						zend_hash_move_forward(target_hash);
-<<<<<<< HEAD
 						if (Z_TYPE_P(hash_entry_ptr) == IS_INDIRECT) {
 							hash_entry_ptr = Z_INDIRECT_P(hash_entry_ptr);
 						}
 						hash_entry = hash_entry_ptr;
 						ZVAL_DEREF(hash_entry);
 						if (Z_TYPE_P(hash_entry) == IS_ARRAY || Z_TYPE_P(hash_entry) == IS_OBJECT) {
-=======
-						if (Z_TYPE_PP(hash_entry) == IS_ARRAY || Z_TYPE_PP(hash_entry) == IS_OBJECT) {
-							if (++(HASH_OF(*hash_entry)->nApplyCount) > 1) {
-								--(HASH_OF(*hash_entry)->nApplyCount);
+							if (++(HASH_OF(hash_entry)->u.v.nApplyCount) > 1) {
+								--(HASH_OF(hash_entry)->u.v.nApplyCount);
 								recursion_error = 1;
 								goto conv_end;
 							}
->>>>>>> a25f6f89
 							if (stack_level >= stack_max) {
 								stack_max += PHP_MBSTR_STACK_BLOCK_SIZE;
 								ptmp = erealloc(stack, sizeof(zval) * stack_max);
@@ -3903,12 +3891,8 @@
 							ZVAL_COPY_VALUE(&stack[stack_level], var);
 							stack_level++;
 							var = hash_entry;
-<<<<<<< HEAD
 							SEPARATE_ZVAL(hash_entry);
 							target_hash = HASH_OF(var);
-=======
-							target_hash = HASH_OF(*var);
->>>>>>> a25f6f89
 							if (target_hash != NULL) {
 								zend_hash_internal_pointer_reset(target_hash);
 								continue;
@@ -3918,7 +3902,6 @@
 							string.len = Z_STRLEN_P(hash_entry);
 							ret = mbfl_buffer_converter_feed_result(convd, &string, &result);
 							if (ret != NULL) {
-<<<<<<< HEAD
 								zval_ptr_dtor(hash_entry_ptr);
 								// TODO: avoid reallocation ???
 								ZVAL_STRINGL(hash_entry_ptr, (char *)ret->val, ret->len);
@@ -3936,26 +3919,6 @@
 					// TODO: avoid reallocation ???
 					ZVAL_STRINGL(var, (char *)ret->val, ret->len);
 					efree(ret->val);
-=======
-								if (Z_REFCOUNT_PP(hash_entry) > 1) {
-									Z_DELREF_PP(hash_entry);
-									MAKE_STD_ZVAL(*hash_entry);
-								} else {
-									zval_dtor(*hash_entry);
-								}
-								ZVAL_STRINGL(*hash_entry, (char *)ret->val, ret->len, 0);
-							}
-						}
-					}
-				}
-			} else if (Z_TYPE_PP(var) == IS_STRING) {
-				string.val = (unsigned char *)Z_STRVAL_PP(var);
-				string.len = Z_STRLEN_PP(var);
-				ret = mbfl_buffer_converter_feed_result(convd, &string, &result);
-				if (ret != NULL) {
-					zval_dtor(*var);
-					ZVAL_STRINGL(*var, (char *)ret->val, ret->len, 0);
->>>>>>> a25f6f89
 				}
 			}
 		}
@@ -3965,13 +3928,12 @@
 		mbfl_buffer_converter_delete(convd);
 
 		if (recursion_error) {
-			while(stack_level-- && (var = stack[stack_level])) {
-				if (HASH_OF(*var)->nApplyCount > 1) {
-					HASH_OF(*var)->nApplyCount--;
+			while(stack_level-- && (var = &stack[stack_level])) {
+				if (HASH_OF(var)->u.v.nApplyCount > 1) {
+					HASH_OF(var)->u.v.nApplyCount--;
 				}
 			}
 			efree(stack);
-			efree(args);
 			php_error_docref(NULL TSRMLS_CC, E_WARNING, "Cannot handle recursive references");
 			RETURN_FALSE;
 		}
