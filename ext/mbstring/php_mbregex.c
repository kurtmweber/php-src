--- conflicted
+++ resolved
@@ -55,14 +55,8 @@
 #define MBREX(g) (MBSTRG(mb_regex_globals)->g)
 
 /* {{{ static void php_mb_regex_free_cache() */
-<<<<<<< HEAD
 static void php_mb_regex_free_cache(zval *el) {
 	onig_free((php_mb_regex_t *)Z_PTR_P(el));
-=======
-static void php_mb_regex_free_cache(php_mb_regex_t **pre)
-{
-	onig_free(*pre);
->>>>>>> 7dde353e
 }
 /* }}} */
 
@@ -83,11 +77,7 @@
 /* }}} */
 
 /* {{{ _php_mb_regex_globals_dtor */
-<<<<<<< HEAD
 static void _php_mb_regex_globals_dtor(zend_mb_regex_globals *pglobals)
-=======
-static void _php_mb_regex_globals_dtor(zend_mb_regex_globals *pglobals TSRMLS_DC)
->>>>>>> 7dde353e
 {
 	zend_hash_destroy(&pglobals->ht_rc);
 }
@@ -866,11 +856,7 @@
 	} else {
 		/* FIXME: this code is not multibyte aware! */
 		convert_to_long_ex(arg_pattern_zval);
-<<<<<<< HEAD
 		pat_buf[0] = (char)Z_LVAL_P(arg_pattern_zval);
-=======
-		pat_buf[0] = (char)Z_LVAL_PP(arg_pattern_zval);
->>>>>>> 7dde353e
 		pat_buf[1] = '\0';
 		pat_buf[2] = '\0';
 		pat_buf[3] = '\0';
@@ -973,7 +959,6 @@
 				smart_str_free(&eval_buf);
 				zval_dtor(&v);
 			} else if (is_callable) {
-<<<<<<< HEAD
 				zval args[1];
 				zval subpats, retval;
 				int i;
@@ -984,27 +969,11 @@
 				}
 
 				ZVAL_COPY_VALUE(&args[0], &subpats);
-=======
-				zval *retval_ptr = NULL;
-				zval **args[1];
-				zval *subpats;
-				int i;
-
-				MAKE_STD_ZVAL(subpats);
-				array_init(subpats);
-
-				for (i = 0; i < regs->num_regs; i++) {
-					add_next_index_stringl(subpats, string + regs->beg[i], regs->end[i] - regs->beg[i], 1);
-				}
-
-				args[0] = &subpats;
->>>>>>> 7dde353e
 				/* null terminate buffer */
 				smart_str_0(&eval_buf);
 
 				arg_replace_fci.param_count = 1;
 				arg_replace_fci.params = args;
-<<<<<<< HEAD
 				arg_replace_fci.retval = &retval;
 				if (zend_call_function(&arg_replace_fci, &arg_replace_fci_cache) == SUCCESS &&
 						!Z_ISUNDEF(retval)) {
@@ -1012,14 +981,6 @@
 					smart_str_appendl(&out_buf, Z_STRVAL(retval), Z_STRLEN(retval));
 					smart_str_free(&eval_buf);
 					zval_ptr_dtor(&retval);
-=======
-				arg_replace_fci.retval_ptr_ptr = &retval_ptr;
-				if (zend_call_function(&arg_replace_fci, &arg_replace_fci_cache TSRMLS_CC) == SUCCESS && arg_replace_fci.retval_ptr_ptr && retval_ptr) {
-					convert_to_string_ex(&retval_ptr);
-					smart_str_appendl(&out_buf, Z_STRVAL_P(retval_ptr), Z_STRLEN_P(retval_ptr));
-					eval_buf.len = 0;
-					zval_ptr_dtor(&retval_ptr);
->>>>>>> 7dde353e
 				} else {
 					if (!EG(exception)) {
 						php_error_docref(NULL, E_WARNING, "Unable to call custom replacement function");
@@ -1033,11 +994,7 @@
 				pos = (OnigUChar *)string + n;
 			} else {
 				if (pos < string_lim) {
-<<<<<<< HEAD
 					smart_str_appendl(&out_buf, (char *)pos, 1);
-=======
-					smart_str_appendl(&out_buf, pos, 1);
->>>>>>> 7dde353e
 				}
 				pos++;
 			}
@@ -1460,11 +1417,7 @@
 /* }}} */
 
 /* {{{ php_mb_regex_set_options */
-<<<<<<< HEAD
 static void _php_mb_regex_set_options(OnigOptionType options, OnigSyntaxType *syntax, OnigOptionType *prev_options, OnigSyntaxType **prev_syntax)
-=======
-static void _php_mb_regex_set_options(OnigOptionType options, OnigSyntaxType *syntax, OnigOptionType *prev_options, OnigSyntaxType **prev_syntax TSRMLS_DC)
->>>>>>> 7dde353e
 {
 	if (prev_options != NULL) {
 		*prev_options = MBREX(regex_default_options);
