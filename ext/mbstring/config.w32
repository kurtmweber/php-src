--- conflicted
+++ resolved
@@ -8,40 +8,6 @@
 
 if (PHP_MBSTRING != "no") {
 
-<<<<<<< HEAD
-	FSO.CopyFile("ext\\mbstring\\libmbfl\\config.h.w32",
-	   	"ext\\mbstring\\libmbfl\\config.h", true);
-	FSO.CopyFile("ext\\mbstring\\oniguruma\\win32\\config.h",
-		"ext\\mbstring\\oniguruma\\config.h", true);
-	
-	EXTENSION("mbstring", "mbstring.c php_unicode.c mb_gpc.c", PHP_MBSTRING_SHARED,
-		"-Iext/mbstring/libmbfl -Iext/mbstring/libmbfl/mbfl \
-		-Iext/mbstring/oniguruma /D NOT_RUBY=1 /D LIBMBFL_EXPORTS=1 \
-		/D HAVE_STDARG_PROTOTYPES=1 /D HAVE_CONFIG_H /D HAVE_STDLIB_H \
-		/D HAVE_STRICMP /D MBFL_DLL_EXPORT=1 /D EXPORT /DZEND_ENABLE_STATIC_TSRMLS_CACHE=1");
-	
-	ADD_SOURCES("ext/mbstring/libmbfl/filters", "html_entities.c \
-		mbfilter_7bit.c mbfilter_ascii.c mbfilter_base64.c mbfilter_big5.c \
-		mbfilter_byte2.c mbfilter_byte4.c mbfilter_cp1251.c mbfilter_cp1252.c \
-		mbfilter_cp866.c mbfilter_cp932.c mbfilter_cp936.c mbfilter_cp51932.c \
-		mbfilter_euc_cn.c mbfilter_euc_jp.c mbfilter_euc_jp_win.c mbfilter_euc_kr.c \
-		mbfilter_euc_tw.c mbfilter_htmlent.c mbfilter_hz.c mbfilter_iso2022_kr.c \
-		mbfilter_iso8859_1.c mbfilter_iso8859_10.c mbfilter_iso8859_13.c \
-		mbfilter_iso8859_14.c mbfilter_iso8859_15.c mbfilter_iso8859_16.c \
-		mbfilter_iso8859_2.c mbfilter_iso8859_3.c mbfilter_iso8859_4.c \
-		mbfilter_iso8859_5.c mbfilter_iso8859_6.c mbfilter_iso8859_7.c \
-		mbfilter_iso8859_8.c mbfilter_iso8859_9.c mbfilter_jis.c \
-		mbfilter_iso2022_jp_ms.c mbfilter_gb18030.c mbfilter_sjis_2004.c \
-		mbfilter_koi8r.c mbfilter_qprint.c mbfilter_sjis.c mbfilter_ucs2.c \
-		mbfilter_ucs4.c mbfilter_uhc.c mbfilter_utf16.c mbfilter_utf32.c \
-		mbfilter_utf7.c mbfilter_utf7imap.c mbfilter_utf8.c mbfilter_utf8_mobile.c \
-		mbfilter_koi8u.c mbfilter_cp1254.c mbfilter_euc_jp_2004.c \
-		mbfilter_uuencode.c mbfilter_armscii8.c mbfilter_cp850.c \
-		mbfilter_cp5022x.c mbfilter_sjis_open.c mbfilter_sjis_mobile.c \
-		mbfilter_sjis_mac.c \
-		mbfilter_iso2022jp_2004.c  mbfilter_iso2022jp_mobile.c \
-		mbfilter_tl_jisx0201_jisx0208.c", "mbstring");
-=======
 	EXTENSION("mbstring", "mbstring.c php_unicode.c mb_gpc.c", PHP_MBSTRING_SHARED);
 
 	if (PHP_LIBMBFL != "no" &&
@@ -53,7 +19,7 @@
 		ADD_FLAG("CFLAGS_MBSTRING", get_define("CFLAGS_LIBMBFL") +
 			" /I ext/mbstring/oniguruma /D NOT_RUBY=1 \
 		          /D HAVE_STDARG_PROTOTYPES=1 /D HAVE_STDLIB_H \
-		          /D HAVE_STRICMP /D EXPORT");
+		          /D HAVE_STRICMP /D EXPORT /DZEND_ENABLE_STATIC_TSRMLS_CACHE=1");
 
 		PHP_INSTALL_HEADERS("ext/mbstring", "mbstring.h oniguruma/oniguruma.h php_mbregex.h php_onig_compat.h");
 	} else {
@@ -62,8 +28,7 @@
 		ADD_FLAG("CFLAGS_MBSTRING", "-Iext/mbstring/libmbfl -Iext/mbstring/libmbfl/mbfl \
 			-Iext/mbstring/oniguruma /D NOT_RUBY=1 /D LIBMBFL_EXPORTS=1 \
 		        /D HAVE_STDARG_PROTOTYPES=1 /D HAVE_CONFIG_H /D HAVE_STDLIB_H \
-		        /D HAVE_STRICMP /D MBFL_DLL_EXPORT=1 /D EXPORT")
->>>>>>> 4dcc8a63
+		        /D HAVE_STRICMP /D MBFL_DLL_EXPORT=1 /D EXPORT /DZEND_ENABLE_STATIC_TSRMLS_CACHE=1")
 
 		FSO.CopyFile("ext\\mbstring\\libmbfl\\config.h.w32",
 		   	"ext\\mbstring\\libmbfl\\config.h", true);
