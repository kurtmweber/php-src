/*
   +----------------------------------------------------------------------+
   | PHP Version 7                                                        |
   +----------------------------------------------------------------------+
   | Copyright (c) 1997-2016 The PHP Group                                |
   +----------------------------------------------------------------------+
   | This source file is subject to version 3.01 of the PHP license,      |
   | that is bundled with this package in the file LICENSE, and is        |
   | available through the world-wide-web at the following url:           |
   | http://www.php.net/license/3_01.txt                                  |
   | If you did not receive a copy of the PHP license and are unable to   |
   | obtain it through the world-wide-web, please send a note to          |
   | license@php.net so we can mail you a copy immediately.               |
   +----------------------------------------------------------------------+
   | Author: Zeev Suraski <zeev@zend.com>                                 |
   +----------------------------------------------------------------------+
 */

/* $Id$ */

#include "php.h"
#include "php_browscap.h"
#include "php_ini.h"
#include "php_string.h"
#include "ext/pcre/php_pcre.h"

#include "zend_ini_scanner.h"
#include "zend_globals.h"

#define BROWSCAP_NUM_CONTAINS 5

typedef struct {
	zend_string *key;
	zend_string *value;
} browscap_kv;

typedef struct {
	zend_string *pattern;
	zend_string *parent;
	uint32_t kv_start;
	uint32_t kv_end;
	/* We ensure that the length fits in 16 bits, so this is fine */
	uint16_t contains_start[BROWSCAP_NUM_CONTAINS];
	uint8_t contains_len[BROWSCAP_NUM_CONTAINS];
	uint8_t prefix_len;
} browscap_entry;

typedef struct {
	HashTable *htab;
	browscap_kv *kv;
	uint32_t kv_used;
	uint32_t kv_size;
	char filename[MAXPATHLEN];
} browser_data;

/* browser data defined in startup phase, eagerly loaded in MINIT */
static browser_data global_bdata = {0};

/* browser data defined in activation phase, lazily loaded in get_browser.
 * Per request and per thread, if applicable */
ZEND_BEGIN_MODULE_GLOBALS(browscap)
	browser_data activation_bdata;
ZEND_END_MODULE_GLOBALS(browscap)

ZEND_DECLARE_MODULE_GLOBALS(browscap)
#define BROWSCAP_G(v) ZEND_MODULE_GLOBALS_ACCESSOR(browscap, v)

#define DEFAULT_SECTION_NAME "Default Browser Capability Settings"

/* OBJECTS_FIXME: This whole extension needs going through. The use of objects looks pretty broken here */

static void browscap_entry_dtor(zval *zvalue)
{
	browscap_entry *entry = Z_PTR_P(zvalue);
	zend_string_release(entry->pattern);
	if (entry->parent) {
		zend_string_release(entry->parent);
	}
	efree(entry);
}

static void browscap_entry_dtor_persistent(zval *zvalue)
{
	browscap_entry *entry = Z_PTR_P(zvalue);
	zend_string_release(entry->pattern);
	if (entry->parent) {
		zend_string_release(entry->parent);
	}
	pefree(entry, 1);
}

static inline zend_bool is_placeholder(char c) {
	return c == '?' || c == '*';
}

/* Length of prefix not containing any wildcards */
static uint8_t browscap_compute_prefix_len(zend_string *pattern) {
	size_t i;
	for (i = 0; i < ZSTR_LEN(pattern); i++) {
		if (is_placeholder(ZSTR_VAL(pattern)[i])) {
			break;
		}
	}
	return MIN(i, UINT8_MAX);
}

static size_t browscap_compute_contains(
		zend_string *pattern, size_t start_pos,
		uint16_t *contains_start, uint8_t *contains_len) {
	size_t i = start_pos;
	/* Find first non-placeholder character after prefix */
	for (; i < ZSTR_LEN(pattern); i++) {
		if (!is_placeholder(ZSTR_VAL(pattern)[i])) {
			/* Skip the case of a single non-placeholder character.
			 * Let's try to find something longer instead. */
			if (i + 1 < ZSTR_LEN(pattern) &&
					!is_placeholder(ZSTR_VAL(pattern)[i + 1])) {
				break;
			}
		}
	}
	*contains_start = i;

	/* Find first placeholder character after that */
	for (; i < ZSTR_LEN(pattern); i++) {
		if (is_placeholder(ZSTR_VAL(pattern)[i])) {
			break;
		}
	}
	*contains_len = MIN(i - *contains_start, UINT8_MAX);
	return i;
}

/* Length of regex, including escapes, anchors, etc. */
static size_t browscap_compute_regex_len(zend_string *pattern) {
	size_t i, len = ZSTR_LEN(pattern);
	for (i = 0; i < ZSTR_LEN(pattern); i++) {
		switch (ZSTR_VAL(pattern)[i]) {
			case '*':
			case '.':
			case '\\':
			case '(':
			case ')':
			case '~':
			case '+':
				len++;
				break;
		}
	}
	
	return len + sizeof("~^$~")-1;
}

static zend_string *browscap_convert_pattern(zend_string *pattern, int persistent) /* {{{ */
{
	size_t i, j=0;
	char *t;
	zend_string *res;
	char *lc_pattern;
	ALLOCA_FLAG(use_heap);

	res = zend_string_alloc(browscap_compute_regex_len(pattern), persistent);
	t = ZSTR_VAL(res);

	lc_pattern = do_alloca(ZSTR_LEN(pattern) + 1, use_heap);
	zend_str_tolower_copy(lc_pattern, ZSTR_VAL(pattern), ZSTR_LEN(pattern));

	t[j++] = '~';
	t[j++] = '^';

	for (i = 0; i < ZSTR_LEN(pattern); i++, j++) {
		switch (lc_pattern[i]) {
			case '?':
				t[j] = '.';
				break;
			case '*':
				t[j++] = '.';
				t[j] = '*';
				break;
			case '.':
				t[j++] = '\\';
				t[j] = '.';
				break;
			case '\\':
				t[j++] = '\\';
				t[j] = '\\';
				break;
			case '(':
				t[j++] = '\\';
				t[j] = '(';
				break;
			case ')':
				t[j++] = '\\';
				t[j] = ')';
				break;
			case '~':
				t[j++] = '\\';
				t[j] = '~';
				break;
			case '+':
				t[j++] = '\\';
				t[j] = '+';
				break;
			default:
				t[j] = lc_pattern[i];
				break;
		}
	}

	t[j++] = '$';
	t[j++] = '~';
	t[j]=0;

	ZSTR_LEN(res) = j;
	free_alloca(lc_pattern, use_heap);
	return res;
}
/* }}} */

typedef struct _browscap_parser_ctx {
	browser_data *bdata;
	browscap_entry *current_entry;
	zend_string *current_section_name;
	zend_string *str_empty;
	zend_string *str_one;
	HashTable str_interned;
} browscap_parser_ctx;

static zend_string *browscap_intern_str(
		browscap_parser_ctx *ctx, zend_string *str) {
	zend_string *interned = zend_hash_find_ptr(&ctx->str_interned, str);
	if (interned) {
		zend_string_addref(interned);
	} else {
		interned = zend_string_copy(str);
		zend_hash_add_new_ptr(&ctx->str_interned, interned, interned);
	}

	return interned;
}

static zend_string *browscap_intern_str_ci(
		browscap_parser_ctx *ctx, zend_string *str, zend_bool persistent) {
	zend_string *lcname;
	zend_string *interned;
	ALLOCA_FLAG(use_heap);

	ZSTR_ALLOCA_ALLOC(lcname, ZSTR_LEN(str), use_heap);
	zend_str_tolower_copy(ZSTR_VAL(lcname), ZSTR_VAL(str), ZSTR_LEN(str));
	interned = zend_hash_find_ptr(&ctx->str_interned, lcname);
	ZSTR_ALLOCA_FREE(lcname, use_heap);

	if (interned) {
		zend_string_addref(interned);
	} else {
		interned = zend_string_dup(lcname, persistent);
		zend_hash_add_new_ptr(&ctx->str_interned, interned, interned);
	}

	return interned;
}

static void browscap_add_kv(
		browser_data *bdata, zend_string *key, zend_string *value, zend_bool persistent) {
	if (bdata->kv_used == bdata->kv_size) {
		bdata->kv_size *= 2;
		bdata->kv = safe_perealloc(bdata->kv, sizeof(browscap_kv), bdata->kv_size, 0, persistent);
	}

	bdata->kv[bdata->kv_used].key = key;
	bdata->kv[bdata->kv_used].value = value;
	bdata->kv_used++;
}

static HashTable *browscap_entry_to_array(browser_data *bdata, browscap_entry *entry) {
	zval tmp;
	uint32_t i;

	HashTable *ht;
	ALLOC_HASHTABLE(ht);
	zend_hash_init(ht, 8, NULL, ZVAL_PTR_DTOR, 0);

	ZVAL_STR(&tmp, browscap_convert_pattern(entry->pattern, 0));
	zend_hash_str_add(ht, "browser_name_regex", sizeof("browser_name_regex")-1, &tmp);

	ZVAL_STR_COPY(&tmp, entry->pattern);
	zend_hash_str_add(ht, "browser_name_pattern", sizeof("browser_name_pattern")-1, &tmp);

	if (entry->parent) {
		ZVAL_STR_COPY(&tmp, entry->parent);
		zend_hash_str_add(ht, "parent", sizeof("parent")-1, &tmp);
	}

	for (i = entry->kv_start; i < entry->kv_end; i++) {
		ZVAL_STR_COPY(&tmp, bdata->kv[i].value);
		zend_hash_add(ht, bdata->kv[i].key, &tmp);
	}

	return ht;
}

static void php_browscap_parser_cb(zval *arg1, zval *arg2, zval *arg3, int callback_type, void *arg) /* {{{ */
{
	browscap_parser_ctx *ctx = arg;
	browser_data *bdata = ctx->bdata;
	int persistent = bdata->htab->u.flags & HASH_FLAG_PERSISTENT;

	if (!arg1) {
		return;
	}

	switch (callback_type) {
		case ZEND_INI_PARSER_ENTRY:
			if (ctx->current_entry != NULL && arg2) {
				zend_string *new_key, *new_value;

				/* Set proper value for true/false settings */
				if ((Z_STRLEN_P(arg2) == 2 && !strncasecmp(Z_STRVAL_P(arg2), "on", sizeof("on") - 1)) ||
					(Z_STRLEN_P(arg2) == 3 && !strncasecmp(Z_STRVAL_P(arg2), "yes", sizeof("yes") - 1)) ||
					(Z_STRLEN_P(arg2) == 4 && !strncasecmp(Z_STRVAL_P(arg2), "true", sizeof("true") - 1))
				) {
					new_value = zend_string_copy(ctx->str_one);
				} else if (
					(Z_STRLEN_P(arg2) == 2 && !strncasecmp(Z_STRVAL_P(arg2), "no", sizeof("no") - 1)) ||
					(Z_STRLEN_P(arg2) == 3 && !strncasecmp(Z_STRVAL_P(arg2), "off", sizeof("off") - 1)) ||
					(Z_STRLEN_P(arg2) == 4 && !strncasecmp(Z_STRVAL_P(arg2), "none", sizeof("none") - 1)) ||
					(Z_STRLEN_P(arg2) == 5 && !strncasecmp(Z_STRVAL_P(arg2), "false", sizeof("false") - 1))
				) {
					new_value = zend_string_copy(ctx->str_empty);
				} else { /* Other than true/false setting */
					new_value = browscap_intern_str(ctx, Z_STR_P(arg2));
				}

				if (!strcasecmp(Z_STRVAL_P(arg1), "parent")) {
					/* parent entry can not be same as current section -> causes infinite loop! */
					if (ctx->current_section_name != NULL &&
						!strcasecmp(ZSTR_VAL(ctx->current_section_name), Z_STRVAL_P(arg2))
					) {
						zend_error(E_CORE_ERROR, "Invalid browscap ini file: "
							"'Parent' value cannot be same as the section name: %s "
							"(in file %s)", ZSTR_VAL(ctx->current_section_name), INI_STR("browscap"));
						return;
					}

					if (ctx->current_entry->parent) {
						zend_string_release(ctx->current_entry->parent);
					}
					ctx->current_entry->parent = new_value;
				} else {
					new_key = browscap_intern_str_ci(ctx, Z_STR_P(arg1), persistent);
					browscap_add_kv(bdata, new_key, new_value, persistent);
					ctx->current_entry->kv_end = bdata->kv_used;
				}
			}
			break;
		case ZEND_INI_PARSER_SECTION:
		{
			browscap_entry *entry;
			zend_string *pattern = Z_STR_P(arg1);
			size_t pos;
			int i;

			if (ZSTR_LEN(pattern) > UINT16_MAX) {
				php_error_docref(NULL, E_WARNING,
					"Skipping excessively long pattern of length %zd", ZSTR_LEN(pattern));
				break;
			}
			
			entry = ctx->current_entry
				= pemalloc(sizeof(browscap_entry), persistent);
			zend_hash_update_ptr(bdata->htab, pattern, entry);

			if (ctx->current_section_name) {
				zend_string_release(ctx->current_section_name);
			}
			ctx->current_section_name = zend_string_copy(pattern);

			entry->pattern = zend_string_copy(pattern);
			entry->kv_end = entry->kv_start = bdata->kv_used;
			entry->parent = NULL;

			pos = entry->prefix_len = browscap_compute_prefix_len(pattern);
			for (i = 0; i < BROWSCAP_NUM_CONTAINS; i++) {
				pos = browscap_compute_contains(pattern, pos,
					&entry->contains_start[i], &entry->contains_len[i]);
			}
			break;
		}
	}
}
/* }}} */

static int browscap_read_file(char *filename, browser_data *browdata, int persistent) /* {{{ */
{
	zend_file_handle fh;
	browscap_parser_ctx ctx = {0};

	if (filename == NULL || filename[0] == '\0') {
		return FAILURE;
	}

	fh.handle.fp = VCWD_FOPEN(filename, "r");
	fh.opened_path = NULL;
	fh.free_filename = 0;
	if (!fh.handle.fp) {
		zend_error(E_CORE_WARNING, "Cannot open '%s' for reading", filename);
		return FAILURE;
	}

	fh.filename = filename;
	fh.type = ZEND_HANDLE_FP;

	browdata->htab = pemalloc(sizeof *browdata->htab, persistent);
	if (browdata->htab == NULL) {
		return FAILURE;
	}

	zend_hash_init_ex(browdata->htab, 0, NULL, 
		persistent ? browscap_entry_dtor_persistent : browscap_entry_dtor, persistent, 0);

	browdata->kv_size = 16 * 1024;
	browdata->kv_used = 0;
	browdata->kv = pemalloc(sizeof(browscap_kv) * browdata->kv_size, persistent);

	/* Create parser context */
	ctx.bdata = browdata;
	ctx.current_entry = NULL;
	ctx.current_section_name = NULL;
	ctx.str_empty = zend_string_init("", sizeof("")-1, persistent);
	ctx.str_one = zend_string_init("1", sizeof("1")-1, persistent);
	zend_hash_init(&ctx.str_interned, 8, NULL, NULL, persistent);

	zend_parse_ini_file(&fh, 1, ZEND_INI_SCANNER_RAW,
			(zend_ini_parser_cb_t) php_browscap_parser_cb, &ctx);

	/* Destroy parser context */
	if (ctx.current_section_name) {
		zend_string_release(ctx.current_section_name);
	}
	zend_string_release(ctx.str_one);
	zend_string_release(ctx.str_empty);
	zend_hash_destroy(&ctx.str_interned);

	return SUCCESS;
}
/* }}} */

#ifdef ZTS
static void browscap_globals_ctor(zend_browscap_globals *browscap_globals) /* {{{ */
{
	browscap_globals->activation_bdata.htab = NULL;
	browscap_globals->activation_bdata.kv = NULL;
	browscap_globals->activation_bdata.filename[0] = '\0';
}
/* }}} */
#endif

static void browscap_bdata_dtor(browser_data *bdata, int persistent) /* {{{ */
{
	if (bdata->htab != NULL) {
		uint32_t i;

		zend_hash_destroy(bdata->htab);
		pefree(bdata->htab, persistent);
		bdata->htab = NULL;

		for (i = 0; i < bdata->kv_used; i++) {
			zend_string_release(bdata->kv[i].key);
			zend_string_release(bdata->kv[i].value);
		}
		pefree(bdata->kv, persistent);
		bdata->kv = NULL;
	}
	bdata->filename[0] = '\0';
}
/* }}} */

/* {{{ PHP_INI_MH
 */
PHP_INI_MH(OnChangeBrowscap)
{
	if (stage == PHP_INI_STAGE_STARTUP) {
		/* value handled in browscap.c's MINIT */
		return SUCCESS;
	} else if (stage == PHP_INI_STAGE_ACTIVATE) {
		browser_data *bdata = &BROWSCAP_G(activation_bdata);
		if (bdata->filename[0] != '\0') {
			browscap_bdata_dtor(bdata, 0);
		}
		if (VCWD_REALPATH(ZSTR_VAL(new_value), bdata->filename) == NULL) {
			return FAILURE;
		}
		return SUCCESS;
	}

	return FAILURE;
}
/* }}} */

PHP_MINIT_FUNCTION(browscap) /* {{{ */
{
	char *browscap = INI_STR("browscap");

#ifdef ZTS
	ts_allocate_id(&browscap_globals_id, sizeof(browser_data), (ts_allocate_ctor) browscap_globals_ctor, NULL);
#endif
	/* ctor call not really needed for non-ZTS */

	if (browscap && browscap[0]) {
		if (browscap_read_file(browscap, &global_bdata, 1) == FAILURE) {
			return FAILURE;
		}
	}

	return SUCCESS;
}
/* }}} */

PHP_RSHUTDOWN_FUNCTION(browscap) /* {{{ */
{
	browser_data *bdata = &BROWSCAP_G(activation_bdata);
	if (bdata->filename[0] != '\0') {
		browscap_bdata_dtor(bdata, 0);
	}

	return SUCCESS;
}
/* }}} */

PHP_MSHUTDOWN_FUNCTION(browscap) /* {{{ */
{
	browscap_bdata_dtor(&global_bdata, 1);

	return SUCCESS;
}
/* }}} */

static inline size_t browscap_get_minimum_length(browscap_entry *entry) {
	size_t len = entry->prefix_len;
	int i;
	for (i = 0; i < BROWSCAP_NUM_CONTAINS; i++) {
		len += entry->contains_len[i];
	}
	return len;
}

static int browser_reg_compare(
		zval *entry_zv, int num_args, va_list args, zend_hash_key *key) /* {{{ */
{
	browscap_entry *entry = Z_PTR_P(entry_zv);
	zend_string *agent_name = va_arg(args, zend_string *);
	browscap_entry **found_entry_ptr = va_arg(args, browscap_entry **);
	browscap_entry *found_entry = *found_entry_ptr;
	ALLOCA_FLAG(use_heap);
	zend_string *pattern_lc, *regex;
	const char *cur;
	int i;

	pcre *re;
	int re_options;
	pcre_extra *re_extra;

	/* Agent name too short */
	if (ZSTR_LEN(agent_name) < browscap_get_minimum_length(entry)) {
		return 0;
	}

	/* Quickly discard patterns where the prefix doesn't match. */
	if (zend_binary_strcasecmp(
			ZSTR_VAL(agent_name), entry->prefix_len,
			ZSTR_VAL(entry->pattern), entry->prefix_len) != 0) {
		return 0;
	}

	/* Lowercase the pattern, the agent name is already lowercase */
	ZSTR_ALLOCA_ALLOC(pattern_lc, ZSTR_LEN(entry->pattern), use_heap);
	zend_str_tolower_copy(ZSTR_VAL(pattern_lc), ZSTR_VAL(entry->pattern), ZSTR_LEN(entry->pattern));

	/* Check if the agent contains the "contains" portions */
	cur = ZSTR_VAL(agent_name) + entry->prefix_len;
	for (i = 0; i < BROWSCAP_NUM_CONTAINS; i++) {
		if (entry->contains_len[i] != 0) {
			cur = zend_memnstr(cur,
				ZSTR_VAL(pattern_lc) + entry->contains_start[i],
				entry->contains_len[i],
				ZSTR_VAL(agent_name) + ZSTR_LEN(agent_name));
			if (!cur) {
				ZSTR_ALLOCA_FREE(pattern_lc, use_heap);
				return 0;
			}
			cur += entry->contains_len[i];
		}
	}

	/* See if we have an exact match, if so, we're done... */
	if (zend_string_equals(agent_name, pattern_lc)) {
		*found_entry_ptr = entry;
		ZSTR_ALLOCA_FREE(pattern_lc, use_heap);
		return ZEND_HASH_APPLY_STOP;
	}

	regex = browscap_convert_pattern(entry->pattern, 0);
	re = pcre_get_compiled_regex(regex, &re_extra, &re_options);
	if (re == NULL) {
		ZSTR_ALLOCA_FREE(pattern_lc, use_heap);
		zend_string_release(regex);
		return 0;
	}

	if (pcre_exec(re, re_extra, ZSTR_VAL(agent_name), ZSTR_LEN(agent_name), 0, re_options, NULL, 0) == 0) {
		/* If we've found a possible browser, we need to do a comparison of the
		   number of characters changed in the user agent being checked versus
		   the previous match found and the current match. */
		if (found_entry) {
			size_t i, prev_len = 0, curr_len = 0;
			zend_string *previous_match = found_entry->pattern;
			zend_string *current_match = entry->pattern;

			for (i = 0; i < ZSTR_LEN(previous_match); i++) {
				switch (ZSTR_VAL(previous_match)[i]) {
					case '?':
					case '*':
						/* do nothing, ignore these characters in the count */
					break;

					default:
						++prev_len;
				}
			}

			for (i = 0; i < ZSTR_LEN(current_match); i++) {
				switch (ZSTR_VAL(current_match)[i]) {
					case '?':
					case '*':
						/* do nothing, ignore these characters in the count */
					break;

					default:
						++curr_len;
				}
			}

			/* Pick which browser pattern replaces the least amount of
			   characters when compared to the original user agent string... */
			if (prev_len < curr_len) {
				*found_entry_ptr = entry;
			}
		} else {
			*found_entry_ptr = entry;
		}
	}

	ZSTR_ALLOCA_FREE(pattern_lc, use_heap);
	zend_string_release(regex);
	return 0;
}
/* }}} */

static void browscap_zval_copy_ctor(zval *p) /* {{{ */
{
	zval_copy_ctor(p);
}
/* }}} */

/* {{{ proto mixed get_browser([string browser_name [, bool return_array]])
   Get information about the capabilities of a browser. If browser_name is omitted or null, HTTP_USER_AGENT is used. Returns an object by default; if return_array is true, returns an array. */
PHP_FUNCTION(get_browser)
{
	zend_string *agent_name = NULL, *lookup_browser_name;
	zend_bool return_array = 0;
	browser_data *bdata;
	browscap_entry *found_entry = NULL;
	HashTable *agent_ht;

	if (BROWSCAP_G(activation_bdata).filename[0] != '\0') {
		bdata = &BROWSCAP_G(activation_bdata);
		if (bdata->htab == NULL) { /* not initialized yet */
			if (browscap_read_file(bdata->filename, bdata, 0) == FAILURE) {
				RETURN_FALSE;
			}
		}
	} else {
		if (!global_bdata.htab) {
			php_error_docref(NULL, E_WARNING, "browscap ini directive not set");
			RETURN_FALSE;
		}
		bdata = &global_bdata;
	}

<<<<<<< HEAD
	ZEND_PARSE_PARAMETERS_START(0, 2)
		Z_PARAM_OPTIONAL
		Z_PARAM_STRING_EX(agent_name, agent_name_len, 1, 0)
		Z_PARAM_BOOL(return_array)
	ZEND_PARSE_PARAMETERS_END();
=======
	if (zend_parse_parameters(ZEND_NUM_ARGS(), "|S!b", &agent_name, &return_array) == FAILURE) {
		return;
	}
>>>>>>> 737eb060

	if (agent_name == NULL) {
		zval *http_user_agent = NULL;
		if (Z_TYPE(PG(http_globals)[TRACK_VARS_SERVER]) == IS_ARRAY
				|| zend_is_auto_global_str(ZEND_STRL("_SERVER"))) {
			http_user_agent = zend_hash_str_find(
				Z_ARRVAL_P(&PG(http_globals)[TRACK_VARS_SERVER]),
				"HTTP_USER_AGENT", sizeof("HTTP_USER_AGENT")-1);
		}
		if (http_user_agent == NULL) {
			php_error_docref(NULL, E_WARNING, "HTTP_USER_AGENT variable is not set, cannot determine user agent name");
			RETURN_FALSE;
		}
		agent_name = Z_STR_P(http_user_agent);
	}

	lookup_browser_name = zend_string_tolower(agent_name);
	found_entry = zend_hash_find_ptr(bdata->htab, lookup_browser_name);
	if (found_entry == NULL) {
		zend_hash_apply_with_arguments(bdata->htab, browser_reg_compare, 2, lookup_browser_name, &found_entry);

		if (found_entry == NULL) {
			found_entry = zend_hash_str_find_ptr(bdata->htab,
				DEFAULT_SECTION_NAME, sizeof(DEFAULT_SECTION_NAME)-1);
			if (found_entry == NULL) {
				efree(lookup_browser_name);
				RETURN_FALSE;
			}
		}
	}

	agent_ht = browscap_entry_to_array(bdata, found_entry);

	if (return_array) {
		RETVAL_ARR(agent_ht);
	} else {
		object_and_properties_init(return_value, zend_standard_class_def, agent_ht);
	}

	while (found_entry->parent) {
		found_entry = zend_hash_find_ptr(bdata->htab, found_entry->parent);
		if (found_entry == NULL) {
			break;
		}

		agent_ht = browscap_entry_to_array(bdata, found_entry);
		if (return_array) {
			zend_hash_merge(Z_ARRVAL_P(return_value), agent_ht, (copy_ctor_func_t) browscap_zval_copy_ctor, 0);
		} else {
			zend_hash_merge(Z_OBJPROP_P(return_value), agent_ht, (copy_ctor_func_t) browscap_zval_copy_ctor, 0);
		}

		zend_hash_destroy(agent_ht);
		efree(agent_ht);
	}

	zend_string_release(lookup_browser_name);
}
/* }}} */

/*
 * Local variables:
 * tab-width: 4
 * c-basic-offset: 4
 * End:
 * vim600: sw=4 ts=4 fdm=marker
 * vim<600: sw=4 ts=4
 */<|MERGE_RESOLUTION|>--- conflicted
+++ resolved
@@ -687,17 +687,11 @@
 		bdata = &global_bdata;
 	}
 
-<<<<<<< HEAD
 	ZEND_PARSE_PARAMETERS_START(0, 2)
 		Z_PARAM_OPTIONAL
-		Z_PARAM_STRING_EX(agent_name, agent_name_len, 1, 0)
+		Z_PARAM_STR_EX(agent_name, 1, 0)
 		Z_PARAM_BOOL(return_array)
 	ZEND_PARSE_PARAMETERS_END();
-=======
-	if (zend_parse_parameters(ZEND_NUM_ARGS(), "|S!b", &agent_name, &return_array) == FAILURE) {
-		return;
-	}
->>>>>>> 737eb060
 
 	if (agent_name == NULL) {
 		zval *http_user_agent = NULL;
