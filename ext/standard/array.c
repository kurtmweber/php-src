/* 
   +----------------------------------------------------------------------+
   | PHP Version 5                                                        |
   +----------------------------------------------------------------------+
   | Copyright (c) 1997-2014 The PHP Group                                |
   +----------------------------------------------------------------------+
   | This source file is subject to version 3.01 of the PHP license,      |
   | that is bundled with this package in the file LICENSE, and is        |
   | available through the world-wide-web at the following url:           |
   | http://www.php.net/license/3_01.txt                                  |
   | If you did not receive a copy of the PHP license and are unable to   |
   | obtain it through the world-wide-web, please send a note to          |
   | license@php.net so we can mail you a copy immediately.               |
   +----------------------------------------------------------------------+
   | Authors: Andi Gutmans <andi@zend.com>                                |
   |          Zeev Suraski <zeev@zend.com>                                |
   |          Rasmus Lerdorf <rasmus@php.net>                             |
   |          Andrei Zmievski <andrei@php.net>                            |
   |          Stig Venaas <venaas@php.net>                                |
   |          Jason Greene <jason@php.net>                                |
   +----------------------------------------------------------------------+
*/

/* $Id$ */

#include "php.h"
#include "php_ini.h"
#include <stdarg.h>
#include <stdlib.h>
#include <math.h>
#include <time.h>
#include <stdio.h>
#if HAVE_STRING_H
#include <string.h>
#else
#include <strings.h>
#endif
#ifdef PHP_WIN32
#include "win32/unistd.h"
#endif
#include "zend_globals.h"
#include "zend_interfaces.h"
#include "php_globals.h"
#include "php_array.h"
#include "basic_functions.h"
#include "php_string.h"
#include "php_rand.h"
#include "php_smart_str.h"
#ifdef HAVE_SPL
#include "ext/spl/spl_array.h"
#endif

/* {{{ defines */
#define EXTR_OVERWRITE			0
#define EXTR_SKIP				1
#define EXTR_PREFIX_SAME		2
#define	EXTR_PREFIX_ALL			3
#define	EXTR_PREFIX_INVALID		4
#define	EXTR_PREFIX_IF_EXISTS	5
#define	EXTR_IF_EXISTS			6

#define EXTR_REFS				0x100

#define CASE_LOWER				0
#define CASE_UPPER				1

#define DIFF_NORMAL			1
#define DIFF_KEY			2
#define DIFF_ASSOC			6
#define DIFF_COMP_DATA_NONE    -1
#define DIFF_COMP_DATA_INTERNAL 0
#define DIFF_COMP_DATA_USER     1
#define DIFF_COMP_KEY_INTERNAL  0
#define DIFF_COMP_KEY_USER      1

#define INTERSECT_NORMAL		1
#define INTERSECT_KEY			2
#define INTERSECT_ASSOC			6
#define INTERSECT_COMP_DATA_NONE    -1
#define INTERSECT_COMP_DATA_INTERNAL 0
#define INTERSECT_COMP_DATA_USER     1
#define INTERSECT_COMP_KEY_INTERNAL  0
#define INTERSECT_COMP_KEY_USER      1

#define DOUBLE_DRIFT_FIX	0.000000000000001
/* }}} */

ZEND_DECLARE_MODULE_GLOBALS(array)

/* {{{ php_array_init_globals
*/
static void php_array_init_globals(zend_array_globals *array_globals)
{
	memset(array_globals, 0, sizeof(zend_array_globals));
}
/* }}} */

PHP_MINIT_FUNCTION(array) /* {{{ */
{
	ZEND_INIT_MODULE_GLOBALS(array, php_array_init_globals, NULL);

	REGISTER_INT_CONSTANT("EXTR_OVERWRITE", EXTR_OVERWRITE, CONST_CS | CONST_PERSISTENT);
	REGISTER_INT_CONSTANT("EXTR_SKIP", EXTR_SKIP, CONST_CS | CONST_PERSISTENT);
	REGISTER_INT_CONSTANT("EXTR_PREFIX_SAME", EXTR_PREFIX_SAME, CONST_CS | CONST_PERSISTENT);
	REGISTER_INT_CONSTANT("EXTR_PREFIX_ALL", EXTR_PREFIX_ALL, CONST_CS | CONST_PERSISTENT);
	REGISTER_INT_CONSTANT("EXTR_PREFIX_INVALID", EXTR_PREFIX_INVALID, CONST_CS | CONST_PERSISTENT);
	REGISTER_INT_CONSTANT("EXTR_PREFIX_IF_EXISTS", EXTR_PREFIX_IF_EXISTS, CONST_CS | CONST_PERSISTENT);
	REGISTER_INT_CONSTANT("EXTR_IF_EXISTS", EXTR_IF_EXISTS, CONST_CS | CONST_PERSISTENT);
	REGISTER_INT_CONSTANT("EXTR_REFS", EXTR_REFS, CONST_CS | CONST_PERSISTENT);

	REGISTER_INT_CONSTANT("SORT_ASC", PHP_SORT_ASC, CONST_CS | CONST_PERSISTENT);
	REGISTER_INT_CONSTANT("SORT_DESC", PHP_SORT_DESC, CONST_CS | CONST_PERSISTENT);

	REGISTER_INT_CONSTANT("SORT_REGULAR", PHP_SORT_REGULAR, CONST_CS | CONST_PERSISTENT);
	REGISTER_INT_CONSTANT("SORT_NUMERIC", PHP_SORT_NUMERIC, CONST_CS | CONST_PERSISTENT);
	REGISTER_INT_CONSTANT("SORT_STRING", PHP_SORT_STRING, CONST_CS | CONST_PERSISTENT);
	REGISTER_INT_CONSTANT("SORT_LOCALE_STRING", PHP_SORT_LOCALE_STRING, CONST_CS | CONST_PERSISTENT);
	REGISTER_INT_CONSTANT("SORT_NATURAL", PHP_SORT_NATURAL, CONST_CS | CONST_PERSISTENT);
	REGISTER_INT_CONSTANT("SORT_FLAG_CASE", PHP_SORT_FLAG_CASE, CONST_CS | CONST_PERSISTENT);

	REGISTER_INT_CONSTANT("CASE_LOWER", CASE_LOWER, CONST_CS | CONST_PERSISTENT);
	REGISTER_INT_CONSTANT("CASE_UPPER", CASE_UPPER, CONST_CS | CONST_PERSISTENT);

	REGISTER_INT_CONSTANT("COUNT_NORMAL", COUNT_NORMAL, CONST_CS | CONST_PERSISTENT);
	REGISTER_INT_CONSTANT("COUNT_RECURSIVE", COUNT_RECURSIVE, CONST_CS | CONST_PERSISTENT);

	REGISTER_INT_CONSTANT("ARRAY_FILTER_USE_BOTH", ARRAY_FILTER_USE_BOTH, CONST_CS | CONST_PERSISTENT);
	REGISTER_INT_CONSTANT("ARRAY_FILTER_USE_KEY", ARRAY_FILTER_USE_KEY, CONST_CS | CONST_PERSISTENT);

	return SUCCESS;
}
/* }}} */

PHP_MSHUTDOWN_FUNCTION(array) /* {{{ */
{
#ifdef ZTS
	ts_free_id(array_globals_id);
#endif

	return SUCCESS;
}
/* }}} */

static void php_set_compare_func(php_int_t sort_type TSRMLS_DC) /* {{{ */
{
	switch (sort_type & ~PHP_SORT_FLAG_CASE) {
		case PHP_SORT_NUMERIC:
			ARRAYG(compare_func) = numeric_compare_function;
			break;

		case PHP_SORT_STRING:
			ARRAYG(compare_func) = sort_type & PHP_SORT_FLAG_CASE ? string_case_compare_function : string_compare_function;
			break;

		case PHP_SORT_NATURAL:
			ARRAYG(compare_func) = sort_type & PHP_SORT_FLAG_CASE ? string_natural_case_compare_function : string_natural_compare_function;
			break;

#if HAVE_STRCOLL
		case PHP_SORT_LOCALE_STRING:
			ARRAYG(compare_func) = string_locale_compare_function;
			break;
#endif

		case PHP_SORT_REGULAR:
		default:
			ARRAYG(compare_func) = compare_function;
			break;
	}
}
/* }}} */

static int php_array_key_compare(const void *a, const void *b TSRMLS_DC) /* {{{ */
{
	Bucket *f;
	Bucket *s;
	zval result;
	zval first;
	zval second;

	f = *((Bucket **) a);
	s = *((Bucket **) b);

	if (f->nKeyLength == 0) {
		Z_TYPE(first) = IS_INT;
		Z_IVAL(first) = f->h;
	} else {
		Z_TYPE(first) = IS_STRING;
		Z_STRVAL(first) = (char*)f->arKey;
		Z_STRSIZE(first) = f->nKeyLength - 1;
	}

	if (s->nKeyLength == 0) {
		Z_TYPE(second) = IS_INT;
		Z_IVAL(second) = s->h;
	} else {
		Z_TYPE(second) = IS_STRING;
		Z_STRVAL(second) = (char*)s->arKey;
		Z_STRSIZE(second) = s->nKeyLength - 1;
	}

	if (ARRAYG(compare_func)(&result, &first, &second TSRMLS_CC) == FAILURE) {
		return 0;
	}

	if (Z_TYPE(result) == IS_DOUBLE) {
		if (Z_DVAL(result) < 0) {
			return -1;
		} else if (Z_DVAL(result) > 0) {
			return 1;
		} else {
			return 0;
		}
	}

	convert_to_int(&result);

	if (Z_IVAL(result) < 0) {
		return -1;
	} else if (Z_IVAL(result) > 0) {
		return 1;
	}

	return 0;
}
/* }}} */

static int php_array_reverse_key_compare(const void *a, const void *b TSRMLS_DC) /* {{{ */
{
	return php_array_key_compare(a, b TSRMLS_CC) * -1;
}
/* }}} */

/* {{{ proto bool krsort(array &array_arg [, int sort_flags])
   Sort an array by key value in reverse order */
PHP_FUNCTION(krsort)
{
	zval *array;
	php_int_t sort_type = PHP_SORT_REGULAR;

	if (zend_parse_parameters(ZEND_NUM_ARGS() TSRMLS_CC, "a|i", &array, &sort_type) == FAILURE) {
		RETURN_FALSE;
	}

	php_set_compare_func(sort_type TSRMLS_CC);

	if (zend_hash_sort(Z_ARRVAL_P(array), zend_qsort, php_array_reverse_key_compare, 0 TSRMLS_CC) == FAILURE) {
		RETURN_FALSE;
	}
	RETURN_TRUE;
}
/* }}} */

/* {{{ proto bool ksort(array &array_arg [, int sort_flags])
   Sort an array by key */
PHP_FUNCTION(ksort)
{
	zval *array;
	php_int_t sort_type = PHP_SORT_REGULAR;

	if (zend_parse_parameters(ZEND_NUM_ARGS() TSRMLS_CC, "a|i", &array, &sort_type) == FAILURE) {
		RETURN_FALSE;
	}

	php_set_compare_func(sort_type TSRMLS_CC);

	if (zend_hash_sort(Z_ARRVAL_P(array), zend_qsort, php_array_key_compare, 0 TSRMLS_CC) == FAILURE) {
		RETURN_FALSE;
	}
	RETURN_TRUE;
}
/* }}} */

<<<<<<< HEAD
static php_int_t php_count_recursive(zval *array, php_int_t mode TSRMLS_DC) /* {{{ */
=======
PHPAPI int php_count_recursive(zval *array, long mode TSRMLS_DC) /* {{{ */
>>>>>>> 9e76e87c
{
	php_int_t cnt = 0;
	zval **element;

	if (Z_TYPE_P(array) == IS_ARRAY) {
		if (Z_ARRVAL_P(array)->nApplyCount > 1) {
			php_error_docref(NULL TSRMLS_CC, E_WARNING, "recursion detected");
			return 0;
		}

		cnt = zend_hash_num_elements(Z_ARRVAL_P(array));
		if (mode == COUNT_RECURSIVE) {
			HashPosition pos;

			for (zend_hash_internal_pointer_reset_ex(Z_ARRVAL_P(array), &pos);
				zend_hash_get_current_data_ex(Z_ARRVAL_P(array), (void **) &element, &pos) == SUCCESS;
				zend_hash_move_forward_ex(Z_ARRVAL_P(array), &pos)
			) {
				Z_ARRVAL_P(array)->nApplyCount++;
				cnt += php_count_recursive(*element, COUNT_RECURSIVE TSRMLS_CC);
				Z_ARRVAL_P(array)->nApplyCount--;
			}
		}
	}

	return cnt;
}
/* }}} */

/* {{{ proto int count(mixed var [, int mode])
   Count the number of elements in a variable (usually an array) */
PHP_FUNCTION(count)
{
	zval *array;
	php_int_t mode = COUNT_NORMAL;

	if (zend_parse_parameters(ZEND_NUM_ARGS() TSRMLS_CC, "z|i", &array, &mode) == FAILURE) {
		return;
	}

	switch (Z_TYPE_P(array)) {
		case IS_NULL:
			RETURN_INT(0);
			break;
		case IS_ARRAY:
			RETURN_INT (php_count_recursive (array, mode TSRMLS_CC));
			break;
		case IS_OBJECT: {
#ifdef HAVE_SPL
			zval *retval;
#endif
			/* first, we check if the handler is defined */
			if (Z_OBJ_HT_P(array)->count_elements) {
				RETVAL_INT(1);
				if (SUCCESS == Z_OBJ_HT(*array)->count_elements(array, &Z_IVAL_P(return_value) TSRMLS_CC)) {
					return;
				}
			}
#ifdef HAVE_SPL
			/* if not and the object implements Countable we call its count() method */
			if (Z_OBJ_HT_P(array)->get_class_entry && instanceof_function(Z_OBJCE_P(array), spl_ce_Countable TSRMLS_CC)) {
				zval *mode_zv;
				MAKE_STD_ZVAL(mode_zv);
				ZVAL_LONG(mode_zv, mode);
				zend_call_method_with_1_params(&array, NULL, NULL, "count", &retval, mode_zv);
				if (retval) {
					convert_to_int_ex(&retval);
					RETVAL_INT(Z_IVAL_P(retval));
					zval_ptr_dtor(&retval);
				}
				zval_dtor(mode_zv);
				efree(mode_zv);
				return;
			}
#endif
		}
		default:
			RETURN_INT(1);
			break;
	}
}
/* }}} */

/* Numbers are always smaller than strings int this function as it
 * anyway doesn't make much sense to compare two different data types.
 * This keeps it consistent and simple.
 *
 * This is not correct any more, depends on what compare_func is set to.
 */
static int php_array_data_compare(const void *a, const void *b TSRMLS_DC) /* {{{ */
{
	Bucket *f;
	Bucket *s;
	zval result;
	zval *first;
	zval *second;

	f = *((Bucket **) a);
	s = *((Bucket **) b);

	first = *((zval **) f->pData);
	second = *((zval **) s->pData);

	if (ARRAYG(compare_func)(&result, first, second TSRMLS_CC) == FAILURE) {
		return 0;
	}

	if (Z_TYPE(result) == IS_DOUBLE) {
		if (Z_DVAL(result) < 0) {
			return -1;
		} else if (Z_DVAL(result) > 0) {
			return 1;
		} else {
			return 0;
		}
	}

	convert_to_int(&result);

	if (Z_IVAL(result) < 0) {
		return -1;
	} else if (Z_IVAL(result) > 0) {
		return 1;
	}

	return 0;
}
/* }}} */

static int php_array_reverse_data_compare(const void *a, const void *b TSRMLS_DC) /* {{{ */
{
	return php_array_data_compare(a, b TSRMLS_CC) * -1;
}
/* }}} */

static int php_array_natural_general_compare(const void *a, const void *b, int fold_case) /* {{{ */
{
	Bucket *f, *s;
	zval *fval, *sval;
	zval first, second;
	int result;

	f = *((Bucket **) a);
	s = *((Bucket **) b);

	fval = *((zval **) f->pData);
	sval = *((zval **) s->pData);
	first = *fval;
	second = *sval;

	if (Z_TYPE_P(fval) != IS_STRING) {
		zval_copy_ctor(&first);
		convert_to_string(&first);
	}

	if (Z_TYPE_P(sval) != IS_STRING) {
		zval_copy_ctor(&second);
		convert_to_string(&second);
	}

	result = strnatcmp_ex(Z_STRVAL(first), Z_STRSIZE(first), Z_STRVAL(second), Z_STRSIZE(second), fold_case);

	if (Z_TYPE_P(fval) != IS_STRING) {
		zval_dtor(&first);
	}

	if (Z_TYPE_P(sval) != IS_STRING) {
		zval_dtor(&second);
	}

	return result;
}
/* }}} */

static int php_array_natural_compare(const void *a, const void *b TSRMLS_DC) /* {{{ */
{
	return php_array_natural_general_compare(a, b, 0);
}
/* }}} */

static int php_array_natural_case_compare(const void *a, const void *b TSRMLS_DC) /* {{{ */
{
	return php_array_natural_general_compare(a, b, 1);
}
/* }}} */

static void php_natsort(INTERNAL_FUNCTION_PARAMETERS, int fold_case) /* {{{ */
{
	zval *array;

	if (zend_parse_parameters(ZEND_NUM_ARGS() TSRMLS_CC, "a", &array) == FAILURE) {
		return;
	}

	if (fold_case) {
		if (zend_hash_sort(Z_ARRVAL_P(array), zend_qsort, php_array_natural_case_compare, 0 TSRMLS_CC) == FAILURE) {
			return;
		}
	} else {
		if (zend_hash_sort(Z_ARRVAL_P(array), zend_qsort, php_array_natural_compare, 0 TSRMLS_CC) == FAILURE) {
			return;
		}
	}

	RETURN_TRUE;
}
/* }}} */

/* {{{ proto void natsort(array &array_arg)
   Sort an array using natural sort */
PHP_FUNCTION(natsort)
{
	php_natsort(INTERNAL_FUNCTION_PARAM_PASSTHRU, 0);
}
/* }}} */

/* {{{ proto void natcasesort(array &array_arg)
   Sort an array using case-insensitive natural sort */
PHP_FUNCTION(natcasesort)
{
	php_natsort(INTERNAL_FUNCTION_PARAM_PASSTHRU, 1);
}
/* }}} */

/* {{{ proto bool asort(array &array_arg [, int sort_flags])
   Sort an array and maintain index association */
PHP_FUNCTION(asort)
{
	zval *array;
	php_int_t sort_type = PHP_SORT_REGULAR;

	if (zend_parse_parameters(ZEND_NUM_ARGS() TSRMLS_CC, "a|i", &array, &sort_type) == FAILURE) {
		RETURN_FALSE;
	}

	php_set_compare_func(sort_type TSRMLS_CC);

	if (zend_hash_sort(Z_ARRVAL_P(array), zend_qsort, php_array_data_compare, 0 TSRMLS_CC) == FAILURE) {
		RETURN_FALSE;
	}
	RETURN_TRUE;
}
/* }}} */

/* {{{ proto bool arsort(array &array_arg [, int sort_flags])
   Sort an array in reverse order and maintain index association */
PHP_FUNCTION(arsort)
{
	zval *array;
	php_int_t sort_type = PHP_SORT_REGULAR;

	if (zend_parse_parameters(ZEND_NUM_ARGS() TSRMLS_CC, "a|i", &array, &sort_type) == FAILURE) {
		RETURN_FALSE;
	}

	php_set_compare_func(sort_type TSRMLS_CC);

	if (zend_hash_sort(Z_ARRVAL_P(array), zend_qsort, php_array_reverse_data_compare, 0 TSRMLS_CC) == FAILURE) {
		RETURN_FALSE;
	}
	RETURN_TRUE;
}
/* }}} */

/* {{{ proto bool sort(array &array_arg [, int sort_flags])
   Sort an array */
PHP_FUNCTION(sort)
{
	zval *array;
	php_int_t sort_type = PHP_SORT_REGULAR;

	if (zend_parse_parameters(ZEND_NUM_ARGS() TSRMLS_CC, "a|i", &array, &sort_type) == FAILURE) {
		RETURN_FALSE;
	}

	php_set_compare_func(sort_type TSRMLS_CC);

	if (zend_hash_sort(Z_ARRVAL_P(array), zend_qsort, php_array_data_compare, 1 TSRMLS_CC) == FAILURE) {
		RETURN_FALSE;
	}
	RETURN_TRUE;
}
/* }}} */

/* {{{ proto bool rsort(array &array_arg [, int sort_flags])
   Sort an array in reverse order */
PHP_FUNCTION(rsort)
{
	zval *array;
	php_int_t sort_type = PHP_SORT_REGULAR;

	if (zend_parse_parameters(ZEND_NUM_ARGS() TSRMLS_CC, "a|i", &array, &sort_type) == FAILURE) {
		RETURN_FALSE;
	}

	php_set_compare_func(sort_type TSRMLS_CC);

	if (zend_hash_sort(Z_ARRVAL_P(array), zend_qsort, php_array_reverse_data_compare, 1 TSRMLS_CC) == FAILURE) {
		RETURN_FALSE;
	}
	RETURN_TRUE;
}
/* }}} */

static int php_array_user_compare(const void *a, const void *b TSRMLS_DC) /* {{{ */
{
	Bucket *f;
	Bucket *s;
	zval **args[2];
	zval *retval_ptr = NULL;

	f = *((Bucket **) a);
	s = *((Bucket **) b);

	args[0] = (zval **) f->pData;
	args[1] = (zval **) s->pData;

	BG(user_compare_fci).param_count = 2;
	BG(user_compare_fci).params = args;
	BG(user_compare_fci).retval_ptr_ptr = &retval_ptr;
	BG(user_compare_fci).no_separation = 0;
	if (zend_call_function(&BG(user_compare_fci), &BG(user_compare_fci_cache) TSRMLS_CC) == SUCCESS && retval_ptr) {
		php_int_t retval;

		convert_to_int_ex(&retval_ptr);
		retval = Z_IVAL_P(retval_ptr);
		zval_ptr_dtor(&retval_ptr);
		return retval < 0 ? -1 : retval > 0 ? 1 : 0;
	} else {
		return 0;
	}
}
/* }}} */

/* check if comparison function is valid */
#define PHP_ARRAY_CMP_FUNC_CHECK(func_name)	\
	if (!zend_is_callable(*func_name, 0, NULL TSRMLS_CC)) {	\
		php_error_docref(NULL TSRMLS_CC, E_WARNING, "Invalid comparison function");	\
		BG(user_compare_fci) = old_user_compare_fci; \
		BG(user_compare_fci_cache) = old_user_compare_fci_cache; \
		RETURN_FALSE;	\
	}	\

	/* Clear FCI cache otherwise : for example the same or other array with
	 * (partly) the same key values has been sorted with uasort() or
	 * other sorting function the comparison is cached, however the name
	 * of the function for comparison is not respected. see bug #28739 AND #33295
	 *
	 * Following defines will assist in backup / restore values. */

#define PHP_ARRAY_CMP_FUNC_VARS \
	zend_fcall_info old_user_compare_fci; \
	zend_fcall_info_cache old_user_compare_fci_cache \

#define PHP_ARRAY_CMP_FUNC_BACKUP() \
	old_user_compare_fci = BG(user_compare_fci); \
	old_user_compare_fci_cache = BG(user_compare_fci_cache); \
	BG(user_compare_fci_cache) = empty_fcall_info_cache; \

#define PHP_ARRAY_CMP_FUNC_RESTORE() \
	BG(user_compare_fci) = old_user_compare_fci; \
	BG(user_compare_fci_cache) = old_user_compare_fci_cache; \

/* {{{ proto bool usort(array array_arg, string cmp_function)
   Sort an array by values using a user-defined comparison function */
PHP_FUNCTION(usort)
{
	zval *array;
	unsigned int refcount;
	PHP_ARRAY_CMP_FUNC_VARS;

	PHP_ARRAY_CMP_FUNC_BACKUP();

	if (zend_parse_parameters(ZEND_NUM_ARGS() TSRMLS_CC, "af", &array, &BG(user_compare_fci), &BG(user_compare_fci_cache)) == FAILURE) {
		PHP_ARRAY_CMP_FUNC_RESTORE();
		return;
	}

	/* Clear the is_ref flag, so the attemts to modify the array in user
	 * comparison function will create a copy of array and won't affect the
	 * original array. The fact of modification is detected using refcount
	 * comparison. The result of sorting in such case is undefined and the
	 * function returns FALSE.
	 */
	Z_UNSET_ISREF_P(array);
	refcount = Z_REFCOUNT_P(array);

	if (zend_hash_sort(Z_ARRVAL_P(array), zend_qsort, php_array_user_compare, 1 TSRMLS_CC) == FAILURE) {
		RETVAL_FALSE;
	} else {
		if (refcount > Z_REFCOUNT_P(array)) {
			php_error_docref(NULL TSRMLS_CC, E_WARNING, "Array was modified by the user comparison function");
			RETVAL_FALSE;
		} else {
			RETVAL_TRUE;
		}
	}
	
	if (Z_REFCOUNT_P(array) > 1) {
		Z_SET_ISREF_P(array);
	}

	PHP_ARRAY_CMP_FUNC_RESTORE();
}
/* }}} */

/* {{{ proto bool uasort(array array_arg, string cmp_function)
   Sort an array with a user-defined comparison function and maintain index association */
PHP_FUNCTION(uasort)
{
	zval *array;
	unsigned int refcount;
	PHP_ARRAY_CMP_FUNC_VARS;

	PHP_ARRAY_CMP_FUNC_BACKUP();

	if (zend_parse_parameters(ZEND_NUM_ARGS() TSRMLS_CC, "af", &array, &BG(user_compare_fci), &BG(user_compare_fci_cache)) == FAILURE) {
		PHP_ARRAY_CMP_FUNC_RESTORE();
		return;
	}

	/* Clear the is_ref flag, so the attemts to modify the array in user
	 * comaprison function will create a copy of array and won't affect the
	 * original array. The fact of modification is detected using refcount
	 * comparison. The result of sorting in such case is undefined and the
	 * function returns FALSE.
	 */
	Z_UNSET_ISREF_P(array);
	refcount = Z_REFCOUNT_P(array);

	if (zend_hash_sort(Z_ARRVAL_P(array), zend_qsort, php_array_user_compare, 0 TSRMLS_CC) == FAILURE) {
		RETVAL_FALSE;
	} else {
		if (refcount > Z_REFCOUNT_P(array)) {
			php_error_docref(NULL TSRMLS_CC, E_WARNING, "Array was modified by the user comparison function");
			RETVAL_FALSE;
		} else {
			RETVAL_TRUE;
		}
	}

	if (Z_REFCOUNT_P(array) > 1) {
		Z_SET_ISREF_P(array);
	}

	PHP_ARRAY_CMP_FUNC_RESTORE();
}
/* }}} */

static int php_array_user_key_compare(const void *a, const void *b TSRMLS_DC) /* {{{ */
{
	Bucket *f;
	Bucket *s;
	zval *key1, *key2;
	zval **args[2];
	zval *retval_ptr = NULL;
	int result;

	ALLOC_INIT_ZVAL(key1);
	ALLOC_INIT_ZVAL(key2);
	args[0] = &key1;
	args[1] = &key2;

	f = *((Bucket **) a);
	s = *((Bucket **) b);

	if (f->nKeyLength == 0) {
		Z_IVAL_P(key1) = f->h;
		Z_TYPE_P(key1) = IS_INT;
	} else {
		Z_STRVAL_P(key1) = estrndup(f->arKey, f->nKeyLength - 1);
		Z_STRSIZE_P(key1) = f->nKeyLength - 1;
		Z_TYPE_P(key1) = IS_STRING;
	}
	if (s->nKeyLength == 0) {
		Z_IVAL_P(key2) = s->h;
		Z_TYPE_P(key2) = IS_INT;
	} else {
		Z_STRVAL_P(key2) = estrndup(s->arKey, s->nKeyLength - 1);
		Z_STRSIZE_P(key2) = s->nKeyLength - 1;
		Z_TYPE_P(key2) = IS_STRING;
	}

	BG(user_compare_fci).param_count = 2;
	BG(user_compare_fci).params = args;
	BG(user_compare_fci).retval_ptr_ptr = &retval_ptr;
	BG(user_compare_fci).no_separation = 0;
	if (zend_call_function(&BG(user_compare_fci), &BG(user_compare_fci_cache) TSRMLS_CC) == SUCCESS && retval_ptr) {
		convert_to_int_ex(&retval_ptr);
		result = Z_IVAL_P(retval_ptr) < 0 ? -1 : Z_IVAL_P(retval_ptr) > 0 ? 1 : 0;
		zval_ptr_dtor(&retval_ptr);
	} else {
		result = 0;
	}

	zval_ptr_dtor(&key1);
	zval_ptr_dtor(&key2);

	return result;
}
/* }}} */

/* {{{ proto bool uksort(array array_arg, string cmp_function)
   Sort an array by keys using a user-defined comparison function */
PHP_FUNCTION(uksort)
{
	zval *array;
	unsigned int refcount;
	PHP_ARRAY_CMP_FUNC_VARS;

	PHP_ARRAY_CMP_FUNC_BACKUP();

	if (zend_parse_parameters(ZEND_NUM_ARGS() TSRMLS_CC, "af", &array, &BG(user_compare_fci), &BG(user_compare_fci_cache)) == FAILURE) {
		PHP_ARRAY_CMP_FUNC_RESTORE();
		return;
	}

	/* Clear the is_ref flag, so the attemts to modify the array in user
	 * comaprison function will create a copy of array and won't affect the
	 * original array. The fact of modification is detected using refcount
	 * comparison. The result of sorting in such case is undefined and the
	 * function returns FALSE.
	 */
	Z_UNSET_ISREF_P(array);
	refcount = Z_REFCOUNT_P(array);

	if (zend_hash_sort(Z_ARRVAL_P(array), zend_qsort, php_array_user_key_compare, 0 TSRMLS_CC) == FAILURE) {
		RETVAL_FALSE;
	} else {
		if (refcount > Z_REFCOUNT_P(array)) {
			php_error_docref(NULL TSRMLS_CC, E_WARNING, "Array was modified by the user comparison function");
			RETVAL_FALSE;
		} else {
			RETVAL_TRUE;
		}
	}

	if (Z_REFCOUNT_P(array) > 1) {
		Z_SET_ISREF_P(array);
	}

	PHP_ARRAY_CMP_FUNC_RESTORE();
}
/* }}} */

/* {{{ proto mixed end(array array_arg)
   Advances array argument's internal pointer to the last element and return it */
PHP_FUNCTION(end)
{
	HashTable *array;
	zval **entry;

	if (zend_parse_parameters(ZEND_NUM_ARGS() TSRMLS_CC, "H", &array) == FAILURE) {
		return;
	}

	zend_hash_internal_pointer_end(array);

	if (return_value_used) {
		if (zend_hash_get_current_data(array, (void **) &entry) == FAILURE) {
			RETURN_FALSE;
		}

		RETURN_ZVAL_FAST(*entry);
	}
}
/* }}} */

/* {{{ proto mixed prev(array array_arg)
   Move array argument's internal pointer to the previous element and return it */
PHP_FUNCTION(prev)
{
	HashTable *array;
	zval **entry;

	if (zend_parse_parameters(ZEND_NUM_ARGS() TSRMLS_CC, "H", &array) == FAILURE) {
		return;
	}

	zend_hash_move_backwards(array);

	if (return_value_used) {
		if (zend_hash_get_current_data(array, (void **) &entry) == FAILURE) {
			RETURN_FALSE;
		}

		RETURN_ZVAL_FAST(*entry);
	}
}
/* }}} */

/* {{{ proto mixed next(array array_arg)
   Move array argument's internal pointer to the next element and return it */
PHP_FUNCTION(next)
{
	HashTable *array;
	zval **entry;

	if (zend_parse_parameters(ZEND_NUM_ARGS() TSRMLS_CC, "H", &array) == FAILURE) {
		return;
	}

	zend_hash_move_forward(array);

	if (return_value_used) {
		if (zend_hash_get_current_data(array, (void **) &entry) == FAILURE) {
			RETURN_FALSE;
		}

		RETURN_ZVAL_FAST(*entry);
	}
}
/* }}} */

/* {{{ proto mixed reset(array array_arg)
   Set array argument's internal pointer to the first element and return it */
PHP_FUNCTION(reset)
{
	HashTable *array;
	zval **entry;

	if (zend_parse_parameters(ZEND_NUM_ARGS() TSRMLS_CC, "H", &array) == FAILURE) {
		return;
	}

	zend_hash_internal_pointer_reset(array);

	if (return_value_used) {
		if (zend_hash_get_current_data(array, (void **) &entry) == FAILURE) {
			RETURN_FALSE;
		}

		RETURN_ZVAL_FAST(*entry);
	}
}
/* }}} */

/* {{{ proto mixed current(array array_arg)
   Return the element currently pointed to by the internal array pointer */
PHP_FUNCTION(current)
{
	HashTable *array;
	zval **entry;

	if (zend_parse_parameters(ZEND_NUM_ARGS() TSRMLS_CC, "H", &array) == FAILURE) {
		return;
	}

	if (zend_hash_get_current_data(array, (void **) &entry) == FAILURE) {
		RETURN_FALSE;
	}

	RETURN_ZVAL_FAST(*entry);
}
/* }}} */

/* {{{ proto mixed key(array array_arg)
   Return the key of the element currently pointed to by the internal array pointer */
PHP_FUNCTION(key)
{
	HashTable *array;

	if (zend_parse_parameters(ZEND_NUM_ARGS() TSRMLS_CC, "H", &array) == FAILURE) {
		return;
	}

	zend_hash_get_current_key_zval(array, return_value);
}
/* }}} */

/* {{{ proto mixed min(mixed arg1 [, mixed arg2 [, mixed ...]])
   Return the lowest value in an array or a series of arguments */
PHP_FUNCTION(min)
{
	int argc;
	zval ***args = NULL;

	if (zend_parse_parameters(ZEND_NUM_ARGS() TSRMLS_CC, "+", &args, &argc) == FAILURE) {
		return;
	}
	
	php_set_compare_func(PHP_SORT_REGULAR TSRMLS_CC);
	
	/* mixed min ( array $values ) */
	if (argc == 1) {
		zval **result;
		
		if (Z_TYPE_PP(args[0]) != IS_ARRAY) {
			php_error_docref(NULL TSRMLS_CC, E_WARNING, "When only one parameter is given, it must be an array");
			RETVAL_NULL();
		} else {
			if (zend_hash_minmax(Z_ARRVAL_PP(args[0]), php_array_data_compare, 0, (void **) &result TSRMLS_CC) == SUCCESS) {
				RETVAL_ZVAL_FAST(*result);
			} else {
				php_error_docref(NULL TSRMLS_CC, E_WARNING, "Array must contain at least one element");
				RETVAL_FALSE;
			}
		}
	} else {
		/* mixed min ( mixed $value1 , mixed $value2 [, mixed $value3... ] ) */
		zval **min, result;
		int i;

		min = args[0];

		for (i = 1; i < argc; i++) {
			is_smaller_function(&result, *args[i], *min TSRMLS_CC);
			if (Z_IVAL(result) == 1) {
				min = args[i];
			}
		}

		RETVAL_ZVAL_FAST(*min);
	}

	if (args) {
		efree(args);
	}
}
/* }}} */

/* {{{ proto mixed max(mixed arg1 [, mixed arg2 [, mixed ...]])
   Return the highest value in an array or a series of arguments */
PHP_FUNCTION(max)
{
	zval ***args = NULL;
	int argc;
	
	if (zend_parse_parameters(ZEND_NUM_ARGS() TSRMLS_CC, "+", &args, &argc) == FAILURE) {
		return;
	}

	php_set_compare_func(PHP_SORT_REGULAR TSRMLS_CC);
	
	/* mixed max ( array $values ) */
	if (argc == 1) {
		zval **result;

		if (Z_TYPE_PP(args[0]) != IS_ARRAY) {
			php_error_docref(NULL TSRMLS_CC, E_WARNING, "When only one parameter is given, it must be an array");
			RETVAL_NULL();
		} else {
			if (zend_hash_minmax(Z_ARRVAL_PP(args[0]), php_array_data_compare, 1, (void **) &result TSRMLS_CC) == SUCCESS) {
				RETVAL_ZVAL_FAST(*result);
			} else {
				php_error_docref(NULL TSRMLS_CC, E_WARNING, "Array must contain at least one element");
				RETVAL_FALSE;
			}
		}
	} else {
		/* mixed max ( mixed $value1 , mixed $value2 [, mixed $value3... ] ) */
		zval **max, result;
		int i;

		max = args[0];

		for (i = 1; i < argc; i++) {
			is_smaller_or_equal_function(&result, *args[i], *max TSRMLS_CC);
			if (Z_IVAL(result) == 0) {
				max = args[i];
			}
		}

		RETVAL_ZVAL_FAST(*max);
	}
	
	if (args) {
		efree(args);
	}
}
/* }}} */

static int php_array_walk(HashTable *target_hash, zval *userdata, int recursive TSRMLS_DC) /* {{{ */
{
	zval **args[3],			/* Arguments to userland function */
		  *retval_ptr = NULL,		/* Return value - unused */
		  *key=NULL;		/* Entry key */

	/* Set up known arguments */
	args[1] = &key;
	args[2] = &userdata;
	if (userdata) {
		Z_ADDREF_P(userdata);
	}

	BG(array_walk_fci).retval_ptr_ptr = &retval_ptr;
	BG(array_walk_fci).param_count = userdata ? 3 : 2;
	BG(array_walk_fci).params = args;
	BG(array_walk_fci).no_separation = 0;
	
	/* Iterate through hash */
	zend_hash_internal_pointer_reset(target_hash);
	while (!EG(exception) && zend_hash_get_current_data(target_hash, (void **)&args[0]) == SUCCESS) {
		if (recursive && Z_TYPE_PP(args[0]) == IS_ARRAY) {
			HashTable *thash;
			zend_fcall_info orig_array_walk_fci;
			zend_fcall_info_cache orig_array_walk_fci_cache;

			SEPARATE_ZVAL_IF_NOT_REF(args[0]);
			thash = Z_ARRVAL_PP(args[0]);
			if (thash->nApplyCount > 1) {
				php_error_docref(NULL TSRMLS_CC, E_WARNING, "recursion detected");
				if (userdata) {
					zval_ptr_dtor(&userdata);
				}
				return 0;
			}

			/* backup the fcall info and cache */
			orig_array_walk_fci = BG(array_walk_fci);
			orig_array_walk_fci_cache = BG(array_walk_fci_cache);

			thash->nApplyCount++;
			php_array_walk(thash, userdata, recursive TSRMLS_CC);
			thash->nApplyCount--;

			/* restore the fcall info and cache */
			BG(array_walk_fci) = orig_array_walk_fci;
			BG(array_walk_fci_cache) = orig_array_walk_fci_cache;
		} else {
			/* Allocate space for key */
			MAKE_STD_ZVAL(key);
			zend_hash_get_current_key_zval(target_hash, key);

			/* Call the userland function */
			if (zend_call_function(&BG(array_walk_fci), &BG(array_walk_fci_cache) TSRMLS_CC) == SUCCESS) {
				if (retval_ptr) {
					zval_ptr_dtor(&retval_ptr);
				}
			} else {
				if (key) {
					zval_ptr_dtor(&key);
					key = NULL;
				}
				break;
			}
		}

		if (key) {
			zval_ptr_dtor(&key);
			key = NULL;
		}
		zend_hash_move_forward(target_hash);
	}

	if (userdata) {
		zval_ptr_dtor(&userdata);
	}
	return 0;
}
/* }}} */

/* {{{ proto bool array_walk(array input, string funcname [, mixed userdata])
   Apply a user function to every member of an array */
PHP_FUNCTION(array_walk)
{
	HashTable *array;
	zval *userdata = NULL;
	zend_fcall_info orig_array_walk_fci;
	zend_fcall_info_cache orig_array_walk_fci_cache;

	orig_array_walk_fci = BG(array_walk_fci);
	orig_array_walk_fci_cache = BG(array_walk_fci_cache);

	if (zend_parse_parameters(ZEND_NUM_ARGS() TSRMLS_CC, "Hf|z/", &array, &BG(array_walk_fci), &BG(array_walk_fci_cache), &userdata) == FAILURE) {
		BG(array_walk_fci) = orig_array_walk_fci;
		BG(array_walk_fci_cache) = orig_array_walk_fci_cache;
		return;
	}

	php_array_walk(array, userdata, 0 TSRMLS_CC);
	BG(array_walk_fci) = orig_array_walk_fci;
	BG(array_walk_fci_cache) = orig_array_walk_fci_cache;
	RETURN_TRUE;
}
/* }}} */

/* {{{ proto bool array_walk_recursive(array input, string funcname [, mixed userdata])
   Apply a user function recursively to every member of an array */
PHP_FUNCTION(array_walk_recursive)
{
	HashTable *array;
	zval *userdata = NULL;
	zend_fcall_info orig_array_walk_fci;
	zend_fcall_info_cache orig_array_walk_fci_cache;

	orig_array_walk_fci = BG(array_walk_fci);
	orig_array_walk_fci_cache = BG(array_walk_fci_cache);

	if (zend_parse_parameters(ZEND_NUM_ARGS() TSRMLS_CC, "Hf|z/", &array, &BG(array_walk_fci), &BG(array_walk_fci_cache), &userdata) == FAILURE) {
		BG(array_walk_fci) = orig_array_walk_fci;
		BG(array_walk_fci_cache) = orig_array_walk_fci_cache;
		return;
	}

	php_array_walk(array, userdata, 1 TSRMLS_CC);
	BG(array_walk_fci) = orig_array_walk_fci;
	BG(array_walk_fci_cache) = orig_array_walk_fci_cache;
	RETURN_TRUE;
}
/* }}} */

/* void php_search_array(INTERNAL_FUNCTION_PARAMETERS, int behavior)
 * 0 = return boolean
 * 1 = return key
 */
static void php_search_array(INTERNAL_FUNCTION_PARAMETERS, int behavior) /* {{{ */
{
	zval *value,				/* value to check for */
		 *array,				/* array to check in */
		 **entry,				/* pointer to array entry */
		  res;					/* comparison result */
	HashPosition pos;			/* hash iterator */
	zend_bool strict = 0;		/* strict comparison or not */
	int (*is_equal_func)(zval *, zval *, zval * TSRMLS_DC) = is_equal_function;

	if (zend_parse_parameters(ZEND_NUM_ARGS() TSRMLS_CC, "za|b", &value, &array, &strict) == FAILURE) {
		return;
	}

	if (strict) {
		is_equal_func = is_identical_function;
	}

	zend_hash_internal_pointer_reset_ex(Z_ARRVAL_P(array), &pos);
	while (zend_hash_get_current_data_ex(Z_ARRVAL_P(array), (void **)&entry, &pos) == SUCCESS) {
		is_equal_func(&res, value, *entry TSRMLS_CC);
		if (Z_IVAL(res)) {
			if (behavior == 0) {
				RETURN_TRUE;
			} else {
				zend_hash_get_current_key_zval_ex(Z_ARRVAL_P(array), return_value, &pos);
				return;
			}
		}
		zend_hash_move_forward_ex(Z_ARRVAL_P(array), &pos);
	}

	RETURN_FALSE;
}
/* }}} */

/* {{{ proto bool in_array(mixed needle, array haystack [, bool strict])
   Checks if the given value exists in the array */
PHP_FUNCTION(in_array)
{
	php_search_array(INTERNAL_FUNCTION_PARAM_PASSTHRU, 0);
}
/* }}} */

/* {{{ proto mixed array_search(mixed needle, array haystack [, bool strict])
   Searches the array for a given value and returns the corresponding key if successful */
PHP_FUNCTION(array_search)
{
	php_search_array(INTERNAL_FUNCTION_PARAM_PASSTHRU, 1);
}
/* }}} */

static int php_valid_var_name(char *var_name, php_size_t var_name_len) /* {{{ */
{
	php_size_t i;
	int ch;

	if (!var_name || !var_name_len) {
		return 0;
	}
	
	/* These are allowed as first char: [a-zA-Z_\x7f-\xff] */
	ch = (int)((unsigned char *)var_name)[0];
	if (var_name[0] != '_' &&
		(ch < 65  /* A    */ || /* Z    */ ch > 90)  &&
		(ch < 97  /* a    */ || /* z    */ ch > 122) &&
		(ch < 127 /* 0x7f */ || /* 0xff */ ch > 255)
	) {
		return 0;
	}

	/* And these as the rest: [a-zA-Z0-9_\x7f-\xff] */
	if (var_name_len > 1) {
		for (i = 1; i < var_name_len; i++) {
			ch = (int)((unsigned char *)var_name)[i];
			if (var_name[i] != '_' &&
				(ch < 48  /* 0    */ || /* 9    */ ch > 57)  &&
				(ch < 65  /* A    */ || /* Z    */ ch > 90)  &&
				(ch < 97  /* a    */ || /* z    */ ch > 122) &&
				(ch < 127 /* 0x7f */ || /* 0xff */ ch > 255)
			) {
				return 0;
			}
		}
	}
	return 1;
}
/* }}} */

PHPAPI int php_prefix_varname(zval *result, zval *prefix, char *var_name, php_size_t var_name_len, zend_bool add_underscore TSRMLS_DC) /* {{{ */
{
	Z_STRSIZE_P(result) = Z_STRSIZE_P(prefix) + (add_underscore ? 1 : 0) + var_name_len;
	Z_TYPE_P(result) = IS_STRING;
	Z_STRVAL_P(result) = emalloc(Z_STRSIZE_P(result) + 1);
	memcpy(Z_STRVAL_P(result), Z_STRVAL_P(prefix), Z_STRSIZE_P(prefix));

	if (add_underscore) {
		Z_STRVAL_P(result)[Z_STRSIZE_P(prefix)] = '_';
	}

	memcpy(Z_STRVAL_P(result) + Z_STRSIZE_P(prefix) + (add_underscore ? 1 : 0), var_name, var_name_len + 1);

	return SUCCESS;
}
/* }}} */

/* {{{ proto int extract(array var_array [, int extract_type [, string prefix]])
   Imports variables into symbol table from an array */
PHP_FUNCTION(extract)
{
	zval *var_array, *prefix = NULL;
	php_int_t extract_type = EXTR_OVERWRITE;
	zval **entry, *data;
	char *var_name;
	zend_uint_t num_key;
	php_size_t var_name_len;
	int var_exists, key_type, count = 0;
	int extract_refs = 0;
	HashPosition pos;

	if (zend_parse_parameters(ZEND_NUM_ARGS() TSRMLS_CC, "a|iz/", &var_array, &extract_type, &prefix) == FAILURE) {
		return;
	}

	extract_refs = (extract_type & EXTR_REFS);
	extract_type &= 0xff;

	if (extract_type < EXTR_OVERWRITE || extract_type > EXTR_IF_EXISTS) {
		php_error_docref(NULL TSRMLS_CC, E_WARNING, "Invalid extract type");
		return;
	}

	if (extract_type > EXTR_SKIP && extract_type <= EXTR_PREFIX_IF_EXISTS && ZEND_NUM_ARGS() < 3) {
		php_error_docref(NULL TSRMLS_CC, E_WARNING, "specified extract type requires the prefix parameter");
		return;
	}

	if (prefix) {
		convert_to_string(prefix);
		if (Z_STRSIZE_P(prefix) && !php_valid_var_name(Z_STRVAL_P(prefix), Z_STRSIZE_P(prefix))) {
			php_error_docref(NULL TSRMLS_CC, E_WARNING, "prefix is not a valid identifier");
			return;
		}
	}

	if (!EG(active_symbol_table)) {
		zend_rebuild_symbol_table(TSRMLS_C);
	}

	/* var_array is passed by ref for the needs of EXTR_REFS (needs to
	 * work on the original array to create refs to its members)
	 * simulate pass_by_value if EXTR_REFS is not used */
	if (!extract_refs) {
		SEPARATE_ARG_IF_REF(var_array);
	}

	zend_hash_internal_pointer_reset_ex(Z_ARRVAL_P(var_array), &pos);
	while (zend_hash_get_current_data_ex(Z_ARRVAL_P(var_array), (void **)&entry, &pos) == SUCCESS) {
		zval final_name;

		ZVAL_NULL(&final_name);

		key_type = zend_hash_get_current_key_ex(Z_ARRVAL_P(var_array), &var_name, &var_name_len, &num_key, 0, &pos);
		var_exists = 0;

		if (key_type == HASH_KEY_IS_STRING) {
			var_name_len--;
			var_exists = zend_hash_exists(EG(active_symbol_table), var_name, var_name_len + 1);
		} else if (key_type == HASH_KEY_IS_INT && (extract_type == EXTR_PREFIX_ALL || extract_type == EXTR_PREFIX_INVALID)) {
			zval num;

			ZVAL_INT(&num, num_key);
			convert_to_string(&num);
			php_prefix_varname(&final_name, prefix, Z_STRVAL(num), Z_STRSIZE(num), 1 TSRMLS_CC);
			zval_dtor(&num);
		} else {
			zend_hash_move_forward_ex(Z_ARRVAL_P(var_array), &pos);
			continue;
		}

		switch (extract_type) {
			case EXTR_IF_EXISTS:
				if (!var_exists) break;
				/* break omitted intentionally */

			case EXTR_OVERWRITE:
				/* GLOBALS protection */
				if (var_exists && var_name_len == sizeof("GLOBALS")-1 && !strcmp(var_name, "GLOBALS")) {
					break;
				}
				if (var_exists && var_name_len == sizeof("this")-1  && !strcmp(var_name, "this") && EG(scope) && EG(scope)->name_length != 0) {
					break;
				}
				ZVAL_STRINGL(&final_name, var_name, var_name_len, 1);
				break;

			case EXTR_PREFIX_IF_EXISTS:
				if (var_exists) {
					php_prefix_varname(&final_name, prefix, var_name, var_name_len, 1 TSRMLS_CC);
				}
				break;

			case EXTR_PREFIX_SAME:
				if (!var_exists && var_name_len != 0) {
					ZVAL_STRINGL(&final_name, var_name, var_name_len, 1);
				}
				/* break omitted intentionally */

			case EXTR_PREFIX_ALL:
				if (Z_TYPE(final_name) == IS_NULL && var_name_len != 0) {
					php_prefix_varname(&final_name, prefix, var_name, var_name_len, 1 TSRMLS_CC);
				}
				break;

			case EXTR_PREFIX_INVALID:
				if (Z_TYPE(final_name) == IS_NULL) {
					if (!php_valid_var_name(var_name, var_name_len)) {
						php_prefix_varname(&final_name, prefix, var_name, var_name_len, 1 TSRMLS_CC);
					} else {
						ZVAL_STRINGL(&final_name, var_name, var_name_len, 1);
					}
				}
				break;

			default:
				if (!var_exists) {
					ZVAL_STRINGL(&final_name, var_name, var_name_len, 1);
				}
				break;
		}

		if (Z_TYPE(final_name) != IS_NULL && php_valid_var_name(Z_STRVAL(final_name), Z_STRSIZE(final_name))) {
			if (extract_refs) {
				zval **orig_var;

				SEPARATE_ZVAL_TO_MAKE_IS_REF(entry);
				zval_add_ref(entry);

				if (zend_hash_find(EG(active_symbol_table), Z_STRVAL(final_name), Z_STRSIZE(final_name) + 1, (void **) &orig_var) == SUCCESS) {
					zval_ptr_dtor(orig_var);
					*orig_var = *entry;
				} else {
					zend_hash_update(EG(active_symbol_table), Z_STRVAL(final_name), Z_STRSIZE(final_name) + 1, (void **) entry, sizeof(zval *), NULL);
				}
			} else {
				MAKE_STD_ZVAL(data);
				*data = **entry;
				zval_copy_ctor(data);

				ZEND_SET_SYMBOL_WITH_LENGTH(EG(active_symbol_table), Z_STRVAL(final_name), Z_STRSIZE(final_name) + 1, data, 1, 0);
			}
			count++;
		}
		zval_dtor(&final_name);

		zend_hash_move_forward_ex(Z_ARRVAL_P(var_array), &pos);
	}

	if (!extract_refs) {
		zval_ptr_dtor(&var_array);
	}

	RETURN_INT(count);
}
/* }}} */

static void php_compact_var(HashTable *eg_active_symbol_table, zval *return_value, zval *entry TSRMLS_DC) /* {{{ */
{
	zval **value_ptr, *value, *data;

	if (Z_TYPE_P(entry) == IS_STRING) {
		if (zend_hash_find(eg_active_symbol_table, Z_STRVAL_P(entry), Z_STRSIZE_P(entry) + 1, (void **)&value_ptr) != FAILURE) {
			value = *value_ptr;
			ALLOC_ZVAL(data);
			MAKE_COPY_ZVAL(&value, data);

			zend_hash_update(Z_ARRVAL_P(return_value), Z_STRVAL_P(entry), Z_STRSIZE_P(entry) + 1, &data, sizeof(zval *), NULL);
		}
	}
	else if (Z_TYPE_P(entry) == IS_ARRAY) {
		HashPosition pos;

		if ((Z_ARRVAL_P(entry)->nApplyCount > 1)) {
			php_error_docref(NULL TSRMLS_CC, E_WARNING, "recursion detected");
			return;
		}

		Z_ARRVAL_P(entry)->nApplyCount++;

		zend_hash_internal_pointer_reset_ex(Z_ARRVAL_P(entry), &pos);
		while (zend_hash_get_current_data_ex(Z_ARRVAL_P(entry), (void**)&value_ptr, &pos) == SUCCESS) {
			value = *value_ptr;

			php_compact_var(eg_active_symbol_table, return_value, value TSRMLS_CC);
			zend_hash_move_forward_ex(Z_ARRVAL_P(entry), &pos);
		}
		Z_ARRVAL_P(entry)->nApplyCount--;
	}
}
/* }}} */

/* {{{ proto array compact(mixed var_names [, mixed ...])
   Creates a hash containing variables and their values */
PHP_FUNCTION(compact)
{
	zval ***args = NULL;	/* function arguments array */
	int num_args, i;

	if (zend_parse_parameters(ZEND_NUM_ARGS() TSRMLS_CC, "+", &args, &num_args) == FAILURE) {
		return;
	}

	if (!EG(active_symbol_table)) {
		zend_rebuild_symbol_table(TSRMLS_C);
	}

	/* compact() is probably most used with a single array of var_names
	   or multiple string names, rather than a combination of both.
	   So quickly guess a minimum result size based on that */
	if (ZEND_NUM_ARGS() == 1 && Z_TYPE_PP(args[0]) == IS_ARRAY) {
		array_init_size(return_value, zend_hash_num_elements(Z_ARRVAL_PP(args[0])));
	} else {
		array_init_size(return_value, ZEND_NUM_ARGS());
	}

	for (i=0; i<ZEND_NUM_ARGS(); i++) {
		php_compact_var(EG(active_symbol_table), return_value, *args[i] TSRMLS_CC);
	}

	if (args) {
		efree(args);
	}
}
/* }}} */

/* {{{ proto array array_fill(int start_key, int num, mixed val)
   Create an array containing num elements starting with index start_key each initialized to val */
PHP_FUNCTION(array_fill)
{
	zval *val;
	php_int_t start_key, num;

	if (zend_parse_parameters(ZEND_NUM_ARGS() TSRMLS_CC, "iiz", &start_key, &num, &val) == FAILURE) {
		return;
	}

	if (num < 0) {
		php_error_docref(NULL TSRMLS_CC, E_WARNING, "Number of elements can't be negative");
		RETURN_FALSE;
	}

	/* allocate an array for return */
	array_init_size(return_value, num);

	if (num == 0) {
		return;
	}

	num--;
	zend_hash_index_update(Z_ARRVAL_P(return_value), start_key, &val, sizeof(zval *), NULL);
	zval_add_ref(&val);

	while (num--) {
		if (zend_hash_next_index_insert(Z_ARRVAL_P(return_value), &val, sizeof(zval *), NULL) == SUCCESS) {
			zval_add_ref(&val);
		} else {
			zval_dtor(return_value);
			php_error_docref(NULL TSRMLS_CC, E_WARNING, "Cannot add element to the array as the next element is already occupied");
			RETURN_FALSE;
		}
	}
}
/* }}} */

/* {{{ proto array array_fill_keys(array keys, mixed val)
   Create an array using the elements of the first parameter as keys each initialized to val */
PHP_FUNCTION(array_fill_keys)
{
	zval *keys, *val, **entry;
	HashPosition pos;

	if (zend_parse_parameters(ZEND_NUM_ARGS() TSRMLS_CC, "az", &keys, &val) == FAILURE) {
		return;
	}

	/* Initialize return array */
	array_init_size(return_value, zend_hash_num_elements(Z_ARRVAL_P(keys)));

	zend_hash_internal_pointer_reset_ex(Z_ARRVAL_P(keys), &pos);
	while (zend_hash_get_current_data_ex(Z_ARRVAL_P(keys), (void **)&entry, &pos) == SUCCESS) {

		if (Z_TYPE_PP(entry) == IS_INT) {
			zval_add_ref(&val);
			zend_hash_index_update(Z_ARRVAL_P(return_value), Z_IVAL_PP(entry), &val, sizeof(zval *), NULL);
		} else {
			zval key, *key_ptr = *entry;

			if (Z_TYPE_PP(entry) != IS_STRING) {
				key = **entry;
				zval_copy_ctor(&key);
				convert_to_string(&key);
				key_ptr = &key;
			}

			zval_add_ref(&val);
			zend_symtable_update(Z_ARRVAL_P(return_value), Z_STRVAL_P(key_ptr), Z_STRSIZE_P(key_ptr) + 1, &val, sizeof(zval *), NULL);

			if (key_ptr != *entry) {
				zval_dtor(&key);
			}
		}

		zend_hash_move_forward_ex(Z_ARRVAL_P(keys), &pos);
	}
}
/* }}} */

/* {{{ proto array range(mixed low, mixed high[, int step])
   Create an array containing the range of integers or characters from low to high (inclusive) */
PHP_FUNCTION(range)
{
	zval *zlow, *zhigh, *zstep = NULL;
	int err = 0, is_step_double = 0;
	double step = 1.0;

	if (zend_parse_parameters(ZEND_NUM_ARGS() TSRMLS_CC, "z/z/|z/", &zlow, &zhigh, &zstep) == FAILURE) {
		RETURN_FALSE;
	}

	if (zstep) {
		if (Z_TYPE_P(zstep) == IS_DOUBLE ||
			(Z_TYPE_P(zstep) == IS_STRING && is_numeric_string(Z_STRVAL_P(zstep), Z_STRSIZE_P(zstep), NULL, NULL, 0) == IS_DOUBLE)
		) {
			is_step_double = 1;
		}

		convert_to_double_ex(&zstep);
		step = Z_DVAL_P(zstep);

		/* We only want positive step values. */
		if (step < 0.0) {
			step *= -1;
		}
	}

	/* Initialize the return_value as an array. */
	array_init(return_value);

	/* If the range is given as strings, generate an array of characters. */
	if (Z_TYPE_P(zlow) == IS_STRING && Z_TYPE_P(zhigh) == IS_STRING && Z_STRSIZE_P(zlow) >= 1 && Z_STRSIZE_P(zhigh) >= 1) {
		int type1, type2;
		unsigned char *low, *high;
		php_int_t lstep = (php_int_t) step;

		type1 = is_numeric_string(Z_STRVAL_P(zlow), Z_STRSIZE_P(zlow), NULL, NULL, 0);
		type2 = is_numeric_string(Z_STRVAL_P(zhigh), Z_STRSIZE_P(zhigh), NULL, NULL, 0);

		if (type1 == IS_DOUBLE || type2 == IS_DOUBLE || is_step_double) {
			goto double_str;
		} else if (type1 == IS_INT || type2 == IS_INT) {
			goto long_str;
		}

		convert_to_string(zlow);
		convert_to_string(zhigh);
		low = (unsigned char *)Z_STRVAL_P(zlow);
		high = (unsigned char *)Z_STRVAL_P(zhigh);

		if (*low > *high) {		/* Negative Steps */
			unsigned char ch = *low;

			if (lstep <= 0) {
				err = 1;
				goto err;
			}
			for (; ch >= *high; ch -= (unsigned int)lstep) {
				add_next_index_stringl(return_value, (const char *)&ch, 1, 1);
				if (((signed int)ch - lstep) < 0) {
					break;
				}
			}
		} else if (*high > *low) {	/* Positive Steps */
			unsigned char ch = *low;

			if (lstep <= 0) {
				err = 1;
				goto err;
			}
			for (; ch <= *high; ch += (unsigned int)lstep) {
				add_next_index_stringl(return_value, (const char *)&ch, 1, 1);
				if (((signed int)ch + lstep) > 255) {
					break;
				}
			}
		} else {
			add_next_index_stringl(return_value, (const char *)low, 1, 1);
		}

	} else if (Z_TYPE_P(zlow) == IS_DOUBLE || Z_TYPE_P(zhigh) == IS_DOUBLE || is_step_double) {
		double low, high, value;
		php_int_t i;
double_str:
		convert_to_double(zlow);
		convert_to_double(zhigh);
		low = Z_DVAL_P(zlow);
		high = Z_DVAL_P(zhigh);
		i = 0;

		if (low > high) { 		/* Negative steps */
			if (low - high < step || step <= 0) {
				err = 1;
				goto err;
			}

			for (value = low; value >= (high - DOUBLE_DRIFT_FIX); value = low - (++i * step)) {
				add_next_index_double(return_value, value);
			}
		} else if (high > low) { 	/* Positive steps */
			if (high - low < step || step <= 0) {
				err = 1;
				goto err;
			}

			for (value = low; value <= (high + DOUBLE_DRIFT_FIX); value = low + (++i * step)) {
				add_next_index_double(return_value, value);
			}
		} else {
			add_next_index_double(return_value, low);
		}
	} else {
		double low, high;
		php_int_t lstep;
long_str:
		convert_to_double(zlow);
		convert_to_double(zhigh);
		low = Z_DVAL_P(zlow);
		high = Z_DVAL_P(zhigh);
		lstep = (php_int_t) step;

		if (low > high) { 		/* Negative steps */
			if (low - high < lstep || lstep <= 0) {
				err = 1;
				goto err;
			}
			for (; low >= high; low -= lstep) {
				add_next_index_int(return_value, (php_int_t)low);
			}
		} else if (high > low) { 	/* Positive steps */
			if (high - low < lstep || lstep <= 0) {
				err = 1;
				goto err;
			}
			for (; low <= high; low += lstep) {
				add_next_index_int(return_value, (php_int_t)low);
			}
		} else {
			add_next_index_int(return_value, (php_int_t)low);
		}
	}
err:
	if (err) {
		php_error_docref(NULL TSRMLS_CC, E_WARNING, "step exceeds the specified range");
		zval_dtor(return_value);
		RETURN_FALSE;
	}
}
/* }}} */

static void php_array_data_shuffle(zval *array TSRMLS_DC) /* {{{ */
{
	Bucket **elems, *temp;
	HashTable *hash;
	php_int_t j, n_elems, rnd_idx, n_left;

	n_elems = zend_hash_num_elements(Z_ARRVAL_P(array));

	if (n_elems < 1) {
		return;
	}

	elems = (Bucket **)safe_emalloc(n_elems, sizeof(Bucket *), 0);
	hash = Z_ARRVAL_P(array);
	n_left = n_elems;

	for (j = 0, temp = hash->pListHead; temp; temp = temp->pListNext)
		elems[j++] = temp;
	while (--n_left) {
		rnd_idx = php_rand(TSRMLS_C);
		RAND_RANGE(rnd_idx, 0, n_left, PHP_RAND_MAX);
		if (rnd_idx != n_left) {
			temp = elems[n_left];
			elems[n_left] = elems[rnd_idx];
			elems[rnd_idx] = temp;
		}
	}

	HANDLE_BLOCK_INTERRUPTIONS();
	hash->pListHead = elems[0];
	hash->pListTail = NULL;
	hash->pInternalPointer = hash->pListHead;

	for (j = 0; j < n_elems; j++) {
		if (hash->pListTail) {
			hash->pListTail->pListNext = elems[j];
		}
		elems[j]->pListLast = hash->pListTail;
		elems[j]->pListNext = NULL;
		hash->pListTail = elems[j];
	}
	temp = hash->pListHead;
	j = 0;
	zend_hash_reindex(hash, 0);
	HANDLE_UNBLOCK_INTERRUPTIONS();

	efree(elems);
}
/* }}} */

/* {{{ proto bool shuffle(array array_arg)
   Randomly shuffle the contents of an array */
PHP_FUNCTION(shuffle)
{
	zval *array;

	if (zend_parse_parameters(ZEND_NUM_ARGS() TSRMLS_CC, "a", &array) == FAILURE) {
		RETURN_FALSE;
	}

	php_array_data_shuffle(array TSRMLS_CC);

	RETURN_TRUE;
}
/* }}} */

PHPAPI void php_splice(HashTable *ht, php_uint_t offset, php_size_t length, zval ***list, php_size_t list_count, HashTable *removed TSRMLS_DC) /* {{{ */
{
	zend_hash_splice(ht, sizeof(zval *), (copy_ctor_func_t) zval_add_ref, offset, length, (void **) list, list_count, removed);

	zend_hash_internal_pointer_reset(ht);

	if (ht == &EG(symbol_table)) {
		zend_reset_all_cv(&EG(symbol_table) TSRMLS_CC);
	}
}
/* }}} */

/* {{{ proto int array_push(array stack, mixed var [, mixed ...])
   Pushes elements onto the end of the array */
PHP_FUNCTION(array_push)
{
	zval ***args,		/* Function arguments array */
		   *stack,		/* Input array */
		   *new_var;	/* Variable to be pushed */
	int i,				/* Loop counter */
		argc;			/* Number of function arguments */


	if (zend_parse_parameters(ZEND_NUM_ARGS() TSRMLS_CC, "a+", &stack, &args, &argc) == FAILURE) {
		return;
	}

	/* For each subsequent argument, make it a reference, increase refcount, and add it to the end of the array */
	for (i = 0; i < argc; i++) {
		new_var = *args[i];
		Z_ADDREF_P(new_var);

		if (zend_hash_next_index_insert(Z_ARRVAL_P(stack), &new_var, sizeof(zval *), NULL) == FAILURE) {
			Z_DELREF_P(new_var);
			php_error_docref(NULL TSRMLS_CC, E_WARNING, "Cannot add element to the array as the next element is already occupied");
			efree(args);
			RETURN_FALSE;
		}
	}

	/* Clean up and return the number of values in the stack */
	efree(args);
	RETVAL_INT(zend_hash_num_elements(Z_ARRVAL_P(stack)));
}
/* }}} */

/* {{{ void _phpi_pop(INTERNAL_FUNCTION_PARAMETERS, int off_the_end) */
static void _phpi_pop(INTERNAL_FUNCTION_PARAMETERS, int off_the_end)
{
	zval *stack,	/* Input stack */
		 **val;		/* Value to be popped */
	char *key = NULL;
	php_size_t key_len = 0;
	zend_uint_t index;

	if (zend_parse_parameters(ZEND_NUM_ARGS() TSRMLS_CC, "a", &stack) == FAILURE) {
		return;
	}

	if (zend_hash_num_elements(Z_ARRVAL_P(stack)) == 0) {
		return;
	}

	/* Get the first or last value and copy it into the return value */
	if (off_the_end) {
		zend_hash_internal_pointer_end(Z_ARRVAL_P(stack));
	} else {
		zend_hash_internal_pointer_reset(Z_ARRVAL_P(stack));
	}
	zend_hash_get_current_data(Z_ARRVAL_P(stack), (void **)&val);
	RETVAL_ZVAL_FAST(*val);

	/* Delete the first or last value */
	zend_hash_get_current_key_ex(Z_ARRVAL_P(stack), &key, &key_len, &index, 0, NULL);
	if (key && Z_ARRVAL_P(stack) == &EG(symbol_table)) {
		zend_delete_global_variable(key, key_len - 1 TSRMLS_CC);
	} else {
		zend_hash_del_key_or_index(Z_ARRVAL_P(stack), key, key_len, index, (key) ? HASH_DEL_KEY : HASH_DEL_INDEX);
	}

	/* If we did a shift... re-index like it did before */
	if (!off_the_end) {
		zend_hash_reindex(Z_ARRVAL_P(stack), 1);
	} else if (!key_len && index >= Z_ARRVAL_P(stack)->nNextFreeElement - 1) {
		Z_ARRVAL_P(stack)->nNextFreeElement = Z_ARRVAL_P(stack)->nNextFreeElement - 1;
	}

	zend_hash_internal_pointer_reset(Z_ARRVAL_P(stack));
}
/* }}} */

/* {{{ proto mixed array_pop(array stack)
   Pops an element off the end of the array */
PHP_FUNCTION(array_pop)
{
	_phpi_pop(INTERNAL_FUNCTION_PARAM_PASSTHRU, 1);
}
/* }}} */

/* {{{ proto mixed array_shift(array stack)
   Pops an element off the beginning of the array */
PHP_FUNCTION(array_shift)
{
	_phpi_pop(INTERNAL_FUNCTION_PARAM_PASSTHRU, 0);
}
/* }}} */

/* {{{ proto int array_unshift(array stack, mixed var [, mixed ...])
   Pushes elements onto the beginning of the array */
PHP_FUNCTION(array_unshift)
{
	zval ***args,			/* Function arguments array */
		   *stack;			/* Input stack */
	int argc;				/* Number of function arguments */
	
	if (zend_parse_parameters(ZEND_NUM_ARGS() TSRMLS_CC, "a+", &stack, &args, &argc) == FAILURE) {
		return;
	}

	/* Use splice to insert the elements at the beginning. */
	php_splice(Z_ARRVAL_P(stack), 0, 0, args, argc, NULL TSRMLS_CC);

	/* Clean up and return the number of elements in the stack */
	efree(args);
	RETVAL_INT(zend_hash_num_elements(Z_ARRVAL_P(stack)));
}
/* }}} */

/* {{{ proto array array_splice(array input, int offset [, int length [, array replacement]])
   Removes the elements designated by offset and length and replace them with supplied array */
PHP_FUNCTION(array_splice)
{
	zval *array,				/* Input array */
		 **repl_array = NULL,	/* Replacement array */
		 ***repl = NULL;		/* Replacement elements */
	HashTable *rem_hash = NULL;	/* Removed elements' hash */
	Bucket *p;					/* Bucket used for traversing hash */
	php_int_t	i;
	php_int_t	offset,
			length = 0;
	php_int_t	repl_num = 0;		/* Number of replacement elements */
	php_int_t	num_in;				/* Number of elements in the input array */

	if (zend_parse_parameters(ZEND_NUM_ARGS() TSRMLS_CC, "ai|iZ", &array, &offset, &length, &repl_array) == FAILURE) {
		return;
	}

	num_in = zend_hash_num_elements(Z_ARRVAL_P(array));

	if (ZEND_NUM_ARGS() < 3) {
		length = num_in;
	}

	if (repl_array) {
		/* Make sure the last argument, if passed, is an array */
		convert_to_array_ex(repl_array);

		/* Create the array of replacement elements */
		repl_num = zend_hash_num_elements(Z_ARRVAL_PP(repl_array));
		repl = (zval ***)safe_emalloc(repl_num, sizeof(zval **), 0);
		for (p = Z_ARRVAL_PP(repl_array)->pListHead, i = 0; p; p = p->pListNext, i++) {
			repl[i] = ((zval **)p->pData);
		}
	}

	/* Clamp the offset */
	if (offset < 0 && (offset = num_in + offset) < 0) {
		offset = 0;
	} else if (offset > num_in) {
		offset = num_in;
	}

	/* Clamp the length */
	if (length < 0 && (length = num_in - offset + length) < 0) {
		length = 0;
	} else if ((unsigned long) offset + (unsigned long) length > (unsigned) num_in) {
		length = num_in - offset;
	}

	/* Don't create the array of removed elements if it's not going
	 * to be used; e.g. only removing and/or replacing elements */
	if (return_value_used) {
		array_init_size(return_value, length);
		rem_hash = Z_ARRVAL_P(return_value);
	}

	/* Perform splice */
	php_splice(Z_ARRVAL_P(array), offset, length, repl, repl_num, rem_hash TSRMLS_CC);

	/* Clean up */
	if (repl) {
		efree(repl);
	}
}
/* }}} */

/* {{{ proto array array_slice(array input, int offset [, int length [, bool preserve_keys]])
   Returns elements specified by offset and length */
PHP_FUNCTION(array_slice)
{
	zval	 *input,		/* Input array */
			**z_length = NULL, /* How many elements to get */ 
			**entry;		/* An array entry */
	php_int_t	 offset,		/* Offset to get elements from */
			 length = 0;	
	zend_bool preserve_keys = 0; /* Whether to preserve keys while copying to the new array or not */
	php_int_t		 num_in,		/* Number of elements in the input array */
			 pos;			/* Current position in the array */
	char *string_key;
	php_size_t string_key_len;
	zend_uint_t num_key;
	HashPosition hpos;

	if (zend_parse_parameters(ZEND_NUM_ARGS() TSRMLS_CC, "ai|Zb", &input, &offset, &z_length, &preserve_keys) == FAILURE) {
		return;
	}

	/* Get number of entries in the input hash */
	num_in = zend_hash_num_elements(Z_ARRVAL_P(input));

	/* We want all entries from offset to the end if length is not passed or is null */
	if (ZEND_NUM_ARGS() < 3 || Z_TYPE_PP(z_length) == IS_NULL) {
		length = num_in;
	} else {
		convert_to_int_ex(z_length);
		length = Z_IVAL_PP(z_length);
	}

	/* Clamp the offset.. */
	if (offset > num_in) {
		array_init(return_value);
		return;
	} else if (offset < 0 && (offset = (num_in + offset)) < 0) {
		offset = 0;
	}

	/* ..and the length */
	if (length < 0) {
		length = num_in - offset + length;
	} else if (((php_uint_t) offset + (php_uint_t) length) > (php_uint_t) num_in) {
		length = num_in - offset;
	}

	/* Initialize returned array */
	array_init_size(return_value, length > 0 ? length : 0);

	if (length <= 0) {
		return;
	}

	/* Start at the beginning and go until we hit offset */
	pos = 0;
	zend_hash_internal_pointer_reset_ex(Z_ARRVAL_P(input), &hpos);
	while (pos < offset && zend_hash_get_current_data_ex(Z_ARRVAL_P(input), (void **)&entry, &hpos) == SUCCESS) {
		pos++;
		zend_hash_move_forward_ex(Z_ARRVAL_P(input), &hpos);
	}

	/* Copy elements from input array to the one that's returned */
	while (pos < offset + length && zend_hash_get_current_data_ex(Z_ARRVAL_P(input), (void **)&entry, &hpos) == SUCCESS) {

		zval_add_ref(entry);

		switch (zend_hash_get_current_key_ex(Z_ARRVAL_P(input), &string_key, &string_key_len, &num_key, 0, &hpos)) {
			case HASH_KEY_IS_STRING:
				zend_hash_update(Z_ARRVAL_P(return_value), string_key, string_key_len, entry, sizeof(zval *), NULL);
				break;

			case HASH_KEY_IS_INT:
				if (preserve_keys) {
					zend_hash_index_update(Z_ARRVAL_P(return_value), num_key, entry, sizeof(zval *), NULL);
				} else {
					zend_hash_next_index_insert(Z_ARRVAL_P(return_value), entry, sizeof(zval *), NULL);
				}
				break;
		}
		pos++;
		zend_hash_move_forward_ex(Z_ARRVAL_P(input), &hpos);
	}
}
/* }}} */

PHPAPI int php_array_merge(HashTable *dest, HashTable *src, int recursive TSRMLS_DC) /* {{{ */
{
	zval **src_entry, **dest_entry;
	char *string_key;
	php_size_t string_key_len;
	zend_uint_t num_key;
	HashPosition pos;

	zend_hash_internal_pointer_reset_ex(src, &pos);
	while (zend_hash_get_current_data_ex(src, (void **)&src_entry, &pos) == SUCCESS) {
		switch (zend_hash_get_current_key_ex(src, &string_key, &string_key_len, &num_key, 0, &pos)) {
			case HASH_KEY_IS_STRING:
				if (recursive && zend_hash_find(dest, string_key, string_key_len, (void **)&dest_entry) == SUCCESS) {
					HashTable *thash = Z_TYPE_PP(dest_entry) == IS_ARRAY ? Z_ARRVAL_PP(dest_entry) : NULL;
					zval *src_zval;
					zval *tmp = NULL;

					if ((thash && thash->nApplyCount > 1) || (*src_entry == *dest_entry && Z_ISREF_PP(dest_entry) && (Z_REFCOUNT_PP(dest_entry) % 2))) {
						php_error_docref(NULL TSRMLS_CC, E_WARNING, "recursion detected");
						return 0;
					}
					SEPARATE_ZVAL(dest_entry);

					if (Z_TYPE_PP(dest_entry) == IS_NULL) {
						convert_to_array_ex(dest_entry);
						add_next_index_null(*dest_entry);
					} else {
						convert_to_array_ex(dest_entry);
					}
					if (Z_TYPE_PP(src_entry) == IS_OBJECT) {
						ALLOC_ZVAL(src_zval);
						INIT_PZVAL_COPY(src_zval, *src_entry);
						zval_copy_ctor(src_zval);
						convert_to_array(src_zval);
						tmp = src_zval;
					} else {
						src_zval = *src_entry;
					}
					if (Z_TYPE_P(src_zval) == IS_ARRAY) {
						if (thash) {
							thash->nApplyCount++;
						}
						if (!php_array_merge(Z_ARRVAL_PP(dest_entry), Z_ARRVAL_P(src_zval), recursive TSRMLS_CC)) {
							if (thash) {
								thash->nApplyCount--;
							}
							return 0;
						}
						if (thash) {
							thash->nApplyCount--;
						}
					} else {
						Z_ADDREF_PP(src_entry);
						zend_hash_next_index_insert(Z_ARRVAL_PP(dest_entry), &src_zval, sizeof(zval *), NULL);
					}
					if (tmp) {
						zval_ptr_dtor(&tmp);
					}
				} else {
					Z_ADDREF_PP(src_entry);
					zend_hash_update(dest, string_key, string_key_len, src_entry, sizeof(zval *), NULL);
				}
				break;

			case HASH_KEY_IS_INT:
				Z_ADDREF_PP(src_entry);
				zend_hash_next_index_insert(dest, src_entry, sizeof(zval *), NULL);
				break;
		}
		zend_hash_move_forward_ex(src, &pos);
	}
	return 1;
}
/* }}} */

PHPAPI int php_array_replace_recursive(HashTable *dest, HashTable *src TSRMLS_DC) /* {{{ */
{
	zval **src_entry, **dest_entry;
	char *string_key;
	php_size_t string_key_len;
	zend_uint_t num_key;
	HashPosition pos;

	for (zend_hash_internal_pointer_reset_ex(src, &pos);
	     zend_hash_get_current_data_ex(src, (void **)&src_entry, &pos) == SUCCESS;
	     zend_hash_move_forward_ex(src, &pos)) {
		switch (zend_hash_get_current_key_ex(src, &string_key, &string_key_len, &num_key, 0, &pos)) {
			case HASH_KEY_IS_STRING:
				if (Z_TYPE_PP(src_entry) != IS_ARRAY ||
					zend_hash_find(dest, string_key, string_key_len, (void **)&dest_entry) == FAILURE ||
					Z_TYPE_PP(dest_entry) != IS_ARRAY) {

					Z_ADDREF_PP(src_entry);
					zend_hash_update(dest, string_key, string_key_len, src_entry, sizeof(zval *), NULL);

					continue;
				}
				break;

			case HASH_KEY_IS_INT:
				if (Z_TYPE_PP(src_entry) != IS_ARRAY ||
					zend_hash_index_find(dest, num_key, (void **)&dest_entry) == FAILURE ||
					Z_TYPE_PP(dest_entry) != IS_ARRAY) {

					Z_ADDREF_PP(src_entry);
					zend_hash_index_update(dest, num_key, src_entry, sizeof(zval *), NULL);

					continue;
				}
				break;
		}

		if (Z_ARRVAL_PP(dest_entry)->nApplyCount > 1 || Z_ARRVAL_PP(src_entry)->nApplyCount > 1 || (*src_entry == *dest_entry && Z_ISREF_PP(dest_entry) && (Z_REFCOUNT_PP(dest_entry) % 2))) {
			php_error_docref(NULL TSRMLS_CC, E_WARNING, "recursion detected");
			return 0;
		}
		SEPARATE_ZVAL(dest_entry);
		Z_ARRVAL_PP(dest_entry)->nApplyCount++;
		Z_ARRVAL_PP(src_entry)->nApplyCount++;
		

		if (!php_array_replace_recursive(Z_ARRVAL_PP(dest_entry), Z_ARRVAL_PP(src_entry) TSRMLS_CC)) {
			Z_ARRVAL_PP(dest_entry)->nApplyCount--;
			Z_ARRVAL_PP(src_entry)->nApplyCount--;
			return 0;
		}
		Z_ARRVAL_PP(dest_entry)->nApplyCount--;
		Z_ARRVAL_PP(src_entry)->nApplyCount--;
	}

	return 1;
}
/* }}} */

static void php_array_merge_or_replace_wrapper(INTERNAL_FUNCTION_PARAMETERS, int recursive, int replace) /* {{{ */
{
	zval ***args = NULL;
	int argc, i, init_size = 0;

	if (zend_parse_parameters(ZEND_NUM_ARGS() TSRMLS_CC, "+", &args, &argc) == FAILURE) {
		return;
	}

	for (i = 0; i < argc; i++) {
		if (Z_TYPE_PP(args[i]) != IS_ARRAY) {
			php_error_docref(NULL TSRMLS_CC, E_WARNING, "Argument #%d is not an array", i + 1);
			efree(args);
			RETURN_NULL();
		} else {
			int num = zend_hash_num_elements(Z_ARRVAL_PP(args[i]));

			if (num > init_size) {
				init_size = num;
			}
		}
	}

	array_init_size(return_value, init_size);

	for (i = 0; i < argc; i++) {
		if (!replace) {
			php_array_merge(Z_ARRVAL_P(return_value), Z_ARRVAL_PP(args[i]), recursive TSRMLS_CC);
		} else if (recursive && i > 0) { /* First array will be copied directly instead */
			php_array_replace_recursive(Z_ARRVAL_P(return_value), Z_ARRVAL_PP(args[i]) TSRMLS_CC);
		} else {
			zend_hash_merge(Z_ARRVAL_P(return_value), Z_ARRVAL_PP(args[i]), (copy_ctor_func_t) zval_add_ref, NULL, sizeof(zval *), 1);
		}
	}

	efree(args);
}
/* }}} */

/* {{{ proto array array_merge(array arr1, array arr2 [, array ...])
   Merges elements from passed arrays into one array */
PHP_FUNCTION(array_merge)
{
	php_array_merge_or_replace_wrapper(INTERNAL_FUNCTION_PARAM_PASSTHRU, 0, 0);
}
/* }}} */

/* {{{ proto array array_merge_recursive(array arr1, array arr2 [, array ...])
   Recursively merges elements from passed arrays into one array */
PHP_FUNCTION(array_merge_recursive)
{
	php_array_merge_or_replace_wrapper(INTERNAL_FUNCTION_PARAM_PASSTHRU, 1, 0);
}
/* }}} */

/* {{{ proto array array_replace(array arr1, array arr2 [, array ...])
   Replaces elements from passed arrays into one array */
PHP_FUNCTION(array_replace)
{
	php_array_merge_or_replace_wrapper(INTERNAL_FUNCTION_PARAM_PASSTHRU, 0, 1);
}
/* }}} */

/* {{{ proto array array_replace_recursive(array arr1, array arr2 [, array ...])
   Recursively replaces elements from passed arrays into one array */
PHP_FUNCTION(array_replace_recursive)
{
	php_array_merge_or_replace_wrapper(INTERNAL_FUNCTION_PARAM_PASSTHRU, 1, 1);
}
/* }}} */

/* {{{ proto array array_keys(array input [, mixed search_value[, bool strict]])
   Return just the keys from the input array, optionally only for the specified search_value */
PHP_FUNCTION(array_keys)
{
	zval *input,				/* Input array */
	     *search_value = NULL,	/* Value to search for */
	     **entry,				/* An entry in the input array */
	       res,					/* Result of comparison */
	      *new_val;				/* New value */
	int    add_key;				/* Flag to indicate whether a key should be added */
	zend_bool strict = 0;		/* do strict comparison */
	HashPosition pos;
	int (*is_equal_func)(zval *, zval *, zval * TSRMLS_DC) = is_equal_function;

	if (zend_parse_parameters(ZEND_NUM_ARGS() TSRMLS_CC, "a|zb", &input, &search_value, &strict) == FAILURE) {
		return;
	}

	if (strict) {
		is_equal_func = is_identical_function;
	}

	/* Initialize return array */
	if (search_value != NULL) {
		array_init(return_value);
	} else {
		array_init_size(return_value, zend_hash_num_elements(Z_ARRVAL_P(input)));
	}
	add_key = 1;

	/* Go through input array and add keys to the return array */
	zend_hash_internal_pointer_reset_ex(Z_ARRVAL_P(input), &pos);
	while (zend_hash_get_current_data_ex(Z_ARRVAL_P(input), (void **)&entry, &pos) == SUCCESS) {
		if (search_value != NULL) {
			is_equal_func(&res, search_value, *entry TSRMLS_CC);
			add_key = zval_is_true(&res);
		}

		if (add_key) {
			MAKE_STD_ZVAL(new_val);
			zend_hash_get_current_key_zval_ex(Z_ARRVAL_P(input), new_val, &pos);
			zend_hash_next_index_insert(Z_ARRVAL_P(return_value), &new_val, sizeof(zval *), NULL);
		}

		zend_hash_move_forward_ex(Z_ARRVAL_P(input), &pos);
	}
}
/* }}} */

/* {{{ proto array array_values(array input)
   Return just the values from the input array */
PHP_FUNCTION(array_values)
{
	zval	 *input,		/* Input array */
			**entry;		/* An entry in the input array */
	HashPosition pos;

	if (zend_parse_parameters(ZEND_NUM_ARGS() TSRMLS_CC, "a", &input) == FAILURE) {
		return;
	}

	/* Initialize return array */
	array_init_size(return_value, zend_hash_num_elements(Z_ARRVAL_P(input)));

	/* Go through input array and add values to the return array */
	zend_hash_internal_pointer_reset_ex(Z_ARRVAL_P(input), &pos);
	while (zend_hash_get_current_data_ex(Z_ARRVAL_P(input), (void **)&entry, &pos) == SUCCESS) {
		zval_add_ref(entry);
		zend_hash_next_index_insert(Z_ARRVAL_P(return_value), entry, sizeof(zval *), NULL);
		zend_hash_move_forward_ex(Z_ARRVAL_P(input), &pos);
	}
}
/* }}} */

/* {{{ proto array array_count_values(array input)
   Return the value as key and the frequency of that value in input as value */
PHP_FUNCTION(array_count_values)
{
	zval	*input,			/* Input array */
			**entry,		/* An entry in the input array */
			**tmp;
	HashTable *myht;
	HashPosition pos;

	if (zend_parse_parameters(ZEND_NUM_ARGS() TSRMLS_CC, "a", &input) == FAILURE) {
		return;
	}

	/* Initialize return array */
	array_init(return_value);

	/* Go through input array and add values to the return array */
	myht = Z_ARRVAL_P(input);
	zend_hash_internal_pointer_reset_ex(myht, &pos);
	while (zend_hash_get_current_data_ex(myht, (void **)&entry, &pos) == SUCCESS) {
		if (Z_TYPE_PP(entry) == IS_INT) {
			if (zend_hash_index_find(Z_ARRVAL_P(return_value), Z_IVAL_PP(entry), (void **)&tmp) == FAILURE) {
				zval *data;
				MAKE_STD_ZVAL(data);
				ZVAL_INT(data, 1);
				zend_hash_index_update(Z_ARRVAL_P(return_value), Z_IVAL_PP(entry), &data, sizeof(data), NULL);
			} else {
				Z_IVAL_PP(tmp)++;
			}
		} else if (Z_TYPE_PP(entry) == IS_STRING) {
			if (zend_symtable_find(Z_ARRVAL_P(return_value), Z_STRVAL_PP(entry), Z_STRSIZE_PP(entry) + 1, (void**)&tmp) == FAILURE) {
				zval *data;
				MAKE_STD_ZVAL(data);
				ZVAL_INT(data, 1);
				zend_symtable_update(Z_ARRVAL_P(return_value), Z_STRVAL_PP(entry), Z_STRSIZE_PP(entry) + 1, &data, sizeof(data), NULL);
			} else {
				Z_IVAL_PP(tmp)++;
			}
		} else {
			php_error_docref(NULL TSRMLS_CC, E_WARNING, "Can only count STRING and INTEGER values!");
		}

		zend_hash_move_forward_ex(myht, &pos);
	}
}
/* }}} */

/* {{{ array_column_param_helper
 * Specialized conversion rules for array_column() function
 */
static inline
zend_bool array_column_param_helper(zval **param,
                                    const char *name TSRMLS_DC) {
	switch (Z_TYPE_PP(param)) {
		case IS_DOUBLE:
			convert_to_int_ex(param);
			/* fallthrough */
		case IS_INT:
			return 1;

		case IS_OBJECT:
			convert_to_string_ex(param);
			/* fallthrough */
		case IS_STRING:
			return 1;

		default:
			php_error_docref(NULL TSRMLS_CC, E_WARNING, "The %s key should be either a string or an integer", name);
			return 0;
	}
}

/* {{{ proto array array_column(array input, mixed column_key[, mixed index_key])
   Return the values from a single column in the input array, identified by the
   value_key and optionally indexed by the index_key */
PHP_FUNCTION(array_column)
{
	zval **zcolumn = NULL, **zkey = NULL, **data;
	HashTable *arr_hash;
	HashPosition pointer;

	if (zend_parse_parameters(ZEND_NUM_ARGS() TSRMLS_CC, "hZ!|Z!", &arr_hash, &zcolumn, &zkey) == FAILURE) {
		return;
	}

	if ((zcolumn && !array_column_param_helper(zcolumn, "column" TSRMLS_CC)) ||
	    (zkey && !array_column_param_helper(zkey, "index" TSRMLS_CC))) {
		RETURN_FALSE;
	}

	array_init(return_value);
	for (zend_hash_internal_pointer_reset_ex(arr_hash, &pointer);
			zend_hash_get_current_data_ex(arr_hash, (void**)&data, &pointer) == SUCCESS;
			zend_hash_move_forward_ex(arr_hash, &pointer)) {
		zval **zcolval, **zkeyval = NULL;
		HashTable *ht;

		if (Z_TYPE_PP(data) != IS_ARRAY) {
			/* Skip elemens which are not sub-arrays */
			continue;
		}
		ht = Z_ARRVAL_PP(data);

		if (!zcolumn) {
			/* NULL column ID means use entire subarray as data */
			zcolval = data;

			/* Otherwise, skip if the value doesn't exist in our subarray */
		} else if ((Z_TYPE_PP(zcolumn) == IS_STRING) &&
		    (zend_hash_find(ht, Z_STRVAL_PP(zcolumn), Z_STRSIZE_PP(zcolumn) + 1, (void**)&zcolval) == FAILURE)) {
			continue;
		} else if ((Z_TYPE_PP(zcolumn) == IS_INT) &&
		    (zend_hash_index_find(ht, Z_IVAL_PP(zcolumn), (void**)&zcolval) == FAILURE)) {
			continue;
		}

		/* Failure will leave zkeyval alone which will land us on the final else block below
		 * which is to append the value as next_index
		 */
		if (zkey && (Z_TYPE_PP(zkey) == IS_STRING)) {
			zend_hash_find(ht, Z_STRVAL_PP(zkey), Z_STRSIZE_PP(zkey) + 1, (void**)&zkeyval);
		} else if (zkey && (Z_TYPE_PP(zkey) == IS_INT)) {
			zend_hash_index_find(ht, Z_IVAL_PP(zkey), (void**)&zkeyval);
		}

		Z_ADDREF_PP(zcolval);
		if (zkeyval && Z_TYPE_PP(zkeyval) == IS_STRING) {
			add_assoc_zval(return_value, Z_STRVAL_PP(zkeyval), *zcolval);
		} else if (zkeyval && Z_TYPE_PP(zkeyval) == IS_INT) {
			add_index_zval(return_value, Z_IVAL_PP(zkeyval), *zcolval);
		} else if (zkeyval && Z_TYPE_PP(zkeyval) == IS_OBJECT) {
			SEPARATE_ZVAL(zkeyval);
			convert_to_string(*zkeyval);
			add_assoc_zval(return_value, Z_STRVAL_PP(zkeyval), *zcolval);
		} else {
			add_next_index_zval(return_value, *zcolval);
		}
	}
}
/* }}} */

/* {{{ proto array array_reverse(array input [, bool preserve keys])
   Return input as a new array with the order of the entries reversed */
PHP_FUNCTION(array_reverse)
{
	zval	 *input,				/* Input array */
			**entry;				/* An entry in the input array */
	char	 *string_key;
	php_size_t   string_key_len;
	zend_uint_t	  num_key;
	zend_bool preserve_keys = 0;	/* whether to preserve keys */
	HashPosition pos;

	if (zend_parse_parameters(ZEND_NUM_ARGS() TSRMLS_CC, "a|b", &input, &preserve_keys) == FAILURE) {
		return;
	}

	/* Initialize return array */
	array_init_size(return_value, zend_hash_num_elements(Z_ARRVAL_P(input)));

	zend_hash_internal_pointer_end_ex(Z_ARRVAL_P(input), &pos);
	while (zend_hash_get_current_data_ex(Z_ARRVAL_P(input), (void **)&entry, &pos) == SUCCESS) {
		zval_add_ref(entry);

		switch (zend_hash_get_current_key_ex(Z_ARRVAL_P(input), &string_key, &string_key_len, &num_key, 0, &pos)) {
			case HASH_KEY_IS_STRING:
				zend_hash_update(Z_ARRVAL_P(return_value), string_key, string_key_len, entry, sizeof(zval *), NULL);
				break;

			case HASH_KEY_IS_INT:
				if (preserve_keys) {
					zend_hash_index_update(Z_ARRVAL_P(return_value), num_key, entry, sizeof(zval *), NULL);
				} else {
					zend_hash_next_index_insert(Z_ARRVAL_P(return_value), entry, sizeof(zval *), NULL);
				}
				break;
		}

		zend_hash_move_backwards_ex(Z_ARRVAL_P(input), &pos);
	}
}
/* }}} */

/* {{{ proto array array_pad(array input, int pad_size, mixed pad_value)
   Returns a copy of input array padded with pad_value to size pad_size */
PHP_FUNCTION(array_pad)
{
	zval  *input;		/* Input array */
	zval  *pad_value;	/* Padding value obviously */
	zval ***pads;		/* Array to pass to splice */
	php_int_t pad_size;		/* Size to pad to */
	php_int_t pad_size_abs;	/* Absolute value of pad_size */
	php_int_t input_size;		/* Size of the input array */
	php_int_t num_pads;		/* How many pads do we need */
	int	do_pad;			/* Whether we should do padding at all */
	int	i;

	if (zend_parse_parameters(ZEND_NUM_ARGS() TSRMLS_CC, "aiz", &input, &pad_size, &pad_value) == FAILURE) {
		return;
	}

	/* Do some initial calculations */
	input_size = zend_hash_num_elements(Z_ARRVAL_P(input));
	pad_size_abs = ZEND_ABS(pad_size);
	if (pad_size_abs < 0) {
		php_error_docref(NULL TSRMLS_CC, E_WARNING, "You may only pad up to 1048576 elements at a time");
		zval_dtor(return_value);
		RETURN_FALSE;
	}
	do_pad = (input_size >= pad_size_abs) ? 0 : 1;

	/* Copy the original array */
	RETVAL_ZVAL(input, 1, 0);

	/* If no need to pad, no need to continue */
	if (!do_pad) {
		return;
	}

	/* Populate the pads array */
	num_pads = pad_size_abs - input_size;
	if (num_pads > Z_I(1048576)) {
		php_error_docref(NULL TSRMLS_CC, E_WARNING, "You may only pad up to 1048576 elements at a time");
		zval_dtor(return_value);
		RETURN_FALSE;
	}
	pads = (zval ***)safe_emalloc(num_pads, sizeof(zval **), 0);
	for (i = 0; i < num_pads; i++) {
		pads[i] = &pad_value;
	}

	/* Pad on the right or on the left */
	if (pad_size > 0) {
		php_splice(Z_ARRVAL_P(return_value), input_size, 0, pads, num_pads, NULL TSRMLS_CC);
	} else {
		php_splice(Z_ARRVAL_P(return_value), 0, 0, pads, num_pads, NULL TSRMLS_CC);
	}

	/* Clean up */
	efree(pads);
}
/* }}} */

/* {{{ proto array array_flip(array input)
   Return array with key <-> value flipped */
PHP_FUNCTION(array_flip)
{
	zval *array, **entry, *data;
	HashPosition pos;

	if (zend_parse_parameters(ZEND_NUM_ARGS() TSRMLS_CC, "a", &array) == FAILURE) {
		return;
	}

	array_init_size(return_value, zend_hash_num_elements(Z_ARRVAL_P(array)));

	zend_hash_internal_pointer_reset_ex(Z_ARRVAL_P(array), &pos);
	while (zend_hash_get_current_data_ex(Z_ARRVAL_P(array), (void **)&entry, &pos) == SUCCESS) {
		MAKE_STD_ZVAL(data);
		zend_hash_get_current_key_zval_ex(Z_ARRVAL_P(array), data, &pos);

		if (Z_TYPE_PP(entry) == IS_INT) {
			zend_hash_index_update(Z_ARRVAL_P(return_value), Z_IVAL_PP(entry), &data, sizeof(data), NULL);
		} else if (Z_TYPE_PP(entry) == IS_STRING) {
			zend_symtable_update(Z_ARRVAL_P(return_value), Z_STRVAL_PP(entry), Z_STRSIZE_PP(entry) + 1, &data, sizeof(data), NULL);
		} else {
			zval_ptr_dtor(&data); /* will free also zval structure */
			php_error_docref(NULL TSRMLS_CC, E_WARNING, "Can only flip STRING and INTEGER values!");
		}

		zend_hash_move_forward_ex(Z_ARRVAL_P(array), &pos);
	}
}
/* }}} */

/* {{{ proto array array_change_key_case(array input [, int case=CASE_LOWER])
   Retuns an array with all string keys lowercased [or uppercased] */
PHP_FUNCTION(array_change_key_case)
{
	zval *array, **entry;
	char *string_key;
	char *new_key;
	php_size_t str_key_len;
	zend_uint_t num_key;
	php_int_t change_to_upper=0;
	HashPosition pos;

	if (zend_parse_parameters(ZEND_NUM_ARGS() TSRMLS_CC, "a|i", &array, &change_to_upper) == FAILURE) {
		return;
	}

	array_init_size(return_value, zend_hash_num_elements(Z_ARRVAL_P(array)));

	zend_hash_internal_pointer_reset_ex(Z_ARRVAL_P(array), &pos);
	while (zend_hash_get_current_data_ex(Z_ARRVAL_P(array), (void **)&entry, &pos) == SUCCESS) {
		zval_add_ref(entry);

		switch (zend_hash_get_current_key_ex(Z_ARRVAL_P(array), &string_key, &str_key_len, &num_key, 0, &pos)) {
			case HASH_KEY_IS_INT:
				zend_hash_index_update(Z_ARRVAL_P(return_value), num_key, entry, sizeof(entry), NULL);
				break;
			case HASH_KEY_IS_STRING:
				new_key = estrndup(string_key, str_key_len - 1);
				if (change_to_upper) {
					php_strtoupper(new_key, str_key_len - 1);
				} else {
					php_strtolower(new_key, str_key_len - 1);
				}
				zend_hash_update(Z_ARRVAL_P(return_value), new_key, str_key_len, entry, sizeof(entry), NULL);
				efree(new_key);
				break;
		}

		zend_hash_move_forward_ex(Z_ARRVAL_P(array), &pos);
	}
}
/* }}} */

/* {{{ proto array array_unique(array input [, int sort_flags])
   Removes duplicate values from array */
PHP_FUNCTION(array_unique)
{
	zval *array, *tmp;
	Bucket *p;
	struct bucketindex {
		Bucket *b;
		unsigned int i;
	};
	struct bucketindex *arTmp, *cmpdata, *lastkept;
	unsigned int i;
	php_int_t sort_type = PHP_SORT_STRING;

	if (zend_parse_parameters(ZEND_NUM_ARGS() TSRMLS_CC, "a|i", &array, &sort_type) == FAILURE) {
		return;
	}

	php_set_compare_func(sort_type TSRMLS_CC);

	array_init_size(return_value, zend_hash_num_elements(Z_ARRVAL_P(array)));
	zend_hash_copy(Z_ARRVAL_P(return_value), Z_ARRVAL_P(array), (copy_ctor_func_t) zval_add_ref, (void *)&tmp, sizeof(zval*));

	if (Z_ARRVAL_P(array)->nNumOfElements <= 1) {	/* nothing to do */
		return;
	}

	/* create and sort array with pointers to the target_hash buckets */
	arTmp = (struct bucketindex *) pemalloc((Z_ARRVAL_P(array)->nNumOfElements + 1) * sizeof(struct bucketindex), Z_ARRVAL_P(array)->persistent);
	if (!arTmp) {
		zval_dtor(return_value);
		RETURN_FALSE;
	}
	for (i = 0, p = Z_ARRVAL_P(array)->pListHead; p; i++, p = p->pListNext) {
		arTmp[i].b = p;
		arTmp[i].i = i;
	}
	arTmp[i].b = NULL;
	zend_qsort((void *) arTmp, i, sizeof(struct bucketindex), php_array_data_compare TSRMLS_CC);

	/* go through the sorted array and delete duplicates from the copy */
	lastkept = arTmp;
	for (cmpdata = arTmp + 1; cmpdata->b; cmpdata++) {
		if (php_array_data_compare(lastkept, cmpdata TSRMLS_CC)) {
			lastkept = cmpdata;
		} else {
			if (lastkept->i > cmpdata->i) {
				p = lastkept->b;
				lastkept = cmpdata;
			} else {
				p = cmpdata->b;
			}
			if (p->nKeyLength == 0) {
				zend_hash_index_del(Z_ARRVAL_P(return_value), p->h);
			} else {
				if (Z_ARRVAL_P(return_value) == &EG(symbol_table)) {
					zend_delete_global_variable(p->arKey, p->nKeyLength - 1 TSRMLS_CC);
				} else {
					zend_hash_quick_del(Z_ARRVAL_P(return_value), p->arKey, p->nKeyLength, p->h);
				}
			}
		}
	}
	pefree(arTmp, Z_ARRVAL_P(array)->persistent);
}
/* }}} */

static int zval_compare(zval **a, zval **b TSRMLS_DC) /* {{{ */
{
	zval result;
	zval *first;
	zval *second;

	first = *((zval **) a);
	second = *((zval **) b);

	if (string_compare_function(&result, first, second TSRMLS_CC) == FAILURE) {
		return 0;
	}

	if (Z_TYPE(result) == IS_DOUBLE) {
		if (Z_DVAL(result) < 0) {
			return -1;
		} else if (Z_DVAL(result) > 0) {
			return 1;
		} else {
			return 0;
		}
	}

	convert_to_int(&result);

	if (Z_IVAL(result) < 0) {
		return -1;
	} else if (Z_IVAL(result) > 0) {
		return 1;
	}

	return 0;
}
/* }}} */

static int zval_user_compare(zval **a, zval **b TSRMLS_DC) /* {{{ */
{
	zval **args[2];
	zval *retval_ptr = NULL;

	args[0] = (zval **) a;
	args[1] = (zval **) b;

	BG(user_compare_fci).param_count = 2;
	BG(user_compare_fci).params = args;
	BG(user_compare_fci).retval_ptr_ptr = &retval_ptr;
	BG(user_compare_fci).no_separation = 0;

	if (zend_call_function(&BG(user_compare_fci), &BG(user_compare_fci_cache) TSRMLS_CC) == SUCCESS && retval_ptr) {
		php_int_t retval;

		convert_to_int_ex(&retval_ptr);
		retval = Z_IVAL_P(retval_ptr);
		zval_ptr_dtor(&retval_ptr);
		return retval < 0 ? -1 : retval > 0 ? 1 : 0;;
	} else {
		return 0;
	}
}
/* }}} */

static void php_array_intersect_key(INTERNAL_FUNCTION_PARAMETERS, int data_compare_type) /* {{{ */
{
	Bucket *p;
	int argc, i;
	zval ***args;
	int (*intersect_data_compare_func)(zval **, zval ** TSRMLS_DC) = NULL;
	zend_bool ok;
	zval **data;
	int req_args;
	char *param_spec;

	/* Get the argument count */
	argc = ZEND_NUM_ARGS();
	if (data_compare_type == INTERSECT_COMP_DATA_USER) {
		/* INTERSECT_COMP_DATA_USER - array_uintersect_assoc() */
		req_args = 3;
		param_spec = "+f";
		intersect_data_compare_func = zval_user_compare;
	} else {
		/* 	INTERSECT_COMP_DATA_NONE - array_intersect_key()
			INTERSECT_COMP_DATA_INTERNAL - array_intersect_assoc() */
		req_args = 2;
		param_spec = "+";
				
		if (data_compare_type == INTERSECT_COMP_DATA_INTERNAL) {
			intersect_data_compare_func = zval_compare;
		}
	}
	
	if (argc < req_args) {
		php_error_docref(NULL TSRMLS_CC, E_WARNING, "at least %d parameters are required, %d given", req_args, argc);
		return;
	}

	if (zend_parse_parameters(ZEND_NUM_ARGS() TSRMLS_CC, param_spec, &args, &argc, &BG(user_compare_fci), &BG(user_compare_fci_cache)) == FAILURE) {
		return;
	}

	for (i = 0; i < argc; i++) {
		if (Z_TYPE_PP(args[i]) != IS_ARRAY) {
			php_error_docref(NULL TSRMLS_CC, E_WARNING, "Argument #%d is not an array", i + 1);
			RETVAL_NULL();
			goto out;
		}
	}

	array_init(return_value);

	for (p = Z_ARRVAL_PP(args[0])->pListHead; p != NULL; p = p->pListNext) {
		if (p->nKeyLength == 0) {
			ok = 1;
			for (i = 1; i < argc; i++) {
				if (zend_hash_index_find(Z_ARRVAL_PP(args[i]), p->h, (void**)&data) == FAILURE ||
					(intersect_data_compare_func &&
					intersect_data_compare_func((zval**)p->pData, data TSRMLS_CC) != 0)
				) {
					ok = 0;
					break;
				}
			}
			if (ok) {
				Z_ADDREF_PP((zval**)p->pData);
				zend_hash_index_update(Z_ARRVAL_P(return_value), p->h, p->pData, sizeof(zval*), NULL);
			}
		} else {
			ok = 1;
			for (i = 1; i < argc; i++) {
				if (zend_hash_quick_find(Z_ARRVAL_PP(args[i]), p->arKey, p->nKeyLength, p->h, (void**)&data) == FAILURE ||
					(intersect_data_compare_func &&
					intersect_data_compare_func((zval**)p->pData, data TSRMLS_CC) != 0)
				) {
					ok = 0;
					break;
				}
			}
			if (ok) {
				Z_ADDREF_PP((zval**)p->pData);
				zend_hash_quick_update(Z_ARRVAL_P(return_value), p->arKey, p->nKeyLength, p->h, p->pData, sizeof(zval*), NULL);
			}
		}
	}
out:
	efree(args);
}
/* }}} */

static void php_array_intersect(INTERNAL_FUNCTION_PARAMETERS, int behavior, int data_compare_type, int key_compare_type) /* {{{ */
{
	zval ***args = NULL;
	HashTable *hash;
	int arr_argc, i, c = 0;
	Bucket ***lists, **list, ***ptrs, *p;
	int req_args;
	char *param_spec;
	zend_fcall_info fci1, fci2;
	zend_fcall_info_cache fci1_cache = empty_fcall_info_cache, fci2_cache = empty_fcall_info_cache;
	zend_fcall_info *fci_key = NULL, *fci_data;
	zend_fcall_info_cache *fci_key_cache = NULL, *fci_data_cache;
	PHP_ARRAY_CMP_FUNC_VARS;

	int (*intersect_key_compare_func)(const void *, const void * TSRMLS_DC);
	int (*intersect_data_compare_func)(const void *, const void * TSRMLS_DC);

	if (behavior == INTERSECT_NORMAL) {
		intersect_key_compare_func = php_array_key_compare;

		if (data_compare_type == INTERSECT_COMP_DATA_INTERNAL) {
			/* array_intersect() */
			req_args = 2;
			param_spec = "+";
			intersect_data_compare_func = php_array_data_compare;
		} else if (data_compare_type == INTERSECT_COMP_DATA_USER) {
			/* array_uintersect() */
			req_args = 3;
			param_spec = "+f";
			intersect_data_compare_func = php_array_user_compare;
		} else {
			php_error_docref(NULL TSRMLS_CC, E_WARNING, "data_compare_type is %d. This should never happen. Please report as a bug", data_compare_type);
			return;
		}

		if (ZEND_NUM_ARGS() < req_args) {
			php_error_docref(NULL TSRMLS_CC, E_WARNING, "at least %d parameters are required, %d given", req_args, ZEND_NUM_ARGS());
			return;
		}

		if (zend_parse_parameters(ZEND_NUM_ARGS() TSRMLS_CC, param_spec, &args, &arr_argc, &fci1, &fci1_cache) == FAILURE) {
			return;
		}
		fci_data = &fci1;
		fci_data_cache = &fci1_cache;

	} else if (behavior & INTERSECT_ASSOC) { /* triggered also when INTERSECT_KEY */
		/* INTERSECT_KEY is subset of INTERSECT_ASSOC. When having the former
		 * no comparison of the data is done (part of INTERSECT_ASSOC) */
		intersect_key_compare_func = php_array_key_compare;

		if (data_compare_type == INTERSECT_COMP_DATA_INTERNAL && key_compare_type == INTERSECT_COMP_KEY_INTERNAL) {
			/* array_intersect_assoc() or array_intersect_key() */
			req_args = 2;
			param_spec = "+";
			intersect_key_compare_func = php_array_key_compare;
			intersect_data_compare_func = php_array_data_compare;
		} else if (data_compare_type == INTERSECT_COMP_DATA_USER && key_compare_type == INTERSECT_COMP_KEY_INTERNAL) {
			/* array_uintersect_assoc() */
			req_args = 3;
			param_spec = "+f";
			intersect_key_compare_func = php_array_key_compare;
			intersect_data_compare_func = php_array_user_compare;
			fci_data = &fci1;
			fci_data_cache = &fci1_cache;
		} else if (data_compare_type == INTERSECT_COMP_DATA_INTERNAL && key_compare_type == INTERSECT_COMP_KEY_USER) {
			/* array_intersect_uassoc() or array_intersect_ukey() */
			req_args = 3;
			param_spec = "+f";
			intersect_key_compare_func = php_array_user_key_compare;
			intersect_data_compare_func = php_array_data_compare;
			fci_key = &fci1;
			fci_key_cache = &fci1_cache;
		} else if (data_compare_type == INTERSECT_COMP_DATA_USER && key_compare_type == INTERSECT_COMP_KEY_USER) {
			/* array_uintersect_uassoc() */
			req_args = 4;
			param_spec = "+ff";
			intersect_key_compare_func = php_array_user_key_compare;
			intersect_data_compare_func = php_array_user_compare;
			fci_data = &fci1;
			fci_data_cache = &fci1_cache;
			fci_key = &fci2;
			fci_key_cache = &fci2_cache;
		} else {
			php_error_docref(NULL TSRMLS_CC, E_WARNING, "data_compare_type is %d. key_compare_type is %d. This should never happen. Please report as a bug", data_compare_type, key_compare_type);
			return;
		}

		if (ZEND_NUM_ARGS() < req_args) {
			php_error_docref(NULL TSRMLS_CC, E_WARNING, "at least %d parameters are required, %d given", req_args, ZEND_NUM_ARGS());
			return;
		}

		if (zend_parse_parameters(ZEND_NUM_ARGS() TSRMLS_CC, param_spec, &args, &arr_argc, &fci1, &fci1_cache, &fci2, &fci2_cache) == FAILURE) {
			return;
		}

	} else {
		php_error_docref(NULL TSRMLS_CC, E_WARNING, "behavior is %d. This should never happen. Please report as a bug", behavior);
		return;
	}

	PHP_ARRAY_CMP_FUNC_BACKUP();

	/* for each argument, create and sort list with pointers to the hash buckets */
	lists = (Bucket ***)safe_emalloc(arr_argc, sizeof(Bucket **), 0);
	ptrs = (Bucket ***)safe_emalloc(arr_argc, sizeof(Bucket **), 0);
	php_set_compare_func(PHP_SORT_STRING TSRMLS_CC);

	if (behavior == INTERSECT_NORMAL && data_compare_type == INTERSECT_COMP_DATA_USER) {
		BG(user_compare_fci) = *fci_data;
		BG(user_compare_fci_cache) = *fci_data_cache;
	} else if (behavior & INTERSECT_ASSOC && key_compare_type == INTERSECT_COMP_KEY_USER) {
		BG(user_compare_fci) = *fci_key;
		BG(user_compare_fci_cache) = *fci_key_cache;
	}

	for (i = 0; i < arr_argc; i++) {
		if (Z_TYPE_PP(args[i]) != IS_ARRAY) {
			php_error_docref(NULL TSRMLS_CC, E_WARNING, "Argument #%d is not an array", i + 1);
			arr_argc = i; /* only free up to i - 1 */
			goto out;
		}
		hash = Z_ARRVAL_PP(args[i]);
		list = (Bucket **) pemalloc((hash->nNumOfElements + 1) * sizeof(Bucket *), hash->persistent);
		if (!list) {
			PHP_ARRAY_CMP_FUNC_RESTORE();

			efree(ptrs);
			efree(lists);
			efree(args);
			RETURN_FALSE;
		}
		lists[i] = list;
		ptrs[i] = list;
		for (p = hash->pListHead; p; p = p->pListNext) {
			*list++ = p;
		}
		*list = NULL;
		if (behavior == INTERSECT_NORMAL) {
			zend_qsort((void *) lists[i], hash->nNumOfElements, sizeof(Bucket *), intersect_data_compare_func TSRMLS_CC);
		} else if (behavior & INTERSECT_ASSOC) { /* triggered also when INTERSECT_KEY */
			zend_qsort((void *) lists[i], hash->nNumOfElements, sizeof(Bucket *), intersect_key_compare_func TSRMLS_CC);
		}
	}

	/* copy the argument array */
	RETVAL_ZVAL(*args[0], 1, 0);
	if (return_value->value.ht == &EG(symbol_table)) {
		HashTable *ht;
		zval *tmp;

		ALLOC_HASHTABLE(ht);
		zend_hash_init(ht, zend_hash_num_elements(return_value->value.ht), NULL, ZVAL_PTR_DTOR, 0);
		zend_hash_copy(ht, return_value->value.ht, (copy_ctor_func_t) zval_add_ref, (void *) &tmp, sizeof(zval *));
		return_value->value.ht = ht;
	}

	/* go through the lists and look for common values */
	while (*ptrs[0]) {
		if ((behavior & INTERSECT_ASSOC) /* triggered also when INTERSECT_KEY */
			&&
			key_compare_type == INTERSECT_COMP_KEY_USER) {

			BG(user_compare_fci) = *fci_key;
			BG(user_compare_fci_cache) = *fci_key_cache;
		}

		for (i = 1; i < arr_argc; i++) {
			if (behavior & INTERSECT_NORMAL) {
				while (*ptrs[i] && (0 < (c = intersect_data_compare_func(ptrs[0], ptrs[i] TSRMLS_CC)))) {
					ptrs[i]++;
				}
			} else if (behavior & INTERSECT_ASSOC) { /* triggered also when INTERSECT_KEY */
				while (*ptrs[i] && (0 < (c = intersect_key_compare_func(ptrs[0], ptrs[i] TSRMLS_CC)))) {
					ptrs[i]++;
				}
				if ((!c && *ptrs[i]) && (behavior == INTERSECT_ASSOC)) { /* only when INTERSECT_ASSOC */
					/* this means that ptrs[i] is not NULL so we can compare
					 * and "c==0" is from last operation
					 * in this branch of code we enter only when INTERSECT_ASSOC
					 * since when we have INTERSECT_KEY compare of data is not wanted. */
					if (data_compare_type == INTERSECT_COMP_DATA_USER) {
						BG(user_compare_fci) = *fci_data;
						BG(user_compare_fci_cache) = *fci_data_cache;
					}
					if (intersect_data_compare_func(ptrs[0], ptrs[i] TSRMLS_CC) != 0) {
						c = 1;
						if (key_compare_type == INTERSECT_COMP_KEY_USER) {
							BG(user_compare_fci) = *fci_key;
							BG(user_compare_fci_cache) = *fci_key_cache;
							/* When KEY_USER, the last parameter is always the callback */
						}
						/* we are going to the break */
					} else {
						/* continue looping */
					}
				}
			}
			if (!*ptrs[i]) {
				/* delete any values corresponding to remains of ptrs[0] */
				/* and exit because they do not present in at least one of */
				/* the other arguments */
				for (;;) {
					p = *ptrs[0]++;
					if (!p) {
						goto out;
					}
					if (p->nKeyLength == 0) {
						zend_hash_index_del(Z_ARRVAL_P(return_value), p->h);
					} else {
						zend_hash_quick_del(Z_ARRVAL_P(return_value), p->arKey, p->nKeyLength, p->h);
					}
				}
			}
			if (c) /* here we get if not all are equal */
				break;
			ptrs[i]++;
		}
		if (c) {
			/* Value of ptrs[0] not in all arguments, delete all entries */
			/* with value < value of ptrs[i] */
			for (;;) {
				p = *ptrs[0];
				if (p->nKeyLength == 0) {
					zend_hash_index_del(Z_ARRVAL_P(return_value), p->h);
				} else {
					zend_hash_quick_del(Z_ARRVAL_P(return_value), p->arKey, p->nKeyLength, p->h);
				}
				if (!*++ptrs[0]) {
					goto out;
				}
				if (behavior == INTERSECT_NORMAL) {
					if (0 <= intersect_data_compare_func(ptrs[0], ptrs[i] TSRMLS_CC)) {
						break;
					}
				} else if (behavior & INTERSECT_ASSOC) { /* triggered also when INTERSECT_KEY */
					/* no need of looping because indexes are unique */
					break;
				}
			}
		} else {
			/* ptrs[0] is present in all the arguments */
			/* Skip all entries with same value as ptrs[0] */
			for (;;) {
				if (!*++ptrs[0]) {
					goto out;
				}
				if (behavior == INTERSECT_NORMAL) {
					if (intersect_data_compare_func(ptrs[0] - 1, ptrs[0] TSRMLS_CC)) {
						break;
					}
				} else if (behavior & INTERSECT_ASSOC) { /* triggered also when INTERSECT_KEY */
					/* no need of looping because indexes are unique */
					break;
				}
			}
		}
	}
out:
	for (i = 0; i < arr_argc; i++) {
		hash = Z_ARRVAL_PP(args[i]);
		pefree(lists[i], hash->persistent);
	}

	PHP_ARRAY_CMP_FUNC_RESTORE();

	efree(ptrs);
	efree(lists);
	efree(args);
}
/* }}} */

/* {{{ proto array array_intersect_key(array arr1, array arr2 [, array ...])
   Returns the entries of arr1 that have keys which are present in all the other arguments. Kind of equivalent to array_diff(array_keys($arr1), array_keys($arr2)[,array_keys(...)]). Equivalent of array_intersect_assoc() but does not do compare of the data. */
PHP_FUNCTION(array_intersect_key)
{
	php_array_intersect_key(INTERNAL_FUNCTION_PARAM_PASSTHRU, INTERSECT_COMP_DATA_NONE);
}
/* }}} */

/* {{{ proto array array_intersect_ukey(array arr1, array arr2 [, array ...], callback key_compare_func)
   Returns the entries of arr1 that have keys which are present in all the other arguments. Kind of equivalent to array_diff(array_keys($arr1), array_keys($arr2)[,array_keys(...)]). The comparison of the keys is performed by a user supplied function. Equivalent of array_intersect_uassoc() but does not do compare of the data. */
PHP_FUNCTION(array_intersect_ukey)
{
	php_array_intersect(INTERNAL_FUNCTION_PARAM_PASSTHRU, INTERSECT_KEY, INTERSECT_COMP_DATA_INTERNAL, INTERSECT_COMP_KEY_USER);
}
/* }}} */

/* {{{ proto array array_intersect(array arr1, array arr2 [, array ...])
   Returns the entries of arr1 that have values which are present in all the other arguments */
PHP_FUNCTION(array_intersect)
{
	php_array_intersect(INTERNAL_FUNCTION_PARAM_PASSTHRU, INTERSECT_NORMAL, INTERSECT_COMP_DATA_INTERNAL, INTERSECT_COMP_KEY_INTERNAL);
}
/* }}} */

/* {{{ proto array array_uintersect(array arr1, array arr2 [, array ...], callback data_compare_func)
   Returns the entries of arr1 that have values which are present in all the other arguments. Data is compared by using an user-supplied callback. */
PHP_FUNCTION(array_uintersect)
{
	php_array_intersect(INTERNAL_FUNCTION_PARAM_PASSTHRU, INTERSECT_NORMAL, INTERSECT_COMP_DATA_USER, INTERSECT_COMP_KEY_INTERNAL);
}
/* }}} */

/* {{{ proto array array_intersect_assoc(array arr1, array arr2 [, array ...])
   Returns the entries of arr1 that have values which are present in all the other arguments. Keys are used to do more restrictive check */
PHP_FUNCTION(array_intersect_assoc)
{
	php_array_intersect_key(INTERNAL_FUNCTION_PARAM_PASSTHRU, INTERSECT_COMP_DATA_INTERNAL);
}
/* }}} */

/* {{{ proto array array_intersect_uassoc(array arr1, array arr2 [, array ...], callback key_compare_func) U
   Returns the entries of arr1 that have values which are present in all the other arguments. Keys are used to do more restrictive check and they are compared by using an user-supplied callback. */
PHP_FUNCTION(array_intersect_uassoc)
{
	php_array_intersect(INTERNAL_FUNCTION_PARAM_PASSTHRU, INTERSECT_ASSOC, INTERSECT_COMP_DATA_INTERNAL, INTERSECT_COMP_KEY_USER);
}
/* }}} */

/* {{{ proto array array_uintersect_assoc(array arr1, array arr2 [, array ...], callback data_compare_func) U
   Returns the entries of arr1 that have values which are present in all the other arguments. Keys are used to do more restrictive check. Data is compared by using an user-supplied callback. */
PHP_FUNCTION(array_uintersect_assoc)
{
	php_array_intersect_key(INTERNAL_FUNCTION_PARAM_PASSTHRU, INTERSECT_COMP_DATA_USER);
}
/* }}} */

/* {{{ proto array array_uintersect_uassoc(array arr1, array arr2 [, array ...], callback data_compare_func, callback key_compare_func)
   Returns the entries of arr1 that have values which are present in all the other arguments. Keys are used to do more restrictive check. Both data and keys are compared by using user-supplied callbacks. */
PHP_FUNCTION(array_uintersect_uassoc)
{
	php_array_intersect(INTERNAL_FUNCTION_PARAM_PASSTHRU, INTERSECT_ASSOC, INTERSECT_COMP_DATA_USER, INTERSECT_COMP_KEY_USER);
}
/* }}} */

static void php_array_diff_key(INTERNAL_FUNCTION_PARAMETERS, int data_compare_type) /* {{{ */
{
	Bucket *p;
	int argc, i;
	zval ***args;
	int (*diff_data_compare_func)(zval **, zval ** TSRMLS_DC) = NULL;
	zend_bool ok;
	zval **data;

	/* Get the argument count */
	argc = ZEND_NUM_ARGS();
	if (data_compare_type == DIFF_COMP_DATA_USER) {
		if (argc < 3) {
			php_error_docref(NULL TSRMLS_CC, E_WARNING, "at least 3 parameters are required, %d given", ZEND_NUM_ARGS());
			return;
		}
		if (zend_parse_parameters(ZEND_NUM_ARGS() TSRMLS_CC, "+f", &args, &argc, &BG(user_compare_fci), &BG(user_compare_fci_cache)) == FAILURE) {
			return;
		}
		diff_data_compare_func = zval_user_compare;
	} else {
		if (argc < 2) {
			php_error_docref(NULL TSRMLS_CC, E_WARNING, "at least 2 parameters are required, %d given", ZEND_NUM_ARGS());
			return;
		}
		if (zend_parse_parameters(ZEND_NUM_ARGS() TSRMLS_CC, "+", &args, &argc) == FAILURE) {
			return;
		}
		if (data_compare_type == DIFF_COMP_DATA_INTERNAL) {
			diff_data_compare_func = zval_compare;
		}
	}

	for (i = 0; i < argc; i++) {
		if (Z_TYPE_PP(args[i]) != IS_ARRAY) {
			php_error_docref(NULL TSRMLS_CC, E_WARNING, "Argument #%d is not an array", i + 1);
			RETVAL_NULL();
			goto out;
		}
	}

	array_init(return_value);

	for (p = Z_ARRVAL_PP(args[0])->pListHead; p != NULL; p = p->pListNext) {
		if (p->nKeyLength == 0) {
			ok = 1;
			for (i = 1; i < argc; i++) {
				if (zend_hash_index_find(Z_ARRVAL_PP(args[i]), p->h, (void**)&data) == SUCCESS &&
					(!diff_data_compare_func ||
					diff_data_compare_func((zval**)p->pData, data TSRMLS_CC) == 0)
				) {
					ok = 0;
					break;
				}
			}
			if (ok) {
				Z_ADDREF_PP((zval**)p->pData);
				zend_hash_index_update(Z_ARRVAL_P(return_value), p->h, p->pData, sizeof(zval*), NULL);
			}
		} else {
			ok = 1;
			for (i = 1; i < argc; i++) {
				if (zend_hash_quick_find(Z_ARRVAL_PP(args[i]), p->arKey, p->nKeyLength, p->h, (void**)&data) == SUCCESS &&
					(!diff_data_compare_func ||
					diff_data_compare_func((zval**)p->pData, data TSRMLS_CC) == 0)
				) {
					ok = 0;
					break;
				}
			}
			if (ok) {
				Z_ADDREF_PP((zval**)p->pData);
				zend_hash_quick_update(Z_ARRVAL_P(return_value), p->arKey, p->nKeyLength, p->h, p->pData, sizeof(zval*), NULL);
			}
		}
	}
out:
	efree(args);
}
/* }}} */

static void php_array_diff(INTERNAL_FUNCTION_PARAMETERS, int behavior, int data_compare_type, int key_compare_type) /* {{{ */
{
	zval ***args = NULL;
	HashTable *hash;
	int arr_argc, i, c;
	Bucket ***lists, **list, ***ptrs, *p;
	int req_args;
	char *param_spec;
	zend_fcall_info fci1, fci2;
	zend_fcall_info_cache fci1_cache = empty_fcall_info_cache, fci2_cache = empty_fcall_info_cache;
	zend_fcall_info *fci_key = NULL, *fci_data;
	zend_fcall_info_cache *fci_key_cache = NULL, *fci_data_cache;
	PHP_ARRAY_CMP_FUNC_VARS;

	int (*diff_key_compare_func)(const void *, const void * TSRMLS_DC);
	int (*diff_data_compare_func)(const void *, const void * TSRMLS_DC);

	if (behavior == DIFF_NORMAL) {
		diff_key_compare_func = php_array_key_compare;

		if (data_compare_type == DIFF_COMP_DATA_INTERNAL) {
			/* array_diff */
			req_args = 2;
			param_spec = "+";
			diff_data_compare_func = php_array_data_compare;
		} else if (data_compare_type == DIFF_COMP_DATA_USER) {
			/* array_udiff */
			req_args = 3;
			param_spec = "+f";
			diff_data_compare_func = php_array_user_compare;
		} else {
			php_error_docref(NULL TSRMLS_CC, E_WARNING, "data_compare_type is %d. This should never happen. Please report as a bug", data_compare_type);
			return;
		}

		if (ZEND_NUM_ARGS() < req_args) {
			php_error_docref(NULL TSRMLS_CC, E_WARNING, "at least %d parameters are required, %d given", req_args, ZEND_NUM_ARGS());
			return;
		}

		if (zend_parse_parameters(ZEND_NUM_ARGS() TSRMLS_CC, param_spec, &args, &arr_argc, &fci1, &fci1_cache) == FAILURE) {
			return;
		}
		fci_data = &fci1;
		fci_data_cache = &fci1_cache;

	} else if (behavior & DIFF_ASSOC) { /* triggered also if DIFF_KEY */
		/* DIFF_KEY is subset of DIFF_ASSOC. When having the former
		 * no comparison of the data is done (part of DIFF_ASSOC) */

		if (data_compare_type == DIFF_COMP_DATA_INTERNAL && key_compare_type == DIFF_COMP_KEY_INTERNAL) {
			/* array_diff_assoc() or array_diff_key() */
			req_args = 2;
			param_spec = "+";
			diff_key_compare_func = php_array_key_compare;
			diff_data_compare_func = php_array_data_compare;
		} else if (data_compare_type == DIFF_COMP_DATA_USER && key_compare_type == DIFF_COMP_KEY_INTERNAL) {
			/* array_udiff_assoc() */
			req_args = 3;
			param_spec = "+f";
			diff_key_compare_func = php_array_key_compare;
			diff_data_compare_func = php_array_user_compare;
			fci_data = &fci1;
			fci_data_cache = &fci1_cache;
		} else if (data_compare_type == DIFF_COMP_DATA_INTERNAL && key_compare_type == DIFF_COMP_KEY_USER) {
			/* array_diff_uassoc() or array_diff_ukey() */
			req_args = 3;
			param_spec = "+f";
			diff_key_compare_func = php_array_user_key_compare;
			diff_data_compare_func = php_array_data_compare;
			fci_key = &fci1;
			fci_key_cache = &fci1_cache;
		} else if (data_compare_type == DIFF_COMP_DATA_USER && key_compare_type == DIFF_COMP_KEY_USER) {
			/* array_udiff_uassoc() */
			req_args = 4;
			param_spec = "+ff";
			diff_key_compare_func = php_array_user_key_compare;
			diff_data_compare_func = php_array_user_compare;
			fci_data = &fci1;
			fci_data_cache = &fci1_cache;
			fci_key = &fci2;
			fci_key_cache = &fci2_cache;
		} else {
			php_error_docref(NULL TSRMLS_CC, E_WARNING, "data_compare_type is %d. key_compare_type is %d. This should never happen. Please report as a bug", data_compare_type, key_compare_type);
			return;
		}

		if (ZEND_NUM_ARGS() < req_args) {
			php_error_docref(NULL TSRMLS_CC, E_WARNING, "at least %d parameters are required, %d given", req_args, ZEND_NUM_ARGS());
			return;
		}

		if (zend_parse_parameters(ZEND_NUM_ARGS() TSRMLS_CC, param_spec, &args, &arr_argc, &fci1, &fci1_cache, &fci2, &fci2_cache) == FAILURE) {
			return;
		}

	} else {
		php_error_docref(NULL TSRMLS_CC, E_WARNING, "behavior is %d. This should never happen. Please report as a bug", behavior);
		return;
	}

	PHP_ARRAY_CMP_FUNC_BACKUP();

	/* for each argument, create and sort list with pointers to the hash buckets */
	lists = (Bucket ***)safe_emalloc(arr_argc, sizeof(Bucket **), 0);
	ptrs = (Bucket ***)safe_emalloc(arr_argc, sizeof(Bucket **), 0);
	php_set_compare_func(PHP_SORT_STRING TSRMLS_CC);

	if (behavior == DIFF_NORMAL && data_compare_type == DIFF_COMP_DATA_USER) {
		BG(user_compare_fci) = *fci_data;
		BG(user_compare_fci_cache) = *fci_data_cache;
	} else if (behavior & DIFF_ASSOC && key_compare_type == DIFF_COMP_KEY_USER) {
		BG(user_compare_fci) = *fci_key;
		BG(user_compare_fci_cache) = *fci_key_cache;
	}

	for (i = 0; i < arr_argc; i++) {
		if (Z_TYPE_PP(args[i]) != IS_ARRAY) {
			php_error_docref(NULL TSRMLS_CC, E_WARNING, "Argument #%d is not an array", i + 1);
			arr_argc = i; /* only free up to i - 1 */
			goto out;
		}
		hash = Z_ARRVAL_PP(args[i]);
		list = (Bucket **) pemalloc((hash->nNumOfElements + 1) * sizeof(Bucket *), hash->persistent);
		if (!list) {
			PHP_ARRAY_CMP_FUNC_RESTORE();

			efree(ptrs);
			efree(lists);
			efree(args);
			RETURN_FALSE;
		}
		lists[i] = list;
		ptrs[i] = list;
		for (p = hash->pListHead; p; p = p->pListNext) {
			*list++ = p;
		}
		*list = NULL;
		if (behavior == DIFF_NORMAL) {
			zend_qsort((void *) lists[i], hash->nNumOfElements, sizeof(Bucket *), diff_data_compare_func TSRMLS_CC);
		} else if (behavior & DIFF_ASSOC) { /* triggered also when DIFF_KEY */
			zend_qsort((void *) lists[i], hash->nNumOfElements, sizeof(Bucket *), diff_key_compare_func TSRMLS_CC);
		}
	}

	/* copy the argument array */
	RETVAL_ZVAL(*args[0], 1, 0);
	if (return_value->value.ht == &EG(symbol_table)) {
		HashTable *ht;
		zval *tmp;

		ALLOC_HASHTABLE(ht);
		zend_hash_init(ht, zend_hash_num_elements(return_value->value.ht), NULL, ZVAL_PTR_DTOR, 0);
		zend_hash_copy(ht, return_value->value.ht, (copy_ctor_func_t) zval_add_ref, (void *) &tmp, sizeof(zval *));
		return_value->value.ht = ht;
	}

	/* go through the lists and look for values of ptr[0] that are not in the others */
	while (*ptrs[0]) {
		if ((behavior & DIFF_ASSOC) /* triggered also when DIFF_KEY */
			&&
			key_compare_type == DIFF_COMP_KEY_USER
		) {
			BG(user_compare_fci) = *fci_key;
			BG(user_compare_fci_cache) = *fci_key_cache;
		}
		c = 1;
		for (i = 1; i < arr_argc; i++) {
			Bucket **ptr = ptrs[i];
			if (behavior == DIFF_NORMAL) {
				while (*ptrs[i] && (0 < (c = diff_data_compare_func(ptrs[0], ptrs[i] TSRMLS_CC)))) {
					ptrs[i]++;
				}
			} else if (behavior & DIFF_ASSOC) { /* triggered also when DIFF_KEY */
				while (*ptr && (0 != (c = diff_key_compare_func(ptrs[0], ptr TSRMLS_CC)))) {
					ptr++;
				}
			}
			if (!c) {
				if (behavior == DIFF_NORMAL) {
					if (*ptrs[i]) {
						ptrs[i]++;
					}
					break;
				} else if (behavior == DIFF_ASSOC) {  /* only when DIFF_ASSOC */
					/* In this branch is execute only when DIFF_ASSOC. If behavior == DIFF_KEY
					 * data comparison is not needed - skipped. */
					if (*ptr) {
						if (data_compare_type == DIFF_COMP_DATA_USER) {
							BG(user_compare_fci) = *fci_data;
							BG(user_compare_fci_cache) = *fci_data_cache;
						}
						if (diff_data_compare_func(ptrs[0], ptr TSRMLS_CC) != 0) {
							/* the data is not the same */
							c = -1;
							if (key_compare_type == DIFF_COMP_KEY_USER) {
								BG(user_compare_fci) = *fci_key;
								BG(user_compare_fci_cache) = *fci_key_cache;
							}
						} else {
							break;
							/* we have found the element in other arrays thus we don't want it
							 * in the return_value -> delete from there */
						}
					}
				} else if (behavior == DIFF_KEY) { /* only when DIFF_KEY */
					/* the behavior here differs from INTERSECT_KEY in php_intersect
					 * since in the "diff" case we have to remove the entry from
					 * return_value while when doing intersection the entry must not
					 * be deleted. */
					break; /* remove the key */
				}
			}
		}
		if (!c) {
			/* ptrs[0] in one of the other arguments */
			/* delete all entries with value as ptrs[0] */
			for (;;) {
				p = *ptrs[0];
				if (p->nKeyLength == 0) {
					zend_hash_index_del(Z_ARRVAL_P(return_value), p->h);
				} else {
					zend_hash_quick_del(Z_ARRVAL_P(return_value), p->arKey, p->nKeyLength, p->h);
				}
				if (!*++ptrs[0]) {
					goto out;
				}
				if (behavior == DIFF_NORMAL) {
					if (diff_data_compare_func(ptrs[0] - 1, ptrs[0] TSRMLS_CC)) {
						break;
					}
				} else if (behavior & DIFF_ASSOC) { /* triggered also when DIFF_KEY */
					/* in this case no array_key_compare is needed */
					break;
				}
			}
		} else {
			/* ptrs[0] in none of the other arguments */
			/* skip all entries with value as ptrs[0] */
			for (;;) {
				if (!*++ptrs[0]) {
					goto out;
				}
				if (behavior == DIFF_NORMAL) {
					if (diff_data_compare_func(ptrs[0] - 1, ptrs[0] TSRMLS_CC)) {
						break;
					}
				} else if (behavior & DIFF_ASSOC) { /* triggered also when DIFF_KEY */
					/* in this case no array_key_compare is needed */
					break;
				}
			}
		}
	}
out:
	for (i = 0; i < arr_argc; i++) {
		hash = Z_ARRVAL_PP(args[i]);
		pefree(lists[i], hash->persistent);
	}

	PHP_ARRAY_CMP_FUNC_RESTORE();

	efree(ptrs);
	efree(lists);
	efree(args);
}
/* }}} */

/* {{{ proto array array_diff_key(array arr1, array arr2 [, array ...])
   Returns the entries of arr1 that have keys which are not present in any of the others arguments. This function is like array_diff() but works on the keys instead of the values. The associativity is preserved. */
PHP_FUNCTION(array_diff_key)
{
	php_array_diff_key(INTERNAL_FUNCTION_PARAM_PASSTHRU, DIFF_COMP_DATA_NONE);
}
/* }}} */

/* {{{ proto array array_diff_ukey(array arr1, array arr2 [, array ...], callback key_comp_func)
   Returns the entries of arr1 that have keys which are not present in any of the others arguments. User supplied function is used for comparing the keys. This function is like array_udiff() but works on the keys instead of the values. The associativity is preserved. */
PHP_FUNCTION(array_diff_ukey)
{
	php_array_diff(INTERNAL_FUNCTION_PARAM_PASSTHRU, DIFF_KEY, DIFF_COMP_DATA_INTERNAL, DIFF_COMP_KEY_USER);
}
/* }}} */

/* {{{ proto array array_diff(array arr1, array arr2 [, array ...])
   Returns the entries of arr1 that have values which are not present in any of the others arguments. */
PHP_FUNCTION(array_diff)
{
	php_array_diff(INTERNAL_FUNCTION_PARAM_PASSTHRU, DIFF_NORMAL, DIFF_COMP_DATA_INTERNAL, DIFF_COMP_KEY_INTERNAL);
}
/* }}} */

/* {{{ proto array array_udiff(array arr1, array arr2 [, array ...], callback data_comp_func)
   Returns the entries of arr1 that have values which are not present in any of the others arguments. Elements are compared by user supplied function. */
PHP_FUNCTION(array_udiff)
{
	php_array_diff(INTERNAL_FUNCTION_PARAM_PASSTHRU, DIFF_NORMAL, DIFF_COMP_DATA_USER, DIFF_COMP_KEY_INTERNAL);
}
/* }}} */

/* {{{ proto array array_diff_assoc(array arr1, array arr2 [, array ...])
   Returns the entries of arr1 that have values which are not present in any of the others arguments but do additional checks whether the keys are equal */
PHP_FUNCTION(array_diff_assoc)
{
	php_array_diff_key(INTERNAL_FUNCTION_PARAM_PASSTHRU, DIFF_COMP_DATA_INTERNAL);
}
/* }}} */

/* {{{ proto array array_diff_uassoc(array arr1, array arr2 [, array ...], callback data_comp_func)
   Returns the entries of arr1 that have values which are not present in any of the others arguments but do additional checks whether the keys are equal. Elements are compared by user supplied function. */
PHP_FUNCTION(array_diff_uassoc)
{
	php_array_diff(INTERNAL_FUNCTION_PARAM_PASSTHRU, DIFF_ASSOC, DIFF_COMP_DATA_INTERNAL, DIFF_COMP_KEY_USER);
}
/* }}} */

/* {{{ proto array array_udiff_assoc(array arr1, array arr2 [, array ...], callback key_comp_func)
   Returns the entries of arr1 that have values which are not present in any of the others arguments but do additional checks whether the keys are equal. Keys are compared by user supplied function. */
PHP_FUNCTION(array_udiff_assoc)
{
	php_array_diff_key(INTERNAL_FUNCTION_PARAM_PASSTHRU, DIFF_COMP_DATA_USER);
}
/* }}} */

/* {{{ proto array array_udiff_uassoc(array arr1, array arr2 [, array ...], callback data_comp_func, callback key_comp_func)
   Returns the entries of arr1 that have values which are not present in any of the others arguments but do additional checks whether the keys are equal. Keys and elements are compared by user supplied functions. */
PHP_FUNCTION(array_udiff_uassoc)
{
	php_array_diff(INTERNAL_FUNCTION_PARAM_PASSTHRU, DIFF_ASSOC, DIFF_COMP_DATA_USER, DIFF_COMP_KEY_USER);
}
/* }}} */

#define MULTISORT_ORDER	0
#define MULTISORT_TYPE	1
#define MULTISORT_LAST	2

PHPAPI int php_multisort_compare(const void *a, const void *b TSRMLS_DC) /* {{{ */
{
	Bucket **ab = *(Bucket ***)a;
	Bucket **bb = *(Bucket ***)b;
	int r;
	int result = 0;
	zval temp;

	r = 0;
	do {
		php_set_compare_func(ARRAYG(multisort_flags)[MULTISORT_TYPE][r] TSRMLS_CC);

		ARRAYG(compare_func)(&temp, *((zval **)ab[r]->pData), *((zval **)bb[r]->pData) TSRMLS_CC);
		result = ARRAYG(multisort_flags)[MULTISORT_ORDER][r] * Z_IVAL(temp);
		if (result != 0) {
			return result;
		}
		r++;
	} while (ab[r] != NULL);

	return result;
}
/* }}} */

#define MULTISORT_ABORT						\
	for (k = 0; k < MULTISORT_LAST; k++)	\
		efree(ARRAYG(multisort_flags)[k]);	\
	efree(arrays);							\
	efree(args);							\
	RETURN_FALSE;

/* {{{ proto bool array_multisort(array ar1 [, SORT_ASC|SORT_DESC [, SORT_REGULAR|SORT_NUMERIC|SORT_STRING|SORT_NATURAL|SORT_FLAG_CASE]] [, array ar2 [, SORT_ASC|SORT_DESC [, SORT_REGULAR|SORT_NUMERIC|SORT_STRING|SORT_NATURAL|SORT_FLAG_CASE]], ...])
   Sort multiple arrays at once similar to how ORDER BY clause works in SQL */
PHP_FUNCTION(array_multisort)
{
	zval***			args;
	zval***			arrays;
	Bucket***		indirect;
	Bucket*			p;
	HashTable*		hash;
	int				argc;
	int				array_size;
	int				num_arrays = 0;
	int				parse_state[MULTISORT_LAST];   /* 0 - flag not allowed 1 - flag allowed */
	int				sort_order = PHP_SORT_ASC;
	int				sort_type  = PHP_SORT_REGULAR;
	int				i, k;

	if (zend_parse_parameters(ZEND_NUM_ARGS() TSRMLS_CC, "+", &args, &argc) == FAILURE) {
		return;
	}

	/* Allocate space for storing pointers to input arrays and sort flags. */
	arrays = (zval ***)ecalloc(argc, sizeof(zval **));
	for (i = 0; i < MULTISORT_LAST; i++) {
		parse_state[i] = 0;
		ARRAYG(multisort_flags)[i] = (int *)ecalloc(argc, sizeof(int));
	}

	/* Here we go through the input arguments and parse them. Each one can
	 * be either an array or a sort flag which follows an array. If not
	 * specified, the sort flags defaults to PHP_SORT_ASC and PHP_SORT_REGULAR
	 * accordingly. There can't be two sort flags of the same type after an
	 * array, and the very first argument has to be an array. */
	for (i = 0; i < argc; i++) {
		if (Z_TYPE_PP(args[i]) == IS_ARRAY) {
			/* We see the next array, so we update the sort flags of
			 * the previous array and reset the sort flags. */
			if (i > 0) {
				ARRAYG(multisort_flags)[MULTISORT_ORDER][num_arrays - 1] = sort_order;
				ARRAYG(multisort_flags)[MULTISORT_TYPE][num_arrays - 1] = sort_type;
				sort_order = PHP_SORT_ASC;
				sort_type = PHP_SORT_REGULAR;
			}
			arrays[num_arrays++] = args[i];

			/* Next one may be an array or a list of sort flags. */
			for (k = 0; k < MULTISORT_LAST; k++) {
				parse_state[k] = 1;
			}
		} else if (Z_TYPE_PP(args[i]) == IS_INT) {
			switch (Z_IVAL_PP(args[i]) & ~PHP_SORT_FLAG_CASE) {
				case PHP_SORT_ASC:
				case PHP_SORT_DESC:
					/* flag allowed here */
					if (parse_state[MULTISORT_ORDER] == 1) {
						/* Save the flag and make sure then next arg is not the current flag. */
						sort_order = Z_IVAL_PP(args[i]) == PHP_SORT_DESC ? -1 : 1;
						parse_state[MULTISORT_ORDER] = 0;
					} else {
						php_error_docref(NULL TSRMLS_CC, E_WARNING, "Argument #%d is expected to be an array or sorting flag that has not already been specified", i + 1);
						MULTISORT_ABORT;
					}
					break;

				case PHP_SORT_REGULAR:
				case PHP_SORT_NUMERIC:
				case PHP_SORT_STRING:
				case PHP_SORT_NATURAL:
#if HAVE_STRCOLL
				case PHP_SORT_LOCALE_STRING:
#endif
					/* flag allowed here */
					if (parse_state[MULTISORT_TYPE] == 1) {
						/* Save the flag and make sure then next arg is not the current flag. */
						sort_type = Z_IVAL_PP(args[i]);
						parse_state[MULTISORT_TYPE] = 0;
					} else {
						php_error_docref(NULL TSRMLS_CC, E_WARNING, "Argument #%d is expected to be an array or sorting flag that has not already been specified", i + 1);
						MULTISORT_ABORT;
					}
					break;

				default:
					php_error_docref(NULL TSRMLS_CC, E_WARNING, "Argument #%d is an unknown sort flag", i + 1);
					MULTISORT_ABORT;
					break;

			}
		} else {
			php_error_docref(NULL TSRMLS_CC, E_WARNING, "Argument #%d is expected to be an array or a sort flag", i + 1);
			MULTISORT_ABORT;
		}
	}
	/* Take care of the last array sort flags. */
	ARRAYG(multisort_flags)[MULTISORT_ORDER][num_arrays - 1] = sort_order;
	ARRAYG(multisort_flags)[MULTISORT_TYPE][num_arrays - 1] = sort_type;

	/* Make sure the arrays are of the same size. */
	array_size = zend_hash_num_elements(Z_ARRVAL_PP(arrays[0]));
	for (i = 0; i < num_arrays; i++) {
		if (zend_hash_num_elements(Z_ARRVAL_PP(arrays[i])) != array_size) {
			php_error_docref(NULL TSRMLS_CC, E_WARNING, "Array sizes are inconsistent");
			MULTISORT_ABORT;
		}
	}

	/* If all arrays are empty we don't need to do anything. */
	if (array_size < 1) {
		for (k = 0; k < MULTISORT_LAST; k++) {
			efree(ARRAYG(multisort_flags)[k]);
		}
		efree(arrays);
		efree(args);
		RETURN_TRUE;
	}

	/* Create the indirection array. This array is of size MxN, where
	 * M is the number of entries in each input array and N is the number
	 * of the input arrays + 1. The last column is NULL to indicate the end
	 * of the row. */
	indirect = (Bucket ***)safe_emalloc(array_size, sizeof(Bucket **), 0);
	for (i = 0; i < array_size; i++) {
		indirect[i] = (Bucket **)safe_emalloc((num_arrays + 1), sizeof(Bucket *), 0);
	}
	for (i = 0; i < num_arrays; i++) {
		k = 0;
		for (p = Z_ARRVAL_PP(arrays[i])->pListHead; p; p = p->pListNext, k++) {
			indirect[k][i] = p;
		}
	}
	for (k = 0; k < array_size; k++) {
		indirect[k][num_arrays] = NULL;
	}

	/* Do the actual sort magic - bada-bim, bada-boom. */
	zend_qsort(indirect, array_size, sizeof(Bucket **), php_multisort_compare TSRMLS_CC);

	/* Restructure the arrays based on sorted indirect - this is mostly taken from zend_hash_sort() function. */
	HANDLE_BLOCK_INTERRUPTIONS();
	for (i = 0; i < num_arrays; i++) {
		hash = Z_ARRVAL_PP(arrays[i]);
		hash->pListHead = indirect[0][i];;
		hash->pListTail = NULL;
		hash->pInternalPointer = hash->pListHead;

		for (k = 0; k < array_size; k++) {
			if (hash->pListTail) {
				hash->pListTail->pListNext = indirect[k][i];
			}
			indirect[k][i]->pListLast = hash->pListTail;
			indirect[k][i]->pListNext = NULL;
			hash->pListTail = indirect[k][i];
		}

		zend_hash_reindex(hash, 1);
	}
	HANDLE_UNBLOCK_INTERRUPTIONS();

	/* Clean up. */
	for (i = 0; i < array_size; i++) {
		efree(indirect[i]);
	}
	efree(indirect);
	for (k = 0; k < MULTISORT_LAST; k++) {
		efree(ARRAYG(multisort_flags)[k]);
	}
	efree(arrays);
	efree(args);
	RETURN_TRUE;
}
/* }}} */

/* {{{ proto mixed array_rand(array input [, int num_req])
   Return key/keys for random entry/entries in the array */
PHP_FUNCTION(array_rand)
{
	zval *input;
	php_int_t randval, num_req = 1;
	int num_avail, key_type;
	char *string_key;
	php_size_t string_key_len;
	zend_uint_t num_key;
	HashPosition pos;

	if (zend_parse_parameters(ZEND_NUM_ARGS() TSRMLS_CC, "a|i", &input, &num_req) == FAILURE) {
		return;
	}

	num_avail = zend_hash_num_elements(Z_ARRVAL_P(input));

	if (ZEND_NUM_ARGS() > 1) {
		if (num_req <= 0 || num_req > num_avail) {
			php_error_docref(NULL TSRMLS_CC, E_WARNING, "Second argument has to be between 1 and the number of elements in the array");
			return;
		}
	}

	/* Make the return value an array only if we need to pass back more than one result. */
	if (num_req > 1) {
		array_init_size(return_value, num_req);
	}

	/* We can't use zend_hash_index_find() because the array may have string keys or gaps. */
	zend_hash_internal_pointer_reset_ex(Z_ARRVAL_P(input), &pos);
	while (num_req && (key_type = zend_hash_get_current_key_ex(Z_ARRVAL_P(input), &string_key, &string_key_len, &num_key, 0, &pos)) != HASH_KEY_NON_EXISTENT) {

		randval = php_rand(TSRMLS_C);

		if ((double) (randval / (PHP_RAND_MAX + 1.0)) < (double) num_req / (double) num_avail) {
			/* If we are returning a single result, just do it. */
			if (Z_TYPE_P(return_value) != IS_ARRAY) {
				if (key_type == HASH_KEY_IS_STRING) {
					RETURN_STRINGL(string_key, string_key_len - 1, 1);
				} else {
					RETURN_INT(num_key);
				}
			} else {
				/* Append the result to the return value. */
				if (key_type == HASH_KEY_IS_STRING) {
					add_next_index_stringl(return_value, string_key, string_key_len - 1, 1);
				} else {
					add_next_index_int(return_value, num_key);
				}
			}
			num_req--;
		}
		num_avail--;
		zend_hash_move_forward_ex(Z_ARRVAL_P(input), &pos);
	}
}
/* }}} */

/* {{{ proto mixed array_sum(array input)
   Returns the sum of the array entries */
PHP_FUNCTION(array_sum)
{
	zval *input,
		 **entry,
		 entry_n;
	HashPosition pos;

	if (zend_parse_parameters(ZEND_NUM_ARGS() TSRMLS_CC, "a", &input) == FAILURE) {
		return;
	}

	ZVAL_INT(return_value, 0);

	for (zend_hash_internal_pointer_reset_ex(Z_ARRVAL_P(input), &pos);
		zend_hash_get_current_data_ex(Z_ARRVAL_P(input), (void **)&entry, &pos) == SUCCESS;
		zend_hash_move_forward_ex(Z_ARRVAL_P(input), &pos)
	) {
		if (Z_TYPE_PP(entry) == IS_ARRAY || Z_TYPE_PP(entry) == IS_OBJECT) {
			continue;
		}
		entry_n = **entry;
		zval_copy_ctor(&entry_n);
		convert_scalar_to_number(&entry_n TSRMLS_CC);
		fast_add_function(return_value, return_value, &entry_n TSRMLS_CC);
	}
}
/* }}} */

/* {{{ proto mixed array_product(array input)
   Returns the product of the array entries */
PHP_FUNCTION(array_product)
{
	zval *input,
		 **entry,
		 entry_n;
	HashPosition pos;
	double dval;

	if (zend_parse_parameters(ZEND_NUM_ARGS() TSRMLS_CC, "a", &input) == FAILURE) {
		return;
	}

	ZVAL_INT(return_value, 1);
	if (!zend_hash_num_elements(Z_ARRVAL_P(input))) {
		return;
	}

	for (zend_hash_internal_pointer_reset_ex(Z_ARRVAL_P(input), &pos);
		zend_hash_get_current_data_ex(Z_ARRVAL_P(input), (void **)&entry, &pos) == SUCCESS;
		zend_hash_move_forward_ex(Z_ARRVAL_P(input), &pos)
	) {
		if (Z_TYPE_PP(entry) == IS_ARRAY || Z_TYPE_PP(entry) == IS_OBJECT) {
			continue;
		}
		entry_n = **entry;
		zval_copy_ctor(&entry_n);
		convert_scalar_to_number(&entry_n TSRMLS_CC);

		if (Z_TYPE(entry_n) == IS_INT && Z_TYPE_P(return_value) == IS_INT) {
			dval = (double)Z_IVAL_P(return_value) * (double)Z_IVAL(entry_n);
			if ( (double)ZEND_INT_MIN <= dval && dval <= (double)ZEND_INT_MAX ) {
				Z_IVAL_P(return_value) *= Z_IVAL(entry_n);
				continue;
			}
		}
		convert_to_double(return_value);
		convert_to_double(&entry_n);
		Z_DVAL_P(return_value) *= Z_DVAL(entry_n);
	}
}
/* }}} */

/* {{{ proto mixed array_reduce(array input, mixed callback [, mixed initial])
   Iteratively reduce the array to a single value via the callback. */
PHP_FUNCTION(array_reduce)
{
	zval *input;
	zval **args[2];
	zval **operand;
	zval *result = NULL;
	zval *retval;
	zend_fcall_info fci;
	zend_fcall_info_cache fci_cache = empty_fcall_info_cache;
	zval *initial = NULL;
	HashPosition pos;
	HashTable *htbl;

	if (zend_parse_parameters(ZEND_NUM_ARGS() TSRMLS_CC, "af|z", &input, &fci, &fci_cache, &initial) == FAILURE) {
		return;
	}

	if (ZEND_NUM_ARGS() > 2) {
		ALLOC_ZVAL(result);
		MAKE_COPY_ZVAL(&initial, result);
	} else {
		MAKE_STD_ZVAL(result);
		ZVAL_NULL(result);
	}

	/* (zval **)input points to an element of argument stack
	 * the base pointer of which is subject to change.
	 * thus we need to keep the pointer to the hashtable for safety */
	htbl = Z_ARRVAL_P(input);

	if (zend_hash_num_elements(htbl) == 0) {
		if (result) {
			RETVAL_ZVAL(result, 1, 1);
		}
		return;
	}

	fci.retval_ptr_ptr = &retval;
	fci.param_count = 2;
	fci.no_separation = 0;

	zend_hash_internal_pointer_reset_ex(htbl, &pos);
	while (zend_hash_get_current_data_ex(htbl, (void **)&operand, &pos) == SUCCESS) {

		if (result) {
			args[0] = &result;
			args[1] = operand;
			fci.params = args;

			if (zend_call_function(&fci, &fci_cache TSRMLS_CC) == SUCCESS && retval) {
				zval_ptr_dtor(&result);
				result = retval;
			} else {
				php_error_docref(NULL TSRMLS_CC, E_WARNING, "An error occurred while invoking the reduction callback");
				return;
			}
		} else {
			result = *operand;
			zval_add_ref(&result);
		}
		zend_hash_move_forward_ex(htbl, &pos);
	}
	RETVAL_ZVAL(result, 1, 1);
}
/* }}} */

/* {{{ proto array array_filter(array input [, mixed callback])
   Filters elements from the array via the callback. */
PHP_FUNCTION(array_filter)
{
	zval *array;
	zval **operand;
	zval **args[2];
	zval *retval = NULL;
    zval *key = NULL;
	zend_bool have_callback = 0;
	php_int_t use_type = 0;
	char *string_key;
	zend_fcall_info fci = empty_fcall_info;
	zend_fcall_info_cache fci_cache = empty_fcall_info_cache;
	php_size_t string_key_len;
	zend_uint_t num_key;
	HashPosition pos;

	if (zend_parse_parameters(ZEND_NUM_ARGS() TSRMLS_CC, "a|fi", &array, &fci, &fci_cache, &use_type) == FAILURE) {
		return;
	}

	array_init(return_value);
	if (zend_hash_num_elements(Z_ARRVAL_P(array)) == 0) {
		return;
	}

	if (ZEND_NUM_ARGS() > 1) {
		have_callback = 1;
		fci.no_separation = 0;
		fci.retval_ptr_ptr = &retval;

		if (use_type == ARRAY_FILTER_USE_BOTH) {
			fci.param_count = 2;
			args[1] = &key;
		} else {
			fci.param_count = 1;
			if (use_type == ARRAY_FILTER_USE_KEY) {
				args[0] = &key;
			}
		}
	}

	for (zend_hash_internal_pointer_reset_ex(Z_ARRVAL_P(array), &pos);
		zend_hash_get_current_data_ex(Z_ARRVAL_P(array), (void **)&operand, &pos) == SUCCESS;
		zend_hash_move_forward_ex(Z_ARRVAL_P(array), &pos)
	) {
		int key_type = zend_hash_get_current_key_ex(Z_ARRVAL_P(array), &string_key, &string_key_len, &num_key, 0, &pos);

		if (have_callback) {
			if (use_type) {
				MAKE_STD_ZVAL(key);
				/* Set up the key */
				switch (key_type) {
					case HASH_KEY_IS_INT:
						Z_TYPE_P(key) = IS_INT;
						Z_IVAL_P(key) = num_key;
						break;

					case HASH_KEY_IS_STRING:
						ZVAL_STRINGL(key, string_key, string_key_len - 1, 1);
						break;
				}
			}

			if (use_type != ARRAY_FILTER_USE_KEY) {
				args[0] = operand;
			}
			fci.params = args;

			if (zend_call_function(&fci, &fci_cache TSRMLS_CC) == SUCCESS && retval) {
				int retval_true = zend_is_true(retval);

				zval_ptr_dtor(&retval);
				if (use_type) {
					zval_ptr_dtor(&key);
				}
				if (!retval_true) {
					continue;
				}
			} else {
				php_error_docref(NULL TSRMLS_CC, E_WARNING, "An error occurred while invoking the filter callback");
				return;
			}
		} else if (!zend_is_true(*operand)) {
			continue;
		}

		zval_add_ref(operand);
		switch (key_type) {
			case HASH_KEY_IS_STRING:
				zend_hash_update(Z_ARRVAL_P(return_value), string_key, string_key_len, operand, sizeof(zval *), NULL);
				break;

			case HASH_KEY_IS_INT:
				zend_hash_index_update(Z_ARRVAL_P(return_value), num_key, operand, sizeof(zval *), NULL);
				break;
		}
	}
}
/* }}} */

/* {{{ proto array array_map(mixed callback, array input1 [, array input2 ,...])
   Applies the callback to the elements in given arrays. */
PHP_FUNCTION(array_map)
{
	zval ***arrays = NULL;
	int n_arrays = 0;
	zval ***params;
	zval *result, *null;
	HashPosition *array_pos;
	zval **args;
	zend_fcall_info fci = empty_fcall_info;
	zend_fcall_info_cache fci_cache = empty_fcall_info_cache;
	int i, k, maxlen = 0;
	int *array_len;

	if (zend_parse_parameters(ZEND_NUM_ARGS() TSRMLS_CC, "f!+", &fci, &fci_cache, &arrays, &n_arrays) == FAILURE) {
		return;
	}

	RETVAL_NULL();

	args = (zval **)safe_emalloc(n_arrays, sizeof(zval *), 0);
	array_len = (int *)safe_emalloc(n_arrays, sizeof(int), 0);
	array_pos = (HashPosition *)safe_emalloc(n_arrays, sizeof(HashPosition), 0);

	for (i = 0; i < n_arrays; i++) {
		if (Z_TYPE_PP(arrays[i]) != IS_ARRAY) {
			php_error_docref(NULL TSRMLS_CC, E_WARNING, "Argument #%d should be an array", i + 2);
			efree(arrays);
			efree(args);
			efree(array_len);
			efree(array_pos);
			return;
		}
		SEPARATE_ZVAL_IF_NOT_REF(arrays[i]);
		args[i] = *arrays[i];
		array_len[i] = zend_hash_num_elements(Z_ARRVAL_PP(arrays[i]));
		if (array_len[i] > maxlen) {
			maxlen = array_len[i];
		}
		zend_hash_internal_pointer_reset_ex(Z_ARRVAL_PP(arrays[i]), &array_pos[i]);
	}

	efree(arrays);

	/* Short-circuit: if no callback and only one array, just return it. */
	if (!ZEND_FCI_INITIALIZED(fci) && n_arrays == 1) {
		RETVAL_ZVAL(args[0], 1, 0);
		efree(array_len);
		efree(array_pos);
		efree(args);
		return;
	}

	array_init_size(return_value, maxlen);
	params = (zval ***)safe_emalloc(n_arrays, sizeof(zval **), 0);
	MAKE_STD_ZVAL(null);
	ZVAL_NULL(null);

	/* We iterate through all the arrays at once. */
	for (k = 0; k < maxlen; k++) {
		php_size_t str_key_len;
		zend_uint_t num_key;
		char *str_key;
		int key_type = 0;

		/* If no callback, the result will be an array, consisting of current
		 * entries from all arrays. */
		if (!ZEND_FCI_INITIALIZED(fci)) {
			MAKE_STD_ZVAL(result);
			array_init_size(result, n_arrays);
		}

		for (i = 0; i < n_arrays; i++) {
			/* If this array still has elements, add the current one to the
			 * parameter list, otherwise use null value. */
			if (k < array_len[i]) {
				zend_hash_get_current_data_ex(Z_ARRVAL_P(args[i]), (void **)&params[i], &array_pos[i]);

				/* It is safe to store only last value of key type, because
				 * this loop will run just once if there is only 1 array. */
				if (n_arrays == 1) {
					key_type = zend_hash_get_current_key_ex(Z_ARRVAL_P(args[0]), &str_key, &str_key_len, &num_key, 0, &array_pos[i]);
				}
				zend_hash_move_forward_ex(Z_ARRVAL_P(args[i]), &array_pos[i]);
			} else {
				params[i] = &null;
			}

			if (!ZEND_FCI_INITIALIZED(fci)) {
				zval_add_ref(params[i]);
				add_next_index_zval(result, *params[i]);
			}
		}

		if (ZEND_FCI_INITIALIZED(fci)) {
			fci.retval_ptr_ptr = &result;
			fci.param_count = n_arrays;
			fci.params = params;
			fci.no_separation = 0;

			if (zend_call_function(&fci, &fci_cache TSRMLS_CC) != SUCCESS || !result) {
				php_error_docref(NULL TSRMLS_CC, E_WARNING, "An error occurred while invoking the map callback");
				efree(array_len);
				efree(args);
				efree(array_pos);
				zval_dtor(return_value);
				zval_ptr_dtor(&null);
				efree(params);
				RETURN_NULL();
			}
		}

		if (n_arrays > 1) {
			add_next_index_zval(return_value, result);
		} else {
			if (key_type == HASH_KEY_IS_STRING) {
				add_assoc_zval_ex(return_value, str_key, str_key_len, result);
			} else {
				add_index_zval(return_value, num_key, result);
			}
		}
	}

	zval_ptr_dtor(&null);
	efree(params);
	efree(array_len);
	efree(array_pos);
	efree(args);
}
/* }}} */

/* {{{ proto bool array_key_exists(mixed key, array search)
   Checks if the given key or index exists in the array */
PHP_FUNCTION(array_key_exists)
{
	zval *key;					/* key to check for */
	HashTable *array;			/* array to check in */

	if (zend_parse_parameters(ZEND_NUM_ARGS() TSRMLS_CC, "zH", &key, &array) == FAILURE) {
		return;
	}

	switch (Z_TYPE_P(key)) {
		case IS_STRING:
			if (zend_symtable_exists(array, Z_STRVAL_P(key), Z_STRSIZE_P(key) + 1)) {
				RETURN_TRUE;
			}
			RETURN_FALSE;
		case IS_INT:
			if (zend_hash_index_exists(array, Z_IVAL_P(key))) {
				RETURN_TRUE;
			}
			RETURN_FALSE;
		case IS_NULL:
			if (zend_hash_exists(array, "", 1)) {
				RETURN_TRUE;
			}
			RETURN_FALSE;

		default:
			php_error_docref(NULL TSRMLS_CC, E_WARNING, "The first argument should be either a string or an integer");
			RETURN_FALSE;
	}
}
/* }}} */

/* {{{ proto array array_chunk(array input, int size [, bool preserve_keys])
   Split array into chunks */
PHP_FUNCTION(array_chunk)
{
	int argc = ZEND_NUM_ARGS(), key_type, num_in;
	php_int_t size, current = 0;
	char *str_key;
	php_size_t str_key_len;
	zend_uint_t num_key;
	zend_bool preserve_keys = 0;
	zval *input = NULL;
	zval *chunk = NULL;
	zval **entry;
	HashPosition pos;

	if (zend_parse_parameters(argc TSRMLS_CC, "ai|b", &input, &size, &preserve_keys) == FAILURE) {
		return;
	}
	/* Do bounds checking for size parameter. */
	if (size < 1) {
		php_error_docref(NULL TSRMLS_CC, E_WARNING, "Size parameter expected to be greater than 0");
		return;
	}

	num_in = zend_hash_num_elements(Z_ARRVAL_P(input));

	if (size > num_in) {
		size = num_in > 0 ? num_in : 1;
	}

	array_init_size(return_value, ((num_in - 1) / size) + 1);

	zend_hash_internal_pointer_reset_ex(Z_ARRVAL_P(input), &pos);
	while (zend_hash_get_current_data_ex(Z_ARRVAL_P(input), (void**)&entry, &pos) == SUCCESS) {
		/* If new chunk, create and initialize it. */
		if (!chunk) {
			MAKE_STD_ZVAL(chunk);
			array_init_size(chunk, size);
		}

		/* Add entry to the chunk, preserving keys if necessary. */
		zval_add_ref(entry);

		if (preserve_keys) {
			key_type = zend_hash_get_current_key_ex(Z_ARRVAL_P(input), &str_key, &str_key_len, &num_key, 0, &pos);
			switch (key_type) {
				case HASH_KEY_IS_STRING:
					add_assoc_zval_ex(chunk, str_key, str_key_len, *entry);
					break;
				default:
					add_index_zval(chunk, num_key, *entry);
					break;
			}
		} else {
			add_next_index_zval(chunk, *entry);
		}

		/* If reached the chunk size, add it to the result array, and reset the
		 * pointer. */
		if (!(++current % size)) {
			add_next_index_zval(return_value, chunk);
			chunk = NULL;
		}

		zend_hash_move_forward_ex(Z_ARRVAL_P(input), &pos);
	}

	/* Add the final chunk if there is one. */
	if (chunk) {
		add_next_index_zval(return_value, chunk);
	}
}
/* }}} */

/* {{{ proto array array_combine(array keys, array values)
   Creates an array by using the elements of the first parameter as keys and the elements of the second as the corresponding values */
PHP_FUNCTION(array_combine)
{
	zval *values, *keys;
	HashPosition pos_values, pos_keys;
	zval **entry_keys, **entry_values;
	int num_keys, num_values;

	if (zend_parse_parameters(ZEND_NUM_ARGS() TSRMLS_CC, "aa", &keys, &values) == FAILURE) {
		return;
	}

	num_keys = zend_hash_num_elements(Z_ARRVAL_P(keys));
	num_values = zend_hash_num_elements(Z_ARRVAL_P(values));

	if (num_keys != num_values) {
		php_error_docref(NULL TSRMLS_CC, E_WARNING, "Both parameters should have an equal number of elements");
		RETURN_FALSE;
	}

	array_init_size(return_value, num_keys);

	if (!num_keys) {
		return;
	}

	zend_hash_internal_pointer_reset_ex(Z_ARRVAL_P(keys), &pos_keys);
	zend_hash_internal_pointer_reset_ex(Z_ARRVAL_P(values), &pos_values);
	while (zend_hash_get_current_data_ex(Z_ARRVAL_P(keys), (void **)&entry_keys, &pos_keys) == SUCCESS &&
		zend_hash_get_current_data_ex(Z_ARRVAL_P(values), (void **)&entry_values, &pos_values) == SUCCESS
	) {
		if (Z_TYPE_PP(entry_keys) == IS_INT) {
			zval_add_ref(entry_values);
			add_index_zval(return_value, Z_IVAL_PP(entry_keys), *entry_values);
		} else {
			zval key, *key_ptr = *entry_keys;

			if (Z_TYPE_PP(entry_keys) != IS_STRING) {
				key = **entry_keys;
				zval_copy_ctor(&key);
				convert_to_string(&key);
				key_ptr = &key;
			}

			zval_add_ref(entry_values);
			add_assoc_zval_ex(return_value, Z_STRVAL_P(key_ptr), Z_STRSIZE_P(key_ptr) + 1, *entry_values);

			if (key_ptr != *entry_keys) {
				zval_dtor(&key);
			}
		}

		zend_hash_move_forward_ex(Z_ARRVAL_P(keys), &pos_keys);
		zend_hash_move_forward_ex(Z_ARRVAL_P(values), &pos_values);
	}
}
/* }}} */

/*
 * Local variables:
 * tab-width: 4
 * c-basic-offset: 4
 * End:
 * vim600: noet sw=4 ts=4 fdm=marker
 * vim<600: noet sw=4 ts=4
 */<|MERGE_RESOLUTION|>--- conflicted
+++ resolved
@@ -271,11 +271,7 @@
 }
 /* }}} */
 
-<<<<<<< HEAD
-static php_int_t php_count_recursive(zval *array, php_int_t mode TSRMLS_DC) /* {{{ */
-=======
-PHPAPI int php_count_recursive(zval *array, long mode TSRMLS_DC) /* {{{ */
->>>>>>> 9e76e87c
+PHPAPI php_int_t php_count_recursive(zval *array, php_int_t mode TSRMLS_DC) /* {{{ */
 {
 	php_int_t cnt = 0;
 	zval **element;
@@ -339,7 +335,7 @@
 			if (Z_OBJ_HT_P(array)->get_class_entry && instanceof_function(Z_OBJCE_P(array), spl_ce_Countable TSRMLS_CC)) {
 				zval *mode_zv;
 				MAKE_STD_ZVAL(mode_zv);
-				ZVAL_LONG(mode_zv, mode);
+				ZVAL_INT(mode_zv, mode);
 				zend_call_method_with_1_params(&array, NULL, NULL, "count", &retval, mode_zv);
 				if (retval) {
 					convert_to_int_ex(&retval);
