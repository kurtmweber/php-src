/*
   +----------------------------------------------------------------------+
   | PHP Version 7                                                        |
   +----------------------------------------------------------------------+
   | Copyright (c) 1997-2016 The PHP Group                                |
   +----------------------------------------------------------------------+
   | This source file is subject to version 3.01 of the PHP license,      |
   | that is bundled with this package in the file LICENSE, and is        |
   | available through the world-wide-web at the following url:           |
   | http://www.php.net/license/3_01.txt                                  |
   | If you did not receive a copy of the PHP license and are unable to   |
   | obtain it through the world-wide-web, please send a note to          |
   | license@php.net so we can mail you a copy immediately.               |
   +----------------------------------------------------------------------+
   | Authors: Rasmus Lerdorf <rasmus@php.net>                             |
   |          Zeev Suraski <zeev@zend.com>                                |
   |          Pedro Melo <melo@ip.pt>                                     |
   |          Sterling Hughes <sterling@php.net>                          |
   |                                                                      |
   | Based on code from: Richard J. Wagner <rjwagner@writeme.com>         |
   |                     Makoto Matsumoto <matumoto@math.keio.ac.jp>      |
   |                     Takuji Nishimura                                 |
   |                     Shawn Cokus <Cokus@math.washington.edu>          |
   +----------------------------------------------------------------------+
 */
/* $Id$ */

#include <stdlib.h>

#include "php.h"
#include "php_math.h"
#include "php_rand.h"

#include "basic_functions.h"


/* SYSTEM RAND FUNCTIONS */

/* {{{ php_srand
 */
PHPAPI void php_srand(zend_long seed)
{
#ifdef ZTS
	BG(rand_seed) = (unsigned int) seed;
#else
# if defined(HAVE_SRANDOM)
	srandom((unsigned int) seed);
# elif defined(HAVE_SRAND48)
	srand48(seed);
# else
	srand((unsigned int) seed);
# endif
#endif

	/* Seed only once */
	BG(rand_is_seeded) = 1;
}
/* }}} */

/* {{{ php_rand
 */
PHPAPI zend_long php_rand(void)
{
	zend_long ret;

	if (!BG(rand_is_seeded)) {
		php_srand(GENERATE_SEED());
	}

#ifdef ZTS
	ret = php_rand_r(&BG(rand_seed));
#else
# if defined(HAVE_RANDOM)
	ret = random();
# elif defined(HAVE_LRAND48)
	ret = lrand48();
# else
	ret = rand();
# endif
#endif

	return ret;
}
/* }}} */


/* MT RAND FUNCTIONS */

/*
	The following php_mt_...() functions are based on a C++ class MTRand by
	Richard J. Wagner. For more information see the web page at
	http://www-personal.engin.umich.edu/~wagnerr/MersenneTwister.html

	Mersenne Twister random number generator -- a C++ class MTRand
	Based on code by Makoto Matsumoto, Takuji Nishimura, and Shawn Cokus
	Richard J. Wagner  v1.0  15 May 2003  rjwagner@writeme.com

	The Mersenne Twister is an algorithm for generating random numbers.  It
	was designed with consideration of the flaws in various other generators.
	The period, 2^19937-1, and the order of equidistribution, 623 dimensions,
	are far greater.  The generator is also fast; it avoids multiplication and
	division, and it benefits from caches and pipelines.  For more information
	see the inventors' web page at http://www.math.keio.ac.jp/~matumoto/emt.html

	Reference
	M. Matsumoto and T. Nishimura, "Mersenne Twister: A 623-Dimensionally
	Equidistributed Uniform Pseudo-Random Number Generator", ACM Transactions on
	Modeling and Computer Simulation, Vol. 8, No. 1, January 1998, pp 3-30.

	Copyright (C) 1997 - 2002, Makoto Matsumoto and Takuji Nishimura,
	Copyright (C) 2000 - 2003, Richard J. Wagner
	All rights reserved.

	Redistribution and use in source and binary forms, with or without
	modification, are permitted provided that the following conditions
	are met:

	1. Redistributions of source code must retain the above copyright
	   notice, this list of conditions and the following disclaimer.

	2. Redistributions in binary form must reproduce the above copyright
	   notice, this list of conditions and the following disclaimer in the
	   documentation and/or other materials provided with the distribution.

	3. The names of its contributors may not be used to endorse or promote
	   products derived from this software without specific prior written
	   permission.

	THIS SOFTWARE IS PROVIDED BY THE COPYRIGHT HOLDERS AND CONTRIBUTORS
	"AS IS" AND ANY EXPRESS OR IMPLIED WARRANTIES, INCLUDING, BUT NOT
	LIMITED TO, THE IMPLIED WARRANTIES OF MERCHANTABILITY AND FITNESS FOR
	A PARTICULAR PURPOSE ARE DISCLAIMED.  IN NO EVENT SHALL THE COPYRIGHT OWNER OR
	CONTRIBUTORS BE LIABLE FOR ANY DIRECT, INDIRECT, INCIDENTAL, SPECIAL,
	EXEMPLARY, OR CONSEQUENTIAL DAMAGES (INCLUDING, BUT NOT LIMITED TO,
	PROCUREMENT OF SUBSTITUTE GOODS OR SERVICES; LOSS OF USE, DATA, OR
	PROFITS; OR BUSINESS INTERRUPTION) HOWEVER CAUSED AND ON ANY THEORY OF
	LIABILITY, WHETHER IN CONTRACT, STRICT LIABILITY, OR TORT (INCLUDING
	NEGLIGENCE OR OTHERWISE) ARISING IN ANY WAY OUT OF THE USE OF THIS
	SOFTWARE, EVEN IF ADVISED OF THE POSSIBILITY OF SUCH DAMAGE.
*/

#define N             MT_N                 /* length of state vector */
#define M             (397)                /* a period parameter */
#define hiBit(u)      ((u) & 0x80000000U)  /* mask all but highest   bit of u */
#define loBit(u)      ((u) & 0x00000001U)  /* mask all but lowest    bit of u */
#define loBits(u)     ((u) & 0x7FFFFFFFU)  /* mask     the highest   bit of u */
#define mixBits(u, v) (hiBit(u)|loBits(v)) /* move hi bit of u to hi bit of v */

<<<<<<< HEAD
#define twist(m,u,v)  (m ^ (mixBits(u,v)>>1) ^ ((uint32_t)(-(int32_t)(loBit(v))) & 0x9908b0dfU))
=======
#define twist(m,u,v)  (m ^ (mixBits(u,v)>>1) ^ ((php_uint32)(-(php_int32)(loBit(u))) & 0x9908b0dfU))
>>>>>>> a0724d30

/* {{{ php_mt_initialize
 */
static inline void php_mt_initialize(uint32_t seed, uint32_t *state)
{
	/* Initialize generator state with seed
	   See Knuth TAOCP Vol 2, 3rd Ed, p.106 for multiplier.
	   In previous versions, most significant bits (MSBs) of the seed affect
	   only MSBs of the state array.  Modified 9 Jan 2002 by Makoto Matsumoto. */

	register uint32_t *s = state;
	register uint32_t *r = state;
	register int i = 1;

	*s++ = seed & 0xffffffffU;
	for( ; i < N; ++i ) {
		*s++ = ( 1812433253U * ( *r ^ (*r >> 30) ) + i ) & 0xffffffffU;
		r++;
	}
}
/* }}} */

/* {{{ php_mt_reload
 */
static inline void php_mt_reload(void)
{
	/* Generate N new values in state
	   Made clearer and faster by Matthew Bellew (matthew.bellew@home.com) */

	register uint32_t *state = BG(state);
	register uint32_t *p = state;
	register int i;

	for (i = N - M; i--; ++p)
		*p = twist(p[M], p[0], p[1]);
	for (i = M; --i; ++p)
		*p = twist(p[M-N], p[0], p[1]);
	*p = twist(p[M-N], p[0], state[0]);
	BG(left) = N;
	BG(next) = state;
}
/* }}} */

/* {{{ php_mt_srand
 */
PHPAPI void php_mt_srand(uint32_t seed)
{
	/* Seed the generator with a simple uint32 */
	php_mt_initialize(seed, BG(state));
	php_mt_reload();

	/* Seed only once */
	BG(mt_rand_is_seeded) = 1;
}
/* }}} */

/* {{{ php_mt_rand
 */
PHPAPI uint32_t php_mt_rand(void)
{
	/* Pull a 32-bit integer from the generator state
	   Every other access function simply transforms the numbers extracted here */

	register uint32_t s1;

	if (BG(left) == 0) {
		php_mt_reload();
	}
	--BG(left);

	s1 = *BG(next)++;
	s1 ^= (s1 >> 11);
	s1 ^= (s1 <<  7) & 0x9d2c5680U;
	s1 ^= (s1 << 15) & 0xefc60000U;
	return ( s1 ^ (s1 >> 18) );
}
/* }}} */

/* {{{ proto void srand([int seed])
   Seeds random number generator */
PHP_FUNCTION(srand)
{
	zend_long seed = 0;

	if (zend_parse_parameters(ZEND_NUM_ARGS(), "|l", &seed) == FAILURE)
		return;

	if (ZEND_NUM_ARGS() == 0)
		seed = GENERATE_SEED();

	php_srand(seed);
}
/* }}} */

/* {{{ proto void mt_srand([int seed])
   Seeds Mersenne Twister random number generator */
PHP_FUNCTION(mt_srand)
{
	zend_long seed = 0;

	if (zend_parse_parameters(ZEND_NUM_ARGS(), "|l", &seed) == FAILURE)
		return;

	if (ZEND_NUM_ARGS() == 0)
		seed = GENERATE_SEED();

	php_mt_srand(seed);
}
/* }}} */


/*
 * A bit of tricky math here.  We want to avoid using a modulus because
 * that simply tosses the high-order bits and might skew the distribution
 * of random values over the range.  Instead we map the range directly.
 *
 * We need to map the range from 0...M evenly to the range a...b
 * Let n = the random number and n' = the mapped random number
 *
 * Then we have: n' = a + n(b-a)/M
 *
 * We have a problem here in that only n==M will get mapped to b which
 # means the chances of getting b is much much less than getting any of
 # the other values in the range.  We can fix this by increasing our range
 # artificially and using:
 #
 #               n' = a + n(b-a+1)/M
 *
 # Now we only have a problem if n==M which would cause us to produce a
 # number of b+1 which would be bad.  So we bump M up by one to make sure
 # this will never happen, and the final algorithm looks like this:
 #
 #               n' = a + n(b-a+1)/(M+1)
 *
 * -RL
 */

/* {{{ proto int rand([int min, int max])
   Returns a random number */
PHP_FUNCTION(rand)
{
	zend_long min;
	zend_long max;
	zend_long number;
	int  argc = ZEND_NUM_ARGS();

	if (argc != 0 && zend_parse_parameters(argc, "ll", &min, &max) == FAILURE)
		return;

	number = php_rand();
	if (argc == 2) {
		RAND_RANGE(number, min, max, PHP_RAND_MAX);
	}

	RETURN_LONG(number);
}
/* }}} */

/* {{{ proto int mt_rand([int min, int max])
   Returns a random number from Mersenne Twister */
PHP_FUNCTION(mt_rand)
{
	zend_long min;
	zend_long max;
	zend_long number;
	int  argc = ZEND_NUM_ARGS();

	if (argc != 0) {
		if (zend_parse_parameters(argc, "ll", &min, &max) == FAILURE) {
			return;
		} else if (max < min) {
			php_error_docref(NULL, E_WARNING, "max(" ZEND_LONG_FMT ") is smaller than min(" ZEND_LONG_FMT ")", max, min);
			RETURN_FALSE;
		}
	}

	if (!BG(mt_rand_is_seeded)) {
		php_mt_srand(GENERATE_SEED());
	}

	/*
	 * Melo: hmms.. randomMT() returns 32 random bits...
	 * Yet, the previous php_rand only returns 31 at most.
	 * So I put a right shift to loose the lsb. It *seems*
	 * better than clearing the msb.
	 * Update:
	 * I talked with Cokus via email and it won't ruin the algorithm
	 */
	number = (zend_long) (php_mt_rand() >> 1);
	if (argc == 2) {
		RAND_RANGE(number, min, max, PHP_MT_RAND_MAX);
	}

	RETURN_LONG(number);
}
/* }}} */

/* {{{ proto int getrandmax(void)
   Returns the maximum value a random number can have */
PHP_FUNCTION(getrandmax)
{
	if (zend_parse_parameters_none() == FAILURE) {
		return;
	}

	RETURN_LONG(PHP_RAND_MAX);
}
/* }}} */

/* {{{ proto int mt_getrandmax(void)
   Returns the maximum value a random number from Mersenne Twister can have */
PHP_FUNCTION(mt_getrandmax)
{
	if (zend_parse_parameters_none() == FAILURE) {
		return;
	}

	/*
	 * Melo: it could be 2^^32 but we only use 2^^31 to maintain
	 * compatibility with the previous php_rand
	 */
  	RETURN_LONG(PHP_MT_RAND_MAX); /* 2^^31 */
}
/* }}} */

/*
 * Local variables:
 * tab-width: 4
 * c-basic-offset: 4
 * End:
 * vim600: noet sw=4 ts=4 fdm=marker
 * vim<600: noet sw=4 ts=4
 */<|MERGE_RESOLUTION|>--- conflicted
+++ resolved
@@ -146,11 +146,7 @@
 #define loBits(u)     ((u) & 0x7FFFFFFFU)  /* mask     the highest   bit of u */
 #define mixBits(u, v) (hiBit(u)|loBits(v)) /* move hi bit of u to hi bit of v */
 
-<<<<<<< HEAD
-#define twist(m,u,v)  (m ^ (mixBits(u,v)>>1) ^ ((uint32_t)(-(int32_t)(loBit(v))) & 0x9908b0dfU))
-=======
-#define twist(m,u,v)  (m ^ (mixBits(u,v)>>1) ^ ((php_uint32)(-(php_int32)(loBit(u))) & 0x9908b0dfU))
->>>>>>> a0724d30
+#define twist(m,u,v)  (m ^ (mixBits(u,v)>>1) ^ ((uint32_t)(-(int32_t)(loBit(u))) & 0x9908b0dfU))
 
 /* {{{ php_mt_initialize
  */
