--- conflicted
+++ resolved
@@ -3524,11 +3524,7 @@
 	}
 
 #define BASIC_ADD_SUBMODULE(module) \
-<<<<<<< HEAD
 	zend_hash_str_add_empty_element(&basic_submodules, #module, strlen(#module));
-=======
-	zend_hash_add_empty_element(&basic_submodules, #module, strlen(#module));
->>>>>>> b0c5439b
 
 #define BASIC_RINIT_SUBMODULE(module) \
 	if (zend_hash_str_exists(&basic_submodules, #module, strlen(#module))) { \
@@ -5849,19 +5845,11 @@
 			}
 
 			ZVAL_DUP(&element, arg2);
-
-<<<<<<< HEAD
-			if (arg3 && Z_STRLEN_P(arg3) > 0) {
-				zend_symtable_update(Z_ARRVAL_P(find_hash), Z_STR_P(arg3), &element);
+			if (!arg3 || (Z_TYPE_P(arg3) == IS_STRING && Z_STRLEN_P(arg3) == 0)) {
+				add_next_index_zval(find_hash, &element);
 			} else {
-				add_next_index_zval(find_hash, &element);
-=======
-			if (!arg3 || (Z_TYPE_P(arg3) == IS_STRING && Z_STRLEN_P(arg3) == 0)) {
-				add_next_index_zval(hash, element);
-			} else {
-				array_set_zval_key(Z_ARRVAL_P(hash), arg3, element);
+				array_set_zval_key(Z_ARRVAL_P(find_hash), arg3, &element);
 				zval_ptr_dtor(&element);
->>>>>>> b0c5439b
 			}
 		}
 		break;
