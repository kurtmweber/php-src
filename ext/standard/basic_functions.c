--- conflicted
+++ resolved
@@ -4229,15 +4229,9 @@
 	/* Get argv from the global symbol table. We calculate argc ourselves
 	 * in order to be on the safe side, even though it is also available
 	 * from the symbol table. */
-<<<<<<< HEAD
-	if (Z_TYPE(PG(http_globals)[TRACK_VARS_SERVER]) != IS_UNDEF &&
+	if ((Z_TYPE(PG(http_globals)[TRACK_VARS_SERVER]) == IS_ARRAY || zend_is_auto_global_str(ZEND_STRL("_SERVER"))) &&
 		((args = zend_hash_str_find_ind(HASH_OF(&PG(http_globals)[TRACK_VARS_SERVER]), "argv", sizeof("argv")-1)) != NULL ||
 		(args = zend_hash_str_find_ind(&EG(symbol_table).ht, "argv", sizeof("argv")-1)) != NULL)
-=======
-	if ((PG(http_globals)[TRACK_VARS_SERVER] || zend_is_auto_global(ZEND_STRL("_SERVER") TSRMLS_CC)) &&
-		(zend_hash_find(Z_ARRVAL_P((PG(http_globals))[TRACK_VARS_SERVER]), "argv", sizeof("argv"), (void **) &args) != FAILURE ||
-		zend_hash_find(&EG(symbol_table), "argv", sizeof("argv"), (void **) &args) != FAILURE) && Z_TYPE_PP(args) == IS_ARRAY
->>>>>>> adc42657
 	) {
 		int pos = 0;
 		zval *entry;
