--- conflicted
+++ resolved
@@ -4019,22 +4019,16 @@
  * System Functions *
  ********************/
 
-<<<<<<< HEAD
-/* {{{ proto string getenv([string varname])
+/* {{{ proto string getenv(string varname[, bool local_only]
    Get the value of an environment variable or every available environment variable 
    if no varname is present  */
-=======
-/* {{{ proto string getenv(string varname[, bool local_only])
-   Get the value of an environment variable */
->>>>>>> b00f8f2a
 PHP_FUNCTION(getenv)
 {
 	char *ptr, *str = NULL;
 	size_t str_len;
 	zend_bool local_only = 0;
 
-<<<<<<< HEAD
-	if (zend_parse_parameters(ZEND_NUM_ARGS(), "|s", &str, &str_len) == FAILURE) {
+	if (zend_parse_parameters(ZEND_NUM_ARGS(), "|sb", &str, &str_len, &local_only) == FAILURE) {
 		RETURN_FALSE;
 	}
 
@@ -4042,18 +4036,6 @@
 		array_init(return_value);
 		php_import_environment_variables(return_value);
 		return;
-	}
-
-	/* SAPI method returns an emalloc()'d string */
-	ptr = sapi_getenv(str, str_len);
-	if (ptr) {
-		// TODO: avoid realocation ???
-		RETVAL_STRING(ptr);
-		efree(ptr);
-		return;
-=======
-	if (zend_parse_parameters(ZEND_NUM_ARGS(), "s|b", &str, &str_len, &local_only) == FAILURE) {
-		RETURN_FALSE;
 	}
 
 	if (!local_only) {
@@ -4065,7 +4047,6 @@
 			efree(ptr);
 			return;
 		}
->>>>>>> b00f8f2a
 	}
 #ifdef PHP_WIN32
 	{
