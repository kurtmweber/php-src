--- conflicted
+++ resolved
@@ -4042,10 +4042,7 @@
 PHP_FUNCTION(putenv)
 {
 	char *setting;
-<<<<<<< HEAD
 	php_size_t setting_len;
-=======
-	int setting_len;
 	char *p, **env;
 	putenv_entry pe;
 #ifdef PHP_WIN32
@@ -4053,7 +4050,6 @@
 	int equals = 0;
 	int error_code;
 #endif
->>>>>>> 2330be56
 
 	if (zend_parse_parameters(ZEND_NUM_ARGS() TSRMLS_CC, "S", &setting, &setting_len) == FAILURE) {
 		return;
