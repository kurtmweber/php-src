/*
   +----------------------------------------------------------------------+
   | PHP Version 5                                                        |
   +----------------------------------------------------------------------+
   | Copyright (c) 1997-2013 The PHP Group                                |
   +----------------------------------------------------------------------+
   | This source file is subject to version 3.01 of the PHP license,      |
   | that is bundled with this package in the file LICENSE, and is        |
   | available through the world-wide-web at the following url:           |
   | http://www.php.net/license/3_01.txt                                  |
   | If you did not receive a copy of the PHP license and are unable to   |
   | obtain it through the world-wide-web, please send a note to          |
   | license@php.net so we can mail you a copy immediately.               |
   +----------------------------------------------------------------------+
   | Authors: Rasmus Lerdorf <rasmus@php.net>                             |
   |          Jim Winstead <jimw@php.net>                                 |
   |          Hartmut Holzgraefe <hholzgra@php.net>                       |
   +----------------------------------------------------------------------+
 */
/* $Id$ */

#include <stdio.h>
#include <stdlib.h>
#if HAVE_UNISTD_H
#include <unistd.h>
#endif

#include "php.h"
#include "php_globals.h"
#include "php_standard.h"
#include "php_fopen_wrappers.h"
#include "SAPI.h"

static size_t php_stream_output_write(php_stream *stream, const char *buf, size_t count TSRMLS_DC) /* {{{ */
{
	PHPWRITE(buf, count);
	return count;
}
/* }}} */

static size_t php_stream_output_read(php_stream *stream, char *buf, size_t count TSRMLS_DC) /* {{{ */
{
	stream->eof = 1;
	return 0;
}
/* }}} */

static int php_stream_output_close(php_stream *stream, int close_handle TSRMLS_DC) /* {{{ */
{
	return 0;
}
/* }}} */

php_stream_ops php_stream_output_ops = {
	php_stream_output_write,
	php_stream_output_read,
	php_stream_output_close,
	NULL, /* flush */
	"Output",
	NULL, /* seek */
	NULL, /* cast */
	NULL, /* stat */
	NULL  /* set_option */
};

typedef struct php_stream_input { /* {{{ */
	php_stream **body_ptr;
	off_t position;
} php_stream_input_t;
/* }}} */

static size_t php_stream_input_write(php_stream *stream, const char *buf, size_t count TSRMLS_DC) /* {{{ */
{
	return -1;
}
/* }}} */

static size_t php_stream_input_read(php_stream *stream, char *buf, size_t count TSRMLS_DC) /* {{{ */
{
<<<<<<< HEAD
	php_stream *inner = stream->abstract;

	if (inner) {
		size_t read = php_stream_read(inner, buf, count);
		stream->eof = inner->eof;
		return read;
	}

	return -1;
=======
	php_stream_input_t *input = stream->abstract;
	size_t read;

	if (!SG(post_read) && SG(read_post_bytes) < input->position + count) {
		/* read requested data from SAPI */
		int read_bytes = sapi_read_post_block(buf, count TSRMLS_CC);

		if (read_bytes > 0) {
			php_stream_seek(*input->body_ptr, 0, SEEK_END);
			php_stream_write(*input->body_ptr, buf, read_bytes);
		}
	}

	php_stream_seek(*input->body_ptr, input->position, SEEK_SET);
	read = (*input->body_ptr)->ops->read(*input->body_ptr, buf, count TSRMLS_CC);

	if (!read || read == (size_t) -1) {
		stream->eof = 1;
	} else {
		input->position += read;
	}

	return read;
>>>>>>> 71bee63f
}
/* }}} */

static int php_stream_input_close(php_stream *stream, int close_handle TSRMLS_DC) /* {{{ */
{
	return 0;
}
/* }}} */

static int php_stream_input_flush(php_stream *stream TSRMLS_DC) /* {{{ */
{
	return -1;
}
/* }}} */

static int php_stream_input_seek(php_stream *stream, off_t offset, int whence, off_t *newoffset TSRMLS_DC) /* {{{ */
{
	php_stream *inner = stream->abstract;

<<<<<<< HEAD
	if (inner) {
		int sought = php_stream_seek(inner, offset, whence);
		*newoffset = inner->position;
		return sought;
=======
	if (inner && inner->ops->seek) {
		return inner->ops->seek(inner, offset, whence, newoffset TSRMLS_CC);
>>>>>>> 71bee63f
	}

	return -1;
}
/* }}} */

php_stream_ops php_stream_input_ops = {
	php_stream_input_write,
	php_stream_input_read,
	php_stream_input_close,
	php_stream_input_flush,
	"Input",
	php_stream_input_seek,
	NULL, /* cast */
	NULL, /* stat */
	NULL  /* set_option */
};

static void php_stream_apply_filter_list(php_stream *stream, char *filterlist, int read_chain, int write_chain TSRMLS_DC) /* {{{ */
{
	char *p, *token;
	php_stream_filter *temp_filter;

	p = php_strtok_r(filterlist, "|", &token);
	while (p) {
		php_url_decode(p, strlen(p));
		if (read_chain) {
			if ((temp_filter = php_stream_filter_create(p, NULL, php_stream_is_persistent(stream) TSRMLS_CC))) {
				php_stream_filter_append(&stream->readfilters, temp_filter);
			} else {
				php_error_docref(NULL TSRMLS_CC, E_WARNING, "Unable to create filter (%s)", p);
			}
		}
		if (write_chain) {
			if ((temp_filter = php_stream_filter_create(p, NULL, php_stream_is_persistent(stream) TSRMLS_CC))) {
				php_stream_filter_append(&stream->writefilters, temp_filter);
			} else {
				php_error_docref(NULL TSRMLS_CC, E_WARNING, "Unable to create filter (%s)", p);
			}
		}
		p = php_strtok_r(NULL, "|", &token);
	}
}
/* }}} */

php_stream * php_stream_url_wrap_php(php_stream_wrapper *wrapper, const char *path, const char *mode, int options,
									 char **opened_path, php_stream_context *context STREAMS_DC TSRMLS_DC) /* {{{ */
{
	int fd = -1;
	int mode_rw = 0;
	php_stream * stream = NULL;
	char *p, *token, *pathdup;
	long max_memory;
	FILE *file = NULL;

	if (!strncasecmp(path, "php://", 6)) {
		path += 6;
	}

	if (!strncasecmp(path, "temp", 4)) {
		path += 4;
		max_memory = PHP_STREAM_MAX_MEM;
		if (!strncasecmp(path, "/maxmemory:", 11)) {
			path += 11;
			max_memory = strtol(path, NULL, 10);
			if (max_memory < 0) {
				php_error_docref(NULL TSRMLS_CC, E_RECOVERABLE_ERROR, "Max memory must be >= 0");
				return NULL;
			}
		}
		if (strpbrk(mode, "wa+")) {
			mode_rw = TEMP_STREAM_DEFAULT;
		} else {
			mode_rw = TEMP_STREAM_READONLY;
		}
		return php_stream_temp_create(mode_rw, max_memory);
	}

	if (!strcasecmp(path, "memory")) {
		if (strpbrk(mode, "wa+")) {
			mode_rw = TEMP_STREAM_DEFAULT;
		} else {
			mode_rw = TEMP_STREAM_READONLY;
		}
		return php_stream_memory_create(mode_rw);
	}

	if (!strcasecmp(path, "output")) {
		return php_stream_alloc(&php_stream_output_ops, NULL, 0, "wb");
	}

	if (!strcasecmp(path, "input")) {
		php_stream_input_t *input;

		if ((options & STREAM_OPEN_FOR_INCLUDE) && !PG(allow_url_include) ) {
			if (options & REPORT_ERRORS) {
				php_error_docref(NULL TSRMLS_CC, E_WARNING, "URL file-access is disabled in the server configuration");
			}
			return NULL;
		}
<<<<<<< HEAD
		if (SG(request_info).request_body) {
			php_stream_rewind(SG(request_info).request_body);
		} else {
			sapi_read_standard_form_data(TSRMLS_C);
		}
		return php_stream_alloc(&php_stream_input_ops, SG(request_info).request_body, 0, "rb");
=======

		input = ecalloc(1, sizeof(*input));
		if (*(input->body_ptr = &SG(request_info).request_body)) {
			php_stream_rewind(*input->body_ptr);
		} else {
			*input->body_ptr = php_stream_temp_create(TEMP_STREAM_DEFAULT, SAPI_POST_BLOCK_SIZE);
		}

		return php_stream_alloc(&php_stream_input_ops, input, 0, "rb");
>>>>>>> 71bee63f
	}

	if (!strcasecmp(path, "stdin")) {
		if ((options & STREAM_OPEN_FOR_INCLUDE) && !PG(allow_url_include) ) {
			if (options & REPORT_ERRORS) {
				php_error_docref(NULL TSRMLS_CC, E_WARNING, "URL file-access is disabled in the server configuration");
			}
			return NULL;
		}
		if (!strcmp(sapi_module.name, "cli")) {
			static int cli_in = 0;
			fd = STDIN_FILENO;
			if (cli_in) {
				fd = dup(fd);
			} else {
				cli_in = 1;
				file = stdin;
			}
		} else {
			fd = dup(STDIN_FILENO);
		}
	} else if (!strcasecmp(path, "stdout")) {
		if (!strcmp(sapi_module.name, "cli")) {
			static int cli_out = 0;
			fd = STDOUT_FILENO;
			if (cli_out++) {
				fd = dup(fd);
			} else {
				cli_out = 1;
				file = stdout;
			}
		} else {
			fd = dup(STDOUT_FILENO);
		}
	} else if (!strcasecmp(path, "stderr")) {
		if (!strcmp(sapi_module.name, "cli")) {
			static int cli_err = 0;
			fd = STDERR_FILENO;
			if (cli_err++) {
				fd = dup(fd);
			} else {
				cli_err = 1;
				file = stderr;
			}
		} else {
			fd = dup(STDERR_FILENO);
		}
	} else if (!strncasecmp(path, "fd/", 3)) {
		const char *start;
		char       *end;
		long	   fildes_ori;
		int		   dtablesize;

		if (strcmp(sapi_module.name, "cli")) {
			if (options & REPORT_ERRORS) {
				php_error_docref(NULL TSRMLS_CC, E_WARNING, "Direct access to file descriptors is only available from command-line PHP");
			}
			return NULL;
		}

		if ((options & STREAM_OPEN_FOR_INCLUDE) && !PG(allow_url_include) ) {
			if (options & REPORT_ERRORS) {
				php_error_docref(NULL TSRMLS_CC, E_WARNING, "URL file-access is disabled in the server configuration");
			}
			return NULL;
		}

		start = &path[3];
		fildes_ori = strtol(start, &end, 10);
		if (end == start || *end != '\0') {
			php_stream_wrapper_log_error(wrapper, options TSRMLS_CC,
				"php://fd/ stream must be specified in the form php://fd/<orig fd>");
			return NULL;
		}

#if HAVE_UNISTD_H
		dtablesize = getdtablesize();
#else
		dtablesize = INT_MAX;
#endif

		if (fildes_ori < 0 || fildes_ori >= dtablesize) {
			php_stream_wrapper_log_error(wrapper, options TSRMLS_CC,
				"The file descriptors must be non-negative numbers smaller than %d", dtablesize);
			return NULL;
		}
		
		fd = dup(fildes_ori);
		if (fd == -1) {
			php_stream_wrapper_log_error(wrapper, options TSRMLS_CC,
				"Error duping file descriptor %ld; possibly it doesn't exist: "
				"[%d]: %s", fildes_ori, errno, strerror(errno));
			return NULL;
		}
	} else if (!strncasecmp(path, "filter/", 7)) {
		/* Save time/memory when chain isn't specified */
		if (strchr(mode, 'r') || strchr(mode, '+')) {
			mode_rw |= PHP_STREAM_FILTER_READ;
		}
		if (strchr(mode, 'w') || strchr(mode, '+') || strchr(mode, 'a')) {
			mode_rw |= PHP_STREAM_FILTER_WRITE;
		}
		pathdup = estrndup(path + 6, strlen(path + 6));
		p = strstr(pathdup, "/resource=");
		if (!p) {
			php_error_docref(NULL TSRMLS_CC, E_RECOVERABLE_ERROR, "No URL resource specified");
			efree(pathdup);
			return NULL;
		}
		if (!(stream = php_stream_open_wrapper(p + 10, mode, options, opened_path))) {
			efree(pathdup);
			return NULL;
		}

		*p = '\0';

		p = php_strtok_r(pathdup + 1, "/", &token);
		while (p) {
			if (!strncasecmp(p, "read=", 5)) {
				php_stream_apply_filter_list(stream, p + 5, 1, 0 TSRMLS_CC);
			} else if (!strncasecmp(p, "write=", 6)) {
				php_stream_apply_filter_list(stream, p + 6, 0, 1 TSRMLS_CC);
			} else {
				php_stream_apply_filter_list(stream, p, mode_rw & PHP_STREAM_FILTER_READ, mode_rw & PHP_STREAM_FILTER_WRITE TSRMLS_CC);
			}
			p = php_strtok_r(NULL, "/", &token);
		}
		efree(pathdup);

		return stream;
	} else {
		/* invalid php://thingy */
		php_error_docref(NULL TSRMLS_CC, E_WARNING, "Invalid php:// URL specified");
		return NULL;
	}

	/* must be stdin, stderr or stdout */
	if (fd == -1)	{
		/* failed to dup */
		return NULL;
	}

#if defined(S_IFSOCK) && !defined(WIN32) && !defined(__BEOS__)
	do {
		struct stat st;
		memset(&st, 0, sizeof(st));
		if (fstat(fd, &st) == 0 && (st.st_mode & S_IFMT) == S_IFSOCK) {
			stream = php_stream_sock_open_from_socket(fd, NULL);
			if (stream) {
				stream->ops = &php_stream_socket_ops;
				return stream;
			}
		}
	} while (0);
#endif

	if (file) {
		stream = php_stream_fopen_from_file(file, mode);
	} else {
		stream = php_stream_fopen_from_fd(fd, mode, NULL);
		if (stream == NULL) {
			close(fd);
		}
	}

	return stream;
}
/* }}} */

static php_stream_wrapper_ops php_stdio_wops = {
	php_stream_url_wrap_php,
	NULL, /* close */
	NULL, /* fstat */
	NULL, /* stat */
	NULL, /* opendir */
	"PHP",
	NULL, /* unlink */
	NULL, /* rename */
	NULL, /* mkdir */
	NULL  /* rmdir */
};

php_stream_wrapper php_stream_php_wrapper =	{
	&php_stdio_wops,
	NULL,
	0, /* is_url */
};


/*
 * Local variables:
 * tab-width: 4
 * c-basic-offset: 4
 * End:
 * vim600: sw=4 ts=4 fdm=marker
 * vim<600: sw=4 ts=4
 */<|MERGE_RESOLUTION|>--- conflicted
+++ resolved
@@ -77,17 +77,6 @@
 
 static size_t php_stream_input_read(php_stream *stream, char *buf, size_t count TSRMLS_DC) /* {{{ */
 {
-<<<<<<< HEAD
-	php_stream *inner = stream->abstract;
-
-	if (inner) {
-		size_t read = php_stream_read(inner, buf, count);
-		stream->eof = inner->eof;
-		return read;
-	}
-
-	return -1;
-=======
 	php_stream_input_t *input = stream->abstract;
 	size_t read;
 
@@ -111,7 +100,6 @@
 	}
 
 	return read;
->>>>>>> 71bee63f
 }
 /* }}} */
 
@@ -131,15 +119,10 @@
 {
 	php_stream *inner = stream->abstract;
 
-<<<<<<< HEAD
 	if (inner) {
 		int sought = php_stream_seek(inner, offset, whence);
 		*newoffset = inner->position;
 		return sought;
-=======
-	if (inner && inner->ops->seek) {
-		return inner->ops->seek(inner, offset, whence, newoffset TSRMLS_CC);
->>>>>>> 71bee63f
 	}
 
 	return -1;
@@ -240,14 +223,6 @@
 			}
 			return NULL;
 		}
-<<<<<<< HEAD
-		if (SG(request_info).request_body) {
-			php_stream_rewind(SG(request_info).request_body);
-		} else {
-			sapi_read_standard_form_data(TSRMLS_C);
-		}
-		return php_stream_alloc(&php_stream_input_ops, SG(request_info).request_body, 0, "rb");
-=======
 
 		input = ecalloc(1, sizeof(*input));
 		if (*(input->body_ptr = &SG(request_info).request_body)) {
@@ -257,7 +232,6 @@
 		}
 
 		return php_stream_alloc(&php_stream_input_ops, input, 0, "rb");
->>>>>>> 71bee63f
 	}
 
 	if (!strcasecmp(path, "stdin")) {
