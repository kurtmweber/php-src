/*
   +----------------------------------------------------------------------+
   | PHP Version 5                                                        |
   +----------------------------------------------------------------------+
   | Copyright (c) 1997-2014 The PHP Group                                |
   +----------------------------------------------------------------------+
   | This source file is subject to version 3.01 of the PHP license,      |
   | that is bundled with this package in the file LICENSE, and is        |
   | available through the world-wide-web at the following url:           |
   | http://www.php.net/license/3_01.txt                                  |
   | If you did not receive a copy of the PHP license and are unable to   |
   | obtain it through the world-wide-web, please send a note to          |
   | license@php.net so we can mail you a copy immediately.               |
   +----------------------------------------------------------------------+
   | Authors: Jani Lehtimäki <jkl@njet.net>                               |
   |          Thies C. Arntzen <thies@thieso.net>                         |
   |          Sascha Schumann <sascha@schumann.cx>                        |
   +----------------------------------------------------------------------+
*/

/* $Id$ */

/* {{{ includes
*/
#include <stdio.h>
#include <stdlib.h>
#include <errno.h>
#include "php.h"
#include "php_string.h"
#include "php_var.h"
#include "php_smart_str.h"
#include "basic_functions.h"
#include "php_incomplete_class.h"

#define COMMON (Z_ISREF_PP(struc) ? "&" : "")
/* }}} */

static int php_array_element_dump(zval **zv TSRMLS_DC, int num_args, va_list args, zend_hash_key *hash_key) /* {{{ */
{
	int level;

	level = va_arg(args, int);

	if (hash_key->nKeyLength == 0) { /* numeric key */
		php_printf("%*c[" ZEND_INT_FMT "]=>\n", level + 1, ' ', hash_key->h);
	} else { /* string key */
		php_printf("%*c[\"", level + 1, ' ');
		PHPWRITE(hash_key->arKey, hash_key->nKeyLength - 1);
		php_printf("\"]=>\n");
	}
	php_var_dump(zv, level + 2 TSRMLS_CC);
	return 0;
}
/* }}} */

static int php_object_property_dump(zval **zv TSRMLS_DC, int num_args, va_list args, zend_hash_key *hash_key) /* {{{ */
{
	int level;
	const char *prop_name, *class_name;

	level = va_arg(args, int);

	if (hash_key->nKeyLength == 0) { /* numeric key */
		php_printf("%*c[" ZEND_INT_FMT "]=>\n", level + 1, ' ', hash_key->h);
	} else { /* string key */
		php_size_t unmangle = zend_unmangle_property_name(hash_key->arKey, hash_key->nKeyLength - 1, &class_name, &prop_name);
		php_printf("%*c[", level + 1, ' ');

		if (class_name && unmangle == SUCCESS) {
			if (class_name[0] == '*') {
				php_printf("\"%s\":protected", prop_name);
			} else {
				php_printf("\"%s\":\"%s\":private", prop_name, class_name);
			}
		} else {
			php_printf("\"");
			PHPWRITE(hash_key->arKey, hash_key->nKeyLength - 1);
			php_printf("\"");
		}
		ZEND_PUTS("]=>\n");
	}
	php_var_dump(zv, level + 2 TSRMLS_CC);
	return 0;
}
/* }}} */

PHPAPI void php_var_dump(zval **struc, int level TSRMLS_DC) /* {{{ */
{
	HashTable *myht;
	const char *class_name;
	php_size_t class_name_len;
	int (*php_element_dump_func)(zval** TSRMLS_DC, int, va_list, zend_hash_key*);
	int is_temp;

	if (level > 1) {
		php_printf("%*c", level - 1, ' ');
	}

	switch (Z_TYPE_PP(struc)) {
	case IS_BOOL:
		php_printf("%sbool(%s)\n", COMMON, Z_IVAL_PP(struc) ? "true" : "false");
		break;
	case IS_NULL:
		php_printf("%sNULL\n", COMMON);
		break;
	case IS_INT:
		php_printf("%sint(" ZEND_INT_FMT ")\n", COMMON, Z_IVAL_PP(struc));
		break;
	case IS_DOUBLE:
		php_printf("%sfloat(%.*G)\n", COMMON, (int) EG(precision), Z_DVAL_PP(struc));
		break;
	case IS_STRING:
		php_printf("%sstring(%d) \"", COMMON, Z_STRSIZE_PP(struc));
		PHPWRITE(Z_STRVAL_PP(struc), Z_STRSIZE_PP(struc));
		PUTS("\"\n");
		break;
	case IS_ARRAY:
		myht = Z_ARRVAL_PP(struc);
		if (++myht->nApplyCount > 1) {
			PUTS("*RECURSION*\n");
			--myht->nApplyCount;
			return;
		}
		php_printf("%sarray(%d) {\n", COMMON, zend_hash_num_elements(myht));
		php_element_dump_func = php_array_element_dump;
		is_temp = 0;
		goto head_done;
	case IS_OBJECT:
		myht = Z_OBJDEBUG_PP(struc, is_temp);
		if (myht && ++myht->nApplyCount > 1) {
			PUTS("*RECURSION*\n");
			--myht->nApplyCount;
			return;
		}

		if (Z_OBJ_HANDLER(**struc, get_class_name)) {
			Z_OBJ_HANDLER(**struc, get_class_name)(*struc, &class_name, &class_name_len, 0 TSRMLS_CC);
			php_printf("%sobject(%s)#%d (%d) {\n", COMMON, class_name, Z_OBJ_HANDLE_PP(struc), myht ? zend_hash_num_elements(myht) : 0);
			efree((char*)class_name);
		} else {
			php_printf("%sobject(unknown class)#%d (%d) {\n", COMMON, Z_OBJ_HANDLE_PP(struc), myht ? zend_hash_num_elements(myht) : 0);
		}
		php_element_dump_func = php_object_property_dump;
head_done:
		if (myht) {
			zend_hash_apply_with_arguments(myht TSRMLS_CC, (apply_func_args_t) php_element_dump_func, 1, level);
			--myht->nApplyCount;
			if (is_temp) {
				zend_hash_destroy(myht);
				efree(myht);
			}
		}
		if (level > 1) {
			php_printf("%*c", level-1, ' ');
		}
		PUTS("}\n");
		break;
	case IS_RESOURCE: {
		const char *type_name = zend_rsrc_list_get_rsrc_type(Z_IVAL_PP(struc) TSRMLS_CC);
		php_printf("%sresource(" ZEND_INT_FMT ") of type (%s)\n", COMMON, Z_IVAL_PP(struc), type_name ? type_name : "Unknown");
		break;
	}
	default:
		php_printf("%sUNKNOWN:0\n", COMMON);
		break;
	}
}
/* }}} */

/* {{{ proto void var_dump(mixed var)
   Dumps a string representation of variable to output */
PHP_FUNCTION(var_dump)
{
	zval ***args;
	int argc;
	int	i;

	if (zend_parse_parameters(ZEND_NUM_ARGS() TSRMLS_CC, "+", &args, &argc) == FAILURE) {
		return;
	}

	for (i = 0; i < argc; i++) {
		php_var_dump(args[i], 1 TSRMLS_CC);
	}
	efree(args);
}
/* }}} */

static int zval_array_element_dump(zval **zv TSRMLS_DC, int num_args, va_list args, zend_hash_key *hash_key) /* {{{ */
{
	int level;

	level = va_arg(args, int);

	if (hash_key->nKeyLength == 0) { /* numeric key */
		php_printf("%*c[" ZEND_UINT_FMT "]=>\n", level + 1, ' ', hash_key->h);
	} else { /* string key */
		/* XXX: perphaps when we are inside the class we should permit access to
		 * private & protected values
		 */
		if (va_arg(args, int) && hash_key->arKey[0] == '\0') {
			return 0;
		}
		php_printf("%*c[\"", level + 1, ' ');
		PHPWRITE(hash_key->arKey, hash_key->nKeyLength - 1);
		php_printf("\"]=>\n");
	}
	php_debug_zval_dump(zv, level + 2 TSRMLS_CC);
	return 0;
}
/* }}} */

static int zval_object_property_dump(zval **zv TSRMLS_DC, int num_args, va_list args, zend_hash_key *hash_key) /* {{{ */
{
	int level;
	const char *prop_name, *class_name;

	level = va_arg(args, int);

	if (hash_key->nKeyLength == 0) { /* numeric key */
		php_printf("%*c[" ZEND_UINT_FMT "]=>\n", level + 1, ' ', hash_key->h);
	} else { /* string key */
		zend_unmangle_property_name(hash_key->arKey, hash_key->nKeyLength - 1, &class_name, &prop_name);
		php_printf("%*c[", level + 1, ' ');

		if (class_name) {
			if (class_name[0] == '*') {
				php_printf("\"%s\":protected", prop_name);
			} else {
				php_printf("\"%s\":\"%s\":private", prop_name, class_name);
			}
		} else {
			php_printf("\"%s\"", prop_name);
		}
		ZEND_PUTS("]=>\n");
	}
	php_debug_zval_dump(zv, level + 2 TSRMLS_CC);
	return 0;
}
/* }}} */

PHPAPI void php_debug_zval_dump(zval **struc, int level TSRMLS_DC) /* {{{ */
{
	HashTable *myht = NULL;
	const char *class_name;
	php_size_t class_name_len;
	int (*zval_element_dump_func)(zval** TSRMLS_DC, int, va_list, zend_hash_key*);
	int is_temp = 0;

	if (level > 1) {
		php_printf("%*c", level - 1, ' ');
	}

	switch (Z_TYPE_PP(struc)) {
	case IS_BOOL:
		php_printf("%sbool(%s) refcount(%u)\n", COMMON, Z_IVAL_PP(struc)?"true":"false", Z_REFCOUNT_PP(struc));
		break;
	case IS_NULL:
		php_printf("%sNULL refcount(%u)\n", COMMON, Z_REFCOUNT_PP(struc));
		break;
	case IS_INT:
		php_printf("%slong(" ZEND_INT_FMT ") refcount(" ZEND_UINT_FMT ")\n", COMMON, Z_IVAL_PP(struc), Z_REFCOUNT_PP(struc));
		break;
	case IS_DOUBLE:
		php_printf("%sdouble(%.*G) refcount(%u)\n", COMMON, (int) EG(precision), Z_DVAL_PP(struc), Z_REFCOUNT_PP(struc));
		break;
	case IS_STRING:
		php_printf("%sstring(%d) \"", COMMON, Z_STRSIZE_PP(struc));
		PHPWRITE(Z_STRVAL_PP(struc), Z_STRSIZE_PP(struc));
		php_printf("\" refcount(%u)\n", Z_REFCOUNT_PP(struc));
		break;
	case IS_ARRAY:
		myht = Z_ARRVAL_PP(struc);
		if (myht->nApplyCount > 1) {
			PUTS("*RECURSION*\n");
			return;
		}
		php_printf("%sarray(%d) refcount(%u){\n", COMMON, zend_hash_num_elements(myht), Z_REFCOUNT_PP(struc));
		zval_element_dump_func = zval_array_element_dump;
		goto head_done;
	case IS_OBJECT:
		myht = Z_OBJDEBUG_PP(struc, is_temp);
		if (myht && myht->nApplyCount > 1) {
			PUTS("*RECURSION*\n");
			return;
		}
		Z_OBJ_HANDLER_PP(struc, get_class_name)(*struc, &class_name, &class_name_len, 0 TSRMLS_CC);
		php_printf("%sobject(%s)#%d (%d) refcount(%u){\n", COMMON, class_name, Z_OBJ_HANDLE_PP(struc), myht ? zend_hash_num_elements(myht) : 0, Z_REFCOUNT_PP(struc));
		efree((char*)class_name);
		zval_element_dump_func = zval_object_property_dump;
head_done:
		if (myht) {
			zend_hash_apply_with_arguments(myht TSRMLS_CC, (apply_func_args_t) zval_element_dump_func, 1, level, (Z_TYPE_PP(struc) == IS_ARRAY ? 0 : 1));
			if (is_temp) {
				zend_hash_destroy(myht);
				efree(myht);
			}
		}
		if (level > 1) {
			php_printf("%*c", level - 1, ' ');
		}
		PUTS("}\n");
		break;
	case IS_RESOURCE: {
		const char *type_name = zend_rsrc_list_get_rsrc_type(Z_IVAL_PP(struc) TSRMLS_CC);
		php_printf("%sresource(" ZEND_INT_FMT ") of type (%s) refcount(%u)\n", COMMON, Z_IVAL_PP(struc), type_name ? type_name : "Unknown", Z_REFCOUNT_PP(struc));
		break;
	}
	default:
		php_printf("%sUNKNOWN:0\n", COMMON);
		break;
	}
}
/* }}} */

/* {{{ proto void debug_zval_dump(mixed var)
   Dumps a string representation of an internal zend value to output. */
PHP_FUNCTION(debug_zval_dump)
{
	zval ***args;
	int argc;
	int	i;

	if (zend_parse_parameters(ZEND_NUM_ARGS() TSRMLS_CC, "+", &args, &argc) == FAILURE) {
		return;
	}

	for (i = 0; i < argc; i++) {
		php_debug_zval_dump(args[i], 1 TSRMLS_CC);
	}
	efree(args);
}
/* }}} */

#define buffer_append_spaces(buf, num_spaces) \
	do { \
		char *tmp_spaces; \
		php_size_t tmp_spaces_len; \
		tmp_spaces_len = spprintf(&tmp_spaces, 0,"%*c", num_spaces, ' '); \
		smart_str_appendl(buf, tmp_spaces, tmp_spaces_len); \
		efree(tmp_spaces); \
	} while(0);

static int php_array_element_export(zval **zv TSRMLS_DC, int num_args, va_list args, zend_hash_key *hash_key) /* {{{ */
{
	int level;
	smart_str *buf;

	level = va_arg(args, int);
	buf = va_arg(args, smart_str *);

	if (hash_key->nKeyLength == 0) { /* numeric key */
		buffer_append_spaces(buf, level+1);
		smart_str_append_int(buf, (php_int_t) hash_key->h);
		smart_str_appendl(buf, " => ", 4);

	} else { /* string key */
		char *key, *tmp_str;
		php_size_t key_len, tmp_len;
		key = php_addcslashes(hash_key->arKey, hash_key->nKeyLength - 1, &key_len, 0, "'\\", 2 TSRMLS_CC);
		tmp_str = php_str_to_str_ex(key, key_len, "\0", 1, "' . \"\\0\" . '", 12, &tmp_len, 0, NULL);

		buffer_append_spaces(buf, level + 1);

		smart_str_appendc(buf, '\'');
		smart_str_appendl(buf, tmp_str, tmp_len);
		smart_str_appendl(buf, "' => ", 5);

		efree(key);
		efree(tmp_str);
	}
	php_var_export_ex(zv, level + 2, buf TSRMLS_CC);

	smart_str_appendc(buf, ',');
	smart_str_appendc(buf, '\n');
	
	return 0;
}
/* }}} */

static int php_object_element_export(zval **zv TSRMLS_DC, int num_args, va_list args, zend_hash_key *hash_key) /* {{{ */
{
	int level;
	smart_str *buf;

	level = va_arg(args, int);
	buf = va_arg(args, smart_str *);

	buffer_append_spaces(buf, level + 2);
	if (hash_key->nKeyLength != 0) {
		const char *class_name; /* ignored, but must be passed to unmangle */
		const char *pname;
		char *pname_esc;
		php_size_t  pname_esc_len;
		
		zend_unmangle_property_name(hash_key->arKey, hash_key->nKeyLength - 1,
				&class_name, &pname);
		pname_esc = php_addcslashes(pname, strlen(pname), &pname_esc_len, 0,
			"'\\", 2 TSRMLS_CC);

		smart_str_appendc(buf, '\'');
		smart_str_appendl(buf, pname_esc, pname_esc_len);
		smart_str_appendc(buf, '\'');
		efree(pname_esc);
	} else {
		smart_str_append_int(buf, (php_int_t) hash_key->h);
	}
	smart_str_appendl(buf, " => ", 4);
	php_var_export_ex(zv, level + 2, buf TSRMLS_CC);
	smart_str_appendc(buf, ',');
	smart_str_appendc(buf, '\n');
	return 0;
}
/* }}} */

PHPAPI void php_var_export_ex(zval **struc, int level, smart_str *buf TSRMLS_DC) /* {{{ */
{
	HashTable *myht;
	char *tmp_str, *tmp_str2;
	php_size_t tmp_len, tmp_len2;
	const char *class_name;
	php_size_t class_name_len;

	switch (Z_TYPE_PP(struc)) {
	case IS_BOOL:
		if (Z_IVAL_PP(struc)) {
			smart_str_appendl(buf, "true", 4);
		} else {
			smart_str_appendl(buf, "false", 5);
		}
		break;
	case IS_NULL:
		smart_str_appendl(buf, "NULL", 4);
		break;
	case IS_INT:
		smart_str_append_php_int(buf, Z_IVAL_PP(struc));
		break;
	case IS_DOUBLE:
		tmp_len = spprintf(&tmp_str, 0,"%.*H", PG(serialize_precision), Z_DVAL_PP(struc));
		smart_str_appendl(buf, tmp_str, tmp_len);
		efree(tmp_str);
		break;
	case IS_STRING:
		tmp_str = php_addcslashes(Z_STRVAL_PP(struc), Z_STRSIZE_PP(struc), &tmp_len, 0, "'\\", 2 TSRMLS_CC);
		tmp_str2 = php_str_to_str_ex(tmp_str, tmp_len, "\0", 1, "' . \"\\0\" . '", 12, &tmp_len2, 0, NULL);

		smart_str_appendc(buf, '\'');
		smart_str_appendl(buf, tmp_str2, tmp_len2);
		smart_str_appendc(buf, '\'');

		efree(tmp_str2);
		efree(tmp_str);
		break;
	case IS_ARRAY:
		myht = Z_ARRVAL_PP(struc);
		if (myht->nApplyCount > 0){
			smart_str_appendl(buf, "NULL", 4);
			zend_error(E_WARNING, "var_export does not handle circular references");
			return;
		}
		if (level > 1) {
			smart_str_appendc(buf, '\n');
			buffer_append_spaces(buf, level - 1);
		}
		smart_str_appendl(buf, "array (\n", 8);
		zend_hash_apply_with_arguments(myht TSRMLS_CC, (apply_func_args_t) php_array_element_export, 2, level, buf);

		if (level > 1) {
			buffer_append_spaces(buf, level - 1);
		}
		smart_str_appendc(buf, ')');
    
		break;

	case IS_OBJECT:
		myht = Z_OBJPROP_PP(struc);
		if(myht && myht->nApplyCount > 0){
			smart_str_appendl(buf, "NULL", 4);
			zend_error(E_WARNING, "var_export does not handle circular references");
			return;
		}
		if (level > 1) {
			smart_str_appendc(buf, '\n');
			buffer_append_spaces(buf, level - 1);
		}
		Z_OBJ_HANDLER(**struc, get_class_name)(*struc, &class_name, &class_name_len, 0 TSRMLS_CC);

		smart_str_appendl(buf, class_name, class_name_len);
		smart_str_appendl(buf, "::__set_state(array(\n", 21);

		efree((char*)class_name);
		if (myht) {
			zend_hash_apply_with_arguments(myht TSRMLS_CC, (apply_func_args_t) php_object_element_export, 1, level, buf);
		}
		if (level > 1) {
			buffer_append_spaces(buf, level - 1);
		}
		smart_str_appendl(buf, "))", 2);

		break;
	default:
		smart_str_appendl(buf, "NULL", 4);
		break;
	}
}
/* }}} */

/* FOR BC reasons, this will always perform and then print */
PHPAPI void php_var_export(zval **struc, int level TSRMLS_DC) /* {{{ */
{
	smart_str buf = {0};
	php_var_export_ex(struc, level, &buf TSRMLS_CC);
	smart_str_0 (&buf);
	PHPWRITE(buf.c, buf.len);
	smart_str_free(&buf);
}
/* }}} */


/* {{{ proto mixed var_export(mixed var [, bool return])
   Outputs or returns a string representation of a variable */
PHP_FUNCTION(var_export)
{
	zval *var;
	zend_bool return_output = 0;
	smart_str buf = {0};

	if (zend_parse_parameters(ZEND_NUM_ARGS() TSRMLS_CC, "z|b", &var, &return_output) == FAILURE) {
		return;
	}

	php_var_export_ex(&var, 1, &buf TSRMLS_CC);
	smart_str_0 (&buf);

	if (return_output) {
		RETVAL_STRINGL(buf.c, buf.len, 1);
	} else {
		PHPWRITE(buf.c, buf.len);
	}
	smart_str_free(&buf);
}
/* }}} */

static void php_var_serialize_intern(smart_str *buf, zval *struc, HashTable *var_hash TSRMLS_DC);

static inline int php_add_var_hash(HashTable *var_hash, zval *var, void *var_old TSRMLS_DC) /* {{{ */
{
	zend_uint_t var_no;
	char id[32], *p;
	register php_size_t len;

	if ((Z_TYPE_P(var) == IS_OBJECT) && Z_OBJ_HT_P(var)->get_class_entry) {
		p = smart_str_print_long(id + sizeof(id) - 1,
				(php_int_t) zend_objects_get_address(var TSRMLS_CC));
		*(--p) = 'O';
		len = id + sizeof(id) - 1 - p;
	} else {
		p = smart_str_print_long(id + sizeof(id) - 1, (zend_int_t) var);
		len = id + sizeof(id) - 1 - p;
	}

	if (var_old && zend_hash_find(var_hash, p, len, var_old) == SUCCESS) {
		if (!Z_ISREF_P(var)) {
			/* we still need to bump up the counter, since non-refs will
			 * be counted separately by unserializer */
			var_no = -1;
			zend_hash_next_index_insert(var_hash, &var_no, sizeof(var_no), NULL);
		}
#if 0
		fprintf(stderr, "- had var (%d): %lu\n", Z_TYPE_P(var), **(zend_uint_t**)var_old);
#endif
		return FAILURE;
	}

	/* +1 because otherwise hash will think we are trying to store NULL pointer */
	var_no = zend_hash_num_elements(var_hash) + 1;
	zend_hash_add(var_hash, p, len, &var_no, sizeof(var_no), NULL);
#if 0
	fprintf(stderr, "+ add var (%d): %lu\n", Z_TYPE_P(var), var_no);
#endif
	return SUCCESS;
}
/* }}} */

static inline void php_var_serialize_long(smart_str *buf, php_int_t val) /* {{{ */
{
	smart_str_appendl(buf, "i:", 2);
	smart_str_append_int(buf, val);
	smart_str_appendc(buf, ';');
}
/* }}} */

static inline void php_var_serialize_string(smart_str *buf, char *str, php_size_t len) /* {{{ */
{
	smart_str_appendl(buf, "s:", 2);
	smart_str_append_str_size(buf, len);
	smart_str_appendl(buf, ":\"", 2);
	smart_str_appendl(buf, str, len);
	smart_str_appendl(buf, "\";", 2);
}
/* }}} */

static inline zend_bool php_var_serialize_class_name(smart_str *buf, zval *struc TSRMLS_DC) /* {{{ */
{
	PHP_CLASS_ATTRIBUTES;

	PHP_SET_CLASS_ATTRIBUTES(struc);
	smart_str_appendl(buf, "O:", 2);
	smart_str_append_str_size(buf, name_len);
	smart_str_appendl(buf, ":\"", 2);
	smart_str_appendl(buf, class_name, name_len);
	smart_str_appendl(buf, "\":", 2);
	PHP_CLEANUP_CLASS_ATTRIBUTES();
	return incomplete_class;
}
/* }}} */

static void php_var_serialize_class(smart_str *buf, zval *struc, zval *retval_ptr, HashTable *var_hash TSRMLS_DC) /* {{{ */
{
	int count;
	zend_bool incomplete_class;

	incomplete_class = php_var_serialize_class_name(buf, struc TSRMLS_CC);
	/* count after serializing name, since php_var_serialize_class_name
	 * changes the count if the variable is incomplete class */
	count = zend_hash_num_elements(HASH_OF(retval_ptr));
	if (incomplete_class) {
		--count;
	}
	smart_str_append_int(buf, count);
	smart_str_appendl(buf, ":{", 2);

	if (count > 0) {
		char *key;
		zval **d, **name;
		zend_uint_t index;
		HashPosition pos;
		int i;
		zval nval, *nvalp;
		HashTable *propers;

		ZVAL_NULL(&nval);
		nvalp = &nval;

		zend_hash_internal_pointer_reset_ex(HASH_OF(retval_ptr), &pos);

		for (;; zend_hash_move_forward_ex(HASH_OF(retval_ptr), &pos)) {
			i = zend_hash_get_current_key_ex(HASH_OF(retval_ptr), &key, NULL, &index, 0, &pos);

			if (i == HASH_KEY_NON_EXISTENT) {
				break;
			}

			if (incomplete_class && strcmp(key, MAGIC_MEMBER) == 0) {
				continue;
			}
			zend_hash_get_current_data_ex(HASH_OF(retval_ptr), (void **) &name, &pos);

			if (Z_TYPE_PP(name) != IS_STRING) {
				php_error_docref(NULL TSRMLS_CC, E_NOTICE, "__sleep should return an array only containing the names of instance-variables to serialize.");
				/* we should still add element even if it's not OK,
				 * since we already wrote the length of the array before */
				smart_str_appendl(buf,"N;", 2);
				continue;
			}
			propers = Z_OBJPROP_P(struc);
			if (zend_hash_find(propers, Z_STRVAL_PP(name), Z_STRSIZE_PP(name) + 1, (void *) &d) == SUCCESS) {
				php_var_serialize_string(buf, Z_STRVAL_PP(name), Z_STRSIZE_PP(name));
				php_var_serialize_intern(buf, *d, var_hash TSRMLS_CC);
			} else {
				zend_class_entry *ce;
				ce = zend_get_class_entry(struc TSRMLS_CC);
				if (ce) {
					char *prot_name, *priv_name;
					php_size_t prop_name_length;

					do {
						zend_mangle_property_name(&priv_name, &prop_name_length, ce->name, ce->name_length, Z_STRVAL_PP(name), Z_STRSIZE_PP(name), ce->type & ZEND_INTERNAL_CLASS);
						if (zend_hash_find(propers, priv_name, prop_name_length + 1, (void *) &d) == SUCCESS) {
							php_var_serialize_string(buf, priv_name, prop_name_length);
							pefree(priv_name, ce->type & ZEND_INTERNAL_CLASS);
							php_var_serialize_intern(buf, *d, var_hash TSRMLS_CC);
							break;
						}
						pefree(priv_name, ce->type & ZEND_INTERNAL_CLASS);
						zend_mangle_property_name(&prot_name, &prop_name_length, "*", 1, Z_STRVAL_PP(name), Z_STRSIZE_PP(name), ce->type & ZEND_INTERNAL_CLASS);
						if (zend_hash_find(propers, prot_name, prop_name_length + 1, (void *) &d) == SUCCESS) {
							php_var_serialize_string(buf, prot_name, prop_name_length);
							pefree(prot_name, ce->type & ZEND_INTERNAL_CLASS);
							php_var_serialize_intern(buf, *d, var_hash TSRMLS_CC);
							break;
						}
						pefree(prot_name, ce->type & ZEND_INTERNAL_CLASS);
						php_var_serialize_string(buf, Z_STRVAL_PP(name), Z_STRSIZE_PP(name));
						php_var_serialize_intern(buf, nvalp, var_hash TSRMLS_CC);
						php_error_docref(NULL TSRMLS_CC, E_NOTICE, "\"%s\" returned as member variable from __sleep() but does not exist", Z_STRVAL_PP(name));
					} while (0);
				} else {
					php_var_serialize_string(buf, Z_STRVAL_PP(name), Z_STRSIZE_PP(name));
					php_var_serialize_intern(buf, nvalp, var_hash TSRMLS_CC);
				}
			}
		}
	}
	smart_str_appendc(buf, '}');
}
/* }}} */

static void php_var_serialize_intern(smart_str *buf, zval *struc, HashTable *var_hash TSRMLS_DC) /* {{{ */
{
	int i;
	zend_uint_t *var_already;
	HashTable *myht;

	if (EG(exception)) {
		return;
	}

	if (var_hash && php_add_var_hash(var_hash, struc, (void *) &var_already TSRMLS_CC) == FAILURE) {
		if (Z_ISREF_P(struc)) {
			smart_str_appendl(buf, "R:", 2);
			smart_str_append_int(buf, (php_int_t)*var_already);
			smart_str_appendc(buf, ';');
			return;
		} else if (Z_TYPE_P(struc) == IS_OBJECT) {
			smart_str_appendl(buf, "r:", 2);
			smart_str_append_int(buf, (php_int_t)*var_already);
			smart_str_appendc(buf, ';');
			return;
		}
	}

	switch (Z_TYPE_P(struc)) {
		case IS_BOOL:
			smart_str_appendl(buf, "b:", 2);
			smart_str_append_int(buf, Z_IVAL_P(struc));
			smart_str_appendc(buf, ';');
			return;

		case IS_NULL:
			smart_str_appendl(buf, "N;", 2);
			return;

		case IS_INT:
			php_var_serialize_long(buf, Z_IVAL_P(struc));
			return;

		case IS_DOUBLE: {
				char *s;

				smart_str_appendl(buf, "d:", 2);
				s = (char *) safe_emalloc(PG(serialize_precision), 1, MAX_LENGTH_OF_DOUBLE + 1);
				php_gcvt(Z_DVAL_P(struc), PG(serialize_precision), '.', 'E', s);
				smart_str_appends(buf, s);
				smart_str_appendc(buf, ';');
				efree(s);
				return;
			}

		case IS_STRING:
			php_var_serialize_string(buf, Z_STRVAL_P(struc), Z_STRSIZE_P(struc));
			return;

		case IS_OBJECT: {
				zval *retval_ptr = NULL;
				zval fname;
				int res;
				zend_class_entry *ce = NULL;

				if (Z_OBJ_HT_P(struc)->get_class_entry) {
					ce = Z_OBJCE_P(struc);
				}

				if (ce && ce->serialize != NULL) {
					/* has custom handler */
					unsigned char *serialized_data = NULL;
					php_size_t serialized_length;

					if (ce->serialize(struc, &serialized_data, &serialized_length, (zend_serialize_data *)var_hash TSRMLS_CC) == SUCCESS) {
						smart_str_appendl(buf, "C:", 2);
						smart_str_append_str_size(buf, Z_OBJCE_P(struc)->name_length);
						smart_str_appendl(buf, ":\"", 2);
						smart_str_appendl(buf, Z_OBJCE_P(struc)->name, Z_OBJCE_P(struc)->name_length);
						smart_str_appendl(buf, "\":", 2);

						smart_str_append_str_size(buf, serialized_length);
						smart_str_appendl(buf, ":{", 2);
						smart_str_appendl(buf, serialized_data, serialized_length);
						smart_str_appendc(buf, '}');
					} else {
						smart_str_appendl(buf, "N;", 2);
					}
					if (serialized_data) {
						efree(serialized_data);
					}
					return;
				}

				if (ce && ce != PHP_IC_ENTRY && zend_hash_exists(&ce->function_table, "__sleep", sizeof("__sleep"))) {
					INIT_PZVAL(&fname);
					ZVAL_STRINGL(&fname, "__sleep", sizeof("__sleep") - 1, 0);
					BG(serialize_lock)++;
					res = call_user_function_ex(CG(function_table), &struc, &fname, &retval_ptr, 0, 0, 1, NULL TSRMLS_CC);
					BG(serialize_lock)--;
                    
					if (EG(exception)) {
						if (retval_ptr) {
							zval_ptr_dtor(&retval_ptr);
						}
						return;
					}

					if (res == SUCCESS) {
						if (retval_ptr) {
							if (HASH_OF(retval_ptr)) {
								php_var_serialize_class(buf, struc, retval_ptr, var_hash TSRMLS_CC);
							} else {
								php_error_docref(NULL TSRMLS_CC, E_NOTICE, "__sleep should return an array only containing the names of instance-variables to serialize");
								/* we should still add element even if it's not OK,
								 * since we already wrote the length of the array before */
								smart_str_appendl(buf,"N;", 2);
							}
							zval_ptr_dtor(&retval_ptr);
						}
						return;
					}
				}

				if (retval_ptr) {
					zval_ptr_dtor(&retval_ptr);
				}
				/* fall-through */
			}
		case IS_ARRAY: {
			zend_bool incomplete_class = 0;
			if (Z_TYPE_P(struc) == IS_ARRAY) {
				smart_str_appendl(buf, "a:", 2);
				myht = HASH_OF(struc);
			} else {
				incomplete_class = php_var_serialize_class_name(buf, struc TSRMLS_CC);
				myht = Z_OBJPROP_P(struc);
			}
			/* count after serializing name, since php_var_serialize_class_name
			 * changes the count if the variable is incomplete class */
			i = myht ? zend_hash_num_elements(myht) : 0;
			if (i > 0 && incomplete_class) {
				--i;
			}
			smart_str_append_int(buf, i);
			smart_str_appendl(buf, ":{", 2);
			if (i > 0) {
				char *key;
				zval **data;
				zend_uint_t index;
				php_size_t key_len;
				HashPosition pos;

				zend_hash_internal_pointer_reset_ex(myht, &pos);
				for (;; zend_hash_move_forward_ex(myht, &pos)) {
					i = zend_hash_get_current_key_ex(myht, &key, &key_len, &index, 0, &pos);
					if (i == HASH_KEY_NON_EXISTENT) {
						break;
					}
					if (incomplete_class && strcmp(key, MAGIC_MEMBER) == 0) {
						continue;
					}

					switch (i) {
						case HASH_KEY_IS_INT:
							php_var_serialize_long(buf, index);
							break;
						case HASH_KEY_IS_STRING:
							php_var_serialize_string(buf, key, key_len - 1);
							break;
					}

					/* we should still add element even if it's not OK,
					 * since we already wrote the length of the array before */
					if (zend_hash_get_current_data_ex(myht, (void **) &data, &pos) != SUCCESS
						|| !data
						|| data == &struc
						|| (Z_TYPE_PP(data) == IS_ARRAY && Z_ARRVAL_PP(data)->nApplyCount > 1)
					) {
						smart_str_appendl(buf, "N;", 2);
					} else {
						if (Z_TYPE_PP(data) == IS_ARRAY) {
							Z_ARRVAL_PP(data)->nApplyCount++;
						}
						php_var_serialize_intern(buf, *data, var_hash TSRMLS_CC);
						if (Z_TYPE_PP(data) == IS_ARRAY) {
							Z_ARRVAL_PP(data)->nApplyCount--;
						}
					}
				}
			}
			smart_str_appendc(buf, '}');
			return;
		}
		default:
			smart_str_appendl(buf, "i:0;", 4);
			return;
	}
}
/* }}} */

PHPAPI void php_var_serialize(smart_str *buf, zval **struc, php_serialize_data_t *var_hash TSRMLS_DC) /* {{{ */
{
	php_var_serialize_intern(buf, *struc, *var_hash TSRMLS_CC);
	smart_str_0(buf);
}
/* }}} */

/* {{{ proto string serialize(mixed variable)
   Returns a string representation of variable (which can later be unserialized) */
PHP_FUNCTION(serialize)
{
	zval **struc;
	php_serialize_data_t var_hash;
	smart_str buf = {0};

	if (zend_parse_parameters(ZEND_NUM_ARGS() TSRMLS_CC, "Z", &struc) == FAILURE) {
		return;
	}

	Z_TYPE_P(return_value) = IS_STRING;
	Z_STRVAL_P(return_value) = NULL;
	Z_STRSIZE_P(return_value) = 0;

	PHP_VAR_SERIALIZE_INIT(var_hash);
	php_var_serialize(&buf, struc, &var_hash TSRMLS_CC);
	PHP_VAR_SERIALIZE_DESTROY(var_hash);

	if (EG(exception)) {
		smart_str_free(&buf);
		RETURN_FALSE;
	}

	if (buf.c) {
		RETURN_STRINGL(buf.c, buf.len, 0);
	} else {
		RETURN_NULL();
	}
}
/* }}} */

/* {{{ proto mixed unserialize(string variable_representation)
   Takes a string representation of variable and recreates it */
PHP_FUNCTION(unserialize)
{
	char *buf = NULL;
	php_size_t buf_len;
	const unsigned char *p;
	php_unserialize_data_t var_hash;

<<<<<<< HEAD
	if (zend_parse_parameters(ZEND_NUM_ARGS() TSRMLS_CC, "S|z", &buf, &buf_len, &consumed) == FAILURE) {
=======
	if (zend_parse_parameters(ZEND_NUM_ARGS() TSRMLS_CC, "s", &buf, &buf_len) == FAILURE) {
>>>>>>> 2330be56
		RETURN_FALSE;
	}

	if (buf_len == 0) {
		RETURN_FALSE;
	}

	p = (const unsigned char*) buf;
	PHP_VAR_UNSERIALIZE_INIT(var_hash);
	if (!php_var_unserialize(&return_value, &p, p + buf_len, &var_hash TSRMLS_CC)) {
		PHP_VAR_UNSERIALIZE_DESTROY(var_hash);
		zval_dtor(return_value);
		if (!EG(exception)) {
			php_error_docref(NULL TSRMLS_CC, E_NOTICE, "Error at offset " ZEND_INT_FMT " of " ZEND_UINT_FMT " bytes", (php_int_t)((char*)p - buf), buf_len);
		}
		RETURN_FALSE;
	}
	PHP_VAR_UNSERIALIZE_DESTROY(var_hash);
<<<<<<< HEAD

	if (consumed) {
		zval_dtor(consumed);
		ZVAL_INT(consumed, ((char*)p) - buf);
	}
=======
>>>>>>> 2330be56
}
/* }}} */

/* {{{ proto int memory_get_usage([real_usage])
   Returns the allocated by PHP memory */
PHP_FUNCTION(memory_get_usage) {
	zend_bool real_usage = 0;

	if (zend_parse_parameters(ZEND_NUM_ARGS() TSRMLS_CC, "|b", &real_usage) == FAILURE) {
		RETURN_FALSE;
	}

	RETURN_INT(zend_memory_usage(real_usage TSRMLS_CC));
}
/* }}} */

/* {{{ proto int memory_get_peak_usage([real_usage])
   Returns the peak allocated by PHP memory */
PHP_FUNCTION(memory_get_peak_usage) {
	zend_bool real_usage = 0;

	if (zend_parse_parameters(ZEND_NUM_ARGS() TSRMLS_CC, "|b", &real_usage) == FAILURE) {
		RETURN_FALSE;
	}

	RETURN_INT(zend_memory_peak_usage(real_usage TSRMLS_CC));
}
/* }}} */

/*
 * Local variables:
 * tab-width: 4
 * c-basic-offset: 4
 * End:
 * vim600: sw=4 ts=4 fdm=marker
 * vim<600: sw=4 ts=4
 */<|MERGE_RESOLUTION|>--- conflicted
+++ resolved
@@ -952,11 +952,7 @@
 	const unsigned char *p;
 	php_unserialize_data_t var_hash;
 
-<<<<<<< HEAD
-	if (zend_parse_parameters(ZEND_NUM_ARGS() TSRMLS_CC, "S|z", &buf, &buf_len, &consumed) == FAILURE) {
-=======
-	if (zend_parse_parameters(ZEND_NUM_ARGS() TSRMLS_CC, "s", &buf, &buf_len) == FAILURE) {
->>>>>>> 2330be56
+	if (zend_parse_parameters(ZEND_NUM_ARGS() TSRMLS_CC, "S", &buf, &buf_len) == FAILURE) {
 		RETURN_FALSE;
 	}
 
@@ -975,14 +971,6 @@
 		RETURN_FALSE;
 	}
 	PHP_VAR_UNSERIALIZE_DESTROY(var_hash);
-<<<<<<< HEAD
-
-	if (consumed) {
-		zval_dtor(consumed);
-		ZVAL_INT(consumed, ((char*)p) - buf);
-	}
-=======
->>>>>>> 2330be56
 }
 /* }}} */
 
