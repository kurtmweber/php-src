/*
   +----------------------------------------------------------------------+
   | PHP Version 7                                                        |
   +----------------------------------------------------------------------+
   | Copyright (c) 1997-2016 The PHP Group                                |
   +----------------------------------------------------------------------+
   | This source file is subject to version 3.01 of the PHP license,      |
   | that is bundled with this package in the file LICENSE, and is        |
   | available through the world-wide-web at the following url:           |
   | http://www.php.net/license/3_01.txt                                  |
   | If you did not receive a copy of the PHP license and are unable to   |
   | obtain it through the world-wide-web, please send a note to          |
   | license@php.net so we can mail you a copy immediately.               |
   +----------------------------------------------------------------------+
   | Authors: Jani Lehtimäki <jkl@njet.net>                               |
   |          Thies C. Arntzen <thies@thieso.net>                         |
   |          Sascha Schumann <sascha@schumann.cx>                        |
   +----------------------------------------------------------------------+
*/

/* $Id$ */

/* {{{ includes
*/
#include <stdio.h>
#include <stdlib.h>
#include <errno.h>
#include "php.h"
#include "php_string.h"
#include "php_var.h"
#include "zend_smart_str.h"
#include "basic_functions.h"
#include "php_incomplete_class.h"
/* }}} */

struct php_serialize_data {
	HashTable ht;
	uint32_t n;
};

#define COMMON (is_ref ? "&" : "")

static void php_array_element_dump(zval *zv, zend_ulong index, zend_string *key, int level) /* {{{ */
{
	if (key == NULL) { /* numeric key */
		php_printf("%*c[" ZEND_LONG_FMT "]=>\n", level + 1, ' ', index);
	} else { /* string key */
		php_printf("%*c[\"", level + 1, ' ');
		PHPWRITE(ZSTR_VAL(key), ZSTR_LEN(key));
		php_printf("\"]=>\n");
	}
	php_var_dump(zv, level + 2);
}
/* }}} */

static void php_object_property_dump(zval *zv, zend_ulong index, zend_string *key, int level) /* {{{ */
{
	const char *prop_name, *class_name;

	if (key == NULL) { /* numeric key */
		php_printf("%*c[" ZEND_LONG_FMT "]=>\n", level + 1, ' ', index);
	} else { /* string key */
		int unmangle = zend_unmangle_property_name(key, &class_name, &prop_name);
		php_printf("%*c[", level + 1, ' ');

		if (class_name && unmangle == SUCCESS) {
			if (class_name[0] == '*') {
				php_printf("\"%s\":protected", prop_name);
			} else {
				php_printf("\"%s\":\"%s\":private", prop_name, class_name);
			}
		} else {
			php_printf("\"");
			PHPWRITE(ZSTR_VAL(key), ZSTR_LEN(key));
			php_printf("\"");
		}
		ZEND_PUTS("]=>\n");
	}
	php_var_dump(zv, level + 2);
}
/* }}} */

PHPAPI void php_var_dump(zval *struc, int level) /* {{{ */
{
	HashTable *myht;
	zend_string *class_name;
	int is_temp;
	int is_ref = 0;
	zend_ulong num;
	zend_string *key;
	zval *val;
	uint32_t count;

	if (level > 1) {
		php_printf("%*c", level - 1, ' ');
	}

again:
	switch (Z_TYPE_P(struc)) {
		case IS_FALSE:
			php_printf("%sbool(false)\n", COMMON);
			break;
		case IS_TRUE:
			php_printf("%sbool(true)\n", COMMON);
			break;
		case IS_NULL:
			php_printf("%sNULL\n", COMMON);
			break;
		case IS_LONG:
			php_printf("%sint(" ZEND_LONG_FMT ")\n", COMMON, Z_LVAL_P(struc));
			break;
		case IS_DOUBLE:
			php_printf("%sfloat(%.*G)\n", COMMON, (int) EG(precision), Z_DVAL_P(struc));
			break;
		case IS_STRING:
			php_printf("%sstring(%zd) \"", COMMON, Z_STRLEN_P(struc));
			PHPWRITE(Z_STRVAL_P(struc), Z_STRLEN_P(struc));
			PUTS("\"\n");
			break;
		case IS_ARRAY:
			myht = Z_ARRVAL_P(struc);
			if (level > 1 && ZEND_HASH_APPLY_PROTECTION(myht) && ++myht->u.v.nApplyCount > 1) {
				PUTS("*RECURSION*\n");
				--myht->u.v.nApplyCount;
				return;
			}
			count = zend_array_count(myht);
			php_printf("%sarray(%d) {\n", COMMON, count);
			is_temp = 0;

			ZEND_HASH_FOREACH_KEY_VAL_IND(myht, num, key, val) {
				php_array_element_dump(val, num, key, level);
			} ZEND_HASH_FOREACH_END();
			if (level > 1 && ZEND_HASH_APPLY_PROTECTION(myht)) {
				--myht->u.v.nApplyCount;
			}
			if (is_temp) {
				zend_hash_destroy(myht);
				efree(myht);
			}
			if (level > 1) {
				php_printf("%*c", level-1, ' ');
			}
			PUTS("}\n");
			break;
		case IS_OBJECT:
			if (Z_OBJ_APPLY_COUNT_P(struc) > 0) {
				PUTS("*RECURSION*\n");
				return;
			}
			Z_OBJ_INC_APPLY_COUNT_P(struc);

			myht = Z_OBJDEBUG_P(struc, is_temp);
			class_name = Z_OBJ_HANDLER_P(struc, get_class_name)(Z_OBJ_P(struc));
			php_printf("%sobject(%s)#%d (%d) {\n", COMMON, ZSTR_VAL(class_name), Z_OBJ_HANDLE_P(struc), myht ? zend_array_count(myht) : 0);
			zend_string_release(class_name);

			if (myht) {
				zend_ulong num;
				zend_string *key;
				zval *val;

				ZEND_HASH_FOREACH_KEY_VAL_IND(myht, num, key, val) {
					php_object_property_dump(val, num, key, level);
				} ZEND_HASH_FOREACH_END();
				if (is_temp) {
					zend_hash_destroy(myht);
					efree(myht);
				}
			}
			if (level > 1) {
				php_printf("%*c", level-1, ' ');
			}
			PUTS("}\n");
			Z_OBJ_DEC_APPLY_COUNT_P(struc);
			break;
		case IS_RESOURCE: {
			const char *type_name = zend_rsrc_list_get_rsrc_type(Z_RES_P(struc));
			php_printf("%sresource(%d) of type (%s)\n", COMMON, Z_RES_P(struc)->handle, type_name ? type_name : "Unknown");
			break;
		}
		case IS_REFERENCE:
			//??? hide references with refcount==1 (for compatibility)
			if (Z_REFCOUNT_P(struc) > 1) {
				is_ref = 1;
			}
			struc = Z_REFVAL_P(struc);
			goto again;
			break;
		default:
			php_printf("%sUNKNOWN:0\n", COMMON);
			break;
	}
}
/* }}} */

/* {{{ proto void var_dump(mixed var)
   Dumps a string representation of variable to output */
PHP_FUNCTION(var_dump)
{
	zval *args;
	int argc;
	int	i;

	if (zend_parse_parameters(ZEND_NUM_ARGS(), "+", &args, &argc) == FAILURE) {
		return;
	}

	for (i = 0; i < argc; i++) {
		php_var_dump(&args[i], 1);
	}
}
/* }}} */

static void zval_array_element_dump(zval *zv, zend_ulong index, zend_string *key, int level) /* {{{ */
{
	if (key == NULL) { /* numeric key */
		php_printf("%*c[" ZEND_LONG_FMT "]=>\n", level + 1, ' ', index);
	} else { /* string key */
		php_printf("%*c[\"", level + 1, ' ');
		PHPWRITE(ZSTR_VAL(key), ZSTR_LEN(key));
		php_printf("\"]=>\n");
	}
	php_debug_zval_dump(zv, level + 2);
}
/* }}} */

static void zval_object_property_dump(zval *zv, zend_ulong index, zend_string *key, int level) /* {{{ */
{
	const char *prop_name, *class_name;

	if (key == NULL) { /* numeric key */
		php_printf("%*c[" ZEND_LONG_FMT "]=>\n", level + 1, ' ', index);
	} else { /* string key */
		zend_unmangle_property_name(key, &class_name, &prop_name);
		php_printf("%*c[", level + 1, ' ');

		if (class_name) {
			if (class_name[0] == '*') {
				php_printf("\"%s\":protected", prop_name);
			} else {
				php_printf("\"%s\":\"%s\":private", prop_name, class_name);
			}
		} else {
			php_printf("\"%s\"", prop_name);
		}
		ZEND_PUTS("]=>\n");
	}
	php_debug_zval_dump(zv, level + 2);
}
/* }}} */

PHPAPI void php_debug_zval_dump(zval *struc, int level) /* {{{ */
{
	HashTable *myht = NULL;
	zend_string *class_name;
	int is_temp = 0;
	int is_ref = 0;
	zend_ulong index;
	zend_string *key;
	zval *val;
	uint32_t count;

	if (level > 1) {
		php_printf("%*c", level - 1, ' ');
	}

again:
	switch (Z_TYPE_P(struc)) {
	case IS_FALSE:
		php_printf("%sbool(false)\n", COMMON);
		break;
	case IS_TRUE:
		php_printf("%sbool(true)\n", COMMON);
		break;
	case IS_NULL:
		php_printf("%sNULL\n", COMMON);
		break;
	case IS_LONG:
		php_printf("%sint(" ZEND_LONG_FMT ")\n", COMMON, Z_LVAL_P(struc));
		break;
	case IS_DOUBLE:
		php_printf("%sfloat(%.*G)\n", COMMON, (int) EG(precision), Z_DVAL_P(struc));
		break;
	case IS_STRING:
		php_printf("%sstring(%zd) \"", COMMON, Z_STRLEN_P(struc));
		PHPWRITE(Z_STRVAL_P(struc), Z_STRLEN_P(struc));
		php_printf("\" refcount(%u)\n", Z_REFCOUNTED_P(struc) ? Z_REFCOUNT_P(struc) : 1);
		break;
	case IS_ARRAY:
		myht = Z_ARRVAL_P(struc);
		if (level > 1 && ZEND_HASH_APPLY_PROTECTION(myht) && myht->u.v.nApplyCount++ > 1) {
			myht->u.v.nApplyCount--;
			PUTS("*RECURSION*\n");
			return;
		}
		count = zend_array_count(myht);
		php_printf("%sarray(%d) refcount(%u){\n", COMMON, count, Z_REFCOUNTED_P(struc) ? Z_REFCOUNT_P(struc) : 1);
		ZEND_HASH_FOREACH_KEY_VAL_IND(myht, index, key, val) {
			zval_array_element_dump(val, index, key, level);
		} ZEND_HASH_FOREACH_END();
		if (level > 1 && ZEND_HASH_APPLY_PROTECTION(myht)) {
			myht->u.v.nApplyCount--;
		}
		if (is_temp) {
			zend_hash_destroy(myht);
			efree(myht);
		}
		if (level > 1) {
			php_printf("%*c", level - 1, ' ');
		}
		PUTS("}\n");
		break;
	case IS_OBJECT:
		myht = Z_OBJDEBUG_P(struc, is_temp);
		if (myht) {
			if (myht->u.v.nApplyCount > 1) {
				PUTS("*RECURSION*\n");
				return;
			} else {
				myht->u.v.nApplyCount++;
			}
		}
		class_name = Z_OBJ_HANDLER_P(struc, get_class_name)(Z_OBJ_P(struc));
		php_printf("%sobject(%s)#%d (%d) refcount(%u){\n", COMMON, ZSTR_VAL(class_name), Z_OBJ_HANDLE_P(struc), myht ? zend_array_count(myht) : 0, Z_REFCOUNT_P(struc));
		zend_string_release(class_name);
		if (myht) {
			ZEND_HASH_FOREACH_KEY_VAL_IND(myht, index, key, val) {
				zval_object_property_dump(val, index, key, level);
			} ZEND_HASH_FOREACH_END();
			myht->u.v.nApplyCount--;
			if (is_temp) {
				zend_hash_destroy(myht);
				efree(myht);
			}
		}
		if (level > 1) {
			php_printf("%*c", level - 1, ' ');
		}
		PUTS("}\n");
		break;
	case IS_RESOURCE: {
		const char *type_name = zend_rsrc_list_get_rsrc_type(Z_RES_P(struc));
		php_printf("%sresource(%d) of type (%s) refcount(%u)\n", COMMON, Z_RES_P(struc)->handle, type_name ? type_name : "Unknown", Z_REFCOUNT_P(struc));
		break;
	}
	case IS_REFERENCE:
		//??? hide references with refcount==1 (for compatibility)
		if (Z_REFCOUNT_P(struc) > 1) {
			is_ref = 1;
		}
		struc = Z_REFVAL_P(struc);
		goto again;
	default:
		php_printf("%sUNKNOWN:0\n", COMMON);
		break;
	}
}
/* }}} */

/* {{{ proto void debug_zval_dump(mixed var)
   Dumps a string representation of an internal zend value to output. */
PHP_FUNCTION(debug_zval_dump)
{
	zval *args;
	int argc;
	int	i;

	if (zend_parse_parameters(ZEND_NUM_ARGS(), "+", &args, &argc) == FAILURE) {
		return;
	}

	for (i = 0; i < argc; i++) {
		php_debug_zval_dump(&args[i], 1);
	}
}
/* }}} */

#define buffer_append_spaces(buf, num_spaces) \
	do { \
		char *tmp_spaces; \
		size_t tmp_spaces_len; \
		tmp_spaces_len = spprintf(&tmp_spaces, 0,"%*c", num_spaces, ' '); \
		smart_str_appendl(buf, tmp_spaces, tmp_spaces_len); \
		efree(tmp_spaces); \
	} while(0);

static void php_array_element_export(zval *zv, zend_ulong index, zend_string *key, int level, smart_str *buf) /* {{{ */
{
	if (key == NULL) { /* numeric key */
		buffer_append_spaces(buf, level+1);
		smart_str_append_long(buf, (zend_long) index);
		smart_str_appendl(buf, " => ", 4);

	} else { /* string key */
		zend_string *tmp_str;
		zend_string *ckey = php_addcslashes(key, 0, "'\\", 2);
		tmp_str = php_str_to_str(ZSTR_VAL(ckey), ZSTR_LEN(ckey), "\0", 1, "' . \"\\0\" . '", 12);

		buffer_append_spaces(buf, level + 1);

		smart_str_appendc(buf, '\'');
		smart_str_append(buf, tmp_str);
		smart_str_appendl(buf, "' => ", 5);

		zend_string_free(ckey);
		zend_string_free(tmp_str);
	}
	php_var_export_ex(zv, level + 2, buf);

	smart_str_appendc(buf, ',');
	smart_str_appendc(buf, '\n');
}
/* }}} */

static void php_object_element_export(zval *zv, zend_ulong index, zend_string *key, int level, smart_str *buf) /* {{{ */
{
	buffer_append_spaces(buf, level + 2);
	if (key != NULL) {
		const char *class_name, *prop_name;
		size_t prop_name_len;
		zend_string *pname_esc;

		zend_unmangle_property_name_ex(key, &class_name, &prop_name, &prop_name_len);
		pname_esc = php_addcslashes(zend_string_init(prop_name, prop_name_len, 0), 1, "'\\", 2);

		smart_str_appendc(buf, '\'');
		smart_str_append(buf, pname_esc);
		smart_str_appendc(buf, '\'');
		zend_string_release(pname_esc);
	} else {
		smart_str_append_long(buf, (zend_long) index);
	}
	smart_str_appendl(buf, " => ", 4);
	php_var_export_ex(zv, level + 2, buf);
	smart_str_appendc(buf, ',');
	smart_str_appendc(buf, '\n');
}
/* }}} */

PHPAPI void php_var_export_ex(zval *struc, int level, smart_str *buf) /* {{{ */
{
	HashTable *myht;
	char tmp_str[PHP_DOUBLE_MAX_LENGTH];
	zend_string *ztmp, *ztmp2;
	zend_ulong index;
	zend_string *key;
	zval *val;

again:
	switch (Z_TYPE_P(struc)) {
		case IS_FALSE:
			smart_str_appendl(buf, "false", 5);
			break;
		case IS_TRUE:
			smart_str_appendl(buf, "true", 4);
			break;
		case IS_NULL:
			smart_str_appendl(buf, "NULL", 4);
			break;
		case IS_LONG:
			smart_str_append_long(buf, Z_LVAL_P(struc));
			break;
		case IS_DOUBLE:
			php_gcvt(Z_DVAL_P(struc), (int)PG(serialize_precision), '.', 'E', tmp_str);
			smart_str_appends(buf, tmp_str);
			/* Without a decimal point, PHP treats a number literal as an int.
			 * This check even works for scientific notation, because the
			 * mantissa always contains a decimal point.
			 * We need to check for finiteness, because INF, -INF and NAN
			 * must not have a decimal point added.
			 */
			if (zend_finite(Z_DVAL_P(struc)) && NULL == strchr(tmp_str, '.')) {
				smart_str_appendl(buf, ".0", 2);
			}
			break;
		case IS_STRING:
			ztmp = php_addcslashes(Z_STR_P(struc), 0, "'\\", 2);
			ztmp2 = php_str_to_str(ZSTR_VAL(ztmp), ZSTR_LEN(ztmp), "\0", 1, "' . \"\\0\" . '", 12);

			smart_str_appendc(buf, '\'');
			smart_str_append(buf, ztmp2);
			smart_str_appendc(buf, '\'');

			zend_string_free(ztmp);
			zend_string_free(ztmp2);
			break;
		case IS_ARRAY:
			myht = Z_ARRVAL_P(struc);
			if (ZEND_HASH_APPLY_PROTECTION(myht) && myht->u.v.nApplyCount++ > 0) {
				myht->u.v.nApplyCount--;
				smart_str_appendl(buf, "NULL", 4);
				zend_error(E_WARNING, "var_export does not handle circular references");
				return;
			}
			if (level > 1) {
				smart_str_appendc(buf, '\n');
				buffer_append_spaces(buf, level - 1);
			}
			smart_str_appendl(buf, "array (\n", 8);
			ZEND_HASH_FOREACH_KEY_VAL_IND(myht, index, key, val) {
				php_array_element_export(val, index, key, level, buf);
			} ZEND_HASH_FOREACH_END();
			if (ZEND_HASH_APPLY_PROTECTION(myht)) {
				myht->u.v.nApplyCount--;
			}
			if (level > 1) {
				buffer_append_spaces(buf, level - 1);
			}
			smart_str_appendc(buf, ')');

			break;

		case IS_OBJECT:
			myht = Z_OBJPROP_P(struc);
			if (myht) {
				if (myht->u.v.nApplyCount > 0) {
					smart_str_appendl(buf, "NULL", 4);
					zend_error(E_WARNING, "var_export does not handle circular references");
					return;
				} else {
					myht->u.v.nApplyCount++;
				}
			}
			if (level > 1) {
				smart_str_appendc(buf, '\n');
				buffer_append_spaces(buf, level - 1);
			}

			smart_str_append(buf, Z_OBJCE_P(struc)->name);
			smart_str_appendl(buf, "::__set_state(array(\n", 21);

			if (myht) {
				ZEND_HASH_FOREACH_KEY_VAL_IND(myht, index, key, val) {
					php_object_element_export(val, index, key, level, buf);
				} ZEND_HASH_FOREACH_END();
				myht->u.v.nApplyCount--;
			}
			if (level > 1) {
				buffer_append_spaces(buf, level - 1);
			}
			smart_str_appendl(buf, "))", 2);

			break;
		case IS_REFERENCE:
			struc = Z_REFVAL_P(struc);
			goto again;
			break;
		default:
			smart_str_appendl(buf, "NULL", 4);
			break;
	}
}
/* }}} */

/* FOR BC reasons, this will always perform and then print */
PHPAPI void php_var_export(zval *struc, int level) /* {{{ */
{
	smart_str buf = {0};
	php_var_export_ex(struc, level, &buf);
	smart_str_0(&buf);
	PHPWRITE(ZSTR_VAL(buf.s), ZSTR_LEN(buf.s));
	smart_str_free(&buf);
}
/* }}} */

/* {{{ proto mixed var_export(mixed var [, bool return])
   Outputs or returns a string representation of a variable */
PHP_FUNCTION(var_export)
{
	zval *var;
	zend_bool return_output = 0;
	smart_str buf = {0};

	if (zend_parse_parameters(ZEND_NUM_ARGS(), "z|b", &var, &return_output) == FAILURE) {
		return;
	}

	php_var_export_ex(var, 1, &buf);
	smart_str_0 (&buf);

	if (return_output) {
		RETURN_NEW_STR(buf.s);
	} else {
		PHPWRITE(ZSTR_VAL(buf.s), ZSTR_LEN(buf.s));
		smart_str_free(&buf);
	}
}
/* }}} */

static void php_var_serialize_intern(smart_str *buf, zval *struc, php_serialize_data_t var_hash);

static inline zend_long php_add_var_hash(php_serialize_data_t data, zval *var) /* {{{ */
{
	zval *zv;
	zend_ulong key;
	zend_bool is_ref = Z_ISREF_P(var);

	data->n += 1;

	if (!is_ref && Z_TYPE_P(var) != IS_OBJECT) {
		return 0;
	}

	/* References to objects are treated as if the reference didn't exist */
	if (is_ref && Z_TYPE_P(Z_REFVAL_P(var)) == IS_OBJECT) {
		var = Z_REFVAL_P(var);
	}

	/* Index for the variable is stored using the numeric value of the pointer to
	 * the zend_refcounted struct */
	key = (zend_ulong) (zend_uintptr_t) Z_COUNTED_P(var);
	zv = zend_hash_index_find(&data->ht, key);

	if (zv) {
		/* References are only counted once, undo the data->n increment above */
		if (is_ref) {
			data->n -= 1;
		}

		return Z_LVAL_P(zv);
	} else {
		zval zv_n;
		ZVAL_LONG(&zv_n, data->n);
		zend_hash_index_add_new(&data->ht, key, &zv_n);

		/* Additionally to the index, we also store the variable, to ensure that it is
		 * not destroyed during serialization and its pointer reused. The variable is
		 * stored at the numeric value of the pointer + 1, which cannot be the location
		 * of another zend_refcounted structure. */
		zend_hash_index_add_new(&data->ht, key + 1, var);
		Z_ADDREF_P(var);

		return 0;
	}
}
/* }}} */

static inline void php_var_serialize_long(smart_str *buf, zend_long val) /* {{{ */
{
	smart_str_appendl(buf, "i:", 2);
	smart_str_append_long(buf, val);
	smart_str_appendc(buf, ';');
}
/* }}} */

static inline void php_var_serialize_string(smart_str *buf, char *str, size_t len) /* {{{ */
{
	smart_str_appendl(buf, "s:", 2);
	smart_str_append_unsigned(buf, len);
	smart_str_appendl(buf, ":\"", 2);
	smart_str_appendl(buf, str, len);
	smart_str_appendl(buf, "\";", 2);
}
/* }}} */

static inline zend_bool php_var_serialize_class_name(smart_str *buf, zval *struc) /* {{{ */
{
	PHP_CLASS_ATTRIBUTES;

	PHP_SET_CLASS_ATTRIBUTES(struc);
	smart_str_appendl(buf, "O:", 2);
	smart_str_append_unsigned(buf, ZSTR_LEN(class_name));
	smart_str_appendl(buf, ":\"", 2);
	smart_str_append(buf, class_name);
	smart_str_appendl(buf, "\":", 2);
	PHP_CLEANUP_CLASS_ATTRIBUTES();
	return incomplete_class;
}
/* }}} */

static HashTable *php_var_serialize_collect_names(HashTable *src, uint32_t count, zend_bool incomplete) /* {{{ */ {
	zval *val;
	HashTable *ht;
	zend_string *key, *name;

	ALLOC_HASHTABLE(ht);
	zend_hash_init(ht, count, NULL, NULL, 0);
	ZEND_HASH_FOREACH_STR_KEY_VAL(src, key, val) {
		if (incomplete && strcmp(ZSTR_VAL(key), MAGIC_MEMBER) == 0) {
			continue;
		}
		if (Z_TYPE_P(val) != IS_STRING) {
			php_error_docref(NULL, E_NOTICE,
					"__sleep should return an array only containing the names of instance-variables to serialize.");
		}
		name = zval_get_string(val);
		if (zend_hash_exists(ht, name)) {
			php_error_docref(NULL, E_NOTICE,
					"\"%s\" is returned from __sleep multiple times", ZSTR_VAL(name));
			zend_string_release(name);
			continue;
		}
		zend_hash_add_empty_element(ht, name);
		zend_string_release(name);
	} ZEND_HASH_FOREACH_END();

	return ht;
}
/* }}} */

static void php_var_serialize_class(smart_str *buf, zval *struc, zval *retval_ptr, php_serialize_data_t var_hash) /* {{{ */
{
	uint32_t count;
	zend_bool incomplete_class;
	HashTable *ht;

	incomplete_class = php_var_serialize_class_name(buf, struc);
	/* count after serializing name, since php_var_serialize_class_name
	 * changes the count if the variable is incomplete class */
	if (Z_TYPE_P(retval_ptr) == IS_ARRAY) {
		ht = Z_ARRVAL_P(retval_ptr);
		count = zend_array_count(ht);
	} else if (Z_TYPE_P(retval_ptr) == IS_OBJECT) {
		ht = Z_OBJPROP_P(retval_ptr);
		count = zend_array_count(ht);
		if (incomplete_class) {
			--count;
		}
	} else {
		count = 0;
		ht = NULL;
	}

	if (count > 0) {
		zval *d;
		zval nval, *nvalp;
		zend_string *name;
		HashTable *names, *propers;

		names = php_var_serialize_collect_names(ht, count, incomplete_class);

		smart_str_append_unsigned(buf, zend_hash_num_elements(names));
		smart_str_appendl(buf, ":{", 2);

		ZVAL_NULL(&nval);
		nvalp = &nval;
		propers = Z_OBJPROP_P(struc);

		ZEND_HASH_FOREACH_STR_KEY(names, name) {
			if ((d = zend_hash_find(propers, name)) != NULL) {
				if (Z_TYPE_P(d) == IS_INDIRECT) {
					d = Z_INDIRECT_P(d);
					if (Z_TYPE_P(d) == IS_UNDEF) {
						continue;
					}
				}
				php_var_serialize_string(buf, ZSTR_VAL(name), ZSTR_LEN(name));
				php_var_serialize_intern(buf, d, var_hash);
			} else {
				zend_class_entry *ce = Z_OBJ_P(struc)->ce;
				if (ce) {
					zend_string *prot_name, *priv_name;

					do {
						priv_name = zend_mangle_property_name(
								ZSTR_VAL(ce->name), ZSTR_LEN(ce->name), ZSTR_VAL(name), ZSTR_LEN(name), ce->type & ZEND_INTERNAL_CLASS);
						if ((d = zend_hash_find(propers, priv_name)) != NULL) {
							if (Z_TYPE_P(d) == IS_INDIRECT) {
								d = Z_INDIRECT_P(d);
								if (Z_ISUNDEF_P(d)) {
									break;
								}
							}
							php_var_serialize_string(buf, ZSTR_VAL(priv_name), ZSTR_LEN(priv_name));
							zend_string_free(priv_name);
							php_var_serialize_intern(buf, d, var_hash);
							break;
						}
						zend_string_free(priv_name);
						prot_name = zend_mangle_property_name(
								"*", 1, ZSTR_VAL(name), ZSTR_LEN(name), ce->type & ZEND_INTERNAL_CLASS);
						if ((d = zend_hash_find(propers, prot_name)) != NULL) {
							if (Z_TYPE_P(d) == IS_INDIRECT) {
								d = Z_INDIRECT_P(d);
								if (Z_TYPE_P(d) == IS_UNDEF) {
									zend_string_free(prot_name);
									break;
								}
							}
							php_var_serialize_string(buf, ZSTR_VAL(prot_name), ZSTR_LEN(prot_name));
							zend_string_free(prot_name);
							php_var_serialize_intern(buf, d, var_hash);
							break;
						}
						zend_string_free(prot_name);
						php_var_serialize_string(buf, ZSTR_VAL(name), ZSTR_LEN(name));
						php_var_serialize_intern(buf, nvalp, var_hash);
						php_error_docref(NULL, E_NOTICE,
								"\"%s\" returned as member variable from __sleep() but does not exist", ZSTR_VAL(name));
					} while (0);
				} else {
					php_var_serialize_string(buf, ZSTR_VAL(name), ZSTR_LEN(name));
					php_var_serialize_intern(buf, nvalp, var_hash);
				}
			}
		} ZEND_HASH_FOREACH_END();
		smart_str_appendc(buf, '}');

		zend_hash_destroy(names);
		FREE_HASHTABLE(names);
	} else {
		smart_str_appendl(buf, "0:{}", 4);
	}
}
/* }}} */

static void php_var_serialize_intern(smart_str *buf, zval *struc, php_serialize_data_t var_hash) /* {{{ */
{
	zend_long var_already;
	HashTable *myht;

	if (EG(exception)) {
		return;
	}

	if (var_hash && (var_already = php_add_var_hash(var_hash, struc))) {
		if (Z_ISREF_P(struc)) {
			smart_str_appendl(buf, "R:", 2);
			smart_str_append_long(buf, var_already);
			smart_str_appendc(buf, ';');
			return;
		} else if (Z_TYPE_P(struc) == IS_OBJECT) {
			smart_str_appendl(buf, "r:", 2);
			smart_str_append_long(buf, var_already);
			smart_str_appendc(buf, ';');
			return;
		}
	}

again:
	switch (Z_TYPE_P(struc)) {
		case IS_FALSE:
			smart_str_appendl(buf, "b:0;", 4);
			return;

		case IS_TRUE:
			smart_str_appendl(buf, "b:1;", 4);
			return;

		case IS_NULL:
			smart_str_appendl(buf, "N;", 2);
			return;

		case IS_LONG:
			php_var_serialize_long(buf, Z_LVAL_P(struc));
			return;

		case IS_DOUBLE: {
			char tmp_str[PHP_DOUBLE_MAX_LENGTH];
			smart_str_appendl(buf, "d:", 2);
			php_gcvt(Z_DVAL_P(struc), (int)PG(serialize_precision), '.', 'E', tmp_str);
			smart_str_appends(buf, tmp_str);
			smart_str_appendc(buf, ';');
			return;
		}

		case IS_STRING:
			php_var_serialize_string(buf, Z_STRVAL_P(struc), Z_STRLEN_P(struc));
			return;

		case IS_OBJECT: {
				zval retval;
				zval fname;
				int res;
				zend_class_entry *ce = Z_OBJCE_P(struc);

				if (ce->serialize != NULL) {
					/* has custom handler */
					unsigned char *serialized_data = NULL;
					size_t serialized_length;

					if (ce->serialize(struc, &serialized_data, &serialized_length, (zend_serialize_data *)var_hash) == SUCCESS) {
						smart_str_appendl(buf, "C:", 2);
						smart_str_append_unsigned(buf, ZSTR_LEN(Z_OBJCE_P(struc)->name));
						smart_str_appendl(buf, ":\"", 2);
						smart_str_append(buf, Z_OBJCE_P(struc)->name);
						smart_str_appendl(buf, "\":", 2);

						smart_str_append_unsigned(buf, serialized_length);
						smart_str_appendl(buf, ":{", 2);
						smart_str_appendl(buf, (char *) serialized_data, serialized_length);
						smart_str_appendc(buf, '}');
					} else {
						smart_str_appendl(buf, "N;", 2);
					}
					if (serialized_data) {
						efree(serialized_data);
					}
					return;
				}

				if (ce != PHP_IC_ENTRY && zend_hash_str_exists(&ce->function_table, "__sleep", sizeof("__sleep")-1)) {
					ZVAL_STRINGL(&fname, "__sleep", sizeof("__sleep") - 1);
					BG(serialize_lock)++;
					res = call_user_function_ex(CG(function_table), struc, &fname, &retval, 0, 0, 1, NULL);
					BG(serialize_lock)--;
					zval_dtor(&fname);

					if (EG(exception)) {
						zval_ptr_dtor(&retval);
						return;
					}

					if (res == SUCCESS) {
						if (Z_TYPE(retval) != IS_UNDEF) {
							if (HASH_OF(&retval)) {
								php_var_serialize_class(buf, struc, &retval, var_hash);
							} else {
								php_error_docref(NULL, E_NOTICE, "__sleep should return an array only containing the names of instance-variables to serialize");
								/* we should still add element even if it's not OK,
								 * since we already wrote the length of the array before */
								smart_str_appendl(buf,"N;", 2);
							}
							zval_ptr_dtor(&retval);
						}
						return;
					}
					zval_ptr_dtor(&retval);
				}

				/* fall-through */
			}
		case IS_ARRAY: {
			uint32_t i;
			zend_bool incomplete_class = 0;
			if (Z_TYPE_P(struc) == IS_ARRAY) {
				smart_str_appendl(buf, "a:", 2);
				myht = Z_ARRVAL_P(struc);
				i = zend_array_count(myht);
			} else {
				incomplete_class = php_var_serialize_class_name(buf, struc);
				myht = Z_OBJPROP_P(struc);
				/* count after serializing name, since php_var_serialize_class_name
				 * changes the count if the variable is incomplete class */
				i = zend_array_count(myht);
				if (i > 0 && incomplete_class) {
					--i;
				}
			}
			smart_str_append_unsigned(buf, i);
			smart_str_appendl(buf, ":{", 2);
			if (i > 0) {
				zend_string *key;
				zval *data;
				zend_ulong index;

				ZEND_HASH_FOREACH_KEY_VAL_IND(myht, index, key, data) {

					if (incomplete_class && strcmp(ZSTR_VAL(key), MAGIC_MEMBER) == 0) {
						continue;
					}

					if (!key) {
						php_var_serialize_long(buf, index);
					} else {
						php_var_serialize_string(buf, ZSTR_VAL(key), ZSTR_LEN(key));
					}

					if (Z_ISREF_P(data) && Z_REFCOUNT_P(data) == 1) {
						data = Z_REFVAL_P(data);
					}

					/* we should still add element even if it's not OK,
					 * since we already wrote the length of the array before */
					if ((Z_TYPE_P(data) == IS_ARRAY && Z_TYPE_P(struc) == IS_ARRAY && Z_ARR_P(data) == Z_ARR_P(struc))
						|| (Z_TYPE_P(data) == IS_ARRAY && Z_ARRVAL_P(data)->u.v.nApplyCount > 1)
					) {
						smart_str_appendl(buf, "N;", 2);
					} else {
						if (Z_TYPE_P(data) == IS_ARRAY && ZEND_HASH_APPLY_PROTECTION(Z_ARRVAL_P(data))) {
							Z_ARRVAL_P(data)->u.v.nApplyCount++;
						}
						php_var_serialize_intern(buf, data, var_hash);
						if (Z_TYPE_P(data) == IS_ARRAY && ZEND_HASH_APPLY_PROTECTION(Z_ARRVAL_P(data))) {
							Z_ARRVAL_P(data)->u.v.nApplyCount--;
						}
					}
				} ZEND_HASH_FOREACH_END();
			}
			smart_str_appendc(buf, '}');
			return;
		}
		case IS_REFERENCE:
			struc = Z_REFVAL_P(struc);
			goto again;
		default:
			smart_str_appendl(buf, "i:0;", 4);
			return;
	}
}
/* }}} */

PHPAPI void php_var_serialize(smart_str *buf, zval *struc, php_serialize_data_t *data) /* {{{ */
{
	php_var_serialize_intern(buf, struc, *data);
	smart_str_0(buf);
}
/* }}} */

PHPAPI php_serialize_data_t php_var_serialize_init() {
	struct php_serialize_data *d;
	/* fprintf(stderr, "SERIALIZE_INIT      == lock: %u, level: %u\n", BG(serialize_lock), BG(serialize).level); */
	if (BG(serialize_lock) || !BG(serialize).level) {
		d = emalloc(sizeof(struct php_serialize_data));
		zend_hash_init(&d->ht, 16, NULL, ZVAL_PTR_DTOR, 0);
		d->n = 0;
		if (!BG(serialize_lock)) {
			BG(serialize).data = d;
			BG(serialize).level = 1;
		}
	} else {
		d = BG(serialize).data;
		++BG(serialize).level;
	}
	return d;
}

PHPAPI void php_var_serialize_destroy(php_serialize_data_t d) {
	/* fprintf(stderr, "SERIALIZE_DESTROY   == lock: %u, level: %u\n", BG(serialize_lock), BG(serialize).level); */
	if (BG(serialize_lock) || BG(serialize).level == 1) {
		zend_hash_destroy(&d->ht);
		efree(d);
	}
	if (!BG(serialize_lock) && !--BG(serialize).level) {
		BG(serialize).data = NULL;
	}
}

/* {{{ proto string serialize(mixed variable)
   Returns a string representation of variable (which can later be unserialized) */
PHP_FUNCTION(serialize)
{
	zval *struc;
	php_serialize_data_t var_hash;
	smart_str buf = {0};

	if (zend_parse_parameters(ZEND_NUM_ARGS(), "z", &struc) == FAILURE) {
		return;
	}

	PHP_VAR_SERIALIZE_INIT(var_hash);
	php_var_serialize(&buf, struc, &var_hash);
	PHP_VAR_SERIALIZE_DESTROY(var_hash);

	if (EG(exception)) {
		smart_str_free(&buf);
		RETURN_FALSE;
	}

	if (buf.s) {
		RETURN_NEW_STR(buf.s);
	} else {
		RETURN_NULL();
	}
}
/* }}} */

/* {{{ proto mixed unserialize(string variable_representation[, array allowed_classes])
   Takes a string representation of variable and recreates it */
PHP_FUNCTION(unserialize)
{
	char *buf = NULL;
	size_t buf_len;
	const unsigned char *p;
	php_unserialize_data_t var_hash;
	zval *options = NULL, *classes = NULL;
<<<<<<< HEAD
	HashTable *class_hash = NULL, *prev_class_hash;
=======
	zval *retval;
	HashTable *class_hash = NULL;
>>>>>>> b2af4e88

	if (zend_parse_parameters(ZEND_NUM_ARGS(), "s|a", &buf, &buf_len, &options) == FAILURE) {
		RETURN_FALSE;
	}

	if (buf_len == 0) {
		RETURN_FALSE;
	}

	p = (const unsigned char*) buf;
	PHP_VAR_UNSERIALIZE_INIT(var_hash);

	prev_class_hash = php_var_unserialize_get_allowed_classes(var_hash);
	if (options != NULL) {
		classes = zend_hash_str_find(Z_ARRVAL_P(options), "allowed_classes", sizeof("allowed_classes")-1);
		if (classes && Z_TYPE_P(classes) != IS_ARRAY && Z_TYPE_P(classes) != IS_TRUE && Z_TYPE_P(classes) != IS_FALSE) {
			php_error_docref(NULL, E_WARNING, "allowed_classes option should be array or boolean");
			PHP_VAR_UNSERIALIZE_DESTROY(var_hash);
			RETURN_FALSE;
		}

		if(classes && (Z_TYPE_P(classes) == IS_ARRAY || !zend_is_true(classes))) {
			ALLOC_HASHTABLE(class_hash);
			zend_hash_init(class_hash, (Z_TYPE_P(classes) == IS_ARRAY)?zend_hash_num_elements(Z_ARRVAL_P(classes)):0, NULL, NULL, 0);
		}
		if(class_hash && Z_TYPE_P(classes) == IS_ARRAY) {
			zval *entry;
			zend_string *lcname;

			ZEND_HASH_FOREACH_VAL(Z_ARRVAL_P(classes), entry) {
				convert_to_string_ex(entry);
				lcname = zend_string_tolower(Z_STR_P(entry));
				zend_hash_add_empty_element(class_hash, lcname);
		        zend_string_release(lcname);
			} ZEND_HASH_FOREACH_END();
		}
		php_var_unserialize_set_allowed_classes(var_hash, class_hash);
	}

<<<<<<< HEAD
	if (!php_var_unserialize(return_value, &p, p + buf_len, &var_hash)) {
		zval_ptr_dtor(return_value);
=======
	retval = var_tmp_var(&var_hash);
	if (!php_var_unserialize_ex(retval, &p, p + buf_len, &var_hash, class_hash)) {
		PHP_VAR_UNSERIALIZE_DESTROY(var_hash);
		if (class_hash) {
			zend_hash_destroy(class_hash);
			FREE_HASHTABLE(class_hash);
		}
>>>>>>> b2af4e88
		if (!EG(exception)) {
			php_error_docref(NULL, E_NOTICE, "Error at offset " ZEND_LONG_FMT " of %zd bytes",
				(zend_long)((char*)p - buf), buf_len);
		}
		RETVAL_FALSE;
	} else {
		/* We should keep an reference to return_value to prevent it from being dtor
		   in case nesting calls to unserialize */
		var_push_dtor(&var_hash, return_value);

		/* Ensure return value is a value */
		if (Z_ISREF_P(return_value)) {
			zend_unwrap_reference(return_value);
		}
	}
<<<<<<< HEAD
=======

	ZVAL_COPY(return_value, retval);
>>>>>>> b2af4e88

	if (class_hash) {
		zend_hash_destroy(class_hash);
		FREE_HASHTABLE(class_hash);
	}

	/* Reset to previous allowed_classes in case this is a nested call */
	php_var_unserialize_set_allowed_classes(var_hash, prev_class_hash);
	PHP_VAR_UNSERIALIZE_DESTROY(var_hash);
}
/* }}} */

/* {{{ proto int memory_get_usage([bool real_usage])
   Returns the allocated by PHP memory */
PHP_FUNCTION(memory_get_usage) {
	zend_bool real_usage = 0;

	if (zend_parse_parameters(ZEND_NUM_ARGS(), "|b", &real_usage) == FAILURE) {
		RETURN_FALSE;
	}

	RETURN_LONG(zend_memory_usage(real_usage));
}
/* }}} */

/* {{{ proto int memory_get_peak_usage([bool real_usage])
   Returns the peak allocated by PHP memory */
PHP_FUNCTION(memory_get_peak_usage) {
	zend_bool real_usage = 0;

	if (zend_parse_parameters(ZEND_NUM_ARGS(), "|b", &real_usage) == FAILURE) {
		RETURN_FALSE;
	}

	RETURN_LONG(zend_memory_peak_usage(real_usage));
}
/* }}} */

/*
 * Local variables:
 * tab-width: 4
 * c-basic-offset: 4
 * End:
 * vim600: sw=4 ts=4 fdm=marker
 * vim<600: sw=4 ts=4
 */<|MERGE_RESOLUTION|>--- conflicted
+++ resolved
@@ -1065,12 +1065,8 @@
 	const unsigned char *p;
 	php_unserialize_data_t var_hash;
 	zval *options = NULL, *classes = NULL;
-<<<<<<< HEAD
+	zval *retval;
 	HashTable *class_hash = NULL, *prev_class_hash;
-=======
-	zval *retval;
-	HashTable *class_hash = NULL;
->>>>>>> b2af4e88
 
 	if (zend_parse_parameters(ZEND_NUM_ARGS(), "s|a", &buf, &buf_len, &options) == FAILURE) {
 		RETURN_FALSE;
@@ -1110,38 +1106,17 @@
 		php_var_unserialize_set_allowed_classes(var_hash, class_hash);
 	}
 
-<<<<<<< HEAD
-	if (!php_var_unserialize(return_value, &p, p + buf_len, &var_hash)) {
-		zval_ptr_dtor(return_value);
-=======
 	retval = var_tmp_var(&var_hash);
-	if (!php_var_unserialize_ex(retval, &p, p + buf_len, &var_hash, class_hash)) {
-		PHP_VAR_UNSERIALIZE_DESTROY(var_hash);
-		if (class_hash) {
-			zend_hash_destroy(class_hash);
-			FREE_HASHTABLE(class_hash);
-		}
->>>>>>> b2af4e88
+	if (!php_var_unserialize(retval, &p, p + buf_len, &var_hash)) {
 		if (!EG(exception)) {
 			php_error_docref(NULL, E_NOTICE, "Error at offset " ZEND_LONG_FMT " of %zd bytes",
 				(zend_long)((char*)p - buf), buf_len);
 		}
 		RETVAL_FALSE;
 	} else {
-		/* We should keep an reference to return_value to prevent it from being dtor
-		   in case nesting calls to unserialize */
-		var_push_dtor(&var_hash, return_value);
-
-		/* Ensure return value is a value */
-		if (Z_ISREF_P(return_value)) {
-			zend_unwrap_reference(return_value);
-		}
-	}
-<<<<<<< HEAD
-=======
-
-	ZVAL_COPY(return_value, retval);
->>>>>>> b2af4e88
+		ZVAL_DEREF(retval);
+		ZVAL_COPY(return_value, retval);
+	}
 
 	if (class_hash) {
 		zend_hash_destroy(class_hash);
