dnl $Id$ -*- autoconf -*-

dnl
dnl Check if flush should be called explicitly after buffered io
dnl
AC_CACHE_CHECK([whether flush should be called explicitly after a buffered io], ac_cv_flush_io,[
AC_TRY_RUN( [
#include <stdio.h>
#include <stdlib.h>

int main(int argc, char **argv)
{
	char *filename = tmpnam(NULL);
	char buffer[64];
	int result = 0;
	
	FILE *fp = fopen(filename, "wb");
	if (NULL == fp)
		return 0;
	fputs("line 1\n", fp);
	fputs("line 2\n", fp);
	fclose(fp);
	
	fp = fopen(filename, "rb+");
	if (NULL == fp)
		return 0;
	fgets(buffer, sizeof(buffer), fp);
	fputs("line 3\n", fp);
	rewind(fp);
	fgets(buffer, sizeof(buffer), fp);
	if (0 != strcmp(buffer, "line 1\n"))
		result = 1;
	fgets(buffer, sizeof(buffer), fp);
	if (0 != strcmp(buffer, "line 3\n"))
		result = 1;
	fclose(fp);
	unlink(filename);

	exit(result);
}
],[
  ac_cv_flush_io=no
],[
  ac_cv_flush_io=yes
],[
  ac_cv_flush_io=no
])])
if test "$ac_cv_flush_io" = "yes"; then
  AC_DEFINE(HAVE_FLUSHIO, 1, [Define if flush should be called explicitly after a buffered io.])
fi

dnl
dnl Check for crypt() capabilities
dnl
if test "$ac_cv_func_crypt" = "no"; then
  AC_CHECK_LIB(crypt, crypt, [
    LIBS="-lcrypt $LIBS -lcrypt"
    AC_DEFINE(HAVE_CRYPT, 1, [ ])
  ])
fi
  
AC_CACHE_CHECK(for standard DES crypt, ac_cv_crypt_des,[
  AC_TRY_RUN([
#if HAVE_UNISTD_H
#include <unistd.h>
#endif

#if HAVE_CRYPT_H
#include <crypt.h>
#endif

int main() {
#if HAVE_CRYPT
	char *encrypted = crypt("rasmuslerdorf","rl");
	exit(!encrypted || strcmp(encrypted,"rl.3StKT.4T8M"));
#else
	exit(1);
#endif
}],[
  ac_cv_crypt_des=yes
],[
  ac_cv_crypt_des=no
],[
  ac_cv_crypt_des=yes
])])

AC_CACHE_CHECK(for extended DES crypt, ac_cv_crypt_ext_des,[
  AC_TRY_RUN([
#if HAVE_UNISTD_H
#include <unistd.h>
#endif

#if HAVE_CRYPT_H
#include <crypt.h>
#endif

int main() {
#if HAVE_CRYPT
	char *encrypted = crypt("rasmuslerdorf","_J9..rasm");
	exit(!encrypted || strcmp(encrypted,"_J9..rasmBYk8r9AiWNc"));
#else
	exit(1);
#endif
}],[
  ac_cv_crypt_ext_des=yes
],[
  ac_cv_crypt_ext_des=no
],[
  ac_cv_crypt_ext_des=no
])])

AC_CACHE_CHECK(for MD5 crypt, ac_cv_crypt_md5,[
AC_TRY_RUN([
#if HAVE_UNISTD_H
#include <unistd.h>
#endif

#if HAVE_CRYPT_H
#include <crypt.h>
#endif

int main() {
#if HAVE_CRYPT
	char salt[15], answer[40];
	char *encrypted;

	salt[0]='$'; salt[1]='1'; salt[2]='$'; 
	salt[3]='r'; salt[4]='a'; salt[5]='s';
	salt[6]='m'; salt[7]='u'; salt[8]='s';
	salt[9]='l'; salt[10]='e'; salt[11]='$';
	salt[12]='\0';
	strcpy(answer,salt);
	strcat(answer,"rISCgZzpwk3UhDidwXvin0");
	encrypted = crypt("rasmuslerdorf",salt);
	exit(!encrypted || strcmp(encrypted,answer));
#else
	exit(1);
#endif
}],[
  ac_cv_crypt_md5=yes
],[
  ac_cv_crypt_md5=no
],[
  ac_cv_crypt_md5=no
])])

AC_CACHE_CHECK(for Blowfish crypt, ac_cv_crypt_blowfish,[
AC_TRY_RUN([
#if HAVE_UNISTD_H
#include <unistd.h>
#endif

#if HAVE_CRYPT_H
#include <crypt.h>
#endif

int main() {
#if HAVE_CRYPT
	char salt[30], answer[70];
	char *encrypted;

	salt[0]='$'; salt[1]='2'; salt[2]='a'; salt[3]='$'; salt[4]='0'; salt[5]='7'; salt[6]='$'; salt[7]='\0';
	strcat(salt,"rasmuslerd............");
	strcpy(answer,salt);
	strcpy(&answer[29],"nIdrcHdxcUxWomQX9j6kvERCFjTg7Ra");
	encrypted = crypt("rasmuslerdorf",salt);
	exit(!encrypted || strcmp(encrypted,answer));
#else
	exit(1);
#endif
}],[
  ac_cv_crypt_blowfish=yes
],[
  ac_cv_crypt_blowfish=no
],[
  ac_cv_crypt_blowfish=no
])])

AC_CACHE_CHECK(for SHA512 crypt, ac_cv_crypt_sha512,[
AC_TRY_RUN([
#if HAVE_UNISTD_H
#include <unistd.h>
#endif

#if HAVE_CRYPT_H
#include <crypt.h>
#endif

int main() {
#if HAVE_CRYPT
	char salt[21], answer[21+86];
	char *encrypted;

	strcpy(salt,"\$6\$rasmuslerdorf\$");
	strcpy(answer, salt);
	strcat(answer, "EeHCRjm0bljalWuALHSTs1NB9ipEiLEXLhYeXdOpx22gmlmVejnVXFhd84cEKbYxCo.XuUTrW.RLraeEnsvWs/");
	encrypted = crypt("rasmuslerdorf",salt);
	exit(!encrypted || strcmp(encrypted,answer));
#else
	exit(1);
#endif
}],[
  ac_cv_crypt_sha512=yes
],[
  ac_cv_crypt_sha512=no
],[
  ac_cv_crypt_sha512=no
])])

AC_CACHE_CHECK(for SHA256 crypt, ac_cv_crypt_sha256,[
AC_TRY_RUN([
#if HAVE_UNISTD_H
#include <unistd.h>
#endif

#if HAVE_CRYPT_H
#include <crypt.h>
#endif

int main() {
#if HAVE_CRYPT
	char salt[21], answer[21+43];
	char *encrypted;

	strcpy(salt,"\$5\$rasmuslerdorf\$");
	strcpy(answer, salt);
	strcat(answer, "cFAm2puLCujQ9t.0CxiFIIvFi4JyQx5UncCt/xRIX23");
	encrypted = crypt("rasmuslerdorf",salt);
	exit(!encrypted || strcmp(encrypted,answer));
#else
	exit(1);
#endif
}],[
  ac_cv_crypt_sha256=yes
],[
  ac_cv_crypt_sha256=no
],[
  ac_cv_crypt_sha256=no
])])


dnl
dnl If one of them is missing, use our own implementation, portable code is then possible
dnl
if test "$ac_cv_crypt_blowfish" = "no" || test "$ac_cv_crypt_des" = "no" || test "$ac_cv_crypt_ext_des" = "no" || test "$ac_cv_crypt_md5" = "no" || test "$ac_cv_crypt_sha512" = "no" || test "$ac_cv_crypt_sha256" = "no" || test "x$php_crypt_r" = "x0"; then

  dnl
  dnl Check for __alignof__ support in the compiler
  dnl
  AC_CACHE_CHECK(whether the compiler supports __alignof__, ac_cv_alignof_exists,[
  AC_TRY_COMPILE([
  ],[
    int align = __alignof__(int);
  ],[
    ac_cv_alignof_exists=yes
  ],[
    ac_cv_alignof_exists=no
  ])])
  if test "$ac_cv_alignof_exists" = "yes"; then
    AC_DEFINE([HAVE_ALIGNOF], 1, [whether the compiler supports __alignof__])
  fi

  AC_DEFINE_UNQUOTED(PHP_USE_PHP_CRYPT_R, 1, [Whether PHP has to use its own crypt_r for blowfish, des, ext des and md5])

  PHP_ADD_SOURCES(PHP_EXT_DIR(standard), crypt_freesec.c crypt_blowfish.c crypt_sha512.c crypt_sha256.c php_crypt_r.c)
else
  AC_DEFINE_UNQUOTED(PHP_USE_PHP_CRYPT_R, 0, [Whether PHP has to use its own crypt_r for blowfish, des and ext des])
fi

dnl 
dnl Check for __attribute__ ((__aligned__)) support in the compiler
dnl
AC_CACHE_CHECK(whether the compiler supports aligned attribute, ac_cv_attribute_aligned,[
AC_TRY_COMPILE([
],[
  unsigned char test[32] __attribute__ ((__aligned__ (__alignof__ (int))));
],[
  ac_cv_attribute_aligned=yes
],[
  ac_cv_attribute_aligned=no
])])
if test "$ac_cv_attribute_aligned" = "yes"; then
  AC_DEFINE([HAVE_ATTRIBUTE_ALIGNED], 1, [whether the compiler supports __attribute__ ((__aligned__))])
fi

dnl
dnl Check for available functions
dnl
dnl log2 could be used to improve the log function, however it requires C99. The check for log2 should be turned on,
dnl as soon as we support C99.
AC_CHECK_FUNCS(getcwd getwd asinh acosh atanh log1p hypot glob strfmon nice fpclass isinf isnan mempcpy strpncpy)
AC_FUNC_FNMATCH	

dnl
dnl Check if there is a support means of creating a new process
dnl and defining which handles it receives
dnl
AC_CHECK_FUNCS(fork CreateProcess, [
  php_can_support_proc_open=yes
  break
],[
  php_can_support_proc_open=no
])
AC_MSG_CHECKING([if your OS can spawn processes with inherited handles])
if test "$php_can_support_proc_open" = "yes"; then
  AC_MSG_RESULT(yes)
  AC_DEFINE(PHP_CAN_SUPPORT_PROC_OPEN,1, [Define if your system has fork/vfork/CreateProcess])
else
  AC_MSG_RESULT(no)
fi

PHP_ENABLE_CHROOT_FUNC=no
case "$PHP_SAPI" in
  embed)
    PHP_ENABLE_CHROOT_FUNC=yes
  ;;

  none)
    for PROG in $PHP_BINARIES; do
      case "$PROG" in
        cgi|cli)
          PHP_ENABLE_CHROOT_FUNC=yes
        ;;

        *)
          PHP_ENABLE_CHROOT_FUNC=no
          break
        ;;
      esac
   done
  ;;
esac

if test "$PHP_ENABLE_CHROOT_FUNC" = "yes"; then
  AC_DEFINE(ENABLE_CHROOT_FUNC, 1, [Whether to enable chroot() function])
fi

dnl
dnl Detect library functions needed by php dns_xxx functions
dnl ext/standard/php_dns.h will collect these in a single define: HAVE_FULL_DNS_FUNCS
dnl
PHP_CHECK_FUNC(res_nsearch, resolv, bind, socket)
PHP_CHECK_FUNC(res_ndestroy, resolv, bind, socket)
PHP_CHECK_FUNC(dns_search, resolv, bind, socket)
PHP_CHECK_FUNC(dn_expand, resolv, bind, socket)
PHP_CHECK_FUNC(dn_skipname, resolv, bind, socket)

dnl
dnl These are old deprecated functions
dnl

PHP_CHECK_FUNC(res_search, resolv, bind, socket)

dnl
dnl Check for strptime()
dnl
AC_CACHE_CHECK(whether strptime() declaration fails, ac_cv_strptime_decl_fails,[
AC_TRY_COMPILE([
#include <time.h>
],[
#ifndef HAVE_STRPTIME
#error no strptime() on this platform
#else
/* use invalid strptime() declaration to see if it fails to compile */
int strptime(const char *s, const char *format, struct tm *tm);
#endif
],[
  ac_cv_strptime_decl_fails=no
],[
  ac_cv_strptime_decl_fails=yes
])])
if test "$ac_cv_strptime_decl_fails" = "yes"; then
  AC_DEFINE([HAVE_STRPTIME_DECL_FAILS], 1, [whether strptime() declaration fails])
fi

dnl
dnl Check for i18n capabilities
dnl
AC_CHECK_HEADERS([wchar.h])
AC_CHECK_FUNCS([mblen])
AC_CHECK_FUNCS([mbrlen mbsinit],,,[
#ifdef HAVE_WCHAR_H
# include <wchar.h>
#endif
])
AC_CACHE_CHECK([for mbstate_t], [ac_cv_type_mbstate_t],[
AC_TRY_COMPILE([
#ifdef HAVE_WCHAR_H
# include <wchar.h>
#endif
],[
mbstate_t a;
],[
  ac_cv_type_mbstate_t=yes
],[
  ac_cv_type_mbstate_t=no
])])
if test "$ac_cv_type_mbstate_t" = "yes"; then
  AC_DEFINE([HAVE_MBSTATE_T], 1, [Define if your system has mbstate_t in wchar.h])
fi

dnl
dnl Check for atomic operation API availability in Solaris
dnl
AC_CHECK_HEADERS([atomic.h])

dnl
dnl Check for arc4random on BSD systems
dnl
AC_CHECK_DECLS([arc4random_buf])

dnl
<<<<<<< HEAD
dnl Check for getrandom on newer Linux kernels
dnl
AC_CHECK_DECLS([getrandom])

dnl
dnl Check for argon2
dnl
PHP_ARG_WITH(password-argon2, for Argon2 support,
[  --with-password-argon2[=DIR]           Include Argon2 support in password_*. DIR is the Argon2 shared library path]])

if test "$PHP_PASSWORD_ARGON2" != "no"; then
  AC_MSG_CHECKING([for Argon2 library])
  for i in $PHP_PASSWORD_ARGON2 /usr /usr/local ; do
    if test -r $i/include/argon2.h; then
      ARGON2_DIR=$i;
      AC_MSG_RESULT(found in $i)
      break
    fi
  done

  if test -z "$ARGON2_DIR"; then
    AC_MSG_RESULT([not found])
    AC_MSG_ERROR([Please ensure the argon2 header and library are installed])
  fi

  PHP_ADD_LIBRARY_WITH_PATH(argon2, $ARGON2_DIR/$PHP_LIBDIR)
  PHP_ADD_INCLUDE($ARGON2_DIR/include)

  AC_CHECK_LIB(argon2, argon2_hash, [
    LIBS="$LIBS -largon2"
    AC_DEFINE(HAVE_ARGON2LIB, 1, [ Define to 1 if you have the <argon2.h> header file ])
  ], [
    AC_MSG_ERROR([Problem with libargon2.(a|so). Please verify that Argon2 header and libaries are installed])
  ])
fi

dnl
=======
>>>>>>> aab3f784
dnl Setup extension sources
dnl
PHP_NEW_EXTENSION(standard, array.c base64.c basic_functions.c browscap.c crc32.c crypt.c \
                            cyr_convert.c datetime.c dir.c dl.c dns.c exec.c file.c filestat.c \
                            flock_compat.c formatted_print.c fsock.c head.c html.c image.c \
                            info.c iptc.c lcg.c link.c mail.c math.c md5.c metaphone.c \
                            microtime.c pack.c pageinfo.c quot_print.c rand.c mt_rand.c \
                            soundex.c string.c scanf.c syslog.c type.c uniqid.c url.c \
                            var.c versioning.c assert.c strnatcmp.c levenshtein.c \
                            incomplete_class.c url_scanner_ex.c ftp_fopen_wrapper.c \
                            http_fopen_wrapper.c php_fopen_wrapper.c credits.c css.c \
                            var_unserializer.c ftok.c sha1.c user_filters.c uuencode.c \
                            filters.c proc_open.c streamsfuncs.c http.c password.c \
                            random.c,,,
			    -DZEND_ENABLE_STATIC_TSRMLS_CACHE=1)

PHP_ADD_MAKEFILE_FRAGMENT
PHP_INSTALL_HEADERS([ext/standard/])<|MERGE_RESOLUTION|>--- conflicted
+++ resolved
@@ -410,12 +410,6 @@
 AC_CHECK_DECLS([arc4random_buf])
 
 dnl
-<<<<<<< HEAD
-dnl Check for getrandom on newer Linux kernels
-dnl
-AC_CHECK_DECLS([getrandom])
-
-dnl
 dnl Check for argon2
 dnl
 PHP_ARG_WITH(password-argon2, for Argon2 support,
@@ -448,8 +442,6 @@
 fi
 
 dnl
-=======
->>>>>>> aab3f784
 dnl Setup extension sources
 dnl
 PHP_NEW_EXTENSION(standard, array.c base64.c basic_functions.c browscap.c crc32.c crypt.c \
