--- conflicted
+++ resolved
@@ -750,15 +750,9 @@
 			if (!strncasecmp(http_header_line, "Location: ", 10)) {
 				if (context && php_stream_context_get_option(context, "http", "follow_location", &tmpzval) == SUCCESS) {
 					SEPARATE_ZVAL(tmpzval);
-<<<<<<< HEAD
 					convert_to_int_ex(tmpzval);
 					follow_location = Z_IVAL_PP(tmpzval);
-				} else if (!(response_code >= 300 && response_code < 304 || 307 == response_code)) { 
-=======
-					convert_to_long_ex(tmpzval);
-					follow_location = Z_LVAL_PP(tmpzval);
 				} else if (!(response_code >= 300 && response_code < 304 || 307 == response_code || 308 == response_code)) {
->>>>>>> 2330be56
 					/* we shouldn't redirect automatically
 					if follow_location isn't set and response_code not in (300, 301, 302, 303 and 307) 
 					see http://www.w3.org/Protocols/rfc2616/rfc2616-sec10.html#sec10.3.1
