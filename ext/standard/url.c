--- conflicted
+++ resolved
@@ -178,13 +178,8 @@
 			pp++;
 		}
 
-<<<<<<< HEAD
-		if (pp - p > 0 && pp - p < 6 && (*pp == '/' || *pp == '\0')) {
+		if (pp - p > 0 && pp - p < 6 && (pp == ue || *pp == '/')) {
 			zend_long port;
-=======
-		if (pp - p > 0 && pp - p < 6 && (pp == ue || *pp == '/')) {
-			long port;
->>>>>>> 2d19c92f
 			memcpy(port_buf, p, (pp - p));
 			port_buf[pp - p] = '\0';
 			port = ZEND_STRTOL(port_buf, NULL, 10);
@@ -198,13 +193,8 @@
 				efree(ret);
 				return NULL;
 			}
-<<<<<<< HEAD
-		} else if (p == pp && *pp == '\0') {
+		} else if (p == pp && pp == ue) {
 			if (ret->scheme) efree(ret->scheme);
-=======
-		} else if (p == pp && pp == ue) {
-			STR_FREE(ret->scheme);
->>>>>>> 2d19c92f
 			efree(ret);
 			return NULL;
 		} else if (s + 1 < ue && *s == '/' && *(s + 1) == '/') { /* relative-scheme URL */
