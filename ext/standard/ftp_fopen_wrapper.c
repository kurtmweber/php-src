/*
   +----------------------------------------------------------------------+
   | PHP Version 7                                                        |
   +----------------------------------------------------------------------+
   | Copyright (c) 1997-2016 The PHP Group                                |
   +----------------------------------------------------------------------+
   | This source file is subject to version 3.01 of the PHP license,      |
   | that is bundled with this package in the file LICENSE, and is        |
   | available through the world-wide-web at the following url:           |
   | http://www.php.net/license/3_01.txt                                  |
   | If you did not receive a copy of the PHP license and are unable to   |
   | obtain it through the world-wide-web, please send a note to          |
   | license@php.net so we can mail you a copy immediately.               |
   +----------------------------------------------------------------------+
   | Authors: Rasmus Lerdorf <rasmus@php.net>                             |
   |          Jim Winstead <jimw@php.net>                                 |
   |          Hartmut Holzgraefe <hholzgra@php.net>                       |
   |          Sara Golemon <pollita@php.net>                              |
   +----------------------------------------------------------------------+
 */
/* $Id$ */

#include "php.h"
#include "php_globals.h"
#include "php_network.h"
#include "php_ini.h"

#include <stdio.h>
#include <stdlib.h>
#include <errno.h>
#include <sys/types.h>
#include <sys/stat.h>
#include <fcntl.h>

#ifdef PHP_WIN32
#include <winsock2.h>
#define O_RDONLY _O_RDONLY
#include "win32/param.h"
#else
#include <sys/param.h>
#endif

#include "php_standard.h"

#include <sys/types.h>
#if HAVE_SYS_SOCKET_H
#include <sys/socket.h>
#endif

#ifdef PHP_WIN32
#include <winsock2.h>
#elif defined(NETWARE) && defined(USE_WINSOCK)
#include <novsock2.h>
#else
#include <netinet/in.h>
#include <netdb.h>
#if HAVE_ARPA_INET_H
#include <arpa/inet.h>
#endif
#endif

#if defined(PHP_WIN32) || defined(__riscos__) || defined(NETWARE)
#undef AF_UNIX
#endif

#if defined(AF_UNIX)
#include <sys/un.h>
#endif

#include "php_fopen_wrappers.h"

#define FTPS_ENCRYPT_DATA 1
#define GET_FTP_RESULT(stream)	get_ftp_result((stream), tmp_line, sizeof(tmp_line))

typedef struct _php_ftp_dirstream_data {
	php_stream *datastream;
	php_stream *controlstream;
	php_stream *dirstream;
} php_ftp_dirstream_data;

/* {{{ get_ftp_result
 */
static inline int get_ftp_result(php_stream *stream, char *buffer, size_t buffer_size)
{
	while (php_stream_gets(stream, buffer, buffer_size-1) &&
		   !(isdigit((int) buffer[0]) && isdigit((int) buffer[1]) &&
			 isdigit((int) buffer[2]) && buffer[3] == ' '));
	return strtol(buffer, NULL, 10);
}
/* }}} */

/* {{{ php_stream_ftp_stream_stat
 */
static int php_stream_ftp_stream_stat(php_stream_wrapper *wrapper, php_stream *stream, php_stream_statbuf *ssb)
{
	/* For now, we return with a failure code to prevent the underlying
	 * file's details from being used instead. */
	return -1;
}
/* }}} */

/* {{{ php_stream_ftp_stream_close
 */
static int php_stream_ftp_stream_close(php_stream_wrapper *wrapper, php_stream *stream)
{
	php_stream *controlstream = stream->wrapperthis;
	int ret = 0;

	if (controlstream) {
		if (strpbrk(stream->mode, "wa+")) {
			char tmp_line[512];
			int result;

			/* For write modes close data stream first to signal EOF to server */
			result = GET_FTP_RESULT(controlstream);
			if (result != 226 && result != 250) {
				php_error_docref(NULL, E_WARNING, "FTP server error %d:%s", result, tmp_line);
				ret = EOF;
			}
		}

		php_stream_write_string(controlstream, "QUIT\r\n");
		php_stream_close(controlstream);
		stream->wrapperthis = NULL;
	}

	return ret;
}
/* }}} */

/* {{{ php_ftp_fopen_connect
 */
static php_stream *php_ftp_fopen_connect(php_stream_wrapper *wrapper, const char *path, const char *mode, int options,
										 zend_string **opened_path, php_stream_context *context, php_stream **preuseid,
										 php_url **presource, int *puse_ssl, int *puse_ssl_on_data)
{
	php_stream *stream = NULL, *reuseid = NULL;
	php_url *resource = NULL;
	int result, use_ssl, use_ssl_on_data = 0, tmp_len;
	char tmp_line[512];
	char *transport;
	int transport_len;

	resource = php_url_parse(path);
	if (resource == NULL || resource->path == NULL) {
		if (resource && presource) {
			*presource = resource;
		}
		return NULL;
	}

	use_ssl = resource->scheme && (strlen(resource->scheme) > 3) && resource->scheme[3] == 's';

	/* use port 21 if one wasn't specified */
	if (resource->port == 0)
		resource->port = 21;

	transport_len = (int)spprintf(&transport, 0, "tcp://%s:%d", resource->host, resource->port);
	stream = php_stream_xport_create(transport, transport_len, REPORT_ERRORS, STREAM_XPORT_CLIENT | STREAM_XPORT_CONNECT, NULL, NULL, context, NULL, NULL);
	efree(transport);
	if (stream == NULL) {
		result = 0; /* silence */
		goto connect_errexit;
	}

	php_stream_context_set(stream, context);
	php_stream_notify_info(context, PHP_STREAM_NOTIFY_CONNECT, NULL, 0);

	/* Start talking to ftp server */
	result = GET_FTP_RESULT(stream);
	if (result > 299 || result < 200) {
		php_stream_notify_error(context, PHP_STREAM_NOTIFY_FAILURE, tmp_line, result);
		goto connect_errexit;
	}

	if (use_ssl)	{

		/* send the AUTH TLS request name */
		php_stream_write_string(stream, "AUTH TLS\r\n");

		/* get the response */
		result = GET_FTP_RESULT(stream);
		if (result != 234) {
			/* AUTH TLS not supported try AUTH SSL */
			php_stream_write_string(stream, "AUTH SSL\r\n");

			/* get the response */
			result = GET_FTP_RESULT(stream);
			if (result != 334) {
				use_ssl = 0;
			} else {
				/* we must reuse the old SSL session id */
				/* if we talk to an old ftpd-ssl */
				reuseid = stream;
			}
		} else {
			/* encrypt data etc */


		}

	}

	if (use_ssl) {
		if (php_stream_xport_crypto_setup(stream,
				STREAM_CRYPTO_METHOD_SSLv23_CLIENT, NULL) < 0
				|| php_stream_xport_crypto_enable(stream, 1) < 0) {
			php_stream_wrapper_log_error(wrapper, options, "Unable to activate SSL mode");
			php_stream_close(stream);
			stream = NULL;
			goto connect_errexit;
		}

		/* set PBSZ to 0 */
		php_stream_write_string(stream, "PBSZ 0\r\n");

		/* ignore the response */
		result = GET_FTP_RESULT(stream);

		/* set data connection protection level */
#if FTPS_ENCRYPT_DATA
		php_stream_write_string(stream, "PROT P\r\n");

		/* get the response */
		result = GET_FTP_RESULT(stream);
		use_ssl_on_data = (result >= 200 && result<=299) || reuseid;
#else
		php_stream_write_string(stream, "PROT C\r\n");

		/* get the response */
		result = GET_FTP_RESULT(stream);
#endif
	}

#define PHP_FTP_CNTRL_CHK(val, val_len, err_msg) {	\
	unsigned char *s = (unsigned char *) val, *e = (unsigned char *) s + val_len;	\
	while (s < e) {	\
		if (iscntrl(*s)) {	\
			php_stream_wrapper_log_error(wrapper, options, err_msg, val);	\
			goto connect_errexit;	\
		}	\
		s++;	\
	}	\
}

	/* send the user name */
	if (resource->user != NULL) {
		tmp_len = (int)php_raw_url_decode(resource->user, (int)strlen(resource->user));

		PHP_FTP_CNTRL_CHK(resource->user, tmp_len, "Invalid login %s")

		php_stream_printf(stream, "USER %s\r\n", resource->user);
	} else {
		php_stream_write_string(stream, "USER anonymous\r\n");
	}

	/* get the response */
	result = GET_FTP_RESULT(stream);

	/* if a password is required, send it */
	if (result >= 300 && result <= 399) {
		php_stream_notify_info(context, PHP_STREAM_NOTIFY_AUTH_REQUIRED, tmp_line, 0);

		if (resource->pass != NULL) {
			tmp_len = (int)php_raw_url_decode(resource->pass, (int)strlen(resource->pass));

			PHP_FTP_CNTRL_CHK(resource->pass, tmp_len, "Invalid password %s")

			php_stream_printf(stream, "PASS %s\r\n", resource->pass);
		} else {
			/* if the user has configured who they are,
			   send that as the password */
			if (FG(from_address)) {
				php_stream_printf(stream, "PASS %s\r\n", FG(from_address));
			} else {
				php_stream_write_string(stream, "PASS anonymous\r\n");
			}
		}

		/* read the response */
		result = GET_FTP_RESULT(stream);

		if (result > 299 || result < 200) {
			php_stream_notify_error(context, PHP_STREAM_NOTIFY_AUTH_RESULT, tmp_line, result);
		} else {
			php_stream_notify_info(context, PHP_STREAM_NOTIFY_AUTH_RESULT, tmp_line, result);
		}
	}
	if (result > 299 || result < 200) {
		goto connect_errexit;
	}

	if (puse_ssl) {
		*puse_ssl = use_ssl;
	}
	if (puse_ssl_on_data) {
		*puse_ssl_on_data = use_ssl_on_data;
	}
	if (preuseid) {
		*preuseid = reuseid;
	}
	if (presource) {
		*presource = resource;
	}

	return stream;

connect_errexit:
	if (resource) {
		php_url_free(resource);
	}

	if (stream) {
		php_stream_close(stream);
	}

	return NULL;
}
/* }}} */

/* {{{ php_fopen_do_pasv
 */
static unsigned short php_fopen_do_pasv(php_stream *stream, char *ip, size_t ip_size, char **phoststart)
{
	char tmp_line[512];
	int result, i;
	unsigned short portno;
	char *tpath, *ttpath, *hoststart=NULL;

#ifdef HAVE_IPV6
	/* We try EPSV first, needed for IPv6 and works on some IPv4 servers */
	php_stream_write_string(stream, "EPSV\r\n");
	result = GET_FTP_RESULT(stream);

	/* check if we got a 229 response */
	if (result != 229) {
#endif
		/* EPSV failed, let's try PASV */
		php_stream_write_string(stream, "PASV\r\n");
		result = GET_FTP_RESULT(stream);

		/* make sure we got a 227 response */
		if (result != 227) {
			return 0;
		}

		/* parse pasv command (129, 80, 95, 25, 13, 221) */
		tpath = tmp_line;
		/* skip over the "227 Some message " part */
		for (tpath += 4; *tpath && !isdigit((int) *tpath); tpath++);
		if (!*tpath) {
			return 0;
		}
		/* skip over the host ip, to get the port */
		hoststart = tpath;
		for (i = 0; i < 4; i++) {
			for (; isdigit((int) *tpath); tpath++);
			if (*tpath != ',') {
				return 0;
			}
			*tpath='.';
			tpath++;
		}
		tpath[-1] = '\0';
		memcpy(ip, hoststart, ip_size);
		ip[ip_size-1] = '\0';
		hoststart = ip;

		/* pull out the MSB of the port */
		portno = (unsigned short) strtoul(tpath, &ttpath, 10) * 256;
		if (ttpath == NULL) {
			/* didn't get correct response from PASV */
			return 0;
		}
		tpath = ttpath;
		if (*tpath != ',') {
			return 0;
		}
		tpath++;
		/* pull out the LSB of the port */
		portno += (unsigned short) strtoul(tpath, &ttpath, 10);
#ifdef HAVE_IPV6
	} else {
		/* parse epsv command (|||6446|) */
		for (i = 0, tpath = tmp_line + 4; *tpath; tpath++) {
			if (*tpath == '|') {
				i++;
				if (i == 3)
					break;
			}
		}
		if (i < 3) {
			return 0;
		}
		/* pull out the port */
		portno = (unsigned short) strtoul(tpath + 1, &ttpath, 10);
	}
#endif
	if (ttpath == NULL) {
		/* didn't get correct response from EPSV/PASV */
		return 0;
	}

	if (phoststart) {
		*phoststart = hoststart;
	}

	return portno;
}
/* }}} */

/* {{{ php_fopen_url_wrap_ftp
 */
php_stream * php_stream_url_wrap_ftp(php_stream_wrapper *wrapper, const char *path, const char *mode,
									 int options, zend_string **opened_path, php_stream_context *context STREAMS_DC)
{
	php_stream *stream = NULL, *datastream = NULL;
	php_url *resource = NULL;
	char tmp_line[512];
	char ip[sizeof("123.123.123.123")];
	unsigned short portno;
	char *hoststart = NULL;
	int result = 0, use_ssl, use_ssl_on_data=0;
	php_stream *reuseid=NULL;
	size_t file_size = 0;
	zval *tmpzval;
	zend_bool allow_overwrite = 0;
	int8_t read_write = 0;
	char *transport;
	int transport_len;

	tmp_line[0] = '\0';

	if (strpbrk(mode, "r+")) {
		read_write = 1; /* Open for reading */
	}
	if (strpbrk(mode, "wa+")) {
		if (read_write) {
			php_stream_wrapper_log_error(wrapper, options, "FTP does not support simultaneous read/write connections");
			return NULL;
		}
		if (strchr(mode, 'a')) {
			read_write = 3; /* Open for Appending */
		} else {
			read_write = 2; /* Open for writing */
		}
	}
	if (!read_write) {
		/* No mode specified? */
		php_stream_wrapper_log_error(wrapper, options, "Unknown file open mode");
		return NULL;
	}

	if (context &&
		(tmpzval = php_stream_context_get_option(context, "ftp", "proxy")) != NULL) {
		if (read_write == 1) {
			/* Use http wrapper to proxy ftp request */
			return php_stream_url_wrap_http(wrapper, path, mode, options, opened_path, context STREAMS_CC);
		} else {
			/* ftp proxy is read-only */
			php_stream_wrapper_log_error(wrapper, options, "FTP proxy may only be used in read mode");
			return NULL;
		}
	}

	stream = php_ftp_fopen_connect(wrapper, path, mode, options, opened_path, context, &reuseid, &resource, &use_ssl, &use_ssl_on_data);
	if (!stream) {
		goto errexit;
	}

	/* set the connection to be binary */
	php_stream_write_string(stream, "TYPE I\r\n");
	result = GET_FTP_RESULT(stream);
	if (result > 299 || result < 200)
		goto errexit;

	/* find out the size of the file (verifying it exists) */
	php_stream_printf(stream, "SIZE %s\r\n", resource->path);

	/* read the response */
	result = GET_FTP_RESULT(stream);
	if (read_write == 1) {
		/* Read Mode */
		char *sizestr;

		/* when reading file, it must exist */
		if (result > 299 || result < 200) {
			errno = ENOENT;
			goto errexit;
		}

		sizestr = strchr(tmp_line, ' ');
		if (sizestr) {
			sizestr++;
			file_size = atoi(sizestr);
			php_stream_notify_file_size(context, file_size, tmp_line, result);
		}
	} else if (read_write == 2) {
		/* when writing file (but not appending), it must NOT exist, unless a context option exists which allows it */
		if (context && (tmpzval = php_stream_context_get_option(context, "ftp", "overwrite")) != NULL) {
			allow_overwrite = Z_LVAL_P(tmpzval) ? 1 : 0;
		}
		if (result <= 299 && result >= 200) {
			if (allow_overwrite) {
				/* Context permits overwriting file,
				   so we just delete whatever's there in preparation */
				php_stream_printf(stream, "DELE %s\r\n", resource->path);
				result = GET_FTP_RESULT(stream);
				if (result >= 300 || result <= 199) {
					goto errexit;
				}
			} else {
				php_stream_wrapper_log_error(wrapper, options, "Remote file already exists and overwrite context option not specified");
				errno = EEXIST;
				goto errexit;
			}
		}
	}

	/* set up the passive connection */
	portno = php_fopen_do_pasv(stream, ip, sizeof(ip), &hoststart);

	if (!portno) {
		goto errexit;
	}

	/* Send RETR/STOR command */
	if (read_write == 1) {
		/* set resume position if applicable */
		if (context &&
			(tmpzval = php_stream_context_get_option(context, "ftp", "resume_pos")) != NULL &&
			Z_TYPE_P(tmpzval) == IS_LONG &&
			Z_LVAL_P(tmpzval) > 0) {
			php_stream_printf(stream, "REST %pd\r\n", Z_LVAL_P(tmpzval));
			result = GET_FTP_RESULT(stream);
			if (result < 300 || result > 399) {
				php_stream_wrapper_log_error(wrapper, options, "Unable to resume from offset %pd", Z_LVAL_P(tmpzval));
				goto errexit;
			}
		}

		/* retrieve file */
		memcpy(tmp_line, "RETR", sizeof("RETR"));
	} else if (read_write == 2) {
		/* Write new file */
		memcpy(tmp_line, "STOR", sizeof("STOR"));
	} else {
		/* Append */
		memcpy(tmp_line, "APPE", sizeof("APPE"));
	}
	php_stream_printf(stream, "%s %s\r\n", tmp_line, (resource->path != NULL ? resource->path : "/"));

	/* open the data channel */
	if (hoststart == NULL) {
		hoststart = resource->host;
	}
	transport_len = (int)spprintf(&transport, 0, "tcp://%s:%d", hoststart, portno);
	datastream = php_stream_xport_create(transport, transport_len, REPORT_ERRORS, STREAM_XPORT_CLIENT | STREAM_XPORT_CONNECT, NULL, NULL, context, NULL, NULL);
	efree(transport);
	if (datastream == NULL) {
		goto errexit;
	}

	result = GET_FTP_RESULT(stream);
	if (result != 150 && result != 125) {
		/* Could not retrieve or send the file
		 * this data will only be sent to us after connection on the data port was initiated.
		 */
		php_stream_close(datastream);
		datastream = NULL;
		goto errexit;
	}

	php_stream_context_set(datastream, context);
	php_stream_notify_progress_init(context, 0, file_size);

	if (use_ssl_on_data && (php_stream_xport_crypto_setup(datastream,
			STREAM_CRYPTO_METHOD_SSLv23_CLIENT, NULL) < 0 ||
			php_stream_xport_crypto_enable(datastream, 1) < 0)) {

		php_stream_wrapper_log_error(wrapper, options, "Unable to activate SSL mode");
		php_stream_close(datastream);
		datastream = NULL;
		goto errexit;
	}

	/* remember control stream */
	datastream->wrapperthis = stream;

	php_url_free(resource);
	return datastream;

errexit:
	if (resource) {
		php_url_free(resource);
	}
	if (stream) {
		php_stream_notify_error(context, PHP_STREAM_NOTIFY_FAILURE, tmp_line, result);
		php_stream_close(stream);
	}
	if (tmp_line[0] != '\0')
		php_stream_wrapper_log_error(wrapper, options, "FTP server reports %s", tmp_line);
	return NULL;
}
/* }}} */

/* {{{ php_ftp_dirsteam_read
 */
static size_t php_ftp_dirstream_read(php_stream *stream, char *buf, size_t count)
{
	php_stream_dirent *ent = (php_stream_dirent *)buf;
	php_stream *innerstream;
	size_t tmp_len;
	zend_string *basename;

	innerstream =  ((php_ftp_dirstream_data *)stream->abstract)->datastream;

	if (count != sizeof(php_stream_dirent)) {
		return 0;
	}

	if (php_stream_eof(innerstream)) {
		return 0;
	}

	if (!php_stream_get_line(innerstream, ent->d_name, sizeof(ent->d_name), &tmp_len)) {
		return 0;
	}

	basename = php_basename(ent->d_name, tmp_len, NULL, 0);

	tmp_len = MIN(sizeof(ent->d_name), ZSTR_LEN(basename) - 1);
	memcpy(ent->d_name, ZSTR_VAL(basename), tmp_len);
	ent->d_name[tmp_len - 1] = '\0';
	zend_string_release(basename);

	/* Trim off trailing whitespace characters */
	while (tmp_len > 0 &&
			(ent->d_name[tmp_len - 1] == '\n' || ent->d_name[tmp_len - 1] == '\r' ||
			 ent->d_name[tmp_len - 1] == '\t' || ent->d_name[tmp_len - 1] == ' ')) {
		ent->d_name[--tmp_len] = '\0';
	}

	return sizeof(php_stream_dirent);
}
/* }}} */

/* {{{ php_ftp_dirstream_close
 */
static int php_ftp_dirstream_close(php_stream *stream, int close_handle)
{
	php_ftp_dirstream_data *data = stream->abstract;

	/* close control connection */
	if (data->controlstream) {
		php_stream_close(data->controlstream);
		data->controlstream = NULL;
	}
	/* close data connection */
	php_stream_close(data->datastream);
	data->datastream = NULL;

	efree(data);
	stream->abstract = NULL;

	return 0;
}
/* }}} */

/* ftp dirstreams only need to support read and close operations,
   They can't be rewound because the underlying ftp stream can't be rewound. */
static php_stream_ops php_ftp_dirstream_ops = {
	NULL, /* write */
	php_ftp_dirstream_read, /* read */
	php_ftp_dirstream_close, /* close */
	NULL, /* flush */
	"ftpdir",
	NULL, /* rewind */
	NULL, /* cast */
	NULL, /* stat */
	NULL  /* set option */
};

/* {{{ php_stream_ftp_opendir
 */
php_stream * php_stream_ftp_opendir(php_stream_wrapper *wrapper, const char *path, const char *mode, int options,
									zend_string **opened_path, php_stream_context *context STREAMS_DC)
{
	php_stream *stream, *reuseid, *datastream = NULL;
	php_ftp_dirstream_data *dirsdata;
	php_url *resource = NULL;
	int result = 0, use_ssl, use_ssl_on_data = 0;
	char *hoststart = NULL, tmp_line[512];
	char ip[sizeof("123.123.123.123")];
	unsigned short portno;

	tmp_line[0] = '\0';

	stream = php_ftp_fopen_connect(wrapper, path, mode, options, opened_path, context, &reuseid, &resource, &use_ssl, &use_ssl_on_data);
	if (!stream) {
		goto opendir_errexit;
	}

	/* set the connection to be ascii */
	php_stream_write_string(stream, "TYPE A\r\n");
	result = GET_FTP_RESULT(stream);
	if (result > 299 || result < 200)
		goto opendir_errexit;

	/* set up the passive connection */
	portno = php_fopen_do_pasv(stream, ip, sizeof(ip), &hoststart);

	if (!portno) {
		goto opendir_errexit;
	}

	php_stream_printf(stream, "NLST %s\r\n", (resource->path != NULL ? resource->path : "/"));

	/* open the data channel */
	if (hoststart == NULL) {
		hoststart = resource->host;
	}
	datastream = php_stream_sock_open_host(hoststart, portno, SOCK_STREAM, 0, 0);
	if (datastream == NULL) {
		goto opendir_errexit;
	}

	result = GET_FTP_RESULT(stream);
	if (result != 150 && result != 125) {
		/* Could not retrieve or send the file
		 * this data will only be sent to us after connection on the data port was initiated.
		 */
		php_stream_close(datastream);
		datastream = NULL;
		goto opendir_errexit;
	}

	php_stream_context_set(datastream, context);

<<<<<<< HEAD
	if (use_ssl_on_data && (php_stream_xport_crypto_setup(stream,
			STREAM_CRYPTO_METHOD_SSLv23_CLIENT, NULL) < 0 ||
			php_stream_xport_crypto_enable(stream, 1) < 0)) {
=======
	if (use_ssl_on_data && (php_stream_xport_crypto_setup(datastream,
			STREAM_CRYPTO_METHOD_SSLv23_CLIENT, NULL TSRMLS_CC) < 0 ||
			php_stream_xport_crypto_enable(datastream, 1 TSRMLS_CC) < 0)) {
>>>>>>> 65abdb55

		php_stream_wrapper_log_error(wrapper, options, "Unable to activate SSL mode");
		php_stream_close(datastream);
		datastream = NULL;
		goto opendir_errexit;
	}

	php_url_free(resource);

	dirsdata = emalloc(sizeof *dirsdata);
	dirsdata->datastream = datastream;
	dirsdata->controlstream = stream;
	dirsdata->dirstream = php_stream_alloc(&php_ftp_dirstream_ops, dirsdata, 0, mode);

	return dirsdata->dirstream;

opendir_errexit:
	if (resource) {
		php_url_free(resource);
	}
	if (stream) {
		php_stream_notify_error(context, PHP_STREAM_NOTIFY_FAILURE, tmp_line, result);
		php_stream_close(stream);
	}
	if (tmp_line[0] != '\0') {
		php_stream_wrapper_log_error(wrapper, options, "FTP server reports %s", tmp_line);
	}
	return NULL;
}
/* }}} */

/* {{{ php_stream_ftp_url_stat
 */
static int php_stream_ftp_url_stat(php_stream_wrapper *wrapper, const char *url, int flags, php_stream_statbuf *ssb, php_stream_context *context)
{
	php_stream *stream = NULL;
	php_url *resource = NULL;
	int result;
	char tmp_line[512];

	/* If ssb is NULL then someone is misbehaving */
	if (!ssb) return -1;

	stream = php_ftp_fopen_connect(wrapper, url, "r", 0, NULL, context, NULL, &resource, NULL, NULL);
	if (!stream) {
		goto stat_errexit;
	}

	ssb->sb.st_mode = 0644;									/* FTP won't give us a valid mode, so approximate one based on being readable */
	php_stream_printf(stream, "CWD %s\r\n", (resource->path != NULL ? resource->path : "/")); /* If we can CWD to it, it's a directory (maybe a link, but we can't tell) */
	result = GET_FTP_RESULT(stream);
	if (result < 200 || result > 299) {
		ssb->sb.st_mode |= S_IFREG;
	} else {
		ssb->sb.st_mode |= S_IFDIR;
	}

	php_stream_write_string(stream, "TYPE I\r\n"); /* we need this since some servers refuse to accept SIZE command in ASCII mode */

	result = GET_FTP_RESULT(stream);

	if(result < 200 || result > 299) {
		goto stat_errexit;
	}

	php_stream_printf(stream, "SIZE %s\r\n", (resource->path != NULL ? resource->path : "/"));
	result = GET_FTP_RESULT(stream);
	if (result < 200 || result > 299) {
		/* Failure either means it doesn't exist
		   or it's a directory and this server
		   fails on listing directory sizes */
		if (ssb->sb.st_mode & S_IFDIR) {
			ssb->sb.st_size = 0;
		} else {
			goto stat_errexit;
		}
	} else {
		ssb->sb.st_size = atoi(tmp_line + 4);
	}

	php_stream_printf(stream, "MDTM %s\r\n", (resource->path != NULL ? resource->path : "/"));
	result = GET_FTP_RESULT(stream);
	if (result == 213) {
		char *p = tmp_line + 4;
		int n;
		struct tm tm, tmbuf, *gmt;
		time_t stamp;

		while (p - tmp_line < sizeof(tmp_line) && !isdigit(*p)) {
			p++;
		}

		if (p - tmp_line > sizeof(tmp_line)) {
			goto mdtm_error;
		}

		n = sscanf(p, "%4u%2u%2u%2u%2u%2u", &tm.tm_year, &tm.tm_mon, &tm.tm_mday, &tm.tm_hour, &tm.tm_min, &tm.tm_sec);
		if (n != 6) {
			goto mdtm_error;
		}

		tm.tm_year -= 1900;
		tm.tm_mon--;
		tm.tm_isdst = -1;

		/* figure out the GMT offset */
		stamp = time(NULL);
		gmt = php_gmtime_r(&stamp, &tmbuf);
		if (!gmt) {
			goto mdtm_error;
		}
		gmt->tm_isdst = -1;

		/* apply the GMT offset */
		tm.tm_sec += (long)(stamp - mktime(gmt));
		tm.tm_isdst = gmt->tm_isdst;

		ssb->sb.st_mtime = mktime(&tm);
	} else {
		/* error or unsupported command */
mdtm_error:
		ssb->sb.st_mtime = -1;
	}

	ssb->sb.st_ino = 0;						/* Unknown values */
	ssb->sb.st_dev = 0;
	ssb->sb.st_uid = 0;
	ssb->sb.st_gid = 0;
	ssb->sb.st_atime = -1;
	ssb->sb.st_ctime = -1;

	ssb->sb.st_nlink = 1;
	ssb->sb.st_rdev = -1;
#ifdef HAVE_ST_BLKSIZE
	ssb->sb.st_blksize = 4096;				/* Guess since FTP won't expose this information */
#ifdef HAVE_ST_BLOCKS
	ssb->sb.st_blocks = (int)((4095 + ssb->sb.st_size) / ssb->sb.st_blksize); /* emulate ceil */
#endif
#endif
	php_stream_close(stream);
	php_url_free(resource);
	return 0;

stat_errexit:
	if (resource) {
		php_url_free(resource);
	}
	if (stream) {
		php_stream_close(stream);
	}
	return -1;
}
/* }}} */

/* {{{ php_stream_ftp_unlink
 */
static int php_stream_ftp_unlink(php_stream_wrapper *wrapper, const char *url, int options, php_stream_context *context)
{
	php_stream *stream = NULL;
	php_url *resource = NULL;
	int result;
	char tmp_line[512];

	stream = php_ftp_fopen_connect(wrapper, url, "r", 0, NULL, NULL, NULL, &resource, NULL, NULL);
	if (!stream) {
		if (options & REPORT_ERRORS) {
			php_error_docref(NULL, E_WARNING, "Unable to connect to %s", url);
		}
		goto unlink_errexit;
	}

	if (resource->path == NULL) {
		if (options & REPORT_ERRORS) {
			php_error_docref(NULL, E_WARNING, "Invalid path provided in %s", url);
		}
		goto unlink_errexit;
	}

	/* Attempt to delete the file */
	php_stream_printf(stream, "DELE %s\r\n", (resource->path != NULL ? resource->path : "/"));

	result = GET_FTP_RESULT(stream);
	if (result < 200 || result > 299) {
		if (options & REPORT_ERRORS) {
			php_error_docref(NULL, E_WARNING, "Error Deleting file: %s", tmp_line);
		}
		goto unlink_errexit;
	}

	php_url_free(resource);
	php_stream_close(stream);
	return 1;

unlink_errexit:
	if (resource) {
		php_url_free(resource);
	}
	if (stream) {
		php_stream_close(stream);
	}
	return 0;
}
/* }}} */

/* {{{ php_stream_ftp_rename
 */
static int php_stream_ftp_rename(php_stream_wrapper *wrapper, const char *url_from, const char *url_to, int options, php_stream_context *context)
{
	php_stream *stream = NULL;
	php_url *resource_from = NULL, *resource_to = NULL;
	int result;
	char tmp_line[512];

	resource_from = php_url_parse(url_from);
	resource_to = php_url_parse(url_to);
	/* Must be same scheme (ftp/ftp or ftps/ftps), same host, and same port
		(or a 21/0 0/21 combination which is also "same")
	   Also require paths to/from */
	if (!resource_from ||
		!resource_to ||
		!resource_from->scheme ||
		!resource_to->scheme ||
		strcmp(resource_from->scheme, resource_to->scheme) ||
		!resource_from->host ||
		!resource_to->host ||
		strcmp(resource_from->host, resource_to->host) ||
		(resource_from->port != resource_to->port &&
		 resource_from->port * resource_to->port != 0 &&
		 resource_from->port + resource_to->port != 21) ||
		!resource_from->path ||
		!resource_to->path) {
		goto rename_errexit;
	}

	stream = php_ftp_fopen_connect(wrapper, url_from, "r", 0, NULL, NULL, NULL, NULL, NULL, NULL);
	if (!stream) {
		if (options & REPORT_ERRORS) {
			php_error_docref(NULL, E_WARNING, "Unable to connect to %s", resource_from->host);
		}
		goto rename_errexit;
	}

	/* Rename FROM */
	php_stream_printf(stream, "RNFR %s\r\n", (resource_from->path != NULL ? resource_from->path : "/"));

	result = GET_FTP_RESULT(stream);
	if (result < 300 || result > 399) {
		if (options & REPORT_ERRORS) {
			php_error_docref(NULL, E_WARNING, "Error Renaming file: %s", tmp_line);
		}
		goto rename_errexit;
	}

	/* Rename TO */
	php_stream_printf(stream, "RNTO %s\r\n", (resource_to->path != NULL ? resource_to->path : "/"));

	result = GET_FTP_RESULT(stream);
	if (result < 200 || result > 299) {
		if (options & REPORT_ERRORS) {
			php_error_docref(NULL, E_WARNING, "Error Renaming file: %s", tmp_line);
		}
		goto rename_errexit;
	}

	php_url_free(resource_from);
	php_url_free(resource_to);
	php_stream_close(stream);
	return 1;

rename_errexit:
	if (resource_from) {
		php_url_free(resource_from);
	}
	if (resource_to) {
		php_url_free(resource_to);
	}
	if (stream) {
		php_stream_close(stream);
	}
	return 0;
}
/* }}} */

/* {{{ php_stream_ftp_mkdir
 */
static int php_stream_ftp_mkdir(php_stream_wrapper *wrapper, const char *url, int mode, int options, php_stream_context *context)
{
	php_stream *stream = NULL;
	php_url *resource = NULL;
	int result, recursive = options & PHP_STREAM_MKDIR_RECURSIVE;
	char tmp_line[512];

	stream = php_ftp_fopen_connect(wrapper, url, "r", 0, NULL, NULL, NULL, &resource, NULL, NULL);
	if (!stream) {
		if (options & REPORT_ERRORS) {
			php_error_docref(NULL, E_WARNING, "Unable to connect to %s", url);
		}
		goto mkdir_errexit;
	}

	if (resource->path == NULL) {
		if (options & REPORT_ERRORS) {
			php_error_docref(NULL, E_WARNING, "Invalid path provided in %s", url);
		}
		goto mkdir_errexit;
	}

	if (!recursive) {
		php_stream_printf(stream, "MKD %s\r\n", resource->path);
		result = GET_FTP_RESULT(stream);
    } else {
        /* we look for directory separator from the end of string, thus hopefuly reducing our work load */
        char *p, *e, *buf;

        buf = estrdup(resource->path);
        e = buf + strlen(buf);

        /* find a top level directory we need to create */
        while ((p = strrchr(buf, '/'))) {
            *p = '\0';
			php_stream_printf(stream, "CWD %s\r\n", buf);
			result = GET_FTP_RESULT(stream);
			if (result >= 200 && result <= 299) {
				*p = '/';
				break;
			}
        }
        if (p == buf) {
			php_stream_printf(stream, "MKD %s\r\n", resource->path);
			result = GET_FTP_RESULT(stream);
        } else {
			php_stream_printf(stream, "MKD %s\r\n", buf);
			result = GET_FTP_RESULT(stream);
			if (result >= 200 && result <= 299) {
				if (!p) {
					p = buf;
				}
				/* create any needed directories if the creation of the 1st directory worked */
				while (++p != e) {
					if (*p == '\0' && *(p + 1) != '\0') {
						*p = '/';
						php_stream_printf(stream, "MKD %s\r\n", buf);
						result = GET_FTP_RESULT(stream);
						if (result < 200 || result > 299) {
							if (options & REPORT_ERRORS) {
								php_error_docref(NULL, E_WARNING, "%s", tmp_line);
							}
							break;
						}
					}
				}
			}
		}
        efree(buf);
    }

	php_url_free(resource);
	php_stream_close(stream);

	if (result < 200 || result > 299) {
		/* Failure */
		return 0;
	}

	return 1;

mkdir_errexit:
	if (resource) {
		php_url_free(resource);
	}
	if (stream) {
		php_stream_close(stream);
	}
	return 0;
}
/* }}} */

/* {{{ php_stream_ftp_rmdir
 */
static int php_stream_ftp_rmdir(php_stream_wrapper *wrapper, const char *url, int options, php_stream_context *context)
{
	php_stream *stream = NULL;
	php_url *resource = NULL;
	int result;
	char tmp_line[512];

	stream = php_ftp_fopen_connect(wrapper, url, "r", 0, NULL, NULL, NULL, &resource, NULL, NULL);
	if (!stream) {
		if (options & REPORT_ERRORS) {
			php_error_docref(NULL, E_WARNING, "Unable to connect to %s", url);
		}
		goto rmdir_errexit;
	}

	if (resource->path == NULL) {
		if (options & REPORT_ERRORS) {
			php_error_docref(NULL, E_WARNING, "Invalid path provided in %s", url);
		}
		goto rmdir_errexit;
	}

	php_stream_printf(stream, "RMD %s\r\n", resource->path);
	result = GET_FTP_RESULT(stream);

	if (result < 200 || result > 299) {
		if (options & REPORT_ERRORS) {
			php_error_docref(NULL, E_WARNING, "%s", tmp_line);
		}
		goto rmdir_errexit;
	}

	php_url_free(resource);
	php_stream_close(stream);

	return 1;

rmdir_errexit:
	if (resource) {
		php_url_free(resource);
	}
	if (stream) {
		php_stream_close(stream);
	}
	return 0;
}
/* }}} */

static php_stream_wrapper_ops ftp_stream_wops = {
	php_stream_url_wrap_ftp,
	php_stream_ftp_stream_close, /* stream_close */
	php_stream_ftp_stream_stat,
	php_stream_ftp_url_stat, /* stat_url */
	php_stream_ftp_opendir, /* opendir */
	"ftp",
	php_stream_ftp_unlink, /* unlink */
	php_stream_ftp_rename, /* rename */
	php_stream_ftp_mkdir,  /* mkdir */
	php_stream_ftp_rmdir   /* rmdir */
};

PHPAPI php_stream_wrapper php_stream_ftp_wrapper =	{
	&ftp_stream_wops,
	NULL,
	1 /* is_url */
};


/*
 * Local variables:
 * tab-width: 4
 * c-basic-offset: 4
 * End:
 * vim600: sw=4 ts=4 fdm=marker
 * vim<600: sw=4 ts=4
 */<|MERGE_RESOLUTION|>--- conflicted
+++ resolved
@@ -737,15 +737,9 @@
 
 	php_stream_context_set(datastream, context);
 
-<<<<<<< HEAD
-	if (use_ssl_on_data && (php_stream_xport_crypto_setup(stream,
+	if (use_ssl_on_data && (php_stream_xport_crypto_setup(datastream,
 			STREAM_CRYPTO_METHOD_SSLv23_CLIENT, NULL) < 0 ||
-			php_stream_xport_crypto_enable(stream, 1) < 0)) {
-=======
-	if (use_ssl_on_data && (php_stream_xport_crypto_setup(datastream,
-			STREAM_CRYPTO_METHOD_SSLv23_CLIENT, NULL TSRMLS_CC) < 0 ||
-			php_stream_xport_crypto_enable(datastream, 1 TSRMLS_CC) < 0)) {
->>>>>>> 65abdb55
+			php_stream_xport_crypto_enable(datastream, 1) < 0)) {
 
 		php_stream_wrapper_log_error(wrapper, options, "Unable to activate SSL mode");
 		php_stream_close(datastream);
