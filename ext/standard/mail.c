/*
   +----------------------------------------------------------------------+
   | PHP Version 7                                                        |
   +----------------------------------------------------------------------+
   | Copyright (c) 1997-2015 The PHP Group                                |
   +----------------------------------------------------------------------+
   | This source file is subject to version 3.01 of the PHP license,      |
   | that is bundled with this package in the file LICENSE, and is        |
   | available through the world-wide-web at the following url:           |
   | http://www.php.net/license/3_01.txt                                  |
   | If you did not receive a copy of the PHP license and are unable to   |
   | obtain it through the world-wide-web, please send a note to          |
   | license@php.net so we can mail you a copy immediately.               |
   +----------------------------------------------------------------------+
   | Author: Rasmus Lerdorf <rasmus@php.net>                              |
   +----------------------------------------------------------------------+
 */

/* $Id$ */

#include <stdlib.h>
#include <ctype.h>
#include <stdio.h>
#include <time.h>
#include "php.h"
#include "ext/standard/info.h"
#include "ext/standard/php_string.h"
#include "ext/standard/basic_functions.h"
#include "ext/date/php_date.h"

#if HAVE_SYSEXITS_H
#include <sysexits.h>
#endif
#if HAVE_SYS_SYSEXITS_H
#include <sys/sysexits.h>
#endif

#if PHP_SIGCHILD
#if HAVE_SIGNAL_H
#include <signal.h>
#endif
#endif

#include "php_syslog.h"
#include "php_mail.h"
#include "php_ini.h"
#include "php_string.h"
#include "exec.h"

#ifdef PHP_WIN32
#include "win32/sendmail.h"
#endif

#ifdef NETWARE
#define EX_OK           0       /* successful termination */
#define EX_TEMPFAIL     75      /* temp failure; user is invited to retry */
#endif

#define SKIP_LONG_HEADER_SEP(str, pos)																	\
	if (str[pos] == '\r' && str[pos + 1] == '\n' && (str[pos + 2] == ' ' || str[pos + 2] == '\t')) {	\
		pos += 2;																						\
		while (str[pos + 1] == ' ' || str[pos + 1] == '\t') {											\
			pos++;																						\
		}																								\
		continue;																						\
	}																									\

#define MAIL_ASCIIZ_CHECK(str, len)				\
	p = str;									\
	e = p + len;								\
	while ((p = memchr(p, '\0', (e - p)))) {	\
		*p = ' ';								\
	}											\

extern zend_long php_getuid(void);

/* {{{ proto int ezmlm_hash(string addr)
   Calculate EZMLM list hash value. */
PHP_FUNCTION(ezmlm_hash)
{
	char *str = NULL;
	unsigned int h = 5381;
	size_t j, str_len;

	if (zend_parse_parameters(ZEND_NUM_ARGS(), "s", &str, &str_len) == FAILURE) {
		return;
	}

	for (j = 0; j < str_len; j++) {
		h = (h + (h << 5)) ^ (zend_ulong) (unsigned char) tolower(str[j]);
	}

	h = (h % 53);

	RETURN_LONG((zend_long) h);
}
/* }}} */

/* {{{ proto int mail(string to, string subject, string message [, string additional_headers [, string additional_parameters]])
   Send an email message */
PHP_FUNCTION(mail)
{
	char *to=NULL, *message=NULL;
	char *subject=NULL;
	zend_string *extra_cmd=NULL, *headers=NULL, *headers_trimmed=NULL;
	size_t to_len, message_len;
	size_t subject_len, i;
	char *force_extra_parameters = INI_STR("mail.force_extra_parameters");
	char *to_r, *subject_r;
	char *p, *e;

	if (zend_parse_parameters(ZEND_NUM_ARGS(), "sss|SS",	&to, &to_len, &subject, &subject_len, &message, &message_len, &headers, &extra_cmd) == FAILURE) {
		return;
	}

	/* ASCIIZ check */
	MAIL_ASCIIZ_CHECK(to, to_len);
	MAIL_ASCIIZ_CHECK(subject, subject_len);
	MAIL_ASCIIZ_CHECK(message, message_len);
	if (headers) {
		MAIL_ASCIIZ_CHECK(headers->val, headers->len);
		headers_trimmed = php_trim(headers, NULL, 0, 2);
	}
	if (extra_cmd) {
		MAIL_ASCIIZ_CHECK(extra_cmd->val, extra_cmd->len);
	}

	if (to_len > 0) {
		to_r = estrndup(to, to_len);
		for (; to_len; to_len--) {
			if (!isspace((unsigned char) to_r[to_len - 1])) {
				break;
			}
			to_r[to_len - 1] = '\0';
		}
		for (i = 0; to_r[i]; i++) {
			if (iscntrl((unsigned char) to_r[i])) {
				/* According to RFC 822, section 3.1.1 long headers may be separated into
				 * parts using CRLF followed at least one linear-white-space character ('\t' or ' ').
				 * To prevent these separators from being replaced with a space, we use the
				 * SKIP_LONG_HEADER_SEP to skip over them. */
				SKIP_LONG_HEADER_SEP(to_r, i);
				to_r[i] = ' ';
			}
		}
	} else {
		to_r = to;
	}

	if (subject_len > 0) {
		subject_r = estrndup(subject, subject_len);
		for (; subject_len; subject_len--) {
			if (!isspace((unsigned char) subject_r[subject_len - 1])) {
				break;
			}
			subject_r[subject_len - 1] = '\0';
		}
		for (i = 0; subject_r[i]; i++) {
			if (iscntrl((unsigned char) subject_r[i])) {
				SKIP_LONG_HEADER_SEP(subject_r, i);
				subject_r[i] = ' ';
			}
		}
	} else {
		subject_r = subject;
	}

	if (force_extra_parameters) {
		extra_cmd = php_escape_shell_cmd(force_extra_parameters);
	} else if (extra_cmd) {
		extra_cmd = php_escape_shell_cmd(extra_cmd->val);
	}

	if (php_mail(to_r, subject_r, message, headers_trimmed ? headers_trimmed->val : NULL, extra_cmd ? extra_cmd->val : NULL)) {
		RETVAL_TRUE;
	} else {
		RETVAL_FALSE;
	}

	if (headers_trimmed) {
		zend_string_release(headers_trimmed);
	}

	if (extra_cmd) {
		zend_string_release(extra_cmd);
	}
	if (to_r != to) {
		efree(to_r);
	}
	if (subject_r != subject) {
		efree(subject_r);
	}
}
/* }}} */


void php_mail_log_crlf_to_spaces(char *message) {
	/* Find all instances of carriage returns or line feeds and
	 * replace them with spaces. Thus, a log line is always one line
	 * long
	 */
	char *p = message;
	while ((p = strpbrk(p, "\r\n"))) {
		*p = ' ';
	}
}

void php_mail_log_to_syslog(char *message) {
	/* Write 'message' to syslog. */
#ifdef HAVE_SYSLOG_H
	php_syslog(LOG_NOTICE, "%s", message);
#endif
}


void php_mail_log_to_file(char *filename, char *message, size_t message_size) {
	/* Write 'message' to the given file. */
	uint flags = IGNORE_URL_WIN | REPORT_ERRORS | STREAM_DISABLE_OPEN_BASEDIR;
	php_stream *stream = php_stream_open_wrapper(filename, "a", flags, NULL);
	if (stream) {
		php_stream_write(stream, message, message_size);
		php_stream_close(stream);
	}
}


static int php_mail_detect_multiple_crlf(char *hdr) {
	/* This function detects multiple/malformed multiple newlines. */

	if (!hdr || !strlen(hdr)) {
		return 0;
	}

	/* Should not have any newlines at the beginning. */
	/* RFC 2822 2.2. Header Fields */
	if (*hdr < 33 || *hdr > 126 || *hdr == ':') {
		return 1;
	}

	while(*hdr) {
		if (*hdr == '\r') {
			if (*(hdr+1) == '\0' || *(hdr+1) == '\r' || (*(hdr+1) == '\n' && (*(hdr+2) == '\0' || *(hdr+2) == '\n' || *(hdr+2) == '\r'))) {
				/* Malformed or multiple newlines. */
				return 1;
			} else {
				hdr += 2;
			}
		} else if (*hdr == '\n') {
			if (*(hdr+1) == '\0' || *(hdr+1) == '\r' || *(hdr+1) == '\n') {
				/* Malformed or multiple newlines. */
				return 1;
			} else {
				hdr += 2;
			}
		} else {
			hdr++;
		}
	}

	return 0;
}


/* {{{ php_mail
 */
PHPAPI int php_mail(char *to, char *subject, char *message, char *headers, char *extra_cmd)
{
#if (defined PHP_WIN32 || defined NETWARE)
	int tsm_err;
	char *tsm_errmsg = NULL;
#endif
	FILE *sendmail;
	int ret;
	char *sendmail_path = INI_STR("sendmail_path");
	char *sendmail_cmd = NULL;
	char *mail_log = INI_STR("mail.log");
	char *hdr = headers;
#if PHP_SIGCHILD
	void (*sig_handler)() = NULL;
#endif

#define MAIL_RET(val) \
	if (hdr != headers) {	\
		efree(hdr);	\
	}	\
	return val;	\

	if (mail_log && *mail_log) {
		char *tmp;
		time_t curtime;
		size_t l;
		zend_string *date_str;

		time(&curtime);
		date_str = php_format_date("d-M-Y H:i:s e", 13, curtime, 1);

		l = spprintf(&tmp, 0, "[%s] mail() on [%s:%d]: To: %s -- Headers: %s\n", date_str->val, zend_get_executed_filename(), zend_get_executed_lineno(), to, hdr ? hdr : "");

		zend_string_free(date_str);

		if (hdr) {
			php_mail_log_crlf_to_spaces(tmp);
		}

		if (!strcmp(mail_log, "syslog")) {
			/* Drop the final space when logging to syslog. */
			tmp[l - 1] = 0;
			php_mail_log_to_syslog(tmp);
		}
		else {
			/* Convert the final space to a newline when logging to file. */
			tmp[l - 1] = '\n';
			php_mail_log_to_file(mail_log, tmp, l);
		}

		efree(tmp);
	}

	if (PG(mail_x_header)) {
		const char *tmp = zend_get_executed_filename();
		zend_string *f;

		f = php_basename(tmp, strlen(tmp), NULL, 0);

<<<<<<< HEAD
		if (headers != NULL) {
			spprintf(&hdr, 0, "X-PHP-Originating-Script: " ZEND_LONG_FMT ":%s\n%s", php_getuid(), f->val, headers);
=======
		if (headers != NULL && *headers) {
			spprintf(&hdr, 0, "X-PHP-Originating-Script: %ld:%s\n%s", php_getuid(TSRMLS_C), f, headers);
>>>>>>> d7daf814
		} else {
			spprintf(&hdr, 0, "X-PHP-Originating-Script: " ZEND_LONG_FMT ":%s", php_getuid(), f->val);
		}
		zend_string_release(f);
	}

	if (hdr && php_mail_detect_multiple_crlf(hdr)) {
		php_error_docref(NULL TSRMLS_CC, E_WARNING, "Multiple or malformed newlines found in additional_header");
		MAIL_RET(0);
	}

	if (!sendmail_path) {
#if (defined PHP_WIN32 || defined NETWARE)
		/* handle old style win smtp sending */
		if (TSendMail(INI_STR("SMTP"), &tsm_err, &tsm_errmsg, hdr, subject, to, message, NULL, NULL, NULL) == FAILURE) {
			if (tsm_errmsg) {
				php_error_docref(NULL, E_WARNING, "%s", tsm_errmsg);
				efree(tsm_errmsg);
			} else {
				php_error_docref(NULL, E_WARNING, "%s", GetSMErrorText(tsm_err));
			}
			MAIL_RET(0);
		}
		MAIL_RET(1);
#else
		MAIL_RET(0);
#endif
	}
	if (extra_cmd != NULL) {
		spprintf(&sendmail_cmd, 0, "%s %s", sendmail_path, extra_cmd);
	} else {
		sendmail_cmd = sendmail_path;
	}

#if PHP_SIGCHILD
	/* Set signal handler of SIGCHLD to default to prevent other signal handlers
	 * from being called and reaping the return code when our child exits.
	 * The original handler needs to be restored after pclose() */
	sig_handler = (void *)signal(SIGCHLD, SIG_DFL);
	if (sig_handler == SIG_ERR) {
		sig_handler = NULL;
	}
#endif

#ifdef PHP_WIN32
	sendmail = popen_ex(sendmail_cmd, "wb", NULL, NULL);
#else
	/* Since popen() doesn't indicate if the internal fork() doesn't work
	 * (e.g. the shell can't be executed) we explicitly set it to 0 to be
	 * sure we don't catch any older errno value. */
	errno = 0;
	sendmail = popen(sendmail_cmd, "w");
#endif
	if (extra_cmd != NULL) {
		efree (sendmail_cmd);
	}

	if (sendmail) {
#ifndef PHP_WIN32
		if (EACCES == errno) {
			php_error_docref(NULL, E_WARNING, "Permission denied: unable to execute shell to run mail delivery binary '%s'", sendmail_path);
			pclose(sendmail);
#if PHP_SIGCHILD
			/* Restore handler in case of error on Windows
			   Not sure if this applicable on Win but just in case. */
			if (sig_handler) {
				signal(SIGCHLD, sig_handler);
			}
#endif
			MAIL_RET(0);
		}
#endif
		fprintf(sendmail, "To: %s\n", to);
		fprintf(sendmail, "Subject: %s\n", subject);
		if (hdr != NULL) {
			fprintf(sendmail, "%s\n", hdr);
		}
		fprintf(sendmail, "\n%s\n", message);
		ret = pclose(sendmail);

#if PHP_SIGCHILD
		if (sig_handler) {
			signal(SIGCHLD, sig_handler);
		}
#endif

#ifdef PHP_WIN32
		if (ret == -1)
#else
#if defined(EX_TEMPFAIL)
		if ((ret != EX_OK)&&(ret != EX_TEMPFAIL))
#elif defined(EX_OK)
		if (ret != EX_OK)
#else
		if (ret != 0)
#endif
#endif
		{
			MAIL_RET(0);
		} else {
			MAIL_RET(1);
		}
	} else {
		php_error_docref(NULL, E_WARNING, "Could not execute mail delivery program '%s'", sendmail_path);
#if PHP_SIGCHILD
		if (sig_handler) {
			signal(SIGCHLD, sig_handler);
		}
#endif
		MAIL_RET(0);
	}

	MAIL_RET(1); /* never reached */
}
/* }}} */

/* {{{ PHP_MINFO_FUNCTION
 */
PHP_MINFO_FUNCTION(mail)
{
	char *sendmail_path = INI_STR("sendmail_path");

#ifdef PHP_WIN32
	if (!sendmail_path) {
		php_info_print_table_row(2, "Internal Sendmail Support for Windows", "enabled");
	} else {
		php_info_print_table_row(2, "Path to sendmail", sendmail_path);
	}
#else
	php_info_print_table_row(2, "Path to sendmail", sendmail_path);
#endif
}
/* }}} */

/*
 * Local variables:
 * tab-width: 4
 * c-basic-offset: 4
 * End:
 * vim600: sw=4 ts=4 fdm=marker
 * vim<600: sw=4 ts=4
 */<|MERGE_RESOLUTION|>--- conflicted
+++ resolved
@@ -322,13 +322,8 @@
 
 		f = php_basename(tmp, strlen(tmp), NULL, 0);
 
-<<<<<<< HEAD
-		if (headers != NULL) {
+		if (headers != NULL && *headers) {
 			spprintf(&hdr, 0, "X-PHP-Originating-Script: " ZEND_LONG_FMT ":%s\n%s", php_getuid(), f->val, headers);
-=======
-		if (headers != NULL && *headers) {
-			spprintf(&hdr, 0, "X-PHP-Originating-Script: %ld:%s\n%s", php_getuid(TSRMLS_C), f, headers);
->>>>>>> d7daf814
 		} else {
 			spprintf(&hdr, 0, "X-PHP-Originating-Script: " ZEND_LONG_FMT ":%s", php_getuid(), f->val);
 		}
