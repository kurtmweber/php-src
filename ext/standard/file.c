/*
   +----------------------------------------------------------------------+
   | PHP Version 7                                                        |
   +----------------------------------------------------------------------+
   | Copyright (c) 1997-2016 The PHP Group                                |
   +----------------------------------------------------------------------+
   | This source file is subject to version 3.01 of the PHP license,      |
   | that is bundled with this package in the file LICENSE, and is        |
   | available through the world-wide-web at the following url:           |
   | http://www.php.net/license/3_01.txt                                  |
   | If you did not receive a copy of the PHP license and are unable to   |
   | obtain it through the world-wide-web, please send a note to          |
   | license@php.net so we can mail you a copy immediately.               |
   +----------------------------------------------------------------------+
   | Authors: Rasmus Lerdorf <rasmus@php.net>                             |
   |          Stig Bakken <ssb@php.net>                                   |
   |          Andi Gutmans <andi@zend.com>                                |
   |          Zeev Suraski <zeev@zend.com>                                |
   | PHP 4.0 patches by Thies C. Arntzen (thies@thieso.net)               |
   | PHP streams by Wez Furlong (wez@thebrainroom.com)                    |
   +----------------------------------------------------------------------+
*/

/* $Id$ */

/* Synced with php 3.0 revision 1.218 1999-06-16 [ssb] */

/* {{{ includes */

#include "php.h"
#include "php_globals.h"
#include "ext/standard/flock_compat.h"
#include "ext/standard/exec.h"
#include "ext/standard/php_filestat.h"
#include "php_open_temporary_file.h"
#include "ext/standard/basic_functions.h"
#include "php_ini.h"
#include "zend_smart_str.h"

#include <stdio.h>
#include <stdlib.h>
#include <errno.h>
#include <sys/types.h>
#include <sys/stat.h>
#include <fcntl.h>

#ifdef PHP_WIN32
# include <io.h>
# define O_RDONLY _O_RDONLY
# include "win32/param.h"
# include "win32/winutil.h"
# include "win32/fnmatch.h"
#else
# if HAVE_SYS_PARAM_H
#  include <sys/param.h>
# endif
# if HAVE_SYS_SELECT_H
#  include <sys/select.h>
# endif
# if defined(NETWARE) && defined(USE_WINSOCK)
#  include <novsock2.h>
# else
#  include <sys/socket.h>
#  include <netinet/in.h>
#  include <netdb.h>
# endif
# if HAVE_ARPA_INET_H
#  include <arpa/inet.h>
# endif
#endif

#include "ext/standard/head.h"
#include "php_string.h"
#include "file.h"

#if HAVE_PWD_H
# ifdef PHP_WIN32
#  include "win32/pwd.h"
# else
#  include <pwd.h>
# endif
#endif

#ifdef HAVE_SYS_TIME_H
# include <sys/time.h>
#endif

#include "fsock.h"
#include "fopen_wrappers.h"
#include "streamsfuncs.h"
#include "php_globals.h"

#ifdef HAVE_SYS_FILE_H
# include <sys/file.h>
#endif

#if MISSING_FCLOSE_DECL
extern int fclose(FILE *);
#endif

#ifdef HAVE_SYS_MMAN_H
# include <sys/mman.h>
#endif

#include "scanf.h"
#include "zend_API.h"

#ifdef ZTS
int file_globals_id;
#else
php_file_globals file_globals;
#endif

#if defined(HAVE_FNMATCH) && !defined(PHP_WIN32)
# ifndef _GNU_SOURCE
#  define _GNU_SOURCE
# endif
# include <fnmatch.h>
#endif

#ifdef HAVE_WCHAR_H
# include <wchar.h>
#endif

/* }}} */

#define PHP_STREAM_TO_ZVAL(stream, arg) \
	ZEND_ASSERT(Z_TYPE_P(arg) == IS_RESOURCE); \
	php_stream_from_res(stream, Z_RES_P(arg));

/* {{{ ZTS-stuff / Globals / Prototypes */

/* sharing globals is *evil* */
static int le_stream_context = FAILURE;

PHPAPI int php_le_stream_context(void)
{
	return le_stream_context;
}
/* }}} */

/* {{{ Module-Stuff
*/
static ZEND_RSRC_DTOR_FUNC(file_context_dtor)
{
	php_stream_context *context = (php_stream_context*)res->ptr;
	if (Z_TYPE(context->options) != IS_UNDEF) {
		zval_ptr_dtor(&context->options);
		ZVAL_UNDEF(&context->options);
	}
	php_stream_context_free(context);
}

static void file_globals_ctor(php_file_globals *file_globals_p)
{
	memset(file_globals_p, 0, sizeof(php_file_globals));
	file_globals_p->def_chunk_size = PHP_SOCK_CHUNK_SIZE;
}

static void file_globals_dtor(php_file_globals *file_globals_p)
{
#if defined(HAVE_GETHOSTBYNAME_R)
	if (file_globals_p->tmp_host_buf) {
		free(file_globals_p->tmp_host_buf);
	}
#endif
}

PHP_INI_BEGIN()
	STD_PHP_INI_ENTRY("user_agent", NULL, PHP_INI_ALL, OnUpdateString, user_agent, php_file_globals, file_globals)
	STD_PHP_INI_ENTRY("from", NULL, PHP_INI_ALL, OnUpdateString, from_address, php_file_globals, file_globals)
	STD_PHP_INI_ENTRY("default_socket_timeout", "60", PHP_INI_ALL, OnUpdateLong, default_socket_timeout, php_file_globals, file_globals)
	STD_PHP_INI_ENTRY("auto_detect_line_endings", "0", PHP_INI_ALL, OnUpdateLong, auto_detect_line_endings, php_file_globals, file_globals)
PHP_INI_END()

PHP_MINIT_FUNCTION(file)
{
	le_stream_context = zend_register_list_destructors_ex(file_context_dtor, NULL, "stream-context", module_number);

#ifdef ZTS
	ts_allocate_id(&file_globals_id, sizeof(php_file_globals), (ts_allocate_ctor) file_globals_ctor, (ts_allocate_dtor) file_globals_dtor);
#else
	file_globals_ctor(&file_globals);
#endif

	REGISTER_INI_ENTRIES();

	REGISTER_LONG_CONSTANT("SEEK_SET", SEEK_SET, CONST_CS | CONST_PERSISTENT);
	REGISTER_LONG_CONSTANT("SEEK_CUR", SEEK_CUR, CONST_CS | CONST_PERSISTENT);
	REGISTER_LONG_CONSTANT("SEEK_END", SEEK_END, CONST_CS | CONST_PERSISTENT);
	REGISTER_LONG_CONSTANT("LOCK_SH", PHP_LOCK_SH, CONST_CS | CONST_PERSISTENT);
	REGISTER_LONG_CONSTANT("LOCK_EX", PHP_LOCK_EX, CONST_CS | CONST_PERSISTENT);
	REGISTER_LONG_CONSTANT("LOCK_UN", PHP_LOCK_UN, CONST_CS | CONST_PERSISTENT);
	REGISTER_LONG_CONSTANT("LOCK_NB", PHP_LOCK_NB, CONST_CS | CONST_PERSISTENT);

	REGISTER_LONG_CONSTANT("STREAM_NOTIFY_CONNECT",			PHP_STREAM_NOTIFY_CONNECT,			CONST_CS | CONST_PERSISTENT);
	REGISTER_LONG_CONSTANT("STREAM_NOTIFY_AUTH_REQUIRED",	PHP_STREAM_NOTIFY_AUTH_REQUIRED,	CONST_CS | CONST_PERSISTENT);
	REGISTER_LONG_CONSTANT("STREAM_NOTIFY_AUTH_RESULT",		PHP_STREAM_NOTIFY_AUTH_RESULT,		CONST_CS | CONST_PERSISTENT);
	REGISTER_LONG_CONSTANT("STREAM_NOTIFY_MIME_TYPE_IS",	PHP_STREAM_NOTIFY_MIME_TYPE_IS,		CONST_CS | CONST_PERSISTENT);
	REGISTER_LONG_CONSTANT("STREAM_NOTIFY_FILE_SIZE_IS",	PHP_STREAM_NOTIFY_FILE_SIZE_IS,		CONST_CS | CONST_PERSISTENT);
	REGISTER_LONG_CONSTANT("STREAM_NOTIFY_REDIRECTED",		PHP_STREAM_NOTIFY_REDIRECTED,		CONST_CS | CONST_PERSISTENT);
	REGISTER_LONG_CONSTANT("STREAM_NOTIFY_PROGRESS",		PHP_STREAM_NOTIFY_PROGRESS,			CONST_CS | CONST_PERSISTENT);
	REGISTER_LONG_CONSTANT("STREAM_NOTIFY_FAILURE",			PHP_STREAM_NOTIFY_FAILURE,			CONST_CS | CONST_PERSISTENT);
	REGISTER_LONG_CONSTANT("STREAM_NOTIFY_COMPLETED",		PHP_STREAM_NOTIFY_COMPLETED,		CONST_CS | CONST_PERSISTENT);
	REGISTER_LONG_CONSTANT("STREAM_NOTIFY_RESOLVE",			PHP_STREAM_NOTIFY_RESOLVE,			CONST_CS | CONST_PERSISTENT);

	REGISTER_LONG_CONSTANT("STREAM_NOTIFY_SEVERITY_INFO",	PHP_STREAM_NOTIFY_SEVERITY_INFO,	CONST_CS | CONST_PERSISTENT);
	REGISTER_LONG_CONSTANT("STREAM_NOTIFY_SEVERITY_WARN",	PHP_STREAM_NOTIFY_SEVERITY_WARN,	CONST_CS | CONST_PERSISTENT);
	REGISTER_LONG_CONSTANT("STREAM_NOTIFY_SEVERITY_ERR",	PHP_STREAM_NOTIFY_SEVERITY_ERR,		CONST_CS | CONST_PERSISTENT);

	REGISTER_LONG_CONSTANT("STREAM_FILTER_READ",			PHP_STREAM_FILTER_READ,				CONST_CS | CONST_PERSISTENT);
	REGISTER_LONG_CONSTANT("STREAM_FILTER_WRITE",			PHP_STREAM_FILTER_WRITE,			CONST_CS | CONST_PERSISTENT);
	REGISTER_LONG_CONSTANT("STREAM_FILTER_ALL",				PHP_STREAM_FILTER_ALL,				CONST_CS | CONST_PERSISTENT);

	REGISTER_LONG_CONSTANT("STREAM_CLIENT_PERSISTENT",		PHP_STREAM_CLIENT_PERSISTENT,		CONST_CS | CONST_PERSISTENT);
	REGISTER_LONG_CONSTANT("STREAM_CLIENT_ASYNC_CONNECT",	PHP_STREAM_CLIENT_ASYNC_CONNECT,	CONST_CS | CONST_PERSISTENT);
	REGISTER_LONG_CONSTANT("STREAM_CLIENT_CONNECT",			PHP_STREAM_CLIENT_CONNECT,	CONST_CS | CONST_PERSISTENT);

	REGISTER_LONG_CONSTANT("STREAM_CRYPTO_METHOD_ANY_CLIENT",	STREAM_CRYPTO_METHOD_ANY_CLIENT,	CONST_CS|CONST_PERSISTENT);
	REGISTER_LONG_CONSTANT("STREAM_CRYPTO_METHOD_SSLv2_CLIENT",	STREAM_CRYPTO_METHOD_SSLv2_CLIENT,	CONST_CS|CONST_PERSISTENT);
	REGISTER_LONG_CONSTANT("STREAM_CRYPTO_METHOD_SSLv3_CLIENT",	STREAM_CRYPTO_METHOD_SSLv3_CLIENT,	CONST_CS|CONST_PERSISTENT);
	REGISTER_LONG_CONSTANT("STREAM_CRYPTO_METHOD_SSLv23_CLIENT",	STREAM_CRYPTO_METHOD_SSLv23_CLIENT,	CONST_CS|CONST_PERSISTENT);
	REGISTER_LONG_CONSTANT("STREAM_CRYPTO_METHOD_TLS_CLIENT",	STREAM_CRYPTO_METHOD_TLS_CLIENT,	CONST_CS|CONST_PERSISTENT);
	REGISTER_LONG_CONSTANT("STREAM_CRYPTO_METHOD_TLSv1_0_CLIENT",	STREAM_CRYPTO_METHOD_TLSv1_0_CLIENT,	CONST_CS|CONST_PERSISTENT);
	REGISTER_LONG_CONSTANT("STREAM_CRYPTO_METHOD_TLSv1_1_CLIENT",	STREAM_CRYPTO_METHOD_TLSv1_1_CLIENT,	CONST_CS|CONST_PERSISTENT);
	REGISTER_LONG_CONSTANT("STREAM_CRYPTO_METHOD_TLSv1_2_CLIENT",	STREAM_CRYPTO_METHOD_TLSv1_2_CLIENT,	CONST_CS|CONST_PERSISTENT);
	REGISTER_LONG_CONSTANT("STREAM_CRYPTO_METHOD_ANY_SERVER",	STREAM_CRYPTO_METHOD_ANY_SERVER,	CONST_CS|CONST_PERSISTENT);
	REGISTER_LONG_CONSTANT("STREAM_CRYPTO_METHOD_SSLv2_SERVER",	STREAM_CRYPTO_METHOD_SSLv2_SERVER,	CONST_CS|CONST_PERSISTENT);
	REGISTER_LONG_CONSTANT("STREAM_CRYPTO_METHOD_SSLv3_SERVER",	STREAM_CRYPTO_METHOD_SSLv3_SERVER,	CONST_CS|CONST_PERSISTENT);
	REGISTER_LONG_CONSTANT("STREAM_CRYPTO_METHOD_SSLv23_SERVER",	STREAM_CRYPTO_METHOD_SSLv23_SERVER,	CONST_CS|CONST_PERSISTENT);
	REGISTER_LONG_CONSTANT("STREAM_CRYPTO_METHOD_TLS_SERVER",	STREAM_CRYPTO_METHOD_TLS_SERVER,	CONST_CS|CONST_PERSISTENT);
	REGISTER_LONG_CONSTANT("STREAM_CRYPTO_METHOD_TLSv1_0_SERVER",	STREAM_CRYPTO_METHOD_TLSv1_0_SERVER,	CONST_CS|CONST_PERSISTENT);
	REGISTER_LONG_CONSTANT("STREAM_CRYPTO_METHOD_TLSv1_1_SERVER",	STREAM_CRYPTO_METHOD_TLSv1_1_SERVER,	CONST_CS|CONST_PERSISTENT);
	REGISTER_LONG_CONSTANT("STREAM_CRYPTO_METHOD_TLSv1_2_SERVER",	STREAM_CRYPTO_METHOD_TLSv1_2_SERVER,	CONST_CS|CONST_PERSISTENT);

	REGISTER_LONG_CONSTANT("STREAM_SHUT_RD",	STREAM_SHUT_RD,		CONST_CS|CONST_PERSISTENT);
	REGISTER_LONG_CONSTANT("STREAM_SHUT_WR",	STREAM_SHUT_WR,		CONST_CS|CONST_PERSISTENT);
	REGISTER_LONG_CONSTANT("STREAM_SHUT_RDWR",	STREAM_SHUT_RDWR,	CONST_CS|CONST_PERSISTENT);

#ifdef PF_INET
	REGISTER_LONG_CONSTANT("STREAM_PF_INET", PF_INET, CONST_CS|CONST_PERSISTENT);
#elif defined(AF_INET)
	REGISTER_LONG_CONSTANT("STREAM_PF_INET", AF_INET, CONST_CS|CONST_PERSISTENT);
#endif

#if HAVE_IPV6
# ifdef PF_INET6
	REGISTER_LONG_CONSTANT("STREAM_PF_INET6", PF_INET6, CONST_CS|CONST_PERSISTENT);
# elif defined(AF_INET6)
	REGISTER_LONG_CONSTANT("STREAM_PF_INET6", AF_INET6, CONST_CS|CONST_PERSISTENT);
# endif
#endif

#ifdef PF_UNIX
	REGISTER_LONG_CONSTANT("STREAM_PF_UNIX", PF_UNIX, CONST_CS|CONST_PERSISTENT);
#elif defined(AF_UNIX)
	REGISTER_LONG_CONSTANT("STREAM_PF_UNIX", AF_UNIX, CONST_CS|CONST_PERSISTENT);
#endif

#ifdef IPPROTO_IP
	/* most people will use this one when calling socket() or socketpair() */
	REGISTER_LONG_CONSTANT("STREAM_IPPROTO_IP", IPPROTO_IP, CONST_CS|CONST_PERSISTENT);
#endif

#ifdef IPPROTO_TCP
	REGISTER_LONG_CONSTANT("STREAM_IPPROTO_TCP", IPPROTO_TCP, CONST_CS|CONST_PERSISTENT);
#endif

#ifdef IPPROTO_UDP
	REGISTER_LONG_CONSTANT("STREAM_IPPROTO_UDP", IPPROTO_UDP, CONST_CS|CONST_PERSISTENT);
#endif

#ifdef IPPROTO_ICMP
	REGISTER_LONG_CONSTANT("STREAM_IPPROTO_ICMP", IPPROTO_ICMP, CONST_CS|CONST_PERSISTENT);
#endif

#ifdef IPPROTO_RAW
	REGISTER_LONG_CONSTANT("STREAM_IPPROTO_RAW", IPPROTO_RAW, CONST_CS|CONST_PERSISTENT);
#endif

	REGISTER_LONG_CONSTANT("STREAM_SOCK_STREAM", SOCK_STREAM, CONST_CS|CONST_PERSISTENT);
	REGISTER_LONG_CONSTANT("STREAM_SOCK_DGRAM", SOCK_DGRAM, CONST_CS|CONST_PERSISTENT);

#ifdef SOCK_RAW
	REGISTER_LONG_CONSTANT("STREAM_SOCK_RAW", SOCK_RAW, CONST_CS|CONST_PERSISTENT);
#endif

#ifdef SOCK_SEQPACKET
	REGISTER_LONG_CONSTANT("STREAM_SOCK_SEQPACKET", SOCK_SEQPACKET, CONST_CS|CONST_PERSISTENT);
#endif

#ifdef SOCK_RDM
	REGISTER_LONG_CONSTANT("STREAM_SOCK_RDM", SOCK_RDM, CONST_CS|CONST_PERSISTENT);
#endif

	REGISTER_LONG_CONSTANT("STREAM_PEEK", STREAM_PEEK, CONST_CS | CONST_PERSISTENT);
	REGISTER_LONG_CONSTANT("STREAM_OOB",  STREAM_OOB, CONST_CS | CONST_PERSISTENT);

	REGISTER_LONG_CONSTANT("STREAM_SERVER_BIND",			STREAM_XPORT_BIND,					CONST_CS | CONST_PERSISTENT);
	REGISTER_LONG_CONSTANT("STREAM_SERVER_LISTEN",			STREAM_XPORT_LISTEN,				CONST_CS | CONST_PERSISTENT);

	REGISTER_LONG_CONSTANT("FILE_USE_INCLUDE_PATH",			PHP_FILE_USE_INCLUDE_PATH,			CONST_CS | CONST_PERSISTENT);
	REGISTER_LONG_CONSTANT("FILE_IGNORE_NEW_LINES",			PHP_FILE_IGNORE_NEW_LINES,			CONST_CS | CONST_PERSISTENT);
	REGISTER_LONG_CONSTANT("FILE_SKIP_EMPTY_LINES",			PHP_FILE_SKIP_EMPTY_LINES,			CONST_CS | CONST_PERSISTENT);
	REGISTER_LONG_CONSTANT("FILE_APPEND",					PHP_FILE_APPEND,					CONST_CS | CONST_PERSISTENT);
	REGISTER_LONG_CONSTANT("FILE_NO_DEFAULT_CONTEXT",		PHP_FILE_NO_DEFAULT_CONTEXT,		CONST_CS | CONST_PERSISTENT);

	REGISTER_LONG_CONSTANT("FILE_TEXT",						0,									CONST_CS | CONST_PERSISTENT);
	REGISTER_LONG_CONSTANT("FILE_BINARY",					0,									CONST_CS | CONST_PERSISTENT);

#ifdef HAVE_FNMATCH
	REGISTER_LONG_CONSTANT("FNM_NOESCAPE", FNM_NOESCAPE, CONST_CS | CONST_PERSISTENT);
	REGISTER_LONG_CONSTANT("FNM_PATHNAME", FNM_PATHNAME, CONST_CS | CONST_PERSISTENT);
	REGISTER_LONG_CONSTANT("FNM_PERIOD",   FNM_PERIOD,   CONST_CS | CONST_PERSISTENT);
# ifdef FNM_CASEFOLD /* a GNU extension */ /* TODO emulate if not available */
	REGISTER_LONG_CONSTANT("FNM_CASEFOLD", FNM_CASEFOLD, CONST_CS | CONST_PERSISTENT);
# endif
#endif

	return SUCCESS;
}
/* }}} */

PHP_MSHUTDOWN_FUNCTION(file) /* {{{ */
{
#ifndef ZTS
	file_globals_dtor(&file_globals);
#endif
	return SUCCESS;
}
/* }}} */

static int flock_values[] = { LOCK_SH, LOCK_EX, LOCK_UN };

/* {{{ proto bool flock(resource fp, int operation [, int &wouldblock])
   Portable file locking */
PHP_FUNCTION(flock)
{
	zval *res, *wouldblock = NULL;
	int act;
	php_stream *stream;
	zend_long operation = 0;

	if (zend_parse_parameters(ZEND_NUM_ARGS(), "rl|z/", &res, &operation, &wouldblock) == FAILURE) {
		return;
	}

	PHP_STREAM_TO_ZVAL(stream, res);

	act = operation & 3;
	if (act < 1 || act > 3) {
		php_error_docref(NULL, E_WARNING, "Illegal operation argument");
		RETURN_FALSE;
	}

	if (wouldblock) {
		zval_dtor(wouldblock);
		ZVAL_LONG(wouldblock, 0);
	}

	/* flock_values contains all possible actions if (operation & 4) we won't block on the lock */
	act = flock_values[act - 1] | (operation & PHP_LOCK_NB ? LOCK_NB : 0);
	if (php_stream_lock(stream, act)) {
		if (operation && errno == EWOULDBLOCK && wouldblock) {
			ZVAL_LONG(wouldblock, 1);
		}
		RETURN_FALSE;
	}
	RETURN_TRUE;
}
/* }}} */

#define PHP_META_UNSAFE ".\\+*?[^]$() "

/* {{{ proto array get_meta_tags(string filename [, bool use_include_path])
   Extracts all meta tag content attributes from a file and returns an array */
PHP_FUNCTION(get_meta_tags)
{
	char *filename;
	size_t filename_len;
	zend_bool use_include_path = 0;
	int in_tag = 0, done = 0;
	int looking_for_val = 0, have_name = 0, have_content = 0;
	int saw_name = 0, saw_content = 0;
	char *name = NULL, *value = NULL, *temp = NULL;
	php_meta_tags_token tok, tok_last;
	php_meta_tags_data md;

	/* Initiailize our structure */
	memset(&md, 0, sizeof(md));

	/* Parse arguments */
	if (zend_parse_parameters(ZEND_NUM_ARGS(), "p|b", &filename, &filename_len, &use_include_path) == FAILURE) {
		return;
	}

	md.stream = php_stream_open_wrapper(filename, "rb",
			(use_include_path ? USE_PATH : 0) | REPORT_ERRORS,
			NULL);
	if (!md.stream)	{
		RETURN_FALSE;
	}

	array_init(return_value);

	tok_last = TOK_EOF;

	while (!done && (tok = php_next_meta_token(&md)) != TOK_EOF) {
		if (tok == TOK_ID) {
			if (tok_last == TOK_OPENTAG) {
				md.in_meta = !strcasecmp("meta", md.token_data);
			} else if (tok_last == TOK_SLASH && in_tag) {
				if (strcasecmp("head", md.token_data) == 0) {
					/* We are done here! */
					done = 1;
				}
			} else if (tok_last == TOK_EQUAL && looking_for_val) {
				if (saw_name) {
					if (name) efree(name);
					/* Get the NAME attr (Single word attr, non-quoted) */
					temp = name = estrndup(md.token_data, md.token_len);

					while (temp && *temp) {
						if (strchr(PHP_META_UNSAFE, *temp)) {
							*temp = '_';
						}
						temp++;
					}

					have_name = 1;
				} else if (saw_content) {
					if (value) efree(value);
					value = estrndup(md.token_data, md.token_len);
					have_content = 1;
				}

				looking_for_val = 0;
			} else {
				if (md.in_meta) {
					if (strcasecmp("name", md.token_data) == 0) {
						saw_name = 1;
						saw_content = 0;
						looking_for_val = 1;
					} else if (strcasecmp("content", md.token_data) == 0) {
						saw_name = 0;
						saw_content = 1;
						looking_for_val = 1;
					}
				}
			}
		} else if (tok == TOK_STRING && tok_last == TOK_EQUAL && looking_for_val) {
			if (saw_name) {
				if (name) efree(name);
				/* Get the NAME attr (Quoted single/double) */
				temp = name = estrndup(md.token_data, md.token_len);

				while (temp && *temp) {
					if (strchr(PHP_META_UNSAFE, *temp)) {
						*temp = '_';
					}
					temp++;
				}

				have_name = 1;
			} else if (saw_content) {
				if (value) efree(value);
				value = estrndup(md.token_data, md.token_len);
				have_content = 1;
			}

			looking_for_val = 0;
		} else if (tok == TOK_OPENTAG) {
			if (looking_for_val) {
				looking_for_val = 0;
				have_name = saw_name = 0;
				have_content = saw_content = 0;
			}
			in_tag = 1;
		} else if (tok == TOK_CLOSETAG) {
			if (have_name) {
				/* For BC */
				php_strtolower(name, strlen(name));
				if (have_content) {
					add_assoc_string(return_value, name, value);
				} else {
					add_assoc_string(return_value, name, "");
				}

				efree(name);
				if (value) efree(value);
			} else if (have_content) {
				efree(value);
			}

			name = value = NULL;

			/* Reset all of our flags */
			in_tag = looking_for_val = 0;
			have_name = saw_name = 0;
			have_content = saw_content = 0;
			md.in_meta = 0;
		}

		tok_last = tok;

		if (md.token_data)
			efree(md.token_data);

		md.token_data = NULL;
	}

	if (value) efree(value);
	if (name) efree(name);
	php_stream_close(md.stream);
}
/* }}} */

/* {{{ proto string file_get_contents(string filename [, bool use_include_path [, resource context [, long offset [, long maxlen]]]])
   Read the entire file into a string */
PHP_FUNCTION(file_get_contents)
{
	char *filename;
	size_t filename_len;
	zend_bool use_include_path = 0;
	php_stream *stream;
	zend_long offset = -1;
	zend_long maxlen = (ssize_t) PHP_STREAM_COPY_ALL;
	zval *zcontext = NULL;
	php_stream_context *context = NULL;
	zend_string *contents;

	/* Parse arguments */
	if (zend_parse_parameters(ZEND_NUM_ARGS(), "p|br!ll", &filename, &filename_len, &use_include_path, &zcontext, &offset, &maxlen) == FAILURE) {
		return;
	}

	if (ZEND_NUM_ARGS() == 5 && maxlen < 0) {
		php_error_docref(NULL, E_WARNING, "length must be greater than or equal to zero");
		RETURN_FALSE;
	}

	context = php_stream_context_from_zval(zcontext, 0);

	stream = php_stream_open_wrapper_ex(filename, "rb",
				(use_include_path ? USE_PATH : 0) | REPORT_ERRORS,
				NULL, context);
	if (!stream) {
		RETURN_FALSE;
	}

	if (offset > 0 && php_stream_seek(stream, offset, SEEK_SET) < 0) {
		php_error_docref(NULL, E_WARNING, "Failed to seek to position " ZEND_LONG_FMT " in the stream", offset);
		php_stream_close(stream);
		RETURN_FALSE;
	}

	if (maxlen > INT_MAX) {
		php_error_docref(NULL, E_WARNING, "maxlen truncated from %pd to %d bytes", maxlen, INT_MAX);
		maxlen = INT_MAX;
	}
	if ((contents = php_stream_copy_to_mem(stream, maxlen, 0)) != NULL) {
		RETVAL_STR(contents);
	} else {
		RETVAL_EMPTY_STRING();
	}

	php_stream_close(stream);
}
/* }}} */

/* {{{ proto int file_put_contents(string file, mixed data [, int flags [, resource context]])
   Write/Create a file with contents data and return the number of bytes written */
PHP_FUNCTION(file_put_contents)
{
	php_stream *stream;
	char *filename;
	size_t filename_len;
	zval *data;
	zend_long numbytes = 0;
	zend_long flags = 0;
	zval *zcontext = NULL;
	php_stream_context *context = NULL;
	php_stream *srcstream = NULL;
	char mode[3] = "wb";

	if (zend_parse_parameters(ZEND_NUM_ARGS(), "pz/|lr!", &filename, &filename_len, &data, &flags, &zcontext) == FAILURE) {
		return;
	}

	if (Z_TYPE_P(data) == IS_RESOURCE) {
		php_stream_from_zval(srcstream, data);
	}

	context = php_stream_context_from_zval(zcontext, flags & PHP_FILE_NO_DEFAULT_CONTEXT);

	if (flags & PHP_FILE_APPEND) {
		mode[0] = 'a';
	} else if (flags & LOCK_EX) {
		/* check to make sure we are dealing with a regular file */
		if (php_memnstr(filename, "://", sizeof("://") - 1, filename + filename_len)) {
			if (strncasecmp(filename, "file://", sizeof("file://") - 1)) {
				php_error_docref(NULL, E_WARNING, "Exclusive locks may only be set for regular files");
				RETURN_FALSE;
			}
		}
		mode[0] = 'c';
	}
	mode[2] = '\0';

	stream = php_stream_open_wrapper_ex(filename, mode, ((flags & PHP_FILE_USE_INCLUDE_PATH) ? USE_PATH : 0) | REPORT_ERRORS, NULL, context);
	if (stream == NULL) {
		RETURN_FALSE;
	}

	if (flags & LOCK_EX && (!php_stream_supports_lock(stream) || php_stream_lock(stream, LOCK_EX))) {
		php_stream_close(stream);
		php_error_docref(NULL, E_WARNING, "Exclusive locks are not supported for this stream");
		RETURN_FALSE;
	}

	if (mode[0] == 'c') {
		php_stream_truncate_set_size(stream, 0);
	}

	switch (Z_TYPE_P(data)) {
		case IS_RESOURCE: {
			size_t len;
			if (php_stream_copy_to_stream_ex(srcstream, stream, PHP_STREAM_COPY_ALL, &len) != SUCCESS) {
				numbytes = -1;
			} else {
				if (len > ZEND_LONG_MAX) {
					php_error_docref(NULL, E_WARNING, "content truncated from %zu to " ZEND_LONG_FMT " bytes", len, ZEND_LONG_MAX);
					len = ZEND_LONG_MAX;
				}
				numbytes = len;
			}
			break;
		}
		case IS_NULL:
		case IS_LONG:
		case IS_DOUBLE:
		case IS_FALSE:
		case IS_TRUE:
			convert_to_string_ex(data);

		case IS_STRING:
			if (Z_STRLEN_P(data)) {
				numbytes = php_stream_write(stream, Z_STRVAL_P(data), Z_STRLEN_P(data));
				if (numbytes != Z_STRLEN_P(data)) {
					php_error_docref(NULL, E_WARNING, "Only "ZEND_LONG_FMT" of %zd bytes written, possibly out of free disk space", numbytes, Z_STRLEN_P(data));
					numbytes = -1;
				}
			}
			break;

		case IS_ARRAY:
			if (zend_hash_num_elements(Z_ARRVAL_P(data))) {
				size_t bytes_written;
				zval *tmp;

				ZEND_HASH_FOREACH_VAL(Z_ARRVAL_P(data), tmp) {
					zend_string *str = zval_get_string(tmp);
					if (ZSTR_LEN(str)) {
						numbytes += ZSTR_LEN(str);
						bytes_written = php_stream_write(stream, ZSTR_VAL(str), ZSTR_LEN(str));
						if (bytes_written != ZSTR_LEN(str)) {
							php_error_docref(NULL, E_WARNING, "Failed to write %zd bytes to %s", ZSTR_LEN(str), filename);
							zend_string_release(str);
							numbytes = -1;
							break;
						}
					}
					zend_string_release(str);
				} ZEND_HASH_FOREACH_END();
			}
			break;

		case IS_OBJECT:
			if (Z_OBJ_HT_P(data) != NULL) {
				zval out;

				if (zend_std_cast_object_tostring(data, &out, IS_STRING) == SUCCESS) {
					numbytes = php_stream_write(stream, Z_STRVAL(out), Z_STRLEN(out));
					if (numbytes != Z_STRLEN(out)) {
						php_error_docref(NULL, E_WARNING, "Only "ZEND_LONG_FMT" of %zd bytes written, possibly out of free disk space", numbytes, Z_STRLEN(out));
						numbytes = -1;
					}
					zval_dtor(&out);
					break;
				}
			}
		default:
			numbytes = -1;
			break;
	}
	php_stream_close(stream);

	if (numbytes < 0) {
		RETURN_FALSE;
	}

	RETURN_LONG(numbytes);
}
/* }}} */

#define PHP_FILE_BUF_SIZE	80

/* {{{ proto array file(string filename [, int flags[, resource context]])
   Read entire file into an array */
PHP_FUNCTION(file)
{
	char *filename;
	size_t filename_len;
	char *p, *s, *e;
	register int i = 0;
	char eol_marker = '\n';
	zend_long flags = 0;
	zend_bool use_include_path;
	zend_bool include_new_line;
	zend_bool skip_blank_lines;
	php_stream *stream;
	zval *zcontext = NULL;
	php_stream_context *context = NULL;
	zend_string *target_buf;

	/* Parse arguments */
	if (zend_parse_parameters(ZEND_NUM_ARGS(), "p|lr!", &filename, &filename_len, &flags, &zcontext) == FAILURE) {
		return;
	}
	if (flags < 0 || flags > (PHP_FILE_USE_INCLUDE_PATH | PHP_FILE_IGNORE_NEW_LINES | PHP_FILE_SKIP_EMPTY_LINES | PHP_FILE_NO_DEFAULT_CONTEXT)) {
		php_error_docref(NULL, E_WARNING, "'" ZEND_LONG_FMT "' flag is not supported", flags);
		RETURN_FALSE;
	}

	use_include_path = flags & PHP_FILE_USE_INCLUDE_PATH;
	include_new_line = !(flags & PHP_FILE_IGNORE_NEW_LINES);
	skip_blank_lines = flags & PHP_FILE_SKIP_EMPTY_LINES;

	context = php_stream_context_from_zval(zcontext, flags & PHP_FILE_NO_DEFAULT_CONTEXT);

	stream = php_stream_open_wrapper_ex(filename, "rb", (use_include_path ? USE_PATH : 0) | REPORT_ERRORS, NULL, context);
	if (!stream) {
		RETURN_FALSE;
	}

	/* Initialize return array */
	array_init(return_value);

	if ((target_buf = php_stream_copy_to_mem(stream, PHP_STREAM_COPY_ALL, 0)) != NULL) {
		s = ZSTR_VAL(target_buf);
		e = ZSTR_VAL(target_buf) + ZSTR_LEN(target_buf);

		if (!(p = (char*)php_stream_locate_eol(stream, target_buf))) {
			p = e;
			goto parse_eol;
		}

		if (stream->flags & PHP_STREAM_FLAG_EOL_MAC) {
			eol_marker = '\r';
		}

		/* for performance reasons the code is duplicated, so that the if (include_new_line)
		 * will not need to be done for every single line in the file. */
		if (include_new_line) {
			do {
				p++;
parse_eol:
				add_index_stringl(return_value, i++, s, p-s);
				s = p;
			} while ((p = memchr(p, eol_marker, (e-p))));
		} else {
			do {
				int windows_eol = 0;
				if (p != ZSTR_VAL(target_buf) && eol_marker == '\n' && *(p - 1) == '\r') {
					windows_eol++;
				}
				if (skip_blank_lines && !(p-s-windows_eol)) {
					s = ++p;
					continue;
				}
				add_index_stringl(return_value, i++, s, p-s-windows_eol);
				s = ++p;
			} while ((p = memchr(p, eol_marker, (e-p))));
		}

		/* handle any left overs of files without new lines */
		if (s != e) {
			p = e;
			goto parse_eol;
		}
	}

	if (target_buf) {
		zend_string_free(target_buf);
	}
	php_stream_close(stream);
}
/* }}} */

/* {{{ proto string tempnam(string dir, string prefix)
   Create a unique filename in a directory */
PHP_FUNCTION(tempnam)
{
	char *dir, *prefix;
	size_t dir_len, prefix_len;
	zend_string *opened_path;
	int fd;
	zend_string *p;

	if (zend_parse_parameters(ZEND_NUM_ARGS(), "pp", &dir, &dir_len, &prefix, &prefix_len) == FAILURE) {
		return;
	}

	if (php_check_open_basedir(dir)) {
		RETURN_FALSE;
	}

	p = php_basename(prefix, prefix_len, NULL, 0);
	if (ZSTR_LEN(p) > 64) {
		ZSTR_VAL(p)[63] = '\0';
	}

	RETVAL_FALSE;

	if ((fd = php_open_temporary_fd_ex(dir, ZSTR_VAL(p), &opened_path, 1)) >= 0) {
		close(fd);
		RETVAL_STR(opened_path);
	}
	zend_string_release(p);
}
/* }}} */

/* {{{ proto resource tmpfile(void)
   Create a temporary file that will be deleted automatically after use */
PHP_NAMED_FUNCTION(php_if_tmpfile)
{
	php_stream *stream;

	if (zend_parse_parameters_none() == FAILURE) {
		return;
	}

	stream = php_stream_fopen_tmpfile();

	if (stream) {
		php_stream_to_zval(stream, return_value);
	} else {
		RETURN_FALSE;
	}
}
/* }}} */

/* {{{ proto resource fopen(string filename, string mode [, bool use_include_path [, resource context]])
   Open a file or a URL and return a file pointer */
PHP_NAMED_FUNCTION(php_if_fopen)
{
	char *filename, *mode;
	size_t filename_len, mode_len;
	zend_bool use_include_path = 0;
	zval *zcontext = NULL;
	php_stream *stream;
	php_stream_context *context = NULL;

	if (zend_parse_parameters(ZEND_NUM_ARGS(), "ps|br", &filename, &filename_len, &mode, &mode_len, &use_include_path, &zcontext) == FAILURE) {
		RETURN_FALSE;
	}

	context = php_stream_context_from_zval(zcontext, 0);

	stream = php_stream_open_wrapper_ex(filename, mode, (use_include_path ? USE_PATH : 0) | REPORT_ERRORS, NULL, context);

	if (stream == NULL) {
		RETURN_FALSE;
	}

	php_stream_to_zval(stream, return_value);
}
/* }}} */

/* {{{ proto bool fclose(resource fp)
   Close an open file pointer */
PHPAPI PHP_FUNCTION(fclose)
{
	zval *res;
	php_stream *stream;

#ifndef FAST_ZPP
	if (zend_parse_parameters(ZEND_NUM_ARGS(), "r", &res) == FAILURE) {
		RETURN_FALSE;
	}
#else
	ZEND_PARSE_PARAMETERS_START(1, 1)
		Z_PARAM_RESOURCE(res)
	ZEND_PARSE_PARAMETERS_END_EX(RETURN_FALSE);
#endif

	PHP_STREAM_TO_ZVAL(stream, res);

	if ((stream->flags & PHP_STREAM_FLAG_NO_FCLOSE) != 0) {
		php_error_docref(NULL, E_WARNING, "%pd is not a valid stream resource", stream->res->handle);
		RETURN_FALSE;
	}

	php_stream_free(stream,
		PHP_STREAM_FREE_KEEP_RSRC |
		(stream->is_persistent ? PHP_STREAM_FREE_CLOSE_PERSISTENT : PHP_STREAM_FREE_CLOSE));

	RETURN_TRUE;
}
/* }}} */

/* {{{ proto resource popen(string command, string mode)
   Execute a command and open either a read or a write pipe to it */
PHP_FUNCTION(popen)
{
	char *command, *mode;
	size_t command_len, mode_len;
	FILE *fp;
	php_stream *stream;
	char *posix_mode;

	if (zend_parse_parameters(ZEND_NUM_ARGS(), "ps", &command, &command_len, &mode, &mode_len) == FAILURE) {
		return;
	}

	posix_mode = estrndup(mode, mode_len);
#ifndef PHP_WIN32
	{
		char *z = memchr(posix_mode, 'b', mode_len);
		if (z) {
			memmove(z, z + 1, mode_len - (z - posix_mode));
		}
	}
#endif

	fp = VCWD_POPEN(command, posix_mode);
	if (!fp) {
		php_error_docref2(NULL, command, posix_mode, E_WARNING, "%s", strerror(errno));
		efree(posix_mode);
		RETURN_FALSE;
	}

	stream = php_stream_fopen_from_pipe(fp, mode);

	if (stream == NULL)	{
		php_error_docref2(NULL, command, mode, E_WARNING, "%s", strerror(errno));
		RETVAL_FALSE;
	} else {
		php_stream_to_zval(stream, return_value);
	}

	efree(posix_mode);
}
/* }}} */

/* {{{ proto int pclose(resource fp)
   Close a file pointer opened by popen() */
PHP_FUNCTION(pclose)
{
	zval *res;
	php_stream *stream;

	if (zend_parse_parameters(ZEND_NUM_ARGS(), "r", &res) == FAILURE) {
		RETURN_FALSE;
	}

	PHP_STREAM_TO_ZVAL(stream, res);

	FG(pclose_wait) = 1;
	zend_list_close(stream->res);
	FG(pclose_wait) = 0;
	RETURN_LONG(FG(pclose_ret));
}
/* }}} */

/* {{{ proto bool feof(resource fp)
   Test for end-of-file on a file pointer */
PHPAPI PHP_FUNCTION(feof)
{
	zval *res;
	php_stream *stream;

#ifndef FAST_ZPP
	if (zend_parse_parameters(ZEND_NUM_ARGS(), "r", &res) == FAILURE) {
		RETURN_FALSE;
	}
#else
	ZEND_PARSE_PARAMETERS_START(1, 1)
		Z_PARAM_RESOURCE(res)
	ZEND_PARSE_PARAMETERS_END_EX(RETURN_FALSE);
#endif

	PHP_STREAM_TO_ZVAL(stream, res);

	if (php_stream_eof(stream)) {
		RETURN_TRUE;
	} else {
		RETURN_FALSE;
	}
}
/* }}} */

/* {{{ proto string fgets(resource fp[, int length])
   Get a line from file pointer */
PHPAPI PHP_FUNCTION(fgets)
{
	zval *res;
	zend_long len = 1024;
	char *buf = NULL;
	int argc = ZEND_NUM_ARGS();
	size_t line_len = 0;
	zend_string *str;
	php_stream *stream;

#ifndef FAST_ZPP
	if (zend_parse_parameters(ZEND_NUM_ARGS(), "r|l", &res, &len) == FAILURE) {
		RETURN_FALSE;
	}
#else
	ZEND_PARSE_PARAMETERS_START(1, 2)
		Z_PARAM_RESOURCE(res)
		Z_PARAM_OPTIONAL
		Z_PARAM_LONG(len)
	ZEND_PARSE_PARAMETERS_END_EX(RETURN_FALSE);
#endif

	PHP_STREAM_TO_ZVAL(stream, res);

	if (argc == 1) {
		/* ask streams to give us a buffer of an appropriate size */
		buf = php_stream_get_line(stream, NULL, 0, &line_len);
		if (buf == NULL) {
			RETURN_FALSE;
		}
		// TODO: avoid reallocation ???
		RETVAL_STRINGL(buf, line_len);
		efree(buf);
	} else if (argc > 1) {
		if (len <= 0) {
			php_error_docref(NULL, E_WARNING, "Length parameter must be greater than 0");
			RETURN_FALSE;
		}

		str = zend_string_alloc(len, 0);
		if (php_stream_get_line(stream, ZSTR_VAL(str), len, &line_len) == NULL) {
			zend_string_free(str);
			RETURN_FALSE;
		}
		/* resize buffer if it's much larger than the result.
		 * Only needed if the user requested a buffer size. */
		if (line_len < (size_t)len / 2) {
			str = zend_string_truncate(str, line_len, 0);
		} else {
			ZSTR_LEN(str) = line_len;
		}
		RETURN_NEW_STR(str);
	}
}
/* }}} */

/* {{{ proto string fgetc(resource fp)
   Get a character from file pointer */
PHPAPI PHP_FUNCTION(fgetc)
{
	zval *res;
	char buf[2];
	int result;
	php_stream *stream;

	if (zend_parse_parameters(ZEND_NUM_ARGS(), "r", &res) == FAILURE) {
		RETURN_FALSE;
	}

	PHP_STREAM_TO_ZVAL(stream, res);

	result = php_stream_getc(stream);

	if (result == EOF) {
		RETVAL_FALSE;
	} else {
		buf[0] = result;
		buf[1] = '\0';

		RETURN_STRINGL(buf, 1);
	}
}
/* }}} */

/* {{{ proto string fgetss(resource fp [, int length [, string allowable_tags]])
   Get a line from file pointer and strip HTML tags */
PHPAPI PHP_FUNCTION(fgetss)
{
	zval *fd;
	zend_long bytes = 0;
	size_t len = 0;
	size_t actual_len, retval_len;
	char *buf = NULL, *retval;
	php_stream *stream;
	char *allowed_tags=NULL;
	size_t allowed_tags_len=0;

	if (zend_parse_parameters(ZEND_NUM_ARGS(), "r|ls", &fd, &bytes, &allowed_tags, &allowed_tags_len) == FAILURE) {
		RETURN_FALSE;
	}

	PHP_STREAM_TO_ZVAL(stream, fd);

	if (ZEND_NUM_ARGS() >= 2) {
		if (bytes <= 0) {
			php_error_docref(NULL, E_WARNING, "Length parameter must be greater than 0");
			RETURN_FALSE;
		}

		len = (size_t) bytes;
		buf = safe_emalloc(sizeof(char), (len + 1), 0);
		/*needed because recv doesnt set null char at end*/
		memset(buf, 0, len + 1);
	}

	if ((retval = php_stream_get_line(stream, buf, len, &actual_len)) == NULL)	{
		if (buf != NULL) {
			efree(buf);
		}
		RETURN_FALSE;
	}

	retval_len = php_strip_tags(retval, actual_len, &stream->fgetss_state, allowed_tags, allowed_tags_len);

	// TODO: avoid reallocation ???
	RETVAL_STRINGL(retval, retval_len);
	efree(retval);
}
/* }}} */

/* {{{ proto mixed fscanf(resource stream, string format [, string ...])
   Implements a mostly ANSI compatible fscanf() */
PHP_FUNCTION(fscanf)
{
	int result, argc = 0;
	size_t format_len;
	zval *args = NULL;
	zval *file_handle;
	char *buf, *format;
	size_t len;
	void *what;

	if (zend_parse_parameters(ZEND_NUM_ARGS(), "rs*", &file_handle, &format, &format_len, &args, &argc) == FAILURE) {
		return;
	}

	what = zend_fetch_resource2(Z_RES_P(file_handle), "File-Handle", php_file_le_stream(), php_file_le_pstream());

	/* we can't do a ZEND_VERIFY_RESOURCE(what), otherwise we end up
	 * with a leak if we have an invalid filehandle. This needs changing
	 * if the code behind ZEND_VERIFY_RESOURCE changed. - cc */
	if (!what) {
		RETURN_FALSE;
	}

	buf = php_stream_get_line((php_stream *) what, NULL, 0, &len);
	if (buf == NULL) {
		RETURN_FALSE;
	}

	result = php_sscanf_internal(buf, format, argc, args, 0, return_value);

	efree(buf);

	if (SCAN_ERROR_WRONG_PARAM_COUNT == result) {
		WRONG_PARAM_COUNT;
	}
}
/* }}} */

/* {{{ proto int fwrite(resource fp, string str [, int length])
   Binary-safe file write */
PHPAPI PHP_FUNCTION(fwrite)
{
	zval *res;
	char *input;
	size_t inputlen;
	size_t ret;
	size_t num_bytes;
	zend_long maxlen = 0;
	php_stream *stream;

#ifndef FAST_ZPP
	if (zend_parse_parameters(ZEND_NUM_ARGS(), "rs|l", &res, &input, &inputlen, &maxlen) == FAILURE) {
		RETURN_FALSE;
	}
#else
	ZEND_PARSE_PARAMETERS_START(2, 3)
		Z_PARAM_RESOURCE(res)
		Z_PARAM_STRING(input, inputlen)
		Z_PARAM_OPTIONAL
		Z_PARAM_LONG(maxlen)
	ZEND_PARSE_PARAMETERS_END_EX(RETURN_FALSE);
#endif

	if (ZEND_NUM_ARGS() == 2) {
		num_bytes = inputlen;
	} else if (maxlen <= 0) {
		num_bytes = 0;
	} else {
		num_bytes = MIN((size_t) maxlen, inputlen);
	}

	if (!num_bytes) {
		RETURN_LONG(0);
	}

	PHP_STREAM_TO_ZVAL(stream, res);

	ret = php_stream_write(stream, input, num_bytes);

	RETURN_LONG(ret);
}
/* }}} */

/* {{{ proto bool fflush(resource fp)
   Flushes output */
PHPAPI PHP_FUNCTION(fflush)
{
	zval *res;
	int ret;
	php_stream *stream;

#ifndef FAST_ZPP
	if (zend_parse_parameters(ZEND_NUM_ARGS(), "r", &res) == FAILURE) {
		RETURN_FALSE;
	}
#else
	ZEND_PARSE_PARAMETERS_START(1, 1)
		Z_PARAM_RESOURCE(res)
	ZEND_PARSE_PARAMETERS_END_EX(RETURN_FALSE);
#endif

	PHP_STREAM_TO_ZVAL(stream, res);

	ret = php_stream_flush(stream);
	if (ret) {
		RETURN_FALSE;
	}
	RETURN_TRUE;
}
/* }}} */

/* {{{ proto bool rewind(resource fp)
   Rewind the position of a file pointer */
PHPAPI PHP_FUNCTION(rewind)
{
	zval *res;
	php_stream *stream;

#ifndef FAST_ZPP
	if (zend_parse_parameters(ZEND_NUM_ARGS(), "r", &res) == FAILURE) {
		RETURN_FALSE;
	}
#else
	ZEND_PARSE_PARAMETERS_START(1, 1)
		Z_PARAM_RESOURCE(res)
	ZEND_PARSE_PARAMETERS_END_EX(RETURN_FALSE);
#endif

	PHP_STREAM_TO_ZVAL(stream, res);

	if (-1 == php_stream_rewind(stream)) {
		RETURN_FALSE;
	}
	RETURN_TRUE;
}
/* }}} */

/* {{{ proto int ftell(resource fp)
   Get file pointer's read/write position */
PHPAPI PHP_FUNCTION(ftell)
{
	zval *res;
	zend_long ret;
	php_stream *stream;

#ifndef FAST_ZPP
	if (zend_parse_parameters(ZEND_NUM_ARGS(), "r", &res) == FAILURE) {
		RETURN_FALSE;
	}
#else
	ZEND_PARSE_PARAMETERS_START(1, 1)
		Z_PARAM_RESOURCE(res)
	ZEND_PARSE_PARAMETERS_END_EX(RETURN_FALSE);
#endif

	PHP_STREAM_TO_ZVAL(stream, res);

	ret = php_stream_tell(stream);
	if (ret == -1)	{
		RETURN_FALSE;
	}
	RETURN_LONG(ret);
}
/* }}} */

/* {{{ proto int fseek(resource fp, int offset [, int whence])
   Seek on a file pointer */
PHPAPI PHP_FUNCTION(fseek)
{
	zval *res;
	zend_long offset, whence = SEEK_SET;
	php_stream *stream;

#ifndef FAST_ZPP
	if (zend_parse_parameters(ZEND_NUM_ARGS(), "rl|l", &res, &offset, &whence) == FAILURE) {
		RETURN_FALSE;
	}
#else
	ZEND_PARSE_PARAMETERS_START(2, 3)
		Z_PARAM_RESOURCE(res)
		Z_PARAM_LONG(offset)
		Z_PARAM_OPTIONAL
		Z_PARAM_LONG(whence)
	ZEND_PARSE_PARAMETERS_END_EX(RETURN_FALSE);
#endif

	PHP_STREAM_TO_ZVAL(stream, res);

	RETURN_LONG(php_stream_seek(stream, offset, (int) whence));
}
/* }}} */

/* {{{ php_mkdir
*/

/* DEPRECATED APIs: Use php_stream_mkdir() instead */
PHPAPI int php_mkdir_ex(const char *dir, zend_long mode, int options)
{
	int ret;

	if (php_check_open_basedir(dir)) {
		return -1;
	}

	if ((ret = VCWD_MKDIR(dir, (mode_t)mode)) < 0 && (options & REPORT_ERRORS)) {
		php_error_docref(NULL, E_WARNING, "%s", strerror(errno));
	}

	return ret;
}

PHPAPI int php_mkdir(const char *dir, zend_long mode)
{
	return php_mkdir_ex(dir, mode, REPORT_ERRORS);
}
/* }}} */

/* {{{ proto bool mkdir(string pathname [, int mode [, bool recursive [, resource context]]])
   Create a directory */
PHP_FUNCTION(mkdir)
{
	char *dir;
	size_t dir_len;
	zval *zcontext = NULL;
	zend_long mode = 0777;
	zend_bool recursive = 0;
	php_stream_context *context;

	if (zend_parse_parameters(ZEND_NUM_ARGS(), "p|lbr", &dir, &dir_len, &mode, &recursive, &zcontext) == FAILURE) {
		RETURN_FALSE;
	}

	context = php_stream_context_from_zval(zcontext, 0);

	RETURN_BOOL(php_stream_mkdir(dir, (int)mode, (recursive ? PHP_STREAM_MKDIR_RECURSIVE : 0) | REPORT_ERRORS, context));
}
/* }}} */

/* {{{ proto bool rmdir(string dirname[, resource context])
   Remove a directory */
PHP_FUNCTION(rmdir)
{
	char *dir;
	size_t dir_len;
	zval *zcontext = NULL;
	php_stream_context *context;

	if (zend_parse_parameters(ZEND_NUM_ARGS(), "p|r", &dir, &dir_len, &zcontext) == FAILURE) {
		RETURN_FALSE;
	}

	context = php_stream_context_from_zval(zcontext, 0);

	RETURN_BOOL(php_stream_rmdir(dir, REPORT_ERRORS, context));
}
/* }}} */

/* {{{ proto int readfile(string filename [, bool use_include_path[, resource context]])
   Output a file or a URL */
PHP_FUNCTION(readfile)
{
	char *filename;
	size_t filename_len;
	size_t size = 0;
	zend_bool use_include_path = 0;
	zval *zcontext = NULL;
	php_stream *stream;
	php_stream_context *context = NULL;

	if (zend_parse_parameters(ZEND_NUM_ARGS(), "p|br!", &filename, &filename_len, &use_include_path, &zcontext) == FAILURE) {
		RETURN_FALSE;
	}

	context = php_stream_context_from_zval(zcontext, 0);

	stream = php_stream_open_wrapper_ex(filename, "rb", (use_include_path ? USE_PATH : 0) | REPORT_ERRORS, NULL, context);
	if (stream) {
		size = php_stream_passthru(stream);
		php_stream_close(stream);
		RETURN_LONG(size);
	}

	RETURN_FALSE;
}
/* }}} */

/* {{{ proto int umask([int mask])
   Return or change the umask */
PHP_FUNCTION(umask)
{
	zend_long mask = 0;
	int oldumask;

	oldumask = umask(077);

	if (BG(umask) == -1) {
		BG(umask) = oldumask;
	}

	if (zend_parse_parameters(ZEND_NUM_ARGS(), "|l", &mask) == FAILURE) {
		RETURN_FALSE;
	}

	if (ZEND_NUM_ARGS() == 0) {
		umask(oldumask);
	} else {
		umask((int) mask);
	}

	RETURN_LONG(oldumask);
}
/* }}} */

/* {{{ proto int fpassthru(resource fp)
   Output all remaining data from a file pointer */
PHPAPI PHP_FUNCTION(fpassthru)
{
	zval *res;
	size_t size;
	php_stream *stream;

	if (zend_parse_parameters(ZEND_NUM_ARGS(), "r", &res) == FAILURE) {
		RETURN_FALSE;
	}

	PHP_STREAM_TO_ZVAL(stream, res);

	size = php_stream_passthru(stream);
	RETURN_LONG(size);
}
/* }}} */

/* {{{ proto bool rename(string old_name, string new_name[, resource context])
   Rename a file */
PHP_FUNCTION(rename)
{
	char *old_name, *new_name;
	size_t old_name_len, new_name_len;
	zval *zcontext = NULL;
	php_stream_wrapper *wrapper;
	php_stream_context *context;

	if (zend_parse_parameters(ZEND_NUM_ARGS(), "pp|r", &old_name, &old_name_len, &new_name, &new_name_len, &zcontext) == FAILURE) {
		RETURN_FALSE;
	}

	wrapper = php_stream_locate_url_wrapper(old_name, NULL, 0);

	if (!wrapper || !wrapper->wops) {
		php_error_docref(NULL, E_WARNING, "Unable to locate stream wrapper");
		RETURN_FALSE;
	}

	if (!wrapper->wops->rename) {
		php_error_docref(NULL, E_WARNING, "%s wrapper does not support renaming", wrapper->wops->label ? wrapper->wops->label : "Source");
		RETURN_FALSE;
	}

	if (wrapper != php_stream_locate_url_wrapper(new_name, NULL, 0)) {
		php_error_docref(NULL, E_WARNING, "Cannot rename a file across wrapper types");
		RETURN_FALSE;
	}

	context = php_stream_context_from_zval(zcontext, 0);

	RETURN_BOOL(wrapper->wops->rename(wrapper, old_name, new_name, 0, context));
}
/* }}} */

/* {{{ proto bool unlink(string filename[, context context])
   Delete a file */
PHP_FUNCTION(unlink)
{
	char *filename;
	size_t filename_len;
	php_stream_wrapper *wrapper;
	zval *zcontext = NULL;
	php_stream_context *context = NULL;

	if (zend_parse_parameters(ZEND_NUM_ARGS(), "p|r", &filename, &filename_len, &zcontext) == FAILURE) {
		RETURN_FALSE;
	}

	context = php_stream_context_from_zval(zcontext, 0);

	wrapper = php_stream_locate_url_wrapper(filename, NULL, 0);

	if (!wrapper || !wrapper->wops) {
		php_error_docref(NULL, E_WARNING, "Unable to locate stream wrapper");
		RETURN_FALSE;
	}

	if (!wrapper->wops->unlink) {
		php_error_docref(NULL, E_WARNING, "%s does not allow unlinking", wrapper->wops->label ? wrapper->wops->label : "Wrapper");
		RETURN_FALSE;
	}
	RETURN_BOOL(wrapper->wops->unlink(wrapper, filename, REPORT_ERRORS, context));
}
/* }}} */

/* {{{ proto bool ftruncate(resource fp, int size)
   Truncate file to 'size' length */
PHP_NAMED_FUNCTION(php_if_ftruncate)
{
	zval *fp;
	zend_long size;
	php_stream *stream;

	if (zend_parse_parameters(ZEND_NUM_ARGS(), "rl", &fp, &size) == FAILURE) {
		RETURN_FALSE;
	}

<<<<<<< HEAD
	PHP_STREAM_TO_ZVAL(stream, fp);
=======
	if (size < 0) {
		php_error_docref(NULL TSRMLS_CC, E_WARNING, "Negative size is not supported");
		RETURN_FALSE;
	}

	PHP_STREAM_TO_ZVAL(stream, &fp);
>>>>>>> 207dab58

	if (!php_stream_truncate_supported(stream)) {
		php_error_docref(NULL, E_WARNING, "Can't truncate this stream!");
		RETURN_FALSE;
	}

	RETURN_BOOL(0 == php_stream_truncate_set_size(stream, size));
}
/* }}} */

/* {{{ proto array fstat(resource fp)
   Stat() on a filehandle */
PHP_NAMED_FUNCTION(php_if_fstat)
{
	zval *fp;
	zval stat_dev, stat_ino, stat_mode, stat_nlink, stat_uid, stat_gid, stat_rdev,
		 stat_size, stat_atime, stat_mtime, stat_ctime, stat_blksize, stat_blocks;
	php_stream *stream;
	php_stream_statbuf stat_ssb;
	char *stat_sb_names[13] = {
		"dev", "ino", "mode", "nlink", "uid", "gid", "rdev",
		"size", "atime", "mtime", "ctime", "blksize", "blocks"
	};

	if (zend_parse_parameters(ZEND_NUM_ARGS(), "r", &fp) == FAILURE) {
		RETURN_FALSE;
	}

	PHP_STREAM_TO_ZVAL(stream, fp);

	if (php_stream_stat(stream, &stat_ssb)) {
		RETURN_FALSE;
	}

	array_init(return_value);

	ZVAL_LONG(&stat_dev, stat_ssb.sb.st_dev);
	ZVAL_LONG(&stat_ino, stat_ssb.sb.st_ino);
	ZVAL_LONG(&stat_mode, stat_ssb.sb.st_mode);
	ZVAL_LONG(&stat_nlink, stat_ssb.sb.st_nlink);
	ZVAL_LONG(&stat_uid, stat_ssb.sb.st_uid);
	ZVAL_LONG(&stat_gid, stat_ssb.sb.st_gid);
#ifdef HAVE_ST_RDEV
# ifdef PHP_WIN32
	/* It is unsigned, so if a negative came from userspace, it'll
	   convert to UINT_MAX, but we wan't to keep the userspace value.
	   Almost the same as in php_fstat. This is ugly, but otherwise
	   we would have to maintain a fully compatible struct stat. */
	if ((int)stat_ssb.sb.st_rdev < 0) {
		ZVAL_LONG(&stat_rdev, (int)stat_ssb.sb.st_rdev);
	} else {
		ZVAL_LONG(&stat_rdev, stat_ssb.sb.st_rdev);
	}
# else
	ZVAL_LONG(&stat_rdev, stat_ssb.sb.st_rdev);
# endif
#else
	ZVAL_LONG(&stat_rdev, -1);
#endif
	ZVAL_LONG(&stat_size, stat_ssb.sb.st_size);
	ZVAL_LONG(&stat_atime, stat_ssb.sb.st_atime);
	ZVAL_LONG(&stat_mtime, stat_ssb.sb.st_mtime);
	ZVAL_LONG(&stat_ctime, stat_ssb.sb.st_ctime);
#ifdef HAVE_ST_BLKSIZE
	ZVAL_LONG(&stat_blksize, stat_ssb.sb.st_blksize);
#else
	ZVAL_LONG(&stat_blksize,-1);
#endif
#ifdef HAVE_ST_BLOCKS
	ZVAL_LONG(&stat_blocks, stat_ssb.sb.st_blocks);
#else
	ZVAL_LONG(&stat_blocks,-1);
#endif
	/* Store numeric indexes in proper order */
	zend_hash_next_index_insert(Z_ARRVAL_P(return_value), &stat_dev);
	zend_hash_next_index_insert(Z_ARRVAL_P(return_value), &stat_ino);
	zend_hash_next_index_insert(Z_ARRVAL_P(return_value), &stat_mode);
	zend_hash_next_index_insert(Z_ARRVAL_P(return_value), &stat_nlink);
	zend_hash_next_index_insert(Z_ARRVAL_P(return_value), &stat_uid);
	zend_hash_next_index_insert(Z_ARRVAL_P(return_value), &stat_gid);
	zend_hash_next_index_insert(Z_ARRVAL_P(return_value), &stat_rdev);
	zend_hash_next_index_insert(Z_ARRVAL_P(return_value), &stat_size);
	zend_hash_next_index_insert(Z_ARRVAL_P(return_value), &stat_atime);
	zend_hash_next_index_insert(Z_ARRVAL_P(return_value), &stat_mtime);
	zend_hash_next_index_insert(Z_ARRVAL_P(return_value), &stat_ctime);
	zend_hash_next_index_insert(Z_ARRVAL_P(return_value), &stat_blksize);
	zend_hash_next_index_insert(Z_ARRVAL_P(return_value), &stat_blocks);

	/* Store string indexes referencing the same zval*/
	zend_hash_str_update(Z_ARRVAL_P(return_value), stat_sb_names[0], strlen(stat_sb_names[0]), &stat_dev);
	zend_hash_str_update(Z_ARRVAL_P(return_value), stat_sb_names[1], strlen(stat_sb_names[1]), &stat_ino);
	zend_hash_str_update(Z_ARRVAL_P(return_value), stat_sb_names[2], strlen(stat_sb_names[2]), &stat_mode);
	zend_hash_str_update(Z_ARRVAL_P(return_value), stat_sb_names[3], strlen(stat_sb_names[3]), &stat_nlink);
	zend_hash_str_update(Z_ARRVAL_P(return_value), stat_sb_names[4], strlen(stat_sb_names[4]), &stat_uid);
	zend_hash_str_update(Z_ARRVAL_P(return_value), stat_sb_names[5], strlen(stat_sb_names[5]), &stat_gid);
	zend_hash_str_update(Z_ARRVAL_P(return_value), stat_sb_names[6], strlen(stat_sb_names[6]), &stat_rdev);
	zend_hash_str_update(Z_ARRVAL_P(return_value), stat_sb_names[7], strlen(stat_sb_names[7]), &stat_size);
	zend_hash_str_update(Z_ARRVAL_P(return_value), stat_sb_names[8], strlen(stat_sb_names[8]), &stat_atime);
	zend_hash_str_update(Z_ARRVAL_P(return_value), stat_sb_names[9], strlen(stat_sb_names[9]), &stat_mtime);
	zend_hash_str_update(Z_ARRVAL_P(return_value), stat_sb_names[10], strlen(stat_sb_names[10]), &stat_ctime);
	zend_hash_str_update(Z_ARRVAL_P(return_value), stat_sb_names[11], strlen(stat_sb_names[11]), &stat_blksize);
	zend_hash_str_update(Z_ARRVAL_P(return_value), stat_sb_names[12], strlen(stat_sb_names[12]), &stat_blocks);
}
/* }}} */

/* {{{ proto bool copy(string source_file, string destination_file [, resource context])
   Copy a file */
PHP_FUNCTION(copy)
{
	char *source, *target;
	size_t source_len, target_len;
	zval *zcontext = NULL;
	php_stream_context *context;

	if (zend_parse_parameters(ZEND_NUM_ARGS(), "pp|r", &source, &source_len, &target, &target_len, &zcontext) == FAILURE) {
		return;
	}

	if (php_check_open_basedir(source)) {
		RETURN_FALSE;
	}

	context = php_stream_context_from_zval(zcontext, 0);

	if (php_copy_file_ctx(source, target, 0, context) == SUCCESS) {
		RETURN_TRUE;
	} else {
		RETURN_FALSE;
	}
}
/* }}} */

/* {{{ php_copy_file
 */
PHPAPI int php_copy_file(const char *src, const char *dest)
{
	return php_copy_file_ctx(src, dest, 0, NULL);
}
/* }}} */

/* {{{ php_copy_file_ex
 */
PHPAPI int php_copy_file_ex(const char *src, const char *dest, int src_flg)
{
	return php_copy_file_ctx(src, dest, src_flg, NULL);
}
/* }}} */

/* {{{ php_copy_file_ctx
 */
PHPAPI int php_copy_file_ctx(const char *src, const char *dest, int src_flg, php_stream_context *ctx)
{
	php_stream *srcstream = NULL, *deststream = NULL;
	int ret = FAILURE;
	php_stream_statbuf src_s, dest_s;

	switch (php_stream_stat_path_ex(src, 0, &src_s, ctx)) {
		case -1:
			/* non-statable stream */
			goto safe_to_copy;
			break;
		case 0:
			break;
		default: /* failed to stat file, does not exist? */
			return ret;
	}
	if (S_ISDIR(src_s.sb.st_mode)) {
		php_error_docref(NULL, E_WARNING, "The first argument to copy() function cannot be a directory");
		return FAILURE;
	}

	switch (php_stream_stat_path_ex(dest, PHP_STREAM_URL_STAT_QUIET | PHP_STREAM_URL_STAT_NOCACHE, &dest_s, ctx)) {
		case -1:
			/* non-statable stream */
			goto safe_to_copy;
			break;
		case 0:
			break;
		default: /* failed to stat file, does not exist? */
			return ret;
	}
	if (S_ISDIR(dest_s.sb.st_mode)) {
		php_error_docref(NULL, E_WARNING, "The second argument to copy() function cannot be a directory");
		return FAILURE;
	}
	if (!src_s.sb.st_ino || !dest_s.sb.st_ino) {
		goto no_stat;
	}
	if (src_s.sb.st_ino == dest_s.sb.st_ino && src_s.sb.st_dev == dest_s.sb.st_dev) {
		return ret;
	} else {
		goto safe_to_copy;
	}
no_stat:
	{
		char *sp, *dp;
		int res;

		if ((sp = expand_filepath(src, NULL)) == NULL) {
			return ret;
		}
		if ((dp = expand_filepath(dest, NULL)) == NULL) {
			efree(sp);
			goto safe_to_copy;
		}

		res =
#ifndef PHP_WIN32
			!strcmp(sp, dp);
#else
			!strcasecmp(sp, dp);
#endif

		efree(sp);
		efree(dp);
		if (res) {
			return ret;
		}
	}
safe_to_copy:

	srcstream = php_stream_open_wrapper_ex(src, "rb", src_flg | REPORT_ERRORS, NULL, ctx);

	if (!srcstream) {
		return ret;
	}

	deststream = php_stream_open_wrapper_ex(dest, "wb", REPORT_ERRORS, NULL, ctx);

	if (srcstream && deststream) {
		ret = php_stream_copy_to_stream_ex(srcstream, deststream, PHP_STREAM_COPY_ALL, NULL);
	}
	if (srcstream) {
		php_stream_close(srcstream);
	}
	if (deststream) {
		php_stream_close(deststream);
	}
	return ret;
}
/* }}} */

/* {{{ proto string fread(resource fp, int length)
   Binary-safe file read */
PHPAPI PHP_FUNCTION(fread)
{
	zval *res;
	zend_long len;
	php_stream *stream;

#ifndef FAST_ZPP
	if (zend_parse_parameters(ZEND_NUM_ARGS(), "rl", &res, &len) == FAILURE) {
		RETURN_FALSE;
	}
#else
	ZEND_PARSE_PARAMETERS_START(2, 2)
		Z_PARAM_RESOURCE(res)
		Z_PARAM_LONG(len)
	ZEND_PARSE_PARAMETERS_END_EX(RETURN_FALSE);
#endif

	PHP_STREAM_TO_ZVAL(stream, res);

	if (len <= 0) {
		php_error_docref(NULL, E_WARNING, "Length parameter must be greater than 0");
		RETURN_FALSE;
	}

	ZVAL_NEW_STR(return_value, zend_string_alloc(len, 0));
	Z_STRLEN_P(return_value) = php_stream_read(stream, Z_STRVAL_P(return_value), len);

	/* needed because recv/read/gzread doesnt put a null at the end*/
	Z_STRVAL_P(return_value)[Z_STRLEN_P(return_value)] = 0;
}
/* }}} */

static const char *php_fgetcsv_lookup_trailing_spaces(const char *ptr, size_t len, const char delimiter) /* {{{ */
{
	int inc_len;
	unsigned char last_chars[2] = { 0, 0 };

	while (len > 0) {
		inc_len = (*ptr == '\0' ? 1 : php_mblen(ptr, len));
		switch (inc_len) {
			case -2:
			case -1:
				inc_len = 1;
				php_mb_reset();
				break;
			case 0:
				goto quit_loop;
			case 1:
			default:
				last_chars[0] = last_chars[1];
				last_chars[1] = *ptr;
				break;
		}
		ptr += inc_len;
		len -= inc_len;
	}
quit_loop:
	switch (last_chars[1]) {
		case '\n':
			if (last_chars[0] == '\r') {
				return ptr - 2;
			}
			/* break is omitted intentionally */
		case '\r':
			return ptr - 1;
	}
	return ptr;
}
/* }}} */

#define FPUTCSV_FLD_CHK(c) memchr(ZSTR_VAL(field_str), c, ZSTR_LEN(field_str))

/* {{{ proto int fputcsv(resource fp, array fields [, string delimiter [, string enclosure [, string escape_char]]])
   Format line as CSV and write to file pointer */
PHP_FUNCTION(fputcsv)
{
	char delimiter = ',';	 /* allow this to be set as parameter */
	char enclosure = '"';	 /* allow this to be set as parameter */
	char escape_char = '\\'; /* allow this to be set as parameter */
	php_stream *stream;
	zval *fp = NULL, *fields = NULL;
	size_t ret;
	char *delimiter_str = NULL, *enclosure_str = NULL, *escape_str = NULL;
	size_t delimiter_str_len = 0, enclosure_str_len = 0, escape_str_len = 0;

	if (zend_parse_parameters(ZEND_NUM_ARGS(), "ra|sss",
			&fp, &fields, &delimiter_str, &delimiter_str_len,
			&enclosure_str, &enclosure_str_len,
			&escape_str, &escape_str_len) == FAILURE) {
		return;
	}

	if (delimiter_str != NULL) {
		/* Make sure that there is at least one character in string */
		if (delimiter_str_len < 1) {
			php_error_docref(NULL, E_WARNING, "delimiter must be a character");
			RETURN_FALSE;
		} else if (delimiter_str_len > 1) {
			php_error_docref(NULL, E_NOTICE, "delimiter must be a single character");
		}

		/* use first character from string */
		delimiter = *delimiter_str;
	}

	if (enclosure_str != NULL) {
		if (enclosure_str_len < 1) {
			php_error_docref(NULL, E_WARNING, "enclosure must be a character");
			RETURN_FALSE;
		} else if (enclosure_str_len > 1) {
			php_error_docref(NULL, E_NOTICE, "enclosure must be a single character");
		}
		/* use first character from string */
		enclosure = *enclosure_str;
	}

	if (escape_str != NULL) {
		if (escape_str_len < 1) {
			php_error_docref(NULL, E_WARNING, "escape must be a character");
			RETURN_FALSE;
		} else if (escape_str_len > 1) {
			php_error_docref(NULL, E_NOTICE, "escape must be a single character");
		}
		/* use first character from string */
		escape_char = *escape_str;
	}

	PHP_STREAM_TO_ZVAL(stream, fp);

	ret = php_fputcsv(stream, fields, delimiter, enclosure, escape_char);
	RETURN_LONG(ret);
}
/* }}} */

/* {{{ PHPAPI size_t php_fputcsv(php_stream *stream, zval *fields, char delimiter, char enclosure, char escape_char) */
PHPAPI size_t php_fputcsv(php_stream *stream, zval *fields, char delimiter, char enclosure, char escape_char)
{
	int count, i = 0;
	size_t ret;
	zval *field_tmp;
	smart_str csvline = {0};

	count = zend_hash_num_elements(Z_ARRVAL_P(fields));
	ZEND_HASH_FOREACH_VAL(Z_ARRVAL_P(fields), field_tmp) {
		zend_string *field_str = zval_get_string(field_tmp);

		/* enclose a field that contains a delimiter, an enclosure character, or a newline */
		if (FPUTCSV_FLD_CHK(delimiter) ||
			FPUTCSV_FLD_CHK(enclosure) ||
			FPUTCSV_FLD_CHK(escape_char) ||
			FPUTCSV_FLD_CHK('\n') ||
			FPUTCSV_FLD_CHK('\r') ||
			FPUTCSV_FLD_CHK('\t') ||
			FPUTCSV_FLD_CHK(' ')
		) {
			char *ch = ZSTR_VAL(field_str);
			char *end = ch + ZSTR_LEN(field_str);
			int escaped = 0;

			smart_str_appendc(&csvline, enclosure);
			while (ch < end) {
				if (*ch == escape_char) {
					escaped = 1;
				} else if (!escaped && *ch == enclosure) {
					smart_str_appendc(&csvline, enclosure);
				} else {
					escaped = 0;
				}
				smart_str_appendc(&csvline, *ch);
				ch++;
			}
			smart_str_appendc(&csvline, enclosure);
		} else {
			smart_str_append(&csvline, field_str);
		}

		if (++i != count) {
			smart_str_appendl(&csvline, &delimiter, 1);
		}
		zend_string_release(field_str);
	} ZEND_HASH_FOREACH_END();

	smart_str_appendc(&csvline, '\n');
	smart_str_0(&csvline);

	ret = php_stream_write(stream, ZSTR_VAL(csvline.s), ZSTR_LEN(csvline.s));

	smart_str_free(&csvline);

	return ret;
}
/* }}} */

/* {{{ proto array fgetcsv(resource fp [,int length [, string delimiter [, string enclosure [, string escape]]]])
   Get line from file pointer and parse for CSV fields */
PHP_FUNCTION(fgetcsv)
{
	char delimiter = ',';	/* allow this to be set as parameter */
	char enclosure = '"';	/* allow this to be set as parameter */
	char escape = '\\';

	/* first section exactly as php_fgetss */

	zend_long len = 0;
	size_t buf_len;
	char *buf;
	php_stream *stream;

	{
		zval *fd, *len_zv = NULL;
		char *delimiter_str = NULL;
		size_t delimiter_str_len = 0;
		char *enclosure_str = NULL;
		size_t enclosure_str_len = 0;
		char *escape_str = NULL;
		size_t escape_str_len = 0;

		if (zend_parse_parameters(ZEND_NUM_ARGS(), "r|zsss",
			&fd, &len_zv, &delimiter_str, &delimiter_str_len,
			&enclosure_str, &enclosure_str_len,
			&escape_str, &escape_str_len) == FAILURE
		) {
			return;
		}

		if (delimiter_str != NULL) {
			/* Make sure that there is at least one character in string */
			if (delimiter_str_len < 1) {
				php_error_docref(NULL, E_WARNING, "delimiter must be a character");
				RETURN_FALSE;
			} else if (delimiter_str_len > 1) {
				php_error_docref(NULL, E_NOTICE, "delimiter must be a single character");
			}

			/* use first character from string */
			delimiter = delimiter_str[0];
		}

		if (enclosure_str != NULL) {
			if (enclosure_str_len < 1) {
				php_error_docref(NULL, E_WARNING, "enclosure must be a character");
				RETURN_FALSE;
			} else if (enclosure_str_len > 1) {
				php_error_docref(NULL, E_NOTICE, "enclosure must be a single character");
			}

			/* use first character from string */
			enclosure = enclosure_str[0];
		}

		if (escape_str != NULL) {
			if (escape_str_len < 1) {
				php_error_docref(NULL, E_WARNING, "escape must be character");
				RETURN_FALSE;
			} else if (escape_str_len > 1) {
				php_error_docref(NULL, E_NOTICE, "escape must be a single character");
			}

			escape = escape_str[0];
		}

		if (len_zv != NULL && Z_TYPE_P(len_zv) != IS_NULL) {
			len = zval_get_long(len_zv);
			if (len < 0) {
				php_error_docref(NULL, E_WARNING, "Length parameter may not be negative");
				RETURN_FALSE;
			} else if (len == 0) {
				len = -1;
			}
		} else {
			len = -1;
		}

		PHP_STREAM_TO_ZVAL(stream, fd);
	}

	if (len < 0) {
		if ((buf = php_stream_get_line(stream, NULL, 0, &buf_len)) == NULL) {
			RETURN_FALSE;
		}
	} else {
		buf = emalloc(len + 1);
		if (php_stream_get_line(stream, buf, len + 1, &buf_len) == NULL) {
			efree(buf);
			RETURN_FALSE;
		}
	}

	php_fgetcsv(stream, delimiter, enclosure, escape, buf_len, buf, return_value);
}
/* }}} */

PHPAPI void php_fgetcsv(php_stream *stream, char delimiter, char enclosure, char escape_char, size_t buf_len, char *buf, zval *return_value) /* {{{ */
{
	char *temp, *tptr, *bptr, *line_end, *limit;
	size_t temp_len, line_end_len;
	int inc_len;
	zend_bool first_field = 1;

	/* initialize internal state */
	php_mb_reset();

	/* Now into new section that parses buf for delimiter/enclosure fields */

	/* Strip trailing space from buf, saving end of line in case required for enclosure field */

	bptr = buf;
	tptr = (char *)php_fgetcsv_lookup_trailing_spaces(buf, buf_len, delimiter);
	line_end_len = buf_len - (size_t)(tptr - buf);
	line_end = limit = tptr;

	/* reserve workspace for building each individual field */
	temp_len = buf_len;
	temp = emalloc(temp_len + line_end_len + 1);

	/* Initialize return array */
	array_init(return_value);

	/* Main loop to read CSV fields */
	/* NB this routine will return a single null entry for a blank line */

	do {
		char *comp_end, *hunk_begin;

		tptr = temp;

		inc_len = (bptr < limit ? (*bptr == '\0' ? 1 : php_mblen(bptr, limit - bptr)): 0);
		if (inc_len == 1) {
			char *tmp = bptr;
			while ((*tmp != delimiter) && isspace((int)*(unsigned char *)tmp)) {
				tmp++;
  			}
			if (*tmp == enclosure) {
				bptr = tmp;
			}
  		}

		if (first_field && bptr == line_end) {
			add_next_index_null(return_value);
			break;
		}
		first_field = 0;
		/* 2. Read field, leaving bptr pointing at start of next field */
		if (inc_len != 0 && *bptr == enclosure) {
			int state = 0;

			bptr++;	/* move on to first character in field */
			hunk_begin = bptr;

			/* 2A. handle enclosure delimited field */
			for (;;) {
				switch (inc_len) {
					case 0:
						switch (state) {
							case 2:
								memcpy(tptr, hunk_begin, bptr - hunk_begin - 1);
								tptr += (bptr - hunk_begin - 1);
								hunk_begin = bptr;
								goto quit_loop_2;

							case 1:
								memcpy(tptr, hunk_begin, bptr - hunk_begin);
								tptr += (bptr - hunk_begin);
								hunk_begin = bptr;
								/* break is omitted intentionally */

							case 0: {
								char *new_buf;
								size_t new_len;
								char *new_temp;

								if (hunk_begin != line_end) {
									memcpy(tptr, hunk_begin, bptr - hunk_begin);
									tptr += (bptr - hunk_begin);
									hunk_begin = bptr;
								}

								/* add the embedded line end to the field */
								memcpy(tptr, line_end, line_end_len);
								tptr += line_end_len;

								if (stream == NULL) {
									goto quit_loop_2;
								} else if ((new_buf = php_stream_get_line(stream, NULL, 0, &new_len)) == NULL) {
									/* we've got an unterminated enclosure,
									 * assign all the data from the start of
									 * the enclosure to end of data to the
									 * last element */
									if ((size_t)temp_len > (size_t)(limit - buf)) {
										goto quit_loop_2;
									}
									zval_dtor(return_value);
									RETVAL_FALSE;
									goto out;
								}
								temp_len += new_len;
								new_temp = erealloc(temp, temp_len);
								tptr = new_temp + (size_t)(tptr - temp);
								temp = new_temp;

								efree(buf);
								buf_len = new_len;
								bptr = buf = new_buf;
								hunk_begin = buf;

								line_end = limit = (char *)php_fgetcsv_lookup_trailing_spaces(buf, buf_len, delimiter);
								line_end_len = buf_len - (size_t)(limit - buf);

								state = 0;
							} break;
						}
						break;

					case -2:
					case -1:
						php_mb_reset();
						/* break is omitted intentionally */
					case 1:
						/* we need to determine if the enclosure is
						 * 'real' or is it escaped */
						switch (state) {
							case 1: /* escaped */
								bptr++;
								state = 0;
								break;
							case 2: /* embedded enclosure ? let's check it */
								if (*bptr != enclosure) {
									/* real enclosure */
									memcpy(tptr, hunk_begin, bptr - hunk_begin - 1);
									tptr += (bptr - hunk_begin - 1);
									hunk_begin = bptr;
									goto quit_loop_2;
								}
								memcpy(tptr, hunk_begin, bptr - hunk_begin);
								tptr += (bptr - hunk_begin);
								bptr++;
								hunk_begin = bptr;
								state = 0;
								break;
							default:
								if (*bptr == enclosure) {
									state = 2;
								} else if (*bptr == escape_char) {
									state = 1;
								}
								bptr++;
								break;
						}
						break;

					default:
						switch (state) {
							case 2:
								/* real enclosure */
								memcpy(tptr, hunk_begin, bptr - hunk_begin - 1);
								tptr += (bptr - hunk_begin - 1);
								hunk_begin = bptr;
								goto quit_loop_2;
							case 1:
								bptr += inc_len;
								memcpy(tptr, hunk_begin, bptr - hunk_begin);
								tptr += (bptr - hunk_begin);
								hunk_begin = bptr;
								state = 0;
								break;
							default:
								bptr += inc_len;
								break;
						}
						break;
				}
				inc_len = (bptr < limit ? (*bptr == '\0' ? 1 : php_mblen(bptr, limit - bptr)): 0);
			}

		quit_loop_2:
			/* look up for a delimiter */
			for (;;) {
				switch (inc_len) {
					case 0:
						goto quit_loop_3;

					case -2:
					case -1:
						inc_len = 1;
						php_mb_reset();
						/* break is omitted intentionally */
					case 1:
						if (*bptr == delimiter) {
							goto quit_loop_3;
						}
						break;
					default:
						break;
				}
				bptr += inc_len;
				inc_len = (bptr < limit ? (*bptr == '\0' ? 1 : php_mblen(bptr, limit - bptr)): 0);
			}

		quit_loop_3:
			memcpy(tptr, hunk_begin, bptr - hunk_begin);
			tptr += (bptr - hunk_begin);
			bptr += inc_len;
			comp_end = tptr;
		} else {
			/* 2B. Handle non-enclosure field */

			hunk_begin = bptr;

			for (;;) {
				switch (inc_len) {
					case 0:
						goto quit_loop_4;
					case -2:
					case -1:
						inc_len = 1;
						php_mb_reset();
						/* break is omitted intentionally */
					case 1:
						if (*bptr == delimiter) {
							goto quit_loop_4;
						}
						break;
					default:
						break;
				}
				bptr += inc_len;
				inc_len = (bptr < limit ? (*bptr == '\0' ? 1 : php_mblen(bptr, limit - bptr)): 0);
			}
		quit_loop_4:
			memcpy(tptr, hunk_begin, bptr - hunk_begin);
			tptr += (bptr - hunk_begin);

			comp_end = (char *)php_fgetcsv_lookup_trailing_spaces(temp, tptr - temp, delimiter);
			if (*bptr == delimiter) {
				bptr++;
			}
		}

		/* 3. Now pass our field back to php */
		*comp_end = '\0';
		add_next_index_stringl(return_value, temp, comp_end - temp);
	} while (inc_len > 0);

out:
	efree(temp);
	if (stream) {
		efree(buf);
	}
}
/* }}} */

#if (!defined(__BEOS__) && !defined(NETWARE) && HAVE_REALPATH) || defined(ZTS)
/* {{{ proto string realpath(string path)
   Return the resolved path */
PHP_FUNCTION(realpath)
{
	char *filename;
	size_t filename_len;
	char resolved_path_buff[MAXPATHLEN];

#ifndef FAST_ZPP
	if (zend_parse_parameters(ZEND_NUM_ARGS(), "p", &filename, &filename_len) == FAILURE) {
		return;
	}
#else
	ZEND_PARSE_PARAMETERS_START(1, 1)
		Z_PARAM_PATH(filename, filename_len)
	ZEND_PARSE_PARAMETERS_END();
#endif

	if (VCWD_REALPATH(filename, resolved_path_buff)) {
		if (php_check_open_basedir(resolved_path_buff)) {
			RETURN_FALSE;
		}

#ifdef ZTS
		if (VCWD_ACCESS(resolved_path_buff, F_OK)) {
			RETURN_FALSE;
		}
#endif
		RETURN_STRING(resolved_path_buff);
	} else {
		RETURN_FALSE;
	}
}
/* }}} */
#endif

/* See http://www.w3.org/TR/html4/intro/sgmltut.html#h-3.2.2 */
#define PHP_META_HTML401_CHARS "-_.:"

/* {{{ php_next_meta_token
   Tokenizes an HTML file for get_meta_tags */
php_meta_tags_token php_next_meta_token(php_meta_tags_data *md)
{
	int ch = 0, compliment;
	char buff[META_DEF_BUFSIZE + 1];

	memset((void *)buff, 0, META_DEF_BUFSIZE + 1);

	while (md->ulc || (!php_stream_eof(md->stream) && (ch = php_stream_getc(md->stream)))) {
		if (php_stream_eof(md->stream)) {
			break;
		}

		if (md->ulc) {
			ch = md->lc;
			md->ulc = 0;
		}

		switch (ch) {
			case '<':
				return TOK_OPENTAG;
				break;

			case '>':
				return TOK_CLOSETAG;
				break;

			case '=':
				return TOK_EQUAL;
				break;
			case '/':
				return TOK_SLASH;
				break;

			case '\'':
			case '"':
				compliment = ch;
				md->token_len = 0;
				while (!php_stream_eof(md->stream) && (ch = php_stream_getc(md->stream)) && ch != compliment && ch != '<' && ch != '>') {
					buff[(md->token_len)++] = ch;

					if (md->token_len == META_DEF_BUFSIZE) {
						break;
					}
				}

				if (ch == '<' || ch == '>') {
					/* Was just an apostrohpe */
					md->ulc = 1;
					md->lc = ch;
				}

				/* We don't need to alloc unless we are in a meta tag */
				if (md->in_meta) {
					md->token_data = (char *) emalloc(md->token_len + 1);
					memcpy(md->token_data, buff, md->token_len+1);
				}

				return TOK_STRING;
				break;

			case '\n':
			case '\r':
			case '\t':
				break;

			case ' ':
				return TOK_SPACE;
				break;

			default:
				if (isalnum(ch)) {
					md->token_len = 0;
					buff[(md->token_len)++] = ch;
					while (!php_stream_eof(md->stream) && (ch = php_stream_getc(md->stream)) && (isalnum(ch) || strchr(PHP_META_HTML401_CHARS, ch))) {
						buff[(md->token_len)++] = ch;

						if (md->token_len == META_DEF_BUFSIZE) {
							break;
						}
					}

					/* This is ugly, but we have to replace ungetc */
					if (!isalpha(ch) && ch != '-') {
						md->ulc = 1;
						md->lc = ch;
					}

					md->token_data = (char *) emalloc(md->token_len + 1);
					memcpy(md->token_data, buff, md->token_len+1);

					return TOK_ID;
				} else {
					return TOK_OTHER;
				}
				break;
		}
	}

	return TOK_EOF;
}
/* }}} */

#ifdef HAVE_FNMATCH
/* {{{ proto bool fnmatch(string pattern, string filename [, int flags])
   Match filename against pattern */
PHP_FUNCTION(fnmatch)
{
	char *pattern, *filename;
	size_t pattern_len, filename_len;
	zend_long flags = 0;

	if (zend_parse_parameters(ZEND_NUM_ARGS(), "pp|l", &pattern, &pattern_len, &filename, &filename_len, &flags) == FAILURE) {
		return;
	}

	if (filename_len >= MAXPATHLEN) {
		php_error_docref(NULL, E_WARNING, "Filename exceeds the maximum allowed length of %d characters", MAXPATHLEN);
		RETURN_FALSE;
	}
	if (pattern_len >= MAXPATHLEN) {
		php_error_docref(NULL, E_WARNING, "Pattern exceeds the maximum allowed length of %d characters", MAXPATHLEN);
		RETURN_FALSE;
	}

	RETURN_BOOL( ! fnmatch( pattern, filename, (int)flags ));
}
/* }}} */
#endif

/* {{{ proto string sys_get_temp_dir()
   Returns directory path used for temporary files */
PHP_FUNCTION(sys_get_temp_dir)
{
	if (zend_parse_parameters_none() == FAILURE) {
		return;
	}
	RETURN_STRING((char *)php_get_temporary_directory());
}
/* }}} */

/*
 * Local variables:
 * tab-width: 4
 * c-basic-offset: 4
 * End:
 * vim600: noet sw=4 ts=4 fdm=marker
 * vim<600: noet sw=4 ts=4
 */<|MERGE_RESOLUTION|>--- conflicted
+++ resolved
@@ -1546,16 +1546,12 @@
 		RETURN_FALSE;
 	}
 
-<<<<<<< HEAD
+	if (size < 0) {
+		php_error_docref(NULL, E_WARNING, "Negative size is not supported");
+		RETURN_FALSE;
+	}
+
 	PHP_STREAM_TO_ZVAL(stream, fp);
-=======
-	if (size < 0) {
-		php_error_docref(NULL TSRMLS_CC, E_WARNING, "Negative size is not supported");
-		RETURN_FALSE;
-	}
-
-	PHP_STREAM_TO_ZVAL(stream, &fp);
->>>>>>> 207dab58
 
 	if (!php_stream_truncate_supported(stream)) {
 		php_error_docref(NULL, E_WARNING, "Can't truncate this stream!");
