--- conflicted
+++ resolved
@@ -344,19 +344,11 @@
 	php_stream *stream;
 	zend_long operation = 0;
 
-<<<<<<< HEAD
-	if (zend_parse_parameters(ZEND_NUM_ARGS() TSRMLS_CC, "rl|z/", &arg1, &operation, &arg3) == FAILURE) {
-		return;
-	}
-
-	PHP_STREAM_TO_ZVAL(stream, arg1);
-=======
 	if (zend_parse_parameters(ZEND_NUM_ARGS() TSRMLS_CC, "rl|z", &res, &operation, &wouldblock) == FAILURE) {
 		return;
 	}
 
-	PHP_STREAM_TO_ZVAL(stream, &res);
->>>>>>> 342d56b2
+	PHP_STREAM_TO_ZVAL(stream, res);
 
 	act = operation & 3;
 	if (act < 1 || act > 3) {
@@ -364,27 +356,16 @@
 		RETURN_FALSE;
 	}
 
-<<<<<<< HEAD
-	if (arg3) {
-		zval_dtor(arg3);
-		ZVAL_LONG(arg3, 0);
-=======
-	if (wouldblock && PZVAL_IS_REF(wouldblock)) {
-		convert_to_long_ex(&wouldblock);
-		Z_LVAL_P(wouldblock) = 0;
->>>>>>> 342d56b2
+	if (wouldblock) {
+		zval_dtor(wouldblock);
+		ZVAL_LONG(wouldblock, 0);
 	}
 
 	/* flock_values contains all possible actions if (operation & 4) we won't block on the lock */
 	act = flock_values[act - 1] | (operation & PHP_LOCK_NB ? LOCK_NB : 0);
 	if (php_stream_lock(stream, act)) {
-<<<<<<< HEAD
-		if (operation && errno == EWOULDBLOCK && arg3) {
-			ZVAL_LONG(arg3, 1);
-=======
-		if (operation && errno == EWOULDBLOCK && wouldblock && PZVAL_IS_REF(wouldblock)) {
-			Z_LVAL_P(wouldblock) = 1;
->>>>>>> 342d56b2
+		if (operation && errno == EWOULDBLOCK && wouldblock) {
+			ZVAL_LONG(wouldblock, 1);
 		}
 		RETURN_FALSE;
 	}
@@ -909,25 +890,17 @@
 	zval *res;
 	php_stream *stream;
 
-<<<<<<< HEAD
 #ifndef FAST_ZPP
-	if (zend_parse_parameters(ZEND_NUM_ARGS() TSRMLS_CC, "r", &arg1) == FAILURE) {
-=======
 	if (zend_parse_parameters(ZEND_NUM_ARGS() TSRMLS_CC, "r", &res) == FAILURE) {
->>>>>>> 342d56b2
 		RETURN_FALSE;
 	}
 #else
 	ZEND_PARSE_PARAMETERS_START(1, 1)
-		Z_PARAM_RESOURCE(arg1)
+		Z_PARAM_RESOURCE(res)
 	ZEND_PARSE_PARAMETERS_END_EX(RETURN_FALSE);
 #endif
 
-<<<<<<< HEAD
-	PHP_STREAM_TO_ZVAL(stream, arg1);
-=======
-	PHP_STREAM_TO_ZVAL(stream, &res);
->>>>>>> 342d56b2
+	PHP_STREAM_TO_ZVAL(stream, res);
 
 	if ((stream->flags & PHP_STREAM_FLAG_NO_FCLOSE) != 0) {
 		php_error_docref(NULL TSRMLS_CC, E_WARNING, "%pd is not a valid stream resource", stream->res->handle);
@@ -999,11 +972,7 @@
 		RETURN_FALSE;
 	}
 
-<<<<<<< HEAD
-	PHP_STREAM_TO_ZVAL(stream, arg1);
-=======
-	PHP_STREAM_TO_ZVAL(stream, &res);
->>>>>>> 342d56b2
+	PHP_STREAM_TO_ZVAL(stream, res);
 
 	FG(pclose_wait) = 1;
 	zend_list_close(stream->res);
@@ -1023,11 +992,7 @@
 		RETURN_FALSE;
 	}
 
-<<<<<<< HEAD
-	PHP_STREAM_TO_ZVAL(stream, arg1);
-=======
-	PHP_STREAM_TO_ZVAL(stream, &res);
->>>>>>> 342d56b2
+	PHP_STREAM_TO_ZVAL(stream, res);
 
 	if (php_stream_eof(stream)) {
 		RETURN_TRUE;
@@ -1041,13 +1006,8 @@
    Get a line from file pointer */
 PHPAPI PHP_FUNCTION(fgets)
 {
-<<<<<<< HEAD
-	zval *arg1;
+	zval *res;
 	zend_long len = 1024;
-=======
-	zval *res;
-	long len = 1024;
->>>>>>> 342d56b2
 	char *buf = NULL;
 	int argc = ZEND_NUM_ARGS();
 	size_t line_len = 0;
@@ -1057,11 +1017,7 @@
 		RETURN_FALSE;
 	}
 
-<<<<<<< HEAD
-	PHP_STREAM_TO_ZVAL(stream, arg1);
-=======
-	PHP_STREAM_TO_ZVAL(stream, &res);
->>>>>>> 342d56b2
+	PHP_STREAM_TO_ZVAL(stream, res);
 
 	if (argc == 1) {
 		/* ask streams to give us a buffer of an appropriate size */
@@ -1115,11 +1071,7 @@
 		RETURN_FALSE;
 	}
 
-<<<<<<< HEAD
-	PHP_STREAM_TO_ZVAL(stream, arg1);
-=======
-	PHP_STREAM_TO_ZVAL(stream, &res);
->>>>>>> 342d56b2
+	PHP_STREAM_TO_ZVAL(stream, res);
 
 	result = php_stream_getc(stream);
 
@@ -1241,22 +1193,12 @@
    Binary-safe file write */
 PHPAPI PHP_FUNCTION(fwrite)
 {
-<<<<<<< HEAD
-	zval *arg1;
-	char *arg2;
-	size_t arg2len;
+	zval *res;
+	char *input;
+	size_t inputlen;
 	size_t ret;
 	size_t num_bytes;
-	zend_long arg3 = 0;
-	char *buffer = NULL;
-=======
-	zval *res;
-	char *input;
-	int inputlen;
-	int ret;
-	int num_bytes;
-	long maxlen = 0;
->>>>>>> 342d56b2
+	zend_long maxlen = 0;
 	php_stream *stream;
 
 	if (zend_parse_parameters(ZEND_NUM_ARGS() TSRMLS_CC, "rs|l", &res, &input, &inputlen, &maxlen) == FAILURE) {
@@ -1266,26 +1208,14 @@
 	if (ZEND_NUM_ARGS() == 2) {
 		num_bytes = inputlen;
 	} else {
-<<<<<<< HEAD
-		if (arg3 > 0) {
-			num_bytes = MIN((size_t)arg3, arg2len);
-		} else {
-			num_bytes = 0;
-		}
-=======
-		num_bytes = MAX(0, MIN((int) maxlen, inputlen));
->>>>>>> 342d56b2
+		num_bytes = MAX(0, MIN((size_t) maxlen, inputlen));
 	}
 
 	if (!num_bytes) {
 		RETURN_LONG(0);
 	}
 
-<<<<<<< HEAD
-	PHP_STREAM_TO_ZVAL(stream, arg1);
-=======
-	PHP_STREAM_TO_ZVAL(stream, &res);
->>>>>>> 342d56b2
+	PHP_STREAM_TO_ZVAL(stream, res);
 
 	ret = php_stream_write(stream, input, num_bytes);
 
@@ -1305,11 +1235,7 @@
 		RETURN_FALSE;
 	}
 
-<<<<<<< HEAD
-	PHP_STREAM_TO_ZVAL(stream, arg1);
-=======
-	PHP_STREAM_TO_ZVAL(stream, &res);
->>>>>>> 342d56b2
+	PHP_STREAM_TO_ZVAL(stream, res);
 
 	ret = php_stream_flush(stream);
 	if (ret) {
@@ -1330,11 +1256,7 @@
 		RETURN_FALSE;
 	}
 
-<<<<<<< HEAD
-	PHP_STREAM_TO_ZVAL(stream, arg1);
-=======
-	PHP_STREAM_TO_ZVAL(stream, &res);
->>>>>>> 342d56b2
+	PHP_STREAM_TO_ZVAL(stream, res);
 
 	if (-1 == php_stream_rewind(stream)) {
 		RETURN_FALSE;
@@ -1347,24 +1269,15 @@
    Get file pointer's read/write position */
 PHPAPI PHP_FUNCTION(ftell)
 {
-<<<<<<< HEAD
-	zval *arg1;
+	zval *res;
 	zend_long ret;
-=======
-	zval *res;
-	long ret;
->>>>>>> 342d56b2
 	php_stream *stream;
 
 	if (zend_parse_parameters(ZEND_NUM_ARGS() TSRMLS_CC, "r", &res) == FAILURE) {
 		RETURN_FALSE;
 	}
 
-<<<<<<< HEAD
-	PHP_STREAM_TO_ZVAL(stream, arg1);
-=======
-	PHP_STREAM_TO_ZVAL(stream, &res);
->>>>>>> 342d56b2
+	PHP_STREAM_TO_ZVAL(stream, res);
 
 	ret = php_stream_tell(stream);
 	if (ret == -1)	{
@@ -1378,28 +1291,17 @@
    Seek on a file pointer */
 PHPAPI PHP_FUNCTION(fseek)
 {
-<<<<<<< HEAD
-	zval *arg1;
-	zend_long arg2, whence = SEEK_SET;
-=======
 	zval *res;
-	long offset, whence = SEEK_SET;
->>>>>>> 342d56b2
+	zend_long offset, whence = SEEK_SET;
 	php_stream *stream;
 
 	if (zend_parse_parameters(ZEND_NUM_ARGS() TSRMLS_CC, "rl|l", &res, &offset, &whence) == FAILURE) {
 		RETURN_FALSE;
 	}
 
-<<<<<<< HEAD
-	PHP_STREAM_TO_ZVAL(stream, arg1);
-
-	RETURN_LONG(php_stream_seek(stream, arg2, (int)whence));
-=======
-	PHP_STREAM_TO_ZVAL(stream, &res);
-
-	RETURN_LONG(php_stream_seek(stream, offset, whence));
->>>>>>> 342d56b2
+	PHP_STREAM_TO_ZVAL(stream, res);
+
+	RETURN_LONG(php_stream_seek(stream, offset, (int) whence));
 }
 /* }}} */
 
@@ -1501,11 +1403,7 @@
    Return or change the umask */
 PHP_FUNCTION(umask)
 {
-<<<<<<< HEAD
-	zend_long arg1 = 0;
-=======
-	long mask = 0;
->>>>>>> 342d56b2
+	zend_long mask = 0;
 	int oldumask;
 
 	oldumask = umask(077);
@@ -1521,11 +1419,7 @@
 	if (ZEND_NUM_ARGS() == 0) {
 		umask(oldumask);
 	} else {
-<<<<<<< HEAD
-		umask((int)arg1);
-=======
-		umask(mask);
->>>>>>> 342d56b2
+		umask((int) mask);
 	}
 
 	RETURN_LONG(oldumask);
@@ -1536,24 +1430,15 @@
    Output all remaining data from a file pointer */
 PHPAPI PHP_FUNCTION(fpassthru)
 {
-<<<<<<< HEAD
-	zval *arg1;
+	zval *res;
 	size_t size;
-=======
-	zval *res;
-	int size;
->>>>>>> 342d56b2
 	php_stream *stream;
 
 	if (zend_parse_parameters(ZEND_NUM_ARGS() TSRMLS_CC, "r", &res) == FAILURE) {
 		RETURN_FALSE;
 	}
 
-<<<<<<< HEAD
-	PHP_STREAM_TO_ZVAL(stream, arg1);
-=======
-	PHP_STREAM_TO_ZVAL(stream, &res);
->>>>>>> 342d56b2
+	PHP_STREAM_TO_ZVAL(stream, res);
 
 	size = php_stream_passthru(stream);
 	RETURN_LONG(size);
@@ -1887,24 +1772,15 @@
    Binary-safe file read */
 PHPAPI PHP_FUNCTION(fread)
 {
-<<<<<<< HEAD
-	zval *arg1;
+	zval *res;
 	zend_long len;
-=======
-	zval *res;
-	long len;
->>>>>>> 342d56b2
 	php_stream *stream;
 
 	if (zend_parse_parameters(ZEND_NUM_ARGS() TSRMLS_CC, "rl", &res, &len) == FAILURE) {
 		RETURN_FALSE;
 	}
 
-<<<<<<< HEAD
-	PHP_STREAM_TO_ZVAL(stream, arg1);
-=======
-	PHP_STREAM_TO_ZVAL(stream, &res);
->>>>>>> 342d56b2
+	PHP_STREAM_TO_ZVAL(stream, res);
 
 	if (len <= 0) {
 		php_error_docref(NULL TSRMLS_CC, E_WARNING, "Length parameter must be greater than 0");
