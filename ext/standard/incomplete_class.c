--- conflicted
+++ resolved
@@ -139,17 +139,8 @@
 
 	object_properties = Z_OBJPROP_P(object);
 
-<<<<<<< HEAD
-	if ((val = zend_hash_str_find(object_properties, MAGIC_MEMBER, sizeof(MAGIC_MEMBER)-1)) != NULL) {
+	if ((val = zend_hash_str_find(object_properties, MAGIC_MEMBER, sizeof(MAGIC_MEMBER)-1)) != NULL && Z_TYPE_P(val) == IS_STRING) {
 		return zend_string_copy(Z_STR_P(val));
-=======
-	if (zend_hash_find(object_properties, MAGIC_MEMBER, sizeof(MAGIC_MEMBER), (void **) &val) == SUCCESS && Z_TYPE_PP(val) == IS_STRING) {
-		retval = estrndup(Z_STRVAL_PP(val), Z_STRLEN_PP(val));
-
-		if (nlen) {
-			*nlen = Z_STRLEN_PP(val);
-		}
->>>>>>> fce9a856
 	}
 
 	return NULL;
