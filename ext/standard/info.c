--- conflicted
+++ resolved
@@ -102,13 +102,8 @@
 static void php_info_print_stream_hash(const char *name, HashTable *ht TSRMLS_DC) /* {{{ */
 {
 	char *key;
-<<<<<<< HEAD
 	zend_str_size_uint len;
-	
-=======
-	uint len;
-
->>>>>>> 29433576
+
 	if (ht) {
 		if (zend_hash_num_elements(ht)) {
 			HashPosition pos;
