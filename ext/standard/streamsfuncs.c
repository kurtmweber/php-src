--- conflicted
+++ resolved
@@ -1496,11 +1496,7 @@
 	zend_bool enable, cryptokindnull;
 	int ret;
 
-<<<<<<< HEAD
-	if (zend_parse_parameters(ZEND_NUM_ARGS() TSRMLS_CC, "rb|ir", &zstream, &enable, &cryptokind, &zsessstream) == FAILURE) {
-=======
-	if (zend_parse_parameters(ZEND_NUM_ARGS() TSRMLS_CC, "rb|l!r", &zstream, &enable, &cryptokind, &cryptokindnull, &zsessstream) == FAILURE) {
->>>>>>> 27f5957e
+	if (zend_parse_parameters(ZEND_NUM_ARGS() TSRMLS_CC, "rb|i!r", &zstream, &enable, &cryptokind, &cryptokindnull, &zsessstream) == FAILURE) {
 		RETURN_FALSE;
 	}
 
@@ -1515,7 +1511,7 @@
 				RETURN_FALSE;
 			}
 
-			cryptokind = Z_LVAL_PP(val);
+			cryptokind = Z_IVAL_PP(val);
 		}
 
 		if (zsessstream) {
