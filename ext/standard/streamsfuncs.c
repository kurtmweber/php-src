--- conflicted
+++ resolved
@@ -610,14 +610,7 @@
 		 zend_hash_get_current_data(Z_ARRVAL_P(stream_array), (void **) &elem) == SUCCESS;
 		 zend_hash_move_forward(Z_ARRVAL_P(stream_array))) {
 
-<<<<<<< HEAD
-		/* Temporary int fd is needed for the STREAM data type on windows, passing this_fd directly to php_stream_cast()
-			would eventually bring a wrong result on x64. php_stream_cast() casts to int internally, and this will leave
-			the higher bits of a SOCKET variable uninitialized on systems with little endian. */
-		php_socket_t tmp_fd;
-=======
 		php_socket_t this_fd;
->>>>>>> c1765d7f
 
 		php_stream_from_zval_no_verify(stream, elem);
 		if (stream == NULL) {
@@ -628,13 +621,7 @@
 		 * when casting.  It is only used here so that the buffered data warning
 		 * is not displayed.
 		 * */
-<<<<<<< HEAD
-		if (SUCCESS == php_stream_cast(stream, PHP_STREAM_AS_FD_FOR_SELECT | PHP_STREAM_CAST_INTERNAL, (void*)&tmp_fd, 1) && tmp_fd != SOCK_ERR) {
-
-			php_socket_t this_fd = (php_socket_t)tmp_fd;
-=======
 		if (SUCCESS == php_stream_cast(stream, PHP_STREAM_AS_FD_FOR_SELECT | PHP_STREAM_CAST_INTERNAL, (void*)&this_fd, 1) && this_fd != -1) {
->>>>>>> c1765d7f
 
 			PHP_SAFE_FD_SET(this_fd, fds);
 
@@ -666,18 +653,9 @@
 
 		int type;
 		char *key;
-<<<<<<< HEAD
 		php_size_t key_len;
 		zend_uint_t num_ind;
-		/* Temporary int fd is needed for the STREAM data type on windows, passing this_fd directly to php_stream_cast()
-			would eventually bring a wrong result on x64. php_stream_cast() casts to int internally, and this will leave
-			the higher bits of a SOCKET variable uninitialized on systems with little endian. */
-		php_socket_t tmp_fd;
-=======
-		uint key_len;
-		ulong num_ind;
 		php_socket_t this_fd;
->>>>>>> c1765d7f
 
 
 		type = zend_hash_get_current_key_ex(Z_ARRVAL_P(stream_array),
@@ -696,14 +674,7 @@
 		 * when casting.  It is only used here so that the buffered data warning
 		 * is not displayed.
 		 */
-<<<<<<< HEAD
-		if (SUCCESS == php_stream_cast(stream, PHP_STREAM_AS_FD_FOR_SELECT | PHP_STREAM_CAST_INTERNAL, (void*)&tmp_fd, 1) && tmp_fd != SOCK_ERR) {
-
-			php_socket_t this_fd = (php_socket_t)tmp_fd;
-
-=======
 		if (SUCCESS == php_stream_cast(stream, PHP_STREAM_AS_FD_FOR_SELECT | PHP_STREAM_CAST_INTERNAL, (void*)&this_fd, 1) && this_fd != SOCK_ERR) {
->>>>>>> c1765d7f
 			if (PHP_SAFE_FD_ISSET(this_fd, fds)) {
 				if (type == HASH_KEY_IS_INT) {
 					zend_hash_index_update(new_hash, num_ind, (void *)elem, sizeof(zval *), (void **)&dest_elem);
