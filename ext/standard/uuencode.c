--- conflicted
+++ resolved
@@ -173,12 +173,8 @@
 		s++;
 	}
 
-<<<<<<< HEAD
 	assert(p >= ZSTR_VAL(dest));
-	if ((len = total_len > (size_t)(p - ZSTR_VAL(dest)))) {
-=======
-	if ((len = total_len) > (p - *dest)) {
->>>>>>> 915a3762
+	if ((len = total_len) > (size_t)(p - ZSTR_VAL(dest))) {
 		*p++ = PHP_UU_DEC(*s) << 2 | PHP_UU_DEC(*(s + 1)) >> 4;
 		if (len > 1) {
 			*p++ = PHP_UU_DEC(*(s + 1)) << 4 | PHP_UU_DEC(*(s + 2)) >> 2;
