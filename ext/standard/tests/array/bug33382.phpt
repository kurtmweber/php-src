--- conflicted
+++ resolved
@@ -1,9 +1,5 @@
 --TEST--
-<<<<<<< HEAD
-Bug #33382 (array_reverse() fails after *sort())
-=======
 Bug #33382 (array_reverse() fails after *sort() )
->>>>>>> c8b33a6a
 --FILE--
 <?php
 
@@ -15,7 +11,7 @@
 
 echo "Done\n";
 ?>
---EXPECT--
+--EXPECT--	
 array(5) {
   [0]=>
   int(5)
