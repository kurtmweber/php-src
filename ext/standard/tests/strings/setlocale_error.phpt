--- conflicted
+++ resolved
@@ -35,18 +35,10 @@
 //Invalid array of locales
 var_dump( setlocale(LC_ALL,"en_US.invalid", "en_AU.invalid", "ko_KR.invalid") );
 
-<<<<<<< HEAD
-=======
-echo "\n-- Testing setlocale() function with invalid category --\n";
-//invalid $category
-$invalid_category = "TEST";
-var_dump( setlocale($invalid_category,"en_US.utf8") );
- 
 echo "\n-- Testing setlocale() function with locale name too long, 'category' = LC_ALL --";
 //Invalid locale - locale name too long
 var_dump(setlocale(LC_ALL,str_pad('',255,'A')));
 
->>>>>>> 7acdfdc8
 echo "\nDone";
 ?>
 --EXPECTF--
@@ -66,18 +58,8 @@
 -- Testing setlocale() function with invalid multiple locales, 'category' = LC_ALL --
 bool(false)
 
-<<<<<<< HEAD
-=======
--- Testing setlocale() function with invalid category --
-
-Deprecated: setlocale(): Passing locale category name as string is deprecated. Use the LC_* -constants instead in %s on line %d
-
-Warning: setlocale(): Invalid locale category name TEST, must be one of LC_ALL, LC_COLLATE, LC_CTYPE, LC_MONETARY, LC_NUMERIC, or LC_TIME in %s on line %d
-bool(false)
-
 -- Testing setlocale() function with locale name too long, 'category' = LC_ALL --
 Warning: setlocale(): Specified locale name is too long in %s on line %d
 bool(false)
 
->>>>>>> 7acdfdc8
 Done