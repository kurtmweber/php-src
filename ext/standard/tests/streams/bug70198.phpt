--- conflicted
+++ resolved
@@ -22,12 +22,8 @@
 if (!\$socket) {
 	echo "\$errstr (\$errno)\\n";
 } else {
-<<<<<<< HEAD
 	if (\$conn = stream_socket_accept(\$socket, 3)) {
-=======
-	while (\$conn = stream_socket_accept(\$socket)) {
 		sleep(1);
->>>>>>> 6608821a
 		/* just close the connection immediately after accepting,
 			the client side will need wait a bit longer to realize it.*/
 		fclose(\$conn);
@@ -40,13 +36,9 @@
 $srv_proc = proc_open(PHP_BINARY . " -n $srv_fl", $dummy0, $dummy1);
 
 $i = 0;
-<<<<<<< HEAD
 /* wait a bit for the server startup */
 sleep(1);
-$fp = stream_socket_client($srv_addr, $errno, $errstr, 1);
-=======
 $fp = stream_socket_client($srv_addr, $errno, $errstr, 2);
->>>>>>> 6608821a
 if (!$fp) {
 	echo "$errstr ($errno)\n";
 } else {
