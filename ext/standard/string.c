--- conflicted
+++ resolved
@@ -4714,11 +4714,8 @@
 	int state = 0;
 	size_t pos, i = 0;
 	char *allow_free = NULL;
-<<<<<<< HEAD
 	const char *allow_actual;
-=======
 	char is_xml = 0;
->>>>>>> ed80ca00
 
 	if (stateptr)
 		state = *stateptr;
@@ -4814,14 +4811,10 @@
 				switch (state) {
 					case 1: /* HTML/XML */
 						lc = '>';
-<<<<<<< HEAD
-						in_q = state = 0;
-=======
 						if (is_xml && *(p -1) == '-') {
 							break;
 						}
 						in_q = state = is_xml = 0;
->>>>>>> ed80ca00
 						if (allow) {
 							if (tp - tbuf >= PHP_TAG_BUF_SIZE) {
 								pos = tp - tbuf;
@@ -4950,13 +4943,8 @@
 				 * state == 2 (PHP). Switch back to HTML.
 				 */
 
-<<<<<<< HEAD
-				if (state == 2 && p > buf+2 && strncasecmp(p-2, "xm", 2) == 0) {
-					state = 1;
-=======
 				if (state == 2 && p > buf+2 && strncasecmp(p-4, "<?xm", 4) == 0) {
 					state = 1; is_xml=1;
->>>>>>> ed80ca00
 					break;
 				}
 
