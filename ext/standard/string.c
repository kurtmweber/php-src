/*
   +----------------------------------------------------------------------+
   | PHP Version 5                                                        |
   +----------------------------------------------------------------------+
   | Copyright (c) 1997-2014 The PHP Group                                |
   +----------------------------------------------------------------------+
   | This source file is subject to version 3.01 of the PHP license,      |
   | that is bundled with this package in the file LICENSE, and is        |
   | available through the world-wide-web at the following url:           |
   | http://www.php.net/license/3_01.txt                                  |
   | If you did not receive a copy of the PHP license and are unable to   |
   | obtain it through the world-wide-web, please send a note to          |
   | license@php.net so we can mail you a copy immediately.               |
   +----------------------------------------------------------------------+
   | Authors: Rasmus Lerdorf <rasmus@php.net>                             |
   |          Stig S�ther Bakken <ssb@php.net>                            |
   |          Zeev Suraski <zeev@zend.com>                                |
   +----------------------------------------------------------------------+
 */

/* $Id$ */

/* Synced with php 3.0 revision 1.193 1999-06-16 [ssb] */

#include <stdio.h>
#include "php.h"
#include "php_rand.h"
#include "php_string.h"
#include "php_variables.h"
#ifdef HAVE_LOCALE_H
# include <locale.h>
#endif
#ifdef HAVE_LANGINFO_H
# include <langinfo.h>
#endif
#ifdef HAVE_MONETARY_H
# include <monetary.h>
#endif
/*
 * This define is here because some versions of libintl redefine setlocale
 * to point to libintl_setlocale.  That's a ridiculous thing to do as far
 * as I am concerned, but with this define and the subsequent undef we
 * limit the damage to just the actual setlocale() call in this file
 * without turning zif_setlocale into zif_libintl_setlocale.  -Rasmus
 */
#define php_my_setlocale setlocale
#ifdef HAVE_LIBINTL
# include <libintl.h> /* For LC_MESSAGES */
 #ifdef setlocale
 # undef setlocale
 #endif
#endif

#include "scanf.h"
#include "zend_API.h"
#include "zend_execute.h"
#include "php_globals.h"
#include "basic_functions.h"
#include "php_smart_str.h"
#include <Zend/zend_exceptions.h>
#ifdef ZTS
#include "TSRM.h"
#endif

/* For str_getcsv() support */
#include "ext/standard/file.h"

#define STR_PAD_LEFT			0
#define STR_PAD_RIGHT			1
#define STR_PAD_BOTH			2
#define PHP_PATHINFO_DIRNAME 	1
#define PHP_PATHINFO_BASENAME 	2
#define PHP_PATHINFO_EXTENSION 	4
#define PHP_PATHINFO_FILENAME 	8
#define PHP_PATHINFO_ALL	(PHP_PATHINFO_DIRNAME | PHP_PATHINFO_BASENAME | PHP_PATHINFO_EXTENSION | PHP_PATHINFO_FILENAME)

#define STR_STRSPN				0
#define STR_STRCSPN				1

/* {{{ register_string_constants
 */
void register_string_constants(INIT_FUNC_ARGS)
{
	REGISTER_LONG_CONSTANT("STR_PAD_LEFT", STR_PAD_LEFT, CONST_CS | CONST_PERSISTENT);
	REGISTER_LONG_CONSTANT("STR_PAD_RIGHT", STR_PAD_RIGHT, CONST_CS | CONST_PERSISTENT);
	REGISTER_LONG_CONSTANT("STR_PAD_BOTH", STR_PAD_BOTH, CONST_CS | CONST_PERSISTENT);
	REGISTER_LONG_CONSTANT("PATHINFO_DIRNAME", PHP_PATHINFO_DIRNAME, CONST_CS | CONST_PERSISTENT);
	REGISTER_LONG_CONSTANT("PATHINFO_BASENAME", PHP_PATHINFO_BASENAME, CONST_CS | CONST_PERSISTENT);
	REGISTER_LONG_CONSTANT("PATHINFO_EXTENSION", PHP_PATHINFO_EXTENSION, CONST_CS | CONST_PERSISTENT);
	REGISTER_LONG_CONSTANT("PATHINFO_FILENAME", PHP_PATHINFO_FILENAME, CONST_CS | CONST_PERSISTENT);

#ifdef HAVE_LOCALECONV
	/* If last members of struct lconv equal CHAR_MAX, no grouping is done */

/* This is bad, but since we are going to be hardcoding in the POSIX stuff anyway... */
# ifndef HAVE_LIMITS_H
# define CHAR_MAX 127
# endif

	REGISTER_LONG_CONSTANT("CHAR_MAX", CHAR_MAX, CONST_CS | CONST_PERSISTENT);
#endif

#ifdef HAVE_LOCALE_H
	REGISTER_LONG_CONSTANT("LC_CTYPE", LC_CTYPE, CONST_CS | CONST_PERSISTENT);
	REGISTER_LONG_CONSTANT("LC_NUMERIC", LC_NUMERIC, CONST_CS | CONST_PERSISTENT);
	REGISTER_LONG_CONSTANT("LC_TIME", LC_TIME, CONST_CS | CONST_PERSISTENT);
	REGISTER_LONG_CONSTANT("LC_COLLATE", LC_COLLATE, CONST_CS | CONST_PERSISTENT);
	REGISTER_LONG_CONSTANT("LC_MONETARY", LC_MONETARY, CONST_CS | CONST_PERSISTENT);
	REGISTER_LONG_CONSTANT("LC_ALL", LC_ALL, CONST_CS | CONST_PERSISTENT);
# ifdef LC_MESSAGES
	REGISTER_LONG_CONSTANT("LC_MESSAGES", LC_MESSAGES, CONST_CS | CONST_PERSISTENT);
# endif
#endif

}
/* }}} */

int php_tag_find(char *tag, int len, char *set);

/* this is read-only, so it's ok */
static char hexconvtab[] = "0123456789abcdef";

/* localeconv mutex */
#ifdef ZTS
static MUTEX_T locale_mutex = NULL;
#endif

/* {{{ php_bin2hex
 */
static zend_string *php_bin2hex(const unsigned char *old, const size_t oldlen)
{
	zend_string *result;
	size_t i, j;

	result = STR_SAFE_ALLOC(oldlen, 2 * sizeof(char), 0, 0);

	for (i = j = 0; i < oldlen; i++) {
		result->val[j++] = hexconvtab[old[i] >> 4];
		result->val[j++] = hexconvtab[old[i] & 15];
	}
	result->val[j] = '\0';

	return result;
}
/* }}} */

/* {{{ php_hex2bin
 */
static char *php_hex2bin(const unsigned char *old, const size_t oldlen, size_t *newlen)
{
	size_t target_length = oldlen >> 1;
	register unsigned char *str = (unsigned char *)safe_emalloc(target_length, sizeof(char), 1);
	size_t i, j;
	for (i = j = 0; i < target_length; i++) {
		char c = old[j++];
		if (c >= '0' && c <= '9') {
			str[i] = (c - '0') << 4;
		} else if (c >= 'a' && c <= 'f') {
			str[i] = (c - 'a' + 10) << 4;
		} else if (c >= 'A' && c <= 'F') {
			str[i] = (c - 'A' + 10) << 4;
		} else {
			efree(str);
			return NULL;
		}
		c = old[j++];
		if (c >= '0' && c <= '9') {
			str[i] |= c - '0';
		} else if (c >= 'a' && c <= 'f') {
			str[i] |= c - 'a' + 10;
		} else if (c >= 'A' && c <= 'F') {
			str[i] |= c - 'A' + 10;
		} else {
			efree(str);
			return NULL;
		}
	}
	str[target_length] = '\0';

	if (newlen)
		*newlen = target_length;

	return (char *)str;
}
/* }}} */

#ifdef HAVE_LOCALECONV
/* {{{ localeconv_r
 * glibc's localeconv is not reentrant, so lets make it so ... sorta */
PHPAPI struct lconv *localeconv_r(struct lconv *out)
{
	struct lconv *res;

# ifdef ZTS
	tsrm_mutex_lock( locale_mutex );
# endif

	/* localeconv doesn't return an error condition */
	res = localeconv();

	*out = *res;

# ifdef ZTS
	tsrm_mutex_unlock( locale_mutex );
# endif

	return out;
}
/* }}} */

# ifdef ZTS
/* {{{ PHP_MINIT_FUNCTION
 */
PHP_MINIT_FUNCTION(localeconv)
{
	locale_mutex = tsrm_mutex_alloc();
	return SUCCESS;
}
/* }}} */

/* {{{ PHP_MSHUTDOWN_FUNCTION
 */
PHP_MSHUTDOWN_FUNCTION(localeconv)
{
	tsrm_mutex_free( locale_mutex );
	locale_mutex = NULL;
	return SUCCESS;
}
/* }}} */
# endif
#endif

/* {{{ proto string bin2hex(string data)
   Converts the binary representation of data to hex */
PHP_FUNCTION(bin2hex)
{
	zend_string *result;
	char *data;
	int datalen;

	if (zend_parse_parameters(ZEND_NUM_ARGS() TSRMLS_CC, "s", &data, &datalen) == FAILURE) {
		return;
	}

	result = php_bin2hex((unsigned char *)data, datalen);

	if (!result) {
		RETURN_FALSE;
	}

	RETURN_STR(result);
}
/* }}} */

/* {{{ proto string hex2bin(string data)
   Converts the hex representation of data to binary */
PHP_FUNCTION(hex2bin)
{
	char *result, *data;
	size_t newlen;
	int datalen;

	if (zend_parse_parameters(ZEND_NUM_ARGS() TSRMLS_CC, "s", &data, &datalen) == FAILURE) {
		return;
	}

	if (datalen % 2 != 0) {
		php_error_docref(NULL TSRMLS_CC, E_WARNING, "Hexadecimal input string must have an even length");
		RETURN_FALSE;
	}

	result = php_hex2bin((unsigned char *)data, datalen, &newlen);

	if (!result) {
		php_error_docref(NULL TSRMLS_CC, E_WARNING, "Input string must be hexadecimal string");
		RETURN_FALSE;
	}

	// TODO: avoid reallocation ???
	RETVAL_STRINGL(result, newlen);
	efree(result);
}
/* }}} */

static void php_spn_common_handler(INTERNAL_FUNCTION_PARAMETERS, int behavior) /* {{{ */
{
	char *s11, *s22;
	int len1, len2;
	long start = 0, len = 0;

	if (zend_parse_parameters(ZEND_NUM_ARGS() TSRMLS_CC, "ss|ll", &s11, &len1,
				&s22, &len2, &start, &len) == FAILURE) {
		return;
	}

	if (ZEND_NUM_ARGS() < 4) {
		len = len1;
	}

	/* look at substr() function for more information */

	if (start < 0) {
		start += len1;
		if (start < 0) {
			start = 0;
		}
	} else if (start > len1) {
		RETURN_FALSE;
	}

	if (len < 0) {
		len += (len1 - start);
		if (len < 0) {
			len = 0;
		}
	}

	if (len > len1 - start) {
		len = len1 - start;
	}

	if(len == 0) {
		RETURN_LONG(0);
	}

	if (behavior == STR_STRSPN) {
		RETURN_LONG(php_strspn(s11 + start /*str1_start*/,
						s22 /*str2_start*/,
						s11 + start + len /*str1_end*/,
						s22 + len2 /*str2_end*/));
	} else if (behavior == STR_STRCSPN) {
		RETURN_LONG(php_strcspn(s11 + start /*str1_start*/,
						s22 /*str2_start*/,
						s11 + start + len /*str1_end*/,
						s22 + len2 /*str2_end*/));
	}

}
/* }}} */

/* {{{ proto int strspn(string str, string mask [, start [, len]])
   Finds length of initial segment consisting entirely of characters found in mask. If start or/and length is provided works like strspn(substr($s,$start,$len),$good_chars) */
PHP_FUNCTION(strspn)
{
	php_spn_common_handler(INTERNAL_FUNCTION_PARAM_PASSTHRU, STR_STRSPN);
}
/* }}} */

/* {{{ proto int strcspn(string str, string mask [, start [, len]])
   Finds length of initial segment consisting entirely of characters not found in mask. If start or/and length is provide works like strcspn(substr($s,$start,$len),$bad_chars) */
PHP_FUNCTION(strcspn)
{
	php_spn_common_handler(INTERNAL_FUNCTION_PARAM_PASSTHRU, STR_STRCSPN);
}
/* }}} */

/* {{{ PHP_MINIT_FUNCTION(nl_langinfo) */
#if HAVE_NL_LANGINFO
PHP_MINIT_FUNCTION(nl_langinfo)
{
#define REGISTER_NL_LANGINFO_CONSTANT(x)	REGISTER_LONG_CONSTANT(#x, x, CONST_CS | CONST_PERSISTENT)
#ifdef ABDAY_1
	REGISTER_NL_LANGINFO_CONSTANT(ABDAY_1);
	REGISTER_NL_LANGINFO_CONSTANT(ABDAY_2);
	REGISTER_NL_LANGINFO_CONSTANT(ABDAY_3);
	REGISTER_NL_LANGINFO_CONSTANT(ABDAY_4);
	REGISTER_NL_LANGINFO_CONSTANT(ABDAY_5);
	REGISTER_NL_LANGINFO_CONSTANT(ABDAY_6);
	REGISTER_NL_LANGINFO_CONSTANT(ABDAY_7);
#endif
#ifdef DAY_1
	REGISTER_NL_LANGINFO_CONSTANT(DAY_1);
	REGISTER_NL_LANGINFO_CONSTANT(DAY_2);
	REGISTER_NL_LANGINFO_CONSTANT(DAY_3);
	REGISTER_NL_LANGINFO_CONSTANT(DAY_4);
	REGISTER_NL_LANGINFO_CONSTANT(DAY_5);
	REGISTER_NL_LANGINFO_CONSTANT(DAY_6);
	REGISTER_NL_LANGINFO_CONSTANT(DAY_7);
#endif
#ifdef ABMON_1
	REGISTER_NL_LANGINFO_CONSTANT(ABMON_1);
	REGISTER_NL_LANGINFO_CONSTANT(ABMON_2);
	REGISTER_NL_LANGINFO_CONSTANT(ABMON_3);
	REGISTER_NL_LANGINFO_CONSTANT(ABMON_4);
	REGISTER_NL_LANGINFO_CONSTANT(ABMON_5);
	REGISTER_NL_LANGINFO_CONSTANT(ABMON_6);
	REGISTER_NL_LANGINFO_CONSTANT(ABMON_7);
	REGISTER_NL_LANGINFO_CONSTANT(ABMON_8);
	REGISTER_NL_LANGINFO_CONSTANT(ABMON_9);
	REGISTER_NL_LANGINFO_CONSTANT(ABMON_10);
	REGISTER_NL_LANGINFO_CONSTANT(ABMON_11);
	REGISTER_NL_LANGINFO_CONSTANT(ABMON_12);
#endif
#ifdef MON_1
	REGISTER_NL_LANGINFO_CONSTANT(MON_1);
	REGISTER_NL_LANGINFO_CONSTANT(MON_2);
	REGISTER_NL_LANGINFO_CONSTANT(MON_3);
	REGISTER_NL_LANGINFO_CONSTANT(MON_4);
	REGISTER_NL_LANGINFO_CONSTANT(MON_5);
	REGISTER_NL_LANGINFO_CONSTANT(MON_6);
	REGISTER_NL_LANGINFO_CONSTANT(MON_7);
	REGISTER_NL_LANGINFO_CONSTANT(MON_8);
	REGISTER_NL_LANGINFO_CONSTANT(MON_9);
	REGISTER_NL_LANGINFO_CONSTANT(MON_10);
	REGISTER_NL_LANGINFO_CONSTANT(MON_11);
	REGISTER_NL_LANGINFO_CONSTANT(MON_12);
#endif
#ifdef AM_STR
	REGISTER_NL_LANGINFO_CONSTANT(AM_STR);
#endif
#ifdef PM_STR
	REGISTER_NL_LANGINFO_CONSTANT(PM_STR);
#endif
#ifdef D_T_FMT
	REGISTER_NL_LANGINFO_CONSTANT(D_T_FMT);
#endif
#ifdef D_FMT
	REGISTER_NL_LANGINFO_CONSTANT(D_FMT);
#endif
#ifdef T_FMT
	REGISTER_NL_LANGINFO_CONSTANT(T_FMT);
#endif
#ifdef T_FMT_AMPM
	REGISTER_NL_LANGINFO_CONSTANT(T_FMT_AMPM);
#endif
#ifdef ERA
	REGISTER_NL_LANGINFO_CONSTANT(ERA);
#endif
#ifdef ERA_YEAR
	REGISTER_NL_LANGINFO_CONSTANT(ERA_YEAR);
#endif
#ifdef ERA_D_T_FMT
	REGISTER_NL_LANGINFO_CONSTANT(ERA_D_T_FMT);
#endif
#ifdef ERA_D_FMT
	REGISTER_NL_LANGINFO_CONSTANT(ERA_D_FMT);
#endif
#ifdef ERA_T_FMT
	REGISTER_NL_LANGINFO_CONSTANT(ERA_T_FMT);
#endif
#ifdef ALT_DIGITS
	REGISTER_NL_LANGINFO_CONSTANT(ALT_DIGITS);
#endif
#ifdef INT_CURR_SYMBOL
	REGISTER_NL_LANGINFO_CONSTANT(INT_CURR_SYMBOL);
#endif
#ifdef CURRENCY_SYMBOL
	REGISTER_NL_LANGINFO_CONSTANT(CURRENCY_SYMBOL);
#endif
#ifdef CRNCYSTR
	REGISTER_NL_LANGINFO_CONSTANT(CRNCYSTR);
#endif
#ifdef MON_DECIMAL_POINT
	REGISTER_NL_LANGINFO_CONSTANT(MON_DECIMAL_POINT);
#endif
#ifdef MON_THOUSANDS_SEP
	REGISTER_NL_LANGINFO_CONSTANT(MON_THOUSANDS_SEP);
#endif
#ifdef MON_GROUPING
	REGISTER_NL_LANGINFO_CONSTANT(MON_GROUPING);
#endif
#ifdef POSITIVE_SIGN
	REGISTER_NL_LANGINFO_CONSTANT(POSITIVE_SIGN);
#endif
#ifdef NEGATIVE_SIGN
	REGISTER_NL_LANGINFO_CONSTANT(NEGATIVE_SIGN);
#endif
#ifdef INT_FRAC_DIGITS
	REGISTER_NL_LANGINFO_CONSTANT(INT_FRAC_DIGITS);
#endif
#ifdef FRAC_DIGITS
	REGISTER_NL_LANGINFO_CONSTANT(FRAC_DIGITS);
#endif
#ifdef P_CS_PRECEDES
	REGISTER_NL_LANGINFO_CONSTANT(P_CS_PRECEDES);
#endif
#ifdef P_SEP_BY_SPACE
	REGISTER_NL_LANGINFO_CONSTANT(P_SEP_BY_SPACE);
#endif
#ifdef N_CS_PRECEDES
	REGISTER_NL_LANGINFO_CONSTANT(N_CS_PRECEDES);
#endif
#ifdef N_SEP_BY_SPACE
	REGISTER_NL_LANGINFO_CONSTANT(N_SEP_BY_SPACE);
#endif
#ifdef P_SIGN_POSN
	REGISTER_NL_LANGINFO_CONSTANT(P_SIGN_POSN);
#endif
#ifdef N_SIGN_POSN
	REGISTER_NL_LANGINFO_CONSTANT(N_SIGN_POSN);
#endif
#ifdef DECIMAL_POINT
	REGISTER_NL_LANGINFO_CONSTANT(DECIMAL_POINT);
#endif
#ifdef RADIXCHAR
	REGISTER_NL_LANGINFO_CONSTANT(RADIXCHAR);
#endif
#ifdef THOUSANDS_SEP
	REGISTER_NL_LANGINFO_CONSTANT(THOUSANDS_SEP);
#endif
#ifdef THOUSEP
	REGISTER_NL_LANGINFO_CONSTANT(THOUSEP);
#endif
#ifdef GROUPING
	REGISTER_NL_LANGINFO_CONSTANT(GROUPING);
#endif
#ifdef YESEXPR
	REGISTER_NL_LANGINFO_CONSTANT(YESEXPR);
#endif
#ifdef NOEXPR
	REGISTER_NL_LANGINFO_CONSTANT(NOEXPR);
#endif
#ifdef YESSTR
	REGISTER_NL_LANGINFO_CONSTANT(YESSTR);
#endif
#ifdef NOSTR
	REGISTER_NL_LANGINFO_CONSTANT(NOSTR);
#endif
#ifdef CODESET
	REGISTER_NL_LANGINFO_CONSTANT(CODESET);
#endif
#undef REGISTER_NL_LANGINFO_CONSTANT
	return SUCCESS;
}
/* }}} */

/* {{{ proto string nl_langinfo(int item)
   Query language and locale information */
PHP_FUNCTION(nl_langinfo)
{
	long item;
	char *value;

	if (zend_parse_parameters(ZEND_NUM_ARGS() TSRMLS_CC, "l", &item) == FAILURE) {
		return;
	}

	switch(item) { /* {{{ */
#ifdef ABDAY_1
		case ABDAY_1:
		case ABDAY_2:
		case ABDAY_3:
		case ABDAY_4:
		case ABDAY_5:
		case ABDAY_6:
		case ABDAY_7:
#endif
#ifdef DAY_1
		case DAY_1:
		case DAY_2:
		case DAY_3:
		case DAY_4:
		case DAY_5:
		case DAY_6:
		case DAY_7:
#endif
#ifdef ABMON_1
		case ABMON_1:
		case ABMON_2:
		case ABMON_3:
		case ABMON_4:
		case ABMON_5:
		case ABMON_6:
		case ABMON_7:
		case ABMON_8:
		case ABMON_9:
		case ABMON_10:
		case ABMON_11:
		case ABMON_12:
#endif
#ifdef MON_1
		case MON_1:
		case MON_2:
		case MON_3:
		case MON_4:
		case MON_5:
		case MON_6:
		case MON_7:
		case MON_8:
		case MON_9:
		case MON_10:
		case MON_11:
		case MON_12:
#endif
#ifdef AM_STR
		case AM_STR:
#endif
#ifdef PM_STR
		case PM_STR:
#endif
#ifdef D_T_FMT
		case D_T_FMT:
#endif
#ifdef D_FMT
		case D_FMT:
#endif
#ifdef T_FMT
		case T_FMT:
#endif
#ifdef T_FMT_AMPM
		case T_FMT_AMPM:
#endif
#ifdef ERA
		case ERA:
#endif
#ifdef ERA_YEAR
		case ERA_YEAR:
#endif
#ifdef ERA_D_T_FMT
		case ERA_D_T_FMT:
#endif
#ifdef ERA_D_FMT
		case ERA_D_FMT:
#endif
#ifdef ERA_T_FMT
		case ERA_T_FMT:
#endif
#ifdef ALT_DIGITS
		case ALT_DIGITS:
#endif
#ifdef INT_CURR_SYMBOL
		case INT_CURR_SYMBOL:
#endif
#ifdef CURRENCY_SYMBOL
		case CURRENCY_SYMBOL:
#endif
#ifdef CRNCYSTR
		case CRNCYSTR:
#endif
#ifdef MON_DECIMAL_POINT
		case MON_DECIMAL_POINT:
#endif
#ifdef MON_THOUSANDS_SEP
		case MON_THOUSANDS_SEP:
#endif
#ifdef MON_GROUPING
		case MON_GROUPING:
#endif
#ifdef POSITIVE_SIGN
		case POSITIVE_SIGN:
#endif
#ifdef NEGATIVE_SIGN
		case NEGATIVE_SIGN:
#endif
#ifdef INT_FRAC_DIGITS
		case INT_FRAC_DIGITS:
#endif
#ifdef FRAC_DIGITS
		case FRAC_DIGITS:
#endif
#ifdef P_CS_PRECEDES
		case P_CS_PRECEDES:
#endif
#ifdef P_SEP_BY_SPACE
		case P_SEP_BY_SPACE:
#endif
#ifdef N_CS_PRECEDES
		case N_CS_PRECEDES:
#endif
#ifdef N_SEP_BY_SPACE
		case N_SEP_BY_SPACE:
#endif
#ifdef P_SIGN_POSN
		case P_SIGN_POSN:
#endif
#ifdef N_SIGN_POSN
		case N_SIGN_POSN:
#endif
#ifdef DECIMAL_POINT
		case DECIMAL_POINT:
#elif defined(RADIXCHAR)
		case RADIXCHAR:
#endif
#ifdef THOUSANDS_SEP
		case THOUSANDS_SEP:
#elif defined(THOUSEP)
		case THOUSEP:
#endif
#ifdef GROUPING
		case GROUPING:
#endif
#ifdef YESEXPR
		case YESEXPR:
#endif
#ifdef NOEXPR
		case NOEXPR:
#endif
#ifdef YESSTR
		case YESSTR:
#endif
#ifdef NOSTR
		case NOSTR:
#endif
#ifdef CODESET
		case CODESET:
#endif
			break;
		default:
			php_error_docref(NULL TSRMLS_CC, E_WARNING, "Item '%ld' is not valid", item);
			RETURN_FALSE;
	}
	/* }}} */

	value = nl_langinfo(item);
	if (value == NULL) {
		RETURN_FALSE;
	} else {
		RETURN_STRING(value);
	}
}
#endif
/* }}} */

#ifdef HAVE_STRCOLL
/* {{{ proto int strcoll(string str1, string str2)
   Compares two strings using the current locale */
PHP_FUNCTION(strcoll)
{
	char *s1, *s2;
	int s1len, s2len;

	if (zend_parse_parameters(ZEND_NUM_ARGS() TSRMLS_CC, "ss", &s1, &s1len, &s2, &s2len) == FAILURE) {
		return;
	}

	RETURN_LONG(strcoll((const char *) s1,
	                    (const char *) s2));
}
/* }}} */
#endif

/* {{{ php_charmask
 * Fills a 256-byte bytemask with input. You can specify a range like 'a..z',
 * it needs to be incrementing.
 * Returns: FAILURE/SUCCESS whether the input was correct (i.e. no range errors)
 */
static inline int php_charmask(unsigned char *input, int len, char *mask TSRMLS_DC)
{
	unsigned char *end;
	unsigned char c;
	int result = SUCCESS;

	memset(mask, 0, 256);
	for (end = input+len; input < end; input++) {
		c=*input;
		if ((input+3 < end) && input[1] == '.' && input[2] == '.'
				&& input[3] >= c) {
			memset(mask+c, 1, input[3] - c + 1);
			input+=3;
		} else if ((input+1 < end) && input[0] == '.' && input[1] == '.') {
			/* Error, try to be as helpful as possible:
			   (a range ending/starting with '.' won't be captured here) */
			if (end-len >= input) { /* there was no 'left' char */
				php_error_docref(NULL TSRMLS_CC, E_WARNING, "Invalid '..'-range, no character to the left of '..'");
				result = FAILURE;
				continue;
			}
			if (input+2 >= end) { /* there is no 'right' char */
				php_error_docref(NULL TSRMLS_CC, E_WARNING, "Invalid '..'-range, no character to the right of '..'");
				result = FAILURE;
				continue;
			}
			if (input[-1] > input[2]) { /* wrong order */
				php_error_docref(NULL TSRMLS_CC, E_WARNING, "Invalid '..'-range, '..'-range needs to be incrementing");
				result = FAILURE;
				continue;
			}
			/* FIXME: better error (a..b..c is the only left possibility?) */
			php_error_docref(NULL TSRMLS_CC, E_WARNING, "Invalid '..'-range");
			result = FAILURE;
			continue;
		} else {
			mask[c]=1;
		}
	}
	return result;
}
/* }}} */

/* {{{ php_trim()
 * mode 1 : trim left
 * mode 2 : trim right
 * mode 3 : trim left and right
 * what indicates which chars are to be trimmed. NULL->default (' \t\n\r\v\0')
 */
PHPAPI char *php_trim(char *c, int len, char *what, int what_len, zval *return_value, int mode TSRMLS_DC)
{
	register int i;
	int trimmed = 0;
	char mask[256];

	if (what) {
		php_charmask((unsigned char*)what, what_len, mask TSRMLS_CC);
	} else {
		php_charmask((unsigned char*)" \n\r\t\v\0", 6, mask TSRMLS_CC);
	}

	if (mode & 1) {
		for (i = 0; i < len; i++) {
			if (mask[(unsigned char)c[i]]) {
				trimmed++;
			} else {
				break;
			}
		}
		len -= trimmed;
		c += trimmed;
	}
	if (mode & 2) {
		for (i = len - 1; i >= 0; i--) {
			if (mask[(unsigned char)c[i]]) {
				len--;
			} else {
				break;
			}
		}
	}

	if (return_value) {
		RETVAL_STRINGL(c, len);
	} else {
		return estrndup(c, len);
	}
	return "";
}
/* }}} */

/* {{{ php_do_trim
 * Base for trim(), rtrim() and ltrim() functions.
 */
static void php_do_trim(INTERNAL_FUNCTION_PARAMETERS, int mode)
{
	char *str;
	char *what = NULL;
	int str_len, what_len = 0;

#ifndef FAST_ZPP
	if (zend_parse_parameters(ZEND_NUM_ARGS() TSRMLS_CC, "s|s", &str, &str_len, &what, &what_len) == FAILURE) {
		return;
	}
#else
	ZEND_PARSE_PARAMETERS_START(1, 2)
		Z_PARAM_STRING(str, str_len)
		Z_PARAM_OPTIONAL
		Z_PARAM_STRING(what, what_len)
	ZEND_PARSE_PARAMETERS_END();
#endif

	php_trim(str, str_len, what, what_len, return_value, mode TSRMLS_CC);
}
/* }}} */

/* {{{ proto string trim(string str [, string character_mask])
   Strips whitespace from the beginning and end of a string */
PHP_FUNCTION(trim)
{
	php_do_trim(INTERNAL_FUNCTION_PARAM_PASSTHRU, 3);
}
/* }}} */

/* {{{ proto string rtrim(string str [, string character_mask])
   Removes trailing whitespace */
PHP_FUNCTION(rtrim)
{
	php_do_trim(INTERNAL_FUNCTION_PARAM_PASSTHRU, 2);
}
/* }}} */

/* {{{ proto string ltrim(string str [, string character_mask])
   Strips whitespace from the beginning of a string */
PHP_FUNCTION(ltrim)
{
	php_do_trim(INTERNAL_FUNCTION_PARAM_PASSTHRU, 1);
}
/* }}} */

/* {{{ proto string wordwrap(string str [, int width [, string break [, boolean cut]]])
   Wraps buffer to selected number of characters using string break char */
PHP_FUNCTION(wordwrap)
{
	const char *text, *breakchar = "\n";
	int textlen, breakcharlen = 1, newtextlen, chk;
	size_t alloced;
	long current = 0, laststart = 0, lastspace = 0;
	long linelength = 75;
	zend_bool docut = 0;
	zend_string *newtext;

	if (zend_parse_parameters(ZEND_NUM_ARGS() TSRMLS_CC, "s|lsb", &text, &textlen, &linelength, &breakchar, &breakcharlen, &docut) == FAILURE) {
		return;
	}

	if (textlen == 0) {
		RETURN_EMPTY_STRING();
	}

	if (breakcharlen == 0) {
		php_error_docref(NULL TSRMLS_CC, E_WARNING, "Break string cannot be empty");
		RETURN_FALSE;
	}

	if (linelength == 0 && docut) {
		php_error_docref(NULL TSRMLS_CC, E_WARNING, "Can't force cut when width is zero");
		RETURN_FALSE;
	}

	/* Special case for a single-character break as it needs no
	   additional storage space */
	if (breakcharlen == 1 && !docut) {
		newtext = STR_INIT(text, textlen, 0);

		laststart = lastspace = 0;
		for (current = 0; current < textlen; current++) {
			if (text[current] == breakchar[0]) {
				laststart = lastspace = current + 1;
			} else if (text[current] == ' ') {
				if (current - laststart >= linelength) {
					newtext->val[current] = breakchar[0];
					laststart = current + 1;
				}
				lastspace = current;
			} else if (current - laststart >= linelength && laststart != lastspace) {
				newtext->val[lastspace] = breakchar[0];
				laststart = lastspace + 1;
			}
		}

		RETURN_NEW_STR(newtext);
	} else {
		/* Multiple character line break or forced cut */
		if (linelength > 0) {
			chk = (int)(textlen/linelength + 1);
			newtext = STR_ALLOC(chk * breakcharlen + textlen, 0);
			alloced = textlen + chk * breakcharlen + 1;
		} else {
			chk = textlen;
			alloced = textlen * (breakcharlen + 1) + 1;
			newtext = STR_ALLOC(textlen * (breakcharlen + 1), 0);
		}

		/* now keep track of the actual new text length */
		newtextlen = 0;

		laststart = lastspace = 0;
		for (current = 0; current < textlen; current++) {
			if (chk <= 0) {
				alloced += (int) (((textlen - current + 1)/linelength + 1) * breakcharlen) + 1;
				newtext = STR_REALLOC(newtext, alloced, 0);
				chk = (int) ((textlen - current)/linelength) + 1;
			}
			/* when we hit an existing break, copy to new buffer, and
			 * fix up laststart and lastspace */
			if (text[current] == breakchar[0]
				&& current + breakcharlen < textlen
				&& !strncmp(text+current, breakchar, breakcharlen)) {
				memcpy(newtext->val + newtextlen, text + laststart, current - laststart + breakcharlen);
				newtextlen += current - laststart + breakcharlen;
				current += breakcharlen - 1;
				laststart = lastspace = current + 1;
				chk--;
			}
			/* if it is a space, check if it is at the line boundary,
			 * copy and insert a break, or just keep track of it */
			else if (text[current] == ' ') {
				if (current - laststart >= linelength) {
					memcpy(newtext->val + newtextlen, text + laststart, current - laststart);
					newtextlen += current - laststart;
					memcpy(newtext->val + newtextlen, breakchar, breakcharlen);
					newtextlen += breakcharlen;
					laststart = current + 1;
					chk--;
				}
				lastspace = current;
			}
			/* if we are cutting, and we've accumulated enough
			 * characters, and we haven't see a space for this line,
			 * copy and insert a break. */
			else if (current - laststart >= linelength
					&& docut && laststart >= lastspace) {
				memcpy(newtext->val + newtextlen, text + laststart, current - laststart);
				newtextlen += current - laststart;
				memcpy(newtext->val + newtextlen, breakchar, breakcharlen);
				newtextlen += breakcharlen;
				laststart = lastspace = current;
				chk--;
			}
			/* if the current word puts us over the linelength, copy
			 * back up until the last space, insert a break, and move
			 * up the laststart */
			else if (current - laststart >= linelength
					&& laststart < lastspace) {
				memcpy(newtext->val + newtextlen, text + laststart, lastspace - laststart);
				newtextlen += lastspace - laststart;
				memcpy(newtext->val + newtextlen, breakchar, breakcharlen);
				newtextlen += breakcharlen;
				laststart = lastspace = lastspace + 1;
				chk--;
			}
		}

		/* copy over any stragglers */
		if (laststart != current) {
			memcpy(newtext->val + newtextlen, text + laststart, current - laststart);
			newtextlen += current - laststart;
		}

		newtext->val[newtextlen] = '\0';
		/* free unused memory */
		newtext = STR_REALLOC(newtext, newtextlen, 0);

		RETURN_NEW_STR(newtext);
	}
}
/* }}} */

/* {{{ php_explode
 */
PHPAPI void php_explode(zval *delim, zval *str, zval *return_value, long limit)
{
	char *p1, *p2, *endp;

	endp = Z_STRVAL_P(str) + Z_STRLEN_P(str);

	p1 = Z_STRVAL_P(str);
	p2 = (char*)php_memnstr(Z_STRVAL_P(str), Z_STRVAL_P(delim), Z_STRLEN_P(delim), endp);

	if (p2 == NULL) {
		add_next_index_stringl(return_value, p1, Z_STRLEN_P(str));
	} else {
		do {
			add_next_index_stringl(return_value, p1, p2 - p1);
			p1 = p2 + Z_STRLEN_P(delim);
		} while ((p2 = (char*)php_memnstr(p1, Z_STRVAL_P(delim), Z_STRLEN_P(delim), endp)) != NULL &&
				 --limit > 1);

		if (p1 <= endp)
			add_next_index_stringl(return_value, p1, endp-p1);
	}
}
/* }}} */

/* {{{ php_explode_negative_limit
 */
PHPAPI void php_explode_negative_limit(zval *delim, zval *str, zval *return_value, long limit)
{
#define EXPLODE_ALLOC_STEP 64
	char *p1, *p2, *endp;

	endp = Z_STRVAL_P(str) + Z_STRLEN_P(str);

	p1 = Z_STRVAL_P(str);
	p2 = (char*)php_memnstr(Z_STRVAL_P(str), Z_STRVAL_P(delim), Z_STRLEN_P(delim), endp);

	if (p2 == NULL) {
		/*
		do nothing since limit <= -1, thus if only one chunk - 1 + (limit) <= 0
		by doing nothing we return empty array
		*/
	} else {
		int allocated = EXPLODE_ALLOC_STEP, found = 0;
		long i, to_return;
		char **positions = emalloc(allocated * sizeof(char *));

		positions[found++] = p1;
		do {
			if (found >= allocated) {
				allocated = found + EXPLODE_ALLOC_STEP;/* make sure we have enough memory */
				positions = erealloc(positions, allocated*sizeof(char *));
			}
			positions[found++] = p1 = p2 + Z_STRLEN_P(delim);
		} while ((p2 = (char*)php_memnstr(p1, Z_STRVAL_P(delim), Z_STRLEN_P(delim), endp)) != NULL);

		to_return = limit + found;
		/* limit is at least -1 therefore no need of bounds checking : i will be always less than found */
		for (i = 0;i < to_return;i++) { /* this checks also for to_return > 0 */
			add_next_index_stringl(return_value, positions[i],
					(positions[i+1] - Z_STRLEN_P(delim)) - positions[i]);
		}
		efree(positions);
	}
#undef EXPLODE_ALLOC_STEP
}
/* }}} */

/* {{{ proto array explode(string separator, string str [, int limit])
   Splits a string on string separator and return array of components. If limit is positive only limit number of components is returned. If limit is negative all components except the last abs(limit) are returned. */
PHP_FUNCTION(explode)
{
	zend_string *str, *delim;
	long limit = LONG_MAX; /* No limit */
	zval zdelim, zstr;

#ifndef FAST_ZPP
	if (zend_parse_parameters(ZEND_NUM_ARGS() TSRMLS_CC, "SS|l", &delim, &str, &limit) == FAILURE) {
		return;
	}
#else
	ZEND_PARSE_PARAMETERS_START(2, 3)
		Z_PARAM_STR(delim)
		Z_PARAM_STR(str)
		Z_PARAM_OPTIONAL
		Z_PARAM_LONG(limit)
	ZEND_PARSE_PARAMETERS_END();
#endif

	if (delim->len == 0) {
		php_error_docref(NULL TSRMLS_CC, E_WARNING, "Empty delimiter");
		RETURN_FALSE;
	}

	array_init(return_value);

	if (str->len == 0) {
	  	if (limit >= 0) {
			add_next_index_stringl(return_value, "", sizeof("") - 1);
		}
		return;
	}

	ZVAL_STR(&zstr, str);
	ZVAL_STR(&zdelim, delim);
	if (limit > 1) {
		php_explode(&zdelim, &zstr, return_value, limit);
	} else if (limit < 0) {
		php_explode_negative_limit(&zdelim, &zstr, return_value, limit);
	} else {
		add_index_stringl(return_value, 0, str->val, str->len);
	}
}
/* }}} */

/* {{{ proto string join(array src, string glue)
   An alias for implode */
/* }}} */

/* {{{ php_implode
 */
PHPAPI void php_implode(zval *delim, zval *arr, zval *return_value TSRMLS_DC)
{
	zval          *tmp;
	smart_str      implstr = {0};
	int            numelems, i = 0;
	zend_string *str;

	numelems = zend_hash_num_elements(Z_ARRVAL_P(arr));

	if (numelems == 0) {
		RETURN_EMPTY_STRING();
	}

	ZEND_HASH_FOREACH_VAL(Z_ARRVAL_P(arr), tmp) {
again:
		switch (Z_TYPE_P(tmp)) {
			case IS_STRING:
				smart_str_appendl(&implstr, Z_STRVAL_P(tmp), Z_STRLEN_P(tmp));
				break;

			case IS_LONG:
				smart_str_append_long(&implstr, Z_LVAL_P(tmp));
				break;

			case IS_TRUE:
				smart_str_appendl(&implstr, "1", sizeof("1")-1);
				break;

			case IS_NULL:
			case IS_FALSE:
				break;

			case IS_DOUBLE: {
				char *stmp;
				int str_len = spprintf(&stmp, 0, "%.*G", (int) EG(precision), Z_DVAL_P(tmp));
				smart_str_appendl(&implstr, stmp, str_len);
				efree(stmp);
			}
				break;

			case IS_REFERENCE:
				tmp = Z_REFVAL_P(tmp);
				goto again;

			default:
				str = zval_get_string(tmp);
				smart_str_appendl(&implstr, str->val, str->len);
				STR_RELEASE(str);
				break;

		}

		if (++i != numelems) {
			smart_str_appendl(&implstr, Z_STRVAL_P(delim), Z_STRLEN_P(delim));
		}
	} ZEND_HASH_FOREACH_END();

	smart_str_0(&implstr);

	if (implstr.s) {
		RETURN_STR(implstr.s);
	} else {
		smart_str_free(&implstr);
		RETURN_EMPTY_STRING();
	}
}
/* }}} */

/* {{{ proto string implode([string glue,] array pieces)
   Joins array elements placing glue string between items and return one string */
PHP_FUNCTION(implode)
{
	zval *arg1 = NULL, *arg2 = NULL, *delim, *arr, tmp;

#ifndef FAST_ZPP
	if (zend_parse_parameters(ZEND_NUM_ARGS() TSRMLS_CC, "z|z", &arg1, &arg2) == FAILURE) {
		return;
	}
#else
	ZEND_PARSE_PARAMETERS_START(1, 2)
		Z_PARAM_ZVAL(arg1)
		Z_PARAM_OPTIONAL
		Z_PARAM_ZVAL(arg2)
	ZEND_PARSE_PARAMETERS_END();
#endif

	if (arg2 == NULL) {
		if (Z_TYPE_P(arg1) != IS_ARRAY) {
			php_error_docref(NULL TSRMLS_CC, E_WARNING, "Argument must be an array");
			return;
		}

		ZVAL_EMPTY_STRING(&tmp);
		delim = &tmp;

		SEPARATE_ZVAL(arg1);
		arr = arg1;
	} else {
		if (Z_TYPE_P(arg1) == IS_ARRAY) {
			arr = arg1;
			convert_to_string_ex(arg2);
			delim = arg2;
		} else if (Z_TYPE_P(arg2) == IS_ARRAY) {
			arr = arg2;
			convert_to_string_ex(arg1);
			delim = arg1;
		} else {
			php_error_docref(NULL TSRMLS_CC, E_WARNING, "Invalid arguments passed");
			return;
		}
	}

	php_implode(delim, arr, return_value TSRMLS_CC);
}
/* }}} */

#define STRTOK_TABLE(p) BG(strtok_table)[(unsigned char) *p]

/* {{{ proto string strtok([string str,] string token)
   Tokenize a string */
PHP_FUNCTION(strtok)
{
	char *str, *tok = NULL;
	int str_len, tok_len = 0;
	char *token;
	char *token_end;
	char *p;
	char *pe;
	int skipped = 0;

	if (zend_parse_parameters(ZEND_NUM_ARGS() TSRMLS_CC, "s|s", &str, &str_len, &tok, &tok_len) == FAILURE) {
		return;
	}

	if (ZEND_NUM_ARGS() == 1) {
		tok = str;
		tok_len = str_len;
	} else {
		zval_ptr_dtor(&BG(strtok_zval));
		ZVAL_STRINGL(&BG(strtok_zval), str, str_len);
		BG(strtok_last) = BG(strtok_string) = Z_STRVAL(BG(strtok_zval));
		BG(strtok_len) = str_len;
	}

	p = BG(strtok_last); /* Where we start to search */
	pe = BG(strtok_string) + BG(strtok_len);

	if (!p || p >= pe) {
		RETURN_FALSE;
	}

	token = tok;
	token_end = token + tok_len;

	while (token < token_end) {
		STRTOK_TABLE(token++) = 1;
	}

	/* Skip leading delimiters */
	while (STRTOK_TABLE(p)) {
		if (++p >= pe) {
			/* no other chars left */
			BG(strtok_last) = NULL;
			RETVAL_FALSE;
			goto restore;
		}
		skipped++;
	}

	/* We know at this place that *p is no delimiter, so skip it */
	while (++p < pe) {
		if (STRTOK_TABLE(p)) {
			goto return_token;
		}
	}

	if (p - BG(strtok_last)) {
return_token:
		RETVAL_STRINGL(BG(strtok_last) + skipped, (p - BG(strtok_last)) - skipped);
		BG(strtok_last) = p + 1;
	} else {
		RETVAL_FALSE;
		BG(strtok_last) = NULL;
	}

	/* Restore table -- usually faster then memset'ing the table on every invocation */
restore:
	token = tok;

	while (token < token_end) {
		STRTOK_TABLE(token++) = 0;
	}
}
/* }}} */

/* {{{ php_strtoupper
 */
PHPAPI char *php_strtoupper(char *s, size_t len)
{
	unsigned char *c, *e;

	c = (unsigned char *)s;
	e = (unsigned char *)c+len;

	while (c < e) {
		*c = toupper(*c);
		c++;
	}
	return s;
}
/* }}} */

/* {{{ proto string strtoupper(string str)
   Makes a string uppercase */
PHP_FUNCTION(strtoupper)
{
	char *arg;
	int arglen;
	zend_string *result;

	if (zend_parse_parameters(ZEND_NUM_ARGS() TSRMLS_CC, "s", &arg, &arglen) == FAILURE) {
		return;
	}

	result = STR_INIT(arg, arglen, 0);
	php_strtoupper(result->val, result->len);
	RETURN_NEW_STR(result);
}
/* }}} */

/* {{{ php_strtolower
 */
PHPAPI char *php_strtolower(char *s, size_t len)
{
	unsigned char *c, *e;

	c = (unsigned char *)s;
	e = c+len;

	while (c < e) {
		*c = tolower(*c);
		c++;
	}
	return s;
}
/* }}} */

/* {{{ proto string strtolower(string str)
   Makes a string lowercase */
PHP_FUNCTION(strtolower)
{
	char *str;
	int arglen;
	zend_string *result;

#ifndef FAST_ZPP
	if (zend_parse_parameters(ZEND_NUM_ARGS() TSRMLS_CC, "s", &str, &arglen) == FAILURE) {
		return;
	}
#else
	ZEND_PARSE_PARAMETERS_START(1, 1)
		Z_PARAM_STRING(str, arglen)
	ZEND_PARSE_PARAMETERS_END();
#endif

	result = STR_INIT(str, arglen, 0);
	php_strtolower(result->val, result->len);
	RETURN_NEW_STR(result);
}
/* }}} */

/* {{{ php_basename
 */
PHPAPI zend_string *php_basename(const char *s, size_t len, char *suffix, size_t sufflen TSRMLS_DC)
{
	char *c, *comp, *cend;
	size_t inc_len, cnt;
	int state;
	zend_string *ret;

	c = comp = cend = (char*)s;
	cnt = len;
	state = 0;
	while (cnt > 0) {
		inc_len = (*c == '\0' ? 1: php_mblen(c, cnt));

		switch (inc_len) {
			case -2:
			case -1:
				inc_len = 1;
				php_ignore_value(php_mblen(NULL, 0));
				break;
			case 0:
				goto quit_loop;
			case 1:
#if defined(PHP_WIN32) || defined(NETWARE)
				if (*c == '/' || *c == '\\') {
#else
				if (*c == '/') {
#endif
					if (state == 1) {
						state = 0;
						cend = c;
					}
#if defined(PHP_WIN32) || defined(NETWARE)
				/* Catch relative paths in c:file.txt style. They're not to confuse
				   with the NTFS streams. This part ensures also, that no drive 
				   letter traversing happens. */
				} else if ((*c == ':' && (c - comp == 1))) {
					if (state == 0) {
						comp = c;
						state = 1;
					} else {
						cend = c;
						state = 0;
					}
#endif
				} else {
					if (state == 0) {
						comp = c;
						state = 1;
					}
				}
				break;
			default:
				if (state == 0) {
					comp = c;
					state = 1;
				}
				break;
		}
		c += inc_len;
		cnt -= inc_len;
	}

quit_loop:
	if (state == 1) {
		cend = c;
	}
	if (suffix != NULL && sufflen < (uint)(cend - comp) &&
			memcmp(cend - sufflen, suffix, sufflen) == 0) {
		cend -= sufflen;
	}

	len = cend - comp;

	ret = STR_INIT(comp, len, 0);
	return ret;
}
/* }}} */

/* {{{ proto string basename(string path [, string suffix])
   Returns the filename component of the path */
PHP_FUNCTION(basename)
{
	char *string, *suffix = NULL;
	int   string_len, suffix_len = 0;

	if (zend_parse_parameters(ZEND_NUM_ARGS() TSRMLS_CC, "s|s", &string, &string_len, &suffix, &suffix_len) == FAILURE) {
		return;
	}

	RETURN_STR(php_basename(string, string_len, suffix, suffix_len TSRMLS_CC));
}
/* }}} */

/* {{{ php_dirname
   Returns directory name component of path */
PHPAPI size_t php_dirname(char *path, size_t len)
{
	return zend_dirname(path, len);
}
/* }}} */

/* {{{ proto string dirname(string path)
   Returns the directory name component of the path */
PHP_FUNCTION(dirname)
{
	char *str;
	zend_string *ret;
	int str_len;

	if (zend_parse_parameters(ZEND_NUM_ARGS() TSRMLS_CC, "s", &str, &str_len) == FAILURE) {
		return;
	}

	ret = STR_INIT(str, str_len, 0);
	ret->len = zend_dirname(ret->val, str_len);

	RETURN_NEW_STR(ret);
}
/* }}} */

/* {{{ proto array pathinfo(string path[, int options])
   Returns information about a certain string */
PHP_FUNCTION(pathinfo)
{
	zval tmp;
	char *path, *dirname;
	int path_len, have_basename;
	long opt = PHP_PATHINFO_ALL;
	zend_string *ret = NULL;

	if (zend_parse_parameters(ZEND_NUM_ARGS() TSRMLS_CC, "s|l", &path, &path_len, &opt) == FAILURE) {
		return;
	}

	have_basename = ((opt & PHP_PATHINFO_BASENAME) == PHP_PATHINFO_BASENAME);

	array_init(&tmp);

	if ((opt & PHP_PATHINFO_DIRNAME) == PHP_PATHINFO_DIRNAME) {
		dirname = estrndup(path, path_len);
		php_dirname(dirname, path_len);
		if (*dirname) {
			add_assoc_string(&tmp, "dirname", dirname);
		}
		efree(dirname);
	}

	if (have_basename) {
		ret = php_basename(path, path_len, NULL, 0 TSRMLS_CC);
		add_assoc_str(&tmp, "basename", STR_COPY(ret));
	}

	if ((opt & PHP_PATHINFO_EXTENSION) == PHP_PATHINFO_EXTENSION) {
		const char *p;
		int idx;

		if (!have_basename) {
			ret = php_basename(path, path_len, NULL, 0 TSRMLS_CC);
		}

		p = zend_memrchr(ret->val, '.', ret->len);

		if (p) {
			idx = p - ret->val;
			add_assoc_stringl(&tmp, "extension", ret->val + idx + 1, ret->len - idx - 1);
		}
	}

	if ((opt & PHP_PATHINFO_FILENAME) == PHP_PATHINFO_FILENAME) {
		const char *p;
		int idx;

		/* Have we already looked up the basename? */
		if (!have_basename && !ret) {
			ret = php_basename(path, path_len, NULL, 0 TSRMLS_CC);
		}

		p = zend_memrchr(ret->val, '.', ret->len);

		idx = p ? (p - ret->val) : ret->len;
		add_assoc_stringl(&tmp, "filename", ret->val, idx);
	}

	if (ret) {
		STR_RELEASE(ret);
	}

	if (opt == PHP_PATHINFO_ALL) {
		RETURN_ZVAL(&tmp, 0, 1);
	} else {
		zval *element;
		if ((element = zend_hash_get_current_data(Z_ARRVAL(tmp))) != NULL) {
			RETVAL_ZVAL(element, 1, 0);
		} else {
			ZVAL_EMPTY_STRING(return_value);
		}
	}

	zval_ptr_dtor(&tmp);
}
/* }}} */

/* {{{ php_stristr
   case insensitve strstr */
PHPAPI char *php_stristr(char *s, char *t, size_t s_len, size_t t_len)
{
	php_strtolower(s, s_len);
	php_strtolower(t, t_len);
	return (char*)php_memnstr(s, t, t_len, s + s_len);
}
/* }}} */

/* {{{ php_strspn
 */
PHPAPI size_t php_strspn(char *s1, char *s2, char *s1_end, char *s2_end)
{
	register const char *p = s1, *spanp;
	register char c = *p;

cont:
	for (spanp = s2; p != s1_end && spanp != s2_end;) {
		if (*spanp++ == c) {
			c = *(++p);
			goto cont;
		}
	}
	return (p - s1);
}
/* }}} */

/* {{{ php_strcspn
 */
PHPAPI size_t php_strcspn(char *s1, char *s2, char *s1_end, char *s2_end)
{
	register const char *p, *spanp;
	register char c = *s1;

	for (p = s1;;) {
		spanp = s2;
		do {
			if (*spanp == c || p == s1_end) {
				return p - s1;
			}
		} while (spanp++ < (s2_end - 1));
		c = *++p;
	}
	/* NOTREACHED */
}
/* }}} */

/* {{{ php_needle_char
 */
static int php_needle_char(zval *needle, char *target TSRMLS_DC)
{
	switch (Z_TYPE_P(needle)) {
		case IS_LONG:
			*target = (char)Z_LVAL_P(needle);
			return SUCCESS;
		case IS_NULL:
		case IS_FALSE:
			*target = '\0';
			return SUCCESS;
		case IS_TRUE:
			*target = '\1';
			return SUCCESS;
		case IS_DOUBLE:
			*target = (char)(int)Z_DVAL_P(needle);
			return SUCCESS;
		case IS_OBJECT:
			{
				zval holder = *needle;
				zval_copy_ctor(&(holder));
				convert_to_long(&(holder));
				if(Z_TYPE(holder) != IS_LONG) {
					return FAILURE;
				}
				*target = (char)Z_LVAL(holder);
				return SUCCESS;
			}
		default: {
			php_error_docref(NULL TSRMLS_CC, E_WARNING, "needle is not a string or an integer");
			return FAILURE;
		 }
	}
}
/* }}} */

/* {{{ proto string stristr(string haystack, string needle[, bool part])
   Finds first occurrence of a string within another, case insensitive */
PHP_FUNCTION(stristr)
{
	zval *needle;
	char *haystack;
	int haystack_len;
	char *found = NULL;
	int  found_offset;
	char *haystack_dup;
	char needle_char[2];
	zend_bool part = 0;

	if (zend_parse_parameters(ZEND_NUM_ARGS() TSRMLS_CC, "sz|b", &haystack, &haystack_len, &needle, &part) == FAILURE) {
		return;
	}

	haystack_dup = estrndup(haystack, haystack_len);

	if (Z_TYPE_P(needle) == IS_STRING) {
		char *orig_needle;
		if (!Z_STRLEN_P(needle)) {
			php_error_docref(NULL TSRMLS_CC, E_WARNING, "Empty needle");
			efree(haystack_dup);
			RETURN_FALSE;
		}
		orig_needle = estrndup(Z_STRVAL_P(needle), Z_STRLEN_P(needle));
		found = php_stristr(haystack_dup, orig_needle,	haystack_len, Z_STRLEN_P(needle));
		efree(orig_needle);
	} else {
		if (php_needle_char(needle, needle_char TSRMLS_CC) != SUCCESS) {
			efree(haystack_dup);
			RETURN_FALSE;
		}
		needle_char[1] = 0;

		found = php_stristr(haystack_dup, needle_char,	haystack_len, 1);
	}

	if (found) {
		found_offset = found - haystack_dup;
		if (part) {
			RETVAL_STRINGL(haystack, found_offset);
		} else {
			RETVAL_STRINGL(haystack + found_offset, haystack_len - found_offset);
		}
	} else {
		RETVAL_FALSE;
	}

	efree(haystack_dup);
}
/* }}} */

/* {{{ proto string strstr(string haystack, string needle[, bool part])
   Finds first occurrence of a string within another */
PHP_FUNCTION(strstr)
{
	zval *needle;
	char *haystack;
	int haystack_len;
	char *found = NULL;
	char needle_char[2];
	long found_offset;
	zend_bool part = 0;

	if (zend_parse_parameters(ZEND_NUM_ARGS() TSRMLS_CC, "sz|b", &haystack, &haystack_len, &needle, &part) == FAILURE) {
		return;
	}

	if (Z_TYPE_P(needle) == IS_STRING) {
		if (!Z_STRLEN_P(needle)) {
			php_error_docref(NULL TSRMLS_CC, E_WARNING, "Empty needle");
			RETURN_FALSE;
		}

		found = (char*)php_memnstr(haystack, Z_STRVAL_P(needle), Z_STRLEN_P(needle), haystack + haystack_len);
	} else {
		if (php_needle_char(needle, needle_char TSRMLS_CC) != SUCCESS) {
			RETURN_FALSE;
		}
		needle_char[1] = 0;

		found = (char*)php_memnstr(haystack, needle_char,	1, haystack + haystack_len);
	}

	if (found) {
		found_offset = found - haystack;
		if (part) {
			RETURN_STRINGL(haystack, found_offset);
		} else {
			RETURN_STRINGL(found, haystack_len - found_offset);
		}
	}
	RETURN_FALSE;
}
/* }}} */

/* {{{ proto string strchr(string haystack, string needle)
   An alias for strstr */
/* }}} */

/* {{{ proto int strpos(string haystack, string needle [, int offset])
   Finds position of first occurrence of a string within another */
PHP_FUNCTION(strpos)
{
	zval *needle;
	char *haystack;
	char *found = NULL;
	char  needle_char[2];
	long  offset = 0;
	int   haystack_len;

#ifndef FAST_ZPP
	if (zend_parse_parameters(ZEND_NUM_ARGS() TSRMLS_CC, "sz|l", &haystack, &haystack_len, &needle, &offset) == FAILURE) {
		return;
	}
#else
	ZEND_PARSE_PARAMETERS_START(2, 3)
		Z_PARAM_STRING(haystack, haystack_len)
		Z_PARAM_ZVAL(needle)
		Z_PARAM_OPTIONAL
		Z_PARAM_LONG(offset)
	ZEND_PARSE_PARAMETERS_END();
#endif

	if (offset < 0 || offset > haystack_len) {
		php_error_docref(NULL TSRMLS_CC, E_WARNING, "Offset not contained in string");
		RETURN_FALSE;
	}

	if (Z_TYPE_P(needle) == IS_STRING) {
		if (!Z_STRLEN_P(needle)) {
			php_error_docref(NULL TSRMLS_CC, E_WARNING, "Empty needle");
			RETURN_FALSE;
		}

		found = (char*)php_memnstr(haystack + offset,
			                Z_STRVAL_P(needle),
			                Z_STRLEN_P(needle),
			                haystack + haystack_len);
	} else {
		if (php_needle_char(needle, needle_char TSRMLS_CC) != SUCCESS) {
			RETURN_FALSE;
		}
		needle_char[1] = 0;

		found = (char*)php_memnstr(haystack + offset,
							needle_char,
							1,
		                    haystack + haystack_len);
	}

	if (found) {
		RETURN_LONG(found - haystack);
	} else {
		RETURN_FALSE;
	}
}
/* }}} */

/* {{{ proto int stripos(string haystack, string needle [, int offset])
   Finds position of first occurrence of a string within another, case insensitive */
PHP_FUNCTION(stripos)
{
	char *found = NULL;
	char *haystack;
	int haystack_len;
	long offset = 0;
	char *needle_dup = NULL, *haystack_dup;
	char needle_char[2];
	zval *needle;

	if (zend_parse_parameters(ZEND_NUM_ARGS() TSRMLS_CC, "sz|l", &haystack, &haystack_len, &needle, &offset) == FAILURE) {
		return;
	}

	if (offset < 0 || offset > haystack_len) {
		php_error_docref(NULL TSRMLS_CC, E_WARNING, "Offset not contained in string");
		RETURN_FALSE;
	}

	if (haystack_len == 0) {
		RETURN_FALSE;
	}

	haystack_dup = estrndup(haystack, haystack_len);
	php_strtolower(haystack_dup, haystack_len);

	if (Z_TYPE_P(needle) == IS_STRING) {
		if (Z_STRLEN_P(needle) == 0 || Z_STRLEN_P(needle) > haystack_len) {
			efree(haystack_dup);
			RETURN_FALSE;
		}

		needle_dup = estrndup(Z_STRVAL_P(needle), Z_STRLEN_P(needle));
		php_strtolower(needle_dup, Z_STRLEN_P(needle));
		found = (char*)php_memnstr(haystack_dup + offset, needle_dup, Z_STRLEN_P(needle), haystack_dup + haystack_len);
	} else {
		if (php_needle_char(needle, needle_char TSRMLS_CC) != SUCCESS) {
			efree(haystack_dup);
			RETURN_FALSE;
		}
		needle_char[0] = tolower(needle_char[0]);
		needle_char[1] = '\0';
		found = (char*)php_memnstr(haystack_dup + offset,
							needle_char,
							sizeof(needle_char) - 1,
							haystack_dup + haystack_len);
	}

	efree(haystack_dup);
	if (needle_dup) {
		efree(needle_dup);
	}

	if (found) {
		RETURN_LONG(found - haystack_dup);
	} else {
		RETURN_FALSE;
	}
}
/* }}} */

/* {{{ proto int strrpos(string haystack, string needle [, int offset])
   Finds position of last occurrence of a string within another string */
PHP_FUNCTION(strrpos)
{
	zval *zneedle;
	char *needle, *haystack;
	int needle_len, haystack_len;
	long offset = 0;
	char *p, *e, ord_needle[2];

#ifndef FAST_ZPP
	if (zend_parse_parameters(ZEND_NUM_ARGS() TSRMLS_CC, "sz|l", &haystack, &haystack_len, &zneedle, &offset) == FAILURE) {
		RETURN_FALSE;
	}
#else
	ZEND_PARSE_PARAMETERS_START(2, 3)
		Z_PARAM_STRING(haystack, haystack_len)
		Z_PARAM_ZVAL(zneedle)
		Z_PARAM_OPTIONAL
		Z_PARAM_LONG(offset)
	ZEND_PARSE_PARAMETERS_END_EX(RETURN_FALSE);
#endif

	if (Z_TYPE_P(zneedle) == IS_STRING) {
		needle = Z_STRVAL_P(zneedle);
		needle_len = Z_STRLEN_P(zneedle);
	} else {
		if (php_needle_char(zneedle, ord_needle TSRMLS_CC) != SUCCESS) {
			RETURN_FALSE;
		}
		ord_needle[1] = '\0';
		needle = ord_needle;
		needle_len = 1;
	}

	if ((haystack_len == 0) || (needle_len == 0)) {
		RETURN_FALSE;
	}

	if (offset >= 0) {
		if (offset > haystack_len) {
			php_error_docref(NULL TSRMLS_CC, E_WARNING, "Offset is greater than the length of haystack string");
			RETURN_FALSE;
		}
		p = haystack + offset;
		e = haystack + haystack_len - needle_len;
	} else {
		if (offset < -INT_MAX || -offset > haystack_len) {
			php_error_docref(NULL TSRMLS_CC, E_WARNING, "Offset is greater than the length of haystack string");
			RETURN_FALSE;
		}

		p = haystack;
		if (needle_len > -offset) {
			e = haystack + haystack_len - needle_len;
		} else {
			e = haystack + haystack_len + offset;
		}
	}

	if (needle_len == 1) {
		/* Single character search can shortcut memcmps */
		while (e >= p) {
			if (*e == *needle) {
				RETURN_LONG(e - p + (offset > 0 ? offset : 0));
			}
			e--;
		}
		RETURN_FALSE;
	}

	while (e >= p) {
		if (memcmp(e, needle, needle_len) == 0) {
			RETURN_LONG(e - p + (offset > 0 ? offset : 0));
		}
		e--;
	}

	RETURN_FALSE;
}
/* }}} */

/* {{{ proto int strripos(string haystack, string needle [, int offset])
   Finds position of last occurrence of a string within another string */
PHP_FUNCTION(strripos)
{
	zval *zneedle;
	char *needle, *haystack;
	int needle_len, haystack_len;
	long offset = 0;
	char *p, *e, ord_needle[2];
	char *needle_dup, *haystack_dup;

	if (zend_parse_parameters(ZEND_NUM_ARGS() TSRMLS_CC, "sz|l", &haystack, &haystack_len, &zneedle, &offset) == FAILURE) {
		RETURN_FALSE;
	}

	if (Z_TYPE_P(zneedle) == IS_STRING) {
		needle = Z_STRVAL_P(zneedle);
		needle_len = Z_STRLEN_P(zneedle);
	} else {
		if (php_needle_char(zneedle, ord_needle TSRMLS_CC) != SUCCESS) {
			RETURN_FALSE;
		}
		ord_needle[1] = '\0';
		needle = ord_needle;
		needle_len = 1;
	}

	if ((haystack_len == 0) || (needle_len == 0)) {
		RETURN_FALSE;
	}

	if (needle_len == 1) {
		/* Single character search can shortcut memcmps
		   Can also avoid tolower emallocs */
		if (offset >= 0) {
			if (offset > haystack_len) {
				php_error_docref(NULL TSRMLS_CC, E_WARNING, "Offset is greater than the length of haystack string");
				RETURN_FALSE;
			}
			p = haystack + offset;
			e = haystack + haystack_len - 1;
		} else {
			p = haystack;
			if (offset < -INT_MAX || -offset > haystack_len) {
				php_error_docref(NULL TSRMLS_CC, E_WARNING, "Offset is greater than the length of haystack string");
				RETURN_FALSE;
			}
			e = haystack + haystack_len + offset;
		}
		/* Borrow that ord_needle buffer to avoid repeatedly tolower()ing needle */
		*ord_needle = tolower(*needle);
		while (e >= p) {
			if (tolower(*e) == *ord_needle) {
				RETURN_LONG(e - p + (offset > 0 ? offset : 0));
			}
			e--;
		}
		RETURN_FALSE;
	}

	needle_dup = estrndup(needle, needle_len);
	php_strtolower(needle_dup, needle_len);
	haystack_dup = estrndup(haystack, haystack_len);
	php_strtolower(haystack_dup, haystack_len);

	if (offset >= 0) {
		if (offset > haystack_len) {
			efree(needle_dup);
			efree(haystack_dup);
			php_error_docref(NULL TSRMLS_CC, E_WARNING, "Offset is greater than the length of haystack string");
			RETURN_FALSE;
		}
		p = haystack_dup + offset;
		e = haystack_dup + haystack_len - needle_len;
	} else {
		if (offset < -INT_MAX || -offset > haystack_len) {
			efree(needle_dup);
			efree(haystack_dup);
			php_error_docref(NULL TSRMLS_CC, E_WARNING, "Offset is greater than the length of haystack string");
			RETURN_FALSE;
		}
		p = haystack_dup;
		if (needle_len > -offset) {
			e = haystack_dup + haystack_len - needle_len;
		} else {
			e = haystack_dup + haystack_len + offset;
		}
	}

	while (e >= p) {
		if (memcmp(e, needle_dup, needle_len) == 0) {
			efree(haystack_dup);
			efree(needle_dup);
			RETURN_LONG(e - p + (offset > 0 ? offset : 0));
		}
		e--;
	}

	efree(haystack_dup);
	efree(needle_dup);
	RETURN_FALSE;
}
/* }}} */

/* {{{ proto string strrchr(string haystack, string needle)
   Finds the last occurrence of a character in a string within another */
PHP_FUNCTION(strrchr)
{
	zval *needle;
	char *haystack;
	const char *found = NULL;
	long found_offset;
	int  haystack_len;

	if (zend_parse_parameters(ZEND_NUM_ARGS() TSRMLS_CC, "sz", &haystack, &haystack_len, &needle) == FAILURE) {
		return;
	}

	if (Z_TYPE_P(needle) == IS_STRING) {
		found = zend_memrchr(haystack, *Z_STRVAL_P(needle), haystack_len);
	} else {
		char needle_chr;
		if (php_needle_char(needle, &needle_chr TSRMLS_CC) != SUCCESS) {
			RETURN_FALSE;
		}

		found = zend_memrchr(haystack,  needle_chr, haystack_len);
	}

	if (found) {
		found_offset = found - haystack;
		RETURN_STRINGL(found, haystack_len - found_offset);
	} else {
		RETURN_FALSE;
	}
}
/* }}} */

/* {{{ php_chunk_split
 */
static zend_string *php_chunk_split(char *src, int srclen, char *end, int endlen, int chunklen)
{
	char *p, *q;
	int chunks; /* complete chunks! */
	int restlen;
	int out_len;
	zend_string *dest;

	chunks = srclen / chunklen;
	restlen = srclen - chunks * chunklen; /* srclen % chunklen */

	if (chunks > INT_MAX - 1) {
		return NULL;
	}
	out_len = chunks + 1;
	if (endlen !=0 && out_len > INT_MAX/endlen) {
		return NULL;
	}
	out_len *= endlen;
	if (out_len > INT_MAX - srclen - 1) {
		return NULL;
	}
	out_len += srclen + 1;

	dest = STR_ALLOC(out_len * sizeof(char), 0);

	for (p = src, q = dest->val; p < (src + srclen - chunklen + 1); ) {
		memcpy(q, p, chunklen);
		q += chunklen;
		memcpy(q, end, endlen);
		q += endlen;
		p += chunklen;
	}

	if (restlen) {
		memcpy(q, p, restlen);
		q += restlen;
		memcpy(q, end, endlen);
		q += endlen;
	}

	*q = '\0';
	dest->len = q - dest->val;

	return dest;
}
/* }}} */

/* {{{ proto string chunk_split(string str [, int chunklen [, string ending]])
   Returns split line */
PHP_FUNCTION(chunk_split)
{
	char *str;
	char *end    = "\r\n";
	int endlen   = 2;
	long chunklen = 76;
	int str_len;
	zend_string *result;

	if (zend_parse_parameters(ZEND_NUM_ARGS() TSRMLS_CC, "s|ls", &str, &str_len, &chunklen, &end, &endlen) == FAILURE) {
		return;
	}

	if (chunklen <= 0) {
		php_error_docref(NULL TSRMLS_CC, E_WARNING, "Chunk length should be greater than zero");
		RETURN_FALSE;
	}

	if (chunklen > str_len) {
		/* to maintain BC, we must return original string + ending */
		result = STR_ALLOC(endlen + str_len, 0);
		memcpy(result->val, str, str_len);
		memcpy(result->val + str_len, end, endlen);
		result->val[result->len] = '\0';
		RETURN_NEW_STR(result);
	}

	if (!str_len) {
		RETURN_EMPTY_STRING();
	}

	result = php_chunk_split(str, str_len, end, endlen, chunklen);

	if (result) {
		RETURN_STR(result);
	} else {
		RETURN_FALSE;
	}
}
/* }}} */

/* {{{ proto string substr(string str, int start [, int length])
   Returns part of a string */
PHP_FUNCTION(substr)
{
	char *str;
	long l = 0, f;
	int str_len;
	int argc = ZEND_NUM_ARGS();

#ifndef FAST_ZPP
	if (zend_parse_parameters(ZEND_NUM_ARGS() TSRMLS_CC, "sl|l", &str, &str_len, &f, &l) == FAILURE) {
		return;
	}
#else
	ZEND_PARSE_PARAMETERS_START(2, 3)
		Z_PARAM_STRING(str, str_len)
		Z_PARAM_LONG(f)
		Z_PARAM_OPTIONAL
		Z_PARAM_LONG(l)
	ZEND_PARSE_PARAMETERS_END();
#endif

	if (argc > 2) {
		if ((l < 0 && -l > str_len)) {
			RETURN_FALSE;
		} else if (l > str_len) {
			l = str_len;
		}
	} else {
		l = str_len;
	}

	if (f > str_len) {
		RETURN_FALSE;
	} else if (f < 0 && -f > str_len) {
		f = 0;
	}

	if (l < 0 && (l + str_len - f) < 0) {
		RETURN_FALSE;
	}

	/* if "from" position is negative, count start position from the end
	 * of the string
	 */
	if (f < 0) {
		f = str_len + f;
		if (f < 0) {
			f = 0;
		}
	}

	/* if "length" position is negative, set it to the length
	 * needed to stop that many chars from the end of the string
	 */
	if (l < 0) {
		l = (str_len - f) + l;
		if (l < 0) {
			l = 0;
		}
	}

	if (f >= str_len) {
		RETURN_FALSE;
	}

	if ((f + l) > str_len) {
		l = str_len - f;
	}

	RETURN_STRINGL(str + f, l);
}
/* }}} */

/* {{{ proto mixed substr_replace(mixed str, mixed repl, mixed start [, mixed length])
   Replaces part of a string with another string */
PHP_FUNCTION(substr_replace)
{
	zval *str;
	zval *from;
	zval *len = NULL;
	zval *repl;
	int l = 0;
	int f;
	int argc = ZEND_NUM_ARGS();
	zend_string *result;

	HashPosition pos_from, pos_repl, pos_len;
	zval *tmp_str = NULL, *tmp_from = NULL, *tmp_repl = NULL, *tmp_len= NULL;

	if (zend_parse_parameters(ZEND_NUM_ARGS() TSRMLS_CC, "zzz|z/", &str, &repl, &from, &len) == FAILURE) {
		return;
	}

	if (Z_TYPE_P(str) != IS_ARRAY) {
		convert_to_string_ex(str);
	}
	if (Z_TYPE_P(repl) != IS_ARRAY) {
		convert_to_string_ex(repl);
	}
	if (Z_TYPE_P(from) != IS_ARRAY) {
		convert_to_long_ex(from);
	}

	if (argc > 3) {
		if (Z_TYPE_P(len) != IS_ARRAY) {
			l = zval_get_long(len);
		}
	} else {
		if (Z_TYPE_P(str) != IS_ARRAY) {
			l = Z_STRLEN_P(str);
		}
	}

	if (Z_TYPE_P(str) == IS_STRING) {
		if (
			(argc == 3 && Z_TYPE_P(from) == IS_ARRAY) ||
			(argc == 4 && Z_TYPE_P(from) != Z_TYPE_P(len))
		) {
			php_error_docref(NULL TSRMLS_CC, E_WARNING, "'from' and 'len' should be of same type - numerical or array ");
			RETURN_STR(STR_COPY(Z_STR_P(str)));
		}
		if (argc == 4 && Z_TYPE_P(from) == IS_ARRAY) {
			if (zend_hash_num_elements(Z_ARRVAL_P(from)) != zend_hash_num_elements(Z_ARRVAL_P(len))) {
				php_error_docref(NULL TSRMLS_CC, E_WARNING, "'from' and 'len' should have the same number of elements");
				RETURN_STR(STR_COPY(Z_STR_P(str)));
			}
		}
	}

	if (Z_TYPE_P(str) != IS_ARRAY) {
		if (Z_TYPE_P(from) != IS_ARRAY) {
			int repl_len = 0;

			f = Z_LVAL_P(from);

			/* if "from" position is negative, count start position from the end
			 * of the string
			 */
			if (f < 0) {
				f = Z_STRLEN_P(str) + f;
				if (f < 0) {
					f = 0;
				}
			} else if (f > Z_STRLEN_P(str)) {
				f = Z_STRLEN_P(str);
			}
			/* if "length" position is negative, set it to the length
			 * needed to stop that many chars from the end of the string
			 */
			if (l < 0) {
				l = (Z_STRLEN_P(str) - f) + l;
				if (l < 0) {
					l = 0;
				}
			}

			if (f > Z_STRLEN_P(str) || (f < 0 && -f > Z_STRLEN_P(str))) {
				RETURN_FALSE;
			} else if (l > Z_STRLEN_P(str) || (l < 0 && -l > Z_STRLEN_P(str))) {
				l = Z_STRLEN_P(str);
			}

			if ((f + l) > Z_STRLEN_P(str)) {
				l = Z_STRLEN_P(str) - f;
			}
			if (Z_TYPE_P(repl) == IS_ARRAY) {
				zend_hash_internal_pointer_reset_ex(Z_ARRVAL_P(repl), &pos_repl);
				if (NULL != (tmp_repl = zend_hash_get_current_data_ex(Z_ARRVAL_P(repl), &pos_repl))) {
					convert_to_string_ex(tmp_repl);
					repl_len = Z_STRLEN_P(tmp_repl);
				}
			} else {
				repl_len = Z_STRLEN_P(repl);
			}

			result = STR_ALLOC(Z_STRLEN_P(str) - l + repl_len, 0);

			memcpy(result->val, Z_STRVAL_P(str), f);
			if (repl_len) {
				memcpy((result->val + f), (Z_TYPE_P(repl) == IS_ARRAY ? Z_STRVAL_P(tmp_repl) : Z_STRVAL_P(repl)), repl_len);
			}
			memcpy((result->val + f + repl_len), Z_STRVAL_P(str) + f + l, Z_STRLEN_P(str) - f - l);
			result->val[result->len] = '\0';
			RETURN_NEW_STR(result);
		} else {
			php_error_docref(NULL TSRMLS_CC, E_WARNING, "Functionality of 'from' and 'len' as arrays is not implemented");
			RETURN_STR(STR_COPY(Z_STR_P(str)));
		}
	} else { /* str is array of strings */
		zend_string *str_index = NULL;
		ulong num_index;
		int result_len;

		array_init(return_value);

		if (Z_TYPE_P(from) == IS_ARRAY) {
			zend_hash_internal_pointer_reset_ex(Z_ARRVAL_P(from), &pos_from);
		}

		if (argc > 3 && Z_TYPE_P(len) == IS_ARRAY) {
			zend_hash_internal_pointer_reset_ex(Z_ARRVAL_P(len), &pos_len);
		}

		if (Z_TYPE_P(repl) == IS_ARRAY) {
			zend_hash_internal_pointer_reset_ex(Z_ARRVAL_P(repl), &pos_repl);
		}

		ZEND_HASH_FOREACH_KEY_VAL(Z_ARRVAL_P(str), num_index, str_index, tmp_str) {
			zval *orig_str;
			zval dummy;

			if (Z_ISREF_P(tmp_str)) {
				/* see bug #55871 */
				ZVAL_DUP(&dummy, Z_REFVAL_P(tmp_str));
				convert_to_string(&dummy);
				orig_str = &dummy;
			} else if (Z_TYPE_P(tmp_str) != IS_STRING) {
				ZVAL_DUP(&dummy, tmp_str);
				convert_to_string(&dummy);
				orig_str = &dummy;
			} else {
				orig_str = tmp_str;
			}

			/*
			refcount = Z_REFCOUNT_P(orig_str);
			*/

			if (Z_TYPE_P(from) == IS_ARRAY) {
				if (NULL != (tmp_from = zend_hash_get_current_data_ex(Z_ARRVAL_P(from), &pos_from))) {
					f = zval_get_long(tmp_from);

					if (f < 0) {
						f = Z_STRLEN_P(orig_str) + f;
						if (f < 0) {
							f = 0;
						}
					} else if (f > Z_STRLEN_P(orig_str)) {
						f = Z_STRLEN_P(orig_str);
					}
					zend_hash_move_forward_ex(Z_ARRVAL_P(from), &pos_from);
				} else {
					f = 0;
				}
			} else {
				f = Z_LVAL_P(from);
				if (f < 0) {
					f = Z_STRLEN_P(orig_str) + f;
					if (f < 0) {
						f = 0;
					}
				} else if (f > Z_STRLEN_P(orig_str)) {
					f = Z_STRLEN_P(orig_str);
				}
			}

			if (argc > 3 && Z_TYPE_P(len) == IS_ARRAY) {
				if (NULL != (tmp_len = zend_hash_get_current_data_ex(Z_ARRVAL_P(len), &pos_len))) {
					l = zval_get_long(tmp_len);
					zend_hash_move_forward_ex(Z_ARRVAL_P(len), &pos_len);
				} else {
					l = Z_STRLEN_P(orig_str);
				}
			} else if (argc > 3) {
				l = Z_LVAL_P(len);
			} else {
				l = Z_STRLEN_P(orig_str);
			}

			if (l < 0) {
				l = (Z_STRLEN_P(orig_str) - f) + l;
				if (l < 0) {
					l = 0;
				}
			}

			if ((f + l) > Z_STRLEN_P(orig_str)) {
				l = Z_STRLEN_P(orig_str) - f;
			}

			result_len = Z_STRLEN_P(orig_str) - l;

			if (Z_TYPE_P(repl) == IS_ARRAY) {
				if (NULL != (tmp_repl = zend_hash_get_current_data_ex(Z_ARRVAL_P(repl), &pos_repl))) {
					zval *repl_str;
					zval zrepl;

					ZVAL_DEREF(tmp_repl);
					if (Z_TYPE_P(tmp_repl) != IS_STRING) {
						ZVAL_DUP(&zrepl, tmp_repl);
						convert_to_string(&zrepl);
						repl_str = &zrepl;
					} else {
						repl_str = tmp_repl;
					}
					/*
					if (Z_REFCOUNT_P(orig_str) != refcount) {
						php_error_docref(NULL TSRMLS_CC, E_WARNING, "Argument was modified while replacing");
						if (Z_TYPE_P(tmp_repl) != IS_STRING) {
							zval_dtor(repl_str);
						}
						break;
					}
					*/

					result_len += Z_STRLEN_P(repl_str);
					zend_hash_move_forward_ex(Z_ARRVAL_P(repl), &pos_repl);
					result = STR_ALLOC(result_len, 0);

					memcpy(result->val, Z_STRVAL_P(orig_str), f);
					memcpy((result->val + f), Z_STRVAL_P(repl_str), Z_STRLEN_P(repl_str));
					memcpy((result->val + f + Z_STRLEN_P(repl_str)), Z_STRVAL_P(orig_str) + f + l, Z_STRLEN_P(orig_str) - f - l);
					if(Z_TYPE_P(tmp_repl) != IS_STRING) {
						zval_dtor(repl_str);
					}
				} else {
					result = STR_ALLOC(result_len, 0);

					memcpy(result->val, Z_STRVAL_P(orig_str), f);
					memcpy((result->val + f), Z_STRVAL_P(orig_str) + f + l, Z_STRLEN_P(orig_str) - f - l);
				}
			} else {
				result_len += Z_STRLEN_P(repl);

				result = STR_ALLOC(result_len, 0);

				memcpy(result->val, Z_STRVAL_P(orig_str), f);
				memcpy((result->val + f), Z_STRVAL_P(repl), Z_STRLEN_P(repl));
				memcpy((result->val + f + Z_STRLEN_P(repl)), Z_STRVAL_P(orig_str) + f + l, Z_STRLEN_P(orig_str) - f - l);
			}

			result->val[result->len] = '\0';

			if (str_index) {
				zval tmp;

				ZVAL_STR(&tmp, result);
				zend_symtable_update(Z_ARRVAL_P(return_value), str_index, &tmp);
			} else {
				add_index_str(return_value, num_index, result);
			}

			if(Z_TYPE_P(tmp_str) != IS_STRING) {
				zval_dtor(orig_str);
			} else {
//???			Z_SET_ISREF_TO_P(orig_str, was_ref);
			}
		} ZEND_HASH_FOREACH_END();
	} /* if */
}
/* }}} */

/* {{{ proto string quotemeta(string str)
   Quotes meta characters */
PHP_FUNCTION(quotemeta)
{
	char *old;
	char *old_end;
	char *p, *q;
	char c;
	int  old_len;
	zend_string *str;

	if (zend_parse_parameters(ZEND_NUM_ARGS() TSRMLS_CC, "s", &old, &old_len) == FAILURE) {
		return;
	}

	old_end = old + old_len;

	if (old == old_end) {
		RETURN_FALSE;
	}

	str = STR_ALLOC(2 * old_len, 0);

	for (p = old, q = str->val; p != old_end; p++) {
		c = *p;
		switch (c) {
			case '.':
			case '\\':
			case '+':
			case '*':
			case '?':
			case '[':
			case '^':
			case ']':
			case '$':
			case '(':
			case ')':
				*q++ = '\\';
				/* break is missing _intentionally_ */
			default:
				*q++ = c;
		}
	}

	*q = '\0';

	RETURN_NEW_STR(STR_REALLOC(str, q - str->val, 0));
}
/* }}} */

/* {{{ proto int ord(string character)
   Returns ASCII value of character */
PHP_FUNCTION(ord)
{
	char *str;
	int   str_len;

#ifndef FAST_ZPP
	if (zend_parse_parameters(ZEND_NUM_ARGS() TSRMLS_CC, "s", &str, &str_len) == FAILURE) {
		return;
	}
#else
	ZEND_PARSE_PARAMETERS_START(1, 1)
		Z_PARAM_STRING(str, str_len)
	ZEND_PARSE_PARAMETERS_END();
#endif

	RETURN_LONG((unsigned char) str[0]);
}
/* }}} */

/* {{{ proto string chr(int ascii)
   Converts ASCII code to a character */
PHP_FUNCTION(chr)
{
	long c;
	char temp[2];

	if (ZEND_NUM_ARGS() != 1) {
		WRONG_PARAM_COUNT;
	}

	if (zend_parse_parameters_ex(ZEND_PARSE_PARAMS_QUIET, ZEND_NUM_ARGS() TSRMLS_CC, "l", &c) == FAILURE) {
		c = 0;
	}

	temp[0] = (char)c;
	temp[1] = '\0';

	RETURN_STRINGL(temp, 1);
}
/* }}} */

/* {{{ php_ucfirst
   Uppercase the first character of the word in a native string */
static void php_ucfirst(char *str)
{
	register char *r;
	r = str;
	*r = toupper((unsigned char) *r);
}
/* }}} */

/* {{{ proto string ucfirst(string str)
   Makes a string's first character uppercase */
PHP_FUNCTION(ucfirst)
{
	char *str;
	int  str_len;

#ifndef FAST_ZPP
	if (zend_parse_parameters(ZEND_NUM_ARGS() TSRMLS_CC, "s", &str, &str_len) == FAILURE) {
		return;
	}
#else
	ZEND_PARSE_PARAMETERS_START(1, 1)
		Z_PARAM_STRING(str, str_len)
	ZEND_PARSE_PARAMETERS_END();
#endif

	if (!str_len) {
		RETURN_EMPTY_STRING();
	}

	ZVAL_STRINGL(return_value, str, str_len);
	php_ucfirst(Z_STRVAL_P(return_value));
}
/* }}} */

/* {{{
   Lowercase the first character of the word in a native string */
static void php_lcfirst(char *str)
{
	register char *r;
	r = str;
	*r = tolower((unsigned char) *r);
}
/* }}} */

/* {{{ proto string lcfirst(string str)
   Make a string's first character lowercase */
PHP_FUNCTION(lcfirst)
{
	char  *str;
	int   str_len;

	if (zend_parse_parameters(ZEND_NUM_ARGS() TSRMLS_CC, "s", &str, &str_len) == FAILURE) {
		return;
	}

	if (!str_len) {
		RETURN_EMPTY_STRING();
	}

	ZVAL_STRINGL(return_value, str, str_len);
	php_lcfirst(Z_STRVAL_P(return_value));
}
/* }}} */

/* {{{ proto string ucwords(string str)
   Uppercase the first character of every word in a string */
PHP_FUNCTION(ucwords)
{
	char *str, *delims = " \t\r\n\f\v";
	register char *r, *r_end;
	int str_len, delims_len = 6;
	char mask[256];

<<<<<<< HEAD
#ifndef FAST_ZPP
	if (zend_parse_parameters(ZEND_NUM_ARGS() TSRMLS_CC, "s", &str, &str_len) == FAILURE) {
=======
	if (zend_parse_parameters(ZEND_NUM_ARGS() TSRMLS_CC, "s|s", &str, &str_len, &delims, &delims_len) == FAILURE) {
>>>>>>> 4bdb0120
		return;
	}
#else
	ZEND_PARSE_PARAMETERS_START(1, 1)
		Z_PARAM_STRING(str, str_len)
	ZEND_PARSE_PARAMETERS_END();
#endif

	if (!str_len) {
		RETURN_EMPTY_STRING();
	}

<<<<<<< HEAD
	ZVAL_STRINGL(return_value, str, str_len);
=======
	php_charmask((unsigned char *)delims, delims_len, mask TSRMLS_CC);

	ZVAL_STRINGL(return_value, str, str_len, 1);
>>>>>>> 4bdb0120
	r = Z_STRVAL_P(return_value);

	*r = toupper((unsigned char) *r);
	for (r_end = r + Z_STRLEN_P(return_value) - 1; r < r_end; ) {
		if (mask[(unsigned char)*r++]) {
			*r = toupper((unsigned char) *r);
		}
	}
}
/* }}} */

/* {{{ php_strtr
 */
PHPAPI char *php_strtr(char *str, int len, char *str_from, char *str_to, int trlen)
{
	int i;
	unsigned char xlat[256];

	if ((trlen < 1) || (len < 1)) {
		return str;
	}

	for (i = 0; i < 256; xlat[i] = i, i++);

	for (i = 0; i < trlen; i++) {
		xlat[(unsigned char) str_from[i]] = str_to[i];
	}

	for (i = 0; i < len; i++) {
		str[i] = xlat[(unsigned char) str[i]];
	}

	return str;
}
/* }}} */

static int php_strtr_key_compare(const void *a, const void *b TSRMLS_DC) /* {{{ */
{
	Bucket *f = (Bucket *) a;
	Bucket *s = (Bucket *) b;

	return f->h > s->h ? -1 : 1;
}
/* }}} */

/* {{{ php_strtr_array */
static void php_strtr_array(zval *return_value, char *str, int slen, HashTable *pats TSRMLS_DC)
{
	ulong num_key;
	zend_string *str_key;
	int len, pos, found;
	int num_keys = 0;
	int minlen = 128*1024;
	int maxlen = 0;
	HashTable str_hash, num_hash;
	zval *entry, tmp, dummy;
	char *key;
	smart_str result = {0};

	/* we will collect all possible key lenghts */
	ZVAL_NULL(&dummy);
	zend_hash_init(&num_hash, 8, NULL, NULL, 0);

	/* check if original array has numeric keys */
	ZEND_HASH_FOREACH_KEY(pats, num_key, str_key) {
		if (UNEXPECTED(!str_key)) {
			num_keys = 1;
		} else {
			len = str_key->len;
			if (UNEXPECTED(len < 1)) {
				RETURN_FALSE;
			} else if (UNEXPECTED(len > slen)) {
				/* skip long patterns */
				continue;
			}
			if (len > maxlen) {
				maxlen = len;
			}
			if (len < minlen) {
				minlen = len;
			}
			/* remember possible key lenght */
			zend_hash_index_add(&num_hash, len, &dummy);
		}
	} ZEND_HASH_FOREACH_END();

	if (num_keys) {
		/* we have to rebuild HashTable with numeric keys */
		zend_hash_init(&str_hash, zend_hash_num_elements(pats), NULL, NULL, 0);
		ZEND_HASH_FOREACH_KEY_VAL(pats, num_key, str_key, entry) {
			if (UNEXPECTED(!str_key)) {
				ZVAL_LONG(&tmp, num_key);
				convert_to_string(&tmp);
				str_key = Z_STR(tmp);
				len = str_key->len;
				if (UNEXPECTED(len > slen)) {
					/* skip long patterns */
					zval_dtor(&tmp);
					continue;
				}
				if (len > maxlen) {
					maxlen = len;
				}
				if (len < minlen) {
					minlen = len;
				}
				/* remember possible key lenght */
				zend_hash_index_add(&num_hash, len, &dummy);
			} else {
				len = str_key->len;
				if (UNEXPECTED(len > slen)) {
					/* skip long patterns */
					continue;
				}
			}
			zend_hash_add(&str_hash, str_key, entry);
			if (str_key == Z_STR(tmp)) {
				zval_dtor(&tmp);
			}
		} ZEND_HASH_FOREACH_END();
		pats = &str_hash;
	}

	if (UNEXPECTED(minlen > maxlen)) {
		/* return the original string */
		if (pats == &str_hash) {
			zend_hash_destroy(&str_hash);
		}
		zend_hash_destroy(&num_hash);
		RETURN_STRINGL(str, slen);
	}
	/* select smart or simple algorithm */
	// TODO: tune the condition ???
	len = zend_hash_num_elements(&num_hash);
	if ((maxlen - (minlen - 1) - len > 0) &&
		/* smart algorithm, sort key lengths first */
		zend_hash_sort(&num_hash, zend_qsort, php_strtr_key_compare, 0 TSRMLS_CC) == SUCCESS) {

		pos = 0;
		while (pos <= slen - minlen) {
			found = 0;
			key = str + pos;
			ZEND_HASH_FOREACH_NUM_KEY(&num_hash, len) {
				if (len > slen - pos) continue;
				entry = zend_hash_str_find(pats, key, len);
				if (entry != NULL) {
					zend_string *str = zval_get_string(entry);
					smart_str_appendl(&result, str->val, str->len);
					pos += len;
					found = 1;
					STR_RELEASE(str);
					break;
				} 
			} ZEND_HASH_FOREACH_END();
			if (!found) {
				smart_str_appendc(&result, str[pos++]);
			}
		}
		smart_str_appendl(&result, str + pos, slen - pos);
	} else {
		/* use simple algorithm */
		pos = 0;
		while (pos <= slen - minlen) {
			if (maxlen > slen - pos) {
				maxlen = slen - pos;
			}
			found = 0;
			key = str + pos;
			for (len = maxlen; len >= minlen; len--) {
				entry = zend_hash_str_find(pats, key, len);
				if (entry != NULL) {
					zend_string *str = zval_get_string(entry);
					smart_str_appendl(&result, str->val, str->len);
					pos += len;
					found = 1;
					STR_RELEASE(str);
					break;
				} 
			}
			if (!found) {
				smart_str_appendc(&result, str[pos++]);
			}
		}
		smart_str_appendl(&result, str + pos, slen - pos);
	}

	if (pats == &str_hash) {
		zend_hash_destroy(&str_hash);
	}
	zend_hash_destroy(&num_hash);
	smart_str_0(&result);
	RETURN_STR(result.s);
}
/* }}} */

/* {{{ proto string strtr(string str, string from[, string to])
   Translates characters in str using given translation tables */
PHP_FUNCTION(strtr)
{
	zval *from;
	char *str, *to = NULL;
	int str_len, to_len = 0;
	int ac = ZEND_NUM_ARGS();

#ifndef FAST_ZPP
	if (zend_parse_parameters(ZEND_NUM_ARGS() TSRMLS_CC, "sz|s", &str, &str_len, &from, &to, &to_len) == FAILURE) {
		return;
	}
#else
	ZEND_PARSE_PARAMETERS_START(2, 3)
		Z_PARAM_STRING(str, str_len)
		Z_PARAM_ZVAL(from)
		Z_PARAM_OPTIONAL
		Z_PARAM_STRING(to, to_len)
	ZEND_PARSE_PARAMETERS_END();
#endif

	if (ac == 2 && Z_TYPE_P(from) != IS_ARRAY) {
		php_error_docref(NULL TSRMLS_CC, E_WARNING, "The second argument is not an array");
		RETURN_FALSE;
	}

	/* shortcut for empty string */
	if (str_len == 0) {
		RETURN_EMPTY_STRING();
	}

	if (ac == 2) {
		php_strtr_array(return_value, str, str_len, HASH_OF(from) TSRMLS_CC);
	} else {
		convert_to_string_ex(from);

		ZVAL_STRINGL(return_value, str, str_len);

		php_strtr(Z_STRVAL_P(return_value),
				  Z_STRLEN_P(return_value),
				  Z_STRVAL_P(from),
				  to,
				  MIN(Z_STRLEN_P(from),
				  to_len));
	}
}
/* }}} */

/* {{{ proto string strrev(string str)
   Reverse a string */
PHP_FUNCTION(strrev)
{
	char *str;
	char *e, *p;
	int  str_len;
	zend_string *n;

	if (zend_parse_parameters(ZEND_NUM_ARGS() TSRMLS_CC, "s", &str, &str_len) == FAILURE) {
		return;
	}

	n = STR_ALLOC(str_len, 0);
	p = n->val;

	e = str + str_len;

	while (--e>=str) {
		*p++ = *e;
	}

	*p = '\0';

	RETVAL_NEW_STR(n);
}
/* }}} */

/* {{{ php_similar_str
 */
static void php_similar_str(const char *txt1, int len1, const char *txt2, int len2, int *pos1, int *pos2, int *max)
{
	char *p, *q;
	char *end1 = (char *) txt1 + len1;
	char *end2 = (char *) txt2 + len2;
	int l;

	*max = 0;
	for (p = (char *) txt1; p < end1; p++) {
		for (q = (char *) txt2; q < end2; q++) {
			for (l = 0; (p + l < end1) && (q + l < end2) && (p[l] == q[l]); l++);
			if (l > *max) {
				*max = l;
				*pos1 = p - txt1;
				*pos2 = q - txt2;
			}
		}
	}
}
/* }}} */

/* {{{ php_similar_char
 */
static int php_similar_char(const char *txt1, int len1, const char *txt2, int len2)
{
	int sum;
	int pos1 = 0, pos2 = 0, max;

	php_similar_str(txt1, len1, txt2, len2, &pos1, &pos2, &max);
	if ((sum = max)) {
		if (pos1 && pos2) {
			sum += php_similar_char(txt1, pos1,
									txt2, pos2);
		}
		if ((pos1 + max < len1) && (pos2 + max < len2)) {
			sum += php_similar_char(txt1 + pos1 + max, len1 - pos1 - max,
									txt2 + pos2 + max, len2 - pos2 - max);
		}
	}

	return sum;
}
/* }}} */

/* {{{ proto int similar_text(string str1, string str2 [, float percent])
   Calculates the similarity between two strings */
PHP_FUNCTION(similar_text)
{
	char *t1, *t2;
	zval *percent = NULL;
	int ac = ZEND_NUM_ARGS();
	int sim;
	int t1_len, t2_len;

	if (zend_parse_parameters(ZEND_NUM_ARGS() TSRMLS_CC, "ss|z/", &t1, &t1_len, &t2, &t2_len, &percent) == FAILURE) {
		return;
	}

	if (ac > 2) {
		convert_to_double_ex(percent);
	}

	if (t1_len + t2_len == 0) {
		if (ac > 2) {
			Z_DVAL_P(percent) = 0;
		}

		RETURN_LONG(0);
	}

	sim = php_similar_char(t1, t1_len, t2, t2_len);

	if (ac > 2) {
		Z_DVAL_P(percent) = sim * 200.0 / (t1_len + t2_len);
	}

	RETURN_LONG(sim);
}
/* }}} */

/* {{{ php_stripslashes
 *
 * be careful, this edits the string in-place */
PHPAPI void php_stripslashes(char *str, int *len TSRMLS_DC)
{
	char *s, *t;
	int l;

	if (len != NULL) {
		l = *len;
	} else {
		l = strlen(str);
	}
	s = str;
	t = str;

	while (l > 0) {
		if (*t == '\\') {
			t++;				/* skip the slash */
			if (len != NULL) {
				(*len)--;
			}
			l--;
			if (l > 0) {
				if (*t == '0') {
					*s++='\0';
					t++;
				} else {
					*s++ = *t++;	/* preserve the next character */
				}
				l--;
			}
		} else {
			*s++ = *t++;
			l--;
		}
	}
	if (s != t) {
		*s = '\0';
	}
}
/* }}} */

/* {{{ proto string addcslashes(string str, string charlist)
   Escapes all chars mentioned in charlist with backslash. It creates octal representations if asked to backslash characters with 8th bit set or with ASCII<32 (except '\n', '\r', '\t' etc...) */
PHP_FUNCTION(addcslashes)
{
	char *str, *what;
	int str_len, what_len;

	if (zend_parse_parameters(ZEND_NUM_ARGS() TSRMLS_CC, "ss", &str, &str_len, &what, &what_len) == FAILURE) {
		return;
	}

	if (str_len == 0) {
		RETURN_EMPTY_STRING();
	}

	if (what_len == 0) {
		RETURN_STRINGL(str, str_len);
	}

	RETURN_STR(php_addcslashes(str, str_len, 0, what, what_len TSRMLS_CC));
}
/* }}} */

/* {{{ proto string addslashes(string str)
   Escapes single quote, double quotes and backslash characters in a string with backslashes */
PHP_FUNCTION(addslashes)
{
	char *str;
	int  str_len;

#ifndef FAST_ZPP
	if (zend_parse_parameters(ZEND_NUM_ARGS() TSRMLS_CC, "s", &str, &str_len) == FAILURE) {
		return;
	}
#else
	ZEND_PARSE_PARAMETERS_START(1, 1)
		Z_PARAM_STRING(str, str_len)
	ZEND_PARSE_PARAMETERS_END();
#endif

	if (str_len == 0) {
		RETURN_EMPTY_STRING();
	}

	RETURN_STR(php_addslashes(str, str_len, 0 TSRMLS_CC));
}
/* }}} */

/* {{{ proto string stripcslashes(string str)
   Strips backslashes from a string. Uses C-style conventions */
PHP_FUNCTION(stripcslashes)
{
	char *str;
	int  str_len;

	if (zend_parse_parameters(ZEND_NUM_ARGS() TSRMLS_CC, "s", &str, &str_len) == FAILURE) {
		return;
	}

	ZVAL_STRINGL(return_value, str, str_len);
	php_stripcslashes(Z_STRVAL_P(return_value), &Z_STRLEN_P(return_value));
}
/* }}} */

/* {{{ proto string stripslashes(string str)
   Strips backslashes from a string */
PHP_FUNCTION(stripslashes)
{
	char *str;
	int  str_len;

	if (zend_parse_parameters(ZEND_NUM_ARGS() TSRMLS_CC, "s", &str, &str_len) == FAILURE) {
		return;
	}

	ZVAL_STRINGL(return_value, str, str_len);
	php_stripslashes(Z_STRVAL_P(return_value), &Z_STRLEN_P(return_value) TSRMLS_CC);
}
/* }}} */

#ifndef HAVE_STRERROR
/* {{{ php_strerror
 */
char *php_strerror(int errnum)
{
	extern int sys_nerr;
	extern char *sys_errlist[];
	TSRMLS_FETCH();

	if ((unsigned int) errnum < sys_nerr) {
		return(sys_errlist[errnum]);
	}

	(void) snprintf(BG(str_ebuf), sizeof(php_basic_globals.str_ebuf), "Unknown error: %d", errnum);
	return(BG(str_ebuf));
}
/* }}} */
#endif

/* {{{ php_stripcslashes
 */
PHPAPI void php_stripcslashes(char *str, int *len)
{
	char *source, *target, *end;
	int  nlen = *len, i;
	char numtmp[4];

	for (source=str, end=str+nlen, target=str; source < end; source++) {
		if (*source == '\\' && source+1 < end) {
			source++;
			switch (*source) {
				case 'n':  *target++='\n'; nlen--; break;
				case 'r':  *target++='\r'; nlen--; break;
				case 'a':  *target++='\a'; nlen--; break;
				case 't':  *target++='\t'; nlen--; break;
				case 'v':  *target++='\v'; nlen--; break;
				case 'b':  *target++='\b'; nlen--; break;
				case 'f':  *target++='\f'; nlen--; break;
				case '\\': *target++='\\'; nlen--; break;
				case 'x':
					if (source+1 < end && isxdigit((int)(*(source+1)))) {
						numtmp[0] = *++source;
						if (source+1 < end && isxdigit((int)(*(source+1)))) {
							numtmp[1] = *++source;
							numtmp[2] = '\0';
							nlen-=3;
						} else {
							numtmp[1] = '\0';
							nlen-=2;
						}
						*target++=(char)strtol(numtmp, NULL, 16);
						break;
					}
					/* break is left intentionally */
				default:
					i=0;
					while (source < end && *source >= '0' && *source <= '7' && i<3) {
						numtmp[i++] = *source++;
					}
					if (i) {
						numtmp[i]='\0';
						*target++=(char)strtol(numtmp, NULL, 8);
						nlen-=i;
						source--;
					} else {
						*target++=*source;
						nlen--;
					}
			}
		} else {
			*target++=*source;
		}
	}

	if (nlen != 0) {
		*target='\0';
	}

	*len = nlen;
}
/* }}} */

/* {{{ php_addcslashes
 */
PHPAPI zend_string *php_addcslashes(const char *str, int length, int should_free, char *what, int wlength TSRMLS_DC)
{
	char flags[256];
	char *source, *target;
	char *end;
	char c;
	int  newlen;
	zend_string *new_str = STR_ALLOC(4 * (length? length : (length = strlen(str))), 0);

	if (!wlength) {
		wlength = strlen(what);
	}

	php_charmask((unsigned char *)what, wlength, flags TSRMLS_CC);

	for (source = (char*)str, end = source + length, target = new_str->val; source < end; source++) {
		c = *source;
		if (flags[(unsigned char)c]) {
			if ((unsigned char) c < 32 || (unsigned char) c > 126) {
				*target++ = '\\';
				switch (c) {
					case '\n': *target++ = 'n'; break;
					case '\t': *target++ = 't'; break;
					case '\r': *target++ = 'r'; break;
					case '\a': *target++ = 'a'; break;
					case '\v': *target++ = 'v'; break;
					case '\b': *target++ = 'b'; break;
					case '\f': *target++ = 'f'; break;
					default: target += sprintf(target, "%03o", (unsigned char) c);
				}
				continue;
			}
			*target++ = '\\';
		}
		*target++ = c;
	}
	*target = 0;
	newlen = target - new_str->val;
	if (newlen < length * 4) {
		new_str = STR_REALLOC(new_str, newlen, 0);
	}
	if (should_free) {
//???		STR_FREE((char*)str);
	}
	return new_str;
}
/* }}} */

/* {{{ php_addslashes
 */
PHPAPI zend_string *php_addslashes(char *str, int length, int should_free TSRMLS_DC)
{
	/* maximum string length, worst case situation */
	char *source, *target;
	char *end;
	zend_string *new_str;

	if (!str) {
		return STR_EMPTY_ALLOC();
	}

	new_str = STR_ALLOC(2 * (length ? length : (length = strlen(str))), 0);
	source = str;
	end = source + length;
	target = new_str->val;

	while (source < end) {
		switch (*source) {
			case '\0':
				*target++ = '\\';
				*target++ = '0';
				break;
			case '\'':
			case '\"':
			case '\\':
				*target++ = '\\';
				/* break is missing *intentionally* */
			default:
				*target++ = *source;
				break;
		}

		source++;
	}

	*target = 0;
	if (should_free) {
//???		STR_FREE(str);
	}
	new_str = STR_REALLOC(new_str, target - new_str->val, 0);

	return new_str;
}
/* }}} */

#define _HEB_BLOCK_TYPE_ENG 1
#define _HEB_BLOCK_TYPE_HEB 2
#define isheb(c)      (((((unsigned char) c) >= 224) && (((unsigned char) c) <= 250)) ? 1 : 0)
#define _isblank(c)   (((((unsigned char) c) == ' '  || ((unsigned char) c) == '\t')) ? 1 : 0)
#define _isnewline(c) (((((unsigned char) c) == '\n' || ((unsigned char) c) == '\r')) ? 1 : 0)

/* {{{ php_char_to_str_ex
 */
PHPAPI int php_char_to_str_ex(char *str, uint len, char from, char *to, int to_len, zval *result, int case_sensitivity, int *replace_count)
{
	int char_count = 0;
	int replaced = 0;
	char *source, *target, *tmp, *source_end=str+len, *tmp_end = NULL;

	if (case_sensitivity) {
		char *p = str, *e = p + len;
		while ((p = memchr(p, from, (e - p)))) {
			char_count++;
			p++;
		}
	} else {
		for (source = str; source < source_end; source++) {
			if (tolower(*source) == tolower(from)) {
				char_count++;
			}
		}
	}

	if (char_count == 0 && case_sensitivity) {
		ZVAL_STRINGL(result, str, len);
		return 0;
	}

	if (to_len > 0) {
		ZVAL_NEW_STR(result, STR_SAFE_ALLOC(char_count, to_len - 1, len, 0));
	} else {
		ZVAL_NEW_STR(result, STR_ALLOC(len - char_count, 0));
	}
	target = Z_STRVAL_P(result);

	if (case_sensitivity) {
		char *p = str, *e = p + len, *s = str;
		while ((p = memchr(p, from, (e - p)))) {
			memcpy(target, s, (p - s));
			target += p - s;
			memcpy(target, to, to_len);
			target += to_len;
			p++;
			s = p;
			if (replace_count) {
				*replace_count += 1;
			}
		}
		if (s < e) {
			memcpy(target, s, (e - s));
			target += e - s;
		}
	} else {
		for (source = str; source < source_end; source++) {
			if (tolower(*source) == tolower(from)) {
				replaced = 1;
				if (replace_count) {
					*replace_count += 1;
				}
				for (tmp = to, tmp_end = tmp+to_len; tmp < tmp_end; tmp++) {
					*target = *tmp;
					target++;
				}
			} else {
				*target = *source;
				target++;
			}
		}
	}
	*target = 0;
	return replaced;
}
/* }}} */

/* {{{ php_char_to_str
 */
PHPAPI int php_char_to_str(char *str, uint len, char from, char *to, int to_len, zval *result)
{
	return php_char_to_str_ex(str, len, from, to, to_len, result, 1, NULL);
}
/* }}} */

/* {{{ php_str_to_str_ex
 */
PHPAPI zend_string *php_str_to_str_ex(char *haystack, int length,
	char *needle, int needle_len, char *str, int str_len, int case_sensitivity, int *replace_count)
{
	zend_string *new_str;

	if (needle_len < length) {
		char *end, *haystack_dup = NULL, *needle_dup = NULL;
		char *e, *s, *p, *r;

		if (needle_len == str_len) {
			new_str = STR_INIT(haystack, length, 0);

			if (case_sensitivity) {
				end = new_str->val + length;
				for (p = new_str->val; (r = (char*)php_memnstr(p, needle, needle_len, end)); p = r + needle_len) {
					memcpy(r, str, str_len);
					if (replace_count) {
						(*replace_count)++;
					}
				}
			} else {
				haystack_dup = estrndup(haystack, length);
				needle_dup = estrndup(needle, needle_len);
				php_strtolower(haystack_dup, length);
				php_strtolower(needle_dup, needle_len);
				end = haystack_dup + length;
				for (p = haystack_dup; (r = (char*)php_memnstr(p, needle_dup, needle_len, end)); p = r + needle_len) {
					memcpy(new_str->val + (r - haystack_dup), str, str_len);
					if (replace_count) {
						(*replace_count)++;
					}
				}
				efree(haystack_dup);
				efree(needle_dup);
			}
			return new_str;
		} else {
			if (!case_sensitivity) {
				haystack_dup = estrndup(haystack, length);
				needle_dup = estrndup(needle, needle_len);
				php_strtolower(haystack_dup, length);
				php_strtolower(needle_dup, needle_len);
			}

			if (str_len < needle_len) {
				new_str = STR_ALLOC(length, 0);
			} else {
				int count = 0;
				char *o, *n, *endp;

				if (case_sensitivity) {
					o = haystack;
					n = needle;
				} else {
					o = haystack_dup;
					n = needle_dup;
				}
				endp = o + length;

				while ((o = (char*)php_memnstr(o, n, needle_len, endp))) {
					o += needle_len;
					count++;
				}
				if (count == 0) {
					/* Needle doesn't occur, shortcircuit the actual replacement. */
					if (haystack_dup) {
						efree(haystack_dup);
					}
					if (needle_dup) {
						efree(needle_dup);
					}
					new_str = STR_INIT(haystack, length, 0);
					return new_str;
				} else {
					new_str = STR_ALLOC(count * (str_len - needle_len) + length, 0);
				}
			}

			e = s = new_str->val;

			if (case_sensitivity) {
				end = haystack + length;
				for (p = haystack; (r = (char*)php_memnstr(p, needle, needle_len, end)); p = r + needle_len) {
					memcpy(e, p, r - p);
					e += r - p;
					memcpy(e, str, str_len);
					e += str_len;
					if (replace_count) {
						(*replace_count)++;
					}
				}

				if (p < end) {
					memcpy(e, p, end - p);
					e += end - p;
				}
			} else {
				end = haystack_dup + length;

				for (p = haystack_dup; (r = (char*)php_memnstr(p, needle_dup, needle_len, end)); p = r + needle_len) {
					memcpy(e, haystack + (p - haystack_dup), r - p);
					e += r - p;
					memcpy(e, str, str_len);
					e += str_len;
					if (replace_count) {
						(*replace_count)++;
					}
				}

				if (p < end) {
					memcpy(e, haystack + (p - haystack_dup), end - p);
					e += end - p;
				}
			}

			if (haystack_dup) {
				efree(haystack_dup);
			}
			if (needle_dup) {
				efree(needle_dup);
			}

			*e = '\0';

			new_str = STR_REALLOC(new_str, e - s, 0);
			return new_str;
		}
	} else if (needle_len > length) {
nothing_todo:
		new_str = STR_INIT(haystack, length, 0);
		return new_str;
	} else {
		if (case_sensitivity && memcmp(haystack, needle, length)) {
			goto nothing_todo;
		} else if (!case_sensitivity) {
			char *l_haystack, *l_needle;

			l_haystack = estrndup(haystack, length);
			l_needle = estrndup(needle, length);

			php_strtolower(l_haystack, length);
			php_strtolower(l_needle, length);

			if (memcmp(l_haystack, l_needle, length)) {
				efree(l_haystack);
				efree(l_needle);
				goto nothing_todo;
			}
			efree(l_haystack);
			efree(l_needle);
		}

		new_str = STR_INIT(str, str_len, 0);

		if (replace_count) {
			(*replace_count)++;
		}
		return new_str;
	}

}
/* }}} */

/* {{{ php_str_to_str
 */
PHPAPI zend_string *php_str_to_str(char *haystack, int length, char *needle, int needle_len, char *str, int str_len)
{
	return php_str_to_str_ex(haystack, length, needle, needle_len, str, str_len, 1, NULL);
}
/* }}} */

/* {{{ php_str_replace_in_subject
 */
static void php_str_replace_in_subject(zval *search, zval *replace, zval *subject, zval *result, int case_sensitivity, int *replace_count TSRMLS_DC)
{
	zval		*search_entry,
				*replace_entry = NULL,
				 temp_result,
				 tmp_subject;
	char		*replace_value = NULL;
	int			 replace_len = 0;
	HashPosition pos;

	/* Make sure we're dealing with strings. */
	if (Z_ISREF_P(subject)) {
		subject = Z_REFVAL_P(subject);
	}
	ZVAL_UNDEF(&tmp_subject);
	if (Z_TYPE_P(subject) != IS_STRING) {
		ZVAL_DUP(&tmp_subject, subject);
		convert_to_string_ex(&tmp_subject);
		subject = &tmp_subject;
	}
	if (Z_STRLEN_P(subject) == 0) {
		zval_ptr_dtor(&tmp_subject);
		ZVAL_EMPTY_STRING(result);
		return;
	}
//???	Z_TYPE_P(result) = IS_STRING;

	/* If search is an array */
	if (Z_TYPE_P(search) == IS_ARRAY) {
		/* Duplicate subject string for repeated replacement */
		ZVAL_DUP(result, subject);

		if (Z_TYPE_P(replace) == IS_ARRAY) {
			zend_hash_internal_pointer_reset_ex(Z_ARRVAL_P(replace), &pos);
		} else {
			/* Set replacement value to the passed one */
			replace_value = Z_STRVAL_P(replace);
			replace_len = Z_STRLEN_P(replace);
		}

		/* For each entry in the search array, get the entry */
		ZEND_HASH_FOREACH_VAL(Z_ARRVAL_P(search), search_entry) {
			/* Make sure we're dealing with strings. */
			SEPARATE_ZVAL(search_entry);
			convert_to_string(search_entry);
			if (Z_STRLEN_P(search_entry) == 0) {
				if (Z_TYPE_P(replace) == IS_ARRAY) {
					zend_hash_move_forward_ex(Z_ARRVAL_P(replace), &pos);
				}
				continue;
			}

			/* If replace is an array. */
			if (Z_TYPE_P(replace) == IS_ARRAY) {
				/* Get current entry */
				if ((replace_entry = zend_hash_get_current_data_ex(Z_ARRVAL_P(replace), &pos)) != NULL) {
					/* Make sure we're dealing with strings. */
					convert_to_string_ex(replace_entry);

					/* Set replacement value to the one we got from array */
					replace_value = Z_STRVAL_P(replace_entry);
					replace_len = Z_STRLEN_P(replace_entry);

					zend_hash_move_forward_ex(Z_ARRVAL_P(replace), &pos);
				} else {
					/* We've run out of replacement strings, so use an empty one. */
					replace_value = "";
					replace_len = 0;
				}
			}

			if (Z_STRLEN_P(search_entry) == 1) {
				php_char_to_str_ex(Z_STRVAL_P(result),
								Z_STRLEN_P(result),
								Z_STRVAL_P(search_entry)[0],
								replace_value,
								replace_len,
								&temp_result,
								case_sensitivity,
								replace_count);
			} else if (Z_STRLEN_P(search_entry) > 1) {
				ZVAL_STR(&temp_result, php_str_to_str_ex(Z_STRVAL_P(result), Z_STRLEN_P(result),
							Z_STRVAL_P(search_entry), Z_STRLEN_P(search_entry),
							replace_value, replace_len, case_sensitivity, replace_count));
			}

			STR_FREE(Z_STR_P(result));
			Z_STR_P(result) = Z_STR(temp_result);
			Z_TYPE_INFO_P(result) = Z_TYPE_INFO(temp_result);

			if (Z_STRLEN_P(result) == 0) {
				zval_ptr_dtor(&tmp_subject);
				return;
			}
		} ZEND_HASH_FOREACH_END();
	} else {
		if (Z_STRLEN_P(search) == 1) {
			php_char_to_str_ex(Z_STRVAL_P(subject),
							Z_STRLEN_P(subject),
							Z_STRVAL_P(search)[0],
							Z_STRVAL_P(replace),
							Z_STRLEN_P(replace),
							result,
							case_sensitivity,
							replace_count);
		} else if (Z_STRLEN_P(search) > 1) {
			ZVAL_STR(result, php_str_to_str_ex(Z_STRVAL_P(subject), Z_STRLEN_P(subject),
						Z_STRVAL_P(search), Z_STRLEN_P(search),
						Z_STRVAL_P(replace), Z_STRLEN_P(replace), case_sensitivity, replace_count));
		} else {
			ZVAL_DUP(result, subject);
		}
	}
	zval_ptr_dtor(&tmp_subject);
}
/* }}} */

/* {{{ php_str_replace_common
 */
static void php_str_replace_common(INTERNAL_FUNCTION_PARAMETERS, int case_sensitivity)
{
	zval *subject, *search, *replace, *subject_entry, *zcount = NULL;
	zval result;
	zend_string *string_key;
	ulong num_key;
	int count = 0;
	int argc = ZEND_NUM_ARGS();

#ifndef FAST_ZPP
	if (zend_parse_parameters(ZEND_NUM_ARGS() TSRMLS_CC, "zzz|z/", &search, &replace, &subject, &zcount) == FAILURE) {
		return;
	}
#else
	ZEND_PARSE_PARAMETERS_START(3, 4)
		Z_PARAM_ZVAL(search)
		Z_PARAM_ZVAL(replace)
		Z_PARAM_ZVAL(subject)
		Z_PARAM_OPTIONAL
		Z_PARAM_ZVAL_EX(zcount, 0, 1)
	ZEND_PARSE_PARAMETERS_END();
#endif

	/* Make sure we're dealing with strings and do the replacement. */
	if (Z_TYPE_P(search) != IS_ARRAY) {
		SEPARATE_ZVAL(search);
		convert_to_string_ex(search);
		if (Z_TYPE_P(replace) != IS_STRING) {
			convert_to_string_ex(replace);
			SEPARATE_ZVAL(replace);
		}
	} else if (Z_TYPE_P(replace) != IS_ARRAY) {
		SEPARATE_ZVAL(replace);
		convert_to_string_ex(replace);
	}

	/* if subject is an array */
	if (Z_TYPE_P(subject) == IS_ARRAY) {
		array_init(return_value);

		/* For each subject entry, convert it to string, then perform replacement
		   and add the result to the return_value array. */
		ZEND_HASH_FOREACH_KEY_VAL(Z_ARRVAL_P(subject), num_key, string_key, subject_entry) {
			if (Z_TYPE_P(subject_entry) != IS_ARRAY && Z_TYPE_P(subject_entry) != IS_OBJECT) {
				php_str_replace_in_subject(search, replace, subject_entry, &result, case_sensitivity, (argc > 3) ? &count : NULL TSRMLS_CC);
			} else {
				ZVAL_COPY(&result, subject_entry);
			}
			/* Add to return array */
			if (string_key) {
				zend_hash_update(Z_ARRVAL_P(return_value), string_key, &result);
			} else {
				add_index_zval(return_value, num_key, &result);
			}
		} ZEND_HASH_FOREACH_END();
	} else {	/* if subject is not an array */
		php_str_replace_in_subject(search, replace, subject, return_value, case_sensitivity, (argc > 3) ? &count : NULL TSRMLS_CC);
	}
	if (argc > 3) {
		zval_dtor(zcount);
		ZVAL_LONG(zcount, count);
	}
}
/* }}} */

/* {{{ proto mixed str_replace(mixed search, mixed replace, mixed subject [, int &replace_count])
   Replaces all occurrences of search in haystack with replace */
PHP_FUNCTION(str_replace)
{
	php_str_replace_common(INTERNAL_FUNCTION_PARAM_PASSTHRU, 1);
}
/* }}} */

/* {{{ proto mixed str_ireplace(mixed search, mixed replace, mixed subject [, int &replace_count])
   Replaces all occurrences of search in haystack with replace / case-insensitive */
PHP_FUNCTION(str_ireplace)
{
	php_str_replace_common(INTERNAL_FUNCTION_PARAM_PASSTHRU, 0);
}
/* }}} */

/* {{{ php_hebrev
 *
 * Converts Logical Hebrew text (Hebrew Windows style) to Visual text
 * Cheers/complaints/flames - Zeev Suraski <zeev@php.net>
 */
static void php_hebrev(INTERNAL_FUNCTION_PARAMETERS, int convert_newlines)
{
	char *str;
	char *heb_str, *tmp, *target;
	int block_start, block_end, block_type, block_length, i;
	long max_chars=0;
	int begin, end, char_count, orig_begin;
	int str_len;
	zend_string *broken_str;

	if (zend_parse_parameters(ZEND_NUM_ARGS() TSRMLS_CC, "s|l", &str, &str_len, &max_chars) == FAILURE) {
		return;
	}

	if (str_len == 0) {
		RETURN_FALSE;
	}

	tmp = str;
	block_start=block_end=0;

	heb_str = (char *) emalloc(str_len+1);
	target = heb_str+str_len;
	*target = 0;
	target--;

	block_length=0;

	if (isheb(*tmp)) {
		block_type = _HEB_BLOCK_TYPE_HEB;
	} else {
		block_type = _HEB_BLOCK_TYPE_ENG;
	}

	do {
		if (block_type == _HEB_BLOCK_TYPE_HEB) {
			while ((isheb((int)*(tmp+1)) || _isblank((int)*(tmp+1)) || ispunct((int)*(tmp+1)) || (int)*(tmp+1)=='\n' ) && block_end<str_len-1) {
				tmp++;
				block_end++;
				block_length++;
			}
			for (i = block_start; i<= block_end; i++) {
				*target = str[i];
				switch (*target) {
					case '(':
						*target = ')';
						break;
					case ')':
						*target = '(';
						break;
					case '[':
						*target = ']';
						break;
					case ']':
						*target = '[';
						break;
					case '{':
						*target = '}';
						break;
					case '}':
						*target = '{';
						break;
					case '<':
						*target = '>';
						break;
					case '>':
						*target = '<';
						break;
					case '\\':
						*target = '/';
						break;
					case '/':
						*target = '\\';
						break;
					default:
						break;
				}
				target--;
			}
			block_type = _HEB_BLOCK_TYPE_ENG;
		} else {
			while (!isheb(*(tmp+1)) && (int)*(tmp+1)!='\n' && block_end < str_len-1) {
				tmp++;
				block_end++;
				block_length++;
			}
			while ((_isblank((int)*tmp) || ispunct((int)*tmp)) && *tmp!='/' && *tmp!='-' && block_end > block_start) {
				tmp--;
				block_end--;
			}
			for (i = block_end; i >= block_start; i--) {
				*target = str[i];
				target--;
			}
			block_type = _HEB_BLOCK_TYPE_HEB;
		}
		block_start=block_end+1;
	} while (block_end < str_len-1);


	broken_str = STR_ALLOC(str_len, 0);
	begin = end = str_len-1;
	target = broken_str->val;

	while (1) {
		char_count=0;
		while ((!max_chars || char_count < max_chars) && begin > 0) {
			char_count++;
			begin--;
			if (begin <= 0 || _isnewline(heb_str[begin])) {
				while (begin > 0 && _isnewline(heb_str[begin-1])) {
					begin--;
					char_count++;
				}
				break;
			}
		}
		if (char_count == max_chars) { /* try to avoid breaking words */
			int new_char_count=char_count, new_begin=begin;

			while (new_char_count > 0) {
				if (_isblank(heb_str[new_begin]) || _isnewline(heb_str[new_begin])) {
					break;
				}
				new_begin++;
				new_char_count--;
			}
			if (new_char_count > 0) {
				begin=new_begin;
			}
		}
		orig_begin=begin;

		if (_isblank(heb_str[begin])) {
			heb_str[begin]='\n';
		}
		while (begin <= end && _isnewline(heb_str[begin])) { /* skip leading newlines */
			begin++;
		}
		for (i = begin; i <= end; i++) { /* copy content */
			*target = heb_str[i];
			target++;
		}
		for (i = orig_begin; i <= end && _isnewline(heb_str[i]); i++) {
			*target = heb_str[i];
			target++;
		}
		begin=orig_begin;

		if (begin <= 0) {
			*target = 0;
			break;
		}
		begin--;
		end=begin;
	}
	efree(heb_str);

	if (convert_newlines) {
		php_char_to_str(broken_str->val, broken_str->len,'\n', "<br />\n", 7, return_value);
		STR_FREE(broken_str);
	} else {
		RETURN_NEW_STR(broken_str);
	}
}
/* }}} */

/* {{{ proto string hebrev(string str [, int max_chars_per_line])
   Converts logical Hebrew text to visual text */
PHP_FUNCTION(hebrev)
{
	php_hebrev(INTERNAL_FUNCTION_PARAM_PASSTHRU, 0);
}
/* }}} */

/* {{{ proto string hebrevc(string str [, int max_chars_per_line])
   Converts logical Hebrew text to visual text with newline conversion */
PHP_FUNCTION(hebrevc)
{
	php_hebrev(INTERNAL_FUNCTION_PARAM_PASSTHRU, 1);
}
/* }}} */

/* {{{ proto string nl2br(string str [, bool is_xhtml])
   Converts newlines to HTML line breaks */
PHP_FUNCTION(nl2br)
{
	/* in brief this inserts <br /> or <br> before matched regexp \n\r?|\r\n? */
	char	*tmp, *str;
	char	*end, *target;
	int		repl_cnt = 0;
	int		str_len;
	zend_bool	is_xhtml = 1;
	zend_string *result;

	if (zend_parse_parameters(ZEND_NUM_ARGS() TSRMLS_CC, "s|b", &str, &str_len, &is_xhtml) == FAILURE) {
		return;
	}

	tmp = str;
	end = str + str_len;

	/* it is really faster to scan twice and allocate mem once instead of scanning once
	   and constantly reallocing */
	while (tmp < end) {
		if (*tmp == '\r') {
			if (*(tmp+1) == '\n') {
				tmp++;
			}
			repl_cnt++;
		} else if (*tmp == '\n') {
			if (*(tmp+1) == '\r') {
				tmp++;
			}
			repl_cnt++;
		}

		tmp++;
	}

	if (repl_cnt == 0) {
		RETURN_STRINGL(str, str_len);
	}

	{
		size_t repl_len = is_xhtml ? (sizeof("<br />") - 1) : (sizeof("<br>") - 1);

		result = STR_ALLOC(repl_cnt * repl_len + str_len, 0);
		target = result->val;
	}

	while (str < end) {
		switch (*str) {
			case '\r':
			case '\n':
				*target++ = '<';
				*target++ = 'b';
				*target++ = 'r';

				if (is_xhtml) {
					*target++ = ' ';
					*target++ = '/';
				}

				*target++ = '>';

				if ((*str == '\r' && *(str+1) == '\n') || (*str == '\n' && *(str+1) == '\r')) {
					*target++ = *str++;
				}
				/* lack of a break; is intentional */
			default:
				*target++ = *str;
		}

		str++;
	}

	*target = '\0';

	RETURN_NEW_STR(result);
}
/* }}} */

/* {{{ proto string strip_tags(string str [, string allowable_tags])
   Strips HTML and PHP tags from a string */
PHP_FUNCTION(strip_tags)
{
	zend_string *buf;
	char *str;
	zval *allow=NULL;
	char *allowed_tags=NULL;
	int allowed_tags_len=0;
	int str_len;

	if (zend_parse_parameters(ZEND_NUM_ARGS() TSRMLS_CC, "s|z", &str, &str_len, &allow) == FAILURE) {
		return;
	}

	/* To maintain a certain BC, we allow anything for the second parameter and return original string */
	if (allow != NULL) {
		convert_to_string_ex(allow);
// TODO: reimplement to avoid reallocation ???
		if (IS_INTERNED(Z_STR_P(allow))) {
			allowed_tags = estrndup(Z_STRVAL_P(allow), Z_STRLEN_P(allow));
			allowed_tags_len = Z_STRLEN_P(allow);
		} else {
			allowed_tags = Z_STRVAL_P(allow);
			allowed_tags_len = Z_STRLEN_P(allow);
		}
	}

	buf = STR_INIT(str, str_len, 0);
	buf->len = php_strip_tags_ex(buf->val, str_len, NULL, allowed_tags, allowed_tags_len, 0);

// TODO: reimplement to avoid reallocation ???
	if (allow && IS_INTERNED(Z_STR_P(allow))) {
		efree(allowed_tags);
	}
	RETURN_STR(buf);
}
/* }}} */

/* {{{ proto string setlocale(mixed category, string locale [, string ...])
   Set locale information */
PHP_FUNCTION(setlocale)
{
	zval *args = NULL;
	zval *pcategory, *plocale;
	int num_args, cat, i = 0;
	char *loc, *retval;
	HashPosition pos;

	if (zend_parse_parameters(ZEND_NUM_ARGS() TSRMLS_CC, "z+", &pcategory, &args, &num_args) == FAILURE) {
		return;
	}

#ifdef HAVE_SETLOCALE
	if (Z_TYPE_P(pcategory) == IS_LONG) {
		cat = Z_LVAL_P(pcategory);
	} else {
		/* FIXME: The following behaviour should be removed. */
		char *category;
		zval tmp;

		php_error_docref(NULL TSRMLS_CC, E_DEPRECATED, "Passing locale category name as string is deprecated. Use the LC_* -constants instead");

		ZVAL_DUP(&tmp, pcategory);
		convert_to_string_ex(&tmp);
		category = Z_STRVAL(tmp);

		if (!strcasecmp("LC_ALL", category)) {
			cat = LC_ALL;
		} else if (!strcasecmp("LC_COLLATE", category)) {
			cat = LC_COLLATE;
		} else if (!strcasecmp("LC_CTYPE", category)) {
			cat = LC_CTYPE;
#ifdef LC_MESSAGES
		} else if (!strcasecmp("LC_MESSAGES", category)) {
			cat = LC_MESSAGES;
#endif
		} else if (!strcasecmp("LC_MONETARY", category)) {
			cat = LC_MONETARY;
		} else if (!strcasecmp("LC_NUMERIC", category)) {
			cat = LC_NUMERIC;
		} else if (!strcasecmp("LC_TIME", category)) {
			cat = LC_TIME;
		} else {
			php_error_docref(NULL TSRMLS_CC, E_WARNING, "Invalid locale category name %s, must be one of LC_ALL, LC_COLLATE, LC_CTYPE, LC_MONETARY, LC_NUMERIC, or LC_TIME", category);

			zval_dtor(&tmp);
			RETURN_FALSE;
		}
		zval_dtor(&tmp);
	}

	if (Z_TYPE(args[0]) == IS_ARRAY) {
		zend_hash_internal_pointer_reset_ex(Z_ARRVAL(args[0]), &pos);
	}

	while (1) {
		zval tmp;
		if (Z_TYPE(args[0]) == IS_ARRAY) {
			if (!zend_hash_num_elements(Z_ARRVAL(args[0]))) {
				break;
			}
			if ((plocale = zend_hash_get_current_data_ex(Z_ARRVAL(args[0]), &pos)) == NULL) {
				break;
			}
		} else {
			plocale = &args[i];
		}

		ZVAL_DUP(&tmp, plocale);
		convert_to_string(&tmp);

		if (!strcmp ("0", Z_STRVAL(tmp))) {
			loc = NULL;
		} else {
			loc = Z_STRVAL(tmp);
			if (Z_STRLEN(tmp) >= 255) {
				php_error_docref(NULL TSRMLS_CC, E_WARNING, "Specified locale name is too long");
				zval_dtor(&tmp);
				break;
			}
		}

		retval = php_my_setlocale(cat, loc);
		zend_update_current_locale();
		if (retval) {
			/* Remember if locale was changed */
			if (loc) {
//???			STR_FREE(BG(locale_string));
				if (BG(locale_string)) {
					efree(BG(locale_string));
				}
				BG(locale_string) = estrdup(retval);
			}

			zval_dtor(&tmp);
			RETURN_STRING(retval);
		}
		zval_dtor(&tmp);

		if (Z_TYPE(args[0]) == IS_ARRAY) {
			if (zend_hash_move_forward_ex(Z_ARRVAL(args[0]), &pos) == FAILURE) break;
		} else {
			if (++i >= num_args) break;
		}
	}

#endif
	RETURN_FALSE;
}
/* }}} */

/* {{{ proto void parse_str(string encoded_string [, array result])
   Parses GET/POST/COOKIE data and sets global variables */
PHP_FUNCTION(parse_str)
{
	char *arg;
	zval *arrayArg = NULL;
	char *res = NULL;
	int arglen;

	if (zend_parse_parameters(ZEND_NUM_ARGS() TSRMLS_CC, "s|z/", &arg, &arglen, &arrayArg) == FAILURE) {
		return;
	}

	res = estrndup(arg, arglen);

	if (arrayArg == NULL) {
		zval tmp;
		zend_array *symbol_table = zend_rebuild_symbol_table(TSRMLS_C);

		ZVAL_ARR(&tmp, symbol_table);
		sapi_module.treat_data(PARSE_STRING, res, &tmp TSRMLS_CC);
	} else 	{
		zval ret;

		/* Clear out the array that was passed in. */
		zval_dtor(arrayArg);
		array_init(&ret);
		sapi_module.treat_data(PARSE_STRING, res, &ret TSRMLS_CC);
		ZVAL_COPY_VALUE(arrayArg, &ret);
	}
}
/* }}} */

#define PHP_TAG_BUF_SIZE 1023

/* {{{ php_tag_find
 *
 * Check if tag is in a set of tags
 *
 * states:
 *
 * 0 start tag
 * 1 first non-whitespace char seen
 */
int php_tag_find(char *tag, int len, char *set) {
	char c, *n, *t;
	int state=0, done=0;
	char *norm;

	if (len <= 0) {
		return 0;
	}

	norm = emalloc(len+1);

	n = norm;
	t = tag;
	c = tolower(*t);
	/*
	   normalize the tag removing leading and trailing whitespace
	   and turn any <a whatever...> into just <a> and any </tag>
	   into <tag>
	*/
	while (!done) {
		switch (c) {
			case '<':
				*(n++) = c;
				break;
			case '>':
				done =1;
				break;
			default:
				if (!isspace((int)c)) {
					if (state == 0) {
						state=1;
					}
					if (c != '/') {
						*(n++) = c;
					}
				} else {
					if (state == 1)
						done=1;
				}
				break;
		}
		c = tolower(*(++t));
	}
	*(n++) = '>';
	*n = '\0';
	if (strstr(set, norm)) {
		done=1;
	} else {
		done=0;
	}
	efree(norm);
	return done;
}
/* }}} */

PHPAPI size_t php_strip_tags(char *rbuf, int len, int *stateptr, char *allow, int allow_len) /* {{{ */
{
	return php_strip_tags_ex(rbuf, len, stateptr, allow, allow_len, 0);
}
/* }}} */

/* {{{ php_strip_tags

	A simple little state-machine to strip out html and php tags

	State 0 is the output state, State 1 means we are inside a
	normal html tag and state 2 means we are inside a php tag.

	The state variable is passed in to allow a function like fgetss
	to maintain state across calls to the function.

	lc holds the last significant character read and br is a bracket
	counter.

	When an allow string is passed in we keep track of the string
	in state 1 and when the tag is closed check it against the
	allow string to see if we should allow it.

	swm: Added ability to strip <?xml tags without assuming it PHP
	code.
*/
PHPAPI size_t php_strip_tags_ex(char *rbuf, int len, int *stateptr, char *allow, int allow_len, zend_bool allow_tag_spaces)
{
	char *tbuf, *buf, *p, *tp, *rp, c, lc;
	int br, i=0, depth=0, in_q = 0;
	int state = 0, pos;
	char *allow_free = NULL;

	if (stateptr)
		state = *stateptr;

	buf = estrndup(rbuf, len);
	c = *buf;
	lc = '\0';
	p = buf;
	rp = rbuf;
	br = 0;
	if (allow) {
//???		if (IS_INTERNED(allow)) {
//???			allow_free = allow = zend_str_tolower_dup(allow, allow_len);
//???		} else {
			allow_free = NULL;
			php_strtolower(allow, allow_len);
//???		}
		tbuf = emalloc(PHP_TAG_BUF_SIZE + 1);
		tp = tbuf;
	} else {
		tbuf = tp = NULL;
	}

	while (i < len) {
		switch (c) {
			case '\0':
				break;
			case '<':
				if (in_q) {
					break;
				}
				if (isspace(*(p + 1)) && !allow_tag_spaces) {
					goto reg_char;
				}
				if (state == 0) {
					lc = '<';
					state = 1;
					if (allow) {
						if (tp - tbuf >= PHP_TAG_BUF_SIZE) {
							pos = tp - tbuf;
							tbuf = erealloc(tbuf, (tp - tbuf) + PHP_TAG_BUF_SIZE + 1);
							tp = tbuf + pos;
						}
						*(tp++) = '<';
				 	}
				} else if (state == 1) {
					depth++;
				}
				break;

			case '(':
				if (state == 2) {
					if (lc != '"' && lc != '\'') {
						lc = '(';
						br++;
					}
				} else if (allow && state == 1) {
					if (tp - tbuf >= PHP_TAG_BUF_SIZE) {
						pos = tp - tbuf;
						tbuf = erealloc(tbuf, (tp - tbuf) + PHP_TAG_BUF_SIZE + 1);
						tp = tbuf + pos;
					}
					*(tp++) = c;
				} else if (state == 0) {
					*(rp++) = c;
				}
				break;

			case ')':
				if (state == 2) {
					if (lc != '"' && lc != '\'') {
						lc = ')';
						br--;
					}
				} else if (allow && state == 1) {
					if (tp - tbuf >= PHP_TAG_BUF_SIZE) {
						pos = tp - tbuf;
						tbuf = erealloc(tbuf, (tp - tbuf) + PHP_TAG_BUF_SIZE + 1);
						tp = tbuf + pos;
					}
					*(tp++) = c;
				} else if (state == 0) {
					*(rp++) = c;
				}
				break;

			case '>':
				if (depth) {
					depth--;
					break;
				}

				if (in_q) {
					break;
				}

				switch (state) {
					case 1: /* HTML/XML */
						lc = '>';
						in_q = state = 0;
						if (allow) {
							if (tp - tbuf >= PHP_TAG_BUF_SIZE) {
								pos = tp - tbuf;
								tbuf = erealloc(tbuf, (tp - tbuf) + PHP_TAG_BUF_SIZE + 1);
								tp = tbuf + pos;
							}
							*(tp++) = '>';
							*tp='\0';
							if (php_tag_find(tbuf, tp-tbuf, allow)) {
								memcpy(rp, tbuf, tp-tbuf);
								rp += tp-tbuf;
							}
							tp = tbuf;
						}
						break;

					case 2: /* PHP */
						if (!br && lc != '\"' && *(p-1) == '?') {
							in_q = state = 0;
							tp = tbuf;
						}
						break;

					case 3:
						in_q = state = 0;
						tp = tbuf;
						break;

					case 4: /* JavaScript/CSS/etc... */
						if (p >= buf + 2 && *(p-1) == '-' && *(p-2) == '-') {
							in_q = state = 0;
							tp = tbuf;
						}
						break;

					default:
						*(rp++) = c;
						break;
				}
				break;

			case '"':
			case '\'':
				if (state == 4) {
					/* Inside <!-- comment --> */
					break;
				} else if (state == 2 && *(p-1) != '\\') {
					if (lc == c) {
						lc = '\0';
					} else if (lc != '\\') {
						lc = c;
					}
				} else if (state == 0) {
					*(rp++) = c;
				} else if (allow && state == 1) {
					if (tp - tbuf >= PHP_TAG_BUF_SIZE) {
						pos = tp - tbuf;
						tbuf = erealloc(tbuf, (tp - tbuf) + PHP_TAG_BUF_SIZE + 1);
						tp = tbuf + pos;
					}
					*(tp++) = c;
				}
				if (state && p != buf && (state == 1 || *(p-1) != '\\') && (!in_q || *p == in_q)) {
					if (in_q) {
						in_q = 0;
					} else {
						in_q = *p;
					}
				}
				break;

			case '!':
				/* JavaScript & Other HTML scripting languages */
				if (state == 1 && *(p-1) == '<') {
					state = 3;
					lc = c;
				} else {
					if (state == 0) {
						*(rp++) = c;
					} else if (allow && state == 1) {
						if (tp - tbuf >= PHP_TAG_BUF_SIZE) {
							pos = tp - tbuf;
							tbuf = erealloc(tbuf, (tp - tbuf) + PHP_TAG_BUF_SIZE + 1);
							tp = tbuf + pos;
						}
						*(tp++) = c;
					}
				}
				break;

			case '-':
				if (state == 3 && p >= buf + 2 && *(p-1) == '-' && *(p-2) == '!') {
					state = 4;
				} else {
					goto reg_char;
				}
				break;

			case '?':

				if (state == 1 && *(p-1) == '<') {
					br=0;
					state=2;
					break;
				}

			case 'E':
			case 'e':
				/* !DOCTYPE exception */
				if (state==3 && p > buf+6
						     && tolower(*(p-1)) == 'p'
					         && tolower(*(p-2)) == 'y'
						     && tolower(*(p-3)) == 't'
						     && tolower(*(p-4)) == 'c'
						     && tolower(*(p-5)) == 'o'
						     && tolower(*(p-6)) == 'd') {
					state = 1;
					break;
				}
				/* fall-through */

			case 'l':
			case 'L':

				/* swm: If we encounter '<?xml' then we shouldn't be in
				 * state == 2 (PHP). Switch back to HTML.
				 */

				if (state == 2 && p > buf+2 && strncasecmp(p-2, "xm", 2) == 0) {
					state = 1;
					break;
				}

				/* fall-through */
			default:
reg_char:
				if (state == 0) {
					*(rp++) = c;
				} else if (allow && state == 1) {
					if (tp - tbuf >= PHP_TAG_BUF_SIZE) {
						pos = tp - tbuf;
						tbuf = erealloc(tbuf, (tp - tbuf) + PHP_TAG_BUF_SIZE + 1);
						tp = tbuf + pos;
					}
					*(tp++) = c;
				}
				break;
		}
		c = *(++p);
		i++;
	}
	if (rp < rbuf + len) {
		*rp = '\0';
	}
	efree(buf);
	if (allow) {
		efree(tbuf);
		if (allow_free) {
			efree(allow_free);
		}
	}
	if (stateptr)
		*stateptr = state;

	return (size_t)(rp - rbuf);
}
/* }}} */

/* {{{ proto array str_getcsv(string input[, string delimiter[, string enclosure[, string escape]]])
Parse a CSV string into an array */
PHP_FUNCTION(str_getcsv)
{
	char *str, delim = ',', enc = '"', esc = '\\';
	char *delim_str = NULL, *enc_str = NULL, *esc_str = NULL;
	int str_len = 0, delim_len = 0, enc_len = 0, esc_len = 0;

	if (zend_parse_parameters(ZEND_NUM_ARGS() TSRMLS_CC, "s|sss", &str, &str_len, &delim_str, &delim_len,
		&enc_str, &enc_len, &esc_str, &esc_len) == FAILURE) {
		return;
	}

	delim = delim_len ? delim_str[0] : delim;
	enc = enc_len ? enc_str[0] : enc;
	esc = esc_len ? esc_str[0] : esc;

	php_fgetcsv(NULL, delim, enc, esc, str_len, str, return_value TSRMLS_CC);
}
/* }}} */

/* {{{ proto string str_repeat(string input, int mult)
   Returns the input string repeat mult times */
PHP_FUNCTION(str_repeat)
{
	char		*input_str;		/* Input string */
	int 		input_len;
	long 		mult;			/* Multiplier */
	zend_string	*result;		/* Resulting string */
	size_t		result_len;		/* Length of the resulting string */

	if (zend_parse_parameters(ZEND_NUM_ARGS() TSRMLS_CC, "sl", &input_str, &input_len, &mult) == FAILURE) {
		return;
	}

	if (mult < 0) {
		php_error_docref(NULL TSRMLS_CC, E_WARNING, "Second argument has to be greater than or equal to 0");
		return;
	}

	/* Don't waste our time if it's empty */
	/* ... or if the multiplier is zero */
	if (input_len == 0 || mult == 0)
		RETURN_EMPTY_STRING();

	/* Initialize the result string */
	result = STR_SAFE_ALLOC(input_len, mult, 0, 0);
	result_len = input_len * mult;

	/* Heavy optimization for situations where input string is 1 byte long */
	if (input_len == 1) {
		memset(result->val, *(input_str), mult);
	} else {
		char *s, *e, *ee;
		int l=0;
		memcpy(result->val, input_str, input_len);
		s = result->val;
		e = result->val + input_len;
		ee = result->val + result_len;

		while (e<ee) {
			l = (e-s) < (ee-e) ? (e-s) : (ee-e);
			memmove(e, s, l);
			e += l;
		}
	}

	result->val[result_len] = '\0';

	RETURN_NEW_STR(result);
}
/* }}} */

/* {{{ proto mixed count_chars(string input [, int mode])
   Returns info about what characters are used in input */
PHP_FUNCTION(count_chars)
{
	char *input;
	int chars[256];
	long mymode=0;
	unsigned char *buf;
	int len, inx;
	char retstr[256];
	int retlen=0;

	if (zend_parse_parameters(ZEND_NUM_ARGS() TSRMLS_CC, "s|l", &input, &len, &mymode) == FAILURE) {
		return;
	}

	if (mymode < 0 || mymode > 4) {
		php_error_docref(NULL TSRMLS_CC, E_WARNING, "Unknown mode");
		RETURN_FALSE;
	}

	buf = (unsigned char *) input;
	memset((void*) chars, 0, sizeof(chars));

	while (len > 0) {
		chars[*buf]++;
		buf++;
		len--;
	}

	if (mymode < 3) {
		array_init(return_value);
	}

	for (inx = 0; inx < 256; inx++) {
		switch (mymode) {
	 		case 0:
				add_index_long(return_value, inx, chars[inx]);
				break;
	 		case 1:
				if (chars[inx] != 0) {
					add_index_long(return_value, inx, chars[inx]);
				}
				break;
  			case 2:
				if (chars[inx] == 0) {
					add_index_long(return_value, inx, chars[inx]);
				}
				break;
	  		case 3:
				if (chars[inx] != 0) {
					retstr[retlen++] = inx;
				}
				break;
  			case 4:
				if (chars[inx] == 0) {
					retstr[retlen++] = inx;
				}
				break;
		}
	}

	if (mymode >= 3 && mymode <= 4) {
		RETURN_STRINGL(retstr, retlen);
	}
}
/* }}} */

/* {{{ php_strnatcmp
 */
static void php_strnatcmp(INTERNAL_FUNCTION_PARAMETERS, int fold_case)
{
	char *s1, *s2;
	int s1_len, s2_len;

	if (zend_parse_parameters(ZEND_NUM_ARGS() TSRMLS_CC, "ss", &s1, &s1_len, &s2, &s2_len) == FAILURE) {
		return;
	}

	RETURN_LONG(strnatcmp_ex(s1, s1_len,
							 s2, s2_len,
							 fold_case));
}
/* }}} */

PHPAPI int string_natural_compare_function_ex(zval *result, zval *op1, zval *op2, zend_bool case_insensitive TSRMLS_DC) /* {{{ */
{
	zend_string *str1 = zval_get_string(op1);
	zend_string *str2 = zval_get_string(op2);

	ZVAL_LONG(result, strnatcmp_ex(str1->val, str1->len, str2->val, str2->len, case_insensitive));

	STR_RELEASE(str1);
	STR_RELEASE(str2);
	return SUCCESS;
}
/* }}} */

PHPAPI int string_natural_case_compare_function(zval *result, zval *op1, zval *op2 TSRMLS_DC) /* {{{ */
{
	return string_natural_compare_function_ex(result, op1, op2, 1 TSRMLS_CC);
}
/* }}} */

PHPAPI int string_natural_compare_function(zval *result, zval *op1, zval *op2 TSRMLS_DC) /* {{{ */
{
	return string_natural_compare_function_ex(result, op1, op2, 0 TSRMLS_CC);
}
/* }}} */

/* {{{ proto int strnatcmp(string s1, string s2)
   Returns the result of string comparison using 'natural' algorithm */
PHP_FUNCTION(strnatcmp)
{
	php_strnatcmp(INTERNAL_FUNCTION_PARAM_PASSTHRU, 0);
}
/* }}} */

/* {{{ proto array localeconv(void)
   Returns numeric formatting information based on the current locale */
PHP_FUNCTION(localeconv)
{
	zval grouping, mon_grouping;
	int len, i;

	/* We don't need no stinkin' parameters... */
	if (zend_parse_parameters_none() == FAILURE) {
		return;
	}

	array_init(return_value);
	array_init(&grouping);
	array_init(&mon_grouping);

#ifdef HAVE_LOCALECONV
	{
		struct lconv currlocdata;

		localeconv_r( &currlocdata );

		/* Grab the grouping data out of the array */
		len = strlen(currlocdata.grouping);

		for (i = 0; i < len; i++) {
			add_index_long(&grouping, i, currlocdata.grouping[i]);
		}

		/* Grab the monetary grouping data out of the array */
		len = strlen(currlocdata.mon_grouping);

		for (i = 0; i < len; i++) {
			add_index_long(&mon_grouping, i, currlocdata.mon_grouping[i]);
		}

		add_assoc_string(return_value, "decimal_point",     currlocdata.decimal_point);
		add_assoc_string(return_value, "thousands_sep",     currlocdata.thousands_sep);
		add_assoc_string(return_value, "int_curr_symbol",   currlocdata.int_curr_symbol);
		add_assoc_string(return_value, "currency_symbol",   currlocdata.currency_symbol);
		add_assoc_string(return_value, "mon_decimal_point", currlocdata.mon_decimal_point);
		add_assoc_string(return_value, "mon_thousands_sep", currlocdata.mon_thousands_sep);
		add_assoc_string(return_value, "positive_sign",     currlocdata.positive_sign);
		add_assoc_string(return_value, "negative_sign",     currlocdata.negative_sign);
		add_assoc_long(  return_value, "int_frac_digits",   currlocdata.int_frac_digits);
		add_assoc_long(  return_value, "frac_digits",       currlocdata.frac_digits);
		add_assoc_long(  return_value, "p_cs_precedes",     currlocdata.p_cs_precedes);
		add_assoc_long(  return_value, "p_sep_by_space",    currlocdata.p_sep_by_space);
		add_assoc_long(  return_value, "n_cs_precedes",     currlocdata.n_cs_precedes);
		add_assoc_long(  return_value, "n_sep_by_space",    currlocdata.n_sep_by_space);
		add_assoc_long(  return_value, "p_sign_posn",       currlocdata.p_sign_posn);
		add_assoc_long(  return_value, "n_sign_posn",       currlocdata.n_sign_posn);
	}
#else
	/* Ok, it doesn't look like we have locale info floating around, so I guess it
	   wouldn't hurt to just go ahead and return the POSIX locale information?  */

	add_index_long(&grouping, 0, -1);
	add_index_long(&mon_grouping, 0, -1);

	add_assoc_string(return_value, "decimal_point",     "\x2E");
	add_assoc_string(return_value, "thousands_sep",     "");
	add_assoc_string(return_value, "int_curr_symbol",   "");
	add_assoc_string(return_value, "currency_symbol",   "");
	add_assoc_string(return_value, "mon_decimal_point", "\x2E");
	add_assoc_string(return_value, "mon_thousands_sep", "");
	add_assoc_string(return_value, "positive_sign",     "");
	add_assoc_string(return_value, "negative_sign",     "");
	add_assoc_long(  return_value, "int_frac_digits",   CHAR_MAX);
	add_assoc_long(  return_value, "frac_digits",       CHAR_MAX);
	add_assoc_long(  return_value, "p_cs_precedes",     CHAR_MAX);
	add_assoc_long(  return_value, "p_sep_by_space",    CHAR_MAX);
	add_assoc_long(  return_value, "n_cs_precedes",     CHAR_MAX);
	add_assoc_long(  return_value, "n_sep_by_space",    CHAR_MAX);
	add_assoc_long(  return_value, "p_sign_posn",       CHAR_MAX);
	add_assoc_long(  return_value, "n_sign_posn",       CHAR_MAX);
#endif

	zend_hash_str_update(Z_ARRVAL_P(return_value), "grouping", sizeof("grouping")-1, &grouping);
	zend_hash_str_update(Z_ARRVAL_P(return_value), "mon_grouping", sizeof("mon_grouping")-1, &mon_grouping);
}
/* }}} */

/* {{{ proto int strnatcasecmp(string s1, string s2)
   Returns the result of case-insensitive string comparison using 'natural' algorithm */
PHP_FUNCTION(strnatcasecmp)
{
	php_strnatcmp(INTERNAL_FUNCTION_PARAM_PASSTHRU, 1);
}
/* }}} */

/* {{{ proto int substr_count(string haystack, string needle [, int offset [, int length]])
   Returns the number of times a substring occurs in the string */
PHP_FUNCTION(substr_count)
{
	char *haystack, *needle;
	long offset = 0, length = 0;
	int ac = ZEND_NUM_ARGS();
	int count = 0;
	int haystack_len, needle_len;
	char *p, *endp, cmp;

	if (zend_parse_parameters(ZEND_NUM_ARGS() TSRMLS_CC, "ss|ll", &haystack, &haystack_len, &needle, &needle_len, &offset, &length) == FAILURE) {
		return;
	}

	if (needle_len == 0) {
		php_error_docref(NULL TSRMLS_CC, E_WARNING, "Empty substring");
		RETURN_FALSE;
	}

	p = haystack;
	endp = p + haystack_len;

	if (offset < 0) {
		php_error_docref(NULL TSRMLS_CC, E_WARNING, "Offset should be greater than or equal to 0");
		RETURN_FALSE;
	}

	if (offset > haystack_len) {
		php_error_docref(NULL TSRMLS_CC, E_WARNING, "Offset value %ld exceeds string length", offset);
		RETURN_FALSE;
	}
	p += offset;

	if (ac == 4) {

		if (length <= 0) {
			php_error_docref(NULL TSRMLS_CC, E_WARNING, "Length should be greater than 0");
			RETURN_FALSE;
		}
		if (length > (haystack_len - offset)) {
			php_error_docref(NULL TSRMLS_CC, E_WARNING, "Length value %ld exceeds string length", length);
			RETURN_FALSE;
		}
		endp = p + length;
	}

	if (needle_len == 1) {
		cmp = needle[0];

		while ((p = memchr(p, cmp, endp - p))) {
			count++;
			p++;
		}
	} else {
		while ((p = (char*)php_memnstr(p, needle, needle_len, endp))) {
			p += needle_len;
			count++;
		}
	}

	RETURN_LONG(count);
}
/* }}} */

/* {{{ proto string str_pad(string input, int pad_length [, string pad_string [, int pad_type]])
   Returns input string padded on the left or right to specified length with pad_string */
PHP_FUNCTION(str_pad)
{
	/* Input arguments */
	char *input;				/* Input string */
	int  input_len;
	long pad_length;			/* Length to pad to */

	/* Helper variables */
	size_t num_pad_chars;		/* Number of padding characters (total - input size) */
	char  *pad_str_val = " ";	/* Pointer to padding string */
	int    pad_str_len = 1;		/* Length of the padding string */
	long   pad_type_val = STR_PAD_RIGHT; /* The padding type value */
	int	   i, left_pad=0, right_pad=0;
	zend_string *result = NULL;	/* Resulting string */

	if (zend_parse_parameters(ZEND_NUM_ARGS() TSRMLS_CC, "sl|sl", &input, &input_len, &pad_length,
																  &pad_str_val, &pad_str_len, &pad_type_val) == FAILURE) {
		return;
	}

	/* If resulting string turns out to be shorter than input string,
	   we simply copy the input and return. */
	if (pad_length <= 0 || (pad_length - input_len) <= 0) {
		RETURN_STRINGL(input, input_len);
	}

	if (pad_str_len == 0) {
		php_error_docref(NULL TSRMLS_CC, E_WARNING, "Padding string cannot be empty");
		return;
	}

	if (pad_type_val < STR_PAD_LEFT || pad_type_val > STR_PAD_BOTH) {
		php_error_docref(NULL TSRMLS_CC, E_WARNING, "Padding type has to be STR_PAD_LEFT, STR_PAD_RIGHT, or STR_PAD_BOTH");
		return;
	}

	num_pad_chars = pad_length - input_len;
	if (num_pad_chars >= INT_MAX) {
		php_error_docref(NULL TSRMLS_CC, E_WARNING, "Padding length is too long");
		return;
	}

	result = STR_ALLOC(input_len + num_pad_chars, 0);
	result->len = 0;

	/* We need to figure out the left/right padding lengths. */
	switch (pad_type_val) {
		case STR_PAD_RIGHT:
			left_pad = 0;
			right_pad = num_pad_chars;
			break;

		case STR_PAD_LEFT:
			left_pad = num_pad_chars;
			right_pad = 0;
			break;

		case STR_PAD_BOTH:
			left_pad = num_pad_chars / 2;
			right_pad = num_pad_chars - left_pad;
			break;
	}

	/* First we pad on the left. */
	for (i = 0; i < left_pad; i++)
		result->val[result->len++] = pad_str_val[i % pad_str_len];

	/* Then we copy the input string. */
	memcpy(result->val + result->len, input, input_len);
	result->len += input_len;

	/* Finally, we pad on the right. */
	for (i = 0; i < right_pad; i++)
		result->val[result->len++] = pad_str_val[i % pad_str_len];

	result->val[result->len] = '\0';

	RETURN_NEW_STR(result);
}
/* }}} */

/* {{{ proto mixed sscanf(string str, string format [, string ...])
   Implements an ANSI C compatible sscanf */
PHP_FUNCTION(sscanf)
{
	zval *args = NULL;
	char *str, *format;
	int str_len, format_len, result, num_args = 0;

	if (zend_parse_parameters(ZEND_NUM_ARGS() TSRMLS_CC, "ss*", &str, &str_len, &format, &format_len,
		&args, &num_args) == FAILURE) {
		return;
	}

	result = php_sscanf_internal(str, format, num_args, args, 0, return_value TSRMLS_CC);

	if (SCAN_ERROR_WRONG_PARAM_COUNT == result) {
		WRONG_PARAM_COUNT;
	}
}
/* }}} */

static char rot13_from[] = "abcdefghijklmnopqrstuvwxyzABCDEFGHIJKLMNOPQRSTUVWXYZ";
static char rot13_to[] = "nopqrstuvwxyzabcdefghijklmNOPQRSTUVWXYZABCDEFGHIJKLM";

/* {{{ proto string str_rot13(string str)
   Perform the rot13 transform on a string */
PHP_FUNCTION(str_rot13)
{
	char *arg;
	int arglen;

	if (zend_parse_parameters(ZEND_NUM_ARGS() TSRMLS_CC, "s", &arg, &arglen) == FAILURE) {
		return;
	}

	RETVAL_STRINGL(arg, arglen);

	php_strtr(Z_STRVAL_P(return_value), Z_STRLEN_P(return_value), rot13_from, rot13_to, 52);
}
/* }}} */

static void php_string_shuffle(char *str, long len TSRMLS_DC) /* {{{ */
{
	long n_elems, rnd_idx, n_left;
	char temp;
	/* The implementation is stolen from array_data_shuffle       */
	/* Thus the characteristics of the randomization are the same */
	n_elems = len;

	if (n_elems <= 1) {
		return;
	}

	n_left = n_elems;

	while (--n_left) {
		rnd_idx = php_rand(TSRMLS_C);
		RAND_RANGE(rnd_idx, 0, n_left, PHP_RAND_MAX);
		if (rnd_idx != n_left) {
			temp = str[n_left];
			str[n_left] = str[rnd_idx];
			str[rnd_idx] = temp;
		}
	}
}
/* }}} */

/* {{{ proto void str_shuffle(string str)
   Shuffles string. One permutation of all possible is created */
PHP_FUNCTION(str_shuffle)
{
	char *arg;
	int arglen;

	if (zend_parse_parameters(ZEND_NUM_ARGS() TSRMLS_CC, "s", &arg, &arglen) == FAILURE) {
		return;
	}

	RETVAL_STRINGL(arg, arglen);
	if (Z_STRLEN_P(return_value) > 1) {
		php_string_shuffle(Z_STRVAL_P(return_value), (long) Z_STRLEN_P(return_value) TSRMLS_CC);
	}
}
/* }}} */

/* {{{ proto mixed str_word_count(string str, [int format [, string charlist]])
   	Counts the number of words inside a string. If format of 1 is specified,
   	then the function will return an array containing all the words
   	found inside the string. If format of 2 is specified, then the function
   	will return an associated array where the position of the word is the key
   	and the word itself is the value.

   	For the purpose of this function, 'word' is defined as a locale dependent
   	string containing alphabetic characters, which also may contain, but not start
   	with "'" and "-" characters.
*/
PHP_FUNCTION(str_word_count)
{
	char *str, *char_list = NULL, *p, *e, *s, ch[256];
	int str_len, char_list_len = 0, word_count = 0;
	long type = 0;

	if (zend_parse_parameters(ZEND_NUM_ARGS() TSRMLS_CC, "s|ls", &str, &str_len, &type, &char_list, &char_list_len) == FAILURE) {
		return;
	}

	switch(type) {
		case 1:
		case 2:
			array_init(return_value);
			if (!str_len) {
				return;
			}
			break;
		case 0:
			if (!str_len) {
				RETURN_LONG(0);
			}
			/* nothing to be done */
			break;
		default:
			php_error_docref(NULL TSRMLS_CC, E_WARNING, "Invalid format value %ld", type);
			RETURN_FALSE;
	}

	if (char_list) {
		php_charmask((unsigned char *)char_list, char_list_len, ch TSRMLS_CC);
	}

	p = str;
	e = str + str_len;

	/* first character cannot be ' or -, unless explicitly allowed by the user */
	if ((*p == '\'' && (!char_list || !ch['\''])) || (*p == '-' && (!char_list || !ch['-']))) {
		p++;
	}
	/* last character cannot be -, unless explicitly allowed by the user */
	if (*(e - 1) == '-' && (!char_list || !ch['-'])) {
		e--;
	}

	while (p < e) {
		s = p;
		while (p < e && (isalpha((unsigned char)*p) || (char_list && ch[(unsigned char)*p]) || *p == '\'' || *p == '-')) {
			p++;
		}
		if (p > s) {
			switch (type)
			{
				case 1:
					add_next_index_stringl(return_value, s, p - s);
					break;
				case 2:
					add_index_stringl(return_value, (s - str), s, p - s);
					break;
				default:
					word_count++;
					break;
			}
		}
		p++;
	}

	if (!type) {
		RETURN_LONG(word_count);
	}
}

/* }}} */

#if HAVE_STRFMON
/* {{{ proto string money_format(string format , float value)
   Convert monetary value(s) to string */
PHP_FUNCTION(money_format)
{
	int format_len = 0;
	char *format, *p, *e;
	double value;
	zend_bool check = 0;
	zend_string *str;

	if (zend_parse_parameters(ZEND_NUM_ARGS() TSRMLS_CC, "sd", &format, &format_len, &value) == FAILURE) {
		return;
	}

	p = format;
	e = p + format_len;
	while ((p = memchr(p, '%', (e - p)))) {
		if (*(p + 1) == '%') {
			p += 2;
		} else if (!check) {
			check = 1;
			p++;
		} else {
			php_error_docref(NULL TSRMLS_CC, E_WARNING, "Only a single %%i or %%n token can be used");
			RETURN_FALSE;
		}
	}

	str = STR_ALLOC(format_len + 1024, 0);
	if ((str->len = strfmon(str->val, str->len, format, value)) < 0) {
		STR_FREE(str);
		RETURN_FALSE;
	}
	str->val[str->len] = '\0';

	RETURN_NEW_STR(STR_REALLOC(str, str->len, 0));
}
/* }}} */
#endif

/* {{{ proto array str_split(string str [, int split_length])
   Convert a string to an array. If split_length is specified, break the string down into chunks each split_length characters long. */
PHP_FUNCTION(str_split)
{
	char *str;
	int str_len;
	long split_length = 1;
	char *p;
	int n_reg_segments;

	if (zend_parse_parameters(ZEND_NUM_ARGS() TSRMLS_CC, "s|l", &str, &str_len, &split_length) == FAILURE) {
		return;
	}

	if (split_length <= 0) {
		php_error_docref(NULL TSRMLS_CC, E_WARNING, "The length of each segment must be greater than zero");
		RETURN_FALSE;
	}

	array_init_size(return_value, ((str_len - 1) / split_length) + 1);

	if (split_length >= str_len) {
		add_next_index_stringl(return_value, str, str_len);
		return;
	}

	n_reg_segments = str_len / split_length;
	p = str;

	while (n_reg_segments-- > 0) {
		add_next_index_stringl(return_value, p, split_length);
		p += split_length;
	}

	if (p != (str + str_len)) {
		add_next_index_stringl(return_value, p, (str + str_len - p));
	}
}
/* }}} */

/* {{{ proto array strpbrk(string haystack, string char_list)
   Search a string for any of a set of characters */
PHP_FUNCTION(strpbrk)
{
	char *haystack, *char_list;
	int haystack_len, char_list_len;
	char *haystack_ptr, *cl_ptr;

	if (zend_parse_parameters(ZEND_NUM_ARGS() TSRMLS_CC, "ss", &haystack, &haystack_len, &char_list, &char_list_len) == FAILURE) {
		RETURN_FALSE;
	}

	if (!char_list_len) {
		php_error_docref(NULL TSRMLS_CC, E_WARNING, "The character list cannot be empty");
		RETURN_FALSE;
	}

	for (haystack_ptr = haystack; haystack_ptr < (haystack + haystack_len); ++haystack_ptr) {
		for (cl_ptr = char_list; cl_ptr < (char_list + char_list_len); ++cl_ptr) {
			if (*cl_ptr == *haystack_ptr) {
				RETURN_STRINGL(haystack_ptr, (haystack + haystack_len - haystack_ptr));
			}
		}
	}

	RETURN_FALSE;
}
/* }}} */

/* {{{ proto int substr_compare(string main_str, string str, int offset [, int length [, bool case_sensitivity]])
   Binary safe optionally case insensitive comparison of 2 strings from an offset, up to length characters */
PHP_FUNCTION(substr_compare)
{
	char *s1, *s2;
	int s1_len, s2_len;
	long offset, len=0;
	zend_bool cs=0;
	uint cmp_len;

	if (zend_parse_parameters(ZEND_NUM_ARGS() TSRMLS_CC, "ssl|lb", &s1, &s1_len, &s2, &s2_len, &offset, &len, &cs) == FAILURE) {
		RETURN_FALSE;
	}

	if (ZEND_NUM_ARGS() >= 4 && len <= 0) {
		if (len == 0) {
			RETURN_LONG(0L);
		} else {
			php_error_docref(NULL TSRMLS_CC, E_WARNING, "The length must be greater than or equal to zero");
			RETURN_FALSE;
		}
	}

	if (offset < 0) {
		offset = s1_len + offset;
		offset = (offset < 0) ? 0 : offset;
	}

	if (offset >= s1_len) {
		php_error_docref(NULL TSRMLS_CC, E_WARNING, "The start position cannot exceed initial string length");
		RETURN_FALSE;
	}

	cmp_len = (uint) (len ? len : MAX(s2_len, (s1_len - offset)));

	if (!cs) {
		RETURN_LONG(zend_binary_strncmp(s1 + offset, (s1_len - offset), s2, s2_len, cmp_len));
	} else {
		RETURN_LONG(zend_binary_strncasecmp_l(s1 + offset, (s1_len - offset), s2, s2_len, cmp_len));
	}
}
/* }}} */

/*
 * Local variables:
 * tab-width: 4
 * c-basic-offset: 4
 * End:
 * vim600: noet sw=4 ts=4 fdm=marker
 * vim<600: noet sw=4 ts=4
 */<|MERGE_RESOLUTION|>--- conflicted
+++ resolved
@@ -2753,17 +2753,15 @@
 	int str_len, delims_len = 6;
 	char mask[256];
 
-<<<<<<< HEAD
 #ifndef FAST_ZPP
-	if (zend_parse_parameters(ZEND_NUM_ARGS() TSRMLS_CC, "s", &str, &str_len) == FAILURE) {
-=======
 	if (zend_parse_parameters(ZEND_NUM_ARGS() TSRMLS_CC, "s|s", &str, &str_len, &delims, &delims_len) == FAILURE) {
->>>>>>> 4bdb0120
 		return;
 	}
 #else
-	ZEND_PARSE_PARAMETERS_START(1, 1)
+	ZEND_PARSE_PARAMETERS_START(1, 2)
 		Z_PARAM_STRING(str, str_len)
+		Z_PARAM_OPTIONAL
+		Z_PARAM_STRING(delims, delims_len)
 	ZEND_PARSE_PARAMETERS_END();
 #endif
 
@@ -2771,13 +2769,9 @@
 		RETURN_EMPTY_STRING();
 	}
 
-<<<<<<< HEAD
+	php_charmask((unsigned char *)delims, delims_len, mask TSRMLS_CC);
+
 	ZVAL_STRINGL(return_value, str, str_len);
-=======
-	php_charmask((unsigned char *)delims, delims_len, mask TSRMLS_CC);
-
-	ZVAL_STRINGL(return_value, str, str_len, 1);
->>>>>>> 4bdb0120
 	r = Z_STRVAL_P(return_value);
 
 	*r = toupper((unsigned char) *r);
