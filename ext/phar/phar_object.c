--- conflicted
+++ resolved
@@ -4353,21 +4353,21 @@
 	if (!search) {
 		/* nothing to match -- extract all files */
 		ZEND_HASH_FOREACH_PTR(&archive->manifest, entry) {
-			if (FAILURE == phar_extract_file(overwrite, entry, pathto, (int)pathto_len, error)) return -1;
+			if (FAILURE == phar_extract_file(overwrite, entry, pathto, pathto_len, error)) return -1;
 			extracted++;
 		} ZEND_HASH_FOREACH_END();
 	} else if ('/' == ZSTR_VAL(search)[ZSTR_LEN(search) - 1]) {
 		/* ends in "/" -- extract all entries having that prefix */
 		ZEND_HASH_FOREACH_PTR(&archive->manifest, entry) {
 			if (0 != strncmp(ZSTR_VAL(search), entry->filename, ZSTR_LEN(search))) continue;
-			if (FAILURE == phar_extract_file(overwrite, entry, pathto, (int)pathto_len, error)) return -1;
+			if (FAILURE == phar_extract_file(overwrite, entry, pathto, pathto_len, error)) return -1;
 			extracted++;
 		} ZEND_HASH_FOREACH_END();
 	} else {
 		/* otherwise, looking for an exact match */
 		entry = zend_hash_find_ptr(&archive->manifest, search);
 		if (NULL == entry) return 0;
-		if (FAILURE == phar_extract_file(overwrite, entry, pathto, (int)pathto_len, error)) return -1;
+		if (FAILURE == phar_extract_file(overwrite, entry, pathto, pathto_len, error)) return -1;
 		return 1;
 	}
 
@@ -4450,28 +4450,9 @@
 				}
 				for (i = 0; i < nelems; i++) {
 					if ((zval_file = zend_hash_index_find(Z_ARRVAL_P(zval_files), i)) != NULL) {
-<<<<<<< HEAD
-						switch (Z_TYPE_P(zval_file)) {
-							case IS_STRING:
-								break;
-							default:
-								zend_throw_exception_ex(spl_ce_InvalidArgumentException, 0,
-									"Invalid argument, array of filenames to extract contains non-string value");
-								return;
-						}
-						if (NULL == (entry = zend_hash_find_ptr(&phar_obj->archive->manifest, Z_STR_P(zval_file)))) {
-							zend_throw_exception_ex(phar_ce_PharException, 0,
-								"Phar Error: attempted to extract non-existent file \"%s\" from phar \"%s\"", Z_STRVAL_P(zval_file), phar_obj->archive->fname);
-						}
-						if (FAILURE == phar_extract_file(overwrite, entry, pathto, pathto_len, &error)) {
-							zend_throw_exception_ex(phar_ce_PharException, 0,
-								"Extraction from phar \"%s\" failed: %s", phar_obj->archive->fname, error);
-							efree(error);
-=======
 						if (IS_STRING != Z_TYPE_P(zval_file)) {
 							zend_throw_exception_ex(spl_ce_InvalidArgumentException, 0,
 								"Invalid argument, array of filenames to extract contains non-string value");
->>>>>>> fa586cee
 							return;
 						}
 						switch (extract_helper(phar_obj->archive, Z_STR_P(zval_file), pathto, pathto_len, overwrite, &error)) {
@@ -4494,36 +4475,10 @@
 					"Invalid argument, expected a filename (string) or array of filenames");
 				return;
 		}
-<<<<<<< HEAD
-
-		if (NULL == (entry = zend_hash_str_find_ptr(&phar_obj->archive->manifest, filename, filename_len))) {
-			zend_throw_exception_ex(phar_ce_PharException, 0,
-				"Phar Error: attempted to extract non-existent file \"%s\" from phar \"%s\"", filename, phar_obj->archive->fname);
-			return;
-		}
-
-		if (FAILURE == phar_extract_file(overwrite, entry, pathto, pathto_len, &error)) {
-			zend_throw_exception_ex(phar_ce_PharException, 0,
-				"Extraction from phar \"%s\" failed: %s", phar_obj->archive->fname, error);
-			efree(error);
-			return;
-		}
-=======
->>>>>>> fa586cee
 	} else {
 		filename = NULL;
 	}
 
-<<<<<<< HEAD
-		ZEND_HASH_FOREACH_PTR(&phar->manifest, entry) {
-			if (FAILURE == phar_extract_file(overwrite, entry, pathto, pathto_len, &error)) {
-				zend_throw_exception_ex(phar_ce_PharException, 0,
-					"Extraction from phar \"%s\" failed: %s", phar->fname, error);
-				efree(error);
-				return;
-			}
-		} ZEND_HASH_FOREACH_END();
-=======
 	ret = extract_helper(phar_obj->archive, filename, pathto, pathto_len, overwrite, &error);
 	if (-1 == ret) {
 		zend_throw_exception_ex(phar_ce_PharException, 0, "Extraction from phar \"%s\" failed: %s",
@@ -4535,7 +4490,6 @@
 			ZSTR_VAL(filename), phar_obj->archive->fname);
 	} else {
 		RETURN_TRUE;
->>>>>>> fa586cee
 	}
 }
 /* }}} */
