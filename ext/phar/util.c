--- conflicted
+++ resolved
@@ -809,10 +809,7 @@
 	if (entry->fp_type == PHAR_MOD) {
 		/* already newly created, truncate */
 		php_stream_truncate_set_size(entry->fp, 0);
-<<<<<<< HEAD
-=======
-
->>>>>>> 63dba7ec
+
 		entry->old_flags = entry->flags;
 		entry->is_modified = 1;
 		phar->is_modified = 1;
@@ -1456,10 +1453,7 @@
 		Z_ADDREF_P(zsig);
 	}
 	Z_ADDREF_P(zkey);
-<<<<<<< HEAD
-=======
-
->>>>>>> 63dba7ec
+
 	fci.retval_ptr_ptr = &retval_ptr;
 
 	if (FAILURE == zend_call_function(&fci, &fcc TSRMLS_CC)) {
@@ -1484,10 +1478,7 @@
 		Z_DELREF_P(zsig);
 	}
 	Z_DELREF_P(zkey);
-<<<<<<< HEAD
-=======
-
->>>>>>> 63dba7ec
+
 	zval_dtor(zdata);
 	efree(zdata);
 	zval_dtor(zkey);
