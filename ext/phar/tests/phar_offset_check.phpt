--- conflicted
+++ resolved
@@ -70,13 +70,8 @@
 Entry .phar/stub.php does not exist
 Entry .phar/alias.txt does not exist
 Cannot set stub ".phar/stub.php" directly in phar "%sphar_offset_check.phar.php", use setStub
-<<<<<<< HEAD
-int(6653)
-int(6653)
-=======
-int(6675)
-int(6675)
->>>>>>> 459ab2ee
+int(6643)
+int(6643)
 Cannot set alias ".phar/alias.txt" directly in phar "%sphar_offset_check.phar.php", use setAlias
 string(5) "susan"
 string(5) "susan"
