/*
  +----------------------------------------------------------------------+
  | phar php single-file executable PHP extension                        |
  +----------------------------------------------------------------------+
  | Copyright (c) 2005-2014 The PHP Group                                |
  +----------------------------------------------------------------------+
  | This source file is subject to version 3.01 of the PHP license,      |
  | that is bundled with this package in the file LICENSE, and is        |
  | available through the world-wide-web at the following url:           |
  | http://www.php.net/license/3_01.txt.                                 |
  | If you did not receive a copy of the PHP license and are unable to   |
  | obtain it through the world-wide-web, please send a note to          |
  | license@php.net so we can mail you a copy immediately.               |
  +----------------------------------------------------------------------+
  | Authors: Gregory Beaver <cellog@php.net>                             |
  +----------------------------------------------------------------------+
*/

/* $Id$ */

#include "phar_internal.h"

#define PHAR_FUNC(name) \
	static PHP_NAMED_FUNCTION(name)

PHAR_FUNC(phar_opendir) /* {{{ */
{
	char *filename;
	size_t filename_len;
	zval *zcontext = NULL;

	if (!PHAR_G(intercepted)) {
		goto skip_phar;
	}

	if ((PHAR_GLOBALS->phar_fname_map.arHash && !zend_hash_num_elements(&(PHAR_GLOBALS->phar_fname_map)))
		&& !cached_phars.arHash) {
		goto skip_phar;
	}

	if (zend_parse_parameters(ZEND_NUM_ARGS(), "p|z", &filename, &filename_len, &zcontext) == FAILURE) {
		return;
	}

	if (!IS_ABSOLUTE_PATH(filename, filename_len) && !strstr(filename, "://")) {
		char *arch, *entry, *fname;
		int arch_len, entry_len, fname_len;
		fname = (char*)zend_get_executed_filename();

		/* we are checking for existence of a file within the relative path.  Chances are good that this is
		   retrieving something from within the phar archive */

		if (strncasecmp(fname, "phar://", 7)) {
			goto skip_phar;
		}
		fname_len = strlen(fname);
		if (SUCCESS == phar_split_fname(fname, fname_len, &arch, &arch_len, &entry, &entry_len, 2, 0)) {
			php_stream_context *context = NULL;
			php_stream *stream;
			char *name;

			efree(entry);
			entry = estrndup(filename, filename_len);
			/* fopen within phar, if :// is not in the url, then prepend phar://<archive>/ */
			entry_len = filename_len;
			/* retrieving a file within the current directory, so use this if possible */
			entry = phar_fix_filepath(entry, &entry_len, 1);

			if (entry[0] == '/') {
				spprintf(&name, 4096, "phar://%s%s", arch, entry);
			} else {
				spprintf(&name, 4096, "phar://%s/%s", arch, entry);
			}
			efree(entry);
			efree(arch);
			if (zcontext) {
				context = php_stream_context_from_zval(zcontext, 0);
			}
			stream = php_stream_opendir(name, REPORT_ERRORS, context);
			efree(name);
			if (!stream) {
				RETURN_FALSE;
			}
			php_stream_to_zval(stream, return_value);
			return;
		}
	}
skip_phar:
	PHAR_G(orig_opendir)(INTERNAL_FUNCTION_PARAM_PASSTHRU);
	return;
}
/* }}} */

PHAR_FUNC(phar_file_get_contents) /* {{{ */
{
	char *filename;
	size_t filename_len;
	zend_string *contents;
	zend_bool use_include_path = 0;
	php_stream *stream;
	zend_long offset = -1;
	zend_long maxlen = PHP_STREAM_COPY_ALL;
	zval *zcontext = NULL;

	if (!PHAR_G(intercepted)) {
		goto skip_phar;
	}

	if ((PHAR_GLOBALS->phar_fname_map.arHash && !zend_hash_num_elements(&(PHAR_GLOBALS->phar_fname_map)))
		&& !cached_phars.arHash) {
		goto skip_phar;
	}

	/* Parse arguments */
	if (zend_parse_parameters_ex(ZEND_PARSE_PARAMS_QUIET, ZEND_NUM_ARGS(), "p|br!ll", &filename, &filename_len, &use_include_path, &zcontext, &offset, &maxlen) == FAILURE) {
		goto skip_phar;
	}

	if (use_include_path || (!IS_ABSOLUTE_PATH(filename, filename_len) && !strstr(filename, "://"))) {
		char *arch, *entry, *fname;
		int arch_len, entry_len, fname_len;
		php_stream_context *context = NULL;

		fname = (char*)zend_get_executed_filename();

		if (strncasecmp(fname, "phar://", 7)) {
			goto skip_phar;
		}
		fname_len = strlen(fname);
		if (SUCCESS == phar_split_fname(fname, fname_len, &arch, &arch_len, &entry, &entry_len, 2, 0)) {
			char *name;
			phar_archive_data *phar;

			efree(entry);
			entry = filename;
			/* fopen within phar, if :// is not in the url, then prepend phar://<archive>/ */
			entry_len = filename_len;

			if (ZEND_NUM_ARGS() == 5 && maxlen < 0) {
				efree(arch);
				php_error_docref(NULL, E_WARNING, "length must be greater than or equal to zero");
				RETURN_FALSE;
			}

			/* retrieving a file defaults to within the current directory, so use this if possible */
			if (FAILURE == phar_get_archive(&phar, arch, arch_len, NULL, 0, NULL)) {
				efree(arch);
				goto skip_phar;
			}
			if (use_include_path) {
				if ((entry = phar_find_in_include_path(entry, entry_len, NULL))) {
					name = entry;
					goto phar_it;
				} else {
					/* this file is not in the phar, use the original path */
					efree(arch);
					goto skip_phar;
				}
			} else {
				entry = phar_fix_filepath(estrndup(entry, entry_len), &entry_len, 1);
				if (entry[0] == '/') {
					if (!zend_hash_str_exists(&(phar->manifest), entry + 1, entry_len - 1)) {
						/* this file is not in the phar, use the original path */
notfound:
						efree(arch);
						efree(entry);
						goto skip_phar;
					}
				} else {
					if (!zend_hash_str_exists(&(phar->manifest), entry, entry_len)) {
						goto notfound;
					}
				}
				/* auto-convert to phar:// */
				if (entry[0] == '/') {
					spprintf(&name, 4096, "phar://%s%s", arch, entry);
				} else {
					spprintf(&name, 4096, "phar://%s/%s", arch, entry);
				}
				if (entry != filename) {
					efree(entry);
				}
			}

phar_it:
			efree(arch);
			if (zcontext) {
				context = php_stream_context_from_zval(zcontext, 0);
			}
			stream = php_stream_open_wrapper_ex(name, "rb", 0 | REPORT_ERRORS, NULL, context);
			efree(name);

			if (!stream) {
				RETURN_FALSE;
			}

			if (offset > 0 && php_stream_seek(stream, offset, SEEK_SET) < 0) {
				php_error_docref(NULL, E_WARNING, "Failed to seek to position %pd in the stream", offset);
				php_stream_close(stream);
				RETURN_FALSE;
			}

			/* uses mmap if possible */
			contents = php_stream_copy_to_mem(stream, maxlen, 0);
			if (contents && contents->len > 0) {
				RETVAL_STR(contents);
			} else if (contents) {
				zend_string_release(contents);
				RETVAL_EMPTY_STRING();
			} else {
				RETVAL_FALSE;
			}

			php_stream_close(stream);
			return;
		}
	}
skip_phar:
	PHAR_G(orig_file_get_contents)(INTERNAL_FUNCTION_PARAM_PASSTHRU);
	return;
}
/* }}} */

PHAR_FUNC(phar_readfile) /* {{{ */
{
	char *filename;
	size_t filename_len;
	int size = 0;
	zend_bool use_include_path = 0;
	zval *zcontext = NULL;
	php_stream *stream;

	if (!PHAR_G(intercepted)) {
		goto skip_phar;
	}

	if ((PHAR_GLOBALS->phar_fname_map.arHash && !zend_hash_num_elements(&(PHAR_GLOBALS->phar_fname_map)))
		&& !cached_phars.arHash) {
		goto skip_phar;
	}
	if (zend_parse_parameters_ex(ZEND_PARSE_PARAMS_QUIET, ZEND_NUM_ARGS(), "p|br!", &filename, &filename_len, &use_include_path, &zcontext) == FAILURE) {
		goto skip_phar;
	}
	if (use_include_path || (!IS_ABSOLUTE_PATH(filename, filename_len) && !strstr(filename, "://"))) {
		char *arch, *entry, *fname;
		int arch_len, entry_len, fname_len;
		php_stream_context *context = NULL;
		char *name;
		phar_archive_data *phar;
		fname = (char*)zend_get_executed_filename();

		if (strncasecmp(fname, "phar://", 7)) {
			goto skip_phar;
		}
		fname_len = strlen(fname);
		if (FAILURE == phar_split_fname(fname, fname_len, &arch, &arch_len, &entry, &entry_len, 2, 0)) {
			goto skip_phar;
		}

		efree(entry);
		entry = filename;
		/* fopen within phar, if :// is not in the url, then prepend phar://<archive>/ */
		entry_len = filename_len;
		/* retrieving a file defaults to within the current directory, so use this if possible */
		if (FAILURE == phar_get_archive(&phar, arch, arch_len, NULL, 0, NULL)) {
			efree(arch);
			goto skip_phar;
		}
		if (use_include_path) {
			if (!(entry = phar_find_in_include_path(entry, entry_len, NULL))) {
				/* this file is not in the phar, use the original path */
				efree(arch);
				goto skip_phar;
			} else {
				name = entry;
			}
		} else {
			entry = phar_fix_filepath(estrndup(entry, entry_len), &entry_len, 1);
			if (entry[0] == '/') {
				if (!zend_hash_str_exists(&(phar->manifest), entry + 1, entry_len - 1)) {
					/* this file is not in the phar, use the original path */
notfound:
					efree(entry);
					efree(arch);
					goto skip_phar;
				}
			} else {
				if (!zend_hash_str_exists(&(phar->manifest), entry, entry_len)) {
					goto notfound;
				}
			}
			/* auto-convert to phar:// */
			if (entry[0] == '/') {
				spprintf(&name, 4096, "phar://%s%s", arch, entry);
			} else {
				spprintf(&name, 4096, "phar://%s/%s", arch, entry);
			}
			efree(entry);
		}

		efree(arch);
		context = php_stream_context_from_zval(zcontext, 0);
		stream = php_stream_open_wrapper_ex(name, "rb", 0 | REPORT_ERRORS, NULL, context);
		efree(name);
		if (stream == NULL) {
			RETURN_FALSE;
		}
		size = php_stream_passthru(stream);
		php_stream_close(stream);
		RETURN_LONG(size);
	}

skip_phar:
	PHAR_G(orig_readfile)(INTERNAL_FUNCTION_PARAM_PASSTHRU);
	return;

}
/* }}} */

PHAR_FUNC(phar_fopen) /* {{{ */
{
	char *filename, *mode;
	size_t filename_len, mode_len;
	zend_bool use_include_path = 0;
	zval *zcontext = NULL;
	php_stream *stream;

	if (!PHAR_G(intercepted)) {
		goto skip_phar;
	}

	if ((PHAR_GLOBALS->phar_fname_map.arHash && !zend_hash_num_elements(&(PHAR_GLOBALS->phar_fname_map)))
		&& !cached_phars.arHash) {
		/* no need to check, include_path not even specified in fopen/ no active phars */
		goto skip_phar;
	}
	if (zend_parse_parameters_ex(ZEND_PARSE_PARAMS_QUIET, ZEND_NUM_ARGS(), "ps|br", &filename, &filename_len, &mode, &mode_len, &use_include_path, &zcontext) == FAILURE) {
		goto skip_phar;
	}
	if (use_include_path || (!IS_ABSOLUTE_PATH(filename, filename_len) && !strstr(filename, "://"))) {
		char *arch, *entry, *fname;
		int arch_len, entry_len, fname_len;
		php_stream_context *context = NULL;
		char *name;
		phar_archive_data *phar;
		fname = (char*)zend_get_executed_filename();

		if (strncasecmp(fname, "phar://", 7)) {
			goto skip_phar;
		}
		fname_len = strlen(fname);
<<<<<<< HEAD
		if (FAILURE == phar_split_fname(fname, fname_len, &arch, (int *)&arch_len, &entry, (int *)&entry_len, 2, 0)) {
=======
		if (FAILURE == phar_split_fname(fname, fname_len, &arch, &arch_len, &entry, &entry_len, 2, 0 TSRMLS_CC)) {
>>>>>>> 53c8b180
			goto skip_phar;
		}

		efree(entry);
		entry = filename;
		/* fopen within phar, if :// is not in the url, then prepend phar://<archive>/ */
		entry_len = filename_len;
		/* retrieving a file defaults to within the current directory, so use this if possible */
		if (FAILURE == phar_get_archive(&phar, arch, arch_len, NULL, 0, NULL)) {
			efree(arch);
			goto skip_phar;
		}
		if (use_include_path) {
			if (!(entry = phar_find_in_include_path(entry, entry_len, NULL))) {
				/* this file is not in the phar, use the original path */
				efree(arch);
				goto skip_phar;
			} else {
				name = entry;
			}
		} else {
<<<<<<< HEAD
			entry = phar_fix_filepath(estrndup(entry, entry_len), (int *)&entry_len, 1);
=======
			entry = phar_fix_filepath(estrndup(entry, entry_len), &entry_len, 1 TSRMLS_CC);
>>>>>>> 53c8b180
			if (entry[0] == '/') {
				if (!zend_hash_str_exists(&(phar->manifest), entry + 1, entry_len - 1)) {
					/* this file is not in the phar, use the original path */
notfound:
					efree(entry);
					efree(arch);
					goto skip_phar;
				}
			} else {
				if (!zend_hash_str_exists(&(phar->manifest), entry, entry_len)) {
					/* this file is not in the phar, use the original path */
					goto notfound;
				}
			}
			/* auto-convert to phar:// */
			if (entry[0] == '/') {
				spprintf(&name, 4096, "phar://%s%s", arch, entry);
			} else {
				spprintf(&name, 4096, "phar://%s/%s", arch, entry);
			}
			efree(entry);
		}

		efree(arch);
		context = php_stream_context_from_zval(zcontext, 0);
		stream = php_stream_open_wrapper_ex(name, mode, 0 | REPORT_ERRORS, NULL, context);
		efree(name);
		if (stream == NULL) {
			RETURN_FALSE;
		}
		php_stream_to_zval(stream, return_value);
		if (zcontext) {
			Z_ADDREF_P(zcontext);
		}
		return;
	}
skip_phar:
	PHAR_G(orig_fopen)(INTERNAL_FUNCTION_PARAM_PASSTHRU);
	return;
}
/* }}} */

#ifndef S_ISDIR
#define S_ISDIR(mode)	(((mode)&S_IFMT) == S_IFDIR)
#endif
#ifndef S_ISREG
#define S_ISREG(mode)	(((mode)&S_IFMT) == S_IFREG)
#endif
#ifndef S_ISLNK
#define S_ISLNK(mode)	(((mode)&S_IFMT) == S_IFLNK)
#endif

#define S_IXROOT ( S_IXUSR | S_IXGRP | S_IXOTH )

#define IS_LINK_OPERATION(__t) ((__t) == FS_TYPE || (__t) == FS_IS_LINK || (__t) == FS_LSTAT)
#define IS_EXISTS_CHECK(__t) ((__t) == FS_EXISTS  || (__t) == FS_IS_W || (__t) == FS_IS_R || (__t) == FS_IS_X || (__t) == FS_IS_FILE || (__t) == FS_IS_DIR || (__t) == FS_IS_LINK)
#define IS_ABLE_CHECK(__t) ((__t) == FS_IS_R || (__t) == FS_IS_W || (__t) == FS_IS_X)
#define IS_ACCESS_CHECK(__t) (IS_ABLE_CHECK(type) || (__t) == FS_EXISTS)

/* {{{ php_stat
 */
static void phar_fancy_stat(zend_stat_t *stat_sb, int type, zval *return_value)
{
	zval stat_dev, stat_ino, stat_mode, stat_nlink, stat_uid, stat_gid, stat_rdev,
		 stat_size, stat_atime, stat_mtime, stat_ctime, stat_blksize, stat_blocks;
	int rmask=S_IROTH, wmask=S_IWOTH, xmask=S_IXOTH; /* access rights defaults to other */
	char *stat_sb_names[13] = {
		"dev", "ino", "mode", "nlink", "uid", "gid", "rdev",
		"size", "atime", "mtime", "ctime", "blksize", "blocks"
	};

#ifndef NETWARE
	if (type >= FS_IS_W && type <= FS_IS_X) {
		if(stat_sb->st_uid==getuid()) {
			rmask=S_IRUSR;
			wmask=S_IWUSR;
			xmask=S_IXUSR;
		} else if(stat_sb->st_gid==getgid()) {
			rmask=S_IRGRP;
			wmask=S_IWGRP;
			xmask=S_IXGRP;
		} else {
			int   groups, n, i;
			gid_t *gids;

			groups = getgroups(0, NULL);
			if(groups > 0) {
				gids=(gid_t *)safe_emalloc(groups, sizeof(gid_t), 0);
				n=getgroups(groups, gids);
				for(i=0;i<n;++i){
					if(stat_sb->st_gid==gids[i]) {
						rmask=S_IRGRP;
						wmask=S_IWGRP;
						xmask=S_IXGRP;
						break;
					}
				}
				efree(gids);
			}
		}
	}
#endif

	switch (type) {
	case FS_PERMS:
		RETURN_LONG((zend_long)stat_sb->st_mode);
	case FS_INODE:
		RETURN_LONG((zend_long)stat_sb->st_ino);
	case FS_SIZE:
		RETURN_LONG((zend_long)stat_sb->st_size);
	case FS_OWNER:
		RETURN_LONG((zend_long)stat_sb->st_uid);
	case FS_GROUP:
		RETURN_LONG((zend_long)stat_sb->st_gid);
	case FS_ATIME:
#ifdef NETWARE
		RETURN_LONG((zend_long)stat_sb->st_atime.tv_sec);
#else
		RETURN_LONG((zend_long)stat_sb->st_atime);
#endif
	case FS_MTIME:
#ifdef NETWARE
		RETURN_LONG((zend_long)stat_sb->st_mtime.tv_sec);
#else
		RETURN_LONG((zend_long)stat_sb->st_mtime);
#endif
	case FS_CTIME:
#ifdef NETWARE
		RETURN_LONG((zend_long)stat_sb->st_ctime.tv_sec);
#else
		RETURN_LONG((zend_long)stat_sb->st_ctime);
#endif
	case FS_TYPE:
		if (S_ISLNK(stat_sb->st_mode)) {
			RETURN_STRING("link");
		}
		switch(stat_sb->st_mode & S_IFMT) {
		case S_IFDIR: RETURN_STRING("dir");
		case S_IFREG: RETURN_STRING("file");
		}
		php_error_docref(NULL, E_NOTICE, "Unknown file type (%u)", stat_sb->st_mode & S_IFMT);
		RETURN_STRING("unknown");
	case FS_IS_W:
		RETURN_BOOL((stat_sb->st_mode & wmask) != 0);
	case FS_IS_R:
		RETURN_BOOL((stat_sb->st_mode&rmask)!=0);
	case FS_IS_X:
		RETURN_BOOL((stat_sb->st_mode&xmask)!=0 && !S_ISDIR(stat_sb->st_mode));
	case FS_IS_FILE:
		RETURN_BOOL(S_ISREG(stat_sb->st_mode));
	case FS_IS_DIR:
		RETURN_BOOL(S_ISDIR(stat_sb->st_mode));
	case FS_IS_LINK:
		RETURN_BOOL(S_ISLNK(stat_sb->st_mode));
	case FS_EXISTS:
		RETURN_TRUE; /* the false case was done earlier */
	case FS_LSTAT:
		/* FALLTHROUGH */
	case FS_STAT:
		array_init(return_value);

		ZVAL_LONG(&stat_dev, stat_sb->st_dev);
		ZVAL_LONG(&stat_ino, stat_sb->st_ino);
		ZVAL_LONG(&stat_mode, stat_sb->st_mode);
		ZVAL_LONG(&stat_nlink, stat_sb->st_nlink);
		ZVAL_LONG(&stat_uid, stat_sb->st_uid);
		ZVAL_LONG(&stat_gid, stat_sb->st_gid);
#ifdef HAVE_ST_RDEV
		ZVAL_LONG(&stat_rdev, stat_sb->st_rdev);
#else
		ZVAL_LONG(&stat_rdev, -1);
#endif
		ZVAL_LONG(&stat_size, stat_sb->st_size);
#ifdef NETWARE
		ZVAL_LONG(&stat_atime, (stat_sb->st_atime).tv_sec);
		ZVAL_LONG(&stat_mtime, (stat_sb->st_mtime).tv_sec);
		ZVAL_LONG(&stat_ctime, (stat_sb->st_ctime).tv_sec);
#else
		ZVAL_LONG(&stat_atime, stat_sb->st_atime);
		ZVAL_LONG(&stat_mtime, stat_sb->st_mtime);
		ZVAL_LONG(&stat_ctime, stat_sb->st_ctime);
#endif
#ifdef HAVE_ST_BLKSIZE
		ZVAL_LONG(&stat_blksize, stat_sb->st_blksize);
#else
		ZVAL_LONG(&stat_blksize,-1);
#endif
#ifdef HAVE_ST_BLOCKS
		ZVAL_LONG(&stat_blocks, stat_sb->st_blocks);
#else
		ZVAL_LONG(&stat_blocks,-1);
#endif
		/* Store numeric indexes in proper order */
		zend_hash_next_index_insert(HASH_OF(return_value), &stat_dev);
		zend_hash_next_index_insert(HASH_OF(return_value), &stat_ino);
		zend_hash_next_index_insert(HASH_OF(return_value), &stat_mode);
		zend_hash_next_index_insert(HASH_OF(return_value), &stat_nlink);
		zend_hash_next_index_insert(HASH_OF(return_value), &stat_uid);
		zend_hash_next_index_insert(HASH_OF(return_value), &stat_gid);

		zend_hash_next_index_insert(HASH_OF(return_value), &stat_rdev);
		zend_hash_next_index_insert(HASH_OF(return_value), &stat_size);
		zend_hash_next_index_insert(HASH_OF(return_value), &stat_atime);
		zend_hash_next_index_insert(HASH_OF(return_value), &stat_mtime);
		zend_hash_next_index_insert(HASH_OF(return_value), &stat_ctime);
		zend_hash_next_index_insert(HASH_OF(return_value), &stat_blksize);
		zend_hash_next_index_insert(HASH_OF(return_value), &stat_blocks);

		/* Store string indexes referencing the same zval*/
		zend_hash_str_update(HASH_OF(return_value), stat_sb_names[0], strlen(stat_sb_names[0]), &stat_dev);
		zend_hash_str_update(HASH_OF(return_value), stat_sb_names[1], strlen(stat_sb_names[1]), &stat_ino);
		zend_hash_str_update(HASH_OF(return_value), stat_sb_names[2], strlen(stat_sb_names[2]), &stat_mode);
		zend_hash_str_update(HASH_OF(return_value), stat_sb_names[3], strlen(stat_sb_names[3]), &stat_nlink);
		zend_hash_str_update(HASH_OF(return_value), stat_sb_names[4], strlen(stat_sb_names[4]), &stat_uid);
		zend_hash_str_update(HASH_OF(return_value), stat_sb_names[5], strlen(stat_sb_names[5]), &stat_gid);
		zend_hash_str_update(HASH_OF(return_value), stat_sb_names[6], strlen(stat_sb_names[6]), &stat_rdev);
		zend_hash_str_update(HASH_OF(return_value), stat_sb_names[7], strlen(stat_sb_names[7]), &stat_size);
		zend_hash_str_update(HASH_OF(return_value), stat_sb_names[8], strlen(stat_sb_names[8]), &stat_atime);
		zend_hash_str_update(HASH_OF(return_value), stat_sb_names[9], strlen(stat_sb_names[9]), &stat_mtime);
		zend_hash_str_update(HASH_OF(return_value), stat_sb_names[10], strlen(stat_sb_names[10]), &stat_ctime);
		zend_hash_str_update(HASH_OF(return_value), stat_sb_names[11], strlen(stat_sb_names[11]), &stat_blksize);
		zend_hash_str_update(HASH_OF(return_value), stat_sb_names[12], strlen(stat_sb_names[12]), &stat_blocks);

		return;
	}
	php_error_docref(NULL, E_WARNING, "Didn't understand stat call");
	RETURN_FALSE;
}
/* }}} */

static void phar_file_stat(const char *filename, php_stat_len filename_length, int type, void (*orig_stat_func)(INTERNAL_FUNCTION_PARAMETERS), INTERNAL_FUNCTION_PARAMETERS) /* {{{ */
{
	if (!filename_length) {
		RETURN_FALSE;
	}

	if (!IS_ABSOLUTE_PATH(filename, filename_length) && !strstr(filename, "://")) {
		char *arch, *entry, *fname;
		int arch_len, entry_len, fname_len;
		zend_stat_t sb = {0};
		phar_entry_info *data = NULL;
		phar_archive_data *phar;

		fname = (char*)zend_get_executed_filename();

		/* we are checking for existence of a file within the relative path.  Chances are good that this is
		   retrieving something from within the phar archive */

		if (strncasecmp(fname, "phar://", 7)) {
			goto skip_phar;
		}
		fname_len = strlen(fname);
		if (PHAR_G(last_phar) && fname_len - 7 >= PHAR_G(last_phar_name_len) && !memcmp(fname + 7, PHAR_G(last_phar_name), PHAR_G(last_phar_name_len))) {
			arch = estrndup(PHAR_G(last_phar_name), PHAR_G(last_phar_name_len));
			arch_len = PHAR_G(last_phar_name_len);
			entry = estrndup(filename, filename_length);
			/* fopen within phar, if :// is not in the url, then prepend phar://<archive>/ */
			entry_len = (int) filename_length;
			phar = PHAR_G(last_phar);
			goto splitted;
		}
		if (SUCCESS == phar_split_fname(fname, fname_len, &arch, &arch_len, &entry, &entry_len, 2, 0)) {

			efree(entry);
			entry = estrndup(filename, filename_length);
			/* fopen within phar, if :// is not in the url, then prepend phar://<archive>/ */
			entry_len = (int) filename_length;
			if (FAILURE == phar_get_archive(&phar, arch, arch_len, NULL, 0, NULL)) {
				efree(arch);
				efree(entry);
				goto skip_phar;
			}
splitted:
			entry = phar_fix_filepath(entry, &entry_len, 1);
			if (entry[0] == '/') {
				if (NULL != (data = zend_hash_str_find_ptr(&(phar->manifest), entry + 1, entry_len - 1))) {
					efree(entry);
					goto stat_entry;
				}
				goto notfound;
			}
			if (NULL != (data = zend_hash_str_find_ptr(&(phar->manifest), entry, entry_len))) {
				efree(entry);
				goto stat_entry;
			}
			if (zend_hash_str_exists(&(phar->virtual_dirs), entry, entry_len)) {
				efree(entry);
				efree(arch);
				if (IS_EXISTS_CHECK(type)) {
					RETURN_TRUE;
				}
				sb.st_size = 0;
				sb.st_mode = 0777;
				sb.st_mode |= S_IFDIR; /* regular directory */
#ifdef NETWARE
				sb.st_mtime.tv_sec = phar->max_timestamp;
				sb.st_atime.tv_sec = phar->max_timestamp;
				sb.st_ctime.tv_sec = phar->max_timestamp;
#else
				sb.st_mtime = phar->max_timestamp;
				sb.st_atime = phar->max_timestamp;
				sb.st_ctime = phar->max_timestamp;
#endif
				goto statme_baby;
			} else {
				char *save;
				int save_len;

notfound:
				efree(entry);
				save = PHAR_G(cwd);
				save_len = PHAR_G(cwd_len);
				/* this file is not in the current directory, use the original path */
				entry = estrndup(filename, filename_length);
				entry_len = filename_length;
				PHAR_G(cwd) = "/";
				PHAR_G(cwd_len) = 0;
				/* clean path without cwd */
				entry = phar_fix_filepath(entry, &entry_len, 1);
				if (NULL != (data = zend_hash_str_find_ptr(&(phar->manifest), entry + 1, entry_len - 1))) {
					PHAR_G(cwd) = save;
					PHAR_G(cwd_len) = save_len;
					efree(entry);
					if (IS_EXISTS_CHECK(type)) {
						efree(arch);
						RETURN_TRUE;
					}
					goto stat_entry;
				}
				if (zend_hash_str_exists(&(phar->virtual_dirs), entry + 1, entry_len - 1)) {
					PHAR_G(cwd) = save;
					PHAR_G(cwd_len) = save_len;
					efree(entry);
					efree(arch);
					if (IS_EXISTS_CHECK(type)) {
						RETURN_TRUE;
					}
					sb.st_size = 0;
					sb.st_mode = 0777;
					sb.st_mode |= S_IFDIR; /* regular directory */
#ifdef NETWARE
					sb.st_mtime.tv_sec = phar->max_timestamp;
					sb.st_atime.tv_sec = phar->max_timestamp;
					sb.st_ctime.tv_sec = phar->max_timestamp;
#else
					sb.st_mtime = phar->max_timestamp;
					sb.st_atime = phar->max_timestamp;
					sb.st_ctime = phar->max_timestamp;
#endif
					goto statme_baby;
				}
				PHAR_G(cwd) = save;
				PHAR_G(cwd_len) = save_len;
				efree(entry);
				efree(arch);
				/* Error Occurred */
				if (!IS_EXISTS_CHECK(type)) {
					php_error_docref(NULL, E_WARNING, "%sstat failed for %s", IS_LINK_OPERATION(type) ? "L" : "", filename);
				}
				RETURN_FALSE;
			}
stat_entry:
			efree(arch);
			if (!data->is_dir) {
				sb.st_size = data->uncompressed_filesize;
				sb.st_mode = data->flags & PHAR_ENT_PERM_MASK;
				if (data->link) {
					sb.st_mode |= S_IFREG|S_IFLNK; /* regular file */
				} else {
					sb.st_mode |= S_IFREG; /* regular file */
				}
				/* timestamp is just the timestamp when this was added to the phar */
#ifdef NETWARE
				sb.st_mtime.tv_sec = data->timestamp;
				sb.st_atime.tv_sec = data->timestamp;
				sb.st_ctime.tv_sec = data->timestamp;
#else
				sb.st_mtime = data->timestamp;
				sb.st_atime = data->timestamp;
				sb.st_ctime = data->timestamp;
#endif
			} else {
				sb.st_size = 0;
				sb.st_mode = data->flags & PHAR_ENT_PERM_MASK;
				sb.st_mode |= S_IFDIR; /* regular directory */
				if (data->link) {
					sb.st_mode |= S_IFLNK;
				}
				/* timestamp is just the timestamp when this was added to the phar */
#ifdef NETWARE
				sb.st_mtime.tv_sec = data->timestamp;
				sb.st_atime.tv_sec = data->timestamp;
				sb.st_ctime.tv_sec = data->timestamp;
#else
				sb.st_mtime = data->timestamp;
				sb.st_atime = data->timestamp;
				sb.st_ctime = data->timestamp;
#endif
			}

statme_baby:
			if (!phar->is_writeable) {
				sb.st_mode = (sb.st_mode & 0555) | (sb.st_mode & ~0777);
			}

			sb.st_nlink = 1;
			sb.st_rdev = -1;
			/* this is only for APC, so use /dev/null device - no chance of conflict there! */
			sb.st_dev = 0xc;
			/* generate unique inode number for alias/filename, so no phars will conflict */
			if (data) {
				sb.st_ino = data->inode;
			}
#ifndef PHP_WIN32
			sb.st_blksize = -1;
			sb.st_blocks = -1;
#endif
			phar_fancy_stat(&sb, type, return_value);
			return;
		}
	}
skip_phar:
	orig_stat_func(INTERNAL_FUNCTION_PARAM_PASSTHRU);
	return;
}
/* }}} */

#define PharFileFunction(fname, funcnum, orig) \
void fname(INTERNAL_FUNCTION_PARAMETERS) { \
	if (!PHAR_G(intercepted)) { \
		PHAR_G(orig)(INTERNAL_FUNCTION_PARAM_PASSTHRU); \
	} else { \
		char *filename; \
		size_t filename_len; \
		\
		if (zend_parse_parameters(ZEND_NUM_ARGS(), "p", &filename, &filename_len) == FAILURE) { \
			return; \
		} \
		\
		phar_file_stat(filename, (php_stat_len) filename_len, funcnum, PHAR_G(orig), INTERNAL_FUNCTION_PARAM_PASSTHRU); \
	} \
}
/* }}} */

/* {{{ proto int fileperms(string filename)
   Get file permissions */
PharFileFunction(phar_fileperms, FS_PERMS, orig_fileperms)
/* }}} */

/* {{{ proto int fileinode(string filename)
   Get file inode */
PharFileFunction(phar_fileinode, FS_INODE, orig_fileinode)
/* }}} */

/* {{{ proto int filesize(string filename)
   Get file size */
PharFileFunction(phar_filesize, FS_SIZE, orig_filesize)
/* }}} */

/* {{{ proto int fileowner(string filename)
   Get file owner */
PharFileFunction(phar_fileowner, FS_OWNER, orig_fileowner)
/* }}} */

/* {{{ proto int filegroup(string filename)
   Get file group */
PharFileFunction(phar_filegroup, FS_GROUP, orig_filegroup)
/* }}} */

/* {{{ proto int fileatime(string filename)
   Get last access time of file */
PharFileFunction(phar_fileatime, FS_ATIME, orig_fileatime)
/* }}} */

/* {{{ proto int filemtime(string filename)
   Get last modification time of file */
PharFileFunction(phar_filemtime, FS_MTIME, orig_filemtime)
/* }}} */

/* {{{ proto int filectime(string filename)
   Get inode modification time of file */
PharFileFunction(phar_filectime, FS_CTIME, orig_filectime)
/* }}} */

/* {{{ proto string filetype(string filename)
   Get file type */
PharFileFunction(phar_filetype, FS_TYPE, orig_filetype)
/* }}} */

/* {{{ proto bool is_writable(string filename)
   Returns true if file can be written */
PharFileFunction(phar_is_writable, FS_IS_W, orig_is_writable)
/* }}} */

/* {{{ proto bool is_readable(string filename)
   Returns true if file can be read */
PharFileFunction(phar_is_readable, FS_IS_R, orig_is_readable)
/* }}} */

/* {{{ proto bool is_executable(string filename)
   Returns true if file is executable */
PharFileFunction(phar_is_executable, FS_IS_X, orig_is_executable)
/* }}} */

/* {{{ proto bool file_exists(string filename)
   Returns true if filename exists */
PharFileFunction(phar_file_exists, FS_EXISTS, orig_file_exists)
/* }}} */

/* {{{ proto bool is_dir(string filename)
   Returns true if file is directory */
PharFileFunction(phar_is_dir, FS_IS_DIR, orig_is_dir)
/* }}} */

PHAR_FUNC(phar_is_file) /* {{{ */
{
	char *filename;
	size_t filename_len;

	if (!PHAR_G(intercepted)) {
		goto skip_phar;
	}

	if ((PHAR_GLOBALS->phar_fname_map.arHash && !zend_hash_num_elements(&(PHAR_GLOBALS->phar_fname_map)))
		&& !cached_phars.arHash) {
		goto skip_phar;
	}
	if (zend_parse_parameters_ex(ZEND_PARSE_PARAMS_QUIET, ZEND_NUM_ARGS(), "p", &filename, &filename_len) == FAILURE) {
		goto skip_phar;
	}
	if (!IS_ABSOLUTE_PATH(filename, filename_len) && !strstr(filename, "://")) {
		char *arch, *entry, *fname;
		int arch_len, entry_len, fname_len;
		fname = (char*)zend_get_executed_filename();

		/* we are checking for existence of a file within the relative path.  Chances are good that this is
		   retrieving something from within the phar archive */

		if (strncasecmp(fname, "phar://", 7)) {
			goto skip_phar;
		}
		fname_len = strlen(fname);
		if (SUCCESS == phar_split_fname(fname, fname_len, &arch, &arch_len, &entry, &entry_len, 2, 0)) {
			phar_archive_data *phar;

			efree(entry);
			entry = filename;
			/* fopen within phar, if :// is not in the url, then prepend phar://<archive>/ */
			entry_len = filename_len;
			/* retrieving a file within the current directory, so use this if possible */
			if (SUCCESS == phar_get_archive(&phar, arch, arch_len, NULL, 0, NULL)) {
				phar_entry_info *etemp;

				entry = phar_fix_filepath(estrndup(entry, entry_len), &entry_len, 1);
				if (entry[0] == '/') {
					if (NULL != (etemp = zend_hash_str_find_ptr(&(phar->manifest), entry + 1, entry_len - 1))) {
						/* this file is not in the current directory, use the original path */
found_it:
						efree(entry);
						efree(arch);
						RETURN_BOOL(!etemp->is_dir);
					}
				} else {
					if (NULL != (etemp = zend_hash_str_find_ptr(&(phar->manifest), entry, entry_len))) {
						goto found_it;
					}
				}
			}
			if (entry != filename) {
				efree(entry);
			}
			efree(arch);
			RETURN_FALSE;
		}
	}
skip_phar:
	PHAR_G(orig_is_file)(INTERNAL_FUNCTION_PARAM_PASSTHRU);
	return;
}
/* }}} */

PHAR_FUNC(phar_is_link) /* {{{ */
{
	char *filename;
	size_t filename_len;

	if (!PHAR_G(intercepted)) {
		goto skip_phar;
	}

	if ((PHAR_GLOBALS->phar_fname_map.arHash && !zend_hash_num_elements(&(PHAR_GLOBALS->phar_fname_map)))
		&& !cached_phars.arHash) {
		goto skip_phar;
	}
	if (zend_parse_parameters_ex(ZEND_PARSE_PARAMS_QUIET, ZEND_NUM_ARGS(), "p", &filename, &filename_len) == FAILURE) {
		goto skip_phar;
	}
	if (!IS_ABSOLUTE_PATH(filename, filename_len) && !strstr(filename, "://")) {
		char *arch, *entry, *fname;
		int arch_len, entry_len, fname_len;
		fname = (char*)zend_get_executed_filename();

		/* we are checking for existence of a file within the relative path.  Chances are good that this is
		   retrieving something from within the phar archive */

		if (strncasecmp(fname, "phar://", 7)) {
			goto skip_phar;
		}
		fname_len = strlen(fname);
		if (SUCCESS == phar_split_fname(fname, fname_len, &arch, &arch_len, &entry, &entry_len, 2, 0)) {
			phar_archive_data *phar;

			efree(entry);
			entry = filename;
			/* fopen within phar, if :// is not in the url, then prepend phar://<archive>/ */
			entry_len = filename_len;
			/* retrieving a file within the current directory, so use this if possible */
			if (SUCCESS == phar_get_archive(&phar, arch, arch_len, NULL, 0, NULL)) {
				phar_entry_info *etemp;

				entry = phar_fix_filepath(estrndup(entry, entry_len), &entry_len, 1);
				if (entry[0] == '/') {
					if (NULL != (etemp = zend_hash_str_find_ptr(&(phar->manifest), entry + 1, entry_len - 1))) {
						/* this file is not in the current directory, use the original path */
found_it:
						efree(entry);
						efree(arch);
						RETURN_BOOL(etemp->link);
					}
				} else {
					if (NULL != (etemp = zend_hash_str_find_ptr(&(phar->manifest), entry, entry_len))) {
						goto found_it;
					}
				}
			}
			efree(entry);
			efree(arch);
			RETURN_FALSE;
		}
	}
skip_phar:
	PHAR_G(orig_is_link)(INTERNAL_FUNCTION_PARAM_PASSTHRU);
	return;
}
/* }}} */

/* {{{ proto array lstat(string filename)
   Give information about a file or symbolic link */
PharFileFunction(phar_lstat, FS_LSTAT, orig_lstat)
/* }}} */

/* {{{ proto array stat(string filename)
   Give information about a file */
PharFileFunction(phar_stat, FS_STAT, orig_stat)
/* }}} */

/* {{{ void phar_intercept_functions(void) */
void phar_intercept_functions(void)
{
	if (!PHAR_G(request_init)) {
		PHAR_G(cwd) = NULL;
		PHAR_G(cwd_len) = 0;
	}
	PHAR_G(intercepted) = 1;
}
/* }}} */

/* {{{ void phar_release_functions(void) */
void phar_release_functions(void)
{
	PHAR_G(intercepted) = 0;
}
/* }}} */

/* {{{ void phar_intercept_functions_init(void) */
#define PHAR_INTERCEPT(func) \
	PHAR_G(orig_##func) = NULL; \
	if (NULL != (orig = zend_hash_str_find_ptr(CG(function_table), #func, sizeof(#func)-1))) { \
		PHAR_G(orig_##func) = orig->internal_function.handler; \
		orig->internal_function.handler = phar_##func; \
	}

void phar_intercept_functions_init(void)
{
	zend_function *orig;

	PHAR_INTERCEPT(fopen);
	PHAR_INTERCEPT(file_get_contents);
	PHAR_INTERCEPT(is_file);
	PHAR_INTERCEPT(is_link);
	PHAR_INTERCEPT(is_dir);
	PHAR_INTERCEPT(opendir);
	PHAR_INTERCEPT(file_exists);
	PHAR_INTERCEPT(fileperms);
	PHAR_INTERCEPT(fileinode);
	PHAR_INTERCEPT(filesize);
	PHAR_INTERCEPT(fileowner);
	PHAR_INTERCEPT(filegroup);
	PHAR_INTERCEPT(fileatime);
	PHAR_INTERCEPT(filemtime);
	PHAR_INTERCEPT(filectime);
	PHAR_INTERCEPT(filetype);
	PHAR_INTERCEPT(is_writable);
	PHAR_INTERCEPT(is_readable);
	PHAR_INTERCEPT(is_executable);
	PHAR_INTERCEPT(lstat);
	PHAR_INTERCEPT(stat);
	PHAR_INTERCEPT(readfile);
	PHAR_G(intercepted) = 0;
}
/* }}} */

/* {{{ void phar_intercept_functions_shutdown(void) */
#define PHAR_RELEASE(func) \
	if (PHAR_G(orig_##func) && NULL != (orig = zend_hash_str_find_ptr(CG(function_table), #func, sizeof(#func)-1))) { \
		orig->internal_function.handler = PHAR_G(orig_##func); \
	} \
	PHAR_G(orig_##func) = NULL;

void phar_intercept_functions_shutdown(void)
{
	zend_function *orig;

	PHAR_RELEASE(fopen);
	PHAR_RELEASE(file_get_contents);
	PHAR_RELEASE(is_file);
	PHAR_RELEASE(is_dir);
	PHAR_RELEASE(opendir);
	PHAR_RELEASE(file_exists);
	PHAR_RELEASE(fileperms);
	PHAR_RELEASE(fileinode);
	PHAR_RELEASE(filesize);
	PHAR_RELEASE(fileowner);
	PHAR_RELEASE(filegroup);
	PHAR_RELEASE(fileatime);
	PHAR_RELEASE(filemtime);
	PHAR_RELEASE(filectime);
	PHAR_RELEASE(filetype);
	PHAR_RELEASE(is_writable);
	PHAR_RELEASE(is_readable);
	PHAR_RELEASE(is_executable);
	PHAR_RELEASE(lstat);
	PHAR_RELEASE(stat);
	PHAR_RELEASE(readfile);
	PHAR_G(intercepted) = 0;
}
/* }}} */

static struct _phar_orig_functions {
	void        (*orig_fopen)(INTERNAL_FUNCTION_PARAMETERS);
	void        (*orig_file_get_contents)(INTERNAL_FUNCTION_PARAMETERS);
	void        (*orig_is_file)(INTERNAL_FUNCTION_PARAMETERS);
	void        (*orig_is_link)(INTERNAL_FUNCTION_PARAMETERS);
	void        (*orig_is_dir)(INTERNAL_FUNCTION_PARAMETERS);
	void        (*orig_opendir)(INTERNAL_FUNCTION_PARAMETERS);
	void        (*orig_file_exists)(INTERNAL_FUNCTION_PARAMETERS);
	void        (*orig_fileperms)(INTERNAL_FUNCTION_PARAMETERS);
	void        (*orig_fileinode)(INTERNAL_FUNCTION_PARAMETERS);
	void        (*orig_filesize)(INTERNAL_FUNCTION_PARAMETERS);
	void        (*orig_fileowner)(INTERNAL_FUNCTION_PARAMETERS);
	void        (*orig_filegroup)(INTERNAL_FUNCTION_PARAMETERS);
	void        (*orig_fileatime)(INTERNAL_FUNCTION_PARAMETERS);
	void        (*orig_filemtime)(INTERNAL_FUNCTION_PARAMETERS);
	void        (*orig_filectime)(INTERNAL_FUNCTION_PARAMETERS);
	void        (*orig_filetype)(INTERNAL_FUNCTION_PARAMETERS);
	void        (*orig_is_writable)(INTERNAL_FUNCTION_PARAMETERS);
	void        (*orig_is_readable)(INTERNAL_FUNCTION_PARAMETERS);
	void        (*orig_is_executable)(INTERNAL_FUNCTION_PARAMETERS);
	void        (*orig_lstat)(INTERNAL_FUNCTION_PARAMETERS);
	void        (*orig_readfile)(INTERNAL_FUNCTION_PARAMETERS);
	void        (*orig_stat)(INTERNAL_FUNCTION_PARAMETERS);
} phar_orig_functions = {NULL};

void phar_save_orig_functions(void) /* {{{ */
{
	phar_orig_functions.orig_fopen             = PHAR_G(orig_fopen);
	phar_orig_functions.orig_file_get_contents = PHAR_G(orig_file_get_contents);
	phar_orig_functions.orig_is_file           = PHAR_G(orig_is_file);
	phar_orig_functions.orig_is_link           = PHAR_G(orig_is_link);
	phar_orig_functions.orig_is_dir            = PHAR_G(orig_is_dir);
	phar_orig_functions.orig_opendir           = PHAR_G(orig_opendir);
	phar_orig_functions.orig_file_exists       = PHAR_G(orig_file_exists);
	phar_orig_functions.orig_fileperms         = PHAR_G(orig_fileperms);
	phar_orig_functions.orig_fileinode         = PHAR_G(orig_fileinode);
	phar_orig_functions.orig_filesize          = PHAR_G(orig_filesize);
	phar_orig_functions.orig_fileowner         = PHAR_G(orig_fileowner);
	phar_orig_functions.orig_filegroup         = PHAR_G(orig_filegroup);
	phar_orig_functions.orig_fileatime         = PHAR_G(orig_fileatime);
	phar_orig_functions.orig_filemtime         = PHAR_G(orig_filemtime);
	phar_orig_functions.orig_filectime         = PHAR_G(orig_filectime);
	phar_orig_functions.orig_filetype          = PHAR_G(orig_filetype);
	phar_orig_functions.orig_is_writable       = PHAR_G(orig_is_writable);
	phar_orig_functions.orig_is_readable       = PHAR_G(orig_is_readable);
	phar_orig_functions.orig_is_executable     = PHAR_G(orig_is_executable);
	phar_orig_functions.orig_lstat             = PHAR_G(orig_lstat);
	phar_orig_functions.orig_readfile          = PHAR_G(orig_readfile);
	phar_orig_functions.orig_stat              = PHAR_G(orig_stat);
}
/* }}} */

void phar_restore_orig_functions(void) /* {{{ */
{
	PHAR_G(orig_fopen)             = phar_orig_functions.orig_fopen;
	PHAR_G(orig_file_get_contents) = phar_orig_functions.orig_file_get_contents;
	PHAR_G(orig_is_file)           = phar_orig_functions.orig_is_file;
	PHAR_G(orig_is_link)           = phar_orig_functions.orig_is_link;
	PHAR_G(orig_is_dir)            = phar_orig_functions.orig_is_dir;
	PHAR_G(orig_opendir)           = phar_orig_functions.orig_opendir;
	PHAR_G(orig_file_exists)       = phar_orig_functions.orig_file_exists;
	PHAR_G(orig_fileperms)         = phar_orig_functions.orig_fileperms;
	PHAR_G(orig_fileinode)         = phar_orig_functions.orig_fileinode;
	PHAR_G(orig_filesize)          = phar_orig_functions.orig_filesize;
	PHAR_G(orig_fileowner)         = phar_orig_functions.orig_fileowner;
	PHAR_G(orig_filegroup)         = phar_orig_functions.orig_filegroup;
	PHAR_G(orig_fileatime)         = phar_orig_functions.orig_fileatime;
	PHAR_G(orig_filemtime)         = phar_orig_functions.orig_filemtime;
	PHAR_G(orig_filectime)         = phar_orig_functions.orig_filectime;
	PHAR_G(orig_filetype)          = phar_orig_functions.orig_filetype;
	PHAR_G(orig_is_writable)       = phar_orig_functions.orig_is_writable;
	PHAR_G(orig_is_readable)       = phar_orig_functions.orig_is_readable;
	PHAR_G(orig_is_executable)     = phar_orig_functions.orig_is_executable;
	PHAR_G(orig_lstat)             = phar_orig_functions.orig_lstat;
	PHAR_G(orig_readfile)          = phar_orig_functions.orig_readfile;
	PHAR_G(orig_stat)              = phar_orig_functions.orig_stat;
}
/* }}} */

/*
 * Local variables:
 * tab-width: 4
 * c-basic-offset: 4
 * End:
 * vim600: noet sw=4 ts=4 fdm=marker
 * vim<600: noet sw=4 ts=4
 */
<|MERGE_RESOLUTION|>--- conflicted
+++ resolved
@@ -349,11 +349,7 @@
 			goto skip_phar;
 		}
 		fname_len = strlen(fname);
-<<<<<<< HEAD
-		if (FAILURE == phar_split_fname(fname, fname_len, &arch, (int *)&arch_len, &entry, (int *)&entry_len, 2, 0)) {
-=======
-		if (FAILURE == phar_split_fname(fname, fname_len, &arch, &arch_len, &entry, &entry_len, 2, 0 TSRMLS_CC)) {
->>>>>>> 53c8b180
+		if (FAILURE == phar_split_fname(fname, fname_len, &arch, &arch_len, &entry, &entry_len, 2, 0)) {
 			goto skip_phar;
 		}
 
@@ -375,11 +371,7 @@
 				name = entry;
 			}
 		} else {
-<<<<<<< HEAD
-			entry = phar_fix_filepath(estrndup(entry, entry_len), (int *)&entry_len, 1);
-=======
-			entry = phar_fix_filepath(estrndup(entry, entry_len), &entry_len, 1 TSRMLS_CC);
->>>>>>> 53c8b180
+			entry = phar_fix_filepath(estrndup(entry, entry_len), &entry_len, 1);
 			if (entry[0] == '/') {
 				if (!zend_hash_str_exists(&(phar->manifest), entry + 1, entry_len - 1)) {
 					/* this file is not in the phar, use the original path */
