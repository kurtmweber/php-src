--- conflicted
+++ resolved
@@ -5251,13 +5251,8 @@
 {
 	double affine[6];
 	long type;
-<<<<<<< HEAD
-	zval *options;
+	zval *options = NULL;
 	zval *tmp;
-=======
-	zval *options = NULL;
-	zval **tmp;
->>>>>>> c7abe84d
 	int res = GD_FALSE, i;
 
 	if (zend_parse_parameters(ZEND_NUM_ARGS() TSRMLS_CC, "l|z", &type, &options) == FAILURE)  {
@@ -5313,15 +5308,11 @@
 		case GD_AFFINE_SHEAR_VERTICAL: {
 			double angle;
 
-<<<<<<< HEAD
-			convert_to_double_ex(options);
-=======
 			if (!options) {
 				php_error_docref(NULL TSRMLS_CC, E_WARNING, "Number is expected as option");
 				RETURN_FALSE;
 			}
-			convert_to_double_ex(&options);
->>>>>>> c7abe84d
+			convert_to_double_ex(options);
 			angle = Z_DVAL_P(options);
 
 			if (type == GD_AFFINE_SHEAR_HORIZONTAL) {
