/*
   +----------------------------------------------------------------------+
   | PHP Version 7                                                        |
   +----------------------------------------------------------------------+
   | Copyright (c) 1997-2016 The PHP Group                                |
   +----------------------------------------------------------------------+
   | This source file is subject to version 3.01 of the PHP license,      |
   | that is bundled with this package in the file LICENSE, and is        |
   | available through the world-wide-web at the following url:           |
   | http://www.php.net/license/3_01.txt                                  |
   | If you did not receive a copy of the PHP license and are unable to   |
   | obtain it through the world-wide-web, please send a note to          |
   | license@php.net so we can mail you a copy immediately.               |
   +----------------------------------------------------------------------+
   | Authors: Rasmus Lerdorf <rasmus@php.net>                             |
   |          Stig Bakken <ssb@php.net>                                   |
   |          Jim Winstead <jimw@php.net>                                 |
   +----------------------------------------------------------------------+
 */

/* $Id$ */

/* gd 1.2 is copyright 1994, 1995, Quest Protein Database Center,
   Cold Spring Harbor Labs. */

/* Note that there is no code from the gd package in this file */

#ifdef HAVE_CONFIG_H
#include "config.h"
#endif

#include "php.h"
#include "php_ini.h"
#include "ext/standard/head.h"
#include <math.h>
#include "SAPI.h"
#include "php_gd.h"
#include "ext/standard/info.h"
#include "php_open_temporary_file.h"


#if HAVE_SYS_WAIT_H
# include <sys/wait.h>
#endif
#if HAVE_UNISTD_H
# include <unistd.h>
#endif
#ifdef PHP_WIN32
# include <io.h>
# include <fcntl.h>
# include <windows.h>
# include <Winuser.h>
# include <Wingdi.h>
#endif

#ifdef HAVE_GD_XPM
# include <X11/xpm.h>
#endif

# include "gd_compat.h"


static int le_gd, le_gd_font;

#include <gd.h>
#ifndef HAVE_GD_BUNDLED
# include <gd_errors.h>
#endif
#include <gdfontt.h>  /* 1 Tiny font */
#include <gdfonts.h>  /* 2 Small font */
#include <gdfontmb.h> /* 3 Medium bold font */
#include <gdfontl.h>  /* 4 Large font */
#include <gdfontg.h>  /* 5 Giant font */

#ifdef ENABLE_GD_TTF
# ifdef HAVE_LIBFREETYPE
#  include <ft2build.h>
#  include FT_FREETYPE_H
# endif
#endif

#if defined(HAVE_GD_XPM) && defined(HAVE_GD_BUNDLED)
# include "X11/xpm.h"
#endif

#ifndef M_PI
#define M_PI 3.14159265358979323846
#endif

#ifdef ENABLE_GD_TTF
static void php_imagettftext_common(INTERNAL_FUNCTION_PARAMETERS, int, int);
#endif

#include "gd_ctx.c"

/* as it is not really public, duplicate declaration here to avoid
   pointless warnings */
int overflow2(int a, int b);

/* Section Filters Declarations */
/* IMPORTANT NOTE FOR NEW FILTER
 * Do not forget to update:
 * IMAGE_FILTER_MAX: define the last filter index
 * IMAGE_FILTER_MAX_ARGS: define the biggest amount of arguments
 * image_filter array in PHP_FUNCTION(imagefilter)
 * */
#define IMAGE_FILTER_NEGATE         0
#define IMAGE_FILTER_GRAYSCALE      1
#define IMAGE_FILTER_BRIGHTNESS     2
#define IMAGE_FILTER_CONTRAST       3
#define IMAGE_FILTER_COLORIZE       4
#define IMAGE_FILTER_EDGEDETECT     5
#define IMAGE_FILTER_EMBOSS         6
#define IMAGE_FILTER_GAUSSIAN_BLUR  7
#define IMAGE_FILTER_SELECTIVE_BLUR 8
#define IMAGE_FILTER_MEAN_REMOVAL   9
#define IMAGE_FILTER_SMOOTH         10
#define IMAGE_FILTER_PIXELATE       11
#define IMAGE_FILTER_MAX            11
#define IMAGE_FILTER_MAX_ARGS       6
static void php_image_filter_negate(INTERNAL_FUNCTION_PARAMETERS);
static void php_image_filter_grayscale(INTERNAL_FUNCTION_PARAMETERS);
static void php_image_filter_brightness(INTERNAL_FUNCTION_PARAMETERS);
static void php_image_filter_contrast(INTERNAL_FUNCTION_PARAMETERS);
static void php_image_filter_colorize(INTERNAL_FUNCTION_PARAMETERS);
static void php_image_filter_edgedetect(INTERNAL_FUNCTION_PARAMETERS);
static void php_image_filter_emboss(INTERNAL_FUNCTION_PARAMETERS);
static void php_image_filter_gaussian_blur(INTERNAL_FUNCTION_PARAMETERS);
static void php_image_filter_selective_blur(INTERNAL_FUNCTION_PARAMETERS);
static void php_image_filter_mean_removal(INTERNAL_FUNCTION_PARAMETERS);
static void php_image_filter_smooth(INTERNAL_FUNCTION_PARAMETERS);
static void php_image_filter_pixelate(INTERNAL_FUNCTION_PARAMETERS);

/* End Section filters declarations */
static gdImagePtr _php_image_create_from_string (zval *Data, char *tn, gdImagePtr (*ioctx_func_p)());
static void _php_image_create_from(INTERNAL_FUNCTION_PARAMETERS, int image_type, char *tn, gdImagePtr (*func_p)(), gdImagePtr (*ioctx_func_p)());
static void _php_image_output(INTERNAL_FUNCTION_PARAMETERS, int image_type, char *tn, void (*func_p)());
static int _php_image_type(char data[8]);
static void _php_image_convert(INTERNAL_FUNCTION_PARAMETERS, int image_type);
static void _php_image_bw_convert(gdImagePtr im_org, gdIOCtx *out, int threshold);

/* {{{ arginfo */
ZEND_BEGIN_ARG_INFO(arginfo_gd_info, 0)
ZEND_END_ARG_INFO()

ZEND_BEGIN_ARG_INFO(arginfo_imageloadfont, 0)
	ZEND_ARG_INFO(0, filename)
ZEND_END_ARG_INFO()

ZEND_BEGIN_ARG_INFO(arginfo_imagesetstyle, 0)
	ZEND_ARG_INFO(0, im)
	ZEND_ARG_INFO(0, styles) /* ARRAY_INFO(0, styles, 0) */
ZEND_END_ARG_INFO()

ZEND_BEGIN_ARG_INFO(arginfo_imagecreatetruecolor, 0)
	ZEND_ARG_INFO(0, x_size)
	ZEND_ARG_INFO(0, y_size)
ZEND_END_ARG_INFO()

ZEND_BEGIN_ARG_INFO(arginfo_imageistruecolor, 0)
	ZEND_ARG_INFO(0, im)
ZEND_END_ARG_INFO()

ZEND_BEGIN_ARG_INFO(arginfo_imagetruecolortopalette, 0)
	ZEND_ARG_INFO(0, im)
	ZEND_ARG_INFO(0, ditherFlag)
	ZEND_ARG_INFO(0, colorsWanted)
ZEND_END_ARG_INFO()

ZEND_BEGIN_ARG_INFO(arginfo_imagepalettetotruecolor, 0)
	ZEND_ARG_INFO(0, im)
ZEND_END_ARG_INFO()

ZEND_BEGIN_ARG_INFO(arginfo_imagecolormatch, 0)
	ZEND_ARG_INFO(0, im1)
	ZEND_ARG_INFO(0, im2)
ZEND_END_ARG_INFO()

ZEND_BEGIN_ARG_INFO(arginfo_imagesetthickness, 0)
	ZEND_ARG_INFO(0, im)
	ZEND_ARG_INFO(0, thickness)
ZEND_END_ARG_INFO()

ZEND_BEGIN_ARG_INFO(arginfo_imagefilledellipse, 0)
	ZEND_ARG_INFO(0, im)
	ZEND_ARG_INFO(0, cx)
	ZEND_ARG_INFO(0, cy)
	ZEND_ARG_INFO(0, w)
	ZEND_ARG_INFO(0, h)
	ZEND_ARG_INFO(0, color)
ZEND_END_ARG_INFO()

ZEND_BEGIN_ARG_INFO(arginfo_imagefilledarc, 0)
	ZEND_ARG_INFO(0, im)
	ZEND_ARG_INFO(0, cx)
	ZEND_ARG_INFO(0, cy)
	ZEND_ARG_INFO(0, w)
	ZEND_ARG_INFO(0, h)
	ZEND_ARG_INFO(0, s)
	ZEND_ARG_INFO(0, e)
	ZEND_ARG_INFO(0, col)
	ZEND_ARG_INFO(0, style)
ZEND_END_ARG_INFO()

ZEND_BEGIN_ARG_INFO(arginfo_imagealphablending, 0)
	ZEND_ARG_INFO(0, im)
	ZEND_ARG_INFO(0, blend)
ZEND_END_ARG_INFO()

ZEND_BEGIN_ARG_INFO(arginfo_imagesavealpha, 0)
	ZEND_ARG_INFO(0, im)
	ZEND_ARG_INFO(0, save)
ZEND_END_ARG_INFO()

ZEND_BEGIN_ARG_INFO(arginfo_imagelayereffect, 0)
	ZEND_ARG_INFO(0, im)
	ZEND_ARG_INFO(0, effect)
ZEND_END_ARG_INFO()

ZEND_BEGIN_ARG_INFO(arginfo_imagecolorallocatealpha, 0)
	ZEND_ARG_INFO(0, im)
	ZEND_ARG_INFO(0, red)
	ZEND_ARG_INFO(0, green)
	ZEND_ARG_INFO(0, blue)
	ZEND_ARG_INFO(0, alpha)
ZEND_END_ARG_INFO()

ZEND_BEGIN_ARG_INFO(arginfo_imagecolorresolvealpha, 0)
	ZEND_ARG_INFO(0, im)
	ZEND_ARG_INFO(0, red)
	ZEND_ARG_INFO(0, green)
	ZEND_ARG_INFO(0, blue)
	ZEND_ARG_INFO(0, alpha)
ZEND_END_ARG_INFO()

ZEND_BEGIN_ARG_INFO(arginfo_imagecolorclosestalpha, 0)
	ZEND_ARG_INFO(0, im)
	ZEND_ARG_INFO(0, red)
	ZEND_ARG_INFO(0, green)
	ZEND_ARG_INFO(0, blue)
	ZEND_ARG_INFO(0, alpha)
ZEND_END_ARG_INFO()

ZEND_BEGIN_ARG_INFO(arginfo_imagecolorexactalpha, 0)
	ZEND_ARG_INFO(0, im)
	ZEND_ARG_INFO(0, red)
	ZEND_ARG_INFO(0, green)
	ZEND_ARG_INFO(0, blue)
	ZEND_ARG_INFO(0, alpha)
ZEND_END_ARG_INFO()

ZEND_BEGIN_ARG_INFO(arginfo_imagecopyresampled, 0)
	ZEND_ARG_INFO(0, dst_im)
	ZEND_ARG_INFO(0, src_im)
	ZEND_ARG_INFO(0, dst_x)
	ZEND_ARG_INFO(0, dst_y)
	ZEND_ARG_INFO(0, src_x)
	ZEND_ARG_INFO(0, src_y)
	ZEND_ARG_INFO(0, dst_w)
	ZEND_ARG_INFO(0, dst_h)
	ZEND_ARG_INFO(0, src_w)
	ZEND_ARG_INFO(0, src_h)
ZEND_END_ARG_INFO()

#ifdef PHP_WIN32
ZEND_BEGIN_ARG_INFO_EX(arginfo_imagegrabwindow, 0, 0, 1)
	ZEND_ARG_INFO(0, handle)
	ZEND_ARG_INFO(0, client_area)
ZEND_END_ARG_INFO()

ZEND_BEGIN_ARG_INFO(arginfo_imagegrabscreen, 0)
ZEND_END_ARG_INFO()
#endif

ZEND_BEGIN_ARG_INFO_EX(arginfo_imagerotate, 0, 0, 3)
	ZEND_ARG_INFO(0, im)
	ZEND_ARG_INFO(0, angle)
	ZEND_ARG_INFO(0, bgdcolor)
	ZEND_ARG_INFO(0, ignoretransparent)
ZEND_END_ARG_INFO()

ZEND_BEGIN_ARG_INFO(arginfo_imagesettile, 0)
	ZEND_ARG_INFO(0, im)
	ZEND_ARG_INFO(0, tile)
ZEND_END_ARG_INFO()

ZEND_BEGIN_ARG_INFO(arginfo_imagesetbrush, 0)
	ZEND_ARG_INFO(0, im)
	ZEND_ARG_INFO(0, brush)
ZEND_END_ARG_INFO()

ZEND_BEGIN_ARG_INFO(arginfo_imagecreate, 0)
	ZEND_ARG_INFO(0, x_size)
	ZEND_ARG_INFO(0, y_size)
ZEND_END_ARG_INFO()

ZEND_BEGIN_ARG_INFO(arginfo_imagetypes, 0)
ZEND_END_ARG_INFO()

ZEND_BEGIN_ARG_INFO(arginfo_imagecreatefromstring, 0)
	ZEND_ARG_INFO(0, image)
ZEND_END_ARG_INFO()

ZEND_BEGIN_ARG_INFO(arginfo_imagecreatefromgif, 0)
	ZEND_ARG_INFO(0, filename)
ZEND_END_ARG_INFO()

#ifdef HAVE_GD_JPG
ZEND_BEGIN_ARG_INFO(arginfo_imagecreatefromjpeg, 0)
	ZEND_ARG_INFO(0, filename)
ZEND_END_ARG_INFO()
#endif

#ifdef HAVE_GD_PNG
ZEND_BEGIN_ARG_INFO(arginfo_imagecreatefrompng, 0)
	ZEND_ARG_INFO(0, filename)
ZEND_END_ARG_INFO()
#endif

#ifdef HAVE_GD_WEBP
ZEND_BEGIN_ARG_INFO(arginfo_imagecreatefromwebp, 0)
	ZEND_ARG_INFO(0, filename)
ZEND_END_ARG_INFO()
#endif

ZEND_BEGIN_ARG_INFO(arginfo_imagecreatefromxbm, 0)
	ZEND_ARG_INFO(0, filename)
ZEND_END_ARG_INFO()

#if defined(HAVE_GD_XPM)
ZEND_BEGIN_ARG_INFO(arginfo_imagecreatefromxpm, 0)
	ZEND_ARG_INFO(0, filename)
ZEND_END_ARG_INFO()
#endif

ZEND_BEGIN_ARG_INFO(arginfo_imagecreatefromwbmp, 0)
	ZEND_ARG_INFO(0, filename)
ZEND_END_ARG_INFO()

ZEND_BEGIN_ARG_INFO(arginfo_imagecreatefromgd, 0)
	ZEND_ARG_INFO(0, filename)
ZEND_END_ARG_INFO()

ZEND_BEGIN_ARG_INFO(arginfo_imagecreatefromgd2, 0)
	ZEND_ARG_INFO(0, filename)
ZEND_END_ARG_INFO()

ZEND_BEGIN_ARG_INFO(arginfo_imagecreatefromgd2part, 0)
	ZEND_ARG_INFO(0, filename)
	ZEND_ARG_INFO(0, srcX)
	ZEND_ARG_INFO(0, srcY)
	ZEND_ARG_INFO(0, width)
	ZEND_ARG_INFO(0, height)
ZEND_END_ARG_INFO()

ZEND_BEGIN_ARG_INFO_EX(arginfo_imagexbm, 0, 0, 2)
	ZEND_ARG_INFO(0, im)
	ZEND_ARG_INFO(0, filename)
	ZEND_ARG_INFO(0, foreground)
ZEND_END_ARG_INFO()

ZEND_BEGIN_ARG_INFO_EX(arginfo_imagegif, 0, 0, 1)
	ZEND_ARG_INFO(0, im)
	ZEND_ARG_INFO(0, filename)
ZEND_END_ARG_INFO()

#ifdef HAVE_GD_PNG
ZEND_BEGIN_ARG_INFO_EX(arginfo_imagepng, 0, 0, 1)
	ZEND_ARG_INFO(0, im)
	ZEND_ARG_INFO(0, filename)
ZEND_END_ARG_INFO()
#endif

#ifdef HAVE_GD_WEBP
ZEND_BEGIN_ARG_INFO_EX(arginfo_imagewebp, 0, 0, 1)
	ZEND_ARG_INFO(0, im)
	ZEND_ARG_INFO(0, filename)
ZEND_END_ARG_INFO()
#endif

#ifdef HAVE_GD_JPG
ZEND_BEGIN_ARG_INFO_EX(arginfo_imagejpeg, 0, 0, 1)
	ZEND_ARG_INFO(0, im)
	ZEND_ARG_INFO(0, filename)
	ZEND_ARG_INFO(0, quality)
ZEND_END_ARG_INFO()
#endif

ZEND_BEGIN_ARG_INFO_EX(arginfo_imagewbmp, 0, 0, 1)
	ZEND_ARG_INFO(0, im)
	ZEND_ARG_INFO(0, filename)
	ZEND_ARG_INFO(0, foreground)
ZEND_END_ARG_INFO()

ZEND_BEGIN_ARG_INFO_EX(arginfo_imagegd, 0, 0, 1)
	ZEND_ARG_INFO(0, im)
	ZEND_ARG_INFO(0, filename)
ZEND_END_ARG_INFO()

ZEND_BEGIN_ARG_INFO_EX(arginfo_imagegd2, 0, 0, 1)
	ZEND_ARG_INFO(0, im)
	ZEND_ARG_INFO(0, filename)
	ZEND_ARG_INFO(0, chunk_size)
	ZEND_ARG_INFO(0, type)
ZEND_END_ARG_INFO()

ZEND_BEGIN_ARG_INFO(arginfo_imagedestroy, 0)
	ZEND_ARG_INFO(0, im)
ZEND_END_ARG_INFO()

ZEND_BEGIN_ARG_INFO(arginfo_imagecolorallocate, 0)
	ZEND_ARG_INFO(0, im)
	ZEND_ARG_INFO(0, red)
	ZEND_ARG_INFO(0, green)
	ZEND_ARG_INFO(0, blue)
ZEND_END_ARG_INFO()

ZEND_BEGIN_ARG_INFO(arginfo_imagepalettecopy, 0)
	ZEND_ARG_INFO(0, dst)
	ZEND_ARG_INFO(0, src)
ZEND_END_ARG_INFO()

ZEND_BEGIN_ARG_INFO(arginfo_imagecolorat, 0)
	ZEND_ARG_INFO(0, im)
	ZEND_ARG_INFO(0, x)
	ZEND_ARG_INFO(0, y)
ZEND_END_ARG_INFO()

ZEND_BEGIN_ARG_INFO(arginfo_imagecolorclosest, 0)
	ZEND_ARG_INFO(0, im)
	ZEND_ARG_INFO(0, red)
	ZEND_ARG_INFO(0, green)
	ZEND_ARG_INFO(0, blue)
ZEND_END_ARG_INFO()

ZEND_BEGIN_ARG_INFO(arginfo_imagecolorclosesthwb, 0)
	ZEND_ARG_INFO(0, im)
	ZEND_ARG_INFO(0, red)
	ZEND_ARG_INFO(0, green)
	ZEND_ARG_INFO(0, blue)
ZEND_END_ARG_INFO()

ZEND_BEGIN_ARG_INFO(arginfo_imagecolordeallocate, 0)
	ZEND_ARG_INFO(0, im)
	ZEND_ARG_INFO(0, index)
ZEND_END_ARG_INFO()

ZEND_BEGIN_ARG_INFO(arginfo_imagecolorresolve, 0)
	ZEND_ARG_INFO(0, im)
	ZEND_ARG_INFO(0, red)
	ZEND_ARG_INFO(0, green)
	ZEND_ARG_INFO(0, blue)
ZEND_END_ARG_INFO()

ZEND_BEGIN_ARG_INFO(arginfo_imagecolorexact, 0)
	ZEND_ARG_INFO(0, im)
	ZEND_ARG_INFO(0, red)
	ZEND_ARG_INFO(0, green)
	ZEND_ARG_INFO(0, blue)
ZEND_END_ARG_INFO()

ZEND_BEGIN_ARG_INFO_EX(arginfo_imagecolorset, 0, 0, 5)
	ZEND_ARG_INFO(0, im)
	ZEND_ARG_INFO(0, color)
	ZEND_ARG_INFO(0, red)
	ZEND_ARG_INFO(0, green)
	ZEND_ARG_INFO(0, blue)
	ZEND_ARG_INFO(0, alpha)
ZEND_END_ARG_INFO()

ZEND_BEGIN_ARG_INFO(arginfo_imagecolorsforindex, 0)
	ZEND_ARG_INFO(0, im)
	ZEND_ARG_INFO(0, index)
ZEND_END_ARG_INFO()

ZEND_BEGIN_ARG_INFO(arginfo_imagegammacorrect, 0)
	ZEND_ARG_INFO(0, im)
	ZEND_ARG_INFO(0, inputgamma)
	ZEND_ARG_INFO(0, outputgamma)
ZEND_END_ARG_INFO()

ZEND_BEGIN_ARG_INFO(arginfo_imagesetpixel, 0)
	ZEND_ARG_INFO(0, im)
	ZEND_ARG_INFO(0, x)
	ZEND_ARG_INFO(0, y)
	ZEND_ARG_INFO(0, col)
ZEND_END_ARG_INFO()

ZEND_BEGIN_ARG_INFO(arginfo_imageline, 0)
	ZEND_ARG_INFO(0, im)
	ZEND_ARG_INFO(0, x1)
	ZEND_ARG_INFO(0, y1)
	ZEND_ARG_INFO(0, x2)
	ZEND_ARG_INFO(0, y2)
	ZEND_ARG_INFO(0, col)
ZEND_END_ARG_INFO()

ZEND_BEGIN_ARG_INFO(arginfo_imagedashedline, 0)
	ZEND_ARG_INFO(0, im)
	ZEND_ARG_INFO(0, x1)
	ZEND_ARG_INFO(0, y1)
	ZEND_ARG_INFO(0, x2)
	ZEND_ARG_INFO(0, y2)
	ZEND_ARG_INFO(0, col)
ZEND_END_ARG_INFO()

ZEND_BEGIN_ARG_INFO(arginfo_imagerectangle, 0)
	ZEND_ARG_INFO(0, im)
	ZEND_ARG_INFO(0, x1)
	ZEND_ARG_INFO(0, y1)
	ZEND_ARG_INFO(0, x2)
	ZEND_ARG_INFO(0, y2)
	ZEND_ARG_INFO(0, col)
ZEND_END_ARG_INFO()

ZEND_BEGIN_ARG_INFO(arginfo_imagefilledrectangle, 0)
	ZEND_ARG_INFO(0, im)
	ZEND_ARG_INFO(0, x1)
	ZEND_ARG_INFO(0, y1)
	ZEND_ARG_INFO(0, x2)
	ZEND_ARG_INFO(0, y2)
	ZEND_ARG_INFO(0, col)
ZEND_END_ARG_INFO()

ZEND_BEGIN_ARG_INFO(arginfo_imagearc, 0)
	ZEND_ARG_INFO(0, im)
	ZEND_ARG_INFO(0, cx)
	ZEND_ARG_INFO(0, cy)
	ZEND_ARG_INFO(0, w)
	ZEND_ARG_INFO(0, h)
	ZEND_ARG_INFO(0, s)
	ZEND_ARG_INFO(0, e)
	ZEND_ARG_INFO(0, col)
ZEND_END_ARG_INFO()

ZEND_BEGIN_ARG_INFO(arginfo_imageellipse, 0)
	ZEND_ARG_INFO(0, im)
	ZEND_ARG_INFO(0, cx)
	ZEND_ARG_INFO(0, cy)
	ZEND_ARG_INFO(0, w)
	ZEND_ARG_INFO(0, h)
	ZEND_ARG_INFO(0, color)
ZEND_END_ARG_INFO()

ZEND_BEGIN_ARG_INFO(arginfo_imagefilltoborder, 0)
	ZEND_ARG_INFO(0, im)
	ZEND_ARG_INFO(0, x)
	ZEND_ARG_INFO(0, y)
	ZEND_ARG_INFO(0, border)
	ZEND_ARG_INFO(0, col)
ZEND_END_ARG_INFO()

ZEND_BEGIN_ARG_INFO(arginfo_imagefill, 0)
	ZEND_ARG_INFO(0, im)
	ZEND_ARG_INFO(0, x)
	ZEND_ARG_INFO(0, y)
	ZEND_ARG_INFO(0, col)
ZEND_END_ARG_INFO()

ZEND_BEGIN_ARG_INFO(arginfo_imagecolorstotal, 0)
	ZEND_ARG_INFO(0, im)
ZEND_END_ARG_INFO()

ZEND_BEGIN_ARG_INFO_EX(arginfo_imagecolortransparent, 0, 0, 1)
	ZEND_ARG_INFO(0, im)
	ZEND_ARG_INFO(0, col)
ZEND_END_ARG_INFO()

ZEND_BEGIN_ARG_INFO_EX(arginfo_imageinterlace, 0, 0, 1)
	ZEND_ARG_INFO(0, im)
	ZEND_ARG_INFO(0, interlace)
ZEND_END_ARG_INFO()

ZEND_BEGIN_ARG_INFO(arginfo_imagepolygon, 0)
	ZEND_ARG_INFO(0, im)
	ZEND_ARG_INFO(0, points) /* ARRAY_INFO(0, points, 0) */
	ZEND_ARG_INFO(0, num_pos)
	ZEND_ARG_INFO(0, col)
ZEND_END_ARG_INFO()

ZEND_BEGIN_ARG_INFO(arginfo_imagefilledpolygon, 0)
	ZEND_ARG_INFO(0, im)
	ZEND_ARG_INFO(0, points) /* ARRAY_INFO(0, points, 0) */
	ZEND_ARG_INFO(0, num_pos)
	ZEND_ARG_INFO(0, col)
ZEND_END_ARG_INFO()

ZEND_BEGIN_ARG_INFO(arginfo_imagefontwidth, 0)
	ZEND_ARG_INFO(0, font)
ZEND_END_ARG_INFO()

ZEND_BEGIN_ARG_INFO(arginfo_imagefontheight, 0)
	ZEND_ARG_INFO(0, font)
ZEND_END_ARG_INFO()

ZEND_BEGIN_ARG_INFO(arginfo_imagechar, 0)
	ZEND_ARG_INFO(0, im)
	ZEND_ARG_INFO(0, font)
	ZEND_ARG_INFO(0, x)
	ZEND_ARG_INFO(0, y)
	ZEND_ARG_INFO(0, c)
	ZEND_ARG_INFO(0, col)
ZEND_END_ARG_INFO()

ZEND_BEGIN_ARG_INFO(arginfo_imagecharup, 0)
	ZEND_ARG_INFO(0, im)
	ZEND_ARG_INFO(0, font)
	ZEND_ARG_INFO(0, x)
	ZEND_ARG_INFO(0, y)
	ZEND_ARG_INFO(0, c)
	ZEND_ARG_INFO(0, col)
ZEND_END_ARG_INFO()

ZEND_BEGIN_ARG_INFO(arginfo_imagestring, 0)
	ZEND_ARG_INFO(0, im)
	ZEND_ARG_INFO(0, font)
	ZEND_ARG_INFO(0, x)
	ZEND_ARG_INFO(0, y)
	ZEND_ARG_INFO(0, str)
	ZEND_ARG_INFO(0, col)
ZEND_END_ARG_INFO()

ZEND_BEGIN_ARG_INFO(arginfo_imagestringup, 0)
	ZEND_ARG_INFO(0, im)
	ZEND_ARG_INFO(0, font)
	ZEND_ARG_INFO(0, x)
	ZEND_ARG_INFO(0, y)
	ZEND_ARG_INFO(0, str)
	ZEND_ARG_INFO(0, col)
ZEND_END_ARG_INFO()

ZEND_BEGIN_ARG_INFO(arginfo_imagecopy, 0)
	ZEND_ARG_INFO(0, dst_im)
	ZEND_ARG_INFO(0, src_im)
	ZEND_ARG_INFO(0, dst_x)
	ZEND_ARG_INFO(0, dst_y)
	ZEND_ARG_INFO(0, src_x)
	ZEND_ARG_INFO(0, src_y)
	ZEND_ARG_INFO(0, src_w)
	ZEND_ARG_INFO(0, src_h)
ZEND_END_ARG_INFO()

ZEND_BEGIN_ARG_INFO(arginfo_imagecopymerge, 0)
	ZEND_ARG_INFO(0, src_im)
	ZEND_ARG_INFO(0, dst_im)
	ZEND_ARG_INFO(0, dst_x)
	ZEND_ARG_INFO(0, dst_y)
	ZEND_ARG_INFO(0, src_x)
	ZEND_ARG_INFO(0, src_y)
	ZEND_ARG_INFO(0, src_w)
	ZEND_ARG_INFO(0, src_h)
	ZEND_ARG_INFO(0, pct)
ZEND_END_ARG_INFO()

ZEND_BEGIN_ARG_INFO(arginfo_imagecopymergegray, 0)
	ZEND_ARG_INFO(0, src_im)
	ZEND_ARG_INFO(0, dst_im)
	ZEND_ARG_INFO(0, dst_x)
	ZEND_ARG_INFO(0, dst_y)
	ZEND_ARG_INFO(0, src_x)
	ZEND_ARG_INFO(0, src_y)
	ZEND_ARG_INFO(0, src_w)
	ZEND_ARG_INFO(0, src_h)
	ZEND_ARG_INFO(0, pct)
ZEND_END_ARG_INFO()

ZEND_BEGIN_ARG_INFO(arginfo_imagecopyresized, 0)
	ZEND_ARG_INFO(0, dst_im)
	ZEND_ARG_INFO(0, src_im)
	ZEND_ARG_INFO(0, dst_x)
	ZEND_ARG_INFO(0, dst_y)
	ZEND_ARG_INFO(0, src_x)
	ZEND_ARG_INFO(0, src_y)
	ZEND_ARG_INFO(0, dst_w)
	ZEND_ARG_INFO(0, dst_h)
	ZEND_ARG_INFO(0, src_w)
	ZEND_ARG_INFO(0, src_h)
ZEND_END_ARG_INFO()

ZEND_BEGIN_ARG_INFO(arginfo_imagesx, 0)
	ZEND_ARG_INFO(0, im)
ZEND_END_ARG_INFO()

ZEND_BEGIN_ARG_INFO(arginfo_imagesy, 0)
	ZEND_ARG_INFO(0, im)
ZEND_END_ARG_INFO()

#ifdef ENABLE_GD_TTF
#if HAVE_LIBFREETYPE
ZEND_BEGIN_ARG_INFO_EX(arginfo_imageftbbox, 0, 0, 4)
	ZEND_ARG_INFO(0, size)
	ZEND_ARG_INFO(0, angle)
	ZEND_ARG_INFO(0, font_file)
	ZEND_ARG_INFO(0, text)
	ZEND_ARG_INFO(0, extrainfo) /* ARRAY_INFO(0, extrainfo, 0) */
ZEND_END_ARG_INFO()

ZEND_BEGIN_ARG_INFO_EX(arginfo_imagefttext, 0, 0, 8)
	ZEND_ARG_INFO(0, im)
	ZEND_ARG_INFO(0, size)
	ZEND_ARG_INFO(0, angle)
	ZEND_ARG_INFO(0, x)
	ZEND_ARG_INFO(0, y)
	ZEND_ARG_INFO(0, col)
	ZEND_ARG_INFO(0, font_file)
	ZEND_ARG_INFO(0, text)
	ZEND_ARG_INFO(0, extrainfo) /* ARRAY_INFO(0, extrainfo, 0) */
ZEND_END_ARG_INFO()
#endif

ZEND_BEGIN_ARG_INFO(arginfo_imagettfbbox, 0)
	ZEND_ARG_INFO(0, size)
	ZEND_ARG_INFO(0, angle)
	ZEND_ARG_INFO(0, font_file)
	ZEND_ARG_INFO(0, text)
ZEND_END_ARG_INFO()

ZEND_BEGIN_ARG_INFO(arginfo_imagettftext, 0)
	ZEND_ARG_INFO(0, im)
	ZEND_ARG_INFO(0, size)
	ZEND_ARG_INFO(0, angle)
	ZEND_ARG_INFO(0, x)
	ZEND_ARG_INFO(0, y)
	ZEND_ARG_INFO(0, col)
	ZEND_ARG_INFO(0, font_file)
	ZEND_ARG_INFO(0, text)
ZEND_END_ARG_INFO()
#endif

ZEND_BEGIN_ARG_INFO_EX(arginfo_image2wbmp, 0, 0, 1)
	ZEND_ARG_INFO(0, im)
	ZEND_ARG_INFO(0, filename)
	ZEND_ARG_INFO(0, threshold)
ZEND_END_ARG_INFO()

#if defined(HAVE_GD_JPG)
ZEND_BEGIN_ARG_INFO(arginfo_jpeg2wbmp, 0)
	ZEND_ARG_INFO(0, f_org)
	ZEND_ARG_INFO(0, f_dest)
	ZEND_ARG_INFO(0, d_height)
	ZEND_ARG_INFO(0, d_width)
	ZEND_ARG_INFO(0, d_threshold)
ZEND_END_ARG_INFO()
#endif

#if defined(HAVE_GD_PNG)
ZEND_BEGIN_ARG_INFO(arginfo_png2wbmp, 0)
	ZEND_ARG_INFO(0, f_org)
	ZEND_ARG_INFO(0, f_dest)
	ZEND_ARG_INFO(0, d_height)
	ZEND_ARG_INFO(0, d_width)
	ZEND_ARG_INFO(0, d_threshold)
ZEND_END_ARG_INFO()
#endif

ZEND_BEGIN_ARG_INFO_EX(arginfo_imagefilter, 0, 0, 2)
	ZEND_ARG_INFO(0, im)
	ZEND_ARG_INFO(0, filtertype)
	ZEND_ARG_INFO(0, arg1)
	ZEND_ARG_INFO(0, arg2)
	ZEND_ARG_INFO(0, arg3)
	ZEND_ARG_INFO(0, arg4)
ZEND_END_ARG_INFO()

ZEND_BEGIN_ARG_INFO(arginfo_imageconvolution, 0)
	ZEND_ARG_INFO(0, im)
	ZEND_ARG_INFO(0, matrix3x3) /* ARRAY_INFO(0, matrix3x3, 0) */
	ZEND_ARG_INFO(0, div)
	ZEND_ARG_INFO(0, offset)
ZEND_END_ARG_INFO()

ZEND_BEGIN_ARG_INFO(arginfo_imageflip, 0)
	ZEND_ARG_INFO(0, im)
	ZEND_ARG_INFO(0, mode)
ZEND_END_ARG_INFO()

#ifdef HAVE_GD_BUNDLED
ZEND_BEGIN_ARG_INFO(arginfo_imageantialias, 0)
	ZEND_ARG_INFO(0, im)
	ZEND_ARG_INFO(0, on)
ZEND_END_ARG_INFO()
#endif

ZEND_BEGIN_ARG_INFO(arginfo_imagecrop, 0)
	ZEND_ARG_INFO(0, im)
	ZEND_ARG_INFO(0, rect)
ZEND_END_ARG_INFO()

ZEND_BEGIN_ARG_INFO_EX(arginfo_imagecropauto, 0, 0, 1)
	ZEND_ARG_INFO(0, im)
	ZEND_ARG_INFO(0, mode)
	ZEND_ARG_INFO(0, threshold)
	ZEND_ARG_INFO(0, color)
ZEND_END_ARG_INFO()

ZEND_BEGIN_ARG_INFO_EX(arginfo_imagescale, 0, 0, 2)
	ZEND_ARG_INFO(0, im)
	ZEND_ARG_INFO(0, new_width)
	ZEND_ARG_INFO(0, new_height)
	ZEND_ARG_INFO(0, mode)
ZEND_END_ARG_INFO()

ZEND_BEGIN_ARG_INFO_EX(arginfo_imageaffine, 0, 0, 2)
	ZEND_ARG_INFO(0, im)
	ZEND_ARG_INFO(0, affine)
	ZEND_ARG_INFO(0, clip)
ZEND_END_ARG_INFO()

ZEND_BEGIN_ARG_INFO_EX(arginfo_imageaffinematrixget, 0, 0, 1)
	ZEND_ARG_INFO(0, type)
	ZEND_ARG_INFO(0, options)
ZEND_END_ARG_INFO()

ZEND_BEGIN_ARG_INFO(arginfo_imageaffinematrixconcat, 0)
	ZEND_ARG_INFO(0, m1)
	ZEND_ARG_INFO(0, m2)
ZEND_END_ARG_INFO()

ZEND_BEGIN_ARG_INFO(arginfo_imagesetinterpolation, 0)
	ZEND_ARG_INFO(0, im)
	ZEND_ARG_INFO(0, method)
ZEND_END_ARG_INFO()

/* }}} */

/* {{{ gd_functions[]
 */
const zend_function_entry gd_functions[] = {
	PHP_FE(gd_info,                                 arginfo_gd_info)
	PHP_FE(imagearc,								arginfo_imagearc)
	PHP_FE(imageellipse,							arginfo_imageellipse)
	PHP_FE(imagechar,								arginfo_imagechar)
	PHP_FE(imagecharup,								arginfo_imagecharup)
	PHP_FE(imagecolorat,							arginfo_imagecolorat)
	PHP_FE(imagecolorallocate,						arginfo_imagecolorallocate)
	PHP_FE(imagepalettecopy,						arginfo_imagepalettecopy)
	PHP_FE(imagecreatefromstring,					arginfo_imagecreatefromstring)
	PHP_FE(imagecolorclosest,						arginfo_imagecolorclosest)
	PHP_FE(imagecolorclosesthwb,					arginfo_imagecolorclosesthwb)
	PHP_FE(imagecolordeallocate,					arginfo_imagecolordeallocate)
	PHP_FE(imagecolorresolve,						arginfo_imagecolorresolve)
	PHP_FE(imagecolorexact,							arginfo_imagecolorexact)
	PHP_FE(imagecolorset,							arginfo_imagecolorset)
	PHP_FE(imagecolortransparent,					arginfo_imagecolortransparent)
	PHP_FE(imagecolorstotal,						arginfo_imagecolorstotal)
	PHP_FE(imagecolorsforindex,						arginfo_imagecolorsforindex)
	PHP_FE(imagecopy,								arginfo_imagecopy)
	PHP_FE(imagecopymerge,							arginfo_imagecopymerge)
	PHP_FE(imagecopymergegray,						arginfo_imagecopymergegray)
	PHP_FE(imagecopyresized,						arginfo_imagecopyresized)
	PHP_FE(imagecreate,								arginfo_imagecreate)
	PHP_FE(imagecreatetruecolor,					arginfo_imagecreatetruecolor)
	PHP_FE(imageistruecolor,						arginfo_imageistruecolor)
	PHP_FE(imagetruecolortopalette,					arginfo_imagetruecolortopalette)
	PHP_FE(imagepalettetotruecolor,					arginfo_imagepalettetotruecolor)
	PHP_FE(imagesetthickness,						arginfo_imagesetthickness)
	PHP_FE(imagefilledarc,							arginfo_imagefilledarc)
	PHP_FE(imagefilledellipse,						arginfo_imagefilledellipse)
	PHP_FE(imagealphablending,						arginfo_imagealphablending)
	PHP_FE(imagesavealpha,							arginfo_imagesavealpha)
	PHP_FE(imagecolorallocatealpha,					arginfo_imagecolorallocatealpha)
	PHP_FE(imagecolorresolvealpha, 					arginfo_imagecolorresolvealpha)
	PHP_FE(imagecolorclosestalpha,					arginfo_imagecolorclosestalpha)
	PHP_FE(imagecolorexactalpha,					arginfo_imagecolorexactalpha)
	PHP_FE(imagecopyresampled,						arginfo_imagecopyresampled)

#ifdef PHP_WIN32
	PHP_FE(imagegrabwindow,							arginfo_imagegrabwindow)
	PHP_FE(imagegrabscreen,							arginfo_imagegrabscreen)
#endif

	PHP_FE(imagerotate,     						arginfo_imagerotate)
	PHP_FE(imageflip,								arginfo_imageflip)

#ifdef HAVE_GD_BUNDLED
	PHP_FE(imageantialias,							arginfo_imageantialias)
#endif
	PHP_FE(imagecrop,								arginfo_imagecrop)
	PHP_FE(imagecropauto,							arginfo_imagecropauto)
	PHP_FE(imagescale,								arginfo_imagescale)
	PHP_FE(imageaffine,								arginfo_imageaffine)
	PHP_FE(imageaffinematrixconcat,					arginfo_imageaffinematrixconcat)
	PHP_FE(imageaffinematrixget,					arginfo_imageaffinematrixget)
	PHP_FE(imagesetinterpolation,                   arginfo_imagesetinterpolation)
	PHP_FE(imagesettile,							arginfo_imagesettile)
	PHP_FE(imagesetbrush,							arginfo_imagesetbrush)
	PHP_FE(imagesetstyle,							arginfo_imagesetstyle)

#ifdef HAVE_GD_PNG
	PHP_FE(imagecreatefrompng,						arginfo_imagecreatefrompng)
#endif
#ifdef HAVE_GD_WEBP
	PHP_FE(imagecreatefromwebp,						arginfo_imagecreatefromwebp)
#endif
	PHP_FE(imagecreatefromgif,						arginfo_imagecreatefromgif)
#ifdef HAVE_GD_JPG
	PHP_FE(imagecreatefromjpeg,						arginfo_imagecreatefromjpeg)
#endif
	PHP_FE(imagecreatefromwbmp,						arginfo_imagecreatefromwbmp)
	PHP_FE(imagecreatefromxbm,						arginfo_imagecreatefromxbm)
#if defined(HAVE_GD_XPM)
	PHP_FE(imagecreatefromxpm,						arginfo_imagecreatefromxpm)
#endif
	PHP_FE(imagecreatefromgd,						arginfo_imagecreatefromgd)
	PHP_FE(imagecreatefromgd2,						arginfo_imagecreatefromgd2)
	PHP_FE(imagecreatefromgd2part,					arginfo_imagecreatefromgd2part)
#ifdef HAVE_GD_PNG
	PHP_FE(imagepng,								arginfo_imagepng)
#endif
#ifdef HAVE_GD_WEBP
	PHP_FE(imagewebp,								arginfo_imagewebp)
#endif
	PHP_FE(imagegif,								arginfo_imagegif)
#ifdef HAVE_GD_JPG
	PHP_FE(imagejpeg,								arginfo_imagejpeg)
#endif
	PHP_FE(imagewbmp,                               arginfo_imagewbmp)
	PHP_FE(imagegd,									arginfo_imagegd)
	PHP_FE(imagegd2,								arginfo_imagegd2)

	PHP_FE(imagedestroy,							arginfo_imagedestroy)
	PHP_FE(imagegammacorrect,						arginfo_imagegammacorrect)
	PHP_FE(imagefill,								arginfo_imagefill)
	PHP_FE(imagefilledpolygon,						arginfo_imagefilledpolygon)
	PHP_FE(imagefilledrectangle,					arginfo_imagefilledrectangle)
	PHP_FE(imagefilltoborder,						arginfo_imagefilltoborder)
	PHP_FE(imagefontwidth,							arginfo_imagefontwidth)
	PHP_FE(imagefontheight,							arginfo_imagefontheight)
	PHP_FE(imageinterlace,							arginfo_imageinterlace)
	PHP_FE(imageline,								arginfo_imageline)
	PHP_FE(imageloadfont,							arginfo_imageloadfont)
	PHP_FE(imagepolygon,							arginfo_imagepolygon)
	PHP_FE(imagerectangle,							arginfo_imagerectangle)
	PHP_FE(imagesetpixel,							arginfo_imagesetpixel)
	PHP_FE(imagestring,								arginfo_imagestring)
	PHP_FE(imagestringup,							arginfo_imagestringup)
	PHP_FE(imagesx,									arginfo_imagesx)
	PHP_FE(imagesy,									arginfo_imagesy)
	PHP_FE(imagedashedline,							arginfo_imagedashedline)

#ifdef ENABLE_GD_TTF
	PHP_FE(imagettfbbox,							arginfo_imagettfbbox)
	PHP_FE(imagettftext,							arginfo_imagettftext)
#if HAVE_GD_FREETYPE && HAVE_LIBFREETYPE
	PHP_FE(imageftbbox,								arginfo_imageftbbox)
	PHP_FE(imagefttext,								arginfo_imagefttext)
#endif
#endif

	PHP_FE(imagetypes,								arginfo_imagetypes)

#if defined(HAVE_GD_JPG)
	PHP_FE(jpeg2wbmp,								arginfo_jpeg2wbmp)
#endif
#if defined(HAVE_GD_PNG)
	PHP_FE(png2wbmp,								arginfo_png2wbmp)
#endif
	PHP_FE(image2wbmp,								arginfo_image2wbmp)
	PHP_FE(imagelayereffect,						arginfo_imagelayereffect)
	PHP_FE(imagexbm,                                arginfo_imagexbm)

	PHP_FE(imagecolormatch,							arginfo_imagecolormatch)

/* gd filters */
	PHP_FE(imagefilter,     						arginfo_imagefilter)
	PHP_FE(imageconvolution,						arginfo_imageconvolution)

	PHP_FE_END
};
/* }}} */

zend_module_entry gd_module_entry = {
	STANDARD_MODULE_HEADER,
	"gd",
	gd_functions,
	PHP_MINIT(gd),
	NULL,
	NULL,
#if HAVE_GD_FREETYPE && HAVE_LIBFREETYPE
	PHP_RSHUTDOWN(gd),
#else
	NULL,
#endif
	PHP_MINFO(gd),
	PHP_GD_VERSION,
	STANDARD_MODULE_PROPERTIES
};

#ifdef COMPILE_DL_GD
ZEND_GET_MODULE(gd)
#endif

/* {{{ PHP_INI_BEGIN */
PHP_INI_BEGIN()
	PHP_INI_ENTRY("gd.jpeg_ignore_warning", "0", PHP_INI_ALL, NULL)
PHP_INI_END()
/* }}} */

/* {{{ php_free_gd_image
 */
static void php_free_gd_image(zend_resource *rsrc)
{
	gdImageDestroy((gdImagePtr) rsrc->ptr);
}
/* }}} */

/* {{{ php_free_gd_font
 */
static void php_free_gd_font(zend_resource *rsrc)
{
	gdFontPtr fp = (gdFontPtr) rsrc->ptr;

	if (fp->data) {
		efree(fp->data);
	}

	efree(fp);
}
/* }}} */

#ifndef HAVE_GD_BUNDLED
/* {{{ php_gd_error_method
 */
void php_gd_error_method(int type, const char *format, va_list args)
{

	switch (type) {
		case GD_DEBUG:
		case GD_INFO:
		case GD_NOTICE:
			type = E_NOTICE;
			break;
		case GD_WARNING:
			type = E_WARNING;
			break;
		default:
			type = E_ERROR;
	}
	php_verror(NULL, "", type, format, args TSRMLS_CC);
}
/* }}} */
#endif

/* {{{ PHP_MINIT_FUNCTION
 */
PHP_MINIT_FUNCTION(gd)
{
	le_gd = zend_register_list_destructors_ex(php_free_gd_image, NULL, "gd", module_number);
	le_gd_font = zend_register_list_destructors_ex(php_free_gd_font, NULL, "gd font", module_number);

#if HAVE_GD_BUNDLED && HAVE_LIBFREETYPE
	gdFontCacheMutexSetup();
#endif
#ifndef HAVE_GD_BUNDLED
	gdSetErrorMethod(php_gd_error_method);
#endif
	REGISTER_INI_ENTRIES();

	REGISTER_LONG_CONSTANT("IMG_GIF", 1, CONST_CS | CONST_PERSISTENT);
	REGISTER_LONG_CONSTANT("IMG_JPG", 2, CONST_CS | CONST_PERSISTENT);
	REGISTER_LONG_CONSTANT("IMG_JPEG", 2, CONST_CS | CONST_PERSISTENT);
	REGISTER_LONG_CONSTANT("IMG_PNG", 4, CONST_CS | CONST_PERSISTENT);
	REGISTER_LONG_CONSTANT("IMG_WBMP", 8, CONST_CS | CONST_PERSISTENT);
	REGISTER_LONG_CONSTANT("IMG_XPM", 16, CONST_CS | CONST_PERSISTENT);
	REGISTER_LONG_CONSTANT("IMG_WEBP", 32, CONST_CS | CONST_PERSISTENT);

	/* special colours for gd */
	REGISTER_LONG_CONSTANT("IMG_COLOR_TILED", gdTiled, CONST_CS | CONST_PERSISTENT);
	REGISTER_LONG_CONSTANT("IMG_COLOR_STYLED", gdStyled, CONST_CS | CONST_PERSISTENT);
	REGISTER_LONG_CONSTANT("IMG_COLOR_BRUSHED", gdBrushed, CONST_CS | CONST_PERSISTENT);
	REGISTER_LONG_CONSTANT("IMG_COLOR_STYLEDBRUSHED", gdStyledBrushed, CONST_CS | CONST_PERSISTENT);
	REGISTER_LONG_CONSTANT("IMG_COLOR_TRANSPARENT", gdTransparent, CONST_CS | CONST_PERSISTENT);

	/* for imagefilledarc */
	REGISTER_LONG_CONSTANT("IMG_ARC_ROUNDED", gdArc, CONST_CS | CONST_PERSISTENT);
	REGISTER_LONG_CONSTANT("IMG_ARC_PIE", gdPie, CONST_CS | CONST_PERSISTENT);
	REGISTER_LONG_CONSTANT("IMG_ARC_CHORD", gdChord, CONST_CS | CONST_PERSISTENT);
	REGISTER_LONG_CONSTANT("IMG_ARC_NOFILL", gdNoFill, CONST_CS | CONST_PERSISTENT);
	REGISTER_LONG_CONSTANT("IMG_ARC_EDGED", gdEdged, CONST_CS | CONST_PERSISTENT);

    /* GD2 image format types */
	REGISTER_LONG_CONSTANT("IMG_GD2_RAW", GD2_FMT_RAW, CONST_CS | CONST_PERSISTENT);
	REGISTER_LONG_CONSTANT("IMG_GD2_COMPRESSED", GD2_FMT_COMPRESSED, CONST_CS | CONST_PERSISTENT);
	REGISTER_LONG_CONSTANT("IMG_FLIP_HORIZONTAL", GD_FLIP_HORINZONTAL, CONST_CS | CONST_PERSISTENT);
	REGISTER_LONG_CONSTANT("IMG_FLIP_VERTICAL", GD_FLIP_VERTICAL, CONST_CS | CONST_PERSISTENT);
	REGISTER_LONG_CONSTANT("IMG_FLIP_BOTH", GD_FLIP_BOTH, CONST_CS | CONST_PERSISTENT);
	REGISTER_LONG_CONSTANT("IMG_EFFECT_REPLACE", gdEffectReplace, CONST_CS | CONST_PERSISTENT);
	REGISTER_LONG_CONSTANT("IMG_EFFECT_ALPHABLEND", gdEffectAlphaBlend, CONST_CS | CONST_PERSISTENT);
	REGISTER_LONG_CONSTANT("IMG_EFFECT_NORMAL", gdEffectNormal, CONST_CS | CONST_PERSISTENT);
	REGISTER_LONG_CONSTANT("IMG_EFFECT_OVERLAY", gdEffectOverlay, CONST_CS | CONST_PERSISTENT);

	REGISTER_LONG_CONSTANT("IMG_CROP_DEFAULT", GD_CROP_DEFAULT, CONST_CS | CONST_PERSISTENT);
	REGISTER_LONG_CONSTANT("IMG_CROP_TRANSPARENT", GD_CROP_TRANSPARENT, CONST_CS | CONST_PERSISTENT);
	REGISTER_LONG_CONSTANT("IMG_CROP_BLACK", GD_CROP_BLACK, CONST_CS | CONST_PERSISTENT);
	REGISTER_LONG_CONSTANT("IMG_CROP_WHITE", GD_CROP_WHITE, CONST_CS | CONST_PERSISTENT);
	REGISTER_LONG_CONSTANT("IMG_CROP_SIDES", GD_CROP_SIDES, CONST_CS | CONST_PERSISTENT);
	REGISTER_LONG_CONSTANT("IMG_CROP_THRESHOLD", GD_CROP_THRESHOLD, CONST_CS | CONST_PERSISTENT);


	REGISTER_LONG_CONSTANT("IMG_BELL", GD_BELL, CONST_CS | CONST_PERSISTENT);
	REGISTER_LONG_CONSTANT("IMG_BESSEL", GD_BESSEL, CONST_CS | CONST_PERSISTENT);
	REGISTER_LONG_CONSTANT("IMG_BILINEAR_FIXED", GD_BILINEAR_FIXED, CONST_CS | CONST_PERSISTENT);
	REGISTER_LONG_CONSTANT("IMG_BICUBIC", GD_BICUBIC, CONST_CS | CONST_PERSISTENT);
	REGISTER_LONG_CONSTANT("IMG_BICUBIC_FIXED", GD_BICUBIC_FIXED, CONST_CS | CONST_PERSISTENT);
	REGISTER_LONG_CONSTANT("IMG_BLACKMAN", GD_BLACKMAN, CONST_CS | CONST_PERSISTENT);
	REGISTER_LONG_CONSTANT("IMG_BOX", GD_BOX, CONST_CS | CONST_PERSISTENT);
	REGISTER_LONG_CONSTANT("IMG_BSPLINE", GD_BSPLINE, CONST_CS | CONST_PERSISTENT);
	REGISTER_LONG_CONSTANT("IMG_CATMULLROM", GD_CATMULLROM, CONST_CS | CONST_PERSISTENT);
	REGISTER_LONG_CONSTANT("IMG_GAUSSIAN", GD_GAUSSIAN, CONST_CS | CONST_PERSISTENT);
	REGISTER_LONG_CONSTANT("IMG_GENERALIZED_CUBIC", GD_GENERALIZED_CUBIC, CONST_CS | CONST_PERSISTENT);
	REGISTER_LONG_CONSTANT("IMG_HERMITE", GD_HERMITE, CONST_CS | CONST_PERSISTENT);
	REGISTER_LONG_CONSTANT("IMG_HAMMING", GD_HAMMING, CONST_CS | CONST_PERSISTENT);
	REGISTER_LONG_CONSTANT("IMG_HANNING", GD_HANNING, CONST_CS | CONST_PERSISTENT);
	REGISTER_LONG_CONSTANT("IMG_MITCHELL", GD_MITCHELL, CONST_CS | CONST_PERSISTENT);
	REGISTER_LONG_CONSTANT("IMG_POWER", GD_POWER, CONST_CS | CONST_PERSISTENT);
	REGISTER_LONG_CONSTANT("IMG_QUADRATIC", GD_QUADRATIC, CONST_CS | CONST_PERSISTENT);
	REGISTER_LONG_CONSTANT("IMG_SINC", GD_SINC, CONST_CS | CONST_PERSISTENT);
	REGISTER_LONG_CONSTANT("IMG_NEAREST_NEIGHBOUR", GD_NEAREST_NEIGHBOUR, CONST_CS | CONST_PERSISTENT);
	REGISTER_LONG_CONSTANT("IMG_WEIGHTED4", GD_WEIGHTED4, CONST_CS | CONST_PERSISTENT);
	REGISTER_LONG_CONSTANT("IMG_TRIANGLE", GD_TRIANGLE, CONST_CS | CONST_PERSISTENT);

	REGISTER_LONG_CONSTANT("IMG_AFFINE_TRANSLATE", GD_AFFINE_TRANSLATE, CONST_CS | CONST_PERSISTENT);
	REGISTER_LONG_CONSTANT("IMG_AFFINE_SCALE", GD_AFFINE_SCALE, CONST_CS | CONST_PERSISTENT);
	REGISTER_LONG_CONSTANT("IMG_AFFINE_ROTATE", GD_AFFINE_ROTATE, CONST_CS | CONST_PERSISTENT);
	REGISTER_LONG_CONSTANT("IMG_AFFINE_SHEAR_HORIZONTAL", GD_AFFINE_SHEAR_HORIZONTAL, CONST_CS | CONST_PERSISTENT);
	REGISTER_LONG_CONSTANT("IMG_AFFINE_SHEAR_VERTICAL", GD_AFFINE_SHEAR_VERTICAL, CONST_CS | CONST_PERSISTENT);

#if defined(HAVE_GD_BUNDLED)
	REGISTER_LONG_CONSTANT("GD_BUNDLED", 1, CONST_CS | CONST_PERSISTENT);
#else
	REGISTER_LONG_CONSTANT("GD_BUNDLED", 0, CONST_CS | CONST_PERSISTENT);
#endif

	/* Section Filters */
	REGISTER_LONG_CONSTANT("IMG_FILTER_NEGATE", IMAGE_FILTER_NEGATE, CONST_CS | CONST_PERSISTENT);
	REGISTER_LONG_CONSTANT("IMG_FILTER_GRAYSCALE", IMAGE_FILTER_GRAYSCALE, CONST_CS | CONST_PERSISTENT);
	REGISTER_LONG_CONSTANT("IMG_FILTER_BRIGHTNESS", IMAGE_FILTER_BRIGHTNESS, CONST_CS | CONST_PERSISTENT);
	REGISTER_LONG_CONSTANT("IMG_FILTER_CONTRAST", IMAGE_FILTER_CONTRAST, CONST_CS | CONST_PERSISTENT);
	REGISTER_LONG_CONSTANT("IMG_FILTER_COLORIZE", IMAGE_FILTER_COLORIZE, CONST_CS | CONST_PERSISTENT);
	REGISTER_LONG_CONSTANT("IMG_FILTER_EDGEDETECT", IMAGE_FILTER_EDGEDETECT, CONST_CS | CONST_PERSISTENT);
	REGISTER_LONG_CONSTANT("IMG_FILTER_GAUSSIAN_BLUR", IMAGE_FILTER_GAUSSIAN_BLUR, CONST_CS | CONST_PERSISTENT);
	REGISTER_LONG_CONSTANT("IMG_FILTER_SELECTIVE_BLUR", IMAGE_FILTER_SELECTIVE_BLUR, CONST_CS | CONST_PERSISTENT);
	REGISTER_LONG_CONSTANT("IMG_FILTER_EMBOSS", IMAGE_FILTER_EMBOSS, CONST_CS | CONST_PERSISTENT);
	REGISTER_LONG_CONSTANT("IMG_FILTER_MEAN_REMOVAL", IMAGE_FILTER_MEAN_REMOVAL, CONST_CS | CONST_PERSISTENT);
	REGISTER_LONG_CONSTANT("IMG_FILTER_SMOOTH", IMAGE_FILTER_SMOOTH, CONST_CS | CONST_PERSISTENT);
	REGISTER_LONG_CONSTANT("IMG_FILTER_PIXELATE", IMAGE_FILTER_PIXELATE, CONST_CS | CONST_PERSISTENT);
	/* End Section Filters */

#ifdef GD_VERSION_STRING
	REGISTER_STRING_CONSTANT("GD_VERSION", GD_VERSION_STRING, CONST_CS | CONST_PERSISTENT);
#endif

#if defined(GD_MAJOR_VERSION) && defined(GD_MINOR_VERSION) && defined(GD_RELEASE_VERSION) && defined(GD_EXTRA_VERSION)
	REGISTER_LONG_CONSTANT("GD_MAJOR_VERSION", GD_MAJOR_VERSION, CONST_CS | CONST_PERSISTENT);
	REGISTER_LONG_CONSTANT("GD_MINOR_VERSION", GD_MINOR_VERSION, CONST_CS | CONST_PERSISTENT);
	REGISTER_LONG_CONSTANT("GD_RELEASE_VERSION", GD_RELEASE_VERSION, CONST_CS | CONST_PERSISTENT);
	REGISTER_STRING_CONSTANT("GD_EXTRA_VERSION", GD_EXTRA_VERSION, CONST_CS | CONST_PERSISTENT);
#endif


#ifdef HAVE_GD_PNG

	/*
	 * cannot include #include "png.h"
	 * /usr/include/pngconf.h:310:2: error: #error png.h already includes setjmp.h with some additional fixup.
	 * as error, use the values for now...
	 */
	REGISTER_LONG_CONSTANT("PNG_NO_FILTER",	    0x00, CONST_CS | CONST_PERSISTENT);
	REGISTER_LONG_CONSTANT("PNG_FILTER_NONE",   0x08, CONST_CS | CONST_PERSISTENT);
	REGISTER_LONG_CONSTANT("PNG_FILTER_SUB",    0x10, CONST_CS | CONST_PERSISTENT);
	REGISTER_LONG_CONSTANT("PNG_FILTER_UP",     0x20, CONST_CS | CONST_PERSISTENT);
	REGISTER_LONG_CONSTANT("PNG_FILTER_AVG",    0x40, CONST_CS | CONST_PERSISTENT);
	REGISTER_LONG_CONSTANT("PNG_FILTER_PAETH",  0x80, CONST_CS | CONST_PERSISTENT);
	REGISTER_LONG_CONSTANT("PNG_ALL_FILTERS",   0x08 | 0x10 | 0x20 | 0x40 | 0x80, CONST_CS | CONST_PERSISTENT);
#endif

	return SUCCESS;
}
/* }}} */

/* {{{ PHP_RSHUTDOWN_FUNCTION
 */
#if HAVE_GD_FREETYPE && HAVE_LIBFREETYPE
PHP_RSHUTDOWN_FUNCTION(gd)
{
	gdFontCacheShutdown();
	return SUCCESS;
}
#endif
/* }}} */

#if defined(HAVE_GD_BUNDLED)
#define PHP_GD_VERSION_STRING "bundled (2.1.0 compatible)"
#else
# define PHP_GD_VERSION_STRING GD_VERSION_STRING
#endif

/* {{{ PHP_MINFO_FUNCTION
 */
PHP_MINFO_FUNCTION(gd)
{
	php_info_print_table_start();
	php_info_print_table_row(2, "GD Support", "enabled");

	/* need to use a PHPAPI function here because it is external module in windows */

#if defined(HAVE_GD_BUNDLED)
	php_info_print_table_row(2, "GD Version", PHP_GD_VERSION_STRING);
#else
	php_info_print_table_row(2, "GD headers Version", PHP_GD_VERSION_STRING);
#if defined(HAVE_GD_LIBVERSION)
	php_info_print_table_row(2, "GD library Version", gdVersionString());
#endif
#endif

#ifdef ENABLE_GD_TTF
	php_info_print_table_row(2, "FreeType Support", "enabled");
#if HAVE_LIBFREETYPE
	php_info_print_table_row(2, "FreeType Linkage", "with freetype");
	{
		char tmp[256];

#ifdef FREETYPE_PATCH
		snprintf(tmp, sizeof(tmp), "%d.%d.%d", FREETYPE_MAJOR, FREETYPE_MINOR, FREETYPE_PATCH);
#elif defined(FREETYPE_MAJOR)
		snprintf(tmp, sizeof(tmp), "%d.%d", FREETYPE_MAJOR, FREETYPE_MINOR);
#else
		snprintf(tmp, sizeof(tmp), "1.x");
#endif
		php_info_print_table_row(2, "FreeType Version", tmp);
	}
#else
	php_info_print_table_row(2, "FreeType Linkage", "with unknown library");
#endif
#endif

	php_info_print_table_row(2, "GIF Read Support", "enabled");
	php_info_print_table_row(2, "GIF Create Support", "enabled");

#ifdef HAVE_GD_JPG
	{
		php_info_print_table_row(2, "JPEG Support", "enabled");
		php_info_print_table_row(2, "libJPEG Version", gdJpegGetVersionString());
	}
#endif

#ifdef HAVE_GD_PNG
	php_info_print_table_row(2, "PNG Support", "enabled");
	php_info_print_table_row(2, "libPNG Version", gdPngGetVersionString());
#endif
	php_info_print_table_row(2, "WBMP Support", "enabled");
#if defined(HAVE_GD_XPM)
	php_info_print_table_row(2, "XPM Support", "enabled");
	{
		char tmp[12];
		snprintf(tmp, sizeof(tmp), "%d", XpmLibraryVersion());
		php_info_print_table_row(2, "libXpm Version", tmp);
	}
#endif
	php_info_print_table_row(2, "XBM Support", "enabled");
#if defined(USE_GD_JISX0208)
	php_info_print_table_row(2, "JIS-mapped Japanese Font Support", "enabled");
#endif
#ifdef HAVE_GD_WEBP
	php_info_print_table_row(2, "WebP Support", "enabled");
#endif
	php_info_print_table_end();
	DISPLAY_INI_ENTRIES();
}
/* }}} */

/* {{{ proto array gd_info()
 */
PHP_FUNCTION(gd_info)
{
	if (zend_parse_parameters_none() == FAILURE) {
		RETURN_FALSE;
	}

	array_init(return_value);

	add_assoc_string(return_value, "GD Version", PHP_GD_VERSION_STRING);

#ifdef ENABLE_GD_TTF
	add_assoc_bool(return_value, "FreeType Support", 1);
#if HAVE_LIBFREETYPE
	add_assoc_string(return_value, "FreeType Linkage", "with freetype");
#else
	add_assoc_string(return_value, "FreeType Linkage", "with unknown library");
#endif
#else
	add_assoc_bool(return_value, "FreeType Support", 0);
#endif
	add_assoc_bool(return_value, "GIF Read Support", 1);
	add_assoc_bool(return_value, "GIF Create Support", 1);
#ifdef HAVE_GD_JPG
	add_assoc_bool(return_value, "JPEG Support", 1);
#else
	add_assoc_bool(return_value, "JPEG Support", 0);
#endif
#ifdef HAVE_GD_PNG
	add_assoc_bool(return_value, "PNG Support", 1);
#else
	add_assoc_bool(return_value, "PNG Support", 0);
#endif
	add_assoc_bool(return_value, "WBMP Support", 1);
#if defined(HAVE_GD_XPM)
	add_assoc_bool(return_value, "XPM Support", 1);
#else
	add_assoc_bool(return_value, "XPM Support", 0);
#endif
	add_assoc_bool(return_value, "XBM Support", 1);
#ifdef HAVE_GD_WEBP
	add_assoc_bool(return_value, "WebP Support", 1);
#else
	add_assoc_bool(return_value, "WebP Support", 0);
#endif
#if defined(USE_GD_JISX0208)
	add_assoc_bool(return_value, "JIS-mapped Japanese Font Support", 1);
#else
	add_assoc_bool(return_value, "JIS-mapped Japanese Font Support", 0);
#endif
}
/* }}} */

/* Need this for cpdf. See also comment in file.c php3i_get_le_fp() */
PHP_GD_API int phpi_get_le_gd(void)
{
	return le_gd;
}
/* }}} */

#define FLIPWORD(a) (((a & 0xff000000) >> 24) | ((a & 0x00ff0000) >> 8) | ((a & 0x0000ff00) << 8) | ((a & 0x000000ff) << 24))

/* {{{ proto int imageloadfont(string filename)
   Load a new font */
PHP_FUNCTION(imageloadfont)
{
	zval *ind;
	zend_string *file;
	int hdr_size = sizeof(gdFont) - sizeof(char *);
	int body_size, n = 0, b, i, body_size_check;
	gdFontPtr font;
	php_stream *stream;

	if (zend_parse_parameters(ZEND_NUM_ARGS(), "P", &file) == FAILURE) {
		return;
	}

	stream = php_stream_open_wrapper(ZSTR_VAL(file), "rb", IGNORE_PATH | IGNORE_URL_WIN | REPORT_ERRORS, NULL);
	if (stream == NULL) {
		RETURN_FALSE;
	}

	/* Only supports a architecture-dependent binary dump format
	 * at the moment.
	 * The file format is like this on machines with 32-byte integers:
	 *
	 * byte 0-3:   (int) number of characters in the font
	 * byte 4-7:   (int) value of first character in the font (often 32, space)
	 * byte 8-11:  (int) pixel width of each character
	 * byte 12-15: (int) pixel height of each character
	 * bytes 16-:  (char) array with character data, one byte per pixel
	 *                    in each character, for a total of
	 *                    (nchars*width*height) bytes.
	 */
	font = (gdFontPtr) emalloc(sizeof(gdFont));
	b = 0;
	while (b < hdr_size && (n = php_stream_read(stream, (char*)&font[b], hdr_size - b))) {
		b += n;
	}

	if (!n) {
		efree(font);
		if (php_stream_eof(stream)) {
			php_error_docref(NULL, E_WARNING, "End of file while reading header");
		} else {
			php_error_docref(NULL, E_WARNING, "Error while reading header");
		}
		php_stream_close(stream);
		RETURN_FALSE;
	}
	i = php_stream_tell(stream);
	php_stream_seek(stream, 0, SEEK_END);
	body_size_check = php_stream_tell(stream) - hdr_size;
	php_stream_seek(stream, i, SEEK_SET);

	body_size = font->w * font->h * font->nchars;
	if (body_size != body_size_check) {
		font->w = FLIPWORD(font->w);
		font->h = FLIPWORD(font->h);
		font->nchars = FLIPWORD(font->nchars);
		body_size = font->w * font->h * font->nchars;
	}

	if (overflow2(font->nchars, font->h) || overflow2(font->nchars * font->h, font->w )) {
		php_error_docref(NULL, E_WARNING, "Error reading font, invalid font header");
		efree(font);
		php_stream_close(stream);
		RETURN_FALSE;
	}

	if (body_size != body_size_check) {
		php_error_docref(NULL, E_WARNING, "Error reading font");
		efree(font);
		php_stream_close(stream);
		RETURN_FALSE;
	}

	font->data = emalloc(body_size);
	b = 0;
	while (b < body_size && (n = php_stream_read(stream, &font->data[b], body_size - b))) {
		b += n;
	}

	if (!n) {
		efree(font->data);
		efree(font);
		if (php_stream_eof(stream)) {
			php_error_docref(NULL, E_WARNING, "End of file while reading body");
		} else {
			php_error_docref(NULL, E_WARNING, "Error while reading body");
		}
		php_stream_close(stream);
		RETURN_FALSE;
	}
	php_stream_close(stream);

	ind = zend_list_insert(font, le_gd_font);

	/* Adding 5 to the font index so we will never have font indices
	 * that overlap with the old fonts (with indices 1-5).  The first
	 * list index given out is always 1.
	 */
	RETURN_LONG(Z_RES_HANDLE_P(ind) + 5);
}
/* }}} */

/* {{{ proto bool imagesetstyle(resource im, array styles)
   Set the line drawing styles for use with imageline and IMG_COLOR_STYLED. */
PHP_FUNCTION(imagesetstyle)
{
	zval *IM, *styles, *item;
	gdImagePtr im;
	int *stylearr;
	int index = 0;
    uint32_t num_styles;

	if (zend_parse_parameters(ZEND_NUM_ARGS(), "ra", &IM, &styles) == FAILURE)  {
		return;
	}

	if ((im = (gdImagePtr)zend_fetch_resource(Z_RES_P(IM), "Image", le_gd)) == NULL) {
		RETURN_FALSE;
	}

    num_styles = zend_hash_num_elements(Z_ARRVAL_P(styles));
    if (num_styles == 0) {
        php_error_docref(NULL, E_WARNING, "styles array must not be empty");
        RETURN_FALSE;
    }

	/* copy the style values in the stylearr */
	stylearr = safe_emalloc(sizeof(int), num_styles, 0);

	ZEND_HASH_FOREACH_VAL(Z_ARRVAL_P(styles), item) {
		stylearr[index++] = zval_get_long(item);
	} ZEND_HASH_FOREACH_END();

	gdImageSetStyle(im, stylearr, index);

	efree(stylearr);

	RETURN_TRUE;
}
/* }}} */

/* {{{ proto resource imagecreatetruecolor(int x_size, int y_size)
   Create a new true color image */
PHP_FUNCTION(imagecreatetruecolor)
{
	zend_long x_size, y_size;
	gdImagePtr im;

	if (zend_parse_parameters(ZEND_NUM_ARGS(), "ll", &x_size, &y_size) == FAILURE) {
		return;
	}

	if (x_size <= 0 || y_size <= 0 || x_size >= INT_MAX || y_size >= INT_MAX) {
		php_error_docref(NULL, E_WARNING, "Invalid image dimensions");
		RETURN_FALSE;
	}

	im = gdImageCreateTrueColor(x_size, y_size);

	if (!im) {
		RETURN_FALSE;
	}

	RETURN_RES(zend_register_resource(im, le_gd));
}
/* }}} */

/* {{{ proto bool imageistruecolor(resource im)
   return true if the image uses truecolor */
PHP_FUNCTION(imageistruecolor)
{
	zval *IM;
	gdImagePtr im;

	if (zend_parse_parameters(ZEND_NUM_ARGS(), "r", &IM) == FAILURE) {
		return;
	}

	if ((im = (gdImagePtr)zend_fetch_resource(Z_RES_P(IM), "Image", le_gd)) == NULL) {
		RETURN_FALSE;
	}

	RETURN_BOOL(im->trueColor);
}
/* }}} */

/* {{{ proto void imagetruecolortopalette(resource im, bool ditherFlag, int colorsWanted)
   Convert a true color image to a palette based image with a number of colors, optionally using dithering. */
PHP_FUNCTION(imagetruecolortopalette)
{
	zval *IM;
	zend_bool dither;
	zend_long ncolors;
	gdImagePtr im;

	if (zend_parse_parameters(ZEND_NUM_ARGS(), "rbl", &IM, &dither, &ncolors) == FAILURE)  {
		return;
	}

	if ((im = (gdImagePtr)zend_fetch_resource(Z_RES_P(IM), "Image", le_gd)) == NULL) {
		RETURN_FALSE;
	}

	if (ncolors <= 0 || ZEND_LONG_INT_OVFL(ncolors)) {
		php_error_docref(NULL, E_WARNING, "Number of colors has to be greater than zero and no more than %d", INT_MAX);
		RETURN_FALSE;
	}
	gdImageTrueColorToPalette(im, dither, (int)ncolors);

	RETURN_TRUE;
}
/* }}} */

/* {{{ proto void imagepalettetotruecolor(resource im)
   Convert a palette based image to a true color image. */
PHP_FUNCTION(imagepalettetotruecolor)
{
	zval *IM;
	gdImagePtr im;

	if (zend_parse_parameters(ZEND_NUM_ARGS(), "r", &IM) == FAILURE)  {
		return;
	}

	if ((im = (gdImagePtr)zend_fetch_resource(Z_RES_P(IM), "Image", le_gd)) == NULL) {
		RETURN_FALSE;
	}

	if (gdImagePaletteToTrueColor(im) == 0) {
		RETURN_FALSE;
	}

	RETURN_TRUE;
}
/* }}} */

/* {{{ proto bool imagecolormatch(resource im1, resource im2)
   Makes the colors of the palette version of an image more closely match the true color version */
PHP_FUNCTION(imagecolormatch)
{
	zval *IM1, *IM2;
	gdImagePtr im1, im2;
	int result;

	if (zend_parse_parameters(ZEND_NUM_ARGS(), "rr", &IM1, &IM2) == FAILURE) {
		return;
	}

	if ((im1 = (gdImagePtr)zend_fetch_resource(Z_RES_P(IM1), "Image", le_gd)) == NULL) {
		RETURN_FALSE;
	}
	if ((im2 = (gdImagePtr)zend_fetch_resource(Z_RES_P(IM2), "Image", le_gd)) == NULL) {
		RETURN_FALSE;
	}

	result = gdImageColorMatch(im1, im2);
	switch (result) {
		case -1:
			php_error_docref(NULL, E_WARNING, "Image1 must be TrueColor" );
			RETURN_FALSE;
			break;
		case -2:
			php_error_docref(NULL, E_WARNING, "Image2 must be Palette" );
			RETURN_FALSE;
			break;
		case -3:
			php_error_docref(NULL, E_WARNING, "Image1 and Image2 must be the same size" );
			RETURN_FALSE;
			break;
		case -4:
			php_error_docref(NULL, E_WARNING, "Image2 must have at least one color" );
			RETURN_FALSE;
			break;
	}

	RETURN_TRUE;
}
/* }}} */

/* {{{ proto bool imagesetthickness(resource im, int thickness)
   Set line thickness for drawing lines, ellipses, rectangles, polygons etc. */
PHP_FUNCTION(imagesetthickness)
{
	zval *IM;
	zend_long thick;
	gdImagePtr im;

	if (zend_parse_parameters(ZEND_NUM_ARGS(), "rl", &IM, &thick) == FAILURE) {
		return;
	}

	if ((im = (gdImagePtr)zend_fetch_resource(Z_RES_P(IM), "Image", le_gd)) == NULL) {
		RETURN_FALSE;
	}

	gdImageSetThickness(im, thick);

	RETURN_TRUE;
}
/* }}} */

/* {{{ proto bool imagefilledellipse(resource im, int cx, int cy, int w, int h, int color)
   Draw an ellipse */
PHP_FUNCTION(imagefilledellipse)
{
	zval *IM;
	zend_long cx, cy, w, h, color;
	gdImagePtr im;

	if (zend_parse_parameters(ZEND_NUM_ARGS(), "rlllll", &IM, &cx, &cy, &w, &h, &color) == FAILURE) {
		return;
	}

	if ((im = (gdImagePtr)zend_fetch_resource(Z_RES_P(IM), "Image", le_gd)) == NULL) {
		RETURN_FALSE;
	}

	gdImageFilledEllipse(im, cx, cy, w, h, color);

	RETURN_TRUE;
}
/* }}} */

/* {{{ proto bool imagefilledarc(resource im, int cx, int cy, int w, int h, int s, int e, int col, int style)
   Draw a filled partial ellipse */
PHP_FUNCTION(imagefilledarc)
{
	zval *IM;
	zend_long cx, cy, w, h, ST, E, col, style;
	gdImagePtr im;
	int e, st;

	if (zend_parse_parameters(ZEND_NUM_ARGS(), "rllllllll", &IM, &cx, &cy, &w, &h, &ST, &E, &col, &style) == FAILURE) {
		return;
	}

	if ((im = (gdImagePtr)zend_fetch_resource(Z_RES_P(IM), "Image", le_gd)) == NULL) {
		RETURN_FALSE;
	}

	e = E;
	if (e < 0) {
		e %= 360;
	}

	st = ST;
	if (st < 0) {
		st %= 360;
	}

	gdImageFilledArc(im, cx, cy, w, h, st, e, col, style);

	RETURN_TRUE;
}
/* }}} */

/* {{{ proto bool imagealphablending(resource im, bool on)
   Turn alpha blending mode on or off for the given image */
PHP_FUNCTION(imagealphablending)
{
	zval *IM;
	zend_bool blend;
	gdImagePtr im;

	if (zend_parse_parameters(ZEND_NUM_ARGS(), "rb", &IM, &blend) == FAILURE) {
		return;
	}

	if ((im = (gdImagePtr)zend_fetch_resource(Z_RES_P(IM), "Image", le_gd)) == NULL) {
		RETURN_FALSE;
	}

	gdImageAlphaBlending(im, blend);

	RETURN_TRUE;
}
/* }}} */

/* {{{ proto bool imagesavealpha(resource im, bool on)
   Include alpha channel to a saved image */
PHP_FUNCTION(imagesavealpha)
{
	zval *IM;
	zend_bool save;
	gdImagePtr im;

	if (zend_parse_parameters(ZEND_NUM_ARGS(), "rb", &IM, &save) == FAILURE) {
		return;
	}

	if ((im = (gdImagePtr)zend_fetch_resource(Z_RES_P(IM), "Image", le_gd)) == NULL) {
		RETURN_FALSE;
	}

	gdImageSaveAlpha(im, save);

	RETURN_TRUE;
}
/* }}} */

/* {{{ proto bool imagelayereffect(resource im, int effect)
   Set the alpha blending flag to use the bundled libgd layering effects */
PHP_FUNCTION(imagelayereffect)
{
	zval *IM;
	zend_long effect;
	gdImagePtr im;

	if (zend_parse_parameters(ZEND_NUM_ARGS(), "rl", &IM, &effect) == FAILURE) {
		return;
	}

	if ((im = (gdImagePtr)zend_fetch_resource(Z_RES_P(IM), "Image", le_gd)) == NULL) {
		RETURN_FALSE;
	}

	gdImageAlphaBlending(im, effect);

	RETURN_TRUE;
}
/* }}} */

/* {{{ proto int imagecolorallocatealpha(resource im, int red, int green, int blue, int alpha)
   Allocate a color with an alpha level.  Works for true color and palette based images */
PHP_FUNCTION(imagecolorallocatealpha)
{
	zval *IM;
	zend_long red, green, blue, alpha;
	gdImagePtr im;
	int ct = (-1);

	if (zend_parse_parameters(ZEND_NUM_ARGS(), "rllll", &IM, &red, &green, &blue, &alpha) == FAILURE) {
		RETURN_FALSE;
	}

	if ((im = (gdImagePtr)zend_fetch_resource(Z_RES_P(IM), "Image", le_gd)) == NULL) {
		RETURN_FALSE;
	}

	ct = gdImageColorAllocateAlpha(im, red, green, blue, alpha);
	if (ct < 0) {
		RETURN_FALSE;
	}
	RETURN_LONG((zend_long)ct);
}
/* }}} */

/* {{{ proto int imagecolorresolvealpha(resource im, int red, int green, int blue, int alpha)
   Resolve/Allocate a colour with an alpha level.  Works for true colour and palette based images */
PHP_FUNCTION(imagecolorresolvealpha)
{
	zval *IM;
	zend_long red, green, blue, alpha;
	gdImagePtr im;

	if (zend_parse_parameters(ZEND_NUM_ARGS(), "rllll", &IM, &red, &green, &blue, &alpha) == FAILURE) {
		return;
	}

	if ((im = (gdImagePtr)zend_fetch_resource(Z_RES_P(IM), "Image", le_gd)) == NULL) {
		RETURN_FALSE;
	}

	RETURN_LONG(gdImageColorResolveAlpha(im, red, green, blue, alpha));
}
/* }}} */

/* {{{ proto int imagecolorclosestalpha(resource im, int red, int green, int blue, int alpha)
   Find the closest matching colour with alpha transparency */
PHP_FUNCTION(imagecolorclosestalpha)
{
	zval *IM;
	zend_long red, green, blue, alpha;
	gdImagePtr im;

	if (zend_parse_parameters(ZEND_NUM_ARGS(), "rllll", &IM, &red, &green, &blue, &alpha) == FAILURE) {
		return;
	}

	if ((im = (gdImagePtr)zend_fetch_resource(Z_RES_P(IM), "Image", le_gd)) == NULL) {
		RETURN_FALSE;
	}

	RETURN_LONG(gdImageColorClosestAlpha(im, red, green, blue, alpha));
}
/* }}} */

/* {{{ proto int imagecolorexactalpha(resource im, int red, int green, int blue, int alpha)
   Find exact match for colour with transparency */
PHP_FUNCTION(imagecolorexactalpha)
{
	zval *IM;
	zend_long red, green, blue, alpha;
	gdImagePtr im;

	if (zend_parse_parameters(ZEND_NUM_ARGS(), "rllll", &IM, &red, &green, &blue, &alpha) == FAILURE) {
		return;
	}

	if ((im = (gdImagePtr)zend_fetch_resource(Z_RES_P(IM), "Image", le_gd)) == NULL) {
		RETURN_FALSE;
	}

	RETURN_LONG(gdImageColorExactAlpha(im, red, green, blue, alpha));
}
/* }}} */

/* {{{ proto bool imagecopyresampled(resource dst_im, resource src_im, int dst_x, int dst_y, int src_x, int src_y, int dst_w, int dst_h, int src_w, int src_h)
   Copy and resize part of an image using resampling to help ensure clarity */
PHP_FUNCTION(imagecopyresampled)
{
	zval *SIM, *DIM;
	zend_long SX, SY, SW, SH, DX, DY, DW, DH;
	gdImagePtr im_dst, im_src;
	int srcH, srcW, dstH, dstW, srcY, srcX, dstY, dstX;

	if (zend_parse_parameters(ZEND_NUM_ARGS(), "rrllllllll", &DIM, &SIM, &DX, &DY, &SX, &SY, &DW, &DH, &SW, &SH) == FAILURE) {
		return;
	}

	if ((im_dst = (gdImagePtr)zend_fetch_resource(Z_RES_P(DIM), "Image", le_gd)) == NULL) {
		RETURN_FALSE;
	}

	if ((im_src = (gdImagePtr)zend_fetch_resource(Z_RES_P(SIM), "Image", le_gd)) == NULL) {
		RETURN_FALSE;
	}

	srcX = SX;
	srcY = SY;
	srcH = SH;
	srcW = SW;
	dstX = DX;
	dstY = DY;
	dstH = DH;
	dstW = DW;

	gdImageCopyResampled(im_dst, im_src, dstX, dstY, srcX, srcY, dstW, dstH, srcW, srcH);

	RETURN_TRUE;
}
/* }}} */

#ifdef PHP_WIN32
/* {{{ proto resource imagegrabwindow(int window_handle [, int client_area])
   Grab a window or its client area using a windows handle (HWND property in COM instance) */
PHP_FUNCTION(imagegrabwindow)
{
	HWND window;
	zend_long client_area = 0;
	RECT rc = {0};
	RECT rc_win = {0};
	int Width, Height;
	HDC		hdc;
	HDC memDC;
	HBITMAP memBM;
	HBITMAP hOld;
	HINSTANCE handle;
	zend_long lwindow_handle;
	typedef BOOL (WINAPI *tPrintWindow)(HWND, HDC,UINT);
	tPrintWindow pPrintWindow = 0;
	gdImagePtr im = NULL;

	if (zend_parse_parameters(ZEND_NUM_ARGS(), "l|l", &lwindow_handle, &client_area) == FAILURE) {
		RETURN_FALSE;
	}

	window = (HWND) lwindow_handle;

	if (!IsWindow(window)) {
		php_error_docref(NULL, E_NOTICE, "Invalid window handle");
		RETURN_FALSE;
	}

	hdc		= GetDC(0);

	if (client_area) {
		GetClientRect(window, &rc);
		Width = rc.right;
		Height = rc.bottom;
	} else {
		GetWindowRect(window, &rc);
		Width	= rc.right - rc.left;
		Height	= rc.bottom - rc.top;
	}

	Width		= (Width/4)*4;

	memDC	= CreateCompatibleDC(hdc);
	memBM	= CreateCompatibleBitmap(hdc, Width, Height);
	hOld	= (HBITMAP) SelectObject (memDC, memBM);


	handle = LoadLibrary("User32.dll");
	if ( handle == 0 ) {
		goto clean;
	}
	pPrintWindow = (tPrintWindow) GetProcAddress(handle, "PrintWindow");

	if ( pPrintWindow )  {
		pPrintWindow(window, memDC, (UINT) client_area);
	} else {
		php_error_docref(NULL, E_WARNING, "Windows API too old");
		goto clean;
	}

	FreeLibrary(handle);

	im = gdImageCreateTrueColor(Width, Height);
	if (im) {
		int x,y;
		for (y=0; y <= Height; y++) {
			for (x=0; x <= Width; x++) {
				int c = GetPixel(memDC, x,y);
				gdImageSetPixel(im, x, y, gdTrueColor(GetRValue(c), GetGValue(c), GetBValue(c)));
			}
		}
	}

clean:
	SelectObject(memDC,hOld);
	DeleteObject(memBM);
	DeleteDC(memDC);
	ReleaseDC( 0, hdc );

	if (!im) {
		RETURN_FALSE;
	} else {
		RETURN_RES(zend_register_resource(im, le_gd));
	}
}
/* }}} */

/* {{{ proto resource imagegrabscreen()
   Grab a screenshot */
PHP_FUNCTION(imagegrabscreen)
{
	HWND window = GetDesktopWindow();
	RECT rc = {0};
	int Width, Height;
	HDC		hdc;
	HDC memDC;
	HBITMAP memBM;
	HBITMAP hOld;
	typedef BOOL (WINAPI *tPrintWindow)(HWND, HDC,UINT);
	tPrintWindow pPrintWindow = 0;
	gdImagePtr im;
	hdc		= GetDC(0);

	if (zend_parse_parameters_none() == FAILURE) {
		return;
	}

	if (!hdc) {
		RETURN_FALSE;
	}

	GetWindowRect(window, &rc);
	Width	= rc.right - rc.left;
	Height	= rc.bottom - rc.top;

	Width		= (Width/4)*4;

	memDC	= CreateCompatibleDC(hdc);
	memBM	= CreateCompatibleBitmap(hdc, Width, Height);
	hOld	= (HBITMAP) SelectObject (memDC, memBM);
	BitBlt( memDC, 0, 0, Width, Height , hdc, rc.left, rc.top , SRCCOPY );

	im = gdImageCreateTrueColor(Width, Height);
	if (im) {
		int x,y;
		for (y=0; y <= Height; y++) {
			for (x=0; x <= Width; x++) {
				int c = GetPixel(memDC, x,y);
				gdImageSetPixel(im, x, y, gdTrueColor(GetRValue(c), GetGValue(c), GetBValue(c)));
			}
		}
	}

	SelectObject(memDC,hOld);
	DeleteObject(memBM);
	DeleteDC(memDC);
	ReleaseDC( 0, hdc );

	if (!im) {
		RETURN_FALSE;
	} else {
		RETURN_RES(zend_register_resource(im, le_gd));
	}
}
/* }}} */
#endif /* PHP_WIN32 */

/* {{{ proto resource imagerotate(resource src_im, float angle, int bgdcolor [, int ignoretransparent])
   Rotate an image using a custom angle */
PHP_FUNCTION(imagerotate)
{
	zval *SIM;
	gdImagePtr im_dst, im_src;
	double degrees;
	zend_long color;
	zend_long ignoretransparent = 0;

	if (zend_parse_parameters(ZEND_NUM_ARGS(), "rdl|l", &SIM, &degrees, &color, &ignoretransparent) == FAILURE) {
		RETURN_FALSE;
	}

	if ((im_src = (gdImagePtr)zend_fetch_resource(Z_RES_P(SIM), "Image", le_gd)) == NULL) {
		RETURN_FALSE;
	}

	im_dst = gdImageRotateInterpolated(im_src, (const float)degrees, color);

	if (im_dst != NULL) {
		RETURN_RES(zend_register_resource(im_dst, le_gd));
	} else {
		RETURN_FALSE;
	}
}
/* }}} */

/* {{{ proto bool imagesettile(resource image, resource tile)
   Set the tile image to $tile when filling $image with the "IMG_COLOR_TILED" color */
PHP_FUNCTION(imagesettile)
{
	zval *IM, *TILE;
	gdImagePtr im, tile;

	if (zend_parse_parameters(ZEND_NUM_ARGS(), "rr", &IM, &TILE) == FAILURE) {
		return;
	}

	if ((im = (gdImagePtr)zend_fetch_resource(Z_RES_P(IM), "Image", le_gd)) == NULL) {
		RETURN_FALSE;
	}

	if ((tile = (gdImagePtr)zend_fetch_resource(Z_RES_P(TILE), "Image", le_gd)) == NULL) {
		RETURN_FALSE;
	}

	gdImageSetTile(im, tile);

	RETURN_TRUE;
}
/* }}} */

/* {{{ proto bool imagesetbrush(resource image, resource brush)
   Set the brush image to $brush when filling $image with the "IMG_COLOR_BRUSHED" color */
PHP_FUNCTION(imagesetbrush)
{
	zval *IM, *TILE;
	gdImagePtr im, tile;

	if (zend_parse_parameters(ZEND_NUM_ARGS(), "rr", &IM, &TILE) == FAILURE) {
		return;
	}

	if ((im = (gdImagePtr)zend_fetch_resource(Z_RES_P(IM), "Image", le_gd)) == NULL) {
		RETURN_FALSE;
	}

	if ((tile = (gdImagePtr)zend_fetch_resource(Z_RES_P(TILE), "Image", le_gd)) == NULL) {
		RETURN_FALSE;
	}

	gdImageSetBrush(im, tile);

	RETURN_TRUE;
}
/* }}} */

/* {{{ proto resource imagecreate(int x_size, int y_size)
   Create a new image */
PHP_FUNCTION(imagecreate)
{
	zend_long x_size, y_size;
	gdImagePtr im;

	if (zend_parse_parameters(ZEND_NUM_ARGS(), "ll", &x_size, &y_size) == FAILURE) {
		return;
	}

	if (x_size <= 0 || y_size <= 0 || x_size >= INT_MAX || y_size >= INT_MAX) {
		php_error_docref(NULL, E_WARNING, "Invalid image dimensions");
		RETURN_FALSE;
	}

	im = gdImageCreate(x_size, y_size);

	if (!im) {
		RETURN_FALSE;
	}

	RETURN_RES(zend_register_resource(im, le_gd));
}
/* }}} */

/* {{{ proto int imagetypes(void)
   Return the types of images supported in a bitfield - 1=GIF, 2=JPEG, 4=PNG, 8=WBMP, 16=XPM */
PHP_FUNCTION(imagetypes)
{
	int ret=0;
	ret = 1;
#ifdef HAVE_GD_JPG
	ret |= 2;
#endif
#ifdef HAVE_GD_PNG
	ret |= 4;
#endif
	ret |= 8;
#if defined(HAVE_GD_XPM)
	ret |= 16;
#endif
#ifdef HAVE_GD_WEBP
	ret |= 32;
#endif

	if (zend_parse_parameters_none() == FAILURE) {
		return;
	}

	RETURN_LONG(ret);
}
/* }}} */

/* {{{ _php_ctx_getmbi
 */

static int _php_ctx_getmbi(gdIOCtx *ctx)
{
	int i, mbi = 0;

	do {
		i = (ctx->getC)(ctx);
		if (i < 0) {
			return -1;
		}
		mbi = (mbi << 7) | (i & 0x7f);
	} while (i & 0x80);

	return mbi;
}
/* }}} */

/* {{{ _php_image_type
 */
static const char php_sig_gd2[3] = {'g', 'd', '2'};

static int _php_image_type (char data[8])
{
	/* Based on ext/standard/image.c */

	if (data == NULL) {
		return -1;
	}

	if (!memcmp(data, php_sig_gd2, 3)) {
		return PHP_GDIMG_TYPE_GD2;
	} else if (!memcmp(data, php_sig_jpg, 3)) {
		return PHP_GDIMG_TYPE_JPG;
	} else if (!memcmp(data, php_sig_png, 3)) {
		if (!memcmp(data, php_sig_png, 8)) {
			return PHP_GDIMG_TYPE_PNG;
		}
	} else if (!memcmp(data, php_sig_gif, 3)) {
		return PHP_GDIMG_TYPE_GIF;
	}
	else {
		gdIOCtx *io_ctx;
		io_ctx = gdNewDynamicCtxEx(8, data, 0);
		if (io_ctx) {
			if (_php_ctx_getmbi(io_ctx) == 0 && _php_ctx_getmbi(io_ctx) >= 0) {
				io_ctx->gd_free(io_ctx);
				return PHP_GDIMG_TYPE_WBM;
			} else {
				io_ctx->gd_free(io_ctx);
			}
		}
	}
	return -1;
}
/* }}} */

/* {{{ _php_image_create_from_string
 */
gdImagePtr _php_image_create_from_string(zval *data, char *tn, gdImagePtr (*ioctx_func_p)())
{
	gdImagePtr im;
	gdIOCtx *io_ctx;

	io_ctx = gdNewDynamicCtxEx(Z_STRLEN_P(data), Z_STRVAL_P(data), 0);

	if (!io_ctx) {
		return NULL;
	}

	im = (*ioctx_func_p)(io_ctx);
	if (!im) {
		php_error_docref(NULL, E_WARNING, "Passed data is not in '%s' format", tn);
		io_ctx->gd_free(io_ctx);
		return NULL;
	}

	io_ctx->gd_free(io_ctx);

	return im;
}
/* }}} */

/* {{{ proto resource imagecreatefromstring(string image)
   Create a new image from the image stream in the string */
PHP_FUNCTION(imagecreatefromstring)
{
	zval *data;
	gdImagePtr im;
	int imtype;
	char sig[8];

	if (zend_parse_parameters(ZEND_NUM_ARGS(), "z", &data) == FAILURE) {
		return;
	}

	convert_to_string_ex(data);
	if (Z_STRLEN_P(data) < 8) {
		php_error_docref(NULL, E_WARNING, "Empty string or invalid image");
		RETURN_FALSE;
	}

	memcpy(sig, Z_STRVAL_P(data), 8);

	imtype = _php_image_type(sig);

	switch (imtype) {
		case PHP_GDIMG_TYPE_JPG:
#ifdef HAVE_GD_JPG
			im = _php_image_create_from_string(data, "JPEG", gdImageCreateFromJpegCtx);
#else
			php_error_docref(NULL, E_WARNING, "No JPEG support in this PHP build");
			RETURN_FALSE;
#endif
			break;

		case PHP_GDIMG_TYPE_PNG:
#ifdef HAVE_GD_PNG
			im = _php_image_create_from_string(data, "PNG", gdImageCreateFromPngCtx);
#else
			php_error_docref(NULL, E_WARNING, "No PNG support in this PHP build");
			RETURN_FALSE;
#endif
			break;

		case PHP_GDIMG_TYPE_GIF:
			im = _php_image_create_from_string(data, "GIF", gdImageCreateFromGifCtx);
			break;

		case PHP_GDIMG_TYPE_WBM:
			im = _php_image_create_from_string(data, "WBMP", gdImageCreateFromWBMPCtx);
			break;

		case PHP_GDIMG_TYPE_GD2:
			im = _php_image_create_from_string(data, "GD2", gdImageCreateFromGd2Ctx);
			break;

		default:
			php_error_docref(NULL, E_WARNING, "Data is not in a recognized format");
			RETURN_FALSE;
	}

	if (!im) {
		php_error_docref(NULL, E_WARNING, "Couldn't create GD Image Stream out of Data");
		RETURN_FALSE;
	}

	RETURN_RES(zend_register_resource(im, le_gd));
}
/* }}} */

/* {{{ _php_image_create_from
 */
static void _php_image_create_from(INTERNAL_FUNCTION_PARAMETERS, int image_type, char *tn, gdImagePtr (*func_p)(), gdImagePtr (*ioctx_func_p)())
{
	char *file;
	size_t file_len;
	zend_long srcx, srcy, width, height;
	gdImagePtr im = NULL;
	php_stream *stream;
	FILE * fp = NULL;
#ifdef HAVE_GD_JPG
	long ignore_warning;
#endif

	if (image_type == PHP_GDIMG_TYPE_GD2PART) {
		if (zend_parse_parameters(ZEND_NUM_ARGS(), "pllll", &file, &file_len, &srcx, &srcy, &width, &height) == FAILURE) {
			return;
		}
		if (width < 1 || height < 1) {
			php_error_docref(NULL, E_WARNING, "Zero width or height not allowed");
			RETURN_FALSE;
		}
	} else {
		if (zend_parse_parameters(ZEND_NUM_ARGS(), "p", &file, &file_len) == FAILURE) {
			return;
		}
	}


	stream = php_stream_open_wrapper(file, "rb", REPORT_ERRORS|IGNORE_PATH|IGNORE_URL_WIN, NULL);
	if (stream == NULL)	{
		RETURN_FALSE;
	}

	/* try and avoid allocating a FILE* if the stream is not naturally a FILE* */
	if (php_stream_is(stream, PHP_STREAM_IS_STDIO))	{
		if (FAILURE == php_stream_cast(stream, PHP_STREAM_AS_STDIO, (void**)&fp, REPORT_ERRORS)) {
			goto out_err;
		}
	} else if (ioctx_func_p) {
		/* we can create an io context */
		gdIOCtx* io_ctx;
		zend_string *buff;
		char *pstr;

		buff = php_stream_copy_to_mem(stream, PHP_STREAM_COPY_ALL, 0);

		if (!buff) {
			php_error_docref(NULL, E_WARNING,"Cannot read image data");
			goto out_err;
		}

		/* needs to be malloc (persistent) - GD will free() it later */
		pstr = pestrndup(ZSTR_VAL(buff), ZSTR_LEN(buff), 1);
		io_ctx = gdNewDynamicCtxEx(ZSTR_LEN(buff), pstr, 0);
		if (!io_ctx) {
			pefree(pstr, 1);
			zend_string_release(buff);
			php_error_docref(NULL, E_WARNING,"Cannot allocate GD IO context");
			goto out_err;
		}

		if (image_type == PHP_GDIMG_TYPE_GD2PART) {
			im = (*ioctx_func_p)(io_ctx, srcx, srcy, width, height);
		} else {
			im = (*ioctx_func_p)(io_ctx);
		}
		io_ctx->gd_free(io_ctx);
		pefree(pstr, 1);
		zend_string_release(buff);
	}
	else if (php_stream_can_cast(stream, PHP_STREAM_AS_STDIO)) {
		/* try and force the stream to be FILE* */
		if (FAILURE == php_stream_cast(stream, PHP_STREAM_AS_STDIO | PHP_STREAM_CAST_TRY_HARD, (void **) &fp, REPORT_ERRORS)) {
			goto out_err;
		}
	}

	if (!im && fp) {
		switch (image_type) {
			case PHP_GDIMG_TYPE_GD2PART:
				im = (*func_p)(fp, srcx, srcy, width, height);
				break;
#if defined(HAVE_GD_XPM)
			case PHP_GDIMG_TYPE_XPM:
				im = gdImageCreateFromXpm(file);
				break;
#endif

#ifdef HAVE_GD_JPG
			case PHP_GDIMG_TYPE_JPG:
				ignore_warning = INI_INT("gd.jpeg_ignore_warning");
				im = gdImageCreateFromJpegEx(fp, ignore_warning);
			break;
#endif

			default:
				im = (*func_p)(fp);
				break;
		}

		fflush(fp);
	}

/* register_im: */
	if (im) {
		RETVAL_RES(zend_register_resource(im, le_gd));
		php_stream_close(stream);
		return;
	}

	php_error_docref(NULL, E_WARNING, "'%s' is not a valid %s file", file, tn);
out_err:
	php_stream_close(stream);
	RETURN_FALSE;

}
/* }}} */

/* {{{ proto resource imagecreatefromgif(string filename)
   Create a new image from GIF file or URL */
PHP_FUNCTION(imagecreatefromgif)
{
	_php_image_create_from(INTERNAL_FUNCTION_PARAM_PASSTHRU, PHP_GDIMG_TYPE_GIF, "GIF", gdImageCreateFromGif, gdImageCreateFromGifCtx);
}
/* }}} */

#ifdef HAVE_GD_JPG
/* {{{ proto resource imagecreatefromjpeg(string filename)
   Create a new image from JPEG file or URL */
PHP_FUNCTION(imagecreatefromjpeg)
{
	_php_image_create_from(INTERNAL_FUNCTION_PARAM_PASSTHRU, PHP_GDIMG_TYPE_JPG, "JPEG", gdImageCreateFromJpeg, gdImageCreateFromJpegCtx);
}
/* }}} */
#endif /* HAVE_GD_JPG */

#ifdef HAVE_GD_PNG
/* {{{ proto resource imagecreatefrompng(string filename)
   Create a new image from PNG file or URL */
PHP_FUNCTION(imagecreatefrompng)
{
	_php_image_create_from(INTERNAL_FUNCTION_PARAM_PASSTHRU, PHP_GDIMG_TYPE_PNG, "PNG", gdImageCreateFromPng, gdImageCreateFromPngCtx);
}
/* }}} */
#endif /* HAVE_GD_PNG */

#ifdef HAVE_GD_WEBP
/* {{{ proto resource imagecreatefromwebp(string filename)
   Create a new image from WEBP file or URL */
PHP_FUNCTION(imagecreatefromwebp)
{
	_php_image_create_from(INTERNAL_FUNCTION_PARAM_PASSTHRU, PHP_GDIMG_TYPE_WEBP, "WEBP", gdImageCreateFromWebp, gdImageCreateFromWebpCtx);
}
/* }}} */
#endif /* HAVE_GD_WEBP */

/* {{{ proto resource imagecreatefromxbm(string filename)
   Create a new image from XBM file or URL */
PHP_FUNCTION(imagecreatefromxbm)
{
	_php_image_create_from(INTERNAL_FUNCTION_PARAM_PASSTHRU, PHP_GDIMG_TYPE_XBM, "XBM", gdImageCreateFromXbm, NULL);
}
/* }}} */

#if defined(HAVE_GD_XPM)
/* {{{ proto resource imagecreatefromxpm(string filename)
   Create a new image from XPM file or URL */
PHP_FUNCTION(imagecreatefromxpm)
{
	_php_image_create_from(INTERNAL_FUNCTION_PARAM_PASSTHRU, PHP_GDIMG_TYPE_XPM, "XPM", gdImageCreateFromXpm, NULL);
}
/* }}} */
#endif

/* {{{ proto resource imagecreatefromwbmp(string filename)
   Create a new image from WBMP file or URL */
PHP_FUNCTION(imagecreatefromwbmp)
{
	_php_image_create_from(INTERNAL_FUNCTION_PARAM_PASSTHRU, PHP_GDIMG_TYPE_WBM, "WBMP", gdImageCreateFromWBMP, gdImageCreateFromWBMPCtx);
}
/* }}} */

/* {{{ proto resource imagecreatefromgd(string filename)
   Create a new image from GD file or URL */
PHP_FUNCTION(imagecreatefromgd)
{
	_php_image_create_from(INTERNAL_FUNCTION_PARAM_PASSTHRU, PHP_GDIMG_TYPE_GD, "GD", gdImageCreateFromGd, gdImageCreateFromGdCtx);
}
/* }}} */

/* {{{ proto resource imagecreatefromgd2(string filename)
   Create a new image from GD2 file or URL */
PHP_FUNCTION(imagecreatefromgd2)
{
	_php_image_create_from(INTERNAL_FUNCTION_PARAM_PASSTHRU, PHP_GDIMG_TYPE_GD2, "GD2", gdImageCreateFromGd2, gdImageCreateFromGd2Ctx);
}
/* }}} */

/* {{{ proto resource imagecreatefromgd2part(string filename, int srcX, int srcY, int width, int height)
   Create a new image from a given part of GD2 file or URL */
PHP_FUNCTION(imagecreatefromgd2part)
{
	_php_image_create_from(INTERNAL_FUNCTION_PARAM_PASSTHRU, PHP_GDIMG_TYPE_GD2PART, "GD2", gdImageCreateFromGd2Part, gdImageCreateFromGd2PartCtx);
}
/* }}} */

/* {{{ _php_image_output
 */
static void _php_image_output(INTERNAL_FUNCTION_PARAMETERS, int image_type, char *tn, void (*func_p)())
{
	zval *imgind;
	char *file = NULL;
	zend_long quality = 0, type = 0;
	gdImagePtr im;
	char *fn = NULL;
	FILE *fp;
	size_t file_len = 0;
	int argc = ZEND_NUM_ARGS();
	int q = -1, i, t = 1;

	/* The quality parameter for Wbmp stands for the threshold when called from image2wbmp() */
	/* When called from imagewbmp() the quality parameter stands for the foreground color. Default: black. */
	/* The quality parameter for gd2 stands for chunk size */

	if (zend_parse_parameters(argc, "r|pll", &imgind, &file, &file_len, &quality, &type) == FAILURE) {
		return;
	}

	if ((im = (gdImagePtr)zend_fetch_resource(Z_RES_P(imgind), "Image", le_gd)) == NULL) {
		RETURN_FALSE;
	}

	if (argc > 1) {
		fn = file;
		if (argc >= 3) {
			q = quality;
			if (argc == 4) {
				t = type;
			}
		}
	}

	if (argc >= 2 && file_len) {
		PHP_GD_CHECK_OPEN_BASEDIR(fn, "Invalid filename");

		fp = VCWD_FOPEN(fn, "wb");
		if (!fp) {
			php_error_docref(NULL, E_WARNING, "Unable to open '%s' for writing", fn);
			RETURN_FALSE;
		}

		switch (image_type) {
			case PHP_GDIMG_CONVERT_WBM:
				if (q == -1) {
					q = 0;
				} else if (q < 0 || q > 255) {
					php_error_docref(NULL, E_WARNING, "Invalid threshold value '%d'. It must be between 0 and 255", q);
					q = 0;
				}
				gdImageWBMP(im, q, fp);
				break;
			case PHP_GDIMG_TYPE_JPG:
				(*func_p)(im, fp, q);
				break;
			case PHP_GDIMG_TYPE_WBM:
				for (i = 0; i < gdImageColorsTotal(im); i++) {
					if (gdImageRed(im, i) == 0) break;
				}
				(*func_p)(im, i, fp);
				break;
			case PHP_GDIMG_TYPE_GD:
				if (im->trueColor){
					gdImageTrueColorToPalette(im,1,256);
				}
				(*func_p)(im, fp);
				break;
			case PHP_GDIMG_TYPE_GD2:
				if (q == -1) {
					q = 128;
				}
				(*func_p)(im, fp, q, t);
				break;
			default:
				if (q == -1) {
					q = 128;
				}
				(*func_p)(im, fp, q, t);
				break;
		}
		fflush(fp);
		fclose(fp);
	} else {
		int   b;
		FILE *tmp;
		char  buf[4096];
		zend_string *path;

		tmp = php_open_temporary_file(NULL, NULL, &path);
		if (tmp == NULL) {
			php_error_docref(NULL, E_WARNING, "Unable to open temporary file");
			RETURN_FALSE;
		}

		switch (image_type) {
			case PHP_GDIMG_CONVERT_WBM:
 				if (q == -1) {
  					q = 0;
  				} else if (q < 0 || q > 255) {
  					php_error_docref(NULL, E_WARNING, "Invalid threshold value '%d'. It must be between 0 and 255", q);
 					q = 0;
  				}
				gdImageWBMP(im, q, tmp);
				break;
			case PHP_GDIMG_TYPE_JPG:
				(*func_p)(im, tmp, q);
				break;
			case PHP_GDIMG_TYPE_WBM:
				for (i = 0; i < gdImageColorsTotal(im); i++) {
					if (gdImageRed(im, i) == 0) {
						break;
					}
				}
				(*func_p)(im, q, tmp);
				break;
			case PHP_GDIMG_TYPE_GD:
				if (im->trueColor) {
					gdImageTrueColorToPalette(im,1,256);
				}
				(*func_p)(im, tmp);
				break;
			case PHP_GDIMG_TYPE_GD2:
				if (q == -1) {
					q = 128;
				}
				(*func_p)(im, tmp, q, t);
				break;
			default:
				(*func_p)(im, tmp);
				break;
		}

		fseek(tmp, 0, SEEK_SET);

#if APACHE && defined(CHARSET_EBCDIC)
		/* XXX this is unlikely to work any more thies@thieso.net */

		/* This is a binary file already: avoid EBCDIC->ASCII conversion */
		ap_bsetflag(php3_rqst->connection->client, B_EBCDIC2ASCII, 0);
#endif
		while ((b = fread(buf, 1, sizeof(buf), tmp)) > 0) {
			php_write(buf, b);
		}

		fclose(tmp);
		VCWD_UNLINK((const char *)ZSTR_VAL(path)); /* make sure that the temporary file is removed */
		zend_string_release(path);
	}
	RETURN_TRUE;
}
/* }}} */

/* {{{ proto int imagexbm(int im, string filename [, int foreground])
   Output XBM image to browser or file */
PHP_FUNCTION(imagexbm)
{
	_php_image_output_ctx(INTERNAL_FUNCTION_PARAM_PASSTHRU, PHP_GDIMG_TYPE_XBM, "XBM", gdImageXbmCtx);
}
/* }}} */

/* {{{ proto bool imagegif(resource im [, string filename])
   Output GIF image to browser or file */
PHP_FUNCTION(imagegif)
{
	_php_image_output_ctx(INTERNAL_FUNCTION_PARAM_PASSTHRU, PHP_GDIMG_TYPE_GIF, "GIF", gdImageGifCtx);
}
/* }}} */

#ifdef HAVE_GD_PNG
/* {{{ proto bool imagepng(resource im [, string filename])
   Output PNG image to browser or file */
PHP_FUNCTION(imagepng)
{
	_php_image_output_ctx(INTERNAL_FUNCTION_PARAM_PASSTHRU, PHP_GDIMG_TYPE_PNG, "PNG", gdImagePngCtxEx);
}
/* }}} */
#endif /* HAVE_GD_PNG */


#ifdef HAVE_GD_WEBP
/* {{{ proto bool imagewebp(resource im [, string filename[, int quality]] )
   Output WEBP image to browser or file */
PHP_FUNCTION(imagewebp)
{
	_php_image_output_ctx(INTERNAL_FUNCTION_PARAM_PASSTHRU, PHP_GDIMG_TYPE_WEBP, "WEBP", gdImageWebpCtx);
}
/* }}} */
#endif /* HAVE_GD_WEBP */


#ifdef HAVE_GD_JPG
/* {{{ proto bool imagejpeg(resource im [, string filename [, int quality]])
   Output JPEG image to browser or file */
PHP_FUNCTION(imagejpeg)
{
	_php_image_output_ctx(INTERNAL_FUNCTION_PARAM_PASSTHRU, PHP_GDIMG_TYPE_JPG, "JPEG", gdImageJpegCtx);
}
/* }}} */
#endif /* HAVE_GD_JPG */

/* {{{ proto bool imagewbmp(resource im [, string filename [, int foreground]])
   Output WBMP image to browser or file */
PHP_FUNCTION(imagewbmp)
{
	_php_image_output_ctx(INTERNAL_FUNCTION_PARAM_PASSTHRU, PHP_GDIMG_TYPE_WBM, "WBMP", gdImageWBMPCtx);
}
/* }}} */

/* {{{ proto bool imagegd(resource im [, string filename])
   Output GD image to browser or file */
PHP_FUNCTION(imagegd)
{
	_php_image_output(INTERNAL_FUNCTION_PARAM_PASSTHRU, PHP_GDIMG_TYPE_GD, "GD", gdImageGd);
}
/* }}} */

/* {{{ proto bool imagegd2(resource im [, string filename [, int chunk_size [, int type]]])
   Output GD2 image to browser or file */
PHP_FUNCTION(imagegd2)
{
	_php_image_output(INTERNAL_FUNCTION_PARAM_PASSTHRU, PHP_GDIMG_TYPE_GD2, "GD2", gdImageGd2);
}
/* }}} */

/* {{{ proto bool imagedestroy(resource im)
   Destroy an image */
PHP_FUNCTION(imagedestroy)
{
	zval *IM;
	gdImagePtr im;

	if (zend_parse_parameters(ZEND_NUM_ARGS(), "r", &IM) == FAILURE) {
		return;
	}

	if ((im = (gdImagePtr)zend_fetch_resource(Z_RES_P(IM), "Image", le_gd)) == NULL) {
		RETURN_FALSE;
	}

	zend_list_close(Z_RES_P(IM));

	RETURN_TRUE;
}
/* }}} */


/* {{{ proto int imagecolorallocate(resource im, int red, int green, int blue)
   Allocate a color for an image */
PHP_FUNCTION(imagecolorallocate)
{
	zval *IM;
	zend_long red, green, blue;
	gdImagePtr im;
	int ct = (-1);

	if (zend_parse_parameters(ZEND_NUM_ARGS(), "rlll", &IM, &red, &green, &blue) == FAILURE) {
		return;
	}

	if ((im = (gdImagePtr)zend_fetch_resource(Z_RES_P(IM), "Image", le_gd)) == NULL) {
		RETURN_FALSE;
	}

	ct = gdImageColorAllocate(im, red, green, blue);
	if (ct < 0) {
		RETURN_FALSE;
	}
	RETURN_LONG(ct);
}
/* }}} */

/* {{{ proto void imagepalettecopy(resource dst, resource src)
   Copy the palette from the src image onto the dst image */
PHP_FUNCTION(imagepalettecopy)
{
	zval *dstim, *srcim;
	gdImagePtr dst, src;

	if (zend_parse_parameters(ZEND_NUM_ARGS(), "rr", &dstim, &srcim) == FAILURE) {
		return;
	}

	if ((dst = (gdImagePtr)zend_fetch_resource(Z_RES_P(dstim), "Image", le_gd)) == NULL) {
		RETURN_FALSE;
	}

	if ((src = (gdImagePtr)zend_fetch_resource(Z_RES_P(srcim), "Image", le_gd)) == NULL) {
		RETURN_FALSE;
	}

	gdImagePaletteCopy(dst, src);
}
/* }}} */

/* {{{ proto int imagecolorat(resource im, int x, int y)
   Get the index of the color of a pixel */
PHP_FUNCTION(imagecolorat)
{
	zval *IM;
	zend_long x, y;
	gdImagePtr im;

	if (zend_parse_parameters(ZEND_NUM_ARGS(), "rll", &IM, &x, &y) == FAILURE) {
		return;
	}

	if ((im = (gdImagePtr)zend_fetch_resource(Z_RES_P(IM), "Image", le_gd)) == NULL) {
		RETURN_FALSE;
	}

	if (gdImageTrueColor(im)) {
		if (im->tpixels && gdImageBoundsSafe(im, x, y)) {
			RETURN_LONG(gdImageTrueColorPixel(im, x, y));
		} else {
			php_error_docref(NULL, E_NOTICE, "%pd,%pd is out of bounds", x, y);
			RETURN_FALSE;
		}
	} else {
		if (im->pixels && gdImageBoundsSafe(im, x, y)) {
			RETURN_LONG(im->pixels[y][x]);
		} else {
			php_error_docref(NULL, E_NOTICE, "%pd,%pd is out of bounds", x, y);
			RETURN_FALSE;
		}
	}
}
/* }}} */

/* {{{ proto int imagecolorclosest(resource im, int red, int green, int blue)
   Get the index of the closest color to the specified color */
PHP_FUNCTION(imagecolorclosest)
{
	zval *IM;
	zend_long red, green, blue;
	gdImagePtr im;

	if (zend_parse_parameters(ZEND_NUM_ARGS(), "rlll", &IM, &red, &green, &blue) == FAILURE) {
		return;
	}

	if ((im = (gdImagePtr)zend_fetch_resource(Z_RES_P(IM), "Image", le_gd)) == NULL) {
		RETURN_FALSE;
	}

	RETURN_LONG(gdImageColorClosest(im, red, green, blue));
}
/* }}} */

/* {{{ proto int imagecolorclosesthwb(resource im, int red, int green, int blue)
   Get the index of the color which has the hue, white and blackness nearest to the given color */
PHP_FUNCTION(imagecolorclosesthwb)
{
	zval *IM;
	zend_long red, green, blue;
	gdImagePtr im;

	if (zend_parse_parameters(ZEND_NUM_ARGS(), "rlll", &IM, &red, &green, &blue) == FAILURE) {
		return;
	}

	if ((im = (gdImagePtr)zend_fetch_resource(Z_RES_P(IM), "Image", le_gd)) == NULL) {
		RETURN_FALSE;
	}

	RETURN_LONG(gdImageColorClosestHWB(im, red, green, blue));
}
/* }}} */

/* {{{ proto bool imagecolordeallocate(resource im, int index)
   De-allocate a color for an image */
PHP_FUNCTION(imagecolordeallocate)
{
	zval *IM;
	zend_long index;
	int col;
	gdImagePtr im;

	if (zend_parse_parameters(ZEND_NUM_ARGS(), "rl", &IM, &index) == FAILURE) {
		return;
	}

	if ((im = (gdImagePtr)zend_fetch_resource(Z_RES_P(IM), "Image", le_gd)) == NULL) {
		RETURN_FALSE;
	}

	/* We can return right away for a truecolor image as deallocating colours is meaningless here */
	if (gdImageTrueColor(im)) {
		RETURN_TRUE;
	}

	col = index;

	if (col >= 0 && col < gdImageColorsTotal(im)) {
		gdImageColorDeallocate(im, col);
		RETURN_TRUE;
	} else {
		php_error_docref(NULL, E_WARNING, "Color index %d out of range",	col);
		RETURN_FALSE;
	}
}
/* }}} */

/* {{{ proto int imagecolorresolve(resource im, int red, int green, int blue)
   Get the index of the specified color or its closest possible alternative */
PHP_FUNCTION(imagecolorresolve)
{
	zval *IM;
	zend_long red, green, blue;
	gdImagePtr im;

	if (zend_parse_parameters(ZEND_NUM_ARGS(), "rlll", &IM, &red, &green, &blue) == FAILURE) {
		return;
	}

	if ((im = (gdImagePtr)zend_fetch_resource(Z_RES_P(IM), "Image", le_gd)) == NULL) {
		RETURN_FALSE;
	}

	RETURN_LONG(gdImageColorResolve(im, red, green, blue));
}
/* }}} */

/* {{{ proto int imagecolorexact(resource im, int red, int green, int blue)
   Get the index of the specified color */
PHP_FUNCTION(imagecolorexact)
{
	zval *IM;
	zend_long red, green, blue;
	gdImagePtr im;

	if (zend_parse_parameters(ZEND_NUM_ARGS(), "rlll", &IM, &red, &green, &blue) == FAILURE) {
		return;
	}

	if ((im = (gdImagePtr)zend_fetch_resource(Z_RES_P(IM), "Image", le_gd)) == NULL) {
		RETURN_FALSE;
	}

	RETURN_LONG(gdImageColorExact(im, red, green, blue));
}
/* }}} */

/* {{{ proto void imagecolorset(resource im, int col, int red, int green, int blue)
   Set the color for the specified palette index */
PHP_FUNCTION(imagecolorset)
{
	zval *IM;
	zend_long color, red, green, blue, alpha = 0;
	int col;
	gdImagePtr im;

	if (zend_parse_parameters(ZEND_NUM_ARGS(), "rllll|l", &IM, &color, &red, &green, &blue, &alpha) == FAILURE) {
		return;
	}

	if ((im = (gdImagePtr)zend_fetch_resource(Z_RES_P(IM), "Image", le_gd)) == NULL) {
		RETURN_FALSE;
	}

	col = color;

	if (col >= 0 && col < gdImageColorsTotal(im)) {
		im->red[col]   = red;
		im->green[col] = green;
		im->blue[col]  = blue;
		im->alpha[col]  = alpha;
	} else {
		RETURN_FALSE;
	}
}
/* }}} */

/* {{{ proto array imagecolorsforindex(resource im, int col)
   Get the colors for an index */
PHP_FUNCTION(imagecolorsforindex)
{
	zval *IM;
	zend_long index;
	int col;
	gdImagePtr im;

	if (zend_parse_parameters(ZEND_NUM_ARGS(), "rl", &IM, &index) == FAILURE) {
		return;
	}

	if ((im = (gdImagePtr)zend_fetch_resource(Z_RES_P(IM), "Image", le_gd)) == NULL) {
		RETURN_FALSE;
	}

	col = index;

	if ((col >= 0 && gdImageTrueColor(im)) || (!gdImageTrueColor(im) && col >= 0 && col < gdImageColorsTotal(im))) {
		array_init(return_value);

		add_assoc_long(return_value,"red",  gdImageRed(im,col));
		add_assoc_long(return_value,"green", gdImageGreen(im,col));
		add_assoc_long(return_value,"blue", gdImageBlue(im,col));
		add_assoc_long(return_value,"alpha", gdImageAlpha(im,col));
	} else {
		php_error_docref(NULL, E_WARNING, "Color index %d out of range", col);
		RETURN_FALSE;
	}
}
/* }}} */

/* {{{ proto bool imagegammacorrect(resource im, float inputgamma, float outputgamma)
   Apply a gamma correction to a GD image */
PHP_FUNCTION(imagegammacorrect)
{
	zval *IM;
	gdImagePtr im;
	int i;
	double input, output;

	if (zend_parse_parameters(ZEND_NUM_ARGS(), "rdd", &IM, &input, &output) == FAILURE) {
		return;
	}

	if ( input <= 0.0 || output <= 0.0 ) {
		php_error_docref(NULL TSRMLS_CC, E_WARNING, "Gamma values should be positive");
		RETURN_FALSE;
	}

	if ((im = (gdImagePtr)zend_fetch_resource(Z_RES_P(IM), "Image", le_gd)) == NULL) {
		RETURN_FALSE;
	}

	if (gdImageTrueColor(im))	{
		int x, y, c;

		for (y = 0; y < gdImageSY(im); y++)	{
			for (x = 0; x < gdImageSX(im); x++)	{
				c = gdImageGetPixel(im, x, y);
				gdImageSetPixel(im, x, y,
					gdTrueColorAlpha(
						(int) ((pow((pow((gdTrueColorGetRed(c)   / 255.0), input)), 1.0 / output) * 255) + .5),
						(int) ((pow((pow((gdTrueColorGetGreen(c) / 255.0), input)), 1.0 / output) * 255) + .5),
						(int) ((pow((pow((gdTrueColorGetBlue(c)  / 255.0), input)), 1.0 / output) * 255) + .5),
						gdTrueColorGetAlpha(c)
					)
				);
			}
		}
		RETURN_TRUE;
	}

	for (i = 0; i < gdImageColorsTotal(im); i++) {
		im->red[i]   = (int)((pow((pow((im->red[i]   / 255.0), input)), 1.0 / output) * 255) + .5);
		im->green[i] = (int)((pow((pow((im->green[i] / 255.0), input)), 1.0 / output) * 255) + .5);
		im->blue[i]  = (int)((pow((pow((im->blue[i]  / 255.0), input)), 1.0 / output) * 255) + .5);
	}

	RETURN_TRUE;
}
/* }}} */

/* {{{ proto bool imagesetpixel(resource im, int x, int y, int col)
   Set a single pixel */
PHP_FUNCTION(imagesetpixel)
{
	zval *IM;
	zend_long x, y, col;
	gdImagePtr im;

	if (zend_parse_parameters(ZEND_NUM_ARGS(), "rlll", &IM, &x, &y, &col) == FAILURE) {
		return;
	}

	if ((im = (gdImagePtr)zend_fetch_resource(Z_RES_P(IM), "Image", le_gd)) == NULL) {
		RETURN_FALSE;
	}

	gdImageSetPixel(im, x, y, col);
	RETURN_TRUE;
}
/* }}} */

/* {{{ proto bool imageline(resource im, int x1, int y1, int x2, int y2, int col)
   Draw a line */
PHP_FUNCTION(imageline)
{
	zval *IM;
	zend_long x1, y1, x2, y2, col;
	gdImagePtr im;

	if (zend_parse_parameters(ZEND_NUM_ARGS(), "rlllll", &IM, &x1, &y1, &x2, &y2, &col) == FAILURE) {
		return;
	}

	if ((im = (gdImagePtr)zend_fetch_resource(Z_RES_P(IM), "Image", le_gd)) == NULL) {
		RETURN_FALSE;
	}

#ifdef HAVE_GD_BUNDLED
	if (im->antialias) {
		gdImageAALine(im, x1, y1, x2, y2, col);
	} else
#endif
	{
		gdImageLine(im, x1, y1, x2, y2, col);
	}
	RETURN_TRUE;
}
/* }}} */

/* {{{ proto bool imagedashedline(resource im, int x1, int y1, int x2, int y2, int col)
   Draw a dashed line */
PHP_FUNCTION(imagedashedline)
{
	zval *IM;
	zend_long x1, y1, x2, y2, col;
	gdImagePtr im;

	if (zend_parse_parameters(ZEND_NUM_ARGS(), "rlllll", &IM, &x1, &y1, &x2, &y2, &col) == FAILURE) {
		return;
	}

	if ((im = (gdImagePtr)zend_fetch_resource(Z_RES_P(IM), "Image", le_gd)) == NULL) {
		RETURN_FALSE;
	}

	gdImageDashedLine(im, x1, y1, x2, y2, col);
	RETURN_TRUE;
}
/* }}} */

/* {{{ proto bool imagerectangle(resource im, int x1, int y1, int x2, int y2, int col)
   Draw a rectangle */
PHP_FUNCTION(imagerectangle)
{
	zval *IM;
	zend_long x1, y1, x2, y2, col;
	gdImagePtr im;

	if (zend_parse_parameters(ZEND_NUM_ARGS(), "rlllll", &IM, &x1, &y1, &x2, &y2, &col) == FAILURE) {
		return;
	}

	if ((im = (gdImagePtr)zend_fetch_resource(Z_RES_P(IM), "Image", le_gd)) == NULL) {
		RETURN_FALSE;
	}

	gdImageRectangle(im, x1, y1, x2, y2, col);
	RETURN_TRUE;
}
/* }}} */

/* {{{ proto bool imagefilledrectangle(resource im, int x1, int y1, int x2, int y2, int col)
   Draw a filled rectangle */
PHP_FUNCTION(imagefilledrectangle)
{
	zval *IM;
	zend_long x1, y1, x2, y2, col;
	gdImagePtr im;

	if (zend_parse_parameters(ZEND_NUM_ARGS(), "rlllll", &IM, &x1, &y1, &x2, &y2, &col) == FAILURE) {
		return;
	}

	if ((im = (gdImagePtr)zend_fetch_resource(Z_RES_P(IM), "Image", le_gd)) == NULL) {
		RETURN_FALSE;
	}
	gdImageFilledRectangle(im, x1, y1, x2, y2, col);
	RETURN_TRUE;
}
/* }}} */

/* {{{ proto bool imagearc(resource im, int cx, int cy, int w, int h, int s, int e, int col)
   Draw a partial ellipse */
PHP_FUNCTION(imagearc)
{
	zval *IM;
	zend_long cx, cy, w, h, ST, E, col;
	gdImagePtr im;
	int e, st;

	if (zend_parse_parameters(ZEND_NUM_ARGS(), "rlllllll", &IM, &cx, &cy, &w, &h, &ST, &E, &col) == FAILURE) {
		return;
	}

	if ((im = (gdImagePtr)zend_fetch_resource(Z_RES_P(IM), "Image", le_gd)) == NULL) {
		RETURN_FALSE;
	}

	e = E;
	if (e < 0) {
		e %= 360;
	}

	st = ST;
	if (st < 0) {
		st %= 360;
	}

	gdImageArc(im, cx, cy, w, h, st, e, col);
	RETURN_TRUE;
}
/* }}} */

/* {{{ proto bool imageellipse(resource im, int cx, int cy, int w, int h, int color)
   Draw an ellipse */
PHP_FUNCTION(imageellipse)
{
	zval *IM;
	zend_long cx, cy, w, h, color;
	gdImagePtr im;

	if (zend_parse_parameters(ZEND_NUM_ARGS(), "rlllll", &IM, &cx, &cy, &w, &h, &color) == FAILURE) {
		return;
	}

	if ((im = (gdImagePtr)zend_fetch_resource(Z_RES_P(IM), "Image", le_gd)) == NULL) {
		RETURN_FALSE;
	}

	gdImageEllipse(im, cx, cy, w, h, color);
	RETURN_TRUE;
}
/* }}} */

/* {{{ proto bool imagefilltoborder(resource im, int x, int y, int border, int col)
   Flood fill to specific color */
PHP_FUNCTION(imagefilltoborder)
{
	zval *IM;
	zend_long x, y, border, col;
	gdImagePtr im;

	if (zend_parse_parameters(ZEND_NUM_ARGS(), "rllll", &IM, &x, &y, &border, &col) == FAILURE) {
		return;
	}

	if ((im = (gdImagePtr)zend_fetch_resource(Z_RES_P(IM), "Image", le_gd)) == NULL) {
		RETURN_FALSE;
	}

	gdImageFillToBorder(im, x, y, border, col);
	RETURN_TRUE;
}
/* }}} */

/* {{{ proto bool imagefill(resource im, int x, int y, int col)
   Flood fill */
PHP_FUNCTION(imagefill)
{
	zval *IM;
	zend_long x, y, col;
	gdImagePtr im;

	if (zend_parse_parameters(ZEND_NUM_ARGS(), "rlll", &IM, &x, &y, &col) == FAILURE) {
		return;
	}

	if ((im = (gdImagePtr)zend_fetch_resource(Z_RES_P(IM), "Image", le_gd)) == NULL) {
		RETURN_FALSE;
	}

	gdImageFill(im, x, y, col);
	RETURN_TRUE;
}
/* }}} */

/* {{{ proto int imagecolorstotal(resource im)
   Find out the number of colors in an image's palette */
PHP_FUNCTION(imagecolorstotal)
{
	zval *IM;
	gdImagePtr im;

	if (zend_parse_parameters(ZEND_NUM_ARGS(), "r", &IM) == FAILURE) {
		return;
	}

	if ((im = (gdImagePtr)zend_fetch_resource(Z_RES_P(IM), "Image", le_gd)) == NULL) {
		RETURN_FALSE;
	}

	RETURN_LONG(gdImageColorsTotal(im));
}
/* }}} */

/* {{{ proto int imagecolortransparent(resource im [, int col])
   Define a color as transparent */
PHP_FUNCTION(imagecolortransparent)
{
	zval *IM;
	zend_long COL = 0;
	gdImagePtr im;
	int argc = ZEND_NUM_ARGS();

	if (zend_parse_parameters(argc, "r|l", &IM, &COL) == FAILURE) {
		return;
	}

	if ((im = (gdImagePtr)zend_fetch_resource(Z_RES_P(IM), "Image", le_gd)) == NULL) {
		RETURN_FALSE;
	}

	if (argc > 1) {
		gdImageColorTransparent(im, COL);
	}

	RETURN_LONG(gdImageGetTransparent(im));
}
/* }}} */

/* {{{ proto int imageinterlace(resource im [, int interlace])
   Enable or disable interlace */
PHP_FUNCTION(imageinterlace)
{
	zval *IM;
	int argc = ZEND_NUM_ARGS();
	zend_long INT = 0;
	gdImagePtr im;

	if (zend_parse_parameters(argc, "r|l", &IM, &INT) == FAILURE) {
		return;
	}

	if ((im = (gdImagePtr)zend_fetch_resource(Z_RES_P(IM), "Image", le_gd)) == NULL) {
		RETURN_FALSE;
	}

	if (argc > 1) {
		gdImageInterlace(im, INT);
	}

	RETURN_LONG(gdImageGetInterlaced(im));
}
/* }}} */

/* {{{ php_imagepolygon
   arg = 0  normal polygon
   arg = 1  filled polygon */
/* im, points, num_points, col */
static void php_imagepolygon(INTERNAL_FUNCTION_PARAMETERS, int filled)
{
	zval *IM, *POINTS;
	zend_long NPOINTS, COL;
	zval *var = NULL;
	gdImagePtr im;
	gdPointPtr points;
	int npoints, col, nelem, i;

	if (zend_parse_parameters(ZEND_NUM_ARGS(), "rall", &IM, &POINTS, &NPOINTS, &COL) == FAILURE) {
		return;
	}

	if ((im = (gdImagePtr)zend_fetch_resource(Z_RES_P(IM), "Image", le_gd)) == NULL) {
		RETURN_FALSE;
	}

	npoints = NPOINTS;
	col = COL;

	nelem = zend_hash_num_elements(Z_ARRVAL_P(POINTS));
	if (nelem < 6) {
		php_error_docref(NULL, E_WARNING, "You must have at least 3 points in your array");
		RETURN_FALSE;
	}
	if (npoints <= 0) {
		php_error_docref(NULL, E_WARNING, "You must give a positive number of points");
		RETURN_FALSE;
	}
	if (nelem < npoints * 2) {
		php_error_docref(NULL, E_WARNING, "Trying to use %d points in array with only %d points", npoints, nelem/2);
		RETURN_FALSE;
	}

	points = (gdPointPtr) safe_emalloc(npoints, sizeof(gdPoint), 0);

	for (i = 0; i < npoints; i++) {
		if ((var = zend_hash_index_find(Z_ARRVAL_P(POINTS), (i * 2))) != NULL) {
			points[i].x = zval_get_long(var);
		}
		if ((var = zend_hash_index_find(Z_ARRVAL_P(POINTS), (i * 2) + 1)) != NULL) {
			points[i].y = zval_get_long(var);
		}
	}

	if (filled) {
		gdImageFilledPolygon(im, points, npoints, col);
	} else {
		gdImagePolygon(im, points, npoints, col);
	}

	efree(points);
	RETURN_TRUE;
}
/* }}} */

/* {{{ proto bool imagepolygon(resource im, array point, int num_points, int col)
   Draw a polygon */
PHP_FUNCTION(imagepolygon)
{
	php_imagepolygon(INTERNAL_FUNCTION_PARAM_PASSTHRU, 0);
}
/* }}} */

/* {{{ proto bool imagefilledpolygon(resource im, array point, int num_points, int col)
   Draw a filled polygon */
PHP_FUNCTION(imagefilledpolygon)
{
	php_imagepolygon(INTERNAL_FUNCTION_PARAM_PASSTHRU, 1);
}
/* }}} */

/* {{{ php_find_gd_font
 */
static gdFontPtr php_find_gd_font(int size)
{
	gdFontPtr font;

	switch (size) {
		case 1:
			font = gdFontTiny;
			break;
		case 2:
			font = gdFontSmall;
			break;
		case 3:
			font = gdFontMediumBold;
			break;
		case 4:
			font = gdFontLarge;
			break;
		case 5:
			font = gdFontGiant;
			break;
		default: {
			 zval *zv = zend_hash_index_find(&EG(regular_list), size - 5);
			 if (!zv || (Z_RES_P(zv))->type != le_gd_font) {
				 if (size < 1) {
					 font = gdFontTiny;
				 } else {
					 font = gdFontGiant;
				 }
			 } else {
				 font = (gdFontPtr)Z_RES_P(zv)->ptr;
			 }
		 }
		 break;
	}

	return font;
}
/* }}} */

/* {{{ php_imagefontsize
 * arg = 0  ImageFontWidth
 * arg = 1  ImageFontHeight
 */
static void php_imagefontsize(INTERNAL_FUNCTION_PARAMETERS, int arg)
{
	zend_long SIZE;
	gdFontPtr font;

	if (zend_parse_parameters(ZEND_NUM_ARGS(), "l", &SIZE) == FAILURE) {
		return;
	}

	font = php_find_gd_font(SIZE);
	RETURN_LONG(arg ? font->h : font->w);
}
/* }}} */

/* {{{ proto int imagefontwidth(int font)
   Get font width */
PHP_FUNCTION(imagefontwidth)
{
	php_imagefontsize(INTERNAL_FUNCTION_PARAM_PASSTHRU, 0);
}
/* }}} */

/* {{{ proto int imagefontheight(int font)
   Get font height */
PHP_FUNCTION(imagefontheight)
{
	php_imagefontsize(INTERNAL_FUNCTION_PARAM_PASSTHRU, 1);
}
/* }}} */

/* {{{ php_gdimagecharup
 * workaround for a bug in gd 1.2 */
static void php_gdimagecharup(gdImagePtr im, gdFontPtr f, int x, int y, int c, int color)
{
	int cx, cy, px, py, fline;
	cx = 0;
	cy = 0;

	if ((c < f->offset) || (c >= (f->offset + f->nchars))) {
		return;
	}

	fline = (c - f->offset) * f->h * f->w;
	for (py = y; (py > (y - f->w)); py--) {
		for (px = x; (px < (x + f->h)); px++) {
			if (f->data[fline + cy * f->w + cx]) {
				gdImageSetPixel(im, px, py, color);
			}
			cy++;
		}
		cy = 0;
		cx++;
	}
}
/* }}} */

/* {{{ php_imagechar
 * arg = 0  ImageChar
 * arg = 1  ImageCharUp
 * arg = 2  ImageString
 * arg = 3  ImageStringUp
 */
static void php_imagechar(INTERNAL_FUNCTION_PARAMETERS, int mode)
{
	zval *IM;
	zend_long SIZE, X, Y, COL;
	char *C;
	size_t C_len;
	gdImagePtr im;
	int ch = 0, col, x, y, size, i, l = 0;
	unsigned char *str = NULL;
	gdFontPtr font;

	if (zend_parse_parameters(ZEND_NUM_ARGS(), "rlllsl", &IM, &SIZE, &X, &Y, &C, &C_len, &COL) == FAILURE) {
		return;
	}

	if ((im = (gdImagePtr)zend_fetch_resource(Z_RES_P(IM), "Image", le_gd)) == NULL) {
		RETURN_FALSE;
	}

	col = COL;

	if (mode < 2) {
		ch = (int)((unsigned char)*C);
	} else {
		str = (unsigned char *) estrndup(C, C_len);
		l = strlen((char *)str);
	}

	y = Y;
	x = X;
	size = SIZE;

	font = php_find_gd_font(size);

	switch (mode) {
		case 0:
			gdImageChar(im, font, x, y, ch, col);
			break;
		case 1:
			php_gdimagecharup(im, font, x, y, ch, col);
			break;
		case 2:
			for (i = 0; (i < l); i++) {
				gdImageChar(im, font, x, y, (int) ((unsigned char) str[i]), col);
				x += font->w;
			}
			break;
		case 3: {
			for (i = 0; (i < l); i++) {
				/* php_gdimagecharup(im, font, x, y, (int) str[i], col); */
				gdImageCharUp(im, font, x, y, (int) str[i], col);
				y -= font->w;
			}
			break;
		}
	}
	if (str) {
		efree(str);
	}
	RETURN_TRUE;
}
/* }}} */

/* {{{ proto bool imagechar(resource im, int font, int x, int y, string c, int col)
   Draw a character */
PHP_FUNCTION(imagechar)
{
	php_imagechar(INTERNAL_FUNCTION_PARAM_PASSTHRU, 0);
}
/* }}} */

/* {{{ proto bool imagecharup(resource im, int font, int x, int y, string c, int col)
   Draw a character rotated 90 degrees counter-clockwise */
PHP_FUNCTION(imagecharup)
{
	php_imagechar(INTERNAL_FUNCTION_PARAM_PASSTHRU, 1);
}
/* }}} */

/* {{{ proto bool imagestring(resource im, int font, int x, int y, string str, int col)
   Draw a string horizontally */
PHP_FUNCTION(imagestring)
{
	php_imagechar(INTERNAL_FUNCTION_PARAM_PASSTHRU, 2);
}
/* }}} */

/* {{{ proto bool imagestringup(resource im, int font, int x, int y, string str, int col)
   Draw a string vertically - rotated 90 degrees counter-clockwise */
PHP_FUNCTION(imagestringup)
{
	php_imagechar(INTERNAL_FUNCTION_PARAM_PASSTHRU, 3);
}
/* }}} */

/* {{{ proto bool imagecopy(resource dst_im, resource src_im, int dst_x, int dst_y, int src_x, int src_y, int src_w, int src_h)
   Copy part of an image */
PHP_FUNCTION(imagecopy)
{
	zval *SIM, *DIM;
	zend_long SX, SY, SW, SH, DX, DY;
	gdImagePtr im_dst, im_src;
	int srcH, srcW, srcY, srcX, dstY, dstX;

	if (zend_parse_parameters(ZEND_NUM_ARGS(), "rrllllll", &DIM, &SIM, &DX, &DY, &SX, &SY, &SW, &SH) == FAILURE) {
		return;
	}

	if ((im_dst = (gdImagePtr)zend_fetch_resource(Z_RES_P(DIM), "Image", le_gd)) == NULL) {
		RETURN_FALSE;
	}

	if ((im_src = (gdImagePtr)zend_fetch_resource(Z_RES_P(SIM), "Image", le_gd)) == NULL) {
		RETURN_FALSE;
	}

	srcX = SX;
	srcY = SY;
	srcH = SH;
	srcW = SW;
	dstX = DX;
	dstY = DY;

	gdImageCopy(im_dst, im_src, dstX, dstY, srcX, srcY, srcW, srcH);
	RETURN_TRUE;
}
/* }}} */

/* {{{ proto bool imagecopymerge(resource src_im, resource dst_im, int dst_x, int dst_y, int src_x, int src_y, int src_w, int src_h, int pct)
   Merge one part of an image with another */
PHP_FUNCTION(imagecopymerge)
{
	zval *SIM, *DIM;
	zend_long SX, SY, SW, SH, DX, DY, PCT;
	gdImagePtr im_dst, im_src;
	int srcH, srcW, srcY, srcX, dstY, dstX, pct;

	if (zend_parse_parameters(ZEND_NUM_ARGS(), "rrlllllll", &DIM, &SIM, &DX, &DY, &SX, &SY, &SW, &SH, &PCT) == FAILURE) {
		return;
	}

	if ((im_dst = (gdImagePtr)zend_fetch_resource(Z_RES_P(DIM), "Image", le_gd)) == NULL) {
		RETURN_FALSE;
	}

	if ((im_src = (gdImagePtr)zend_fetch_resource(Z_RES_P(SIM), "Image", le_gd)) == NULL) {
		RETURN_FALSE;
	}

	srcX = SX;
	srcY = SY;
	srcH = SH;
	srcW = SW;
	dstX = DX;
	dstY = DY;
	pct  = PCT;

	gdImageCopyMerge(im_dst, im_src, dstX, dstY, srcX, srcY, srcW, srcH, pct);
	RETURN_TRUE;
}
/* }}} */

/* {{{ proto bool imagecopymergegray(resource src_im, resource dst_im, int dst_x, int dst_y, int src_x, int src_y, int src_w, int src_h, int pct)
   Merge one part of an image with another */
PHP_FUNCTION(imagecopymergegray)
{
	zval *SIM, *DIM;
	zend_long SX, SY, SW, SH, DX, DY, PCT;
	gdImagePtr im_dst, im_src;
	int srcH, srcW, srcY, srcX, dstY, dstX, pct;

	if (zend_parse_parameters(ZEND_NUM_ARGS(), "rrlllllll", &DIM, &SIM, &DX, &DY, &SX, &SY, &SW, &SH, &PCT) == FAILURE) {
		return;
	}

	if ((im_dst = (gdImagePtr)zend_fetch_resource(Z_RES_P(DIM), "Image", le_gd)) == NULL) {
		RETURN_FALSE;
	}

	if ((im_src = (gdImagePtr)zend_fetch_resource(Z_RES_P(SIM), "Image", le_gd)) == NULL) {
		RETURN_FALSE;
	}

	srcX = SX;
	srcY = SY;
	srcH = SH;
	srcW = SW;
	dstX = DX;
	dstY = DY;
	pct  = PCT;

	gdImageCopyMergeGray(im_dst, im_src, dstX, dstY, srcX, srcY, srcW, srcH, pct);
	RETURN_TRUE;
}
/* }}} */

/* {{{ proto bool imagecopyresized(resource dst_im, resource src_im, int dst_x, int dst_y, int src_x, int src_y, int dst_w, int dst_h, int src_w, int src_h)
   Copy and resize part of an image */
PHP_FUNCTION(imagecopyresized)
{
	zval *SIM, *DIM;
	zend_long SX, SY, SW, SH, DX, DY, DW, DH;
	gdImagePtr im_dst, im_src;
	int srcH, srcW, dstH, dstW, srcY, srcX, dstY, dstX;

	if (zend_parse_parameters(ZEND_NUM_ARGS(), "rrllllllll", &DIM, &SIM, &DX, &DY, &SX, &SY, &DW, &DH, &SW, &SH) == FAILURE) {
		return;
	}

	if ((im_dst = (gdImagePtr)zend_fetch_resource(Z_RES_P(DIM), "Image", le_gd)) == NULL) {
		RETURN_FALSE;
	}

	if ((im_src = (gdImagePtr)zend_fetch_resource(Z_RES_P(SIM), "Image", le_gd)) == NULL) {
		RETURN_FALSE;
	}

	srcX = SX;
	srcY = SY;
	srcH = SH;
	srcW = SW;
	dstX = DX;
	dstY = DY;
	dstH = DH;
	dstW = DW;

	if (dstW <= 0 || dstH <= 0 || srcW <= 0 || srcH <= 0) {
		php_error_docref(NULL, E_WARNING, "Invalid image dimensions");
		RETURN_FALSE;
	}

	gdImageCopyResized(im_dst, im_src, dstX, dstY, srcX, srcY, dstW, dstH, srcW, srcH);
	RETURN_TRUE;
}
/* }}} */

/* {{{ proto int imagesx(resource im)
   Get image width */
PHP_FUNCTION(imagesx)
{
	zval *IM;
	gdImagePtr im;

	if (zend_parse_parameters(ZEND_NUM_ARGS(), "r", &IM) == FAILURE) {
		return;
	}

	if ((im = (gdImagePtr)zend_fetch_resource(Z_RES_P(IM), "Image", le_gd)) == NULL) {
		RETURN_FALSE;
	}

	RETURN_LONG(gdImageSX(im));
}
/* }}} */

/* {{{ proto int imagesy(resource im)
   Get image height */
PHP_FUNCTION(imagesy)
{
	zval *IM;
	gdImagePtr im;

	if (zend_parse_parameters(ZEND_NUM_ARGS(), "r", &IM) == FAILURE) {
		return;
	}

	if ((im = (gdImagePtr)zend_fetch_resource(Z_RES_P(IM), "Image", le_gd)) == NULL) {
		RETURN_FALSE;
	}

	RETURN_LONG(gdImageSY(im));
}
/* }}} */

#ifdef ENABLE_GD_TTF
#define TTFTEXT_DRAW 0
#define TTFTEXT_BBOX 1
#endif

#ifdef ENABLE_GD_TTF

#if HAVE_GD_FREETYPE && HAVE_LIBFREETYPE
/* {{{ proto array imageftbbox(float size, float angle, string font_file, string text [, array extrainfo])
   Give the bounding box of a text using fonts via freetype2 */
PHP_FUNCTION(imageftbbox)
{
	php_imagettftext_common(INTERNAL_FUNCTION_PARAM_PASSTHRU, TTFTEXT_BBOX, 1);
}
/* }}} */

/* {{{ proto array imagefttext(resource im, float size, float angle, int x, int y, int col, string font_file, string text [, array extrainfo])
   Write text to the image using fonts via freetype2 */
PHP_FUNCTION(imagefttext)
{
	php_imagettftext_common(INTERNAL_FUNCTION_PARAM_PASSTHRU, TTFTEXT_DRAW, 1);
}
/* }}} */
#endif /* HAVE_GD_FREETYPE && HAVE_LIBFREETYPE */

/* {{{ proto array imagettfbbox(float size, float angle, string font_file, string text)
   Give the bounding box of a text using TrueType fonts */
PHP_FUNCTION(imagettfbbox)
{
	php_imagettftext_common(INTERNAL_FUNCTION_PARAM_PASSTHRU, TTFTEXT_BBOX, 0);
}
/* }}} */

/* {{{ proto array imagettftext(resource im, float size, float angle, int x, int y, int col, string font_file, string text)
   Write text to the image using a TrueType font */
PHP_FUNCTION(imagettftext)
{
	php_imagettftext_common(INTERNAL_FUNCTION_PARAM_PASSTHRU, TTFTEXT_DRAW, 0);
}
/* }}} */

/* {{{ php_imagettftext_common
 */
static void php_imagettftext_common(INTERNAL_FUNCTION_PARAMETERS, int mode, int extended)
{
	zval *IM, *EXT = NULL;
	gdImagePtr im=NULL;
	zend_long col = -1, x = 0, y = 0;
	size_t str_len, fontname_len;
	int i, brect[8];
	double ptsize, angle;
	char *str = NULL, *fontname = NULL;
	char *error = NULL;
	int argc = ZEND_NUM_ARGS();
	gdFTStringExtra strex = {0};

	if (mode == TTFTEXT_BBOX) {
		if (argc < 4 || argc > ((extended) ? 5 : 4)) {
			ZEND_WRONG_PARAM_COUNT();
		} else if (zend_parse_parameters(argc, "ddss|a", &ptsize, &angle, &fontname, &fontname_len, &str, &str_len, &EXT) == FAILURE) {
			RETURN_FALSE;
		}
	} else {
		if (argc < 8 || argc > ((extended) ? 9 : 8)) {
			ZEND_WRONG_PARAM_COUNT();
		} else if (zend_parse_parameters(argc, "rddlllss|a", &IM, &ptsize, &angle, &x, &y, &col, &fontname, &fontname_len, &str, &str_len, &EXT) == FAILURE) {
			RETURN_FALSE;
		}
		if ((im = (gdImagePtr)zend_fetch_resource(Z_RES_P(IM), "Image", le_gd)) == NULL) {
			RETURN_FALSE;
		}
	}

	/* convert angle to radians */
	angle = angle * (M_PI/180);

	if (extended && EXT) {	/* parse extended info */
		zval *item;
		zend_string *key;

		/* walk the assoc array */
		ZEND_HASH_FOREACH_STR_KEY_VAL(Z_ARRVAL_P(EXT), key, item) {
			if (key == NULL) {
				continue;
			}
			if (strcmp("linespacing", ZSTR_VAL(key)) == 0) {
				strex.flags |= gdFTEX_LINESPACE;
				strex.linespacing = zval_get_double(item);
			}
		} ZEND_HASH_FOREACH_END();
	}

#ifdef VIRTUAL_DIR
	{
		char tmp_font_path[MAXPATHLEN];

		if (!VCWD_REALPATH(fontname, tmp_font_path)) {
			fontname = NULL;
		}
	}
#endif /* VIRTUAL_DIR */

	PHP_GD_CHECK_OPEN_BASEDIR(fontname, "Invalid font filename");

#ifdef HAVE_GD_FREETYPE
	if (extended) {
		error = gdImageStringFTEx(im, brect, col, fontname, ptsize, angle, x, y, str, &strex);
	}
	else
		error = gdImageStringFT(im, brect, col, fontname, ptsize, angle, x, y, str);

#endif /* HAVE_GD_FREETYPE */

	if (error) {
		php_error_docref(NULL, E_WARNING, "%s", error);
		RETURN_FALSE;
	}

	array_init(return_value);

	/* return array with the text's bounding box */
	for (i = 0; i < 8; i++) {
		add_next_index_long(return_value, brect[i]);
	}
}
/* }}} */
#endif	/* ENABLE_GD_TTF */

/* {{{ proto bool image2wbmp(resource im [, string filename [, int threshold]])
   Output WBMP image to browser or file */
PHP_FUNCTION(image2wbmp)
{
	_php_image_output(INTERNAL_FUNCTION_PARAM_PASSTHRU, PHP_GDIMG_CONVERT_WBM, "WBMP", _php_image_bw_convert);
}
/* }}} */

#if defined(HAVE_GD_JPG)
/* {{{ proto bool jpeg2wbmp (string f_org, string f_dest, int d_height, int d_width, int threshold)
   Convert JPEG image to WBMP image */
PHP_FUNCTION(jpeg2wbmp)
{
	_php_image_convert(INTERNAL_FUNCTION_PARAM_PASSTHRU, PHP_GDIMG_TYPE_JPG);
}
/* }}} */
#endif

#if defined(HAVE_GD_PNG)
/* {{{ proto bool png2wbmp (string f_org, string f_dest, int d_height, int d_width, int threshold)
   Convert PNG image to WBMP image */
PHP_FUNCTION(png2wbmp)
{
	_php_image_convert(INTERNAL_FUNCTION_PARAM_PASSTHRU, PHP_GDIMG_TYPE_PNG);
}
/* }}} */
#endif

/* {{{ _php_image_bw_convert
 * It converts a gd Image to bw using a threshold value */
static void _php_image_bw_convert(gdImagePtr im_org, gdIOCtx *out, int threshold)
{
	gdImagePtr im_dest;
	int white, black;
	int color, color_org, median;
	int dest_height = gdImageSY(im_org);
	int dest_width = gdImageSX(im_org);
	int x, y;

	im_dest = gdImageCreate(dest_width, dest_height);
	if (im_dest == NULL) {
		php_error_docref(NULL, E_WARNING, "Unable to allocate temporary buffer");
		return;
	}

	white = gdImageColorAllocate(im_dest, 255, 255, 255);
	if (white == -1) {
		php_error_docref(NULL, E_WARNING, "Unable to allocate the colors for the destination buffer");
		return;
	}

	black = gdImageColorAllocate(im_dest, 0, 0, 0);
	if (black == -1) {
		php_error_docref(NULL, E_WARNING, "Unable to allocate the colors for the destination buffer");
		return;
	}

	if (im_org->trueColor) {
		gdImageTrueColorToPalette(im_org, 1, 256);
	}

	for (y = 0; y < dest_height; y++) {
		for (x = 0; x < dest_width; x++) {
			color_org = gdImageGetPixel(im_org, x, y);
			median = (im_org->red[color_org] + im_org->green[color_org] + im_org->blue[color_org]) / 3;
			if (median < threshold) {
				color = black;
			} else {
				color = white;
			}
			gdImageSetPixel (im_dest, x, y, color);
		}
	}
	gdImageWBMPCtx (im_dest, black, out);

}
/* }}} */

/* {{{ _php_image_convert
 * _php_image_convert converts jpeg/png images to wbmp and resizes them as needed  */
static void _php_image_convert(INTERNAL_FUNCTION_PARAMETERS, int image_type )
{
	char *f_org, *f_dest;
	size_t f_org_len, f_dest_len;
	zend_long height, width, threshold;
	gdImagePtr im_org, im_dest, im_tmp;
	char *fn_org = NULL;
	char *fn_dest = NULL;
	FILE *org, *dest;
	int dest_height = -1;
	int dest_width = -1;
	int org_height, org_width;
	int white, black;
	int color, color_org, median;
	int int_threshold;
	int x, y;
	float x_ratio, y_ratio;
#ifdef HAVE_GD_JPG
    zend_long ignore_warning;
#endif

	if (zend_parse_parameters(ZEND_NUM_ARGS(), "pplll", &f_org, &f_org_len, &f_dest, &f_dest_len, &height, &width, &threshold) == FAILURE) {
		return;
	}

	fn_org  = f_org;
	fn_dest = f_dest;
	dest_height = height;
	dest_width = width;
	int_threshold = threshold;

	/* Check threshold value */
	if (int_threshold < 0 || int_threshold > 8) {
		php_error_docref(NULL, E_WARNING, "Invalid threshold value '%d'", int_threshold);
		RETURN_FALSE;
	}

	/* Check origin file */
	PHP_GD_CHECK_OPEN_BASEDIR(fn_org, "Invalid origin filename");

	/* Check destination file */
	PHP_GD_CHECK_OPEN_BASEDIR(fn_dest, "Invalid destination filename");

	/* Open origin file */
	org = VCWD_FOPEN(fn_org, "rb");
	if (!org) {
		php_error_docref(NULL, E_WARNING, "Unable to open '%s' for reading", fn_org);
		RETURN_FALSE;
	}

	/* Open destination file */
	dest = VCWD_FOPEN(fn_dest, "wb");
	if (!dest) {
		php_error_docref(NULL, E_WARNING, "Unable to open '%s' for writing", fn_dest);
        fclose(org);
		RETURN_FALSE;
	}

	switch (image_type) {
		case PHP_GDIMG_TYPE_GIF:
			im_org = gdImageCreateFromGif(org);
			if (im_org == NULL) {
				php_error_docref(NULL, E_WARNING, "Unable to open '%s' Not a valid GIF file", fn_dest);
                fclose(org);
                fclose(dest);
				RETURN_FALSE;
			}
			break;

#ifdef HAVE_GD_JPG
		case PHP_GDIMG_TYPE_JPG:
			ignore_warning = INI_INT("gd.jpeg_ignore_warning");
			im_org = gdImageCreateFromJpegEx(org, ignore_warning);
			if (im_org == NULL) {
				php_error_docref(NULL, E_WARNING, "Unable to open '%s' Not a valid JPEG file", fn_dest);
                fclose(org);
                fclose(dest);
				RETURN_FALSE;
			}
			break;
#endif /* HAVE_GD_JPG */

#ifdef HAVE_GD_PNG
		case PHP_GDIMG_TYPE_PNG:
			im_org = gdImageCreateFromPng(org);
			if (im_org == NULL) {
				php_error_docref(NULL, E_WARNING, "Unable to open '%s' Not a valid PNG file", fn_dest);
                fclose(org);
                fclose(dest);
				RETURN_FALSE;
			}
			break;
#endif /* HAVE_GD_PNG */

		default:
			php_error_docref(NULL, E_WARNING, "Format not supported");
            fclose(org);
            fclose(dest);
			RETURN_FALSE;
			break;
	}

	fclose(org);

	org_width  = gdImageSX (im_org);
	org_height = gdImageSY (im_org);

	x_ratio = (float) org_width / (float) dest_width;
	y_ratio = (float) org_height / (float) dest_height;

	if (x_ratio > 1 && y_ratio > 1) {
		if (y_ratio > x_ratio) {
			x_ratio = y_ratio;
		} else {
			y_ratio = x_ratio;
		}
		dest_width = (int) (org_width / x_ratio);
		dest_height = (int) (org_height / y_ratio);
	} else {
		x_ratio = (float) dest_width / (float) org_width;
		y_ratio = (float) dest_height / (float) org_height;

		if (y_ratio < x_ratio) {
			x_ratio = y_ratio;
		} else {
			y_ratio = x_ratio;
		}
		dest_width = (int) (org_width * x_ratio);
		dest_height = (int) (org_height * y_ratio);
	}

	im_tmp = gdImageCreate (dest_width, dest_height);
	if (im_tmp == NULL ) {
		php_error_docref(NULL, E_WARNING, "Unable to allocate temporary buffer");
        fclose(dest);
        gdImageDestroy(im_org);
		RETURN_FALSE;
	}

	gdImageCopyResized (im_tmp, im_org, 0, 0, 0, 0, dest_width, dest_height, org_width, org_height);

	gdImageDestroy(im_org);

	im_dest = gdImageCreate(dest_width, dest_height);
	if (im_dest == NULL) {
		php_error_docref(NULL, E_WARNING, "Unable to allocate destination buffer");
        fclose(dest);
        gdImageDestroy(im_tmp);
		RETURN_FALSE;
	}

	white = gdImageColorAllocate(im_dest, 255, 255, 255);
	if (white == -1) {
		php_error_docref(NULL, E_WARNING, "Unable to allocate the colors for the destination buffer");
        fclose(dest);
        gdImageDestroy(im_tmp);
        gdImageDestroy(im_dest);
		RETURN_FALSE;
	}

	black = gdImageColorAllocate(im_dest, 0, 0, 0);
	if (black == -1) {
		php_error_docref(NULL, E_WARNING, "Unable to allocate the colors for the destination buffer");
        fclose(dest);
        gdImageDestroy(im_tmp);
        gdImageDestroy(im_dest);
		RETURN_FALSE;
	}

	int_threshold = int_threshold * 32;

	for (y = 0; y < dest_height; y++) {
		for (x = 0; x < dest_width; x++) {
			color_org = gdImageGetPixel (im_tmp, x, y);
			median = (im_tmp->red[color_org] + im_tmp->green[color_org] + im_tmp->blue[color_org]) / 3;
			if (median < int_threshold) {
				color = black;
			} else {
				color = white;
			}
			gdImageSetPixel (im_dest, x, y, color);
		}
	}

	gdImageDestroy (im_tmp );

	gdImageWBMP(im_dest, black , dest);

	fflush(dest);
	fclose(dest);

	gdImageDestroy(im_dest);

	RETURN_TRUE;
}
/* }}} */

/* Section Filters */
#define PHP_GD_SINGLE_RES	\
	zval *SIM;	\
	gdImagePtr im_src;	\
	if (zend_parse_parameters(1, "r", &SIM) == FAILURE) {	\
		RETURN_FALSE;	\
	}	\
	if ((im_src = (gdImagePtr)zend_fetch_resource(Z_RES_P(SIM), "Image", le_gd)) == NULL) {	\
		RETURN_FALSE;	\
	}

static void php_image_filter_negate(INTERNAL_FUNCTION_PARAMETERS)
{
	PHP_GD_SINGLE_RES

	if (gdImageNegate(im_src) == 1) {
		RETURN_TRUE;
	}

	RETURN_FALSE;
}

static void php_image_filter_grayscale(INTERNAL_FUNCTION_PARAMETERS)
{
	PHP_GD_SINGLE_RES

	if (gdImageGrayScale(im_src) == 1) {
		RETURN_TRUE;
	}

	RETURN_FALSE;
}

static void php_image_filter_brightness(INTERNAL_FUNCTION_PARAMETERS)
{
	zval *SIM;
	gdImagePtr im_src;
	zend_long brightness, tmp;

	if (zend_parse_parameters(ZEND_NUM_ARGS(), "zll", &SIM, &tmp, &brightness) == FAILURE) {
		RETURN_FALSE;
	}

	if ((im_src = (gdImagePtr)zend_fetch_resource(Z_RES_P(SIM), "Image", le_gd)) == NULL) {
		RETURN_FALSE;
	}

	if (im_src == NULL) {
		RETURN_FALSE;
	}

	if (gdImageBrightness(im_src, (int)brightness) == 1) {
		RETURN_TRUE;
	}

	RETURN_FALSE;
}

static void php_image_filter_contrast(INTERNAL_FUNCTION_PARAMETERS)
{
	zval *SIM;
	gdImagePtr im_src;
	zend_long contrast, tmp;

	if (zend_parse_parameters(ZEND_NUM_ARGS(), "rll", &SIM, &tmp, &contrast) == FAILURE) {
		RETURN_FALSE;
	}

	if ((im_src = (gdImagePtr)zend_fetch_resource(Z_RES_P(SIM), "Image", le_gd)) == NULL) {
		RETURN_FALSE;
	}

	if (im_src == NULL) {
		RETURN_FALSE;
	}

	if (gdImageContrast(im_src, (int)contrast) == 1) {
		RETURN_TRUE;
	}

	RETURN_FALSE;
}

static void php_image_filter_colorize(INTERNAL_FUNCTION_PARAMETERS)
{
	zval *SIM;
	gdImagePtr im_src;
	zend_long r,g,b,tmp;
	zend_long a = 0;

	if (zend_parse_parameters(ZEND_NUM_ARGS(), "rllll|l", &SIM, &tmp, &r, &g, &b, &a) == FAILURE) {
		RETURN_FALSE;
	}

	if ((im_src = (gdImagePtr)zend_fetch_resource(Z_RES_P(SIM), "Image", le_gd)) == NULL) {
		RETURN_FALSE;
	}

	if (im_src == NULL) {
		RETURN_FALSE;
	}

	if (gdImageColor(im_src, (int) r, (int) g, (int) b, (int) a) == 1) {
		RETURN_TRUE;
	}

	RETURN_FALSE;
}

static void php_image_filter_edgedetect(INTERNAL_FUNCTION_PARAMETERS)
{
	PHP_GD_SINGLE_RES

	if (gdImageEdgeDetectQuick(im_src) == 1) {
		RETURN_TRUE;
	}

	RETURN_FALSE;
}

static void php_image_filter_emboss(INTERNAL_FUNCTION_PARAMETERS)
{
	PHP_GD_SINGLE_RES

	if (gdImageEmboss(im_src) == 1) {
		RETURN_TRUE;
	}

	RETURN_FALSE;
}

static void php_image_filter_gaussian_blur(INTERNAL_FUNCTION_PARAMETERS)
{
	PHP_GD_SINGLE_RES

	if (gdImageGaussianBlur(im_src) == 1) {
		RETURN_TRUE;
	}

	RETURN_FALSE;
}

static void php_image_filter_selective_blur(INTERNAL_FUNCTION_PARAMETERS)
{
	PHP_GD_SINGLE_RES

	if (gdImageSelectiveBlur(im_src) == 1) {
		RETURN_TRUE;
	}

	RETURN_FALSE;
}

static void php_image_filter_mean_removal(INTERNAL_FUNCTION_PARAMETERS)
{
	PHP_GD_SINGLE_RES

	if (gdImageMeanRemoval(im_src) == 1) {
		RETURN_TRUE;
	}

	RETURN_FALSE;
}

static void php_image_filter_smooth(INTERNAL_FUNCTION_PARAMETERS)
{
	zval *SIM;
	zend_long tmp;
	gdImagePtr im_src;
	double weight;

	if (zend_parse_parameters(ZEND_NUM_ARGS(), "rld", &SIM, &tmp, &weight) == FAILURE) {
		RETURN_FALSE;
	}

	if ((im_src = (gdImagePtr)zend_fetch_resource(Z_RES_P(SIM), "Image", le_gd)) == NULL) {
		RETURN_FALSE;
	}

	if (im_src == NULL) {
		RETURN_FALSE;
	}

	if (gdImageSmooth(im_src, (float)weight)==1) {
		RETURN_TRUE;
	}

	RETURN_FALSE;
}

static void php_image_filter_pixelate(INTERNAL_FUNCTION_PARAMETERS)
{
	zval *IM;
	gdImagePtr im;
	zend_long tmp, blocksize;
	zend_bool mode = 0;

	if (zend_parse_parameters(ZEND_NUM_ARGS(), "rll|b", &IM, &tmp, &blocksize, &mode) == FAILURE) {
		RETURN_FALSE;
	}

	if ((im = (gdImagePtr)zend_fetch_resource(Z_RES_P(IM), "Image", le_gd)) == NULL) {
		RETURN_FALSE;
	}

	if (im == NULL) {
		RETURN_FALSE;
	}

	if (gdImagePixelate(im, (int) blocksize, (const unsigned int) mode)) {
		RETURN_TRUE;
	}

	RETURN_FALSE;
}

/* {{{ proto bool imagefilter(resource src_im, int filtertype[, int arg1 [, int arg2 [, int arg3 [, int arg4 ]]]] )
   Applies Filter an image using a custom angle */
PHP_FUNCTION(imagefilter)
{
	zval *tmp;

	typedef void (*image_filter)(INTERNAL_FUNCTION_PARAMETERS);
	zend_long filtertype;
	image_filter filters[] =
	{
		php_image_filter_negate ,
		php_image_filter_grayscale,
		php_image_filter_brightness,
		php_image_filter_contrast,
		php_image_filter_colorize,
		php_image_filter_edgedetect,
		php_image_filter_emboss,
		php_image_filter_gaussian_blur,
		php_image_filter_selective_blur,
		php_image_filter_mean_removal,
		php_image_filter_smooth,
		php_image_filter_pixelate
	};

	if (ZEND_NUM_ARGS() < 2 || ZEND_NUM_ARGS() > IMAGE_FILTER_MAX_ARGS) {
		WRONG_PARAM_COUNT;
	} else if (zend_parse_parameters(2, "rl", &tmp, &filtertype) == FAILURE) {
		return;
	}

	if (filtertype >= 0 && filtertype <= IMAGE_FILTER_MAX) {
		filters[filtertype](INTERNAL_FUNCTION_PARAM_PASSTHRU);
	}
}
/* }}} */

/* {{{ proto resource imageconvolution(resource src_im, array matrix3x3, double div, double offset)
   Apply a 3x3 convolution matrix, using coefficient div and offset */
PHP_FUNCTION(imageconvolution)
{
	zval *SIM, *hash_matrix;
	zval *var = NULL, *var2 = NULL;
	gdImagePtr im_src = NULL;
	double div, offset;
	int nelem, i, j, res;
	float matrix[3][3] = {{0,0,0}, {0,0,0}, {0,0,0}};

	if (zend_parse_parameters(ZEND_NUM_ARGS(), "radd", &SIM, &hash_matrix, &div, &offset) == FAILURE) {
		RETURN_FALSE;
	}

	if ((im_src = (gdImagePtr)zend_fetch_resource(Z_RES_P(SIM), "Image", le_gd)) == NULL) {
		RETURN_FALSE;
	}

	nelem = zend_hash_num_elements(Z_ARRVAL_P(hash_matrix));
	if (nelem != 3) {
		php_error_docref(NULL, E_WARNING, "You must have 3x3 array");
		RETURN_FALSE;
	}

	for (i=0; i<3; i++) {
		if ((var = zend_hash_index_find(Z_ARRVAL_P(hash_matrix), (i))) != NULL && Z_TYPE_P(var) == IS_ARRAY) {
			if (zend_hash_num_elements(Z_ARRVAL_P(var)) != 3 ) {
				php_error_docref(NULL, E_WARNING, "You must have 3x3 array");
				RETURN_FALSE;
			}

			for (j=0; j<3; j++) {
				if ((var2 = zend_hash_index_find(Z_ARRVAL_P(var), j)) != NULL) {
					matrix[i][j] = (float) zval_get_double(var2);
				} else {
					php_error_docref(NULL, E_WARNING, "You must have a 3x3 matrix");
					RETURN_FALSE;
				}
			}
		}
	}
	res = gdImageConvolution(im_src, matrix, (float)div, (float)offset);

	if (res) {
		RETURN_TRUE;
	} else {
		RETURN_FALSE;
	}
}
/* }}} */
/* End section: Filters */

/* {{{ proto void imageflip(resource im, int mode)
   Flip an image (in place) horizontally, vertically or both directions. */
PHP_FUNCTION(imageflip)
{
	zval *IM;
	zend_long mode;
	gdImagePtr im;

	if (zend_parse_parameters(ZEND_NUM_ARGS(), "rl", &IM, &mode) == FAILURE)  {
		return;
	}

	if ((im = (gdImagePtr)zend_fetch_resource(Z_RES_P(IM), "Image", le_gd)) == NULL) {
		RETURN_FALSE;
	}

	switch (mode) {
		case GD_FLIP_VERTICAL:
			gdImageFlipVertical(im);
			break;

		case GD_FLIP_HORINZONTAL:
			gdImageFlipHorizontal(im);
			break;

		case GD_FLIP_BOTH:
			gdImageFlipBoth(im);
			break;

		default:
			php_error_docref(NULL, E_WARNING, "Unknown flip mode");
			RETURN_FALSE;
	}

	RETURN_TRUE;
}
/* }}} */

#ifdef HAVE_GD_BUNDLED
/* {{{ proto bool imageantialias(resource im, bool on)
   Should antialiased functions used or not*/
PHP_FUNCTION(imageantialias)
{
	zval *IM;
	zend_bool alias;
	gdImagePtr im;

	if (zend_parse_parameters(ZEND_NUM_ARGS(), "rb", &IM, &alias) == FAILURE) {
		return;
	}

	if ((im = (gdImagePtr)zend_fetch_resource(Z_RES_P(IM), "Image", le_gd)) == NULL) {
		RETURN_FALSE;
	}
	gdImageAntialias(im, alias);
	RETURN_TRUE;
}
/* }}} */
#endif

/* {{{ proto void imagecrop(resource im, array rect)
   Crop an image using the given coordinates and size, x, y, width and height. */
PHP_FUNCTION(imagecrop)
{
	zval *IM;
	gdImagePtr im;
	gdImagePtr im_crop;
	gdRect rect;
	zval *z_rect;
	zval *tmp;

	if (zend_parse_parameters(ZEND_NUM_ARGS(), "ra", &IM, &z_rect) == FAILURE)  {
		return;
	}

	if ((im = (gdImagePtr)zend_fetch_resource(Z_RES_P(IM), "Image", le_gd)) == NULL) {
		RETURN_FALSE;
	}

	if ((tmp = zend_hash_str_find(Z_ARRVAL_P(z_rect), "x", sizeof("x") -1)) != NULL) {
		rect.x = zval_get_long(tmp);
	} else {
		php_error_docref(NULL, E_WARNING, "Missing x position");
		RETURN_FALSE;
	}

	if ((tmp = zend_hash_str_find(Z_ARRVAL_P(z_rect), "y", sizeof("y") - 1)) != NULL) {
		rect.y = zval_get_long(tmp);
	} else {
		php_error_docref(NULL, E_WARNING, "Missing y position");
		RETURN_FALSE;
	}

	if ((tmp = zend_hash_str_find(Z_ARRVAL_P(z_rect), "width", sizeof("width") - 1)) != NULL) {
		rect.width = zval_get_long(tmp);
	} else {
		php_error_docref(NULL, E_WARNING, "Missing width");
		RETURN_FALSE;
	}

	if ((tmp = zend_hash_str_find(Z_ARRVAL_P(z_rect), "height", sizeof("height") - 1)) != NULL) {
		rect.height = zval_get_long(tmp);
	} else {
		php_error_docref(NULL, E_WARNING, "Missing height");
		RETURN_FALSE;
	}

	im_crop = gdImageCrop(im, &rect);

	if (im_crop == NULL) {
		RETURN_FALSE;
	} else {
		RETURN_RES(zend_register_resource(im_crop, le_gd));
	}
}
/* }}} */

/* {{{ proto void imagecropauto(resource im [, int mode [, float threshold [, int color]]])
   Crop an image automatically using one of the available modes. */
PHP_FUNCTION(imagecropauto)
{
	zval *IM;
	zend_long mode = -1;
	zend_long color = -1;
	double threshold = 0.5f;
	gdImagePtr im;
	gdImagePtr im_crop;

	if (zend_parse_parameters(ZEND_NUM_ARGS(), "r|ldl", &IM, &mode, &threshold, &color) == FAILURE)  {
		return;
	}

	if ((im = (gdImagePtr)zend_fetch_resource(Z_RES_P(IM), "Image", le_gd)) == NULL) {
		RETURN_FALSE;
	}

	switch (mode) {
		case -1:
			mode = GD_CROP_DEFAULT;
		case GD_CROP_DEFAULT:
		case GD_CROP_TRANSPARENT:
		case GD_CROP_BLACK:
		case GD_CROP_WHITE:
		case GD_CROP_SIDES:
			im_crop = gdImageCropAuto(im, mode);
			break;

		case GD_CROP_THRESHOLD:
			if (color < 0 || (!gdImageTrueColor(im) && color >= gdImageColorsTotal(im))) {
				php_error_docref(NULL TSRMLS_CC, E_WARNING, "Color argument missing with threshold mode");
				RETURN_FALSE;
			}
			im_crop = gdImageCropThreshold(im, color, (float) threshold);
			break;

		default:
			php_error_docref(NULL, E_WARNING, "Unknown crop mode");
			RETURN_FALSE;
	}
	if (im_crop == NULL) {
		RETURN_FALSE;
	} else {
		RETURN_RES(zend_register_resource(im_crop, le_gd));
	}
}
/* }}} */

/* {{{ proto resource imagescale(resource im, int new_width[, int new_height[, int method]])
   Scale an image using the given new width and height. */
PHP_FUNCTION(imagescale)
{
	zval *IM;
	gdImagePtr im;
	gdImagePtr im_scaled = NULL;
	int new_width, new_height;
<<<<<<< HEAD
	zend_long tmp_w, tmp_h=-1, tmp_m = GD_BILINEAR_FIXED;
	gdInterpolationMethod method;
=======
	long tmp_w, tmp_h=-1, tmp_m = GD_BILINEAR_FIXED;
	gdInterpolationMethod method, old_method;
>>>>>>> b92216b9

	if (zend_parse_parameters(ZEND_NUM_ARGS(), "rl|ll", &IM, &tmp_w, &tmp_h, &tmp_m) == FAILURE)  {
		return;
	}
	method = tmp_m;

	if ((im = (gdImagePtr)zend_fetch_resource(Z_RES_P(IM), "Image", le_gd)) == NULL) {
		RETURN_FALSE;
	}

	if (tmp_h < 0) {
		/* preserve ratio */
		long src_x, src_y;

		src_x = gdImageSX(im);
		src_y = gdImageSY(im);
		if (src_x) {
			tmp_h = tmp_w * src_y / src_x;
		}
	}

	if (tmp_h <= 0 || tmp_w <= 0) {
		RETURN_FALSE;
	}

	new_width = tmp_w;
	new_height = tmp_h;

	/* gdImageGetInterpolationMethod() is only available as of GD 2.1.1 */
	old_method = im->interpolation_id;
	if (gdImageSetInterpolationMethod(im, method)) {
		im_scaled = gdImageScale(im, new_width, new_height);
	}
	gdImageSetInterpolationMethod(im, old_method);

	if (im_scaled == NULL) {
		RETURN_FALSE;
	} else {
		RETURN_RES(zend_register_resource(im_scaled, le_gd));
	}
}
/* }}} */

/* {{{ proto resource imageaffine(resource src, array affine[, array clip])
   Return an image containing the affine tramsformed src image, using an optional clipping area */
PHP_FUNCTION(imageaffine)
{
	zval *IM;
	gdImagePtr src;
	gdImagePtr dst;
	gdRect rect;
	gdRectPtr pRect = NULL;
	zval *z_rect = NULL;
	zval *z_affine;
	zval *tmp;
	double affine[6];
	int i, nelems;
	zval *zval_affine_elem = NULL;

	if (zend_parse_parameters(ZEND_NUM_ARGS(), "ra|a", &IM, &z_affine, &z_rect) == FAILURE)  {
		return;
	}

	if ((src = (gdImagePtr)zend_fetch_resource(Z_RES_P(IM), "Image", le_gd)) == NULL) {
		RETURN_FALSE;
	}

	if ((nelems = zend_hash_num_elements(Z_ARRVAL_P(z_affine))) != 6) {
		php_error_docref(NULL, E_WARNING, "Affine array must have six elements");
		RETURN_FALSE;
	}

	for (i = 0; i < nelems; i++) {
		if ((zval_affine_elem = zend_hash_index_find(Z_ARRVAL_P(z_affine), i)) != NULL) {
			switch (Z_TYPE_P(zval_affine_elem)) {
				case IS_LONG:
					affine[i]  = Z_LVAL_P(zval_affine_elem);
					break;
				case IS_DOUBLE:
					affine[i] = Z_DVAL_P(zval_affine_elem);
					break;
				case IS_STRING:
					affine[i] = zval_get_double(zval_affine_elem);
					break;
				default:
					php_error_docref(NULL, E_WARNING, "Invalid type for element %i", i);
					RETURN_FALSE;
			}
		}
	}

	if (z_rect != NULL) {
		if ((tmp = zend_hash_str_find(Z_ARRVAL_P(z_rect), "x", sizeof("x") - 1)) != NULL) {
			rect.x = zval_get_long(tmp);
		} else {
			php_error_docref(NULL, E_WARNING, "Missing x position");
			RETURN_FALSE;
		}

		if ((tmp = zend_hash_str_find(Z_ARRVAL_P(z_rect), "y", sizeof("y") - 1)) != NULL) {
			rect.y = zval_get_long(tmp);
		} else {
			php_error_docref(NULL, E_WARNING, "Missing y position");
			RETURN_FALSE;
		}

		if ((tmp = zend_hash_str_find(Z_ARRVAL_P(z_rect), "width", sizeof("width") - 1)) != NULL) {
			rect.width = zval_get_long(tmp);
		} else {
			php_error_docref(NULL, E_WARNING, "Missing width");
			RETURN_FALSE;
		}

		if ((tmp = zend_hash_str_find(Z_ARRVAL_P(z_rect), "height", sizeof("height") - 1)) != NULL) {
			rect.height = zval_get_long(tmp);
		} else {
			php_error_docref(NULL, E_WARNING, "Missing height");
			RETURN_FALSE;
		}
		pRect = &rect;
	} else {
		rect.x = -1;
		rect.y = -1;
		rect.width = gdImageSX(src);
		rect.height = gdImageSY(src);
		pRect = NULL;
	}

	if (gdTransformAffineGetImage(&dst, src, pRect, affine) != GD_TRUE) {
		RETURN_FALSE;
	}

	if (dst == NULL) {
		RETURN_FALSE;
	} else {
		RETURN_RES(zend_register_resource(dst, le_gd));
	}
}
/* }}} */

/* {{{ proto array imageaffinematrixget(int type[, array options])
   Return an image containing the affine tramsformed src image, using an optional clipping area */
PHP_FUNCTION(imageaffinematrixget)
{
	double affine[6];
	zend_long type;
	zval *options = NULL;
	zval *tmp;
	int res = GD_FALSE, i;

	if (zend_parse_parameters(ZEND_NUM_ARGS(), "l|z", &type, &options) == FAILURE)  {
		return;
	}

	switch((gdAffineStandardMatrix)type) {
		case GD_AFFINE_TRANSLATE:
		case GD_AFFINE_SCALE: {
			double x, y;
			if (!options || Z_TYPE_P(options) != IS_ARRAY) {
				php_error_docref(NULL, E_WARNING, "Array expected as options");
				RETURN_FALSE;
			}
			if ((tmp = zend_hash_str_find(Z_ARRVAL_P(options), "x", sizeof("x") - 1)) != NULL) {
				x = zval_get_double(tmp);
			} else {
				php_error_docref(NULL, E_WARNING, "Missing x position");
				RETURN_FALSE;
			}

			if ((tmp = zend_hash_str_find(Z_ARRVAL_P(options), "y", sizeof("y") - 1)) != NULL) {
				y = zval_get_double(tmp);
			} else {
				php_error_docref(NULL, E_WARNING, "Missing y position");
				RETURN_FALSE;
			}

			if (type == GD_AFFINE_TRANSLATE) {
				res = gdAffineTranslate(affine, x, y);
			} else {
				res = gdAffineScale(affine, x, y);
			}
			break;
		}

		case GD_AFFINE_ROTATE:
		case GD_AFFINE_SHEAR_HORIZONTAL:
		case GD_AFFINE_SHEAR_VERTICAL: {
			double angle;

			if (!options) {
				php_error_docref(NULL, E_WARNING, "Number is expected as option");
				RETURN_FALSE;
			}

			angle = zval_get_double(options);

			if (type == GD_AFFINE_SHEAR_HORIZONTAL) {
				res = gdAffineShearHorizontal(affine, angle);
			} else if (type == GD_AFFINE_SHEAR_VERTICAL) {
				res = gdAffineShearVertical(affine, angle);
			} else {
				res = gdAffineRotate(affine, angle);
			}
			break;
		}

		default:
			php_error_docref(NULL, E_WARNING, "Invalid type for element %li", type);
			RETURN_FALSE;
	}

	if (res == GD_FALSE) {
		RETURN_FALSE;
	} else {
		array_init(return_value);
		for (i = 0; i < 6; i++) {
			add_index_double(return_value, i, affine[i]);
		}
	}
} /* }}} */

/* {{{ proto array imageaffineconcat(array m1, array m2)
   Concat two matrices (as in doing many ops in one go) */
PHP_FUNCTION(imageaffinematrixconcat)
{
	double m1[6];
	double m2[6];
	double mr[6];

	zval *tmp;
	zval *z_m1;
	zval *z_m2;
	int i, nelems;

	if (zend_parse_parameters(ZEND_NUM_ARGS(), "aa", &z_m1, &z_m2) == FAILURE)  {
		return;
	}

	if (((nelems = zend_hash_num_elements(Z_ARRVAL_P(z_m1))) != 6) || (nelems = zend_hash_num_elements(Z_ARRVAL_P(z_m2))) != 6) {
		php_error_docref(NULL, E_WARNING, "Affine arrays must have six elements");
		RETURN_FALSE;
	}

	for (i = 0; i < 6; i++) {
		if ((tmp = zend_hash_index_find(Z_ARRVAL_P(z_m1), i)) != NULL) {
			switch (Z_TYPE_P(tmp)) {
				case IS_LONG:
					m1[i]  = Z_LVAL_P(tmp);
					break;
				case IS_DOUBLE:
					m1[i] = Z_DVAL_P(tmp);
					break;
				case IS_STRING:
					m1[i] = zval_get_double(tmp);
					break;
				default:
					php_error_docref(NULL, E_WARNING, "Invalid type for element %i", i);
					RETURN_FALSE;
			}
		}
		if ((tmp = zend_hash_index_find(Z_ARRVAL_P(z_m2), i)) != NULL) {
			switch (Z_TYPE_P(tmp)) {
				case IS_LONG:
					m2[i]  = Z_LVAL_P(tmp);
					break;
				case IS_DOUBLE:
					m2[i] = Z_DVAL_P(tmp);
					break;
				case IS_STRING:
					m2[i] = zval_get_double(tmp);
					break;
				default:
					php_error_docref(NULL, E_WARNING, "Invalid type for element %i", i);
					RETURN_FALSE;
			}
		}
	}

	if (gdAffineConcat (mr, m1, m2) != GD_TRUE) {
		RETURN_FALSE;
	}

	array_init(return_value);
	for (i = 0; i < 6; i++) {
		add_index_double(return_value, i, mr[i]);
	}
} /* }}} */

/* {{{ proto resource imagesetinterpolation(resource im [, int method]])
   Set the default interpolation method, passing -1 or 0 sets it to the libgd default (bilinear). */
PHP_FUNCTION(imagesetinterpolation)
{
	zval *IM;
	gdImagePtr im;
	zend_long method = GD_BILINEAR_FIXED;

	if (zend_parse_parameters(ZEND_NUM_ARGS(), "r|l", &IM, &method) == FAILURE)  {
		return;
	}

	if ((im = (gdImagePtr)zend_fetch_resource(Z_RES_P(IM), "Image", le_gd)) == NULL) {
		RETURN_FALSE;
	}

	if (method == -1) {
		 method = GD_BILINEAR_FIXED;
	}
	RETURN_BOOL(gdImageSetInterpolationMethod(im, (gdInterpolationMethod) method));
}
/* }}} */

/*
 * Local variables:
 * tab-width: 4
 * c-basic-offset: 4
 * End:
 * vim600: sw=4 ts=4 fdm=marker
 * vim<600: sw=4 ts=4
 */<|MERGE_RESOLUTION|>--- conflicted
+++ resolved
@@ -4694,13 +4694,8 @@
 	gdImagePtr im;
 	gdImagePtr im_scaled = NULL;
 	int new_width, new_height;
-<<<<<<< HEAD
 	zend_long tmp_w, tmp_h=-1, tmp_m = GD_BILINEAR_FIXED;
-	gdInterpolationMethod method;
-=======
-	long tmp_w, tmp_h=-1, tmp_m = GD_BILINEAR_FIXED;
 	gdInterpolationMethod method, old_method;
->>>>>>> b92216b9
 
 	if (zend_parse_parameters(ZEND_NUM_ARGS(), "rl|ll", &IM, &tmp_w, &tmp_h, &tmp_m) == FAILURE)  {
 		return;
