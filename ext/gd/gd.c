/*
   +----------------------------------------------------------------------+
   | PHP Version 5                                                        |
   +----------------------------------------------------------------------+
   | Copyright (c) 1997-2013 The PHP Group                                |
   +----------------------------------------------------------------------+
   | This source file is subject to version 3.01 of the PHP license,      |
   | that is bundled with this package in the file LICENSE, and is        |
   | available through the world-wide-web at the following url:           |
   | http://www.php.net/license/3_01.txt                                  |
   | If you did not receive a copy of the PHP license and are unable to   |
   | obtain it through the world-wide-web, please send a note to          |
   | license@php.net so we can mail you a copy immediately.               |
   +----------------------------------------------------------------------+
   | Authors: Rasmus Lerdorf <rasmus@php.net>                             |
   |          Stig Bakken <ssb@php.net>                                   |
   |          Jim Winstead <jimw@php.net>                                 |
   +----------------------------------------------------------------------+
 */

/* $Id$ */

/* gd 1.2 is copyright 1994, 1995, Quest Protein Database Center,
   Cold Spring Harbor Labs. */

/* Note that there is no code from the gd package in this file */

#ifdef HAVE_CONFIG_H
#include "config.h"
#endif

#include "php.h"
#include "php_ini.h"
#include "ext/standard/head.h"
#include <math.h>
#include "SAPI.h"
#include "php_gd.h"
#include "ext/standard/info.h"
#include "php_open_temporary_file.h"


#if HAVE_SYS_WAIT_H
# include <sys/wait.h>
#endif
#if HAVE_UNISTD_H
# include <unistd.h>
#endif
#ifdef PHP_WIN32
# include <io.h>
# include <fcntl.h>
# include <windows.h>
# include <Winuser.h>
# include <Wingdi.h>
#endif

#if HAVE_LIBGD
#if !HAVE_GD_BUNDLED
# include "libgd/gd_compat.h"
#endif

static int le_gd, le_gd_font;
#if HAVE_LIBT1
#include <t1lib.h>
static int le_ps_font, le_ps_enc;
static void php_free_ps_font(zend_rsrc_list_entry *rsrc TSRMLS_DC);
static void php_free_ps_enc(zend_rsrc_list_entry *rsrc TSRMLS_DC);
#endif

#include <gd.h>
#include <gdfontt.h>  /* 1 Tiny font */
#include <gdfonts.h>  /* 2 Small font */
#include <gdfontmb.h> /* 3 Medium bold font */
#include <gdfontl.h>  /* 4 Large font */
#include <gdfontg.h>  /* 5 Giant font */

#ifdef HAVE_GD_WBMP
#include "libgd/wbmp.h"
#endif
#ifdef ENABLE_GD_TTF
# ifdef HAVE_LIBFREETYPE
#  include <ft2build.h>
#  include FT_FREETYPE_H
# endif
#endif

#if defined(HAVE_GD_XPM) && defined(HAVE_GD_BUNDLED)
# include "X11/xpm.h"
#endif

#ifndef M_PI
#define M_PI 3.14159265358979323846
#endif

#ifdef ENABLE_GD_TTF
static void php_imagettftext_common(INTERNAL_FUNCTION_PARAMETERS, int, int);
#endif

#if HAVE_LIBGD15
/* it's >= 1.5, i.e. has IOCtx */
#define USE_GD_IOCTX 1
#else
#undef USE_GD_IOCTX
#endif

#ifdef USE_GD_IOCTX
#include "gd_ctx.c"
#else
#define gdImageCreateFromGdCtx      NULL
#define gdImageCreateFromGd2Ctx     NULL
#define gdImageCreateFromGd2partCtx NULL
#define gdImageCreateFromGifCtx     NULL
#define gdImageCreateFromJpegCtx    NULL
#define gdImageCreateFromPngCtx     NULL
#define gdImageCreateFromWBMPCtx    NULL
typedef FILE gdIOCtx;
#define CTX_PUTC(c, fp) fputc(c, fp)
#endif

#ifndef HAVE_GDIMAGECOLORRESOLVE
extern int gdImageColorResolve(gdImagePtr, int, int, int);
#endif

#if HAVE_COLORCLOSESTHWB
int gdImageColorClosestHWB(gdImagePtr im, int r, int g, int b);
#endif

#ifndef HAVE_GD_DYNAMIC_CTX_EX
#define gdNewDynamicCtxEx(len, data, val) gdNewDynamicCtx(len, data)
#endif

/* as it is not really public, duplicate declaration here to avoid 
   pointless warnings */
int overflow2(int a, int b);

/* Section Filters Declarations */
/* IMPORTANT NOTE FOR NEW FILTER
 * Do not forget to update:
 * IMAGE_FILTER_MAX: define the last filter index
 * IMAGE_FILTER_MAX_ARGS: define the biggest amout of arguments
 * image_filter array in PHP_FUNCTION(imagefilter)
 * */
#define IMAGE_FILTER_NEGATE         0
#define IMAGE_FILTER_GRAYSCALE      1
#define IMAGE_FILTER_BRIGHTNESS     2
#define IMAGE_FILTER_CONTRAST       3
#define IMAGE_FILTER_COLORIZE       4
#define IMAGE_FILTER_EDGEDETECT     5
#define IMAGE_FILTER_EMBOSS         6
#define IMAGE_FILTER_GAUSSIAN_BLUR  7
#define IMAGE_FILTER_SELECTIVE_BLUR 8
#define IMAGE_FILTER_MEAN_REMOVAL   9
#define IMAGE_FILTER_SMOOTH         10
#define IMAGE_FILTER_PIXELATE       11
#define IMAGE_FILTER_MAX            11
#define IMAGE_FILTER_MAX_ARGS       6
static void php_image_filter_negate(INTERNAL_FUNCTION_PARAMETERS);
static void php_image_filter_grayscale(INTERNAL_FUNCTION_PARAMETERS);
static void php_image_filter_brightness(INTERNAL_FUNCTION_PARAMETERS);
static void php_image_filter_contrast(INTERNAL_FUNCTION_PARAMETERS);
static void php_image_filter_colorize(INTERNAL_FUNCTION_PARAMETERS);
static void php_image_filter_edgedetect(INTERNAL_FUNCTION_PARAMETERS);
static void php_image_filter_emboss(INTERNAL_FUNCTION_PARAMETERS);
static void php_image_filter_gaussian_blur(INTERNAL_FUNCTION_PARAMETERS);
static void php_image_filter_selective_blur(INTERNAL_FUNCTION_PARAMETERS);
static void php_image_filter_mean_removal(INTERNAL_FUNCTION_PARAMETERS);
static void php_image_filter_smooth(INTERNAL_FUNCTION_PARAMETERS);
static void php_image_filter_pixelate(INTERNAL_FUNCTION_PARAMETERS);

/* End Section filters declarations */
static gdImagePtr _php_image_create_from_string (zval **Data, char *tn, gdImagePtr (*ioctx_func_p)() TSRMLS_DC);
static void _php_image_create_from(INTERNAL_FUNCTION_PARAMETERS, int image_type, char *tn, gdImagePtr (*func_p)(), gdImagePtr (*ioctx_func_p)());
static void _php_image_output(INTERNAL_FUNCTION_PARAMETERS, int image_type, char *tn, void (*func_p)());
static int _php_image_type(char data[8]);
static void _php_image_convert(INTERNAL_FUNCTION_PARAMETERS, int image_type);
static void _php_image_bw_convert(gdImagePtr im_org, gdIOCtx *out, int threshold);

/* {{{ arginfo */
ZEND_BEGIN_ARG_INFO(arginfo_gd_info, 0)
ZEND_END_ARG_INFO()

ZEND_BEGIN_ARG_INFO(arginfo_imageloadfont, 0)
	ZEND_ARG_INFO(0, filename)
ZEND_END_ARG_INFO()

ZEND_BEGIN_ARG_INFO(arginfo_imagesetstyle, 0)
	ZEND_ARG_INFO(0, im)
	ZEND_ARG_INFO(0, styles) /* ARRAY_INFO(0, styles, 0) */
ZEND_END_ARG_INFO()

ZEND_BEGIN_ARG_INFO(arginfo_imagecreatetruecolor, 0)
	ZEND_ARG_INFO(0, x_size)
	ZEND_ARG_INFO(0, y_size)
ZEND_END_ARG_INFO()

ZEND_BEGIN_ARG_INFO(arginfo_imageistruecolor, 0)
	ZEND_ARG_INFO(0, im)
ZEND_END_ARG_INFO()

ZEND_BEGIN_ARG_INFO(arginfo_imagetruecolortopalette, 0)
	ZEND_ARG_INFO(0, im)
	ZEND_ARG_INFO(0, ditherFlag)
	ZEND_ARG_INFO(0, colorsWanted)
ZEND_END_ARG_INFO()

ZEND_BEGIN_ARG_INFO(arginfo_imagepalettetotruecolor, 0)
	ZEND_ARG_INFO(0, im)
ZEND_END_ARG_INFO()

ZEND_BEGIN_ARG_INFO(arginfo_imagecolormatch, 0)
	ZEND_ARG_INFO(0, im1)
	ZEND_ARG_INFO(0, im2)
ZEND_END_ARG_INFO()

ZEND_BEGIN_ARG_INFO(arginfo_imagesetthickness, 0)
	ZEND_ARG_INFO(0, im)
	ZEND_ARG_INFO(0, thickness)
ZEND_END_ARG_INFO()

ZEND_BEGIN_ARG_INFO(arginfo_imagefilledellipse, 0)
	ZEND_ARG_INFO(0, im)
	ZEND_ARG_INFO(0, cx)
	ZEND_ARG_INFO(0, cy)
	ZEND_ARG_INFO(0, w)
	ZEND_ARG_INFO(0, h)
	ZEND_ARG_INFO(0, color)
ZEND_END_ARG_INFO()

ZEND_BEGIN_ARG_INFO(arginfo_imagefilledarc, 0)
	ZEND_ARG_INFO(0, im)
	ZEND_ARG_INFO(0, cx)
	ZEND_ARG_INFO(0, cy)
	ZEND_ARG_INFO(0, w)
	ZEND_ARG_INFO(0, h)
	ZEND_ARG_INFO(0, s)
	ZEND_ARG_INFO(0, e)
	ZEND_ARG_INFO(0, col)
	ZEND_ARG_INFO(0, style)
ZEND_END_ARG_INFO()

ZEND_BEGIN_ARG_INFO(arginfo_imagealphablending, 0)
	ZEND_ARG_INFO(0, im)
	ZEND_ARG_INFO(0, blend)
ZEND_END_ARG_INFO()

ZEND_BEGIN_ARG_INFO(arginfo_imagesavealpha, 0)
	ZEND_ARG_INFO(0, im)
	ZEND_ARG_INFO(0, save)
ZEND_END_ARG_INFO()

#if HAVE_GD_BUNDLED
ZEND_BEGIN_ARG_INFO(arginfo_imagelayereffect, 0)
	ZEND_ARG_INFO(0, im)
	ZEND_ARG_INFO(0, effect)
ZEND_END_ARG_INFO()
#endif

ZEND_BEGIN_ARG_INFO(arginfo_imagecolorallocatealpha, 0)
	ZEND_ARG_INFO(0, im)
	ZEND_ARG_INFO(0, red)
	ZEND_ARG_INFO(0, green)
	ZEND_ARG_INFO(0, blue)
	ZEND_ARG_INFO(0, alpha)
ZEND_END_ARG_INFO()

ZEND_BEGIN_ARG_INFO(arginfo_imagecolorresolvealpha, 0)
	ZEND_ARG_INFO(0, im)
	ZEND_ARG_INFO(0, red)
	ZEND_ARG_INFO(0, green)
	ZEND_ARG_INFO(0, blue)
	ZEND_ARG_INFO(0, alpha)
ZEND_END_ARG_INFO()

ZEND_BEGIN_ARG_INFO(arginfo_imagecolorclosestalpha, 0)
	ZEND_ARG_INFO(0, im)
	ZEND_ARG_INFO(0, red)
	ZEND_ARG_INFO(0, green)
	ZEND_ARG_INFO(0, blue)
	ZEND_ARG_INFO(0, alpha)
ZEND_END_ARG_INFO()

ZEND_BEGIN_ARG_INFO(arginfo_imagecolorexactalpha, 0)
	ZEND_ARG_INFO(0, im)
	ZEND_ARG_INFO(0, red)
	ZEND_ARG_INFO(0, green)
	ZEND_ARG_INFO(0, blue)
	ZEND_ARG_INFO(0, alpha)
ZEND_END_ARG_INFO()

ZEND_BEGIN_ARG_INFO(arginfo_imagecopyresampled, 0)
	ZEND_ARG_INFO(0, dst_im)
	ZEND_ARG_INFO(0, src_im)
	ZEND_ARG_INFO(0, dst_x)
	ZEND_ARG_INFO(0, dst_y)
	ZEND_ARG_INFO(0, src_x)
	ZEND_ARG_INFO(0, src_y)
	ZEND_ARG_INFO(0, dst_w)
	ZEND_ARG_INFO(0, dst_h)
	ZEND_ARG_INFO(0, src_w)
	ZEND_ARG_INFO(0, src_h)
ZEND_END_ARG_INFO()

#ifdef PHP_WIN32
ZEND_BEGIN_ARG_INFO_EX(arginfo_imagegrabwindow, 0, 0, 1)
	ZEND_ARG_INFO(0, handle)
	ZEND_ARG_INFO(0, client_area)
ZEND_END_ARG_INFO()

ZEND_BEGIN_ARG_INFO(arginfo_imagegrabscreen, 0)
ZEND_END_ARG_INFO()
#endif

ZEND_BEGIN_ARG_INFO_EX(arginfo_imagerotate, 0, 0, 3)
	ZEND_ARG_INFO(0, im)
	ZEND_ARG_INFO(0, angle)
	ZEND_ARG_INFO(0, bgdcolor)
	ZEND_ARG_INFO(0, ignoretransparent)
ZEND_END_ARG_INFO()

#if HAVE_GD_IMAGESETTILE
ZEND_BEGIN_ARG_INFO(arginfo_imagesettile, 0)
	ZEND_ARG_INFO(0, im)
	ZEND_ARG_INFO(0, tile)
ZEND_END_ARG_INFO()
#endif

#if HAVE_GD_IMAGESETBRUSH
ZEND_BEGIN_ARG_INFO(arginfo_imagesetbrush, 0)
	ZEND_ARG_INFO(0, im)
	ZEND_ARG_INFO(0, brush)
ZEND_END_ARG_INFO()
#endif

ZEND_BEGIN_ARG_INFO(arginfo_imagecreate, 0)
	ZEND_ARG_INFO(0, x_size)
	ZEND_ARG_INFO(0, y_size)
ZEND_END_ARG_INFO()

ZEND_BEGIN_ARG_INFO(arginfo_imagetypes, 0)
ZEND_END_ARG_INFO()

#if HAVE_LIBGD15
ZEND_BEGIN_ARG_INFO(arginfo_imagecreatefromstring, 0)
	ZEND_ARG_INFO(0, image)
ZEND_END_ARG_INFO()
#endif

#ifdef HAVE_GD_GIF_READ
ZEND_BEGIN_ARG_INFO(arginfo_imagecreatefromgif, 0)
	ZEND_ARG_INFO(0, filename)
ZEND_END_ARG_INFO()
#endif

#ifdef HAVE_GD_JPG
ZEND_BEGIN_ARG_INFO(arginfo_imagecreatefromjpeg, 0)
	ZEND_ARG_INFO(0, filename)
ZEND_END_ARG_INFO()
#endif

#ifdef HAVE_GD_PNG
ZEND_BEGIN_ARG_INFO(arginfo_imagecreatefrompng, 0)
	ZEND_ARG_INFO(0, filename)
ZEND_END_ARG_INFO()
#endif

#ifdef HAVE_GD_WEBP
ZEND_BEGIN_ARG_INFO(arginfo_imagecreatefromwebp, 0)
	ZEND_ARG_INFO(0, filename)
ZEND_END_ARG_INFO()
#endif

#ifdef HAVE_GD_XBM
ZEND_BEGIN_ARG_INFO(arginfo_imagecreatefromxbm, 0)
	ZEND_ARG_INFO(0, filename)
ZEND_END_ARG_INFO()
#endif

#if defined(HAVE_GD_XPM) && defined(HAVE_GD_BUNDLED)
ZEND_BEGIN_ARG_INFO(arginfo_imagecreatefromxpm, 0)
	ZEND_ARG_INFO(0, filename)
ZEND_END_ARG_INFO()
#endif

#ifdef HAVE_GD_WBMP
ZEND_BEGIN_ARG_INFO(arginfo_imagecreatefromwbmp, 0)
	ZEND_ARG_INFO(0, filename)
ZEND_END_ARG_INFO()
#endif

ZEND_BEGIN_ARG_INFO(arginfo_imagecreatefromgd, 0)
	ZEND_ARG_INFO(0, filename)
ZEND_END_ARG_INFO()

#ifdef HAVE_GD_GD2
ZEND_BEGIN_ARG_INFO(arginfo_imagecreatefromgd2, 0)
	ZEND_ARG_INFO(0, filename)
ZEND_END_ARG_INFO()

ZEND_BEGIN_ARG_INFO(arginfo_imagecreatefromgd2part, 0)
	ZEND_ARG_INFO(0, filename)
	ZEND_ARG_INFO(0, srcX)
	ZEND_ARG_INFO(0, srcY)
	ZEND_ARG_INFO(0, width)
	ZEND_ARG_INFO(0, height)
ZEND_END_ARG_INFO()
#endif

#if HAVE_GD_BUNDLED
ZEND_BEGIN_ARG_INFO_EX(arginfo_imagexbm, 0, 0, 2)
	ZEND_ARG_INFO(0, im)
	ZEND_ARG_INFO(0, filename)
	ZEND_ARG_INFO(0, foreground)
ZEND_END_ARG_INFO()
#endif

#ifdef HAVE_GD_GIF_CREATE
ZEND_BEGIN_ARG_INFO_EX(arginfo_imagegif, 0, 0, 1)
	ZEND_ARG_INFO(0, im)
	ZEND_ARG_INFO(0, filename)
ZEND_END_ARG_INFO()
#endif

#ifdef HAVE_GD_PNG
ZEND_BEGIN_ARG_INFO_EX(arginfo_imagepng, 0, 0, 1)
	ZEND_ARG_INFO(0, im)
	ZEND_ARG_INFO(0, filename)
ZEND_END_ARG_INFO()
#endif

#ifdef HAVE_GD_WEBP
ZEND_BEGIN_ARG_INFO_EX(arginfo_imagewebp, 0, 0, 1)
	ZEND_ARG_INFO(0, im)
	ZEND_ARG_INFO(0, filename)
ZEND_END_ARG_INFO()
#endif

#ifdef HAVE_GD_JPG
ZEND_BEGIN_ARG_INFO_EX(arginfo_imagejpeg, 0, 0, 1)
	ZEND_ARG_INFO(0, im)
	ZEND_ARG_INFO(0, filename)
	ZEND_ARG_INFO(0, quality)
ZEND_END_ARG_INFO()
#endif

#ifdef HAVE_GD_WBMP
ZEND_BEGIN_ARG_INFO_EX(arginfo_imagewbmp, 0, 0, 1)
	ZEND_ARG_INFO(0, im)
	ZEND_ARG_INFO(0, filename)
	ZEND_ARG_INFO(0, foreground)
ZEND_END_ARG_INFO()
#endif

ZEND_BEGIN_ARG_INFO_EX(arginfo_imagegd, 0, 0, 1)
	ZEND_ARG_INFO(0, im)
	ZEND_ARG_INFO(0, filename)
ZEND_END_ARG_INFO()

#ifdef HAVE_GD_GD2
ZEND_BEGIN_ARG_INFO_EX(arginfo_imagegd2, 0, 0, 1)
	ZEND_ARG_INFO(0, im)
	ZEND_ARG_INFO(0, filename)
	ZEND_ARG_INFO(0, chunk_size)
	ZEND_ARG_INFO(0, type)
ZEND_END_ARG_INFO()
#endif

ZEND_BEGIN_ARG_INFO(arginfo_imagedestroy, 0)
	ZEND_ARG_INFO(0, im)
ZEND_END_ARG_INFO()

ZEND_BEGIN_ARG_INFO(arginfo_imagecolorallocate, 0)
	ZEND_ARG_INFO(0, im)
	ZEND_ARG_INFO(0, red)
	ZEND_ARG_INFO(0, green)
	ZEND_ARG_INFO(0, blue)
ZEND_END_ARG_INFO()

#if HAVE_LIBGD15
ZEND_BEGIN_ARG_INFO(arginfo_imagepalettecopy, 0)
	ZEND_ARG_INFO(0, dst)
	ZEND_ARG_INFO(0, src)
ZEND_END_ARG_INFO()
#endif

ZEND_BEGIN_ARG_INFO(arginfo_imagecolorat, 0)
	ZEND_ARG_INFO(0, im)
	ZEND_ARG_INFO(0, x)
	ZEND_ARG_INFO(0, y)
ZEND_END_ARG_INFO()

ZEND_BEGIN_ARG_INFO(arginfo_imagecolorclosest, 0)
	ZEND_ARG_INFO(0, im)
	ZEND_ARG_INFO(0, red)
	ZEND_ARG_INFO(0, green)
	ZEND_ARG_INFO(0, blue)
ZEND_END_ARG_INFO()

#if HAVE_COLORCLOSESTHWB
ZEND_BEGIN_ARG_INFO(arginfo_imagecolorclosesthwb, 0)
	ZEND_ARG_INFO(0, im)
	ZEND_ARG_INFO(0, red)
	ZEND_ARG_INFO(0, green)
	ZEND_ARG_INFO(0, blue)
ZEND_END_ARG_INFO()
#endif

ZEND_BEGIN_ARG_INFO(arginfo_imagecolordeallocate, 0)
	ZEND_ARG_INFO(0, im)
	ZEND_ARG_INFO(0, index)
ZEND_END_ARG_INFO()

ZEND_BEGIN_ARG_INFO(arginfo_imagecolorresolve, 0)
	ZEND_ARG_INFO(0, im)
	ZEND_ARG_INFO(0, red)
	ZEND_ARG_INFO(0, green)
	ZEND_ARG_INFO(0, blue)
ZEND_END_ARG_INFO()

ZEND_BEGIN_ARG_INFO(arginfo_imagecolorexact, 0)
	ZEND_ARG_INFO(0, im)
	ZEND_ARG_INFO(0, red)
	ZEND_ARG_INFO(0, green)
	ZEND_ARG_INFO(0, blue)
ZEND_END_ARG_INFO()

ZEND_BEGIN_ARG_INFO_EX(arginfo_imagecolorset, 0, 0, 5)
	ZEND_ARG_INFO(0, im)
	ZEND_ARG_INFO(0, color)
	ZEND_ARG_INFO(0, red)
	ZEND_ARG_INFO(0, green)
	ZEND_ARG_INFO(0, blue)
	ZEND_ARG_INFO(0, alpha)
ZEND_END_ARG_INFO()

ZEND_BEGIN_ARG_INFO(arginfo_imagecolorsforindex, 0)
	ZEND_ARG_INFO(0, im)
	ZEND_ARG_INFO(0, index)
ZEND_END_ARG_INFO()

ZEND_BEGIN_ARG_INFO(arginfo_imagegammacorrect, 0)
	ZEND_ARG_INFO(0, im)
	ZEND_ARG_INFO(0, inputgamma)
	ZEND_ARG_INFO(0, outputgamma)
ZEND_END_ARG_INFO()

ZEND_BEGIN_ARG_INFO(arginfo_imagesetpixel, 0)
	ZEND_ARG_INFO(0, im)
	ZEND_ARG_INFO(0, x)
	ZEND_ARG_INFO(0, y)
	ZEND_ARG_INFO(0, col)
ZEND_END_ARG_INFO()

ZEND_BEGIN_ARG_INFO(arginfo_imageline, 0)
	ZEND_ARG_INFO(0, im)
	ZEND_ARG_INFO(0, x1)
	ZEND_ARG_INFO(0, y1)
	ZEND_ARG_INFO(0, x2)
	ZEND_ARG_INFO(0, y2)
	ZEND_ARG_INFO(0, col)
ZEND_END_ARG_INFO()

ZEND_BEGIN_ARG_INFO(arginfo_imagedashedline, 0)
	ZEND_ARG_INFO(0, im)
	ZEND_ARG_INFO(0, x1)
	ZEND_ARG_INFO(0, y1)
	ZEND_ARG_INFO(0, x2)
	ZEND_ARG_INFO(0, y2)
	ZEND_ARG_INFO(0, col)
ZEND_END_ARG_INFO()

ZEND_BEGIN_ARG_INFO(arginfo_imagerectangle, 0)
	ZEND_ARG_INFO(0, im)
	ZEND_ARG_INFO(0, x1)
	ZEND_ARG_INFO(0, y1)
	ZEND_ARG_INFO(0, x2)
	ZEND_ARG_INFO(0, y2)
	ZEND_ARG_INFO(0, col)
ZEND_END_ARG_INFO()

ZEND_BEGIN_ARG_INFO(arginfo_imagefilledrectangle, 0)
	ZEND_ARG_INFO(0, im)
	ZEND_ARG_INFO(0, x1)
	ZEND_ARG_INFO(0, y1)
	ZEND_ARG_INFO(0, x2)
	ZEND_ARG_INFO(0, y2)
	ZEND_ARG_INFO(0, col)
ZEND_END_ARG_INFO()

ZEND_BEGIN_ARG_INFO(arginfo_imagearc, 0)
	ZEND_ARG_INFO(0, im)
	ZEND_ARG_INFO(0, cx)
	ZEND_ARG_INFO(0, cy)
	ZEND_ARG_INFO(0, w)
	ZEND_ARG_INFO(0, h)
	ZEND_ARG_INFO(0, s)
	ZEND_ARG_INFO(0, e)
	ZEND_ARG_INFO(0, col)
ZEND_END_ARG_INFO()

ZEND_BEGIN_ARG_INFO(arginfo_imageellipse, 0)
	ZEND_ARG_INFO(0, im)
	ZEND_ARG_INFO(0, cx)
	ZEND_ARG_INFO(0, cy)
	ZEND_ARG_INFO(0, w)
	ZEND_ARG_INFO(0, h)
	ZEND_ARG_INFO(0, color)
ZEND_END_ARG_INFO()

ZEND_BEGIN_ARG_INFO(arginfo_imagefilltoborder, 0)
	ZEND_ARG_INFO(0, im)
	ZEND_ARG_INFO(0, x)
	ZEND_ARG_INFO(0, y)
	ZEND_ARG_INFO(0, border)
	ZEND_ARG_INFO(0, col)
ZEND_END_ARG_INFO()

ZEND_BEGIN_ARG_INFO(arginfo_imagefill, 0)
	ZEND_ARG_INFO(0, im)
	ZEND_ARG_INFO(0, x)
	ZEND_ARG_INFO(0, y)
	ZEND_ARG_INFO(0, col)
ZEND_END_ARG_INFO()

ZEND_BEGIN_ARG_INFO(arginfo_imagecolorstotal, 0)
	ZEND_ARG_INFO(0, im)
ZEND_END_ARG_INFO()

ZEND_BEGIN_ARG_INFO_EX(arginfo_imagecolortransparent, 0, 0, 1)
	ZEND_ARG_INFO(0, im)
	ZEND_ARG_INFO(0, col)
ZEND_END_ARG_INFO()

ZEND_BEGIN_ARG_INFO_EX(arginfo_imageinterlace, 0, 0, 1)
	ZEND_ARG_INFO(0, im)
	ZEND_ARG_INFO(0, interlace)
ZEND_END_ARG_INFO()

ZEND_BEGIN_ARG_INFO(arginfo_imagepolygon, 0)
	ZEND_ARG_INFO(0, im)
	ZEND_ARG_INFO(0, points) /* ARRAY_INFO(0, points, 0) */
	ZEND_ARG_INFO(0, num_pos)
	ZEND_ARG_INFO(0, col)
ZEND_END_ARG_INFO()

ZEND_BEGIN_ARG_INFO(arginfo_imagefilledpolygon, 0)
	ZEND_ARG_INFO(0, im)
	ZEND_ARG_INFO(0, points) /* ARRAY_INFO(0, points, 0) */
	ZEND_ARG_INFO(0, num_pos)
	ZEND_ARG_INFO(0, col)
ZEND_END_ARG_INFO()

ZEND_BEGIN_ARG_INFO(arginfo_imagefontwidth, 0)
	ZEND_ARG_INFO(0, font)
ZEND_END_ARG_INFO()

ZEND_BEGIN_ARG_INFO(arginfo_imagefontheight, 0)
	ZEND_ARG_INFO(0, font)
ZEND_END_ARG_INFO()

ZEND_BEGIN_ARG_INFO(arginfo_imagechar, 0)
	ZEND_ARG_INFO(0, im)
	ZEND_ARG_INFO(0, font)
	ZEND_ARG_INFO(0, x)
	ZEND_ARG_INFO(0, y)
	ZEND_ARG_INFO(0, c)
	ZEND_ARG_INFO(0, col)
ZEND_END_ARG_INFO()

ZEND_BEGIN_ARG_INFO(arginfo_imagecharup, 0)
	ZEND_ARG_INFO(0, im)
	ZEND_ARG_INFO(0, font)
	ZEND_ARG_INFO(0, x)
	ZEND_ARG_INFO(0, y)
	ZEND_ARG_INFO(0, c)
	ZEND_ARG_INFO(0, col)
ZEND_END_ARG_INFO()

ZEND_BEGIN_ARG_INFO(arginfo_imagestring, 0)
	ZEND_ARG_INFO(0, im)
	ZEND_ARG_INFO(0, font)
	ZEND_ARG_INFO(0, x)
	ZEND_ARG_INFO(0, y)
	ZEND_ARG_INFO(0, str)
	ZEND_ARG_INFO(0, col)
ZEND_END_ARG_INFO()

ZEND_BEGIN_ARG_INFO(arginfo_imagestringup, 0)
	ZEND_ARG_INFO(0, im)
	ZEND_ARG_INFO(0, font)
	ZEND_ARG_INFO(0, x)
	ZEND_ARG_INFO(0, y)
	ZEND_ARG_INFO(0, str)
	ZEND_ARG_INFO(0, col)
ZEND_END_ARG_INFO()

ZEND_BEGIN_ARG_INFO(arginfo_imagecopy, 0)
	ZEND_ARG_INFO(0, dst_im)
	ZEND_ARG_INFO(0, src_im)
	ZEND_ARG_INFO(0, dst_x)
	ZEND_ARG_INFO(0, dst_y)
	ZEND_ARG_INFO(0, src_x)
	ZEND_ARG_INFO(0, src_y)
	ZEND_ARG_INFO(0, src_w)
	ZEND_ARG_INFO(0, src_h)
ZEND_END_ARG_INFO()

#if HAVE_LIBGD15
ZEND_BEGIN_ARG_INFO(arginfo_imagecopymerge, 0)
	ZEND_ARG_INFO(0, src_im)
	ZEND_ARG_INFO(0, dst_im)
	ZEND_ARG_INFO(0, dst_x)
	ZEND_ARG_INFO(0, dst_y)
	ZEND_ARG_INFO(0, src_x)
	ZEND_ARG_INFO(0, src_y)
	ZEND_ARG_INFO(0, src_w)
	ZEND_ARG_INFO(0, src_h)
	ZEND_ARG_INFO(0, pct)
ZEND_END_ARG_INFO()

ZEND_BEGIN_ARG_INFO(arginfo_imagecopymergegray, 0)
	ZEND_ARG_INFO(0, src_im)
	ZEND_ARG_INFO(0, dst_im)
	ZEND_ARG_INFO(0, dst_x)
	ZEND_ARG_INFO(0, dst_y)
	ZEND_ARG_INFO(0, src_x)
	ZEND_ARG_INFO(0, src_y)
	ZEND_ARG_INFO(0, src_w)
	ZEND_ARG_INFO(0, src_h)
	ZEND_ARG_INFO(0, pct)
ZEND_END_ARG_INFO()
#endif

ZEND_BEGIN_ARG_INFO(arginfo_imagecopyresized, 0)
	ZEND_ARG_INFO(0, dst_im)
	ZEND_ARG_INFO(0, src_im)
	ZEND_ARG_INFO(0, dst_x)
	ZEND_ARG_INFO(0, dst_y)
	ZEND_ARG_INFO(0, src_x)
	ZEND_ARG_INFO(0, src_y)
	ZEND_ARG_INFO(0, dst_w)
	ZEND_ARG_INFO(0, dst_h)
	ZEND_ARG_INFO(0, src_w)
	ZEND_ARG_INFO(0, src_h)
ZEND_END_ARG_INFO()

ZEND_BEGIN_ARG_INFO(arginfo_imagesx, 0)
	ZEND_ARG_INFO(0, im)
ZEND_END_ARG_INFO()

ZEND_BEGIN_ARG_INFO(arginfo_imagesy, 0)
	ZEND_ARG_INFO(0, im)
ZEND_END_ARG_INFO()

#ifdef ENABLE_GD_TTF
#if HAVE_LIBFREETYPE && HAVE_GD_STRINGFTEX
ZEND_BEGIN_ARG_INFO_EX(arginfo_imageftbbox, 0, 0, 4)
	ZEND_ARG_INFO(0, size)
	ZEND_ARG_INFO(0, angle)
	ZEND_ARG_INFO(0, font_file)
	ZEND_ARG_INFO(0, text)
	ZEND_ARG_INFO(0, extrainfo) /* ARRAY_INFO(0, extrainfo, 0) */
ZEND_END_ARG_INFO()

ZEND_BEGIN_ARG_INFO_EX(arginfo_imagefttext, 0, 0, 8)
	ZEND_ARG_INFO(0, im)
	ZEND_ARG_INFO(0, size)
	ZEND_ARG_INFO(0, angle)
	ZEND_ARG_INFO(0, x)
	ZEND_ARG_INFO(0, y)
	ZEND_ARG_INFO(0, col)
	ZEND_ARG_INFO(0, font_file)
	ZEND_ARG_INFO(0, text)
	ZEND_ARG_INFO(0, extrainfo) /* ARRAY_INFO(0, extrainfo, 0) */
ZEND_END_ARG_INFO()
#endif

ZEND_BEGIN_ARG_INFO(arginfo_imagettfbbox, 0)
	ZEND_ARG_INFO(0, size)
	ZEND_ARG_INFO(0, angle)
	ZEND_ARG_INFO(0, font_file)
	ZEND_ARG_INFO(0, text)
ZEND_END_ARG_INFO()

ZEND_BEGIN_ARG_INFO(arginfo_imagettftext, 0)
	ZEND_ARG_INFO(0, im)
	ZEND_ARG_INFO(0, size)
	ZEND_ARG_INFO(0, angle)
	ZEND_ARG_INFO(0, x)
	ZEND_ARG_INFO(0, y)
	ZEND_ARG_INFO(0, col)
	ZEND_ARG_INFO(0, font_file)
	ZEND_ARG_INFO(0, text)
ZEND_END_ARG_INFO()
#endif

#ifdef HAVE_LIBT1
ZEND_BEGIN_ARG_INFO(arginfo_imagepsloadfont, 0)
	ZEND_ARG_INFO(0, pathname)
ZEND_END_ARG_INFO()

/*
ZEND_BEGIN_ARG_INFO(arginfo_imagepscopyfont, 0)
	ZEND_ARG_INFO(0, font_index)
ZEND_END_ARG_INFO()
*/

ZEND_BEGIN_ARG_INFO(arginfo_imagepsfreefont, 0)
	ZEND_ARG_INFO(0, font_index)
ZEND_END_ARG_INFO()

ZEND_BEGIN_ARG_INFO(arginfo_imagepsencodefont, 0)
	ZEND_ARG_INFO(0, font_index)
	ZEND_ARG_INFO(0, filename)
ZEND_END_ARG_INFO()

ZEND_BEGIN_ARG_INFO(arginfo_imagepsextendfont, 0)
	ZEND_ARG_INFO(0, font_index)
	ZEND_ARG_INFO(0, extend)
ZEND_END_ARG_INFO()

ZEND_BEGIN_ARG_INFO(arginfo_imagepsslantfont, 0)
	ZEND_ARG_INFO(0, font_index)
	ZEND_ARG_INFO(0, slant)
ZEND_END_ARG_INFO()

ZEND_BEGIN_ARG_INFO_EX(arginfo_imagepstext, 0, 0, 8)
	ZEND_ARG_INFO(0, im)
	ZEND_ARG_INFO(0, text)
	ZEND_ARG_INFO(0, font)
	ZEND_ARG_INFO(0, size)
	ZEND_ARG_INFO(0, foreground)
	ZEND_ARG_INFO(0, background)
	ZEND_ARG_INFO(0, xcoord)
	ZEND_ARG_INFO(0, ycoord)
	ZEND_ARG_INFO(0, space)
	ZEND_ARG_INFO(0, tightness)
	ZEND_ARG_INFO(0, angle)
	ZEND_ARG_INFO(0, antialias)
ZEND_END_ARG_INFO()

ZEND_BEGIN_ARG_INFO_EX(arginfo_imagepsbbox, 0, 0, 3)
	ZEND_ARG_INFO(0, text)
	ZEND_ARG_INFO(0, font)
	ZEND_ARG_INFO(0, size)
	ZEND_ARG_INFO(0, space)
	ZEND_ARG_INFO(0, tightness)
	ZEND_ARG_INFO(0, angle)
ZEND_END_ARG_INFO()
#endif

#ifdef HAVE_GD_WBMP
ZEND_BEGIN_ARG_INFO_EX(arginfo_image2wbmp, 0, 0, 1)
	ZEND_ARG_INFO(0, im)
	ZEND_ARG_INFO(0, filename)
	ZEND_ARG_INFO(0, threshold)
ZEND_END_ARG_INFO()
#endif

#if defined(HAVE_GD_JPG) && defined(HAVE_GD_WBMP)
ZEND_BEGIN_ARG_INFO(arginfo_jpeg2wbmp, 0)
	ZEND_ARG_INFO(0, f_org)
	ZEND_ARG_INFO(0, f_dest)
	ZEND_ARG_INFO(0, d_height)
	ZEND_ARG_INFO(0, d_width)
	ZEND_ARG_INFO(0, d_threshold)
ZEND_END_ARG_INFO()
#endif

#if defined(HAVE_GD_PNG) && defined(HAVE_GD_WBMP)
ZEND_BEGIN_ARG_INFO(arginfo_png2wbmp, 0)
	ZEND_ARG_INFO(0, f_org)
	ZEND_ARG_INFO(0, f_dest)
	ZEND_ARG_INFO(0, d_height)
	ZEND_ARG_INFO(0, d_width)
	ZEND_ARG_INFO(0, d_threshold)
ZEND_END_ARG_INFO()
#endif

ZEND_BEGIN_ARG_INFO_EX(arginfo_imagefilter, 0, 0, 2)
	ZEND_ARG_INFO(0, im)
	ZEND_ARG_INFO(0, filtertype)
	ZEND_ARG_INFO(0, arg1)
	ZEND_ARG_INFO(0, arg2)
	ZEND_ARG_INFO(0, arg3)
	ZEND_ARG_INFO(0, arg4)
ZEND_END_ARG_INFO()

ZEND_BEGIN_ARG_INFO(arginfo_imageconvolution, 0)
	ZEND_ARG_INFO(0, im)
	ZEND_ARG_INFO(0, matrix3x3) /* ARRAY_INFO(0, matrix3x3, 0) */
	ZEND_ARG_INFO(0, div)
	ZEND_ARG_INFO(0, offset)
ZEND_END_ARG_INFO()

#ifdef HAVE_GD_BUNDLED
ZEND_BEGIN_ARG_INFO(arginfo_imageantialias, 0)
	ZEND_ARG_INFO(0, im)
	ZEND_ARG_INFO(0, on)
ZEND_END_ARG_INFO()

ZEND_BEGIN_ARG_INFO(arginfo_imageflip, 0)
	ZEND_ARG_INFO(0, im)
	ZEND_ARG_INFO(0, mode)
ZEND_END_ARG_INFO()

ZEND_BEGIN_ARG_INFO(arginfo_imagecrop, 0)
	ZEND_ARG_INFO(0, im)
	ZEND_ARG_INFO(0, rect)
ZEND_END_ARG_INFO()

ZEND_BEGIN_ARG_INFO(arginfo_imagecropauto, 0)
	ZEND_ARG_INFO(0, im)
	ZEND_ARG_INFO(0, mode)
	ZEND_ARG_INFO(0, threshold)
	ZEND_ARG_INFO(0, color)
ZEND_END_ARG_INFO()

ZEND_BEGIN_ARG_INFO(arginfo_imagescale, 0)
	ZEND_ARG_INFO(0, im)
	ZEND_ARG_INFO(0, new_width)
	ZEND_ARG_INFO(0, new_height)
	ZEND_ARG_INFO(0, mode)
ZEND_END_ARG_INFO()

ZEND_BEGIN_ARG_INFO(arginfo_imageaffine, 0)
	ZEND_ARG_INFO(0, im)
	ZEND_ARG_INFO(0, affine)
ZEND_END_ARG_INFO()

ZEND_BEGIN_ARG_INFO(arginfo_imageaffinematrixget, 0)
	ZEND_ARG_INFO(0, im)
	ZEND_ARG_INFO(0, matrox)
	ZEND_ARG_INFO(0, options)
ZEND_END_ARG_INFO()

ZEND_BEGIN_ARG_INFO(arginfo_imageaffinematrixconcat, 0)
	ZEND_ARG_INFO(0, m1)
	ZEND_ARG_INFO(0, m2)
ZEND_END_ARG_INFO()

ZEND_BEGIN_ARG_INFO(arginfo_imagesetinterpolation, 0)
	ZEND_ARG_INFO(0, im)
	ZEND_ARG_INFO(0, method)
ZEND_END_ARG_INFO()

#endif

/* }}} */

/* {{{ gd_functions[]
 */
const zend_function_entry gd_functions[] = {
	PHP_FE(gd_info,                                 arginfo_gd_info)
	PHP_FE(imagearc,								arginfo_imagearc)
	PHP_FE(imageellipse,							arginfo_imageellipse)
	PHP_FE(imagechar,								arginfo_imagechar)
	PHP_FE(imagecharup,								arginfo_imagecharup)
	PHP_FE(imagecolorat,							arginfo_imagecolorat)
	PHP_FE(imagecolorallocate,						arginfo_imagecolorallocate)
#if HAVE_LIBGD15
	PHP_FE(imagepalettecopy,						arginfo_imagepalettecopy)
	PHP_FE(imagecreatefromstring,					arginfo_imagecreatefromstring)
#endif
	PHP_FE(imagecolorclosest,						arginfo_imagecolorclosest)
#if HAVE_COLORCLOSESTHWB
	PHP_FE(imagecolorclosesthwb,					arginfo_imagecolorclosesthwb)
#endif
	PHP_FE(imagecolordeallocate,					arginfo_imagecolordeallocate)
	PHP_FE(imagecolorresolve,						arginfo_imagecolorresolve)
	PHP_FE(imagecolorexact,							arginfo_imagecolorexact)
	PHP_FE(imagecolorset,							arginfo_imagecolorset)
	PHP_FE(imagecolortransparent,					arginfo_imagecolortransparent)
	PHP_FE(imagecolorstotal,						arginfo_imagecolorstotal)
	PHP_FE(imagecolorsforindex,						arginfo_imagecolorsforindex)
	PHP_FE(imagecopy,								arginfo_imagecopy)
#if HAVE_LIBGD15
	PHP_FE(imagecopymerge,							arginfo_imagecopymerge)
	PHP_FE(imagecopymergegray,						arginfo_imagecopymergegray)
#endif
	PHP_FE(imagecopyresized,						arginfo_imagecopyresized)
	PHP_FE(imagecreate,								arginfo_imagecreate)
	PHP_FE(imagecreatetruecolor,					arginfo_imagecreatetruecolor)
	PHP_FE(imageistruecolor,						arginfo_imageistruecolor)
	PHP_FE(imagetruecolortopalette,					arginfo_imagetruecolortopalette)
	PHP_FE(imagepalettetotruecolor,					arginfo_imagepalettetotruecolor)
	PHP_FE(imagesetthickness,						arginfo_imagesetthickness)
	PHP_FE(imagefilledarc,							arginfo_imagefilledarc)
	PHP_FE(imagefilledellipse,						arginfo_imagefilledellipse)
	PHP_FE(imagealphablending,						arginfo_imagealphablending)
	PHP_FE(imagesavealpha,							arginfo_imagesavealpha)
	PHP_FE(imagecolorallocatealpha,					arginfo_imagecolorallocatealpha)
	PHP_FE(imagecolorresolvealpha, 					arginfo_imagecolorresolvealpha)
	PHP_FE(imagecolorclosestalpha,					arginfo_imagecolorclosestalpha)
	PHP_FE(imagecolorexactalpha,					arginfo_imagecolorexactalpha)
	PHP_FE(imagecopyresampled,						arginfo_imagecopyresampled)

#ifdef PHP_WIN32
	PHP_FE(imagegrabwindow,							arginfo_imagegrabwindow)
	PHP_FE(imagegrabscreen,							arginfo_imagegrabscreen)
#endif

	PHP_FE(imagerotate,     						arginfo_imagerotate)

#ifdef HAVE_GD_BUNDLED
	PHP_FE(imageantialias,							arginfo_imageantialias)
	PHP_FE(imageflip,								arginfo_imageflip)
	PHP_FE(imagecrop,								arginfo_imagecrop)
	PHP_FE(imagecropauto,							arginfo_imagecropauto)
	PHP_FE(imagescale,								arginfo_imagescale)
	PHP_FE(imageaffine,								arginfo_imageaffine)
	PHP_FE(imageaffinematrixconcat,					arginfo_imageaffinematrixconcat)
	PHP_FE(imageaffinematrixget,					arginfo_imageaffinematrixget)
	PHP_FE(imagesetinterpolation,                   arginfo_imagesetinterpolation)
#endif

#if HAVE_GD_IMAGESETTILE
	PHP_FE(imagesettile,							arginfo_imagesettile)
#endif

#if HAVE_GD_IMAGESETBRUSH
	PHP_FE(imagesetbrush,							arginfo_imagesetbrush)
#endif

	PHP_FE(imagesetstyle,							arginfo_imagesetstyle)

#ifdef HAVE_GD_PNG
	PHP_FE(imagecreatefrompng,						arginfo_imagecreatefrompng)
#endif
#ifdef HAVE_GD_WEBP
	PHP_FE(imagecreatefromwebp,						arginfo_imagecreatefromwebp)
#endif
#ifdef HAVE_GD_GIF_READ
	PHP_FE(imagecreatefromgif,						arginfo_imagecreatefromgif)
#endif
#ifdef HAVE_GD_JPG
	PHP_FE(imagecreatefromjpeg,						arginfo_imagecreatefromjpeg)
#endif
#ifdef HAVE_GD_WBMP
	PHP_FE(imagecreatefromwbmp,						arginfo_imagecreatefromwbmp)
#endif
#ifdef HAVE_GD_XBM
	PHP_FE(imagecreatefromxbm,						arginfo_imagecreatefromxbm)
#endif
#if defined(HAVE_GD_XPM) && defined(HAVE_GD_BUNDLED)
	PHP_FE(imagecreatefromxpm,						arginfo_imagecreatefromxpm)
#endif
	PHP_FE(imagecreatefromgd,						arginfo_imagecreatefromgd)
#ifdef HAVE_GD_GD2
	PHP_FE(imagecreatefromgd2,						arginfo_imagecreatefromgd2)
	PHP_FE(imagecreatefromgd2part,					arginfo_imagecreatefromgd2part)
#endif
#ifdef HAVE_GD_PNG
	PHP_FE(imagepng,								arginfo_imagepng)
#endif
#ifdef HAVE_GD_WEBP
	PHP_FE(imagewebp,								arginfo_imagewebp)
#endif
#ifdef HAVE_GD_GIF_CREATE
	PHP_FE(imagegif,								arginfo_imagegif)
#endif
#ifdef HAVE_GD_JPG
	PHP_FE(imagejpeg,								arginfo_imagejpeg)
#endif
#ifdef HAVE_GD_WBMP
	PHP_FE(imagewbmp,                               arginfo_imagewbmp)
#endif
	PHP_FE(imagegd,									arginfo_imagegd)
#ifdef HAVE_GD_GD2
	PHP_FE(imagegd2,								arginfo_imagegd2)
#endif

	PHP_FE(imagedestroy,							arginfo_imagedestroy)
	PHP_FE(imagegammacorrect,						arginfo_imagegammacorrect)
	PHP_FE(imagefill,								arginfo_imagefill)
	PHP_FE(imagefilledpolygon,						arginfo_imagefilledpolygon)
	PHP_FE(imagefilledrectangle,					arginfo_imagefilledrectangle)
	PHP_FE(imagefilltoborder,						arginfo_imagefilltoborder)
	PHP_FE(imagefontwidth,							arginfo_imagefontwidth)
	PHP_FE(imagefontheight,							arginfo_imagefontheight)
	PHP_FE(imageinterlace,							arginfo_imageinterlace)
	PHP_FE(imageline,								arginfo_imageline)
	PHP_FE(imageloadfont,							arginfo_imageloadfont)
	PHP_FE(imagepolygon,							arginfo_imagepolygon)
	PHP_FE(imagerectangle,							arginfo_imagerectangle)
	PHP_FE(imagesetpixel,							arginfo_imagesetpixel)
	PHP_FE(imagestring,								arginfo_imagestring)
	PHP_FE(imagestringup,							arginfo_imagestringup)
	PHP_FE(imagesx,									arginfo_imagesx)
	PHP_FE(imagesy,									arginfo_imagesy)
	PHP_FE(imagedashedline,							arginfo_imagedashedline)

#ifdef ENABLE_GD_TTF
	PHP_FE(imagettfbbox,							arginfo_imagettfbbox)
	PHP_FE(imagettftext,							arginfo_imagettftext)
#if HAVE_LIBFREETYPE && HAVE_GD_STRINGFTEX
	PHP_FE(imageftbbox,								arginfo_imageftbbox)
	PHP_FE(imagefttext,								arginfo_imagefttext)
#endif
#endif

#ifdef HAVE_LIBT1
	PHP_FE(imagepsloadfont,							arginfo_imagepsloadfont)
	/*
	PHP_FE(imagepscopyfont,							arginfo_imagepscopyfont)
	*/
	PHP_FE(imagepsfreefont,							arginfo_imagepsfreefont)
	PHP_FE(imagepsencodefont,						arginfo_imagepsencodefont)
	PHP_FE(imagepsextendfont,						arginfo_imagepsextendfont)
	PHP_FE(imagepsslantfont,						arginfo_imagepsslantfont)
	PHP_FE(imagepstext,								arginfo_imagepstext)
	PHP_FE(imagepsbbox,								arginfo_imagepsbbox)
#endif
	PHP_FE(imagetypes,								arginfo_imagetypes)

#if defined(HAVE_GD_JPG) && defined(HAVE_GD_WBMP)
	PHP_FE(jpeg2wbmp,								arginfo_jpeg2wbmp)
#endif
#if defined(HAVE_GD_PNG) && defined(HAVE_GD_WBMP)
	PHP_FE(png2wbmp,								arginfo_png2wbmp)
#endif
#ifdef HAVE_GD_WBMP
	PHP_FE(image2wbmp,								arginfo_image2wbmp)
#endif
#if HAVE_GD_BUNDLED
	PHP_FE(imagelayereffect,						arginfo_imagelayereffect)
	PHP_FE(imagexbm,                                arginfo_imagexbm)
#endif

	PHP_FE(imagecolormatch,							arginfo_imagecolormatch)

/* gd filters */
	PHP_FE(imagefilter,     						arginfo_imagefilter)
	PHP_FE(imageconvolution,						arginfo_imageconvolution)

	PHP_FE_END
};
/* }}} */

zend_module_entry gd_module_entry = {
	STANDARD_MODULE_HEADER,
	"gd",
	gd_functions,
	PHP_MINIT(gd),
#if HAVE_LIBT1 || HAVE_GD_FONTMUTEX
	PHP_MSHUTDOWN(gd),
#else
	NULL,
#endif
	NULL,
#if HAVE_GD_STRINGFT && (HAVE_LIBFREETYPE && (HAVE_GD_FONTCACHESHUTDOWN || HAVE_GD_FREEFONTCACHE))
	PHP_RSHUTDOWN(gd),
#else
	NULL,
#endif
	PHP_MINFO(gd),
	NO_VERSION_YET,
	STANDARD_MODULE_PROPERTIES
};

#ifdef COMPILE_DL_GD
ZEND_GET_MODULE(gd)
#endif

/* {{{ PHP_INI_BEGIN */
PHP_INI_BEGIN()
	PHP_INI_ENTRY("gd.jpeg_ignore_warning", "0", PHP_INI_ALL, NULL)
PHP_INI_END()
/* }}} */

/* {{{ php_free_gd_image
 */
static void php_free_gd_image(zend_rsrc_list_entry *rsrc TSRMLS_DC)
{
	gdImageDestroy((gdImagePtr) rsrc->ptr);
}
/* }}} */

/* {{{ php_free_gd_font
 */
static void php_free_gd_font(zend_rsrc_list_entry *rsrc TSRMLS_DC)
{
	gdFontPtr fp = (gdFontPtr) rsrc->ptr;

	if (fp->data) {
		efree(fp->data);
	}

	efree(fp);
}
/* }}} */

/* {{{ PHP_MSHUTDOWN_FUNCTION
 */
#if HAVE_LIBT1 || HAVE_GD_FONTMUTEX
PHP_MSHUTDOWN_FUNCTION(gd)
{
#if HAVE_LIBT1
	T1_CloseLib();
#endif
#if HAVE_GD_FONTMUTEX && HAVE_LIBFREETYPE
	gdFontCacheMutexShutdown();
#endif
	UNREGISTER_INI_ENTRIES();
	return SUCCESS;
}
#endif
/* }}} */


/* {{{ PHP_MINIT_FUNCTION
 */
PHP_MINIT_FUNCTION(gd)
{
	le_gd = zend_register_list_destructors_ex(php_free_gd_image, NULL, "gd", module_number);
	le_gd_font = zend_register_list_destructors_ex(php_free_gd_font, NULL, "gd font", module_number);

#if HAVE_GD_FONTMUTEX && HAVE_LIBFREETYPE
	gdFontCacheMutexSetup();
#endif
#if HAVE_LIBT1
	T1_SetBitmapPad(8);
	T1_InitLib(NO_LOGFILE | IGNORE_CONFIGFILE | IGNORE_FONTDATABASE);
	T1_SetLogLevel(T1LOG_DEBUG);
	le_ps_font = zend_register_list_destructors_ex(php_free_ps_font, NULL, "gd PS font", module_number);
	le_ps_enc = zend_register_list_destructors_ex(php_free_ps_enc, NULL, "gd PS encoding", module_number);
#endif

	REGISTER_INI_ENTRIES();

	REGISTER_LONG_CONSTANT("IMG_GIF", 1, CONST_CS | CONST_PERSISTENT);
	REGISTER_LONG_CONSTANT("IMG_JPG", 2, CONST_CS | CONST_PERSISTENT);
	REGISTER_LONG_CONSTANT("IMG_JPEG", 2, CONST_CS | CONST_PERSISTENT);
	REGISTER_LONG_CONSTANT("IMG_PNG", 4, CONST_CS | CONST_PERSISTENT);
	REGISTER_LONG_CONSTANT("IMG_WBMP", 8, CONST_CS | CONST_PERSISTENT);
	REGISTER_LONG_CONSTANT("IMG_XPM", 16, CONST_CS | CONST_PERSISTENT);
#ifdef gdTiled
	/* special colours for gd */
	REGISTER_LONG_CONSTANT("IMG_COLOR_TILED", gdTiled, CONST_CS | CONST_PERSISTENT);
	REGISTER_LONG_CONSTANT("IMG_COLOR_STYLED", gdStyled, CONST_CS | CONST_PERSISTENT);
	REGISTER_LONG_CONSTANT("IMG_COLOR_BRUSHED", gdBrushed, CONST_CS | CONST_PERSISTENT);
	REGISTER_LONG_CONSTANT("IMG_COLOR_STYLEDBRUSHED", gdStyledBrushed, CONST_CS | CONST_PERSISTENT);
	REGISTER_LONG_CONSTANT("IMG_COLOR_TRANSPARENT", gdTransparent, CONST_CS | CONST_PERSISTENT);
#endif
	/* for imagefilledarc */
	REGISTER_LONG_CONSTANT("IMG_ARC_ROUNDED", gdArc, CONST_CS | CONST_PERSISTENT);
	REGISTER_LONG_CONSTANT("IMG_ARC_PIE", gdPie, CONST_CS | CONST_PERSISTENT);
	REGISTER_LONG_CONSTANT("IMG_ARC_CHORD", gdChord, CONST_CS | CONST_PERSISTENT);
	REGISTER_LONG_CONSTANT("IMG_ARC_NOFILL", gdNoFill, CONST_CS | CONST_PERSISTENT);
	REGISTER_LONG_CONSTANT("IMG_ARC_EDGED", gdEdged, CONST_CS | CONST_PERSISTENT);

/* GD2 image format types */
#ifdef GD2_FMT_RAW
	REGISTER_LONG_CONSTANT("IMG_GD2_RAW", GD2_FMT_RAW, CONST_CS | CONST_PERSISTENT);
#endif
#ifdef GD2_FMT_COMPRESSED
	REGISTER_LONG_CONSTANT("IMG_GD2_COMPRESSED", GD2_FMT_COMPRESSED, CONST_CS | CONST_PERSISTENT);
#endif
#if HAVE_GD_BUNDLED
	REGISTER_LONG_CONSTANT("IMG_EFFECT_REPLACE", gdEffectReplace, CONST_CS | CONST_PERSISTENT);
	REGISTER_LONG_CONSTANT("IMG_EFFECT_ALPHABLEND", gdEffectAlphaBlend, CONST_CS | CONST_PERSISTENT);
	REGISTER_LONG_CONSTANT("IMG_EFFECT_NORMAL", gdEffectNormal, CONST_CS | CONST_PERSISTENT);
	REGISTER_LONG_CONSTANT("IMG_EFFECT_OVERLAY", gdEffectOverlay, CONST_CS | CONST_PERSISTENT);
	REGISTER_LONG_CONSTANT("GD_BUNDLED", 1, CONST_CS | CONST_PERSISTENT);

	REGISTER_LONG_CONSTANT("IMG_FLIP_HORIZONTAL", GD_FLIP_HORINZONTAL, CONST_CS | CONST_PERSISTENT);
	REGISTER_LONG_CONSTANT("IMG_FLIP_VERTICAL", GD_FLIP_VERTICAL, CONST_CS | CONST_PERSISTENT);
	REGISTER_LONG_CONSTANT("IMG_FLIP_BOTH", GD_FLIP_BOTH, CONST_CS | CONST_PERSISTENT);

	REGISTER_LONG_CONSTANT("IMG_CROP_DEFAULT", GD_CROP_DEFAULT, CONST_CS | CONST_PERSISTENT);
	REGISTER_LONG_CONSTANT("IMG_CROP_TRANSPARENT", GD_CROP_TRANSPARENT, CONST_CS | CONST_PERSISTENT);
	REGISTER_LONG_CONSTANT("IMG_CROP_BLACK", GD_CROP_BLACK, CONST_CS | CONST_PERSISTENT);
	REGISTER_LONG_CONSTANT("IMG_CROP_WHITE", GD_CROP_WHITE, CONST_CS | CONST_PERSISTENT);
	REGISTER_LONG_CONSTANT("IMG_CROP_SIDES", GD_CROP_SIDES, CONST_CS | CONST_PERSISTENT);
	REGISTER_LONG_CONSTANT("IMG_CROP_THRESHOLD", GD_CROP_THRESHOLD, CONST_CS | CONST_PERSISTENT);

	
	REGISTER_LONG_CONSTANT("IMG_BELL", GD_BILINEAR_FIXED, CONST_CS | CONST_PERSISTENT);
	REGISTER_LONG_CONSTANT("IMG_BESSEL", GD_BESSEL, CONST_CS | CONST_PERSISTENT);
	REGISTER_LONG_CONSTANT("IMG_BILINEAR_FIXED", GD_BILINEAR_FIXED, CONST_CS | CONST_PERSISTENT);
	REGISTER_LONG_CONSTANT("IMG_BICUBIC", GD_BICUBIC, CONST_CS | CONST_PERSISTENT);
	REGISTER_LONG_CONSTANT("IMG_BICUBIC_FIXED", GD_BICUBIC_FIXED, CONST_CS | CONST_PERSISTENT);
	REGISTER_LONG_CONSTANT("IMG_BLACKMAN", GD_BLACKMAN, CONST_CS | CONST_PERSISTENT);
	REGISTER_LONG_CONSTANT("IMG_BOX", GD_BOX, CONST_CS | CONST_PERSISTENT);
	REGISTER_LONG_CONSTANT("IMG_BSPLINE", GD_BSPLINE, CONST_CS | CONST_PERSISTENT);
	REGISTER_LONG_CONSTANT("IMG_CATMULLROM", GD_CATMULLROM, CONST_CS | CONST_PERSISTENT);
	REGISTER_LONG_CONSTANT("IMG_GAUSSIAN", GD_GAUSSIAN, CONST_CS | CONST_PERSISTENT);
	REGISTER_LONG_CONSTANT("IMG_GENERALIZED_CUBIC", GD_GENERALIZED_CUBIC, CONST_CS | CONST_PERSISTENT);
	REGISTER_LONG_CONSTANT("IMG_HERMITE", GD_HERMITE, CONST_CS | CONST_PERSISTENT);
	REGISTER_LONG_CONSTANT("IMG_HAMMING", GD_HAMMING, CONST_CS | CONST_PERSISTENT);
	REGISTER_LONG_CONSTANT("IMG_HANNING", GD_HANNING, CONST_CS | CONST_PERSISTENT);
	REGISTER_LONG_CONSTANT("IMG_MITCHELL", GD_MITCHELL, CONST_CS | CONST_PERSISTENT);
	REGISTER_LONG_CONSTANT("IMG_POWER", GD_POWER, CONST_CS | CONST_PERSISTENT);
	REGISTER_LONG_CONSTANT("IMG_QUADRATIC", GD_QUADRATIC, CONST_CS | CONST_PERSISTENT);
	REGISTER_LONG_CONSTANT("IMG_SINC", GD_SINC, CONST_CS | CONST_PERSISTENT);
	REGISTER_LONG_CONSTANT("IMG_NEAREST_NEIGHBOUR", GD_NEAREST_NEIGHBOUR, CONST_CS | CONST_PERSISTENT);
	REGISTER_LONG_CONSTANT("IMG_WEIGHTED4", GD_WEIGHTED4, CONST_CS | CONST_PERSISTENT);
	REGISTER_LONG_CONSTANT("IMG_TRIANGLE", GD_TRIANGLE, CONST_CS | CONST_PERSISTENT);

	REGISTER_LONG_CONSTANT("IMG_AFFINE_TRANSLATE", GD_AFFINE_TRANSLATE, CONST_CS | CONST_PERSISTENT);
	REGISTER_LONG_CONSTANT("IMG_AFFINE_SCALE", GD_AFFINE_SCALE, CONST_CS | CONST_PERSISTENT);
	REGISTER_LONG_CONSTANT("IMG_AFFINE_ROTATE", GD_AFFINE_ROTATE, CONST_CS | CONST_PERSISTENT);
	REGISTER_LONG_CONSTANT("IMG_AFFINE_SHEAR_HORIZONTAL", GD_AFFINE_SHEAR_HORIZONTAL, CONST_CS | CONST_PERSISTENT);
	REGISTER_LONG_CONSTANT("IMG_AFFINE_SHEAR_VERTICAL", GD_AFFINE_SHEAR_VERTICAL, CONST_CS | CONST_PERSISTENT);

#else
	REGISTER_LONG_CONSTANT("GD_BUNDLED", 0, CONST_CS | CONST_PERSISTENT);
#endif

	/* Section Filters */
	REGISTER_LONG_CONSTANT("IMG_FILTER_NEGATE", IMAGE_FILTER_NEGATE, CONST_CS | CONST_PERSISTENT);
	REGISTER_LONG_CONSTANT("IMG_FILTER_GRAYSCALE", IMAGE_FILTER_GRAYSCALE, CONST_CS | CONST_PERSISTENT);
	REGISTER_LONG_CONSTANT("IMG_FILTER_BRIGHTNESS", IMAGE_FILTER_BRIGHTNESS, CONST_CS | CONST_PERSISTENT);
	REGISTER_LONG_CONSTANT("IMG_FILTER_CONTRAST", IMAGE_FILTER_CONTRAST, CONST_CS | CONST_PERSISTENT);
	REGISTER_LONG_CONSTANT("IMG_FILTER_COLORIZE", IMAGE_FILTER_COLORIZE, CONST_CS | CONST_PERSISTENT);
	REGISTER_LONG_CONSTANT("IMG_FILTER_EDGEDETECT", IMAGE_FILTER_EDGEDETECT, CONST_CS | CONST_PERSISTENT);
	REGISTER_LONG_CONSTANT("IMG_FILTER_GAUSSIAN_BLUR", IMAGE_FILTER_GAUSSIAN_BLUR, CONST_CS | CONST_PERSISTENT);
	REGISTER_LONG_CONSTANT("IMG_FILTER_SELECTIVE_BLUR", IMAGE_FILTER_SELECTIVE_BLUR, CONST_CS | CONST_PERSISTENT);
	REGISTER_LONG_CONSTANT("IMG_FILTER_EMBOSS", IMAGE_FILTER_EMBOSS, CONST_CS | CONST_PERSISTENT);
	REGISTER_LONG_CONSTANT("IMG_FILTER_MEAN_REMOVAL", IMAGE_FILTER_MEAN_REMOVAL, CONST_CS | CONST_PERSISTENT);
	REGISTER_LONG_CONSTANT("IMG_FILTER_SMOOTH", IMAGE_FILTER_SMOOTH, CONST_CS | CONST_PERSISTENT);
	REGISTER_LONG_CONSTANT("IMG_FILTER_PIXELATE", IMAGE_FILTER_PIXELATE, CONST_CS | CONST_PERSISTENT);
	/* End Section Filters */

#ifdef GD_VERSION_STRING
	REGISTER_STRING_CONSTANT("GD_VERSION", GD_VERSION_STRING, CONST_CS | CONST_PERSISTENT);
#endif

#if defined(GD_MAJOR_VERSION) && defined(GD_MINOR_VERSION) && defined(GD_RELEASE_VERSION) && defined(GD_EXTRA_VERSION)
	REGISTER_LONG_CONSTANT("GD_MAJOR_VERSION", GD_MAJOR_VERSION, CONST_CS | CONST_PERSISTENT);
	REGISTER_LONG_CONSTANT("GD_MINOR_VERSION", GD_MINOR_VERSION, CONST_CS | CONST_PERSISTENT);
	REGISTER_LONG_CONSTANT("GD_RELEASE_VERSION", GD_RELEASE_VERSION, CONST_CS | CONST_PERSISTENT);
	REGISTER_STRING_CONSTANT("GD_EXTRA_VERSION", GD_EXTRA_VERSION, CONST_CS | CONST_PERSISTENT);
#endif


#ifdef HAVE_GD_PNG

	/*
	 * cannot include #include "png.h"
	 * /usr/include/pngconf.h:310:2: error: #error png.h already includes setjmp.h with some additional fixup.
	 * as error, use the values for now...
	 */
	REGISTER_LONG_CONSTANT("PNG_NO_FILTER",	    0x00, CONST_CS | CONST_PERSISTENT);
	REGISTER_LONG_CONSTANT("PNG_FILTER_NONE",   0x08, CONST_CS | CONST_PERSISTENT);
	REGISTER_LONG_CONSTANT("PNG_FILTER_SUB",    0x10, CONST_CS | CONST_PERSISTENT);
	REGISTER_LONG_CONSTANT("PNG_FILTER_UP",     0x20, CONST_CS | CONST_PERSISTENT);
	REGISTER_LONG_CONSTANT("PNG_FILTER_AVG",    0x40, CONST_CS | CONST_PERSISTENT);
	REGISTER_LONG_CONSTANT("PNG_FILTER_PAETH",  0x80, CONST_CS | CONST_PERSISTENT);
	REGISTER_LONG_CONSTANT("PNG_ALL_FILTERS",   0x08 | 0x10 | 0x20 | 0x40 | 0x80, CONST_CS | CONST_PERSISTENT);
#endif

	return SUCCESS;
}
/* }}} */

/* {{{ PHP_RSHUTDOWN_FUNCTION
 */
#if HAVE_GD_STRINGFT && (HAVE_LIBFREETYPE && (HAVE_GD_FONTCACHESHUTDOWN || HAVE_GD_FREEFONTCACHE))
PHP_RSHUTDOWN_FUNCTION(gd)
{
#if HAVE_GD_FONTCACHESHUTDOWN
	gdFontCacheShutdown();
#else
	gdFreeFontCache();
#endif
	return SUCCESS;
}
#endif
/* }}} */

#if HAVE_GD_BUNDLED
#define PHP_GD_VERSION_STRING "bundled (2.0.34 compatible)"
#else
#define PHP_GD_VERSION_STRING "2.0"
#endif

/* {{{ PHP_MINFO_FUNCTION
 */
PHP_MINFO_FUNCTION(gd)
{
	php_info_print_table_start();
	php_info_print_table_row(2, "GD Support", "enabled");

	/* need to use a PHPAPI function here because it is external module in windows */

	php_info_print_table_row(2, "GD Version", PHP_GD_VERSION_STRING);

#ifdef ENABLE_GD_TTF
	php_info_print_table_row(2, "FreeType Support", "enabled");
#if HAVE_LIBFREETYPE
	php_info_print_table_row(2, "FreeType Linkage", "with freetype");
	{
		char tmp[256];

#ifdef FREETYPE_PATCH
		snprintf(tmp, sizeof(tmp), "%d.%d.%d", FREETYPE_MAJOR, FREETYPE_MINOR, FREETYPE_PATCH);
#elif defined(FREETYPE_MAJOR)
		snprintf(tmp, sizeof(tmp), "%d.%d", FREETYPE_MAJOR, FREETYPE_MINOR);
#else
		snprintf(tmp, sizeof(tmp), "1.x");
#endif
		php_info_print_table_row(2, "FreeType Version", tmp);
	}
#else
	php_info_print_table_row(2, "FreeType Linkage", "with unknown library");
#endif
#endif

#ifdef HAVE_LIBT1
	php_info_print_table_row(2, "T1Lib Support", "enabled");
#endif

/* this next part is stupid ... if I knew better, I'd put them all on one row (cmv) */

#ifdef HAVE_GD_GIF_READ
	php_info_print_table_row(2, "GIF Read Support", "enabled");
#endif
#ifdef HAVE_GD_GIF_CREATE
	php_info_print_table_row(2, "GIF Create Support", "enabled");
#endif
#ifdef HAVE_GD_JPG
	{
		char tmp[12];
		snprintf(tmp, sizeof(tmp), "%s", gdJpegGetVersionString());
		php_info_print_table_row(2, "JPEG Support", "enabled");
		php_info_print_table_row(2, "libJPEG Version", tmp);
	}
#endif

#ifdef HAVE_GD_PNG
	php_info_print_table_row(2, "PNG Support", "enabled");
	php_info_print_table_row(2, "libPNG Version", gdPngGetVersionString());
#endif
#ifdef HAVE_GD_WBMP
	php_info_print_table_row(2, "WBMP Support", "enabled");
#endif
#if defined(HAVE_GD_XPM) && defined(HAVE_GD_BUNDLED)
	php_info_print_table_row(2, "XPM Support", "enabled");
	{
		char tmp[12];
		snprintf(tmp, sizeof(tmp), "%d", XpmLibraryVersion());
		php_info_print_table_row(2, "libXpm Version", tmp);
	}
#endif
#ifdef HAVE_GD_XBM
	php_info_print_table_row(2, "XBM Support", "enabled");
#endif
#if defined(USE_GD_JISX0208) && defined(HAVE_GD_BUNDLED)
	php_info_print_table_row(2, "JIS-mapped Japanese Font Support", "enabled");
#endif
	php_info_print_table_end();
	DISPLAY_INI_ENTRIES();
}
/* }}} */

/* {{{ proto array gd_info()
 */
PHP_FUNCTION(gd_info)
{
	if (zend_parse_parameters_none() == FAILURE) {
		RETURN_FALSE;
	}

	array_init(return_value);

	add_assoc_string(return_value, "GD Version", PHP_GD_VERSION_STRING, 1);

#ifdef ENABLE_GD_TTF
	add_assoc_bool(return_value, "FreeType Support", 1);
#if HAVE_LIBFREETYPE
	add_assoc_string(return_value, "FreeType Linkage", "with freetype", 1);
#else
	add_assoc_string(return_value, "FreeType Linkage", "with unknown library", 1);
#endif
#else
	add_assoc_bool(return_value, "FreeType Support", 0);
#endif

#ifdef HAVE_LIBT1
	add_assoc_bool(return_value, "T1Lib Support", 1);
#else
	add_assoc_bool(return_value, "T1Lib Support", 0);
#endif
#ifdef HAVE_GD_GIF_READ
	add_assoc_bool(return_value, "GIF Read Support", 1);
#else
	add_assoc_bool(return_value, "GIF Read Support", 0);
#endif
#ifdef HAVE_GD_GIF_CREATE
	add_assoc_bool(return_value, "GIF Create Support", 1);
#else
	add_assoc_bool(return_value, "GIF Create Support", 0);
#endif
#ifdef HAVE_GD_JPG
	add_assoc_bool(return_value, "JPEG Support", 1);
#else
	add_assoc_bool(return_value, "JPEG Support", 0);
#endif
#ifdef HAVE_GD_PNG
	add_assoc_bool(return_value, "PNG Support", 1);
#else
	add_assoc_bool(return_value, "PNG Support", 0);
#endif
#ifdef HAVE_GD_WBMP
	add_assoc_bool(return_value, "WBMP Support", 1);
#else
	add_assoc_bool(return_value, "WBMP Support", 0);
#endif
#if defined(HAVE_GD_XPM) && defined(HAVE_GD_BUNDLED)
	add_assoc_bool(return_value, "XPM Support", 1);
#else
	add_assoc_bool(return_value, "XPM Support", 0);
#endif
#ifdef HAVE_GD_XBM
	add_assoc_bool(return_value, "XBM Support", 1);
#else
	add_assoc_bool(return_value, "XBM Support", 0);
#endif
#if defined(USE_GD_JISX0208) && defined(HAVE_GD_BUNDLED)
	add_assoc_bool(return_value, "JIS-mapped Japanese Font Support", 1);
#else
	add_assoc_bool(return_value, "JIS-mapped Japanese Font Support", 0);
#endif
}
/* }}} */

/* Need this for cpdf. See also comment in file.c php3i_get_le_fp() */
PHP_GD_API int phpi_get_le_gd(void)
{
	return le_gd;
}
/* }}} */

#ifndef HAVE_GDIMAGECOLORRESOLVE

/* {{{ gdImageColorResolve
 */
/********************************************************************/
/* gdImageColorResolve is a replacement for the old fragment:       */
/*                                                                  */
/*      if ((color=gdImageColorExact(im,R,G,B)) < 0)                */
/*        if ((color=gdImageColorAllocate(im,R,G,B)) < 0)           */
/*          color=gdImageColorClosest(im,R,G,B);                    */
/*                                                                  */
/* in a single function                                             */

int gdImageColorResolve(gdImagePtr im, int r, int g, int b)
{
	int c;
	int ct = -1;
	int op = -1;
	long rd, gd, bd, dist;
	long mindist = 3*255*255;  /* init to max poss dist */

	for (c = 0; c < im->colorsTotal; c++) {
		if (im->open[c]) {
			op = c;             /* Save open slot */
			continue;           /* Color not in use */
		}
		rd = (long) (im->red  [c] - r);
		gd = (long) (im->green[c] - g);
		bd = (long) (im->blue [c] - b);
		dist = rd * rd + gd * gd + bd * bd;
		if (dist < mindist) {
			if (dist == 0) {
				return c;       /* Return exact match color */
			}
			mindist = dist;
			ct = c;
		}
	}
	/* no exact match.  We now know closest, but first try to allocate exact */
	if (op == -1) {
		op = im->colorsTotal;
		if (op == gdMaxColors) {    /* No room for more colors */
			return ct;          /* Return closest available color */
		}
		im->colorsTotal++;
	}
	im->red  [op] = r;
	im->green[op] = g;
	im->blue [op] = b;
	im->open [op] = 0;
	return op;                  /* Return newly allocated color */
}
/* }}} */

#endif

#define FLIPWORD(a) (((a & 0xff000000) >> 24) | ((a & 0x00ff0000) >> 8) | ((a & 0x0000ff00) << 8) | ((a & 0x000000ff) << 24))

/* {{{ proto int imageloadfont(string filename)
   Load a new font */
PHP_FUNCTION(imageloadfont)
{
	char *file;
	int file_name, hdr_size = sizeof(gdFont) - sizeof(char *);
	int ind, body_size, n = 0, b, i, body_size_check;
	gdFontPtr font;
	php_stream *stream;

	if (zend_parse_parameters(ZEND_NUM_ARGS() TSRMLS_CC, "s", &file, &file_name) == FAILURE) {
		return;
	}

	stream = php_stream_open_wrapper(file, "rb", IGNORE_PATH | IGNORE_URL_WIN | REPORT_ERRORS, NULL);
	if (stream == NULL) {
		RETURN_FALSE;
	}

	/* Only supports a architecture-dependent binary dump format
	 * at the moment.
	 * The file format is like this on machines with 32-byte integers:
	 *
	 * byte 0-3:   (int) number of characters in the font
	 * byte 4-7:   (int) value of first character in the font (often 32, space)
	 * byte 8-11:  (int) pixel width of each character
	 * byte 12-15: (int) pixel height of each character
	 * bytes 16-:  (char) array with character data, one byte per pixel
	 *                    in each character, for a total of
	 *                    (nchars*width*height) bytes.
	 */
	font = (gdFontPtr) emalloc(sizeof(gdFont));
	b = 0;
	while (b < hdr_size && (n = php_stream_read(stream, (char*)&font[b], hdr_size - b))) {
		b += n;
	}

	if (!n) {
		efree(font);
		if (php_stream_eof(stream)) {
			php_error_docref(NULL TSRMLS_CC, E_WARNING, "End of file while reading header");
		} else {
			php_error_docref(NULL TSRMLS_CC, E_WARNING, "Error while reading header");
		}
		php_stream_close(stream);
		RETURN_FALSE;
	}
	i = php_stream_tell(stream);
	php_stream_seek(stream, 0, SEEK_END);
	body_size_check = php_stream_tell(stream) - hdr_size;
	php_stream_seek(stream, i, SEEK_SET);

	body_size = font->w * font->h * font->nchars;
	if (body_size != body_size_check) {
		font->w = FLIPWORD(font->w);
		font->h = FLIPWORD(font->h);
		font->nchars = FLIPWORD(font->nchars);
		body_size = font->w * font->h * font->nchars;
	}

	if (overflow2(font->nchars, font->h)) {
		php_error_docref(NULL TSRMLS_CC, E_WARNING, "Error reading font, invalid font header");
		efree(font);
		php_stream_close(stream);
		RETURN_FALSE;
	}
	if (overflow2(font->nchars * font->h, font->w )) {
		php_error_docref(NULL TSRMLS_CC, E_WARNING, "Error reading font, invalid font header");
		efree(font);
		php_stream_close(stream);
		RETURN_FALSE;
	}

	if (body_size != body_size_check) {
		php_error_docref(NULL TSRMLS_CC, E_WARNING, "Error reading font");
		efree(font);
		php_stream_close(stream);
		RETURN_FALSE;
	}

	font->data = emalloc(body_size);
	b = 0;
	while (b < body_size && (n = php_stream_read(stream, &font->data[b], body_size - b))) {
		b += n;
	}

	if (!n) {
		efree(font->data);
		efree(font);
		if (php_stream_eof(stream)) {
			php_error_docref(NULL TSRMLS_CC, E_WARNING, "End of file while reading body");
		} else {
			php_error_docref(NULL TSRMLS_CC, E_WARNING, "Error while reading body");
		}
		php_stream_close(stream);
		RETURN_FALSE;
	}
	php_stream_close(stream);

	/* Adding 5 to the font index so we will never have font indices
	 * that overlap with the old fonts (with indices 1-5).  The first
	 * list index given out is always 1.
	 */
	ind = 5 + zend_list_insert(font, le_gd_font TSRMLS_CC);

	RETURN_LONG(ind);
}
/* }}} */

/* {{{ proto bool imagesetstyle(resource im, array styles)
   Set the line drawing styles for use with imageline and IMG_COLOR_STYLED. */
PHP_FUNCTION(imagesetstyle)
{
	zval *IM, *styles;
	gdImagePtr im;
	int * stylearr;
	int index;
	HashPosition pos;

	if (zend_parse_parameters(ZEND_NUM_ARGS() TSRMLS_CC, "ra", &IM, &styles) == FAILURE)  {
		return;
	}

	ZEND_FETCH_RESOURCE(im, gdImagePtr, &IM, -1, "Image", le_gd);

	/* copy the style values in the stylearr */
	stylearr = safe_emalloc(sizeof(int), zend_hash_num_elements(HASH_OF(styles)), 0);

	zend_hash_internal_pointer_reset_ex(HASH_OF(styles), &pos);

	for (index = 0;; zend_hash_move_forward_ex(HASH_OF(styles), &pos))	{
		zval ** item;

		if (zend_hash_get_current_data_ex(HASH_OF(styles), (void **) &item, &pos) == FAILURE) {
			break;
		}

		convert_to_long_ex(item);

		stylearr[index++] = Z_LVAL_PP(item);
	}

	gdImageSetStyle(im, stylearr, index);

	efree(stylearr);

	RETURN_TRUE;
}
/* }}} */

/* {{{ proto resource imagecreatetruecolor(int x_size, int y_size)
   Create a new true color image */
PHP_FUNCTION(imagecreatetruecolor)
{
	long x_size, y_size;
	gdImagePtr im;

	if (zend_parse_parameters(ZEND_NUM_ARGS() TSRMLS_CC, "ll", &x_size, &y_size) == FAILURE) {
		return;
	}

	if (x_size <= 0 || y_size <= 0 || x_size >= INT_MAX || y_size >= INT_MAX) {
		php_error_docref(NULL TSRMLS_CC, E_WARNING, "Invalid image dimensions");
		RETURN_FALSE;
	}

	im = gdImageCreateTrueColor(x_size, y_size);

	if (!im) {
		RETURN_FALSE;
	}

	ZEND_REGISTER_RESOURCE(return_value, im, le_gd);
}
/* }}} */

/* {{{ proto bool imageistruecolor(resource im)
   return true if the image uses truecolor */
PHP_FUNCTION(imageistruecolor)
{
	zval *IM;
	gdImagePtr im;

	if (zend_parse_parameters(ZEND_NUM_ARGS() TSRMLS_CC, "r", &IM) == FAILURE) {
		return;
	}

	ZEND_FETCH_RESOURCE(im, gdImagePtr, &IM, -1, "Image", le_gd);

	RETURN_BOOL(im->trueColor);
}
/* }}} */

/* {{{ proto void imagetruecolortopalette(resource im, bool ditherFlag, int colorsWanted)
   Convert a true colour image to a palette based image with a number of colours, optionally using dithering. */
PHP_FUNCTION(imagetruecolortopalette)
{
	zval *IM;
	zend_bool dither;
	long ncolors;
	gdImagePtr im;

	if (zend_parse_parameters(ZEND_NUM_ARGS() TSRMLS_CC, "rbl", &IM, &dither, &ncolors) == FAILURE)  {
		return;
	}

	ZEND_FETCH_RESOURCE(im, gdImagePtr, &IM, -1, "Image", le_gd);

	if (ncolors <= 0) {
		php_error_docref(NULL TSRMLS_CC, E_WARNING, "Number of colors has to be greater than zero");
		RETURN_FALSE;
	}
	gdImageTrueColorToPalette(im, dither, ncolors);

	RETURN_TRUE;
}
/* }}} */



/* {{{ proto void imagetruecolortopalette(resource im, bool ditherFlag, int colorsWanted)
   Convert a true colour image to a palette based image with a number of colours, optionally using dithering. */
PHP_FUNCTION(imagepalettetotruecolor)
{
	zval *IM;
	gdImagePtr im;

	if (zend_parse_parameters(ZEND_NUM_ARGS() TSRMLS_CC, "r", &IM) == FAILURE)  {
		return;
	}

	ZEND_FETCH_RESOURCE(im, gdImagePtr, &IM, -1, "Image", le_gd);

	if (gdImagePaletteToTrueColor(im) == 0) {
		RETURN_TRUE;
	}

	RETURN_TRUE;
}
/* }}} */

/* {{{ proto bool imagecolormatch(resource im1, resource im2)
   Makes the colors of the palette version of an image more closely match the true color version */
PHP_FUNCTION(imagecolormatch)
{
	zval *IM1, *IM2;
	gdImagePtr im1, im2;
	int result;

	if (zend_parse_parameters(ZEND_NUM_ARGS() TSRMLS_CC, "rr", &IM1, &IM2) == FAILURE) {
		return;
	}

	ZEND_FETCH_RESOURCE(im1, gdImagePtr, &IM1, -1, "Image", le_gd);
	ZEND_FETCH_RESOURCE(im2, gdImagePtr, &IM2, -1, "Image", le_gd);

	result = gdImageColorMatch(im1, im2);
	switch (result) {
		case -1:
			php_error_docref(NULL TSRMLS_CC, E_WARNING, "Image1 must be TrueColor" );
			RETURN_FALSE;
			break;
		case -2:
			php_error_docref(NULL TSRMLS_CC, E_WARNING, "Image2 must be Palette" );
			RETURN_FALSE;
			break;
		case -3:
			php_error_docref(NULL TSRMLS_CC, E_WARNING, "Image1 and Image2 must be the same size" );
			RETURN_FALSE;
			break;
		case -4:
			php_error_docref(NULL TSRMLS_CC, E_WARNING, "Image2 must have at least one color" );
			RETURN_FALSE;
			break;
	}

	RETURN_TRUE;
}
/* }}} */

/* {{{ proto bool imagesetthickness(resource im, int thickness)
   Set line thickness for drawing lines, ellipses, rectangles, polygons etc. */
PHP_FUNCTION(imagesetthickness)
{
	zval *IM;
	long thick;
	gdImagePtr im;

	if (zend_parse_parameters(ZEND_NUM_ARGS() TSRMLS_CC, "rl", &IM, &thick) == FAILURE) {
		return;
	}

	ZEND_FETCH_RESOURCE(im, gdImagePtr, &IM, -1, "Image", le_gd);

	gdImageSetThickness(im, thick);

	RETURN_TRUE;
}
/* }}} */

/* {{{ proto bool imagefilledellipse(resource im, int cx, int cy, int w, int h, int color)
   Draw an ellipse */
PHP_FUNCTION(imagefilledellipse)
{
	zval *IM;
	long cx, cy, w, h, color;
	gdImagePtr im;

	if (zend_parse_parameters(ZEND_NUM_ARGS() TSRMLS_CC, "rlllll", &IM, &cx, &cy, &w, &h, &color) == FAILURE) {
		return;
	}

	ZEND_FETCH_RESOURCE(im, gdImagePtr, &IM, -1, "Image", le_gd);

	gdImageFilledEllipse(im, cx, cy, w, h, color);

	RETURN_TRUE;
}
/* }}} */

/* {{{ proto bool imagefilledarc(resource im, int cx, int cy, int w, int h, int s, int e, int col, int style)
   Draw a filled partial ellipse */
PHP_FUNCTION(imagefilledarc)
{
	zval *IM;
	long cx, cy, w, h, ST, E, col, style;
	gdImagePtr im;
	int e, st;
	
	if (zend_parse_parameters(ZEND_NUM_ARGS() TSRMLS_CC, "rllllllll", &IM, &cx, &cy, &w, &h, &ST, &E, &col, &style) == FAILURE) {
		return;
	}

	ZEND_FETCH_RESOURCE(im, gdImagePtr, &IM, -1, "Image", le_gd);

	e = E;
	if (e < 0) {
		e %= 360;
	}

	st = ST;
	if (st < 0) {
		st %= 360;
	}

	gdImageFilledArc(im, cx, cy, w, h, st, e, col, style);

	RETURN_TRUE;
}
/* }}} */

/* {{{ proto bool imagealphablending(resource im, bool on)
   Turn alpha blending mode on or off for the given image */
PHP_FUNCTION(imagealphablending)
{
	zval *IM;
	zend_bool blend;
	gdImagePtr im;

	if (zend_parse_parameters(ZEND_NUM_ARGS() TSRMLS_CC, "rb", &IM, &blend) == FAILURE) {
		return;
	}

	ZEND_FETCH_RESOURCE(im, gdImagePtr, &IM, -1, "Image", le_gd);
	gdImageAlphaBlending(im, blend);

	RETURN_TRUE;
}
/* }}} */

/* {{{ proto bool imagesavealpha(resource im, bool on)
   Include alpha channel to a saved image */
PHP_FUNCTION(imagesavealpha)
{
	zval *IM;
	zend_bool save;
	gdImagePtr im;

	if (zend_parse_parameters(ZEND_NUM_ARGS() TSRMLS_CC, "rb", &IM, &save) == FAILURE) {
		return;
	}

	ZEND_FETCH_RESOURCE(im, gdImagePtr, &IM, -1, "Image", le_gd);
	gdImageSaveAlpha(im, save);

	RETURN_TRUE;
}
/* }}} */

#if HAVE_GD_BUNDLED
/* {{{ proto bool imagelayereffect(resource im, int effect)
   Set the alpha blending flag to use the bundled libgd layering effects */
PHP_FUNCTION(imagelayereffect)
{
	zval *IM;
	long effect;
	gdImagePtr im;

	if (zend_parse_parameters(ZEND_NUM_ARGS() TSRMLS_CC, "rl", &IM, &effect) == FAILURE) {
		return;
	}

	ZEND_FETCH_RESOURCE(im, gdImagePtr, &IM, -1, "Image", le_gd);
	gdImageAlphaBlending(im, effect);

	RETURN_TRUE;
}
/* }}} */
#endif

/* {{{ proto int imagecolorallocatealpha(resource im, int red, int green, int blue, int alpha)
   Allocate a color with an alpha level.  Works for true color and palette based images */
PHP_FUNCTION(imagecolorallocatealpha)
{
	zval *IM;
	long red, green, blue, alpha;
	gdImagePtr im;
	int ct = (-1);

	if (zend_parse_parameters(ZEND_NUM_ARGS() TSRMLS_CC, "rllll", &IM, &red, &green, &blue, &alpha) == FAILURE) {
		RETURN_FALSE;
	}

	ZEND_FETCH_RESOURCE(im, gdImagePtr, &IM, -1, "Image", le_gd);
	ct = gdImageColorAllocateAlpha(im, red, green, blue, alpha);
	if (ct < 0) {
		RETURN_FALSE;
	}
	RETURN_LONG((long)ct);
}
/* }}} */

/* {{{ proto int imagecolorresolvealpha(resource im, int red, int green, int blue, int alpha)
   Resolve/Allocate a colour with an alpha level.  Works for true colour and palette based images */
PHP_FUNCTION(imagecolorresolvealpha)
{
	zval *IM;
	long red, green, blue, alpha;
	gdImagePtr im;

	if (zend_parse_parameters(ZEND_NUM_ARGS() TSRMLS_CC, "rllll", &IM, &red, &green, &blue, &alpha) == FAILURE) {
		return;
	}

	ZEND_FETCH_RESOURCE(im, gdImagePtr, &IM, -1, "Image", le_gd);

	RETURN_LONG(gdImageColorResolveAlpha(im, red, green, blue, alpha));
}
/* }}} */

/* {{{ proto int imagecolorclosestalpha(resource im, int red, int green, int blue, int alpha)
   Find the closest matching colour with alpha transparency */
PHP_FUNCTION(imagecolorclosestalpha)
{
	zval *IM;
	long red, green, blue, alpha;
	gdImagePtr im;

	if (zend_parse_parameters(ZEND_NUM_ARGS() TSRMLS_CC, "rllll", &IM, &red, &green, &blue, &alpha) == FAILURE) {
		return;
	}

	ZEND_FETCH_RESOURCE(im, gdImagePtr, &IM, -1, "Image", le_gd);

	RETURN_LONG(gdImageColorClosestAlpha(im, red, green, blue, alpha));
}
/* }}} */

/* {{{ proto int imagecolorexactalpha(resource im, int red, int green, int blue, int alpha)
   Find exact match for colour with transparency */
PHP_FUNCTION(imagecolorexactalpha)
{
	zval *IM;
	long red, green, blue, alpha;
	gdImagePtr im;

	if (zend_parse_parameters(ZEND_NUM_ARGS() TSRMLS_CC, "rllll", &IM, &red, &green, &blue, &alpha) == FAILURE) {
		return;
	}

	ZEND_FETCH_RESOURCE(im, gdImagePtr, &IM, -1, "Image", le_gd);

	RETURN_LONG(gdImageColorExactAlpha(im, red, green, blue, alpha));
}
/* }}} */

/* {{{ proto bool imagecopyresampled(resource dst_im, resource src_im, int dst_x, int dst_y, int src_x, int src_y, int dst_w, int dst_h, int src_w, int src_h)
   Copy and resize part of an image using resampling to help ensure clarity */
PHP_FUNCTION(imagecopyresampled)
{
	zval *SIM, *DIM;
	long SX, SY, SW, SH, DX, DY, DW, DH;
	gdImagePtr im_dst, im_src;
	int srcH, srcW, dstH, dstW, srcY, srcX, dstY, dstX;

	if (zend_parse_parameters(ZEND_NUM_ARGS() TSRMLS_CC, "rrllllllll", &DIM, &SIM, &DX, &DY, &SX, &SY, &DW, &DH, &SW, &SH) == FAILURE) {
		return;
	}

	ZEND_FETCH_RESOURCE(im_dst, gdImagePtr, &DIM, -1, "Image", le_gd);
	ZEND_FETCH_RESOURCE(im_src, gdImagePtr, &SIM, -1, "Image", le_gd);

	srcX = SX;
	srcY = SY;
	srcH = SH;
	srcW = SW;
	dstX = DX;
	dstY = DY;
	dstH = DH;
	dstW = DW;

	gdImageCopyResampled(im_dst, im_src, dstX, dstY, srcX, srcY, dstW, dstH, srcW, srcH);

	RETURN_TRUE;
}
/* }}} */

#ifdef PHP_WIN32
/* {{{ proto resource imagegrabwindow(int window_handle [, int client_area])
   Grab a window or its client area using a windows handle (HWND property in COM instance) */
PHP_FUNCTION(imagegrabwindow)
{
	HWND window;
	long client_area = 0;
	RECT rc = {0};
	RECT rc_win = {0};
	int Width, Height;
	HDC		hdc;
	HDC memDC;
	HBITMAP memBM;
	HBITMAP hOld;
	HINSTANCE handle;
	long lwindow_handle;
	typedef BOOL (WINAPI *tPrintWindow)(HWND, HDC,UINT);
	tPrintWindow pPrintWindow = 0;
	gdImagePtr im;

	if (zend_parse_parameters(ZEND_NUM_ARGS() TSRMLS_CC, "l|l", &lwindow_handle, &client_area) == FAILURE) {
		RETURN_FALSE;
	}

	window = (HWND) lwindow_handle;

	if (!IsWindow(window)) {
		php_error_docref(NULL TSRMLS_CC, E_NOTICE, "Invalid window handle");
		RETURN_FALSE;
	}

	hdc		= GetDC(0);

	if (client_area) {
		GetClientRect(window, &rc);
		Width = rc.right;
		Height = rc.bottom;
	} else {
		GetWindowRect(window, &rc);
		Width	= rc.right - rc.left;
		Height	= rc.bottom - rc.top;
	}

	Width		= (Width/4)*4;

	memDC	= CreateCompatibleDC(hdc);
	memBM	= CreateCompatibleBitmap(hdc, Width, Height);
	hOld	= (HBITMAP) SelectObject (memDC, memBM);


	handle = LoadLibrary("User32.dll");
	if ( handle == 0 ) {
		goto clean;
	}
	pPrintWindow = (tPrintWindow) GetProcAddress(handle, "PrintWindow");  

	if ( pPrintWindow )  {
		pPrintWindow(window, memDC, (UINT) client_area);
	} else {
		php_error_docref(NULL TSRMLS_CC, E_WARNING, "Windows API too old");
		goto clean;
	}

	FreeLibrary(handle);

	im = gdImageCreateTrueColor(Width, Height);
	if (im) {
		int x,y;
		for (y=0; y <= Height; y++) {
			for (x=0; x <= Width; x++) {
				int c = GetPixel(memDC, x,y);
				gdImageSetPixel(im, x, y, gdTrueColor(GetRValue(c), GetGValue(c), GetBValue(c)));
			}
		}
	}

clean:
	SelectObject(memDC,hOld);
	DeleteObject(memBM);
	DeleteDC(memDC);
	ReleaseDC( 0, hdc );

	if (!im) {
		RETURN_FALSE;
	} else {
		ZEND_REGISTER_RESOURCE(return_value, im, le_gd);
	}
}
/* }}} */

/* {{{ proto resource imagegrabscreen()
   Grab a screenshot */
PHP_FUNCTION(imagegrabscreen)
{
	HWND window = GetDesktopWindow();
	RECT rc = {0};
	int Width, Height;
	HDC		hdc;
	HDC memDC;
	HBITMAP memBM;
	HBITMAP hOld;
	typedef BOOL (WINAPI *tPrintWindow)(HWND, HDC,UINT);
	tPrintWindow pPrintWindow = 0;
	gdImagePtr im;
	hdc		= GetDC(0);

	if (zend_parse_parameters_none() == FAILURE) {
		return;
	}

	if (!hdc) {
		RETURN_FALSE;
	}

	GetWindowRect(window, &rc);
	Width	= rc.right - rc.left;
	Height	= rc.bottom - rc.top;

	Width		= (Width/4)*4;

	memDC	= CreateCompatibleDC(hdc);
	memBM	= CreateCompatibleBitmap(hdc, Width, Height);
	hOld	= (HBITMAP) SelectObject (memDC, memBM);
	BitBlt( memDC, 0, 0, Width, Height , hdc, rc.left, rc.top , SRCCOPY );

	im = gdImageCreateTrueColor(Width, Height);
	if (im) {
		int x,y;
		for (y=0; y <= Height; y++) {
			for (x=0; x <= Width; x++) {
				int c = GetPixel(memDC, x,y);
				gdImageSetPixel(im, x, y, gdTrueColor(GetRValue(c), GetGValue(c), GetBValue(c)));
			}
		}
	}

	SelectObject(memDC,hOld);
	DeleteObject(memBM);
	DeleteDC(memDC);
	ReleaseDC( 0, hdc );

	if (!im) {
		RETURN_FALSE;
	} else {
		ZEND_REGISTER_RESOURCE(return_value, im, le_gd);
	}
}
/* }}} */
#endif /* PHP_WIN32 */

/* {{{ proto resource imagerotate(resource src_im, float angle, int bgdcolor [, int ignoretransparent])
   Rotate an image using a custom angle */
PHP_FUNCTION(imagerotate)
{
	zval *SIM;
	gdImagePtr im_dst, im_src;
	double degrees;
	long color;
	long ignoretransparent = 0;

	if (zend_parse_parameters(ZEND_NUM_ARGS() TSRMLS_CC, "rdl|l", &SIM, &degrees, &color, &ignoretransparent) == FAILURE) {
		RETURN_FALSE;
	}

	ZEND_FETCH_RESOURCE(im_src, gdImagePtr, &SIM, -1, "Image", le_gd);

<<<<<<< HEAD
	if (color < 0) {
		RETURN_FALSE;
	}

	im_dst = gdImageRotateInterpolated(im_src, (const float)degrees, color);
=======
	im_dst = gdImageRotateInterpolated(im_src, (float)degrees, color);
>>>>>>> 5ae6f582

	if (im_dst != NULL) {
		ZEND_REGISTER_RESOURCE(return_value, im_dst, le_gd);
	} else {
		RETURN_FALSE;
	}
}
/* }}} */

#if HAVE_GD_IMAGESETTILE
/* {{{ proto bool imagesettile(resource image, resource tile)
   Set the tile image to $tile when filling $image with the "IMG_COLOR_TILED" color */
PHP_FUNCTION(imagesettile)
{
	zval *IM, *TILE;
	gdImagePtr im, tile;

	if (zend_parse_parameters(ZEND_NUM_ARGS() TSRMLS_CC, "rr", &IM, &TILE) == FAILURE) {
		return;
	}

	ZEND_FETCH_RESOURCE(im, gdImagePtr, &IM, -1, "Image", le_gd);
	ZEND_FETCH_RESOURCE(tile, gdImagePtr, &TILE, -1, "Image", le_gd);

	gdImageSetTile(im, tile);

	RETURN_TRUE;
}
/* }}} */
#endif

#if HAVE_GD_IMAGESETBRUSH
/* {{{ proto bool imagesetbrush(resource image, resource brush)
   Set the brush image to $brush when filling $image with the "IMG_COLOR_BRUSHED" color */
PHP_FUNCTION(imagesetbrush)
{
	zval *IM, *TILE;
	gdImagePtr im, tile;

	if (zend_parse_parameters(ZEND_NUM_ARGS() TSRMLS_CC, "rr", &IM, &TILE) == FAILURE) {
		return;
	}

	ZEND_FETCH_RESOURCE(im, gdImagePtr, &IM, -1, "Image", le_gd);
	ZEND_FETCH_RESOURCE(tile, gdImagePtr, &TILE, -1, "Image", le_gd);

	gdImageSetBrush(im, tile);

	RETURN_TRUE;
}
/* }}} */
#endif

/* {{{ proto resource imagecreate(int x_size, int y_size)
   Create a new image */
PHP_FUNCTION(imagecreate)
{
	long x_size, y_size;
	gdImagePtr im;

	if (zend_parse_parameters(ZEND_NUM_ARGS() TSRMLS_CC, "ll", &x_size, &y_size) == FAILURE) {
		return;
	}

	if (x_size <= 0 || y_size <= 0 || x_size >= INT_MAX || y_size >= INT_MAX) {
		php_error_docref(NULL TSRMLS_CC, E_WARNING, "Invalid image dimensions");
		RETURN_FALSE;
	}

	im = gdImageCreate(x_size, y_size);

	if (!im) {
		RETURN_FALSE;
	}

	ZEND_REGISTER_RESOURCE(return_value, im, le_gd);
}
/* }}} */

/* {{{ proto int imagetypes(void)
   Return the types of images supported in a bitfield - 1=GIF, 2=JPEG, 4=PNG, 8=WBMP, 16=XPM */
PHP_FUNCTION(imagetypes)
{
	int ret=0;
#ifdef HAVE_GD_GIF_CREATE
	ret = 1;
#endif
#ifdef HAVE_GD_JPG
	ret |= 2;
#endif
#ifdef HAVE_GD_PNG
	ret |= 4;
#endif
#ifdef HAVE_GD_WBMP
	ret |= 8;
#endif
#if defined(HAVE_GD_XPM) && defined(HAVE_GD_BUNDLED)
	ret |= 16;
#endif

	if (zend_parse_parameters_none() == FAILURE) {
		return;
	}

	RETURN_LONG(ret);
}
/* }}} */

/* {{{ _php_image_type
 */
static const char php_sig_gd2[3] = {'g', 'd', '2'};

static int _php_image_type (char data[8])
{
#ifdef HAVE_LIBGD15
	/* Based on ext/standard/image.c */

	if (data == NULL) {
		return -1;
	}

	if (!memcmp(data, php_sig_gd2, 3)) {
		return PHP_GDIMG_TYPE_GD2;
	} else if (!memcmp(data, php_sig_jpg, 3)) {
		return PHP_GDIMG_TYPE_JPG;
	} else if (!memcmp(data, php_sig_png, 3)) {
		if (!memcmp(data, php_sig_png, 8)) {
			return PHP_GDIMG_TYPE_PNG;
		}
	} else if (!memcmp(data, php_sig_gif, 3)) {
		return PHP_GDIMG_TYPE_GIF;
	}
#ifdef HAVE_GD_WBMP
	else {
		gdIOCtx *io_ctx;
		io_ctx = gdNewDynamicCtxEx(8, data, 0);
		if (io_ctx) {
			if (getmbi((int(*)(void *)) gdGetC, io_ctx) == 0 && skipheader((int(*)(void *)) gdGetC, io_ctx) == 0 ) {
#if HAVE_LIBGD204
				io_ctx->gd_free(io_ctx);
#else
				io_ctx->free(io_ctx);
#endif
				return PHP_GDIMG_TYPE_WBM;
			} else {
#if HAVE_LIBGD204
				io_ctx->gd_free(io_ctx);
#else
				io_ctx->free(io_ctx);
#endif
			}
		}
	}
#endif
	return -1;
#endif
}
/* }}} */

#ifdef HAVE_LIBGD15
/* {{{ _php_image_create_from_string
 */
gdImagePtr _php_image_create_from_string(zval **data, char *tn, gdImagePtr (*ioctx_func_p)() TSRMLS_DC)
{
	gdImagePtr im;
	gdIOCtx *io_ctx;

	io_ctx = gdNewDynamicCtxEx(Z_STRLEN_PP(data), Z_STRVAL_PP(data), 0);

	if (!io_ctx) {
		return NULL;
	}

	im = (*ioctx_func_p)(io_ctx);
	if (!im) {
		php_error_docref(NULL TSRMLS_CC, E_WARNING, "Passed data is not in '%s' format", tn);
#if HAVE_LIBGD204
		io_ctx->gd_free(io_ctx);
#else
		io_ctx->free(io_ctx);
#endif
		return NULL;
	}

#if HAVE_LIBGD204
	io_ctx->gd_free(io_ctx);
#else
	io_ctx->free(io_ctx);
#endif

	return im;
}
/* }}} */

/* {{{ proto resource imagecreatefromstring(string image)
   Create a new image from the image stream in the string */
PHP_FUNCTION(imagecreatefromstring)
{
	zval **data;
	gdImagePtr im;
	int imtype;
	char sig[8];

	if (zend_parse_parameters(ZEND_NUM_ARGS() TSRMLS_CC, "Z", &data) == FAILURE) {
		return;
	}

	convert_to_string_ex(data);
	if (Z_STRLEN_PP(data) < 8) {
		php_error_docref(NULL TSRMLS_CC, E_WARNING, "Empty string or invalid image");
		RETURN_FALSE;
	}

	memcpy(sig, Z_STRVAL_PP(data), 8);

	imtype = _php_image_type(sig);

	switch (imtype) {
		case PHP_GDIMG_TYPE_JPG:
#ifdef HAVE_GD_JPG
			im = _php_image_create_from_string(data, "JPEG", gdImageCreateFromJpegCtx TSRMLS_CC);
#else
			php_error_docref(NULL TSRMLS_CC, E_WARNING, "No JPEG support in this PHP build");
			RETURN_FALSE;
#endif
			break;

		case PHP_GDIMG_TYPE_PNG:
#ifdef HAVE_GD_PNG
			im = _php_image_create_from_string(data, "PNG", gdImageCreateFromPngCtx TSRMLS_CC);
#else
			php_error_docref(NULL TSRMLS_CC, E_WARNING, "No PNG support in this PHP build");
			RETURN_FALSE;
#endif
			break;

		case PHP_GDIMG_TYPE_GIF:
#ifdef HAVE_GD_GIF_READ
			im = _php_image_create_from_string(data, "GIF", gdImageCreateFromGifCtx TSRMLS_CC);
#else
			php_error_docref(NULL TSRMLS_CC, E_WARNING, "No GIF support in this PHP build");
			RETURN_FALSE;
#endif
			break;

		case PHP_GDIMG_TYPE_WBM:
#ifdef HAVE_GD_WBMP
			im = _php_image_create_from_string(data, "WBMP", gdImageCreateFromWBMPCtx TSRMLS_CC);
#else
			php_error_docref(NULL TSRMLS_CC, E_WARNING, "No WBMP support in this PHP build");
			RETURN_FALSE;
#endif
			break;

		case PHP_GDIMG_TYPE_GD2:
#ifdef HAVE_GD_GD2
			im = _php_image_create_from_string(data, "GD2", gdImageCreateFromGd2Ctx TSRMLS_CC);
#else
			php_error_docref(NULL TSRMLS_CC, E_WARNING, "No GD2 support in this PHP build");
			RETURN_FALSE;
#endif
			break;

		default:
			php_error_docref(NULL TSRMLS_CC, E_WARNING, "Data is not in a recognized format");
			RETURN_FALSE;
	}

	if (!im) {
		php_error_docref(NULL TSRMLS_CC, E_WARNING, "Couldn't create GD Image Stream out of Data");
		RETURN_FALSE;
	}

	ZEND_REGISTER_RESOURCE(return_value, im, le_gd);
}
/* }}} */
#endif

/* {{{ _php_image_create_from
 */
static void _php_image_create_from(INTERNAL_FUNCTION_PARAMETERS, int image_type, char *tn, gdImagePtr (*func_p)(), gdImagePtr (*ioctx_func_p)())
{
	char *file;
	int file_len;
	long srcx, srcy, width, height;
	gdImagePtr im = NULL;
	php_stream *stream;
	FILE * fp = NULL;
#ifdef HAVE_GD_JPG
	long ignore_warning;
#endif
	if (image_type == PHP_GDIMG_TYPE_GD2PART) {
		if (zend_parse_parameters(ZEND_NUM_ARGS() TSRMLS_CC, "sllll", &file, &file_len, &srcx, &srcy, &width, &height) == FAILURE) {
			return;
		}
		if (width < 1 || height < 1) {
			php_error_docref(NULL TSRMLS_CC, E_WARNING, "Zero width or height not allowed");
			RETURN_FALSE;
		}
	} else {
		if (zend_parse_parameters(ZEND_NUM_ARGS() TSRMLS_CC, "s", &file, &file_len) == FAILURE) {
			return;
		}
	}

	stream = php_stream_open_wrapper(file, "rb", REPORT_ERRORS|IGNORE_PATH|IGNORE_URL_WIN, NULL);
	if (stream == NULL)	{
		RETURN_FALSE;
	}

#ifndef USE_GD_IOCTX
	ioctx_func_p = NULL; /* don't allow sockets without IOCtx */
#endif

	if (image_type == PHP_GDIMG_TYPE_WEBP) {
		size_t buff_size;
		char *buff;

		/* needs to be malloc (persistent) - GD will free() it later */
		buff_size = php_stream_copy_to_mem(stream, &buff, PHP_STREAM_COPY_ALL, 1);
		if (!buff_size) {
			php_error_docref(NULL TSRMLS_CC, E_WARNING,"Cannot read image data");
			goto out_err;
		}
		im = (*ioctx_func_p)(buff_size, buff);
		if (!im) {
			goto out_err;
		}
		goto register_im;
	}

	/* try and avoid allocating a FILE* if the stream is not naturally a FILE* */
	if (php_stream_is(stream, PHP_STREAM_IS_STDIO))	{
		if (FAILURE == php_stream_cast(stream, PHP_STREAM_AS_STDIO, (void**)&fp, REPORT_ERRORS)) {
			goto out_err;
		}
	} else if (ioctx_func_p) {
#ifdef USE_GD_IOCTX
		/* we can create an io context */
		gdIOCtx* io_ctx;
		size_t buff_size;
		char *buff;

		/* needs to be malloc (persistent) - GD will free() it later */
		buff_size = php_stream_copy_to_mem(stream, &buff, PHP_STREAM_COPY_ALL, 1);

		if (!buff_size) {
			php_error_docref(NULL TSRMLS_CC, E_WARNING,"Cannot read image data");
			goto out_err;
		}

		io_ctx = gdNewDynamicCtxEx(buff_size, buff, 0);
		if (!io_ctx) {
			pefree(buff, 1);
			php_error_docref(NULL TSRMLS_CC, E_WARNING,"Cannot allocate GD IO context");
			goto out_err;
		}

		if (image_type == PHP_GDIMG_TYPE_GD2PART) {
			im = (*ioctx_func_p)(io_ctx, srcx, srcy, width, height);
		} else {
			im = (*ioctx_func_p)(io_ctx);
		}
#if HAVE_LIBGD204
		io_ctx->gd_free(io_ctx);
#else
		io_ctx->free(io_ctx);
#endif
		pefree(buff, 1);
#endif
	}
	else {
		/* try and force the stream to be FILE* */
		if (FAILURE == php_stream_cast(stream, PHP_STREAM_AS_STDIO | PHP_STREAM_CAST_TRY_HARD, (void **) &fp, REPORT_ERRORS)) {
			goto out_err;
		}
	}

	if (!im && fp) {
		switch (image_type) {
			case PHP_GDIMG_TYPE_GD2PART:
				im = (*func_p)(fp, srcx, srcy, width, height);
				break;
#if defined(HAVE_GD_XPM) && defined(HAVE_GD_BUNDLED)
			case PHP_GDIMG_TYPE_XPM:
				im = gdImageCreateFromXpm(file);
				break;
#endif

#ifdef HAVE_GD_JPG
			case PHP_GDIMG_TYPE_JPG:
				ignore_warning = INI_INT("gd.jpeg_ignore_warning");
#ifdef HAVE_GD_BUNDLED
				im = gdImageCreateFromJpeg(fp, ignore_warning);
#else
				im = gdImageCreateFromJpeg(fp);
#endif
			break;
#endif

			default:
				im = (*func_p)(fp);
				break;
		}

		fflush(fp);
	}

register_im:
	if (im) {
		ZEND_REGISTER_RESOURCE(return_value, im, le_gd);
		php_stream_close(stream);
		return;
	}

	php_error_docref(NULL TSRMLS_CC, E_WARNING, "'%s' is not a valid %s file", file, tn);
out_err:
	php_stream_close(stream);
	RETURN_FALSE;

}
/* }}} */

#ifdef HAVE_GD_GIF_READ
/* {{{ proto resource imagecreatefromgif(string filename)
   Create a new image from GIF file or URL */
PHP_FUNCTION(imagecreatefromgif)
{
	_php_image_create_from(INTERNAL_FUNCTION_PARAM_PASSTHRU, PHP_GDIMG_TYPE_GIF, "GIF", gdImageCreateFromGif, gdImageCreateFromGifCtx);
}
/* }}} */
#endif /* HAVE_GD_GIF_READ */

#ifdef HAVE_GD_JPG
/* {{{ proto resource imagecreatefromjpeg(string filename)
   Create a new image from JPEG file or URL */
PHP_FUNCTION(imagecreatefromjpeg)
{
	_php_image_create_from(INTERNAL_FUNCTION_PARAM_PASSTHRU, PHP_GDIMG_TYPE_JPG, "JPEG", gdImageCreateFromJpeg, gdImageCreateFromJpegCtx);
}
/* }}} */
#endif /* HAVE_GD_JPG */

#ifdef HAVE_GD_PNG
/* {{{ proto resource imagecreatefrompng(string filename)
   Create a new image from PNG file or URL */
PHP_FUNCTION(imagecreatefrompng)
{
	_php_image_create_from(INTERNAL_FUNCTION_PARAM_PASSTHRU, PHP_GDIMG_TYPE_PNG, "PNG", gdImageCreateFromPng, gdImageCreateFromPngCtx);
}
/* }}} */
#endif /* HAVE_GD_PNG */

#ifdef HAVE_GD_WEBP
/* {{{ proto resource imagecreatefrompng(string filename)
   Create a new image from PNG file or URL */
PHP_FUNCTION(imagecreatefromwebp)
{
	_php_image_create_from(INTERNAL_FUNCTION_PARAM_PASSTHRU, PHP_GDIMG_TYPE_WEBP, "WEBP", gdImageCreateFromWebpPtr, gdImageCreateFromWebpPtr);
}
/* }}} */
#endif /* HAVE_GD_VPX */

#ifdef HAVE_GD_XBM
/* {{{ proto resource imagecreatefromxbm(string filename)
   Create a new image from XBM file or URL */
PHP_FUNCTION(imagecreatefromxbm)
{
	_php_image_create_from(INTERNAL_FUNCTION_PARAM_PASSTHRU, PHP_GDIMG_TYPE_XBM, "XBM", gdImageCreateFromXbm, NULL);
}
/* }}} */
#endif /* HAVE_GD_XBM */

#if defined(HAVE_GD_XPM) && defined(HAVE_GD_BUNDLED)
/* {{{ proto resource imagecreatefromxpm(string filename)
   Create a new image from XPM file or URL */
PHP_FUNCTION(imagecreatefromxpm)
{
	_php_image_create_from(INTERNAL_FUNCTION_PARAM_PASSTHRU, PHP_GDIMG_TYPE_XPM, "XPM", gdImageCreateFromXpm, NULL);
}
/* }}} */
#endif

#ifdef HAVE_GD_WBMP
/* {{{ proto resource imagecreatefromwbmp(string filename)
   Create a new image from WBMP file or URL */
PHP_FUNCTION(imagecreatefromwbmp)
{
	_php_image_create_from(INTERNAL_FUNCTION_PARAM_PASSTHRU, PHP_GDIMG_TYPE_WBM, "WBMP", gdImageCreateFromWBMP, gdImageCreateFromWBMPCtx);
}
/* }}} */
#endif /* HAVE_GD_WBMP */

/* {{{ proto resource imagecreatefromgd(string filename)
   Create a new image from GD file or URL */
PHP_FUNCTION(imagecreatefromgd)
{
	_php_image_create_from(INTERNAL_FUNCTION_PARAM_PASSTHRU, PHP_GDIMG_TYPE_GD, "GD", gdImageCreateFromGd, gdImageCreateFromGdCtx);
}
/* }}} */

#ifdef HAVE_GD_GD2
/* {{{ proto resource imagecreatefromgd2(string filename)
   Create a new image from GD2 file or URL */
PHP_FUNCTION(imagecreatefromgd2)
{
	_php_image_create_from(INTERNAL_FUNCTION_PARAM_PASSTHRU, PHP_GDIMG_TYPE_GD2, "GD2", gdImageCreateFromGd2, gdImageCreateFromGd2Ctx);
}
/* }}} */

/* {{{ proto resource imagecreatefromgd2part(string filename, int srcX, int srcY, int width, int height)
   Create a new image from a given part of GD2 file or URL */
PHP_FUNCTION(imagecreatefromgd2part)
{
	_php_image_create_from(INTERNAL_FUNCTION_PARAM_PASSTHRU, PHP_GDIMG_TYPE_GD2PART, "GD2", gdImageCreateFromGd2Part, gdImageCreateFromGd2PartCtx);
}
/* }}} */
#endif /* HAVE_GD_GD2 */

/* {{{ _php_image_output
 */
static void _php_image_output(INTERNAL_FUNCTION_PARAMETERS, int image_type, char *tn, void (*func_p)())
{
	zval *imgind;
	char *file = NULL;
	long quality = 0, type = 0;
	gdImagePtr im;
	char *fn = NULL;
	FILE *fp;
	int file_len = 0, argc = ZEND_NUM_ARGS();
	int q = -1, i, t = 1;

	/* The quality parameter for Wbmp stands for the threshold when called from image2wbmp() */
	/* When called from imagewbmp() the quality parameter stands for the foreground color. Default: black. */
	/* The quality parameter for gd2 stands for chunk size */

	if (zend_parse_parameters(argc TSRMLS_CC, "r|pll", &imgind, &file, &file_len, &quality, &type) == FAILURE) {
		return;
	}

	ZEND_FETCH_RESOURCE(im, gdImagePtr, &imgind, -1, "Image", le_gd);

	if (argc > 1) {
		fn = file;
		if (argc == 3) {
			q = quality;
		}
		if (argc == 4) {
			t = type;
		}
	}

	if (argc >= 2 && file_len) {
		PHP_GD_CHECK_OPEN_BASEDIR(fn, "Invalid filename");

		fp = VCWD_FOPEN(fn, "wb");
		if (!fp) {
			php_error_docref(NULL TSRMLS_CC, E_WARNING, "Unable to open '%s' for writing", fn);
			RETURN_FALSE;
		}

		switch (image_type) {
#ifdef HAVE_GD_WBMP
			case PHP_GDIMG_CONVERT_WBM:
				if (q == -1) {
					q = 0;
				} else if (q < 0 || q > 255) {
					php_error_docref(NULL TSRMLS_CC, E_WARNING, "Invalid threshold value '%d'. It must be between 0 and 255", q);
					q = 0;
				}
				gdImageWBMP(im, q, fp);
				break;
#endif
			case PHP_GDIMG_TYPE_JPG:
				(*func_p)(im, fp, q);
				break;
			case PHP_GDIMG_TYPE_WBM:
				for (i = 0; i < gdImageColorsTotal(im); i++) {
					if (gdImageRed(im, i) == 0) break;
				}
				(*func_p)(im, i, fp);
				break;
			case PHP_GDIMG_TYPE_GD:
				if (im->trueColor){
					gdImageTrueColorToPalette(im,1,256);
				}
				(*func_p)(im, fp);
				break;
#ifdef HAVE_GD_GD2
			case PHP_GDIMG_TYPE_GD2:
				if (q == -1) {
					q = 128;
				}
				(*func_p)(im, fp, q, t);
				break;
#endif
			default:
				if (q == -1) {
					q = 128;
				}
				(*func_p)(im, fp, q, t);
				break;
		}
		fflush(fp);
		fclose(fp);
	} else {
		int   b;
		FILE *tmp;
		char  buf[4096];
		char *path;

		tmp = php_open_temporary_file(NULL, NULL, &path TSRMLS_CC);
		if (tmp == NULL) {
			php_error_docref(NULL TSRMLS_CC, E_WARNING, "Unable to open temporary file");
			RETURN_FALSE;
		}

		switch (image_type) {
#ifdef HAVE_GD_WBMP
			case PHP_GDIMG_CONVERT_WBM:
 				if (q == -1) {
  					q = 0;
  				} else if (q < 0 || q > 255) {
  					php_error_docref(NULL TSRMLS_CC, E_WARNING, "Invalid threshold value '%d'. It must be between 0 and 255", q);
 					q = 0;
  				}
				gdImageWBMP(im, q, tmp);
				break;
#endif
			case PHP_GDIMG_TYPE_JPG:
				(*func_p)(im, tmp, q);
				break;
			case PHP_GDIMG_TYPE_WBM:
				for (i = 0; i < gdImageColorsTotal(im); i++) {
					if (gdImageRed(im, i) == 0) {
						break;
					}
				}
				(*func_p)(im, q, tmp);
				break;
			case PHP_GDIMG_TYPE_GD:
				if (im->trueColor) {
					gdImageTrueColorToPalette(im,1,256);
				}
				(*func_p)(im, tmp);
				break;
#ifdef HAVE_GD_GD2
			case PHP_GDIMG_TYPE_GD2:
				if (q == -1) {
					q = 128;
				}
				(*func_p)(im, tmp, q, t);
				break;
#endif
			default:
				(*func_p)(im, tmp);
				break;
		}

		fseek(tmp, 0, SEEK_SET);

#if APACHE && defined(CHARSET_EBCDIC)
		/* XXX this is unlikely to work any more thies@thieso.net */

		/* This is a binary file already: avoid EBCDIC->ASCII conversion */
		ap_bsetflag(php3_rqst->connection->client, B_EBCDIC2ASCII, 0);
#endif
		while ((b = fread(buf, 1, sizeof(buf), tmp)) > 0) {
			php_write(buf, b TSRMLS_CC);
		}

		fclose(tmp);
		VCWD_UNLINK((const char *)path); /* make sure that the temporary file is removed */
		efree(path);
	}
	RETURN_TRUE;
}
/* }}} */

/* {{{ proto int imagexbm(int im, string filename [, int foreground])
   Output XBM image to browser or file */
#if HAVE_GD_BUNDLED
PHP_FUNCTION(imagexbm)
{
	_php_image_output_ctx(INTERNAL_FUNCTION_PARAM_PASSTHRU, PHP_GDIMG_TYPE_XBM, "GIF", gdImageXbmCtx);
}
#endif
/* }}} */

#ifdef HAVE_GD_GIF_CREATE
/* {{{ proto bool imagegif(resource im [, string filename])
   Output GIF image to browser or file */
PHP_FUNCTION(imagegif)
{
	_php_image_output_ctx(INTERNAL_FUNCTION_PARAM_PASSTHRU, PHP_GDIMG_TYPE_GIF, "GIF", gdImageGifCtx);
}
/* }}} */
#endif /* HAVE_GD_GIF_CREATE */

#ifdef HAVE_GD_PNG
/* {{{ proto bool imagepng(resource im [, string filename])
   Output PNG image to browser or file */
PHP_FUNCTION(imagepng)
{
	_php_image_output_ctx(INTERNAL_FUNCTION_PARAM_PASSTHRU, PHP_GDIMG_TYPE_PNG, "GIF", gdImagePngCtxEx);
}
/* }}} */
#endif /* HAVE_GD_PNG */


#ifdef HAVE_GD_WEBP
/* {{{ proto bool imagewebp(resource im [, string filename[, quality]] )
   Output PNG image to browser or file */
PHP_FUNCTION(imagewebp)
{
	_php_image_output_ctx(INTERNAL_FUNCTION_PARAM_PASSTHRU, PHP_GDIMG_TYPE_WEBP, "GIF", gdImageWebpCtx);
}
/* }}} */
#endif /* HAVE_GD_WEBP */


#ifdef HAVE_GD_JPG
/* {{{ proto bool imagejpeg(resource im [, string filename [, int quality]])
   Output JPEG image to browser or file */
PHP_FUNCTION(imagejpeg)
{
	_php_image_output_ctx(INTERNAL_FUNCTION_PARAM_PASSTHRU, PHP_GDIMG_TYPE_JPG, "GIF", gdImageJpegCtx);
}
/* }}} */
#endif /* HAVE_GD_JPG */

#ifdef HAVE_GD_WBMP
/* {{{ proto bool imagewbmp(resource im [, string filename, [, int foreground]])
   Output WBMP image to browser or file */
PHP_FUNCTION(imagewbmp)
{
	_php_image_output_ctx(INTERNAL_FUNCTION_PARAM_PASSTHRU, PHP_GDIMG_TYPE_WBM, "GIF", gdImageWBMPCtx);
}
/* }}} */
#endif /* HAVE_GD_WBMP */

/* {{{ proto bool imagegd(resource im [, string filename])
   Output GD image to browser or file */
PHP_FUNCTION(imagegd)
{
	_php_image_output(INTERNAL_FUNCTION_PARAM_PASSTHRU, PHP_GDIMG_TYPE_GD, "GD", gdImageGd);
}
/* }}} */

#ifdef HAVE_GD_GD2
/* {{{ proto bool imagegd2(resource im [, string filename, [, int chunk_size, [, int type]]])
   Output GD2 image to browser or file */
PHP_FUNCTION(imagegd2)
{
	_php_image_output(INTERNAL_FUNCTION_PARAM_PASSTHRU, PHP_GDIMG_TYPE_GD2, "GD2", gdImageGd2);
}
/* }}} */
#endif /* HAVE_GD_GD2 */

/* {{{ proto bool imagedestroy(resource im)
   Destroy an image */
PHP_FUNCTION(imagedestroy)
{
	zval *IM;
	gdImagePtr im;

	if (zend_parse_parameters(ZEND_NUM_ARGS() TSRMLS_CC, "r", &IM) == FAILURE) {
		return;
	}

	ZEND_FETCH_RESOURCE(im, gdImagePtr, &IM, -1, "Image", le_gd);

	zend_list_delete(Z_LVAL_P(IM));

	RETURN_TRUE;
}
/* }}} */


/* {{{ proto int imagecolorallocate(resource im, int red, int green, int blue)
   Allocate a color for an image */
PHP_FUNCTION(imagecolorallocate)
{
	zval *IM;
	long red, green, blue;
	gdImagePtr im;
	int ct = (-1);

	if (zend_parse_parameters(ZEND_NUM_ARGS() TSRMLS_CC, "rlll", &IM, &red, &green, &blue) == FAILURE) {
		return;
	}

	ZEND_FETCH_RESOURCE(im, gdImagePtr, &IM, -1, "Image", le_gd);

	ct = gdImageColorAllocate(im, red, green, blue);
	if (ct < 0) {
		RETURN_FALSE;
	}
	RETURN_LONG(ct);
}
/* }}} */

#if HAVE_LIBGD15
/* {{{ proto void imagepalettecopy(resource dst, resource src)
   Copy the palette from the src image onto the dst image */
PHP_FUNCTION(imagepalettecopy)
{
	zval *dstim, *srcim;
	gdImagePtr dst, src;

	if (zend_parse_parameters(ZEND_NUM_ARGS() TSRMLS_CC, "rr", &dstim, &srcim) == FAILURE) {
		return;
	}

	ZEND_FETCH_RESOURCE(dst, gdImagePtr, &dstim, -1, "Image", le_gd);
	ZEND_FETCH_RESOURCE(src, gdImagePtr, &srcim, -1, "Image", le_gd);

	gdImagePaletteCopy(dst, src);
}
/* }}} */
#endif

/* {{{ proto int imagecolorat(resource im, int x, int y)
   Get the index of the color of a pixel */
PHP_FUNCTION(imagecolorat)
{
	zval *IM;
	long x, y;
	gdImagePtr im;

	if (zend_parse_parameters(ZEND_NUM_ARGS() TSRMLS_CC, "rll", &IM, &x, &y) == FAILURE) {
		return;
	}

	ZEND_FETCH_RESOURCE(im, gdImagePtr, &IM, -1, "Image", le_gd);

	if (gdImageTrueColor(im)) {
		if (im->tpixels && gdImageBoundsSafe(im, x, y)) {
			RETURN_LONG(gdImageTrueColorPixel(im, x, y));
		} else {
			php_error_docref(NULL TSRMLS_CC, E_NOTICE, "%ld,%ld is out of bounds", x, y);
			RETURN_FALSE;
		}
	} else {
		if (im->pixels && gdImageBoundsSafe(im, x, y)) {
			RETURN_LONG(im->pixels[y][x]);
		} else {
			php_error_docref(NULL TSRMLS_CC, E_NOTICE, "%ld,%ld is out of bounds", x, y);
			RETURN_FALSE;
		}
	}
}
/* }}} */

/* {{{ proto int imagecolorclosest(resource im, int red, int green, int blue)
   Get the index of the closest color to the specified color */
PHP_FUNCTION(imagecolorclosest)
{
	zval *IM;
	long red, green, blue;
	gdImagePtr im;

	if (zend_parse_parameters(ZEND_NUM_ARGS() TSRMLS_CC, "rlll", &IM, &red, &green, &blue) == FAILURE) {
		return;
	}

	ZEND_FETCH_RESOURCE(im, gdImagePtr, &IM, -1, "Image", le_gd);

	RETURN_LONG(gdImageColorClosest(im, red, green, blue));
}
/* }}} */

#if HAVE_COLORCLOSESTHWB
/* {{{ proto int imagecolorclosesthwb(resource im, int red, int green, int blue)
   Get the index of the color which has the hue, white and blackness nearest to the given color */
PHP_FUNCTION(imagecolorclosesthwb)
{
	zval *IM;
	long red, green, blue;
	gdImagePtr im;

	if (zend_parse_parameters(ZEND_NUM_ARGS() TSRMLS_CC, "rlll", &IM, &red, &green, &blue) == FAILURE) {
		return;
	}

	ZEND_FETCH_RESOURCE(im, gdImagePtr, &IM, -1, "Image", le_gd);

	RETURN_LONG(gdImageColorClosestHWB(im, red, green, blue));
}
/* }}} */
#endif

/* {{{ proto bool imagecolordeallocate(resource im, int index)
   De-allocate a color for an image */
PHP_FUNCTION(imagecolordeallocate)
{
	zval *IM;
	long index;
	int col;
	gdImagePtr im;

	if (zend_parse_parameters(ZEND_NUM_ARGS() TSRMLS_CC, "rl", &IM, &index) == FAILURE) {
		return;
	}

	ZEND_FETCH_RESOURCE(im, gdImagePtr, &IM, -1, "Image", le_gd);

	/* We can return right away for a truecolor image as deallocating colours is meaningless here */
	if (gdImageTrueColor(im)) {
		RETURN_TRUE;
	}

	col = index;

	if (col >= 0 && col < gdImageColorsTotal(im)) {
		gdImageColorDeallocate(im, col);
		RETURN_TRUE;
	} else {
		php_error_docref(NULL TSRMLS_CC, E_WARNING, "Color index %d out of range",	col);
		RETURN_FALSE;
	}
}
/* }}} */

/* {{{ proto int imagecolorresolve(resource im, int red, int green, int blue)
   Get the index of the specified color or its closest possible alternative */
PHP_FUNCTION(imagecolorresolve)
{
	zval *IM;
	long red, green, blue;
	gdImagePtr im;

	if (zend_parse_parameters(ZEND_NUM_ARGS() TSRMLS_CC, "rlll", &IM, &red, &green, &blue) == FAILURE) {
		return;
	}

	ZEND_FETCH_RESOURCE(im, gdImagePtr, &IM, -1, "Image", le_gd);

	RETURN_LONG(gdImageColorResolve(im, red, green, blue));
}
/* }}} */

/* {{{ proto int imagecolorexact(resource im, int red, int green, int blue)
   Get the index of the specified color */
PHP_FUNCTION(imagecolorexact)
{
	zval *IM;
	long red, green, blue;
	gdImagePtr im;

	if (zend_parse_parameters(ZEND_NUM_ARGS() TSRMLS_CC, "rlll", &IM, &red, &green, &blue) == FAILURE) {
		return;
	}

	ZEND_FETCH_RESOURCE(im, gdImagePtr, &IM, -1, "Image", le_gd);

	RETURN_LONG(gdImageColorExact(im, red, green, blue));
}
/* }}} */

/* {{{ proto void imagecolorset(resource im, int col, int red, int green, int blue)
   Set the color for the specified palette index */
PHP_FUNCTION(imagecolorset)
{
	zval *IM;
	long color, red, green, blue, alpha = 0;
	int col;
	gdImagePtr im;

	if (zend_parse_parameters(ZEND_NUM_ARGS() TSRMLS_CC, "rllll|l", &IM, &color, &red, &green, &blue, &alpha) == FAILURE) {
		return;
	}

	ZEND_FETCH_RESOURCE(im, gdImagePtr, &IM, -1, "Image", le_gd);

	col = color;

	if (col >= 0 && col < gdImageColorsTotal(im)) {
		im->red[col]   = red;
		im->green[col] = green;
		im->blue[col]  = blue;
		im->alpha[col]  = alpha;
	} else {
		RETURN_FALSE;
	}
}
/* }}} */

/* {{{ proto array imagecolorsforindex(resource im, int col)
   Get the colors for an index */
PHP_FUNCTION(imagecolorsforindex)
{
	zval *IM;
	long index;
	int col;
	gdImagePtr im;

	if (zend_parse_parameters(ZEND_NUM_ARGS() TSRMLS_CC, "rl", &IM, &index) == FAILURE) {
		return;
	}

	ZEND_FETCH_RESOURCE(im, gdImagePtr, &IM, -1, "Image", le_gd);

	col = index;

	if ((col >= 0 && gdImageTrueColor(im)) || (!gdImageTrueColor(im) && col >= 0 && col < gdImageColorsTotal(im))) {
		array_init(return_value);

		add_assoc_long(return_value,"red",  gdImageRed(im,col));
		add_assoc_long(return_value,"green", gdImageGreen(im,col));
		add_assoc_long(return_value,"blue", gdImageBlue(im,col));
		add_assoc_long(return_value,"alpha", gdImageAlpha(im,col));
	} else {
		php_error_docref(NULL TSRMLS_CC, E_WARNING, "Color index %d out of range", col);
		RETURN_FALSE;
	}
}
/* }}} */

/* {{{ proto bool imagegammacorrect(resource im, float inputgamma, float outputgamma)
   Apply a gamma correction to a GD image */
PHP_FUNCTION(imagegammacorrect)
{
	zval *IM;
	gdImagePtr im;
	int i;
	double input, output;

	if (zend_parse_parameters(ZEND_NUM_ARGS() TSRMLS_CC, "rdd", &IM, &input, &output) == FAILURE) {
		return;
	}

	ZEND_FETCH_RESOURCE(im, gdImagePtr, &IM, -1, "Image", le_gd);

	if (gdImageTrueColor(im))	{
		int x, y, c;

		for (y = 0; y < gdImageSY(im); y++)	{
			for (x = 0; x < gdImageSX(im); x++)	{
				c = gdImageGetPixel(im, x, y);
				gdImageSetPixel(im, x, y,
					gdTrueColor(
						(int) ((pow((pow((gdTrueColorGetRed(c)   / 255.0), input)), 1.0 / output) * 255) + .5),
						(int) ((pow((pow((gdTrueColorGetGreen(c) / 255.0), input)), 1.0 / output) * 255) + .5),
						(int) ((pow((pow((gdTrueColorGetBlue(c)  / 255.0), input)), 1.0 / output) * 255) + .5)
					)
				);
			}
		}
		RETURN_TRUE;
	}

	for (i = 0; i < gdImageColorsTotal(im); i++) {
		im->red[i]   = (int)((pow((pow((im->red[i]   / 255.0), input)), 1.0 / output) * 255) + .5);
		im->green[i] = (int)((pow((pow((im->green[i] / 255.0), input)), 1.0 / output) * 255) + .5);
		im->blue[i]  = (int)((pow((pow((im->blue[i]  / 255.0), input)), 1.0 / output) * 255) + .5);
	}

	RETURN_TRUE;
}
/* }}} */

/* {{{ proto bool imagesetpixel(resource im, int x, int y, int col)
   Set a single pixel */
PHP_FUNCTION(imagesetpixel)
{
	zval *IM;
	long x, y, col;
	gdImagePtr im;

	if (zend_parse_parameters(ZEND_NUM_ARGS() TSRMLS_CC, "rlll", &IM, &x, &y, &col) == FAILURE) {
		return;
	}

	ZEND_FETCH_RESOURCE(im, gdImagePtr, &IM, -1, "Image", le_gd);
	gdImageSetPixel(im, x, y, col);
	RETURN_TRUE;
}
/* }}} */

/* {{{ proto bool imageline(resource im, int x1, int y1, int x2, int y2, int col)
   Draw a line */
PHP_FUNCTION(imageline)
{
	zval *IM;
	long x1, y1, x2, y2, col;
	gdImagePtr im;

	if (zend_parse_parameters(ZEND_NUM_ARGS() TSRMLS_CC, "rlllll", &IM, &x1, &y1, &x2, &y2, &col) == FAILURE) {
		return;
	}

	ZEND_FETCH_RESOURCE(im, gdImagePtr, &IM, -1, "Image", le_gd);

#ifdef HAVE_GD_BUNDLED
	if (im->antialias) {
		gdImageAALine(im, x1, y1, x2, y2, col);
	} else
#endif
	{
		gdImageLine(im, x1, y1, x2, y2, col);
	}
	RETURN_TRUE;
}
/* }}} */

/* {{{ proto bool imagedashedline(resource im, int x1, int y1, int x2, int y2, int col)
   Draw a dashed line */
PHP_FUNCTION(imagedashedline)
{
	zval *IM;
	long x1, y1, x2, y2, col;
	gdImagePtr im;

	if (zend_parse_parameters(ZEND_NUM_ARGS() TSRMLS_CC, "rlllll", &IM, &x1, &y1, &x2, &y2, &col) == FAILURE) {
		return;
	}

	ZEND_FETCH_RESOURCE(im, gdImagePtr, &IM, -1, "Image", le_gd);
	gdImageDashedLine(im, x1, y1, x2, y2, col);
	RETURN_TRUE;
}
/* }}} */

/* {{{ proto bool imagerectangle(resource im, int x1, int y1, int x2, int y2, int col)
   Draw a rectangle */
PHP_FUNCTION(imagerectangle)
{
	zval *IM;
	long x1, y1, x2, y2, col;
	gdImagePtr im;

	if (zend_parse_parameters(ZEND_NUM_ARGS() TSRMLS_CC, "rlllll", &IM, &x1, &y1, &x2, &y2, &col) == FAILURE) {
		return;
	}

	ZEND_FETCH_RESOURCE(im, gdImagePtr, &IM, -1, "Image", le_gd);
	gdImageRectangle(im, x1, y1, x2, y2, col);
	RETURN_TRUE;
}
/* }}} */

/* {{{ proto bool imagefilledrectangle(resource im, int x1, int y1, int x2, int y2, int col)
   Draw a filled rectangle */
PHP_FUNCTION(imagefilledrectangle)
{
	zval *IM;
	long x1, y1, x2, y2, col;
	gdImagePtr im;

	if (zend_parse_parameters(ZEND_NUM_ARGS() TSRMLS_CC, "rlllll", &IM, &x1, &y1, &x2, &y2, &col) == FAILURE) {
		return;
	}

	ZEND_FETCH_RESOURCE(im, gdImagePtr, &IM, -1, "Image", le_gd);
	gdImageFilledRectangle(im, x1, y1, x2, y2, col);
	RETURN_TRUE;
}
/* }}} */

/* {{{ proto bool imagearc(resource im, int cx, int cy, int w, int h, int s, int e, int col)
   Draw a partial ellipse */
PHP_FUNCTION(imagearc)
{
	zval *IM;
	long cx, cy, w, h, ST, E, col;
	gdImagePtr im;
	int e, st;

	if (zend_parse_parameters(ZEND_NUM_ARGS() TSRMLS_CC, "rlllllll", &IM, &cx, &cy, &w, &h, &ST, &E, &col) == FAILURE) {
		return;
	}

	ZEND_FETCH_RESOURCE(im, gdImagePtr, &IM, -1, "Image", le_gd);

	e = E;
	if (e < 0) {
		e %= 360;
	}

	st = ST;
	if (st < 0) {
		st %= 360;
	}

	gdImageArc(im, cx, cy, w, h, st, e, col);
	RETURN_TRUE;
}
/* }}} */

/* {{{ proto bool imageellipse(resource im, int cx, int cy, int w, int h, int color)
   Draw an ellipse */
PHP_FUNCTION(imageellipse)
{
	zval *IM;
	long cx, cy, w, h, color;
	gdImagePtr im;

	if (zend_parse_parameters(ZEND_NUM_ARGS() TSRMLS_CC, "rlllll", &IM, &cx, &cy, &w, &h, &color) == FAILURE) {
		return;
	}

	ZEND_FETCH_RESOURCE(im, gdImagePtr, &IM, -1, "Image", le_gd);

	gdImageEllipse(im, cx, cy, w, h, color);
	RETURN_TRUE;
}
/* }}} */

/* {{{ proto bool imagefilltoborder(resource im, int x, int y, int border, int col)
   Flood fill to specific color */
PHP_FUNCTION(imagefilltoborder)
{
	zval *IM;
	long x, y, border, col;
	gdImagePtr im;

	if (zend_parse_parameters(ZEND_NUM_ARGS() TSRMLS_CC, "rllll", &IM, &x, &y, &border, &col) == FAILURE) {
		return;
	}

	ZEND_FETCH_RESOURCE(im, gdImagePtr, &IM, -1, "Image", le_gd);
	gdImageFillToBorder(im, x, y, border, col);
	RETURN_TRUE;
}
/* }}} */

/* {{{ proto bool imagefill(resource im, int x, int y, int col)
   Flood fill */
PHP_FUNCTION(imagefill)
{
	zval *IM;
	long x, y, col;
	gdImagePtr im;

	if (zend_parse_parameters(ZEND_NUM_ARGS() TSRMLS_CC, "rlll", &IM, &x, &y, &col) == FAILURE) {
		return;
	}

	ZEND_FETCH_RESOURCE(im, gdImagePtr, &IM, -1, "Image", le_gd);
	gdImageFill(im, x, y, col);
	RETURN_TRUE;
}
/* }}} */

/* {{{ proto int imagecolorstotal(resource im)
   Find out the number of colors in an image's palette */
PHP_FUNCTION(imagecolorstotal)
{
	zval *IM;
	gdImagePtr im;

	if (zend_parse_parameters(ZEND_NUM_ARGS() TSRMLS_CC, "r", &IM) == FAILURE) {
		return;
	}

	ZEND_FETCH_RESOURCE(im, gdImagePtr, &IM, -1, "Image", le_gd);

	RETURN_LONG(gdImageColorsTotal(im));
}
/* }}} */

/* {{{ proto int imagecolortransparent(resource im [, int col])
   Define a color as transparent */
PHP_FUNCTION(imagecolortransparent)
{
	zval *IM;
	long COL = 0;
	gdImagePtr im;
	int argc = ZEND_NUM_ARGS();

	if (zend_parse_parameters(argc TSRMLS_CC, "r|l", &IM, &COL) == FAILURE) {
		return;
	}

	ZEND_FETCH_RESOURCE(im, gdImagePtr, &IM, -1, "Image", le_gd);

	if (argc > 1) {
		gdImageColorTransparent(im, COL);
	}

	RETURN_LONG(gdImageGetTransparent(im));
}
/* }}} */

/* {{{ proto int imageinterlace(resource im [, int interlace])
   Enable or disable interlace */
PHP_FUNCTION(imageinterlace)
{
	zval *IM;
	int argc = ZEND_NUM_ARGS();
	long INT = 0;
	gdImagePtr im;

	if (zend_parse_parameters(argc TSRMLS_CC, "r|l", &IM, &INT) == FAILURE) {
		return;
	}

	ZEND_FETCH_RESOURCE(im, gdImagePtr, &IM, -1, "Image", le_gd);

	if (argc > 1) {
		gdImageInterlace(im, INT);
	}

	RETURN_LONG(gdImageGetInterlaced(im));
}
/* }}} */

/* {{{ php_imagepolygon
   arg = 0  normal polygon
   arg = 1  filled polygon */
/* im, points, num_points, col */
static void php_imagepolygon(INTERNAL_FUNCTION_PARAMETERS, int filled)
{
	zval *IM, *POINTS;
	long NPOINTS, COL;
	zval **var = NULL;
	gdImagePtr im;
	gdPointPtr points;
	int npoints, col, nelem, i;

	if (zend_parse_parameters(ZEND_NUM_ARGS() TSRMLS_CC, "rall", &IM, &POINTS, &NPOINTS, &COL) == FAILURE) {
		return;
	}

	ZEND_FETCH_RESOURCE(im, gdImagePtr, &IM, -1, "Image", le_gd);

	npoints = NPOINTS;
	col = COL;

	nelem = zend_hash_num_elements(Z_ARRVAL_P(POINTS));
	if (nelem < 6) {
		php_error_docref(NULL TSRMLS_CC, E_WARNING, "You must have at least 3 points in your array");
		RETURN_FALSE;
	}
	if (npoints <= 0) {
		php_error_docref(NULL TSRMLS_CC, E_WARNING, "You must give a positive number of points");
		RETURN_FALSE;
	}
	if (nelem < npoints * 2) {
		php_error_docref(NULL TSRMLS_CC, E_WARNING, "Trying to use %d points in array with only %d points", npoints, nelem/2);
		RETURN_FALSE;
	}

	points = (gdPointPtr) safe_emalloc(npoints, sizeof(gdPoint), 0);

	for (i = 0; i < npoints; i++) {
		if (zend_hash_index_find(Z_ARRVAL_P(POINTS), (i * 2), (void **) &var) == SUCCESS) {
			SEPARATE_ZVAL((var));
			convert_to_long(*var);
			points[i].x = Z_LVAL_PP(var);
		}
		if (zend_hash_index_find(Z_ARRVAL_P(POINTS), (i * 2) + 1, (void **) &var) == SUCCESS) {
			SEPARATE_ZVAL(var);
			convert_to_long(*var);
			points[i].y = Z_LVAL_PP(var);
		}
	}

	if (filled) {
		gdImageFilledPolygon(im, points, npoints, col);
	} else {
		gdImagePolygon(im, points, npoints, col);
	}

	efree(points);
	RETURN_TRUE;
}
/* }}} */

/* {{{ proto bool imagepolygon(resource im, array point, int num_points, int col)
   Draw a polygon */
PHP_FUNCTION(imagepolygon)
{
	php_imagepolygon(INTERNAL_FUNCTION_PARAM_PASSTHRU, 0);
}
/* }}} */

/* {{{ proto bool imagefilledpolygon(resource im, array point, int num_points, int col)
   Draw a filled polygon */
PHP_FUNCTION(imagefilledpolygon)
{
	php_imagepolygon(INTERNAL_FUNCTION_PARAM_PASSTHRU, 1);
}
/* }}} */

/* {{{ php_find_gd_font
 */
static gdFontPtr php_find_gd_font(int size TSRMLS_DC)
{
	gdFontPtr font;
	int ind_type;

	switch (size) {
		case 1:
			 font = gdFontTiny;
			 break;
		case 2:
			 font = gdFontSmall;
			 break;
		case 3:
			 font = gdFontMediumBold;
			 break;
		case 4:
			 font = gdFontLarge;
			 break;
		case 5:
			 font = gdFontGiant;
			 break;
		default:
			font = zend_list_find(size - 5, &ind_type);
			 if (!font || ind_type != le_gd_font) {
				  if (size < 1) {
					   font = gdFontTiny;
				  } else {
					   font = gdFontGiant;
				  }
			 }
			 break;
	}

	return font;
}
/* }}} */

/* {{{ php_imagefontsize
 * arg = 0  ImageFontWidth
 * arg = 1  ImageFontHeight
 */
static void php_imagefontsize(INTERNAL_FUNCTION_PARAMETERS, int arg)
{
	long SIZE;
	gdFontPtr font;

	if (zend_parse_parameters(ZEND_NUM_ARGS() TSRMLS_CC, "l", &SIZE) == FAILURE) {
		return;
	}

	font = php_find_gd_font(SIZE TSRMLS_CC);
	RETURN_LONG(arg ? font->h : font->w);
}
/* }}} */

/* {{{ proto int imagefontwidth(int font)
   Get font width */
PHP_FUNCTION(imagefontwidth)
{
	php_imagefontsize(INTERNAL_FUNCTION_PARAM_PASSTHRU, 0);
}
/* }}} */

/* {{{ proto int imagefontheight(int font)
   Get font height */
PHP_FUNCTION(imagefontheight)
{
	php_imagefontsize(INTERNAL_FUNCTION_PARAM_PASSTHRU, 1);
}
/* }}} */

/* {{{ php_gdimagecharup
 * workaround for a bug in gd 1.2 */
static void php_gdimagecharup(gdImagePtr im, gdFontPtr f, int x, int y, int c, int color)
{
	int cx, cy, px, py, fline;
	cx = 0;
	cy = 0;

	if ((c < f->offset) || (c >= (f->offset + f->nchars))) {
		return;
	}

	fline = (c - f->offset) * f->h * f->w;
	for (py = y; (py > (y - f->w)); py--) {
		for (px = x; (px < (x + f->h)); px++) {
			if (f->data[fline + cy * f->w + cx]) {
				gdImageSetPixel(im, px, py, color);
			}
			cy++;
		}
		cy = 0;
		cx++;
	}
}
/* }}} */

/* {{{ php_imagechar
 * arg = 0  ImageChar
 * arg = 1  ImageCharUp
 * arg = 2  ImageString
 * arg = 3  ImageStringUp
 */
static void php_imagechar(INTERNAL_FUNCTION_PARAMETERS, int mode)
{
	zval *IM;
	long SIZE, X, Y, COL;
	char *C;
	int C_len;
	gdImagePtr im;
	int ch = 0, col, x, y, size, i, l = 0;
	unsigned char *str = NULL;
	gdFontPtr font;

	if (zend_parse_parameters(ZEND_NUM_ARGS() TSRMLS_CC, "rlllsl", &IM, &SIZE, &X, &Y, &C, &C_len, &COL) == FAILURE) {
		return;
	}

	ZEND_FETCH_RESOURCE(im, gdImagePtr, &IM, -1, "Image", le_gd);

	col = COL;

	if (mode < 2) {
		ch = (int)((unsigned char)*C);
	} else {
		str = (unsigned char *) estrndup(C, C_len);
		l = strlen((char *)str);
	}

	y = Y;
	x = X;
	size = SIZE;

	font = php_find_gd_font(size TSRMLS_CC);

	switch (mode) {
		case 0:
			gdImageChar(im, font, x, y, ch, col);
			break;
		case 1:
			php_gdimagecharup(im, font, x, y, ch, col);
			break;
		case 2:
			for (i = 0; (i < l); i++) {
				gdImageChar(im, font, x, y, (int) ((unsigned char) str[i]), col);
				x += font->w;
			}
			break;
		case 3: {
			for (i = 0; (i < l); i++) {
				/* php_gdimagecharup(im, font, x, y, (int) str[i], col); */
				gdImageCharUp(im, font, x, y, (int) str[i], col);
				y -= font->w;
			}
			break;
		}
	}
	if (str) {
		efree(str);
	}
	RETURN_TRUE;
}
/* }}} */

/* {{{ proto bool imagechar(resource im, int font, int x, int y, string c, int col)
   Draw a character */
PHP_FUNCTION(imagechar)
{
	php_imagechar(INTERNAL_FUNCTION_PARAM_PASSTHRU, 0);
}
/* }}} */

/* {{{ proto bool imagecharup(resource im, int font, int x, int y, string c, int col)
   Draw a character rotated 90 degrees counter-clockwise */
PHP_FUNCTION(imagecharup)
{
	php_imagechar(INTERNAL_FUNCTION_PARAM_PASSTHRU, 1);
}
/* }}} */

/* {{{ proto bool imagestring(resource im, int font, int x, int y, string str, int col)
   Draw a string horizontally */
PHP_FUNCTION(imagestring)
{
	php_imagechar(INTERNAL_FUNCTION_PARAM_PASSTHRU, 2);
}
/* }}} */

/* {{{ proto bool imagestringup(resource im, int font, int x, int y, string str, int col)
   Draw a string vertically - rotated 90 degrees counter-clockwise */
PHP_FUNCTION(imagestringup)
{
	php_imagechar(INTERNAL_FUNCTION_PARAM_PASSTHRU, 3);
}
/* }}} */

/* {{{ proto bool imagecopy(resource dst_im, resource src_im, int dst_x, int dst_y, int src_x, int src_y, int src_w, int src_h)
   Copy part of an image */
PHP_FUNCTION(imagecopy)
{
	zval *SIM, *DIM;
	long SX, SY, SW, SH, DX, DY;
	gdImagePtr im_dst, im_src;
	int srcH, srcW, srcY, srcX, dstY, dstX;

	if (zend_parse_parameters(ZEND_NUM_ARGS() TSRMLS_CC, "rrllllll", &DIM, &SIM, &DX, &DY, &SX, &SY, &SW, &SH) == FAILURE) {
		return;
	}

	ZEND_FETCH_RESOURCE(im_src, gdImagePtr, &SIM, -1, "Image", le_gd);
	ZEND_FETCH_RESOURCE(im_dst, gdImagePtr, &DIM, -1, "Image", le_gd);

	srcX = SX;
	srcY = SY;
	srcH = SH;
	srcW = SW;
	dstX = DX;
	dstY = DY;

	gdImageCopy(im_dst, im_src, dstX, dstY, srcX, srcY, srcW, srcH);
	RETURN_TRUE;
}
/* }}} */

#if HAVE_LIBGD15
/* {{{ proto bool imagecopymerge(resource src_im, resource dst_im, int dst_x, int dst_y, int src_x, int src_y, int src_w, int src_h, int pct)
   Merge one part of an image with another */
PHP_FUNCTION(imagecopymerge)
{
	zval *SIM, *DIM;
	long SX, SY, SW, SH, DX, DY, PCT;
	gdImagePtr im_dst, im_src;
	int srcH, srcW, srcY, srcX, dstY, dstX, pct;

	if (zend_parse_parameters(ZEND_NUM_ARGS() TSRMLS_CC, "rrlllllll", &DIM, &SIM, &DX, &DY, &SX, &SY, &SW, &SH, &PCT) == FAILURE) {
		return;
	}

	ZEND_FETCH_RESOURCE(im_src, gdImagePtr, &SIM, -1, "Image", le_gd);
	ZEND_FETCH_RESOURCE(im_dst, gdImagePtr, &DIM, -1, "Image", le_gd);

	srcX = SX;
	srcY = SY;
	srcH = SH;
	srcW = SW;
	dstX = DX;
	dstY = DY;
	pct  = PCT;

	gdImageCopyMerge(im_dst, im_src, dstX, dstY, srcX, srcY, srcW, srcH, pct);
	RETURN_TRUE;
}
/* }}} */

/* {{{ proto bool imagecopymergegray(resource src_im, resource dst_im, int dst_x, int dst_y, int src_x, int src_y, int src_w, int src_h, int pct)
   Merge one part of an image with another */
PHP_FUNCTION(imagecopymergegray)
{
	zval *SIM, *DIM;
	long SX, SY, SW, SH, DX, DY, PCT;
	gdImagePtr im_dst, im_src;
	int srcH, srcW, srcY, srcX, dstY, dstX, pct;

	if (zend_parse_parameters(ZEND_NUM_ARGS() TSRMLS_CC, "rrlllllll", &DIM, &SIM, &DX, &DY, &SX, &SY, &SW, &SH, &PCT) == FAILURE) {
		return;
	}

	ZEND_FETCH_RESOURCE(im_src, gdImagePtr, &SIM, -1, "Image", le_gd);
	ZEND_FETCH_RESOURCE(im_dst, gdImagePtr, &DIM, -1, "Image", le_gd);

	srcX = SX;
	srcY = SY;
	srcH = SH;
	srcW = SW;
	dstX = DX;
	dstY = DY;
	pct  = PCT;

	gdImageCopyMergeGray(im_dst, im_src, dstX, dstY, srcX, srcY, srcW, srcH, pct);
	RETURN_TRUE;
}
/* }}} */
#endif

/* {{{ proto bool imagecopyresized(resource dst_im, resource src_im, int dst_x, int dst_y, int src_x, int src_y, int dst_w, int dst_h, int src_w, int src_h)
   Copy and resize part of an image */
PHP_FUNCTION(imagecopyresized)
{
	zval *SIM, *DIM;
	long SX, SY, SW, SH, DX, DY, DW, DH;
	gdImagePtr im_dst, im_src;
	int srcH, srcW, dstH, dstW, srcY, srcX, dstY, dstX;

	if (zend_parse_parameters(ZEND_NUM_ARGS() TSRMLS_CC, "rrllllllll", &DIM, &SIM, &DX, &DY, &SX, &SY, &DW, &DH, &SW, &SH) == FAILURE) {
		return;
	}

	ZEND_FETCH_RESOURCE(im_dst, gdImagePtr, &DIM, -1, "Image", le_gd);
	ZEND_FETCH_RESOURCE(im_src, gdImagePtr, &SIM, -1, "Image", le_gd);

	srcX = SX;
	srcY = SY;
	srcH = SH;
	srcW = SW;
	dstX = DX;
	dstY = DY;
	dstH = DH;
	dstW = DW;

	if (dstW <= 0 || dstH <= 0 || srcW <= 0 || srcH <= 0) {
		php_error_docref(NULL TSRMLS_CC, E_WARNING, "Invalid image dimensions");
		RETURN_FALSE;
	}

	gdImageCopyResized(im_dst, im_src, dstX, dstY, srcX, srcY, dstW, dstH, srcW, srcH);
	RETURN_TRUE;
}
/* }}} */

/* {{{ proto int imagesx(resource im)
   Get image width */
PHP_FUNCTION(imagesx)
{
	zval *IM;
	gdImagePtr im;

	if (zend_parse_parameters(ZEND_NUM_ARGS() TSRMLS_CC, "r", &IM) == FAILURE) {
		return;
	}

	ZEND_FETCH_RESOURCE(im, gdImagePtr, &IM, -1, "Image", le_gd);

	RETURN_LONG(gdImageSX(im));
}
/* }}} */

/* {{{ proto int imagesy(resource im)
   Get image height */
PHP_FUNCTION(imagesy)
{
	zval *IM;
	gdImagePtr im;

	if (zend_parse_parameters(ZEND_NUM_ARGS() TSRMLS_CC, "r", &IM) == FAILURE) {
		return;
	}

	ZEND_FETCH_RESOURCE(im, gdImagePtr, &IM, -1, "Image", le_gd);

	RETURN_LONG(gdImageSY(im));
}
/* }}} */

#ifdef ENABLE_GD_TTF
#define TTFTEXT_DRAW 0
#define TTFTEXT_BBOX 1
#endif

#ifdef ENABLE_GD_TTF

#if  HAVE_LIBFREETYPE && HAVE_GD_STRINGFTEX
/* {{{ proto array imageftbbox(float size, float angle, string font_file, string text [, array extrainfo])
   Give the bounding box of a text using fonts via freetype2 */
PHP_FUNCTION(imageftbbox)
{
	php_imagettftext_common(INTERNAL_FUNCTION_PARAM_PASSTHRU, TTFTEXT_BBOX, 1);
}
/* }}} */

/* {{{ proto array imagefttext(resource im, float size, float angle, int x, int y, int col, string font_file, string text [, array extrainfo])
   Write text to the image using fonts via freetype2 */
PHP_FUNCTION(imagefttext)
{
	php_imagettftext_common(INTERNAL_FUNCTION_PARAM_PASSTHRU, TTFTEXT_DRAW, 1);
}
/* }}} */
#endif

/* {{{ proto array imagettfbbox(float size, float angle, string font_file, string text)
   Give the bounding box of a text using TrueType fonts */
PHP_FUNCTION(imagettfbbox)
{
	php_imagettftext_common(INTERNAL_FUNCTION_PARAM_PASSTHRU, TTFTEXT_BBOX, 0);
}
/* }}} */

/* {{{ proto array imagettftext(resource im, float size, float angle, int x, int y, int col, string font_file, string text)
   Write text to the image using a TrueType font */
PHP_FUNCTION(imagettftext)
{
	php_imagettftext_common(INTERNAL_FUNCTION_PARAM_PASSTHRU, TTFTEXT_DRAW, 0);
}
/* }}} */

/* {{{ php_imagettftext_common
 */
static void php_imagettftext_common(INTERNAL_FUNCTION_PARAMETERS, int mode, int extended)
{
	zval *IM, *EXT = NULL;
	gdImagePtr im=NULL;
	long col = -1, x = -1, y = -1;
	int str_len, fontname_len, i, brect[8];
	double ptsize, angle;
	char *str = NULL, *fontname = NULL;
	char *error = NULL;
	int argc = ZEND_NUM_ARGS();
#if HAVE_GD_STRINGFTEX
	gdFTStringExtra strex = {0};
#endif

#if !HAVE_GD_STRINGFTEX
	assert(!extended);
#endif

	if (mode == TTFTEXT_BBOX) {
		if (argc < 4 || argc > ((extended) ? 5 : 4)) {
			ZEND_WRONG_PARAM_COUNT();
		} else if (zend_parse_parameters(argc TSRMLS_CC, "ddss|a", &ptsize, &angle, &fontname, &fontname_len, &str, &str_len, &EXT) == FAILURE) {
			RETURN_FALSE;
		}
	} else {
		if (argc < 8 || argc > ((extended) ? 9 : 8)) {
			ZEND_WRONG_PARAM_COUNT();
		} else if (zend_parse_parameters(argc TSRMLS_CC, "rddlllss|a", &IM, &ptsize, &angle, &x, &y, &col, &fontname, &fontname_len, &str, &str_len, &EXT) == FAILURE) {
			RETURN_FALSE;
		}
		ZEND_FETCH_RESOURCE(im, gdImagePtr, &IM, -1, "Image", le_gd);
	}

	/* convert angle to radians */
	angle = angle * (M_PI/180);

#if HAVE_GD_STRINGFTEX
	if (extended && EXT) {	/* parse extended info */
		HashPosition pos;

		/* walk the assoc array */
		zend_hash_internal_pointer_reset_ex(HASH_OF(EXT), &pos);
		do {
			zval ** item;
			char * key;
			ulong num_key;

			if (zend_hash_get_current_key_ex(HASH_OF(EXT), &key, NULL, &num_key, 0, &pos) != HASH_KEY_IS_STRING) {
				continue;
			}

			if (zend_hash_get_current_data_ex(HASH_OF(EXT), (void **) &item, &pos) == FAILURE) {
				continue;
			}
		
			if (strcmp("linespacing", key) == 0) {
				convert_to_double_ex(item);
				strex.flags |= gdFTEX_LINESPACE;
				strex.linespacing = Z_DVAL_PP(item);
			}

		} while (zend_hash_move_forward_ex(HASH_OF(EXT), &pos) == SUCCESS);
	}
#endif

#ifdef VIRTUAL_DIR
	{
		char tmp_font_path[MAXPATHLEN];

		if (!VCWD_REALPATH(fontname, tmp_font_path)) {
			fontname = NULL;
		}
	}
#endif

	PHP_GD_CHECK_OPEN_BASEDIR(fontname, "Invalid font filename");
	
#ifdef USE_GD_IMGSTRTTF
# if HAVE_GD_STRINGFTEX
	if (extended) {
		error = gdImageStringFTEx(im, brect, col, fontname, ptsize, angle, x, y, str, &strex);
	}
	else
# endif

# if HAVE_GD_STRINGFT
	error = gdImageStringFT(im, brect, col, fontname, ptsize, angle, x, y, str);
# elif HAVE_GD_STRINGTTF
	error = gdImageStringTTF(im, brect, col, fontname, ptsize, angle, x, y, str);
# endif

#endif

	if (error) {
		php_error_docref(NULL TSRMLS_CC, E_WARNING, "%s", error);
		RETURN_FALSE;
	}

	array_init(return_value);

	/* return array with the text's bounding box */
	for (i = 0; i < 8; i++) {
		add_next_index_long(return_value, brect[i]);
	}
}
/* }}} */
#endif	/* ENABLE_GD_TTF */

#if HAVE_LIBT1

/* {{{ php_free_ps_font
 */
static void php_free_ps_font(zend_rsrc_list_entry *rsrc TSRMLS_DC)
{
	int *font = (int *) rsrc->ptr;

	T1_DeleteFont(*font);
	efree(font);
}
/* }}} */

/* {{{ php_free_ps_enc
 */
static void php_free_ps_enc(zend_rsrc_list_entry *rsrc TSRMLS_DC)
{
	char **enc = (char **) rsrc->ptr;

	T1_DeleteEncoding(enc);
}
/* }}} */

/* {{{ proto resource imagepsloadfont(string pathname)
   Load a new font from specified file */
PHP_FUNCTION(imagepsloadfont)
{
	char *file;
	int file_len, f_ind, *font;
#ifdef PHP_WIN32
	struct stat st;
#endif

	if (zend_parse_parameters(ZEND_NUM_ARGS() TSRMLS_CC, "s", &file, &file_len) == FAILURE) {
		return;
	}

#ifdef PHP_WIN32
	if (VCWD_STAT(file, &st) < 0) {
		php_error_docref(NULL TSRMLS_CC, E_WARNING, "Font file not found (%s)", file);
		RETURN_FALSE;
	}
#endif

	f_ind = T1_AddFont(file);

	if (f_ind < 0) {
		php_error_docref(NULL TSRMLS_CC, E_WARNING, "T1Lib Error (%i): %s", f_ind, T1_StrError(f_ind));
		RETURN_FALSE;
	}

	if (T1_LoadFont(f_ind)) {
		php_error_docref(NULL TSRMLS_CC, E_WARNING, "Couldn't load the font");
		RETURN_FALSE;
	}

	font = (int *) emalloc(sizeof(int));
	*font = f_ind;
	ZEND_REGISTER_RESOURCE(return_value, font, le_ps_font);
}
/* }}} */

/* {{{ proto int imagepscopyfont(int font_index)
   Make a copy of a font for purposes like extending or reenconding */
/* The function in t1lib which this function uses seem to be buggy...
PHP_FUNCTION(imagepscopyfont)
{
	int l_ind, type;
	gd_ps_font *nf_ind, *of_ind;
	long fnt;

	if (zend_parse_parameters(ZEND_NUM_ARGS() TSRMLS_CC, "l", &fnt) == FAILURE) {
		return;
	}

	of_ind = zend_list_find(fnt, &type);

	if (type != le_ps_font) {
		php_error_docref(NULL TSRMLS_CC, E_WARNING, "%ld is not a Type 1 font index", fnt);
		RETURN_FALSE;
	}

	nf_ind = emalloc(sizeof(gd_ps_font));
	nf_ind->font_id = T1_CopyFont(of_ind->font_id);

	if (nf_ind->font_id < 0) {
		l_ind = nf_ind->font_id;
		efree(nf_ind);
		switch (l_ind) {
			case -1:
				php_error_docref(NULL TSRMLS_CC, E_WARNING, "FontID %d is not loaded in memory", l_ind);
				RETURN_FALSE;
				break;
			case -2:
				php_error_docref(NULL TSRMLS_CC, E_WARNING, "Tried to copy a logical font");
				RETURN_FALSE;
				break;
			case -3:
				php_error_docref(NULL TSRMLS_CC, E_WARNING, "Memory allocation fault in t1lib");
				RETURN_FALSE;
				break;
			default:
				php_error_docref(NULL TSRMLS_CC, E_WARNING, "An unknown error occurred in t1lib");
				RETURN_FALSE;
				break;
		}
	}

	nf_ind->extend = 1;
	l_ind = zend_list_insert(nf_ind, le_ps_font TSRMLS_CC);
	RETURN_LONG(l_ind);
}
*/
/* }}} */

/* {{{ proto bool imagepsfreefont(resource font_index)
   Free memory used by a font */
PHP_FUNCTION(imagepsfreefont)
{
	zval *fnt;
	int *f_ind;

	if (zend_parse_parameters(ZEND_NUM_ARGS() TSRMLS_CC, "r", &fnt) == FAILURE) {
		return;
	}

	ZEND_FETCH_RESOURCE(f_ind, int *, &fnt, -1, "Type 1 font", le_ps_font);
	zend_list_delete(Z_LVAL_P(fnt));
	RETURN_TRUE;
}
/* }}} */

/* {{{ proto bool imagepsencodefont(resource font_index, string filename)
   To change a fonts character encoding vector */
PHP_FUNCTION(imagepsencodefont)
{
	zval *fnt;
	char *enc, **enc_vector;
	int enc_len, *f_ind;

	if (zend_parse_parameters(ZEND_NUM_ARGS() TSRMLS_CC, "rs", &fnt, &enc, &enc_len) == FAILURE) {
		return;
	}

	ZEND_FETCH_RESOURCE(f_ind, int *, &fnt, -1, "Type 1 font", le_ps_font);

	if ((enc_vector = T1_LoadEncoding(enc)) == NULL) {
		php_error_docref(NULL TSRMLS_CC, E_WARNING, "Couldn't load encoding vector from %s", enc);
		RETURN_FALSE;
	}

	T1_DeleteAllSizes(*f_ind);
	if (T1_ReencodeFont(*f_ind, enc_vector)) {
		T1_DeleteEncoding(enc_vector);
		php_error_docref(NULL TSRMLS_CC, E_WARNING, "Couldn't re-encode font");
		RETURN_FALSE;
	}

	zend_list_insert(enc_vector, le_ps_enc TSRMLS_CC);

	RETURN_TRUE;
}
/* }}} */

/* {{{ proto bool imagepsextendfont(resource font_index, float extend)
   Extend or or condense (if extend < 1) a font */
PHP_FUNCTION(imagepsextendfont)
{
	zval *fnt;
	double ext;
	int *f_ind;

	if (zend_parse_parameters(ZEND_NUM_ARGS() TSRMLS_CC, "rd", &fnt, &ext) == FAILURE) {
		return;
	}

	ZEND_FETCH_RESOURCE(f_ind, int *, &fnt, -1, "Type 1 font", le_ps_font);

	T1_DeleteAllSizes(*f_ind);

	if (ext <= 0) {
		php_error_docref(NULL TSRMLS_CC, E_WARNING, "Second parameter %F out of range (must be > 0)", ext);
		RETURN_FALSE;
	}

	if (T1_ExtendFont(*f_ind, ext) != 0) {
		RETURN_FALSE;
	}

	RETURN_TRUE;
}
/* }}} */

/* {{{ proto bool imagepsslantfont(resource font_index, float slant)
   Slant a font */
PHP_FUNCTION(imagepsslantfont)
{
	zval *fnt;
	double slt;
	int *f_ind;

	if (zend_parse_parameters(ZEND_NUM_ARGS() TSRMLS_CC, "rd", &fnt, &slt) == FAILURE) {
		return;
	}

	ZEND_FETCH_RESOURCE(f_ind, int *, &fnt, -1, "Type 1 font", le_ps_font);

	if (T1_SlantFont(*f_ind, slt) != 0) {
		RETURN_FALSE;
	}

	RETURN_TRUE;
}
/* }}} */

/* {{{ proto array imagepstext(resource image, string text, resource font, int size, int foreground, int background, int xcoord, int ycoord [, int space [, int tightness [, float angle [, int antialias])
   Rasterize a string over an image */
PHP_FUNCTION(imagepstext)
{
	zval *img, *fnt;
	int i, j;
	long _fg, _bg, x, y, size, space = 0, aa_steps = 4, width = 0;
	int *f_ind;
	int h_lines, v_lines, c_ind;
	int rd, gr, bl, fg_rd, fg_gr, fg_bl, bg_rd, bg_gr, bg_bl;
	int fg_al, bg_al, al;
	int aa[16];
	int amount_kern, add_width;
	double angle = 0.0, extend;
	unsigned long aa_greys[] = {0, 1, 2, 3, 4, 5, 6, 7, 8, 9, 10, 11, 12, 13, 14, 15, 16};
	gdImagePtr bg_img;
	GLYPH *str_img;
	T1_OUTLINE *char_path, *str_path;
	T1_TMATRIX *transform = NULL;
	char *str;
	int str_len;

	if (zend_parse_parameters(ZEND_NUM_ARGS() TSRMLS_CC, "rsrlllll|lldl", &img, &str, &str_len, &fnt, &size, &_fg, &_bg, &x, &y, &space, &width, &angle, &aa_steps) == FAILURE) {
		return;
	}

	if (aa_steps != 4 && aa_steps != 16) {
		php_error_docref(NULL TSRMLS_CC, E_WARNING, "Antialias steps must be 4 or 16");
		RETURN_FALSE;
	}

	ZEND_FETCH_RESOURCE(bg_img, gdImagePtr, &img, -1, "Image", le_gd);
	ZEND_FETCH_RESOURCE(f_ind, int *, &fnt, -1, "Type 1 font", le_ps_font);

	/* Ensure that the provided colors are valid */
	if (_fg < 0 || (!gdImageTrueColor(bg_img) && _fg > gdImageColorsTotal(bg_img))) {
		php_error_docref(NULL TSRMLS_CC, E_WARNING, "Foreground color index %ld out of range", _fg);
		RETURN_FALSE;
	}

	if (_bg < 0 || (!gdImageTrueColor(bg_img) && _fg > gdImageColorsTotal(bg_img))) {
		php_error_docref(NULL TSRMLS_CC, E_WARNING, "Background color index %ld out of range", _bg);
		RETURN_FALSE;
	}

	fg_rd = gdImageRed  (bg_img, _fg);
	fg_gr = gdImageGreen(bg_img, _fg);
	fg_bl = gdImageBlue (bg_img, _fg);
	fg_al = gdImageAlpha(bg_img, _fg);

	bg_rd = gdImageRed  (bg_img, _bg);
	bg_gr = gdImageGreen(bg_img, _bg);
	bg_bl = gdImageBlue (bg_img, _bg);
	bg_al = gdImageAlpha(bg_img, _bg);

	for (i = 0; i < aa_steps; i++) {
		rd = bg_rd + (double) (fg_rd - bg_rd) / aa_steps * (i + 1);
		gr = bg_gr + (double) (fg_gr - bg_gr) / aa_steps * (i + 1);
		bl = bg_bl + (double) (fg_bl - bg_bl) / aa_steps * (i + 1);
		al = bg_al + (double) (fg_al - bg_al) / aa_steps * (i + 1);
		aa[i] = gdImageColorResolveAlpha(bg_img, rd, gr, bl, al);
	}

	T1_AASetBitsPerPixel(8);

	switch (aa_steps) {
		case 4:
			T1_AASetGrayValues(0, 1, 2, 3, 4);
			T1_AASetLevel(T1_AA_LOW);
			break;
		case 16:
			T1_AAHSetGrayValues(aa_greys);
			T1_AASetLevel(T1_AA_HIGH);
			break;
		default:
			php_error_docref(NULL TSRMLS_CC, E_WARNING, "Invalid value %ld as number of steps for antialiasing", aa_steps);
			RETURN_FALSE;
	}

	if (angle) {
		transform = T1_RotateMatrix(NULL, angle);
	}

	if (width) {
		extend = T1_GetExtend(*f_ind);
		str_path = T1_GetCharOutline(*f_ind, str[0], size, transform);

		if (!str_path) {
			if (T1_errno) {
				php_error_docref(NULL TSRMLS_CC, E_WARNING, "T1Lib Error: %s", T1_StrError(T1_errno));
			}
			RETURN_FALSE;
		}

		for (i = 1; i < str_len; i++) {
			amount_kern = (int) T1_GetKerning(*f_ind, str[i - 1], str[i]);
			amount_kern += str[i - 1] == ' ' ? space : 0;
			add_width = (int) (amount_kern + width) / extend;

			char_path = T1_GetMoveOutline(*f_ind, add_width, 0, 0, size, transform);
			str_path = T1_ConcatOutlines(str_path, char_path);

			char_path = T1_GetCharOutline(*f_ind, str[i], size, transform);
			str_path = T1_ConcatOutlines(str_path, char_path);
		}
		str_img = T1_AAFillOutline(str_path, 0);
	} else {
		str_img = T1_AASetString(*f_ind, str,  str_len, space, T1_KERNING, size, transform);
	}
	if (T1_errno) {
		php_error_docref(NULL TSRMLS_CC, E_WARNING, "T1Lib Error: %s", T1_StrError(T1_errno));
		RETURN_FALSE;
	}

	h_lines = str_img->metrics.ascent -  str_img->metrics.descent;
	v_lines = str_img->metrics.rightSideBearing - str_img->metrics.leftSideBearing;

	for (i = 0; i < v_lines; i++) {
		for (j = 0; j < h_lines; j++) {
			switch (str_img->bits[j * v_lines + i]) {
				case 0:
					break;
				default:
					c_ind = aa[str_img->bits[j * v_lines + i] - 1];
					gdImageSetPixel(bg_img, x + str_img->metrics.leftSideBearing + i, y - str_img->metrics.ascent + j, c_ind);
					break;
			}
		}
	}

	array_init(return_value);

	add_next_index_long(return_value, str_img->metrics.leftSideBearing);
	add_next_index_long(return_value, str_img->metrics.descent);
	add_next_index_long(return_value, str_img->metrics.rightSideBearing);
	add_next_index_long(return_value, str_img->metrics.ascent);
}
/* }}} */

/* {{{ proto array imagepsbbox(string text, resource font, int size [, int space, int tightness, float angle])
   Return the bounding box needed by a string if rasterized */
PHP_FUNCTION(imagepsbbox)
{
	zval *fnt;
	long sz = 0, sp = 0, wd = 0;
	char *str;
	int i, space = 0, add_width = 0, char_width, amount_kern;
	int cur_x, cur_y, dx, dy;
	int x1, y1, x2, y2, x3, y3, x4, y4;
	int *f_ind;
	int str_len, per_char = 0;
	int argc = ZEND_NUM_ARGS();
	double angle = 0, sin_a = 0, cos_a = 0;
	BBox char_bbox, str_bbox = {0, 0, 0, 0};

	if (argc != 3 && argc != 6) {
		ZEND_WRONG_PARAM_COUNT();
	}
	
	if (zend_parse_parameters(ZEND_NUM_ARGS() TSRMLS_CC, "srl|lld", &str, &str_len, &fnt, &sz, &sp, &wd, &angle) == FAILURE) {
		return;
	}
	
	if (argc == 6) {
		space = sp;
		add_width = wd;
		angle = angle * M_PI / 180;
		sin_a = sin(angle);
		cos_a = cos(angle);
		per_char =  add_width || angle ? 1 : 0;
	}

	ZEND_FETCH_RESOURCE(f_ind, int *, &fnt, -1, "Type 1 font", le_ps_font);

#define max(a, b) (a > b ? a : b)
#define min(a, b) (a < b ? a : b)
#define new_x(a, b) (int) ((a) * cos_a - (b) * sin_a)
#define new_y(a, b) (int) ((a) * sin_a + (b) * cos_a)

	if (per_char) {
		space += T1_GetCharWidth(*f_ind, ' ');
		cur_x = cur_y = 0;

		for (i = 0; i < str_len; i++) {
			if (str[i] == ' ') {
				char_bbox.llx = char_bbox.lly = char_bbox.ury = 0;
				char_bbox.urx = char_width = space;
			} else {
				char_bbox = T1_GetCharBBox(*f_ind, str[i]);
				char_width = T1_GetCharWidth(*f_ind, str[i]);
			}
			amount_kern = i ? T1_GetKerning(*f_ind, str[i - 1], str[i]) : 0;

			/* Transfer character bounding box to right place */
			x1 = new_x(char_bbox.llx, char_bbox.lly) + cur_x;
			y1 = new_y(char_bbox.llx, char_bbox.lly) + cur_y;
			x2 = new_x(char_bbox.llx, char_bbox.ury) + cur_x;
			y2 = new_y(char_bbox.llx, char_bbox.ury) + cur_y;
			x3 = new_x(char_bbox.urx, char_bbox.ury) + cur_x;
			y3 = new_y(char_bbox.urx, char_bbox.ury) + cur_y;
			x4 = new_x(char_bbox.urx, char_bbox.lly) + cur_x;
			y4 = new_y(char_bbox.urx, char_bbox.lly) + cur_y;

			/* Find min & max values and compare them with current bounding box */
			str_bbox.llx = min(str_bbox.llx, min(x1, min(x2, min(x3, x4))));
			str_bbox.lly = min(str_bbox.lly, min(y1, min(y2, min(y3, y4))));
			str_bbox.urx = max(str_bbox.urx, max(x1, max(x2, max(x3, x4))));
			str_bbox.ury = max(str_bbox.ury, max(y1, max(y2, max(y3, y4))));

			/* Move to the next base point */
			dx = new_x(char_width + add_width + amount_kern, 0);
			dy = new_y(char_width + add_width + amount_kern, 0);
			cur_x += dx;
			cur_y += dy;
			/*
			printf("%d\t%d\t%d\t%d\t%d\t%d\t%d\t%d\t%d\t%d\t%d\t%d\t%d\t%d\t%d\t%d\t%d\t%d\n", x1, y1, x2, y2, x3, y3, x4, y4, char_bbox.llx, char_bbox.lly, char_bbox.urx, char_bbox.ury, char_width, amount_kern, cur_x, cur_y, dx, dy);
			*/
		}

	} else {
		str_bbox = T1_GetStringBBox(*f_ind, str, str_len, space, T1_KERNING);
	}

	if (T1_errno) {
		RETURN_FALSE;
	}

	array_init(return_value);
	/*
	printf("%d %d %d %d\n", str_bbox.llx, str_bbox.lly, str_bbox.urx, str_bbox.ury);
	*/
	add_next_index_long(return_value, (int) ceil(((double) str_bbox.llx)*sz/1000));
	add_next_index_long(return_value, (int) ceil(((double) str_bbox.lly)*sz/1000));
	add_next_index_long(return_value, (int) ceil(((double) str_bbox.urx)*sz/1000));
	add_next_index_long(return_value, (int) ceil(((double) str_bbox.ury)*sz/1000));
}
/* }}} */
#endif

#ifdef HAVE_GD_WBMP
/* {{{ proto bool image2wbmp(resource im [, string filename [, int threshold]])
   Output WBMP image to browser or file */
PHP_FUNCTION(image2wbmp)
{
	_php_image_output(INTERNAL_FUNCTION_PARAM_PASSTHRU, PHP_GDIMG_CONVERT_WBM, "WBMP", _php_image_bw_convert);
}
/* }}} */
#endif /* HAVE_GD_WBMP */

#if defined(HAVE_GD_JPG) && defined(HAVE_GD_WBMP)
/* {{{ proto bool jpeg2wbmp (string f_org, string f_dest, int d_height, int d_width, int threshold)
   Convert JPEG image to WBMP image */
PHP_FUNCTION(jpeg2wbmp)
{
	_php_image_convert(INTERNAL_FUNCTION_PARAM_PASSTHRU, PHP_GDIMG_TYPE_JPG);
}
/* }}} */
#endif

#if defined(HAVE_GD_PNG) && defined(HAVE_GD_WBMP)
/* {{{ proto bool png2wbmp (string f_org, string f_dest, int d_height, int d_width, int threshold)
   Convert PNG image to WBMP image */
PHP_FUNCTION(png2wbmp)
{
	_php_image_convert(INTERNAL_FUNCTION_PARAM_PASSTHRU, PHP_GDIMG_TYPE_PNG);
}
/* }}} */
#endif

#ifdef HAVE_GD_WBMP
/* {{{ _php_image_bw_convert
 * It converts a gd Image to bw using a threshold value */
static void _php_image_bw_convert(gdImagePtr im_org, gdIOCtx *out, int threshold)
{
	gdImagePtr im_dest;
	int white, black;
	int color, color_org, median;
	int dest_height = gdImageSY(im_org);
	int dest_width = gdImageSX(im_org);
	int x, y;
	TSRMLS_FETCH();

	im_dest = gdImageCreate(dest_width, dest_height);
	if (im_dest == NULL) {
		php_error_docref(NULL TSRMLS_CC, E_WARNING, "Unable to allocate temporary buffer");
		return;
	}

	white = gdImageColorAllocate(im_dest, 255, 255, 255);
	if (white == -1) {
		php_error_docref(NULL TSRMLS_CC, E_WARNING, "Unable to allocate the colors for the destination buffer");
		return;
	}

	black = gdImageColorAllocate(im_dest, 0, 0, 0);
	if (black == -1) {
		php_error_docref(NULL TSRMLS_CC, E_WARNING, "Unable to allocate the colors for the destination buffer");
		return;
	}

	if (im_org->trueColor) {
		gdImageTrueColorToPalette(im_org, 1, 256);
	}

	for (y = 0; y < dest_height; y++) {
		for (x = 0; x < dest_width; x++) {
			color_org = gdImageGetPixel(im_org, x, y);
			median = (im_org->red[color_org] + im_org->green[color_org] + im_org->blue[color_org]) / 3;
			if (median < threshold) {
				color = black;
			} else {
				color = white;
			}
			gdImageSetPixel (im_dest, x, y, color);
		}
	}
#ifdef USE_GD_IOCTX
	gdImageWBMPCtx (im_dest, black, out);
#else
	gdImageWBMP (im_dest, black, out);
#endif

}
/* }}} */

/* {{{ _php_image_convert
 * _php_image_convert converts jpeg/png images to wbmp and resizes them as needed  */
static void _php_image_convert(INTERNAL_FUNCTION_PARAMETERS, int image_type )
{
	char *f_org, *f_dest;
	int f_org_len, f_dest_len;
	long height, width, threshold;
	gdImagePtr im_org, im_dest, im_tmp;
	char *fn_org = NULL;
	char *fn_dest = NULL;
	FILE *org, *dest;
	int dest_height = -1;
	int dest_width = -1;
	int org_height, org_width;
	int white, black;
	int color, color_org, median;
	int int_threshold;
	int x, y;
	float x_ratio, y_ratio;
#ifdef HAVE_GD_JPG
    long ignore_warning;
#endif
	
	if (zend_parse_parameters(ZEND_NUM_ARGS() TSRMLS_CC, "pplll", &f_org, &f_org_len, &f_dest, &f_dest_len, &height, &width, &threshold) == FAILURE) {
		return;
	}

	fn_org  = f_org;
	fn_dest = f_dest;
	dest_height = height;
	dest_width = width;
	int_threshold = threshold;

	/* Check threshold value */
	if (int_threshold < 0 || int_threshold > 8) {
		php_error_docref(NULL TSRMLS_CC, E_WARNING, "Invalid threshold value '%d'", int_threshold);
		RETURN_FALSE;
	}

	/* Check origin file */
	PHP_GD_CHECK_OPEN_BASEDIR(fn_org, "Invalid origin filename");

	/* Check destination file */
	PHP_GD_CHECK_OPEN_BASEDIR(fn_dest, "Invalid destination filename");

	/* Open origin file */
	org = VCWD_FOPEN(fn_org, "rb");
	if (!org) {
		php_error_docref(NULL TSRMLS_CC, E_WARNING, "Unable to open '%s' for reading", fn_org);
		RETURN_FALSE;
	}

	/* Open destination file */
	dest = VCWD_FOPEN(fn_dest, "wb");
	if (!dest) {
		php_error_docref(NULL TSRMLS_CC, E_WARNING, "Unable to open '%s' for writing", fn_dest);
		RETURN_FALSE;
	}

	switch (image_type) {
#ifdef HAVE_GD_GIF_READ
		case PHP_GDIMG_TYPE_GIF:
			im_org = gdImageCreateFromGif(org);
			if (im_org == NULL) {
				php_error_docref(NULL TSRMLS_CC, E_WARNING, "Unable to open '%s' Not a valid GIF file", fn_dest);
				RETURN_FALSE;
			}
			break;
#endif /* HAVE_GD_GIF_READ */

#ifdef HAVE_GD_JPG
		case PHP_GDIMG_TYPE_JPG:
			ignore_warning = INI_INT("gd.jpeg_ignore_warning");
#ifdef HAVE_GD_BUNDLED
			im_org = gdImageCreateFromJpeg(org, ignore_warning);
#else
			im_org = gdImageCreateFromJpeg(org);
#endif
			if (im_org == NULL) {
				php_error_docref(NULL TSRMLS_CC, E_WARNING, "Unable to open '%s' Not a valid JPEG file", fn_dest);
				RETURN_FALSE;
			}
			break;
#endif /* HAVE_GD_JPG */


#ifdef HAVE_GD_PNG
		case PHP_GDIMG_TYPE_PNG:
			im_org = gdImageCreateFromPng(org);
			if (im_org == NULL) {
				php_error_docref(NULL TSRMLS_CC, E_WARNING, "Unable to open '%s' Not a valid PNG file", fn_dest);
				RETURN_FALSE;
			}
			break;
#endif /* HAVE_GD_PNG */

		default:
			php_error_docref(NULL TSRMLS_CC, E_WARNING, "Format not supported");
			RETURN_FALSE;
			break;
	}

	org_width  = gdImageSX (im_org);
	org_height = gdImageSY (im_org);

	x_ratio = (float) org_width / (float) dest_width;
	y_ratio = (float) org_height / (float) dest_height;

	if (x_ratio > 1 && y_ratio > 1) {
		if (y_ratio > x_ratio) {
			x_ratio = y_ratio;
		} else {
			y_ratio = x_ratio;
		}
		dest_width = (int) (org_width / x_ratio);
		dest_height = (int) (org_height / y_ratio);
	} else {
		x_ratio = (float) dest_width / (float) org_width;
		y_ratio = (float) dest_height / (float) org_height;

		if (y_ratio < x_ratio) {
			x_ratio = y_ratio;
		} else {
			y_ratio = x_ratio;
		}
		dest_width = (int) (org_width * x_ratio);
		dest_height = (int) (org_height * y_ratio);
	}

	im_tmp = gdImageCreate (dest_width, dest_height);
	if (im_tmp == NULL ) {
		php_error_docref(NULL TSRMLS_CC, E_WARNING, "Unable to allocate temporary buffer");
		RETURN_FALSE;
	}

	gdImageCopyResized (im_tmp, im_org, 0, 0, 0, 0, dest_width, dest_height, org_width, org_height);

	gdImageDestroy(im_org);

	fclose(org);

	im_dest = gdImageCreate(dest_width, dest_height);
	if (im_dest == NULL) {
		php_error_docref(NULL TSRMLS_CC, E_WARNING, "Unable to allocate destination buffer");
		RETURN_FALSE;
	}

	white = gdImageColorAllocate(im_dest, 255, 255, 255);
	if (white == -1) {
		php_error_docref(NULL TSRMLS_CC, E_WARNING, "Unable to allocate the colors for the destination buffer");
		RETURN_FALSE;
	}

	black = gdImageColorAllocate(im_dest, 0, 0, 0);
	if (black == -1) {
		php_error_docref(NULL TSRMLS_CC, E_WARNING, "Unable to allocate the colors for the destination buffer");
		RETURN_FALSE;
	}

	int_threshold = int_threshold * 32;

	for (y = 0; y < dest_height; y++) {
		for (x = 0; x < dest_width; x++) {
			color_org = gdImageGetPixel (im_tmp, x, y);
			median = (im_tmp->red[color_org] + im_tmp->green[color_org] + im_tmp->blue[color_org]) / 3;
			if (median < int_threshold) {
				color = black;
			} else {
				color = white;
			}
			gdImageSetPixel (im_dest, x, y, color);
		}
	}

	gdImageDestroy (im_tmp );

	gdImageWBMP(im_dest, black , dest);

	fflush(dest);
	fclose(dest);

	gdImageDestroy(im_dest);

	RETURN_TRUE;
}
/* }}} */
#endif /* HAVE_GD_WBMP */

#endif	/* HAVE_LIBGD */

/* Section Filters */
#define PHP_GD_SINGLE_RES	\
	zval *SIM;	\
	gdImagePtr im_src;	\
	if (zend_parse_parameters(1 TSRMLS_CC, "r", &SIM) == FAILURE) {	\
		RETURN_FALSE;	\
	}	\
	ZEND_FETCH_RESOURCE(im_src, gdImagePtr, &SIM, -1, "Image", le_gd);	\
	if (im_src == NULL) {	\
		RETURN_FALSE;	\
	}

static void php_image_filter_negate(INTERNAL_FUNCTION_PARAMETERS)
{
	PHP_GD_SINGLE_RES

	if (gdImageNegate(im_src) == 1) {
		RETURN_TRUE;
	}

	RETURN_FALSE;
}

static void php_image_filter_grayscale(INTERNAL_FUNCTION_PARAMETERS)
{
	PHP_GD_SINGLE_RES

	if (gdImageGrayScale(im_src) == 1) {
		RETURN_TRUE;
	}

	RETURN_FALSE;
}

static void php_image_filter_brightness(INTERNAL_FUNCTION_PARAMETERS)
{
	zval *SIM;
	gdImagePtr im_src;
	long brightness, tmp;

	if (zend_parse_parameters(ZEND_NUM_ARGS() TSRMLS_CC, "zll", &SIM, &tmp, &brightness) == FAILURE) {
		RETURN_FALSE;
	}

	ZEND_FETCH_RESOURCE(im_src, gdImagePtr, &SIM, -1, "Image", le_gd);

	if (im_src == NULL) {
		RETURN_FALSE;
	}

	if (gdImageBrightness(im_src, (int)brightness) == 1) {
		RETURN_TRUE;
	}

	RETURN_FALSE;
}

static void php_image_filter_contrast(INTERNAL_FUNCTION_PARAMETERS)
{
	zval *SIM;
	gdImagePtr im_src;
	long contrast, tmp;

	if (zend_parse_parameters(ZEND_NUM_ARGS() TSRMLS_CC, "rll", &SIM, &tmp, &contrast) == FAILURE) {
		RETURN_FALSE;
	}

	ZEND_FETCH_RESOURCE(im_src, gdImagePtr, &SIM, -1, "Image", le_gd);

	if (im_src == NULL) {
		RETURN_FALSE;
	}

	if (gdImageContrast(im_src, (int)contrast) == 1) {
		RETURN_TRUE;
	}

	RETURN_FALSE;
}

static void php_image_filter_colorize(INTERNAL_FUNCTION_PARAMETERS)
{
	zval *SIM;
	gdImagePtr im_src;
	long r,g,b,tmp;
	long a = 0;

	if (zend_parse_parameters(ZEND_NUM_ARGS() TSRMLS_CC, "rllll|l", &SIM, &tmp, &r, &g, &b, &a) == FAILURE) {
		RETURN_FALSE;
	}

	ZEND_FETCH_RESOURCE(im_src, gdImagePtr, &SIM, -1, "Image", le_gd);

	if (im_src == NULL) {
		RETURN_FALSE;
	}

	if (gdImageColor(im_src, (int) r, (int) g, (int) b, (int) a) == 1) {
		RETURN_TRUE;
	}

	RETURN_FALSE;
}

static void php_image_filter_edgedetect(INTERNAL_FUNCTION_PARAMETERS)
{
	PHP_GD_SINGLE_RES

	if (gdImageEdgeDetectQuick(im_src) == 1) {
		RETURN_TRUE;
	}

	RETURN_FALSE;
}

static void php_image_filter_emboss(INTERNAL_FUNCTION_PARAMETERS)
{
	PHP_GD_SINGLE_RES

	if (gdImageEmboss(im_src) == 1) {
		RETURN_TRUE;
	}

	RETURN_FALSE;
}

static void php_image_filter_gaussian_blur(INTERNAL_FUNCTION_PARAMETERS)
{
	PHP_GD_SINGLE_RES

	if (gdImageGaussianBlur(im_src) == 1) {
		RETURN_TRUE;
	}

	RETURN_FALSE;
}

static void php_image_filter_selective_blur(INTERNAL_FUNCTION_PARAMETERS)
{
	PHP_GD_SINGLE_RES

	if (gdImageSelectiveBlur(im_src) == 1) {
		RETURN_TRUE;
	}

	RETURN_FALSE;
}

static void php_image_filter_mean_removal(INTERNAL_FUNCTION_PARAMETERS)
{
	PHP_GD_SINGLE_RES

	if (gdImageMeanRemoval(im_src) == 1) {
		RETURN_TRUE;
	}

	RETURN_FALSE;
}

static void php_image_filter_smooth(INTERNAL_FUNCTION_PARAMETERS)
{
	zval *SIM;
	long tmp;
	gdImagePtr im_src;
	double weight;

	if (zend_parse_parameters(ZEND_NUM_ARGS() TSRMLS_CC, "rld", &SIM, &tmp, &weight) == FAILURE) {
		RETURN_FALSE;
	}

	ZEND_FETCH_RESOURCE(im_src, gdImagePtr, &SIM, -1, "Image", le_gd);

	if (im_src == NULL) {
		RETURN_FALSE;
	}

	if (gdImageSmooth(im_src, (float)weight)==1) {
		RETURN_TRUE;
	}

	RETURN_FALSE;
}

static void php_image_filter_pixelate(INTERNAL_FUNCTION_PARAMETERS)
{
	zval *IM;
	gdImagePtr im;
	long tmp, blocksize;
	zend_bool mode = 0;

	if (zend_parse_parameters(ZEND_NUM_ARGS() TSRMLS_CC, "rll|b", &IM, &tmp, &blocksize, &mode) == FAILURE) {
		RETURN_FALSE;
	}

	ZEND_FETCH_RESOURCE(im, gdImagePtr, &IM, -1, "Image", le_gd);

	if (im == NULL) {
		RETURN_FALSE;
	}

	if (gdImagePixelate(im, (int) blocksize, (const unsigned int) mode)) {
		RETURN_TRUE;
	}

	RETURN_FALSE;
}

/* {{{ proto bool imagefilter(resource src_im, int filtertype, [args] )
   Applies Filter an image using a custom angle */
PHP_FUNCTION(imagefilter)
{
	zval *tmp;

	typedef void (*image_filter)(INTERNAL_FUNCTION_PARAMETERS);
	long filtertype;
	image_filter filters[] =
	{
		php_image_filter_negate ,
		php_image_filter_grayscale,
		php_image_filter_brightness,
		php_image_filter_contrast,
		php_image_filter_colorize,
		php_image_filter_edgedetect,
		php_image_filter_emboss,
		php_image_filter_gaussian_blur,
		php_image_filter_selective_blur,
		php_image_filter_mean_removal,
		php_image_filter_smooth,
		php_image_filter_pixelate
	};

	if (ZEND_NUM_ARGS() < 2 || ZEND_NUM_ARGS() > IMAGE_FILTER_MAX_ARGS) {
		WRONG_PARAM_COUNT;
	} else if (zend_parse_parameters(2 TSRMLS_CC, "rl", &tmp, &filtertype) == FAILURE) {
		return;
	}

	if (filtertype >= 0 && filtertype <= IMAGE_FILTER_MAX) {
		filters[filtertype](INTERNAL_FUNCTION_PARAM_PASSTHRU);
	}
}
/* }}} */

/* {{{ proto resource imageconvolution(resource src_im, array matrix3x3, double div, double offset)
   Apply a 3x3 convolution matrix, using coefficient div and offset */
PHP_FUNCTION(imageconvolution)
{
	zval *SIM, *hash_matrix;
	zval **var = NULL, **var2 = NULL;
	gdImagePtr im_src = NULL;
	double div, offset;
	int nelem, i, j, res;
	float matrix[3][3] = {{0,0,0}, {0,0,0}, {0,0,0}};

	if (zend_parse_parameters(ZEND_NUM_ARGS() TSRMLS_CC, "radd", &SIM, &hash_matrix, &div, &offset) == FAILURE) {
		RETURN_FALSE;
	}

	ZEND_FETCH_RESOURCE(im_src, gdImagePtr, &SIM, -1, "Image", le_gd);

	nelem = zend_hash_num_elements(Z_ARRVAL_P(hash_matrix));
	if (nelem != 3) {
		php_error_docref(NULL TSRMLS_CC, E_WARNING, "You must have 3x3 array");
		RETURN_FALSE;
	}

	for (i=0; i<3; i++) {
		if (zend_hash_index_find(Z_ARRVAL_P(hash_matrix), (i), (void **) &var) == SUCCESS && Z_TYPE_PP(var) == IS_ARRAY) {
			if (Z_TYPE_PP(var) != IS_ARRAY || zend_hash_num_elements(Z_ARRVAL_PP(var)) != 3 ) {
				php_error_docref(NULL TSRMLS_CC, E_WARNING, "You must have 3x3 array");
				RETURN_FALSE;
			}

			for (j=0; j<3; j++) {
				if (zend_hash_index_find(Z_ARRVAL_PP(var), (j), (void **) &var2) == SUCCESS) {
					SEPARATE_ZVAL(var2);
					convert_to_double(*var2);
					matrix[i][j] = (float)Z_DVAL_PP(var2);
				} else {
					php_error_docref(NULL TSRMLS_CC, E_WARNING, "You must have a 3x3 matrix");
					RETURN_FALSE;
				}
			}
		}
	}
	res = gdImageConvolution(im_src, matrix, (float)div, (float)offset);

	if (res) {
		RETURN_TRUE;
	} else {
		RETURN_FALSE;
	}
}
/* }}} */
/* End section: Filters */

#ifdef HAVE_GD_BUNDLED
/* {{{ proto bool imageantialias(resource im, bool on)
   Should antialiased functions used or not*/
PHP_FUNCTION(imageantialias)
{
	zval *IM;
	zend_bool alias;
	gdImagePtr im;

	if (zend_parse_parameters(ZEND_NUM_ARGS() TSRMLS_CC, "rb", &IM, &alias) == FAILURE) {
		return;
	}

	ZEND_FETCH_RESOURCE(im, gdImagePtr, &IM, -1, "Image", le_gd);
	gdImageAntialias(im, alias);
	RETURN_TRUE;
}
/* }}} */


/* {{{ proto void imageflip(resource im, int mode)
   Flip an image (in place) horizontally, vertically or both directions. */
PHP_FUNCTION(imageflip)
{
	zval *IM;
	long mode;
	gdImagePtr im;

	if (zend_parse_parameters(ZEND_NUM_ARGS() TSRMLS_CC, "rl", &IM, &mode) == FAILURE)  {
		return;
	}

	ZEND_FETCH_RESOURCE(im, gdImagePtr, &IM, -1, "Image", le_gd);

	switch (mode) {
		case GD_FLIP_VERTICAL:
			gdImageFlipVertical(im);
			break;

		case GD_FLIP_HORINZONTAL:
			gdImageFlipHorizontal(im);
			break;

		case GD_FLIP_BOTH:
			gdImageFlipBoth(im);
			break;

		default:
			php_error_docref(NULL TSRMLS_CC, E_WARNING, "Unknown flip mode");
			RETURN_FALSE;
	}

	RETURN_TRUE;
}
/* }}} */

/* {{{ proto void imagecrop(resource im, array rect)
   Crop an image using the given coordinates and size, x, y, width and height. */
PHP_FUNCTION(imagecrop)
{
	zval *IM;
	long mode = -1;
	long color = -1;
	double threshold = 0.5f;
	gdImagePtr im;
	gdImagePtr im_crop;
	gdRect rect;
	zval *z_rect;
	zval **tmp;

	if (zend_parse_parameters(ZEND_NUM_ARGS() TSRMLS_CC, "r|a", &IM, &z_rect) == FAILURE)  {
		return;
	}

	ZEND_FETCH_RESOURCE(im, gdImagePtr, &IM, -1, "Image", le_gd);

	if (zend_hash_find(HASH_OF(z_rect), "x", sizeof("x"), (void **)&tmp) != FAILURE) {
		rect.x = Z_LVAL_PP(tmp);
	} else {
		php_error_docref(NULL TSRMLS_CC, E_WARNING, "Missing x position");
		RETURN_FALSE;
	}

	if (zend_hash_find(HASH_OF(z_rect), "y", sizeof("x"), (void **)&tmp) != FAILURE) {
		rect.y = Z_LVAL_PP(tmp);
	} else {
		php_error_docref(NULL TSRMLS_CC, E_WARNING, "Missing y position");
		RETURN_FALSE;
	}

	if (zend_hash_find(HASH_OF(z_rect), "width", sizeof("width"), (void **)&tmp) != FAILURE) {
		rect.width = Z_LVAL_PP(tmp);
	} else {
		php_error_docref(NULL TSRMLS_CC, E_WARNING, "Missing width");
		RETURN_FALSE;
	}

	if (zend_hash_find(HASH_OF(z_rect), "height", sizeof("height"), (void **)&tmp) != FAILURE) {
		rect.height = Z_LVAL_PP(tmp);
	} else {
		php_error_docref(NULL TSRMLS_CC, E_WARNING, "Missing height");
		RETURN_FALSE;
	}

	im_crop = gdImageCrop(im, &rect);

	if (im_crop == NULL) {
		RETURN_FALSE;
	} else {
		ZEND_REGISTER_RESOURCE(return_value, im_crop, le_gd);
	}
}
/* }}} */

/* {{{ proto void imagecropauto(resource im [, int mode [, threshold [, color]]])
   Crop an image automatically using one of the available modes. */
PHP_FUNCTION(imagecropauto)
{
	zval *IM;
	long mode = -1;
	long color = -1;
	double threshold = 0.5f;
	gdImagePtr im;
	gdImagePtr im_crop;

	if (zend_parse_parameters(ZEND_NUM_ARGS() TSRMLS_CC, "r|ldl", &IM, &mode, &threshold, &color) == FAILURE)  {
		return;
	}

	ZEND_FETCH_RESOURCE(im, gdImagePtr, &IM, -1, "Image", le_gd);

	switch (mode) {
		case -1:
			mode = GD_CROP_DEFAULT;
		case GD_CROP_DEFAULT:
		case GD_CROP_TRANSPARENT:
		case GD_CROP_BLACK:
		case GD_CROP_WHITE:
		case GD_CROP_SIDES:
			im_crop = gdImageCropAuto(im, mode);
			break;

		case GD_CROP_THRESHOLD:
			if (color < 0) {
				php_error_docref(NULL TSRMLS_CC, E_WARNING, "Color argument missing with threshold mode");
				RETURN_FALSE;
			}
			im_crop = gdImageCropThreshold(im, color, (float) threshold);
			break;

		default:
			php_error_docref(NULL TSRMLS_CC, E_WARNING, "Unknown flip mode");
			RETURN_FALSE;
	}
	if (im_crop == NULL) {
		RETURN_FALSE;
	} else {
		ZEND_REGISTER_RESOURCE(return_value, im_crop, le_gd);
	}
}
/* }}} */

/* {{{ proto resource imagescale(resource im, new_width[, new_height[, method]])
   Crop an image using the given coordinates and size, x, y, width and height. */
PHP_FUNCTION(imagescale)
{
	zval *IM;
	long mode = -1;
	long color = -1;
	double threshold = 0.5f;
	gdImagePtr im;
	gdImagePtr im_scaled;
	int new_width, new_height = -1;
	gdInterpolationMethod method = GD_BILINEAR_FIXED;

	if (zend_parse_parameters(ZEND_NUM_ARGS() TSRMLS_CC, "rl|ll", &IM, &new_width, &new_height, &method) == FAILURE)  {
		return;
	}

	ZEND_FETCH_RESOURCE(im, gdImagePtr, &IM, -1, "Image", le_gd);
	im_scaled = gdImageScale(im, new_width, new_height);
	goto finish;
	switch (method) {
		case GD_NEAREST_NEIGHBOUR:
			im_scaled = gdImageScaleNearestNeighbour(im, new_width, new_height);
			break;

		case GD_BILINEAR_FIXED:
			im_scaled = gdImageScaleBilinear(im, new_width, new_height);
			break;

		case GD_BICUBIC:
			im_scaled = gdImageScaleBicubicFixed(im, new_width, new_height);
			break;

		case GD_BICUBIC_FIXED:
			im_scaled = gdImageScaleBicubicFixed(im, new_width, new_height);
			break;

		default:
			im_scaled = gdImageScaleTwoPass(im, im->sx, im->sy, new_width, new_height);
			break;

	}
finish:
	if (im_scaled == NULL) {
		RETURN_FALSE;
	} else {
		ZEND_REGISTER_RESOURCE(return_value, im_scaled, le_gd);
	}
}
/* }}} */

/* {{{ proto resource imageaffine(resource dst, resource src, array affine, array clip)
   Return an image containing the affine tramsformed src image, using an optional clipping area */
PHP_FUNCTION(imageaffine)
{
	zval *IM;
	long mode = -1;
	long color = -1;
	double threshold = 0.5f;
	gdImagePtr src;
	gdImagePtr dst;
	gdRect rect;
	gdRectPtr pRect = NULL;
	zval *z_rect = NULL;
	zval *z_affine;
	zval **tmp;
	double affine[6];
	int i, nelems;
	zval **zval_affine_elem = NULL;

	if (zend_parse_parameters(ZEND_NUM_ARGS() TSRMLS_CC, "ra|a", &IM, &z_affine, &z_rect) == FAILURE)  {
		return;
	}

	ZEND_FETCH_RESOURCE(src, gdImagePtr, &IM, -1, "Image", le_gd);

	if ((nelems = zend_hash_num_elements(Z_ARRVAL_P(z_affine))) != 6) {
		php_error_docref(NULL TSRMLS_CC, E_WARNING, "Affine array must have six elements");
		RETURN_FALSE;
	}

	for (i = 0; i < nelems; i++) {
		if (zend_hash_index_find(Z_ARRVAL_P(z_affine), i, (void **) &zval_affine_elem) == SUCCESS) {
			switch (Z_TYPE_PP(zval_affine_elem)) {
				case IS_LONG:
					affine[i]  = Z_LVAL_PP(zval_affine_elem);
					break;
				case IS_DOUBLE:
					affine[i] = Z_DVAL_PP(zval_affine_elem);
					break;
				case IS_STRING:
					convert_to_double_ex(zval_affine_elem);
					affine[i] = Z_DVAL_PP(zval_affine_elem);
					break;
				default:
					php_error_docref(NULL TSRMLS_CC, E_WARNING, "Invalid type for element %i", i);
					RETURN_FALSE;
			}
		}
	}

	if (z_rect != NULL) {
		if (zend_hash_find(HASH_OF(z_rect), "x", sizeof("x"), (void **)&tmp) != FAILURE) {
			convert_to_long_ex(tmp);
			rect.x = Z_LVAL_PP(tmp);
		} else {
			php_error_docref(NULL TSRMLS_CC, E_WARNING, "Missing x position");
			RETURN_FALSE;
		}

		if (zend_hash_find(HASH_OF(z_rect), "y", sizeof("x"), (void **)&tmp) != FAILURE) {
			convert_to_long_ex(tmp);
			rect.y = Z_LVAL_PP(tmp);
		} else {
			php_error_docref(NULL TSRMLS_CC, E_WARNING, "Missing y position");
			RETURN_FALSE;
		}

		if (zend_hash_find(HASH_OF(z_rect), "width", sizeof("width"), (void **)&tmp) != FAILURE) {
			convert_to_long_ex(tmp);
			rect.width = Z_LVAL_PP(tmp);
		} else {
			php_error_docref(NULL TSRMLS_CC, E_WARNING, "Missing width");
			RETURN_FALSE;
		}

		if (zend_hash_find(HASH_OF(z_rect), "height", sizeof("height"), (void **)&tmp) != FAILURE) {
			convert_to_long_ex(tmp);
			rect.height = Z_LVAL_PP(tmp);
		} else {
			php_error_docref(NULL TSRMLS_CC, E_WARNING, "Missing height");
			RETURN_FALSE;
		}
		pRect = &rect;
	} else {
		rect.x = -1;
		rect.y = -1;
		rect.width = gdImageSX(src);
		rect.height = gdImageSY(src);
		pRect = NULL;
	}

	if (gdTransformAffineGetImage(&dst, src, pRect, affine) != GD_TRUE) {
		RETURN_FALSE;
	}

	if (dst == NULL) {
		RETURN_FALSE;
	} else {
		ZEND_REGISTER_RESOURCE(return_value, dst, le_gd);
	}
}
/* }}} */

/* {{{ proto array imageaffinematrixget(type[, options])
   Return an image containing the affine tramsformed src image, using an optional clipping area */
PHP_FUNCTION(imageaffinematrixget)
{
	double affine[6];
	gdAffineStandardMatrix type;
	zval *options;
	zval **tmp;
	int res, i;

	if (zend_parse_parameters(ZEND_NUM_ARGS() TSRMLS_CC, "l|z", &type, &options) == FAILURE)  {
		return;
	}

	switch(type) {
		case GD_AFFINE_TRANSLATE:
		case GD_AFFINE_SCALE: {
			double x, y;
			if (Z_TYPE_P(options) != IS_ARRAY) {
				php_error_docref(NULL TSRMLS_CC, E_WARNING, "Array expected as options");
			}
			if (zend_hash_find(HASH_OF(options), "x", sizeof("x"), (void **)&tmp) != FAILURE) {
				convert_to_double_ex(tmp);
				x = Z_DVAL_PP(tmp);
			} else {
				php_error_docref(NULL TSRMLS_CC, E_WARNING, "Missing x position");
				RETURN_FALSE;
			}

			if (zend_hash_find(HASH_OF(options), "y", sizeof("y"), (void **)&tmp) != FAILURE) {
				convert_to_double_ex(tmp);
				y = Z_DVAL_PP(tmp);
			} else {
				php_error_docref(NULL TSRMLS_CC, E_WARNING, "Missing y position");
				RETURN_FALSE;
			}
			
			if (type == GD_AFFINE_TRANSLATE) {
				res = gdAffineTranslate(affine, x, y);
			} else {
				res = gdAffineScale(affine, x, y);
			}
			break;
		}

		case GD_AFFINE_ROTATE:
		case GD_AFFINE_SHEAR_HORIZONTAL:
		case GD_AFFINE_SHEAR_VERTICAL: {
			double angle;

			convert_to_double_ex(&options);
			angle = Z_DVAL_P(options);

			if (type == GD_AFFINE_SHEAR_HORIZONTAL) {
				res = gdAffineShearHorizontal(affine, angle);
			} else if (type == GD_AFFINE_SHEAR_VERTICAL) {
				res = gdAffineShearVertical(affine, angle);
			} else {
				res = gdAffineRotate(affine, angle);
			}
			break;
		}

		default:
			php_error_docref(NULL TSRMLS_CC, E_WARNING, "Invalid type for element %i", type);
			RETURN_FALSE;
	}

	array_init(return_value);
	for (i = 0; i < 6; i++) {
		add_index_double(return_value, i, affine[i]);
	}
}


/* {{{ proto array imageaffineconcat(array m1, array m2)
   Concat two matrices (as in doing many ops in one go) */
PHP_FUNCTION(imageaffinematrixconcat)
{
	double m1[6];
	double m2[6];
	double mr[6];

	zval **tmp;
	zval *z_m1;
	zval *z_m2;
	int i, nelems;

	if (zend_parse_parameters(ZEND_NUM_ARGS() TSRMLS_CC, "aa", &z_m1, &z_m2) == FAILURE)  {
		return;
	}

	if (((nelems = zend_hash_num_elements(Z_ARRVAL_P(z_m1))) != 6) || (nelems = zend_hash_num_elements(Z_ARRVAL_P(z_m2))) != 6) {
		php_error_docref(NULL TSRMLS_CC, E_WARNING, "Affine arrays must have six elements");
		RETURN_FALSE;
	}

	for (i = 0; i < 6; i++) {
		if (zend_hash_index_find(Z_ARRVAL_P(z_m1), i, (void **) &tmp) == SUCCESS) {
			switch (Z_TYPE_PP(tmp)) {
				case IS_LONG:
					m1[i]  = Z_LVAL_PP(tmp);
					break;
				case IS_DOUBLE:
					m1[i] = Z_DVAL_PP(tmp);
					break;
				case IS_STRING:
					convert_to_double_ex(tmp);
					m1[i] = Z_DVAL_PP(tmp);
					break;
				default:
					php_error_docref(NULL TSRMLS_CC, E_WARNING, "Invalid type for element %i", i);
					RETURN_FALSE;
			}
		}
		if (zend_hash_index_find(Z_ARRVAL_P(z_m2), i, (void **) &tmp) == SUCCESS) {
			switch (Z_TYPE_PP(tmp)) {
				case IS_LONG:
					m2[i]  = Z_LVAL_PP(tmp);
					break;
				case IS_DOUBLE:
					m2[i] = Z_DVAL_PP(tmp);
					break;
				case IS_STRING:
					convert_to_double_ex(tmp);
					m2[i] = Z_DVAL_PP(tmp);
					break;
				default:
					php_error_docref(NULL TSRMLS_CC, E_WARNING, "Invalid type for element %i", i);
					RETURN_FALSE;
			}
		}
	}

	if (gdAffineConcat (mr, m1, m2) != GD_TRUE) {
		RETURN_FALSE;
	}

	array_init(return_value);
	for (i = 0; i < 6; i++) {
		add_index_double(return_value, i, mr[i]);
	}
}

/* {{{ proto resource imagesetinterpolation(resource im, [, method]])
   Set the default interpolation method, passing -1 or 0 sets it to the libgd default (bilinear). */
PHP_FUNCTION(imagesetinterpolation)
{
	zval *IM;
	gdImagePtr im;
	gdInterpolationMethod method = GD_BILINEAR_FIXED;

	if (zend_parse_parameters(ZEND_NUM_ARGS() TSRMLS_CC, "r|l", &IM, &method) == FAILURE)  {
		return;
	}

	ZEND_FETCH_RESOURCE(im, gdImagePtr, &IM, -1, "Image", le_gd);

	if (method == -1) {
		 method = GD_BILINEAR_FIXED;
	}
	RETURN_BOOL(gdImageSetInterpolationMethod(im, (gdInterpolationMethod) method));
}
/* }}} */
#endif


/*
 * Local variables:
 * tab-width: 4
 * c-basic-offset: 4
 * End:
 * vim600: sw=4 ts=4 fdm=marker
 * vim<600: sw=4 ts=4
 */<|MERGE_RESOLUTION|>--- conflicted
+++ resolved
@@ -2271,15 +2271,7 @@
 
 	ZEND_FETCH_RESOURCE(im_src, gdImagePtr, &SIM, -1, "Image", le_gd);
 
-<<<<<<< HEAD
-	if (color < 0) {
-		RETURN_FALSE;
-	}
-
 	im_dst = gdImageRotateInterpolated(im_src, (const float)degrees, color);
-=======
-	im_dst = gdImageRotateInterpolated(im_src, (float)degrees, color);
->>>>>>> 5ae6f582
 
 	if (im_dst != NULL) {
 		ZEND_REGISTER_RESOURCE(return_value, im_dst, le_gd);
