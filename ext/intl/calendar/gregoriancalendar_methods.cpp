--- conflicted
+++ resolved
@@ -198,11 +198,8 @@
 
 	if (Z_TYPE_P(return_value) == IS_OBJECT && Z_OBJ_P(return_value) == NULL) {
 		zend_object_store_ctor_failed(Z_OBJ(orig_this) TSRMLS_CC);
-<<<<<<< HEAD
-=======
 		zval_dtor(&orig_this);
 		ZEND_CTOR_MAKE_NULL();
->>>>>>> f2a12d65
 	}
 }
 
