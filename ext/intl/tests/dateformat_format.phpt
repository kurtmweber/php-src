--- conflicted
+++ resolved
@@ -358,71 +358,41 @@
 Formatted DateTime is : 20091231 03:02 PM
 ------------
 Date is: DateTime::__set_state(array(
-<<<<<<< HEAD
-   'date' => '2000-12-30 19:04:05',
+   'date' => '2000-12-30 19:04:05.000000',
    'timezone_type' => 2,
    'timezone' => 'PDT',
-=======
+))
+------------
+Formatted DateTime is : Saturday, December 30, 2000 5:04:05 PM GMT-10:00
+------------
+Date is: DateTime::__set_state(array(
    'date' => '2000-12-30 19:04:05.000000',
-   'timezone_type' => 3,
-   'timezone' => 'America/Los_Angeles',
->>>>>>> 319611ff
-))
-------------
-Formatted DateTime is : Saturday, December 30, 2000 5:04:05 PM GMT-10:00
-------------
-Date is: DateTime::__set_state(array(
-<<<<<<< HEAD
-   'date' => '2000-12-30 19:04:05',
    'timezone_type' => 2,
    'timezone' => 'PDT',
-=======
+))
+------------
+Formatted DateTime is : December 30, 2000 5:04:05 PM GMT-10:00
+------------
+Date is: DateTime::__set_state(array(
    'date' => '2000-12-30 19:04:05.000000',
-   'timezone_type' => 3,
-   'timezone' => 'America/Los_Angeles',
->>>>>>> 319611ff
-))
-------------
-Formatted DateTime is : December 30, 2000 5:04:05 PM GMT-10:00
-------------
-Date is: DateTime::__set_state(array(
-<<<<<<< HEAD
-   'date' => '2000-12-30 19:04:05',
    'timezone_type' => 2,
    'timezone' => 'PDT',
-=======
+))
+------------
+Formatted DateTime is : Dec 30, 2000 5:04:05 PM
+------------
+Date is: DateTime::__set_state(array(
    'date' => '2000-12-30 19:04:05.000000',
-   'timezone_type' => 3,
-   'timezone' => 'America/Los_Angeles',
->>>>>>> 319611ff
-))
-------------
-Formatted DateTime is : Dec 30, 2000 5:04:05 PM
-------------
-Date is: DateTime::__set_state(array(
-<<<<<<< HEAD
-   'date' => '2000-12-30 19:04:05',
    'timezone_type' => 2,
    'timezone' => 'PDT',
-=======
+))
+------------
+Formatted DateTime is : 12/30/00 5:04 PM
+------------
+Date is: DateTime::__set_state(array(
    'date' => '2000-12-30 19:04:05.000000',
-   'timezone_type' => 3,
-   'timezone' => 'America/Los_Angeles',
->>>>>>> 319611ff
-))
-------------
-Formatted DateTime is : 12/30/00 5:04 PM
-------------
-Date is: DateTime::__set_state(array(
-<<<<<<< HEAD
-   'date' => '2000-12-30 19:04:05',
    'timezone_type' => 2,
    'timezone' => 'PDT',
-=======
-   'date' => '2000-12-30 19:04:05.000000',
-   'timezone_type' => 3,
-   'timezone' => 'America/Los_Angeles',
->>>>>>> 319611ff
 ))
 ------------
 Formatted DateTime is : 20001230 05:04 PM
