/*
   +----------------------------------------------------------------------+
   | PHP Version 5                                                        |
   +----------------------------------------------------------------------+
   | Copyright (c) 1997-2013 The PHP Group                                |
   +----------------------------------------------------------------------+
   | This source file is subject to version 3.01 of the PHP license,      |
   | that is bundled with this package in the file LICENSE, and is        |
   | available through the world-wide-web at the following url:           |
   | http://www.php.net/license/3_01.txt                                  |
   | If you did not receive a copy of the PHP license and are unable to   |
   | obtain it through the world-wide-web, please send a note to          |
   | license@php.net so we can mail you a copy immediately.               |
   +----------------------------------------------------------------------+
   | Authors: Felipe Pena <felipe@php.net>                                |
   | Authors: Joe Watkins <joe.watkins@live.co.uk>                        |
   +----------------------------------------------------------------------+
*/

#include "zend.h"
#include "zend_hash.h"
#include "zend_llist.h"
#include "phpdbg.h"
#include "phpdbg_bp.h"
#include "phpdbg_utils.h"
#include "phpdbg_opcode.h"
#include "zend_globals.h"

ZEND_EXTERN_MODULE_GLOBALS(phpdbg);

static void phpdbg_llist_breakfile_dtor(void *data) /* {{{ */
{
	phpdbg_breakfile_t *bp = (phpdbg_breakfile_t*) data;

	efree((char*)bp->filename);
} /* }}} */


static void phpdbg_class_breaks_dtor(void *data) /* {{{ */
{
	phpdbg_breakmethod_t *bp = (phpdbg_breakmethod_t*) data;

	efree((char*)bp->class_name);
	efree((char*)bp->func_name);
} /* }}} */

PHPDBG_API void phpdbg_export_breakpoints(FILE *handle TSRMLS_DC) /* {{{ */
{
	HashPosition position;
	HashTable *table = NULL;

	if (PHPDBG_G(flags) & PHPDBG_HAS_FILE_BP) {
		zend_llist *brakes;

		table = &PHPDBG_G(bp)[PHPDBG_BREAK_FILE];

		for (zend_hash_internal_pointer_reset_ex(table, &position);
			zend_hash_get_current_data_ex(table, (void*) &brakes, &position) == SUCCESS;
			zend_hash_move_forward_ex(table, &position)) {

			zend_llist_position lposition;
			phpdbg_breakfile_t *brake;
			int count = zend_llist_count(brakes);

			if ((brake = zend_llist_get_first_ex(brakes, &lposition))) {
				phpdbg_notice(
					"Exporting file breakpoints in %s (%d)", brake->filename, count);

				do {
					fprintf(handle, "break file %s:%lu\n", brake->filename, brake->line);
				} while ((brake = zend_llist_get_next_ex(brakes, &lposition)));
			}
		}
	}

	if (PHPDBG_G(flags) & PHPDBG_HAS_SYM_BP) {
		phpdbg_breaksymbol_t *brake;

		table = &PHPDBG_G(bp)[PHPDBG_BREAK_SYM];

		phpdbg_notice("Exporting symbol breakpoints (%d)", zend_hash_num_elements(table));

		for (zend_hash_internal_pointer_reset_ex(table, &position);
			zend_hash_get_current_data_ex(table, (void*) &brake, &position) == SUCCESS;
			zend_hash_move_forward_ex(table, &position)) {
			fprintf(
				handle, "break %s\n", brake->symbol);
		}
	}

	if (PHPDBG_G(flags) & PHPDBG_HAS_METHOD_BP) {
		HashTable *class;
		phpdbg_breakmethod_t *brake;
		HashPosition mposition;
		zend_bool noted = 0;

		table = &PHPDBG_G(bp)[PHPDBG_BREAK_METHOD];

		for (zend_hash_internal_pointer_reset_ex(table, &position);
			zend_hash_get_current_data_ex(table, (void**) &class, &position) == SUCCESS;
			zend_hash_move_forward_ex(table, &position)) {
			noted = 0;

			for (zend_hash_internal_pointer_reset_ex(class, &mposition);
				zend_hash_get_current_data_ex(class, (void**) &brake, &mposition) == SUCCESS;
				zend_hash_move_forward_ex(class, &mposition)) {
				if (!noted) {
					phpdbg_notice(
						"Exporting method breakpoints in %s (%d)",
						brake->class_name, zend_hash_num_elements(class));
					noted = 1;
				}

				fprintf(
					handle, "break %s::%s\n", brake->class_name, brake->func_name);
			}
		}
	}

	if (PHPDBG_G(flags) & PHPDBG_HAS_OPCODE_BP) {
		phpdbg_breakop_t *brake;

		table = &PHPDBG_G(bp)[PHPDBG_BREAK_OPCODE];

		phpdbg_notice(
			"Exporting opcode breakpoints (%d)", zend_hash_num_elements(table));

		for (zend_hash_internal_pointer_reset_ex(table, &position);
			zend_hash_get_current_data_ex(table, (void**) &brake, &position) == SUCCESS;
			zend_hash_move_forward_ex(table, &position)) {

			fprintf(
				handle, "break op %s\n", brake->name);
		}
	}

	if (PHPDBG_G(flags) & PHPDBG_HAS_COND_BP) {
		phpdbg_breakcond_t *brake;

		table = &PHPDBG_G(bp)[PHPDBG_BREAK_COND];

		phpdbg_notice(
			"Exporting conditional breakpoints (%d)", zend_hash_num_elements(table));

		for (zend_hash_internal_pointer_reset_ex(table, &position);
			zend_hash_get_current_data_ex(table, (void**) &brake, &position) == SUCCESS;
			zend_hash_move_forward_ex(table, &position)) {

			fprintf(
				handle, "break on %s\n", Z_STRVAL(brake->code));
		}
	}
} /* }}} */

PHPDBG_API void phpdbg_set_breakpoint_file(const char *path, long line_num TSRMLS_DC) /* {{{ */
{
	struct stat sb;

	if (VCWD_STAT(path, &sb) != FAILURE) {
		if (sb.st_mode & (S_IFREG|S_IFLNK)) {
			phpdbg_breakfile_t new_break;
			zend_llist *break_files_ptr;
			size_t path_len = strlen(path);

			new_break.filename = estrndup(path, path_len);
			new_break.line = line_num;

			PHPDBG_G(flags) |= PHPDBG_HAS_FILE_BP;

			if (zend_hash_find(&PHPDBG_G(bp)[PHPDBG_BREAK_FILE],
				new_break.filename, path_len, (void**)&break_files_ptr) == FAILURE) {
				zend_llist break_files;

				zend_llist_init(&break_files, sizeof(phpdbg_breakfile_t),
					phpdbg_llist_breakfile_dtor, 0);

				zend_hash_update(&PHPDBG_G(bp)[PHPDBG_BREAK_FILE],
					new_break.filename, path_len, &break_files, sizeof(zend_llist),
					(void**)&break_files_ptr);
			}

			new_break.id = PHPDBG_G(bp_count)++;
			zend_llist_add_element(break_files_ptr, &new_break);

			phpdbg_notice("Breakpoint #%d added at %s:%ld",
				new_break.id, new_break.filename, new_break.line);
		} else {
			phpdbg_error("Cannot set breakpoint in %s, it is not a regular file", path);
		}
	} else {
		phpdbg_error("Cannot stat %s, it does not exist", path);
	}
} /* }}} */

PHPDBG_API void phpdbg_set_breakpoint_symbol(const char *name, size_t name_len TSRMLS_DC) /* {{{ */
{
	if (!zend_hash_exists(&PHPDBG_G(bp)[PHPDBG_BREAK_SYM], name, name_len)) {
		phpdbg_breaksymbol_t new_break;

		PHPDBG_G(flags) |= PHPDBG_HAS_SYM_BP;

		new_break.symbol = estrndup(name, name_len);
		new_break.id = PHPDBG_G(bp_count)++;

		zend_hash_update(&PHPDBG_G(bp)[PHPDBG_BREAK_SYM], new_break.symbol,
			name_len, &new_break, sizeof(phpdbg_breaksymbol_t), NULL);

		phpdbg_notice("Breakpoint #%d added at %s",
			new_break.id, new_break.symbol);
	} else {
		phpdbg_notice("Breakpoint exists at %s", name);
	}
} /* }}} */

PHPDBG_API void phpdbg_set_breakpoint_method(const char* class_name, const char* func_name TSRMLS_DC) /* {{{ */
{
<<<<<<< HEAD
    HashTable class_breaks, *class_table;
    size_t class_len = strlen(class_name);
    size_t func_len = strlen(func_name);
    char *lcname = zend_str_tolower_dup(func_name, func_len);	
=======
	HashTable class_breaks, *class_table;
	size_t class_len = strlen(class_name);
	size_t func_len = strlen(func_name);
>>>>>>> 6ba73338

	if (zend_hash_find(&PHPDBG_G(bp)[PHPDBG_BREAK_METHOD], class_name,
		class_len, (void**)&class_table) != SUCCESS) {
		zend_hash_init(&class_breaks, 8, NULL, phpdbg_class_breaks_dtor, 0);
		zend_hash_update(
			&PHPDBG_G(bp)[PHPDBG_BREAK_METHOD],
			class_name, class_len,
			(void**)&class_breaks, sizeof(HashTable), (void**)&class_table);
	}

	if (!zend_hash_exists(class_table, func_name, func_len)) {
		phpdbg_breakmethod_t new_break;

		PHPDBG_G(flags) |= PHPDBG_HAS_METHOD_BP;

		new_break.class_name = estrndup(class_name, class_len);
		new_break.class_len = class_len;
		new_break.func_name = estrndup(func_name, func_len);
		new_break.func_len = func_len;
		new_break.id = PHPDBG_G(bp_count)++;

<<<<<<< HEAD
        zend_hash_update(class_table, lcname, func_len,
=======
		zend_hash_update(class_table, func_name, func_len,
>>>>>>> 6ba73338
			&new_break, sizeof(phpdbg_breakmethod_t), NULL);

		phpdbg_notice("Breakpoint #%d added at %s::%s",
			new_break.id, class_name, func_name);
	} else {
		phpdbg_notice("Breakpoint exists at %s::%s", class_name, func_name);
<<<<<<< HEAD
    }
    
    efree(lcname);
=======
	}
>>>>>>> 6ba73338
} /* }}} */

PHPDBG_API void phpdbg_set_breakpoint_opline(zend_ulong opline TSRMLS_DC) /* {{{ */
{
	if (!zend_hash_index_exists(&PHPDBG_G(bp)[PHPDBG_BREAK_OPLINE], opline)) {
		phpdbg_breakline_t new_break;

		PHPDBG_G(flags) |= PHPDBG_HAS_OPLINE_BP;

		new_break.name = NULL;
		new_break.opline = opline;
		new_break.id = PHPDBG_G(bp_count)++;

		zend_hash_index_update(&PHPDBG_G(bp)[PHPDBG_BREAK_OPLINE], opline,
			&new_break, sizeof(phpdbg_breakline_t), NULL);

		phpdbg_notice("Breakpoint #%d added at %#lx",
			new_break.id, new_break.opline);
	} else {
		phpdbg_notice("Breakpoint exists at %#lx", opline);
	}
} /* }}} */

PHPDBG_API void phpdbg_set_breakpoint_opcode(const char *name, size_t name_len TSRMLS_DC) /* {{{ */
{
	phpdbg_breakop_t new_break;
	zend_ulong hash = zend_hash_func(name, name_len);

	if (zend_hash_index_exists(&PHPDBG_G(bp)[PHPDBG_BREAK_OPCODE], hash)) {
		phpdbg_notice(
			"Breakpoint exists for %s", name);
		return;
	}

	new_break.hash = hash;
	new_break.name = estrndup(name, name_len);
	new_break.id = PHPDBG_G(bp_count)++;

	zend_hash_index_update(&PHPDBG_G(bp)[PHPDBG_BREAK_OPCODE], hash,
		&new_break, sizeof(phpdbg_breakop_t), NULL);

	PHPDBG_G(flags) |= PHPDBG_HAS_OPCODE_BP;

	phpdbg_notice("Breakpoint #%d added at %s", new_break.id, name);
} /* }}} */

PHPDBG_API void phpdbg_set_breakpoint_opline_ex(phpdbg_opline_ptr_t opline TSRMLS_DC) /* {{{ */
{
	if (!zend_hash_index_exists(&PHPDBG_G(bp)[PHPDBG_BREAK_OPLINE], (zend_ulong) opline)) {
		phpdbg_breakline_t new_break;

		PHPDBG_G(flags) |= PHPDBG_HAS_OPLINE_BP;

		new_break.opline = (zend_ulong) opline;
		new_break.id = PHPDBG_G(bp_count)++;

		zend_hash_index_update(&PHPDBG_G(bp)[PHPDBG_BREAK_OPLINE],
			(zend_ulong) opline, &new_break, sizeof(phpdbg_breakline_t), NULL);

		phpdbg_notice("Breakpoint #%d added at %#lx",
			new_break.id, new_break.opline);
	}
} /* }}} */

PHPDBG_API void phpdbg_set_breakpoint_expression(const char *expr, size_t expr_len TSRMLS_DC) /* {{{ */
{
	zend_ulong hash = zend_inline_hash_func(expr, expr_len);

	if (!zend_hash_index_exists(&PHPDBG_G(bp)[PHPDBG_BREAK_COND], hash)) {
		phpdbg_breakcond_t new_break;
		zend_uint cops = CG(compiler_options);
		zval pv;

		ZVAL_STRINGL(&new_break.code, expr, expr_len, 1);

		new_break.hash = hash;
		new_break.id = PHPDBG_G(bp_count)++;

		cops = CG(compiler_options);

		CG(compiler_options) = ZEND_COMPILE_DEFAULT_FOR_EVAL;

		Z_STRLEN(pv) = expr_len + sizeof("return ;") - 1;
		Z_STRVAL(pv) = emalloc(Z_STRLEN(pv) + 1);
		memcpy(Z_STRVAL(pv), "return ", sizeof("return ") - 1);
		memcpy(Z_STRVAL(pv) + sizeof("return ") - 1, expr, expr_len);
		Z_STRVAL(pv)[Z_STRLEN(pv) - 1] = ';';
		Z_STRVAL(pv)[Z_STRLEN(pv)] = '\0';
		Z_TYPE(pv) = IS_STRING;

		new_break.ops = zend_compile_string(
			&pv, "Conditional Breakpoint Code" TSRMLS_CC);

		if (new_break.ops) {
			phpdbg_breakcond_t *brake;

			zend_hash_index_update(
				&PHPDBG_G(bp)[PHPDBG_BREAK_COND], hash, &new_break,
				sizeof(phpdbg_breakcond_t), (void**)&brake);

			phpdbg_notice("Conditional breakpoint #%d added %s/%p",
				brake->id, Z_STRVAL(brake->code), brake->ops);

			PHPDBG_G(flags) |= PHPDBG_HAS_COND_BP;
		} else {
			 phpdbg_error(
				"Failed to compile code for expression %s", expr);
			 zval_dtor(&new_break.code);
			 PHPDBG_G(bp_count)--;
		}
		CG(compiler_options) = cops;
	} else {
		phpdbg_notice("Conditional break %s exists", expr);
	}
} /* }}} */

int phpdbg_find_breakpoint_file(zend_op_array *op_array TSRMLS_DC) /* {{{ */
{
	size_t name_len = strlen(op_array->filename);
	zend_llist *break_list;
	zend_llist_element *le;

	if (zend_hash_find(&PHPDBG_G(bp)[PHPDBG_BREAK_FILE], op_array->filename,
		name_len, (void**)&break_list) == FAILURE) {
		return FAILURE;
	}

	for (le = break_list->head; le; le = le->next) {
		const phpdbg_breakfile_t *bp = (phpdbg_breakfile_t*)le->data;

		if (bp->line == (*EG(opline_ptr))->lineno) {
			phpdbg_notice("Breakpoint #%d at %s:%ld",
				bp->id, bp->filename, bp->line);
			return SUCCESS;
		}
	}

	return FAILURE;
} /* }}} */

int phpdbg_find_breakpoint_symbol(zend_function *fbc TSRMLS_DC) /* {{{ */
{
	const char *fname;
	zend_op_array *ops;
	phpdbg_breaksymbol_t *bp;

	if (fbc->type != ZEND_USER_FUNCTION) {
		return FAILURE;
	}

	ops = (zend_op_array*)fbc;

	if (ops->scope) {
		/* find method breaks here */
		return phpdbg_find_breakpoint_method(ops TSRMLS_CC);
	}

	fname = ops->function_name;

	if (!fname) {
		fname = "main";
	}

	if (zend_hash_find(&PHPDBG_G(bp)[PHPDBG_BREAK_SYM], fname, strlen(fname), (void**)&bp) == SUCCESS) {
		phpdbg_notice("Breakpoint #%d in %s() at %s:%u",
			bp->id, bp->symbol,
			zend_get_executed_filename(TSRMLS_C),
			zend_get_executed_lineno(TSRMLS_C));
		return SUCCESS;
	}

	return FAILURE;
} /* }}} */

int phpdbg_find_breakpoint_method(zend_op_array *ops TSRMLS_DC) /* {{{ */
{
	HashTable *class_table;
	phpdbg_breakmethod_t *bp;

	if (zend_hash_find(&PHPDBG_G(bp)[PHPDBG_BREAK_METHOD], ops->scope->name,
		ops->scope->name_length, (void**)&class_table) == SUCCESS) {
<<<<<<< HEAD
		char *lcname = zend_str_tolower_dup(ops->function_name, strlen(ops->function_name));
		size_t lcname_len = strlen(lcname);
		
		if (zend_hash_find(
		        class_table,
		        lcname,
		        lcname_len, (void**)&bp) == SUCCESS) {
			efree(lcname);
		    phpdbg_notice("Breakpoint #%d in %s::%s() at %s:%u",
		        bp->id, bp->class_name, bp->func_name,
			    zend_get_executed_filename(TSRMLS_C),
			    zend_get_executed_lineno(TSRMLS_C));
=======
		if (zend_hash_find(class_table, ops->function_name,
			strlen(ops->function_name), (void**)&bp) == SUCCESS) {

			phpdbg_notice("Breakpoint #%d in %s::%s() at %s:%u",
				bp->id, bp->class_name, bp->func_name,
				zend_get_executed_filename(TSRMLS_C),
				zend_get_executed_lineno(TSRMLS_C));
>>>>>>> 6ba73338
			return SUCCESS;
		}
		
		efree(lcname);
	}

	return FAILURE;
} /* }}} */

int phpdbg_find_breakpoint_opline(phpdbg_opline_ptr_t opline TSRMLS_DC) /* {{{ */
{
	phpdbg_breakline_t *bp;

	if (zend_hash_index_find(&PHPDBG_G(bp)[PHPDBG_BREAK_OPLINE],
		(zend_ulong) opline, (void**)&bp) == SUCCESS) {
		phpdbg_notice("Breakpoint #%d in %#lx at %s:%u",
			bp->id, bp->opline,
			zend_get_executed_filename(TSRMLS_C),
			zend_get_executed_lineno(TSRMLS_C));

		return SUCCESS;
	}

	return FAILURE;
} /* }}} */

int phpdbg_find_breakpoint_opcode(zend_uchar opcode TSRMLS_DC) /* {{{ */
{
	phpdbg_breakop_t *bp;
	const char *opname = phpdbg_decode_opcode(opcode);

	if (memcmp(opname, PHPDBG_STRL("UNKNOWN")) == 0) {
		return FAILURE;
	}

	if (zend_hash_index_find(&PHPDBG_G(bp)[PHPDBG_BREAK_OPCODE],
		zend_hash_func(opname, strlen(opname)), (void**)&bp) == SUCCESS) {
		phpdbg_notice("Breakpoint #%d in %s at %s:%u",
			bp->id,
			opname,
			zend_get_executed_filename(TSRMLS_C),
			zend_get_executed_lineno(TSRMLS_C));

		return SUCCESS;
	}
	return FAILURE;
} /* }}} */

int phpdbg_find_conditional_breakpoint(TSRMLS_D) /* {{{ */
{
	phpdbg_breakcond_t *bp;
	HashPosition position;
	int breakpoint = FAILURE;

	for (zend_hash_internal_pointer_reset_ex(&PHPDBG_G(bp)[PHPDBG_BREAK_COND], &position);
	     zend_hash_get_current_data_ex(&PHPDBG_G(bp)[PHPDBG_BREAK_COND], (void*)&bp, &position) == SUCCESS;
             zend_hash_move_forward_ex(&PHPDBG_G(bp)[PHPDBG_BREAK_COND], &position)) {
		zval *retval = NULL;
		int orig_interactive = CG(interactive);
		zval **orig_retval = EG(return_value_ptr_ptr);
		zend_op_array *orig_ops = EG(active_op_array);
		zend_op **orig_opline = EG(opline_ptr);

		ALLOC_INIT_ZVAL(retval);

		EG(return_value_ptr_ptr) = &retval;
		EG(active_op_array) = bp->ops;
		EG(no_extensions) = 1;

		if (!EG(active_symbol_table)) {
			zend_rebuild_symbol_table(TSRMLS_C);
		}

		CG(interactive) = 0;

		zend_try {
			PHPDBG_G(flags) |= PHPDBG_IN_COND_BP;
			zend_execute(EG(active_op_array) TSRMLS_CC);
			if (i_zend_is_true(retval)) {
				breakpoint = SUCCESS;
			}
		} zend_catch {
			phpdbg_error("Error detected while evaluating expression %s", Z_STRVAL(bp->code));
			CG(interactive) = orig_interactive;

			EG(no_extensions)=1;
			EG(return_value_ptr_ptr) = orig_retval;
			EG(active_op_array) = orig_ops;
			EG(opline_ptr) = orig_opline;
			PHPDBG_G(flags) &= ~PHPDBG_IN_COND_BP;
 		} zend_end_try();

		CG(interactive) = orig_interactive;

		EG(no_extensions)=1;
		EG(return_value_ptr_ptr) = orig_retval;
		EG(active_op_array) = orig_ops;
		EG(opline_ptr) = orig_opline;
		PHPDBG_G(flags) &= ~PHPDBG_IN_COND_BP;

		if (breakpoint == SUCCESS) {
			break;
		}
	}

	if (breakpoint == SUCCESS) {
		phpdbg_notice("Conditional breakpoint #%d: (%s) %s:%u",
			bp->id, Z_STRVAL(bp->code),
			zend_get_executed_filename(TSRMLS_C),
			zend_get_executed_lineno(TSRMLS_C));
	}

	return breakpoint;
} /* }}} */

int phpdbg_find_breakpoint(zend_execute_data* execute_data TSRMLS_DC) /* {{{ */
{
	if (!(PHPDBG_G(flags) & PHPDBG_IS_BP_ENABLED)) {
		return FAILURE;
	}

	/* conditions cannot be executed by eval()'d code */
	if (!(PHPDBG_G(flags) & PHPDBG_IN_EVAL)
		&& (PHPDBG_G(flags) & PHPDBG_HAS_COND_BP)
		&& phpdbg_find_conditional_breakpoint(TSRMLS_C) == SUCCESS) {
		return SUCCESS;
	}

	if (PHPDBG_G(flags) & PHPDBG_HAS_FILE_BP
		&& phpdbg_find_breakpoint_file(execute_data->op_array TSRMLS_CC) == SUCCESS) {
		return SUCCESS;
	}

	if (PHPDBG_G(flags) & (PHPDBG_HAS_METHOD_BP|PHPDBG_HAS_SYM_BP)) {
		/* check we are at the beginning of the stack */
		if (execute_data->opline == EG(active_op_array)->opcodes) {
			if (phpdbg_find_breakpoint_symbol(
					execute_data->function_state.function TSRMLS_CC) == SUCCESS) {
				return SUCCESS;
			}
		}
	}

	if (PHPDBG_G(flags) & PHPDBG_HAS_OPLINE_BP
		&& phpdbg_find_breakpoint_opline(execute_data->opline TSRMLS_CC) == SUCCESS) {
		return SUCCESS;
	}

	if (PHPDBG_G(flags) & PHPDBG_HAS_OPCODE_BP
		&& phpdbg_find_breakpoint_opcode(execute_data->opline->opcode TSRMLS_CC) == SUCCESS) {
		return SUCCESS;
	}

	return FAILURE;
} /* }}} */

int phpdbg_delete_breakpoint_from_file_llist(void *brake) { /* {{{ */
	TSRMLS_FETCH();
	return ((phpdbg_breakfile_t*)brake)->id == PHPDBG_G(del_bp_num);
} /* }}} */

PHPDBG_API void phpdbg_delete_breakpoint(zend_ulong num TSRMLS_DC) /* {{{ */
{
	if (PHPDBG_G(flags) & PHPDBG_HAS_SYM_BP) {
		HashPosition position;
		phpdbg_breaksymbol_t *brake;

		for (zend_hash_internal_pointer_reset_ex(&PHPDBG_G(bp)[PHPDBG_BREAK_SYM], &position);
		     zend_hash_get_current_data_ex(&PHPDBG_G(bp)[PHPDBG_BREAK_SYM], (void**) &brake, &position) == SUCCESS;
		     zend_hash_move_forward_ex(&PHPDBG_G(bp)[PHPDBG_BREAK_SYM], &position)) {
			if (brake->id == num) {
				zend_hash_del(&PHPDBG_G(bp)[PHPDBG_BREAK_SYM], brake->symbol, strlen(brake->symbol));
				return;
			}
		}
	}

	if (PHPDBG_G(flags) & PHPDBG_HAS_METHOD_BP) {
		HashPosition position[2];
		phpdbg_breakmethod_t *brake;
		HashTable *class_table;

		for (zend_hash_internal_pointer_reset_ex(&PHPDBG_G(bp)[PHPDBG_BREAK_METHOD], &position[0]);
		     zend_hash_get_current_data_ex(&PHPDBG_G(bp)[PHPDBG_BREAK_METHOD], (void**) &class_table, &position[0]) == SUCCESS;
		     zend_hash_move_forward_ex(&PHPDBG_G(bp)[PHPDBG_BREAK_METHOD], &position[0])) {
			for (zend_hash_internal_pointer_reset_ex(class_table, &position[1]);
			     zend_hash_get_current_data_ex(class_table, (void**) &brake, &position[1]) == SUCCESS;
			     zend_hash_move_forward_ex(class_table, &position[1])) {
				if (brake->id == num) {
					zend_hash_del(class_table, brake->func_name, brake->func_len);
					return;
				}
			}
		}
	}

	if (PHPDBG_G(flags) & PHPDBG_HAS_FILE_BP) {
		HashPosition position;
		zend_llist *points;

		for (zend_hash_internal_pointer_reset_ex(&PHPDBG_G(bp)[PHPDBG_BREAK_FILE], &position);
		     zend_hash_get_current_data_ex(&PHPDBG_G(bp)[PHPDBG_BREAK_FILE], (void**) &points, &position) == SUCCESS;
		     zend_hash_move_forward_ex(&PHPDBG_G(bp)[PHPDBG_BREAK_FILE], &position)) {
			size_t size = points->size;
			PHPDBG_G(del_bp_num) = num;
			zend_llist_apply_with_del(points, phpdbg_delete_breakpoint_from_file_llist);
			if (size != points->size) {
				return;
			}
		}
	}

	if (PHPDBG_G(flags) & PHPDBG_HAS_OPLINE_BP) {
		HashPosition position;
		phpdbg_breakline_t *brake;

		for (zend_hash_internal_pointer_reset_ex(&PHPDBG_G(bp)[PHPDBG_BREAK_OPLINE], &position);
		     zend_hash_get_current_data_ex(&PHPDBG_G(bp)[PHPDBG_BREAK_OPLINE], (void**) &brake, &position) == SUCCESS;
		     zend_hash_move_forward_ex(&PHPDBG_G(bp)[PHPDBG_BREAK_OPLINE], &position)) {
			if (brake->id == num) {
				zend_hash_index_del(&PHPDBG_G(bp)[PHPDBG_BREAK_OPLINE], brake->opline);
				return;
			}
		}
	}

	if (PHPDBG_G(flags) & PHPDBG_HAS_COND_BP) {
		HashPosition position;
		phpdbg_breakcond_t *brake;

		for (zend_hash_internal_pointer_reset_ex(&PHPDBG_G(bp)[PHPDBG_BREAK_COND], &position);
		     zend_hash_get_current_data_ex(&PHPDBG_G(bp)[PHPDBG_BREAK_COND], (void**) &brake, &position) == SUCCESS;
		     zend_hash_move_forward_ex(&PHPDBG_G(bp)[PHPDBG_BREAK_COND], &position)) {
			if (brake->id == num) {
				zend_hash_index_del(&PHPDBG_G(bp)[PHPDBG_BREAK_COND], brake->hash);
				return;
			}
		}
	}

	if (PHPDBG_G(flags) & PHPDBG_HAS_OPCODE_BP) {
		HashPosition position;
		phpdbg_breakop_t *brake;

		for (zend_hash_internal_pointer_reset_ex(&PHPDBG_G(bp)[PHPDBG_BREAK_OPCODE], &position);
		     zend_hash_get_current_data_ex(&PHPDBG_G(bp)[PHPDBG_BREAK_OPCODE], (void**) &brake, &position) == SUCCESS;
		     zend_hash_move_forward_ex(&PHPDBG_G(bp)[PHPDBG_BREAK_OPCODE], &position)) {
			if (brake->id == num) {
				zend_hash_index_del(&PHPDBG_G(bp)[PHPDBG_BREAK_OPCODE], brake->hash);
				return;
			}
		}
	}
} /* }}} */

PHPDBG_API void phpdbg_clear_breakpoints(TSRMLS_D) /* {{{ */
{
	zend_hash_clean(&PHPDBG_G(bp)[PHPDBG_BREAK_FILE]);
	zend_hash_clean(&PHPDBG_G(bp)[PHPDBG_BREAK_SYM]);
	zend_hash_clean(&PHPDBG_G(bp)[PHPDBG_BREAK_OPLINE]);
	zend_hash_clean(&PHPDBG_G(bp)[PHPDBG_BREAK_OPCODE]);
	zend_hash_clean(&PHPDBG_G(bp)[PHPDBG_BREAK_METHOD]);
	zend_hash_clean(&PHPDBG_G(bp)[PHPDBG_BREAK_COND]);

	PHPDBG_G(flags) &= ~PHPDBG_BP_MASK;

	PHPDBG_G(bp_count) = 0;
} /* }}} */

PHPDBG_API void phpdbg_print_breakpoints(zend_ulong type TSRMLS_DC) /* {{{ */
{
	switch (type) {
		case PHPDBG_BREAK_SYM: if ((PHPDBG_G(flags) & PHPDBG_HAS_SYM_BP)) {
			HashPosition position;
			phpdbg_breaksymbol_t *brake;

			phpdbg_writeln(SEPARATE);
			phpdbg_writeln("Function Breakpoints:");
			for (zend_hash_internal_pointer_reset_ex(&PHPDBG_G(bp)[PHPDBG_BREAK_SYM], &position);
			     zend_hash_get_current_data_ex(&PHPDBG_G(bp)[PHPDBG_BREAK_SYM], (void**) &brake, &position) == SUCCESS;
			     zend_hash_move_forward_ex(&PHPDBG_G(bp)[PHPDBG_BREAK_SYM], &position)) {
				phpdbg_writeln("#%d\t\t%s", brake->id, brake->symbol);
			}
		} break;

		case PHPDBG_BREAK_METHOD: if ((PHPDBG_G(flags) & PHPDBG_HAS_METHOD_BP)) {
			HashPosition position[2];
			HashTable *class_table;
			char *class_name = NULL;
			zend_uint class_len = 0;
			zend_ulong class_idx = 0L;

			phpdbg_writeln(SEPARATE);
			phpdbg_writeln("Method Breakpoints:");
			for (zend_hash_internal_pointer_reset_ex(&PHPDBG_G(bp)[PHPDBG_BREAK_METHOD], &position[0]);
			     zend_hash_get_current_data_ex(&PHPDBG_G(bp)[PHPDBG_BREAK_METHOD], (void**) &class_table, &position[0]) == SUCCESS;
			     zend_hash_move_forward_ex(&PHPDBG_G(bp)[PHPDBG_BREAK_METHOD], &position[0])) {

				if (zend_hash_get_current_key_ex(&PHPDBG_G(bp)[PHPDBG_BREAK_METHOD],
					&class_name, &class_len, &class_idx, 0, &position[0]) == HASH_KEY_IS_STRING) {

					phpdbg_breakmethod_t *brake;

					for (zend_hash_internal_pointer_reset_ex(class_table, &position[1]);
					     zend_hash_get_current_data_ex(class_table, (void**)&brake, &position[1]) == SUCCESS;
					     zend_hash_move_forward_ex(class_table, &position[1])) {
						phpdbg_writeln("#%d\t\t%s::%s", brake->id, brake->class_name, brake->func_name);
					}
				}

			}
		} break;

		case PHPDBG_BREAK_FILE: if ((PHPDBG_G(flags) & PHPDBG_HAS_FILE_BP)) {
			HashPosition position;
			zend_llist *points;

			phpdbg_writeln(SEPARATE);
			phpdbg_writeln("File Breakpoints:");
			for (zend_hash_internal_pointer_reset_ex(&PHPDBG_G(bp)[PHPDBG_BREAK_FILE], &position);
			     zend_hash_get_current_data_ex(&PHPDBG_G(bp)[PHPDBG_BREAK_FILE], (void**) &points, &position) == SUCCESS;
			     zend_hash_move_forward_ex(&PHPDBG_G(bp)[PHPDBG_BREAK_FILE], &position)) {
				zend_llist_position lposition;
				phpdbg_breakfile_t *brake;

				if ((brake = zend_llist_get_first_ex(points, &lposition))) {
					do {
						phpdbg_writeln("#%d\t\t%s:%lu", brake->id, brake->filename, brake->line);
					} while ((brake = zend_llist_get_next_ex(points, &lposition)));
				}
			}
		} break;

		case PHPDBG_BREAK_OPLINE: if ((PHPDBG_G(flags) & PHPDBG_HAS_OPLINE_BP)) {
			HashPosition position;	
			phpdbg_breakline_t *brake;

			phpdbg_writeln(SEPARATE);
			phpdbg_writeln("Opline Breakpoints:");
			for (zend_hash_internal_pointer_reset_ex(&PHPDBG_G(bp)[PHPDBG_BREAK_OPLINE], &position);
			     zend_hash_get_current_data_ex(&PHPDBG_G(bp)[PHPDBG_BREAK_OPLINE], (void**) &brake, &position) == SUCCESS;
			     zend_hash_move_forward_ex(&PHPDBG_G(bp)[PHPDBG_BREAK_OPLINE], &position)) {
				phpdbg_writeln("#%d\t\t%#lx", brake->id, brake->opline);
			}
		} break;

		case PHPDBG_BREAK_COND: if ((PHPDBG_G(flags) & PHPDBG_HAS_COND_BP)) {
			HashPosition position;
			phpdbg_breakcond_t *brake;

			phpdbg_writeln(SEPARATE);
			phpdbg_writeln("Conditional Breakpoints:");
			for (zend_hash_internal_pointer_reset_ex(&PHPDBG_G(bp)[PHPDBG_BREAK_COND], &position);
			     zend_hash_get_current_data_ex(&PHPDBG_G(bp)[PHPDBG_BREAK_COND], (void**) &brake, &position) == SUCCESS;
			     zend_hash_move_forward_ex(&PHPDBG_G(bp)[PHPDBG_BREAK_COND], &position)) {
				phpdbg_writeln("#%d\t\t%s", brake->id, Z_STRVAL(brake->code));
			}
		} break;

		case PHPDBG_BREAK_OPCODE: if (PHPDBG_G(flags) & PHPDBG_HAS_OPCODE_BP) {
			HashPosition position;
			phpdbg_breakop_t *brake;

			phpdbg_writeln(SEPARATE);
			phpdbg_writeln("Opcode Breakpoints:");
			for (zend_hash_internal_pointer_reset_ex(&PHPDBG_G(bp)[PHPDBG_BREAK_OPCODE], &position);
			     zend_hash_get_current_data_ex(&PHPDBG_G(bp)[PHPDBG_BREAK_OPCODE], (void**) &brake, &position) == SUCCESS;
			     zend_hash_move_forward_ex(&PHPDBG_G(bp)[PHPDBG_BREAK_OPCODE], &position)) {
				phpdbg_writeln("#%d\t\t%s", brake->id, brake->name);
			}
		} break;
	}
} /* }}} */
<|MERGE_RESOLUTION|>--- conflicted
+++ resolved
@@ -214,16 +214,10 @@
 
 PHPDBG_API void phpdbg_set_breakpoint_method(const char* class_name, const char* func_name TSRMLS_DC) /* {{{ */
 {
-<<<<<<< HEAD
-    HashTable class_breaks, *class_table;
+	HashTable class_breaks, *class_table;
     size_t class_len = strlen(class_name);
     size_t func_len = strlen(func_name);
     char *lcname = zend_str_tolower_dup(func_name, func_len);	
-=======
-	HashTable class_breaks, *class_table;
-	size_t class_len = strlen(class_name);
-	size_t func_len = strlen(func_name);
->>>>>>> 6ba73338
 
 	if (zend_hash_find(&PHPDBG_G(bp)[PHPDBG_BREAK_METHOD], class_name,
 		class_len, (void**)&class_table) != SUCCESS) {
@@ -245,24 +239,16 @@
 		new_break.func_len = func_len;
 		new_break.id = PHPDBG_G(bp_count)++;
 
-<<<<<<< HEAD
-        zend_hash_update(class_table, lcname, func_len,
-=======
-		zend_hash_update(class_table, func_name, func_len,
->>>>>>> 6ba73338
+		zend_hash_update(class_table, lcname, func_len,
 			&new_break, sizeof(phpdbg_breakmethod_t), NULL);
 
 		phpdbg_notice("Breakpoint #%d added at %s::%s",
 			new_break.id, class_name, func_name);
 	} else {
 		phpdbg_notice("Breakpoint exists at %s::%s", class_name, func_name);
-<<<<<<< HEAD
     }
     
     efree(lcname);
-=======
-	}
->>>>>>> 6ba73338
 } /* }}} */
 
 PHPDBG_API void phpdbg_set_breakpoint_opline(zend_ulong opline TSRMLS_DC) /* {{{ */
@@ -444,7 +430,6 @@
 
 	if (zend_hash_find(&PHPDBG_G(bp)[PHPDBG_BREAK_METHOD], ops->scope->name,
 		ops->scope->name_length, (void**)&class_table) == SUCCESS) {
-<<<<<<< HEAD
 		char *lcname = zend_str_tolower_dup(ops->function_name, strlen(ops->function_name));
 		size_t lcname_len = strlen(lcname);
 		
@@ -457,15 +442,6 @@
 		        bp->id, bp->class_name, bp->func_name,
 			    zend_get_executed_filename(TSRMLS_C),
 			    zend_get_executed_lineno(TSRMLS_C));
-=======
-		if (zend_hash_find(class_table, ops->function_name,
-			strlen(ops->function_name), (void**)&bp) == SUCCESS) {
-
-			phpdbg_notice("Breakpoint #%d in %s::%s() at %s:%u",
-				bp->id, bp->class_name, bp->func_name,
-				zend_get_executed_filename(TSRMLS_C),
-				zend_get_executed_lineno(TSRMLS_C));
->>>>>>> 6ba73338
 			return SUCCESS;
 		}
 		
