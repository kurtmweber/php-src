--- conflicted
+++ resolved
@@ -64,7 +64,7 @@
 # include "TSRM.h"
 #endif
 
-#ifdef LIBREADLINE
+#ifdef HAVE_LIBREADLINE
 #   include <readline/readline.h>
 #   include <readline/history.h>
 #endif
@@ -72,7 +72,6 @@
 #   include <editline/readline.h>
 #endif
 
-<<<<<<< HEAD
 /* {{{ remote console headers */
 #ifndef _WIN32
 #	include <sys/socket.h>
@@ -91,7 +90,7 @@
 /* }}} */
 
 #if !defined(PHPDBG_WEBDATA_TRANSFER_H) && !defined(PHPDBG_WEBHELPER_H)
-=======
+
 #ifdef ZTS
 # define PHPDBG_G(v) TSRMG(phpdbg_globals_id, zend_phpdbg_globals *, v)
 #else
@@ -99,7 +98,6 @@
 #endif
 
 #include "phpdbg_sigsafe.h"
->>>>>>> 323e59ad
 #include "phpdbg_lexer.h"
 #include "phpdbg_cmd.h"
 #include "phpdbg_utils.h"
@@ -256,26 +254,10 @@
 
 	char *socket_path;                           /* phpdbg.path ini setting */
 	char *sapi_name_ptr;                         /* store sapi name to free it if necessary to not leak memory */
+	int socket_fd;                               /* file descriptor to socket (wait command) (-1 if unused) */
+	int socket_server_fd;                        /* file descriptor to master socket (wait command) (-1 if unused) */
 ZEND_END_MODULE_GLOBALS(phpdbg) /* }}} */
 
-<<<<<<< HEAD
-/* the beginning (= the important part) of the _zend_mm_heap struct defined in Zend/zend_alloc.c
-   Needed for realizing watchpoints */
-struct _zend_mm_heap {
-	int   use_zend_alloc;
-	void *(*_malloc)(size_t);
-	void  (*_free)(void *);
-	void *(*_realloc)(void *, size_t);
-	size_t              free_bitmap;
-	size_t              large_free_bitmap;
-	size_t              block_size;
-	size_t              compact_size;
-	zend_mm_segment    *segments_list;
-	zend_mm_storage    *storage;
-};
-
-#endif
-
-=======
->>>>>>> 323e59ad
+#endif
+
 #endif /* PHPDBG_H */