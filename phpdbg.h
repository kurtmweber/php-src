--- conflicted
+++ resolved
@@ -133,11 +133,8 @@
 	HashTable seek;						/* seek oplines */
 	zend_ulong flags;                   /* phpdbg flags */
 	HashTable registered;				/* registered */
-<<<<<<< HEAD
 	phpdbg_frame frame;		/* frame */
-=======
 	FILE *io[3];						/* stdin/stdout/stderr */
->>>>>>> 022eb18d
 ZEND_END_MODULE_GLOBALS(phpdbg) /* }}} */
 
 #endif /* PHPDBG_H */