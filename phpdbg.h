--- conflicted
+++ resolved
@@ -72,14 +72,6 @@
 #   include <editline/readline.h>
 #endif
 
-<<<<<<< HEAD
-#include "phpdbg_lexer.h"
-#include "phpdbg_cmd.h"
-#include "phpdbg_bp.h"
-#include "phpdbg_utils.h"
-#include "phpdbg_btree.h"
-#include "phpdbg_watch.h"
-=======
 /* {{{ remote console headers */
 #ifndef _WIN32
 #	include <sys/socket.h>
@@ -87,7 +79,6 @@
 #	include <sys/select.h>
 #	include <sys/types.h>
 #endif /* }}} */
->>>>>>> 6f584e22
 
 /* {{{ strings */
 #define PHPDBG_NAME "phpdbg"
@@ -96,6 +87,7 @@
 #define PHPDBG_ISSUES "http://github.com/krakjoe/phpdbg/issues"
 #define PHPDBG_VERSION "0.4.0"
 #define PHPDBG_INIT_FILENAME ".phpdbginit"
+#define PHPDBG_DEFAULT_PROMPT "prompt>"
 /* }}} */
 
 #if !defined(PHPDBG_WEBDATA_TRANSFER_H) && !defined(PHPDBG_WEBHELPER_H)
@@ -123,6 +115,19 @@
 /*
  BEGIN: DO NOT CHANGE DO NOT CHANGE DO NOT CHANGE
 */
+
+/* {{{ tables */
+#define PHPDBG_BREAK_FILE            0
+#define PHPDBG_BREAK_SYM             1
+#define PHPDBG_BREAK_OPLINE          2
+#define PHPDBG_BREAK_METHOD          3
+#define PHPDBG_BREAK_COND            4
+#define PHPDBG_BREAK_OPCODE          5
+#define PHPDBG_BREAK_FUNCTION_OPLINE 6
+#define PHPDBG_BREAK_METHOD_OPLINE   7
+#define PHPDBG_BREAK_FILE_OPLINE     8
+#define PHPDBG_BREAK_MAP             9
+#define PHPDBG_BREAK_TABLES          10 /* }}} */
 
 /* {{{ flags */
 #define PHPDBG_HAS_FILE_BP            (1<<1)
@@ -177,19 +182,6 @@
 #	define PHPDBG_DEFAULT_FLAGS (PHPDBG_IS_QUIET|PHPDBG_IS_BP_ENABLED)
 #endif /* }}} */
 
-<<<<<<< HEAD
-/* {{{ strings */
-#define PHPDBG_NAME "phpdbg"
-#define PHPDBG_AUTHORS "Felipe Pena, Joe Watkins and Bob Weinand" /* Ordered by last name */
-#define PHPDBG_URL "http://phpdbg.com"
-#define PHPDBG_ISSUES "http://github.com/krakjoe/phpdbg/issues"
-#define PHPDBG_VERSION "0.4.0"
-#define PHPDBG_INIT_FILENAME ".phpdbginit"
-#define PHPDBG_DEFAULT_PROMPT "prompt>"
-/* }}} */
-
-=======
->>>>>>> 6f584e22
 /* {{{ output descriptors */
 #define PHPDBG_STDIN 			0
 #define PHPDBG_STDOUT			1
@@ -244,8 +236,10 @@
 	HashTable file_sources;
 
 	FILE *oplog;                                 /* opline log */
-<<<<<<< HEAD
-	FILE *io[PHPDBG_IO_FDS];                     /* io */
+	struct {
+		FILE *ptr;
+		int fd;
+	} io[PHPDBG_IO_FDS];                         /* io */
 #ifndef _WIN32
 	size_t (*php_stdiop_write)(php_stream *, const char *, size_t TSRMLS_DC);
 #endif
@@ -253,7 +247,7 @@
 	struct {
 		zend_bool active;
 		int type;
-		FILE *fp;
+		int fd;
 		char *tag;
 		char *msg;
 		int msglen;
@@ -261,12 +255,6 @@
 		int xmllen;
 	} err_buf;                                   /* error buffer */
 	zend_ulong req_id;                           /* "request id" to keep track of commands */
-=======
-	struct {
-		FILE *ptr;
-		int fd;
-	} io[PHPDBG_IO_FDS];                         /* io */
->>>>>>> 6f584e22
 
 	char *prompt[2];                             /* prompt */
 	const phpdbg_color_t *colors[PHPDBG_COLORS]; /* colors */
