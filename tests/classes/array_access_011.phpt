--TEST--
ZE2 ArrayAccess and ArrayAccessReferenceProxy with references to main array
--FILE--
<?php 

// NOTE: This will become part of SPL

class ArrayAccessReferenceProxy implements ArrayAccess
{
	private $object;
	private $oarray;
	private $element;
	
	function __construct(ArrayAccess $object, array &$array, $element)
	{
		echo __METHOD__ . "($element)\n";
		$this->object = $object;
		$this->oarray = &$array;
		$this->element = $element;
	}

	function offsetExists($index) {
		echo __METHOD__ . "($this->element, $index)\n";
		return array_key_exists($index, $this->oarray[$this->element]);
	}

	function offsetGet($index) {
		echo __METHOD__ . "($this->element, $index)\n";
		return isset($this->oarray[$this->element][$index]) ? $this->oarray[$this->element][$index] : NULL;
	}

	function offsetSet($index, $value) {
		echo __METHOD__ . "($this->element, $index, $value)\n";
		$this->oarray[$this->element][$index] = $value;
	}

	function offsetUnset($index) {
		echo __METHOD__ . "($this->element, $index)\n";
		unset($this->oarray[$this->element][$index]);
	}
}

class Peoples implements ArrayAccess
{
	public $person;
	
	function __construct()
	{
		$this->person = array(array('name'=>'Foo'));
	}

	function offsetExists($index)
	{
		return array_key_exists($index, $this->person);
	}

	function offsetGet($index)
	{
		if (is_array($this->person[$index]))
		{
			return new ArrayAccessReferenceProxy($this, $this->person, $index);
		}
		else
		{
			return $this->person[$index];
		}
	}

	function offsetSet($index, $value)
	{
		$this->person[$index] = $value;
	}

	function offsetUnset($index)
	{
		unset($this->person[$index]);
	}
}

$people = new Peoples;

var_dump($people->person[0]['name']);
$people->person[0]['name'] = $people->person[0]['name'] . 'Bar';
var_dump($people->person[0]['name']);
$people->person[0]['name'] .= 'Baz';
var_dump($people->person[0]['name']);

echo "===ArrayOverloading===\n";

$people = new Peoples;

var_dump($people[0]);
var_dump($people[0]['name']);
$people[0]['name'] = 'FooBar';
var_dump($people[0]['name']);
$people[0]['name'] = $people->person[0]['name'] . 'Bar';
var_dump($people[0]['name']);
$people[0]['name'] .= 'Baz';
var_dump($people[0]['name']);
unset($people[0]['name']);
var_dump($people[0]);
var_dump($people[0]['name']);
$people[0]['name'] = 'BlaBla';
var_dump($people[0]['name']);

?>
===DONE===
<?php exit(0); ?>
--EXPECTF--
unicode(3) "Foo"
unicode(6) "FooBar"
unicode(9) "FooBarBaz"
===ArrayOverloading===
ArrayAccessReferenceProxy::__construct(0)
object(ArrayAccessReferenceProxy)#%d (3) {
<<<<<<< HEAD
  [u"object":u"ArrayAccessReferenceProxy":private]=>
  object(Peoples)#%d (1) {
    [u"person"]=>
=======
  ["object":"ArrayAccessReferenceProxy":private]=>
  object(Peoples)#%d (1) {
    ["person"]=>
>>>>>>> c8b33a6a
    &array(1) {
      [0]=>
      array(1) {
        [u"name"]=>
        unicode(3) "Foo"
      }
    }
  }
<<<<<<< HEAD
  [u"oarray":u"ArrayAccessReferenceProxy":private]=>
=======
  ["oarray":"ArrayAccessReferenceProxy":private]=>
>>>>>>> c8b33a6a
  &array(1) {
    [0]=>
    array(1) {
      [u"name"]=>
      unicode(3) "Foo"
    }
  }
<<<<<<< HEAD
  [u"element":u"ArrayAccessReferenceProxy":private]=>
=======
  ["element":"ArrayAccessReferenceProxy":private]=>
>>>>>>> c8b33a6a
  int(0)
}
ArrayAccessReferenceProxy::__construct(0)
ArrayAccessReferenceProxy::offsetGet(0, name)
unicode(3) "Foo"
ArrayAccessReferenceProxy::__construct(0)
ArrayAccessReferenceProxy::offsetSet(0, name, FooBar)
ArrayAccessReferenceProxy::__construct(0)
ArrayAccessReferenceProxy::offsetGet(0, name)
unicode(6) "FooBar"
ArrayAccessReferenceProxy::__construct(0)
ArrayAccessReferenceProxy::offsetSet(0, name, FooBarBar)
ArrayAccessReferenceProxy::__construct(0)
ArrayAccessReferenceProxy::offsetGet(0, name)
unicode(9) "FooBarBar"
ArrayAccessReferenceProxy::__construct(0)
ArrayAccessReferenceProxy::offsetGet(0, name)
ArrayAccessReferenceProxy::offsetSet(0, name, FooBarBarBaz)
ArrayAccessReferenceProxy::__construct(0)
ArrayAccessReferenceProxy::offsetGet(0, name)
unicode(12) "FooBarBarBaz"
ArrayAccessReferenceProxy::__construct(0)
ArrayAccessReferenceProxy::offsetUnset(0, name)
ArrayAccessReferenceProxy::__construct(0)
object(ArrayAccessReferenceProxy)#%d (3) {
<<<<<<< HEAD
  [u"object":u"ArrayAccessReferenceProxy":private]=>
  object(Peoples)#%d (1) {
    [u"person"]=>
=======
  ["object":"ArrayAccessReferenceProxy":private]=>
  object(Peoples)#%d (1) {
    ["person"]=>
>>>>>>> c8b33a6a
    &array(1) {
      [0]=>
      array(0) {
      }
    }
  }
<<<<<<< HEAD
  [u"oarray":u"ArrayAccessReferenceProxy":private]=>
=======
  ["oarray":"ArrayAccessReferenceProxy":private]=>
>>>>>>> c8b33a6a
  &array(1) {
    [0]=>
    array(0) {
    }
  }
<<<<<<< HEAD
  [u"element":u"ArrayAccessReferenceProxy":private]=>
=======
  ["element":"ArrayAccessReferenceProxy":private]=>
>>>>>>> c8b33a6a
  int(0)
}
ArrayAccessReferenceProxy::__construct(0)
ArrayAccessReferenceProxy::offsetGet(0, name)
NULL
ArrayAccessReferenceProxy::__construct(0)
ArrayAccessReferenceProxy::offsetSet(0, name, BlaBla)
ArrayAccessReferenceProxy::__construct(0)
ArrayAccessReferenceProxy::offsetGet(0, name)
unicode(6) "BlaBla"
===DONE===<|MERGE_RESOLUTION|>--- conflicted
+++ resolved
@@ -107,101 +107,73 @@
 ===DONE===
 <?php exit(0); ?>
 --EXPECTF--
-unicode(3) "Foo"
-unicode(6) "FooBar"
-unicode(9) "FooBarBaz"
+string(3) "Foo"
+string(6) "FooBar"
+string(9) "FooBarBaz"
 ===ArrayOverloading===
 ArrayAccessReferenceProxy::__construct(0)
 object(ArrayAccessReferenceProxy)#%d (3) {
-<<<<<<< HEAD
-  [u"object":u"ArrayAccessReferenceProxy":private]=>
-  object(Peoples)#%d (1) {
-    [u"person"]=>
-=======
   ["object":"ArrayAccessReferenceProxy":private]=>
   object(Peoples)#%d (1) {
     ["person"]=>
->>>>>>> c8b33a6a
     &array(1) {
       [0]=>
       array(1) {
-        [u"name"]=>
-        unicode(3) "Foo"
+        ["name"]=>
+        string(3) "Foo"
       }
     }
   }
-<<<<<<< HEAD
-  [u"oarray":u"ArrayAccessReferenceProxy":private]=>
-=======
   ["oarray":"ArrayAccessReferenceProxy":private]=>
->>>>>>> c8b33a6a
   &array(1) {
     [0]=>
     array(1) {
-      [u"name"]=>
-      unicode(3) "Foo"
+      ["name"]=>
+      string(3) "Foo"
     }
   }
-<<<<<<< HEAD
-  [u"element":u"ArrayAccessReferenceProxy":private]=>
-=======
   ["element":"ArrayAccessReferenceProxy":private]=>
->>>>>>> c8b33a6a
   int(0)
 }
 ArrayAccessReferenceProxy::__construct(0)
 ArrayAccessReferenceProxy::offsetGet(0, name)
-unicode(3) "Foo"
+string(3) "Foo"
 ArrayAccessReferenceProxy::__construct(0)
 ArrayAccessReferenceProxy::offsetSet(0, name, FooBar)
 ArrayAccessReferenceProxy::__construct(0)
 ArrayAccessReferenceProxy::offsetGet(0, name)
-unicode(6) "FooBar"
+string(6) "FooBar"
 ArrayAccessReferenceProxy::__construct(0)
 ArrayAccessReferenceProxy::offsetSet(0, name, FooBarBar)
 ArrayAccessReferenceProxy::__construct(0)
 ArrayAccessReferenceProxy::offsetGet(0, name)
-unicode(9) "FooBarBar"
+string(9) "FooBarBar"
 ArrayAccessReferenceProxy::__construct(0)
 ArrayAccessReferenceProxy::offsetGet(0, name)
 ArrayAccessReferenceProxy::offsetSet(0, name, FooBarBarBaz)
 ArrayAccessReferenceProxy::__construct(0)
 ArrayAccessReferenceProxy::offsetGet(0, name)
-unicode(12) "FooBarBarBaz"
+string(12) "FooBarBarBaz"
 ArrayAccessReferenceProxy::__construct(0)
 ArrayAccessReferenceProxy::offsetUnset(0, name)
 ArrayAccessReferenceProxy::__construct(0)
 object(ArrayAccessReferenceProxy)#%d (3) {
-<<<<<<< HEAD
-  [u"object":u"ArrayAccessReferenceProxy":private]=>
-  object(Peoples)#%d (1) {
-    [u"person"]=>
-=======
   ["object":"ArrayAccessReferenceProxy":private]=>
   object(Peoples)#%d (1) {
     ["person"]=>
->>>>>>> c8b33a6a
     &array(1) {
       [0]=>
       array(0) {
       }
     }
   }
-<<<<<<< HEAD
-  [u"oarray":u"ArrayAccessReferenceProxy":private]=>
-=======
   ["oarray":"ArrayAccessReferenceProxy":private]=>
->>>>>>> c8b33a6a
   &array(1) {
     [0]=>
     array(0) {
     }
   }
-<<<<<<< HEAD
-  [u"element":u"ArrayAccessReferenceProxy":private]=>
-=======
   ["element":"ArrayAccessReferenceProxy":private]=>
->>>>>>> c8b33a6a
   int(0)
 }
 ArrayAccessReferenceProxy::__construct(0)
@@ -211,5 +183,5 @@
 ArrayAccessReferenceProxy::offsetSet(0, name, BlaBla)
 ArrayAccessReferenceProxy::__construct(0)
 ArrayAccessReferenceProxy::offsetGet(0, name)
-unicode(6) "BlaBla"
+string(6) "BlaBla"
 ===DONE===