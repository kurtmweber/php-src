--TEST--
ZE2 An abstract method may not be called
--SKIPIF--
<?php if (version_compare(zend_version(), '2.0.0-dev', '<')) die('skip ZendEngine 2 needed'); ?>
--FILE--
<?php

abstract class fail {
	abstract function show();
}

class pass extends fail {
	function show() {
		echo "Call to function show()\n";
	}
	function error() {
		parent::show();
	}
}

$t = new pass();
$t->show();
$t->error();

echo "Done\n"; // shouldn't be displayed
?>
--EXPECTF--
Call to function show()

<<<<<<< HEAD
Fatal error: Uncaught exception 'Error' with message 'Cannot call abstract method fail::show()' in %s:%d
=======
Fatal error: Uncaught EngineException: Cannot call abstract method fail::show() in %s:%d
>>>>>>> 440481fb
Stack trace:
#0 %s(%d): pass->error()
#1 {main}
  thrown in %s on line %d<|MERGE_RESOLUTION|>--- conflicted
+++ resolved
@@ -27,11 +27,7 @@
 --EXPECTF--
 Call to function show()
 
-<<<<<<< HEAD
-Fatal error: Uncaught exception 'Error' with message 'Cannot call abstract method fail::show()' in %s:%d
-=======
 Fatal error: Uncaught EngineException: Cannot call abstract method fail::show() in %s:%d
->>>>>>> 440481fb
 Stack trace:
 #0 %s(%d): pass->error()
 #1 {main}
