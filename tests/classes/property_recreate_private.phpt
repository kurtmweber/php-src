--- conflicted
+++ resolved
@@ -78,11 +78,7 @@
 
 Unset a private property, and attempt to recreate at global scope (expecting failure):
 
-<<<<<<< HEAD
-Fatal error: Uncaught exception 'Error' with message 'Cannot access private property C::$p' in %s:46
-=======
 Fatal error: Uncaught EngineException: Cannot access private property C::$p in %s:46
->>>>>>> 440481fb
 Stack trace:
 #0 {main}
   thrown in %s on line 46