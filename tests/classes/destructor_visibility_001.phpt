--- conflicted
+++ resolved
@@ -21,11 +21,7 @@
 ?>
 ===DONE===
 --EXPECTF--
-<<<<<<< HEAD
-Fatal error: Uncaught exception 'Error' with message 'Call to private Derived::__destruct() from context ''' in %sdestructor_visibility_001.php:%d
-=======
 Fatal error: Uncaught EngineException: Call to private Derived::__destruct() from context '' in %sdestructor_visibility_001.php:%d
->>>>>>> 440481fb
 Stack trace:
 #0 {main}
   thrown in %sdestructor_visibility_001.php on line %d