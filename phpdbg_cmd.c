--- conflicted
+++ resolved
@@ -118,11 +118,7 @@
 
 } /* }}} */
 
-<<<<<<< HEAD
-static inline phpdbg_input_t **phpdbg_read_argv(char *buffer, int *argc TSRMLS_DC) /* {{{ */
-=======
-phpdbg_input_t** phpdbg_read_argv(char *buffer, int *argc TSRMLS_DC) /* {{{ */
->>>>>>> 80386a32
+phpdbg_input_t **phpdbg_read_argv(char *buffer, int *argc TSRMLS_DC) /* {{{ */
 {
 	char *p;
 	char b[PHPDBG_MAX_CMD];
