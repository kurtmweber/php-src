--- conflicted
+++ resolved
@@ -47,14 +47,11 @@
       - ENABLE_MAINTAINER_ZTS=1 ENABLE_DEBUG=1
 
 before_script:
-<<<<<<< HEAD
     - ccache --version
     - ccache --zero-stats
     - export USE_CCACHE=1
-=======
     # Enable IPv6
     - sudo sh -c 'echo 0 > /proc/sys/net/ipv6/conf/all/disable_ipv6'
->>>>>>> f9d1d1f3
     # Compile PHP
     - ./travis/compile.sh
     # Setup Extensions
