/*
   +----------------------------------------------------------------------+
   | PHP Version 5                                                        |
   +----------------------------------------------------------------------+
   | Copyright (c) 1997-2013 The PHP Group                                |
   +----------------------------------------------------------------------+
   | This source file is subject to version 3.01 of the PHP license,      |
   | that is bundled with this package in the file LICENSE, and is        |
   | available through the world-wide-web at the following url:           |
   | http://www.php.net/license/3_01.txt                                  |
   | If you did not receive a copy of the PHP license and are unable to   |
   | obtain it through the world-wide-web, please send a note to          |
   | license@php.net so we can mail you a copy immediately.               |
   +----------------------------------------------------------------------+
   | Authors: Felipe Pena <felipe@php.net>                                |
   | Authors: Joe Watkins <joe.watkins@live.co.uk>                        |
   +----------------------------------------------------------------------+
*/

#include "php.h"
#include "phpdbg_utils.h"
#include "phpdbg_info.h"

PHPDBG_INFO(files) /* {{{ */
{
    HashPosition pos;
    char *fname;

	phpdbg_notice("Included files: %d",
		zend_hash_num_elements(&EG(included_files)));

	zend_hash_internal_pointer_reset_ex(&EG(included_files), &pos);
	while (zend_hash_get_current_key_ex(&EG(included_files), &fname,
		NULL, NULL, 0, &pos) == HASH_KEY_IS_STRING) {
		phpdbg_writeln("File: %s", fname);
		zend_hash_move_forward_ex(&EG(included_files), &pos);
	}

	return SUCCESS;
} /* }}} */

<<<<<<< HEAD
PHPDBG_INFO(error) /* {{{ */
{
	return SUCCESS;
} /* }}} */

PHPDBG_INFO(vars) /* {{{ */
{
	HashPosition pos;
	char *var;
	zval **data;

	if (!EG(active_symbol_table)) {
		zend_rebuild_symbol_table(TSRMLS_C);

		if (!EG(active_symbol_table)) {
			phpdbg_error("No active symbol table!");
			return SUCCESS;
		}
	}

	phpdbg_notice("Variables: %d",
		zend_hash_num_elements(EG(active_symbol_table)));

	zend_hash_internal_pointer_reset_ex(EG(active_symbol_table), &pos);
	while (zend_hash_get_current_key_ex(EG(active_symbol_table), &var,
		NULL, NULL, 0, &pos) == HASH_KEY_IS_STRING) {
		zend_hash_get_current_data_ex(EG(active_symbol_table), (void **)&data, &pos);

		if (*var != '_') {
			phpdbg_write("Var: %s = ", var, *data == NULL ? "NULL" : "");
			if (data) {
				zend_print_flat_zval_r(*data TSRMLS_CC);
				phpdbg_writeln(EMPTY);
			}
		}
		zend_hash_move_forward_ex(EG(active_symbol_table), &pos);
	}

	return SUCCESS;
} /* }}} */
=======
static inline void phpdbg_print_class_name(zend_class_entry **ce TSRMLS_DC) { /* {{{ */
	phpdbg_write(
		"%s %s %s (%d)",
		((*ce)->type == ZEND_USER_CLASS) ? 
			"User" : "Internal",
        ((*ce)->ce_flags & ZEND_ACC_INTERFACE) ? 
			"Interface" :
				((*ce)->ce_flags & ZEND_ACC_ABSTRACT) ?
				"Abstract Class" :
					"Class", 
		(*ce)->name, zend_hash_num_elements(&(*ce)->function_table));
} /* }}} */

PHPDBG_INFO(classes) /* {{{ */
{
    HashPosition position;
	zend_class_entry **ce;
	HashTable classes;
	
	zend_hash_init(&classes, 8, NULL, NULL, 0);

	for (zend_hash_internal_pointer_reset_ex(EG(class_table), &position);	
		zend_hash_get_current_data_ex(EG(class_table), (void**)&ce, &position) == SUCCESS;
		zend_hash_move_forward_ex(EG(class_table), &position)) {

        if ((*ce)->type == ZEND_USER_CLASS) {
        	zend_hash_next_index_insert(
        		&classes, ce, sizeof(ce), NULL);
        }
	}
	
	phpdbg_notice("User Classes (%d)",
		zend_hash_num_elements(&classes));

	for (zend_hash_internal_pointer_reset_ex(&classes, &position);	
		zend_hash_get_current_data_ex(&classes, (void**)&ce, &position) == SUCCESS;
		zend_hash_move_forward_ex(&classes, &position)) {

		phpdbg_print_class_name(ce TSRMLS_CC);
		phpdbg_writeln(EMPTY);
		
		if ((*ce)->parent) {
			zend_class_entry *pce = (*ce)->parent;
			do {
				phpdbg_write("|-------- ");
				phpdbg_print_class_name(&pce TSRMLS_CC);
				phpdbg_writeln(EMPTY);
			} while(pce = pce->parent);
		}
		
        if ((*ce)->info.user.filename) {
    		phpdbg_writeln(
    			"|---- in %s on line %lu", 
    			(*ce)->info.user.filename,
    			(*ce)->info.user.line_start);
    	} else phpdbg_writeln("|---- no source code");
    	phpdbg_writeln(EMPTY);
	}

	zend_hash_destroy(&classes);
	
	return SUCCESS;
} /* }}} */

>>>>>>> 0230f7cd
<|MERGE_RESOLUTION|>--- conflicted
+++ resolved
@@ -39,7 +39,6 @@
 	return SUCCESS;
 } /* }}} */
 
-<<<<<<< HEAD
 PHPDBG_INFO(error) /* {{{ */
 {
 	return SUCCESS;
@@ -80,17 +79,17 @@
 
 	return SUCCESS;
 } /* }}} */
-=======
+
 static inline void phpdbg_print_class_name(zend_class_entry **ce TSRMLS_DC) { /* {{{ */
 	phpdbg_write(
 		"%s %s %s (%d)",
-		((*ce)->type == ZEND_USER_CLASS) ? 
+		((*ce)->type == ZEND_USER_CLASS) ?
 			"User" : "Internal",
-        ((*ce)->ce_flags & ZEND_ACC_INTERFACE) ? 
+        ((*ce)->ce_flags & ZEND_ACC_INTERFACE) ?
 			"Interface" :
 				((*ce)->ce_flags & ZEND_ACC_ABSTRACT) ?
 				"Abstract Class" :
-					"Class", 
+					"Class",
 		(*ce)->name, zend_hash_num_elements(&(*ce)->function_table));
 } /* }}} */
 
@@ -99,10 +98,10 @@
     HashPosition position;
 	zend_class_entry **ce;
 	HashTable classes;
-	
+
 	zend_hash_init(&classes, 8, NULL, NULL, 0);
 
-	for (zend_hash_internal_pointer_reset_ex(EG(class_table), &position);	
+	for (zend_hash_internal_pointer_reset_ex(EG(class_table), &position);
 		zend_hash_get_current_data_ex(EG(class_table), (void**)&ce, &position) == SUCCESS;
 		zend_hash_move_forward_ex(EG(class_table), &position)) {
 
@@ -111,17 +110,17 @@
         		&classes, ce, sizeof(ce), NULL);
         }
 	}
-	
+
 	phpdbg_notice("User Classes (%d)",
 		zend_hash_num_elements(&classes));
 
-	for (zend_hash_internal_pointer_reset_ex(&classes, &position);	
+	for (zend_hash_internal_pointer_reset_ex(&classes, &position);
 		zend_hash_get_current_data_ex(&classes, (void**)&ce, &position) == SUCCESS;
 		zend_hash_move_forward_ex(&classes, &position)) {
 
 		phpdbg_print_class_name(ce TSRMLS_CC);
 		phpdbg_writeln(EMPTY);
-		
+
 		if ((*ce)->parent) {
 			zend_class_entry *pce = (*ce)->parent;
 			do {
@@ -130,10 +129,10 @@
 				phpdbg_writeln(EMPTY);
 			} while(pce = pce->parent);
 		}
-		
+
         if ((*ce)->info.user.filename) {
     		phpdbg_writeln(
-    			"|---- in %s on line %lu", 
+    			"|---- in %s on line %lu",
     			(*ce)->info.user.filename,
     			(*ce)->info.user.line_start);
     	} else phpdbg_writeln("|---- no source code");
@@ -141,8 +140,6 @@
 	}
 
 	zend_hash_destroy(&classes);
-	
+
 	return SUCCESS;
-} /* }}} */
-
->>>>>>> 0230f7cd
+} /* }}} */