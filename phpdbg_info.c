/*
   +----------------------------------------------------------------------+
   | PHP Version 5                                                        |
   +----------------------------------------------------------------------+
   | Copyright (c) 1997-2013 The PHP Group                                |
   +----------------------------------------------------------------------+
   | This source file is subject to version 3.01 of the PHP license,      |
   | that is bundled with this package in the file LICENSE, and is        |
   | available through the world-wide-web at the following url:           |
   | http://www.php.net/license/3_01.txt                                  |
   | If you did not receive a copy of the PHP license and are unable to   |
   | obtain it through the world-wide-web, please send a note to          |
   | license@php.net so we can mail you a copy immediately.               |
   +----------------------------------------------------------------------+
   | Authors: Felipe Pena <felipe@php.net>                                |
   | Authors: Joe Watkins <joe.watkins@live.co.uk>                        |
   +----------------------------------------------------------------------+
*/

#include "php.h"
#include "phpdbg_utils.h"
#include "phpdbg_info.h"

PHPDBG_INFO(files) /* {{{ */
{
    HashPosition pos;
    char *fname;

	phpdbg_notice("Included files: %d",
		zend_hash_num_elements(&EG(included_files)));

	zend_hash_internal_pointer_reset_ex(&EG(included_files), &pos);
	while (zend_hash_get_current_key_ex(&EG(included_files), &fname,
		NULL, NULL, 0, &pos) == HASH_KEY_IS_STRING) {
		phpdbg_writeln("File: %s", fname);
		zend_hash_move_forward_ex(&EG(included_files), &pos);
	}

	return SUCCESS;
} /* }}} */

PHPDBG_INFO(error) /* {{{ */
{
	if (PG(last_error_message)) {
		phpdbg_writeln("Last error: %s at %s line %d",
			PG(last_error_message), PG(last_error_file), PG(last_error_lineno));
	} else {
		phpdbg_notice("No error found!");
	}
	return SUCCESS;
} /* }}} */

PHPDBG_INFO(vars) /* {{{ */
{
	HashTable vars;
	HashPosition pos;
	char *var;
	zval **data, *zdata;

	if (!EG(active_symbol_table)) {
		zend_rebuild_symbol_table(TSRMLS_C);

		if (!EG(active_symbol_table)) {
			phpdbg_error("No active symbol table!");
			return SUCCESS;
		}
	}
<<<<<<< HEAD
	zend_hash_init(&vars, 8, NULL, NULL, 0);
	
=======

	phpdbg_notice("Variables");

>>>>>>> 89514066
	zend_hash_internal_pointer_reset_ex(EG(active_symbol_table), &pos);
	while (zend_hash_get_current_key_ex(EG(active_symbol_table), &var,
		NULL, NULL, 0, &pos) == HASH_KEY_IS_STRING) {
		zend_hash_get_current_data_ex(EG(active_symbol_table), (void **)&data, &pos);
		if (*var != '_') {
			zend_hash_update(
				&vars, var, strlen(var)+1, (void**)data, sizeof(zval*), NULL);
		}
		zend_hash_move_forward_ex(EG(active_symbol_table), &pos);
	}
	
	phpdbg_notice("Variables: %d",
		zend_hash_num_elements(&vars));
	phpdbg_writeln("Refs\tName\t\t");

	for (zend_hash_internal_pointer_reset_ex(&vars, &pos);
		zend_hash_get_current_data_ex(&vars, (void**) &data, &pos) == SUCCESS;
		zend_hash_move_forward_ex(&vars, &pos)) {
		char *var;
		zend_uint var_len;
		zend_ulong var_idx;
		zend_hash_get_current_key_ex(&vars, &var, &var_len, &var_idx, 0, &pos);
		
		if (*data) {
			phpdbg_write(
			"%d\t%s$%s\t",
				Z_REFCOUNT_PP(data),
				Z_ISREF_PP(data) ? "&" : "", var);
	
			zend_print_flat_zval_r(*data TSRMLS_CC);
		} else {
			phpdbg_write("0\t$%s", var);
		}
		phpdbg_writeln(EMPTY);
	}
	
	zend_hash_destroy(&vars);
	
	return SUCCESS;
} /* }}} */

static inline void phpdbg_print_class_name(zend_class_entry **ce TSRMLS_DC) { /* {{{ */
	phpdbg_write(
		"%s %s %s (%d)",
		((*ce)->type == ZEND_USER_CLASS) ?
			"User" : "Internal",
        ((*ce)->ce_flags & ZEND_ACC_INTERFACE) ?
			"Interface" :
				((*ce)->ce_flags & ZEND_ACC_ABSTRACT) ?
				"Abstract Class" :
					"Class",
		(*ce)->name, zend_hash_num_elements(&(*ce)->function_table));
} /* }}} */

PHPDBG_INFO(classes) /* {{{ */
{
    HashPosition position;
	zend_class_entry **ce;
	HashTable classes;

	zend_hash_init(&classes, 8, NULL, NULL, 0);

	for (zend_hash_internal_pointer_reset_ex(EG(class_table), &position);
		zend_hash_get_current_data_ex(EG(class_table), (void**)&ce, &position) == SUCCESS;
		zend_hash_move_forward_ex(EG(class_table), &position)) {

        if ((*ce)->type == ZEND_USER_CLASS) {
        	zend_hash_next_index_insert(
        		&classes, ce, sizeof(ce), NULL);
        }
	}

	phpdbg_notice("User Classes (%d)",
		zend_hash_num_elements(&classes));

	for (zend_hash_internal_pointer_reset_ex(&classes, &position);
		zend_hash_get_current_data_ex(&classes, (void**)&ce, &position) == SUCCESS;
		zend_hash_move_forward_ex(&classes, &position)) {

		phpdbg_print_class_name(ce TSRMLS_CC);
		phpdbg_writeln(EMPTY);

		if ((*ce)->parent) {
			zend_class_entry *pce = (*ce)->parent;
			do {
				phpdbg_write("|-------- ");
				phpdbg_print_class_name(&pce TSRMLS_CC);
				phpdbg_writeln(EMPTY);
			} while ((pce = pce->parent));
		}

        if ((*ce)->info.user.filename) {
    		phpdbg_writeln(
    			"|---- in %s on line %lu",
    			(*ce)->info.user.filename,
    			(*ce)->info.user.line_start);
    	} else phpdbg_writeln("|---- no source code");
    	phpdbg_writeln(EMPTY);
	}

	zend_hash_destroy(&classes);

	return SUCCESS;
} /* }}} */

PHPDBG_INFO(funcs) /* {{{ */
{
    HashPosition position;
	zend_function *zf, **pzf;
	HashTable functions;

	zend_hash_init(&functions, 8, NULL, NULL, 0);

	for (zend_hash_internal_pointer_reset_ex(EG(function_table), &position);
		zend_hash_get_current_data_ex(EG(function_table), (void**)&zf, &position) == SUCCESS;
		zend_hash_move_forward_ex(EG(function_table), &position)) {

        if (zf->type == ZEND_USER_FUNCTION) {
        	zend_hash_next_index_insert(
        		&functions, (void**) &zf, sizeof(zend_function), NULL);
        }
	}

	phpdbg_notice("User Functions (%d)",
		zend_hash_num_elements(&functions));

	for (zend_hash_internal_pointer_reset_ex(&functions, &position);
		zend_hash_get_current_data_ex(&functions, (void**)&pzf, &position) == SUCCESS;
		zend_hash_move_forward_ex(&functions, &position)) {
		zend_op_array *op_array = &((*pzf)->op_array);

		phpdbg_writeln(
			"|-------- %s in %s on line %d",
			op_array->function_name ? op_array->function_name : "{main}",
			op_array->filename ? op_array->filename : "(no source code)",
			op_array->line_start);
	}

	zend_hash_destroy(&functions);

	return SUCCESS;
} /* }}} */<|MERGE_RESOLUTION|>--- conflicted
+++ resolved
@@ -65,14 +65,9 @@
 			return SUCCESS;
 		}
 	}
-<<<<<<< HEAD
+
 	zend_hash_init(&vars, 8, NULL, NULL, 0);
-	
-=======
-
-	phpdbg_notice("Variables");
-
->>>>>>> 89514066
+
 	zend_hash_internal_pointer_reset_ex(EG(active_symbol_table), &pos);
 	while (zend_hash_get_current_key_ex(EG(active_symbol_table), &var,
 		NULL, NULL, 0, &pos) == HASH_KEY_IS_STRING) {
@@ -86,19 +81,18 @@
 	
 	phpdbg_notice("Variables: %d",
 		zend_hash_num_elements(&vars));
-	phpdbg_writeln("Refs\tName\t\t");
+	phpdbg_writeln("Refs\tName");
 
 	for (zend_hash_internal_pointer_reset_ex(&vars, &pos);
 		zend_hash_get_current_data_ex(&vars, (void**) &data, &pos) == SUCCESS;
 		zend_hash_move_forward_ex(&vars, &pos)) {
 		char *var;
-		zend_uint var_len;
-		zend_ulong var_idx;
-		zend_hash_get_current_key_ex(&vars, &var, &var_len, &var_idx, 0, &pos);
+		
+		zend_hash_get_current_key_ex(&vars, &var, NULL, NULL, 0, &pos);
 		
 		if (*data) {
 			phpdbg_write(
-			"%d\t%s$%s\t",
+			"%d\t%s$%s\t\t",
 				Z_REFCOUNT_PP(data),
 				Z_ISREF_PP(data) ? "&" : "", var);
 	
