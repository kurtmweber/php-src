/*
 *    PHP Sendmail for Windows.
 *
 *  This file is rewriten specificly for PHPFI.  Some functionality
 *  has been removed (MIME and file attachments).  This code was
 *  modified from code based on code written by Jarle Aase.
 *
 *  This class is based on the original code by Jarle Aase, see bellow:
 *  wSendmail.cpp  It has been striped of some functionality to match
 *  the requirements of phpfi.
 *
 *  Very simple SMTP Send-mail program for sending command-line level
 *  emails and CGI-BIN form response for the Windows platform.
 *
 *  The complete wSendmail package with source code can be located
 *  from http://www.jgaa.com
 *
 */

/* $Id$ */

#include "php.h"				/*php specific */
#include <stdio.h>
#include <stdlib.h>
#include <winsock2.h>
#include "time.h"
# include <Ws2tcpip.h>
#include <string.h>
#include <math.h>
#include <malloc.h>
#include <memory.h>
#include <winbase.h>
#include "sendmail.h"
#include "php_ini.h"
#include "inet.h"

#include "php_win32_globals.h"

#if HAVE_PCRE || HAVE_BUNDLED_PCRE
#include "ext/pcre/php_pcre.h"
#endif

#include "ext/standard/php_string.h"
#include "ext/date/php_date.h"

#define SENDMAIL_DEBUG 0

/*enum
   {
   DO_CONNECT = WM_USER +1
   };
 */

/* '*error_message' has to be passed around from php_mail() */
#define SMTP_ERROR_RESPONSE_SPEC	"SMTP server response: %s"
/* Convinient way to handle error messages from the SMTP server.
   response is ecalloc()d in Ack() itself and efree()d here
   because the content is in *error_message now */
#define SMTP_ERROR_RESPONSE(response)	{ \
											if (response && error_message) { \
												*error_message = ecalloc(1, sizeof(SMTP_ERROR_RESPONSE_SPEC) + strlen(response)); \
												snprintf(*error_message, sizeof(SMTP_ERROR_RESPONSE_SPEC) + strlen(response), SMTP_ERROR_RESPONSE_SPEC, response); \
												efree(response); \
											} \
										}
#define SMTP_SKIP_SPACE(str)	{ while (isspace(*str)) { str++; } }


char seps[] = " ,\t\n";
char *php_mailer = "PHP 7 WIN32";

/* Error messages */
static char *ErrorMessages[] =
{
	{"Success"}, /* 0 */
	{"Bad arguments from form"}, /* 1 */
	{"Unable to open temporary mailfile for read"},
	{"Failed to Start Sockets"},
	{"Failed to Resolve Host"},
	{"Failed to obtain socket handle"}, /* 5 */
	{"Failed to connect to mailserver, verify your \"SMTP\" setting in php.ini"},
	{"Failed to Send"},
	{"Failed to Receive"},
	{"Server Error"},
	{"Failed to resolve the host IP name"}, /* 10 */
	{"Out of memory"},
	{"Unknown error"},
	{"Bad Message Contents"},
	{"Bad Message Subject"},
	{"Bad Message destination"}, /* 15 */
	{"Bad Message Return Path"},
	{"Bad Mail Host"},
	{"Bad Message File"},
	{"\"sendmail_from\" not set in php.ini or custom \"From:\" header missing"},
	{"Mailserver rejected our \"sendmail_from\" setting"}, /* 20 */
	{"Error while trimming mail header with PCRE, please file a bug report at http://bugs.php.net/"} /* 21 */
};

/* This pattern converts all single occurrences of \n (Unix)
 * withour a leading \r to \r\n and all occurrences of \r (Mac)
 * without a trailing \n to \r\n
 * Thx to Nibbler from ircnet/#linuxger
 */
#define PHP_WIN32_MAIL_UNIFY_PATTERN	"/(\r\n?)|\n/"
#define PHP_WIN32_MAIL_UNIFY_REPLACE	"\r\n"

/* This pattern removes \r\n from the start of the string,
 * \r\n from the end of the string and also makes sure every line
 * is only wrapped with a single \r\n (thus reduces multiple
 * occurrences of \r\n between lines to a single \r\n) */
#define PHP_WIN32_MAIL_RMVDBL_PATTERN	"/^\r\n|(\r\n)+$/m"
#define PHP_WIN32_MAIL_RMVDBL_REPLACE	""

/* This pattern escapes \n. inside the message body. It prevents
 * premature end of message if \n.\n or \r\n.\r\n is encountered
 * and ensures that \n. sequences are properly displayed in the
 * message body. */
#define PHP_WIN32_MAIL_DOT_PATTERN	"\n."
#define PHP_WIN32_MAIL_DOT_REPLACE	"\n.."

/* This function is meant to unify the headers passed to to mail()
 * This means, use PCRE to transform single occurrences of \n or \r in \r\n
 * As a second step we also eleminate all \r\n occurrences which are:
 * 1) At the start of the header
 * 2) At the end of the header
 * 3) Two or more occurrences in the header are removed so only one is left
 *
 * Returns NULL on error, or the new char* buffer on success.
 * You have to take care and efree() the buffer on your own.
 */
static zend_string *php_win32_mail_trim_header(char *header)
{

#if HAVE_PCRE || HAVE_BUNDLED_PCRE

	zend_string *result, *result2;
	zend_string *replace;
	zend_string *regex;

	if (!header) {
		return NULL;
	}

	replace = zend_string_init(PHP_WIN32_MAIL_UNIFY_REPLACE, strlen(PHP_WIN32_MAIL_UNIFY_REPLACE), 0);
	regex = zend_string_init(PHP_WIN32_MAIL_UNIFY_PATTERN, sizeof(PHP_WIN32_MAIL_UNIFY_PATTERN)-1, 0);

	result = php_pcre_replace(regex,
				  NULL, header, (int)strlen(header),
				  replace,
				  -1,
				  NULL);

	zend_string_release(replace);
	zend_string_release(regex);

	if (NULL == result) {
		return NULL;
	}

	replace = zend_string_init(PHP_WIN32_MAIL_RMVDBL_PATTERN, strlen(PHP_WIN32_MAIL_RMVDBL_PATTERN), 0);
	regex = zend_string_init(PHP_WIN32_MAIL_RMVDBL_PATTERN, sizeof(PHP_WIN32_MAIL_RMVDBL_PATTERN)-1, 0);

	result2 = php_pcre_replace(regex,
				   result, ZSTR_VAL(result), (int)ZSTR_LEN(result),
				   replace,
				  -1,
				  NULL);
	zend_string_release(replace);
	zend_string_release(regex);
	zend_string_release(result);

	return result2;
#else
	/* In case we don't have PCRE support (for whatever reason...) simply do nothing and return the unmodified header */
	return zend_string_init(header, strlen(header), 0);
#endif
}

/*********************************************************************
// Name:  TSendMail
// Input:   1) host:    Name of the mail host where the SMTP server resides
//                      max accepted length of name = 256
//          2) appname: Name of the application to use in the X-mailer
//                      field of the message. if NULL is given the application
//                      name is used as given by the GetCommandLine() function
//                      max accespted length of name = 100
// Output:  1) error:   Returns the error code if something went wrong or
//                      SUCCESS otherwise.
//
//  See SendText() for additional args!
//********************************************************************/
PHPAPI int TSendMail(char *host, int *error, char **error_message,
			  char *headers, char *Subject, char *mailTo, char *data,
			  char *mailCc, char *mailBcc, char *mailRPath)
{
	int ret;
	char *RPath = NULL;
	zend_string *headers_lc = NULL, *headers_trim = NULL; /* headers_lc is only created if we've a header at all */
	char *pos1 = NULL, *pos2 = NULL;

	if (host == NULL) {
		*error = BAD_MAIL_HOST;
		return FAILURE;
	} else if (strlen(host) >= HOST_NAME_LEN) {
		*error = BAD_MAIL_HOST;
		return FAILURE;
	} else {
		strcpy(PW32G(mail_host), host);
	}

	if (headers) {
		char *pos = NULL;

		/* Use PCRE to trim the header into the right format */
		if (NULL == (headers_trim = php_win32_mail_trim_header(headers))) {
			*error = W32_SM_PCRE_ERROR;
			return FAILURE;
		}

		/* Create a lowercased header for all the searches so we're finally case
		 * insensitive when searching for a pattern. */
		headers_lc = zend_string_tolower(headers_trim);
	}

	/* Fall back to sendmail_from php.ini setting */
	if (mailRPath && *mailRPath) {
		RPath = estrdup(mailRPath);
	} else if (INI_STR("sendmail_from")) {
		RPath = estrdup(INI_STR("sendmail_from"));
	} else if (headers_lc) {
		int found = 0;
		char *lookup = ZSTR_VAL(headers_lc);

		while (lookup) {
			pos1 = strstr(lookup, "from:");

			if (!pos1) {
				break;
			} else if (pos1 != ZSTR_VAL(headers_lc) && *(pos1-1) != '\n') {
				if (strlen(pos1) >= sizeof("from:")) {
					lookup = pos1 + sizeof("from:");
					continue;
				} else {
					break;
				}
			}

			found = 1;

			/* Real offset is memaddress from the original headers + difference of
			 * string found in the lowercase headrs + 5 characters to jump over
			 * the from: */
			pos1 = headers + (pos1 - lookup) + 5;
			if (NULL == (pos2 = strstr(pos1, "\r\n"))) {
				RPath = estrndup(pos1, strlen(pos1));
			} else {
				RPath = estrndup(pos1, pos2 - pos1);
			}

			break;
		}

		if (!found) {
			if (headers_lc) {
				zend_string_free(headers_lc);
			}
			*error = W32_SM_SENDMAIL_FROM_NOT_SET;
			return FAILURE;
		}
	}

	/* attempt to connect with mail host */
	*error = MailConnect();
	if (*error != 0) {
		if (RPath) {
			efree(RPath);
		}
		if (headers) {
			zend_string_free(headers_trim);
			zend_string_free(headers_lc);
		}
		/* 128 is safe here, the specifier in snprintf isn't longer than that */
		*error_message = ecalloc(1, HOST_NAME_LEN + 128);
		snprintf(*error_message, HOST_NAME_LEN + 128,
			"Failed to connect to mailserver at \"%s\" port %d, verify your \"SMTP\" "
			"and \"smtp_port\" setting in php.ini or use ini_set()",
			PW32G(mail_host), !INI_INT("smtp_port") ? 25 : INI_INT("smtp_port"));
		return FAILURE;
	} else {
		ret = SendText(RPath, Subject, mailTo, mailCc, mailBcc, data, headers ? ZSTR_VAL(headers_trim) : NULL, headers ? ZSTR_VAL(headers_lc) : NULL, error_message);
		TSMClose();
		if (RPath) {
			efree(RPath);
		}
		if (headers) {
			zend_string_free(headers_trim);
			zend_string_free(headers_lc);
		}
		if (ret != SUCCESS) {
			*error = ret;
			return FAILURE;
		}
		return SUCCESS;
	}
}

//********************************************************************
// Name:  TSendMail::~TSendMail
// Input:
// Output:
// Description: DESTRUCTOR
// Author/Date:  jcar 20/9/96
// History:
//********************************************************************/
PHPAPI void TSMClose()
{
	Post("QUIT\r\n");
	Ack(NULL);
	/* to guarantee that the cleanup is not made twice and
	   compomise the rest of the application if sockets are used
	   elesewhere
	*/

	shutdown(PW32G(mail_socket), 0);
	closesocket(PW32G(mail_socket));
}


/*********************************************************************
// Name:  char *GetSMErrorText
// Input:   Error index returned by the menber functions
// Output:  pointer to a string containing the error description
// Description:
// Author/Date:  jcar 20/9/96
// History:
//*******************************************************************/
PHPAPI char *GetSMErrorText(int index)
{
	if (MIN_ERROR_INDEX <= index && index < MAX_ERROR_INDEX) {
		return (ErrorMessages[index]);

	} else {
		return (ErrorMessages[UNKNOWN_ERROR]);

	}
}

PHPAPI zend_string *php_str_to_str(char *haystack, size_t length, char *needle,
		size_t needle_len, char *str, size_t str_len);


/*********************************************************************
// Name:  SendText
// Input:       1) RPath:   return path of the message
//                                  Is used to fill the "Return-Path" and the
//                                  "X-Sender" fields of the message.
//                  2) Subject: Subject field of the message. If NULL is given
//                                  the subject is set to "No Subject"
//                  3) mailTo:  Destination address
//                  4) data:        Null terminated string containing the data to be send.
//                  5,6) headers of the message. Note that the second
//                  parameter, headers_lc, is actually a lowercased version of
//                  headers. The should match exactly (in terms of length),
//                  only differ in case
// Output:      Error code or SUCCESS
// Description:
// Author/Date:  jcar 20/9/96
// History:
//*******************************************************************/
static int SendText(char *RPath, char *Subject, char *mailTo, char *mailCc, char *mailBcc, char *data,
			 char *headers, char *headers_lc, char **error_message)
{
	int res;
	char *p;
	char *tempMailTo, *token, *pos1, *pos2;
	char *server_response = NULL;
	char *stripped_header  = NULL;
	zend_string *data_cln;

	/* check for NULL parameters */
	if (data == NULL)
		return (BAD_MSG_CONTENTS);
	if (mailTo == NULL)
		return (BAD_MSG_DESTINATION);
	if (RPath == NULL)
		return (BAD_MSG_RPATH);

	/* simple checks for the mailto address */
	/* have ampersand ? */
	/* mfischer, 20020514: I commented this out because it really
	   seems bogus. Only a username for example may still be a
	   valid address at the destination system.
	if (strchr(mailTo, '@') == NULL)
		return (BAD_MSG_DESTINATION);
	*/

	snprintf(PW32G(mail_buffer), sizeof(PW32G(mail_buffer)), "HELO %s\r\n", PW32G(mail_local_host));

	/* in the beginning of the dialog */
	/* attempt reconnect if the first Post fail */
	if ((res = Post(PW32G(mail_buffer))) != SUCCESS) {
		int err = MailConnect();
		if (0 != err) {
			return (FAILED_TO_SEND);
		}

		if ((res = Post(PW32G(mail_buffer))) != SUCCESS) {
			return (res);
		}
	}
	if ((res = Ack(&server_response)) != SUCCESS) {
		SMTP_ERROR_RESPONSE(server_response);
		return (res);
	}

	SMTP_SKIP_SPACE(RPath);
	FormatEmailAddress(PW32G(mail_buffer), RPath, "MAIL FROM:<%s>\r\n");
	if ((res = Post(PW32G(mail_buffer))) != SUCCESS) {
		return (res);
	}
	if ((res = Ack(&server_response)) != SUCCESS) {
		SMTP_ERROR_RESPONSE(server_response);
		return W32_SM_SENDMAIL_FROM_MALFORMED;
	}

	tempMailTo = estrdup(mailTo);
	/* Send mail to all rcpt's */
	token = strtok(tempMailTo, ",");
	while (token != NULL)
	{
		SMTP_SKIP_SPACE(token);
		FormatEmailAddress(PW32G(mail_buffer), token, "RCPT TO:<%s>\r\n");
		if ((res = Post(PW32G(mail_buffer))) != SUCCESS) {
			efree(tempMailTo);
			return (res);
		}
		if ((res = Ack(&server_response)) != SUCCESS) {
			SMTP_ERROR_RESPONSE(server_response);
			efree(tempMailTo);
			return (res);
		}
		token = strtok(NULL, ",");
	}
	efree(tempMailTo);

	if (mailCc && *mailCc) {
		tempMailTo = estrdup(mailCc);
		/* Send mail to all rcpt's */
		token = strtok(tempMailTo, ",");
		while (token != NULL)
		{
			SMTP_SKIP_SPACE(token);
			FormatEmailAddress(PW32G(mail_buffer), token, "RCPT TO:<%s>\r\n");
			if ((res = Post(PW32G(mail_buffer))) != SUCCESS) {
				efree(tempMailTo);
				return (res);
			}
			if ((res = Ack(&server_response)) != SUCCESS) {
				SMTP_ERROR_RESPONSE(server_response);
				efree(tempMailTo);
				return (res);
			}
			token = strtok(NULL, ",");
		}
		efree(tempMailTo);
	}
	/* Send mail to all Cc rcpt's */
	else if (headers && (pos1 = strstr(headers_lc, "cc:")) && ((pos1 == headers_lc) || (*(pos1-1) == '\n'))) {
		/* Real offset is memaddress from the original headers + difference of
		 * string found in the lowercase headrs + 3 characters to jump over
		 * the cc: */
		pos1 = headers + (pos1 - headers_lc) + 3;
		if (NULL == (pos2 = strstr(pos1, "\r\n"))) {
			tempMailTo = estrndup(pos1, strlen(pos1));
		} else {
			tempMailTo = estrndup(pos1, pos2 - pos1);
		}

		token = strtok(tempMailTo, ",");
		while (token != NULL)
		{
			SMTP_SKIP_SPACE(token);
			FormatEmailAddress(PW32G(mail_buffer), token, "RCPT TO:<%s>\r\n");
			if ((res = Post(PW32G(mail_buffer))) != SUCCESS) {
				efree(tempMailTo);
				return (res);
			}
			if ((res = Ack(&server_response)) != SUCCESS) {
				SMTP_ERROR_RESPONSE(server_response);
				efree(tempMailTo);
				return (res);
			}
			token = strtok(NULL, ",");
		}
		efree(tempMailTo);
	}

	/* Send mail to all Bcc rcpt's
	   This is basically a rip of the Cc code above.
	   Just don't forget to remove the Bcc: from the header afterwards. */
	if (mailBcc && *mailBcc) {
		tempMailTo = estrdup(mailBcc);
		/* Send mail to all rcpt's */
		token = strtok(tempMailTo, ",");
		while (token != NULL)
		{
			SMTP_SKIP_SPACE(token);
			FormatEmailAddress(PW32G(mail_buffer), token, "RCPT TO:<%s>\r\n");
			if ((res = Post(PW32G(mail_buffer))) != SUCCESS) {
				efree(tempMailTo);
				return (res);
			}
			if ((res = Ack(&server_response)) != SUCCESS) {
				SMTP_ERROR_RESPONSE(server_response);
				efree(tempMailTo);
				return (res);
			}
			token = strtok(NULL, ",");
		}
		efree(tempMailTo);
	}
	else if (headers) {
		if ((pos1 = strstr(headers_lc, "bcc:")) && (pos1 == headers_lc || *(pos1-1) == '\n')) {
			/* Real offset is memaddress from the original headers + difference of
			 * string found in the lowercase headrs + 4 characters to jump over
			 * the bcc: */
			pos1 = headers + (pos1 - headers_lc) + 4;
			if (NULL == (pos2 = strstr(pos1, "\r\n"))) {
				tempMailTo = estrndup(pos1, strlen(pos1));
				/* Later, when we remove the Bcc: out of the
				   header we know it was the last thing. */
				pos2 = pos1;
			} else {
				tempMailTo = estrndup(pos1, pos2 - pos1);
			}

			token = strtok(tempMailTo, ",");
			while (token != NULL)
			{
				SMTP_SKIP_SPACE(token);
				FormatEmailAddress(PW32G(mail_buffer), token, "RCPT TO:<%s>\r\n");
				if ((res = Post(PW32G(mail_buffer))) != SUCCESS) {
					efree(tempMailTo);
					return (res);
				}
				if ((res = Ack(&server_response)) != SUCCESS) {
					SMTP_ERROR_RESPONSE(server_response);
					efree(tempMailTo);
					return (res);
				}
				token = strtok(NULL, ",");
			}
			efree(tempMailTo);

			/* Now that we've identified that we've a Bcc list,
			   remove it from the current header. */
			stripped_header = ecalloc(1, strlen(headers));
			/* headers = point to string start of header
			   pos1    = pointer IN headers where the Bcc starts
			   '4'     = Length of the characters 'bcc:'
			   Because we've added +4 above for parsing the Emails
			   we've to subtract them here. */
			memcpy(stripped_header, headers, pos1 - headers - 4);
			if (pos1 != pos2) {
				/* if pos1 != pos2 , pos2 points to the rest of the headers.
				   Since pos1 != pos2 if "\r\n" was found, we know those characters
				   are there and so we jump over them (else we would generate a new header
				   which would look like "\r\n\r\n". */
				memcpy(stripped_header + (pos1 - headers - 4), pos2 + 2, strlen(pos2) - 2);
			}
		}
	}

	/* Simplify the code that we create a copy of stripped_header no matter if
	   we actually strip something or not. So we've a single efree() later. */
	if (headers && !stripped_header) {
		stripped_header = estrndup(headers, strlen(headers));
	}

	if ((res = Post("DATA\r\n")) != SUCCESS) {
		if (stripped_header) {
			efree(stripped_header);
		}
		return (res);
	}
	if ((res = Ack(&server_response)) != SUCCESS) {
		SMTP_ERROR_RESPONSE(server_response);
		if (stripped_header) {
			efree(stripped_header);
		}
		return (res);
	}

	/* send message header */
	if (Subject == NULL) {
		res = PostHeader(RPath, "No Subject", mailTo, stripped_header);
	} else {
		res = PostHeader(RPath, Subject, mailTo, stripped_header);
	}
	if (stripped_header) {
		efree(stripped_header);
	}
	if (res != SUCCESS) {
		return (res);
	}

	/* Escape \n. sequences
	 * We use php_str_to_str() and not php_str_replace_in_subject(), since the latter
	 * uses ZVAL as it's parameters */
	data_cln = php_str_to_str(data, strlen(data), PHP_WIN32_MAIL_DOT_PATTERN, sizeof(PHP_WIN32_MAIL_DOT_PATTERN) - 1,
					PHP_WIN32_MAIL_DOT_REPLACE, sizeof(PHP_WIN32_MAIL_DOT_REPLACE) - 1);
	if (!data_cln) {
		data_cln = ZSTR_EMPTY_ALLOC();
	}

	/* send message contents in 1024 chunks */
	{
		char c, *e2, *e = ZSTR_VAL(data_cln) + ZSTR_LEN(data_cln);
		p = ZSTR_VAL(data_cln);

		while (e - p > 1024) {
			e2 = p + 1024;
			c = *e2;
			*e2 = '\0';
			if ((res = Post(p)) != SUCCESS) {
				zend_string_free(data_cln);
				return(res);
			}
			*e2 = c;
			p = e2;
		}
		if ((res = Post(p)) != SUCCESS) {
			zend_string_free(data_cln);
			return(res);
		}
	}

	zend_string_free(data_cln);

	/*send termination dot */
	if ((res = Post("\r\n.\r\n")) != SUCCESS)
		return (res);
	if ((res = Ack(&server_response)) != SUCCESS) {
		SMTP_ERROR_RESPONSE(server_response);
		return (res);
	}

	return (SUCCESS);
}

static int addToHeader(char **header_buffer, const char *specifier, char *string)
{
	*header_buffer = erealloc(*header_buffer, strlen(*header_buffer) + strlen(specifier) + strlen(string) + 1);
	sprintf(*header_buffer + strlen(*header_buffer), specifier, string);
	return 1;
}

/*********************************************************************
// Name:  PostHeader
// Input:       1) return path
//              2) Subject
//              3) destination address
//              4) headers
// Output:      Error code or Success
// Description:
// Author/Date:  jcar 20/9/96
// History:
//********************************************************************/
static int PostHeader(char *RPath, char *Subject, char *mailTo, char *xheaders)
{
	/* Print message header according to RFC 822 */
	/* Return-path, Received, Date, From, Subject, Sender, To, cc */

	int res;
	char *header_buffer;
	char *headers_lc = NULL;
	size_t i;

	if (xheaders) {
<<<<<<< HEAD
		headers_lc = estrdup(xheaders);
		for (i = 0; i < strlen(headers_lc); i++) {
=======
		size_t headers_lc_len;

		if (NULL == (headers_lc = estrdup(xheaders))) {
			return OUT_OF_MEMORY;
		}

		headers_lc_len = strlen(headers_lc);

		for (i = 0; i < headers_lc_len; i++) {
>>>>>>> 78ad5e88
			headers_lc[i] = tolower(headers_lc[i]);
		}
	}

	header_buffer = ecalloc(1, MAIL_BUFFER_SIZE);

	if (!xheaders || !strstr(headers_lc, "date:")) {
		time_t tNow = time(NULL);
		zend_string *dt = php_format_date("r", 1, tNow, 1);

		snprintf(header_buffer, MAIL_BUFFER_SIZE, "Date: %s\r\n", ZSTR_VAL(dt));
		zend_string_free(dt);
	}

	if (!headers_lc || !strstr(headers_lc, "from:")) {
		if (!addToHeader(&header_buffer, "From: %s\r\n", RPath)) {
			goto PostHeader_outofmem;
		}
	}
	if (!addToHeader(&header_buffer, "Subject: %s\r\n", Subject)) {
		goto PostHeader_outofmem;
	}

	/* Only add the To: field from the $to parameter if isn't in the custom headers */
	if ((headers_lc && (!strstr(headers_lc, "\r\nto:") && (strncmp(headers_lc, "to:", 3) != 0))) || !headers_lc) {
		if (!addToHeader(&header_buffer, "To: %s\r\n", mailTo)) {
			goto PostHeader_outofmem;
		}
	}
	if (xheaders) {
		if (!addToHeader(&header_buffer, "%s\r\n", xheaders)) {
			goto PostHeader_outofmem;
		}
	}

	if (headers_lc) {
		efree(headers_lc);
	}
	if ((res = Post(header_buffer)) != SUCCESS) {
		efree(header_buffer);
		return (res);
	}
	efree(header_buffer);

	if ((res = Post("\r\n")) != SUCCESS) {
		return (res);
	}

	return (SUCCESS);

PostHeader_outofmem:
	if (headers_lc) {
		efree(headers_lc);
	}
	return OUT_OF_MEMORY;
}



/*********************************************************************
// Name:  MailConnect
// Input:   None
// Output:  None
// Description: Connect to the mail host and receive the welcome message.
// Author/Date:  jcar 20/9/96
// History:
//********************************************************************/
static int MailConnect()
{

	int res, namelen;
	short portnum;
	struct hostent *ent;
	IN_ADDR addr;
#ifdef HAVE_IPV6
	IN6_ADDR addr6;
#endif
	SOCKADDR_IN sock_in;

#if SENDMAIL_DEBUG
return 0;
#endif

	/* Create Socket */
	if ((PW32G(mail_socket) = socket(PF_INET, SOCK_STREAM, 0)) == INVALID_SOCKET) {
		return (FAILED_TO_OBTAIN_SOCKET_HANDLE);
	}

	/* Get our own host name */
	if (gethostname(PW32G(mail_local_host), HOST_NAME_LEN)) {
		closesocket(PW32G(mail_socket));
		return (FAILED_TO_GET_HOSTNAME);
	}

	ent = gethostbyname(PW32G(mail_local_host));

	if (!ent) {
		closesocket(PW32G(mail_socket));
		return (FAILED_TO_GET_HOSTNAME);
	}

	namelen = (int)strlen(ent->h_name);

#ifdef HAVE_IPV6
	if (inet_pton(AF_INET, ent->h_name, &addr) == 1 || inet_pton(AF_INET6, ent->h_name, &addr6) == 1)
#else
	if (inet_pton(AF_INET, ent->h_name, &addr) == 1)
#endif
	{
		if (namelen + 2 >= HOST_NAME_LEN) {
			closesocket(PW32G(mail_socket));
			return (FAILED_TO_GET_HOSTNAME);
		}

		strcpy(PW32G(mail_local_host), "[");
		strcpy(PW32G(mail_local_host) + 1, ent->h_name);
		strcpy(PW32G(mail_local_host) + namelen + 1, "]");
	} else {
		if (namelen >= HOST_NAME_LEN) {
			closesocket(PW32G(mail_socket));
			return (FAILED_TO_GET_HOSTNAME);
		}

		strcpy(PW32G(mail_local_host), ent->h_name);
	}

	/* Resolve the servers IP */
	/*
	if (!isdigit(PW32G(mail_host)[0])||!gethostbyname(PW32G(mail_host)))
	{
		return (FAILED_TO_RESOLVE_HOST);
	}
	*/

	portnum = (short) INI_INT("smtp_port");
	if (!portnum) {
		portnum = 25;
	}

	/* Connect to server */
	sock_in.sin_family = AF_INET;
	sock_in.sin_port = htons(portnum);
	sock_in.sin_addr.S_un.S_addr = GetAddr(PW32G(mail_host));

	if (connect(PW32G(mail_socket), (LPSOCKADDR) & sock_in, sizeof(sock_in))) {
		closesocket(PW32G(mail_socket));
		return (FAILED_TO_CONNECT);
	}

	/* receive Server welcome message */
	res = Ack(NULL);
	return (res);
}


/*********************************************************************
// Name:  Post
// Input:
// Output:
// Description:
// Author/Date:  jcar 20/9/96
// History:
//********************************************************************/
static int Post(LPCSTR msg)
{
	int len = (int)strlen(msg);
	int slen;
	int index = 0;

#if SENDMAIL_DEBUG
	if (msg)
		printf("POST: '%s'\n", msg);
	return (SUCCESS);
#endif

	while (len > 0) {
		if ((slen = send(PW32G(mail_socket), msg + index, len, 0)) < 1)
			return (FAILED_TO_SEND);
		len -= slen;
		index += slen;
	}
	return (SUCCESS);
}



/*********************************************************************
// Name:  Ack
// Input:
// Output:
// Description:
// Get the response from the server. We only want to know if the
// last command was successful.
// Author/Date:  jcar 20/9/96
// History:
//********************************************************************/
static int Ack(char **server_response)
{
	ZEND_TLS char buf[MAIL_BUFFER_SIZE];
	int rlen;
	int Index = 0;
	int Received = 0;

#if SENDMAIL_DEBUG
	return (SUCCESS);
#endif

again:

	if ((rlen = recv(PW32G(mail_socket), buf + Index, ((MAIL_BUFFER_SIZE) - 1) - Received, 0)) < 1) {
		return (FAILED_TO_RECEIVE);
	}
	Received += rlen;
	buf[Received] = 0;
	/*err_msg   fprintf(stderr,"Received: (%d bytes) %s", rlen, buf + Index); */

	/* Check for newline */
	Index += rlen;

	/* SMPT RFC says \r\n is the only valid line ending, who are we to argue ;)
	 * The response code must contain at least 5 characters ex. 220\r\n */
	if (Received < 5 || buf[Received - 1] != '\n' || buf[Received - 2] != '\r') {
		goto again;
	}

	if (buf[0] > '3') {
		/* If we've a valid pointer, return the SMTP server response so the error message contains more information */
		if (server_response) {
			int dec = 0;
			/* See if we have something like \r, \n, \r\n or \n\r at the end of the message and chop it off */
			if (Received > 2) {
				if (buf[Received-1] == '\n' || buf[Received-1] == '\r') {
					dec++;
					if (buf[Received-2] == '\r' || buf[Received-2] == '\n') {
						dec++;
					}
				}

			}
			*server_response = estrndup(buf, Received - dec);
		}
		return (SMTP_SERVER_ERROR);
	}

	return (SUCCESS);
}


/*********************************************************************
// Name:  unsigned long GetAddr (LPSTR szHost)
// Input:
// Output:
// Description: Given a string, it will return an IP address.
//   - first it tries to convert the string directly
//   - if that fails, it tries o resolve it as a hostname
//
// WARNING: gethostbyname() is a blocking function
// Author/Date:  jcar 20/9/96
// History:
//********************************************************************/
static unsigned long GetAddr(LPSTR szHost)
{
	LPHOSTENT lpstHost;
	u_long lAddr = INADDR_ANY;

	/* check that we have a string */
	if (*szHost) {

		/* check for a dotted-IP address string */
		lAddr = inet_addr(szHost);

		/* If not an address, then try to resolve it as a hostname */
		if ((lAddr == INADDR_NONE) && (strcmp(szHost, "255.255.255.255"))) {

			lpstHost = gethostbyname(szHost);
			if (lpstHost) {		/* success */
				lAddr = *((u_long FAR *) (lpstHost->h_addr));
			} else {
				lAddr = INADDR_ANY;		/* failure */
			}
		}
	}
	return (lAddr);
} /* end GetAddr() */


/*********************************************************************
// Name:  int FormatEmailAddress
// Input:
// Output:
// Description: Formats the email address to remove any content ouside
//   of the angle brackets < > as per RFC 2821.
//
//   Returns the invalidly formatted mail address if the < > are
//   unbalanced (the SMTP server should reject it if it's out of spec.)
//
// Author/Date:  garretts 08/18/2009
// History:
//********************************************************************/
static int FormatEmailAddress(char* Buf, char* EmailAddress, char* FormatString) {
	char *tmpAddress1, *tmpAddress2;
	int result;

	if( (tmpAddress1 = strchr(EmailAddress, '<')) && (tmpAddress2 = strchr(tmpAddress1, '>'))  ) {
		*tmpAddress2 = 0; // terminate the string temporarily.
		result = snprintf(Buf, MAIL_BUFFER_SIZE, FormatString , tmpAddress1+1);
		*tmpAddress2 = '>'; // put it back the way it was.
		return result;
	}
	return snprintf(Buf, MAIL_BUFFER_SIZE , FormatString , EmailAddress );
} /* end FormatEmailAddress() */

/*
 * Local variables:
 * tab-width: 4
 * c-basic-offset: 4
 * End:
 * vim600: sw=4 ts=4 fdm=marker
 * vim<600: sw=4 ts=4
 */<|MERGE_RESOLUTION|>--- conflicted
+++ resolved
@@ -677,20 +677,12 @@
 	size_t i;
 
 	if (xheaders) {
-<<<<<<< HEAD
+		size_t headers_lc_len;
+
 		headers_lc = estrdup(xheaders);
-		for (i = 0; i < strlen(headers_lc); i++) {
-=======
-		size_t headers_lc_len;
-
-		if (NULL == (headers_lc = estrdup(xheaders))) {
-			return OUT_OF_MEMORY;
-		}
-
 		headers_lc_len = strlen(headers_lc);
 
 		for (i = 0; i < headers_lc_len; i++) {
->>>>>>> 78ad5e88
 			headers_lc[i] = tolower(headers_lc[i]);
 		}
 	}
