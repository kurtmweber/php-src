--- conflicted
+++ resolved
@@ -67,7 +67,7 @@
 			} while (execute_data && execute_data->opline == NULL);
 		}
 	} phpdbg_catch_access {
-		phpdbg_error("Couldn't switch frames, invalid data source");
+		phpdbg_error("signalsegv", "", "Couldn't switch frames, invalid data source");
 		return;
 	} phpdbg_end_try_access();
 
@@ -116,12 +116,7 @@
 	if ((is_class = zend_hash_find(Z_ARRVAL_PP(tmp), "object", sizeof("object"), (void **) &class)) == FAILURE) {
 		is_class = zend_hash_find(Z_ARRVAL_PP(tmp), "class", sizeof("class"), (void **)&class);
 	} else {
-<<<<<<< HEAD
-		zend_get_object_classname(*class, (const char **)&Z_STRVAL_PP(class),
-			(uint32_t *)&Z_STRLEN_PP(class) TSRMLS_CC);
-=======
 		zend_get_object_classname(*class, (const char **) &Z_STRVAL_PP(class), (zend_uint *) &Z_STRLEN_PP(class) TSRMLS_CC);
->>>>>>> 6f584e22
 	}
 
 	if (is_class == SUCCESS) {
@@ -147,15 +142,11 @@
 		Z_STRVAL_PP(funcname)
 	);
 
-<<<<<<< HEAD
 	if (has_args) {
-=======
-	if (zend_hash_find(Z_ARRVAL_PP(tmp), "args", sizeof("args"), (void **) &args) == SUCCESS) {
->>>>>>> 6f584e22
 		HashPosition iterator;
-		const zend_function *func;
+		const zend_function *func = NULL;
 		const zend_arg_info *arginfo = NULL;
-		int j = 0, m = func ? func->common.num_args : 0;
+		int j = 0, m;
 		zend_bool is_variadic = 0;
 
 		phpdbg_try_access {
@@ -165,6 +156,8 @@
 			}
 		} phpdbg_end_try_access();
 
+		m = func ? func->common.num_args : 0;
+
 		zend_hash_internal_pointer_reset_ex(Z_ARRVAL_PP(args), &iterator);
 		while (zend_hash_get_current_data_ex(Z_ARRVAL_PP(args), (void **) &argstmp, &iterator) == SUCCESS) {
 			if (j) {
@@ -173,10 +166,10 @@
 			phpdbg_xml("<arg %r");
 			if (m && j < m) {
 #if PHP_VERSION_ID >= 50600
-				is_variadic = arginfo[j].is_variadic;
+				is_variadic = arginfo ? arginfo[j].is_variadic : 0;
 #endif
-				phpdbg_xml(" variadic=\"%s\" name=\"%s\">", is_variadic ? "variadic" : "", arginfo[j].name);
-				phpdbg_out("%s=%s", arginfo[j].name, is_variadic ? "[": "");
+				phpdbg_xml(" variadic=\"%s\" name=\"%s\">", is_variadic ? "variadic" : "", arginfo ? arginfo[j].name : "");
+				phpdbg_out("%s=%s", arginfo ? arginfo[j].name : "?", is_variadic ? "[": "");
 
 			} else {
 				phpdbg_xml(">");
@@ -207,40 +200,27 @@
 
 	if (limit < 0) {
 		phpdbg_error("backtrace", "type=\"minnum\"", "Invalid backtrace size %d", limit);
-	}
-
-<<<<<<< HEAD
-	phpdbg_xml("<backtrace %r>");
-
-	zend_fetch_debug_backtrace(
-		&zbacktrace, 0, 0, limit TSRMLS_CC);
-=======
+		return;
+	}
+
 	phpdbg_try_access {
 		zend_fetch_debug_backtrace(&zbacktrace, 0, 0, limit TSRMLS_CC);
 	} phpdbg_catch_access {
-		phpdbg_try_access {
-			zval_dtor(&zbacktrace);
-		} phpdbg_end_try_access();
-		phpdbg_error("Couldn't fetch backtrace, invalid data source");
+		phpdbg_error("signalsegv", "", "Couldn't fetch backtrace, invalid data source");
 		return;
 	} phpdbg_end_try_access();
->>>>>>> 6f584e22
+
+	phpdbg_xml("<backtrace %r>");
 
 	zend_hash_internal_pointer_reset_ex(Z_ARRVAL(zbacktrace), &position);
-	zend_hash_get_current_data_ex(Z_ARRVAL(zbacktrace), (void**)&tmp, &position);
+	zend_hash_get_current_data_ex(Z_ARRVAL(zbacktrace), (void **) &tmp, &position);
 	while (1) {
-		user_defined = zend_hash_find(Z_ARRVAL_PP(tmp), "file", sizeof("file"), (void **)&file);
-		zend_hash_find(Z_ARRVAL_PP(tmp), "line", sizeof("line"), (void **)&line);
+		user_defined = zend_hash_find(Z_ARRVAL_PP(tmp), "file", sizeof("file"), (void **) &file);
+		zend_hash_find(Z_ARRVAL_PP(tmp), "line", sizeof("line"), (void **) &line);
 		zend_hash_move_forward_ex(Z_ARRVAL(zbacktrace), &position);
 
-<<<<<<< HEAD
-		if (zend_hash_get_current_data_ex(Z_ARRVAL(zbacktrace),
-			(void**)&tmp, &position) == FAILURE) {
+		if (zend_hash_get_current_data_ex(Z_ARRVAL(zbacktrace), (void **) &tmp, &position) == FAILURE) {
 			phpdbg_write("frame", "id=\"%d\" symbol=\"{main}\" file=\"%s\" line=\"%d\"", "frame #%d: {main} at %s:%ld", i, Z_STRVAL_PP(file), Z_LVAL_PP(line));
-=======
-		if (zend_hash_get_current_data_ex(Z_ARRVAL(zbacktrace), (void**)&tmp, &position) == FAILURE) {
-			phpdbg_write("frame #%d: {main} at %s:%ld", i, Z_STRVAL_PP(file), Z_LVAL_PP(line));
->>>>>>> 6f584e22
 			break;
 		}
 
@@ -258,7 +238,7 @@
 	}
 
 	phpdbg_out("\n");
+	phpdbg_xml("</backtrace>");
+
 	zval_dtor(&zbacktrace);
-
-	phpdbg_xml("</backtrace>");
 } /* }}} */