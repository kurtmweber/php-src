PHP                                                                        NEWS
|||||||||||||||||||||||||||||||||||||||||||||||||||||||||||||||||||||||||||||||
?? ??? ????, PHP 7.2.3

- Core:
  . Fixed bug #75864 ("stream_isatty" returns wrong value on s390x). (Sam Ding)

- Apache2Handler:
  . Fixed bug #75882 (a simple way for segfaults in threadsafe php just with
    configuration). (Anatol)

- Date:
  . Fixed bug #75857 (Timezone gets truncated when formatted). (carusogabriel)
  . Fixed bug #75928 (Argument 2 for `DateTimeZone::listIdentifiers()` should
    accept `null`). (Pedro Lacerda)
  . Fixed bug #68406 (calling var_dump on a DateTimeZone object modifies it).
    (jhdxr)

<<<<<<< HEAD
=======
- PGSQL:
  . Fixed #75838 (Memory leak in pg_escape_bytea()). (ard_1 at mail dot ru)

- ODBC:
  . Fixed bug #73725 (Unable to retrieve value of varchar(max) type). (Anatol)

- Opcache:
  . Fixed bug #75969 (Assertion failure in live range DCE due to block pass
    misoptimization). (Nikita)

>>>>>>> 372bf8a9
- LDAP:
  . Fixed bug #49876 (Fix LDAP path lookup on 64-bit distros). (dzuelke)

- libxml2:
  . Fixed bug #75871 (use pkg-config where available). (pmmaga)

- PGSQL:
  . Fixed bug #75838 (Memory leak in pg_escape_bytea()). (ard_1 at mail dot ru)

- Phar:
  . Fixed bug #54289 (Phar::extractTo() does not accept specific directories to
    be extracted). (bishop)
  . Fixed bug #65414 (deal with leading slash while adding files correctly). 
    (bishopb)
  . Fixed bug #65414 (deal with leading slash when adding files correctly).
    (bishopb)

- ODBC:
  . Fixed bug #73725 (Unable to retrieve value of varchar(max) type). (Anatol)

- Opcache:
  . Fixed bug #75729 (opcache segfault when installing Bitrix). (Nikita)
  . Fixed bug #75893 (file_get_contents $http_response_header variable bugged
    with opcache). (Nikita)
  . Fixed bug #75938 (Modulus value not stored in variable). (Nikita)

- SPL:
  . Fixed bug #74519 (strange behavior of AppendIterator). (jhdxr)

- Standard:
  . Fixed bug #75916 (DNS_CAA record results contain garbage). (Mike,
    Philip Sharp)

01 Feb 2018, PHP 7.2.2

- Core:
  . Fixed bug #75742 (potential memleak in internal classes's static members).
    (Laruence)
  . Fixed bug #75679 (Path 260 character problem). (Anatol)
  . Fixed bug #75614 (Some non-portable == in shell scripts). (jdolecek)
  . Fixed bug #75786 (segfault when using spread operator on generator passed
    by reference). (Nikita)
  . Fixed bug #75799 (arg of get_defined_functions is optional). (carusogabriel)
  . Fixed bug #75396 (Exit inside generator finally results in fatal error).
    (Nikita)

- FCGI:
  . Fixed bug #75794 (getenv() crashes on Windows 7.2.1 when second parameter is
    false). (Anatol)

- IMAP:
  . Fixed bug #75774 (imap_append HeapCorruction). (Anatol)

- Opcache:
  . Fixed bug #75720 (File cache not populated after SHM runs full). (Dmitry)
  . Fixed bug #75687 (var 8 (TMP) has array key type but not value type).
    (Nikita, Laruence)
  . Fixed bug #75698 (Using @ crashes php7.2-fpm). (Nikita)
  . Fixed bug #75579 (Interned strings buffer overflow may cause crash).
    (Dmitry)

- PDO:
  . Fixed bug #75616 (PDO extension doesn't allow to be built shared on Darwin).
    (jdolecek)

- PDO MySQL:
  . Fixed bug #75615 (PDO Mysql module can't be built as module). (jdolecek)

- PGSQL:
  . Fixed bug #75671 (pg_version() crashes when called on a connection to
    cockroach). (magicaltux at gmail dot com)

- Readline:
  . Fixed bug #75775 (readline_read_history segfaults with empty file).
    (Anatol)

- SAPI:
  . Fixed bug #75735 ([embed SAPI] Segmentation fault in
    sapi_register_post_entry). (Laruence)

- SOAP:
  . Fixed bug #70469 (SoapClient generates E_ERROR even if exceptions=1 is
    used). (Anton Artamonov)
  . Fixed bug #75502 (Segmentation fault in zend_string_release). (Nikita)

- SPL:
  . Fixed bug #75717 (RecursiveArrayIterator does not traverse arrays by 
    reference). (Nikita)
  . Fixed bug #75242 (RecursiveArrayIterator doesn't have constants from parent
    class). (Nikita)
  . Fixed bug #73209 (RecursiveArrayIterator does not iterate object
    properties). (Nikita)

- Standard:
   . Fixed bug #75781 (substr_count incorrect result). (Laruence)
   . Fixed bug #75653 (array_values don't work on empty array). (Nikita)

- Zip:
  . Display headers (buildtime) and library (runtime) versions in phpinfo
    (with libzip >= 1.3.1). (Remi)

04 Jan 2018, PHP 7.2.1

- Core:
  . Fixed bug #75573 (Segmentation fault in 7.1.12 and 7.0.26). (Laruence)
  . Fixed bug #75384 (PHP seems incompatible with OneDrive files on demand).
    (Anatol)
  . Fixed bug #75525 (Access Violation in vcruntime140.dll). (Anatol)
  . Fixed bug #74862 (Unable to clone instance when private __clone defined).
    (Daniel Ciochiu)
  . Fixed bug #75074 (php-process crash when is_file() is used with strings
    longer 260 chars). (Anatol)
  . Fixed bug #69727 (Remove timestamps from build to make it reproducible).
    (jelle van der Waa)

- CLI server:
  . Fixed bug #73830 (Directory does not exist). (Anatol)

- FPM:
  . Fixed bug #64938 (libxml_disable_entity_loader setting is shared between
    requests). (Remi)

- GD:
  . Fixed bug #75571 (Potential infinite loop in gdImageCreateFromGifCtx).
    (Christoph)

- Opcache:
  . Fixed bug #75608 ("Narrowing occurred during type inference" error).
    (Laruence, Dmitry)
  . Fixed bug #75579 (Interned strings buffer overflow may cause crash).
    (Dmitry)
  . Fixed bug #75570 ("Narrowing occurred during type inference" error).
    (Dmitry)
  . Fixed bug #75681 (Warning: Narrowing occurred during type inference,
    specific case). (Nikita)
  . Fixed bug #75556 (Invalid opcode 138/1/1). (Laruence)

- PCRE:
  . Fixed bug #74183 (preg_last_error not returning error code after error).
    (Andrew Nester)

- Phar:
  . Fixed bug #74782 (remove file name from output to avoid XSS). (stas)

- Standard:
  . Fixed bug #75511 (fread not free unused buffer). (Laruence)
  . Fixed bug #75514 (mt_rand returns value outside [$min,$max]+ on 32-bit)
    (Remi)
  . Fixed bug #75535 (Inappropriately parsing HTTP response leads to PHP
    segment fault). (Nikita)
  . Fixed bug #75409 (accept EFAULT in addition to ENOSYS as indicator 
    that getrandom() is missing). (sarciszewski)
  . Fixed bug #73124 (php_ini_scanned_files() not reporting correctly).
    (John Stevenson)
  . Fixed bug #75574 (putenv does not work properly if parameter contains
    non-ASCII unicode character). (Anatol)

- Zip:
  . Fixed bug #75540 (Segfault with libzip 1.3.1). (Remi)

30 Nov 2017, PHP 7.2.0

- BCMath:
  . Fixed bug #46564 (bcmod truncates fractionals). (liborm85)

- CLI:
  . Fixed bug #74849 (Process is started as interactive shell in PhpStorm).
    (Anatol)
  . Fixed bug #74979 (Interactive shell opening instead of script execution
    with -f flag). (Anatol)

- CLI server:
  . Fixed bug #60471 (Random "Invalid request (unexpected EOF)" using a router
    script). (SammyK)

- Core:
  . Added ZEND_COUNT, ZEND_GET_CLASS, ZEND_GET_CALLED_CLASS, ZEND_GET_TYPE,
    ZEND_FUNC_NUM_ARGS, ZEND_FUNC_GET_ARGS instructions, to implement
    corresponding builtin functions. (Dmitry)
  . "Countable" interface is moved from SPL to Core. (Dmitry)
  . Added ZEND_IN_ARRAY instruction, implementing optimized in_array() builtin
    function, through hash lookup in flipped array. (Dmitry)
  . Removed IS_TYPE_IMMUTABLE (it's the same as COPYABLE & !REFCOUNTED). (Dmitry)
  . Removed the sql.safe_mode directive. (Kalle)
  . Removed support for Netware. (Kalle)
  . Renamed ReflectionClass::isIterateable() to ReflectionClass::isIterable()
    (alias original name for BC). (Sara)
  . Fixed bug #54535 (WSA cleanup executes before MSHUTDOWN). (Kalle)
  . Implemented FR #69791 (Disallow mail header injections by extra headers)
    (Yasuo)
  . Implemented FR #49806 (proc_nice() for Windows). (Kalle)
  . Fix pthreads detection when cross-compiling (ffontaine)
  . Fixed memory leaks caused by exceptions thrown from destructors. (Bob,
    Dmitry).
  . Fixed bug #73215 (uniqid() should use better random source). (Yasuo)
  . Implemented FR #72768 (Add ENABLE_VIRTUAL_TERMINAL_PROCESSING flag for
    php.exe). (Michele Locati)
  . Implemented "Convert numeric keys in object/array casts" RFC, fixes
    bugs #53838, #61655, #66173, #70925, #72254, etc. (Andrea)
  . Implemented "Deprecate and Remove Bareword (Unquoted) Strings" RFC.
    (Rowan Collins)
  . Raised minimum supported Windows versions to Windows 7/Server 2008 R2.
    (Anatol)
  . Implemented minor optimization in array_keys/array_values(). (Sara)
  . Added PHP_OS_FAMILY constant to determine on which OS we are. (Jan Altensen)
  . Fixed bug #73987 (Method compatibility check looks to original 
    definition and not parent). (pmmaga)
  . Fixed bug #73991 (JSON_OBJECT_AS_ARRAY not respected). (Sara)
  . Fixed bug #74053 (Corrupted class entries on shutdown when a destructor
    spawns another object). (jim at commercebyte dot com)
  . Fixed bug #73971 (Filename got limited to MAX_PATH on Win32 when scan
    directory). (Anatol)
  . Fixed bug #72359, bug #72451, bug #73706, bug #71115 and others related
    to interned strings handling in TS builds. (Anatol, Dmitry)
  . Implemented "Trailing Commas In List Syntax" RFC for group use lists only.
    (Sammy Kaye Powers)
  . Fixed bug #74269 (It's possible to override trait property with different
    loosely-equal value). (pmmaga)
  . Fixed bug #61970 (Restraining __construct() access level in subclass gives
    a fatal error). (pmmaga)
  . Fixed bug #63384 (Cannot override an abstract method with an abstract
    method). (pmmaga, wes)
  . Fixed bug #74607 (Traits enforce different inheritance rules). (pmmaga)
  . Fixed misparsing of abstract unix domain socket names. (Sara)
  . Change PHP_OS_FAMILY value from "OSX" to "Darwin". (Sebastian, Kalle)
  . Allow loading PHP/Zend extensions by name in ini files (extension=<name>).
    (francois at tekwire dot net)
  . Added object type annotation. (brzuchal)
  . Fixed bug #74815 (crash with a combination of INI entries at startup).
    (Anatol)
  . Fixed bug #74836 (isset on zero-prefixed numeric indexes in array broken).
    (Dmitry)
  . Added new VM instuctions ISSET_ISEMPTY_CV and UNSET_CV. Previously they
    were implemented as ISSET_ISEMPTY_VAR and UNSET_VAR variants with
    ZEND_QUICK_SET flag. (Nikita, Dmitry)
  . Fixed bug #49649 (unserialize() doesn't handle changes in property 
    visibility). (pmmaga)
  . Fixed #74866 (extension_dir = "./ext" now use current directory for base).
    (Francois Laupretre)
  . Implemented FR #74963 (Improved error message on fetching property of
    non-object). (Laruence)
  . Fixed Bug #75142 (buildcheck.sh check for autoconf version needs to be updated
    for v2.64). (zizzy at zizzy dot net, Remi)
  . Fixed bug #74878 (Data race in ZTS builds). (Nikita, Dmitry)
  . Fixed bug #75515 ("stream_copy_to_stream" doesn't stream anymore). (Sara)

- cURL:
  . Fixed bug #75093 (OpenSSL support not detected). (Remi)
  . Better fix for #74125 (use pkg-config instead of curl-config). (Remi)

- Date:
  . Fixed bug #55407 (Impossible to prototype DateTime::createFromFormat).
    (kelunik)
  . Implemented FR #71520 (Adding the DateTime constants to the
    DateTimeInterface interface). (Majkl578)
  . Fixed bug #75149 (redefinition of typedefs ttinfo and t1info). (Remi)
  . Fixed bug #75222 (DateInterval microseconds property always 0). (jhdxr)

- Dba:
  . Fixed bug #72885 (flatfile: dba_fetch() fails to read replaced entry).
    (Anatol)

- DOM:
  . Implement #74837 (Implement Countable for DomNodeList and DOMNamedNodeMap).
    (Andreas Treichel)

- EXIF:
  . Added support for vendor specific tags for the following formats:
    Samsung, DJI, Panasonic, Sony, Pentax, Minolta, Sigma/Foveon, AGFA, 
	Kyocera, Ricoh & Epson. (Kalle)
  . Fixed bug #72682 (exif_read_data() fails to read all data for some
    images). (Kalle)
  . Fixed bug #71534 (Type confusion in exif_read_data() leading to heap
    overflow in debug mode). (hlt99 at blinkenshell dot org, Kalle)
  . Fixed bug #68547 (Exif Header component value check error).
    (sjh21a at gmail dot com, Kalle)
  . Fixed bug #66443 (Corrupt EXIF header: maximum directory nesting level
    reached for some cameras). (Kalle)
  . Fixed Redhat bug #1362571 (PHP not returning full results for
    exif_read_data function). (Kalle)
  . Implemented #65187 (exif_read_data/thumbnail: add support for stream 
    resource). (Kalle)
  . Deprecated the read_exif_data() alias. (Kalle)
  . Fixed bug #74428 (exif_read_data(): "Illegal IFD size" warning occurs with 
    correct exif format). (bradpiccho at gmail dot com, Kalle)
  . Fixed bug #72819 (EXIF thumbnails not read anymore). (Kalle)
  . Fixed bug #62523 (php crashes with segfault when exif_read_data called). 
    (Kalle)
  . Fixed bug #50660 (exif_read_data(): Illegal IFD offset (works fine with 
    other exif readers). (skinny dot bravo at gmail dot com, Kalle)

- Fileinfo:
  . Upgrade bundled libmagic to 5.31. (Anatol)

- FPM:
  . Configuration to limit fpm slow log trace callers. (Sannis)
  . Fixed bug #75212 (php_value acts like php_admin_value). (Remi)

- FTP:
  . Implement MLSD for structured listing of directories. (blar)
  . Added ftp_append() function. (blar)

- GD:
  . Implemented imageresolution as getter and setter (Christoph)
  . Fixed bug #74744 (gd.h: stdarg.h include missing for va_list use in
    gdErrorMethod). (rainer dot jung at kippdata dot de, cmb)
  . Fixed bug #75111 (Memory disclosure or DoS via crafted .bmp image). (cmb)

- GMP:
  . Fixed bug #70896 (gmp_fact() silently ignores non-integer input). (Sara)

- Hash:
  . Changed HashContext from resource to object. (Rouven Weßling, Sara)
  . Disallowed usage of non-cryptographic hash functions with HMAC and PBKDF2.
    (Andrey Andreev, Nikita)
  . Fixed Bug #75284 (sha3 is not supported on bigendian machine). (Remi)

- IMAP:
  . Fixed bug #72324 (imap_mailboxmsginfo() return wrong size). 
    (ronaldpoon at udomain dot com dot hk, Kalle)

- Intl:
  . Fixed bug #63790 (test using Spoofchecker which may be unavailable). (Sara)
  . Fixed bug #75378 ([REGRESSION] IntlDateFormatter::parse() does not change
    $position argument). (Laruence)

- JSON:
  . Add JSON_INVALID_UTF8_IGNORE and JSON_INVALID_UTF8_SUBSTITUTE options for
    json_encode and json_decode to ignore or replace invalid UTF-8 byte
    sequences - it addresses request #65082. (Jakub Zelenka)
  . Fixed bug #75185 (Buffer overflow in json_decode() with
    JSON_INVALID_UTF8_IGNORE or JSON_INVALID). (Jakub Zelenka)
  . Fixed bug #68567 (JSON_PARTIAL_OUTPUT_ON_ERROR can result in JSON with null
    key). (Jakub Zelenka)

- LDAP:
  . Implemented FR #69445 (Support for LDAP EXOP operations)
  . Fixed support for LDAP_OPT_SERVER_CONTROLS and LDAP_OPT_CLIENT_CONTROLS in ldap_get_option
  . Fixed passing an empty array to ldap_set_option for client or server controls.

- Mbstring:
  . Implemented request #66024 (mb_chr() and mb_ord()). (Masakielastic, Yasuo)
  . Implemented request #65081 (mb_scrub()). (Masakielastic, Yasuo)
  . Implemented request #69086 (enhancement for mb_convert_encoding() that
    handles multibyte replacement char nicely). (Masakielastic, Yasuo)
  . Added array input support to mb_convert_encoding(). (Yasuo)
  . Added array input support to mb_check_encoding(). (Yasuo)
  . Fixed bug #69079 (enhancement for mb_substitute_character). (masakielastic)
  . Update to oniguruma version 6.3.0. (Remi)
  . Fixed bug #69267 (mb_strtolower fails on titlecase characters). (Nikita)

- Mcrypt:
  . The deprecated mcrypt extension has been moved to PECL. (leigh)

- Opcache:
  . Added global optimisation passes based on data flow analysis using Single
    Static Assignment (SSA) form: Sparse Conditional Constant Propagation (SCCP),
    Dead Code Elimination (DCE), and removal of unused local variables
    (Nikita, Dmitry)
  . Fixed incorect constant conditional jump elimination. (Dmitry)
  . Fixed bug #75230 (Invalid opcode 49/1/8 using opcache). (Laruence)
  . Fixed bug (assertion fails with extended info generated). (Laruence)
  . Fixed bug (Phi sources removel). (Laruence)
  . Fixed bug #75370 (Webserver hangs on valid PHP text). (Laruence)
  . Fixed bug #75357 (segfault loading WordPress wp-admin). (Laruence)

- OpenSSL:
  . Use TLS_ANY for default ssl:// and tls:// negotiation. (kelunik)
  . Fix leak in openssl_spki_new(). (jelle at vdwaa dot nl)
  . Added openssl_pkcs7_read() and pk7 parameter to openssl_pkcs7_verify().
    (jelle at vdwaa dot nl)
  . Add ssl security_level stream option to support OpenSSL security levels.
    (Jakub Zelenka).
  . Allow setting SNI cert and private key in separate files. (Jakub Zelenka)
  . Fixed bug #74903 (openssl_pkcs7_encrypt() uses different EOL than before).
    (Anatol)
  . Automatically load OpenSSL configuration file. (Jakub Zelenka)

- PCRE:
  . Added support for PCRE JIT fast path API. (dmitry)
  . Fixed bug #61780 (Inconsistent PCRE captures in match results). (cmb)
  . Fixed bug #74873 (Minor BC break: PCRE_JIT changes output of preg_match()).
    (Dmitry)
  . Fixed bug #75089 (preg_grep() is not reporting PREG_BAD_UTF8_ERROR after
    first input string). (Dmitry)
  . Fixed bug #75223 (PCRE JIT broken in 7.2). (Dmitry)
  . Fixed bug #75285 (Broken build when system libpcre don't have jit support).
    (Remi)

- phar:
  . Fixed bug #74196 (phar does not correctly handle names containing dots).
    (mhagstrand)

- PDO:
  . Add "Sent SQL" to debug dump for emulated prepares. (Adam Baratz)
  . Add parameter types for national character set strings. (Adam Baratz)

- PDO_DBlib:
  . Fixed bug #73234 (Emulated statements let value dictate parameter type).
    (Adam Baratz)
  . Fixed bug #73396 (bigint columns are returned as strings). (Adam Baratz)
  . Expose DB-Library version as \PDO::DBLIB_ATTR_VERSION attribute on \PDO
    instance. (Adam Baratz)
  . Add test coverage for bug #72969. (Jeff Farr)

- PDO_OCI:
  . Fixed Bug #74537 (Align --with-pdo-oci configure option with --with-oci8 syntax).
    (Tianfang Yang)

- PDO_Sqlite
  . Switch to sqlite3_prepare_v2() and sqlite3_close_v2() functions (rasmus)

- PHPDBG
  . Added extended_value to opcode dump output. (Sara)

- Session:
  . Fixed bug #73461 (Prohibit session save handler recursion). (Yasuo)
  . PR #2233 Removed register_globals related code and "!" can be used as $_SESSION key name. (Yasuo)
  . Improved bug #73100 fix. 'user' save handler can only be set by session_set_save_handler()
  . Fixed bug #74514 (5 session functions incorrectly warn when calling in
    read-only/getter mode). (Yasuo)
  . Fixed bug #74936 (session_cache_expire/cache_limiter/save_path() trigger a
    warning in read mode). (morozov)
  . Fixed bug #74941 (session fails to start after having headers sent). 
    (morozov)

- Sodium:
  . New cryptographic extension
  . Added missing bindings for libsodium > 1.0.13. (Frank)

- SPL:
  . Fixed bug #71412 (Incorrect arginfo for ArrayIterator::__construct).
    (tysonandre775 at hotmail dot com)
  . Added spl_object_id(). (Tyson Andre)

- SQLite3:
  . Implement writing to blobs. (bohwaz at github dot com)
  . Update to Sqlite 3.20.1. (cmb)

- Standard:
  . Fixed bug #69442 (closing of fd incorrect when PTS enabled). (jaytaph)
  . Fixed bug #74300 (unserialize accepts two plus/minus signs for float number exponent part).
    (xKerman)
  . Compatibility with libargon2 versions 20161029 and 20160821.
    (charlesportwoodii at erianna dot com)
  . Fixed Bug #74737 (mysqli_get_client_info reflection info).
    (mhagstrand at gmail dot com)
  . Add support for extension name as argument to dl().
    (francois at tekwire dot net)
  . Fixed bug #74851 (uniqid() without more_entropy performs badly).
    (Emmanuel Dreyfus)
  . Fixed bug #74103 (heap-use-after-free when unserializing invalid array
    size). (Nikita)
  . Fixed bug #75054 (A Denial of Service Vulnerability was found when
    performing deserialization). (Nikita)
  . Fixed bug #75170 (mt_rand() bias on 64-bit machines). (Nikita)
  . Fixed bug #75221 (Argon2i always throws NUL at the end). (cmb)

- Streams:
  . Default ssl/single_dh_use and ssl/honor_cipher_order to true. (kelunik)

- XML:
  . Moved utf8_encode() and utf8_decode() to the Standard extension. (Andrea)

- XMLRPC:
  . Use Zend MM for allocation in bundled libxmlrpc (Joe)

- ZIP:
  . Add support for encrypted archives. (Remi)
  . Use of bundled libzip is deprecated, --with-libzip option is recommended. (Remi)
  . Fixed Bug #73803 (Reflection of ZipArchive does not show public properties). (Remi)
  . ZipArchive implements countable, added ZipArchive::count() method. (Remi)
  . Fix segfault in php_stream_context_get_option call. (Remi)
  . Fixed bug #75143 (new method setEncryptionName() seems not to exist
    in ZipArchive). (Anatol)

- zlib:
  . Expose inflate_get_status() and inflate_get_read_len() functions.
    (Matthew Trescott)

23 Nov 2017, PHP 7.1.12

- Core:
  . Fixed bug #75420 (Crash when modifing property name in __isset for
    BP_VAR_IS). (Laruence)
  . Fixed bug #75368 (mmap/munmap trashing on unlucky allocations). (Nikita,
    Dmitry)

- CLI:
  . Fixed bug #75287 (Builtin webserver crash after chdir in a shutdown
    function). (Laruence)

- Enchant:
  . Fixed bug #53070 (enchant_broker_get_path crashes if no path is set). (jelle
    van der Waa, cmb)
  . Fixed bug #75365 (Enchant still reports version 1.1.0). (cmb)

- Exif:
  . Fixed bug #75301 (Exif extension has built in revision version). (Peter
    Kokot)

- GD:
  . Fixed bug #65148 (imagerotate may alter image dimensions). (cmb)
  . Fixed bug #75437 (Wrong reflection on imagewebp). (Fabien Villepinte)

- intl:
  . Fixed bug #75317 (UConverter::setDestinationEncoding changes source instead 
    of destination). (andrewnester)

- interbase:
  . Fixed bug #75453 (Incorrect reflection for ibase_[p]connect). (villfa)

- Mysqli:
  . Fixed bug #75434 (Wrong reflection for mysqli_fetch_all function). (Fabien
    Villepinte)

- OCI8:
  . Fixed valgrind issue. (Tianfang Yang)

- OpenSSL:
  . Fixed bug #75363 (openssl_x509_parse leaks memory). (Bob, Jakub Zelenka)
  . Fixed bug #75307 (Wrong reflection for openssl_open function). (villfa)

- Opcache:
  . Fixed bug #75373 (Warning Internal error: wrong size calculation). (Laruence, Dmitry)

- PGSQL:
  . Fixed bug #75419 (Default link incorrectly cleared/linked by pg_close()). (Sara)

- SOAP:
  . Fixed bug #75464 (Wrong reflection on SoapClient::__setSoapHeaders). (villfa)

- Zlib:
  . Fixed bug #75299 (Wrong reflection on inflate_init and inflate_add). (Fabien
    Villepinte)

26 Oct 2017, PHP 7.1.11

- Core:
  . Fixed bug #75241 (Null pointer dereference in zend_mm_alloc_small()).
    (Laruence)
  . Fixed bug #75236 (infinite loop when printing an error-message). (Andrea)
  . Fixed bug #75252 (Incorrect token formatting on two parse errors in one
    request). (Nikita)
  . Fixed bug #75220 (Segfault when calling is_callable on parent). 
    (andrewnester)
  . Fixed bug #75290 (debug info of Closures of internal functions contain
    garbage argument names). (Andrea)

- Apache2Handler:
  . Fixed bug #75311 (error: 'zend_hash_key' has no member named 'arKey' in
    apache2handler). (mcarbonneaux)

- Date:
  . Fixed bug #75055 (Out-Of-Bounds Read in timelib_meridian()). (Derick)

- Hash:
  . Fixed bug #75303 (sha3 hangs on bigendian). (Remi)

- Intl:
  . Fixed bug #75318 (The parameter of UConverter::getAliases() is not
    optional). (cmb)

- litespeed:
  . Fixed bug #75248 (Binary directory doesn't get created when building 
    only litespeed SAPI). (petk)
  . Fixed bug #75251 (Missing program prefix and suffix). (petk)

- mcrypt:
  . Fixed bug #72535 (arcfour encryption stream filter crashes php). (Leigh)

- MySQLi:
  . Fixed bug #75018 (Data corruption when reading fields of bit type). (Anatol)

- OCI8:
  . Fixed incorrect reference counting. (Dmitry, Tianfang Yang)

- Opcache
  . Fixed bug #75255 (Request hangs and not finish). (Dmitry)

- PCRE:
  . Fixed bug #75207 (applied upstream patch for CVE-2016-1283). (Anatol)

- PDO_mysql:
  . Fixed bug #75177 (Type 'bit' is fetched as unexpected string). (Anatol)

- SPL:
  . Fixed bug #73629 (SplDoublyLinkedList::setIteratorMode masks intern flags).
    (J. Jeising, cmb)

28 Sep 2017, PHP 7.1.10

- Core:
  . Fixed bug #75042 (run-tests.php issues with EXTENSION block). (John Boehr)

- BCMath:
  . Fixed bug #44995 (bcpowmod() fails if scale != 0). (cmb)
  . Fixed bug #46781 (BC math handles minus zero incorrectly). (cmb)
  . Fixed bug #54598 (bcpowmod() may return 1 if modulus is 1). (okano1220, cmb)
  . Fixed bug #75178 (bcpowmod() misbehaves for non-integer base or modulus). (cmb)

- CLI server:
  . Fixed bug #70470 (Built-in server truncates headers spanning over TCP
    packets). (bouk)

- CURL:
  . Fixed bug #75093 (OpenSSL support not detected). (Remi)

- GD:
  . Fixed bug #75124 (gdImageGrayScale() may produce colors). (cmb)
  . Fixed bug #75139 (libgd/gd_interpolation.c:1786: suspicious if ?). (cmb)

- Gettext:
  . Fixed bug #73730 (textdomain(null) throws in strict mode). (cmb)

- Intl:
  . Fixed bug #75090 (IntlGregorianCalendar doesn't have constants from parent
    class). (tpunt)
  . Fixed bug #75193 (segfault in collator_convert_object_to_string). (Remi)

- PDO_OCI:
  . Fixed bug #74631 (PDO_PCO with PHP-FPM: OCI environment initialized
    before PHP-FPM sets it up). (Ingmar Runge)

- SPL:
  . Fixed bug #75155 (AppendIterator::append() is broken when appending another
    AppendIterator). (Nikita)
  . Fixed bug #75173 (incorrect behavior of AppendIterator::append in foreach loop).
    (jhdxr)

- Standard:
  . Fixed bug #75152 (signed integer overflow in parse_iv). (Laruence)
  . Fixed bug #75097 (gethostname fails if your host name is 64 chars long). (Andrea)

31 Aug 2017, PHP 7.1.9

- Core:
  . Fixed bug #74947 (Segfault in scanner on INF number). (Laruence)
  . Fixed bug #74954 (null deref and segfault in zend_generator_resume()). (Bob)
  . Fixed bug #74725 (html_errors=1 breaks unhandled exceptions). (Andrea)
  . Fixed bug #75063 (Main CWD initialized with wrong codepage). (Anatol)
  . Fixed bug #75349 (NAN comparison). (Sara)

- cURL:
  . Fixed bug #74125 (Fixed finding CURL on systems with multiarch support).
    (cebe)

- Date:
  . Fixed bug #75002 (Null Pointer Dereference in timelib_time_clone). (Derick)

- Intl:
  . Fixed bug #74993 (Wrong reflection on some locale_* functions). (Sara)

- Mbstring:
  . Fixed bug #71606 (Segmentation fault mb_strcut with HTML-ENTITIES encoding).
    (cmb)
  . Fixed bug #62934 (mb_convert_kana() does not convert iteration marks).
    (Nikita)
  . Fixed bug #75001 (Wrong reflection on mb_eregi_replace). (Fabien
    Villepinte)

- MySQLi:
  . Fixed bug #74968 (PHP crashes when calling mysqli_result::fetch_object with
    an abstract class). (Anatol)

- OCI8:
  . Expose oci_unregister_taf_callback() (Tianfang Yang)

- Opcache:
  . Fixed bug #74980 (Narrowing occurred during type inference). (Laruence)

- phar:
  . Fixed bug #74991 (include_path has a 4096 char limit in some cases).
    (bwbroersma)

- Reflection:
  . Fixed bug #74949 (null pointer dereference in _function_string). (Laruence)

- Session:
  . Fixed bug #74892 (Url Rewriting (trans_sid) not working on urls that start
    with "#"). (Andrew Nester)
  . Fixed bug #74833 (SID constant created with wrong module number). (Anatol)

- SimpleXML:
  . Fixed bug #74950 (nullpointer deref in simplexml_element_getDocNamespaces).
    (Laruence)

- SPL:
  . Fixed bug #75049 (spl_autoload_unregister can't handle
    spl_autoload_functions results). (Laruence)
  . Fixed bug #74669 (Unserialize ArrayIterator broken). (Andrew Nester)
  . Fixed bug #74977 (Appending AppendIterator leads to segfault). 
    (Andrew Nester)
  . Fixed bug #75015 (Crash in recursive iterator destructors). (Julien)

- Standard:
  . Fixed bug #75075 (unpack with X* causes infinity loop). (Laruence)
  . Fixed bug #74103 (heap-use-after-free when unserializing invalid array
    size). (Nikita)
  . Fixed bug #75054 (A Denial of Service Vulnerability was found when
    performing deserialization). (Nikita)

- WDDX:
  . Fixed bug #73793 (WDDX uses wrong decimal seperator). (cmb)

- XMLRPC:
  . Fixed bug #74975 (Incorrect xmlrpc serialization for classes with declared
    properties). (blar)

03 Aug 2017, PHP 7.1.8

- Core:
  . Fixed bug #74832 (Loading PHP extension with already registered function 
    name leads to a crash). (jpauli)
  . Fixed bug #74780 (parse_url() broken when query string contains colon). 
    (jhdxr)
  . Fixed bug #74761 (Unary operator expected error on some systems). (petk)
  . Fixed bug #73900 (Use After Free in unserialize() SplFixedArray). (nikic)
  . Fixed bug #74923 (Crash when crawling through network share). (Anatol)
  . Fixed bug #74913 (fixed incorrect poll.h include). (petk)
  . Fixed bug #74906 (fixed incorrect errno.h include). (petk)

- Date:
  . Fixed bug #74852 (property_exists returns true on unknown DateInterval 
    property). (jhdxr)

- OCI8:
  . Fixed bug #74625 (Integer overflow in oci_bind_array_by_name). (Ingmar Runge)

- Opcache:
  . Fixed bug #74623 (Infinite loop in type inference when using HTMLPurifier).
    (nikic)

- OpenSSL:
 . Fixed bug #74798 (pkcs7_en/decrypt does not work if \x0a is used in content).
   (Anatol)
 . Added OPENSSL_DONT_ZERO_PAD_KEY constant to prevent key padding and fix bug
   #71917 (openssl_open() returns junk on envelope < 16 bytes) and bug #72362
   (OpenSSL Blowfish encryption is incorrect for short keys). (Jakub Zelenka)

- PDO:
  . Fixed bug #69356 (PDOStatement::debugDumpParams() truncates query). (Adam
    Baratz)

- SPL:
  . Fixed bug #73471 (PHP freezes with AppendIterator). (jhdxr)

- SQLite3:
  . Fixed bug #74883 (SQLite3::__construct() produces "out of memory" exception
    with invalid flags). (Anatol)

- Wddx:
  . Fixed bug #73173 (huge memleak when wddx_unserialize).
    (tloi at fortinet dot com)

- zlib:
  . Fixed bug #73944 (dictionary option of inflate_init() does not work).
    (wapmorgan)

06 Jul 2017, PHP 7.1.7

- Core:
  . Fixed bug #74738 (Multiple [PATH=] and [HOST=] sections not properly
    parsed). (Manuel Mausz)
  . Fixed bug #74658 (Undefined constants in array properties result in broken
    properties). (Laruence)
  . Fixed misparsing of abstract unix domain socket names. (Sara)
  . Fixed bug #74603 (PHP INI Parsing Stack Buffer Overflow Vulnerability).
    (Stas)
  . Fixed bug #74101, bug #74614 (Unserialize Heap Use-After-Free (READ: 1) in
    zval_get_type). (Nikita)
  . Fixed bug #74111 (Heap buffer overread (READ: 1) finish_nested_data from
    unserialize). (Nikita)
  . Fixed bug #74819 (wddx_deserialize() heap out-of-bound read via
    php_parse_date()). (Derick)

- Date:
  . Fixed bug #74639 (implement clone for DatePeriod and DateInterval).
    (andrewnester)

- DOM:
  . Fixed bug #69373 (References to deleted XPath query results). (ttoohey)

- GD:
  . Fixed bug #74435 (Buffer over-read into uninitialized memory). (cmb)

- Intl:
  . Fixed bug #73473 (Stack Buffer Overflow in msgfmt_parse_message). (libnex)
  . Fixed bug #74705 (Wrong reflection on Collator::getSortKey and
    collator_get_sort_key). (Tyson Andre, Remi)

- Mbstring:
  . Add oniguruma upstream fix (CVE-2017-9224, CVE-2017-9226, CVE-2017-9227,
    CVE-2017-9228, CVE-2017-9229) (Remi, Mamoru TASAKA)

- OCI8:
  . Add TAF callback (PR #2459). (KoenigsKind)

- Opcache:
  . Fixed bug #74663 (Segfault with opcache.memory_protect and
    validate_timestamp). (Laruence)
  . Revert opcache.enable_cli to default disabled. (Nikita)

- OpenSSL:
  . Fixed bug #74720 (pkcs7_en/decrypt does not work if \x1a is used in
    content). (Anatol)
  . Fixed bug #74651 (negative-size-param (-1) in memcpy in zif_openssl_seal()).
    (Stas)

- PDO_OCI:
  . Support Instant Client 12.2 in --with-pdo-oci configure option.
    (Tianfang Yang)

- Reflection:
  . Fixed bug #74673 (Segfault when cast Reflection object to string with
    undefined constant). (Laruence)

- SPL:
  . Fixed bug #74478 (null coalescing operator failing with SplFixedArray).
    (jhdxr)

- FTP:
  . Fixed bug #74598 (ftp:// wrapper ignores context arg). (Sara)

- PHAR:
  . Fixed bug #74386 (Phar::__construct reflection incorrect). (villfa)

- SOAP
  . Fixed bug #74679 (Incorrect conversion array with WSDL_CACHE_MEMORY).
    (Dmitry)

- Streams:
  . Fixed bug #74556 (stream_socket_get_name() returns '\0'). (Sara)

8 Jun 2017, PHP 7.1.6

- Core:
  . Fixed bug #74600 (crash (SIGSEGV) in _zend_hash_add_or_update_i).
    (Laruence)
  . Fixed bug #74546 (SIGILL in ZEND_FETCH_CLASS_CONSTANT_SPEC_CONST_CONST).
    (Laruence)
  . Fixed bug #74589 (__DIR__ wrong for unicode character). (Anatol)

- intl:
  . Fixed bug #74468 (wrong reflection on Collator::sortWithSortKeys). (villfa)

- MySQLi:
  . Fixed bug #74547 (mysqli::change_user() doesn't accept null as $database
    argument w/strict_types). (Anatol)

- Opcache:
  . Fixed bug #74596 (SIGSEGV with opcache.revalidate_path enabled). (Laruence)

- phar:
  . Fixed bug #51918 (Phar::webPhar() does not handle requests sent through PUT
    and DELETE method). (Christian Weiske)

- Readline:
  . Fixed bug #74490 (readline() moves the cursor to the beginning of the line).
    (Anatol)

- Standard:
  . Fixed bug #74510 (win32/sendmail.c anchors CC header but not BCC).
    (Damian Wadley, Anatol)

- xmlreader:
  . Fixed bug #74457 (Wrong reflection on XMLReader::expand). (villfa)

11 May 2017, PHP 7.1.5

- Core:
  . Fixed bug #74408 (Endless loop bypassing execution time limit). (Laruence)
  . Fixed bug #74353 (Segfault when killing within bash script trap code).
    (Laruence)
  . Fixed bug #74340 (Magic function __get has different behavior in php 7.1.x).
    (Nikita)
  . Fixed bug #74188 (Null coalescing operator fails for undeclared static
    class properties). (tpunt)
  . Fixed bug #74444 (multiple catch freezes in some cases). (David Matějka)
  . Fixed bug #74410 (stream_select() is broken on Windows Nanoserver).
    (Matt Ficken)
  . Fixed bug #74337 (php-cgi.exe crash on facebook callback).
    (Anton Serbulov)
  . Patch for bug #74216 was reverted. (Anatol)

- Date:
  . Fixed bug #74404 (Wrong reflection on DateTimeZone::getTransitions).
    (krakjoe)
  . Fixed bug #74080 (add constant for RFC7231 format datetime). (duncan3dc)

- DOM:
  . Fixed bug #74416 (Wrong reflection on DOMNode::cloneNode).
    (Remi, Fabien Villepinte)

- Fileinfo:
  . Fixed bug #74379 (syntax error compile error in libmagic/apprentice.c).
    (Laruence)

- GD:
  . Fixed bug #74343 (compile fails on solaris 11 with system gd2 library).
    (krakjoe)

- MySQLi:
  . Fixed bug #74432 (mysqli_connect adding ":3306" to $host if $port parameter
    not given). (Anatol)

- MySQLnd:
  . Fixed bug #74376 (Invalid free of persistent results on error/connection
    loss). (Yussuf Khalil)

- Intl:
  . Fixed bug #65683 (Intl does not support DateTimeImmutable). (Ben Scholzen)
  . Fixed bug #74298 (IntlDateFormatter->format() doesn't return
    microseconds/fractions). (Andrew Nester)
  . Fixed bug #74433 (wrong reflection for Normalizer methods). (villfa)
  . Fixed bug #74439 (wrong reflection for Locale methods). (villfa)

- Opcache:
  . Fixed bug #74456 (Segmentation error while running a script in CLI mode).
    (Laruence)
  . Fixed bug #74431 (foreach infinite loop). (Nikita)
  . Fixed bug #74442 (Opcached version produces a nested array). (Nikita)

- OpenSSL:
  . Fixed bug #73833 (null character not allowed in openssl_pkey_get_private).
    (Jakub Zelenka)
  . Fixed bug #73711 (Segfault in openssl_pkey_new when generating DSA or DH
    key). (Jakub Zelenka)
  . Fixed bug #74341 (openssl_x509_parse fails to parse ASN.1 UTCTime without
    seconds). (Moritz Fain)
  . Fixed bug #73808 (iv length warning too restrictive for aes-128-ccm).
    (Jakub Zelenka)

- phar:
  . Fixed bug #74383 (phar method parameters reflection correction). 
    (mhagstrand)

- Readline:
  . Fixed bug #74489 (readline() immediately returns false in interactive
    console mode). (Anatol)

- Standard:
  . Fixed bug #72071 (setcookie allows max-age to be negative). (Craig Duncan)
  . Fixed bug #74361 (Compaction in array_rand() violates COW). (Nikita)

- Streams:
  . Fixed bug #74429 (Remote socket URI with unique persistence identifier
    broken). (Sara)

13 Apr 2017, PHP 7.1.4

- Core:
  . Fixed bug #74149 (static embed SAPI linkage error). (krakjoe)
  . Fixed bug #73370 (falsely exits with "Out of Memory" when using
    USE_ZEND_ALLOC=0). (Nikita)
  . Fixed bug #73960 (Leak with instance method calling static method with
    referenced return). (Nikita)
  . Fixed bug #69676 (Resolution of self::FOO in class constants not correct).
    (Nikita)
  . Fixed bug #74265 (Build problems after 7.0.17 release: undefined reference
    to `isfinite'). (Nikita)
  . Fixed bug #74302 (yield fromLABEL is over-greedy). (Sara)

- Apache:
  . Reverted patch for bug #61471, fixes bug #74318. (Anatol)

- Date:
  . Fixed bug #72096 (Swatch time value incorrect for dates before 1970). (mcq8)

- DOM:
  . Fixed bug #74004 (LIBXML_NOWARNING flag ingnored on loadHTML*).
    (somedaysummer)

- iconv:
  . Fixed bug #74230 (iconv fails to fail on surrogates). (Anatol)

- OCI8:
  . Fixed uninitialized data causing random crash. (Dmitry)

- Opcache:
  . Fixed bug #74250 (OPcache compilation performance regression in PHP 5.6/7
    with huge classes). (Nikita)

- OpenSSL:
  . Fixed bug #72333 (fwrite() on non-blocking SSL sockets doesn't work).
    (Jakub Zelenka)

- PDO MySQL:
  . Fixed bug #71003 (Expose MYSQLI_CLIENT_SSL_DONT_VERIFY_SERVER_CERT to PDO
    interface). (Thomas Orozco)

- SPL:
  . Fixed bug #74058 (ArrayObject can not notice changes). (Andrew Nester)

- Sqlite:
  . Implemented FR #74217 (Allow creation of deterministic sqlite functions).
    (Andrew Nester)

- Streams:
  . Fixed bug #74216 (Correctly fail on invalid IP address ports). (Sara)

- Zlib:
  . Fixed bug #74240 (deflate_add can allocate too much memory). (Matt Bonneau)

16 Mar 2017, PHP 7.1.3

- Core:
  . Fixed bug #74157 (Segfault with nested generators). (Laruence)
  . Fixed bug #74164 (PHP hangs when an invalid value is dynamically passed to
    typehinted by-ref arg). (Laruence)
  . Fixed bug #74093 (Maximum execution time of n+2 seconds exceed not written
    in error_log). (Laruence)
  . Fixed bug #73989 (PHP 7.1 Segfaults within Symfony test suite).
    (Dmitry, Laruence)
  . Fixed bug #74084 (Out of bound read - zend_mm_alloc_small). (Laruence)
  . Fixed bug #73807 (Performance problem with processing large post request).
    (Nikita)
  . Fixed bug #73998 (array_key_exists fails on arrays created by
    get_object_vars). (mhagstrand)
  . Fixed bug #73954 (NAN check fails on Alpine Linux with musl). (Andrea)
  . Fixed bug #73677 (Generating phar.phar core dump with gcc ASAN enabled
    build). (ondrej)

- Apache:
  . Fixed bug #61471 (Incomplete POST does not timeout but is passed to PHP).
    (Zheng Shao)

- Date:
  . Fixed bug #73837 ("new DateTime()" sometimes returns 1 second ago value).
    (Derick)

- FPM:
  . Fixed bug #69860 (php-fpm process accounting is broken with keepalive).
    (Denis Yeldandi)

- Hash:
  . Fixed bug #73127 (gost-crypto hash incorrect if input data contains long
    0xFF sequence). (Grundik)

- GD:
  . Fixed bug #74031 (ReflectionFunction for imagepng is missing last two
    parameters). (finwe)

- Mysqlnd:
  . Fixed bug #74021 (fetch_array broken data. Data more then MEDIUMBLOB).
    (Andrew Nester, Nikita)

- Opcache:
  . Fixed bug #74152 (if statement says true to a null variable). (Laruence)
  . Fixed bug #74019 (Segfault with list). (Laruence)

- OpenSSL:
  . Fixed bug #74022 (PHP Fast CGI crashes when reading from a pfx file).
    (Anatol)
  . Fixed bug #74099 (Memory leak with openssl_encrypt()). (Andrew Nester)
  . Fixed bug #74159 (Writing a large buffer to a non-blocking encrypted stream
    fails with "bad write retry"). (trowski)

- PDO_OCI:
  . Fixed bug #54379 (PDO_OCI: UTF-8 output gets truncated). (gureedo / Oracle)

- SQLite3:
  . Fixed bug #74413 (incorrect reflection for SQLite3::enableExceptions).
    (krakjoe)

- Standard:
  . Fixed bug #74005 (mail.add_x_header causes RFC-breaking lone line feed).
    (Anatol)
  . Fixed bug #74041 (substr_count with length=0 broken). (Nikita)
  . Fixed bug #73118 (is_callable callable name reports misleading value for
    anonymous classes). (Adam Saponara)
  . Fixed bug #74105 (PHP on Linux should use /dev/urandom when getrandom is
    not available). (Benjamin Robin)
  . Fixed bug #74708 (Invalid Reflection signatures for random_bytes and
    random_int). (Tyson Andre, Remi)

- Streams:
  . Fixed bug #73496 (Invalid memory access in zend_inline_hash_func).
    (Laruence)
  . Fixed bug #74090 (stream_get_contents maxlength>-1 returns empty string).
    (Anatol)

16 Feb 2017, PHP 7.1.2

- Core:
  . Improved GENERATOR_CREATE opcode handler. (Bob, Dmitry)
  . Fixed bug #73877 (readlink() returns garbage for UTF-8 paths). (Anatol)
  . Fixed bug #73876 (Crash when exporting **= in expansion of assign op).
    (Sara)
  . Fixed bug #73962 (bug with symlink related to cyrillic directory). (Anatol)
  . Fixed bug #73969 (segfault in debug_print_backtrace). (andrewnester)
  . Fixed bug #73994 (arginfo incorrect for unpack). (krakjoe)
  . Fixed bug #73973 (assertion error in debug_zval_dump). (andrewnester)

- DOM:
  . Fixed bug #54382 (getAttributeNodeNS doesn't get xmlns* attributes).
    (aboks)

- DTrace:
  . Fixed bug #73965 (DTrace reported as enabled when disabled). (Remi)

- FCGI:
  . Fixed bug #73904 (php-cgi fails to load -c specified php.ini file). (Anatol)
  . Fixed bug #72898 (PHP_FCGI_CHILDREN is not included in phpinfo()). (Anatol)

- FPM:
  . Fixed bug #69865 (php-fpm does not close stderr when using syslog). 
    (m6w6)

- GD:
  . Fixed bug #73968 (Premature failing of XBM reading). (cmb)

- GMP:
  . Fixed bug #69993 (test for gmp.h needs to test machine includes).
    (Jordan Gigov) 

- Hash:
  . Added hash_hkdf() function. (Andrey Andreev)
  . Fixed bug #73961 (environmental build dependency in hash sha3 source).
    (krakjoe)

- Intl:
  . Fix bug #73956 (Link use CC instead of CXX). (Remi)

- LDAP:
  . Fixed bug #73933 (error/segfault with ldap_mod_replace and opcache).
    (Laruence)

- MySQLi:
  . Fixed bug #73949 (leak in mysqli_fetch_object). (krakjoe)

- Mysqlnd:
  . Fixed bug #69899 (segfault on close() after free_result() with mysqlnd).
    (Richard Fussenegger)

- Opcache:
  . Fixed bug #73983 (crash on finish work with phar in cli + opcache).
    (Anatol)

- OpenSSL:
  . Fixed bug #71519 (add serial hex to return value array). (xrobau)
  . Fixed bug #73692 (Compile ext/openssl with openssl 1.1.0 on Win). (Anatol)
  . Fixed bug #73978 (openssl_decrypt triggers bug in PDO). (Jakub Zelenka)

- PDO_Firebird:
  . Implemented FR #72583 (All data are fetched as strings). (Dorin Marcoci)

- PDO_PgSQL:
  . Fixed bug #73959 (lastInsertId fails to throw an exception for wrong 
    sequence name). (andrewnester)

- Phar:
  . Fixed bug #70417 (PharData::compress() doesn't close temp file). (cmb)

- posix:
  . Fixed bug #71219 (configure script incorrectly checks for ttyname_r). (atoh)

- Session:
  . Fixed bug #69582 (session not readable by root in CLI). (EvgeniySpinov)

- SPL:
  . Fixed bug #73896 (spl_autoload() crashes when calls magic _call()). (Dmitry)

- Standard:
  . Fixed bug #69442 (closing of fd incorrect when PTS enabled). (jaytaph)
  . Fixed bug #47021 (SoapClient stumbles over WSDL delivered with
    "Transfer-Encoding: chunked"). (Rowan Collins)
  . Fixed bug #72974 (imap is undefined service on AIX). (matthieu.sarter)
  . Fixed bug #72979 (money_format stores wrong length AIX). (matthieu.sarter)
  . Fixed bug #73374 (intval() with base 0 should detect binary). (Leigh)
  . Fixed bug #69061 (mail.log = syslog contains double information).
    (Tom Sommer)

- ZIP:
  . Fixed bug #70103 (ZipArchive::addGlob ignores remove_all_path option). (cmb,
    Mitch Hagstrand)

19 Jan 2017, PHP 7.1.1

- Core:
  . Fixed bug #73792 (invalid foreach loop hangs script). (Dmitry)
  . Fixed bug #73686 (Adding settype()ed values to ArrayObject results in
    references). (Nikita, Laruence)
  . Fixed bug #73663 ("Invalid opcode 65/16/8" occurs with a variable created
    with list()). (Laruence)
  . Fixed bug #73727 (ZEND_MM_BITSET_LEN is "undefined symbol" in
    zend_bitset.h). (Nikita)
  . Fixed bug #73753 (unserialized array pointer not advancing). (David Walker)
  . Fixed bug #73783 (SIG_IGN doesn't work when Zend Signals is enabled).
    (David Walker)

- CLI:
  . Fixed bug #72555 (CLI output(japanese) on Windows). (Anatol)

- COM:
  . Fixed bug #73679 (DOTNET read access violation using invalid codepage).
    (Anatol)

- DOM:
  . Fixed bug #67474 (getElementsByTagNameNS filter on default ns). (aboks)

- Mbstring:
  . Fixed bug #73646 (mb_ereg_search_init null pointer dereference).
    (Laruence)

- Mysqli:
  . Fixed bug #73462 (Persistent connections don't set $connect_errno).
    (darkain)

- Mysqlnd:
  . Optimized handling of BIT fields - less memory copies and lower memory
    usage. (Andrey)
  . Fixed bug #73800 (sporadic segfault with MYSQLI_OPT_INT_AND_FLOAT_NATIVE). 
	(vanviegen)

- Opcache:
  . Fixed bug #73789 (Strange behavior of class constants in switch/case block).
    (Laruence)
  . Fixed bug #73746 (Method that returns string returns UNKNOWN:0 instead).
    (Laruence)
  . Fixed bug #73654 (Segmentation fault in zend_call_function). (Nikita)
  . Fixed bug #73668 ("SIGFPE Arithmetic exception" in opcache when divide by
    minus 1). (Nikita)
  . Fixed bug #73847 (Recursion when a variable is redefined as array). (Nikita)

- PDO_Firebird:
  . Fixed bug #72931 (PDO_FIREBIRD with Firebird 3.0 not work on returning
    statement). (Dorin Marcoci)

- phpdbg:
  . Fixed bug #73794 (Crash (out of memory) when using run and # command
    separator). (Bob)
  . Fixed bug #73704 (phpdbg shows the wrong line in files with shebang). (Bob)

- SQLite3:
  . Reverted fix for bug #73530	(Unsetting result set may reset other result
    set). (cmb)

- Standard:
  . Fixed bug #73594 (dns_get_record does not populate $additional out
    parameter). (Bruce Weirdan)
  . Fixed bug #70213 (Unserialize context shared on double class lookup).
    (Taoguang Chen)
  . Fixed bug #73154 (serialize object with __sleep function crash). (Nikita)
  . Fixed bug #70490 (get_browser function is very slow). (Nikita)
  . Fixed bug #73265 (Loading browscap.ini at startup causes high memory usage).
    (Nikita)
  . Add subject to mail log. (tomsommer)
  . Fixed bug #31875 (get_defined_functions additional param to exclude
	disabled functions). (willianveiga)

- Zlib
  . Fixed bug #73373 (deflate_add does not verify that output was not truncated).
    (Matt Bonneau)

01 Dec 2016, PHP 7.1.0

- Core:
  . Added nullable types. (Levi, Dmitry)
  . Added DFA optimization framework based on e-SSA form. (Dmitry, Nikita)
  . Added specialized opcode handlers (e.g. ZEND_ADD_LONG_NO_OVERFLOW).
    (Dmitry)
  . Added [] = as alternative construct to list() =. (Bob)
  . Added void return type. (Andrea)
  . Added support for negative string offsets in string offset syntax and
    various string functions. (Francois)
  . Added a form of the list() construct where keys can be specified. (Andrea)
  . Implemented safe execution timeout handling, that prevents random crashes
    after "Maximum execution time exceeded" error. (Dmitry)
  . Implemented the RFC `Support Class Constant Visibility`. (Sean DuBois,
    Reeze Xia, Dmitry)
  . Implemented the RFC `Catching multiple exception types`. (Bronislaw Bialek,
    Pierrick)
  . Implemented logging to syslog with dynamic error levels. (Jani Ollikainen)
  . Implemented FR #72614 (Support "nmake test" on building extensions by
    phpize). (Yuji Uchiyama)
  . Implemented RFC: Iterable. (Aaron Piotrowski)
  . Implemented RFC: Closure::fromCallable (Danack)
  . Implemented RFC: Replace "Missing argument" warning with "\ArgumentCountError"
    exception. (Dmitry, Davey)
  . Implemented RFC: Fix inconsistent behavior of $this variable. (Dmitry)
  . Fixed bug #73585 (Logging of "Internal Zend error - Missing class
    information" missing class name). (Laruence)
  . Fixed memory leak(null coalescing operator with Spl hash). (Tyson Andre)
  . Fixed bug #72736 (Slow performance when fetching large dataset with mysqli
    / PDO). (Dmitry)
  . Fixed bug #72482 (Ilegal write/read access caused by gdImageAALine
    overflow). (cmb)
  . Fixed bug #72696 (imagefilltoborder stackoverflow on truecolor images).
    (cmb)
  . Fixed bug #73350 (Exception::__toString() cause circular references).
    (Laruence)
  . Fixed bug #73329 ((Float)"Nano" == NAN). (Anatol)
  . Fixed bug #73288 (Segfault in __clone > Exception.toString > __get).
    (Laruence)
  . Fixed for #73240 (Write out of bounds at number_format). (Stas)
  . Fix pthreads detection when cross-compiling (ffontaine)
  . Fixed bug #73337 (try/catch not working with two exceptions inside a same
    operation). (Dmitry)
  . Fixed bug #73156 (segfault on undefined function). (Dmitry)
  . Fixed bug #73163 (PHP hangs if error handler throws while accessing undef
    const in default value). (Nikita)
  . Fixed bug #73172 (parse error: Invalid numeric literal). (Nikita, Anatol)
  . Fixed bug #73181 (parse_str() without a second argument leads to crash).
    (Nikita)
  . Fixed bug #73025 (Heap Buffer Overflow in virtual_popen of
    zend_virtual_cwd.c). (cmb)
  . Fixed bug #73058 (crypt broken when salt is 'too' long). (Anatol)
  . Fixed bug #72944 (Null pointer deref in zval_delref_p). (Dmitry)
  . Fixed bug #72943 (assign_dim on string doesn't reset hval). (Laruence)
  . Fixed bug #72598 (Reference is lost after array_slice()) (Nikita)
  . Fixed bug #72703 (Out of bounds global memory read in BF_crypt triggered by
    password_verify). (Anatol)
  . Fixed bug #72813 (Segfault with __get returned by ref). (Laruence)
  . Fixed bug #72767 (PHP Segfaults when trying to expand an infinite operator).
    (Nikita)
  . TypeError messages for arg_info type checks will now say "must be ...
    or null" where the parameter or return type accepts null. (Andrea)
  . Fixed bug #72857 (stream_socket_recvfrom read access violation). (Anatol)
  . Fixed bug #72663 (Create an Unexpected Object and Don't Invoke
    __wakeup() in Deserialization). (Stas)
  . Fixed bug #72681 (PHP Session Data Injection Vulnerability). (Stas)
  . Fixed bug #72742 (memory allocator fails to realloc small block to large
    one). (Stas)
  . Fixed URL rewriter. It would not rewrite '//example.com/' URL
    unconditionally. URL rewrite target hosts whitelist is implemented. (Yasuo)
  . Fixed bug #72641 (phpize (on Windows) ignores PHP_PREFIX).
    (Yuji Uchiyama)
  . Fixed bug #72683 (getmxrr broken). (Anatol)
  . Fixed bug #72629 (Caught exception assignment to variables ignores
    references). (Laruence)
  . Fixed bug #72594 (Calling an earlier instance of an included anonymous
    class fatals). (Laruence)
  . Fixed bug #72581 (previous property undefined in Exception after
    deserialization). (Laruence)
  . Fixed bug #72543 (Different references behavior comparing to PHP 5)
    (Laruence, Dmitry, Nikita)
  . Fixed bug #72347 (VERIFY_RETURN type casts visible in finally). (Dmitry)
  . Fixed bug #72216 (Return by reference with finally is not memory safe).
    (Dmitry)
  . Fixed bug #72215 (Wrong return value if var modified in finally). (Dmitry)
  . Fixed bug #71818 (Memory leak when array altered in destructor). (Dmitry)
  . Fixed bug #71539 (Memory error on $arr[$a] =& $arr[$b] if RHS rehashes)
    (Dmitry, Nikita)
  . Added new constant PHP_FD_SETSIZE. (cmb)
  . Added optind parameter to getopt(). (as)
  . Added PHP to SAPI error severity mapping for logs. (Martin Vobruba)
  . Fixed bug #71911 (Unable to set --enable-debug on building extensions by
    phpize on Windows). (Yuji Uchiyama)
  . Fixed bug #29368 (The destructor is called when an exception is thrown from
    the constructor). (Dmitry)
  . Implemented RFC: RNG Fixes. (Leigh)
  . Implemented email validation as per RFC 6531. (Leo Feyer, Anatol)
  . Fixed bug #72513 (Stack-based buffer overflow vulnerability in
    virtual_file_ex). (Stas)
  . Fixed bug #72573 (HTTP_PROXY is improperly trusted by some PHP libraries
    and applications). (Stas)
  . Fixed bug #72523 (dtrace issue with reflection (failed test)). (Laruence)
  . Fixed bug #72508 (strange references after recursive function call and
    "switch" statement). (Laruence)
  . Fixed bug #72441 (Segmentation fault: RFC list_keys). (Laruence)
  . Fixed bug #72395 (list() regression). (Laruence)
  . Fixed bug #72373 (TypeError after Generator function w/declared return type
    finishes). (Nikita)
  . Fixed bug #69489 (tempnam() should raise notice if falling back to temp dir).
    (Laruence, Anatol)
  . Fixed UTF-8 and long path support on Windows. (Anatol)
  . Fixed bug #53432 (Assignment via string index access on an empty string
    converts to array). (Nikita)
  . Fixed bug #62210 (Exceptions can leak temporary variables). (Dmitry, Bob)
  . Fixed bug #62814 (It is possible to stiffen child class members visibility).
    (Nikita)
  . Fixed bug #69989 (Generators don't participate in cycle GC). (Nikita)
  . Fixed bug #70228 (Memleak if return in finally block). (Dmitry)
  . Fixed bug #71266 (Missing separation of properties HT in foreach etc).
    (Dmitry)
  . Fixed bug #71604 (Aborted Generators continue after nested finally).
    (Nikita)
  . Fixed bug #71572 (String offset assignment from an empty string inserts
    null byte). (Francois)
  . Fixed bug #71897 (ASCII 0x7F Delete control character permitted in
    identifiers). (Andrea)
  . Fixed bug #72188 (Nested try/finally blocks losing return value). (Dmitry)
  . Fixed bug #72213 (Finally leaks on nested exceptions). (Dmitry, Nikita)
  . Fixed bug #47517 (php-cgi.exe missing UAC manifest).
    (maxdax15801 at users noreply github com)
  . Change statement and fcall extension handlers to accept frame. (Joe)
  . Number operators taking numeric strings now emit E_NOTICEs or E_WARNINGs
    when given malformed numeric strings. (Andrea)
  . (int), intval() where $base is 10 or unspecified, settype(), decbin(),
    decoct(), dechex(), integer operators and other conversions now always
    respect scientific notation in numeric strings. (Andrea)
  . Raise a compile-time warning on octal escape sequence overflow. (Sara)

- Apache2handler:
  . Enable per-module logging in Apache 2.4+. (Martin Vobruba)

- BCmath:
  . Fix bug #73190 (memcpy negative parameter _bc_new_num_ex). (Stas)

- Bz2:
  . Fixed bug #72837 (integer overflow in bzdecompress caused heap
    corruption). (Stas)
  . Fixed bug #72613 (Inadequate error handling in bzread()). (Stas)

- Calendar:
  . Fix integer overflows (Joshua Rogers)
  . Fixed bug #67976 (cal_days_month() fails for final month of the French
    calendar). (cmb)
  . Fixed bug #71894 (AddressSanitizer: global-buffer-overflow in
    zif_cal_from_jd). (cmb)

- CLI Server:
  . Fixed bug #73360 (Unable to work in root with unicode chars). (Anatol)
  . Fixed bug #71276 (Built-in webserver does not send Date header).
    (see at seos fr)

- COM:
  . Fixed bug #73126 (Cannot pass parameter 1 by reference). (Anatol)
  . Fixed bug #69579 (Invalid free in extension trait). (John Boehr)
  . Fixed bug #72922 (COM called from PHP does not return out parameters).
    (Anatol)
  . Fixed bug #72569 (DOTNET/COM array parameters broke in PHP7). (Anatol)
  . Fixed bug #72498 (variant_date_from_timestamp null dereference). (Anatol)

- Curl
  . Implement support for handling HTTP/2 Server Push. (Davey)
  . Add curl_multi_errno(), curl_share_errno() and curl_share_strerror()
    functions. (Pierrick)
  . Fixed bug #72674 (Heap overflow in curl_escape). (Stas)
  . Fixed bug #72541 (size_t overflow lead to heap corruption). (Stas).
  . Fixed bug #71709 (curl_setopt segfault with empty CURLOPT_HTTPHEADER).
    (Pierrick)
  . Fixed bug #71929 (CURLINFO_CERTINFO data parsing error). (Pierrick)

- Date:
  . Fixed bug #69587 (DateInterval properties and isset). (jhdxr)
  . Fixed bug #73426 (createFromFormat with 'z' format char results in
    incorrect time). (Derick)
  . Fixed bug #45554 (Inconsistent behavior of the u format char). (Derick)
  . Fixed bug #48225 (DateTime parser doesn't set microseconds for "now").
    (Derick)
  . Fixed bug #52514 (microseconds are missing in DateTime class). (Derick)
  . Fixed bug #52519 (microseconds in DateInterval are missing). (Derick)
  . Fixed bug #60089 (DateTime::createFromFormat() U after u nukes microtime).
    (Derick)
  . Fixed bug #64887 (Allow DateTime modification with subsecond items).
    (Derick)
  . Fixed bug #68506 (General DateTime improvments needed for microseconds to
    become useful). (Derick)
  . Fixed bug #73109 (timelib_meridian doesn't parse dots correctly). (Derick)
  . Fixed bug #73247 (DateTime constructor does not initialise microseconds
    property). (Derick)
  . Fixed bug #73147 (Use After Free in PHP7 unserialize()). (Stas)
  . Fixed bug #73189 (Memcpy negative size parameter php_resolve_path). (Stas)
  . Fixed bug #66836 (DateTime::createFromFormat 'U' with pre 1970 dates fails
    parsing). (derick)
  . Invalid serialization data for a DateTime or DatePeriod object will now
    throw an instance of Error from __wakeup() or __set_state() instead of
    resulting in a fatal error. (Aaron Piotrowski)
  . Timezone initialization failure from serialized data will now throw an
    instance of Error from __wakeup() or __set_state() instead of resulting in
    a fatal error. (Aaron Piotrowski)
  . Export date_get_interface_ce() for extension use. (Jeremy Mikola)
  . Fixed bug #63740 (strtotime seems to use both sunday and monday as start of
    week). (Derick)

- Dba:
  . Fixed bug #70825 (Cannot fetch multiple values with group in ini file).
    (cmb)
  . Data modification functions (e.g.: dba_insert()) now throw an instance of
    Error instead of triggering a catchable fatal error if the key is does not
    contain exactly two elements. (Aaron Piotrowski)

- DOM:
  . Fixed bug #73150 (missing NULL check in dom_document_save_html). (Stas)
  . Fixed bug #66502 (DOM document dangling reference). (Sean Heelan, cmb)
  . Invalid schema or RelaxNG validation contexts will throw an instance of
    Error instead of resulting in a fatal error. (Aaron Piotrowski)
  . Attempting to register a node class that does not extend the appropriate
    base class will now throw an instance of Error instead of resulting in a
    fatal error. (Aaron Piotrowski)
  . Attempting to read an invalid or write to a readonly property will throw
    an instance of Error instead of resulting in a fatal error. (Aaron
    Piotrowski)

- DTrace:
  . Disabled PHP call tracing by default (it makes significant overhead).
    This may be enabled again using envirionment variable USE_ZEND_DTRACE=1.
    (Dmitry)

- EXIF:
  . Fixed bug #72735 (Samsung picture thumb not read (zero size)). (Kalle, Remi)
  . Fixed bug #72627 (Memory Leakage In exif_process_IFD_in_TIFF). (Stas)
  . Fixed bug #72603 (Out of bound read in exif_process_IFD_in_MAKERNOTE).
    (Stas)
  . Fixed bug #72618 (NULL Pointer Dereference in exif_process_user_comment).
    (Stas)

- Filter:
  . Fixed bug #72972 (Bad filter for the flags FILTER_FLAG_NO_RES_RANGE and
    FILTER_FLAG_NO_PRIV_RANGE). (julien)
  . Fixed bug #73054 (default option ignored when object passed to int filter).
    (cmb)
  . Fixed bug #71745 (FILTER_FLAG_NO_RES_RANGE does not cover whole 127.0.0.0/8
    range). (bugs dot php dot net at majkl578 dot cz)

- FPM:
  . Fixed bug #72575 (using --allow-to-run-as-root should ignore missing user).
    (gooh)

- FTP:
  . Fixed bug #70195 (Cannot upload file using ftp_put to FTPES with
    require_ssl_reuse). (Benedict Singer)
  . Implemented FR #55651 (Option to ignore the returned FTP PASV address).
    (abrender at elitehosts dot com)

- GD:
  . Fixed bug #73213 (Integer overflow in imageline() with antialiasing). (cmb)
  . Fixed bug #73272 (imagescale() is not affected by, but affects
    imagesetinterpolation()). (cmb)
  . Fixed bug #73279 (Integer overflow in gdImageScaleBilinearPalette()). (cmb)
  . Fixed bug #73280 (Stack Buffer Overflow in GD dynamicGetbuf). (cmb)
  . Fixed bug #50194 (imagettftext broken on transparent background w/o
    alphablending). (cmb)
  . Fixed bug #73003 (Integer Overflow in gdImageWebpCtx of gd_webp.c). (trylab,
    cmb)
  . Fixed bug #53504 (imagettfbbox gives incorrect values for bounding box).
    (Mark Plomer, cmb)
  . Fixed bug #73157 (imagegd2() ignores 3rd param if 4 are given). (cmb)
  . Fixed bug #73155 (imagegd2() writes wrong chunk sizes on boundaries). (cmb)
  . Fixed bug #73159 (imagegd2(): unrecognized formats may result in corrupted
    files). (cmb)
  . Fixed bug #73161 (imagecreatefromgd2() may leak memory). (cmb)
  . Fixed bug #67325 (imagetruecolortopalette: white is duplicated in palette).
    (cmb)
  . Fixed bug #66005 (imagecopy does not support 1bit transparency on truecolor
    images). (cmb)
  . Fixed bug #72913 (imagecopy() loses single-color transparency on palette
    images). (cmb)
  . Fixed bug #68716 (possible resource leaks in _php_image_convert()). (cmb)
  . Fixed bug #72709 (imagesetstyle() causes OOB read for empty $styles). (cmb)
  . Fixed bug #72697 (select_colors write out-of-bounds). (Stas)
  . Fixed bug #72730 (imagegammacorrect allows arbitrary write access). (Stas)
  . Fixed bug #72596 (imagetypes function won't advertise WEBP support). (cmb)
  . Fixed bug #72604 (imagearc() ignores thickness for full arcs). (cmb)
  . Fixed bug #70315 (500 Server Error but page is fully rendered). (cmb)
  . Fixed bug #43828 (broken transparency of imagearc for truecolor in
    blendingmode). (cmb)
  . Fixed bug #72512 (gdImageTrueColorToPaletteBody allows arbitrary write/read
    access). (Pierre)
  . Fixed bug #72519 (imagegif/output out-of-bounds access). (Pierre)
  . Fixed bug #72558 (Integer overflow error within _gdContributionsAlloc()).
    (Pierre)
  . Fixed bug #72482 (Ilegal write/read access caused by gdImageAALine
    overflow). (Pierre)
  . Fixed bug #72494 (imagecropauto out-of-bounds access). (Fernando, Pierre,
    cmb)
  . Fixed bug #72404 (imagecreatefromjpeg fails on selfie). (cmb)
  . Fixed bug #43475 (Thick styled lines have scrambled patterns). (cmb)
  . Fixed bug #53640 (XBM images require width to be multiple of 8). (cmb)
  . Fixed bug #64641 (imagefilledpolygon doesn't draw horizontal line). (cmb)

- Hash:
  . Added SHA3 fixed mode algorithms (224, 256, 384, and 512 bit). (Sara)
  . Added SHA512/256 and SHA512/224 algorithms. (Sara)

- iconv:
  . Fixed bug #72320 (iconv_substr returns false for empty strings). (cmb)

- IMAP:
  . Fixed bug #73418 (Integer Overflow in "_php_imap_mail" leads to crash).
    (Anatol)
  . An email address longer than 16385 bytes will throw an instance of Error
    instead of resulting in a fatal error. (Aaron Piotrowski)

- Interbase:
  . Fixed bug #73512 (Fails to find firebird headers as don't use fb_config
    output). (Remi)

- Intl:
  . Fixed bug #73007 (add locale length check). (Stas)
  . Fixed bug #73218 (add mitigation for ICU int overflow). (Stas)
  . Fixed bug #65732 (grapheme_*() is not Unicode compliant on CR LF
    sequence). (cmb)
  . Fixed bug #73007 (add locale length check). (Stas)
  . Fixed bug #72639 (Segfault when instantiating class that extends
    IntlCalendar and adds a property). (Laruence)
  . Fixed bug #72658 (Locale::lookup() / locale_lookup() hangs if no match
    found). (Anatol)
  . Partially fixed #72506 (idn_to_ascii for UTS #46 incorrect for long domain
    names). (cmb)
  . Fixed bug #72533 (locale_accept_from_http out-of-bounds access). (Stas)
  . Failure to call the parent constructor in a class extending Collator
    before invoking the parent methods will throw an instance of Error
    instead of resulting in a recoverable fatal error. (Aaron Piotrowski)
  . Cloning a Transliterator object may will now throw an instance of Error
    instead of resulting in a fatal error if cloning the internal
    transliterator fails. (Aaron Piotrowski)
  . Added IntlTimeZone::getWindowsID() and
    IntlTimeZone::getIDForWindowsID(). (Sara)
  . Fixed bug #69374 (IntlDateFormatter formatObject returns wrong utf8 value).
    (lenhatanh86 at gmail com)
  . Fixed bug #69398 (IntlDateFormatter formatObject returns wrong value when
    time style is NONE). (lenhatanh86 at gmail com)

- JSON:
  . Introduced encoder struct instead of global which fixes bugs #66025 and
    #73254 related to pretty print indentation. (Jakub Zelenka)
  . Fixed bug #73113 (Segfault with throwing JsonSerializable). (julien)
  . Implemented earlier return when json_encode fails, fixes bugs #68992
    (Stacking exceptions thrown by JsonSerializable) and #70275 (On recursion
    error, json_encode can eat up all system memory). (Jakub Zelenka)
  . Implemented FR #46600 ("_empty_" key in objects). (Jakub Zelenka)
  . Exported JSON parser API including json_parser_method that can be used
    for implementing custom logic when parsing JSON. (Jakub Zelenka)
  . Escaped U+2028 and U+2029 when JSON_UNESCAPED_UNICODE is supplied as
    json_encode options and added JSON_UNESCAPED_LINE_TERMINATORS to restore
    the previous behaviour. (Eddie Kohler)

- LDAP:
  . Providing an unknown modification type to ldap_batch_modify() will now
    throw an instance of Error instead of resulting in a fatal error.
    (Aaron Piotrowski)

- Mbstring:
  . Fixed bug #73532 (Null pointer dereference in mb_eregi). (Laruence)
  . Fixed bug #66964 (mb_convert_variables() cannot detect recursion) (Yasuo)
  . Fixed bug #72992 (mbstring.internal_encoding doesn't inherit default_charset).
    (Yasuo)
  . Fixed bug #66797 (mb_substr only takes 32-bit signed integer). (cmb)
  . Fixed bug #72711 (`mb_ereg` does not clear the `$regs` parameter on
    failure). (ju1ius)
  . Fixed bug #72691 (mb_ereg_search raises a warning if a match zero-width).
    (cmb)
  . Fixed bug #72693 (mb_ereg_search increments search position when a match
    zero-width). (cmb)
  . Fixed bug #72694 (mb_ereg_search_setpos does not accept a string's last
    position). (cmb)
  . Fixed bug #72710 (`mb_ereg` causes buffer overflow on regexp compile error).
    (ju1ius)
  . Deprecated mb_ereg_replace() eval option. (Rouven Weßling, cmb)
  . Fixed bug #69151 (mb_ereg should reject ill-formed byte sequence).
    (Masaki Kagaya)
  . Fixed bug #72405 (mb_ereg_replace - mbc_to_code (oniguruma) -
    oob read access). (Laruence)
  . Fixed bug #72399 (Use-After-Free in MBString (search_re)). (Laruence)
  . mb_ereg() and mb_eregi() will now throw an instance of ParseError if an
    invalid PHP expression is provided and the 'e' option is used. (Aaron
    Piotrowski)

- Mcrypt:
  . Deprecated ext/mcrypt. (Scott Arciszewski, cmb)
  . Fixed bug #72782 (Heap Overflow due to integer overflows). (Stas)
  . Fixed bug #72551, bug #72552 (In correct casting from size_t to int lead to
    heap overflow in mdecrypt_generic). (Stas)
  . mcrypt_encrypt() and mcrypt_decrypt() will throw an instance of Error
    instead of resulting in a fatal error if mcrypt cannot be initialized.
    (Aaron Piotrowski)

- Mysqli:
  . Attempting to read an invalid or write to a readonly property will throw
    an instance of Error instead of resulting in a fatal error. (Aaron
    Piotrowski)

- Mysqlnd:
  . Fixed bug #64526 (Add missing mysqlnd.* parameters to php.ini-*). (cmb)
  . Fixed bug #71863 (Segfault when EXPLAIN with "Unknown column" error when
    using MariaDB). (Andrey)
  . Fixed bug #72701 (mysqli_get_host_info() wrong output). (Anatol)

- OCI8
  . Fixed bug #71148 (Bind reference overwritten on PHP 7). (Oracle Corp.)
  . Fixed invalid handle error with Implicit Result Sets. (Chris Jones)
  . Fixed bug #72524 (Binding null values triggers ORA-24816 error). (Chris Jones)

- ODBC:
  . Fixed bug #73448 (odbc_errormsg returns trash, always 513 bytes).
    (Anatol)

- Opcache:
  . Fixed bug #73583 (Segfaults when conditionally declared class and function
    have the same name). (Laruence)
  . Fixed bug #69090 (check cached files permissions)
  . Fixed bug #72982 (Memory leak in zend_accel_blacklist_update_regexp()
    function). (Laruence)
  . Fixed bug #72949 (Typo in opcache error message). (cmb)
  . Fixed bug #72762 (Infinite loop while parsing a file with opcache enabled).
    (Nikita)
  . Fixed bug #72590 (Opcache restart with kill_all_lockers does not work).
    (Keyur)

- OpenSSL:
  . Fixed bug #73478 (openssl_pkey_new() generates wrong pub/priv keys with
    Diffie Hellman). (Jakub Zelenka)
  . Fixed bug #73276 (crash in openssl_random_pseudo_bytes function). (Stas)
  . Fixed bug #73072 (Invalid path SNI_server_certs causes segfault).
    (Jakub Zelenka)
  . Fixed bug #72360 (ext/openssl build failure with OpenSSL 1.1.0).
    (Jakub Zelenka)
  . Bumped a minimal version to 1.0.1. (Jakub Zelenka)
  . Dropped support for SSL2. (Remi)
  . Implemented FR #61204 (Add elliptic curve support for OpenSSL).
    (Dominic Luechinger)
  . Implemented FR #67304 (Added AEAD support [CCM and GCM modes] to
    openssl_encrypt and openssl_decrypt). (Jakub Zelenka)
  . Implemented error storing to the global queue and cleaning up the OpenSSL
    error queue (resolves bugs #68276 and #69882). (Jakub Zelenka)

- Pcntl
  . Implemented asynchronous signal handling without TICKS. (Dmitry)
  . Added pcntl_signal_get_handler() that returns the current signal handler
    for a particular signal. Addresses FR #72409. (David Walker)
  . Add signinfo to pcntl_signal() handler args (Bishop Bettini, David Walker)

- PCRE:
  . Fixed bug #73483 (Segmentation fault on pcre_replace_callback). (Laruence)
  . Fixed bug #73612 (preg_*() may leak memory). (cmb)
  . Fixed bug #73392 (A use-after-free in zend allocator management). 
    (Laruence)
  . Fixed bug #73121 (Bundled PCRE doesn't compile because JIT isn't supported
    on s390). (Anatol)
  . Fixed bug #72688 (preg_match missing group names in matches). (cmb)
  . Downgraded to PCRE 8.38. (Anatol)
  . Fixed bug #72476 (Memleak in jit_stack). (Laruence)
  . Fixed bug #72463 (mail fails with invalid argument). (Anatol)
  . Upgraded to PCRE 8.39. (Anatol)

- PDO:
  . Fixed bug #72788 (Invalid memory access when using persistent PDO
    connection). (Keyur)
  . Fixed bug #72791 (Memory leak in PDO persistent connection handling). (Keyur)
  . Fixed bug #60665 (call to empty() on NULL result using PDO::FETCH_LAZY
    returns false). (cmb)

- PDO_DBlib:
  . Fixed bug #72414 (Never quote values as raw binary data). (Adam Baratz)
  . Allow \PDO::setAttribute() to set query timeouts. (Adam Baratz)
  . Handle SQLDECIMAL/SQLNUMERIC types, which are used by later TDS versions.
    (Adam Baratz)
  . Add common PDO test suite. (Adam Baratz)
  . Free error and message strings when cleaning up PDO instances.
    (Adam Baratz)
  . Fixed bug #67130 (\PDOStatement::nextRowset() should succeed when all rows
    in current rowset haven't been fetched). (Peter LeBrun)
  . Ignore potentially misleading dberr values. (Chris Kings-Lynne)
  . Implemented stringify 'uniqueidentifier' fields.
    (Alexander Zhuravlev, Adam Baratz)

- PDO_Firebird:
  . Fixed bug #73087, #61183, #71494 (Memory corruption in bindParam).
    (Dorin Marcoci)
  . Fixed bug #60052 (Integer returned as a 64bit integer on X86_64). (Mariuz)

- PDO_pgsql:
  . Fixed bug #70313 (PDO statement fails to throw exception). (Matteo)
  . Fixed bug #72570 (Segmentation fault when binding parameters on a query
    without placeholders). (Matteo)
  . Implemented FR #72633 (Postgres PDO lastInsertId() should work without
    specifying a sequence). (Pablo Santiago Sánchez, Matteo)

- Phar:
  . Fixed bug #72928 (Out of bound when verify signature of zip phar in
    phar_parse_zipfile). (Stas)
  . Fixed bug #73035 (Out of bound when verify signature of tar phar in
    phar_parse_tarfile). (Stas)

- phpdbg:
  . Added generator command for inspection of currently alive generators. (Bob)

- Postgres:
  . Fixed bug #73498 (Incorrect SQL generated for pg_copy_to()). (Craig Duncan)
  . Implemented FR #31021 (pg_last_notice() is needed to get all notice
    messages). (Yasuo)
  . Implemented FR #48532 (Allow pg_fetch_all() to index numerically). (Yasuo)

- Readline:
  . Fixed bug #72538 (readline_redisplay crashes php). (Laruence)

- Reflection
  . Undo backwards compatiblity break in ReflectionType->__toString() and
    deprecate via documentation instead. (Nikita)
  . Reverted prepending \ for class names. (Trowski)
  . Implemented request #38992 (invoke() and invokeArgs() static method calls
    should match). (cmb).
  . Add ReflectionNamedType::getName(). This method should be used instead of
    ReflectionType::__toString()
  . Prepend \ for class names and ? for nullable types returned from
    ReflectionType::__toString(). (Trowski)
  . Fixed bug #72661 (ReflectionType::__toString crashes with iterable).
    (Laruence)
  . Fixed bug #72222 (ReflectionClass::export doesn't handle array constants).
    (Nikita Nefedov)
  . Failure to retrieve a reflection object or retrieve an object property
    will now throw an instance of Error instead of resulting in a fatal error.
    (Aaron Piotrowski)
  . Fix #72209 (ReflectionProperty::getValue() doesn't fail if object doesn't match type). (Joe)

- Session:
  . Fixed bug #73273 (session_unset() empties values from all variables in which
    is $_session stored). (Nikita)
  . Fixed bug #73100 (session_destroy null dereference in ps_files_path_create).
    (cmb)
  . Fixed bug #68015 (Session does not report invalid uid for files save handler).
    (Yasuo)
  . Fixed bug #72940 (SID always return "name=ID", even if session
    cookie exist). (Yasuo)
  . Implemented session_gc() (Yasuo)
    https://wiki.php.net/rfc/session-create-id
  . Implemented session_create_id() (Yasuo)
    https://wiki.php.net/rfc/session-gc
  . Implemented RFC: Session ID without hashing. (Yasuo)
    https://wiki.php.net/rfc/session-id-without-hashing
  . Fixed bug #72531 (ps_files_cleanup_dir Buffer overflow). (Laruence)
  . Custom session handlers that do not return strings for session IDs will 
    now throw an instance of Error instead of resulting in a fatal error
    when a function is called that must generate a session ID.
    (Aaron Piotrowski)
  . An invalid setting for session.hash_function will throw an instance of
    Error instead of resulting in a fatal error when a session ID is created.
    (Aaron Piotrowski)
  . Fixed bug #72562 (Use After Free in unserialize() with Unexpected Session
    Deserialization). (Stas)
  . Improved fix for bug #68063 (Empty session IDs do still start sessions).
    (Yasuo)
  . Fixed bug #71038 (session_start() returns TRUE on failure).
    Session save handlers must return 'string' always for successful read.
    i.e. Non-existing session read must return empty string. PHP 7.0 is made
    not to tolerate buggy return value. (Yasuo)
  . Fixed bug #71394 (session_regenerate_id() must close opened session on
    errors). (Yasuo)

- SimpleXML:
  . Fixed bug #73293 (NULL pointer dereference in SimpleXMLElement::asXML()).
    (Stas)
  . Fixed bug #72971 (SimpleXML isset/unset do not respect namespace). (Nikita)
  . Fixed bug #72957 (Null coalescing operator doesn't behave as expected with
    SimpleXMLElement). (Nikita)
  . Fixed bug #72588 (Using global var doesn't work while accessing SimpleXML
    element). (Laruence)
  . Creating an unnamed or duplicate attribute will throw an instance of Error
    instead of resulting in a fatal error. (Aaron Piotrowski)

- SNMP:
  . Fixed bug #72708 (php_snmp_parse_oid integer overflow in memory
    allocation). (djodjo at gmail dot com)
  . Fixed bug #72479 (Use After Free Vulnerability in SNMP with GC and
    unserialize()). (Stas)

- Soap:
  . Fixed bug #73538 (SoapClient::__setSoapHeaders doesn't overwrite SOAP 
    headers). (duncan3dc)
  . Fixed bug #73452 (Segfault (Regression for #69152)). (Dmitry)
  . Fixed bug #73037 (SoapServer reports Bad Request when gzipped). (Anatol)
  . Fixed bug #73237 (Nested object in "any" element overwrites other fields).
    (Keith Smiley)
  . Fixed bug #69137 (Peer verification fails when using a proxy with SoapClient)
    (Keith Smiley)
  . Fixed bug #71711 (Soap Server Member variables reference bug). (Nikita) 
  . Fixed bug #71996 (Using references in arrays doesn't work like expected).
    (Nikita)

- SPL:
  . Fixed bug #73423 (Reproducible crash with GDB backtrace). (Laruence)
  . Fixed bug #72888 (Segfault on clone on splFileObject). (Laruence)
  . Fixed bug #73029 (Missing type check when unserializing SplArray). (Stas)
  . Fixed bug #72646 (SplFileObject::getCsvControl does not return the escape
    character). (cmb)
  . Fixed bug #72684 (AppendIterator segfault with closed generator). (Pierrick)
  . Attempting to clone an SplDirectory object will throw an instance of Error
    instead of resulting in a fatal error. (Aaron Piotrowski)
  . Calling ArrayIterator::append() when iterating over an object will throw an
    instance of Error instead of resulting in a fatal error. (Aaron Piotrowski)
  . Fixed bug #55701 (GlobIterator throws LogicException). (Valentin VĂLCIU)

- SQLite3:
  . Update to SQLite 3.15.1. (cmb)
  . Fixed bug #73530 (Unsetting result set may reset other result set). (cmb)
  . Fixed bug #73333 (2147483647 is fetched as string). (cmb)
  . Fixed bug #72668 (Spurious warning when exception is thrown in user defined
    function). (Laruence)
  . Implemented FR #72653 (SQLite should allow opening with empty filename).
    (cmb)
  . Fixed bug #70628 (Clearing bindings on an SQLite3 statement doesn't work).
    (cmb)
  . Implemented FR #71159 (Upgraded bundled SQLite lib to 3.9.2). (Laruence)

- Standard:
  . Fixed bug #73297 (HTTP stream wrapper should ignore HTTP 100 Continue).
    (rowan dot collins at gmail dot com)
  . Fixed bug #73303 (Scope not inherited by eval in assert()). (nikic)
  . Fixed bug #73192 (parse_url return wrong hostname). (Nikita)
  . Fixed bug #73203 (passing additional_parameters causes mail to fail). (cmb)
  . Fixed bug #73203 (passing additional_parameters causes mail to fail). (cmb)
  . Fixed bug #72920 (Accessing a private constant using constant() creates
    an exception AND warning). (Laruence)
  . Fixed bug #65550 (get_browser() incorrectly parses entries with "+" sign).
    (cmb)
  . Fixed bug #71882 (Negative ftruncate() on php://memory exhausts memory).
    (cmb)
  . Fixed bug #55451 (substr_compare NULL length interpreted as 0). (Lauri
    Kenttä)
  . Fixed bug #72278 (getimagesize returning FALSE on valid jpg). (cmb)
  . Fixed bug #61967 (unset array item in array_walk_recursive cause
    inconsistent array). (Nikita)
  . Fixed bug #62607 (array_walk_recursive move internal pointer). (Nikita)
  . Fixed bug #69068 (Exchanging array during array_walk -> memory errors).
    (Nikita)
  . Fixed bug #70713 (Use After Free Vulnerability in array_walk()/
    array_walk_recursive()). (Nikita)
  . Fixed bug #72622 (array_walk + array_replace_recursive create references
    from nothing). (Laruence)
  . Fixed bug #72330 (CSV fields incorrectly split if escape char followed by
    UTF chars). (cmb)
  . Implemented RFC: More precise float values. (Jakub Zelenka, Yasuo)
  . array_multisort now uses zend_sort instead zend_qsort. (Laruence)
  . Fixed bug #72505 (readfile() mangles files larger than 2G). (Cschneid)
  . assert() will throw a ParseError when evaluating a string given as the first
    argument if the PHP code is invalid instead of resulting in a catchable
    fatal error. (Aaron Piotrowski)
  . Calling forward_static_call() outside of a class scope will now throw an
    instance of Error instead of resulting in a fatal error. (Aaron Piotrowski)
  . Added is_iterable() function. (Aaron Piotrowski)
  . Fixed bug #72306 (Heap overflow through proc_open and $env parameter).
    (Laruence)
  . Fixed bug #71100 (long2ip() doesn't accept integers in strict mode).
    (Laruence)
  . Implemented FR #55716 (Add an option to pass a custom stream context to
    get_headers()). (Ferenc)
  . Additional validation for parse_url() for login/pass components).
    (Ilia) (Julien)
  . Implemented FR #69359 (Provide a way to fetch the current environment
    variables). (Ferenc)
  . unpack() function accepts an additional optional argument $offset. (Dmitry)
  . Implemented #51879 stream context socket option tcp_nodelay (Joe)

- Streams:
  . Fixed bug #73586 (php_user_filter::$stream is not set to the stream the
    filter is working on). (Dmitry)
  . Fixed bug #72853 (stream_set_blocking doesn't work). (Laruence)
  . Fixed bug #72743 (Out-of-bound read in php_stream_filter_create).
    (Loianhtuan)
  . Implemented FR #27814 (Multiple small packets send for HTTP request).
    (vhuk)
  . Fixed bug #72764 (ftps:// opendir wrapper data channel encryption fails
    with IIS FTP 7.5, 8.5). (vhuk)
  . Fixed bug #72810 (Missing SKIP_ONLINE_TESTS checks). (vhuk)
  . Fixed bug #41021 (Problems with the ftps wrapper). (vhuk)
  . Fixed bug #54431 (opendir() does not work with ftps:// wrapper). (vhuk)
  . Fixed bug #72667 (opendir() with ftp:// attempts to open data stream for
    non-existent directories). (vhuk)
  . Fixed bug #72771 (ftps:// wrapper is vulnerable to protocol downgrade
    attack). (Stas)
  . Fixed bug #72534 (stream_socket_get_name crashes). (Anatol)
  . Fixed bug #72439 (Stream socket with remote address leads to a segmentation
    fault). (Laruence)

- sysvshm:
  . Fixed bug #72858 (shm_attach null dereference). (Anatol)

- Tidy:
  . Implemented support for libtidy 5.0.0 and above. (Michael Orlitzky, Anatol)
  . Creating a tidyNode manually will now throw an instance of Error instead of
    resulting in a fatal error. (Aaron Piotrowski)

- Wddx:
  . Fixed bug #73331 (NULL Pointer Dereference in WDDX Packet Deserialization
    with PDORow). (Stas)
  . Fixed bug #72142 (WDDX Packet Injection Vulnerability in
    wddx_serialize_value()). (Taoguang Chen)
  . Fixed bug #72749 (wddx_deserialize allows illegal memory access) (Stas)
  . Fixed bug #72750 (wddx_deserialize null dereference). (Stas)
  . Fixed bug #72790 (wddx_deserialize null dereference with invalid xml).
    (Stas)
  . Fixed bug #72799 (wddx_deserialize null dereference in
    php_wddx_pop_element). (Stas)
  . Fixed bug #72860 (wddx_deserialize use-after-free). (Stas)
  . Fixed bug #73065 (Out-Of-Bounds Read in php_wddx_push_element). (Stas)
  . Fixed bug #72564 (boolean always deserialized as "true") (Remi)
  . A circular reference when serializing will now throw an instance of Error
    instead of resulting in a fatal error. (Aaron Piotrowski)

- XML:
  . Fixed bug #72135 (malformed XML causes fault) (edgarsandi)
  . Fixed bug #72714 (_xml_startElementHandler() segmentation fault). (cmb)
  . Fixed bug #72085 (SEGV on unknown address zif_xml_parse). (cmb)

- XMLRPC:
  . Fixed bug #72647 (xmlrpc_encode() unexpected output after referencing
    array elements). (Laruence)
  . Fixed bug #72606 (heap-buffer-overflow (write) simplestring_addn
    simplestring.c). (Stas)
  . A circular reference when serializing will now throw an instance of Error
    instead of resulting in a fatal error. (Aaron Piotrowski)

- Zip:
  . Fixed bug #68302 (impossible to compile php with zip support). (cmb)
  . Fixed bug #72660 (NULL Pointer dereference in zend_virtual_cwd).
    (Laruence)
  . Fixed bug #72520 (Stack-based buffer overflow vulnerability in
    php_stream_zip_opener). (Stas)
  . ZipArchive::addGlob() will throw an instance of Error instead of resulting
    in a fatal error if glob support is not available. (Aaron Piotrowski)
<|MERGE_RESOLUTION|>--- conflicted
+++ resolved
@@ -16,19 +16,6 @@
   . Fixed bug #68406 (calling var_dump on a DateTimeZone object modifies it).
     (jhdxr)
 
-<<<<<<< HEAD
-=======
-- PGSQL:
-  . Fixed #75838 (Memory leak in pg_escape_bytea()). (ard_1 at mail dot ru)
-
-- ODBC:
-  . Fixed bug #73725 (Unable to retrieve value of varchar(max) type). (Anatol)
-
-- Opcache:
-  . Fixed bug #75969 (Assertion failure in live range DCE due to block pass
-    misoptimization). (Nikita)
-
->>>>>>> 372bf8a9
 - LDAP:
   . Fixed bug #49876 (Fix LDAP path lookup on 64-bit distros). (dzuelke)
 
@@ -54,6 +41,8 @@
   . Fixed bug #75893 (file_get_contents $http_response_header variable bugged
     with opcache). (Nikita)
   . Fixed bug #75938 (Modulus value not stored in variable). (Nikita)
+  . Fixed bug #75969 (Assertion failure in live range DCE due to block pass
+    misoptimization). (Nikita)
 
 - SPL:
   . Fixed bug #74519 (strange behavior of AppendIterator). (jhdxr)
