PHP                                                                        NEWS
|||||||||||||||||||||||||||||||||||||||||||||||||||||||||||||||||||||||||||||||
?? ??? 2012, PHP 5.4.8

- Core:
  . Added optional second argument for assert() to specify custom message. Patch
    by Lonny Kapelushnik (lonny@lonnylot.com). (Lars)
  . Fixed bug #62976 (Notice: could not be converted to int when comparing
    some builtin classes). (Laruence)
  . Fixed bug #62955 (Only one directive is loaded from "Per Directory Values" 
    Windows registry). (aserbulov at parallels dot com)
  . Fixed bug #62907 (Double free when use traits). (Dmitry)

- SOAP
  . Fixed bug #50997 (SOAP Error when trying to submit 2nd Element of a choice).
    (Dmitry)

- SPL:
  . Bug #62987 (Assigning to ArrayObject[null][something] overrides all 
    undefined variables). (Laruence)

- mbstring:
  . Allow passing null as a default value to mb_substr() and mb_strcut(). Patch
    by Alexander Moskaliov via GitHub PR #133. (Lars)

- Filter extension:
  . Bug #49510: Boolean validation fails with FILTER_NULL_ON_FAILURE with empty
    string or false. (Lars)

?? ??? 2012, PHP 5.4.7

- Core:
  . Fixed bug (segfault while build with zts and GOTO vm-kind). (Laruence)
  . Fixed bug #62844 (parse_url() does not recognize //). (Andrew Faulds).
  . Fixed bug #62829 (stdint.h included on platform where HAVE_STDINT_H is not 
    set). (Felipe)
  . Fixed bug #62763 (register_shutdown_function and extending class).
    (Laruence)
  . Fixed bug #62725 (Calling exit() in a shutdown function does not return
    the exit value). (Laruence)
  . Fixed bug #62744 (dangling pointers made by zend_disable_class). (Laruence)
  . Fixed bug #62716 (munmap() is called with the incorrect length).
    (slangley@google.com)
<<<<<<< HEAD
  . Fixed bug #62358 (Segfault when using traits a lot). (Laruence)
  . Fixed bug #62328 (implementing __toString and a cast to string fails)
    (Laruence)
  . Fixed bug #51363 (Fatal error raised by var_export() not caught by error 
    handler). (Lonny Kapelushnik)
  . Fixed bug #40459 (Stat and Dir stream wrapper methods do not call 
    constructor). (Stas)
=======
  . Fixed bug #62460 (php binaries installed as binary.dSYM). (Reeze Xia)
  . Fixed bug #61767 (Shutdown functions not called in certain error
    situation). (Dmitry)
  . Fixed bug #60194 (--with-zend-multibyte and --enable-debug reports LEAK
    with run-test.php). (Laruence)
  . Fixed bug #60909 (custom error handler throwing Exception + fatal error
    = no shutdown function). (Dmitry)
>>>>>>> b29dc146

- CURL:
  . Fixed bug #62912 (CURLINFO_PRIMARY_* AND CURLINFO_LOCAL_* not exposed).
	(Pierrick)
  . Fixed bug #62839 (curl_copy_handle segfault with CURLOPT_FILE). (Pierrick)

- DateTime:
  . Fixed bug #62852 (Unserialize invalid DateTime causes crash).
    (reeze.xia@gmail.com)

- Intl:
  . Fixed Spoofchecker not being registered on ICU 49.1. (Gustavo)
  . Fix bug #62933 (ext/intl compilation error on icu 3.4.1). (Gustavo)
  . Fix bug #62915 (defective cloning in several intl classes). (Gustavo)

- Installation:
  . Fixed bug #62460 (php binaries installed as binary.dSYM). (Reeze Xia)

- PCRE:
  . Fixed bug #55856 (preg_replace should fail on trailing garbage). 
    (reg dot php at alf dot nu)

- PDO:
  . Fixed bug #62685 (Wrong return datatype in PDO::inTransaction()). (Laruence)

- Reflection:
  . Fixed bug #62892 (ReflectionClass::getTraitAliases crashes on importing 
    trait methods as private). (Felipe)
  . Fixed bug #62715 (ReflectionParameter::isDefaultValueAvailable() wrong
    result). (Laruence)

- Session:
  . Fixed bug (segfault due to retval is not initialized). (Laruence)
  . Fixed bug (segfault due to PS(mod_user_implemented) not be reseted 
    when close handler call exit). (Laruence)

- SOAP
  . Fixed bug #50997 (SOAP Error when trying to submit 2nd Element of a choice).
    (Dmitry)

- SPL:
  . Fixed bug #62904 (Crash when cloning an object which inherits SplFixedArray)
    (Laruence)
  . Implemented FR #62840 (Add sort flag to ArrayObject::ksort). (Laruence)

- Standard:
  . Fixed bug #62836 (Seg fault or broken object references on unserialize()).
    (Laruence)

- FPM:
  . Merged PR 121 by minitux to add support for slow request counting on PHP
    FPM status page. (Lars)

16 Aug 2012, PHP 5.4.6

- CLI Server:
  . Implemented FR #62700 (have the console output 'Listening on 
    http://localhost:8000'). (pascal.chevrel@free.fr)

- Core:
  . Fixed bug #62661 (Interactive php-cli crashes if include() is used in
    auto_prepend_file). (Laruence)
  . Fixed bug #62653: (unset($array[$float]) causes a crash). (Nikita Popov,
    Laruence)
  . Fixed bug #62565 (Crashes due non-initialized internal properties_table).
    (Felipe)
  . Fixed bug #60194 (--with-zend-multibyte and --enable-debug reports LEAK
    with run-test.php). (Laruence)

- CURL:
  . Fixed bug #62499 (curl_setopt($ch, CURLOPT_COOKIEFILE, "") returns false).
    (r.hampartsumyan@gmail.com, Laruence)

- DateTime:
  . Fixed Bug #62500 (Segfault in DateInterval class when extended). (Laruence)
  
- Fileinfo:
  . Fixed bug #61964 (finfo_open with directory causes invalid free). 
    (reeze.xia@gmail.com)

- Intl:
  . Fixed bug #62564 (Extending MessageFormatter and adding property causes 
    crash). (Felipe)

- MySQLnd:
  . Fixed bug #62594 (segfault in mysqlnd_res_meta::set_mode). (Laruence)

- readline:
  . Fixed bug #62612 (readline extension compilation fails with
    sapi/cli/cli.h: No such file). (Johannes)

- Reflection:
  . Implemented FR #61602 (Allow access to name of constant used as default 
    value). (reeze.xia@gmail.com)
  
- SimpleXML:
  . Implemented FR #55218 Get namespaces from current node. (Lonny)

- SPL:
  . Fixed bug #62616 (ArrayIterator::count() from IteratorIterator instance
    gives Segmentation fault). (Laruence, Gustavo)
  . Fixed bug #61527 (ArrayIterator gives misleading notice on next() when 
    moved to the end). (reeze.xia@gmail.com)

- Streams:
  . Fixed bug #62597 (segfault in php_stream_wrapper_log_error with ZTS build).
    (Laruence)

- Zlib:
  . Fixed bug #55544 (ob_gzhandler always conflicts with
    zlib.output_compression). (Laruence)

19 Jul 2012, PHP 5.4.5

- Core:
  . Fixed bug #62443 (Crypt SHA256/512 Segfaults With Malformed 
    Salt). (Anthony Ferrara)
  . Fixed bug #62432 (ReflectionMethod random corrupt memory on high
    concurrent). (Johannes)
  . Fixed bug #62373 (serialize() generates wrong reference to the object).
    (Moriyoshi)
  . Fixed bug #62357 (compile failure: (S) Arguments missing for built-in
    function __memcmp). (Laruence)
  . Fixed bug #61998 (Using traits with method aliases appears to result in
    crash during execution). (Dmitry)
  . Fixed bug #51094 (parse_ini_file() with INI_SCANNER_RAW cuts a value that
    includes a semi-colon). (Pierrick)
  . Fixed potential overflow in _php_stream_scandir (CVE-2012-2688). 
    (Jason Powell, Stas)

- EXIF:
  . Fixed information leak in ext exif (discovered by Martin Noga, 
    Matthew "j00ru" Jurczyk, Gynvael Coldwind)

- FPM:
  . Fixed bug #62205 (php-fpm segfaults (null passed to strstr)). (fat)
  . Fixed bug #62160 (Add process.priority to set nice(2) priorities). (fat)
  . Fixed bug #62153 (when using unix sockets, multiples FPM instances
  . Fixed bug #62033 (php-fpm exits with status 0 on some failures to start).
    (fat)
  . Fixed bug #61839 (Unable to cross-compile PHP with --enable-fpm). (fat)
  . Fixed bug #61835 (php-fpm is not allowed to run as root). (fat)
  . Fixed bug #61295 (php-fpm should not fail with commented 'user'
  . Fixed bug #61218 (FPM drops connection while receiving some binary values
    in FastCGI requests). (fat)
  . Fixed bug #61045 (fpm don't send error log to fastcgi clients). (fat)
    for non-root start). (fat)
  . Fixed bug #61026 (FPM pools can listen on the same address). (fat)
    can be launched without errors). (fat)

- Iconv:
  . Fix bug #55042 (Erealloc in iconv.c unsafe). (Stas)

- Intl:
  . Fixed bug #62083 (grapheme_extract() memory leaks). (Gustavo)
  . ResourceBundle constructor now accepts NULL for the first two arguments.
    (Gustavo)
  . Fixed bug #62081 (IntlDateFormatter constructor leaks memory when called
    twice). (Gustavo)
  . Fixed bug #62070 (Collator::getSortKey() returns garbage). (Gustavo)
  . Fixed bug #62017 (datefmt_create with incorrectly encoded timezone leaks
    pattern). (Gustavo)
  . Fixed bug #60785 (memory leak in IntlDateFormatter constructor). (Gustavo)

- JSON:
  . Fixed bug #61359 (json_encode() calls too many reallocs). (Stas)

- libxml:
  . Fixed bug #62266 (Custom extension segfaults during xmlParseFile with FPM
    SAPI). (Gustavo)

- Phar:
  . Fixed bug #62227 (Invalid phar stream path causes crash). (Felipe)

- Readline:
  . Fixed bug #62186 (readline fails to compile - void function should not
    return a value). (Johannes)

- Reflection:
  . Fixed bug #62384 (Attempting to invoke a Closure more than once causes 
    segfault). (Felipe)
  . Fixed bug #62202 (ReflectionParameter::getDefaultValue() memory leaks 
    with constant). (Laruence)

- Sockets:
  . Fixed bug #62025 (__ss_family was changed on AIX 5.3). (Felipe)
    
- SPL:
  . Fixed bug #62433 (Inconsistent behavior of RecursiveDirectoryIterator to
    dot files). (Laruence)
  . Fixed bug #62262 (RecursiveArrayIterator does not implement Countable).
    (Nikita Popov)

- XML Writer:
  . Fixed bug #62064 (memory leak in the XML Writer module). 
    (jean-pierre dot lozi at lip6 dot fr)

- Zip:
  . Upgraded libzip to 0.10.1 (Anatoliy)

14 Jun 2012, PHP 5.4.4

- COM:
  . Fixed bug #62146 com_dotnet cannot be built shared. (Johannes)

- CLI Server:
  . Implemented FR #61977 (Need CLI web-server support for files with .htm & 
    svg extensions). (Sixd, Laruence)
  . Improved performance while sending error page, this also fixed
    bug #61785 (Memory leak when access a non-exists file without router).
    (Laruence)
  . Fixed bug #61546 (functions related to current script failed when chdir() 
    in cli sapi). (Laruence, reeze.xia@gmail.com)

- Core:
  . Fixed missing bound check in iptcparse(). (chris at chiappa.net)
  . Fixed CVE-2012-2143. (Solar Designer)
  . Fixed bug #62097 (fix for for bug #54547). (Gustavo)
  . Fixed bug #62005 (unexpected behavior when incrementally assigning to a 
    member of a null object). (Laruence)
  . Fixed bug #61978 (Object recursion not detected for classes that implement
    JsonSerializable). (Felipe)
  . Fixed bug #61991 (long overflow in realpath_cache_get()). (Anatoliy)
  . Fixed bug #61922 (ZTS build doesn't accept zend.script_encoding config).
    (Laruence)
  . Fixed bug #61827 (incorrect \e processing on Windows) (Anatoliy)
  . Fixed bug #61782 (__clone/__destruct do not match other methods when checking
    access controls). (Stas)
  . Fixed bug #61764 ('I' unpacks n as signed if n > 2^31-1 on LP64). (Gustavo)
  . Fixed bug #61761 ('Overriding' a private static method with a different 
    signature causes crash). (Laruence)
  . Fixed bug #61730 (Segfault from array_walk modifying an array passed by
    reference). (Laruence)
  . Fixed bug #61728 (PHP crash when calling ob_start in request_shutdown 
    phase). (Laruence)
  . Fixed bug #61713 (Logic error in charset detection for htmlentities).
    (Anatoliy)
  . Fixed bug #61660 (bin2hex(hex2bin($data)) != $data). (Nikita Popov)
  . Fixed bug #61650 (ini parser crashes when using ${xxxx} ini variables
    (without apache2)). (Laruence)
  . Fixed bug #61605 (header_remove() does not remove all headers). (Laruence)
  . Fixed bug #54547 (wrong equality of string numbers). (Gustavo)
  . Fixed bug #54197 ([PATH=] sections incompatibility with user_ini.filename
    set to null). (Anatoliy)
  . Changed php://fd to be available only for CLI.

- CURL:
  . Fixed bug #61948 (CURLOPT_COOKIEFILE '' raises open_basedir restriction).
    (Laruence)

- Fileinfo
  . Fixed bug #61812 (Uninitialised value used in libmagic). 
    (Laruence, Gustavo)
  . Fixed bug #61566 failure caused by the posix lseek and read versions
    under windows in cdf_read(). (Anatoliy)
  . Fixed bug #61565 where php_stream_open_wrapper_ex tries to open a
    directory descriptor under windows. (Anatoliy)

- Intl
  . Fixed bug #62082 (Memory corruption in internal function 
    get_icu_disp_value_src_php()). (Gustavo)

- Libxml:
  . Fixed bug #61617 (Libxml tests failed(ht is already destroyed)).
    (Laruence)

- PDO:
  . Fixed bug #61755 (A parsing bug in the prepared statements can lead to
    access violations). (Johannes)

- Phar:
  . Fixed bug #61065 (Secunia SA44335, CVE-2012-2386). (Rasmus)

- Pgsql:
  . Added pg_escape_identifier/pg_escape_literal. (Yasuo Ohgaki)

- Streams:
  . Fixed bug #61961 (file_get_contents leaks when access empty file with
    maxlen set). (Reeze)

- Zlib:
  . Fixed bug #61820 (using ob_gzhandler will complain about headers already 
    sent when no compression). (Mike)
  . Fixed bug #61443 (can't change zlib.output_compression on the fly). (Mike)
  . Fixed bug #60761 (zlib.output_compression fails on refresh). (Mike)

08 May 2012, PHP 5.4.3

- CGI
  . Re-Fix PHP-CGI query string parameter vulnerability, CVE-2012-1823.
    (Stas)
  . Fix bug #61807 - Buffer Overflow in apache_request_headers.
    (nyt-php at countercultured dot net). 

03 May 2012, PHP 5.4.2

- Fix PHP-CGI query string parameter vulnerability, CVE-2012-1823. (Rasmus)

26 Apr 2012, PHP 5.4.1

- CLI Server:
  . Fixed bug #61461 (missing checks around malloc() calls). (Ilia)
  . Implemented FR #60850 (Built in web server does not set 
    $_SERVER['SCRIPT_FILENAME'] when using router). (Laruence)
  . "Connection: close" instead of "Connection: closed" (Gustavo)

- Core:
  . Fixed crash in ZTS using same class in many threads. (Johannes)
  . Fixed bug #61374 (html_entity_decode tries to decode code points that don't
    exist in ISO-8859-1). (Gustavo)
  . Fixed bug #61273 (call_user_func_array with more than 16333 arguments 
    leaks / crashes). (Laruence)
  . Fixed bug #61225 (Incorrect lexing of 0b00*+<NUM>). (Pierrick)
  . Fixed bug #61165 (Segfault - strip_tags()). (Laruence)
  . Fixed bug #61106 (Segfault when using header_register_callback). (Nikita
    Popov)
  . Fixed bug #61087 (Memory leak in parse_ini_file when specifying
    invalid scanner mode). (Nikic, Laruence)
  . Fixed bug #61072 (Memory leak when restoring an exception handler).
    (Nikic, Laruence)
  . Fixed bug #61058 (array_fill leaks if start index is PHP_INT_MAX).
    (Laruence)
  . Fixed bug #61052 (Missing error check in trait 'insteadof' clause). (Stefan)
  . Fixed bug #61011 (Crash when an exception is thrown by __autoload
    accessing a static property). (Laruence)
  . Fixed bug #61000 (Exceeding max nesting level doesn't delete numerical 
    vars). (Laruence)
  . Fixed bug #60978 (exit code incorrect). (Laruence)
  . Fixed bug #60911 (Confusing error message when extending traits). (Stefan)
  . Fixed bug #60801 (strpbrk() mishandles NUL byte). (Adam)
  . Fixed bug #60717 (Order of traits in use statement can cause a fatal
    error). (Stefan)
  . Fixed bug #60573 (type hinting with "self" keyword causes weird errors).
    (Laruence)
  . Fixed bug #60569 (Nullbyte truncates Exception $message). (Ilia)
  . Fixed bug #52719 (array_walk_recursive crashes if third param of the
    function is by reference). (Nikita Popov)
  . Improve performance of set_exception_handler while doing reset (Laruence)

- fileinfo:
  . Fix fileinfo test problems. (Anatoliy Belsky)

- FPM
  . Fixed bug #61430 (Transposed memset() params in sapi/fpm/fpm/fpm_shm.c).
    (michaelhood at gmail dot com, Ilia)

- Ibase
  . Fixed bug #60947 (Segmentation fault while executing ibase_db_info).
    (Ilia)

- Installation
  . Fixed bug #61172 (Add Apache 2.4 support). (Chris Jones)

- Intl:
  . Fixed bug #61487 (Incorrent bounds checking in grapheme_strpos).
    (Stas)

- mbstring:
  . MFH mb_ereg_replace_callback() for security enhancements. (Rui)

- mysqli
  . Fixed bug #61003 (mysql_stat() require a valid connection). (Johannes).

- mysqlnd
  . Fixed bug #61704 (Crash apache, phpinfo() threading issue). (Johannes)
  . Fixed bug #60948 (mysqlnd FTBFS when -Wformat-security is enabled).
    (Johannes)

- PDO
  . Fixed bug #61292 (Segfault while calling a method on an overloaded PDO 
    object). (Laruence)

- PDO_mysql
  . Fixed bug #61207 (PDO::nextRowset() after a multi-statement query doesn't
    always work). (Johannes)
  . Fixed bug #61194 (PDO should export compression flag with myslqnd).
    (Johannes)

- PDO_odbc
  . Fixed bug #61212 (PDO ODBC Segfaults on SQL_SUCESS_WITH_INFO). (Ilia)

- Phar
  . Fixed bug #61184 (Phar::webPhar() generates headers with trailing NUL
    bytes). (Nikita Popov)

- Readline:
  . Fixed bug #61088 (Memory leak in readline_callback_handler_install).
    (Nikic, Laruence)

- Reflection:
  . Implemented FR #61602 (Allow access to the name of constant
    used as function/method parameter's default value). (reeze.xia@gmail.com)
  . Fixed bug #60968 (Late static binding doesn't work with 
    ReflectionMethod::invokeArgs()). (Laruence)

- Session
  . Fixed bug #60634 (Segmentation fault when trying to die() in 
    SessionHandler::write()). (Ilia)

- SOAP
  . Fixed bug #61423 (gzip compression fails). (Ilia)
  . Fixed bug #60887 (SoapClient ignores user_agent option and sends no
    User-Agent header). (carloschilazo at gmail dot com)
  . Fixed bug #60842, #51775 (Chunked response parsing error when 
    chunksize length line is > 10 bytes). (Ilia)
  . Fixed bug #49853 (Soap Client stream context header option ignored).
    (Dmitry)

- SPL:
  . Fixed bug #61453 (SplObjectStorage does not identify objects correctly).
    (Gustavo)
  . Fixed bug #61347 (inconsistent isset behavior of Arrayobject). (Laruence)

- Standard:
  . Fixed memory leak in substr_replace. (Pierrick)
  . Make max_file_uploads ini directive settable outside of php.ini (Rasmus)
  . Fixed bug #61409 (Bad formatting on phpinfo()). (Jakub Vrana)
  . Fixed bug #60222 (time_nanosleep() does validate input params). (Ilia)
  . Fixed bug #60106 (stream_socket_server silently truncates long unix socket
    paths). (Ilia)

- XMLRPC:
  . Fixed bug #61264 (xmlrpc_parse_method_descriptions leaks temporary
    variable). (Nikita Popov)
  . Fixed bug #61097 (Memory leak in xmlrpc functions copying zvals). (Nikita
    Popov)

- Zlib:
  . Fixed bug #61306 (initialization of global inappropriate for ZTS). (Gustavo)
  . Fixed bug #61287 (A particular string fails to decompress). (Mike)
  . Fixed bug #61139 (gzopen leaks when specifying invalid mode). (Nikita Popov)

01 Mar 2012, PHP 5.4.0 

- Installation:
  . autoconf 2.59+ is now supported (and required) for generating the
    configure script with ./buildconf. Autoconf 2.60+ is desirable
    otherwise the configure help order may be incorrect.  (Rasmus, Chris Jones)

- Removed legacy features:
  . break/continue $var syntax. (Dmitry)
  . Safe mode and all related php.ini options. (Kalle)
  . register_globals and register_long_arrays php.ini options. (Kalle)
  . import_request_variables(). (Kalle)
  . allow_call_time_pass_reference. (Pierrick)
  . define_syslog_variables php.ini option and its associated function. (Kalle)
  . highlight.bg php.ini option. (Kalle)
  . safe_mode, safe_mode_gid, safe_mode_include_dir,
    safe_mode_exec_dir, safe_mode_allowed_env_vars and
    safe_mode_protected_env_vars php.ini options.
  . zend.ze1_compatibility_mode php.ini option.
  . Session bug compatibility mode (session.bug_compat_42 and
    session.bug_compat_warn php.ini options). (Kalle)
  . session_is_registered(), session_register() and session_unregister()
    functions. (Kalle)
  . y2k_compliance php.ini option. (Kalle)
  . magic_quotes_gpc, magic_quotes_runtime and magic_quotes_sybase
    php.ini options. get_magic_quotes_gpc, get_magic_quotes_runtime are kept
    but always return false, set_magic_quotes_runtime raises an
    E_CORE_ERROR. (Pierrick, Pierre)
  . Removed support for putenv("TZ=..") for setting the timezone. (Derick)
  . Removed the timezone guessing algorithm in case the timezone isn't set with
    date.timezone or date_default_timezone_set(). Instead of a guessed
    timezone, "UTC" is now used instead. (Derick)

- Moved extensions to PECL:
  . ext/sqlite.  (Note: the ext/sqlite3 and ext/pdo_sqlite extensions are
    not affected) (Johannes)

- General improvements:
  . Added short array syntax support ([1,2,3]), see UPGRADING guide for full
    details. (rsky0711 at gmail . com, sebastian.deutsch at 9elements . com,
    Pierre)
  . Added binary number format (0b001010). (Jonah dot Harris at gmail dot com)
  . Added support for Class::{expr}() syntax (Pierrick)
  . Added multibyte support by default. Previously PHP had to be compiled
    with --enable-zend-multibyte.  Now it can be enabled or disabled through
    the zend.multibyte directive in php.ini. (Dmitry)
  . Removed compile time dependency from ext/mbstring (Dmitry)
  . Added support for Traits. (Stefan, with fixes by Dmitry and Laruence)
  . Added closure $this support back. (Stas)
  . Added array dereferencing support. (Felipe)
  . Added callable typehint. (Hannes)
  . Added indirect method call through array. FR #47160. (Felipe)
  . Added DTrace support. (David Soria Parra)
  . Added class member access on instantiation (e.g. (new foo)->bar()) support.
    (Felipe)
  . <?= is now always available regardless of the short_open_tag setting. (Rasmus)
  . Implemented Zend Signal Handling (configurable option --enable-zend-signals, 
    off by default). (Lucas Nealan, Arnaud Le Blanc, Brian Shire, Ilia)
  . Improved output layer, see README.NEW-OUTPUT-API for internals. (Mike)
  . Improved UNIX build system to allow building multiple PHP binary SAPIs and
    one SAPI module the same time. FR #53271, FR #52419. (Jani)
  . Implemented closure rebinding as parameter to bindTo. (Gustavo Lopes)
  . Improved the warning message of incompatible arguments. (Laruence)
  . Improved ternary operator performance when returning arrays. (Arnaud, Dmitry)
  . Changed error handlers to only generate docref links when the docref_root 
    php.ini setting is not empty. (Derick)
  . Changed silent conversion of array to string to produce a notice. (Patrick)
  . Changed default encoding from ISO-8859-1 to UTF-8 when not specified in
    htmlspecialchars and htmlentities. (Rasmus)
  . Changed casting of null/''/false into an Object when adding a property
    from E_STRICT into a warning. (Scott)
  . Changed E_ALL to include E_STRICT. (Stas)
  . Disabled Windows CRT warning by default, can be enabled again using the
    php.ini directive windows_show_crt_warnings. (Pierre)
  . Fixed bug #55378: Binary number literal returns float number though its
    value is small enough. (Derick)

- Improved Zend Engine memory usage: (Dmitry)
  . Improved parse error messages. (Felipe)
  . Replaced zend_function.pass_rest_by_reference by
    ZEND_ACC_PASS_REST_BY_REFERENCE in zend_function.fn_flags.
  . Replaced zend_function.return_reference by ZEND_ACC_RETURN_REFERENCE
    in zend_function.fn_flags.
  . Removed zend_arg_info.required_num_args as it was only needed for internal
    functions. Now the first arg_info for internal functions (which has special
    meaning) is represented by the zend_internal_function_info structure.
  . Moved zend_op_array.size, size_var, size_literal, current_brk_cont,
    backpatch_count into CG(context) as they are used only during compilation.
  . Moved zend_op_array.start_op into EG(start_op) as it's used only for
    'interactive' execution of a single top-level op-array.
  . Replaced zend_op_array.done_pass_two by ZEND_ACC_DONE_PASS_TWO in
    zend_op_array.fn_flags.
  . op_array.vars array is trimmed (reallocated) during pass_two.
  . Replaced zend_class_entry.constants_updated by ZEND_ACC_CONSTANTS_UPDATED
    in zend_class_entry.ce_flags.
  . Reduced the size of zend_class_entry by sharing the same memory space
    by different information for internal and user classes.
    See zend_class_entry.info union.
  . Reduced size of temp_variable.

- Improved Zend Engine - performance tweaks and optimizations: (Dmitry)
  . Inlined most probable code-paths for arithmetic operations directly into
    executor.
  . Eliminated unnecessary iterations during request startup/shutdown.
  . Changed $GLOBALS into a JIT autoglobal, so it's initialized only if used.
    (this may affect opcode caches!)
  . Improved performance of @ (silence) operator.
  . Simplified string offset reading. Given $str="abc" then $str[1][0] is now
    a legal construct.
  . Added caches to eliminate repeatable run-time bindings of functions,
    classes, constants, methods and properties.
  . Added concept of interned strings. All strings constants known at compile
    time are allocated in a single copy and never changed.
  . ZEND_RECV now always has IS_CV as its result.
  . ZEND_CATCH now has to be used only with constant class names.
  . ZEND_FETCH_DIM_? may fetch array and dimension operands in different order.
  . Simplified ZEND_FETCH_*_R operations. They can't be used with the
    EXT_TYPE_UNUSED flag any more. This is a very rare and useless case.
    ZEND_FREE might be required after them instead.
  . Split ZEND_RETURN into two new instructions ZEND_RETURN and
    ZEND_RETURN_BY_REF.
  . Optimized access to global constants using values with pre-calculated
    hash_values from the literals table.
  . Optimized access to static properties using executor specialization.
    A constant class name may be used as a direct operand of ZEND_FETCH_*
    instruction without previous ZEND_FETCH_CLASS.
  . zend_stack and zend_ptr_stack allocation is delayed until actual usage.

- Other improvements to Zend Engine:
  . Added an optimization which saves memory and emalloc/efree calls for empty
    HashTables. (Stas, Dmitry)
  . Added ability to reset user opcode handlers (Yoram).
  . Changed the structure of op_array.opcodes. The constant values are moved from
    opcode operands into a separate literal table. (Dmitry)
  . Fixed (disabled) inline-caching for ZEND_OVERLOADED_FUNCTION methods.
    (Dmitry)

- Improved core functions:
  . Enforce an extended class' __construct arguments to match the
    abstract constructor in the base class.
  . Disallow reusing superglobal names as parameter names.
  . Added optional argument to debug_backtrace() and debug_print_backtrace()
    to limit the amount of stack frames returned. (Sebastian, Patrick)
  . Added hex2bin() function. (Scott)
  . number_format() no longer truncates multibyte decimal points and thousand
    separators to the first byte. FR #53457. (Adam)
  . Added support for object references in recursive serialize() calls.
    FR #36424. (Mike)
  . Added support for SORT_NATURAL and SORT_FLAG_CASE in array
    sort functions (sort, rsort, ksort, krsort, asort, arsort and
    array_multisort). FR#55158 (Arpad)
  . Added stream metadata API support and stream_metadata() stream class
    handler. (Stas)
  . User wrappers can now define a stream_truncate() method that responds
    to truncation, e.g. through ftruncate(). FR #53888. (Gustavo)
  . Improved unserialize() performance.
    (galaxy dot mipt at gmail dot com, Kalle)
  . Changed array_combine() to return empty array instead of FALSE when both
    parameter arrays are empty. FR #34857. (joel.perras@gmail.com)
  . Fixed bug #61095 (Incorect lexing of 0x00*+<NUM>). (Etienne)
  . Fixed bug #60965 (Buffer overflow on htmlspecialchars/entities with
    $double=false). (Gustavo)
  . Fixed bug #60895 (Possible invalid handler usage in windows random
    functions). (Pierre)
  . Fixed bug #60879 (unserialize() Does not invoke __wakeup() on object).
    (Pierre, Steve)
  . Fixed bug #60825 (Segfault when running symfony 2 tests).
    (Dmitry, Laruence)
  . Fixed bug #60627 (httpd.worker segfault on startup with php_value).
  . Fixed bug #60613 (Segmentation fault with $cls->{expr}() syntax). (Dmitry)
  . Fixed bug #60611 (Segmentation fault with Cls::{expr}() syntax). (Laruence)
    (Laruence)
  . Fixed bug #60558 (Invalid read and writes). (Laruence)
  . Fixed bug #60444 (Segmentation fault with include & class extending).
    (Laruence, Dmitry).
  . Fixed bug #60362 (non-existent sub-sub keys should not have values).
    (Laruence, alan_k, Stas)
  . Fixed bug #60350 (No string escape code for ESC (ascii 27), normally \e).
    (php at mickweiss dot com)
  . Fixed bug #60321 (ob_get_status(true) no longer returns an array when
    buffer is empty). (Pierrick)
  . Fixed bug #60282 (Segfault when using ob_gzhandler() with open buffers).
    (Laruence)
  . Fixed bug #60240 (invalid read/writes when unserializing specially crafted
    strings). (Mike)
  . Fixed bug #60227 (header() cannot detect the multi-line header with
     CR(0x0D)). (rui)
  . Fixed bug #60174 (Notice when array in method prototype error).
    (Laruence)
  . Fixed bug #60169 (Conjunction of ternary and list crashes PHP).
    (Laruence)
  . Fixed bug #60038 (SIGALRM cause segfault in php_error_cb). (Laruence)
    (klightspeed at netspace dot net dot au)
  . Fixed bug #55871 (Interruption in substr_replace()). (Stas)
  . Fixed bug #55801 (Behavior of unserialize has changed). (Mike)
  . Fixed bug #55758 (Digest Authenticate missed in 5.4) . (Laruence)
  . Fixed bug #55748 (multiple NULL Pointer Dereference with zend_strndup())
    (CVE-2011-4153). (Stas)
  . Fixed bug #55124 (recursive mkdir fails with current (dot) directory in path).
    (Pierre)
  . Fixed bug #55084 (Function registered by header_register_callback is
    called only once per process). (Hannes)
  . Implement FR #54514 (Get php binary path during script execution).
    (Laruence)
  . Fixed bug #52211 (iconv() returns part of string on error). (Felipe)
  . Fixed bug #51860 (Include fails with toplevel symlink to /). (Dmitry)

- Improved generic SAPI support: 
  . Added $_SERVER['REQUEST_TIME_FLOAT'] to include microsecond precision. 
    (Patrick)
  . Added header_register_callback() which is invoked immediately
    prior to the sending of headers and after default headers have
    been added. (Scott)
  . Added http_response_code() function. FR #52555. (Paul Dragoonis, Kalle)
  . Fixed bug #55500 (Corrupted $_FILES indices lead to security concern).
    (CVE-2012-1172). (Stas)
  . Fixed bug #54374 (Insufficient validating of upload name leading to 
    corrupted $_FILES indices). (CVE-2012-1172). (Stas, lekensteyn at gmail dot com)

- Improved CLI SAPI:
  . Added built-in web server that is intended for testing purpose. 
    (Moriyoshi, Laruence, and fixes by Pierre, Derick, Arpad,
    chobieee at gmail dot com)
  . Added command line option --rz <name> which shows information of the
    named Zend extension. (Johannes)
  . Interactive readline shell improvements: (Johannes)
    . Added "cli.pager" php.ini setting to set a pager for output.
    . Added "cli.prompt" php.ini setting to configure the shell prompt.
    . Added shortcut #inisetting=value to change php.ini settings at run-time.
    . Changed shell not to terminate on fatal errors.
    . Interactive shell works with shared readline extension. FR #53878.

- Improved CGI/FastCGI SAPI: (Dmitry)
  . Added apache compatible functions: apache_child_terminate(),
    getallheaders(), apache_request_headers() and apache_response_headers()
  . Improved performance of FastCGI request parsing.
  . Fixed reinitialization of SAPI callbacks after php_module_startup().
    (Dmitry)

- Improved PHP-FPM SAPI:
  . Removed EXPERIMENTAL flag. (fat)
  . Fixed bug #60659 (FPM does not clear auth_user on request accept).
    (bonbons at linux-vserver dot org)

- Improved Litespeed SAPI:
  . Fixed bug #55769 (Make Fails with "Missing Separator" error). (Adam)

- Improved Date extension:
  . Added the + modifier to parseFromFormat to allow trailing text in the
    string to parse without throwing an error. (Stas, Derick)

- Improved DBA extension:
  . Added Tokyo Cabinet abstract DB support. (Michael Maclean)
  . Added Berkeley DB 5 support. (Johannes, Chris Jones)

- Improved DOM extension:
  . Added the ability to pass options to loadHTML (Chregu, fxmulder at gmail dot com)

- Improved filesystem functions:
  . scandir() now accepts SCANDIR_SORT_NONE as a possible sorting_order value.
    FR #53407. (Adam)

- Improved HASH extension:
  . Added Jenkins's one-at-a-time hash support. (Martin Jansen)
  . Added FNV-1 hash support. (Michael Maclean)
  . Made Adler32 algorithm faster. FR #53213. (zavasek at yandex dot ru)
  . Removed Salsa10/Salsa20, which are actually stream ciphers (Mike)
  . Fixed bug #60221 (Tiger hash output byte order) (Mike)

- Improved intl extension:
  . Added Spoofchecker class, allows checking for visibly confusable characters and
    other security issues. (Scott)
  . Added Transliterator class, allowing transliteration of strings. 
    (Gustavo)
  . Added support for UTS #46. (Gustavo)
  . Fixed build on Fedora 15 / Ubuntu 11. (Hannes)
  . Fixed bug #55562 (grapheme_substr() returns false on big length). (Stas)

- Improved JSON extension:
  . Added new json_encode() option JSON_UNESCAPED_UNICODE. FR #53946.
    (Alexander, Gwynne)
  . Added JsonSerializable interface. (Sara)
  . Added JSON_BIGINT_AS_STRING, extended json_decode() sig with $options.
    (Sara)
  . Added support for JSON_NUMERIC_CHECK option in json_encode() that converts
    numeric strings to integers. (Ilia)
  . Added new json_encode() option JSON_UNESCAPED_SLASHES. FR #49366. (Adam)
  . Added new json_encode() option JSON_PRETTY_PRINT. FR #44331. (Adam)

- Improved LDAP extension:
  . Added paged results support. FR #42060. (ando@OpenLDAP.org,
    iarenuno@eteo.mondragon.edu, jeanseb@au-fil-du.net, remy.saissy@gmail.com)

- Improved mbstring extension:
  . Added Shift_JIS/UTF-8 Emoji (pictograms) support. (Rui)
  . Added JIS X0213:2004 (Shift_JIS-2004, EUC-JP-2004, ISO-2022-JP-2004)
    support. (Rui)
  . Ill-formed UTF-8 check for security enhancements. (Rui)
  . Added MacJapanese (Shift_JIS) and gb18030 encoding support. (Rui)
  . Added encode/decode in hex format to mb_[en|de]code_numericentity(). (Rui)
  . Added user JIS X0213:2004 (Shift_JIS-2004, EUC-JP-2004, ISO-2022-JP-2004)
    support. (Rui)
  . Added the user defined area for CP936 and CP950 (Rui).
  . Fixed bug #60306 (Characters lost while converting from cp936 to utf8).
    (Laruence)

- Improved MySQL extensions:
  . MySQL: Deprecated mysql_list_dbs(). FR #50667. (Andrey)
  . mysqlnd: Added named pipes support. FR #48082. (Andrey)
  . MySQLi: Added iterator support in MySQLi. mysqli_result implements
    Traversable. (Andrey, Johannes)
  . PDO_mysql: Removed support for linking with MySQL client libraries older
    than 4.1. (Johannes)
  . ext/mysql, mysqli and pdo_mysql now use mysqlnd by default. (Johannes)
  . Fixed bug #55473 (mysql_pconnect leaks file descriptors on reconnect). 
    (Andrey, Laruence)
  . Fixed bug #55653 (PS crash with libmysql when binding same variable as 
    param and out). (Laruence)

- Improved OpenSSL extension:
  . Added AES support. FR #48632. (yonas dot y at gmail dot com, Pierre)
  . Added no padding option to openssl_encrypt()/openssl_decrypt(). (Scott)
  . Use php's implementation for Windows Crypto API in
    openssl_random_pseudo_bytes. (Pierre)
  . On error in openssl_random_pseudo_bytes() made sure we set strong result
    to false. (Scott)
  . Fixed possible attack in SSL sockets with SSL 3.0 / TLS 1.0.
    CVE-2011-3389. (Scott)
  . Fixed bug #61124 (Crash when decoding an invalid base64 encoded string).
    (me at ktamura dot com, Scott)

- Improved PDO:
  . Fixed PDO objects binary incompatibility. (Dmitry)

- PDO DBlib driver:
  . Added nextRowset support.
  . Fixed bug #50755 (PDO DBLIB Fails with OOM).

- Improved PostgreSQL extension:
  . Added support for "extra" parameter for PGNotify().
    (r dot i dot k at free dot fr, Ilia)

- Improved PCRE extension:
  . Changed third parameter of preg_match_all() to optional. FR #53238. (Adam)

- Improved Readline extension:
  . Fixed bug #54450 (Enable callback support when built against libedit).
    (fedora at famillecollet dot com, Hannes)

- Improved Reflection extension:
  . Added ReflectionClass::newInstanceWithoutConstructor() to create a new
    instance of a class without invoking its constructor. FR #55490.
    (Sebastian)
  . Added ReflectionExtension::isTemporary() and
    ReflectionExtension::isPersistent() methods. (Johannes)
  . Added ReflectionZendExtension class. (Johannes)
  . Added ReflectionClass::isCloneable(). (Felipe)

- Improved Session extension:
  . Expose session status via new function, session_status (FR #52982) (Arpad)
  . Added support for object-oriented session handlers. (Arpad)
  . Added support for storing upload progress feedback in session data. (Arnaud)
  . Changed session.entropy_file to default to /dev/urandom or /dev/arandom if
    either is present at compile time. (Rasmus)
  . Fixed bug #60860 (session.save_handler=user without defined function core
    dumps). (Felipe)
  . Implement FR #60551 (session_set_save_handler should support a core's
    session handler interface). (Arpad)
  . Fixed bug #60640 (invalid return values). (Arpad)

- Improved SNMP extension (Boris Lytochkin):
  . Added OO API. FR #53594 (php-snmp rewrite).
  . Sanitized return values of existing functions. Now it returns FALSE on
    failure.
  . Allow ~infinite OIDs in GET/GETNEXT/SET queries. Autochunk them to max_oids
    upon request.
  . Introducing unit tests for extension with ~full coverage.
  . IPv6 support. (FR #42918)
  . Way of representing OID value can now be changed when SNMP_VALUE_OBJECT
    is used for value output mode. Use or'ed SNMP_VALUE_LIBRARY(default if
    not specified) or SNMP_VALUE_PLAIN. (FR #54502)
  . Fixed bug #60749 (SNMP module should not strip non-standard SNMP port
    from hostname). (Boris Lytochkin)
  . Fixed bug #60585 (php build fails with USE flag snmp when IPv6 support
    is disabled). (Boris Lytochkin)
  . Fixed bug #53862 (snmp_set_oid_output_format does not allow returning to default)
  . Fixed bug #46065 (snmp_set_quick_print() persists between requests)
  . Fixed bug #45893 (Snmp buffer limited to 2048 char)
  . Fixed bug #44193 (snmp v3 noAuthNoPriv doesn't work)

- Improved SOAP extension:
  . Added new SoapClient option "keep_alive". FR #60329. (Pierrick)
  . Fixed basic HTTP authentication for WSDL sub requests. (Dmitry)

- Improved SPL extension:
  . Added RegexIterator::getRegex() method. (Joshua Thijssen)
  . Added SplObjectStorage::getHash() hook. (Etienne)
  . Added CallbackFilterIterator and RecursiveCallbackFilterIterator. (Arnaud)
  . Added missing class_uses(..) as pointed out by #55266 (Stefan)
  . Immediately reject wrong usages of directories under Spl(Temp)FileObject
    and friends. (Etienne, Pierre)
  . FilesystemIterator, GlobIterator and (Recursive)DirectoryIterator now use
    the default stream context. (Hannes)
  . Fixed bug #60201 (SplFileObject::setCsvControl does not expose third
    argument via Reflection). (Peter)
  . Fixed bug #55287 (spl_classes() not includes CallbackFilter classes)
    (sasezaki at gmail dot com, salathe)

- Improved Sysvshm extension:
  . Fixed bug #55750 (memory copy issue in sysvshm extension).
    (Ilia, jeffhuang9999 at gmail dot com)

- Improved Tidy extension:
  . Fixed bug #54682 (Tidy::diagnose() NULL pointer dereference).
    (Maksymilian Arciemowicz, Felipe)

- Improved Tokenizer extension:
  . Fixed bug #54089 (token_get_all with regards to __halt_compiler is
    not binary safe). (Nikita Popov)

- Improved XSL extension:
  . Added XsltProcessor::setSecurityPrefs($options) and getSecurityPrefs() to
    define forbidden operations within XSLT stylesheets, default is not to
    enable write operations from XSLT. Bug #54446 (Chregu, Nicolas Gregoire)
  . XSL doesn't stop transformation anymore, if a PHP function can't be called
    (Christian)

- Improved ZLIB extension:
  . Re-implemented non-file related functionality. (Mike)
  . Fixed bug #55544 (ob_gzhandler always conflicts with zlib.output_compression).
    (Mike)

14 Jun 2012, PHP 5.3.14

- CLI SAPI:
  . Fixed bug #61546 (functions related to current script failed when chdir() 
    in cli sapi). (Laruence, reeze.xia@gmail.com)

- CURL:
  . Fixed bug #61948 (CURLOPT_COOKIEFILE '' raises open_basedir restriction).
    (Laruence)

- COM:
  . Fixed bug #62146 com_dotnet cannot be built shared. (Johannes)

- Core:
  . Fixed CVE-2012-2143. (Solar Designer)
  . Fixed missing bound check in iptcparse(). (chris at chiappa.net)
  . Fixed bug #62373 (serialize() generates wrong reference to the object).
    (Moriyoshi)
  . Fixed bug #62005 (unexpected behavior when incrementally assigning to a 
    member of a null object). (Laruence)
  . Fixed bug #61991 (long overflow in realpath_cache_get()). (Anatoliy)
  . Fixed bug #61764 ('I' unpacks n as signed if n > 2^31-1 on LP64). (Gustavo)
  . Fixed bug #61730 (Segfault from array_walk modifying an array passed by
    reference). (Laruence)
  . Fixed bug #61713 (Logic error in charset detection for htmlentities).
    (Anatoliy)
  . Fixed bug #54197 ([PATH=] sections incompatibility with user_ini.filename
    set to null). (Anatoliy)
  . Changed php://fd to be available only for CLI.

- Fileinfo:
  . Fixed bug #61812 (Uninitialised value used in libmagic). 
    (Laruence, Gustavo)

- Iconv extension:
  . Fixed a bug that iconv extension fails to link to the correct library
    when another extension makes use of a library that links to the iconv
    library. See https://bugs.gentoo.org/show_bug.cgi?id=364139 for detail.
    (Moriyoshi)

- Intl:
  . Fixed bug #62082 (Memory corruption in internal function
    get_icu_disp_value_src_php()). (Gustavo)

- JSON
  . Fixed bug #61537 (json_encode() incorrectly truncates/discards
    information). (Adam)

- PDO:
  . Fixed bug #61755 (A parsing bug in the prepared statements can lead to
    access violations). (Johannes)

- Phar:
  . Fix bug #61065 (Secunia SA44335). (Rasmus)

- Streams:
  . Fixed bug #61961 (file_get_contents leaks when access empty file with
    maxlen set). (Reeze)

08 May 2012, PHP 5.3.13
- CGI
  . Improve fix for PHP-CGI query string parameter vulnerability, CVE-2012-2311.
    (Stas)

03 May 2012, PHP 5.3.12
- Fix PHP-CGI query string parameter vulnerability, CVE-2012-1823. (Rasmus)

26 Apr 2012, PHP 5.3.11

- Core:
  . Fixed bug #61605 (header_remove() does not remove all headers).
    (Laruence)
  . Fixed bug #61541 (Segfault when using ob_* in output_callback).
    (reeze.xia@gmail.com)
  . Fixed bug #61273 (call_user_func_array with more than 16333 arguments
    leaks / crashes). (Laruence)
  . Fixed bug #61165 (Segfault - strip_tags()). (Laruence)
  . Improved max_input_vars directive to check nested variables (Dmitry).
  . Fixed bug #61095 (Incorect lexing of 0x00*+<NUM>). (Etienne)
  . Fixed bug #61087 (Memory leak in parse_ini_file when specifying
    invalid scanner mode). (Nikic, Laruence)
  . Fixed bug #61072 (Memory leak when restoring an exception handler).
    (Nikic, Laruence)
  . Fixed bug #61058 (array_fill leaks if start index is PHP_INT_MAX).
    (Laruence)
  . Fixed bug #61043 (Regression in magic_quotes_gpc fix for CVE-2012-0831).
    (Ondřej Surý)
  . Fixed bug #61000 (Exceeding max nesting level doesn't delete numerical
    vars). (Laruence)
  . Fixed bug #60895 (Possible invalid handler usage in windows random
    functions). (Pierre)
  . Fixed bug #60825 (Segfault when running symfony 2 tests).
    (Dmitry, Laruence)
  . Fixed bug #60801 (strpbrk() mishandles NUL byte). (Adam)
  . Fixed bug #60569 (Nullbyte truncates Exception $message). (Ilia)
  . Fixed bug #60227 (header() cannot detect the multi-line header with CR).
    (rui, Gustavo)
  . Fixed bug #60222 (time_nanosleep() does validate input params). (Ilia)
  . Fixed bug #54374 (Insufficient validating of upload name leading to 
    corrupted $_FILES indices). (CVE-2012-1172). (Stas, lekensteyn at
    gmail dot com, Pierre)
  . Fixed bug #52719 (array_walk_recursive crashes if third param of the
    function is by reference). (Nikita Popov)
  . Fixed bug #51860 (Include fails with toplevel symlink to /). (Dmitry)

- DOM
  . Added debug info handler to DOM objects. (Gustavo, Joey Smith)

- FPM
  . Fixed bug #61430 (Transposed memset() params in sapi/fpm/fpm/fpm_shm.c).
    (michaelhood at gmail dot com, Ilia)

- Ibase
  . Fixed bug #60947 (Segmentation fault while executing ibase_db_info).
    (Ilia)

- Installation
  . Fixed bug #61172 (Add Apache 2.4 support). (Chris Jones)

- Fileinfo
  . Fixed bug #61173 (Unable to detect error from finfo constructor). (Gustavo)

- Firebird Database extension (ibase):
  . Fixed bug #60802 (ibase_trans() gives segfault when passing params).

- Libxml:
  . Fixed bug #61617 (Libxml tests failed(ht is already destroyed)).
    (Laruence)
  . Fixed bug #61367 (open_basedir bypass using libxml RSHUTDOWN). 
    (Tim Starling)

- mysqli
  . Fixed bug #61003 (mysql_stat() require a valid connection). (Johannes).

- PDO_mysql
  . Fixed bug #61207 (PDO::nextRowset() after a multi-statement query doesn't
    always work). (Johannes)
  . Fixed bug #61194 (PDO should export compression flag with myslqnd).
    (Johannes)

- PDO_odbc 
  . Fixed bug #61212 (PDO ODBC Segfaults on SQL_SUCESS_WITH_INFO). (Ilia)

- PDO_pgsql
  . Fixed bug #61267 (pdo_pgsql's PDO::exec() returns the number of SELECTed
    rows on postgresql >= 9). (ben dot pineau at gmail dot com)

- PDO_Sqlite extension:
  . Add createCollation support. (Damien)

- Phar:
  . Fixed bug #61184 (Phar::webPhar() generates headers with trailing NUL
    bytes). (Nikic)

- PHP-FPM SAPI:
  . Fixed bug #60811 (php-fpm compilation problem). (rasmus)

- Readline:
  . Fixed bug #61088 (Memory leak in readline_callback_handler_install).
    (Nikic, Laruence)
  . Add open_basedir checks to readline_write_history and readline_read_history.
    (Rasmus, reported by Mateusz Goik)

- Reflection:
  . Fixed bug #61388 (ReflectionObject:getProperties() issues invalid reads
    when get_properties returns a hash table with (inaccessible) dynamic
    numeric properties). (Gustavo)
  . Fixed bug #60968 (Late static binding doesn't work with 
    ReflectionMethod::invokeArgs()). (Laruence)

- SOAP
  . Fixed basic HTTP authentication for WSDL sub requests. (Dmitry)
  . Fixed bug #60887 (SoapClient ignores user_agent option and sends no
    User-Agent header). (carloschilazo at gmail dot com)
  . Fixed bug #60842, #51775 (Chunked response parsing error when 
    chunksize length line is > 10 bytes). (Ilia)
  . Fixed bug #49853 (Soap Client stream context header option ignored).
    (Dmitry)

- SPL
  . Fixed memory leak when calling SplFileInfo's constructor twice. (Felipe)
  . Fixed bug #61418 (Segmentation fault when DirectoryIterator's or
    FilesystemIterator's iterators are requested more than once without
    having had its dtor callback called in between). (Gustavo)
  . Fixed bug #61347 (inconsistent isset behavior of Arrayobject). (Laruence)
  . Fixed bug #61326 (ArrayObject comparison). (Gustavo)

- SQLite3 extension:
  . Add createCollation() method. (Brad Dewar)

- Session:
  . Fixed bug #60860 (session.save_handler=user without defined function core
    dumps). (Felipe)
  . Fixed bug #60634 (Segmentation fault when trying to die() in
    SessionHandler::write()). (Ilia)

- Streams:
  . Fixed bug #61371 (stream_context_create() causes memory leaks on use
    streams_socket_create). (Gustavo)
  . Fixed bug #61253 (Wrappers opened with errors concurrency problem on ZTS).
    (Gustavo)
  . Fixed bug #61115 (stream related segfault on fatal error in
    php_stream_context_link). (Gustavo)
  . Fixed bug #60817 (stream_get_line() reads from stream even when there is
    already sufficient data buffered). stream_get_line() now behaves more like
    fgets(), as is documented. (Gustavo)
  . Further fix for bug #60455 (stream_get_line misbehaves if EOF is not
    detected together with the last read). (Gustavo)
  . Fixed bug #60106 (stream_socket_server silently truncates long unix
    socket paths). (Ilia)

- Tidy:
  . Fixed bug #54682 (tidy null pointer dereference). (Tony, David Soria Parra)

- XMLRPC:
  . Fixed bug #61264 (xmlrpc_parse_method_descriptions leaks temporary
    variable). (Nikita Popov)
  . Fixed bug #61097 (Memory leak in xmlrpc functions copying zvals). (Nikic)

- Zlib:
  . Fixed bug #61139 (gzopen leaks when specifying invalid mode). (Nikic)

02 Feb 2012, PHP 5.3.10

- Core:
  . Fixed arbitrary remote code execution vulnerability reported by Stefan 
    Esser, CVE-2012-0830. (Stas, Dmitry)

10 Jan 2012, PHP 5.3.9

- Core:
  . Added max_input_vars directive to prevent attacks based on hash collisions
    (CVE-2011-4885) (Dmitry).
  . Fixed bug #60205 (possible integer overflow in content_length). (Laruence)
  . Fixed bug #60139 (Anonymous functions create cycles not detected by the
    GC). (Dmitry)
  . Fixed bug #60138 (GC crash with referenced array in RecursiveArrayIterator)
    (Dmitry).
  . Fixed bug #60120 (proc_open's streams may hang with stdin/out/err when 
    the data exceeds or is equal to 2048 bytes). (Pierre, Pascal Borreli)
  . Fixed bug #60099 (__halt_compiler() works in braced namespaces). (Felipe)
  . Fixed bug #60019 (Function time_nanosleep() is undefined on OS X). (Ilia)
  . Fixed bug #55874 (GCC does not provide __sync_fetch_and_add on some archs).
    (klightspeed at netspace dot net dot au)
  . Fixed bug #55798 (serialize followed by unserialize with numeric object
    prop. gives integer prop). (Gustavo)
  . Fixed bug #55749 (TOCTOU issue in getenv() on Windows builds). (Pierre)
  . Fixed bug #55707 (undefined reference to `__sync_fetch_and_add_4' on Linux
    parisc). (Felipe)
  . Fixed bug #55674 (fgetcsv & str_getcsv skip empty fields in some
    tab-separated records). (Laruence)
  . Fixed bug #55649 (Undefined function Bug()). (Laruence)
  . Fixed bug #55622 (memory corruption in parse_ini_string). (Pierre)
  . Fixed bug #55576 (Cannot conditionally move uploaded file without race
    condition). (Gustavo)
  . Fixed bug #55510: $_FILES 'name' missing first character after upload.
    (Arpad)
  . Fixed bug #55509 (segfault on x86_64 using more than 2G memory). (Laruence)
  . Fixed bug #55504 (Content-Type header is not parsed correctly on
    HTTP POST request). (Hannes)
  . Fixed bug #55475 (is_a() triggers autoloader, new optional 3rd argument to
    is_a and is_subclass_of). (alan_k)
  . Fixed bug #52461 (Incomplete doctype and missing xmlns). 
    (virsacer at web dot de, Pierre)
  . Fixed bug #55366 (keys lost when using substr_replace an array). (Arpad)
  . Fixed bug #55273 (base64_decode() with strict rejects whitespace after
    pad). (Ilia)
  . Fixed bug #52624 (tempnam() by-pass open_basedir with nonnexistent
    directory). (Felipe)
  . Fixed bug #50982 (incorrect assumption of PAGE_SIZE size). (Dmitry)
  . Fixed invalid free in call_user_method() function. (Felipe)
  . Fixed bug #43200 (Interface implementation / inheritence not possible in
    abstract classes). (Felipe)


- BCmath:
  . Fixed bug #60377 (bcscale related crashes on 64bits platforms). (shm)

- Calendar:
  . Fixed bug #55797 (Integer overflow in SdnToGregorian leads to segfault (in
    optimized builds). (Gustavo)

- cURL:
  . Fixed bug #60439 (curl_copy_handle segfault when used with
    CURLOPT_PROGRESSFUNCTION). (Pierrick)
  . Fixed bug #54798 (Segfault when CURLOPT_STDERR file pointer is closed
    before calling curl_exec). (Hannes)
  . Fixed issues were curl_copy_handle() would sometimes lose copied
    preferences. (Hannes)

- DateTime:
  . Fixed bug #60373 (Startup errors with log_errors on cause segfault).
    (Derick)
  . Fixed bug #60236 (TLA timezone dates are not converted properly from
    timestamp). (Derick)
  . Fixed bug #55253 (DateTime::add() and sub() result -1 hour on objects with
    time zone type 2). (Derick)
  . Fixed bug #54851 (DateTime::createFromFormat() doesn't interpret "D").
    (Derick)
  . Fixed bug #53502 (strtotime with timezone memory leak). (Derick)
  . Fixed bug #52062 (large timestamps with DateTime::getTimestamp and
    DateTime::setTimestamp). (Derick)
  . Fixed bug #51994 (date_parse_from_format is parsing invalid date using 'yz'
    format). (Derick)
  . Fixed bug #52113 (Seg fault while creating (by unserialization)
    DatePeriod). (Derick)
  . Fixed bug #48476 (cloning extended DateTime class without calling
    parent::__constr crashed PHP). (Hannes)

- EXIF:
  . Fixed bug #60150 (Integer overflow during the parsing of invalid exif
    header). (CVE-2011-4566) (Stas, flolechaud at gmail dot com)

- Fileinfo:
  . Fixed bug #60094 (C++ comment fails in c89). (Laruence)
  . Fixed possible memory leak in finfo_open(). (Felipe)
  . Fixed memory leak when calling the Finfo constructor twice. (Felipe)

- Filter:
  . Fixed Bug #55478 (FILTER_VALIDATE_EMAIL fails with internationalized 
    domain name addresses containing >1 -). (Ilia)

- FTP:
  . Fixed bug #60183 (out of sync ftp responses). (bram at ebskamp dot me,
    rasmus)

- Gd:
  . Fixed bug #60160 (imagefill() doesn't work correctly
    for small images). (Florian)

- Intl:
  . Fixed bug #60192 (SegFault when Collator not constructed
    properly). (Florian)
  . Fixed memory leak in several Intl locale functions. (Felipe)

- Json:
  . Fixed bug #55543 (json_encode() with JSON_NUMERIC_CHECK fails on objects
    with numeric string properties). (Ilia, dchurch at sciencelogic dot com)

- Mbstring:
  . Fixed possible crash in mb_ereg_search_init() using empty pattern. (Felipe)

- MS SQL:
  . Fixed bug #60267 (Compile failure with freetds 0.91). (Felipe)

- MySQL:
  . Fixed bug #55550 (mysql.trace_mode miscounts result sets). (Johannes)

- MySQLi extension:
  . Fixed bug #55859 (mysqli->stat property access gives error). (Andrey)
  . Fixed bug #55582 (mysqli_num_rows() returns always 0 for unbuffered, when
    mysqlnd is used). (Andrey)
  . Fixed bug #55703 (PHP crash when calling mysqli_fetch_fields). 
    (eran at zend dot com, Laruence)

- mysqlnd
  . Fixed bug #55609 (mysqlnd cannot be built shared). (Johannes)
  . Fixed bug #55067 (MySQL doesn't support compression - wrong config option).
    (Andrey)

- NSAPI SAPI:
  . Don't set $_SERVER['HTTPS'] on unsecure connection (bug #55403). (Uwe
    Schindler)

- OpenSSL:
  . Fixed bug #60279 (Fixed NULL pointer dereference in
    stream_socket_enable_crypto, case when ssl_handle of session_stream is not
    initialized.) (shm)
  . Fix segfault with older versions of OpenSSL. (Scott)

- Oracle Database extension (OCI8):
  . Fixed bug #59985 (show normal warning text for OCI_NO_DATA).
    (Chris Jones)
  . Increased maximum Oracle error message buffer length for new 11.2.0.3 size.
    (Chris Jones)
  . Improve internal initalization failure error messages. (Chris Jones)

- PDO
  . Fixed bug #55776 (PDORow to session bug). (Johannes)

- PDO Firebird:
  . Fixed bug #48877 ("bindValue" and "bindParam" do not work for PDO Firebird).
    (Mariuz)
  . Fixed bug #47415 (PDO_Firebird segfaults when passing lowercased column name to bindColumn).
  . Fixed bug #53280 (PDO_Firebird segfaults if query column count less than param count).
    (Mariuz)

- PDO MySQL driver:
  . Fixed bug #60155 (pdo_mysql.default_socket ignored). (Johannes)
  . Fixed bug #55870 (PDO ignores all SSL parameters when used with mysql 
    native driver). (Pierre)
  . Fixed bug #54158 (MYSQLND+PDO MySQL requires #define 
    MYSQL_OPT_LOCAL_INFILE). (Andrey)

- PDO OCI driver:
  . Fixed bug #55768 (PDO_OCI can't resume Oracle session after it's been
    killed). (mikhail dot v dot gavrilov at gmail dot com, Chris Jones, Tony)

- Phar:
  . Fixed bug #60261 (NULL pointer dereference in phar). (Felipe)
  . Fixed bug #60164 (Stubs of a specific length break phar_open_from_fp
    scanning for __HALT_COMPILER). (Ralph Schindler)
  . Fixed bug #53872 (internal corruption of phar). (Hannes)
  . Fixed bug #52013 (Unable to decompress files in a compressed phar). (Hannes)

- PHP-FPM SAPI:
  . Dropped restriction of not setting the same value multiple times, the last
    one holds. (giovanni at giacobbi dot net, fat)
  . Added .phar to default authorized extensions. (fat)
  . Fixed bug #60659 (FPM does not clear auth_user on request accept).
    (bonbons at linux-vserver dot org)
  . Fixed bug #60629 (memory corruption when web server closed the fcgi fd).
    (fat)
  . Enhance error log when the primary script can't be open. FR #60199. (fat)
  . Fixed bug #60179 (php_flag and php_value does not work properly). (fat)
  . Fixed bug #55577 (status.html does not install). (fat)
  . Fixed bug #55533 (The -d parameter doesn't work). (fat)
  . Fixed bug #55526 (Heartbeat causes a lot of unnecessary events). (fat)
  . Fixed bug #55486 (status show BIG processes number). (fat)
  . Enhanced security by limiting access to user defined extensions.
    FR #55181. (fat)
  . Added process.max to control the number of process FPM can fork. FR #55166.
    (fat)
  . Implemented FR #54577 (Enhanced status page with full status and details
    about each processes. Also provide a web page (status.html) for
    real-time FPM status. (fat)
  . Lowered default value for Process Manager. FR #54098. (fat)
  . Implemented FR #52569 (Add the "ondemand" process-manager
    to allow zero children). (fat)
  . Added partial syslog support (on error_log only). FR #52052. (fat)

- Postgres:
  . Fixed bug #60244 (pg_fetch_* functions do not validate that row param 
    is >0). (Ilia)
  . Added PGSQL_LIBPQ_VERSION/PGSQL_LIBPQ_VERSION_STR constants. (Yasuo)

- Reflection:
  . Fixed bug #60367 (Reflection and Late Static Binding). (Laruence)

- Session:
  . Fixed bug #55267 (session_regenerate_id fails after header sent). (Hannes)

- SimpleXML:
  . Reverted the SimpleXML->query() behaviour to returning empty arrays
    instead of false when no nodes are found as it was since 5.3.3 
    (bug #48601). (chregu, rrichards)

- SOAP
  . Fixed bug #54911 (Access to a undefined member in inherit SoapClient may
    cause Segmentation Fault). (Dmitry)
  . Fixed bug #48216 (PHP Fatal error: SOAP-ERROR: Parsing WSDL:
    Extra content at the end of the doc, when server uses chunked transfer
    encoding with spaces after chunk size). (Dmitry)
  . Fixed bug #44686 (SOAP-ERROR: Parsing WSDL with references). (Dmitry)

- Sockets:
  . Fixed bug #60048 (sa_len a #define on IRIX). (china at thewrittenword dot
    com)

- SPL:
  . Fixed bug #60082 (Crash in ArrayObject() when using recursive references).
    (Tony)
  . Fixed bug #55807 (Wrong value for splFileObject::SKIP_EMPTY).
    (jgotti at modedemploi dot fr, Hannes)
  . Fixed bug #54304 (RegexIterator::accept() doesn't work with scalar values).
    (Hannes)

- Streams:
  . Fixed bug #60455 (stream_get_line misbehaves if EOF is not detected together
    with the last read). (Gustavo)

- Tidy:
  . Fixed bug #54682 (Tidy::diagnose() NULL pointer dereference).
    (Maksymilian Arciemowicz, Felipe)

- XSL:
  . Added xsl.security_prefs ini option to define forbidden operations within
    XSLT stylesheets, default is not to enable write operations. This option 
    won't be in 5.4, since there's a new method. Fixes Bug #54446. (Chregu,
    Nicolas Gregoire)

23 Aug 2011, PHP 5.3.8

- Core:
  . Fixed bug #55439 (crypt() returns only the salt for MD5). (Stas)

- OpenSSL:
  . Reverted a change in timeout handling restoring PHP 5.3.6 behavior,
    as the new behavior caused mysqlnd SSL connections to hang (#55283).
    (Pierre, Andrey, Johannes)

18 Aug 2011, PHP 5.3.7
- Upgraded bundled SQLite to version 3.7.7.1. (Scott)
- Upgraded bundled PCRE to version 8.12. (Scott)

- Zend Engine:
  . Fixed bug #55156 (ReflectionClass::getDocComment() returns comment even
    though the class has none). (Felipe)
  . Fixed bug #55007 (compiler fail after previous fail). (Felipe)
  . Fixed bug #54910 (Crash when calling call_user_func with unknown function
    name). (Dmitry)
  . Fixed bug #54804 (__halt_compiler and imported namespaces).
    (Pierrick, Felipe)
  . Fixed bug #54624 (class_alias and type hint). (Felipe)
  . Fixed bug #54585 (track_errors causes segfault). (Dmitry)
  . Fixed bug #54423 (classes from dl()'ed extensions are not destroyed). 
    (Tony, Dmitry)
  . Fixed bug #54372 (Crash accessing global object itself returned from its
    __get() handle). (Dmitry)
  . Fixed bug #54367 (Use of closure causes problem in ArrayAccess). (Dmitry)
  . Fixed bug #54358 (Closure, use and reference). (Dmitry)
  . Fixed bug #54262 (Crash when assigning value to a dimension in a non-array).
    (Dmitry)
  . Fixed bug #54039 (use() of static variables in lambda functions can break
    staticness). (Dmitry)

- Core
  . Updated crypt_blowfish to 1.2. ((CVE-2011-2483) (Solar Designer)
  . Removed warning when argument of is_a() or is_subclass_of() is not 
    a known class. (Stas)
  . Fixed crash in error_log(). (Felipe) Reported by Mateusz Kocielski.
  . Added PHP_MANDIR constant telling where the manpages were installed into,
    and an --man-dir argument to php-config. (Hannes)
  . Fixed a crash inside dtor for error handling. (Ilia)
  . Fixed buffer overflow on overlog salt in crypt(). (Clément LECIGNE, Stas)  
  . Implemented FR #54459 (Range function accuracy). (Adam)

  . Fixed bug #55399 (parse_url() incorrectly treats ':' as a valid path).
    (Ilia)
  . Fixed bug #55339 (Segfault with allow_call_time_pass_reference = Off).
    (Dmitry)
  . Fixed bug #55295 [NEW]: popen_ex on windows, fixed possible heap overflow
    (Pierre)
  . Fixed bug #55258 (Windows Version Detecting Error). 
    ( xiaomao5 at live dot com, Pierre)
  . Fixed bug #55187 (readlink returns weird characters when false result).
   (Pierre)
  . Fixed bug #55082 (var_export() doesn't escape properties properly).
    (Gustavo)
  . Fixed bug #55014 (Compile failure due to improper use of ctime_r()). (Ilia)
  . Fixed bug #54939 (File path injection vulnerability in RFC1867 File upload
    filename). (Felipe) Reported by Krzysztof Kotowicz. (CVE-2011-2202)
  . Fixed bug #54935 php_win_err can lead to crash. (Pierre)
  . Fixed bug #54924 (assert.* is not being reset upon request shutdown). (Ilia)
  . Fixed bug #54895 (Fix compiling with older gcc version without need for
    membar_producer macro). (mhei at heimpold dot de)
  . Fixed bug #54866 (incorrect accounting for realpath_cache_size).
    (Dustin Ward)
  . Fixed bug #54723 (getimagesize() doesn't check the full ico signature).
    (Scott)
  . Fixed bug #54721 (Different Hashes on Windows, BSD and Linux on wrong Salt
    size). (Pierre, os at irj dot ru)
  . Fixed bug #54580 (get_browser() segmentation fault when browscap ini
    directive is set through php_admin_value). (Gustavo)
  . Fixed bug #54332 (Crash in zend_mm_check_ptr // Heap corruption). (Dmitry)
  . Fixed bug #54305 (Crash in gc_remove_zval_from_buffer). (Dmitry)
  . Fixed bug #54238 (use-after-free in substr_replace()). (Stas)
    (CVE-2011-1148)
  . Fixed bug #54204 (Can't set a value with a PATH section in php.ini).
    (Pierre)
  . Fixed bug #54180 (parse_url() incorrectly parses path when ? in fragment).
    (tomas dot brastavicius at quantum dot lt, Pierrick)
  . Fixed bug #54137 (file_get_contents POST request sends additional line
    break). (maurice-php at mertinkat dot net, Ilia)
  . Fixed bug #53848 (fgetcsv() ignores spaces at beginnings of fields). (Ilia)
  . Alternative fix for bug #52550, as applied to the round() function (signed
    overflow), as the old fix impacted the algorithm for numbers with magnitude
    smaller than 0. (Gustavo)
  . Fixed bug #53727 (Inconsistent behavior of is_subclass_of with interfaces)
    (Ralph Schindler, Dmitry)
  . Fixed bug #52935 (call exit in user_error_handler cause stream relate
    core). (Gustavo)
  . Fixed bug #51997 (SEEK_CUR with 0 value, returns a warning). (Ilia)
  . Fixed bug #50816 (Using class constants in array definition fails).
    (Pierrick, Dmitry)
  . Fixed bug #50363 (Invalid parsing in convert.quoted-printable-decode
    filter). (slusarz at curecanti dot org)
  . Fixed bug #48465 (sys_get_temp_dir() possibly inconsistent when using 
    TMPDIR on Windows). (Pierre)

- Apache2 Handler SAPI:
  . Fixed bug #54529 (SAPI crashes on apache_config.c:197).
    (hebergement at riastudio dot fr)

- CLI SAPI:
  . Fixed bug #52496 (Zero exit code on option parsing failure). (Ilia)

- cURL extension:
  . Added ini option curl.cainfo (support for custom cert db). (Pierre)
  . Added CURLINFO_REDIRECT_URL support. (Daniel Stenberg, Pierre)
  . Added support for CURLOPT_MAX_RECV_SPEED_LARGE and 
    CURLOPT_MAX_SEND_SPEED_LARGE. FR #51815. (Pierrick)

- DateTime extension:
  . Fixed bug where the DateTime object got changed while using date_diff().
    (Derick)
  . Fixed bug #54340 (DateTime::add() method bug). (Adam)
  . Fixed bug #54316 (DateTime::createFromFormat does not handle trailing '|'
    correctly). (Adam)
  . Fixed bug #54283 (new DatePeriod(NULL) causes crash). (Felipe)
  . Fixed bug #51819 (Case discrepancy in timezone names cause Uncaught
    exception and fatal error). (Hannes)

- DBA extension:
  . Supress warning on non-existent file open with Berkeley DB 5.2. (Chris Jones)
  . Fixed bug #54242 (dba_insert returns true if key already exists). (Felipe)

- Exif extesion:
  . Fixed bug #54121 (error message format string typo). (Ilia)

- Fileinfo extension:
  . Fixed bug #54934 (Unresolved symbol strtoull in HP-UX 11.11). (Felipe)

- Filter extension:
  . Added 3rd parameter to filter_var_array() and filter_input_array()
    functions that allows disabling addition of empty elements. (Ilia)
  . Fixed bug #53037 (FILTER_FLAG_EMPTY_STRING_NULL is not implemented). (Ilia)
  
- Interbase extension:
  . Fixed bug #54269 (Short exception message buffer causes crash). (Felipe)
  
- intl extension:
  . Implemented FR #54561 (Expose ICU version info). (David Zuelke, Ilia)
  . Implemented FR #54540 (Allow loading of arbitrary resource bundles when
    fallback is disabled). (David Zuelke, Stas)

- Imap extension:
  . Fixed bug #55313 (Number of retries not set when params specified).
    (kevin at kevinlocke dot name)

- json extension:
  . Fixed bug #54484 (Empty string in json_decode doesn't reset 
    json_last_error()). (Ilia)

- LDAP extension:
  . Fixed bug #53339 (Fails to build when compilng with gcc 4.5 and DSO
    libraries). (Clint Byrum, Raphael)

- libxml extension:
  . Fixed bug #54601 (Removing the doctype node segfaults). (Hannes)
  . Fixed bug #54440 (libxml extension ignores default context). (Gustavo)

- mbstring extension:
  . Fixed bug #54494 (mb_substr() mishandles UTF-32LE and UCS-2LE). (Gustavo)

- MCrypt extension:
  . Change E_ERROR to E_WARNING in mcrypt_create_iv when not enough data
    has been fetched (Windows). (Pierre)
  . Fixed bug #55169 (mcrypt_create_iv always fails to gather sufficient random 
    data on Windows). (Pierre)

- mysqlnd
  . Fixed crash when using more than 28,000 bound parameters. Workaround is to
    set mysqlnd.net_cmd_buffer_size to at least 9000. (Andrey)
  . Fixed bug #54674 mysqlnd valid_sjis_(head|tail) is using invalid operator
    and range). (nihen at megabbs dot com, Andrey)

- MySQLi extension:
  . Fixed bug #55283 (SSL options set by mysqli_ssl_set ignored for MySQLi
    persistent connections). (Andrey)
  . Fixed Bug #54221 (mysqli::get_warnings segfault when used in multi queries).
    (Andrey)

- OpenSSL extension:
  . openssl_encrypt()/openssl_decrypt() truncated keys of variable length
    ciphers to the OpenSSL default for the algorithm. (Scott)
  . On blocking SSL sockets respect the timeout option where possible.
    (Scott)
  . Fixed bug #54992 (Stream not closed and error not returned when SSL
    CN_match fails). (Gustavo, laird_ngrps at dodo dot com dot au)

- Oracle Database extension (OCI8):
  . Added oci_client_version() returning the runtime Oracle client library
    version. (Chris Jones)

. PCRE extension:
  . Increased the backtrack limit from 100000 to 1000000 (Rasmus)

- PDO extension:
  . Fixed bug #54929 (Parse error with single quote in sql comment). (Felipe)
  . Fixed bug #52104 (bindColumn creates Warning regardless of ATTR_ERRMODE 
    settings). (Ilia)

- PDO DBlib driver:
  . Fixed bug #54329 (MSSql extension memory leak).
    (dotslashpok at gmail dot com)
  . Fixed bug #54167 (PDO_DBLIB returns null on SQLUNIQUE field).
    (mjh at hodginsmedia dot com, Felipe)

- PDO ODBC driver:
  . Fixed data type usage in 64bit. (leocsilva at gmail dot com)

- PDO MySQL driver:
  . Fixed bug #54644 (wrong pathes in php_pdo_mysql_int.h). (Tony, Johannes)
  . Fixed bug #53782 (foreach throws irrelevant exception). (Johannes, Andrey)
  . Implemented FR #48587 (MySQL PDO driver doesn't support SSL connections).
    (Rob)

- PDO PostgreSQL driver:
  . Fixed bug #54318 (Non-portable grep option used in PDO pgsql
    configuration). (bwalton at artsci dot utoronto dot ca)

- PDO Oracle driver:
  . Fixed bug #44989 (64bit Oracle RPMs still not supported by pdo-oci).
    (jbnance at tresgeek dot net)

- Phar extension:
  . Fixed bug #54395 (Phar::mount() crashes when calling with wrong parameters).
    (Felipe)

- PHP-FPM SAPI:
  . Implemented FR #54499 (FPM ping and status_path should handle HEAD request). (fat)
  . Implemented FR #54172 (Overriding the pid file location of php-fpm). (fat)
  . Fixed missing Expires and Cache-Control headers for ping and status pages.
    (fat)
  . Fixed memory leak. (fat) Reported and fixed by Giovanni Giacobbi.
  . Fixed wrong value of log_level when invoking fpm with -tt. (fat)
  . Added xml format to the status page. (fat)
  . Removed timestamp in logs written by children processes. (fat)
  . Fixed exit at FPM startup on fpm_resources_prepare() errors. (fat)
  . Added master rlimit_files and rlimit_core in the global configuration
    settings. (fat)
  . Removed pid in debug logs written by chrildren processes. (fat)
  . Added custom access log (also added per request %CPU and memory
    mesurement). (fat)
  . Added a real scoreboard and several improvements to the status page. (fat)

- Reflection extension:
  . Fixed bug #54347 (reflection_extension does not lowercase module function
    name). (Felipe, laruence at yahoo dot com dot cn)

- SOAP extension:
  . Fixed bug #55323 (SoapClient segmentation fault when XSD_TYPEKIND_EXTENSION
    contains itself). (Dmitry)
  . Fixed bug #54312 (soap_version logic bug). (tom at samplonius dot org)

- Sockets extension:
  . Fixed stack buffer overflow in socket_connect(). (CVE-2011-1938)
    Found by Mateusz Kocielski, Marek Kroemeke and Filip Palian. (Felipe)
  . Changed socket_set_block() and socket_set_nonblock() so they emit warnings
    on error. (Gustavo)
  . Fixed bug #51958 (socket_accept() fails on IPv6 server sockets). (Gustavo)

- SPL extension:
  . Fixed bug #54971 (Wrong result when using iterator_to_array with use_keys
    on true). (Pierrick)
  . Fixed bug #54970 (SplFixedArray::setSize() isn't resizing). (Felipe)
  . Fixed bug #54609 (Certain implementation(s) of SplFixedArray cause hard
    crash). (Felipe)
  . Fixed bug #54384 (Dual iterators, GlobIterator, SplFileObject and
    SplTempFileObject crash when user-space classes don't call the paren
    constructor). (Gustavo)
  . Fixed bug #54292 (Wrong parameter causes crash in
    SplFileObject::__construct()). (Felipe)
  . Fixed bug #54291 (Crash iterating DirectoryIterator for dir name starting
    with \0). (Gustavo)
  . Fixed bug #54281 (Crash in non-initialized RecursiveIteratorIterator).
    (Felipe)

- Streams:
  . Fixed bug #54946 (stream_get_contents infinite loop). (Hannes)
  . Fixed bug #54623 (Segfault when writing to a persistent socket after
    closing a copy of the socket). (Gustavo)
  . Fixed bug #54681 (addGlob() crashes on invalid flags). (Felipe)


17 Mar 2011, PHP 5.3.6
- Upgraded bundled Sqlite3 to version 3.7.4. (Ilia)
- Upgraded bundled PCRE to version 8.11. (Ilia)

- Zend Engine:
  . Indirect reference to $this fails to resolve if direct $this is never used
    in method. (Scott)
  . Added options to debug backtrace functions. (Stas)
  . Fixed bug numerous crashes due to setlocale (crash on error, pcre, mysql
    etc.) on Windows in thread safe mode. (Pierre)
  . Fixed Bug #53971 (isset() and empty() produce apparently spurious runtime
    error). (Dmitry)
  . Fixed Bug #53958 (Closures can't 'use' shared variables by value and by
    reference). (Dmitry)
  . Fixed Bug #53629 (memory leak inside highlight_string()). (Hannes, Ilia)
  . Fixed Bug #51458 (Lack of error context with nested exceptions). (Stas)
  . Fixed Bug #47143 (Throwing an exception in a destructor causes a fatal
    error). (Stas)
  . Fixed bug #43512 (same parameter name can be used multiple times in
    method/function definition). (Felipe)

- Core:
  . Added ability to connect to HTTPS sites through proxy with basic
    authentication using stream_context/http/header/Proxy-Authorization (Dmitry)
  . Changed default value of ini directive serialize_precision from 100 to 17.
    (Gustavo)
  . Fixed bug #54055 (buffer overrun with high values for precision ini
    setting). (Gustavo)
  . Fixed bug #53959 (reflection data for fgetcsv out-of-date). (Richard)
  . Fixed bug #53577 (Regression introduced in 5.3.4 in open_basedir with a
    trailing forward slash). (lekensteyn at gmail dot com, Pierre)
  . Fixed bug #53682 (Fix compile on the VAX). (Rasmus, jklos)
  . Fixed bug #48484 (array_product() always returns 0 for an empty array).
    (Ilia)
  . Fixed bug #48607 (fwrite() doesn't check reply from ftp server before
    exiting). (Ilia)

 
- Calendar extension:
  . Fixed bug #53574 (Integer overflow in SdnToJulian, sometimes leading to
    segfault). (Gustavo)

- DOM extension:
  . Implemented FR #39771 (Made DOMDocument::saveHTML accept an optional DOMNode
    like DOMDocument::saveXML). (Gustavo)
  
- DateTime extension:
  . Fixed a bug in DateTime->modify() where absolute date/time statements had
    no effect. (Derick)
  . Fixed bug #53729 (DatePeriod fails to initialize recurrences on 64bit
    big-endian systems). (Derick, rein@basefarm.no)
  . Fixed bug #52808 (Segfault when specifying interval as two dates). (Stas)
  . Fixed bug #52738 (Can't use new properties in class extended from 
    DateInterval). (Stas)
  . Fixed bug #52290 (setDate, setISODate, setTime works wrong when DateTime
    created from timestamp). (Stas)
  . Fixed bug #52063 (DateTime constructor's second argument doesn't have a 
    null default value). (Gustavo, Stas)

- Exif extension:
  . Fixed bug #54002 (crash on crafted tag, reported by Luca Carettoni).
    (Pierre) (CVE-2011-0708)

- Filter extension:
  . Fixed bug #53924 (FILTER_VALIDATE_URL doesn't validate port number).
    (Ilia, Gustavo)
  . Fixed bug #53150 (FILTER_FLAG_NO_RES_RANGE is missing some IP ranges).
    (Ilia)
  . Fixed bug #52209 (INPUT_ENV returns NULL for set variables (CLI)). (Ilia)
  . Fixed bug #47435 (FILTER_FLAG_NO_RES_RANGE don't work with ipv6).
    (Ilia, valli at icsurselva dot ch)

- Fileinfo extension:
  . Fixed bug #54016 (finfo_file() Cannot determine filetype in archives).
    (Hannes)

- Gettext
  . Fixed bug #53837 (_() crashes on Windows when no LANG or LANGUAGE 
    environment variable are set). (Pierre)

- IMAP extension:
  . Implemented FR #53812 (get MIME headers of the part of the email). (Stas)
  . Fixed bug #53377 (imap_mime_header_decode() doesn't ignore \t during long
    MIME header unfolding). (Adam)
    
- Intl extension:
  . Fixed bug #53612 (Segmentation fault when using cloned several intl
    objects). (Gustavo)
  . Fixed bug #53512 (NumberFormatter::setSymbol crash on bogus $attr values).
    (Felipe)
  . Implemented clone functionality for number, date & message formatters. 
    (Stas).

- JSON extension:
  . Fixed bug #53963 (Ensure error_code is always set during some failed
    decodings). (Scott)

- mysqlnd
  . Fixed problem with always returning 0 as num_rows for unbuffered sets. 
    (Andrey, Ulf)

- MySQL Improved extension:
  . Added 'db' and 'catalog' keys to the field fetching functions (FR #39847). 
    (Kalle)
  . Fixed buggy counting of affected rows when using the text protocol. The
    collected statistics were wrong when multi_query was used with mysqlnd
    (Andrey)
  . Fixed bug #53795 (Connect Error from MySqli (mysqlnd) when using SSL). 
    (Kalle)
  . Fixed bug #53503 (mysqli::query returns false after successful LOAD DATA 
    query). (Kalle, Andrey)
  . Fixed bug #53425 (mysqli_real_connect() ignores client flags when built to 
    call libmysql). (Kalle, tre-php-net at crushedhat dot com)

- OpenSSL extension:
  . Fixed stream_socket_enable_crypto() not honoring the socket timeout in
    server mode. (Gustavo)
  . Fixed bug #54060 (Memory leaks when openssl_encrypt). (Pierre)
  . Fixed bug #54061 (Memory leaks when openssl_decrypt). (Pierre)
  . Fixed bug #53592 (stream_socket_enable_crypto() busy-waits in client mode).
    (Gustavo)
  . Implemented FR #53447 (Cannot disable SessionTicket extension for servers
    that do not support it) by adding a no_ticket SSL context option. (Adam,
    Tony)

- PDO MySQL driver:
  . Fixed bug #53551 (PDOStatement execute segfaults for pdo_mysql driver).
    (Johannes)
  . Implemented FR #47802 (Support for setting character sets in DSN strings). 
    (Kalle)

- PDO Oracle driver:
  . Fixed bug #39199 (Cannot load Lob data with more than 4000 bytes on
    ORACLE 10). (spatar at mail dot nnov dot ru)
    
- PDO PostgreSQL driver:
  . Fixed bug #53517 (segfault in pgsql_stmt_execute() when postgres is down).
    (gyp at balabit dot hu)

- Phar extension:
  . Fixed bug #54247 (format-string vulnerability on Phar). (Felipe)
    (CVE-2011-1153)
  . Fixed bug #53541 (format string bug in ext/phar).
    (crrodriguez at opensuse dot org, Ilia)
  . Fixed bug #53898 (PHAR reports invalid error message, when the directory 
    does not exist). (Ilia)

- PHP-FPM SAPI:
  . Enforce security in the fastcgi protocol parsing.
    (ef-lists at email dotde)
  . Fixed bug #53777 (php-fpm log format now match php_error log format). (fat)
  . Fixed bug #53527 (php-fpm --test doesn't set a valuable return value). (fat)
  . Fixed bug #53434 (php-fpm slowlog now also logs the original request). (fat)

- Readline extension:
  . Fixed bug #53630 (Fixed parameter handling inside readline() function).
    (jo at feuersee dot de, Ilia)

- Reflection extension:
  . Fixed bug #53915 (ReflectionClass::getConstant(s) emits fatal error on
    constants with self::). (Gustavo)

- Shmop extension:
  . Fixed bug #54193 (Integer overflow in shmop_read()). (Felipe)
    Reported by Jose Carlos Norte <jose at eyeos dot org> (CVE-2011-1092)

- SNMP extension:
  . Fixed bug #51336 (snmprealwalk (snmp v1) does not handle end of OID tree
    correctly). (Boris Lytochkin)

- SOAP extension:
  . Fixed possible crash introduced by the NULL poisoning patch.
    (Mateusz Kocielski, Pierre)

- SPL extension:
  . Fixed memory leak in DirectoryIterator::getExtension() and 
    SplFileInfo::getExtension(). (Felipe)
  . Fixed bug #53914 (SPL assumes HAVE_GLOB is defined). (Chris Jones)
  . Fixed bug #53515 (property_exists incorrect on ArrayObject null and 0
    values). (Felipe)
  . Fixed bug #49608 (Using CachingIterator on DirectoryIterator instance
    segfaults). (Felipe)

  . Added SplFileInfo::getExtension(). FR #48767. (Peter Cowburn)

- SQLite3 extension:
  . Fixed memory leaked introduced by the NULL poisoning patch.
    (Mateusz Kocielski, Pierre)
  . Fixed memory leak on SQLite3Result and SQLite3Stmt when assigning to a
    reference. (Felipe)
  . Add SQlite3_Stmt::readonly() for checking if a statement is read only.
    (Scott)
  . Implemented FR #53466 (SQLite3Result::columnType() should return false after
    all of the rows have been fetched). (Scott)

- Streams:
  . Fixed bug #54092 (Segmentation fault when using HTTP proxy with the FTP
    wrapper). (Gustavo)
  . Fixed bug #53913 (Streams functions assume HAVE_GLOB is defined). (Chris
    Jones)
  . Fixed bug #53903 (userspace stream stat callback does not separate the
    elements of the returned array before converting them). (Gustavo)
  . Implemented FR #26158 (open arbitrary file descriptor with fopen). (Gustavo)

- Tokenizer Extension
  . Fixed bug #54089 (token_get_all() does not stop after __halt_compiler).
    (Nikita Popov, Ilia)

- XSL extension:
  . Fixed memory leaked introduced by the NULL poisoning patch.
    (Mateusz Kocielski, Pierre)

- Zip extension:
  . Added the filename into the return value of stream_get_meta_data(). (Hannes)
  . Fixed bug #53923 (Zip functions assume HAVE_GLOB is defined). (Adam)
  . Fixed bug #53893 (Wrong return value for ZipArchive::extractTo()). (Pierre)
  . Fixed bug #53885 (ZipArchive segfault with FL_UNCHANGED on empty archive).
    (Stas, Maksymilian Arciemowicz). (CVE-2011-0421)
  . Fixed bug #53854 (Missing constants for compression type). (Richard, Adam)
  . Fixed bug #53603 (ZipArchive should quiet stat errors). (brad dot froehle at
    gmail dot com, Gustavo)
  . Fixed bug #53579 (stream_get_contents() segfaults on ziparchive streams).
    (Hannes)
  . Fixed bug #53568 (swapped memset arguments in struct initialization).
    (crrodriguez at opensuse dot org)
  . Fixed bug #53166 (Missing parameters in docs and reflection definition). 
    (Richard)
  . Fixed bug #49072 (feof never returns true for damaged file in zip).
    (Gustavo, Richard Quadling)

06 Jan 2011, PHP 5.3.5
- Fixed Bug #53632 (infinite loop with x87 fpu). (CVE-2010-4645) (Scott, 
  Rasmus)

09 Dec 2010, PHP 5.3.4
- Upgraded bundled Sqlite3 to version 3.7.3. (Ilia)
- Upgraded bundled PCRE to version 8.10. (Ilia)

- Security enhancements:
  . Fixed crash in zip extract method (possible CWE-170). 
    (Maksymilian Arciemowicz, Pierre)
  . Paths with NULL in them (foo\0bar.txt) are now considered as invalid.
    (Rasmus)
  . Fixed a possible double free in imap extension (Identified by Mateusz 
    Kocielski). (CVE-2010-4150). (Ilia)
  . Fixed NULL pointer dereference in ZipArchive::getArchiveComment.
    (CVE-2010-3709). (Maksymilian Arciemowicz)
  . Fixed possible flaw in open_basedir (CVE-2010-3436). (Pierre)
  . Fixed MOPS-2010-24, fix string validation. (CVE-2010-2950). (Pierre)
  . Fixed symbolic resolution support when the target is a DFS share. (Pierre)
  . Fixed bug #52929 (Segfault in filter_var with FILTER_VALIDATE_EMAIL with
    large amount of data) (CVE-2010-3710). (Adam)

- General improvements:
  . Added stat support for zip stream. (Pierre)
  . Added follow_location (enabled by default) option for the http stream 
    support. (Pierre)
  . Improved support for is_link and related functions on Windows. (Pierre)
  . Added a 3rd parameter to get_html_translation_table. It now takes a charset
    hint, like htmlentities et al. (Gustavo)
 
- Implemented feature requests:
  . Implemented FR #52348, added new constant ZEND_MULTIBYTE to detect
    zend multibyte at runtime. (Kalle)
  . Implemented FR #52173, added functions pcntl_get_last_error() and 
     pcntl_strerror(). (nick dot telford at gmail dot com, Arnaud)
  . Implemented symbolic links support for open_basedir checks. (Pierre)
  . Implemented FR #51804, SplFileInfo::getLinkTarget on Windows. (Pierre)
  . Implemented FR #50692, not uploaded files don't count towards
    max_file_uploads limit. As a side improvement, temporary files are not
    opened for empty uploads and, in debug mode, 0-length uploads. (Gustavo)
    
- Improved MySQLnd:
  . Added new character sets to mysqlnd, which are available in MySQL 5.5
    (Andrey)

- Improved PHP-FPM SAPI:
  . Added '-p/--prefix' to php-fpm to use a custom prefix and run multiple
    instances. (fat)
  . Added custom process title for FPM. (fat)
  . Added '-t/--test' to php-fpm to check and validate FPM conf file. (fat)
  . Added statistics about listening socket queue length for FPM.
    (andrei dot nigmatulin at gmail dot com, fat)
    
- Core:
  . Fixed extract() to do not overwrite $GLOBALS and $this when using
    EXTR_OVERWRITE. (jorto at redhat dot com)
  . Fixed bug in the Windows implementation of dns_get_record, where the two
    last parameters wouldn't be filled unless the type were DNS_ANY (Gustavo).
  . Changed the $context parameter on copy() to actually have an effect. (Kalle)
  . Fixed htmlentities/htmlspecialchars accepting certain ill-formed UTF-8
    sequences. (Gustavo)
  . Fixed bug #53409 (sleep() returns NULL on Windows). (Pierre)
  . Fixed bug #53319 (strip_tags() may strip '<br />' incorrectly). (Felipe)
  . Fixed bug #53304 (quot_print_decode does not handle lower-case hex digits).
    (Ilia, daniel dot mueller at inexio dot net)
  . Fixed bug #53248 (rawurlencode RFC 3986 EBCDIC support misses tilde char).
    (Justin Martin)  
  . Fixed bug #53226 (file_exists fails on big filenames). (Adam)
  . Fixed bug #53198 (changing INI setting "from" with ini_set did not have any
    effect). (Gustavo)
  . Fixed bug #53180 (post_max_size=0 not disabling the limit when the content
    type is application/x-www-form-urlencoded or is not registered with PHP).
    (gm at tlink dot de, Gustavo)
  . Fixed bug #53141 (autoload misbehaves if called from closing session).
    (ladislav at marek dot su)
  . Fixed bug #53021 (In html_entity_decode, failure to convert numeric entities
    with ENT_NOQUOTES and ISO-8859-1). Fixed and extended the fix of
    ENT_NOQUOTES in html_entity_decode that had introduced the bug (rev
    #185591) to other encodings. Additionaly, html_entity_decode() now doesn't
    decode &#34; if ENT_NOQUOTES is given. (Gustavo)
  . Fixed bug #52931 (strripos not overloaded with function overloading
    enabled). (Felipe)
  . Fixed bug #52772 (var_dump() doesn't check for the existence of 
    get_class_name before calling it). (Kalle, Gustavo)
  . Fixed bug #52534 (var_export array with negative key). (Felipe)
  . Fixed bug #52327 (base64_decode() improper handling of leading padding in
    strict mode). (Ilia)
  . Fixed bug #52260 (dns_get_record fails with non-existing domain on Windows).
    (a_jelly_doughnut at phpbb dot com, Pierre)
  . Fixed bug #50953 (socket will not connect to IPv4 address when the host has
    both IPv4 and IPv6 addresses, on Windows). (Gustavo, Pierre)
  . Fixed bug #50524 (proc_open on Windows does not respect cwd as it does on
    other platforms). (Pierre)
  . Fixed bug #49687 (utf8_decode vulnerabilities and deficiencies in the number
    of reported malformed sequences). (CVE-2010-3870) (Gustavo)
  . Fixed bug #49407 (get_html_translation_table doesn't handle UTF-8).
    (Gustavo)
  . Fixed bug #48831 (php -i has different output to php --ini). (Richard, 
    Pierre)
  . Fixed bug #47643 (array_diff() takes over 3000 times longer than php 5.2.4).
    (Felipe)
  . Fixed bug #47168 (printf of floating point variable prints maximum of 40 
    decimal places). (Ilia)
  . Fixed bug #46587 (mt_rand() does not check that max is greater than min).
    (Ilia)
  . Fixed bug #29085 (bad default include_path on Windows). (Pierre)
  . Fixed bug #25927 (get_html_translation_table calls the ' &#39; instead of
    &#039;). (Gustavo)
    
- Zend engine:
  . Reverted fix for bug #51176 (Static calling in non-static method behaves
    like $this->). (Felipe)
  . Changed deprecated ini options on startup from E_WARNING to E_DEPRECATED. 
    (Kalle)
  . Fixed NULL dereference in lex_scan on zend multibyte builds where the script
    had a flex incompatible encoding and there was no converter. (Gustavo)
  . Fixed covariance of return-by-ref constraints. (Etienne)
  . Fixed bug #53305 (E_NOTICE when defining a constant starts with
    __COMPILER_HALT_OFFSET__). (Felipe)
  . Fixed bug #52939 (zend_call_function does not respect ZEND_SEND_PREFER_REF).
    (Dmitry)
  . Fixed bug #52879 (Objects unreferenced in __get, __set, __isset or __unset
    can be freed too early). (mail_ben_schmidt at yahoo dot com dot au, Dmitry)
  . Fixed bug #52786 (PHP should reset section to [PHP] after ini sections).
    (Fedora at famillecollet dot com)
  . Fixed bug #52508 (newline problem with parse_ini_file+INI_SCANNER_RAW).
    (Felipe)
  . Fixed bug #52484 (__set() ignores setting properties with empty names).
    (Felipe)
  . Fixed bug #52361 (Throwing an exception in a destructor causes invalid
    catching). (Dmitry)
  . Fixed bug #51008 (Zend/tests/bug45877.phpt fails). (Dmitry)
  
- Build issues:
  . Fixed bug #52436 (Compile error if systems do not have stdint.h)
    (Sriram Natarajan)
  . Fixed bug #50345 (nanosleep not detected properly on some solaris versions).
    (Ulf, Tony)
  . Fixed bug #49215 (make fails on glob_wrapper). (Felipe)

- Calendar extension:
  . Fixed bug #52744 (cal_days_in_month incorrect for December 1 BCE).
   (gpap at internet dot gr, Adam)
    
- cURL extension:
  . Fixed bug #52828 (curl_setopt does not accept persistent streams).
    (Gustavo, Ilia)
  . Fixed bug #52827 (cURL leaks handle and causes assertion error
    (CURLOPT_STDERR)). (Gustavo)
  . Fixed bug #52202 (CURLOPT_PRIVATE gets corrupted). (Ilia)
  . Fixed bug #50410 (curl extension slows down PHP on Windows). (Pierre)
    
- DateTime extension:
  . Fixed bug #53297 (gettimeofday implementation in php/win32/time.c can return
    1 million microsecs). (ped at 7gods dot org)
  . Fixed bug #52668 (Iterating over a dateperiod twice is broken). (Derick)
  . Fixed bug #52454 (Relative dates and getTimestamp increments by one day).
    (Derick)
  . Fixed bug #52430 (date_parse parse 24:xx:xx as valid time). (Derick)
  . Added support for the ( and ) delimiters/separators to
    DateTime::createFromFormat(). (Derick)

- DBA extension:
  . Added Berkeley DB 5.1 support to the DBA extension. (Oracle Corp.)

- DOM extension:
  . Fixed bug #52656 (DOMCdataSection does not work with splitText). (Ilia)

- Filter extension:
  . Fixed the filter extension accepting IPv4 octets with a leading 0 as that
    belongs to the unsupported "dotted octal" representation. (Gustavo)
  . Fixed bug #53236 (problems in the validation of IPv6 addresses with leading
    and trailing :: in the filter extension). (Gustavo)
  . Fixed bug #50117 (problems in the validation of IPv6 addresses with IPv4
    addresses and ::). (Gustavo)

- GD extension:
  . Fixed bug #53492 (fix crash if anti-aliasing steps are invalid). (Pierre)

- GMP extension:
  . Fixed bug #52906 (gmp_mod returns negative result when non-negative is 
    expected). (Stas)
  . Fixed bug #52849 (GNU MP invalid version match). (Adam)

- Hash extension:
  . Fixed bug #51003 (unaligned memory access in ext/hash/hash_tiger.c).
    (Mike, Ilia)

- Iconv extension:
  . Fixed bug #52941 (The 'iconv_mime_decode_headers' function is skipping
    headers). (Adam)
  . Fixed bug #52599 (iconv output handler outputs incorrect content type
    when flags are used). (Ilia)
  . Fixed bug #51250 (iconv_mime_decode() does not ignore malformed Q-encoded 
    words). (Ilia)

- Intl extension:
  . Fixed crashes on invalid parameters in intl extension. (CVE-2010-4409).
    (Stas, Maksymilian Arciemowicz)
  . Added support for formatting the timestamp stored in a DateTime object.
    (Stas)
  . Fixed bug #50590 (IntlDateFormatter::parse result is limited to the integer
    range). (Stas)
    
- Mbstring extension:
  . Fixed bug #53273 (mb_strcut() returns garbage with the excessive length
    parameter). (CVE-2010-4156) (Mateusz Kocielski, Pierre, Moriyoshi)
  . Fixed bug #52981 (Unicode casing table was out-of-date. Updated with
    UnicodeData-6.0.0d7.txt and included the source of the generator program
    with the distribution) (Gustavo).
  . Fixed bug #52681 (mb_send_mail() appends an extra MIME-Version header).
    (Adam)
 
- MSSQL extension:
  . Fixed possible crash in mssql_fetch_batch(). (Kalle)
  . Fixed bug #52843 (Segfault when optional parameters are not passed in to
    mssql_connect). (Felipe)
    
- MySQL extension:
  . Fixed bug #52636 (php_mysql_fetch_hash writes long value into int). 
    (Kalle, rein at basefarm dot no)
    
- MySQLi extension:
  . Fixed bug #52891 (Wrong data inserted with mysqli/mysqlnd when using
    mysqli_stmt_bind_param and value> PHP_INT_MAX). (Andrey)
  . Fixed bug #52686 (mysql_stmt_attr_[gs]et argument points to incorrect type).
    (rein at basefarm dot no)
  . Fixed bug #52654 (mysqli doesn't install headers with structures it uses).
    (Andrey)
  . Fixed bug #52433 (Call to undefined method mysqli::poll() - must be static).
    (Andrey)
  . Fixed bug #52417 (MySQLi build failure with mysqlnd on MacOS X). (Andrey)
  . Fixed bug #52413 (MySQLi/libmysql build failure on OS X, FreeBSD). (Andrey)
  . Fixed bug #52390 (mysqli_report() should be per-request setting). (Kalle)
  . Fixed bug #52302 (mysqli_fetch_all does not work with MYSQLI_USE_RESULT).
    (Andrey)
  . Fixed bug #52221 (Misbehaviour of magic_quotes_runtime (get/set)). (Andrey)
  . Fixed bug #45921 (Can't initialize character set hebrew). (Andrey)
  
- MySQLnd:
  . Fixed bug #52613 (crash in mysqlnd after hitting memory limit). (Andrey)
     
- ODBC extension:
  - Fixed bug #52512 (Broken error handling in odbc_execute).
    (mkoegler at auto dot tuwien dot ac dot at)

- Openssl extension:
  . Fixed possible blocking behavior in openssl_random_pseudo_bytes on Windows.
    (Pierre)
  . Fixed bug #53136 (Invalid read on openssl_csr_new()). (Felipe)
  . Fixed bug #52947 (segfault when ssl stream option capture_peer_cert_chain
    used). (Felipe)

- Oracle Database extension (OCI8):
  . Fixed bug #53284 (Valgrind warnings in oci_set_* functions) (Oracle Corp.)
  . Fixed bug #51610 (Using oci_connect causes PHP to take a long time to
    exit).  Requires Oracle 11.2.0.2 client libraries (or Oracle bug fix
    9891199) for this patch to have an effect. (Oracle Corp.)
      
- PCNTL extension:
  . Fixed bug #52784 (Race condition when handling many concurrent signals).
    (nick dot telford at gmail dot com, Arnaud)
    
- PCRE extension:
  . Fixed bug #52971 (PCRE-Meta-Characters not working with utf-8). (Felipe)
  . Fixed bug #52732 (Docs say preg_match() returns FALSE on error, but it
    returns int(0)). (slugonamission at gmail dot com)

- PHAR extension:
  . Fixed bug #50987 (unaligned memory access in phar.c).
    (geissert at debian dot org, Ilia)

- PHP-FPM SAPI:
  . Fixed bug #53412 (segfault when using -y). (fat)
  . Fixed inconsistent backlog default value (-1) in FPM on many systems. (fat)
  . Fixed bug #52501 (libevent made FPM crashed when forking -- libevent has
    been removed). (fat)
  . Fixed bug #52725 (gcc builtin atomic functions were sometimes used when they
    were not available). (fat)
  . Fixed bug #52693 (configuration file errors are not logged to stderr). (fat)
  . Fixed bug #52674 (FPM Status page returns inconsistent Content-Type
    headers). (fat)
  . Fixed bug #52498 (libevent was not only linked to php-fpm). (fat)

- PDO:
  . Fixed bug #52699 (PDO bindValue writes long int 32bit enum).
    (rein at basefarm dot no) 
  . Fixed bug #52487 (PDO::FETCH_INTO leaks memory). (Felipe)
  
- PDO DBLib driver:
  . Fixed bug #52546 (pdo_dblib segmentation fault when iterating MONEY values).
    (Felipe)
    
- PDO Firebird driver:
  . Restored firebird support (VC9 builds only). (Pierre)
  . Fixed bug #53335 (pdo_firebird did not implement rowCount()).
    (preeves at ibphoenix dot com)
  . Fixed bug #53323 (pdo_firebird getAttribute() crash).
    (preeves at ibphoenix dot com)
    
- PDO MySQL driver:
  . Fixed bug #52745 (Binding params doesn't work when selecting a date inside a
    CASE-WHEN). (Andrey)
    
- PostgreSQL extension:
  . Fixed bug #47199 (pg_delete() fails on NULL). (ewgraf at gmail dot com)
  
- Reflection extension:
  . Fixed ReflectionProperty::isDefault() giving a wrong result for properties
    obtained with ReflectionClass::getProperties(). (Gustavo)
- Reflection extension:
  . Fixed bug #53366 (Reflection doesnt get dynamic property value from
    getProperty()). (Felipe)
  . Fixed bug #52854 (ReflectionClass::newInstanceArgs does not work for classes
    without constructors). (Johannes)
  
- SOAP extension:
  . Fixed bug #44248 (RFC2616 transgression while HTTPS request through proxy
    with SoapClient object). (Dmitry)
    
- SPL extension:
  . Fixed bug #53362 (Segmentation fault when extending SplFixedArray). (Felipe)
  . Fixed bug #53279 (SplFileObject doesn't initialise default CSV escape
    character). (Adam)
  . Fixed bug #53144 (Segfault in SplObjectStorage::removeAll()). (Felipe)
  . Fixed bug #53071 (SPLObjectStorage defeats gc_collect_cycles). (Gustavo)
  . Fixed bug #52573 (SplFileObject::fscanf Segmentation fault). (Felipe)
  . Fixed bug #51763 (SplFileInfo::getType() does not work symbolic link 
    and directory). (Pierre)
  . Fixed bug #50481 (Storing many SPLFixedArray in an array crashes). (Felipe)
  . Fixed bug #50579 (RegexIterator::REPLACE doesn't work). (Felipe)

- SQLite3 extension:
  . Fixed bug #53463 (sqlite3 columnName() segfaults on bad column_number).
    (Felipe)
    
- Streams:
  . Fixed forward stream seeking emulation in streams that don't support seeking
    in situations where the read operation gives back less data than requested
    and when there was data in the buffer before the emulation started. Also
    made more consistent its behavior -- should return failure every time less
    data than was requested was skipped. (Gustavo)
  . Fixed bug #53241 (stream casting that relies on fdopen/fopencookie fails
    with streams opened with, inter alia, the 'xb' mode). (Gustavo)
  . Fixed bug #53006 (stream_get_contents has an unpredictable behavior when the
    underlying stream does not support seeking). (Gustavo)
  . Fixed bug #52944 (Invalid write on second and subsequent reads with an
    inflate filter fed invalid data). (Gustavo)
  . Fixed bug #52820 (writes to fopencookie FILE* not commited when seeking the
    stream). (Gustavo)

- WDDX extension:
  . Fixed bug #52468 (wddx_deserialize corrupts integer field value when left
    empty). (Felipe)
     
- Zlib extension:
  . Fixed bug #52926 (zlib fopen wrapper does not use context). (Gustavo)

22 Jul 2010, PHP 5.3.3
- Upgraded bundled sqlite to version 3.6.23.1. (Ilia)
- Upgraded bundled PCRE to version 8.02. (Ilia)

- Added support for JSON_NUMERIC_CHECK option in json_encode() that converts 
  numeric strings to integers. (Ilia)
- Added stream_set_read_buffer, allows to set the buffer for read operation.
  (Pierre)
- Added stream filter support to mcrypt extension (ported from 
  mcrypt_filter). (Stas)
- Added full_special_chars filter to ext/filter. (Rasmus)
- Added backlog socket context option for stream_socket_server(). (Mike)
- Added fifth parameter to openssl_encrypt()/openssl_decrypt()
  (string $iv) to use non-NULL IV.
  Made implicit use of NULL IV a warning. (Sara)
- Added openssl_cipher_iv_length(). (Sara)
- Added FastCGI Process Manager (FPM) SAPI. (Tony)
- Added recent Windows versions to php_uname and fix undefined windows 
  version support. (Pierre)
- Added Berkeley DB 5 support to the DBA extension. (Johannes, Chris Jones)
- Added support for copy to/from array/file for pdo_pgsql extension. 
  (Denis Gasparin, Ilia)
- Added inTransaction() method to PDO, with specialized support for Postgres.
  (Ilia, Denis Gasparin)

- Changed namespaced classes so that the ctor can only be named
  __construct now. (Stas)
- Reset error state in PDO::beginTransaction() reset error state. (Ilia)

- Implemented FR#51295 (SQLite3::busyTimeout not existing). (Mark)
- Implemented FR#35638 (Adding udate to imap_fetch_overview results).
  (Charles_Duffy at dell dot com )
- Rewrote var_export() to use smart_str rather than output buffering, prevents
  data disclosure if a fatal error occurs (CVE-2010-2531). (Scott)
- Fixed possible buffer overflows in mysqlnd_list_fields,  mysqlnd_change_user.
  (Andrey)
- Fixed possible buffer overflows when handling error packets in mysqlnd.
  Reported by Stefan Esser. (Andrey)
- Fixed very rare memory leak in mysqlnd, when binding thousands of columns.
  (Andrey)
- Fixed a crash when calling an inexistent method of a class that inherits 
  PDOStatement if instantiated directly instead of doing by the PDO methods.
  (Felipe)

- Fixed memory leak on error in mcrypt_create_iv on Windows. (Pierre)
- Fixed a possible crash because of recursive GC invocation. (Dmitry)
- Fixed a possible resource destruction issues in shm_put_var().
  Reported by Stefan Esser. (Dmitry)
- Fixed a possible information leak because of interruption of XOR operator.
  Reported by Stefan Esser. (Dmitry)
- Fixed a possible memory corruption because of unexpected call-time pass by
  refernce and following memory clobbering through callbacks.
  Reported by Stefan Esser. (Dmitry)
- Fixed a possible memory corruption in ArrayObject::uasort(). Reported by
  Stefan Esser. (Dmitry)
- Fixed a possible memory corruption in parse_str(). Reported by Stefan Esser.
  (Dmitry)
- Fixed a possible memory corruption in pack(). Reported by Stefan Esser.
  (Dmitry)
- Fixed a possible memory corruption in substr_replace(). Reported by Stefan    
  Esser. (Dmitry)
- Fixed a possible memory corruption in addcslashes(). Reported by Stefan    
  Esser. (Dmitry)
- Fixed a possible stack exhaustion inside fnmatch(). Reported by Stefan    
  Esser. (Ilia)
- Fixed a possible dechunking filter buffer overflow. Reported by Stefan Esser.
  (Pierre)
- Fixed a possible arbitrary memory access inside sqlite extension. Reported 
  by Mateusz Kocielski. (Ilia)
- Fixed string format validation inside phar extension. Reported by Stefan
  Esser. (Ilia)
- Fixed handling of session variable serialization on certain prefix
  characters. Reported by Stefan Esser. (Ilia)
- Fixed a NULL pointer dereference when processing invalid XML-RPC
  requests (Fixes CVE-2010-0397, bug #51288). (Raphael Geissert)
- Fixed 64-bit integer overflow in mhash_keygen_s2k(). (Clément LECIGNE, Stas)
- Fixed SplObjectStorage unserialization problems (CVE-2010-2225). (Stas)
- Fixed the mail.log ini setting when no filename was given. (Johannes)

- Fixed bug #52317 (Segmentation fault when using mail() on a rhel 4.x (only 64
  bit)). (Adam)
- Fixed bug #52262 (json_decode() shows no errors on invalid UTF-8).
  (Scott)
- Fixed bug #52240 (hash_copy() does not copy the HMAC key, causes wrong
  results and PHP crashes). (Felipe)
- Fixed bug #52238 (Crash when an Exception occured in iterator_to_array).
  (Johannes)
- Fixed bug #52193 (converting closure to array yields empty array). (Felipe)
- Fixed bug #52183 (Reflectionfunction reports invalid number of arguments for
  function aliases). (Felipe)
- Fixed bug #52162 (custom request header variables with numbers are removed). 
  (Sriram Natarajan)
- Fixed bug #52160 (Invalid E_STRICT redefined constructor error). (Felipe)
- Fixed bug #52138 (Constants are parsed into the ini file for section names).
  (Felipe)
- Fixed bug #52115 (mysqli_result::fetch_all returns null, not an empty array).
  (Andrey)
- Fixed bug #52101 (dns_get_record() garbage in 'ipv6' field on Windows).
  (Pierre)
- Fixed bug #52082 (character_set_client & character_set_connection reset after
  mysqli_change_user()). (Andrey)
- Fixed bug #52043 (GD doesn't recognize latest libJPEG versions).
  (php at group dot apple dot com, Pierre) 
- Fixed bug #52041 (Memory leak when writing on uninitialized variable returned
  from function). (Dmitry)
- Fixed bug #52060 (Memory leak when passing a closure to method_exists()).
  (Felipe)
- Fixed bug #52057 (ReflectionClass fails on Closure class). (Felipe)
- Fixed bug #52051 (handling of case sensitivity of old-style constructors 
  changed in 5.3+). (Felipe)
- Fixed bug #52037 (Concurrent builds fail in install-programs). (seanius at 
  debian dot org, Kalle)
- Fixed bug #52019 (make lcov doesn't support TESTS variable anymore). (Patrick)
- Fixed bug #52010 (open_basedir restrictions mismatch on vacuum command).
  (Ilia)
- Fixed bug #52001 (Memory allocation problems after using variable variables).
  (Dmitry)
- Fixed bug #51991 (spl_autoload and *nix support with namespace). (Felipe)
- Fixed bug #51943 (AIX: Several files are out of ANSI spec). (Kalle, 
  coreystup at gmail dot com)
- Fixed bug #51911 (ReflectionParameter::getDefaultValue() memory leaks with
  constant array). (Felipe)
- Fixed bug #51905 (ReflectionParameter fails if default value is an array
  with an access to self::). (Felipe)
- Fixed bug #51899 (Parse error in parse_ini_file() function when empy value
  followed by no newline). (Felipe)
- Fixed bug #51844 (checkdnsrr does not support types other than MX). (Pierre)
- Fixed bug #51827 (Bad warning when register_shutdown_function called with
  wrong num of parameters). (Felipe)
- Fixed bug #51822 (Segfault with strange __destruct() for static class
  variables). (Dmitry)
- Fixed bug #51791 (constant() aborts execution when fail to check undefined
  constant). (Felipe)
- Fixed bug #51732 (Fileinfo __construct or open does not work with NULL).
  (Pierre)
- Fixed bug #51725 (xmlrpc_get_type() returns true on invalid dates). (Mike)
- Fixed bug #51723 (Content-length header is limited to 32bit integer with
  Apache2 on Windows). (Pierre)
- Fixed bug #51721 (mark DOMNodeList and DOMNamedNodeMap as Traversable).
  (David Zuelke)
- Fixed bug #51712 (Test mysql_mysqlnd_read_timeout_long must fail on MySQL4).
  (Andrey)
- Fixed bug #51697 (Unsafe operations in free_storage of SPL iterators,
  causes crash during shutdown). (Etienne)
- Fixed bug #51690 (Phar::setStub looks for case-sensitive
  __HALT_COMPILER()). (Ilia)
- Fixed bug #51688 (ini per dir crashes when invalid document root  are given).
  (Pierre)
- Fixed bug #51671 (imagefill does not work correctly for small images).
  (Pierre)
- Fixed bug #51670 (getColumnMeta causes segfault when re-executing query
  after calling nextRowset). (Pierrick)
- Fixed bug #51647 Certificate file without private key (pk in another file)
  doesn't work. (Andrey)
- Fixed bug #51629 (CURLOPT_FOLLOWLOCATION error message is misleading).
  (Pierre)
- Fixed bug #51627 (script path not correctly evaluated).
  (russell dot tempero at rightnow dot com)
- Fixed bug #51624 (Crash when calling mysqli_options()). (Felipe)
- Fixed bug #51615 (PHP crash with wrong HTML in SimpleXML). (Felipe)
- Fixed bug #51609 (pg_copy_to: Invalid results when using fourth parameter).
  (Felipe)
- Fixed bug #51608 (pg_copy_to: WARNING: nonstandard use of \\ in a string
  literal). (cbandy at jbandy dot com)
- Fixed bug #51607 (pg_copy_from does not allow schema in the tablename
  argument). (cbandy at jbandy dot com)
- Fixed bug #51605 (Mysqli - zombie links). (Andrey)
- Fixed bug #51604 (newline in end of header is shown in start of message).
  (Daniel Egeberg)
- Fixed bug #51590 (JSON_ERROR_UTF8 is undefined). (Felipe)
- Fixed bug #51583 (Bus error due to wrong alignment in mysqlnd). (Rainer Jung)
- Fixed bug #51582 (Don't assume UINT64_C it's ever available).
  (reidrac at usebox dot net, Pierre)
- Fixed bug #51577 (Uninitialized memory reference with oci_bind_array_by_name)
  (Oracle Corp.)
- Fixed bug #51562 (query timeout in mssql can not be changed per query).
  (ejsmont dot artur at gmail dot com)
- Fixed bug #51552 (debug_backtrace() causes segmentation fault and/or memory
  issues). (Dmitry)
- Fixed bug #51445 (var_dump() invalid/slow *RECURSION* detection). (Felipe)
- Fixed bug #51435 (Missing ifdefs / logic bug in crypt code cause compile
  errors). (Felipe)
- Fixed bug #51424 (crypt() function hangs after 3rd call). (Pierre, Sriram)
- Fixed bug #51394 (Error line reported incorrectly if error handler throws an 
  exception). (Stas)
- Fixed bug #51393 (DateTime::createFromFormat() fails if format string contains
  timezone). (Adam)
- Fixed bug #51347 (mysqli_close / connection memory leak). (Andrey, Johannes)
- Fixed bug #51338 (URL-Rewriter is still enabled if use_only_cookies is
  on). (Ilia, j dot jeising at gmail dot com)
- Fixed bug #51291 (oci_error doesn't report last error when called two times)
  (Oracle Corp.)
- Fixed bug #51276 (php_load_extension() is missing when HAVE_LIBDL is
  undefined). (Tony)
- Fixed bug #51273 (Faultstring property does not exist when the faultstring is
  empty) (Ilia, dennis at transip dot nl)
- Fixed bug #51269 (zlib.output_compression Overwrites Vary Header). (Adam)
- Fixed bug #51257 (CURL_VERSION_LARGEFILE incorrectly used after libcurl
  version 7.10.1). (aron dot ujvari at microsec dot hu)
- Fixed bug #51242 (Empty mysql.default_port does not default to 3306 anymore,
  but 0). (Adam)
- Fixed bug #51237 (milter SAPI crash on startup). (igmar at palsenberg dot com)
- Fixed bug #51213 (pdo_mssql is trimming value of the money column). (Ilia, 
  alexr at oplot dot com)
- Fixed bug #51190 (ftp_put() returns false when transfer was successful).  
  (Ilia)
- Fixed bug #51183 (ext/date/php_date.c fails to compile with Sun Studio).
  (Sriram Natarajan)
- Fixed bug #51176 (Static calling in non-static method behaves like $this->).
  (Felipe)
- Fixed bug #51171 (curl_setopt() doesn't output any errors or warnings when    
  an invalid option is provided). (Ilia)
- Fixed bug #51128 (imagefill() doesn't work with large images). (Pierre)
- Fixed bug #51096 ('last day' and 'first day' are handled incorrectly when
  parsing date strings). (Derick)
- Fixed bug #51086 (DBA DB4 doesn't work with Berkeley DB 4.8). (Chris Jones)
- Fixed bug #51062 (DBA DB4 uses mismatched headers and libraries). (Chris
  Jones)
- Fixed bug #51026 (mysqli_ssl_set not working). (Andrey)
- Fixed bug #51023 (filter doesn't detect int overflows with GCC 4.4).
  (Raphael Geissert)
- Fixed bug #50999 (unaligned memory access in dba_fetch()). (Felipe)
- Fixed bug #50976 (Soap headers Authorization not allowed).
  (Brain France, Dmitry)
- Fixed bug #50828 (DOMNotation is not subclass of DOMNode). (Rob)
- Fixed bug #50810 (property_exists does not work for private). (Felipe)
- Fixed bug #50762 (in WSDL mode Soap Header handler function only being called
  if defined in WSDL). (mephius at gmail dot com)
- Fixed bug #50731 (Inconsistent namespaces sent to functions registered with
  spl_autoload_register). (Felipe)
- Fixed bug #50563 (removing E_WARNING from parse_url). (ralph at smashlabs dot 
  com, Pierre)
- Fixed bug #50578 (incorrect shebang in phar.phar). (Fedora at FamilleCollet
  dot com)
- Fixed bug #50392 (date_create_from_format enforces 6 digits for 'u' format
  character). (Derick)
- Fixed bug #50383 (Exceptions thrown in __call / __callStatic do not include
  file and line in trace). (Felipe)
- Fixed bug #50358 (Compile failure compiling ext/phar/util.lo). (Felipe)
- Fixed bug #50101 (name clash between global and local variable).
  (patch by yoarvi at gmail dot com)
- Fixed bug #50055 (DateTime::sub() allows 'relative' time modifications).
  (Derick)
- Fixed bug #51002 (fix possible memory corruption with very long names).
  (Pierre)
- Fixed bug #49893 (Crash while creating an instance of Zend_Mail_Storage_Pop3).
  (Dmitry)
- Fixed bug #49819 (STDOUT losing data with posix_isatty()). (Mike)
- Fixed bug #49778 (DateInterval::format("%a") is always zero when an interval
  is created from an ISO string). (Derick)
- Fixed bug #49700 (memory leaks in php_date.c if garbage collector is
  enabled). (Dmitry)
- Fixed bug #49576 (FILTER_VALIDATE_EMAIL filter needs updating) (Rasmus)
- Fixed bug #49490 (XPath namespace prefix conflict). (Rob)
- Fixed bug #49429 (odbc_autocommit doesn't work). (Felipe)
- Fixed bug #49320 (PDO returns null when SQLite connection fails). (Felipe)
- Fixed bug #49234 (mysqli_ssl_set not found). (Andrey)
- Fixed bug #49216 (Reflection doesn't seem to work properly on MySqli).
  (Andrey)
- Fixed bug #49192 (PHP crashes when GC invoked on COM object). (Stas)
- Fixed bug #49081 (DateTime::diff() mistake if start in January and interval >
  28 days). (Derick)
- Fixed bug #49059 (DateTime::diff() repeats previous sub() operation).
  (yoarvi@gmail.com, Derick)
- Fixed bug #48983 (DomDocument : saveHTMLFile wrong charset). (Rob)
- Fixed bug #48930 (__COMPILER_HALT_OFFSET__ incorrect in PHP >= 5.3). (Felipe)
- Fixed bug #48902 (Timezone database fallback map is outdated). (Derick)
- Fixed bug #48781 (Cyclical garbage collector memory leak). (Dmitry)
- Fixed bug #48601 (xpath() returns FALSE for legitimate query). (Rob)
- Fixed bug #48361 (SplFileInfo::getPathInfo should return the
  parent dir). (Etienne)
- Fixed bug #48289 (iconv_mime_encode() quoted-printable scheme is broken).
  (Adam, patch from hiroaki dot kawai at gmail dot com).
- Fixed bug #47842 (sscanf() does not support 64-bit values). (Mike)
- Fixed bug #46111 (Some timezone identifiers can not be parsed). (Derick)
- Fixed bug #45808 (stream_socket_enable_crypto() blocks and eats CPU).
  (vincent at optilian dot com)
- Fixed bug #43233 (sasl support for ldap on Windows). (Pierre)
- Fixed bug #35673 (formatOutput does not work with saveHTML). (Rob)
- Fixed bug #33210 (getimagesize() fails to detect width/height on certain 
  JPEGs). (Ilia)

04 Mar 2010, PHP 5.3.2

- Upgraded bundled sqlite to version 3.6.22. (Ilia)
- Upgraded bundled libmagic to version 5.03. (Mikko)
- Upgraded bundled PCRE to version 8.00. (Scott)
- Updated timezone database to version 2010.3. (Derick)

- Improved LCG entropy. (Rasmus, Samy Kamkar)
- Improved crypt support for edge cases (UFC compatibility). (Solar Designer,
  Joey, Pierre)

- Reverted fix for bug #49521 (PDO fetchObject sets values before calling
  constructor). (Pierrick, Johannes)

- Changed gmp_strval() to use full range from 2 to 62, and -2 to -36. FR #50283
  (David Soria Parra)
- Changed "post_max_size" php.ini directive to allow unlimited post size by
  setting it to 0. (Rasmus)
- Changed tidyNode class to disallow manual node creation. (Pierrick)

- Removed automatic file descriptor unlocking happening on shutdown and/or 
  stream close (on all OSes). (Tony, Ilia)

- Added libpng 1.4.0 support. (Pierre)
- Added support for DISABLE_AUTHENTICATOR for imap_open. (Pierre)
- Added missing host validation for HTTP urls inside FILTER_VALIDATE_URL.
  (Ilia)
- Added stream_resolve_include_path(). (Mikko)
- Added INTERNALDATE support to imap_append. (nick at mailtrust dot com)
- Added support for SHA-256 and SHA-512 to php's crypt. (Pierre)
- Added realpath_cache_size() and realpath_cache_get() functions. (Stas)
- Added FILTER_FLAG_STRIP_BACKTICK option to the filter extension. (Ilia)
- Added protection for $_SESSION from interrupt corruption and improved
  "session.save_path" check. (Stas)
- Added LIBXML_PARSEHUGE constant to override the maximum text size of a
  single text node when using libxml2.7.3+. (Kalle)
- Added ReflectionMethod::setAccessible() for invoking non-public methods
  through the Reflection API. (Sebastian)
- Added Collator::getSortKey for intl extension. (Stas)
- Added support for CURLOPT_POSTREDIR. FR #49571. (Sriram Natarajan)
- Added support for CURLOPT_CERTINFO. FR #49253.
  (Linus Nielsen Feltzing <linus@haxx.se>)
- Added client-side server name indication support in openssl. (Arnaud)

- Improved fix for bug #50006 (Segfault caused by uksort()). (Stas)

- Fixed mysqlnd hang when queries exactly 16777214 bytes long are sent. (Andrey)
- Fixed incorrect decoding of 5-byte BIT sequences in mysqlnd. (Andrey)
- Fixed error_log() to be binary safe when using message_type 3. (Jani)
- Fixed unnecessary invocation of setitimer when timeouts have been disabled.
  (Arvind Srinivasan)
- Fixed memory leak in extension loading when an error occurs on Windows.
  (Pierre)
- Fixed safe_mode validation inside tempnam() when the directory path does
  not end with a /). (Martin Jansen)
- Fixed a possible open_basedir/safe_mode bypass in session extension
  identified by Grzegorz Stachowiak. (Ilia)
- Fixed possible crash when a error/warning is raised during php startup.
  (Pierre)
- Fixed possible bad behavior of rename on windows when used with symbolic
  links or invalid paths. (Pierre)
- Fixed error output to stderr on Windows. (Pierre)
- Fixed memory leaks in is_writable/readable/etc on Windows. (Pierre)
- Fixed memory leaks in the ACL function on Windows. (Pierre)
- Fixed memory leak in the realpath cache on Windows. (Pierre)
- Fixed memory leak in zip_close. (Pierre)
- Fixed crypt's blowfish sanity check of the "setting" string, to reject
  iteration counts encoded as 36 through 39. (Solar Designer, Joey, Pierre)

- Fixed bug #51059 (crypt crashes when invalid salt are given). (Pierre)
- Fixed bug #50952 (allow underscore _ in constants parsed in php.ini files).
  (Jani)
- Fixed bug #50940 (Custom content-length set incorrectly in Apache SAPIs).
  (Brian France, Rasmus)
- Fixed bug #50930 (Wrong date by php_date.c patch with ancient gcc/glibc
  versions). (Derick)
- Fixed bug #50907 (X-PHP-Originating-Script adding two new lines in *NIX).
  (Ilia)
- Fixed bug #50859 (build fails with openssl 1.0 due to md2 deprecation).   
  (Ilia, hanno at hboeck dot de)
- Fixed bug #50847 (strip_tags() removes all tags greater then 1023 bytes
  long). (Ilia)
- Fixed bug #50829 (php.ini directive pdo_mysql.default_socket is ignored).
  (Ilia)
- Fixed bug #50832 (HTTP fopen wrapper does not support passwordless HTTP
  authentication). (Jani)
- Fixed bug #50787 (stream_set_write_buffer() has no effect on socket streams).
  (vnegrier at optilian dot com, Ilia)
- Fixed bug #50761 (system.multiCall crashes in xmlrpc extension).
  (hiroaki dot kawai at gmail dot com, Ilia)
- Fixed bug #50756 (CURLOPT_FTP_SKIP_PASV_IP does not exist). (Sriram)
- Fixed bug #50732 (exec() adds single byte twice to $output array). (Ilia)
- Fixed bug #50728 (All PDOExceptions hardcode 'code' property to 0).
  (Joey, Ilia)
- Fixed bug #50723 (Bug in garbage collector causes crash). (Dmitry)
- Fixed bug #50690 (putenv does not set ENV when the value is only one char).
  (Pierre)
- Fixed bug #50680 (strtotime() does not support eighth ordinal number). (Ilia)
- Fixed bug #50661 (DOMDocument::loadXML does not allow UTF-16). (Rob)
- Fixed bug #50657 (copy() with an empty (zero-byte) HTTP source succeeds but
  returns false). (Ilia)
- Fixed bug #50636 (MySQLi_Result sets values before calling constructor).
  (Pierrick)
- Fixed bug #50632 (filter_input() does not return default value if the
  variable does not exist). (Ilia)
- Fixed bug #50576 (XML_OPTION_SKIP_TAGSTART option has no effect). (Pierrick)
- Fixed bug #50558 (Broken object model when extending tidy). (Pierrick)
- Fixed bug #50540 (Crash while running ldap_next_reference test cases).
  (Sriram)
- Fixed bug #50519 (segfault in garbage collection when using set_error_handler
  and DomDocument). (Dmitry)
- Fixed bug #50508 (compile failure: Conflicting HEADER type declarations).
  (Jani)
- Fixed bug #50496 (Use of <stdbool.h> is valid only in a c99 compilation 
  environment. (Sriram)
- Fixed bug #50464 (declare encoding doesn't work within an included file).
  (Felipe)
- Fixed bug #50458 (PDO::FETCH_FUNC fails with Closures). (Felipe, Pierrick)
- Fixed bug #50445 (PDO-ODBC stored procedure call from Solaris 64-bit causes
  seg fault). (davbrown4 at yahoo dot com, Felipe)
- Fixed bug #50416 (PROCEDURE db.myproc can't return a result set in the given
  context). (Andrey)
- Fixed bug #50394 (Reference argument converted to value in __call). (Stas)
- Fixed bug #50351 (performance regression handling objects, ten times slower
  in 5.3 than in 5.2). (Dmitry)
- Fixed bug #50392 (date_create_from_format() enforces 6 digits for 'u'
  format character). (Ilia)
- Fixed bug #50345 (nanosleep not detected properly on some solaris versions).
  (Jani)
- Fixed bug #50340 (php.ini parser does not allow spaces in ini keys). (Jani)
- Fixed bug #50334 (crypt ignores sha512 prefix). (Pierre)
- Fixed bug #50323 (Allow use of ; in values via ;; in PDO DSN).
  (Ilia, Pierrick)
- Fixed bug #50285 (xmlrpc does not preserve keys in encoded indexed arrays).
  (Felipe)
- Fixed bug #50282 (xmlrpc_encode_request() changes object into array in 
  calling function). (Felipe)
- Fixed bug #50267 (get_browser(null) does not use HTTP_USER_AGENT). (Jani)
- Fixed bug #50266 (conflicting types for llabs). (Jani)
- Fixed bug #50261 (Crash When Calling Parent Constructor with
  call_user_func()). (Dmitry)
- Fixed bug #50255 (isset() and empty() silently casts array to object).
  (Felipe)
- Fixed bug #50240 (pdo_mysql.default_socket in php.ini shouldn't used
  if it is empty). (foutrelis at gmail dot com, Ilia)
- Fixed bug #50231 (Socket path passed using --with-mysql-sock is ignored when
  mysqlnd is enabled). (Jani)
- Fixed bug #50219 (soap call Segmentation fault on a redirected url).
  (Pierrick)
- Fixed bug #50212 (crash by ldap_get_option() with LDAP_OPT_NETWORK_TIMEOUT).
  (Ilia, shigeru_kitazaki at cybozu dot co dot jp)
- Fixed bug #50209 (Compiling with libedit cannot find readline.h).
  (tcallawa at redhat dot com)
- Fixed bug #50207 (segmentation fault when concatenating very large strings on
  64bit linux). (Ilia)
- Fixed bug #50196 (stream_copy_to_stream() produces warning when source is 
  not file). (Stas)
- Fixed bug #50195 (pg_copy_to() fails when table name contains schema. (Ilia)
- Fixed bug #50185 (ldap_get_entries() return false instead of an empty array
  when there is no error). (Jani)
- Fixed bug #50174 (Incorrectly matched docComment). (Felipe)
- Fixed bug #50168 (FastCGI fails with wrong error on HEAD request to
  non-existant file). (Dmitry)
- Fixed bug #50162 (Memory leak when fetching timestamp column from Oracle
  database). (Felipe)
- Fixed bug #50159 (wrong working directory in symlinked files). (Dmitry)
- Fixed bug #50158 (FILTER_VALIDATE_EMAIL fails with valid addresses
  containing = or ?). (Pierrick)
- Fixed bug #50152 (ReflectionClass::hasProperty behaves like isset() not
  property_exists). (Felipe)
- Fixed bug #50146 (property_exists: Closure object cannot have properties).
  (Felipe)
- Fixed bug #50145 (crash while running bug35634.phpt). (Felipe)
- Fixed bug #50140 (With default compilation option, php symbols are unresolved
  for nsapi). (Uwe Schindler)
- Fixed bug #50087 (NSAPI performance improvements). (Uwe Schindler)
- Fixed bug #50073 (parse_url() incorrect when ? in fragment). (Ilia)
- Fixed bug #50023 (pdo_mysql doesn't use PHP_MYSQL_UNIX_SOCK_ADDR). (Ilia)
- Fixed bug #50005 (Throwing through Reflection modified Exception object
  makes segmentation fault). (Felipe)
- Fixed bug #49990 (SNMP3 warning message about security level printed twice).
  (Jani)
- Fixed bug #49985 (pdo_pgsql prepare() re-use previous aborted
  transaction). (ben dot pineau at gmail dot com, Ilia, Matteo)  
- Fixed bug #49938 (Phar::isBuffering() returns inverted value). (Greg)
- Fixed bug #49936 (crash with ftp stream in php_stream_context_get_option()).
  (Pierrick)
- Fixed bug #49921 (Curl post upload functions changed). (Ilia)
- Fixed bug #49866 (Making reference on string offsets crashes PHP). (Dmitry)
- Fixed bug #49855 (import_request_variables() always returns NULL). (Ilia,
  sjoerd at php dot net)
- Fixed bug #49851, #50451 (http wrapper breaks on 1024 char long headers). 
  (Ilia)
- Fixed bug #49800 (SimpleXML allow (un)serialize() calls without warning).
  (Ilia, wmeler at wp-sa dot pl)
- Fixed bug #49719 (ReflectionClass::hasProperty returns true for a private
  property in base class). (Felipe)
- Fixed bug #49677 (ini parser crashes with apache2 and using ${something}
  ini variables). (Jani)
- Fixed bug #49660 (libxml 2.7.3+ limits text nodes to 10MB). (Felipe)
- Fixed bug #49647 (DOMUserData does not exist). (Rob)
- Fixed bug #49600 (imageTTFText text shifted right). (Takeshi Abe)
- Fixed bug #49585 (date_format buffer not long enough for >4 digit years).
  (Derick, Adam)
- Fixed bug #49560 (oci8: using LOBs causes slow PHP shutdown). (Oracle Corp.)
- Fixed bug #49521 (PDO fetchObject sets values before calling constructor).
  (Pierrick)
- Fixed bug #49472 (Constants defined in Interfaces can be overridden).
  (Felipe)
- Fixed bug #49463 (setAttributeNS fails setting default namespace). (Rob)
- Fixed bug #49244 (Floating point NaN cause garbage characters). (Sjoerd)
- Fixed bug #49224 (Compile error due to old DNS functions on AIX systems).
  (Scott)
- Fixed bug #49174 (crash when extending PDOStatement and trying to set
  queryString property). (Felipe)
- Fixed bug #48811 (Directives in PATH section do not get applied to
  subdirectories). (Patch by: ct at swin dot edu dot au)
- Fixed bug #48590 (SoapClient does not honor max_redirects). (Sriram)
- Fixed bug #48190 (Content-type parameter "boundary" is not case-insensitive
  in HTTP uploads). (Ilia)
- Fixed bug #47848 (importNode doesn't preserve attribute namespaces). (Rob)
- Fixed bug #47409 (extract() problem with array containing word "this").
  (Ilia, chrisstocktonaz at gmail dot com)
- Fixed bug #47281 ($php_errormsg is limited in size of characters)
  (Oracle Corp.)
- Fixed bug #46478 (htmlentities() uses obsolete mapping table for character
  entity references). (Moriyoshi)
- Fixed bug #45599 (strip_tags() truncates rest of string with invalid
  attribute). (Ilia, hradtke)
- Fixed bug #45120 (PDOStatement->execute() returns true then false for same
  statement). (Pierrick)
- Fixed bug #44827 (define() allows :: in constant names). (Ilia)
- Fixed bug #44098 (imap_utf8() returns only capital letters).
  (steffen at dislabs dot de, Pierre)
- Fixed bug #34852 (Failure in odbc_exec() using oracle-supplied odbc
  driver). (tim dot tassonis at trivadis dot com)

19 Nov 2009, PHP 5.3.1
- Upgraded bundled sqlite to version 3.6.19. (Scott)
- Updated timezone database to version 2009.17 (2009q). (Derick)

- Changed ini file directives [PATH=](on Win32) and [HOST=](on all) to be case 
  insensitive. (garretts)

- Restored shebang line check to CGI sapi (not checked by scanner anymore).
  (Jani)

- Added "max_file_uploads" INI directive, which can be set to limit the
  number of file uploads per-request to 20 by default, to prevent possible
  DOS via temporary file exhaustion. (Ilia)
- Added missing sanity checks around exif processing. (Ilia)
- Added error constant when json_encode() detects an invalid UTF-8 sequence.
  (Scott)
- Added support for ACL on Windows for thread safe SAPI (Apache2 for example)
  and fix its support on NTS. (Pierre)

- Improved symbolic, mounted volume and junctions support for realpath on 
  Windows. (Pierre)
- Improved readlink on Windows, suppress \??\ and use the drive syntax only.
  (Pierre)
- Improved dns_get_record() AAAA support on windows. Always available when
  IPv6 is support is installed, format is now the same than on unix. (Pierre)
- Improved the DNS functions on OSX to use newer APIs, also use Bind 9 API
  where available on other platforms. (Scott)
- Improved shared extension loading on OSX to use the standard Unix dlopen()
  API. (Scott)

- Fixed crash in com_print_typeinfo when an invalid typelib is given. (Pierre)
- Fixed a safe_mode bypass in tempnam() identified by Grzegorz Stachowiak.  
  (Rasmus)
- Fixed a open_basedir bypass in posix_mkfifo() identified by Grzegorz 
  Stachowiak.  (Rasmus)
- Fixed certificate validation inside php_openssl_apply_verification_policy
  (Ryan Sleevi, Ilia)
- Fixed crash in SQLiteDatabase::ArrayQuery() and SQLiteDatabase::SingleQuery()
  when calling using Reflection. (Felipe)
- Fixed crash when instantiating PDORow and PDOStatement through Reflection.
  (Felipe)
- Fixed sanity check for the color index in imagecolortransparent. (Pierre)
- Fixed scandir/readdir when used mounted points on Windows. (Pierre)
- Fixed zlib.deflate compress filter to actually accept level parameter. (Jani)
- Fixed leak on error in popen/exec (and related functions) on Windows.
  (Pierre)
- Fixed possible bad caching of symlinked directories in the realpath cache
  on Windows. (Pierre)
- Fixed atime and mtime in stat related functions on Windows. (Pierre)
- Fixed spl_autoload_unregister/spl_autoload_functions wrt. Closures and
  Functors. (Christian Seiler)
- Fixed open_basedir circumvention for "mail.log" ini directive.
  (Maksymilian Arciemowicz, Stas)
- Fixed signature generation/validation for zip archives in ext/phar. (Greg)
- Fixed memory leak in stream_is_local(). (Felipe, Tony)
- Fixed BC break in mime_content_type(), removes the content encoding. (Scott) 

- Fixed PECL bug #16842 (oci_error return false when NO_DATA_FOUND is raised).
  (Chris Jones)

- Fixed bug #50063 (safe_mode_include_dir fails). (Johannes, christian at
  elmerot dot se)
- Fixed bug #50052 (Different Hashes on Windows and Linux on wrong Salt size).
  (Pierre)
- Fixed bug #49986 (Missing ICU DLLs on windows package). (Pierre)
- Fixed bug #49910 (no support for ././@LongLink for long filenames in phar
  tar support). (Greg)
- Fixed bug #49908 (throwing exception in __autoload crashes when interface
  is not defined). (Felipe)
- Fixed bug #49847 (exec() fails to return data inside 2nd parameter, given
  output lines >4095 bytes). (Ilia)
- Fixed bug #49809 (time_sleep_until() is not available on OpenSolaris). (Jani)
- Fixed bug #49757 (long2ip() can return wrong value in a multi-threaded
  applications). (Ilia, Florian Anderiasch)
- Fixed bug #49738 (calling mcrypt after mcrypt_generic_deinit crashes).
  (Sriram Natarajan)
- Fixed bug #49732 (crashes when using fileinfo when timestamp conversion
  fails). (Pierre)
- Fixed bug #49698 (Unexpected change in strnatcasecmp()). (Rasmus)
- Fixed bug #49630 (imap_listscan function missing). (Felipe)
- Fixed bug #49572 (use of C++ style comments causes build failure).
  (Sriram Natarajan)
- Fixed bug #49531 (CURLOPT_INFILESIZE sometimes causes warning "CURLPROTO_FILE
  cannot be set"). (Felipe)
- Fixed bug #49517 (cURL's CURLOPT_FILE prevents file from being deleted after
  fclose). (Ilia)
- Fixed bug #49470 (FILTER_SANITIZE_EMAIL allows disallowed characters).
  (Ilia)
- Fixed bug #49447 (php engine need to correctly check for socket API 
  return status on windows). (Sriram Natarajan)
- Fixed bug #49391 (ldap.c utilizing deprecated ldap_modify_s). (Ilia)
- Fixed bug #49372 (segfault in php_curl_option_curl). (Pierre)
- Fixed bug #49361 (wordwrap() wraps incorrectly on end of line boundaries).
  (Ilia, code-it at mail dot ru)
- Fixed bug #49306 (inside pdo_mysql default socket settings are ignored).
  (Ilia)
- Fixed bug #49289 (bcmath module doesn't compile with phpize configure).
  (Jani)
- Fixed bug #49286 (php://input (php_stream_input_read) is broken). (Jani)
- Fixed bug #49269 (Ternary operator fails on Iterator object when used inside
  foreach declaration). (Etienne, Dmitry)
- Fixed bug #49236 (Missing PHP_SUBST(PDO_MYSQL_SHARED_LIBADD)). (Jani)
- Fixed bug #49223 (Inconsistency using get_defined_constants). (Garrett)
- Fixed bug #49193 (gdJpegGetVersionString() inside gd_compact identifies
  wrong type in declaration). (Ilia)
- Fixed bug #49183 (dns_get_record does not return NAPTR records). (Pierre)
- Fixed bug #49144 (Import of schema from different host transmits original
  authentication details). (Dmitry)
- Fixed bug #49142 (crash when exception thrown from __tostring()).
  (David Soria Parra)
- Fixed bug #49132 (posix_times returns false without error).
  (phpbugs at gunnu dot us)
- Fixed bug #49125 (Error in dba_exists C code). (jdornan at stanford dot edu)
- Fixed bug #49122 (undefined reference to mysqlnd_stmt_next_result on compile
  with --with-mysqli and MySQL 6.0). (Jani)
- Fixed bug #49108 (2nd scan_dir produces segfault). (Felipe)
- Fixed bug #49098 (mysqli segfault on error). (Rasmus)
- Fixed bug #49095 (proc_get_status['exitcode'] fails on win32). (Felipe)
- Fixed bug #49092 (ReflectionFunction fails to work with functions in fully
  qualified namespaces). (Kalle, Jani)
- Fixed bug #49074 (private class static fields can be modified by using
  reflection). (Jani)
- Fixed bug #49072 (feof never returns true for damaged file in zip). (Pierre)
- Fixed bug #49065 ("disable_functions" php.ini option does not work on 
  Zend extensions). (Stas)
- Fixed bug #49064 (--enable-session=shared does not work: undefined symbol:
  php_url_scanner_reset_vars). (Jani)
- Fixed bug #49056 (parse_ini_file() regression in 5.3.0 when using non-ASCII
  strings as option keys). (Jani)
- Fixed bug #49052 (context option headers freed too early when using
  --with-curlwrappers). (Jani)
- Fixed bug #49047 (The function touch() fails on directories on Windows).
  (Pierre)
- Fixed bug #49032 (SplFileObject::fscanf() variables passed by reference).
  (Jani)
- Fixed bug #49027 (mysqli_options() doesn't work when using mysqlnd). (Andrey)
- Fixed bug #49026 (proc_open() can bypass safe_mode_protected_env_vars
  restrictions). (Ilia)
- Fixed bug #49020 (phar misinterprets ustar long filename standard).
  (Greg)
- Fixed bug #49018 (phar tar stores long filenames wit prefix/name reversed).
  (Greg)
- Fixed bug #49014 (dechunked filter broken when serving more than 8192 bytes
  in a chunk). (andreas dot streichardt at globalpark dot com, Ilia)
- Fixed bug #49012 (phar tar signature algorithm reports as Unknown (0) in
  getSignature() call). (Greg)
- Fixed bug #49000 (PHP CLI in Interactive mode (php -a) crashes 
  when including files from function). (Stas)
- Fixed bug #48994 (zlib.output_compression does not output HTTP headers when
  set to a string value). (Jani)
- Fixed bug #48980 (Crash when compiling with pdo_firebird). (Felipe)
- Fixed bug #48962 (cURL does not upload files with specified filename).
  (Ilia)
- Fixed bug #48929 (Double \r\n after HTTP headers when "header" context
  option is an array). (David Zülke)
- Fixed bug #48913 (Too long error code strings in pdo_odbc driver).
  (naf at altlinux dot ru, Felipe)
- Fixed bug #48912 (Namespace causes unexpected strict behaviour with
  extract()). (Dmitry)
- Fixed bug #48909 (Segmentation fault in mysqli_stmt_execute()). (Andrey)
- Fixed bug #48899 (is_callable returns true even if method does not exist in
  parent class). (Felipe)
- Fixed bug #48893 (Problems compiling with Curl). (Felipe)
- Fixed bug #48880 (Random Appearing open_basedir problem). (Rasmus, Gwynne)
- Fixed bug #48872 (string.c: errors: duplicate case values). (Kalle)
- Fixed bug #48854 (array_merge_recursive modifies arrays after first one).
  (Felipe)
- Fixed bug #48805 (IPv6 socket transport is not working). (Ilia)
- Fixed bug #48802 (printf() returns incorrect outputted length). (Jani)
- Fixed bug #48791 (open office files always reported as corrupted). (Greg)
- Fixed bug #48788 (RecursiveDirectoryIterator doesn't descend into symlinked
  directories). (Ilia)
- Fixed bug #48783 (make install will fail saying phar file exists). (Greg)
- Fixed bug #48774 (SIGSEGVs when using curl_copy_handle()).
  (Sriram Natarajan)
- Fixed bug #48771 (rename() between volumes fails and reports no error on 
  Windows). (Pierre)
- Fixed bug #48768 (parse_ini_*() crash with INI_SCANNER_RAW). (Jani)
- Fixed bug #48763 (ZipArchive produces corrupt archive). (dani dot church at 
  gmail dot com, Pierre)
- Fixed bug #48762 (IPv6 address filter still rejects valid address). (Felipe)
- Fixed bug #48757 (ReflectionFunction::invoke() parameter issues). (Kalle)
- Fixed bug #48754 (mysql_close() crash php when no handle specified).
  (Johannes, Andrey)
- Fixed bug #48752 (Crash during date parsing with invalid date). (Pierre)
- Fixed bug #48746 (Unable to browse directories within Junction Points).
  (Pierre, Kanwaljeet Singla)
- Fixed bug #48745 (mysqlnd: mysql_num_fields returns wrong column count for
  mysql_list_fields). (Andrey)
- Fixed bug #48740 (PHAR install fails when INSTALL_ROOT is not the final
  install location). (james dot cohen at digitalwindow dot com, Greg)
- Fixed bug #48733 (CURLOPT_WRITEHEADER|CURLOPT_FILE|CURLOPT_STDERR warns on
  files that have been opened with r+). (Ilia)
- Fixed bug #48719 (parse_ini_*(): scanner_mode parameter is not checked for
  sanity). (Jani)
- Fixed bug #48718 (FILTER_VALIDATE_EMAIL does not allow numbers in domain  
  components). (Ilia)
- Fixed bug #48681 (openssl signature verification for tar archives broken).
  (Greg)
- Fixed bug #48660 (parse_ini_*(): dollar sign as last character of value
  fails). (Jani)
- Fixed bug #48645 (mb_convert_encoding() doesn't understand hexadecimal
  html-entities). (Moriyoshi)
- Fixed bug #48637 ("file" fopen wrapper is overwritten when using
  --with-curlwrappers). (Jani)
- Fixed bug #48608 (Invalid libreadline version not detected during configure).
  (Jani)
- Fixed bug #48400 (imap crashes when closing stream opened with
  OP_PROTOTYPE flag). (Jani)
- Fixed bug #48377 (error message unclear on converting phar with existing
  file). (Greg)
- Fixed bug #48247 (Infinite loop and possible crash during startup with
  errors when errors are logged). (Jani)
- Fixed bug #48198 error: 'MYSQLND_LLU_SPEC' undeclared. Cause for #48780 and
  #46952 - both fixed too. (Andrey)
- Fixed bug #48189 (ibase_execute error in return param). (Kalle)
- Fixed bug #48182 (ssl handshake fails during asynchronous socket connection).
  (Sriram Natarajan)
- Fixed bug #48116 (Fixed build with Openssl 1.0). (Pierre, 
  Al dot Smith at aeschi dot ch dot eu dot org)
- Fixed bug #48057 (Only the date fields of the first row are fetched, others
  are empty). (info at programmiernutte dot net)
- Fixed bug #47481 (natcasesort() does not sort extended ASCII characters
  correctly). (Herman Radtke)
- Fixed bug #47351 (Memory leak in DateTime). (Derick, Tobias John)
- Fixed bug #47273 (Encoding bug in SoapServer->fault). (Dmitry)
- Fixed bug #46682 (touch() afield returns different values on windows).
  (Pierre)
- Fixed bug #46614 (Extended MySQLi class gives incorrect empty() result).
  (Andrey)
- Fixed bug #46020 (with Sun Java System Web Server 7.0 on HPUX, #define HPUX).
  (Uwe Schindler)
- Fixed bug #45905 (imagefilledrectangle() clipping error).
  (markril at hotmail dot com, Pierre)
- Fixed bug #45554 (Inconsistent behavior of the u format char). (Derick)
- Fixed bug #45141 (setcookie will output expires years of >4 digits). (Ilia)
- Fixed bug #44683 (popen crashes when an invalid mode is passed). (Pierre)
- Fixed bug #43510 (stream_get_meta_data() does not return same mode as used
  in fopen). (Jani)
- Fixed bug #42434 (ImageLine w/ antialias = 1px shorter). (wojjie at gmail dot
  com, Kalle)
- Fixed bug #40013 (php_uname() does not return nodename on Netware (Guenter
  Knauf)
- Fixed bug #38091 (Mail() does not use FQDN when sending SMTP helo). 
  (Kalle, Rick Yorgason)
- Fixed bug #28038 (Sent incorrect RCPT TO commands to SMTP server) (Garrett)
- Fixed bug #27051 (Impersonation with FastCGI does not exec process as 
  impersonated user). (Pierre)


30 Jun 2009, PHP 5.3.0
- Upgraded bundled PCRE to version 7.9. (Nuno)
- Upgraded bundled sqlite to version 3.6.15. (Scott)

- Moved extensions to PECL (Derick, Lukas, Pierre, Scott):
  . ext/dbase
  . ext/fbsql
  . ext/fdf
  . ext/ncurses
  . ext/mhash (BC layer is now entirely within ext/hash)
  . ext/ming
  . ext/msql
  . ext/sybase (not maintained anymore, sybase_ct has to be used instead)

- Removed the experimental RPL (master/slave) functions from mysqli. (Andrey)
- Removed zend.ze1_compatibility_mode. (Dmitry)
- Removed all zend_extension_* php.ini directives. Zend extensions are now
  always loaded using zend_extension directive. (Derick)
- Removed special treatment of "/tmp" in sessions for open_basedir.
  Note: This undocumented behaviour was introduced in 5.2.2. (Alexey)
- Removed shebang line check from CGI sapi (checked by scanner). (Dmitry)

- Changed PCRE, Reflection and SPL extensions to be always enabled. (Marcus)
- Changed md5() to use improved implementation. (Solar Designer, Dmitry)
- Changed HTTP stream wrapper to accept any code between and including
  200 to 399 as successful. (Mike, Noah Fontes)
- Changed __call() to be invoked on private/protected method access, similar to
  properties and __get(). (Andrei)
- Changed dl() to be disabled by default. Enabled only when explicitly
  registered by the SAPI. Currently enabled with cli, cgi and embed SAPIs.
  (Dmitry)
- Changed opendir(), dir() and scandir() to use default context when no context
  argument is passed. (Sara)
- Changed open_basedir to allow tightening in runtime contexts. (Sara)
- Changed PHP/Zend extensions to use flexible build IDs. (Stas)
- Changed error level E_ERROR into E_WARNING in Soap extension methods
  parameter validation. (Felipe)
- Changed openssl info to show the shared library version number. (Scott)
- Changed floating point behaviour to consistently use double precision on all
  platforms and with all compilers. (Christian Seiler)
- Changed round() to act more intuitively when rounding to a certain precision
  and round very large and very small exponents correctly. (Christian Seiler)
- Changed session_start() to return false when session startup fails. (Jani)
- Changed property_exists() to check the existence of a property independent of
  accessibility (like method_exists()). (Felipe)
- Changed array_reduce() to allow mixed $initial (Christian Seiler)

- Improved PHP syntax and semantics:
  . Added lambda functions and closures. (Christian Seiler, Dmitry)
  . Added "jump label" operator (limited "goto"). (Dmitry, Sara)
  . Added NOWDOC syntax. (Gwynne Raskind, Stas, Dmitry)
  . Added HEREDOC syntax with double quotes. (Lars Strojny, Felipe)
  . Added support for using static HEREDOCs to initialize static variables and
    class members or constants. (Matt)
  . Improved syntax highlighting and consistency for variables in double-quoted
    strings and literal text in HEREDOCs and backticks. (Matt)
  . Added "?:" operator. (Marcus)
  . Added support for namespaces. (Dmitry, Stas, Gregory, Marcus)
  . Added support for Late Static Binding. (Dmitry, Etienne Kneuss)
  . Added support for __callStatic() magic method. (Sara)
  . Added forward_static_call(_array) to complete LSB. (Mike Lively)
  . Added support for dynamic access of static members using $foo::myFunc().
    (Etienne Kneuss)
  . Improved checks for callbacks. (Marcus)
  . Added __DIR__ constant. (Lars Strojny)
  . Added new error modes E_USER_DEPRECATED and E_DEPRECATED.
    E_DEPRECATED is used to inform about stuff being scheduled for removal
    in future PHP versions. (Lars Strojny, Felipe, Marcus)
  . Added "request_order" INI variable to control specifically $_REQUEST
    behavior. (Stas)
  . Added support for exception linking. (Marcus)
  . Added ability to handle exceptions in destructors. (Marcus)

- Improved PHP runtime speed and memory usage:
  . Substitute global-scope, persistent constants with their values at compile
    time. (Matt)
  . Optimized ZEND_SIGNED_MULTIPLY_LONG(). (Matt)
  . Removed direct executor recursion. (Dmitry)
  . Use fastcall calling convention in executor on x86. (Dmitry)
  . Use IS_CV for direct access to $this variable. (Dmitry)
  . Use ZEND_FREE() opcode instead of ZEND_SWITCH_FREE(IS_TMP_VAR). (Dmitry)
  . Lazy EG(active_symbol_table) initialization. (Dmitry)
  . Optimized ZEND_RETURN opcode to not allocate and copy return value if it is
    not used. (Dmitry)
  . Replaced all flex based scanners with re2c based scanners.
    (Marcus, Nuno, Scott)
  . Added garbage collector. (David Wang, Dmitry).
  . Improved PHP binary size and startup speed with GCC4 visibility control.
    (Nuno)
  . Improved engine stack implementation for better performance and stability.
    (Dmitry)
  . Improved memory usage by moving constants to read only memory.
    (Dmitry, Pierre)
  . Changed exception handling. Now each op_array doesn't contain
    ZEND_HANDLE_EXCEPTION opcode in the end. (Dmitry)
  . Optimized require_once() and include_once() by eliminating fopen(3) on
    second usage. (Dmitry)
  . Optimized ZEND_FETCH_CLASS + ZEND_ADD_INTERFACE into single
    ZEND_ADD_INTERFACE opcode. (Dmitry)
  . Optimized string searching for a single character.
    (Michal Dziemianko, Scott)
  . Optimized interpolated strings to use one less opcode. (Matt)

- Improved php.ini handling: (Jani)
  . Added ".htaccess" style user-defined php.ini files support for CGI/FastCGI.
  . Added support for special [PATH=/opt/httpd/www.example.com/] and
    [HOST=www.example.com] sections. Directives set in these sections can
    not be overridden by user-defined ini-files or during runtime.
  . Added better error reporting for php.ini syntax errors.
  . Allowed using full path to load modules using "extension" directive.
  . Allowed "ini-variables" to be used almost everywhere ini php.ini files.
  . Allowed using alphanumeric/variable indexes in "array" ini options.
  . Added 3rd optional parameter to parse_ini_file() to specify the scanning
    mode of INI_SCANNER_NORMAL or INI_SCANNER_RAW. In raw mode option values
    and section values are treated as-is.
  . Fixed get_cfg_var() to be able to return "array" ini options.
  . Added optional parameter to ini_get_all() to only retrieve the current
    value. (Hannes)

- Improved Windows support:
  . Update all libraries to their latest stable version. (Pierre, Rob, Liz, 
    Garrett).
  . Added Windows support for stat(), touch(), filemtime(), filesize() and
    related functions. (Pierre)
  . Re-added socket_create_pair() for Windows in sockets extension. (Kalle)
  . Added inet_pton() and inet_ntop() also for Windows platforms. 
    (Kalle, Pierre)
  . Added mcrypt_create_iv() for Windows platforms. (Pierre)
  . Added ACL Cache support on Windows.
    (Kanwaljeet Singla, Pierre, Venkat Raman Don)
  . Added constants based on Windows' GetVersionEx information. 
    PHP_WINDOWS_VERSION_* and PHP_WINDOWS_NT_*. (Pierre)
  . Added support for ACL (is_writable, is_readable, reports now correct
    results) on Windows. (Pierre, Venkat Raman Don, Kanwaljeet Singla)
  . Added support for fnmatch() on Windows. (Pierre)
  . Added support for time_nanosleep() and time_sleep_until() on Windows.
    (Pierre)
  . Added support for symlink(), readlink(), linkinfo() and link() on Windows.
    They are available only when the running platform supports them. (Pierre)
  . the GMP extension now relies on MPIR instead of the GMP library. (Pierre)
  . Added Windows support for stream_socket_pair(). (Kalle)
  . Drop all external dependencies for the core features. (Pierre)
  . Drastically improve the build procedure (Pierre, Kalle, Rob):
    . VC9 (Visual C++ 2008) or later support
    . Initial experimental x64 support
  . MSI installer now supports all recent Windows versions, including
    Windows 7. (John, Kanwaljeet Singla)

- Improved and cleaned CGI code:
  . FastCGI is now always enabled and cannot be disabled.
    See sapi/cgi/CHANGES for more details. (Dmitry)
  . Added CGI SAPI -T option which can be used to measure execution
    time of script repeated several times. (Dmitry)

- Improved streams:
  . Fixed confusing error message on failure when no errors are logged. (Greg)
  . Added stream_supports_lock() function. (Benjamin Schulz)
  . Added context parameter for copy() function. (Sara)
  . Added "glob://" stream wrapper. (Marcus)
  . Added "params" as optional parameter for stream_context_create(). (Sara)
  . Added ability to use stream wrappers in include_path. (Gregory, Dmitry)

- Improved DNS API
  . Added Windows support for dns_check_record(), dns_get_mx(), checkdnsrr() and
    getmxrr(). (Pierre)
  . Added support for old style DNS functions (supports OSX and FBSD). (Scott)
  . Added a new "entries" array in dns_check_record() containing the TXT
    elements. (Felipe, Pierre)

- Improved hash extension:
  . Changed mhash to be a wrapper layer around the hash extension. (Scott)
  . Added hash_copy() function. (Tony)
  . Added sha224 hash algorithm to the hash extension. (Scott)

- Improved IMAP support (Pierre):
  . Added imap_gc() to clear the imap cache
  . Added imap_utf8_to_mutf7() and imap_mutf7_to_utf8()

- Improved mbstring extension:
  . Added "mbstring.http_output_conv_mimetypes" INI directive that allows
    common non-text types such as "application/xhtml+xml" to be converted
    by mb_output_handler(). (Moriyoshi)

- Improved OCI8 extension (Chris Jones/Oracle Corp.):
  . Added Database Resident Connection Pooling (DRCP) and Fast
    Application Notification (FAN) support.
  . Added support for Oracle External Authentication (not supported
    on Windows).
  . Improve persistent connection handling of restarted DBs.
  . Added SQLT_AFC (aka CHAR datatype) support to oci_bind_by_name.
  . Fixed bug #45458 (Numeric keys for associative arrays are not
    handled properly)
  . Fixed bug #41069 (Segmentation fault with query over DB link).
  . Fixed define of SQLT_BDOUBLE and SQLT_BFLOAT constants with Oracle
    10g ORACLE_HOME builds.
  . Changed default value of oci8.default_prefetch from 10 to 100.
  . Fixed PECL Bug #16035 (OCI8: oci_connect without ORACLE_HOME defined causes
    segfault) (Chris Jones/Oracle Corp.)
  . Fixed PECL Bug #15988 (OCI8: sqlnet.ora isn't read with older Oracle
    libraries) (Chris Jones/Oracle Corp.)
  . Fixed PECL Bug #14268 (Allow "pecl install oci8" command to "autodetect" an
    Instant Client RPM install) (Chris Jones/Oracle Corp.)
  . Fixed PECL bug #12431 (OCI8 ping functionality is broken).
  . Allow building (e.g from PECL) the PHP 5.3-based OCI8 code with
    PHP 4.3.9 onwards.
  . Provide separate extensions for Oracle 11g and 10g on Windows.
    (Pierre, Chris)

- Improved OpenSSL extension:
  . Added support for OpenSSL digest and cipher functions. (Dmitry)
  . Added access to internal values of DSA, RSA and DH keys. (Dmitry)
  . Fixed a memory leak on openssl_decrypt(). (Henrique)
  . Fixed segfault caused by openssl_pkey_new(). (Henrique)
  . Fixed bug caused by uninitilized variables in openssl_pkcs7_encrypt() and
    openssl_pkcs7_sign(). (Henrique)
  . Fixed error message in openssl_seal(). (Henrique)

- Improved pcntl extension: (Arnaud)
  . Added pcntl_signal_dispatch().
  . Added pcntl_sigprocmask().
  . Added pcntl_sigwaitinfo().
  . Added pcntl_sigtimedwait().

- Improved SOAP extension:
  . Added support for element names in context of XMLSchema's <any>. (Dmitry)
  . Added ability to use Traversable objects instead of plain arrays.
    (Joshua Reese, Dmitry)
  . Fixed possible crash bug caused by an uninitialized value. (Zdash Urf)

- Improved SPL extension:
  . Added SPL to list of standard extensions that cannot be disabled. (Marcus)
  . Added ability to store associative information with objects in
    SplObjectStorage. (Marcus)
  . Added ArrayAccess support to SplObjectStorage. (Marcus)
  . Added SplDoublyLinkedList, SplStack, SplQueue classes. (Etienne)
  . Added FilesystemIterator. (Marcus)
  . Added GlobIterator. (Marcus)
  . Added SplHeap, SplMinHeap, SplMaxHeap, SplPriorityQueue classes. (Etienne)
  . Added new parameter $prepend to spl_autoload_register(). (Etienne)
  . Added SplFixedArray. (Etienne, Tony)
  . Added delaying exceptions in SPL's autoload mechanism. (Marcus)
  . Added RecursiveTreeIterator. (Arnaud, Marcus)
  . Added MultipleIterator. (Arnaud, Marcus, Johannes)

- Improved Zend Engine:
  . Added "compact" handler for Zend MM storage. (Dmitry)
  . Added "+" and "*" specifiers to zend_parse_parameters(). (Andrei)
  . Added concept of "delayed early binding" that allows opcode caches to
    perform class declaration (early and/or run-time binding) in exactly
    the same order as vanilla PHP. (Dmitry)

- Improved crypt() function: (Pierre)
  . Added Blowfish and extended DES support. (Using Blowfish implementation
    from Solar Designer).
  . Made crypt features portable by providing our own implementations
    for crypt_r and the algorithms which are used when OS does not provide
    them. PHP implementations are always used for Windows builds.

- Deprecated session_register(), session_unregister() and
  session_is_registered(). (Hannes)
- Deprecated define_syslog_variables(). (Kalle)
- Deprecated ereg extension. (Felipe)

- Added new extensions:
  . Added Enchant extension as a way to access spell checkers. (Pierre)
  . Added fileinfo extension as replacement for mime_magic extension. (Derick)
  . Added intl extension for Internationalization. (Ed B., Vladimir I.,
    Dmitry L., Stanislav M., Vadim S., Kirti V.)
  . Added mysqlnd extension as replacement for libmysql for ext/mysql, mysqli
    and PDO_mysql. (Andrey, Johannes, Ulf)
  . Added phar extension for handling PHP Archives. (Greg, Marcus, Steph)
  . Added SQLite3 extension. (Scott)

- Added new date/time functionality: (Derick)
  . date_parse_from_format(): Parse date/time strings according to a format.
  . date_create_from_format()/DateTime::createFromFormat(): Create a date/time
    object by parsing a date/time string according to a given format.
  . date_get_last_errors()/DateTime::getLastErrors(): Return a list of warnings
    and errors that were found while parsing a date/time string through:
    . strtotime() / new DateTime
    . date_create_from_format() / DateTime::createFromFormat()
    . date_parse_from_format().
  . support for abbreviation and offset based timezone specifiers for
    the 'e' format specifier, DateTime::__construct(), DateTime::getTimeZone()
    and DateTimeZone::getName().
  . support for selectively listing timezone identifiers by continent or
    country code through timezone_identifiers_list() /
    DateTimezone::listIdentifiers().
  . timezone_location_get() / DateTimezone::getLocation() for retrieving
    location information from timezones.
  . date_timestamp_set() / DateTime::setTimestamp() to set a Unix timestamp
    without invoking the date parser. (Scott, Derick)
  . date_timestamp_get() / DateTime::getTimestamp() to retrieve the Unix
    timestamp belonging to a date object.
  . two optional parameters to timezone_transitions_get() /
    DateTimeZone::getTranstions() to limit the range of transitions being
    returned.
  . support for "first/last day of <month>" style texts.
  . support for date/time strings returned by MS SQL.
  . support for serialization and unserialization of DateTime objects.
  . support for diffing date/times through date_diff() / DateTime::diff().
  . support for adding/subtracting weekdays with strtotime() and
    DateTime::modify().
  . DateInterval class to represent the difference between two date/times.
  . support for parsing ISO intervals for use with DateInterval.
  . date_add() / DateTime::add(), date_sub() / DateTime::sub() for applying an
    interval to an existing date/time.
  . proper support for "this week", "previous week"/"last week" and "next week"
    phrases so that they actually mean the week and not a seven day period
    around the current day.
  . support for "<xth> <weekday> of" and "last <weekday> of" phrases to be used
    with months - like in "last saturday of februari 2008".
  . support for "back of <hour>" and "front of <hour>" phrases that are used in
    Scotland.
  . DatePeriod class which supports iterating over a DateTime object applying
    DateInterval on each iteration, up to an end date or limited by maximum
    number of occurences.

- Added compatibility mode in GD, imagerotate, image(filled)ellipse 
  imagefilter, imageconvolution and imagecolormatch are now always enabled.
  (Pierre)
- Added array_replace() and array_replace_recursive() functions. (Matt)
- Added ReflectionProperty::setAccessible() method that allows non-public
  property's values to be read through ::getValue() and set through
  ::setValue(). (Derick, Sebastian)
- Added msg_queue_exists() function to sysvmsg extension. (Benjamin Schulz)
- Added Firebird specific attributes that can be set via PDO::setAttribute()
  to control formatting of date/timestamp columns: PDO::FB_ATTR_DATE_FORMAT,
  PDO::FB_ATTR_TIME_FORMAT and PDO::FB_ATTR_TIMESTAMP_FORMAT. (Lars W)
- Added gmp_testbit() function. (Stas)
- Added icon format support to getimagesize(). (Scott)
- Added LDAP_OPT_NETWORK_TIMEOUT option for ldap_set_option() to allow
  setting network timeout (FR #42837). (Jani)
- Added optional escape character parameter to fgetcsv(). (David Soria Parra)
- Added an optional parameter to strstr() and stristr() for retrieval of either
  the part of haystack before or after first occurrence of needle.
  (Johannes, Felipe)
- Added xsl->setProfiling() for profiling stylesheets. (Christian)
- Added long-option feature to getopt() and made getopt() available also on
  win32 systems by adding a common getopt implementation into core.
  (David Soria Parra, Jani)
- Added support for optional values, and = as separator, in getopt(). (Hannes)
- Added lcfirst() function. (David C)
- Added PREG_BAD_UTF8_OFFSET_ERROR constant. (Nuno)
- Added native support for asinh(), acosh(), atanh(), log1p() and expm1().
  (Kalle)
- Added LIBXML_LOADED_VERSION constant (libxml2 version currently used). (Rob)
- Added JSON_FORCE_OBJECT flag to json_encode(). (Scott, Richard Quadling)
- Added timezone_version_get() to retrieve the version of the used timezone
  database. (Derick)
- Added 'n' flag to fopen to allow passing O_NONBLOCK to the underlying
  open(2) system call. (Mikko)
- Added "dechunk" filter which can decode HTTP responses with chunked
  transfer-encoding. HTTP streams use this filter automatically in case
  "Transfer-Encoding: chunked" header is present in response. It's possible to
  disable this behaviour using "http"=>array("auto_decode"=>0) in stream
  context. (Dmitry)
- Added support for CP850 encoding in mbstring extension.
  (Denis Giffeler, Moriyoshi)
- Added stream_cast() and stream_set_options() to user-space stream wrappers,
  allowing stream_select(), stream_set_blocking(), stream_set_timeout() and 
  stream_set_write_buffer() to work with user-space stream wrappers. (Arnaud)
- Added header_remove() function. (chsc at peytz dot dk, Arnaud)
- Added stream_context_get_params() function. (Arnaud)
- Added optional parameter "new" to sybase_connect(). (Timm)
- Added parse_ini_string() function. (grange at lemonde dot fr, Arnaud) 
- Added str_getcsv() function. (Sara)
- Added openssl_random_pseudo_bytes() function. (Scott)
- Added ability to send user defined HTTP headers with SOAP request.
  (Brian J.France, Dmitry)
- Added concatenation option to bz2.decompress stream filter.
  (Keisial at gmail dot com, Greg)
- Added support for using compressed connections with PDO_mysql. (Johannes)
- Added the ability for json_decode() to take a user specified depth. (Scott)
- Added support for the mysql_stmt_next_result() function from libmysql.
  (Andrey)
- Added function preg_filter() that does grep and replace in one go. (Marcus)
- Added system independent realpath() implementation which caches intermediate
  directories in realpath-cache. (Dmitry)
- Added optional clear_realpath_cache and filename parameters to
  clearstatcache(). (Jani, Arnaud)
- Added litespeed SAPI module. (George Wang)
- Added ext/hash support to ext/session's ID generator. (Sara)
- Added quoted_printable_encode() function. (Tony)
- Added stream_context_set_default() function. (Davey Shafik)
- Added optional "is_xhtml" parameter to nl2br() which makes the function
  output <br> when false and <br /> when true (FR #34381). (Kalle)
- Added PHP_MAXPATHLEN constant (maximum length of a path). (Pierre)
- Added support for SSH via libssh2 in cURL. (Pierre)
- Added support for gray levels PNG image with alpha in GD extension. (Pierre)
- Added support for salsa hashing functions in HASH extension. (Scott)
- Added DOMNode::getLineNo to get line number of parsed node. (Rob)
- Added table info to PDO::getColumnMeta() with SQLite. (Martin Jansen, Scott)
- Added mail logging functionality that allows logging of mail sent via
  mail() function. (Ilia)
- Added json_last_error() to return any error information from json_decode().
  (Scott)
- Added gethostname() to return the current system host name. (Ilia)
- Added shm_has_var() function. (Mike)
- Added depth parameter to json_decode() to lower the nesting depth from the
  maximum if required. (Scott)
- Added pixelation support in imagefilter(). (Takeshi Abe, Kalle)
- Added SplObjectStorage::addAll/removeAll. (Etienne)

- Implemented FR #41712 (curl progress callback: CURLOPT_PROGRESSFUNCTION).
  (sdteffen[at]gmail[dot].com, Pierre)
- Implemented FR #47739 (Missing cURL option do disable IPv6). (Pierre)
- Implemented FR #39637 (Missing cURL option CURLOPT_FTP_FILEMETHOD). (Pierre)

- Fixed an issue with ReflectionProperty::setAccessible().
  (Sebastian, Roman Borschel)
- Fixed html_entity_decode() incorrectly converting numeric html entities
  to different characters with cp1251 and cp866. (Scott)
- Fixed an issue in date() where a : was printed for the O modifier after a P
  modifier was used. (Derick)
- Fixed exec() on Windows to not eat the first and last double quotes. (Scott)
- Fixed readlink on Windows in thread safe SAPI (apache2.x etc.). (Pierre)
- Fixed a bug causing miscalculations with the "last <weekday> of <n> month"
  relative time string. (Derick)
- Fixed bug causing the algorithm parameter of mhash() to be modified. (Scott)
- Fixed invalid calls to free when internal fileinfo magic file is used. (Scott)
- Fixed memory leak inside wddx_add_vars() function. (Felipe)
- Fixed check in recode extension to allow builing of recode and mysql
  extensions when using a recent libmysql. (Johannes)

- Fixed PECL bug #12794 (PDOStatement->nextRowset() doesn't work). (Johannes)
- Fixed PECL bug #12401 (Add support for ATTR_FETCH_TABLE_NAMES). (Johannes)

- Fixed bug #48696 (ldap_read() segfaults with invalid parameters). (Felipe)
- Fixed bug #48643 (String functions memory issue). (Dmitry)
- Fixed bug #48641 (tmpfile() uses old parameter parsing).
  (crrodriguez at opensuse dot org)
- Fixed bug #48624 (.user.ini never gets parsed). (Pierre)
- Fixed bug #48620 (X-PHP-Originating-Script assumes no trailing CRLF in
  existing headers). (Ilia)
- Fixed bug #48578 (Can't build 5.3 on FBSD 4.11). (Rasmus)
- Fixed bug #48535 (file_exists returns false when impersonate is used).
  (Kanwaljeet Singla, Venkat Raman Don)
- Fixed bug #48493 (spl_autoload_register() doesn't work correctly when
  prepending functions). (Scott)
- Fixed bug #48215 (Calling a method with the same name as the parent class
  calls the constructor). (Scott)
- Fixed bug #48200 (compile failure with mbstring.c when 
  --enable-zend-multibyte is used). (Jani)
- Fixed bug #48188 (Cannot execute a scrollable cursors twice with PDO_PGSQL).
  (Matteo)
- Fixed bug #48185 (warning: value computed is not used in
  pdo_sqlite_stmt_get_col line 271). (Matteo)
- Fixed bug #48087 (call_user_method() invalid free of arguments). (Felipe)
- Fixed bug #48060 (pdo_pgsql - large objects are returned as empty). (Matteo)
- Fixed bug #48034 (PHP crashes when script is 8192 (8KB) bytes long). (Dmitry)
- Fixed bug #48004 (Error handler prevents creation of default object). (Dmitry)
- Fixed bug #47880 (crashes in call_user_func_array()). (Dmitry)
- Fixed bug #47856 (stristr() converts needle to lower-case). (Ilia)
- Fixed bug #47851 (is_callable throws fatal error). (Dmitry)
- Fixed bug #47816 (pcntl tests failing on NetBSD). (Matteo)
- Fixed bug #47779 (Wrong value for SIG_UNBLOCK and SIG_SETMASK constants).
  (Matteo)
- Fixed bug #47771 (Exception during object construction from arg call calls
  object's destructor). (Dmitry)
- Fixed bug #47767 (include_once does not resolve windows symlinks or junctions)
  (Kanwaljeet Singla, Venkat Raman Don)
- Fixed bug #47757 (rename JPG to JPEG in phpinfo). (Pierre)
- Fixed bug #47745 (FILTER_VALIDATE_INT doesn't allow minimum integer). (Dmitry)
- Fixed bug #47714 (autoloading classes inside exception_handler leads to
  crashes). (Dmitry)
- Fixed bug #47671 (Cloning SplObjectStorage instances). (Etienne)
- Fixed bug #47664 (get_class returns NULL instead of FALSE). (Dmitry)
- Fixed bug #47662 (Support more than 127 subpatterns in preg_match). (Nuno)
- Fixed bug #47596 (Bus error on parsing file). (Dmitry)
- Fixed bug #47572 (Undefined constant causes segmentation fault). (Felipe)
- Fixed bug #47560 (explode()'s limit parameter odd behaviour). (Matt)
- Fixed bug #47549 (get_defined_constants() return array with broken array
  categories). (Ilia)
- Fixed bug #47535 (Compilation failure in ps_fetch_from_1_to_8_bytes()).
  (Johannes)
- Fixed bug #47534 (RecursiveDiteratoryIterator::getChildren ignoring
  CURRENT_AS_PATHNAME). (Etienne)
- Fixed bug #47443 (metaphone('scratch') returns wrong result). (Felipe)
- Fixed bug #47438 (mysql_fetch_field ignores zero offset). (Johannes)
- Fixed bug #47398 (PDO_Firebird doesn't implements quoter correctly). (Felipe)
- Fixed bug #47390 (odbc_fetch_into - BC in php 5.3.0). (Felipe)
- Fixed bug #47359 (Use the expected unofficial mimetype for bmp files). (Scott)
- Fixed bug #47343 (gc_collect_cycles causes a segfault when called within a
  destructor in one case). (Dmitry)
- Fixed bug #47320 ($php_errormsg out of scope in functions). (Dmitry)
- Fixed bug #47318 (UMR when trying to activate user config). (Pierre)
- Fixed bug #47243 (OCI8: Crash at shutdown on Windows) (Chris Jones/Oracle
  Corp.)
- Fixed bug #47231 (offsetGet error using incorrect offset). (Etienne)
- Fixed bug #47229 (preg_quote() should escape the '-' char). (Nuno)
- Fixed bug #47165 (Possible memory corruption when passing return value by
  reference). (Dmitry)
- Fixed bug #47087 (Second parameter of mssql_fetch_array()). (Felipe)
- Fixed bug #47085 (rename() returns true even if the file in PHAR does not
  exist). (Greg)
- Fixed bug #47050 (mysqli_poll() modifies improper variables). (Johannes)
- Fixed bug #47045 (SplObjectStorage instances compared with ==). (Etienne)
- Fixed bug #47038 (Memory leak in include). (Dmitry)
- Fixed bug #47031 (Fix constants in DualIterator example). (Etienne)
- Fixed bug #47021 (SoapClient stumbles over WSDL delivered with
  "Transfer-Encoding: chunked"). (Dmitry)
- Fixed bug #46994 (OCI8: CLOB size does not update when using CLOB IN OUT param
  in stored procedure) (Chris Jones/Oracle Corp.)
- Fixed bug #46979 (use with non-compound name *has* effect). (Dmitry)
- Fixed bug #46957 (The tokenizer returns deprecated values). (Felipe)
- Fixed bug #46944 (UTF-8 characters outside the BMP aren't encoded correctly).
  (Scott)
- Fixed bug #46897 (ob_flush() should fail to flush unerasable buffers).
  (David C.)
- Fixed bug #46849 (Cloning DOMDocument doesn't clone the properties). (Rob)
- Fixed bug #46847 (phpinfo() is missing some settings). (Hannes)
- Fixed bug #46844 (php scripts or included files with first line starting
  with # have the 1st line missed from the output). (Ilia)
- Fixed bug #46817 (tokenizer misses last single-line comment (PHP 5.3+, with
  re2c lexer)). (Matt, Shire)
- Fixed bug #46811 (ini_set() doesn't return false on failure). (Hannes)
- Fixed bug #46763 (mb_stristr() wrong output when needle does not exist).
  (Henrique M. Decaria)
- Fixed bug #46755 (warning: use statement with non-compound name). (Dmitry)
- Fixed bug #46746 (xmlrpc_decode_request outputs non-suppressable error when
  given bad data). (Ilia)
- Fixed bug #46738 (Segfault when mb_detect_encoding() fails). (Scott)
- Fixed bug #46731 (Missing validation for the options parameter of the
  imap_fetch_overview() function). (Ilia)
- Fixed bug #46711 (cURL curl_setopt leaks memory in foreach loops). (magicaltux
  [at] php [dot] net)
- Fixed bug #46701 (Creating associative array with long values in the key fails
  on 32bit linux). (Shire)
- Fixed bug #46681 (mkdir() fails silently on PHP 5.3). (Hannes)
- Fixed bug #46653 (can't extend mysqli). (Johannes)
- Fixed bug #46646 (Restrict serialization on some internal classes like Closure
  and SplFileInfo using exceptions). (Etienne)
- Fixed bug #46623 (OCI8: phpinfo doesn't show compile time ORACLE_HOME with
  phpize) (Chris Jones/Oracle Corp.)
- Fixed bug #46578 (strip_tags() does not honor end-of-comment when it
  encounters a single quote). (Felipe)
- Fixed bug #46546 (Segmentation fault when using declare statement with
  non-string value). (Felipe)
- Fixed bug #46542 (Extending PDO class with a __call() function doesn't work as
  expected). (Johannes)
- Fixed bug #46421 (SplFileInfo not correctly handling /). (Etienne)
- Fixed bug #46347 (parse_ini_file() doesn't support * in keys). (Nuno)
- Fixed bug #46268 (DateTime::modify() does not reset relative time values).
  (Derick)
- Fixed bug #46241 (stacked error handlers, internal error handling in general).
  (Etienne)
- Fixed bug #46238 (Segmentation fault on static call with empty string method).
  (Felipe)
- Fixed bug #46192 (ArrayObject with objects as storage serialization).
  (Etienne)
- Fixed bug #46185 (importNode changes the namespace of an XML element). (Rob)
- Fixed bug #46178 (memory leak in ext/phar). (Greg)
- Fixed bug #46160 (SPL - Memory leak when exception is thrown in offsetSet).
  (Felipe)
- Fixed Bug #46147 (after stream seek, appending stream filter reads incorrect
  data). (Greg)
- Fixed bug #46127 (php_openssl_tcp_sockop_accept forgets to set context on
  accepted stream) (Mark Karpeles, Pierre)
- Fixed bug #46115 (Memory leak when calling a method using Reflection).
  (Dmitry)
- Fixed bug #46110 (XMLWriter - openmemory() and openuri() leak memory on
  multiple calls). (Ilia)
- Fixed bug #46108 (DateTime - Memory leak when unserializing). (Felipe)
- Fixed bug #46106 (Memory leaks when using global statement). (Dmitry)
- Fixed bug #46099 (Xsltprocessor::setProfiling - memory leak). (Felipe, Rob).
- Fixed bug #46087 (DOMXPath - segfault on destruction of a cloned object).
  (Ilia)
- Fixed bug #46048 (SimpleXML top-level @attributes not part of iterator).
  (David C.)
- Fixed bug #46044 (Mysqli - wrong error message). (Johannes)
- Fixed bug #46042 (memory leaks with reflection of mb_convert_encoding()).
  (Ilia)
- Fixed bug #46039 (ArrayObject iteration is slow). (Arnaud)
- Fixed bug #46033 (Direct instantiation of SQLite3stmt and SQLite3result cause 
  a segfault.) (Scott)
- Fixed bug #45991 (Ini files with the UTF-8 BOM are treated as invalid).
  (Scott)
- Fixed bug #45989 (json_decode() doesn't return NULL on certain invalid
  strings). (magicaltux, Scott)
- Fixed bug #45976 (Moved SXE from SPL to SimpleXML). (Etienne)
- Fixed bug #45928 (large scripts from stdin are stripped at 16K border).
  (Christian Schneider, Arnaud)
- Fixed bug #45911 (Cannot disable ext/hash). (Arnaud)
- Fixed bug #45907 (undefined reference to 'PHP_SHA512Init'). (Greg)
- Fixed bug #45826 (custom ArrayObject serialization). (Etienne)
- Fixed bug #45820 (Allow empty keys in ArrayObject). (Etienne)
- Fixed bug #45791 (json_decode() doesn't convert 0e0 to a double). (Scott)
- Fixed bug #45786 (FastCGI process exited unexpectedly). (Dmitry)
- Fixed bug #45757 (FreeBSD4.11 build failure: failed include; stdint.h).
  (Hannes)
- Fixed bug #45743 (property_exists fails to find static protected member in
  child class). (Felipe)
- Fixed bug #45717 (Fileinfo/libmagic build fails, missing err.h and getopt.h).
  (Derick)
- Fixed bug #45706 (Unserialization of classes derived from ArrayIterator
  fails). (Etienne, Dmitry)
- Fixed bug #45696 (Not all DateTime methods allow method chaining). (Derick)
- Fixed bug #45682 (Unable to var_dump(DateInterval)). (Derick)
- Fixed bug #45447 (Filesystem time functions on Vista and server 2008).
  (Pierre)
- Fixed bug #45432 (PDO: persistent connection leak). (Felipe)
- Fixed bug #45392 (ob_start()/ob_end_clean() and memory_limit). (Ilia)
- Fixed bug #45384 (parse_ini_file will result in parse error with no trailing
  newline). (Arnaud)
- Fixed bug #45382 (timeout bug in stream_socket_enable_crypto). (vnegrier at
  optilian dot com, Ilia)
- Fixed bug #45044 (relative paths not resolved correctly). (Dmitry)
- Fixed bug #44861 (scrollable cursor don't work with pgsql). (Matteo)
- Fixed bug #44842 (parse_ini_file keys that start/end with underscore).
  (Arnaud)
- Fixed bug #44575 (parse_ini_file comment # line problems). (Arnaud)
- Fixed bug #44409 (PDO::FETCH_SERIALIZE calls __construct()). (Matteo)
- Fixed bug #44173 (PDO->query() parameter parsing/checking needs an update).
  (Matteo)
- Fixed bug #44154 (pdo->errorInfo() always have three elements in the returned
  array). (David C.)
- Fixed bug #44153 (pdo->errorCode() returns NULL when there are no errors).
  (David C.)
- Fixed bug #44135 (PDO MySQL does not support CLIENT_FOUND_ROWS). (Johannes,
  chx1975 at gmail dot com)
- Fixed bug #44100 (Inconsistent handling of static array declarations with
  duplicate keys). (Dmitry)
- Fixed bug #43831 ($this gets mangled when extending PDO with persistent
  connection). (Felipe)
- Fixed bug #43817 (opendir() fails on Windows directories with parent directory
  unaccessible). (Dmitry)
- Fixed bug #43069 (SoapClient causes 505 HTTP Version not supported error
  message). (Dmitry)
- Fixed bug #43008 (php://filter uris ignore url encoded filternames and can't
  handle slashes). (Arnaud)
- Fixed bug #42362 (HTTP status codes 204 and 304 should not be gzipped).
  (Scott, Edward Z. Yang)
- Fixed bug #41874 (separate STDOUT and STDERR in exec functions). (Kanwaljeet
  Singla, Venkat Raman Don, Pierre)
- Fixed bug #41534 (SoapClient over HTTPS fails to reestablish connection).
  (Dmitry)
- Fixed bug #38802 (max_redirects and ignore_errors). (patch by
  datibbaw@php.net)
- Fixed bug #35980 (touch() works on files but not on directories). (Pierre)

17 Jun 2009, PHP 5.2.10
- Updated timezone database to version 2009.9 (2009i) (Derick)

- Added "ignore_errors" option to http fopen wrapper. (David Zulke, Sara)
- Added new CURL options CURLOPT_REDIR_PROTOCOLS, CURLOPT_PROTOCOLS,
  and CURLPROTO_* for redirect fixes in CURL 7.19.4. (Yoram Bar Haim, Stas)
- Added support for Sun CC (FR #46595 and FR #46513). (David Soria Parra)

- Changed default value of array_unique()'s optional sorting type parameter
  back to SORT_STRING to fix backwards compatibility breakage introduced in 
  PHP 5.2.9. (Moriyoshi)

- Fixed memory corruptions while reading properties of zip files. (Ilia)
- Fixed memory leak in ob_get_clean/ob_get_flush. (Christian)
- Fixed segfault on invalid session.save_path. (Hannes)
- Fixed leaks in imap when a mail_criteria is used. (Pierre)
- Fixed missing erealloc() in fix for Bug #40091 in spl_autoload_register. (Greg)

- Fixed bug #48562 (Reference recursion causes segfault when used in
  wddx_serialize_vars()). (Felipe)
- Fixed bug #48557 (Numeric string keys in Apache Hashmaps are not cast to
  integers). (David Zuelke)
- Fixed bug #48518 (curl crashes when writing into invalid file handle). (Tony)
- Fixed bug #48514 (cURL extension uses same resource name for simple and
  multi APIs). (Felipe)
- Fixed bug #48469 (ldap_get_entries() leaks memory on empty search
  results). (Patrick)
- Fixed bug #48456 (CPPFLAGS not restored properly in phpize.m4). (Jani,
  spisek at kerio dot com)
- Fixed bug #48448 (Compile failure under IRIX 6.5.30 building cast.c).
  (Kalle)
- Fixed bug #48441 (ldap_search() sizelimit, timelimit and deref options
  persist). (Patrick)
- Fixed bug #48434 (Improve memory_get_usage() accuracy). (Arnaud)
- Fixed bug #48416 (Force a cache limit in ereg() to stop excessive memory
  usage). (Scott)
- Fixed bug #48409 (Crash when exception is thrown while passing function
  arguments). (Arnaud)
- Fixed bug #48378 (exif_read_data() segfaults on certain corrupted .jpeg
  files). (Pierre)
- Fixed bug #48359 (Script hangs on snmprealwalk if OID is not increasing).
  (Ilia, simonov at gmail dot com)
- Fixed bug #48336 (ReflectionProperty::getDeclaringClass() does not work 
  with redeclared property).
  (patch by Markus dot Lidel at shadowconnect dot com)
- Fixed bug #48326 (constant MSG_DONTWAIT not defined). (Arnaud)
- Fixed bug #48313 (fgetcsv() does not return null for empty rows). (Ilia)
- Fixed bug #48309 (stream_copy_to_stream() and fpasstru() do not update
  stream position of plain files). (Arnaud)
- Fixed bug #48307 (stream_copy_to_stream() copies 0 bytes when $source is a
  socket). (Arnaud)
- Fixed bug #48273 (snmp*_real_walk() returns SNMP errors as values).
  (Ilia, lytboris at gmail dot com)
- Fixed bug #48256 (Crash due to double-linking of history.o).
  (tstarling at wikimedia dot org)
- Fixed bug #48248 (SIGSEGV when access to private property via &__get).
  (Felipe)
- Fixed bug #48247 (Crash on errors during startup). (Stas)
- Fixed bug #48240 (DBA Segmentation fault dba_nextkey). (Felipe)
- Fixed bug #48224 (Incorrect shuffle in array_rand). (Etienne)
- Fixed bug #48221 (memory leak when passing invalid xslt parameter).
  (Felipe)
- Fixed bug #48207 (CURLOPT_(FILE|WRITEHEADER options do not error out when
  working with a non-writable stream). (Ilia)
- Fixed bug #48206 (Iterating over an invalid data structure with
  RecursiveIteratorIterator leads to a segfault). (Scott)
- Fixed bug #48204 (xmlwriter_open_uri() does not emit warnings on invalid
  paths). (Ilia)
- Fixed bug #48203 (Crash when CURLOPT_STDERR is set to regular file). (Jani)
- Fixed bug #48202 (Out of Memory error message when passing invalid file
  path) (Pierre)
- Fixed bug #48156 (Added support for lcov v1.7). (Ilia)
- Fixed bug #48132 (configure check for curl ssl support fails with
  --disable-rpath). (Jani)
- Fixed bug #48131 (Don't try to bind ipv4 addresses to ipv6 ips via bindto).
  (Ilia)
- Fixed bug #48070 (PDO_OCI: Segfault when using persistent connection).
  (Pierre, Matteo, jarismar dot php at gmail dot com)
- Fixed bug #48058 (Year formatter goes wrong with out-of-int range). (Derick)
- Fixed bug #48038 (odbc_execute changes variables used to form params array).
  (Felipe)
- Fixed bug #47997 (stream_copy_to_stream returns 1 on empty streams). (Arnaud)
- Fixed bug #47991 (SSL streams fail if error stack contains items). (Mikko)
- Fixed bug #47981 (error handler not called regardless). (Hannes)
- Fixed bug #47969 (ezmlm_hash() returns different values depend on OS). (Ilia)
- Fixed bug #47946 (ImageConvolution overwrites background). (Ilia)
- Fixed bug #47940 (memory leaks in imap_body). (Pierre, Jake Levitt)
- Fixed bug #47937 (system() calls sapi_flush() regardless of output 
  buffering). (Ilia)
- Fixed bug #47903 ("@" operator does not work with string offsets). (Felipe)
- Fixed bug #47893 (CLI aborts on non blocking stdout). (Arnaud)
- Fixed bug #47849 (Non-deep import loses the namespace). (Rob)
- Fixed bug #47845 (PDO_Firebird omits first row from query). (Lars W)
- Fixed bug #47836 (array operator [] inconsistency when the array has
  PHP_INT_MAX index value). (Matt)
- Fixed bug #47831 (Compile warning for strnlen() in main/spprintf.c).
  (Ilia, rainer dot jung at kippdata dot de)
- Fixed bug #47828 (openssl_x509_parse() segfaults when a UTF-8 conversion
  fails). (Scott, Kees Cook, Pierre)
- Fixed bug #47818 (Segfault due to bound callback param). (Felipe)
- Fixed bug #47801 (__call() accessed via parent:: operator is provided
  incorrect method name). (Felipe)
- Fixed bug #47769 (Strange extends PDO). (Felipe)
- Fixed bug #47745 (FILTER_VALIDATE_INT doesn't allow minimum integer).
  (Dmitry)
- Fixed bug #47721 (Alignment issues in mbstring and sysvshm extension).
  (crrodriguez at opensuse dot org, Ilia)
- Fixed bug #47704 (PHP crashes on some "bad" operations with string
  offsets). (Dmitry)
- Fixed bug #47695 (build error when xmlrpc and iconv are compiled against
  different iconv versions). (Scott)
- Fixed bug #47667 (ZipArchive::OVERWRITE seems to have no effect).
  (Mikko, Pierre)
- Fixed bug #47644 (Valid integers are truncated with json_decode()). (Scott)
- Fixed bug #47639 (pg_copy_from() WARNING: nonstandard use of \\ in a
  string literal). (Ilia)
- Fixed bug #47616 (curl keeps crashing). (Felipe)
- Fixed bug #47598 (FILTER_VALIDATE_EMAIL is locale aware). (Ilia)
- Fixed bug #47566 (pcntl_wexitstatus() returns signed status).
  (patch by james at jamesreno dot com)
- Fixed bug #47564 (unpacking unsigned long 32bit bit endian returns wrong
  result). (Ilia)
- Fixed bug #47487 (performance degraded when reading large chunks after
  fix of bug #44607). (Arnaud)
- Fixed bug #47468 (enable cli|cgi-only extensions for embed sapi). (Jani)
- Fixed bug #47435 (FILTER_FLAG_NO_PRIV_RANGE does not work with ipv6
  addresses in the filter extension). (Ilia)
- Fixed bug #47430 (Errors after writing to nodeValue parameter of an absent
  previousSibling). (Rob)
- Fixed bug #47365 (ip2long() may allow some invalid values on certain 64bit
   systems). (Ilia)
- Fixed bug #47254 (Wrong Reflection for extends class). (Felipe)
- Fixed bug #47042 (cgi sapi is incorrectly removing SCRIPT_FILENAME).
  (Sriram Natarajan, David Soria Parra)
- Fixed bug #46882 (Serialize / Unserialize misbehaviour under OS with
  different bit numbers). (Matt)
- Fixed bug #46812 (get_class_vars() does not include visible private variable
  looking at subclass). (Arnaud)
- Fixed bug #46386 (Digest authentication with SOAP module fails against MSSQL
  SOAP services). (Ilia, lordelph at gmail dot com)
- Fixed bug #46109 (Memory leak when mysqli::init() is called multiple times).
  (Andrey)
- Fixed bug #45997 (safe_mode bypass with exec/system/passthru (windows only)).
  (Pierre)
- Fixed bug #45877 (Array key '2147483647' left as string). (Matt)
- Fixed bug #45822 (Near infinite-loops while parsing huge relative offsets).
  (Derick, Mike Sullivan)
- Fixed bug #45799 (imagepng() crashes on empty image).
  (Martin McNickle, Takeshi Abe)
- Fixed bug #45622 (isset($arrayObject->p) misbehaves with
  ArrayObject::ARRAY_AS_PROPS set). (robin_fernandes at uk dot ibm dot com, Arnaud)
- Fixed bug #45614 (ArrayIterator::current(), ::key() can show 1st private prop
  of wrapped object). (robin_fernandes at uk dot ibm dot com, Arnaud)
- Fixed bug #45540 (stream_context_create creates bad http request). (Arnaud)
- Fixed bug #45202 (zlib.output_compression can not be set with ini_set()).
  (Jani)
- Fixed bug #45191 (error_log ignores date.timezone php.ini val when setting
  logging timestamps). (Derick)
- Fixed bug #45092 (header HTTP context option not being used when compiled
  using --with-curlwrappers). (Jani)
- Fixed bug #44996 (xmlrpc_decode() ignores time zone on iso8601.datetime).
  (Ilia, kawai at apache dot org) 
- Fixed bug #44827 (define() is missing error checks for class constants).
  (Ilia)
- Fixed bug #44214 (Crash using preg_replace_callback() and global variables).
  (Nuno, Scott)
- Fixed bug #43073 (TrueType bounding box is wrong for angle<>0).
  (Martin McNickle)
- Fixed bug #42663 (gzinflate() try to allocate all memory with truncated
  data). (Arnaud)
- Fixed bug #42414 (some odbc_*() functions incompatible with Oracle ODBC
  driver). (jhml at gmx dot net)
- Fixed bug #42362 (HTTP status codes 204 and 304 should not be gzipped).
  (Scott, Edward Z. Yang)
- Fixed bug #42143 (The constant NAN is reported as 0 on Windows)
  (Kanwaljeet Singla, Venkat Raman Don)
- Fixed bug #38805 (PDO truncates text from SQL Server text data type field).
  (Steph)

26 Feb 2009, PHP 5.2.9
- Changed __call() to be invoked on private/protected method access, similar to
  properties and __get(). (Andrei)

- Added optional sorting type flag parameter to array_unique(). Default is
  SORT_REGULAR. (Andrei)

- Fixed a crash on extract in zip when files or directories entry names contain 
  a relative path. (Pierre)
- Fixed error conditions handling in stream_filter_append(). (Arnaud)
- Fixed zip filename property read. (Pierre)
- Fixed explode() behavior with empty string to respect negative limit. (Shire)
- Fixed security issue in imagerotate(), background colour isn't validated
  correctly with a non truecolour image. Reported by Hamid Ebadi,
  APA Laboratory (Fixes CVE-2008-5498). (Scott)
- Fixed a segfault when malformed string is passed to json_decode(). (Scott)
- Fixed bug in xml_error_string() which resulted in messages being
  off by one. (Scott)

- Fixed bug #47422 (modulus operator returns incorrect results on 64 bit
  linux). (Matt)
- Fixed bug #47399 (mb_check_encoding() returns true for some illegal SJIS
  characters). (for-bugs at hnw dot jp, Moriyoshi)
- Fixed bug #47353 (crash when creating a lot of objects in object
  destructor). (Tony)
- Fixed bug #47322 (sscanf %d doesn't work). (Felipe)
- Fixed bug #47282 (FILTER_VALIDATE_EMAIL is marking valid email addresses
  as invalid). (Ilia)
- Fixed bug #47220 (segfault in dom_document_parser in recovery mode). (Rob)
- Fixed bug #47217 (content-type is not set properly for file uploads). (Ilia)
- Fixed bug #47174 (base64_decode() interprets pad char in mid string as
  terminator). (Ilia)
- Fixed bug #47165 (Possible memory corruption when passing return value by
  reference). (Dmitry)
- Fixed bug #47152 (gzseek/fseek using SEEK_END produces strange results).
  (Felipe)
- Fixed bug #47131 (SOAP Extension ignores "user_agent" ini setting). (Ilia)
- Fixed bug #47109 (Memory leak on $a->{"a"."b"} when $a is not an object).
  (Etienne, Dmitry)
- Fixed bug #47104 (Linking shared extensions fails with icc). (Jani)
- Fixed bug #47049 (SoapClient::__soapCall causes a segmentation fault).
  (Dmitry)
- Fixed bug #47048 (Segfault with new pg_meta_data). (Felipe)
- Fixed bug #47042 (PHP cgi sapi is removing SCRIPT_FILENAME for non
  apache). (Sriram Natarajan)
- Fixed bug #47037 (No error when using fopen with empty string). (Cristian
  Rodriguez R., Felipe)
- Fixed bug #47035 (dns_get_record returns a garbage byte at the end of a
  TXT record). (Felipe)
- Fixed bug #47027 (var_export doesn't show numeric indices on ArrayObject).
  (Derick)
- Fixed bug #46985 (OVERWRITE and binary mode does not work, regression
  introduced in 5.2.8). (Pierre)
- Fixed bug #46973 (IPv6 address filter rejects valid address). (Felipe)
- Fixed bug #46964 (Fixed pdo_mysql build with older version of MySQL). (Ilia)
- Fixed bug #46959 (Unable to disable PCRE). (Scott)
- Fixed bug #46918 (imap_rfc822_parse_adrlist host part not filled in
  correctly). (Felipe)
- Fixed bug #46889 (Memory leak in strtotime()). (Derick)
- Fixed bug #46887 (Invalid calls to php_error_docref()). (oeriksson at
  mandriva dot com, Ilia)
- Fixed bug #46873 (extract($foo) crashes if $foo['foo'] exists). (Arnaud)
- Fixed bug #46843 (CP936 euro symbol is not converted properly). (ty_c at
  cybozuy dot co dot jp, Moriyoshi)
- Fixed bug #46798 (Crash in mssql extension when retrieving a NULL value
  inside a binary or image column type). (Ilia)
- Fixed bug #46782 (fastcgi.c parse error). (Matt)
- Fixed bug #46760 (SoapClient doRequest fails when proxy is used). (Felipe)
- Fixed bug #46748 (Segfault when an SSL error has more than one error).
  (Scott)
- Fixed bug #46739 (array returned by curl_getinfo should contain
  content_type key). (Mikko)
- Fixed bug #46699 (xml_parse crash when parser is namespace aware). (Rob)
- Fixed bug #46419 (Elements of associative arrays with NULL value are
  lost). (Dmitry)
- Fixed bug #46282 (Corrupt DBF When Using DATE). (arne at bukkie dot nl)
- Fixed bug #46026 (bz2.decompress/zlib.inflate filter tries to decompress
  after end of stream). (Greg)
- Fixed bug #46005 (User not consistently logged under Apache2). (admorten
  at umich dot edu, Stas)
- Fixed bug #45996 (libxml2 2.7 causes breakage with character data in
  xml_parse()). (Rob)
- Fixed bug #45940 (MySQLI OO does not populate connect_error property on
  failed connect). (Johannes)
- Fixed bug #45923 (mb_st[r]ripos() offset not handled correctly). (Moriyoshi)
- Fixed bug #45327 (memory leak if offsetGet throws exception). (Greg)
- Fixed bug #45239 (Encoding detector hangs with mbstring.strict_detection
  enabled). (Moriyoshi)
- Fixed bug #45161 (Reusing a curl handle leaks memory). (Mark Karpeles, Jani)
- Fixed bug #44336 (Improve pcre UTF-8 string matching performance). (frode
  at coretrek dot com, Nuno)
- Fixed bug #43841 (mb_strrpos() offset is byte count for negative values).
  (Moriyoshi)
- Fixed bug #37209 (mssql_execute with non fatal errors). (Kalle)
- Fixed bug #35975 (Session cookie expires date format isn't the most
  compatible. Now matches that of setcookie()). (Scott)


08 Dec 2008, PHP 5.2.8
- Reverted bug fix #42718 that broke magic_quotes_gpc (Scott)

04 Dec 2008, PHP 5.2.7
- Upgraded PCRE to version 7.8 (Fixes CVE-2008-2371). (Ilia)
- Updated timezone database to version 2008.9. (Derick)
- Upgraded bundled libzip to 0.9.0. (Pierre)

- Added logging option for error_log to send directly to SAPI. (Stas)
- Added PHP_MAJOR_VERSION, PHP_MINOR_VERSION, PHP_RELEASE_VERSION,
  PHP_EXTRA_VERSION, PHP_VERSION_ID, PHP_ZTS and PHP_DEBUG constants. (Pierre)
- Added "PHP_INI_SCAN_DIR" environment variable which can be used to 
  either disable or change the compile time ini scan directory (FR #45114).
  (Jani)

- Fixed missing initialization of BG(page_uid) and BG(page_gid), 
  reported by Maksymilian Arciemowicz. (Stas)
- Fixed memory leak inside sqlite_create_aggregate(). (Felipe)
- Fixed memory leak inside PDO sqlite's sqliteCreateAggregate() method.
  (Felipe)
- Fixed a crash inside gd with invalid fonts (Fixes CVE-2008-3658). (Pierre)
- Fixed a possible overflow inside memnstr (Fixes CVE-2008-3659).
  (LaurentGaffie)
- Fixed incorrect php_value order for Apache configuration, reported by
  Maksymilian Arciemowicz. (Stas)
- Fixed memory leak inside readline_callback_handler_remove() function.
  (Felipe)
- Fixed sybase_fetch_*() to continue reading after CS_ROW_FAIL status (Timm)
- Fixed a bug inside dba_replace() that could cause file truncation
  withinvalid keys. (Ilia)
- Fixed memory leak inside readline_callback_handler_install() function.(Ilia)
- Fixed memory leak inside readline_completion_function() function. (Felipe) 
- Fixed stream_get_contents() when using $maxlength and socket is notclosed.
  indeyets [at] php [dot] net on #46049. (Arnaud)
- Fixed stream_get_line() to behave as documented on non-blocking streams.
  (Arnaud)
- Fixed endless loop in PDOStatement::debugDumpParams().
  (jonah.harris at gmail dot com)
- Fixed ability to use "internal" heaps in extensions. (Arnaud, Dmitry)
- Fixed weekdays adding/subtracting algorithm. (Derick)
- Fixed some ambiguities in the date parser. (Derick)
- Fixed a bug with the YYYY-MM format not resetting the day correctly.
  (Derick)
- Fixed a bug in the DateTime->modify() methods, it would not use the advanced
  relative time strings. (Derick)
- Fixed extraction of zip files or directories when the entry name is a
  relative path. (Pierre)
- Fixed read or write errors for large zip archives. (Pierre)
- Fixed security issues detailed in CVE-2008-2665 and CVE-2008-2666.
  (Christian Hoffmann)
- Fixed simplexml asXML() not to lose encoding when dumping entire
  document to file. (Ilia)
- Fixed a crash inside PDO when trying instantiate PDORow manually.
  (Felipe)
- Fixed build failure of ext/mysqli with libmysql 6.0 - missing
  rplfunctions. (Andrey)
- Fixed a regression when using strip_tags() and < is within an
  attribute.(Scott)
- Fixed a crash on invalid method in ReflectionParameter constructor.
  (Christian Seiler)
- Reverted fix for bug #44197 due to behaviour change in minor version.
  (Felipe)

- Fixed bug #46732 (mktime.year description is wrong). (Derick)
- Fixed bug #46696 (cURL fails in upload files with specified content-type).
  (Ilia)
- Fixed bug #46673 (stream_lock call with wrong parameter). (Arnaud)
- Fixed bug #46649 (Setting array element with that same array produces
  inconsistent results). (Arnaud)
- Fixed bug #46626 (mb_convert_case does not handle apostrophe correctly).
  (Ilia)
- Fixed bug #46543 (ibase_trans() memory leaks when using wrong parameters).
  (Felipe)
- Fixed bug #46521 (Curl ZTS OpenSSL, error in config.m4 fragment).
  (jd at cpanel dot net)
- Fixed bug #46496 (wddx_serialize treats input as ISO-8859-1). (Mark Karpeles)
- Fixed bug #46427 (SoapClient() stumbles over its "stream_context" parameter).
  (Dmitry, Herman Radtke)
- Fixed bug #46426 (offset parameter of stream_get_contents() does not
  workfor "0"). (Felipe)
- Fixed bug #46406 (Unregistering nodeclass throws E_FATAL). (Rob)
- Fixed bug #46389 (NetWare needs small patch for _timezone).
  (patch by guenter@php.net)
- Fixed bug #46388 (stream_notification_callback inside of object destroys
  object variables). (Felipe)
- Fixed bug #46381 (wrong $this passed to internal methods causes segfault).
  (Tony)
- Fixed bug #46379 (Infinite loop when parsing '#' in one line file). (Arnaud)
- Fixed bug #46366 (bad cwd with / as pathinfo). (Dmitry)
- Fixed bug #46360 (TCP_NODELAY constant for socket_{get,set}_option).
  (bugs at trick dot vanstaveren dot us)
- Fixed bug #46343 (IPv6 address filter accepts invalid address). (Ilia)
- Fixed bug #46335 (DOMText::splitText doesn't handle multibyte characters).
  (Rob)
- Fixed bug #46323 (compilation of simplexml for NetWare breaks).
  (Patch by guenter [at] php [dot] net)
- Fixed bug #46319 (PHP sets default Content-Type header for HTTP 304
  response code, in cgi sapi). (Ilia)
- Fixed bug #46313 (Magic quotes broke $_FILES). (Arnaud)
- Fixed bug #46308 (Invalid write when changing property from inside getter).
  (Dmitry)
- Fixed bug #46292 (PDO::setFetchMode() shouldn't requires the 2nd arg when
  using FETCH_CLASSTYPE). (Felipe)
- Fixed bug #46274, #46249 (pdo_pgsql always fill in NULL for empty BLOB and
  segfaults when returned by SELECT). (Felipe)
- Fixed bug #46271 (local_cert option is not resolved to full path). (Ilia)
- Fixed bug #46247 (ibase_set_event_handler() is allowing to pass callback
  without event). (Felipe)
- Fixed bug #46246 (difference between call_user_func(array($this, $method))
  and $this->$method()). (Dmitry)
- Fixed bug #46222 (ArrayObject EG(uninitialized_var_ptr) overwrite).
  (Etienne)
- Fixed bug #46215 (json_encode mutates its parameter and has some
  class-specific state). (Felipe)
- Fixed bug #46206 (pg_query_params/pg_execute convert passed values to
  strings). (Ilia)
- Fixed bug #46191 (BC break: DOMDocument saveXML() doesn't accept null).
  (Rob)
- Fixed bug #46164 (stream_filter_remove() closes the stream). (Arnaud)
- Fixed bug #46157 (PDOStatement::fetchObject prototype error). (Felipe)
- Fixed bug #46147 (after stream seek, appending stream filter reads
  incorrect data). (Greg)
- Fixed bug #46139 (PDOStatement->setFetchMode() forgets FETCH_PROPS_LATE).
  (chsc at peytz dot dk, Felipe)
- Fixed bug #46127 (php_openssl_tcp_sockop_accept forgets to set context
  on accepted stream) (Mark Karpeles, Pierre)
- Fixed bug #46110 (XMLWriter - openmemory() and openuri() leak memory on
  multiple calls). (Ilia)
- Fixed bug #46088 (RegexIterator::accept - segfault). (Felipe)
- Fixed bug #46082 (stream_set_blocking() can cause a crash in some
  circumstances). (Felipe)
- Fixed bug #46064 (Exception when creating ReflectionProperty object
  on dynamicly created property). (Felipe)
- Fixed bug #46059 (Compile failure under IRIX 6.5.30 building posix.c).
  (Arnaud)
- Fixed bug #46053 (SplFileObject::seek - Endless loop). (Arnaud)
- Fixed bug #46051 (SplFileInfo::openFile - memory overlap). (Arnaud)
- Fixed bug #46047 (SimpleXML converts empty nodes into object with
  nested array). (Rob)
- Fixed bug #46031 (Segfault in AppendIterator::next). (Arnaud)
- Fixed bug #46029 (Segfault in DOMText when using with Reflection). (Rob)
- Fixed bug #46026 (bzip2.decompress/zlib.inflate filter tries to decompress
  after end of stream). (Keisial at gmail dot com, Greg)
- Fixed bug #46024 (stream_select() doesn't return the correct number).
  (Arnaud)
- Fixed bug #46010 (warnings incorrectly generated for iv in ecb mode).
  (Felipe)
- Fixed bug #46003 (isset on nonexisting node return unexpected results). (Rob)
- Fixed bug #45956 (parse_ini_file() does not return false with syntax errors
  in parsed file). (Jani)
- Fixed bug #45901 (wddx_serialize_value crash with SimpleXMLElement object).
  (Rob)
- Fixed bug #45862 (get_class_vars is inconsistent with 'protected' and
  'private' variables). (ilewis at uk dot ibm dot com, Felipe)
- Fixed bug #45860 (header() function fails to correctly replace all Status
  lines). (Dmitry)
- Fixed bug #45805 (Crash on throwing exception from error handler). (Dmitry)
- Fixed bug #45765 (ReflectionObject with default parameters of self::xxx cause
  an error). (Felipe)
- Fixed bug #45751 (Using auto_prepend_file crashes (out of scope stack address
  use)). (basant dot kukreja at sun dot com) 
- Fixed bug #45722 (mb_check_encoding() crashes). (Moriyoshi)
- Fixed bug #45705 (rfc822_parse_adrlist() modifies passed address parameter).
  (Jani)
- Fixed bug #45691 (Some per-dir or runtime settings may leak into other
  requests). (Moriyoshi)
- Fixed bug #45581 (htmlspecialchars() double encoding &#x hex items). (Arnaud)
- Fixed bug #45580 (levenshtein() crashes with invalid argument). (Ilia)
- Fixed bug #45575 (Segfault with invalid non-string as event handler callback).
  (Christian Seiler)
- Fixed bug #45568 (ISAPI doesn't properly clear auth_digest in header).
  (Patch by: navara at emclient dot com)
- Fixed bug #45556 (Return value from callback isn't freed). (Felipe)
- Fixed bug #45555 (Segfault with invalid non-string as
  register_introspection_callback). (Christian Seiler)
- Fixed bug #45553 (Using XPath to return values for attributes with a
  namespace does not work). (Rob)
- Fixed bug #45529 (new DateTimeZone() and date_create()->getTimezone() behave
  different). (Derick)
- Fixed bug #45522 (FCGI_GET_VALUES request does not return supplied values).
  (Arnaud)
- Fixed bug #45486 (mb_send_mail(); header 'Content-Type: text/plain; charset='
   parsing incorrect). (Felipe)
- Fixed bug #45485 (strip_tags and <?XML tag). (Felipe)
- Fixed bug #45460 (imap patch for fromlength fix in imap_headerinfo doesn't
  accept lengths of 1024). (Felipe, andrew at lifescale dot com)
- Fixed bug #45449 (filesize() regression using ftp wrapper).
  (crrodriguez at suse dot de)
- Fixed bug #45423 (fastcgi parent process doesn't invoke php_module_shutdown
  before shutdown) (basant dot kukreja at sun dot com)
- Fixed bug #45406 (session.serialize_handler declared by shared extension fails).
  (Kalle, oleg dot grenrus at dynamoid dot com)
- Fixed bug #45405 (snmp extension memory leak).
  (Federico Cuello, Rodrigo Campos)
- Fixed bug #45382 (timeout bug in stream_socket_enable_crypto). (Ilia)
- Fixed bug #45373 (php crash on query with errors in params). (Felipe)
- Fixed bug #45352 (Segmentation fault because of tick function on second
  request). (Dmitry)
- Fixed bug #45312 (Segmentation fault on second request for array functions).
  (Dmitry)
- Fixed bug #45303 (Opening php:// wrapper in append mode results in a warning).
  (Arnaud)
- Fixed bug #45251 (double free or corruption with setAttributeNode()). (Rob)
- Fixed bug #45226 and #18916 (xmlrpc_set_type() segfaults and wrong behavior
  with valid ISO8601 date string). (Jeff Lawsons)
- Fixed bug #45220 (curl_read callback returns -1 when needs to return
  size_t (unsigned)). (Felipe)
- Fixed bug #45181 (chdir() should clear relative entries in stat cache).
  (Arnaud)
- Fixed bug #45178 (memory corruption on assignment result of "new" by
  reference). (Dmitry)
- Fixed bug #45166 (substr() overflow changes). (Felipe)
- Fixed bug #45151 (Crash with URI/file..php (filename contains 2 dots)).
  (Fixes CVE-2008-3660) (Dmitry)
- Fixed bug #45139 (ReflectionProperty returns incorrect declaring class).
  (Felipe)
- Fixed bug #45124 ($_FILES['upload']['size'] sometimes return zero and some
  times the filesize). (Arnaud)
- Fixed bug #45028 (CRC32 output endianness is different between crc32() and
  hash()). (Tony)
- Fixed bug #45004 (pg_insert() does not accept 4 digit timezone format).
  (Ilia)
- Fixed bug #44991 (Compile Failure With freetds0.82).
  (jklowden at freetds dot org, matthias at dsx dot at)
- Fixed bug #44938 (gettext functions crash with overly long domain).
  (Christian Schneider, Ilia)
- Fixed bug #44925 (preg_grep() modifies input array). (Nuno)
- Fixed bug #44900 (OpenSSL extension fails to link with OpenSSL 0.9.6).
  (jd at cpanel dot net, Pierre)
- Fixed bug #44891 Memory leak using registerPHPFunctions and XSLT Variable
  as function parameter. (Rob)
- Fixed bug #44882 (SOAP extension object decoding bug). (Dmitry)
- Fixed bug #44830 (Very minor issue with backslash in heredoc). (Matt)
- Fixed bug #44818 (php://memory writeable when opened read only). (Arnaud)
- Fixed bug #44811 (Improve error message when creating a new SoapClient
  that contains invalid data). (Markus Fischer, David C)
- Fixed bug #44798 (Memory leak assigning value to attribute). (Ilia)
- Fixed bug #44716 (Progress notifications incorrect). (Hannes)
- Fixed bug #44712 (stream_context_set_params segfaults on invalid arguments).
  (Hannes)
- Fixed bug #44617 (wrong HTML entity output when substitute_character=entity).
  (Moriyoshi)
- Fixed bug #44607 (stream_get_line unable to correctly identify the "ending"
  in the stream content). (Arnaud)
- Fixed bug #44425 (Extending PDO/MySQL class with a __call() function doesn't
  work). (Johannes)
- Fixed bug #44327 (PDORow::queryString property & numeric offsets / Crash).
  (Felipe)
- Fixed bug #44251, #41125 (PDO + quote() + prepare() can result in segfault).
  (tsteiner at nerdclub dot net)
- Fixed bug #44246 (closedir() accepts a file resource opened by fopen()).
  (Dmitry, Tony)
- Fixed bug #44182 (extract($a, EXTR_REFS) can fail to split copy-on-write
  references). (robin_fernandes at uk dot ibm dot com)
- Fixed bug #44181 (extract($a, EXTR_OVERWRITE|EXTR_REFS) can fail to create
  references to $a). (robin_fernandes at uk dot ibm dot com)
- Fixed bug #44127 (UNIX abstract namespace socket connect does not work).
  (Jani)
- Fixed bug #43993 (mb_substr_count() behaves differently to substr_count()
  with overlapping needles). (Moriyoshi)
- Fixed Bug #43958 (class name added into the error message). (Dmitry)
- Fixed bug #43941 (json_encode silently cuts non-UTF8 strings). (Stas)
- Fixed bug #43925 (Incorrect argument counter in prepared statements with
  pgsql). (Felipe)
- Fixed bug #43731 (socket_getpeername: cannot use on stdin with inetd).
  (Arnaud)
- Fixed bug #43723 (SOAP not sent properly from client for <choice>). (Dmitry)
- Fixed bug #43668 (Added odbc.default_cursortype to control the ODBCcursor
  model). (Patrick)
- Fixed bug #43666 (Fixed code to use ODBC 3.52 datatypes for 64bit
  systems). (Patrick)
- Fixed bug #43540 (rfc1867 handler newlength problem). (Arnaud)
- Fixed bug #43452 (strings containing a weekday, or a number plus weekday
  behaved incorrect of the current day-of-week was the same as the one in the
  phrase). (Derick)
- Fixed bug #43353 (wrong detection of 'data' wrapper causes notice).
  (gk at gknw dot de, Arnaud)
- Fixed bug #43053 (Regression: some numbers shown in scientific notation).
  (int-e at gmx dot de)
- Fixed bug #43045 (SOAP encoding violation on "INF" for type double/float).
  (Dmitry)
- Fixed bug #42862 (IMAP toolkit crash: rfc822.c legacy routine buffer
  overflow). (Fixes CVE-2008-2829) (Dmitry)
- Fixed bug #42855 (dns_get_record() doesn't return all text from TXT record).
  (a dot u dot savchuk at gmail dot com)
- Fixed bug #42737 (preg_split('//u') triggers a E_NOTICE with newlines).
  (Nuno)
- Fixed bug #42718 (FILTER_UNSAFE_RAW not applied when configured as default
  filter). (Arnaud)
- Fixed bug #42604 ("make test" fails with --with-config-file-scan-dir=path).
  (Jani)
- Fixed bug #42473 (ob_start php://output and headers). (Arnaud)
- Fixed bug #42318 (problem with nm on AIX, not finding object files).
  (Dmitry)
- Fixed bug #42294 (Unified solution for round() based on C99 round). (Ilia)
- Fixed bug #42078 (pg_meta_data mix tables metadata from different schemas).
  (Felipe)
- Fixed bug #41348 (OCI8: allow compilation with Oracle 8.1). (Chris Jones)
- Fixed bug #41033 (enable signing with DSA keys.
  (gordyf at google dot com, Pierre)
- Fixed bug #37100 (data is returned truncated with BINARY CURSOR). (Tony)
- Fixed bug #30312 (crash in sybase_unbuffered_query() function). (Timm)
- Fixed bug #24679 (pg_* functions doesn't work using schema). (Felipe)
- Fixed bug #14962 (PECL) (::extractTo 2nd argument is not really optional)
  (Mark van Der Velden)
- Fixed bug #14032 (Mail() always returns false but mail is sent). (Mikko)


01 May 2008, PHP 5.2.6
- Fixed two possible crashes inside posix extension (Tony)
- Fixed incorrect heredoc handling when label is used within the block. 
  (Matt)
- Fixed possible stack buffer overflow in FastCGI SAPI. (Andrei Nigmatulin)
- Fixed sending of uninitialized paddings which may contain some information. (Andrei Nigmatulin)
- Fixed a bug in formatting timestamps when DST is active in the default timezone (Derick)
- Properly address incomplete multibyte chars inside escapeshellcmd() (Ilia, Stefan Esser)
- Fix integer overflow in printf(). (Stas, Maksymilian Aciemowicz)
- Fixed security issue detailed in CVE-2008-0599. (Rasmus)
- Fixed potential memleak in stream filter parameter for zlib filter. (Greg)
- Added Reflection API metadata for the methods of the DOM classes. (Sebastian)
- Fixed weird behavior in CGI parameter parsing. (Dmitry, Hannes Magnusson)
- Fixed a safe_mode bypass in cURL identified by Maksymilian Arciemowicz.
  (Ilia)
- Fixed a bug with PDO::FETCH_COLUMN|PDO::FETCH_GROUP mode when a column # by
  which to group by data is specified. (Ilia)
- Fixed segfault in filter extension when using callbacks. (Arnar Mar Sig,
  Felipe)
- Fixed faulty fix for bug #40189 (endless loop in zlib.inflate stream filter). (Greg)
- Upgraded PCRE to version 7.6 (Nuno)

- Fixed bug #44742 (timezone_offset_get() causes segmentation faults). (Derick)
- Fixed bug #44720 (Prevent crash within session_register()). (Scott)
- Fixed bug #44703 (htmlspecialchars() does not detect bad character set argument). (Andy Wharmby)
- Fixed bug #44673 (With CGI argv/argc starts from arguments, not from script) (Dmitry)
- Fixed bug #44667 (proc_open() does not handle pipes with the mode 'wb' correctly). (Jani)
- Fixed bug #44663 (Crash in imap_mail_compose if "body" parameter invalid). (Ilia)
- Fixed bug #44650 (escaepshellscmd() does not check arg count). (Ilia)
- Fixed bug #44613 (Crash inside imap_headerinfo()). (Ilia, jmessa)
- Fixed bug #44603 (Order issues with Content-Type/Length headers on POST). (Ilia)
- Fixed bug #44594 (imap_open() does not validate # of retries parameter). (Ilia)
- Fixed bug #44591 (imagegif's filename parameter). (Felipe)
- Fixed bug #44557 (Crash in imap_setacl when supplied integer as username) (Thomas Jarosch)
- Fixed bug #44487 (call_user_method_array issues a warning when throwing an exception). (David Soria Parra)
- Fixed bug #44478 (Inconsistent behaviour when assigning new nodes). (Rob, Felipe)
- Fixed bug #44445 (email validator does not handle domains starting/ending with a -). (Ilia)
- Fixed bug #44440 (st_blocks undefined under BeOS). (Felipe)
- Fixed bug #44394 (Last two bytes missing from output). (Felipe)
- Fixed bug #44388 (Crash inside exif_read_data() on invalid images) (Ilia)
- Fixed bug #44373 (PDO_OCI extension compile failed). (Felipe)
- Fixed bug #44333 (SEGFAULT when using mysql_pconnect() with client_flags). (Felipe)
- Fixed bug #44306 (Better detection of MIPS processors on Windows). (Ilia)
- Fixed bug #44242 (metaphone('CMXFXM') crashes PHP). (Felipe)
- Fixed bug #44233 (MSG_PEEK undefined under BeOS R5). (jonathonfreeman at gmail dot com, Ilia)
- Fixed bug #44216 (strftime segfaults on large negative value). (Derick)
- Fixed bug #44209 (strtotime() doesn't support 64 bit timestamps on 64 bit platforms). (Derick)
- Fixed bug #44206 (OCI8 selecting ref cursors leads to ORA-1000 maximum open cursors reached). (Oracle Corp.)
- Fixed bug #44200 (A crash in PDO when no bound targets exists and yet bound parameters are present). (Ilia)
- Fixed bug #44197 (socket array keys lost on socket_select). (Felipe)
- Fixed bug #44191 (preg_grep messes up array index). (Felipe)
- Fixed bug #44189 (PDO setAttribute() does not properly validate values for native numeric options). (Ilia)
- Fixed bug #44184 (Double free of loop-variable on exception). (Dmitry)
- Fixed bug #44171 (Invalid FETCH_COLUMN index does not raise an error). (Ilia)
- Fixed bug #44166 (Parameter handling flaw in PDO::getAvailableDrivers()). (Ilia)
- Fixed bug #44159 (Crash: $pdo->setAttribute(PDO::STATEMENT_ATTR_CLASS, NULL)). (Felipe)
- Fixed bug #44152 (Possible crash with syslog logging on ZTS builds). (Ilia)
- Fixed bug #44141 (private parent constructor callable through static function). (Dmitry)
- Fixed bug #44113 (OCI8 new collection creation can fail with OCI-22303). (Oracle Corp.)
- Fixed bug #44069 (Huge memory usage with concatenation using . instead of .=). (Dmitry)
- Fixed bug #44046 (crash inside array_slice() function with an invalid by-ref offset). (Ilia)
- Fixed bug #44028 (crash inside stream_socket_enable_crypto() when enabling encryption without crypto type). (Ilia)
- Fixed bug #44018 (RecursiveDirectoryIterator options inconsistancy). (Marcus)
- Fixed bug #44008 (OCI8 incorrect usage of OCI-Lob->close crashes PHP). (Oracle Corp.)
- Fixed bug #43998 (Two error messages returned for incorrect encoding for mb_strto[upper|lower]). (Rui)
- Fixed bug #43994 (mb_ereg 'successfully' matching incorrect). (Rui)
- Fixed bug #43954 (Memory leak when sending the same HTTP status code multiple times). (Scott)
- Fixed bug #43927 (koi8r is missing from html_entity_decode()). (andy at demos dot su, Tony)
- Fixed bug #43912 (Interbase column names are truncated to 31 characters). (Ilia)
- Fixed bug #43875 (Two error messages returned for $new and $flag argument in mysql_connect()). (Hannes)
- Fixed bug #43863 (str_word_count() breaks on cyrillic "ya" in locale cp1251). (phprus at gmail dot com, Tony)
- Fixed bug #43841 (mb_strrpos offset is byte count for negative values). (Rui)
- Fixed bug #43840 (mb_strpos bounds check is byte count rather than a character count). (Rui)
- Fixed bug #43808 (date_create never fails (even when it should)). (Derick)
- Fixed bug #43793 (zlib filter is unable to auto-detect gzip/zlib file headers). (Greg)
- Fixed bug #43703 (Signature compatibility check broken). (Dmitry)
- Fixed bug #43677 (Inconsistent behaviour of include_path set with php_value). (manuel at mausz dot at)
- Fixed bug #43663 (Extending PDO class with a __call() function doesn't work). (David Soria Parra)
- Fixed bug #43647 (Make FindFile use PATH_SEPARATOR instead of ";"). (Ilia)
- Fixed bug #43635 (mysql extension ingores INI settings on NULL values passed to mysql_connect()). (Ilia)
- Fixed bug #43620 (Workaround for a bug inside libcurl 7.16.2 that can result in a crash). (Ilia)
- Fixed bug #43614 (incorrect processing of numerical string keys of array in arbitrary serialized data). (Dmitriy Buldakov, Felipe)
- Fixed bug #43606 (define missing depencies of the exif extension). (crrodriguez at suse dot de)
- Fixed bug #43589 (a possible infinite loop in bz2_filter.c). (Greg)
- Fixed bug #43580 (removed bogus declaration of a non-existent php_is_url() function). (Ilia)
- Fixed bug #43559 (array_merge_recursive() doesn't behave as expected with duplicate NULL values). (Felipe, Tony)
- Fixed bug #43533 (escapeshellarg('') returns null). (Ilia)
- Fixed bug #43527 (DateTime created from a timestamp reports environment timezone). (Derick)
- Fixed bug #43522 (stream_get_line() eats additional characters). (Felipe, Ilia, Tony)
- Fixed bug #43507 (SOAPFault HTTP Status 500 - would like to be able to set the HTTP Status). (Dmitry)
- Fixed bug #43505 (Assign by reference bug). (Dmitry)
- Fixed bug #43498 (file_exists() on a proftpd server got SIZE not allowed in ASCII mode). (Ilia, crrodriguez at suse dot de)
- Fixed bug #43497 (OCI8 XML/getClobVal aka temporary LOBs leak UGA memory). (Chris)
- Fixed bug #43495 (array_merge_recursive() crashes with recursive arrays). (Ilia)
- Fixed bug #43493 (pdo_pgsql does not send username on connect when password is not available). (Ilia)
- Fixed bug #43491 (Under certain conditions, file_exists() never returns). (Dmitry)
- Fixed bug #43483 (get_class_methods() does not list all visible methods). (Dmitry)
- Fixed bug #43482 (array_pad() does not warn on very small pad numbers). (Ilia)
- Fixed bug #43457 (Prepared statement with incorrect parms doesn't throw exception with pdo_pgsql driver). (Ilia)
- Fixed bug #43450 (Memory leak on some functions with implicit object __toString() call). (David C.)
- Fixed bug #43386 (array_globals not reset to 0 properly on init). (Ilia)
- Fixed bug #43377 (PHP crashes with invalid argument for DateTimeZone). (Ilia)
- Fixed bug #43373 (pcntl_fork() should not raise E_ERROR on error). (Ilia)
- Fixed bug #43364 (recursive xincludes don't remove internal xml nodes properly). (Rob, patch from ddb@bitxtender.de)
- Fixed bug #43301 (mb_ereg*_replace() crashes when replacement string is invalid PHP expression and 'e' option is used). (Jani)
- Fixed bug #43295 (crash because of uninitialized SG(sapi_headers).mimetype). (Dmitry)
- Fixed bug #43293 (Multiple segfaults in getopt()). (Hannes)
- Fixed bug #43279 (pg_send_query_params() converts all elements in 'params' to strings). (Ilia)
- Fixed bug #43276 (Incomplete fix for bug #42739, mkdir() under safe_mode). (Ilia)
- Fixed bug #43248 (backward compatibility break in realpath()). (Dmitry)
- Fixed bug #43221 (SimpleXML adding default namespace in addAttribute). (Rob)
- Fixed bug #43216 (stream_is_local() returns false on "file://"). (Dmitry)
- Fixed bug #43201 (Crash on using uninitialized vals and __get/__set). (Dmitry)
- Fixed bug #43182 (file_put_contents() LOCK_EX does not work properly on file truncation). (Ilia)
- Fixed bug #43175 (__destruct() throwing an exception with __call() causes segfault). (Dmitry)
- Fixed bug #43128 (Very long class name causes segfault). (Dmitry)
- Fixed bug #43105 (PHP seems to fail to close open files). (Hannes)
- Fixed bug #43092 (curl_copy_handle() crashes with > 32 chars long URL). (Jani)
- Fixed bug #43003 (Invalid timezone reported for DateTime objects constructed using a timestamp). (Derick)
- Fixed bug #42978 (mismatch between number of bound params and values causes a crash in pdo_pgsql). (Ilia)
- Fixed bug #42945 (preg_split() swallows part of the string). (Nuno)
- Fixed bug #42937 (__call() method not invoked when methods are called on parent from child class). (Dmitry)
- Fixed bug #42841 (REF CURSOR and oci_new_cursor() crash PHP). (Chris)
- Fixed bug #42838 (Wrong results in array_diff_uassoc) (Felipe)
- Fixed bug #42779 (Incorrect forcing from HTTP/1.0 request to HTTP/1.1 response). (Ilia)
- Fixed bug #42736 (xmlrpc_server_call_method() crashes). (Tony)
- Fixed bug #42692 (Procedure 'int1' not present with doc/lit SoapServer). (Dmitry)
- Fixed bug #42548 (mysqli PROCEDURE calls can't return result sets). (Hartmut)
- Fixed bug #42505 (new sendmail default breaks on Netware platform) (Guenter Knauf)
- Fixed bug #42369 (Implicit conversion to string leaks memory). (David C., Rob).
- Fixed bug #42272 (var_export() incorrectly escapes char(0)). (Derick)
- Fixed bug #42261 (Incorrect lengths for date and boolean data types). (Ilia)
- Fixed bug #42190 (Constructing DateTime with TimeZone Indicator invalidates DateTimeZone). (Derick)
- Fixed bug #42177 (Warning "array_merge_recursive(): recursion detected" comes again...). (Felipe)
- Fixed bug #41941 (oci8 extension not lib64 savvy). (Chris)
- Fixed bug #41828 (Failing to call RecursiveIteratorIterator::__construct() causes a sefault). (Etienne)
- Fixed bug #41599 (setTime() fails after modify() is used). (Derick)
- Fixed bug #41562 (SimpleXML memory issue). (Rob)
- Fixed bug #40013 (php_uname() does not return nodename on Netware (Guenter Knauf)
- Fixed bug #38468 (Unexpected creation of cycle). (Dmitry)
- Fixed bug #32979 (OpenSSL stream->fd casts broken in 64-bit build) (stotty at tvnet dot hu)

08 Nov 2007, PHP 5.2.5
- Upgraded PCRE to version 7.3 (Nuno)
- Added optional parameter $provide_object to debug_backtrace(). (Sebastian)
- Added alpha support for imagefilter() IMG_FILTER_COLORIZE. (Pierre)
- Added ability to control memory consumption between request using
  ZEND_MM_COMPACT environment variable. (Dmitry)

- Improved speed of array_intersect_key(), array_intersect_assoc(),
  array_uintersect_assoc(), array_diff_key(), array_diff_assoc() and
  array_udiff_assoc(). (Dmitry)

- Fixed move_uploaded_file() to always set file permissions of resulting file
  according to UMASK. (Andrew Sitnikov)
- Fixed possible crash in ext/soap because of uninitialized value. (Zdash Urf)
- Fixed regression in glob() when enforcing safe_mode/open_basedir checks on
  paths containing '*'. (Ilia)
- Fixed "mail.force_extra_parameters" php.ini directive not to be modifiable
  in .htaccess due to the security implications - reported by SecurityReason.
  (Stas)
- Fixed PDO crash when driver returns empty LOB stream. (Stas)
- Fixed dl() to only accept filenames - reported by Laurent Gaffie. (Stas)
- Fixed dl() to limit argument size to MAXPATHLEN (CVE-2007-4887).
  (Christian Hoffmann)
- Fixed iconv_*() functions to limit argument sizes as workaround to libc
  bug (CVE-2007-4783, CVE-2007-4840 by Laurent Gaffie).
  (Christian Hoffmann, Stas)
- Fixed missing brackets leading to build warning and error in the log.
  Win32 code. (Andrey)
- Fixed leaks with multiple connects on one mysqli object. (Andrey)
- Fixed endianness detection on MacOS when building universal binary.
  (Uwe Schindler, Christian Speich, Tony)
- Fixed possible triggering of buffer overflows inside glibc
  implementations of the fnmatch(), setlocale() and glob() functions.
  Reported by Laurent Gaffie. (Ilia)
- Fixed imagerectangle regression with 1x1 rectangle (libgd #106). (Pierre)
- Fixed htmlentities/htmlspecialchars not to accept partial multibyte
  sequences. (Stas)

- Fixed bug #43196 (array_intersect_assoc() crashes with non-array input).
  (Jani)
- Fixed bug #43139 (PDO ignores ATTR_DEFAULT_FETCH_MODE in some cases with
  fetchAll()). (Ilia)
- Fixed bug #43137 (rmdir() and rename() do not clear statcache). (Jani)
- Fixed bug #43130 (Bound parameters cannot have - in their name). (Ilia)
- Fixed bug #43099 (XMLWriter::endElement() does not check # of params).
  (Ilia)
- Fixed bug #43020 (Warning message is missing with shuffle() and more
  than one argument). (Scott)
- Fixed bug #42976 (Crash when constructor for newInstance() or
  newInstanceArgs() fails) (Ilia)
- Fixed bug #42943 (ext/mssql: Move *timeout initialization from RINIT
  to connect time). (Ilia)
- Fixed bug #42917 (PDO::FETCH_KEY_PAIR doesn't work with setFetchMode).
  (Ilia)
- Fixed bug #42890 (Constant "LIST" defined by mysqlclient and c-client).
  (Andrey)
- Fixed bug #42869 (automatic session id insertion adds sessions id to
  non-local forms). (Ilia)
- Fixed bug #42818 ($foo = clone(array()); leaks memory). (Dmitry)
- Fixed bug #42817 (clone() on a non-object does not result in a fatal
  error). (Ilia)
- Fixed bug #42785 (json_encode() formats doubles according to locale rather
  then following standard syntax). (Ilia)
- Fixed bug #42783 (pg_insert() does not accept an empty list for
  insertion). (Ilia)
- Fixed bug #42773 (WSDL error causes HTTP 500 Response). (Dmitry)
- Fixed bug #42772 (Storing $this in a static var fails while handling a cast
  to string). (Dmitry)
- Fixed bug #42767 (highlight_string() truncates trailing comment). (Ilia)
- Fixed bug #42739 (mkdir() doesn't like a trailing slash when safe_mode is
  enabled). (Ilia)
- Fixed bug #42703 (Exception raised in an iterator::current() causes segfault
  in FilterIterator) (Marcus)
- Fixed bug #42699 (PHP_SELF duplicates path). (Dmitry)
- Fixed bug #42654 (RecursiveIteratorIterator modifies only part of leaves)
  (Marcus)
- Fixed bug #42643 (CLI segfaults if using ATTR_PERSISTENT). (Ilia)
- Fixed bug #42637 (SoapFault : Only http and https are allowed). (Bill Moran)
- Fixed bug #42629 (Dynamically loaded PHP extensions need symbols exported
  on MacOSX). (jdolecek at NetBSD dot org)
- Fixed bug #42627 (bz2 extension fails to build with -fno-common).
  (dolecek at netbsd dot org)
- Fixed Bug #42596 (session.save_path MODE option does not work). (Ilia)
- Fixed bug #42590 (Make the engine recognize \v and \f escape sequences).
  (Ilia)
- Fixed bug #42587 (behavior change regarding symlinked .php files). (Dmitry)
- Fixed bug #42579 (apache_reset_timeout() does not exist). (Jani)
- Fixed bug #42549 (ext/mysql failed to compile with libmysql 3.23). (Scott)
- Fixed bug #42523 (PHP_SELF duplicates path). (Dmitry)
- Fixed bug #42512 (ip2long('255.255.255.255') should return 4294967295 on
  64-bit PHP). (Derick)
- Fixed bug #42506 (php_pgsql_convert() timezone parse bug) (nonunnet at
  gmail dot com, Ilia)
- Fixed bug #42496 (OCI8 cursor is not closed when using 2 clobs in a select
  query). (Oracle Corp.)
- Fixed bug #42462 (Segmentation when trying to set an attribute in a
  DOMElement). (Rob)
- Fixed bug #42453 (CGI SAPI does not shut down cleanly with -i/-m/-v cmdline
  options). (Dmitry)
- Fixed bug #42452 (PDO classes do not expose Reflection API information).
  (Hannes)
- Fixed bug #42468 (Write lock on file_get_contents fails when using a
  compression stream). (Ilia)
- Fixed bug #42488 (SoapServer reports an encoding error and the error itself
  breaks). (Dmitry)
- Fixed bug #42378 (mysqli_stmt_bind_result memory exhaustion). (Andrey)
- Fixed bug #42359 (xsd:list type not parsed). (Dmitry)
- Fixed bug #42326 (SoapServer crash). (Dmitry)
- Fixed bug #42214 (SoapServer sends clients internal PHP errors). (Dmitry)
- Fixed bug #42189 (xmlrpc_set_type() crashes php on invalid datetime
  values). (Ilia)
- Fixed bug #42139 (XMLReader option constants are broken using XML()). (Rob)
- Fixed bug #42086 (SoapServer return Procedure '' not present for WSIBasic
  compliant wsdl). (Dmitry)
- Fixed bug #41822 (Relative includes broken when getcwd() fails). (Ab5602,
  Jani)
- Fixed bug #41561 (Values set with php_admin_* in httpd.conf can be overwritten
  with ini_set()). (Stas, Jani)
- Fixed bug #39651 (proc_open() append mode doesn't work on windows). (Nuno)

30 Aug 2007, PHP 5.2.4
- Removed --enable-versioning configure option. (Jani)

- Upgraded PCRE to version 7.2 (Nuno)
- Updated timezone database to version 2007.6. (Derick)

- Improved openssl_x509_parse() to return extensions in readable form. (Dmitry)

- Enabled changing the size of statement cache for non-persistent OCI8
  connections. (Chris Jones, Tony)

- Changed "display_errors" php.ini option to accept "stderr" as value which
  makes the error messages to be outputted to STDERR instead of STDOUT with
  CGI and CLI SAPIs (FR #22839). (Jani)
- Changed error handler to send HTTP 500 instead of blank page on PHP errors.
  (Dmitry, Andrei Nigmatulin)
- Changed mail() function to be always available. (Johannes)

- Added check for unknown options passed to configure. (Jani)
- Added persistent connection status checker to pdo_pgsql.
  (Elvis Pranskevichus, Ilia)
- Added support for ATTR_TIMEOUT inside pdo_pgsql driver. (Ilia)
- Added php_ini_loaded_file() function which returns the path to the actual
  php.ini in use. (Jani)
- Added GD version constants GD_MAJOR_VERSION, GD_MINOR_VERSION,
  GD_RELEASE_VERSION, GD_EXTRA_VERSION and GD_VERSION_STRING. (Pierre)
- Added missing open_basedir checks to CGI.
  (anight at eyelinkmedia dot com, Tony)
- Added missing format validator to unpack() function. (Ilia)
- Added missing error check inside bcpowmod(). (Ilia)
- Added CURLOPT_PRIVATE & CURLINFO_PRIVATE constants.
  (Andrey A. Belashkov, Tony)
- Added missing MSG_EOR and MSG_EOF constants to sockets extension. (Jani)
- Added PCRE_VERSION constant. (Tony)
- Added ReflectionExtension::info() function to print the phpinfo()
  block for an extension. (Johannes)

- Implemented FR #41884 (ReflectionClass::getDefaultProperties() does not
  handle static attributes). (Tony)

- Fixed "Floating point exception" inside wordwrap().
  (Mattias Bengtsson, Ilia)
- Fixed several integer overflows in ImageCreate(), ImageCreateTrueColor(),
  ImageCopyResampled() and ImageFilledPolygon() reported by Mattias Bengtsson.
  (Tony)
- Fixed size calculation in chunk_split(). (Stas)
- Fixed integer overflow in str[c]spn(). (Stas)
- Fixed money_format() not to accept multiple %i or %n tokens.
  (Stas, Ilia)
- Fixed zend_alter_ini_entry() memory_limit interruption
  vulnerability. (Ilia)
- Fixed INFILE LOCAL option handling with MySQL extensions not to be
  allowed when open_basedir or safe_mode is active. (Stas)
- Fixed session.save_path and error_log values to be checked against
  open_basedir and safe_mode (CVE-2007-3378) (Stas, Maksymilian Arciemowicz)
- Fixed possible invalid read in glob() win32 implementation (CVE-2007-3806).
  (Tony)
- Improved fix for MOPB-03-2007. (Ilia)
- Corrected fix for CVE-2007-2872. (Ilia)

- Fixed possible crash in imagepsloadfont(), work around a bug in the pslib on
  Windows. (Pierre)
- Fixed oci8 and PDO_OCI extensions to allow configuring with Oracle 11g
  client libraries. (Chris Jones)
- Fixed EOF handling in case of reading from file opened in write only mode.
  (Dmitry)
- Fixed var_export() to use the new H modifier so that it can generate
  parseable PHP code for floats, independent of the locale. (Derick)
- Fixed regression introduced by the fix for the libgd bug #74. (Pierre)
- Fixed SimpleXML's behavior when used with empty(). (Sara)
- Fixed crash in OpenSSL extension because of non-string passphrase. (Dmitry)

- Fixed PECL Bug #11345 (PDO_OCI crash after National language Support "NLS"
  environment initialization error). (Chris Jones)
- Fixed PECL bug #11216 (crash in ZipArchive::addEmptyDir when a directory
  already exists). (Pierre)

- Fixed bug #43926 (isInstance() isn't equivalent to instanceof operator). (Marcus)
- Fixed bug #42368 (Incorrect error message displayed by pg_escape_string).
  (Ilia)
- Fixed bug #42365 (glob() crashes and/or accepts way too many flags).
  (Jani)
- Fixed Bug #42364 (Crash when using getRealPath with DirectoryIterator).
  (Johannes)
- Fixed bug #42292 ($PHP_CONFIG not set for phpized builds). (Jani)
- Fixed bug #42261 (header wrong for date field).
  (roberto at spadim dot com dot br, Ilia)
- Fixed bug #42259 (SimpleXMLIterator loses ancestry). (Rob)
- Fixed bug #42247 (ldap_parse_result() not defined under win32). (Jani)
- Fixed bug #42243 (copy() does not output an error when the first arg is a
  dir). (Ilia)
- Fixed bug #42242 (sybase_connect() crashes). (Ilia)
- Fixed bug #42237 (stream_copy_to_stream returns invalid values for mmaped
  streams). (andrew dot minerd at sellingsource dot com, Ilia)
- Fixed bug #42233 (Problems with æøå in extract()). (Jani)
- Fixed bug #42222 (possible buffer overflow in php_openssl_make_REQ). (Pierre)
- Fixed bug #42211 (property_exists() fails to find protected properties
  from a parent class). (Dmitry)
- Fixed bug #42208 (substr_replace() crashes when the same array is passed
  more than once). (crrodriguez at suse dot de, Ilia)
- Fixed bug #42198 (SCRIPT_NAME and PHP_SELF truncated when inside a userdir
  and using PATH_INFO). (Dmitry)
- Fixed bug #42195 (C++ compiler required always). (Jani)
- Fixed bug #42183 (classmap causes crash in non-wsdl mode). (Dmitry)
- Fixed bug #42173 (oci8 INTERVAL and TIMESTAMP type fixes). (Chris)
- Fixed bug #42151 (__destruct functions not called after catching a SoapFault
  exception). (Dmitry)
- Fixed bug #42142 (substr_replace() returns FALSE when length > string length).
  (Ilia)
- Fixed bug #42135 (Second call of session_start() causes creation of SID).
  (Ilia)
- Fixed bug #42134 (oci_error() returns false after oci_new_collection() fails).
  (Tony)
- Fixed bug #42119 (array_push($arr,&$obj) doesn't work with
  zend.ze1_compatibility_mode On). (Dmitry)
- Fixed bug #42117 (bzip2.compress loses data in internal buffer).
  (Philip, Ilia)
- Fixed bug #42112 (deleting a node produces memory corruption). (Rob)
- Fixed bug #42107 (sscanf broken when using %2$s format parameters). (Jani)
- Fixed bug #42090 (json_decode causes segmentation fault). (Hannes)
- Fixed bug #42082 (NodeList length zero should be empty). (Hannes)
- Fixed bug #42072 (No warning message for clearstatcache() with arguments).
  (Ilia)
- Fixed bug #42071 (ini scanner allows using NULL as option name). (Jani)
- Fixed bug #42027 (is_file() / is_dir() matches file/dirnames with wildcard char
  or trailing slash in Windows). (Dmitry)
- Fixed bug #42019 (configure option --with-adabas=DIR does not work). (Jani)
- Fixed bug #42015 (ldap_rename(): server error "DSA is unwilling to perform").
  (bob at mroczka dot com, Jani)
- Fixed bug #42009 (is_a() and is_subclass_of() should NOT call autoload, in the
  same way as "instanceof" operator). (Dmitry)
- Fixed bug #41989 (move_uploaded_file() & relative path in ZTS mode). (Tony)
- Fixed bug #41984 (Hangs on large SoapClient requests). (Dmitry)
- Fixed bug #41983 (Error Fetching http headers terminated by '\n'). (Dmitry)
- Fixed bug #41973 (--with-ldap=shared fails with LDFLAGS="-Wl,--as-needed"). (Nuno)
- Fixed bug #41971 (PDOStatement::fetch and PDOStatement::setFetchMode causes
  unexpected behavior). (Ilia)
- Fixed bug #41964 (strtotime returns a timestamp for non-time string of
  pattern '(A|a) .+'). (Derick)
- Fixed bug #41961 (Ensure search for hidden private methods does not stray from
  class hierarchy). (robin_fernandes at uk dot ibm dot com)
- Fixed bug #41947 (SimpleXML incorrectly registers empty strings asnamespaces).
  (Rob)
- Fixed bug #41929 (Foreach on object does not iterate over all visible properties).
  (Dmitry)
- Fixed bug #41919 (crash in string to array conversion).
  (judas dot iscariote at gmail dot com, Ilia)
- Fixed bug #41909 (var_export() is locale sensitive when exporting float
  values). (Derick)
- Fixed bug #41908 (CFLAGS="-Os" ./configure --enable-debug fails).
  (christian at hoffie dot info, Tony)
- Fixed bug #41904 (proc_open(): empty env array should cause empty environment
  to be passed to process). (Jani)
- Fixed bug #41867 (SimpleXML: getName is broken). (Rob)
- Fixed bug #41865 (fputcsv(): 2nd parameter is not optional). (Jani)
- Fixed bug #41861 (SimpleXML: getNamespaces() returns the namespaces of a node's
  siblings). (Rob)
- Fixed bug #41845 (pgsql extension does not compile with PostgreSQL <7.4). (Ilia)
- Fixed bug #41844 (Format returns incorrect number of digits for negative years
  -0001 to -0999). (Derick)
- Fixed bug #41842 (Cannot create years < 0100 & negative years with date_create
  or new DateTime). (Derick)
- Fixed bug #41833 (addChild() on a non-existent node, no node created,
  getName() segfaults). (Rob)
- Fixed bug #41831 (pdo_sqlite prepared statements convert resources to
  strings). (Ilia)
- Fixed bug #41815 (Concurrent read/write fails when EOF is reached). (Sascha)
- Fixed bug #41813 (segmentation fault when using string offset as an object).
  (judas dot iscariote at gmail dot com, Tony)
- Fixed bug #41795 (checkdnsrr does not support DNS_TXT type).
  (lucas at facebook dot com, Tony)
- Fixed bug #41773 (php_strip_whitespace() sends headers with errors
  suppressed). (Tony)
- Fixed bug #41770 (SSL: fatal protocol error due to buffer issues). (Ilia)
- Fixed bug #41765 (Recode crashes/does not work on amd64).
  (nexus at smoula dot net, Stas)
- Fixed bug #41724 (libxml_get_last_error() - errors service request scope).
  (thekid at php dot net, Ilia)
- Fixed bug #41717 (imagepolygon does not respect thickness). (Pierre)
- Fixed bug #41713 (Persistent memory consumption on win32 since 5.2). (Dmitry)
- Fixed bug #41711 (NULL temporary lobs not supported in OCI8).
  (Chris Jones, Tony)
- Fixed bug #41709 (strtotime() does not handle 00.00.0000). (Derick)
- Fixed bug #41698 (float parameters truncated to integer in prepared
  statements). (Ilia)
- Fixed bug #41692 (ArrayObject shows weird behavior in respect to
  inheritance). (Tony)
- Fixed bug #41691 (ArrayObject::exchangeArray hangs Apache). (Tony)
- Fixed bug #41686 (Omitting length param in array_slice not possible). (Ilia)
- Fixed bug #41685 (array_push() fails to warn when next index is
  already occupied). (Ilia)
- Fixed bug #41655 (open_basedir bypass via glob()). (Ilia)
- Fixed bug #41640 (get_class_vars produces error on class constants).
  (Johannes)
- Fixed bug #41635 (SoapServer and zlib.output_compression with FastCGI
  result in major slowdown). (Dmitry)
- Fixed bug #41633 (Crash instantiating classes with self-referencing
  constants). (Dmitry)
- Fixed bug #41630 (segfault when an invalid color index is present in the
  image data). (Reported by Elliot <wccoder@gmail dot com>) (Pierre)
- Fixed bug #41628 (PHP settings leak between Virtual Hosts in Apache 1.3).
  (Scott, manuel at mausz dot at)
- Fixed bug #41608 (segfault on a weird code with objects and switch()).
  (Tony)
- Fixed bug #41600 (url rewriter tags doesn't work with namespaced tags).
  (Ilia)
- Fixed bug #41596 (Fixed a crash inside pdo_pgsql on some non-well-formed
  SQL queries). (Ilia)
- Fixed bug #41594 (OCI8 statement cache is flushed too frequently). (Tony)
- Fixed bug #41582 (SimpleXML crashes when accessing newly created element).
  (Tony)
- Fixed bug #41576 (configure failure when using --without-apxs or some other
  SAPIs disabling options). (Jani)
- Fixed bug #41567 (json_encode() double conversion is inconsistent with PHP).
  (Lucas, Ilia)
- Fixed bug #41566 (SOAP Server not properly generating href attributes).
  (Dmitry)
- Fixed bug #41555 (configure failure: regression caused by fix for #41265).
  (Jani)
- Fixed bug #41527 (WDDX deserialize numeric string array key).
  (Matt, Ilia)
- Fixed bug #41523 (strtotime('0000-00-00 00:00:00') is parsed as 1999-11-30).
  (Derick)
- Fixed bug #41518 (file_exists() warns of open_basedir restriction on
  non-existent file). (Tony)
- Fixed bug #41445 (parse_ini_file() has a problem with certain types of
  integer as sections). (Tony)
- Fixed bug #41433 (DBA: configure fails to include correct db.h for db4).
  (Jani)
- Fixed bug #41372 (Internal pointer of source array resets during array
  copying). (Dmitry)
- Fixed bug #41350 (my_thread_global_end() error during request shutdown on
  Windows). (Scott, Andrey)
- Fixed bug #41278 (get_loaded_extensions() should list Zend extensions).
  (Johannes)
- Fixed bug #41127 (Memory leak in ldap_{first|next}_attribute functions).
  (Jani)
- Fixed bug #40757 (get_object_vars get nothing in child class). (Dmitry)
- Fixed bug #40705 (Iterating within function moves original array pointer).
  (Dmitry)
- Fixed bug #40509 (key() function changed behaviour if global array is used
  within function). (Dmitry)
- Fixed bug #40419 (Trailing slash in CGI request does not work). (Dmitry)
- Fixed bug #39330 (apache2handler does not call shutdown actions before
  apache child die). (isk at ecommerce dot com, Gopal, Tony)
- Fixed bug #39291 (ldap_sasl_bind() misses the sasl_authc_id parameter).
  (diafour at gmail dot com, Jani)
- Fixed bug #37715 (array pointers resetting on copy). (Dmitry)
- Fixed bug #37273 (Symlinks and mod_files session handler allow open_basedir
  bypass). (Ilia)
- Fixed bug #36492 (Userfilters can leak buckets). (Sara)
- Fixed bugs #36796, #36918, #41371 (stream_set_blocking() does not work).
  (Jani)
- Fixed bug #35981 (pdo-pgsql should not use pkg-config when not present).
  (Jani)
- Fixed bug #31892 (PHP_SELF incorrect without cgi.fix_pathinfo, but turning on
  screws up PATH_INFO). (Dmitry)
- Fixed bug #21197 (socket_read() outputs error with PHP_NORMAL_READ).
  (Nuno, Jani)

31 May 2007, PHP 5.2.3
- Changed CGI install target to php-cgi and 'make install' to install CLI
  when CGI is selected. (Jani)
- Changed JSON maximum nesting depth from 20 to 128. (Rasmus)

- Improved compilation of heredocs and interpolated strings. (Matt, Dmitry)
- Optimized out a couple of per-request syscalls. (Rasmus)
- Optimized digest generation in md5() and sha1() functions. (Ilia)
- Upgraded bundled SQLite 3 to version 3.3.17. (Ilia)

- Added "max_input_nesting_level" php.ini option to limit nesting level of
  input variables. Fix for MOPB-03-2007. (Stas)
- Added a 4th parameter flag to htmlspecialchars() and htmlentities() that
  makes the function not encode existing html entities. (Ilia)
- Added PDO::FETCH_KEY_PAIR mode that will fetch a 2 column result set into
  an associated array. (Ilia)
- Added CURLOPT_TIMEOUT_MS and CURLOPT_CONNECTTIMEOUT_MS cURL constants. (Sara)
- Added --ini switch to CLI that prints out configuration file names. (Marcus)
- Added mysql_set_charset() to allow runtime altering of connection encoding.
  (Scott)

- Implemented FR #41416 (getColumnMeta() should also return table name). (Tony)

- Fixed an integer overflow inside chunk_split(). Identified by Gerhard Wagner.
  (Ilia)
- Fixed SOAP extension's handler() to work even when
  "always_populate_raw_post_data" is off. (Ilia)
- Fixed possible infinite loop in imagecreatefrompng. (libgd #86)
  (by Xavier Roche, CVE-2007-2756). (Pierre)
- Fixed ext/filter Email Validation Vulnerability (MOPB-45 by Stefan Esser).
  (Ilia)
- Fixed altering $this via argument named "this". (Dmitry)
- Fixed PHP CLI usage of php.ini from the binary location. (Hannes)
- Fixed segfault in strripos(). (Tony, Joxean Koret)
- Fixed bug #41693 (scandir() allows empty directory names). (Ilia)
- Fixed bug #41673 (json_encode breaks large numbers in arrays). (Ilia)
- Fixed bug #41525 (ReflectionParameter::getPosition() not available). (Marcus)
- Fixed bug #41511 (Compile failure under IRIX 6.5.30 building md5.c). (Jani)
- Fixed bug #41504 (json_decode() incorrectly decodes JSON arrays with empty
  string keys). (Ilia)
- Fixed bug #41492 (open_basedir/safe_mode bypass inside realpath()). (Ilia)
- Fixed bug #41477 (no arginfo about SoapClient::__soapCall()). (Ilia)
- Fixed bug #41455 (ext/dba/config.m4 pollutes global $LIBS and $LDFLAGS).
  (mmarek at suse dot cz, Tony)
- Fixed bug #41442 (imagegd2() under output control). (Tony)
- Fixed bug #41430 (Fatal error with negative values of maxlen parameter of
  file_get_contents()). (Tony)
- Fixed bug #41423 (PHP assumes wrongly that certain ciphers are enabled in
  OpenSSL). (Pierre)
- Fixed bug #41421 (Uncaught exception from a stream wrapper segfaults).
  (Tony, Dmitry)
- Fixed bug #41403 (json_decode cannot decode floats if localeconv
  decimal_point is not '.'). (Tony)
- Fixed bug #41401 (wrong unary operator precedence). (Stas)
- Fixed bug #41394 (dbase_create creates file with corrupted header). (Tony)
- Fixed bug #41390 (Clarify error message with invalid protocol scheme).
  (Scott)
- Fixed bug #41378 (fastcgi protocol lacks support for Reason-Phrase in
  "Status:" header). (anight at eyelinkmedia dot com, Dmitry)
- Fixed bug #41374 (whole text concats values of wrong nodes). (Rob)
- Fixed bug #41358 (configure cannot determine SSL lib with libcurl >= 7.16.2).
  (Mike)
- Fixed bug #41353 (crash in openssl_pkcs12_read() on invalid input). (Ilia)
- Fixed bug #41351 (Invalid opcode with foreach ($a[] as $b)). (Dmitry, Tony)
- Fixed bug #41347 (checkdnsrr() segfaults on empty hostname). (Scott)
- Fixed bug #41337 (WSDL parsing doesn't ignore non soap bindings). (Dmitry)
- Fixed bug #41326 (Writing empty tags with Xmlwriter::WriteElement[ns])
  (Pierre)
- Fixed bug #41321 (downgrade read errors in getimagesize() to E_NOTICE).
  (Ilia)
- Fixed bug #41304 (compress.zlib temp files left). (Dmitry)
- Fixed bug #41293 (Fixed creation of HTTP_RAW_POST_DATA when there is no
  default post handler). (Ilia)
- Fixed bug #41291 (FastCGI does not set SO_REUSEADDR).
  (fmajid at kefta dot com, Dmitry)
- Fixed gd build when used with freetype 1.x (Pierre, Tony)
- Fixed bug #41287 (Namespace functions don't allow xmlns definition to be
  optional). (Rob)
- Fixed bug #41285 (Improved fix for CVE-2007-1887 to work with non-bundled
  sqlite2 lib). (Ilia)
- Fixed bug #41283 (Bug with deserializing array key that are doubles or
  floats in wddx). (Ilia)
- Fixed bug #41257 (lookupNamespaceURI does not work as expected). (Rob)
- Fixed bug #41236 (Regression in timeout handling of non-blocking SSL
  connections during reads and writes). (Ilia)
- Fixed bug #41134 (zend_ts_hash_clean not thread-safe).
  (marco dot cova at gmail dot com, Tony)
- Fixed bug #41097 (ext/soap returning associative array as indexed without
  using WSDL). (Dmitry)
- Fixed bug #41004 (minOccurs="0" and null class member variable). (Dmitry)
- Fixed bug #39542 (Behavior of require/include different to < 5.2.0).
  (Dmitry)

03 May 2007, PHP 5.2.2
- Improved bundled GD
  . Sync to 2.0.35
  . Added imagegrabwindow and imagegrabscreen, capture a screen or a
    window using its handle (Pierre)
  . colors allocated henceforth from the resulting image overwrite the palette
    colors (Rob Leslie)
  . Improved thread safety of the gif support (Roman Nemecek, Nuno, Pierre)
  . Use the dimension of the GIF frame to create the destination image (Pierre)
  . Load only once the local color map from a GIF data (Pierre)
  . Improved thread safety of the freetype cache (Scott MacVicar, Nuno, Pierre)
  . imagearc huge CPU usage with large angles, libgd bug #74 (Pierre)
- Improved FastCGI SAPI to support external pipe and socket servers on win32.
  (Dmitry)
- Improved Zend Memory Manager
  . guarantee of reasonable time for worst cases of best-fit free block
    searching algorithm. (Dmitry)
  . better cache usage and less fragmentation on erealloc() (Tony, Dmitry)
- Improved SPL (Marcus)
  . Added SplFileInfo::getBasename(), DirectoryIterator::getBasename().
  . Added SplFileInfo::getLinkTarget(), SplFileInfo::getRealPath().
  . Made RecursiveFilterIterator::accept() abstract as stated in documentation.
- Improved SOAP
  . Added ability to encode arrays with "SOAP-ENC:Array" type instead of WSDL
    type. To activate the ability use "feature"=>SOAP_USE_XSI_ARRAY_TYPE
    option in SoapClient/SoapServer constructors. (Rob, Dmitry)

- Added GMP_VERSION constant. (Tony)
- Added --ri switch to CLI which allows to check extension information. (Marcus)
- Added tidyNode::getParent() method (John, Nuno)
- Added openbasedir and safemode checks in zip:// stream wrapper and
  ZipArchive::open (Pierre)
- Added php_pdo_sqlite_external.dll, a version of the PDO SQLite driver that
  links against an external sqlite3.dll.  This provides Windows users to upgrade
  their sqlite3 version outside of the PHP release cycle.  (Wez, Edin)
- Added linenumbers to array returned by token_get_all(). (Johannes)

- Upgraded SQLite 3 to version 3.3.16 (Ilia)
- Upgraded libraries bundled in the Windows distribution. (Edin)
  . c-client (imap) to version 2006e
  . libpq (PostgreSQL) to version 8.2.3
  . libmysql (MySQL) to version 5.0.37
  . openssl to version 0.9.8e
- Upgraded PCRE to version 7.0 (Nuno)

- Updated timezone database to version 2007.5. (Derick)

- Fixed commandline handling for CLI and CGI. (Marcus, Johannes)
- Fixed iterator_apply() with a callback using __call(). (Johannes)
- Fixed possible multi bytes issues in openssl csr parser (Pierre)
- Fixed shmop_open() with IPC_CREAT|IPC_EXCL flags on Windows.
  (Vladimir Kamaev, Tony).
- Fixed possible leak in ZipArchive::extractTo when safemode checks fails (Ilia)
- Fixed possible relative path issues in zip_open and TS mode (old API) (Pierre)
- Fixed zend_llist_remove_tail (Michael Wallner, Dmitry)
- Fixed a thread safety issue in gd gif read code (Nuno, Roman Nemecek)
- Fixed CVE-2007-1001, GD wbmp used with invalid image size (Pierre)
- Fixed unallocated memory access/double free in in array_user_key_compare()
  (MOPB-24 by Stefan Esser) (Stas)
- Fixed wrong length calculation in unserialize S type
  (MOPB-29 by Stefan Esser) (Stas)

- Fixed bug #41215 (setAttribute return code reversed). (Ilia)
- Fixed bug #41192 (Per Directory Values only work for one key). (Dmitry)
- Fixed bug #41175 (addAttribute() fails to add an attribute with an empty
  value). (Ilia)
- Fixed bug #41159 (mysql_pconnect() hash does not account for connect
  flags). (Ilia)
- Fixed bug #41121 (range() overflow handling for large numbers on 32bit
  machines). (Ilia)
- Fixed bug #41118 (PHP does not handle overflow of octal integers). (Tony)
- Fixed bug #41109 (recursiveiterator.inc says "implements" Iterator instead of
  "extends"). (Marcus)
- Fixed bug #40130 (TTF usage doesn't work properly under Netware). (Scott,
  gk at gknw dot de)
- Fixed bug #41093 (magic_quotes_gpc ignores first arrays keys). (Arpad, Ilia)
- Fixed bug #41075 (memleak when creating default object caused exception).
  (Dmitry)
- Fixed bug #41067 (json_encode() problem with UTF-16 input). (jp at df5ea
  dot net. Ilia)
- Fixed bug #41063 (chdir doesn't like root paths). (Dmitry)
- Fixed bug #41061 ("visibility error" in ReflectionFunction::export()).
  (Johannes)
- Fixed bug #41043 (pdo_oci crash when freeing error text with persistent
  connection). (Tony)
- Fixed bug #41037 (unregister_tick_function() inside the tick function crash PHP).
  (Tony)
- Fixed bug #41034 (json_encode() ignores null byte started keys in arrays).
  (Ilia)
- Fixed bug #41026 (segfault when calling "self::method()" in shutdown functions).
  (Tony)
- Fixed bug #40999 (mcrypt_create_iv() not using random seed). (Ilia)
- Fixed bug #40998 (long session array keys are truncated). (Tony)
- Implement feature request #40947, allow a single filter as argument
  for filter_var_array (Pierre)
- Fixed bug #40935 (pdo_mysql does not raise an exception on empty
  fetchAll()). (Ilia)
- Fixed bug #40931 (open_basedir bypass via symlink and move_uploaded_file()).
  (Tony)
- Fixed bug #40921 (php_default_post_reader crashes when post_max_size is
  exceeded). (trickie at gmail dot com, Ilia)
- Fixed bug #40915 (addcslashes unexpected behavior with binary input). (Tony)
- Fixed bug #40899 (memory leak when nesting list()). (Dmitry)
- Fixed bug #40897 (error_log file not locked). (Ilia)
- Fixed bug #40883 (mysql_query() is allocating memory incorrectly). (Tony)
- Fixed bug #40872 (inconsistency in offsetSet, offsetExists treatment of
  string enclosed integers). (Marcus)
- Fixed bug #40861 (strtotime() doesn't handle double negative relative time
  units correctly). (Derick, Ilia)
- Fixed bug #40854 (imap_mail_compose() creates an invalid terminator for
  multipart e-mails). (Ilia)
- Fixed bug #40848 (sorting issue on 64-bit Solaris). (Wez)
- Fixed bug #40836 (Segfault in ext/dom). (Rob)
- Fixed bug #40833 (Crash when using unset() on an ArrayAccess object retrieved
  via __get()). (Dmitry)
- Fixed bug #40822 (pdo_mysql does not return rowCount() on select). (Ilia)
- Fixed bug #40815 (using strings like "class::func" and static methods in
  set_exception_handler() might result in crash). (Tony)
- Fixed bug #40809 (Poor performance of ".="). (Dmitry)
- Fixed bug #40805 (Failure executing function ibase_execute()). (Tony)
- Fixed bug #40800 (cannot disable memory_limit with -1). (Dmitry, Tony)
- Fixed bug #40794 (ReflectionObject::getValues() may crash when used with
  dynamic properties). (Tony)
- Fixed bug #40784 (Case sensitivity in constructor's fallback). (Tony)
- Fixed bug #40770 (Apache child exits when PHP memory limit reached). (Dmitry)
- Fixed bug #40764 (line thickness not respected for horizontal and vertical
  lines). (Pierre)
- Fixed bug #40758 (Test fcgi_is_fastcgi() is wrong on windows). (Dmitry)
- Fixed bug #40754 (added substr() & substr_replace() overflow checks). (Ilia)
- Fixed bug #40752 (parse_ini_file() segfaults when a scalar setting is
  redeclared as an array). (Tony)
- Fixed bug #40750 (openssl stream wrapper ignores default_stream_timeout).
  (Tony)
- Fixed bug #40727 (segfault in PDO when failed to bind parameters). (Tony)
- Fixed bug #40709 (array_reduce() behaves strange with one item stored arrays).
  (Ilia)
- Fixed bug #40703 (Resolved a possible namespace conflict between libxmlrpc
  and MySQL's NDB table handler). (Ilia)
- Fixed bug #40961 (Incorrect results of DateTime equality check). (Mike)
- Fixed bug #40678 (Cross compilation fails). (Tony)
- Fixed bug #40621 (Crash when constructor called inappropriately). (Tony)
- Fixed bug #40609 (Segfaults when using more than one SoapVar in a request).
  (Rob, Dmitry)
- Fixed bug #40606 (umask is not being restored when request is finished).
  (Tony)
- Fixed bug #40598 (libxml segfault). (Rob)
- Fixed bug #40591 (list()="string"; gives invalid opcode). (Dmitry)
- Fixed bug #40578 (imagettftext() multithreading issue). (Tony, Pierre)
- Fixed bug #40576 (double values are truncated to 6 decimal digits when
  encoding). (Tony)
- Fixed bug #40560 (DIR functions do not work on root UNC path). (Dmitry)
- Fixed bug #40548 (SplFileInfo::getOwner/getGroup give a warning on broken
  symlink). (Marcus)
- Fixed bug #40546 (SplFileInfo::getPathInfo() throws an exception if directory
  is in root dir). (Marcus)
- Fixed bug #40545 (multithreading issue in zend_strtod()). (Tony)
- Fixed bug #40503 (json_encode() value corruption on 32bit systems with
  overflown values). (Ilia)
- Fixed bug #40467 (Partial SOAP request sent when XSD sequence or choice
  include minOccurs=0). (Dmitry)
- Fixed bug #40465 (Ensure that all PHP elements are printed by var_dump).
  (wharmby at uk dot ibm dot com, Ilia)
- Fixed bug #40464 (session.save_path wont use default-value when safe_mode
  or open_basedir is enabled). (Ilia)
- Fixed bug #40455 (proc_open() uses wrong command line when safe_mode_exec_dir
  is set). (Tony)
- Fixed bug #40432 (strip_tags() fails with greater than in attribute). (Ilia)
- Fixed bug #40431 (dynamic properties may cause crash in ReflectionProperty
  methods). (Tony)
- Fixed bug #40451 (addAttribute() may crash when used with non-existent child
  node). (Tony)
- Fixed bug #40442 (ArrayObject::offsetExists broke in 5.2.1, works in 5.2.0).
  (olivier at elma dot fr, Marcus)
- Fixed bug #40428 (imagepstext() doesn't accept optional parameter). (Pierre)
- Fixed bug #40417 (Allow multiple instances of the same named PDO token in
  prepared statement emulation code). (Ilia)
- Fixed bug #40414 (possible endless fork() loop when running fastcgi).
  (Dmitry)
- Fixed bug #40410 (ext/posix does not compile on MacOS 10.3.9). (Tony)
- Fixed bug #40392 (memory leaks in PHP milter SAPI).
  (tuxracer69 at gmail dot com, Tony)
- Fixed bug #40371 (pg_client_encoding() not working on Windows). (Edin)
- Fixed bug #40352 (FCGI_WEB_SERVER_ADDRS function get lost). (Dmitry)
- Fixed bug #40290 (strtotime() returns unexpected result with particular
  timezone offset). (Derick)
- Fixed bug #40286 (PHP fastcgi with PHP_FCGI_CHILDREN don't kill children when
  parent is killed). (Dmitry)
- Fixed bug #40261 (Extremely slow data handling due to memory fragmentation).
  (Dmitry)
- Fixed bug #40236 (php -a function allocation eats memory). (Dmitry)
- Fixed bug #40109 (iptcembed fails on non-jfif jpegs). (Tony)
- Fixed bug #39965 (Latitude and longitude are backwards in date_sun_info()).
  (Derick)
- Implement #39867 (openssl PKCS#12 support) (Marc Delling, Pierre)
- Fixed bug #39836 (SplObjectStorage empty after unserialize). (Marcus)
- Fixed bug #39416 (Milliseconds in date()). (Derick)
- Fixed bug #39396 (stream_set_blocking crashes on Win32). (Ilia, maurice at
  iceblog dot de)
- Fixed bug #39351 (relative include fails on Solaris). (Dmitry, Tony)
- Fixed bug #39322 (proc_terminate() destroys process resource). (Nuno)
- Fixed bug #38406 (crash when assigning objects to SimpleXML attributes). (Tony)
- Fixed bug #37799 (ftp_ssl_connect() falls back to non-ssl connection). (Nuno)
- Fixed bug #36496 (SSL support in imap_open() not working on Windows). (Edin)
- Fixed bug #36226 (Inconsistent handling when passing nillable arrays).
  (Dmitry)
- Fixed bug #35872 (Avoid crash caused by object store being referenced during
  RSHUTDOWN). (Andy)
- Fixed bug #34794 (proc_close() hangs when used with two processes).
  (jdolecek at netbsd dot org, Nuno)
- Fixed PECL bug #10194 (crash in Oracle client when memory limit reached in
  the callback). (Tony)
- Fixed substr_compare and substr_count information leak (MOPB-14) (Stas, Ilia)
- Fixed crash on op-assign where argument is string offset (Brian, Stas)
- Fixed bug #38710 (data leakage because of nonexisting boundary checking in
  statements in mysqli) (Stas)
- Fixed bug #37386 (autocreating element doesn't assign value to first node).
  (Rob)
- Fixed bug #37013 (server hangs when returning circular object references).
  (Dmitry)
- Fixed bug #33664 Console window appears when using exec()
  (Richard Quadling, Stas)


08 Feb 2007, PHP 5.2.1
- Added read-timeout context option "timeout" for HTTP streams. (Hannes, Ilia).
- Added CURLOPT_TCP_NODELAY constant to Curl extension. (Sara)
- Added support for hex numbers of any size. (Matt)
- Added function stream_socket_shutdown(). It is a wrapper for system
  shutdown() function, that shut downs part of a full-duplex connection.
  (Dmitry)
- Added internal heap protection (Dmitry)
  . memory-limit is always enabled (--enable-memory-limit removed)
  . default value if memory-limit is set to 128M
  . safe unlinking
  . cookies
  . canary protection (debug build only)
  . random generation of cookies and canaries
- Added forward support for 'b' prefix in front of string literals. (Andrei)
- Added three new functions to ext/xmlwriter (Rob, Ilia)
  . xmlwriter_start_dtd_entity()
  . xmlwriter_end_dtd_entity()
  . xmlwriter_write_dtd_entity()
- Added a meta tag to phpinfo() output to prevent search engines from indexing
  the page. (Ilia)
- Added new function, sys_get_temp_dir(). (Hartmut)
- Added missing object support to file_put_contents(). (Ilia)
- Added support for md2, ripemd256 and ripemd320 algos to hash(). (Sara)
- Added forward support for (binary) cast. (Derick)
- Added optimization for imageline with horizontal and vertical lines (Pierre)

- Removed dependency from SHELL32.DLL. (Dmitry)
- Removed double "wrong parameter count" warnings in various functions.
  (Hannes)
- Moved extensions to PECL:
  . ext/informix (Derick, Tony)

- Changed double-to-string utilities to use BSD implementation. (Dmitry, Tony)
- Updated bundled libcURL to version 7.16.0 in the Windows distro. (Edin)
- Updated timezone database to version 2006.16. (Derick)
- cgi.* and fastcgi.* directives are moved to INI subsystem. The new directive
  cgi.check_shebang_line can be used to omitting check for "#! /usr/bin/php"
  line. (Dmitry).
- Improved proc_open(). Now on Windows it can run external commands not
  through CMD.EXE. (Dmitry)
- VCWD_REALPATH() is improved to use realpath cache without VIRTUAL_DIR.
  (Dmitry)
- ext/bcmath initialization code is moved from request startup to module
  startup. (Dmitry)
- Zend Memory Manager Improvements (Dmitry)
  . use HeapAlloc() instead of VirtualAlloc()
  . use "win32" storage manager (instead of "malloc") on Windows by default
- Zip Extension Improvements (Pierre)
  . Fixed leak in statName and stateIndex
  . Fixed return setComment (Hannes)
  . Added addEmptyDir method
- Filter Extension Improvements (Ilia, Pierre)
  . Fixed a bug when callback function returns a non-modified value.
  . Added filter support for $_SERVER in cgi/apache2 sapis.
  . Make sure PHP_SELF is filtered in Apache 1 sapi.
  . Fixed bug #39358 (INSTALL_HEADERS contains incorrect reference to
    php_filter.h).
  . Added "default" option that allows a default value to be set for an
    invalid or missing value.
  . Invalid filters fails instead of returning unsafe value
  . Fixed possible double encoding problem with sanitizing filters
  . Make use of space-strict strip_tags() function
  . Fixed whitespace trimming
  . Added support for FastCGI environment variables. (Dmitry)
- PDO_MySQL Extension Improvements (Ilia)
  . Enabled buffered queries by default.
  . Enabled prepared statement emulation by default.

- Small optimization of the date() function. (Matt,Ilia)
- Optimized the internal is_numeric_string() function. (Matt,Ilia)
- Optimized array functions utilizing php_splice(). (Ilia)
- Windows related optimizations (Dmitry, Stas)
  . COM initialization/deinitialization are done only if necessary
  . removed unnecessary checks for ISREG file and corresponding stat() calls
  . opendir() is reimplementation using GetFistFile/GetNextFile those are
    faster then _findfirst/_findnext
  . implemented registry cache that prevent registry lookup on each request.
    In case of modification of corresponding registry-tree PHP will reload it
    automatic
  . start timeout thread only if necessary
  . stat() is reimplementation using GetFileAttributesEx(). The new
    implementation is faster then implementation in MS VC CRT, but it doesn't
    support Windows 95.
- Streams optimization (Dmitry)
  . removed unnecessary ftell() calls (one call for each included PHP file)
  . disabled calls to read() after EOF

- Fixed incorrect function names on FreeBSD where inet_pton() was named
  __inet_pton() and inet_ntop() was named __inet_ntop(). (Hannes)
- Fixed FastCGI impersonation for persistent connections on Windows. (Dmitry)
- Fixed wrong signature initialization in imagepng (Takeshi Abe)
- Fixed ftruncate() with negative size on FreeBSD. (Hannes)
- Fixed segfault in RegexIterator when given invalid regex. (Hannes)
- Fixed segfault in SplFileObject->openFile()->getPathname(). (Hannes)
- Fixed segfault in ZTS mode when OCI8 statements containing sub-statements
  are destroyed in wrong order. (Tony)
- Fixed the validate email filter so that the letter "v" can also be used in
  the user part of the email address. (Derick)
- Fixed bug #40297 (compile failure in ZTS mode when collections support is
  missing). (Tony)
- Fixed bug #40285 (The PDO prepare parser goes into an infinite loop in
  some instances). (Ilia)
- Fixed bug #40274 (Sessions fail with numeric root keys). (Ilia)
- Fixed bug #40259 (ob_start call many times - memory error). (Dmitry)
- Fixed bug #40231 (file_exists incorrectly reports false). (Dmitry)
- Fixed bug #40228 (ZipArchive::extractTo does create empty directories
  recursively). (Pierre)
- Fixed bug #40200 (The FastCgi version has different realpath results than
  thread safe version). (Dmitry)
- Fixed bug #40191 (use of array_unique() with objects triggers segfault).
  (Tony)
- Fixed bug #40189 (possible endless loop in zlib.inflate stream filter).
  (Greg, Tony)
- Fixed bug #40169 (CURLOPT_TCP_NODELAY only available in curl >= 7.11.2).
  (Tony)
- Fixed bug #40129 (iconv extension doesn't compile with CodeWarrior on
  Netware). (gk at gknw dot de, Tony)
- Fixed bug #40127 (apache2handler doesn't compile on Netware).
  (gk at gknw dot de)
- Fixed bug #40121 (PDO_DBLIB driver wont free statements). (Ilia)
- Fixed bug #40098 (php_fopen_primary_script() not thread safe). (Ilia)
- Fixed bug #40092 (chroot() doesn't clear realpath cache). (Dmitry)
- Fixed bug #40091 (spl_autoload_register with 2 instances of the same class).
  (Ilia)
- Fixed bug #40083 (milter SAPI functions always return false/null). (Tony)
- Fixed bug #40079 (php_get_current_user() not thread safe).
  (Ilia, wharmby at uk dot ibm dot com)
- Fixed bug #40078 (ORA-01405 when fetching NULL values using
  oci_bind_array_by_name()). (Tony)
- Fixed bug #40076 (zend_alloc.c: Value of enumeration constant must be in
  range of signed integer). (Dmitry)
- Fixed bug #40073 (exif_read_data dies on certain images). (Tony, Marcus)
- Fixed bug #40036 (empty() does not work correctly with ArrayObject when
  using ARRAY_AS_PROPS). (Ilia)
- Fixed bug #40012 (php_date.c doesn't compile on Netware).
  (gk at gknw dot de, Derick)
- Fixed bug #40009 (http_build_query(array()) returns NULL). (Ilia)
- Fixed bug #40002 (Try/Catch performs poorly). (Dmitry)
- Fixed bug #39993 (tr_TR.UTF-8 locale has problems with PHP). (Ilia)
- Fixed bug #39990 (Cannot "foreach" over overloaded properties). (Dmitry)
- Fixed bug #39988 (type argument of oci_define_by_name() is ignored).
  (Chris Jones, Tony)
- Fixed bug #39984 (redirect response code in header() could be ignored
  in CGI sapi). (Ilia)
- Fixed bug #39979 (PGSQL_CONNECT_FORCE_NEW will causes next connect to
  establish a new connection). (Ilia)
- Fixed bug #39971 (pg_insert/pg_update do not allow now() to be used
  for timestamp fields). (Ilia)
- Fixed bug #39969 (ini setting short_open_tag has no effect when using
  --enable-maintainer-zts). (Dmitry)
- Fixed bug #39952 (zip ignoring --with-libdir on zlib checks)
  (judas dot iscariote at gmail dot com)
- Fixed bug #39944 (References broken). (Dmitry)
- Fixed bug #39935 (Extensions tidy,mcrypt,mhash,pdo_sqlite ignores
  --with-libdir). (judas dot iscariote at gmail dot com, Derick)
- Fixed bug #39903 (Notice message when executing __halt_compiler() more than
  once). (Tony)
- Fixed bug #39898 (FILTER_VALIDATE_URL validates \r\n\t etc). (Ilia)
- Fixed bug #39890 (using autoconf 2.6x and --with-layout=GNU breaks PEAR
  install path). (Tony)
- Fixed bug #39884 (ReflectionParameter::getClass() throws exception for
  type hint self). (thekid at php dot net)
- Fixed bug #39878 (CURL doesn't compile on Sun Studio Pro). (Ilia)
- Fixed bug #39873 (number_format() breaks with locale & decimal points).
  (Ilia)
- Fixed bug #39869 (safe_read does not initialize errno).
  (michiel at boland dot org, Dmitry)
- Fixed bug #39850 (SplFileObject throws contradictory/wrong error messages
  when trying to open "php://wrong"). (Tony)
- Fixed bug #39846 (Invalid IPv4 treated as valid). (Ilia)
- Fixed bug #39845 (Persistent connections generate a warning in pdo_pgsql).
  (Ilia)
- Fixed bug #39832 (SOAP Server: parameter not matching the WSDL specified
  type are set to 0). (Dmitry)
- Fixed bug #39825 (foreach produces memory error). (Dmitry)
- Fixed bug #39816 (apxs2filter ignores httpd.conf & .htaccess php config
  settings). (Ilia)
- Fixed bug #39815 (SOAP double encoding is not locale-independent). (Dmitry)
- Fixed bug #39797 (virtual() does not reset changed INI settings). (Ilia)
- Fixed bug #39795 (build fails on AIX because crypt_r() uses different
  data struct). (Tony)
- Fixed bug #39791 (Crash in strtotime() on overly long relative date
  multipliers). (Ilia)
- Fixed bug #39787 (PHP doesn't work with Apache 2.3).
  (mv at binarysec dot com).
- Fixed bug #39782 (setTime() on a DateTime constructed with a Weekday
  yields incorrect results). (Ilia)
- Fixed bug #39780 (PNG image with CRC/data error raises fatal error) (Pierre)
- Fixed bug #39779 (Enable AUTH PLAIN mechanism in underlying libc-client).
  (michael dot heimpold at s2000 dot tu-chemnitz dot de, Ilia)
- Fixed bug #39775 ("Indirect modification ..." message is not shown).
  (Dmitry)
- Fixed bug #39763 (magic quotes are applied twice by ext/filter in
  parse_str()). (Ilia)
- Fixed bug #39760 (cloning fails on nested SimpleXML-Object). (Rob)
- Fixed bug #39759 (Can't use stored procedures fetching multiple result
  sets in pdo_mysql). (Ilia)
- Fixed bug #39754 (Some POSIX extension functions not thread safe).
  (Ilia, wharmby at uk dot ibm dot com)
- Fixed bug #39751 (putenv crash on Windows). (KevinJohnHoffman at gmail.com)
- Fixed bug #39732 (oci_bind_array_by_name doesn't work on Solaris 64bit).
  (Tony)
- Fixed bug #39724 (Broken build due to spl/filter usage of pcre extension).
  (Tony, Ilia)
- Fixed bug #39718 (possible crash if assert.callback is set in ini). (Ilia)
- Fixed bug #39702 (php crashes in the allocator on linux-m68k). (Dmitry)
- Fixed bug #39685 (iconv() - undefined function). (Hannes)
- Fixed bug #39673 (file_get_contents causes bus error on certain offsets).
  (Tony)
- Fixed bug #39663 (Memory leak in pg_get_notify() and a possible memory
  corruption on Windows in pgsql and pdo_pgsql extensions).
  (Ilia, matteo at beccati dot com)
- Fixed bug #39662 (Segfault when calling asXML() of a cloned
  SimpleXMLElement). (Rob, Tony)
- Fixed bug #39656 (crash when calling fetch() on a PDO statment object after
  closeCursor()). (Ilia, Tony)
- Fixed bug #39653 (ext/dba doesn't check for db-4.5 and db-4.4 when db4
  support is enabled). (Tony)
- Fixed bug #39652 (Wrong negative results from memory_get_usage()). (Dmitry)
- Fixed bug #39648 (Implementation of PHP functions chown() and chgrp() are
  not thread safe). (Ilia, wharmby at uk dot ibm dot com)
- Fixed bug #39640 (Segfault with "Allowed memory size exhausted"). (Dmitry)
- Fixed bug #39625 (Apache crashes on importStylesheet call). (Rob)
- Fixed bug #39623 (thread safety fixes on *nix for putenv() & mime_magic).
  (Ilia, wharmby at uk dot ibm dot com)
- Fixed bug #39621 (str_replace() is not binary safe on strings with equal
  length). (Tony)
- Fixed bug #39613 (Possible segfault in imap initialization due to missing
  module dependency). (wharmby at uk dot ibm dot com, Tony)
- Fixed bug #39606 (Use of com.typelib_file in PHP.ini STILL causes A/V). (Rob)
- Fixed bug #39602 (Invalid session.save_handler crashes PHP). (Dmitry)
- Fixed bug #39596 (Creating Variant of type VT_ARRAY). (Rob)
- Fixed bug #39583 (ftp_put() does not change transfer mode to ASCII). (Tony)
- Fixed bug #39576 (array_walk() doesn't separate user data zval). (Tony)
- Fixed bug #39575 (move_uploaded_file() no longer working (safe mode
  related)). (Tony)
- Fixed bug #39571 (timeout ssl:// connections). (Ilia)
- Fixed bug #39564 (PDO::errorInfo() returns inconsistent information when
  sqlite3_step() fails). (Tony)
- Fixed bug #39548 (ZMSG_LOG_SCRIPT_NAME not routed to OutputDebugString()
  on Windows). (Dmitry)
- Fixed bug #39538 (fgetcsv can't handle starting newlines and trailing odd
  number of backslashes). (David Soria Parra, Pierre)
- Fixed bug #39534 (Error in maths to calculate of
  ZEND_MM_ALIGNED_MIN_HEADER_SIZE). (wharmby at uk dot ibm dot com, Dmitry)
- Fixed bug #39527 (Failure to retrieve results when multiple unbuffered,
  prepared statements are used in pdo_mysql). (Ilia)
- Fixed bug #39508 (imagefill crashes with small images 3 pixels or less).
  (Pierre)
- Fixed bug #39506 (Archive corrupt with ZipArchive::addFile method). (Pierre)
- Fixed bug #39504 (xmlwriter_write_dtd_entity() creates Attlist tag, not
  entity). (Hannes)
- Fixed bug #39483 (Problem with handling of \ char in prepared statements).
  (Ilia, suhachov at gmail dot com)
- Fixed bug #39458 (ftp_nlist() returns false on empty dirs). (Nuno)
- Fixed bug #39454 (Returning a SOAP array segfaults PHP). (Dmitry)
- Fixed bug #39450 (getenv() fills other super-globals). (Ilia, Tony)
- Fixed bug #39449 (Overloaded array properties do not work correctly).
  (Dmitry)
- Fixed bug #39445 (Calling debug_backtrace() in the __toString()
  function produces a crash). (Dmitry)
- Fixed bug #39438 (Fatal error: Out of memory). (Dmitry)
- Fixed bug #39435 ('foo' instanceof bar gives invalid opcode error). (Sara)
- Fixed bug #39414 (Syntax error while compiling with Sun Workshop Complier).
  (Johannes)
- Fixed bug #39398 (Booleans are not automatically translated to integers).
  (Ilia)
- Fixed bug #39394 (Missing check for older variants of openssl). (Ilia)
- Fixed bug #39367 (clearstatcache() doesn't clear realpath cache).
  (j at pureftpd dot org, Dmitry)
- Fixed bug #39366 (imagerotate does not use alpha with angle > 45 degrees)
  (Pierre)
- Fixed bug #39364 (Removed warning on empty haystack inside mb_strstr()).
  (Ilia)
- Fixed bug #39362 (Added an option to imap_open/imap_reopen to control the
  number of connection retries). (Ilia)
- Fixed bugs #39361 & #39400 (mbstring function overloading problem). (Seiji)
- Fixed bug #39354 (Allow building of curl extension against libcurl
  7.16.0). (Ilia)
- Fixed bug #39350 (crash with implode("\n", array(false))). (Ilia)
- Fixed bug #39344 (Unnecessary calls to OnModify callback routine for
  an extension INI directive). (wharmby at uk dot ibm dot com, Dmitry)
- Fixed bug #39320 (ZEND_HASH_APPLY_STOP causes deletion). (Marcus)
- Fixed bug #39313 (spl_autoload triggers Fatal error). (Marcus)
- Fixed bug #39300 (make install fails if wget is not available). (Tony)
- Fixed bug #39297 (Memory corruption because of indirect modification of
  overloaded array). (Dmitry)
- Fixed bug #39286 (misleading error message when invalid dimensions are
  given) (Pierre)
- Fixed bug #39273 (imagecopyresized may ignore alpha channel) (Pierre)
- Fixed bug #39265 (Fixed path handling inside mod_files.sh).
  (michal dot taborsky at gmail dot com, Ilia)
- Fixed bug #39217 (serialNumber might be -1 when the value is too large).
  (Pierre, Tony)
- Fixed bug #39215 (Inappropriate close of stdin/stdout/stderr). (Wez, Ilia)
- Fixed bug #39201 (Possible crash in Apache 2 with 413 ErrorHandler). (Ilia)
- Fixed bug #39151 (Parse error in recursiveiteratoriterator.php). (Marcus)
- Fixed bug #39121 (Incorrect return array handling in non-wsdl soap client).
  (Dmitry)
- Fixed bug #39090 (DirectoryFilterDots doxygen docs and example is wrong).
  (Marcus)
- Fixed bug #38852 (XML-RPC Breaks iconv). (Hannes)
- Fixed bug #38770 (unpack() broken with longs on 64 bit machines).
  (Ilia, David Soria Parra).
- Fixed bug #38698 (for some keys cdbmake creates corrupted db and cdb can't
  read valid db). (Marcus)
- Fixed bug #38680 (Added missing handling of basic types in json_decode).
  (Ilia)
- Fixed bug #38604 (Fixed request time leak inside foreach() when iterating
  through virtual properties). (Dmitry)
- Fixed bug #38602 (header( "HTTP/1.0 ..." ) does not change proto version).
  (Ilia)
- Fixed bug #38542 (proc_get_status() returns wrong PID on windows). (Nuno)
- Fixed bug #38536 (SOAP returns an array of values instead of an object).
  (Dmitry)
- Fixed bug #38456 (Apache2 segfaults when virtual() is called in .php
  ErrorDocument). (Ilia)
- Fixed bug #38325 (spl_autoload_register() gives wrong line for "class not
  found"). (Ilia)
- Fixed bug #38319 (Remove bogus warnings from persistent PDO connections).
  (Ilia)
- Fixed bug #38274 (Memlimit fatal error sent to "wrong" stderr when using
  fastcgi). (Dmitry)
- Fixed bug #38252 (Incorrect PDO error message on invalid default fetch
  mode). (Ilia)
- Fixed bug #37927 (Prevent trap when COM extension processes argument of
  type VT_DISPATCH|VT_REF) (Andy)
- Fixed bug #37773 (iconv_substr() gives "Unknown error" when string
  length = 1"). (Ilia)
- Fixed bug #37627 (session save_path check checks the parent directory).
  (Ilia)
- Fixed bug #37619 (proc_open() closes stdin on fork() failure).
  (jdolecek at NetBSD dot org, Nuno)
- Fixed bug #37588 (COM Property propputref converts to PHP function
  and can't be accesed). (Rob)
- Fixed bug #36975 (natcasesort() causes array_pop() to misbehave).
  (Hannes)
- Fixed bug #36812 (pg_execute() modifies input array). (Ilia)
- Fixed bug #36798 (Error parsing named parameters with queries containing
  high-ascii chars). (Ilia)
- Fixed bug #36644 (possible crash in variant_date_from_timestamp()). (Ilia)
- Fixed bug #36427 (proc_open() / proc_close() leak handles on windows).
  (jdolecek at NetBSD dot org, Nuno)
- Fixed bug #36392 (wrong number of decimal digits with %e specifier in
  sprintf). (Matt,Ilia)
- Fixed bug #36214 (__get method works properly only when conditional
  operator is used). (Dmitry)
- Fixed bug #35634 (Erroneous "Class declarations may not be nested"
  error raised). (Carl P. Corliss, Dmitry)
- Fixed bug #35106 (nested foreach fails when array variable has a
  reference). (Dmitry)
- Fixed bug #34564 (COM extension not returning modified "out" argument) (Andy)
- Fixed bug #33734 (Something strange with COM Object). (Rob)
- Fixed bug #33386 (ScriptControl only sees last function of class). (Rob)
- Fixed bug #33282 (Re-assignment by reference does not clear the is_ref
  flag) (Ilia, Dmitry, Matt Wilmas)
- Fixed bug #30074 (apparent symbol table error with
  extract($blah, EXTR_REFS)) (Brian)
- Fixed bug #29840 (is_executable() does not honor safe_mode_exec_dir
  setting). (Ilia)
- Fixed PECL bug #7295 (ORA-01405: fetched column value is NULL on LOB
  fields). (Tony)

02 Nov 2006, PHP 5.2.0
- Updated bundled OpenSSL to version 0.9.8d in the Windows distro. (Edin)
- Updated Postgresql client libraries to 8.1.4 in the Windows distro. (Edin)
- Updated PCRE to version 6.7. (Ilia)
- Updated libsqlite in ext/pdo_sqlite to 3.3.7. (Ilia)
- Updated bundled MySQL client library to version 5.0.22 in the Windows
  distribution. (Edin)
- Updated timezonedb to version 2006.7. (Derick)

- Added ability to make SOAP call userspace PHP<->XML converters. (Dmitry)
- Added support for character sets in pg_escape_string() for PostgreSQL 8.1.4
  and higher. (Ilia)
- Added support for character sets in PDO quote() method for PostgreSQL 8.1.4
  and higher. (Ilia)
- Added DSA key generation support to openssl_pkey_new(), FR #38731 (marci
  at balabit dot hu, Tony)
- Added SoapServer::setObject() method (it is a simplified version of
  SoapServer::setClass() method). (Dmitry)
- Added support for hexadecimal entity in imagettftext() for the bundled GD.
  (Pierre)
- Added support for httpOnly flag for session extension and cookie setting
  functions. (Scott MacVicar, Ilia)
- Added version specific registry keys to allow different configurations for
  different php version. (Richard, Dmitry)
- Added "PHPINIDir" Apache directive to apache and apache_hooks SAPIs.
  (Dmitry)
- Added an optional boolean parameter to memory_get_usage() and
  memory_get_peak_usage() to get memory size allocated by emalloc() or real
  size of memory allocated from system. (Dmitry)
- Added Zip Archive extension. (Pierre)
- Added RFC1867 fileupload processing hook. (Stefan E.)
- Added JSON and Filter extensions. (Derick, Rasmus)
- Added error messages to disk_free_space() and disk_total_space() functions.
  FR #37971 (Tony)
- Added PATHINFO_FILENAME option to pathinfo() to get the filename.
  (Toby S. and Christian S.)
- Added array_fill_keys() function. (Marcus, Matt Wilmas)
- Added posix_initgroups() function. (Ilia)
- Added an optional parameter to parse_url() to allow retrieval of distinct
  URL components. (Ilia)
- Added optional parameter to http_build_query() to allow specification of
  string separator. (Ilia)
- Added image_type_to_extension() function. (Hannes, Ilia)
- Added allow_url_include ini directive to complement allow_url_fopen. (Rasmus)
- Added automatic module globals management. (Dmitry)
- Added RFC2397 (data: stream) support. (Marcus)
- Added new error mode E_RECOVERABLE_ERROR. (Derick, Marcus, Tony)
- Added support for getenv() input filtering. (Rasmus)
- Added support for constructors in interfaces to force constructor signature
  checks in implementations. (Marcus)
- Added memory_get_peak_usage() function for retrieving peak memory usage of
  a PHP script. (Ilia)
- Added pg_field_table() function. (Edin)
- Added SimpleXMLElement::saveXML() as an alias for SimpleXMLElement::asXML().
  (Hannes)
- Added DOMNode::getNodePath() for getting an XPath for a node. (Christian)
- Added gmp_nextprime() function. (ants dot aasma at gmail dot com, Tony)
- Added error_get_last() function. (Mike)

- Removed current working directory from the php.ini search path for CLI and
  re-added it for other SAPIs (restore to pre 5.1.x behavior). (Edin)
- Moved extensions to PECL:
  . ext/filepro (Derick, Tony)
  . ext/hwapi (Derick, Tony)
- Disabled CURLOPT_FOLLOWLOCATION in curl when open_basedir or
  safe_mode are enabled. (Stefan E., Ilia)

- Increased default memory limit to 16 megabytes to accommodate for a more
  accurate memory utilization measurement.
- In addition to path to php.ini, PHPRC now may specify full file name.
  (Dmitry)

- Optimized array/HashTable copying. (Matt Wilmas, Dmitry)
- Optimized zend_try/zend_catch macros by eliminating memcpy(3). (Dmitry)
- Optimized require_once() and include_once() by eliminating fopen(3) on
  second usage. (Dmitry)
- Optimized request shutdown sequence. Restoring ini directives now iterates
  only over modified directives instead of all. (Dmitry)

- Changed priority of PHPRC environment variable on win32 to be higher then
  value from registry. (Dmitry)
- Changed __toString() to be called wherever applicable. (Marcus)
- Changed E_ALL error reporting mode to include E_RECOVERABLE_ERROR. (Marcus)
- Changed realpath cache to be disabled when "open_basedir" or "safe_mode"
  are enabled on per-request basis. (Ilia)

- Improved SNMP extension: (Jani)
  . Renamed snmp_set_oid_numeric_print() to snmp_set_oid_output_format().
  . Added 2 new constants: SNMP_OID_OUTPUT_FULL and SNMP_OID_OUTPUT_NUMERIC
  . Fixed bug #37564 (AES privacy encryption not possible due to net-snmp 5.2
    compatibility issue). (Patch: scott dot moynes+php at gmail dot com)
- Improved OpenSSL extension: (Pierre)
  . Added support for all supported algorithms in openssl_verify
  . Added openssl_pkey_get_details, returns the details of a key
  . Added x509 v3 extensions support
  . Added openssl_csr_get_subject() and openssl_csr_get_public_key()
  . Added 3 new constants OPENSSL_VERSION_TEXT and OPENSSL_VERSION_NUMBER and
    OPENSSL_KEYTYPE_EC
- Improved the Zend memory manager: (Dmitry)
  . Removed unnecessary "--disable-zend-memory-manager" configure option.
  . Added "--enable-malloc-mm" configure option which is enabled by default in
    debug builds to allow using internal and external memory debuggers.
  . Allow tweaking the memory manager with ZEND_MM_MEM_TYPE and ZEND_MM_SEG_SIZE
    environment variables.
  . For more information: Zend/README.ZEND_MM
- Improved safe_mode check for the error_log() function. (Ilia)
- Improved the error reporting in SOAP extension on request failure. (Ilia)
- Improved crypt() on win32 to be about 10 times faster and to have friendlier
  license. (Frank, Dmitry)
- Improved performance of the implode() function on associated arrays. (Ilia)
- Improved performance of str_replace() when doing 1 char to 1 char or 1 char
  to many chars replacement. (Ilia)
- Improved apache2filter SAPI:
  . Allowed PHP to be an arbitrary filter in the chain and read the script from
    the Apache stream. (John)
  . Added support for apache2filter in the Windows build including binary
    support for both Apache 2.0.x (php5apache2_filter.dll) and Apache 2.2.x
    (php5apache2_2_filter.dll). (Edin)
- Improved apache2handler SAPI:
  . Changed ap_set_content_type() to be called only once. (Mike)
  . Added support for Apache 2.2 handler in the Windows distribution. (Edin)
- Improved FastCGI SAPI: (Dmitry)
  . Removed source compatibility with libfcgi.
  . Optimized access to FastCGI environment variables by using HashTable
    instead of linear search.
  . Allowed PHP_FCGI_MAX_REQUESTS=0 that assumes no limit.
  . Allowed PHP_FCGI_CHILDREN=0 that assumes no worker children. (FastCGI
    requests are handled by main process itself)
- Improved CURL:
  . Added control character checks for "open_basedir" and "safe_mode" checks.
    (Ilia)
  . Added implementation of curl_multi_info_read(). (Brian)
- Improved PCRE: (Andrei)
  . Added run-time configurable backtracking/recursion limits.
  . Added preg_last_error(). (Andrei)
- Improved PDO:
  . Added new attribute ATTR_DEFAULT_FETCH_MODE. (Pierre)
  . Added FETCH_PROPS_LATE. (Marcus)
- Improved SPL: (Marcus)
  . Made most iterator code exception safe.
  . Added RegExIterator and RecursiveRegExIterator.
  . Added full caching support and ArrayAccess to CachingIterator.
  . Added array functions to ArrayObject/ArrayIterator and made them faster.
  . Added support for reading csv and skipping empty lines in SplFileObject.
  . Added CachingIterator::TOSTRING_USE_INNER, calls inner iterator __toString.
  . Added ability to set the CSV separator per SplFileObject.
- Improved xmlReader: (Rob)
  . Added readInnerXml(), xmlReader::setSchema().
  . Added readInnerXML(), readOuterXML(), readString(), setSchema(). (2.6.20+)
  . Changed to passing libxml options when loading reader.

- Fixed invalid read in imagecreatefrompng when an empty file is given
  (Pierre, Tony)
- Fixed infinite loop when a wrong color index is given to imagefill (Pierre)
- Fixed mess with CGI/CLI -d option (now it works with cgi; constants are
  working exactly like in php.ini; with FastCGI -d affects all requests).
  (Dmitry)
- Fixed missing open_basedir check inside chdir() function. (Ilia)
- Fixed overflow on 64bit systems in str_repeat() and wordwrap(). (Stefan E.)
- Fixed XSLTProcessor::importStylesheet() to return TRUE on success
  (Christian)
- Fixed leaks in openssl_csr_sign and openssl_csr_new (Pierre)
- Fixed phpinfo() cutoff of variables at \0. (Ilia)
- Fixed a bug in the filter extension that prevented magic_quotes_gpc from
  being applied when RAW filter is used. (Ilia)
- Fixed memory leaks in openssl streams context options. (Pierre)
- Fixed handling of extremely long paths inside tempnam() function. (Ilia)
- Fixed bug #39721 (Runtime inheritance causes data corruption). (Dmitry)
- Fixed bug #39304 (Segmentation fault with list unpacking of string offset).
  (Dmitry)
- Fixed bug #39192 (Not including nsapi.h properly with SJSWS 7). This will
  make PHP 5.2 compatible to new Sun Webserver. (Uwe)
- Fixed bug #39140 (Uncaught exception may cause crash). (Dmitry)
- Fixed bug #39125 (Memleak when reflecting non-existing class/method). (Tony)
- Fixed bug #39067 (getDeclaringClass() and private properties). (Tony)
- Fixed bug #39039 (SSL: fatal protocol error when fetching HTTPS from servers
  running Google web server). (Ilia)
- Fixed bug #39035 (Compatibility issue between DOM and
  zend.ze1_compatibility_mode). (Rob)
- Fixed bug #39034 (curl_exec() with return transfer returns TRUE on empty
  files). (Ilia)
- Fixed bug #39032 (strcspn() stops on null character). (Tony)
- Fixed bug #39020 (PHP in FastCGI server mode crashes). (Dmitry)
- Fixed bug #39017 (foreach(($obj = new myClass) as $v); echo $obj;
  segfaults). (Dmitry)
- Fixed bug #39004 (Fixed generation of config.nice with autoconf 2.60). (Ilia)
- Fixed bug #39003 (__autoload() is called for type hinting). (Dmitry, Tony)
- Fixed bug #39001 (ReflectionProperty returns incorrect declaring class for
  protected properties). (Tony)
- Fixed bug #38996 (PDO_MYSQL doesn't check connections for liveness). (Tony)
- Fixed bug #38993 (Fixed safe_mode/open_basedir checks for session.save_path,
  allowing them to account for extra parameters). (Ilia)
- Fixed bug #38989 (Absolute path with slash at beginning doesn't work on win).
  (Dmitry)
- Fixed bug #38985 (Can't cast COM objects). (Wez)
- Fixed bug #38981 (using FTP URLs in get_headers() causes crash). (Tony)
- Fixed bug #38963 (Fixed a possible open_basedir bypass in tempnam()). (Ilia)
- Fixed bug #38961 (metaphone() results in segmentation fault on NetBSD).
  (Tony)
- Fixed bug #38949 (Cannot get xmlns value attribute). (Rob)
- Fixed bug #38942 (Double old-style-ctor inheritance). (Dmitry)
- Fixed bug #38941 (imap extension does not compile against new version of the
  imap library). (Ilia)
- Fixed bug #38934 (move_uploaded_file() cannot read uploaded file outside of
  open_basedir). (Ilia)
- Fixed bug #38904 (apache2filter changes cwd to /). (Ilia, Hannes)
- Fixed bug #38891 (get_headers() do not work with curl-wrappers). (Ilia)
- Fixed bug #38882 (ldap_connect causes segfault with newer versions of
  OpenLDAP). (Tony)
- Fixed bug #38859 (parse_url() fails if passing '@' in passwd). (Tony)
- Fixed bug #38850 (lookupNamespaceURI doesn't return default namespace). (Rob)
- Fixed bug #38844 (curl_easy_strerror() is defined only since cURL 7.12.0).
  (Tony)
- Fixed bug #38813 (DOMEntityReference->__construct crashes when called
  explicitly). (Rob)
- Fixed bug #38808 ("maybe ref" issue for current() and others). (Dmitry)
- Fixed bug #38779 (engine crashes when require()'ing file with syntax error
  through userspace stream wrapper). (Tony, Dmitry)
- Fixed bug #38772 (inconsistent overriding of methods in different visibility
  contexts). (Dmitry)
- Fixed bug #38759 (PDO sqlite2 empty query causes segfault). (Tony)
- Fixed bug #38721 (Invalid memory read in date_parse()). (Tony, Derick)
- Fixed bug #38700 (SoapClient::__getTypes never returns). (Dmitry)
- Fixed bug #38693 (curl_multi_add_handle() set curl handle to null). (Ilia)
- Fixed bug #38687 (sockaddr local storage insufficient for all sock families).
  (Sara)
- Fixed bug #38661 (mixed-case URL breaks url-wrappers). (Ilia)
- Fixed bug #38653 (memory leak in ReflectionClass::getConstant()). (Tony)
- Fixed bug #38649 (uninit'd optional arg in stream_socket_sendto()). (Sara)
- Fixed bug #38637 (curl_copy_handle() fails to fully copy the cURL handle).
  (Tony, Ilia)
- Fixed bug #38624 (Strange warning when incrementing an object property and
  exception is thrown from __get method). (Tony)
- Fixed bug #38623 (leaks in a tricky code with switch() and exceptions).
  (Dmitry)
- Fixed bug #38579 (include_once() may include the same file twice). (Dmitry)
- Fixed bug #38574 (missing curl constants and improper constant detection).
  (Ilia)
- Fixed bug #38543 (shutdown_executor() may segfault when memory_limit is too
  low). (Dmitry)
- Fixed bug #38535 (memory corruption in pdo_pgsql driver on error retrieval
  inside a failed query executed via query() method). (Ilia)
- Fixed bug #38534 (segfault when calling setlocale() in userspace session
  handler). (Tony)
- Fixed bug #38524 (strptime() does not initialize the internal date storage
  structure). (Ilia)
- Fixed bug #38511, #38473, #38263 (Fixed session extension request shutdown
  order to ensure it is shutdown before the extensions it may depend on).
  (Ilia)
- Fixed bug #38488 (Access to "php://stdin" and family crashes PHP on win32).
  (Dmitry)
- Fixed bug #38474 (getAttribute select attribute by order, even when
  prefixed). (Rob)
- Fixed bug #38467 (--enable-versioning causes make fail on OS X). (Tony)
- Fixed bug #38465 (ReflectionParameter fails if default value is an access
  to self::). (Johannes)
- Fixed bug #38464 (array_count_values() mishandles numeric strings).
  (Matt Wilmas, Ilia)
- Fixed bug #38461 (setting private attribute with __set() produces
  segfault). (Tony)
- Fixed bug #38458, PECL bug #8944, PECL bug #7775 (error retrieving columns
  after long/text columns with PDO_ODBC). (Wez)
- Fixed bug #38454 (warning upon disabling handler via
  xml_set_element_handler). (dtorop933 at gmail dot com, Rob)
- Fixed bug #38451 (PDO_MYSQL doesn't compile on Solaris). (Tony)
- Fixed bug #38450 (constructor is not called for classes used in userspace
  stream wrappers). (Tony)
- Fixed bug #38438 (DOMNodeList->item(0) segfault on empty NodeList). (Ilia)
- Fixed bug #38431 (xmlrpc_get_type() crashes PHP on objects). (Tony)
- Fixed bug #38427 (unicode causes xml_parser to misbehave). (Rob)
- Fixed bug #38424 (Different attribute assignment if new or existing). (Rob)
- Fixed bug #38400 (Use of com.typelib_file may cause a crash). (Ilia)
- Fixed bug #38394 (PDO fails to recover from failed prepared statement
  execution). (Ilia)
- Fixed bug #38377 (session_destroy() gives warning after
  session_regenerate_id()). (Ilia)
- Implemented #38357 (dbase_open can't open DBase 3 dbf file).
  (rodrigo at fabricadeideias dot com, Mike)
- Fixed bug #38354 (Unwanted reformatting of XML when using AsXML). (Christian)
- Fixed bug #38347 (Segmentation fault when using foreach with an unknown/empty
  SimpleXMLElement). (Tony)
- Fixed bug #38322 (reading past array in sscanf() leads to arbitrary code
  execution). (Tony)
- Fixed bug #38315 (Constructing in the destructor causes weird behavior).
  (Dmitry)
- Fixed bug #38303 (spl_autoload_register() suppress all errors silently).
  (Ilia)
- Fixed bug #38290 (configure script ignores --without-cdb,inifile,flatfile).
  (Marcus)
- Fixed bug #38289 (segfault in session_decode() when _SESSION is NULL).
  (Tony)
- Fixed bug #38287 (static variables mess up global vars). (Dmitry)
- Fixed bug #38278 (session_cache_expire()'s value does not match phpinfo's
  session.cache_expire). (Tony)
- Fixed bug #38276 (file_exists() works incorrectly with long filenames
  on Windows). (Ilia, Tony)
- Fixed bug #38269 (fopen wrapper doesn't fail on invalid hostname with
  curlwrappers enabled). (Tony)
- Fixed bug #38265 (heap corruption). (Dmitry)
- Fixed bug #38261 (openssl_x509_parse() leaks with invalid cert) (Pierre)
- Fixed bug #38255 (openssl possible leaks while passing keys) (Pierre)
- Fixed bug #38253 (PDO produces segfault with default fetch mode). (Tony)
- Fixed bug #38251 (socket_select() and invalid arguments). (Tony)
- Fixed bug #38236 (Binary data gets corrupted on multipart/formdata POST).
  (Ilia)
- Fixed bug #38234 (Exception in __clone makes memory leak). (Dmitry, Nuno)
- Fixed bug #38229 (strtotime() does not parse YYYY-MM format). (Ilia)
- Fixed bug #38224 (session extension can't handle broken cookies). (Ilia)
- Fixed bug #38220 (Crash on some object operations). (Dmitry)
- Fixed bug #38217 (ReflectionClass::newInstanceArgs() tries to allocate too
  much memory). (Tony)
- Fixed bug #38214 (gif interlace output cannot work). (Pierre)
- Fixed bug #38213, #37611, #37571 (wddx encoding fails to handle certain
  characters). (Ilia)
- Fixed bug #38212 (Segfault on invalid imagecreatefromgd2part() parameters).
  (Pierre)
- Fixed bug #38211 (variable name and cookie name match breaks script
  execution). (Dmitry)
- Fixed bug #38199 (fclose() unable to close STDOUT and STDERR). (Tony)
- Fixed bug #38198 (possible crash when COM reports an exception). (Ilia)
- Fixed bug #38194 (ReflectionClass::isSubclassOf() returns TRUE for the
  class itself). (Ilia)
- Fixed bug #38183 (disable_classes=Foobar causes disabled class to be
  called Foo). (Jani)
- Fixed bug #38179 (imagecopy from a palette to a truecolor image loose alpha
  channel) (Pierre)
- Fixed bug #38173 (Freeing nested cursors causes OCI8 to segfault). (Tony)
- Fixed bug #38168 (Crash in pdo_pgsql on missing bound parameters). (Ilia)
- Fixed bug #38161 (oci_bind_by_name() returns garbage when Oracle didn't set
  the variable). (Tony)
- Fixed bug #38146 (Cannot use array returned from foo::__get('bar') in write
  context). (Dmitry)
- Fixed bug #38132 (ReflectionClass::getStaticProperties() retains \0 in key
  names). (Ilia)
- Fixed bug #38125 (undefined reference to spl_dual_it_free_storage). (Marcus)
- Fixed bug #38112 (corrupted gif segfaults) (Pierre)
- Fixed bug #38096 (large timeout values ignored on 32bit machines in
  stream_socket_accept() and stream_socket_client()). (Ilia)
- Fixed bug #38086 (stream_copy_to_stream() returns 0 when maxlen is bigger
  than the actual length). (Tony)
- Fixed bug #38072 (boolean arg for mysqli_autocommit() is always true on
  Solaris). (Tony)
- Fixed bug #38067 (Parameters are not decoded from utf-8 when using encoding
  option). (Dmitry)
- Fixed bug #38064 (ignored constructor visibility). (Marcus)
- Fixed bug #38055 (Wrong interpretation of boolean parameters). (Dmitry)
- Fixed bug #38047 ("file" and "line" sometimes not set in backtrace from
  inside error handler). (Dmitry)
- Fixed bug #38019 (segfault extending mysqli class). (Dmitry)
- Fixed bug #38005 (SoapFault faultstring doesn't follow encoding rules).
  (Dmitry)
- Fixed bug #38004 (Parameters in SoapServer are decoded twice). (Dmitry)
- Fixed bug #38003 (in classes inherited from MySQLi it's possible to call
  private constructors from invalid context). (Tony)
- Fixed bug #37987 (invalid return of file_exists() in safe mode). (Ilia)
- Fixed bug #37947 (zend_ptr_stack reallocation problem). (Dmitry)
- Fixed bug #37945 (pathinfo() cannot handle argument with special characters
  like German "Umlaut"). (Mike)
- Fixed bug #37931 (possible crash in OCI8 after database restart
  when using persistent connections). (Tony)
- Fixed bug #37923 (Display constant value in reflection::export). (Johannes)
- Fixed bug #37920 (compilation problems on z/OS). (Tony)
- Fixed bug #37870 (pgo_pgsql tries to de-allocate unused statements).
  (Ilia, ce at netage dot bg)
- Fixed bug #37864 (file_get_contents() leaks on empty file). (Hannes)
- Fixed bug #37862 (Integer pointer comparison to numeric value).
  (bugs-php at thewrittenword dot com)
- Fixed bug #37846 (wordwrap() wraps incorrectly). (ddk at krasn dot ru, Tony)
- Fixed bug #37816 (ReflectionProperty does not throw exception when accessing
  protected attribute). (Marcus)
- Fixed bug #37811 (define not using toString on objects). (Marcus)
- Fixed bug #37807 (segmentation fault during SOAP schema import). (Tony)
- Fixed bug #37806 (weird behavior of object type and comparison). (Marcus)
- Fixed bug #37780 (memory leak trying to execute a non existing file (CLI)).
  (Mike)
- Fixed bug #37779 (empty include_path leads to search for files inside /).
  (jr at terragate dot net, Ilia)
- Fixed bug #37747 (strtotime segfaults when given "nextyear"). (Derick)
- Fixed bug #37720 (merge_php_config scrambles values).
  (Mike, pumuckel at metropolis dot de)
- Fixed bug #37709 (Possible crash in PDO::errorCode()). (Ilia)
- Fixed bug #37707 (clone without assigning leaks memory). (Ilia, Nuno, Dmitri)
- Fixed bug #37705 (Semaphore constants not available). (Ilia)
- Fixed bug #37671 (MySQLi extension fails to recognize BIT column). (Ilia)
- Fixed bug #37667 (Object is not added into array returned by __get). (Marcus)
- Fixed bug #37635 (parameter of pcntl signal handler is trashed). (Mike)
- Fixed bug #37632 (Protected method access problem). (Marcus)
- Fixed bug #37630 (MySQL extensions should link against thread safe client
  libs if built with ZTS). (Mike)
- Fixed bug #37620 (mysqli_ssl_set validation is inappropriate). (Georg)
- Fixed bug #37616 (DATE_RFC822 does not product RFC 822 dates).
  (Hannes Magnusson, Derick)
- Fixed bug #37614 (Class name lowercased in error message). (Johannes)
- Fixed bug #37587 (var without attribute causes segfault). (Marcus)
- Fixed bug #37586 (Bumped minimum PCRE version to 6.6, needed for recursion
  limit support). (Ilia)
- Fixed bug #37581 (oci_bind_array_by_name clobbers input array when using
  SQLT_AFC, AVC). (Tony)
- Fixed bug #37569 (WDDX incorrectly encodes high-ascii characters). (Ilia)
- Fixed bug #37565 (Using reflection::export with simplexml causing a crash).
  (Marcus)
- Fixed bug #37564 (AES privacy encryption not possible due to net-snmp 5.2
  compatibility issue). (Jani, patch by scott dot moynes+php at gmail dot com)
- Fixed bug #37563 (array_key_exists performance is poor for &$array). (Ilia)
- Fixed bug #37558 (timeout functionality doesn't work after a second PHP
  start-up on the same thread). (p dot desarnaud at wanadoo dot fr)
- Fixed bug #37531 (oci8 persistent connection corruption). (Tony)
- Fixed bug #37523 (namespaces added too late, leads to missing xsi:type
  attributes. Incompatibility with libxml2-2.6.24). (Dmitry)
- Fixed bug #37514 (strtotime doesn't assume year correctly). (Derick)
- Fixed bug #37510 (session_regenerate_id changes session_id() even on
  failure). (Hannes)
- Fixed bug #37505 (touch() truncates large files). (Ilia)
- Fixed bug #37499 (CLI segmentation faults during cleanup with sybase-ct
  extension enabled). (Tony)
- Fixed bug #37496 (FastCGI output buffer overrun). (Piotr, Dmitry)
- Fixed bug #37487 (oci_fetch_array() array-type should always default to
  OCI_BOTH). (Tony)
- Fixed bug #37457 (Crash when an exception is thrown in accept() method of
  FilterIterator). (Marcus)
- Fixed bug #37456 (DOMElement->setAttribute() loops forever). (Rob)
- Fixed bug #37445 (Fixed crash in pdo_mysql resulting from premature object
  destruction). (Ilia)
- Fixed bug #37428 (PHP crashes on windows if there are start-up errors and
  event log is used for logging them). (Edin)
- Fixed bug #37418 (tidy module crashes on shutdown). (Tony)
- Fixed bug #37416 (iterator_to_array() hides exceptions thrown in rewind()
  method). (Tony)
- Fixed bug #37413 (Rejected versions of flex that don't work). (Ilia)
- Fixed bug #37395 (recursive mkdir() fails to create nonexistent directories
  in root dir). (Tony)
- Fixed bug #37394 (substr_compare() returns an error when offset equals
  string length). (Ilia)
- Fixed bug #37392 (Unnecessary call to OCITransRollback() at the end of
  request). (Tony)
- Fixed bug #37376 (fastcgi.c compile fail with gcc 2.95.4). (Ilia)
- Fixed bug #37368 (Incorrect timestamp returned for strtotime()). (Derick)
- Fixed bug #37363 (PDO_MYSQL does not build if no other mysql extension is
  enabled). (Mike)
- Fixed bug #37348 (make PEAR install ignore open_basedir). (Ilia)
- Fixed bug #37341 ($_SERVER in included file is shortened to two entries,
  if $_ENV gets used). (Dmitry)
- Fixed bug #37313 (sigemptyset() used without including <signal.h>).
  (jdolecek)
- Fixed bug #37306 (max_execution_time = max_input_time). (Dmitry)
- Fixed bug #37278 (SOAP not respecting uri in __soapCall). (Dmitry)
- Fixed bug #37265 (Added missing safe_mode & open_basedir checks to
  imap_body()). (Ilia)
- Fixed bug #37262 (var_export() does not escape \0 character). (Ilia)
- Fixed bug #37256 (php-fastcgi doesn't handle connection abort). (Dmitry)
- Fixed bug #37244 (Added strict flag to base64_decode() that enforces
  RFC3548 compliance). (Ilia)
- Fixed bug #37144 (PHP crashes trying to assign into property of dead object).
  (Dmitry)
- Fixed bug #36949 (invalid internal mysqli objects dtor). (Mike)
- Implement #36732 (req/x509 extensions support for openssl_csr_new and
  openssl_csr_sign) (ben at psc dot edu, Pierre)
- Fixed bug #36759 (Objects destructors are invoked in wrong order when script
  is finished). (Dmitry)
- Fixed bug #36681 (pdo_pgsql driver incorrectly ignored some errors).
  (Wez, Ilia)
- Fixed bug #36630 (umask not reset at the end of the request). (Ilia)
- Fixed bug #36515 (Unlinking buckets from non-existent brigades). (Sara)
- Fixed bug #35973 (Error ORA-24806 occurs when trying to fetch a NCLOB
  field). (Tony)
- Fixed bug #35886 (file_get_contents() fails with some combinations of
  offset & maxlen). (Nuno)
- Fixed bug #35512 (Lack of read permission on main script results in
  E_WARNING rather then E_ERROR). (Ilia)
- Fixed bug #34180 (--with-curlwrappers causes PHP to disregard some HTTP
  stream context options). (Mike)
- Fixed bug #34066 (recursive array_walk causes segfault). (Tony)
- Fixed bug #34065 (throw in foreach causes memory leaks). (Dmitry)
- Fixed bug #34005 (oci_password_change() fails).
  (pholdaway at technocom-wireless dot com, Tony)
- Fixed bug #33895 (Missing math constants). (Hannes)
- Fixed bug #33770 (https:// or ftps:// do not work when --with-curlwrappers
  is used and ssl certificate is not verifiable). (Ilia)
- Fixed bug #29538 (number_format and problem with 0). (Matt Wilmas)
- Implement #28382 (openssl_x509_parse() extensions support) (Pierre)
- Fixed PECL bug #9061 (oci8 might reuse wrong persistent connection). (Tony)
- Fixed PECL bug #8816 (issue in php_oci_statement_fetch with more than one
  piecewise column) (jeff at badtz-maru dot com, Tony)
- Fixed PECL bug #8112 (OCI8 persistent connections misbehave when Apache
  process times out). (Tony)
- Fixed PECL bug #7755 (error selecting DOUBLE fields with PDO_ODBC).
  ("slaws", Wez)


04 May 2006, PHP 5.1.4
- Added "capture_peer_cert" and "capture_peer_cert_chain" context options
  for SSL streams. (Wez).
- Added PDO::PARAM_EVT_* family of constants. (Sara)
- Fixed possible crash in highlight_string(). (Dmitry)
- Fixed bug #37291 (FastCGI no longer works with isapi_fcgi.dll). (Dmitry)
- Fixed bug #37277 (cloning Dom Documents or Nodes does not work). (Rob)
- Fixed bug #37276 (problems with $_POST array). (Dmitry)
- Fixed bug #36632 (bad error reporting for pdo_odbc exec UPDATE). (Wez).
- Fixed bug #35552 (crash when pdo_odbc prepare fails). (Wez).

28 Apr 2006, PHP 5.1.3
- Updated bundled PCRE library to version 6.6. (Andrei)
- Moved extensions to PECL:
  . ext/msession (Derick)
- Reimplemented FastCGI interface. (Dmitry)
- Improved SPL: (Marcus)
  - Fixed issues with not/double calling of constructors of SPL iterators.
  - Fixed issues with info-class/file-class in SPL directory handling classes.
  - Fixed ArrayIterator::seek().
  - Added SimpleXMLIterator::count().
  - Dropped erroneous RecursiveDirectoryIterator::getSubPathInfo().
- Improved SimpleXML: (Marcus, Rob)
  . Added SimpleXMLElement::getName() to retrieve name of element.
  . Added ability to create elements on the fly.
  . Added addChild() method for element creation supporting namespaces.
  . Added addAttribute() method for attribute creation supporting namespaces.
  . Added ability to delete specific elements and attributes by offset.
- Improved Reflection API: (Marcus)
  . Added ReflectionClass::newInstanceArgs($args).
  . Added ability to analyze extension dependency.
  . Added ReflectionFunction::isDeprecated() and constant IS_DEPRECATED.
  . Added ReflectionParameter::getDeclaringClass().
  . Changed reflection constants to be prefixed with IS_. (Johannes)
- Improved cURL extension: (Ilia)
  . Added curl_setopt_array() function that allows setting of multiple
    options via an associated array.
  . Added the ability to retrieve the request message sent to the server.
- Improved GD extension: (Pierre)
  . Added a weak/tolerant mode to the JPEG loader.
  . Added filtering mode option to imagepng() to allow reducing file size.
  . Fixed imagecolorallocate() and imagecolorallocatelapha() to return FALSE
    on error.
- Changed get_headers() to retrieve headers also from non-200 responses.
  (Ilia)
- Changed get_headers() to use the default context. (Ilia)
- Added lchown() and lchgrp() to change user/group ownership of symlinks.
  (Derick)
- Added support for exif date format in strtotime(). (Derick)
- Added a check for special characters in the session name. (Ilia)
- Added "consumed" stream filter. (Marcus)
- Added new mysqli constants for BIT and NEW_DECIMAL field types:
  MYSQLI_TYPE_NEWDECIMAL and MYSQLI_TYPE_BIT. FR #36007. (Georg)
- Added imap_savebody() that allows message body to be written to a
  file. (Mike)
- Added overflow checks to wordwrap() function. (Ilia)
- Added support for BINARY_DOUBLE and BINARY_FLOAT to PDO_OCI and OCI8
  (also fixes bug #36764). (Tony)
- Eliminated run-time constant fetching for TRUE, FALSE and NULL. (Dmitry)
- Removed the E_STRICT deprecation notice from "var". (Ilia)
- Fixed reading stream filters never notified about EOF. (Mike)
- Fixed tempnam() 2nd parameter to be checked against path components. (Ilia)
- Fixed a bug that would not fill in the fifth argument to preg_replace()
  properly, if the variable was not declared previously. (Andrei)
- Fixed safe_mode check for source argument of the copy() function. (Ilia)
- Fixed mysqli bigint conversion under Windows (Georg)
- Fixed XSS inside phpinfo() with long inputs. (Ilia)
- Fixed Apache2 SAPIs header handler modifying header strings. (Mike)
- Fixed 'auto_globals_jit' to work together with 'register_argc_argv'. (Dmitry)
- Fixed offset/length parameter validation in substr_compare() function. (Ilia)
- Fixed debug_zval_dump() to support private and protected members. (Dmitry)
- Fixed SoapFault::getMessage(). (Dmitry)
- Fixed issue with iconv_mime_decode where the "encoding" would only allow
  upper case specifiers. (Derick)
- Fixed tiger hash algorithm generating wrong results on big endian platforms.
  (Mike)
- Fixed crash with DOMImplementation::createDocumentType("name:"). (Mike)
- Fixed bug #37205 (Serving binary content/images fails with "comm with server
  aborted" FastCGI err). (Dmitry)
- Fixed bug #37192 (cc may complain about non-constant initializers in
  hash_adler.c). (Mike)
- Fixed bug #37191 (chmod takes off sticky bit when safe_mode is On). (Tony)
- Fixed bug #37167 (PDO segfaults when throwing exception from the
  fetch handler). (Tony)
- Fixed bug #37162 (wddx does not build as a shared extension).
  (jdolecek at NetBSD dot org, Ilia)
- Fixed bug #37158 (fread behavior changes after calling
  stream_wrapper_register). (Wez)
- Fixed bug #37138 (__autoload tries to load callback'ed self and parent).
  (Dmitry)
- Fixed bug #37103 (libmbfl headers not installed). (Jani)
- Fixed bug #37062 (compile failure on ARM architecture). (Tony)
- Fixed bug #37061 (curl_exec() doesn't zero-terminate binary strings). (Tony)
- Fixed bug #37060 (Type of retval of Countable::count() is not checked).
  (Johannes)
- Fixed bug #37059 (oci_bind_by_name() doesn't support RAW and LONG RAW
  fields). (Tony)
- Fixed bug #37057 (xmlrpc_decode() may produce arrays with numeric strings,
  which are unaccessible). (Tony)
- Fixed bug #37055 (incorrect reference counting for persistent OCI8
  connections). (Tony)
- Fixed bug #37054 (SoapClient Error Fetching http headers). (Dmitry)
- Fixed bug #37053 (html_errors with internal classes produces wrong links).
  (Tony)
- Fixed bug #37046 (foreach breaks static scope). (Dmitry)
- Fixed bug #37045 (Fixed check for special chars for http redirects). (Ilia)
- Fixed bug #37017 (strtotime fails before 13:00:00 with some time zones
  identifiers). (Derick)
- Fixed bug #37002 (Have to quote literals in INI when concatenating with
  vars). (Dmitry)z
- Fixed bug #36988 (mktime freezes on long numbers). (Derick)
- Fixed bug #36981 (SplFileObject->fgets() ignores max_length). (Tony)
- Fixed bug #36957 (serialize() does not handle recursion). (Ilia)
- Fixed bug #36944 (strncmp & strncasecmp do not return false on negative
  string length). (Tony)
- Fixed bug #36941 (ArrayIterator does not clone itself). (Marcus)
- Fixed bug #36934 (OCILob->read() doesn't move internal pointer when
  reading 0's). (Tony)
- Fixed bug #36908 (wsdl default value overrides value in soap request).
  (Dmitry)
- Fixed bug #36898 (__set() leaks in classes extending internal ones).
  (Tony, Dmitry)
- Fixed bug #36886 (User filters can leak buckets in some situations). (Ilia)
- Fixed bug #36878 (error messages are printed even though an exception has
  been thrown). (Tony)
- Fixed bug #36875 (is_*() functions do not account for open_basedir). (Ilia)
- Fixed bug #36872 (session_destroy() fails after call to
  session_regenerate_id(true)). (Ilia)
- Fixed bug #36869 (memory leak in output buffering when using chunked
  output). (Tony)
- Fixed bug #36859 (DOMElement crashes when calling __construct when
  cloning). (Tony)
- Fixed bug #36857 (Added support for partial content fetching to the
  HTTP streams wrapper). (Ilia)
- Fixed bug #36851 (Documentation and code discrepancies for NULL
  data in oci_fetch_*() functions). (Tony)
- Fixed bug #36825 (Exceptions thrown in ArrayObject::offsetGet cause
  segfault). (Tony)
- Fixed bug #36820 (Privileged connection with an Oracle password file
  fails). (Tony)
- Fixed bug #36809 (__FILE__ behavior changed). (Dmitry)
- Fixed bug #36808 (syslog ident becomes garbage between requests). (Tony)
- Fixed bug #36802 (mysqli_set_charset() crash with a non-open connection).
  (Ilia)
- Fixed bug #36756 (DOMDocument::removeChild corrupts node). (Rob)
- Fixed bug #36749 (SOAP: 'Error Fetching http body' when using HTTP Proxy).
  (Dmitry)
- Fixed bug #36745 (No error message when load data local file isn't found).
  (Georg)
- Fixed bug #36743 (In a class extending XMLReader array properties are not
  writable). (Tony)
- Fixed bug #36727 (segfault in pdo_pgsql bindValue() when no parameters are
  defined). (Tony)
- Fixed bug #36721 (The SoapServer is not able to send a header that it didn't
  receive). (Dmitry)
- Fixed bug #36697 (Transparency is lost when using imagecreatetruecolor).
  (Pierre)
- Fixed bug #36689 (Removed arbitrary limit on the length of syslog messages).
  (Ilia)
- Fixed bug #36656 (http_build_query generates invalid URIs due to use of
  square brackets). (Mike)
- Fixed bug #36638 (strtotime() returns false when 2nd argument < 1). (Derick)
- Fixed bug #36629 (SoapServer::handle() exits on SOAP faults). (Dmitry)
- Fixed bug #36625 (pg_trace() does not work). (iakio at mono-space dot net)
- Fixed bug #36614 (Segfault when using Soap). (Dmitry)
- Fixed bug #36611 (assignment to SimpleXML object attribute changes argument
  type to string). (Tony)
- Fixed bug #36606 (pg_query_params() changes arguments type to string). (Tony)
- Fixed bug #36599 (DATE_W3C format constant incorrect). (Derick)
- Fixed bug #36575 (SOAP: Incorrect complex type instantiation with
  hierarchies). (Dmitry)
- Fixed bug #36572 (Added PDO::MYSQL_ATTR_DIRECT_QUERY constant that should
  be set when executing internal queries like "show master status" via MySQL).
  (Ilia)
- Fixed bug #36568 (memory_limit setting on win32 has no effect). (Dmitry)
- Fixed bug #36513 (comment will be outputted in last line). (Dmitry)
- Fixed bug #36510 (strtotime() fails to parse date strings with tabs).
  (Ilia, Derick)
- Fixed bug #36459 (Incorrect adding PHPSESSID to links, which contains \r\n).
  (Ilia)
- Fixed bug #36458 (sleep() accepts negative values). (Ilia)
- Fixed bug #36436 (DBA problem with Berkeley DB4). (Marcus)
- Fixed bug #36434 (Improper resolution of declaring class name of an
  inherited property). (Ilia)
- Fixed bug #36420 (segfault when access result->num_rows after calling
  result->close()). (Ilia,Tony)
- Fixed bug #36403 (oci_execute() no longer supports OCI_DESCRIBE_ONLY). (Tony)
- Fixed bug #36400 (Custom 5xx error does not return correct HTTP response error
  code). (Tony)
- Fixed bug #36396 (strtotime() fails to parse dates in dd-mm-yyyy format).
  (Derick)
- Fixed bug #36388 (ext/soap crashes when throwing exception and session
  persistence). (David)
- Fixed bug #36382 (PDO/PgSQL's getColumnMeta() crashes). (Derick)
- Fixed bug #36359 (splFileObject::fwrite() doesn't write when no data
  length specified). (Tony)
- Fixed bug #36351 (parse_url() does not parse numeric paths properly). (Ilia)
- Fixed bug #36345 (PDO/MySQL problem loading BLOB over 1MB). (Ilia)
- Fixed bug #36337 (ReflectionProperty fails to return correct visibility).
  (Ilia)
- Fixed bug #36334 (Added missing documentation about realpath cache INI
  settings). (Ilia)
- Fixed bug #36308 (ReflectionProperty::getDocComment() does not reflect
  extended class commentary). (Ilia)
- Fixed bug #36306 (crc32() differ on 32-bit and 64-bit platforms)
  (anight@eyelinkmedia dot com, Pierre)
- Fixed bug #36303 (foreach on error_zval produces segfault). (Dmitry)
- Fixed bug #36295 (typo in SplFileObject::flock() parameter name). (Tony)
- Fixed bug #36287 (Segfault with SplFileInfo conversion). (Marcus)
- Fixed bug #36283 (SOAPClient Compression Broken). (Dmitry)
- Fixed bug #36268 (Object destructors called even after fatal errors). (Dmitry)
- Fixed bug #36258 (SplFileObject::getPath() may lead to segfault). (Tony)
- Fixed bug #36250 (PHP causes ORA-07445 core dump in Oracle server 9.2.x).
  (Tony)
- Fixed bug #36242 (Possible memory corruption in stream_select()). (Tony)
- Fixed bug #36235 (ocicolumnname returns false before a successful fetch).
  (Tony)
- Fixed bug #36226 (Inconsistent handling when passing potential arrays).
  (Dmitry)
- Fixed bug #36224 (date(DATE_ATOM) gives wrong results).
  (Derick, Hannes Magnusson)
- Fixed bug #36222 (errorInfo in PDOException is always NULL). (Ilia)
- Fixed bug #36208 (symbol namespace conflicts using bundled gd). (Jakub Moc)
- Fixed bug #36205 (Memory leaks on duplicate cookies). (Dmitry)
- Fixed bug #36185 (str_rot13() crash on non-string parameter). (Pierre)
- Fixed bug #36176 (PDO_PGSQL - PDO::exec() does not return number of rows
  affected by the operation). (Ilia)
- Fixed bug #36158 (SIGTERM is not handled correctly when running as a
  FastCGI server). (Dmitry)
- Fixed bug #36152 (problems with curl+ssl and pgsql+ssl in same PHP). (Mike)
- Fixed bug #36148 (unpack("H*hex", $data) is adding an extra character to
  the end of the string). (Ilia)
- Fixed bug #36134 (DirectoryIterator constructor failed to detect empty
  directory names). (Ilia)
- Fixed bug #36113 (Reading records of unsupported type causes segfault).
  (Tony)
- Fixed bug #36096 (oci_result() returns garbage after oci_fetch() failed).
  (Tony)
- Fixed bug #36083 (SoapClient waits for responses on one-way operations).
  (Dmitry)
- Fixed bug #36071 (Engine Crash related with 'clone'). (Dmitry)
- Fixed bug #36055 (possible OCI8 crash in multi-threaded environment). (Tony)
- Fixed bug #36046 (parse_ini_file() miscounts lines in multi-line values).
  (Ilia)
- Fixed bug #36038 (ext/hash compile failure on Mac OSX). (Tony)
- Fixed bug #36037 (heredoc adds extra line number). (Dmitry)
- Fixed bug #36016 (realpath cache memleaks). (Dmitry, Nuno)
- Fixed bug #36011 (Strict errormsg wrong for call_user_func() and the likes).
  (Marcus)
- Fixed bug #36010 (Segfault when re-creating and re-executing statements with
  bound parameters). (Tony)
- Fixed bug #36006 (Problem with $this in __destruct()). (Dmitry)
- Fixed bug #35999 (recursive mkdir() does not work with relative path
  like "foo/bar"). (Tony)
- Fixed bug #35998 (SplFileInfo::getPathname() returns unix style filenames
  in win32). (Marcus)
- Fixed bug #35988 (Unknown persistent list entry type in module shutdown).
  (Dmitry)
- Fixed bug #35954 (Fatal com_exception casting object). (Rob)
- Fixed bug #35900 (stream_select() should warning when tv_sec is negative).
  (Ilia)
- Fixed bug #35785 (SimpleXML causes memory read error zend engine). (Marcus)
- Fixed bug #34272 (empty array onto COM object blows up). (Rob)
- Fixed bug #33292 (apache_get_modules() crashes on Windows). (Edin)
- Fixed bug #29476 (sqlite_fetch_column_types() locks the database forever).
  (Ilia)

12 Jan 2006, PHP 5.1.2
- Updated libsqlite in ext/sqlite to 2.8.17. (Ilia)
- Updated libsqlite in ext/pdo_sqlite to 3.2.8. (Ilia)
- Updated to libxml2-2.6.22 and libxslt-1.1.15 in the win32 bundle. (Rob)
- Added new extensions: (Ilia, Wez)
  . XMLWriter
  . Hash
- Added PNG compression support to GD extension. (Pierre)
- Added reflection constants as class constants. (Johannes)
- Added --enable-gcov configure option to enable C-level code coverage.
  (John, Jani, Ilia, Marcus)
- Added missing support for 'B' format identifier to date() function. (Ilia)
- Changed reflection to be an extension. (Marcus)
- Improved SPL extension: (Marcus)
  . Added class SplFileInfo as root class for DirectoryIterator and
    SplFileObject
  . Added SplTempFileObject
- Improved SimpleXML extension: (Marcus)
  . Fixed memleaks
  . Fixed var_dump()
  . Fixed isset/empty/(bool) behavior
  . Fixed iterator edge cases
  . Added methods getNamespaces(), getDocNamespaces()
- Upgraded pear to version 1.4.6. (Greg)
- Added constants for libxslt and libexslt versions: LIBXSLT_VERSION,
  LIBXSLT_DOTTED_VERSION, LIBEXSLT_VERSION and LIBEXSLT_DOTTED_VERSION. (Pierre)
- Fixed possible crash in apache_getenv()/apache_setenv() on invalid parameters.
  (Ilia)
- Changed errors to warnings in imagecolormatch(). (Pierre)
- Fixed segfault/leak in imagecolormatch(). (Pierre)
- Fixed small leak in mysqli_stmt_fetch() when bound variable was empty string.
  (Andrey)
- Fixed prepared statement name conflict handling in PDO_PGSQL. (Thies, Ilia)
- Fixed memory corruption when PDO::FETCH_LAZY mode is being used. (Ilia)
- Fixed possible leaks in imagecreatefromstring() with invalid data. (Pierre)
- Fixed possible memory corruption inside mb_strcut(). (Ilia)
- Fixed possible header injection by limiting each header to a single line.
  (Ilia)
- Fixed possible XSS inside error reporting functionality. (Ilia)
- Fixed many bugs in OCI8. (Tony)
- Fixed crash and leak in mysqli when using 4.1.x client libraries and
  connecting to 5.x server. (Andrey)
- Fixed bug #35916 (Duplicate calls to stream_bucket_append() lead to a crash).
  (Ilia)
- Fixed bug #35908 (curl extension uses undefined GCRY_THREAD_OPTIONS_USER).
  (Ilia)
- Fixed bug #35907 (PDO_OCI uses hardcoded lib path $ORACLE_HOME/lib). (Tony)
- Fixed bug #35887 (wddx_deserialize not parsing dateTime fields properly).
  (Derick)
- Fixed bug #35885 (strtotime("NOW") no longer works). (Derick)
- Fixed bug #35821 (array_map() segfaults when exception is throwed from
  the callback). (Tony)
- Fixed bug #35817 (unpack() does not decode odd number of hexadecimal values).
  (Ilia)
- Fixed bug #35797 (segfault on PDOStatement::execute() with
  zend.ze1_compatibility_mode = On). (Tony, Ilia)
- Fixed bug #35781 (stream_filter_append() can cause segfault). (Tony)
- Fixed bug #35760 (sybase_ct doesn't compile on Solaris using old gcc). (Tony)
- Fixed bug #35759 (mysqli_stmt_bind_result() makes huge allocation when
  column empty). (Andrey)
- Fixed bug #35751 (using date with a timestamp makes httpd segfault). (Derick)
- Fixed bug #35740 (memory leak when including a directory). (Tony)
- Fixed bug #35730 (ext/mssql + freetds: Use correct character encoding
  and allow setting it). (Frank)
- Fixed bug #35723 (xmlrpc_introspection.c fails compile per C99 std). (Jani)
- Fixed bug #35720 (A final constructor can be overwritten). (Marcus)
- Fixed bug #35713 (getopt() returns array with numeric strings when passed
  options like '-1'). (Tony)
- Fixed bug #35705 (strtotime() fails to parse soap date format without TZ).
  (Ilia)
- Fixed bug #35699 (date() can't handle leap years before 1970). (Derick)
- Fixed bug #35694 (Improved error message for invalid fetch mode). (Ilia)
- Fixed bug #35692 (iconv_mime_decode() segmentation fault; with libiconv
  only). (Tony)
- Fixed bug #35690 (pack() tries to allocate huge memory block when packing
  float values to strings). (Tony)
- Fixed bug #35669 (imap_mail_compose() crashes with
  multipart-multiboundary-email). (Ilia)
- Fixed bug #35660 (AIX TZ variable format not understood, yields UTC
  timezone). (Derick)
- Fixed bug #35655 (whitespace following end of heredoc is lost). (Ilia)
- Fixed bug #35630 (strtotime() crashes on certain relative identifiers).
  (Ilia)
- Fixed bug #35629 (crash in http:// wrapper on multiple redirects). (Ilia)
- Fixed bug #35624 (strtotime() does not handle 3 character weekdays). (Ilia)
- Fixed bug #35612 (iis6 Access Violation crash). (Dmitry, alacn.uhahaa)
- Fixed bug #35594 (Multiple calls to getopt() may result in a crash).
  (rabbitt at gmail dot com, Ilia)
- Fixed bug #35571 (Fixed crash in Apache 2 SAPI when more then one php
  script is loaded via SSI include). (Ilia)
- Fixed bug #35570 (segfault when re-using soap client object). (Dmitry)
- Fixed bug #35558 (mktime() interpreting 3 digit years incorrectly). (Ilia)
- Fixed bug #35543 (php crash when calling non existing method of a class
  that extends PDO). (Tony)
- Fixed bug #35539 (typo in error message for ErrorException). (Tony)
- FIxed bug #35536 (mysql_field_type() doesn't handle NEWDECIMAL). (Tony)
- Fixed bug #35517 (mysql_stmt_fetch returns NULL on data truncation). (Georg)
- Fixed bug #35509 (string constant as array key has different behavior inside
  object). (Dmitry)
- Fixed bug #35508 (PDO fails when unknown fetch mode specified). (Tony)
- Fixed bug #35499 (strtotime() does not handle whitespace around the date
  string). (Ilia)
- Fixed bug #35496 (Crash in mcrypt_generic()/mdecrypt_generic() without
  proper init). (Ilia)
- Fixed bug #35490 (socket_sendto() unable to handle IPv6 addresses). (Tony)
- Fixed bug #35461 (Ming extension fails to compile with ming 0.3beta1). (Jani)
- Fixed bug #35437 (Segfault or Invalid Opcode 137/1/4). (Dmitry)
- Fixed bug #35470 (Assigning global using variable name from array doesn't
  function). (Dmitry)
- Fixed bug #35456 (+ 1 [time unit] format did not work). (Ilia)
- Fixed bug #35447 (xml_parse_into_struct() chokes on the UTF-8 BOM). (Rob)
- Fixed bug #35431 (PDO crashes when using LAZY fetch with fetchAll). (Wez)
- Fixed bug #35430 (PDO crashes on incorrect FETCH_FUNC use). (Tony)
- Fixed bug #35427 (str_word_count() handles '-' incorrectly). (Ilia)
- Fixed bug #35425 (idate() function ignores timezone settings). (Ilia)
- Fixed bug #35422 (strtotime() does not parse times with UTC as timezone).
  (Ilia)
- Fixed bug #35414 (strtotime() no longer works with ordinal suffix). (Ilia)
- Fixed bug #35410 (wddx_deserialize() doesn't handle large ints as keys
  properly). (Ilia)
- Fixed bug #35409 (undefined reference to 'rl_completion_matches'). (Jani)
- Fixed bug #35399 (Since fix of bug #35273 SOAP decoding of
  soapenc:base64binary fails). (Dmitry)
- Fixed bug #35393 (changing static protected members from outside the class,
  one more reference issue). (Dmitry)
- Fixed bug #35381 (ssl library is not initialized properly). (Alan)
- Fixed bug #35377 (PDO_SQLITE: undefined reference to "fdatasync").
  (Nuno, Jani)
- Fixed bug #35373 (HP-UX "alias not allowed in this configuration"). (Dmitry)
- Fixed bug #35288 (iconv() function defined as libiconv()). (Nuno)
- Fixed bug #35103 (mysqli handles bad unsigned (big)int incorrectly).(Andrey)
- Fixed bug #35062 (socket_read() produces warnings on non blocking sockets).
  (Nuno, Ilia)
- Fixed bug #35028 (SimpleXML object fails FALSE test). (Marcus)
- Fixed bug #34729 (Crash in ZTS mode under Apache). (Dmitry, Zeev)
- Fixed bug #34429 (Output buffering cannot be turned off with FastCGI).
  (Dmitry, Ilya)
- Fixed bug #34359 (Possible crash inside fopen http wrapper). (Ilia,Sara,Nuno)
- Fixed bug #33789 (Many Problems with SunFuncs). (Derick)
- Fixed bug #33671 (sun_rise and sun_set don't return a GMT timestamp if one
  passes an offset). (Derick)
- Fixed bug #32820 (date_sunrise and date_sunset don't handle GMT offset
  well). (Derick)
- Fixed bug #31347 (is_dir and is_file (incorrectly) return true for any string
  greater then 255 characters). (Nuno,Ilia)
- Fixed bug #30937 (date_sunrise() & date_sunset() don't handle endless
  day/night at high latitudes). (Derick)
- Fixed bug #30760 (Remove MessageBox on win32 for E_CORE errors if
  display_startup_error is off). (Ilia)
- Fixed bug #29955 (mb_strtoupper() / lower() broken with Turkish encoding).
  (Rui)
- Fixed bug #28899 (mb_substr() and substr() behave differently when
  "mbstring.func_overload" is enabled). (Rui)
- Fixed bug #27678 (number_format() crashes with large numbers). (Marcus)

28 Nov 2005, PHP 5.1.1
- Disabled native date class to prevent pear::date conflict. (Ilia)
- Changed reflection constants be both PHP and class constants. (Johannes)
- Added an additional field $frame['object'] to the result array of
  debug_backtrace() that contains a reference to the respective object when the
  frame was called from an object. (Sebastian)
- Fixed bug #35423 (RecursiveDirectoryIterator doesnt appear to recurse with
  RecursiveFilterIterator). (Marcus)
- Fixed bug #35413 (Removed -dev flag from Zend Engine version). (Ilia)
- Fixed bug #35411 (Regression with \{$ handling). (Ilia)
- Fixed bug #35406 (eval hangs when evall'ed code ends with comment w/o
  newline). (Marcus)
- Fixed bug #35391 (pdo_mysql::exec does not return number of affected rows).
  (Tony)
- Fixed bug #35382 (Comment in end of file produces fatal error). (Ilia)
- Fixed bug #35360 (exceptions in interactive mode (php -a) may cause crash).
  (Dmitry)
- Fixed bug #35358 (Incorrect error messages for PDO class constants). (Ilia)
- Fixed bug #35338 (pdo_pgsql does not handle binary bound params). (Wez)
- Fixed bug #35316 (Application exception trying to create COM object). (Rob)
- Fixed bug #35170 (PHP_AUTH_DIGEST differs under Apache 1.x and 2.x). (Ilia)

24 Nov 2005, PHP 5.1
- Added support for class constants and static members for internal classes.
  (Dmitry, Michael Wallner)
- Added "new_link" parameter to mssql_connect() (Bug #34369). (Frank)
- Added missing safe_mode checks for image* functions and cURL. (Ilia)
- Added missing safe_mode/open_basedir checks for file uploads. (Ilia)
- Added PDO_MYSQL_ATTR_USE_BUFFERED_QUERY parameter for pdo_mysql. (Ilia)
- Added date_timezone_set() function to set the timezone that the date
  function will use. (Derick)
- Added pg_fetch_all_columns() function to fetch all values of a column from a
  result cursor. (Ilia)
- Added support for LOCK_EX flag for file_put_contents(). (Ilia)
- Added bindto socket context option. (Ilia)
- Added offset parameter to the stream_copy_to_stream() function. (Ilia)
- Added offset & length parameters to substr_count() function. (Ilia)
- Added man pages for "phpize" and "php-config" scripts. (Jakub Vrana)
- Added support for .cc files in extensions. (Brian)
- Added PHP_INT_MAX and PHP_INT_SIZE as predefined constants. (Andrey)
- Added user opcode API that allow overloading of opcode handlers. (Dmitry)
- Added an optional remove old session parameter to session_regenerate_id().
  (Ilia)
- Added array type hinting. (Dmitry)
- Added the tidy_get_opt_doc() function to return documentation for
  configuration options in tidy. (Patch by: nlopess@php.net)
- Added support for .cc files in extensions. (Brian)
- Added imageconvolution() function which can be used to apply a custom 3x3
  matrix convolution to an image. (Pierre)
- Added optional first parameter to XsltProcessor::registerPHPFunctions to
  only allow certain functions to be called from XSLT. (Christian)
- Added the ability to override the autotools executables used by the
  buildconf script via the PHP_AUTOCONF and PHP_AUTOHEADER environmental
  variables. (Jon)
- Added several new functions to support the PostgreSQL v3 protocol introduced
  in PostgreSQL 7.4. (Christopher)
  . pg_transaction_status() - in-transaction status of a database connection.
  . pg_query_params() - execution of parameterized queries.
  . pg_prepare() - prepare named queries.
  . pg_execute() - execution of named prepared queries.
  . pg_send_query_params() - async equivalent of pg_query_params().
  . pg_send_prepare() - async equivalent of pg_prepare().
  . pg_send_execute() - async equivalent of pg_execute().
  . pg_result_error_field() - highly detailed error information, most
    importantly
    the SQLSTATE error code.
  . pg_set_error_verbosity() - set verbosity of errors.
- Added optional fifth parameter "count" to preg_replace_callback() and
  preg_replace() to count the number of replacements made. FR #32275. (Andrey)
- Added optional third parameter "charlist" to str_word_count() which contains
  characters to be considered as word part. FR #31560. (Andrey, Ilia)
- Added interface Serializable. (Stanislav, Marcus)
- Added pg_field_type_oid() PostgreSQL function. (mauroi at digbang dot com)
- Added zend_declare_property_...() and zend_update_property_...() API
  functions for bool, double and binary safe strings. (Hartmut)
- Added possibility to access INI variables from within .ini file. (Andrei)
- Added variable $_SERVER['REQUEST_TIME'] containing request start time.
  (Ilia)
- Added optional float parameter to gettimeofday(). (Ilia)
- Added apache_reset_timeout() Apache1 function. (Rasmus)
- Added sqlite_fetch_column_types() 3rd argument for arrays. (Ilia)
- Added optional offset parameter to stream_get_contents() and
  file_get_contents(). (Ilia)
- Added optional maxlen parameter to file_get_contents(). (Ilia)
- Added SAPI hook to get the current request time. (Rasmus)
- Added new functions:
  . array_diff_key() (Andrey)
  . array_diff_ukey() (Andrey)
  . array_intersect_key() (Christiano Duarte)
  . array_intersect_ukey() (Christiano Duarte)
  . array_product() (Andrey)
  . DomDocumentFragment::appendXML() (Christian)
  . fputcsv() (David Sklar)
  . htmlspecialchars_decode() (Ilia)
  . inet_pton() (Sara)
  . inet_ntop() (Sara)
  . mysqli::client_info property (Georg)
  . posix_access() (Magnus)
  . posix_mknod() (Magnus)
  . SimpleXMLElement::registerXPathNamespace() (Christian)
  . stream_context_get_default() (Wez)
  . stream_socket_enable_crypto() (Wez)
  . stream_wrapper_unregister() (Sara)
  . stream_wrapper_restore() (Sara)
  . stream_filter_remove() (Sara)
  . time_sleep_until() (Ilia)
- Added DomDocument::$recover property for parsing not well-formed XML
 Documents. (Christian)
- Added Cursor support for MySQL 5.0.x in mysqli (Georg)
- Added proxy support to ftp wrapper via http. (Sara)
- Added MDTM support to ftp_url_stat. (Sara)
- Added zlib stream filter support. (Sara)
- Added bz2 stream filter support. (Sara)
- Added max_redirects context option that specifies how many HTTP
  redirects to follow. (Ilia)
- Added support of parameter=>value arrays to
  xsl_xsltprocessor_set_parameter(). (Tony)

- PHP extension loading mechanism with support for module
  dependencies and conflicts. (Jani, Dmitry)
- Improved interactive mode of PHP CLI (php -a). (Johannes, Marcus)
- Improved performance of:
  . general execution/compilation. (Andi, Thies, Sterling, Dmitry, Marcus)
  . switch() statement. (Dmitry)
  . several array functions. (Marcus)
  . virtual path handling by adding a realpath() cache. (Andi)
  . variable fetches. (Andi)
  . magic method invocations. (Marcus)
- Improved support for embedded server in mysqli. (Georg)
- Improved mysqli extension. (Georg)
  . added constructor for mysqli_stmt and mysqli_result classes
  . added new function mysqli_get_charset()
  . added new function mysqli_set_charset()
  . added new class mysqli_driver
  . added new class mysqli_warning
  . added new class mysqli_exception
  . added new class mysqli_sql_exception
- Improved SPL extension. (Marcus)
  . Moved RecursiveArrayIterator from examples into extension
  . Moved RecursiveFilterIterator from examples into extension
  . Added SplObjectStorage
  . Made all SPL constants class constants
  . Renamed CachingRecursiveIterator to RecursiveCachingIterator to follow
    Recursive<*>Iterator naming scheme.
  . added standard hierarchy of Exception classes
  . added interface Countable
  . added interfaces Subject and SplObserver
  . added spl_autoload*() functions
  . converted several 5.0 examples into c code
  . added class SplFileObject
  . added possibility to use a string with class_parents() and
    class_implements(). (Andrey)

- Changed type hints to allow "null" as default value for class and array.
  (Marcus, Derick, Dmitry)
- Changed SQLite extension to be a shared module in Windows distribution.
  (Edin)
- Changed "instanceof" and "catch" operators, is_a() and is_subclass_of()
  functions to not call __autoload(). (Dmitry)
- Changed sha1_file() and md5_file() functions to use streams instead of low
  level IO. (Uwe)
- Changed abstract private methods to be not allowed anymore. (Stas)
- Changed stream_filter_(ap|pre)pend() to return resource. (Sara)
- Changed mysqli_exception and sqlite_exception to use RuntimeException as
  base if SPL extension is present. (Georg, Marcus)

- Upgraded bundled libraries:
  . PCRE library to version 6.2. (Andrei)
  . SQLite 3 library in ext/pdo_sqlite to 3.2.7. (Ilia)
  . SQLite 2 library in ext/sqlite to 2.8.16. (Ilia)
- Upgraded bundled libraries in Windows distribution. (Edin)
  . zlib 1.2.3
  . curl 7.14.0
  . openssl 0.9.8
  . ming 0.3b
  . libpq (PostgreSQL) 8.0.1

- Implemented feature request #33452 (Year belonging to ISO week). (Derick)
- Allowed return by reference from internal functions. (Marcus, Andi, Dmitry)
- Rewrote strtotime() with support for timezones and many new formats.
  Implements feature requests #21399, #26694, #28088, #29150, #29585 and
  #29595. (Derick)

- Moved extensions to PECL:
  . ext/cpdf        (Tony, Derick)
  . ext/dio         (Jani, Derick)
  . ext/fam         (Jani, Derick)
  . ext/ingres_ii   (Jani, Derick)
  . ext/mnogosearch (Jani, Derick)
  . ext/w32api      (Jani, Derick)
  . ext/yp          (Jani, Derick)
  . ext/mcve        (Jani, Derick, Pierre)
  . ext/oracle      (Jani, Derick)
  . ext/ovrimos     (Jani, Derick, Pierre)
  . ext/pfpro       (Jani, Derick, Pierre)
  . ext/dbx         (Jani, Derick)
  . ext/ircg        (Jani, Derick)

- Removed php_check_syntax() function which never worked properly. (Ilia)
- Removed garbage manager in Zend Engine which results in more aggressive
  freeing of data. (Dmitry, Andi)

- Fixed "make test" to work for phpized extensions. (Hartmut, Jani)
- Fixed Apache 2 regression with sub-request handling on non-linux systems.
  (Ilia, Tony)
- Fixed PDO shutdown problem (possible infinite loop running rollback on
  shutdown). (Wez)
- Fixed PECL bug #3714 (PDO: beginTransaction doesn't work if you're in
  auto-commit mode). (Wez)
- Fixed ZTS destruction. (Marcus)
- Fixed __get/__set to allow recursive calls for different properties. (Dmitry)
- Fixed a bug where stream_get_meta_data() did not return the "uri" element
  for files opened with tmpname(). (Derick)
- Fixed a problem with SPL iterators aggregating the inner iterator. (Marcus)
- Fixed an error in mysqli_fetch_fields (returned NULL instead of an array
  when row number > field_count). (Georg)
- Fixed bug in mysql::client_version(). (Georg)
- Fixed bug in mysqli extension with unsigned int(11) being represented as
  signed integer in PHP instead of string in 32bit systems. (Andrey)
- Fixed bug with $HTTP_RAW_POST_DATA not getting set. (Brian)
- Fixed crash inside stream_get_line() when length parameter equals 0. (Ilia)
- Fixed ext/mysqli to allocate less memory when fetching bound params of type
  (MEDIUM|LONG)BLOB/(MEDIUM|LONG)TEXT. (Andrey)
- Fixed extension initialization to respect dependencies between extensions.
  (Wez)
- Fixed failing queries (FALSE returned) with mysqli_query() on 64 bit systems.
  (Andrey)
- Fixed fgetcsv() and fputcsv() inconsistency. (Dmitry)
- Fixed inheritance check to control return by reference and pass by
  reference correctly (ArrayAccess can no longer support references correctly).
  (Marcus, Andi, Dmitry)
- Fixed initializing and argument checking for posix_mknod(). (Derick)
- Fixed memory corruption in ImageTTFText() with 64bit systems. (Andrey)
- Fixed memory corruption in pg_copy_from() in case the as_null parameter was
  passed. (Derick)
- Fixed memory corruption in stristr(). (Derick)
- Fixed possible GLOBALS variable override when register_globals are ON.
  (Ilia, Stefan)
- Fixed possible INI setting leak via virtual() in Apache 2 sapi. (Ilia)
- Fixed possible register_globals toggle via parse_str(). (Ilia, Stefan)
- Fixed potential GLOBALS overwrite via import_request_variables() and
  possible crash and/or memory corruption. (Ilia)
- Fixed segfaults when CURL callback functions throw exception. (Tony)
- Fixed support for shared extensions on AIX. (Dmitry)
- Fixed bug #35342 (isset(DOMNodeList->length) returns false). (Rob)
- Fixed bug #35341 (Fix for bug #33760 breaks build with older curl). (Tony)
- Fixed bug #35336 (crash on PDO::FETCH_CLASS + __set()). (Tony)
- Fixed bug #35303 (PDO prepare() crashes with invalid parameters). (Ilia)
- Fixed bug #35293 (PDO segfaults when using persistent connections). (Tony)
- Fixed bug #35278 (Multiple virtual() calls crash Apache 2 php module). (Ilia)
- Fixed bug #35273 (Error in mapping soap - java types). (Dmitry)
- Fixed bug #35249 (compile failure when ext/readline is compiled as shared).
  (Jani)
- Fixed bug #35248 (sqlite_query() doesn't set error_msg when return value is
  being used). (Ilia)
- Fixed bug #35243 (php_mblen() crashes when compiled with thread-safety on
  Linux). (Patch: shulmanb at il dot ibm dot com, Jani)
- Fixed bug #35239 (Objects can lose references). (Dmitry)
- Fixed bug #35229 (call_user_func() crashes when argument_stack is nearly
  full). (Dmitry)
- Fixed bug #35197 (Destructor is not called). (Tony)
- Fixed bug #35179 (tokenizer extension needs T_HALT_COMPILER). (Greg)
- Fixed bug #35176 (include()/require()/*_once() produce wrong error messages
  about main()). (Dmitry)
- Fixed bug #35147 (__HALT_COMPILER() breaks with --enable-zend-multibyte).
  (Dmitry, Moriyoshi)
- Fixed bug #35143 (gettimeofday() ignores current time zone). (Derick)
- Fixed bug #35142 (SOAP Client/Server Complex Object Support). (Dmitry)
- Fixed bug #35135 (PDOStatment without related PDO object may crash). (Ilia)
- Fixed bug #35091 (SoapClient leaks memory). (Dmitry)
- Fixed bug #35079 (stream_set_blocking(true) toggles, not enables blocking).
  (askalski at gmail dot com, Tony)
- Fixed bug #35078 (configure does not find ldap_start_tls_s). (Jani)
- Fixed bug #35046 (phpinfo() uses improper css enclosure). (Ilia)
- Fixed bugs #35022, #35019 (Regression in the behavior of key() and
  current() functions). (Ilia)
- Fixed bug #35017 (Exception thrown in error handler may cause unexpected
  behavior). (Dmitry)
- Fixed bug #35014 (array_product() always returns 0). (Ilia)
- Fixed bug #35009 (ZTS: Persistent resource destruct crashes when extension
  is compiled as shared). (Dmitry)
- Fixed bug #34996 (ImageTrueColorToPalette() crashes when ncolors is zero).
  (Tony)
- Fixed bug #34982 (array_walk_recursive() modifies elements outside function
  scope). (Dmitry)
- Fixed bug #34977 (Compile failure on MacOSX due to use of varargs.h). (Tony)
- Fixed bug #34968 (bz2 extension fails on to build on some win32 setups).
 (Ilia)
- Fixed bug #34965 (tidy is not binary safe). (Mike)
- Fixed bug #34957 (PHP doesn't respect ACLs for access checks). (Wez)
- Fixed bug #34950 (Unable to get WSDL through proxy). (Dmitry)
- Fixed bug #34938 (dns_get_record() doesn't resolve long hostnames and
  leaks). (Tony)
- Fixed bug #34905 (Digest authentication does not work with Apache 1). (Ilia)
- Fixed bug #34902 (mysqli::character_set_name() - undefined method). (Tony)
- Fixed bug #34899 (Fixed sqlite extension compile failure). (Ilia)
- Fixed bug #34893 (PHP5.1 overloading, Cannot access private property).
  (Dmitry)
- Fixed bug #34884 (Possible crash in ext/sqlite when sqlite.assoc_case is
  being used). (Tony, Ilia)
- Fixed bug #34879 (str_replace, array_map corrupt negative array indexes on
  64-bit platforms). (Dmitry)
- Fixed bug #34873 (Segmentation Fault on foreach in object). (Dmitry)
- Fixed bug #34856 (configure fails to detect libiconv's type). (Tony)
- Fixed bug #34855 (ibase_service_attach() segfault on AMD64).
  (irie at gmx dot de, Tony)
- Fixed bug #34851 (SO_RECVTIMEO and SO_SNDTIMEO socket options expect
  integer parameter on Windows). (Mike)
- Fixed bug #34850 (--program-suffix and --program-prefix not included in
  man page names). (Jani)
- Fixed bug #34821 (zlib encoders fail on widely varying binary data on
  windows). (Mike, Ilia)
- Fixed bug #34818 (several functions crash when invalid mysqli_link object
  is passed). (Tony)
- Fixed bug #34810 (mysqli::init() and others use wrong $this pointer without
  checks). (Tony)
- Fixed bug #34809 (FETCH_INTO in PDO crashes without a destination object).
  (Ilia)
- Fixed bug #34802 (Fixed crash on object instantiation failure). (Ilia)
- Fixed bug #34796 (missing SSL linking in ext/ftp when configured as shared).
  (Jani)
- Fixed bug #34790 (preg_match_all(), named capturing groups, variable
  assignment/return => crash). (Dmitry)
- Fixed bug #34788 (SOAP Client not applying correct namespace to generated
  values). (Dmitry)
- Fixed bug #34787 (SOAP Client not handling boolean types correctly). (Dmitry)
- Fixed bug #34786 (2 @ results in change to error_reporting() to random
  value) (Dmitry, Tony)
- Fixed bug #34785 (subclassing of mysqli_stmt does not work). (Georg)
- Fixed bug #34782 (token_get_all() gives wrong result). (Dmitry)
- Fixed bug #34777 (Crash in dblib when fetching non-existent error info).
  (Ilia)
- Fixed bug #34771 (strtotime() fails with 1-12am/pm). (Derick)
- Fixed bug #34767 (Zend Engine 1 Compatibility not copying objects
  correctly). (Dmitry)
- Fixed bug #34758 (PDO_DBLIB did not implement rowCount()). (Ilia)
- Fixed bug #34757 (iconv_substr() gives "Unknown error" when offset > string
  length). (Tony)
- Fixed bug #34742 (ftp wrapper failures caused from segmented command
  transfer). (Ilia)
- Fixed bug #34725 (CLI segmentation faults during cleanup). (Dmitry)
- Fixed bug #34723 (array_count_values() strips leading zeroes). (Tony)
- Fixed bug #34712 (zend.ze1_compatibility_mode = on segfault). (Dmitry)
- Fixed bug #34704 (Infinite recursion due to corrupt JPEG). (Marcus)
- Fixed bug #34678 (__call(), is_callable() and static methods). (Dmitry)
- Fixed bug #34676 (missing support for strtotime("midnight") and
  strtotime("noon")). (Derick)
- Fixed bug #34645 (ctype corrupts memory when validating large numbers).
 (Ilia)
- Fixed bug #34643 (wsdl default value has no effect). (Dmitry)
- Fixed bug #34623 (Crash in pdo_mysql on longtext fields). (Ilia)
- Fixed bug #34617 (zend_deactivate: objects_store used after
  zend_objects_store_destroy is called). (Dmitry)
- Fixed bug #34590 (User defined PDOStatement class can't implement
  methods). (Marcus)
- Fixed bug #34584 (Segfault with SPL autoload handler). (Marcus)
- Fixed bug #34581 (crash with mod_rewrite). (Tony, Ilia)
- Fixed bug #34565 (mb_send_mail does not fetch
  mail.force_extra_parameters). (Marco, Ilia)
- Fixed bug #34557 (php -m exits with "error" 1). (Johannes)
- Fixed bug #34518 (Unset doesn't separate container in CV). (Dmitry)
- Fixed bug #34505 (Possible memory corruption when unmangling properties
  with empty names). (Tony)
- Fixed bug #34478 (Incorrect parsing of url's fragment (#...)). (Dmitry)
- Fixed bug #34467 (foreach + __get + __set inconsistency). (Dmitry)
- Fixed bug #34456 (Possible crash inside pspell extension). (Ilia)
- Fixed bug #34453 (parsing http://www.w3.org/2001/xml.xsd exception). (Dmitry)
- Fixed bug #34450 (Segfault when calling mysqli_close() in destructor). (Tony)
- Fixed bug #34449 (ext/soap: XSD_ANYXML functionality not exposed). (Dmitry)
- Fixed bug #34420 (Possible crash inside curl_multi_remove_handle()). (Ilia)
- Fixed bug #34358 (Fatal error: Cannot re-assign $this). (Dmitry)
- Fixed bug #34331 (php crashes when variables_order is empty). (Ilia)
- Fixed bug #34321 (Possible crash in filter code). (Ilia)
- Fixed bug #34311 (unserialize() crashes with chars above 191 dec). (Nuno)
- Fixed bug #34310 (foreach($arr as $c->d => $x) crashes). (Dmitry)
- Fixed bug #34307 (on_modify handler not called to set the default value if
  setting from php.ini was invalid). (Andrei)
- Fixed bug #34306 (wddx_serialize_value() crashes with long array keys).
  (Jani)
- Fixed bug #34304 (date() doesn't have a modifier for ISO Week Day). (Derick)
- Fixed bug #34302 (date('W') do not return leading zeros for week 1 to 9).
  (Derick)
- Fixed bug #34299 (ReflectionClass::isInstantiable() returns true for abstract
  classes). (Marcus)
- Fixed bug #34284 (CLI phpinfo showing html on _SERVER["argv"]). (Jani)
- Fixed bug #34277 (array_filter() crashes with references and objects).
  (Dmitry)
- Fixed bug #34276 (setAttributeNS doesn't work with default namespace).
  (Rob)
- Fixed bug #34260 (Segfault with callbacks (array_map) + overloading).
  (Dmitry)
- Fixed bug #34257 (lib64 not handled correctly in ming extension). (Marcus)
- Fixed bug #34221 (Compiling xmlrpc as shared fails other parts). (Jani)
- Fixed bug #34216 (Segfault with autoload). (Marcus)
- Fixed bug #34199 (if($obj)/if(!$obj) inconsistency because of cast handler).
  (Dmitry, Alex)
- Fixed bug #34191 (ob_gzhandler does not enforce trailing \0). (Ilia)
- Fixed bug #34156 (memory usage remains elevated after memory limit is
  reached). (Ilia)
- Fixed bug #34148 (+,- and . not supported as parts of scheme). (Ilia)
- Fixed bug #34137 (assigning array element by reference causes binary mess).
  (Dmitry)
- Fixed bug #34103 (line numbering not maintained in dom document). (Rob)
- Fixed bug #34078 (Reflection API problems in methods with boolean or
  null default values). (Tony)
- Fixed bug #34068 (Numeric string as array key not cast to integer in
  wddx_deserialize()). (Ilia)
- Fixed bug #34064 (arr[] as param to function in class gives invalid
  opcode). (Dmitry)
- Fixed bug #34062 (Crash in catch block when many arguments are used).
  (Dmitry)
- Fixed bug #34052 (date('U') returns %ld not unix timestamp). (Nuno)
- Fixed bug #34045 (Buffer overflow with serialized object). (Dmitry)
- Fixed bug #34001 (pdo_mysql truncates numeric fields at 4 chars). (Ilia)
- Fixed bug #33999 (object remains object when cast to int). (Dmitry)
- Fixed bug #33996 (No information given for fatal error on passing invalid
  value to typed argument). (Dmitry)
- Fixed bug #33989 (extract($GLOBALS,EXTR_REFS) crashes PHP). (Dmitry)
- Fixed bug #33987 (php script as ErrorDocument causes crash in Apache 2).
  (Ilia)
- Fixed bug #33967 (misuse of Exception constructor doesn't display
  errorfile). (Jani)
- Fixed bug #33966 (Wrong use of reflectionproperty causes a segfault). (Tony)
- Fixed bug #33963 (mssql_bind() fails on input parameters). (Frank)
- Fixed bug #33958 (duplicate cookies and magic_quotes=off may cause a crash).
  (Ilia)
- Fixed bug #33957 (gmdate('W')/date('W') sometimes returns wrong week number).
  (Derick)
- Fixed bug #33940 (array_map() fails to pass by reference when called
  recursively). (Dmitry)
- Fixed bug #33917 (number_format() output with > 1 char separators). (Jani)
- Fixed bug #33904 (input array keys being escaped when magic quotes is off).
  (Ilia)
- Fixed bug #33903 (spl_autoload_register class method). (Marcus)
- Fixed bug #33899 (CLI: setting extension_dir=some/path extension=foobar.so
  does not work). (Jani)
- Fixed bug #33882 (CLI was looking for php.ini in wrong path). (Hartmut)
- Fixed bug #33869 (strtotime() problem with "+1days" format). (Ilia)
- Fixed bug #33841 (pdo sqlite driver forgets to update affected column
  count on execution of prepared statments). (Ilia)
- Fixed bug #33837 (Informix ESQL version numbering schema changed). (Jani)
- Fixed bug #33829 (mime_content_type() returns text/plain for gzip and bzip
  files). (Derick)
- Fixed bug #33802 (throw Exception in error handler causes crash). (Dmitry)
- Fixed bug #33771 (error_reporting falls to 0 when @ was used inside
  try/catch block). (Tony)
- Fixed bug #33760 (cURL needs to implement CRYPTO_callback functions to
  prevent locking). (Mike, Ilia)
- Fixed bug #33732 (Wrong behavior of constants in class and interface
  extending). (Dmitry)
- Fixed bug #33723 (php_value overrides php_admin_value). (Dmitry)
- Fixed bug #33720 (mb_encode_mimeheader does not work for multibyte
  chars). (Rui)
- Fixed bug #33710 (ArrayAccess objects does not initialize $this). (Dmitry)
- Fixed bug #33690 (Crash setting some ini directives in httpd.conf). (Rasmus)
- Fixed bug #33673 (Added detection for partially uploaded files). (Ilia)
- Fixed bug #33605 (substr_compare() crashes with negative offset and length).
  (Tony)
- Fixed bug #33597 (setcookie() "expires" date format doesn't comply with RFC).
  (Tony)
- Fixed bug #33588 (LDAP: RootDSE query not possible). (Jani)
- Fixed bug #33578 (strtotime() problem with "Oct17" format). (Derick)
- Fixed bug #33578 (strtotime() doesn't understand "11 Oct" format). (Derick)
- Fixed bug #33562 (date("") crashes). (Derick)
- Fixed bug #33558 (warning with nested calls to functions returning by
  reference). (Dmitry)
- Fixed bug #33536 (strtotime() defaults to now even on non time string).
  (Derick)
- Fixed bug #33532 (Different output for strftime() and date()). (Derick)
- Fixed bug #33523 (Memory leak in xmlrpc_encode_request()). (Ilia)
- Fixed bug #33520 (crash if safe_mode is on and session.save_path is changed).
  (Dmitry)
- Fixed bug #33512 (Add missing support for isset()/unset() overloading to
  complement the property get/set methods). (Dmitry)
- Fixed bug #33491 (crash after extending MySQLi internal class). (Tony)
- Fixed bug #33475 (cURL handle is not closed on curl_close(). (Ilia)
- Fixed bug #33469 (Compile error undefined reference to ifx_checkAPI). (Jani)
- Fixed bug #33433 (strtoll not available on Tru64). (Jani, Derick)
- Fixed bug #33427 (ext/odbc: check if unixODBC header file exists). (Jani)
- Fixed bug #33415 (strtotime() related bugs). (Derick)
- Fixed bug #33414 (Comprehensive list of incorrect days returned after
  strtotime() / date() tests). (Derick)
- Fixed bug #33389 (double free() when exporting a ReflectionClass). (Marcus)
- Fixed bug #33383 (crash when retrieving empty LOBs). (Tony)
- Fixed bug #33382 (array_reverse() fails after *sort()),  introduced by
  zend_hash_sort() optimizations in HEAD. (Tony)
- Fixed bug #33340 (CLI Crash when calling php:function from XSLT). (Rob)
- Fixed bug #33326 (Cannot build extensions with phpize on Macosx). (Jani)
- Fixed bug #33318 (throw 1; results in Invalid opcode 108/1/8). (Dmitry)
- Fixed bug #33312 (ReflectionParameter methods do not work correctly).
  (Dmitry)
- Fixed bug #33299 (php:function no longer handles returned dom objects).
  (Rob, Joe Orton)
- Fixed bug #33286 (nested array_walk() calls and user array compare functions
  broken; FCI cache). (Andrei, patch from m.bretz@metropolis-ag.de)
- Fixed bug #33277 (private method accessed by child class). (Dmitry)
- Fixed bug #33268 (iconv_strlen() works only with a parameter of < 3 in
  length). (Ilia)
- Fixed bug #33257 (array_splice() inconsistent when passed function instead of
  variable). (Dmitry)
- Fixed bug #33243 (ze1_compatibility_mode does not work as expected). (Dmitry)
- Fixed bug #33242 (Mangled error message when stream fails). (Derick)
- Fixed bug #33222 (segfault when CURL handle is closed in a callback). (Tony)
- Fixed bug #33214 (odbc_next_result does not signal SQL errors with
  2-statement SQL batches). (rich at kastle dot com, Tony)
- Fixed bug #33212 ([GCC 4]: 'zend_error_noreturn' aliased to external symbol
  'zend_error'). (Dmitry)
- Fixed bug #33210 (relax jpeg recursive loop protection). (Ilia)
- Fixed bug #33201 (Crash when fetching some data types). (Frank)
- Fixed bug #33200 (preg_replace(): magic_quotes_sybase=On makes 'e' modifier
  misbehave). (Jani)
- Fixed bug #33185 (--enable-session=shared does not build). (Jani)
- Fixed bug #33171 (foreach enumerates private fields declared in base
  classes). (Dmitry)
- Fixed bug #33167 (Possible crash inside pg_fetch_array()). (Ilia)
- Fixed bug #33164 (Soap extension incorrectly detects HTTP/1.1). (Ilia)
- Fixed bug #33156 (cygwin version of setitimer doesn't accept ITIMER_PROF).
  (Nuno)
- Fixed bug #33153 (crash in mssql_next result). (Frank)
- Fixed bug #33150 (shtool: insecure temporary file creation). (Jani)
- Fixed bug #33136 (method offsetSet in class extended from ArrayObject crash
  PHP). (Marcus)
- Fixed bug #33125 (imagecopymergegray() produces mosaic rainbow effect).
  (Pierre)
- Fixed bug #33116 (crash when assigning class name to global variable in
  __autoload). (Dmitry)
- Fixed bug #33090 (mysqli_prepare() doesn't return an error). (Georg)
- Fixed bug #33076 (str_ireplace() incorrectly counts result string length
  and may cause segfault). (Tony)
- Fixed bug #33072 (Add a safemode/open_basedir check for runtime
  "session.save_path" change using session_save_path() function). (Rasmus)
- Fixed bug #33070 (Improved performance of bzdecompress() by several orders
  of magnitude). (Ilia)
- Fixed bug #33059 (crash when moving xml attribute set in dtd). (Ilia)
- Fixed bug #33057 (Don't send extraneous entity-headers on a 304 as per
  RFC 2616 section 10.3.5) (Rasmus, Choitel)
- Fixed bug #33019 (socket errors cause memory leaks in php_strerror()).
  (jwozniak23 at poczta dot onet dot pl, Tony).
- Fixed bug #33017 ("make distclean" gives an error with VPATH build). (Jani)
- Fixed bug #33013 ("next month" was handled wrong while parsing dates).
  (Derick)
- Fixed bug #32993 (implemented Iterator function current() don't throw
  exception). (Dmitry)
- Fixed bug #32981 (ReflectionMethod::getStaticVariables() causes apache2.0.54
  seg fault). (Dmitry)
- Fixed bug #32956 (mysql_bind_result() doesn't support MYSQL_TYPE_NULL).
  (Georg)
- Fixed bug #32947 (Incorrect option for mysqli default password). (Georg)
- Fixed bug #32944 (Disabling session.use_cookies doesn't prevent reading
  session cookies). (Jani, Tony)
- Fixed bug #32941 (Sending structured SOAP fault kills a php). (Dmitry)
- Fixed bug #32937 (open_basedir looses trailing / in the limiter).
  (Adam Conrad)
- Fixed bug #32936 (http redirects URLs are not checked for control chars).
  (Ilia)
- Fixed bug #32933 (Cannot extend class "SQLiteDatabase"). (Marcus)
- Fixed bug #32932 (Oracle LDAP: ldap_get_entries(), invalid pointer). (Jani)
- Fixed bug #32930 (class extending DOMDocument doesn't clone properly). (Rob)
- Fixed bug #32924 (file included with "auto_prepend_file" can be included
  with require_once() or include_once()). (Stas)
- Fixed bug #32904 (pg_get_notify() ignores result_type parameter). (Tony)
- Fixed bug #32852 (Crash with singleton and __destruct when
  zend.ze1_compatibility_mode = On). (Dmitry)
- Fixed bug #32833 (Invalid opcode). (Dmitry)
- Fixed bug #32813 (parse_url() does not handle scheme-only urls properly).
  (Ilia)
- Fixed bug #32810 (temporary files not using plain file wrapper). (Ilia)
- Fixed bug #32809 (Missing T1LIB support on Windows). (Edin)
- Fixed bug #32802 (General cookie overrides more specific cookie). (Ilia)
- Fixed bugs #32800, #32830 (ext/odbc: Problems with 64bit systems). (Jani)
- Fixed bug #32799 (crash: calling the corresponding global var during the
  destruct). (Dmitry)
- Fixed bug #32776 (SOAP doesn't support one-way operations). (Dmitry)
- Fixed bug #32773 (GMP functions break when second parameter is 0). (Stas)
- Fixed bug #32759 (incorrect determination of default value (COM)). (Wez)
- Fixed bug #32758 (Cannot access safearray properties in VB6 objects). (Wez)
- Fixed bug #32755 (Segfault in replaceChild() when DocumentFragment has no
  children). (Rob)
- Fixed bug #32753 (Undefined constant SQLITE_NOTADB). (Ilia)
- Fixed bug #32742 (segmentation fault when the stream with a wrapper
  is not closed). (Tony, Dmitry)
- Fixed bug #32699 (pg_affected_rows() was defined when it was not available).
  (Derick)
- Fixed bug #32686 (Require/include file in destructor causes segfault).
  (Marcus)
- Fixed bug #32682 (ext/mssql: Error on module shutdown when called from
  activescript). (Frank)
- Fixed bug #32674 (exception in iterator causes crash). (Dmitry)
- Fixed bug #32660 (Assignment by reference causes crash when field access is
  overloaded (__get)). (Dmitry)
- Fixed bug #32647 (Using register_shutdown_function() with invalid callback
  can crash PHP). (Jani)
- Fixed bug #32615 (Segfault in replaceChild() using fragment when
  previousSibling is NULL). (Rob)
- Fixed bug #32613 (ext/snmp: use of snmp_shutdown() causes snmpapp.conf
  access errors). (Jani, ric at arizona dot edu)
- Fixed bug #32608 (html_entity_decode() converts single quotes even if
  ENT_NOQUOTES is given). (Ilia)
- Fixed bug #32596 (Segfault/Memory Leak by getClass (etc) in __destruct).
  (Dmitry)
- Fixed bug #32591 (ext/mysql: Unsatisfied symbol: ntohs with HP-UX). (Jani)
- Fixed bug #32589 (possible crash inside imap_mail_compose() function).
  (Ilia)
- Fixed bug #32589 (Possible crash inside imap_mail_compose, with charsets).
  (Ilia)
- Fixed bug #32587 (Apache2: errors sent to error_log do not include
  timestamps). (Jani)
- Fixed bug #32560 (configure looks for incorrect db2 library). (Tony)
- Fixed bug #32553 (mmap loads only the 1st 2000000 bytes on Win32). (Ilia)
- Fixed bug #32533 (proc_get_status() returns the incorrect process status).
  (Ilia)
- Fixed bug #32530 (chunk_split() does not append endstr if chunklen is
  longer then the original string). (Ilia)
- Fixed bug #32491 (File upload error - unable to create a temporary file).
  (Uwe Schindler)
- Fixed bug #32455 (wrong setting property to unset value). (Dmitry)
- Fixed bug #32429 (method_exists() always return TRUE if __call method
  exists). (Dmitry)
- Fixed bug #32428 (The @ warning error suppression operator is broken).
  (Dmitry)
- Fixed bug #32427 (Interfaces are not allowed 'static' access modifier).
  (Dmitry)
- Fixed bug #32405 (mysqli::fetch() returns bad data - 64bit problem).
  (Andrey)
- Fixed bug #32296 (get_class_methods() output has changed between 5.0.2 and
  5.0.3). (Dmitry)
- Fixed bug #32282 (Segfault in mysqli_fetch_array on 64-bit). (Georg)
- Fixed bug #32245 (xml_parser_free() in a function assigned to the xml
  parser gives a segfault). (Rob)
- Fixed bug #32179 (xmlrpc_encode() segfaults with recursive references).
  (Tony)
- Fixed bug #32171 (Userspace stream wrapper crashes PHP). (Tony, Dmitry)
- Fixed bug #32160 (copying a file into itself leads to data loss). (Ilia)
- Fixed bug #32139 (SOAP client does not auto-handle base64 encoding). (Ilia)
- Fixed bug #32109 ($_POST is not populated in multi-threaded environment).
  (Moriyoshi)
- Fixed bug #32080 (segfault when assigning object to itself with
  zend.ze1_compatibility_mode=On). (Dmitry)
- Fixed bug #32021 (Crash caused by range('', 'z')). (Derick)
- Fixed bug #32013 (ext/mysqli bind_result causes fatal error: memory limit).
  (Andrey)
- Fixed bug #32010 (Memory leak in mssql_fetch_batch). (fmk)
- Fixed bug #32009 (crash when mssql_bind() is called more than once). (Frank)
- Fixed bug #31971 (ftp_login fails on some SSL servers).
  (frantisek at augusztin dot com)
- Fixed bug #31887 (ISAPI: Custom 5xx error does not return correct HTTP
  response message). (Jani)
- Fixed bug #31828 (Crash with zend.ze1_compatibility_mode=On). (Dmitry)
- Fixed bug #31668 (multi_query works exactly every other time - multi query
  d/e flag global and not per connection). (Andrey)
- Fixed bug #31636 (another crash when echoing a COM object). (Wez)
- Fixed bug #31583 (php_std_date() uses short day names in non-y2k_compliance
  mode). (mike at php dot net)
- Fixed bug #31525 (object reference being dropped. $this getting lost).
 (Stas, Dmitry)
- Fixed bug #31502 (Wrong deserialization from session when using WDDX
  serializer). (Dmitry)
- Fixed bug #31478 (segfault with empty() / isset()). (Moriyoshi)
- Fixed bug #31465 (False warning in unpack() when working with *). (Ilia)
- Fixed bug #31363 (broken non-blocking flock()). (ian at snork dot net)
- Fixed bug #31358 (Older GCC versions do not provide portable va_copy()).
  (Jani)
- Fixed bug #31341 (escape on curly inconsistent). (Dmitry)
- Fixed bug #31256 (PHP_EVAL_LIBLINE configure macro does not handle
  -pthread). (Jani)
- Fixed bug #31213 (Side effects caused by fix of bug #29493). (Dmitry)
- Fixed bug #31177 (memory leaks and corruption because of incorrect
  refcounting). (Dmitry)
- Fixed bug #31158 (array_splice on $GLOBALS crashes). (Dmitry)
- Fixed bug #31054 (safe_mode & open_basedir checks only check first
  include_path value). (Ilia)
- Fixed bug #31033 (php:function(string, nodeset) with xsl:key crashes PHP).
  (Rob)
- Fixed bug #30961 (Wrong line number in ReflectionClass getStartLine()).
  (Dmitry)
- Fixed bug #30889 (Conflict between __get/__set and ++ operator). (Dmitry)
- Fixed bug #30833 (array_count_values() modifying input array). (Tony)
- Fixed bug #30828 (debug_backtrace() reports incorrect class in overridden
  methods). (Dmitry)
- Fixed bug #30820 (static member conflict with $this->member silently
  ignored). (Dmitry)
- Fixed bug #30819 (Better support for LDAP SASL bind). (Jani)
- Fixed bug #30791 (magic methods (__sleep/__wakeup/__toString) call
  __call if object is overloaded). (Dmitry)
- Fixed bug #30707 (Segmentation fault on exception in method).
  (Stas, Dmitry)
- Fixed bug #30702 (cannot initialize class variable from class constant).
  (Dmitry)
- Fixed bug #30578 (Output buffers flushed before calling __destruct()
  functions). (Jani)
- Fixed bug #30519 (Interface not existing says Class not found). (Dmitry)
- Fixed bug #30407 (Strange behavior of default arguments). (Dmitry)
- Fixed bug #30394 (Assignment operators yield wrong result with __get/__set).
  (Dmitry)
- Fixed bug #30332 (zend.ze1_compatibility_mode isn't fully compatible with
  array_push()). (Dmitry)
- Fixed bug #30162 (Catching exception in constructor causes lose of
  $this). (Dmitry)
- Fixed bug #30140 (Problem with array in static properties). (Dmitry)
- Fixed bug #30126 (Enhancement for error message for abstract classes).
  (Marcus)
- Fixed bug #30096 (gmmktime does not return the current time). (Derick)
- Fixed bug #30080 (Passing array or non array of objects). (Dmitry)
- Fixed bug #30052 (Crash on shutdown after odbc_pconnect()). (Edin)
- Fixed bug #29983 (PHP does not explicitly set mime type & charset). (Ilia)
- Fixed bug #29975 (memory leaks when set_error_handler() is used inside error
  handler). (Tony)
- Fixed bug #29971 (variables_order behavior). (Dmitry)
- Fixed bug #29944 (Function defined in switch, crashes). (Dmitry)
- Fixed bug #29896 (Backtrace argument list out of sync). (Dmitry)
- Fixed bug #29728 (Reflection API Feature: Default parameter value). (Marcus)
- Fixed bug #29689 (default value of protected member overrides default value
  of private and other private variable problems in inherited classes). (Stas)
- Fixed bug #29683 (headers_list() returns empty array). (Tony)
- Fixed bug #29583 (crash when echoing a COM object). (M.Sisolak, Wez)
- Fixed bug #29522 (accessing properties without connection). (Georg)
- Fixed bug #29361 (var_export() producing invalid code). (Derick)
- Fixed bug #29338 (unencoded spaces get ignored after certain tags). (Ilia)
- Fixed bug #29335 (fetch functions now use MYSQLI_BOTH as default). (Georg)
- Fixed bug #29334 (win32 mail() provides incorrect Date: header). (Jani)
- Fixed bug #29311 (calling parent constructor in mysqli). (Georg)
- Fixed bug #29268 (__autoload() not called with Reflection->getClass()).
  (Dmitry)
- Fixed bug #29256 (SOAP HTTP Error when envelop size is more than 24345
  bytes). (Dmitry, Wez)
- Fixed bug #29253 (array_diff with $GLOBALS argument fails). (Dmitry)
- Fixed bug #29236 (memory error when wsdl-cache is enabled). (Dmitry)
- Fixed bug #29210 (Function: is_callable - no support for private and
  protected classes). (Dmitry)
- Fixed bug #29109 (SoapFault exception: [WSDL] Out of memory). (Dmitry)
- Fixed bug #29104 (Function declaration in method doesn't work). (Dmitry)
- Fixed bug #29061 (soap extension segfaults). (Dmitry)
- Fixed bug #29015 (Incorrect behavior of member vars(non string ones)-numeric
  mem vars and others). (Dmitry)
- Fixed bug #28985 (__getTypes() returning nothing on complex WSDL). (Dmitry)
- Fixed bug #28969 (Wrong data encoding of special characters). (Dmitry)
- Fixed bug #28839 (SIGSEGV in interactive mode (php -a)).
  (kameshj at fastmail dot fm)
- Fixed bug #28605 (Need to use -[m]ieee option for Alpha CPUs). (Jani)
- Fixed bug #28568 (SAPI::known_post_content_types is not thread safe).
  (Moriyoshi)
- Fixed bug #28377 (debug_backtrace is intermittently passing args). (Dmitry)
- Fixed bug #28355 (glob wont error if dir is not readable). (Hartmut)
- Fixed bug #28072 (static array with some constant keys will be incorrectly
  ordered). (Dmitry)
- Fixed bug #27908 (xml default_handlers not being called). (Rob)
- Fixed bug #27598 (list() array key assignment causes HUGE memory leak).
  (Dmitry)
- Fixed bug #27268 (Bad references accentuated by clone). (Dmitry)
- Fixed bug #26456 (Wrong results from Reflection-API getDocComment() when
  called via STDIN). (Dmitry)
- Fixed bug #25922 (In error handler, modifying 5th arg (errcontext) may
  result in seg fault). (Dmitry)
- Fixed bug #25359 (array_multisort() doesn't work in a function if array is
  global or reference). (Dmitry)
- Fixed bug #22836 (returning reference to uninitialized variable). (Dmitry)
- Fixed bug #21306 (ext/sesssion: catch bailouts of write handler during
  RSHUTDOWN). (Jani, Xuefer at 21cn dot com)
- Fixed bug #15854 (boolean ini options may be incorrectly displayed as Off
  when they are On). (Tony)
- Fixed bugs #14561, #20382, #26090, #26320, #28024, #30532, #32086, #32270,
  #32555, #32588, #33056 (strtotime() related bugs). (Derick)

31 Mar 2005, PHP 5.0.4
- Added SNMPv2 support. (harrie)
- Added Oracle Instant Client support. (cjbj at hotmail dot com, Tony)
- Added length and charsetnr for field array and object in mysqli. (Georg)
- Added checks for negative values to gmp_sqrt(), gmp_powm(), gmp_sqrtrem()
  and gmp_fact() to prevent SIGFPE. (Tony)
- Changed foreach() to throw an exception if IteratorAggregate::getIterator()
  does not return an Iterator. (Marcus)
- Changed phpize not to require libtool. (Jani)
- Updated bundled oniguruma library (used for multibyte regular expression)
  to 3.7.0. (Moriyoshi)
- Updated bundled libmbfl library (used for multibyte functions). (Moriyoshi)
  Fixed bugs:
  . Bug #32311 (mb_encode_mimeheader() does not properly escape characters)
  . Bug #32063 (mb_convert_encoding ignores named entity 'alpha')
  . Bug #31911 (mb_decode_mimeheader() is case-sensitive to hex escapes)
  . bug #30573 (compiler warnings in libmbfl due to invalid type cast)
  . Bug #30549 (incorrect character translations for some ISO8859 charsets).
- Fixed bug preventing from building oci8 as shared.
  (stanislav dot voroniy at portavita dot nl, Tony)
- Fixed a bug in mysql_affected_rows and mysql_stmt_affected_rows when the
  api function returns -1 (Georg)
- Fixed several leaks in ext/browscap and sapi/embed. (Andrei)
- Fixed several leaks in ext/filepro. (Tony)
- Fixed build system to always use bundled libtool files. (Jani)
- Fixed a bug in mysqli_stmt_execute() (type conversion with NULL values).
  (Georg)
- Fixed segfault in mysqli_fetch_field_direct() when invalid field offset
  is passed. (Tony)
- Fixed posix_getsid() & posix_getpgid() to return sid & pgid instead
  of true. (Tony)
- Fixed bug #32394 (offsetUnset() segfaults in a foreach). (Marcus)
- Fixed bug #32373 (segfault in bzopen() if supplied path to non-existent
  file). (Tony)
- Fixed bug #32326 (Check values of Connection/Transfer-Encoding
  case-incentively in SOAP extension). (Ilia)
- Fixed bug #32290 (call_user_func_array() calls wrong class method within
  child class). (Marcus)
- Fixed bug #32238 (spl_array.c: void function cannot return value). (Johannes)
- Fixed bug #32210 (proc_get_status() sets "running" always to true). (Ilia)
- Fixed bug #32200 (Prevent using both --with-apxs2 and --with-apxs2filter).
  (Jani)
- Fixed bug #32134 (Overloading offsetGet/offsetSet). (Marcus)
- Fixed bug #32130 (ArrayIterator::seek() does not throw an Exception on
  invalid index). (Marcus)
- Fixed bug #32115 (dateTime SOAP encoding of timezone incorrect). (Dmitry)
- Fixed bug #32081 (in mysqli default socket value is not being used). (Ilia)
- Fixed bug #32021 (Crash caused by range('', 'z')). (Derick)
- Fixed bug #32011 (Fragments which replaced Nodes are not globaly useable).
  (Rob)
- Fixed bug #32001 (xml_parse_into_struct() function exceeds maximum
  execution time). (Rob, Moriyoshi)
- Fixed bug #31980 (Unicode exif data not available on Windows). (Edin)
- Fixed bug #31960 (msql_fetch_row() and msql_fetch_array() dropping columns
  with NULL values). (Daniel Convissor)
- Fixed bug #31878 (Segmentation fault using clone keyword on nodes). (Rob)
- Fixed bug #31858 (--disable-cli does not force --without-pear). (Jani)
- Fixed bug #31842 (*date('r') does not return RFC2822 conforming date string).
  (Jani)
- Fixed bug #31832 (SOAP encoding problem with complex types in WSDL mode with
  multiple parts). (Dmitry)
- Fixed bug #31797 (exif_read_data() uses too low nesting limit). (Ilia)
- Fixed bug #31796 (readline completion handler does not handle empty return
  values). (Ilia)
- Fixed bug #31792 (getrusage() does not provide ru_nswap value). (Ilia)
- Fixed bug #31755 (Cannot create SOAP header in no namespace). (Dmitry)
- Fixed bug #31754 (dbase_open() fails for mode = 1). (Mehdi, Derick)
- Fixed bug #31751 (pg_parameter_status() missing on Windows). (Edin)
- Fixed bug #31747 (SOAP Digest Authentication doesn't work with
  "HTTP/1.1 100 Continue" response). (Dmitry)
- Fixed bug #31732 (mb_get_info() causes segfault when no parameters
  specified). (Tony)
- Fixed bug #31710 (Wrong return values for mysqli_autocommit/commit/rollback).
  (Georg)
- Fixed bug #31705 (parse_url() does not recognize http://foo.com#bar). (Ilia)
- Fixed bug #31695 (Cannot redefine endpoint when using WSDL). (Dmitry)
- Fixed bug #31684 (dio_tcsetattr(): misconfigured termios settings).
  (elod at itfais dot com)
- Fixed bug #31683 (changes to $name in __get($name) override future
  parameters) (Dmitry)
- Fixed bug #31699 (unserialize() float problem on non-English locales). (Ilia)
- Fixed bug #31562 (__autoload() problem with static variables). (Marcus)
- Fixed bug #31651 (ReflectionClass::getDefaultProperties segfaults with arrays).
  (Marcus)
- Fixed bug #31623 (OCILogin does not support password grace period).
  (daniel dot beet at accuratesoftware dot com, Tony)
- Fixed bug #31527 (crash in msg_send() when non-string is stored without
  being serialized). (Ilia)
- Fixed bug #31515 (Improve performance of scandir() by factor of 10 or so). (Ilia)
- Fixed bug #31514 (open_basedir uses path_translated rather then cwd for .
  translation). (Ilia)
- Fixed bug #31480 (Possible infinite loop in imap_mail_compose()). (Ilia)
- Fixed bug #31479 (Fixed crash in chunk_split(), when chunklen > strlen). (Ilia)
- Fixed bug #31454 (session_set_save_handler crashes PHP when supplied
  non-existent object ref). (Tony)
- Fixed bug #31444 (Memory leak in zend_language_scanner.c).
  (hexer at studentcenter dot org)
- Fixed bug #31442 (unserialize broken on 64-bit systems). (Marcus)
- Fixed bug #31440 ($GLOBALS can be overwritten via GPC when register_globals
  is enabled). (Ilia)
- Fixed bug #31422 (No Error-Logging on SoapServer-Side). (Dmitry)
- Fixed bug #31413 (curl POSTFIELDS crashes on 64-bit platforms). (Joe)
- Fixed bug #31396 (compile fails with gd 2.0.33 without freetype). (Jani)
- Fixed bug #31371 (highlight_file() trims new line after heredoc). (Ilia)
- Fixed bug #31361 (simplexml/domxml segfault when adding node twice). (Rob)
- Fixed bug #31348 (CachingIterator::rewind() leaks). (Marcus)
- Fixed bug #31346 (ArrayIterator::next segfaults). (Marcus)
- Fixed bug #31190 (Unexpected warning then exception is thrown from
  call_user_func_array()). (phpbugs at domain51 dot net, Dmitry)
- Fixed bug #31142 (imap_mail_compose() fails to generate correct output). (Ilia)
- Fixed bug #31139 (XML Parser Functions seem to drop &amp; when parsing). (Rob)
- Fixed bug #31398 (When magic_guotes_gpc are enabled filenames with ' get cutoff).
  (Ilia)
- Fixed bug #31288 (Possible crash in mysql_fetch_field(), if mysql_list_fields()
  was not called previously). (Ilia)
- Fixed bug #31107, #31110, #31111, #31249 (Compile failure of zend_strtod.c).
  (Jani)
- Fixed bug #31110 (PHP 4.3.10 does not compile on Tru64 UNIX 5.1B). (Derick)
- Fixed bug #31107 (Compile failure on Solaris 9 (Intel) and gcc 3.4.3). (Derick)
- Fixed bug #31103 (Better error message when c-client cannot be found). (Ilia)
- Fixed bug #31101 (missing kerberos header file path with --with-openssl). (Jani)
- Fixed bug #31098 (isset() / empty() incorrectly return true in dereference of
  a string type). (Moriyoshi)
- Fixed bug #31087 (broken php_url_encode_hash macro). (Ilia)
- Fixed bug #31072 (var_export() does not output an array element with an empty
  string key). (Derick)
- Fixed bug #31060 (imageftbbox() does not use linespacing parameter). (Jani)
- Fixed bug #31056 (php_std_date() returns invalid formatted date if
  y2k_compliance is On). (Ilia)
- Fixed bug #31055 (apache2filter: per request leak proportional to the full
  path of the request URI). (kameshj at fastmail dot fm)
- Fixed bug #30901 (can't send cookies with soap envelop). (Dmitry)
- Fixed bug #30871 (Misleading warning message for array_combine()). (Andrey)
- Fixed bug #30868 (evaluated pointer comparison in mbregex causes compile
  failure). (Moriyoshi)
- Fixed bug #30862 (Static array with boolean indexes). (Marcus)
- Fixed bug #30726 (-.1 like numbers are not being handled correctly). (Ilia)
- Fixed bug #30725 (PHP segfaults when an exception is thrown in getIterator()
  within foreach). (Marcus)
- Fixed bug #30609 (cURL functions bypass open_basedir). (Jani)
- Fixed bug #30446 (apache2handler: virtual() includes files out of sequence)
- Fixed bug #30430 (odbc_next_result() doesn't bind values and that results
  in segfault). (pdan-php at esync dot org, Tony)
- Fixed bug #30266 (Invalid opcode 137/1/8). (Marcus)
- Fixed bug #30120 imagettftext() and imagettfbbox() accept too many
  parameters). (Jani)
- Fixed bug #30106 (SOAP cannot not parse 'ref' element. Causes Uncaught
  SoapFault exception). (Dmitry)
- Fixed bug #29989 (type re_registers redefined in oniguruma.h). (Moriyoshi)
- Fixed bug #28803 (enabled debug causes bailout errors with CLI on AIX
  because of fflush() called on already closed filedescriptor). (Tony)
- Fixed bug #29767 (Weird behaviour of __set($name, $value)). (Dmitry)
- Fixed bug #29733 (printf() handles repeated placeholders wrong).
  (bugs dot php dot net at bluetwanger dot de, Ilia)
- Fixed bug #29424 (width and height inverted for JPEG2000 files). (Ilia)
- Fixed bug #29329 (configure for mysqli with shared doesn't work). (Georg)
- Fixed bug #29136 (make test - libtool failure on MacOSX). (Jani)
- Fixed bug #28976 (mail(): use "From:" from headers if sendmail_from is empty).
  (Jani)
- Fixed bug #28930 (PHP sources pick wrong header files generated by bison).
  (eggert at gnu dot org, Jani)
- Fixed bug #28840 (__destruct of a class that extends mysqli not called).
  (Marcus)
- Fixed bug #28804 (ini-file section parsing pattern is buggy).
  (wendland at scan-plus dot de)
- Fixed bug #28451 (corrupt EXIF headers have unlimited recursive IFD directory
  entries). (Andrei)
- Fixed bug #28444 (Cannot access undefined property for object with overloaded
  property access). (Dmitry)
- Fixed bug #28442 (Changing a static variables in a class changes it across
  sub/super classes.) (Marcus)
- Fixed bug #28324 (HTTP_SESSION_VARS appear when register_long_arrays is
  Off). (Tony)
- Fixed bug #28074 (FastCGI: stderr should be written in a FCGI stderr stream).
  (chris at ex-parrot dot com)
- Fixed bug #28067 (partially incorrect utf8 to htmlentities mapping). (Derick,
  Benjamin Greiner)
- Fixed bug #28041 (SOAP HTTP Digest Access Authentication). (Dmitry)
- Fixed bug #27633 (Double \r problem on ftp_get in ASCII mode on Win32). (Ilia)
- Fixed bug #18613 (Multiple OUs in x509 certificate not handled properly).
  (Jani)

15 Dec 2004, PHP 5.0.3
- Added the %F modifier to *printf to render a non-locale-aware representation
  of a float with the . as decimal seperator. (Derick)
- Fixed error handling in mysqli_multi_query. (Georg)
- Extended the functionality of is_subclass_of() to accept either a class name
  or an object as first parameter. (Andrey)
- Fixed potential problems with unserializing invalid serialize data. (Marcus)
- Fixed bug #32076 (ReflectionMethod::isDestructor() always return true).
  (Derick, Tony)
- Fixed bug #31034 (Problem with non-existing iconv header file). (Derick)
- Fixed bug #30995 (snmp extension does not build with net-snmp 5.2). (Ilia)
- Fixed bug #30994 (SOAP server unable to handle request with references).
  (Dmitry)
- Fixed bug #30990 (allow popen() on *NIX to accept 'b' flag). (Ilia)
- Fixed bug #30967 (properties in extended mysqli classes don't work). (Georg)
- Fixed bug #30928 (When Using WSDL, SoapServer doesn't handle private or
  protected properties). (Dmitry)
- Fixed bug #30922 (reflective functions crash PHP when interfaces extend
  themselves). (Tony, Dmitry)
- Fixed bug #30904 (segfault when recording soapclient into session). (Tony,
  Dmitry)
- Fixed bug #30890 (MySQLi testsuite)
- Fixed bug #30856 (ReflectionClass::getStaticProperties segfaults). (Marcus)
- Fixed bug #30832 ("!" stripped off comments in xml parser). (Rob)
- Fixed bug #30799 (SoapServer doesn't handle private or protected properties).
  (Dmitry)
- Fixed bug #30783 (Apache crash when using ReflectionFunction::
  getStaticVariables()). (Marcus)
- Fixed bug #30750 (Meaningful error message when upload directory is not
  accessible). (Ilia)
- Fixed bug #30685 (Malformed SOAPClient http header reequest). (Dmitry)
- Fixed bug #30672 (Problem handling exif data in jpeg images at unusual
  places). (Marcus)
- Fixed bug #30658 (Ensure that temporary files created by GD are removed).
  (Ilia)
- Fixed bug #30645 (def. multi result set support for mysql_connect). (Georg)
- Fixed bug #30637 (compile with pear error). (Antony)
- Fixed bug #30587 (array_multisort doesn't separate zvals before
  changing them). (Tony)
- Fixed bug #30572 (crash when comparing SimpleXML attribute to a boolean).
  (Andi)
- Fixed bug #30566 (attribute namespace URIs are inconsistent when parsing).
  (Rob)
- Fixed bug #30490 (PEAR installation fails). (Antony)
- Fixed bug #30475 (curl_getinfo() may crash in some situations). (Ilia)
- Fixed bug #30442 (segfault when parsing ?getvariable[][ ). (Tony)
- Fixed bug #30388 (rename across filesystems loses ownership and
  permission info). (Tony)
- Fixed bug #30387 (stream_socket_client async connect was broken).
  (vnegrier at esds dot com, Wez).
- Fixed bug #30381 (Strange results with get_class_vars()). (Marcus)
- Fixed bug #30375 (cal_info() does not work without a parameter). (Ilia)
- Fixed bug #30362 (stream_get_line() not handling end string correctly).
  (Ilia)
- Fixed bug #30359 (SOAP client requests have no port in "Host" field).
  (Dmitry)
- Fixed bug #30356 (str_ireplace() does not work on all strings). (Ilia)
- Fixed bug #30344 (Reflection::getModifierNames() returns too long strings).
  (Marcus)
- Fixed bug #30329 (Error Fetching http body, No Content-Length, connection
  closed or chunked data). (Dmitry)
- Fixed bug #30282 (segfault when using unknown/unsupported
  session.save_handler and/or session.serialize_handler). (Tony)
- Fixed bug #30281 (Prevent non-wbmp images from being detected as such).
  (Ilia)
- Fixed bug #30276 (Possible crash in ctype_digit on large numbers). (Ilia)
- Fixed bug #30230 (exception handler not working with objects). (Marcus)
- Fixed bug #30224 (Sybase date strings are sometimes not null terminated).
  (Ilia)
- Fixed bug #30175 (SOAP results aren't parsed correctly). (Dmitry)
- Fixed bug #30147 (OO sqlite_fetch_object did not reset error handler). (Wez)
- Fixed bug #30133 (get_current_user() crashes on Windows). (Edin)
- Fixed bug #30061 (xml_set_start_namespace_decl_handler not called). (Rob)
- Fixed bug #30057 (did not detect IPV6 on FreeBSD 4.1). (Wez)
- Fixed bug #30042 (strtotime does not use second param). (Derick)
- Fixed bug #30027 (Possible crash inside ftp_get()).
  (cfield at affinitysolutions dot com)
- Fixed bug #29954 (array_reduce segfaults when initial value is array). (Tony)
- Fixed bug #29883 (isset gives invalid values on strings). (Tony, Dmitry)
- Fixed bug #29801 (Set limit on the size of mmapable data). (Ilia)
- Fixed bug #29557 (strtotime error). (Derick)
- Fixed bug #29418 (double free when openssl_csr_new fails).
  (Kamesh Jayachandran).
- Fixed bug #29385 (Soapserver always uses std class). (David, Dmitry)
- Fixed bug #29211 (SoapClient doesn't request wsdl through proxy). (Rob)
- Fixed bug #28817 (Var problem when extending domDocument). (Georg)
- Fixed bug #28599 (strtotime fails with zero base time). (Derick)
- Fixed bug #28598 (Lost support for MS Symbol fonts). (Pierre)
- Fixed bug #28220 (mb_strwidth() returns wrong width values for some hangul
  characters). (Moriyoshi)
- Fixed bug #28228 (NULL decimal separator is not being handled correctly).
  (Ilia)
- Fixed bug #28209 (strtotime("now")). (Derick)
- Fixed bug #27798 (private / protected variables not exposed by
  get_object_vars() inside class). (Marcus)
- Fixed bug #27728 (Can't return within a zend_try {} block or the previous
  bailout state isn't restored. (Andi)
- Fixed bug #27183 (Userland stream wrapper segfaults on stream_write).
  (Christian)

23 Sep 2004, PHP 5.0.2
- Added new boolean (fourth) parameter to array_slice() that turns on the
  preservation of keys in the returned array. (Derick)
- Added the sorting flag SORT_LOCALE_STRING to the sort() functions which makes
  them sort based on the current locale. (Derick)
- Added interface_exists() and make class_exists() only return true for real
  classes. (Andrey)
- Added PHP_EOL constant that contains the OS way of representing newlines.
  (Paul Hudson, Derick)
- Implemented periodic PCRE compiled regexp cache cleanup, to avoid memory
  exhaustion. (Andrei)
- Renamed SoapClient->__call() to SoapClinet->__soapCall(). (Dmitry)
- Fixed bug with raw_post_data not getting set (Brian)
- Fixed a file-descriptor leak with phpinfo() and other 'special' URLs (Zeev)
- Fixed bug #30209 (ReflectionClass::getMethod() lowercases attribute).
  (Marcus)
- Fixed bug #30182 (SOAP module processing WSDL file dumps core). (Dmitry)
- Fixed bug #30045 (Cannot pass big integers (> 2147483647) in SOAP requests).
  (Dmitry)
- Fixed bug #29985 (unserialize()/ __PHP_Incomplete_class does not report
  correctly class name). (Marcus, Tony)
- Fixed bug #29945 (simplexml_load_file URL limitation 255 char). (Rob)
- Fixed bug #29873 (No defines around pcntl_*priority definitions). (Derick)
- Fixed bug #29844 (SOAP doesn't return the result of a valid SOAP request).
  (Dmitry)
- Fixed bug #29842 (soapclient return null value). (Dmitry)
- Fixed bug #29839 (incorrect convert (xml:lang to lang)). (Dmitry)
- Fixed bug #29830 (SoapServer::setClass() should not export non-public
  methods). (Dmitry)
- Fixed bug #29828 (Interfaces no longer work). (Marcus)
- Fixed bug #29821 (Fixed possible crashes in convert_uudecode() on invalid
  data). (Ilia)
- Fixed bug #29808 (array_count_values() breaks with numeric strings). (Ilia)
- Fixed bug #29805 (HTTP Authentication Issues). (Uwe Schindler)
- Fixed bug #29795 (SegFault with Soap and Amazon's Web Services). (Dmitry)
- Fixed bug #29737 (ip2long should return -1 if IP is 255.255.255.255 and FALSE
  on error). (Tony)
- Fixed bug #29711 (Changed ext/xml to default to UTF-8 output). (Rob)
- Fixed bug #29678 (opendir() with ftp:// wrapper segfaults if path does not
  have trailing slash). (Ilia)
- Fixed bug #29657 (xml_* functions throw non descriptive error).
  (Christian, Rob)
- Fixed bug #29656 (segfault on result and statement properties). (Georg)
- Fixed bug #29566 (foreach/string handling strangeness (crash)). (Dmitry)
- Fixed bug #29447 (Reflection API issues). (Marcus)
- Fixed bug #29296 (Added sslv2 and sslv3 transports). (Wez)
- Fixed bug #29283 (Invalid statement handle in mysqli on execute). (Georg)
- Fixed bug #29913 (parse_url() is now binary safe). (Ilia)
- Fixed bug #27994 (segfault with Soapserver when WSDL-Cache is enabled).
  (Dmitry)
- Fixed bug #27791 (Apache 2.0 SAPI build against Apache 2 HEAD). (Joe Orton,
  Derick)
- Fixed bug #26737 (private/protected properties not serialized when user
  declared method __sleep() exists). E_NOTICE thrown when __sleep() returns
  name of non-existing member. (Andrey, Curt)

12 Aug 2004, PHP 5.0.1
- Changed destructor mechanism so that destructors are called prior to request
  shutdown. (Marcus)
- Rewritten UNIX and Windows install help files. (Documentation Team)
- Updated several libraries bundled with the windows release which now
  includes libxml2-2.6.11, libxslt-1.1.7 and iconv-1.9.1. (Rob, Edin)
- Improved and moved ActiveScript SAPI to PECL.  (Wez)
- Fixed bug #29606 (php_strip_whitespace() prints to stdout rather then
  returning the value). (Ilia)
- Fixed bug #29577 (MYSQLI_CLIENT_FOUND_ROWS undefined) (Georg)
- Fixed bug #29573 (Segmentation fault, when exception thrown within
  PHP function called from XSLT). (Christian)
- Fixed bug #29522 (accessing properties without connection) (Georg)
- Fixed bug #29505 (get_class_vars() severely broken when used with arrays).
  (Marcus)
- Fixed bug #29490 (.Net object instantiation failed). (Michael Sisolak).
- Fixed bug #29474 (win32: usleep() doesn't work). (Wez)
- Fixed bug #29449 (win32: feof() hangs on empty tcp stream). (Wez)
- Fixed bug #29437 (Possible crash inside array_walk_recursive()). (Ilia)
- Fixed bug #29431 (crash when parsing invalid address; invalid address
  returned by stream_socket_recvfrom(), stream_socket_getname()). (Wez)
- Fixed bug #29409 (Segfault in PHP functions called from XSLT). (Rob)
- Fixed unloading of dynamically loaded extensions.
  (Marcus, kameshj at fastmail dot fm)
- Fixed bug #29395 (sqlite_escape_string() returns bogus data on empty
  strings). (Ilia, Tony)
- Fixed bug #29392 (com_dotnet crashes when echo'ing an object). (Wez)
- Fixed bug #29368 (The destructor is called when an exception is thrown from
  the constructor). (Marcus)
- Fixed bug #29354 (Exception constructor marked as both public and protected).
  (Marcus)
- Fixed bug #29342 (strtotime() does not handle empty date string properly).
  (Ilia)
- Fixed bug #29340 (win32 build produces invalid php_ifx.dll). (Edin)
- Fixed bug #29335 (fetch functions now use MYSQLI_BOTH as default) (Georg)
- Fixed bug #29291 (get_class_vars() return names with NULLs). (Marcus)
- Fixed bug #29264 (gettext extension not working). (Edin)
- Fixed bug #29258 (variant_date_from_timestamp() does not honour
  timezone).  (Wez)
- Fixed bug #29256 (error when sending large packets on a socket). (Dmitry)
- Fixed bug #29236 (memory error when wsdl-cache is enabled). (Dmitry)
- Fixed bug #29147 (Compile Error in mnoGoSearch functions). (Sergey, Antony)
- Fixed bug #29132 ($_SERVER["PHP_AUTH_USER"] isn't defined). (Stefan)
- Fixed bug #29119 (html_entity_decode() misbehaves with UTF-8). (Moriyoshi)
- Fixed bug #29109 (SoapFault exception: [WSDL] Out of memory). (Dmitry)
- Fixed bug #29061 (soap extension segfaults). (Dmitry)
- Fixed bug #28985 (__getTypes() returning nothing on complex WSDL). (Dmitry)
- Fixed bug #28969 (Wrong data encoding of special characters). (Dmitry)
- Fixed bug #28895 (ReflectionClass::isAbstract always returns false). (Marcus)
- Fixed bug #28829 (Thread-unsafety in bcmath elementary values). (Sara)
- Fixed bug #28464 (catch() does not catch exceptions by interfaces). (Marcus)
- Fixed bug #27669 (PHP 5 didn't support all possibilities for calling static
  methods dynamically). (Dmitry)
- Fixed ReflectionClass::getMethod() and ReflectionClass::getProperty() to
  raise an ReflectionException instead of returning NULL on failure.
  (Sebastian)
- Fixed convert.* filters to consume remaining buckets_in on flush. (Sara)
- Fixed bug in mysqli->client_version. (Georg)

13 Jul 2004, PHP 5.0.0
- Updated PCRE to provide better error handling in certain cases. (Andrei)
- Changed doc comments to require a single white space after '/**'. (Marcus)
- Fixed bug #29019 (Database not closing). (Marcus)
- Fixed bug #29008 (array_combine() does not handle non-numeric/string keys).
  (Ilia)
- Fixed bug #28999 (fixed behaviour of exec() to work as it did in 4.X). (Ilia)
- Fixed bug #28868 (Internal filter registry not thread safe). (Sara)
- Fixed bug #28851 (call_user_func_array has typo in error message). (Marcus)
- Fixed bug #28831 (ArrayObject::offsetGet() does the work of offsetUnset()).
  (Marcus)
- Fixed bug #28822 (ArrayObject::offsetExists() works inverted). (Marcus)
- Fixed bug #28789 (ReflectionProperty getValue() fails on public static
  members). (Marcus)
- Fixed bug #28771 (Segfault when using xslt and clone). (Rob)
- Fixed bug #28751 (SoapServer does not call _autoload()). (Dmitry)
- Fixed bug #28739 (array_*diff() and array_*intersect() not clearing the fci
  cache before work). (Andrey)
- Fixed bug #28721 (appendChild() and insertBefore() unset DOMText).(Rob)
- Fixed bug #28702 (SOAP does not parse WSDL service address correctly). (Dmitry)
- Fixed bug #28699 (Reflection api bugs). (Marcus)
- Fixed bug #28694 (ReflectionExtension::getFunctions() crashes PHP). (Marcus)
- Fixed bug #28512 (Allocate enough space to store MSSQL data). (Frank)
- Fixed strip_tags() to correctly handle '\0' characters. (Stefan)<|MERGE_RESOLUTION|>--- conflicted
+++ resolved
@@ -10,6 +10,10 @@
   . Fixed bug #62955 (Only one directive is loaded from "Per Directory Values" 
     Windows registry). (aserbulov at parallels dot com)
   . Fixed bug #62907 (Double free when use traits). (Dmitry)
+  . Fixed bug #61767 (Shutdown functions not called in certain error
+    situation). (Dmitry)
+  . Fixed bug #60909 (custom error handler throwing Exception + fatal error
+    = no shutdown function). (Dmitry)
 
 - SOAP
   . Fixed bug #50997 (SOAP Error when trying to submit 2nd Element of a choice).
@@ -41,7 +45,6 @@
   . Fixed bug #62744 (dangling pointers made by zend_disable_class). (Laruence)
   . Fixed bug #62716 (munmap() is called with the incorrect length).
     (slangley@google.com)
-<<<<<<< HEAD
   . Fixed bug #62358 (Segfault when using traits a lot). (Laruence)
   . Fixed bug #62328 (implementing __toString and a cast to string fails)
     (Laruence)
@@ -49,15 +52,6 @@
     handler). (Lonny Kapelushnik)
   . Fixed bug #40459 (Stat and Dir stream wrapper methods do not call 
     constructor). (Stas)
-=======
-  . Fixed bug #62460 (php binaries installed as binary.dSYM). (Reeze Xia)
-  . Fixed bug #61767 (Shutdown functions not called in certain error
-    situation). (Dmitry)
-  . Fixed bug #60194 (--with-zend-multibyte and --enable-debug reports LEAK
-    with run-test.php). (Laruence)
-  . Fixed bug #60909 (custom error handler throwing Exception + fatal error
-    = no shutdown function). (Dmitry)
->>>>>>> b29dc146
 
 - CURL:
   . Fixed bug #62912 (CURLINFO_PRIMARY_* AND CURLINFO_LOCAL_* not exposed).
