--- conflicted
+++ resolved
@@ -6,14 +6,10 @@
   . Fixed bug #74780 (parse_url() borken when query string contains colon). 
     (jhdxr)
 
-<<<<<<< HEAD
-06 Jul 2017, PHP 7.1.7
-=======
 - SPL:
   . Fixed bug #73471 (PHP freezes with AppendIterator). (jhdxr)
 
-06 Jul 2017 PHP 7.0.21
->>>>>>> 81c2a4b9
+06 Jul 2017, PHP 7.1.7
 
 - Core:
   . Fixed bug #74738 (Multiple [PATH=] and [HOST=] sections not properly
