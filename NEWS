--- conflicted
+++ resolved
@@ -3,13 +3,9 @@
 ?? ??? 2013, PHP 5.5.0 Release Candidate 2
 
 - Core:
-<<<<<<< HEAD
-=======
-  . Fixed bug #64720 (SegFault on zend_deactivate). (Dmitry)
-  . Fixed bug #64729 (compilation failure on x32). (Gustavo)
->>>>>>> 77fffff1
   . Fixed bug #64660 (Segfault on memory exhaustion within function definition).
     (Stas, reported by Juha Kylmänen)
+  . Fixed bug #64720 (SegFault on zend_deactivate). (Dmitry)
   . Fixed bug #64853 (Use of no longer available ini directives causes crash
     on TS build). (Anatol)
 
