--- conflicted
+++ resolved
@@ -7,11 +7,8 @@
   . Fixed bug #73877 (readlink() returns garbage for UTF-8 paths). (Anatol)
   . Fixed bug #73876 (Crash when exporting **= in expansion of assign op).
     (Sara)
-<<<<<<< HEAD
   . Fixed bug #73962 (bug with symlink related to cyrillic directory). (Anatol)
-=======
   . Fixed bug #73969 (segfault in debug_print_backtrace). (andrewnester)
->>>>>>> 6f912f7c
 
 - DTrace:
   . Fixed bug #73965 (DTrace reported as enabled when disabled). (Remi)
