PHP                                                                        NEWS
|||||||||||||||||||||||||||||||||||||||||||||||||||||||||||||||||||||||||||||||
?? ??? ????, PHP 7.1.9

- Core:
  . Fixed bug #74947 (Segfault in scanner on INF number). (Laruence)
  . Fixed bug #74954 (null deref and segfault in zend_generator_resume()). (Bob)

- cURL:
  . Fixed bug #74125 (Fixed finding CURL on systems with multiarch support).
    (cebe)

- Mbstring:
  . Fixed bug #71606 (Segmentation fault mb_strcut with HTML-ENTITIES encoding).
    (cmb)

- MySQLi:
  . Fixed bug #74968 (PHP crashes when calling mysqli_result::fetch_object with
    an abstract class). (Anatol)

- OCI8:
  . Expose oci_unregister_taf_callback() (Tianfang Yang)

<<<<<<< HEAD
- Opcache:
  . Fixed bug #74980 (Narrowing occurred during type inference). (Laruence)

- Session:
  . Fixed bug #74892 (Url Rewriting (trans_sid) not working on urls that start
    with "#"). (Andrew Nester)
=======
- phar:
  . Fixed bug #74991 (include_path has a 4096 char limit in some cases).
    (bwbroersma)
>>>>>>> 6b1fbafd

- SimpleXML:
  . Fixed bug #74950 (nullpointer deref in simplexml_element_getDocNamespaces).
    (Laruence)

- SPL:
  . Fixed bug #74669 (Unserialize ArrayIterator broken). (Andrew Nester)
  . Fixed bug #74977 (Appending AppendIterator leads to segfault). 
    (Andrew Nester)

03 Aug 2017, PHP 7.1.8

- Core:
  . Fixed bug #74832 (Loading PHP extension with already registered function 
    name leads to a crash). (jpauli)
  . Fixed bug #74780 (parse_url() broken when query string contains colon). 
    (jhdxr)
  . Fixed bug #74761 (Unary operator expected error on some systems). (petk)
  . Fixed bug #73900 (Use After Free in unserialize() SplFixedArray). (nikic)
  . Fixed bug #74923 (Crash when crawling through network share). (Anatol)
  . Fixed bug #74913 (fixed incorrect poll.h include). (petk)
  . Fixed bug #74906 (fixed incorrect errno.h include). (petk)

- Date:
  . Fixed bug #74852 (property_exists returns true on unknown DateInterval 
    property). (jhdxr)

- OCI8:
  . Fixed bug #74625 (Integer overflow in oci_bind_array_by_name). (Ingmar Runge)

- Opcache:
  . Fixed bug #74623 (Infinite loop in type inference when using HTMLPurifier).
    (nikic)

- OpenSSL:
 . Fixed bug #74798 (pkcs7_en/decrypt does not work if \x0a is used in content).
   (Anatol)
 . Added OPENSSL_DONT_ZERO_PAD_KEY constant to prevent key padding and fix bug
   #71917 (openssl_open() returns junk on envelope < 16 bytes) and bug #72362
   (OpenSSL Blowfish encryption is incorrect for short keys). (Jakub Zelenka)

- PDO:
  . Fixed bug #69356 (PDOStatement::debugDumpParams() truncates query). (Adam
    Baratz)

- SPL:
  . Fixed bug #73471 (PHP freezes with AppendIterator). (jhdxr)

- SQLite3:
  . Fixed bug #74883 (SQLite3::__construct() produces "out of memory" exception
    with invalid flags). (Anatol)

- Wddx:
  . Fixed bug #73173 (huge memleak when wddx_unserialize).
    (tloi at fortinet dot com)

- zlib:
  . Fixed bug #73944 (dictionary option of inflate_init() does not work).
    (wapmorgan)

06 Jul 2017, PHP 7.1.7

- Core:
  . Fixed bug #74738 (Multiple [PATH=] and [HOST=] sections not properly
    parsed). (Manuel Mausz)
  . Fixed bug #74658 (Undefined constants in array properties result in broken
    properties). (Laruence)
  . Fixed misparsing of abstract unix domain socket names. (Sara)
  . Fixed bug #74603 (PHP INI Parsing Stack Buffer Overflow Vulnerability).
    (Stas)
  . Fixed bug #74101, bug #74614 (Unserialize Heap Use-After-Free (READ: 1) in
    zval_get_type). (Nikita)
  . Fixed bug #74111 (Heap buffer overread (READ: 1) finish_nested_data from
    unserialize). (Nikita)
  . Fixed bug #74819 (wddx_deserialize() heap out-of-bound read via
    php_parse_date()). (Derick)

- Date:
  . Fixed bug #74639 (implement clone for DatePeriod and DateInterval).
    (andrewnester)

- DOM:
  . Fixed bug #69373 (References to deleted XPath query results). (ttoohey)

- GD:
  . Fixed bug #74435 (Buffer over-read into uninitialized memory). (cmb)

- Intl:
  . Fixed bug #73473 (Stack Buffer Overflow in msgfmt_parse_message). (libnex)
  . Fixed bug #74705 (Wrong reflection on Collator::getSortKey and
    collator_get_sort_key). (Tyson Andre, Remi)

- Mbstring:
  . Add oniguruma upstream fix (CVE-2017-9224, CVE-2017-9226, CVE-2017-9227,
    CVE-2017-9228, CVE-2017-9229) (Remi, Mamoru TASAKA)

- OCI8:
  . Add TAF callback (PR #2459). (KoenigsKind)

- Opcache:
  . Fixed bug #74663 (Segfault with opcache.memory_protect and
    validate_timestamp). (Laruence)
  . Revert opcache.enable_cli to default disabled. (Nikita)

- OpenSSL:
  . Fixed bug #74720 (pkcs7_en/decrypt does not work if \x1a is used in
    content). (Anatol)
  . Fixed bug #74651 (negative-size-param (-1) in memcpy in zif_openssl_seal()).
    (Stas)

- PDO_OCI:
  . Support Instant Client 12.2 in --with-pdo-oci configure option.
    (Tianfang Yang)

- Reflection:
  . Fixed bug #74673 (Segfault when cast Reflection object to string with
    undefined constant). (Laruence)

- SPL:
  . Fixed bug #74478 (null coalescing operator failing with SplFixedArray).
    (jhdxr)

- FTP:
  . Fixed bug #74598 (ftp:// wrapper ignores context arg). (Sara)

- PHAR:
  . Fixed bug #74386 (Phar::__construct reflection incorrect). (villfa)

- SOAP
  . Fixed bug #74679 (Incorrect conversion array with WSDL_CACHE_MEMORY).
    (Dmitry)

- Streams:
  . Fixed bug #74556 (stream_socket_get_name() returns '\0'). (Sara)

8 Jun 2017, PHP 7.1.6

- Core:
  . Fixed bug #74600 (crash (SIGSEGV) in _zend_hash_add_or_update_i).
    (Laruence)
  . Fixed bug #74546 (SIGILL in ZEND_FETCH_CLASS_CONSTANT_SPEC_CONST_CONST).
    (Laruence)
  . Fixed bug #74589 (__DIR__ wrong for unicode character). (Anatol)

- intl:
  . Fixed bug #74468 (wrong reflection on Collator::sortWithSortKeys). (villfa)

- MySQLi:
  . Fixed bug #74547 (mysqli::change_user() doesn't accept null as $database
    argument w/strict_types). (Anatol)

- Opcache:
  . Fixed bug #74596 (SIGSEGV with opcache.revalidate_path enabled). (Laruence)

- phar:
  . Fixed bug #51918 (Phar::webPhar() does not handle requests sent through PUT
    and DELETE method). (Christian Weiske)

- Readline:
  . Fixed bug #74490 (readline() moves the cursor to the beginning of the line).
    (Anatol)

- Standard:
  . Fixed bug #74510 (win32/sendmail.c anchors CC header but not BCC).
    (Damian Wadley, Anatol)

- xmlreader:
  . Fixed bug #74457 (Wrong reflection on XMLReader::expand). (villfa)

11 May 2017, PHP 7.1.5

- Core:
  . Fixed bug #74408 (Endless loop bypassing execution time limit). (Laruence)
  . Fixed bug #74353 (Segfault when killing within bash script trap code).
    (Laruence)
  . Fixed bug #74340 (Magic function __get has different behavior in php 7.1.x).
    (Nikita)
  . Fixed bug #74188 (Null coalescing operator fails for undeclared static
    class properties). (tpunt)
  . Fixed bug #74444 (multiple catch freezes in some cases). (David Matějka)
  . Fixed bug #74410 (stream_select() is broken on Windows Nanoserver).
    (Matt Ficken)
  . Fixed bug #74337 (php-cgi.exe crash on facebook callback).
    (Anton Serbulov)
  . Patch for bug #74216 was reverted. (Anatol)

- Date:
  . Fixed bug #74404 (Wrong reflection on DateTimeZone::getTransitions).
    (krakjoe)
  . Fixed bug #74080 (add constant for RFC7231 format datetime). (duncan3dc)

- DOM:
  . Fixed bug #74416 (Wrong reflection on DOMNode::cloneNode).
    (Remi, Fabien Villepinte)

- Fileinfo:
  . Fixed bug #74379 (syntax error compile error in libmagic/apprentice.c).
    (Laruence)

- GD:
  . Fixed bug #74343 (compile fails on solaris 11 with system gd2 library).
    (krakjoe)

- MySQLi:
  . Fixed bug #74432 (mysqli_connect adding ":3306" to $host if $port parameter
    not given). (Anatol)

- MySQLnd:
  . Fixed bug #74376 (Invalid free of persistent results on error/connection
    loss). (Yussuf Khalil)

- Intl:
  . Fixed bug #65683 (Intl does not support DateTimeImmutable). (Ben Scholzen)
  . Fixed bug #74298 (IntlDateFormatter->format() doesn't return
    microseconds/fractions). (Andrew Nester)
  . Fixed bug #74433 (wrong reflection for Normalizer methods). (villfa)
  . Fixed bug #74439 (wrong reflection for Locale methods). (villfa)

- Opcache:
  . Fixed bug #74456 (Segmentation error while running a script in CLI mode).
    (Laruence)
  . Fixed bug #74431 (foreach infinite loop). (Nikita)
  . Fixed bug #74442 (Opcached version produces a nested array). (Nikita)

- OpenSSL:
  . Fixed bug #73833 (null character not allowed in openssl_pkey_get_private).
    (Jakub Zelenka)
  . Fixed bug #73711 (Segfault in openssl_pkey_new when generating DSA or DH
    key). (Jakub Zelenka)
  . Fixed bug #74341 (openssl_x509_parse fails to parse ASN.1 UTCTime without
    seconds). (Moritz Fain)
  . Fixed bug #73808 (iv length warning too restrictive for aes-128-ccm).
    (Jakub Zelenka)

- phar:
  . Fixed bug #74383 (phar method parameters reflection correction). 
    (mhagstrand)

- Readline:
  . Fixed bug #74489 (readline() immediately returns false in interactive
    console mode). (Anatol)

- Standard:
  . Fixed bug #72071 (setcookie allows max-age to be negative). (Craig Duncan)
  . Fixed bug #74361 (Compaction in array_rand() violates COW). (Nikita)

- Streams:
  . Fixed bug #74429 (Remote socket URI with unique persistence identifier
    broken). (Sara)

13 Apr 2017, PHP 7.1.4

- Core:
  . Fixed bug #74149 (static embed SAPI linkage error). (krakjoe)
  . Fixed bug #73370 (falsely exits with "Out of Memory" when using
    USE_ZEND_ALLOC=0). (Nikita)
  . Fixed bug #73960 (Leak with instance method calling static method with
    referenced return). (Nikita)
  . Fixed bug #69676 (Resolution of self::FOO in class constants not correct).
    (Nikita)
  . Fixed bug #74265 (Build problems after 7.0.17 release: undefined reference
    to `isfinite'). (Nikita)
  . Fixed bug #74302 (yield fromLABEL is over-greedy). (Sara)

- Apache:
  . Reverted patch for bug #61471, fixes bug #74318. (Anatol)

- Date:
  . Fixed bug #72096 (Swatch time value incorrect for dates before 1970). (mcq8)

- DOM:
  . Fixed bug #74004 (LIBXML_NOWARNING flag ingnored on loadHTML*).
    (somedaysummer)

- iconv:
  . Fixed bug #74230 (iconv fails to fail on surrogates). (Anatol)

- OCI8:
  . Fixed uninitialized data causing random crash. (Dmitry)

- Opcache:
  . Fixed bug #74250 (OPcache compilation performance regression in PHP 5.6/7
    with huge classes). (Nikita)

- OpenSSL:
  . Fixed bug #72333 (fwrite() on non-blocking SSL sockets doesn't work).
    (Jakub Zelenka)

- PDO MySQL:
  . Fixed bug #71003 (Expose MYSQLI_CLIENT_SSL_DONT_VERIFY_SERVER_CERT to PDO
    interface). (Thomas Orozco)

- SPL:
  . Fixed bug #74058 (ArrayObject can not notice changes). (Andrew Nester)

- Sqlite:
  . Implemented FR #74217 (Allow creation of deterministic sqlite functions).
    (Andrew Nester)

- Streams:
  . Fixed bug #74216 (Correctly fail on invalid IP address ports). (Sara)

- Zlib:
  . Fixed bug #74240 (deflate_add can allocate too much memory). (Matt Bonneau)

16 Mar 2017, PHP 7.1.3

- Core:
  . Fixed bug #74157 (Segfault with nested generators). (Laruence)
  . Fixed bug #74164 (PHP hangs when an invalid value is dynamically passed to
    typehinted by-ref arg). (Laruence)
  . Fixed bug #74093 (Maximum execution time of n+2 seconds exceed not written
    in error_log). (Laruence)
  . Fixed bug #73989 (PHP 7.1 Segfaults within Symfony test suite).
    (Dmitry, Laruence)
  . Fixed bug #74084 (Out of bound read - zend_mm_alloc_small). (Laruence)
  . Fixed bug #73807 (Performance problem with processing large post request).
    (Nikita)
  . Fixed bug #73998 (array_key_exists fails on arrays created by
    get_object_vars). (mhagstrand)
  . Fixed bug #73954 (NAN check fails on Alpine Linux with musl). (Andrea)
  . Fixed bug #73677 (Generating phar.phar core dump with gcc ASAN enabled
    build). (ondrej)

- Apache:
  . Fixed bug #61471 (Incomplete POST does not timeout but is passed to PHP).
    (Zheng Shao)

- Date:
  . Fixed bug #73837 ("new DateTime()" sometimes returns 1 second ago value).
    (Derick)

- FPM:
  . Fixed bug #69860 (php-fpm process accounting is broken with keepalive).
    (Denis Yeldandi)

- Hash:
  . Fixed bug #73127 (gost-crypto hash incorrect if input data contains long
    0xFF sequence). (Grundik)

- GD:
  . Fixed bug #74031 (ReflectionFunction for imagepng is missing last two
    parameters). (finwe)

- Mysqlnd:
  . Fixed bug #74021 (fetch_array broken data. Data more then MEDIUMBLOB).
    (Andrew Nester, Nikita)

- Opcache:
  . Fixed bug #74152 (if statement says true to a null variable). (Laruence)
  . Fixed bug #74019 (Segfault with list). (Laruence)

- OpenSSL:
  . Fixed bug #74022 (PHP Fast CGI crashes when reading from a pfx file).
    (Anatol)
  . Fixed bug #74099 (Memory leak with openssl_encrypt()). (Andrew Nester)
  . Fixed bug #74159 (Writing a large buffer to a non-blocking encrypted stream
    fails with "bad write retry"). (trowski)

- PDO_OCI:
  . Fixed bug #54379 (PDO_OCI: UTF-8 output gets truncated). (gureedo / Oracle)

- SQLite3:
  . Fixed bug #74413 (incorrect reflection for SQLite3::enableExceptions).
    (krakjoe)

- Standard:
  . Fixed bug #74005 (mail.add_x_header causes RFC-breaking lone line feed).
    (Anatol)
  . Fixed bug #74041 (substr_count with length=0 broken). (Nikita)
  . Fixed bug #73118 (is_callable callable name reports misleading value for
    anonymous classes). (Adam Saponara)
  . Fixed bug #74105 (PHP on Linux should use /dev/urandom when getrandom is
    not available). (Benjamin Robin)
  . Fixed bug #74708 (Invalid Reflection signatures for random_bytes and
    random_int). (Tyson Andre, Remi)

- Streams:
  . Fixed bug #73496 (Invalid memory access in zend_inline_hash_func).
    (Laruence)
  . Fixed bug #74090 (stream_get_contents maxlength>-1 returns empty string).
    (Anatol)

16 Feb 2017, PHP 7.1.2

- Core:
  . Improved GENERATOR_CREATE opcode handler. (Bob, Dmitry)
  . Fixed bug #73877 (readlink() returns garbage for UTF-8 paths). (Anatol)
  . Fixed bug #73876 (Crash when exporting **= in expansion of assign op).
    (Sara)
  . Fixed bug #73962 (bug with symlink related to cyrillic directory). (Anatol)
  . Fixed bug #73969 (segfault in debug_print_backtrace). (andrewnester)
  . Fixed bug #73994 (arginfo incorrect for unpack). (krakjoe)
  . Fixed bug #73973 (assertion error in debug_zval_dump). (andrewnester)

- DOM:
  . Fixed bug #54382 (getAttributeNodeNS doesn't get xmlns* attributes).
    (aboks)

- DTrace:
  . Fixed bug #73965 (DTrace reported as enabled when disabled). (Remi)

- FCGI:
  . Fixed bug #73904 (php-cgi fails to load -c specified php.ini file). (Anatol)
  . Fixed bug #72898 (PHP_FCGI_CHILDREN is not included in phpinfo()). (Anatol)

- FPM:
  . Fixed bug #69865 (php-fpm does not close stderr when using syslog). 
    (m6w6)

- GD:
  . Fixed bug #73968 (Premature failing of XBM reading). (cmb)

- GMP:
  . Fixed bug #69993 (test for gmp.h needs to test machine includes).
    (Jordan Gigov) 

- Hash:
  . Added hash_hkdf() function. (Andrey Andreev)
  . Fixed bug #73961 (environmental build dependency in hash sha3 source).
    (krakjoe)

- Intl:
  . Fix bug #73956 (Link use CC instead of CXX). (Remi)

- LDAP:
  . Fixed bug #73933 (error/segfault with ldap_mod_replace and opcache).
    (Laruence)

- MySQLi:
  . Fixed bug #73949 (leak in mysqli_fetch_object). (krakjoe)

- Mysqlnd:
  . Fixed bug #69899 (segfault on close() after free_result() with mysqlnd).
    (Richard Fussenegger)

- Opcache:
  . Fixed bug #73983 (crash on finish work with phar in cli + opcache).
    (Anatol)

- OpenSSL:
  . Fixed bug #71519 (add serial hex to return value array). (xrobau)
  . Fixed bug #73692 (Compile ext/openssl with openssl 1.1.0 on Win). (Anatol)
  . Fixed bug #73978 (openssl_decrypt triggers bug in PDO). (Jakub Zelenka)

- PDO_Firebird:
  . Implemented FR #72583 (All data are fetched as strings). (Dorin Marcoci)

- PDO_PgSQL:
  . Fixed bug #73959 (lastInsertId fails to throw an exception for wrong 
    sequence name). (andrewnester)

- Phar:
  . Fixed bug #70417 (PharData::compress() doesn't close temp file). (cmb)

- posix:
  . Fixed bug #71219 (configure script incorrectly checks for ttyname_r). (atoh)

- Session:
  . Fixed bug #69582 (session not readable by root in CLI). (EvgeniySpinov)

- SPL:
  . Fixed bug #73896 (spl_autoload() crashes when calls magic _call()). (Dmitry)

- Standard:
  . Fixed bug #69442 (closing of fd incorrect when PTS enabled). (jaytaph)
  . Fixed bug #47021 (SoapClient stumbles over WSDL delivered with
    "Transfer-Encoding: chunked"). (Rowan Collins)
  . Fixed bug #72974 (imap is undefined service on AIX). (matthieu.sarter)
  . Fixed bug #72979 (money_format stores wrong length AIX). (matthieu.sarter)
  . Fixed bug #73374 (intval() with base 0 should detect binary). (Leigh)
  . Fixed bug #69061 (mail.log = syslog contains double information).
    (Tom Sommer)

- ZIP:
  . Fixed bug #70103 (ZipArchive::addGlob ignores remove_all_path option). (cmb,
    Mitch Hagstrand)

19 Jan 2017, PHP 7.1.1

- Core:
  . Fixed bug #73792 (invalid foreach loop hangs script). (Dmitry)
  . Fixed bug #73686 (Adding settype()ed values to ArrayObject results in
    references). (Nikita, Laruence)
  . Fixed bug #73663 ("Invalid opcode 65/16/8" occurs with a variable created
    with list()). (Laruence)
  . Fixed bug #73727 (ZEND_MM_BITSET_LEN is "undefined symbol" in
    zend_bitset.h). (Nikita)
  . Fixed bug #73753 (unserialized array pointer not advancing). (David Walker)
  . Fixed bug #73783 (SIG_IGN doesn't work when Zend Signals is enabled).
    (David Walker)

- CLI:
  . Fixed bug #72555 (CLI output(japanese) on Windows). (Anatol)

- COM:
  . Fixed bug #73679 (DOTNET read access violation using invalid codepage).
    (Anatol)

- DOM:
  . Fixed bug #67474 (getElementsByTagNameNS filter on default ns). (aboks)

- Mbstring:
  . Fixed bug #73646 (mb_ereg_search_init null pointer dereference).
    (Laruence)

- Mysqli:
  . Fixed bug #73462 (Persistent connections don't set $connect_errno).
    (darkain)

- Mysqlnd:
  . Optimized handling of BIT fields - less memory copies and lower memory
    usage. (Andrey)
  . Fixed bug #73800 (sporadic segfault with MYSQLI_OPT_INT_AND_FLOAT_NATIVE). 
	(vanviegen)

- Opcache:
  . Fixed bug #73789 (Strange behavior of class constants in switch/case block).
    (Laruence)
  . Fixed bug #73746 (Method that returns string returns UNKNOWN:0 instead).
    (Laruence)
  . Fixed bug #73654 (Segmentation fault in zend_call_function). (Nikita)
  . Fixed bug #73668 ("SIGFPE Arithmetic exception" in opcache when divide by
    minus 1). (Nikita)
  . Fixed bug #73847 (Recursion when a variable is redefined as array). (Nikita)

- PDO_Firebird:
  . Fixed bug #72931 (PDO_FIREBIRD with Firebird 3.0 not work on returning
    statement). (Dorin Marcoci)

- phpdbg:
  . Fixed bug #73794 (Crash (out of memory) when using run and # command
    separator). (Bob)
  . Fixed bug #73704 (phpdbg shows the wrong line in files with shebang). (Bob)

- SQLite3:
  . Reverted fix for bug #73530	(Unsetting result set may reset other result
    set). (cmb)

- Standard:
  . Fixed bug #73594 (dns_get_record does not populate $additional out
    parameter). (Bruce Weirdan)
  . Fixed bug #70213 (Unserialize context shared on double class lookup).
    (Taoguang Chen)
  . Fixed bug #73154 (serialize object with __sleep function crash). (Nikita)
  . Fixed bug #70490 (get_browser function is very slow). (Nikita)
  . Fixed bug #73265 (Loading browscap.ini at startup causes high memory usage).
    (Nikita)
  . Add subject to mail log. (tomsommer)
  . Fixed bug #31875 (get_defined_functions additional param to exclude
	disabled functions). (willianveiga)

- Zlib
  . Fixed bug #73373 (deflate_add does not verify that output was not truncated).
    (Matt Bonneau)

01 Dec 2016, PHP 7.1.0

- Core:
  . Added nullable types. (Levi, Dmitry)
  . Added DFA optimization framework based on e-SSA form. (Dmitry, Nikita)
  . Added specialized opcode handlers (e.g. ZEND_ADD_LONG_NO_OVERFLOW).
    (Dmitry)
  . Added [] = as alternative construct to list() =. (Bob)
  . Added void return type. (Andrea)
  . Added support for negative string offsets in string offset syntax and
    various string functions. (Francois)
  . Added a form of the list() construct where keys can be specified. (Andrea)
  . Implemented safe execution timeout handling, that prevents random crashes
    after "Maximum execution time exceeded" error. (Dmitry)
  . Implemented the RFC `Support Class Constant Visibility`. (Sean DuBois,
    Reeze Xia, Dmitry)
  . Implemented the RFC `Catching multiple exception types`. (Bronislaw Bialek,
    Pierrick)
  . Implemented logging to syslog with dynamic error levels. (Jani Ollikainen)
  . Implemented FR #72614 (Support "nmake test" on building extensions by
    phpize). (Yuji Uchiyama)
  . Implemented RFC: Iterable. (Aaron Piotrowski)
  . Implemented RFC: Closure::fromCallable (Danack)
  . Implemented RFC: Replace "Missing argument" warning with "\ArgumentCountError"
    exception. (Dmitry, Davey)
  . Implemented RFC: Fix inconsistent behavior of $this variable. (Dmitry)
  . Fixed bug #73585 (Logging of "Internal Zend error - Missing class
    information" missing class name). (Laruence)
  . Fixed memory leak(null coalescing operator with Spl hash). (Tyson Andre)
  . Fixed bug #72736 (Slow performance when fetching large dataset with mysqli
    / PDO). (Dmitry)
  . Fixed bug #72482 (Ilegal write/read access caused by gdImageAALine
    overflow). (cmb)
  . Fixed bug #72696 (imagefilltoborder stackoverflow on truecolor images).
    (cmb)
  . Fixed bug #73350 (Exception::__toString() cause circular references).
    (Laruence)
  . Fixed bug #73329 ((Float)"Nano" == NAN). (Anatol)
  . Fixed bug #73288 (Segfault in __clone > Exception.toString > __get).
    (Laruence)
  . Fixed for #73240 (Write out of bounds at number_format). (Stas)
  . Fix pthreads detection when cross-compiling (ffontaine)
  . Fixed bug #73337 (try/catch not working with two exceptions inside a same
    operation). (Dmitry)
  . Fixed bug #73156 (segfault on undefined function). (Dmitry)
  . Fixed bug #73163 (PHP hangs if error handler throws while accessing undef
    const in default value). (Nikita)
  . Fixed bug #73172 (parse error: Invalid numeric literal). (Nikita, Anatol)
  . Fixed bug #73181 (parse_str() without a second argument leads to crash).
    (Nikita)
  . Fixed bug #73025 (Heap Buffer Overflow in virtual_popen of
    zend_virtual_cwd.c). (cmb)
  . Fixed bug #73058 (crypt broken when salt is 'too' long). (Anatol)
  . Fixed bug #72944 (Null pointer deref in zval_delref_p). (Dmitry)
  . Fixed bug #72943 (assign_dim on string doesn't reset hval). (Laruence)
  . Fixed bug #72598 (Reference is lost after array_slice()) (Nikita)
  . Fixed bug #72703 (Out of bounds global memory read in BF_crypt triggered by
    password_verify). (Anatol)
  . Fixed bug #72813 (Segfault with __get returned by ref). (Laruence)
  . Fixed bug #72767 (PHP Segfaults when trying to expand an infinite operator).
    (Nikita)
  . TypeError messages for arg_info type checks will now say "must be ...
    or null" where the parameter or return type accepts null. (Andrea)
  . Fixed bug #72857 (stream_socket_recvfrom read access violation). (Anatol)
  . Fixed bug #72663 (Create an Unexpected Object and Don't Invoke
    __wakeup() in Deserialization). (Stas)
  . Fixed bug #72681 (PHP Session Data Injection Vulnerability). (Stas)
  . Fixed bug #72742 (memory allocator fails to realloc small block to large
    one). (Stas)
  . Fixed URL rewriter. It would not rewrite '//example.com/' URL
    unconditionally. URL rewrite target hosts whitelist is implemented. (Yasuo)
  . Fixed bug #72641 (phpize (on Windows) ignores PHP_PREFIX).
    (Yuji Uchiyama)
  . Fixed bug #72683 (getmxrr broken). (Anatol)
  . Fixed bug #72629 (Caught exception assignment to variables ignores
    references). (Laruence)
  . Fixed bug #72594 (Calling an earlier instance of an included anonymous
    class fatals). (Laruence)
  . Fixed bug #72581 (previous property undefined in Exception after
    deserialization). (Laruence)
  . Fixed bug #72543 (Different references behavior comparing to PHP 5)
    (Laruence, Dmitry, Nikita)
  . Fixed bug #72347 (VERIFY_RETURN type casts visible in finally). (Dmitry)
  . Fixed bug #72216 (Return by reference with finally is not memory safe).
    (Dmitry)
  . Fixed bug #72215 (Wrong return value if var modified in finally). (Dmitry)
  . Fixed bug #71818 (Memory leak when array altered in destructor). (Dmitry)
  . Fixed bug #71539 (Memory error on $arr[$a] =& $arr[$b] if RHS rehashes)
    (Dmitry, Nikita)
  . Added new constant PHP_FD_SETSIZE. (cmb)
  . Added optind parameter to getopt(). (as)
  . Added PHP to SAPI error severity mapping for logs. (Martin Vobruba)
  . Fixed bug #71911 (Unable to set --enable-debug on building extensions by
    phpize on Windows). (Yuji Uchiyama)
  . Fixed bug #29368 (The destructor is called when an exception is thrown from
    the constructor). (Dmitry)
  . Implemented RFC: RNG Fixes. (Leigh)
  . Implemented email validation as per RFC 6531. (Leo Feyer, Anatol)
  . Fixed bug #72513 (Stack-based buffer overflow vulnerability in
    virtual_file_ex). (Stas)
  . Fixed bug #72573 (HTTP_PROXY is improperly trusted by some PHP libraries
    and applications). (Stas)
  . Fixed bug #72523 (dtrace issue with reflection (failed test)). (Laruence)
  . Fixed bug #72508 (strange references after recursive function call and
    "switch" statement). (Laruence)
  . Fixed bug #72441 (Segmentation fault: RFC list_keys). (Laruence)
  . Fixed bug #72395 (list() regression). (Laruence)
  . Fixed bug #72373 (TypeError after Generator function w/declared return type
    finishes). (Nikita)
  . Fixed bug #69489 (tempnam() should raise notice if falling back to temp dir).
    (Laruence, Anatol)
  . Fixed UTF-8 and long path support on Windows. (Anatol)
  . Fixed bug #53432 (Assignment via string index access on an empty string
    converts to array). (Nikita)
  . Fixed bug #62210 (Exceptions can leak temporary variables). (Dmitry, Bob)
  . Fixed bug #62814 (It is possible to stiffen child class members visibility).
    (Nikita)
  . Fixed bug #69989 (Generators don't participate in cycle GC). (Nikita)
  . Fixed bug #70228 (Memleak if return in finally block). (Dmitry)
  . Fixed bug #71266 (Missing separation of properties HT in foreach etc).
    (Dmitry)
  . Fixed bug #71604 (Aborted Generators continue after nested finally).
    (Nikita)
  . Fixed bug #71572 (String offset assignment from an empty string inserts
    null byte). (Francois)
  . Fixed bug #71897 (ASCII 0x7F Delete control character permitted in
    identifiers). (Andrea)
  . Fixed bug #72188 (Nested try/finally blocks losing return value). (Dmitry)
  . Fixed bug #72213 (Finally leaks on nested exceptions). (Dmitry, Nikita)
  . Fixed bug #47517 (php-cgi.exe missing UAC manifest).
    (maxdax15801 at users noreply github com)
  . Change statement and fcall extension handlers to accept frame. (Joe)
  . Number operators taking numeric strings now emit E_NOTICEs or E_WARNINGs
    when given malformed numeric strings. (Andrea)
  . (int), intval() where $base is 10 or unspecified, settype(), decbin(),
    decoct(), dechex(), integer operators and other conversions now always
    respect scientific notation in numeric strings. (Andrea)
  . Raise a compile-time warning on octal escape sequence overflow. (Sara)

- Apache2handler:
  . Enable per-module logging in Apache 2.4+. (Martin Vobruba)

- BCmath:
  . Fix bug #73190 (memcpy negative parameter _bc_new_num_ex). (Stas)

- Bz2:
  . Fixed bug #72837 (integer overflow in bzdecompress caused heap
    corruption). (Stas)
  . Fixed bug #72613 (Inadequate error handling in bzread()). (Stas)

- Calendar:
  . Fix integer overflows (Joshua Rogers)
  . Fixed bug #67976 (cal_days_month() fails for final month of the French
    calendar). (cmb)
  . Fixed bug #71894 (AddressSanitizer: global-buffer-overflow in
    zif_cal_from_jd). (cmb)

- CLI Server:
  . Fixed bug #73360 (Unable to work in root with unicode chars). (Anatol)
  . Fixed bug #71276 (Built-in webserver does not send Date header).
    (see at seos fr)

- COM:
  . Fixed bug #73126 (Cannot pass parameter 1 by reference). (Anatol)
  . Fixed bug #69579 (Invalid free in extension trait). (John Boehr)
  . Fixed bug #72922 (COM called from PHP does not return out parameters).
    (Anatol)
  . Fixed bug #72569 (DOTNET/COM array parameters broke in PHP7). (Anatol)
  . Fixed bug #72498 (variant_date_from_timestamp null dereference). (Anatol)

- Curl
  . Implement support for handling HTTP/2 Server Push. (Davey)
  . Add curl_multi_errno(), curl_share_errno() and curl_share_strerror()
    functions. (Pierrick)
  . Fixed bug #72674 (Heap overflow in curl_escape). (Stas)
  . Fixed bug #72541 (size_t overflow lead to heap corruption). (Stas).
  . Fixed bug #71709 (curl_setopt segfault with empty CURLOPT_HTTPHEADER).
    (Pierrick)
  . Fixed bug #71929 (CURLINFO_CERTINFO data parsing error). (Pierrick)

- Date:
  . Fixed bug #69587 (DateInterval properties and isset). (jhdxr)
  . Fixed bug #73426 (createFromFormat with 'z' format char results in
    incorrect time). (Derick)
  . Fixed bug #45554 (Inconsistent behavior of the u format char). (Derick)
  . Fixed bug #48225 (DateTime parser doesn't set microseconds for "now").
    (Derick)
  . Fixed bug #52514 (microseconds are missing in DateTime class). (Derick)
  . Fixed bug #52519 (microseconds in DateInterval are missing). (Derick)
  . Fixed bug #60089 (DateTime::createFromFormat() U after u nukes microtime).
    (Derick)
  . Fixed bug #64887 (Allow DateTime modification with subsecond items).
    (Derick)
  . Fixed bug #68506 (General DateTime improvments needed for microseconds to
    become useful). (Derick)
  . Fixed bug #73109 (timelib_meridian doesn't parse dots correctly). (Derick)
  . Fixed bug #73247 (DateTime constructor does not initialise microseconds
    property). (Derick)
  . Fixed bug #73147 (Use After Free in PHP7 unserialize()). (Stas)
  . Fixed bug #73189 (Memcpy negative size parameter php_resolve_path). (Stas)
  . Fixed bug #66836 (DateTime::createFromFormat 'U' with pre 1970 dates fails
    parsing). (derick)
  . Invalid serialization data for a DateTime or DatePeriod object will now
    throw an instance of Error from __wakeup() or __set_state() instead of
    resulting in a fatal error. (Aaron Piotrowski)
  . Timezone initialization failure from serialized data will now throw an
    instance of Error from __wakeup() or __set_state() instead of resulting in
    a fatal error. (Aaron Piotrowski)
  . Export date_get_interface_ce() for extension use. (Jeremy Mikola)
  . Fixed bug #63740 (strtotime seems to use both sunday and monday as start of
    week). (Derick)

- Dba:
  . Fixed bug #70825 (Cannot fetch multiple values with group in ini file).
    (cmb)
  . Data modification functions (e.g.: dba_insert()) now throw an instance of
    Error instead of triggering a catchable fatal error if the key is does not
    contain exactly two elements. (Aaron Piotrowski)

- DOM:
  . Fixed bug #73150 (missing NULL check in dom_document_save_html). (Stas)
  . Fixed bug #66502 (DOM document dangling reference). (Sean Heelan, cmb)
  . Invalid schema or RelaxNG validation contexts will throw an instance of
    Error instead of resulting in a fatal error. (Aaron Piotrowski)
  . Attempting to register a node class that does not extend the appropriate
    base class will now throw an instance of Error instead of resulting in a
    fatal error. (Aaron Piotrowski)
  . Attempting to read an invalid or write to a readonly property will throw
    an instance of Error instead of resulting in a fatal error. (Aaron
    Piotrowski)

- DTrace:
  . Disabled PHP call tracing by default (it makes significant overhead).
    This may be enabled again using envirionment variable USE_ZEND_DTRACE=1.
    (Dmitry)

- EXIF:
  . Fixed bug #72735 (Samsung picture thumb not read (zero size)). (Kalle, Remi)
  . Fixed bug #72627 (Memory Leakage In exif_process_IFD_in_TIFF). (Stas)
  . Fixed bug #72603 (Out of bound read in exif_process_IFD_in_MAKERNOTE).
    (Stas)
  . Fixed bug #72618 (NULL Pointer Dereference in exif_process_user_comment).
    (Stas)

- Filter:
  . Fixed bug #72972 (Bad filter for the flags FILTER_FLAG_NO_RES_RANGE and
    FILTER_FLAG_NO_PRIV_RANGE). (julien)
  . Fixed bug #73054 (default option ignored when object passed to int filter).
    (cmb)
  . Fixed bug #71745 (FILTER_FLAG_NO_RES_RANGE does not cover whole 127.0.0.0/8
    range). (bugs dot php dot net at majkl578 dot cz)

- FPM:
  . Fixed bug #72575 (using --allow-to-run-as-root should ignore missing user).
    (gooh)

- FTP:
  . Fixed bug #70195 (Cannot upload file using ftp_put to FTPES with
    require_ssl_reuse). (Benedict Singer)
  . Implemented FR #55651 (Option to ignore the returned FTP PASV address).
    (abrender at elitehosts dot com)

- GD:
  . Fixed bug #73213 (Integer overflow in imageline() with antialiasing). (cmb)
  . Fixed bug #73272 (imagescale() is not affected by, but affects
    imagesetinterpolation()). (cmb)
  . Fixed bug #73279 (Integer overflow in gdImageScaleBilinearPalette()). (cmb)
  . Fixed bug #73280 (Stack Buffer Overflow in GD dynamicGetbuf). (cmb)
  . Fixed bug #50194 (imagettftext broken on transparent background w/o
    alphablending). (cmb)
  . Fixed bug #73003 (Integer Overflow in gdImageWebpCtx of gd_webp.c). (trylab,
    cmb)
  . Fixed bug #53504 (imagettfbbox gives incorrect values for bounding box).
    (Mark Plomer, cmb)
  . Fixed bug #73157 (imagegd2() ignores 3rd param if 4 are given). (cmb)
  . Fixed bug #73155 (imagegd2() writes wrong chunk sizes on boundaries). (cmb)
  . Fixed bug #73159 (imagegd2(): unrecognized formats may result in corrupted
    files). (cmb)
  . Fixed bug #73161 (imagecreatefromgd2() may leak memory). (cmb)
  . Fixed bug #67325 (imagetruecolortopalette: white is duplicated in palette).
    (cmb)
  . Fixed bug #66005 (imagecopy does not support 1bit transparency on truecolor
    images). (cmb)
  . Fixed bug #72913 (imagecopy() loses single-color transparency on palette
    images). (cmb)
  . Fixed bug #68716 (possible resource leaks in _php_image_convert()). (cmb)
  . Fixed bug #72709 (imagesetstyle() causes OOB read for empty $styles). (cmb)
  . Fixed bug #72697 (select_colors write out-of-bounds). (Stas)
  . Fixed bug #72730 (imagegammacorrect allows arbitrary write access). (Stas)
  . Fixed bug #72596 (imagetypes function won't advertise WEBP support). (cmb)
  . Fixed bug #72604 (imagearc() ignores thickness for full arcs). (cmb)
  . Fixed bug #70315 (500 Server Error but page is fully rendered). (cmb)
  . Fixed bug #43828 (broken transparency of imagearc for truecolor in
    blendingmode). (cmb)
  . Fixed bug #72512 (gdImageTrueColorToPaletteBody allows arbitrary write/read
    access). (Pierre)
  . Fixed bug #72519 (imagegif/output out-of-bounds access). (Pierre)
  . Fixed bug #72558 (Integer overflow error within _gdContributionsAlloc()).
    (Pierre)
  . Fixed bug #72482 (Ilegal write/read access caused by gdImageAALine
    overflow). (Pierre)
  . Fixed bug #72494 (imagecropauto out-of-bounds access). (Fernando, Pierre,
    cmb)
  . Fixed bug #72404 (imagecreatefromjpeg fails on selfie). (cmb)
  . Fixed bug #43475 (Thick styled lines have scrambled patterns). (cmb)
  . Fixed bug #53640 (XBM images require width to be multiple of 8). (cmb)
  . Fixed bug #64641 (imagefilledpolygon doesn't draw horizontal line). (cmb)

- Hash:
  . Added SHA3 fixed mode algorithms (224, 256, 384, and 512 bit). (Sara)
  . Added SHA512/256 and SHA512/224 algorithms. (Sara)

- iconv:
  . Fixed bug #72320 (iconv_substr returns false for empty strings). (cmb)

- IMAP:
  . Fixed bug #73418 (Integer Overflow in "_php_imap_mail" leads to crash).
    (Anatol)
  . An email address longer than 16385 bytes will throw an instance of Error
    instead of resulting in a fatal error. (Aaron Piotrowski)

- Interbase:
  . Fixed bug #73512 (Fails to find firebird headers as don't use fb_config
    output). (Remi)

- Intl:
  . Fixed bug #73007 (add locale length check). (Stas)
  . Fixed bug #73218 (add mitigation for ICU int overflow). (Stas)
  . Fixed bug #65732 (grapheme_*() is not Unicode compliant on CR LF
    sequence). (cmb)
  . Fixed bug #73007 (add locale length check). (Stas)
  . Fixed bug #72639 (Segfault when instantiating class that extends
    IntlCalendar and adds a property). (Laruence)
  . Fixed bug #72658 (Locale::lookup() / locale_lookup() hangs if no match
    found). (Anatol)
  . Partially fixed #72506 (idn_to_ascii for UTS #46 incorrect for long domain
    names). (cmb)
  . Fixed bug #72533 (locale_accept_from_http out-of-bounds access). (Stas)
  . Failure to call the parent constructor in a class extending Collator
    before invoking the parent methods will throw an instance of Error
    instead of resulting in a recoverable fatal error. (Aaron Piotrowski)
  . Cloning a Transliterator object may will now throw an instance of Error
    instead of resulting in a fatal error if cloning the internal
    transliterator fails. (Aaron Piotrowski)
  . Added IntlTimeZone::getWindowsID() and
    IntlTimeZone::getIDForWindowsID(). (Sara)
  . Fixed bug #69374 (IntlDateFormatter formatObject returns wrong utf8 value).
    (lenhatanh86 at gmail com)
  . Fixed bug #69398 (IntlDateFormatter formatObject returns wrong value when
    time style is NONE). (lenhatanh86 at gmail com)

- JSON:
  . Introduced encoder struct instead of global which fixes bugs #66025 and
    #73254 related to pretty print indentation. (Jakub Zelenka)
  . Fixed bug #73113 (Segfault with throwing JsonSerializable). (julien)
  . Implemented earlier return when json_encode fails, fixes bugs #68992
    (Stacking exceptions thrown by JsonSerializable) and #70275 (On recursion
    error, json_encode can eat up all system memory). (Jakub Zelenka)
  . Implemented FR #46600 ("_empty_" key in objects). (Jakub Zelenka)
  . Exported JSON parser API including json_parser_method that can be used
    for implementing custom logic when parsing JSON. (Jakub Zelenka)
  . Escaped U+2028 and U+2029 when JSON_UNESCAPED_UNICODE is supplied as
    json_encode options and added JSON_UNESCAPED_LINE_TERMINATORS to restore
    the previous behaviour. (Eddie Kohler)

- LDAP:
  . Providing an unknown modification type to ldap_batch_modify() will now
    throw an instance of Error instead of resulting in a fatal error.
    (Aaron Piotrowski)

- Mbstring:
  . Fixed bug #73532 (Null pointer dereference in mb_eregi). (Laruence)
  . Fixed bug #66964 (mb_convert_variables() cannot detect recursion) (Yasuo)
  . Fixed bug #72992 (mbstring.internal_encoding doesn't inherit default_charset).
    (Yasuo)
  . Fixed bug #66797 (mb_substr only takes 32-bit signed integer). (cmb)
  . Fixed bug #72711 (`mb_ereg` does not clear the `$regs` parameter on
    failure). (ju1ius)
  . Fixed bug #72691 (mb_ereg_search raises a warning if a match zero-width).
    (cmb)
  . Fixed bug #72693 (mb_ereg_search increments search position when a match
    zero-width). (cmb)
  . Fixed bug #72694 (mb_ereg_search_setpos does not accept a string's last
    position). (cmb)
  . Fixed bug #72710 (`mb_ereg` causes buffer overflow on regexp compile error).
    (ju1ius)
  . Deprecated mb_ereg_replace() eval option. (Rouven Weßling, cmb)
  . Fixed bug #69151 (mb_ereg should reject ill-formed byte sequence).
    (Masaki Kagaya)
  . Fixed bug #72405 (mb_ereg_replace - mbc_to_code (oniguruma) -
    oob read access). (Laruence)
  . Fixed bug #72399 (Use-After-Free in MBString (search_re)). (Laruence)
  . mb_ereg() and mb_eregi() will now throw an instance of ParseError if an
    invalid PHP expression is provided and the 'e' option is used. (Aaron
    Piotrowski)

- Mcrypt:
  . Deprecated ext/mcrypt. (Scott Arciszewski, cmb)
  . Fixed bug #72782 (Heap Overflow due to integer overflows). (Stas)
  . Fixed bug #72551, bug #72552 (In correct casting from size_t to int lead to
    heap overflow in mdecrypt_generic). (Stas)
  . mcrypt_encrypt() and mcrypt_decrypt() will throw an instance of Error
    instead of resulting in a fatal error if mcrypt cannot be initialized.
    (Aaron Piotrowski)

- Mysqli:
  . Attempting to read an invalid or write to a readonly property will throw
    an instance of Error instead of resulting in a fatal error. (Aaron
    Piotrowski)

- Mysqlnd:
  . Fixed bug #64526 (Add missing mysqlnd.* parameters to php.ini-*). (cmb)
  . Fixed bug #71863 (Segfault when EXPLAIN with "Unknown column" error when
    using MariaDB). (Andrey)
  . Fixed bug #72701 (mysqli_get_host_info() wrong output). (Anatol)

- OCI8
  . Fixed bug #71148 (Bind reference overwritten on PHP 7). (Oracle Corp.)
  . Fixed invalid handle error with Implicit Result Sets. (Chris Jones)
  . Fixed bug #72524 (Binding null values triggers ORA-24816 error). (Chris Jones)

- ODBC:
  . Fixed bug #73448 (odbc_errormsg returns trash, always 513 bytes).
    (Anatol)

- Opcache:
  . Fixed bug #73583 (Segfaults when conditionally declared class and function
    have the same name). (Laruence)
  . Fixed bug #69090 (check cached files permissions)
  . Fixed bug #72982 (Memory leak in zend_accel_blacklist_update_regexp()
    function). (Laruence)
  . Fixed bug #72949 (Typo in opcache error message). (cmb)
  . Fixed bug #72762 (Infinite loop while parsing a file with opcache enabled).
    (Nikita)
  . Fixed bug #72590 (Opcache restart with kill_all_lockers does not work).
    (Keyur)

- OpenSSL:
  . Fixed bug #73478 (openssl_pkey_new() generates wrong pub/priv keys with
    Diffie Hellman). (Jakub Zelenka)
  . Fixed bug #73276 (crash in openssl_random_pseudo_bytes function). (Stas)
  . Fixed bug #73072 (Invalid path SNI_server_certs causes segfault).
    (Jakub Zelenka)
  . Fixed bug #72360 (ext/openssl build failure with OpenSSL 1.1.0).
    (Jakub Zelenka)
  . Bumped a minimal version to 1.0.1. (Jakub Zelenka)
  . Dropped support for SSL2. (Remi)
  . Implemented FR #61204 (Add elliptic curve support for OpenSSL).
    (Dominic Luechinger)
  . Implemented FR #67304 (Added AEAD support [CCM and GCM modes] to
    openssl_encrypt and openssl_decrypt). (Jakub Zelenka)
  . Implemented error storing to the global queue and cleaning up the OpenSSL
    error queue (resolves bugs #68276 and #69882). (Jakub Zelenka)

- Pcntl
  . Implemented asynchronous signal handling without TICKS. (Dmitry)
  . Added pcntl_signal_get_handler() that returns the current signal handler
    for a particular signal. Addresses FR #72409. (David Walker)
  . Add signinfo to pcntl_signal() handler args (Bishop Bettini, David Walker)

- PCRE:
  . Fixed bug #73483 (Segmentation fault on pcre_replace_callback). (Laruence)
  . Fixed bug #73612 (preg_*() may leak memory). (cmb)
  . Fixed bug #73392 (A use-after-free in zend allocator management). 
    (Laruence)
  . Fixed bug #73121 (Bundled PCRE doesn't compile because JIT isn't supported
    on s390). (Anatol)
  . Fixed bug #72688 (preg_match missing group names in matches). (cmb)
  . Downgraded to PCRE 8.38. (Anatol)
  . Fixed bug #72476 (Memleak in jit_stack). (Laruence)
  . Fixed bug #72463 (mail fails with invalid argument). (Anatol)
  . Upgraded to PCRE 8.39. (Anatol)

- PDO:
  . Fixed bug #72788 (Invalid memory access when using persistent PDO
    connection). (Keyur)
  . Fixed bug #72791 (Memory leak in PDO persistent connection handling). (Keyur)
  . Fixed bug #60665 (call to empty() on NULL result using PDO::FETCH_LAZY
    returns false). (cmb)

- PDO_DBlib:
  . Fixed bug #72414 (Never quote values as raw binary data). (Adam Baratz)
  . Allow \PDO::setAttribute() to set query timeouts. (Adam Baratz)
  . Handle SQLDECIMAL/SQLNUMERIC types, which are used by later TDS versions.
    (Adam Baratz)
  . Add common PDO test suite. (Adam Baratz)
  . Free error and message strings when cleaning up PDO instances.
    (Adam Baratz)
  . Fixed bug #67130 (\PDOStatement::nextRowset() should succeed when all rows
    in current rowset haven't been fetched). (Peter LeBrun)
  . Ignore potentially misleading dberr values. (Chris Kings-Lynne)
  . Implemented stringify 'uniqueidentifier' fields.
    (Alexander Zhuravlev, Adam Baratz)

- PDO_Firebird:
  . Fixed bug #73087, #61183, #71494 (Memory corruption in bindParam).
    (Dorin Marcoci)
  . Fixed bug #60052 (Integer returned as a 64bit integer on X86_64). (Mariuz)

- PDO_pgsql:
  . Fixed bug #70313 (PDO statement fails to throw exception). (Matteo)
  . Fixed bug #72570 (Segmentation fault when binding parameters on a query
    without placeholders). (Matteo)
  . Implemented FR #72633 (Postgres PDO lastInsertId() should work without
    specifying a sequence). (Pablo Santiago Sánchez, Matteo)

- Phar:
  . Fixed bug #72928 (Out of bound when verify signature of zip phar in
    phar_parse_zipfile). (Stas)
  . Fixed bug #73035 (Out of bound when verify signature of tar phar in
    phar_parse_tarfile). (Stas)

- phpdbg:
  . Added generator command for inspection of currently alive generators. (Bob)

- Postgres:
  . Fixed bug #73498 (Incorrect SQL generated for pg_copy_to()). (Craig Duncan)
  . Implemented FR #31021 (pg_last_notice() is needed to get all notice
    messages). (Yasuo)
  . Implemented FR #48532 (Allow pg_fetch_all() to index numerically). (Yasuo)

- Readline:
  . Fixed bug #72538 (readline_redisplay crashes php). (Laruence)

- Reflection
  . Undo backwards compatiblity break in ReflectionType->__toString() and
    deprecate via documentation instead. (Nikita)
  . Reverted prepending \ for class names. (Trowski)
  . Implemented request #38992 (invoke() and invokeArgs() static method calls
    should match). (cmb).
  . Add ReflectionNamedType::getName(). This method should be used instead of
    ReflectionType::__toString()
  . Prepend \ for class names and ? for nullable types returned from
    ReflectionType::__toString(). (Trowski)
  . Fixed bug #72661 (ReflectionType::__toString crashes with iterable).
    (Laruence)
  . Fixed bug #72222 (ReflectionClass::export doesn't handle array constants).
    (Nikita Nefedov)
  . Failure to retrieve a reflection object or retrieve an object property
    will now throw an instance of Error instead of resulting in a fatal error.
    (Aaron Piotrowski)
  . Fix #72209 (ReflectionProperty::getValue() doesn't fail if object doesn't match type). (Joe)

- Session:
  . Fixed bug #73273 (session_unset() empties values from all variables in which
    is $_session stored). (Nikita)
  . Fixed bug #73100 (session_destroy null dereference in ps_files_path_create).
    (cmb)
  . Fixed bug #68015 (Session does not report invalid uid for files save handler).
    (Yasuo)
  . Fixed bug #72940 (SID always return "name=ID", even if session
    cookie exist). (Yasuo)
  . Implemented session_gc() (Yasuo)
    https://wiki.php.net/rfc/session-create-id
  . Implemented session_create_id() (Yasuo)
    https://wiki.php.net/rfc/session-gc
  . Implemented RFC: Session ID without hashing. (Yasuo)
    https://wiki.php.net/rfc/session-id-without-hashing
  . Fixed bug #72531 (ps_files_cleanup_dir Buffer overflow). (Laruence)
  . Custom session handlers that do not return strings for session IDs will 
    now throw an instance of Error instead of resulting in a fatal error
    when a function is called that must generate a session ID.
    (Aaron Piotrowski)
  . An invalid setting for session.hash_function will throw an instance of
    Error instead of resulting in a fatal error when a session ID is created.
    (Aaron Piotrowski)
  . Fixed bug #72562 (Use After Free in unserialize() with Unexpected Session
    Deserialization). (Stas)
  . Improved fix for bug #68063 (Empty session IDs do still start sessions).
    (Yasuo)
  . Fixed bug #71038 (session_start() returns TRUE on failure).
    Session save handlers must return 'string' always for successful read.
    i.e. Non-existing session read must return empty string. PHP 7.0 is made
    not to tolerate buggy return value. (Yasuo)
  . Fixed bug #71394 (session_regenerate_id() must close opened session on
    errors). (Yasuo)

- SimpleXML:
  . Fixed bug #73293 (NULL pointer dereference in SimpleXMLElement::asXML()).
    (Stas)
  . Fixed bug #72971 (SimpleXML isset/unset do not respect namespace). (Nikita)
  . Fixed bug #72957 (Null coalescing operator doesn't behave as expected with
    SimpleXMLElement). (Nikita)
  . Fixed bug #72588 (Using global var doesn't work while accessing SimpleXML
    element). (Laruence)
  . Creating an unnamed or duplicate attribute will throw an instance of Error
    instead of resulting in a fatal error. (Aaron Piotrowski)

- SNMP:
  . Fixed bug #72708 (php_snmp_parse_oid integer overflow in memory
    allocation). (djodjo at gmail dot com)
  . Fixed bug #72479 (Use After Free Vulnerability in SNMP with GC and
    unserialize()). (Stas)

- Soap:
  . Fixed bug #73538 (SoapClient::__setSoapHeaders doesn't overwrite SOAP 
    headers). (duncan3dc)
  . Fixed bug #73452 (Segfault (Regression for #69152)). (Dmitry)
  . Fixed bug #73037 (SoapServer reports Bad Request when gzipped). (Anatol)
  . Fixed bug #73237 (Nested object in "any" element overwrites other fields).
    (Keith Smiley)
  . Fixed bug #69137 (Peer verification fails when using a proxy with SoapClient)
    (Keith Smiley)
  . Fixed bug #71711 (Soap Server Member variables reference bug). (Nikita) 
  . Fixed bug #71996 (Using references in arrays doesn't work like expected).
    (Nikita)

- SPL:
  . Fixed bug #73423 (Reproducible crash with GDB backtrace). (Laruence)
  . Fixed bug #72888 (Segfault on clone on splFileObject). (Laruence)
  . Fixed bug #73029 (Missing type check when unserializing SplArray). (Stas)
  . Fixed bug #72646 (SplFileObject::getCsvControl does not return the escape
    character). (cmb)
  . Fixed bug #72684 (AppendIterator segfault with closed generator). (Pierrick)
  . Attempting to clone an SplDirectory object will throw an instance of Error
    instead of resulting in a fatal error. (Aaron Piotrowski)
  . Calling ArrayIterator::append() when iterating over an object will throw an
    instance of Error instead of resulting in a fatal error. (Aaron Piotrowski)
  . Fixed bug #55701 (GlobIterator throws LogicException). (Valentin VĂLCIU)

- SQLite3:
  . Update to SQLite 3.15.1. (cmb)
  . Fixed bug #73530 (Unsetting result set may reset other result set). (cmb)
  . Fixed bug #73333 (2147483647 is fetched as string). (cmb)
  . Fixed bug #72668 (Spurious warning when exception is thrown in user defined
    function). (Laruence)
  . Implemented FR #72653 (SQLite should allow opening with empty filename).
    (cmb)
  . Fixed bug #70628 (Clearing bindings on an SQLite3 statement doesn't work).
    (cmb)
  . Implemented FR #71159 (Upgraded bundled SQLite lib to 3.9.2). (Laruence)

- Standard:
  . Fixed bug #73297 (HTTP stream wrapper should ignore HTTP 100 Continue).
    (rowan dot collins at gmail dot com)
  . Fixed bug #73303 (Scope not inherited by eval in assert()). (nikic)
  . Fixed bug #73192 (parse_url return wrong hostname). (Nikita)
  . Fixed bug #73203 (passing additional_parameters causes mail to fail). (cmb)
  . Fixed bug #73203 (passing additional_parameters causes mail to fail). (cmb)
  . Fixed bug #72920 (Accessing a private constant using constant() creates
    an exception AND warning). (Laruence)
  . Fixed bug #65550 (get_browser() incorrectly parses entries with "+" sign).
    (cmb)
  . Fixed bug #71882 (Negative ftruncate() on php://memory exhausts memory).
    (cmb)
  . Fixed bug #55451 (substr_compare NULL length interpreted as 0). (Lauri
    Kenttä)
  . Fixed bug #72278 (getimagesize returning FALSE on valid jpg). (cmb)
  . Fixed bug #61967 (unset array item in array_walk_recursive cause
    inconsistent array). (Nikita)
  . Fixed bug #62607 (array_walk_recursive move internal pointer). (Nikita)
  . Fixed bug #69068 (Exchanging array during array_walk -> memory errors).
    (Nikita)
  . Fixed bug #70713 (Use After Free Vulnerability in array_walk()/
    array_walk_recursive()). (Nikita)
  . Fixed bug #72622 (array_walk + array_replace_recursive create references
    from nothing). (Laruence)
  . Fixed bug #72330 (CSV fields incorrectly split if escape char followed by
    UTF chars). (cmb)
  . Implemented RFC: More precise float values. (Jakub Zelenka, Yasuo)
  . array_multisort now uses zend_sort instead zend_qsort. (Laruence)
  . Fixed bug #72505 (readfile() mangles files larger than 2G). (Cschneid)
  . assert() will throw a ParseError when evaluating a string given as the first
    argument if the PHP code is invalid instead of resulting in a catchable
    fatal error. (Aaron Piotrowski)
  . Calling forward_static_call() outside of a class scope will now throw an
    instance of Error instead of resulting in a fatal error. (Aaron Piotrowski)
  . Added is_iterable() function. (Aaron Piotrowski)
  . Fixed bug #72306 (Heap overflow through proc_open and $env parameter).
    (Laruence)
  . Fixed bug #71100 (long2ip() doesn't accept integers in strict mode).
    (Laruence)
  . Implemented FR #55716 (Add an option to pass a custom stream context to
    get_headers()). (Ferenc)
  . Additional validation for parse_url() for login/pass components).
    (Ilia) (Julien)
  . Implemented FR #69359 (Provide a way to fetch the current environment
    variables). (Ferenc)
  . unpack() function accepts an additional optional argument $offset. (Dmitry)
  . Implemented #51879 stream context socket option tcp_nodelay (Joe)

- Streams:
  . Fixed bug #73586 (php_user_filter::$stream is not set to the stream the
    filter is working on). (Dmitry)
  . Fixed bug #72853 (stream_set_blocking doesn't work). (Laruence)
  . Fixed bug #72743 (Out-of-bound read in php_stream_filter_create).
    (Loianhtuan)
  . Implemented FR #27814 (Multiple small packets send for HTTP request).
    (vhuk)
  . Fixed bug #72764 (ftps:// opendir wrapper data channel encryption fails
    with IIS FTP 7.5, 8.5). (vhuk)
  . Fixed bug #72810 (Missing SKIP_ONLINE_TESTS checks). (vhuk)
  . Fixed bug #41021 (Problems with the ftps wrapper). (vhuk)
  . Fixed bug #54431 (opendir() does not work with ftps:// wrapper). (vhuk)
  . Fixed bug #72667 (opendir() with ftp:// attempts to open data stream for
    non-existent directories). (vhuk)
  . Fixed bug #72771 (ftps:// wrapper is vulnerable to protocol downgrade
    attack). (Stas)
  . Fixed bug #72534 (stream_socket_get_name crashes). (Anatol)
  . Fixed bug #72439 (Stream socket with remote address leads to a segmentation
    fault). (Laruence)

- sysvshm:
  . Fixed bug #72858 (shm_attach null dereference). (Anatol)

- Tidy:
  . Implemented support for libtidy 5.0.0 and above. (Michael Orlitzky, Anatol)
  . Creating a tidyNode manually will now throw an instance of Error instead of
    resulting in a fatal error. (Aaron Piotrowski)

- Wddx:
  . Fixed bug #73331 (NULL Pointer Dereference in WDDX Packet Deserialization
    with PDORow). (Stas)
  . Fixed bug #72142 (WDDX Packet Injection Vulnerability in
    wddx_serialize_value()). (Taoguang Chen)
  . Fixed bug #72749 (wddx_deserialize allows illegal memory access) (Stas)
  . Fixed bug #72750 (wddx_deserialize null dereference). (Stas)
  . Fixed bug #72790 (wddx_deserialize null dereference with invalid xml).
    (Stas)
  . Fixed bug #72799 (wddx_deserialize null dereference in
    php_wddx_pop_element). (Stas)
  . Fixed bug #72860 (wddx_deserialize use-after-free). (Stas)
  . Fixed bug #73065 (Out-Of-Bounds Read in php_wddx_push_element). (Stas)
  . Fixed bug #72564 (boolean always deserialized as "true") (Remi)
  . A circular reference when serializing will now throw an instance of Error
    instead of resulting in a fatal error. (Aaron Piotrowski)

- XML:
  . Fixed bug #72135 (malformed XML causes fault) (edgarsandi)
  . Fixed bug #72714 (_xml_startElementHandler() segmentation fault). (cmb)
  . Fixed bug #72085 (SEGV on unknown address zif_xml_parse). (cmb)

- XMLRPC:
  . Fixed bug #72647 (xmlrpc_encode() unexpected output after referencing
    array elements). (Laruence)
  . Fixed bug #72606 (heap-buffer-overflow (write) simplestring_addn
    simplestring.c). (Stas)
  . A circular reference when serializing will now throw an instance of Error
    instead of resulting in a fatal error. (Aaron Piotrowski)

- Zip:
  . Fixed bug #68302 (impossible to compile php with zip support). (cmb)
  . Fixed bug #72660 (NULL Pointer dereference in zend_virtual_cwd).
    (Laruence)
  . Fixed bug #72520 (Stack-based buffer overflow vulnerability in
    php_stream_zip_opener). (Stas)
  . ZipArchive::addGlob() will throw an instance of Error instead of resulting
    in a fatal error if glob support is not available. (Aaron Piotrowski)

10 Nov 2016 PHP 7.0.13

- Core:
  . Fixed bug #73350 (Exception::__toString() cause circular references).
    (Laruence)
  . Fixed bug #73181 (parse_str() without a second argument leads to crash).
    (Nikita)
  . Fixed bug #66773 (Autoload with Opcache allows importing conflicting class
    name to namespace). (Nikita)
  . Fixed bug #66862 ((Sub-)Namespaces unexpected behaviour). (Nikita)
  . Fix pthreads detection when cross-compiling (ffontaine)
  . Fixed bug #73337 (try/catch not working with two exceptions inside a same
    operation). (Dmitry)
  . Fixed bug #73338 (Exception thrown from error handler causes valgrind
    warnings (and crashes)). (Bob, Dmitry)
  . Fixed bug #73329 ((Float)"Nano" == NAN). (Anatol)

- GD:
  . Fixed bug #73213 (Integer overflow in imageline() with antialiasing). (cmb)
  . Fixed bug #73272 (imagescale() is not affected by, but affects
    imagesetinterpolation()). (cmb)
  . Fixed bug #73279 (Integer overflow in gdImageScaleBilinearPalette()). (cmb)
  . Fixed bug #73280 (Stack Buffer Overflow in GD dynamicGetbuf). (cmb)
  . Fixed bug #72482 (Ilegal write/read access caused by gdImageAALine
    overflow). (cmb)
  . Fixed bug #72696 (imagefilltoborder stackoverflow on truecolor images).
    (cmb)

- IMAP:
  . Fixed bug #73418 (Integer Overflow in "_php_imap_mail" leads to crash).
    (Anatol)

- OCI8
  . Fixed bug #71148 (Bind reference overwritten on PHP 7). (Oracle Corp.)

- phpdbg:
  . Properly allow for stdin input from a file. (Bob)
  . Add -s command line option / stdin command for reading script from stdin.
    (Bob)
  . Ignore non-executable opcodes in line mode of phpdbg_end_oplog(). (Bob)
  . Fixed bug #70776 (Simple SIGINT does not have any effect with -rr). (Bob)
  . Fixed bug #71234 (INI files are loaded even invoked as -n --version). (Bob)

- Session:
  . Fixed bug #73273 (session_unset() empties values from all variables in which
    is $_session stored). (Nikita)

- SOAP:
  . Fixed bug #73037 (SoapServer reports Bad Request when gzipped). (Anatol)
  . Fixed bug #73237 (Nested object in "any" element overwrites other fields).
    (Keith Smiley)
  . Fixed bug #69137 (Peer verification fails when using a proxy with SoapClient)
    (Keith Smiley)

- SQLite3:
  . Fixed bug #73333 (2147483647 is fetched as string). (cmb)

- Standard:
  . Fixed bug #73203 (passing additional_parameters causes mail to fail). (cmb)
  . Fixed bug #71241 (array_replace_recursive sometimes mutates its parameters).
    (adsr)

- Wddx:
  . Fixed bug #73331 (NULL Pointer Dereference in WDDX Packet Deserialization
    with PDORow). (Stas)

13 Oct 2016 PHP 7.0.12

- Core:
  . Fixed bug #73025 (Heap Buffer Overflow in virtual_popen of
    zend_virtual_cwd.c). (cmb)
  . Fixed bug #72703 (Out of bounds global memory read in BF_crypt triggered by
    password_verify). (Anatol)
  . Fixed bug #73058 (crypt broken when salt is 'too' long). (Anatol)
  . Fixed bug #69579 (Invalid free in extension trait). (John Boehr)
  . Fixed bug #73156 (segfault on undefined function). (Dmitry)
  . Fixed bug #73163 (PHP hangs if error handler throws while accessing undef
    const in default value). (Nikita)
  . Fixed bug #73172 (parse error: Invalid numeric literal). (Nikita, Anatol)
  . Fixed for #73240 (Write out of bounds at number_format). (Stas)
  . Fixed bug #73147 (Use After Free in PHP7 unserialize()). (Stas)
  . Fixed bug #73189 (Memcpy negative size parameter php_resolve_path). (Stas)

- BCmath:
  . Fix bug #73190 (memcpy negative parameter _bc_new_num_ex). (Stas)

- COM:
  . Fixed bug #73126 (Cannot pass parameter 1 by reference). (Anatol)

- Date:
  . Fixed bug #73091 (Unserializing DateInterval object may lead to __toString
    invocation). (Stas)

- DOM:
  . Fixed bug #73150 (missing NULL check in dom_document_save_html). (Stas)

- Filter:
  . Fixed bug #72972 (Bad filter for the flags FILTER_FLAG_NO_RES_RANGE and
    FILTER_FLAG_NO_PRIV_RANGE). (julien)
  . Fixed bug #73054 (default option ignored when object passed to int filter).
    (cmb)

- GD:
  . Fixed bug #67325 (imagetruecolortopalette: white is duplicated in palette).
    (cmb)
  . Fixed bug #50194 (imagettftext broken on transparent background w/o
    alphablending). (cmb)
  . Fixed bug #73003 (Integer Overflow in gdImageWebpCtx of gd_webp.c). (trylab,
    cmb)
  . Fixed bug #53504 (imagettfbbox gives incorrect values for bounding box).
    (Mark Plomer, cmb)
  . Fixed bug #73157 (imagegd2() ignores 3rd param if 4 are given). (cmb)
  . Fixed bug #73155 (imagegd2() writes wrong chunk sizes on boundaries). (cmb)
  . Fixed bug #73159 (imagegd2(): unrecognized formats may result in corrupted
    files). (cmb)
  . Fixed bug #73161 (imagecreatefromgd2() may leak memory). (cmb)

- Intl:
  . Fixed bug #73218 (add mitigation for ICU int overflow). (Stas)

- Mbstring:
  . Fixed bug #66797 (mb_substr only takes 32-bit signed integer). (cmb)
  . Fixed bug #66964 (mb_convert_variables() cannot detect recursion) (Yasuo)
  . Fixed bug #72992 (mbstring.internal_encoding doesn't inherit default_charset).
    (Yasuo)

- Mysqlnd:
  . Fixed bug #72489 (PHP Crashes When Modifying Array Containing MySQLi Result
    Data). (Nikita)

- Opcache:
  . Fixed bug #72982 (Memory leak in zend_accel_blacklist_update_regexp()
    function). (Laruence)

- OpenSSL:
  . Fixed bug #73072 (Invalid path SNI_server_certs causes segfault).
    (Jakub Zelenka)
  . Fixed bug #73276 (crash in openssl_random_pseudo_bytes function). (Stas)
  . Fixed bug #73275 (crash in openssl_encrypt function). (Stas)

- PCRE:
  . Fixed bug #73121 (Bundled PCRE doesn't compile because JIT isn't supported
    on s390). (Anatol)
  . Fixed bug #73174 (heap overflow in php_pcre_replace_impl). (Stas)

- PDO_DBlib:
  . Fixed bug #72414 (Never quote values as raw binary data). (Adam Baratz)
  . Allow \PDO::setAttribute() to set query timeouts. (Adam Baratz)
  . Handle SQLDECIMAL/SQLNUMERIC types, which are used by later TDS versions.
    (Adam Baratz)
  . Add common PDO test suite. (Adam Baratz)
  . Free error and message strings when cleaning up PDO instances.
    (Adam Baratz)
  . Fixed bug #67130 (\PDOStatement::nextRowset() should succeed when all rows
    in current rowset haven't been fetched). (Peter LeBrun)
  . Ignore potentially misleading dberr values. (Chris Kings-Lynne)

- phpdbg:
  . Fixed bug #72996 (phpdbg_prompt.c undefined reference to DL_LOAD). (Nikita)
  . Fixed next command not stopping when leaving function. (Bob)

- Session:
  . Fixed bug #68015 (Session does not report invalid uid for files save handler).
    (Yasuo)
  . Fixed bug #73100 (session_destroy null dereference in ps_files_path_create).
    (cmb)

- SimpleXML:
  . Fixed bug #73293 (NULL pointer dereference in SimpleXMLElement::asXML()).
    (Stas)

- SOAP:
  . Fixed bug #71711 (Soap Server Member variables reference bug). (Nikita)
  . Fixed bug #71996 (Using references in arrays doesn't work like expected).
    (Nikita)

- SPL:
  . Fixed bug #73257, #73258 (SplObjectStorage unserialize allows use of
    non-object as key). (Stas)

- SQLite3:
  . Updated bundled SQLite3 to 3.14.2. (cmb)

- Zip:
  . Fixed bug #70752 (Depacking with wrong password leaves 0 length files).
    (cmb)

15 Sep 2016 PHP 7.0.11

- Core:
  . Fixed bug #72944 (Null pointer deref in zval_delref_p). (Dmitry)
  . Fixed bug #72943 (assign_dim on string doesn't reset hval). (Laruence)
  . Fixed bug #72911 (Memleak in zend_binary_assign_op_obj_helper). (Laruence)
  . Fixed bug #72813 (Segfault with __get returned by ref). (Laruence)
  . Fixed bug #72767 (PHP Segfaults when trying to expand an infinite operator).
    (Nikita)
  . Fixed bug #72854 (PHP Crashes on duplicate destructor call). (Nikita)
  . Fixed bug #72857 (stream_socket_recvfrom read access violation). (Anatol)

- COM:
  . Fixed bug #72922 (COM called from PHP does not return out parameters).
    (Anatol)

- Dba:
  . Fixed bug #70825 (Cannot fetch multiple values with group in ini file).
    (cmb)

- FTP:
  . Fixed bug #70195 (Cannot upload file using ftp_put to FTPES with
    require_ssl_reuse). (Benedict Singer)

- GD:
  . Fixed bug #72709 (imagesetstyle() causes OOB read for empty $styles). (cmb)
  . Fixed bug #66005 (imagecopy does not support 1bit transparency on truecolor
    images). (cmb)
  . Fixed bug #72913 (imagecopy() loses single-color transparency on palette
    images). (cmb)
  . Fixed bug #68716 (possible resource leaks in _php_image_convert()). (cmb)

- iconv:
  . Fixed bug #72320 (iconv_substr returns false for empty strings). (cmb)

- IMAP:
  . Fixed bug #72852 (imap_mail null dereference). (Anatol)

- Intl:
  . Fixed bug #65732 (grapheme_*() is not Unicode compliant on CR LF
    sequence). (cmb)
  . Fixed bug #73007 (add locale length check). (Stas)

- Mysqlnd:
  . Fixed bug #72293 (Heap overflow in mysqlnd related to BIT fields). (Stas)

- OCI8
  . Fixed invalid handle error with Implicit Result Sets. (Chris Jones)
  . Fixed bug #72524 (Binding null values triggers ORA-24816 error). (Chris Jones)

- Opcache:
  . Fixed bug #72949 (Typo in opcache error message). (cmb)

- PDO:
  . Fixed bug #72788 (Invalid memory access when using persistent PDO
    connection). (Keyur)
  . Fixed bug #72791 (Memory leak in PDO persistent connection handling). (Keyur)
  . Fixed bug #60665 (call to empty() on NULL result using PDO::FETCH_LAZY
    returns false). (cmb)

- PDO_DBlib:
  . Implemented stringify 'uniqueidentifier' fields.
    (Alexander Zhuravlev, Adam Baratz)

- PDO_pgsql:
  . Implemented FR #72633 (Postgres PDO lastInsertId() should work without
    specifying a sequence). (Pablo Santiago Sánchez, Matteo)
  . Fixed bug #72759 (Regression in pgo_pgsql). (Anatol)

- Phar:
  . Fixed bug #72928 (Out of bound when verify signature of zip phar in
    phar_parse_zipfile). (Stas)
  . Fixed bug #73035 (Out of bound when verify signature of tar phar in
    phar_parse_tarfile). (Stas)

- Reflection:
  . Fixed bug #72846 (getConstant for a array constant with constant values
    returns NULL/NFC/UKNOWN). (Laruence)

- Session:
  . Fixed bug #72724 (PHP7: session-uploadprogress kills httpd). (Nikita)
  . Fixed bug #72940 (SID always return "name=ID", even if session
    cookie exist). (Yasuo)

- SimpleXML:
  . Fixed bug #72971 (SimpleXML isset/unset do not respect namespace). (Nikita)
  . Fixed bug #72957 (Null coalescing operator doesn't behave as expected with
    SimpleXMLElement). (Nikita)

- SPL:
  . Fixed bug #73029 (Missing type check when unserializing SplArray). (Stas)

- Standard:
  . Fixed bug #55451 (substr_compare NULL length interpreted as 0). (Lauri
    Kenttä)
  . Fixed bug #72278 (getimagesize returning FALSE on valid jpg). (cmb)
  . Fixed bug #65550 (get_browser() incorrectly parses entries with "+" sign).
    (cmb)

- Streams:
  . Fixed bug #72853 (stream_set_blocking doesn't work). (Laruence)
  . Fixed bug #72764 (ftps:// opendir wrapper data channel encryption fails
    with IIS FTP 7.5, 8.5). (vhuk)
  . Fixed bug #71882 (Negative ftruncate() on php://memory exhausts memory).
    (cmb)

- SQLite3:
  . Downgraded bundled SQLite to 3.8.10.2. (Anatol);

- Sysvshm:
  . Fixed bug #72858 (shm_attach null dereference). (Anatol)

- XML:
  . Fixed bug #72085 (SEGV on unknown address zif_xml_parse). (cmb)
  . Fixed bug #72714 (_xml_startElementHandler() segmentation fault). (cmb)

- Wddx:
  . Fixed bug #72860 (wddx_deserialize use-after-free). (Stas)
  . Fixed bug #73065 (Out-Of-Bounds Read in php_wddx_push_element). (Stas)

- ZIP:
  . Fixed bug #68302 (impossible to compile php with zip support). (cmb)

18 Aug 2016 PHP 7.0.10

- Core:
  . Fixed bug #72629 (Caught exception assignment to variables ignores
    references). (Laruence)
  . Fixed bug #72594 (Calling an earlier instance of an included anonymous
    class fatals). (Laruence)
  . Fixed bug #72581 (previous property undefined in Exception after
    deserialization). (Laruence)
  . Fixed bug #72496 (Cannot declare public method with signature incompatible
    with parent private method). (Pedro Magalhães)
  . Fixed bug #72024 (microtime() leaks memory). (maroszek at gmx dot net)
  . Fixed bug #71911 (Unable to set --enable-debug on building extensions by
    phpize on Windows). (Yuji Uchiyama)
  . Fixed bug causing ClosedGeneratorException being thrown into the calling
    code instead of the Generator yielding from. (Bob)
  . Implemented FR #72614 (Support "nmake test" on building extensions by
    phpize). (Yuji Uchiyama)
  . Fixed bug #72641 (phpize (on Windows) ignores PHP_PREFIX).
    (Yuji Uchiyama)
  . Fixed potential segfault in object storage freeing in shutdown sequence.
    (Bob)
  . Fixed bug #72663 (Create an Unexpected Object and Don't Invoke
   __wakeup() in Deserialization). (Stas)
  . Fixed bug #72681 (PHP Session Data Injection Vulnerability). (Stas)
  . Fixed bug #72683 (getmxrr broken). (Anatol)
  . Fixed bug #72742 (memory allocator fails to realloc small block to large
    one). (Stas)
  . Fixed URL rewriter partially. It would not rewrite '//example.com/' URL
    unconditionally. Only requested host(HTTP_HOST) is rewritten. (Yasuo)

- Bz2:
  . Fixed bug #72837 (integer overflow in bzdecompress caused heap
    corruption). (Stas)

- Calendar:
  . Fixed bug #67976 (cal_days_month() fails for final month of the French
    calendar). (cmb)
  . Fixed bug #71894 (AddressSanitizer: global-buffer-overflow in
    zif_cal_from_jd). (cmb)

- COM:
  . Fixed bug #72569 (DOTNET/COM array parameters broke in PHP7). (Anatol)

- CURL:
  . Fixed bug #71709 (curl_setopt segfault with empty CURLOPT_HTTPHEADER).
    (Pierrick)
  . Fixed bug #71929 (CURLINFO_CERTINFO data parsing error). (Pierrick)
  . Fixed bug #72674 (Heap overflow in curl_escape). (Stas)

- DOM:
  . Fixed bug #66502 (DOM document dangling reference). (Sean Heelan, cmb)

- EXIF:
  . Fixed bug #72735 (Samsung picture thumb not read (zero size)). (Kalle, Remi)
  . Fixed bug #72627 (Memory Leakage In exif_process_IFD_in_TIFF). (Stas)

- Filter:
  . Fixed bug #71745 (FILTER_FLAG_NO_RES_RANGE does not cover whole 127.0.0.0/8
    range). (bugs dot php dot net at majkl578 dot cz)

- FPM:
  . Fixed bug #72575 (using --allow-to-run-as-root should ignore missing user).
    (gooh)

- GD:
  . Fixed bug #72596 (imagetypes function won't advertise WEBP support). (cmb)
  . Fixed bug #72604 (imagearc() ignores thickness for full arcs). (cmb)
  . Fixed bug #70315 (500 Server Error but page is fully rendered). (cmb)
  . Fixed bug #43828 (broken transparency of imagearc for truecolor in
    blendingmode). (cmb)
  . Fixed bug #66555 (Always false condition in ext/gd/libgd/gdkanji.c). (cmb)
  . Fixed bug #68712 (suspicious if-else statements). (cmb)
  . Fixed bug #72697 (select_colors write out-of-bounds). (Stas)
  . Fixed bug #72730 (imagegammacorrect allows arbitrary write access). (Stas)

- Intl:
  . Fixed bug #72639 (Segfault when instantiating class that extends
    IntlCalendar and adds a property). (Laruence)
  . Partially fixed #72506 (idn_to_ascii for UTS #46 incorrect for long domain
    names). (cmb)

- mbstring:
  . Fixed bug #72691 (mb_ereg_search raises a warning if a match zero-width).
    (cmb)
  . Fixed bug #72693 (mb_ereg_search increments search position when a match
    zero-width). (cmb)
  . Fixed bug #72694 (mb_ereg_search_setpos does not accept a string's last
    position). (cmb)
  . Fixed bug #72710 (`mb_ereg` causes buffer overflow on regexp compile error).
    (ju1ius)

- Mcrypt:
  . Fixed bug #72782 (Heap Overflow due to integer overflows). (Stas)

- Opcache:
  . Fixed bug #72590 (Opcache restart with kill_all_lockers does not work).
    (Keyur)

- PCRE:
  . Fixed bug #72688 (preg_match missing group names in matches). (cmb)

- PDO_pgsql:
  . Fixed bug #70313 (PDO statement fails to throw exception). (Matteo)

- Reflection:
  . Fixed bug #72222 (ReflectionClass::export doesn't handle array constants).
    (Nikita Nefedov)

- SimpleXML:
  . Fixed bug #72588 (Using global var doesn't work while accessing SimpleXML
    element). (Laruence)

- SNMP:
  . Fixed bug #72708 (php_snmp_parse_oid integer overflow in memory
    allocation). (djodjo at gmail dot com)

- SPL:
  . Fixed bug #55701 (GlobIterator throws LogicException). (Valentin VĂLCIU)
  . Fixed bug #72646 (SplFileObject::getCsvControl does not return the escape
    character). (cmb)
  . Fixed bug #72684 (AppendIterator segfault with closed generator). (Pierrick)

- SQLite3:
  . Fixed bug #72668 (Spurious warning when exception is thrown in user defined
    function). (Laruence)
  . Fixed bug #72571 (SQLite3::bindValue, SQLite3::bindParam crash). (Laruence)
  . Implemented FR #72653 (SQLite should allow opening with empty filename).
    (cmb)
  . Updated to SQLite3 3.13.0. (cmb)

- Standard:
  . Fixed bug #72622 (array_walk + array_replace_recursive create references
    from nothing). (Laruence)
  . Fixed bug #72152 (base64_decode $strict fails to detect null byte).
    (Lauri Kenttä)
  . Fixed bug #72263 (base64_decode skips a character after padding in strict
    mode). (Lauri Kenttä)
  . Fixed bug #72264 (base64_decode $strict fails with whitespace between
    padding). (Lauri Kenttä)
  . Fixed bug #72330 (CSV fields incorrectly split if escape char followed by
    UTF chars). (cmb)

- Streams:
  . Fixed bug #41021 (Problems with the ftps wrapper). (vhuk)
  . Fixed bug #54431 (opendir() does not work with ftps:// wrapper). (vhuk)
  . Fixed bug #72667 (opendir() with ftp:// attempts to open data stream for
    non-existent directories). (vhuk)
  . Fixed bug #72771 (ftps:// wrapper is vulnerable to protocol downgrade
    attack). (Stas)

- XMLRPC:
  . Fixed bug #72647 (xmlrpc_encode() unexpected output after referencing
    array elements). (Laruence)

- Wddx:
  . Fixed bug #72564 (boolean always deserialized as "true") (Remi)
  . Fixed bug #72142 (WDDX Packet Injection Vulnerability in
    wddx_serialize_value()). (Taoguang Chen)
  . Fixed bug #72749 (wddx_deserialize allows illegal memory access) (Stas)
  . Fixed bug #72750 (wddx_deserialize null dereference). (Stas)
  . Fixed bug #72790 (wddx_deserialize null dereference with invalid xml).
    (Stas)
  . Fixed bug #72799 (wddx_deserialize null dereference in
    php_wddx_pop_element). (Stas)

- Zip:
  . Fixed bug #72660 (NULL Pointer dereference in zend_virtual_cwd).
    (Laruence)

21 Jul 2016 PHP 7.0.9

- Core:
  . Fixed bug #72508 (strange references after recursive function call and
    "switch" statement). (Laruence)
  . Fixed bug #72513 (Stack-based buffer overflow vulnerability in
    virtual_file_ex). (Stas)
  . Fixed bug #72573 (HTTP_PROXY is improperly trusted by some PHP libraries
    and applications). (Stas)

- bz2:
  . Fixed bug #72613 (Inadequate error handling in bzread()). (Stas)

- CLI:
  . Fixed bug #72484 (SCRIPT_FILENAME shows wrong path if the user specify
    router.php). (Laruence)

- COM:
  . Fixed bug #72498 (variant_date_from_timestamp null dereference). (Anatol)

- Curl:
  . Fixed bug #72541 (size_t overflow lead to heap corruption). (Stas)

- Date:
  . Fixed bug #66836 (DateTime::createFromFormat 'U' with pre 1970 dates fails
    parsing). (derick)

- Exif:
  . Fixed bug #72603 (Out of bound read in exif_process_IFD_in_MAKERNOTE).
    (Stas)
  . Fixed bug #72618 (NULL Pointer Dereference in exif_process_user_comment).
    (Stas)

- GD:
  . Fixed bug #43475 (Thick styled lines have scrambled patterns). (cmb)
  . Fixed bug #53640 (XBM images require width to be multiple of 8). (cmb)
  . Fixed bug #64641 (imagefilledpolygon doesn't draw horizontal line). (cmb)
  . Fixed bug #72512 (gdImageTrueColorToPaletteBody allows arbitrary write/read
    access). (Pierre)
  . Fixed bug #72519 (imagegif/output out-of-bounds access). (Pierre)
  . Fixed bug #72558 (Integer overflow error within _gdContributionsAlloc()).
    (Pierre)
  . Fixed bug #72482 (Ilegal write/read access caused by gdImageAALine
    overflow). (Pierre)
  . Fixed bug #72494 (imagecropauto out-of-bounds access). (Pierre)

- Intl:
  . Fixed bug #72533 (locale_accept_from_http out-of-bounds access). (Stas)

- Mbstring:
  . Fixed bug #72405 (mb_ereg_replace - mbc_to_code (oniguruma) -
    oob read access). (Laruence)
  . Fixed bug #72399 (Use-After-Free in MBString (search_re)). (Laruence)

- mcrypt:
  . Fixed bug #72551, bug #72552 (In correct casting from size_t to int lead to
    heap overflow in mdecrypt_generic). (Stas)

- PDO_pgsql:
  . Fixed bug #72570 (Segmentation fault when binding parameters on a query
    without placeholders). (Matteo)

- PCRE:
  . Fixed bug #72476 (Memleak in jit_stack). (Laruence)
  . Fixed bug #72463 (mail fails with invalid argument). (Anatol)

- Readline:
  . Fixed bug #72538 (readline_redisplay crashes php). (Laruence)

- Standard:
  . Fixed bug #72505 (readfile() mangles files larger than 2G). (Cschneid)
  . Fixed bug #72306 (Heap overflow through proc_open and $env parameter).
    (Laruence)

- Session:
  . Fixed bug #72531 (ps_files_cleanup_dir Buffer overflow). (Laruence)
  . Fixed bug #72562 (Use After Free in unserialize() with Unexpected Session
    Deserialization). (Stas)

- SNMP:
  . Fixed bug #72479 (Use After Free Vulnerability in SNMP with GC and
    unserialize()). (Stas)

- Streams:
  . Fixed bug #72439 (Stream socket with remote address leads to a segmentation
    fault). (Laruence)

- XMLRPC:
  . Fixed bug #72606 (heap-buffer-overflow (write) simplestring_addn
    simplestring.c). (Stas)

- Zip:
  . Fixed bug #72520 (Stack-based buffer overflow vulnerability in
    php_stream_zip_opener). (Stas)

23 Jun 2016 PHP 7.0.8

- Core:
  . Fixed bug #72218 (If host name cannot be resolved then PHP 7 crashes). 
    (Esminis at esminis dot lt)
  . Fixed bug #72221 (segfault, past-the-end access). (Lauri Kenttä)
  . Fixed bug #72268 (Integer Overflow in nl2br()). (Stas)
  . Fixed bug #72275 (Integer Overflow in json_encode()/json_decode()/
    json_utf8_to_utf16()). (Stas)
  . Fixed bug #72400 (Integer Overflow in addcslashes/addslashes). (Stas)
  . Fixed bug #72403 (Integer Overflow in Length of String-typed ZVAL). (Stas)

- Date:
  . Fixed bug #63740 (strtotime seems to use both sunday and monday as start of
    week). (Derick)

- FPM:
  . Fixed bug #72308 (fastcgi_finish_request and logging environment
    variables). (Laruence)

- GD:
  . Fixed bug #66387 (Stack overflow with imagefilltoborder). (CVE-2015-8874)
    (cmb)
  . Fixed bug #72298 (pass2_no_dither out-of-bounds access). (Stas)
  . Fixed bug #72337 (invalid dimensions can lead to crash). (Pierre)
  . Fixed bug #72339 (Integer Overflow in _gd2GetHeader() resulting in heap 
    overflow). (CVE-2016-5766) (Pierre)
  . Fixed bug #72407 (NULL Pointer Dereference at _gdScaleVert). (Stas)
  . Fixed bug #72446 (Integer Overflow in gdImagePaletteToTrueColor() resulting
    in heap overflow). (CVE-2016-5767) (Pierre)

- Intl:
  . Fixed bug #70484 (selectordinal doesn't work with named parameters).
    (Anatol)

- mbstring:
   . Fixed bug #72402 (_php_mb_regex_ereg_replace_exec - double free).
     (CVE-2016-5768) (Stas)

- mcrypt:
   . Fixed bug #72455 (Heap Overflow due to integer overflows). (CVE-2016-5769)
     (Stas)

- OpenSSL:
  . Fixed bug #72140 (segfault after calling ERR_free_strings()).
    (Jakub Zelenka)

- PCRE:
  . Fixed bug #72143 (preg_replace uses int instead of size_t). (Joe)

- PDO_pgsql:
  . Fixed bug #71573 (Segfault (core dumped) if paramno beyond bound).
    (Laruence)
  . Fixed bug #72294 (Segmentation fault/invalid pointer in connection
    with pgsql_stmt_dtor). (Anatol)

- Phar:
  . Fixed bug #72321 (invalid free in phar_extract_file()).
    (hji at dyntopia dot com)

- Phpdbg:
  . Fixed bug #72284 (phpdbg fatal errors with coverage). (Bob)

- Postgres:
  . Fixed bug #72195 (pg_pconnect/pg_connect cause use-after-free). (Laruence)
  . Fixed bug #72197 (pg_lo_create arbitrary read). (Anatol)

- Standard:
  . Fixed bug #72369 (array_merge() produces references in PHP7). (Dmitry)
  . Fixed bug #72300 (ignore_user_abort(false) has no effect). (Laruence)
  . Fixed bug #72229 (Wrong reference when serialize/unserialize an object).
    (Laruence)
  . Fixed bug #72193 (dns_get_record returns array containing elements of
    type 'unknown'). (Laruence)
  . Fixed bug #72017 (range() with float step produces unexpected result).
    (Thomas Punt)

- WDDX:
  . Fixed bug #72340 (Double Free Courruption in wddx_deserialize).
    (CVE-2016-5772) (Stas)

- XML:
  . Fixed bug #72206 (xml_parser_create/xml_parser_free leaks mem). (Joe)

- XMLRPC:
  . Fixed bug #72155 (use-after-free caused by get_zval_xmlrpc_type).
    (Joe, Laruence)

- Zip:
  . Fixed ug #72258 (ZipArchive converts filenames to unrecoverable form).
    (Anatol)
  . Fixed bug #72434 (ZipArchive class Use After Free Vulnerability in PHP's GC
    algorithm and unserialize). (CVE-2016-5773) (Dmitry)

26 May 2016 PHP 7.0.7

- Core:
  . Fixed bug #72162 (use-after-free - error_reporting). (Laruence)
  . Add compiler option to disable special case function calls. (Joe)
  . Fixed bug #72101 (crash on complex code). (Dmitry)
  . Fixed bug #72100 (implode() inserts garbage into resulting string when
    joins very big integer). (Mikhail Galanin)
  . Fixed bug #72057 (PHP Hangs when using custom error handler and typehint).
    (Nikita Nefedov)
  . Fixed bug #72038 (Function calls with values to a by-ref parameter don't
    always throw a notice). (Bob)
  . Fixed bug #71737 (Memory leak in closure with parameter named $this).
    (Nikita)
  . Fixed bug #72059 (?? is not allowed on constant expressions). (Bob, Marcio)
  . Fixed bug #72159 (Imported Class Overrides Local Class Name). (Nikita)

- Curl:
  . Fixed bug #68658 (Define CURLE_SSL_CACERT_BADFILE). (Pierrick)

- DBA:
  . Fixed bug #72157 (use-after-free caused by dba_open). (Shm, Laruence)

- GD:
  . Fixed bug #72227 (imagescale out-of-bounds read). (Stas)

- Intl:
  . Fixed bug #64524 (Add intl.use_exceptions to php.ini-*). (Anatol)
  . Fixed bug #72241 (get_icu_value_internal out-of-bounds read). (Stas)

- JSON:
  . Fixed bug #72069 (Behavior \JsonSerializable different from json_encode).
    (Laruence)

- Mbstring:
  . Fixed bug #72164 (Null Pointer Dereference - mb_ereg_replace). (Laruence)

- OCI8:
  . Fixed bug #71600 (oci_fetch_all segfaults when selecting more than eight
    columns). (Tian Yang)

- Opcache:
  . Fixed bug #72014 (Including a file with anonymous classes multiple times
    leads to fatal error). (Laruence)

- OpenSSL:
  . Fixed bug #72165 (Null pointer dereference - openssl_csr_new). (Anatol)

- PCNTL:
  . Fixed bug #72154 (pcntl_wait/pcntl_waitpid array internal structure
    overwrite). (Laruence)

- POSIX:
  . Fixed bug #72133 (php_posix_group_to_array crashes if gr_passwd is NULL).
    (esminis at esminis dot lt)

- Postgres:
  . Fixed bug #72028 (pg_query_params(): NULL converts to empty string).
    (Laruence)
  . Fixed bug #71062 (pg_convert() doesn't accept ISO 8601 for datatype
    timestamp). (denver at timothy dot io)
  . Fixed bug #72151 (mysqli_fetch_object changed behaviour). (Anatol)

- Reflection:
  . Fixed bug #72174 (ReflectionProperty#getValue() causes __isset call).
    (Nikita)

- Session:
  . Fixed bug #71972 (Cyclic references causing session_start(): Failed to
    decode session object). (Laruence)

- Sockets:
  . Added socket_export_stream() function for getting a stream compatible
    resource from a socket resource. (Chris Wright, Bob)

- SPL:
  . Fixed bug #72051 (The reference in CallbackFilterIterator doesn't work as
    expected). (Laruence)

- SQLite3:
  . Fixed bug #68849 (bindValue is not using the right data type). (Anatol)

- Standard:
  . Fixed bug #72075 (Referencing socket resources breaks stream_select).
    (Laruence)
  . Fixed bug #72031 (array_column() against an array of objects discards all
    values matching null). (Nikita)

28 Apr 2016 PHP 7.0.6

- Core:
  . Fixed bug #71930 (_zval_dtor_func: Assertion `(arr)->gc.refcount <= 1'
    failed). (Laruence)
  . Fixed bug #71922 (Crash on assert(new class{})). (Nikita)
  . Fixed bug #71914 (Reference is lost in "switch"). (Laruence)
  . Fixed bug #71871 (Interfaces allow final and abstract functions). (Nikita)
  . Fixed Bug #71859 (zend_objects_store_call_destructors operates on realloced
    memory, crashing). (Laruence)
  . Fixed bug #71841 (EG(error_zval) is not handled well). (Laruence)
  . Fixed bug #71750 (Multiple Heap Overflows in php_raw_url_encode/
    php_url_encode). (Stas)
  . Fixed bug #71731 (Null coalescing operator and ArrayAccess). (Nikita)
  . Fixed bug #71609 (Segmentation fault on ZTS with gethostbyname). (krakjoe)
  . Fixed bug #71414 (Inheritance, traits and interfaces). (krakjoe)
  . Fixed bug #71359 (Null coalescing operator and magic). (krakjoe)
  . Fixed bug #71334 (Cannot access array keys while uksort()). (Nikita)
  . Fixed bug #69659 (ArrayAccess, isset() and the offsetExists method).
    (Nikita)
  . Fixed bug #69537 (__debugInfo with empty string for key gives error).
    (krakjoe)
  . Fixed bug #62059 (ArrayObject and isset are not friends). (Nikita)
  . Fixed bug #71980 (Decorated/Nested Generator is Uncloseable in Finally).
    (Nikita)

- BCmath:
  . Fixed bug #72093 (bcpowmod accepts negative scale and corrupts
    _one_ definition). (Stas)

- Curl:
  . Fixed bug #71831 (CURLOPT_NOPROXY applied as long instead of string).
    (Michael Sierks)

- Date:
  . Fixed bug #71889 (DateInterval::format Segmentation fault). (Thomas Punt)

- EXIF:
  . Fixed bug #72094 (Out of bounds heap read access in exif header processing). (Stas)

- GD:
  . Fixed bug #71912 (libgd: signedness vulnerability). (CVE-2016-3074) (Stas)

- Intl:
  . Fixed bug #71516 (IntlDateFormatter looses locale if pattern is set via
    constructor). (Anatol)
  . Fixed bug #70455 (Missing constant: IntlChar::NO_NUMERIC_VALUE). (Anatol)
  . Fixed bug #70451, #70452 (Inconsistencies in return values of IntlChar
    methods). (Daniel Persson)
  . Fixed bug #68893 (Stackoverflow in datefmt_create). (Anatol)
  . Fixed bug #66289 (Locale::lookup incorrectly returns en or en_US if locale
    is empty). (Anatol)
  . Fixed bug #70484 (selectordinal doesn't work with named parameters).
    (Anatol)
  . Fixed bug #72061 (Out-of-bounds reads in zif_grapheme_stripos with negative
    offset). (Stas)

- ODBC:
  . Fixed bug #63171 (Script hangs after max_execution_time). (Remi)

- Opcache:
  . Fixed bug #71843 (null ptr deref ZEND_RETURN_SPEC_CONST_HANDLER).
    (Laruence)

- PDO:
  . Fixed bug #52098 (Own PDOStatement implementation ignore __call()).
    (Daniel kalaspuffar, Julien)
  . Fixed bug #71447 (Quotes inside comments not properly handled). (Matteo)

- PDO_DBlib:
  . Fixed bug #71943 (dblib_handle_quoter needs to allocate an extra byte).
    (Adam Baratz)
  . Add DBLIB-specific attributes for controlling timeouts. (Adam Baratz)

- PDO_pgsql:
  . Fixed bug #62498 (pdo_pgsql inefficient when getColumnMeta() is used).
    (Joseph Bylund)

- Postgres:
  . Fixed bug #71820 (pg_fetch_object binds parameters before call
    constructor). (Anatol)
  . Fixed bug #71998 (Function pg_insert does not insert when column
    type = inet). (Anatol)

- SOAP:
  . Fixed bug #71986 (Nested foreach assign-by-reference creates broken
    variables). (Laruence)

- SPL:
  . Fixed bug #71838 (Deserializing serialized SPLObjectStorage-Object can't
    access properties in PHP). (Nikita)
  . Fixed bug #71735 (Double-free in SplDoublyLinkedList::offsetSet). (Stas)
  . Fixed bug #67582 (Cloned SplObjectStorage with overwritten getHash fails
    offsetExists()). (Nikita)
  . Fixed bug #52339 (SPL autoloader breaks class_exists()). (Nikita)

- Standard:
  . Fixed bug #71995 (Returning the same var twice from __sleep() produces
    broken serialized data). (Laruence)
  . Fixed bug #71940 (Unserialize crushes on restore object reference).
    (Laruence)
  . Fixed bug #71969 (str_replace returns an incorrect resulting array after
    a foreach by reference). (Laruence)
  . Fixed bug #71891 (header_register_callback() and
    register_shutdown_function()). (Laruence)
  . Fixed bug #71884 (Null pointer deref (segfault) in
    stream_context_get_default). (Laruence)
  . Fixed bug #71840 (Unserialize accepts wrongly data). (Ryat, Laruence)
  . Fixed bug #71837 (Wrong arrays behaviour). (Laruence)
  . Fixed bug #71827 (substr_replace bug, string length). (krakjoe)
  . Fixed bug #67512 (php_crypt() crashes if crypt_r() does not exist or
    _REENTRANT is not defined). (Nikita)
  . Fixed bug #72116 (array_fill optimization breaks implementation). (Bob)

- XML:
  . Fixed bug #72099 (xml_parse_into_struct segmentation fault). (Stas)

- Zip:
  . Fixed bug #71923 (integer overflow in ZipArchive::getFrom*).
    (CVE-2016-3078) (Stas)

31 Mar 2016 PHP 7.0.5

- Core:
  . Huge pages disabled by default. (Rasmus)
  . Added ability to enable huge pages in Zend Memory Manager through
    the environment variable USE_ZEND_ALLOC_HUGE_PAGES=1. (Dmitry)
  . Fixed bug #71756 (Call-by-reference widens scope to uninvolved functions
    when used in switch). (Laruence)
  . Fixed bug #71729 (Possible crash in zend_bin_strtod, zend_oct_strtod,
    zend_hex_strtod). (Laruence)
  . Fixed bug #71695 (Global variables are reserved before execution).
    (Laruence)
  . Fixed bug #71629 (Out-of-bounds access in php_url_decode in context
    php_stream_url_wrap_rfc2397). (mt at debian dot org)
  . Fixed bug #71622 (Strings used in pass-as-reference cannot be used to
    invoke C::$callable()). (Bob)
  . Fixed bug #71596 (Segmentation fault on ZTS with date function
    (setlocale)). (Anatol)
  . Fixed bug #71535 (Integer overflow in zend_mm_alloc_heap()). (Dmitry)
  . Fixed bug #71470 (Leaked 1 hashtable iterators). (Nikita)
  . Fixed bug #71575 (ISO C does not allow extra ‘;’ outside of a function).
    (asgrim)
  . Fixed bug #71724 (yield from does not count EOLs). (Nikita)
  . Fixed bug #71767 (ReflectionMethod::getDocComment returns the wrong
    comment). (Grigorii Sokolik)
  . Fixed bug #71806 (php_strip_whitespace() fails on some numerical values).
    (Nikita)
  . Fixed bug #71624 (`php -R` (PHP_MODE_PROCESS_STDIN) is broken).
    (Sean DuBois)

- CLI Server:
  . Fixed bug #69953 (Support MKCALENDAR request method). (Christoph)

- Curl:
  . Fixed bug #71694 (Support constant CURLM_ADDED_ALREADY). (mpyw)

- Date:
  . Fixed bug #71635 (DatePeriod::getEndDate segfault). (Thomas Punt)

- Fileinfo:
  . Fixed bug #71527 (Buffer over-write in finfo_open with malformed magic
    file). (CVE-2015-8865) (Anatol)

- libxml:
  . Fixed bug #71536 (Access Violation crashes php-cgi.exe). (Anatol)

- mbstring:
  . Fixed bug #71906 (AddressSanitizer: negative-size-param (-1) in
    mbfl_strcut). (CVE-2016-4073) (Stas)

- ODBC:
  . Fixed bug #47803, #69526 (Executing prepared statements is succesfull only
    for the first two statements). (einavitamar at gmail dot com, Anatol)

- PCRE:
  . Fixed bug #71659 (segmentation fault in pcre running twig tests).
    (nish dot aravamudan at canonical dot com)

- PDO_DBlib:
  . Fixed bug #54648 (PDO::MSSQL forces format of datetime fields).
    (steven dot lambeth at gmx dot de, Anatol)

- Phar:
  . Fixed bug #71625 (Crash in php7.dll with bad phar filename). (Anatol)
  . Fixed bug #71317 (PharData fails to open specific file). (Jos Elstgeest)
  . Fixed bug #71860 (Invalid memory write in phar on filename with \0 in
    name). (CVE-2016-4072) (Stas)

- phpdbg:
  . Fixed crash when advancing (except step) inside an internal function. (Bob)

- Session:
  . Fixed bug #71683 (Null pointer dereference in zend_hash_str_find_bucket).
    (Yasuo)

- SNMP:
  . Fixed bug #71704 (php_snmp_error() Format String Vulnerability).
    (CVE-2016-4071) (andrew at jmpesp dot org)

- SPL:
  . Fixed bug #71617 (private properties lost when unserializing ArrayObject).
    (Nikita)

- Standard:
  . Fixed bug #71660 (array_column behaves incorrectly after foreach by
    reference). (Laruence)
  . Fixed bug #71798 (Integer Overflow in php_raw_url_encode). (CVE-2016-4070)
    (taoguangchen at icloud dot com, Stas)

- Zip:
  . Update bundled libzip to 1.1.2. (Remi, Anatol)

03 Mar 2016 PHP 7.0.4

- Core:
  . Fixed bug (Low probability segfault in zend_arena). (Laruence)
  . Fixed bug #71441 (Typehinted Generator with return in try/finally crashes).
    (Bob)
  . Fixed bug #71442 (forward_static_call crash). (Laruence)
  . Fixed bug #71443 (Segfault using built-in webserver with intl using
    symfony). (Laruence)
  . Fixed bug #71449 (An integer overflow bug in php_implode()). (Stas)
  . Fixed bug #71450 (An integer overflow bug in php_str_to_str_ex()). (Stas)
  . Fixed bug #71474 (Crash because of VM stack corruption on Magento2).
    (Dmitry)
  . Fixed bug #71485 (Return typehint on internal func causes Fatal error
    when it throws exception). (Laruence)
  . Fixed bug #71529 (Variable references on array elements don't work when
    using count). (Nikita)
  . Fixed bug #71601 (finally block not executed after yield from). (Bob)
  . Fixed bug #71637 (Multiple Heap Overflow due to integer overflows in 
    xml/filter_url/addcslashes). (CVE-2016-4344, CVE-2016-4345, CVE-2016-4346)
    (Stas)

- CLI server:
  . Fixed bug #71559 (Built-in HTTP server, we can download file in web by bug).
    (Johannes, Anatol)

- CURL:
  . Fixed bug #71523 (Copied handle with new option CURLOPT_HTTPHEADER crashes
    while curl_multi_exec). (Laruence)
  . Fixed memory leak in curl_getinfo(). (Leigh)

- Date:
  . Fixed bug #71525 (Calls to date_modify will mutate timelib_rel_time,
    causing date_date_set issues). (Sean DuBois)

- Fileinfo:
  . Fixed bug #71434 (finfo throws notice for specific python file). (Laruence)

- FPM:
  . Fixed bug #62172 (FPM not working with Apache httpd 2.4 balancer/fcgi
    setup). (Matt Haught, Remi)
  . Fixed bug #71269 (php-fpm dumped core). (Mickaël)

- Opcache:
  . Fixed bug #71584 (Possible use-after-free of ZCG(cwd) in Zend Opcache).
    (Yussuf Khalil)

- PCRE:
  . Fixed bug #71537 (PCRE segfault from Opcache). (Laruence)

- phpdbg:
  . Fixed inherited functions from unspecified files being included in
    phpdbg_get_executable(). (Bob)

- SOAP:
  . Fixed bug #71610 (Type Confusion Vulnerability - SOAP /
    make_http_soap_request()). (CVE-2016-3185) (Stas)

- Standard:
  . Fixed bug #71603 (compact() maintains references in php7). (Laruence)
  . Fixed bug #70720 (strip_tags improper php code parsing). (Julien)

- XMLRPC:
  . Fixed bug #71501 (xmlrpc_encode_request ignores encoding option). (Hieu Le)

- Zip:
  . Fixed bug #71561 (NULL pointer dereference in Zip::ExtractTo). (Laruence)

04 Feb 2016 PHP 7.0.3

- Core:
  . Added support for new HTTP 451 code. (Julien)
  . Fixed bug #71039 (exec functions ignore length but look for NULL
    termination). (Anatol)
  . Fixed bug #71089 (No check to duplicate zend_extension). (Remi)
  . Fixed bug #71201 (round() segfault on 64-bit builds). (Anatol)
  . Fixed bug #71221 (Null pointer deref (segfault) in get_defined_vars via
    ob_start). (hugh at allthethings dot co dot nz)
  . Fixed bug #71248 (Wrong interface is enforced). (Dmitry)
  . Fixed bug #71273 (A wrong ext directory setup in php.ini leads to crash).
    (Anatol)
  . Fixed Bug #71275 (Bad method called on cloning an object having a trait).
    (Bob)
  . Fixed bug #71297 (Memory leak with consecutive yield from). (Bob)
  . Fixed bug #71300 (Segfault in zend_fetch_string_offset). (Laruence)
  . Fixed bug #71314 (var_export(INF) prints INF.0). (Andrea)
  . Fixed bug #71323 (Output of stream_get_meta_data can be falsified by its 
    input). (Leo Gaspard)
  . Fixed bug #71336 (Wrong is_ref on properties as exposed via
    get_object_vars()). (Laruence)
  . Fixed bug #71459 (Integer overflow in iptcembed()). (Stas)

- Apache2handler:
  . Fix >2G Content-Length headers in apache2handler. (Adam Harvey)

- CURL:
  . Fixed bug #71227 (Can't compile php_curl statically). (Anatol)
  . Fixed bug #71225 (curl_setopt() fails to set CURLOPT_POSTFIELDS with
    reference to CURLFile). (Laruence)

- GD:
  . Improved fix for bug #70976. (Remi)

- Interbase:
  . Fixed Bug #71305 (Crash when optional resource is omitted).
  (Laruence, Anatol)

- LDAP:
  . Fixed bug #71249 (ldap_mod_replace/ldap_mod_add store value as string
    "Array"). (Laruence)

- mbstring:
  . Fixed bug #71397 (mb_send_mail segmentation fault). (Andrea, Yasuo)

- OpenSSL:
  . Fixed bug #71475 (openssl_seal() uninitialized memory usage). (Stas)

- PCRE:
  . Upgraded pcrelib to 8.38. (CVE-2015-8383, CVE-2015-8386, CVE-2015-8387,
    CVE-2015-8389, CVE-2015-8390, CVE-2015-8391, CVE-2015-8393, CVE-2015-8394)

- Phar:
  . Fixed bug #71354 (Heap corruption in tar/zip/phar parser). (CVE-2016-4342)
    (Stas)
  . Fixed bug #71331 (Uninitialized pointer in phar_make_dirstream()).
    (CVE-2016-4343) (Stas)
  . Fixed bug #71391 (NULL Pointer Dereference in phar_tar_setupmetadata()).
    (Stas)
  . Fixed bug #71488 (Stack overflow when decompressing tar archives).
    (CVE-2016-2554) (Stas)

- SOAP:
  . Fixed bug #70979 (crash with bad soap request). (Anatol)
  
- SPL:
  . Fixed bug #71204 (segfault if clean spl_autoload_funcs while autoloading).
    (Laruence)
  . Fixed bug #71202 (Autoload function registered by another not activated
    immediately). (Laruence)
  . Fixed bug #71311 (Use-after-free vulnerability in SPL(ArrayObject,
    unserialize)). (Sean Heelan)
  . Fixed bug #71313 (Use-after-free vulnerability in SPL(SplObjectStorage,
    unserialize)). (Sean Heelan)

- Standard:
  . Fixed bug #71287 (Error message contains hexadecimal instead of decimal
    number). (Laruence)
  . Fixed bug #71264 (file_put_contents() returns unexpected value when 
    filesystem runs full). (Laruence)
  . Fixed bug #71245 (file_get_contents() ignores "header" context option if
    it's a reference). (Laruence)
  . Fixed bug #71220 (Null pointer deref (segfault) in compact via ob_start).
    (hugh at allthethings dot co dot nz)
  . Fixed bug #71190 (substr_replace converts integers in original $search
    array to strings). (Laruence)
  . Fixed bug #71188 (str_replace converts integers in original $search array
    to strings). (Laruence)
  . Fixed bug #71132, #71197 (range() segfaults). (Thomas Punt)

- WDDX:
  . Fixed bug #71335 (Type Confusion in WDDX Packet Deserialization). (Stas)

07 Jan 2016 PHP 7.0.2

- Core:
  . Fixed bug #71165 (-DGC_BENCH=1 doesn't work on PHP7).
    (y dot uchiyama dot 1015 at gmail dot com)
  . Fixed bug #71163 (Segmentation Fault: cleanup_unfinished_calls). (Laruence)
  . Fixed bug #71109 (ZEND_MOD_CONFLICTS("xdebug") doesn't work). (Laruence)
  . Fixed bug #71092 (Segmentation fault with return type hinting). (Laruence)
  . Fixed bug memleak in header_register_callback. (Laruence)
  . Fixed bug #71067 (Local object in class method stays in memory for each
    call). (Laruence)
  . Fixed bug #66909 (configure fails utf8_to_mutf7 test). (Michael Orlitzky)
  . Fixed bug #70781 (Extension tests fail on dynamic ext dependency).
    (Francois Laupretre)
  . Fixed bug #71089 (No check to duplicate zend_extension). (Remi)
  . Fixed bug #71086 (Invalid numeric literal parse error within
    highlight_string() function). (Nikita)
  . Fixed bug #71154 (Incorrect HT iterator invalidation causes iterator reuse).
    (Nikita)
  . Fixed bug #52355 (Negating zero does not produce negative zero). (Andrea)
  . Fixed bug #66179 (var_export() exports float as integer). (Andrea)
  . Fixed bug #70804 (Unary add on negative zero produces positive zero).
    (Andrea)

- CURL:
  . Fixed bug #71144 (Sementation fault when using cURL with ZTS).
    (Michael Maroszek, Laruence)

- DBA:
  . Fixed key leak with invalid resource. (Laruence)

- Filter:
  . Fixed bug #71063 (filter_input(INPUT_ENV, ..) does not work). (Reeze Xia)

- FPM:
  . Fixed bug #70755 (fpm_log.c memory leak and buffer overflow). (Stas)

- FTP:
  . Implemented FR #55651 (Option to ignore the returned FTP PASV address).
    (abrender at elitehosts dot com)

- GD:
  . Fixed bug #70976 (Memory Read via gdImageRotateInterpolated Array Index
    Out of Bounds). (CVE-2016-1903) (emmanuel dot law at gmail dot com)

- Mbstring:
  . Fixed bug #71066 (mb_send_mail: Program terminated with signal SIGSEGV,
    Segmentation fault). (Laruence)

- Opcache:
  . Fixed bug #71127 (Define in auto_prepend_file is overwrite). (Laruence)

- PCRE:
  . Fixed bug #71178 (preg_replace with arrays creates [0] in replace array
    if not already set). (Laruence)

- Readline:
  . Fixed bug #71094 (readline_completion_function corrupts static array on
    second TAB). (Nikita)

- Session:
  . Fixed bug #71122 (Session GC may not remove obsolete session data). (Yasuo)

- SPL:
  . Fixed bug #71077 (ReflectionMethod for ArrayObject constructor returns
    wrong number of parameters). (Laruence)
  . Fixed bug #71153 (Performance Degradation in ArrayIterator with large
    arrays). (Nikita)

- Standard:
  . Fixed bug #71270 (Heap BufferOver Flow in escapeshell functions).
    (CVE-2016-1904) (emmanuel dot law at gmail dot com)

- WDDX:
  . Fixed bug #70661 (Use After Free Vulnerability in WDDX Packet
    Deserialization). (taoguangchen at icloud dot com)
  . Fixed bug #70741 (Session WDDX Packet Deserialization Type Confusion
    Vulnerability). (taoguangchen at icloud dot com)

- XMLRPC:
  . Fixed bug #70728 (Type Confusion Vulnerability in PHP_to_XMLRPC_worker).
    (Julien)

17 Dec 2015, PHP 7.0.1

- Core:
  . Fixed bug #71105 (Format String Vulnerability in Class Name Error Message).
    (CVE-2015-8617) (andrew at jmpesp dot org)
  . Fixed bug #70831 (Compile fails on system with 160 CPUs). (Daniel Axtens)
  . Fixed bug #71006 (symbol referencing errors on Sparc/Solaris). (Dmitry)
  . Fixed bug #70997 (When using parentClass:: instead of parent::, static
    context changed). (Dmitry)
  . Fixed bug #70970 (Segfault when combining error handler with output
    buffering). (Laruence)
  . Fixed bug #70967 (Weird error handling for __toString when Error is
    thrown). (Laruence)
  . Fixed bug #70958 (Invalid opcode while using ::class as trait method
    paramater default value). (Laruence)
  . Fixed bug #70944 (try{ } finally{} can create infinite chains of
    exceptions). (Laruence)
  . Fixed bug #70931 (Two errors messages are in conflict). (dams, Laruence)
  . Fixed bug #70904 (yield from incorrectly marks valid generator as
    finished). (Bob)
  . Fixed bug #70899 (buildconf failure in extensions). (Bob, Reeze)
  . Fixed bug #61751 (SAPI build problem on AIX: Undefined symbol:
    php_register_internal_extensions). (Lior Kaplan)
  . Fixed \int (or generally every scalar type name with leading backslash)
    to not be accepted as type name. (Bob)
  . Fixed exception not being thrown immediately into a generator yielding
    from an array. (Bob)
  . Fixed bug #70987 (static::class within Closure::call() causes segfault).
    (Andrea)
  . Fixed bug #71013 (Incorrect exception handler with yield from). (Bob)
  . Fixed double free in error condition of format printer. (Bob)

- CLI server:
  . Fixed bug #71005 (Segfault in php_cli_server_dispatch_router()). (Adam)

- Intl:
  . Fixed bug #71020 (Use after free in Collator::sortWithSortKeys).
    (CVE-2015-8616) (emmanuel dot law at gmail dot com, Laruence)

- Mysqlnd:
  . Fixed bug #68077 (LOAD DATA LOCAL INFILE / open_basedir restriction).
    (Laruence)
  . Fixed bug #68344 (MySQLi does not provide way to disable peer certificate
    validation) by introducing MYSQLI_CLIENT_SSL_DONT_VERIFY_SERVER_CERT
    connection flag. (Andrey)

- OCI8:
  . Fixed LOB implementation size_t/zend_long mismatch reported by gcov.
    (Senthil)

- Opcache:
  . Fixed bug #71024 (Unable to use PHP 7.0 x64 side-by-side with PHP 5.6 x32
    on the same server). (Anatol)
  . Fixed bug #70991 (zend_file_cache.c:710: error: array type has incomplete
    element type). (Laruence)
  . Fixed bug #70977 (Segmentation fault with opcache.huge_code_pages=1).
    (Laruence)

- PDO_Firebird:
  . Fixed bug #60052 (Integer returned as a 64bit integer on X64_86). (Mariuz)

- Phpdbg:
  . Fixed stderr being written to stdout. (Bob)

- Reflection:
  . Fixed bug #71018 (ReflectionProperty::setValue() behavior changed).
    (Laruence)
  . Fixed bug #70982 (setStaticPropertyValue behaviors inconsistently with
    5.6). (Laruence)

- Soap:
  . Fixed bug #70993 (Array key references break argument processing).
    (Laruence)

- SPL:
  . Fixed bug #71028 (Undefined index with ArrayIterator). (Laruence)

- SQLite3:
  . Fixed bug #71049 (SQLite3Stmt::execute() releases bound parameter instead
    of internal buffer). (Laruence)

- Standard:
  . Fixed bug #70999 (php_random_bytes: called object is not a function).
    (Scott)
  . Fixed bug #70960 (ReflectionFunction for array_unique returns wrong number
    of parameters). (Laruence)

- Streams/Socket:
  . Add IPV6_V6ONLY constant / make it usable in stream contexts. (Bob)

03 Dec 2015, PHP 7.0.0

- Core:
  . Fixed bug #70947 (INI parser segfault with INI_SCANNER_TYPED). (Laruence)
  . Fixed bug #70914 (zend_throw_or_error() format string vulnerability).
    (Taoguang Chen)
  . Fixed bug #70912 (Null ptr dereference instantiating class with invalid 
    array property). (Laruence)
  . Fixed bug #70895, #70898 (null ptr deref and segfault with crafted calable).
    (Anatol, Laruence)
  . Fixed bug #70249 (Segmentation fault while running PHPUnit tests on
    phpBB 3.2-dev). (Laruence)
  . Fixed bug #70805 (Segmentation faults whilst running Drupal 8 test suite).
    (Dmitry, Laruence)
  . Fixed bug #70842 (Persistent Stream Segmentation Fault). (Caleb Champlin)
  . Fixed bug #70862 (Several functions do not check return code of
    php_stream_copy_to_mem()). (Anatol)
  . Fixed bug #70863 (Incorect logic to increment_function for proxy objects).
    (Anatol)
  . Fixed bug #70323 (Regression in zend_fetch_debug_backtrace() can cause
    segfaults). (Aharvey, Laruence)
  . Fixed bug #70873 (Regression on private static properties access).
    (Laruence)
  . Fixed bug #70748 (Segfault in ini_lex () at Zend/zend_ini_scanner.l).
   (Laruence)
  . Fixed bug #70689 (Exception handler does not work as expected). (Laruence)
  . Fixed bug #70430 (Stack buffer overflow in zend_language_parser()). (Nikita)
  . Fixed bug #70782 (null ptr deref and segfault (zend_get_class_fetch_type)).
    (Nikita)
  . Fixed bug #70785 (Infinite loop due to exception during identical
    comparison). (Laruence)
  . Fixed bug #70630 (Closure::call/bind() crash with ReflectionFunction->
    getClosure()). (Dmitry, Bob)
  . Fixed bug #70662 (Duplicate array key via undefined index error handler).
    (Nikita)
  . Fixed bug #70681 (Segfault when binding $this of internal instance method
    to null). (Nikita)
  . Fixed bug #70685 (Segfault for getClosure() internal method rebind with
    invalid $this). (Nikita)
  . Added zend_internal_function.reserved[] fields. (Dmitry)
  . Fixed bug #70557 (Memleak on return type verifying failed). (Laruence)
  . Fixed bug #70555 (fun_get_arg() on unsetted vars return UNKNOW). (Laruence)
  . Fixed bug #70548 (Redundant information printed in case of uncaught engine
    exception). (Laruence)
  . Fixed bug #70547 (unsetting function variables corrupts backtrace).
    (Laruence)
  . Fixed bug #70528 (assert() with instanceof adds apostrophes around class
    name). (Laruence)
  . Fixed bug #70481 (Memory leak in auto_global_copy_ctor() in ZTS build).
    (Laruence)
  . Fixed bug #70431 (Memory leak in php_ini.c). (Senthil, Laruence)
  . Fixed bug #70478 (**= does no longer work). (Bob)
  . Fixed bug #70398 (SIGSEGV, Segmentation fault zend_ast_destroy_ex).
    (Dmitry, Bob, Laruence)
  . Fixed bug #70332 (Wrong behavior while returning reference on object).
    (Laruence, Dmitry)
  . Fixed bug #70300 (Syntactical inconsistency with new group use syntax).
    (marcio dot web2 at gmail dot com)
  . Fixed bug #70321 (Magic getter breaks reference to array property).
    (Laruence)
  . Fixed bug #70187 (Notice: unserialize(): Unexpected end of serialized
    data). (Dmitry)
  . Fixed bug #70145 (From field incorrectly parsed from headers). (Anatol)
  . Fixed bug #70370 (Bundled libtool.m4 doesn't handle FreeBSD 10 when
    building extensions). (Adam)
  . Fixed bug causing exception traces with anon classes to be truncated. (Bob)
  . Fixed bug #70397 (Segmentation fault when using Closure::call and yield).
    (Bob)
  . Fixed bug #70299 (Memleak while assigning object offsetGet result).
    (Laruence)
  . Fixed bug #70288 (Apache crash related to ZEND_SEND_REF). (Laruence)
  . Fixed bug #70262 (Accessing array crashes PHP 7.0beta3).
    (Laruence, Dmitry)
  . Fixed bug #70258 (Segfault if do_resize fails to allocated memory).
    (Laruence)
  . Fixed bug #70253 (segfault at _efree () in zend_alloc.c:1389). (Laruence)
  . Fixed bug #70240 (Segfault when doing unset($var());). (Laruence)
  . Fixed bug #70223 (Incrementing value returned by magic getter). (Laruence)
  . Fixed bug #70215 (Segfault when __invoke is static). (Bob)
  . Fixed bug #70207 (Finally is broken with opcache). (Laruence, Dmitry)
  . Fixed bug #70173 (ZVAL_COPY_VALUE_EX broken for 32bit Solaris Sparc).
    (Laruence, cmb)
  . Fixed bug #69487 (SAPI may truncate POST data). (cmb)
  . Fixed bug #70198 (Checking liveness does not work as expected).
    (Shafreeck Sea, Anatol Belski)
  . Fixed bug #70241,#70293 (Skipped assertions affect Generator returns). (Bob)
  . Fixed bug #70239 (Creating a huge array doesn't result in exhausted,
    but segfault). (Laruence, Anatol)
  . Fixed "finally" issues. (Nikita, Dmitry)
  . Fixed bug #70098 (Real memory usage doesn't decrease). (Dmitry)
  . Fixed bug #70159 (__CLASS__ is lost in closures). (Julien)
  . Fixed bug #70156 (Segfault in zend_find_alias_name). (Laruence)
  . Fixed bug #70124 (null ptr deref / seg fault in ZEND_HANDLE_EXCEPTION).
    (Laruence)
  . Fixed bug #70117 (Unexpected return type error). (Laruence)
  . Fixed bug #70106 (Inheritance by anonymous class). (Bob)
  . Fixed bug #69674 (SIGSEGV array.c:953). (cmb)
  . Fixed bug #70164 (__COMPILER_HALT_OFFSET__ under namespace is not defined).
    (Bob)
  . Fixed bug #70108 (sometimes empty $_SERVER['QUERY_STRING']). (Anatol)
  . Fixed bug #70179 ($this refcount issue). (Bob)
  . Fixed bug #69896 ('asm' operand has impossible constraints). (Anatol)
  . Fixed bug #70183 (null pointer deref (segfault) in zend_eval_const_expr).
    (Hugh Davenport)
  . Fixed bug #70182 (Segfault in ZEND_ASSIGN_DIV_SPEC_CV_UNUSED_HANDLER).
    (Hugh Davenport)
  . Fixed bug #69793 (Remotely triggerable stack exhaustion via recursive
    method calls). (Stas)
  . Fixed bug #69892 (Different arrays compare indentical due to integer key
    truncation). (Nikita)
  . Fixed bug #70121 (unserialize() could lead to unexpected methods execution
    / NULL pointer deref). (Stas)
  . Fixed bug #70089 (segfault at ZEND_FETCH_DIM_W_SPEC_VAR_CONST_HANDLER ()).
    (Laruence)
  . Fixed bug #70057 (Build failure on 32-bit Mac OS X 10.6.8: recursive
    inlining). (Laruence)
  . Fixed bug #70012 (Exception lost with nested finally block). (Laruence)
  . Fixed bug #69996 (Changing the property of a cloned object affects the
    original). (Dmitry, Laruence)
  . Fixed bug #70083 (Use after free with assign by ref to overloaded objects).
    (Bob)
  . Fixed bug #70006 (cli - function with default arg = STDOUT crash output).
    (Laruence)
  . Fixed bug #69521 (Segfault in gc_collect_cycles()).
    (arjen at react dot com, Laruence)
  . Improved zend_string API. (Francois Laupretre)
  . Fixed bug #69955 (Segfault when trying to combine [] and assign-op on
    ArrayAccess object). (Laruence)
  . Fixed bug #69957 (Different ways of handling div/mod/intdiv). (Bob)
  . Fixed bug #69900 (Too long timeout on pipes). (Anatol)
  . Fixed bug #69872 (uninitialised value in strtr with array). (Laruence)
  . Fixed bug #69868 (Invalid read of size 1 in zend_compile_short_circuiting).
    (Laruence)
  . Fixed bug #69849 (Broken output of apache_request_headers). (Kalle)
  . Fixed bug #69840 (iconv_substr() doesn't work with UTF-16BE). (Kalle)
  . Fixed bug #69823 (PHP 7.0.0alpha1 segmentation fault when exactly 33
    extensions are loaded). (Laruence)
  . Fixed bug #69805 (null ptr deref and seg fault in zend_resolve_class_name).
    (Laruence)
  . Fixed bug #69802 (Reflection on Closure::__invoke borks type hint class
    name). (Dmitry)
  . Fixed bug #69761 (Serialization of anonymous classes should be prevented).
    (Laruence)
  . Fixed bug #69551 (parse_ini_file() and parse_ini_string() segmentation
    fault). (Christoph M. Becker)
  . Fixed bug #69781 (phpinfo() reports Professional Editions of Windows
    7/8/8.1/10 as "Business"). (Christian Wenz)
  . Fixed bug #69835 (phpinfo() does not report many Windows SKUs).
    (Christian Wenz)
  . Fixed bug #69889 (Null coalesce operator doesn't work for string offsets).
    (Nikita)
  . Fixed bug #69891 (Unexpected array comparison result). (Nikita)
  . Fixed bug #69892 (Different arrays compare indentical due to integer key
    truncation). (Nikita)
  . Fixed bug #69893 (Strict comparison between integer and empty string keys
    crashes). (Nikita)
  . Fixed bug #69767 (Default parameter value with wrong type segfaults).
    (cmb, Laruence)
  . Fixed bug #69756 (Fatal error: Nesting level too deep - recursive dependency
    ? with ===). (Dmitry, Laruence)
  . Fixed bug #69758 (Item added to array not being removed by array_pop/shift
    ). (Laruence)
  . Fixed bug #68475 (Add support for $callable() sytnax with 'Class::method').
    (Julien, Aaron Piotrowski)
  . Fixed bug #69485 (Double free on zend_list_dtor). (Laruence)
  . Fixed bug #69427 (Segfault on magic method __call of private method in 
    superclass). (Laruence)
  . Improved __call() and __callStatic() magic method handling. Now they are
    called in a stackless way using ZEND_CALL_TRAMPOLINE opcode, without
    additional stack frame. (Laruence, Dmitry)
  . Optimized strings concatenation. (Dmitry, Laruence)
  . Fixed weird operators behavior. Division by zero now emits warning and 
    returns +/-INF, modulo by zero and intdid() throws an exception, shifts
    by negative offset throw exceptions. Compile-time evaluation of division
    by zero is disabled. (Dmitry, Andrea, Nikita)
  . Fixed bug #69371 (Hash table collision leads to inaccessible array keys).
    (Laruence)
  . Fixed bug #68933 (Invalid read of size 8 in zend_std_read_property).
    (Laruence, arjen at react dot com)
  . Fixed bug #68252 (segfault in Zend/zend_hash.c in function
    _zend_hash_del_el). (Laruence)
  . Fixed bug #65598 (Closure executed via static autoload incorrectly marked as
    static). (Nikita)
  . Fixed bug #66811 (Cannot access static::class in lambda, writen outside of a
    class). (Nikita)
  . Fixed bug #69568 (call a private function in closure failed). (Nikita)
  . Added PHP_INT_MIN constant. (Andrea)
  . Added Closure::call() method. (Andrea)
  . Fixed bug #67959 (Segfault when calling phpversion('spl')). (Florian)
  . Implemented the RFC `Catchable "Call to a member function bar() on a
    non-object"`. (Timm)
  . Added options parameter for unserialize allowing to specify acceptable
    classes (https://wiki.php.net/rfc/secure_unserialize). (Stas)
  . Fixed bug #63734 (Garbage collector can free zvals that are still
    referenced). (Dmitry)
  . Removed ZEND_ACC_FINAL_CLASS, promoting ZEND_ACC_FINAL as final class 
    modifier. (Guilherme Blanco)
  . is_long() & is_integer() is now an alias of is_int(). (Kalle)
  . Implemented FR #55467 (phpinfo: PHP Variables with $ and single quotes). (Kalle)
  . Added ?? operator. (Andrea)
  . Added <=> operator. (Andrea)
  . Added \u{xxxxx} Unicode Codepoint Escape Syntax. (Andrea)
  . Fixed oversight where define() did not support arrays yet const syntax did.
    (Andrea, Dmitry)
  . Use "integer" and "float" instead of "long" and "double" in ZPP, type hint
    and conversion error messages. (Andrea)
  . Implemented FR #55428 (E_RECOVERABLE_ERROR when output buffering in output
    buffering handler). (Kalle)
  . Removed scoped calls of non-static methods from an incompatible $this
    context. (Nikita)
  . Removed support for #-style comments in ini files. (Nikita)
  . Removed support for assigning the result of new by reference. (Nikita)
  . Invalid octal literals in source code now produce compile errors, fixes
    PHPSadness #31. (Andrea)
  . Removed dl() function on fpm-fcgi. (Nikita)
  . Removed support for hexadecimal numeric strings. (Nikita)
  . Removed obsolete extensions and SAPIs. See the full list in UPGRADING. (Anatol)
  . Added NULL byte protection to exec, system and passthru. (Yasuo)
  . Added error_clear_last() function. (Reeze Xia)
  . Fixed bug #68797 (Number 2.2250738585072012e-308 converted incorrectly).
    (Anatol)
  . Improved zend_qsort(using hybrid sorting algo) for better performance, 
    and also renamed zend_qsort to zend_sort. (Laruence)
  . Added stable sorting algo zend_insert_sort. (Laruence)
  . Improved zend_memnchr(using sunday algo) for better performance. (Laruence)
  . Implemented the RFC `Scalar Type Decalarations v0.5`. (Anthony)
  . Implemented the RFC `Group Use Declarations`. (Marcio)
  . Implemented the RFC `Continue Output Buffering`. (Mike)
  . Implemented the RFC `Constructor behaviour of internal classes`. (Dan, Dmitry)
  . Implemented the RFC `Fix "foreach" behavior`. (Dmitry)
  . Implemented the RFC `Generator Delegation`. (Bob)
  . Implemented the RFC `Anonymous Class Support`. (Joe, Nikita, Dmitry)
  . Implemented the RFC `Context Sensitive Lexer`. (Marcio Almada)
  . Fixed bug #69511 (Off-by-one buffer overflow in php_sys_readlink).
    (Jan Starke, Anatol)

- CLI server:
  . Fixed bug #68291 (404 on urls with '+'). (cmb)
  . Fixed bug #66606 (Sets HTTP_CONTENT_TYPE but not CONTENT_TYPE).
    (wusuopu, cmb)
  . Fixed bug #70264 (CLI server directory traversal). (cmb)
  . Fixed bug #69655 (php -S changes MKCALENDAR request method to MKCOL). (cmb)
  . Fixed bug #64878 (304 responses return Content-Type header). (cmb)
  . Refactor MIME type handling to use a hash table instead of linear search.
    (Adam)
  . Update the MIME type list from the one shipped by Apache HTTPD. (Adam)
  . Added support for SEARCH WebDav method. (Mats Lindh)

- COM:
  . Fixed bug #69939 (Casting object to bool returns false). (Kalle)

- Curl:
  . Fixed bug #70330 (Segmentation Fault with multiple "curl_copy_handle").
    (Laruence)
  . Fixed bug #70163 (curl_setopt_array() type confusion). (Laruence)
  . Fixed bug #70065 (curl_getinfo() returns corrupted values). (Anatol)
  . Fixed bug #69831 (Segmentation fault in curl_getinfo). (im dot denisenko at
    yahoo dot com)
  . Fixed bug #68937 (Segfault in curl_multi_exec). (Laruence)
  . Removed support for unsafe file uploads. (Nikita)

- Date:
  . Fixed bug #70245 (strtotime does not emit warning when 2nd parameter is
    object or string). (cmb)
  . Fixed bug #70266 (DateInterval::__construct.interval_spec is not supposed to
    be optional). (cmb)
  . Fixed bug #70277 (new DateTimeZone($foo) is ignoring text after null byte).
    (cmb)
  . Fixed day_of_week function as it could sometimes return negative values
    internally. (Derick)
  . Removed $is_dst parameter from mktime() and gmmktime(). (Nikita)
  . Removed date.timezone warning
    (https://wiki.php.net/rfc/date.timezone_warning_removal). (Bob)
  . Added "v" DateTime format modifier to get the 3-digit version of fraction 
    of seconds. (Mariano Iglesias)
  . Implemented FR #69089 (Added DateTime::RFC3339_EXTENDED to output in
    RFC3339 Extended format which includes fraction of seconds). (Mariano
    Iglesias)

- DBA:
  . Fixed bug #62490 (dba_delete returns true on missing item (inifile)). (Mike)
  . Fixed bug #68711 (useless comparisons). (bugreports at internot dot info)

- DOM:
  . Fixed bug #70558 ("Couldn't fetch" error in 
    DOMDocument::registerNodeClass()). (Laruence) 
  . Fixed bug #70001 (Assigning to DOMNode::textContent does additional entity
    encoding). (cmb)
  . Fixed bug #69846 (Segmenation fault (access violation) when iterating over
    DOMNodeList). (Anatol Belski)
  . Made DOMNode::textContent writeable. (Tjerk)

- EXIF:
  . Fixed bug #70385 (Buffer over-read in exif_read_data with TIFF IFD tag byte
    value of 32 bytes). (Stas)

- Fileinfo:
  . Fixed bug #66242 (libmagic: don't assume char is signed). (ArdB)

- Filter:
  . New FILTER_VALIDATE_DOMAIN and better RFC conformance for FILTER_VALIDATE_URL. (Kevin Dunglas)
  . Fixed bug #67167 (Wrong return value from FILTER_VALIDATE_BOOLEAN,
    FILTER_NULL_ON_FAILURE). (levim)

- FPM:
  . Fixed bug #70538 ("php-fpm -i" crashes). (rainer dot jung at
    kippdata dot de)
  . Fixed bug #70279 (HTTP Authorization Header is sometimes passed to newer
    reqeusts). (Laruence)
  . Fixed bug #68945 (Unknown admin values segfault pools). (Laruence)
  . Fixed bug #65933 (Cannot specify config lines longer than 1024 bytes). (Chris Wright)
  . Implemented FR #67106 (Split main fpm config). (Elan Ruusamäe, Remi)

- FTP:
  . Fixed bug #69082 (FTPS support on Windows). (Anatol) 

- GD:
  . Fixed bug #53156 (imagerectangle problem with point ordering). (cmb)
  . Fixed bug #66387 (Stack overflow with imagefilltoborder). (CVE-2015-8874)
    (cmb)
  . Fixed bug #70102 (imagecreatefromwebm() shifts colors). (cmb)
  . Fixed bug #66590 (imagewebp() doesn't pad to even length). (cmb)
  . Fixed bug #66882 (imagerotate by -90 degrees truncates image by 1px). (cmb)
  . Fixed bug #70064 (imagescale(..., IMG_BICUBIC) leaks memory). (cmb)
  . Fixed bug #69024 (imagescale segfault with palette based image). (cmb)
  . Fixed bug #53154 (Zero-height rectangle has whiskers). (cmb)
  . Fixed bug #67447 (imagecrop() add a black line when cropping). (cmb)
  . Fixed bug #68714 (copy 'n paste error). (cmb)
  . Fixed bug #66339 (PHP segfaults in imagexbm). (cmb)
  . Fixed bug #70047 (gd_info() doesn't report WebP support). (cmb)
  . Replace libvpx with libwebp for bundled libgd. (cmb, Anatol)
  . Fixed bug #61221 (imagegammacorrect function loses alpha channel). (cmb)
  . Made fontFetch's path parser thread-safe. (Sara)
  . Removed T1Lib support. (Kalle)

- GMP:
  . Fixed bug #70284 (Use after free vulnerability in unserialize() with GMP).
    (stas)

- hash:
  . Fixed bug #70312 (HAVAL gives wrong hashes in specific cases). (letsgolee
    at naver dot com)

- IMAP:
  . Fixed bug #70158 (Building with static imap fails). (cmb)
  . Fixed bug #69998 (curl multi leaking memory). (Pierrick)

- Intl:
  . Fixed bug #70453 (IntlChar::foldCase() incorrect arguments and missing
    constants). (cmb)
  . Fixed bug #70454 (IntlChar::forDigit second parameter should be optional).
    (cmb, colinodell)
  . Removed deprecated aliases datefmt_set_timezone_id() and
    IntlDateFormatter::setTimeZoneID(). (Nikita)

- JSON:
  . Fixed bug #62010 (json_decode produces invalid byte-sequences).
    (Jakub Zelenka)
  . Fixed bug #68546 (json_decode() Fatal error: Cannot access property
    started with '\0'). (Jakub Zelenka)
  . Replace non-free JSON parser with a parser from Jsond extension, fixes #63520
    (JSON extension includes a problematic license statement). (Jakub Zelenka)
  . Fixed bug #68938 (json_decode() decodes empty string without error).
    (jeremy at bat-country dot us)

- LDAP:
  . Fixed bug #47222 (Implement LDAP_OPT_DIAGNOSTIC_MESSAGE). (Andreas Heigl)

- LiteSpeed:
  . Updated LiteSpeed SAPI code from V5.5 to V6.6. (George Wang)

- libxml:
  . Fixed handling of big lines in error messages with libxml >= 2.9.0.
    (Christoph M. Becker)

- Mcrypt:
  . Fixed bug #70625 (mcrypt_encrypt() won't return data when no IV was
    specified under RC4). (Nikita)
  . Fixed bug #69833 (mcrypt fd caching not working). (Anatol)
  . Fixed possible read after end of buffer and use after free. (Dmitry)
  . Removed mcrypt_generic_end() alias. (Nikita)
  . Removed mcrypt_ecb(), mcrypt_cbc(), mcrypt_cfb(), mcrypt_ofb(). (Nikita)

- Mysqli:
  . Fixed bug #32490 (constructor of mysqli has wrong name). (cmb)

- Mysqlnd:
  . Fixed bug #70949 (SQL Result Sets With NULL Can Cause Fatal Memory Errors).
    (Laruence)
  . Fixed bug #70384 (mysqli_real_query():Unknown type 245 sent by the server).
   (Andrey)
  . Fixed bug #70456 (mysqlnd doesn't activate TCP keep-alive when connecting to
    a server). (Sergei Turchanov)
  . Fixed bug #70572 segfault in mysqlnd_connect. (Andrey, Remi)
  . Fixed Bug #69796 (mysqli_stmt::fetch doesn't assign null values to
    bound variables). (Laruence)

- OCI8:
  . Fixed memory leak with LOBs. (Senthil)
  . Fixed bug #68298 (OCI int overflow) (Senthil).
  . Corrected oci8 hash destructors to prevent segfaults, and a few other fixes.
    (Cameron Porter)

- ODBC:
  . Fixed bug #69975 (PHP segfaults when accessing nvarchar(max) defined
    columns). (CVE-2015-8879) (cmb)

- Opcache:
  . Fixed bug #70656 (require() statement broken after opcache_reset() or a
    few hours of use). (Laruence)
  . Fixed bug #70843 (Segmentation fault on MacOSX with
    opcache.file_cache_only=1). (Laruence)
  . Fixed bug #70724 (Undefined Symbols from opcache.so on Mac OS X 10.10).
    (Laruence)
  . Fixed compatibility with Windows 10 (see also bug #70652). (Anatol)
  . Attmpt to fix "Unable to reattach to base address" problem. (Matt Ficken)
  . Fixed bug #70423 (Warning Internal error: wrong size calculation). (Anatol)
  . Fixed bug #70237 (Empty while and do-while segmentation fault with opcode
    on CLI enabled). (Dmitry, Laruence)
  . Fixed bug #70111 (Segfault when a function uses both an explicit return
    type and an explicit cast). (Laruence)
  . Fixed bug #70058 (Build fails when building for i386). (Laruence)
  . Fixed bug #70022 (Crash with opcache using opcache.file_cache_only=1).
    (Anatol)
  . Removed opcache.load_comments configuration directive. Now doc comments
    loading costs nothing and always enabled. (Dmitry)
  . Fixed bug #69838 (Wrong size calculation for function table). (Anatol)
  . Fixed bug #69688 (segfault with eval and opcache fast shutdown).
    (Laruence)
  . Added experimental (disabled by default) file based opcode cache.
    (Dmitry, Laruence, Anatol)
  . Fixed bug with try blocks being removed when extended_info opcode
    generation is turned on. (Laruence)
  . Fixed bug #68644 (strlen incorrect : mbstring + func_overload=2 +UTF-8
    + Opcache). (Laruence)

- OpenSSL:
  . Require at least OpenSSL version 0.9.8. (Jakub Zelenka)
  . Fixed bug #68312 (Lookup for openssl.cnf causes a message box). (Anatol)
  . Fixed bug #55259 (openssl extension does not get the DH parameters from
    DH key resource). (Jakub Zelenka)
  . Fixed bug #70395 (Missing ARG_INFO for openssl_seal()). (cmb)
  . Fixed bug #60632 (openssl_seal fails with AES). (Jakub Zelenka)
  . Implemented FR #70438 (Add IV parameter for openssl_seal and openssl_open)
    (Jakub Zelenka)
  . Fixed bug #70014 (openssl_random_pseudo_bytes() is not cryptographically
    secure). (CVE-2015-8867) (Stas)
  . Fixed bug #69882 (OpenSSL error "key values mismatch" after
    openssl_pkcs12_read with extra cert). (Tomasz Sawicki)
  . Added "alpn_protocols" SSL context option allowing encrypted client/server
    streams to negotiate alternative protocols using the ALPN TLS extension when
    built against OpenSSL 1.0.2 or newer. Negotiated protocol information is
    accessible through stream_get_meta_data() output.
  . Removed "CN_match" and "SNI_server_name" SSL context options. Use automatic
    detection or the "peer_name" option instead. (Nikita)

- Pcntl:
  . Fixed bug #70386 (Can't compile on NetBSD because of missing WCONTINUED
    and WIFCONTINUED). (Matteo)
  . Fixed bug #60509 (pcntl_signal doesn't decrease ref-count of old handler
    when setting SIG_DFL). (Julien)
  . Implemented FR #68505 (Added wifcontinued and wcontinued). (xilon-jul)
  . Added rusage support to pcntl_wait() and pcntl_waitpid(). (Anton Stepanenko,
    Tony)

- PCRE:
  . Fixed bug #70232 (Incorrect bump-along behavior with \K and empty string
    match). (cmb)
  . Fixed bug #70345 (Multiple vulnerabilities related to PCRE functions).
    (Anatol Belski)
  . Fixed bug #70232 (Incorrect bump-along behavior with \K and empty string
    match). (cmb)
  . Fixed bug #53823 (preg_replace: * qualifier on unicode replace garbles the
    string). (cmb)
  . Fixed bug #69864 (Segfault in preg_replace_callback). (cmb, ab)

- PDO:
  . Fixed bug #70861 (Segmentation fault in pdo_parse_params() during Drupal 8
    test suite). (Anatol)
  . Fixed bug #70389 (PDO constructor changes unrelated variables). (Laruence)
  . Fixed bug #70272 (Segfault in pdo_mysql). (Laruence)
  . Fixed bug #70221 (persistent sqlite connection + custom function
    segfaults). (Laruence)
  . Removed support for the /e (PREG_REPLACE_EVAL) modifier. (Nikita)
  . Fixed bug #59450 (./configure fails with "Cannot find php_pdo_driver.h").
    (maxime dot besson at smile dot fr)

- PDO_DBlib:
  . Fixed bug #69757 (Segmentation fault on nextRowset).
    (miracle at rpz dot name)

- PDO_mysql:
  . Fixed bug #68424 (Add new PDO mysql connection attr to control multi
    statements option). (peter dot wolanin at acquia dot com)

- PDO_OCI:
  . Fixed bug #70308 (PDO::ATTR_PREFETCH is ignored). (Chris Jones)

- PDO_pgsql:
  . Fixed bug #69752 (PDOStatement::execute() leaks memory with DML
    Statements when closeCuror() is u). (Philip Hofstetter)
  . Removed PGSQL_ATTR_DISABLE_NATIVE_PREPARED_STATEMENT attribute in favor of
    ATTR_EMULATE_PREPARES). (Nikita)

- Phar:
  . Fixed bug #69720 (Null pointer dereference in phar_get_fp_offset()). (Stas)
  . FIxed bug #70433 (Uninitialized pointer in phar_make_dirstream when zip
    entry filename is "/"). (Stas)
  . Improved fix for bug #69441. (Anatol Belski)
  . Fixed bug #70019 (Files extracted from archive may be placed outside of 
    destination directory). (Anatol Belski)

- Phpdbg:
  . Fixed bug #70614 (incorrect exit code in -rr mode with Exceptions). (Bob)
  . Fixed bug #70532 (phpdbg must respect set_exception_handler). (Bob)
  . Fixed bug #70531 (Run and quit mode (-qrr) should not fallback to
    interactive mode). (Bob)
  . Fixed bug #70533 (Help overview (-h) does not rpint anything under Windows).
    (Anatol)
  . Fixed bug #70449 (PHP won't compile on 10.4 and 10.5 because of missing
    constants). (Bob)
  . Fixed bug #70214 (FASYNC not defined, needs sys/file.h include). (Bob)
  . Fixed bug #70138 (Segfault when displaying memory leaks). (Bob)

- Reflection:
  . Fixed bug #70650 (Wrong docblock assignment). (Marcio)
  . Fixed bug #70674 (ReflectionFunction::getClosure() leaks memory when used
    for internal functions). (Dmitry, Bob)
  . Fixed bug causing bogus traces for ReflectionGenerator::getTrace(). (Bob)
  . Fixed inheritance chain of Reflector interface. (Tjerk)
  . Added ReflectionGenerator class. (Bob)
  . Added reflection support for return types and type declarations. (Sara,
    Matteo)

- Session:
  . Fixed bug #70876 (Segmentation fault when regenerating session id with
    strict mode). (Laruence)
  . Fixed bug #70529 (Session read causes "String is not zero-terminated" error).
    (Yasuo)
  . Fixed bug #70013 (Reference to $_SESSION is lost after a call to
    session_regenerate_id()). (Yasuo)
  . Fixed bug #69952 (Data integrity issues accessing superglobals by
    reference). (Bob)
  . Fixed bug #67694 (Regression in session_regenerate_id()). (Tjerk)
  . Fixed bug #68941 (mod_files.sh is a bash-script). (bugzilla at ii.nl, Yasuo)

- SOAP:
  . Fixed bug #70940 (Segfault in soap / type_to_string). (Remi)
  . Fixed bug #70900 (SoapClient systematic out of memory error). (Dmitry)
  . Fixed bug #70875 (Segmentation fault if wsdl has no targetNamespace
    attribute). (Matteo)
  . Fixed bug #70715 (Segmentation fault inside soap client). (Laruence)
  . Fixed bug #70709 (SOAP Client generates Segfault). (Laruence)
  . Fixed bug #70388 (SOAP serialize_function_call() type confusion / RCE).
    (Stas)
  . Fixed bug #70081 (SoapClient info leak / null pointer dereference via
     multiple type confusions). (Stas)
  . Fixed bug #70079 (Segmentation fault after more than 100 SoapClient
    calls). (Laruence)
  . Fixed bug #70032 (make_http_soap_request calls
    zend_hash_get_current_key_ex(,,,NULL). (Laruence)
  . Fixed bug #68361 (Segmentation fault on SoapClient::__getTypes). (Laruence)

- SPL:
  . Fixed bug #70959 (ArrayObject unserialize does not restore protected
    fields). (Laruence)
  . Fixed bug #70853 (SplFixedArray throws exception when using ref variable
    as index). (Laruence)
  . Fixed bug #70868 (PCRE JIT and pattern reuse segfault). (Laruence)
  . Fixed bug #70730 (Incorrect ArrayObject serialization if unset is called
    in serialize()). (Laruence)
  . Fixed bug #70573 (Cloning SplPriorityQueue leads to memory leaks). (Dmitry)
  . Fixed bug #70303 (Incorrect constructor reflection for ArrayObject). (cmb)
  . Fixed bug #70068 (Dangling pointer in the unserialization of ArrayObject
    items). (sean.heelan)
  . Fixed bug #70166 (Use After Free Vulnerability in unserialize() with
    SPLArrayObject). (taoguangchen at icloud dot com)
  . Fixed bug #70168 (Use After Free Vulnerability in unserialize() with
    SplObjectStorage). (taoguangchen at icloud dot com)
  . Fixed bug #70169 (Use After Free Vulnerability in unserialize() with
    SplDoublyLinkedList). (taoguangchen at icloud dot com)
  . Fixed bug #70053 (MutlitpleIterator array-keys incompatible change in 
    PHP 7). (Tjerk)
  . Fixed bug #69970 (Use-after-free vulnerability in
    spl_recursive_it_move_forward_ex()). (Laruence)
  . Fixed bug #69845 (ArrayObject with ARRAY_AS_PROPS broken). (Dmitry)
  . Changed ArrayIterator implementation using zend_hash_iterator_... API.
    Allowed modification of iterated ArrayObject using the same behavior
    as proposed in `Fix "foreach" behavior`. Removed "Array was modified
    outside object and internal position is no longer valid" hack. (Dmitry)
  . Implemented FR #67886 (SplPriorityQueue/SplHeap doesn't expose extractFlags
    nor curruption state). (Julien)
  . Fixed bug #66405 (RecursiveDirectoryIterator::CURRENT_AS_PATHNAME
    breaks the RecursiveIterator). (Paul Garvin)

- SQLite3:
  . Fixed bug #70571 (Memory leak in sqlite3_do_callback). (Adam)
  . Fixed bug #69972 (Use-after-free vulnerability in
    sqlite3SafetyCheckSickOrOk()). (Laruence)
  . Fixed bug #69897 (segfault when manually constructing SQLite3Result). 
    (Kalle)
  . Fixed bug #68260 (SQLite3Result::fetchArray declares wrong
    required_num_args). (Julien)

- Standard:
  . Fixed count on symbol tables. (Laruence)
  . Fixed bug #70963 (Unserialize shows UNKNOWN in result). (Laruence)
  . Fixed bug #70910 (extract() breaks variable references). (Laruence)
  . Fixed bug #70808 (array_merge_recursive corrupts memory of unset items).
    (Laruence)
  . Fixed bug #70667 (strtr() causes invalid writes and a crashes). (Dmitry)
  . Fixed bug #70668 (array_keys() doesn't respect references when $strict is
    true). (Bob, Dmitry)
  . Implemented the RFC `Random Functions Throwing Exceptions in PHP 7`.
    (Sammy Kaye Powers, Anthony)
  . Fixed bug #70487 (pack('x') produces an error). (Nikita)
  . Fixed bug #70342 (changing configuration with ignore_user_abort(true) isn't
    working). (Laruence)
  . Fixed bug #70295 (Segmentation fault with setrawcookie). (Bob)
  . Fixed bug #67131 (setcookie() conditional for empty values not met). (cmb)
  . Fixed bug #70365 (Use-after-free vulnerability in unserialize() with
    SplObjectStorage). (taoguangchen at icloud dot com)
  . Fixed bug #70366 (Use-after-free vulnerability in unserialize() with
    SplDoublyLinkedList). (taoguangchen at icloud dot com)
  . Fixed bug #70250 (extract() turns array elements to references).
    (Laruence)
  . Fixed bug #70211 (php 7 ZEND_HASH_IF_FULL_DO_RESIZE use after free).
    (Laruence)
  . Fixed bug #70208 (Assert breaking access on objects). (Bob)
  . Fixed bug #70140 (str_ireplace/php_string_tolower - Arbitrary Code
    Execution). (CVE-2015-6527) (Laruence)
  . Implemented FR #70112 (Allow "dirname" to go up various times). (Remi)
  . Fixed bug #36365 (scandir duplicates file name at every 65535th file). (cmb)
  . Fixed bug #70096 (Repeated iptcembed() adds superfluous FF bytes). (cmb)
  . Fixed bug #70018 (exec does not strip all whitespace). (Laruence)
  . Fixed bug #69983 (get_browser fails with user agent of null).
    (Kalle, cmb, Laruence)
  . Fixed bug #69976 (Unable to parse "all" urls with colon char). (cmb)
  . Fixed bug #69768 (escapeshell*() doesn't cater to !). (cmb)
  . Fixed bug #62922 (Truncating entire string should result in string).
    (Nikita)
  . Fixed bug #69723 (Passing parameters by reference and array_column).
    (Laruence)
  . Fixed bug #69523 (Cookie name cannot be empty). (Christoph M. Becker)
  . Fixed bug #69325 (php_copy_file_ex does not pass the argument).
    (imbolk at gmail dot com)
  . Fixed bug #69299 (Regression in array_filter's $flag argument in PHP 7).
    (Laruence)
  . Removed call_user_method() and call_user_method_array() functions. (Kalle)
  . Fixed user session handlers (See rfc:session.user.return-value). (Sara)
  . Added intdiv() function. (Andrea)
  . Improved precision of log() function for base 2 and 10. (Marc Bennewitz)
  . Remove string category support in setlocale(). (Nikita)
  . Remove set_magic_quotes_runtime() and its alias magic_quotes_runtime().
    (Nikita)
  . Fixed bug #65272 (flock() out parameter not set correctly in windows).
    (Daniel Lowrey)
  . Added preg_replace_callback_array function. (Wei Dai)
  . Deprecated salt option to password_hash. (Anthony)
  . Fixed bug #69686 (password_verify reports back error on PHP7 will null
    string). (Anthony)
  . Added Windows support for getrusage(). (Kalle)
  . Removed hardcoded limit on number of pipes in proc_open(). (Tony)

- Streams:
  . Fixed bug #70361 (HTTP stream wrapper doesn't close keep-alive connections).
    (Niklas Keller)
  . Fixed bug #68532 (convert.base64-encode omits padding bytes).
    (blaesius at krumedia dot de)
  . Removed set_socket_blocking() in favor of its alias stream_set_blocking().
    (Nikita)

- Tokenizer:
  . Fixed bug #69430 (token_get_all has new irrecoverable errors). (Nikita)

- XMLReader:
  . Fixed bug #70309 (XmlReader read generates extra output). (Anatol)

- XMLRPC
  . Fixed bug #70526 (xmlrpc_set_type returns false on success). (Laruence)

- XSL:
  . Fixed bug #70678 (PHP7 returns true when false is expected). (Felipe)
  . Fixed bug #70535 (XSLT: free(): invalid pointer). (Laruence)
  . Fixed bug #69782 (NULL pointer dereference). (Stas)
  . Fixed bug #64776 (The XSLT extension is not thread safe). (Mike)
  . Removed xsl.security_prefs ini option. (Nikita)

- Zlib:
  . Added deflate_init(), deflate_add(), inflate_init(), inflate_add()
    functions allowing incremental/streaming compression/decompression.
    (Daniel Lowrey & Bob Weinand)

- Zip:
  . Fixed bug #70322 (ZipArchive::close() doesn't indicate errors).
    (CVE-2014-9767) (cmb)
  . Fixed bug #70350 (ZipArchive::extractTo allows for directory traversal when
    creating directories). (neal at fb dot com)
  . Added ZipArchive::setCompressionName and ZipArchive::setCompressionIndex
    methods. (Remi, Cedric Delmas)
  . Update bundled libzip to 1.0.1. (Remi, Anatol)
  . Fixed bug #67161 (ZipArchive::getStream() returns NULL for certain file).
    (Christoph M. Becker)<|MERGE_RESOLUTION|>--- conflicted
+++ resolved
@@ -21,18 +21,16 @@
 - OCI8:
   . Expose oci_unregister_taf_callback() (Tianfang Yang)
 
-<<<<<<< HEAD
 - Opcache:
   . Fixed bug #74980 (Narrowing occurred during type inference). (Laruence)
+
+- phar:
+  . Fixed bug #74991 (include_path has a 4096 char limit in some cases).
+    (bwbroersma)
 
 - Session:
   . Fixed bug #74892 (Url Rewriting (trans_sid) not working on urls that start
     with "#"). (Andrew Nester)
-=======
-- phar:
-  . Fixed bug #74991 (include_path has a 4096 char limit in some cases).
-    (bwbroersma)
->>>>>>> 6b1fbafd
 
 - SimpleXML:
   . Fixed bug #74950 (nullpointer deref in simplexml_element_getDocNamespaces).
