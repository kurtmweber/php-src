--- conflicted
+++ resolved
@@ -13,6 +13,10 @@
 - PDO_mysql:
   . Fixed bug #65299 (pdo mysql parsing errors). (Johannes)
 
+- Phar:
+  . Fixed bug #65028 (Phar::buildFromDirectory creates corrupt archives for 
+    some specific contents). (Stas)
+
 - SPL:
   . Added RecursiveTreeIterator setPostfix and getPostifx methods. (Joshua 
     Thijssen)
@@ -22,15 +26,7 @@
 - Streams:
   . Fixed bug #65268 (select() implementation uses outdated tick API). (Anatol)
 
-<<<<<<< HEAD
 18 Jul 2013, PHP 5.5.1
-=======
-- Phar:
-  . Fixed bug #65028 (Phar::buildFromDirectory creates corrupt archives for 
-    some specific contents). (Stas)
-
-?? ??? 2013, PHP 5.4.18
->>>>>>> 96a53f67
 
 - Core:
   . Fixed bug #65254 (Exception not catchable when exception thrown in autoload
