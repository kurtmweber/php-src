--- conflicted
+++ resolved
@@ -1,9 +1,5 @@
 PHP                                                                        NEWS
 |||||||||||||||||||||||||||||||||||||||||||||||||||||||||||||||||||||||||||||||
-<<<<<<< HEAD
-=======
-?? ??? 2014, PHP 5.6.0 ???
-
 14 Aug 2014, PHP 5.6.0 Release Candidate 4
 
 - COM:
@@ -43,7 +39,6 @@
 - Date:
   . Fixed bug #66091 (memory leaks in DateTime constructor) (Tjerk).
 
->>>>>>> 7c5af1ad
 31 Jul 2014, PHP 5.6.0 Release Candidate 3
 
 - Core:
