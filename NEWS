--- conflicted
+++ resolved
@@ -2,15 +2,12 @@
 |||||||||||||||||||||||||||||||||||||||||||||||||||||||||||||||||||||||||||||||
 ?? ??? 2014, PHP 5.5.9
 
-<<<<<<< HEAD
+- Core:
+  . Fixed bug #66509 (copy() arginfo has changed starting from 5.4). (willfitch)
+
 - GD:
   . Fixed bug #66356 (Heap Overflow Vulnerability in imagecrop()).
     (Laruence, Remi)
-=======
-- Core:
-  . Fixed bug #66286 (Incorrect object comparison with inheritance). (Nikita)
-  . Fixed bug #66509 (copy() arginfo has changed starting from 5.4). (willfitch)
->>>>>>> 5b906ce6
 
 - OPCache:
   . Fixed bug #66474 (Optimizer bug in constant string to boolean conversion).
