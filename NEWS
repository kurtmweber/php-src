--- conflicted
+++ resolved
@@ -32,8 +32,8 @@
     seconds). (Moritz Fain)
 
 - phar:
-<<<<<<< HEAD
-  . Fixed bug #74383 phar method parameters reflection correction. (mhagstrand)
+  . Fixed bug #74383 (phar method parameters reflection correction). 
+    (mhagstrand)
 
 - Standard:
   . Fixed bug #72071 (setcookie allows max-age to be negative). (Craig Duncan)
@@ -41,12 +41,6 @@
 
 
 13 Apr 2017, PHP 7.1.4
-=======
-  . Fixed bug #74383 (phar method parameters reflection correction). 
-    (mhagstrand)
-
-13 Apr 2017 PHP 7.0.18
->>>>>>> a93832f4
 
 - Core:
   . Fixed bug #74149 (static embed SAPI linkage error). (krakjoe)
