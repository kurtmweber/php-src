--- conflicted
+++ resolved
@@ -7,14 +7,12 @@
     properties). (Laruence)
   . Fixed misparsing of abstract unix domain socket names. (Sara)
 
-<<<<<<< HEAD
 - Date:
   . Fixed bug #74639 (implement clone for DatePeriod and DateInterval).
     (andrewnester)
-=======
+
 - DOM:
   . Fixed bug #69373 (References to deleted XPath query results). (ttoohey)
->>>>>>> d027bc2a
 
 - Intl:
   . Fixed bug #73473 (Stack Buffer Overflow in msgfmt_parse_message). (libnex)
