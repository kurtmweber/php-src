PHP                                                                        NEWS
|||||||||||||||||||||||||||||||||||||||||||||||||||||||||||||||||||||||||||||||
?? ??? ????, PHP 7.2.3

- Core:
  . Fixed bug #76025 (Segfault while throwing exception in error_handler).
    (Dmitry, Laruence)
  . Fixed bug #75864 ("stream_isatty" returns wrong value on s390x). (Sam Ding)
  . Fixed bug #76044 ('date: illegal option -- -' in ./configure on FreeBSD).
    (Anatol)

<<<<<<< HEAD
=======
- GD:
  . Fixed bug #73957 (signed integer conversion in imagescale()). (cmb)

01 Mar 2018, PHP 7.1.15

>>>>>>> f1b358c9
- Apache2Handler:
  . Fixed bug #75882 (a simple way for segfaults in threadsafe php just with
    configuration). (Anatol)

- Date:
  . Fixed bug #75857 (Timezone gets truncated when formatted). (carusogabriel)
  . Fixed bug #75928 (Argument 2 for `DateTimeZone::listIdentifiers()` should
    accept `null`). (Pedro Lacerda)
  . Fixed bug #68406 (calling var_dump on a DateTimeZone object modifies it).
    (jhdxr)

- FTP:
  . Fixed ftp_pasv arginfo. (carusogabriel)

-GD:
  . Fixed bug #76041 (null pointer access crashed php). (cmb)
  . Fixed imagesetinterpolation arginfo. (Gabriel Caruso)

- iconv:
  . Fixed bug #75867 (Freeing uninitialized pointer). (Philip Prindeville)

- LDAP:
  . Fixed bug #49876 (Fix LDAP path lookup on 64-bit distros). (dzuelke)

- libxml2:
  . Fixed bug #75871 (use pkg-config where available). (pmmaga)

- ODBC:
  . Fixed bug #73725 (Unable to retrieve value of varchar(max) type). (Anatol)

- Opcache:
  . Fixed bug #75729 (opcache segfault when installing Bitrix). (Nikita)
  . Fixed bug #75893 (file_get_contents $http_response_header variable bugged
    with opcache). (Nikita)
  . Fixed bug #75938 (Modulus value not stored in variable). (Nikita)
  . Fixed bug #75969 (Assertion failure in live range DCE due to block pass
    misoptimization). (Nikita)

- OpenSSL:
  . Fixed openssl_* arginfos. (carusogabriel)

- PCNTL:
  . Fixed bug #75873 (pcntl_wexitstatus returns incorrect on Big_Endian platform
    (s390x)). (Sam Ding)

- PGSQL:
  . Fixed bug #75838 (Memory leak in pg_escape_bytea()). (ard_1 at mail dot ru)

- Phar:
  . Fixed bug #54289 (Phar::extractTo() does not accept specific directories to
    be extracted). (bishop)
  . Fixed bug #65414 (deal with leading slash while adding files correctly). 
    (bishopb)
  . Fixed bug #65414 (deal with leading slash when adding files correctly).
    (bishopb)

- SPL:
  . Fixed bug #74519 (strange behavior of AppendIterator). (jhdxr)

- Standard:
  . Fixed bug #75961 (Strange references behavior). (Laruence)
  . Fixed bug #75916 (DNS_CAA record results contain garbage). (Mike,
    Philip Sharp)
  . Fixed some arginfos. (carusogabriel)
  . Fixed bug #75981 (stack-buffer-overflow while parsing HTTP response). (Stas)

01 Feb 2018, PHP 7.2.2

- Core:
  . Fixed bug #75742 (potential memleak in internal classes's static members).
    (Laruence)
  . Fixed bug #75679 (Path 260 character problem). (Anatol)
  . Fixed bug #75614 (Some non-portable == in shell scripts). (jdolecek)
  . Fixed bug #75786 (segfault when using spread operator on generator passed
    by reference). (Nikita)
  . Fixed bug #75799 (arg of get_defined_functions is optional). (carusogabriel)
  . Fixed bug #75396 (Exit inside generator finally results in fatal error).
    (Nikita)

- FCGI:
  . Fixed bug #75794 (getenv() crashes on Windows 7.2.1 when second parameter is
    false). (Anatol)

- IMAP:
  . Fixed bug #75774 (imap_append HeapCorruction). (Anatol)

- Opcache:
  . Fixed bug #75720 (File cache not populated after SHM runs full). (Dmitry)
  . Fixed bug #75687 (var 8 (TMP) has array key type but not value type).
    (Nikita, Laruence)
  . Fixed bug #75698 (Using @ crashes php7.2-fpm). (Nikita)
  . Fixed bug #75579 (Interned strings buffer overflow may cause crash).
    (Dmitry)

- PDO:
  . Fixed bug #75616 (PDO extension doesn't allow to be built shared on Darwin).
    (jdolecek)

- PDO MySQL:
  . Fixed bug #75615 (PDO Mysql module can't be built as module). (jdolecek)

- PGSQL:
  . Fixed bug #75671 (pg_version() crashes when called on a connection to
    cockroach). (magicaltux at gmail dot com)

- Readline:
  . Fixed bug #75775 (readline_read_history segfaults with empty file).
    (Anatol)

- SAPI:
  . Fixed bug #75735 ([embed SAPI] Segmentation fault in
    sapi_register_post_entry). (Laruence)

- SOAP:
  . Fixed bug #70469 (SoapClient generates E_ERROR even if exceptions=1 is
    used). (Anton Artamonov)
  . Fixed bug #75502 (Segmentation fault in zend_string_release). (Nikita)

- SPL:
  . Fixed bug #75717 (RecursiveArrayIterator does not traverse arrays by 
    reference). (Nikita)
  . Fixed bug #75242 (RecursiveArrayIterator doesn't have constants from parent
    class). (Nikita)
  . Fixed bug #73209 (RecursiveArrayIterator does not iterate object
    properties). (Nikita)

- Standard:
   . Fixed bug #75781 (substr_count incorrect result). (Laruence)
   . Fixed bug #75653 (array_values don't work on empty array). (Nikita)

- Zip:
  . Display headers (buildtime) and library (runtime) versions in phpinfo
    (with libzip >= 1.3.1). (Remi)

04 Jan 2018, PHP 7.2.1

- Core:
  . Fixed bug #75573 (Segmentation fault in 7.1.12 and 7.0.26). (Laruence)
  . Fixed bug #75384 (PHP seems incompatible with OneDrive files on demand).
    (Anatol)
  . Fixed bug #75525 (Access Violation in vcruntime140.dll). (Anatol)
  . Fixed bug #74862 (Unable to clone instance when private __clone defined).
    (Daniel Ciochiu)
  . Fixed bug #75074 (php-process crash when is_file() is used with strings
    longer 260 chars). (Anatol)
  . Fixed bug #69727 (Remove timestamps from build to make it reproducible).
    (jelle van der Waa)

- CLI server:
  . Fixed bug #73830 (Directory does not exist). (Anatol)

- FPM:
  . Fixed bug #64938 (libxml_disable_entity_loader setting is shared between
    requests). (Remi)

- GD:
  . Fixed bug #75571 (Potential infinite loop in gdImageCreateFromGifCtx).
    (Christoph)

- Opcache:
  . Fixed bug #75608 ("Narrowing occurred during type inference" error).
    (Laruence, Dmitry)
  . Fixed bug #75579 (Interned strings buffer overflow may cause crash).
    (Dmitry)
  . Fixed bug #75570 ("Narrowing occurred during type inference" error).
    (Dmitry)
  . Fixed bug #75681 (Warning: Narrowing occurred during type inference,
    specific case). (Nikita)
  . Fixed bug #75556 (Invalid opcode 138/1/1). (Laruence)

- PCRE:
  . Fixed bug #74183 (preg_last_error not returning error code after error).
    (Andrew Nester)

- Phar:
  . Fixed bug #74782 (remove file name from output to avoid XSS). (stas)

- Standard:
  . Fixed bug #75511 (fread not free unused buffer). (Laruence)
  . Fixed bug #75514 (mt_rand returns value outside [$min,$max]+ on 32-bit)
    (Remi)
  . Fixed bug #75535 (Inappropriately parsing HTTP response leads to PHP
    segment fault). (Nikita)
  . Fixed bug #75409 (accept EFAULT in addition to ENOSYS as indicator 
    that getrandom() is missing). (sarciszewski)
  . Fixed bug #73124 (php_ini_scanned_files() not reporting correctly).
    (John Stevenson)
  . Fixed bug #75574 (putenv does not work properly if parameter contains
    non-ASCII unicode character). (Anatol)

- Zip:
  . Fixed bug #75540 (Segfault with libzip 1.3.1). (Remi)

30 Nov 2017, PHP 7.2.0

- BCMath:
  . Fixed bug #46564 (bcmod truncates fractionals). (liborm85)

- CLI:
  . Fixed bug #74849 (Process is started as interactive shell in PhpStorm).
    (Anatol)
  . Fixed bug #74979 (Interactive shell opening instead of script execution
    with -f flag). (Anatol)

- CLI server:
  . Fixed bug #60471 (Random "Invalid request (unexpected EOF)" using a router
    script). (SammyK)

- Core:
  . Added ZEND_COUNT, ZEND_GET_CLASS, ZEND_GET_CALLED_CLASS, ZEND_GET_TYPE,
    ZEND_FUNC_NUM_ARGS, ZEND_FUNC_GET_ARGS instructions, to implement
    corresponding builtin functions. (Dmitry)
  . "Countable" interface is moved from SPL to Core. (Dmitry)
  . Added ZEND_IN_ARRAY instruction, implementing optimized in_array() builtin
    function, through hash lookup in flipped array. (Dmitry)
  . Removed IS_TYPE_IMMUTABLE (it's the same as COPYABLE & !REFCOUNTED). (Dmitry)
  . Removed the sql.safe_mode directive. (Kalle)
  . Removed support for Netware. (Kalle)
  . Renamed ReflectionClass::isIterateable() to ReflectionClass::isIterable()
    (alias original name for BC). (Sara)
  . Fixed bug #54535 (WSA cleanup executes before MSHUTDOWN). (Kalle)
  . Implemented FR #69791 (Disallow mail header injections by extra headers)
    (Yasuo)
  . Implemented FR #49806 (proc_nice() for Windows). (Kalle)
  . Fix pthreads detection when cross-compiling (ffontaine)
  . Fixed memory leaks caused by exceptions thrown from destructors. (Bob,
    Dmitry).
  . Fixed bug #73215 (uniqid() should use better random source). (Yasuo)
  . Implemented FR #72768 (Add ENABLE_VIRTUAL_TERMINAL_PROCESSING flag for
    php.exe). (Michele Locati)
  . Implemented "Convert numeric keys in object/array casts" RFC, fixes
    bugs #53838, #61655, #66173, #70925, #72254, etc. (Andrea)
  . Implemented "Deprecate and Remove Bareword (Unquoted) Strings" RFC.
    (Rowan Collins)
  . Raised minimum supported Windows versions to Windows 7/Server 2008 R2.
    (Anatol)
  . Implemented minor optimization in array_keys/array_values(). (Sara)
  . Added PHP_OS_FAMILY constant to determine on which OS we are. (Jan Altensen)
  . Fixed bug #73987 (Method compatibility check looks to original 
    definition and not parent). (pmmaga)
  . Fixed bug #73991 (JSON_OBJECT_AS_ARRAY not respected). (Sara)
  . Fixed bug #74053 (Corrupted class entries on shutdown when a destructor
    spawns another object). (jim at commercebyte dot com)
  . Fixed bug #73971 (Filename got limited to MAX_PATH on Win32 when scan
    directory). (Anatol)
  . Fixed bug #72359, bug #72451, bug #73706, bug #71115 and others related
    to interned strings handling in TS builds. (Anatol, Dmitry)
  . Implemented "Trailing Commas In List Syntax" RFC for group use lists only.
    (Sammy Kaye Powers)
  . Fixed bug #74269 (It's possible to override trait property with different
    loosely-equal value). (pmmaga)
  . Fixed bug #61970 (Restraining __construct() access level in subclass gives
    a fatal error). (pmmaga)
  . Fixed bug #63384 (Cannot override an abstract method with an abstract
    method). (pmmaga, wes)
  . Fixed bug #74607 (Traits enforce different inheritance rules). (pmmaga)
  . Fixed misparsing of abstract unix domain socket names. (Sara)
  . Change PHP_OS_FAMILY value from "OSX" to "Darwin". (Sebastian, Kalle)
  . Allow loading PHP/Zend extensions by name in ini files (extension=<name>).
    (francois at tekwire dot net)
  . Added object type annotation. (brzuchal)
  . Fixed bug #74815 (crash with a combination of INI entries at startup).
    (Anatol)
  . Fixed bug #74836 (isset on zero-prefixed numeric indexes in array broken).
    (Dmitry)
  . Added new VM instuctions ISSET_ISEMPTY_CV and UNSET_CV. Previously they
    were implemented as ISSET_ISEMPTY_VAR and UNSET_VAR variants with
    ZEND_QUICK_SET flag. (Nikita, Dmitry)
  . Fixed bug #49649 (unserialize() doesn't handle changes in property 
    visibility). (pmmaga)
  . Fixed #74866 (extension_dir = "./ext" now use current directory for base).
    (Francois Laupretre)
  . Implemented FR #74963 (Improved error message on fetching property of
    non-object). (Laruence)
  . Fixed Bug #75142 (buildcheck.sh check for autoconf version needs to be updated
    for v2.64). (zizzy at zizzy dot net, Remi)
  . Fixed bug #74878 (Data race in ZTS builds). (Nikita, Dmitry)
  . Fixed bug #75515 ("stream_copy_to_stream" doesn't stream anymore). (Sara)

- cURL:
  . Fixed bug #75093 (OpenSSL support not detected). (Remi)
  . Better fix for #74125 (use pkg-config instead of curl-config). (Remi)

- Date:
  . Fixed bug #55407 (Impossible to prototype DateTime::createFromFormat).
    (kelunik)
  . Implemented FR #71520 (Adding the DateTime constants to the
    DateTimeInterface interface). (Majkl578)
  . Fixed bug #75149 (redefinition of typedefs ttinfo and t1info). (Remi)
  . Fixed bug #75222 (DateInterval microseconds property always 0). (jhdxr)

- Dba:
  . Fixed bug #72885 (flatfile: dba_fetch() fails to read replaced entry).
    (Anatol)

- DOM:
  . Implement #74837 (Implement Countable for DomNodeList and DOMNamedNodeMap).
    (Andreas Treichel)

- EXIF:
  . Added support for vendor specific tags for the following formats:
    Samsung, DJI, Panasonic, Sony, Pentax, Minolta, Sigma/Foveon, AGFA, 
	Kyocera, Ricoh & Epson. (Kalle)
  . Fixed bug #72682 (exif_read_data() fails to read all data for some
    images). (Kalle)
  . Fixed bug #71534 (Type confusion in exif_read_data() leading to heap
    overflow in debug mode). (hlt99 at blinkenshell dot org, Kalle)
  . Fixed bug #68547 (Exif Header component value check error).
    (sjh21a at gmail dot com, Kalle)
  . Fixed bug #66443 (Corrupt EXIF header: maximum directory nesting level
    reached for some cameras). (Kalle)
  . Fixed Redhat bug #1362571 (PHP not returning full results for
    exif_read_data function). (Kalle)
  . Implemented #65187 (exif_read_data/thumbnail: add support for stream 
    resource). (Kalle)
  . Deprecated the read_exif_data() alias. (Kalle)
  . Fixed bug #74428 (exif_read_data(): "Illegal IFD size" warning occurs with 
    correct exif format). (bradpiccho at gmail dot com, Kalle)
  . Fixed bug #72819 (EXIF thumbnails not read anymore). (Kalle)
  . Fixed bug #62523 (php crashes with segfault when exif_read_data called). 
    (Kalle)
  . Fixed bug #50660 (exif_read_data(): Illegal IFD offset (works fine with 
    other exif readers). (skinny dot bravo at gmail dot com, Kalle)

- Fileinfo:
  . Upgrade bundled libmagic to 5.31. (Anatol)

- FPM:
  . Configuration to limit fpm slow log trace callers. (Sannis)
  . Fixed bug #75212 (php_value acts like php_admin_value). (Remi)

- FTP:
  . Implement MLSD for structured listing of directories. (blar)
  . Added ftp_append() function. (blar)

- GD:
  . Implemented imageresolution as getter and setter (Christoph)
  . Fixed bug #74744 (gd.h: stdarg.h include missing for va_list use in
    gdErrorMethod). (rainer dot jung at kippdata dot de, cmb)
  . Fixed bug #75111 (Memory disclosure or DoS via crafted .bmp image). (cmb)

- GMP:
  . Fixed bug #70896 (gmp_fact() silently ignores non-integer input). (Sara)

- Hash:
  . Changed HashContext from resource to object. (Rouven Weßling, Sara)
  . Disallowed usage of non-cryptographic hash functions with HMAC and PBKDF2.
    (Andrey Andreev, Nikita)
  . Fixed Bug #75284 (sha3 is not supported on bigendian machine). (Remi)

- IMAP:
  . Fixed bug #72324 (imap_mailboxmsginfo() return wrong size). 
    (ronaldpoon at udomain dot com dot hk, Kalle)

- Intl:
  . Fixed bug #63790 (test using Spoofchecker which may be unavailable). (Sara)
  . Fixed bug #75378 ([REGRESSION] IntlDateFormatter::parse() does not change
    $position argument). (Laruence)

- JSON:
  . Add JSON_INVALID_UTF8_IGNORE and JSON_INVALID_UTF8_SUBSTITUTE options for
    json_encode and json_decode to ignore or replace invalid UTF-8 byte
    sequences - it addresses request #65082. (Jakub Zelenka)
  . Fixed bug #75185 (Buffer overflow in json_decode() with
    JSON_INVALID_UTF8_IGNORE or JSON_INVALID). (Jakub Zelenka)
  . Fixed bug #68567 (JSON_PARTIAL_OUTPUT_ON_ERROR can result in JSON with null
    key). (Jakub Zelenka)

- LDAP:
  . Implemented FR #69445 (Support for LDAP EXOP operations)
  . Fixed support for LDAP_OPT_SERVER_CONTROLS and LDAP_OPT_CLIENT_CONTROLS in ldap_get_option
  . Fixed passing an empty array to ldap_set_option for client or server controls.

- Mbstring:
  . Implemented request #66024 (mb_chr() and mb_ord()). (Masakielastic, Yasuo)
  . Implemented request #65081 (mb_scrub()). (Masakielastic, Yasuo)
  . Implemented request #69086 (enhancement for mb_convert_encoding() that
    handles multibyte replacement char nicely). (Masakielastic, Yasuo)
  . Added array input support to mb_convert_encoding(). (Yasuo)
  . Added array input support to mb_check_encoding(). (Yasuo)
  . Fixed bug #69079 (enhancement for mb_substitute_character). (masakielastic)
  . Update to oniguruma version 6.3.0. (Remi)
  . Fixed bug #69267 (mb_strtolower fails on titlecase characters). (Nikita)

- Mcrypt:
  . The deprecated mcrypt extension has been moved to PECL. (leigh)

- Opcache:
  . Added global optimisation passes based on data flow analysis using Single
    Static Assignment (SSA) form: Sparse Conditional Constant Propagation (SCCP),
    Dead Code Elimination (DCE), and removal of unused local variables
    (Nikita, Dmitry)
  . Fixed incorect constant conditional jump elimination. (Dmitry)
  . Fixed bug #75230 (Invalid opcode 49/1/8 using opcache). (Laruence)
  . Fixed bug (assertion fails with extended info generated). (Laruence)
  . Fixed bug (Phi sources removel). (Laruence)
  . Fixed bug #75370 (Webserver hangs on valid PHP text). (Laruence)
  . Fixed bug #75357 (segfault loading WordPress wp-admin). (Laruence)

- OpenSSL:
  . Use TLS_ANY for default ssl:// and tls:// negotiation. (kelunik)
  . Fix leak in openssl_spki_new(). (jelle at vdwaa dot nl)
  . Added openssl_pkcs7_read() and pk7 parameter to openssl_pkcs7_verify().
    (jelle at vdwaa dot nl)
  . Add ssl security_level stream option to support OpenSSL security levels.
    (Jakub Zelenka).
  . Allow setting SNI cert and private key in separate files. (Jakub Zelenka)
  . Fixed bug #74903 (openssl_pkcs7_encrypt() uses different EOL than before).
    (Anatol)
  . Automatically load OpenSSL configuration file. (Jakub Zelenka)

- PCRE:
  . Added support for PCRE JIT fast path API. (dmitry)
  . Fixed bug #61780 (Inconsistent PCRE captures in match results). (cmb)
  . Fixed bug #74873 (Minor BC break: PCRE_JIT changes output of preg_match()).
    (Dmitry)
  . Fixed bug #75089 (preg_grep() is not reporting PREG_BAD_UTF8_ERROR after
    first input string). (Dmitry)
  . Fixed bug #75223 (PCRE JIT broken in 7.2). (Dmitry)
  . Fixed bug #75285 (Broken build when system libpcre don't have jit support).
    (Remi)

- phar:
  . Fixed bug #74196 (phar does not correctly handle names containing dots).
    (mhagstrand)

- PDO:
  . Add "Sent SQL" to debug dump for emulated prepares. (Adam Baratz)
  . Add parameter types for national character set strings. (Adam Baratz)

- PDO_DBlib:
  . Fixed bug #73234 (Emulated statements let value dictate parameter type).
    (Adam Baratz)
  . Fixed bug #73396 (bigint columns are returned as strings). (Adam Baratz)
  . Expose DB-Library version as \PDO::DBLIB_ATTR_VERSION attribute on \PDO
    instance. (Adam Baratz)
  . Add test coverage for bug #72969. (Jeff Farr)

- PDO_OCI:
  . Fixed Bug #74537 (Align --with-pdo-oci configure option with --with-oci8 syntax).
    (Tianfang Yang)

- PDO_Sqlite
  . Switch to sqlite3_prepare_v2() and sqlite3_close_v2() functions (rasmus)

- PHPDBG
  . Added extended_value to opcode dump output. (Sara)

- Session:
  . Fixed bug #73461 (Prohibit session save handler recursion). (Yasuo)
  . PR #2233 Removed register_globals related code and "!" can be used as $_SESSION key name. (Yasuo)
  . Improved bug #73100 fix. 'user' save handler can only be set by session_set_save_handler()
  . Fixed bug #74514 (5 session functions incorrectly warn when calling in
    read-only/getter mode). (Yasuo)
  . Fixed bug #74936 (session_cache_expire/cache_limiter/save_path() trigger a
    warning in read mode). (morozov)
  . Fixed bug #74941 (session fails to start after having headers sent). 
    (morozov)

- Sodium:
  . New cryptographic extension
  . Added missing bindings for libsodium > 1.0.13. (Frank)

- SPL:
  . Fixed bug #71412 (Incorrect arginfo for ArrayIterator::__construct).
    (tysonandre775 at hotmail dot com)
  . Added spl_object_id(). (Tyson Andre)

- SQLite3:
  . Implement writing to blobs. (bohwaz at github dot com)
  . Update to Sqlite 3.20.1. (cmb)

- Standard:
  . Fixed bug #69442 (closing of fd incorrect when PTS enabled). (jaytaph)
  . Fixed bug #74300 (unserialize accepts two plus/minus signs for float number exponent part).
    (xKerman)
  . Compatibility with libargon2 versions 20161029 and 20160821.
    (charlesportwoodii at erianna dot com)
  . Fixed Bug #74737 (mysqli_get_client_info reflection info).
    (mhagstrand at gmail dot com)
  . Add support for extension name as argument to dl().
    (francois at tekwire dot net)
  . Fixed bug #74851 (uniqid() without more_entropy performs badly).
    (Emmanuel Dreyfus)
  . Fixed bug #74103 (heap-use-after-free when unserializing invalid array
    size). (Nikita)
  . Fixed bug #75054 (A Denial of Service Vulnerability was found when
    performing deserialization). (Nikita)
  . Fixed bug #75170 (mt_rand() bias on 64-bit machines). (Nikita)
  . Fixed bug #75221 (Argon2i always throws NUL at the end). (cmb)

- Streams:
  . Default ssl/single_dh_use and ssl/honor_cipher_order to true. (kelunik)

- XML:
  . Moved utf8_encode() and utf8_decode() to the Standard extension. (Andrea)

- XMLRPC:
  . Use Zend MM for allocation in bundled libxmlrpc (Joe)

- ZIP:
  . Add support for encrypted archives. (Remi)
  . Use of bundled libzip is deprecated, --with-libzip option is recommended. (Remi)
  . Fixed Bug #73803 (Reflection of ZipArchive does not show public properties). (Remi)
  . ZipArchive implements countable, added ZipArchive::count() method. (Remi)
  . Fix segfault in php_stream_context_get_option call. (Remi)
  . Fixed bug #75143 (new method setEncryptionName() seems not to exist
    in ZipArchive). (Anatol)

- zlib:
  . Expose inflate_get_status() and inflate_get_read_len() functions.
    (Matthew Trescott)

23 Nov 2017, PHP 7.1.12

- Core:
  . Fixed bug #75420 (Crash when modifing property name in __isset for
    BP_VAR_IS). (Laruence)
  . Fixed bug #75368 (mmap/munmap trashing on unlucky allocations). (Nikita,
    Dmitry)

- CLI:
  . Fixed bug #75287 (Builtin webserver crash after chdir in a shutdown
    function). (Laruence)

- Enchant:
  . Fixed bug #53070 (enchant_broker_get_path crashes if no path is set). (jelle
    van der Waa, cmb)
  . Fixed bug #75365 (Enchant still reports version 1.1.0). (cmb)

- Exif:
  . Fixed bug #75301 (Exif extension has built in revision version). (Peter
    Kokot)

- GD:
  . Fixed bug #65148 (imagerotate may alter image dimensions). (cmb)
  . Fixed bug #75437 (Wrong reflection on imagewebp). (Fabien Villepinte)

- intl:
  . Fixed bug #75317 (UConverter::setDestinationEncoding changes source instead 
    of destination). (andrewnester)

- interbase:
  . Fixed bug #75453 (Incorrect reflection for ibase_[p]connect). (villfa)

- Mysqli:
  . Fixed bug #75434 (Wrong reflection for mysqli_fetch_all function). (Fabien
    Villepinte)

- OCI8:
  . Fixed valgrind issue. (Tianfang Yang)

- OpenSSL:
  . Fixed bug #75363 (openssl_x509_parse leaks memory). (Bob, Jakub Zelenka)
  . Fixed bug #75307 (Wrong reflection for openssl_open function). (villfa)

- Opcache:
  . Fixed bug #75373 (Warning Internal error: wrong size calculation). (Laruence, Dmitry)

- PGSQL:
  . Fixed bug #75419 (Default link incorrectly cleared/linked by pg_close()). (Sara)

- SOAP:
  . Fixed bug #75464 (Wrong reflection on SoapClient::__setSoapHeaders). (villfa)

- Zlib:
  . Fixed bug #75299 (Wrong reflection on inflate_init and inflate_add). (Fabien
    Villepinte)

26 Oct 2017, PHP 7.1.11

- Core:
  . Fixed bug #75241 (Null pointer dereference in zend_mm_alloc_small()).
    (Laruence)
  . Fixed bug #75236 (infinite loop when printing an error-message). (Andrea)
  . Fixed bug #75252 (Incorrect token formatting on two parse errors in one
    request). (Nikita)
  . Fixed bug #75220 (Segfault when calling is_callable on parent). 
    (andrewnester)
  . Fixed bug #75290 (debug info of Closures of internal functions contain
    garbage argument names). (Andrea)

- Apache2Handler:
  . Fixed bug #75311 (error: 'zend_hash_key' has no member named 'arKey' in
    apache2handler). (mcarbonneaux)

- Date:
  . Fixed bug #75055 (Out-Of-Bounds Read in timelib_meridian()). (Derick)

- Hash:
  . Fixed bug #75303 (sha3 hangs on bigendian). (Remi)

- Intl:
  . Fixed bug #75318 (The parameter of UConverter::getAliases() is not
    optional). (cmb)

- litespeed:
  . Fixed bug #75248 (Binary directory doesn't get created when building 
    only litespeed SAPI). (petk)
  . Fixed bug #75251 (Missing program prefix and suffix). (petk)

- mcrypt:
  . Fixed bug #72535 (arcfour encryption stream filter crashes php). (Leigh)

- MySQLi:
  . Fixed bug #75018 (Data corruption when reading fields of bit type). (Anatol)

- OCI8:
  . Fixed incorrect reference counting. (Dmitry, Tianfang Yang)

- Opcache
  . Fixed bug #75255 (Request hangs and not finish). (Dmitry)

- PCRE:
  . Fixed bug #75207 (applied upstream patch for CVE-2016-1283). (Anatol)

- PDO_mysql:
  . Fixed bug #75177 (Type 'bit' is fetched as unexpected string). (Anatol)

- SPL:
  . Fixed bug #73629 (SplDoublyLinkedList::setIteratorMode masks intern flags).
    (J. Jeising, cmb)

28 Sep 2017, PHP 7.1.10

- Core:
  . Fixed bug #75042 (run-tests.php issues with EXTENSION block). (John Boehr)

- BCMath:
  . Fixed bug #44995 (bcpowmod() fails if scale != 0). (cmb)
  . Fixed bug #46781 (BC math handles minus zero incorrectly). (cmb)
  . Fixed bug #54598 (bcpowmod() may return 1 if modulus is 1). (okano1220, cmb)
  . Fixed bug #75178 (bcpowmod() misbehaves for non-integer base or modulus). (cmb)

- CLI server:
  . Fixed bug #70470 (Built-in server truncates headers spanning over TCP
    packets). (bouk)

- CURL:
  . Fixed bug #75093 (OpenSSL support not detected). (Remi)

- GD:
  . Fixed bug #75124 (gdImageGrayScale() may produce colors). (cmb)
  . Fixed bug #75139 (libgd/gd_interpolation.c:1786: suspicious if ?). (cmb)

- Gettext:
  . Fixed bug #73730 (textdomain(null) throws in strict mode). (cmb)

- Intl:
  . Fixed bug #75090 (IntlGregorianCalendar doesn't have constants from parent
    class). (tpunt)
  . Fixed bug #75193 (segfault in collator_convert_object_to_string). (Remi)

- PDO_OCI:
  . Fixed bug #74631 (PDO_PCO with PHP-FPM: OCI environment initialized
    before PHP-FPM sets it up). (Ingmar Runge)

- SPL:
  . Fixed bug #75155 (AppendIterator::append() is broken when appending another
    AppendIterator). (Nikita)
  . Fixed bug #75173 (incorrect behavior of AppendIterator::append in foreach loop).
    (jhdxr)

- Standard:
  . Fixed bug #75152 (signed integer overflow in parse_iv). (Laruence)
  . Fixed bug #75097 (gethostname fails if your host name is 64 chars long). (Andrea)

31 Aug 2017, PHP 7.1.9

- Core:
  . Fixed bug #74947 (Segfault in scanner on INF number). (Laruence)
  . Fixed bug #74954 (null deref and segfault in zend_generator_resume()). (Bob)
  . Fixed bug #74725 (html_errors=1 breaks unhandled exceptions). (Andrea)
  . Fixed bug #75063 (Main CWD initialized with wrong codepage). (Anatol)
  . Fixed bug #75349 (NAN comparison). (Sara)

- cURL:
  . Fixed bug #74125 (Fixed finding CURL on systems with multiarch support).
    (cebe)

- Date:
  . Fixed bug #75002 (Null Pointer Dereference in timelib_time_clone). (Derick)

- Intl:
  . Fixed bug #74993 (Wrong reflection on some locale_* functions). (Sara)

- Mbstring:
  . Fixed bug #71606 (Segmentation fault mb_strcut with HTML-ENTITIES encoding).
    (cmb)
  . Fixed bug #62934 (mb_convert_kana() does not convert iteration marks).
    (Nikita)
  . Fixed bug #75001 (Wrong reflection on mb_eregi_replace). (Fabien
    Villepinte)

- MySQLi:
  . Fixed bug #74968 (PHP crashes when calling mysqli_result::fetch_object with
    an abstract class). (Anatol)

- OCI8:
  . Expose oci_unregister_taf_callback() (Tianfang Yang)

- Opcache:
  . Fixed bug #74980 (Narrowing occurred during type inference). (Laruence)

- phar:
  . Fixed bug #74991 (include_path has a 4096 char limit in some cases).
    (bwbroersma)

- Reflection:
  . Fixed bug #74949 (null pointer dereference in _function_string). (Laruence)

- Session:
  . Fixed bug #74892 (Url Rewriting (trans_sid) not working on urls that start
    with "#"). (Andrew Nester)
  . Fixed bug #74833 (SID constant created with wrong module number). (Anatol)

- SimpleXML:
  . Fixed bug #74950 (nullpointer deref in simplexml_element_getDocNamespaces).
    (Laruence)

- SPL:
  . Fixed bug #75049 (spl_autoload_unregister can't handle
    spl_autoload_functions results). (Laruence)
  . Fixed bug #74669 (Unserialize ArrayIterator broken). (Andrew Nester)
  . Fixed bug #74977 (Appending AppendIterator leads to segfault). 
    (Andrew Nester)
  . Fixed bug #75015 (Crash in recursive iterator destructors). (Julien)

- Standard:
  . Fixed bug #75075 (unpack with X* causes infinity loop). (Laruence)
  . Fixed bug #74103 (heap-use-after-free when unserializing invalid array
    size). (Nikita)
  . Fixed bug #75054 (A Denial of Service Vulnerability was found when
    performing deserialization). (Nikita)

- WDDX:
  . Fixed bug #73793 (WDDX uses wrong decimal seperator). (cmb)

- XMLRPC:
  . Fixed bug #74975 (Incorrect xmlrpc serialization for classes with declared
    properties). (blar)

03 Aug 2017, PHP 7.1.8

- Core:
  . Fixed bug #74832 (Loading PHP extension with already registered function 
    name leads to a crash). (jpauli)
  . Fixed bug #74780 (parse_url() broken when query string contains colon). 
    (jhdxr)
  . Fixed bug #74761 (Unary operator expected error on some systems). (petk)
  . Fixed bug #73900 (Use After Free in unserialize() SplFixedArray). (nikic)
  . Fixed bug #74923 (Crash when crawling through network share). (Anatol)
  . Fixed bug #74913 (fixed incorrect poll.h include). (petk)
  . Fixed bug #74906 (fixed incorrect errno.h include). (petk)

- Date:
  . Fixed bug #74852 (property_exists returns true on unknown DateInterval 
    property). (jhdxr)

- OCI8:
  . Fixed bug #74625 (Integer overflow in oci_bind_array_by_name). (Ingmar Runge)

- Opcache:
  . Fixed bug #74623 (Infinite loop in type inference when using HTMLPurifier).
    (nikic)

- OpenSSL:
 . Fixed bug #74798 (pkcs7_en/decrypt does not work if \x0a is used in content).
   (Anatol)
 . Added OPENSSL_DONT_ZERO_PAD_KEY constant to prevent key padding and fix bug
   #71917 (openssl_open() returns junk on envelope < 16 bytes) and bug #72362
   (OpenSSL Blowfish encryption is incorrect for short keys). (Jakub Zelenka)

- PDO:
  . Fixed bug #69356 (PDOStatement::debugDumpParams() truncates query). (Adam
    Baratz)

- SPL:
  . Fixed bug #73471 (PHP freezes with AppendIterator). (jhdxr)

- SQLite3:
  . Fixed bug #74883 (SQLite3::__construct() produces "out of memory" exception
    with invalid flags). (Anatol)

- Wddx:
  . Fixed bug #73173 (huge memleak when wddx_unserialize).
    (tloi at fortinet dot com)

- zlib:
  . Fixed bug #73944 (dictionary option of inflate_init() does not work).
    (wapmorgan)

06 Jul 2017, PHP 7.1.7

- Core:
  . Fixed bug #74738 (Multiple [PATH=] and [HOST=] sections not properly
    parsed). (Manuel Mausz)
  . Fixed bug #74658 (Undefined constants in array properties result in broken
    properties). (Laruence)
  . Fixed misparsing of abstract unix domain socket names. (Sara)
  . Fixed bug #74603 (PHP INI Parsing Stack Buffer Overflow Vulnerability).
    (Stas)
  . Fixed bug #74101, bug #74614 (Unserialize Heap Use-After-Free (READ: 1) in
    zval_get_type). (Nikita)
  . Fixed bug #74111 (Heap buffer overread (READ: 1) finish_nested_data from
    unserialize). (Nikita)
  . Fixed bug #74819 (wddx_deserialize() heap out-of-bound read via
    php_parse_date()). (Derick)

- Date:
  . Fixed bug #74639 (implement clone for DatePeriod and DateInterval).
    (andrewnester)

- DOM:
  . Fixed bug #69373 (References to deleted XPath query results). (ttoohey)

- GD:
  . Fixed bug #74435 (Buffer over-read into uninitialized memory). (cmb)

- Intl:
  . Fixed bug #73473 (Stack Buffer Overflow in msgfmt_parse_message). (libnex)
  . Fixed bug #74705 (Wrong reflection on Collator::getSortKey and
    collator_get_sort_key). (Tyson Andre, Remi)

- Mbstring:
  . Add oniguruma upstream fix (CVE-2017-9224, CVE-2017-9226, CVE-2017-9227,
    CVE-2017-9228, CVE-2017-9229) (Remi, Mamoru TASAKA)

- OCI8:
  . Add TAF callback (PR #2459). (KoenigsKind)

- Opcache:
  . Fixed bug #74663 (Segfault with opcache.memory_protect and
    validate_timestamp). (Laruence)
  . Revert opcache.enable_cli to default disabled. (Nikita)

- OpenSSL:
  . Fixed bug #74720 (pkcs7_en/decrypt does not work if \x1a is used in
    content). (Anatol)
  . Fixed bug #74651 (negative-size-param (-1) in memcpy in zif_openssl_seal()).
    (Stas)

- PDO_OCI:
  . Support Instant Client 12.2 in --with-pdo-oci configure option.
    (Tianfang Yang)

- Reflection:
  . Fixed bug #74673 (Segfault when cast Reflection object to string with
    undefined constant). (Laruence)

- SPL:
  . Fixed bug #74478 (null coalescing operator failing with SplFixedArray).
    (jhdxr)

- FTP:
  . Fixed bug #74598 (ftp:// wrapper ignores context arg). (Sara)

- PHAR:
  . Fixed bug #74386 (Phar::__construct reflection incorrect). (villfa)

- SOAP
  . Fixed bug #74679 (Incorrect conversion array with WSDL_CACHE_MEMORY).
    (Dmitry)

- Streams:
  . Fixed bug #74556 (stream_socket_get_name() returns '\0'). (Sara)

8 Jun 2017, PHP 7.1.6

- Core:
  . Fixed bug #74600 (crash (SIGSEGV) in _zend_hash_add_or_update_i).
    (Laruence)
  . Fixed bug #74546 (SIGILL in ZEND_FETCH_CLASS_CONSTANT_SPEC_CONST_CONST).
    (Laruence)
  . Fixed bug #74589 (__DIR__ wrong for unicode character). (Anatol)

- intl:
  . Fixed bug #74468 (wrong reflection on Collator::sortWithSortKeys). (villfa)

- MySQLi:
  . Fixed bug #74547 (mysqli::change_user() doesn't accept null as $database
    argument w/strict_types). (Anatol)

- Opcache:
  . Fixed bug #74596 (SIGSEGV with opcache.revalidate_path enabled). (Laruence)

- phar:
  . Fixed bug #51918 (Phar::webPhar() does not handle requests sent through PUT
    and DELETE method). (Christian Weiske)

- Readline:
  . Fixed bug #74490 (readline() moves the cursor to the beginning of the line).
    (Anatol)

- Standard:
  . Fixed bug #74510 (win32/sendmail.c anchors CC header but not BCC).
    (Damian Wadley, Anatol)

- xmlreader:
  . Fixed bug #74457 (Wrong reflection on XMLReader::expand). (villfa)

11 May 2017, PHP 7.1.5

- Core:
  . Fixed bug #74408 (Endless loop bypassing execution time limit). (Laruence)
  . Fixed bug #74353 (Segfault when killing within bash script trap code).
    (Laruence)
  . Fixed bug #74340 (Magic function __get has different behavior in php 7.1.x).
    (Nikita)
  . Fixed bug #74188 (Null coalescing operator fails for undeclared static
    class properties). (tpunt)
  . Fixed bug #74444 (multiple catch freezes in some cases). (David Matějka)
  . Fixed bug #74410 (stream_select() is broken on Windows Nanoserver).
    (Matt Ficken)
  . Fixed bug #74337 (php-cgi.exe crash on facebook callback).
    (Anton Serbulov)
  . Patch for bug #74216 was reverted. (Anatol)

- Date:
  . Fixed bug #74404 (Wrong reflection on DateTimeZone::getTransitions).
    (krakjoe)
  . Fixed bug #74080 (add constant for RFC7231 format datetime). (duncan3dc)

- DOM:
  . Fixed bug #74416 (Wrong reflection on DOMNode::cloneNode).
    (Remi, Fabien Villepinte)

- Fileinfo:
  . Fixed bug #74379 (syntax error compile error in libmagic/apprentice.c).
    (Laruence)

- GD:
  . Fixed bug #74343 (compile fails on solaris 11 with system gd2 library).
    (krakjoe)

- MySQLi:
  . Fixed bug #74432 (mysqli_connect adding ":3306" to $host if $port parameter
    not given). (Anatol)

- MySQLnd:
  . Fixed bug #74376 (Invalid free of persistent results on error/connection
    loss). (Yussuf Khalil)

- Intl:
  . Fixed bug #65683 (Intl does not support DateTimeImmutable). (Ben Scholzen)
  . Fixed bug #74298 (IntlDateFormatter->format() doesn't return
    microseconds/fractions). (Andrew Nester)
  . Fixed bug #74433 (wrong reflection for Normalizer methods). (villfa)
  . Fixed bug #74439 (wrong reflection for Locale methods). (villfa)

- Opcache:
  . Fixed bug #74456 (Segmentation error while running a script in CLI mode).
    (Laruence)
  . Fixed bug #74431 (foreach infinite loop). (Nikita)
  . Fixed bug #74442 (Opcached version produces a nested array). (Nikita)

- OpenSSL:
  . Fixed bug #73833 (null character not allowed in openssl_pkey_get_private).
    (Jakub Zelenka)
  . Fixed bug #73711 (Segfault in openssl_pkey_new when generating DSA or DH
    key). (Jakub Zelenka)
  . Fixed bug #74341 (openssl_x509_parse fails to parse ASN.1 UTCTime without
    seconds). (Moritz Fain)
  . Fixed bug #73808 (iv length warning too restrictive for aes-128-ccm).
    (Jakub Zelenka)

- phar:
  . Fixed bug #74383 (phar method parameters reflection correction). 
    (mhagstrand)

- Readline:
  . Fixed bug #74489 (readline() immediately returns false in interactive
    console mode). (Anatol)

- Standard:
  . Fixed bug #72071 (setcookie allows max-age to be negative). (Craig Duncan)
  . Fixed bug #74361 (Compaction in array_rand() violates COW). (Nikita)

- Streams:
  . Fixed bug #74429 (Remote socket URI with unique persistence identifier
    broken). (Sara)

13 Apr 2017, PHP 7.1.4

- Core:
  . Fixed bug #74149 (static embed SAPI linkage error). (krakjoe)
  . Fixed bug #73370 (falsely exits with "Out of Memory" when using
    USE_ZEND_ALLOC=0). (Nikita)
  . Fixed bug #73960 (Leak with instance method calling static method with
    referenced return). (Nikita)
  . Fixed bug #69676 (Resolution of self::FOO in class constants not correct).
    (Nikita)
  . Fixed bug #74265 (Build problems after 7.0.17 release: undefined reference
    to `isfinite'). (Nikita)
  . Fixed bug #74302 (yield fromLABEL is over-greedy). (Sara)

- Apache:
  . Reverted patch for bug #61471, fixes bug #74318. (Anatol)

- Date:
  . Fixed bug #72096 (Swatch time value incorrect for dates before 1970). (mcq8)

- DOM:
  . Fixed bug #74004 (LIBXML_NOWARNING flag ingnored on loadHTML*).
    (somedaysummer)

- iconv:
  . Fixed bug #74230 (iconv fails to fail on surrogates). (Anatol)

- OCI8:
  . Fixed uninitialized data causing random crash. (Dmitry)

- Opcache:
  . Fixed bug #74250 (OPcache compilation performance regression in PHP 5.6/7
    with huge classes). (Nikita)

- OpenSSL:
  . Fixed bug #72333 (fwrite() on non-blocking SSL sockets doesn't work).
    (Jakub Zelenka)

- PDO MySQL:
  . Fixed bug #71003 (Expose MYSQLI_CLIENT_SSL_DONT_VERIFY_SERVER_CERT to PDO
    interface). (Thomas Orozco)

- SPL:
  . Fixed bug #74058 (ArrayObject can not notice changes). (Andrew Nester)

- Sqlite:
  . Implemented FR #74217 (Allow creation of deterministic sqlite functions).
    (Andrew Nester)

- Streams:
  . Fixed bug #74216 (Correctly fail on invalid IP address ports). (Sara)

- Zlib:
  . Fixed bug #74240 (deflate_add can allocate too much memory). (Matt Bonneau)

16 Mar 2017, PHP 7.1.3

- Core:
  . Fixed bug #74157 (Segfault with nested generators). (Laruence)
  . Fixed bug #74164 (PHP hangs when an invalid value is dynamically passed to
    typehinted by-ref arg). (Laruence)
  . Fixed bug #74093 (Maximum execution time of n+2 seconds exceed not written
    in error_log). (Laruence)
  . Fixed bug #73989 (PHP 7.1 Segfaults within Symfony test suite).
    (Dmitry, Laruence)
  . Fixed bug #74084 (Out of bound read - zend_mm_alloc_small). (Laruence)
  . Fixed bug #73807 (Performance problem with processing large post request).
    (Nikita)
  . Fixed bug #73998 (array_key_exists fails on arrays created by
    get_object_vars). (mhagstrand)
  . Fixed bug #73954 (NAN check fails on Alpine Linux with musl). (Andrea)
  . Fixed bug #73677 (Generating phar.phar core dump with gcc ASAN enabled
    build). (ondrej)

- Apache:
  . Fixed bug #61471 (Incomplete POST does not timeout but is passed to PHP).
    (Zheng Shao)

- Date:
  . Fixed bug #73837 ("new DateTime()" sometimes returns 1 second ago value).
    (Derick)

- FPM:
  . Fixed bug #69860 (php-fpm process accounting is broken with keepalive).
    (Denis Yeldandi)

- Hash:
  . Fixed bug #73127 (gost-crypto hash incorrect if input data contains long
    0xFF sequence). (Grundik)

- GD:
  . Fixed bug #74031 (ReflectionFunction for imagepng is missing last two
    parameters). (finwe)

- Mysqlnd:
  . Fixed bug #74021 (fetch_array broken data. Data more then MEDIUMBLOB).
    (Andrew Nester, Nikita)

- Opcache:
  . Fixed bug #74152 (if statement says true to a null variable). (Laruence)
  . Fixed bug #74019 (Segfault with list). (Laruence)

- OpenSSL:
  . Fixed bug #74022 (PHP Fast CGI crashes when reading from a pfx file).
    (Anatol)
  . Fixed bug #74099 (Memory leak with openssl_encrypt()). (Andrew Nester)
  . Fixed bug #74159 (Writing a large buffer to a non-blocking encrypted stream
    fails with "bad write retry"). (trowski)

- PDO_OCI:
  . Fixed bug #54379 (PDO_OCI: UTF-8 output gets truncated). (gureedo / Oracle)

- SQLite3:
  . Fixed bug #74413 (incorrect reflection for SQLite3::enableExceptions).
    (krakjoe)

- Standard:
  . Fixed bug #74005 (mail.add_x_header causes RFC-breaking lone line feed).
    (Anatol)
  . Fixed bug #74041 (substr_count with length=0 broken). (Nikita)
  . Fixed bug #73118 (is_callable callable name reports misleading value for
    anonymous classes). (Adam Saponara)
  . Fixed bug #74105 (PHP on Linux should use /dev/urandom when getrandom is
    not available). (Benjamin Robin)
  . Fixed bug #74708 (Invalid Reflection signatures for random_bytes and
    random_int). (Tyson Andre, Remi)

- Streams:
  . Fixed bug #73496 (Invalid memory access in zend_inline_hash_func).
    (Laruence)
  . Fixed bug #74090 (stream_get_contents maxlength>-1 returns empty string).
    (Anatol)

16 Feb 2017, PHP 7.1.2

- Core:
  . Improved GENERATOR_CREATE opcode handler. (Bob, Dmitry)
  . Fixed bug #73877 (readlink() returns garbage for UTF-8 paths). (Anatol)
  . Fixed bug #73876 (Crash when exporting **= in expansion of assign op).
    (Sara)
  . Fixed bug #73962 (bug with symlink related to cyrillic directory). (Anatol)
  . Fixed bug #73969 (segfault in debug_print_backtrace). (andrewnester)
  . Fixed bug #73994 (arginfo incorrect for unpack). (krakjoe)
  . Fixed bug #73973 (assertion error in debug_zval_dump). (andrewnester)

- DOM:
  . Fixed bug #54382 (getAttributeNodeNS doesn't get xmlns* attributes).
    (aboks)

- DTrace:
  . Fixed bug #73965 (DTrace reported as enabled when disabled). (Remi)

- FCGI:
  . Fixed bug #73904 (php-cgi fails to load -c specified php.ini file). (Anatol)
  . Fixed bug #72898 (PHP_FCGI_CHILDREN is not included in phpinfo()). (Anatol)

- FPM:
  . Fixed bug #69865 (php-fpm does not close stderr when using syslog). 
    (m6w6)

- GD:
  . Fixed bug #73968 (Premature failing of XBM reading). (cmb)

- GMP:
  . Fixed bug #69993 (test for gmp.h needs to test machine includes).
    (Jordan Gigov) 

- Hash:
  . Added hash_hkdf() function. (Andrey Andreev)
  . Fixed bug #73961 (environmental build dependency in hash sha3 source).
    (krakjoe)

- Intl:
  . Fix bug #73956 (Link use CC instead of CXX). (Remi)

- LDAP:
  . Fixed bug #73933 (error/segfault with ldap_mod_replace and opcache).
    (Laruence)

- MySQLi:
  . Fixed bug #73949 (leak in mysqli_fetch_object). (krakjoe)

- Mysqlnd:
  . Fixed bug #69899 (segfault on close() after free_result() with mysqlnd).
    (Richard Fussenegger)

- Opcache:
  . Fixed bug #73983 (crash on finish work with phar in cli + opcache).
    (Anatol)

- OpenSSL:
  . Fixed bug #71519 (add serial hex to return value array). (xrobau)
  . Fixed bug #73692 (Compile ext/openssl with openssl 1.1.0 on Win). (Anatol)
  . Fixed bug #73978 (openssl_decrypt triggers bug in PDO). (Jakub Zelenka)

- PDO_Firebird:
  . Implemented FR #72583 (All data are fetched as strings). (Dorin Marcoci)

- PDO_PgSQL:
  . Fixed bug #73959 (lastInsertId fails to throw an exception for wrong 
    sequence name). (andrewnester)

- Phar:
  . Fixed bug #70417 (PharData::compress() doesn't close temp file). (cmb)

- posix:
  . Fixed bug #71219 (configure script incorrectly checks for ttyname_r). (atoh)

- Session:
  . Fixed bug #69582 (session not readable by root in CLI). (EvgeniySpinov)

- SPL:
  . Fixed bug #73896 (spl_autoload() crashes when calls magic _call()). (Dmitry)

- Standard:
  . Fixed bug #69442 (closing of fd incorrect when PTS enabled). (jaytaph)
  . Fixed bug #47021 (SoapClient stumbles over WSDL delivered with
    "Transfer-Encoding: chunked"). (Rowan Collins)
  . Fixed bug #72974 (imap is undefined service on AIX). (matthieu.sarter)
  . Fixed bug #72979 (money_format stores wrong length AIX). (matthieu.sarter)
  . Fixed bug #73374 (intval() with base 0 should detect binary). (Leigh)
  . Fixed bug #69061 (mail.log = syslog contains double information).
    (Tom Sommer)

- ZIP:
  . Fixed bug #70103 (ZipArchive::addGlob ignores remove_all_path option). (cmb,
    Mitch Hagstrand)

19 Jan 2017, PHP 7.1.1

- Core:
  . Fixed bug #73792 (invalid foreach loop hangs script). (Dmitry)
  . Fixed bug #73686 (Adding settype()ed values to ArrayObject results in
    references). (Nikita, Laruence)
  . Fixed bug #73663 ("Invalid opcode 65/16/8" occurs with a variable created
    with list()). (Laruence)
  . Fixed bug #73727 (ZEND_MM_BITSET_LEN is "undefined symbol" in
    zend_bitset.h). (Nikita)
  . Fixed bug #73753 (unserialized array pointer not advancing). (David Walker)
  . Fixed bug #73783 (SIG_IGN doesn't work when Zend Signals is enabled).
    (David Walker)

- CLI:
  . Fixed bug #72555 (CLI output(japanese) on Windows). (Anatol)

- COM:
  . Fixed bug #73679 (DOTNET read access violation using invalid codepage).
    (Anatol)

- DOM:
  . Fixed bug #67474 (getElementsByTagNameNS filter on default ns). (aboks)

- Mbstring:
  . Fixed bug #73646 (mb_ereg_search_init null pointer dereference).
    (Laruence)

- Mysqli:
  . Fixed bug #73462 (Persistent connections don't set $connect_errno).
    (darkain)

- Mysqlnd:
  . Optimized handling of BIT fields - less memory copies and lower memory
    usage. (Andrey)
  . Fixed bug #73800 (sporadic segfault with MYSQLI_OPT_INT_AND_FLOAT_NATIVE). 
	(vanviegen)

- Opcache:
  . Fixed bug #73789 (Strange behavior of class constants in switch/case block).
    (Laruence)
  . Fixed bug #73746 (Method that returns string returns UNKNOWN:0 instead).
    (Laruence)
  . Fixed bug #73654 (Segmentation fault in zend_call_function). (Nikita)
  . Fixed bug #73668 ("SIGFPE Arithmetic exception" in opcache when divide by
    minus 1). (Nikita)
  . Fixed bug #73847 (Recursion when a variable is redefined as array). (Nikita)

- PDO_Firebird:
  . Fixed bug #72931 (PDO_FIREBIRD with Firebird 3.0 not work on returning
    statement). (Dorin Marcoci)

- phpdbg:
  . Fixed bug #73794 (Crash (out of memory) when using run and # command
    separator). (Bob)
  . Fixed bug #73704 (phpdbg shows the wrong line in files with shebang). (Bob)

- SQLite3:
  . Reverted fix for bug #73530	(Unsetting result set may reset other result
    set). (cmb)

- Standard:
  . Fixed bug #73594 (dns_get_record does not populate $additional out
    parameter). (Bruce Weirdan)
  . Fixed bug #70213 (Unserialize context shared on double class lookup).
    (Taoguang Chen)
  . Fixed bug #73154 (serialize object with __sleep function crash). (Nikita)
  . Fixed bug #70490 (get_browser function is very slow). (Nikita)
  . Fixed bug #73265 (Loading browscap.ini at startup causes high memory usage).
    (Nikita)
  . Add subject to mail log. (tomsommer)
  . Fixed bug #31875 (get_defined_functions additional param to exclude
	disabled functions). (willianveiga)

- Zlib
  . Fixed bug #73373 (deflate_add does not verify that output was not truncated).
    (Matt Bonneau)

01 Dec 2016, PHP 7.1.0

- Core:
  . Added nullable types. (Levi, Dmitry)
  . Added DFA optimization framework based on e-SSA form. (Dmitry, Nikita)
  . Added specialized opcode handlers (e.g. ZEND_ADD_LONG_NO_OVERFLOW).
    (Dmitry)
  . Added [] = as alternative construct to list() =. (Bob)
  . Added void return type. (Andrea)
  . Added support for negative string offsets in string offset syntax and
    various string functions. (Francois)
  . Added a form of the list() construct where keys can be specified. (Andrea)
  . Implemented safe execution timeout handling, that prevents random crashes
    after "Maximum execution time exceeded" error. (Dmitry)
  . Implemented the RFC `Support Class Constant Visibility`. (Sean DuBois,
    Reeze Xia, Dmitry)
  . Implemented the RFC `Catching multiple exception types`. (Bronislaw Bialek,
    Pierrick)
  . Implemented logging to syslog with dynamic error levels. (Jani Ollikainen)
  . Implemented FR #72614 (Support "nmake test" on building extensions by
    phpize). (Yuji Uchiyama)
  . Implemented RFC: Iterable. (Aaron Piotrowski)
  . Implemented RFC: Closure::fromCallable (Danack)
  . Implemented RFC: Replace "Missing argument" warning with "\ArgumentCountError"
    exception. (Dmitry, Davey)
  . Implemented RFC: Fix inconsistent behavior of $this variable. (Dmitry)
  . Fixed bug #73585 (Logging of "Internal Zend error - Missing class
    information" missing class name). (Laruence)
  . Fixed memory leak(null coalescing operator with Spl hash). (Tyson Andre)
  . Fixed bug #72736 (Slow performance when fetching large dataset with mysqli
    / PDO). (Dmitry)
  . Fixed bug #72482 (Ilegal write/read access caused by gdImageAALine
    overflow). (cmb)
  . Fixed bug #72696 (imagefilltoborder stackoverflow on truecolor images).
    (cmb)
  . Fixed bug #73350 (Exception::__toString() cause circular references).
    (Laruence)
  . Fixed bug #73329 ((Float)"Nano" == NAN). (Anatol)
  . Fixed bug #73288 (Segfault in __clone > Exception.toString > __get).
    (Laruence)
  . Fixed for #73240 (Write out of bounds at number_format). (Stas)
  . Fix pthreads detection when cross-compiling (ffontaine)
  . Fixed bug #73337 (try/catch not working with two exceptions inside a same
    operation). (Dmitry)
  . Fixed bug #73156 (segfault on undefined function). (Dmitry)
  . Fixed bug #73163 (PHP hangs if error handler throws while accessing undef
    const in default value). (Nikita)
  . Fixed bug #73172 (parse error: Invalid numeric literal). (Nikita, Anatol)
  . Fixed bug #73181 (parse_str() without a second argument leads to crash).
    (Nikita)
  . Fixed bug #73025 (Heap Buffer Overflow in virtual_popen of
    zend_virtual_cwd.c). (cmb)
  . Fixed bug #73058 (crypt broken when salt is 'too' long). (Anatol)
  . Fixed bug #72944 (Null pointer deref in zval_delref_p). (Dmitry)
  . Fixed bug #72943 (assign_dim on string doesn't reset hval). (Laruence)
  . Fixed bug #72598 (Reference is lost after array_slice()) (Nikita)
  . Fixed bug #72703 (Out of bounds global memory read in BF_crypt triggered by
    password_verify). (Anatol)
  . Fixed bug #72813 (Segfault with __get returned by ref). (Laruence)
  . Fixed bug #72767 (PHP Segfaults when trying to expand an infinite operator).
    (Nikita)
  . TypeError messages for arg_info type checks will now say "must be ...
    or null" where the parameter or return type accepts null. (Andrea)
  . Fixed bug #72857 (stream_socket_recvfrom read access violation). (Anatol)
  . Fixed bug #72663 (Create an Unexpected Object and Don't Invoke
    __wakeup() in Deserialization). (Stas)
  . Fixed bug #72681 (PHP Session Data Injection Vulnerability). (Stas)
  . Fixed bug #72742 (memory allocator fails to realloc small block to large
    one). (Stas)
  . Fixed URL rewriter. It would not rewrite '//example.com/' URL
    unconditionally. URL rewrite target hosts whitelist is implemented. (Yasuo)
  . Fixed bug #72641 (phpize (on Windows) ignores PHP_PREFIX).
    (Yuji Uchiyama)
  . Fixed bug #72683 (getmxrr broken). (Anatol)
  . Fixed bug #72629 (Caught exception assignment to variables ignores
    references). (Laruence)
  . Fixed bug #72594 (Calling an earlier instance of an included anonymous
    class fatals). (Laruence)
  . Fixed bug #72581 (previous property undefined in Exception after
    deserialization). (Laruence)
  . Fixed bug #72543 (Different references behavior comparing to PHP 5)
    (Laruence, Dmitry, Nikita)
  . Fixed bug #72347 (VERIFY_RETURN type casts visible in finally). (Dmitry)
  . Fixed bug #72216 (Return by reference with finally is not memory safe).
    (Dmitry)
  . Fixed bug #72215 (Wrong return value if var modified in finally). (Dmitry)
  . Fixed bug #71818 (Memory leak when array altered in destructor). (Dmitry)
  . Fixed bug #71539 (Memory error on $arr[$a] =& $arr[$b] if RHS rehashes)
    (Dmitry, Nikita)
  . Added new constant PHP_FD_SETSIZE. (cmb)
  . Added optind parameter to getopt(). (as)
  . Added PHP to SAPI error severity mapping for logs. (Martin Vobruba)
  . Fixed bug #71911 (Unable to set --enable-debug on building extensions by
    phpize on Windows). (Yuji Uchiyama)
  . Fixed bug #29368 (The destructor is called when an exception is thrown from
    the constructor). (Dmitry)
  . Implemented RFC: RNG Fixes. (Leigh)
  . Implemented email validation as per RFC 6531. (Leo Feyer, Anatol)
  . Fixed bug #72513 (Stack-based buffer overflow vulnerability in
    virtual_file_ex). (Stas)
  . Fixed bug #72573 (HTTP_PROXY is improperly trusted by some PHP libraries
    and applications). (Stas)
  . Fixed bug #72523 (dtrace issue with reflection (failed test)). (Laruence)
  . Fixed bug #72508 (strange references after recursive function call and
    "switch" statement). (Laruence)
  . Fixed bug #72441 (Segmentation fault: RFC list_keys). (Laruence)
  . Fixed bug #72395 (list() regression). (Laruence)
  . Fixed bug #72373 (TypeError after Generator function w/declared return type
    finishes). (Nikita)
  . Fixed bug #69489 (tempnam() should raise notice if falling back to temp dir).
    (Laruence, Anatol)
  . Fixed UTF-8 and long path support on Windows. (Anatol)
  . Fixed bug #53432 (Assignment via string index access on an empty string
    converts to array). (Nikita)
  . Fixed bug #62210 (Exceptions can leak temporary variables). (Dmitry, Bob)
  . Fixed bug #62814 (It is possible to stiffen child class members visibility).
    (Nikita)
  . Fixed bug #69989 (Generators don't participate in cycle GC). (Nikita)
  . Fixed bug #70228 (Memleak if return in finally block). (Dmitry)
  . Fixed bug #71266 (Missing separation of properties HT in foreach etc).
    (Dmitry)
  . Fixed bug #71604 (Aborted Generators continue after nested finally).
    (Nikita)
  . Fixed bug #71572 (String offset assignment from an empty string inserts
    null byte). (Francois)
  . Fixed bug #71897 (ASCII 0x7F Delete control character permitted in
    identifiers). (Andrea)
  . Fixed bug #72188 (Nested try/finally blocks losing return value). (Dmitry)
  . Fixed bug #72213 (Finally leaks on nested exceptions). (Dmitry, Nikita)
  . Fixed bug #47517 (php-cgi.exe missing UAC manifest).
    (maxdax15801 at users noreply github com)
  . Change statement and fcall extension handlers to accept frame. (Joe)
  . Number operators taking numeric strings now emit E_NOTICEs or E_WARNINGs
    when given malformed numeric strings. (Andrea)
  . (int), intval() where $base is 10 or unspecified, settype(), decbin(),
    decoct(), dechex(), integer operators and other conversions now always
    respect scientific notation in numeric strings. (Andrea)
  . Raise a compile-time warning on octal escape sequence overflow. (Sara)

- Apache2handler:
  . Enable per-module logging in Apache 2.4+. (Martin Vobruba)

- BCmath:
  . Fix bug #73190 (memcpy negative parameter _bc_new_num_ex). (Stas)

- Bz2:
  . Fixed bug #72837 (integer overflow in bzdecompress caused heap
    corruption). (Stas)
  . Fixed bug #72613 (Inadequate error handling in bzread()). (Stas)

- Calendar:
  . Fix integer overflows (Joshua Rogers)
  . Fixed bug #67976 (cal_days_month() fails for final month of the French
    calendar). (cmb)
  . Fixed bug #71894 (AddressSanitizer: global-buffer-overflow in
    zif_cal_from_jd). (cmb)

- CLI Server:
  . Fixed bug #73360 (Unable to work in root with unicode chars). (Anatol)
  . Fixed bug #71276 (Built-in webserver does not send Date header).
    (see at seos fr)

- COM:
  . Fixed bug #73126 (Cannot pass parameter 1 by reference). (Anatol)
  . Fixed bug #69579 (Invalid free in extension trait). (John Boehr)
  . Fixed bug #72922 (COM called from PHP does not return out parameters).
    (Anatol)
  . Fixed bug #72569 (DOTNET/COM array parameters broke in PHP7). (Anatol)
  . Fixed bug #72498 (variant_date_from_timestamp null dereference). (Anatol)

- Curl
  . Implement support for handling HTTP/2 Server Push. (Davey)
  . Add curl_multi_errno(), curl_share_errno() and curl_share_strerror()
    functions. (Pierrick)
  . Fixed bug #72674 (Heap overflow in curl_escape). (Stas)
  . Fixed bug #72541 (size_t overflow lead to heap corruption). (Stas).
  . Fixed bug #71709 (curl_setopt segfault with empty CURLOPT_HTTPHEADER).
    (Pierrick)
  . Fixed bug #71929 (CURLINFO_CERTINFO data parsing error). (Pierrick)

- Date:
  . Fixed bug #69587 (DateInterval properties and isset). (jhdxr)
  . Fixed bug #73426 (createFromFormat with 'z' format char results in
    incorrect time). (Derick)
  . Fixed bug #45554 (Inconsistent behavior of the u format char). (Derick)
  . Fixed bug #48225 (DateTime parser doesn't set microseconds for "now").
    (Derick)
  . Fixed bug #52514 (microseconds are missing in DateTime class). (Derick)
  . Fixed bug #52519 (microseconds in DateInterval are missing). (Derick)
  . Fixed bug #60089 (DateTime::createFromFormat() U after u nukes microtime).
    (Derick)
  . Fixed bug #64887 (Allow DateTime modification with subsecond items).
    (Derick)
  . Fixed bug #68506 (General DateTime improvments needed for microseconds to
    become useful). (Derick)
  . Fixed bug #73109 (timelib_meridian doesn't parse dots correctly). (Derick)
  . Fixed bug #73247 (DateTime constructor does not initialise microseconds
    property). (Derick)
  . Fixed bug #73147 (Use After Free in PHP7 unserialize()). (Stas)
  . Fixed bug #73189 (Memcpy negative size parameter php_resolve_path). (Stas)
  . Fixed bug #66836 (DateTime::createFromFormat 'U' with pre 1970 dates fails
    parsing). (derick)
  . Invalid serialization data for a DateTime or DatePeriod object will now
    throw an instance of Error from __wakeup() or __set_state() instead of
    resulting in a fatal error. (Aaron Piotrowski)
  . Timezone initialization failure from serialized data will now throw an
    instance of Error from __wakeup() or __set_state() instead of resulting in
    a fatal error. (Aaron Piotrowski)
  . Export date_get_interface_ce() for extension use. (Jeremy Mikola)
  . Fixed bug #63740 (strtotime seems to use both sunday and monday as start of
    week). (Derick)

- Dba:
  . Fixed bug #70825 (Cannot fetch multiple values with group in ini file).
    (cmb)
  . Data modification functions (e.g.: dba_insert()) now throw an instance of
    Error instead of triggering a catchable fatal error if the key is does not
    contain exactly two elements. (Aaron Piotrowski)

- DOM:
  . Fixed bug #73150 (missing NULL check in dom_document_save_html). (Stas)
  . Fixed bug #66502 (DOM document dangling reference). (Sean Heelan, cmb)
  . Invalid schema or RelaxNG validation contexts will throw an instance of
    Error instead of resulting in a fatal error. (Aaron Piotrowski)
  . Attempting to register a node class that does not extend the appropriate
    base class will now throw an instance of Error instead of resulting in a
    fatal error. (Aaron Piotrowski)
  . Attempting to read an invalid or write to a readonly property will throw
    an instance of Error instead of resulting in a fatal error. (Aaron
    Piotrowski)

- DTrace:
  . Disabled PHP call tracing by default (it makes significant overhead).
    This may be enabled again using envirionment variable USE_ZEND_DTRACE=1.
    (Dmitry)

- EXIF:
  . Fixed bug #72735 (Samsung picture thumb not read (zero size)). (Kalle, Remi)
  . Fixed bug #72627 (Memory Leakage In exif_process_IFD_in_TIFF). (Stas)
  . Fixed bug #72603 (Out of bound read in exif_process_IFD_in_MAKERNOTE).
    (Stas)
  . Fixed bug #72618 (NULL Pointer Dereference in exif_process_user_comment).
    (Stas)

- Filter:
  . Fixed bug #72972 (Bad filter for the flags FILTER_FLAG_NO_RES_RANGE and
    FILTER_FLAG_NO_PRIV_RANGE). (julien)
  . Fixed bug #73054 (default option ignored when object passed to int filter).
    (cmb)
  . Fixed bug #71745 (FILTER_FLAG_NO_RES_RANGE does not cover whole 127.0.0.0/8
    range). (bugs dot php dot net at majkl578 dot cz)

- FPM:
  . Fixed bug #72575 (using --allow-to-run-as-root should ignore missing user).
    (gooh)

- FTP:
  . Fixed bug #70195 (Cannot upload file using ftp_put to FTPES with
    require_ssl_reuse). (Benedict Singer)
  . Implemented FR #55651 (Option to ignore the returned FTP PASV address).
    (abrender at elitehosts dot com)

- GD:
  . Fixed bug #73213 (Integer overflow in imageline() with antialiasing). (cmb)
  . Fixed bug #73272 (imagescale() is not affected by, but affects
    imagesetinterpolation()). (cmb)
  . Fixed bug #73279 (Integer overflow in gdImageScaleBilinearPalette()). (cmb)
  . Fixed bug #73280 (Stack Buffer Overflow in GD dynamicGetbuf). (cmb)
  . Fixed bug #50194 (imagettftext broken on transparent background w/o
    alphablending). (cmb)
  . Fixed bug #73003 (Integer Overflow in gdImageWebpCtx of gd_webp.c). (trylab,
    cmb)
  . Fixed bug #53504 (imagettfbbox gives incorrect values for bounding box).
    (Mark Plomer, cmb)
  . Fixed bug #73157 (imagegd2() ignores 3rd param if 4 are given). (cmb)
  . Fixed bug #73155 (imagegd2() writes wrong chunk sizes on boundaries). (cmb)
  . Fixed bug #73159 (imagegd2(): unrecognized formats may result in corrupted
    files). (cmb)
  . Fixed bug #73161 (imagecreatefromgd2() may leak memory). (cmb)
  . Fixed bug #67325 (imagetruecolortopalette: white is duplicated in palette).
    (cmb)
  . Fixed bug #66005 (imagecopy does not support 1bit transparency on truecolor
    images). (cmb)
  . Fixed bug #72913 (imagecopy() loses single-color transparency on palette
    images). (cmb)
  . Fixed bug #68716 (possible resource leaks in _php_image_convert()). (cmb)
  . Fixed bug #72709 (imagesetstyle() causes OOB read for empty $styles). (cmb)
  . Fixed bug #72697 (select_colors write out-of-bounds). (Stas)
  . Fixed bug #72730 (imagegammacorrect allows arbitrary write access). (Stas)
  . Fixed bug #72596 (imagetypes function won't advertise WEBP support). (cmb)
  . Fixed bug #72604 (imagearc() ignores thickness for full arcs). (cmb)
  . Fixed bug #70315 (500 Server Error but page is fully rendered). (cmb)
  . Fixed bug #43828 (broken transparency of imagearc for truecolor in
    blendingmode). (cmb)
  . Fixed bug #72512 (gdImageTrueColorToPaletteBody allows arbitrary write/read
    access). (Pierre)
  . Fixed bug #72519 (imagegif/output out-of-bounds access). (Pierre)
  . Fixed bug #72558 (Integer overflow error within _gdContributionsAlloc()).
    (Pierre)
  . Fixed bug #72482 (Ilegal write/read access caused by gdImageAALine
    overflow). (Pierre)
  . Fixed bug #72494 (imagecropauto out-of-bounds access). (Fernando, Pierre,
    cmb)
  . Fixed bug #72404 (imagecreatefromjpeg fails on selfie). (cmb)
  . Fixed bug #43475 (Thick styled lines have scrambled patterns). (cmb)
  . Fixed bug #53640 (XBM images require width to be multiple of 8). (cmb)
  . Fixed bug #64641 (imagefilledpolygon doesn't draw horizontal line). (cmb)

- Hash:
  . Added SHA3 fixed mode algorithms (224, 256, 384, and 512 bit). (Sara)
  . Added SHA512/256 and SHA512/224 algorithms. (Sara)

- iconv:
  . Fixed bug #72320 (iconv_substr returns false for empty strings). (cmb)

- IMAP:
  . Fixed bug #73418 (Integer Overflow in "_php_imap_mail" leads to crash).
    (Anatol)
  . An email address longer than 16385 bytes will throw an instance of Error
    instead of resulting in a fatal error. (Aaron Piotrowski)

- Interbase:
  . Fixed bug #73512 (Fails to find firebird headers as don't use fb_config
    output). (Remi)

- Intl:
  . Fixed bug #73007 (add locale length check). (Stas)
  . Fixed bug #73218 (add mitigation for ICU int overflow). (Stas)
  . Fixed bug #65732 (grapheme_*() is not Unicode compliant on CR LF
    sequence). (cmb)
  . Fixed bug #73007 (add locale length check). (Stas)
  . Fixed bug #72639 (Segfault when instantiating class that extends
    IntlCalendar and adds a property). (Laruence)
  . Fixed bug #72658 (Locale::lookup() / locale_lookup() hangs if no match
    found). (Anatol)
  . Partially fixed #72506 (idn_to_ascii for UTS #46 incorrect for long domain
    names). (cmb)
  . Fixed bug #72533 (locale_accept_from_http out-of-bounds access). (Stas)
  . Failure to call the parent constructor in a class extending Collator
    before invoking the parent methods will throw an instance of Error
    instead of resulting in a recoverable fatal error. (Aaron Piotrowski)
  . Cloning a Transliterator object may will now throw an instance of Error
    instead of resulting in a fatal error if cloning the internal
    transliterator fails. (Aaron Piotrowski)
  . Added IntlTimeZone::getWindowsID() and
    IntlTimeZone::getIDForWindowsID(). (Sara)
  . Fixed bug #69374 (IntlDateFormatter formatObject returns wrong utf8 value).
    (lenhatanh86 at gmail com)
  . Fixed bug #69398 (IntlDateFormatter formatObject returns wrong value when
    time style is NONE). (lenhatanh86 at gmail com)

- JSON:
  . Introduced encoder struct instead of global which fixes bugs #66025 and
    #73254 related to pretty print indentation. (Jakub Zelenka)
  . Fixed bug #73113 (Segfault with throwing JsonSerializable). (julien)
  . Implemented earlier return when json_encode fails, fixes bugs #68992
    (Stacking exceptions thrown by JsonSerializable) and #70275 (On recursion
    error, json_encode can eat up all system memory). (Jakub Zelenka)
  . Implemented FR #46600 ("_empty_" key in objects). (Jakub Zelenka)
  . Exported JSON parser API including json_parser_method that can be used
    for implementing custom logic when parsing JSON. (Jakub Zelenka)
  . Escaped U+2028 and U+2029 when JSON_UNESCAPED_UNICODE is supplied as
    json_encode options and added JSON_UNESCAPED_LINE_TERMINATORS to restore
    the previous behaviour. (Eddie Kohler)

- LDAP:
  . Providing an unknown modification type to ldap_batch_modify() will now
    throw an instance of Error instead of resulting in a fatal error.
    (Aaron Piotrowski)

- Mbstring:
  . Fixed bug #73532 (Null pointer dereference in mb_eregi). (Laruence)
  . Fixed bug #66964 (mb_convert_variables() cannot detect recursion) (Yasuo)
  . Fixed bug #72992 (mbstring.internal_encoding doesn't inherit default_charset).
    (Yasuo)
  . Fixed bug #66797 (mb_substr only takes 32-bit signed integer). (cmb)
  . Fixed bug #72711 (`mb_ereg` does not clear the `$regs` parameter on
    failure). (ju1ius)
  . Fixed bug #72691 (mb_ereg_search raises a warning if a match zero-width).
    (cmb)
  . Fixed bug #72693 (mb_ereg_search increments search position when a match
    zero-width). (cmb)
  . Fixed bug #72694 (mb_ereg_search_setpos does not accept a string's last
    position). (cmb)
  . Fixed bug #72710 (`mb_ereg` causes buffer overflow on regexp compile error).
    (ju1ius)
  . Deprecated mb_ereg_replace() eval option. (Rouven Weßling, cmb)
  . Fixed bug #69151 (mb_ereg should reject ill-formed byte sequence).
    (Masaki Kagaya)
  . Fixed bug #72405 (mb_ereg_replace - mbc_to_code (oniguruma) -
    oob read access). (Laruence)
  . Fixed bug #72399 (Use-After-Free in MBString (search_re)). (Laruence)
  . mb_ereg() and mb_eregi() will now throw an instance of ParseError if an
    invalid PHP expression is provided and the 'e' option is used. (Aaron
    Piotrowski)

- Mcrypt:
  . Deprecated ext/mcrypt. (Scott Arciszewski, cmb)
  . Fixed bug #72782 (Heap Overflow due to integer overflows). (Stas)
  . Fixed bug #72551, bug #72552 (In correct casting from size_t to int lead to
    heap overflow in mdecrypt_generic). (Stas)
  . mcrypt_encrypt() and mcrypt_decrypt() will throw an instance of Error
    instead of resulting in a fatal error if mcrypt cannot be initialized.
    (Aaron Piotrowski)

- Mysqli:
  . Attempting to read an invalid or write to a readonly property will throw
    an instance of Error instead of resulting in a fatal error. (Aaron
    Piotrowski)

- Mysqlnd:
  . Fixed bug #64526 (Add missing mysqlnd.* parameters to php.ini-*). (cmb)
  . Fixed bug #71863 (Segfault when EXPLAIN with "Unknown column" error when
    using MariaDB). (Andrey)
  . Fixed bug #72701 (mysqli_get_host_info() wrong output). (Anatol)

- OCI8
  . Fixed bug #71148 (Bind reference overwritten on PHP 7). (Oracle Corp.)
  . Fixed invalid handle error with Implicit Result Sets. (Chris Jones)
  . Fixed bug #72524 (Binding null values triggers ORA-24816 error). (Chris Jones)

- ODBC:
  . Fixed bug #73448 (odbc_errormsg returns trash, always 513 bytes).
    (Anatol)

- Opcache:
  . Fixed bug #73583 (Segfaults when conditionally declared class and function
    have the same name). (Laruence)
  . Fixed bug #69090 (check cached files permissions)
  . Fixed bug #72982 (Memory leak in zend_accel_blacklist_update_regexp()
    function). (Laruence)
  . Fixed bug #72949 (Typo in opcache error message). (cmb)
  . Fixed bug #72762 (Infinite loop while parsing a file with opcache enabled).
    (Nikita)
  . Fixed bug #72590 (Opcache restart with kill_all_lockers does not work).
    (Keyur)

- OpenSSL:
  . Fixed bug #73478 (openssl_pkey_new() generates wrong pub/priv keys with
    Diffie Hellman). (Jakub Zelenka)
  . Fixed bug #73276 (crash in openssl_random_pseudo_bytes function). (Stas)
  . Fixed bug #73072 (Invalid path SNI_server_certs causes segfault).
    (Jakub Zelenka)
  . Fixed bug #72360 (ext/openssl build failure with OpenSSL 1.1.0).
    (Jakub Zelenka)
  . Bumped a minimal version to 1.0.1. (Jakub Zelenka)
  . Dropped support for SSL2. (Remi)
  . Implemented FR #61204 (Add elliptic curve support for OpenSSL).
    (Dominic Luechinger)
  . Implemented FR #67304 (Added AEAD support [CCM and GCM modes] to
    openssl_encrypt and openssl_decrypt). (Jakub Zelenka)
  . Implemented error storing to the global queue and cleaning up the OpenSSL
    error queue (resolves bugs #68276 and #69882). (Jakub Zelenka)

- Pcntl
  . Implemented asynchronous signal handling without TICKS. (Dmitry)
  . Added pcntl_signal_get_handler() that returns the current signal handler
    for a particular signal. Addresses FR #72409. (David Walker)
  . Add signinfo to pcntl_signal() handler args (Bishop Bettini, David Walker)

- PCRE:
  . Fixed bug #73483 (Segmentation fault on pcre_replace_callback). (Laruence)
  . Fixed bug #73612 (preg_*() may leak memory). (cmb)
  . Fixed bug #73392 (A use-after-free in zend allocator management). 
    (Laruence)
  . Fixed bug #73121 (Bundled PCRE doesn't compile because JIT isn't supported
    on s390). (Anatol)
  . Fixed bug #72688 (preg_match missing group names in matches). (cmb)
  . Downgraded to PCRE 8.38. (Anatol)
  . Fixed bug #72476 (Memleak in jit_stack). (Laruence)
  . Fixed bug #72463 (mail fails with invalid argument). (Anatol)
  . Upgraded to PCRE 8.39. (Anatol)

- PDO:
  . Fixed bug #72788 (Invalid memory access when using persistent PDO
    connection). (Keyur)
  . Fixed bug #72791 (Memory leak in PDO persistent connection handling). (Keyur)
  . Fixed bug #60665 (call to empty() on NULL result using PDO::FETCH_LAZY
    returns false). (cmb)

- PDO_DBlib:
  . Fixed bug #72414 (Never quote values as raw binary data). (Adam Baratz)
  . Allow \PDO::setAttribute() to set query timeouts. (Adam Baratz)
  . Handle SQLDECIMAL/SQLNUMERIC types, which are used by later TDS versions.
    (Adam Baratz)
  . Add common PDO test suite. (Adam Baratz)
  . Free error and message strings when cleaning up PDO instances.
    (Adam Baratz)
  . Fixed bug #67130 (\PDOStatement::nextRowset() should succeed when all rows
    in current rowset haven't been fetched). (Peter LeBrun)
  . Ignore potentially misleading dberr values. (Chris Kings-Lynne)
  . Implemented stringify 'uniqueidentifier' fields.
    (Alexander Zhuravlev, Adam Baratz)

- PDO_Firebird:
  . Fixed bug #73087, #61183, #71494 (Memory corruption in bindParam).
    (Dorin Marcoci)
  . Fixed bug #60052 (Integer returned as a 64bit integer on X86_64). (Mariuz)

- PDO_pgsql:
  . Fixed bug #70313 (PDO statement fails to throw exception). (Matteo)
  . Fixed bug #72570 (Segmentation fault when binding parameters on a query
    without placeholders). (Matteo)
  . Implemented FR #72633 (Postgres PDO lastInsertId() should work without
    specifying a sequence). (Pablo Santiago Sánchez, Matteo)

- Phar:
  . Fixed bug #72928 (Out of bound when verify signature of zip phar in
    phar_parse_zipfile). (Stas)
  . Fixed bug #73035 (Out of bound when verify signature of tar phar in
    phar_parse_tarfile). (Stas)

- phpdbg:
  . Added generator command for inspection of currently alive generators. (Bob)

- Postgres:
  . Fixed bug #73498 (Incorrect SQL generated for pg_copy_to()). (Craig Duncan)
  . Implemented FR #31021 (pg_last_notice() is needed to get all notice
    messages). (Yasuo)
  . Implemented FR #48532 (Allow pg_fetch_all() to index numerically). (Yasuo)

- Readline:
  . Fixed bug #72538 (readline_redisplay crashes php). (Laruence)

- Reflection
  . Undo backwards compatiblity break in ReflectionType->__toString() and
    deprecate via documentation instead. (Nikita)
  . Reverted prepending \ for class names. (Trowski)
  . Implemented request #38992 (invoke() and invokeArgs() static method calls
    should match). (cmb).
  . Add ReflectionNamedType::getName(). This method should be used instead of
    ReflectionType::__toString()
  . Prepend \ for class names and ? for nullable types returned from
    ReflectionType::__toString(). (Trowski)
  . Fixed bug #72661 (ReflectionType::__toString crashes with iterable).
    (Laruence)
  . Fixed bug #72222 (ReflectionClass::export doesn't handle array constants).
    (Nikita Nefedov)
  . Failure to retrieve a reflection object or retrieve an object property
    will now throw an instance of Error instead of resulting in a fatal error.
    (Aaron Piotrowski)
  . Fix #72209 (ReflectionProperty::getValue() doesn't fail if object doesn't match type). (Joe)

- Session:
  . Fixed bug #73273 (session_unset() empties values from all variables in which
    is $_session stored). (Nikita)
  . Fixed bug #73100 (session_destroy null dereference in ps_files_path_create).
    (cmb)
  . Fixed bug #68015 (Session does not report invalid uid for files save handler).
    (Yasuo)
  . Fixed bug #72940 (SID always return "name=ID", even if session
    cookie exist). (Yasuo)
  . Implemented session_gc() (Yasuo)
    https://wiki.php.net/rfc/session-create-id
  . Implemented session_create_id() (Yasuo)
    https://wiki.php.net/rfc/session-gc
  . Implemented RFC: Session ID without hashing. (Yasuo)
    https://wiki.php.net/rfc/session-id-without-hashing
  . Fixed bug #72531 (ps_files_cleanup_dir Buffer overflow). (Laruence)
  . Custom session handlers that do not return strings for session IDs will 
    now throw an instance of Error instead of resulting in a fatal error
    when a function is called that must generate a session ID.
    (Aaron Piotrowski)
  . An invalid setting for session.hash_function will throw an instance of
    Error instead of resulting in a fatal error when a session ID is created.
    (Aaron Piotrowski)
  . Fixed bug #72562 (Use After Free in unserialize() with Unexpected Session
    Deserialization). (Stas)
  . Improved fix for bug #68063 (Empty session IDs do still start sessions).
    (Yasuo)
  . Fixed bug #71038 (session_start() returns TRUE on failure).
    Session save handlers must return 'string' always for successful read.
    i.e. Non-existing session read must return empty string. PHP 7.0 is made
    not to tolerate buggy return value. (Yasuo)
  . Fixed bug #71394 (session_regenerate_id() must close opened session on
    errors). (Yasuo)

- SimpleXML:
  . Fixed bug #73293 (NULL pointer dereference in SimpleXMLElement::asXML()).
    (Stas)
  . Fixed bug #72971 (SimpleXML isset/unset do not respect namespace). (Nikita)
  . Fixed bug #72957 (Null coalescing operator doesn't behave as expected with
    SimpleXMLElement). (Nikita)
  . Fixed bug #72588 (Using global var doesn't work while accessing SimpleXML
    element). (Laruence)
  . Creating an unnamed or duplicate attribute will throw an instance of Error
    instead of resulting in a fatal error. (Aaron Piotrowski)

- SNMP:
  . Fixed bug #72708 (php_snmp_parse_oid integer overflow in memory
    allocation). (djodjo at gmail dot com)
  . Fixed bug #72479 (Use After Free Vulnerability in SNMP with GC and
    unserialize()). (Stas)

- Soap:
  . Fixed bug #73538 (SoapClient::__setSoapHeaders doesn't overwrite SOAP 
    headers). (duncan3dc)
  . Fixed bug #73452 (Segfault (Regression for #69152)). (Dmitry)
  . Fixed bug #73037 (SoapServer reports Bad Request when gzipped). (Anatol)
  . Fixed bug #73237 (Nested object in "any" element overwrites other fields).
    (Keith Smiley)
  . Fixed bug #69137 (Peer verification fails when using a proxy with SoapClient)
    (Keith Smiley)
  . Fixed bug #71711 (Soap Server Member variables reference bug). (Nikita) 
  . Fixed bug #71996 (Using references in arrays doesn't work like expected).
    (Nikita)

- SPL:
  . Fixed bug #73423 (Reproducible crash with GDB backtrace). (Laruence)
  . Fixed bug #72888 (Segfault on clone on splFileObject). (Laruence)
  . Fixed bug #73029 (Missing type check when unserializing SplArray). (Stas)
  . Fixed bug #72646 (SplFileObject::getCsvControl does not return the escape
    character). (cmb)
  . Fixed bug #72684 (AppendIterator segfault with closed generator). (Pierrick)
  . Attempting to clone an SplDirectory object will throw an instance of Error
    instead of resulting in a fatal error. (Aaron Piotrowski)
  . Calling ArrayIterator::append() when iterating over an object will throw an
    instance of Error instead of resulting in a fatal error. (Aaron Piotrowski)
  . Fixed bug #55701 (GlobIterator throws LogicException). (Valentin VĂLCIU)

- SQLite3:
  . Update to SQLite 3.15.1. (cmb)
  . Fixed bug #73530 (Unsetting result set may reset other result set). (cmb)
  . Fixed bug #73333 (2147483647 is fetched as string). (cmb)
  . Fixed bug #72668 (Spurious warning when exception is thrown in user defined
    function). (Laruence)
  . Implemented FR #72653 (SQLite should allow opening with empty filename).
    (cmb)
  . Fixed bug #70628 (Clearing bindings on an SQLite3 statement doesn't work).
    (cmb)
  . Implemented FR #71159 (Upgraded bundled SQLite lib to 3.9.2). (Laruence)

- Standard:
  . Fixed bug #73297 (HTTP stream wrapper should ignore HTTP 100 Continue).
    (rowan dot collins at gmail dot com)
  . Fixed bug #73303 (Scope not inherited by eval in assert()). (nikic)
  . Fixed bug #73192 (parse_url return wrong hostname). (Nikita)
  . Fixed bug #73203 (passing additional_parameters causes mail to fail). (cmb)
  . Fixed bug #73203 (passing additional_parameters causes mail to fail). (cmb)
  . Fixed bug #72920 (Accessing a private constant using constant() creates
    an exception AND warning). (Laruence)
  . Fixed bug #65550 (get_browser() incorrectly parses entries with "+" sign).
    (cmb)
  . Fixed bug #71882 (Negative ftruncate() on php://memory exhausts memory).
    (cmb)
  . Fixed bug #55451 (substr_compare NULL length interpreted as 0). (Lauri
    Kenttä)
  . Fixed bug #72278 (getimagesize returning FALSE on valid jpg). (cmb)
  . Fixed bug #61967 (unset array item in array_walk_recursive cause
    inconsistent array). (Nikita)
  . Fixed bug #62607 (array_walk_recursive move internal pointer). (Nikita)
  . Fixed bug #69068 (Exchanging array during array_walk -> memory errors).
    (Nikita)
  . Fixed bug #70713 (Use After Free Vulnerability in array_walk()/
    array_walk_recursive()). (Nikita)
  . Fixed bug #72622 (array_walk + array_replace_recursive create references
    from nothing). (Laruence)
  . Fixed bug #72330 (CSV fields incorrectly split if escape char followed by
    UTF chars). (cmb)
  . Implemented RFC: More precise float values. (Jakub Zelenka, Yasuo)
  . array_multisort now uses zend_sort instead zend_qsort. (Laruence)
  . Fixed bug #72505 (readfile() mangles files larger than 2G). (Cschneid)
  . assert() will throw a ParseError when evaluating a string given as the first
    argument if the PHP code is invalid instead of resulting in a catchable
    fatal error. (Aaron Piotrowski)
  . Calling forward_static_call() outside of a class scope will now throw an
    instance of Error instead of resulting in a fatal error. (Aaron Piotrowski)
  . Added is_iterable() function. (Aaron Piotrowski)
  . Fixed bug #72306 (Heap overflow through proc_open and $env parameter).
    (Laruence)
  . Fixed bug #71100 (long2ip() doesn't accept integers in strict mode).
    (Laruence)
  . Implemented FR #55716 (Add an option to pass a custom stream context to
    get_headers()). (Ferenc)
  . Additional validation for parse_url() for login/pass components).
    (Ilia) (Julien)
  . Implemented FR #69359 (Provide a way to fetch the current environment
    variables). (Ferenc)
  . unpack() function accepts an additional optional argument $offset. (Dmitry)
  . Implemented #51879 stream context socket option tcp_nodelay (Joe)

- Streams:
  . Fixed bug #73586 (php_user_filter::$stream is not set to the stream the
    filter is working on). (Dmitry)
  . Fixed bug #72853 (stream_set_blocking doesn't work). (Laruence)
  . Fixed bug #72743 (Out-of-bound read in php_stream_filter_create).
    (Loianhtuan)
  . Implemented FR #27814 (Multiple small packets send for HTTP request).
    (vhuk)
  . Fixed bug #72764 (ftps:// opendir wrapper data channel encryption fails
    with IIS FTP 7.5, 8.5). (vhuk)
  . Fixed bug #72810 (Missing SKIP_ONLINE_TESTS checks). (vhuk)
  . Fixed bug #41021 (Problems with the ftps wrapper). (vhuk)
  . Fixed bug #54431 (opendir() does not work with ftps:// wrapper). (vhuk)
  . Fixed bug #72667 (opendir() with ftp:// attempts to open data stream for
    non-existent directories). (vhuk)
  . Fixed bug #72771 (ftps:// wrapper is vulnerable to protocol downgrade
    attack). (Stas)
  . Fixed bug #72534 (stream_socket_get_name crashes). (Anatol)
  . Fixed bug #72439 (Stream socket with remote address leads to a segmentation
    fault). (Laruence)

- sysvshm:
  . Fixed bug #72858 (shm_attach null dereference). (Anatol)

- Tidy:
  . Implemented support for libtidy 5.0.0 and above. (Michael Orlitzky, Anatol)
  . Creating a tidyNode manually will now throw an instance of Error instead of
    resulting in a fatal error. (Aaron Piotrowski)

- Wddx:
  . Fixed bug #73331 (NULL Pointer Dereference in WDDX Packet Deserialization
    with PDORow). (Stas)
  . Fixed bug #72142 (WDDX Packet Injection Vulnerability in
    wddx_serialize_value()). (Taoguang Chen)
  . Fixed bug #72749 (wddx_deserialize allows illegal memory access) (Stas)
  . Fixed bug #72750 (wddx_deserialize null dereference). (Stas)
  . Fixed bug #72790 (wddx_deserialize null dereference with invalid xml).
    (Stas)
  . Fixed bug #72799 (wddx_deserialize null dereference in
    php_wddx_pop_element). (Stas)
  . Fixed bug #72860 (wddx_deserialize use-after-free). (Stas)
  . Fixed bug #73065 (Out-Of-Bounds Read in php_wddx_push_element). (Stas)
  . Fixed bug #72564 (boolean always deserialized as "true") (Remi)
  . A circular reference when serializing will now throw an instance of Error
    instead of resulting in a fatal error. (Aaron Piotrowski)

- XML:
  . Fixed bug #72135 (malformed XML causes fault) (edgarsandi)
  . Fixed bug #72714 (_xml_startElementHandler() segmentation fault). (cmb)
  . Fixed bug #72085 (SEGV on unknown address zif_xml_parse). (cmb)

- XMLRPC:
  . Fixed bug #72647 (xmlrpc_encode() unexpected output after referencing
    array elements). (Laruence)
  . Fixed bug #72606 (heap-buffer-overflow (write) simplestring_addn
    simplestring.c). (Stas)
  . A circular reference when serializing will now throw an instance of Error
    instead of resulting in a fatal error. (Aaron Piotrowski)

- Zip:
  . Fixed bug #68302 (impossible to compile php with zip support). (cmb)
  . Fixed bug #72660 (NULL Pointer dereference in zend_virtual_cwd).
    (Laruence)
  . Fixed bug #72520 (Stack-based buffer overflow vulnerability in
    php_stream_zip_opener). (Stas)
  . ZipArchive::addGlob() will throw an instance of Error instead of resulting
    in a fatal error if glob support is not available. (Aaron Piotrowski)
<|MERGE_RESOLUTION|>--- conflicted
+++ resolved
@@ -9,14 +9,6 @@
   . Fixed bug #76044 ('date: illegal option -- -' in ./configure on FreeBSD).
     (Anatol)
 
-<<<<<<< HEAD
-=======
-- GD:
-  . Fixed bug #73957 (signed integer conversion in imagescale()). (cmb)
-
-01 Mar 2018, PHP 7.1.15
-
->>>>>>> f1b358c9
 - Apache2Handler:
   . Fixed bug #75882 (a simple way for segfaults in threadsafe php just with
     configuration). (Anatol)
@@ -32,6 +24,7 @@
   . Fixed ftp_pasv arginfo. (carusogabriel)
 
 -GD:
+  . Fixed bug #73957 (signed integer conversion in imagescale()). (cmb)
   . Fixed bug #76041 (null pointer access crashed php). (cmb)
   . Fixed imagesetinterpolation arginfo. (Gabriel Caruso)
 
