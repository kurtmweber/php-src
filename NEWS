PHP                                                                        NEWS
|||||||||||||||||||||||||||||||||||||||||||||||||||||||||||||||||||||||||||||||
?? ??? 2014, PHP 5.6.0 Release Candidate 4

<<<<<<< HEAD
31 Jul 2014, PHP 5.6.0 Release Candidate 3
=======
- COM:
  . Fixed missing type checks in com_event_sink (Yussuf Khalil, Stas).

- FPM:
  . Fixed bug #67635 (php links to systemd libraries without using pkg-config).
    (pacho@gentoo.org, Remi)

- OpenSSL:
  . Fixed missing type checks in OpenSSL options (Yussuf Khalil, Stas).

- readline:
  . Fixed bug #55496 (Interactive mode doesn't force a newline before the
    prompt). (Bob, Johannes)
  . Fixed bug #67496 (Save command history when exiting interactive shell
    with control-c). (Dmitry Saprykin, Johannes)

- Sessions:
  . Fixed missing type checks in php_session_create_id (Yussuf Khalil, Stas).

- Core:
  . Fixed bug #67693 (incorrect push to the empty array) (Tjerk)

24 Jul 2014, PHP 5.5.15
>>>>>>> 52f4587e

- Core:
  . Fixed bug #67497 (eval with parse error causes segmentation fault in
    generator). (Nikita)
  . Fixed bug #67151 (strtr with empty array crashes). (Nikita)
  . Fixed bug #67407 (Windows 8.1/Server 2012 R2 reported as Windows 8/Server
    2012). (Christian Wenz)
  . Fixed bug #66608 (Incorrect behavior with nested "finally" blocks).
    (Laruence, Dmitry)
  . Implemented FR #34407 (ucwords and Title Case). (Tjerk)

- COM:
  . Fixed missing type checks in com_event_sink (Yussuf Khalil, Stas).

- CLI server:
  . Fixed bug #66830 (Empty header causes PHP built-in web server to hang).
    (Adam)
  . Fixed bug #67594 (Unable to access to apache_request_headers() elements).
    (Tjerk)

- FPM:
  . Fixed bug #67530 (error_log=syslog ignored). (Remi)
  . Fixed bug #67635 (php links to systemd libraries without using pkg-config).
    (pacho@gentoo.org, Remi)

- Intl:
  . Fixed bug #66921 (Wrong argument type hint for function
    intltz_from_date_time_zone). (Stas)
  . Fixed bug #67052 (NumberFormatter::parse() resets LC_NUMERIC setting).
    (Stas)

- pgsql:
  . Fixed bug #67555 (Cannot build against libpq 7.3). (Adam)

- ODBC:
  . Fixed bug #60616 (odbc_fetch_into returns junk at end of multi-byte char
    fields). (Keyur Govande)

- OpenSSL:
  . Fixed missing type checks in OpenSSL options (Yussuf Khalil, Stas).
  . Fixed bug #67609 (TLS connections fail behind HTTP proxy). (Daniel Lowrey)
  . Fixed broken build against OpenSSL older than 0.9.8 where ECDH unavailable.
    (Lior Kaplan)
  . Fixed bug #67666 (Subject altNames doesn't support wildcard matching). (Tjerk)

- Phar:
  . Fixed bug #67587 (Redirection loop on nginx with FPM). (Christian Weiske)

- readline:
  . Fixed bug #55496 (Interactive mode doesn't force a newline before the
    prompt). (Bob, Johannes)
  . Fixed bug #67496 (Save command history when exiting interactive shell
    with control-c). (Dmitry Saprykin, Johannes)

- Reflection:
  . Implemented FR #67713 (loosen the restrictions on
    ReflectionClass::newInstanceWithoutConstructor()). (Ferenc)

- SPL:
  . Fixed bug #67539 (ArrayIterator use-after-free due to object change during 
    sorting). (research at insighti dot org, Laruence)
  . Fixed bug #67538 (SPL Iterators use-after-free). (CVE-2014-4670) (Laruence)

- Session:
  . Fixed missing type checks in php_session_create_id (Yussuf Khalil, Stas).
  . Fixed bug #66827 (Session raises E_NOTICE when session name variable is array).
    (Yasuo)

- OPCache:
  . Fixed bug #67215 (php-cgi work with opcache, may be segmentation fault
    happen) (Dmitry, Laruence)

- phpdbg
  . Fixed bug #67575 (Compilation fails for phpdbg when the
    build directory != src directory). (Andy Thompson)

03 Jul 2014, PHP 5.6.0 Release Candidate 2

- Core:
  . Fixed bug #67091 (make install fails to install libphp5.so on FreeBSD 10.0).
    (Ferenc)
  . Fixed bug #67368 (Memory leak with immediately dereferenced array in class
    constant). (Laruence)
  . Fixed bug #67468 (Segfault in highlight_file()/highlight_string()).
    (Andreas Ferber)
  . Fixed bug #67498 (phpinfo() Type Confusion Information Leak Vulnerability).
    (Stefan Esser)
  . Fixed bug #67551 (php://input temp file will be located in sys_temp_dir
    instead of upload_tmp_dir). (Mike)

- FPM:
  . Fix bug #67531 (syslog cannot be set in pool configuration). (Remi)
  . Fix bug #67541 (Fix Apache 2.4.10+ SetHandler proxy:fcgi://
    incompatibilities). (David Zuelke)

- Intl:
  . Fixed bug #67349 (Locale::parseLocale Double Free). (Stas)
  . Fixed bug #67397 (Buffer overflow in locale_get_display_name and
    uloc_getDisplayName (libicu 4.8.1)). (Stas)

- pgsql:
  . Fix bug #67550 (Error in code "form" instead of "from", pgsql.c, line 756),
    which affected builds against libpq < 7.3. (Adam)

- phpdbg:
  . Fix Bug #67499 (readline feature not enabled when build with libedit). (Remi)
  . Fix issue krakjoe/phpdbg#94 (List behavior is inconsistent). (Bob)
  . Fix issue krakjoe/phpdbg#97 (The prompt should always ensure it is on a
    newline). (Bob)
  . Fix issue krakjoe/phpdbg#98 (break if does not seem to work). (Bob)
  . Fix issue krakjoe/phpdbg#99 (register function has the same behavior as
    run). (Bob)
  . Fix issue krakjoe/phpdbg#100 (No way to list the current stack/frames)
    (Help entry was missing). (Bob)

- SPL:
  . Fixed bug #67492 (unserialize() SPL ArrayObject / SPLObjectStorage Type
    Confusion) (CVE-2014-3515). (Stefan Esser)

19 Jun 2014, PHP 5.6.0 Release Candidate 1

- Core:
  . Implemented FR #64744 (Differentiate between member function call on a null 
    and non-null, non-objects). (Boro Sitnikovski)
  . Fixed bug #67436 (Autoloader isn't called if two method definitions don't
    match). (Bob)
  . Fixed bug #66622 (Closures do not correctly capture the late bound class
    (static::) in some cases). (Levi Morrison)
  . Fixed bug #67390 (insecure temporary file use in the configure script).
    (Remi) (CVE-2014-3981)
  . Fixed bug #67392 (dtrace breaks argument unpack). (Nikita)
  . Fixed bug #67428 (header('Location: foo') will override a 308-399 response
    code). (Adam)
  . Fixed bug #67433 (SIGSEGV when using count() on an object implementing
    Countable). (Matteo)
  . Fixed bug #67399 (putenv with empty variable may lead to crash). (Stas)

- CLI server:
  . Implemented FR #67429 (CLI server is missing some new HTTP response codes).
    (Adam)
  . Fixed Bug #67406 (built-in web-server segfaults on startup). (Remi)

- Fileinfo:
  . Fixed bug #67410 (fileinfo: mconvert incorrect handling of truncated pascal
    string size). (Francisco Alonso, Jan Kaluza, Remi)
  . Fixed bug #67411 (fileinfo: cdf_check_stream_offset insufficient boundary
    check). (Francisco Alonso, Jan Kaluza, Remi)
  . Fixed bug #67412 (fileinfo: cdf_count_chain insufficient boundary check).
    (Francisco Alonso, Jan Kaluza, Remi)
  . Fixed bug #67413 (fileinfo: cdf_read_property_info insufficient boundary
    check). (Francisco Alonso, Jan Kaluza, Remi)

- mysqlnd:
  . Added support for gb18030 from MySQL 5.7. (Andrey)

- Network:
  . Fixed bug #67432 (Fix potential segfault in dns_get_record()).
    (CVE-2014-4049). (Sara)

- OpenSSL:
  . Fixed bug #65698 (certificates validity parsing does not work past 2050).
    (Paul Oehler)
  . Fixed bug #66636 (openssl_x509_parse warning with V_ASN1_GENERALIZEDTIME).
    (Paul Oehler)

- phpdbg:
  . Fixed bug #67212 (phpdbg uses non-standard TIOCGWINSZ). (Ferenc)

- SOAP:
  . Implemented FR #49898 (Add SoapClient::__getCookies()). (Boro Sitnikovski)

- SPL:
  . Fixed bug #66127 (Segmentation fault with ArrayObject unset). (Stas)
  . Fixed request #67453 (Allow to unserialize empty data). (Remi)

- Streams:
  . Fixed bug #67430 (http:// wrapper doesn't follow 308 redirects). (Adam)

- Tokenizer:
  . Fixed bug #67395 (token_name() does not return name for T_POW and T_POW_EQUAL
    token). (Ferenc)

05 Jun 2014, PHP 5.6.0 Beta 4

- Core:
  . Fixed bug #67249 (printf out-of-bounds read). (Stas)

- Date:
  . Fixed bug #67308 (Serialize of DateTime truncates fractions of second).
    (Adam)
  . Fixed regression in fix for bug #67118 (constructor can't be called twice).
    (Remi)


- Fileinfo:
  . Fixed bug #67327 (fileinfo: CDF infinite loop in nelements DoS).
  . Fixed bug #67328 (fileinfo: fileinfo: numerous file_printf calls resulting in
    performance degradation).
  . Fixed bug #67326 (fileinfo: cdf_read_short_sector insufficient boundary check).
  . Fixed bug #67329 (fileinfo: NULL pointer deference flaw by processing certain
    CDF files).

- SPL:
  . Fixed bug #67359 (Segfault in recursiveDirectoryIterator). (Laruence)

- phpdbg:
  . Fixed bug which caused phpdbg to fail immediately on startup in non-debug
    builds. (Bob)

15 May 2014, PHP 5.6.0 Beta 3

- Core:
  . Fixed bug #67169 (array_splice all elements, then []= gives wrong index).
    (Nikita)
  . Fixed bug #67198 (php://input regression). (Mike)
  . Fixed bug #67247 (spl_fixedarray_resize integer overflow). (Stas)
  . Fixed bug #67250 (iptcparse out-of-bounds read). (Stas)
  . Fixed bug #67252 (convert_uudecode out-of-bounds read). (Stas)

- Date:
  . Fixed bug #67251 (date_parse_from_format out-of-bounds read). (Stas)
  . Fixed bug #67253 (timelib_meridian_with_check out-of-bounds read). (Stas)

- GD:
  . Fixed bug #67248 (imageaffinematrixget missing check of parameters). (Stas)

- OpenSSL:
  . Fixed bug #67224 (Fall back to crypto_type from context if not specified
    explicitly in stream_socket_enable_crypto). (Chris Wright)

- PCRE:
  . Fixed bug #67238 (Ungreedy and min/max quantifier bug, applied patch
    from the upstream). (Anatol)

- mbstring
  . Fixed bug #67199 (mb_regex_encoding mismatch). (Yasuo)

01 May 2014, PHP 5.6.0 Beta 2

- CLI server:
  . Fixed bug #67079 (Missing MIME types for XML/XSL files). (Anatol)

- COM:
  . Fixed bug #66431 (Special Character via COM Interface (CP_UTF8)). (Anatol)

- Core:
  . Fixed bug #65701 (copy() doesn't work when destination filename is created
    by tempnam()). (Boro Sitnikovski)
  . Fixed bug #66015 (Unexpected array indexing in class's static property). (Bob)
  . Added (constant) string/array dereferencing to static scalar expressions
    to complete the set; now possible thanks to bug #66015 being fixed. (Bob)
  . Fixed bug #66568 (Update reflection information for unserialize() function).
    (Ferenc)
  . Fixed bug #66660 (Composer.phar install/update fails). (Ferenc)
  . Fixed bug #67024 (getimagesize should recognize BMP files with negative
    height). (Gabor Buella)
  . Fixed bug #67064  (Countable interface prevents using 2nd parameter
    ($mode) of count() function). (Bob)
  . Fixed bug #67072 (Echoing unserialized "SplFileObject" crash). (Anatol)
  . Fixed bug #67033 (Remove reference to Windows 95). (Anatol)

- cURL:
  . Fixed bug #64247 (CURLOPT_INFILE doesn't allow reset). (Mike)
  . Fixed bug #66562 (curl_exec returns differently than curl_multi_getcontent).
    (Freek Lijten)

- Date:
  . Fixed bug #66721 (__wakeup of DateTime segfaults when invalid object data is
    supplied). (Boro Sitnikovski)
  . Fixed bug #67118 (DateTime constructor crash with invalid data). (Anatol)

- DOM:
  . Fixed bug #67081 (DOMDocumentType->internalSubset returns entire DOCTYPE tag,
    not only the subset). (Anatol)

- Fileinfo:
  . Fixed bug #66907 (Solaris 10 is missing strcasestr and needs substitute).
    (Anatol)
  . Fixed bug #66307 (Fileinfo crashes with powerpoint files). (Anatol)

- FPM:
  . Fixed bug #66482 (unknown entry 'priority' in php-fpm.conf).
  . Fixed bug #66908 (php-fpm reload leaks epoll_create() file descriptor).
    (Julio Pintos)
  . Fixed bug #67060 (sapi/fpm: possible privilege escalation due to insecure
    default configuration) (CVE-2014-0185). (Stas)

- GMP:
  . Fixed crashes in serialize/unserialize. (Stas)

- JSON:
  . Fixed bug #66021 (Blank line inside empty array/object when
    JSON_PRETTY_PRINT is set). (Kevin Israel)

- LDAP:
  . Fixed issue with null bytes in LDAP bindings. (Matthew Daley)

- litespeed
  . Fixed bug #63228 (-Werror=format-security error in lsapi code).
    (Elan Ruusamäe, George)

- mysqli:
  . Fixed building against an external libmysqlclient. (Adam)

- mysqlnd:
  . Added a new fetching mode to mysqlnd. (Andrey)

- OpenSSL:
  . Fix bug #66942 (memory leak in openssl_seal()). (Chuan Ma)
  . Fix bug #66952 (memory leak in openssl_open()). (Chuan Ma)
  . Fix bug #66840 (Fix broken build when extension built separately).
    (Daniel Lowrey)

- phpdbg:
  . Added watchpoints (watch command). (Bob)
  . Renamed some commands (next => continue and how to step). (Joe)
  . Fixed issue #85 (https://github.com/krakjoe/phpdbg/issues/85)
    (Added stdin/stdout/stderr constants and their php:// wrappers). (Bob)

- PDO:
  . Fixed bug #66604 ('pdo/php_pdo_error.h' not copied to the include dir).
    (Matteo)

- PDO-ODBC:
  . Fixed bug #50444 (PDO-ODBC changes for 64-bit). 

- Phar:
  . Fix bug #64498 ($phar->buildFromDirectory can't compress file with an accent
    in its name). (PR #588)

- SQLite:
  . Fixed bug #66967 (Updated bundled libsqlite to 3.8.4.3). (Anatol)

- Apache2 Handler SAPI:
  . Fixed Apache log issue caused by APR's lack of support for %zu
    (APR issue https://issues.apache.org/bugzilla/show_bug.cgi?id=56120).
    (Jeff Trawick)

10 Apr 2014, PHP 5.6.0 Beta 1

- Core:
  . Allow zero length comparison in substr_compare() (Tjerk)
  . Fixed bug #60602 (proc_open() changes environment array) (Tjerk)
  . Fixed bug #61019 (Out of memory on command stream_get_contents). (Mike)
  . Fixed bug #64330 (stream_socket_server() creates wrong Abstract Namespace 
    UNIX sockets). (Mike)
  . Fixed bug #66182 (exit in stream filter produces segfault). (Mike)  
  . Fixed bug #66736 (fpassthru broken). (Mike)
  . Fixed bug #66822 (Cannot use T_POW in const expression) (Tjerk)
  . Fixed bug #67043 (substr_compare broke by previous change) (Tjerk)

- SPL:
  . Added feature #65545 (SplFileObject::fread()) (Tjerk)
  . Fixed bug #66834 (empty() does not work on classes that extend ArrayObject) (Tjerk)
  . Fixed bug #66702 (RegexIterator::INVERT_MATCH does not invert). (Joshua
    Thijssen)

- cURL:
  . Fixed bug #66109 (Can't reset CURLOPT_CUSTOMREQUEST to default behaviour)
    (Tjerk)
  . Fix compilation on libcurl versions between 7.10.5 and 7.12.2, inclusive.
    (Adam)

- Date:
  . Added DateTimeImmutable::createFromMutable to create a DateTimeImmutable
    object from an existing DateTime (mutable) object (Derick)

- Embed:
  . Fixed bug #65715 (php5embed.lib isn't provided anymore). (Anatol).

- Fileinfo:
  . Fixed bug #66820 (out-of-bounds memory access in fileinfo)
    (CVE-2014-2270). (Remi)
  . Fixed bug #66946i (fileinfo: extensive backtracking in awk rule regular
    expression). (CVE-2013-7345) (Remi)
  . Fixed bug #66987 (Memory corruption in fileinfo ext / bigendian).
    (Remi)


- GD:
  . Fixed bug #66815 (imagecrop(): insufficient fix for NULL defer
    CVE-2013-7327). (Tomas Hoger, Remi).
  . Fixed #66869 (Invalid 2nd argument crashes imageaffinematrixget) (Pierre)
  . Fixed bug #66887 (imagescale - poor quality of scaled image). (Remi)
  . Fixed bug #66890 (imagescale segfault). (Remi)
  . Fixed bug #66893 (imagescale ignore method argument). (Remi)

- GMP:
  . Fixed bug #66872 (invalid argument crashes gmp_testbit) (Pierre)

- Hash:
  . Fixed bug #66698 (Missing FNV1a32 and FNV1a64 hash functions).
    (Michael M Slusarz).
  . Implemented timing attack safe string comparison function
    (RFC: https://wiki.php.net/rfc/timing_attack). (Rouven Weßling)
  . hash_pbkdf2() now works correctly if the $length argument is not specified.
    (Nikita)

- Intl:
  . Fixed bug #66873 (A reproductible crash in UConverter when given invalid
    encoding) (Stas)

- Mail:
  . Fixed bug #66535 (Don't add newline after X-PHP-Originating-Script) (Tjerk)

- Mbstring:
  . Upgraded to oniguruma 5.9.5 (Anatol)

- Mcrypt:
  . No longer allow invalid key sizes, invalid IV sizes or missing required IV
    in mcrypt_encrypt, mcrypt_decrypt and the deprecated mode functions.
    (Nikita)
  . Use /dev/urandom as the default source for mcrypt_create_iv(). (Nikita)

- MySQLi:
  . Fixed bug #66762 (Segfault in mysqli_stmt::bind_result() when link closed)
    (Remi)

- OCI8
  . Fixed Bug #66875 (Improve performance of multi-row OCI_RETURN_LOB queries)
   (Perrier, Chris Jones)

- OpenSSL:
  . Fixed memory leak in windows cert verification on verify failure.
    (Chris Wright)
  . Peer certificate capturing via SSL context options now functions even if
    peer verification fails. (Daniel Lowrey)
  . Encrypted TLS servers now support the server name indication TLS extension
    via the new  "SNI_server_certs" SSL context option. (Daniel Lowrey)
  . Fixed bug #66833 (Default disgest algo is still MD5, switch to SHA1). (Remi)

- PCRE:
  . Added support for (*MARK) backtracking verbs. (Nikita)

- PDO_firebird:
  . Fixed Bug #66071 (memory corruption in error handling) (Popa)

- PDO_pgsql:
  . Cleaned up code by increasing the requirements to libpq versions providing
    PQexecParams, PQprepare, PQescapeStringConn, PQescapeByteaConn. According
    to the release notes that means 8.0.8+ or 8.1.4+. (Matteo)
  . Deprecated PDO::PGSQL_ATTR_DISABLE_NATIVE_PREPARED_STATEMENT, an
    undocument constant effectively equivalent to PDO::ATTR_EMULATE_PREPARES.
    (Matteo)
  . Added PDO::PGSQL_ATTR_DISABLE_PREPARES constant to execute the queries
    without preparing them, while still passing parameters separately from
    the command text using PQexecParams. (Matteo)

- Pgsql:
  . Read-only access to the socket stream underlying database connections is
    exposed via a new pg_socket() function to allow read/write polling when
    establishing asynchronous connections and executing queries in non-blocking
    applications. (Daniel Lowrey)
  . Asynchronous connections are now possible using the PGSQL_CONNECT_ASYNC
    flag in conjunction with a new pg_connect_poll() function and connection
    polling status constants. (Daniel Lowrey)
  . New pg_flush() and pg_consume_input() functions added to manually complete
    non-blocking reads/writes to underlying connection sockets. (Daniel Lowrey)

- Session
  . Remove session_gc() and session_serializer_name() wich were introduced in the first 5.6.0 alpha.

- SimpleXML:
  . Fixed bug #66084 (simplexml_load_string() mangles empty node name)
    (Anatol)

- SQLite:
  . Updated the bundled libsqlite to the version 3.8.3.1 (Anatol)

- XSL:
  . Fixed bug #53965 (<xsl:include> cannot find files with relative paths
    when loaded with "file://"). (Anatol)

27 Feb 2014, PHP 5.6.0 Alpha 3

- Core
  . Expose get_debug_info class hook as __debugInfo() magic method. (Sara)
  . Implemented unified default encoding
    (RFC: https://wiki.php.net/rfc/default_encoding). (Yasuo Ohgaki)

- Curl
  . Check for openssl.cafile ini directive when loading CA certs. (Daniel Lowrey)
  . Remove cURL close policy related constants as these have no effect and are
    no longer used in libcurl. (Chris Wright)

- Fileinfo
  . Upgraded to libmagic-5.17 (Anatol)
  . Fixed bug #66731 (file: infinite recursion). (CVE-2014-1943) (Remi)

- FPM:
  . Added clear_env configuration directive to disable clearenv() call.
  (Github PR# 598, Paul Annesley)

- GD:
  . Fixed imagettftext to load the correct character map rather than the last one.
    (Scott)
  . Fixed bug #66714 ( imageconvolution breakage). (Brad Daily)

- JSON:
  . Fixed bug #65753 (JsonSerializeable couldn't implement on module extension)
  (chobieeee@php.net)

- OPCache
  . Added function opcache_is_script_cached(). (Danack)
  . Added information about interned strings usage. (Terry, Julien, Dmitry)

- OpenSSL
  . Fallback to Windows CA cert store for peer verification if no openssl.cafile
    ini directive or "cafile" SSL context option specified in Windows.
    (Chris Wright)
  . The openssl.cafile and openssl.capath ini directives introduced in alpha2
    now have PHP_INI_PERDIR accessibility (was PHP_INI_ALL). (Daniel Lowrey)
  . New "peer_name" SSL context option replaces "CN_match" (which still works
    as before but triggers E_DEPRECATED). (Daniel Lowrey)
  . Fixed segfault when accessing non-existent context for client SNI use
    (Daniel Lowrey)
  . Fixed bug #66501 (Add EC key support to php_openssl_is_private_key).
    (Mark Zedwood)
  . Fixed Bug #47030 (add new boolean "verify_peer_name" SSL context option
    allowing clients to verify cert names separately from the cert itself).
    "verify_peer_name" is enabled by default for client streams.
    (Daniel Lowrey)
  . Fixed Bug #65538 ("cafile" SSL context option now supports stream
    wrappers). (Daniel Lowrey)
  . New openssl_get_cert_locations() function to aid CA file and peer
    verification debugging. (Daniel Lowrey)
  . Encrypted stream wrappers now disable TLS compression by default.
    (Daniel Lowrey)
  . New "capture_session_meta" SSL context option allows encrypted client and
    server streams access to negotiated protocol/cipher information.
    (Daniel Lowrey)
  . New "honor_cipher_order" SSL context option allows servers to prioritize
    cipher suites of their choosing when negotiating SSL/TLS handshakes.
    (Daniel Lowrey)
  . New "single_ecdh_use" and "single_dh_use" SSL context options allow for
    improved forward secrecy in encrypted stream servers. (Daniel Lowrey)
  . New "dh_param" SSL context option allows stream servers control over
    the parameters when negotiating DHE cipher suites. (Daniel Lowrey)
  . New "ecdh_curve" SSL context option allowing stream servers to specify
    the curve to use when negotiating ephemeral ECDHE ciphers (defaults to
    NIST P-256). (Daniel Lowrey)
  . New "rsa_key_size" SSL context option gives stream servers control
    over the key size (in bits) used for RSA key agreements. (Daniel Lowrey)
  . Crypto methods for encrypted client and server streams now use
    bitwise flags for fine-grained protocol support. (Daniel Lowrey)
  . Added new tlsv1.0 stream wrapper to specify TLSv1 client/server method.
    tls wrapper now negotiates TLSv1, TLSv1.1 or TLSv1.2. (Daniel Lowrey)
  . Encrypted client streams now enable SNI by default. (Daniel Lowrey)
  . Encrypted streams now prioritize ephemeral key agreement and high strength
    ciphers by default. (Daniel Lowrey)
  . New OPENSSL_DEFAULT_STREAM_CIPHERS constant exposes default cipher
    list. (Daniel Lowrey)
  . New STREAM_CRYPTO_METHOD_* constants for enhanced control over the crypto
    methods negotiated encrypted server/client sessions. (Daniel Lowrey)
  . Encrypted stream servers now automatically mitigate potential DoS vector
    arising from client-initiated TLS renegotiation. New "reneg_limit",
    "reneg_window" and "reneg_limit_callback" SSL context options for custom
    renegotiation limiting control. (Daniel Lowrey)

- Pgsql:
  . pg_insert()/pg_select()/pg_update()/pg_delete() are no longer EXPERIMENTAL.
    (Yasuo)
  . Impremented FR #25854 Return value for pg_insert should be resource instead of bool.
    (Yasuo)
  . Implemented FR #41146 - Add "description" with exteneded flag pg_meta_data().
    pg_meta_data(resource $conn, string $table [, bool extended])
    It also made pg_meta_data() return "is enum" always.
    (Yasuo)

13 Feb 2014, PHP 5.6.0 Alpha 2
- Core:
  . Added T_POW (**) operator
    (RFC: https://wiki.php.net/rfc/pow-operator). (Tjerk Meesters)

- mysqli
  . Added new function mysqli_get_links_stats() as well as new INI variable
    mysqli.rollback_on_cached_plink of type bool (Andrey)

- PCRE:
  . Upgraded to PCRE 8.34. (Anatol)

- ldap
  . Added new function ldap_modify_batch(). (Ondrej Hosek)

- OpenSSL
  . Peer certificates now verified by default in client socket operations
    (RFC: https://wiki.php.net/rfc/tls-peer-verification). (Daniel Lowrey)
  . New openssl.cafile and openssl.capath ini directives. (Daniel Lowrey)

23 Jan 2014, PHP 5.6.0 Alpha 1
- CLI server:
  . Added some MIME types to the CLI web server. (Chris Jones)

- Core:
  . Improved IS_VAR operands fetching. (Laruence, Dmitry)
  . Improved empty string handling. Now ZE uses an interned string instead of
    allocation new empty string each time. (Laruence, Dmitry)
  . Implemented internal operator overloading
    (RFC: https://wiki.php.net/rfc/operator_overloading_gmp). (Nikita)
  . Made calls from incompatible context issue an E_DEPRECATED warning instead
    of E_STRICT (phase 1 of RFC: https://wiki.php.net/rfc/incompat_ctx).
	(Gustavo)
  . Uploads equal or greater than 2GB in size are now accepted.
    (Ralf Lang, Mike)
  . Reduced POST data memory usage by 200-300%. Changed INI setting
    always_populate_raw_post_data to throw a deprecation warning when enabling
	and to accept -1 for never populating the $HTTP_RAW_POST_DATA global 
	variable, which will be the default in future PHP versions. (Mike)
  . Implemented dedicated syntax for variadic functions
    (RFC: https://wiki.php.net/rfc/variadics). (Nikita)
  . Fixed bug #50333 Improving multi-threaded scalability by using
    emalloc/efree/estrdup (Anatol, Dmitry)
  . Implemented constant scalar expressions (with support for constants)
    (RFC: https://wiki.php.net/rfc/const_scalar_exprs). (Bob)
  . Fixed bug #65784 (Segfault with finally). (Laruence, Dmitry)
  . Fixed bug #66509 (copy() arginfo has changed starting from 5.4). (willfitch)

- cURL:
  . Implemented FR #65646 (re-enable CURLOPT_FOLLOWLOCATION with open_basedir
    or safe_mode). (Adam)

- FPM
  . Included apparmor support in fpm
    (RFC: https://wiki.php.net/rfc/fpm_change_hat). (Gernot Vormayr)

- GMP:
  . Moved GMP to use object as the underlying structure and implemented various
    improvements based on this.
    (RFC: https://wiki.php.net/rfc/operator_overloading_gmp). (Nikita)
  . Added gmp_root() and gmp_rootrem() functions for calculating nth roots.
    (Nikita)

- Hash:
  . Added gost-crypto (CryptoPro S-box) GOST hash algo. (Manuel Mausz)

- JSON:
  . Fixed case part of bug #64874 ("json_decode handles whitespace and
    case-sensitivity incorrectly")

- mysqlnd:
  . Disabled flag for SP OUT variables for 5.5+ servers as they are not natively
    supported by the overlying APIs. (Andrey)

- OPcache:
  . Added an optimization of class constants and constant calls to some
    internal functions (Laruence, Dmitry)
  . Added an optimization pass to convert FCALL_BY_NAME into DO_FCALL.
    (Laruence, Dmitry)
  . Added an optimization pass to merged identical constants (and related
    cache_slots) in op_array->literals table. (Laruence, Dmitry)
  . Added script level constant replacement optimization pass. (Dmitry)

- OpenSSL:
  . Added crypto_method option for the ssl stream context. (Martin Jansen)
  . Added certificate fingerprint support. (Tjerk Meesters)
  . Added explicit TLSv1.1 and TLSv1.2 stream transports. (Daniel Lowrey)
  . Fixed bug #65729 (CN_match gives false positive). (Tjerk Meesters)
  . Peer name verification matches SAN DNS names for certs using
    the Subject Alternative Name x509 extension. (Daniel Lowrey)
  . Fixed segfault when built against OpenSSL>=1.0.1 (Daniel Lowrey)
  . Added SPKAC support. (Jason Gerfen)

- PDO_pgsql:
  . Fixed Bug #42614 (PDO_pgsql: add pg_get_notify support). (Matteo)
  . Fixed Bug #63657 (pgsqlCopyFromFile, pgsqlCopyToArray use Postgres < 7.3
    syntax). (Matteo)

- phpdbg:
  . Included phpdbg sapi (RFC: https://wiki.php.net/rfc/phpdbg).
    (Felipe Pena, Joe Watkins and Bob Weinand)

- pgsql:
  . pg_version() returns full report which obtained by PQparameterStatus().
    (Yasuo)
  . Added pg_lo_truncate(). (Yasuo)
  . Added 64bit large object support for PostgreSQL 9.3 and later. (Yasuo)

- Session:
  . Fixed Bug #65315 (session.hash_function silently fallback to default md5)
    (Yasuo)
  . Implemented Request #17860 (Session write short circuit). (Yasuo)
  . Implemented Request #20421 (session_abort() and session_reset() function).
    (Yasuo)

- Standard:
  . Implemented FR #65634 (HTTP wrapper is very slow with protocol_version
    1.1). (Adam)
  . Implemented Change crypt() behavior w/o salt RFC. (Yasuo)
    https://wiki.php.net/rfc/crypt_function_salt
  . Implemented request #49824 (Change array_fill() to allow creating empty
    array). (Nikita)

- XMLReader:
  . Fixed bug #55285 (XMLReader::getAttribute/No/Ns methods inconsistency). 
    (Mike)

- Zip:
  . update libzip to version 1.11.2.
    PHP don't use any ilibzip private symbol anymore.  (Pierre, Remi)
  . new method ZipArchive::setPassword($password). (Pierre)
  . add --with-libzip option to build with system libzip. (Remi)
  . new methods:
    ZipArchive::setExternalAttributesName($name, $opsys, $attr [, $flags])
    ZipArchive::setExternalAttributesIndex($idx, $opsys, $attr [, $flags])
    ZipArchive::getExternalAttributesName($name, &$opsys, &$attr [, $flags])
    ZipArchive::getExternalAttributesIndex($idx, &$opsys, &$attr [, $flags])

<<< NOTE: Insert NEWS from last stable release here prior to actual release! >>><|MERGE_RESOLUTION|>--- conflicted
+++ resolved
@@ -2,33 +2,10 @@
 |||||||||||||||||||||||||||||||||||||||||||||||||||||||||||||||||||||||||||||||
 ?? ??? 2014, PHP 5.6.0 Release Candidate 4
 
-<<<<<<< HEAD
+- Core:
+  . Fixed bug #67693 (incorrect push to the empty array) (Tjerk)
+
 31 Jul 2014, PHP 5.6.0 Release Candidate 3
-=======
-- COM:
-  . Fixed missing type checks in com_event_sink (Yussuf Khalil, Stas).
-
-- FPM:
-  . Fixed bug #67635 (php links to systemd libraries without using pkg-config).
-    (pacho@gentoo.org, Remi)
-
-- OpenSSL:
-  . Fixed missing type checks in OpenSSL options (Yussuf Khalil, Stas).
-
-- readline:
-  . Fixed bug #55496 (Interactive mode doesn't force a newline before the
-    prompt). (Bob, Johannes)
-  . Fixed bug #67496 (Save command history when exiting interactive shell
-    with control-c). (Dmitry Saprykin, Johannes)
-
-- Sessions:
-  . Fixed missing type checks in php_session_create_id (Yussuf Khalil, Stas).
-
-- Core:
-  . Fixed bug #67693 (incorrect push to the empty array) (Tjerk)
-
-24 Jul 2014, PHP 5.5.15
->>>>>>> 52f4587e
 
 - Core:
   . Fixed bug #67497 (eval with parse error causes segmentation fault in
