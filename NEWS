PHP                                                                        NEWS
|||||||||||||||||||||||||||||||||||||||||||||||||||||||||||||||||||||||||||||||
?? ??? 2017, PHP 7.1.5

- GD:
  . Fixed bug #74343 (compile fails on solaris 11 with system gd2 library).
    (krakjoe)

<<<<<<< HEAD
- Intl:
  . Fixed bug #65683 (Intl does not support DateTimeImmutable). (Ben Scholzen)

13 Apr 2017, PHP 7.1.4
=======
- OpenSSL:
  . Fixed bug #74341 (openssl_x509_parse fails to parse ASN.1 UTCTime without
    seconds). (Moritz Fain)

13 Apr 2017 PHP 7.0.18
>>>>>>> 670041b6

- Core:
  . Fixed bug #74149 (static embed SAPI linkage error). (krakjoe)
  . Fixed bug #73370 (falsely exits with "Out of Memory" when using
    USE_ZEND_ALLOC=0). (Nikita)
  . Fixed bug #73960 (Leak with instance method calling static method with
    referenced return). (Nikita)
  . Fixed bug #69676 (Resolution of self::FOO in class constants not correct).
    (Nikita)
  . Fixed bug #74265 (Build problems after 7.0.17 release: undefined reference
    to `isfinite'). (Nikita)
  . Fixed bug #74302 (yield fromLABEL is over-greedy). (Sara)

- Apache:
  . Reverted patch for bug #61471, fixes bug #74318. (Anatol)

- Date:
  . Fixed bug #72096 (Swatch time value incorrect for dates before 1970). (mcq8)

- DOM:
  . Fixed bug #74004 (LIBXML_NOWARNING flag ingnored on loadHTML*).
    (somedaysummer)

- iconv:
  . Fixed bug #74230 (iconv fails to fail on surrogates). (Anatol)

- Opcache:
  . Fixed bug #74250 (OPcache compilation performance regression in PHP 5.6/7
    with huge classes). (Nikita)

- OpenSSL:
  . Fixed bug #72333 (fwrite() on non-blocking SSL sockets doesn't work).
    (Jakub Zelenka)

- PDO MySQL:
  . Fixed bug #71003 (Expose MYSQLI_CLIENT_SSL_DONT_VERIFY_SERVER_CERT to PDO
    interface). (Thomas Orozco)

- SPL:
  . Fixed bug #74058 (ArrayObject can not notice changes). (Andrew Nester)

- Sqlite:
  . Implemented FR #74217 (Allow creation of deterministic sqlite functions).
    (Andrew Nester)

- Streams:
  . Fixed bug #74216 (Correctly fail on invalid IP address ports). (Sara)

- Zlib:
  . Fixed bug #74240 (deflate_add can allocate too much memory). (Matt Bonneau)

16 Mar 2017, PHP 7.1.3

- Core:
  . Fixed bug #74157 (Segfault with nested generators). (Laruence)
  . Fixed bug #74164 (PHP hangs when an invalid value is dynamically passed to
    typehinted by-ref arg). (Laruence)
  . Fixed bug #74093 (Maximum execution time of n+2 seconds exceed not written
    in error_log). (Laruence)
  . Fixed bug #73989 (PHP 7.1 Segfaults within Symfony test suite).
    (Dmitry, Laruence)
  . Fixed bug #74084 (Out of bound read - zend_mm_alloc_small). (Laruence)
  . Fixed bug #73807 (Performance problem with processing large post request).
    (Nikita)
  . Fixed bug #73998 (array_key_exists fails on arrays created by
    get_object_vars). (mhagstrand)
  . Fixed bug #73954 (NAN check fails on Alpine Linux with musl). (Andrea)
  . Fixed bug #73677 (Generating phar.phar core dump with gcc ASAN enabled
    build). (ondrej)

- Apache:
  . Fixed bug #61471 (Incomplete POST does not timeout but is passed to PHP).
    (Zheng Shao)

- Date:
  . Fixed bug #73837 ("new DateTime()" sometimes returns 1 second ago value).
    (Derick)

- FPM:
  . Fixed bug #69860 (php-fpm process accounting is broken with keepalive).
    (Denis Yeldandi)

- Hash:
  . Fixed bug #73127 (gost-crypto hash incorrect if input data contains long
    0xFF sequence). (Grundik)

- GD:
  . Fixed bug #74031 (ReflectionFunction for imagepng is missing last two
    parameters). (finwe)

- Mysqlnd:
  . Fixed bug #74021 (fetch_array broken data. Data more then MEDIUMBLOB).
    (Andrew Nester, Nikita)

- Opcache:
  . Fixed bug #74019 (Segfault with list). (Laruence)

- OpenSSL:
  . Fixed bug #74022 (PHP Fast CGI crashes when reading from a pfx file).
    (Anatol)
  . Fixed bug #74099 (Memory leak with openssl_encrypt()). (Andrew Nester)
  . Fixed bug #74159 (Writing a large buffer to a non-blocking encrypted stream
    fails with "bad write retry"). (trowski)

- PDO_OCI:
  . Fixed bug #54379 (PDO_OCI: UTF-8 output gets truncated). (gureedo / Oracle)

- Standard:
  . Fixed bug #74005 (mail.add_x_header causes RFC-breaking lone line feed).
    (Anatol)
  . Fixed bug #74041 (substr_count with length=0 broken). (Nikita)
  . Fixed bug #73118 (is_callable callable name reports misleading value for
    anonymous classes). (Adam Saponara)
  . Fixed bug #74105 (PHP on Linux should use /dev/urandom when getrandom is
    not available). (Benjamin Robin)

- Streams:
  . Fixed bug #73496 (Invalid memory access in zend_inline_hash_func).
    (Laruence)
  . Fixed bug #74090 (stream_get_contents maxlength>-1 returns empty string).
    (Anatol)

16 Feb 2017, PHP 7.1.2

- Core:
  . Improved GENERATOR_CREATE opcode handler. (Bob, Dmitry)
  . Fixed bug #73877 (readlink() returns garbage for UTF-8 paths). (Anatol)
  . Fixed bug #73876 (Crash when exporting **= in expansion of assign op).
    (Sara)
  . Fixed bug #73962 (bug with symlink related to cyrillic directory). (Anatol)
  . Fixed bug #73969 (segfault in debug_print_backtrace). (andrewnester)
  . Fixed bug #73994 (arginfo incorrect for unpack). (krakjoe)
  . Fixed bug #73973 (assertion error in debug_zval_dump). (andrewnester)

- DOM:
  . Fixed bug #54382 (getAttributeNodeNS doesn't get xmlns* attributes).
    (aboks)

- DTrace:
  . Fixed bug #73965 (DTrace reported as enabled when disabled). (Remi)

- FCGI:
  . Fixed bug #73904 (php-cgi fails to load -c specified php.ini file). (Anatol)
  . Fixed bug #72898 (PHP_FCGI_CHILDREN is not included in phpinfo()). (Anatol)

- FPM:
  . Fixed bug #69865 (php-fpm does not close stderr when using syslog). 
    (m6w6)

- GD:
  . Fixed bug #73968 (Premature failing of XBM reading). (cmb)

- GMP:
  . Fixed bug #69993 (test for gmp.h needs to test machine includes).
    (Jordan Gigov) 

- Hash:
  . Added hash_hkdf() function. (Andrey Andreev)
  . Fixed bug #73961 (environmental build dependency in hash sha3 source).
    (krakjoe)

- Intl:
  . Fix bug #73956 (Link use CC instead of CXX). (Remi)

- LDAP:
  . Fixed bug #73933 (error/segfault with ldap_mod_replace and opcache).
    (Laruence)

- MySQLi:
  . Fixed bug #73949 (leak in mysqli_fetch_object). (krakjoe)

- Mysqlnd:
  . Fixed bug #69899 (segfault on close() after free_result() with mysqlnd).
    (Richard Fussenegger)

- Opcache:
  . Fixed bug #73983 (crash on finish work with phar in cli + opcache).
    (Anatol)

- OpenSSL:
  . Fixed bug #71519 (add serial hex to return value array). (xrobau)
  . Fixed bug #73692 (Compile ext/openssl with openssl 1.1.0 on Win). (Anatol)
  . Fixed bug #73978 (openssl_decrypt triggers bug in PDO). (Jakub Zelenka)

- PDO_Firebird:
  . Implemented FR #72583 (All data are fetched as strings). (Dorin Marcoci)

- PDO_PgSQL:
  . Fixed bug #73959 (lastInsertId fails to throw an exception for wrong 
    sequence name). (andrewnester)

- Phar:
  . Fixed bug #70417 (PharData::compress() doesn't close temp file). (cmb)

- posix:
  . Fixed bug #71219 (configure script incorrectly checks for ttyname_r). (atoh)

- Session:
  . Fixed bug #69582 (session not readable by root in CLI). (EvgeniySpinov)

- SPL:
  . Fixed bug #73896 (spl_autoload() crashes when calls magic _call()). (Dmitry)

- Standard:
  . Fixed bug #69442 (closing of fd incorrect when PTS enabled). (jaytaph)
  . Fixed bug #47021 (SoapClient stumbles over WSDL delivered with
    "Transfer-Encoding: chunked"). (Rowan Collins)
  . Fixed bug #72974 (imap is undefined service on AIX). (matthieu.sarter)
  . Fixed bug #72979 (money_format stores wrong length AIX). (matthieu.sarter)
  . Fixed bug #73374 (intval() with base 0 should detect binary). (Leigh)
  . Fixed bug #69061 (mail.log = syslog contains double information).
    (Tom Sommer)

- ZIP:
  . Fixed bug #70103 (ZipArchive::addGlob ignores remove_all_path option). (cmb,
    Mitch Hagstrand)

19 Jan 2017, PHP 7.1.1

- Core:
  . Fixed bug #73792 (invalid foreach loop hangs script). (Dmitry)
  . Fixed bug #73686 (Adding settype()ed values to ArrayObject results in
    references). (Nikita, Laruence)
  . Fixed bug #73663 ("Invalid opcode 65/16/8" occurs with a variable created
    with list()). (Laruence)
  . Fixed bug #73727 (ZEND_MM_BITSET_LEN is "undefined symbol" in
    zend_bitset.h). (Nikita)
  . Fixed bug #73753 (unserialized array pointer not advancing). (David Walker)
  . Fixed bug #73783 (SIG_IGN doesn't work when Zend Signals is enabled).
    (David Walker)

- CLI:
  . Fixed bug #72555 (CLI output(japanese) on Windows). (Anatol)

- COM:
  . Fixed bug #73679 (DOTNET read access violation using invalid codepage).
    (Anatol)

- DOM:
  . Fixed bug #67474 (getElementsByTagNameNS filter on default ns). (aboks)

- Mbstring:
  . Fixed bug #73646 (mb_ereg_search_init null pointer dereference).
    (Laruence)

- Mysqli:
  . Fixed bug #73462 (Persistent connections don't set $connect_errno).
    (darkain)

- Mysqlnd:
  . Optimized handling of BIT fields - less memory copies and lower memory
    usage. (Andrey)
  . Fixed bug #73800 (sporadic segfault with MYSQLI_OPT_INT_AND_FLOAT_NATIVE). 
	(vanviegen)

- Opcache:
  . Fixed bug #73789 (Strange behavior of class constants in switch/case block).
    (Laruence)
  . Fixed bug #73746 (Method that returns string returns UNKNOWN:0 instead).
    (Laruence)
  . Fixed bug #73654 (Segmentation fault in zend_call_function). (Nikita)
  . Fixed bug #73668 ("SIGFPE Arithmetic exception" in opcache when divide by
    minus 1). (Nikita)
  . Fixed bug #73847 (Recursion when a variable is redefined as array). (Nikita)

- PDO_Firebird:
  . Fixed bug #72931 (PDO_FIREBIRD with Firebird 3.0 not work on returning
    statement). (Dorin Marcoci)

- phpdbg:
  . Fixed bug #73794 (Crash (out of memory) when using run and # command
    separator). (Bob)
  . Fixed bug #73704 (phpdbg shows the wrong line in files with shebang). (Bob)

- SQLite3:
  . Reverted fix for bug #73530	(Unsetting result set may reset other result
    set). (cmb)

- Standard:
  . Fixed bug #73594 (dns_get_record does not populate $additional out
    parameter). (Bruce Weirdan)
  . Fixed bug #70213 (Unserialize context shared on double class lookup).
    (Taoguang Chen)
  . Fixed bug #73154 (serialize object with __sleep function crash). (Nikita)
  . Fixed bug #70490 (get_browser function is very slow). (Nikita)
  . Fixed bug #73265 (Loading browscap.ini at startup causes high memory usage).
    (Nikita)
  . Add subject to mail log. (tomsommer)
  . Fixed bug #31875 (get_defined_functions additional param to exclude
	disabled functions). (willianveiga)

- Zlib
  . Fixed bug #73373 (deflate_add does not verify that output was not truncated).
    (Matt Bonneau)

01 Dec 2016, PHP 7.1.0

- Core:
  . Added nullable types. (Levi, Dmitry)
  . Added DFA optimization framework based on e-SSA form. (Dmitry, Nikita)
  . Added specialized opcode handlers (e.g. ZEND_ADD_LONG_NO_OVERFLOW).
    (Dmitry)
  . Added [] = as alternative construct to list() =. (Bob)
  . Added void return type. (Andrea)
  . Added support for negative string offsets in string offset syntax and
    various string functions. (Francois)
  . Added a form of the list() construct where keys can be specified. (Andrea)
  . Implemented safe execution timeout handling, that prevents random crashes
    after "Maximum execution time exceeded" error. (Dmitry)
  . Implemented the RFC `Support Class Constant Visibility`. (Sean DuBois,
    Reeze Xia, Dmitry)
  . Implemented the RFC `Catching multiple exception types`. (Bronislaw Bialek,
    Pierrick)
  . Implemented logging to syslog with dynamic error levels. (Jani Ollikainen)
  . Implemented FR #72614 (Support "nmake test" on building extensions by
    phpize). (Yuji Uchiyama)
  . Implemented RFC: Iterable. (Aaron Piotrowski)
  . Implemented RFC: Closure::fromCallable (Danack)
  . Implemented RFC: Replace "Missing argument" warning with "\ArgumentCountError"
    exception. (Dmitry, Davey)
  . Implemented RFC: Fix inconsistent behavior of $this variable. (Dmitry)
  . Fixed bug #73585 (Logging of "Internal Zend error - Missing class
    information" missing class name). (Laruence)
  . Fixed memory leak(null coalescing operator with Spl hash). (Tyson Andre)
  . Fixed bug #72736 (Slow performance when fetching large dataset with mysqli
    / PDO). (Dmitry)
  . Fixed bug #72482 (Ilegal write/read access caused by gdImageAALine
    overflow). (cmb)
  . Fixed bug #72696 (imagefilltoborder stackoverflow on truecolor images).
    (cmb)
  . Fixed bug #73350 (Exception::__toString() cause circular references).
    (Laruence)
  . Fixed bug #73329 ((Float)"Nano" == NAN). (Anatol)
  . Fixed bug #73288 (Segfault in __clone > Exception.toString > __get).
    (Laruence)
  . Fixed for #73240 (Write out of bounds at number_format). (Stas)
  . Fix pthreads detection when cross-compiling (ffontaine)
  . Fixed bug #73337 (try/catch not working with two exceptions inside a same
    operation). (Dmitry)
  . Fixed bug #73156 (segfault on undefined function). (Dmitry)
  . Fixed bug #73163 (PHP hangs if error handler throws while accessing undef
    const in default value). (Nikita)
  . Fixed bug #73172 (parse error: Invalid numeric literal). (Nikita, Anatol)
  . Fixed bug #73181 (parse_str() without a second argument leads to crash).
    (Nikita)
  . Fixed bug #73025 (Heap Buffer Overflow in virtual_popen of
    zend_virtual_cwd.c). (cmb)
  . Fixed bug #73058 (crypt broken when salt is 'too' long). (Anatol)
  . Fixed bug #72944 (Null pointer deref in zval_delref_p). (Dmitry)
  . Fixed bug #72943 (assign_dim on string doesn't reset hval). (Laruence)
  . Fixed bug #72598 (Reference is lost after array_slice()) (Nikita)
  . Fixed bug #72703 (Out of bounds global memory read in BF_crypt triggered by
    password_verify). (Anatol)
  . Fixed bug #72813 (Segfault with __get returned by ref). (Laruence)
  . Fixed bug #72767 (PHP Segfaults when trying to expand an infinite operator).
    (Nikita)
  . TypeError messages for arg_info type checks will now say "must be ...
    or null" where the parameter or return type accepts null. (Andrea)
  . Fixed bug #72857 (stream_socket_recvfrom read access violation). (Anatol)
  . Fixed bug #72663 (Create an Unexpected Object and Don't Invoke
    __wakeup() in Deserialization). (Stas)
  . Fixed bug #72681 (PHP Session Data Injection Vulnerability). (Stas)
  . Fixed bug #72742 (memory allocator fails to realloc small block to large
    one). (Stas)
  . Fixed URL rewriter. It would not rewrite '//example.com/' URL
    unconditionally. URL rewrite target hosts whitelist is implemented. (Yasuo)
  . Fixed bug #72641 (phpize (on Windows) ignores PHP_PREFIX).
    (Yuji Uchiyama)
  . Fixed bug #72683 (getmxrr broken). (Anatol)
  . Fixed bug #72629 (Caught exception assignment to variables ignores
    references). (Laruence)
  . Fixed bug #72594 (Calling an earlier instance of an included anonymous
    class fatals). (Laruence)
  . Fixed bug #72581 (previous property undefined in Exception after
    deserialization). (Laruence)
  . Fixed bug #72543 (Different references behavior comparing to PHP 5)
    (Laruence, Dmitry, Nikita)
  . Fixed bug #72347 (VERIFY_RETURN type casts visible in finally). (Dmitry)
  . Fixed bug #72216 (Return by reference with finally is not memory safe).
    (Dmitry)
  . Fixed bug #72215 (Wrong return value if var modified in finally). (Dmitry)
  . Fixed bug #71818 (Memory leak when array altered in destructor). (Dmitry)
  . Fixed bug #71539 (Memory error on $arr[$a] =& $arr[$b] if RHS rehashes)
    (Dmitry, Nikita)
  . Added new constant PHP_FD_SETSIZE. (cmb)
  . Added optind parameter to getopt(). (as)
  . Added PHP to SAPI error severity mapping for logs. (Martin Vobruba)
  . Fixed bug #71911 (Unable to set --enable-debug on building extensions by
    phpize on Windows). (Yuji Uchiyama)
  . Fixed bug #29368 (The destructor is called when an exception is thrown from
    the constructor). (Dmitry)
  . Implemented RFC: RNG Fixes. (Leigh)
  . Implemented email validation as per RFC 6531. (Leo Feyer, Anatol)
  . Fixed bug #72513 (Stack-based buffer overflow vulnerability in
    virtual_file_ex). (Stas)
  . Fixed bug #72573 (HTTP_PROXY is improperly trusted by some PHP libraries
    and applications). (Stas)
  . Fixed bug #72523 (dtrace issue with reflection (failed test)). (Laruence)
  . Fixed bug #72508 (strange references after recursive function call and
    "switch" statement). (Laruence)
  . Fixed bug #72441 (Segmentation fault: RFC list_keys). (Laruence)
  . Fixed bug #72395 (list() regression). (Laruence)
  . Fixed bug #72373 (TypeError after Generator function w/declared return type
    finishes). (Nikita)
  . Fixed bug #69489 (tempnam() should raise notice if falling back to temp dir).
    (Laruence, Anatol)
  . Fixed UTF-8 and long path support on Windows. (Anatol)
  . Fixed bug #53432 (Assignment via string index access on an empty string
    converts to array). (Nikita)
  . Fixed bug #62210 (Exceptions can leak temporary variables). (Dmitry, Bob)
  . Fixed bug #62814 (It is possible to stiffen child class members visibility).
    (Nikita)
  . Fixed bug #69989 (Generators don't participate in cycle GC). (Nikita)
  . Fixed bug #70228 (Memleak if return in finally block). (Dmitry)
  . Fixed bug #71266 (Missing separation of properties HT in foreach etc).
    (Dmitry)
  . Fixed bug #71604 (Aborted Generators continue after nested finally).
    (Nikita)
  . Fixed bug #71572 (String offset assignment from an empty string inserts
    null byte). (Francois)
  . Fixed bug #71897 (ASCII 0x7F Delete control character permitted in
    identifiers). (Andrea)
  . Fixed bug #72188 (Nested try/finally blocks losing return value). (Dmitry)
  . Fixed bug #72213 (Finally leaks on nested exceptions). (Dmitry, Nikita)
  . Fixed bug #47517 (php-cgi.exe missing UAC manifest).
    (maxdax15801 at users noreply github com)
  . Change statement and fcall extension handlers to accept frame. (Joe)
  . Number operators taking numeric strings now emit E_NOTICEs or E_WARNINGs
    when given malformed numeric strings. (Andrea)
  . (int), intval() where $base is 10 or unspecified, settype(), decbin(),
    decoct(), dechex(), integer operators and other conversions now always
    respect scientific notation in numeric strings. (Andrea)
  . Raise a compile-time warning on octal escape sequence overflow. (Sara)

- Apache2handler:
  . Enable per-module logging in Apache 2.4+. (Martin Vobruba)

- BCmath:
  . Fix bug #73190 (memcpy negative parameter _bc_new_num_ex). (Stas)

- Bz2:
  . Fixed bug #72837 (integer overflow in bzdecompress caused heap
    corruption). (Stas)
  . Fixed bug #72613 (Inadequate error handling in bzread()). (Stas)

- Calendar:
  . Fix integer overflows (Joshua Rogers)
  . Fixed bug #67976 (cal_days_month() fails for final month of the French
    calendar). (cmb)
  . Fixed bug #71894 (AddressSanitizer: global-buffer-overflow in
    zif_cal_from_jd). (cmb)

- CLI Server:
  . Fixed bug #73360 (Unable to work in root with unicode chars). (Anatol)
  . Fixed bug #71276 (Built-in webserver does not send Date header).
    (see at seos fr)

- COM:
  . Fixed bug #73126 (Cannot pass parameter 1 by reference). (Anatol)
  . Fixed bug #69579 (Invalid free in extension trait). (John Boehr)
  . Fixed bug #72922 (COM called from PHP does not return out parameters).
    (Anatol)
  . Fixed bug #72569 (DOTNET/COM array parameters broke in PHP7). (Anatol)
  . Fixed bug #72498 (variant_date_from_timestamp null dereference). (Anatol)

- Curl
  . Implement support for handling HTTP/2 Server Push. (Davey)
  . Add curl_multi_errno(), curl_share_errno() and curl_share_strerror()
    functions. (Pierrick)
  . Fixed bug #72674 (Heap overflow in curl_escape). (Stas)
  . Fixed bug #72541 (size_t overflow lead to heap corruption). (Stas).
  . Fixed bug #71709 (curl_setopt segfault with empty CURLOPT_HTTPHEADER).
    (Pierrick)
  . Fixed bug #71929 (CURLINFO_CERTINFO data parsing error). (Pierrick)

- Date:
  . Fixed bug #69587 (DateInterval properties and isset). (jhdxr)
  . Fixed bug #73426 (createFromFormat with 'z' format char results in
    incorrect time). (Derick)
  . Fixed bug #45554 (Inconsistent behavior of the u format char). (Derick)
  . Fixed bug #48225 (DateTime parser doesn't set microseconds for "now").
    (Derick)
  . Fixed bug #52514 (microseconds are missing in DateTime class). (Derick)
  . Fixed bug #52519 (microseconds in DateInterval are missing). (Derick)
  . Fixed bug #60089 (DateTime::createFromFormat() U after u nukes microtime).
    (Derick)
  . Fixed bug #64887 (Allow DateTime modification with subsecond items).
    (Derick)
  . Fixed bug #68506 (General DateTime improvments needed for microseconds to
    become useful). (Derick)
  . Fixed bug #73109 (timelib_meridian doesn't parse dots correctly). (Derick)
  . Fixed bug #73247 (DateTime constructor does not initialise microseconds
    property). (Derick)
  . Fixed bug #73147 (Use After Free in PHP7 unserialize()). (Stas)
  . Fixed bug #73189 (Memcpy negative size parameter php_resolve_path). (Stas)
  . Fixed bug #66836 (DateTime::createFromFormat 'U' with pre 1970 dates fails
    parsing). (derick)
  . Invalid serialization data for a DateTime or DatePeriod object will now
    throw an instance of Error from __wakeup() or __set_state() instead of
    resulting in a fatal error. (Aaron Piotrowski)
  . Timezone initialization failure from serialized data will now throw an
    instance of Error from __wakeup() or __set_state() instead of resulting in
    a fatal error. (Aaron Piotrowski)
  . Export date_get_interface_ce() for extension use. (Jeremy Mikola)
  . Fixed bug #63740 (strtotime seems to use both sunday and monday as start of
    week). (Derick)

- Dba:
  . Fixed bug #70825 (Cannot fetch multiple values with group in ini file).
    (cmb)
  . Data modification functions (e.g.: dba_insert()) now throw an instance of
    Error instead of triggering a catchable fatal error if the key is does not
    contain exactly two elements. (Aaron Piotrowski)

- DOM:
  . Fixed bug #73150 (missing NULL check in dom_document_save_html). (Stas)
  . Fixed bug #66502 (DOM document dangling reference). (Sean Heelan, cmb)
  . Invalid schema or RelaxNG validation contexts will throw an instance of
    Error instead of resulting in a fatal error. (Aaron Piotrowski)
  . Attempting to register a node class that does not extend the appropriate
    base class will now throw an instance of Error instead of resulting in a
    fatal error. (Aaron Piotrowski)
  . Attempting to read an invalid or write to a readonly property will throw
    an instance of Error instead of resulting in a fatal error. (Aaron
    Piotrowski)

- DTrace:
  . Disabled PHP call tracing by default (it makes significant overhead).
    This may be enabled again using envirionment variable USE_ZEND_DTRACE=1.
    (Dmitry)

- EXIF:
  . Fixed bug #72735 (Samsung picture thumb not read (zero size)). (Kalle, Remi)
  . Fixed bug #72627 (Memory Leakage In exif_process_IFD_in_TIFF). (Stas)
  . Fixed bug #72603 (Out of bound read in exif_process_IFD_in_MAKERNOTE).
    (Stas)
  . Fixed bug #72618 (NULL Pointer Dereference in exif_process_user_comment).
    (Stas)

- Filter:
  . Fixed bug #72972 (Bad filter for the flags FILTER_FLAG_NO_RES_RANGE and
    FILTER_FLAG_NO_PRIV_RANGE). (julien)
  . Fixed bug #73054 (default option ignored when object passed to int filter).
    (cmb)
  . Fixed bug #71745 (FILTER_FLAG_NO_RES_RANGE does not cover whole 127.0.0.0/8
    range). (bugs dot php dot net at majkl578 dot cz)

- FPM:
  . Fixed bug #72575 (using --allow-to-run-as-root should ignore missing user).
    (gooh)

- FTP:
  . Fixed bug #70195 (Cannot upload file using ftp_put to FTPES with
    require_ssl_reuse). (Benedict Singer)
  . Implemented FR #55651 (Option to ignore the returned FTP PASV address).
    (abrender at elitehosts dot com)

- GD:
  . Fixed bug #73213 (Integer overflow in imageline() with antialiasing). (cmb)
  . Fixed bug #73272 (imagescale() is not affected by, but affects
    imagesetinterpolation()). (cmb)
  . Fixed bug #73279 (Integer overflow in gdImageScaleBilinearPalette()). (cmb)
  . Fixed bug #73280 (Stack Buffer Overflow in GD dynamicGetbuf). (cmb)
  . Fixed bug #50194 (imagettftext broken on transparent background w/o
    alphablending). (cmb)
  . Fixed bug #73003 (Integer Overflow in gdImageWebpCtx of gd_webp.c). (trylab,
    cmb)
  . Fixed bug #53504 (imagettfbbox gives incorrect values for bounding box).
    (Mark Plomer, cmb)
  . Fixed bug #73157 (imagegd2() ignores 3rd param if 4 are given). (cmb)
  . Fixed bug #73155 (imagegd2() writes wrong chunk sizes on boundaries). (cmb)
  . Fixed bug #73159 (imagegd2(): unrecognized formats may result in corrupted
    files). (cmb)
  . Fixed bug #73161 (imagecreatefromgd2() may leak memory). (cmb)
  . Fixed bug #67325 (imagetruecolortopalette: white is duplicated in palette).
    (cmb)
  . Fixed bug #66005 (imagecopy does not support 1bit transparency on truecolor
    images). (cmb)
  . Fixed bug #72913 (imagecopy() loses single-color transparency on palette
    images). (cmb)
  . Fixed bug #68716 (possible resource leaks in _php_image_convert()). (cmb)
  . Fixed bug #72709 (imagesetstyle() causes OOB read for empty $styles). (cmb)
  . Fixed bug #72697 (select_colors write out-of-bounds). (Stas)
  . Fixed bug #72730 (imagegammacorrect allows arbitrary write access). (Stas)
  . Fixed bug #72596 (imagetypes function won't advertise WEBP support). (cmb)
  . Fixed bug #72604 (imagearc() ignores thickness for full arcs). (cmb)
  . Fixed bug #70315 (500 Server Error but page is fully rendered). (cmb)
  . Fixed bug #43828 (broken transparency of imagearc for truecolor in
    blendingmode). (cmb)
  . Fixed bug #72512 (gdImageTrueColorToPaletteBody allows arbitrary write/read
    access). (Pierre)
  . Fixed bug #72519 (imagegif/output out-of-bounds access). (Pierre)
  . Fixed bug #72558 (Integer overflow error within _gdContributionsAlloc()).
    (Pierre)
  . Fixed bug #72482 (Ilegal write/read access caused by gdImageAALine
    overflow). (Pierre)
  . Fixed bug #72494 (imagecropauto out-of-bounds access). (Fernando, Pierre,
    cmb)
  . Fixed bug #72404 (imagecreatefromjpeg fails on selfie). (cmb)
  . Fixed bug #43475 (Thick styled lines have scrambled patterns). (cmb)
  . Fixed bug #53640 (XBM images require width to be multiple of 8). (cmb)
  . Fixed bug #64641 (imagefilledpolygon doesn't draw horizontal line). (cmb)

- Hash:
  . Added SHA3 fixed mode algorithms (224, 256, 384, and 512 bit). (Sara)
  . Added SHA512/256 and SHA512/224 algorithms. (Sara)

- iconv:
  . Fixed bug #72320 (iconv_substr returns false for empty strings). (cmb)

- IMAP:
  . Fixed bug #73418 (Integer Overflow in "_php_imap_mail" leads to crash).
    (Anatol)
  . An email address longer than 16385 bytes will throw an instance of Error
    instead of resulting in a fatal error. (Aaron Piotrowski)

- Interbase:
  . Fixed bug #73512 (Fails to find firebird headers as don't use fb_config
    output). (Remi)

- Intl:
  . Fixed bug #73007 (add locale length check). (Stas)
  . Fixed bug #73218 (add mitigation for ICU int overflow). (Stas)
  . Fixed bug #65732 (grapheme_*() is not Unicode compliant on CR LF
    sequence). (cmb)
  . Fixed bug #73007 (add locale length check). (Stas)
  . Fixed bug #72639 (Segfault when instantiating class that extends
    IntlCalendar and adds a property). (Laruence)
  . Fixed bug #72658 (Locale::lookup() / locale_lookup() hangs if no match
    found). (Anatol)
  . Partially fixed #72506 (idn_to_ascii for UTS #46 incorrect for long domain
    names). (cmb)
  . Fixed bug #72533 (locale_accept_from_http out-of-bounds access). (Stas)
  . Failure to call the parent constructor in a class extending Collator
    before invoking the parent methods will throw an instance of Error
    instead of resulting in a recoverable fatal error. (Aaron Piotrowski)
  . Cloning a Transliterator object may will now throw an instance of Error
    instead of resulting in a fatal error if cloning the internal
    transliterator fails. (Aaron Piotrowski)
  . Added IntlTimeZone::getWindowsID() and
    IntlTimeZone::getIDForWindowsID(). (Sara)
  . Fixed bug #69374 (IntlDateFormatter formatObject returns wrong utf8 value).
    (lenhatanh86 at gmail com)
  . Fixed bug #69398 (IntlDateFormatter formatObject returns wrong value when
    time style is NONE). (lenhatanh86 at gmail com)

- JSON:
  . Introduced encoder struct instead of global which fixes bugs #66025 and
    #73254 related to pretty print indentation. (Jakub Zelenka)
  . Fixed bug #73113 (Segfault with throwing JsonSerializable). (julien)
  . Implemented earlier return when json_encode fails, fixes bugs #68992
    (Stacking exceptions thrown by JsonSerializable) and #70275 (On recursion
    error, json_encode can eat up all system memory). (Jakub Zelenka)
  . Implemented FR #46600 ("_empty_" key in objects). (Jakub Zelenka)
  . Exported JSON parser API including json_parser_method that can be used
    for implementing custom logic when parsing JSON. (Jakub Zelenka)
  . Escaped U+2028 and U+2029 when JSON_UNESCAPED_UNICODE is supplied as
    json_encode options and added JSON_UNESCAPED_LINE_TERMINATORS to restore
    the previous behaviour. (Eddie Kohler)

- LDAP:
  . Providing an unknown modification type to ldap_batch_modify() will now
    throw an instance of Error instead of resulting in a fatal error.
    (Aaron Piotrowski)

- Mbstring:
  . Fixed bug #73532 (Null pointer dereference in mb_eregi). (Laruence)
  . Fixed bug #66964 (mb_convert_variables() cannot detect recursion) (Yasuo)
  . Fixed bug #72992 (mbstring.internal_encoding doesn't inherit default_charset).
    (Yasuo)
  . Fixed bug #66797 (mb_substr only takes 32-bit signed integer). (cmb)
  . Fixed bug #72711 (`mb_ereg` does not clear the `$regs` parameter on
    failure). (ju1ius)
  . Fixed bug #72691 (mb_ereg_search raises a warning if a match zero-width).
    (cmb)
  . Fixed bug #72693 (mb_ereg_search increments search position when a match
    zero-width). (cmb)
  . Fixed bug #72694 (mb_ereg_search_setpos does not accept a string's last
    position). (cmb)
  . Fixed bug #72710 (`mb_ereg` causes buffer overflow on regexp compile error).
    (ju1ius)
  . Deprecated mb_ereg_replace() eval option. (Rouven Weßling, cmb)
  . Fixed bug #69151 (mb_ereg should reject ill-formed byte sequence).
    (Masaki Kagaya)
  . Fixed bug #72405 (mb_ereg_replace - mbc_to_code (oniguruma) -
    oob read access). (Laruence)
  . Fixed bug #72399 (Use-After-Free in MBString (search_re)). (Laruence)
  . mb_ereg() and mb_eregi() will now throw an instance of ParseError if an
    invalid PHP expression is provided and the 'e' option is used. (Aaron
    Piotrowski)

- Mcrypt:
  . Deprecated ext/mcrypt. (Scott Arciszewski, cmb)
  . Fixed bug #72782 (Heap Overflow due to integer overflows). (Stas)
  . Fixed bug #72551, bug #72552 (In correct casting from size_t to int lead to
    heap overflow in mdecrypt_generic). (Stas)
  . mcrypt_encrypt() and mcrypt_decrypt() will throw an instance of Error
    instead of resulting in a fatal error if mcrypt cannot be initialized.
    (Aaron Piotrowski)

- Mysqli:
  . Attempting to read an invalid or write to a readonly property will throw
    an instance of Error instead of resulting in a fatal error. (Aaron
    Piotrowski)

- Mysqlnd:
  . Fixed bug #64526 (Add missing mysqlnd.* parameters to php.ini-*). (cmb)
  . Fixed bug #71863 (Segfault when EXPLAIN with "Unknown column" error when
    using MariaDB). (Andrey)
  . Fixed bug #72701 (mysqli_get_host_info() wrong output). (Anatol)

- OCI8
  . Fixed bug #71148 (Bind reference overwritten on PHP 7). (Oracle Corp.)
  . Fixed invalid handle error with Implicit Result Sets. (Chris Jones)
  . Fixed bug #72524 (Binding null values triggers ORA-24816 error). (Chris Jones)

- ODBC:
  . Fixed bug #73448 (odbc_errormsg returns trash, always 513 bytes).
    (Anatol)

- Opcache:
  . Fixed bug #73583 (Segfaults when conditionally declared class and function
    have the same name). (Laruence)
  . Fixed bug #69090 (check cached files permissions)
  . Fixed bug #72982 (Memory leak in zend_accel_blacklist_update_regexp()
    function). (Laruence)
  . Fixed bug #72949 (Typo in opcache error message). (cmb)
  . Fixed bug #72762 (Infinite loop while parsing a file with opcache enabled).
    (Nikita)
  . Fixed bug #72590 (Opcache restart with kill_all_lockers does not work).
    (Keyur)

- OpenSSL:
  . Fixed bug #73478 (openssl_pkey_new() generates wrong pub/priv keys with
    Diffie Hellman). (Jakub Zelenka)
  . Fixed bug #73276 (crash in openssl_random_pseudo_bytes function). (Stas)
  . Fixed bug #73072 (Invalid path SNI_server_certs causes segfault).
    (Jakub Zelenka)
  . Fixed bug #72360 (ext/openssl build failure with OpenSSL 1.1.0).
    (Jakub Zelenka)
  . Bumped a minimal version to 1.0.1. (Jakub Zelenka)
  . Dropped support for SSL2. (Remi)
  . Implemented FR #61204 (Add elliptic curve support for OpenSSL).
    (Dominic Luechinger)
  . Implemented FR #67304 (Added AEAD support [CCM and GCM modes] to
    openssl_encrypt and openssl_decrypt). (Jakub Zelenka)
  . Implemented error storing to the global queue and cleaning up the OpenSSL
    error queue (resolves bugs #68276 and #69882). (Jakub Zelenka)

- Pcntl
  . Implemented asynchronous signal handling without TICKS. (Dmitry)
  . Added pcntl_signal_get_handler() that returns the current signal handler
    for a particular signal. Addresses FR #72409. (David Walker)
  . Add signinfo to pcntl_signal() handler args (Bishop Bettini, David Walker)

- PCRE:
  . Fixed bug #73483 (Segmentation fault on pcre_replace_callback). (Laruence)
  . Fixed bug #73612 (preg_*() may leak memory). (cmb)
  . Fixed bug #73392 (A use-after-free in zend allocator management). 
    (Laruence)
  . Fixed bug #73121 (Bundled PCRE doesn't compile because JIT isn't supported
    on s390). (Anatol)
  . Fixed bug #72688 (preg_match missing group names in matches). (cmb)
  . Downgraded to PCRE 8.38. (Anatol)
  . Fixed bug #72476 (Memleak in jit_stack). (Laruence)
  . Fixed bug #72463 (mail fails with invalid argument). (Anatol)
  . Upgraded to PCRE 8.39. (Anatol)

- PDO:
  . Fixed bug #72788 (Invalid memory access when using persistent PDO
    connection). (Keyur)
  . Fixed bug #72791 (Memory leak in PDO persistent connection handling). (Keyur)
  . Fixed bug #60665 (call to empty() on NULL result using PDO::FETCH_LAZY
    returns false). (cmb)

- PDO_DBlib:
  . Fixed bug #72414 (Never quote values as raw binary data). (Adam Baratz)
  . Allow \PDO::setAttribute() to set query timeouts. (Adam Baratz)
  . Handle SQLDECIMAL/SQLNUMERIC types, which are used by later TDS versions.
    (Adam Baratz)
  . Add common PDO test suite. (Adam Baratz)
  . Free error and message strings when cleaning up PDO instances.
    (Adam Baratz)
  . Fixed bug #67130 (\PDOStatement::nextRowset() should succeed when all rows
    in current rowset haven't been fetched). (Peter LeBrun)
  . Ignore potentially misleading dberr values. (Chris Kings-Lynne)
  . Implemented stringify 'uniqueidentifier' fields.
    (Alexander Zhuravlev, Adam Baratz)

- PDO_Firebird:
  . Fixed bug #73087, #61183, #71494 (Memory corruption in bindParam).
    (Dorin Marcoci)
  . Fixed bug #60052 (Integer returned as a 64bit integer on X86_64). (Mariuz)

- PDO_pgsql:
  . Fixed bug #70313 (PDO statement fails to throw exception). (Matteo)
  . Fixed bug #72570 (Segmentation fault when binding parameters on a query
    without placeholders). (Matteo)
  . Implemented FR #72633 (Postgres PDO lastInsertId() should work without
    specifying a sequence). (Pablo Santiago Sánchez, Matteo)

- Phar:
  . Fixed bug #72928 (Out of bound when verify signature of zip phar in
    phar_parse_zipfile). (Stas)
  . Fixed bug #73035 (Out of bound when verify signature of tar phar in
    phar_parse_tarfile). (Stas)

- phpdbg:
  . Added generator command for inspection of currently alive generators. (Bob)

- Postgres:
  . Fixed bug #73498 (Incorrect SQL generated for pg_copy_to()). (Craig Duncan)
  . Implemented FR #31021 (pg_last_notice() is needed to get all notice
    messages). (Yasuo)
  . Implemented FR #48532 (Allow pg_fetch_all() to index numerically). (Yasuo)

- Readline:
  . Fixed bug #72538 (readline_redisplay crashes php). (Laruence)

- Reflection
  . Undo backwards compatiblity break in ReflectionType->__toString() and
    deprecate via documentation instead. (Nikita)
  . Reverted prepending \ for class names. (Trowski)
  . Implemented request #38992 (invoke() and invokeArgs() static method calls
    should match). (cmb).
  . Add ReflectionNamedType::getName(). This method should be used instead of
    ReflectionType::__toString()
  . Prepend \ for class names and ? for nullable types returned from
    ReflectionType::__toString(). (Trowski)
  . Fixed bug #72661 (ReflectionType::__toString crashes with iterable).
    (Laruence)
  . Fixed bug #72222 (ReflectionClass::export doesn't handle array constants).
    (Nikita Nefedov)
  . Failure to retrieve a reflection object or retrieve an object property
    will now throw an instance of Error instead of resulting in a fatal error.
    (Aaron Piotrowski)
  . Fix #72209 (ReflectionProperty::getValue() doesn't fail if object doesn't match type). (Joe)

- Session:
  . Fixed bug #73273 (session_unset() empties values from all variables in which
    is $_session stored). (Nikita)
  . Fixed bug #73100 (session_destroy null dereference in ps_files_path_create).
    (cmb)
  . Fixed bug #68015 (Session does not report invalid uid for files save handler).
    (Yasuo)
  . Fixed bug #72940 (SID always return "name=ID", even if session
    cookie exist). (Yasuo)
  . Implemented session_gc() (Yasuo)
    https://wiki.php.net/rfc/session-create-id
  . Implemented session_create_id() (Yasuo)
    https://wiki.php.net/rfc/session-gc
  . Implemented RFC: Session ID without hashing. (Yasuo)
    https://wiki.php.net/rfc/session-id-without-hashing
  . Fixed bug #72531 (ps_files_cleanup_dir Buffer overflow). (Laruence)
  . Custom session handlers that do not return strings for session IDs will 
    now throw an instance of Error instead of resulting in a fatal error
    when a function is called that must generate a session ID.
    (Aaron Piotrowski)
  . An invalid setting for session.hash_function will throw an instance of
    Error instead of resulting in a fatal error when a session ID is created.
    (Aaron Piotrowski)
  . Fixed bug #72562 (Use After Free in unserialize() with Unexpected Session
    Deserialization). (Stas)
  . Improved fix for bug #68063 (Empty session IDs do still start sessions).
    (Yasuo)
  . Fixed bug #71038 (session_start() returns TRUE on failure).
    Session save handlers must return 'string' always for successful read.
    i.e. Non-existing session read must return empty string. PHP 7.0 is made
    not to tolerate buggy return value. (Yasuo)
  . Fixed bug #71394 (session_regenerate_id() must close opened session on
    errors). (Yasuo)

- SimpleXML:
  . Fixed bug #73293 (NULL pointer dereference in SimpleXMLElement::asXML()).
    (Stas)
  . Fixed bug #72971 (SimpleXML isset/unset do not respect namespace). (Nikita)
  . Fixed bug #72957 (Null coalescing operator doesn't behave as expected with
    SimpleXMLElement). (Nikita)
  . Fixed bug #72588 (Using global var doesn't work while accessing SimpleXML
    element). (Laruence)
  . Creating an unnamed or duplicate attribute will throw an instance of Error
    instead of resulting in a fatal error. (Aaron Piotrowski)

- SNMP:
  . Fixed bug #72708 (php_snmp_parse_oid integer overflow in memory
    allocation). (djodjo at gmail dot com)
  . Fixed bug #72479 (Use After Free Vulnerability in SNMP with GC and
    unserialize()). (Stas)

- Soap:
  . Fixed bug #73538 (SoapClient::__setSoapHeaders doesn't overwrite SOAP 
    headers). (duncan3dc)
  . Fixed bug #73452 (Segfault (Regression for #69152)). (Dmitry)
  . Fixed bug #73037 (SoapServer reports Bad Request when gzipped). (Anatol)
  . Fixed bug #73237 (Nested object in "any" element overwrites other fields).
    (Keith Smiley)
  . Fixed bug #69137 (Peer verification fails when using a proxy with SoapClient)
    (Keith Smiley)
  . Fixed bug #71711 (Soap Server Member variables reference bug). (Nikita) 
  . Fixed bug #71996 (Using references in arrays doesn't work like expected).
    (Nikita)

- SPL:
  . Fixed bug #73423 (Reproducible crash with GDB backtrace). (Laruence)
  . Fixed bug #72888 (Segfault on clone on splFileObject). (Laruence)
  . Fixed bug #73029 (Missing type check when unserializing SplArray). (Stas)
  . Fixed bug #72646 (SplFileObject::getCsvControl does not return the escape
    character). (cmb)
  . Fixed bug #72684 (AppendIterator segfault with closed generator). (Pierrick)
  . Attempting to clone an SplDirectory object will throw an instance of Error
    instead of resulting in a fatal error. (Aaron Piotrowski)
  . Calling ArrayIterator::append() when iterating over an object will throw an
    instance of Error instead of resulting in a fatal error. (Aaron Piotrowski)
  . Fixed bug #55701 (GlobIterator throws LogicException). (Valentin VĂLCIU)

- SQLite3:
  . Update to SQLite 3.15.1. (cmb)
  . Fixed bug #73530 (Unsetting result set may reset other result set). (cmb)
  . Fixed bug #73333 (2147483647 is fetched as string). (cmb)
  . Fixed bug #72668 (Spurious warning when exception is thrown in user defined
    function). (Laruence)
  . Implemented FR #72653 (SQLite should allow opening with empty filename).
    (cmb)
  . Fixed bug #70628 (Clearing bindings on an SQLite3 statement doesn't work).
    (cmb)
  . Implemented FR #71159 (Upgraded bundled SQLite lib to 3.9.2). (Laruence)

- Standard:
  . Fixed bug #73297 (HTTP stream wrapper should ignore HTTP 100 Continue).
    (rowan dot collins at gmail dot com)
  . Fixed bug #73303 (Scope not inherited by eval in assert()). (nikic)
  . Fixed bug #73192 (parse_url return wrong hostname). (Nikita)
  . Fixed bug #73203 (passing additional_parameters causes mail to fail). (cmb)
  . Fixed bug #73203 (passing additional_parameters causes mail to fail). (cmb)
  . Fixed bug #72920 (Accessing a private constant using constant() creates
    an exception AND warning). (Laruence)
  . Fixed bug #65550 (get_browser() incorrectly parses entries with "+" sign).
    (cmb)
  . Fixed bug #71882 (Negative ftruncate() on php://memory exhausts memory).
    (cmb)
  . Fixed bug #55451 (substr_compare NULL length interpreted as 0). (Lauri
    Kenttä)
  . Fixed bug #72278 (getimagesize returning FALSE on valid jpg). (cmb)
  . Fixed bug #61967 (unset array item in array_walk_recursive cause
    inconsistent array). (Nikita)
  . Fixed bug #62607 (array_walk_recursive move internal pointer). (Nikita)
  . Fixed bug #69068 (Exchanging array during array_walk -> memory errors).
    (Nikita)
  . Fixed bug #70713 (Use After Free Vulnerability in array_walk()/
    array_walk_recursive()). (Nikita)
  . Fixed bug #72622 (array_walk + array_replace_recursive create references
    from nothing). (Laruence)
  . Fixed bug #72330 (CSV fields incorrectly split if escape char followed by
    UTF chars). (cmb)
  . Implemented RFC: More precise float values. (Jakub Zelenka, Yasuo)
  . array_multisort now uses zend_sort instead zend_qsort. (Laruence)
  . Fixed bug #72505 (readfile() mangles files larger than 2G). (Cschneid)
  . assert() will throw a ParseError when evaluating a string given as the first
    argument if the PHP code is invalid instead of resulting in a catchable
    fatal error. (Aaron Piotrowski)
  . Calling forward_static_call() outside of a class scope will now throw an
    instance of Error instead of resulting in a fatal error. (Aaron Piotrowski)
  . Added is_iterable() function. (Aaron Piotrowski)
  . Fixed bug #72306 (Heap overflow through proc_open and $env parameter).
    (Laruence)
  . Fixed bug #71100 (long2ip() doesn't accept integers in strict mode).
    (Laruence)
  . Implemented FR #55716 (Add an option to pass a custom stream context to
    get_headers()). (Ferenc)
  . Additional validation for parse_url() for login/pass components).
    (Ilia) (Julien)
  . Implemented FR #69359 (Provide a way to fetch the current environment
    variables). (Ferenc)
  . unpack() function accepts an additional optional argument $offset. (Dmitry)
  . Implemented #51879 stream context socket option tcp_nodelay (Joe)

- Streams:
  . Fixed bug #73586 (php_user_filter::$stream is not set to the stream the
    filter is working on). (Dmitry)
  . Fixed bug #72853 (stream_set_blocking doesn't work). (Laruence)
  . Fixed bug #72743 (Out-of-bound read in php_stream_filter_create).
    (Loianhtuan)
  . Implemented FR #27814 (Multiple small packets send for HTTP request).
    (vhuk)
  . Fixed bug #72764 (ftps:// opendir wrapper data channel encryption fails
    with IIS FTP 7.5, 8.5). (vhuk)
  . Fixed bug #72810 (Missing SKIP_ONLINE_TESTS checks). (vhuk)
  . Fixed bug #41021 (Problems with the ftps wrapper). (vhuk)
  . Fixed bug #54431 (opendir() does not work with ftps:// wrapper). (vhuk)
  . Fixed bug #72667 (opendir() with ftp:// attempts to open data stream for
    non-existent directories). (vhuk)
  . Fixed bug #72771 (ftps:// wrapper is vulnerable to protocol downgrade
    attack). (Stas)
  . Fixed bug #72534 (stream_socket_get_name crashes). (Anatol)
  . Fixed bug #72439 (Stream socket with remote address leads to a segmentation
    fault). (Laruence)

- sysvshm:
  . Fixed bug #72858 (shm_attach null dereference). (Anatol)

- Tidy:
  . Implemented support for libtidy 5.0.0 and above. (Michael Orlitzky, Anatol)
  . Creating a tidyNode manually will now throw an instance of Error instead of
    resulting in a fatal error. (Aaron Piotrowski)

- Wddx:
  . Fixed bug #73331 (NULL Pointer Dereference in WDDX Packet Deserialization
    with PDORow). (Stas)
  . Fixed bug #72142 (WDDX Packet Injection Vulnerability in
    wddx_serialize_value()). (Taoguang Chen)
  . Fixed bug #72749 (wddx_deserialize allows illegal memory access) (Stas)
  . Fixed bug #72750 (wddx_deserialize null dereference). (Stas)
  . Fixed bug #72790 (wddx_deserialize null dereference with invalid xml).
    (Stas)
  . Fixed bug #72799 (wddx_deserialize null dereference in
    php_wddx_pop_element). (Stas)
  . Fixed bug #72860 (wddx_deserialize use-after-free). (Stas)
  . Fixed bug #73065 (Out-Of-Bounds Read in php_wddx_push_element). (Stas)
  . Fixed bug #72564 (boolean always deserialized as "true") (Remi)
  . A circular reference when serializing will now throw an instance of Error
    instead of resulting in a fatal error. (Aaron Piotrowski)

- XML:
  . Fixed bug #72135 (malformed XML causes fault) (edgarsandi)
  . Fixed bug #72714 (_xml_startElementHandler() segmentation fault). (cmb)
  . Fixed bug #72085 (SEGV on unknown address zif_xml_parse). (cmb)

- XMLRPC:
  . Fixed bug #72647 (xmlrpc_encode() unexpected output after referencing
    array elements). (Laruence)
  . Fixed bug #72606 (heap-buffer-overflow (write) simplestring_addn
    simplestring.c). (Stas)
  . A circular reference when serializing will now throw an instance of Error
    instead of resulting in a fatal error. (Aaron Piotrowski)

- Zip:
  . Fixed bug #68302 (impossible to compile php with zip support). (cmb)
  . Fixed bug #72660 (NULL Pointer dereference in zend_virtual_cwd).
    (Laruence)
  . Fixed bug #72520 (Stack-based buffer overflow vulnerability in
    php_stream_zip_opener). (Stas)
  . ZipArchive::addGlob() will throw an instance of Error instead of resulting
    in a fatal error if glob support is not available. (Aaron Piotrowski)

10 Nov 2016 PHP 7.0.13

- Core:
  . Fixed bug #73350 (Exception::__toString() cause circular references).
    (Laruence)
  . Fixed bug #73181 (parse_str() without a second argument leads to crash).
    (Nikita)
  . Fixed bug #66773 (Autoload with Opcache allows importing conflicting class
    name to namespace). (Nikita)
  . Fixed bug #66862 ((Sub-)Namespaces unexpected behaviour). (Nikita)
  . Fix pthreads detection when cross-compiling (ffontaine)
  . Fixed bug #73337 (try/catch not working with two exceptions inside a same
    operation). (Dmitry)
  . Fixed bug #73338 (Exception thrown from error handler causes valgrind
    warnings (and crashes)). (Bob, Dmitry)
  . Fixed bug #73329 ((Float)"Nano" == NAN). (Anatol)

- GD:
  . Fixed bug #73213 (Integer overflow in imageline() with antialiasing). (cmb)
  . Fixed bug #73272 (imagescale() is not affected by, but affects
    imagesetinterpolation()). (cmb)
  . Fixed bug #73279 (Integer overflow in gdImageScaleBilinearPalette()). (cmb)
  . Fixed bug #73280 (Stack Buffer Overflow in GD dynamicGetbuf). (cmb)
  . Fixed bug #72482 (Ilegal write/read access caused by gdImageAALine
    overflow). (cmb)
  . Fixed bug #72696 (imagefilltoborder stackoverflow on truecolor images).
    (cmb)

- IMAP:
  . Fixed bug #73418 (Integer Overflow in "_php_imap_mail" leads to crash).
    (Anatol)

- OCI8
  . Fixed bug #71148 (Bind reference overwritten on PHP 7). (Oracle Corp.)

- phpdbg:
  . Properly allow for stdin input from a file. (Bob)
  . Add -s command line option / stdin command for reading script from stdin.
    (Bob)
  . Ignore non-executable opcodes in line mode of phpdbg_end_oplog(). (Bob)
  . Fixed bug #70776 (Simple SIGINT does not have any effect with -rr). (Bob)
  . Fixed bug #71234 (INI files are loaded even invoked as -n --version). (Bob)

- Session:
  . Fixed bug #73273 (session_unset() empties values from all variables in which
    is $_session stored). (Nikita)

- SOAP:
  . Fixed bug #73037 (SoapServer reports Bad Request when gzipped). (Anatol)
  . Fixed bug #73237 (Nested object in "any" element overwrites other fields).
    (Keith Smiley)
  . Fixed bug #69137 (Peer verification fails when using a proxy with SoapClient)
    (Keith Smiley)

- SQLite3:
  . Fixed bug #73333 (2147483647 is fetched as string). (cmb)

- Standard:
  . Fixed bug #73203 (passing additional_parameters causes mail to fail). (cmb)
  . Fixed bug #71241 (array_replace_recursive sometimes mutates its parameters).
    (adsr)

- Wddx:
  . Fixed bug #73331 (NULL Pointer Dereference in WDDX Packet Deserialization
    with PDORow). (Stas)

13 Oct 2016 PHP 7.0.12

- Core:
  . Fixed bug #73025 (Heap Buffer Overflow in virtual_popen of
    zend_virtual_cwd.c). (cmb)
  . Fixed bug #72703 (Out of bounds global memory read in BF_crypt triggered by
    password_verify). (Anatol)
  . Fixed bug #73058 (crypt broken when salt is 'too' long). (Anatol)
  . Fixed bug #69579 (Invalid free in extension trait). (John Boehr)
  . Fixed bug #73156 (segfault on undefined function). (Dmitry)
  . Fixed bug #73163 (PHP hangs if error handler throws while accessing undef
    const in default value). (Nikita)
  . Fixed bug #73172 (parse error: Invalid numeric literal). (Nikita, Anatol)
  . Fixed for #73240 (Write out of bounds at number_format). (Stas)
  . Fixed bug #73147 (Use After Free in PHP7 unserialize()). (Stas)
  . Fixed bug #73189 (Memcpy negative size parameter php_resolve_path). (Stas)

- BCmath:
  . Fix bug #73190 (memcpy negative parameter _bc_new_num_ex). (Stas)

- COM:
  . Fixed bug #73126 (Cannot pass parameter 1 by reference). (Anatol)

- Date:
  . Fixed bug #73091 (Unserializing DateInterval object may lead to __toString
    invocation). (Stas)

- DOM:
  . Fixed bug #73150 (missing NULL check in dom_document_save_html). (Stas)

- Filter:
  . Fixed bug #72972 (Bad filter for the flags FILTER_FLAG_NO_RES_RANGE and
    FILTER_FLAG_NO_PRIV_RANGE). (julien)
  . Fixed bug #73054 (default option ignored when object passed to int filter).
    (cmb)

- GD:
  . Fixed bug #67325 (imagetruecolortopalette: white is duplicated in palette).
    (cmb)
  . Fixed bug #50194 (imagettftext broken on transparent background w/o
    alphablending). (cmb)
  . Fixed bug #73003 (Integer Overflow in gdImageWebpCtx of gd_webp.c). (trylab,
    cmb)
  . Fixed bug #53504 (imagettfbbox gives incorrect values for bounding box).
    (Mark Plomer, cmb)
  . Fixed bug #73157 (imagegd2() ignores 3rd param if 4 are given). (cmb)
  . Fixed bug #73155 (imagegd2() writes wrong chunk sizes on boundaries). (cmb)
  . Fixed bug #73159 (imagegd2(): unrecognized formats may result in corrupted
    files). (cmb)
  . Fixed bug #73161 (imagecreatefromgd2() may leak memory). (cmb)

- Intl:
  . Fixed bug #73218 (add mitigation for ICU int overflow). (Stas)

- Mbstring:
  . Fixed bug #66797 (mb_substr only takes 32-bit signed integer). (cmb)
  . Fixed bug #66964 (mb_convert_variables() cannot detect recursion) (Yasuo)
  . Fixed bug #72992 (mbstring.internal_encoding doesn't inherit default_charset).
    (Yasuo)

- Mysqlnd:
  . Fixed bug #72489 (PHP Crashes When Modifying Array Containing MySQLi Result
    Data). (Nikita)

- Opcache:
  . Fixed bug #72982 (Memory leak in zend_accel_blacklist_update_regexp()
    function). (Laruence)

- OpenSSL:
  . Fixed bug #73072 (Invalid path SNI_server_certs causes segfault).
    (Jakub Zelenka)
  . Fixed bug #73276 (crash in openssl_random_pseudo_bytes function). (Stas)
  . Fixed bug #73275 (crash in openssl_encrypt function). (Stas)

- PCRE:
  . Fixed bug #73121 (Bundled PCRE doesn't compile because JIT isn't supported
    on s390). (Anatol)
  . Fixed bug #73174 (heap overflow in php_pcre_replace_impl). (Stas)

- PDO_DBlib:
  . Fixed bug #72414 (Never quote values as raw binary data). (Adam Baratz)
  . Allow \PDO::setAttribute() to set query timeouts. (Adam Baratz)
  . Handle SQLDECIMAL/SQLNUMERIC types, which are used by later TDS versions.
    (Adam Baratz)
  . Add common PDO test suite. (Adam Baratz)
  . Free error and message strings when cleaning up PDO instances.
    (Adam Baratz)
  . Fixed bug #67130 (\PDOStatement::nextRowset() should succeed when all rows
    in current rowset haven't been fetched). (Peter LeBrun)
  . Ignore potentially misleading dberr values. (Chris Kings-Lynne)

- phpdbg:
  . Fixed bug #72996 (phpdbg_prompt.c undefined reference to DL_LOAD). (Nikita)
  . Fixed next command not stopping when leaving function. (Bob)

- Session:
  . Fixed bug #68015 (Session does not report invalid uid for files save handler).
    (Yasuo)
  . Fixed bug #73100 (session_destroy null dereference in ps_files_path_create).
    (cmb)

- SimpleXML:
  . Fixed bug #73293 (NULL pointer dereference in SimpleXMLElement::asXML()).
    (Stas)

- SOAP:
  . Fixed bug #71711 (Soap Server Member variables reference bug). (Nikita)
  . Fixed bug #71996 (Using references in arrays doesn't work like expected).
    (Nikita)

- SPL:
  . Fixed bug #73257, #73258 (SplObjectStorage unserialize allows use of
    non-object as key). (Stas)

- SQLite3:
  . Updated bundled SQLite3 to 3.14.2. (cmb)

- Zip:
  . Fixed bug #70752 (Depacking with wrong password leaves 0 length files).
    (cmb)

15 Sep 2016 PHP 7.0.11

- Core:
  . Fixed bug #72944 (Null pointer deref in zval_delref_p). (Dmitry)
  . Fixed bug #72943 (assign_dim on string doesn't reset hval). (Laruence)
  . Fixed bug #72911 (Memleak in zend_binary_assign_op_obj_helper). (Laruence)
  . Fixed bug #72813 (Segfault with __get returned by ref). (Laruence)
  . Fixed bug #72767 (PHP Segfaults when trying to expand an infinite operator).
    (Nikita)
  . Fixed bug #72854 (PHP Crashes on duplicate destructor call). (Nikita)
  . Fixed bug #72857 (stream_socket_recvfrom read access violation). (Anatol)

- COM:
  . Fixed bug #72922 (COM called from PHP does not return out parameters).
    (Anatol)

- Dba:
  . Fixed bug #70825 (Cannot fetch multiple values with group in ini file).
    (cmb)

- FTP:
  . Fixed bug #70195 (Cannot upload file using ftp_put to FTPES with
    require_ssl_reuse). (Benedict Singer)

- GD:
  . Fixed bug #72709 (imagesetstyle() causes OOB read for empty $styles). (cmb)
  . Fixed bug #66005 (imagecopy does not support 1bit transparency on truecolor
    images). (cmb)
  . Fixed bug #72913 (imagecopy() loses single-color transparency on palette
    images). (cmb)
  . Fixed bug #68716 (possible resource leaks in _php_image_convert()). (cmb)

- iconv:
  . Fixed bug #72320 (iconv_substr returns false for empty strings). (cmb)

- IMAP:
  . Fixed bug #72852 (imap_mail null dereference). (Anatol)

- Intl:
  . Fixed bug #65732 (grapheme_*() is not Unicode compliant on CR LF
    sequence). (cmb)
  . Fixed bug #73007 (add locale length check). (Stas)

- Mysqlnd:
  . Fixed bug #72293 (Heap overflow in mysqlnd related to BIT fields). (Stas)

- OCI8
  . Fixed invalid handle error with Implicit Result Sets. (Chris Jones)
  . Fixed bug #72524 (Binding null values triggers ORA-24816 error). (Chris Jones)

- Opcache:
  . Fixed bug #72949 (Typo in opcache error message). (cmb)

- PDO:
  . Fixed bug #72788 (Invalid memory access when using persistent PDO
    connection). (Keyur)
  . Fixed bug #72791 (Memory leak in PDO persistent connection handling). (Keyur)
  . Fixed bug #60665 (call to empty() on NULL result using PDO::FETCH_LAZY
    returns false). (cmb)

- PDO_DBlib:
  . Implemented stringify 'uniqueidentifier' fields.
    (Alexander Zhuravlev, Adam Baratz)

- PDO_pgsql:
  . Implemented FR #72633 (Postgres PDO lastInsertId() should work without
    specifying a sequence). (Pablo Santiago Sánchez, Matteo)
  . Fixed bug #72759 (Regression in pgo_pgsql). (Anatol)

- Phar:
  . Fixed bug #72928 (Out of bound when verify signature of zip phar in
    phar_parse_zipfile). (Stas)
  . Fixed bug #73035 (Out of bound when verify signature of tar phar in
    phar_parse_tarfile). (Stas)

- Reflection:
  . Fixed bug #72846 (getConstant for a array constant with constant values
    returns NULL/NFC/UKNOWN). (Laruence)

- Session:
  . Fixed bug #72724 (PHP7: session-uploadprogress kills httpd). (Nikita)
  . Fixed bug #72940 (SID always return "name=ID", even if session
    cookie exist). (Yasuo)

- SimpleXML:
  . Fixed bug #72971 (SimpleXML isset/unset do not respect namespace). (Nikita)
  . Fixed bug #72957 (Null coalescing operator doesn't behave as expected with
    SimpleXMLElement). (Nikita)

- SPL:
  . Fixed bug #73029 (Missing type check when unserializing SplArray). (Stas)

- Standard:
  . Fixed bug #55451 (substr_compare NULL length interpreted as 0). (Lauri
    Kenttä)
  . Fixed bug #72278 (getimagesize returning FALSE on valid jpg). (cmb)
  . Fixed bug #65550 (get_browser() incorrectly parses entries with "+" sign).
    (cmb)

- Streams:
  . Fixed bug #72853 (stream_set_blocking doesn't work). (Laruence)
  . Fixed bug #72764 (ftps:// opendir wrapper data channel encryption fails
    with IIS FTP 7.5, 8.5). (vhuk)
  . Fixed bug #71882 (Negative ftruncate() on php://memory exhausts memory).
    (cmb)

- SQLite3:
  . Downgraded bundled SQLite to 3.8.10.2. (Anatol);

- Sysvshm:
  . Fixed bug #72858 (shm_attach null dereference). (Anatol)

- XML:
  . Fixed bug #72085 (SEGV on unknown address zif_xml_parse). (cmb)
  . Fixed bug #72714 (_xml_startElementHandler() segmentation fault). (cmb)

- Wddx:
  . Fixed bug #72860 (wddx_deserialize use-after-free). (Stas)
  . Fixed bug #73065 (Out-Of-Bounds Read in php_wddx_push_element). (Stas)

- ZIP:
  . Fixed bug #68302 (impossible to compile php with zip support). (cmb)

18 Aug 2016 PHP 7.0.10

- Core:
  . Fixed bug #72629 (Caught exception assignment to variables ignores
    references). (Laruence)
  . Fixed bug #72594 (Calling an earlier instance of an included anonymous
    class fatals). (Laruence)
  . Fixed bug #72581 (previous property undefined in Exception after
    deserialization). (Laruence)
  . Fixed bug #72496 (Cannot declare public method with signature incompatible
    with parent private method). (Pedro Magalhães)
  . Fixed bug #72024 (microtime() leaks memory). (maroszek at gmx dot net)
  . Fixed bug #71911 (Unable to set --enable-debug on building extensions by
    phpize on Windows). (Yuji Uchiyama)
  . Fixed bug causing ClosedGeneratorException being thrown into the calling
    code instead of the Generator yielding from. (Bob)
  . Implemented FR #72614 (Support "nmake test" on building extensions by
    phpize). (Yuji Uchiyama)
  . Fixed bug #72641 (phpize (on Windows) ignores PHP_PREFIX).
    (Yuji Uchiyama)
  . Fixed potential segfault in object storage freeing in shutdown sequence.
    (Bob)
  . Fixed bug #72663 (Create an Unexpected Object and Don't Invoke
   __wakeup() in Deserialization). (Stas)
  . Fixed bug #72681 (PHP Session Data Injection Vulnerability). (Stas)
  . Fixed bug #72683 (getmxrr broken). (Anatol)
  . Fixed bug #72742 (memory allocator fails to realloc small block to large
    one). (Stas)
  . Fixed URL rewriter partially. It would not rewrite '//example.com/' URL
    unconditionally. Only requested host(HTTP_HOST) is rewritten. (Yasuo)

- Bz2:
  . Fixed bug #72837 (integer overflow in bzdecompress caused heap
    corruption). (Stas)

- Calendar:
  . Fixed bug #67976 (cal_days_month() fails for final month of the French
    calendar). (cmb)
  . Fixed bug #71894 (AddressSanitizer: global-buffer-overflow in
    zif_cal_from_jd). (cmb)

- COM:
  . Fixed bug #72569 (DOTNET/COM array parameters broke in PHP7). (Anatol)

- CURL:
  . Fixed bug #71709 (curl_setopt segfault with empty CURLOPT_HTTPHEADER).
    (Pierrick)
  . Fixed bug #71929 (CURLINFO_CERTINFO data parsing error). (Pierrick)
  . Fixed bug #72674 (Heap overflow in curl_escape). (Stas)

- DOM:
  . Fixed bug #66502 (DOM document dangling reference). (Sean Heelan, cmb)

- EXIF:
  . Fixed bug #72735 (Samsung picture thumb not read (zero size)). (Kalle, Remi)
  . Fixed bug #72627 (Memory Leakage In exif_process_IFD_in_TIFF). (Stas)

- Filter:
  . Fixed bug #71745 (FILTER_FLAG_NO_RES_RANGE does not cover whole 127.0.0.0/8
    range). (bugs dot php dot net at majkl578 dot cz)

- FPM:
  . Fixed bug #72575 (using --allow-to-run-as-root should ignore missing user).
    (gooh)

- GD:
  . Fixed bug #72596 (imagetypes function won't advertise WEBP support). (cmb)
  . Fixed bug #72604 (imagearc() ignores thickness for full arcs). (cmb)
  . Fixed bug #70315 (500 Server Error but page is fully rendered). (cmb)
  . Fixed bug #43828 (broken transparency of imagearc for truecolor in
    blendingmode). (cmb)
  . Fixed bug #66555 (Always false condition in ext/gd/libgd/gdkanji.c). (cmb)
  . Fixed bug #68712 (suspicious if-else statements). (cmb)
  . Fixed bug #72697 (select_colors write out-of-bounds). (Stas)
  . Fixed bug #72730 (imagegammacorrect allows arbitrary write access). (Stas)

- Intl:
  . Fixed bug #72639 (Segfault when instantiating class that extends
    IntlCalendar and adds a property). (Laruence)
  . Partially fixed #72506 (idn_to_ascii for UTS #46 incorrect for long domain
    names). (cmb)

- mbstring:
  . Fixed bug #72691 (mb_ereg_search raises a warning if a match zero-width).
    (cmb)
  . Fixed bug #72693 (mb_ereg_search increments search position when a match
    zero-width). (cmb)
  . Fixed bug #72694 (mb_ereg_search_setpos does not accept a string's last
    position). (cmb)
  . Fixed bug #72710 (`mb_ereg` causes buffer overflow on regexp compile error).
    (ju1ius)

- Mcrypt:
  . Fixed bug #72782 (Heap Overflow due to integer overflows). (Stas)

- Opcache:
  . Fixed bug #72590 (Opcache restart with kill_all_lockers does not work).
    (Keyur)

- PCRE:
  . Fixed bug #72688 (preg_match missing group names in matches). (cmb)

- PDO_pgsql:
  . Fixed bug #70313 (PDO statement fails to throw exception). (Matteo)

- Reflection:
  . Fixed bug #72222 (ReflectionClass::export doesn't handle array constants).
    (Nikita Nefedov)

- SimpleXML:
  . Fixed bug #72588 (Using global var doesn't work while accessing SimpleXML
    element). (Laruence)

- SNMP:
  . Fixed bug #72708 (php_snmp_parse_oid integer overflow in memory
    allocation). (djodjo at gmail dot com)

- SPL:
  . Fixed bug #55701 (GlobIterator throws LogicException). (Valentin VĂLCIU)
  . Fixed bug #72646 (SplFileObject::getCsvControl does not return the escape
    character). (cmb)
  . Fixed bug #72684 (AppendIterator segfault with closed generator). (Pierrick)

- SQLite3:
  . Fixed bug #72668 (Spurious warning when exception is thrown in user defined
    function). (Laruence)
  . Fixed bug #72571 (SQLite3::bindValue, SQLite3::bindParam crash). (Laruence)
  . Implemented FR #72653 (SQLite should allow opening with empty filename).
    (cmb)
  . Updated to SQLite3 3.13.0. (cmb)

- Standard:
  . Fixed bug #72622 (array_walk + array_replace_recursive create references
    from nothing). (Laruence)
  . Fixed bug #72152 (base64_decode $strict fails to detect null byte).
    (Lauri Kenttä)
  . Fixed bug #72263 (base64_decode skips a character after padding in strict
    mode). (Lauri Kenttä)
  . Fixed bug #72264 (base64_decode $strict fails with whitespace between
    padding). (Lauri Kenttä)
  . Fixed bug #72330 (CSV fields incorrectly split if escape char followed by
    UTF chars). (cmb)

- Streams:
  . Fixed bug #41021 (Problems with the ftps wrapper). (vhuk)
  . Fixed bug #54431 (opendir() does not work with ftps:// wrapper). (vhuk)
  . Fixed bug #72667 (opendir() with ftp:// attempts to open data stream for
    non-existent directories). (vhuk)
  . Fixed bug #72771 (ftps:// wrapper is vulnerable to protocol downgrade
    attack). (Stas)

- XMLRPC:
  . Fixed bug #72647 (xmlrpc_encode() unexpected output after referencing
    array elements). (Laruence)

- Wddx:
  . Fixed bug #72564 (boolean always deserialized as "true") (Remi)
  . Fixed bug #72142 (WDDX Packet Injection Vulnerability in
    wddx_serialize_value()). (Taoguang Chen)
  . Fixed bug #72749 (wddx_deserialize allows illegal memory access) (Stas)
  . Fixed bug #72750 (wddx_deserialize null dereference). (Stas)
  . Fixed bug #72790 (wddx_deserialize null dereference with invalid xml).
    (Stas)
  . Fixed bug #72799 (wddx_deserialize null dereference in
    php_wddx_pop_element). (Stas)

- Zip:
  . Fixed bug #72660 (NULL Pointer dereference in zend_virtual_cwd).
    (Laruence)

21 Jul 2016 PHP 7.0.9

- Core:
  . Fixed bug #72508 (strange references after recursive function call and
    "switch" statement). (Laruence)
  . Fixed bug #72513 (Stack-based buffer overflow vulnerability in
    virtual_file_ex). (Stas)
  . Fixed bug #72573 (HTTP_PROXY is improperly trusted by some PHP libraries
    and applications). (Stas)

- bz2:
  . Fixed bug #72613 (Inadequate error handling in bzread()). (Stas)

- CLI:
  . Fixed bug #72484 (SCRIPT_FILENAME shows wrong path if the user specify
    router.php). (Laruence)

- COM:
  . Fixed bug #72498 (variant_date_from_timestamp null dereference). (Anatol)

- Curl:
  . Fixed bug #72541 (size_t overflow lead to heap corruption). (Stas)

- Date:
  . Fixed bug #66836 (DateTime::createFromFormat 'U' with pre 1970 dates fails
    parsing). (derick)

- Exif:
  . Fixed bug #72603 (Out of bound read in exif_process_IFD_in_MAKERNOTE).
    (Stas)
  . Fixed bug #72618 (NULL Pointer Dereference in exif_process_user_comment).
    (Stas)

- GD:
  . Fixed bug #43475 (Thick styled lines have scrambled patterns). (cmb)
  . Fixed bug #53640 (XBM images require width to be multiple of 8). (cmb)
  . Fixed bug #64641 (imagefilledpolygon doesn't draw horizontal line). (cmb)
  . Fixed bug #72512 (gdImageTrueColorToPaletteBody allows arbitrary write/read
    access). (Pierre)
  . Fixed bug #72519 (imagegif/output out-of-bounds access). (Pierre)
  . Fixed bug #72558 (Integer overflow error within _gdContributionsAlloc()).
    (Pierre)
  . Fixed bug #72482 (Ilegal write/read access caused by gdImageAALine
    overflow). (Pierre)
  . Fixed bug #72494 (imagecropauto out-of-bounds access). (Pierre)

- Intl:
  . Fixed bug #72533 (locale_accept_from_http out-of-bounds access). (Stas)

- Mbstring:
  . Fixed bug #72405 (mb_ereg_replace - mbc_to_code (oniguruma) -
    oob read access). (Laruence)
  . Fixed bug #72399 (Use-After-Free in MBString (search_re)). (Laruence)

- mcrypt:
  . Fixed bug #72551, bug #72552 (In correct casting from size_t to int lead to
    heap overflow in mdecrypt_generic). (Stas)

- PDO_pgsql:
  . Fixed bug #72570 (Segmentation fault when binding parameters on a query
    without placeholders). (Matteo)

- PCRE:
  . Fixed bug #72476 (Memleak in jit_stack). (Laruence)
  . Fixed bug #72463 (mail fails with invalid argument). (Anatol)

- Readline:
  . Fixed bug #72538 (readline_redisplay crashes php). (Laruence)

- Standard:
  . Fixed bug #72505 (readfile() mangles files larger than 2G). (Cschneid)
  . Fixed bug #72306 (Heap overflow through proc_open and $env parameter).
    (Laruence)

- Session:
  . Fixed bug #72531 (ps_files_cleanup_dir Buffer overflow). (Laruence)
  . Fixed bug #72562 (Use After Free in unserialize() with Unexpected Session
    Deserialization). (Stas)

- SNMP:
  . Fixed bug #72479 (Use After Free Vulnerability in SNMP with GC and
    unserialize()). (Stas)

- Streams:
  . Fixed bug #72439 (Stream socket with remote address leads to a segmentation
    fault). (Laruence)

- XMLRPC:
  . Fixed bug #72606 (heap-buffer-overflow (write) simplestring_addn
    simplestring.c). (Stas)

- Zip:
  . Fixed bug #72520 (Stack-based buffer overflow vulnerability in
    php_stream_zip_opener). (Stas)

23 Jun 2016 PHP 7.0.8

- Core:
  . Fixed bug #72218 (If host name cannot be resolved then PHP 7 crashes). 
    (Esminis at esminis dot lt)
  . Fixed bug #72221 (segfault, past-the-end access). (Lauri Kenttä)
  . Fixed bug #72268 (Integer Overflow in nl2br()). (Stas)
  . Fixed bug #72275 (Integer Overflow in json_encode()/json_decode()/
    json_utf8_to_utf16()). (Stas)
  . Fixed bug #72400 (Integer Overflow in addcslashes/addslashes). (Stas)
  . Fixed bug #72403 (Integer Overflow in Length of String-typed ZVAL). (Stas)

- Date:
  . Fixed bug #63740 (strtotime seems to use both sunday and monday as start of
    week). (Derick)

- FPM:
  . Fixed bug #72308 (fastcgi_finish_request and logging environment
    variables). (Laruence)

- GD:
  . Fixed bug #66387 (Stack overflow with imagefilltoborder). (CVE-2015-8874)
    (cmb)
  . Fixed bug #72298 (pass2_no_dither out-of-bounds access). (Stas)
  . Fixed bug #72337 (invalid dimensions can lead to crash). (Pierre)
  . Fixed bug #72339 (Integer Overflow in _gd2GetHeader() resulting in heap 
    overflow). (CVE-2016-5766) (Pierre)
  . Fixed bug #72407 (NULL Pointer Dereference at _gdScaleVert). (Stas)
  . Fixed bug #72446 (Integer Overflow in gdImagePaletteToTrueColor() resulting
    in heap overflow). (CVE-2016-5767) (Pierre)

- Intl:
  . Fixed bug #70484 (selectordinal doesn't work with named parameters).
    (Anatol)

- mbstring:
   . Fixed bug #72402 (_php_mb_regex_ereg_replace_exec - double free).
     (CVE-2016-5768) (Stas)

- mcrypt:
   . Fixed bug #72455 (Heap Overflow due to integer overflows). (CVE-2016-5769)
     (Stas)

- OpenSSL:
  . Fixed bug #72140 (segfault after calling ERR_free_strings()).
    (Jakub Zelenka)

- PCRE:
  . Fixed bug #72143 (preg_replace uses int instead of size_t). (Joe)

- PDO_pgsql:
  . Fixed bug #71573 (Segfault (core dumped) if paramno beyond bound).
    (Laruence)
  . Fixed bug #72294 (Segmentation fault/invalid pointer in connection
    with pgsql_stmt_dtor). (Anatol)

- Phar:
  . Fixed bug #72321 (invalid free in phar_extract_file()).
    (hji at dyntopia dot com)

- Phpdbg:
  . Fixed bug #72284 (phpdbg fatal errors with coverage). (Bob)

- Postgres:
  . Fixed bug #72195 (pg_pconnect/pg_connect cause use-after-free). (Laruence)
  . Fixed bug #72197 (pg_lo_create arbitrary read). (Anatol)

- Standard:
  . Fixed bug #72369 (array_merge() produces references in PHP7). (Dmitry)
  . Fixed bug #72300 (ignore_user_abort(false) has no effect). (Laruence)
  . Fixed bug #72229 (Wrong reference when serialize/unserialize an object).
    (Laruence)
  . Fixed bug #72193 (dns_get_record returns array containing elements of
    type 'unknown'). (Laruence)
  . Fixed bug #72017 (range() with float step produces unexpected result).
    (Thomas Punt)

- WDDX:
  . Fixed bug #72340 (Double Free Courruption in wddx_deserialize).
    (CVE-2016-5772) (Stas)

- XML:
  . Fixed bug #72206 (xml_parser_create/xml_parser_free leaks mem). (Joe)

- XMLRPC:
  . Fixed bug #72155 (use-after-free caused by get_zval_xmlrpc_type).
    (Joe, Laruence)

- Zip:
  . Fixed ug #72258 (ZipArchive converts filenames to unrecoverable form).
    (Anatol)
  . Fixed bug #72434 (ZipArchive class Use After Free Vulnerability in PHP's GC
    algorithm and unserialize). (CVE-2016-5773) (Dmitry)

26 May 2016 PHP 7.0.7

- Core:
  . Fixed bug #72162 (use-after-free - error_reporting). (Laruence)
  . Add compiler option to disable special case function calls. (Joe)
  . Fixed bug #72101 (crash on complex code). (Dmitry)
  . Fixed bug #72100 (implode() inserts garbage into resulting string when
    joins very big integer). (Mikhail Galanin)
  . Fixed bug #72057 (PHP Hangs when using custom error handler and typehint).
    (Nikita Nefedov)
  . Fixed bug #72038 (Function calls with values to a by-ref parameter don't
    always throw a notice). (Bob)
  . Fixed bug #71737 (Memory leak in closure with parameter named $this).
    (Nikita)
  . Fixed bug #72059 (?? is not allowed on constant expressions). (Bob, Marcio)
  . Fixed bug #72159 (Imported Class Overrides Local Class Name). (Nikita)

- Curl:
  . Fixed bug #68658 (Define CURLE_SSL_CACERT_BADFILE). (Pierrick)

- DBA:
  . Fixed bug #72157 (use-after-free caused by dba_open). (Shm, Laruence)

- GD:
  . Fixed bug #72227 (imagescale out-of-bounds read). (Stas)

- Intl:
  . Fixed bug #64524 (Add intl.use_exceptions to php.ini-*). (Anatol)
  . Fixed bug #72241 (get_icu_value_internal out-of-bounds read). (Stas)

- JSON:
  . Fixed bug #72069 (Behavior \JsonSerializable different from json_encode).
    (Laruence)

- Mbstring:
  . Fixed bug #72164 (Null Pointer Dereference - mb_ereg_replace). (Laruence)

- OCI8:
  . Fixed bug #71600 (oci_fetch_all segfaults when selecting more than eight
    columns). (Tian Yang)

- Opcache:
  . Fixed bug #72014 (Including a file with anonymous classes multiple times
    leads to fatal error). (Laruence)

- OpenSSL:
  . Fixed bug #72165 (Null pointer dereference - openssl_csr_new). (Anatol)

- PCNTL:
  . Fixed bug #72154 (pcntl_wait/pcntl_waitpid array internal structure
    overwrite). (Laruence)

- POSIX:
  . Fixed bug #72133 (php_posix_group_to_array crashes if gr_passwd is NULL).
    (esminis at esminis dot lt)

- Postgres:
  . Fixed bug #72028 (pg_query_params(): NULL converts to empty string).
    (Laruence)
  . Fixed bug #71062 (pg_convert() doesn't accept ISO 8601 for datatype
    timestamp). (denver at timothy dot io)
  . Fixed bug #72151 (mysqli_fetch_object changed behaviour). (Anatol)

- Reflection:
  . Fixed bug #72174 (ReflectionProperty#getValue() causes __isset call).
    (Nikita)

- Session:
  . Fixed bug #71972 (Cyclic references causing session_start(): Failed to
    decode session object). (Laruence)

- Sockets:
  . Added socket_export_stream() function for getting a stream compatible
    resource from a socket resource. (Chris Wright, Bob)

- SPL:
  . Fixed bug #72051 (The reference in CallbackFilterIterator doesn't work as
    expected). (Laruence)

- SQLite3:
  . Fixed bug #68849 (bindValue is not using the right data type). (Anatol)

- Standard:
  . Fixed bug #72075 (Referencing socket resources breaks stream_select).
    (Laruence)
  . Fixed bug #72031 (array_column() against an array of objects discards all
    values matching null). (Nikita)

28 Apr 2016 PHP 7.0.6

- Core:
  . Fixed bug #71930 (_zval_dtor_func: Assertion `(arr)->gc.refcount <= 1'
    failed). (Laruence)
  . Fixed bug #71922 (Crash on assert(new class{})). (Nikita)
  . Fixed bug #71914 (Reference is lost in "switch"). (Laruence)
  . Fixed bug #71871 (Interfaces allow final and abstract functions). (Nikita)
  . Fixed Bug #71859 (zend_objects_store_call_destructors operates on realloced
    memory, crashing). (Laruence)
  . Fixed bug #71841 (EG(error_zval) is not handled well). (Laruence)
  . Fixed bug #71750 (Multiple Heap Overflows in php_raw_url_encode/
    php_url_encode). (Stas)
  . Fixed bug #71731 (Null coalescing operator and ArrayAccess). (Nikita)
  . Fixed bug #71609 (Segmentation fault on ZTS with gethostbyname). (krakjoe)
  . Fixed bug #71414 (Inheritance, traits and interfaces). (krakjoe)
  . Fixed bug #71359 (Null coalescing operator and magic). (krakjoe)
  . Fixed bug #71334 (Cannot access array keys while uksort()). (Nikita)
  . Fixed bug #69659 (ArrayAccess, isset() and the offsetExists method).
    (Nikita)
  . Fixed bug #69537 (__debugInfo with empty string for key gives error).
    (krakjoe)
  . Fixed bug #62059 (ArrayObject and isset are not friends). (Nikita)
  . Fixed bug #71980 (Decorated/Nested Generator is Uncloseable in Finally).
    (Nikita)

- BCmath:
  . Fixed bug #72093 (bcpowmod accepts negative scale and corrupts
    _one_ definition). (Stas)

- Curl:
  . Fixed bug #71831 (CURLOPT_NOPROXY applied as long instead of string).
    (Michael Sierks)

- Date:
  . Fixed bug #71889 (DateInterval::format Segmentation fault). (Thomas Punt)

- EXIF:
  . Fixed bug #72094 (Out of bounds heap read access in exif header processing). (Stas)

- GD:
  . Fixed bug #71912 (libgd: signedness vulnerability). (CVE-2016-3074) (Stas)

- Intl:
  . Fixed bug #71516 (IntlDateFormatter looses locale if pattern is set via
    constructor). (Anatol)
  . Fixed bug #70455 (Missing constant: IntlChar::NO_NUMERIC_VALUE). (Anatol)
  . Fixed bug #70451, #70452 (Inconsistencies in return values of IntlChar
    methods). (Daniel Persson)
  . Fixed bug #68893 (Stackoverflow in datefmt_create). (Anatol)
  . Fixed bug #66289 (Locale::lookup incorrectly returns en or en_US if locale
    is empty). (Anatol)
  . Fixed bug #70484 (selectordinal doesn't work with named parameters).
    (Anatol)
  . Fixed bug #72061 (Out-of-bounds reads in zif_grapheme_stripos with negative
    offset). (Stas)

- ODBC:
  . Fixed bug #63171 (Script hangs after max_execution_time). (Remi)

- Opcache:
  . Fixed bug #71843 (null ptr deref ZEND_RETURN_SPEC_CONST_HANDLER).
    (Laruence)

- PDO:
  . Fixed bug #52098 (Own PDOStatement implementation ignore __call()).
    (Daniel kalaspuffar, Julien)
  . Fixed bug #71447 (Quotes inside comments not properly handled). (Matteo)

- PDO_DBlib:
  . Fixed bug #71943 (dblib_handle_quoter needs to allocate an extra byte).
    (Adam Baratz)
  . Add DBLIB-specific attributes for controlling timeouts. (Adam Baratz)

- PDO_pgsql:
  . Fixed bug #62498 (pdo_pgsql inefficient when getColumnMeta() is used).
    (Joseph Bylund)

- Postgres:
  . Fixed bug #71820 (pg_fetch_object binds parameters before call
    constructor). (Anatol)
  . Fixed bug #71998 (Function pg_insert does not insert when column
    type = inet). (Anatol)

- SOAP:
  . Fixed bug #71986 (Nested foreach assign-by-reference creates broken
    variables). (Laruence)

- SPL:
  . Fixed bug #71838 (Deserializing serialized SPLObjectStorage-Object can't
    access properties in PHP). (Nikita)
  . Fixed bug #71735 (Double-free in SplDoublyLinkedList::offsetSet). (Stas)
  . Fixed bug #67582 (Cloned SplObjectStorage with overwritten getHash fails
    offsetExists()). (Nikita)
  . Fixed bug #52339 (SPL autoloader breaks class_exists()). (Nikita)

- Standard:
  . Fixed bug #71995 (Returning the same var twice from __sleep() produces
    broken serialized data). (Laruence)
  . Fixed bug #71940 (Unserialize crushes on restore object reference).
    (Laruence)
  . Fixed bug #71969 (str_replace returns an incorrect resulting array after
    a foreach by reference). (Laruence)
  . Fixed bug #71891 (header_register_callback() and
    register_shutdown_function()). (Laruence)
  . Fixed bug #71884 (Null pointer deref (segfault) in
    stream_context_get_default). (Laruence)
  . Fixed bug #71840 (Unserialize accepts wrongly data). (Ryat, Laruence)
  . Fixed bug #71837 (Wrong arrays behaviour). (Laruence)
  . Fixed bug #71827 (substr_replace bug, string length). (krakjoe)
  . Fixed bug #67512 (php_crypt() crashes if crypt_r() does not exist or
    _REENTRANT is not defined). (Nikita)
  . Fixed bug #72116 (array_fill optimization breaks implementation). (Bob)

- XML:
  . Fixed bug #72099 (xml_parse_into_struct segmentation fault). (Stas)

- Zip:
  . Fixed bug #71923 (integer overflow in ZipArchive::getFrom*).
    (CVE-2016-3078) (Stas)

31 Mar 2016 PHP 7.0.5

- Core:
  . Huge pages disabled by default. (Rasmus)
  . Added ability to enable huge pages in Zend Memory Manager through
    the environment variable USE_ZEND_ALLOC_HUGE_PAGES=1. (Dmitry)
  . Fixed bug #71756 (Call-by-reference widens scope to uninvolved functions
    when used in switch). (Laruence)
  . Fixed bug #71729 (Possible crash in zend_bin_strtod, zend_oct_strtod,
    zend_hex_strtod). (Laruence)
  . Fixed bug #71695 (Global variables are reserved before execution).
    (Laruence)
  . Fixed bug #71629 (Out-of-bounds access in php_url_decode in context
    php_stream_url_wrap_rfc2397). (mt at debian dot org)
  . Fixed bug #71622 (Strings used in pass-as-reference cannot be used to
    invoke C::$callable()). (Bob)
  . Fixed bug #71596 (Segmentation fault on ZTS with date function
    (setlocale)). (Anatol)
  . Fixed bug #71535 (Integer overflow in zend_mm_alloc_heap()). (Dmitry)
  . Fixed bug #71470 (Leaked 1 hashtable iterators). (Nikita)
  . Fixed bug #71575 (ISO C does not allow extra ‘;’ outside of a function).
    (asgrim)
  . Fixed bug #71724 (yield from does not count EOLs). (Nikita)
  . Fixed bug #71767 (ReflectionMethod::getDocComment returns the wrong
    comment). (Grigorii Sokolik)
  . Fixed bug #71806 (php_strip_whitespace() fails on some numerical values).
    (Nikita)
  . Fixed bug #71624 (`php -R` (PHP_MODE_PROCESS_STDIN) is broken).
    (Sean DuBois)

- CLI Server:
  . Fixed bug #69953 (Support MKCALENDAR request method). (Christoph)

- Curl:
  . Fixed bug #71694 (Support constant CURLM_ADDED_ALREADY). (mpyw)

- Date:
  . Fixed bug #71635 (DatePeriod::getEndDate segfault). (Thomas Punt)

- Fileinfo:
  . Fixed bug #71527 (Buffer over-write in finfo_open with malformed magic
    file). (CVE-2015-8865) (Anatol)

- libxml:
  . Fixed bug #71536 (Access Violation crashes php-cgi.exe). (Anatol)

- mbstring:
  . Fixed bug #71906 (AddressSanitizer: negative-size-param (-1) in
    mbfl_strcut). (CVE-2016-4073) (Stas)

- ODBC:
  . Fixed bug #47803, #69526 (Executing prepared statements is succesfull only
    for the first two statements). (einavitamar at gmail dot com, Anatol)

- PCRE:
  . Fixed bug #71659 (segmentation fault in pcre running twig tests).
    (nish dot aravamudan at canonical dot com)

- PDO_DBlib:
  . Fixed bug #54648 (PDO::MSSQL forces format of datetime fields).
    (steven dot lambeth at gmx dot de, Anatol)

- Phar:
  . Fixed bug #71625 (Crash in php7.dll with bad phar filename). (Anatol)
  . Fixed bug #71317 (PharData fails to open specific file). (Jos Elstgeest)
  . Fixed bug #71860 (Invalid memory write in phar on filename with \0 in
    name). (CVE-2016-4072) (Stas)

- phpdbg:
  . Fixed crash when advancing (except step) inside an internal function. (Bob)

- Session:
  . Fixed bug #71683 (Null pointer dereference in zend_hash_str_find_bucket).
    (Yasuo)

- SNMP:
  . Fixed bug #71704 (php_snmp_error() Format String Vulnerability).
    (CVE-2016-4071) (andrew at jmpesp dot org)

- SPL:
  . Fixed bug #71617 (private properties lost when unserializing ArrayObject).
    (Nikita)

- Standard:
  . Fixed bug #71660 (array_column behaves incorrectly after foreach by
    reference). (Laruence)
  . Fixed bug #71798 (Integer Overflow in php_raw_url_encode). (CVE-2016-4070)
    (taoguangchen at icloud dot com, Stas)

- Zip:
  . Update bundled libzip to 1.1.2. (Remi, Anatol)

03 Mar 2016 PHP 7.0.4

- Core:
  . Fixed bug (Low probability segfault in zend_arena). (Laruence)
  . Fixed bug #71441 (Typehinted Generator with return in try/finally crashes).
    (Bob)
  . Fixed bug #71442 (forward_static_call crash). (Laruence)
  . Fixed bug #71443 (Segfault using built-in webserver with intl using
    symfony). (Laruence)
  . Fixed bug #71449 (An integer overflow bug in php_implode()). (Stas)
  . Fixed bug #71450 (An integer overflow bug in php_str_to_str_ex()). (Stas)
  . Fixed bug #71474 (Crash because of VM stack corruption on Magento2).
    (Dmitry)
  . Fixed bug #71485 (Return typehint on internal func causes Fatal error
    when it throws exception). (Laruence)
  . Fixed bug #71529 (Variable references on array elements don't work when
    using count). (Nikita)
  . Fixed bug #71601 (finally block not executed after yield from). (Bob)
  . Fixed bug #71637 (Multiple Heap Overflow due to integer overflows in 
    xml/filter_url/addcslashes). (CVE-2016-4344, CVE-2016-4345, CVE-2016-4346)
    (Stas)

- CLI server:
  . Fixed bug #71559 (Built-in HTTP server, we can download file in web by bug).
    (Johannes, Anatol)

- CURL:
  . Fixed bug #71523 (Copied handle with new option CURLOPT_HTTPHEADER crashes
    while curl_multi_exec). (Laruence)
  . Fixed memory leak in curl_getinfo(). (Leigh)

- Date:
  . Fixed bug #71525 (Calls to date_modify will mutate timelib_rel_time,
    causing date_date_set issues). (Sean DuBois)

- Fileinfo:
  . Fixed bug #71434 (finfo throws notice for specific python file). (Laruence)

- FPM:
  . Fixed bug #62172 (FPM not working with Apache httpd 2.4 balancer/fcgi
    setup). (Matt Haught, Remi)
  . Fixed bug #71269 (php-fpm dumped core). (Mickaël)

- Opcache:
  . Fixed bug #71584 (Possible use-after-free of ZCG(cwd) in Zend Opcache).
    (Yussuf Khalil)

- PCRE:
  . Fixed bug #71537 (PCRE segfault from Opcache). (Laruence)

- phpdbg:
  . Fixed inherited functions from unspecified files being included in
    phpdbg_get_executable(). (Bob)

- SOAP:
  . Fixed bug #71610 (Type Confusion Vulnerability - SOAP /
    make_http_soap_request()). (CVE-2016-3185) (Stas)

- Standard:
  . Fixed bug #71603 (compact() maintains references in php7). (Laruence)
  . Fixed bug #70720 (strip_tags improper php code parsing). (Julien)

- XMLRPC:
  . Fixed bug #71501 (xmlrpc_encode_request ignores encoding option). (Hieu Le)

- Zip:
  . Fixed bug #71561 (NULL pointer dereference in Zip::ExtractTo). (Laruence)

04 Feb 2016 PHP 7.0.3

- Core:
  . Added support for new HTTP 451 code. (Julien)
  . Fixed bug #71039 (exec functions ignore length but look for NULL
    termination). (Anatol)
  . Fixed bug #71089 (No check to duplicate zend_extension). (Remi)
  . Fixed bug #71201 (round() segfault on 64-bit builds). (Anatol)
  . Fixed bug #71221 (Null pointer deref (segfault) in get_defined_vars via
    ob_start). (hugh at allthethings dot co dot nz)
  . Fixed bug #71248 (Wrong interface is enforced). (Dmitry)
  . Fixed bug #71273 (A wrong ext directory setup in php.ini leads to crash).
    (Anatol)
  . Fixed Bug #71275 (Bad method called on cloning an object having a trait).
    (Bob)
  . Fixed bug #71297 (Memory leak with consecutive yield from). (Bob)
  . Fixed bug #71300 (Segfault in zend_fetch_string_offset). (Laruence)
  . Fixed bug #71314 (var_export(INF) prints INF.0). (Andrea)
  . Fixed bug #71323 (Output of stream_get_meta_data can be falsified by its 
    input). (Leo Gaspard)
  . Fixed bug #71336 (Wrong is_ref on properties as exposed via
    get_object_vars()). (Laruence)
  . Fixed bug #71459 (Integer overflow in iptcembed()). (Stas)

- Apache2handler:
  . Fix >2G Content-Length headers in apache2handler. (Adam Harvey)

- CURL:
  . Fixed bug #71227 (Can't compile php_curl statically). (Anatol)
  . Fixed bug #71225 (curl_setopt() fails to set CURLOPT_POSTFIELDS with
    reference to CURLFile). (Laruence)

- GD:
  . Improved fix for bug #70976. (Remi)

- Interbase:
  . Fixed Bug #71305 (Crash when optional resource is omitted).
  (Laruence, Anatol)

- LDAP:
  . Fixed bug #71249 (ldap_mod_replace/ldap_mod_add store value as string
    "Array"). (Laruence)

- mbstring:
  . Fixed bug #71397 (mb_send_mail segmentation fault). (Andrea, Yasuo)

- OpenSSL:
  . Fixed bug #71475 (openssl_seal() uninitialized memory usage). (Stas)

- PCRE:
  . Upgraded pcrelib to 8.38. (CVE-2015-8383, CVE-2015-8386, CVE-2015-8387,
    CVE-2015-8389, CVE-2015-8390, CVE-2015-8391, CVE-2015-8393, CVE-2015-8394)

- Phar:
  . Fixed bug #71354 (Heap corruption in tar/zip/phar parser). (CVE-2016-4342)
    (Stas)
  . Fixed bug #71331 (Uninitialized pointer in phar_make_dirstream()).
    (CVE-2016-4343) (Stas)
  . Fixed bug #71391 (NULL Pointer Dereference in phar_tar_setupmetadata()).
    (Stas)
  . Fixed bug #71488 (Stack overflow when decompressing tar archives).
    (CVE-2016-2554) (Stas)

- SOAP:
  . Fixed bug #70979 (crash with bad soap request). (Anatol)
  
- SPL:
  . Fixed bug #71204 (segfault if clean spl_autoload_funcs while autoloading).
    (Laruence)
  . Fixed bug #71202 (Autoload function registered by another not activated
    immediately). (Laruence)
  . Fixed bug #71311 (Use-after-free vulnerability in SPL(ArrayObject,
    unserialize)). (Sean Heelan)
  . Fixed bug #71313 (Use-after-free vulnerability in SPL(SplObjectStorage,
    unserialize)). (Sean Heelan)

- Standard:
  . Fixed bug #71287 (Error message contains hexadecimal instead of decimal
    number). (Laruence)
  . Fixed bug #71264 (file_put_contents() returns unexpected value when 
    filesystem runs full). (Laruence)
  . Fixed bug #71245 (file_get_contents() ignores "header" context option if
    it's a reference). (Laruence)
  . Fixed bug #71220 (Null pointer deref (segfault) in compact via ob_start).
    (hugh at allthethings dot co dot nz)
  . Fixed bug #71190 (substr_replace converts integers in original $search
    array to strings). (Laruence)
  . Fixed bug #71188 (str_replace converts integers in original $search array
    to strings). (Laruence)
  . Fixed bug #71132, #71197 (range() segfaults). (Thomas Punt)

- WDDX:
  . Fixed bug #71335 (Type Confusion in WDDX Packet Deserialization). (Stas)

07 Jan 2016 PHP 7.0.2

- Core:
  . Fixed bug #71165 (-DGC_BENCH=1 doesn't work on PHP7).
    (y dot uchiyama dot 1015 at gmail dot com)
  . Fixed bug #71163 (Segmentation Fault: cleanup_unfinished_calls). (Laruence)
  . Fixed bug #71109 (ZEND_MOD_CONFLICTS("xdebug") doesn't work). (Laruence)
  . Fixed bug #71092 (Segmentation fault with return type hinting). (Laruence)
  . Fixed bug memleak in header_register_callback. (Laruence)
  . Fixed bug #71067 (Local object in class method stays in memory for each
    call). (Laruence)
  . Fixed bug #66909 (configure fails utf8_to_mutf7 test). (Michael Orlitzky)
  . Fixed bug #70781 (Extension tests fail on dynamic ext dependency).
    (Francois Laupretre)
  . Fixed bug #71089 (No check to duplicate zend_extension). (Remi)
  . Fixed bug #71086 (Invalid numeric literal parse error within
    highlight_string() function). (Nikita)
  . Fixed bug #71154 (Incorrect HT iterator invalidation causes iterator reuse).
    (Nikita)
  . Fixed bug #52355 (Negating zero does not produce negative zero). (Andrea)
  . Fixed bug #66179 (var_export() exports float as integer). (Andrea)
  . Fixed bug #70804 (Unary add on negative zero produces positive zero).
    (Andrea)

- CURL:
  . Fixed bug #71144 (Sementation fault when using cURL with ZTS).
    (Michael Maroszek, Laruence)

- DBA:
  . Fixed key leak with invalid resource. (Laruence)

- Filter:
  . Fixed bug #71063 (filter_input(INPUT_ENV, ..) does not work). (Reeze Xia)

- FPM:
  . Fixed bug #70755 (fpm_log.c memory leak and buffer overflow). (Stas)

- FTP:
  . Implemented FR #55651 (Option to ignore the returned FTP PASV address).
    (abrender at elitehosts dot com)

- GD:
  . Fixed bug #70976 (Memory Read via gdImageRotateInterpolated Array Index
    Out of Bounds). (CVE-2016-1903) (emmanuel dot law at gmail dot com)

- Mbstring:
  . Fixed bug #71066 (mb_send_mail: Program terminated with signal SIGSEGV,
    Segmentation fault). (Laruence)

- Opcache:
  . Fixed bug #71127 (Define in auto_prepend_file is overwrite). (Laruence)

- PCRE:
  . Fixed bug #71178 (preg_replace with arrays creates [0] in replace array
    if not already set). (Laruence)

- Readline:
  . Fixed bug #71094 (readline_completion_function corrupts static array on
    second TAB). (Nikita)

- Session:
  . Fixed bug #71122 (Session GC may not remove obsolete session data). (Yasuo)

- SPL:
  . Fixed bug #71077 (ReflectionMethod for ArrayObject constructor returns
    wrong number of parameters). (Laruence)
  . Fixed bug #71153 (Performance Degradation in ArrayIterator with large
    arrays). (Nikita)

- Standard:
  . Fixed bug #71270 (Heap BufferOver Flow in escapeshell functions).
    (CVE-2016-1904) (emmanuel dot law at gmail dot com)

- WDDX:
  . Fixed bug #70661 (Use After Free Vulnerability in WDDX Packet
    Deserialization). (taoguangchen at icloud dot com)
  . Fixed bug #70741 (Session WDDX Packet Deserialization Type Confusion
    Vulnerability). (taoguangchen at icloud dot com)

- XMLRPC:
  . Fixed bug #70728 (Type Confusion Vulnerability in PHP_to_XMLRPC_worker).
    (Julien)

17 Dec 2015, PHP 7.0.1

- Core:
  . Fixed bug #71105 (Format String Vulnerability in Class Name Error Message).
    (CVE-2015-8617) (andrew at jmpesp dot org)
  . Fixed bug #70831 (Compile fails on system with 160 CPUs). (Daniel Axtens)
  . Fixed bug #71006 (symbol referencing errors on Sparc/Solaris). (Dmitry)
  . Fixed bug #70997 (When using parentClass:: instead of parent::, static
    context changed). (Dmitry)
  . Fixed bug #70970 (Segfault when combining error handler with output
    buffering). (Laruence)
  . Fixed bug #70967 (Weird error handling for __toString when Error is
    thrown). (Laruence)
  . Fixed bug #70958 (Invalid opcode while using ::class as trait method
    paramater default value). (Laruence)
  . Fixed bug #70944 (try{ } finally{} can create infinite chains of
    exceptions). (Laruence)
  . Fixed bug #70931 (Two errors messages are in conflict). (dams, Laruence)
  . Fixed bug #70904 (yield from incorrectly marks valid generator as
    finished). (Bob)
  . Fixed bug #70899 (buildconf failure in extensions). (Bob, Reeze)
  . Fixed bug #61751 (SAPI build problem on AIX: Undefined symbol:
    php_register_internal_extensions). (Lior Kaplan)
  . Fixed \int (or generally every scalar type name with leading backslash)
    to not be accepted as type name. (Bob)
  . Fixed exception not being thrown immediately into a generator yielding
    from an array. (Bob)
  . Fixed bug #70987 (static::class within Closure::call() causes segfault).
    (Andrea)
  . Fixed bug #71013 (Incorrect exception handler with yield from). (Bob)
  . Fixed double free in error condition of format printer. (Bob)

- CLI server:
  . Fixed bug #71005 (Segfault in php_cli_server_dispatch_router()). (Adam)

- Intl:
  . Fixed bug #71020 (Use after free in Collator::sortWithSortKeys).
    (CVE-2015-8616) (emmanuel dot law at gmail dot com, Laruence)

- Mysqlnd:
  . Fixed bug #68077 (LOAD DATA LOCAL INFILE / open_basedir restriction).
    (Laruence)
  . Fixed bug #68344 (MySQLi does not provide way to disable peer certificate
    validation) by introducing MYSQLI_CLIENT_SSL_DONT_VERIFY_SERVER_CERT
    connection flag. (Andrey)

- OCI8:
  . Fixed LOB implementation size_t/zend_long mismatch reported by gcov.
    (Senthil)

- Opcache:
  . Fixed bug #71024 (Unable to use PHP 7.0 x64 side-by-side with PHP 5.6 x32
    on the same server). (Anatol)
  . Fixed bug #70991 (zend_file_cache.c:710: error: array type has incomplete
    element type). (Laruence)
  . Fixed bug #70977 (Segmentation fault with opcache.huge_code_pages=1).
    (Laruence)

- PDO_Firebird:
  . Fixed bug #60052 (Integer returned as a 64bit integer on X64_86). (Mariuz)

- Phpdbg:
  . Fixed stderr being written to stdout. (Bob)

- Reflection:
  . Fixed bug #71018 (ReflectionProperty::setValue() behavior changed).
    (Laruence)
  . Fixed bug #70982 (setStaticPropertyValue behaviors inconsistently with
    5.6). (Laruence)

- Soap:
  . Fixed bug #70993 (Array key references break argument processing).
    (Laruence)

- SPL:
  . Fixed bug #71028 (Undefined index with ArrayIterator). (Laruence)

- SQLite3:
  . Fixed bug #71049 (SQLite3Stmt::execute() releases bound parameter instead
    of internal buffer). (Laruence)

- Standard:
  . Fixed bug #70999 (php_random_bytes: called object is not a function).
    (Scott)
  . Fixed bug #70960 (ReflectionFunction for array_unique returns wrong number
    of parameters). (Laruence)

- Streams/Socket:
  . Add IPV6_V6ONLY constant / make it usable in stream contexts. (Bob)

03 Dec 2015, PHP 7.0.0

- Core:
  . Fixed bug #70947 (INI parser segfault with INI_SCANNER_TYPED). (Laruence)
  . Fixed bug #70914 (zend_throw_or_error() format string vulnerability).
    (Taoguang Chen)
  . Fixed bug #70912 (Null ptr dereference instantiating class with invalid 
    array property). (Laruence)
  . Fixed bug #70895, #70898 (null ptr deref and segfault with crafted calable).
    (Anatol, Laruence)
  . Fixed bug #70249 (Segmentation fault while running PHPUnit tests on
    phpBB 3.2-dev). (Laruence)
  . Fixed bug #70805 (Segmentation faults whilst running Drupal 8 test suite).
    (Dmitry, Laruence)
  . Fixed bug #70842 (Persistent Stream Segmentation Fault). (Caleb Champlin)
  . Fixed bug #70862 (Several functions do not check return code of
    php_stream_copy_to_mem()). (Anatol)
  . Fixed bug #70863 (Incorect logic to increment_function for proxy objects).
    (Anatol)
  . Fixed bug #70323 (Regression in zend_fetch_debug_backtrace() can cause
    segfaults). (Aharvey, Laruence)
  . Fixed bug #70873 (Regression on private static properties access).
    (Laruence)
  . Fixed bug #70748 (Segfault in ini_lex () at Zend/zend_ini_scanner.l).
   (Laruence)
  . Fixed bug #70689 (Exception handler does not work as expected). (Laruence)
  . Fixed bug #70430 (Stack buffer overflow in zend_language_parser()). (Nikita)
  . Fixed bug #70782 (null ptr deref and segfault (zend_get_class_fetch_type)).
    (Nikita)
  . Fixed bug #70785 (Infinite loop due to exception during identical
    comparison). (Laruence)
  . Fixed bug #70630 (Closure::call/bind() crash with ReflectionFunction->
    getClosure()). (Dmitry, Bob)
  . Fixed bug #70662 (Duplicate array key via undefined index error handler).
    (Nikita)
  . Fixed bug #70681 (Segfault when binding $this of internal instance method
    to null). (Nikita)
  . Fixed bug #70685 (Segfault for getClosure() internal method rebind with
    invalid $this). (Nikita)
  . Added zend_internal_function.reserved[] fields. (Dmitry)
  . Fixed bug #70557 (Memleak on return type verifying failed). (Laruence)
  . Fixed bug #70555 (fun_get_arg() on unsetted vars return UNKNOW). (Laruence)
  . Fixed bug #70548 (Redundant information printed in case of uncaught engine
    exception). (Laruence)
  . Fixed bug #70547 (unsetting function variables corrupts backtrace).
    (Laruence)
  . Fixed bug #70528 (assert() with instanceof adds apostrophes around class
    name). (Laruence)
  . Fixed bug #70481 (Memory leak in auto_global_copy_ctor() in ZTS build).
    (Laruence)
  . Fixed bug #70431 (Memory leak in php_ini.c). (Senthil, Laruence)
  . Fixed bug #70478 (**= does no longer work). (Bob)
  . Fixed bug #70398 (SIGSEGV, Segmentation fault zend_ast_destroy_ex).
    (Dmitry, Bob, Laruence)
  . Fixed bug #70332 (Wrong behavior while returning reference on object).
    (Laruence, Dmitry)
  . Fixed bug #70300 (Syntactical inconsistency with new group use syntax).
    (marcio dot web2 at gmail dot com)
  . Fixed bug #70321 (Magic getter breaks reference to array property).
    (Laruence)
  . Fixed bug #70187 (Notice: unserialize(): Unexpected end of serialized
    data). (Dmitry)
  . Fixed bug #70145 (From field incorrectly parsed from headers). (Anatol)
  . Fixed bug #70370 (Bundled libtool.m4 doesn't handle FreeBSD 10 when
    building extensions). (Adam)
  . Fixed bug causing exception traces with anon classes to be truncated. (Bob)
  . Fixed bug #70397 (Segmentation fault when using Closure::call and yield).
    (Bob)
  . Fixed bug #70299 (Memleak while assigning object offsetGet result).
    (Laruence)
  . Fixed bug #70288 (Apache crash related to ZEND_SEND_REF). (Laruence)
  . Fixed bug #70262 (Accessing array crashes PHP 7.0beta3).
    (Laruence, Dmitry)
  . Fixed bug #70258 (Segfault if do_resize fails to allocated memory).
    (Laruence)
  . Fixed bug #70253 (segfault at _efree () in zend_alloc.c:1389). (Laruence)
  . Fixed bug #70240 (Segfault when doing unset($var());). (Laruence)
  . Fixed bug #70223 (Incrementing value returned by magic getter). (Laruence)
  . Fixed bug #70215 (Segfault when __invoke is static). (Bob)
  . Fixed bug #70207 (Finally is broken with opcache). (Laruence, Dmitry)
  . Fixed bug #70173 (ZVAL_COPY_VALUE_EX broken for 32bit Solaris Sparc).
    (Laruence, cmb)
  . Fixed bug #69487 (SAPI may truncate POST data). (cmb)
  . Fixed bug #70198 (Checking liveness does not work as expected).
    (Shafreeck Sea, Anatol Belski)
  . Fixed bug #70241,#70293 (Skipped assertions affect Generator returns). (Bob)
  . Fixed bug #70239 (Creating a huge array doesn't result in exhausted,
    but segfault). (Laruence, Anatol)
  . Fixed "finally" issues. (Nikita, Dmitry)
  . Fixed bug #70098 (Real memory usage doesn't decrease). (Dmitry)
  . Fixed bug #70159 (__CLASS__ is lost in closures). (Julien)
  . Fixed bug #70156 (Segfault in zend_find_alias_name). (Laruence)
  . Fixed bug #70124 (null ptr deref / seg fault in ZEND_HANDLE_EXCEPTION).
    (Laruence)
  . Fixed bug #70117 (Unexpected return type error). (Laruence)
  . Fixed bug #70106 (Inheritance by anonymous class). (Bob)
  . Fixed bug #69674 (SIGSEGV array.c:953). (cmb)
  . Fixed bug #70164 (__COMPILER_HALT_OFFSET__ under namespace is not defined).
    (Bob)
  . Fixed bug #70108 (sometimes empty $_SERVER['QUERY_STRING']). (Anatol)
  . Fixed bug #70179 ($this refcount issue). (Bob)
  . Fixed bug #69896 ('asm' operand has impossible constraints). (Anatol)
  . Fixed bug #70183 (null pointer deref (segfault) in zend_eval_const_expr).
    (Hugh Davenport)
  . Fixed bug #70182 (Segfault in ZEND_ASSIGN_DIV_SPEC_CV_UNUSED_HANDLER).
    (Hugh Davenport)
  . Fixed bug #69793 (Remotely triggerable stack exhaustion via recursive
    method calls). (Stas)
  . Fixed bug #69892 (Different arrays compare indentical due to integer key
    truncation). (Nikita)
  . Fixed bug #70121 (unserialize() could lead to unexpected methods execution
    / NULL pointer deref). (Stas)
  . Fixed bug #70089 (segfault at ZEND_FETCH_DIM_W_SPEC_VAR_CONST_HANDLER ()).
    (Laruence)
  . Fixed bug #70057 (Build failure on 32-bit Mac OS X 10.6.8: recursive
    inlining). (Laruence)
  . Fixed bug #70012 (Exception lost with nested finally block). (Laruence)
  . Fixed bug #69996 (Changing the property of a cloned object affects the
    original). (Dmitry, Laruence)
  . Fixed bug #70083 (Use after free with assign by ref to overloaded objects).
    (Bob)
  . Fixed bug #70006 (cli - function with default arg = STDOUT crash output).
    (Laruence)
  . Fixed bug #69521 (Segfault in gc_collect_cycles()).
    (arjen at react dot com, Laruence)
  . Improved zend_string API. (Francois Laupretre)
  . Fixed bug #69955 (Segfault when trying to combine [] and assign-op on
    ArrayAccess object). (Laruence)
  . Fixed bug #69957 (Different ways of handling div/mod/intdiv). (Bob)
  . Fixed bug #69900 (Too long timeout on pipes). (Anatol)
  . Fixed bug #69872 (uninitialised value in strtr with array). (Laruence)
  . Fixed bug #69868 (Invalid read of size 1 in zend_compile_short_circuiting).
    (Laruence)
  . Fixed bug #69849 (Broken output of apache_request_headers). (Kalle)
  . Fixed bug #69840 (iconv_substr() doesn't work with UTF-16BE). (Kalle)
  . Fixed bug #69823 (PHP 7.0.0alpha1 segmentation fault when exactly 33
    extensions are loaded). (Laruence)
  . Fixed bug #69805 (null ptr deref and seg fault in zend_resolve_class_name).
    (Laruence)
  . Fixed bug #69802 (Reflection on Closure::__invoke borks type hint class
    name). (Dmitry)
  . Fixed bug #69761 (Serialization of anonymous classes should be prevented).
    (Laruence)
  . Fixed bug #69551 (parse_ini_file() and parse_ini_string() segmentation
    fault). (Christoph M. Becker)
  . Fixed bug #69781 (phpinfo() reports Professional Editions of Windows
    7/8/8.1/10 as "Business"). (Christian Wenz)
  . Fixed bug #69835 (phpinfo() does not report many Windows SKUs).
    (Christian Wenz)
  . Fixed bug #69889 (Null coalesce operator doesn't work for string offsets).
    (Nikita)
  . Fixed bug #69891 (Unexpected array comparison result). (Nikita)
  . Fixed bug #69892 (Different arrays compare indentical due to integer key
    truncation). (Nikita)
  . Fixed bug #69893 (Strict comparison between integer and empty string keys
    crashes). (Nikita)
  . Fixed bug #69767 (Default parameter value with wrong type segfaults).
    (cmb, Laruence)
  . Fixed bug #69756 (Fatal error: Nesting level too deep - recursive dependency
    ? with ===). (Dmitry, Laruence)
  . Fixed bug #69758 (Item added to array not being removed by array_pop/shift
    ). (Laruence)
  . Fixed bug #68475 (Add support for $callable() sytnax with 'Class::method').
    (Julien, Aaron Piotrowski)
  . Fixed bug #69485 (Double free on zend_list_dtor). (Laruence)
  . Fixed bug #69427 (Segfault on magic method __call of private method in 
    superclass). (Laruence)
  . Improved __call() and __callStatic() magic method handling. Now they are
    called in a stackless way using ZEND_CALL_TRAMPOLINE opcode, without
    additional stack frame. (Laruence, Dmitry)
  . Optimized strings concatenation. (Dmitry, Laruence)
  . Fixed weird operators behavior. Division by zero now emits warning and 
    returns +/-INF, modulo by zero and intdid() throws an exception, shifts
    by negative offset throw exceptions. Compile-time evaluation of division
    by zero is disabled. (Dmitry, Andrea, Nikita)
  . Fixed bug #69371 (Hash table collision leads to inaccessible array keys).
    (Laruence)
  . Fixed bug #68933 (Invalid read of size 8 in zend_std_read_property).
    (Laruence, arjen at react dot com)
  . Fixed bug #68252 (segfault in Zend/zend_hash.c in function
    _zend_hash_del_el). (Laruence)
  . Fixed bug #65598 (Closure executed via static autoload incorrectly marked as
    static). (Nikita)
  . Fixed bug #66811 (Cannot access static::class in lambda, writen outside of a
    class). (Nikita)
  . Fixed bug #69568 (call a private function in closure failed). (Nikita)
  . Added PHP_INT_MIN constant. (Andrea)
  . Added Closure::call() method. (Andrea)
  . Fixed bug #67959 (Segfault when calling phpversion('spl')). (Florian)
  . Implemented the RFC `Catchable "Call to a member function bar() on a
    non-object"`. (Timm)
  . Added options parameter for unserialize allowing to specify acceptable
    classes (https://wiki.php.net/rfc/secure_unserialize). (Stas)
  . Fixed bug #63734 (Garbage collector can free zvals that are still
    referenced). (Dmitry)
  . Removed ZEND_ACC_FINAL_CLASS, promoting ZEND_ACC_FINAL as final class 
    modifier. (Guilherme Blanco)
  . is_long() & is_integer() is now an alias of is_int(). (Kalle)
  . Implemented FR #55467 (phpinfo: PHP Variables with $ and single quotes). (Kalle)
  . Added ?? operator. (Andrea)
  . Added <=> operator. (Andrea)
  . Added \u{xxxxx} Unicode Codepoint Escape Syntax. (Andrea)
  . Fixed oversight where define() did not support arrays yet const syntax did.
    (Andrea, Dmitry)
  . Use "integer" and "float" instead of "long" and "double" in ZPP, type hint
    and conversion error messages. (Andrea)
  . Implemented FR #55428 (E_RECOVERABLE_ERROR when output buffering in output
    buffering handler). (Kalle)
  . Removed scoped calls of non-static methods from an incompatible $this
    context. (Nikita)
  . Removed support for #-style comments in ini files. (Nikita)
  . Removed support for assigning the result of new by reference. (Nikita)
  . Invalid octal literals in source code now produce compile errors, fixes
    PHPSadness #31. (Andrea)
  . Removed dl() function on fpm-fcgi. (Nikita)
  . Removed support for hexadecimal numeric strings. (Nikita)
  . Removed obsolete extensions and SAPIs. See the full list in UPGRADING. (Anatol)
  . Added NULL byte protection to exec, system and passthru. (Yasuo)
  . Added error_clear_last() function. (Reeze Xia)
  . Fixed bug #68797 (Number 2.2250738585072012e-308 converted incorrectly).
    (Anatol)
  . Improved zend_qsort(using hybrid sorting algo) for better performance, 
    and also renamed zend_qsort to zend_sort. (Laruence)
  . Added stable sorting algo zend_insert_sort. (Laruence)
  . Improved zend_memnchr(using sunday algo) for better performance. (Laruence)
  . Implemented the RFC `Scalar Type Decalarations v0.5`. (Anthony)
  . Implemented the RFC `Group Use Declarations`. (Marcio)
  . Implemented the RFC `Continue Output Buffering`. (Mike)
  . Implemented the RFC `Constructor behaviour of internal classes`. (Dan, Dmitry)
  . Implemented the RFC `Fix "foreach" behavior`. (Dmitry)
  . Implemented the RFC `Generator Delegation`. (Bob)
  . Implemented the RFC `Anonymous Class Support`. (Joe, Nikita, Dmitry)
  . Implemented the RFC `Context Sensitive Lexer`. (Marcio Almada)
  . Fixed bug #69511 (Off-by-one buffer overflow in php_sys_readlink).
    (Jan Starke, Anatol)

- CLI server:
  . Fixed bug #68291 (404 on urls with '+'). (cmb)
  . Fixed bug #66606 (Sets HTTP_CONTENT_TYPE but not CONTENT_TYPE).
    (wusuopu, cmb)
  . Fixed bug #70264 (CLI server directory traversal). (cmb)
  . Fixed bug #69655 (php -S changes MKCALENDAR request method to MKCOL). (cmb)
  . Fixed bug #64878 (304 responses return Content-Type header). (cmb)
  . Refactor MIME type handling to use a hash table instead of linear search.
    (Adam)
  . Update the MIME type list from the one shipped by Apache HTTPD. (Adam)
  . Added support for SEARCH WebDav method. (Mats Lindh)

- COM:
  . Fixed bug #69939 (Casting object to bool returns false). (Kalle)

- Curl:
  . Fixed bug #70330 (Segmentation Fault with multiple "curl_copy_handle").
    (Laruence)
  . Fixed bug #70163 (curl_setopt_array() type confusion). (Laruence)
  . Fixed bug #70065 (curl_getinfo() returns corrupted values). (Anatol)
  . Fixed bug #69831 (Segmentation fault in curl_getinfo). (im dot denisenko at
    yahoo dot com)
  . Fixed bug #68937 (Segfault in curl_multi_exec). (Laruence)
  . Removed support for unsafe file uploads. (Nikita)

- Date:
  . Fixed bug #70245 (strtotime does not emit warning when 2nd parameter is
    object or string). (cmb)
  . Fixed bug #70266 (DateInterval::__construct.interval_spec is not supposed to
    be optional). (cmb)
  . Fixed bug #70277 (new DateTimeZone($foo) is ignoring text after null byte).
    (cmb)
  . Fixed day_of_week function as it could sometimes return negative values
    internally. (Derick)
  . Removed $is_dst parameter from mktime() and gmmktime(). (Nikita)
  . Removed date.timezone warning
    (https://wiki.php.net/rfc/date.timezone_warning_removal). (Bob)
  . Added "v" DateTime format modifier to get the 3-digit version of fraction 
    of seconds. (Mariano Iglesias)
  . Implemented FR #69089 (Added DateTime::RFC3339_EXTENDED to output in
    RFC3339 Extended format which includes fraction of seconds). (Mariano
    Iglesias)

- DBA:
  . Fixed bug #62490 (dba_delete returns true on missing item (inifile)). (Mike)
  . Fixed bug #68711 (useless comparisons). (bugreports at internot dot info)

- DOM:
  . Fixed bug #70558 ("Couldn't fetch" error in 
    DOMDocument::registerNodeClass()). (Laruence) 
  . Fixed bug #70001 (Assigning to DOMNode::textContent does additional entity
    encoding). (cmb)
  . Fixed bug #69846 (Segmenation fault (access violation) when iterating over
    DOMNodeList). (Anatol Belski)
  . Made DOMNode::textContent writeable. (Tjerk)

- EXIF:
  . Fixed bug #70385 (Buffer over-read in exif_read_data with TIFF IFD tag byte
    value of 32 bytes). (Stas)

- Fileinfo:
  . Fixed bug #66242 (libmagic: don't assume char is signed). (ArdB)

- Filter:
  . New FILTER_VALIDATE_DOMAIN and better RFC conformance for FILTER_VALIDATE_URL. (Kevin Dunglas)
  . Fixed bug #67167 (Wrong return value from FILTER_VALIDATE_BOOLEAN,
    FILTER_NULL_ON_FAILURE). (levim)

- FPM:
  . Fixed bug #70538 ("php-fpm -i" crashes). (rainer dot jung at
    kippdata dot de)
  . Fixed bug #70279 (HTTP Authorization Header is sometimes passed to newer
    reqeusts). (Laruence)
  . Fixed bug #68945 (Unknown admin values segfault pools). (Laruence)
  . Fixed bug #65933 (Cannot specify config lines longer than 1024 bytes). (Chris Wright)
  . Implemented FR #67106 (Split main fpm config). (Elan Ruusamäe, Remi)

- FTP:
  . Fixed bug #69082 (FTPS support on Windows). (Anatol) 

- GD:
  . Fixed bug #53156 (imagerectangle problem with point ordering). (cmb)
  . Fixed bug #66387 (Stack overflow with imagefilltoborder). (CVE-2015-8874)
    (cmb)
  . Fixed bug #70102 (imagecreatefromwebm() shifts colors). (cmb)
  . Fixed bug #66590 (imagewebp() doesn't pad to even length). (cmb)
  . Fixed bug #66882 (imagerotate by -90 degrees truncates image by 1px). (cmb)
  . Fixed bug #70064 (imagescale(..., IMG_BICUBIC) leaks memory). (cmb)
  . Fixed bug #69024 (imagescale segfault with palette based image). (cmb)
  . Fixed bug #53154 (Zero-height rectangle has whiskers). (cmb)
  . Fixed bug #67447 (imagecrop() add a black line when cropping). (cmb)
  . Fixed bug #68714 (copy 'n paste error). (cmb)
  . Fixed bug #66339 (PHP segfaults in imagexbm). (cmb)
  . Fixed bug #70047 (gd_info() doesn't report WebP support). (cmb)
  . Replace libvpx with libwebp for bundled libgd. (cmb, Anatol)
  . Fixed bug #61221 (imagegammacorrect function loses alpha channel). (cmb)
  . Made fontFetch's path parser thread-safe. (Sara)
  . Removed T1Lib support. (Kalle)

- GMP:
  . Fixed bug #70284 (Use after free vulnerability in unserialize() with GMP).
    (stas)

- hash:
  . Fixed bug #70312 (HAVAL gives wrong hashes in specific cases). (letsgolee
    at naver dot com)

- IMAP:
  . Fixed bug #70158 (Building with static imap fails). (cmb)
  . Fixed bug #69998 (curl multi leaking memory). (Pierrick)

- Intl:
  . Fixed bug #70453 (IntlChar::foldCase() incorrect arguments and missing
    constants). (cmb)
  . Fixed bug #70454 (IntlChar::forDigit second parameter should be optional).
    (cmb, colinodell)
  . Removed deprecated aliases datefmt_set_timezone_id() and
    IntlDateFormatter::setTimeZoneID(). (Nikita)

- JSON:
  . Fixed bug #62010 (json_decode produces invalid byte-sequences).
    (Jakub Zelenka)
  . Fixed bug #68546 (json_decode() Fatal error: Cannot access property
    started with '\0'). (Jakub Zelenka)
  . Replace non-free JSON parser with a parser from Jsond extension, fixes #63520
    (JSON extension includes a problematic license statement). (Jakub Zelenka)
  . Fixed bug #68938 (json_decode() decodes empty string without error).
    (jeremy at bat-country dot us)

- LDAP:
  . Fixed bug #47222 (Implement LDAP_OPT_DIAGNOSTIC_MESSAGE). (Andreas Heigl)

- LiteSpeed:
  . Updated LiteSpeed SAPI code from V5.5 to V6.6. (George Wang)

- libxml:
  . Fixed handling of big lines in error messages with libxml >= 2.9.0.
    (Christoph M. Becker)

- Mcrypt:
  . Fixed bug #70625 (mcrypt_encrypt() won't return data when no IV was
    specified under RC4). (Nikita)
  . Fixed bug #69833 (mcrypt fd caching not working). (Anatol)
  . Fixed possible read after end of buffer and use after free. (Dmitry)
  . Removed mcrypt_generic_end() alias. (Nikita)
  . Removed mcrypt_ecb(), mcrypt_cbc(), mcrypt_cfb(), mcrypt_ofb(). (Nikita)

- Mysqli:
  . Fixed bug #32490 (constructor of mysqli has wrong name). (cmb)

- Mysqlnd:
  . Fixed bug #70949 (SQL Result Sets With NULL Can Cause Fatal Memory Errors).
    (Laruence)
  . Fixed bug #70384 (mysqli_real_query():Unknown type 245 sent by the server).
   (Andrey)
  . Fixed bug #70456 (mysqlnd doesn't activate TCP keep-alive when connecting to
    a server). (Sergei Turchanov)
  . Fixed bug #70572 segfault in mysqlnd_connect. (Andrey, Remi)
  . Fixed Bug #69796 (mysqli_stmt::fetch doesn't assign null values to
    bound variables). (Laruence)

- OCI8:
  . Fixed memory leak with LOBs. (Senthil)
  . Fixed bug #68298 (OCI int overflow) (Senthil).
  . Corrected oci8 hash destructors to prevent segfaults, and a few other fixes.
    (Cameron Porter)

- ODBC:
  . Fixed bug #69975 (PHP segfaults when accessing nvarchar(max) defined
    columns). (CVE-2015-8879) (cmb)

- Opcache:
  . Fixed bug #70656 (require() statement broken after opcache_reset() or a
    few hours of use). (Laruence)
  . Fixed bug #70843 (Segmentation fault on MacOSX with
    opcache.file_cache_only=1). (Laruence)
  . Fixed bug #70724 (Undefined Symbols from opcache.so on Mac OS X 10.10).
    (Laruence)
  . Fixed compatibility with Windows 10 (see also bug #70652). (Anatol)
  . Attmpt to fix "Unable to reattach to base address" problem. (Matt Ficken)
  . Fixed bug #70423 (Warning Internal error: wrong size calculation). (Anatol)
  . Fixed bug #70237 (Empty while and do-while segmentation fault with opcode
    on CLI enabled). (Dmitry, Laruence)
  . Fixed bug #70111 (Segfault when a function uses both an explicit return
    type and an explicit cast). (Laruence)
  . Fixed bug #70058 (Build fails when building for i386). (Laruence)
  . Fixed bug #70022 (Crash with opcache using opcache.file_cache_only=1).
    (Anatol)
  . Removed opcache.load_comments configuration directive. Now doc comments
    loading costs nothing and always enabled. (Dmitry)
  . Fixed bug #69838 (Wrong size calculation for function table). (Anatol)
  . Fixed bug #69688 (segfault with eval and opcache fast shutdown).
    (Laruence)
  . Added experimental (disabled by default) file based opcode cache.
    (Dmitry, Laruence, Anatol)
  . Fixed bug with try blocks being removed when extended_info opcode
    generation is turned on. (Laruence)
  . Fixed bug #68644 (strlen incorrect : mbstring + func_overload=2 +UTF-8
    + Opcache). (Laruence)

- OpenSSL:
  . Require at least OpenSSL version 0.9.8. (Jakub Zelenka)
  . Fixed bug #68312 (Lookup for openssl.cnf causes a message box). (Anatol)
  . Fixed bug #55259 (openssl extension does not get the DH parameters from
    DH key resource). (Jakub Zelenka)
  . Fixed bug #70395 (Missing ARG_INFO for openssl_seal()). (cmb)
  . Fixed bug #60632 (openssl_seal fails with AES). (Jakub Zelenka)
  . Implemented FR #70438 (Add IV parameter for openssl_seal and openssl_open)
    (Jakub Zelenka)
  . Fixed bug #70014 (openssl_random_pseudo_bytes() is not cryptographically
    secure). (CVE-2015-8867) (Stas)
  . Fixed bug #69882 (OpenSSL error "key values mismatch" after
    openssl_pkcs12_read with extra cert). (Tomasz Sawicki)
  . Added "alpn_protocols" SSL context option allowing encrypted client/server
    streams to negotiate alternative protocols using the ALPN TLS extension when
    built against OpenSSL 1.0.2 or newer. Negotiated protocol information is
    accessible through stream_get_meta_data() output.
  . Removed "CN_match" and "SNI_server_name" SSL context options. Use automatic
    detection or the "peer_name" option instead. (Nikita)

- Pcntl:
  . Fixed bug #70386 (Can't compile on NetBSD because of missing WCONTINUED
    and WIFCONTINUED). (Matteo)
  . Fixed bug #60509 (pcntl_signal doesn't decrease ref-count of old handler
    when setting SIG_DFL). (Julien)
  . Implemented FR #68505 (Added wifcontinued and wcontinued). (xilon-jul)
  . Added rusage support to pcntl_wait() and pcntl_waitpid(). (Anton Stepanenko,
    Tony)

- PCRE:
  . Fixed bug #70232 (Incorrect bump-along behavior with \K and empty string
    match). (cmb)
  . Fixed bug #70345 (Multiple vulnerabilities related to PCRE functions).
    (Anatol Belski)
  . Fixed bug #70232 (Incorrect bump-along behavior with \K and empty string
    match). (cmb)
  . Fixed bug #53823 (preg_replace: * qualifier on unicode replace garbles the
    string). (cmb)
  . Fixed bug #69864 (Segfault in preg_replace_callback). (cmb, ab)

- PDO:
  . Fixed bug #70861 (Segmentation fault in pdo_parse_params() during Drupal 8
    test suite). (Anatol)
  . Fixed bug #70389 (PDO constructor changes unrelated variables). (Laruence)
  . Fixed bug #70272 (Segfault in pdo_mysql). (Laruence)
  . Fixed bug #70221 (persistent sqlite connection + custom function
    segfaults). (Laruence)
  . Removed support for the /e (PREG_REPLACE_EVAL) modifier. (Nikita)
  . Fixed bug #59450 (./configure fails with "Cannot find php_pdo_driver.h").
    (maxime dot besson at smile dot fr)

- PDO_DBlib:
  . Fixed bug #69757 (Segmentation fault on nextRowset).
    (miracle at rpz dot name)

- PDO_mysql:
  . Fixed bug #68424 (Add new PDO mysql connection attr to control multi
    statements option). (peter dot wolanin at acquia dot com)

- PDO_OCI:
  . Fixed bug #70308 (PDO::ATTR_PREFETCH is ignored). (Chris Jones)

- PDO_pgsql:
  . Fixed bug #69752 (PDOStatement::execute() leaks memory with DML
    Statements when closeCuror() is u). (Philip Hofstetter)
  . Removed PGSQL_ATTR_DISABLE_NATIVE_PREPARED_STATEMENT attribute in favor of
    ATTR_EMULATE_PREPARES). (Nikita)

- Phar:
  . Fixed bug #69720 (Null pointer dereference in phar_get_fp_offset()). (Stas)
  . FIxed bug #70433 (Uninitialized pointer in phar_make_dirstream when zip
    entry filename is "/"). (Stas)
  . Improved fix for bug #69441. (Anatol Belski)
  . Fixed bug #70019 (Files extracted from archive may be placed outside of 
    destination directory). (Anatol Belski)

- Phpdbg:
  . Fixed bug #70614 (incorrect exit code in -rr mode with Exceptions). (Bob)
  . Fixed bug #70532 (phpdbg must respect set_exception_handler). (Bob)
  . Fixed bug #70531 (Run and quit mode (-qrr) should not fallback to
    interactive mode). (Bob)
  . Fixed bug #70533 (Help overview (-h) does not rpint anything under Windows).
    (Anatol)
  . Fixed bug #70449 (PHP won't compile on 10.4 and 10.5 because of missing
    constants). (Bob)
  . Fixed bug #70214 (FASYNC not defined, needs sys/file.h include). (Bob)
  . Fixed bug #70138 (Segfault when displaying memory leaks). (Bob)

- Reflection:
  . Fixed bug #70650 (Wrong docblock assignment). (Marcio)
  . Fixed bug #70674 (ReflectionFunction::getClosure() leaks memory when used
    for internal functions). (Dmitry, Bob)
  . Fixed bug causing bogus traces for ReflectionGenerator::getTrace(). (Bob)
  . Fixed inheritance chain of Reflector interface. (Tjerk)
  . Added ReflectionGenerator class. (Bob)
  . Added reflection support for return types and type declarations. (Sara,
    Matteo)

- Session:
  . Fixed bug #70876 (Segmentation fault when regenerating session id with
    strict mode). (Laruence)
  . Fixed bug #70529 (Session read causes "String is not zero-terminated" error).
    (Yasuo)
  . Fixed bug #70013 (Reference to $_SESSION is lost after a call to
    session_regenerate_id()). (Yasuo)
  . Fixed bug #69952 (Data integrity issues accessing superglobals by
    reference). (Bob)
  . Fixed bug #67694 (Regression in session_regenerate_id()). (Tjerk)
  . Fixed bug #68941 (mod_files.sh is a bash-script). (bugzilla at ii.nl, Yasuo)

- SOAP:
  . Fixed bug #70940 (Segfault in soap / type_to_string). (Remi)
  . Fixed bug #70900 (SoapClient systematic out of memory error). (Dmitry)
  . Fixed bug #70875 (Segmentation fault if wsdl has no targetNamespace
    attribute). (Matteo)
  . Fixed bug #70715 (Segmentation fault inside soap client). (Laruence)
  . Fixed bug #70709 (SOAP Client generates Segfault). (Laruence)
  . Fixed bug #70388 (SOAP serialize_function_call() type confusion / RCE).
    (Stas)
  . Fixed bug #70081 (SoapClient info leak / null pointer dereference via
     multiple type confusions). (Stas)
  . Fixed bug #70079 (Segmentation fault after more than 100 SoapClient
    calls). (Laruence)
  . Fixed bug #70032 (make_http_soap_request calls
    zend_hash_get_current_key_ex(,,,NULL). (Laruence)
  . Fixed bug #68361 (Segmentation fault on SoapClient::__getTypes). (Laruence)

- SPL:
  . Fixed bug #70959 (ArrayObject unserialize does not restore protected
    fields). (Laruence)
  . Fixed bug #70853 (SplFixedArray throws exception when using ref variable
    as index). (Laruence)
  . Fixed bug #70868 (PCRE JIT and pattern reuse segfault). (Laruence)
  . Fixed bug #70730 (Incorrect ArrayObject serialization if unset is called
    in serialize()). (Laruence)
  . Fixed bug #70573 (Cloning SplPriorityQueue leads to memory leaks). (Dmitry)
  . Fixed bug #70303 (Incorrect constructor reflection for ArrayObject). (cmb)
  . Fixed bug #70068 (Dangling pointer in the unserialization of ArrayObject
    items). (sean.heelan)
  . Fixed bug #70166 (Use After Free Vulnerability in unserialize() with
    SPLArrayObject). (taoguangchen at icloud dot com)
  . Fixed bug #70168 (Use After Free Vulnerability in unserialize() with
    SplObjectStorage). (taoguangchen at icloud dot com)
  . Fixed bug #70169 (Use After Free Vulnerability in unserialize() with
    SplDoublyLinkedList). (taoguangchen at icloud dot com)
  . Fixed bug #70053 (MutlitpleIterator array-keys incompatible change in 
    PHP 7). (Tjerk)
  . Fixed bug #69970 (Use-after-free vulnerability in
    spl_recursive_it_move_forward_ex()). (Laruence)
  . Fixed bug #69845 (ArrayObject with ARRAY_AS_PROPS broken). (Dmitry)
  . Changed ArrayIterator implementation using zend_hash_iterator_... API.
    Allowed modification of iterated ArrayObject using the same behavior
    as proposed in `Fix "foreach" behavior`. Removed "Array was modified
    outside object and internal position is no longer valid" hack. (Dmitry)
  . Implemented FR #67886 (SplPriorityQueue/SplHeap doesn't expose extractFlags
    nor curruption state). (Julien)
  . Fixed bug #66405 (RecursiveDirectoryIterator::CURRENT_AS_PATHNAME
    breaks the RecursiveIterator). (Paul Garvin)

- SQLite3:
  . Fixed bug #70571 (Memory leak in sqlite3_do_callback). (Adam)
  . Fixed bug #69972 (Use-after-free vulnerability in
    sqlite3SafetyCheckSickOrOk()). (Laruence)
  . Fixed bug #69897 (segfault when manually constructing SQLite3Result). 
    (Kalle)
  . Fixed bug #68260 (SQLite3Result::fetchArray declares wrong
    required_num_args). (Julien)

- Standard:
  . Fixed count on symbol tables. (Laruence)
  . Fixed bug #70963 (Unserialize shows UNKNOWN in result). (Laruence)
  . Fixed bug #70910 (extract() breaks variable references). (Laruence)
  . Fixed bug #70808 (array_merge_recursive corrupts memory of unset items).
    (Laruence)
  . Fixed bug #70667 (strtr() causes invalid writes and a crashes). (Dmitry)
  . Fixed bug #70668 (array_keys() doesn't respect references when $strict is
    true). (Bob, Dmitry)
  . Implemented the RFC `Random Functions Throwing Exceptions in PHP 7`.
    (Sammy Kaye Powers, Anthony)
  . Fixed bug #70487 (pack('x') produces an error). (Nikita)
  . Fixed bug #70342 (changing configuration with ignore_user_abort(true) isn't
    working). (Laruence)
  . Fixed bug #70295 (Segmentation fault with setrawcookie). (Bob)
  . Fixed bug #67131 (setcookie() conditional for empty values not met). (cmb)
  . Fixed bug #70365 (Use-after-free vulnerability in unserialize() with
    SplObjectStorage). (taoguangchen at icloud dot com)
  . Fixed bug #70366 (Use-after-free vulnerability in unserialize() with
    SplDoublyLinkedList). (taoguangchen at icloud dot com)
  . Fixed bug #70250 (extract() turns array elements to references).
    (Laruence)
  . Fixed bug #70211 (php 7 ZEND_HASH_IF_FULL_DO_RESIZE use after free).
    (Laruence)
  . Fixed bug #70208 (Assert breaking access on objects). (Bob)
  . Fixed bug #70140 (str_ireplace/php_string_tolower - Arbitrary Code
    Execution). (CVE-2015-6527) (Laruence)
  . Implemented FR #70112 (Allow "dirname" to go up various times). (Remi)
  . Fixed bug #36365 (scandir duplicates file name at every 65535th file). (cmb)
  . Fixed bug #70096 (Repeated iptcembed() adds superfluous FF bytes). (cmb)
  . Fixed bug #70018 (exec does not strip all whitespace). (Laruence)
  . Fixed bug #69983 (get_browser fails with user agent of null).
    (Kalle, cmb, Laruence)
  . Fixed bug #69976 (Unable to parse "all" urls with colon char). (cmb)
  . Fixed bug #69768 (escapeshell*() doesn't cater to !). (cmb)
  . Fixed bug #62922 (Truncating entire string should result in string).
    (Nikita)
  . Fixed bug #69723 (Passing parameters by reference and array_column).
    (Laruence)
  . Fixed bug #69523 (Cookie name cannot be empty). (Christoph M. Becker)
  . Fixed bug #69325 (php_copy_file_ex does not pass the argument).
    (imbolk at gmail dot com)
  . Fixed bug #69299 (Regression in array_filter's $flag argument in PHP 7).
    (Laruence)
  . Removed call_user_method() and call_user_method_array() functions. (Kalle)
  . Fixed user session handlers (See rfc:session.user.return-value). (Sara)
  . Added intdiv() function. (Andrea)
  . Improved precision of log() function for base 2 and 10. (Marc Bennewitz)
  . Remove string category support in setlocale(). (Nikita)
  . Remove set_magic_quotes_runtime() and its alias magic_quotes_runtime().
    (Nikita)
  . Fixed bug #65272 (flock() out parameter not set correctly in windows).
    (Daniel Lowrey)
  . Added preg_replace_callback_array function. (Wei Dai)
  . Deprecated salt option to password_hash. (Anthony)
  . Fixed bug #69686 (password_verify reports back error on PHP7 will null
    string). (Anthony)
  . Added Windows support for getrusage(). (Kalle)
  . Removed hardcoded limit on number of pipes in proc_open(). (Tony)

- Streams:
  . Fixed bug #70361 (HTTP stream wrapper doesn't close keep-alive connections).
    (Niklas Keller)
  . Fixed bug #68532 (convert.base64-encode omits padding bytes).
    (blaesius at krumedia dot de)
  . Removed set_socket_blocking() in favor of its alias stream_set_blocking().
    (Nikita)

- Tokenizer:
  . Fixed bug #69430 (token_get_all has new irrecoverable errors). (Nikita)

- XMLReader:
  . Fixed bug #70309 (XmlReader read generates extra output). (Anatol)

- XMLRPC
  . Fixed bug #70526 (xmlrpc_set_type returns false on success). (Laruence)

- XSL:
  . Fixed bug #70678 (PHP7 returns true when false is expected). (Felipe)
  . Fixed bug #70535 (XSLT: free(): invalid pointer). (Laruence)
  . Fixed bug #69782 (NULL pointer dereference). (Stas)
  . Fixed bug #64776 (The XSLT extension is not thread safe). (Mike)
  . Removed xsl.security_prefs ini option. (Nikita)

- Zlib:
  . Added deflate_init(), deflate_add(), inflate_init(), inflate_add()
    functions allowing incremental/streaming compression/decompression.
    (Daniel Lowrey & Bob Weinand)

- Zip:
  . Fixed bug #70322 (ZipArchive::close() doesn't indicate errors).
    (CVE-2014-9767) (cmb)
  . Fixed bug #70350 (ZipArchive::extractTo allows for directory traversal when
    creating directories). (neal at fb dot com)
  . Added ZipArchive::setCompressionName and ZipArchive::setCompressionIndex
    methods. (Remi, Cedric Delmas)
  . Update bundled libzip to 1.0.1. (Remi, Anatol)
  . Fixed bug #67161 (ZipArchive::getStream() returns NULL for certain file).
    (Christoph M. Becker)<|MERGE_RESOLUTION|>--- conflicted
+++ resolved
@@ -6,18 +6,14 @@
   . Fixed bug #74343 (compile fails on solaris 11 with system gd2 library).
     (krakjoe)
 
-<<<<<<< HEAD
 - Intl:
   . Fixed bug #65683 (Intl does not support DateTimeImmutable). (Ben Scholzen)
 
-13 Apr 2017, PHP 7.1.4
-=======
 - OpenSSL:
   . Fixed bug #74341 (openssl_x509_parse fails to parse ASN.1 UTCTime without
     seconds). (Moritz Fain)
 
-13 Apr 2017 PHP 7.0.18
->>>>>>> 670041b6
+13 Apr 2017, PHP 7.1.4
 
 - Core:
   . Fixed bug #74149 (static embed SAPI linkage error). (krakjoe)
