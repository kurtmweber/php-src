PHP                                                                        NEWS
|||||||||||||||||||||||||||||||||||||||||||||||||||||||||||||||||||||||||||||||
?? ??? ????, PHP 7.2.0beta3

- Date:
  . Fixed bug #75002 (Null Pointer Dereference in timelib_time_clone). (Derick)

- FTP:
  . Added ftp_append() function. (blar)

- Mbstring:
  . Fixed bug #75001 (Wrong reflection on mb_eregi_replace). (Fabien
    Villepinte)

- SQLite3:
  . Updated to SQLite 3.20.0. (cmb)

- SPL:
  . Fixed bug #75049 (spl_autoload_unregister can't handle
    spl_autoload_functions results). (Laruence)
  . Added spl_object_id(). (Tyson Andre)

- Standard:
  . Fixed bug #74103 (heap-use-after-free when unserializing invalid array
    size). (Nikita)
  . Fixed bug #75054 (A Denial of Service Vulnerability was found when
    performing deserialization). (Nikita)

- XMLRPC:
  . Fixed bug #74975 (Incorrect xmlrpc serialization for classes with declared
    properties). (blar)

03 Aug 2017, PHP 7.2.0beta2

- Core:
  . Implemented FR #74963 (Improved error message on fetching property of
    non-object). (Laruence)
  . Fixed bug #74947 (Segfault in scanner on INF number). (Laruence)
  . Fixed bug #74954 (null deref and segfault in zend_generator_resume()). (Bob)

- CLI:
  . Fixed bug #74979 (Interactive shell opening instead of script execution
    with -f flag). (Anatol)

- cURL:
  . Fixed bug #74125 (Fixed finding CURL on systems with multiarch support).
    (cebe)

- Intl:
  . Fixed bug #74993 (Wrong reflection on some locale_* functions). (Sara)

- Mbstring:
  . Fixed bug #69267 (mb_strtolower fails on titlecase characters). (Nikita)
  . Fixed bug #71606 (Segmentation fault mb_strcut with HTML-ENTITIES encoding).
    (cmb)
  . Fixed bug #62934 (mb_convert_kana() does not convert iteration marks).
    (Nikita)

- MySQLi:
  . Fixed bug #74968 (PHP crashes when calling mysqli_result::fetch_object with
    an abstract class). (Anatol)

- OCI8:
  . Expose oci_unregister_taf_callback() (Tianfang Yang)

- Opcache:
  . Fixed bug #74980 (Narrowing occurred during type inference). (Laruence)

- OpenSSL:
  . Fixed bug #74903 (openssl_pkcs7_encrypt() uses different EOL than before).
    (Anatol)

- phar:
  . Fixed bug #74991 (include_path has a 4096 char limit in some cases).
    (bwbroersma)

- Reflection:
  . Fixed bug #74949 (null pointer dereference in _function_string). (Laruence)

- Session:
  . Fixed bug #74892 (Url Rewriting (trans_sid) not working on urls that start
    with "#"). (Andrew Nester)
  . Fixed bug #74936 (session_cache_expire/cache_limiter/save_path() trigger a
    warning in read mode). (morozov)
  . Fixed bug #74941 (session fails to start after having headers sent). 
    (morozov)
  . Fixed bug #74833 (SID constant created with wrong module number). (Anatol)

- SimpleXML:
  . Fixed bug #74950 (nullpointer deref in simplexml_element_getDocNamespaces).
    (Laruence)

- SPL:
  . Fixed bug #74669 (Unserialize ArrayIterator broken). (Andrew Nester)
  . Fixed bug #74977 (Appending AppendIterator leads to segfault). 
    (Andrew Nester)
  . Fixed bug #75015 (Crash in recursive iterator destructors). (Julien)

- Standard:
<<<<<<< HEAD
  . Fixed bug #74851 (uniqid() without more_entropy performs badly).
    (Emmanuel Dreyfus)
=======
  . Fixed bug #74103 (heap-use-after-free when unserializing invalid array
    size). (Nikita)
  . Fixed bug #75054 (A Denial of Service Vulnerability was found when
    performing deserialization). (Nikita)

- WDDX:
  . Fixed bug #73793 (WDDX uses wrong decimal seperator). (cmb)

- XMLRPC:
  . Fixed bug #74975 (Incorrect xmlrpc serialization for classes with declared
    properties). (blar)
>>>>>>> 207105b1

20 Jul 2017, PHP 7.2.0beta1

- Core:
  . Added new VM instuctions ISSET_ISEMPTY_CV and UNSET_CV. Previously they
    were implemented as ISSET_ISEMPTY_VAR and UNSET_VAR variants with
    ZEND_QUICK_SET flag. (Nikita, Dmitry)
  . Fixed bug #74603 (PHP INI Parsing Stack Buffer Overflow Vulnerability).
    (Stas)
  . Fixed bug #74111 (Heap buffer overread (READ: 1) finish_nested_data from
    unserialize). (Nikita)
  . Fixed bug #74819 (wddx_deserialize() heap out-of-bound read via
    php_parse_date()). (Derick)
  . Fixed bug #49649 (unserialize() doesn't handle changes in property 
    visibility). (pmmaga)
  . Fixed #74866 (extension_dir = "./ext" now use current directory for base).
    (Francois Laupretre)
  . Fixed bug #74923 (Crash when crawling through network share). (Anatol)
  . Fixed bug #74913 (fixed incorrect poll.h include). (petk)
  . Fixed bug #74906 (fixed incorrect errno.h include). (petk)

- Date:
  . Fixed bug #74852 (property_exists returns true on unknown DateInterval 
    property). (jhdxr)	

- DOM:
  . Implement #74837 (Implement Countable for DomNodeList and DOMNamedNodeMap).
    (Andreas Treichel)

- EXIF:
  . Implemented #65187 (exif_read_data/thumbnail: add support for stream 
    resource). (Kalle)
  . Deprecated the read_exif_data() alias. (Kalle)
  . Fixed bug #74428 (exif_read_data(): "Illegal IFD size" warning occurs with 
    correct exif format). (bradpiccho at gmail dot com, Kalle)
  . Fixed bug #72819 (EXIF thumbnails not read anymore). (Kalle)
  . Fixed bug #62523 (php crashes with segfault when exif_read_data called). 
    (Kalle)
  . Fixed bug #50660 (exif_read_data(): Illegal IFD offset (works fine with 
    other exif readers). (skinny dot bravo at gmail dot com, Kalle)

- GD:
  . Fixed bug #74435 (Buffer over-read into uninitialized memory). (cmb)

- IMAP:
  . Fixed bug #72324 (imap_mailboxmsginfo() return wrong size). 
    (ronaldpoon at udomain dot com dot hk, Kalle)

- JSON:
  . Add JSON_INVALID_UTF8_IGNORE and JSON_INVALID_UTF8_SUBSTITUTE options for
    json_encode and json_decode to ignore or replace invalid UTF-8 byte
    sequences - it addresses request #65082. (Jakub Zelenka)

- LDAP:
  . Fixed passing an empty array to ldap_set_option for client or server controls.

- Opcache:
  . Added global optimisation passes based on data flow analysis using Single
    Static Assignment (SSA) form: Sparse Conditional Constant Propagation (SCCP),
    Dead Code Elimination (DCE), and removal of unused local variables
    (Nikita, Dmitry)

- OpenSSL:
  . Add ssl security_level stream option to support OpenSSL security levels.
    (Jakub Zelenka).
  . Allow setting SNI cert and private key in separate files. (Jakub Zelenka)
  . Fixed bug #74651 (negative-size-param (-1) in memcpy in zif_openssl_seal()).
    (Stas)

- PCRE:
  . Fixed bug #74873 (Minor BC break: PCRE_JIT changes output of preg_match()).
    (Dmitry)

- Sodium:
  . New cryptographic extension

- SQLite3:
  . Fixed bug #74883 (SQLite3::__construct() produces "out of memory" exception
    with invalid flags). (Anatol)

- ZIP:
  . ZipArchive implements countable, added ZipArchive::count() method. (Remi)
  . Fix segfault in php_stream_context_get_option call. (Remi)

06 Jul 2017, PHP 7.2.0alpha3

- Core:
  . Fixed bug #74780 (parse_url() broken when query string contains colon). 
    (jhdxr)
  . Fixed bug #74761 (Unary operator expected error on some systems). (petk)
  . Allow loading PHP/Zend extensions by name in ini files (extension=<name>).
    (francois at tekwire dot net)
  . Added object type annotation. (brzuchal)
  . Fixed bug #74815 (crash with a combination of INI entries at startup).
    (Anatol)
  . Fixed bug #74836 (isset on zero-prefixed numeric indexes in array broken).
    (Dmitry)
  . Fixed bug #74101, bug #74614 (Unserialize Heap Use-After-Free (READ: 1) in
    zval_get_type). (Nikita)

- CLI:
  . Fixed bug #74849 (Process is started as interactive shell in PhpStorm).
    (Anatol)

- LDAP:
  . Implemented FR #69445 (Support for LDAP EXOP operations)
  . Fixed support for LDAP_OPT_SERVER_CONTROLS and LDAP_OPT_CLIENT_CONTROLS in ldap_get_option

- OpenSSL:
  . Fixed bug #74798 (pkcs7_en/decrypt does not work if \x0a is used in content).
    (Anatol)

- SPL:
  . Fixed bug #73471 (PHP freezes with AppendIterator). (jhdxr)
  . Fixed bug #71412 (Incorrect arginfo for ArrayIterator::__construct).
    (tysonandre775 at hotmail dot com)

- Session:
  . Fixed bug #74514 (5 session functions incorrectly warn when calling in
    read-only/getter mode). (Yasuo)

- Standard:
  . Add support for extension name as argument to dl().
    (francois at tekwire dot net)

- zlib:
  . Fixed bug #73944 (dictionary option of inflate_init() does not work).
    (wapmorgan)
  . Expose inflate_get_status() and inflate_get_read_len() functions.
    (Matthew Trescott)

22 Jun 2017, PHP 7.2.0alpha2

- Core:
  . Change PHP_OS_FAMILY value from "OSX" to "Darwin". (Sebastian, Kalle)

- GD:
  . Fixed bug #74744 (gd.h: stdarg.h include missing for va_list use in
    gdErrorMethod). (rainer dot jung at kippdata dot de, cmb)

- OCI8:
  . Add TAF callback (PR #2459). (KoenigsKind)
  . Fixed bug #74625 (Integer overflow in oci_bind_array_by_name). (Ingmar Runge)

- OpenSSL:
  . Fixed bug #74720 (pkcs7_en/decrypt does not work if \x1a is used in
    content). (Anatol)
  . Use TLS_ANY for default ssl:// and tls:// negotiation. (kelunik)
  . Fix leak in openssl_spki_new(). (jelle at vdwaa dot nl)
  . Added openssl_pkcs7_read() and pk7 parameter to openssl_pkcs7_verify().
    (jelle at vdwaa dot nl)

- PDO_OCI:
  . Fixed Bug #74537 (Align --with-pdo-oci configure option with --with-oci8 syntax).
    (Tianfang Yang)

- Standard:
  . Compatibility with libargon2 versions 20161029 and 20160821.
    (charlesportwoodii at erianna dot com)
  . Fixed Bug #74737 (mysqli_get_client_info reflection info).
    (mhagstrand at gmail dot com)

- Streams:
  . Default ssl/single_dh_use and ssl/honor_cipher_order to true. (kelunik)

- SQLite3:
  . Update to Sqlite 3.19.3. (cmb)
  . Implement writing to blobs. (bohwaz at github dot com)

08 Jun 2017, PHP 7.2.0alpha1

- Core:
  . Added ZEND_COUNT, ZEND_GET_CLASS, ZEND_GET_CALLED_CLASS, ZEND_GET_TYPE,
    ZEND_FUNC_NUM_ARGS, ZEND_FUNC_GET_ARGS instructions, to implement
    corresponding builtin functions. (Dmitry)
  . "Countable" interface is moved from SPL to Core. (Dmitry)
  . Added ZEND_IN_ARRAY instruction, implementing optimized in_array() builtin
    function, through hash lookup in flipped array. (Dmitry)
  . Removed IS_TYPE_IMMUTABLE (it's the same as COPYABLE & !REFCOUNTED). (Dmitry)
  . Removed the sql.safe_mode directive. (Kalle)
  . Removed support for Netware. (Kalle)
  . Renamed ReflectionClass::isIterateable() to ReflectionClass::isIterable()
    (alias original name for BC). (Sara)
  . Fixed bug #54535 (WSA cleanup executes before MSHUTDOWN). (Kalle)
  . Implemented FR #69791 (Disallow mail header injections by extra headers)
    (Yasuo)
  . Implemented FR #49806 (proc_nice() for Windows). (Kalle)
  . Fix pthreads detection when cross-compiling (ffontaine)
  . Fixed memory leaks caused by exceptions thrown from destructors. (Bob,
    Dmitry).
  . Fixed bug #73215 (uniqid() should use better random source). (Yasuo)
  . Fixed bug #73337 (try/catch not working with two exceptions inside a same
    operation). (Dmitry)
  . Implemented FR #72768 (Add ENABLE_VIRTUAL_TERMINAL_PROCESSING flag for
    php.exe). (Michele Locati)
  . Implemented "Convert numeric keys in object/array casts" RFC, fixes
    bugs #53838, #61655, #66173, #70925, #72254, etc. (Andrea)
  . Implemented "Deprecate and Remove Bareword (Unquoted) Strings" RFC.
    (Rowan Collins)
  . Raised minimum supported Windows versions to Windows 7/Server 2008 R2.
    (Anatol)
  . Implemented minor optimization in array_keys/array_values(). (Sara)
  . Fixed bug #73969 (segfault in debug_print_backtrace). (andrewnester)
  . Added PHP_OS_FAMILY constant to determine on which OS we are. (Jan Altensen)
  . Fixed bug #73994 (arginfo incorrect for unpack). (krakjoe)
  . Fixed bug #73973 (assertion error in debug_zval_dump). (andrewnester)
  . Fixed bug #73987 (Method compatibility check looks to original 
    definition and not parent). (pmmaga)
  . Fixed bug #73991 (JSON_OBJECT_AS_ARRAY not respected). (Sara)
  . Fixed bug #74053 (Corrupted class entries on shutdown when a destructor
    spawns another object). (jim at commercebyte dot com)
  . Fixed bug #73971 (Filename got limited to MAX_PATH on Win32 when scan
    directory). (Anatol)
  . Fixed bug #74149 (static embed SAPI linkage error). (krakjoe)
  . Fixed bug #72359, bug #72451, bug #73706, bug #71115 and others related
    to interned strings handling in TS builds. (Anatol, Dmitry)
  . Implemented "Trailing Commas In List Syntax" RFC for group use lists only.
    (Sammy Kaye Powers)
  . Fixed bug #74269 (It's possible to override trait property with different
    loosely-equal value). (pmmaga)
  . Fixed bug #61970 (Restraining __construct() access level in subclass gives
    a fatal error). (pmmaga)
  . Fixed bug #63384 (Cannot override an abstract method with an abstract
    method). (pmmaga, wes)
  . Fixed bug #74607 (Traits enforce different inheritance rules). (pmmaga)
  . Fixed misparsing of abstract unix domain socket names. (Sara)

- BCMath:
  . Fixed bug #46564 (bcmod truncates fractionals). (liborm85)

- Calendar:
  . Fix integer overflows (Joshua Rogers)

- Date:
  . Fixed bug #55407 (Impossible to prototype DateTime::createFromFormat).
    (kelunik)
  . Fixed bug #69587 (DateInterval properties and isset). (jhdxr)
  . Fixed bug #74404 (Wrong reflection on DateTimeZone::getTransitions).
    (krakjoe)
  . Fixed bug #74080 (add constant for RFC7231 format datetime). (duncan3dc)
  . Fixed bug #74639 (implement clone for DatePeriod and DateInterval).
    (andrewnester)
  . Implemented FR #71520 (Adding the DateTime constants to the
    DateTimeInterface interface). (Majkl578)

- Dba:
  . Fixed bug #72885 (flatfile: dba_fetch() fails to read replaced entry).
    (Anatol)

- DOM:
  . Fixed bug #67474 (getElementsByTagNameNS filter on default ns). (aboks)
  . Fixed bug #54382 (getAttributeNodeNS doesn't get xmlns* attributes).
    (aboks)
  . Fixed bug #74004 (LIBXML_NOWARNING (etc) ignored by DOMDocument::loadHTML).
    (somedaysummer)

- EXIF:
  . Added support for vendor specific tags for the following formats:
    Samsung, DJI, Panasonic, Sony, Pentax, Minolta, Sigma/Foveon, AGFA, 
	Kyocera, Ricoh & Epson. (Kalle)
  . Fixed bug #72682 (exif_read_data() fails to read all data for some
    images). (Kalle)
  . Fixed bug #71534 (Type confusion in exif_read_data() leading to heap
    overflow in debug mode). (hlt99 at blinkenshell dot org, Kalle)
  . Fixed bug #68547 (Exif Header component value check error).
    (sjh21a at gmail dot com, Kalle)
  . Fixed bug #66443 (Corrupt EXIF header: maximum directory nesting level
    reached for some cameras). (Kalle)
  . Fixed Redhat bug #1362571 (PHP not returning full results for
    exif_read_data function). (Kalle)

- FPM:
  . Configuration to limit fpm slow log trace callers. (Sannis)
  . Fixed bug #69865 (php-fpm does not close stderr when using syslog). 
    (Mike)

- FTP:
  . Fixed bug #74598 (ftp:// wrapper ignores context arg). (Sara)
  . Implement MLSD for structured listing of directories. (blar)

- GD:
  . Implemented imageresolution as getter and setter (Christoph)
  . Fixed bug #74343 (compile fails on solaris 11 with system gd2 library).
    (krakjoe)

- GMP:
  . Fixed bug #70896 (gmp_fact() silently ignores non-integer input). (Sara)

- hash:
  . Fixed bug #73961 (environmental build dependency in hash sha3 source).
    (krakjoe)
  . Changed HashContext from resource to object. (Rouven Weßling, Sara)
  . Disallowed usage of non-cryptographic hash functions with HMAC and PBKDF2.
    (Andrey Andreev, Nikita)

- intl:
  . Fixed bug #74433 (wrong reflection for Normalizer methods). (villfa)
  . Fixed bug #74439 (wrong reflection for Locale methods). (villfa)
  . Fixed bug #74468 (wrong reflection on Collator::sortWithSortKeys). (villfa)
  . Fixed bug #63790 (test using Spoofchecker which may be unavailable). (Sara)

- Mbstring:
  . Implemented request #66024 (mb_chr() and mb_ord()). (Masakielastic, Yasuo)
  . Implemented request #65081 (mb_scrub()). (Masakielastic, Yasuo)
  . Implemented request #69086 (enhancement for mb_convert_encoding() that
    handles multibyte replacement char nicely). (Masakielastic, Yasuo)
  . Added array input support to mb_convert_encoding(). (Yasuo)
  . Added array input support to mb_check_encoding(). (Yasuo)
  . Fixed bug #69079 (enhancement for mb_substitute_character). (masakielastic)
  . Update to oniguruma version 6.3.0. (Remi)

- Mcrypt:
  . The deprecated mcrypt extension has been moved to PECL. (leigh)

- MySQLi:
  . Fixed bug #73949 (leak in mysqli_fetch_object). (krakjoe)

- mysqlnd:
  . Fixed bug #73800 (sporadic segfault with MYSQLI_OPT_INT_AND_FLOAT_NATIVE). 
	(vanviegen)

- OpenSSL:
  . Fixed bug #71519 (add serial hex to return value array). (xrobau)

- PCRE:
  . Added support for PCRE JIT fast path API. (dmitry)
  . Fixed bug #61780 (Inconsistent PCRE captures in match results). (cmb)

- PDO:
  . Add "Sent SQL" to debug dump for emulated prepares. (Adam Baratz)
  . Add parameter types for national character set strings. (Adam Baratz)

- PDO_DBlib:
  . Fixed bug #73234 (Emulated statements let value dictate parameter type).
    (Adam Baratz)
  . Fixed bug #73396 (bigint columns are returned as strings). (Adam Baratz)
  . Expose DB-Library version as \PDO::DBLIB_ATTR_VERSION attribute on \PDO
    instance. (Adam Baratz)
  . Add test coverage for bug #72969. (Jeff Farr)

- PDO_OCI:
  . Fixed bug #54379 (PDO_OCI: UTF-8 output gets truncated). (gureedo / Oracle)

- PDO_PgSQL:
  . Fixed bug #73959 (lastInsertId fails to throw an exception for wrong 
    sequence name). (andrewnester)

- PDO_Sqlite
  . Switch to sqlite3_prepare_v2() and sqlite3_close_v2() functions (rasmus)

- phar:
  . Fixed bug #74383 (phar method parameters reflection correction). 
    (mhagstrand)
  . Fixed bug #74196 (phar does not correctly handle names containing dots).
    (mhagstrand)
  . Fixed bug #74386 (Phar::__construct reflection incorrect). (villfa)

- PHPDBG
  . Added extended_value to opcode dump output. (Sara)

- posix:
  . Fixed bug #71219 (configure script incorrectly checks for ttyname_r). (atoh)

- Session:
  . Fixed bug #73461 (Prohibit session save handler recursion). (Yasuo)
  . PR #2233 Removed register_globals related code and "!" can be used as $_SESSION key name. (Yasuo)
  . Improved bug #73100 fix. 'user' save handler can only be set by session_set_save_handler()
  . Fixed bug #69582 (session not readable by root in CLI). (EvgeniySpinov)

- SOAP:
  . Fixed bug #69137 (Peer verification fails when using a proxy with SoapClient)
    (Keith Smiley)

- SQLite3:
  . Update to Sqlite 3.18.0. (cmb)
  . Fixed bug #74413 (incorrect reflection for SQLite3::enableExceptions).
    (krakjoe)

- Standard:
  . Add subject to mail log. (tomsommer)
  . Fixed bug #31875 (get_defined_functions additional param to exclude
	disabled functions). (willianveiga)
  . Fixed bug #69442 (closing of fd incorrect when PTS enabled). (jaytaph)
  . Fixed bug #72974 (imap is undefined service on AIX). (matthieu.sarter)
  . Fixed bug #72979 (money_format stores wrong length AIX). (matthieu.sarter)
  . Fixed bug #74300 (unserialize accepts two plus/minus signs for float number exponent part).
    (xKerman)
  . Fixed bug #74556 (stream_socket_get_name() returns '\0'). (Sara)

- XML:
  . Moved utf8_encode() and utf8_decode() to the Standard extension. (Andrea)
  . Fixed bug #72135 (malformed XML causes fault) (edgarsandi)

- xmlreader:
  . Fixed bug #74457 (Wrong reflection on XMLReader::expand). (villfa)

- XMLRPC:
  . Use Zend MM for allocation in bundled libxmlrpc (Joe)

- ZIP:
  . Add support for encrypted archives. (Remi)
  . Use of bundled libzip is deprecated, --with-libzip option is recommended. (Remi)
  . Fixed Bug #73803 (Reflection of ZipArchive does not show public properties). (Remi)

<<< NOTE: Insert NEWS from last stable release here prior to actual release! >>><|MERGE_RESOLUTION|>--- conflicted
+++ resolved
@@ -25,6 +25,9 @@
     size). (Nikita)
   . Fixed bug #75054 (A Denial of Service Vulnerability was found when
     performing deserialization). (Nikita)
+
+- WDDX:
+  . Fixed bug #73793 (WDDX uses wrong decimal seperator). (cmb)
 
 - XMLRPC:
   . Fixed bug #74975 (Incorrect xmlrpc serialization for classes with declared
@@ -97,22 +100,8 @@
   . Fixed bug #75015 (Crash in recursive iterator destructors). (Julien)
 
 - Standard:
-<<<<<<< HEAD
   . Fixed bug #74851 (uniqid() without more_entropy performs badly).
     (Emmanuel Dreyfus)
-=======
-  . Fixed bug #74103 (heap-use-after-free when unserializing invalid array
-    size). (Nikita)
-  . Fixed bug #75054 (A Denial of Service Vulnerability was found when
-    performing deserialization). (Nikita)
-
-- WDDX:
-  . Fixed bug #73793 (WDDX uses wrong decimal seperator). (cmb)
-
-- XMLRPC:
-  . Fixed bug #74975 (Incorrect xmlrpc serialization for classes with declared
-    properties). (blar)
->>>>>>> 207105b1
 
 20 Jul 2017, PHP 7.2.0beta1
 
