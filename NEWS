--- conflicted
+++ resolved
@@ -86,20 +86,11 @@
 
 - Phar
   . Fixed bug #61184 (Phar::webPhar() generates headers with trailing NUL
-<<<<<<< HEAD
     bytes). (Nikita Popov)
-=======
-    bytes). (Nikic)
-
-- PHP-FPM SAPI:
-  . Fixed bug #60811 (php-fpm compilation problem). (rasmus)
 
 - Readline:
-  . Fixed bug #61088 (Memory leak in readline_callback_handler_install).
-    (Nikic, Laruence)
   . Add open_basedir checks to readline_write_history and readline_read_history.
     (Rasmus, reported by Mateusz Goik)
->>>>>>> 90077873
 
 - Reflection:
   . Fixed bug #60968 (Late static binding doesn't work with 
