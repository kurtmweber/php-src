PHP                                                                        NEWS
|||||||||||||||||||||||||||||||||||||||||||||||||||||||||||||||||||||||||||||||
<<<<<<< HEAD
=======
?? ??? 2014, PHP 5.6.0 Release Candidate 2

19 Jun 2014, PHP 5.6.0 Release Candidate 1

- Core:
  . Implemented FR #64744 (Differentiate between member function call on a null 
    and non-null, non-objects). (Boro Sitnikovski)
  . Fixed bug #67436 (Autoloader isn't called if two method definitions don't
    match). (Bob)
  . Fixed bug #66622 (Closures do not correctly capture the late bound class
    (static::) in some cases). (Levi Morrison)
  . Fixed bug #67390 (insecure temporary file use in the configure script).
    (Remi) (CVE-2014-3981)
  . Fixed bug #67392 (dtrace breaks argument unpack). (Nikita)
  . Fixed bug #67428 (header('Location: foo') will override a 308-399 response
    code). (Adam)
  . Fixed bug #67433 (SIGSEGV when using count() on an object implementing
    Countable). (Matteo)
  . Fixed bug #67399 (putenv with empty variable may lead to crash). (Stas)

- CLI server:
  . Implemented FR #67429 (CLI server is missing some new HTTP response codes).
    (Adam)
  . Fixed Bug #67406 (built-in web-server segfaults on startup). (Remi)

- Fileinfo:
  . Fixed bug #67410 (fileinfo: mconvert incorrect handling of truncated pascal
    string size). (Francisco Alonso, Jan Kaluza, Remi)
  . Fixed bug #67411 (fileinfo: cdf_check_stream_offset insufficient boundary
    check). (Francisco Alonso, Jan Kaluza, Remi)
  . Fixed bug #67412 (fileinfo: cdf_count_chain insufficient boundary check).
    (Francisco Alonso, Jan Kaluza, Remi)
  . Fixed bug #67413 (fileinfo: cdf_read_property_info insufficient boundary
    check). (Francisco Alonso, Jan Kaluza, Remi)

- mysqlnd:
  . Added support for gb18030 from MySQL 5.7. (Andrey)

- Network:
  . Fixed bug #67432 (Fix potential segfault in dns_get_record()).
    (CVE-2014-4049). (Sara)

- OpenSSL:
  . Fixed bug #65698 (certificates validity parsing does not work past 2050).
    (Paul Oehler)
  . Fixed bug #66636 (openssl_x509_parse warning with V_ASN1_GENERALIZEDTIME).
    (Paul Oehler)

- phpdbg:
  . Fixed bug #67212 (phpdbg uses non-standard TIOCGWINSZ). (Ferenc)

- SOAP:
  . Implemented FR #49898 (Add SoapClient::__getCookies()). (Boro Sitnikovski)

- SPL:
  . Fixed bug #66127 (Segmentation fault with ArrayObject unset). (Stas)
  . Fixed request #67453 (Allow to unserialize empty data). (Remi)

- Streams:
  . Fixed bug #67430 (http:// wrapper doesn't follow 308 redirects). (Adam)

- Tokenizer:
  . Fixed bug #67395 (token_name() does not return name for T_POW and T_POW_EQUAL
    token). (Ferenc)

>>>>>>> 2f43bc73
05 Jun 2014, PHP 5.6.0 Beta 4

- Core:
  . Fixed bug #67249 (printf out-of-bounds read). (Stas)

- Date:
  . Fixed bug #67308 (Serialize of DateTime truncates fractions of second).
    (Adam)
  . Fixed regression in fix for bug #67118 (constructor can't be called twice).
    (Remi)


- Fileinfo:
  . Fixed bug #67327 (fileinfo: CDF infinite loop in nelements DoS).
  . Fixed bug #67328 (fileinfo: fileinfo: numerous file_printf calls resulting in
    performance degradation).
  . Fixed bug #67326 (fileinfo: cdf_read_short_sector insufficient boundary check).
  . Fixed bug #67329 (fileinfo: NULL pointer deference flaw by processing certain
    CDF files).

- SPL:
  . Fixed bug #67359 (Segfault in recursiveDirectoryIterator). (Laruence)

- phpdbg:
  . Fixed bug which caused phpdbg to fail immediately on startup in non-debug
    builds. (Bob)

15 May 2014, PHP 5.6.0 Beta 3

- Core:
  . Fixed bug #67169 (array_splice all elements, then []= gives wrong index).
    (Nikita)
  . Fixed bug #67198 (php://input regression). (Mike)
  . Fixed bug #67247 (spl_fixedarray_resize integer overflow). (Stas)
  . Fixed bug #67250 (iptcparse out-of-bounds read). (Stas)
  . Fixed bug #67252 (convert_uudecode out-of-bounds read). (Stas)

- Date:
  . Fixed bug #67251 (date_parse_from_format out-of-bounds read). (Stas)
  . Fixed bug #67253 (timelib_meridian_with_check out-of-bounds read). (Stas)

- GD:
  . Fixed bug #67248 (imageaffinematrixget missing check of parameters). (Stas)

- OpenSSL:
  . Fixed bug #67224 (Fall back to crypto_type from context if not specified
    explicitly in stream_socket_enable_crypto). (Chris Wright)

- PCRE:
  . Fixed bug #67238 (Ungreedy and min/max quantifier bug, applied patch
    from the upstream). (Anatol)

- mbstring
  . Fixed bug #67199 (mb_regex_encoding mismatch). (Yasuo)

01 May 2014, PHP 5.6.0 Beta 2

- CLI server:
  . Fixed bug #67079 (Missing MIME types for XML/XSL files). (Anatol)

- COM:
  . Fixed bug #66431 (Special Character via COM Interface (CP_UTF8)). (Anatol)

- Core:
  . Fixed bug #65701 (copy() doesn't work when destination filename is created
    by tempnam()). (Boro Sitnikovski)
  . Fixed bug #66015 (Unexpected array indexing in class's static property). (Bob)
  . Added (constant) string/array dereferencing to static scalar expressions
    to complete the set; now possible thanks to bug #66015 being fixed. (Bob)
  . Fixed bug #66568 (Update reflection information for unserialize() function).
    (Ferenc)
  . Fixed bug #66660 (Composer.phar install/update fails). (Ferenc)
  . Fixed bug #67024 (getimagesize should recognize BMP files with negative
    height). (Gabor Buella)
  . Fixed bug #67064  (Countable interface prevents using 2nd parameter
    ($mode) of count() function). (Bob)
  . Fixed bug #67072 (Echoing unserialized "SplFileObject" crash). (Anatol)
  . Fixed bug #67033 (Remove reference to Windows 95). (Anatol)

- cURL:
  . Fixed bug #64247 (CURLOPT_INFILE doesn't allow reset). (Mike)
  . Fixed bug #66562 (curl_exec returns differently than curl_multi_getcontent).
    (Freek Lijten)

- Date:
  . Fixed bug #66721 (__wakeup of DateTime segfaults when invalid object data is
    supplied). (Boro Sitnikovski)
  . Fixed bug #67118 (DateTime constructor crash with invalid data). (Anatol)

- DOM:
  . Fixed bug #67081 (DOMDocumentType->internalSubset returns entire DOCTYPE tag,
    not only the subset). (Anatol)

- Fileinfo:
  . Fixed bug #66907 (Solaris 10 is missing strcasestr and needs substitute).
    (Anatol)
  . Fixed bug #66307 (Fileinfo crashes with powerpoint files). (Anatol)

- FPM:
  . Fixed bug #66482 (unknown entry 'priority' in php-fpm.conf).
  . Fixed bug #66908 (php-fpm reload leaks epoll_create() file descriptor).
    (Julio Pintos)
  . Fixed bug #67060 (sapi/fpm: possible privilege escalation due to insecure
    default configuration) (CVE-2014-0185). (Stas)

- GMP:
  . Fixed crashes in serialize/unserialize. (Stas)

- JSON:
  . Fixed bug #66021 (Blank line inside empty array/object when
    JSON_PRETTY_PRINT is set). (Kevin Israel)

- LDAP:
  . Fixed issue with null bytes in LDAP bindings. (Matthew Daley)

- litespeed
  . Fixed bug #63228 (-Werror=format-security error in lsapi code).
    (Elan Ruusamäe, George)

- mysqli:
  . Fixed building against an external libmysqlclient. (Adam)

- mysqlnd:
  . Added a new fetching mode to mysqlnd. (Andrey)

- OpenSSL:
  . Fix bug #66942 (memory leak in openssl_seal()). (Chuan Ma)
  . Fix bug #66952 (memory leak in openssl_open()). (Chuan Ma)
  . Fix bug #66840 (Fix broken build when extension built separately).
    (Daniel Lowrey)

- phpdbg:
  . Added watchpoints (watch command). (Bob)
  . Renamed some commands (next => continue and how to step). (Joe)
  . Fixed issue #85 (https://github.com/krakjoe/phpdbg/issues/85)
    (Added stdin/stdout/stderr constants and their php:// wrappers). (Bob)

- PDO:
  . Fixed bug #66604 ('pdo/php_pdo_error.h' not copied to the include dir).
    (Matteo)

- PDO-ODBC:
  . Fixed bug #50444 (PDO-ODBC changes for 64-bit). 

- Phar:
  . Fix bug #64498 ($phar->buildFromDirectory can't compress file with an accent
    in its name). (PR #588)

- SQLite:
  . Fixed bug #66967 (Updated bundled libsqlite to 3.8.4.3). (Anatol)

- Apache2 Handler SAPI:
  . Fixed Apache log issue caused by APR's lack of support for %zu
    (APR issue https://issues.apache.org/bugzilla/show_bug.cgi?id=56120).
    (Jeff Trawick)

10 Apr 2014, PHP 5.6.0 Beta 1

- Core:
  . Allow zero length comparison in substr_compare() (Tjerk)
  . Fixed bug #60602 (proc_open() changes environment array) (Tjerk)
  . Fixed bug #61019 (Out of memory on command stream_get_contents). (Mike)
  . Fixed bug #64330 (stream_socket_server() creates wrong Abstract Namespace 
    UNIX sockets). (Mike)
  . Fixed bug #66182 (exit in stream filter produces segfault). (Mike)  
  . Fixed bug #66736 (fpassthru broken). (Mike)
  . Fixed bug #66822 (Cannot use T_POW in const expression) (Tjerk)
  . Fixed bug #67043 (substr_compare broke by previous change) (Tjerk)

- SPL:
  . Added feature #65545 (SplFileObject::fread()) (Tjerk)
  . Fixed bug #66834 (empty() does not work on classes that extend ArrayObject) (Tjerk)
  . Fixed bug #66702 (RegexIterator::INVERT_MATCH does not invert). (Joshua
    Thijssen)

- cURL:
  . Fixed bug #66109 (Can't reset CURLOPT_CUSTOMREQUEST to default behaviour)
    (Tjerk)
  . Fix compilation on libcurl versions between 7.10.5 and 7.12.2, inclusive.
    (Adam)

- Date:
  . Added DateTimeImmutable::createFromMutable to create a DateTimeImmutable
    object from an existing DateTime (mutable) object (Derick)

- Embed:
  . Fixed bug #65715 (php5embed.lib isn't provided anymore). (Anatol).

- Fileinfo:
  . Fixed bug #66820 (out-of-bounds memory access in fileinfo)
    (CVE-2014-2270). (Remi)
  . Fixed bug #66946i (fileinfo: extensive backtracking in awk rule regular
    expression). (CVE-2013-7345) (Remi)
  . Fixed bug #66987 (Memory corruption in fileinfo ext / bigendian).
    (Remi)


- GD:
  . Fixed bug #66815 (imagecrop(): insufficient fix for NULL defer
    CVE-2013-7327). (Tomas Hoger, Remi).
  . Fixed #66869 (Invalid 2nd argument crashes imageaffinematrixget) (Pierre)
  . Fixed bug #66887 (imagescale - poor quality of scaled image). (Remi)
  . Fixed bug #66890 (imagescale segfault). (Remi)
  . Fixed bug #66893 (imagescale ignore method argument). (Remi)

- GMP:
  . Fixed bug #66872 (invalid argument crashes gmp_testbit) (Pierre)

- Hash:
  . Fixed bug #66698 (Missing FNV1a32 and FNV1a64 hash functions).
    (Michael M Slusarz).
  . Implemented timing attack safe string comparison function
    (RFC: https://wiki.php.net/rfc/timing_attack). (Rouven Weßling)
  . hash_pbkdf2() now works correctly if the $length argument is not specified.
    (Nikita)

- Intl:
  . Fixed bug #66873 (A reproductible crash in UConverter when given invalid
    encoding) (Stas)

- Mail:
  . Fixed bug #66535 (Don't add newline after X-PHP-Originating-Script) (Tjerk)

- Mbstring:
  . Upgraded to oniguruma 5.9.5 (Anatol)

- Mcrypt:
  . No longer allow invalid key sizes, invalid IV sizes or missing required IV
    in mcrypt_encrypt, mcrypt_decrypt and the deprecated mode functions.
    (Nikita)
  . Use /dev/urandom as the default source for mcrypt_create_iv(). (Nikita)

- MySQLi:
  . Fixed bug #66762 (Segfault in mysqli_stmt::bind_result() when link closed)
    (Remi)

- OCI8
  . Fixed Bug #66875 (Improve performance of multi-row OCI_RETURN_LOB queries)
   (Perrier, Chris Jones)

- OpenSSL:
  . Fixed memory leak in windows cert verification on verify failure.
    (Chris Wright)
  . Peer certificate capturing via SSL context options now functions even if
    peer verification fails. (Daniel Lowrey)
  . Encrypted TLS servers now support the server name indication TLS extension
    via the new  "SNI_server_certs" SSL context option. (Daniel Lowrey)
  . Fixed bug #66833 (Default disgest algo is still MD5, switch to SHA1). (Remi)

- PCRE:
  . Added support for (*MARK) backtracking verbs. (Nikita)

- PDO_firebird:
  . Fixed Bug #66071 (memory corruption in error handling) (Popa)

- PDO_pgsql:
  . Cleaned up code by increasing the requirements to libpq versions providing
    PQexecParams, PQprepare, PQescapeStringConn, PQescapeByteaConn. According
    to the release notes that means 8.0.8+ or 8.1.4+. (Matteo)
  . Deprecated PDO::PGSQL_ATTR_DISABLE_NATIVE_PREPARED_STATEMENT, an
    undocument constant effectively equivalent to PDO::ATTR_EMULATE_PREPARES.
    (Matteo)
  . Added PDO::PGSQL_ATTR_DISABLE_PREPARES constant to execute the queries
    without preparing them, while still passing parameters separately from
    the command text using PQexecParams. (Matteo)

- Pgsql:
  . Read-only access to the socket stream underlying database connections is
    exposed via a new pg_socket() function to allow read/write polling when
    establishing asynchronous connections and executing queries in non-blocking
    applications. (Daniel Lowrey)
  . Asynchronous connections are now possible using the PGSQL_CONNECT_ASYNC
    flag in conjunction with a new pg_connect_poll() function and connection
    polling status constants. (Daniel Lowrey)
  . New pg_flush() and pg_consume_input() functions added to manually complete
    non-blocking reads/writes to underlying connection sockets. (Daniel Lowrey)

- Session
  . Remove session_gc() and session_serializer_name() wich were introduced in the first 5.6.0 alpha.

- SimpleXML:
  . Fixed bug #66084 (simplexml_load_string() mangles empty node name)
    (Anatol)

- SQLite:
  . Updated the bundled libsqlite to the version 3.8.3.1 (Anatol)

- XSL:
  . Fixed bug #53965 (<xsl:include> cannot find files with relative paths
    when loaded with "file://"). (Anatol)

27 Feb 2014, PHP 5.6.0 Alpha 3

- Core
  . Expose get_debug_info class hook as __debugInfo() magic method. (Sara)
  . Implemented unified default encoding
    (RFC: https://wiki.php.net/rfc/default_encoding). (Yasuo Ohgaki)

- Curl
  . Check for openssl.cafile ini directive when loading CA certs. (Daniel Lowrey)
  . Remove cURL close policy related constants as these have no effect and are
    no longer used in libcurl. (Chris Wright)

- Fileinfo
  . Upgraded to libmagic-5.17 (Anatol)
  . Fixed bug #66731 (file: infinite recursion). (CVE-2014-1943) (Remi)

- FPM:
  . Added clear_env configuration directive to disable clearenv() call.
  (Github PR# 598, Paul Annesley)

- GD:
  . Fixed imagettftext to load the correct character map rather than the last one.
    (Scott)
  . Fixed bug #66714 ( imageconvolution breakage). (Brad Daily)

- JSON:
  . Fixed bug #65753 (JsonSerializeable couldn't implement on module extension)
  (chobieeee@php.net)

- OPCache
  . Added function opcache_is_script_cached(). (Danack)
  . Added information about interned strings usage. (Terry, Julien, Dmitry)

- OpenSSL
  . Fallback to Windows CA cert store for peer verification if no openssl.cafile
    ini directive or "cafile" SSL context option specified in Windows.
    (Chris Wright)
  . The openssl.cafile and openssl.capath ini directives introduced in alpha2
    now have PHP_INI_PERDIR accessibility (was PHP_INI_ALL). (Daniel Lowrey)
  . New "peer_name" SSL context option replaces "CN_match" (which still works
    as before but triggers E_DEPRECATED). (Daniel Lowrey)
  . Fixed segfault when accessing non-existent context for client SNI use
    (Daniel Lowrey)
  . Fixed bug #66501 (Add EC key support to php_openssl_is_private_key).
    (Mark Zedwood)
  . Fixed Bug #47030 (add new boolean "verify_peer_name" SSL context option
    allowing clients to verify cert names separately from the cert itself).
    "verify_peer_name" is enabled by default for client streams.
    (Daniel Lowrey)
  . Fixed Bug #65538 ("cafile" SSL context option now supports stream
    wrappers). (Daniel Lowrey)
  . New openssl_get_cert_locations() function to aid CA file and peer
    verification debugging. (Daniel Lowrey)
  . Encrypted stream wrappers now disable TLS compression by default.
    (Daniel Lowrey)
  . New "capture_session_meta" SSL context option allows encrypted client and
    server streams access to negotiated protocol/cipher information.
    (Daniel Lowrey)
  . New "honor_cipher_order" SSL context option allows servers to prioritize
    cipher suites of their choosing when negotiating SSL/TLS handshakes.
    (Daniel Lowrey)
  . New "single_ecdh_use" and "single_dh_use" SSL context options allow for
    improved forward secrecy in encrypted stream servers. (Daniel Lowrey)
  . New "dh_param" SSL context option allows stream servers control over
    the parameters when negotiating DHE cipher suites. (Daniel Lowrey)
  . New "ecdh_curve" SSL context option allowing stream servers to specify
    the curve to use when negotiating ephemeral ECDHE ciphers (defaults to
    NIST P-256). (Daniel Lowrey)
  . New "rsa_key_size" SSL context option gives stream servers control
    over the key size (in bits) used for RSA key agreements. (Daniel Lowrey)
  . Crypto methods for encrypted client and server streams now use
    bitwise flags for fine-grained protocol support. (Daniel Lowrey)
  . Added new tlsv1.0 stream wrapper to specify TLSv1 client/server method.
    tls wrapper now negotiates TLSv1, TLSv1.1 or TLSv1.2. (Daniel Lowrey)
  . Encrypted client streams now enable SNI by default. (Daniel Lowrey)
  . Encrypted streams now prioritize ephemeral key agreement and high strength
    ciphers by default. (Daniel Lowrey)
  . New OPENSSL_DEFAULT_STREAM_CIPHERS constant exposes default cipher
    list. (Daniel Lowrey)
  . New STREAM_CRYPTO_METHOD_* constants for enhanced control over the crypto
    methods negotiated encrypted server/client sessions. (Daniel Lowrey)
  . Encrypted stream servers now automatically mitigate potential DoS vector
    arising from client-initiated TLS renegotiation. New "reneg_limit",
    "reneg_window" and "reneg_limit_callback" SSL context options for custom
    renegotiation limiting control. (Daniel Lowrey)

- Pgsql:
  . pg_insert()/pg_select()/pg_update()/pg_delete() are no longer EXPERIMENTAL.
    (Yasuo)
  . Impremented FR #25854 Return value for pg_insert should be resource instead of bool.
    (Yasuo)
  . Implemented FR #41146 - Add "description" with exteneded flag pg_meta_data().
    pg_meta_data(resource $conn, string $table [, bool extended])
    It also made pg_meta_data() return "is enum" always.
    (Yasuo)

13 Feb 2014, PHP 5.6.0 Alpha 2
- Core:
  . Added T_POW (**) operator
    (RFC: https://wiki.php.net/rfc/pow-operator). (Tjerk Meesters)

- mysqli
  . Added new function mysqli_get_links_stats() as well as new INI variable
    mysqli.rollback_on_cached_plink of type bool (Andrey)

- PCRE:
  . Upgraded to PCRE 8.34. (Anatol)

- ldap
  . Added new function ldap_modify_batch(). (Ondrej Hosek)

- OpenSSL
  . Peer certificates now verified by default in client socket operations
    (RFC: https://wiki.php.net/rfc/tls-peer-verification). (Daniel Lowrey)
  . New openssl.cafile and openssl.capath ini directives. (Daniel Lowrey)

23 Jan 2014, PHP 5.6.0 Alpha 1
- CLI server:
  . Added some MIME types to the CLI web server. (Chris Jones)

- Core:
  . Improved IS_VAR operands fetching. (Laruence, Dmitry)
  . Improved empty string handling. Now ZE uses an interned string instead of
    allocation new empty string each time. (Laruence, Dmitry)
  . Implemented internal operator overloading
    (RFC: https://wiki.php.net/rfc/operator_overloading_gmp). (Nikita)
  . Made calls from incompatible context issue an E_DEPRECATED warning instead
    of E_STRICT (phase 1 of RFC: https://wiki.php.net/rfc/incompat_ctx).
	(Gustavo)
  . Uploads equal or greater than 2GB in size are now accepted.
    (Ralf Lang, Mike)
  . Reduced POST data memory usage by 200-300%. Changed INI setting
    always_populate_raw_post_data to throw a deprecation warning when enabling
	and to accept -1 for never populating the $HTTP_RAW_POST_DATA global 
	variable, which will be the default in future PHP versions. (Mike)
  . Implemented dedicated syntax for variadic functions
    (RFC: https://wiki.php.net/rfc/variadics). (Nikita)
  . Fixed bug #50333 Improving multi-threaded scalability by using
    emalloc/efree/estrdup (Anatol, Dmitry)
  . Implemented constant scalar expressions (with support for constants)
    (RFC: https://wiki.php.net/rfc/const_scalar_exprs). (Bob)
  . Fixed bug #65784 (Segfault with finally). (Laruence, Dmitry)
  . Fixed bug #66509 (copy() arginfo has changed starting from 5.4). (willfitch)

- cURL:
  . Implemented FR #65646 (re-enable CURLOPT_FOLLOWLOCATION with open_basedir
    or safe_mode). (Adam)

- FPM
  . Included apparmor support in fpm
    (RFC: https://wiki.php.net/rfc/fpm_change_hat). (Gernot Vormayr)

- GMP:
  . Moved GMP to use object as the underlying structure and implemented various
    improvements based on this.
    (RFC: https://wiki.php.net/rfc/operator_overloading_gmp). (Nikita)
  . Added gmp_root() and gmp_rootrem() functions for calculating nth roots.
    (Nikita)

- Hash:
  . Added gost-crypto (CryptoPro S-box) GOST hash algo. (Manuel Mausz)

- JSON:
  . Fixed case part of bug #64874 ("json_decode handles whitespace and
    case-sensitivity incorrectly")

- mysqlnd:
  . Disabled flag for SP OUT variables for 5.5+ servers as they are not natively
    supported by the overlying APIs. (Andrey)

- OPcache:
  . Added an optimization of class constants and constant calls to some
    internal functions (Laruence, Dmitry)
  . Added an optimization pass to convert FCALL_BY_NAME into DO_FCALL.
    (Laruence, Dmitry)
  . Added an optimization pass to merged identical constants (and related
    cache_slots) in op_array->literals table. (Laruence, Dmitry)
  . Added script level constant replacement optimization pass. (Dmitry)

- OpenSSL:
  . Added crypto_method option for the ssl stream context. (Martin Jansen)
  . Added certificate fingerprint support. (Tjerk Meesters)
  . Added explicit TLSv1.1 and TLSv1.2 stream transports. (Daniel Lowrey)
  . Fixed bug #65729 (CN_match gives false positive). (Tjerk Meesters)
  . Peer name verification matches SAN DNS names for certs using
    the Subject Alternative Name x509 extension. (Daniel Lowrey)
  . Fixed segfault when built against OpenSSL>=1.0.1 (Daniel Lowrey)
  . Added SPKAC support. (Jason Gerfen)

- PDO_pgsql:
  . Fixed Bug #42614 (PDO_pgsql: add pg_get_notify support). (Matteo)
  . Fixed Bug #63657 (pgsqlCopyFromFile, pgsqlCopyToArray use Postgres < 7.3
    syntax). (Matteo)

- phpdbg:
  . Included phpdbg sapi (RFC: https://wiki.php.net/rfc/phpdbg).
    (Felipe Pena, Joe Watkins and Bob Weinand)

- pgsql:
  . pg_version() returns full report which obtained by PQparameterStatus().
    (Yasuo)
  . Added pg_lo_truncate(). (Yasuo)
  . Added 64bit large object support for PostgreSQL 9.3 and later. (Yasuo)

- Session:
  . Fixed Bug #65315 (session.hash_function silently fallback to default md5)
    (Yasuo)
  . Implemented Request #17860 (Session write short circuit). (Yasuo)
  . Implemented Request #20421 (session_abort() and session_reset() function).
    (Yasuo)

- Standard:
  . Implemented FR #65634 (HTTP wrapper is very slow with protocol_version
    1.1). (Adam)
  . Implemented Change crypt() behavior w/o salt RFC. (Yasuo)
    https://wiki.php.net/rfc/crypt_function_salt
  . Implemented request #49824 (Change array_fill() to allow creating empty
    array). (Nikita)

- XMLReader:
  . Fixed bug #55285 (XMLReader::getAttribute/No/Ns methods inconsistency). 
    (Mike)

- Zip:
  . update libzip to version 1.11.2.
    PHP don't use any ilibzip private symbol anymore.  (Pierre, Remi)
  . new method ZipArchive::setPassword($password). (Pierre)
  . add --with-libzip option to build with system libzip. (Remi)
  . new methods:
    ZipArchive::setExternalAttributesName($name, $opsys, $attr [, $flags])
    ZipArchive::setExternalAttributesIndex($idx, $opsys, $attr [, $flags])
    ZipArchive::getExternalAttributesName($name, &$opsys, &$attr [, $flags])
    ZipArchive::getExternalAttributesIndex($idx, &$opsys, &$attr [, $flags])

<<< NOTE: Insert NEWS from last stable release here prior to actual release! >>><|MERGE_RESOLUTION|>--- conflicted
+++ resolved
@@ -1,9 +1,5 @@
 PHP                                                                        NEWS
 |||||||||||||||||||||||||||||||||||||||||||||||||||||||||||||||||||||||||||||||
-<<<<<<< HEAD
-=======
-?? ??? 2014, PHP 5.6.0 Release Candidate 2
-
 19 Jun 2014, PHP 5.6.0 Release Candidate 1
 
 - Core:
@@ -67,7 +63,6 @@
   . Fixed bug #67395 (token_name() does not return name for T_POW and T_POW_EQUAL
     token). (Ferenc)
 
->>>>>>> 2f43bc73
 05 Jun 2014, PHP 5.6.0 Beta 4
 
 - Core:
