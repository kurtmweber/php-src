PHP                                                                        NEWS
|||||||||||||||||||||||||||||||||||||||||||||||||||||||||||||||||||||||||||||||
<<<<<<< HEAD
?? ??? ????, PHP 7.3.0alpha1
=======
?? ??? ????, PHP 7.2.0RC4

- Core
  . Fixed bug #75220 (Segfault when calling is_callable on parent). 
    (andrewnester)

28 Sep 2017, PHP 7.2.0RC3

- Core
  . Fixed bug #75241 (Null pointer dereference in zend_mm_alloc_small()).
    (Laruence)
  . Fixed bug #74878 (Data race in ZTS builds). (Nikita, Dmitry)
  . Fixed bug #75236 (infinite loop when printing an error-message). (Andrea)
  . Fixed bug #75252 (Incorrect token formatting on two parse errors in one
    request). (Nikita)

- FPM:
  . Fixed bug #75212 (php_value acts like php_admin_value). (Remi)

- MySQLi:
  . Fixed bug #75018 (Data corruption when reading fields of bit type). (Anatol)

- Opcache:
  . Fixed bug #75230 (Invalid opcode 49/1/8 using opcache). (Laruence)

- PCRE:
  . Fixed bug ##75223 (PCRE JIT broken in 7.2). (Dmitry)

- PDO_mysql:
  . Fixed bug #75177 (Type 'bit' is fetched as unexpected string). (Anatol)

- SPL:
  . Fixed bug #73629 (SplDoublyLinkedList::setIteratorMode masks intern flags).
    (J. Jeising, cmb)

14 Sep 2017, PHP 7.2.0RC2
>>>>>>> 0d6c56a8

- Core:
  . Redesigned the old ext_skel program written in PHP, run: 
    'php ext_skel.php' for all options. This means there is no dependencies 
    thrus making it work on Windows out of the box. (Kalle)
  . Removed support for BeOS. (Kalle)
  . Fixed bug #75031 (support append mode in temp/memory streams). (adsr)
  . Fixed bug #74860 (Uncaught exceptions not being formatted properly when
    error_log set to "syslog"). (Philip Prindeville)

- BCMath:
  . Fixed bug #66364 (BCMath bcmul ignores scale parameter). (cmb)
	. Implemented request #67855 (No way to get current scale in use). (Chris
	  Wright, cmb)
  . Fixed bug #75164 (split_bc_num() is pointless). (cmb)
  . Fixed bug #75169 (BCMath errors/warnings bypass PHP's error handling). (cmb)

- Date:
  . Implemented FR #74668: Add DateTime::createFromImmutable() method.
    (majkl578, Rican7)

- cURL:
  . Fixed bug #74125 (Fixed finding CURL on systems with multiarch support).
    (cebe)

- GD:
  . Added support for WebP in imagecreatefromstring() (Andreas Treichel, cmb).

- LDAP:
  . Added ldap_exop_refresh helper for EXOP REFRESH operation with dds overlay. 
    (Come)

- Mbstring:
  . Fixed bug #65544 (mb title case conversion-first word in quotation isn't
    capitalized). (Nikita)
  . Fixed bug #71298 (MB_CASE_TITLE misbehaves with curled apostrophe/quote.
    (Nikita)
  . Fixed bug #73528 (Crash in zif_mb_send_mail). (Nikita)
  . Fixed bug #74929 (mbstring functions version 7.1.1 are slow compared to 5.3
    on Windows). (Nikita)

- ODBC:
  . Removed support for ODBCRouter. (Kalle)
  . Removed support for Birdstep. (Kalle)

- PDO_OCI:
  . Fixed bug #74631 (PDO_PCO with PHP-FPM: OCI environment initialized
    before PHP-FPM sets it up). (Ingmar Runge)

- PDO SQLite
  . Add support for additional open flags

- phar:
  . Fixed bug #74991 (include_path has a 4096 char limit in some cases).
    (bwbroersma)

- pgsql:
  . Added new error constants for pg_result_error(): (Kalle)
    - Requires Postgres 9.3
      - PGSQL_DIAG_SCHEMA_NAME
	  - PGSQL_DIAG_TABLE_NAME
	  - PGSQL_DIAG_COLUMN_NAME
	  - PGSQL_DIAG_DATATYPE_NAME
	  - PGSQL_DIAG_CONSTRAINT_NAME
	- Requires Postgres 9.6
	  - PGSQL_DIAG_SEVERITY_NONLOCALIZED

- Session:
  . Fixed bug #74941 (session fails to start after having headers sent). 
    (morozov)

- SPL:
  . Fixed bug #74977 (Appending AppendIterator leads to segfault). 
    (Andrew Nester)
  . Fixed bug #75173 (incorrect behavior of AppendIterator::append in foreach loop).
    (jhdxr)

<<< NOTE: Insert NEWS from last stable release here prior to actual release! >>><|MERGE_RESOLUTION|>--- conflicted
+++ resolved
@@ -1,45 +1,6 @@
 PHP                                                                        NEWS
 |||||||||||||||||||||||||||||||||||||||||||||||||||||||||||||||||||||||||||||||
-<<<<<<< HEAD
 ?? ??? ????, PHP 7.3.0alpha1
-=======
-?? ??? ????, PHP 7.2.0RC4
-
-- Core
-  . Fixed bug #75220 (Segfault when calling is_callable on parent). 
-    (andrewnester)
-
-28 Sep 2017, PHP 7.2.0RC3
-
-- Core
-  . Fixed bug #75241 (Null pointer dereference in zend_mm_alloc_small()).
-    (Laruence)
-  . Fixed bug #74878 (Data race in ZTS builds). (Nikita, Dmitry)
-  . Fixed bug #75236 (infinite loop when printing an error-message). (Andrea)
-  . Fixed bug #75252 (Incorrect token formatting on two parse errors in one
-    request). (Nikita)
-
-- FPM:
-  . Fixed bug #75212 (php_value acts like php_admin_value). (Remi)
-
-- MySQLi:
-  . Fixed bug #75018 (Data corruption when reading fields of bit type). (Anatol)
-
-- Opcache:
-  . Fixed bug #75230 (Invalid opcode 49/1/8 using opcache). (Laruence)
-
-- PCRE:
-  . Fixed bug ##75223 (PCRE JIT broken in 7.2). (Dmitry)
-
-- PDO_mysql:
-  . Fixed bug #75177 (Type 'bit' is fetched as unexpected string). (Anatol)
-
-- SPL:
-  . Fixed bug #73629 (SplDoublyLinkedList::setIteratorMode masks intern flags).
-    (J. Jeising, cmb)
-
-14 Sep 2017, PHP 7.2.0RC2
->>>>>>> 0d6c56a8
 
 - Core:
   . Redesigned the old ext_skel program written in PHP, run: 
@@ -49,6 +10,8 @@
   . Fixed bug #75031 (support append mode in temp/memory streams). (adsr)
   . Fixed bug #74860 (Uncaught exceptions not being formatted properly when
     error_log set to "syslog"). (Philip Prindeville)
+  . Fixed bug #75220 (Segfault when calling is_callable on parent). 
+    (andrewnester)
 
 - BCMath:
   . Fixed bug #66364 (BCMath bcmul ignores scale parameter). (cmb)
