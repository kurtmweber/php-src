--- conflicted
+++ resolved
@@ -11,6 +11,9 @@
   . Fixed bug #64370 (microtime(true) less than $_SERVER['REQUEST_TIME_FLOAT']).
     (Anatol)
 
+- mysqlnd
+  . Fixed bug #63530 (mysqlnd_stmt::bind_one_parameter crashes, uses wrong alloc
+    for stmt->param_bind). (Andrey)
 
 07 Mar 2013, PHP 5.5.0 Alpha 6
 
@@ -55,21 +58,9 @@
   . Implemented FR #46439 - added CURLFile for safer file uploads.
     (Stas)
 
-<<<<<<< HEAD
 - Intl:
   . Cherry-picked UConverter wrapper, which had accidentaly been committed only
     to master.
-=======
-- mysqlnd
-  . Fixed bug #63530 (mysqlnd_stmt::bind_one_parameter crashes, uses wrong alloc
-    for stmt->param_bind). (Andrey)
-
-- OpenSSL:
-  . New SSL stream context option to prevent CRIME attack vector. (Daniel Lowrey,
-	Lars)
-  . Fixed bug #61930 (openssl corrupts ssl key resource when using 
-    openssl_get_publickey()). (Stas)
->>>>>>> 0777a187
 
 - mysqli
   . Added mysqli_begin_transaction()/mysqli::begin_transaction(). Implemented
