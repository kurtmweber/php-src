PHP                                                                        NEWS
|||||||||||||||||||||||||||||||||||||||||||||||||||||||||||||||||||||||||||||||
?? ??? 2016, PHP 7.1.0RC1

-GD:
  . Fixed bug #66005 (imagecopy does not support 1bit transparency on truecolor
    images). (cmb)

- Reflection:
  . Reverted prepending \ for class names and ? for nullable types returned
    from ReflectionType::__toString(). (Trowski)

- Intl:
  . Fixed bug #65732 (grapheme_*() is not Unicode compliant on CR LF
    sequence). (cmb)

- Reflection:
  . Reverted prepending \ for class names and ? for nullable types returned
    from ReflectionType::__toString(). (Trowski)

- XML:
  . Fixed bug #72714 (_xml_startElementHandler() segmentation fault). (cmb)

18 Aug 2016, PHP 7.1.0beta3

- Core:
  . Fixed bug #72813 (Segfault with __get returned by ref). (Laruence)
  . Fixed bug #72767 (PHP Segfaults when trying to expand an infinite operator).
    (Nikita)
  . TypeError messages for arg_info type checks will now say "must be ...
    or null" where the parameter or return type accepts null. (Andrea)
  . Fixed bug #72857 (stream_socket_recvfrom read access violation). (Anatol)
  . Fixed bug #72663 (Create an Unexpected Object and Don't Invoke
    __wakeup() in Deserialization). (Stas)
  . Fixed bug #72681 (PHP Session Data Injection Vulnerability). (Stas)
  . Fixed bug #72742 (memory allocator fails to realloc small block to large
    one). (Stas)

- Bz2:
  . Fixed bug #72837 (integer overflow in bzdecompress caused heap
    corruption). (Stas)

- Curl
  . Fixed bug #72674 (Heap overflow in curl_escape). (Stas)

- EXIF:
  . Fixed bug #72735 (Samsung picture thumb not read (zero size)). (Kalle, Remi)
  . Fixed bug #72627 (Memory Leakage In exif_process_IFD_in_TIFF). (Stas)

- FTP:
  . Fixed bug #70195 (Cannot upload file using ftp_put to FTPES with
    require_ssl_reuse). (Benedict Singer)

<<<<<<< HEAD
- mbstring:
  . Fixed bug #72711 (`mb_ereg` does not clear the `$regs` parameter on
    failure). (ju1ius)
=======
- GD:
  . Fixed bug #72709 (imagesetstyle() causes OOB read for empty $styles). (cmb)
  . Fixed bug #66005 (imagecopy does not support 1bit transparency on truecolor
    images). (cmb)
  . Fixed bug #72913 (imagecopy() loses single-color transparency on palette
    images). (cmb)

- IMAP:
  . Fixed bug #72852 (imap_mail null dereference). (Anatol)
>>>>>>> 4c68fc53

- Mcrypt:
  . Fixed bug #72782 (Heap Overflow due to integer overflows). (Stas)

- OCI8
  . Fixed invalid handle error with Implicit Result Sets. (Chris Jones)
  . Fixed bug #72524 (Binding null values triggers ORA-24816 error). (Chris Jones)

- Opcache:
  . Fixed bug #72762 (Infinite loop while parsing a file with opcache enabled).
    (Nikita)

- PDO:
  . Fixed bug #72788 (Invalid memory access when using persistent PDO
    connection). (Keyur)
  . Fixed bug #72791 (Memory leak in PDO persistent connection handling). (Keyur)
  . Fixed bug #60665 (call to empty() on NULL result using PDO::FETCH_LAZY
    returns false). (cmb)

- Reflection:
  . Implemented request #38992 (invoke() and invokeArgs() static method calls
    should match). (cmb).
  . Add ReflectionNamedType::getName(). This method should be used instead of
    ReflectionType::__toString()

- Session:
  . Implemented RFC: Session ID without hashing. (Yasuo)
    https://wiki.php.net/rfc/session-id-without-hashing

- SPL:
  . Fixed bug #72888 (Segfault on clone on splFileObject). (Laruence)

- SQLite3:
  . Updated to SQLite3 3.14.0. (cmb)

- Standard:
  . Fixed bug #55451 (substr_compare NULL length interpreted as 0). (Lauri
    Kenttä)
  . Fixed bug #72278 (getimagesize returning FALSE on valid jpg). (cmb)

- Stream: 
  . Fixed bug #72853 (stream_set_blocking doesn't work). (Laruence)
  . Fixed bug #72743 (Out-of-bound read in php_stream_filter_create).
    (Loianhtuan)
  . Implemented FR #27814 (Multiple small packets send for HTTP request).
    (vhuk)
  . Fixed bug #72764 (ftps:// opendir wrapper data channel encryption fails
    with IIS FTP 7.5, 8.5). (vhuk)
  . Fixed bug #72810 (Missing SKIP_ONLINE_TESTS checks). (vhuk)

- sysvshm:
  . Fixed bug #72858 (shm_attach null dereference). (Anatol)

- XML:
  . Fixed bug #72085 (SEGV on unknown address zif_xml_parse). (cmb)

- ZIP:
  . Fixed bug #68302 (impossible to compile php with zip support). (cmb)

04 Aug 2016, PHP 7.1.0beta2

- Core:
  . Implemented FR #72614 (Support "nmake test" on building extensions by
    phpize). (Yuji Uchiyama)
  . Fixed bug #72641 (phpize (on Windows) ignores PHP_PREFIX).
    (Yuji Uchiyama)
  . Fixed bug #72683 (getmxrr broken). (Anatol)

- Calendar:
  . Fixed bug #67976 (cal_days_month() fails for final month of the French
    calendar). (cmb)
  . Fixed bug #71894 (AddressSanitizer: global-buffer-overflow in
    zif_cal_from_jd). (cmb)

- CURL:
  . Fixed bug #71709 (curl_setopt segfault with empty CURLOPT_HTTPHEADER).
    (Pierrick)
  . Fixed bug #71929 (CURLINFO_CERTINFO data parsing error). (Pierrick)

- Intl:
  . Fixed bug #72639 (Segfault when instantiating class that extends
    IntlCalendar and adds a property). (Laruence)
  . Fixed bug #72658 (Locale::lookup() / locale_lookup() hangs if no match
    found). (Anatol)

- GD:
  . Fixed bug #72709 (imagesetstyle() causes OOB read for empty $styles). (cmb)
  . Fixed bug #72697 (select_colors write out-of-bounds). (Stas)
  . Fixed bug #72730 (imagegammacorrect allows arbitrary write access). (Stas)

- mbstring:
  . Fixed bug #72691 (mb_ereg_search raises a warning if a match zero-width).
    (cmb)
  . Fixed bug #72693 (mb_ereg_search increments search position when a match
    zero-width). (cmb)
  . Fixed bug #72694 (mb_ereg_search_setpos does not accept a string's last
    position). (cmb)
  . Fixed bug #72710 (`mb_ereg` causes buffer overflow on regexp compile error).
    (ju1ius)

- Mysqlnd:
  . Fixed bug #71863 (Segfault when EXPLAIN with "Unknown column" error when
    using MariaDB). (Andrey)
  . Fixed bug #72701 (mysqli_get_host_info() wrong output). (Anatol)

- PCRE:
  . Fixed bug #72688 (preg_match missing group names in matches). (cmb)
  . Downgraded to PCRE 8.38. (Anatol)

- Reflection:
  . Fixed bug #72661 (ReflectionType::__toString crashes with iterable).
    (Laruence)

- SNMP:
  . Fixed bug #72708 (php_snmp_parse_oid integer overflow in memory
    allocation). (djodjo at gmail dot com)

- SPL:
  . Fixed bug #72646 (SplFileObject::getCsvControl does not return the escape
    character). (cmb)
  . Fixed bug #72684 (AppendIterator segfault with closed generator). (Pierrick)

- SQLite3:
  . Fixed bug #72668 (Spurious warning when exception is thrown in user defined
    function). (Laruence)
  . Implemented FR #72653 (SQLite should allow opening with empty filename).
    (cmb)

- Standard:
  . Fixed bug #61967 (unset array item in array_walk_recursive cause
    inconsistent array). (Nikita)
  . Fixed bug #62607 (array_walk_recursive move internal pointer). (Nikita)
  . Fixed bug #69068 (Exchanging array during array_walk -> memory errors).
    (Nikita)
  . Fixed bug #70713 (Use After Free Vulnerability in array_walk()/
    array_walk_recursive()). (Nikita)

- Streams:
  . Fixed bug #41021 (Problems with the ftps wrapper). (vhuk)
  . Fixed bug #54431 (opendir() does not work with ftps:// wrapper). (vhuk)
  . Fixed bug #72667 (opendir() with ftp:// attempts to open data stream for
    non-existent directories). (vhuk)
  . Fixed bug #72771 (ftps:// wrapper is vulnerable to protocol downgrade
    attack). (Stas)

- Wddx:
  . Fixed bug #72142 (WDDX Packet Injection Vulnerability in
    wddx_serialize_value()). (Taoguang Chen)
  . Fixed bug #72749 (wddx_deserialize allows illegal memory access) (Stas)
  . Fixed bug #72750 (wddx_deserialize null dereference). (Stas)
  . Fixed bug #72790 (wddx_deserialize null dereference with invalid xml).
    (Stas)
  . Fixed bug #72799 (wddx_deserialize null dereference in
    php_wddx_pop_element). (Stas)

- XMLRPC:
  . Fixed bug #72647 (xmlrpc_encode() unexpected output after referencing
    array elements). (Laruence)

- Zip:
  . Fixed bug #72660 (NULL Pointer dereference in zend_virtual_cwd).
    (Laruence)

21 Jul 2016, PHP 7.1.0beta1

- Core:
  . Fixed bug #72629 (Caught exception assignment to variables ignores
    references). (Laruence)
  . Fixed bug #72594 (Calling an earlier instance of an included anonymous
    class fatals). (Laruence)
  . Fixed bug #72581 (previous property undefined in Exception after
    deserialization). (Laruence)
  . Fixed bug #72543 (Different references behavior comparing to PHP 5)
    (Laruence, Dmitry, Nikita)
  . Fixed bug #72347 (VERIFY_RETURN type casts visible in finally). (Dmitry)
  . Fixed bug #72216 (Return by reference with finally is not memory safe).
    (Dmitry)
  . Fixed bug #72215 (Wrong return value if var modified in finally). (Dmitry)
  . Fixed bug #71818 (Memory leak when array altered in destructor). (Dmitry)
  . Fixed bug #71539 (Memory error on $arr[$a] =& $arr[$b] if RHS rehashes)
    (Dmitry, Nikita)
  . Added new constant PHP_FD_SETSIZE. (cmb)
  . Added optind parameter to getopt(). (as)
  . Added PHP to SAPI error severity mapping for logs. (Martin Vobruba)
  . Fixed bug #71911 (Unable to set --enable-debug on building extensions by
    phpize on Windows). (Yuji Uchiyama)
  . Fixed bug #29368 (The destructor is called when an exception is thrown from
    the constructor). (Dmitry)
  . Implemented RFC: RNG Fixes. (Leigh)
  . Implemented email validation as per RFC 6531. (Leo Feyer, Anatol)
  . Fixed bug #72513 (Stack-based buffer overflow vulnerability in
    virtual_file_ex). (Stas)
  . Fixed bug #72573 (HTTP_PROXY is improperly trusted by some PHP libraries
    and applications). (Stas)

- bz2:
  . Fixed bug #72613 (Inadequate error handling in bzread()). (Stas)

- COM:
  . Fixed bug #72569 (DOTNET/COM array parameters broke in PHP7). (Anatol)

- Curl:
  . Fixed bug #72541 (size_t overflow lead to heap corruption). (Stas)

- Date:
  . Fixed bug #66836 (DateTime::createFromFormat 'U' with pre 1970 dates fails
    parsing). (derick)

- DOM:
  . Fixed bug #66502 (DOM document dangling reference). (Sean Heelan, cmb)

- Exif:
  . Fixed bug #72603 (Out of bound read in exif_process_IFD_in_MAKERNOTE).
    (Stas)
  . Fixed bug #72618 (NULL Pointer Dereference in exif_process_user_comment).
    (Stas)

- Filter:
  . Fixed bug #71745 (FILTER_FLAG_NO_RES_RANGE does not cover whole 127.0.0.0/8
    range). (bugs dot php dot net at majkl578 dot cz)

- FPM:
  . Fixed bug #72575 (using --allow-to-run-as-root should ignore missing user).
    (gooh)

- GD:
  . Fixed bug #72596 (imagetypes function won't advertise WEBP support). (cmb)
  . Fixed bug #72604 (imagearc() ignores thickness for full arcs). (cmb)
  . Fixed bug #70315 (500 Server Error but page is fully rendered). (cmb)
  . Fixed bug #43828 (broken transparency of imagearc for truecolor in
    blendingmode). (cmb)
  . Fixed bug #72512 (gdImageTrueColorToPaletteBody allows arbitrary write/read
    access). (Pierre)
  . Fixed bug #72519 (imagegif/output out-of-bounds access). (Pierre)
  . Fixed bug #72558 (Integer overflow error within _gdContributionsAlloc()).
    (Pierre)
  . Fixed bug #72482 (Ilegal write/read access caused by gdImageAALine
    overflow). (Pierre)
  . Fixed bug #72494 (imagecropauto out-of-bounds access). (Pierre)

- Intl:
  . Partially fixed #72506 (idn_to_ascii for UTS #46 incorrect for long domain
    names). (cmb)
  . Fixed bug #72533 (locale_accept_from_http out-of-bounds access). (Stas)

- Mbstring:
  . Deprecated mb_ereg_replace() eval option. (Rouven Weßling, cmb)
  . Fixed bug #69151 (mb_ereg should reject ill-formed byte sequence).
    (Masaki Kagaya)

- MCrypt:
  . Deprecated ext/mcrypt. (Scott Arciszewski, cmb)
  . Fixed bug #72551, bug #72552 (In correct casting from size_t to int lead to
    heap overflow in mdecrypt_generic). (Stas)

- Opcache:
  . Fixed bug #72590 (Opcache restart with kill_all_lockers does not work).
    (Keyur)

- OpenSSL:
  . Fixed bug #72360 (ext/openssl build failure with OpenSSL 1.1.0).
    (Jakub Zelenka)
  . Bumped a minimal version to 1.0.1. (Jakub Zelenka)
  . Dropped support for SSL2. (Remi)

- PDO_pgsql:
  . Fixed bug #70313 (PDO statement fails to throw exception). (Matteo)
  . Fixed bug #72570 (Segmentation fault when binding parameters on a query
    without placeholders). (Matteo)
  . Implemented FR #72633 (Postgres PDO lastInsertId() should work without
    specifying a sequence). (Pablo Santiago Sánchez, Matteo)

- Pcntl
  . Implemented asynchronous signal handling without TICKS. (Dmitry)
  . Added pcntl_signal_get_handler() that returns the current signal handler
    for a particular signal. Addresses FR #72409. (David Walker)
  . Add signinfo to pcntl_signal() handler args (Bishop Bettini, David Walker)

- Reflection:
  . Fixed bug #72222 (ReflectionClass::export doesn't handle array constants).
    (Nikita Nefedov)

- SimpleXML:
  . Fixed bug #72588 (Using global var doesn't work while accessing SimpleXML
    element). (Laruence)

- Standard:
  . Fixed bug #72622 (array_walk + array_replace_recursive create references
    from nothing). (Laruence)
  . Fixed bug #72330 (CSV fields incorrectly split if escape char followed by
    UTF chars). (cmb)

- Tidy:
  . Implemented support for libtidy 5.0.0 and above. (Michael Orlitzky, Anatol)

- Wddx:
  . Fixed bug #72564 (boolean always deserialized as "true") (Remi)

- XMLRPC:
  . Fixed bug #72606 (heap-buffer-overflow (write) simplestring_addn
    simplestring.c). (Stas)

- Zip:
  . Fixed bug #72520 (Stack-based buffer overflow vulnerability in
    php_stream_zip_opener). (Stas)

07 Jul 2016, PHP 7.1.0alpha3

- Core:
  . Implemented RFC: Iterable. (Aaron Piotrowski)
  . Fixed bug #72523 (dtrace issue with reflection (failed test)). (Laruence)
  . Fixed bug #72508 (strange references after recursive function call and
    "switch" statement). (Laruence)
  . Implemented RFC: Closure::fromCallable (Danack)

- COM:
  . Fixed bug #72498 (variant_date_from_timestamp null dereference). (Anatol)

- CURL:
  . Add curl_multi_errno(), curl_share_errno() and curl_share_strerror()
	functions. (Pierrick)
  . Add support for HTTP/2 Server Push (davey)

- Date:
  . Invalid serialization data for a DateTime or DatePeriod object will now
    throw an instance of Error from __wakeup() or __set_state() instead of
    resulting in a fatal error. (Aaron Piotrowski)
  . Timezone initialization failure from serialized data will now throw an
    instance of Error from __wakeup() or __set_state() instead of resulting in
    a fatal error. (Aaron Piotrowski)
  . Export date_get_interface_ce() for extension use. (Jeremy Mikola)

- DBA:
  . Data modification functions (e.g.: dba_insert()) now throw an instance of
    Error instead of triggering a catchable fatal error if the key is does not
    contain exactly two elements. (Aaron Piotrowski)

- DOM:
  . Invalid schema or RelaxNG validation contexts will throw an instance of
    Error instead of resulting in a fatal error. (Aaron Piotrowski)
  . Attempting to register a node class that does not extend the appropriate
    base class will now throw an instance of Error instead of resulting in a
    fatal error. (Aaron Piotrowski)
  . Attempting to read an invalid or write to a readonly property will throw
    an instance of Error instead of resulting in a fatal error. (Aaron
    Piotrowski)

- GD:
  . Fixed bug #72404 (imagecreatefromjpeg fails on selfie). (cmb)

- IMAP:
  . An email address longer than 16385 bytes will throw an instance of Error
    instead of resulting in a fatal error. (Aaron Piotrowski)
    
- Intl:
  . Failure to call the parent constructor in a class extending Collator
    before invoking the parent methods will throw an instance of Error
    instead of resulting in a recoverable fatal error. (Aaron Piotrowski)
  . Cloning a Transliterator object may will now throw an instance of Error
    instead of resulting in a fatal error if cloning the internal
    transliterator fails. (Aaron Piotrowski)

- LDAP:
  . Providing an unknown modification type to ldap_batch_modify() will now
    throw an instance of Error instead of resulting in a fatal error.
    (Aaron Piotrowski)

- Mbstring:
  . mb_ereg() and mb_eregi() will now throw an instance of ParseError if an
    invalid PHP expression is provided and the 'e' option is used. (Aaron
    Piotrowski)

- Mcrypt:
  . mcrypt_encrypt() and mcrypt_decrypt() will throw an instance of Error
    instead of resulting in a fatal error if mcrypt cannot be initialized.
    (Aaron Piotrowski)

- Mysqli:
  . Attempting to read an invalid or write to a readonly property will throw
    an instance of Error instead of resulting in a fatal error. (Aaron
    Piotrowski)

- OpenSSL:
  . Implemented FR #61204 (Add elliptic curve support for OpenSSL).
    (Dominic Luechinger)

- PCRE:
  . Fixed bug #72476 (Memleak in jit_stack). (Laruence)
  . Fixed bug #72463 (mail fails with invalid argument). (Anatol)

- Readline:
  . Fixed bug #72538 (readline_redisplay crashes php). (Laruence)

- Reflection:
  . Failure to retrieve a reflection object or retrieve an object property
    will now throw an instance of Error instead of resulting in a fatal error.
    (Aaron Piotrowski)

- SQLite3:
  . Fixed bug #70628 (Clearing bindings on an SQLite3 statement doesn't work).
    (cmb)

- Session:
  . Fixed bug #72531 (ps_files_cleanup_dir Buffer overflow). (Laruence)
  . Custom session handlers that do not return strings for session IDs will 
    now throw an instance of Error instead of resulting in a fatal error
    when a function is called that must generate a session ID.
    (Aaron Piotrowski)
  . An invalid setting for session.hash_function will throw an instance of
    Error instead of resulting in a fatal error when a session ID is created.
    (Aaron Piotrowski)
  . Fixed bug #72562 (Use After Free in unserialize() with Unexpected Session
    Deserialization). (Stas)

- SimpleXML:
  . Creating an unnamed or duplicate attribute will throw an instance of Error
    instead of resulting in a fatal error. (Aaron Piotrowski)

- SNMP:
  . Fixed bug #72479 (Use After Free Vulnerability in SNMP with GC and
    unserialize()). (Stas)

- SPL:
  . Attempting to clone an SplDirectory object will throw an instance of Error
    instead of resulting in a fatal error. (Aaron Piotrowski)
  . Calling ArrayIterator::append() when iterating over an object will throw an
    instance of Error instead of resulting in a fatal error. (Aaron Piotrowski)
  . Fixed bug #55701 (GlobIterator throws LogicException). (Valentin VĂLCIU)

- Standard:
  . Implemented RFC: More precise float values. (Jakub Zelenka, Yasuo)
  . array_multisort now uses zend_sort instead zend_qsort. (Laruence)
  . Fixed bug #72505 (readfile() mangles files larger than 2G). (Cschneid)
  . assert() will throw a ParseError when evaluating a string given as the first
    argument if the PHP code is invalid instead of resulting in a catchable
    fatal error. (Aaron Piotrowski)
  . Calling forward_static_call() outside of a class scope will now throw an
    instance of Error instead of resulting in a fatal error. (Aaron Piotrowski)

- Streams:
  . Fixed bug #72534 (stream_socket_get_name crashes). (Anatol)
    
- Tidy:
  . Creating a tidyNode manually will now throw an instance of Error instead of
    resulting in a fatal error. (Aaron Piotrowski)

- WDDX:
  . A circular reference when serializing will now throw an instance of Error
    instead of resulting in a fatal error. (Aaron Piotrowski)

- XML-RPC:
  . A circular reference when serializing will now throw an instance of Error
    instead of resulting in a fatal error. (Aaron Piotrowski)

- Zip:
  . ZipArchive::addGlob() will throw an instance of Error instead of resulting
    in a fatal error if glob support is not available. (Aaron Piotrowski)

23 Jun 2016, PHP 7.1.0alpha2

- Core:
  . Implemented RFC: Replace "Missing argument" warning with "Too few
    arguments" exception. (Dmitry)
  . Implemented RFC: Fix inconsistent behavior of $this variable. (Dmitry)
  . Fixed bug #72441 (Segmentation fault: RFC list_keys). (Laruence)
  . Fixed bug #72395 (list() regression). (Laruence)
  . Fixed bug #72373 (TypeError after Generator function w/declared return type
    finishes). (Nikita)
  . Fixed bug #69489 (tempnam() should raise notice if falling back to temp dir).
    (Laruence, Anatol)
  . Fixed UTF-8 and long path support on Windows. (Anatol)

- Date:
  . Fixed bug #63740 (strtotime seems to use both sunday and monday as start of
    week). (Derick)

- GD:
  . Fixed bug #43475 (Thick styled lines have scrambled patterns). (cmb)
  . Fixed bug #53640 (XBM images require width to be multiple of 8). (cmb)
  . Fixed bug #64641 (imagefilledpolygon doesn't draw horizontal line). (cmb)

- JSON
  . Implemented FR #46600 ("_empty_" key in objects). (Jakub Zelenka)

- Mbstring:
  . Fixed bug #72405 (mb_ereg_replace - mbc_to_code (oniguruma) -
    oob read access). (Laruence)
  . Fixed bug #72399 (Use-After-Free in MBString (search_re)). (Laruence)

- OpenSSL:
  . Implemented FR #67304 (Added AEAD support [CCM and GCM modes] to
    openssl_encrypt and openssl_decrypt). (Jakub Zelenka)
  . Implemented error storing to the global queue and cleaning up the OpenSSL
    error queue (resolves bugs #68276 and #69882). (Jakub Zelenka)

- PCRE:
  . Upgraded to PCRE 8.39. (Anatol)

- Sqlite3:
  . Implemented FR #72385 (Update SQLite bundle lib(3.13.0)). (Laruence)

- Standard:
  . Added is_iterable() function. (Aaron Piotrowski)
  . Fixed bug #72306 (Heap overflow through proc_open and $env parameter).
    (Laruence)

- Streams:
  . Fixed bug #72439 (Stream socket with remote address leads to a segmentation
    fault). (Laruence)

09 Jun 2016, PHP 7.1.0alpha1

- Core:
  . Added nullable types. (Levi, Dmitry)
  . Added DFA optimization framework based on e-SSA form. (Dmitry, Nikita)
  . Added specialized opcode handlers (e.g. ZEND_ADD_LONG_NO_OVERFLOW).
    (Dmitry)
  . Change statement and fcall extension handlers to accept frame. (Joe)
  . Implemented safe execution timeout handling, that prevents random crashes
    after "Maximum execution time exceeded" error. (Dmitry)
  . Fixed bug #53432 (Assignment via string index access on an empty string
    converts to array). (Nikita)
  . Fixed bug #62210 (Exceptions can leak temporary variables). (Dmitry, Bob)
  . Fixed bug #62814 (It is possible to stiffen child class members visibility).
    (Nikita)
  . Fixed bug #69989 (Generators don't participate in cycle GC). (Nikita)
  . Fixed bug #70228 (Memleak if return in finally block). (Dmitry)
  . Fixed bug #71266 (Missing separation of properties HT in foreach etc).
    (Dmitry)
  . Fixed bug #71604 (Aborted Generators continue after nested finally).
    (Nikita)
  . Fixed bug #71572 (String offset assignment from an empty string inserts
    null byte). (Francois)
  . Fixed bug #71897 (ASCII 0x7F Delete control character permitted in
    identifiers). (Andrea)
  . Fixed bug #72188 (Nested try/finally blocks losing return value). (Dmitry)
  . Fixed bug #72213 (Finally leaks on nested exceptions). (Dmitry, Nikita)
  . Implemented the RFC `Support Class Constant Visibility`. (Sean DuBois,
    Reeze Xia, Dmitry)
  . Added void return type. (Andrea)
  . Added support for negative string offsets in string offset syntax and
    various string functions. (Francois)
  . Added a form of the list() construct where keys can be specified. (Andrea)
  . Number operators taking numeric strings now emit E_NOTICEs or E_WARNINGs
    when given malformed numeric strings. (Andrea)
  . (int), intval() where $base is 10 or unspecified, settype(), decbin(),
    decoct(), dechex(), integer operators and other conversions now always
    respect scientific notation in numeric strings. (Andrea)
  . Implemented the RFC `Catching multiple exception types`. (Bronislaw Bialek,
    Pierrick)
  . Raise a compile-time warning on octal escape sequence overflow. (Sara)
  . Added [] = as alternative construct to list() =. (Bob)
  . Implemented logging to syslog with dynamic error levels. (Jani Ollikainen)
  . Fixed bug #47517 (php-cgi.exe missing UAC manifest).
    (maxdax15801 at users noreply github com)

- Apache2handler:
  . Enable per-module logging in Apache 2.4+. (Martin Vobruba)

- CLI Server:
  . Fixed bug #71276 (Built-in webserver does not send Date header).
    (see at seos fr)

- FTP:
  . Implemented FR #55651 (Option to ignore the returned FTP PASV address).
    (abrender at elitehosts dot com)

- Intl:
  . Added IntlTimeZone::getWindowsID() and
    IntlTimeZone::getIDForWindowsID(). (Sara)
  . Fixed bug #69374 (IntlDateFormatter formatObject returns wrong utf8 value).
    (lenhatanh86 at gmail com)
  . Fixed bug #69398 (IntlDateFormatter formatObject returns wrong value when
    time style is NONE). (lenhatanh86 at gmail com)

- Hash:
  . Added SHA3 fixed mode algorithms (224, 256, 384, and 512 bit). (Sara)
  . Added SHA512/256 and SHA512/224 algorithms. (Sara)

- JSON:
  . Exported JSON parser API including json_parser_method that can be used
    for implementing custom logic when parsing JSON. (Jakub Zelenka)
  . Escaped U+2028 and U+2029 when JSON_UNESCAPED_UNICODE is supplied as
    json_encode options and added JSON_UNESCAPED_LINE_TERMINATORS to restore
    the previous behaviour. (Eddie Kohler)

- PDO_Firebird:
  . Fixed bug #60052 (Integer returned as a 64bit integer on X86_64). (Mariuz)

- Pgsql:
  . Implemented FR #31021 (pg_last_notice() is needed to get all notice
    messages). (Yasuo)
  . Implemented FR #48532 (Allow pg_fetch_all() to index numerically). (Yasuo)

- Reflection:
  . Fix #72209 (ReflectionProperty::getValue() doesn't fail if object doesn't match type). (Joe)

- Session:
  . Improved fix for bug #68063 (Empty session IDs do still start sessions).
    (Yasuo)
  . Fixed bug #71038 (session_start() returns TRUE on failure).
    Session save handlers must return 'string' always for successful read.
    i.e. Non-existing session read must return empty string. PHP 7.0 is made
    not to tolerate buggy return value. (Yasuo)
  . Fixed bug #71394 (session_regenerate_id() must close opened session on
    errors). (Yasuo)

- SQLite3:
  . Implemented FR #71159 (Upgraded bundled SQLite lib to 3.9.2). (Laruence)

- Standard:
  . Fixed bug #71100 (long2ip() doesn't accept integers in strict mode).
    (Laruence)
  . Implemented FR #55716 (Add an option to pass a custom stream context to
    get_headers()). (Ferenc)
  . Additional validation for parse_url() for login/pass components).
    (Ilia) (Julien)
  . Implemented FR #69359 (Provide a way to fetch the current environment
    variables). (Ferenc)
  . unpack() function accepts an additional optional argument $offset. (Dmitry)
  . Implemented #51879 stream context socket option tcp_nodelay (Joe)

<<< NOTE: Insert NEWS from last stable release here prior to actual release! >>><|MERGE_RESOLUTION|>--- conflicted
+++ resolved
@@ -4,6 +4,8 @@
 
 -GD:
   . Fixed bug #66005 (imagecopy does not support 1bit transparency on truecolor
+    images). (cmb)
+  . Fixed bug #72913 (imagecopy() loses single-color transparency on palette
     images). (cmb)
 
 - Reflection:
@@ -51,21 +53,9 @@
   . Fixed bug #70195 (Cannot upload file using ftp_put to FTPES with
     require_ssl_reuse). (Benedict Singer)
 
-<<<<<<< HEAD
 - mbstring:
   . Fixed bug #72711 (`mb_ereg` does not clear the `$regs` parameter on
     failure). (ju1ius)
-=======
-- GD:
-  . Fixed bug #72709 (imagesetstyle() causes OOB read for empty $styles). (cmb)
-  . Fixed bug #66005 (imagecopy does not support 1bit transparency on truecolor
-    images). (cmb)
-  . Fixed bug #72913 (imagecopy() loses single-color transparency on palette
-    images). (cmb)
-
-- IMAP:
-  . Fixed bug #72852 (imap_mail null dereference). (Anatol)
->>>>>>> 4c68fc53
 
 - Mcrypt:
   . Fixed bug #72782 (Heap Overflow due to integer overflows). (Stas)
