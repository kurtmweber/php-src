PHP                                                                        NEWS
|||||||||||||||||||||||||||||||||||||||||||||||||||||||||||||||||||||||||||||||
?? ??? 2017, PHP 7.1.4

- Core:
  . Fixed bug #74149 (static embed SAPI linkage error). (krakjoe)
  . Fixed bug #73370 (falsely exits with "Out of Memory" when using
    USE_ZEND_ALLOC=0). (Nikita)
  . Fixed bug #73960 (Leak with instance method calling static method with
    referenced return). (Nikita)

- Date:
  . Fixed bug #72096 (Swatch time value incorrect for dates before 1970). (mcq8)

- DOM:
  . Fixed bug #74004 (LIBXML_NOWARNING flag ingnored on loadHTML*).
    (somedaysummer)

<<<<<<< HEAD
=======
- OpenSSL:
  . Fixed bug #72333 (fwrite() on non-blocking SSL sockets doesn't work).
    (Jakub Zelenka)

>>>>>>> b9d3dbc8
- PDO MySQL:
  . Fixed bug #71003 (Expose MYSQLI_CLIENT_SSL_DONT_VERIFY_SERVER_CERT to PDO
    interface). (Thomas Orozco)

- SPL:
  . Fixed bug #74058 (ArrayObject can not notice changes). (Andrew Nester)

- Sqlite:
  . Implemented FR #74217 (Allow creation of deterministic sqlite functions).
    (Andrew Nester)

. Streams:
  . Fixed bug #74216 (Correctly fail on invalid IP address ports). (Sara)

16 Mar 2017, PHP 7.1.3

- Core:
  . Fixed bug #74157 (Segfault with nested generators). (Laruence)
  . Fixed bug #74164 (PHP hangs when an invalid value is dynamically passed to
    typehinted by-ref arg). (Laruence)
  . Fixed bug #74093 (Maximum execution time of n+2 seconds exceed not written
    in error_log). (Laruence)
  . Fixed bug #73989 (PHP 7.1 Segfaults within Symfony test suite).
    (Dmitry, Laruence)
  . Fixed bug #74084 (Out of bound read - zend_mm_alloc_small). (Laruence)
  . Fixed bug #73807 (Performance problem with processing large post request).
    (Nikita)
  . Fixed bug #73998 (array_key_exists fails on arrays created by
    get_object_vars). (mhagstrand)
  . Fixed bug #73954 (NAN check fails on Alpine Linux with musl). (Andrea)
  . Fixed bug #73677 (Generating phar.phar core dump with gcc ASAN enabled
    build). (ondrej)

- Apache:
  . Fixed bug #61471 (Incomplete POST does not timeout but is passed to PHP).
    (Zheng Shao)

- Date:
  . Fixed bug #73837 ("new DateTime()" sometimes returns 1 second ago value).
    (Derick)

- FPM:
  . Fixed bug #69860 (php-fpm process accounting is broken with keepalive).
    (Denis Yeldandi)

- Hash:
  . Fixed bug #73127 (gost-crypto hash incorrect if input data contains long
    0xFF sequence). (Grundik)

- GD:
  . Fixed bug #74031 (ReflectionFunction for imagepng is missing last two
    parameters). (finwe)

- Mysqlnd:
  . Fixed bug #74021 (fetch_array broken data. Data more then MEDIUMBLOB).
    (Andrew Nester, Nikita)

- Opcache:
  . Fixed bug #74019 (Segfault with list). (Laruence)

- OpenSSL:
  . Fixed bug #74022 (PHP Fast CGI crashes when reading from a pfx file).
    (Anatol)
  . Fixed bug #74099 (Memory leak with openssl_encrypt()). (Andrew Nester)
  . Fixed bug #74159 (Writing a large buffer to a non-blocking encrypted stream
    fails with "bad write retry"). (trowski)

- PDO_OCI:
  . Fixed bug #54379 (PDO_OCI: UTF-8 output gets truncated). (gureedo / Oracle)

- Standard:
  . Fixed bug #74005 (mail.add_x_header causes RFC-breaking lone line feed).
    (Anatol)
  . Fixed bug #74041 (substr_count with length=0 broken). (Nikita)
  . Fixed bug #73118 (is_callable callable name reports misleading value for
    anonymous classes). (Adam Saponara)
  . Fixed bug #74105 (PHP on Linux should use /dev/urandom when getrandom is
    not available). (Benjamin Robin)

- Streams:
  . Fixed bug #73496 (Invalid memory access in zend_inline_hash_func).
    (Laruence)
  . Fixed bug #74090 (stream_get_contents maxlength>-1 returns empty string).
    (Anatol)

16 Feb 2017, PHP 7.1.2

- Core:
  . Improved GENERATOR_CREATE opcode handler. (Bob, Dmitry)
  . Fixed bug #73877 (readlink() returns garbage for UTF-8 paths). (Anatol)
  . Fixed bug #73876 (Crash when exporting **= in expansion of assign op).
    (Sara)
  . Fixed bug #73962 (bug with symlink related to cyrillic directory). (Anatol)
  . Fixed bug #73969 (segfault in debug_print_backtrace). (andrewnester)
  . Fixed bug #73994 (arginfo incorrect for unpack). (krakjoe)
  . Fixed bug #73973 (assertion error in debug_zval_dump). (andrewnester)

- DOM:
  . Fixed bug #54382 (getAttributeNodeNS doesn't get xmlns* attributes).
    (aboks)

- DTrace:
  . Fixed bug #73965 (DTrace reported as enabled when disabled). (Remi)

- FCGI:
  . Fixed bug #73904 (php-cgi fails to load -c specified php.ini file). (Anatol)
  . Fixed bug #72898 (PHP_FCGI_CHILDREN is not included in phpinfo()). (Anatol)

- FPM:
  . Fixed bug #69865 (php-fpm does not close stderr when using syslog). 
    (m6w6)

- GD:
  . Fixed bug #73968 (Premature failing of XBM reading). (cmb)

- GMP:
  . Fixed bug #69993 (test for gmp.h needs to test machine includes).
    (Jordan Gigov) 

- Hash:
  . Added hash_hkdf() function. (Andrey Andreev)
  . Fixed bug #73961 (environmental build dependency in hash sha3 source).
    (krakjoe)

- Intl:
  . Fix bug #73956 (Link use CC instead of CXX). (Remi)

- LDAP:
  . Fixed bug #73933 (error/segfault with ldap_mod_replace and opcache).
    (Laruence)

- MySQLi:
  . Fixed bug #73949 (leak in mysqli_fetch_object). (krakjoe)

- Mysqlnd:
  . Fixed bug #69899 (segfault on close() after free_result() with mysqlnd).
    (Richard Fussenegger)

- Opcache:
  . Fixed bug #73983 (crash on finish work with phar in cli + opcache).
    (Anatol)

- OpenSSL:
  . Fixed bug #71519 (add serial hex to return value array). (xrobau)
  . Fixed bug #73692 (Compile ext/openssl with openssl 1.1.0 on Win). (Anatol)
  . Fixed bug #73978 (openssl_decrypt triggers bug in PDO). (Jakub Zelenka)

- PDO_Firebird:
  . Implemented FR #72583 (All data are fetched as strings). (Dorin Marcoci)

- PDO_PgSQL:
  . Fixed bug #73959 (lastInsertId fails to throw an exception for wrong 
    sequence name). (andrewnester)

- Phar:
  . Fixed bug #70417 (PharData::compress() doesn't close temp file). (cmb)

- posix:
  . Fixed bug #71219 (configure script incorrectly checks for ttyname_r). (atoh)

- Session:
  . Fixed bug #69582 (session not readable by root in CLI). (EvgeniySpinov)

- SPL:
  . Fixed bug #73896 (spl_autoload() crashes when calls magic _call()). (Dmitry)

- Standard:
  . Fixed bug #69442 (closing of fd incorrect when PTS enabled). (jaytaph)
  . Fixed bug #47021 (SoapClient stumbles over WSDL delivered with
    "Transfer-Encoding: chunked"). (Rowan Collins)
  . Fixed bug #72974 (imap is undefined service on AIX). (matthieu.sarter)
  . Fixed bug #72979 (money_format stores wrong length AIX). (matthieu.sarter)
  . Fixed bug #73374 (intval() with base 0 should detect binary). (Leigh)
  . Fixed bug #69061 (mail.log = syslog contains double information).
    (Tom Sommer)

- ZIP:
  . Fixed bug #70103 (ZipArchive::addGlob ignores remove_all_path option). (cmb,
    Mitch Hagstrand)

19 Jan 2017, PHP 7.1.1

- Core:
  . Fixed bug #73792 (invalid foreach loop hangs script). (Dmitry)
  . Fixed bug #73686 (Adding settype()ed values to ArrayObject results in
    references). (Nikita, Laruence)
  . Fixed bug #73663 ("Invalid opcode 65/16/8" occurs with a variable created
    with list()). (Laruence)
  . Fixed bug #73727 (ZEND_MM_BITSET_LEN is "undefined symbol" in
    zend_bitset.h). (Nikita)
  . Fixed bug #73753 (unserialized array pointer not advancing). (David Walker)
  . Fixed bug #73783 (SIG_IGN doesn't work when Zend Signals is enabled).
    (David Walker)

- CLI:
  . Fixed bug #72555 (CLI output(japanese) on Windows). (Anatol)

- COM:
  . Fixed bug #73679 (DOTNET read access violation using invalid codepage).
    (Anatol)

- DOM:
  . Fixed bug #67474 (getElementsByTagNameNS filter on default ns). (aboks)

- Mbstring:
  . Fixed bug #73646 (mb_ereg_search_init null pointer dereference).
    (Laruence)

- Mysqli:
  . Fixed bug #73462 (Persistent connections don't set $connect_errno).
    (darkain)

- Mysqlnd:
  . Optimized handling of BIT fields - less memory copies and lower memory
    usage. (Andrey)
  . Fixed bug #73800 (sporadic segfault with MYSQLI_OPT_INT_AND_FLOAT_NATIVE). 
	(vanviegen)

- Opcache:
  . Fixed bug #73789 (Strange behavior of class constants in switch/case block).
    (Laruence)
  . Fixed bug #73746 (Method that returns string returns UNKNOWN:0 instead).
    (Laruence)
  . Fixed bug #73654 (Segmentation fault in zend_call_function). (Nikita)
  . Fixed bug #73668 ("SIGFPE Arithmetic exception" in opcache when divide by
    minus 1). (Nikita)
  . Fixed bug #73847 (Recursion when a variable is redefined as array). (Nikita)

- PDO_Firebird:
  . Fixed bug #72931 (PDO_FIREBIRD with Firebird 3.0 not work on returning
    statement). (Dorin Marcoci)

- phpdbg:
  . Fixed bug #73794 (Crash (out of memory) when using run and # command
    separator). (Bob)
  . Fixed bug #73704 (phpdbg shows the wrong line in files with shebang). (Bob)

- SQLite3:
  . Reverted fix for bug #73530	(Unsetting result set may reset other result
    set). (cmb)

- Standard:
  . Fixed bug #73594 (dns_get_record does not populate $additional out
    parameter). (Bruce Weirdan)
  . Fixed bug #70213 (Unserialize context shared on double class lookup).
    (Taoguang Chen)
  . Fixed bug #73154 (serialize object with __sleep function crash). (Nikita)
  . Fixed bug #70490 (get_browser function is very slow). (Nikita)
  . Fixed bug #73265 (Loading browscap.ini at startup causes high memory usage).
    (Nikita)
  . Add subject to mail log. (tomsommer)
  . Fixed bug #31875 (get_defined_functions additional param to exclude
	disabled functions). (willianveiga)

- Zlib
  . Fixed bug #73373 (deflate_add does not verify that output was not truncated).
    (Matt Bonneau)

01 Dec 2016, PHP 7.1.0

- Core:
  . Added nullable types. (Levi, Dmitry)
  . Added DFA optimization framework based on e-SSA form. (Dmitry, Nikita)
  . Added specialized opcode handlers (e.g. ZEND_ADD_LONG_NO_OVERFLOW).
    (Dmitry)
  . Added [] = as alternative construct to list() =. (Bob)
  . Added void return type. (Andrea)
  . Added support for negative string offsets in string offset syntax and
    various string functions. (Francois)
  . Added a form of the list() construct where keys can be specified. (Andrea)
  . Implemented safe execution timeout handling, that prevents random crashes
    after "Maximum execution time exceeded" error. (Dmitry)
  . Implemented the RFC `Support Class Constant Visibility`. (Sean DuBois,
    Reeze Xia, Dmitry)
  . Implemented the RFC `Catching multiple exception types`. (Bronislaw Bialek,
    Pierrick)
  . Implemented logging to syslog with dynamic error levels. (Jani Ollikainen)
  . Implemented FR #72614 (Support "nmake test" on building extensions by
    phpize). (Yuji Uchiyama)
  . Implemented RFC: Iterable. (Aaron Piotrowski)
  . Implemented RFC: Closure::fromCallable (Danack)
  . Implemented RFC: Replace "Missing argument" warning with "\ArgumentCountError"
    exception. (Dmitry, Davey)
  . Implemented RFC: Fix inconsistent behavior of $this variable. (Dmitry)
  . Fixed bug #73585 (Logging of "Internal Zend error - Missing class
    information" missing class name). (Laruence)
  . Fixed memory leak(null coalescing operator with Spl hash). (Tyson Andre)
  . Fixed bug #72736 (Slow performance when fetching large dataset with mysqli
    / PDO). (Dmitry)
  . Fixed bug #72482 (Ilegal write/read access caused by gdImageAALine
    overflow). (cmb)
  . Fixed bug #72696 (imagefilltoborder stackoverflow on truecolor images).
    (cmb)
  . Fixed bug #73350 (Exception::__toString() cause circular references).
    (Laruence)
  . Fixed bug #73329 ((Float)"Nano" == NAN). (Anatol)
  . Fixed bug #73288 (Segfault in __clone > Exception.toString > __get).
    (Laruence)
  . Fixed for #73240 (Write out of bounds at number_format). (Stas)
  . Fix pthreads detection when cross-compiling (ffontaine)
  . Fixed bug #73337 (try/catch not working with two exceptions inside a same
    operation). (Dmitry)
  . Fixed bug #73156 (segfault on undefined function). (Dmitry)
  . Fixed bug #73163 (PHP hangs if error handler throws while accessing undef
    const in default value). (Nikita)
  . Fixed bug #73172 (parse error: Invalid numeric literal). (Nikita, Anatol)
  . Fixed bug #73181 (parse_str() without a second argument leads to crash).
    (Nikita)
  . Fixed bug #73025 (Heap Buffer Overflow in virtual_popen of
    zend_virtual_cwd.c). (cmb)
  . Fixed bug #73058 (crypt broken when salt is 'too' long). (Anatol)
  . Fixed bug #72944 (Null pointer deref in zval_delref_p). (Dmitry)
  . Fixed bug #72943 (assign_dim on string doesn't reset hval). (Laruence)
  . Fixed bug #72598 (Reference is lost after array_slice()) (Nikita)
  . Fixed bug #72703 (Out of bounds global memory read in BF_crypt triggered by
    password_verify). (Anatol)
  . Fixed bug #72813 (Segfault with __get returned by ref). (Laruence)
  . Fixed bug #72767 (PHP Segfaults when trying to expand an infinite operator).
    (Nikita)
  . TypeError messages for arg_info type checks will now say "must be ...
    or null" where the parameter or return type accepts null. (Andrea)
  . Fixed bug #72857 (stream_socket_recvfrom read access violation). (Anatol)
  . Fixed bug #72663 (Create an Unexpected Object and Don't Invoke
    __wakeup() in Deserialization). (Stas)
  . Fixed bug #72681 (PHP Session Data Injection Vulnerability). (Stas)
  . Fixed bug #72742 (memory allocator fails to realloc small block to large
    one). (Stas)
  . Fixed URL rewriter. It would not rewrite '//example.com/' URL
    unconditionally. URL rewrite target hosts whitelist is implemented. (Yasuo)
  . Fixed bug #72641 (phpize (on Windows) ignores PHP_PREFIX).
    (Yuji Uchiyama)
  . Fixed bug #72683 (getmxrr broken). (Anatol)
  . Fixed bug #72629 (Caught exception assignment to variables ignores
    references). (Laruence)
  . Fixed bug #72594 (Calling an earlier instance of an included anonymous
    class fatals). (Laruence)
  . Fixed bug #72581 (previous property undefined in Exception after
    deserialization). (Laruence)
  . Fixed bug #72543 (Different references behavior comparing to PHP 5)
    (Laruence, Dmitry, Nikita)
  . Fixed bug #72347 (VERIFY_RETURN type casts visible in finally). (Dmitry)
  . Fixed bug #72216 (Return by reference with finally is not memory safe).
    (Dmitry)
  . Fixed bug #72215 (Wrong return value if var modified in finally). (Dmitry)
  . Fixed bug #71818 (Memory leak when array altered in destructor). (Dmitry)
  . Fixed bug #71539 (Memory error on $arr[$a] =& $arr[$b] if RHS rehashes)
    (Dmitry, Nikita)
  . Added new constant PHP_FD_SETSIZE. (cmb)
  . Added optind parameter to getopt(). (as)
  . Added PHP to SAPI error severity mapping for logs. (Martin Vobruba)
  . Fixed bug #71911 (Unable to set --enable-debug on building extensions by
    phpize on Windows). (Yuji Uchiyama)
  . Fixed bug #29368 (The destructor is called when an exception is thrown from
    the constructor). (Dmitry)
  . Implemented RFC: RNG Fixes. (Leigh)
  . Implemented email validation as per RFC 6531. (Leo Feyer, Anatol)
  . Fixed bug #72513 (Stack-based buffer overflow vulnerability in
    virtual_file_ex). (Stas)
  . Fixed bug #72573 (HTTP_PROXY is improperly trusted by some PHP libraries
    and applications). (Stas)
  . Fixed bug #72523 (dtrace issue with reflection (failed test)). (Laruence)
  . Fixed bug #72508 (strange references after recursive function call and
    "switch" statement). (Laruence)
  . Fixed bug #72441 (Segmentation fault: RFC list_keys). (Laruence)
  . Fixed bug #72395 (list() regression). (Laruence)
  . Fixed bug #72373 (TypeError after Generator function w/declared return type
    finishes). (Nikita)
  . Fixed bug #69489 (tempnam() should raise notice if falling back to temp dir).
    (Laruence, Anatol)
  . Fixed UTF-8 and long path support on Windows. (Anatol)
  . Fixed bug #53432 (Assignment via string index access on an empty string
    converts to array). (Nikita)
  . Fixed bug #62210 (Exceptions can leak temporary variables). (Dmitry, Bob)
  . Fixed bug #62814 (It is possible to stiffen child class members visibility).
    (Nikita)
  . Fixed bug #69989 (Generators don't participate in cycle GC). (Nikita)
  . Fixed bug #70228 (Memleak if return in finally block). (Dmitry)
  . Fixed bug #71266 (Missing separation of properties HT in foreach etc).
    (Dmitry)
  . Fixed bug #71604 (Aborted Generators continue after nested finally).
    (Nikita)
  . Fixed bug #71572 (String offset assignment from an empty string inserts
    null byte). (Francois)
  . Fixed bug #71897 (ASCII 0x7F Delete control character permitted in
    identifiers). (Andrea)
  . Fixed bug #72188 (Nested try/finally blocks losing return value). (Dmitry)
  . Fixed bug #72213 (Finally leaks on nested exceptions). (Dmitry, Nikita)
  . Fixed bug #47517 (php-cgi.exe missing UAC manifest).
    (maxdax15801 at users noreply github com)
  . Change statement and fcall extension handlers to accept frame. (Joe)
  . Number operators taking numeric strings now emit E_NOTICEs or E_WARNINGs
    when given malformed numeric strings. (Andrea)
  . (int), intval() where $base is 10 or unspecified, settype(), decbin(),
    decoct(), dechex(), integer operators and other conversions now always
    respect scientific notation in numeric strings. (Andrea)
  . Raise a compile-time warning on octal escape sequence overflow. (Sara)

- Apache2handler:
  . Enable per-module logging in Apache 2.4+. (Martin Vobruba)

- BCmath:
  . Fix bug #73190 (memcpy negative parameter _bc_new_num_ex). (Stas)

- Bz2:
  . Fixed bug #72837 (integer overflow in bzdecompress caused heap
    corruption). (Stas)
  . Fixed bug #72613 (Inadequate error handling in bzread()). (Stas)

- Calendar:
  . Fix integer overflows (Joshua Rogers)
  . Fixed bug #67976 (cal_days_month() fails for final month of the French
    calendar). (cmb)
  . Fixed bug #71894 (AddressSanitizer: global-buffer-overflow in
    zif_cal_from_jd). (cmb)

- CLI Server:
  . Fixed bug #73360 (Unable to work in root with unicode chars). (Anatol)
  . Fixed bug #71276 (Built-in webserver does not send Date header).
    (see at seos fr)

- COM:
  . Fixed bug #73126 (Cannot pass parameter 1 by reference). (Anatol)
  . Fixed bug #69579 (Invalid free in extension trait). (John Boehr)
  . Fixed bug #72922 (COM called from PHP does not return out parameters).
    (Anatol)
  . Fixed bug #72569 (DOTNET/COM array parameters broke in PHP7). (Anatol)
  . Fixed bug #72498 (variant_date_from_timestamp null dereference). (Anatol)

- Curl
  . Implement support for handling HTTP/2 Server Push. (Davey)
  . Add curl_multi_errno(), curl_share_errno() and curl_share_strerror()
    functions. (Pierrick)
  . Fixed bug #72674 (Heap overflow in curl_escape). (Stas)
  . Fixed bug #72541 (size_t overflow lead to heap corruption). (Stas).
  . Fixed bug #71709 (curl_setopt segfault with empty CURLOPT_HTTPHEADER).
    (Pierrick)
  . Fixed bug #71929 (CURLINFO_CERTINFO data parsing error). (Pierrick)

- Date:
  . Fixed bug #69587 (DateInterval properties and isset). (jhdxr)
  . Fixed bug #73426 (createFromFormat with 'z' format char results in
    incorrect time). (Derick)
  . Fixed bug #45554 (Inconsistent behavior of the u format char). (Derick)
  . Fixed bug #48225 (DateTime parser doesn't set microseconds for "now").
    (Derick)
  . Fixed bug #52514 (microseconds are missing in DateTime class). (Derick)
  . Fixed bug #52519 (microseconds in DateInterval are missing). (Derick)
  . Fixed bug #60089 (DateTime::createFromFormat() U after u nukes microtime).
    (Derick)
  . Fixed bug #64887 (Allow DateTime modification with subsecond items).
    (Derick)
  . Fixed bug #68506 (General DateTime improvments needed for microseconds to
    become useful). (Derick)
  . Fixed bug #73109 (timelib_meridian doesn't parse dots correctly). (Derick)
  . Fixed bug #73247 (DateTime constructor does not initialise microseconds
    property). (Derick)
  . Fixed bug #73147 (Use After Free in PHP7 unserialize()). (Stas)
  . Fixed bug #73189 (Memcpy negative size parameter php_resolve_path). (Stas)
  . Fixed bug #66836 (DateTime::createFromFormat 'U' with pre 1970 dates fails
    parsing). (derick)
  . Invalid serialization data for a DateTime or DatePeriod object will now
    throw an instance of Error from __wakeup() or __set_state() instead of
    resulting in a fatal error. (Aaron Piotrowski)
  . Timezone initialization failure from serialized data will now throw an
    instance of Error from __wakeup() or __set_state() instead of resulting in
    a fatal error. (Aaron Piotrowski)
  . Export date_get_interface_ce() for extension use. (Jeremy Mikola)
  . Fixed bug #63740 (strtotime seems to use both sunday and monday as start of
    week). (Derick)

- Dba:
  . Fixed bug #70825 (Cannot fetch multiple values with group in ini file).
    (cmb)
  . Data modification functions (e.g.: dba_insert()) now throw an instance of
    Error instead of triggering a catchable fatal error if the key is does not
    contain exactly two elements. (Aaron Piotrowski)

- DOM:
  . Fixed bug #73150 (missing NULL check in dom_document_save_html). (Stas)
  . Fixed bug #66502 (DOM document dangling reference). (Sean Heelan, cmb)
  . Invalid schema or RelaxNG validation contexts will throw an instance of
    Error instead of resulting in a fatal error. (Aaron Piotrowski)
  . Attempting to register a node class that does not extend the appropriate
    base class will now throw an instance of Error instead of resulting in a
    fatal error. (Aaron Piotrowski)
  . Attempting to read an invalid or write to a readonly property will throw
    an instance of Error instead of resulting in a fatal error. (Aaron
    Piotrowski)

- DTrace:
  . Disabled PHP call tracing by default (it makes significant overhead).
    This may be enabled again using envirionment variable USE_ZEND_DTRACE=1.
    (Dmitry)

- EXIF:
  . Fixed bug #72735 (Samsung picture thumb not read (zero size)). (Kalle, Remi)
  . Fixed bug #72627 (Memory Leakage In exif_process_IFD_in_TIFF). (Stas)
  . Fixed bug #72603 (Out of bound read in exif_process_IFD_in_MAKERNOTE).
    (Stas)
  . Fixed bug #72618 (NULL Pointer Dereference in exif_process_user_comment).
    (Stas)

- Filter:
  . Fixed bug #72972 (Bad filter for the flags FILTER_FLAG_NO_RES_RANGE and
    FILTER_FLAG_NO_PRIV_RANGE). (julien)
  . Fixed bug #73054 (default option ignored when object passed to int filter).
    (cmb)
  . Fixed bug #71745 (FILTER_FLAG_NO_RES_RANGE does not cover whole 127.0.0.0/8
    range). (bugs dot php dot net at majkl578 dot cz)

- FPM:
  . Fixed bug #72575 (using --allow-to-run-as-root should ignore missing user).
    (gooh)

- FTP:
  . Fixed bug #70195 (Cannot upload file using ftp_put to FTPES with
    require_ssl_reuse). (Benedict Singer)
  . Implemented FR #55651 (Option to ignore the returned FTP PASV address).
    (abrender at elitehosts dot com)

- GD:
  . Fixed bug #73213 (Integer overflow in imageline() with antialiasing). (cmb)
  . Fixed bug #73272 (imagescale() is not affected by, but affects
    imagesetinterpolation()). (cmb)
  . Fixed bug #73279 (Integer overflow in gdImageScaleBilinearPalette()). (cmb)
  . Fixed bug #73280 (Stack Buffer Overflow in GD dynamicGetbuf). (cmb)
  . Fixed bug #50194 (imagettftext broken on transparent background w/o
    alphablending). (cmb)
  . Fixed bug #73003 (Integer Overflow in gdImageWebpCtx of gd_webp.c). (trylab,
    cmb)
  . Fixed bug #53504 (imagettfbbox gives incorrect values for bounding box).
    (Mark Plomer, cmb)
  . Fixed bug #73157 (imagegd2() ignores 3rd param if 4 are given). (cmb)
  . Fixed bug #73155 (imagegd2() writes wrong chunk sizes on boundaries). (cmb)
  . Fixed bug #73159 (imagegd2(): unrecognized formats may result in corrupted
    files). (cmb)
  . Fixed bug #73161 (imagecreatefromgd2() may leak memory). (cmb)
  . Fixed bug #67325 (imagetruecolortopalette: white is duplicated in palette).
    (cmb)
  . Fixed bug #66005 (imagecopy does not support 1bit transparency on truecolor
    images). (cmb)
  . Fixed bug #72913 (imagecopy() loses single-color transparency on palette
    images). (cmb)
  . Fixed bug #68716 (possible resource leaks in _php_image_convert()). (cmb)
  . Fixed bug #72709 (imagesetstyle() causes OOB read for empty $styles). (cmb)
  . Fixed bug #72697 (select_colors write out-of-bounds). (Stas)
  . Fixed bug #72730 (imagegammacorrect allows arbitrary write access). (Stas)
  . Fixed bug #72596 (imagetypes function won't advertise WEBP support). (cmb)
  . Fixed bug #72604 (imagearc() ignores thickness for full arcs). (cmb)
  . Fixed bug #70315 (500 Server Error but page is fully rendered). (cmb)
  . Fixed bug #43828 (broken transparency of imagearc for truecolor in
    blendingmode). (cmb)
  . Fixed bug #72512 (gdImageTrueColorToPaletteBody allows arbitrary write/read
    access). (Pierre)
  . Fixed bug #72519 (imagegif/output out-of-bounds access). (Pierre)
  . Fixed bug #72558 (Integer overflow error within _gdContributionsAlloc()).
    (Pierre)
  . Fixed bug #72482 (Ilegal write/read access caused by gdImageAALine
    overflow). (Pierre)
  . Fixed bug #72494 (imagecropauto out-of-bounds access). (Fernando, Pierre,
    cmb)
  . Fixed bug #72404 (imagecreatefromjpeg fails on selfie). (cmb)
  . Fixed bug #43475 (Thick styled lines have scrambled patterns). (cmb)
  . Fixed bug #53640 (XBM images require width to be multiple of 8). (cmb)
  . Fixed bug #64641 (imagefilledpolygon doesn't draw horizontal line). (cmb)

- Hash:
  . Added SHA3 fixed mode algorithms (224, 256, 384, and 512 bit). (Sara)
  . Added SHA512/256 and SHA512/224 algorithms. (Sara)

- iconv:
  . Fixed bug #72320 (iconv_substr returns false for empty strings). (cmb)

- IMAP:
  . Fixed bug #73418 (Integer Overflow in "_php_imap_mail" leads to crash).
    (Anatol)
  . An email address longer than 16385 bytes will throw an instance of Error
    instead of resulting in a fatal error. (Aaron Piotrowski)

- Interbase:
  . Fixed bug #73512 (Fails to find firebird headers as don't use fb_config
    output). (Remi)

- Intl:
  . Fixed bug #73007 (add locale length check). (Stas)
  . Fixed bug #73218 (add mitigation for ICU int overflow). (Stas)
  . Fixed bug #65732 (grapheme_*() is not Unicode compliant on CR LF
    sequence). (cmb)
  . Fixed bug #73007 (add locale length check). (Stas)
  . Fixed bug #72639 (Segfault when instantiating class that extends
    IntlCalendar and adds a property). (Laruence)
  . Fixed bug #72658 (Locale::lookup() / locale_lookup() hangs if no match
    found). (Anatol)
  . Partially fixed #72506 (idn_to_ascii for UTS #46 incorrect for long domain
    names). (cmb)
  . Fixed bug #72533 (locale_accept_from_http out-of-bounds access). (Stas)
  . Failure to call the parent constructor in a class extending Collator
    before invoking the parent methods will throw an instance of Error
    instead of resulting in a recoverable fatal error. (Aaron Piotrowski)
  . Cloning a Transliterator object may will now throw an instance of Error
    instead of resulting in a fatal error if cloning the internal
    transliterator fails. (Aaron Piotrowski)
  . Added IntlTimeZone::getWindowsID() and
    IntlTimeZone::getIDForWindowsID(). (Sara)
  . Fixed bug #69374 (IntlDateFormatter formatObject returns wrong utf8 value).
    (lenhatanh86 at gmail com)
  . Fixed bug #69398 (IntlDateFormatter formatObject returns wrong value when
    time style is NONE). (lenhatanh86 at gmail com)

- JSON:
  . Introduced encoder struct instead of global which fixes bugs #66025 and
    #73254 related to pretty print indentation. (Jakub Zelenka)
  . Fixed bug #73113 (Segfault with throwing JsonSerializable). (julien)
  . Implemented earlier return when json_encode fails, fixes bugs #68992
    (Stacking exceptions thrown by JsonSerializable) and #70275 (On recursion
    error, json_encode can eat up all system memory). (Jakub Zelenka)
  . Implemented FR #46600 ("_empty_" key in objects). (Jakub Zelenka)
  . Exported JSON parser API including json_parser_method that can be used
    for implementing custom logic when parsing JSON. (Jakub Zelenka)
  . Escaped U+2028 and U+2029 when JSON_UNESCAPED_UNICODE is supplied as
    json_encode options and added JSON_UNESCAPED_LINE_TERMINATORS to restore
    the previous behaviour. (Eddie Kohler)

- LDAP:
  . Providing an unknown modification type to ldap_batch_modify() will now
    throw an instance of Error instead of resulting in a fatal error.
    (Aaron Piotrowski)

- Mbstring:
  . Fixed bug #73532 (Null pointer dereference in mb_eregi). (Laruence)
  . Fixed bug #66964 (mb_convert_variables() cannot detect recursion) (Yasuo)
  . Fixed bug #72992 (mbstring.internal_encoding doesn't inherit default_charset).
    (Yasuo)
  . Fixed bug #66797 (mb_substr only takes 32-bit signed integer). (cmb)
  . Fixed bug #72711 (`mb_ereg` does not clear the `$regs` parameter on
    failure). (ju1ius)
  . Fixed bug #72691 (mb_ereg_search raises a warning if a match zero-width).
    (cmb)
  . Fixed bug #72693 (mb_ereg_search increments search position when a match
    zero-width). (cmb)
  . Fixed bug #72694 (mb_ereg_search_setpos does not accept a string's last
    position). (cmb)
  . Fixed bug #72710 (`mb_ereg` causes buffer overflow on regexp compile error).
    (ju1ius)
  . Deprecated mb_ereg_replace() eval option. (Rouven Weßling, cmb)
  . Fixed bug #69151 (mb_ereg should reject ill-formed byte sequence).
    (Masaki Kagaya)
  . Fixed bug #72405 (mb_ereg_replace - mbc_to_code (oniguruma) -
    oob read access). (Laruence)
  . Fixed bug #72399 (Use-After-Free in MBString (search_re)). (Laruence)
  . mb_ereg() and mb_eregi() will now throw an instance of ParseError if an
    invalid PHP expression is provided and the 'e' option is used. (Aaron
    Piotrowski)

- Mcrypt:
  . Deprecated ext/mcrypt. (Scott Arciszewski, cmb)
  . Fixed bug #72782 (Heap Overflow due to integer overflows). (Stas)
  . Fixed bug #72551, bug #72552 (In correct casting from size_t to int lead to
    heap overflow in mdecrypt_generic). (Stas)
  . mcrypt_encrypt() and mcrypt_decrypt() will throw an instance of Error
    instead of resulting in a fatal error if mcrypt cannot be initialized.
    (Aaron Piotrowski)

- Mysqli:
  . Attempting to read an invalid or write to a readonly property will throw
    an instance of Error instead of resulting in a fatal error. (Aaron
    Piotrowski)

- Mysqlnd:
  . Fixed bug #64526 (Add missing mysqlnd.* parameters to php.ini-*). (cmb)
  . Fixed bug #71863 (Segfault when EXPLAIN with "Unknown column" error when
    using MariaDB). (Andrey)
  . Fixed bug #72701 (mysqli_get_host_info() wrong output). (Anatol)

- OCI8
  . Fixed bug #71148 (Bind reference overwritten on PHP 7). (Oracle Corp.)
  . Fixed invalid handle error with Implicit Result Sets. (Chris Jones)
  . Fixed bug #72524 (Binding null values triggers ORA-24816 error). (Chris Jones)

- ODBC:
  . Fixed bug #73448 (odbc_errormsg returns trash, always 513 bytes).
    (Anatol)

- Opcache:
  . Fixed bug #73583 (Segfaults when conditionally declared class and function
    have the same name). (Laruence)
  . Fixed bug #69090 (check cached files permissions)
  . Fixed bug #72982 (Memory leak in zend_accel_blacklist_update_regexp()
    function). (Laruence)
  . Fixed bug #72949 (Typo in opcache error message). (cmb)
  . Fixed bug #72762 (Infinite loop while parsing a file with opcache enabled).
    (Nikita)
  . Fixed bug #72590 (Opcache restart with kill_all_lockers does not work).
    (Keyur)

- OpenSSL:
  . Fixed bug #73478 (openssl_pkey_new() generates wrong pub/priv keys with
    Diffie Hellman). (Jakub Zelenka)
  . Fixed bug #73276 (crash in openssl_random_pseudo_bytes function). (Stas)
  . Fixed bug #73072 (Invalid path SNI_server_certs causes segfault).
    (Jakub Zelenka)
  . Fixed bug #72360 (ext/openssl build failure with OpenSSL 1.1.0).
    (Jakub Zelenka)
  . Bumped a minimal version to 1.0.1. (Jakub Zelenka)
  . Dropped support for SSL2. (Remi)
  . Implemented FR #61204 (Add elliptic curve support for OpenSSL).
    (Dominic Luechinger)
  . Implemented FR #67304 (Added AEAD support [CCM and GCM modes] to
    openssl_encrypt and openssl_decrypt). (Jakub Zelenka)
  . Implemented error storing to the global queue and cleaning up the OpenSSL
    error queue (resolves bugs #68276 and #69882). (Jakub Zelenka)

- Pcntl
  . Implemented asynchronous signal handling without TICKS. (Dmitry)
  . Added pcntl_signal_get_handler() that returns the current signal handler
    for a particular signal. Addresses FR #72409. (David Walker)
  . Add signinfo to pcntl_signal() handler args (Bishop Bettini, David Walker)

- PCRE:
  . Fixed bug #73483 (Segmentation fault on pcre_replace_callback). (Laruence)
  . Fixed bug #73612 (preg_*() may leak memory). (cmb)
  . Fixed bug #73392 (A use-after-free in zend allocator management). 
    (Laruence)
  . Fixed bug #73121 (Bundled PCRE doesn't compile because JIT isn't supported
    on s390). (Anatol)
  . Fixed bug #72688 (preg_match missing group names in matches). (cmb)
  . Downgraded to PCRE 8.38. (Anatol)
  . Fixed bug #72476 (Memleak in jit_stack). (Laruence)
  . Fixed bug #72463 (mail fails with invalid argument). (Anatol)
  . Upgraded to PCRE 8.39. (Anatol)

- PDO:
  . Fixed bug #72788 (Invalid memory access when using persistent PDO
    connection). (Keyur)
  . Fixed bug #72791 (Memory leak in PDO persistent connection handling). (Keyur)
  . Fixed bug #60665 (call to empty() on NULL result using PDO::FETCH_LAZY
    returns false). (cmb)

- PDO_DBlib:
  . Fixed bug #72414 (Never quote values as raw binary data). (Adam Baratz)
  . Allow \PDO::setAttribute() to set query timeouts. (Adam Baratz)
  . Handle SQLDECIMAL/SQLNUMERIC types, which are used by later TDS versions.
    (Adam Baratz)
  . Add common PDO test suite. (Adam Baratz)
  . Free error and message strings when cleaning up PDO instances.
    (Adam Baratz)
  . Fixed bug #67130 (\PDOStatement::nextRowset() should succeed when all rows
    in current rowset haven't been fetched). (Peter LeBrun)
  . Ignore potentially misleading dberr values. (Chris Kings-Lynne)
  . Implemented stringify 'uniqueidentifier' fields.
    (Alexander Zhuravlev, Adam Baratz)

- PDO_Firebird:
  . Fixed bug #73087, #61183, #71494 (Memory corruption in bindParam).
    (Dorin Marcoci)
  . Fixed bug #60052 (Integer returned as a 64bit integer on X86_64). (Mariuz)

- PDO_pgsql:
  . Fixed bug #70313 (PDO statement fails to throw exception). (Matteo)
  . Fixed bug #72570 (Segmentation fault when binding parameters on a query
    without placeholders). (Matteo)
  . Implemented FR #72633 (Postgres PDO lastInsertId() should work without
    specifying a sequence). (Pablo Santiago Sánchez, Matteo)

- Phar:
  . Fixed bug #72928 (Out of bound when verify signature of zip phar in
    phar_parse_zipfile). (Stas)
  . Fixed bug #73035 (Out of bound when verify signature of tar phar in
    phar_parse_tarfile). (Stas)

- phpdbg:
  . Added generator command for inspection of currently alive generators. (Bob)

- Postgres:
  . Fixed bug #73498 (Incorrect SQL generated for pg_copy_to()). (Craig Duncan)
  . Implemented FR #31021 (pg_last_notice() is needed to get all notice
    messages). (Yasuo)
  . Implemented FR #48532 (Allow pg_fetch_all() to index numerically). (Yasuo)

- Readline:
  . Fixed bug #72538 (readline_redisplay crashes php). (Laruence)

- Reflection
  . Undo backwards compatiblity break in ReflectionType->__toString() and
    deprecate via documentation instead. (Nikita)
  . Reverted prepending \ for class names. (Trowski)
  . Implemented request #38992 (invoke() and invokeArgs() static method calls
    should match). (cmb).
  . Add ReflectionNamedType::getName(). This method should be used instead of
    ReflectionType::__toString()
  . Prepend \ for class names and ? for nullable types returned from
    ReflectionType::__toString(). (Trowski)
  . Fixed bug #72661 (ReflectionType::__toString crashes with iterable).
    (Laruence)
  . Fixed bug #72222 (ReflectionClass::export doesn't handle array constants).
    (Nikita Nefedov)
  . Failure to retrieve a reflection object or retrieve an object property
    will now throw an instance of Error instead of resulting in a fatal error.
    (Aaron Piotrowski)
  . Fix #72209 (ReflectionProperty::getValue() doesn't fail if object doesn't match type). (Joe)

- Session:
  . Fixed bug #73273 (session_unset() empties values from all variables in which
    is $_session stored). (Nikita)
  . Fixed bug #73100 (session_destroy null dereference in ps_files_path_create).
    (cmb)
  . Fixed bug #68015 (Session does not report invalid uid for files save handler).
    (Yasuo)
  . Fixed bug #72940 (SID always return "name=ID", even if session
    cookie exist). (Yasuo)
  . Implemented session_gc() (Yasuo)
    https://wiki.php.net/rfc/session-create-id
  . Implemented session_create_id() (Yasuo)
    https://wiki.php.net/rfc/session-gc
  . Implemented RFC: Session ID without hashing. (Yasuo)
    https://wiki.php.net/rfc/session-id-without-hashing
  . Fixed bug #72531 (ps_files_cleanup_dir Buffer overflow). (Laruence)
  . Custom session handlers that do not return strings for session IDs will 
    now throw an instance of Error instead of resulting in a fatal error
    when a function is called that must generate a session ID.
    (Aaron Piotrowski)
  . An invalid setting for session.hash_function will throw an instance of
    Error instead of resulting in a fatal error when a session ID is created.
    (Aaron Piotrowski)
  . Fixed bug #72562 (Use After Free in unserialize() with Unexpected Session
    Deserialization). (Stas)
  . Improved fix for bug #68063 (Empty session IDs do still start sessions).
    (Yasuo)
  . Fixed bug #71038 (session_start() returns TRUE on failure).
    Session save handlers must return 'string' always for successful read.
    i.e. Non-existing session read must return empty string. PHP 7.0 is made
    not to tolerate buggy return value. (Yasuo)
  . Fixed bug #71394 (session_regenerate_id() must close opened session on
    errors). (Yasuo)

- SimpleXML:
  . Fixed bug #73293 (NULL pointer dereference in SimpleXMLElement::asXML()).
    (Stas)
  . Fixed bug #72971 (SimpleXML isset/unset do not respect namespace). (Nikita)
  . Fixed bug #72957 (Null coalescing operator doesn't behave as expected with
    SimpleXMLElement). (Nikita)
  . Fixed bug #72588 (Using global var doesn't work while accessing SimpleXML
    element). (Laruence)
  . Creating an unnamed or duplicate attribute will throw an instance of Error
    instead of resulting in a fatal error. (Aaron Piotrowski)

- SNMP:
  . Fixed bug #72708 (php_snmp_parse_oid integer overflow in memory
    allocation). (djodjo at gmail dot com)
  . Fixed bug #72479 (Use After Free Vulnerability in SNMP with GC and
    unserialize()). (Stas)

- Soap:
  . Fixed bug #73538 (SoapClient::__setSoapHeaders doesn't overwrite SOAP 
    headers). (duncan3dc)
  . Fixed bug #73452 (Segfault (Regression for #69152)). (Dmitry)
  . Fixed bug #73037 (SoapServer reports Bad Request when gzipped). (Anatol)
  . Fixed bug #73237 (Nested object in "any" element overwrites other fields).
    (Keith Smiley)
  . Fixed bug #69137 (Peer verification fails when using a proxy with SoapClient)
    (Keith Smiley)
  . Fixed bug #71711 (Soap Server Member variables reference bug). (Nikita) 
  . Fixed bug #71996 (Using references in arrays doesn't work like expected).
    (Nikita)

- SPL:
  . Fixed bug #73423 (Reproducible crash with GDB backtrace). (Laruence)
  . Fixed bug #72888 (Segfault on clone on splFileObject). (Laruence)
  . Fixed bug #73029 (Missing type check when unserializing SplArray). (Stas)
  . Fixed bug #72646 (SplFileObject::getCsvControl does not return the escape
    character). (cmb)
  . Fixed bug #72684 (AppendIterator segfault with closed generator). (Pierrick)
  . Attempting to clone an SplDirectory object will throw an instance of Error
    instead of resulting in a fatal error. (Aaron Piotrowski)
  . Calling ArrayIterator::append() when iterating over an object will throw an
    instance of Error instead of resulting in a fatal error. (Aaron Piotrowski)
  . Fixed bug #55701 (GlobIterator throws LogicException). (Valentin VĂLCIU)

- SQLite3:
  . Update to SQLite 3.15.1. (cmb)
  . Fixed bug #73530 (Unsetting result set may reset other result set). (cmb)
  . Fixed bug #73333 (2147483647 is fetched as string). (cmb)
  . Fixed bug #72668 (Spurious warning when exception is thrown in user defined
    function). (Laruence)
  . Implemented FR #72653 (SQLite should allow opening with empty filename).
    (cmb)
  . Fixed bug #70628 (Clearing bindings on an SQLite3 statement doesn't work).
    (cmb)
  . Implemented FR #71159 (Upgraded bundled SQLite lib to 3.9.2). (Laruence)

- Standard:
  . Fixed bug #73297 (HTTP stream wrapper should ignore HTTP 100 Continue).
    (rowan dot collins at gmail dot com)
  . Fixed bug #73303 (Scope not inherited by eval in assert()). (nikic)
  . Fixed bug #73192 (parse_url return wrong hostname). (Nikita)
  . Fixed bug #73203 (passing additional_parameters causes mail to fail). (cmb)
  . Fixed bug #73203 (passing additional_parameters causes mail to fail). (cmb)
  . Fixed bug #72920 (Accessing a private constant using constant() creates
    an exception AND warning). (Laruence)
  . Fixed bug #65550 (get_browser() incorrectly parses entries with "+" sign).
    (cmb)
  . Fixed bug #71882 (Negative ftruncate() on php://memory exhausts memory).
    (cmb)
  . Fixed bug #55451 (substr_compare NULL length interpreted as 0). (Lauri
    Kenttä)
  . Fixed bug #72278 (getimagesize returning FALSE on valid jpg). (cmb)
  . Fixed bug #61967 (unset array item in array_walk_recursive cause
    inconsistent array). (Nikita)
  . Fixed bug #62607 (array_walk_recursive move internal pointer). (Nikita)
  . Fixed bug #69068 (Exchanging array during array_walk -> memory errors).
    (Nikita)
  . Fixed bug #70713 (Use After Free Vulnerability in array_walk()/
    array_walk_recursive()). (Nikita)
  . Fixed bug #72622 (array_walk + array_replace_recursive create references
    from nothing). (Laruence)
  . Fixed bug #72330 (CSV fields incorrectly split if escape char followed by
    UTF chars). (cmb)
  . Implemented RFC: More precise float values. (Jakub Zelenka, Yasuo)
  . array_multisort now uses zend_sort instead zend_qsort. (Laruence)
  . Fixed bug #72505 (readfile() mangles files larger than 2G). (Cschneid)
  . assert() will throw a ParseError when evaluating a string given as the first
    argument if the PHP code is invalid instead of resulting in a catchable
    fatal error. (Aaron Piotrowski)
  . Calling forward_static_call() outside of a class scope will now throw an
    instance of Error instead of resulting in a fatal error. (Aaron Piotrowski)
  . Added is_iterable() function. (Aaron Piotrowski)
  . Fixed bug #72306 (Heap overflow through proc_open and $env parameter).
    (Laruence)
  . Fixed bug #71100 (long2ip() doesn't accept integers in strict mode).
    (Laruence)
  . Implemented FR #55716 (Add an option to pass a custom stream context to
    get_headers()). (Ferenc)
  . Additional validation for parse_url() for login/pass components).
    (Ilia) (Julien)
  . Implemented FR #69359 (Provide a way to fetch the current environment
    variables). (Ferenc)
  . unpack() function accepts an additional optional argument $offset. (Dmitry)
  . Implemented #51879 stream context socket option tcp_nodelay (Joe)

- Streams:
  . Fixed bug #73586 (php_user_filter::$stream is not set to the stream the
    filter is working on). (Dmitry)
  . Fixed bug #72853 (stream_set_blocking doesn't work). (Laruence)
  . Fixed bug #72743 (Out-of-bound read in php_stream_filter_create).
    (Loianhtuan)
  . Implemented FR #27814 (Multiple small packets send for HTTP request).
    (vhuk)
  . Fixed bug #72764 (ftps:// opendir wrapper data channel encryption fails
    with IIS FTP 7.5, 8.5). (vhuk)
  . Fixed bug #72810 (Missing SKIP_ONLINE_TESTS checks). (vhuk)
  . Fixed bug #41021 (Problems with the ftps wrapper). (vhuk)
  . Fixed bug #54431 (opendir() does not work with ftps:// wrapper). (vhuk)
  . Fixed bug #72667 (opendir() with ftp:// attempts to open data stream for
    non-existent directories). (vhuk)
  . Fixed bug #72771 (ftps:// wrapper is vulnerable to protocol downgrade
    attack). (Stas)
  . Fixed bug #72534 (stream_socket_get_name crashes). (Anatol)
  . Fixed bug #72439 (Stream socket with remote address leads to a segmentation
    fault). (Laruence)

- sysvshm:
  . Fixed bug #72858 (shm_attach null dereference). (Anatol)

- Tidy:
  . Implemented support for libtidy 5.0.0 and above. (Michael Orlitzky, Anatol)
  . Creating a tidyNode manually will now throw an instance of Error instead of
    resulting in a fatal error. (Aaron Piotrowski)

- Wddx:
  . Fixed bug #73331 (NULL Pointer Dereference in WDDX Packet Deserialization
    with PDORow). (Stas)
  . Fixed bug #72142 (WDDX Packet Injection Vulnerability in
    wddx_serialize_value()). (Taoguang Chen)
  . Fixed bug #72749 (wddx_deserialize allows illegal memory access) (Stas)
  . Fixed bug #72750 (wddx_deserialize null dereference). (Stas)
  . Fixed bug #72790 (wddx_deserialize null dereference with invalid xml).
    (Stas)
  . Fixed bug #72799 (wddx_deserialize null dereference in
    php_wddx_pop_element). (Stas)
  . Fixed bug #72860 (wddx_deserialize use-after-free). (Stas)
  . Fixed bug #73065 (Out-Of-Bounds Read in php_wddx_push_element). (Stas)
  . Fixed bug #72564 (boolean always deserialized as "true") (Remi)
  . A circular reference when serializing will now throw an instance of Error
    instead of resulting in a fatal error. (Aaron Piotrowski)

- XML:
  . Fixed bug #72135 (malformed XML causes fault) (edgarsandi)
  . Fixed bug #72714 (_xml_startElementHandler() segmentation fault). (cmb)
  . Fixed bug #72085 (SEGV on unknown address zif_xml_parse). (cmb)

- XMLRPC:
  . Fixed bug #72647 (xmlrpc_encode() unexpected output after referencing
    array elements). (Laruence)
  . Fixed bug #72606 (heap-buffer-overflow (write) simplestring_addn
    simplestring.c). (Stas)
  . A circular reference when serializing will now throw an instance of Error
    instead of resulting in a fatal error. (Aaron Piotrowski)

- Zip:
  . Fixed bug #68302 (impossible to compile php with zip support). (cmb)
  . Fixed bug #72660 (NULL Pointer dereference in zend_virtual_cwd).
    (Laruence)
  . Fixed bug #72520 (Stack-based buffer overflow vulnerability in
    php_stream_zip_opener). (Stas)
  . ZipArchive::addGlob() will throw an instance of Error instead of resulting
    in a fatal error if glob support is not available. (Aaron Piotrowski)

10 Nov 2016 PHP 7.0.13

- Core:
  . Fixed bug #73350 (Exception::__toString() cause circular references).
    (Laruence)
  . Fixed bug #73181 (parse_str() without a second argument leads to crash).
    (Nikita)
  . Fixed bug #66773 (Autoload with Opcache allows importing conflicting class
    name to namespace). (Nikita)
  . Fixed bug #66862 ((Sub-)Namespaces unexpected behaviour). (Nikita)
  . Fix pthreads detection when cross-compiling (ffontaine)
  . Fixed bug #73337 (try/catch not working with two exceptions inside a same
    operation). (Dmitry)
  . Fixed bug #73338 (Exception thrown from error handler causes valgrind
    warnings (and crashes)). (Bob, Dmitry)
  . Fixed bug #73329 ((Float)"Nano" == NAN). (Anatol)

- GD:
  . Fixed bug #73213 (Integer overflow in imageline() with antialiasing). (cmb)
  . Fixed bug #73272 (imagescale() is not affected by, but affects
    imagesetinterpolation()). (cmb)
  . Fixed bug #73279 (Integer overflow in gdImageScaleBilinearPalette()). (cmb)
  . Fixed bug #73280 (Stack Buffer Overflow in GD dynamicGetbuf). (cmb)
  . Fixed bug #72482 (Ilegal write/read access caused by gdImageAALine
    overflow). (cmb)
  . Fixed bug #72696 (imagefilltoborder stackoverflow on truecolor images).
    (cmb)

- IMAP:
  . Fixed bug #73418 (Integer Overflow in "_php_imap_mail" leads to crash).
    (Anatol)

- OCI8
  . Fixed bug #71148 (Bind reference overwritten on PHP 7). (Oracle Corp.)

- phpdbg:
  . Properly allow for stdin input from a file. (Bob)
  . Add -s command line option / stdin command for reading script from stdin.
    (Bob)
  . Ignore non-executable opcodes in line mode of phpdbg_end_oplog(). (Bob)
  . Fixed bug #70776 (Simple SIGINT does not have any effect with -rr). (Bob)
  . Fixed bug #71234 (INI files are loaded even invoked as -n --version). (Bob)

- Session:
  . Fixed bug #73273 (session_unset() empties values from all variables in which
    is $_session stored). (Nikita)

- SOAP:
  . Fixed bug #73037 (SoapServer reports Bad Request when gzipped). (Anatol)
  . Fixed bug #73237 (Nested object in "any" element overwrites other fields).
    (Keith Smiley)
  . Fixed bug #69137 (Peer verification fails when using a proxy with SoapClient)
    (Keith Smiley)

- SQLite3:
  . Fixed bug #73333 (2147483647 is fetched as string). (cmb)

- Standard:
  . Fixed bug #73203 (passing additional_parameters causes mail to fail). (cmb)
  . Fixed bug #71241 (array_replace_recursive sometimes mutates its parameters).
    (adsr)

- Wddx:
  . Fixed bug #73331 (NULL Pointer Dereference in WDDX Packet Deserialization
    with PDORow). (Stas)

13 Oct 2016 PHP 7.0.12

- Core:
  . Fixed bug #73025 (Heap Buffer Overflow in virtual_popen of
    zend_virtual_cwd.c). (cmb)
  . Fixed bug #72703 (Out of bounds global memory read in BF_crypt triggered by
    password_verify). (Anatol)
  . Fixed bug #73058 (crypt broken when salt is 'too' long). (Anatol)
  . Fixed bug #69579 (Invalid free in extension trait). (John Boehr)
  . Fixed bug #73156 (segfault on undefined function). (Dmitry)
  . Fixed bug #73163 (PHP hangs if error handler throws while accessing undef
    const in default value). (Nikita)
  . Fixed bug #73172 (parse error: Invalid numeric literal). (Nikita, Anatol)
  . Fixed for #73240 (Write out of bounds at number_format). (Stas)
  . Fixed bug #73147 (Use After Free in PHP7 unserialize()). (Stas)
  . Fixed bug #73189 (Memcpy negative size parameter php_resolve_path). (Stas)

- BCmath:
  . Fix bug #73190 (memcpy negative parameter _bc_new_num_ex). (Stas)

- COM:
  . Fixed bug #73126 (Cannot pass parameter 1 by reference). (Anatol)

- Date:
  . Fixed bug #73091 (Unserializing DateInterval object may lead to __toString
    invocation). (Stas)

- DOM:
  . Fixed bug #73150 (missing NULL check in dom_document_save_html). (Stas)

- Filter:
  . Fixed bug #72972 (Bad filter for the flags FILTER_FLAG_NO_RES_RANGE and
    FILTER_FLAG_NO_PRIV_RANGE). (julien)
  . Fixed bug #73054 (default option ignored when object passed to int filter).
    (cmb)

- GD:
  . Fixed bug #67325 (imagetruecolortopalette: white is duplicated in palette).
    (cmb)
  . Fixed bug #50194 (imagettftext broken on transparent background w/o
    alphablending). (cmb)
  . Fixed bug #73003 (Integer Overflow in gdImageWebpCtx of gd_webp.c). (trylab,
    cmb)
  . Fixed bug #53504 (imagettfbbox gives incorrect values for bounding box).
    (Mark Plomer, cmb)
  . Fixed bug #73157 (imagegd2() ignores 3rd param if 4 are given). (cmb)
  . Fixed bug #73155 (imagegd2() writes wrong chunk sizes on boundaries). (cmb)
  . Fixed bug #73159 (imagegd2(): unrecognized formats may result in corrupted
    files). (cmb)
  . Fixed bug #73161 (imagecreatefromgd2() may leak memory). (cmb)

- Intl:
  . Fixed bug #73218 (add mitigation for ICU int overflow). (Stas)

- Mbstring:
  . Fixed bug #66797 (mb_substr only takes 32-bit signed integer). (cmb)
  . Fixed bug #66964 (mb_convert_variables() cannot detect recursion) (Yasuo)
  . Fixed bug #72992 (mbstring.internal_encoding doesn't inherit default_charset).
    (Yasuo)

- Mysqlnd:
  . Fixed bug #72489 (PHP Crashes When Modifying Array Containing MySQLi Result
    Data). (Nikita)

- Opcache:
  . Fixed bug #72982 (Memory leak in zend_accel_blacklist_update_regexp()
    function). (Laruence)

- OpenSSL:
  . Fixed bug #73072 (Invalid path SNI_server_certs causes segfault).
    (Jakub Zelenka)
  . Fixed bug #73276 (crash in openssl_random_pseudo_bytes function). (Stas)
  . Fixed bug #73275 (crash in openssl_encrypt function). (Stas)

- PCRE:
  . Fixed bug #73121 (Bundled PCRE doesn't compile because JIT isn't supported
    on s390). (Anatol)
  . Fixed bug #73174 (heap overflow in php_pcre_replace_impl). (Stas)

- PDO_DBlib:
  . Fixed bug #72414 (Never quote values as raw binary data). (Adam Baratz)
  . Allow \PDO::setAttribute() to set query timeouts. (Adam Baratz)
  . Handle SQLDECIMAL/SQLNUMERIC types, which are used by later TDS versions.
    (Adam Baratz)
  . Add common PDO test suite. (Adam Baratz)
  . Free error and message strings when cleaning up PDO instances.
    (Adam Baratz)
  . Fixed bug #67130 (\PDOStatement::nextRowset() should succeed when all rows
    in current rowset haven't been fetched). (Peter LeBrun)
  . Ignore potentially misleading dberr values. (Chris Kings-Lynne)

- phpdbg:
  . Fixed bug #72996 (phpdbg_prompt.c undefined reference to DL_LOAD). (Nikita)
  . Fixed next command not stopping when leaving function. (Bob)

- Session:
  . Fixed bug #68015 (Session does not report invalid uid for files save handler).
    (Yasuo)
  . Fixed bug #73100 (session_destroy null dereference in ps_files_path_create).
    (cmb)

- SimpleXML:
  . Fixed bug #73293 (NULL pointer dereference in SimpleXMLElement::asXML()).
    (Stas)

- SOAP:
  . Fixed bug #71711 (Soap Server Member variables reference bug). (Nikita)
  . Fixed bug #71996 (Using references in arrays doesn't work like expected).
    (Nikita)

- SPL:
  . Fixed bug #73257, #73258 (SplObjectStorage unserialize allows use of
    non-object as key). (Stas)

- SQLite3:
  . Updated bundled SQLite3 to 3.14.2. (cmb)

- Zip:
  . Fixed bug #70752 (Depacking with wrong password leaves 0 length files).
    (cmb)

15 Sep 2016 PHP 7.0.11

- Core:
  . Fixed bug #72944 (Null pointer deref in zval_delref_p). (Dmitry)
  . Fixed bug #72943 (assign_dim on string doesn't reset hval). (Laruence)
  . Fixed bug #72911 (Memleak in zend_binary_assign_op_obj_helper). (Laruence)
  . Fixed bug #72813 (Segfault with __get returned by ref). (Laruence)
  . Fixed bug #72767 (PHP Segfaults when trying to expand an infinite operator).
    (Nikita)
  . Fixed bug #72854 (PHP Crashes on duplicate destructor call). (Nikita)
  . Fixed bug #72857 (stream_socket_recvfrom read access violation). (Anatol)

- COM:
  . Fixed bug #72922 (COM called from PHP does not return out parameters).
    (Anatol)

- Dba:
  . Fixed bug #70825 (Cannot fetch multiple values with group in ini file).
    (cmb)

- FTP:
  . Fixed bug #70195 (Cannot upload file using ftp_put to FTPES with
    require_ssl_reuse). (Benedict Singer)

- GD:
  . Fixed bug #72709 (imagesetstyle() causes OOB read for empty $styles). (cmb)
  . Fixed bug #66005 (imagecopy does not support 1bit transparency on truecolor
    images). (cmb)
  . Fixed bug #72913 (imagecopy() loses single-color transparency on palette
    images). (cmb)
  . Fixed bug #68716 (possible resource leaks in _php_image_convert()). (cmb)

- iconv:
  . Fixed bug #72320 (iconv_substr returns false for empty strings). (cmb)

- IMAP:
  . Fixed bug #72852 (imap_mail null dereference). (Anatol)

- Intl:
  . Fixed bug #65732 (grapheme_*() is not Unicode compliant on CR LF
    sequence). (cmb)
  . Fixed bug #73007 (add locale length check). (Stas)

- Mysqlnd:
  . Fixed bug #72293 (Heap overflow in mysqlnd related to BIT fields). (Stas)

- OCI8
  . Fixed invalid handle error with Implicit Result Sets. (Chris Jones)
  . Fixed bug #72524 (Binding null values triggers ORA-24816 error). (Chris Jones)

- Opcache:
  . Fixed bug #72949 (Typo in opcache error message). (cmb)

- PDO:
  . Fixed bug #72788 (Invalid memory access when using persistent PDO
    connection). (Keyur)
  . Fixed bug #72791 (Memory leak in PDO persistent connection handling). (Keyur)
  . Fixed bug #60665 (call to empty() on NULL result using PDO::FETCH_LAZY
    returns false). (cmb)

- PDO_DBlib:
  . Implemented stringify 'uniqueidentifier' fields.
    (Alexander Zhuravlev, Adam Baratz)

- PDO_pgsql:
  . Implemented FR #72633 (Postgres PDO lastInsertId() should work without
    specifying a sequence). (Pablo Santiago Sánchez, Matteo)
  . Fixed bug #72759 (Regression in pgo_pgsql). (Anatol)

- Phar:
  . Fixed bug #72928 (Out of bound when verify signature of zip phar in
    phar_parse_zipfile). (Stas)
  . Fixed bug #73035 (Out of bound when verify signature of tar phar in
    phar_parse_tarfile). (Stas)

- Reflection:
  . Fixed bug #72846 (getConstant for a array constant with constant values
    returns NULL/NFC/UKNOWN). (Laruence)

- Session:
  . Fixed bug #72724 (PHP7: session-uploadprogress kills httpd). (Nikita)
  . Fixed bug #72940 (SID always return "name=ID", even if session
    cookie exist). (Yasuo)

- SimpleXML:
  . Fixed bug #72971 (SimpleXML isset/unset do not respect namespace). (Nikita)
  . Fixed bug #72957 (Null coalescing operator doesn't behave as expected with
    SimpleXMLElement). (Nikita)

- SPL:
  . Fixed bug #73029 (Missing type check when unserializing SplArray). (Stas)

- Standard:
  . Fixed bug #55451 (substr_compare NULL length interpreted as 0). (Lauri
    Kenttä)
  . Fixed bug #72278 (getimagesize returning FALSE on valid jpg). (cmb)
  . Fixed bug #65550 (get_browser() incorrectly parses entries with "+" sign).
    (cmb)

- Streams:
  . Fixed bug #72853 (stream_set_blocking doesn't work). (Laruence)
  . Fixed bug #72764 (ftps:// opendir wrapper data channel encryption fails
    with IIS FTP 7.5, 8.5). (vhuk)
  . Fixed bug #71882 (Negative ftruncate() on php://memory exhausts memory).
    (cmb)

- SQLite3:
  . Downgraded bundled SQLite to 3.8.10.2. (Anatol);

- Sysvshm:
  . Fixed bug #72858 (shm_attach null dereference). (Anatol)

- XML:
  . Fixed bug #72085 (SEGV on unknown address zif_xml_parse). (cmb)
  . Fixed bug #72714 (_xml_startElementHandler() segmentation fault). (cmb)

- Wddx:
  . Fixed bug #72860 (wddx_deserialize use-after-free). (Stas)
  . Fixed bug #73065 (Out-Of-Bounds Read in php_wddx_push_element). (Stas)

- ZIP:
  . Fixed bug #68302 (impossible to compile php with zip support). (cmb)

18 Aug 2016 PHP 7.0.10

- Core:
  . Fixed bug #72629 (Caught exception assignment to variables ignores
    references). (Laruence)
  . Fixed bug #72594 (Calling an earlier instance of an included anonymous
    class fatals). (Laruence)
  . Fixed bug #72581 (previous property undefined in Exception after
    deserialization). (Laruence)
  . Fixed bug #72496 (Cannot declare public method with signature incompatible
    with parent private method). (Pedro Magalhães)
  . Fixed bug #72024 (microtime() leaks memory). (maroszek at gmx dot net)
  . Fixed bug #71911 (Unable to set --enable-debug on building extensions by
    phpize on Windows). (Yuji Uchiyama)
  . Fixed bug causing ClosedGeneratorException being thrown into the calling
    code instead of the Generator yielding from. (Bob)
  . Implemented FR #72614 (Support "nmake test" on building extensions by
    phpize). (Yuji Uchiyama)
  . Fixed bug #72641 (phpize (on Windows) ignores PHP_PREFIX).
    (Yuji Uchiyama)
  . Fixed potential segfault in object storage freeing in shutdown sequence.
    (Bob)
  . Fixed bug #72663 (Create an Unexpected Object and Don't Invoke
   __wakeup() in Deserialization). (Stas)
  . Fixed bug #72681 (PHP Session Data Injection Vulnerability). (Stas)
  . Fixed bug #72683 (getmxrr broken). (Anatol)
  . Fixed bug #72742 (memory allocator fails to realloc small block to large
    one). (Stas)
  . Fixed URL rewriter partially. It would not rewrite '//example.com/' URL
    unconditionally. Only requested host(HTTP_HOST) is rewritten. (Yasuo)

- Bz2:
  . Fixed bug #72837 (integer overflow in bzdecompress caused heap
    corruption). (Stas)

- Calendar:
  . Fixed bug #67976 (cal_days_month() fails for final month of the French
    calendar). (cmb)
  . Fixed bug #71894 (AddressSanitizer: global-buffer-overflow in
    zif_cal_from_jd). (cmb)

- COM:
  . Fixed bug #72569 (DOTNET/COM array parameters broke in PHP7). (Anatol)

- CURL:
  . Fixed bug #71709 (curl_setopt segfault with empty CURLOPT_HTTPHEADER).
    (Pierrick)
  . Fixed bug #71929 (CURLINFO_CERTINFO data parsing error). (Pierrick)
  . Fixed bug #72674 (Heap overflow in curl_escape). (Stas)

- DOM:
  . Fixed bug #66502 (DOM document dangling reference). (Sean Heelan, cmb)

- EXIF:
  . Fixed bug #72735 (Samsung picture thumb not read (zero size)). (Kalle, Remi)
  . Fixed bug #72627 (Memory Leakage In exif_process_IFD_in_TIFF). (Stas)

- Filter:
  . Fixed bug #71745 (FILTER_FLAG_NO_RES_RANGE does not cover whole 127.0.0.0/8
    range). (bugs dot php dot net at majkl578 dot cz)

- FPM:
  . Fixed bug #72575 (using --allow-to-run-as-root should ignore missing user).
    (gooh)

- GD:
  . Fixed bug #72596 (imagetypes function won't advertise WEBP support). (cmb)
  . Fixed bug #72604 (imagearc() ignores thickness for full arcs). (cmb)
  . Fixed bug #70315 (500 Server Error but page is fully rendered). (cmb)
  . Fixed bug #43828 (broken transparency of imagearc for truecolor in
    blendingmode). (cmb)
  . Fixed bug #66555 (Always false condition in ext/gd/libgd/gdkanji.c). (cmb)
  . Fixed bug #68712 (suspicious if-else statements). (cmb)
  . Fixed bug #72697 (select_colors write out-of-bounds). (Stas)
  . Fixed bug #72730 (imagegammacorrect allows arbitrary write access). (Stas)

- Intl:
  . Fixed bug #72639 (Segfault when instantiating class that extends
    IntlCalendar and adds a property). (Laruence)
  . Partially fixed #72506 (idn_to_ascii for UTS #46 incorrect for long domain
    names). (cmb)

- mbstring:
  . Fixed bug #72691 (mb_ereg_search raises a warning if a match zero-width).
    (cmb)
  . Fixed bug #72693 (mb_ereg_search increments search position when a match
    zero-width). (cmb)
  . Fixed bug #72694 (mb_ereg_search_setpos does not accept a string's last
    position). (cmb)
  . Fixed bug #72710 (`mb_ereg` causes buffer overflow on regexp compile error).
    (ju1ius)

- Mcrypt:
  . Fixed bug #72782 (Heap Overflow due to integer overflows). (Stas)

- Opcache:
  . Fixed bug #72590 (Opcache restart with kill_all_lockers does not work).
    (Keyur)

- PCRE:
  . Fixed bug #72688 (preg_match missing group names in matches). (cmb)

- PDO_pgsql:
  . Fixed bug #70313 (PDO statement fails to throw exception). (Matteo)

- Reflection:
  . Fixed bug #72222 (ReflectionClass::export doesn't handle array constants).
    (Nikita Nefedov)

- SimpleXML:
  . Fixed bug #72588 (Using global var doesn't work while accessing SimpleXML
    element). (Laruence)

- SNMP:
  . Fixed bug #72708 (php_snmp_parse_oid integer overflow in memory
    allocation). (djodjo at gmail dot com)

- SPL:
  . Fixed bug #55701 (GlobIterator throws LogicException). (Valentin VĂLCIU)
  . Fixed bug #72646 (SplFileObject::getCsvControl does not return the escape
    character). (cmb)
  . Fixed bug #72684 (AppendIterator segfault with closed generator). (Pierrick)

- SQLite3:
  . Fixed bug #72668 (Spurious warning when exception is thrown in user defined
    function). (Laruence)
  . Fixed bug #72571 (SQLite3::bindValue, SQLite3::bindParam crash). (Laruence)
  . Implemented FR #72653 (SQLite should allow opening with empty filename).
    (cmb)
  . Updated to SQLite3 3.13.0. (cmb)

- Standard:
  . Fixed bug #72622 (array_walk + array_replace_recursive create references
    from nothing). (Laruence)
  . Fixed bug #72152 (base64_decode $strict fails to detect null byte).
    (Lauri Kenttä)
  . Fixed bug #72263 (base64_decode skips a character after padding in strict
    mode). (Lauri Kenttä)
  . Fixed bug #72264 (base64_decode $strict fails with whitespace between
    padding). (Lauri Kenttä)
  . Fixed bug #72330 (CSV fields incorrectly split if escape char followed by
    UTF chars). (cmb)

- Streams:
  . Fixed bug #41021 (Problems with the ftps wrapper). (vhuk)
  . Fixed bug #54431 (opendir() does not work with ftps:// wrapper). (vhuk)
  . Fixed bug #72667 (opendir() with ftp:// attempts to open data stream for
    non-existent directories). (vhuk)
  . Fixed bug #72771 (ftps:// wrapper is vulnerable to protocol downgrade
    attack). (Stas)

- XMLRPC:
  . Fixed bug #72647 (xmlrpc_encode() unexpected output after referencing
    array elements). (Laruence)

- Wddx:
  . Fixed bug #72564 (boolean always deserialized as "true") (Remi)
  . Fixed bug #72142 (WDDX Packet Injection Vulnerability in
    wddx_serialize_value()). (Taoguang Chen)
  . Fixed bug #72749 (wddx_deserialize allows illegal memory access) (Stas)
  . Fixed bug #72750 (wddx_deserialize null dereference). (Stas)
  . Fixed bug #72790 (wddx_deserialize null dereference with invalid xml).
    (Stas)
  . Fixed bug #72799 (wddx_deserialize null dereference in
    php_wddx_pop_element). (Stas)

- Zip:
  . Fixed bug #72660 (NULL Pointer dereference in zend_virtual_cwd).
    (Laruence)

21 Jul 2016 PHP 7.0.9

- Core:
  . Fixed bug #72508 (strange references after recursive function call and
    "switch" statement). (Laruence)
  . Fixed bug #72513 (Stack-based buffer overflow vulnerability in
    virtual_file_ex). (Stas)
  . Fixed bug #72573 (HTTP_PROXY is improperly trusted by some PHP libraries
    and applications). (Stas)

- bz2:
  . Fixed bug #72613 (Inadequate error handling in bzread()). (Stas)

- CLI:
  . Fixed bug #72484 (SCRIPT_FILENAME shows wrong path if the user specify
    router.php). (Laruence)

- COM:
  . Fixed bug #72498 (variant_date_from_timestamp null dereference). (Anatol)

- Curl:
  . Fixed bug #72541 (size_t overflow lead to heap corruption). (Stas)

- Date:
  . Fixed bug #66836 (DateTime::createFromFormat 'U' with pre 1970 dates fails
    parsing). (derick)

- Exif:
  . Fixed bug #72603 (Out of bound read in exif_process_IFD_in_MAKERNOTE).
    (Stas)
  . Fixed bug #72618 (NULL Pointer Dereference in exif_process_user_comment).
    (Stas)

- GD:
  . Fixed bug #43475 (Thick styled lines have scrambled patterns). (cmb)
  . Fixed bug #53640 (XBM images require width to be multiple of 8). (cmb)
  . Fixed bug #64641 (imagefilledpolygon doesn't draw horizontal line). (cmb)
  . Fixed bug #72512 (gdImageTrueColorToPaletteBody allows arbitrary write/read
    access). (Pierre)
  . Fixed bug #72519 (imagegif/output out-of-bounds access). (Pierre)
  . Fixed bug #72558 (Integer overflow error within _gdContributionsAlloc()).
    (Pierre)
  . Fixed bug #72482 (Ilegal write/read access caused by gdImageAALine
    overflow). (Pierre)
  . Fixed bug #72494 (imagecropauto out-of-bounds access). (Pierre)

- Intl:
  . Fixed bug #72533 (locale_accept_from_http out-of-bounds access). (Stas)

- Mbstring:
  . Fixed bug #72405 (mb_ereg_replace - mbc_to_code (oniguruma) -
    oob read access). (Laruence)
  . Fixed bug #72399 (Use-After-Free in MBString (search_re)). (Laruence)

- mcrypt:
  . Fixed bug #72551, bug #72552 (In correct casting from size_t to int lead to
    heap overflow in mdecrypt_generic). (Stas)

- PDO_pgsql:
  . Fixed bug #72570 (Segmentation fault when binding parameters on a query
    without placeholders). (Matteo)

- PCRE:
  . Fixed bug #72476 (Memleak in jit_stack). (Laruence)
  . Fixed bug #72463 (mail fails with invalid argument). (Anatol)

- Readline:
  . Fixed bug #72538 (readline_redisplay crashes php). (Laruence)

- Standard:
  . Fixed bug #72505 (readfile() mangles files larger than 2G). (Cschneid)
  . Fixed bug #72306 (Heap overflow through proc_open and $env parameter).
    (Laruence)

- Session:
  . Fixed bug #72531 (ps_files_cleanup_dir Buffer overflow). (Laruence)
  . Fixed bug #72562 (Use After Free in unserialize() with Unexpected Session
    Deserialization). (Stas)

- SNMP:
  . Fixed bug #72479 (Use After Free Vulnerability in SNMP with GC and
    unserialize()). (Stas)

- Streams:
  . Fixed bug #72439 (Stream socket with remote address leads to a segmentation
    fault). (Laruence)

- XMLRPC:
  . Fixed bug #72606 (heap-buffer-overflow (write) simplestring_addn
    simplestring.c). (Stas)

- Zip:
  . Fixed bug #72520 (Stack-based buffer overflow vulnerability in
    php_stream_zip_opener). (Stas)

23 Jun 2016 PHP 7.0.8

- Core:
  . Fixed bug #72218 (If host name cannot be resolved then PHP 7 crashes). 
    (Esminis at esminis dot lt)
  . Fixed bug #72221 (segfault, past-the-end access). (Lauri Kenttä)
  . Fixed bug #72268 (Integer Overflow in nl2br()). (Stas)
  . Fixed bug #72275 (Integer Overflow in json_encode()/json_decode()/
    json_utf8_to_utf16()). (Stas)
  . Fixed bug #72400 (Integer Overflow in addcslashes/addslashes). (Stas)
  . Fixed bug #72403 (Integer Overflow in Length of String-typed ZVAL). (Stas)

- Date:
  . Fixed bug #63740 (strtotime seems to use both sunday and monday as start of
    week). (Derick)

- FPM:
  . Fixed bug #72308 (fastcgi_finish_request and logging environment
    variables). (Laruence)

- GD:
  . Fixed bug #66387 (Stack overflow with imagefilltoborder). (CVE-2015-8874)
    (cmb)
  . Fixed bug #72298 (pass2_no_dither out-of-bounds access). (Stas)
  . Fixed bug #72337 (invalid dimensions can lead to crash). (Pierre)
  . Fixed bug #72339 (Integer Overflow in _gd2GetHeader() resulting in heap 
    overflow). (CVE-2016-5766) (Pierre)
  . Fixed bug #72407 (NULL Pointer Dereference at _gdScaleVert). (Stas)
  . Fixed bug #72446 (Integer Overflow in gdImagePaletteToTrueColor() resulting
    in heap overflow). (CVE-2016-5767) (Pierre)

- Intl:
  . Fixed bug #70484 (selectordinal doesn't work with named parameters).
    (Anatol)

- mbstring:
   . Fixed bug #72402 (_php_mb_regex_ereg_replace_exec - double free).
     (CVE-2016-5768) (Stas)

- mcrypt:
   . Fixed bug #72455 (Heap Overflow due to integer overflows). (CVE-2016-5769)
     (Stas)

- OpenSSL:
  . Fixed bug #72140 (segfault after calling ERR_free_strings()).
    (Jakub Zelenka)

- PCRE:
  . Fixed bug #72143 (preg_replace uses int instead of size_t). (Joe)

- PDO_pgsql:
  . Fixed bug #71573 (Segfault (core dumped) if paramno beyond bound).
    (Laruence)
  . Fixed bug #72294 (Segmentation fault/invalid pointer in connection
    with pgsql_stmt_dtor). (Anatol)

- Phar:
  . Fixed bug #72321 (invalid free in phar_extract_file()).
    (hji at dyntopia dot com)

- Phpdbg:
  . Fixed bug #72284 (phpdbg fatal errors with coverage). (Bob)

- Postgres:
  . Fixed bug #72195 (pg_pconnect/pg_connect cause use-after-free). (Laruence)
  . Fixed bug #72197 (pg_lo_create arbitrary read). (Anatol)

- Standard:
  . Fixed bug #72369 (array_merge() produces references in PHP7). (Dmitry)
  . Fixed bug #72300 (ignore_user_abort(false) has no effect). (Laruence)
  . Fixed bug #72229 (Wrong reference when serialize/unserialize an object).
    (Laruence)
  . Fixed bug #72193 (dns_get_record returns array containing elements of
    type 'unknown'). (Laruence)
  . Fixed bug #72017 (range() with float step produces unexpected result).
    (Thomas Punt)

- WDDX:
  . Fixed bug #72340 (Double Free Courruption in wddx_deserialize).
    (CVE-2016-5772) (Stas)

- XML:
  . Fixed bug #72206 (xml_parser_create/xml_parser_free leaks mem). (Joe)

- XMLRPC:
  . Fixed bug #72155 (use-after-free caused by get_zval_xmlrpc_type).
    (Joe, Laruence)

- Zip:
  . Fixed ug #72258 (ZipArchive converts filenames to unrecoverable form).
    (Anatol)
  . Fixed bug #72434 (ZipArchive class Use After Free Vulnerability in PHP's GC
    algorithm and unserialize). (CVE-2016-5773) (Dmitry)

26 May 2016 PHP 7.0.7

- Core:
  . Fixed bug #72162 (use-after-free - error_reporting). (Laruence)
  . Add compiler option to disable special case function calls. (Joe)
  . Fixed bug #72101 (crash on complex code). (Dmitry)
  . Fixed bug #72100 (implode() inserts garbage into resulting string when
    joins very big integer). (Mikhail Galanin)
  . Fixed bug #72057 (PHP Hangs when using custom error handler and typehint).
    (Nikita Nefedov)
  . Fixed bug #72038 (Function calls with values to a by-ref parameter don't
    always throw a notice). (Bob)
  . Fixed bug #71737 (Memory leak in closure with parameter named $this).
    (Nikita)
  . Fixed bug #72059 (?? is not allowed on constant expressions). (Bob, Marcio)
  . Fixed bug #72159 (Imported Class Overrides Local Class Name). (Nikita)

- Curl:
  . Fixed bug #68658 (Define CURLE_SSL_CACERT_BADFILE). (Pierrick)

- DBA:
  . Fixed bug #72157 (use-after-free caused by dba_open). (Shm, Laruence)

- GD:
  . Fixed bug #72227 (imagescale out-of-bounds read). (Stas)

- Intl:
  . Fixed bug #64524 (Add intl.use_exceptions to php.ini-*). (Anatol)
  . Fixed bug #72241 (get_icu_value_internal out-of-bounds read). (Stas)

- JSON:
  . Fixed bug #72069 (Behavior \JsonSerializable different from json_encode).
    (Laruence)

- Mbstring:
  . Fixed bug #72164 (Null Pointer Dereference - mb_ereg_replace). (Laruence)

- OCI8:
  . Fixed bug #71600 (oci_fetch_all segfaults when selecting more than eight
    columns). (Tian Yang)

- Opcache:
  . Fixed bug #72014 (Including a file with anonymous classes multiple times
    leads to fatal error). (Laruence)

- OpenSSL:
  . Fixed bug #72165 (Null pointer dereference - openssl_csr_new). (Anatol)

- PCNTL:
  . Fixed bug #72154 (pcntl_wait/pcntl_waitpid array internal structure
    overwrite). (Laruence)

- POSIX:
  . Fixed bug #72133 (php_posix_group_to_array crashes if gr_passwd is NULL).
    (esminis at esminis dot lt)

- Postgres:
  . Fixed bug #72028 (pg_query_params(): NULL converts to empty string).
    (Laruence)
  . Fixed bug #71062 (pg_convert() doesn't accept ISO 8601 for datatype
    timestamp). (denver at timothy dot io)
  . Fixed bug #72151 (mysqli_fetch_object changed behaviour). (Anatol)

- Reflection:
  . Fixed bug #72174 (ReflectionProperty#getValue() causes __isset call).
    (Nikita)

- Session:
  . Fixed bug #71972 (Cyclic references causing session_start(): Failed to
    decode session object). (Laruence)

- Sockets:
  . Added socket_export_stream() function for getting a stream compatible
    resource from a socket resource. (Chris Wright, Bob)

- SPL:
  . Fixed bug #72051 (The reference in CallbackFilterIterator doesn't work as
    expected). (Laruence)

- SQLite3:
  . Fixed bug #68849 (bindValue is not using the right data type). (Anatol)

- Standard:
  . Fixed bug #72075 (Referencing socket resources breaks stream_select).
    (Laruence)
  . Fixed bug #72031 (array_column() against an array of objects discards all
    values matching null). (Nikita)

28 Apr 2016 PHP 7.0.6

- Core:
  . Fixed bug #71930 (_zval_dtor_func: Assertion `(arr)->gc.refcount <= 1'
    failed). (Laruence)
  . Fixed bug #71922 (Crash on assert(new class{})). (Nikita)
  . Fixed bug #71914 (Reference is lost in "switch"). (Laruence)
  . Fixed bug #71871 (Interfaces allow final and abstract functions). (Nikita)
  . Fixed Bug #71859 (zend_objects_store_call_destructors operates on realloced
    memory, crashing). (Laruence)
  . Fixed bug #71841 (EG(error_zval) is not handled well). (Laruence)
  . Fixed bug #71750 (Multiple Heap Overflows in php_raw_url_encode/
    php_url_encode). (Stas)
  . Fixed bug #71731 (Null coalescing operator and ArrayAccess). (Nikita)
  . Fixed bug #71609 (Segmentation fault on ZTS with gethostbyname). (krakjoe)
  . Fixed bug #71414 (Inheritance, traits and interfaces). (krakjoe)
  . Fixed bug #71359 (Null coalescing operator and magic). (krakjoe)
  . Fixed bug #71334 (Cannot access array keys while uksort()). (Nikita)
  . Fixed bug #69659 (ArrayAccess, isset() and the offsetExists method).
    (Nikita)
  . Fixed bug #69537 (__debugInfo with empty string for key gives error).
    (krakjoe)
  . Fixed bug #62059 (ArrayObject and isset are not friends). (Nikita)
  . Fixed bug #71980 (Decorated/Nested Generator is Uncloseable in Finally).
    (Nikita)

- BCmath:
  . Fixed bug #72093 (bcpowmod accepts negative scale and corrupts
    _one_ definition). (Stas)

- Curl:
  . Fixed bug #71831 (CURLOPT_NOPROXY applied as long instead of string).
    (Michael Sierks)

- Date:
  . Fixed bug #71889 (DateInterval::format Segmentation fault). (Thomas Punt)

- EXIF:
  . Fixed bug #72094 (Out of bounds heap read access in exif header processing). (Stas)

- GD:
  . Fixed bug #71912 (libgd: signedness vulnerability). (CVE-2016-3074) (Stas)

- Intl:
  . Fixed bug #71516 (IntlDateFormatter looses locale if pattern is set via
    constructor). (Anatol)
  . Fixed bug #70455 (Missing constant: IntlChar::NO_NUMERIC_VALUE). (Anatol)
  . Fixed bug #70451, #70452 (Inconsistencies in return values of IntlChar
    methods). (Daniel Persson)
  . Fixed bug #68893 (Stackoverflow in datefmt_create). (Anatol)
  . Fixed bug #66289 (Locale::lookup incorrectly returns en or en_US if locale
    is empty). (Anatol)
  . Fixed bug #70484 (selectordinal doesn't work with named parameters).
    (Anatol)
  . Fixed bug #72061 (Out-of-bounds reads in zif_grapheme_stripos with negative
    offset). (Stas)

- ODBC:
  . Fixed bug #63171 (Script hangs after max_execution_time). (Remi)

- Opcache:
  . Fixed bug #71843 (null ptr deref ZEND_RETURN_SPEC_CONST_HANDLER).
    (Laruence)

- PDO:
  . Fixed bug #52098 (Own PDOStatement implementation ignore __call()).
    (Daniel kalaspuffar, Julien)
  . Fixed bug #71447 (Quotes inside comments not properly handled). (Matteo)

- PDO_DBlib:
  . Fixed bug #71943 (dblib_handle_quoter needs to allocate an extra byte).
    (Adam Baratz)
  . Add DBLIB-specific attributes for controlling timeouts. (Adam Baratz)

- PDO_pgsql:
  . Fixed bug #62498 (pdo_pgsql inefficient when getColumnMeta() is used).
    (Joseph Bylund)

- Postgres:
  . Fixed bug #71820 (pg_fetch_object binds parameters before call
    constructor). (Anatol)
  . Fixed bug #71998 (Function pg_insert does not insert when column
    type = inet). (Anatol)

- SOAP:
  . Fixed bug #71986 (Nested foreach assign-by-reference creates broken
    variables). (Laruence)

- SPL:
  . Fixed bug #71838 (Deserializing serialized SPLObjectStorage-Object can't
    access properties in PHP). (Nikita)
  . Fixed bug #71735 (Double-free in SplDoublyLinkedList::offsetSet). (Stas)
  . Fixed bug #67582 (Cloned SplObjectStorage with overwritten getHash fails
    offsetExists()). (Nikita)
  . Fixed bug #52339 (SPL autoloader breaks class_exists()). (Nikita)

- Standard:
  . Fixed bug #71995 (Returning the same var twice from __sleep() produces
    broken serialized data). (Laruence)
  . Fixed bug #71940 (Unserialize crushes on restore object reference).
    (Laruence)
  . Fixed bug #71969 (str_replace returns an incorrect resulting array after
    a foreach by reference). (Laruence)
  . Fixed bug #71891 (header_register_callback() and
    register_shutdown_function()). (Laruence)
  . Fixed bug #71884 (Null pointer deref (segfault) in
    stream_context_get_default). (Laruence)
  . Fixed bug #71840 (Unserialize accepts wrongly data). (Ryat, Laruence)
  . Fixed bug #71837 (Wrong arrays behaviour). (Laruence)
  . Fixed bug #71827 (substr_replace bug, string length). (krakjoe)
  . Fixed bug #67512 (php_crypt() crashes if crypt_r() does not exist or
    _REENTRANT is not defined). (Nikita)
  . Fixed bug #72116 (array_fill optimization breaks implementation). (Bob)

- XML:
  . Fixed bug #72099 (xml_parse_into_struct segmentation fault). (Stas)

- Zip:
  . Fixed bug #71923 (integer overflow in ZipArchive::getFrom*).
    (CVE-2016-3078) (Stas)

31 Mar 2016 PHP 7.0.5

- Core:
  . Huge pages disabled by default. (Rasmus)
  . Added ability to enable huge pages in Zend Memory Manager through
    the environment variable USE_ZEND_ALLOC_HUGE_PAGES=1. (Dmitry)
  . Fixed bug #71756 (Call-by-reference widens scope to uninvolved functions
    when used in switch). (Laruence)
  . Fixed bug #71729 (Possible crash in zend_bin_strtod, zend_oct_strtod,
    zend_hex_strtod). (Laruence)
  . Fixed bug #71695 (Global variables are reserved before execution).
    (Laruence)
  . Fixed bug #71629 (Out-of-bounds access in php_url_decode in context
    php_stream_url_wrap_rfc2397). (mt at debian dot org)
  . Fixed bug #71622 (Strings used in pass-as-reference cannot be used to
    invoke C::$callable()). (Bob)
  . Fixed bug #71596 (Segmentation fault on ZTS with date function
    (setlocale)). (Anatol)
  . Fixed bug #71535 (Integer overflow in zend_mm_alloc_heap()). (Dmitry)
  . Fixed bug #71470 (Leaked 1 hashtable iterators). (Nikita)
  . Fixed bug #71575 (ISO C does not allow extra ‘;’ outside of a function).
    (asgrim)
  . Fixed bug #71724 (yield from does not count EOLs). (Nikita)
  . Fixed bug #71767 (ReflectionMethod::getDocComment returns the wrong
    comment). (Grigorii Sokolik)
  . Fixed bug #71806 (php_strip_whitespace() fails on some numerical values).
    (Nikita)
  . Fixed bug #71624 (`php -R` (PHP_MODE_PROCESS_STDIN) is broken).
    (Sean DuBois)

- CLI Server:
  . Fixed bug #69953 (Support MKCALENDAR request method). (Christoph)

- Curl:
  . Fixed bug #71694 (Support constant CURLM_ADDED_ALREADY). (mpyw)

- Date:
  . Fixed bug #71635 (DatePeriod::getEndDate segfault). (Thomas Punt)

- Fileinfo:
  . Fixed bug #71527 (Buffer over-write in finfo_open with malformed magic
    file). (CVE-2015-8865) (Anatol)

- libxml:
  . Fixed bug #71536 (Access Violation crashes php-cgi.exe). (Anatol)

- mbstring:
  . Fixed bug #71906 (AddressSanitizer: negative-size-param (-1) in
    mbfl_strcut). (CVE-2016-4073) (Stas)

- ODBC:
  . Fixed bug #47803, #69526 (Executing prepared statements is succesfull only
    for the first two statements). (einavitamar at gmail dot com, Anatol)

- PCRE:
  . Fixed bug #71659 (segmentation fault in pcre running twig tests).
    (nish dot aravamudan at canonical dot com)

- PDO_DBlib:
  . Fixed bug #54648 (PDO::MSSQL forces format of datetime fields).
    (steven dot lambeth at gmx dot de, Anatol)

- Phar:
  . Fixed bug #71625 (Crash in php7.dll with bad phar filename). (Anatol)
  . Fixed bug #71317 (PharData fails to open specific file). (Jos Elstgeest)
  . Fixed bug #71860 (Invalid memory write in phar on filename with \0 in
    name). (CVE-2016-4072) (Stas)

- phpdbg:
  . Fixed crash when advancing (except step) inside an internal function. (Bob)

- Session:
  . Fixed bug #71683 (Null pointer dereference in zend_hash_str_find_bucket).
    (Yasuo)

- SNMP:
  . Fixed bug #71704 (php_snmp_error() Format String Vulnerability).
    (CVE-2016-4071) (andrew at jmpesp dot org)

- SPL:
  . Fixed bug #71617 (private properties lost when unserializing ArrayObject).
    (Nikita)

- Standard:
  . Fixed bug #71660 (array_column behaves incorrectly after foreach by
    reference). (Laruence)
  . Fixed bug #71798 (Integer Overflow in php_raw_url_encode). (CVE-2016-4070)
    (taoguangchen at icloud dot com, Stas)

- Zip:
  . Update bundled libzip to 1.1.2. (Remi, Anatol)

03 Mar 2016 PHP 7.0.4

- Core:
  . Fixed bug (Low probability segfault in zend_arena). (Laruence)
  . Fixed bug #71441 (Typehinted Generator with return in try/finally crashes).
    (Bob)
  . Fixed bug #71442 (forward_static_call crash). (Laruence)
  . Fixed bug #71443 (Segfault using built-in webserver with intl using
    symfony). (Laruence)
  . Fixed bug #71449 (An integer overflow bug in php_implode()). (Stas)
  . Fixed bug #71450 (An integer overflow bug in php_str_to_str_ex()). (Stas)
  . Fixed bug #71474 (Crash because of VM stack corruption on Magento2).
    (Dmitry)
  . Fixed bug #71485 (Return typehint on internal func causes Fatal error
    when it throws exception). (Laruence)
  . Fixed bug #71529 (Variable references on array elements don't work when
    using count). (Nikita)
  . Fixed bug #71601 (finally block not executed after yield from). (Bob)
  . Fixed bug #71637 (Multiple Heap Overflow due to integer overflows in 
    xml/filter_url/addcslashes). (CVE-2016-4344, CVE-2016-4345, CVE-2016-4346)
    (Stas)

- CLI server:
  . Fixed bug #71559 (Built-in HTTP server, we can download file in web by bug).
    (Johannes, Anatol)

- CURL:
  . Fixed bug #71523 (Copied handle with new option CURLOPT_HTTPHEADER crashes
    while curl_multi_exec). (Laruence)
  . Fixed memory leak in curl_getinfo(). (Leigh)

- Date:
  . Fixed bug #71525 (Calls to date_modify will mutate timelib_rel_time,
    causing date_date_set issues). (Sean DuBois)

- Fileinfo:
  . Fixed bug #71434 (finfo throws notice for specific python file). (Laruence)

- FPM:
  . Fixed bug #62172 (FPM not working with Apache httpd 2.4 balancer/fcgi
    setup). (Matt Haught, Remi)
  . Fixed bug #71269 (php-fpm dumped core). (Mickaël)

- Opcache:
  . Fixed bug #71584 (Possible use-after-free of ZCG(cwd) in Zend Opcache).
    (Yussuf Khalil)

- PCRE:
  . Fixed bug #71537 (PCRE segfault from Opcache). (Laruence)

- phpdbg:
  . Fixed inherited functions from unspecified files being included in
    phpdbg_get_executable(). (Bob)

- SOAP:
  . Fixed bug #71610 (Type Confusion Vulnerability - SOAP /
    make_http_soap_request()). (CVE-2016-3185) (Stas)

- Standard:
  . Fixed bug #71603 (compact() maintains references in php7). (Laruence)
  . Fixed bug #70720 (strip_tags improper php code parsing). (Julien)

- XMLRPC:
  . Fixed bug #71501 (xmlrpc_encode_request ignores encoding option). (Hieu Le)

- Zip:
  . Fixed bug #71561 (NULL pointer dereference in Zip::ExtractTo). (Laruence)

04 Feb 2016 PHP 7.0.3

- Core:
  . Added support for new HTTP 451 code. (Julien)
  . Fixed bug #71039 (exec functions ignore length but look for NULL
    termination). (Anatol)
  . Fixed bug #71089 (No check to duplicate zend_extension). (Remi)
  . Fixed bug #71201 (round() segfault on 64-bit builds). (Anatol)
  . Fixed bug #71221 (Null pointer deref (segfault) in get_defined_vars via
    ob_start). (hugh at allthethings dot co dot nz)
  . Fixed bug #71248 (Wrong interface is enforced). (Dmitry)
  . Fixed bug #71273 (A wrong ext directory setup in php.ini leads to crash).
    (Anatol)
  . Fixed Bug #71275 (Bad method called on cloning an object having a trait).
    (Bob)
  . Fixed bug #71297 (Memory leak with consecutive yield from). (Bob)
  . Fixed bug #71300 (Segfault in zend_fetch_string_offset). (Laruence)
  . Fixed bug #71314 (var_export(INF) prints INF.0). (Andrea)
  . Fixed bug #71323 (Output of stream_get_meta_data can be falsified by its 
    input). (Leo Gaspard)
  . Fixed bug #71336 (Wrong is_ref on properties as exposed via
    get_object_vars()). (Laruence)
  . Fixed bug #71459 (Integer overflow in iptcembed()). (Stas)

- Apache2handler:
  . Fix >2G Content-Length headers in apache2handler. (Adam Harvey)

- CURL:
  . Fixed bug #71227 (Can't compile php_curl statically). (Anatol)
  . Fixed bug #71225 (curl_setopt() fails to set CURLOPT_POSTFIELDS with
    reference to CURLFile). (Laruence)

- GD:
  . Improved fix for bug #70976. (Remi)

- Interbase:
  . Fixed Bug #71305 (Crash when optional resource is omitted).
  (Laruence, Anatol)

- LDAP:
  . Fixed bug #71249 (ldap_mod_replace/ldap_mod_add store value as string
    "Array"). (Laruence)

- mbstring:
  . Fixed bug #71397 (mb_send_mail segmentation fault). (Andrea, Yasuo)

- OpenSSL:
  . Fixed bug #71475 (openssl_seal() uninitialized memory usage). (Stas)

- PCRE:
  . Upgraded pcrelib to 8.38. (CVE-2015-8383, CVE-2015-8386, CVE-2015-8387,
    CVE-2015-8389, CVE-2015-8390, CVE-2015-8391, CVE-2015-8393, CVE-2015-8394)

- Phar:
  . Fixed bug #71354 (Heap corruption in tar/zip/phar parser). (CVE-2016-4342)
    (Stas)
  . Fixed bug #71331 (Uninitialized pointer in phar_make_dirstream()).
    (CVE-2016-4343) (Stas)
  . Fixed bug #71391 (NULL Pointer Dereference in phar_tar_setupmetadata()).
    (Stas)
  . Fixed bug #71488 (Stack overflow when decompressing tar archives).
    (CVE-2016-2554) (Stas)

- SOAP:
  . Fixed bug #70979 (crash with bad soap request). (Anatol)
  
- SPL:
  . Fixed bug #71204 (segfault if clean spl_autoload_funcs while autoloading).
    (Laruence)
  . Fixed bug #71202 (Autoload function registered by another not activated
    immediately). (Laruence)
  . Fixed bug #71311 (Use-after-free vulnerability in SPL(ArrayObject,
    unserialize)). (Sean Heelan)
  . Fixed bug #71313 (Use-after-free vulnerability in SPL(SplObjectStorage,
    unserialize)). (Sean Heelan)

- Standard:
  . Fixed bug #71287 (Error message contains hexadecimal instead of decimal
    number). (Laruence)
  . Fixed bug #71264 (file_put_contents() returns unexpected value when 
    filesystem runs full). (Laruence)
  . Fixed bug #71245 (file_get_contents() ignores "header" context option if
    it's a reference). (Laruence)
  . Fixed bug #71220 (Null pointer deref (segfault) in compact via ob_start).
    (hugh at allthethings dot co dot nz)
  . Fixed bug #71190 (substr_replace converts integers in original $search
    array to strings). (Laruence)
  . Fixed bug #71188 (str_replace converts integers in original $search array
    to strings). (Laruence)
  . Fixed bug #71132, #71197 (range() segfaults). (Thomas Punt)

- WDDX:
  . Fixed bug #71335 (Type Confusion in WDDX Packet Deserialization). (Stas)

07 Jan 2016 PHP 7.0.2

- Core:
  . Fixed bug #71165 (-DGC_BENCH=1 doesn't work on PHP7).
    (y dot uchiyama dot 1015 at gmail dot com)
  . Fixed bug #71163 (Segmentation Fault: cleanup_unfinished_calls). (Laruence)
  . Fixed bug #71109 (ZEND_MOD_CONFLICTS("xdebug") doesn't work). (Laruence)
  . Fixed bug #71092 (Segmentation fault with return type hinting). (Laruence)
  . Fixed bug memleak in header_register_callback. (Laruence)
  . Fixed bug #71067 (Local object in class method stays in memory for each
    call). (Laruence)
  . Fixed bug #66909 (configure fails utf8_to_mutf7 test). (Michael Orlitzky)
  . Fixed bug #70781 (Extension tests fail on dynamic ext dependency).
    (Francois Laupretre)
  . Fixed bug #71089 (No check to duplicate zend_extension). (Remi)
  . Fixed bug #71086 (Invalid numeric literal parse error within
    highlight_string() function). (Nikita)
  . Fixed bug #71154 (Incorrect HT iterator invalidation causes iterator reuse).
    (Nikita)
  . Fixed bug #52355 (Negating zero does not produce negative zero). (Andrea)
  . Fixed bug #66179 (var_export() exports float as integer). (Andrea)
  . Fixed bug #70804 (Unary add on negative zero produces positive zero).
    (Andrea)

- CURL:
  . Fixed bug #71144 (Sementation fault when using cURL with ZTS).
    (Michael Maroszek, Laruence)

- DBA:
  . Fixed key leak with invalid resource. (Laruence)

- Filter:
  . Fixed bug #71063 (filter_input(INPUT_ENV, ..) does not work). (Reeze Xia)

- FPM:
  . Fixed bug #70755 (fpm_log.c memory leak and buffer overflow). (Stas)

- FTP:
  . Implemented FR #55651 (Option to ignore the returned FTP PASV address).
    (abrender at elitehosts dot com)

- GD:
  . Fixed bug #70976 (Memory Read via gdImageRotateInterpolated Array Index
    Out of Bounds). (CVE-2016-1903) (emmanuel dot law at gmail dot com)

- Mbstring:
  . Fixed bug #71066 (mb_send_mail: Program terminated with signal SIGSEGV,
    Segmentation fault). (Laruence)

- Opcache:
  . Fixed bug #71127 (Define in auto_prepend_file is overwrite). (Laruence)

- PCRE:
  . Fixed bug #71178 (preg_replace with arrays creates [0] in replace array
    if not already set). (Laruence)

- Readline:
  . Fixed bug #71094 (readline_completion_function corrupts static array on
    second TAB). (Nikita)

- Session:
  . Fixed bug #71122 (Session GC may not remove obsolete session data). (Yasuo)

- SPL:
  . Fixed bug #71077 (ReflectionMethod for ArrayObject constructor returns
    wrong number of parameters). (Laruence)
  . Fixed bug #71153 (Performance Degradation in ArrayIterator with large
    arrays). (Nikita)

- Standard:
  . Fixed bug #71270 (Heap BufferOver Flow in escapeshell functions).
    (CVE-2016-1904) (emmanuel dot law at gmail dot com)

- WDDX:
  . Fixed bug #70661 (Use After Free Vulnerability in WDDX Packet
    Deserialization). (taoguangchen at icloud dot com)
  . Fixed bug #70741 (Session WDDX Packet Deserialization Type Confusion
    Vulnerability). (taoguangchen at icloud dot com)

- XMLRPC:
  . Fixed bug #70728 (Type Confusion Vulnerability in PHP_to_XMLRPC_worker).
    (Julien)

17 Dec 2015, PHP 7.0.1

- Core:
  . Fixed bug #71105 (Format String Vulnerability in Class Name Error Message).
    (CVE-2015-8617) (andrew at jmpesp dot org)
  . Fixed bug #70831 (Compile fails on system with 160 CPUs). (Daniel Axtens)
  . Fixed bug #71006 (symbol referencing errors on Sparc/Solaris). (Dmitry)
  . Fixed bug #70997 (When using parentClass:: instead of parent::, static
    context changed). (Dmitry)
  . Fixed bug #70970 (Segfault when combining error handler with output
    buffering). (Laruence)
  . Fixed bug #70967 (Weird error handling for __toString when Error is
    thrown). (Laruence)
  . Fixed bug #70958 (Invalid opcode while using ::class as trait method
    paramater default value). (Laruence)
  . Fixed bug #70944 (try{ } finally{} can create infinite chains of
    exceptions). (Laruence)
  . Fixed bug #70931 (Two errors messages are in conflict). (dams, Laruence)
  . Fixed bug #70904 (yield from incorrectly marks valid generator as
    finished). (Bob)
  . Fixed bug #70899 (buildconf failure in extensions). (Bob, Reeze)
  . Fixed bug #61751 (SAPI build problem on AIX: Undefined symbol:
    php_register_internal_extensions). (Lior Kaplan)
  . Fixed \int (or generally every scalar type name with leading backslash)
    to not be accepted as type name. (Bob)
  . Fixed exception not being thrown immediately into a generator yielding
    from an array. (Bob)
  . Fixed bug #70987 (static::class within Closure::call() causes segfault).
    (Andrea)
  . Fixed bug #71013 (Incorrect exception handler with yield from). (Bob)
  . Fixed double free in error condition of format printer. (Bob)

- CLI server:
  . Fixed bug #71005 (Segfault in php_cli_server_dispatch_router()). (Adam)

- Intl:
  . Fixed bug #71020 (Use after free in Collator::sortWithSortKeys).
    (CVE-2015-8616) (emmanuel dot law at gmail dot com, Laruence)

- Mysqlnd:
  . Fixed bug #68077 (LOAD DATA LOCAL INFILE / open_basedir restriction).
    (Laruence)
  . Fixed bug #68344 (MySQLi does not provide way to disable peer certificate
    validation) by introducing MYSQLI_CLIENT_SSL_DONT_VERIFY_SERVER_CERT
    connection flag. (Andrey)

- OCI8:
  . Fixed LOB implementation size_t/zend_long mismatch reported by gcov.
    (Senthil)

- Opcache:
  . Fixed bug #71024 (Unable to use PHP 7.0 x64 side-by-side with PHP 5.6 x32
    on the same server). (Anatol)
  . Fixed bug #70991 (zend_file_cache.c:710: error: array type has incomplete
    element type). (Laruence)
  . Fixed bug #70977 (Segmentation fault with opcache.huge_code_pages=1).
    (Laruence)

- PDO_Firebird:
  . Fixed bug #60052 (Integer returned as a 64bit integer on X64_86). (Mariuz)

- Phpdbg:
  . Fixed stderr being written to stdout. (Bob)

- Reflection:
  . Fixed bug #71018 (ReflectionProperty::setValue() behavior changed).
    (Laruence)
  . Fixed bug #70982 (setStaticPropertyValue behaviors inconsistently with
    5.6). (Laruence)

- Soap:
  . Fixed bug #70993 (Array key references break argument processing).
    (Laruence)

- SPL:
  . Fixed bug #71028 (Undefined index with ArrayIterator). (Laruence)

- SQLite3:
  . Fixed bug #71049 (SQLite3Stmt::execute() releases bound parameter instead
    of internal buffer). (Laruence)

- Standard:
  . Fixed bug #70999 (php_random_bytes: called object is not a function).
    (Scott)
  . Fixed bug #70960 (ReflectionFunction for array_unique returns wrong number
    of parameters). (Laruence)

- Streams/Socket:
  . Add IPV6_V6ONLY constant / make it usable in stream contexts. (Bob)

03 Dec 2015, PHP 7.0.0

- Core:
  . Fixed bug #70947 (INI parser segfault with INI_SCANNER_TYPED). (Laruence)
  . Fixed bug #70914 (zend_throw_or_error() format string vulnerability).
    (Taoguang Chen)
  . Fixed bug #70912 (Null ptr dereference instantiating class with invalid 
    array property). (Laruence)
  . Fixed bug #70895, #70898 (null ptr deref and segfault with crafted calable).
    (Anatol, Laruence)
  . Fixed bug #70249 (Segmentation fault while running PHPUnit tests on
    phpBB 3.2-dev). (Laruence)
  . Fixed bug #70805 (Segmentation faults whilst running Drupal 8 test suite).
    (Dmitry, Laruence)
  . Fixed bug #70842 (Persistent Stream Segmentation Fault). (Caleb Champlin)
  . Fixed bug #70862 (Several functions do not check return code of
    php_stream_copy_to_mem()). (Anatol)
  . Fixed bug #70863 (Incorect logic to increment_function for proxy objects).
    (Anatol)
  . Fixed bug #70323 (Regression in zend_fetch_debug_backtrace() can cause
    segfaults). (Aharvey, Laruence)
  . Fixed bug #70873 (Regression on private static properties access).
    (Laruence)
  . Fixed bug #70748 (Segfault in ini_lex () at Zend/zend_ini_scanner.l).
   (Laruence)
  . Fixed bug #70689 (Exception handler does not work as expected). (Laruence)
  . Fixed bug #70430 (Stack buffer overflow in zend_language_parser()). (Nikita)
  . Fixed bug #70782 (null ptr deref and segfault (zend_get_class_fetch_type)).
    (Nikita)
  . Fixed bug #70785 (Infinite loop due to exception during identical
    comparison). (Laruence)
  . Fixed bug #70630 (Closure::call/bind() crash with ReflectionFunction->
    getClosure()). (Dmitry, Bob)
  . Fixed bug #70662 (Duplicate array key via undefined index error handler).
    (Nikita)
  . Fixed bug #70681 (Segfault when binding $this of internal instance method
    to null). (Nikita)
  . Fixed bug #70685 (Segfault for getClosure() internal method rebind with
    invalid $this). (Nikita)
  . Added zend_internal_function.reserved[] fields. (Dmitry)
  . Fixed bug #70557 (Memleak on return type verifying failed). (Laruence)
  . Fixed bug #70555 (fun_get_arg() on unsetted vars return UNKNOW). (Laruence)
  . Fixed bug #70548 (Redundant information printed in case of uncaught engine
    exception). (Laruence)
  . Fixed bug #70547 (unsetting function variables corrupts backtrace).
    (Laruence)
  . Fixed bug #70528 (assert() with instanceof adds apostrophes around class
    name). (Laruence)
  . Fixed bug #70481 (Memory leak in auto_global_copy_ctor() in ZTS build).
    (Laruence)
  . Fixed bug #70431 (Memory leak in php_ini.c). (Senthil, Laruence)
  . Fixed bug #70478 (**= does no longer work). (Bob)
  . Fixed bug #70398 (SIGSEGV, Segmentation fault zend_ast_destroy_ex).
    (Dmitry, Bob, Laruence)
  . Fixed bug #70332 (Wrong behavior while returning reference on object).
    (Laruence, Dmitry)
  . Fixed bug #70300 (Syntactical inconsistency with new group use syntax).
    (marcio dot web2 at gmail dot com)
  . Fixed bug #70321 (Magic getter breaks reference to array property).
    (Laruence)
  . Fixed bug #70187 (Notice: unserialize(): Unexpected end of serialized
    data). (Dmitry)
  . Fixed bug #70145 (From field incorrectly parsed from headers). (Anatol)
  . Fixed bug #70370 (Bundled libtool.m4 doesn't handle FreeBSD 10 when
    building extensions). (Adam)
  . Fixed bug causing exception traces with anon classes to be truncated. (Bob)
  . Fixed bug #70397 (Segmentation fault when using Closure::call and yield).
    (Bob)
  . Fixed bug #70299 (Memleak while assigning object offsetGet result).
    (Laruence)
  . Fixed bug #70288 (Apache crash related to ZEND_SEND_REF). (Laruence)
  . Fixed bug #70262 (Accessing array crashes PHP 7.0beta3).
    (Laruence, Dmitry)
  . Fixed bug #70258 (Segfault if do_resize fails to allocated memory).
    (Laruence)
  . Fixed bug #70253 (segfault at _efree () in zend_alloc.c:1389). (Laruence)
  . Fixed bug #70240 (Segfault when doing unset($var());). (Laruence)
  . Fixed bug #70223 (Incrementing value returned by magic getter). (Laruence)
  . Fixed bug #70215 (Segfault when __invoke is static). (Bob)
  . Fixed bug #70207 (Finally is broken with opcache). (Laruence, Dmitry)
  . Fixed bug #70173 (ZVAL_COPY_VALUE_EX broken for 32bit Solaris Sparc).
    (Laruence, cmb)
  . Fixed bug #69487 (SAPI may truncate POST data). (cmb)
  . Fixed bug #70198 (Checking liveness does not work as expected).
    (Shafreeck Sea, Anatol Belski)
  . Fixed bug #70241,#70293 (Skipped assertions affect Generator returns). (Bob)
  . Fixed bug #70239 (Creating a huge array doesn't result in exhausted,
    but segfault). (Laruence, Anatol)
  . Fixed "finally" issues. (Nikita, Dmitry)
  . Fixed bug #70098 (Real memory usage doesn't decrease). (Dmitry)
  . Fixed bug #70159 (__CLASS__ is lost in closures). (Julien)
  . Fixed bug #70156 (Segfault in zend_find_alias_name). (Laruence)
  . Fixed bug #70124 (null ptr deref / seg fault in ZEND_HANDLE_EXCEPTION).
    (Laruence)
  . Fixed bug #70117 (Unexpected return type error). (Laruence)
  . Fixed bug #70106 (Inheritance by anonymous class). (Bob)
  . Fixed bug #69674 (SIGSEGV array.c:953). (cmb)
  . Fixed bug #70164 (__COMPILER_HALT_OFFSET__ under namespace is not defined).
    (Bob)
  . Fixed bug #70108 (sometimes empty $_SERVER['QUERY_STRING']). (Anatol)
  . Fixed bug #70179 ($this refcount issue). (Bob)
  . Fixed bug #69896 ('asm' operand has impossible constraints). (Anatol)
  . Fixed bug #70183 (null pointer deref (segfault) in zend_eval_const_expr).
    (Hugh Davenport)
  . Fixed bug #70182 (Segfault in ZEND_ASSIGN_DIV_SPEC_CV_UNUSED_HANDLER).
    (Hugh Davenport)
  . Fixed bug #69793 (Remotely triggerable stack exhaustion via recursive
    method calls). (Stas)
  . Fixed bug #69892 (Different arrays compare indentical due to integer key
    truncation). (Nikita)
  . Fixed bug #70121 (unserialize() could lead to unexpected methods execution
    / NULL pointer deref). (Stas)
  . Fixed bug #70089 (segfault at ZEND_FETCH_DIM_W_SPEC_VAR_CONST_HANDLER ()).
    (Laruence)
  . Fixed bug #70057 (Build failure on 32-bit Mac OS X 10.6.8: recursive
    inlining). (Laruence)
  . Fixed bug #70012 (Exception lost with nested finally block). (Laruence)
  . Fixed bug #69996 (Changing the property of a cloned object affects the
    original). (Dmitry, Laruence)
  . Fixed bug #70083 (Use after free with assign by ref to overloaded objects).
    (Bob)
  . Fixed bug #70006 (cli - function with default arg = STDOUT crash output).
    (Laruence)
  . Fixed bug #69521 (Segfault in gc_collect_cycles()).
    (arjen at react dot com, Laruence)
  . Improved zend_string API. (Francois Laupretre)
  . Fixed bug #69955 (Segfault when trying to combine [] and assign-op on
    ArrayAccess object). (Laruence)
  . Fixed bug #69957 (Different ways of handling div/mod/intdiv). (Bob)
  . Fixed bug #69900 (Too long timeout on pipes). (Anatol)
  . Fixed bug #69872 (uninitialised value in strtr with array). (Laruence)
  . Fixed bug #69868 (Invalid read of size 1 in zend_compile_short_circuiting).
    (Laruence)
  . Fixed bug #69849 (Broken output of apache_request_headers). (Kalle)
  . Fixed bug #69840 (iconv_substr() doesn't work with UTF-16BE). (Kalle)
  . Fixed bug #69823 (PHP 7.0.0alpha1 segmentation fault when exactly 33
    extensions are loaded). (Laruence)
  . Fixed bug #69805 (null ptr deref and seg fault in zend_resolve_class_name).
    (Laruence)
  . Fixed bug #69802 (Reflection on Closure::__invoke borks type hint class
    name). (Dmitry)
  . Fixed bug #69761 (Serialization of anonymous classes should be prevented).
    (Laruence)
  . Fixed bug #69551 (parse_ini_file() and parse_ini_string() segmentation
    fault). (Christoph M. Becker)
  . Fixed bug #69781 (phpinfo() reports Professional Editions of Windows
    7/8/8.1/10 as "Business"). (Christian Wenz)
  . Fixed bug #69835 (phpinfo() does not report many Windows SKUs).
    (Christian Wenz)
  . Fixed bug #69889 (Null coalesce operator doesn't work for string offsets).
    (Nikita)
  . Fixed bug #69891 (Unexpected array comparison result). (Nikita)
  . Fixed bug #69892 (Different arrays compare indentical due to integer key
    truncation). (Nikita)
  . Fixed bug #69893 (Strict comparison between integer and empty string keys
    crashes). (Nikita)
  . Fixed bug #69767 (Default parameter value with wrong type segfaults).
    (cmb, Laruence)
  . Fixed bug #69756 (Fatal error: Nesting level too deep - recursive dependency
    ? with ===). (Dmitry, Laruence)
  . Fixed bug #69758 (Item added to array not being removed by array_pop/shift
    ). (Laruence)
  . Fixed bug #68475 (Add support for $callable() sytnax with 'Class::method').
    (Julien, Aaron Piotrowski)
  . Fixed bug #69485 (Double free on zend_list_dtor). (Laruence)
  . Fixed bug #69427 (Segfault on magic method __call of private method in 
    superclass). (Laruence)
  . Improved __call() and __callStatic() magic method handling. Now they are
    called in a stackless way using ZEND_CALL_TRAMPOLINE opcode, without
    additional stack frame. (Laruence, Dmitry)
  . Optimized strings concatenation. (Dmitry, Laruence)
  . Fixed weird operators behavior. Division by zero now emits warning and 
    returns +/-INF, modulo by zero and intdid() throws an exception, shifts
    by negative offset throw exceptions. Compile-time evaluation of division
    by zero is disabled. (Dmitry, Andrea, Nikita)
  . Fixed bug #69371 (Hash table collision leads to inaccessible array keys).
    (Laruence)
  . Fixed bug #68933 (Invalid read of size 8 in zend_std_read_property).
    (Laruence, arjen at react dot com)
  . Fixed bug #68252 (segfault in Zend/zend_hash.c in function
    _zend_hash_del_el). (Laruence)
  . Fixed bug #65598 (Closure executed via static autoload incorrectly marked as
    static). (Nikita)
  . Fixed bug #66811 (Cannot access static::class in lambda, writen outside of a
    class). (Nikita)
  . Fixed bug #69568 (call a private function in closure failed). (Nikita)
  . Added PHP_INT_MIN constant. (Andrea)
  . Added Closure::call() method. (Andrea)
  . Fixed bug #67959 (Segfault when calling phpversion('spl')). (Florian)
  . Implemented the RFC `Catchable "Call to a member function bar() on a
    non-object"`. (Timm)
  . Added options parameter for unserialize allowing to specify acceptable
    classes (https://wiki.php.net/rfc/secure_unserialize). (Stas)
  . Fixed bug #63734 (Garbage collector can free zvals that are still
    referenced). (Dmitry)
  . Removed ZEND_ACC_FINAL_CLASS, promoting ZEND_ACC_FINAL as final class 
    modifier. (Guilherme Blanco)
  . is_long() & is_integer() is now an alias of is_int(). (Kalle)
  . Implemented FR #55467 (phpinfo: PHP Variables with $ and single quotes). (Kalle)
  . Added ?? operator. (Andrea)
  . Added <=> operator. (Andrea)
  . Added \u{xxxxx} Unicode Codepoint Escape Syntax. (Andrea)
  . Fixed oversight where define() did not support arrays yet const syntax did.
    (Andrea, Dmitry)
  . Use "integer" and "float" instead of "long" and "double" in ZPP, type hint
    and conversion error messages. (Andrea)
  . Implemented FR #55428 (E_RECOVERABLE_ERROR when output buffering in output
    buffering handler). (Kalle)
  . Removed scoped calls of non-static methods from an incompatible $this
    context. (Nikita)
  . Removed support for #-style comments in ini files. (Nikita)
  . Removed support for assigning the result of new by reference. (Nikita)
  . Invalid octal literals in source code now produce compile errors, fixes
    PHPSadness #31. (Andrea)
  . Removed dl() function on fpm-fcgi. (Nikita)
  . Removed support for hexadecimal numeric strings. (Nikita)
  . Removed obsolete extensions and SAPIs. See the full list in UPGRADING. (Anatol)
  . Added NULL byte protection to exec, system and passthru. (Yasuo)
  . Added error_clear_last() function. (Reeze Xia)
  . Fixed bug #68797 (Number 2.2250738585072012e-308 converted incorrectly).
    (Anatol)
  . Improved zend_qsort(using hybrid sorting algo) for better performance, 
    and also renamed zend_qsort to zend_sort. (Laruence)
  . Added stable sorting algo zend_insert_sort. (Laruence)
  . Improved zend_memnchr(using sunday algo) for better performance. (Laruence)
  . Implemented the RFC `Scalar Type Decalarations v0.5`. (Anthony)
  . Implemented the RFC `Group Use Declarations`. (Marcio)
  . Implemented the RFC `Continue Output Buffering`. (Mike)
  . Implemented the RFC `Constructor behaviour of internal classes`. (Dan, Dmitry)
  . Implemented the RFC `Fix "foreach" behavior`. (Dmitry)
  . Implemented the RFC `Generator Delegation`. (Bob)
  . Implemented the RFC `Anonymous Class Support`. (Joe, Nikita, Dmitry)
  . Implemented the RFC `Context Sensitive Lexer`. (Marcio Almada)
  . Fixed bug #69511 (Off-by-one buffer overflow in php_sys_readlink).
    (Jan Starke, Anatol)

- CLI server:
  . Fixed bug #68291 (404 on urls with '+'). (cmb)
  . Fixed bug #66606 (Sets HTTP_CONTENT_TYPE but not CONTENT_TYPE).
    (wusuopu, cmb)
  . Fixed bug #70264 (CLI server directory traversal). (cmb)
  . Fixed bug #69655 (php -S changes MKCALENDAR request method to MKCOL). (cmb)
  . Fixed bug #64878 (304 responses return Content-Type header). (cmb)
  . Refactor MIME type handling to use a hash table instead of linear search.
    (Adam)
  . Update the MIME type list from the one shipped by Apache HTTPD. (Adam)
  . Added support for SEARCH WebDav method. (Mats Lindh)

- COM:
  . Fixed bug #69939 (Casting object to bool returns false). (Kalle)

- Curl:
  . Fixed bug #70330 (Segmentation Fault with multiple "curl_copy_handle").
    (Laruence)
  . Fixed bug #70163 (curl_setopt_array() type confusion). (Laruence)
  . Fixed bug #70065 (curl_getinfo() returns corrupted values). (Anatol)
  . Fixed bug #69831 (Segmentation fault in curl_getinfo). (im dot denisenko at
    yahoo dot com)
  . Fixed bug #68937 (Segfault in curl_multi_exec). (Laruence)
  . Removed support for unsafe file uploads. (Nikita)

- Date:
  . Fixed bug #70245 (strtotime does not emit warning when 2nd parameter is
    object or string). (cmb)
  . Fixed bug #70266 (DateInterval::__construct.interval_spec is not supposed to
    be optional). (cmb)
  . Fixed bug #70277 (new DateTimeZone($foo) is ignoring text after null byte).
    (cmb)
  . Fixed day_of_week function as it could sometimes return negative values
    internally. (Derick)
  . Removed $is_dst parameter from mktime() and gmmktime(). (Nikita)
  . Removed date.timezone warning
    (https://wiki.php.net/rfc/date.timezone_warning_removal). (Bob)
  . Added "v" DateTime format modifier to get the 3-digit version of fraction 
    of seconds. (Mariano Iglesias)
  . Implemented FR #69089 (Added DateTime::RFC3339_EXTENDED to output in
    RFC3339 Extended format which includes fraction of seconds). (Mariano
    Iglesias)

- DBA:
  . Fixed bug #62490 (dba_delete returns true on missing item (inifile)). (Mike)
  . Fixed bug #68711 (useless comparisons). (bugreports at internot dot info)

- DOM:
  . Fixed bug #70558 ("Couldn't fetch" error in 
    DOMDocument::registerNodeClass()). (Laruence) 
  . Fixed bug #70001 (Assigning to DOMNode::textContent does additional entity
    encoding). (cmb)
  . Fixed bug #69846 (Segmenation fault (access violation) when iterating over
    DOMNodeList). (Anatol Belski)
  . Made DOMNode::textContent writeable. (Tjerk)

- EXIF:
  . Fixed bug #70385 (Buffer over-read in exif_read_data with TIFF IFD tag byte
    value of 32 bytes). (Stas)

- Fileinfo:
  . Fixed bug #66242 (libmagic: don't assume char is signed). (ArdB)

- Filter:
  . New FILTER_VALIDATE_DOMAIN and better RFC conformance for FILTER_VALIDATE_URL. (Kevin Dunglas)
  . Fixed bug #67167 (Wrong return value from FILTER_VALIDATE_BOOLEAN,
    FILTER_NULL_ON_FAILURE). (levim)

- FPM:
  . Fixed bug #70538 ("php-fpm -i" crashes). (rainer dot jung at
    kippdata dot de)
  . Fixed bug #70279 (HTTP Authorization Header is sometimes passed to newer
    reqeusts). (Laruence)
  . Fixed bug #68945 (Unknown admin values segfault pools). (Laruence)
  . Fixed bug #65933 (Cannot specify config lines longer than 1024 bytes). (Chris Wright)
  . Implemented FR #67106 (Split main fpm config). (Elan Ruusamäe, Remi)

- FTP:
  . Fixed bug #69082 (FTPS support on Windows). (Anatol) 

- GD:
  . Fixed bug #53156 (imagerectangle problem with point ordering). (cmb)
  . Fixed bug #66387 (Stack overflow with imagefilltoborder). (CVE-2015-8874)
    (cmb)
  . Fixed bug #70102 (imagecreatefromwebm() shifts colors). (cmb)
  . Fixed bug #66590 (imagewebp() doesn't pad to even length). (cmb)
  . Fixed bug #66882 (imagerotate by -90 degrees truncates image by 1px). (cmb)
  . Fixed bug #70064 (imagescale(..., IMG_BICUBIC) leaks memory). (cmb)
  . Fixed bug #69024 (imagescale segfault with palette based image). (cmb)
  . Fixed bug #53154 (Zero-height rectangle has whiskers). (cmb)
  . Fixed bug #67447 (imagecrop() add a black line when cropping). (cmb)
  . Fixed bug #68714 (copy 'n paste error). (cmb)
  . Fixed bug #66339 (PHP segfaults in imagexbm). (cmb)
  . Fixed bug #70047 (gd_info() doesn't report WebP support). (cmb)
  . Replace libvpx with libwebp for bundled libgd. (cmb, Anatol)
  . Fixed bug #61221 (imagegammacorrect function loses alpha channel). (cmb)
  . Made fontFetch's path parser thread-safe. (Sara)
  . Removed T1Lib support. (Kalle)

- GMP:
  . Fixed bug #70284 (Use after free vulnerability in unserialize() with GMP).
    (stas)

- hash:
  . Fixed bug #70312 (HAVAL gives wrong hashes in specific cases). (letsgolee
    at naver dot com)

- IMAP:
  . Fixed bug #70158 (Building with static imap fails). (cmb)
  . Fixed bug #69998 (curl multi leaking memory). (Pierrick)

- Intl:
  . Fixed bug #70453 (IntlChar::foldCase() incorrect arguments and missing
    constants). (cmb)
  . Fixed bug #70454 (IntlChar::forDigit second parameter should be optional).
    (cmb, colinodell)
  . Removed deprecated aliases datefmt_set_timezone_id() and
    IntlDateFormatter::setTimeZoneID(). (Nikita)

- JSON:
  . Fixed bug #62010 (json_decode produces invalid byte-sequences).
    (Jakub Zelenka)
  . Fixed bug #68546 (json_decode() Fatal error: Cannot access property
    started with '\0'). (Jakub Zelenka)
  . Replace non-free JSON parser with a parser from Jsond extension, fixes #63520
    (JSON extension includes a problematic license statement). (Jakub Zelenka)
  . Fixed bug #68938 (json_decode() decodes empty string without error).
    (jeremy at bat-country dot us)

- LDAP:
  . Fixed bug #47222 (Implement LDAP_OPT_DIAGNOSTIC_MESSAGE). (Andreas Heigl)

- LiteSpeed:
  . Updated LiteSpeed SAPI code from V5.5 to V6.6. (George Wang)

- libxml:
  . Fixed handling of big lines in error messages with libxml >= 2.9.0.
    (Christoph M. Becker)

- Mcrypt:
  . Fixed bug #70625 (mcrypt_encrypt() won't return data when no IV was
    specified under RC4). (Nikita)
  . Fixed bug #69833 (mcrypt fd caching not working). (Anatol)
  . Fixed possible read after end of buffer and use after free. (Dmitry)
  . Removed mcrypt_generic_end() alias. (Nikita)
  . Removed mcrypt_ecb(), mcrypt_cbc(), mcrypt_cfb(), mcrypt_ofb(). (Nikita)

- Mysqli:
  . Fixed bug #32490 (constructor of mysqli has wrong name). (cmb)

- Mysqlnd:
  . Fixed bug #70949 (SQL Result Sets With NULL Can Cause Fatal Memory Errors).
    (Laruence)
  . Fixed bug #70384 (mysqli_real_query():Unknown type 245 sent by the server).
   (Andrey)
  . Fixed bug #70456 (mysqlnd doesn't activate TCP keep-alive when connecting to
    a server). (Sergei Turchanov)
  . Fixed bug #70572 segfault in mysqlnd_connect. (Andrey, Remi)
  . Fixed Bug #69796 (mysqli_stmt::fetch doesn't assign null values to
    bound variables). (Laruence)

- OCI8:
  . Fixed memory leak with LOBs. (Senthil)
  . Fixed bug #68298 (OCI int overflow) (Senthil).
  . Corrected oci8 hash destructors to prevent segfaults, and a few other fixes.
    (Cameron Porter)

- ODBC:
  . Fixed bug #69975 (PHP segfaults when accessing nvarchar(max) defined
    columns). (CVE-2015-8879) (cmb)

- Opcache:
  . Fixed bug #70656 (require() statement broken after opcache_reset() or a
    few hours of use). (Laruence)
  . Fixed bug #70843 (Segmentation fault on MacOSX with
    opcache.file_cache_only=1). (Laruence)
  . Fixed bug #70724 (Undefined Symbols from opcache.so on Mac OS X 10.10).
    (Laruence)
  . Fixed compatibility with Windows 10 (see also bug #70652). (Anatol)
  . Attmpt to fix "Unable to reattach to base address" problem. (Matt Ficken)
  . Fixed bug #70423 (Warning Internal error: wrong size calculation). (Anatol)
  . Fixed bug #70237 (Empty while and do-while segmentation fault with opcode
    on CLI enabled). (Dmitry, Laruence)
  . Fixed bug #70111 (Segfault when a function uses both an explicit return
    type and an explicit cast). (Laruence)
  . Fixed bug #70058 (Build fails when building for i386). (Laruence)
  . Fixed bug #70022 (Crash with opcache using opcache.file_cache_only=1).
    (Anatol)
  . Removed opcache.load_comments configuration directive. Now doc comments
    loading costs nothing and always enabled. (Dmitry)
  . Fixed bug #69838 (Wrong size calculation for function table). (Anatol)
  . Fixed bug #69688 (segfault with eval and opcache fast shutdown).
    (Laruence)
  . Added experimental (disabled by default) file based opcode cache.
    (Dmitry, Laruence, Anatol)
  . Fixed bug with try blocks being removed when extended_info opcode
    generation is turned on. (Laruence)
  . Fixed bug #68644 (strlen incorrect : mbstring + func_overload=2 +UTF-8
    + Opcache). (Laruence)

- OpenSSL:
  . Require at least OpenSSL version 0.9.8. (Jakub Zelenka)
  . Fixed bug #68312 (Lookup for openssl.cnf causes a message box). (Anatol)
  . Fixed bug #55259 (openssl extension does not get the DH parameters from
    DH key resource). (Jakub Zelenka)
  . Fixed bug #70395 (Missing ARG_INFO for openssl_seal()). (cmb)
  . Fixed bug #60632 (openssl_seal fails with AES). (Jakub Zelenka)
  . Implemented FR #70438 (Add IV parameter for openssl_seal and openssl_open)
    (Jakub Zelenka)
  . Fixed bug #70014 (openssl_random_pseudo_bytes() is not cryptographically
    secure). (CVE-2015-8867) (Stas)
  . Fixed bug #69882 (OpenSSL error "key values mismatch" after
    openssl_pkcs12_read with extra cert). (Tomasz Sawicki)
  . Added "alpn_protocols" SSL context option allowing encrypted client/server
    streams to negotiate alternative protocols using the ALPN TLS extension when
    built against OpenSSL 1.0.2 or newer. Negotiated protocol information is
    accessible through stream_get_meta_data() output.
  . Removed "CN_match" and "SNI_server_name" SSL context options. Use automatic
    detection or the "peer_name" option instead. (Nikita)

- Pcntl:
  . Fixed bug #70386 (Can't compile on NetBSD because of missing WCONTINUED
    and WIFCONTINUED). (Matteo)
  . Fixed bug #60509 (pcntl_signal doesn't decrease ref-count of old handler
    when setting SIG_DFL). (Julien)
  . Implemented FR #68505 (Added wifcontinued and wcontinued). (xilon-jul)
  . Added rusage support to pcntl_wait() and pcntl_waitpid(). (Anton Stepanenko,
    Tony)

- PCRE:
  . Fixed bug #70232 (Incorrect bump-along behavior with \K and empty string
    match). (cmb)
  . Fixed bug #70345 (Multiple vulnerabilities related to PCRE functions).
    (Anatol Belski)
  . Fixed bug #70232 (Incorrect bump-along behavior with \K and empty string
    match). (cmb)
  . Fixed bug #53823 (preg_replace: * qualifier on unicode replace garbles the
    string). (cmb)
  . Fixed bug #69864 (Segfault in preg_replace_callback). (cmb, ab)

- PDO:
  . Fixed bug #70861 (Segmentation fault in pdo_parse_params() during Drupal 8
    test suite). (Anatol)
  . Fixed bug #70389 (PDO constructor changes unrelated variables). (Laruence)
  . Fixed bug #70272 (Segfault in pdo_mysql). (Laruence)
  . Fixed bug #70221 (persistent sqlite connection + custom function
    segfaults). (Laruence)
  . Removed support for the /e (PREG_REPLACE_EVAL) modifier. (Nikita)
  . Fixed bug #59450 (./configure fails with "Cannot find php_pdo_driver.h").
    (maxime dot besson at smile dot fr)

- PDO_DBlib:
  . Fixed bug #69757 (Segmentation fault on nextRowset).
    (miracle at rpz dot name)

- PDO_mysql:
  . Fixed bug #68424 (Add new PDO mysql connection attr to control multi
    statements option). (peter dot wolanin at acquia dot com)

- PDO_OCI:
  . Fixed bug #70308 (PDO::ATTR_PREFETCH is ignored). (Chris Jones)

- PDO_pgsql:
  . Fixed bug #69752 (PDOStatement::execute() leaks memory with DML
    Statements when closeCuror() is u). (Philip Hofstetter)
  . Removed PGSQL_ATTR_DISABLE_NATIVE_PREPARED_STATEMENT attribute in favor of
    ATTR_EMULATE_PREPARES). (Nikita)

- Phar:
  . Fixed bug #69720 (Null pointer dereference in phar_get_fp_offset()). (Stas)
  . FIxed bug #70433 (Uninitialized pointer in phar_make_dirstream when zip
    entry filename is "/"). (Stas)
  . Improved fix for bug #69441. (Anatol Belski)
  . Fixed bug #70019 (Files extracted from archive may be placed outside of 
    destination directory). (Anatol Belski)

- Phpdbg:
  . Fixed bug #70614 (incorrect exit code in -rr mode with Exceptions). (Bob)
  . Fixed bug #70532 (phpdbg must respect set_exception_handler). (Bob)
  . Fixed bug #70531 (Run and quit mode (-qrr) should not fallback to
    interactive mode). (Bob)
  . Fixed bug #70533 (Help overview (-h) does not rpint anything under Windows).
    (Anatol)
  . Fixed bug #70449 (PHP won't compile on 10.4 and 10.5 because of missing
    constants). (Bob)
  . Fixed bug #70214 (FASYNC not defined, needs sys/file.h include). (Bob)
  . Fixed bug #70138 (Segfault when displaying memory leaks). (Bob)

- Reflection:
  . Fixed bug #70650 (Wrong docblock assignment). (Marcio)
  . Fixed bug #70674 (ReflectionFunction::getClosure() leaks memory when used
    for internal functions). (Dmitry, Bob)
  . Fixed bug causing bogus traces for ReflectionGenerator::getTrace(). (Bob)
  . Fixed inheritance chain of Reflector interface. (Tjerk)
  . Added ReflectionGenerator class. (Bob)
  . Added reflection support for return types and type declarations. (Sara,
    Matteo)

- Session:
  . Fixed bug #70876 (Segmentation fault when regenerating session id with
    strict mode). (Laruence)
  . Fixed bug #70529 (Session read causes "String is not zero-terminated" error).
    (Yasuo)
  . Fixed bug #70013 (Reference to $_SESSION is lost after a call to
    session_regenerate_id()). (Yasuo)
  . Fixed bug #69952 (Data integrity issues accessing superglobals by
    reference). (Bob)
  . Fixed bug #67694 (Regression in session_regenerate_id()). (Tjerk)
  . Fixed bug #68941 (mod_files.sh is a bash-script). (bugzilla at ii.nl, Yasuo)

- SOAP:
  . Fixed bug #70940 (Segfault in soap / type_to_string). (Remi)
  . Fixed bug #70900 (SoapClient systematic out of memory error). (Dmitry)
  . Fixed bug #70875 (Segmentation fault if wsdl has no targetNamespace
    attribute). (Matteo)
  . Fixed bug #70715 (Segmentation fault inside soap client). (Laruence)
  . Fixed bug #70709 (SOAP Client generates Segfault). (Laruence)
  . Fixed bug #70388 (SOAP serialize_function_call() type confusion / RCE).
    (Stas)
  . Fixed bug #70081 (SoapClient info leak / null pointer dereference via
     multiple type confusions). (Stas)
  . Fixed bug #70079 (Segmentation fault after more than 100 SoapClient
    calls). (Laruence)
  . Fixed bug #70032 (make_http_soap_request calls
    zend_hash_get_current_key_ex(,,,NULL). (Laruence)
  . Fixed bug #68361 (Segmentation fault on SoapClient::__getTypes). (Laruence)

- SPL:
  . Fixed bug #70959 (ArrayObject unserialize does not restore protected
    fields). (Laruence)
  . Fixed bug #70853 (SplFixedArray throws exception when using ref variable
    as index). (Laruence)
  . Fixed bug #70868 (PCRE JIT and pattern reuse segfault). (Laruence)
  . Fixed bug #70730 (Incorrect ArrayObject serialization if unset is called
    in serialize()). (Laruence)
  . Fixed bug #70573 (Cloning SplPriorityQueue leads to memory leaks). (Dmitry)
  . Fixed bug #70303 (Incorrect constructor reflection for ArrayObject). (cmb)
  . Fixed bug #70068 (Dangling pointer in the unserialization of ArrayObject
    items). (sean.heelan)
  . Fixed bug #70166 (Use After Free Vulnerability in unserialize() with
    SPLArrayObject). (taoguangchen at icloud dot com)
  . Fixed bug #70168 (Use After Free Vulnerability in unserialize() with
    SplObjectStorage). (taoguangchen at icloud dot com)
  . Fixed bug #70169 (Use After Free Vulnerability in unserialize() with
    SplDoublyLinkedList). (taoguangchen at icloud dot com)
  . Fixed bug #70053 (MutlitpleIterator array-keys incompatible change in 
    PHP 7). (Tjerk)
  . Fixed bug #69970 (Use-after-free vulnerability in
    spl_recursive_it_move_forward_ex()). (Laruence)
  . Fixed bug #69845 (ArrayObject with ARRAY_AS_PROPS broken). (Dmitry)
  . Changed ArrayIterator implementation using zend_hash_iterator_... API.
    Allowed modification of iterated ArrayObject using the same behavior
    as proposed in `Fix "foreach" behavior`. Removed "Array was modified
    outside object and internal position is no longer valid" hack. (Dmitry)
  . Implemented FR #67886 (SplPriorityQueue/SplHeap doesn't expose extractFlags
    nor curruption state). (Julien)
  . Fixed bug #66405 (RecursiveDirectoryIterator::CURRENT_AS_PATHNAME
    breaks the RecursiveIterator). (Paul Garvin)

- SQLite3:
  . Fixed bug #70571 (Memory leak in sqlite3_do_callback). (Adam)
  . Fixed bug #69972 (Use-after-free vulnerability in
    sqlite3SafetyCheckSickOrOk()). (Laruence)
  . Fixed bug #69897 (segfault when manually constructing SQLite3Result). 
    (Kalle)
  . Fixed bug #68260 (SQLite3Result::fetchArray declares wrong
    required_num_args). (Julien)

- Standard:
  . Fixed count on symbol tables. (Laruence)
  . Fixed bug #70963 (Unserialize shows UNKNOWN in result). (Laruence)
  . Fixed bug #70910 (extract() breaks variable references). (Laruence)
  . Fixed bug #70808 (array_merge_recursive corrupts memory of unset items).
    (Laruence)
  . Fixed bug #70667 (strtr() causes invalid writes and a crashes). (Dmitry)
  . Fixed bug #70668 (array_keys() doesn't respect references when $strict is
    true). (Bob, Dmitry)
  . Implemented the RFC `Random Functions Throwing Exceptions in PHP 7`.
    (Sammy Kaye Powers, Anthony)
  . Fixed bug #70487 (pack('x') produces an error). (Nikita)
  . Fixed bug #70342 (changing configuration with ignore_user_abort(true) isn't
    working). (Laruence)
  . Fixed bug #70295 (Segmentation fault with setrawcookie). (Bob)
  . Fixed bug #67131 (setcookie() conditional for empty values not met). (cmb)
  . Fixed bug #70365 (Use-after-free vulnerability in unserialize() with
    SplObjectStorage). (taoguangchen at icloud dot com)
  . Fixed bug #70366 (Use-after-free vulnerability in unserialize() with
    SplDoublyLinkedList). (taoguangchen at icloud dot com)
  . Fixed bug #70250 (extract() turns array elements to references).
    (Laruence)
  . Fixed bug #70211 (php 7 ZEND_HASH_IF_FULL_DO_RESIZE use after free).
    (Laruence)
  . Fixed bug #70208 (Assert breaking access on objects). (Bob)
  . Fixed bug #70140 (str_ireplace/php_string_tolower - Arbitrary Code
    Execution). (CVE-2015-6527) (Laruence)
  . Implemented FR #70112 (Allow "dirname" to go up various times). (Remi)
  . Fixed bug #36365 (scandir duplicates file name at every 65535th file). (cmb)
  . Fixed bug #70096 (Repeated iptcembed() adds superfluous FF bytes). (cmb)
  . Fixed bug #70018 (exec does not strip all whitespace). (Laruence)
  . Fixed bug #69983 (get_browser fails with user agent of null).
    (Kalle, cmb, Laruence)
  . Fixed bug #69976 (Unable to parse "all" urls with colon char). (cmb)
  . Fixed bug #69768 (escapeshell*() doesn't cater to !). (cmb)
  . Fixed bug #62922 (Truncating entire string should result in string).
    (Nikita)
  . Fixed bug #69723 (Passing parameters by reference and array_column).
    (Laruence)
  . Fixed bug #69523 (Cookie name cannot be empty). (Christoph M. Becker)
  . Fixed bug #69325 (php_copy_file_ex does not pass the argument).
    (imbolk at gmail dot com)
  . Fixed bug #69299 (Regression in array_filter's $flag argument in PHP 7).
    (Laruence)
  . Removed call_user_method() and call_user_method_array() functions. (Kalle)
  . Fixed user session handlers (See rfc:session.user.return-value). (Sara)
  . Added intdiv() function. (Andrea)
  . Improved precision of log() function for base 2 and 10. (Marc Bennewitz)
  . Remove string category support in setlocale(). (Nikita)
  . Remove set_magic_quotes_runtime() and its alias magic_quotes_runtime().
    (Nikita)
  . Fixed bug #65272 (flock() out parameter not set correctly in windows).
    (Daniel Lowrey)
  . Added preg_replace_callback_array function. (Wei Dai)
  . Deprecated salt option to password_hash. (Anthony)
  . Fixed bug #69686 (password_verify reports back error on PHP7 will null
    string). (Anthony)
  . Added Windows support for getrusage(). (Kalle)
  . Removed hardcoded limit on number of pipes in proc_open(). (Tony)

- Streams:
  . Fixed bug #70361 (HTTP stream wrapper doesn't close keep-alive connections).
    (Niklas Keller)
  . Fixed bug #68532 (convert.base64-encode omits padding bytes).
    (blaesius at krumedia dot de)
  . Removed set_socket_blocking() in favor of its alias stream_set_blocking().
    (Nikita)

- Tokenizer:
  . Fixed bug #69430 (token_get_all has new irrecoverable errors). (Nikita)

- XMLReader:
  . Fixed bug #70309 (XmlReader read generates extra output). (Anatol)

- XMLRPC
  . Fixed bug #70526 (xmlrpc_set_type returns false on success). (Laruence)

- XSL:
  . Fixed bug #70678 (PHP7 returns true when false is expected). (Felipe)
  . Fixed bug #70535 (XSLT: free(): invalid pointer). (Laruence)
  . Fixed bug #69782 (NULL pointer dereference). (Stas)
  . Fixed bug #64776 (The XSLT extension is not thread safe). (Mike)
  . Removed xsl.security_prefs ini option. (Nikita)

- Zlib:
  . Added deflate_init(), deflate_add(), inflate_init(), inflate_add()
    functions allowing incremental/streaming compression/decompression.
    (Daniel Lowrey & Bob Weinand)

- Zip:
  . Fixed bug #70322 (ZipArchive::close() doesn't indicate errors).
    (CVE-2014-9767) (cmb)
  . Fixed bug #70350 (ZipArchive::extractTo allows for directory traversal when
    creating directories). (neal at fb dot com)
  . Added ZipArchive::setCompressionName and ZipArchive::setCompressionIndex
    methods. (Remi, Cedric Delmas)
  . Update bundled libzip to 1.0.1. (Remi, Anatol)
  . Fixed bug #67161 (ZipArchive::getStream() returns NULL for certain file).
    (Christoph M. Becker)<|MERGE_RESOLUTION|>--- conflicted
+++ resolved
@@ -16,13 +16,10 @@
   . Fixed bug #74004 (LIBXML_NOWARNING flag ingnored on loadHTML*).
     (somedaysummer)
 
-<<<<<<< HEAD
-=======
 - OpenSSL:
   . Fixed bug #72333 (fwrite() on non-blocking SSL sockets doesn't work).
     (Jakub Zelenka)
 
->>>>>>> b9d3dbc8
 - PDO MySQL:
   . Fixed bug #71003 (Expose MYSQLI_CLIENT_SSL_DONT_VERIFY_SERVER_CERT to PDO
     interface). (Thomas Orozco)
