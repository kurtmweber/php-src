--- conflicted
+++ resolved
@@ -3,7 +3,6 @@
 ?? ??? ????, PHP 7.3.0alpha1
 
 - Core:
-<<<<<<< HEAD
   . Redesigned the old ext_skel program written in PHP, run: 
     'php ext_skel.php' for all options. This means there is no dependencies 
     thrus making it work on Windows out of the box. (Kalle)
@@ -11,59 +10,6 @@
   . Fixed bug #75031 (support append mode in temp/memory streams). (adsr)
   . Fixed bug #74860 (Uncaught exceptions not being formatted properly when
     error_log set to "syslog"). (Philip Prindeville)
-=======
-  . Fixed bug #75368 (mmap/munmap trashing on unlucky allocations). (Nikita,
-    Dmitry)
-
-- CLI:
-  . Fixed bug #75287 (Builtin webserver crash after chdir in a shutdown
-    function). (Laruence)
-
-- Enchant:
-  . Fixed bug #53070 (enchant_broker_get_path crashes if no path is set). (jelle
-    van der Waa, cmb)
-  . Fixed bug #75365 (Enchant still reports version 1.1.0). (cmb)
-
-- Exif:
-  . Fixed bug #75301 (Exif extension has built in revision version). (Peter
-    Kokot)
-
-- Fileinfo:
-  . Upgrade bundled libmagic to 5.31. (Anatol)
-
-- Intl:
-  . Fixed bug #75378 ([REGRESSION] IntlDateFormatter::parse() does not change
-    $position argument). (Laruence)
-  . Fixed bug #75317 (UConverter::setDestinationEncoding changes source instead 
-    of destination). (andrewnester)
-
-- JSON:
-  . Fixed bug #68567 (JSON_PARTIAL_OUTPUT_ON_ERROR can result in JSON with null
-    key). (Jakub Zelenka)
-
-- OCI8:
-  . Fixed valgrind issue. (Tianfang Yang)
-
-- Opcache:
-  . Fixed bug (assertion fails with extended info generated). (Laruence)
-  . Fixed bug (Phi sources removel). (Laruence)
-  . Fixed bug #75370 (Webserver hangs on valid PHP text). (Laruence)
-  . Fixed bug #75357 (segfault loading WordPress wp-admin). (Laruence)
-
-- Openssl:
-  . Fixed bug #75363 (openssl_x509_parse leaks memory). (Bob)
-
-- Standard:
-  . Fixed bug #75221 (Argon2i always throws NUL at the end). (cmb)
-
-- Zlib:
-  . Fixed bug #75299 (Wrong reflection on inflate_init and inflate_add). (Fabien
-    Villepinte)
-
-12 Oct 2017, PHP 7.2.0RC4
-
-- Core
->>>>>>> 4b679435
   . Fixed bug #75220 (Segfault when calling is_callable on parent). 
     (andrewnester)
 
@@ -88,6 +34,10 @@
 
 - GMP:
   . Export internal structures and accessor helpers for GMP object. (Sara)
+
+- intl:
+  . Fixed bug #75317 (UConverter::setDestinationEncoding changes source instead 
+    of destination). (andrewnester)
 
 - LDAP:
   . Added ldap_exop_refresh helper for EXOP REFRESH operation with dds overlay. 
