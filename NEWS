--- conflicted
+++ resolved
@@ -7,15 +7,13 @@
   . Fixed bug #60704 (unlink() bug with some files path).
   . Fixed bug #65419 (Inside trait, self::class != __CLASS__). (Julien)
 
-<<<<<<< HEAD
+- cURL:
+  . Fixed bug #67643 (curl_multi_getcontent returns '' when
+    CURLOPT_RETURNTRANSFER isn't set). (Jille Timmermans)
+
 - Date:
   . Implemented FR #68268 (DatePeriod: Getter for start date, end date and 
     interval). (Marc Bennewitz)
-=======
-- cURL:
-  . Fixed bug #67643 (curl_multi_getcontent returns '' when
-    CURLOPT_RETURNTRANSFER isn't set). (Jille Timmermans)
->>>>>>> f75da60b
 
 - mbstring:
   . Fixed bug #68504 (--with-libmbfl configure option not present on Windows).
