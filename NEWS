--- conflicted
+++ resolved
@@ -45,32 +45,7 @@
     of destination). (andrewnester)
 
 - JSON:
-<<<<<<< HEAD
   . Added JSON_THROW_ON_ERROR flag. (Andrea)
-=======
-  . Fixed bug #68567 (JSON_PARTIAL_OUTPUT_ON_ERROR can result in JSON with null
-    key). (Jakub Zelenka)
-
-- OCI8:
-  . Fixed valgrind issue. (Tianfang Yang)
-
-- Opcache:
-  . Fixed bug (assertion fails with extended info generated). (Laruence)
-  . Fixed bug (Phi sources removel). (Laruence)
-  . Fixed bug #75370 (Webserver hangs on valid PHP text). (Laruence)
-  . Fixed bug #75357 (segfault loading WordPress wp-admin). (Laruence)
-  . Fixed bug #75373 (Warning Internal error: wrong size calculation). (Laruence, Dmitry)
-
-- Openssl:
-  . Fixed bug #75363 (openssl_x509_parse leaks memory). (Bob)
-  . Fixed bug #75307 (Wrong reflection for openssl_open function). (villfa)
-
-- PCRE:
-  . Fixed bug #75207 (applied upstream patch for CVE-2016-1283). (Anatol)
-
-- PGSQL:
-  . Fixed bug #75419 (Default link incorrectly cleared/linked by pg_close()). (Sara)
->>>>>>> f2367d46
 
 - LDAP:
   . Added ldap_exop_refresh helper for EXOP REFRESH operation with dds overlay. 
@@ -94,6 +69,9 @@
 - ODBC:
   . Removed support for ODBCRouter. (Kalle)
   . Removed support for Birdstep. (Kalle)
+
+- OpenSSL:
+  . Fixed bug #75307 (Wrong reflection for openssl_open function). (villfa)
 
 - PDO_DBlib:
   . Implemented request #69592 (allow 0-column rowsets to be skipped
