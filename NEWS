--- conflicted
+++ resolved
@@ -7,6 +7,9 @@
     --enable-dtrace). (Chris Jones)
   . Fixed bug #65225 (PHP_BINARY incorrectly set). (Patrick Allaert)
   . Fixed bug #62692 (PHP fails to build with DTrace). (Chris Jones, Kris Van Hees)
+
+- cURL:
+  . Fixed bug #65458 (curl memory leak). (Adam)
 
 - Openssl:
   . Fixed bug #64802 (openssl_x509_parse fails to parse subject properly in
@@ -28,7 +31,6 @@
   . Fixed bug #61268 (--enable-dtrace leads make to clobber
     Zend/zend_dtrace.d) (Chris Jones)
 
-<<<<<<< HEAD
 - DOM:
   . Added flags option to DOMDocument::schemaValidate() and 
     DOMDocument::schemaValidateSource(). Added LIBXML_SCHEMA_CREATE flag. 
@@ -41,10 +43,6 @@
     (Terry Elison, Dmitry)
   . Fixed bug #65338 (Enabling both php_opcache and php_wincache AVs on
     shutdown). (Dmitry)
-=======
-- cURL:
-  . Fixed bug #65458 (curl memory leak). (Adam)
->>>>>>> aa7d3d8e
 
 - Openssl:
   . Fixed handling null bytes in subjectAltName (CVE-2013-4248).
