PHP                                                                        NEWS
|||||||||||||||||||||||||||||||||||||||||||||||||||||||||||||||||||||||||||||||
?? ??? 2013, PHP 5.4.14
- Core
  . Fixed bug #64432 (more empty delimiter warning in strX methods). (Laruence)
  . Fixed bug #64417 (ArrayAccess::&offsetGet() in a trait causes fatal error).
    (Dmitry)
  . Fixed bug #64370 (microtime(true) less than $_SERVER['REQUEST_TIME_FLOAT']).
    (Anatol)
<<<<<<< HEAD
  . Fixed bug #64239 (Debug backtrace changed behavior since 5.4.10 or 5.4.11).
    (Dmitry, Laruence)
  . Fixed bug #63976 (Parent class incorrectly using child constant in class
    property). (Dmitry)
=======
  . Fixed bug #63914 (zend_do_fcall_common_helper_SPEC does not handle
    exceptions properly). (Jeff Welch)
>>>>>>> c4686b4d
  . Fixed bug #62343 (Show class_alias In get_declared_classes()) (Dmitry)

- PCRE:
  . Merged PCRE 8.32. (Anatol)

- SNMP:
  . Fixed bug #61981 (OO API, walk: $suffix_as_key is not working correctly).
	(Boris Lytochkin)

- Zip:
  . Bug #64452 (Zip crash intermittently). (Anatol)

14 Mar 2013, PHP 5.4.13

- Core:
  . Fixed bug #64354 (Unserialize array of objects whose class can't
    be autoloaded fail). (Laruence)
  . Fixed bug #64235 (Insteadof not work for class method in 5.4.11).
    (Laruence)
  . Fixed bug #64197 (_Offsetof() macro used but not defined on ARM/Clang). 
    (Ard Biesheuvel)
  . Implemented FR #64175 (Added HTTP codes as of RFC 6585). (Jonh Wendell)
  . Fixed bug #64142 (dval to lval different behavior on ppc64). (Remi)
  . Fixed bug #64070 (Inheritance with Traits failed with error). (Dmitry)

- CLI server:
  . Fixed bug #64128 (buit-in web server is broken on ppc64). (Remi)

- Mbstring:
  . mb_split() can now handle empty matches like preg_split() does. (Moriyoshi)

- mysqlnd
  . Fixed bug #63530 (mysqlnd_stmt::bind_one_parameter crashes, uses wrong alloc
    for stmt->param_bind). (Andrey)

- OpenSSL:
  . New SSL stream context option to prevent CRIME attack vector. (Daniel Lowrey,
	Lars)
  . Fixed bug #61930 (openssl corrupts ssl key resource when using 
    openssl_get_publickey()). (Stas)

- PDO_mysql:
  . Fixed bug #60840 (undefined symbol: mysqlnd_debug_std_no_trace_funcs).
    (Johannes)

- Phar:
  . Fixed timestamp update on Phar contents modification. (Dmitry)

- SOAP
  . Added check that soap.wsdl_cache_dir conforms to open_basedir
    (CVE-2013-1635). (Dmitry)
  . Disabled external entities loading (CVE-2013-1643). (Dmitry)

- Phar:
  . Fixed timestamp update on Phar contents modification. (Dmitry)

- SPL:
  . Fixed bug #64264 (SPLFixedArray toArray problem). (Laruence)
  . Fixed bug #64228 (RecursiveDirectoryIterator always assumes SKIP_DOTS).
    (patch by kriss@krizalys.com, Laruence)
  . Fixed bug #64106 (Segfault on SplFixedArray[][x] = y when extended). 
    (Nikita Popov)
  . Fixed bug #52861 (unset fails with ArrayObject and deep arrays).
    (Mike Willbanks)

- SNMP:
  . Fixed bug #64124 (IPv6 malformed). (Boris Lytochkin)

21 Feb 2013, PHP 5.4.12

- Core:
  . Fixed bug #64099 (Wrong TSRM usage in zend_Register_class alias). (Johannes)
  . Fixed bug #64011 (get_html_translation_table() output incomplete with
    HTML_ENTITIES and ISO-8859-1). (Gustavo)
  . Fixed bug #63982 (isset() inconsistently produces a fatal error on
    protected property). (Stas)
  . Fixed bug #63943 (Bad warning text from strpos() on empty needle).
    (Laruence)
  . Fixed bug #63899 (Use after scope error in zend_compile). (Laruence)
  . Fixed bug #63893 (Poor efficiency of strtr() using array with keys of very
    different length). (Gustavo)
  . Fixed bug #63882 (zend_std_compare_objects crash on recursion). (Dmitry)
  . Fixed bug #63462 (Magic methods called twice for unset protected 
    properties). (Stas)
  . Fixed bug #62524 (fopen follows redirects for non-3xx statuses). 
    (Wes Mason) 
  . Support BITMAPV5HEADER in getimagesize(). (AsamK, Lars)

- Date:
  . Fixed bug #63699 (Performance improvements for various ext/date functions).
    (Lars, original patch by njaguar at gmail dot com)
  . Fixed bug #55397: Comparsion of incomplete DateTime causes SIGSEGV. 
    (Derick)

- FPM:
  . Fixed bug #63999 (php with fpm fails to build on Solaris 10 or 11). (Adam)

- Litespeed:
  . Fixed bug #63228 (-Werror=format-security error in lsapi code). (George)

- ext/sqlite3:
  . Fixed bug #63921 (sqlite3::bindvalue and relative PHP functions aren't
    using sqlite3_*_int64 API). (srgoogleguy, Lars)

- PDO_OCI
  . Fixed bug #57702 (Multi-row BLOB fetches). (hswong3i, Laruence)
  . Fixed bug #52958 (Segfault in PDO_OCI on cleanup after running a long
    testsuite). (hswong3i, Lars)

- PDO_sqlite:
  . Fixed bug #63916 (PDO::PARAM_INT casts to 32bit int internally even
    on 64bit builds in pdo_sqlite). (srgoogleguy, Lars)

17 Jan 2013, PHP 5.4.11

- Core:
  . Fixed bug #63762 (Sigsegv when Exception::$trace is changed by user).
    (Johannes)
  . Fixed bug #43177 (Errors in eval()'ed code produce status code 500).
    (Todd Ruth, Stas).

- Filter:
  . Fixed bug #63757 (getenv() produces memory leak with CGI SAPI). (Dmitry)
  . Fixed bug #54096 (FILTER_VALIDATE_INT does not accept +0 and -0).
    (martin at divbyzero dot net, Lars)

- JSON:
  . Fixed bug #63737 (json_decode does not properly decode with options
    parameter). (Adam)

- CLI server
  . Update list of common mime types. Added webm, ogv, ogg. (Lars,
    pascalc at gmail dot com)

- cURL extension:
  . Fixed bug (segfault due to libcurl connection caching). (Pierrick)
  . Fixed bug #63859 (Memory leak when reusing curl-handle). (Pierrick)
  . Fixed bug #63795 (CURL >= 7.28.0 no longer support value 1 for
    CURLOPT_SSL_VERIFYHOST). (Pierrick)
  . Fixed bug #63352 (Can't enable hostname validation when using curl stream
    wrappers). (Pierrick)
  . Fixed bug #55438 (Curlwapper is not sending http header randomly).
    (phpnet@lostreality.org, Pierrick)

20 Dec 2012, PHP 5.4.10

- Core:
  . Fixed bug #63726 (Memleak with static properties and internal/user
    classes). (Laruence)
  . Fixed bug #63635 (Segfault in gc_collect_cycles). (Dmitry)
  . Fixed bug #63512 (parse_ini_file() with INI_SCANNER_RAW removes quotes
    from value). (Pierrick)
  . Fixed bug #63468 (wrong called method as callback with inheritance).
    (Laruence)
  . Fixed bug #63451 (config.guess file does not have AIX 7 defined,
    shared objects are not created). (kemcline at au1 dot ibm dot com)
  . Fixed bug #61557 (Crasher in tt-rss backend.php).
    (i dot am dot jack dot mail at gmail dot com)
  . Fixed bug #61272 (ob_start callback gets passed empty string).
    (Mike, casper at langemeijer dot eu)

- Date:
  . Fixed bug #63666 (Poor date() performance). (Paul Taulborg).
  . Fixed bug #63435 (Datetime::format('u') sometimes wrong by 1 microsecond).
    (Remi)

- Imap:
  . Fixed bug #63126 (DISABLE_AUTHENTICATOR ignores array). (Remi)

- Json:
  . Fixed bug #63588 (use php_next_utf8_char and remove duplicate
    implementation). (Remi)

- MySQLi:
  . Fixed bug #63361 (missing header). (Remi)

- MySQLnd:
  . Fixed bug #63398 (Segfault when polling closed link). (Laruence)

- Fileinfo:
  . Fixed bug #63590 (Different results in TS and NTS under Windows).
    (Anatoliy)

- FPM:
  . Fixed bug #63581 Possible null dereference and buffer overflow (Remi)

- Pdo_sqlite:
  . Fixed Bug #63149 getColumnMeta should return the table name
    when system SQLite used. (Remi)

- Apache2 Handler SAPI:
  . Enabled Apache 2.4 configure option for Windows (Pierre, Anatoliy)

- Reflection:
  . Fixed Bug #63614 (Fatal error on Reflection). (Laruence)

- SOAP
  . Fixed bug #63271 (SOAP wsdl cache is not enabled after initial requests).
    (John Jawed, Dmitry)

- Sockets
  . Fixed bug #49341 (Add SO_REUSEPORT support for socket_set_option()).
    (Igor Wiedler, Lars)

- SPL
  . Fixed bug #63680 (Memleak in splfixedarray with cycle reference). (Laruence)

22 Nov 2012, PHP 5.4.9

- Core:
  . Fixed bug #63305 (zend_mm_heap corrupted with traits). (Dmitry, Laruence)
  . Fixed bug #63369 ((un)serialize() leaves dangling pointers, causes crashes).
    (Tony, Andrew Sitnikov)
  . Fixed bug #63241 (PHP fails to open Windows deduplicated files).
    (daniel dot stelter-gliese at innogames dot de)
  . Fixed bug #62444 (Handle leak in is_readable on windows). 
    (krazyest at seznam dot cz)

- Curl:
  . Fixed bug #63363 (Curl silently accepts boolean true for SSL_VERIFYHOST).
    Patch by John Jawed GitHub PR #221 (Anthony)

- Fileinfo:
  . Fixed bug #63248 (Load multiple magic files from a directory under Windows).
    (Anatoliy)

- Libxml
  . Fixed bug #63389 (Missing context check on libxml_set_streams_context()
    causes memleak). (Laruence)

- Mbstring:
  . Fixed bug #63447 (max_input_vars doesn't filter variables when
    mbstring.encoding_translation = On). (Laruence)

- OCI8:
  . Fixed bug #63265 (Add ORA-00028 to the PHP_OCI_HANDLE_ERROR macro)
    (Chris Jones)

- PCRE:
  . Fixed bug #63180 (Corruption of hash tables). (Dmitry)
  . Fixed bug #63055 (Segfault in zend_gc with SF2 testsuite).
    (Dmitry, Laruence)
  . Fixed bug #63284 (Upgrade PCRE to 8.31). (Anatoliy)

- PDO:
  . Fixed bug #63235 (buffer overflow in use of SQLGetDiagRec).
    (Martin Osvald, Remi)

- PDO_pgsql:
  . Fixed bug #62593 (Emulate prepares behave strangely with PARAM_BOOL).
    (Will Fitch)

- Phar:
  . Fixed bug #63297 (Phar fails to write an openssl based signature).
    (Anatoliy)

- Streams:
  . Fixed bug #63240 (stream_get_line() return contains delimiter string).
    (Tjerk, Gustavo)

- Reflection:
  . Fixed bug #63399 (ReflectionClass::getTraitAliases() incorrectly resolves
    traitnames). (Laruence)

18 Oct 2012, PHP 5.4.8

- CLI server:
  . Implemented FR #63242 (Default error page in PHP built-in web server uses 
    outdated html/css). (pascal.chevrel@free.fr)
  . Changed response to unknown HTTP method to 501 according to RFC.
    (Niklas Lindgren).
  . Support HTTP PATCH method. Patch by Niklas Lindgren, GitHub PR #190.
    (Lars)

- Core:
  . Fixed bug #63219 (Segfault when aliasing trait method when autoloader
    throws excpetion). (Laruence)
  . Added optional second argument for assert() to specify custom message. Patch
    by Lonny Kapelushnik (lonny@lonnylot.com). (Lars)
  . Support building PHP with the native client toolchain. (Stuart Langley)
  . Added --offline option for tests. (Remi)
  . Fixed bug #63162 (parse_url does not match password component). (husman)
  . Fixed bug #63111 (is_callable() lies for abstract static method). (Dmitry)
  . Fixed bug #63093 (Segfault while load extension failed in zts-build).
    (Laruence)
  . Fixed bug #62976 (Notice: could not be converted to int when comparing
    some builtin classes). (Laruence)
  . Fixed bug #62955 (Only one directive is loaded from "Per Directory Values" 
    Windows registry). (aserbulov at parallels dot com)
  . Fixed bug #62907 (Double free when use traits). (Dmitry)
  . Fixed bug #61767 (Shutdown functions not called in certain error
    situation). (Dmitry)
  . Fixed bug #60909 (custom error handler throwing Exception + fatal error
    = no shutdown function). (Dmitry)
  . Fixed bug #60723 (error_log error time has changed to UTC ignoring default
    timezone). (Laruence)

- cURL:
  . Fixed bug #62085 (file_get_contents a remote file by Curl wrapper will
    cause cpu Soaring). (Pierrick)

- Date:
  . Fixed bug #62896 ("DateTime->modify('+0 days')" modifies DateTime object)
    (Lonny Kapelushnik)
  . Fixed bug #62561 (DateTime add 'P1D' adds 25 hours). (Lonny Kapelushnik)

- DOM:
  . Fixed bug #63015 (Incorrect arginfo for DOMErrorHandler). (Rob)

- FPM:
  . Fixed bug #62954 (startup problems fpm / php-fpm). (fat)
  . Fixed bug #62886 (PHP-FPM may segfault/hang on startup). (fat)
  . Fixed bug #63085 (Systemd integration and daemonize). (remi, fat)
  . Fixed bug #62947 (Unneccesary warnings on FPM). (fat)
  . Fixed bug #62887 (Only /status?plain&full gives "last request cpu"). (fat)
  . Fixed bug #62216 (Add PID to php-fpm init.d script). (fat)

- OCI8:
  . Fixed bug #60901 (Improve "tail" syntax for AIX installation) (Chris Jones)

- OpenSSL:
  . Implemented FR #61421 (OpenSSL signature verification missing RMD160, 
    SHA224, SHA256, SHA384, SHA512). (Mark Jones)

- PDO:
  . Fixed bug #63258 (seg fault with PDO and dblib using DBSETOPT(H->link,
    DBQUOTEDIDENT, 1)). (Laruence)
  . Fixed bug #63235 (buffer overflow in use of SQLGetDiagRec).
    (Martin Osvald, Remi)
    
- PDO Firebird:
  . Fixed bug #63214 (Large PDO Firebird Queries).
    (james at kenjim dot com)

- SOAP
  . Fixed bug #50997 (SOAP Error when trying to submit 2nd Element of a choice).
    (Dmitry)

- SPL:
  . Bug #62987 (Assigning to ArrayObject[null][something] overrides all 
    undefined variables). (Laruence)

- mbstring:
  . Allow passing null as a default value to mb_substr() and mb_strcut(). Patch
    by Alexander Moskaliov via GitHub PR #133. (Lars)

- Filter extension:
  . Bug #49510: Boolean validation fails with FILTER_NULL_ON_FAILURE with empty
    string or false. (Lars)

- Sockets
  . Fixed bug #63000 (MCAST_JOIN_GROUP on OSX is broken, merge of PR 185 by
    Igor Wiedler). (Lars)

13 Sep 2012, PHP 5.4.7

- Core:
  . Fixed bug (segfault while build with zts and GOTO vm-kind). (Laruence)
  . Fixed bug #62844 (parse_url() does not recognize //). (Andrew Faulds).
  . Fixed bug #62829 (stdint.h included on platform where HAVE_STDINT_H is not 
    set). (Felipe)
  . Fixed bug #62763 (register_shutdown_function and extending class).
    (Laruence)
  . Fixed bug #62725 (Calling exit() in a shutdown function does not return
    the exit value). (Laruence)
  . Fixed bug #62744 (dangling pointers made by zend_disable_class). (Laruence)
  . Fixed bug #62716 (munmap() is called with the incorrect length).
    (slangley@google.com)
  . Fixed bug #62358 (Segfault when using traits a lot). (Laruence)
  . Fixed bug #62328 (implementing __toString and a cast to string fails)
    (Laruence)
  . Fixed bug #51363 (Fatal error raised by var_export() not caught by error 
    handler). (Lonny Kapelushnik)
  . Fixed bug #40459 (Stat and Dir stream wrapper methods do not call 
    constructor). (Stas)

- CURL:
  . Fixed bug #62912 (CURLINFO_PRIMARY_* AND CURLINFO_LOCAL_* not exposed).
	(Pierrick)
  . Fixed bug #62839 (curl_copy_handle segfault with CURLOPT_FILE). (Pierrick)

- Intl:
  . Fixed Spoofchecker not being registered on ICU 49.1. (Gustavo)
  . Fix bug #62933 (ext/intl compilation error on icu 3.4.1). (Gustavo)
  . Fix bug #62915 (defective cloning in several intl classes). (Gustavo)

- Installation:
  . Fixed bug #62460 (php binaries installed as binary.dSYM). (Reeze Xia)

- PCRE:
  . Fixed bug #55856 (preg_replace should fail on trailing garbage). 
    (reg dot php at alf dot nu)

- PDO:
  . Fixed bug #62685 (Wrong return datatype in PDO::inTransaction()). (Laruence)

- Reflection:
  . Fixed bug #62892 (ReflectionClass::getTraitAliases crashes on importing 
    trait methods as private). (Felipe)
  . Fixed bug #62715 (ReflectionParameter::isDefaultValueAvailable() wrong
    result). (Laruence)

- Session:
  . Fixed bug (segfault due to retval is not initialized). (Laruence)
  . Fixed bug (segfault due to PS(mod_user_implemented) not be reseted 
    when close handler call exit). (Laruence)

- SOAP
  . Fixed bug #50997 (SOAP Error when trying to submit 2nd Element of a choice).
    (Dmitry)

- SPL:
  . Fixed bug #62904 (Crash when cloning an object which inherits SplFixedArray)
    (Laruence)
  . Implemented FR #62840 (Add sort flag to ArrayObject::ksort). (Laruence)

- Standard:
  . Fixed bug #62836 (Seg fault or broken object references on unserialize()).
    (Laruence)

- FPM:
  . Merged PR 121 by minitux to add support for slow request counting on PHP
    FPM status page. (Lars)

16 Aug 2012, PHP 5.4.6

- CLI Server:
  . Implemented FR #62700 (have the console output 'Listening on 
    http://localhost:8000'). (pascal.chevrel@free.fr)

- Core:
  . Fixed bug #62661 (Interactive php-cli crashes if include() is used in
    auto_prepend_file). (Laruence)
  . Fixed bug #62653: (unset($array[$float]) causes a crash). (Nikita Popov,
    Laruence)
  . Fixed bug #62565 (Crashes due non-initialized internal properties_table).
    (Felipe)
  . Fixed bug #60194 (--with-zend-multibyte and --enable-debug reports LEAK
    with run-test.php). (Laruence)

- CURL:
  . Fixed bug #62499 (curl_setopt($ch, CURLOPT_COOKIEFILE, "") returns false).
    (r.hampartsumyan@gmail.com, Laruence)

- DateTime:
  . Fixed Bug #62500 (Segfault in DateInterval class when extended). (Laruence)
  
- Fileinfo:
  . Fixed bug #61964 (finfo_open with directory causes invalid free). 
    (reeze.xia@gmail.com)

- Intl:
  . Fixed bug #62564 (Extending MessageFormatter and adding property causes 
    crash). (Felipe)

- MySQLnd:
  . Fixed bug #62594 (segfault in mysqlnd_res_meta::set_mode). (Laruence)

- readline:
  . Fixed bug #62612 (readline extension compilation fails with
    sapi/cli/cli.h: No such file). (Johannes)

- Reflection:
  . Implemented FR #61602 (Allow access to name of constant used as default 
    value). (reeze.xia@gmail.com)
  
- SimpleXML:
  . Implemented FR #55218 Get namespaces from current node. (Lonny)

- SPL:
  . Fixed bug #62616 (ArrayIterator::count() from IteratorIterator instance
    gives Segmentation fault). (Laruence, Gustavo)
  . Fixed bug #61527 (ArrayIterator gives misleading notice on next() when 
    moved to the end). (reeze.xia@gmail.com)

- Streams:
  . Fixed bug #62597 (segfault in php_stream_wrapper_log_error with ZTS build).
    (Laruence)

- Zlib:
  . Fixed bug #55544 (ob_gzhandler always conflicts with
    zlib.output_compression). (Laruence)

19 Jul 2012, PHP 5.4.5

- Core:
  . Fixed bug #62443 (Crypt SHA256/512 Segfaults With Malformed 
    Salt). (Anthony Ferrara)
  . Fixed bug #62432 (ReflectionMethod random corrupt memory on high
    concurrent). (Johannes)
  . Fixed bug #62373 (serialize() generates wrong reference to the object).
    (Moriyoshi)
  . Fixed bug #62357 (compile failure: (S) Arguments missing for built-in
    function __memcmp). (Laruence)
  . Fixed bug #61998 (Using traits with method aliases appears to result in
    crash during execution). (Dmitry)
  . Fixed bug #51094 (parse_ini_file() with INI_SCANNER_RAW cuts a value that
    includes a semi-colon). (Pierrick)
  . Fixed potential overflow in _php_stream_scandir (CVE-2012-2688). 
    (Jason Powell, Stas)

- EXIF:
  . Fixed information leak in ext exif (discovered by Martin Noga, 
    Matthew "j00ru" Jurczyk, Gynvael Coldwind)

- FPM:
  . Fixed bug #62205 (php-fpm segfaults (null passed to strstr)). (fat)
  . Fixed bug #62160 (Add process.priority to set nice(2) priorities). (fat)
  . Fixed bug #62153 (when using unix sockets, multiples FPM instances
  . Fixed bug #62033 (php-fpm exits with status 0 on some failures to start).
    (fat)
  . Fixed bug #61839 (Unable to cross-compile PHP with --enable-fpm). (fat)
  . Fixed bug #61835 (php-fpm is not allowed to run as root). (fat)
  . Fixed bug #61295 (php-fpm should not fail with commented 'user'
  . Fixed bug #61218 (FPM drops connection while receiving some binary values
    in FastCGI requests). (fat)
  . Fixed bug #61045 (fpm don't send error log to fastcgi clients). (fat)
    for non-root start). (fat)
  . Fixed bug #61026 (FPM pools can listen on the same address). (fat)
    can be launched without errors). (fat)

- Iconv:
  . Fix bug #55042 (Erealloc in iconv.c unsafe). (Stas)

- Intl:
  . Fixed bug #62083 (grapheme_extract() memory leaks). (Gustavo)
  . ResourceBundle constructor now accepts NULL for the first two arguments.
    (Gustavo)
  . Fixed bug #62081 (IntlDateFormatter constructor leaks memory when called
    twice). (Gustavo)
  . Fixed bug #62070 (Collator::getSortKey() returns garbage). (Gustavo)
  . Fixed bug #62017 (datefmt_create with incorrectly encoded timezone leaks
    pattern). (Gustavo)
  . Fixed bug #60785 (memory leak in IntlDateFormatter constructor). (Gustavo)

- JSON:
  . Fixed bug #61359 (json_encode() calls too many reallocs). (Stas)

- libxml:
  . Fixed bug #62266 (Custom extension segfaults during xmlParseFile with FPM
    SAPI). (Gustavo)

- Phar:
  . Fixed bug #62227 (Invalid phar stream path causes crash). (Felipe)

- Readline:
  . Fixed bug #62186 (readline fails to compile - void function should not
    return a value). (Johannes)

- Reflection:
  . Fixed bug #62384 (Attempting to invoke a Closure more than once causes 
    segfault). (Felipe)
  . Fixed bug #62202 (ReflectionParameter::getDefaultValue() memory leaks 
    with constant). (Laruence)

- Sockets:
  . Fixed bug #62025 (__ss_family was changed on AIX 5.3). (Felipe)

- SPL:
  . Fixed bug #62433 (Inconsistent behavior of RecursiveDirectoryIterator to
    dot files). (Laruence)
  . Fixed bug #62262 (RecursiveArrayIterator does not implement Countable).
    (Nikita Popov)

- XML Writer:
  . Fixed bug #62064 (memory leak in the XML Writer module). 
    (jean-pierre dot lozi at lip6 dot fr)

- Zip:
  . Upgraded libzip to 0.10.1 (Anatoliy)

14 Jun 2012, PHP 5.4.4

- COM:
  . Fixed bug #62146 com_dotnet cannot be built shared. (Johannes)

- CLI Server:
  . Implemented FR #61977 (Need CLI web-server support for files with .htm & 
    svg extensions). (Sixd, Laruence)
  . Improved performance while sending error page, this also fixed
    bug #61785 (Memory leak when access a non-exists file without router).
    (Laruence)
  . Fixed bug #61546 (functions related to current script failed when chdir() 
    in cli sapi). (Laruence, reeze.xia@gmail.com)

- Core:
  . Fixed missing bound check in iptcparse(). (chris at chiappa.net)
  . Fixed CVE-2012-2143. (Solar Designer)
  . Fixed bug #62097 (fix for for bug #54547). (Gustavo)
  . Fixed bug #62005 (unexpected behavior when incrementally assigning to a 
    member of a null object). (Laruence)
  . Fixed bug #61978 (Object recursion not detected for classes that implement
    JsonSerializable). (Felipe)
  . Fixed bug #61991 (long overflow in realpath_cache_get()). (Anatoliy)
  . Fixed bug #61922 (ZTS build doesn't accept zend.script_encoding config).
    (Laruence)
  . Fixed bug #61827 (incorrect \e processing on Windows) (Anatoliy)
  . Fixed bug #61782 (__clone/__destruct do not match other methods when checking
    access controls). (Stas)
  . Fixed bug #61764 ('I' unpacks n as signed if n > 2^31-1 on LP64). (Gustavo)
  . Fixed bug #61761 ('Overriding' a private static method with a different 
    signature causes crash). (Laruence)
  . Fixed bug #61730 (Segfault from array_walk modifying an array passed by
    reference). (Laruence)
  . Fixed bug #61728 (PHP crash when calling ob_start in request_shutdown 
    phase). (Laruence)
  . Fixed bug #61713 (Logic error in charset detection for htmlentities).
    (Anatoliy)
  . Fixed bug #61660 (bin2hex(hex2bin($data)) != $data). (Nikita Popov)
  . Fixed bug #61650 (ini parser crashes when using ${xxxx} ini variables
    (without apache2)). (Laruence)
  . Fixed bug #61605 (header_remove() does not remove all headers). (Laruence)
  . Fixed bug #54547 (wrong equality of string numbers). (Gustavo)
  . Fixed bug #54197 ([PATH=] sections incompatibility with user_ini.filename
    set to null). (Anatoliy)
  . Changed php://fd to be available only for CLI.

- CURL:
  . Fixed bug #61948 (CURLOPT_COOKIEFILE '' raises open_basedir restriction).
    (Laruence)

- Fileinfo
  . Fixed bug #61812 (Uninitialised value used in libmagic). 
    (Laruence, Gustavo)
  . Fixed bug #61566 failure caused by the posix lseek and read versions
    under windows in cdf_read(). (Anatoliy)
  . Fixed bug #61565 where php_stream_open_wrapper_ex tries to open a
    directory descriptor under windows. (Anatoliy)

- Intl
  . Fixed bug #62082 (Memory corruption in internal function 
    get_icu_disp_value_src_php()). (Gustavo)

- Libxml:
  . Fixed bug #61617 (Libxml tests failed(ht is already destroyed)).
    (Laruence)

- PDO:
  . Fixed bug #61755 (A parsing bug in the prepared statements can lead to
    access violations). (Johannes)

- Phar:
  . Fixed bug #61065 (Secunia SA44335, CVE-2012-2386). (Rasmus)

- Pgsql:
  . Added pg_escape_identifier/pg_escape_literal. (Yasuo Ohgaki)

- Streams:
  . Fixed bug #61961 (file_get_contents leaks when access empty file with
    maxlen set). (Reeze)

- Zlib:
  . Fixed bug #61820 (using ob_gzhandler will complain about headers already 
    sent when no compression). (Mike)
  . Fixed bug #61443 (can't change zlib.output_compression on the fly). (Mike)
  . Fixed bug #60761 (zlib.output_compression fails on refresh). (Mike)

08 May 2012, PHP 5.4.3

- CGI
  . Re-Fix PHP-CGI query string parameter vulnerability, CVE-2012-1823.
    (Stas)
  . Fix bug #61807 - Buffer Overflow in apache_request_headers.
    (nyt-php at countercultured dot net). 

03 May 2012, PHP 5.4.2

- Fix PHP-CGI query string parameter vulnerability, CVE-2012-1823. (Rasmus)

26 Apr 2012, PHP 5.4.1

- CLI Server:
  . Fixed bug #61461 (missing checks around malloc() calls). (Ilia)
  . Implemented FR #60850 (Built in web server does not set 
    $_SERVER['SCRIPT_FILENAME'] when using router). (Laruence)
  . "Connection: close" instead of "Connection: closed" (Gustavo)

- Core:
  . Fixed crash in ZTS using same class in many threads. (Johannes)
  . Fixed bug #61374 (html_entity_decode tries to decode code points that don't
    exist in ISO-8859-1). (Gustavo)
  . Fixed bug #61273 (call_user_func_array with more than 16333 arguments 
    leaks / crashes). (Laruence)
  . Fixed bug #61225 (Incorrect lexing of 0b00*+<NUM>). (Pierrick)
  . Fixed bug #61165 (Segfault - strip_tags()). (Laruence)
  . Fixed bug #61106 (Segfault when using header_register_callback). (Nikita
    Popov)
  . Fixed bug #61087 (Memory leak in parse_ini_file when specifying
    invalid scanner mode). (Nikic, Laruence)
  . Fixed bug #61072 (Memory leak when restoring an exception handler).
    (Nikic, Laruence)
  . Fixed bug #61058 (array_fill leaks if start index is PHP_INT_MAX).
    (Laruence)
  . Fixed bug #61052 (Missing error check in trait 'insteadof' clause). (Stefan)
  . Fixed bug #61011 (Crash when an exception is thrown by __autoload
    accessing a static property). (Laruence)
  . Fixed bug #61000 (Exceeding max nesting level doesn't delete numerical 
    vars). (Laruence)
  . Fixed bug #60978 (exit code incorrect). (Laruence)
  . Fixed bug #60911 (Confusing error message when extending traits). (Stefan)
  . Fixed bug #60801 (strpbrk() mishandles NUL byte). (Adam)
  . Fixed bug #60717 (Order of traits in use statement can cause a fatal
    error). (Stefan)
  . Fixed bug #60573 (type hinting with "self" keyword causes weird errors).
    (Laruence)
  . Fixed bug #60569 (Nullbyte truncates Exception $message). (Ilia)
  . Fixed bug #52719 (array_walk_recursive crashes if third param of the
    function is by reference). (Nikita Popov)
  . Improve performance of set_exception_handler while doing reset (Laruence)

- fileinfo:
  . Fix fileinfo test problems. (Anatoliy Belsky)

- FPM
  . Fixed bug #61430 (Transposed memset() params in sapi/fpm/fpm/fpm_shm.c).
    (michaelhood at gmail dot com, Ilia)

- Ibase
  . Fixed bug #60947 (Segmentation fault while executing ibase_db_info).
    (Ilia)

- Installation
  . Fixed bug #61172 (Add Apache 2.4 support). (Chris Jones)

- Intl:
  . Fixed bug #61487 (Incorrent bounds checking in grapheme_strpos).
    (Stas)

- mbstring:
  . MFH mb_ereg_replace_callback() for security enhancements. (Rui)

- mysqli
  . Fixed bug #61003 (mysql_stat() require a valid connection). (Johannes).

- mysqlnd
  . Fixed bug #61704 (Crash apache, phpinfo() threading issue). (Johannes)
  . Fixed bug #60948 (mysqlnd FTBFS when -Wformat-security is enabled).
    (Johannes)

- PDO
  . Fixed bug #61292 (Segfault while calling a method on an overloaded PDO 
    object). (Laruence)

- PDO_mysql
  . Fixed bug #61207 (PDO::nextRowset() after a multi-statement query doesn't
    always work). (Johannes)
  . Fixed bug #61194 (PDO should export compression flag with myslqnd).
    (Johannes)

- PDO_odbc
  . Fixed bug #61212 (PDO ODBC Segfaults on SQL_SUCESS_WITH_INFO). (Ilia)

- Phar
  . Fixed bug #61184 (Phar::webPhar() generates headers with trailing NUL
    bytes). (Nikita Popov)

- Readline:
  . Fixed bug #61088 (Memory leak in readline_callback_handler_install).
    (Nikic, Laruence)

- Reflection:
  . Implemented FR #61602 (Allow access to the name of constant
    used as function/method parameter's default value). (reeze.xia@gmail.com)
  . Fixed bug #60968 (Late static binding doesn't work with 
    ReflectionMethod::invokeArgs()). (Laruence)

- Session
  . Fixed bug #60634 (Segmentation fault when trying to die() in 
    SessionHandler::write()). (Ilia)

- SOAP
  . Fixed bug #61423 (gzip compression fails). (Ilia)
  . Fixed bug #60887 (SoapClient ignores user_agent option and sends no
    User-Agent header). (carloschilazo at gmail dot com)
  . Fixed bug #60842, #51775 (Chunked response parsing error when 
    chunksize length line is > 10 bytes). (Ilia)
  . Fixed bug #49853 (Soap Client stream context header option ignored).
    (Dmitry)

- SPL:
  . Fixed bug #61453 (SplObjectStorage does not identify objects correctly).
    (Gustavo)
  . Fixed bug #61347 (inconsistent isset behavior of Arrayobject). (Laruence)

- Standard:
  . Fixed memory leak in substr_replace. (Pierrick)
  . Make max_file_uploads ini directive settable outside of php.ini (Rasmus)
  . Fixed bug #61409 (Bad formatting on phpinfo()). (Jakub Vrana)
  . Fixed bug #60222 (time_nanosleep() does validate input params). (Ilia)
  . Fixed bug #60106 (stream_socket_server silently truncates long unix socket
    paths). (Ilia)

- XMLRPC:
  . Fixed bug #61264 (xmlrpc_parse_method_descriptions leaks temporary
    variable). (Nikita Popov)
  . Fixed bug #61097 (Memory leak in xmlrpc functions copying zvals). (Nikita
    Popov)

- Zlib:
  . Fixed bug #61306 (initialization of global inappropriate for ZTS). (Gustavo)
  . Fixed bug #61287 (A particular string fails to decompress). (Mike)
  . Fixed bug #61139 (gzopen leaks when specifying invalid mode). (Nikita Popov)

01 Mar 2012, PHP 5.4.0 

- Installation:
  . autoconf 2.59+ is now supported (and required) for generating the
    configure script with ./buildconf. Autoconf 2.60+ is desirable
    otherwise the configure help order may be incorrect.  (Rasmus, Chris Jones)

- Removed legacy features:
  . break/continue $var syntax. (Dmitry)
  . Safe mode and all related php.ini options. (Kalle)
  . register_globals and register_long_arrays php.ini options. (Kalle)
  . import_request_variables(). (Kalle)
  . allow_call_time_pass_reference. (Pierrick)
  . define_syslog_variables php.ini option and its associated function. (Kalle)
  . highlight.bg php.ini option. (Kalle)
  . safe_mode, safe_mode_gid, safe_mode_include_dir,
    safe_mode_exec_dir, safe_mode_allowed_env_vars and
    safe_mode_protected_env_vars php.ini options.
  . zend.ze1_compatibility_mode php.ini option.
  . Session bug compatibility mode (session.bug_compat_42 and
    session.bug_compat_warn php.ini options). (Kalle)
  . session_is_registered(), session_register() and session_unregister()
    functions. (Kalle)
  . y2k_compliance php.ini option. (Kalle)
  . magic_quotes_gpc, magic_quotes_runtime and magic_quotes_sybase
    php.ini options. get_magic_quotes_gpc, get_magic_quotes_runtime are kept
    but always return false, set_magic_quotes_runtime raises an
    E_CORE_ERROR. (Pierrick, Pierre)
  . Removed support for putenv("TZ=..") for setting the timezone. (Derick)
  . Removed the timezone guessing algorithm in case the timezone isn't set with
    date.timezone or date_default_timezone_set(). Instead of a guessed
    timezone, "UTC" is now used instead. (Derick)

- Moved extensions to PECL:
  . ext/sqlite.  (Note: the ext/sqlite3 and ext/pdo_sqlite extensions are
    not affected) (Johannes)

- General improvements:
  . Added short array syntax support ([1,2,3]), see UPGRADING guide for full
    details. (rsky0711 at gmail . com, sebastian.deutsch at 9elements . com,
    Pierre)
  . Added binary number format (0b001010). (Jonah dot Harris at gmail dot com)
  . Added support for Class::{expr}() syntax (Pierrick)
  . Added multibyte support by default. Previously PHP had to be compiled
    with --enable-zend-multibyte.  Now it can be enabled or disabled through
    the zend.multibyte directive in php.ini. (Dmitry)
  . Removed compile time dependency from ext/mbstring (Dmitry)
  . Added support for Traits. (Stefan, with fixes by Dmitry and Laruence)
  . Added closure $this support back. (Stas)
  . Added array dereferencing support. (Felipe)
  . Added callable typehint. (Hannes)
  . Added indirect method call through array. FR #47160. (Felipe)
  . Added DTrace support. (David Soria Parra)
  . Added class member access on instantiation (e.g. (new foo)->bar()) support.
    (Felipe)
  . <?= is now always available regardless of the short_open_tag setting. (Rasmus)
  . Implemented Zend Signal Handling (configurable option --enable-zend-signals, 
    off by default). (Lucas Nealan, Arnaud Le Blanc, Brian Shire, Ilia)
  . Improved output layer, see README.NEW-OUTPUT-API for internals. (Mike)
  . Improved UNIX build system to allow building multiple PHP binary SAPIs and
    one SAPI module the same time. FR #53271, FR #52419. (Jani)
  . Implemented closure rebinding as parameter to bindTo. (Gustavo Lopes)
  . Improved the warning message of incompatible arguments. (Laruence)
  . Improved ternary operator performance when returning arrays. (Arnaud, Dmitry)
  . Changed error handlers to only generate docref links when the docref_root 
    php.ini setting is not empty. (Derick)
  . Changed silent conversion of array to string to produce a notice. (Patrick)
  . Changed default encoding from ISO-8859-1 to UTF-8 when not specified in
    htmlspecialchars and htmlentities. (Rasmus)
  . Changed casting of null/''/false into an Object when adding a property
    from E_STRICT into a warning. (Scott)
  . Changed E_ALL to include E_STRICT. (Stas)
  . Disabled Windows CRT warning by default, can be enabled again using the
    php.ini directive windows_show_crt_warnings. (Pierre)
  . Fixed bug #55378: Binary number literal returns float number though its
    value is small enough. (Derick)

- Improved Zend Engine memory usage: (Dmitry)
  . Improved parse error messages. (Felipe)
  . Replaced zend_function.pass_rest_by_reference by
    ZEND_ACC_PASS_REST_BY_REFERENCE in zend_function.fn_flags.
  . Replaced zend_function.return_reference by ZEND_ACC_RETURN_REFERENCE
    in zend_function.fn_flags.
  . Removed zend_arg_info.required_num_args as it was only needed for internal
    functions. Now the first arg_info for internal functions (which has special
    meaning) is represented by the zend_internal_function_info structure.
  . Moved zend_op_array.size, size_var, size_literal, current_brk_cont,
    backpatch_count into CG(context) as they are used only during compilation.
  . Moved zend_op_array.start_op into EG(start_op) as it's used only for
    'interactive' execution of a single top-level op-array.
  . Replaced zend_op_array.done_pass_two by ZEND_ACC_DONE_PASS_TWO in
    zend_op_array.fn_flags.
  . op_array.vars array is trimmed (reallocated) during pass_two.
  . Replaced zend_class_entry.constants_updated by ZEND_ACC_CONSTANTS_UPDATED
    in zend_class_entry.ce_flags.
  . Reduced the size of zend_class_entry by sharing the same memory space
    by different information for internal and user classes.
    See zend_class_entry.info union.
  . Reduced size of temp_variable.

- Improved Zend Engine - performance tweaks and optimizations: (Dmitry)
  . Inlined most probable code-paths for arithmetic operations directly into
    executor.
  . Eliminated unnecessary iterations during request startup/shutdown.
  . Changed $GLOBALS into a JIT autoglobal, so it's initialized only if used.
    (this may affect opcode caches!)
  . Improved performance of @ (silence) operator.
  . Simplified string offset reading. Given $str="abc" then $str[1][0] is now
    a legal construct.
  . Added caches to eliminate repeatable run-time bindings of functions,
    classes, constants, methods and properties.
  . Added concept of interned strings. All strings constants known at compile
    time are allocated in a single copy and never changed.
  . ZEND_RECV now always has IS_CV as its result.
  . ZEND_CATCH now has to be used only with constant class names.
  . ZEND_FETCH_DIM_? may fetch array and dimension operands in different order.
  . Simplified ZEND_FETCH_*_R operations. They can't be used with the
    EXT_TYPE_UNUSED flag any more. This is a very rare and useless case.
    ZEND_FREE might be required after them instead.
  . Split ZEND_RETURN into two new instructions ZEND_RETURN and
    ZEND_RETURN_BY_REF.
  . Optimized access to global constants using values with pre-calculated
    hash_values from the literals table.
  . Optimized access to static properties using executor specialization.
    A constant class name may be used as a direct operand of ZEND_FETCH_*
    instruction without previous ZEND_FETCH_CLASS.
  . zend_stack and zend_ptr_stack allocation is delayed until actual usage.

- Other improvements to Zend Engine:
  . Added an optimization which saves memory and emalloc/efree calls for empty
    HashTables. (Stas, Dmitry)
  . Added ability to reset user opcode handlers (Yoram).
  . Changed the structure of op_array.opcodes. The constant values are moved from
    opcode operands into a separate literal table. (Dmitry)
  . Fixed (disabled) inline-caching for ZEND_OVERLOADED_FUNCTION methods.
    (Dmitry)

- Improved core functions:
  . Enforce an extended class' __construct arguments to match the
    abstract constructor in the base class.
  . Disallow reusing superglobal names as parameter names.
  . Added optional argument to debug_backtrace() and debug_print_backtrace()
    to limit the amount of stack frames returned. (Sebastian, Patrick)
  . Added hex2bin() function. (Scott)
  . number_format() no longer truncates multibyte decimal points and thousand
    separators to the first byte. FR #53457. (Adam)
  . Added support for object references in recursive serialize() calls.
    FR #36424. (Mike)
  . Added support for SORT_NATURAL and SORT_FLAG_CASE in array
    sort functions (sort, rsort, ksort, krsort, asort, arsort and
    array_multisort). FR#55158 (Arpad)
  . Added stream metadata API support and stream_metadata() stream class
    handler. (Stas)
  . User wrappers can now define a stream_truncate() method that responds
    to truncation, e.g. through ftruncate(). FR #53888. (Gustavo)
  . Improved unserialize() performance.
    (galaxy dot mipt at gmail dot com, Kalle)
  . Changed array_combine() to return empty array instead of FALSE when both
    parameter arrays are empty. FR #34857. (joel.perras@gmail.com)
  . Fixed bug #61095 (Incorect lexing of 0x00*+<NUM>). (Etienne)
  . Fixed bug #60965 (Buffer overflow on htmlspecialchars/entities with
    $double=false). (Gustavo)
  . Fixed bug #60895 (Possible invalid handler usage in windows random
    functions). (Pierre)
  . Fixed bug #60879 (unserialize() Does not invoke __wakeup() on object).
    (Pierre, Steve)
  . Fixed bug #60825 (Segfault when running symfony 2 tests).
    (Dmitry, Laruence)
  . Fixed bug #60627 (httpd.worker segfault on startup with php_value).
  . Fixed bug #60613 (Segmentation fault with $cls->{expr}() syntax). (Dmitry)
  . Fixed bug #60611 (Segmentation fault with Cls::{expr}() syntax). (Laruence)
    (Laruence)
  . Fixed bug #60558 (Invalid read and writes). (Laruence)
  . Fixed bug #60444 (Segmentation fault with include & class extending).
    (Laruence, Dmitry).
  . Fixed bug #60362 (non-existent sub-sub keys should not have values).
    (Laruence, alan_k, Stas)
  . Fixed bug #60350 (No string escape code for ESC (ascii 27), normally \e).
    (php at mickweiss dot com)
  . Fixed bug #60321 (ob_get_status(true) no longer returns an array when
    buffer is empty). (Pierrick)
  . Fixed bug #60282 (Segfault when using ob_gzhandler() with open buffers).
    (Laruence)
  . Fixed bug #60240 (invalid read/writes when unserializing specially crafted
    strings). (Mike)
  . Fixed bug #60227 (header() cannot detect the multi-line header with
     CR(0x0D)). (rui)
  . Fixed bug #60174 (Notice when array in method prototype error).
    (Laruence)
  . Fixed bug #60169 (Conjunction of ternary and list crashes PHP).
    (Laruence)
  . Fixed bug #60038 (SIGALRM cause segfault in php_error_cb). (Laruence)
    (klightspeed at netspace dot net dot au)
  . Fixed bug #55871 (Interruption in substr_replace()). (Stas)
  . Fixed bug #55801 (Behavior of unserialize has changed). (Mike)
  . Fixed bug #55758 (Digest Authenticate missed in 5.4) . (Laruence)
  . Fixed bug #55748 (multiple NULL Pointer Dereference with zend_strndup())
    (CVE-2011-4153). (Stas)
  . Fixed bug #55124 (recursive mkdir fails with current (dot) directory in path).
    (Pierre)
  . Fixed bug #55084 (Function registered by header_register_callback is
    called only once per process). (Hannes)
  . Implement FR #54514 (Get php binary path during script execution).
    (Laruence)
  . Fixed bug #52211 (iconv() returns part of string on error). (Felipe)
  . Fixed bug #51860 (Include fails with toplevel symlink to /). (Dmitry)

- Improved generic SAPI support: 
  . Added $_SERVER['REQUEST_TIME_FLOAT'] to include microsecond precision. 
    (Patrick)
  . Added header_register_callback() which is invoked immediately
    prior to the sending of headers and after default headers have
    been added. (Scott)
  . Added http_response_code() function. FR #52555. (Paul Dragoonis, Kalle)
  . Fixed bug #55500 (Corrupted $_FILES indices lead to security concern).
    (CVE-2012-1172). (Stas)
  . Fixed bug #54374 (Insufficient validating of upload name leading to 
    corrupted $_FILES indices). (CVE-2012-1172). (Stas, lekensteyn at gmail dot com)

- Improved CLI SAPI:
  . Added built-in web server that is intended for testing purpose. 
    (Moriyoshi, Laruence, and fixes by Pierre, Derick, Arpad,
    chobieee at gmail dot com)
  . Added command line option --rz <name> which shows information of the
    named Zend extension. (Johannes)
  . Interactive readline shell improvements: (Johannes)
    . Added "cli.pager" php.ini setting to set a pager for output.
    . Added "cli.prompt" php.ini setting to configure the shell prompt.
    . Added shortcut #inisetting=value to change php.ini settings at run-time.
    . Changed shell not to terminate on fatal errors.
    . Interactive shell works with shared readline extension. FR #53878.

- Improved CGI/FastCGI SAPI: (Dmitry)
  . Added apache compatible functions: apache_child_terminate(),
    getallheaders(), apache_request_headers() and apache_response_headers()
  . Improved performance of FastCGI request parsing.
  . Fixed reinitialization of SAPI callbacks after php_module_startup().
    (Dmitry)

- Improved PHP-FPM SAPI:
  . Removed EXPERIMENTAL flag. (fat)
  . Fixed bug #60659 (FPM does not clear auth_user on request accept).
    (bonbons at linux-vserver dot org)

- Improved Litespeed SAPI:
  . Fixed bug #55769 (Make Fails with "Missing Separator" error). (Adam)

- Improved Date extension:
  . Added the + modifier to parseFromFormat to allow trailing text in the
    string to parse without throwing an error. (Stas, Derick)

- Improved DBA extension:
  . Added Tokyo Cabinet abstract DB support. (Michael Maclean)
  . Added Berkeley DB 5 support. (Johannes, Chris Jones)

- Improved DOM extension:
  . Added the ability to pass options to loadHTML (Chregu, fxmulder at gmail dot com)

- Improved filesystem functions:
  . scandir() now accepts SCANDIR_SORT_NONE as a possible sorting_order value.
    FR #53407. (Adam)

- Improved HASH extension:
  . Added Jenkins's one-at-a-time hash support. (Martin Jansen)
  . Added FNV-1 hash support. (Michael Maclean)
  . Made Adler32 algorithm faster. FR #53213. (zavasek at yandex dot ru)
  . Removed Salsa10/Salsa20, which are actually stream ciphers (Mike)
  . Fixed bug #60221 (Tiger hash output byte order) (Mike)

- Improved intl extension:
  . Added Spoofchecker class, allows checking for visibly confusable characters and
    other security issues. (Scott)
  . Added Transliterator class, allowing transliteration of strings. 
    (Gustavo)
  . Added support for UTS #46. (Gustavo)
  . Fixed build on Fedora 15 / Ubuntu 11. (Hannes)
  . Fixed bug #55562 (grapheme_substr() returns false on big length). (Stas)

- Improved JSON extension:
  . Added new json_encode() option JSON_UNESCAPED_UNICODE. FR #53946.
    (Alexander, Gwynne)
  . Added JsonSerializable interface. (Sara)
  . Added JSON_BIGINT_AS_STRING, extended json_decode() sig with $options.
    (Sara)
  . Added support for JSON_NUMERIC_CHECK option in json_encode() that converts
    numeric strings to integers. (Ilia)
  . Added new json_encode() option JSON_UNESCAPED_SLASHES. FR #49366. (Adam)
  . Added new json_encode() option JSON_PRETTY_PRINT. FR #44331. (Adam)

- Improved LDAP extension:
  . Added paged results support. FR #42060. (ando@OpenLDAP.org,
    iarenuno@eteo.mondragon.edu, jeanseb@au-fil-du.net, remy.saissy@gmail.com)

- Improved mbstring extension:
  . Added Shift_JIS/UTF-8 Emoji (pictograms) support. (Rui)
  . Added JIS X0213:2004 (Shift_JIS-2004, EUC-JP-2004, ISO-2022-JP-2004)
    support. (Rui)
  . Ill-formed UTF-8 check for security enhancements. (Rui)
  . Added MacJapanese (Shift_JIS) and gb18030 encoding support. (Rui)
  . Added encode/decode in hex format to mb_[en|de]code_numericentity(). (Rui)
  . Added user JIS X0213:2004 (Shift_JIS-2004, EUC-JP-2004, ISO-2022-JP-2004)
    support. (Rui)
  . Added the user defined area for CP936 and CP950 (Rui).
  . Fixed bug #60306 (Characters lost while converting from cp936 to utf8).
    (Laruence)

- Improved MySQL extensions:
  . MySQL: Deprecated mysql_list_dbs(). FR #50667. (Andrey)
  . mysqlnd: Added named pipes support. FR #48082. (Andrey)
  . MySQLi: Added iterator support in MySQLi. mysqli_result implements
    Traversable. (Andrey, Johannes)
  . PDO_mysql: Removed support for linking with MySQL client libraries older
    than 4.1. (Johannes)
  . ext/mysql, mysqli and pdo_mysql now use mysqlnd by default. (Johannes)
  . Fixed bug #55473 (mysql_pconnect leaks file descriptors on reconnect). 
    (Andrey, Laruence)
  . Fixed bug #55653 (PS crash with libmysql when binding same variable as 
    param and out). (Laruence)

- Improved OpenSSL extension:
  . Added AES support. FR #48632. (yonas dot y at gmail dot com, Pierre)
  . Added no padding option to openssl_encrypt()/openssl_decrypt(). (Scott)
  . Use php's implementation for Windows Crypto API in
    openssl_random_pseudo_bytes. (Pierre)
  . On error in openssl_random_pseudo_bytes() made sure we set strong result
    to false. (Scott)
  . Fixed possible attack in SSL sockets with SSL 3.0 / TLS 1.0.
    CVE-2011-3389. (Scott)
  . Fixed bug #61124 (Crash when decoding an invalid base64 encoded string).
    (me at ktamura dot com, Scott)

- Improved PDO:
  . Fixed PDO objects binary incompatibility. (Dmitry)

- PDO DBlib driver:
  . Added nextRowset support.
  . Fixed bug #50755 (PDO DBLIB Fails with OOM).

- Improved PostgreSQL extension:
  . Added support for "extra" parameter for PGNotify().
    (r dot i dot k at free dot fr, Ilia)

- Improved PCRE extension:
  . Changed third parameter of preg_match_all() to optional. FR #53238. (Adam)

- Improved Readline extension:
  . Fixed bug #54450 (Enable callback support when built against libedit).
    (fedora at famillecollet dot com, Hannes)

- Improved Reflection extension:
  . Added ReflectionClass::newInstanceWithoutConstructor() to create a new
    instance of a class without invoking its constructor. FR #55490.
    (Sebastian)
  . Added ReflectionExtension::isTemporary() and
    ReflectionExtension::isPersistent() methods. (Johannes)
  . Added ReflectionZendExtension class. (Johannes)
  . Added ReflectionClass::isCloneable(). (Felipe)

- Improved Session extension:
  . Expose session status via new function, session_status (FR #52982) (Arpad)
  . Added support for object-oriented session handlers. (Arpad)
  . Added support for storing upload progress feedback in session data. (Arnaud)
  . Changed session.entropy_file to default to /dev/urandom or /dev/arandom if
    either is present at compile time. (Rasmus)
  . Fixed bug #60860 (session.save_handler=user without defined function core
    dumps). (Felipe)
  . Implement FR #60551 (session_set_save_handler should support a core's
    session handler interface). (Arpad)
  . Fixed bug #60640 (invalid return values). (Arpad)

- Improved SNMP extension (Boris Lytochkin):
  . Added OO API. FR #53594 (php-snmp rewrite).
  . Sanitized return values of existing functions. Now it returns FALSE on
    failure.
  . Allow ~infinite OIDs in GET/GETNEXT/SET queries. Autochunk them to max_oids
    upon request.
  . Introducing unit tests for extension with ~full coverage.
  . IPv6 support. (FR #42918)
  . Way of representing OID value can now be changed when SNMP_VALUE_OBJECT
    is used for value output mode. Use or'ed SNMP_VALUE_LIBRARY(default if
    not specified) or SNMP_VALUE_PLAIN. (FR #54502)
  . Fixed bug #60749 (SNMP module should not strip non-standard SNMP port
    from hostname). (Boris Lytochkin)
  . Fixed bug #60585 (php build fails with USE flag snmp when IPv6 support
    is disabled). (Boris Lytochkin)
  . Fixed bug #53862 (snmp_set_oid_output_format does not allow returning to default)
  . Fixed bug #46065 (snmp_set_quick_print() persists between requests)
  . Fixed bug #45893 (Snmp buffer limited to 2048 char)
  . Fixed bug #44193 (snmp v3 noAuthNoPriv doesn't work)

- Improved SOAP extension:
  . Added new SoapClient option "keep_alive". FR #60329. (Pierrick)
  . Fixed basic HTTP authentication for WSDL sub requests. (Dmitry)

- Improved SPL extension:
  . Added RegexIterator::getRegex() method. (Joshua Thijssen)
  . Added SplObjectStorage::getHash() hook. (Etienne)
  . Added CallbackFilterIterator and RecursiveCallbackFilterIterator. (Arnaud)
  . Added missing class_uses(..) as pointed out by #55266 (Stefan)
  . Immediately reject wrong usages of directories under Spl(Temp)FileObject
    and friends. (Etienne, Pierre)
  . FilesystemIterator, GlobIterator and (Recursive)DirectoryIterator now use
    the default stream context. (Hannes)
  . Fixed bug #60201 (SplFileObject::setCsvControl does not expose third
    argument via Reflection). (Peter)
  . Fixed bug #55287 (spl_classes() not includes CallbackFilter classes)
    (sasezaki at gmail dot com, salathe)

- Improved Sysvshm extension:
  . Fixed bug #55750 (memory copy issue in sysvshm extension).
    (Ilia, jeffhuang9999 at gmail dot com)

- Improved Tidy extension:
  . Fixed bug #54682 (Tidy::diagnose() NULL pointer dereference).
    (Maksymilian Arciemowicz, Felipe)

- Improved Tokenizer extension:
  . Fixed bug #54089 (token_get_all with regards to __halt_compiler is
    not binary safe). (Nikita Popov)

- Improved XSL extension:
  . Added XsltProcessor::setSecurityPrefs($options) and getSecurityPrefs() to
    define forbidden operations within XSLT stylesheets, default is not to
    enable write operations from XSLT. Bug #54446 (Chregu, Nicolas Gregoire)
  . XSL doesn't stop transformation anymore, if a PHP function can't be called
    (Christian)

- Improved ZLIB extension:
  . Re-implemented non-file related functionality. (Mike)
  . Fixed bug #55544 (ob_gzhandler always conflicts with zlib.output_compression).
    (Mike)

14 Jun 2012, PHP 5.3.14

- CLI SAPI:
  . Fixed bug #61546 (functions related to current script failed when chdir() 
    in cli sapi). (Laruence, reeze.xia@gmail.com)

- CURL:
  . Fixed bug #61948 (CURLOPT_COOKIEFILE '' raises open_basedir restriction).
    (Laruence)

- COM:
  . Fixed bug #62146 com_dotnet cannot be built shared. (Johannes)

- Core:
  . Fixed CVE-2012-2143. (Solar Designer)
  . Fixed missing bound check in iptcparse(). (chris at chiappa.net)
  . Fixed bug #62373 (serialize() generates wrong reference to the object).
    (Moriyoshi)
  . Fixed bug #62005 (unexpected behavior when incrementally assigning to a 
    member of a null object). (Laruence)
  . Fixed bug #61991 (long overflow in realpath_cache_get()). (Anatoliy)
  . Fixed bug #61764 ('I' unpacks n as signed if n > 2^31-1 on LP64). (Gustavo)
  . Fixed bug #61730 (Segfault from array_walk modifying an array passed by
    reference). (Laruence)
  . Fixed bug #61713 (Logic error in charset detection for htmlentities).
    (Anatoliy)
  . Fixed bug #54197 ([PATH=] sections incompatibility with user_ini.filename
    set to null). (Anatoliy)
  . Changed php://fd to be available only for CLI.

- Fileinfo:
  . Fixed bug #61812 (Uninitialised value used in libmagic). 
    (Laruence, Gustavo)

- Iconv extension:
  . Fixed a bug that iconv extension fails to link to the correct library
    when another extension makes use of a library that links to the iconv
    library. See https://bugs.gentoo.org/show_bug.cgi?id=364139 for detail.
    (Moriyoshi)

- Intl:
  . Fixed bug #62082 (Memory corruption in internal function
    get_icu_disp_value_src_php()). (Gustavo)

- JSON
  . Fixed bug #61537 (json_encode() incorrectly truncates/discards
    information). (Adam)

- PDO:
  . Fixed bug #61755 (A parsing bug in the prepared statements can lead to
    access violations). (Johannes)

- Phar:
  . Fix bug #61065 (Secunia SA44335). (Rasmus)

- Streams:
  . Fixed bug #61961 (file_get_contents leaks when access empty file with
    maxlen set). (Reeze)

08 May 2012, PHP 5.3.13
- CGI
  . Improve fix for PHP-CGI query string parameter vulnerability, CVE-2012-2311.
    (Stas)

03 May 2012, PHP 5.3.12
- Fix PHP-CGI query string parameter vulnerability, CVE-2012-1823. (Rasmus)

26 Apr 2012, PHP 5.3.11

- Core:
  . Fixed bug #61605 (header_remove() does not remove all headers).
    (Laruence)
  . Fixed bug #61541 (Segfault when using ob_* in output_callback).
    (reeze.xia@gmail.com)
  . Fixed bug #61273 (call_user_func_array with more than 16333 arguments
    leaks / crashes). (Laruence)
  . Fixed bug #61165 (Segfault - strip_tags()). (Laruence)
  . Improved max_input_vars directive to check nested variables (Dmitry).
  . Fixed bug #61095 (Incorect lexing of 0x00*+<NUM>). (Etienne)
  . Fixed bug #61087 (Memory leak in parse_ini_file when specifying
    invalid scanner mode). (Nikic, Laruence)
  . Fixed bug #61072 (Memory leak when restoring an exception handler).
    (Nikic, Laruence)
  . Fixed bug #61058 (array_fill leaks if start index is PHP_INT_MAX).
    (Laruence)
  . Fixed bug #61043 (Regression in magic_quotes_gpc fix for CVE-2012-0831).
    (Ondřej Surý)
  . Fixed bug #61000 (Exceeding max nesting level doesn't delete numerical
    vars). (Laruence)
  . Fixed bug #60895 (Possible invalid handler usage in windows random
    functions). (Pierre)
  . Fixed bug #60825 (Segfault when running symfony 2 tests).
    (Dmitry, Laruence)
  . Fixed bug #60801 (strpbrk() mishandles NUL byte). (Adam)
  . Fixed bug #60569 (Nullbyte truncates Exception $message). (Ilia)
  . Fixed bug #60227 (header() cannot detect the multi-line header with CR).
    (rui, Gustavo)
  . Fixed bug #60222 (time_nanosleep() does validate input params). (Ilia)
  . Fixed bug #54374 (Insufficient validating of upload name leading to 
    corrupted $_FILES indices). (CVE-2012-1172). (Stas, lekensteyn at
    gmail dot com, Pierre)
  . Fixed bug #52719 (array_walk_recursive crashes if third param of the
    function is by reference). (Nikita Popov)
  . Fixed bug #51860 (Include fails with toplevel symlink to /). (Dmitry)

- DOM
  . Added debug info handler to DOM objects. (Gustavo, Joey Smith)

- FPM
  . Fixed bug #61430 (Transposed memset() params in sapi/fpm/fpm/fpm_shm.c).
    (michaelhood at gmail dot com, Ilia)

- Ibase
  . Fixed bug #60947 (Segmentation fault while executing ibase_db_info).
    (Ilia)

- Installation
  . Fixed bug #61172 (Add Apache 2.4 support). (Chris Jones)

- Fileinfo
  . Fixed bug #61173 (Unable to detect error from finfo constructor). (Gustavo)

- Firebird Database extension (ibase):
  . Fixed bug #60802 (ibase_trans() gives segfault when passing params).

- Libxml:
  . Fixed bug #61617 (Libxml tests failed(ht is already destroyed)).
    (Laruence)
  . Fixed bug #61367 (open_basedir bypass using libxml RSHUTDOWN). 
    (Tim Starling)

- mysqli
  . Fixed bug #61003 (mysql_stat() require a valid connection). (Johannes).

- PDO_mysql
  . Fixed bug #61207 (PDO::nextRowset() after a multi-statement query doesn't
    always work). (Johannes)
  . Fixed bug #61194 (PDO should export compression flag with myslqnd).
    (Johannes)

- PDO_odbc 
  . Fixed bug #61212 (PDO ODBC Segfaults on SQL_SUCESS_WITH_INFO). (Ilia)

- PDO_pgsql
  . Fixed bug #61267 (pdo_pgsql's PDO::exec() returns the number of SELECTed
    rows on postgresql >= 9). (ben dot pineau at gmail dot com)

- PDO_Sqlite extension:
  . Add createCollation support. (Damien)

- Phar:
  . Fixed bug #61184 (Phar::webPhar() generates headers with trailing NUL
    bytes). (Nikic)

- PHP-FPM SAPI:
  . Fixed bug #60811 (php-fpm compilation problem). (rasmus)

- Readline:
  . Fixed bug #61088 (Memory leak in readline_callback_handler_install).
    (Nikic, Laruence)
  . Add open_basedir checks to readline_write_history and readline_read_history.
    (Rasmus, reported by Mateusz Goik)

- Reflection:
  . Fixed bug #61388 (ReflectionObject:getProperties() issues invalid reads
    when get_properties returns a hash table with (inaccessible) dynamic
    numeric properties). (Gustavo)
  . Fixed bug #60968 (Late static binding doesn't work with 
    ReflectionMethod::invokeArgs()). (Laruence)

- SOAP
  . Fixed basic HTTP authentication for WSDL sub requests. (Dmitry)
  . Fixed bug #60887 (SoapClient ignores user_agent option and sends no
    User-Agent header). (carloschilazo at gmail dot com)
  . Fixed bug #60842, #51775 (Chunked response parsing error when 
    chunksize length line is > 10 bytes). (Ilia)
  . Fixed bug #49853 (Soap Client stream context header option ignored).
    (Dmitry)

- SPL
  . Fixed memory leak when calling SplFileInfo's constructor twice. (Felipe)
  . Fixed bug #61418 (Segmentation fault when DirectoryIterator's or
    FilesystemIterator's iterators are requested more than once without
    having had its dtor callback called in between). (Gustavo)
  . Fixed bug #61347 (inconsistent isset behavior of Arrayobject). (Laruence)
  . Fixed bug #61326 (ArrayObject comparison). (Gustavo)

- SQLite3 extension:
  . Add createCollation() method. (Brad Dewar)

- Session:
  . Fixed bug #60860 (session.save_handler=user without defined function core
    dumps). (Felipe)
  . Fixed bug #60634 (Segmentation fault when trying to die() in
    SessionHandler::write()). (Ilia)

- Streams:
  . Fixed bug #61371 (stream_context_create() causes memory leaks on use
    streams_socket_create). (Gustavo)
  . Fixed bug #61253 (Wrappers opened with errors concurrency problem on ZTS).
    (Gustavo)
  . Fixed bug #61115 (stream related segfault on fatal error in
    php_stream_context_link). (Gustavo)
  . Fixed bug #60817 (stream_get_line() reads from stream even when there is
    already sufficient data buffered). stream_get_line() now behaves more like
    fgets(), as is documented. (Gustavo)
  . Further fix for bug #60455 (stream_get_line misbehaves if EOF is not
    detected together with the last read). (Gustavo)
  . Fixed bug #60106 (stream_socket_server silently truncates long unix
    socket paths). (Ilia)

- Tidy:
  . Fixed bug #54682 (tidy null pointer dereference). (Tony, David Soria Parra)

- XMLRPC:
  . Fixed bug #61264 (xmlrpc_parse_method_descriptions leaks temporary
    variable). (Nikita Popov)
  . Fixed bug #61097 (Memory leak in xmlrpc functions copying zvals). (Nikic)

- Zlib:
  . Fixed bug #61139 (gzopen leaks when specifying invalid mode). (Nikic)

02 Feb 2012, PHP 5.3.10

- Core:
  . Fixed arbitrary remote code execution vulnerability reported by Stefan 
    Esser, CVE-2012-0830. (Stas, Dmitry)

10 Jan 2012, PHP 5.3.9

- Core:
  . Added max_input_vars directive to prevent attacks based on hash collisions
    (CVE-2011-4885) (Dmitry).
  . Fixed bug #60205 (possible integer overflow in content_length). (Laruence)
  . Fixed bug #60139 (Anonymous functions create cycles not detected by the
    GC). (Dmitry)
  . Fixed bug #60138 (GC crash with referenced array in RecursiveArrayIterator)
    (Dmitry).
  . Fixed bug #60120 (proc_open's streams may hang with stdin/out/err when 
    the data exceeds or is equal to 2048 bytes). (Pierre, Pascal Borreli)
  . Fixed bug #60099 (__halt_compiler() works in braced namespaces). (Felipe)
  . Fixed bug #60019 (Function time_nanosleep() is undefined on OS X). (Ilia)
  . Fixed bug #55874 (GCC does not provide __sync_fetch_and_add on some archs).
    (klightspeed at netspace dot net dot au)
  . Fixed bug #55798 (serialize followed by unserialize with numeric object
    prop. gives integer prop). (Gustavo)
  . Fixed bug #55749 (TOCTOU issue in getenv() on Windows builds). (Pierre)
  . Fixed bug #55707 (undefined reference to `__sync_fetch_and_add_4' on Linux
    parisc). (Felipe)
  . Fixed bug #55674 (fgetcsv & str_getcsv skip empty fields in some
    tab-separated records). (Laruence)
  . Fixed bug #55649 (Undefined function Bug()). (Laruence)
  . Fixed bug #55622 (memory corruption in parse_ini_string). (Pierre)
  . Fixed bug #55576 (Cannot conditionally move uploaded file without race
    condition). (Gustavo)
  . Fixed bug #55510: $_FILES 'name' missing first character after upload.
    (Arpad)
  . Fixed bug #55509 (segfault on x86_64 using more than 2G memory). (Laruence)
  . Fixed bug #55504 (Content-Type header is not parsed correctly on
    HTTP POST request). (Hannes)
  . Fixed bug #55475 (is_a() triggers autoloader, new optional 3rd argument to
    is_a and is_subclass_of). (alan_k)
  . Fixed bug #52461 (Incomplete doctype and missing xmlns). 
    (virsacer at web dot de, Pierre)
  . Fixed bug #55366 (keys lost when using substr_replace an array). (Arpad)
  . Fixed bug #55273 (base64_decode() with strict rejects whitespace after
    pad). (Ilia)
  . Fixed bug #52624 (tempnam() by-pass open_basedir with nonnexistent
    directory). (Felipe)
  . Fixed bug #50982 (incorrect assumption of PAGE_SIZE size). (Dmitry)
  . Fixed invalid free in call_user_method() function. (Felipe)
  . Fixed bug #43200 (Interface implementation / inheritence not possible in
    abstract classes). (Felipe)


- BCmath:
  . Fixed bug #60377 (bcscale related crashes on 64bits platforms). (shm)

- Calendar:
  . Fixed bug #55797 (Integer overflow in SdnToGregorian leads to segfault (in
    optimized builds). (Gustavo)

- cURL:
  . Fixed bug #60439 (curl_copy_handle segfault when used with
    CURLOPT_PROGRESSFUNCTION). (Pierrick)
  . Fixed bug #54798 (Segfault when CURLOPT_STDERR file pointer is closed
    before calling curl_exec). (Hannes)
  . Fixed issues were curl_copy_handle() would sometimes lose copied
    preferences. (Hannes)

- DateTime:
  . Fixed bug #60373 (Startup errors with log_errors on cause segfault).
    (Derick)
  . Fixed bug #60236 (TLA timezone dates are not converted properly from
    timestamp). (Derick)
  . Fixed bug #55253 (DateTime::add() and sub() result -1 hour on objects with
    time zone type 2). (Derick)
  . Fixed bug #54851 (DateTime::createFromFormat() doesn't interpret "D").
    (Derick)
  . Fixed bug #53502 (strtotime with timezone memory leak). (Derick)
  . Fixed bug #52062 (large timestamps with DateTime::getTimestamp and
    DateTime::setTimestamp). (Derick)
  . Fixed bug #51994 (date_parse_from_format is parsing invalid date using 'yz'
    format). (Derick)
  . Fixed bug #52113 (Seg fault while creating (by unserialization)
    DatePeriod). (Derick)
  . Fixed bug #48476 (cloning extended DateTime class without calling
    parent::__constr crashed PHP). (Hannes)

- EXIF:
  . Fixed bug #60150 (Integer overflow during the parsing of invalid exif
    header). (CVE-2011-4566) (Stas, flolechaud at gmail dot com)

- Fileinfo:
  . Fixed bug #60094 (C++ comment fails in c89). (Laruence)
  . Fixed possible memory leak in finfo_open(). (Felipe)
  . Fixed memory leak when calling the Finfo constructor twice. (Felipe)

- Filter:
  . Fixed Bug #55478 (FILTER_VALIDATE_EMAIL fails with internationalized 
    domain name addresses containing >1 -). (Ilia)

- FTP:
  . Fixed bug #60183 (out of sync ftp responses). (bram at ebskamp dot me,
    rasmus)

- Gd:
  . Fixed bug #60160 (imagefill() doesn't work correctly
    for small images). (Florian)
  . Fixed potential memory leak on a png error (Rasmus, Paul Saab)

- Intl:
  . Fixed bug #60192 (SegFault when Collator not constructed
    properly). (Florian)
  . Fixed memory leak in several Intl locale functions. (Felipe)

- Json:
  . Fixed bug #55543 (json_encode() with JSON_NUMERIC_CHECK fails on objects
    with numeric string properties). (Ilia, dchurch at sciencelogic dot com)

- Mbstring:
  . Fixed possible crash in mb_ereg_search_init() using empty pattern. (Felipe)

- MS SQL:
  . Fixed bug #60267 (Compile failure with freetds 0.91). (Felipe)

- MySQL:
  . Fixed bug #55550 (mysql.trace_mode miscounts result sets). (Johannes)

- MySQLi extension:
  . Fixed bug #55859 (mysqli->stat property access gives error). (Andrey)
  . Fixed bug #55582 (mysqli_num_rows() returns always 0 for unbuffered, when
    mysqlnd is used). (Andrey)
  . Fixed bug #55703 (PHP crash when calling mysqli_fetch_fields). 
    (eran at zend dot com, Laruence)

- mysqlnd
  . Fixed bug #55609 (mysqlnd cannot be built shared). (Johannes)
  . Fixed bug #55067 (MySQL doesn't support compression - wrong config option).
    (Andrey)

- NSAPI SAPI:
  . Don't set $_SERVER['HTTPS'] on unsecure connection (bug #55403). (Uwe
    Schindler)

- OpenSSL:
  . Fixed bug #60279 (Fixed NULL pointer dereference in
    stream_socket_enable_crypto, case when ssl_handle of session_stream is not
    initialized.) (shm)
  . Fix segfault with older versions of OpenSSL. (Scott)

- Oracle Database extension (OCI8):
  . Fixed bug #59985 (show normal warning text for OCI_NO_DATA).
    (Chris Jones)
  . Increased maximum Oracle error message buffer length for new 11.2.0.3 size.
    (Chris Jones)
  . Improve internal initalization failure error messages. (Chris Jones)

- PDO
  . Fixed bug #55776 (PDORow to session bug). (Johannes)

- PDO Firebird:
  . Fixed bug #48877 ("bindValue" and "bindParam" do not work for PDO Firebird).
    (Mariuz)
  . Fixed bug #47415 (PDO_Firebird segfaults when passing lowercased column name to bindColumn).
  . Fixed bug #53280 (PDO_Firebird segfaults if query column count less than param count).
    (Mariuz)

- PDO MySQL driver:
  . Fixed bug #60155 (pdo_mysql.default_socket ignored). (Johannes)
  . Fixed bug #55870 (PDO ignores all SSL parameters when used with mysql 
    native driver). (Pierre)
  . Fixed bug #54158 (MYSQLND+PDO MySQL requires #define 
    MYSQL_OPT_LOCAL_INFILE). (Andrey)

- PDO OCI driver:
  . Fixed bug #55768 (PDO_OCI can't resume Oracle session after it's been
    killed). (mikhail dot v dot gavrilov at gmail dot com, Chris Jones, Tony)

- Phar:
  . Fixed bug #60261 (NULL pointer dereference in phar). (Felipe)
  . Fixed bug #60164 (Stubs of a specific length break phar_open_from_fp
    scanning for __HALT_COMPILER). (Ralph Schindler)
  . Fixed bug #53872 (internal corruption of phar). (Hannes)
  . Fixed bug #52013 (Unable to decompress files in a compressed phar). (Hannes)

- PHP-FPM SAPI:
  . Dropped restriction of not setting the same value multiple times, the last
    one holds. (giovanni at giacobbi dot net, fat)
  . Added .phar to default authorized extensions. (fat)
  . Fixed bug #60659 (FPM does not clear auth_user on request accept).
    (bonbons at linux-vserver dot org)
  . Fixed bug #60629 (memory corruption when web server closed the fcgi fd).
    (fat)
  . Enhance error log when the primary script can't be open. FR #60199. (fat)
  . Fixed bug #60179 (php_flag and php_value does not work properly). (fat)
  . Fixed bug #55577 (status.html does not install). (fat)
  . Fixed bug #55533 (The -d parameter doesn't work). (fat)
  . Fixed bug #55526 (Heartbeat causes a lot of unnecessary events). (fat)
  . Fixed bug #55486 (status show BIG processes number). (fat)
  . Enhanced security by limiting access to user defined extensions.
    FR #55181. (fat)
  . Added process.max to control the number of process FPM can fork. FR #55166.
    (fat)
  . Implemented FR #54577 (Enhanced status page with full status and details
    about each processes. Also provide a web page (status.html) for
    real-time FPM status. (fat)
  . Lowered default value for Process Manager. FR #54098. (fat)
  . Implemented FR #52569 (Add the "ondemand" process-manager
    to allow zero children). (fat)
  . Added partial syslog support (on error_log only). FR #52052. (fat)

- Postgres:
  . Fixed bug #60244 (pg_fetch_* functions do not validate that row param 
    is >0). (Ilia)
  . Added PGSQL_LIBPQ_VERSION/PGSQL_LIBPQ_VERSION_STR constants. (Yasuo)

- Reflection:
  . Fixed bug #60367 (Reflection and Late Static Binding). (Laruence)

- Session:
  . Fixed bug #55267 (session_regenerate_id fails after header sent). (Hannes)

- SimpleXML:
  . Reverted the SimpleXML->query() behaviour to returning empty arrays
    instead of false when no nodes are found as it was since 5.3.3 
    (bug #48601). (chregu, rrichards)

- SOAP
  . Fixed bug #54911 (Access to a undefined member in inherit SoapClient may
    cause Segmentation Fault). (Dmitry)
  . Fixed bug #48216 (PHP Fatal error: SOAP-ERROR: Parsing WSDL:
    Extra content at the end of the doc, when server uses chunked transfer
    encoding with spaces after chunk size). (Dmitry)
  . Fixed bug #44686 (SOAP-ERROR: Parsing WSDL with references). (Dmitry)

- Sockets:
  . Fixed bug #60048 (sa_len a #define on IRIX). (china at thewrittenword dot
    com)

- SPL:
  . Fixed bug #60082 (Crash in ArrayObject() when using recursive references).
    (Tony)
  . Fixed bug #55807 (Wrong value for splFileObject::SKIP_EMPTY).
    (jgotti at modedemploi dot fr, Hannes)
  . Fixed bug #54304 (RegexIterator::accept() doesn't work with scalar values).
    (Hannes)

- Streams:
  . Fixed bug #60455 (stream_get_line misbehaves if EOF is not detected together
    with the last read). (Gustavo)

- Tidy:
  . Fixed bug #54682 (Tidy::diagnose() NULL pointer dereference).
    (Maksymilian Arciemowicz, Felipe)

- XSL:
  . Added xsl.security_prefs ini option to define forbidden operations within
    XSLT stylesheets, default is not to enable write operations. This option 
    won't be in 5.4, since there's a new method. Fixes Bug #54446. (Chregu,
    Nicolas Gregoire)

23 Aug 2011, PHP 5.3.8

- Core:
  . Fixed bug #55439 (crypt() returns only the salt for MD5). (Stas)

- OpenSSL:
  . Reverted a change in timeout handling restoring PHP 5.3.6 behavior,
    as the new behavior caused mysqlnd SSL connections to hang (#55283).
    (Pierre, Andrey, Johannes)

18 Aug 2011, PHP 5.3.7
- Upgraded bundled SQLite to version 3.7.7.1. (Scott)
- Upgraded bundled PCRE to version 8.12. (Scott)

- Zend Engine:
  . Fixed bug #55156 (ReflectionClass::getDocComment() returns comment even
    though the class has none). (Felipe)
  . Fixed bug #55007 (compiler fail after previous fail). (Felipe)
  . Fixed bug #54910 (Crash when calling call_user_func with unknown function
    name). (Dmitry)
  . Fixed bug #54804 (__halt_compiler and imported namespaces).
    (Pierrick, Felipe)
  . Fixed bug #54624 (class_alias and type hint). (Felipe)
  . Fixed bug #54585 (track_errors causes segfault). (Dmitry)
  . Fixed bug #54423 (classes from dl()'ed extensions are not destroyed). 
    (Tony, Dmitry)
  . Fixed bug #54372 (Crash accessing global object itself returned from its
    __get() handle). (Dmitry)
  . Fixed bug #54367 (Use of closure causes problem in ArrayAccess). (Dmitry)
  . Fixed bug #54358 (Closure, use and reference). (Dmitry)
  . Fixed bug #54262 (Crash when assigning value to a dimension in a non-array).
    (Dmitry)
  . Fixed bug #54039 (use() of static variables in lambda functions can break
    staticness). (Dmitry)

- Core
  . Updated crypt_blowfish to 1.2. ((CVE-2011-2483) (Solar Designer)
  . Removed warning when argument of is_a() or is_subclass_of() is not 
    a known class. (Stas)
  . Fixed crash in error_log(). (Felipe) Reported by Mateusz Kocielski.
  . Added PHP_MANDIR constant telling where the manpages were installed into,
    and an --man-dir argument to php-config. (Hannes)
  . Fixed a crash inside dtor for error handling. (Ilia)
  . Fixed buffer overflow on overlog salt in crypt(). (Clément LECIGNE, Stas)  
  . Implemented FR #54459 (Range function accuracy). (Adam)

  . Fixed bug #55399 (parse_url() incorrectly treats ':' as a valid path).
    (Ilia)
  . Fixed bug #55339 (Segfault with allow_call_time_pass_reference = Off).
    (Dmitry)
  . Fixed bug #55295 [NEW]: popen_ex on windows, fixed possible heap overflow
    (Pierre)
  . Fixed bug #55258 (Windows Version Detecting Error). 
    ( xiaomao5 at live dot com, Pierre)
  . Fixed bug #55187 (readlink returns weird characters when false result).
   (Pierre)
  . Fixed bug #55082 (var_export() doesn't escape properties properly).
    (Gustavo)
  . Fixed bug #55014 (Compile failure due to improper use of ctime_r()). (Ilia)
  . Fixed bug #54939 (File path injection vulnerability in RFC1867 File upload
    filename). (Felipe) Reported by Krzysztof Kotowicz. (CVE-2011-2202)
  . Fixed bug #54935 php_win_err can lead to crash. (Pierre)
  . Fixed bug #54924 (assert.* is not being reset upon request shutdown). (Ilia)
  . Fixed bug #54895 (Fix compiling with older gcc version without need for
    membar_producer macro). (mhei at heimpold dot de)
  . Fixed bug #54866 (incorrect accounting for realpath_cache_size).
    (Dustin Ward)
  . Fixed bug #54723 (getimagesize() doesn't check the full ico signature).
    (Scott)
  . Fixed bug #54721 (Different Hashes on Windows, BSD and Linux on wrong Salt
    size). (Pierre, os at irj dot ru)
  . Fixed bug #54580 (get_browser() segmentation fault when browscap ini
    directive is set through php_admin_value). (Gustavo)
  . Fixed bug #54332 (Crash in zend_mm_check_ptr // Heap corruption). (Dmitry)
  . Fixed bug #54305 (Crash in gc_remove_zval_from_buffer). (Dmitry)
  . Fixed bug #54238 (use-after-free in substr_replace()). (Stas)
    (CVE-2011-1148)
  . Fixed bug #54204 (Can't set a value with a PATH section in php.ini).
    (Pierre)
  . Fixed bug #54180 (parse_url() incorrectly parses path when ? in fragment).
    (tomas dot brastavicius at quantum dot lt, Pierrick)
  . Fixed bug #54137 (file_get_contents POST request sends additional line
    break). (maurice-php at mertinkat dot net, Ilia)
  . Fixed bug #53848 (fgetcsv() ignores spaces at beginnings of fields). (Ilia)
  . Alternative fix for bug #52550, as applied to the round() function (signed
    overflow), as the old fix impacted the algorithm for numbers with magnitude
    smaller than 0. (Gustavo)
  . Fixed bug #53727 (Inconsistent behavior of is_subclass_of with interfaces)
    (Ralph Schindler, Dmitry)
  . Fixed bug #52935 (call exit in user_error_handler cause stream relate
    core). (Gustavo)
  . Fixed bug #51997 (SEEK_CUR with 0 value, returns a warning). (Ilia)
  . Fixed bug #50816 (Using class constants in array definition fails).
    (Pierrick, Dmitry)
  . Fixed bug #50363 (Invalid parsing in convert.quoted-printable-decode
    filter). (slusarz at curecanti dot org)
  . Fixed bug #48465 (sys_get_temp_dir() possibly inconsistent when using 
    TMPDIR on Windows). (Pierre)

- Apache2 Handler SAPI:
  . Fixed bug #54529 (SAPI crashes on apache_config.c:197).
    (hebergement at riastudio dot fr)

- CLI SAPI:
  . Fixed bug #52496 (Zero exit code on option parsing failure). (Ilia)

- cURL extension:
  . Added ini option curl.cainfo (support for custom cert db). (Pierre)
  . Added CURLINFO_REDIRECT_URL support. (Daniel Stenberg, Pierre)
  . Added support for CURLOPT_MAX_RECV_SPEED_LARGE and 
    CURLOPT_MAX_SEND_SPEED_LARGE. FR #51815. (Pierrick)

- DateTime extension:
  . Fixed bug where the DateTime object got changed while using date_diff().
    (Derick)
  . Fixed bug #54340 (DateTime::add() method bug). (Adam)
  . Fixed bug #54316 (DateTime::createFromFormat does not handle trailing '|'
    correctly). (Adam)
  . Fixed bug #54283 (new DatePeriod(NULL) causes crash). (Felipe)
  . Fixed bug #51819 (Case discrepancy in timezone names cause Uncaught
    exception and fatal error). (Hannes)

- DBA extension:
  . Supress warning on non-existent file open with Berkeley DB 5.2. (Chris Jones)
  . Fixed bug #54242 (dba_insert returns true if key already exists). (Felipe)

- Exif extesion:
  . Fixed bug #54121 (error message format string typo). (Ilia)

- Fileinfo extension:
  . Fixed bug #54934 (Unresolved symbol strtoull in HP-UX 11.11). (Felipe)

- Filter extension:
  . Added 3rd parameter to filter_var_array() and filter_input_array()
    functions that allows disabling addition of empty elements. (Ilia)
  . Fixed bug #53037 (FILTER_FLAG_EMPTY_STRING_NULL is not implemented). (Ilia)
  
- Interbase extension:
  . Fixed bug #54269 (Short exception message buffer causes crash). (Felipe)
  
- intl extension:
  . Implemented FR #54561 (Expose ICU version info). (David Zuelke, Ilia)
  . Implemented FR #54540 (Allow loading of arbitrary resource bundles when
    fallback is disabled). (David Zuelke, Stas)

- Imap extension:
  . Fixed bug #55313 (Number of retries not set when params specified).
    (kevin at kevinlocke dot name)

- json extension:
  . Fixed bug #54484 (Empty string in json_decode doesn't reset 
    json_last_error()). (Ilia)

- LDAP extension:
  . Fixed bug #53339 (Fails to build when compilng with gcc 4.5 and DSO
    libraries). (Clint Byrum, Raphael)

- libxml extension:
  . Fixed bug #54601 (Removing the doctype node segfaults). (Hannes)
  . Fixed bug #54440 (libxml extension ignores default context). (Gustavo)

- mbstring extension:
  . Fixed bug #54494 (mb_substr() mishandles UTF-32LE and UCS-2LE). (Gustavo)

- MCrypt extension:
  . Change E_ERROR to E_WARNING in mcrypt_create_iv when not enough data
    has been fetched (Windows). (Pierre)
  . Fixed bug #55169 (mcrypt_create_iv always fails to gather sufficient random 
    data on Windows). (Pierre)

- mysqlnd
  . Fixed crash when using more than 28,000 bound parameters. Workaround is to
    set mysqlnd.net_cmd_buffer_size to at least 9000. (Andrey)
  . Fixed bug #54674 mysqlnd valid_sjis_(head|tail) is using invalid operator
    and range). (nihen at megabbs dot com, Andrey)

- MySQLi extension:
  . Fixed bug #55283 (SSL options set by mysqli_ssl_set ignored for MySQLi
    persistent connections). (Andrey)
  . Fixed Bug #54221 (mysqli::get_warnings segfault when used in multi queries).
    (Andrey)

- OpenSSL extension:
  . openssl_encrypt()/openssl_decrypt() truncated keys of variable length
    ciphers to the OpenSSL default for the algorithm. (Scott)
  . On blocking SSL sockets respect the timeout option where possible.
    (Scott)
  . Fixed bug #54992 (Stream not closed and error not returned when SSL
    CN_match fails). (Gustavo, laird_ngrps at dodo dot com dot au)

- Oracle Database extension (OCI8):
  . Added oci_client_version() returning the runtime Oracle client library
    version. (Chris Jones)

. PCRE extension:
  . Increased the backtrack limit from 100000 to 1000000 (Rasmus)

- PDO extension:
  . Fixed bug #54929 (Parse error with single quote in sql comment). (Felipe)
  . Fixed bug #52104 (bindColumn creates Warning regardless of ATTR_ERRMODE 
    settings). (Ilia)

- PDO DBlib driver:
  . Fixed bug #54329 (MSSql extension memory leak).
    (dotslashpok at gmail dot com)
  . Fixed bug #54167 (PDO_DBLIB returns null on SQLUNIQUE field).
    (mjh at hodginsmedia dot com, Felipe)

- PDO ODBC driver:
  . Fixed data type usage in 64bit. (leocsilva at gmail dot com)

- PDO MySQL driver:
  . Fixed bug #54644 (wrong pathes in php_pdo_mysql_int.h). (Tony, Johannes)
  . Fixed bug #53782 (foreach throws irrelevant exception). (Johannes, Andrey)
  . Implemented FR #48587 (MySQL PDO driver doesn't support SSL connections).
    (Rob)

- PDO PostgreSQL driver:
  . Fixed bug #54318 (Non-portable grep option used in PDO pgsql
    configuration). (bwalton at artsci dot utoronto dot ca)

- PDO Oracle driver:
  . Fixed bug #44989 (64bit Oracle RPMs still not supported by pdo-oci).
    (jbnance at tresgeek dot net)

- Phar extension:
  . Fixed bug #54395 (Phar::mount() crashes when calling with wrong parameters).
    (Felipe)

- PHP-FPM SAPI:
  . Implemented FR #54499 (FPM ping and status_path should handle HEAD request). (fat)
  . Implemented FR #54172 (Overriding the pid file location of php-fpm). (fat)
  . Fixed missing Expires and Cache-Control headers for ping and status pages.
    (fat)
  . Fixed memory leak. (fat) Reported and fixed by Giovanni Giacobbi.
  . Fixed wrong value of log_level when invoking fpm with -tt. (fat)
  . Added xml format to the status page. (fat)
  . Removed timestamp in logs written by children processes. (fat)
  . Fixed exit at FPM startup on fpm_resources_prepare() errors. (fat)
  . Added master rlimit_files and rlimit_core in the global configuration
    settings. (fat)
  . Removed pid in debug logs written by chrildren processes. (fat)
  . Added custom access log (also added per request %CPU and memory
    mesurement). (fat)
  . Added a real scoreboard and several improvements to the status page. (fat)

- Reflection extension:
  . Fixed bug #54347 (reflection_extension does not lowercase module function
    name). (Felipe, laruence at yahoo dot com dot cn)

- SOAP extension:
  . Fixed bug #55323 (SoapClient segmentation fault when XSD_TYPEKIND_EXTENSION
    contains itself). (Dmitry)
  . Fixed bug #54312 (soap_version logic bug). (tom at samplonius dot org)

- Sockets extension:
  . Fixed stack buffer overflow in socket_connect(). (CVE-2011-1938)
    Found by Mateusz Kocielski, Marek Kroemeke and Filip Palian. (Felipe)
  . Changed socket_set_block() and socket_set_nonblock() so they emit warnings
    on error. (Gustavo)
  . Fixed bug #51958 (socket_accept() fails on IPv6 server sockets). (Gustavo)

- SPL extension:
  . Fixed bug #54971 (Wrong result when using iterator_to_array with use_keys
    on true). (Pierrick)
  . Fixed bug #54970 (SplFixedArray::setSize() isn't resizing). (Felipe)
  . Fixed bug #54609 (Certain implementation(s) of SplFixedArray cause hard
    crash). (Felipe)
  . Fixed bug #54384 (Dual iterators, GlobIterator, SplFileObject and
    SplTempFileObject crash when user-space classes don't call the paren
    constructor). (Gustavo)
  . Fixed bug #54292 (Wrong parameter causes crash in
    SplFileObject::__construct()). (Felipe)
  . Fixed bug #54291 (Crash iterating DirectoryIterator for dir name starting
    with \0). (Gustavo)
  . Fixed bug #54281 (Crash in non-initialized RecursiveIteratorIterator).
    (Felipe)

- Streams:
  . Fixed bug #54946 (stream_get_contents infinite loop). (Hannes)
  . Fixed bug #54623 (Segfault when writing to a persistent socket after
    closing a copy of the socket). (Gustavo)
  . Fixed bug #54681 (addGlob() crashes on invalid flags). (Felipe)


17 Mar 2011, PHP 5.3.6
- Upgraded bundled Sqlite3 to version 3.7.4. (Ilia)
- Upgraded bundled PCRE to version 8.11. (Ilia)

- Zend Engine:
  . Indirect reference to $this fails to resolve if direct $this is never used
    in method. (Scott)
  . Added options to debug backtrace functions. (Stas)
  . Fixed bug numerous crashes due to setlocale (crash on error, pcre, mysql
    etc.) on Windows in thread safe mode. (Pierre)
  . Fixed Bug #53971 (isset() and empty() produce apparently spurious runtime
    error). (Dmitry)
  . Fixed Bug #53958 (Closures can't 'use' shared variables by value and by
    reference). (Dmitry)
  . Fixed Bug #53629 (memory leak inside highlight_string()). (Hannes, Ilia)
  . Fixed Bug #51458 (Lack of error context with nested exceptions). (Stas)
  . Fixed Bug #47143 (Throwing an exception in a destructor causes a fatal
    error). (Stas)
  . Fixed bug #43512 (same parameter name can be used multiple times in
    method/function definition). (Felipe)

- Core:
  . Added ability to connect to HTTPS sites through proxy with basic
    authentication using stream_context/http/header/Proxy-Authorization (Dmitry)
  . Changed default value of ini directive serialize_precision from 100 to 17.
    (Gustavo)
  . Fixed bug #54055 (buffer overrun with high values for precision ini
    setting). (Gustavo)
  . Fixed bug #53959 (reflection data for fgetcsv out-of-date). (Richard)
  . Fixed bug #53577 (Regression introduced in 5.3.4 in open_basedir with a
    trailing forward slash). (lekensteyn at gmail dot com, Pierre)
  . Fixed bug #53682 (Fix compile on the VAX). (Rasmus, jklos)
  . Fixed bug #48484 (array_product() always returns 0 for an empty array).
    (Ilia)
  . Fixed bug #48607 (fwrite() doesn't check reply from ftp server before
    exiting). (Ilia)

 
- Calendar extension:
  . Fixed bug #53574 (Integer overflow in SdnToJulian, sometimes leading to
    segfault). (Gustavo)

- DOM extension:
  . Implemented FR #39771 (Made DOMDocument::saveHTML accept an optional DOMNode
    like DOMDocument::saveXML). (Gustavo)
  
- DateTime extension:
  . Fixed a bug in DateTime->modify() where absolute date/time statements had
    no effect. (Derick)
  . Fixed bug #53729 (DatePeriod fails to initialize recurrences on 64bit
    big-endian systems). (Derick, rein@basefarm.no)
  . Fixed bug #52808 (Segfault when specifying interval as two dates). (Stas)
  . Fixed bug #52738 (Can't use new properties in class extended from 
    DateInterval). (Stas)
  . Fixed bug #52290 (setDate, setISODate, setTime works wrong when DateTime
    created from timestamp). (Stas)
  . Fixed bug #52063 (DateTime constructor's second argument doesn't have a 
    null default value). (Gustavo, Stas)

- Exif extension:
  . Fixed bug #54002 (crash on crafted tag, reported by Luca Carettoni).
    (Pierre) (CVE-2011-0708)

- Filter extension:
  . Fixed bug #53924 (FILTER_VALIDATE_URL doesn't validate port number).
    (Ilia, Gustavo)
  . Fixed bug #53150 (FILTER_FLAG_NO_RES_RANGE is missing some IP ranges).
    (Ilia)
  . Fixed bug #52209 (INPUT_ENV returns NULL for set variables (CLI)). (Ilia)
  . Fixed bug #47435 (FILTER_FLAG_NO_RES_RANGE don't work with ipv6).
    (Ilia, valli at icsurselva dot ch)

- Fileinfo extension:
  . Fixed bug #54016 (finfo_file() Cannot determine filetype in archives).
    (Hannes)

- Gettext
  . Fixed bug #53837 (_() crashes on Windows when no LANG or LANGUAGE 
    environment variable are set). (Pierre)

- IMAP extension:
  . Implemented FR #53812 (get MIME headers of the part of the email). (Stas)
  . Fixed bug #53377 (imap_mime_header_decode() doesn't ignore \t during long
    MIME header unfolding). (Adam)
    
- Intl extension:
  . Fixed bug #53612 (Segmentation fault when using cloned several intl
    objects). (Gustavo)
  . Fixed bug #53512 (NumberFormatter::setSymbol crash on bogus $attr values).
    (Felipe)
  . Implemented clone functionality for number, date & message formatters. 
    (Stas).

- JSON extension:
  . Fixed bug #53963 (Ensure error_code is always set during some failed
    decodings). (Scott)

- mysqlnd
  . Fixed problem with always returning 0 as num_rows for unbuffered sets. 
    (Andrey, Ulf)

- MySQL Improved extension:
  . Added 'db' and 'catalog' keys to the field fetching functions (FR #39847). 
    (Kalle)
  . Fixed buggy counting of affected rows when using the text protocol. The
    collected statistics were wrong when multi_query was used with mysqlnd
    (Andrey)
  . Fixed bug #53795 (Connect Error from MySqli (mysqlnd) when using SSL). 
    (Kalle)
  . Fixed bug #53503 (mysqli::query returns false after successful LOAD DATA 
    query). (Kalle, Andrey)
  . Fixed bug #53425 (mysqli_real_connect() ignores client flags when built to 
    call libmysql). (Kalle, tre-php-net at crushedhat dot com)

- OpenSSL extension:
  . Fixed stream_socket_enable_crypto() not honoring the socket timeout in
    server mode. (Gustavo)
  . Fixed bug #54060 (Memory leaks when openssl_encrypt). (Pierre)
  . Fixed bug #54061 (Memory leaks when openssl_decrypt). (Pierre)
  . Fixed bug #53592 (stream_socket_enable_crypto() busy-waits in client mode).
    (Gustavo)
  . Implemented FR #53447 (Cannot disable SessionTicket extension for servers
    that do not support it) by adding a no_ticket SSL context option. (Adam,
    Tony)

- PDO MySQL driver:
  . Fixed bug #53551 (PDOStatement execute segfaults for pdo_mysql driver).
    (Johannes)
  . Implemented FR #47802 (Support for setting character sets in DSN strings). 
    (Kalle)

- PDO Oracle driver:
  . Fixed bug #39199 (Cannot load Lob data with more than 4000 bytes on
    ORACLE 10). (spatar at mail dot nnov dot ru)
    
- PDO PostgreSQL driver:
  . Fixed bug #53517 (segfault in pgsql_stmt_execute() when postgres is down).
    (gyp at balabit dot hu)

- Phar extension:
  . Fixed bug #54247 (format-string vulnerability on Phar). (Felipe)
    (CVE-2011-1153)
  . Fixed bug #53541 (format string bug in ext/phar).
    (crrodriguez at opensuse dot org, Ilia)
  . Fixed bug #53898 (PHAR reports invalid error message, when the directory 
    does not exist). (Ilia)

- PHP-FPM SAPI:
  . Enforce security in the fastcgi protocol parsing.
    (ef-lists at email dotde)
  . Fixed bug #53777 (php-fpm log format now match php_error log format). (fat)
  . Fixed bug #53527 (php-fpm --test doesn't set a valuable return value). (fat)
  . Fixed bug #53434 (php-fpm slowlog now also logs the original request). (fat)

- Readline extension:
  . Fixed bug #53630 (Fixed parameter handling inside readline() function).
    (jo at feuersee dot de, Ilia)

- Reflection extension:
  . Fixed bug #53915 (ReflectionClass::getConstant(s) emits fatal error on
    constants with self::). (Gustavo)

- Shmop extension:
  . Fixed bug #54193 (Integer overflow in shmop_read()). (Felipe)
    Reported by Jose Carlos Norte <jose at eyeos dot org> (CVE-2011-1092)

- SNMP extension:
  . Fixed bug #51336 (snmprealwalk (snmp v1) does not handle end of OID tree
    correctly). (Boris Lytochkin)

- SOAP extension:
  . Fixed possible crash introduced by the NULL poisoning patch.
    (Mateusz Kocielski, Pierre)

- SPL extension:
  . Fixed memory leak in DirectoryIterator::getExtension() and 
    SplFileInfo::getExtension(). (Felipe)
  . Fixed bug #53914 (SPL assumes HAVE_GLOB is defined). (Chris Jones)
  . Fixed bug #53515 (property_exists incorrect on ArrayObject null and 0
    values). (Felipe)
  . Fixed bug #49608 (Using CachingIterator on DirectoryIterator instance
    segfaults). (Felipe)

  . Added SplFileInfo::getExtension(). FR #48767. (Peter Cowburn)

- SQLite3 extension:
  . Fixed memory leaked introduced by the NULL poisoning patch.
    (Mateusz Kocielski, Pierre)
  . Fixed memory leak on SQLite3Result and SQLite3Stmt when assigning to a
    reference. (Felipe)
  . Add SQlite3_Stmt::readonly() for checking if a statement is read only.
    (Scott)
  . Implemented FR #53466 (SQLite3Result::columnType() should return false after
    all of the rows have been fetched). (Scott)

- Streams:
  . Fixed bug #54092 (Segmentation fault when using HTTP proxy with the FTP
    wrapper). (Gustavo)
  . Fixed bug #53913 (Streams functions assume HAVE_GLOB is defined). (Chris
    Jones)
  . Fixed bug #53903 (userspace stream stat callback does not separate the
    elements of the returned array before converting them). (Gustavo)
  . Implemented FR #26158 (open arbitrary file descriptor with fopen). (Gustavo)

- Tokenizer Extension
  . Fixed bug #54089 (token_get_all() does not stop after __halt_compiler).
    (Nikita Popov, Ilia)

- XSL extension:
  . Fixed memory leaked introduced by the NULL poisoning patch.
    (Mateusz Kocielski, Pierre)

- Zip extension:
  . Added the filename into the return value of stream_get_meta_data(). (Hannes)
  . Fixed bug #53923 (Zip functions assume HAVE_GLOB is defined). (Adam)
  . Fixed bug #53893 (Wrong return value for ZipArchive::extractTo()). (Pierre)
  . Fixed bug #53885 (ZipArchive segfault with FL_UNCHANGED on empty archive).
    (Stas, Maksymilian Arciemowicz). (CVE-2011-0421)
  . Fixed bug #53854 (Missing constants for compression type). (Richard, Adam)
  . Fixed bug #53603 (ZipArchive should quiet stat errors). (brad dot froehle at
    gmail dot com, Gustavo)
  . Fixed bug #53579 (stream_get_contents() segfaults on ziparchive streams).
    (Hannes)
  . Fixed bug #53568 (swapped memset arguments in struct initialization).
    (crrodriguez at opensuse dot org)
  . Fixed bug #53166 (Missing parameters in docs and reflection definition). 
    (Richard)
  . Fixed bug #49072 (feof never returns true for damaged file in zip).
    (Gustavo, Richard Quadling)

06 Jan 2011, PHP 5.3.5
- Fixed Bug #53632 (infinite loop with x87 fpu). (CVE-2010-4645) (Scott, 
  Rasmus)

09 Dec 2010, PHP 5.3.4
- Upgraded bundled Sqlite3 to version 3.7.3. (Ilia)
- Upgraded bundled PCRE to version 8.10. (Ilia)

- Security enhancements:
  . Fixed crash in zip extract method (possible CWE-170). 
    (Maksymilian Arciemowicz, Pierre)
  . Paths with NULL in them (foo\0bar.txt) are now considered as invalid.
    (Rasmus)
  . Fixed a possible double free in imap extension (Identified by Mateusz 
    Kocielski). (CVE-2010-4150). (Ilia)
  . Fixed NULL pointer dereference in ZipArchive::getArchiveComment.
    (CVE-2010-3709). (Maksymilian Arciemowicz)
  . Fixed possible flaw in open_basedir (CVE-2010-3436). (Pierre)
  . Fixed MOPS-2010-24, fix string validation. (CVE-2010-2950). (Pierre)
  . Fixed symbolic resolution support when the target is a DFS share. (Pierre)
  . Fixed bug #52929 (Segfault in filter_var with FILTER_VALIDATE_EMAIL with
    large amount of data) (CVE-2010-3710). (Adam)

- General improvements:
  . Added stat support for zip stream. (Pierre)
  . Added follow_location (enabled by default) option for the http stream 
    support. (Pierre)
  . Improved support for is_link and related functions on Windows. (Pierre)
  . Added a 3rd parameter to get_html_translation_table. It now takes a charset
    hint, like htmlentities et al. (Gustavo)
 
- Implemented feature requests:
  . Implemented FR #52348, added new constant ZEND_MULTIBYTE to detect
    zend multibyte at runtime. (Kalle)
  . Implemented FR #52173, added functions pcntl_get_last_error() and 
     pcntl_strerror(). (nick dot telford at gmail dot com, Arnaud)
  . Implemented symbolic links support for open_basedir checks. (Pierre)
  . Implemented FR #51804, SplFileInfo::getLinkTarget on Windows. (Pierre)
  . Implemented FR #50692, not uploaded files don't count towards
    max_file_uploads limit. As a side improvement, temporary files are not
    opened for empty uploads and, in debug mode, 0-length uploads. (Gustavo)
    
- Improved MySQLnd:
  . Added new character sets to mysqlnd, which are available in MySQL 5.5
    (Andrey)

- Improved PHP-FPM SAPI:
  . Added '-p/--prefix' to php-fpm to use a custom prefix and run multiple
    instances. (fat)
  . Added custom process title for FPM. (fat)
  . Added '-t/--test' to php-fpm to check and validate FPM conf file. (fat)
  . Added statistics about listening socket queue length for FPM.
    (andrei dot nigmatulin at gmail dot com, fat)
    
- Core:
  . Fixed extract() to do not overwrite $GLOBALS and $this when using
    EXTR_OVERWRITE. (jorto at redhat dot com)
  . Fixed bug in the Windows implementation of dns_get_record, where the two
    last parameters wouldn't be filled unless the type were DNS_ANY (Gustavo).
  . Changed the $context parameter on copy() to actually have an effect. (Kalle)
  . Fixed htmlentities/htmlspecialchars accepting certain ill-formed UTF-8
    sequences. (Gustavo)
  . Fixed bug #53409 (sleep() returns NULL on Windows). (Pierre)
  . Fixed bug #53319 (strip_tags() may strip '<br />' incorrectly). (Felipe)
  . Fixed bug #53304 (quot_print_decode does not handle lower-case hex digits).
    (Ilia, daniel dot mueller at inexio dot net)
  . Fixed bug #53248 (rawurlencode RFC 3986 EBCDIC support misses tilde char).
    (Justin Martin)  
  . Fixed bug #53226 (file_exists fails on big filenames). (Adam)
  . Fixed bug #53198 (changing INI setting "from" with ini_set did not have any
    effect). (Gustavo)
  . Fixed bug #53180 (post_max_size=0 not disabling the limit when the content
    type is application/x-www-form-urlencoded or is not registered with PHP).
    (gm at tlink dot de, Gustavo)
  . Fixed bug #53141 (autoload misbehaves if called from closing session).
    (ladislav at marek dot su)
  . Fixed bug #53021 (In html_entity_decode, failure to convert numeric entities
    with ENT_NOQUOTES and ISO-8859-1). Fixed and extended the fix of
    ENT_NOQUOTES in html_entity_decode that had introduced the bug (rev
    #185591) to other encodings. Additionaly, html_entity_decode() now doesn't
    decode &#34; if ENT_NOQUOTES is given. (Gustavo)
  . Fixed bug #52931 (strripos not overloaded with function overloading
    enabled). (Felipe)
  . Fixed bug #52772 (var_dump() doesn't check for the existence of 
    get_class_name before calling it). (Kalle, Gustavo)
  . Fixed bug #52534 (var_export array with negative key). (Felipe)
  . Fixed bug #52327 (base64_decode() improper handling of leading padding in
    strict mode). (Ilia)
  . Fixed bug #52260 (dns_get_record fails with non-existing domain on Windows).
    (a_jelly_doughnut at phpbb dot com, Pierre)
  . Fixed bug #50953 (socket will not connect to IPv4 address when the host has
    both IPv4 and IPv6 addresses, on Windows). (Gustavo, Pierre)
  . Fixed bug #50524 (proc_open on Windows does not respect cwd as it does on
    other platforms). (Pierre)
  . Fixed bug #49687 (utf8_decode vulnerabilities and deficiencies in the number
    of reported malformed sequences). (CVE-2010-3870) (Gustavo)
  . Fixed bug #49407 (get_html_translation_table doesn't handle UTF-8).
    (Gustavo)
  . Fixed bug #48831 (php -i has different output to php --ini). (Richard, 
    Pierre)
  . Fixed bug #47643 (array_diff() takes over 3000 times longer than php 5.2.4).
    (Felipe)
  . Fixed bug #47168 (printf of floating point variable prints maximum of 40 
    decimal places). (Ilia)
  . Fixed bug #46587 (mt_rand() does not check that max is greater than min).
    (Ilia)
  . Fixed bug #29085 (bad default include_path on Windows). (Pierre)
  . Fixed bug #25927 (get_html_translation_table calls the ' &#39; instead of
    &#039;). (Gustavo)
    
- Zend engine:
  . Reverted fix for bug #51176 (Static calling in non-static method behaves
    like $this->). (Felipe)
  . Changed deprecated ini options on startup from E_WARNING to E_DEPRECATED. 
    (Kalle)
  . Fixed NULL dereference in lex_scan on zend multibyte builds where the script
    had a flex incompatible encoding and there was no converter. (Gustavo)
  . Fixed covariance of return-by-ref constraints. (Etienne)
  . Fixed bug #53305 (E_NOTICE when defining a constant starts with
    __COMPILER_HALT_OFFSET__). (Felipe)
  . Fixed bug #52939 (zend_call_function does not respect ZEND_SEND_PREFER_REF).
    (Dmitry)
  . Fixed bug #52879 (Objects unreferenced in __get, __set, __isset or __unset
    can be freed too early). (mail_ben_schmidt at yahoo dot com dot au, Dmitry)
  . Fixed bug #52786 (PHP should reset section to [PHP] after ini sections).
    (Fedora at famillecollet dot com)
  . Fixed bug #52508 (newline problem with parse_ini_file+INI_SCANNER_RAW).
    (Felipe)
  . Fixed bug #52484 (__set() ignores setting properties with empty names).
    (Felipe)
  . Fixed bug #52361 (Throwing an exception in a destructor causes invalid
    catching). (Dmitry)
  . Fixed bug #51008 (Zend/tests/bug45877.phpt fails). (Dmitry)
  
- Build issues:
  . Fixed bug #52436 (Compile error if systems do not have stdint.h)
    (Sriram Natarajan)
  . Fixed bug #50345 (nanosleep not detected properly on some solaris versions).
    (Ulf, Tony)
  . Fixed bug #49215 (make fails on glob_wrapper). (Felipe)

- Calendar extension:
  . Fixed bug #52744 (cal_days_in_month incorrect for December 1 BCE).
   (gpap at internet dot gr, Adam)
    
- cURL extension:
  . Fixed bug #52828 (curl_setopt does not accept persistent streams).
    (Gustavo, Ilia)
  . Fixed bug #52827 (cURL leaks handle and causes assertion error
    (CURLOPT_STDERR)). (Gustavo)
  . Fixed bug #52202 (CURLOPT_PRIVATE gets corrupted). (Ilia)
  . Fixed bug #50410 (curl extension slows down PHP on Windows). (Pierre)
    
- DateTime extension:
  . Fixed bug #53297 (gettimeofday implementation in php/win32/time.c can return
    1 million microsecs). (ped at 7gods dot org)
  . Fixed bug #52668 (Iterating over a dateperiod twice is broken). (Derick)
  . Fixed bug #52454 (Relative dates and getTimestamp increments by one day).
    (Derick)
  . Fixed bug #52430 (date_parse parse 24:xx:xx as valid time). (Derick)
  . Added support for the ( and ) delimiters/separators to
    DateTime::createFromFormat(). (Derick)

- DBA extension:
  . Added Berkeley DB 5.1 support to the DBA extension. (Oracle Corp.)

- DOM extension:
  . Fixed bug #52656 (DOMCdataSection does not work with splitText). (Ilia)

- Filter extension:
  . Fixed the filter extension accepting IPv4 octets with a leading 0 as that
    belongs to the unsupported "dotted octal" representation. (Gustavo)
  . Fixed bug #53236 (problems in the validation of IPv6 addresses with leading
    and trailing :: in the filter extension). (Gustavo)
  . Fixed bug #50117 (problems in the validation of IPv6 addresses with IPv4
    addresses and ::). (Gustavo)

- GD extension:
  . Fixed bug #53492 (fix crash if anti-aliasing steps are invalid). (Pierre)

- GMP extension:
  . Fixed bug #52906 (gmp_mod returns negative result when non-negative is 
    expected). (Stas)
  . Fixed bug #52849 (GNU MP invalid version match). (Adam)

- Hash extension:
  . Fixed bug #51003 (unaligned memory access in ext/hash/hash_tiger.c).
    (Mike, Ilia)

- Iconv extension:
  . Fixed bug #52941 (The 'iconv_mime_decode_headers' function is skipping
    headers). (Adam)
  . Fixed bug #52599 (iconv output handler outputs incorrect content type
    when flags are used). (Ilia)
  . Fixed bug #51250 (iconv_mime_decode() does not ignore malformed Q-encoded 
    words). (Ilia)

- Intl extension:
  . Fixed crashes on invalid parameters in intl extension. (CVE-2010-4409).
    (Stas, Maksymilian Arciemowicz)
  . Added support for formatting the timestamp stored in a DateTime object.
    (Stas)
  . Fixed bug #50590 (IntlDateFormatter::parse result is limited to the integer
    range). (Stas)
    
- Mbstring extension:
  . Fixed bug #53273 (mb_strcut() returns garbage with the excessive length
    parameter). (CVE-2010-4156) (Mateusz Kocielski, Pierre, Moriyoshi)
  . Fixed bug #52981 (Unicode casing table was out-of-date. Updated with
    UnicodeData-6.0.0d7.txt and included the source of the generator program
    with the distribution) (Gustavo).
  . Fixed bug #52681 (mb_send_mail() appends an extra MIME-Version header).
    (Adam)
 
- MSSQL extension:
  . Fixed possible crash in mssql_fetch_batch(). (Kalle)
  . Fixed bug #52843 (Segfault when optional parameters are not passed in to
    mssql_connect). (Felipe)
    
- MySQL extension:
  . Fixed bug #52636 (php_mysql_fetch_hash writes long value into int). 
    (Kalle, rein at basefarm dot no)
    
- MySQLi extension:
  . Fixed bug #52891 (Wrong data inserted with mysqli/mysqlnd when using
    mysqli_stmt_bind_param and value> PHP_INT_MAX). (Andrey)
  . Fixed bug #52686 (mysql_stmt_attr_[gs]et argument points to incorrect type).
    (rein at basefarm dot no)
  . Fixed bug #52654 (mysqli doesn't install headers with structures it uses).
    (Andrey)
  . Fixed bug #52433 (Call to undefined method mysqli::poll() - must be static).
    (Andrey)
  . Fixed bug #52417 (MySQLi build failure with mysqlnd on MacOS X). (Andrey)
  . Fixed bug #52413 (MySQLi/libmysql build failure on OS X, FreeBSD). (Andrey)
  . Fixed bug #52390 (mysqli_report() should be per-request setting). (Kalle)
  . Fixed bug #52302 (mysqli_fetch_all does not work with MYSQLI_USE_RESULT).
    (Andrey)
  . Fixed bug #52221 (Misbehaviour of magic_quotes_runtime (get/set)). (Andrey)
  . Fixed bug #45921 (Can't initialize character set hebrew). (Andrey)
  
- MySQLnd:
  . Fixed bug #52613 (crash in mysqlnd after hitting memory limit). (Andrey)
     
- ODBC extension:
  - Fixed bug #52512 (Broken error handling in odbc_execute).
    (mkoegler at auto dot tuwien dot ac dot at)

- Openssl extension:
  . Fixed possible blocking behavior in openssl_random_pseudo_bytes on Windows.
    (Pierre)
  . Fixed bug #53136 (Invalid read on openssl_csr_new()). (Felipe)
  . Fixed bug #52947 (segfault when ssl stream option capture_peer_cert_chain
    used). (Felipe)

- Oracle Database extension (OCI8):
  . Fixed bug #53284 (Valgrind warnings in oci_set_* functions) (Oracle Corp.)
  . Fixed bug #51610 (Using oci_connect causes PHP to take a long time to
    exit).  Requires Oracle 11.2.0.2 client libraries (or Oracle bug fix
    9891199) for this patch to have an effect. (Oracle Corp.)
      
- PCNTL extension:
  . Fixed bug #52784 (Race condition when handling many concurrent signals).
    (nick dot telford at gmail dot com, Arnaud)
    
- PCRE extension:
  . Fixed bug #52971 (PCRE-Meta-Characters not working with utf-8). (Felipe)
  . Fixed bug #52732 (Docs say preg_match() returns FALSE on error, but it
    returns int(0)). (slugonamission at gmail dot com)

- PHAR extension:
  . Fixed bug #50987 (unaligned memory access in phar.c).
    (geissert at debian dot org, Ilia)

- PHP-FPM SAPI:
  . Fixed bug #53412 (segfault when using -y). (fat)
  . Fixed inconsistent backlog default value (-1) in FPM on many systems. (fat)
  . Fixed bug #52501 (libevent made FPM crashed when forking -- libevent has
    been removed). (fat)
  . Fixed bug #52725 (gcc builtin atomic functions were sometimes used when they
    were not available). (fat)
  . Fixed bug #52693 (configuration file errors are not logged to stderr). (fat)
  . Fixed bug #52674 (FPM Status page returns inconsistent Content-Type
    headers). (fat)
  . Fixed bug #52498 (libevent was not only linked to php-fpm). (fat)

- PDO:
  . Fixed bug #52699 (PDO bindValue writes long int 32bit enum).
    (rein at basefarm dot no) 
  . Fixed bug #52487 (PDO::FETCH_INTO leaks memory). (Felipe)
  
- PDO DBLib driver:
  . Fixed bug #52546 (pdo_dblib segmentation fault when iterating MONEY values).
    (Felipe)
    
- PDO Firebird driver:
  . Restored firebird support (VC9 builds only). (Pierre)
  . Fixed bug #53335 (pdo_firebird did not implement rowCount()).
    (preeves at ibphoenix dot com)
  . Fixed bug #53323 (pdo_firebird getAttribute() crash).
    (preeves at ibphoenix dot com)
    
- PDO MySQL driver:
  . Fixed bug #52745 (Binding params doesn't work when selecting a date inside a
    CASE-WHEN). (Andrey)
    
- PostgreSQL extension:
  . Fixed bug #47199 (pg_delete() fails on NULL). (ewgraf at gmail dot com)
  
- Reflection extension:
  . Fixed ReflectionProperty::isDefault() giving a wrong result for properties
    obtained with ReflectionClass::getProperties(). (Gustavo)
- Reflection extension:
  . Fixed bug #53366 (Reflection doesnt get dynamic property value from
    getProperty()). (Felipe)
  . Fixed bug #52854 (ReflectionClass::newInstanceArgs does not work for classes
    without constructors). (Johannes)
  
- SOAP extension:
  . Fixed bug #44248 (RFC2616 transgression while HTTPS request through proxy
    with SoapClient object). (Dmitry)
    
- SPL extension:
  . Fixed bug #53362 (Segmentation fault when extending SplFixedArray). (Felipe)
  . Fixed bug #53279 (SplFileObject doesn't initialise default CSV escape
    character). (Adam)
  . Fixed bug #53144 (Segfault in SplObjectStorage::removeAll()). (Felipe)
  . Fixed bug #53071 (SPLObjectStorage defeats gc_collect_cycles). (Gustavo)
  . Fixed bug #52573 (SplFileObject::fscanf Segmentation fault). (Felipe)
  . Fixed bug #51763 (SplFileInfo::getType() does not work symbolic link 
    and directory). (Pierre)
  . Fixed bug #50481 (Storing many SPLFixedArray in an array crashes). (Felipe)
  . Fixed bug #50579 (RegexIterator::REPLACE doesn't work). (Felipe)

- SQLite3 extension:
  . Fixed bug #53463 (sqlite3 columnName() segfaults on bad column_number).
    (Felipe)
    
- Streams:
  . Fixed forward stream seeking emulation in streams that don't support seeking
    in situations where the read operation gives back less data than requested
    and when there was data in the buffer before the emulation started. Also
    made more consistent its behavior -- should return failure every time less
    data than was requested was skipped. (Gustavo)
  . Fixed bug #53241 (stream casting that relies on fdopen/fopencookie fails
    with streams opened with, inter alia, the 'xb' mode). (Gustavo)
  . Fixed bug #53006 (stream_get_contents has an unpredictable behavior when the
    underlying stream does not support seeking). (Gustavo)
  . Fixed bug #52944 (Invalid write on second and subsequent reads with an
    inflate filter fed invalid data). (Gustavo)
  . Fixed bug #52820 (writes to fopencookie FILE* not commited when seeking the
    stream). (Gustavo)

- WDDX extension:
  . Fixed bug #52468 (wddx_deserialize corrupts integer field value when left
    empty). (Felipe)
     
- Zlib extension:
  . Fixed bug #52926 (zlib fopen wrapper does not use context). (Gustavo)

22 Jul 2010, PHP 5.3.3
- Upgraded bundled sqlite to version 3.6.23.1. (Ilia)
- Upgraded bundled PCRE to version 8.02. (Ilia)

- Added support for JSON_NUMERIC_CHECK option in json_encode() that converts 
  numeric strings to integers. (Ilia)
- Added stream_set_read_buffer, allows to set the buffer for read operation.
  (Pierre)
- Added stream filter support to mcrypt extension (ported from 
  mcrypt_filter). (Stas)
- Added full_special_chars filter to ext/filter. (Rasmus)
- Added backlog socket context option for stream_socket_server(). (Mike)
- Added fifth parameter to openssl_encrypt()/openssl_decrypt()
  (string $iv) to use non-NULL IV.
  Made implicit use of NULL IV a warning. (Sara)
- Added openssl_cipher_iv_length(). (Sara)
- Added FastCGI Process Manager (FPM) SAPI. (Tony)
- Added recent Windows versions to php_uname and fix undefined windows 
  version support. (Pierre)
- Added Berkeley DB 5 support to the DBA extension. (Johannes, Chris Jones)
- Added support for copy to/from array/file for pdo_pgsql extension. 
  (Denis Gasparin, Ilia)
- Added inTransaction() method to PDO, with specialized support for Postgres.
  (Ilia, Denis Gasparin)

- Changed namespaced classes so that the ctor can only be named
  __construct now. (Stas)
- Reset error state in PDO::beginTransaction() reset error state. (Ilia)

- Implemented FR#51295 (SQLite3::busyTimeout not existing). (Mark)
- Implemented FR#35638 (Adding udate to imap_fetch_overview results).
  (Charles_Duffy at dell dot com )
- Rewrote var_export() to use smart_str rather than output buffering, prevents
  data disclosure if a fatal error occurs (CVE-2010-2531). (Scott)
- Fixed possible buffer overflows in mysqlnd_list_fields,  mysqlnd_change_user.
  (Andrey)
- Fixed possible buffer overflows when handling error packets in mysqlnd.
  Reported by Stefan Esser. (Andrey)
- Fixed very rare memory leak in mysqlnd, when binding thousands of columns.
  (Andrey)
- Fixed a crash when calling an inexistent method of a class that inherits 
  PDOStatement if instantiated directly instead of doing by the PDO methods.
  (Felipe)

- Fixed memory leak on error in mcrypt_create_iv on Windows. (Pierre)
- Fixed a possible crash because of recursive GC invocation. (Dmitry)
- Fixed a possible resource destruction issues in shm_put_var().
  Reported by Stefan Esser. (Dmitry)
- Fixed a possible information leak because of interruption of XOR operator.
  Reported by Stefan Esser. (Dmitry)
- Fixed a possible memory corruption because of unexpected call-time pass by
  refernce and following memory clobbering through callbacks.
  Reported by Stefan Esser. (Dmitry)
- Fixed a possible memory corruption in ArrayObject::uasort(). Reported by
  Stefan Esser. (Dmitry)
- Fixed a possible memory corruption in parse_str(). Reported by Stefan Esser.
  (Dmitry)
- Fixed a possible memory corruption in pack(). Reported by Stefan Esser.
  (Dmitry)
- Fixed a possible memory corruption in substr_replace(). Reported by Stefan    
  Esser. (Dmitry)
- Fixed a possible memory corruption in addcslashes(). Reported by Stefan    
  Esser. (Dmitry)
- Fixed a possible stack exhaustion inside fnmatch(). Reported by Stefan    
  Esser. (Ilia)
- Fixed a possible dechunking filter buffer overflow. Reported by Stefan Esser.
  (Pierre)
- Fixed a possible arbitrary memory access inside sqlite extension. Reported 
  by Mateusz Kocielski. (Ilia)
- Fixed string format validation inside phar extension. Reported by Stefan
  Esser. (Ilia)
- Fixed handling of session variable serialization on certain prefix
  characters. Reported by Stefan Esser. (Ilia)
- Fixed a NULL pointer dereference when processing invalid XML-RPC
  requests (Fixes CVE-2010-0397, bug #51288). (Raphael Geissert)
- Fixed 64-bit integer overflow in mhash_keygen_s2k(). (Clément LECIGNE, Stas)
- Fixed SplObjectStorage unserialization problems (CVE-2010-2225). (Stas)
- Fixed the mail.log ini setting when no filename was given. (Johannes)

- Fixed bug #52317 (Segmentation fault when using mail() on a rhel 4.x (only 64
  bit)). (Adam)
- Fixed bug #52262 (json_decode() shows no errors on invalid UTF-8).
  (Scott)
- Fixed bug #52240 (hash_copy() does not copy the HMAC key, causes wrong
  results and PHP crashes). (Felipe)
- Fixed bug #52238 (Crash when an Exception occured in iterator_to_array).
  (Johannes)
- Fixed bug #52193 (converting closure to array yields empty array). (Felipe)
- Fixed bug #52183 (Reflectionfunction reports invalid number of arguments for
  function aliases). (Felipe)
- Fixed bug #52162 (custom request header variables with numbers are removed). 
  (Sriram Natarajan)
- Fixed bug #52160 (Invalid E_STRICT redefined constructor error). (Felipe)
- Fixed bug #52138 (Constants are parsed into the ini file for section names).
  (Felipe)
- Fixed bug #52115 (mysqli_result::fetch_all returns null, not an empty array).
  (Andrey)
- Fixed bug #52101 (dns_get_record() garbage in 'ipv6' field on Windows).
  (Pierre)
- Fixed bug #52082 (character_set_client & character_set_connection reset after
  mysqli_change_user()). (Andrey)
- Fixed bug #52043 (GD doesn't recognize latest libJPEG versions).
  (php at group dot apple dot com, Pierre) 
- Fixed bug #52041 (Memory leak when writing on uninitialized variable returned
  from function). (Dmitry)
- Fixed bug #52060 (Memory leak when passing a closure to method_exists()).
  (Felipe)
- Fixed bug #52057 (ReflectionClass fails on Closure class). (Felipe)
- Fixed bug #52051 (handling of case sensitivity of old-style constructors 
  changed in 5.3+). (Felipe)
- Fixed bug #52037 (Concurrent builds fail in install-programs). (seanius at 
  debian dot org, Kalle)
- Fixed bug #52019 (make lcov doesn't support TESTS variable anymore). (Patrick)
- Fixed bug #52010 (open_basedir restrictions mismatch on vacuum command).
  (Ilia)
- Fixed bug #52001 (Memory allocation problems after using variable variables).
  (Dmitry)
- Fixed bug #51991 (spl_autoload and *nix support with namespace). (Felipe)
- Fixed bug #51943 (AIX: Several files are out of ANSI spec). (Kalle, 
  coreystup at gmail dot com)
- Fixed bug #51911 (ReflectionParameter::getDefaultValue() memory leaks with
  constant array). (Felipe)
- Fixed bug #51905 (ReflectionParameter fails if default value is an array
  with an access to self::). (Felipe)
- Fixed bug #51899 (Parse error in parse_ini_file() function when empy value
  followed by no newline). (Felipe)
- Fixed bug #51844 (checkdnsrr does not support types other than MX). (Pierre)
- Fixed bug #51827 (Bad warning when register_shutdown_function called with
  wrong num of parameters). (Felipe)
- Fixed bug #51822 (Segfault with strange __destruct() for static class
  variables). (Dmitry)
- Fixed bug #51791 (constant() aborts execution when fail to check undefined
  constant). (Felipe)
- Fixed bug #51732 (Fileinfo __construct or open does not work with NULL).
  (Pierre)
- Fixed bug #51725 (xmlrpc_get_type() returns true on invalid dates). (Mike)
- Fixed bug #51723 (Content-length header is limited to 32bit integer with
  Apache2 on Windows). (Pierre)
- Fixed bug #51721 (mark DOMNodeList and DOMNamedNodeMap as Traversable).
  (David Zuelke)
- Fixed bug #51712 (Test mysql_mysqlnd_read_timeout_long must fail on MySQL4).
  (Andrey)
- Fixed bug #51697 (Unsafe operations in free_storage of SPL iterators,
  causes crash during shutdown). (Etienne)
- Fixed bug #51690 (Phar::setStub looks for case-sensitive
  __HALT_COMPILER()). (Ilia)
- Fixed bug #51688 (ini per dir crashes when invalid document root  are given).
  (Pierre)
- Fixed bug #51671 (imagefill does not work correctly for small images).
  (Pierre)
- Fixed bug #51670 (getColumnMeta causes segfault when re-executing query
  after calling nextRowset). (Pierrick)
- Fixed bug #51647 Certificate file without private key (pk in another file)
  doesn't work. (Andrey)
- Fixed bug #51629 (CURLOPT_FOLLOWLOCATION error message is misleading).
  (Pierre)
- Fixed bug #51627 (script path not correctly evaluated).
  (russell dot tempero at rightnow dot com)
- Fixed bug #51624 (Crash when calling mysqli_options()). (Felipe)
- Fixed bug #51615 (PHP crash with wrong HTML in SimpleXML). (Felipe)
- Fixed bug #51609 (pg_copy_to: Invalid results when using fourth parameter).
  (Felipe)
- Fixed bug #51608 (pg_copy_to: WARNING: nonstandard use of \\ in a string
  literal). (cbandy at jbandy dot com)
- Fixed bug #51607 (pg_copy_from does not allow schema in the tablename
  argument). (cbandy at jbandy dot com)
- Fixed bug #51605 (Mysqli - zombie links). (Andrey)
- Fixed bug #51604 (newline in end of header is shown in start of message).
  (Daniel Egeberg)
- Fixed bug #51590 (JSON_ERROR_UTF8 is undefined). (Felipe)
- Fixed bug #51583 (Bus error due to wrong alignment in mysqlnd). (Rainer Jung)
- Fixed bug #51582 (Don't assume UINT64_C it's ever available).
  (reidrac at usebox dot net, Pierre)
- Fixed bug #51577 (Uninitialized memory reference with oci_bind_array_by_name)
  (Oracle Corp.)
- Fixed bug #51562 (query timeout in mssql can not be changed per query).
  (ejsmont dot artur at gmail dot com)
- Fixed bug #51552 (debug_backtrace() causes segmentation fault and/or memory
  issues). (Dmitry)
- Fixed bug #51445 (var_dump() invalid/slow *RECURSION* detection). (Felipe)
- Fixed bug #51435 (Missing ifdefs / logic bug in crypt code cause compile
  errors). (Felipe)
- Fixed bug #51424 (crypt() function hangs after 3rd call). (Pierre, Sriram)
- Fixed bug #51394 (Error line reported incorrectly if error handler throws an 
  exception). (Stas)
- Fixed bug #51393 (DateTime::createFromFormat() fails if format string contains
  timezone). (Adam)
- Fixed bug #51347 (mysqli_close / connection memory leak). (Andrey, Johannes)
- Fixed bug #51338 (URL-Rewriter is still enabled if use_only_cookies is
  on). (Ilia, j dot jeising at gmail dot com)
- Fixed bug #51291 (oci_error doesn't report last error when called two times)
  (Oracle Corp.)
- Fixed bug #51276 (php_load_extension() is missing when HAVE_LIBDL is
  undefined). (Tony)
- Fixed bug #51273 (Faultstring property does not exist when the faultstring is
  empty) (Ilia, dennis at transip dot nl)
- Fixed bug #51269 (zlib.output_compression Overwrites Vary Header). (Adam)
- Fixed bug #51257 (CURL_VERSION_LARGEFILE incorrectly used after libcurl
  version 7.10.1). (aron dot ujvari at microsec dot hu)
- Fixed bug #51242 (Empty mysql.default_port does not default to 3306 anymore,
  but 0). (Adam)
- Fixed bug #51237 (milter SAPI crash on startup). (igmar at palsenberg dot com)
- Fixed bug #51213 (pdo_mssql is trimming value of the money column). (Ilia, 
  alexr at oplot dot com)
- Fixed bug #51190 (ftp_put() returns false when transfer was successful).  
  (Ilia)
- Fixed bug #51183 (ext/date/php_date.c fails to compile with Sun Studio).
  (Sriram Natarajan)
- Fixed bug #51176 (Static calling in non-static method behaves like $this->).
  (Felipe)
- Fixed bug #51171 (curl_setopt() doesn't output any errors or warnings when    
  an invalid option is provided). (Ilia)
- Fixed bug #51128 (imagefill() doesn't work with large images). (Pierre)
- Fixed bug #51096 ('last day' and 'first day' are handled incorrectly when
  parsing date strings). (Derick)
- Fixed bug #51086 (DBA DB4 doesn't work with Berkeley DB 4.8). (Chris Jones)
- Fixed bug #51062 (DBA DB4 uses mismatched headers and libraries). (Chris
  Jones)
- Fixed bug #51026 (mysqli_ssl_set not working). (Andrey)
- Fixed bug #51023 (filter doesn't detect int overflows with GCC 4.4).
  (Raphael Geissert)
- Fixed bug #50999 (unaligned memory access in dba_fetch()). (Felipe)
- Fixed bug #50976 (Soap headers Authorization not allowed).
  (Brain France, Dmitry)
- Fixed bug #50828 (DOMNotation is not subclass of DOMNode). (Rob)
- Fixed bug #50810 (property_exists does not work for private). (Felipe)
- Fixed bug #50762 (in WSDL mode Soap Header handler function only being called
  if defined in WSDL). (mephius at gmail dot com)
- Fixed bug #50731 (Inconsistent namespaces sent to functions registered with
  spl_autoload_register). (Felipe)
- Fixed bug #50563 (removing E_WARNING from parse_url). (ralph at smashlabs dot 
  com, Pierre)
- Fixed bug #50578 (incorrect shebang in phar.phar). (Fedora at FamilleCollet
  dot com)
- Fixed bug #50392 (date_create_from_format enforces 6 digits for 'u' format
  character). (Derick)
- Fixed bug #50383 (Exceptions thrown in __call / __callStatic do not include
  file and line in trace). (Felipe)
- Fixed bug #50358 (Compile failure compiling ext/phar/util.lo). (Felipe)
- Fixed bug #50101 (name clash between global and local variable).
  (patch by yoarvi at gmail dot com)
- Fixed bug #50055 (DateTime::sub() allows 'relative' time modifications).
  (Derick)
- Fixed bug #51002 (fix possible memory corruption with very long names).
  (Pierre)
- Fixed bug #49893 (Crash while creating an instance of Zend_Mail_Storage_Pop3).
  (Dmitry)
- Fixed bug #49819 (STDOUT losing data with posix_isatty()). (Mike)
- Fixed bug #49778 (DateInterval::format("%a") is always zero when an interval
  is created from an ISO string). (Derick)
- Fixed bug #49700 (memory leaks in php_date.c if garbage collector is
  enabled). (Dmitry)
- Fixed bug #49576 (FILTER_VALIDATE_EMAIL filter needs updating) (Rasmus)
- Fixed bug #49490 (XPath namespace prefix conflict). (Rob)
- Fixed bug #49429 (odbc_autocommit doesn't work). (Felipe)
- Fixed bug #49320 (PDO returns null when SQLite connection fails). (Felipe)
- Fixed bug #49234 (mysqli_ssl_set not found). (Andrey)
- Fixed bug #49216 (Reflection doesn't seem to work properly on MySqli).
  (Andrey)
- Fixed bug #49192 (PHP crashes when GC invoked on COM object). (Stas)
- Fixed bug #49081 (DateTime::diff() mistake if start in January and interval >
  28 days). (Derick)
- Fixed bug #49059 (DateTime::diff() repeats previous sub() operation).
  (yoarvi@gmail.com, Derick)
- Fixed bug #48983 (DomDocument : saveHTMLFile wrong charset). (Rob)
- Fixed bug #48930 (__COMPILER_HALT_OFFSET__ incorrect in PHP >= 5.3). (Felipe)
- Fixed bug #48902 (Timezone database fallback map is outdated). (Derick)
- Fixed bug #48781 (Cyclical garbage collector memory leak). (Dmitry)
- Fixed bug #48601 (xpath() returns FALSE for legitimate query). (Rob)
- Fixed bug #48361 (SplFileInfo::getPathInfo should return the
  parent dir). (Etienne)
- Fixed bug #48289 (iconv_mime_encode() quoted-printable scheme is broken).
  (Adam, patch from hiroaki dot kawai at gmail dot com).
- Fixed bug #47842 (sscanf() does not support 64-bit values). (Mike)
- Fixed bug #46111 (Some timezone identifiers can not be parsed). (Derick)
- Fixed bug #45808 (stream_socket_enable_crypto() blocks and eats CPU).
  (vincent at optilian dot com)
- Fixed bug #43233 (sasl support for ldap on Windows). (Pierre)
- Fixed bug #35673 (formatOutput does not work with saveHTML). (Rob)
- Fixed bug #33210 (getimagesize() fails to detect width/height on certain 
  JPEGs). (Ilia)

04 Mar 2010, PHP 5.3.2

- Upgraded bundled sqlite to version 3.6.22. (Ilia)
- Upgraded bundled libmagic to version 5.03. (Mikko)
- Upgraded bundled PCRE to version 8.00. (Scott)
- Updated timezone database to version 2010.3. (Derick)

- Improved LCG entropy. (Rasmus, Samy Kamkar)
- Improved crypt support for edge cases (UFC compatibility). (Solar Designer,
  Joey, Pierre)

- Reverted fix for bug #49521 (PDO fetchObject sets values before calling
  constructor). (Pierrick, Johannes)

- Changed gmp_strval() to use full range from 2 to 62, and -2 to -36. FR #50283
  (David Soria Parra)
- Changed "post_max_size" php.ini directive to allow unlimited post size by
  setting it to 0. (Rasmus)
- Changed tidyNode class to disallow manual node creation. (Pierrick)

- Removed automatic file descriptor unlocking happening on shutdown and/or 
  stream close (on all OSes). (Tony, Ilia)

- Added libpng 1.4.0 support. (Pierre)
- Added support for DISABLE_AUTHENTICATOR for imap_open. (Pierre)
- Added missing host validation for HTTP urls inside FILTER_VALIDATE_URL.
  (Ilia)
- Added stream_resolve_include_path(). (Mikko)
- Added INTERNALDATE support to imap_append. (nick at mailtrust dot com)
- Added support for SHA-256 and SHA-512 to php's crypt. (Pierre)
- Added realpath_cache_size() and realpath_cache_get() functions. (Stas)
- Added FILTER_FLAG_STRIP_BACKTICK option to the filter extension. (Ilia)
- Added protection for $_SESSION from interrupt corruption and improved
  "session.save_path" check. (Stas)
- Added LIBXML_PARSEHUGE constant to override the maximum text size of a
  single text node when using libxml2.7.3+. (Kalle)
- Added ReflectionMethod::setAccessible() for invoking non-public methods
  through the Reflection API. (Sebastian)
- Added Collator::getSortKey for intl extension. (Stas)
- Added support for CURLOPT_POSTREDIR. FR #49571. (Sriram Natarajan)
- Added support for CURLOPT_CERTINFO. FR #49253.
  (Linus Nielsen Feltzing <linus@haxx.se>)
- Added client-side server name indication support in openssl. (Arnaud)

- Improved fix for bug #50006 (Segfault caused by uksort()). (Stas)

- Fixed mysqlnd hang when queries exactly 16777214 bytes long are sent. (Andrey)
- Fixed incorrect decoding of 5-byte BIT sequences in mysqlnd. (Andrey)
- Fixed error_log() to be binary safe when using message_type 3. (Jani)
- Fixed unnecessary invocation of setitimer when timeouts have been disabled.
  (Arvind Srinivasan)
- Fixed memory leak in extension loading when an error occurs on Windows.
  (Pierre)
- Fixed safe_mode validation inside tempnam() when the directory path does
  not end with a /). (Martin Jansen)
- Fixed a possible open_basedir/safe_mode bypass in session extension
  identified by Grzegorz Stachowiak. (Ilia)
- Fixed possible crash when a error/warning is raised during php startup.
  (Pierre)
- Fixed possible bad behavior of rename on windows when used with symbolic
  links or invalid paths. (Pierre)
- Fixed error output to stderr on Windows. (Pierre)
- Fixed memory leaks in is_writable/readable/etc on Windows. (Pierre)
- Fixed memory leaks in the ACL function on Windows. (Pierre)
- Fixed memory leak in the realpath cache on Windows. (Pierre)
- Fixed memory leak in zip_close. (Pierre)
- Fixed crypt's blowfish sanity check of the "setting" string, to reject
  iteration counts encoded as 36 through 39. (Solar Designer, Joey, Pierre)

- Fixed bug #51059 (crypt crashes when invalid salt are given). (Pierre)
- Fixed bug #50952 (allow underscore _ in constants parsed in php.ini files).
  (Jani)
- Fixed bug #50940 (Custom content-length set incorrectly in Apache SAPIs).
  (Brian France, Rasmus)
- Fixed bug #50930 (Wrong date by php_date.c patch with ancient gcc/glibc
  versions). (Derick)
- Fixed bug #50907 (X-PHP-Originating-Script adding two new lines in *NIX).
  (Ilia)
- Fixed bug #50859 (build fails with openssl 1.0 due to md2 deprecation).   
  (Ilia, hanno at hboeck dot de)
- Fixed bug #50847 (strip_tags() removes all tags greater then 1023 bytes
  long). (Ilia)
- Fixed bug #50829 (php.ini directive pdo_mysql.default_socket is ignored).
  (Ilia)
- Fixed bug #50832 (HTTP fopen wrapper does not support passwordless HTTP
  authentication). (Jani)
- Fixed bug #50787 (stream_set_write_buffer() has no effect on socket streams).
  (vnegrier at optilian dot com, Ilia)
- Fixed bug #50761 (system.multiCall crashes in xmlrpc extension).
  (hiroaki dot kawai at gmail dot com, Ilia)
- Fixed bug #50756 (CURLOPT_FTP_SKIP_PASV_IP does not exist). (Sriram)
- Fixed bug #50732 (exec() adds single byte twice to $output array). (Ilia)
- Fixed bug #50728 (All PDOExceptions hardcode 'code' property to 0).
  (Joey, Ilia)
- Fixed bug #50723 (Bug in garbage collector causes crash). (Dmitry)
- Fixed bug #50690 (putenv does not set ENV when the value is only one char).
  (Pierre)
- Fixed bug #50680 (strtotime() does not support eighth ordinal number). (Ilia)
- Fixed bug #50661 (DOMDocument::loadXML does not allow UTF-16). (Rob)
- Fixed bug #50657 (copy() with an empty (zero-byte) HTTP source succeeds but
  returns false). (Ilia)
- Fixed bug #50636 (MySQLi_Result sets values before calling constructor).
  (Pierrick)
- Fixed bug #50632 (filter_input() does not return default value if the
  variable does not exist). (Ilia)
- Fixed bug #50576 (XML_OPTION_SKIP_TAGSTART option has no effect). (Pierrick)
- Fixed bug #50558 (Broken object model when extending tidy). (Pierrick)
- Fixed bug #50540 (Crash while running ldap_next_reference test cases).
  (Sriram)
- Fixed bug #50519 (segfault in garbage collection when using set_error_handler
  and DomDocument). (Dmitry)
- Fixed bug #50508 (compile failure: Conflicting HEADER type declarations).
  (Jani)
- Fixed bug #50496 (Use of <stdbool.h> is valid only in a c99 compilation 
  environment. (Sriram)
- Fixed bug #50464 (declare encoding doesn't work within an included file).
  (Felipe)
- Fixed bug #50458 (PDO::FETCH_FUNC fails with Closures). (Felipe, Pierrick)
- Fixed bug #50445 (PDO-ODBC stored procedure call from Solaris 64-bit causes
  seg fault). (davbrown4 at yahoo dot com, Felipe)
- Fixed bug #50416 (PROCEDURE db.myproc can't return a result set in the given
  context). (Andrey)
- Fixed bug #50394 (Reference argument converted to value in __call). (Stas)
- Fixed bug #50351 (performance regression handling objects, ten times slower
  in 5.3 than in 5.2). (Dmitry)
- Fixed bug #50392 (date_create_from_format() enforces 6 digits for 'u'
  format character). (Ilia)
- Fixed bug #50345 (nanosleep not detected properly on some solaris versions).
  (Jani)
- Fixed bug #50340 (php.ini parser does not allow spaces in ini keys). (Jani)
- Fixed bug #50334 (crypt ignores sha512 prefix). (Pierre)
- Fixed bug #50323 (Allow use of ; in values via ;; in PDO DSN).
  (Ilia, Pierrick)
- Fixed bug #50285 (xmlrpc does not preserve keys in encoded indexed arrays).
  (Felipe)
- Fixed bug #50282 (xmlrpc_encode_request() changes object into array in 
  calling function). (Felipe)
- Fixed bug #50267 (get_browser(null) does not use HTTP_USER_AGENT). (Jani)
- Fixed bug #50266 (conflicting types for llabs). (Jani)
- Fixed bug #50261 (Crash When Calling Parent Constructor with
  call_user_func()). (Dmitry)
- Fixed bug #50255 (isset() and empty() silently casts array to object).
  (Felipe)
- Fixed bug #50240 (pdo_mysql.default_socket in php.ini shouldn't used
  if it is empty). (foutrelis at gmail dot com, Ilia)
- Fixed bug #50231 (Socket path passed using --with-mysql-sock is ignored when
  mysqlnd is enabled). (Jani)
- Fixed bug #50219 (soap call Segmentation fault on a redirected url).
  (Pierrick)
- Fixed bug #50212 (crash by ldap_get_option() with LDAP_OPT_NETWORK_TIMEOUT).
  (Ilia, shigeru_kitazaki at cybozu dot co dot jp)
- Fixed bug #50209 (Compiling with libedit cannot find readline.h).
  (tcallawa at redhat dot com)
- Fixed bug #50207 (segmentation fault when concatenating very large strings on
  64bit linux). (Ilia)
- Fixed bug #50196 (stream_copy_to_stream() produces warning when source is 
  not file). (Stas)
- Fixed bug #50195 (pg_copy_to() fails when table name contains schema. (Ilia)
- Fixed bug #50185 (ldap_get_entries() return false instead of an empty array
  when there is no error). (Jani)
- Fixed bug #50174 (Incorrectly matched docComment). (Felipe)
- Fixed bug #50168 (FastCGI fails with wrong error on HEAD request to
  non-existant file). (Dmitry)
- Fixed bug #50162 (Memory leak when fetching timestamp column from Oracle
  database). (Felipe)
- Fixed bug #50159 (wrong working directory in symlinked files). (Dmitry)
- Fixed bug #50158 (FILTER_VALIDATE_EMAIL fails with valid addresses
  containing = or ?). (Pierrick)
- Fixed bug #50152 (ReflectionClass::hasProperty behaves like isset() not
  property_exists). (Felipe)
- Fixed bug #50146 (property_exists: Closure object cannot have properties).
  (Felipe)
- Fixed bug #50145 (crash while running bug35634.phpt). (Felipe)
- Fixed bug #50140 (With default compilation option, php symbols are unresolved
  for nsapi). (Uwe Schindler)
- Fixed bug #50087 (NSAPI performance improvements). (Uwe Schindler)
- Fixed bug #50073 (parse_url() incorrect when ? in fragment). (Ilia)
- Fixed bug #50023 (pdo_mysql doesn't use PHP_MYSQL_UNIX_SOCK_ADDR). (Ilia)
- Fixed bug #50005 (Throwing through Reflection modified Exception object
  makes segmentation fault). (Felipe)
- Fixed bug #49990 (SNMP3 warning message about security level printed twice).
  (Jani)
- Fixed bug #49985 (pdo_pgsql prepare() re-use previous aborted
  transaction). (ben dot pineau at gmail dot com, Ilia, Matteo)  
- Fixed bug #49938 (Phar::isBuffering() returns inverted value). (Greg)
- Fixed bug #49936 (crash with ftp stream in php_stream_context_get_option()).
  (Pierrick)
- Fixed bug #49921 (Curl post upload functions changed). (Ilia)
- Fixed bug #49866 (Making reference on string offsets crashes PHP). (Dmitry)
- Fixed bug #49855 (import_request_variables() always returns NULL). (Ilia,
  sjoerd at php dot net)
- Fixed bug #49851, #50451 (http wrapper breaks on 1024 char long headers). 
  (Ilia)
- Fixed bug #49800 (SimpleXML allow (un)serialize() calls without warning).
  (Ilia, wmeler at wp-sa dot pl)
- Fixed bug #49719 (ReflectionClass::hasProperty returns true for a private
  property in base class). (Felipe)
- Fixed bug #49677 (ini parser crashes with apache2 and using ${something}
  ini variables). (Jani)
- Fixed bug #49660 (libxml 2.7.3+ limits text nodes to 10MB). (Felipe)
- Fixed bug #49647 (DOMUserData does not exist). (Rob)
- Fixed bug #49600 (imageTTFText text shifted right). (Takeshi Abe)
- Fixed bug #49585 (date_format buffer not long enough for >4 digit years).
  (Derick, Adam)
- Fixed bug #49560 (oci8: using LOBs causes slow PHP shutdown). (Oracle Corp.)
- Fixed bug #49521 (PDO fetchObject sets values before calling constructor).
  (Pierrick)
- Fixed bug #49472 (Constants defined in Interfaces can be overridden).
  (Felipe)
- Fixed bug #49463 (setAttributeNS fails setting default namespace). (Rob)
- Fixed bug #49244 (Floating point NaN cause garbage characters). (Sjoerd)
- Fixed bug #49224 (Compile error due to old DNS functions on AIX systems).
  (Scott)
- Fixed bug #49174 (crash when extending PDOStatement and trying to set
  queryString property). (Felipe)
- Fixed bug #48811 (Directives in PATH section do not get applied to
  subdirectories). (Patch by: ct at swin dot edu dot au)
- Fixed bug #48590 (SoapClient does not honor max_redirects). (Sriram)
- Fixed bug #48190 (Content-type parameter "boundary" is not case-insensitive
  in HTTP uploads). (Ilia)
- Fixed bug #47848 (importNode doesn't preserve attribute namespaces). (Rob)
- Fixed bug #47409 (extract() problem with array containing word "this").
  (Ilia, chrisstocktonaz at gmail dot com)
- Fixed bug #47281 ($php_errormsg is limited in size of characters)
  (Oracle Corp.)
- Fixed bug #46478 (htmlentities() uses obsolete mapping table for character
  entity references). (Moriyoshi)
- Fixed bug #45599 (strip_tags() truncates rest of string with invalid
  attribute). (Ilia, hradtke)
- Fixed bug #45120 (PDOStatement->execute() returns true then false for same
  statement). (Pierrick)
- Fixed bug #44827 (define() allows :: in constant names). (Ilia)
- Fixed bug #44098 (imap_utf8() returns only capital letters).
  (steffen at dislabs dot de, Pierre)
- Fixed bug #34852 (Failure in odbc_exec() using oracle-supplied odbc
  driver). (tim dot tassonis at trivadis dot com)

19 Nov 2009, PHP 5.3.1
- Upgraded bundled sqlite to version 3.6.19. (Scott)
- Updated timezone database to version 2009.17 (2009q). (Derick)

- Changed ini file directives [PATH=](on Win32) and [HOST=](on all) to be case 
  insensitive. (garretts)

- Restored shebang line check to CGI sapi (not checked by scanner anymore).
  (Jani)

- Added "max_file_uploads" INI directive, which can be set to limit the
  number of file uploads per-request to 20 by default, to prevent possible
  DOS via temporary file exhaustion. (Ilia)
- Added missing sanity checks around exif processing. (Ilia)
- Added error constant when json_encode() detects an invalid UTF-8 sequence.
  (Scott)
- Added support for ACL on Windows for thread safe SAPI (Apache2 for example)
  and fix its support on NTS. (Pierre)

- Improved symbolic, mounted volume and junctions support for realpath on 
  Windows. (Pierre)
- Improved readlink on Windows, suppress \??\ and use the drive syntax only.
  (Pierre)
- Improved dns_get_record() AAAA support on windows. Always available when
  IPv6 is support is installed, format is now the same than on unix. (Pierre)
- Improved the DNS functions on OSX to use newer APIs, also use Bind 9 API
  where available on other platforms. (Scott)
- Improved shared extension loading on OSX to use the standard Unix dlopen()
  API. (Scott)

- Fixed crash in com_print_typeinfo when an invalid typelib is given. (Pierre)
- Fixed a safe_mode bypass in tempnam() identified by Grzegorz Stachowiak.  
  (Rasmus)
- Fixed a open_basedir bypass in posix_mkfifo() identified by Grzegorz 
  Stachowiak.  (Rasmus)
- Fixed certificate validation inside php_openssl_apply_verification_policy
  (Ryan Sleevi, Ilia)
- Fixed crash in SQLiteDatabase::ArrayQuery() and SQLiteDatabase::SingleQuery()
  when calling using Reflection. (Felipe)
- Fixed crash when instantiating PDORow and PDOStatement through Reflection.
  (Felipe)
- Fixed sanity check for the color index in imagecolortransparent. (Pierre)
- Fixed scandir/readdir when used mounted points on Windows. (Pierre)
- Fixed zlib.deflate compress filter to actually accept level parameter. (Jani)
- Fixed leak on error in popen/exec (and related functions) on Windows.
  (Pierre)
- Fixed possible bad caching of symlinked directories in the realpath cache
  on Windows. (Pierre)
- Fixed atime and mtime in stat related functions on Windows. (Pierre)
- Fixed spl_autoload_unregister/spl_autoload_functions wrt. Closures and
  Functors. (Christian Seiler)
- Fixed open_basedir circumvention for "mail.log" ini directive.
  (Maksymilian Arciemowicz, Stas)
- Fixed signature generation/validation for zip archives in ext/phar. (Greg)
- Fixed memory leak in stream_is_local(). (Felipe, Tony)
- Fixed BC break in mime_content_type(), removes the content encoding. (Scott) 

- Fixed PECL bug #16842 (oci_error return false when NO_DATA_FOUND is raised).
  (Chris Jones)

- Fixed bug #50063 (safe_mode_include_dir fails). (Johannes, christian at
  elmerot dot se)
- Fixed bug #50052 (Different Hashes on Windows and Linux on wrong Salt size).
  (Pierre)
- Fixed bug #49986 (Missing ICU DLLs on windows package). (Pierre)
- Fixed bug #49910 (no support for ././@LongLink for long filenames in phar
  tar support). (Greg)
- Fixed bug #49908 (throwing exception in __autoload crashes when interface
  is not defined). (Felipe)
- Fixed bug #49847 (exec() fails to return data inside 2nd parameter, given
  output lines >4095 bytes). (Ilia)
- Fixed bug #49809 (time_sleep_until() is not available on OpenSolaris). (Jani)
- Fixed bug #49757 (long2ip() can return wrong value in a multi-threaded
  applications). (Ilia, Florian Anderiasch)
- Fixed bug #49738 (calling mcrypt after mcrypt_generic_deinit crashes).
  (Sriram Natarajan)
- Fixed bug #49732 (crashes when using fileinfo when timestamp conversion
  fails). (Pierre)
- Fixed bug #49698 (Unexpected change in strnatcasecmp()). (Rasmus)
- Fixed bug #49630 (imap_listscan function missing). (Felipe)
- Fixed bug #49572 (use of C++ style comments causes build failure).
  (Sriram Natarajan)
- Fixed bug #49531 (CURLOPT_INFILESIZE sometimes causes warning "CURLPROTO_FILE
  cannot be set"). (Felipe)
- Fixed bug #49517 (cURL's CURLOPT_FILE prevents file from being deleted after
  fclose). (Ilia)
- Fixed bug #49470 (FILTER_SANITIZE_EMAIL allows disallowed characters).
  (Ilia)
- Fixed bug #49447 (php engine need to correctly check for socket API 
  return status on windows). (Sriram Natarajan)
- Fixed bug #49391 (ldap.c utilizing deprecated ldap_modify_s). (Ilia)
- Fixed bug #49372 (segfault in php_curl_option_curl). (Pierre)
- Fixed bug #49361 (wordwrap() wraps incorrectly on end of line boundaries).
  (Ilia, code-it at mail dot ru)
- Fixed bug #49306 (inside pdo_mysql default socket settings are ignored).
  (Ilia)
- Fixed bug #49289 (bcmath module doesn't compile with phpize configure).
  (Jani)
- Fixed bug #49286 (php://input (php_stream_input_read) is broken). (Jani)
- Fixed bug #49269 (Ternary operator fails on Iterator object when used inside
  foreach declaration). (Etienne, Dmitry)
- Fixed bug #49236 (Missing PHP_SUBST(PDO_MYSQL_SHARED_LIBADD)). (Jani)
- Fixed bug #49223 (Inconsistency using get_defined_constants). (Garrett)
- Fixed bug #49193 (gdJpegGetVersionString() inside gd_compact identifies
  wrong type in declaration). (Ilia)
- Fixed bug #49183 (dns_get_record does not return NAPTR records). (Pierre)
- Fixed bug #49144 (Import of schema from different host transmits original
  authentication details). (Dmitry)
- Fixed bug #49142 (crash when exception thrown from __tostring()).
  (David Soria Parra)
- Fixed bug #49132 (posix_times returns false without error).
  (phpbugs at gunnu dot us)
- Fixed bug #49125 (Error in dba_exists C code). (jdornan at stanford dot edu)
- Fixed bug #49122 (undefined reference to mysqlnd_stmt_next_result on compile
  with --with-mysqli and MySQL 6.0). (Jani)
- Fixed bug #49108 (2nd scan_dir produces segfault). (Felipe)
- Fixed bug #49098 (mysqli segfault on error). (Rasmus)
- Fixed bug #49095 (proc_get_status['exitcode'] fails on win32). (Felipe)
- Fixed bug #49092 (ReflectionFunction fails to work with functions in fully
  qualified namespaces). (Kalle, Jani)
- Fixed bug #49074 (private class static fields can be modified by using
  reflection). (Jani)
- Fixed bug #49072 (feof never returns true for damaged file in zip). (Pierre)
- Fixed bug #49065 ("disable_functions" php.ini option does not work on 
  Zend extensions). (Stas)
- Fixed bug #49064 (--enable-session=shared does not work: undefined symbol:
  php_url_scanner_reset_vars). (Jani)
- Fixed bug #49056 (parse_ini_file() regression in 5.3.0 when using non-ASCII
  strings as option keys). (Jani)
- Fixed bug #49052 (context option headers freed too early when using
  --with-curlwrappers). (Jani)
- Fixed bug #49047 (The function touch() fails on directories on Windows).
  (Pierre)
- Fixed bug #49032 (SplFileObject::fscanf() variables passed by reference).
  (Jani)
- Fixed bug #49027 (mysqli_options() doesn't work when using mysqlnd). (Andrey)
- Fixed bug #49026 (proc_open() can bypass safe_mode_protected_env_vars
  restrictions). (Ilia)
- Fixed bug #49020 (phar misinterprets ustar long filename standard).
  (Greg)
- Fixed bug #49018 (phar tar stores long filenames wit prefix/name reversed).
  (Greg)
- Fixed bug #49014 (dechunked filter broken when serving more than 8192 bytes
  in a chunk). (andreas dot streichardt at globalpark dot com, Ilia)
- Fixed bug #49012 (phar tar signature algorithm reports as Unknown (0) in
  getSignature() call). (Greg)
- Fixed bug #49000 (PHP CLI in Interactive mode (php -a) crashes 
  when including files from function). (Stas)
- Fixed bug #48994 (zlib.output_compression does not output HTTP headers when
  set to a string value). (Jani)
- Fixed bug #48980 (Crash when compiling with pdo_firebird). (Felipe)
- Fixed bug #48962 (cURL does not upload files with specified filename).
  (Ilia)
- Fixed bug #48929 (Double \r\n after HTTP headers when "header" context
  option is an array). (David Zülke)
- Fixed bug #48913 (Too long error code strings in pdo_odbc driver).
  (naf at altlinux dot ru, Felipe)
- Fixed bug #48912 (Namespace causes unexpected strict behaviour with
  extract()). (Dmitry)
- Fixed bug #48909 (Segmentation fault in mysqli_stmt_execute()). (Andrey)
- Fixed bug #48899 (is_callable returns true even if method does not exist in
  parent class). (Felipe)
- Fixed bug #48893 (Problems compiling with Curl). (Felipe)
- Fixed bug #48880 (Random Appearing open_basedir problem). (Rasmus, Gwynne)
- Fixed bug #48872 (string.c: errors: duplicate case values). (Kalle)
- Fixed bug #48854 (array_merge_recursive modifies arrays after first one).
  (Felipe)
- Fixed bug #48805 (IPv6 socket transport is not working). (Ilia)
- Fixed bug #48802 (printf() returns incorrect outputted length). (Jani)
- Fixed bug #48791 (open office files always reported as corrupted). (Greg)
- Fixed bug #48788 (RecursiveDirectoryIterator doesn't descend into symlinked
  directories). (Ilia)
- Fixed bug #48783 (make install will fail saying phar file exists). (Greg)
- Fixed bug #48774 (SIGSEGVs when using curl_copy_handle()).
  (Sriram Natarajan)
- Fixed bug #48771 (rename() between volumes fails and reports no error on 
  Windows). (Pierre)
- Fixed bug #48768 (parse_ini_*() crash with INI_SCANNER_RAW). (Jani)
- Fixed bug #48763 (ZipArchive produces corrupt archive). (dani dot church at 
  gmail dot com, Pierre)
- Fixed bug #48762 (IPv6 address filter still rejects valid address). (Felipe)
- Fixed bug #48757 (ReflectionFunction::invoke() parameter issues). (Kalle)
- Fixed bug #48754 (mysql_close() crash php when no handle specified).
  (Johannes, Andrey)
- Fixed bug #48752 (Crash during date parsing with invalid date). (Pierre)
- Fixed bug #48746 (Unable to browse directories within Junction Points).
  (Pierre, Kanwaljeet Singla)
- Fixed bug #48745 (mysqlnd: mysql_num_fields returns wrong column count for
  mysql_list_fields). (Andrey)
- Fixed bug #48740 (PHAR install fails when INSTALL_ROOT is not the final
  install location). (james dot cohen at digitalwindow dot com, Greg)
- Fixed bug #48733 (CURLOPT_WRITEHEADER|CURLOPT_FILE|CURLOPT_STDERR warns on
  files that have been opened with r+). (Ilia)
- Fixed bug #48719 (parse_ini_*(): scanner_mode parameter is not checked for
  sanity). (Jani)
- Fixed bug #48718 (FILTER_VALIDATE_EMAIL does not allow numbers in domain  
  components). (Ilia)
- Fixed bug #48681 (openssl signature verification for tar archives broken).
  (Greg)
- Fixed bug #48660 (parse_ini_*(): dollar sign as last character of value
  fails). (Jani)
- Fixed bug #48645 (mb_convert_encoding() doesn't understand hexadecimal
  html-entities). (Moriyoshi)
- Fixed bug #48637 ("file" fopen wrapper is overwritten when using
  --with-curlwrappers). (Jani)
- Fixed bug #48608 (Invalid libreadline version not detected during configure).
  (Jani)
- Fixed bug #48400 (imap crashes when closing stream opened with
  OP_PROTOTYPE flag). (Jani)
- Fixed bug #48377 (error message unclear on converting phar with existing
  file). (Greg)
- Fixed bug #48247 (Infinite loop and possible crash during startup with
  errors when errors are logged). (Jani)
- Fixed bug #48198 error: 'MYSQLND_LLU_SPEC' undeclared. Cause for #48780 and
  #46952 - both fixed too. (Andrey)
- Fixed bug #48189 (ibase_execute error in return param). (Kalle)
- Fixed bug #48182 (ssl handshake fails during asynchronous socket connection).
  (Sriram Natarajan)
- Fixed bug #48116 (Fixed build with Openssl 1.0). (Pierre, 
  Al dot Smith at aeschi dot ch dot eu dot org)
- Fixed bug #48057 (Only the date fields of the first row are fetched, others
  are empty). (info at programmiernutte dot net)
- Fixed bug #47481 (natcasesort() does not sort extended ASCII characters
  correctly). (Herman Radtke)
- Fixed bug #47351 (Memory leak in DateTime). (Derick, Tobias John)
- Fixed bug #47273 (Encoding bug in SoapServer->fault). (Dmitry)
- Fixed bug #46682 (touch() afield returns different values on windows).
  (Pierre)
- Fixed bug #46614 (Extended MySQLi class gives incorrect empty() result).
  (Andrey)
- Fixed bug #46020 (with Sun Java System Web Server 7.0 on HPUX, #define HPUX).
  (Uwe Schindler)
- Fixed bug #45905 (imagefilledrectangle() clipping error).
  (markril at hotmail dot com, Pierre)
- Fixed bug #45554 (Inconsistent behavior of the u format char). (Derick)
- Fixed bug #45141 (setcookie will output expires years of >4 digits). (Ilia)
- Fixed bug #44683 (popen crashes when an invalid mode is passed). (Pierre)
- Fixed bug #43510 (stream_get_meta_data() does not return same mode as used
  in fopen). (Jani)
- Fixed bug #42434 (ImageLine w/ antialias = 1px shorter). (wojjie at gmail dot
  com, Kalle)
- Fixed bug #40013 (php_uname() does not return nodename on Netware (Guenter
  Knauf)
- Fixed bug #38091 (Mail() does not use FQDN when sending SMTP helo). 
  (Kalle, Rick Yorgason)
- Fixed bug #28038 (Sent incorrect RCPT TO commands to SMTP server) (Garrett)
- Fixed bug #27051 (Impersonation with FastCGI does not exec process as 
  impersonated user). (Pierre)


30 Jun 2009, PHP 5.3.0
- Upgraded bundled PCRE to version 7.9. (Nuno)
- Upgraded bundled sqlite to version 3.6.15. (Scott)

- Moved extensions to PECL (Derick, Lukas, Pierre, Scott):
  . ext/dbase
  . ext/fbsql
  . ext/fdf
  . ext/ncurses
  . ext/mhash (BC layer is now entirely within ext/hash)
  . ext/ming
  . ext/msql
  . ext/sybase (not maintained anymore, sybase_ct has to be used instead)

- Removed the experimental RPL (master/slave) functions from mysqli. (Andrey)
- Removed zend.ze1_compatibility_mode. (Dmitry)
- Removed all zend_extension_* php.ini directives. Zend extensions are now
  always loaded using zend_extension directive. (Derick)
- Removed special treatment of "/tmp" in sessions for open_basedir.
  Note: This undocumented behaviour was introduced in 5.2.2. (Alexey)
- Removed shebang line check from CGI sapi (checked by scanner). (Dmitry)

- Changed PCRE, Reflection and SPL extensions to be always enabled. (Marcus)
- Changed md5() to use improved implementation. (Solar Designer, Dmitry)
- Changed HTTP stream wrapper to accept any code between and including
  200 to 399 as successful. (Mike, Noah Fontes)
- Changed __call() to be invoked on private/protected method access, similar to
  properties and __get(). (Andrei)
- Changed dl() to be disabled by default. Enabled only when explicitly
  registered by the SAPI. Currently enabled with cli, cgi and embed SAPIs.
  (Dmitry)
- Changed opendir(), dir() and scandir() to use default context when no context
  argument is passed. (Sara)
- Changed open_basedir to allow tightening in runtime contexts. (Sara)
- Changed PHP/Zend extensions to use flexible build IDs. (Stas)
- Changed error level E_ERROR into E_WARNING in Soap extension methods
  parameter validation. (Felipe)
- Changed openssl info to show the shared library version number. (Scott)
- Changed floating point behaviour to consistently use double precision on all
  platforms and with all compilers. (Christian Seiler)
- Changed round() to act more intuitively when rounding to a certain precision
  and round very large and very small exponents correctly. (Christian Seiler)
- Changed session_start() to return false when session startup fails. (Jani)
- Changed property_exists() to check the existence of a property independent of
  accessibility (like method_exists()). (Felipe)
- Changed array_reduce() to allow mixed $initial (Christian Seiler)

- Improved PHP syntax and semantics:
  . Added lambda functions and closures. (Christian Seiler, Dmitry)
  . Added "jump label" operator (limited "goto"). (Dmitry, Sara)
  . Added NOWDOC syntax. (Gwynne Raskind, Stas, Dmitry)
  . Added HEREDOC syntax with double quotes. (Lars Strojny, Felipe)
  . Added support for using static HEREDOCs to initialize static variables and
    class members or constants. (Matt)
  . Improved syntax highlighting and consistency for variables in double-quoted
    strings and literal text in HEREDOCs and backticks. (Matt)
  . Added "?:" operator. (Marcus)
  . Added support for namespaces. (Dmitry, Stas, Gregory, Marcus)
  . Added support for Late Static Binding. (Dmitry, Etienne Kneuss)
  . Added support for __callStatic() magic method. (Sara)
  . Added forward_static_call(_array) to complete LSB. (Mike Lively)
  . Added support for dynamic access of static members using $foo::myFunc().
    (Etienne Kneuss)
  . Improved checks for callbacks. (Marcus)
  . Added __DIR__ constant. (Lars Strojny)
  . Added new error modes E_USER_DEPRECATED and E_DEPRECATED.
    E_DEPRECATED is used to inform about stuff being scheduled for removal
    in future PHP versions. (Lars Strojny, Felipe, Marcus)
  . Added "request_order" INI variable to control specifically $_REQUEST
    behavior. (Stas)
  . Added support for exception linking. (Marcus)
  . Added ability to handle exceptions in destructors. (Marcus)

- Improved PHP runtime speed and memory usage:
  . Substitute global-scope, persistent constants with their values at compile
    time. (Matt)
  . Optimized ZEND_SIGNED_MULTIPLY_LONG(). (Matt)
  . Removed direct executor recursion. (Dmitry)
  . Use fastcall calling convention in executor on x86. (Dmitry)
  . Use IS_CV for direct access to $this variable. (Dmitry)
  . Use ZEND_FREE() opcode instead of ZEND_SWITCH_FREE(IS_TMP_VAR). (Dmitry)
  . Lazy EG(active_symbol_table) initialization. (Dmitry)
  . Optimized ZEND_RETURN opcode to not allocate and copy return value if it is
    not used. (Dmitry)
  . Replaced all flex based scanners with re2c based scanners.
    (Marcus, Nuno, Scott)
  . Added garbage collector. (David Wang, Dmitry).
  . Improved PHP binary size and startup speed with GCC4 visibility control.
    (Nuno)
  . Improved engine stack implementation for better performance and stability.
    (Dmitry)
  . Improved memory usage by moving constants to read only memory.
    (Dmitry, Pierre)
  . Changed exception handling. Now each op_array doesn't contain
    ZEND_HANDLE_EXCEPTION opcode in the end. (Dmitry)
  . Optimized require_once() and include_once() by eliminating fopen(3) on
    second usage. (Dmitry)
  . Optimized ZEND_FETCH_CLASS + ZEND_ADD_INTERFACE into single
    ZEND_ADD_INTERFACE opcode. (Dmitry)
  . Optimized string searching for a single character.
    (Michal Dziemianko, Scott)
  . Optimized interpolated strings to use one less opcode. (Matt)

- Improved php.ini handling: (Jani)
  . Added ".htaccess" style user-defined php.ini files support for CGI/FastCGI.
  . Added support for special [PATH=/opt/httpd/www.example.com/] and
    [HOST=www.example.com] sections. Directives set in these sections can
    not be overridden by user-defined ini-files or during runtime.
  . Added better error reporting for php.ini syntax errors.
  . Allowed using full path to load modules using "extension" directive.
  . Allowed "ini-variables" to be used almost everywhere ini php.ini files.
  . Allowed using alphanumeric/variable indexes in "array" ini options.
  . Added 3rd optional parameter to parse_ini_file() to specify the scanning
    mode of INI_SCANNER_NORMAL or INI_SCANNER_RAW. In raw mode option values
    and section values are treated as-is.
  . Fixed get_cfg_var() to be able to return "array" ini options.
  . Added optional parameter to ini_get_all() to only retrieve the current
    value. (Hannes)

- Improved Windows support:
  . Update all libraries to their latest stable version. (Pierre, Rob, Liz, 
    Garrett).
  . Added Windows support for stat(), touch(), filemtime(), filesize() and
    related functions. (Pierre)
  . Re-added socket_create_pair() for Windows in sockets extension. (Kalle)
  . Added inet_pton() and inet_ntop() also for Windows platforms. 
    (Kalle, Pierre)
  . Added mcrypt_create_iv() for Windows platforms. (Pierre)
  . Added ACL Cache support on Windows.
    (Kanwaljeet Singla, Pierre, Venkat Raman Don)
  . Added constants based on Windows' GetVersionEx information. 
    PHP_WINDOWS_VERSION_* and PHP_WINDOWS_NT_*. (Pierre)
  . Added support for ACL (is_writable, is_readable, reports now correct
    results) on Windows. (Pierre, Venkat Raman Don, Kanwaljeet Singla)
  . Added support for fnmatch() on Windows. (Pierre)
  . Added support for time_nanosleep() and time_sleep_until() on Windows.
    (Pierre)
  . Added support for symlink(), readlink(), linkinfo() and link() on Windows.
    They are available only when the running platform supports them. (Pierre)
  . the GMP extension now relies on MPIR instead of the GMP library. (Pierre)
  . Added Windows support for stream_socket_pair(). (Kalle)
  . Drop all external dependencies for the core features. (Pierre)
  . Drastically improve the build procedure (Pierre, Kalle, Rob):
    . VC9 (Visual C++ 2008) or later support
    . Initial experimental x64 support
  . MSI installer now supports all recent Windows versions, including
    Windows 7. (John, Kanwaljeet Singla)

- Improved and cleaned CGI code:
  . FastCGI is now always enabled and cannot be disabled.
    See sapi/cgi/CHANGES for more details. (Dmitry)
  . Added CGI SAPI -T option which can be used to measure execution
    time of script repeated several times. (Dmitry)

- Improved streams:
  . Fixed confusing error message on failure when no errors are logged. (Greg)
  . Added stream_supports_lock() function. (Benjamin Schulz)
  . Added context parameter for copy() function. (Sara)
  . Added "glob://" stream wrapper. (Marcus)
  . Added "params" as optional parameter for stream_context_create(). (Sara)
  . Added ability to use stream wrappers in include_path. (Gregory, Dmitry)

- Improved DNS API
  . Added Windows support for dns_check_record(), dns_get_mx(), checkdnsrr() and
    getmxrr(). (Pierre)
  . Added support for old style DNS functions (supports OSX and FBSD). (Scott)
  . Added a new "entries" array in dns_check_record() containing the TXT
    elements. (Felipe, Pierre)

- Improved hash extension:
  . Changed mhash to be a wrapper layer around the hash extension. (Scott)
  . Added hash_copy() function. (Tony)
  . Added sha224 hash algorithm to the hash extension. (Scott)

- Improved IMAP support (Pierre):
  . Added imap_gc() to clear the imap cache
  . Added imap_utf8_to_mutf7() and imap_mutf7_to_utf8()

- Improved mbstring extension:
  . Added "mbstring.http_output_conv_mimetypes" INI directive that allows
    common non-text types such as "application/xhtml+xml" to be converted
    by mb_output_handler(). (Moriyoshi)

- Improved OCI8 extension (Chris Jones/Oracle Corp.):
  . Added Database Resident Connection Pooling (DRCP) and Fast
    Application Notification (FAN) support.
  . Added support for Oracle External Authentication (not supported
    on Windows).
  . Improve persistent connection handling of restarted DBs.
  . Added SQLT_AFC (aka CHAR datatype) support to oci_bind_by_name.
  . Fixed bug #45458 (Numeric keys for associative arrays are not
    handled properly)
  . Fixed bug #41069 (Segmentation fault with query over DB link).
  . Fixed define of SQLT_BDOUBLE and SQLT_BFLOAT constants with Oracle
    10g ORACLE_HOME builds.
  . Changed default value of oci8.default_prefetch from 10 to 100.
  . Fixed PECL Bug #16035 (OCI8: oci_connect without ORACLE_HOME defined causes
    segfault) (Chris Jones/Oracle Corp.)
  . Fixed PECL Bug #15988 (OCI8: sqlnet.ora isn't read with older Oracle
    libraries) (Chris Jones/Oracle Corp.)
  . Fixed PECL Bug #14268 (Allow "pecl install oci8" command to "autodetect" an
    Instant Client RPM install) (Chris Jones/Oracle Corp.)
  . Fixed PECL bug #12431 (OCI8 ping functionality is broken).
  . Allow building (e.g from PECL) the PHP 5.3-based OCI8 code with
    PHP 4.3.9 onwards.
  . Provide separate extensions for Oracle 11g and 10g on Windows.
    (Pierre, Chris)

- Improved OpenSSL extension:
  . Added support for OpenSSL digest and cipher functions. (Dmitry)
  . Added access to internal values of DSA, RSA and DH keys. (Dmitry)
  . Fixed a memory leak on openssl_decrypt(). (Henrique)
  . Fixed segfault caused by openssl_pkey_new(). (Henrique)
  . Fixed bug caused by uninitilized variables in openssl_pkcs7_encrypt() and
    openssl_pkcs7_sign(). (Henrique)
  . Fixed error message in openssl_seal(). (Henrique)

- Improved pcntl extension: (Arnaud)
  . Added pcntl_signal_dispatch().
  . Added pcntl_sigprocmask().
  . Added pcntl_sigwaitinfo().
  . Added pcntl_sigtimedwait().

- Improved SOAP extension:
  . Added support for element names in context of XMLSchema's <any>. (Dmitry)
  . Added ability to use Traversable objects instead of plain arrays.
    (Joshua Reese, Dmitry)
  . Fixed possible crash bug caused by an uninitialized value. (Zdash Urf)

- Improved SPL extension:
  . Added SPL to list of standard extensions that cannot be disabled. (Marcus)
  . Added ability to store associative information with objects in
    SplObjectStorage. (Marcus)
  . Added ArrayAccess support to SplObjectStorage. (Marcus)
  . Added SplDoublyLinkedList, SplStack, SplQueue classes. (Etienne)
  . Added FilesystemIterator. (Marcus)
  . Added GlobIterator. (Marcus)
  . Added SplHeap, SplMinHeap, SplMaxHeap, SplPriorityQueue classes. (Etienne)
  . Added new parameter $prepend to spl_autoload_register(). (Etienne)
  . Added SplFixedArray. (Etienne, Tony)
  . Added delaying exceptions in SPL's autoload mechanism. (Marcus)
  . Added RecursiveTreeIterator. (Arnaud, Marcus)
  . Added MultipleIterator. (Arnaud, Marcus, Johannes)

- Improved Zend Engine:
  . Added "compact" handler for Zend MM storage. (Dmitry)
  . Added "+" and "*" specifiers to zend_parse_parameters(). (Andrei)
  . Added concept of "delayed early binding" that allows opcode caches to
    perform class declaration (early and/or run-time binding) in exactly
    the same order as vanilla PHP. (Dmitry)

- Improved crypt() function: (Pierre)
  . Added Blowfish and extended DES support. (Using Blowfish implementation
    from Solar Designer).
  . Made crypt features portable by providing our own implementations
    for crypt_r and the algorithms which are used when OS does not provide
    them. PHP implementations are always used for Windows builds.

- Deprecated session_register(), session_unregister() and
  session_is_registered(). (Hannes)
- Deprecated define_syslog_variables(). (Kalle)
- Deprecated ereg extension. (Felipe)

- Added new extensions:
  . Added Enchant extension as a way to access spell checkers. (Pierre)
  . Added fileinfo extension as replacement for mime_magic extension. (Derick)
  . Added intl extension for Internationalization. (Ed B., Vladimir I.,
    Dmitry L., Stanislav M., Vadim S., Kirti V.)
  . Added mysqlnd extension as replacement for libmysql for ext/mysql, mysqli
    and PDO_mysql. (Andrey, Johannes, Ulf)
  . Added phar extension for handling PHP Archives. (Greg, Marcus, Steph)
  . Added SQLite3 extension. (Scott)

- Added new date/time functionality: (Derick)
  . date_parse_from_format(): Parse date/time strings according to a format.
  . date_create_from_format()/DateTime::createFromFormat(): Create a date/time
    object by parsing a date/time string according to a given format.
  . date_get_last_errors()/DateTime::getLastErrors(): Return a list of warnings
    and errors that were found while parsing a date/time string through:
    . strtotime() / new DateTime
    . date_create_from_format() / DateTime::createFromFormat()
    . date_parse_from_format().
  . support for abbreviation and offset based timezone specifiers for
    the 'e' format specifier, DateTime::__construct(), DateTime::getTimeZone()
    and DateTimeZone::getName().
  . support for selectively listing timezone identifiers by continent or
    country code through timezone_identifiers_list() /
    DateTimezone::listIdentifiers().
  . timezone_location_get() / DateTimezone::getLocation() for retrieving
    location information from timezones.
  . date_timestamp_set() / DateTime::setTimestamp() to set a Unix timestamp
    without invoking the date parser. (Scott, Derick)
  . date_timestamp_get() / DateTime::getTimestamp() to retrieve the Unix
    timestamp belonging to a date object.
  . two optional parameters to timezone_transitions_get() /
    DateTimeZone::getTranstions() to limit the range of transitions being
    returned.
  . support for "first/last day of <month>" style texts.
  . support for date/time strings returned by MS SQL.
  . support for serialization and unserialization of DateTime objects.
  . support for diffing date/times through date_diff() / DateTime::diff().
  . support for adding/subtracting weekdays with strtotime() and
    DateTime::modify().
  . DateInterval class to represent the difference between two date/times.
  . support for parsing ISO intervals for use with DateInterval.
  . date_add() / DateTime::add(), date_sub() / DateTime::sub() for applying an
    interval to an existing date/time.
  . proper support for "this week", "previous week"/"last week" and "next week"
    phrases so that they actually mean the week and not a seven day period
    around the current day.
  . support for "<xth> <weekday> of" and "last <weekday> of" phrases to be used
    with months - like in "last saturday of februari 2008".
  . support for "back of <hour>" and "front of <hour>" phrases that are used in
    Scotland.
  . DatePeriod class which supports iterating over a DateTime object applying
    DateInterval on each iteration, up to an end date or limited by maximum
    number of occurences.

- Added compatibility mode in GD, imagerotate, image(filled)ellipse 
  imagefilter, imageconvolution and imagecolormatch are now always enabled.
  (Pierre)
- Added array_replace() and array_replace_recursive() functions. (Matt)
- Added ReflectionProperty::setAccessible() method that allows non-public
  property's values to be read through ::getValue() and set through
  ::setValue(). (Derick, Sebastian)
- Added msg_queue_exists() function to sysvmsg extension. (Benjamin Schulz)
- Added Firebird specific attributes that can be set via PDO::setAttribute()
  to control formatting of date/timestamp columns: PDO::FB_ATTR_DATE_FORMAT,
  PDO::FB_ATTR_TIME_FORMAT and PDO::FB_ATTR_TIMESTAMP_FORMAT. (Lars W)
- Added gmp_testbit() function. (Stas)
- Added icon format support to getimagesize(). (Scott)
- Added LDAP_OPT_NETWORK_TIMEOUT option for ldap_set_option() to allow
  setting network timeout (FR #42837). (Jani)
- Added optional escape character parameter to fgetcsv(). (David Soria Parra)
- Added an optional parameter to strstr() and stristr() for retrieval of either
  the part of haystack before or after first occurrence of needle.
  (Johannes, Felipe)
- Added xsl->setProfiling() for profiling stylesheets. (Christian)
- Added long-option feature to getopt() and made getopt() available also on
  win32 systems by adding a common getopt implementation into core.
  (David Soria Parra, Jani)
- Added support for optional values, and = as separator, in getopt(). (Hannes)
- Added lcfirst() function. (David C)
- Added PREG_BAD_UTF8_OFFSET_ERROR constant. (Nuno)
- Added native support for asinh(), acosh(), atanh(), log1p() and expm1().
  (Kalle)
- Added LIBXML_LOADED_VERSION constant (libxml2 version currently used). (Rob)
- Added JSON_FORCE_OBJECT flag to json_encode(). (Scott, Richard Quadling)
- Added timezone_version_get() to retrieve the version of the used timezone
  database. (Derick)
- Added 'n' flag to fopen to allow passing O_NONBLOCK to the underlying
  open(2) system call. (Mikko)
- Added "dechunk" filter which can decode HTTP responses with chunked
  transfer-encoding. HTTP streams use this filter automatically in case
  "Transfer-Encoding: chunked" header is present in response. It's possible to
  disable this behaviour using "http"=>array("auto_decode"=>0) in stream
  context. (Dmitry)
- Added support for CP850 encoding in mbstring extension.
  (Denis Giffeler, Moriyoshi)
- Added stream_cast() and stream_set_options() to user-space stream wrappers,
  allowing stream_select(), stream_set_blocking(), stream_set_timeout() and 
  stream_set_write_buffer() to work with user-space stream wrappers. (Arnaud)
- Added header_remove() function. (chsc at peytz dot dk, Arnaud)
- Added stream_context_get_params() function. (Arnaud)
- Added optional parameter "new" to sybase_connect(). (Timm)
- Added parse_ini_string() function. (grange at lemonde dot fr, Arnaud) 
- Added str_getcsv() function. (Sara)
- Added openssl_random_pseudo_bytes() function. (Scott)
- Added ability to send user defined HTTP headers with SOAP request.
  (Brian J.France, Dmitry)
- Added concatenation option to bz2.decompress stream filter.
  (Keisial at gmail dot com, Greg)
- Added support for using compressed connections with PDO_mysql. (Johannes)
- Added the ability for json_decode() to take a user specified depth. (Scott)
- Added support for the mysql_stmt_next_result() function from libmysql.
  (Andrey)
- Added function preg_filter() that does grep and replace in one go. (Marcus)
- Added system independent realpath() implementation which caches intermediate
  directories in realpath-cache. (Dmitry)
- Added optional clear_realpath_cache and filename parameters to
  clearstatcache(). (Jani, Arnaud)
- Added litespeed SAPI module. (George Wang)
- Added ext/hash support to ext/session's ID generator. (Sara)
- Added quoted_printable_encode() function. (Tony)
- Added stream_context_set_default() function. (Davey Shafik)
- Added optional "is_xhtml" parameter to nl2br() which makes the function
  output <br> when false and <br /> when true (FR #34381). (Kalle)
- Added PHP_MAXPATHLEN constant (maximum length of a path). (Pierre)
- Added support for SSH via libssh2 in cURL. (Pierre)
- Added support for gray levels PNG image with alpha in GD extension. (Pierre)
- Added support for salsa hashing functions in HASH extension. (Scott)
- Added DOMNode::getLineNo to get line number of parsed node. (Rob)
- Added table info to PDO::getColumnMeta() with SQLite. (Martin Jansen, Scott)
- Added mail logging functionality that allows logging of mail sent via
  mail() function. (Ilia)
- Added json_last_error() to return any error information from json_decode().
  (Scott)
- Added gethostname() to return the current system host name. (Ilia)
- Added shm_has_var() function. (Mike)
- Added depth parameter to json_decode() to lower the nesting depth from the
  maximum if required. (Scott)
- Added pixelation support in imagefilter(). (Takeshi Abe, Kalle)
- Added SplObjectStorage::addAll/removeAll. (Etienne)

- Implemented FR #41712 (curl progress callback: CURLOPT_PROGRESSFUNCTION).
  (sdteffen[at]gmail[dot].com, Pierre)
- Implemented FR #47739 (Missing cURL option do disable IPv6). (Pierre)
- Implemented FR #39637 (Missing cURL option CURLOPT_FTP_FILEMETHOD). (Pierre)

- Fixed an issue with ReflectionProperty::setAccessible().
  (Sebastian, Roman Borschel)
- Fixed html_entity_decode() incorrectly converting numeric html entities
  to different characters with cp1251 and cp866. (Scott)
- Fixed an issue in date() where a : was printed for the O modifier after a P
  modifier was used. (Derick)
- Fixed exec() on Windows to not eat the first and last double quotes. (Scott)
- Fixed readlink on Windows in thread safe SAPI (apache2.x etc.). (Pierre)
- Fixed a bug causing miscalculations with the "last <weekday> of <n> month"
  relative time string. (Derick)
- Fixed bug causing the algorithm parameter of mhash() to be modified. (Scott)
- Fixed invalid calls to free when internal fileinfo magic file is used. (Scott)
- Fixed memory leak inside wddx_add_vars() function. (Felipe)
- Fixed check in recode extension to allow builing of recode and mysql
  extensions when using a recent libmysql. (Johannes)

- Fixed PECL bug #12794 (PDOStatement->nextRowset() doesn't work). (Johannes)
- Fixed PECL bug #12401 (Add support for ATTR_FETCH_TABLE_NAMES). (Johannes)

- Fixed bug #48696 (ldap_read() segfaults with invalid parameters). (Felipe)
- Fixed bug #48643 (String functions memory issue). (Dmitry)
- Fixed bug #48641 (tmpfile() uses old parameter parsing).
  (crrodriguez at opensuse dot org)
- Fixed bug #48624 (.user.ini never gets parsed). (Pierre)
- Fixed bug #48620 (X-PHP-Originating-Script assumes no trailing CRLF in
  existing headers). (Ilia)
- Fixed bug #48578 (Can't build 5.3 on FBSD 4.11). (Rasmus)
- Fixed bug #48535 (file_exists returns false when impersonate is used).
  (Kanwaljeet Singla, Venkat Raman Don)
- Fixed bug #48493 (spl_autoload_register() doesn't work correctly when
  prepending functions). (Scott)
- Fixed bug #48215 (Calling a method with the same name as the parent class
  calls the constructor). (Scott)
- Fixed bug #48200 (compile failure with mbstring.c when 
  --enable-zend-multibyte is used). (Jani)
- Fixed bug #48188 (Cannot execute a scrollable cursors twice with PDO_PGSQL).
  (Matteo)
- Fixed bug #48185 (warning: value computed is not used in
  pdo_sqlite_stmt_get_col line 271). (Matteo)
- Fixed bug #48087 (call_user_method() invalid free of arguments). (Felipe)
- Fixed bug #48060 (pdo_pgsql - large objects are returned as empty). (Matteo)
- Fixed bug #48034 (PHP crashes when script is 8192 (8KB) bytes long). (Dmitry)
- Fixed bug #48004 (Error handler prevents creation of default object). (Dmitry)
- Fixed bug #47880 (crashes in call_user_func_array()). (Dmitry)
- Fixed bug #47856 (stristr() converts needle to lower-case). (Ilia)
- Fixed bug #47851 (is_callable throws fatal error). (Dmitry)
- Fixed bug #47816 (pcntl tests failing on NetBSD). (Matteo)
- Fixed bug #47779 (Wrong value for SIG_UNBLOCK and SIG_SETMASK constants).
  (Matteo)
- Fixed bug #47771 (Exception during object construction from arg call calls
  object's destructor). (Dmitry)
- Fixed bug #47767 (include_once does not resolve windows symlinks or junctions)
  (Kanwaljeet Singla, Venkat Raman Don)
- Fixed bug #47757 (rename JPG to JPEG in phpinfo). (Pierre)
- Fixed bug #47745 (FILTER_VALIDATE_INT doesn't allow minimum integer). (Dmitry)
- Fixed bug #47714 (autoloading classes inside exception_handler leads to
  crashes). (Dmitry)
- Fixed bug #47671 (Cloning SplObjectStorage instances). (Etienne)
- Fixed bug #47664 (get_class returns NULL instead of FALSE). (Dmitry)
- Fixed bug #47662 (Support more than 127 subpatterns in preg_match). (Nuno)
- Fixed bug #47596 (Bus error on parsing file). (Dmitry)
- Fixed bug #47572 (Undefined constant causes segmentation fault). (Felipe)
- Fixed bug #47560 (explode()'s limit parameter odd behaviour). (Matt)
- Fixed bug #47549 (get_defined_constants() return array with broken array
  categories). (Ilia)
- Fixed bug #47535 (Compilation failure in ps_fetch_from_1_to_8_bytes()).
  (Johannes)
- Fixed bug #47534 (RecursiveDiteratoryIterator::getChildren ignoring
  CURRENT_AS_PATHNAME). (Etienne)
- Fixed bug #47443 (metaphone('scratch') returns wrong result). (Felipe)
- Fixed bug #47438 (mysql_fetch_field ignores zero offset). (Johannes)
- Fixed bug #47398 (PDO_Firebird doesn't implements quoter correctly). (Felipe)
- Fixed bug #47390 (odbc_fetch_into - BC in php 5.3.0). (Felipe)
- Fixed bug #47359 (Use the expected unofficial mimetype for bmp files). (Scott)
- Fixed bug #47343 (gc_collect_cycles causes a segfault when called within a
  destructor in one case). (Dmitry)
- Fixed bug #47320 ($php_errormsg out of scope in functions). (Dmitry)
- Fixed bug #47318 (UMR when trying to activate user config). (Pierre)
- Fixed bug #47243 (OCI8: Crash at shutdown on Windows) (Chris Jones/Oracle
  Corp.)
- Fixed bug #47231 (offsetGet error using incorrect offset). (Etienne)
- Fixed bug #47229 (preg_quote() should escape the '-' char). (Nuno)
- Fixed bug #47165 (Possible memory corruption when passing return value by
  reference). (Dmitry)
- Fixed bug #47087 (Second parameter of mssql_fetch_array()). (Felipe)
- Fixed bug #47085 (rename() returns true even if the file in PHAR does not
  exist). (Greg)
- Fixed bug #47050 (mysqli_poll() modifies improper variables). (Johannes)
- Fixed bug #47045 (SplObjectStorage instances compared with ==). (Etienne)
- Fixed bug #47038 (Memory leak in include). (Dmitry)
- Fixed bug #47031 (Fix constants in DualIterator example). (Etienne)
- Fixed bug #47021 (SoapClient stumbles over WSDL delivered with
  "Transfer-Encoding: chunked"). (Dmitry)
- Fixed bug #46994 (OCI8: CLOB size does not update when using CLOB IN OUT param
  in stored procedure) (Chris Jones/Oracle Corp.)
- Fixed bug #46979 (use with non-compound name *has* effect). (Dmitry)
- Fixed bug #46957 (The tokenizer returns deprecated values). (Felipe)
- Fixed bug #46944 (UTF-8 characters outside the BMP aren't encoded correctly).
  (Scott)
- Fixed bug #46897 (ob_flush() should fail to flush unerasable buffers).
  (David C.)
- Fixed bug #46849 (Cloning DOMDocument doesn't clone the properties). (Rob)
- Fixed bug #46847 (phpinfo() is missing some settings). (Hannes)
- Fixed bug #46844 (php scripts or included files with first line starting
  with # have the 1st line missed from the output). (Ilia)
- Fixed bug #46817 (tokenizer misses last single-line comment (PHP 5.3+, with
  re2c lexer)). (Matt, Shire)
- Fixed bug #46811 (ini_set() doesn't return false on failure). (Hannes)
- Fixed bug #46763 (mb_stristr() wrong output when needle does not exist).
  (Henrique M. Decaria)
- Fixed bug #46755 (warning: use statement with non-compound name). (Dmitry)
- Fixed bug #46746 (xmlrpc_decode_request outputs non-suppressable error when
  given bad data). (Ilia)
- Fixed bug #46738 (Segfault when mb_detect_encoding() fails). (Scott)
- Fixed bug #46731 (Missing validation for the options parameter of the
  imap_fetch_overview() function). (Ilia)
- Fixed bug #46711 (cURL curl_setopt leaks memory in foreach loops). (magicaltux
  [at] php [dot] net)
- Fixed bug #46701 (Creating associative array with long values in the key fails
  on 32bit linux). (Shire)
- Fixed bug #46681 (mkdir() fails silently on PHP 5.3). (Hannes)
- Fixed bug #46653 (can't extend mysqli). (Johannes)
- Fixed bug #46646 (Restrict serialization on some internal classes like Closure
  and SplFileInfo using exceptions). (Etienne)
- Fixed bug #46623 (OCI8: phpinfo doesn't show compile time ORACLE_HOME with
  phpize) (Chris Jones/Oracle Corp.)
- Fixed bug #46578 (strip_tags() does not honor end-of-comment when it
  encounters a single quote). (Felipe)
- Fixed bug #46546 (Segmentation fault when using declare statement with
  non-string value). (Felipe)
- Fixed bug #46542 (Extending PDO class with a __call() function doesn't work as
  expected). (Johannes)
- Fixed bug #46421 (SplFileInfo not correctly handling /). (Etienne)
- Fixed bug #46347 (parse_ini_file() doesn't support * in keys). (Nuno)
- Fixed bug #46268 (DateTime::modify() does not reset relative time values).
  (Derick)
- Fixed bug #46241 (stacked error handlers, internal error handling in general).
  (Etienne)
- Fixed bug #46238 (Segmentation fault on static call with empty string method).
  (Felipe)
- Fixed bug #46192 (ArrayObject with objects as storage serialization).
  (Etienne)
- Fixed bug #46185 (importNode changes the namespace of an XML element). (Rob)
- Fixed bug #46178 (memory leak in ext/phar). (Greg)
- Fixed bug #46160 (SPL - Memory leak when exception is thrown in offsetSet).
  (Felipe)
- Fixed Bug #46147 (after stream seek, appending stream filter reads incorrect
  data). (Greg)
- Fixed bug #46127 (php_openssl_tcp_sockop_accept forgets to set context on
  accepted stream) (Mark Karpeles, Pierre)
- Fixed bug #46115 (Memory leak when calling a method using Reflection).
  (Dmitry)
- Fixed bug #46110 (XMLWriter - openmemory() and openuri() leak memory on
  multiple calls). (Ilia)
- Fixed bug #46108 (DateTime - Memory leak when unserializing). (Felipe)
- Fixed bug #46106 (Memory leaks when using global statement). (Dmitry)
- Fixed bug #46099 (Xsltprocessor::setProfiling - memory leak). (Felipe, Rob).
- Fixed bug #46087 (DOMXPath - segfault on destruction of a cloned object).
  (Ilia)
- Fixed bug #46048 (SimpleXML top-level @attributes not part of iterator).
  (David C.)
- Fixed bug #46044 (Mysqli - wrong error message). (Johannes)
- Fixed bug #46042 (memory leaks with reflection of mb_convert_encoding()).
  (Ilia)
- Fixed bug #46039 (ArrayObject iteration is slow). (Arnaud)
- Fixed bug #46033 (Direct instantiation of SQLite3stmt and SQLite3result cause 
  a segfault.) (Scott)
- Fixed bug #45991 (Ini files with the UTF-8 BOM are treated as invalid).
  (Scott)
- Fixed bug #45989 (json_decode() doesn't return NULL on certain invalid
  strings). (magicaltux, Scott)
- Fixed bug #45976 (Moved SXE from SPL to SimpleXML). (Etienne)
- Fixed bug #45928 (large scripts from stdin are stripped at 16K border).
  (Christian Schneider, Arnaud)
- Fixed bug #45911 (Cannot disable ext/hash). (Arnaud)
- Fixed bug #45907 (undefined reference to 'PHP_SHA512Init'). (Greg)
- Fixed bug #45826 (custom ArrayObject serialization). (Etienne)
- Fixed bug #45820 (Allow empty keys in ArrayObject). (Etienne)
- Fixed bug #45791 (json_decode() doesn't convert 0e0 to a double). (Scott)
- Fixed bug #45786 (FastCGI process exited unexpectedly). (Dmitry)
- Fixed bug #45757 (FreeBSD4.11 build failure: failed include; stdint.h).
  (Hannes)
- Fixed bug #45743 (property_exists fails to find static protected member in
  child class). (Felipe)
- Fixed bug #45717 (Fileinfo/libmagic build fails, missing err.h and getopt.h).
  (Derick)
- Fixed bug #45706 (Unserialization of classes derived from ArrayIterator
  fails). (Etienne, Dmitry)
- Fixed bug #45696 (Not all DateTime methods allow method chaining). (Derick)
- Fixed bug #45682 (Unable to var_dump(DateInterval)). (Derick)
- Fixed bug #45447 (Filesystem time functions on Vista and server 2008).
  (Pierre)
- Fixed bug #45432 (PDO: persistent connection leak). (Felipe)
- Fixed bug #45392 (ob_start()/ob_end_clean() and memory_limit). (Ilia)
- Fixed bug #45384 (parse_ini_file will result in parse error with no trailing
  newline). (Arnaud)
- Fixed bug #45382 (timeout bug in stream_socket_enable_crypto). (vnegrier at
  optilian dot com, Ilia)
- Fixed bug #45044 (relative paths not resolved correctly). (Dmitry)
- Fixed bug #44861 (scrollable cursor don't work with pgsql). (Matteo)
- Fixed bug #44842 (parse_ini_file keys that start/end with underscore).
  (Arnaud)
- Fixed bug #44575 (parse_ini_file comment # line problems). (Arnaud)
- Fixed bug #44409 (PDO::FETCH_SERIALIZE calls __construct()). (Matteo)
- Fixed bug #44173 (PDO->query() parameter parsing/checking needs an update).
  (Matteo)
- Fixed bug #44154 (pdo->errorInfo() always have three elements in the returned
  array). (David C.)
- Fixed bug #44153 (pdo->errorCode() returns NULL when there are no errors).
  (David C.)
- Fixed bug #44135 (PDO MySQL does not support CLIENT_FOUND_ROWS). (Johannes,
  chx1975 at gmail dot com)
- Fixed bug #44100 (Inconsistent handling of static array declarations with
  duplicate keys). (Dmitry)
- Fixed bug #43831 ($this gets mangled when extending PDO with persistent
  connection). (Felipe)
- Fixed bug #43817 (opendir() fails on Windows directories with parent directory
  unaccessible). (Dmitry)
- Fixed bug #43069 (SoapClient causes 505 HTTP Version not supported error
  message). (Dmitry)
- Fixed bug #43008 (php://filter uris ignore url encoded filternames and can't
  handle slashes). (Arnaud)
- Fixed bug #42362 (HTTP status codes 204 and 304 should not be gzipped).
  (Scott, Edward Z. Yang)
- Fixed bug #41874 (separate STDOUT and STDERR in exec functions). (Kanwaljeet
  Singla, Venkat Raman Don, Pierre)
- Fixed bug #41534 (SoapClient over HTTPS fails to reestablish connection).
  (Dmitry)
- Fixed bug #38802 (max_redirects and ignore_errors). (patch by
  datibbaw@php.net)
- Fixed bug #35980 (touch() works on files but not on directories). (Pierre)

17 Jun 2009, PHP 5.2.10
- Updated timezone database to version 2009.9 (2009i) (Derick)

- Added "ignore_errors" option to http fopen wrapper. (David Zulke, Sara)
- Added new CURL options CURLOPT_REDIR_PROTOCOLS, CURLOPT_PROTOCOLS,
  and CURLPROTO_* for redirect fixes in CURL 7.19.4. (Yoram Bar Haim, Stas)
- Added support for Sun CC (FR #46595 and FR #46513). (David Soria Parra)

- Changed default value of array_unique()'s optional sorting type parameter
  back to SORT_STRING to fix backwards compatibility breakage introduced in 
  PHP 5.2.9. (Moriyoshi)

- Fixed memory corruptions while reading properties of zip files. (Ilia)
- Fixed memory leak in ob_get_clean/ob_get_flush. (Christian)
- Fixed segfault on invalid session.save_path. (Hannes)
- Fixed leaks in imap when a mail_criteria is used. (Pierre)
- Fixed missing erealloc() in fix for Bug #40091 in spl_autoload_register. (Greg)

- Fixed bug #48562 (Reference recursion causes segfault when used in
  wddx_serialize_vars()). (Felipe)
- Fixed bug #48557 (Numeric string keys in Apache Hashmaps are not cast to
  integers). (David Zuelke)
- Fixed bug #48518 (curl crashes when writing into invalid file handle). (Tony)
- Fixed bug #48514 (cURL extension uses same resource name for simple and
  multi APIs). (Felipe)
- Fixed bug #48469 (ldap_get_entries() leaks memory on empty search
  results). (Patrick)
- Fixed bug #48456 (CPPFLAGS not restored properly in phpize.m4). (Jani,
  spisek at kerio dot com)
- Fixed bug #48448 (Compile failure under IRIX 6.5.30 building cast.c).
  (Kalle)
- Fixed bug #48441 (ldap_search() sizelimit, timelimit and deref options
  persist). (Patrick)
- Fixed bug #48434 (Improve memory_get_usage() accuracy). (Arnaud)
- Fixed bug #48416 (Force a cache limit in ereg() to stop excessive memory
  usage). (Scott)
- Fixed bug #48409 (Crash when exception is thrown while passing function
  arguments). (Arnaud)
- Fixed bug #48378 (exif_read_data() segfaults on certain corrupted .jpeg
  files). (Pierre)
- Fixed bug #48359 (Script hangs on snmprealwalk if OID is not increasing).
  (Ilia, simonov at gmail dot com)
- Fixed bug #48336 (ReflectionProperty::getDeclaringClass() does not work 
  with redeclared property).
  (patch by Markus dot Lidel at shadowconnect dot com)
- Fixed bug #48326 (constant MSG_DONTWAIT not defined). (Arnaud)
- Fixed bug #48313 (fgetcsv() does not return null for empty rows). (Ilia)
- Fixed bug #48309 (stream_copy_to_stream() and fpasstru() do not update
  stream position of plain files). (Arnaud)
- Fixed bug #48307 (stream_copy_to_stream() copies 0 bytes when $source is a
  socket). (Arnaud)
- Fixed bug #48273 (snmp*_real_walk() returns SNMP errors as values).
  (Ilia, lytboris at gmail dot com)
- Fixed bug #48256 (Crash due to double-linking of history.o).
  (tstarling at wikimedia dot org)
- Fixed bug #48248 (SIGSEGV when access to private property via &__get).
  (Felipe)
- Fixed bug #48247 (Crash on errors during startup). (Stas)
- Fixed bug #48240 (DBA Segmentation fault dba_nextkey). (Felipe)
- Fixed bug #48224 (Incorrect shuffle in array_rand). (Etienne)
- Fixed bug #48221 (memory leak when passing invalid xslt parameter).
  (Felipe)
- Fixed bug #48207 (CURLOPT_(FILE|WRITEHEADER options do not error out when
  working with a non-writable stream). (Ilia)
- Fixed bug #48206 (Iterating over an invalid data structure with
  RecursiveIteratorIterator leads to a segfault). (Scott)
- Fixed bug #48204 (xmlwriter_open_uri() does not emit warnings on invalid
  paths). (Ilia)
- Fixed bug #48203 (Crash when CURLOPT_STDERR is set to regular file). (Jani)
- Fixed bug #48202 (Out of Memory error message when passing invalid file
  path) (Pierre)
- Fixed bug #48156 (Added support for lcov v1.7). (Ilia)
- Fixed bug #48132 (configure check for curl ssl support fails with
  --disable-rpath). (Jani)
- Fixed bug #48131 (Don't try to bind ipv4 addresses to ipv6 ips via bindto).
  (Ilia)
- Fixed bug #48070 (PDO_OCI: Segfault when using persistent connection).
  (Pierre, Matteo, jarismar dot php at gmail dot com)
- Fixed bug #48058 (Year formatter goes wrong with out-of-int range). (Derick)
- Fixed bug #48038 (odbc_execute changes variables used to form params array).
  (Felipe)
- Fixed bug #47997 (stream_copy_to_stream returns 1 on empty streams). (Arnaud)
- Fixed bug #47991 (SSL streams fail if error stack contains items). (Mikko)
- Fixed bug #47981 (error handler not called regardless). (Hannes)
- Fixed bug #47969 (ezmlm_hash() returns different values depend on OS). (Ilia)
- Fixed bug #47946 (ImageConvolution overwrites background). (Ilia)
- Fixed bug #47940 (memory leaks in imap_body). (Pierre, Jake Levitt)
- Fixed bug #47937 (system() calls sapi_flush() regardless of output 
  buffering). (Ilia)
- Fixed bug #47903 ("@" operator does not work with string offsets). (Felipe)
- Fixed bug #47893 (CLI aborts on non blocking stdout). (Arnaud)
- Fixed bug #47849 (Non-deep import loses the namespace). (Rob)
- Fixed bug #47845 (PDO_Firebird omits first row from query). (Lars W)
- Fixed bug #47836 (array operator [] inconsistency when the array has
  PHP_INT_MAX index value). (Matt)
- Fixed bug #47831 (Compile warning for strnlen() in main/spprintf.c).
  (Ilia, rainer dot jung at kippdata dot de)
- Fixed bug #47828 (openssl_x509_parse() segfaults when a UTF-8 conversion
  fails). (Scott, Kees Cook, Pierre)
- Fixed bug #47818 (Segfault due to bound callback param). (Felipe)
- Fixed bug #47801 (__call() accessed via parent:: operator is provided
  incorrect method name). (Felipe)
- Fixed bug #47769 (Strange extends PDO). (Felipe)
- Fixed bug #47745 (FILTER_VALIDATE_INT doesn't allow minimum integer).
  (Dmitry)
- Fixed bug #47721 (Alignment issues in mbstring and sysvshm extension).
  (crrodriguez at opensuse dot org, Ilia)
- Fixed bug #47704 (PHP crashes on some "bad" operations with string
  offsets). (Dmitry)
- Fixed bug #47695 (build error when xmlrpc and iconv are compiled against
  different iconv versions). (Scott)
- Fixed bug #47667 (ZipArchive::OVERWRITE seems to have no effect).
  (Mikko, Pierre)
- Fixed bug #47644 (Valid integers are truncated with json_decode()). (Scott)
- Fixed bug #47639 (pg_copy_from() WARNING: nonstandard use of \\ in a
  string literal). (Ilia)
- Fixed bug #47616 (curl keeps crashing). (Felipe)
- Fixed bug #47598 (FILTER_VALIDATE_EMAIL is locale aware). (Ilia)
- Fixed bug #47566 (pcntl_wexitstatus() returns signed status).
  (patch by james at jamesreno dot com)
- Fixed bug #47564 (unpacking unsigned long 32bit bit endian returns wrong
  result). (Ilia)
- Fixed bug #47487 (performance degraded when reading large chunks after
  fix of bug #44607). (Arnaud)
- Fixed bug #47468 (enable cli|cgi-only extensions for embed sapi). (Jani)
- Fixed bug #47435 (FILTER_FLAG_NO_PRIV_RANGE does not work with ipv6
  addresses in the filter extension). (Ilia)
- Fixed bug #47430 (Errors after writing to nodeValue parameter of an absent
  previousSibling). (Rob)
- Fixed bug #47365 (ip2long() may allow some invalid values on certain 64bit
   systems). (Ilia)
- Fixed bug #47254 (Wrong Reflection for extends class). (Felipe)
- Fixed bug #47042 (cgi sapi is incorrectly removing SCRIPT_FILENAME).
  (Sriram Natarajan, David Soria Parra)
- Fixed bug #46882 (Serialize / Unserialize misbehaviour under OS with
  different bit numbers). (Matt)
- Fixed bug #46812 (get_class_vars() does not include visible private variable
  looking at subclass). (Arnaud)
- Fixed bug #46386 (Digest authentication with SOAP module fails against MSSQL
  SOAP services). (Ilia, lordelph at gmail dot com)
- Fixed bug #46109 (Memory leak when mysqli::init() is called multiple times).
  (Andrey)
- Fixed bug #45997 (safe_mode bypass with exec/system/passthru (windows only)).
  (Pierre)
- Fixed bug #45877 (Array key '2147483647' left as string). (Matt)
- Fixed bug #45822 (Near infinite-loops while parsing huge relative offsets).
  (Derick, Mike Sullivan)
- Fixed bug #45799 (imagepng() crashes on empty image).
  (Martin McNickle, Takeshi Abe)
- Fixed bug #45622 (isset($arrayObject->p) misbehaves with
  ArrayObject::ARRAY_AS_PROPS set). (robin_fernandes at uk dot ibm dot com, Arnaud)
- Fixed bug #45614 (ArrayIterator::current(), ::key() can show 1st private prop
  of wrapped object). (robin_fernandes at uk dot ibm dot com, Arnaud)
- Fixed bug #45540 (stream_context_create creates bad http request). (Arnaud)
- Fixed bug #45202 (zlib.output_compression can not be set with ini_set()).
  (Jani)
- Fixed bug #45191 (error_log ignores date.timezone php.ini val when setting
  logging timestamps). (Derick)
- Fixed bug #45092 (header HTTP context option not being used when compiled
  using --with-curlwrappers). (Jani)
- Fixed bug #44996 (xmlrpc_decode() ignores time zone on iso8601.datetime).
  (Ilia, kawai at apache dot org) 
- Fixed bug #44827 (define() is missing error checks for class constants).
  (Ilia)
- Fixed bug #44214 (Crash using preg_replace_callback() and global variables).
  (Nuno, Scott)
- Fixed bug #43073 (TrueType bounding box is wrong for angle<>0).
  (Martin McNickle)
- Fixed bug #42663 (gzinflate() try to allocate all memory with truncated
  data). (Arnaud)
- Fixed bug #42414 (some odbc_*() functions incompatible with Oracle ODBC
  driver). (jhml at gmx dot net)
- Fixed bug #42362 (HTTP status codes 204 and 304 should not be gzipped).
  (Scott, Edward Z. Yang)
- Fixed bug #42143 (The constant NAN is reported as 0 on Windows)
  (Kanwaljeet Singla, Venkat Raman Don)
- Fixed bug #38805 (PDO truncates text from SQL Server text data type field).
  (Steph)

26 Feb 2009, PHP 5.2.9
- Changed __call() to be invoked on private/protected method access, similar to
  properties and __get(). (Andrei)

- Added optional sorting type flag parameter to array_unique(). Default is
  SORT_REGULAR. (Andrei)

- Fixed a crash on extract in zip when files or directories entry names contain 
  a relative path. (Pierre)
- Fixed error conditions handling in stream_filter_append(). (Arnaud)
- Fixed zip filename property read. (Pierre)
- Fixed explode() behavior with empty string to respect negative limit. (Shire)
- Fixed security issue in imagerotate(), background colour isn't validated
  correctly with a non truecolour image. Reported by Hamid Ebadi,
  APA Laboratory (Fixes CVE-2008-5498). (Scott)
- Fixed a segfault when malformed string is passed to json_decode(). (Scott)
- Fixed bug in xml_error_string() which resulted in messages being
  off by one. (Scott)

- Fixed bug #47422 (modulus operator returns incorrect results on 64 bit
  linux). (Matt)
- Fixed bug #47399 (mb_check_encoding() returns true for some illegal SJIS
  characters). (for-bugs at hnw dot jp, Moriyoshi)
- Fixed bug #47353 (crash when creating a lot of objects in object
  destructor). (Tony)
- Fixed bug #47322 (sscanf %d doesn't work). (Felipe)
- Fixed bug #47282 (FILTER_VALIDATE_EMAIL is marking valid email addresses
  as invalid). (Ilia)
- Fixed bug #47220 (segfault in dom_document_parser in recovery mode). (Rob)
- Fixed bug #47217 (content-type is not set properly for file uploads). (Ilia)
- Fixed bug #47174 (base64_decode() interprets pad char in mid string as
  terminator). (Ilia)
- Fixed bug #47165 (Possible memory corruption when passing return value by
  reference). (Dmitry)
- Fixed bug #47152 (gzseek/fseek using SEEK_END produces strange results).
  (Felipe)
- Fixed bug #47131 (SOAP Extension ignores "user_agent" ini setting). (Ilia)
- Fixed bug #47109 (Memory leak on $a->{"a"."b"} when $a is not an object).
  (Etienne, Dmitry)
- Fixed bug #47104 (Linking shared extensions fails with icc). (Jani)
- Fixed bug #47049 (SoapClient::__soapCall causes a segmentation fault).
  (Dmitry)
- Fixed bug #47048 (Segfault with new pg_meta_data). (Felipe)
- Fixed bug #47042 (PHP cgi sapi is removing SCRIPT_FILENAME for non
  apache). (Sriram Natarajan)
- Fixed bug #47037 (No error when using fopen with empty string). (Cristian
  Rodriguez R., Felipe)
- Fixed bug #47035 (dns_get_record returns a garbage byte at the end of a
  TXT record). (Felipe)
- Fixed bug #47027 (var_export doesn't show numeric indices on ArrayObject).
  (Derick)
- Fixed bug #46985 (OVERWRITE and binary mode does not work, regression
  introduced in 5.2.8). (Pierre)
- Fixed bug #46973 (IPv6 address filter rejects valid address). (Felipe)
- Fixed bug #46964 (Fixed pdo_mysql build with older version of MySQL). (Ilia)
- Fixed bug #46959 (Unable to disable PCRE). (Scott)
- Fixed bug #46918 (imap_rfc822_parse_adrlist host part not filled in
  correctly). (Felipe)
- Fixed bug #46889 (Memory leak in strtotime()). (Derick)
- Fixed bug #46887 (Invalid calls to php_error_docref()). (oeriksson at
  mandriva dot com, Ilia)
- Fixed bug #46873 (extract($foo) crashes if $foo['foo'] exists). (Arnaud)
- Fixed bug #46843 (CP936 euro symbol is not converted properly). (ty_c at
  cybozuy dot co dot jp, Moriyoshi)
- Fixed bug #46798 (Crash in mssql extension when retrieving a NULL value
  inside a binary or image column type). (Ilia)
- Fixed bug #46782 (fastcgi.c parse error). (Matt)
- Fixed bug #46760 (SoapClient doRequest fails when proxy is used). (Felipe)
- Fixed bug #46748 (Segfault when an SSL error has more than one error).
  (Scott)
- Fixed bug #46739 (array returned by curl_getinfo should contain
  content_type key). (Mikko)
- Fixed bug #46699 (xml_parse crash when parser is namespace aware). (Rob)
- Fixed bug #46419 (Elements of associative arrays with NULL value are
  lost). (Dmitry)
- Fixed bug #46282 (Corrupt DBF When Using DATE). (arne at bukkie dot nl)
- Fixed bug #46026 (bz2.decompress/zlib.inflate filter tries to decompress
  after end of stream). (Greg)
- Fixed bug #46005 (User not consistently logged under Apache2). (admorten
  at umich dot edu, Stas)
- Fixed bug #45996 (libxml2 2.7 causes breakage with character data in
  xml_parse()). (Rob)
- Fixed bug #45940 (MySQLI OO does not populate connect_error property on
  failed connect). (Johannes)
- Fixed bug #45923 (mb_st[r]ripos() offset not handled correctly). (Moriyoshi)
- Fixed bug #45327 (memory leak if offsetGet throws exception). (Greg)
- Fixed bug #45239 (Encoding detector hangs with mbstring.strict_detection
  enabled). (Moriyoshi)
- Fixed bug #45161 (Reusing a curl handle leaks memory). (Mark Karpeles, Jani)
- Fixed bug #44336 (Improve pcre UTF-8 string matching performance). (frode
  at coretrek dot com, Nuno)
- Fixed bug #43841 (mb_strrpos() offset is byte count for negative values).
  (Moriyoshi)
- Fixed bug #37209 (mssql_execute with non fatal errors). (Kalle)
- Fixed bug #35975 (Session cookie expires date format isn't the most
  compatible. Now matches that of setcookie()). (Scott)


08 Dec 2008, PHP 5.2.8
- Reverted bug fix #42718 that broke magic_quotes_gpc (Scott)

04 Dec 2008, PHP 5.2.7
- Upgraded PCRE to version 7.8 (Fixes CVE-2008-2371). (Ilia)
- Updated timezone database to version 2008.9. (Derick)
- Upgraded bundled libzip to 0.9.0. (Pierre)

- Added logging option for error_log to send directly to SAPI. (Stas)
- Added PHP_MAJOR_VERSION, PHP_MINOR_VERSION, PHP_RELEASE_VERSION,
  PHP_EXTRA_VERSION, PHP_VERSION_ID, PHP_ZTS and PHP_DEBUG constants. (Pierre)
- Added "PHP_INI_SCAN_DIR" environment variable which can be used to 
  either disable or change the compile time ini scan directory (FR #45114).
  (Jani)

- Fixed missing initialization of BG(page_uid) and BG(page_gid), 
  reported by Maksymilian Arciemowicz. (Stas)
- Fixed memory leak inside sqlite_create_aggregate(). (Felipe)
- Fixed memory leak inside PDO sqlite's sqliteCreateAggregate() method.
  (Felipe)
- Fixed a crash inside gd with invalid fonts (Fixes CVE-2008-3658). (Pierre)
- Fixed a possible overflow inside memnstr (Fixes CVE-2008-3659).
  (LaurentGaffie)
- Fixed incorrect php_value order for Apache configuration, reported by
  Maksymilian Arciemowicz. (Stas)
- Fixed memory leak inside readline_callback_handler_remove() function.
  (Felipe)
- Fixed sybase_fetch_*() to continue reading after CS_ROW_FAIL status (Timm)
- Fixed a bug inside dba_replace() that could cause file truncation
  withinvalid keys. (Ilia)
- Fixed memory leak inside readline_callback_handler_install() function.(Ilia)
- Fixed memory leak inside readline_completion_function() function. (Felipe) 
- Fixed stream_get_contents() when using $maxlength and socket is notclosed.
  indeyets [at] php [dot] net on #46049. (Arnaud)
- Fixed stream_get_line() to behave as documented on non-blocking streams.
  (Arnaud)
- Fixed endless loop in PDOStatement::debugDumpParams().
  (jonah.harris at gmail dot com)
- Fixed ability to use "internal" heaps in extensions. (Arnaud, Dmitry)
- Fixed weekdays adding/subtracting algorithm. (Derick)
- Fixed some ambiguities in the date parser. (Derick)
- Fixed a bug with the YYYY-MM format not resetting the day correctly.
  (Derick)
- Fixed a bug in the DateTime->modify() methods, it would not use the advanced
  relative time strings. (Derick)
- Fixed extraction of zip files or directories when the entry name is a
  relative path. (Pierre)
- Fixed read or write errors for large zip archives. (Pierre)
- Fixed security issues detailed in CVE-2008-2665 and CVE-2008-2666.
  (Christian Hoffmann)
- Fixed simplexml asXML() not to lose encoding when dumping entire
  document to file. (Ilia)
- Fixed a crash inside PDO when trying instantiate PDORow manually.
  (Felipe)
- Fixed build failure of ext/mysqli with libmysql 6.0 - missing
  rplfunctions. (Andrey)
- Fixed a regression when using strip_tags() and < is within an
  attribute.(Scott)
- Fixed a crash on invalid method in ReflectionParameter constructor.
  (Christian Seiler)
- Reverted fix for bug #44197 due to behaviour change in minor version.
  (Felipe)

- Fixed bug #46732 (mktime.year description is wrong). (Derick)
- Fixed bug #46696 (cURL fails in upload files with specified content-type).
  (Ilia)
- Fixed bug #46673 (stream_lock call with wrong parameter). (Arnaud)
- Fixed bug #46649 (Setting array element with that same array produces
  inconsistent results). (Arnaud)
- Fixed bug #46626 (mb_convert_case does not handle apostrophe correctly).
  (Ilia)
- Fixed bug #46543 (ibase_trans() memory leaks when using wrong parameters).
  (Felipe)
- Fixed bug #46521 (Curl ZTS OpenSSL, error in config.m4 fragment).
  (jd at cpanel dot net)
- Fixed bug #46496 (wddx_serialize treats input as ISO-8859-1). (Mark Karpeles)
- Fixed bug #46427 (SoapClient() stumbles over its "stream_context" parameter).
  (Dmitry, Herman Radtke)
- Fixed bug #46426 (offset parameter of stream_get_contents() does not
  workfor "0"). (Felipe)
- Fixed bug #46406 (Unregistering nodeclass throws E_FATAL). (Rob)
- Fixed bug #46389 (NetWare needs small patch for _timezone).
  (patch by guenter@php.net)
- Fixed bug #46388 (stream_notification_callback inside of object destroys
  object variables). (Felipe)
- Fixed bug #46381 (wrong $this passed to internal methods causes segfault).
  (Tony)
- Fixed bug #46379 (Infinite loop when parsing '#' in one line file). (Arnaud)
- Fixed bug #46366 (bad cwd with / as pathinfo). (Dmitry)
- Fixed bug #46360 (TCP_NODELAY constant for socket_{get,set}_option).
  (bugs at trick dot vanstaveren dot us)
- Fixed bug #46343 (IPv6 address filter accepts invalid address). (Ilia)
- Fixed bug #46335 (DOMText::splitText doesn't handle multibyte characters).
  (Rob)
- Fixed bug #46323 (compilation of simplexml for NetWare breaks).
  (Patch by guenter [at] php [dot] net)
- Fixed bug #46319 (PHP sets default Content-Type header for HTTP 304
  response code, in cgi sapi). (Ilia)
- Fixed bug #46313 (Magic quotes broke $_FILES). (Arnaud)
- Fixed bug #46308 (Invalid write when changing property from inside getter).
  (Dmitry)
- Fixed bug #46292 (PDO::setFetchMode() shouldn't requires the 2nd arg when
  using FETCH_CLASSTYPE). (Felipe)
- Fixed bug #46274, #46249 (pdo_pgsql always fill in NULL for empty BLOB and
  segfaults when returned by SELECT). (Felipe)
- Fixed bug #46271 (local_cert option is not resolved to full path). (Ilia)
- Fixed bug #46247 (ibase_set_event_handler() is allowing to pass callback
  without event). (Felipe)
- Fixed bug #46246 (difference between call_user_func(array($this, $method))
  and $this->$method()). (Dmitry)
- Fixed bug #46222 (ArrayObject EG(uninitialized_var_ptr) overwrite).
  (Etienne)
- Fixed bug #46215 (json_encode mutates its parameter and has some
  class-specific state). (Felipe)
- Fixed bug #46206 (pg_query_params/pg_execute convert passed values to
  strings). (Ilia)
- Fixed bug #46191 (BC break: DOMDocument saveXML() doesn't accept null).
  (Rob)
- Fixed bug #46164 (stream_filter_remove() closes the stream). (Arnaud)
- Fixed bug #46157 (PDOStatement::fetchObject prototype error). (Felipe)
- Fixed bug #46147 (after stream seek, appending stream filter reads
  incorrect data). (Greg)
- Fixed bug #46139 (PDOStatement->setFetchMode() forgets FETCH_PROPS_LATE).
  (chsc at peytz dot dk, Felipe)
- Fixed bug #46127 (php_openssl_tcp_sockop_accept forgets to set context
  on accepted stream) (Mark Karpeles, Pierre)
- Fixed bug #46110 (XMLWriter - openmemory() and openuri() leak memory on
  multiple calls). (Ilia)
- Fixed bug #46088 (RegexIterator::accept - segfault). (Felipe)
- Fixed bug #46082 (stream_set_blocking() can cause a crash in some
  circumstances). (Felipe)
- Fixed bug #46064 (Exception when creating ReflectionProperty object
  on dynamicly created property). (Felipe)
- Fixed bug #46059 (Compile failure under IRIX 6.5.30 building posix.c).
  (Arnaud)
- Fixed bug #46053 (SplFileObject::seek - Endless loop). (Arnaud)
- Fixed bug #46051 (SplFileInfo::openFile - memory overlap). (Arnaud)
- Fixed bug #46047 (SimpleXML converts empty nodes into object with
  nested array). (Rob)
- Fixed bug #46031 (Segfault in AppendIterator::next). (Arnaud)
- Fixed bug #46029 (Segfault in DOMText when using with Reflection). (Rob)
- Fixed bug #46026 (bzip2.decompress/zlib.inflate filter tries to decompress
  after end of stream). (Keisial at gmail dot com, Greg)
- Fixed bug #46024 (stream_select() doesn't return the correct number).
  (Arnaud)
- Fixed bug #46010 (warnings incorrectly generated for iv in ecb mode).
  (Felipe)
- Fixed bug #46003 (isset on nonexisting node return unexpected results). (Rob)
- Fixed bug #45956 (parse_ini_file() does not return false with syntax errors
  in parsed file). (Jani)
- Fixed bug #45901 (wddx_serialize_value crash with SimpleXMLElement object).
  (Rob)
- Fixed bug #45862 (get_class_vars is inconsistent with 'protected' and
  'private' variables). (ilewis at uk dot ibm dot com, Felipe)
- Fixed bug #45860 (header() function fails to correctly replace all Status
  lines). (Dmitry)
- Fixed bug #45805 (Crash on throwing exception from error handler). (Dmitry)
- Fixed bug #45765 (ReflectionObject with default parameters of self::xxx cause
  an error). (Felipe)
- Fixed bug #45751 (Using auto_prepend_file crashes (out of scope stack address
  use)). (basant dot kukreja at sun dot com) 
- Fixed bug #45722 (mb_check_encoding() crashes). (Moriyoshi)
- Fixed bug #45705 (rfc822_parse_adrlist() modifies passed address parameter).
  (Jani)
- Fixed bug #45691 (Some per-dir or runtime settings may leak into other
  requests). (Moriyoshi)
- Fixed bug #45581 (htmlspecialchars() double encoding &#x hex items). (Arnaud)
- Fixed bug #45580 (levenshtein() crashes with invalid argument). (Ilia)
- Fixed bug #45575 (Segfault with invalid non-string as event handler callback).
  (Christian Seiler)
- Fixed bug #45568 (ISAPI doesn't properly clear auth_digest in header).
  (Patch by: navara at emclient dot com)
- Fixed bug #45556 (Return value from callback isn't freed). (Felipe)
- Fixed bug #45555 (Segfault with invalid non-string as
  register_introspection_callback). (Christian Seiler)
- Fixed bug #45553 (Using XPath to return values for attributes with a
  namespace does not work). (Rob)
- Fixed bug #45529 (new DateTimeZone() and date_create()->getTimezone() behave
  different). (Derick)
- Fixed bug #45522 (FCGI_GET_VALUES request does not return supplied values).
  (Arnaud)
- Fixed bug #45486 (mb_send_mail(); header 'Content-Type: text/plain; charset='
   parsing incorrect). (Felipe)
- Fixed bug #45485 (strip_tags and <?XML tag). (Felipe)
- Fixed bug #45460 (imap patch for fromlength fix in imap_headerinfo doesn't
  accept lengths of 1024). (Felipe, andrew at lifescale dot com)
- Fixed bug #45449 (filesize() regression using ftp wrapper).
  (crrodriguez at suse dot de)
- Fixed bug #45423 (fastcgi parent process doesn't invoke php_module_shutdown
  before shutdown) (basant dot kukreja at sun dot com)
- Fixed bug #45406 (session.serialize_handler declared by shared extension fails).
  (Kalle, oleg dot grenrus at dynamoid dot com)
- Fixed bug #45405 (snmp extension memory leak).
  (Federico Cuello, Rodrigo Campos)
- Fixed bug #45382 (timeout bug in stream_socket_enable_crypto). (Ilia)
- Fixed bug #45373 (php crash on query with errors in params). (Felipe)
- Fixed bug #45352 (Segmentation fault because of tick function on second
  request). (Dmitry)
- Fixed bug #45312 (Segmentation fault on second request for array functions).
  (Dmitry)
- Fixed bug #45303 (Opening php:// wrapper in append mode results in a warning).
  (Arnaud)
- Fixed bug #45251 (double free or corruption with setAttributeNode()). (Rob)
- Fixed bug #45226 and #18916 (xmlrpc_set_type() segfaults and wrong behavior
  with valid ISO8601 date string). (Jeff Lawsons)
- Fixed bug #45220 (curl_read callback returns -1 when needs to return
  size_t (unsigned)). (Felipe)
- Fixed bug #45181 (chdir() should clear relative entries in stat cache).
  (Arnaud)
- Fixed bug #45178 (memory corruption on assignment result of "new" by
  reference). (Dmitry)
- Fixed bug #45166 (substr() overflow changes). (Felipe)
- Fixed bug #45151 (Crash with URI/file..php (filename contains 2 dots)).
  (Fixes CVE-2008-3660) (Dmitry)
- Fixed bug #45139 (ReflectionProperty returns incorrect declaring class).
  (Felipe)
- Fixed bug #45124 ($_FILES['upload']['size'] sometimes return zero and some
  times the filesize). (Arnaud)
- Fixed bug #45028 (CRC32 output endianness is different between crc32() and
  hash()). (Tony)
- Fixed bug #45004 (pg_insert() does not accept 4 digit timezone format).
  (Ilia)
- Fixed bug #44991 (Compile Failure With freetds0.82).
  (jklowden at freetds dot org, matthias at dsx dot at)
- Fixed bug #44938 (gettext functions crash with overly long domain).
  (Christian Schneider, Ilia)
- Fixed bug #44925 (preg_grep() modifies input array). (Nuno)
- Fixed bug #44900 (OpenSSL extension fails to link with OpenSSL 0.9.6).
  (jd at cpanel dot net, Pierre)
- Fixed bug #44891 Memory leak using registerPHPFunctions and XSLT Variable
  as function parameter. (Rob)
- Fixed bug #44882 (SOAP extension object decoding bug). (Dmitry)
- Fixed bug #44830 (Very minor issue with backslash in heredoc). (Matt)
- Fixed bug #44818 (php://memory writeable when opened read only). (Arnaud)
- Fixed bug #44811 (Improve error message when creating a new SoapClient
  that contains invalid data). (Markus Fischer, David C)
- Fixed bug #44798 (Memory leak assigning value to attribute). (Ilia)
- Fixed bug #44716 (Progress notifications incorrect). (Hannes)
- Fixed bug #44712 (stream_context_set_params segfaults on invalid arguments).
  (Hannes)
- Fixed bug #44617 (wrong HTML entity output when substitute_character=entity).
  (Moriyoshi)
- Fixed bug #44607 (stream_get_line unable to correctly identify the "ending"
  in the stream content). (Arnaud)
- Fixed bug #44425 (Extending PDO/MySQL class with a __call() function doesn't
  work). (Johannes)
- Fixed bug #44327 (PDORow::queryString property & numeric offsets / Crash).
  (Felipe)
- Fixed bug #44251, #41125 (PDO + quote() + prepare() can result in segfault).
  (tsteiner at nerdclub dot net)
- Fixed bug #44246 (closedir() accepts a file resource opened by fopen()).
  (Dmitry, Tony)
- Fixed bug #44182 (extract($a, EXTR_REFS) can fail to split copy-on-write
  references). (robin_fernandes at uk dot ibm dot com)
- Fixed bug #44181 (extract($a, EXTR_OVERWRITE|EXTR_REFS) can fail to create
  references to $a). (robin_fernandes at uk dot ibm dot com)
- Fixed bug #44127 (UNIX abstract namespace socket connect does not work).
  (Jani)
- Fixed bug #43993 (mb_substr_count() behaves differently to substr_count()
  with overlapping needles). (Moriyoshi)
- Fixed Bug #43958 (class name added into the error message). (Dmitry)
- Fixed bug #43941 (json_encode silently cuts non-UTF8 strings). (Stas)
- Fixed bug #43925 (Incorrect argument counter in prepared statements with
  pgsql). (Felipe)
- Fixed bug #43731 (socket_getpeername: cannot use on stdin with inetd).
  (Arnaud)
- Fixed bug #43723 (SOAP not sent properly from client for <choice>). (Dmitry)
- Fixed bug #43668 (Added odbc.default_cursortype to control the ODBCcursor
  model). (Patrick)
- Fixed bug #43666 (Fixed code to use ODBC 3.52 datatypes for 64bit
  systems). (Patrick)
- Fixed bug #43540 (rfc1867 handler newlength problem). (Arnaud)
- Fixed bug #43452 (strings containing a weekday, or a number plus weekday
  behaved incorrect of the current day-of-week was the same as the one in the
  phrase). (Derick)
- Fixed bug #43353 (wrong detection of 'data' wrapper causes notice).
  (gk at gknw dot de, Arnaud)
- Fixed bug #43053 (Regression: some numbers shown in scientific notation).
  (int-e at gmx dot de)
- Fixed bug #43045 (SOAP encoding violation on "INF" for type double/float).
  (Dmitry)
- Fixed bug #42862 (IMAP toolkit crash: rfc822.c legacy routine buffer
  overflow). (Fixes CVE-2008-2829) (Dmitry)
- Fixed bug #42855 (dns_get_record() doesn't return all text from TXT record).
  (a dot u dot savchuk at gmail dot com)
- Fixed bug #42737 (preg_split('//u') triggers a E_NOTICE with newlines).
  (Nuno)
- Fixed bug #42718 (FILTER_UNSAFE_RAW not applied when configured as default
  filter). (Arnaud)
- Fixed bug #42604 ("make test" fails with --with-config-file-scan-dir=path).
  (Jani)
- Fixed bug #42473 (ob_start php://output and headers). (Arnaud)
- Fixed bug #42318 (problem with nm on AIX, not finding object files).
  (Dmitry)
- Fixed bug #42294 (Unified solution for round() based on C99 round). (Ilia)
- Fixed bug #42078 (pg_meta_data mix tables metadata from different schemas).
  (Felipe)
- Fixed bug #41348 (OCI8: allow compilation with Oracle 8.1). (Chris Jones)
- Fixed bug #41033 (enable signing with DSA keys.
  (gordyf at google dot com, Pierre)
- Fixed bug #37100 (data is returned truncated with BINARY CURSOR). (Tony)
- Fixed bug #30312 (crash in sybase_unbuffered_query() function). (Timm)
- Fixed bug #24679 (pg_* functions doesn't work using schema). (Felipe)
- Fixed bug #14962 (PECL) (::extractTo 2nd argument is not really optional)
  (Mark van Der Velden)
- Fixed bug #14032 (Mail() always returns false but mail is sent). (Mikko)


01 May 2008, PHP 5.2.6
- Fixed two possible crashes inside posix extension (Tony)
- Fixed incorrect heredoc handling when label is used within the block. 
  (Matt)
- Fixed possible stack buffer overflow in FastCGI SAPI. (Andrei Nigmatulin)
- Fixed sending of uninitialized paddings which may contain some information. (Andrei Nigmatulin)
- Fixed a bug in formatting timestamps when DST is active in the default timezone (Derick)
- Properly address incomplete multibyte chars inside escapeshellcmd() (Ilia, Stefan Esser)
- Fix integer overflow in printf(). (Stas, Maksymilian Aciemowicz)
- Fixed security issue detailed in CVE-2008-0599. (Rasmus)
- Fixed potential memleak in stream filter parameter for zlib filter. (Greg)
- Added Reflection API metadata for the methods of the DOM classes. (Sebastian)
- Fixed weird behavior in CGI parameter parsing. (Dmitry, Hannes Magnusson)
- Fixed a safe_mode bypass in cURL identified by Maksymilian Arciemowicz.
  (Ilia)
- Fixed a bug with PDO::FETCH_COLUMN|PDO::FETCH_GROUP mode when a column # by
  which to group by data is specified. (Ilia)
- Fixed segfault in filter extension when using callbacks. (Arnar Mar Sig,
  Felipe)
- Fixed faulty fix for bug #40189 (endless loop in zlib.inflate stream filter). (Greg)
- Upgraded PCRE to version 7.6 (Nuno)

- Fixed bug #44742 (timezone_offset_get() causes segmentation faults). (Derick)
- Fixed bug #44720 (Prevent crash within session_register()). (Scott)
- Fixed bug #44703 (htmlspecialchars() does not detect bad character set argument). (Andy Wharmby)
- Fixed bug #44673 (With CGI argv/argc starts from arguments, not from script) (Dmitry)
- Fixed bug #44667 (proc_open() does not handle pipes with the mode 'wb' correctly). (Jani)
- Fixed bug #44663 (Crash in imap_mail_compose if "body" parameter invalid). (Ilia)
- Fixed bug #44650 (escaepshellscmd() does not check arg count). (Ilia)
- Fixed bug #44613 (Crash inside imap_headerinfo()). (Ilia, jmessa)
- Fixed bug #44603 (Order issues with Content-Type/Length headers on POST). (Ilia)
- Fixed bug #44594 (imap_open() does not validate # of retries parameter). (Ilia)
- Fixed bug #44591 (imagegif's filename parameter). (Felipe)
- Fixed bug #44557 (Crash in imap_setacl when supplied integer as username) (Thomas Jarosch)
- Fixed bug #44487 (call_user_method_array issues a warning when throwing an exception). (David Soria Parra)
- Fixed bug #44478 (Inconsistent behaviour when assigning new nodes). (Rob, Felipe)
- Fixed bug #44445 (email validator does not handle domains starting/ending with a -). (Ilia)
- Fixed bug #44440 (st_blocks undefined under BeOS). (Felipe)
- Fixed bug #44394 (Last two bytes missing from output). (Felipe)
- Fixed bug #44388 (Crash inside exif_read_data() on invalid images) (Ilia)
- Fixed bug #44373 (PDO_OCI extension compile failed). (Felipe)
- Fixed bug #44333 (SEGFAULT when using mysql_pconnect() with client_flags). (Felipe)
- Fixed bug #44306 (Better detection of MIPS processors on Windows). (Ilia)
- Fixed bug #44242 (metaphone('CMXFXM') crashes PHP). (Felipe)
- Fixed bug #44233 (MSG_PEEK undefined under BeOS R5). (jonathonfreeman at gmail dot com, Ilia)
- Fixed bug #44216 (strftime segfaults on large negative value). (Derick)
- Fixed bug #44209 (strtotime() doesn't support 64 bit timestamps on 64 bit platforms). (Derick)
- Fixed bug #44206 (OCI8 selecting ref cursors leads to ORA-1000 maximum open cursors reached). (Oracle Corp.)
- Fixed bug #44200 (A crash in PDO when no bound targets exists and yet bound parameters are present). (Ilia)
- Fixed bug #44197 (socket array keys lost on socket_select). (Felipe)
- Fixed bug #44191 (preg_grep messes up array index). (Felipe)
- Fixed bug #44189 (PDO setAttribute() does not properly validate values for native numeric options). (Ilia)
- Fixed bug #44184 (Double free of loop-variable on exception). (Dmitry)
- Fixed bug #44171 (Invalid FETCH_COLUMN index does not raise an error). (Ilia)
- Fixed bug #44166 (Parameter handling flaw in PDO::getAvailableDrivers()). (Ilia)
- Fixed bug #44159 (Crash: $pdo->setAttribute(PDO::STATEMENT_ATTR_CLASS, NULL)). (Felipe)
- Fixed bug #44152 (Possible crash with syslog logging on ZTS builds). (Ilia)
- Fixed bug #44141 (private parent constructor callable through static function). (Dmitry)
- Fixed bug #44113 (OCI8 new collection creation can fail with OCI-22303). (Oracle Corp.)
- Fixed bug #44069 (Huge memory usage with concatenation using . instead of .=). (Dmitry)
- Fixed bug #44046 (crash inside array_slice() function with an invalid by-ref offset). (Ilia)
- Fixed bug #44028 (crash inside stream_socket_enable_crypto() when enabling encryption without crypto type). (Ilia)
- Fixed bug #44018 (RecursiveDirectoryIterator options inconsistancy). (Marcus)
- Fixed bug #44008 (OCI8 incorrect usage of OCI-Lob->close crashes PHP). (Oracle Corp.)
- Fixed bug #43998 (Two error messages returned for incorrect encoding for mb_strto[upper|lower]). (Rui)
- Fixed bug #43994 (mb_ereg 'successfully' matching incorrect). (Rui)
- Fixed bug #43954 (Memory leak when sending the same HTTP status code multiple times). (Scott)
- Fixed bug #43927 (koi8r is missing from html_entity_decode()). (andy at demos dot su, Tony)
- Fixed bug #43912 (Interbase column names are truncated to 31 characters). (Ilia)
- Fixed bug #43875 (Two error messages returned for $new and $flag argument in mysql_connect()). (Hannes)
- Fixed bug #43863 (str_word_count() breaks on cyrillic "ya" in locale cp1251). (phprus at gmail dot com, Tony)
- Fixed bug #43841 (mb_strrpos offset is byte count for negative values). (Rui)
- Fixed bug #43840 (mb_strpos bounds check is byte count rather than a character count). (Rui)
- Fixed bug #43808 (date_create never fails (even when it should)). (Derick)
- Fixed bug #43793 (zlib filter is unable to auto-detect gzip/zlib file headers). (Greg)
- Fixed bug #43703 (Signature compatibility check broken). (Dmitry)
- Fixed bug #43677 (Inconsistent behaviour of include_path set with php_value). (manuel at mausz dot at)
- Fixed bug #43663 (Extending PDO class with a __call() function doesn't work). (David Soria Parra)
- Fixed bug #43647 (Make FindFile use PATH_SEPARATOR instead of ";"). (Ilia)
- Fixed bug #43635 (mysql extension ingores INI settings on NULL values passed to mysql_connect()). (Ilia)
- Fixed bug #43620 (Workaround for a bug inside libcurl 7.16.2 that can result in a crash). (Ilia)
- Fixed bug #43614 (incorrect processing of numerical string keys of array in arbitrary serialized data). (Dmitriy Buldakov, Felipe)
- Fixed bug #43606 (define missing depencies of the exif extension). (crrodriguez at suse dot de)
- Fixed bug #43589 (a possible infinite loop in bz2_filter.c). (Greg)
- Fixed bug #43580 (removed bogus declaration of a non-existent php_is_url() function). (Ilia)
- Fixed bug #43559 (array_merge_recursive() doesn't behave as expected with duplicate NULL values). (Felipe, Tony)
- Fixed bug #43533 (escapeshellarg('') returns null). (Ilia)
- Fixed bug #43527 (DateTime created from a timestamp reports environment timezone). (Derick)
- Fixed bug #43522 (stream_get_line() eats additional characters). (Felipe, Ilia, Tony)
- Fixed bug #43507 (SOAPFault HTTP Status 500 - would like to be able to set the HTTP Status). (Dmitry)
- Fixed bug #43505 (Assign by reference bug). (Dmitry)
- Fixed bug #43498 (file_exists() on a proftpd server got SIZE not allowed in ASCII mode). (Ilia, crrodriguez at suse dot de)
- Fixed bug #43497 (OCI8 XML/getClobVal aka temporary LOBs leak UGA memory). (Chris)
- Fixed bug #43495 (array_merge_recursive() crashes with recursive arrays). (Ilia)
- Fixed bug #43493 (pdo_pgsql does not send username on connect when password is not available). (Ilia)
- Fixed bug #43491 (Under certain conditions, file_exists() never returns). (Dmitry)
- Fixed bug #43483 (get_class_methods() does not list all visible methods). (Dmitry)
- Fixed bug #43482 (array_pad() does not warn on very small pad numbers). (Ilia)
- Fixed bug #43457 (Prepared statement with incorrect parms doesn't throw exception with pdo_pgsql driver). (Ilia)
- Fixed bug #43450 (Memory leak on some functions with implicit object __toString() call). (David C.)
- Fixed bug #43386 (array_globals not reset to 0 properly on init). (Ilia)
- Fixed bug #43377 (PHP crashes with invalid argument for DateTimeZone). (Ilia)
- Fixed bug #43373 (pcntl_fork() should not raise E_ERROR on error). (Ilia)
- Fixed bug #43364 (recursive xincludes don't remove internal xml nodes properly). (Rob, patch from ddb@bitxtender.de)
- Fixed bug #43301 (mb_ereg*_replace() crashes when replacement string is invalid PHP expression and 'e' option is used). (Jani)
- Fixed bug #43295 (crash because of uninitialized SG(sapi_headers).mimetype). (Dmitry)
- Fixed bug #43293 (Multiple segfaults in getopt()). (Hannes)
- Fixed bug #43279 (pg_send_query_params() converts all elements in 'params' to strings). (Ilia)
- Fixed bug #43276 (Incomplete fix for bug #42739, mkdir() under safe_mode). (Ilia)
- Fixed bug #43248 (backward compatibility break in realpath()). (Dmitry)
- Fixed bug #43221 (SimpleXML adding default namespace in addAttribute). (Rob)
- Fixed bug #43216 (stream_is_local() returns false on "file://"). (Dmitry)
- Fixed bug #43201 (Crash on using uninitialized vals and __get/__set). (Dmitry)
- Fixed bug #43182 (file_put_contents() LOCK_EX does not work properly on file truncation). (Ilia)
- Fixed bug #43175 (__destruct() throwing an exception with __call() causes segfault). (Dmitry)
- Fixed bug #43128 (Very long class name causes segfault). (Dmitry)
- Fixed bug #43105 (PHP seems to fail to close open files). (Hannes)
- Fixed bug #43092 (curl_copy_handle() crashes with > 32 chars long URL). (Jani)
- Fixed bug #43003 (Invalid timezone reported for DateTime objects constructed using a timestamp). (Derick)
- Fixed bug #42978 (mismatch between number of bound params and values causes a crash in pdo_pgsql). (Ilia)
- Fixed bug #42945 (preg_split() swallows part of the string). (Nuno)
- Fixed bug #42937 (__call() method not invoked when methods are called on parent from child class). (Dmitry)
- Fixed bug #42841 (REF CURSOR and oci_new_cursor() crash PHP). (Chris)
- Fixed bug #42838 (Wrong results in array_diff_uassoc) (Felipe)
- Fixed bug #42779 (Incorrect forcing from HTTP/1.0 request to HTTP/1.1 response). (Ilia)
- Fixed bug #42736 (xmlrpc_server_call_method() crashes). (Tony)
- Fixed bug #42692 (Procedure 'int1' not present with doc/lit SoapServer). (Dmitry)
- Fixed bug #42548 (mysqli PROCEDURE calls can't return result sets). (Hartmut)
- Fixed bug #42505 (new sendmail default breaks on Netware platform) (Guenter Knauf)
- Fixed bug #42369 (Implicit conversion to string leaks memory). (David C., Rob).
- Fixed bug #42272 (var_export() incorrectly escapes char(0)). (Derick)
- Fixed bug #42261 (Incorrect lengths for date and boolean data types). (Ilia)
- Fixed bug #42190 (Constructing DateTime with TimeZone Indicator invalidates DateTimeZone). (Derick)
- Fixed bug #42177 (Warning "array_merge_recursive(): recursion detected" comes again...). (Felipe)
- Fixed bug #41941 (oci8 extension not lib64 savvy). (Chris)
- Fixed bug #41828 (Failing to call RecursiveIteratorIterator::__construct() causes a sefault). (Etienne)
- Fixed bug #41599 (setTime() fails after modify() is used). (Derick)
- Fixed bug #41562 (SimpleXML memory issue). (Rob)
- Fixed bug #40013 (php_uname() does not return nodename on Netware (Guenter Knauf)
- Fixed bug #38468 (Unexpected creation of cycle). (Dmitry)
- Fixed bug #32979 (OpenSSL stream->fd casts broken in 64-bit build) (stotty at tvnet dot hu)

08 Nov 2007, PHP 5.2.5
- Upgraded PCRE to version 7.3 (Nuno)
- Added optional parameter $provide_object to debug_backtrace(). (Sebastian)
- Added alpha support for imagefilter() IMG_FILTER_COLORIZE. (Pierre)
- Added ability to control memory consumption between request using
  ZEND_MM_COMPACT environment variable. (Dmitry)

- Improved speed of array_intersect_key(), array_intersect_assoc(),
  array_uintersect_assoc(), array_diff_key(), array_diff_assoc() and
  array_udiff_assoc(). (Dmitry)

- Fixed move_uploaded_file() to always set file permissions of resulting file
  according to UMASK. (Andrew Sitnikov)
- Fixed possible crash in ext/soap because of uninitialized value. (Zdash Urf)
- Fixed regression in glob() when enforcing safe_mode/open_basedir checks on
  paths containing '*'. (Ilia)
- Fixed "mail.force_extra_parameters" php.ini directive not to be modifiable
  in .htaccess due to the security implications - reported by SecurityReason.
  (Stas)
- Fixed PDO crash when driver returns empty LOB stream. (Stas)
- Fixed dl() to only accept filenames - reported by Laurent Gaffie. (Stas)
- Fixed dl() to limit argument size to MAXPATHLEN (CVE-2007-4887).
  (Christian Hoffmann)
- Fixed iconv_*() functions to limit argument sizes as workaround to libc
  bug (CVE-2007-4783, CVE-2007-4840 by Laurent Gaffie).
  (Christian Hoffmann, Stas)
- Fixed missing brackets leading to build warning and error in the log.
  Win32 code. (Andrey)
- Fixed leaks with multiple connects on one mysqli object. (Andrey)
- Fixed endianness detection on MacOS when building universal binary.
  (Uwe Schindler, Christian Speich, Tony)
- Fixed possible triggering of buffer overflows inside glibc
  implementations of the fnmatch(), setlocale() and glob() functions.
  Reported by Laurent Gaffie. (Ilia)
- Fixed imagerectangle regression with 1x1 rectangle (libgd #106). (Pierre)
- Fixed htmlentities/htmlspecialchars not to accept partial multibyte
  sequences. (Stas)

- Fixed bug #43196 (array_intersect_assoc() crashes with non-array input).
  (Jani)
- Fixed bug #43139 (PDO ignores ATTR_DEFAULT_FETCH_MODE in some cases with
  fetchAll()). (Ilia)
- Fixed bug #43137 (rmdir() and rename() do not clear statcache). (Jani)
- Fixed bug #43130 (Bound parameters cannot have - in their name). (Ilia)
- Fixed bug #43099 (XMLWriter::endElement() does not check # of params).
  (Ilia)
- Fixed bug #43020 (Warning message is missing with shuffle() and more
  than one argument). (Scott)
- Fixed bug #42976 (Crash when constructor for newInstance() or
  newInstanceArgs() fails) (Ilia)
- Fixed bug #42943 (ext/mssql: Move *timeout initialization from RINIT
  to connect time). (Ilia)
- Fixed bug #42917 (PDO::FETCH_KEY_PAIR doesn't work with setFetchMode).
  (Ilia)
- Fixed bug #42890 (Constant "LIST" defined by mysqlclient and c-client).
  (Andrey)
- Fixed bug #42869 (automatic session id insertion adds sessions id to
  non-local forms). (Ilia)
- Fixed bug #42818 ($foo = clone(array()); leaks memory). (Dmitry)
- Fixed bug #42817 (clone() on a non-object does not result in a fatal
  error). (Ilia)
- Fixed bug #42785 (json_encode() formats doubles according to locale rather
  then following standard syntax). (Ilia)
- Fixed bug #42783 (pg_insert() does not accept an empty list for
  insertion). (Ilia)
- Fixed bug #42773 (WSDL error causes HTTP 500 Response). (Dmitry)
- Fixed bug #42772 (Storing $this in a static var fails while handling a cast
  to string). (Dmitry)
- Fixed bug #42767 (highlight_string() truncates trailing comment). (Ilia)
- Fixed bug #42739 (mkdir() doesn't like a trailing slash when safe_mode is
  enabled). (Ilia)
- Fixed bug #42703 (Exception raised in an iterator::current() causes segfault
  in FilterIterator) (Marcus)
- Fixed bug #42699 (PHP_SELF duplicates path). (Dmitry)
- Fixed bug #42654 (RecursiveIteratorIterator modifies only part of leaves)
  (Marcus)
- Fixed bug #42643 (CLI segfaults if using ATTR_PERSISTENT). (Ilia)
- Fixed bug #42637 (SoapFault : Only http and https are allowed). (Bill Moran)
- Fixed bug #42629 (Dynamically loaded PHP extensions need symbols exported
  on MacOSX). (jdolecek at NetBSD dot org)
- Fixed bug #42627 (bz2 extension fails to build with -fno-common).
  (dolecek at netbsd dot org)
- Fixed Bug #42596 (session.save_path MODE option does not work). (Ilia)
- Fixed bug #42590 (Make the engine recognize \v and \f escape sequences).
  (Ilia)
- Fixed bug #42587 (behavior change regarding symlinked .php files). (Dmitry)
- Fixed bug #42579 (apache_reset_timeout() does not exist). (Jani)
- Fixed bug #42549 (ext/mysql failed to compile with libmysql 3.23). (Scott)
- Fixed bug #42523 (PHP_SELF duplicates path). (Dmitry)
- Fixed bug #42512 (ip2long('255.255.255.255') should return 4294967295 on
  64-bit PHP). (Derick)
- Fixed bug #42506 (php_pgsql_convert() timezone parse bug) (nonunnet at
  gmail dot com, Ilia)
- Fixed bug #42496 (OCI8 cursor is not closed when using 2 clobs in a select
  query). (Oracle Corp.)
- Fixed bug #42462 (Segmentation when trying to set an attribute in a
  DOMElement). (Rob)
- Fixed bug #42453 (CGI SAPI does not shut down cleanly with -i/-m/-v cmdline
  options). (Dmitry)
- Fixed bug #42452 (PDO classes do not expose Reflection API information).
  (Hannes)
- Fixed bug #42468 (Write lock on file_get_contents fails when using a
  compression stream). (Ilia)
- Fixed bug #42488 (SoapServer reports an encoding error and the error itself
  breaks). (Dmitry)
- Fixed bug #42378 (mysqli_stmt_bind_result memory exhaustion). (Andrey)
- Fixed bug #42359 (xsd:list type not parsed). (Dmitry)
- Fixed bug #42326 (SoapServer crash). (Dmitry)
- Fixed bug #42214 (SoapServer sends clients internal PHP errors). (Dmitry)
- Fixed bug #42189 (xmlrpc_set_type() crashes php on invalid datetime
  values). (Ilia)
- Fixed bug #42139 (XMLReader option constants are broken using XML()). (Rob)
- Fixed bug #42086 (SoapServer return Procedure '' not present for WSIBasic
  compliant wsdl). (Dmitry)
- Fixed bug #41822 (Relative includes broken when getcwd() fails). (Ab5602,
  Jani)
- Fixed bug #41561 (Values set with php_admin_* in httpd.conf can be overwritten
  with ini_set()). (Stas, Jani)
- Fixed bug #39651 (proc_open() append mode doesn't work on windows). (Nuno)

30 Aug 2007, PHP 5.2.4
- Removed --enable-versioning configure option. (Jani)

- Upgraded PCRE to version 7.2 (Nuno)
- Updated timezone database to version 2007.6. (Derick)

- Improved openssl_x509_parse() to return extensions in readable form. (Dmitry)

- Enabled changing the size of statement cache for non-persistent OCI8
  connections. (Chris Jones, Tony)

- Changed "display_errors" php.ini option to accept "stderr" as value which
  makes the error messages to be outputted to STDERR instead of STDOUT with
  CGI and CLI SAPIs (FR #22839). (Jani)
- Changed error handler to send HTTP 500 instead of blank page on PHP errors.
  (Dmitry, Andrei Nigmatulin)
- Changed mail() function to be always available. (Johannes)

- Added check for unknown options passed to configure. (Jani)
- Added persistent connection status checker to pdo_pgsql.
  (Elvis Pranskevichus, Ilia)
- Added support for ATTR_TIMEOUT inside pdo_pgsql driver. (Ilia)
- Added php_ini_loaded_file() function which returns the path to the actual
  php.ini in use. (Jani)
- Added GD version constants GD_MAJOR_VERSION, GD_MINOR_VERSION,
  GD_RELEASE_VERSION, GD_EXTRA_VERSION and GD_VERSION_STRING. (Pierre)
- Added missing open_basedir checks to CGI.
  (anight at eyelinkmedia dot com, Tony)
- Added missing format validator to unpack() function. (Ilia)
- Added missing error check inside bcpowmod(). (Ilia)
- Added CURLOPT_PRIVATE & CURLINFO_PRIVATE constants.
  (Andrey A. Belashkov, Tony)
- Added missing MSG_EOR and MSG_EOF constants to sockets extension. (Jani)
- Added PCRE_VERSION constant. (Tony)
- Added ReflectionExtension::info() function to print the phpinfo()
  block for an extension. (Johannes)

- Implemented FR #41884 (ReflectionClass::getDefaultProperties() does not
  handle static attributes). (Tony)

- Fixed "Floating point exception" inside wordwrap().
  (Mattias Bengtsson, Ilia)
- Fixed several integer overflows in ImageCreate(), ImageCreateTrueColor(),
  ImageCopyResampled() and ImageFilledPolygon() reported by Mattias Bengtsson.
  (Tony)
- Fixed size calculation in chunk_split(). (Stas)
- Fixed integer overflow in str[c]spn(). (Stas)
- Fixed money_format() not to accept multiple %i or %n tokens.
  (Stas, Ilia)
- Fixed zend_alter_ini_entry() memory_limit interruption
  vulnerability. (Ilia)
- Fixed INFILE LOCAL option handling with MySQL extensions not to be
  allowed when open_basedir or safe_mode is active. (Stas)
- Fixed session.save_path and error_log values to be checked against
  open_basedir and safe_mode (CVE-2007-3378) (Stas, Maksymilian Arciemowicz)
- Fixed possible invalid read in glob() win32 implementation (CVE-2007-3806).
  (Tony)
- Improved fix for MOPB-03-2007. (Ilia)
- Corrected fix for CVE-2007-2872. (Ilia)

- Fixed possible crash in imagepsloadfont(), work around a bug in the pslib on
  Windows. (Pierre)
- Fixed oci8 and PDO_OCI extensions to allow configuring with Oracle 11g
  client libraries. (Chris Jones)
- Fixed EOF handling in case of reading from file opened in write only mode.
  (Dmitry)
- Fixed var_export() to use the new H modifier so that it can generate
  parseable PHP code for floats, independent of the locale. (Derick)
- Fixed regression introduced by the fix for the libgd bug #74. (Pierre)
- Fixed SimpleXML's behavior when used with empty(). (Sara)
- Fixed crash in OpenSSL extension because of non-string passphrase. (Dmitry)

- Fixed PECL Bug #11345 (PDO_OCI crash after National language Support "NLS"
  environment initialization error). (Chris Jones)
- Fixed PECL bug #11216 (crash in ZipArchive::addEmptyDir when a directory
  already exists). (Pierre)

- Fixed bug #43926 (isInstance() isn't equivalent to instanceof operator). (Marcus)
- Fixed bug #42368 (Incorrect error message displayed by pg_escape_string).
  (Ilia)
- Fixed bug #42365 (glob() crashes and/or accepts way too many flags).
  (Jani)
- Fixed Bug #42364 (Crash when using getRealPath with DirectoryIterator).
  (Johannes)
- Fixed bug #42292 ($PHP_CONFIG not set for phpized builds). (Jani)
- Fixed bug #42261 (header wrong for date field).
  (roberto at spadim dot com dot br, Ilia)
- Fixed bug #42259 (SimpleXMLIterator loses ancestry). (Rob)
- Fixed bug #42247 (ldap_parse_result() not defined under win32). (Jani)
- Fixed bug #42243 (copy() does not output an error when the first arg is a
  dir). (Ilia)
- Fixed bug #42242 (sybase_connect() crashes). (Ilia)
- Fixed bug #42237 (stream_copy_to_stream returns invalid values for mmaped
  streams). (andrew dot minerd at sellingsource dot com, Ilia)
- Fixed bug #42233 (Problems with æøå in extract()). (Jani)
- Fixed bug #42222 (possible buffer overflow in php_openssl_make_REQ). (Pierre)
- Fixed bug #42211 (property_exists() fails to find protected properties
  from a parent class). (Dmitry)
- Fixed bug #42208 (substr_replace() crashes when the same array is passed
  more than once). (crrodriguez at suse dot de, Ilia)
- Fixed bug #42198 (SCRIPT_NAME and PHP_SELF truncated when inside a userdir
  and using PATH_INFO). (Dmitry)
- Fixed bug #42195 (C++ compiler required always). (Jani)
- Fixed bug #42183 (classmap causes crash in non-wsdl mode). (Dmitry)
- Fixed bug #42173 (oci8 INTERVAL and TIMESTAMP type fixes). (Chris)
- Fixed bug #42151 (__destruct functions not called after catching a SoapFault
  exception). (Dmitry)
- Fixed bug #42142 (substr_replace() returns FALSE when length > string length).
  (Ilia)
- Fixed bug #42135 (Second call of session_start() causes creation of SID).
  (Ilia)
- Fixed bug #42134 (oci_error() returns false after oci_new_collection() fails).
  (Tony)
- Fixed bug #42119 (array_push($arr,&$obj) doesn't work with
  zend.ze1_compatibility_mode On). (Dmitry)
- Fixed bug #42117 (bzip2.compress loses data in internal buffer).
  (Philip, Ilia)
- Fixed bug #42112 (deleting a node produces memory corruption). (Rob)
- Fixed bug #42107 (sscanf broken when using %2$s format parameters). (Jani)
- Fixed bug #42090 (json_decode causes segmentation fault). (Hannes)
- Fixed bug #42082 (NodeList length zero should be empty). (Hannes)
- Fixed bug #42072 (No warning message for clearstatcache() with arguments).
  (Ilia)
- Fixed bug #42071 (ini scanner allows using NULL as option name). (Jani)
- Fixed bug #42027 (is_file() / is_dir() matches file/dirnames with wildcard char
  or trailing slash in Windows). (Dmitry)
- Fixed bug #42019 (configure option --with-adabas=DIR does not work). (Jani)
- Fixed bug #42015 (ldap_rename(): server error "DSA is unwilling to perform").
  (bob at mroczka dot com, Jani)
- Fixed bug #42009 (is_a() and is_subclass_of() should NOT call autoload, in the
  same way as "instanceof" operator). (Dmitry)
- Fixed bug #41989 (move_uploaded_file() & relative path in ZTS mode). (Tony)
- Fixed bug #41984 (Hangs on large SoapClient requests). (Dmitry)
- Fixed bug #41983 (Error Fetching http headers terminated by '\n'). (Dmitry)
- Fixed bug #41973 (--with-ldap=shared fails with LDFLAGS="-Wl,--as-needed"). (Nuno)
- Fixed bug #41971 (PDOStatement::fetch and PDOStatement::setFetchMode causes
  unexpected behavior). (Ilia)
- Fixed bug #41964 (strtotime returns a timestamp for non-time string of
  pattern '(A|a) .+'). (Derick)
- Fixed bug #41961 (Ensure search for hidden private methods does not stray from
  class hierarchy). (robin_fernandes at uk dot ibm dot com)
- Fixed bug #41947 (SimpleXML incorrectly registers empty strings asnamespaces).
  (Rob)
- Fixed bug #41929 (Foreach on object does not iterate over all visible properties).
  (Dmitry)
- Fixed bug #41919 (crash in string to array conversion).
  (judas dot iscariote at gmail dot com, Ilia)
- Fixed bug #41909 (var_export() is locale sensitive when exporting float
  values). (Derick)
- Fixed bug #41908 (CFLAGS="-Os" ./configure --enable-debug fails).
  (christian at hoffie dot info, Tony)
- Fixed bug #41904 (proc_open(): empty env array should cause empty environment
  to be passed to process). (Jani)
- Fixed bug #41867 (SimpleXML: getName is broken). (Rob)
- Fixed bug #41865 (fputcsv(): 2nd parameter is not optional). (Jani)
- Fixed bug #41861 (SimpleXML: getNamespaces() returns the namespaces of a node's
  siblings). (Rob)
- Fixed bug #41845 (pgsql extension does not compile with PostgreSQL <7.4). (Ilia)
- Fixed bug #41844 (Format returns incorrect number of digits for negative years
  -0001 to -0999). (Derick)
- Fixed bug #41842 (Cannot create years < 0100 & negative years with date_create
  or new DateTime). (Derick)
- Fixed bug #41833 (addChild() on a non-existent node, no node created,
  getName() segfaults). (Rob)
- Fixed bug #41831 (pdo_sqlite prepared statements convert resources to
  strings). (Ilia)
- Fixed bug #41815 (Concurrent read/write fails when EOF is reached). (Sascha)
- Fixed bug #41813 (segmentation fault when using string offset as an object).
  (judas dot iscariote at gmail dot com, Tony)
- Fixed bug #41795 (checkdnsrr does not support DNS_TXT type).
  (lucas at facebook dot com, Tony)
- Fixed bug #41773 (php_strip_whitespace() sends headers with errors
  suppressed). (Tony)
- Fixed bug #41770 (SSL: fatal protocol error due to buffer issues). (Ilia)
- Fixed bug #41765 (Recode crashes/does not work on amd64).
  (nexus at smoula dot net, Stas)
- Fixed bug #41724 (libxml_get_last_error() - errors service request scope).
  (thekid at php dot net, Ilia)
- Fixed bug #41717 (imagepolygon does not respect thickness). (Pierre)
- Fixed bug #41713 (Persistent memory consumption on win32 since 5.2). (Dmitry)
- Fixed bug #41711 (NULL temporary lobs not supported in OCI8).
  (Chris Jones, Tony)
- Fixed bug #41709 (strtotime() does not handle 00.00.0000). (Derick)
- Fixed bug #41698 (float parameters truncated to integer in prepared
  statements). (Ilia)
- Fixed bug #41692 (ArrayObject shows weird behavior in respect to
  inheritance). (Tony)
- Fixed bug #41691 (ArrayObject::exchangeArray hangs Apache). (Tony)
- Fixed bug #41686 (Omitting length param in array_slice not possible). (Ilia)
- Fixed bug #41685 (array_push() fails to warn when next index is
  already occupied). (Ilia)
- Fixed bug #41655 (open_basedir bypass via glob()). (Ilia)
- Fixed bug #41640 (get_class_vars produces error on class constants).
  (Johannes)
- Fixed bug #41635 (SoapServer and zlib.output_compression with FastCGI
  result in major slowdown). (Dmitry)
- Fixed bug #41633 (Crash instantiating classes with self-referencing
  constants). (Dmitry)
- Fixed bug #41630 (segfault when an invalid color index is present in the
  image data). (Reported by Elliot <wccoder@gmail dot com>) (Pierre)
- Fixed bug #41628 (PHP settings leak between Virtual Hosts in Apache 1.3).
  (Scott, manuel at mausz dot at)
- Fixed bug #41608 (segfault on a weird code with objects and switch()).
  (Tony)
- Fixed bug #41600 (url rewriter tags doesn't work with namespaced tags).
  (Ilia)
- Fixed bug #41596 (Fixed a crash inside pdo_pgsql on some non-well-formed
  SQL queries). (Ilia)
- Fixed bug #41594 (OCI8 statement cache is flushed too frequently). (Tony)
- Fixed bug #41582 (SimpleXML crashes when accessing newly created element).
  (Tony)
- Fixed bug #41576 (configure failure when using --without-apxs or some other
  SAPIs disabling options). (Jani)
- Fixed bug #41567 (json_encode() double conversion is inconsistent with PHP).
  (Lucas, Ilia)
- Fixed bug #41566 (SOAP Server not properly generating href attributes).
  (Dmitry)
- Fixed bug #41555 (configure failure: regression caused by fix for #41265).
  (Jani)
- Fixed bug #41527 (WDDX deserialize numeric string array key).
  (Matt, Ilia)
- Fixed bug #41523 (strtotime('0000-00-00 00:00:00') is parsed as 1999-11-30).
  (Derick)
- Fixed bug #41518 (file_exists() warns of open_basedir restriction on
  non-existent file). (Tony)
- Fixed bug #41445 (parse_ini_file() has a problem with certain types of
  integer as sections). (Tony)
- Fixed bug #41433 (DBA: configure fails to include correct db.h for db4).
  (Jani)
- Fixed bug #41372 (Internal pointer of source array resets during array
  copying). (Dmitry)
- Fixed bug #41350 (my_thread_global_end() error during request shutdown on
  Windows). (Scott, Andrey)
- Fixed bug #41278 (get_loaded_extensions() should list Zend extensions).
  (Johannes)
- Fixed bug #41127 (Memory leak in ldap_{first|next}_attribute functions).
  (Jani)
- Fixed bug #40757 (get_object_vars get nothing in child class). (Dmitry)
- Fixed bug #40705 (Iterating within function moves original array pointer).
  (Dmitry)
- Fixed bug #40509 (key() function changed behaviour if global array is used
  within function). (Dmitry)
- Fixed bug #40419 (Trailing slash in CGI request does not work). (Dmitry)
- Fixed bug #39330 (apache2handler does not call shutdown actions before
  apache child die). (isk at ecommerce dot com, Gopal, Tony)
- Fixed bug #39291 (ldap_sasl_bind() misses the sasl_authc_id parameter).
  (diafour at gmail dot com, Jani)
- Fixed bug #37715 (array pointers resetting on copy). (Dmitry)
- Fixed bug #37273 (Symlinks and mod_files session handler allow open_basedir
  bypass). (Ilia)
- Fixed bug #36492 (Userfilters can leak buckets). (Sara)
- Fixed bugs #36796, #36918, #41371 (stream_set_blocking() does not work).
  (Jani)
- Fixed bug #35981 (pdo-pgsql should not use pkg-config when not present).
  (Jani)
- Fixed bug #31892 (PHP_SELF incorrect without cgi.fix_pathinfo, but turning on
  screws up PATH_INFO). (Dmitry)
- Fixed bug #21197 (socket_read() outputs error with PHP_NORMAL_READ).
  (Nuno, Jani)

31 May 2007, PHP 5.2.3
- Changed CGI install target to php-cgi and 'make install' to install CLI
  when CGI is selected. (Jani)
- Changed JSON maximum nesting depth from 20 to 128. (Rasmus)

- Improved compilation of heredocs and interpolated strings. (Matt, Dmitry)
- Optimized out a couple of per-request syscalls. (Rasmus)
- Optimized digest generation in md5() and sha1() functions. (Ilia)
- Upgraded bundled SQLite 3 to version 3.3.17. (Ilia)

- Added "max_input_nesting_level" php.ini option to limit nesting level of
  input variables. Fix for MOPB-03-2007. (Stas)
- Added a 4th parameter flag to htmlspecialchars() and htmlentities() that
  makes the function not encode existing html entities. (Ilia)
- Added PDO::FETCH_KEY_PAIR mode that will fetch a 2 column result set into
  an associated array. (Ilia)
- Added CURLOPT_TIMEOUT_MS and CURLOPT_CONNECTTIMEOUT_MS cURL constants. (Sara)
- Added --ini switch to CLI that prints out configuration file names. (Marcus)
- Added mysql_set_charset() to allow runtime altering of connection encoding.
  (Scott)

- Implemented FR #41416 (getColumnMeta() should also return table name). (Tony)

- Fixed an integer overflow inside chunk_split(). Identified by Gerhard Wagner.
  (Ilia)
- Fixed SOAP extension's handler() to work even when
  "always_populate_raw_post_data" is off. (Ilia)
- Fixed possible infinite loop in imagecreatefrompng. (libgd #86)
  (by Xavier Roche, CVE-2007-2756). (Pierre)
- Fixed ext/filter Email Validation Vulnerability (MOPB-45 by Stefan Esser).
  (Ilia)
- Fixed altering $this via argument named "this". (Dmitry)
- Fixed PHP CLI usage of php.ini from the binary location. (Hannes)
- Fixed segfault in strripos(). (Tony, Joxean Koret)
- Fixed bug #41693 (scandir() allows empty directory names). (Ilia)
- Fixed bug #41673 (json_encode breaks large numbers in arrays). (Ilia)
- Fixed bug #41525 (ReflectionParameter::getPosition() not available). (Marcus)
- Fixed bug #41511 (Compile failure under IRIX 6.5.30 building md5.c). (Jani)
- Fixed bug #41504 (json_decode() incorrectly decodes JSON arrays with empty
  string keys). (Ilia)
- Fixed bug #41492 (open_basedir/safe_mode bypass inside realpath()). (Ilia)
- Fixed bug #41477 (no arginfo about SoapClient::__soapCall()). (Ilia)
- Fixed bug #41455 (ext/dba/config.m4 pollutes global $LIBS and $LDFLAGS).
  (mmarek at suse dot cz, Tony)
- Fixed bug #41442 (imagegd2() under output control). (Tony)
- Fixed bug #41430 (Fatal error with negative values of maxlen parameter of
  file_get_contents()). (Tony)
- Fixed bug #41423 (PHP assumes wrongly that certain ciphers are enabled in
  OpenSSL). (Pierre)
- Fixed bug #41421 (Uncaught exception from a stream wrapper segfaults).
  (Tony, Dmitry)
- Fixed bug #41403 (json_decode cannot decode floats if localeconv
  decimal_point is not '.'). (Tony)
- Fixed bug #41401 (wrong unary operator precedence). (Stas)
- Fixed bug #41394 (dbase_create creates file with corrupted header). (Tony)
- Fixed bug #41390 (Clarify error message with invalid protocol scheme).
  (Scott)
- Fixed bug #41378 (fastcgi protocol lacks support for Reason-Phrase in
  "Status:" header). (anight at eyelinkmedia dot com, Dmitry)
- Fixed bug #41374 (whole text concats values of wrong nodes). (Rob)
- Fixed bug #41358 (configure cannot determine SSL lib with libcurl >= 7.16.2).
  (Mike)
- Fixed bug #41353 (crash in openssl_pkcs12_read() on invalid input). (Ilia)
- Fixed bug #41351 (Invalid opcode with foreach ($a[] as $b)). (Dmitry, Tony)
- Fixed bug #41347 (checkdnsrr() segfaults on empty hostname). (Scott)
- Fixed bug #41337 (WSDL parsing doesn't ignore non soap bindings). (Dmitry)
- Fixed bug #41326 (Writing empty tags with Xmlwriter::WriteElement[ns])
  (Pierre)
- Fixed bug #41321 (downgrade read errors in getimagesize() to E_NOTICE).
  (Ilia)
- Fixed bug #41304 (compress.zlib temp files left). (Dmitry)
- Fixed bug #41293 (Fixed creation of HTTP_RAW_POST_DATA when there is no
  default post handler). (Ilia)
- Fixed bug #41291 (FastCGI does not set SO_REUSEADDR).
  (fmajid at kefta dot com, Dmitry)
- Fixed gd build when used with freetype 1.x (Pierre, Tony)
- Fixed bug #41287 (Namespace functions don't allow xmlns definition to be
  optional). (Rob)
- Fixed bug #41285 (Improved fix for CVE-2007-1887 to work with non-bundled
  sqlite2 lib). (Ilia)
- Fixed bug #41283 (Bug with deserializing array key that are doubles or
  floats in wddx). (Ilia)
- Fixed bug #41257 (lookupNamespaceURI does not work as expected). (Rob)
- Fixed bug #41236 (Regression in timeout handling of non-blocking SSL
  connections during reads and writes). (Ilia)
- Fixed bug #41134 (zend_ts_hash_clean not thread-safe).
  (marco dot cova at gmail dot com, Tony)
- Fixed bug #41097 (ext/soap returning associative array as indexed without
  using WSDL). (Dmitry)
- Fixed bug #41004 (minOccurs="0" and null class member variable). (Dmitry)
- Fixed bug #39542 (Behavior of require/include different to < 5.2.0).
  (Dmitry)

03 May 2007, PHP 5.2.2
- Improved bundled GD
  . Sync to 2.0.35
  . Added imagegrabwindow and imagegrabscreen, capture a screen or a
    window using its handle (Pierre)
  . colors allocated henceforth from the resulting image overwrite the palette
    colors (Rob Leslie)
  . Improved thread safety of the gif support (Roman Nemecek, Nuno, Pierre)
  . Use the dimension of the GIF frame to create the destination image (Pierre)
  . Load only once the local color map from a GIF data (Pierre)
  . Improved thread safety of the freetype cache (Scott MacVicar, Nuno, Pierre)
  . imagearc huge CPU usage with large angles, libgd bug #74 (Pierre)
- Improved FastCGI SAPI to support external pipe and socket servers on win32.
  (Dmitry)
- Improved Zend Memory Manager
  . guarantee of reasonable time for worst cases of best-fit free block
    searching algorithm. (Dmitry)
  . better cache usage and less fragmentation on erealloc() (Tony, Dmitry)
- Improved SPL (Marcus)
  . Added SplFileInfo::getBasename(), DirectoryIterator::getBasename().
  . Added SplFileInfo::getLinkTarget(), SplFileInfo::getRealPath().
  . Made RecursiveFilterIterator::accept() abstract as stated in documentation.
- Improved SOAP
  . Added ability to encode arrays with "SOAP-ENC:Array" type instead of WSDL
    type. To activate the ability use "feature"=>SOAP_USE_XSI_ARRAY_TYPE
    option in SoapClient/SoapServer constructors. (Rob, Dmitry)

- Added GMP_VERSION constant. (Tony)
- Added --ri switch to CLI which allows to check extension information. (Marcus)
- Added tidyNode::getParent() method (John, Nuno)
- Added openbasedir and safemode checks in zip:// stream wrapper and
  ZipArchive::open (Pierre)
- Added php_pdo_sqlite_external.dll, a version of the PDO SQLite driver that
  links against an external sqlite3.dll.  This provides Windows users to upgrade
  their sqlite3 version outside of the PHP release cycle.  (Wez, Edin)
- Added linenumbers to array returned by token_get_all(). (Johannes)

- Upgraded SQLite 3 to version 3.3.16 (Ilia)
- Upgraded libraries bundled in the Windows distribution. (Edin)
  . c-client (imap) to version 2006e
  . libpq (PostgreSQL) to version 8.2.3
  . libmysql (MySQL) to version 5.0.37
  . openssl to version 0.9.8e
- Upgraded PCRE to version 7.0 (Nuno)

- Updated timezone database to version 2007.5. (Derick)

- Fixed commandline handling for CLI and CGI. (Marcus, Johannes)
- Fixed iterator_apply() with a callback using __call(). (Johannes)
- Fixed possible multi bytes issues in openssl csr parser (Pierre)
- Fixed shmop_open() with IPC_CREAT|IPC_EXCL flags on Windows.
  (Vladimir Kamaev, Tony).
- Fixed possible leak in ZipArchive::extractTo when safemode checks fails (Ilia)
- Fixed possible relative path issues in zip_open and TS mode (old API) (Pierre)
- Fixed zend_llist_remove_tail (Michael Wallner, Dmitry)
- Fixed a thread safety issue in gd gif read code (Nuno, Roman Nemecek)
- Fixed CVE-2007-1001, GD wbmp used with invalid image size (Pierre)
- Fixed unallocated memory access/double free in in array_user_key_compare()
  (MOPB-24 by Stefan Esser) (Stas)
- Fixed wrong length calculation in unserialize S type
  (MOPB-29 by Stefan Esser) (Stas)

- Fixed bug #41215 (setAttribute return code reversed). (Ilia)
- Fixed bug #41192 (Per Directory Values only work for one key). (Dmitry)
- Fixed bug #41175 (addAttribute() fails to add an attribute with an empty
  value). (Ilia)
- Fixed bug #41159 (mysql_pconnect() hash does not account for connect
  flags). (Ilia)
- Fixed bug #41121 (range() overflow handling for large numbers on 32bit
  machines). (Ilia)
- Fixed bug #41118 (PHP does not handle overflow of octal integers). (Tony)
- Fixed bug #41109 (recursiveiterator.inc says "implements" Iterator instead of
  "extends"). (Marcus)
- Fixed bug #40130 (TTF usage doesn't work properly under Netware). (Scott,
  gk at gknw dot de)
- Fixed bug #41093 (magic_quotes_gpc ignores first arrays keys). (Arpad, Ilia)
- Fixed bug #41075 (memleak when creating default object caused exception).
  (Dmitry)
- Fixed bug #41067 (json_encode() problem with UTF-16 input). (jp at df5ea
  dot net. Ilia)
- Fixed bug #41063 (chdir doesn't like root paths). (Dmitry)
- Fixed bug #41061 ("visibility error" in ReflectionFunction::export()).
  (Johannes)
- Fixed bug #41043 (pdo_oci crash when freeing error text with persistent
  connection). (Tony)
- Fixed bug #41037 (unregister_tick_function() inside the tick function crash PHP).
  (Tony)
- Fixed bug #41034 (json_encode() ignores null byte started keys in arrays).
  (Ilia)
- Fixed bug #41026 (segfault when calling "self::method()" in shutdown functions).
  (Tony)
- Fixed bug #40999 (mcrypt_create_iv() not using random seed). (Ilia)
- Fixed bug #40998 (long session array keys are truncated). (Tony)
- Implement feature request #40947, allow a single filter as argument
  for filter_var_array (Pierre)
- Fixed bug #40935 (pdo_mysql does not raise an exception on empty
  fetchAll()). (Ilia)
- Fixed bug #40931 (open_basedir bypass via symlink and move_uploaded_file()).
  (Tony)
- Fixed bug #40921 (php_default_post_reader crashes when post_max_size is
  exceeded). (trickie at gmail dot com, Ilia)
- Fixed bug #40915 (addcslashes unexpected behavior with binary input). (Tony)
- Fixed bug #40899 (memory leak when nesting list()). (Dmitry)
- Fixed bug #40897 (error_log file not locked). (Ilia)
- Fixed bug #40883 (mysql_query() is allocating memory incorrectly). (Tony)
- Fixed bug #40872 (inconsistency in offsetSet, offsetExists treatment of
  string enclosed integers). (Marcus)
- Fixed bug #40861 (strtotime() doesn't handle double negative relative time
  units correctly). (Derick, Ilia)
- Fixed bug #40854 (imap_mail_compose() creates an invalid terminator for
  multipart e-mails). (Ilia)
- Fixed bug #40848 (sorting issue on 64-bit Solaris). (Wez)
- Fixed bug #40836 (Segfault in ext/dom). (Rob)
- Fixed bug #40833 (Crash when using unset() on an ArrayAccess object retrieved
  via __get()). (Dmitry)
- Fixed bug #40822 (pdo_mysql does not return rowCount() on select). (Ilia)
- Fixed bug #40815 (using strings like "class::func" and static methods in
  set_exception_handler() might result in crash). (Tony)
- Fixed bug #40809 (Poor performance of ".="). (Dmitry)
- Fixed bug #40805 (Failure executing function ibase_execute()). (Tony)
- Fixed bug #40800 (cannot disable memory_limit with -1). (Dmitry, Tony)
- Fixed bug #40794 (ReflectionObject::getValues() may crash when used with
  dynamic properties). (Tony)
- Fixed bug #40784 (Case sensitivity in constructor's fallback). (Tony)
- Fixed bug #40770 (Apache child exits when PHP memory limit reached). (Dmitry)
- Fixed bug #40764 (line thickness not respected for horizontal and vertical
  lines). (Pierre)
- Fixed bug #40758 (Test fcgi_is_fastcgi() is wrong on windows). (Dmitry)
- Fixed bug #40754 (added substr() & substr_replace() overflow checks). (Ilia)
- Fixed bug #40752 (parse_ini_file() segfaults when a scalar setting is
  redeclared as an array). (Tony)
- Fixed bug #40750 (openssl stream wrapper ignores default_stream_timeout).
  (Tony)
- Fixed bug #40727 (segfault in PDO when failed to bind parameters). (Tony)
- Fixed bug #40709 (array_reduce() behaves strange with one item stored arrays).
  (Ilia)
- Fixed bug #40703 (Resolved a possible namespace conflict between libxmlrpc
  and MySQL's NDB table handler). (Ilia)
- Fixed bug #40961 (Incorrect results of DateTime equality check). (Mike)
- Fixed bug #40678 (Cross compilation fails). (Tony)
- Fixed bug #40621 (Crash when constructor called inappropriately). (Tony)
- Fixed bug #40609 (Segfaults when using more than one SoapVar in a request).
  (Rob, Dmitry)
- Fixed bug #40606 (umask is not being restored when request is finished).
  (Tony)
- Fixed bug #40598 (libxml segfault). (Rob)
- Fixed bug #40591 (list()="string"; gives invalid opcode). (Dmitry)
- Fixed bug #40578 (imagettftext() multithreading issue). (Tony, Pierre)
- Fixed bug #40576 (double values are truncated to 6 decimal digits when
  encoding). (Tony)
- Fixed bug #40560 (DIR functions do not work on root UNC path). (Dmitry)
- Fixed bug #40548 (SplFileInfo::getOwner/getGroup give a warning on broken
  symlink). (Marcus)
- Fixed bug #40546 (SplFileInfo::getPathInfo() throws an exception if directory
  is in root dir). (Marcus)
- Fixed bug #40545 (multithreading issue in zend_strtod()). (Tony)
- Fixed bug #40503 (json_encode() value corruption on 32bit systems with
  overflown values). (Ilia)
- Fixed bug #40467 (Partial SOAP request sent when XSD sequence or choice
  include minOccurs=0). (Dmitry)
- Fixed bug #40465 (Ensure that all PHP elements are printed by var_dump).
  (wharmby at uk dot ibm dot com, Ilia)
- Fixed bug #40464 (session.save_path wont use default-value when safe_mode
  or open_basedir is enabled). (Ilia)
- Fixed bug #40455 (proc_open() uses wrong command line when safe_mode_exec_dir
  is set). (Tony)
- Fixed bug #40432 (strip_tags() fails with greater than in attribute). (Ilia)
- Fixed bug #40431 (dynamic properties may cause crash in ReflectionProperty
  methods). (Tony)
- Fixed bug #40451 (addAttribute() may crash when used with non-existent child
  node). (Tony)
- Fixed bug #40442 (ArrayObject::offsetExists broke in 5.2.1, works in 5.2.0).
  (olivier at elma dot fr, Marcus)
- Fixed bug #40428 (imagepstext() doesn't accept optional parameter). (Pierre)
- Fixed bug #40417 (Allow multiple instances of the same named PDO token in
  prepared statement emulation code). (Ilia)
- Fixed bug #40414 (possible endless fork() loop when running fastcgi).
  (Dmitry)
- Fixed bug #40410 (ext/posix does not compile on MacOS 10.3.9). (Tony)
- Fixed bug #40392 (memory leaks in PHP milter SAPI).
  (tuxracer69 at gmail dot com, Tony)
- Fixed bug #40371 (pg_client_encoding() not working on Windows). (Edin)
- Fixed bug #40352 (FCGI_WEB_SERVER_ADDRS function get lost). (Dmitry)
- Fixed bug #40290 (strtotime() returns unexpected result with particular
  timezone offset). (Derick)
- Fixed bug #40286 (PHP fastcgi with PHP_FCGI_CHILDREN don't kill children when
  parent is killed). (Dmitry)
- Fixed bug #40261 (Extremely slow data handling due to memory fragmentation).
  (Dmitry)
- Fixed bug #40236 (php -a function allocation eats memory). (Dmitry)
- Fixed bug #40109 (iptcembed fails on non-jfif jpegs). (Tony)
- Fixed bug #39965 (Latitude and longitude are backwards in date_sun_info()).
  (Derick)
- Implement #39867 (openssl PKCS#12 support) (Marc Delling, Pierre)
- Fixed bug #39836 (SplObjectStorage empty after unserialize). (Marcus)
- Fixed bug #39416 (Milliseconds in date()). (Derick)
- Fixed bug #39396 (stream_set_blocking crashes on Win32). (Ilia, maurice at
  iceblog dot de)
- Fixed bug #39351 (relative include fails on Solaris). (Dmitry, Tony)
- Fixed bug #39322 (proc_terminate() destroys process resource). (Nuno)
- Fixed bug #38406 (crash when assigning objects to SimpleXML attributes). (Tony)
- Fixed bug #37799 (ftp_ssl_connect() falls back to non-ssl connection). (Nuno)
- Fixed bug #36496 (SSL support in imap_open() not working on Windows). (Edin)
- Fixed bug #36226 (Inconsistent handling when passing nillable arrays).
  (Dmitry)
- Fixed bug #35872 (Avoid crash caused by object store being referenced during
  RSHUTDOWN). (Andy)
- Fixed bug #34794 (proc_close() hangs when used with two processes).
  (jdolecek at netbsd dot org, Nuno)
- Fixed PECL bug #10194 (crash in Oracle client when memory limit reached in
  the callback). (Tony)
- Fixed substr_compare and substr_count information leak (MOPB-14) (Stas, Ilia)
- Fixed crash on op-assign where argument is string offset (Brian, Stas)
- Fixed bug #38710 (data leakage because of nonexisting boundary checking in
  statements in mysqli) (Stas)
- Fixed bug #37386 (autocreating element doesn't assign value to first node).
  (Rob)
- Fixed bug #37013 (server hangs when returning circular object references).
  (Dmitry)
- Fixed bug #33664 Console window appears when using exec()
  (Richard Quadling, Stas)


08 Feb 2007, PHP 5.2.1
- Added read-timeout context option "timeout" for HTTP streams. (Hannes, Ilia).
- Added CURLOPT_TCP_NODELAY constant to Curl extension. (Sara)
- Added support for hex numbers of any size. (Matt)
- Added function stream_socket_shutdown(). It is a wrapper for system
  shutdown() function, that shut downs part of a full-duplex connection.
  (Dmitry)
- Added internal heap protection (Dmitry)
  . memory-limit is always enabled (--enable-memory-limit removed)
  . default value if memory-limit is set to 128M
  . safe unlinking
  . cookies
  . canary protection (debug build only)
  . random generation of cookies and canaries
- Added forward support for 'b' prefix in front of string literals. (Andrei)
- Added three new functions to ext/xmlwriter (Rob, Ilia)
  . xmlwriter_start_dtd_entity()
  . xmlwriter_end_dtd_entity()
  . xmlwriter_write_dtd_entity()
- Added a meta tag to phpinfo() output to prevent search engines from indexing
  the page. (Ilia)
- Added new function, sys_get_temp_dir(). (Hartmut)
- Added missing object support to file_put_contents(). (Ilia)
- Added support for md2, ripemd256 and ripemd320 algos to hash(). (Sara)
- Added forward support for (binary) cast. (Derick)
- Added optimization for imageline with horizontal and vertical lines (Pierre)

- Removed dependency from SHELL32.DLL. (Dmitry)
- Removed double "wrong parameter count" warnings in various functions.
  (Hannes)
- Moved extensions to PECL:
  . ext/informix (Derick, Tony)

- Changed double-to-string utilities to use BSD implementation. (Dmitry, Tony)
- Updated bundled libcURL to version 7.16.0 in the Windows distro. (Edin)
- Updated timezone database to version 2006.16. (Derick)
- cgi.* and fastcgi.* directives are moved to INI subsystem. The new directive
  cgi.check_shebang_line can be used to omitting check for "#! /usr/bin/php"
  line. (Dmitry).
- Improved proc_open(). Now on Windows it can run external commands not
  through CMD.EXE. (Dmitry)
- VCWD_REALPATH() is improved to use realpath cache without VIRTUAL_DIR.
  (Dmitry)
- ext/bcmath initialization code is moved from request startup to module
  startup. (Dmitry)
- Zend Memory Manager Improvements (Dmitry)
  . use HeapAlloc() instead of VirtualAlloc()
  . use "win32" storage manager (instead of "malloc") on Windows by default
- Zip Extension Improvements (Pierre)
  . Fixed leak in statName and stateIndex
  . Fixed return setComment (Hannes)
  . Added addEmptyDir method
- Filter Extension Improvements (Ilia, Pierre)
  . Fixed a bug when callback function returns a non-modified value.
  . Added filter support for $_SERVER in cgi/apache2 sapis.
  . Make sure PHP_SELF is filtered in Apache 1 sapi.
  . Fixed bug #39358 (INSTALL_HEADERS contains incorrect reference to
    php_filter.h).
  . Added "default" option that allows a default value to be set for an
    invalid or missing value.
  . Invalid filters fails instead of returning unsafe value
  . Fixed possible double encoding problem with sanitizing filters
  . Make use of space-strict strip_tags() function
  . Fixed whitespace trimming
  . Added support for FastCGI environment variables. (Dmitry)
- PDO_MySQL Extension Improvements (Ilia)
  . Enabled buffered queries by default.
  . Enabled prepared statement emulation by default.

- Small optimization of the date() function. (Matt,Ilia)
- Optimized the internal is_numeric_string() function. (Matt,Ilia)
- Optimized array functions utilizing php_splice(). (Ilia)
- Windows related optimizations (Dmitry, Stas)
  . COM initialization/deinitialization are done only if necessary
  . removed unnecessary checks for ISREG file and corresponding stat() calls
  . opendir() is reimplementation using GetFistFile/GetNextFile those are
    faster then _findfirst/_findnext
  . implemented registry cache that prevent registry lookup on each request.
    In case of modification of corresponding registry-tree PHP will reload it
    automatic
  . start timeout thread only if necessary
  . stat() is reimplementation using GetFileAttributesEx(). The new
    implementation is faster then implementation in MS VC CRT, but it doesn't
    support Windows 95.
- Streams optimization (Dmitry)
  . removed unnecessary ftell() calls (one call for each included PHP file)
  . disabled calls to read() after EOF

- Fixed incorrect function names on FreeBSD where inet_pton() was named
  __inet_pton() and inet_ntop() was named __inet_ntop(). (Hannes)
- Fixed FastCGI impersonation for persistent connections on Windows. (Dmitry)
- Fixed wrong signature initialization in imagepng (Takeshi Abe)
- Fixed ftruncate() with negative size on FreeBSD. (Hannes)
- Fixed segfault in RegexIterator when given invalid regex. (Hannes)
- Fixed segfault in SplFileObject->openFile()->getPathname(). (Hannes)
- Fixed segfault in ZTS mode when OCI8 statements containing sub-statements
  are destroyed in wrong order. (Tony)
- Fixed the validate email filter so that the letter "v" can also be used in
  the user part of the email address. (Derick)
- Fixed bug #40297 (compile failure in ZTS mode when collections support is
  missing). (Tony)
- Fixed bug #40285 (The PDO prepare parser goes into an infinite loop in
  some instances). (Ilia)
- Fixed bug #40274 (Sessions fail with numeric root keys). (Ilia)
- Fixed bug #40259 (ob_start call many times - memory error). (Dmitry)
- Fixed bug #40231 (file_exists incorrectly reports false). (Dmitry)
- Fixed bug #40228 (ZipArchive::extractTo does create empty directories
  recursively). (Pierre)
- Fixed bug #40200 (The FastCgi version has different realpath results than
  thread safe version). (Dmitry)
- Fixed bug #40191 (use of array_unique() with objects triggers segfault).
  (Tony)
- Fixed bug #40189 (possible endless loop in zlib.inflate stream filter).
  (Greg, Tony)
- Fixed bug #40169 (CURLOPT_TCP_NODELAY only available in curl >= 7.11.2).
  (Tony)
- Fixed bug #40129 (iconv extension doesn't compile with CodeWarrior on
  Netware). (gk at gknw dot de, Tony)
- Fixed bug #40127 (apache2handler doesn't compile on Netware).
  (gk at gknw dot de)
- Fixed bug #40121 (PDO_DBLIB driver wont free statements). (Ilia)
- Fixed bug #40098 (php_fopen_primary_script() not thread safe). (Ilia)
- Fixed bug #40092 (chroot() doesn't clear realpath cache). (Dmitry)
- Fixed bug #40091 (spl_autoload_register with 2 instances of the same class).
  (Ilia)
- Fixed bug #40083 (milter SAPI functions always return false/null). (Tony)
- Fixed bug #40079 (php_get_current_user() not thread safe).
  (Ilia, wharmby at uk dot ibm dot com)
- Fixed bug #40078 (ORA-01405 when fetching NULL values using
  oci_bind_array_by_name()). (Tony)
- Fixed bug #40076 (zend_alloc.c: Value of enumeration constant must be in
  range of signed integer). (Dmitry)
- Fixed bug #40073 (exif_read_data dies on certain images). (Tony, Marcus)
- Fixed bug #40036 (empty() does not work correctly with ArrayObject when
  using ARRAY_AS_PROPS). (Ilia)
- Fixed bug #40012 (php_date.c doesn't compile on Netware).
  (gk at gknw dot de, Derick)
- Fixed bug #40009 (http_build_query(array()) returns NULL). (Ilia)
- Fixed bug #40002 (Try/Catch performs poorly). (Dmitry)
- Fixed bug #39993 (tr_TR.UTF-8 locale has problems with PHP). (Ilia)
- Fixed bug #39990 (Cannot "foreach" over overloaded properties). (Dmitry)
- Fixed bug #39988 (type argument of oci_define_by_name() is ignored).
  (Chris Jones, Tony)
- Fixed bug #39984 (redirect response code in header() could be ignored
  in CGI sapi). (Ilia)
- Fixed bug #39979 (PGSQL_CONNECT_FORCE_NEW will causes next connect to
  establish a new connection). (Ilia)
- Fixed bug #39971 (pg_insert/pg_update do not allow now() to be used
  for timestamp fields). (Ilia)
- Fixed bug #39969 (ini setting short_open_tag has no effect when using
  --enable-maintainer-zts). (Dmitry)
- Fixed bug #39952 (zip ignoring --with-libdir on zlib checks)
  (judas dot iscariote at gmail dot com)
- Fixed bug #39944 (References broken). (Dmitry)
- Fixed bug #39935 (Extensions tidy,mcrypt,mhash,pdo_sqlite ignores
  --with-libdir). (judas dot iscariote at gmail dot com, Derick)
- Fixed bug #39903 (Notice message when executing __halt_compiler() more than
  once). (Tony)
- Fixed bug #39898 (FILTER_VALIDATE_URL validates \r\n\t etc). (Ilia)
- Fixed bug #39890 (using autoconf 2.6x and --with-layout=GNU breaks PEAR
  install path). (Tony)
- Fixed bug #39884 (ReflectionParameter::getClass() throws exception for
  type hint self). (thekid at php dot net)
- Fixed bug #39878 (CURL doesn't compile on Sun Studio Pro). (Ilia)
- Fixed bug #39873 (number_format() breaks with locale & decimal points).
  (Ilia)
- Fixed bug #39869 (safe_read does not initialize errno).
  (michiel at boland dot org, Dmitry)
- Fixed bug #39850 (SplFileObject throws contradictory/wrong error messages
  when trying to open "php://wrong"). (Tony)
- Fixed bug #39846 (Invalid IPv4 treated as valid). (Ilia)
- Fixed bug #39845 (Persistent connections generate a warning in pdo_pgsql).
  (Ilia)
- Fixed bug #39832 (SOAP Server: parameter not matching the WSDL specified
  type are set to 0). (Dmitry)
- Fixed bug #39825 (foreach produces memory error). (Dmitry)
- Fixed bug #39816 (apxs2filter ignores httpd.conf & .htaccess php config
  settings). (Ilia)
- Fixed bug #39815 (SOAP double encoding is not locale-independent). (Dmitry)
- Fixed bug #39797 (virtual() does not reset changed INI settings). (Ilia)
- Fixed bug #39795 (build fails on AIX because crypt_r() uses different
  data struct). (Tony)
- Fixed bug #39791 (Crash in strtotime() on overly long relative date
  multipliers). (Ilia)
- Fixed bug #39787 (PHP doesn't work with Apache 2.3).
  (mv at binarysec dot com).
- Fixed bug #39782 (setTime() on a DateTime constructed with a Weekday
  yields incorrect results). (Ilia)
- Fixed bug #39780 (PNG image with CRC/data error raises fatal error) (Pierre)
- Fixed bug #39779 (Enable AUTH PLAIN mechanism in underlying libc-client).
  (michael dot heimpold at s2000 dot tu-chemnitz dot de, Ilia)
- Fixed bug #39775 ("Indirect modification ..." message is not shown).
  (Dmitry)
- Fixed bug #39763 (magic quotes are applied twice by ext/filter in
  parse_str()). (Ilia)
- Fixed bug #39760 (cloning fails on nested SimpleXML-Object). (Rob)
- Fixed bug #39759 (Can't use stored procedures fetching multiple result
  sets in pdo_mysql). (Ilia)
- Fixed bug #39754 (Some POSIX extension functions not thread safe).
  (Ilia, wharmby at uk dot ibm dot com)
- Fixed bug #39751 (putenv crash on Windows). (KevinJohnHoffman at gmail.com)
- Fixed bug #39732 (oci_bind_array_by_name doesn't work on Solaris 64bit).
  (Tony)
- Fixed bug #39724 (Broken build due to spl/filter usage of pcre extension).
  (Tony, Ilia)
- Fixed bug #39718 (possible crash if assert.callback is set in ini). (Ilia)
- Fixed bug #39702 (php crashes in the allocator on linux-m68k). (Dmitry)
- Fixed bug #39685 (iconv() - undefined function). (Hannes)
- Fixed bug #39673 (file_get_contents causes bus error on certain offsets).
  (Tony)
- Fixed bug #39663 (Memory leak in pg_get_notify() and a possible memory
  corruption on Windows in pgsql and pdo_pgsql extensions).
  (Ilia, matteo at beccati dot com)
- Fixed bug #39662 (Segfault when calling asXML() of a cloned
  SimpleXMLElement). (Rob, Tony)
- Fixed bug #39656 (crash when calling fetch() on a PDO statment object after
  closeCursor()). (Ilia, Tony)
- Fixed bug #39653 (ext/dba doesn't check for db-4.5 and db-4.4 when db4
  support is enabled). (Tony)
- Fixed bug #39652 (Wrong negative results from memory_get_usage()). (Dmitry)
- Fixed bug #39648 (Implementation of PHP functions chown() and chgrp() are
  not thread safe). (Ilia, wharmby at uk dot ibm dot com)
- Fixed bug #39640 (Segfault with "Allowed memory size exhausted"). (Dmitry)
- Fixed bug #39625 (Apache crashes on importStylesheet call). (Rob)
- Fixed bug #39623 (thread safety fixes on *nix for putenv() & mime_magic).
  (Ilia, wharmby at uk dot ibm dot com)
- Fixed bug #39621 (str_replace() is not binary safe on strings with equal
  length). (Tony)
- Fixed bug #39613 (Possible segfault in imap initialization due to missing
  module dependency). (wharmby at uk dot ibm dot com, Tony)
- Fixed bug #39606 (Use of com.typelib_file in PHP.ini STILL causes A/V). (Rob)
- Fixed bug #39602 (Invalid session.save_handler crashes PHP). (Dmitry)
- Fixed bug #39596 (Creating Variant of type VT_ARRAY). (Rob)
- Fixed bug #39583 (ftp_put() does not change transfer mode to ASCII). (Tony)
- Fixed bug #39576 (array_walk() doesn't separate user data zval). (Tony)
- Fixed bug #39575 (move_uploaded_file() no longer working (safe mode
  related)). (Tony)
- Fixed bug #39571 (timeout ssl:// connections). (Ilia)
- Fixed bug #39564 (PDO::errorInfo() returns inconsistent information when
  sqlite3_step() fails). (Tony)
- Fixed bug #39548 (ZMSG_LOG_SCRIPT_NAME not routed to OutputDebugString()
  on Windows). (Dmitry)
- Fixed bug #39538 (fgetcsv can't handle starting newlines and trailing odd
  number of backslashes). (David Soria Parra, Pierre)
- Fixed bug #39534 (Error in maths to calculate of
  ZEND_MM_ALIGNED_MIN_HEADER_SIZE). (wharmby at uk dot ibm dot com, Dmitry)
- Fixed bug #39527 (Failure to retrieve results when multiple unbuffered,
  prepared statements are used in pdo_mysql). (Ilia)
- Fixed bug #39508 (imagefill crashes with small images 3 pixels or less).
  (Pierre)
- Fixed bug #39506 (Archive corrupt with ZipArchive::addFile method). (Pierre)
- Fixed bug #39504 (xmlwriter_write_dtd_entity() creates Attlist tag, not
  entity). (Hannes)
- Fixed bug #39483 (Problem with handling of \ char in prepared statements).
  (Ilia, suhachov at gmail dot com)
- Fixed bug #39458 (ftp_nlist() returns false on empty dirs). (Nuno)
- Fixed bug #39454 (Returning a SOAP array segfaults PHP). (Dmitry)
- Fixed bug #39450 (getenv() fills other super-globals). (Ilia, Tony)
- Fixed bug #39449 (Overloaded array properties do not work correctly).
  (Dmitry)
- Fixed bug #39445 (Calling debug_backtrace() in the __toString()
  function produces a crash). (Dmitry)
- Fixed bug #39438 (Fatal error: Out of memory). (Dmitry)
- Fixed bug #39435 ('foo' instanceof bar gives invalid opcode error). (Sara)
- Fixed bug #39414 (Syntax error while compiling with Sun Workshop Complier).
  (Johannes)
- Fixed bug #39398 (Booleans are not automatically translated to integers).
  (Ilia)
- Fixed bug #39394 (Missing check for older variants of openssl). (Ilia)
- Fixed bug #39367 (clearstatcache() doesn't clear realpath cache).
  (j at pureftpd dot org, Dmitry)
- Fixed bug #39366 (imagerotate does not use alpha with angle > 45 degrees)
  (Pierre)
- Fixed bug #39364 (Removed warning on empty haystack inside mb_strstr()).
  (Ilia)
- Fixed bug #39362 (Added an option to imap_open/imap_reopen to control the
  number of connection retries). (Ilia)
- Fixed bugs #39361 & #39400 (mbstring function overloading problem). (Seiji)
- Fixed bug #39354 (Allow building of curl extension against libcurl
  7.16.0). (Ilia)
- Fixed bug #39350 (crash with implode("\n", array(false))). (Ilia)
- Fixed bug #39344 (Unnecessary calls to OnModify callback routine for
  an extension INI directive). (wharmby at uk dot ibm dot com, Dmitry)
- Fixed bug #39320 (ZEND_HASH_APPLY_STOP causes deletion). (Marcus)
- Fixed bug #39313 (spl_autoload triggers Fatal error). (Marcus)
- Fixed bug #39300 (make install fails if wget is not available). (Tony)
- Fixed bug #39297 (Memory corruption because of indirect modification of
  overloaded array). (Dmitry)
- Fixed bug #39286 (misleading error message when invalid dimensions are
  given) (Pierre)
- Fixed bug #39273 (imagecopyresized may ignore alpha channel) (Pierre)
- Fixed bug #39265 (Fixed path handling inside mod_files.sh).
  (michal dot taborsky at gmail dot com, Ilia)
- Fixed bug #39217 (serialNumber might be -1 when the value is too large).
  (Pierre, Tony)
- Fixed bug #39215 (Inappropriate close of stdin/stdout/stderr). (Wez, Ilia)
- Fixed bug #39201 (Possible crash in Apache 2 with 413 ErrorHandler). (Ilia)
- Fixed bug #39151 (Parse error in recursiveiteratoriterator.php). (Marcus)
- Fixed bug #39121 (Incorrect return array handling in non-wsdl soap client).
  (Dmitry)
- Fixed bug #39090 (DirectoryFilterDots doxygen docs and example is wrong).
  (Marcus)
- Fixed bug #38852 (XML-RPC Breaks iconv). (Hannes)
- Fixed bug #38770 (unpack() broken with longs on 64 bit machines).
  (Ilia, David Soria Parra).
- Fixed bug #38698 (for some keys cdbmake creates corrupted db and cdb can't
  read valid db). (Marcus)
- Fixed bug #38680 (Added missing handling of basic types in json_decode).
  (Ilia)
- Fixed bug #38604 (Fixed request time leak inside foreach() when iterating
  through virtual properties). (Dmitry)
- Fixed bug #38602 (header( "HTTP/1.0 ..." ) does not change proto version).
  (Ilia)
- Fixed bug #38542 (proc_get_status() returns wrong PID on windows). (Nuno)
- Fixed bug #38536 (SOAP returns an array of values instead of an object).
  (Dmitry)
- Fixed bug #38456 (Apache2 segfaults when virtual() is called in .php
  ErrorDocument). (Ilia)
- Fixed bug #38325 (spl_autoload_register() gives wrong line for "class not
  found"). (Ilia)
- Fixed bug #38319 (Remove bogus warnings from persistent PDO connections).
  (Ilia)
- Fixed bug #38274 (Memlimit fatal error sent to "wrong" stderr when using
  fastcgi). (Dmitry)
- Fixed bug #38252 (Incorrect PDO error message on invalid default fetch
  mode). (Ilia)
- Fixed bug #37927 (Prevent trap when COM extension processes argument of
  type VT_DISPATCH|VT_REF) (Andy)
- Fixed bug #37773 (iconv_substr() gives "Unknown error" when string
  length = 1"). (Ilia)
- Fixed bug #37627 (session save_path check checks the parent directory).
  (Ilia)
- Fixed bug #37619 (proc_open() closes stdin on fork() failure).
  (jdolecek at NetBSD dot org, Nuno)
- Fixed bug #37588 (COM Property propputref converts to PHP function
  and can't be accesed). (Rob)
- Fixed bug #36975 (natcasesort() causes array_pop() to misbehave).
  (Hannes)
- Fixed bug #36812 (pg_execute() modifies input array). (Ilia)
- Fixed bug #36798 (Error parsing named parameters with queries containing
  high-ascii chars). (Ilia)
- Fixed bug #36644 (possible crash in variant_date_from_timestamp()). (Ilia)
- Fixed bug #36427 (proc_open() / proc_close() leak handles on windows).
  (jdolecek at NetBSD dot org, Nuno)
- Fixed bug #36392 (wrong number of decimal digits with %e specifier in
  sprintf). (Matt,Ilia)
- Fixed bug #36214 (__get method works properly only when conditional
  operator is used). (Dmitry)
- Fixed bug #35634 (Erroneous "Class declarations may not be nested"
  error raised). (Carl P. Corliss, Dmitry)
- Fixed bug #35106 (nested foreach fails when array variable has a
  reference). (Dmitry)
- Fixed bug #34564 (COM extension not returning modified "out" argument) (Andy)
- Fixed bug #33734 (Something strange with COM Object). (Rob)
- Fixed bug #33386 (ScriptControl only sees last function of class). (Rob)
- Fixed bug #33282 (Re-assignment by reference does not clear the is_ref
  flag) (Ilia, Dmitry, Matt Wilmas)
- Fixed bug #30074 (apparent symbol table error with
  extract($blah, EXTR_REFS)) (Brian)
- Fixed bug #29840 (is_executable() does not honor safe_mode_exec_dir
  setting). (Ilia)
- Fixed PECL bug #7295 (ORA-01405: fetched column value is NULL on LOB
  fields). (Tony)

02 Nov 2006, PHP 5.2.0
- Updated bundled OpenSSL to version 0.9.8d in the Windows distro. (Edin)
- Updated Postgresql client libraries to 8.1.4 in the Windows distro. (Edin)
- Updated PCRE to version 6.7. (Ilia)
- Updated libsqlite in ext/pdo_sqlite to 3.3.7. (Ilia)
- Updated bundled MySQL client library to version 5.0.22 in the Windows
  distribution. (Edin)
- Updated timezonedb to version 2006.7. (Derick)

- Added ability to make SOAP call userspace PHP<->XML converters. (Dmitry)
- Added support for character sets in pg_escape_string() for PostgreSQL 8.1.4
  and higher. (Ilia)
- Added support for character sets in PDO quote() method for PostgreSQL 8.1.4
  and higher. (Ilia)
- Added DSA key generation support to openssl_pkey_new(), FR #38731 (marci
  at balabit dot hu, Tony)
- Added SoapServer::setObject() method (it is a simplified version of
  SoapServer::setClass() method). (Dmitry)
- Added support for hexadecimal entity in imagettftext() for the bundled GD.
  (Pierre)
- Added support for httpOnly flag for session extension and cookie setting
  functions. (Scott MacVicar, Ilia)
- Added version specific registry keys to allow different configurations for
  different php version. (Richard, Dmitry)
- Added "PHPINIDir" Apache directive to apache and apache_hooks SAPIs.
  (Dmitry)
- Added an optional boolean parameter to memory_get_usage() and
  memory_get_peak_usage() to get memory size allocated by emalloc() or real
  size of memory allocated from system. (Dmitry)
- Added Zip Archive extension. (Pierre)
- Added RFC1867 fileupload processing hook. (Stefan E.)
- Added JSON and Filter extensions. (Derick, Rasmus)
- Added error messages to disk_free_space() and disk_total_space() functions.
  FR #37971 (Tony)
- Added PATHINFO_FILENAME option to pathinfo() to get the filename.
  (Toby S. and Christian S.)
- Added array_fill_keys() function. (Marcus, Matt Wilmas)
- Added posix_initgroups() function. (Ilia)
- Added an optional parameter to parse_url() to allow retrieval of distinct
  URL components. (Ilia)
- Added optional parameter to http_build_query() to allow specification of
  string separator. (Ilia)
- Added image_type_to_extension() function. (Hannes, Ilia)
- Added allow_url_include ini directive to complement allow_url_fopen. (Rasmus)
- Added automatic module globals management. (Dmitry)
- Added RFC2397 (data: stream) support. (Marcus)
- Added new error mode E_RECOVERABLE_ERROR. (Derick, Marcus, Tony)
- Added support for getenv() input filtering. (Rasmus)
- Added support for constructors in interfaces to force constructor signature
  checks in implementations. (Marcus)
- Added memory_get_peak_usage() function for retrieving peak memory usage of
  a PHP script. (Ilia)
- Added pg_field_table() function. (Edin)
- Added SimpleXMLElement::saveXML() as an alias for SimpleXMLElement::asXML().
  (Hannes)
- Added DOMNode::getNodePath() for getting an XPath for a node. (Christian)
- Added gmp_nextprime() function. (ants dot aasma at gmail dot com, Tony)
- Added error_get_last() function. (Mike)

- Removed current working directory from the php.ini search path for CLI and
  re-added it for other SAPIs (restore to pre 5.1.x behavior). (Edin)
- Moved extensions to PECL:
  . ext/filepro (Derick, Tony)
  . ext/hwapi (Derick, Tony)
- Disabled CURLOPT_FOLLOWLOCATION in curl when open_basedir or
  safe_mode are enabled. (Stefan E., Ilia)

- Increased default memory limit to 16 megabytes to accommodate for a more
  accurate memory utilization measurement.
- In addition to path to php.ini, PHPRC now may specify full file name.
  (Dmitry)

- Optimized array/HashTable copying. (Matt Wilmas, Dmitry)
- Optimized zend_try/zend_catch macros by eliminating memcpy(3). (Dmitry)
- Optimized require_once() and include_once() by eliminating fopen(3) on
  second usage. (Dmitry)
- Optimized request shutdown sequence. Restoring ini directives now iterates
  only over modified directives instead of all. (Dmitry)

- Changed priority of PHPRC environment variable on win32 to be higher then
  value from registry. (Dmitry)
- Changed __toString() to be called wherever applicable. (Marcus)
- Changed E_ALL error reporting mode to include E_RECOVERABLE_ERROR. (Marcus)
- Changed realpath cache to be disabled when "open_basedir" or "safe_mode"
  are enabled on per-request basis. (Ilia)

- Improved SNMP extension: (Jani)
  . Renamed snmp_set_oid_numeric_print() to snmp_set_oid_output_format().
  . Added 2 new constants: SNMP_OID_OUTPUT_FULL and SNMP_OID_OUTPUT_NUMERIC
  . Fixed bug #37564 (AES privacy encryption not possible due to net-snmp 5.2
    compatibility issue). (Patch: scott dot moynes+php at gmail dot com)
- Improved OpenSSL extension: (Pierre)
  . Added support for all supported algorithms in openssl_verify
  . Added openssl_pkey_get_details, returns the details of a key
  . Added x509 v3 extensions support
  . Added openssl_csr_get_subject() and openssl_csr_get_public_key()
  . Added 3 new constants OPENSSL_VERSION_TEXT and OPENSSL_VERSION_NUMBER and
    OPENSSL_KEYTYPE_EC
- Improved the Zend memory manager: (Dmitry)
  . Removed unnecessary "--disable-zend-memory-manager" configure option.
  . Added "--enable-malloc-mm" configure option which is enabled by default in
    debug builds to allow using internal and external memory debuggers.
  . Allow tweaking the memory manager with ZEND_MM_MEM_TYPE and ZEND_MM_SEG_SIZE
    environment variables.
  . For more information: Zend/README.ZEND_MM
- Improved safe_mode check for the error_log() function. (Ilia)
- Improved the error reporting in SOAP extension on request failure. (Ilia)
- Improved crypt() on win32 to be about 10 times faster and to have friendlier
  license. (Frank, Dmitry)
- Improved performance of the implode() function on associated arrays. (Ilia)
- Improved performance of str_replace() when doing 1 char to 1 char or 1 char
  to many chars replacement. (Ilia)
- Improved apache2filter SAPI:
  . Allowed PHP to be an arbitrary filter in the chain and read the script from
    the Apache stream. (John)
  . Added support for apache2filter in the Windows build including binary
    support for both Apache 2.0.x (php5apache2_filter.dll) and Apache 2.2.x
    (php5apache2_2_filter.dll). (Edin)
- Improved apache2handler SAPI:
  . Changed ap_set_content_type() to be called only once. (Mike)
  . Added support for Apache 2.2 handler in the Windows distribution. (Edin)
- Improved FastCGI SAPI: (Dmitry)
  . Removed source compatibility with libfcgi.
  . Optimized access to FastCGI environment variables by using HashTable
    instead of linear search.
  . Allowed PHP_FCGI_MAX_REQUESTS=0 that assumes no limit.
  . Allowed PHP_FCGI_CHILDREN=0 that assumes no worker children. (FastCGI
    requests are handled by main process itself)
- Improved CURL:
  . Added control character checks for "open_basedir" and "safe_mode" checks.
    (Ilia)
  . Added implementation of curl_multi_info_read(). (Brian)
- Improved PCRE: (Andrei)
  . Added run-time configurable backtracking/recursion limits.
  . Added preg_last_error(). (Andrei)
- Improved PDO:
  . Added new attribute ATTR_DEFAULT_FETCH_MODE. (Pierre)
  . Added FETCH_PROPS_LATE. (Marcus)
- Improved SPL: (Marcus)
  . Made most iterator code exception safe.
  . Added RegExIterator and RecursiveRegExIterator.
  . Added full caching support and ArrayAccess to CachingIterator.
  . Added array functions to ArrayObject/ArrayIterator and made them faster.
  . Added support for reading csv and skipping empty lines in SplFileObject.
  . Added CachingIterator::TOSTRING_USE_INNER, calls inner iterator __toString.
  . Added ability to set the CSV separator per SplFileObject.
- Improved xmlReader: (Rob)
  . Added readInnerXml(), xmlReader::setSchema().
  . Added readInnerXML(), readOuterXML(), readString(), setSchema(). (2.6.20+)
  . Changed to passing libxml options when loading reader.

- Fixed invalid read in imagecreatefrompng when an empty file is given
  (Pierre, Tony)
- Fixed infinite loop when a wrong color index is given to imagefill (Pierre)
- Fixed mess with CGI/CLI -d option (now it works with cgi; constants are
  working exactly like in php.ini; with FastCGI -d affects all requests).
  (Dmitry)
- Fixed missing open_basedir check inside chdir() function. (Ilia)
- Fixed overflow on 64bit systems in str_repeat() and wordwrap(). (Stefan E.)
- Fixed XSLTProcessor::importStylesheet() to return TRUE on success
  (Christian)
- Fixed leaks in openssl_csr_sign and openssl_csr_new (Pierre)
- Fixed phpinfo() cutoff of variables at \0. (Ilia)
- Fixed a bug in the filter extension that prevented magic_quotes_gpc from
  being applied when RAW filter is used. (Ilia)
- Fixed memory leaks in openssl streams context options. (Pierre)
- Fixed handling of extremely long paths inside tempnam() function. (Ilia)
- Fixed bug #39721 (Runtime inheritance causes data corruption). (Dmitry)
- Fixed bug #39304 (Segmentation fault with list unpacking of string offset).
  (Dmitry)
- Fixed bug #39192 (Not including nsapi.h properly with SJSWS 7). This will
  make PHP 5.2 compatible to new Sun Webserver. (Uwe)
- Fixed bug #39140 (Uncaught exception may cause crash). (Dmitry)
- Fixed bug #39125 (Memleak when reflecting non-existing class/method). (Tony)
- Fixed bug #39067 (getDeclaringClass() and private properties). (Tony)
- Fixed bug #39039 (SSL: fatal protocol error when fetching HTTPS from servers
  running Google web server). (Ilia)
- Fixed bug #39035 (Compatibility issue between DOM and
  zend.ze1_compatibility_mode). (Rob)
- Fixed bug #39034 (curl_exec() with return transfer returns TRUE on empty
  files). (Ilia)
- Fixed bug #39032 (strcspn() stops on null character). (Tony)
- Fixed bug #39020 (PHP in FastCGI server mode crashes). (Dmitry)
- Fixed bug #39017 (foreach(($obj = new myClass) as $v); echo $obj;
  segfaults). (Dmitry)
- Fixed bug #39004 (Fixed generation of config.nice with autoconf 2.60). (Ilia)
- Fixed bug #39003 (__autoload() is called for type hinting). (Dmitry, Tony)
- Fixed bug #39001 (ReflectionProperty returns incorrect declaring class for
  protected properties). (Tony)
- Fixed bug #38996 (PDO_MYSQL doesn't check connections for liveness). (Tony)
- Fixed bug #38993 (Fixed safe_mode/open_basedir checks for session.save_path,
  allowing them to account for extra parameters). (Ilia)
- Fixed bug #38989 (Absolute path with slash at beginning doesn't work on win).
  (Dmitry)
- Fixed bug #38985 (Can't cast COM objects). (Wez)
- Fixed bug #38981 (using FTP URLs in get_headers() causes crash). (Tony)
- Fixed bug #38963 (Fixed a possible open_basedir bypass in tempnam()). (Ilia)
- Fixed bug #38961 (metaphone() results in segmentation fault on NetBSD).
  (Tony)
- Fixed bug #38949 (Cannot get xmlns value attribute). (Rob)
- Fixed bug #38942 (Double old-style-ctor inheritance). (Dmitry)
- Fixed bug #38941 (imap extension does not compile against new version of the
  imap library). (Ilia)
- Fixed bug #38934 (move_uploaded_file() cannot read uploaded file outside of
  open_basedir). (Ilia)
- Fixed bug #38904 (apache2filter changes cwd to /). (Ilia, Hannes)
- Fixed bug #38891 (get_headers() do not work with curl-wrappers). (Ilia)
- Fixed bug #38882 (ldap_connect causes segfault with newer versions of
  OpenLDAP). (Tony)
- Fixed bug #38859 (parse_url() fails if passing '@' in passwd). (Tony)
- Fixed bug #38850 (lookupNamespaceURI doesn't return default namespace). (Rob)
- Fixed bug #38844 (curl_easy_strerror() is defined only since cURL 7.12.0).
  (Tony)
- Fixed bug #38813 (DOMEntityReference->__construct crashes when called
  explicitly). (Rob)
- Fixed bug #38808 ("maybe ref" issue for current() and others). (Dmitry)
- Fixed bug #38779 (engine crashes when require()'ing file with syntax error
  through userspace stream wrapper). (Tony, Dmitry)
- Fixed bug #38772 (inconsistent overriding of methods in different visibility
  contexts). (Dmitry)
- Fixed bug #38759 (PDO sqlite2 empty query causes segfault). (Tony)
- Fixed bug #38721 (Invalid memory read in date_parse()). (Tony, Derick)
- Fixed bug #38700 (SoapClient::__getTypes never returns). (Dmitry)
- Fixed bug #38693 (curl_multi_add_handle() set curl handle to null). (Ilia)
- Fixed bug #38687 (sockaddr local storage insufficient for all sock families).
  (Sara)
- Fixed bug #38661 (mixed-case URL breaks url-wrappers). (Ilia)
- Fixed bug #38653 (memory leak in ReflectionClass::getConstant()). (Tony)
- Fixed bug #38649 (uninit'd optional arg in stream_socket_sendto()). (Sara)
- Fixed bug #38637 (curl_copy_handle() fails to fully copy the cURL handle).
  (Tony, Ilia)
- Fixed bug #38624 (Strange warning when incrementing an object property and
  exception is thrown from __get method). (Tony)
- Fixed bug #38623 (leaks in a tricky code with switch() and exceptions).
  (Dmitry)
- Fixed bug #38579 (include_once() may include the same file twice). (Dmitry)
- Fixed bug #38574 (missing curl constants and improper constant detection).
  (Ilia)
- Fixed bug #38543 (shutdown_executor() may segfault when memory_limit is too
  low). (Dmitry)
- Fixed bug #38535 (memory corruption in pdo_pgsql driver on error retrieval
  inside a failed query executed via query() method). (Ilia)
- Fixed bug #38534 (segfault when calling setlocale() in userspace session
  handler). (Tony)
- Fixed bug #38524 (strptime() does not initialize the internal date storage
  structure). (Ilia)
- Fixed bug #38511, #38473, #38263 (Fixed session extension request shutdown
  order to ensure it is shutdown before the extensions it may depend on).
  (Ilia)
- Fixed bug #38488 (Access to "php://stdin" and family crashes PHP on win32).
  (Dmitry)
- Fixed bug #38474 (getAttribute select attribute by order, even when
  prefixed). (Rob)
- Fixed bug #38467 (--enable-versioning causes make fail on OS X). (Tony)
- Fixed bug #38465 (ReflectionParameter fails if default value is an access
  to self::). (Johannes)
- Fixed bug #38464 (array_count_values() mishandles numeric strings).
  (Matt Wilmas, Ilia)
- Fixed bug #38461 (setting private attribute with __set() produces
  segfault). (Tony)
- Fixed bug #38458, PECL bug #8944, PECL bug #7775 (error retrieving columns
  after long/text columns with PDO_ODBC). (Wez)
- Fixed bug #38454 (warning upon disabling handler via
  xml_set_element_handler). (dtorop933 at gmail dot com, Rob)
- Fixed bug #38451 (PDO_MYSQL doesn't compile on Solaris). (Tony)
- Fixed bug #38450 (constructor is not called for classes used in userspace
  stream wrappers). (Tony)
- Fixed bug #38438 (DOMNodeList->item(0) segfault on empty NodeList). (Ilia)
- Fixed bug #38431 (xmlrpc_get_type() crashes PHP on objects). (Tony)
- Fixed bug #38427 (unicode causes xml_parser to misbehave). (Rob)
- Fixed bug #38424 (Different attribute assignment if new or existing). (Rob)
- Fixed bug #38400 (Use of com.typelib_file may cause a crash). (Ilia)
- Fixed bug #38394 (PDO fails to recover from failed prepared statement
  execution). (Ilia)
- Fixed bug #38377 (session_destroy() gives warning after
  session_regenerate_id()). (Ilia)
- Implemented #38357 (dbase_open can't open DBase 3 dbf file).
  (rodrigo at fabricadeideias dot com, Mike)
- Fixed bug #38354 (Unwanted reformatting of XML when using AsXML). (Christian)
- Fixed bug #38347 (Segmentation fault when using foreach with an unknown/empty
  SimpleXMLElement). (Tony)
- Fixed bug #38322 (reading past array in sscanf() leads to arbitrary code
  execution). (Tony)
- Fixed bug #38315 (Constructing in the destructor causes weird behavior).
  (Dmitry)
- Fixed bug #38303 (spl_autoload_register() suppress all errors silently).
  (Ilia)
- Fixed bug #38290 (configure script ignores --without-cdb,inifile,flatfile).
  (Marcus)
- Fixed bug #38289 (segfault in session_decode() when _SESSION is NULL).
  (Tony)
- Fixed bug #38287 (static variables mess up global vars). (Dmitry)
- Fixed bug #38278 (session_cache_expire()'s value does not match phpinfo's
  session.cache_expire). (Tony)
- Fixed bug #38276 (file_exists() works incorrectly with long filenames
  on Windows). (Ilia, Tony)
- Fixed bug #38269 (fopen wrapper doesn't fail on invalid hostname with
  curlwrappers enabled). (Tony)
- Fixed bug #38265 (heap corruption). (Dmitry)
- Fixed bug #38261 (openssl_x509_parse() leaks with invalid cert) (Pierre)
- Fixed bug #38255 (openssl possible leaks while passing keys) (Pierre)
- Fixed bug #38253 (PDO produces segfault with default fetch mode). (Tony)
- Fixed bug #38251 (socket_select() and invalid arguments). (Tony)
- Fixed bug #38236 (Binary data gets corrupted on multipart/formdata POST).
  (Ilia)
- Fixed bug #38234 (Exception in __clone makes memory leak). (Dmitry, Nuno)
- Fixed bug #38229 (strtotime() does not parse YYYY-MM format). (Ilia)
- Fixed bug #38224 (session extension can't handle broken cookies). (Ilia)
- Fixed bug #38220 (Crash on some object operations). (Dmitry)
- Fixed bug #38217 (ReflectionClass::newInstanceArgs() tries to allocate too
  much memory). (Tony)
- Fixed bug #38214 (gif interlace output cannot work). (Pierre)
- Fixed bug #38213, #37611, #37571 (wddx encoding fails to handle certain
  characters). (Ilia)
- Fixed bug #38212 (Segfault on invalid imagecreatefromgd2part() parameters).
  (Pierre)
- Fixed bug #38211 (variable name and cookie name match breaks script
  execution). (Dmitry)
- Fixed bug #38199 (fclose() unable to close STDOUT and STDERR). (Tony)
- Fixed bug #38198 (possible crash when COM reports an exception). (Ilia)
- Fixed bug #38194 (ReflectionClass::isSubclassOf() returns TRUE for the
  class itself). (Ilia)
- Fixed bug #38183 (disable_classes=Foobar causes disabled class to be
  called Foo). (Jani)
- Fixed bug #38179 (imagecopy from a palette to a truecolor image loose alpha
  channel) (Pierre)
- Fixed bug #38173 (Freeing nested cursors causes OCI8 to segfault). (Tony)
- Fixed bug #38168 (Crash in pdo_pgsql on missing bound parameters). (Ilia)
- Fixed bug #38161 (oci_bind_by_name() returns garbage when Oracle didn't set
  the variable). (Tony)
- Fixed bug #38146 (Cannot use array returned from foo::__get('bar') in write
  context). (Dmitry)
- Fixed bug #38132 (ReflectionClass::getStaticProperties() retains \0 in key
  names). (Ilia)
- Fixed bug #38125 (undefined reference to spl_dual_it_free_storage). (Marcus)
- Fixed bug #38112 (corrupted gif segfaults) (Pierre)
- Fixed bug #38096 (large timeout values ignored on 32bit machines in
  stream_socket_accept() and stream_socket_client()). (Ilia)
- Fixed bug #38086 (stream_copy_to_stream() returns 0 when maxlen is bigger
  than the actual length). (Tony)
- Fixed bug #38072 (boolean arg for mysqli_autocommit() is always true on
  Solaris). (Tony)
- Fixed bug #38067 (Parameters are not decoded from utf-8 when using encoding
  option). (Dmitry)
- Fixed bug #38064 (ignored constructor visibility). (Marcus)
- Fixed bug #38055 (Wrong interpretation of boolean parameters). (Dmitry)
- Fixed bug #38047 ("file" and "line" sometimes not set in backtrace from
  inside error handler). (Dmitry)
- Fixed bug #38019 (segfault extending mysqli class). (Dmitry)
- Fixed bug #38005 (SoapFault faultstring doesn't follow encoding rules).
  (Dmitry)
- Fixed bug #38004 (Parameters in SoapServer are decoded twice). (Dmitry)
- Fixed bug #38003 (in classes inherited from MySQLi it's possible to call
  private constructors from invalid context). (Tony)
- Fixed bug #37987 (invalid return of file_exists() in safe mode). (Ilia)
- Fixed bug #37947 (zend_ptr_stack reallocation problem). (Dmitry)
- Fixed bug #37945 (pathinfo() cannot handle argument with special characters
  like German "Umlaut"). (Mike)
- Fixed bug #37931 (possible crash in OCI8 after database restart
  when using persistent connections). (Tony)
- Fixed bug #37923 (Display constant value in reflection::export). (Johannes)
- Fixed bug #37920 (compilation problems on z/OS). (Tony)
- Fixed bug #37870 (pgo_pgsql tries to de-allocate unused statements).
  (Ilia, ce at netage dot bg)
- Fixed bug #37864 (file_get_contents() leaks on empty file). (Hannes)
- Fixed bug #37862 (Integer pointer comparison to numeric value).
  (bugs-php at thewrittenword dot com)
- Fixed bug #37846 (wordwrap() wraps incorrectly). (ddk at krasn dot ru, Tony)
- Fixed bug #37816 (ReflectionProperty does not throw exception when accessing
  protected attribute). (Marcus)
- Fixed bug #37811 (define not using toString on objects). (Marcus)
- Fixed bug #37807 (segmentation fault during SOAP schema import). (Tony)
- Fixed bug #37806 (weird behavior of object type and comparison). (Marcus)
- Fixed bug #37780 (memory leak trying to execute a non existing file (CLI)).
  (Mike)
- Fixed bug #37779 (empty include_path leads to search for files inside /).
  (jr at terragate dot net, Ilia)
- Fixed bug #37747 (strtotime segfaults when given "nextyear"). (Derick)
- Fixed bug #37720 (merge_php_config scrambles values).
  (Mike, pumuckel at metropolis dot de)
- Fixed bug #37709 (Possible crash in PDO::errorCode()). (Ilia)
- Fixed bug #37707 (clone without assigning leaks memory). (Ilia, Nuno, Dmitri)
- Fixed bug #37705 (Semaphore constants not available). (Ilia)
- Fixed bug #37671 (MySQLi extension fails to recognize BIT column). (Ilia)
- Fixed bug #37667 (Object is not added into array returned by __get). (Marcus)
- Fixed bug #37635 (parameter of pcntl signal handler is trashed). (Mike)
- Fixed bug #37632 (Protected method access problem). (Marcus)
- Fixed bug #37630 (MySQL extensions should link against thread safe client
  libs if built with ZTS). (Mike)
- Fixed bug #37620 (mysqli_ssl_set validation is inappropriate). (Georg)
- Fixed bug #37616 (DATE_RFC822 does not product RFC 822 dates).
  (Hannes Magnusson, Derick)
- Fixed bug #37614 (Class name lowercased in error message). (Johannes)
- Fixed bug #37587 (var without attribute causes segfault). (Marcus)
- Fixed bug #37586 (Bumped minimum PCRE version to 6.6, needed for recursion
  limit support). (Ilia)
- Fixed bug #37581 (oci_bind_array_by_name clobbers input array when using
  SQLT_AFC, AVC). (Tony)
- Fixed bug #37569 (WDDX incorrectly encodes high-ascii characters). (Ilia)
- Fixed bug #37565 (Using reflection::export with simplexml causing a crash).
  (Marcus)
- Fixed bug #37564 (AES privacy encryption not possible due to net-snmp 5.2
  compatibility issue). (Jani, patch by scott dot moynes+php at gmail dot com)
- Fixed bug #37563 (array_key_exists performance is poor for &$array). (Ilia)
- Fixed bug #37558 (timeout functionality doesn't work after a second PHP
  start-up on the same thread). (p dot desarnaud at wanadoo dot fr)
- Fixed bug #37531 (oci8 persistent connection corruption). (Tony)
- Fixed bug #37523 (namespaces added too late, leads to missing xsi:type
  attributes. Incompatibility with libxml2-2.6.24). (Dmitry)
- Fixed bug #37514 (strtotime doesn't assume year correctly). (Derick)
- Fixed bug #37510 (session_regenerate_id changes session_id() even on
  failure). (Hannes)
- Fixed bug #37505 (touch() truncates large files). (Ilia)
- Fixed bug #37499 (CLI segmentation faults during cleanup with sybase-ct
  extension enabled). (Tony)
- Fixed bug #37496 (FastCGI output buffer overrun). (Piotr, Dmitry)
- Fixed bug #37487 (oci_fetch_array() array-type should always default to
  OCI_BOTH). (Tony)
- Fixed bug #37457 (Crash when an exception is thrown in accept() method of
  FilterIterator). (Marcus)
- Fixed bug #37456 (DOMElement->setAttribute() loops forever). (Rob)
- Fixed bug #37445 (Fixed crash in pdo_mysql resulting from premature object
  destruction). (Ilia)
- Fixed bug #37428 (PHP crashes on windows if there are start-up errors and
  event log is used for logging them). (Edin)
- Fixed bug #37418 (tidy module crashes on shutdown). (Tony)
- Fixed bug #37416 (iterator_to_array() hides exceptions thrown in rewind()
  method). (Tony)
- Fixed bug #37413 (Rejected versions of flex that don't work). (Ilia)
- Fixed bug #37395 (recursive mkdir() fails to create nonexistent directories
  in root dir). (Tony)
- Fixed bug #37394 (substr_compare() returns an error when offset equals
  string length). (Ilia)
- Fixed bug #37392 (Unnecessary call to OCITransRollback() at the end of
  request). (Tony)
- Fixed bug #37376 (fastcgi.c compile fail with gcc 2.95.4). (Ilia)
- Fixed bug #37368 (Incorrect timestamp returned for strtotime()). (Derick)
- Fixed bug #37363 (PDO_MYSQL does not build if no other mysql extension is
  enabled). (Mike)
- Fixed bug #37348 (make PEAR install ignore open_basedir). (Ilia)
- Fixed bug #37341 ($_SERVER in included file is shortened to two entries,
  if $_ENV gets used). (Dmitry)
- Fixed bug #37313 (sigemptyset() used without including <signal.h>).
  (jdolecek)
- Fixed bug #37306 (max_execution_time = max_input_time). (Dmitry)
- Fixed bug #37278 (SOAP not respecting uri in __soapCall). (Dmitry)
- Fixed bug #37265 (Added missing safe_mode & open_basedir checks to
  imap_body()). (Ilia)
- Fixed bug #37262 (var_export() does not escape \0 character). (Ilia)
- Fixed bug #37256 (php-fastcgi doesn't handle connection abort). (Dmitry)
- Fixed bug #37244 (Added strict flag to base64_decode() that enforces
  RFC3548 compliance). (Ilia)
- Fixed bug #37144 (PHP crashes trying to assign into property of dead object).
  (Dmitry)
- Fixed bug #36949 (invalid internal mysqli objects dtor). (Mike)
- Implement #36732 (req/x509 extensions support for openssl_csr_new and
  openssl_csr_sign) (ben at psc dot edu, Pierre)
- Fixed bug #36759 (Objects destructors are invoked in wrong order when script
  is finished). (Dmitry)
- Fixed bug #36681 (pdo_pgsql driver incorrectly ignored some errors).
  (Wez, Ilia)
- Fixed bug #36630 (umask not reset at the end of the request). (Ilia)
- Fixed bug #36515 (Unlinking buckets from non-existent brigades). (Sara)
- Fixed bug #35973 (Error ORA-24806 occurs when trying to fetch a NCLOB
  field). (Tony)
- Fixed bug #35886 (file_get_contents() fails with some combinations of
  offset & maxlen). (Nuno)
- Fixed bug #35512 (Lack of read permission on main script results in
  E_WARNING rather then E_ERROR). (Ilia)
- Fixed bug #34180 (--with-curlwrappers causes PHP to disregard some HTTP
  stream context options). (Mike)
- Fixed bug #34066 (recursive array_walk causes segfault). (Tony)
- Fixed bug #34065 (throw in foreach causes memory leaks). (Dmitry)
- Fixed bug #34005 (oci_password_change() fails).
  (pholdaway at technocom-wireless dot com, Tony)
- Fixed bug #33895 (Missing math constants). (Hannes)
- Fixed bug #33770 (https:// or ftps:// do not work when --with-curlwrappers
  is used and ssl certificate is not verifiable). (Ilia)
- Fixed bug #29538 (number_format and problem with 0). (Matt Wilmas)
- Implement #28382 (openssl_x509_parse() extensions support) (Pierre)
- Fixed PECL bug #9061 (oci8 might reuse wrong persistent connection). (Tony)
- Fixed PECL bug #8816 (issue in php_oci_statement_fetch with more than one
  piecewise column) (jeff at badtz-maru dot com, Tony)
- Fixed PECL bug #8112 (OCI8 persistent connections misbehave when Apache
  process times out). (Tony)
- Fixed PECL bug #7755 (error selecting DOUBLE fields with PDO_ODBC).
  ("slaws", Wez)


04 May 2006, PHP 5.1.4
- Added "capture_peer_cert" and "capture_peer_cert_chain" context options
  for SSL streams. (Wez).
- Added PDO::PARAM_EVT_* family of constants. (Sara)
- Fixed possible crash in highlight_string(). (Dmitry)
- Fixed bug #37291 (FastCGI no longer works with isapi_fcgi.dll). (Dmitry)
- Fixed bug #37277 (cloning Dom Documents or Nodes does not work). (Rob)
- Fixed bug #37276 (problems with $_POST array). (Dmitry)
- Fixed bug #36632 (bad error reporting for pdo_odbc exec UPDATE). (Wez).
- Fixed bug #35552 (crash when pdo_odbc prepare fails). (Wez).

28 Apr 2006, PHP 5.1.3
- Updated bundled PCRE library to version 6.6. (Andrei)
- Moved extensions to PECL:
  . ext/msession (Derick)
- Reimplemented FastCGI interface. (Dmitry)
- Improved SPL: (Marcus)
  - Fixed issues with not/double calling of constructors of SPL iterators.
  - Fixed issues with info-class/file-class in SPL directory handling classes.
  - Fixed ArrayIterator::seek().
  - Added SimpleXMLIterator::count().
  - Dropped erroneous RecursiveDirectoryIterator::getSubPathInfo().
- Improved SimpleXML: (Marcus, Rob)
  . Added SimpleXMLElement::getName() to retrieve name of element.
  . Added ability to create elements on the fly.
  . Added addChild() method for element creation supporting namespaces.
  . Added addAttribute() method for attribute creation supporting namespaces.
  . Added ability to delete specific elements and attributes by offset.
- Improved Reflection API: (Marcus)
  . Added ReflectionClass::newInstanceArgs($args).
  . Added ability to analyze extension dependency.
  . Added ReflectionFunction::isDeprecated() and constant IS_DEPRECATED.
  . Added ReflectionParameter::getDeclaringClass().
  . Changed reflection constants to be prefixed with IS_. (Johannes)
- Improved cURL extension: (Ilia)
  . Added curl_setopt_array() function that allows setting of multiple
    options via an associated array.
  . Added the ability to retrieve the request message sent to the server.
- Improved GD extension: (Pierre)
  . Added a weak/tolerant mode to the JPEG loader.
  . Added filtering mode option to imagepng() to allow reducing file size.
  . Fixed imagecolorallocate() and imagecolorallocatelapha() to return FALSE
    on error.
- Changed get_headers() to retrieve headers also from non-200 responses.
  (Ilia)
- Changed get_headers() to use the default context. (Ilia)
- Added lchown() and lchgrp() to change user/group ownership of symlinks.
  (Derick)
- Added support for exif date format in strtotime(). (Derick)
- Added a check for special characters in the session name. (Ilia)
- Added "consumed" stream filter. (Marcus)
- Added new mysqli constants for BIT and NEW_DECIMAL field types:
  MYSQLI_TYPE_NEWDECIMAL and MYSQLI_TYPE_BIT. FR #36007. (Georg)
- Added imap_savebody() that allows message body to be written to a
  file. (Mike)
- Added overflow checks to wordwrap() function. (Ilia)
- Added support for BINARY_DOUBLE and BINARY_FLOAT to PDO_OCI and OCI8
  (also fixes bug #36764). (Tony)
- Eliminated run-time constant fetching for TRUE, FALSE and NULL. (Dmitry)
- Removed the E_STRICT deprecation notice from "var". (Ilia)
- Fixed reading stream filters never notified about EOF. (Mike)
- Fixed tempnam() 2nd parameter to be checked against path components. (Ilia)
- Fixed a bug that would not fill in the fifth argument to preg_replace()
  properly, if the variable was not declared previously. (Andrei)
- Fixed safe_mode check for source argument of the copy() function. (Ilia)
- Fixed mysqli bigint conversion under Windows (Georg)
- Fixed XSS inside phpinfo() with long inputs. (Ilia)
- Fixed Apache2 SAPIs header handler modifying header strings. (Mike)
- Fixed 'auto_globals_jit' to work together with 'register_argc_argv'. (Dmitry)
- Fixed offset/length parameter validation in substr_compare() function. (Ilia)
- Fixed debug_zval_dump() to support private and protected members. (Dmitry)
- Fixed SoapFault::getMessage(). (Dmitry)
- Fixed issue with iconv_mime_decode where the "encoding" would only allow
  upper case specifiers. (Derick)
- Fixed tiger hash algorithm generating wrong results on big endian platforms.
  (Mike)
- Fixed crash with DOMImplementation::createDocumentType("name:"). (Mike)
- Fixed bug #37205 (Serving binary content/images fails with "comm with server
  aborted" FastCGI err). (Dmitry)
- Fixed bug #37192 (cc may complain about non-constant initializers in
  hash_adler.c). (Mike)
- Fixed bug #37191 (chmod takes off sticky bit when safe_mode is On). (Tony)
- Fixed bug #37167 (PDO segfaults when throwing exception from the
  fetch handler). (Tony)
- Fixed bug #37162 (wddx does not build as a shared extension).
  (jdolecek at NetBSD dot org, Ilia)
- Fixed bug #37158 (fread behavior changes after calling
  stream_wrapper_register). (Wez)
- Fixed bug #37138 (__autoload tries to load callback'ed self and parent).
  (Dmitry)
- Fixed bug #37103 (libmbfl headers not installed). (Jani)
- Fixed bug #37062 (compile failure on ARM architecture). (Tony)
- Fixed bug #37061 (curl_exec() doesn't zero-terminate binary strings). (Tony)
- Fixed bug #37060 (Type of retval of Countable::count() is not checked).
  (Johannes)
- Fixed bug #37059 (oci_bind_by_name() doesn't support RAW and LONG RAW
  fields). (Tony)
- Fixed bug #37057 (xmlrpc_decode() may produce arrays with numeric strings,
  which are unaccessible). (Tony)
- Fixed bug #37055 (incorrect reference counting for persistent OCI8
  connections). (Tony)
- Fixed bug #37054 (SoapClient Error Fetching http headers). (Dmitry)
- Fixed bug #37053 (html_errors with internal classes produces wrong links).
  (Tony)
- Fixed bug #37046 (foreach breaks static scope). (Dmitry)
- Fixed bug #37045 (Fixed check for special chars for http redirects). (Ilia)
- Fixed bug #37017 (strtotime fails before 13:00:00 with some time zones
  identifiers). (Derick)
- Fixed bug #37002 (Have to quote literals in INI when concatenating with
  vars). (Dmitry)z
- Fixed bug #36988 (mktime freezes on long numbers). (Derick)
- Fixed bug #36981 (SplFileObject->fgets() ignores max_length). (Tony)
- Fixed bug #36957 (serialize() does not handle recursion). (Ilia)
- Fixed bug #36944 (strncmp & strncasecmp do not return false on negative
  string length). (Tony)
- Fixed bug #36941 (ArrayIterator does not clone itself). (Marcus)
- Fixed bug #36934 (OCILob->read() doesn't move internal pointer when
  reading 0's). (Tony)
- Fixed bug #36908 (wsdl default value overrides value in soap request).
  (Dmitry)
- Fixed bug #36898 (__set() leaks in classes extending internal ones).
  (Tony, Dmitry)
- Fixed bug #36886 (User filters can leak buckets in some situations). (Ilia)
- Fixed bug #36878 (error messages are printed even though an exception has
  been thrown). (Tony)
- Fixed bug #36875 (is_*() functions do not account for open_basedir). (Ilia)
- Fixed bug #36872 (session_destroy() fails after call to
  session_regenerate_id(true)). (Ilia)
- Fixed bug #36869 (memory leak in output buffering when using chunked
  output). (Tony)
- Fixed bug #36859 (DOMElement crashes when calling __construct when
  cloning). (Tony)
- Fixed bug #36857 (Added support for partial content fetching to the
  HTTP streams wrapper). (Ilia)
- Fixed bug #36851 (Documentation and code discrepancies for NULL
  data in oci_fetch_*() functions). (Tony)
- Fixed bug #36825 (Exceptions thrown in ArrayObject::offsetGet cause
  segfault). (Tony)
- Fixed bug #36820 (Privileged connection with an Oracle password file
  fails). (Tony)
- Fixed bug #36809 (__FILE__ behavior changed). (Dmitry)
- Fixed bug #36808 (syslog ident becomes garbage between requests). (Tony)
- Fixed bug #36802 (mysqli_set_charset() crash with a non-open connection).
  (Ilia)
- Fixed bug #36756 (DOMDocument::removeChild corrupts node). (Rob)
- Fixed bug #36749 (SOAP: 'Error Fetching http body' when using HTTP Proxy).
  (Dmitry)
- Fixed bug #36745 (No error message when load data local file isn't found).
  (Georg)
- Fixed bug #36743 (In a class extending XMLReader array properties are not
  writable). (Tony)
- Fixed bug #36727 (segfault in pdo_pgsql bindValue() when no parameters are
  defined). (Tony)
- Fixed bug #36721 (The SoapServer is not able to send a header that it didn't
  receive). (Dmitry)
- Fixed bug #36697 (Transparency is lost when using imagecreatetruecolor).
  (Pierre)
- Fixed bug #36689 (Removed arbitrary limit on the length of syslog messages).
  (Ilia)
- Fixed bug #36656 (http_build_query generates invalid URIs due to use of
  square brackets). (Mike)
- Fixed bug #36638 (strtotime() returns false when 2nd argument < 1). (Derick)
- Fixed bug #36629 (SoapServer::handle() exits on SOAP faults). (Dmitry)
- Fixed bug #36625 (pg_trace() does not work). (iakio at mono-space dot net)
- Fixed bug #36614 (Segfault when using Soap). (Dmitry)
- Fixed bug #36611 (assignment to SimpleXML object attribute changes argument
  type to string). (Tony)
- Fixed bug #36606 (pg_query_params() changes arguments type to string). (Tony)
- Fixed bug #36599 (DATE_W3C format constant incorrect). (Derick)
- Fixed bug #36575 (SOAP: Incorrect complex type instantiation with
  hierarchies). (Dmitry)
- Fixed bug #36572 (Added PDO::MYSQL_ATTR_DIRECT_QUERY constant that should
  be set when executing internal queries like "show master status" via MySQL).
  (Ilia)
- Fixed bug #36568 (memory_limit setting on win32 has no effect). (Dmitry)
- Fixed bug #36513 (comment will be outputted in last line). (Dmitry)
- Fixed bug #36510 (strtotime() fails to parse date strings with tabs).
  (Ilia, Derick)
- Fixed bug #36459 (Incorrect adding PHPSESSID to links, which contains \r\n).
  (Ilia)
- Fixed bug #36458 (sleep() accepts negative values). (Ilia)
- Fixed bug #36436 (DBA problem with Berkeley DB4). (Marcus)
- Fixed bug #36434 (Improper resolution of declaring class name of an
  inherited property). (Ilia)
- Fixed bug #36420 (segfault when access result->num_rows after calling
  result->close()). (Ilia,Tony)
- Fixed bug #36403 (oci_execute() no longer supports OCI_DESCRIBE_ONLY). (Tony)
- Fixed bug #36400 (Custom 5xx error does not return correct HTTP response error
  code). (Tony)
- Fixed bug #36396 (strtotime() fails to parse dates in dd-mm-yyyy format).
  (Derick)
- Fixed bug #36388 (ext/soap crashes when throwing exception and session
  persistence). (David)
- Fixed bug #36382 (PDO/PgSQL's getColumnMeta() crashes). (Derick)
- Fixed bug #36359 (splFileObject::fwrite() doesn't write when no data
  length specified). (Tony)
- Fixed bug #36351 (parse_url() does not parse numeric paths properly). (Ilia)
- Fixed bug #36345 (PDO/MySQL problem loading BLOB over 1MB). (Ilia)
- Fixed bug #36337 (ReflectionProperty fails to return correct visibility).
  (Ilia)
- Fixed bug #36334 (Added missing documentation about realpath cache INI
  settings). (Ilia)
- Fixed bug #36308 (ReflectionProperty::getDocComment() does not reflect
  extended class commentary). (Ilia)
- Fixed bug #36306 (crc32() differ on 32-bit and 64-bit platforms)
  (anight@eyelinkmedia dot com, Pierre)
- Fixed bug #36303 (foreach on error_zval produces segfault). (Dmitry)
- Fixed bug #36295 (typo in SplFileObject::flock() parameter name). (Tony)
- Fixed bug #36287 (Segfault with SplFileInfo conversion). (Marcus)
- Fixed bug #36283 (SOAPClient Compression Broken). (Dmitry)
- Fixed bug #36268 (Object destructors called even after fatal errors). (Dmitry)
- Fixed bug #36258 (SplFileObject::getPath() may lead to segfault). (Tony)
- Fixed bug #36250 (PHP causes ORA-07445 core dump in Oracle server 9.2.x).
  (Tony)
- Fixed bug #36242 (Possible memory corruption in stream_select()). (Tony)
- Fixed bug #36235 (ocicolumnname returns false before a successful fetch).
  (Tony)
- Fixed bug #36226 (Inconsistent handling when passing potential arrays).
  (Dmitry)
- Fixed bug #36224 (date(DATE_ATOM) gives wrong results).
  (Derick, Hannes Magnusson)
- Fixed bug #36222 (errorInfo in PDOException is always NULL). (Ilia)
- Fixed bug #36208 (symbol namespace conflicts using bundled gd). (Jakub Moc)
- Fixed bug #36205 (Memory leaks on duplicate cookies). (Dmitry)
- Fixed bug #36185 (str_rot13() crash on non-string parameter). (Pierre)
- Fixed bug #36176 (PDO_PGSQL - PDO::exec() does not return number of rows
  affected by the operation). (Ilia)
- Fixed bug #36158 (SIGTERM is not handled correctly when running as a
  FastCGI server). (Dmitry)
- Fixed bug #36152 (problems with curl+ssl and pgsql+ssl in same PHP). (Mike)
- Fixed bug #36148 (unpack("H*hex", $data) is adding an extra character to
  the end of the string). (Ilia)
- Fixed bug #36134 (DirectoryIterator constructor failed to detect empty
  directory names). (Ilia)
- Fixed bug #36113 (Reading records of unsupported type causes segfault).
  (Tony)
- Fixed bug #36096 (oci_result() returns garbage after oci_fetch() failed).
  (Tony)
- Fixed bug #36083 (SoapClient waits for responses on one-way operations).
  (Dmitry)
- Fixed bug #36071 (Engine Crash related with 'clone'). (Dmitry)
- Fixed bug #36055 (possible OCI8 crash in multi-threaded environment). (Tony)
- Fixed bug #36046 (parse_ini_file() miscounts lines in multi-line values).
  (Ilia)
- Fixed bug #36038 (ext/hash compile failure on Mac OSX). (Tony)
- Fixed bug #36037 (heredoc adds extra line number). (Dmitry)
- Fixed bug #36016 (realpath cache memleaks). (Dmitry, Nuno)
- Fixed bug #36011 (Strict errormsg wrong for call_user_func() and the likes).
  (Marcus)
- Fixed bug #36010 (Segfault when re-creating and re-executing statements with
  bound parameters). (Tony)
- Fixed bug #36006 (Problem with $this in __destruct()). (Dmitry)
- Fixed bug #35999 (recursive mkdir() does not work with relative path
  like "foo/bar"). (Tony)
- Fixed bug #35998 (SplFileInfo::getPathname() returns unix style filenames
  in win32). (Marcus)
- Fixed bug #35988 (Unknown persistent list entry type in module shutdown).
  (Dmitry)
- Fixed bug #35954 (Fatal com_exception casting object). (Rob)
- Fixed bug #35900 (stream_select() should warning when tv_sec is negative).
  (Ilia)
- Fixed bug #35785 (SimpleXML causes memory read error zend engine). (Marcus)
- Fixed bug #34272 (empty array onto COM object blows up). (Rob)
- Fixed bug #33292 (apache_get_modules() crashes on Windows). (Edin)
- Fixed bug #29476 (sqlite_fetch_column_types() locks the database forever).
  (Ilia)

12 Jan 2006, PHP 5.1.2
- Updated libsqlite in ext/sqlite to 2.8.17. (Ilia)
- Updated libsqlite in ext/pdo_sqlite to 3.2.8. (Ilia)
- Updated to libxml2-2.6.22 and libxslt-1.1.15 in the win32 bundle. (Rob)
- Added new extensions: (Ilia, Wez)
  . XMLWriter
  . Hash
- Added PNG compression support to GD extension. (Pierre)
- Added reflection constants as class constants. (Johannes)
- Added --enable-gcov configure option to enable C-level code coverage.
  (John, Jani, Ilia, Marcus)
- Added missing support for 'B' format identifier to date() function. (Ilia)
- Changed reflection to be an extension. (Marcus)
- Improved SPL extension: (Marcus)
  . Added class SplFileInfo as root class for DirectoryIterator and
    SplFileObject
  . Added SplTempFileObject
- Improved SimpleXML extension: (Marcus)
  . Fixed memleaks
  . Fixed var_dump()
  . Fixed isset/empty/(bool) behavior
  . Fixed iterator edge cases
  . Added methods getNamespaces(), getDocNamespaces()
- Upgraded pear to version 1.4.6. (Greg)
- Added constants for libxslt and libexslt versions: LIBXSLT_VERSION,
  LIBXSLT_DOTTED_VERSION, LIBEXSLT_VERSION and LIBEXSLT_DOTTED_VERSION. (Pierre)
- Fixed possible crash in apache_getenv()/apache_setenv() on invalid parameters.
  (Ilia)
- Changed errors to warnings in imagecolormatch(). (Pierre)
- Fixed segfault/leak in imagecolormatch(). (Pierre)
- Fixed small leak in mysqli_stmt_fetch() when bound variable was empty string.
  (Andrey)
- Fixed prepared statement name conflict handling in PDO_PGSQL. (Thies, Ilia)
- Fixed memory corruption when PDO::FETCH_LAZY mode is being used. (Ilia)
- Fixed possible leaks in imagecreatefromstring() with invalid data. (Pierre)
- Fixed possible memory corruption inside mb_strcut(). (Ilia)
- Fixed possible header injection by limiting each header to a single line.
  (Ilia)
- Fixed possible XSS inside error reporting functionality. (Ilia)
- Fixed many bugs in OCI8. (Tony)
- Fixed crash and leak in mysqli when using 4.1.x client libraries and
  connecting to 5.x server. (Andrey)
- Fixed bug #35916 (Duplicate calls to stream_bucket_append() lead to a crash).
  (Ilia)
- Fixed bug #35908 (curl extension uses undefined GCRY_THREAD_OPTIONS_USER).
  (Ilia)
- Fixed bug #35907 (PDO_OCI uses hardcoded lib path $ORACLE_HOME/lib). (Tony)
- Fixed bug #35887 (wddx_deserialize not parsing dateTime fields properly).
  (Derick)
- Fixed bug #35885 (strtotime("NOW") no longer works). (Derick)
- Fixed bug #35821 (array_map() segfaults when exception is throwed from
  the callback). (Tony)
- Fixed bug #35817 (unpack() does not decode odd number of hexadecimal values).
  (Ilia)
- Fixed bug #35797 (segfault on PDOStatement::execute() with
  zend.ze1_compatibility_mode = On). (Tony, Ilia)
- Fixed bug #35781 (stream_filter_append() can cause segfault). (Tony)
- Fixed bug #35760 (sybase_ct doesn't compile on Solaris using old gcc). (Tony)
- Fixed bug #35759 (mysqli_stmt_bind_result() makes huge allocation when
  column empty). (Andrey)
- Fixed bug #35751 (using date with a timestamp makes httpd segfault). (Derick)
- Fixed bug #35740 (memory leak when including a directory). (Tony)
- Fixed bug #35730 (ext/mssql + freetds: Use correct character encoding
  and allow setting it). (Frank)
- Fixed bug #35723 (xmlrpc_introspection.c fails compile per C99 std). (Jani)
- Fixed bug #35720 (A final constructor can be overwritten). (Marcus)
- Fixed bug #35713 (getopt() returns array with numeric strings when passed
  options like '-1'). (Tony)
- Fixed bug #35705 (strtotime() fails to parse soap date format without TZ).
  (Ilia)
- Fixed bug #35699 (date() can't handle leap years before 1970). (Derick)
- Fixed bug #35694 (Improved error message for invalid fetch mode). (Ilia)
- Fixed bug #35692 (iconv_mime_decode() segmentation fault; with libiconv
  only). (Tony)
- Fixed bug #35690 (pack() tries to allocate huge memory block when packing
  float values to strings). (Tony)
- Fixed bug #35669 (imap_mail_compose() crashes with
  multipart-multiboundary-email). (Ilia)
- Fixed bug #35660 (AIX TZ variable format not understood, yields UTC
  timezone). (Derick)
- Fixed bug #35655 (whitespace following end of heredoc is lost). (Ilia)
- Fixed bug #35630 (strtotime() crashes on certain relative identifiers).
  (Ilia)
- Fixed bug #35629 (crash in http:// wrapper on multiple redirects). (Ilia)
- Fixed bug #35624 (strtotime() does not handle 3 character weekdays). (Ilia)
- Fixed bug #35612 (iis6 Access Violation crash). (Dmitry, alacn.uhahaa)
- Fixed bug #35594 (Multiple calls to getopt() may result in a crash).
  (rabbitt at gmail dot com, Ilia)
- Fixed bug #35571 (Fixed crash in Apache 2 SAPI when more then one php
  script is loaded via SSI include). (Ilia)
- Fixed bug #35570 (segfault when re-using soap client object). (Dmitry)
- Fixed bug #35558 (mktime() interpreting 3 digit years incorrectly). (Ilia)
- Fixed bug #35543 (php crash when calling non existing method of a class
  that extends PDO). (Tony)
- Fixed bug #35539 (typo in error message for ErrorException). (Tony)
- FIxed bug #35536 (mysql_field_type() doesn't handle NEWDECIMAL). (Tony)
- Fixed bug #35517 (mysql_stmt_fetch returns NULL on data truncation). (Georg)
- Fixed bug #35509 (string constant as array key has different behavior inside
  object). (Dmitry)
- Fixed bug #35508 (PDO fails when unknown fetch mode specified). (Tony)
- Fixed bug #35499 (strtotime() does not handle whitespace around the date
  string). (Ilia)
- Fixed bug #35496 (Crash in mcrypt_generic()/mdecrypt_generic() without
  proper init). (Ilia)
- Fixed bug #35490 (socket_sendto() unable to handle IPv6 addresses). (Tony)
- Fixed bug #35461 (Ming extension fails to compile with ming 0.3beta1). (Jani)
- Fixed bug #35437 (Segfault or Invalid Opcode 137/1/4). (Dmitry)
- Fixed bug #35470 (Assigning global using variable name from array doesn't
  function). (Dmitry)
- Fixed bug #35456 (+ 1 [time unit] format did not work). (Ilia)
- Fixed bug #35447 (xml_parse_into_struct() chokes on the UTF-8 BOM). (Rob)
- Fixed bug #35431 (PDO crashes when using LAZY fetch with fetchAll). (Wez)
- Fixed bug #35430 (PDO crashes on incorrect FETCH_FUNC use). (Tony)
- Fixed bug #35427 (str_word_count() handles '-' incorrectly). (Ilia)
- Fixed bug #35425 (idate() function ignores timezone settings). (Ilia)
- Fixed bug #35422 (strtotime() does not parse times with UTC as timezone).
  (Ilia)
- Fixed bug #35414 (strtotime() no longer works with ordinal suffix). (Ilia)
- Fixed bug #35410 (wddx_deserialize() doesn't handle large ints as keys
  properly). (Ilia)
- Fixed bug #35409 (undefined reference to 'rl_completion_matches'). (Jani)
- Fixed bug #35399 (Since fix of bug #35273 SOAP decoding of
  soapenc:base64binary fails). (Dmitry)
- Fixed bug #35393 (changing static protected members from outside the class,
  one more reference issue). (Dmitry)
- Fixed bug #35381 (ssl library is not initialized properly). (Alan)
- Fixed bug #35377 (PDO_SQLITE: undefined reference to "fdatasync").
  (Nuno, Jani)
- Fixed bug #35373 (HP-UX "alias not allowed in this configuration"). (Dmitry)
- Fixed bug #35288 (iconv() function defined as libiconv()). (Nuno)
- Fixed bug #35103 (mysqli handles bad unsigned (big)int incorrectly).(Andrey)
- Fixed bug #35062 (socket_read() produces warnings on non blocking sockets).
  (Nuno, Ilia)
- Fixed bug #35028 (SimpleXML object fails FALSE test). (Marcus)
- Fixed bug #34729 (Crash in ZTS mode under Apache). (Dmitry, Zeev)
- Fixed bug #34429 (Output buffering cannot be turned off with FastCGI).
  (Dmitry, Ilya)
- Fixed bug #34359 (Possible crash inside fopen http wrapper). (Ilia,Sara,Nuno)
- Fixed bug #33789 (Many Problems with SunFuncs). (Derick)
- Fixed bug #33671 (sun_rise and sun_set don't return a GMT timestamp if one
  passes an offset). (Derick)
- Fixed bug #32820 (date_sunrise and date_sunset don't handle GMT offset
  well). (Derick)
- Fixed bug #31347 (is_dir and is_file (incorrectly) return true for any string
  greater then 255 characters). (Nuno,Ilia)
- Fixed bug #30937 (date_sunrise() & date_sunset() don't handle endless
  day/night at high latitudes). (Derick)
- Fixed bug #30760 (Remove MessageBox on win32 for E_CORE errors if
  display_startup_error is off). (Ilia)
- Fixed bug #29955 (mb_strtoupper() / lower() broken with Turkish encoding).
  (Rui)
- Fixed bug #28899 (mb_substr() and substr() behave differently when
  "mbstring.func_overload" is enabled). (Rui)
- Fixed bug #27678 (number_format() crashes with large numbers). (Marcus)

28 Nov 2005, PHP 5.1.1
- Disabled native date class to prevent pear::date conflict. (Ilia)
- Changed reflection constants be both PHP and class constants. (Johannes)
- Added an additional field $frame['object'] to the result array of
  debug_backtrace() that contains a reference to the respective object when the
  frame was called from an object. (Sebastian)
- Fixed bug #35423 (RecursiveDirectoryIterator doesnt appear to recurse with
  RecursiveFilterIterator). (Marcus)
- Fixed bug #35413 (Removed -dev flag from Zend Engine version). (Ilia)
- Fixed bug #35411 (Regression with \{$ handling). (Ilia)
- Fixed bug #35406 (eval hangs when evall'ed code ends with comment w/o
  newline). (Marcus)
- Fixed bug #35391 (pdo_mysql::exec does not return number of affected rows).
  (Tony)
- Fixed bug #35382 (Comment in end of file produces fatal error). (Ilia)
- Fixed bug #35360 (exceptions in interactive mode (php -a) may cause crash).
  (Dmitry)
- Fixed bug #35358 (Incorrect error messages for PDO class constants). (Ilia)
- Fixed bug #35338 (pdo_pgsql does not handle binary bound params). (Wez)
- Fixed bug #35316 (Application exception trying to create COM object). (Rob)
- Fixed bug #35170 (PHP_AUTH_DIGEST differs under Apache 1.x and 2.x). (Ilia)

24 Nov 2005, PHP 5.1
- Added support for class constants and static members for internal classes.
  (Dmitry, Michael Wallner)
- Added "new_link" parameter to mssql_connect() (Bug #34369). (Frank)
- Added missing safe_mode checks for image* functions and cURL. (Ilia)
- Added missing safe_mode/open_basedir checks for file uploads. (Ilia)
- Added PDO_MYSQL_ATTR_USE_BUFFERED_QUERY parameter for pdo_mysql. (Ilia)
- Added date_timezone_set() function to set the timezone that the date
  function will use. (Derick)
- Added pg_fetch_all_columns() function to fetch all values of a column from a
  result cursor. (Ilia)
- Added support for LOCK_EX flag for file_put_contents(). (Ilia)
- Added bindto socket context option. (Ilia)
- Added offset parameter to the stream_copy_to_stream() function. (Ilia)
- Added offset & length parameters to substr_count() function. (Ilia)
- Added man pages for "phpize" and "php-config" scripts. (Jakub Vrana)
- Added support for .cc files in extensions. (Brian)
- Added PHP_INT_MAX and PHP_INT_SIZE as predefined constants. (Andrey)
- Added user opcode API that allow overloading of opcode handlers. (Dmitry)
- Added an optional remove old session parameter to session_regenerate_id().
  (Ilia)
- Added array type hinting. (Dmitry)
- Added the tidy_get_opt_doc() function to return documentation for
  configuration options in tidy. (Patch by: nlopess@php.net)
- Added support for .cc files in extensions. (Brian)
- Added imageconvolution() function which can be used to apply a custom 3x3
  matrix convolution to an image. (Pierre)
- Added optional first parameter to XsltProcessor::registerPHPFunctions to
  only allow certain functions to be called from XSLT. (Christian)
- Added the ability to override the autotools executables used by the
  buildconf script via the PHP_AUTOCONF and PHP_AUTOHEADER environmental
  variables. (Jon)
- Added several new functions to support the PostgreSQL v3 protocol introduced
  in PostgreSQL 7.4. (Christopher)
  . pg_transaction_status() - in-transaction status of a database connection.
  . pg_query_params() - execution of parameterized queries.
  . pg_prepare() - prepare named queries.
  . pg_execute() - execution of named prepared queries.
  . pg_send_query_params() - async equivalent of pg_query_params().
  . pg_send_prepare() - async equivalent of pg_prepare().
  . pg_send_execute() - async equivalent of pg_execute().
  . pg_result_error_field() - highly detailed error information, most
    importantly
    the SQLSTATE error code.
  . pg_set_error_verbosity() - set verbosity of errors.
- Added optional fifth parameter "count" to preg_replace_callback() and
  preg_replace() to count the number of replacements made. FR #32275. (Andrey)
- Added optional third parameter "charlist" to str_word_count() which contains
  characters to be considered as word part. FR #31560. (Andrey, Ilia)
- Added interface Serializable. (Stanislav, Marcus)
- Added pg_field_type_oid() PostgreSQL function. (mauroi at digbang dot com)
- Added zend_declare_property_...() and zend_update_property_...() API
  functions for bool, double and binary safe strings. (Hartmut)
- Added possibility to access INI variables from within .ini file. (Andrei)
- Added variable $_SERVER['REQUEST_TIME'] containing request start time.
  (Ilia)
- Added optional float parameter to gettimeofday(). (Ilia)
- Added apache_reset_timeout() Apache1 function. (Rasmus)
- Added sqlite_fetch_column_types() 3rd argument for arrays. (Ilia)
- Added optional offset parameter to stream_get_contents() and
  file_get_contents(). (Ilia)
- Added optional maxlen parameter to file_get_contents(). (Ilia)
- Added SAPI hook to get the current request time. (Rasmus)
- Added new functions:
  . array_diff_key() (Andrey)
  . array_diff_ukey() (Andrey)
  . array_intersect_key() (Christiano Duarte)
  . array_intersect_ukey() (Christiano Duarte)
  . array_product() (Andrey)
  . DomDocumentFragment::appendXML() (Christian)
  . fputcsv() (David Sklar)
  . htmlspecialchars_decode() (Ilia)
  . inet_pton() (Sara)
  . inet_ntop() (Sara)
  . mysqli::client_info property (Georg)
  . posix_access() (Magnus)
  . posix_mknod() (Magnus)
  . SimpleXMLElement::registerXPathNamespace() (Christian)
  . stream_context_get_default() (Wez)
  . stream_socket_enable_crypto() (Wez)
  . stream_wrapper_unregister() (Sara)
  . stream_wrapper_restore() (Sara)
  . stream_filter_remove() (Sara)
  . time_sleep_until() (Ilia)
- Added DomDocument::$recover property for parsing not well-formed XML
 Documents. (Christian)
- Added Cursor support for MySQL 5.0.x in mysqli (Georg)
- Added proxy support to ftp wrapper via http. (Sara)
- Added MDTM support to ftp_url_stat. (Sara)
- Added zlib stream filter support. (Sara)
- Added bz2 stream filter support. (Sara)
- Added max_redirects context option that specifies how many HTTP
  redirects to follow. (Ilia)
- Added support of parameter=>value arrays to
  xsl_xsltprocessor_set_parameter(). (Tony)

- PHP extension loading mechanism with support for module
  dependencies and conflicts. (Jani, Dmitry)
- Improved interactive mode of PHP CLI (php -a). (Johannes, Marcus)
- Improved performance of:
  . general execution/compilation. (Andi, Thies, Sterling, Dmitry, Marcus)
  . switch() statement. (Dmitry)
  . several array functions. (Marcus)
  . virtual path handling by adding a realpath() cache. (Andi)
  . variable fetches. (Andi)
  . magic method invocations. (Marcus)
- Improved support for embedded server in mysqli. (Georg)
- Improved mysqli extension. (Georg)
  . added constructor for mysqli_stmt and mysqli_result classes
  . added new function mysqli_get_charset()
  . added new function mysqli_set_charset()
  . added new class mysqli_driver
  . added new class mysqli_warning
  . added new class mysqli_exception
  . added new class mysqli_sql_exception
- Improved SPL extension. (Marcus)
  . Moved RecursiveArrayIterator from examples into extension
  . Moved RecursiveFilterIterator from examples into extension
  . Added SplObjectStorage
  . Made all SPL constants class constants
  . Renamed CachingRecursiveIterator to RecursiveCachingIterator to follow
    Recursive<*>Iterator naming scheme.
  . added standard hierarchy of Exception classes
  . added interface Countable
  . added interfaces Subject and SplObserver
  . added spl_autoload*() functions
  . converted several 5.0 examples into c code
  . added class SplFileObject
  . added possibility to use a string with class_parents() and
    class_implements(). (Andrey)

- Changed type hints to allow "null" as default value for class and array.
  (Marcus, Derick, Dmitry)
- Changed SQLite extension to be a shared module in Windows distribution.
  (Edin)
- Changed "instanceof" and "catch" operators, is_a() and is_subclass_of()
  functions to not call __autoload(). (Dmitry)
- Changed sha1_file() and md5_file() functions to use streams instead of low
  level IO. (Uwe)
- Changed abstract private methods to be not allowed anymore. (Stas)
- Changed stream_filter_(ap|pre)pend() to return resource. (Sara)
- Changed mysqli_exception and sqlite_exception to use RuntimeException as
  base if SPL extension is present. (Georg, Marcus)

- Upgraded bundled libraries:
  . PCRE library to version 6.2. (Andrei)
  . SQLite 3 library in ext/pdo_sqlite to 3.2.7. (Ilia)
  . SQLite 2 library in ext/sqlite to 2.8.16. (Ilia)
- Upgraded bundled libraries in Windows distribution. (Edin)
  . zlib 1.2.3
  . curl 7.14.0
  . openssl 0.9.8
  . ming 0.3b
  . libpq (PostgreSQL) 8.0.1

- Implemented feature request #33452 (Year belonging to ISO week). (Derick)
- Allowed return by reference from internal functions. (Marcus, Andi, Dmitry)
- Rewrote strtotime() with support for timezones and many new formats.
  Implements feature requests #21399, #26694, #28088, #29150, #29585 and
  #29595. (Derick)

- Moved extensions to PECL:
  . ext/cpdf        (Tony, Derick)
  . ext/dio         (Jani, Derick)
  . ext/fam         (Jani, Derick)
  . ext/ingres_ii   (Jani, Derick)
  . ext/mnogosearch (Jani, Derick)
  . ext/w32api      (Jani, Derick)
  . ext/yp          (Jani, Derick)
  . ext/mcve        (Jani, Derick, Pierre)
  . ext/oracle      (Jani, Derick)
  . ext/ovrimos     (Jani, Derick, Pierre)
  . ext/pfpro       (Jani, Derick, Pierre)
  . ext/dbx         (Jani, Derick)
  . ext/ircg        (Jani, Derick)

- Removed php_check_syntax() function which never worked properly. (Ilia)
- Removed garbage manager in Zend Engine which results in more aggressive
  freeing of data. (Dmitry, Andi)

- Fixed "make test" to work for phpized extensions. (Hartmut, Jani)
- Fixed Apache 2 regression with sub-request handling on non-linux systems.
  (Ilia, Tony)
- Fixed PDO shutdown problem (possible infinite loop running rollback on
  shutdown). (Wez)
- Fixed PECL bug #3714 (PDO: beginTransaction doesn't work if you're in
  auto-commit mode). (Wez)
- Fixed ZTS destruction. (Marcus)
- Fixed __get/__set to allow recursive calls for different properties. (Dmitry)
- Fixed a bug where stream_get_meta_data() did not return the "uri" element
  for files opened with tmpname(). (Derick)
- Fixed a problem with SPL iterators aggregating the inner iterator. (Marcus)
- Fixed an error in mysqli_fetch_fields (returned NULL instead of an array
  when row number > field_count). (Georg)
- Fixed bug in mysql::client_version(). (Georg)
- Fixed bug in mysqli extension with unsigned int(11) being represented as
  signed integer in PHP instead of string in 32bit systems. (Andrey)
- Fixed bug with $HTTP_RAW_POST_DATA not getting set. (Brian)
- Fixed crash inside stream_get_line() when length parameter equals 0. (Ilia)
- Fixed ext/mysqli to allocate less memory when fetching bound params of type
  (MEDIUM|LONG)BLOB/(MEDIUM|LONG)TEXT. (Andrey)
- Fixed extension initialization to respect dependencies between extensions.
  (Wez)
- Fixed failing queries (FALSE returned) with mysqli_query() on 64 bit systems.
  (Andrey)
- Fixed fgetcsv() and fputcsv() inconsistency. (Dmitry)
- Fixed inheritance check to control return by reference and pass by
  reference correctly (ArrayAccess can no longer support references correctly).
  (Marcus, Andi, Dmitry)
- Fixed initializing and argument checking for posix_mknod(). (Derick)
- Fixed memory corruption in ImageTTFText() with 64bit systems. (Andrey)
- Fixed memory corruption in pg_copy_from() in case the as_null parameter was
  passed. (Derick)
- Fixed memory corruption in stristr(). (Derick)
- Fixed possible GLOBALS variable override when register_globals are ON.
  (Ilia, Stefan)
- Fixed possible INI setting leak via virtual() in Apache 2 sapi. (Ilia)
- Fixed possible register_globals toggle via parse_str(). (Ilia, Stefan)
- Fixed potential GLOBALS overwrite via import_request_variables() and
  possible crash and/or memory corruption. (Ilia)
- Fixed segfaults when CURL callback functions throw exception. (Tony)
- Fixed support for shared extensions on AIX. (Dmitry)
- Fixed bug #35342 (isset(DOMNodeList->length) returns false). (Rob)
- Fixed bug #35341 (Fix for bug #33760 breaks build with older curl). (Tony)
- Fixed bug #35336 (crash on PDO::FETCH_CLASS + __set()). (Tony)
- Fixed bug #35303 (PDO prepare() crashes with invalid parameters). (Ilia)
- Fixed bug #35293 (PDO segfaults when using persistent connections). (Tony)
- Fixed bug #35278 (Multiple virtual() calls crash Apache 2 php module). (Ilia)
- Fixed bug #35273 (Error in mapping soap - java types). (Dmitry)
- Fixed bug #35249 (compile failure when ext/readline is compiled as shared).
  (Jani)
- Fixed bug #35248 (sqlite_query() doesn't set error_msg when return value is
  being used). (Ilia)
- Fixed bug #35243 (php_mblen() crashes when compiled with thread-safety on
  Linux). (Patch: shulmanb at il dot ibm dot com, Jani)
- Fixed bug #35239 (Objects can lose references). (Dmitry)
- Fixed bug #35229 (call_user_func() crashes when argument_stack is nearly
  full). (Dmitry)
- Fixed bug #35197 (Destructor is not called). (Tony)
- Fixed bug #35179 (tokenizer extension needs T_HALT_COMPILER). (Greg)
- Fixed bug #35176 (include()/require()/*_once() produce wrong error messages
  about main()). (Dmitry)
- Fixed bug #35147 (__HALT_COMPILER() breaks with --enable-zend-multibyte).
  (Dmitry, Moriyoshi)
- Fixed bug #35143 (gettimeofday() ignores current time zone). (Derick)
- Fixed bug #35142 (SOAP Client/Server Complex Object Support). (Dmitry)
- Fixed bug #35135 (PDOStatment without related PDO object may crash). (Ilia)
- Fixed bug #35091 (SoapClient leaks memory). (Dmitry)
- Fixed bug #35079 (stream_set_blocking(true) toggles, not enables blocking).
  (askalski at gmail dot com, Tony)
- Fixed bug #35078 (configure does not find ldap_start_tls_s). (Jani)
- Fixed bug #35046 (phpinfo() uses improper css enclosure). (Ilia)
- Fixed bugs #35022, #35019 (Regression in the behavior of key() and
  current() functions). (Ilia)
- Fixed bug #35017 (Exception thrown in error handler may cause unexpected
  behavior). (Dmitry)
- Fixed bug #35014 (array_product() always returns 0). (Ilia)
- Fixed bug #35009 (ZTS: Persistent resource destruct crashes when extension
  is compiled as shared). (Dmitry)
- Fixed bug #34996 (ImageTrueColorToPalette() crashes when ncolors is zero).
  (Tony)
- Fixed bug #34982 (array_walk_recursive() modifies elements outside function
  scope). (Dmitry)
- Fixed bug #34977 (Compile failure on MacOSX due to use of varargs.h). (Tony)
- Fixed bug #34968 (bz2 extension fails on to build on some win32 setups).
 (Ilia)
- Fixed bug #34965 (tidy is not binary safe). (Mike)
- Fixed bug #34957 (PHP doesn't respect ACLs for access checks). (Wez)
- Fixed bug #34950 (Unable to get WSDL through proxy). (Dmitry)
- Fixed bug #34938 (dns_get_record() doesn't resolve long hostnames and
  leaks). (Tony)
- Fixed bug #34905 (Digest authentication does not work with Apache 1). (Ilia)
- Fixed bug #34902 (mysqli::character_set_name() - undefined method). (Tony)
- Fixed bug #34899 (Fixed sqlite extension compile failure). (Ilia)
- Fixed bug #34893 (PHP5.1 overloading, Cannot access private property).
  (Dmitry)
- Fixed bug #34884 (Possible crash in ext/sqlite when sqlite.assoc_case is
  being used). (Tony, Ilia)
- Fixed bug #34879 (str_replace, array_map corrupt negative array indexes on
  64-bit platforms). (Dmitry)
- Fixed bug #34873 (Segmentation Fault on foreach in object). (Dmitry)
- Fixed bug #34856 (configure fails to detect libiconv's type). (Tony)
- Fixed bug #34855 (ibase_service_attach() segfault on AMD64).
  (irie at gmx dot de, Tony)
- Fixed bug #34851 (SO_RECVTIMEO and SO_SNDTIMEO socket options expect
  integer parameter on Windows). (Mike)
- Fixed bug #34850 (--program-suffix and --program-prefix not included in
  man page names). (Jani)
- Fixed bug #34821 (zlib encoders fail on widely varying binary data on
  windows). (Mike, Ilia)
- Fixed bug #34818 (several functions crash when invalid mysqli_link object
  is passed). (Tony)
- Fixed bug #34810 (mysqli::init() and others use wrong $this pointer without
  checks). (Tony)
- Fixed bug #34809 (FETCH_INTO in PDO crashes without a destination object).
  (Ilia)
- Fixed bug #34802 (Fixed crash on object instantiation failure). (Ilia)
- Fixed bug #34796 (missing SSL linking in ext/ftp when configured as shared).
  (Jani)
- Fixed bug #34790 (preg_match_all(), named capturing groups, variable
  assignment/return => crash). (Dmitry)
- Fixed bug #34788 (SOAP Client not applying correct namespace to generated
  values). (Dmitry)
- Fixed bug #34787 (SOAP Client not handling boolean types correctly). (Dmitry)
- Fixed bug #34786 (2 @ results in change to error_reporting() to random
  value) (Dmitry, Tony)
- Fixed bug #34785 (subclassing of mysqli_stmt does not work). (Georg)
- Fixed bug #34782 (token_get_all() gives wrong result). (Dmitry)
- Fixed bug #34777 (Crash in dblib when fetching non-existent error info).
  (Ilia)
- Fixed bug #34771 (strtotime() fails with 1-12am/pm). (Derick)
- Fixed bug #34767 (Zend Engine 1 Compatibility not copying objects
  correctly). (Dmitry)
- Fixed bug #34758 (PDO_DBLIB did not implement rowCount()). (Ilia)
- Fixed bug #34757 (iconv_substr() gives "Unknown error" when offset > string
  length). (Tony)
- Fixed bug #34742 (ftp wrapper failures caused from segmented command
  transfer). (Ilia)
- Fixed bug #34725 (CLI segmentation faults during cleanup). (Dmitry)
- Fixed bug #34723 (array_count_values() strips leading zeroes). (Tony)
- Fixed bug #34712 (zend.ze1_compatibility_mode = on segfault). (Dmitry)
- Fixed bug #34704 (Infinite recursion due to corrupt JPEG). (Marcus)
- Fixed bug #34678 (__call(), is_callable() and static methods). (Dmitry)
- Fixed bug #34676 (missing support for strtotime("midnight") and
  strtotime("noon")). (Derick)
- Fixed bug #34645 (ctype corrupts memory when validating large numbers).
 (Ilia)
- Fixed bug #34643 (wsdl default value has no effect). (Dmitry)
- Fixed bug #34623 (Crash in pdo_mysql on longtext fields). (Ilia)
- Fixed bug #34617 (zend_deactivate: objects_store used after
  zend_objects_store_destroy is called). (Dmitry)
- Fixed bug #34590 (User defined PDOStatement class can't implement
  methods). (Marcus)
- Fixed bug #34584 (Segfault with SPL autoload handler). (Marcus)
- Fixed bug #34581 (crash with mod_rewrite). (Tony, Ilia)
- Fixed bug #34565 (mb_send_mail does not fetch
  mail.force_extra_parameters). (Marco, Ilia)
- Fixed bug #34557 (php -m exits with "error" 1). (Johannes)
- Fixed bug #34518 (Unset doesn't separate container in CV). (Dmitry)
- Fixed bug #34505 (Possible memory corruption when unmangling properties
  with empty names). (Tony)
- Fixed bug #34478 (Incorrect parsing of url's fragment (#...)). (Dmitry)
- Fixed bug #34467 (foreach + __get + __set inconsistency). (Dmitry)
- Fixed bug #34456 (Possible crash inside pspell extension). (Ilia)
- Fixed bug #34453 (parsing http://www.w3.org/2001/xml.xsd exception). (Dmitry)
- Fixed bug #34450 (Segfault when calling mysqli_close() in destructor). (Tony)
- Fixed bug #34449 (ext/soap: XSD_ANYXML functionality not exposed). (Dmitry)
- Fixed bug #34420 (Possible crash inside curl_multi_remove_handle()). (Ilia)
- Fixed bug #34358 (Fatal error: Cannot re-assign $this). (Dmitry)
- Fixed bug #34331 (php crashes when variables_order is empty). (Ilia)
- Fixed bug #34321 (Possible crash in filter code). (Ilia)
- Fixed bug #34311 (unserialize() crashes with chars above 191 dec). (Nuno)
- Fixed bug #34310 (foreach($arr as $c->d => $x) crashes). (Dmitry)
- Fixed bug #34307 (on_modify handler not called to set the default value if
  setting from php.ini was invalid). (Andrei)
- Fixed bug #34306 (wddx_serialize_value() crashes with long array keys).
  (Jani)
- Fixed bug #34304 (date() doesn't have a modifier for ISO Week Day). (Derick)
- Fixed bug #34302 (date('W') do not return leading zeros for week 1 to 9).
  (Derick)
- Fixed bug #34299 (ReflectionClass::isInstantiable() returns true for abstract
  classes). (Marcus)
- Fixed bug #34284 (CLI phpinfo showing html on _SERVER["argv"]). (Jani)
- Fixed bug #34277 (array_filter() crashes with references and objects).
  (Dmitry)
- Fixed bug #34276 (setAttributeNS doesn't work with default namespace).
  (Rob)
- Fixed bug #34260 (Segfault with callbacks (array_map) + overloading).
  (Dmitry)
- Fixed bug #34257 (lib64 not handled correctly in ming extension). (Marcus)
- Fixed bug #34221 (Compiling xmlrpc as shared fails other parts). (Jani)
- Fixed bug #34216 (Segfault with autoload). (Marcus)
- Fixed bug #34199 (if($obj)/if(!$obj) inconsistency because of cast handler).
  (Dmitry, Alex)
- Fixed bug #34191 (ob_gzhandler does not enforce trailing \0). (Ilia)
- Fixed bug #34156 (memory usage remains elevated after memory limit is
  reached). (Ilia)
- Fixed bug #34148 (+,- and . not supported as parts of scheme). (Ilia)
- Fixed bug #34137 (assigning array element by reference causes binary mess).
  (Dmitry)
- Fixed bug #34103 (line numbering not maintained in dom document). (Rob)
- Fixed bug #34078 (Reflection API problems in methods with boolean or
  null default values). (Tony)
- Fixed bug #34068 (Numeric string as array key not cast to integer in
  wddx_deserialize()). (Ilia)
- Fixed bug #34064 (arr[] as param to function in class gives invalid
  opcode). (Dmitry)
- Fixed bug #34062 (Crash in catch block when many arguments are used).
  (Dmitry)
- Fixed bug #34052 (date('U') returns %ld not unix timestamp). (Nuno)
- Fixed bug #34045 (Buffer overflow with serialized object). (Dmitry)
- Fixed bug #34001 (pdo_mysql truncates numeric fields at 4 chars). (Ilia)
- Fixed bug #33999 (object remains object when cast to int). (Dmitry)
- Fixed bug #33996 (No information given for fatal error on passing invalid
  value to typed argument). (Dmitry)
- Fixed bug #33989 (extract($GLOBALS,EXTR_REFS) crashes PHP). (Dmitry)
- Fixed bug #33987 (php script as ErrorDocument causes crash in Apache 2).
  (Ilia)
- Fixed bug #33967 (misuse of Exception constructor doesn't display
  errorfile). (Jani)
- Fixed bug #33966 (Wrong use of reflectionproperty causes a segfault). (Tony)
- Fixed bug #33963 (mssql_bind() fails on input parameters). (Frank)
- Fixed bug #33958 (duplicate cookies and magic_quotes=off may cause a crash).
  (Ilia)
- Fixed bug #33957 (gmdate('W')/date('W') sometimes returns wrong week number).
  (Derick)
- Fixed bug #33940 (array_map() fails to pass by reference when called
  recursively). (Dmitry)
- Fixed bug #33917 (number_format() output with > 1 char separators). (Jani)
- Fixed bug #33904 (input array keys being escaped when magic quotes is off).
  (Ilia)
- Fixed bug #33903 (spl_autoload_register class method). (Marcus)
- Fixed bug #33899 (CLI: setting extension_dir=some/path extension=foobar.so
  does not work). (Jani)
- Fixed bug #33882 (CLI was looking for php.ini in wrong path). (Hartmut)
- Fixed bug #33869 (strtotime() problem with "+1days" format). (Ilia)
- Fixed bug #33841 (pdo sqlite driver forgets to update affected column
  count on execution of prepared statments). (Ilia)
- Fixed bug #33837 (Informix ESQL version numbering schema changed). (Jani)
- Fixed bug #33829 (mime_content_type() returns text/plain for gzip and bzip
  files). (Derick)
- Fixed bug #33802 (throw Exception in error handler causes crash). (Dmitry)
- Fixed bug #33771 (error_reporting falls to 0 when @ was used inside
  try/catch block). (Tony)
- Fixed bug #33760 (cURL needs to implement CRYPTO_callback functions to
  prevent locking). (Mike, Ilia)
- Fixed bug #33732 (Wrong behavior of constants in class and interface
  extending). (Dmitry)
- Fixed bug #33723 (php_value overrides php_admin_value). (Dmitry)
- Fixed bug #33720 (mb_encode_mimeheader does not work for multibyte
  chars). (Rui)
- Fixed bug #33710 (ArrayAccess objects does not initialize $this). (Dmitry)
- Fixed bug #33690 (Crash setting some ini directives in httpd.conf). (Rasmus)
- Fixed bug #33673 (Added detection for partially uploaded files). (Ilia)
- Fixed bug #33605 (substr_compare() crashes with negative offset and length).
  (Tony)
- Fixed bug #33597 (setcookie() "expires" date format doesn't comply with RFC).
  (Tony)
- Fixed bug #33588 (LDAP: RootDSE query not possible). (Jani)
- Fixed bug #33578 (strtotime() problem with "Oct17" format). (Derick)
- Fixed bug #33578 (strtotime() doesn't understand "11 Oct" format). (Derick)
- Fixed bug #33562 (date("") crashes). (Derick)
- Fixed bug #33558 (warning with nested calls to functions returning by
  reference). (Dmitry)
- Fixed bug #33536 (strtotime() defaults to now even on non time string).
  (Derick)
- Fixed bug #33532 (Different output for strftime() and date()). (Derick)
- Fixed bug #33523 (Memory leak in xmlrpc_encode_request()). (Ilia)
- Fixed bug #33520 (crash if safe_mode is on and session.save_path is changed).
  (Dmitry)
- Fixed bug #33512 (Add missing support for isset()/unset() overloading to
  complement the property get/set methods). (Dmitry)
- Fixed bug #33491 (crash after extending MySQLi internal class). (Tony)
- Fixed bug #33475 (cURL handle is not closed on curl_close(). (Ilia)
- Fixed bug #33469 (Compile error undefined reference to ifx_checkAPI). (Jani)
- Fixed bug #33433 (strtoll not available on Tru64). (Jani, Derick)
- Fixed bug #33427 (ext/odbc: check if unixODBC header file exists). (Jani)
- Fixed bug #33415 (strtotime() related bugs). (Derick)
- Fixed bug #33414 (Comprehensive list of incorrect days returned after
  strtotime() / date() tests). (Derick)
- Fixed bug #33389 (double free() when exporting a ReflectionClass). (Marcus)
- Fixed bug #33383 (crash when retrieving empty LOBs). (Tony)
- Fixed bug #33382 (array_reverse() fails after *sort()),  introduced by
  zend_hash_sort() optimizations in HEAD. (Tony)
- Fixed bug #33340 (CLI Crash when calling php:function from XSLT). (Rob)
- Fixed bug #33326 (Cannot build extensions with phpize on Macosx). (Jani)
- Fixed bug #33318 (throw 1; results in Invalid opcode 108/1/8). (Dmitry)
- Fixed bug #33312 (ReflectionParameter methods do not work correctly).
  (Dmitry)
- Fixed bug #33299 (php:function no longer handles returned dom objects).
  (Rob, Joe Orton)
- Fixed bug #33286 (nested array_walk() calls and user array compare functions
  broken; FCI cache). (Andrei, patch from m.bretz@metropolis-ag.de)
- Fixed bug #33277 (private method accessed by child class). (Dmitry)
- Fixed bug #33268 (iconv_strlen() works only with a parameter of < 3 in
  length). (Ilia)
- Fixed bug #33257 (array_splice() inconsistent when passed function instead of
  variable). (Dmitry)
- Fixed bug #33243 (ze1_compatibility_mode does not work as expected). (Dmitry)
- Fixed bug #33242 (Mangled error message when stream fails). (Derick)
- Fixed bug #33222 (segfault when CURL handle is closed in a callback). (Tony)
- Fixed bug #33214 (odbc_next_result does not signal SQL errors with
  2-statement SQL batches). (rich at kastle dot com, Tony)
- Fixed bug #33212 ([GCC 4]: 'zend_error_noreturn' aliased to external symbol
  'zend_error'). (Dmitry)
- Fixed bug #33210 (relax jpeg recursive loop protection). (Ilia)
- Fixed bug #33201 (Crash when fetching some data types). (Frank)
- Fixed bug #33200 (preg_replace(): magic_quotes_sybase=On makes 'e' modifier
  misbehave). (Jani)
- Fixed bug #33185 (--enable-session=shared does not build). (Jani)
- Fixed bug #33171 (foreach enumerates private fields declared in base
  classes). (Dmitry)
- Fixed bug #33167 (Possible crash inside pg_fetch_array()). (Ilia)
- Fixed bug #33164 (Soap extension incorrectly detects HTTP/1.1). (Ilia)
- Fixed bug #33156 (cygwin version of setitimer doesn't accept ITIMER_PROF).
  (Nuno)
- Fixed bug #33153 (crash in mssql_next result). (Frank)
- Fixed bug #33150 (shtool: insecure temporary file creation). (Jani)
- Fixed bug #33136 (method offsetSet in class extended from ArrayObject crash
  PHP). (Marcus)
- Fixed bug #33125 (imagecopymergegray() produces mosaic rainbow effect).
  (Pierre)
- Fixed bug #33116 (crash when assigning class name to global variable in
  __autoload). (Dmitry)
- Fixed bug #33090 (mysqli_prepare() doesn't return an error). (Georg)
- Fixed bug #33076 (str_ireplace() incorrectly counts result string length
  and may cause segfault). (Tony)
- Fixed bug #33072 (Add a safemode/open_basedir check for runtime
  "session.save_path" change using session_save_path() function). (Rasmus)
- Fixed bug #33070 (Improved performance of bzdecompress() by several orders
  of magnitude). (Ilia)
- Fixed bug #33059 (crash when moving xml attribute set in dtd). (Ilia)
- Fixed bug #33057 (Don't send extraneous entity-headers on a 304 as per
  RFC 2616 section 10.3.5) (Rasmus, Choitel)
- Fixed bug #33019 (socket errors cause memory leaks in php_strerror()).
  (jwozniak23 at poczta dot onet dot pl, Tony).
- Fixed bug #33017 ("make distclean" gives an error with VPATH build). (Jani)
- Fixed bug #33013 ("next month" was handled wrong while parsing dates).
  (Derick)
- Fixed bug #32993 (implemented Iterator function current() don't throw
  exception). (Dmitry)
- Fixed bug #32981 (ReflectionMethod::getStaticVariables() causes apache2.0.54
  seg fault). (Dmitry)
- Fixed bug #32956 (mysql_bind_result() doesn't support MYSQL_TYPE_NULL).
  (Georg)
- Fixed bug #32947 (Incorrect option for mysqli default password). (Georg)
- Fixed bug #32944 (Disabling session.use_cookies doesn't prevent reading
  session cookies). (Jani, Tony)
- Fixed bug #32941 (Sending structured SOAP fault kills a php). (Dmitry)
- Fixed bug #32937 (open_basedir looses trailing / in the limiter).
  (Adam Conrad)
- Fixed bug #32936 (http redirects URLs are not checked for control chars).
  (Ilia)
- Fixed bug #32933 (Cannot extend class "SQLiteDatabase"). (Marcus)
- Fixed bug #32932 (Oracle LDAP: ldap_get_entries(), invalid pointer). (Jani)
- Fixed bug #32930 (class extending DOMDocument doesn't clone properly). (Rob)
- Fixed bug #32924 (file included with "auto_prepend_file" can be included
  with require_once() or include_once()). (Stas)
- Fixed bug #32904 (pg_get_notify() ignores result_type parameter). (Tony)
- Fixed bug #32852 (Crash with singleton and __destruct when
  zend.ze1_compatibility_mode = On). (Dmitry)
- Fixed bug #32833 (Invalid opcode). (Dmitry)
- Fixed bug #32813 (parse_url() does not handle scheme-only urls properly).
  (Ilia)
- Fixed bug #32810 (temporary files not using plain file wrapper). (Ilia)
- Fixed bug #32809 (Missing T1LIB support on Windows). (Edin)
- Fixed bug #32802 (General cookie overrides more specific cookie). (Ilia)
- Fixed bugs #32800, #32830 (ext/odbc: Problems with 64bit systems). (Jani)
- Fixed bug #32799 (crash: calling the corresponding global var during the
  destruct). (Dmitry)
- Fixed bug #32776 (SOAP doesn't support one-way operations). (Dmitry)
- Fixed bug #32773 (GMP functions break when second parameter is 0). (Stas)
- Fixed bug #32759 (incorrect determination of default value (COM)). (Wez)
- Fixed bug #32758 (Cannot access safearray properties in VB6 objects). (Wez)
- Fixed bug #32755 (Segfault in replaceChild() when DocumentFragment has no
  children). (Rob)
- Fixed bug #32753 (Undefined constant SQLITE_NOTADB). (Ilia)
- Fixed bug #32742 (segmentation fault when the stream with a wrapper
  is not closed). (Tony, Dmitry)
- Fixed bug #32699 (pg_affected_rows() was defined when it was not available).
  (Derick)
- Fixed bug #32686 (Require/include file in destructor causes segfault).
  (Marcus)
- Fixed bug #32682 (ext/mssql: Error on module shutdown when called from
  activescript). (Frank)
- Fixed bug #32674 (exception in iterator causes crash). (Dmitry)
- Fixed bug #32660 (Assignment by reference causes crash when field access is
  overloaded (__get)). (Dmitry)
- Fixed bug #32647 (Using register_shutdown_function() with invalid callback
  can crash PHP). (Jani)
- Fixed bug #32615 (Segfault in replaceChild() using fragment when
  previousSibling is NULL). (Rob)
- Fixed bug #32613 (ext/snmp: use of snmp_shutdown() causes snmpapp.conf
  access errors). (Jani, ric at arizona dot edu)
- Fixed bug #32608 (html_entity_decode() converts single quotes even if
  ENT_NOQUOTES is given). (Ilia)
- Fixed bug #32596 (Segfault/Memory Leak by getClass (etc) in __destruct).
  (Dmitry)
- Fixed bug #32591 (ext/mysql: Unsatisfied symbol: ntohs with HP-UX). (Jani)
- Fixed bug #32589 (possible crash inside imap_mail_compose() function).
  (Ilia)
- Fixed bug #32589 (Possible crash inside imap_mail_compose, with charsets).
  (Ilia)
- Fixed bug #32587 (Apache2: errors sent to error_log do not include
  timestamps). (Jani)
- Fixed bug #32560 (configure looks for incorrect db2 library). (Tony)
- Fixed bug #32553 (mmap loads only the 1st 2000000 bytes on Win32). (Ilia)
- Fixed bug #32533 (proc_get_status() returns the incorrect process status).
  (Ilia)
- Fixed bug #32530 (chunk_split() does not append endstr if chunklen is
  longer then the original string). (Ilia)
- Fixed bug #32491 (File upload error - unable to create a temporary file).
  (Uwe Schindler)
- Fixed bug #32455 (wrong setting property to unset value). (Dmitry)
- Fixed bug #32429 (method_exists() always return TRUE if __call method
  exists). (Dmitry)
- Fixed bug #32428 (The @ warning error suppression operator is broken).
  (Dmitry)
- Fixed bug #32427 (Interfaces are not allowed 'static' access modifier).
  (Dmitry)
- Fixed bug #32405 (mysqli::fetch() returns bad data - 64bit problem).
  (Andrey)
- Fixed bug #32296 (get_class_methods() output has changed between 5.0.2 and
  5.0.3). (Dmitry)
- Fixed bug #32282 (Segfault in mysqli_fetch_array on 64-bit). (Georg)
- Fixed bug #32245 (xml_parser_free() in a function assigned to the xml
  parser gives a segfault). (Rob)
- Fixed bug #32179 (xmlrpc_encode() segfaults with recursive references).
  (Tony)
- Fixed bug #32171 (Userspace stream wrapper crashes PHP). (Tony, Dmitry)
- Fixed bug #32160 (copying a file into itself leads to data loss). (Ilia)
- Fixed bug #32139 (SOAP client does not auto-handle base64 encoding). (Ilia)
- Fixed bug #32109 ($_POST is not populated in multi-threaded environment).
  (Moriyoshi)
- Fixed bug #32080 (segfault when assigning object to itself with
  zend.ze1_compatibility_mode=On). (Dmitry)
- Fixed bug #32021 (Crash caused by range('', 'z')). (Derick)
- Fixed bug #32013 (ext/mysqli bind_result causes fatal error: memory limit).
  (Andrey)
- Fixed bug #32010 (Memory leak in mssql_fetch_batch). (fmk)
- Fixed bug #32009 (crash when mssql_bind() is called more than once). (Frank)
- Fixed bug #31971 (ftp_login fails on some SSL servers).
  (frantisek at augusztin dot com)
- Fixed bug #31887 (ISAPI: Custom 5xx error does not return correct HTTP
  response message). (Jani)
- Fixed bug #31828 (Crash with zend.ze1_compatibility_mode=On). (Dmitry)
- Fixed bug #31668 (multi_query works exactly every other time - multi query
  d/e flag global and not per connection). (Andrey)
- Fixed bug #31636 (another crash when echoing a COM object). (Wez)
- Fixed bug #31583 (php_std_date() uses short day names in non-y2k_compliance
  mode). (mike at php dot net)
- Fixed bug #31525 (object reference being dropped. $this getting lost).
 (Stas, Dmitry)
- Fixed bug #31502 (Wrong deserialization from session when using WDDX
  serializer). (Dmitry)
- Fixed bug #31478 (segfault with empty() / isset()). (Moriyoshi)
- Fixed bug #31465 (False warning in unpack() when working with *). (Ilia)
- Fixed bug #31363 (broken non-blocking flock()). (ian at snork dot net)
- Fixed bug #31358 (Older GCC versions do not provide portable va_copy()).
  (Jani)
- Fixed bug #31341 (escape on curly inconsistent). (Dmitry)
- Fixed bug #31256 (PHP_EVAL_LIBLINE configure macro does not handle
  -pthread). (Jani)
- Fixed bug #31213 (Side effects caused by fix of bug #29493). (Dmitry)
- Fixed bug #31177 (memory leaks and corruption because of incorrect
  refcounting). (Dmitry)
- Fixed bug #31158 (array_splice on $GLOBALS crashes). (Dmitry)
- Fixed bug #31054 (safe_mode & open_basedir checks only check first
  include_path value). (Ilia)
- Fixed bug #31033 (php:function(string, nodeset) with xsl:key crashes PHP).
  (Rob)
- Fixed bug #30961 (Wrong line number in ReflectionClass getStartLine()).
  (Dmitry)
- Fixed bug #30889 (Conflict between __get/__set and ++ operator). (Dmitry)
- Fixed bug #30833 (array_count_values() modifying input array). (Tony)
- Fixed bug #30828 (debug_backtrace() reports incorrect class in overridden
  methods). (Dmitry)
- Fixed bug #30820 (static member conflict with $this->member silently
  ignored). (Dmitry)
- Fixed bug #30819 (Better support for LDAP SASL bind). (Jani)
- Fixed bug #30791 (magic methods (__sleep/__wakeup/__toString) call
  __call if object is overloaded). (Dmitry)
- Fixed bug #30707 (Segmentation fault on exception in method).
  (Stas, Dmitry)
- Fixed bug #30702 (cannot initialize class variable from class constant).
  (Dmitry)
- Fixed bug #30578 (Output buffers flushed before calling __destruct()
  functions). (Jani)
- Fixed bug #30519 (Interface not existing says Class not found). (Dmitry)
- Fixed bug #30407 (Strange behavior of default arguments). (Dmitry)
- Fixed bug #30394 (Assignment operators yield wrong result with __get/__set).
  (Dmitry)
- Fixed bug #30332 (zend.ze1_compatibility_mode isn't fully compatible with
  array_push()). (Dmitry)
- Fixed bug #30162 (Catching exception in constructor causes lose of
  $this). (Dmitry)
- Fixed bug #30140 (Problem with array in static properties). (Dmitry)
- Fixed bug #30126 (Enhancement for error message for abstract classes).
  (Marcus)
- Fixed bug #30096 (gmmktime does not return the current time). (Derick)
- Fixed bug #30080 (Passing array or non array of objects). (Dmitry)
- Fixed bug #30052 (Crash on shutdown after odbc_pconnect()). (Edin)
- Fixed bug #29983 (PHP does not explicitly set mime type & charset). (Ilia)
- Fixed bug #29975 (memory leaks when set_error_handler() is used inside error
  handler). (Tony)
- Fixed bug #29971 (variables_order behavior). (Dmitry)
- Fixed bug #29944 (Function defined in switch, crashes). (Dmitry)
- Fixed bug #29896 (Backtrace argument list out of sync). (Dmitry)
- Fixed bug #29728 (Reflection API Feature: Default parameter value). (Marcus)
- Fixed bug #29689 (default value of protected member overrides default value
  of private and other private variable problems in inherited classes). (Stas)
- Fixed bug #29683 (headers_list() returns empty array). (Tony)
- Fixed bug #29583 (crash when echoing a COM object). (M.Sisolak, Wez)
- Fixed bug #29522 (accessing properties without connection). (Georg)
- Fixed bug #29361 (var_export() producing invalid code). (Derick)
- Fixed bug #29338 (unencoded spaces get ignored after certain tags). (Ilia)
- Fixed bug #29335 (fetch functions now use MYSQLI_BOTH as default). (Georg)
- Fixed bug #29334 (win32 mail() provides incorrect Date: header). (Jani)
- Fixed bug #29311 (calling parent constructor in mysqli). (Georg)
- Fixed bug #29268 (__autoload() not called with Reflection->getClass()).
  (Dmitry)
- Fixed bug #29256 (SOAP HTTP Error when envelop size is more than 24345
  bytes). (Dmitry, Wez)
- Fixed bug #29253 (array_diff with $GLOBALS argument fails). (Dmitry)
- Fixed bug #29236 (memory error when wsdl-cache is enabled). (Dmitry)
- Fixed bug #29210 (Function: is_callable - no support for private and
  protected classes). (Dmitry)
- Fixed bug #29109 (SoapFault exception: [WSDL] Out of memory). (Dmitry)
- Fixed bug #29104 (Function declaration in method doesn't work). (Dmitry)
- Fixed bug #29061 (soap extension segfaults). (Dmitry)
- Fixed bug #29015 (Incorrect behavior of member vars(non string ones)-numeric
  mem vars and others). (Dmitry)
- Fixed bug #28985 (__getTypes() returning nothing on complex WSDL). (Dmitry)
- Fixed bug #28969 (Wrong data encoding of special characters). (Dmitry)
- Fixed bug #28839 (SIGSEGV in interactive mode (php -a)).
  (kameshj at fastmail dot fm)
- Fixed bug #28605 (Need to use -[m]ieee option for Alpha CPUs). (Jani)
- Fixed bug #28568 (SAPI::known_post_content_types is not thread safe).
  (Moriyoshi)
- Fixed bug #28377 (debug_backtrace is intermittently passing args). (Dmitry)
- Fixed bug #28355 (glob wont error if dir is not readable). (Hartmut)
- Fixed bug #28072 (static array with some constant keys will be incorrectly
  ordered). (Dmitry)
- Fixed bug #27908 (xml default_handlers not being called). (Rob)
- Fixed bug #27598 (list() array key assignment causes HUGE memory leak).
  (Dmitry)
- Fixed bug #27268 (Bad references accentuated by clone). (Dmitry)
- Fixed bug #26456 (Wrong results from Reflection-API getDocComment() when
  called via STDIN). (Dmitry)
- Fixed bug #25922 (In error handler, modifying 5th arg (errcontext) may
  result in seg fault). (Dmitry)
- Fixed bug #25359 (array_multisort() doesn't work in a function if array is
  global or reference). (Dmitry)
- Fixed bug #22836 (returning reference to uninitialized variable). (Dmitry)
- Fixed bug #21306 (ext/sesssion: catch bailouts of write handler during
  RSHUTDOWN). (Jani, Xuefer at 21cn dot com)
- Fixed bug #15854 (boolean ini options may be incorrectly displayed as Off
  when they are On). (Tony)
- Fixed bugs #14561, #20382, #26090, #26320, #28024, #30532, #32086, #32270,
  #32555, #32588, #33056 (strtotime() related bugs). (Derick)

31 Mar 2005, PHP 5.0.4
- Added SNMPv2 support. (harrie)
- Added Oracle Instant Client support. (cjbj at hotmail dot com, Tony)
- Added length and charsetnr for field array and object in mysqli. (Georg)
- Added checks for negative values to gmp_sqrt(), gmp_powm(), gmp_sqrtrem()
  and gmp_fact() to prevent SIGFPE. (Tony)
- Changed foreach() to throw an exception if IteratorAggregate::getIterator()
  does not return an Iterator. (Marcus)
- Changed phpize not to require libtool. (Jani)
- Updated bundled oniguruma library (used for multibyte regular expression)
  to 3.7.0. (Moriyoshi)
- Updated bundled libmbfl library (used for multibyte functions). (Moriyoshi)
  Fixed bugs:
  . Bug #32311 (mb_encode_mimeheader() does not properly escape characters)
  . Bug #32063 (mb_convert_encoding ignores named entity 'alpha')
  . Bug #31911 (mb_decode_mimeheader() is case-sensitive to hex escapes)
  . bug #30573 (compiler warnings in libmbfl due to invalid type cast)
  . Bug #30549 (incorrect character translations for some ISO8859 charsets).
- Fixed bug preventing from building oci8 as shared.
  (stanislav dot voroniy at portavita dot nl, Tony)
- Fixed a bug in mysql_affected_rows and mysql_stmt_affected_rows when the
  api function returns -1 (Georg)
- Fixed several leaks in ext/browscap and sapi/embed. (Andrei)
- Fixed several leaks in ext/filepro. (Tony)
- Fixed build system to always use bundled libtool files. (Jani)
- Fixed a bug in mysqli_stmt_execute() (type conversion with NULL values).
  (Georg)
- Fixed segfault in mysqli_fetch_field_direct() when invalid field offset
  is passed. (Tony)
- Fixed posix_getsid() & posix_getpgid() to return sid & pgid instead
  of true. (Tony)
- Fixed bug #32394 (offsetUnset() segfaults in a foreach). (Marcus)
- Fixed bug #32373 (segfault in bzopen() if supplied path to non-existent
  file). (Tony)
- Fixed bug #32326 (Check values of Connection/Transfer-Encoding
  case-incentively in SOAP extension). (Ilia)
- Fixed bug #32290 (call_user_func_array() calls wrong class method within
  child class). (Marcus)
- Fixed bug #32238 (spl_array.c: void function cannot return value). (Johannes)
- Fixed bug #32210 (proc_get_status() sets "running" always to true). (Ilia)
- Fixed bug #32200 (Prevent using both --with-apxs2 and --with-apxs2filter).
  (Jani)
- Fixed bug #32134 (Overloading offsetGet/offsetSet). (Marcus)
- Fixed bug #32130 (ArrayIterator::seek() does not throw an Exception on
  invalid index). (Marcus)
- Fixed bug #32115 (dateTime SOAP encoding of timezone incorrect). (Dmitry)
- Fixed bug #32081 (in mysqli default socket value is not being used). (Ilia)
- Fixed bug #32021 (Crash caused by range('', 'z')). (Derick)
- Fixed bug #32011 (Fragments which replaced Nodes are not globaly useable).
  (Rob)
- Fixed bug #32001 (xml_parse_into_struct() function exceeds maximum
  execution time). (Rob, Moriyoshi)
- Fixed bug #31980 (Unicode exif data not available on Windows). (Edin)
- Fixed bug #31960 (msql_fetch_row() and msql_fetch_array() dropping columns
  with NULL values). (Daniel Convissor)
- Fixed bug #31878 (Segmentation fault using clone keyword on nodes). (Rob)
- Fixed bug #31858 (--disable-cli does not force --without-pear). (Jani)
- Fixed bug #31842 (*date('r') does not return RFC2822 conforming date string).
  (Jani)
- Fixed bug #31832 (SOAP encoding problem with complex types in WSDL mode with
  multiple parts). (Dmitry)
- Fixed bug #31797 (exif_read_data() uses too low nesting limit). (Ilia)
- Fixed bug #31796 (readline completion handler does not handle empty return
  values). (Ilia)
- Fixed bug #31792 (getrusage() does not provide ru_nswap value). (Ilia)
- Fixed bug #31755 (Cannot create SOAP header in no namespace). (Dmitry)
- Fixed bug #31754 (dbase_open() fails for mode = 1). (Mehdi, Derick)
- Fixed bug #31751 (pg_parameter_status() missing on Windows). (Edin)
- Fixed bug #31747 (SOAP Digest Authentication doesn't work with
  "HTTP/1.1 100 Continue" response). (Dmitry)
- Fixed bug #31732 (mb_get_info() causes segfault when no parameters
  specified). (Tony)
- Fixed bug #31710 (Wrong return values for mysqli_autocommit/commit/rollback).
  (Georg)
- Fixed bug #31705 (parse_url() does not recognize http://foo.com#bar). (Ilia)
- Fixed bug #31695 (Cannot redefine endpoint when using WSDL). (Dmitry)
- Fixed bug #31684 (dio_tcsetattr(): misconfigured termios settings).
  (elod at itfais dot com)
- Fixed bug #31683 (changes to $name in __get($name) override future
  parameters) (Dmitry)
- Fixed bug #31699 (unserialize() float problem on non-English locales). (Ilia)
- Fixed bug #31562 (__autoload() problem with static variables). (Marcus)
- Fixed bug #31651 (ReflectionClass::getDefaultProperties segfaults with arrays).
  (Marcus)
- Fixed bug #31623 (OCILogin does not support password grace period).
  (daniel dot beet at accuratesoftware dot com, Tony)
- Fixed bug #31527 (crash in msg_send() when non-string is stored without
  being serialized). (Ilia)
- Fixed bug #31515 (Improve performance of scandir() by factor of 10 or so). (Ilia)
- Fixed bug #31514 (open_basedir uses path_translated rather then cwd for .
  translation). (Ilia)
- Fixed bug #31480 (Possible infinite loop in imap_mail_compose()). (Ilia)
- Fixed bug #31479 (Fixed crash in chunk_split(), when chunklen > strlen). (Ilia)
- Fixed bug #31454 (session_set_save_handler crashes PHP when supplied
  non-existent object ref). (Tony)
- Fixed bug #31444 (Memory leak in zend_language_scanner.c).
  (hexer at studentcenter dot org)
- Fixed bug #31442 (unserialize broken on 64-bit systems). (Marcus)
- Fixed bug #31440 ($GLOBALS can be overwritten via GPC when register_globals
  is enabled). (Ilia)
- Fixed bug #31422 (No Error-Logging on SoapServer-Side). (Dmitry)
- Fixed bug #31413 (curl POSTFIELDS crashes on 64-bit platforms). (Joe)
- Fixed bug #31396 (compile fails with gd 2.0.33 without freetype). (Jani)
- Fixed bug #31371 (highlight_file() trims new line after heredoc). (Ilia)
- Fixed bug #31361 (simplexml/domxml segfault when adding node twice). (Rob)
- Fixed bug #31348 (CachingIterator::rewind() leaks). (Marcus)
- Fixed bug #31346 (ArrayIterator::next segfaults). (Marcus)
- Fixed bug #31190 (Unexpected warning then exception is thrown from
  call_user_func_array()). (phpbugs at domain51 dot net, Dmitry)
- Fixed bug #31142 (imap_mail_compose() fails to generate correct output). (Ilia)
- Fixed bug #31139 (XML Parser Functions seem to drop &amp; when parsing). (Rob)
- Fixed bug #31398 (When magic_guotes_gpc are enabled filenames with ' get cutoff).
  (Ilia)
- Fixed bug #31288 (Possible crash in mysql_fetch_field(), if mysql_list_fields()
  was not called previously). (Ilia)
- Fixed bug #31107, #31110, #31111, #31249 (Compile failure of zend_strtod.c).
  (Jani)
- Fixed bug #31110 (PHP 4.3.10 does not compile on Tru64 UNIX 5.1B). (Derick)
- Fixed bug #31107 (Compile failure on Solaris 9 (Intel) and gcc 3.4.3). (Derick)
- Fixed bug #31103 (Better error message when c-client cannot be found). (Ilia)
- Fixed bug #31101 (missing kerberos header file path with --with-openssl). (Jani)
- Fixed bug #31098 (isset() / empty() incorrectly return true in dereference of
  a string type). (Moriyoshi)
- Fixed bug #31087 (broken php_url_encode_hash macro). (Ilia)
- Fixed bug #31072 (var_export() does not output an array element with an empty
  string key). (Derick)
- Fixed bug #31060 (imageftbbox() does not use linespacing parameter). (Jani)
- Fixed bug #31056 (php_std_date() returns invalid formatted date if
  y2k_compliance is On). (Ilia)
- Fixed bug #31055 (apache2filter: per request leak proportional to the full
  path of the request URI). (kameshj at fastmail dot fm)
- Fixed bug #30901 (can't send cookies with soap envelop). (Dmitry)
- Fixed bug #30871 (Misleading warning message for array_combine()). (Andrey)
- Fixed bug #30868 (evaluated pointer comparison in mbregex causes compile
  failure). (Moriyoshi)
- Fixed bug #30862 (Static array with boolean indexes). (Marcus)
- Fixed bug #30726 (-.1 like numbers are not being handled correctly). (Ilia)
- Fixed bug #30725 (PHP segfaults when an exception is thrown in getIterator()
  within foreach). (Marcus)
- Fixed bug #30609 (cURL functions bypass open_basedir). (Jani)
- Fixed bug #30446 (apache2handler: virtual() includes files out of sequence)
- Fixed bug #30430 (odbc_next_result() doesn't bind values and that results
  in segfault). (pdan-php at esync dot org, Tony)
- Fixed bug #30266 (Invalid opcode 137/1/8). (Marcus)
- Fixed bug #30120 imagettftext() and imagettfbbox() accept too many
  parameters). (Jani)
- Fixed bug #30106 (SOAP cannot not parse 'ref' element. Causes Uncaught
  SoapFault exception). (Dmitry)
- Fixed bug #29989 (type re_registers redefined in oniguruma.h). (Moriyoshi)
- Fixed bug #28803 (enabled debug causes bailout errors with CLI on AIX
  because of fflush() called on already closed filedescriptor). (Tony)
- Fixed bug #29767 (Weird behaviour of __set($name, $value)). (Dmitry)
- Fixed bug #29733 (printf() handles repeated placeholders wrong).
  (bugs dot php dot net at bluetwanger dot de, Ilia)
- Fixed bug #29424 (width and height inverted for JPEG2000 files). (Ilia)
- Fixed bug #29329 (configure for mysqli with shared doesn't work). (Georg)
- Fixed bug #29136 (make test - libtool failure on MacOSX). (Jani)
- Fixed bug #28976 (mail(): use "From:" from headers if sendmail_from is empty).
  (Jani)
- Fixed bug #28930 (PHP sources pick wrong header files generated by bison).
  (eggert at gnu dot org, Jani)
- Fixed bug #28840 (__destruct of a class that extends mysqli not called).
  (Marcus)
- Fixed bug #28804 (ini-file section parsing pattern is buggy).
  (wendland at scan-plus dot de)
- Fixed bug #28451 (corrupt EXIF headers have unlimited recursive IFD directory
  entries). (Andrei)
- Fixed bug #28444 (Cannot access undefined property for object with overloaded
  property access). (Dmitry)
- Fixed bug #28442 (Changing a static variables in a class changes it across
  sub/super classes.) (Marcus)
- Fixed bug #28324 (HTTP_SESSION_VARS appear when register_long_arrays is
  Off). (Tony)
- Fixed bug #28074 (FastCGI: stderr should be written in a FCGI stderr stream).
  (chris at ex-parrot dot com)
- Fixed bug #28067 (partially incorrect utf8 to htmlentities mapping). (Derick,
  Benjamin Greiner)
- Fixed bug #28041 (SOAP HTTP Digest Access Authentication). (Dmitry)
- Fixed bug #27633 (Double \r problem on ftp_get in ASCII mode on Win32). (Ilia)
- Fixed bug #18613 (Multiple OUs in x509 certificate not handled properly).
  (Jani)

15 Dec 2004, PHP 5.0.3
- Added the %F modifier to *printf to render a non-locale-aware representation
  of a float with the . as decimal seperator. (Derick)
- Fixed error handling in mysqli_multi_query. (Georg)
- Extended the functionality of is_subclass_of() to accept either a class name
  or an object as first parameter. (Andrey)
- Fixed potential problems with unserializing invalid serialize data. (Marcus)
- Fixed bug #32076 (ReflectionMethod::isDestructor() always return true).
  (Derick, Tony)
- Fixed bug #31034 (Problem with non-existing iconv header file). (Derick)
- Fixed bug #30995 (snmp extension does not build with net-snmp 5.2). (Ilia)
- Fixed bug #30994 (SOAP server unable to handle request with references).
  (Dmitry)
- Fixed bug #30990 (allow popen() on *NIX to accept 'b' flag). (Ilia)
- Fixed bug #30967 (properties in extended mysqli classes don't work). (Georg)
- Fixed bug #30928 (When Using WSDL, SoapServer doesn't handle private or
  protected properties). (Dmitry)
- Fixed bug #30922 (reflective functions crash PHP when interfaces extend
  themselves). (Tony, Dmitry)
- Fixed bug #30904 (segfault when recording soapclient into session). (Tony,
  Dmitry)
- Fixed bug #30890 (MySQLi testsuite)
- Fixed bug #30856 (ReflectionClass::getStaticProperties segfaults). (Marcus)
- Fixed bug #30832 ("!" stripped off comments in xml parser). (Rob)
- Fixed bug #30799 (SoapServer doesn't handle private or protected properties).
  (Dmitry)
- Fixed bug #30783 (Apache crash when using ReflectionFunction::
  getStaticVariables()). (Marcus)
- Fixed bug #30750 (Meaningful error message when upload directory is not
  accessible). (Ilia)
- Fixed bug #30685 (Malformed SOAPClient http header reequest). (Dmitry)
- Fixed bug #30672 (Problem handling exif data in jpeg images at unusual
  places). (Marcus)
- Fixed bug #30658 (Ensure that temporary files created by GD are removed).
  (Ilia)
- Fixed bug #30645 (def. multi result set support for mysql_connect). (Georg)
- Fixed bug #30637 (compile with pear error). (Antony)
- Fixed bug #30587 (array_multisort doesn't separate zvals before
  changing them). (Tony)
- Fixed bug #30572 (crash when comparing SimpleXML attribute to a boolean).
  (Andi)
- Fixed bug #30566 (attribute namespace URIs are inconsistent when parsing).
  (Rob)
- Fixed bug #30490 (PEAR installation fails). (Antony)
- Fixed bug #30475 (curl_getinfo() may crash in some situations). (Ilia)
- Fixed bug #30442 (segfault when parsing ?getvariable[][ ). (Tony)
- Fixed bug #30388 (rename across filesystems loses ownership and
  permission info). (Tony)
- Fixed bug #30387 (stream_socket_client async connect was broken).
  (vnegrier at esds dot com, Wez).
- Fixed bug #30381 (Strange results with get_class_vars()). (Marcus)
- Fixed bug #30375 (cal_info() does not work without a parameter). (Ilia)
- Fixed bug #30362 (stream_get_line() not handling end string correctly).
  (Ilia)
- Fixed bug #30359 (SOAP client requests have no port in "Host" field).
  (Dmitry)
- Fixed bug #30356 (str_ireplace() does not work on all strings). (Ilia)
- Fixed bug #30344 (Reflection::getModifierNames() returns too long strings).
  (Marcus)
- Fixed bug #30329 (Error Fetching http body, No Content-Length, connection
  closed or chunked data). (Dmitry)
- Fixed bug #30282 (segfault when using unknown/unsupported
  session.save_handler and/or session.serialize_handler). (Tony)
- Fixed bug #30281 (Prevent non-wbmp images from being detected as such).
  (Ilia)
- Fixed bug #30276 (Possible crash in ctype_digit on large numbers). (Ilia)
- Fixed bug #30230 (exception handler not working with objects). (Marcus)
- Fixed bug #30224 (Sybase date strings are sometimes not null terminated).
  (Ilia)
- Fixed bug #30175 (SOAP results aren't parsed correctly). (Dmitry)
- Fixed bug #30147 (OO sqlite_fetch_object did not reset error handler). (Wez)
- Fixed bug #30133 (get_current_user() crashes on Windows). (Edin)
- Fixed bug #30061 (xml_set_start_namespace_decl_handler not called). (Rob)
- Fixed bug #30057 (did not detect IPV6 on FreeBSD 4.1). (Wez)
- Fixed bug #30042 (strtotime does not use second param). (Derick)
- Fixed bug #30027 (Possible crash inside ftp_get()).
  (cfield at affinitysolutions dot com)
- Fixed bug #29954 (array_reduce segfaults when initial value is array). (Tony)
- Fixed bug #29883 (isset gives invalid values on strings). (Tony, Dmitry)
- Fixed bug #29801 (Set limit on the size of mmapable data). (Ilia)
- Fixed bug #29557 (strtotime error). (Derick)
- Fixed bug #29418 (double free when openssl_csr_new fails).
  (Kamesh Jayachandran).
- Fixed bug #29385 (Soapserver always uses std class). (David, Dmitry)
- Fixed bug #29211 (SoapClient doesn't request wsdl through proxy). (Rob)
- Fixed bug #28817 (Var problem when extending domDocument). (Georg)
- Fixed bug #28599 (strtotime fails with zero base time). (Derick)
- Fixed bug #28598 (Lost support for MS Symbol fonts). (Pierre)
- Fixed bug #28220 (mb_strwidth() returns wrong width values for some hangul
  characters). (Moriyoshi)
- Fixed bug #28228 (NULL decimal separator is not being handled correctly).
  (Ilia)
- Fixed bug #28209 (strtotime("now")). (Derick)
- Fixed bug #27798 (private / protected variables not exposed by
  get_object_vars() inside class). (Marcus)
- Fixed bug #27728 (Can't return within a zend_try {} block or the previous
  bailout state isn't restored. (Andi)
- Fixed bug #27183 (Userland stream wrapper segfaults on stream_write).
  (Christian)

23 Sep 2004, PHP 5.0.2
- Added new boolean (fourth) parameter to array_slice() that turns on the
  preservation of keys in the returned array. (Derick)
- Added the sorting flag SORT_LOCALE_STRING to the sort() functions which makes
  them sort based on the current locale. (Derick)
- Added interface_exists() and make class_exists() only return true for real
  classes. (Andrey)
- Added PHP_EOL constant that contains the OS way of representing newlines.
  (Paul Hudson, Derick)
- Implemented periodic PCRE compiled regexp cache cleanup, to avoid memory
  exhaustion. (Andrei)
- Renamed SoapClient->__call() to SoapClinet->__soapCall(). (Dmitry)
- Fixed bug with raw_post_data not getting set (Brian)
- Fixed a file-descriptor leak with phpinfo() and other 'special' URLs (Zeev)
- Fixed bug #30209 (ReflectionClass::getMethod() lowercases attribute).
  (Marcus)
- Fixed bug #30182 (SOAP module processing WSDL file dumps core). (Dmitry)
- Fixed bug #30045 (Cannot pass big integers (> 2147483647) in SOAP requests).
  (Dmitry)
- Fixed bug #29985 (unserialize()/ __PHP_Incomplete_class does not report
  correctly class name). (Marcus, Tony)
- Fixed bug #29945 (simplexml_load_file URL limitation 255 char). (Rob)
- Fixed bug #29873 (No defines around pcntl_*priority definitions). (Derick)
- Fixed bug #29844 (SOAP doesn't return the result of a valid SOAP request).
  (Dmitry)
- Fixed bug #29842 (soapclient return null value). (Dmitry)
- Fixed bug #29839 (incorrect convert (xml:lang to lang)). (Dmitry)
- Fixed bug #29830 (SoapServer::setClass() should not export non-public
  methods). (Dmitry)
- Fixed bug #29828 (Interfaces no longer work). (Marcus)
- Fixed bug #29821 (Fixed possible crashes in convert_uudecode() on invalid
  data). (Ilia)
- Fixed bug #29808 (array_count_values() breaks with numeric strings). (Ilia)
- Fixed bug #29805 (HTTP Authentication Issues). (Uwe Schindler)
- Fixed bug #29795 (SegFault with Soap and Amazon's Web Services). (Dmitry)
- Fixed bug #29737 (ip2long should return -1 if IP is 255.255.255.255 and FALSE
  on error). (Tony)
- Fixed bug #29711 (Changed ext/xml to default to UTF-8 output). (Rob)
- Fixed bug #29678 (opendir() with ftp:// wrapper segfaults if path does not
  have trailing slash). (Ilia)
- Fixed bug #29657 (xml_* functions throw non descriptive error).
  (Christian, Rob)
- Fixed bug #29656 (segfault on result and statement properties). (Georg)
- Fixed bug #29566 (foreach/string handling strangeness (crash)). (Dmitry)
- Fixed bug #29447 (Reflection API issues). (Marcus)
- Fixed bug #29296 (Added sslv2 and sslv3 transports). (Wez)
- Fixed bug #29283 (Invalid statement handle in mysqli on execute). (Georg)
- Fixed bug #29913 (parse_url() is now binary safe). (Ilia)
- Fixed bug #27994 (segfault with Soapserver when WSDL-Cache is enabled).
  (Dmitry)
- Fixed bug #27791 (Apache 2.0 SAPI build against Apache 2 HEAD). (Joe Orton,
  Derick)
- Fixed bug #26737 (private/protected properties not serialized when user
  declared method __sleep() exists). E_NOTICE thrown when __sleep() returns
  name of non-existing member. (Andrey, Curt)

12 Aug 2004, PHP 5.0.1
- Changed destructor mechanism so that destructors are called prior to request
  shutdown. (Marcus)
- Rewritten UNIX and Windows install help files. (Documentation Team)
- Updated several libraries bundled with the windows release which now
  includes libxml2-2.6.11, libxslt-1.1.7 and iconv-1.9.1. (Rob, Edin)
- Improved and moved ActiveScript SAPI to PECL.  (Wez)
- Fixed bug #29606 (php_strip_whitespace() prints to stdout rather then
  returning the value). (Ilia)
- Fixed bug #29577 (MYSQLI_CLIENT_FOUND_ROWS undefined) (Georg)
- Fixed bug #29573 (Segmentation fault, when exception thrown within
  PHP function called from XSLT). (Christian)
- Fixed bug #29522 (accessing properties without connection) (Georg)
- Fixed bug #29505 (get_class_vars() severely broken when used with arrays).
  (Marcus)
- Fixed bug #29490 (.Net object instantiation failed). (Michael Sisolak).
- Fixed bug #29474 (win32: usleep() doesn't work). (Wez)
- Fixed bug #29449 (win32: feof() hangs on empty tcp stream). (Wez)
- Fixed bug #29437 (Possible crash inside array_walk_recursive()). (Ilia)
- Fixed bug #29431 (crash when parsing invalid address; invalid address
  returned by stream_socket_recvfrom(), stream_socket_getname()). (Wez)
- Fixed bug #29409 (Segfault in PHP functions called from XSLT). (Rob)
- Fixed unloading of dynamically loaded extensions.
  (Marcus, kameshj at fastmail dot fm)
- Fixed bug #29395 (sqlite_escape_string() returns bogus data on empty
  strings). (Ilia, Tony)
- Fixed bug #29392 (com_dotnet crashes when echo'ing an object). (Wez)
- Fixed bug #29368 (The destructor is called when an exception is thrown from
  the constructor). (Marcus)
- Fixed bug #29354 (Exception constructor marked as both public and protected).
  (Marcus)
- Fixed bug #29342 (strtotime() does not handle empty date string properly).
  (Ilia)
- Fixed bug #29340 (win32 build produces invalid php_ifx.dll). (Edin)
- Fixed bug #29335 (fetch functions now use MYSQLI_BOTH as default) (Georg)
- Fixed bug #29291 (get_class_vars() return names with NULLs). (Marcus)
- Fixed bug #29264 (gettext extension not working). (Edin)
- Fixed bug #29258 (variant_date_from_timestamp() does not honour
  timezone).  (Wez)
- Fixed bug #29256 (error when sending large packets on a socket). (Dmitry)
- Fixed bug #29236 (memory error when wsdl-cache is enabled). (Dmitry)
- Fixed bug #29147 (Compile Error in mnoGoSearch functions). (Sergey, Antony)
- Fixed bug #29132 ($_SERVER["PHP_AUTH_USER"] isn't defined). (Stefan)
- Fixed bug #29119 (html_entity_decode() misbehaves with UTF-8). (Moriyoshi)
- Fixed bug #29109 (SoapFault exception: [WSDL] Out of memory). (Dmitry)
- Fixed bug #29061 (soap extension segfaults). (Dmitry)
- Fixed bug #28985 (__getTypes() returning nothing on complex WSDL). (Dmitry)
- Fixed bug #28969 (Wrong data encoding of special characters). (Dmitry)
- Fixed bug #28895 (ReflectionClass::isAbstract always returns false). (Marcus)
- Fixed bug #28829 (Thread-unsafety in bcmath elementary values). (Sara)
- Fixed bug #28464 (catch() does not catch exceptions by interfaces). (Marcus)
- Fixed bug #27669 (PHP 5 didn't support all possibilities for calling static
  methods dynamically). (Dmitry)
- Fixed ReflectionClass::getMethod() and ReflectionClass::getProperty() to
  raise an ReflectionException instead of returning NULL on failure.
  (Sebastian)
- Fixed convert.* filters to consume remaining buckets_in on flush. (Sara)
- Fixed bug in mysqli->client_version. (Georg)

13 Jul 2004, PHP 5.0.0
- Updated PCRE to provide better error handling in certain cases. (Andrei)
- Changed doc comments to require a single white space after '/**'. (Marcus)
- Fixed bug #29019 (Database not closing). (Marcus)
- Fixed bug #29008 (array_combine() does not handle non-numeric/string keys).
  (Ilia)
- Fixed bug #28999 (fixed behaviour of exec() to work as it did in 4.X). (Ilia)
- Fixed bug #28868 (Internal filter registry not thread safe). (Sara)
- Fixed bug #28851 (call_user_func_array has typo in error message). (Marcus)
- Fixed bug #28831 (ArrayObject::offsetGet() does the work of offsetUnset()).
  (Marcus)
- Fixed bug #28822 (ArrayObject::offsetExists() works inverted). (Marcus)
- Fixed bug #28789 (ReflectionProperty getValue() fails on public static
  members). (Marcus)
- Fixed bug #28771 (Segfault when using xslt and clone). (Rob)
- Fixed bug #28751 (SoapServer does not call _autoload()). (Dmitry)
- Fixed bug #28739 (array_*diff() and array_*intersect() not clearing the fci
  cache before work). (Andrey)
- Fixed bug #28721 (appendChild() and insertBefore() unset DOMText).(Rob)
- Fixed bug #28702 (SOAP does not parse WSDL service address correctly). (Dmitry)
- Fixed bug #28699 (Reflection api bugs). (Marcus)
- Fixed bug #28694 (ReflectionExtension::getFunctions() crashes PHP). (Marcus)
- Fixed bug #28512 (Allocate enough space to store MSSQL data). (Frank)
- Fixed strip_tags() to correctly handle '\0' characters. (Stefan)<|MERGE_RESOLUTION|>--- conflicted
+++ resolved
@@ -7,15 +7,12 @@
     (Dmitry)
   . Fixed bug #64370 (microtime(true) less than $_SERVER['REQUEST_TIME_FLOAT']).
     (Anatol)
-<<<<<<< HEAD
   . Fixed bug #64239 (Debug backtrace changed behavior since 5.4.10 or 5.4.11).
     (Dmitry, Laruence)
   . Fixed bug #63976 (Parent class incorrectly using child constant in class
     property). (Dmitry)
-=======
   . Fixed bug #63914 (zend_do_fcall_common_helper_SPEC does not handle
     exceptions properly). (Jeff Welch)
->>>>>>> c4686b4d
   . Fixed bug #62343 (Show class_alias In get_declared_classes()) (Dmitry)
 
 - PCRE:
