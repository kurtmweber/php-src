--- conflicted
+++ resolved
@@ -4,14 +4,7 @@
 - PCRE:
   . Merged PCRE 8.32. (Anatol)
 
-<<<<<<< HEAD
 ?? ??? 2013, PHP 5.4.13
-=======
-- mysqlnd
-  . Fixed bug #63530 (mysqlnd_stmt::bind_one_parameter crashes, uses wrong alloc
-    for stmt->param_bind). (Andrey)
-
->>>>>>> f1e2edff
 
 - Core:
   . Fixed bug #64354 (Unserialize array of objects whose class can't
@@ -29,6 +22,10 @@
 
 - Mbstring:
   . mb_split() can now handle empty matches like preg_split() does. (Moriyoshi)
+
+- mysqlnd
+  . Fixed bug #63530 (mysqlnd_stmt::bind_one_parameter crashes, uses wrong alloc
+    for stmt->param_bind). (Andrey)
 
 - OpenSSL:
   . New SSL stream context option to prevent CRIME attack vector. (Daniel Lowrey,
