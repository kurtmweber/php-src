PHP                                                                        NEWS
|||||||||||||||||||||||||||||||||||||||||||||||||||||||||||||||||||||||||||||||
?? ??? ????, PHP 7.2.8

- Date:
  . Fixed bug #76462 (Undefined property: DateInterval::$f). (Anatol)

<<<<<<< HEAD
- EXIF:
  . Fixed bug #76409 (heap use after free in _php_stream_free). (cmb)

- Opcache:
  . Fixed bug #76477 (Opcache causes empty return value).
    (Nikita, Laruence)

- ZIP:
  . Fixed bug #76461 (OPSYS_Z_CPM defined instead of OPSYS_CPM).
    (Dennis Birkholz, Remi)

07 Jun 2018, PHP 7.2.7

- Core:
  . Fixed bug #76337 (segfault when opcache enabled + extension use
    zend_register_class_alias). (xKhorasan)
=======
- FPM:
  . Fixed bug #73342 (Vulnerability in php-fpm by changing stdin to
    non-blocking). (Nikita)

22 Jun 2019, PHP 7.1.19
>>>>>>> 69dee5c7

- CLI Server:
  . Fixed bug #76333 (PHP built-in server does not find files if root path
    contains special characters). (Anatol)

- OpenSSL:
  . Fixed bug #76296 (openssl_pkey_get_public does not respect open_basedir).
    (Erik Lax, Jakub Zelenka)
  . Fixed bug #76174 (openssl extension fails to build with LibreSSL 2.7).
    (Jakub Zelenka)

- SPL:
  . Fixed bug #76367 (NoRewindIterator segfault 11). (Laruence)

- Standard:
  . Fixed bug #76410 (SIGV in zend_mm_alloc_small). (Laruence)
  . Fixed bug #76335 ("link(): Bad file descriptor" with non-ASCII path).
    (Anatol)

24 May 2018, PHP 7.2.6

- EXIF:
  . Fixed bug #76164 (exif_read_data zend_mm_heap corrupted). (cmb)

- FPM:
  . Fixed bug #76075 --with-fpm-acl wrongly tries to find libacl on FreeBSD.
    (mgorny)

- intl:
  . Fixed bug #74385 (Locale::parseLocale() broken with some arguments).
    (Anatol)

- Opcache:
  . Fixed bug #76205 (PHP-FPM sporadic crash when running Infinitewp). (Dmitry)
  . Fixed bug #76275 (Assertion failure in file cache when unserializing empty
    try_catch_array). (Nikita)
  . Fixed bug #76281 (Opcache causes incorrect "undefined variable" errors).
    (Nikita)

- Reflection:
  . Fixed arginfo of array_replace(_recursive) and array_merge(_recursive).
    (carusogabriel)

- Session:
  . Fixed bug #74892 (Url Rewriting (trans_sid) not working on urls that start
    with "#"). (Andrew Nester)

26 Apr 2018, PHP 7.2.5

- Core:
  . Fixed bug #75722 (Convert valgrind detection to configure option).
    (Michael Heimpold)

- Date:
  . Fixed bug #76131 (mismatch arginfo for date_create). (carusogabriel)

- Exif:
  . Fixed bug #76130 (Heap Buffer Overflow (READ: 1786) in exif_iif_add_value).
    (Stas)

- FPM:
  . Fixed bug #68440 (ERROR: failed to reload: execvp() failed: Argument list
    too long). (Jacob Hipps)
  . Fixed incorrect write to getenv result in FPM reload. (Jakub Zelenka)

- GD:
  . Fixed bug #52070 (imagedashedline() - dashed line sometimes is not visible).
    (cmb)

- iconv:
  . Fixed bug #76249 (stream filter convert.iconv leads to infinite loop on
    invalid sequence). (Stas)

- intl:
  . Fixed bug #76153 (Intl compilation fails with icu4c 61.1). (Anatol)

- ldap:
  . Fixed bug #76248 (Malicious LDAP-Server Response causes Crash). (Stas)

- mbstring:
  . Fixed bug #75944 (Wrong cp1251 detection). (dmk001)
  . Fixed bug #76113 (mbstring does not build with Oniguruma 6.8.1).
    (chrullrich, cmb)

- ODBC:
  . Fixed bug #76088 (ODBC functions are not available by default on Windows).
    (cmb)

- Opcache:
  . Fixed bug #76094 (Access violation when using opcache). (Laruence)

- Phar:
  . Fixed bug #76129 (fix for CVE-2018-5712 may not be complete). (Stas)

- phpdbg:
  . Fixed bug #76143 (Memory corruption: arbitrary NUL overwrite). (Laruence)

- SPL:
  . Fixed bug #76131 (mismatch arginfo for splarray constructor). 
    (carusogabriel)

- standard:
  . Fixed bug #74139 (mail.add_x_header default inconsistent with docs). (cmb)
  . Fixed bug #75996 (incorrect url in header for mt_rand). (tatarbj)

29 Mar 2018, PHP 7.2.4

- Core:
  . Fixed bug #76025 (Segfault while throwing exception in error_handler).
    (Dmitry, Laruence)
  . Fixed bug #76044 ('date: illegal option -- -' in ./configure on FreeBSD).
    (Anatol)

- FPM:
  . Fixed bug #75605 (Dumpable FPM child processes allow bypassing opcache
    access controls). (Jakub Zelenka)

- FTP:
  . Fixed ftp_pasv arginfo. (carusogabriel)

-GD:
  . Fixed bug #73957 (signed integer conversion in imagescale()). (cmb)
  . Fixed bug #76041 (null pointer access crashed php). (cmb)
  . Fixed imagesetinterpolation arginfo. (Gabriel Caruso)

- iconv:
  . Fixed bug #75867 (Freeing uninitialized pointer). (Philip Prindeville)

- Mbstring:
  . Fixed bug #62545 (wrong unicode mapping in some charsets). (cmb)

- Opcache:
  . Fixed bug #75969 (Assertion failure in live range DCE due to block pass
    misoptimization). (Nikita)

- OpenSSL:
  . Fixed openssl_* arginfos. (carusogabriel)

- PCNTL:
  . Fixed bug #75873 (pcntl_wexitstatus returns incorrect on Big_Endian platform
    (s390x)). (Sam Ding)

- Phar:
  . Fixed bug #76085 (Segmentation fault in buildFromIterator when directory
    name contains a \n). (Laruence)

- Standard:
  . Fixed bug #75961 (Strange references behavior). (Laruence)
  . Fixed some arginfos. (carusogabriel)
  . Fixed bug #76068 (parse_ini_string fails to parse "[foo]\nbar=1|>baz" with
    segfault). (Anatol)

01 Mar 2018, PHP 7.2.3

- Core:
  . Fixed bug #75864 ("stream_isatty" returns wrong value on s390x). (Sam Ding)

- Apache2Handler:
  . Fixed bug #75882 (a simple way for segfaults in threadsafe php just with
    configuration). (Anatol)

- Date:
  . Fixed bug #75857 (Timezone gets truncated when formatted). (carusogabriel)
  . Fixed bug #75928 (Argument 2 for `DateTimeZone::listIdentifiers()` should
    accept `null`). (Pedro Lacerda)
  . Fixed bug #68406 (calling var_dump on a DateTimeZone object modifies it).
    (jhdxr)

- LDAP:
  . Fixed bug #49876 (Fix LDAP path lookup on 64-bit distros). (dzuelke)

- libxml2:
  . Fixed bug #75871 (use pkg-config where available). (pmmaga)

- PGSQL:
  . Fixed bug #75838 (Memory leak in pg_escape_bytea()). (ard_1 at mail dot ru)

- Phar:
  . Fixed bug #54289 (Phar::extractTo() does not accept specific directories to
    be extracted). (bishop)
  . Fixed bug #65414 (deal with leading slash while adding files correctly). 
    (bishopb)
  . Fixed bug #65414 (deal with leading slash when adding files correctly).
    (bishopb)

- ODBC:
  . Fixed bug #73725 (Unable to retrieve value of varchar(max) type). (Anatol)

- Opcache:
  . Fixed bug #75729 (opcache segfault when installing Bitrix). (Nikita)
  . Fixed bug #75893 (file_get_contents $http_response_header variable bugged
    with opcache). (Nikita)
  . Fixed bug #75938 (Modulus value not stored in variable). (Nikita)

- SPL:
  . Fixed bug #74519 (strange behavior of AppendIterator). (jhdxr)

- Standard:
  . Fixed bug #75916 (DNS_CAA record results contain garbage). (Mike,
    Philip Sharp)
  . Fixed bug #75981 (Prevent reading beyond buffer start in http wrapper).
    (Stas)

01 Feb 2018, PHP 7.2.2

- Core:
  . Fixed bug #75742 (potential memleak in internal classes's static members).
    (Laruence)
  . Fixed bug #75679 (Path 260 character problem). (Anatol)
  . Fixed bug #75614 (Some non-portable == in shell scripts). (jdolecek)
  . Fixed bug #75786 (segfault when using spread operator on generator passed
    by reference). (Nikita)
  . Fixed bug #75799 (arg of get_defined_functions is optional). (carusogabriel)
  . Fixed bug #75396 (Exit inside generator finally results in fatal error).
    (Nikita)

- FCGI:
  . Fixed bug #75794 (getenv() crashes on Windows 7.2.1 when second parameter is
    false). (Anatol)

- IMAP:
  . Fixed bug #75774 (imap_append HeapCorruction). (Anatol)

- Opcache:
  . Fixed bug #75720 (File cache not populated after SHM runs full). (Dmitry)
  . Fixed bug #75687 (var 8 (TMP) has array key type but not value type).
    (Nikita, Laruence)
  . Fixed bug #75698 (Using @ crashes php7.2-fpm). (Nikita)
  . Fixed bug #75579 (Interned strings buffer overflow may cause crash).
    (Dmitry)

- PDO:
  . Fixed bug #75616 (PDO extension doesn't allow to be built shared on Darwin).
    (jdolecek)

- PDO MySQL:
  . Fixed bug #75615 (PDO Mysql module can't be built as module). (jdolecek)

- PGSQL:
  . Fixed bug #75671 (pg_version() crashes when called on a connection to
    cockroach). (magicaltux at gmail dot com)

- Readline:
  . Fixed bug #75775 (readline_read_history segfaults with empty file).
    (Anatol)

- SAPI:
  . Fixed bug #75735 ([embed SAPI] Segmentation fault in
    sapi_register_post_entry). (Laruence)

- SOAP:
  . Fixed bug #70469 (SoapClient generates E_ERROR even if exceptions=1 is
    used). (Anton Artamonov)
  . Fixed bug #75502 (Segmentation fault in zend_string_release). (Nikita)

- SPL:
  . Fixed bug #75717 (RecursiveArrayIterator does not traverse arrays by 
    reference). (Nikita)
  . Fixed bug #75242 (RecursiveArrayIterator doesn't have constants from parent
    class). (Nikita)
  . Fixed bug #73209 (RecursiveArrayIterator does not iterate object
    properties). (Nikita)

- Standard:
   . Fixed bug #75781 (substr_count incorrect result). (Laruence)
   . Fixed bug #75653 (array_values don't work on empty array). (Nikita)

- Zip:
  . Display headers (buildtime) and library (runtime) versions in phpinfo
    (with libzip >= 1.3.1). (Remi)

04 Jan 2018, PHP 7.2.1

- Core:
  . Fixed bug #75573 (Segmentation fault in 7.1.12 and 7.0.26). (Laruence)
  . Fixed bug #75384 (PHP seems incompatible with OneDrive files on demand).
    (Anatol)
  . Fixed bug #75525 (Access Violation in vcruntime140.dll). (Anatol)
  . Fixed bug #74862 (Unable to clone instance when private __clone defined).
    (Daniel Ciochiu)
  . Fixed bug #75074 (php-process crash when is_file() is used with strings
    longer 260 chars). (Anatol)
  . Fixed bug #69727 (Remove timestamps from build to make it reproducible).
    (jelle van der Waa)

- CLI server:
  . Fixed bug #73830 (Directory does not exist). (Anatol)

- FPM:
  . Fixed bug #64938 (libxml_disable_entity_loader setting is shared between
    requests). (Remi)

- GD:
  . Fixed bug #75571 (Potential infinite loop in gdImageCreateFromGifCtx).
    (Christoph)

- Opcache:
  . Fixed bug #75608 ("Narrowing occurred during type inference" error).
    (Laruence, Dmitry)
  . Fixed bug #75579 (Interned strings buffer overflow may cause crash).
    (Dmitry)
  . Fixed bug #75570 ("Narrowing occurred during type inference" error).
    (Dmitry)
  . Fixed bug #75681 (Warning: Narrowing occurred during type inference,
    specific case). (Nikita)
  . Fixed bug #75556 (Invalid opcode 138/1/1). (Laruence)

- PCRE:
  . Fixed bug #74183 (preg_last_error not returning error code after error).
    (Andrew Nester)

- Phar:
  . Fixed bug #74782 (remove file name from output to avoid XSS). (stas)

- Standard:
  . Fixed bug #75511 (fread not free unused buffer). (Laruence)
  . Fixed bug #75514 (mt_rand returns value outside [$min,$max]+ on 32-bit)
    (Remi)
  . Fixed bug #75535 (Inappropriately parsing HTTP response leads to PHP
    segment fault). (Nikita)
  . Fixed bug #75409 (accept EFAULT in addition to ENOSYS as indicator 
    that getrandom() is missing). (sarciszewski)
  . Fixed bug #73124 (php_ini_scanned_files() not reporting correctly).
    (John Stevenson)
  . Fixed bug #75574 (putenv does not work properly if parameter contains
    non-ASCII unicode character). (Anatol)

- Zip:
  . Fixed bug #75540 (Segfault with libzip 1.3.1). (Remi)

30 Nov 2017, PHP 7.2.0

- BCMath:
  . Fixed bug #46564 (bcmod truncates fractionals). (liborm85)

- CLI:
  . Fixed bug #74849 (Process is started as interactive shell in PhpStorm).
    (Anatol)
  . Fixed bug #74979 (Interactive shell opening instead of script execution
    with -f flag). (Anatol)

- CLI server:
  . Fixed bug #60471 (Random "Invalid request (unexpected EOF)" using a router
    script). (SammyK)

- Core:
  . Added ZEND_COUNT, ZEND_GET_CLASS, ZEND_GET_CALLED_CLASS, ZEND_GET_TYPE,
    ZEND_FUNC_NUM_ARGS, ZEND_FUNC_GET_ARGS instructions, to implement
    corresponding builtin functions. (Dmitry)
  . "Countable" interface is moved from SPL to Core. (Dmitry)
  . Added ZEND_IN_ARRAY instruction, implementing optimized in_array() builtin
    function, through hash lookup in flipped array. (Dmitry)
  . Removed IS_TYPE_IMMUTABLE (it's the same as COPYABLE & !REFCOUNTED). (Dmitry)
  . Removed the sql.safe_mode directive. (Kalle)
  . Removed support for Netware. (Kalle)
  . Renamed ReflectionClass::isIterateable() to ReflectionClass::isIterable()
    (alias original name for BC). (Sara)
  . Fixed bug #54535 (WSA cleanup executes before MSHUTDOWN). (Kalle)
  . Implemented FR #69791 (Disallow mail header injections by extra headers)
    (Yasuo)
  . Implemented FR #49806 (proc_nice() for Windows). (Kalle)
  . Fix pthreads detection when cross-compiling (ffontaine)
  . Fixed memory leaks caused by exceptions thrown from destructors. (Bob,
    Dmitry).
  . Fixed bug #73215 (uniqid() should use better random source). (Yasuo)
  . Implemented FR #72768 (Add ENABLE_VIRTUAL_TERMINAL_PROCESSING flag for
    php.exe). (Michele Locati)
  . Implemented "Convert numeric keys in object/array casts" RFC, fixes
    bugs #53838, #61655, #66173, #70925, #72254, etc. (Andrea)
  . Implemented "Deprecate and Remove Bareword (Unquoted) Strings" RFC.
    (Rowan Collins)
  . Raised minimum supported Windows versions to Windows 7/Server 2008 R2.
    (Anatol)
  . Implemented minor optimization in array_keys/array_values(). (Sara)
  . Added PHP_OS_FAMILY constant to determine on which OS we are. (Jan Altensen)
  . Fixed bug #73987 (Method compatibility check looks to original 
    definition and not parent). (pmmaga)
  . Fixed bug #73991 (JSON_OBJECT_AS_ARRAY not respected). (Sara)
  . Fixed bug #74053 (Corrupted class entries on shutdown when a destructor
    spawns another object). (jim at commercebyte dot com)
  . Fixed bug #73971 (Filename got limited to MAX_PATH on Win32 when scan
    directory). (Anatol)
  . Fixed bug #72359, bug #72451, bug #73706, bug #71115 and others related
    to interned strings handling in TS builds. (Anatol, Dmitry)
  . Implemented "Trailing Commas In List Syntax" RFC for group use lists only.
    (Sammy Kaye Powers)
  . Fixed bug #74269 (It's possible to override trait property with different
    loosely-equal value). (pmmaga)
  . Fixed bug #61970 (Restraining __construct() access level in subclass gives
    a fatal error). (pmmaga)
  . Fixed bug #63384 (Cannot override an abstract method with an abstract
    method). (pmmaga, wes)
  . Fixed bug #74607 (Traits enforce different inheritance rules). (pmmaga)
  . Fixed misparsing of abstract unix domain socket names. (Sara)
  . Change PHP_OS_FAMILY value from "OSX" to "Darwin". (Sebastian, Kalle)
  . Allow loading PHP/Zend extensions by name in ini files (extension=<name>).
    (francois at tekwire dot net)
  . Added object type annotation. (brzuchal)
  . Fixed bug #74815 (crash with a combination of INI entries at startup).
    (Anatol)
  . Fixed bug #74836 (isset on zero-prefixed numeric indexes in array broken).
    (Dmitry)
  . Added new VM instuctions ISSET_ISEMPTY_CV and UNSET_CV. Previously they
    were implemented as ISSET_ISEMPTY_VAR and UNSET_VAR variants with
    ZEND_QUICK_SET flag. (Nikita, Dmitry)
  . Fixed bug #49649 (unserialize() doesn't handle changes in property 
    visibility). (pmmaga)
  . Fixed #74866 (extension_dir = "./ext" now use current directory for base).
    (Francois Laupretre)
  . Implemented FR #74963 (Improved error message on fetching property of
    non-object). (Laruence)
  . Fixed Bug #75142 (buildcheck.sh check for autoconf version needs to be updated
    for v2.64). (zizzy at zizzy dot net, Remi)
  . Fixed bug #74878 (Data race in ZTS builds). (Nikita, Dmitry)
  . Fixed bug #75515 ("stream_copy_to_stream" doesn't stream anymore). (Sara)

- cURL:
  . Fixed bug #75093 (OpenSSL support not detected). (Remi)
  . Better fix for #74125 (use pkg-config instead of curl-config). (Remi)

- Date:
  . Fixed bug #55407 (Impossible to prototype DateTime::createFromFormat).
    (kelunik)
  . Implemented FR #71520 (Adding the DateTime constants to the
    DateTimeInterface interface). (Majkl578)
  . Fixed bug #75149 (redefinition of typedefs ttinfo and t1info). (Remi)
  . Fixed bug #75222 (DateInterval microseconds property always 0). (jhdxr)

- Dba:
  . Fixed bug #72885 (flatfile: dba_fetch() fails to read replaced entry).
    (Anatol)

- DOM:
  . Implement #74837 (Implement Countable for DomNodeList and DOMNamedNodeMap).
    (Andreas Treichel)

- EXIF:
  . Added support for vendor specific tags for the following formats:
    Samsung, DJI, Panasonic, Sony, Pentax, Minolta, Sigma/Foveon, AGFA, 
	Kyocera, Ricoh & Epson. (Kalle)
  . Fixed bug #72682 (exif_read_data() fails to read all data for some
    images). (Kalle)
  . Fixed bug #71534 (Type confusion in exif_read_data() leading to heap
    overflow in debug mode). (hlt99 at blinkenshell dot org, Kalle)
  . Fixed bug #68547 (Exif Header component value check error).
    (sjh21a at gmail dot com, Kalle)
  . Fixed bug #66443 (Corrupt EXIF header: maximum directory nesting level
    reached for some cameras). (Kalle)
  . Fixed Redhat bug #1362571 (PHP not returning full results for
    exif_read_data function). (Kalle)
  . Implemented #65187 (exif_read_data/thumbnail: add support for stream 
    resource). (Kalle)
  . Deprecated the read_exif_data() alias. (Kalle)
  . Fixed bug #74428 (exif_read_data(): "Illegal IFD size" warning occurs with 
    correct exif format). (bradpiccho at gmail dot com, Kalle)
  . Fixed bug #72819 (EXIF thumbnails not read anymore). (Kalle)
  . Fixed bug #62523 (php crashes with segfault when exif_read_data called). 
    (Kalle)
  . Fixed bug #50660 (exif_read_data(): Illegal IFD offset (works fine with 
    other exif readers). (skinny dot bravo at gmail dot com, Kalle)

- Fileinfo:
  . Upgrade bundled libmagic to 5.31. (Anatol)

- FPM:
  . Configuration to limit fpm slow log trace callers. (Sannis)
  . Fixed bug #75212 (php_value acts like php_admin_value). (Remi)

- FTP:
  . Implement MLSD for structured listing of directories. (blar)
  . Added ftp_append() function. (blar)

- GD:
  . Implemented imageresolution as getter and setter (Christoph)
  . Fixed bug #74744 (gd.h: stdarg.h include missing for va_list use in
    gdErrorMethod). (rainer dot jung at kippdata dot de, cmb)
  . Fixed bug #75111 (Memory disclosure or DoS via crafted .bmp image). (cmb)

- GMP:
  . Fixed bug #70896 (gmp_fact() silently ignores non-integer input). (Sara)

- Hash:
  . Changed HashContext from resource to object. (Rouven Weßling, Sara)
  . Disallowed usage of non-cryptographic hash functions with HMAC and PBKDF2.
    (Andrey Andreev, Nikita)
  . Fixed Bug #75284 (sha3 is not supported on bigendian machine). (Remi)

- IMAP:
  . Fixed bug #72324 (imap_mailboxmsginfo() return wrong size). 
    (ronaldpoon at udomain dot com dot hk, Kalle)

- Intl:
  . Fixed bug #63790 (test using Spoofchecker which may be unavailable). (Sara)
  . Fixed bug #75378 ([REGRESSION] IntlDateFormatter::parse() does not change
    $position argument). (Laruence)

- JSON:
  . Add JSON_INVALID_UTF8_IGNORE and JSON_INVALID_UTF8_SUBSTITUTE options for
    json_encode and json_decode to ignore or replace invalid UTF-8 byte
    sequences - it addresses request #65082. (Jakub Zelenka)
  . Fixed bug #75185 (Buffer overflow in json_decode() with
    JSON_INVALID_UTF8_IGNORE or JSON_INVALID). (Jakub Zelenka)
  . Fixed bug #68567 (JSON_PARTIAL_OUTPUT_ON_ERROR can result in JSON with null
    key). (Jakub Zelenka)

- LDAP:
  . Implemented FR #69445 (Support for LDAP EXOP operations)
  . Fixed support for LDAP_OPT_SERVER_CONTROLS and LDAP_OPT_CLIENT_CONTROLS in ldap_get_option
  . Fixed passing an empty array to ldap_set_option for client or server controls.

- Mbstring:
  . Implemented request #66024 (mb_chr() and mb_ord()). (Masakielastic, Yasuo)
  . Implemented request #65081 (mb_scrub()). (Masakielastic, Yasuo)
  . Implemented request #69086 (enhancement for mb_convert_encoding() that
    handles multibyte replacement char nicely). (Masakielastic, Yasuo)
  . Added array input support to mb_convert_encoding(). (Yasuo)
  . Added array input support to mb_check_encoding(). (Yasuo)
  . Fixed bug #69079 (enhancement for mb_substitute_character). (masakielastic)
  . Update to oniguruma version 6.3.0. (Remi)
  . Fixed bug #69267 (mb_strtolower fails on titlecase characters). (Nikita)

- Mcrypt:
  . The deprecated mcrypt extension has been moved to PECL. (leigh)

- Opcache:
  . Added global optimisation passes based on data flow analysis using Single
    Static Assignment (SSA) form: Sparse Conditional Constant Propagation (SCCP),
    Dead Code Elimination (DCE), and removal of unused local variables
    (Nikita, Dmitry)
  . Fixed incorect constant conditional jump elimination. (Dmitry)
  . Fixed bug #75230 (Invalid opcode 49/1/8 using opcache). (Laruence)
  . Fixed bug (assertion fails with extended info generated). (Laruence)
  . Fixed bug (Phi sources removel). (Laruence)
  . Fixed bug #75370 (Webserver hangs on valid PHP text). (Laruence)
  . Fixed bug #75357 (segfault loading WordPress wp-admin). (Laruence)

- OpenSSL:
  . Use TLS_ANY for default ssl:// and tls:// negotiation. (kelunik)
  . Fix leak in openssl_spki_new(). (jelle at vdwaa dot nl)
  . Added openssl_pkcs7_read() and pk7 parameter to openssl_pkcs7_verify().
    (jelle at vdwaa dot nl)
  . Add ssl security_level stream option to support OpenSSL security levels.
    (Jakub Zelenka).
  . Allow setting SNI cert and private key in separate files. (Jakub Zelenka)
  . Fixed bug #74903 (openssl_pkcs7_encrypt() uses different EOL than before).
    (Anatol)
  . Automatically load OpenSSL configuration file. (Jakub Zelenka)

- PCRE:
  . Added support for PCRE JIT fast path API. (dmitry)
  . Fixed bug #61780 (Inconsistent PCRE captures in match results). (cmb)
  . Fixed bug #74873 (Minor BC break: PCRE_JIT changes output of preg_match()).
    (Dmitry)
  . Fixed bug #75089 (preg_grep() is not reporting PREG_BAD_UTF8_ERROR after
    first input string). (Dmitry)
  . Fixed bug #75223 (PCRE JIT broken in 7.2). (Dmitry)
  . Fixed bug #75285 (Broken build when system libpcre don't have jit support).
    (Remi)

- phar:
  . Fixed bug #74196 (phar does not correctly handle names containing dots).
    (mhagstrand)

- PDO:
  . Add "Sent SQL" to debug dump for emulated prepares. (Adam Baratz)
  . Add parameter types for national character set strings. (Adam Baratz)

- PDO_DBlib:
  . Fixed bug #73234 (Emulated statements let value dictate parameter type).
    (Adam Baratz)
  . Fixed bug #73396 (bigint columns are returned as strings). (Adam Baratz)
  . Expose DB-Library version as \PDO::DBLIB_ATTR_VERSION attribute on \PDO
    instance. (Adam Baratz)
  . Add test coverage for bug #72969. (Jeff Farr)

- PDO_OCI:
  . Fixed Bug #74537 (Align --with-pdo-oci configure option with --with-oci8 syntax).
    (Tianfang Yang)

- PDO_Sqlite
  . Switch to sqlite3_prepare_v2() and sqlite3_close_v2() functions (rasmus)

- PHPDBG
  . Added extended_value to opcode dump output. (Sara)

- Session:
  . Fixed bug #73461 (Prohibit session save handler recursion). (Yasuo)
  . PR #2233 Removed register_globals related code and "!" can be used as $_SESSION key name. (Yasuo)
  . Improved bug #73100 fix. 'user' save handler can only be set by session_set_save_handler()
  . Fixed bug #74514 (5 session functions incorrectly warn when calling in
    read-only/getter mode). (Yasuo)
  . Fixed bug #74936 (session_cache_expire/cache_limiter/save_path() trigger a
    warning in read mode). (morozov)
  . Fixed bug #74941 (session fails to start after having headers sent). 
    (morozov)

- Sodium:
  . New cryptographic extension
  . Added missing bindings for libsodium > 1.0.13. (Frank)

- SPL:
  . Fixed bug #71412 (Incorrect arginfo for ArrayIterator::__construct).
    (tysonandre775 at hotmail dot com)
  . Added spl_object_id(). (Tyson Andre)

- SQLite3:
  . Implement writing to blobs. (bohwaz at github dot com)
  . Update to Sqlite 3.20.1. (cmb)

- Standard:
  . Fixed bug #69442 (closing of fd incorrect when PTS enabled). (jaytaph)
  . Fixed bug #74300 (unserialize accepts two plus/minus signs for float number exponent part).
    (xKerman)
  . Compatibility with libargon2 versions 20161029 and 20160821.
    (charlesportwoodii at erianna dot com)
  . Fixed Bug #74737 (mysqli_get_client_info reflection info).
    (mhagstrand at gmail dot com)
  . Add support for extension name as argument to dl().
    (francois at tekwire dot net)
  . Fixed bug #74851 (uniqid() without more_entropy performs badly).
    (Emmanuel Dreyfus)
  . Fixed bug #74103 (heap-use-after-free when unserializing invalid array
    size). (Nikita)
  . Fixed bug #75054 (A Denial of Service Vulnerability was found when
    performing deserialization). (Nikita)
  . Fixed bug #75170 (mt_rand() bias on 64-bit machines). (Nikita)
  . Fixed bug #75221 (Argon2i always throws NUL at the end). (cmb)

- Streams:
  . Default ssl/single_dh_use and ssl/honor_cipher_order to true. (kelunik)

- XML:
  . Moved utf8_encode() and utf8_decode() to the Standard extension. (Andrea)

- XMLRPC:
  . Use Zend MM for allocation in bundled libxmlrpc (Joe)

- ZIP:
  . Add support for encrypted archives. (Remi)
  . Use of bundled libzip is deprecated, --with-libzip option is recommended. (Remi)
  . Fixed Bug #73803 (Reflection of ZipArchive does not show public properties). (Remi)
  . ZipArchive implements countable, added ZipArchive::count() method. (Remi)
  . Fix segfault in php_stream_context_get_option call. (Remi)
  . Fixed bug #75143 (new method setEncryptionName() seems not to exist
    in ZipArchive). (Anatol)

- zlib:
  . Expose inflate_get_status() and inflate_get_read_len() functions.
    (Matthew Trescott)

23 Nov 2017, PHP 7.1.12

- Core:
  . Fixed bug #75420 (Crash when modifing property name in __isset for
    BP_VAR_IS). (Laruence)
  . Fixed bug #75368 (mmap/munmap trashing on unlucky allocations). (Nikita,
    Dmitry)

- CLI:
  . Fixed bug #75287 (Builtin webserver crash after chdir in a shutdown
    function). (Laruence)

- Enchant:
  . Fixed bug #53070 (enchant_broker_get_path crashes if no path is set). (jelle
    van der Waa, cmb)
  . Fixed bug #75365 (Enchant still reports version 1.1.0). (cmb)

- Exif:
  . Fixed bug #75301 (Exif extension has built in revision version). (Peter
    Kokot)

- GD:
  . Fixed bug #65148 (imagerotate may alter image dimensions). (cmb)
  . Fixed bug #75437 (Wrong reflection on imagewebp). (Fabien Villepinte)

- intl:
  . Fixed bug #75317 (UConverter::setDestinationEncoding changes source instead 
    of destination). (andrewnester)

- interbase:
  . Fixed bug #75453 (Incorrect reflection for ibase_[p]connect). (villfa)

- Mysqli:
  . Fixed bug #75434 (Wrong reflection for mysqli_fetch_all function). (Fabien
    Villepinte)

- OCI8:
  . Fixed valgrind issue. (Tianfang Yang)

- OpenSSL:
  . Fixed bug #75363 (openssl_x509_parse leaks memory). (Bob, Jakub Zelenka)
  . Fixed bug #75307 (Wrong reflection for openssl_open function). (villfa)

- Opcache:
  . Fixed bug #75373 (Warning Internal error: wrong size calculation). (Laruence, Dmitry)

- PGSQL:
  . Fixed bug #75419 (Default link incorrectly cleared/linked by pg_close()). (Sara)

- SOAP:
  . Fixed bug #75464 (Wrong reflection on SoapClient::__setSoapHeaders). (villfa)

- Zlib:
  . Fixed bug #75299 (Wrong reflection on inflate_init and inflate_add). (Fabien
    Villepinte)

26 Oct 2017, PHP 7.1.11

- Core:
  . Fixed bug #75241 (Null pointer dereference in zend_mm_alloc_small()).
    (Laruence)
  . Fixed bug #75236 (infinite loop when printing an error-message). (Andrea)
  . Fixed bug #75252 (Incorrect token formatting on two parse errors in one
    request). (Nikita)
  . Fixed bug #75220 (Segfault when calling is_callable on parent). 
    (andrewnester)
  . Fixed bug #75290 (debug info of Closures of internal functions contain
    garbage argument names). (Andrea)

- Apache2Handler:
  . Fixed bug #75311 (error: 'zend_hash_key' has no member named 'arKey' in
    apache2handler). (mcarbonneaux)

- Date:
  . Fixed bug #75055 (Out-Of-Bounds Read in timelib_meridian()). (Derick)

- Hash:
  . Fixed bug #75303 (sha3 hangs on bigendian). (Remi)

- Intl:
  . Fixed bug #75318 (The parameter of UConverter::getAliases() is not
    optional). (cmb)

- litespeed:
  . Fixed bug #75248 (Binary directory doesn't get created when building 
    only litespeed SAPI). (petk)
  . Fixed bug #75251 (Missing program prefix and suffix). (petk)

- mcrypt:
  . Fixed bug #72535 (arcfour encryption stream filter crashes php). (Leigh)

- MySQLi:
  . Fixed bug #75018 (Data corruption when reading fields of bit type). (Anatol)

- OCI8:
  . Fixed incorrect reference counting. (Dmitry, Tianfang Yang)

- Opcache
  . Fixed bug #75255 (Request hangs and not finish). (Dmitry)

- PCRE:
  . Fixed bug #75207 (applied upstream patch for CVE-2016-1283). (Anatol)

- PDO_mysql:
  . Fixed bug #75177 (Type 'bit' is fetched as unexpected string). (Anatol)

- SPL:
  . Fixed bug #73629 (SplDoublyLinkedList::setIteratorMode masks intern flags).
    (J. Jeising, cmb)

28 Sep 2017, PHP 7.1.10

- Core:
  . Fixed bug #75042 (run-tests.php issues with EXTENSION block). (John Boehr)

- BCMath:
  . Fixed bug #44995 (bcpowmod() fails if scale != 0). (cmb)
  . Fixed bug #46781 (BC math handles minus zero incorrectly). (cmb)
  . Fixed bug #54598 (bcpowmod() may return 1 if modulus is 1). (okano1220, cmb)
  . Fixed bug #75178 (bcpowmod() misbehaves for non-integer base or modulus). (cmb)

- CLI server:
  . Fixed bug #70470 (Built-in server truncates headers spanning over TCP
    packets). (bouk)

- CURL:
  . Fixed bug #75093 (OpenSSL support not detected). (Remi)

- GD:
  . Fixed bug #75124 (gdImageGrayScale() may produce colors). (cmb)
  . Fixed bug #75139 (libgd/gd_interpolation.c:1786: suspicious if ?). (cmb)

- Gettext:
  . Fixed bug #73730 (textdomain(null) throws in strict mode). (cmb)

- Intl:
  . Fixed bug #75090 (IntlGregorianCalendar doesn't have constants from parent
    class). (tpunt)
  . Fixed bug #75193 (segfault in collator_convert_object_to_string). (Remi)

- PDO_OCI:
  . Fixed bug #74631 (PDO_PCO with PHP-FPM: OCI environment initialized
    before PHP-FPM sets it up). (Ingmar Runge)

- SPL:
  . Fixed bug #75155 (AppendIterator::append() is broken when appending another
    AppendIterator). (Nikita)
  . Fixed bug #75173 (incorrect behavior of AppendIterator::append in foreach loop).
    (jhdxr)

- Standard:
  . Fixed bug #75152 (signed integer overflow in parse_iv). (Laruence)
  . Fixed bug #75097 (gethostname fails if your host name is 64 chars long). (Andrea)

31 Aug 2017, PHP 7.1.9

- Core:
  . Fixed bug #74947 (Segfault in scanner on INF number). (Laruence)
  . Fixed bug #74954 (null deref and segfault in zend_generator_resume()). (Bob)
  . Fixed bug #74725 (html_errors=1 breaks unhandled exceptions). (Andrea)
  . Fixed bug #75063 (Main CWD initialized with wrong codepage). (Anatol)
  . Fixed bug #75349 (NAN comparison). (Sara)

- cURL:
  . Fixed bug #74125 (Fixed finding CURL on systems with multiarch support).
    (cebe)

- Date:
  . Fixed bug #75002 (Null Pointer Dereference in timelib_time_clone). (Derick)

- Intl:
  . Fixed bug #74993 (Wrong reflection on some locale_* functions). (Sara)

- Mbstring:
  . Fixed bug #71606 (Segmentation fault mb_strcut with HTML-ENTITIES encoding).
    (cmb)
  . Fixed bug #62934 (mb_convert_kana() does not convert iteration marks).
    (Nikita)
  . Fixed bug #75001 (Wrong reflection on mb_eregi_replace). (Fabien
    Villepinte)

- MySQLi:
  . Fixed bug #74968 (PHP crashes when calling mysqli_result::fetch_object with
    an abstract class). (Anatol)

- OCI8:
  . Expose oci_unregister_taf_callback() (Tianfang Yang)

- Opcache:
  . Fixed bug #74980 (Narrowing occurred during type inference). (Laruence)

- phar:
  . Fixed bug #74991 (include_path has a 4096 char limit in some cases).
    (bwbroersma)

- Reflection:
  . Fixed bug #74949 (null pointer dereference in _function_string). (Laruence)

- Session:
  . Fixed bug #74892 (Url Rewriting (trans_sid) not working on urls that start
    with "#"). (Andrew Nester)
  . Fixed bug #74833 (SID constant created with wrong module number). (Anatol)

- SimpleXML:
  . Fixed bug #74950 (nullpointer deref in simplexml_element_getDocNamespaces).
    (Laruence)

- SPL:
  . Fixed bug #75049 (spl_autoload_unregister can't handle
    spl_autoload_functions results). (Laruence)
  . Fixed bug #74669 (Unserialize ArrayIterator broken). (Andrew Nester)
  . Fixed bug #74977 (Appending AppendIterator leads to segfault). 
    (Andrew Nester)
  . Fixed bug #75015 (Crash in recursive iterator destructors). (Julien)

- Standard:
  . Fixed bug #75075 (unpack with X* causes infinity loop). (Laruence)
  . Fixed bug #74103 (heap-use-after-free when unserializing invalid array
    size). (Nikita)
  . Fixed bug #75054 (A Denial of Service Vulnerability was found when
    performing deserialization). (Nikita)

- WDDX:
  . Fixed bug #73793 (WDDX uses wrong decimal seperator). (cmb)

- XMLRPC:
  . Fixed bug #74975 (Incorrect xmlrpc serialization for classes with declared
    properties). (blar)

03 Aug 2017, PHP 7.1.8

- Core:
  . Fixed bug #74832 (Loading PHP extension with already registered function 
    name leads to a crash). (jpauli)
  . Fixed bug #74780 (parse_url() broken when query string contains colon). 
    (jhdxr)
  . Fixed bug #74761 (Unary operator expected error on some systems). (petk)
  . Fixed bug #73900 (Use After Free in unserialize() SplFixedArray). (nikic)
  . Fixed bug #74923 (Crash when crawling through network share). (Anatol)
  . Fixed bug #74913 (fixed incorrect poll.h include). (petk)
  . Fixed bug #74906 (fixed incorrect errno.h include). (petk)

- Date:
  . Fixed bug #74852 (property_exists returns true on unknown DateInterval 
    property). (jhdxr)

- OCI8:
  . Fixed bug #74625 (Integer overflow in oci_bind_array_by_name). (Ingmar Runge)

- Opcache:
  . Fixed bug #74623 (Infinite loop in type inference when using HTMLPurifier).
    (nikic)

- OpenSSL:
 . Fixed bug #74798 (pkcs7_en/decrypt does not work if \x0a is used in content).
   (Anatol)
 . Added OPENSSL_DONT_ZERO_PAD_KEY constant to prevent key padding and fix bug
   #71917 (openssl_open() returns junk on envelope < 16 bytes) and bug #72362
   (OpenSSL Blowfish encryption is incorrect for short keys). (Jakub Zelenka)

- PDO:
  . Fixed bug #69356 (PDOStatement::debugDumpParams() truncates query). (Adam
    Baratz)

- SPL:
  . Fixed bug #73471 (PHP freezes with AppendIterator). (jhdxr)

- SQLite3:
  . Fixed bug #74883 (SQLite3::__construct() produces "out of memory" exception
    with invalid flags). (Anatol)

- Wddx:
  . Fixed bug #73173 (huge memleak when wddx_unserialize).
    (tloi at fortinet dot com)

- zlib:
  . Fixed bug #73944 (dictionary option of inflate_init() does not work).
    (wapmorgan)

06 Jul 2017, PHP 7.1.7

- Core:
  . Fixed bug #74738 (Multiple [PATH=] and [HOST=] sections not properly
    parsed). (Manuel Mausz)
  . Fixed bug #74658 (Undefined constants in array properties result in broken
    properties). (Laruence)
  . Fixed misparsing of abstract unix domain socket names. (Sara)
  . Fixed bug #74603 (PHP INI Parsing Stack Buffer Overflow Vulnerability).
    (Stas)
  . Fixed bug #74101, bug #74614 (Unserialize Heap Use-After-Free (READ: 1) in
    zval_get_type). (Nikita)
  . Fixed bug #74111 (Heap buffer overread (READ: 1) finish_nested_data from
    unserialize). (Nikita)
  . Fixed bug #74819 (wddx_deserialize() heap out-of-bound read via
    php_parse_date()). (Derick)

- Date:
  . Fixed bug #74639 (implement clone for DatePeriod and DateInterval).
    (andrewnester)

- DOM:
  . Fixed bug #69373 (References to deleted XPath query results). (ttoohey)

- GD:
  . Fixed bug #74435 (Buffer over-read into uninitialized memory). (cmb)

- Intl:
  . Fixed bug #73473 (Stack Buffer Overflow in msgfmt_parse_message). (libnex)
  . Fixed bug #74705 (Wrong reflection on Collator::getSortKey and
    collator_get_sort_key). (Tyson Andre, Remi)

- Mbstring:
  . Add oniguruma upstream fix (CVE-2017-9224, CVE-2017-9226, CVE-2017-9227,
    CVE-2017-9228, CVE-2017-9229) (Remi, Mamoru TASAKA)

- OCI8:
  . Add TAF callback (PR #2459). (KoenigsKind)

- Opcache:
  . Fixed bug #74663 (Segfault with opcache.memory_protect and
    validate_timestamp). (Laruence)
  . Revert opcache.enable_cli to default disabled. (Nikita)

- OpenSSL:
  . Fixed bug #74720 (pkcs7_en/decrypt does not work if \x1a is used in
    content). (Anatol)
  . Fixed bug #74651 (negative-size-param (-1) in memcpy in zif_openssl_seal()).
    (Stas)

- PDO_OCI:
  . Support Instant Client 12.2 in --with-pdo-oci configure option.
    (Tianfang Yang)

- Reflection:
  . Fixed bug #74673 (Segfault when cast Reflection object to string with
    undefined constant). (Laruence)

- SPL:
  . Fixed bug #74478 (null coalescing operator failing with SplFixedArray).
    (jhdxr)

- FTP:
  . Fixed bug #74598 (ftp:// wrapper ignores context arg). (Sara)

- PHAR:
  . Fixed bug #74386 (Phar::__construct reflection incorrect). (villfa)

- SOAP
  . Fixed bug #74679 (Incorrect conversion array with WSDL_CACHE_MEMORY).
    (Dmitry)

- Streams:
  . Fixed bug #74556 (stream_socket_get_name() returns '\0'). (Sara)

8 Jun 2017, PHP 7.1.6

- Core:
  . Fixed bug #74600 (crash (SIGSEGV) in _zend_hash_add_or_update_i).
    (Laruence)
  . Fixed bug #74546 (SIGILL in ZEND_FETCH_CLASS_CONSTANT_SPEC_CONST_CONST).
    (Laruence)
  . Fixed bug #74589 (__DIR__ wrong for unicode character). (Anatol)

- intl:
  . Fixed bug #74468 (wrong reflection on Collator::sortWithSortKeys). (villfa)

- MySQLi:
  . Fixed bug #74547 (mysqli::change_user() doesn't accept null as $database
    argument w/strict_types). (Anatol)

- Opcache:
  . Fixed bug #74596 (SIGSEGV with opcache.revalidate_path enabled). (Laruence)

- phar:
  . Fixed bug #51918 (Phar::webPhar() does not handle requests sent through PUT
    and DELETE method). (Christian Weiske)

- Readline:
  . Fixed bug #74490 (readline() moves the cursor to the beginning of the line).
    (Anatol)

- Standard:
  . Fixed bug #74510 (win32/sendmail.c anchors CC header but not BCC).
    (Damian Wadley, Anatol)

- xmlreader:
  . Fixed bug #74457 (Wrong reflection on XMLReader::expand). (villfa)

11 May 2017, PHP 7.1.5

- Core:
  . Fixed bug #74408 (Endless loop bypassing execution time limit). (Laruence)
  . Fixed bug #74353 (Segfault when killing within bash script trap code).
    (Laruence)
  . Fixed bug #74340 (Magic function __get has different behavior in php 7.1.x).
    (Nikita)
  . Fixed bug #74188 (Null coalescing operator fails for undeclared static
    class properties). (tpunt)
  . Fixed bug #74444 (multiple catch freezes in some cases). (David Matějka)
  . Fixed bug #74410 (stream_select() is broken on Windows Nanoserver).
    (Matt Ficken)
  . Fixed bug #74337 (php-cgi.exe crash on facebook callback).
    (Anton Serbulov)
  . Patch for bug #74216 was reverted. (Anatol)

- Date:
  . Fixed bug #74404 (Wrong reflection on DateTimeZone::getTransitions).
    (krakjoe)
  . Fixed bug #74080 (add constant for RFC7231 format datetime). (duncan3dc)

- DOM:
  . Fixed bug #74416 (Wrong reflection on DOMNode::cloneNode).
    (Remi, Fabien Villepinte)

- Fileinfo:
  . Fixed bug #74379 (syntax error compile error in libmagic/apprentice.c).
    (Laruence)

- GD:
  . Fixed bug #74343 (compile fails on solaris 11 with system gd2 library).
    (krakjoe)

- MySQLi:
  . Fixed bug #74432 (mysqli_connect adding ":3306" to $host if $port parameter
    not given). (Anatol)

- MySQLnd:
  . Fixed bug #74376 (Invalid free of persistent results on error/connection
    loss). (Yussuf Khalil)

- Intl:
  . Fixed bug #65683 (Intl does not support DateTimeImmutable). (Ben Scholzen)
  . Fixed bug #74298 (IntlDateFormatter->format() doesn't return
    microseconds/fractions). (Andrew Nester)
  . Fixed bug #74433 (wrong reflection for Normalizer methods). (villfa)
  . Fixed bug #74439 (wrong reflection for Locale methods). (villfa)

- Opcache:
  . Fixed bug #74456 (Segmentation error while running a script in CLI mode).
    (Laruence)
  . Fixed bug #74431 (foreach infinite loop). (Nikita)
  . Fixed bug #74442 (Opcached version produces a nested array). (Nikita)

- OpenSSL:
  . Fixed bug #73833 (null character not allowed in openssl_pkey_get_private).
    (Jakub Zelenka)
  . Fixed bug #73711 (Segfault in openssl_pkey_new when generating DSA or DH
    key). (Jakub Zelenka)
  . Fixed bug #74341 (openssl_x509_parse fails to parse ASN.1 UTCTime without
    seconds). (Moritz Fain)
  . Fixed bug #73808 (iv length warning too restrictive for aes-128-ccm).
    (Jakub Zelenka)

- phar:
  . Fixed bug #74383 (phar method parameters reflection correction). 
    (mhagstrand)

- Readline:
  . Fixed bug #74489 (readline() immediately returns false in interactive
    console mode). (Anatol)

- Standard:
  . Fixed bug #72071 (setcookie allows max-age to be negative). (Craig Duncan)
  . Fixed bug #74361 (Compaction in array_rand() violates COW). (Nikita)

- Streams:
  . Fixed bug #74429 (Remote socket URI with unique persistence identifier
    broken). (Sara)

13 Apr 2017, PHP 7.1.4

- Core:
  . Fixed bug #74149 (static embed SAPI linkage error). (krakjoe)
  . Fixed bug #73370 (falsely exits with "Out of Memory" when using
    USE_ZEND_ALLOC=0). (Nikita)
  . Fixed bug #73960 (Leak with instance method calling static method with
    referenced return). (Nikita)
  . Fixed bug #69676 (Resolution of self::FOO in class constants not correct).
    (Nikita)
  . Fixed bug #74265 (Build problems after 7.0.17 release: undefined reference
    to `isfinite'). (Nikita)
  . Fixed bug #74302 (yield fromLABEL is over-greedy). (Sara)

- Apache:
  . Reverted patch for bug #61471, fixes bug #74318. (Anatol)

- Date:
  . Fixed bug #72096 (Swatch time value incorrect for dates before 1970). (mcq8)

- DOM:
  . Fixed bug #74004 (LIBXML_NOWARNING flag ingnored on loadHTML*).
    (somedaysummer)

- iconv:
  . Fixed bug #74230 (iconv fails to fail on surrogates). (Anatol)

- OCI8:
  . Fixed uninitialized data causing random crash. (Dmitry)

- Opcache:
  . Fixed bug #74250 (OPcache compilation performance regression in PHP 5.6/7
    with huge classes). (Nikita)

- OpenSSL:
  . Fixed bug #72333 (fwrite() on non-blocking SSL sockets doesn't work).
    (Jakub Zelenka)

- PDO MySQL:
  . Fixed bug #71003 (Expose MYSQLI_CLIENT_SSL_DONT_VERIFY_SERVER_CERT to PDO
    interface). (Thomas Orozco)

- SPL:
  . Fixed bug #74058 (ArrayObject can not notice changes). (Andrew Nester)

- Sqlite:
  . Implemented FR #74217 (Allow creation of deterministic sqlite functions).
    (Andrew Nester)

- Streams:
  . Fixed bug #74216 (Correctly fail on invalid IP address ports). (Sara)

- Zlib:
  . Fixed bug #74240 (deflate_add can allocate too much memory). (Matt Bonneau)

16 Mar 2017, PHP 7.1.3

- Core:
  . Fixed bug #74157 (Segfault with nested generators). (Laruence)
  . Fixed bug #74164 (PHP hangs when an invalid value is dynamically passed to
    typehinted by-ref arg). (Laruence)
  . Fixed bug #74093 (Maximum execution time of n+2 seconds exceed not written
    in error_log). (Laruence)
  . Fixed bug #73989 (PHP 7.1 Segfaults within Symfony test suite).
    (Dmitry, Laruence)
  . Fixed bug #74084 (Out of bound read - zend_mm_alloc_small). (Laruence)
  . Fixed bug #73807 (Performance problem with processing large post request).
    (Nikita)
  . Fixed bug #73998 (array_key_exists fails on arrays created by
    get_object_vars). (mhagstrand)
  . Fixed bug #73954 (NAN check fails on Alpine Linux with musl). (Andrea)
  . Fixed bug #73677 (Generating phar.phar core dump with gcc ASAN enabled
    build). (ondrej)

- Apache:
  . Fixed bug #61471 (Incomplete POST does not timeout but is passed to PHP).
    (Zheng Shao)

- Date:
  . Fixed bug #73837 ("new DateTime()" sometimes returns 1 second ago value).
    (Derick)

- FPM:
  . Fixed bug #69860 (php-fpm process accounting is broken with keepalive).
    (Denis Yeldandi)

- Hash:
  . Fixed bug #73127 (gost-crypto hash incorrect if input data contains long
    0xFF sequence). (Grundik)

- GD:
  . Fixed bug #74031 (ReflectionFunction for imagepng is missing last two
    parameters). (finwe)

- Mysqlnd:
  . Fixed bug #74021 (fetch_array broken data. Data more then MEDIUMBLOB).
    (Andrew Nester, Nikita)

- Opcache:
  . Fixed bug #74152 (if statement says true to a null variable). (Laruence)
  . Fixed bug #74019 (Segfault with list). (Laruence)

- OpenSSL:
  . Fixed bug #74022 (PHP Fast CGI crashes when reading from a pfx file).
    (Anatol)
  . Fixed bug #74099 (Memory leak with openssl_encrypt()). (Andrew Nester)
  . Fixed bug #74159 (Writing a large buffer to a non-blocking encrypted stream
    fails with "bad write retry"). (trowski)

- PDO_OCI:
  . Fixed bug #54379 (PDO_OCI: UTF-8 output gets truncated). (gureedo / Oracle)

- SQLite3:
  . Fixed bug #74413 (incorrect reflection for SQLite3::enableExceptions).
    (krakjoe)

- Standard:
  . Fixed bug #74005 (mail.add_x_header causes RFC-breaking lone line feed).
    (Anatol)
  . Fixed bug #74041 (substr_count with length=0 broken). (Nikita)
  . Fixed bug #73118 (is_callable callable name reports misleading value for
    anonymous classes). (Adam Saponara)
  . Fixed bug #74105 (PHP on Linux should use /dev/urandom when getrandom is
    not available). (Benjamin Robin)
  . Fixed bug #74708 (Invalid Reflection signatures for random_bytes and
    random_int). (Tyson Andre, Remi)

- Streams:
  . Fixed bug #73496 (Invalid memory access in zend_inline_hash_func).
    (Laruence)
  . Fixed bug #74090 (stream_get_contents maxlength>-1 returns empty string).
    (Anatol)

16 Feb 2017, PHP 7.1.2

- Core:
  . Improved GENERATOR_CREATE opcode handler. (Bob, Dmitry)
  . Fixed bug #73877 (readlink() returns garbage for UTF-8 paths). (Anatol)
  . Fixed bug #73876 (Crash when exporting **= in expansion of assign op).
    (Sara)
  . Fixed bug #73962 (bug with symlink related to cyrillic directory). (Anatol)
  . Fixed bug #73969 (segfault in debug_print_backtrace). (andrewnester)
  . Fixed bug #73994 (arginfo incorrect for unpack). (krakjoe)
  . Fixed bug #73973 (assertion error in debug_zval_dump). (andrewnester)

- DOM:
  . Fixed bug #54382 (getAttributeNodeNS doesn't get xmlns* attributes).
    (aboks)

- DTrace:
  . Fixed bug #73965 (DTrace reported as enabled when disabled). (Remi)

- FCGI:
  . Fixed bug #73904 (php-cgi fails to load -c specified php.ini file). (Anatol)
  . Fixed bug #72898 (PHP_FCGI_CHILDREN is not included in phpinfo()). (Anatol)

- FPM:
  . Fixed bug #69865 (php-fpm does not close stderr when using syslog). 
    (m6w6)

- GD:
  . Fixed bug #73968 (Premature failing of XBM reading). (cmb)

- GMP:
  . Fixed bug #69993 (test for gmp.h needs to test machine includes).
    (Jordan Gigov) 

- Hash:
  . Added hash_hkdf() function. (Andrey Andreev)
  . Fixed bug #73961 (environmental build dependency in hash sha3 source).
    (krakjoe)

- Intl:
  . Fix bug #73956 (Link use CC instead of CXX). (Remi)

- LDAP:
  . Fixed bug #73933 (error/segfault with ldap_mod_replace and opcache).
    (Laruence)

- MySQLi:
  . Fixed bug #73949 (leak in mysqli_fetch_object). (krakjoe)

- Mysqlnd:
  . Fixed bug #69899 (segfault on close() after free_result() with mysqlnd).
    (Richard Fussenegger)

- Opcache:
  . Fixed bug #73983 (crash on finish work with phar in cli + opcache).
    (Anatol)

- OpenSSL:
  . Fixed bug #71519 (add serial hex to return value array). (xrobau)
  . Fixed bug #73692 (Compile ext/openssl with openssl 1.1.0 on Win). (Anatol)
  . Fixed bug #73978 (openssl_decrypt triggers bug in PDO). (Jakub Zelenka)

- PDO_Firebird:
  . Implemented FR #72583 (All data are fetched as strings). (Dorin Marcoci)

- PDO_PgSQL:
  . Fixed bug #73959 (lastInsertId fails to throw an exception for wrong 
    sequence name). (andrewnester)

- Phar:
  . Fixed bug #70417 (PharData::compress() doesn't close temp file). (cmb)

- posix:
  . Fixed bug #71219 (configure script incorrectly checks for ttyname_r). (atoh)

- Session:
  . Fixed bug #69582 (session not readable by root in CLI). (EvgeniySpinov)

- SPL:
  . Fixed bug #73896 (spl_autoload() crashes when calls magic _call()). (Dmitry)

- Standard:
  . Fixed bug #69442 (closing of fd incorrect when PTS enabled). (jaytaph)
  . Fixed bug #47021 (SoapClient stumbles over WSDL delivered with
    "Transfer-Encoding: chunked"). (Rowan Collins)
  . Fixed bug #72974 (imap is undefined service on AIX). (matthieu.sarter)
  . Fixed bug #72979 (money_format stores wrong length AIX). (matthieu.sarter)
  . Fixed bug #73374 (intval() with base 0 should detect binary). (Leigh)
  . Fixed bug #69061 (mail.log = syslog contains double information).
    (Tom Sommer)

- ZIP:
  . Fixed bug #70103 (ZipArchive::addGlob ignores remove_all_path option). (cmb,
    Mitch Hagstrand)

19 Jan 2017, PHP 7.1.1

- Core:
  . Fixed bug #73792 (invalid foreach loop hangs script). (Dmitry)
  . Fixed bug #73686 (Adding settype()ed values to ArrayObject results in
    references). (Nikita, Laruence)
  . Fixed bug #73663 ("Invalid opcode 65/16/8" occurs with a variable created
    with list()). (Laruence)
  . Fixed bug #73727 (ZEND_MM_BITSET_LEN is "undefined symbol" in
    zend_bitset.h). (Nikita)
  . Fixed bug #73753 (unserialized array pointer not advancing). (David Walker)
  . Fixed bug #73783 (SIG_IGN doesn't work when Zend Signals is enabled).
    (David Walker)

- CLI:
  . Fixed bug #72555 (CLI output(japanese) on Windows). (Anatol)

- COM:
  . Fixed bug #73679 (DOTNET read access violation using invalid codepage).
    (Anatol)

- DOM:
  . Fixed bug #67474 (getElementsByTagNameNS filter on default ns). (aboks)

- Mbstring:
  . Fixed bug #73646 (mb_ereg_search_init null pointer dereference).
    (Laruence)

- Mysqli:
  . Fixed bug #73462 (Persistent connections don't set $connect_errno).
    (darkain)

- Mysqlnd:
  . Optimized handling of BIT fields - less memory copies and lower memory
    usage. (Andrey)
  . Fixed bug #73800 (sporadic segfault with MYSQLI_OPT_INT_AND_FLOAT_NATIVE). 
	(vanviegen)

- Opcache:
  . Fixed bug #73789 (Strange behavior of class constants in switch/case block).
    (Laruence)
  . Fixed bug #73746 (Method that returns string returns UNKNOWN:0 instead).
    (Laruence)
  . Fixed bug #73654 (Segmentation fault in zend_call_function). (Nikita)
  . Fixed bug #73668 ("SIGFPE Arithmetic exception" in opcache when divide by
    minus 1). (Nikita)
  . Fixed bug #73847 (Recursion when a variable is redefined as array). (Nikita)

- PDO_Firebird:
  . Fixed bug #72931 (PDO_FIREBIRD with Firebird 3.0 not work on returning
    statement). (Dorin Marcoci)

- phpdbg:
  . Fixed bug #73794 (Crash (out of memory) when using run and # command
    separator). (Bob)
  . Fixed bug #73704 (phpdbg shows the wrong line in files with shebang). (Bob)

- SQLite3:
  . Reverted fix for bug #73530	(Unsetting result set may reset other result
    set). (cmb)

- Standard:
  . Fixed bug #73594 (dns_get_record does not populate $additional out
    parameter). (Bruce Weirdan)
  . Fixed bug #70213 (Unserialize context shared on double class lookup).
    (Taoguang Chen)
  . Fixed bug #73154 (serialize object with __sleep function crash). (Nikita)
  . Fixed bug #70490 (get_browser function is very slow). (Nikita)
  . Fixed bug #73265 (Loading browscap.ini at startup causes high memory usage).
    (Nikita)
  . Add subject to mail log. (tomsommer)
  . Fixed bug #31875 (get_defined_functions additional param to exclude
	disabled functions). (willianveiga)

- Zlib
  . Fixed bug #73373 (deflate_add does not verify that output was not truncated).
    (Matt Bonneau)

01 Dec 2016, PHP 7.1.0

- Core:
  . Added nullable types. (Levi, Dmitry)
  . Added DFA optimization framework based on e-SSA form. (Dmitry, Nikita)
  . Added specialized opcode handlers (e.g. ZEND_ADD_LONG_NO_OVERFLOW).
    (Dmitry)
  . Added [] = as alternative construct to list() =. (Bob)
  . Added void return type. (Andrea)
  . Added support for negative string offsets in string offset syntax and
    various string functions. (Francois)
  . Added a form of the list() construct where keys can be specified. (Andrea)
  . Implemented safe execution timeout handling, that prevents random crashes
    after "Maximum execution time exceeded" error. (Dmitry)
  . Implemented the RFC `Support Class Constant Visibility`. (Sean DuBois,
    Reeze Xia, Dmitry)
  . Implemented the RFC `Catching multiple exception types`. (Bronislaw Bialek,
    Pierrick)
  . Implemented logging to syslog with dynamic error levels. (Jani Ollikainen)
  . Implemented FR #72614 (Support "nmake test" on building extensions by
    phpize). (Yuji Uchiyama)
  . Implemented RFC: Iterable. (Aaron Piotrowski)
  . Implemented RFC: Closure::fromCallable (Danack)
  . Implemented RFC: Replace "Missing argument" warning with "\ArgumentCountError"
    exception. (Dmitry, Davey)
  . Implemented RFC: Fix inconsistent behavior of $this variable. (Dmitry)
  . Fixed bug #73585 (Logging of "Internal Zend error - Missing class
    information" missing class name). (Laruence)
  . Fixed memory leak(null coalescing operator with Spl hash). (Tyson Andre)
  . Fixed bug #72736 (Slow performance when fetching large dataset with mysqli
    / PDO). (Dmitry)
  . Fixed bug #72482 (Ilegal write/read access caused by gdImageAALine
    overflow). (cmb)
  . Fixed bug #72696 (imagefilltoborder stackoverflow on truecolor images).
    (cmb)
  . Fixed bug #73350 (Exception::__toString() cause circular references).
    (Laruence)
  . Fixed bug #73329 ((Float)"Nano" == NAN). (Anatol)
  . Fixed bug #73288 (Segfault in __clone > Exception.toString > __get).
    (Laruence)
  . Fixed for #73240 (Write out of bounds at number_format). (Stas)
  . Fix pthreads detection when cross-compiling (ffontaine)
  . Fixed bug #73337 (try/catch not working with two exceptions inside a same
    operation). (Dmitry)
  . Fixed bug #73156 (segfault on undefined function). (Dmitry)
  . Fixed bug #73163 (PHP hangs if error handler throws while accessing undef
    const in default value). (Nikita)
  . Fixed bug #73172 (parse error: Invalid numeric literal). (Nikita, Anatol)
  . Fixed bug #73181 (parse_str() without a second argument leads to crash).
    (Nikita)
  . Fixed bug #73025 (Heap Buffer Overflow in virtual_popen of
    zend_virtual_cwd.c). (cmb)
  . Fixed bug #73058 (crypt broken when salt is 'too' long). (Anatol)
  . Fixed bug #72944 (Null pointer deref in zval_delref_p). (Dmitry)
  . Fixed bug #72943 (assign_dim on string doesn't reset hval). (Laruence)
  . Fixed bug #72598 (Reference is lost after array_slice()) (Nikita)
  . Fixed bug #72703 (Out of bounds global memory read in BF_crypt triggered by
    password_verify). (Anatol)
  . Fixed bug #72813 (Segfault with __get returned by ref). (Laruence)
  . Fixed bug #72767 (PHP Segfaults when trying to expand an infinite operator).
    (Nikita)
  . TypeError messages for arg_info type checks will now say "must be ...
    or null" where the parameter or return type accepts null. (Andrea)
  . Fixed bug #72857 (stream_socket_recvfrom read access violation). (Anatol)
  . Fixed bug #72663 (Create an Unexpected Object and Don't Invoke
    __wakeup() in Deserialization). (Stas)
  . Fixed bug #72681 (PHP Session Data Injection Vulnerability). (Stas)
  . Fixed bug #72742 (memory allocator fails to realloc small block to large
    one). (Stas)
  . Fixed URL rewriter. It would not rewrite '//example.com/' URL
    unconditionally. URL rewrite target hosts whitelist is implemented. (Yasuo)
  . Fixed bug #72641 (phpize (on Windows) ignores PHP_PREFIX).
    (Yuji Uchiyama)
  . Fixed bug #72683 (getmxrr broken). (Anatol)
  . Fixed bug #72629 (Caught exception assignment to variables ignores
    references). (Laruence)
  . Fixed bug #72594 (Calling an earlier instance of an included anonymous
    class fatals). (Laruence)
  . Fixed bug #72581 (previous property undefined in Exception after
    deserialization). (Laruence)
  . Fixed bug #72543 (Different references behavior comparing to PHP 5)
    (Laruence, Dmitry, Nikita)
  . Fixed bug #72347 (VERIFY_RETURN type casts visible in finally). (Dmitry)
  . Fixed bug #72216 (Return by reference with finally is not memory safe).
    (Dmitry)
  . Fixed bug #72215 (Wrong return value if var modified in finally). (Dmitry)
  . Fixed bug #71818 (Memory leak when array altered in destructor). (Dmitry)
  . Fixed bug #71539 (Memory error on $arr[$a] =& $arr[$b] if RHS rehashes)
    (Dmitry, Nikita)
  . Added new constant PHP_FD_SETSIZE. (cmb)
  . Added optind parameter to getopt(). (as)
  . Added PHP to SAPI error severity mapping for logs. (Martin Vobruba)
  . Fixed bug #71911 (Unable to set --enable-debug on building extensions by
    phpize on Windows). (Yuji Uchiyama)
  . Fixed bug #29368 (The destructor is called when an exception is thrown from
    the constructor). (Dmitry)
  . Implemented RFC: RNG Fixes. (Leigh)
  . Implemented email validation as per RFC 6531. (Leo Feyer, Anatol)
  . Fixed bug #72513 (Stack-based buffer overflow vulnerability in
    virtual_file_ex). (Stas)
  . Fixed bug #72573 (HTTP_PROXY is improperly trusted by some PHP libraries
    and applications). (Stas)
  . Fixed bug #72523 (dtrace issue with reflection (failed test)). (Laruence)
  . Fixed bug #72508 (strange references after recursive function call and
    "switch" statement). (Laruence)
  . Fixed bug #72441 (Segmentation fault: RFC list_keys). (Laruence)
  . Fixed bug #72395 (list() regression). (Laruence)
  . Fixed bug #72373 (TypeError after Generator function w/declared return type
    finishes). (Nikita)
  . Fixed bug #69489 (tempnam() should raise notice if falling back to temp dir).
    (Laruence, Anatol)
  . Fixed UTF-8 and long path support on Windows. (Anatol)
  . Fixed bug #53432 (Assignment via string index access on an empty string
    converts to array). (Nikita)
  . Fixed bug #62210 (Exceptions can leak temporary variables). (Dmitry, Bob)
  . Fixed bug #62814 (It is possible to stiffen child class members visibility).
    (Nikita)
  . Fixed bug #69989 (Generators don't participate in cycle GC). (Nikita)
  . Fixed bug #70228 (Memleak if return in finally block). (Dmitry)
  . Fixed bug #71266 (Missing separation of properties HT in foreach etc).
    (Dmitry)
  . Fixed bug #71604 (Aborted Generators continue after nested finally).
    (Nikita)
  . Fixed bug #71572 (String offset assignment from an empty string inserts
    null byte). (Francois)
  . Fixed bug #71897 (ASCII 0x7F Delete control character permitted in
    identifiers). (Andrea)
  . Fixed bug #72188 (Nested try/finally blocks losing return value). (Dmitry)
  . Fixed bug #72213 (Finally leaks on nested exceptions). (Dmitry, Nikita)
  . Fixed bug #47517 (php-cgi.exe missing UAC manifest).
    (maxdax15801 at users noreply github com)
  . Change statement and fcall extension handlers to accept frame. (Joe)
  . Number operators taking numeric strings now emit E_NOTICEs or E_WARNINGs
    when given malformed numeric strings. (Andrea)
  . (int), intval() where $base is 10 or unspecified, settype(), decbin(),
    decoct(), dechex(), integer operators and other conversions now always
    respect scientific notation in numeric strings. (Andrea)
  . Raise a compile-time warning on octal escape sequence overflow. (Sara)

- Apache2handler:
  . Enable per-module logging in Apache 2.4+. (Martin Vobruba)

- BCmath:
  . Fix bug #73190 (memcpy negative parameter _bc_new_num_ex). (Stas)

- Bz2:
  . Fixed bug #72837 (integer overflow in bzdecompress caused heap
    corruption). (Stas)
  . Fixed bug #72613 (Inadequate error handling in bzread()). (Stas)

- Calendar:
  . Fix integer overflows (Joshua Rogers)
  . Fixed bug #67976 (cal_days_month() fails for final month of the French
    calendar). (cmb)
  . Fixed bug #71894 (AddressSanitizer: global-buffer-overflow in
    zif_cal_from_jd). (cmb)

- CLI Server:
  . Fixed bug #73360 (Unable to work in root with unicode chars). (Anatol)
  . Fixed bug #71276 (Built-in webserver does not send Date header).
    (see at seos fr)

- COM:
  . Fixed bug #73126 (Cannot pass parameter 1 by reference). (Anatol)
  . Fixed bug #69579 (Invalid free in extension trait). (John Boehr)
  . Fixed bug #72922 (COM called from PHP does not return out parameters).
    (Anatol)
  . Fixed bug #72569 (DOTNET/COM array parameters broke in PHP7). (Anatol)
  . Fixed bug #72498 (variant_date_from_timestamp null dereference). (Anatol)

- Curl
  . Implement support for handling HTTP/2 Server Push. (Davey)
  . Add curl_multi_errno(), curl_share_errno() and curl_share_strerror()
    functions. (Pierrick)
  . Fixed bug #72674 (Heap overflow in curl_escape). (Stas)
  . Fixed bug #72541 (size_t overflow lead to heap corruption). (Stas).
  . Fixed bug #71709 (curl_setopt segfault with empty CURLOPT_HTTPHEADER).
    (Pierrick)
  . Fixed bug #71929 (CURLINFO_CERTINFO data parsing error). (Pierrick)

- Date:
  . Fixed bug #69587 (DateInterval properties and isset). (jhdxr)
  . Fixed bug #73426 (createFromFormat with 'z' format char results in
    incorrect time). (Derick)
  . Fixed bug #45554 (Inconsistent behavior of the u format char). (Derick)
  . Fixed bug #48225 (DateTime parser doesn't set microseconds for "now").
    (Derick)
  . Fixed bug #52514 (microseconds are missing in DateTime class). (Derick)
  . Fixed bug #52519 (microseconds in DateInterval are missing). (Derick)
  . Fixed bug #60089 (DateTime::createFromFormat() U after u nukes microtime).
    (Derick)
  . Fixed bug #64887 (Allow DateTime modification with subsecond items).
    (Derick)
  . Fixed bug #68506 (General DateTime improvments needed for microseconds to
    become useful). (Derick)
  . Fixed bug #73109 (timelib_meridian doesn't parse dots correctly). (Derick)
  . Fixed bug #73247 (DateTime constructor does not initialise microseconds
    property). (Derick)
  . Fixed bug #73147 (Use After Free in PHP7 unserialize()). (Stas)
  . Fixed bug #73189 (Memcpy negative size parameter php_resolve_path). (Stas)
  . Fixed bug #66836 (DateTime::createFromFormat 'U' with pre 1970 dates fails
    parsing). (derick)
  . Invalid serialization data for a DateTime or DatePeriod object will now
    throw an instance of Error from __wakeup() or __set_state() instead of
    resulting in a fatal error. (Aaron Piotrowski)
  . Timezone initialization failure from serialized data will now throw an
    instance of Error from __wakeup() or __set_state() instead of resulting in
    a fatal error. (Aaron Piotrowski)
  . Export date_get_interface_ce() for extension use. (Jeremy Mikola)
  . Fixed bug #63740 (strtotime seems to use both sunday and monday as start of
    week). (Derick)

- Dba:
  . Fixed bug #70825 (Cannot fetch multiple values with group in ini file).
    (cmb)
  . Data modification functions (e.g.: dba_insert()) now throw an instance of
    Error instead of triggering a catchable fatal error if the key is does not
    contain exactly two elements. (Aaron Piotrowski)

- DOM:
  . Fixed bug #73150 (missing NULL check in dom_document_save_html). (Stas)
  . Fixed bug #66502 (DOM document dangling reference). (Sean Heelan, cmb)
  . Invalid schema or RelaxNG validation contexts will throw an instance of
    Error instead of resulting in a fatal error. (Aaron Piotrowski)
  . Attempting to register a node class that does not extend the appropriate
    base class will now throw an instance of Error instead of resulting in a
    fatal error. (Aaron Piotrowski)
  . Attempting to read an invalid or write to a readonly property will throw
    an instance of Error instead of resulting in a fatal error. (Aaron
    Piotrowski)

- DTrace:
  . Disabled PHP call tracing by default (it makes significant overhead).
    This may be enabled again using envirionment variable USE_ZEND_DTRACE=1.
    (Dmitry)

- EXIF:
  . Fixed bug #72735 (Samsung picture thumb not read (zero size)). (Kalle, Remi)
  . Fixed bug #72627 (Memory Leakage In exif_process_IFD_in_TIFF). (Stas)
  . Fixed bug #72603 (Out of bound read in exif_process_IFD_in_MAKERNOTE).
    (Stas)
  . Fixed bug #72618 (NULL Pointer Dereference in exif_process_user_comment).
    (Stas)

- Filter:
  . Fixed bug #72972 (Bad filter for the flags FILTER_FLAG_NO_RES_RANGE and
    FILTER_FLAG_NO_PRIV_RANGE). (julien)
  . Fixed bug #73054 (default option ignored when object passed to int filter).
    (cmb)
  . Fixed bug #71745 (FILTER_FLAG_NO_RES_RANGE does not cover whole 127.0.0.0/8
    range). (bugs dot php dot net at majkl578 dot cz)

- FPM:
  . Fixed bug #72575 (using --allow-to-run-as-root should ignore missing user).
    (gooh)

- FTP:
  . Fixed bug #70195 (Cannot upload file using ftp_put to FTPES with
    require_ssl_reuse). (Benedict Singer)
  . Implemented FR #55651 (Option to ignore the returned FTP PASV address).
    (abrender at elitehosts dot com)

- GD:
  . Fixed bug #73213 (Integer overflow in imageline() with antialiasing). (cmb)
  . Fixed bug #73272 (imagescale() is not affected by, but affects
    imagesetinterpolation()). (cmb)
  . Fixed bug #73279 (Integer overflow in gdImageScaleBilinearPalette()). (cmb)
  . Fixed bug #73280 (Stack Buffer Overflow in GD dynamicGetbuf). (cmb)
  . Fixed bug #50194 (imagettftext broken on transparent background w/o
    alphablending). (cmb)
  . Fixed bug #73003 (Integer Overflow in gdImageWebpCtx of gd_webp.c). (trylab,
    cmb)
  . Fixed bug #53504 (imagettfbbox gives incorrect values for bounding box).
    (Mark Plomer, cmb)
  . Fixed bug #73157 (imagegd2() ignores 3rd param if 4 are given). (cmb)
  . Fixed bug #73155 (imagegd2() writes wrong chunk sizes on boundaries). (cmb)
  . Fixed bug #73159 (imagegd2(): unrecognized formats may result in corrupted
    files). (cmb)
  . Fixed bug #73161 (imagecreatefromgd2() may leak memory). (cmb)
  . Fixed bug #67325 (imagetruecolortopalette: white is duplicated in palette).
    (cmb)
  . Fixed bug #66005 (imagecopy does not support 1bit transparency on truecolor
    images). (cmb)
  . Fixed bug #72913 (imagecopy() loses single-color transparency on palette
    images). (cmb)
  . Fixed bug #68716 (possible resource leaks in _php_image_convert()). (cmb)
  . Fixed bug #72709 (imagesetstyle() causes OOB read for empty $styles). (cmb)
  . Fixed bug #72697 (select_colors write out-of-bounds). (Stas)
  . Fixed bug #72730 (imagegammacorrect allows arbitrary write access). (Stas)
  . Fixed bug #72596 (imagetypes function won't advertise WEBP support). (cmb)
  . Fixed bug #72604 (imagearc() ignores thickness for full arcs). (cmb)
  . Fixed bug #70315 (500 Server Error but page is fully rendered). (cmb)
  . Fixed bug #43828 (broken transparency of imagearc for truecolor in
    blendingmode). (cmb)
  . Fixed bug #72512 (gdImageTrueColorToPaletteBody allows arbitrary write/read
    access). (Pierre)
  . Fixed bug #72519 (imagegif/output out-of-bounds access). (Pierre)
  . Fixed bug #72558 (Integer overflow error within _gdContributionsAlloc()).
    (Pierre)
  . Fixed bug #72482 (Ilegal write/read access caused by gdImageAALine
    overflow). (Pierre)
  . Fixed bug #72494 (imagecropauto out-of-bounds access). (Fernando, Pierre,
    cmb)
  . Fixed bug #72404 (imagecreatefromjpeg fails on selfie). (cmb)
  . Fixed bug #43475 (Thick styled lines have scrambled patterns). (cmb)
  . Fixed bug #53640 (XBM images require width to be multiple of 8). (cmb)
  . Fixed bug #64641 (imagefilledpolygon doesn't draw horizontal line). (cmb)

- Hash:
  . Added SHA3 fixed mode algorithms (224, 256, 384, and 512 bit). (Sara)
  . Added SHA512/256 and SHA512/224 algorithms. (Sara)

- iconv:
  . Fixed bug #72320 (iconv_substr returns false for empty strings). (cmb)

- IMAP:
  . Fixed bug #73418 (Integer Overflow in "_php_imap_mail" leads to crash).
    (Anatol)
  . An email address longer than 16385 bytes will throw an instance of Error
    instead of resulting in a fatal error. (Aaron Piotrowski)

- Interbase:
  . Fixed bug #73512 (Fails to find firebird headers as don't use fb_config
    output). (Remi)

- Intl:
  . Fixed bug #73007 (add locale length check). (Stas)
  . Fixed bug #73218 (add mitigation for ICU int overflow). (Stas)
  . Fixed bug #65732 (grapheme_*() is not Unicode compliant on CR LF
    sequence). (cmb)
  . Fixed bug #73007 (add locale length check). (Stas)
  . Fixed bug #72639 (Segfault when instantiating class that extends
    IntlCalendar and adds a property). (Laruence)
  . Fixed bug #72658 (Locale::lookup() / locale_lookup() hangs if no match
    found). (Anatol)
  . Partially fixed #72506 (idn_to_ascii for UTS #46 incorrect for long domain
    names). (cmb)
  . Fixed bug #72533 (locale_accept_from_http out-of-bounds access). (Stas)
  . Failure to call the parent constructor in a class extending Collator
    before invoking the parent methods will throw an instance of Error
    instead of resulting in a recoverable fatal error. (Aaron Piotrowski)
  . Cloning a Transliterator object may will now throw an instance of Error
    instead of resulting in a fatal error if cloning the internal
    transliterator fails. (Aaron Piotrowski)
  . Added IntlTimeZone::getWindowsID() and
    IntlTimeZone::getIDForWindowsID(). (Sara)
  . Fixed bug #69374 (IntlDateFormatter formatObject returns wrong utf8 value).
    (lenhatanh86 at gmail com)
  . Fixed bug #69398 (IntlDateFormatter formatObject returns wrong value when
    time style is NONE). (lenhatanh86 at gmail com)

- JSON:
  . Introduced encoder struct instead of global which fixes bugs #66025 and
    #73254 related to pretty print indentation. (Jakub Zelenka)
  . Fixed bug #73113 (Segfault with throwing JsonSerializable). (julien)
  . Implemented earlier return when json_encode fails, fixes bugs #68992
    (Stacking exceptions thrown by JsonSerializable) and #70275 (On recursion
    error, json_encode can eat up all system memory). (Jakub Zelenka)
  . Implemented FR #46600 ("_empty_" key in objects). (Jakub Zelenka)
  . Exported JSON parser API including json_parser_method that can be used
    for implementing custom logic when parsing JSON. (Jakub Zelenka)
  . Escaped U+2028 and U+2029 when JSON_UNESCAPED_UNICODE is supplied as
    json_encode options and added JSON_UNESCAPED_LINE_TERMINATORS to restore
    the previous behaviour. (Eddie Kohler)

- LDAP:
  . Providing an unknown modification type to ldap_batch_modify() will now
    throw an instance of Error instead of resulting in a fatal error.
    (Aaron Piotrowski)

- Mbstring:
  . Fixed bug #73532 (Null pointer dereference in mb_eregi). (Laruence)
  . Fixed bug #66964 (mb_convert_variables() cannot detect recursion) (Yasuo)
  . Fixed bug #72992 (mbstring.internal_encoding doesn't inherit default_charset).
    (Yasuo)
  . Fixed bug #66797 (mb_substr only takes 32-bit signed integer). (cmb)
  . Fixed bug #72711 (`mb_ereg` does not clear the `$regs` parameter on
    failure). (ju1ius)
  . Fixed bug #72691 (mb_ereg_search raises a warning if a match zero-width).
    (cmb)
  . Fixed bug #72693 (mb_ereg_search increments search position when a match
    zero-width). (cmb)
  . Fixed bug #72694 (mb_ereg_search_setpos does not accept a string's last
    position). (cmb)
  . Fixed bug #72710 (`mb_ereg` causes buffer overflow on regexp compile error).
    (ju1ius)
  . Deprecated mb_ereg_replace() eval option. (Rouven Weßling, cmb)
  . Fixed bug #69151 (mb_ereg should reject ill-formed byte sequence).
    (Masaki Kagaya)
  . Fixed bug #72405 (mb_ereg_replace - mbc_to_code (oniguruma) -
    oob read access). (Laruence)
  . Fixed bug #72399 (Use-After-Free in MBString (search_re)). (Laruence)
  . mb_ereg() and mb_eregi() will now throw an instance of ParseError if an
    invalid PHP expression is provided and the 'e' option is used. (Aaron
    Piotrowski)

- Mcrypt:
  . Deprecated ext/mcrypt. (Scott Arciszewski, cmb)
  . Fixed bug #72782 (Heap Overflow due to integer overflows). (Stas)
  . Fixed bug #72551, bug #72552 (In correct casting from size_t to int lead to
    heap overflow in mdecrypt_generic). (Stas)
  . mcrypt_encrypt() and mcrypt_decrypt() will throw an instance of Error
    instead of resulting in a fatal error if mcrypt cannot be initialized.
    (Aaron Piotrowski)

- Mysqli:
  . Attempting to read an invalid or write to a readonly property will throw
    an instance of Error instead of resulting in a fatal error. (Aaron
    Piotrowski)

- Mysqlnd:
  . Fixed bug #64526 (Add missing mysqlnd.* parameters to php.ini-*). (cmb)
  . Fixed bug #71863 (Segfault when EXPLAIN with "Unknown column" error when
    using MariaDB). (Andrey)
  . Fixed bug #72701 (mysqli_get_host_info() wrong output). (Anatol)

- OCI8
  . Fixed bug #71148 (Bind reference overwritten on PHP 7). (Oracle Corp.)
  . Fixed invalid handle error with Implicit Result Sets. (Chris Jones)
  . Fixed bug #72524 (Binding null values triggers ORA-24816 error). (Chris Jones)

- ODBC:
  . Fixed bug #73448 (odbc_errormsg returns trash, always 513 bytes).
    (Anatol)

- Opcache:
  . Fixed bug #73583 (Segfaults when conditionally declared class and function
    have the same name). (Laruence)
  . Fixed bug #69090 (check cached files permissions)
  . Fixed bug #72982 (Memory leak in zend_accel_blacklist_update_regexp()
    function). (Laruence)
  . Fixed bug #72949 (Typo in opcache error message). (cmb)
  . Fixed bug #72762 (Infinite loop while parsing a file with opcache enabled).
    (Nikita)
  . Fixed bug #72590 (Opcache restart with kill_all_lockers does not work).
    (Keyur)

- OpenSSL:
  . Fixed bug #73478 (openssl_pkey_new() generates wrong pub/priv keys with
    Diffie Hellman). (Jakub Zelenka)
  . Fixed bug #73276 (crash in openssl_random_pseudo_bytes function). (Stas)
  . Fixed bug #73072 (Invalid path SNI_server_certs causes segfault).
    (Jakub Zelenka)
  . Fixed bug #72360 (ext/openssl build failure with OpenSSL 1.1.0).
    (Jakub Zelenka)
  . Bumped a minimal version to 1.0.1. (Jakub Zelenka)
  . Dropped support for SSL2. (Remi)
  . Implemented FR #61204 (Add elliptic curve support for OpenSSL).
    (Dominic Luechinger)
  . Implemented FR #67304 (Added AEAD support [CCM and GCM modes] to
    openssl_encrypt and openssl_decrypt). (Jakub Zelenka)
  . Implemented error storing to the global queue and cleaning up the OpenSSL
    error queue (resolves bugs #68276 and #69882). (Jakub Zelenka)

- Pcntl
  . Implemented asynchronous signal handling without TICKS. (Dmitry)
  . Added pcntl_signal_get_handler() that returns the current signal handler
    for a particular signal. Addresses FR #72409. (David Walker)
  . Add signinfo to pcntl_signal() handler args (Bishop Bettini, David Walker)

- PCRE:
  . Fixed bug #73483 (Segmentation fault on pcre_replace_callback). (Laruence)
  . Fixed bug #73612 (preg_*() may leak memory). (cmb)
  . Fixed bug #73392 (A use-after-free in zend allocator management). 
    (Laruence)
  . Fixed bug #73121 (Bundled PCRE doesn't compile because JIT isn't supported
    on s390). (Anatol)
  . Fixed bug #72688 (preg_match missing group names in matches). (cmb)
  . Downgraded to PCRE 8.38. (Anatol)
  . Fixed bug #72476 (Memleak in jit_stack). (Laruence)
  . Fixed bug #72463 (mail fails with invalid argument). (Anatol)
  . Upgraded to PCRE 8.39. (Anatol)

- PDO:
  . Fixed bug #72788 (Invalid memory access when using persistent PDO
    connection). (Keyur)
  . Fixed bug #72791 (Memory leak in PDO persistent connection handling). (Keyur)
  . Fixed bug #60665 (call to empty() on NULL result using PDO::FETCH_LAZY
    returns false). (cmb)

- PDO_DBlib:
  . Fixed bug #72414 (Never quote values as raw binary data). (Adam Baratz)
  . Allow \PDO::setAttribute() to set query timeouts. (Adam Baratz)
  . Handle SQLDECIMAL/SQLNUMERIC types, which are used by later TDS versions.
    (Adam Baratz)
  . Add common PDO test suite. (Adam Baratz)
  . Free error and message strings when cleaning up PDO instances.
    (Adam Baratz)
  . Fixed bug #67130 (\PDOStatement::nextRowset() should succeed when all rows
    in current rowset haven't been fetched). (Peter LeBrun)
  . Ignore potentially misleading dberr values. (Chris Kings-Lynne)
  . Implemented stringify 'uniqueidentifier' fields.
    (Alexander Zhuravlev, Adam Baratz)

- PDO_Firebird:
  . Fixed bug #73087, #61183, #71494 (Memory corruption in bindParam).
    (Dorin Marcoci)
  . Fixed bug #60052 (Integer returned as a 64bit integer on X86_64). (Mariuz)

- PDO_pgsql:
  . Fixed bug #70313 (PDO statement fails to throw exception). (Matteo)
  . Fixed bug #72570 (Segmentation fault when binding parameters on a query
    without placeholders). (Matteo)
  . Implemented FR #72633 (Postgres PDO lastInsertId() should work without
    specifying a sequence). (Pablo Santiago Sánchez, Matteo)

- Phar:
  . Fixed bug #72928 (Out of bound when verify signature of zip phar in
    phar_parse_zipfile). (Stas)
  . Fixed bug #73035 (Out of bound when verify signature of tar phar in
    phar_parse_tarfile). (Stas)

- phpdbg:
  . Added generator command for inspection of currently alive generators. (Bob)

- Postgres:
  . Fixed bug #73498 (Incorrect SQL generated for pg_copy_to()). (Craig Duncan)
  . Implemented FR #31021 (pg_last_notice() is needed to get all notice
    messages). (Yasuo)
  . Implemented FR #48532 (Allow pg_fetch_all() to index numerically). (Yasuo)

- Readline:
  . Fixed bug #72538 (readline_redisplay crashes php). (Laruence)

- Reflection
  . Undo backwards compatiblity break in ReflectionType->__toString() and
    deprecate via documentation instead. (Nikita)
  . Reverted prepending \ for class names. (Trowski)
  . Implemented request #38992 (invoke() and invokeArgs() static method calls
    should match). (cmb).
  . Add ReflectionNamedType::getName(). This method should be used instead of
    ReflectionType::__toString()
  . Prepend \ for class names and ? for nullable types returned from
    ReflectionType::__toString(). (Trowski)
  . Fixed bug #72661 (ReflectionType::__toString crashes with iterable).
    (Laruence)
  . Fixed bug #72222 (ReflectionClass::export doesn't handle array constants).
    (Nikita Nefedov)
  . Failure to retrieve a reflection object or retrieve an object property
    will now throw an instance of Error instead of resulting in a fatal error.
    (Aaron Piotrowski)
  . Fix #72209 (ReflectionProperty::getValue() doesn't fail if object doesn't match type). (Joe)

- Session:
  . Fixed bug #73273 (session_unset() empties values from all variables in which
    is $_session stored). (Nikita)
  . Fixed bug #73100 (session_destroy null dereference in ps_files_path_create).
    (cmb)
  . Fixed bug #68015 (Session does not report invalid uid for files save handler).
    (Yasuo)
  . Fixed bug #72940 (SID always return "name=ID", even if session
    cookie exist). (Yasuo)
  . Implemented session_gc() (Yasuo)
    https://wiki.php.net/rfc/session-create-id
  . Implemented session_create_id() (Yasuo)
    https://wiki.php.net/rfc/session-gc
  . Implemented RFC: Session ID without hashing. (Yasuo)
    https://wiki.php.net/rfc/session-id-without-hashing
  . Fixed bug #72531 (ps_files_cleanup_dir Buffer overflow). (Laruence)
  . Custom session handlers that do not return strings for session IDs will 
    now throw an instance of Error instead of resulting in a fatal error
    when a function is called that must generate a session ID.
    (Aaron Piotrowski)
  . An invalid setting for session.hash_function will throw an instance of
    Error instead of resulting in a fatal error when a session ID is created.
    (Aaron Piotrowski)
  . Fixed bug #72562 (Use After Free in unserialize() with Unexpected Session
    Deserialization). (Stas)
  . Improved fix for bug #68063 (Empty session IDs do still start sessions).
    (Yasuo)
  . Fixed bug #71038 (session_start() returns TRUE on failure).
    Session save handlers must return 'string' always for successful read.
    i.e. Non-existing session read must return empty string. PHP 7.0 is made
    not to tolerate buggy return value. (Yasuo)
  . Fixed bug #71394 (session_regenerate_id() must close opened session on
    errors). (Yasuo)

- SimpleXML:
  . Fixed bug #73293 (NULL pointer dereference in SimpleXMLElement::asXML()).
    (Stas)
  . Fixed bug #72971 (SimpleXML isset/unset do not respect namespace). (Nikita)
  . Fixed bug #72957 (Null coalescing operator doesn't behave as expected with
    SimpleXMLElement). (Nikita)
  . Fixed bug #72588 (Using global var doesn't work while accessing SimpleXML
    element). (Laruence)
  . Creating an unnamed or duplicate attribute will throw an instance of Error
    instead of resulting in a fatal error. (Aaron Piotrowski)

- SNMP:
  . Fixed bug #72708 (php_snmp_parse_oid integer overflow in memory
    allocation). (djodjo at gmail dot com)
  . Fixed bug #72479 (Use After Free Vulnerability in SNMP with GC and
    unserialize()). (Stas)

- Soap:
  . Fixed bug #73538 (SoapClient::__setSoapHeaders doesn't overwrite SOAP 
    headers). (duncan3dc)
  . Fixed bug #73452 (Segfault (Regression for #69152)). (Dmitry)
  . Fixed bug #73037 (SoapServer reports Bad Request when gzipped). (Anatol)
  . Fixed bug #73237 (Nested object in "any" element overwrites other fields).
    (Keith Smiley)
  . Fixed bug #69137 (Peer verification fails when using a proxy with SoapClient)
    (Keith Smiley)
  . Fixed bug #71711 (Soap Server Member variables reference bug). (Nikita) 
  . Fixed bug #71996 (Using references in arrays doesn't work like expected).
    (Nikita)

- SPL:
  . Fixed bug #73423 (Reproducible crash with GDB backtrace). (Laruence)
  . Fixed bug #72888 (Segfault on clone on splFileObject). (Laruence)
  . Fixed bug #73029 (Missing type check when unserializing SplArray). (Stas)
  . Fixed bug #72646 (SplFileObject::getCsvControl does not return the escape
    character). (cmb)
  . Fixed bug #72684 (AppendIterator segfault with closed generator). (Pierrick)
  . Attempting to clone an SplDirectory object will throw an instance of Error
    instead of resulting in a fatal error. (Aaron Piotrowski)
  . Calling ArrayIterator::append() when iterating over an object will throw an
    instance of Error instead of resulting in a fatal error. (Aaron Piotrowski)
  . Fixed bug #55701 (GlobIterator throws LogicException). (Valentin VĂLCIU)

- SQLite3:
  . Update to SQLite 3.15.1. (cmb)
  . Fixed bug #73530 (Unsetting result set may reset other result set). (cmb)
  . Fixed bug #73333 (2147483647 is fetched as string). (cmb)
  . Fixed bug #72668 (Spurious warning when exception is thrown in user defined
    function). (Laruence)
  . Implemented FR #72653 (SQLite should allow opening with empty filename).
    (cmb)
  . Fixed bug #70628 (Clearing bindings on an SQLite3 statement doesn't work).
    (cmb)
  . Implemented FR #71159 (Upgraded bundled SQLite lib to 3.9.2). (Laruence)

- Standard:
  . Fixed bug #73297 (HTTP stream wrapper should ignore HTTP 100 Continue).
    (rowan dot collins at gmail dot com)
  . Fixed bug #73303 (Scope not inherited by eval in assert()). (nikic)
  . Fixed bug #73192 (parse_url return wrong hostname). (Nikita)
  . Fixed bug #73203 (passing additional_parameters causes mail to fail). (cmb)
  . Fixed bug #73203 (passing additional_parameters causes mail to fail). (cmb)
  . Fixed bug #72920 (Accessing a private constant using constant() creates
    an exception AND warning). (Laruence)
  . Fixed bug #65550 (get_browser() incorrectly parses entries with "+" sign).
    (cmb)
  . Fixed bug #71882 (Negative ftruncate() on php://memory exhausts memory).
    (cmb)
  . Fixed bug #55451 (substr_compare NULL length interpreted as 0). (Lauri
    Kenttä)
  . Fixed bug #72278 (getimagesize returning FALSE on valid jpg). (cmb)
  . Fixed bug #61967 (unset array item in array_walk_recursive cause
    inconsistent array). (Nikita)
  . Fixed bug #62607 (array_walk_recursive move internal pointer). (Nikita)
  . Fixed bug #69068 (Exchanging array during array_walk -> memory errors).
    (Nikita)
  . Fixed bug #70713 (Use After Free Vulnerability in array_walk()/
    array_walk_recursive()). (Nikita)
  . Fixed bug #72622 (array_walk + array_replace_recursive create references
    from nothing). (Laruence)
  . Fixed bug #72330 (CSV fields incorrectly split if escape char followed by
    UTF chars). (cmb)
  . Implemented RFC: More precise float values. (Jakub Zelenka, Yasuo)
  . array_multisort now uses zend_sort instead zend_qsort. (Laruence)
  . Fixed bug #72505 (readfile() mangles files larger than 2G). (Cschneid)
  . assert() will throw a ParseError when evaluating a string given as the first
    argument if the PHP code is invalid instead of resulting in a catchable
    fatal error. (Aaron Piotrowski)
  . Calling forward_static_call() outside of a class scope will now throw an
    instance of Error instead of resulting in a fatal error. (Aaron Piotrowski)
  . Added is_iterable() function. (Aaron Piotrowski)
  . Fixed bug #72306 (Heap overflow through proc_open and $env parameter).
    (Laruence)
  . Fixed bug #71100 (long2ip() doesn't accept integers in strict mode).
    (Laruence)
  . Implemented FR #55716 (Add an option to pass a custom stream context to
    get_headers()). (Ferenc)
  . Additional validation for parse_url() for login/pass components).
    (Ilia) (Julien)
  . Implemented FR #69359 (Provide a way to fetch the current environment
    variables). (Ferenc)
  . unpack() function accepts an additional optional argument $offset. (Dmitry)
  . Implemented #51879 stream context socket option tcp_nodelay (Joe)

- Streams:
  . Fixed bug #73586 (php_user_filter::$stream is not set to the stream the
    filter is working on). (Dmitry)
  . Fixed bug #72853 (stream_set_blocking doesn't work). (Laruence)
  . Fixed bug #72743 (Out-of-bound read in php_stream_filter_create).
    (Loianhtuan)
  . Implemented FR #27814 (Multiple small packets send for HTTP request).
    (vhuk)
  . Fixed bug #72764 (ftps:// opendir wrapper data channel encryption fails
    with IIS FTP 7.5, 8.5). (vhuk)
  . Fixed bug #72810 (Missing SKIP_ONLINE_TESTS checks). (vhuk)
  . Fixed bug #41021 (Problems with the ftps wrapper). (vhuk)
  . Fixed bug #54431 (opendir() does not work with ftps:// wrapper). (vhuk)
  . Fixed bug #72667 (opendir() with ftp:// attempts to open data stream for
    non-existent directories). (vhuk)
  . Fixed bug #72771 (ftps:// wrapper is vulnerable to protocol downgrade
    attack). (Stas)
  . Fixed bug #72534 (stream_socket_get_name crashes). (Anatol)
  . Fixed bug #72439 (Stream socket with remote address leads to a segmentation
    fault). (Laruence)

- sysvshm:
  . Fixed bug #72858 (shm_attach null dereference). (Anatol)

- Tidy:
  . Implemented support for libtidy 5.0.0 and above. (Michael Orlitzky, Anatol)
  . Creating a tidyNode manually will now throw an instance of Error instead of
    resulting in a fatal error. (Aaron Piotrowski)

- Wddx:
  . Fixed bug #73331 (NULL Pointer Dereference in WDDX Packet Deserialization
    with PDORow). (Stas)
  . Fixed bug #72142 (WDDX Packet Injection Vulnerability in
    wddx_serialize_value()). (Taoguang Chen)
  . Fixed bug #72749 (wddx_deserialize allows illegal memory access) (Stas)
  . Fixed bug #72750 (wddx_deserialize null dereference). (Stas)
  . Fixed bug #72790 (wddx_deserialize null dereference with invalid xml).
    (Stas)
  . Fixed bug #72799 (wddx_deserialize null dereference in
    php_wddx_pop_element). (Stas)
  . Fixed bug #72860 (wddx_deserialize use-after-free). (Stas)
  . Fixed bug #73065 (Out-Of-Bounds Read in php_wddx_push_element). (Stas)
  . Fixed bug #72564 (boolean always deserialized as "true") (Remi)
  . A circular reference when serializing will now throw an instance of Error
    instead of resulting in a fatal error. (Aaron Piotrowski)

- XML:
  . Fixed bug #72135 (malformed XML causes fault) (edgarsandi)
  . Fixed bug #72714 (_xml_startElementHandler() segmentation fault). (cmb)
  . Fixed bug #72085 (SEGV on unknown address zif_xml_parse). (cmb)

- XMLRPC:
  . Fixed bug #72647 (xmlrpc_encode() unexpected output after referencing
    array elements). (Laruence)
  . Fixed bug #72606 (heap-buffer-overflow (write) simplestring_addn
    simplestring.c). (Stas)
  . A circular reference when serializing will now throw an instance of Error
    instead of resulting in a fatal error. (Aaron Piotrowski)

- Zip:
  . Fixed bug #68302 (impossible to compile php with zip support). (cmb)
  . Fixed bug #72660 (NULL Pointer dereference in zend_virtual_cwd).
    (Laruence)
  . Fixed bug #72520 (Stack-based buffer overflow vulnerability in
    php_stream_zip_opener). (Stas)
  . ZipArchive::addGlob() will throw an instance of Error instead of resulting
    in a fatal error if glob support is not available. (Aaron Piotrowski)
<|MERGE_RESOLUTION|>--- conflicted
+++ resolved
@@ -5,9 +5,12 @@
 - Date:
   . Fixed bug #76462 (Undefined property: DateInterval::$f). (Anatol)
 
-<<<<<<< HEAD
 - EXIF:
   . Fixed bug #76409 (heap use after free in _php_stream_free). (cmb)
+
+- FPM:
+  . Fixed bug #73342 (Vulnerability in php-fpm by changing stdin to
+    non-blocking). (Nikita)
 
 - Opcache:
   . Fixed bug #76477 (Opcache causes empty return value).
@@ -22,13 +25,6 @@
 - Core:
   . Fixed bug #76337 (segfault when opcache enabled + extension use
     zend_register_class_alias). (xKhorasan)
-=======
-- FPM:
-  . Fixed bug #73342 (Vulnerability in php-fpm by changing stdin to
-    non-blocking). (Nikita)
-
-22 Jun 2019, PHP 7.1.19
->>>>>>> 69dee5c7
 
 - CLI Server:
   . Fixed bug #76333 (PHP built-in server does not find files if root path
