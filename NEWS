PHP                                                                        NEWS
|||||||||||||||||||||||||||||||||||||||||||||||||||||||||||||||||||||||||||||||
?? ??? 201?, PHP 5.5.0 Beta 1

- Core:
<<<<<<< HEAD
  . Fixed bug #64135 (Exceptions from set_error_handler are not always
    propagated). (Laruence)
  . Fixed bug #63830 (Segfault on undefined function call in nested generator).
    (Nikita Popov)
  . Fixed bug #60833 (self, parent, static behave inconsistently 
    case-sensitive). (Stas, mario at include-once dot org)
  . Implemented FR #60524 (specify temp dir by php.ini). (ALeX Kazik).
=======
  . Implemented FR #64175 (Added HTTP codes as of RFC 6585). (Jonh Wendell)
>>>>>>> 59b01619
  . Fixed bug #64142 (dval to lval different behavior on ppc64). (Remi)
  . Added ARMv7/v8 versions of various Zend arithmetic functions that are
    implemented using inline assembler (Ard Biesheuvel)

- CLI server:
  . Fixed bug #64128 (buit-in web server is broken on ppc64). (Remi)

- cURL:
  . Implemented FR #46439 - added CURLFile for safer file uploads.
    (Stas)

- Intl:
  . Cherry-picked UConverter wrapper, which had accidentaly been committed only
    to master.

- mysqli
  . Added mysqli_begin_transaction()/mysqli::begin_transaction(). Implemented all
    options, per MySQL 5.6, which can be used with START TRANSACTION, COMMIT
	and ROLLBACK through options to mysqli_commit()/mysqli_rollback() and their
	respective OO counterparts. They work in libmysql and mysqlnd mode. (Andrey)
  . Added mysqli_savepoint(), mysqli_release_savepoint(). (Andrey)

- mysqlnd
  . Add new begin_transaction() call to the connection object. Implemented all
    options, per MySQL 5.6, which can be used with START TRANSACTION, COMMIT
	and ROLLBACK. (Andrey)
  . Added mysqlnd_savepoint(), mysqlnd_release_savepoint(). (Andrey)

- Sockets:
  . Added recvmsg() and sendmsg() wrappers. (Gustavo)
    See https://wiki.php.net/rfc/sendrecvmsg

- Filter:
  . Implemented FR #49180 - added MAC address validation. (Martin)

- SNMP:
  . Fixed bug #64124 (IPv6 malformed). (Boris Lytochkin)

24 Jan 2013, PHP 5.5.0 Alpha 4

- Core:
  . Fixed bug #63980 (object members get trimmed by zero bytes). (Laruence)
  . Implemented RFC for Class Name Resolution As Scalar Via "class" Keyword.
    (Ralph Schindler, Nikita Popov, Lars)

- DateTime
  . Added DateTimeImmutable - a variant of DateTime that only returns the
    modified state instead of changing itself. (Derick)

- FPM:
  . Fixed bug #63999 (php with fpm fails to build on Solaris 10 or 11). (Adam)

- pgsql:
  . Bug #46408: Locale number format settings can cause pg_query_params to
    break with numerics. (asmecher, Lars)

- dba:
  . Bug #62489: dba_insert not working as expected.
    (marc-bennewitz at arcor dot de, Lars)

- Reflection:
  . Fixed bug #64007 (There is an ability to create instance of Generator by hand).
    (Laruence)

10 Jan 2013, PHP 5.5.0 Alpha 3

- General improvements:
  . Fixed bug #63874 (Segfault if php_strip_whitespace has heredoc). (Pierrick)
  . Fixed bug #63822 (Crash when using closures with ArrayAccess).
    (Nikita Popov)
  . Add Generator::throw() method. (Nikita Popov)
  . Bug #23955: allow specifying Max-Age attribute in setcookie() (narfbg, Lars)
  . Bug #52126: timestamp for mail.log (Martin Jansen, Lars)

- mysqlnd
  . Fixed return value of mysqli_stmt_affected_rows() in the time after
    prepare() and before execute(). (Andrey)

- cURL:
  . Added new functions curl_escape, curl_multi_setopt, curl_multi_strerror
    curl_pause, curl_reset, curl_share_close, curl_share_init, 
    curl_share_setopt curl_strerror and curl_unescape. (Pierrick)
  . Addes new curl options CURLOPT_TELNETOPTIONS, CURLOPT_GSSAPI_DELEGATION,
    CURLOPT_ACCEPTTIMEOUT_MS, CURLOPT_SSL_OPTIONS, CURLOPT_TCP_KEEPALIVE,
    CURLOPT_TCP_KEEPIDLE and CURLOPT_TCP_KEEPINTVL. (Pierrick)

18 Dec 2012, PHP 5.5.0 Alpha 2

- General improvements:
  . Added systemtap support by enabling systemtap compatible dtrace probes on
    linux. (David Soria Parra)
  . Added support for using empty() on the result of function calls and
    other expressions (https://wiki.php.net/rfc/empty_isset_exprs).
    (Nikita Popov)
  . Optimized access to temporary and compiled VM variables. 8% less memory
    reads. (Dmitry)
  . The VM stacks for passing function arguments and syntaticaly nested calls
    were merged into a single stack. The stack size needed for op_array
    execution is calculated at compile time and preallocated at once. As result
    all the stack push operatins don't require checks for stack overflow
    any more. (Dmitry)

- MySQL
  . This extension is now deprecated, and deprecation warnings will be generated
    when connections are established to databases via mysql_connect(),
    mysql_pconnect(), or through implicit connection: use MySQLi or PDO_MySQL
    instead (https://wiki.php.net/rfc/mysql_deprecation). (Adam)

- Fileinfo:
  . Fixed bug #63590 (Different results in TS and NTS under Windows).
    (Anatoliy)

- Apache2 Handler SAPI:
  . Enabled Apache 2.4 configure option for Windows (Pierre, Anatoliy)

13 Nov 2012, PHP 5.5.0 Alpha 1

- General improvements:
  . Added generators and coroutines (https://wiki.php.net/rfc/generators).
    (Nikita Popov)
  . Added "finally" keyword (https://wiki.php.net/rfc/finally). (Laruence)
  . Add simplified password hashing API
    (https://wiki.php.net/rfc/password_hash). (Anthony Ferrara)
  . Added support for list in foreach (https://wiki.php.net/rfc/foreachlist).
    (Laruence)
  . Added support for using empty() on the result of function calls and
    other expressions (https://wiki.php.net/rfc/empty_isset_exprs).
    (Nikita Popov)
  . Added support for constant array/string dereferencing. (Laruence)
  . Improve set_exception_handler while doing reset.(Laruence)
  . Remove php_logo_guid(), php_egg_logo_guid(), php_real_logo_guid(),
    zend_logo_guid(). (Adnrew Faulds)
  . Drop Windows XP and 2003 support. (Pierre)

- Calendar:
  . Fixed bug #54254 (cal_from_jd returns month = 6 when there is only one Adar)
    (Stas, Eitan Mosenkis)

- Core:
  . Added boolval(). (Jille Timmermans)
  . Added "Z" option to pack/unpack. (Gustavo)
  . Implemented FR #60738 (Allow 'set_error_handler' to handle NULL).
    (Laruence, Nikita Popov)
  . Added optional second argument for assert() to specify custom message. Patch
    by Lonny Kapelushnik (lonny@lonnylot.com). (Lars)
  . Fixed bug #18556 (Engine uses locale rules to handle class names). (Stas)
  . Fixed bug #61681 (Malformed grammar). (Nikita Popov, Etienne, Laruence)
  . Fixed bug #61038 (unpack("a5", "str\0\0") does not work as expected).
    (srgoogleguy, Gustavo)
  . Return previous handler when passing NULL to set_error_handler and
    set_exception_handler. (Nikita Popov)

- cURL:
  . Added support for CURLOPT_FTP_RESPONSE_TIMEOUT, CURLOPT_APPEND, 
    CURLOPT_DIRLISTONLY, CURLOPT_NEW_DIRECTORY_PERMS, CURLOPT_NEW_FILE_PERMS, 
    CURLOPT_NETRC_FILE, CURLOPT_PREQUOTE, CURLOPT_KRBLEVEL, CURLOPT_MAXFILESIZE,
    CURLOPT_FTP_ACCOUNT, CURLOPT_COOKIELIST, CURLOPT_IGNORE_CONTENT_LENGTH,
    CURLOPT_CONNECT_ONLY, CURLOPT_LOCALPORT, CURLOPT_LOCALPORTRANGE, 
    CURLOPT_FTP_ALTERNATIVE_TO_USER, CURLOPT_SSL_SESSIONID_CACHE, 
    CURLOPT_FTP_SSL_CCC, CURLOPT_HTTP_CONTENT_DECODING, 
    CURLOPT_HTTP_TRANSFER_DECODING, CURLOPT_PROXY_TRANSFER_MODE, 
    CURLOPT_ADDRESS_SCOPE, CURLOPT_CRLFILE, CURLOPT_ISSUERCERT, 
    CURLOPT_USERNAME, CURLOPT_PASSWORD, CURLOPT_PROXYUSERNAME, 
    CURLOPT_PROXYPASSWORD, CURLOPT_NOPROXY, CURLOPT_SOCKS5_GSSAPI_NEC, 
    CURLOPT_SOCKS5_GSSAPI_SERVICE, CURLOPT_TFTP_BLKSIZE, 
    CURLOPT_SSH_KNOWNHOSTS, CURLOPT_FTP_USE_PRET, CURLOPT_MAIL_FROM, 
    CURLOPT_MAIL_RCPT, CURLOPT_RTSP_CLIENT_CSEQ, CURLOPT_RTSP_SERVER_CSEQ, 
    CURLOPT_RTSP_SESSION_ID, CURLOPT_RTSP_STREAM_URI, CURLOPT_RTSP_TRANSPORT,
    CURLOPT_RTSP_REQUEST, CURLOPT_RESOLVE, CURLOPT_ACCEPT_ENCODING, 
    CURLOPT_TRANSFER_ENCODING, CURLOPT_DNS_SERVERS and CURLOPT_USE_SSL.
    (Pierrick)
  . Fixed bug #55635 (CURLOPT_BINARYTRANSFER no longer used. The constant
    still exists for backward compatibility but is doing nothing). (Pierrick)
  . Fixed bug #54995 (Missing CURLINFO_RESPONSE_CODE support). (Pierrick)

- Datetime
  . Fixed bug #61642 (modify("+5 weekdays") returns Sunday). 
    (Dmitri Iouchtchenko) 

- Hash
  . Added support for PBKDF2 via hash_pbkdf2(). (Anthony Ferrara)

- Intl
  . The intl extension now requires ICU 4.0+.
  . Added intl.use_exceptions INI directive, which controls what happens when
    global errors are set together with intl.error_level. (Gustavo)
  . MessageFormatter::format() and related functions now accepted named
    arguments and mixed numeric/named arguments in ICU 4.8+. (Gustavo)
  . MessageFormatter::format() and related functions now don't error out when
    an insufficient argument count is provided. Instead, the placeholders will
    remain unsubstituted. (Gustavo)
  . MessageFormatter::parse() and MessageFormat::format() (and their static
    equivalents) don't throw away better than second precision in the arguments.
    (Gustavo)
  . IntlDateFormatter::__construct and datefmt_create() now accept for the
    $timezone argument time zone identifiers, IntlTimeZone objects, DateTimeZone
    objects and NULL. (Gustavo)
  . IntlDateFormatter::__construct and datefmt_create() no longer accept invalid
    timezone identifiers or empty strings. (Gustavo)
  . The default time zone used in IntlDateFormatter::__construct and
    datefmt_create() (when the corresponding argument is not passed or NULL is
    passed) is now the one given by date_default_timezone_get(), not the
    default ICU time zone. (Gustavo)
  . The time zone passed to the IntlDateFormatter is ignored if it is NULL and
    if the calendar passed is an IntlCalendar object -- in this case, the
    IntlCalendar's time zone will be used instead. Otherwise, the time zone
    specified in the $timezone argument is used instead. This does not affect
    old code, as IntlCalendar was introduced in this version. (Gustavo)
  . IntlDateFormatter::__construct and datefmt_create() now accept for the
    $calendar argument also IntlCalendar objects. (Gustavo)
  . IntlDateFormatter::getCalendar() and datefmt_get_calendar() return false
    if the IntlDateFormatter was set up with an IntlCalendar instead of the
    constants IntlDateFormatter::GREGORIAN/TRADITIONAL. IntlCalendar did not
    exist before this version. (Gustavo)
  . IntlDateFormatter::setCalendar() and datefmt_set_calendar() now also accept
    an IntlCalendar object, in which case its time zone is taken. Passing a
    constant is still allowed, and still keeps the time zone. (Gustavo)
  . IntlDateFormatter::setTimeZoneID() and datefmt_set_timezone_id() are
    deprecated. Use IntlDateFormatter::setTimeZone() or datefmt_set_timezone()
    instead. (Gustavo)
  . IntlDateFormatter::format() and datefmt_format() now also accept an
    IntlCalendar object for formatting. (Gustavo)
  . Added the classes: IntlCalendar, IntlGregorianCalendar, IntlTimeZone,
    IntlBreakIterator, IntlRuleBasedBreakIterator and
    IntlCodePointBreakIterator. (Gustavo)
  . Added the functions: intlcal_get_keyword_values_for_locale(),
    intlcal_get_now(), intlcal_get_available_locales(), intlcal_get(),
    intlcal_get_time(), intlcal_set_time(), intlcal_add(),
    intlcal_set_time_zone(), intlcal_after(), intlcal_before(), intlcal_set(),
    intlcal_roll(), intlcal_clear(), intlcal_field_difference(),
    intlcal_get_actual_maximum(), intlcal_get_actual_minimum(),
    intlcal_get_day_of_week_type(), intlcal_get_first_day_of_week(),
    intlcal_get_greatest_minimum(), intlcal_get_least_maximum(),
    intlcal_get_locale(), intlcal_get_maximum(),
    intlcal_get_minimal_days_in_first_week(), intlcal_get_minimum(),
    intlcal_get_time_zone(), intlcal_get_type(),
    intlcal_get_weekend_transition(), intlcal_in_daylight_time(),
    intlcal_is_equivalent_to(), intlcal_is_lenient(), intlcal_is_set(),
    intlcal_is_weekend(), intlcal_set_first_day_of_week(),
    intlcal_set_lenient(), intlcal_equals(),
    intlcal_get_repeated_wall_time_option(),
    intlcal_get_skipped_wall_time_option(),
    intlcal_set_repeated_wall_time_option(),
    intlcal_set_skipped_wall_time_option(), intlcal_from_date_time(),
    intlcal_to_date_time(), intlcal_get_error_code(),
    intlcal_get_error_message(), intlgregcal_create_instance(),
    intlgregcal_set_gregorian_change(), intlgregcal_get_gregorian_change() and
    intlgregcal_is_leap_year(). (Gustavo)
  . Added the functions: intltz_create_time_zone(), intltz_create_default(),
    intltz_get_id(), intltz_get_gmt(), intltz_get_unknown(),
    intltz_create_enumeration(), intltz_count_equivalent_ids(),
    intltz_create_time_zone_id_enumeration(), intltz_get_canonical_id(),
    intltz_get_region(), intltz_get_tz_data_version(),
    intltz_get_equivalent_id(), intltz_use_daylight_time(), intltz_get_offset(),
    intltz_get_raw_offset(), intltz_has_same_rules(), intltz_get_display_name(),
    intltz_get_dst_savings(), intltz_from_date_time_zone(),
    intltz_to_date_time_zone(), intltz_get_error_code(),
    intltz_get_error_message(). (Gustavo)
  . Added the methods: IntlDateFormatter::formatObject(),
    IntlDateFormatter::getCalendarObject(), IntlDateFormatter::getTimeZone(),
    IntlDateFormatter::setTimeZone(). (Gustavo)
  . Added the functions: datefmt_format_object(), datefmt_get_calendar_object(),
    datefmt_get_timezone(), datefmt_set_timezone(),
    datefmt_get_calendar_object(), intlcal_create_instance(). (Gustavo)

- MCrypt
  . mcrypt_ecb(), mcrypt_cbc(), mcrypt_cfb() and mcrypt_ofb() now throw
    E_DEPRECATED. (GoogleGuy)

- MySQLi
  . Dropped support for LOAD DATA LOCAL INFILE handlers when using libmysql.
    Known for stability problems. (Andrey)
  . Added support for SHA256 authentication available with MySQL 5.6.6+. (Andrey)

- PCRE:
  . Deprecated the /e modifier
    (https://wiki.php.net/rfc/remove_preg_replace_eval_modifier). (Nikita Popov)
  . Fixed bug #63284 (Upgrade PCRE to 8.31). (Anatoliy)

- pgsql
  . Added pg_escape_literal() and pg_escape_identifier() (Yasuo)

- SPL
  . Fix bug #60560 (SplFixedArray un-/serialize, getSize(), count() return 0,
    keys are strings). (Adam)

- Tokenizer:
  . Fixed bug #60097 (token_get_all fails to lex nested heredoc). (Nikita Popov)

- Zip:
  . Upgraded libzip to 0.10.1 (Anatoliy)

- Fileinfo:
  . Fixed bug #63248 (Load multiple magic files from a directory under Windows).
      (Anatoliy)

- General improvements:
  . Implemented FR #46487 (Dereferencing process-handles no longer waits on those processes). (Jille Timmermans)

<<< NOTE: Insert NEWS from last stable release here prior to actual release! >>><|MERGE_RESOLUTION|>--- conflicted
+++ resolved
@@ -3,7 +3,7 @@
 ?? ??? 201?, PHP 5.5.0 Beta 1
 
 - Core:
-<<<<<<< HEAD
+  . Implemented FR #64175 (Added HTTP codes as of RFC 6585). (Jonh Wendell)
   . Fixed bug #64135 (Exceptions from set_error_handler are not always
     propagated). (Laruence)
   . Fixed bug #63830 (Segfault on undefined function call in nested generator).
@@ -11,9 +11,6 @@
   . Fixed bug #60833 (self, parent, static behave inconsistently 
     case-sensitive). (Stas, mario at include-once dot org)
   . Implemented FR #60524 (specify temp dir by php.ini). (ALeX Kazik).
-=======
-  . Implemented FR #64175 (Added HTTP codes as of RFC 6585). (Jonh Wendell)
->>>>>>> 59b01619
   . Fixed bug #64142 (dval to lval different behavior on ppc64). (Remi)
   . Added ARMv7/v8 versions of various Zend arithmetic functions that are
     implemented using inline assembler (Ard Biesheuvel)
