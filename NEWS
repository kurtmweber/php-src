--- conflicted
+++ resolved
@@ -1,17 +1,13 @@
 PHP                                                                        NEWS
 |||||||||||||||||||||||||||||||||||||||||||||||||||||||||||||||||||||||||||||||
-<<<<<<< HEAD
 ?? ??? 2017, PHP 7.1.5
-
-- Intl:
-  . Fixed bug #65683 (Intl does not support DateTimeImmutable). (Ben Scholzen)
-=======
-?? ??? 2017 PHP 7.0.19
 
 - GD:
   . Fixed bug #74343 (compile fails on solaris 11 with system gd2 library).
     (krakjoe)
->>>>>>> ef3140e5
+
+- Intl:
+  . Fixed bug #65683 (Intl does not support DateTimeImmutable). (Ben Scholzen)
 
 13 Apr 2017, PHP 7.1.4
 
