--- conflicted
+++ resolved
@@ -9,21 +9,16 @@
   . TypeError messages for arg_info type checks will now say "must be ...
     or null" where the parameter or return type accepts null. (Andrea)
 
-<<<<<<< HEAD
 - EXIF:
   . Fixed bug #72735 (Samsung picture thumb not read (zero size)). (Kalle, Remi)
+
+- FTP:
+  . Fixed bug #70195 (Cannot upload file using ftp_put to FTPES with
+    require_ssl_reuse). (Benedict Singer)
 
 - mbstring:
   . Fixed bug #72711 (`mb_ereg` does not clear the `$regs` parameter on
     failure). (ju1ius)
-=======
-- FTP:
-  . Fixed bug #70195 (Cannot upload file using ftp_put to FTPES with
-    require_ssl_reuse). (Benedict Singer)
-
-- GD:
-  . Fixed bug #72709 (imagesetstyle() causes OOB read for empty $styles). (cmb)
->>>>>>> 98787d90
 
 - OCI8
   . Fixed invalid handle error with Implicit Result Sets. (Chris Jones)
