PHP                                                                        NEWS
|||||||||||||||||||||||||||||||||||||||||||||||||||||||||||||||||||||||||||||||
?? ??? 2018, PHP 7.2.9

- Calendar:
  . Fixed bug #52974 (jewish.c: compile error under Windows with GBK charset).
    (cmb)

- Filter:
  . Fixed bug #76366 (References in sub-array for filtering breaks the filter).
    (ZiHang Gao)

- PDO_Firebird:
  . Fixed bug #76488 (Memory leak when fetching a BLOB field). (Simonov Denis)

- Standard:
  . Fixed bug #73817 (Incorrect entries in get_html_translation_table). (cmb)
  . Fixed bug #68553 (array_column: null values in $index_key become incrementing
    keys in result). (Laruence)
<<<<<<< HEAD
=======
  . Fixed bug #73817 (Incorrect entries in get_html_translation_table). (cmb)
  . Fixed bug #76643 (Segmentation fault when using `output_add_rewrite_var`).
    (cmb)
>>>>>>> 40bd84d3

- Zip:
  . Fixed bug #76524 (ZipArchive memory leak (OVERWRITE flag and empty archive)).
    (Timur Ibragimov)

19 Jul 2018, PHP 7.2.8

- Core:
  . Fixed bug #76534 (PHP hangs on 'illegal string offset on string references
    with an error handler). (Laruence)
  . Fixed bug #76520 (Object creation leaks memory when executed over HTTP).
    (Nikita)
  . Fixed bug #76502 (Chain of mixed exceptions and errors does not serialize
    properly). (Nikita)

- Date:
  . Fixed bug #76462 (Undefined property: DateInterval::$f). (Anatol)

- EXIF:
  . Fixed bug #76409 (heap use after free in _php_stream_free). (cmb)
  . Fixed bug #76423 (Int Overflow lead to Heap OverFlow in
    exif_thumbnail_extract of exif.c). (Stas)
  . Fixed bug #76557 (heap-buffer-overflow (READ of size 48) while reading exif
    data). (Stas)

- FPM:
  . Fixed bug #73342 (Vulnerability in php-fpm by changing stdin to
    non-blocking). (Nikita)

- GMP:
  . Fixed bug #74670 (Integer Underflow when unserializing GMP and possible
    other classes). (Nikita)

- intl:
  . Fixed bug #76556 (get_debug_info handler for BreakIterator shows wrong
    type). (cmb)

- mbstring:
  . Fixed bug #76532 (Integer overflow and excessive memory usage
    in mb_strimwidth). (MarcusSchwarz)

- Opcache:
  . Fixed bug #76477 (Opcache causes empty return value).
    (Nikita, Laruence)

- PGSQL:
  . Fixed bug #76548 (pg_fetch_result did not fetch the next row). (Anatol)

- phpdbg:
  . Fix arginfo wrt. optional/required parameters. (cmb)

- Reflection:
  . Fixed bug #76536 (PHP crashes with core dump when throwing exception in
    error handler). (Laruence)
  . Fixed bug #75231 (ReflectionProperty#getValue() incorrectly works with
    inherited classes). (Nikita)

- Standard:
  . Fixed bug #76505 (array_merge_recursive() is duplicating sub-array keys).
    (Laruence)
  . Fixed bug #71848 (getimagesize with $imageinfo returns false). (cmb)

- Win32:
  . Fixed bug #76459 (windows linkinfo lacks openbasedir check). (Anatol)

- ZIP:
  . Fixed bug #76461 (OPSYS_Z_CPM defined instead of OPSYS_CPM).
    (Dennis Birkholz, Remi)

07 Jun 2018, PHP 7.2.7

- Core:
  . Fixed bug #76337 (segfault when opcache enabled + extension use
    zend_register_class_alias). (xKhorasan)

- CLI Server:
  . Fixed bug #76333 (PHP built-in server does not find files if root path
    contains special characters). (Anatol)

- OpenSSL:
  . Fixed bug #76296 (openssl_pkey_get_public does not respect open_basedir).
    (Erik Lax, Jakub Zelenka)
  . Fixed bug #76174 (openssl extension fails to build with LibreSSL 2.7).
    (Jakub Zelenka)

- SPL:
  . Fixed bug #76367 (NoRewindIterator segfault 11). (Laruence)

- Standard:
  . Fixed bug #76410 (SIGV in zend_mm_alloc_small). (Laruence)
  . Fixed bug #76335 ("link(): Bad file descriptor" with non-ASCII path).
    (Anatol)

24 May 2018, PHP 7.2.6

- EXIF:
  . Fixed bug #76164 (exif_read_data zend_mm_heap corrupted). (cmb)

- FPM:
  . Fixed bug #76075 --with-fpm-acl wrongly tries to find libacl on FreeBSD.
    (mgorny)

- intl:
  . Fixed bug #74385 (Locale::parseLocale() broken with some arguments).
    (Anatol)

- Opcache:
  . Fixed bug #76205 (PHP-FPM sporadic crash when running Infinitewp). (Dmitry)
  . Fixed bug #76275 (Assertion failure in file cache when unserializing empty
    try_catch_array). (Nikita)
  . Fixed bug #76281 (Opcache causes incorrect "undefined variable" errors).
    (Nikita)

- Reflection:
  . Fixed arginfo of array_replace(_recursive) and array_merge(_recursive).
    (carusogabriel)

- Session:
  . Fixed bug #74892 (Url Rewriting (trans_sid) not working on urls that start
    with "#"). (Andrew Nester)

26 Apr 2018, PHP 7.2.5

- Core:
  . Fixed bug #75722 (Convert valgrind detection to configure option).
    (Michael Heimpold)

- Date:
  . Fixed bug #76131 (mismatch arginfo for date_create). (carusogabriel)

- Exif:
  . Fixed bug #76130 (Heap Buffer Overflow (READ: 1786) in exif_iif_add_value).
    (Stas)

- FPM:
  . Fixed bug #68440 (ERROR: failed to reload: execvp() failed: Argument list
    too long). (Jacob Hipps)
  . Fixed incorrect write to getenv result in FPM reload. (Jakub Zelenka)

- GD:
  . Fixed bug #52070 (imagedashedline() - dashed line sometimes is not visible).
    (cmb)

- iconv:
  . Fixed bug #76249 (stream filter convert.iconv leads to infinite loop on
    invalid sequence). (Stas)

- intl:
  . Fixed bug #76153 (Intl compilation fails with icu4c 61.1). (Anatol)

- ldap:
  . Fixed bug #76248 (Malicious LDAP-Server Response causes Crash). (Stas)

- mbstring:
  . Fixed bug #75944 (Wrong cp1251 detection). (dmk001)
  . Fixed bug #76113 (mbstring does not build with Oniguruma 6.8.1).
    (chrullrich, cmb)

- ODBC:
  . Fixed bug #76088 (ODBC functions are not available by default on Windows).
    (cmb)

- Opcache:
  . Fixed bug #76094 (Access violation when using opcache). (Laruence)

- Phar:
  . Fixed bug #76129 (fix for CVE-2018-5712 may not be complete). (Stas)

- phpdbg:
  . Fixed bug #76143 (Memory corruption: arbitrary NUL overwrite). (Laruence)

- SPL:
  . Fixed bug #76131 (mismatch arginfo for splarray constructor). 
    (carusogabriel)

- standard:
  . Fixed bug #74139 (mail.add_x_header default inconsistent with docs). (cmb)
  . Fixed bug #75996 (incorrect url in header for mt_rand). (tatarbj)

29 Mar 2018, PHP 7.2.4

- Core:
  . Fixed bug #76025 (Segfault while throwing exception in error_handler).
    (Dmitry, Laruence)
  . Fixed bug #76044 ('date: illegal option -- -' in ./configure on FreeBSD).
    (Anatol)

- FPM:
  . Fixed bug #75605 (Dumpable FPM child processes allow bypassing opcache
    access controls). (Jakub Zelenka)

- FTP:
  . Fixed ftp_pasv arginfo. (carusogabriel)

-GD:
  . Fixed bug #73957 (signed integer conversion in imagescale()). (cmb)
  . Fixed bug #76041 (null pointer access crashed php). (cmb)
  . Fixed imagesetinterpolation arginfo. (Gabriel Caruso)

- iconv:
  . Fixed bug #75867 (Freeing uninitialized pointer). (Philip Prindeville)

- Mbstring:
  . Fixed bug #62545 (wrong unicode mapping in some charsets). (cmb)

- Opcache:
  . Fixed bug #75969 (Assertion failure in live range DCE due to block pass
    misoptimization). (Nikita)

- OpenSSL:
  . Fixed openssl_* arginfos. (carusogabriel)

- PCNTL:
  . Fixed bug #75873 (pcntl_wexitstatus returns incorrect on Big_Endian platform
    (s390x)). (Sam Ding)

- Phar:
  . Fixed bug #76085 (Segmentation fault in buildFromIterator when directory
    name contains a \n). (Laruence)

- Standard:
  . Fixed bug #75961 (Strange references behavior). (Laruence)
  . Fixed some arginfos. (carusogabriel)
  . Fixed bug #76068 (parse_ini_string fails to parse "[foo]\nbar=1|>baz" with
    segfault). (Anatol)

01 Mar 2018, PHP 7.2.3

- Core:
  . Fixed bug #75864 ("stream_isatty" returns wrong value on s390x). (Sam Ding)

- Apache2Handler:
  . Fixed bug #75882 (a simple way for segfaults in threadsafe php just with
    configuration). (Anatol)

- Date:
  . Fixed bug #75857 (Timezone gets truncated when formatted). (carusogabriel)
  . Fixed bug #75928 (Argument 2 for `DateTimeZone::listIdentifiers()` should
    accept `null`). (Pedro Lacerda)
  . Fixed bug #68406 (calling var_dump on a DateTimeZone object modifies it).
    (jhdxr)

- LDAP:
  . Fixed bug #49876 (Fix LDAP path lookup on 64-bit distros). (dzuelke)

- libxml2:
  . Fixed bug #75871 (use pkg-config where available). (pmmaga)

- PGSQL:
  . Fixed bug #75838 (Memory leak in pg_escape_bytea()). (ard_1 at mail dot ru)

- Phar:
  . Fixed bug #54289 (Phar::extractTo() does not accept specific directories to
    be extracted). (bishop)
  . Fixed bug #65414 (deal with leading slash while adding files correctly). 
    (bishopb)
  . Fixed bug #65414 (deal with leading slash when adding files correctly).
    (bishopb)

- ODBC:
  . Fixed bug #73725 (Unable to retrieve value of varchar(max) type). (Anatol)

- Opcache:
  . Fixed bug #75729 (opcache segfault when installing Bitrix). (Nikita)
  . Fixed bug #75893 (file_get_contents $http_response_header variable bugged
    with opcache). (Nikita)
  . Fixed bug #75938 (Modulus value not stored in variable). (Nikita)

- SPL:
  . Fixed bug #74519 (strange behavior of AppendIterator). (jhdxr)

- Standard:
  . Fixed bug #75916 (DNS_CAA record results contain garbage). (Mike,
    Philip Sharp)
  . Fixed bug #75981 (Prevent reading beyond buffer start in http wrapper).
    (Stas)

01 Feb 2018, PHP 7.2.2

- Core:
  . Fixed bug #75742 (potential memleak in internal classes's static members).
    (Laruence)
  . Fixed bug #75679 (Path 260 character problem). (Anatol)
  . Fixed bug #75614 (Some non-portable == in shell scripts). (jdolecek)
  . Fixed bug #75786 (segfault when using spread operator on generator passed
    by reference). (Nikita)
  . Fixed bug #75799 (arg of get_defined_functions is optional). (carusogabriel)
  . Fixed bug #75396 (Exit inside generator finally results in fatal error).
    (Nikita)

- FCGI:
  . Fixed bug #75794 (getenv() crashes on Windows 7.2.1 when second parameter is
    false). (Anatol)

- IMAP:
  . Fixed bug #75774 (imap_append HeapCorruction). (Anatol)

- Opcache:
  . Fixed bug #75720 (File cache not populated after SHM runs full). (Dmitry)
  . Fixed bug #75687 (var 8 (TMP) has array key type but not value type).
    (Nikita, Laruence)
  . Fixed bug #75698 (Using @ crashes php7.2-fpm). (Nikita)
  . Fixed bug #75579 (Interned strings buffer overflow may cause crash).
    (Dmitry)

- PDO:
  . Fixed bug #75616 (PDO extension doesn't allow to be built shared on Darwin).
    (jdolecek)

- PDO MySQL:
  . Fixed bug #75615 (PDO Mysql module can't be built as module). (jdolecek)

- PGSQL:
  . Fixed bug #75671 (pg_version() crashes when called on a connection to
    cockroach). (magicaltux at gmail dot com)

- Readline:
  . Fixed bug #75775 (readline_read_history segfaults with empty file).
    (Anatol)

- SAPI:
  . Fixed bug #75735 ([embed SAPI] Segmentation fault in
    sapi_register_post_entry). (Laruence)

- SOAP:
  . Fixed bug #70469 (SoapClient generates E_ERROR even if exceptions=1 is
    used). (Anton Artamonov)
  . Fixed bug #75502 (Segmentation fault in zend_string_release). (Nikita)

- SPL:
  . Fixed bug #75717 (RecursiveArrayIterator does not traverse arrays by 
    reference). (Nikita)
  . Fixed bug #75242 (RecursiveArrayIterator doesn't have constants from parent
    class). (Nikita)
  . Fixed bug #73209 (RecursiveArrayIterator does not iterate object
    properties). (Nikita)

- Standard:
   . Fixed bug #75781 (substr_count incorrect result). (Laruence)
   . Fixed bug #75653 (array_values don't work on empty array). (Nikita)

- Zip:
  . Display headers (buildtime) and library (runtime) versions in phpinfo
    (with libzip >= 1.3.1). (Remi)

04 Jan 2018, PHP 7.2.1

- Core:
  . Fixed bug #75573 (Segmentation fault in 7.1.12 and 7.0.26). (Laruence)
  . Fixed bug #75384 (PHP seems incompatible with OneDrive files on demand).
    (Anatol)
  . Fixed bug #75525 (Access Violation in vcruntime140.dll). (Anatol)
  . Fixed bug #74862 (Unable to clone instance when private __clone defined).
    (Daniel Ciochiu)
  . Fixed bug #75074 (php-process crash when is_file() is used with strings
    longer 260 chars). (Anatol)
  . Fixed bug #69727 (Remove timestamps from build to make it reproducible).
    (jelle van der Waa)

- CLI server:
  . Fixed bug #73830 (Directory does not exist). (Anatol)

- FPM:
  . Fixed bug #64938 (libxml_disable_entity_loader setting is shared between
    requests). (Remi)

- GD:
  . Fixed bug #75571 (Potential infinite loop in gdImageCreateFromGifCtx).
    (Christoph)

- Opcache:
  . Fixed bug #75608 ("Narrowing occurred during type inference" error).
    (Laruence, Dmitry)
  . Fixed bug #75579 (Interned strings buffer overflow may cause crash).
    (Dmitry)
  . Fixed bug #75570 ("Narrowing occurred during type inference" error).
    (Dmitry)
  . Fixed bug #75681 (Warning: Narrowing occurred during type inference,
    specific case). (Nikita)
  . Fixed bug #75556 (Invalid opcode 138/1/1). (Laruence)

- PCRE:
  . Fixed bug #74183 (preg_last_error not returning error code after error).
    (Andrew Nester)

- Phar:
  . Fixed bug #74782 (remove file name from output to avoid XSS). (stas)

- Standard:
  . Fixed bug #75511 (fread not free unused buffer). (Laruence)
  . Fixed bug #75514 (mt_rand returns value outside [$min,$max]+ on 32-bit)
    (Remi)
  . Fixed bug #75535 (Inappropriately parsing HTTP response leads to PHP
    segment fault). (Nikita)
  . Fixed bug #75409 (accept EFAULT in addition to ENOSYS as indicator 
    that getrandom() is missing). (sarciszewski)
  . Fixed bug #73124 (php_ini_scanned_files() not reporting correctly).
    (John Stevenson)
  . Fixed bug #75574 (putenv does not work properly if parameter contains
    non-ASCII unicode character). (Anatol)

- Zip:
  . Fixed bug #75540 (Segfault with libzip 1.3.1). (Remi)

30 Nov 2017, PHP 7.2.0

- BCMath:
  . Fixed bug #46564 (bcmod truncates fractionals). (liborm85)

- CLI:
  . Fixed bug #74849 (Process is started as interactive shell in PhpStorm).
    (Anatol)
  . Fixed bug #74979 (Interactive shell opening instead of script execution
    with -f flag). (Anatol)

- CLI server:
  . Fixed bug #60471 (Random "Invalid request (unexpected EOF)" using a router
    script). (SammyK)

- Core:
  . Added ZEND_COUNT, ZEND_GET_CLASS, ZEND_GET_CALLED_CLASS, ZEND_GET_TYPE,
    ZEND_FUNC_NUM_ARGS, ZEND_FUNC_GET_ARGS instructions, to implement
    corresponding builtin functions. (Dmitry)
  . "Countable" interface is moved from SPL to Core. (Dmitry)
  . Added ZEND_IN_ARRAY instruction, implementing optimized in_array() builtin
    function, through hash lookup in flipped array. (Dmitry)
  . Removed IS_TYPE_IMMUTABLE (it's the same as COPYABLE & !REFCOUNTED). (Dmitry)
  . Removed the sql.safe_mode directive. (Kalle)
  . Removed support for Netware. (Kalle)
  . Renamed ReflectionClass::isIterateable() to ReflectionClass::isIterable()
    (alias original name for BC). (Sara)
  . Fixed bug #54535 (WSA cleanup executes before MSHUTDOWN). (Kalle)
  . Implemented FR #69791 (Disallow mail header injections by extra headers)
    (Yasuo)
  . Implemented FR #49806 (proc_nice() for Windows). (Kalle)
  . Fix pthreads detection when cross-compiling (ffontaine)
  . Fixed memory leaks caused by exceptions thrown from destructors. (Bob,
    Dmitry).
  . Fixed bug #73215 (uniqid() should use better random source). (Yasuo)
  . Implemented FR #72768 (Add ENABLE_VIRTUAL_TERMINAL_PROCESSING flag for
    php.exe). (Michele Locati)
  . Implemented "Convert numeric keys in object/array casts" RFC, fixes
    bugs #53838, #61655, #66173, #70925, #72254, etc. (Andrea)
  . Implemented "Deprecate and Remove Bareword (Unquoted) Strings" RFC.
    (Rowan Collins)
  . Raised minimum supported Windows versions to Windows 7/Server 2008 R2.
    (Anatol)
  . Implemented minor optimization in array_keys/array_values(). (Sara)
  . Added PHP_OS_FAMILY constant to determine on which OS we are. (Jan Altensen)
  . Fixed bug #73987 (Method compatibility check looks to original 
    definition and not parent). (pmmaga)
  . Fixed bug #73991 (JSON_OBJECT_AS_ARRAY not respected). (Sara)
  . Fixed bug #74053 (Corrupted class entries on shutdown when a destructor
    spawns another object). (jim at commercebyte dot com)
  . Fixed bug #73971 (Filename got limited to MAX_PATH on Win32 when scan
    directory). (Anatol)
  . Fixed bug #72359, bug #72451, bug #73706, bug #71115 and others related
    to interned strings handling in TS builds. (Anatol, Dmitry)
  . Implemented "Trailing Commas In List Syntax" RFC for group use lists only.
    (Sammy Kaye Powers)
  . Fixed bug #74269 (It's possible to override trait property with different
    loosely-equal value). (pmmaga)
  . Fixed bug #61970 (Restraining __construct() access level in subclass gives
    a fatal error). (pmmaga)
  . Fixed bug #63384 (Cannot override an abstract method with an abstract
    method). (pmmaga, wes)
  . Fixed bug #74607 (Traits enforce different inheritance rules). (pmmaga)
  . Fixed misparsing of abstract unix domain socket names. (Sara)
  . Change PHP_OS_FAMILY value from "OSX" to "Darwin". (Sebastian, Kalle)
  . Allow loading PHP/Zend extensions by name in ini files (extension=<name>).
    (francois at tekwire dot net)
  . Added object type annotation. (brzuchal)
  . Fixed bug #74815 (crash with a combination of INI entries at startup).
    (Anatol)
  . Fixed bug #74836 (isset on zero-prefixed numeric indexes in array broken).
    (Dmitry)
  . Added new VM instuctions ISSET_ISEMPTY_CV and UNSET_CV. Previously they
    were implemented as ISSET_ISEMPTY_VAR and UNSET_VAR variants with
    ZEND_QUICK_SET flag. (Nikita, Dmitry)
  . Fixed bug #49649 (unserialize() doesn't handle changes in property 
    visibility). (pmmaga)
  . Fixed #74866 (extension_dir = "./ext" now use current directory for base).
    (Francois Laupretre)
  . Implemented FR #74963 (Improved error message on fetching property of
    non-object). (Laruence)
  . Fixed Bug #75142 (buildcheck.sh check for autoconf version needs to be updated
    for v2.64). (zizzy at zizzy dot net, Remi)
  . Fixed bug #74878 (Data race in ZTS builds). (Nikita, Dmitry)
  . Fixed bug #75515 ("stream_copy_to_stream" doesn't stream anymore). (Sara)

- cURL:
  . Fixed bug #75093 (OpenSSL support not detected). (Remi)
  . Better fix for #74125 (use pkg-config instead of curl-config). (Remi)

- Date:
  . Fixed bug #55407 (Impossible to prototype DateTime::createFromFormat).
    (kelunik)
  . Implemented FR #71520 (Adding the DateTime constants to the
    DateTimeInterface interface). (Majkl578)
  . Fixed bug #75149 (redefinition of typedefs ttinfo and t1info). (Remi)
  . Fixed bug #75222 (DateInterval microseconds property always 0). (jhdxr)

- Dba:
  . Fixed bug #72885 (flatfile: dba_fetch() fails to read replaced entry).
    (Anatol)

- DOM:
  . Implement #74837 (Implement Countable for DomNodeList and DOMNamedNodeMap).
    (Andreas Treichel)

- EXIF:
  . Added support for vendor specific tags for the following formats:
    Samsung, DJI, Panasonic, Sony, Pentax, Minolta, Sigma/Foveon, AGFA, 
	Kyocera, Ricoh & Epson. (Kalle)
  . Fixed bug #72682 (exif_read_data() fails to read all data for some
    images). (Kalle)
  . Fixed bug #71534 (Type confusion in exif_read_data() leading to heap
    overflow in debug mode). (hlt99 at blinkenshell dot org, Kalle)
  . Fixed bug #68547 (Exif Header component value check error).
    (sjh21a at gmail dot com, Kalle)
  . Fixed bug #66443 (Corrupt EXIF header: maximum directory nesting level
    reached for some cameras). (Kalle)
  . Fixed Redhat bug #1362571 (PHP not returning full results for
    exif_read_data function). (Kalle)
  . Implemented #65187 (exif_read_data/thumbnail: add support for stream 
    resource). (Kalle)
  . Deprecated the read_exif_data() alias. (Kalle)
  . Fixed bug #74428 (exif_read_data(): "Illegal IFD size" warning occurs with 
    correct exif format). (bradpiccho at gmail dot com, Kalle)
  . Fixed bug #72819 (EXIF thumbnails not read anymore). (Kalle)
  . Fixed bug #62523 (php crashes with segfault when exif_read_data called). 
    (Kalle)
  . Fixed bug #50660 (exif_read_data(): Illegal IFD offset (works fine with 
    other exif readers). (skinny dot bravo at gmail dot com, Kalle)

- Fileinfo:
  . Upgrade bundled libmagic to 5.31. (Anatol)

- FPM:
  . Configuration to limit fpm slow log trace callers. (Sannis)
  . Fixed bug #75212 (php_value acts like php_admin_value). (Remi)

- FTP:
  . Implement MLSD for structured listing of directories. (blar)
  . Added ftp_append() function. (blar)

- GD:
  . Implemented imageresolution as getter and setter (Christoph)
  . Fixed bug #74744 (gd.h: stdarg.h include missing for va_list use in
    gdErrorMethod). (rainer dot jung at kippdata dot de, cmb)
  . Fixed bug #75111 (Memory disclosure or DoS via crafted .bmp image). (cmb)

- GMP:
  . Fixed bug #70896 (gmp_fact() silently ignores non-integer input). (Sara)

- Hash:
  . Changed HashContext from resource to object. (Rouven Weßling, Sara)
  . Disallowed usage of non-cryptographic hash functions with HMAC and PBKDF2.
    (Andrey Andreev, Nikita)
  . Fixed Bug #75284 (sha3 is not supported on bigendian machine). (Remi)

- IMAP:
  . Fixed bug #72324 (imap_mailboxmsginfo() return wrong size). 
    (ronaldpoon at udomain dot com dot hk, Kalle)

- Intl:
  . Fixed bug #63790 (test using Spoofchecker which may be unavailable). (Sara)
  . Fixed bug #75378 ([REGRESSION] IntlDateFormatter::parse() does not change
    $position argument). (Laruence)

- JSON:
  . Add JSON_INVALID_UTF8_IGNORE and JSON_INVALID_UTF8_SUBSTITUTE options for
    json_encode and json_decode to ignore or replace invalid UTF-8 byte
    sequences - it addresses request #65082. (Jakub Zelenka)
  . Fixed bug #75185 (Buffer overflow in json_decode() with
    JSON_INVALID_UTF8_IGNORE or JSON_INVALID). (Jakub Zelenka)
  . Fixed bug #68567 (JSON_PARTIAL_OUTPUT_ON_ERROR can result in JSON with null
    key). (Jakub Zelenka)

- LDAP:
  . Implemented FR #69445 (Support for LDAP EXOP operations)
  . Fixed support for LDAP_OPT_SERVER_CONTROLS and LDAP_OPT_CLIENT_CONTROLS in ldap_get_option
  . Fixed passing an empty array to ldap_set_option for client or server controls.

- Mbstring:
  . Implemented request #66024 (mb_chr() and mb_ord()). (Masakielastic, Yasuo)
  . Implemented request #65081 (mb_scrub()). (Masakielastic, Yasuo)
  . Implemented request #69086 (enhancement for mb_convert_encoding() that
    handles multibyte replacement char nicely). (Masakielastic, Yasuo)
  . Added array input support to mb_convert_encoding(). (Yasuo)
  . Added array input support to mb_check_encoding(). (Yasuo)
  . Fixed bug #69079 (enhancement for mb_substitute_character). (masakielastic)
  . Update to oniguruma version 6.3.0. (Remi)
  . Fixed bug #69267 (mb_strtolower fails on titlecase characters). (Nikita)

- Mcrypt:
  . The deprecated mcrypt extension has been moved to PECL. (leigh)

- Opcache:
  . Added global optimisation passes based on data flow analysis using Single
    Static Assignment (SSA) form: Sparse Conditional Constant Propagation (SCCP),
    Dead Code Elimination (DCE), and removal of unused local variables
    (Nikita, Dmitry)
  . Fixed incorect constant conditional jump elimination. (Dmitry)
  . Fixed bug #75230 (Invalid opcode 49/1/8 using opcache). (Laruence)
  . Fixed bug (assertion fails with extended info generated). (Laruence)
  . Fixed bug (Phi sources removel). (Laruence)
  . Fixed bug #75370 (Webserver hangs on valid PHP text). (Laruence)
  . Fixed bug #75357 (segfault loading WordPress wp-admin). (Laruence)

- OpenSSL:
  . Use TLS_ANY for default ssl:// and tls:// negotiation. (kelunik)
  . Fix leak in openssl_spki_new(). (jelle at vdwaa dot nl)
  . Added openssl_pkcs7_read() and pk7 parameter to openssl_pkcs7_verify().
    (jelle at vdwaa dot nl)
  . Add ssl security_level stream option to support OpenSSL security levels.
    (Jakub Zelenka).
  . Allow setting SNI cert and private key in separate files. (Jakub Zelenka)
  . Fixed bug #74903 (openssl_pkcs7_encrypt() uses different EOL than before).
    (Anatol)
  . Automatically load OpenSSL configuration file. (Jakub Zelenka)

- PCRE:
  . Added support for PCRE JIT fast path API. (dmitry)
  . Fixed bug #61780 (Inconsistent PCRE captures in match results). (cmb)
  . Fixed bug #74873 (Minor BC break: PCRE_JIT changes output of preg_match()).
    (Dmitry)
  . Fixed bug #75089 (preg_grep() is not reporting PREG_BAD_UTF8_ERROR after
    first input string). (Dmitry)
  . Fixed bug #75223 (PCRE JIT broken in 7.2). (Dmitry)
  . Fixed bug #75285 (Broken build when system libpcre don't have jit support).
    (Remi)

- phar:
  . Fixed bug #74196 (phar does not correctly handle names containing dots).
    (mhagstrand)

- PDO:
  . Add "Sent SQL" to debug dump for emulated prepares. (Adam Baratz)
  . Add parameter types for national character set strings. (Adam Baratz)

- PDO_DBlib:
  . Fixed bug #73234 (Emulated statements let value dictate parameter type).
    (Adam Baratz)
  . Fixed bug #73396 (bigint columns are returned as strings). (Adam Baratz)
  . Expose DB-Library version as \PDO::DBLIB_ATTR_VERSION attribute on \PDO
    instance. (Adam Baratz)
  . Add test coverage for bug #72969. (Jeff Farr)

- PDO_OCI:
  . Fixed Bug #74537 (Align --with-pdo-oci configure option with --with-oci8 syntax).
    (Tianfang Yang)

- PDO_Sqlite
  . Switch to sqlite3_prepare_v2() and sqlite3_close_v2() functions (rasmus)

- PHPDBG
  . Added extended_value to opcode dump output. (Sara)

- Session:
  . Fixed bug #73461 (Prohibit session save handler recursion). (Yasuo)
  . PR #2233 Removed register_globals related code and "!" can be used as $_SESSION key name. (Yasuo)
  . Improved bug #73100 fix. 'user' save handler can only be set by session_set_save_handler()
  . Fixed bug #74514 (5 session functions incorrectly warn when calling in
    read-only/getter mode). (Yasuo)
  . Fixed bug #74936 (session_cache_expire/cache_limiter/save_path() trigger a
    warning in read mode). (morozov)
  . Fixed bug #74941 (session fails to start after having headers sent). 
    (morozov)

- Sodium:
  . New cryptographic extension
  . Added missing bindings for libsodium > 1.0.13. (Frank)

- SPL:
  . Fixed bug #71412 (Incorrect arginfo for ArrayIterator::__construct).
    (tysonandre775 at hotmail dot com)
  . Added spl_object_id(). (Tyson Andre)

- SQLite3:
  . Implement writing to blobs. (bohwaz at github dot com)
  . Update to Sqlite 3.20.1. (cmb)

- Standard:
  . Fixed bug #69442 (closing of fd incorrect when PTS enabled). (jaytaph)
  . Fixed bug #74300 (unserialize accepts two plus/minus signs for float number exponent part).
    (xKerman)
  . Compatibility with libargon2 versions 20161029 and 20160821.
    (charlesportwoodii at erianna dot com)
  . Fixed Bug #74737 (mysqli_get_client_info reflection info).
    (mhagstrand at gmail dot com)
  . Add support for extension name as argument to dl().
    (francois at tekwire dot net)
  . Fixed bug #74851 (uniqid() without more_entropy performs badly).
    (Emmanuel Dreyfus)
  . Fixed bug #74103 (heap-use-after-free when unserializing invalid array
    size). (Nikita)
  . Fixed bug #75054 (A Denial of Service Vulnerability was found when
    performing deserialization). (Nikita)
  . Fixed bug #75170 (mt_rand() bias on 64-bit machines). (Nikita)
  . Fixed bug #75221 (Argon2i always throws NUL at the end). (cmb)

- Streams:
  . Default ssl/single_dh_use and ssl/honor_cipher_order to true. (kelunik)

- XML:
  . Moved utf8_encode() and utf8_decode() to the Standard extension. (Andrea)

- XMLRPC:
  . Use Zend MM for allocation in bundled libxmlrpc (Joe)

- ZIP:
  . Add support for encrypted archives. (Remi)
  . Use of bundled libzip is deprecated, --with-libzip option is recommended. (Remi)
  . Fixed Bug #73803 (Reflection of ZipArchive does not show public properties). (Remi)
  . ZipArchive implements countable, added ZipArchive::count() method. (Remi)
  . Fix segfault in php_stream_context_get_option call. (Remi)
  . Fixed bug #75143 (new method setEncryptionName() seems not to exist
    in ZipArchive). (Anatol)

- zlib:
  . Expose inflate_get_status() and inflate_get_read_len() functions.
    (Matthew Trescott)

23 Nov 2017, PHP 7.1.12

- Core:
  . Fixed bug #75420 (Crash when modifing property name in __isset for
    BP_VAR_IS). (Laruence)
  . Fixed bug #75368 (mmap/munmap trashing on unlucky allocations). (Nikita,
    Dmitry)

- CLI:
  . Fixed bug #75287 (Builtin webserver crash after chdir in a shutdown
    function). (Laruence)

- Enchant:
  . Fixed bug #53070 (enchant_broker_get_path crashes if no path is set). (jelle
    van der Waa, cmb)
  . Fixed bug #75365 (Enchant still reports version 1.1.0). (cmb)

- Exif:
  . Fixed bug #75301 (Exif extension has built in revision version). (Peter
    Kokot)

- GD:
  . Fixed bug #65148 (imagerotate may alter image dimensions). (cmb)
  . Fixed bug #75437 (Wrong reflection on imagewebp). (Fabien Villepinte)

- intl:
  . Fixed bug #75317 (UConverter::setDestinationEncoding changes source instead 
    of destination). (andrewnester)

- interbase:
  . Fixed bug #75453 (Incorrect reflection for ibase_[p]connect). (villfa)

- Mysqli:
  . Fixed bug #75434 (Wrong reflection for mysqli_fetch_all function). (Fabien
    Villepinte)

- OCI8:
  . Fixed valgrind issue. (Tianfang Yang)

- OpenSSL:
  . Fixed bug #75363 (openssl_x509_parse leaks memory). (Bob, Jakub Zelenka)
  . Fixed bug #75307 (Wrong reflection for openssl_open function). (villfa)

- Opcache:
  . Fixed bug #75373 (Warning Internal error: wrong size calculation). (Laruence, Dmitry)

- PGSQL:
  . Fixed bug #75419 (Default link incorrectly cleared/linked by pg_close()). (Sara)

- SOAP:
  . Fixed bug #75464 (Wrong reflection on SoapClient::__setSoapHeaders). (villfa)

- Zlib:
  . Fixed bug #75299 (Wrong reflection on inflate_init and inflate_add). (Fabien
    Villepinte)

26 Oct 2017, PHP 7.1.11

- Core:
  . Fixed bug #75241 (Null pointer dereference in zend_mm_alloc_small()).
    (Laruence)
  . Fixed bug #75236 (infinite loop when printing an error-message). (Andrea)
  . Fixed bug #75252 (Incorrect token formatting on two parse errors in one
    request). (Nikita)
  . Fixed bug #75220 (Segfault when calling is_callable on parent). 
    (andrewnester)
  . Fixed bug #75290 (debug info of Closures of internal functions contain
    garbage argument names). (Andrea)

- Apache2Handler:
  . Fixed bug #75311 (error: 'zend_hash_key' has no member named 'arKey' in
    apache2handler). (mcarbonneaux)

- Date:
  . Fixed bug #75055 (Out-Of-Bounds Read in timelib_meridian()). (Derick)

- Hash:
  . Fixed bug #75303 (sha3 hangs on bigendian). (Remi)

- Intl:
  . Fixed bug #75318 (The parameter of UConverter::getAliases() is not
    optional). (cmb)

- litespeed:
  . Fixed bug #75248 (Binary directory doesn't get created when building 
    only litespeed SAPI). (petk)
  . Fixed bug #75251 (Missing program prefix and suffix). (petk)

- mcrypt:
  . Fixed bug #72535 (arcfour encryption stream filter crashes php). (Leigh)

- MySQLi:
  . Fixed bug #75018 (Data corruption when reading fields of bit type). (Anatol)

- OCI8:
  . Fixed incorrect reference counting. (Dmitry, Tianfang Yang)

- Opcache
  . Fixed bug #75255 (Request hangs and not finish). (Dmitry)

- PCRE:
  . Fixed bug #75207 (applied upstream patch for CVE-2016-1283). (Anatol)

- PDO_mysql:
  . Fixed bug #75177 (Type 'bit' is fetched as unexpected string). (Anatol)

- SPL:
  . Fixed bug #73629 (SplDoublyLinkedList::setIteratorMode masks intern flags).
    (J. Jeising, cmb)

28 Sep 2017, PHP 7.1.10

- Core:
  . Fixed bug #75042 (run-tests.php issues with EXTENSION block). (John Boehr)

- BCMath:
  . Fixed bug #44995 (bcpowmod() fails if scale != 0). (cmb)
  . Fixed bug #46781 (BC math handles minus zero incorrectly). (cmb)
  . Fixed bug #54598 (bcpowmod() may return 1 if modulus is 1). (okano1220, cmb)
  . Fixed bug #75178 (bcpowmod() misbehaves for non-integer base or modulus). (cmb)

- CLI server:
  . Fixed bug #70470 (Built-in server truncates headers spanning over TCP
    packets). (bouk)

- CURL:
  . Fixed bug #75093 (OpenSSL support not detected). (Remi)

- GD:
  . Fixed bug #75124 (gdImageGrayScale() may produce colors). (cmb)
  . Fixed bug #75139 (libgd/gd_interpolation.c:1786: suspicious if ?). (cmb)

- Gettext:
  . Fixed bug #73730 (textdomain(null) throws in strict mode). (cmb)

- Intl:
  . Fixed bug #75090 (IntlGregorianCalendar doesn't have constants from parent
    class). (tpunt)
  . Fixed bug #75193 (segfault in collator_convert_object_to_string). (Remi)

- PDO_OCI:
  . Fixed bug #74631 (PDO_PCO with PHP-FPM: OCI environment initialized
    before PHP-FPM sets it up). (Ingmar Runge)

- SPL:
  . Fixed bug #75155 (AppendIterator::append() is broken when appending another
    AppendIterator). (Nikita)
  . Fixed bug #75173 (incorrect behavior of AppendIterator::append in foreach loop).
    (jhdxr)

- Standard:
  . Fixed bug #75152 (signed integer overflow in parse_iv). (Laruence)
  . Fixed bug #75097 (gethostname fails if your host name is 64 chars long). (Andrea)

31 Aug 2017, PHP 7.1.9

- Core:
  . Fixed bug #74947 (Segfault in scanner on INF number). (Laruence)
  . Fixed bug #74954 (null deref and segfault in zend_generator_resume()). (Bob)
  . Fixed bug #74725 (html_errors=1 breaks unhandled exceptions). (Andrea)
  . Fixed bug #75063 (Main CWD initialized with wrong codepage). (Anatol)
  . Fixed bug #75349 (NAN comparison). (Sara)

- cURL:
  . Fixed bug #74125 (Fixed finding CURL on systems with multiarch support).
    (cebe)

- Date:
  . Fixed bug #75002 (Null Pointer Dereference in timelib_time_clone). (Derick)

- Intl:
  . Fixed bug #74993 (Wrong reflection on some locale_* functions). (Sara)

- Mbstring:
  . Fixed bug #71606 (Segmentation fault mb_strcut with HTML-ENTITIES encoding).
    (cmb)
  . Fixed bug #62934 (mb_convert_kana() does not convert iteration marks).
    (Nikita)
  . Fixed bug #75001 (Wrong reflection on mb_eregi_replace). (Fabien
    Villepinte)

- MySQLi:
  . Fixed bug #74968 (PHP crashes when calling mysqli_result::fetch_object with
    an abstract class). (Anatol)

- OCI8:
  . Expose oci_unregister_taf_callback() (Tianfang Yang)

- Opcache:
  . Fixed bug #74980 (Narrowing occurred during type inference). (Laruence)

- phar:
  . Fixed bug #74991 (include_path has a 4096 char limit in some cases).
    (bwbroersma)

- Reflection:
  . Fixed bug #74949 (null pointer dereference in _function_string). (Laruence)

- Session:
  . Fixed bug #74892 (Url Rewriting (trans_sid) not working on urls that start
    with "#"). (Andrew Nester)
  . Fixed bug #74833 (SID constant created with wrong module number). (Anatol)

- SimpleXML:
  . Fixed bug #74950 (nullpointer deref in simplexml_element_getDocNamespaces).
    (Laruence)

- SPL:
  . Fixed bug #75049 (spl_autoload_unregister can't handle
    spl_autoload_functions results). (Laruence)
  . Fixed bug #74669 (Unserialize ArrayIterator broken). (Andrew Nester)
  . Fixed bug #74977 (Appending AppendIterator leads to segfault). 
    (Andrew Nester)
  . Fixed bug #75015 (Crash in recursive iterator destructors). (Julien)

- Standard:
  . Fixed bug #75075 (unpack with X* causes infinity loop). (Laruence)
  . Fixed bug #74103 (heap-use-after-free when unserializing invalid array
    size). (Nikita)
  . Fixed bug #75054 (A Denial of Service Vulnerability was found when
    performing deserialization). (Nikita)

- WDDX:
  . Fixed bug #73793 (WDDX uses wrong decimal seperator). (cmb)

- XMLRPC:
  . Fixed bug #74975 (Incorrect xmlrpc serialization for classes with declared
    properties). (blar)

03 Aug 2017, PHP 7.1.8

- Core:
  . Fixed bug #74832 (Loading PHP extension with already registered function 
    name leads to a crash). (jpauli)
  . Fixed bug #74780 (parse_url() broken when query string contains colon). 
    (jhdxr)
  . Fixed bug #74761 (Unary operator expected error on some systems). (petk)
  . Fixed bug #73900 (Use After Free in unserialize() SplFixedArray). (nikic)
  . Fixed bug #74923 (Crash when crawling through network share). (Anatol)
  . Fixed bug #74913 (fixed incorrect poll.h include). (petk)
  . Fixed bug #74906 (fixed incorrect errno.h include). (petk)

- Date:
  . Fixed bug #74852 (property_exists returns true on unknown DateInterval 
    property). (jhdxr)

- OCI8:
  . Fixed bug #74625 (Integer overflow in oci_bind_array_by_name). (Ingmar Runge)

- Opcache:
  . Fixed bug #74623 (Infinite loop in type inference when using HTMLPurifier).
    (nikic)

- OpenSSL:
 . Fixed bug #74798 (pkcs7_en/decrypt does not work if \x0a is used in content).
   (Anatol)
 . Added OPENSSL_DONT_ZERO_PAD_KEY constant to prevent key padding and fix bug
   #71917 (openssl_open() returns junk on envelope < 16 bytes) and bug #72362
   (OpenSSL Blowfish encryption is incorrect for short keys). (Jakub Zelenka)

- PDO:
  . Fixed bug #69356 (PDOStatement::debugDumpParams() truncates query). (Adam
    Baratz)

- SPL:
  . Fixed bug #73471 (PHP freezes with AppendIterator). (jhdxr)

- SQLite3:
  . Fixed bug #74883 (SQLite3::__construct() produces "out of memory" exception
    with invalid flags). (Anatol)

- Wddx:
  . Fixed bug #73173 (huge memleak when wddx_unserialize).
    (tloi at fortinet dot com)

- zlib:
  . Fixed bug #73944 (dictionary option of inflate_init() does not work).
    (wapmorgan)

06 Jul 2017, PHP 7.1.7

- Core:
  . Fixed bug #74738 (Multiple [PATH=] and [HOST=] sections not properly
    parsed). (Manuel Mausz)
  . Fixed bug #74658 (Undefined constants in array properties result in broken
    properties). (Laruence)
  . Fixed misparsing of abstract unix domain socket names. (Sara)
  . Fixed bug #74603 (PHP INI Parsing Stack Buffer Overflow Vulnerability).
    (Stas)
  . Fixed bug #74101, bug #74614 (Unserialize Heap Use-After-Free (READ: 1) in
    zval_get_type). (Nikita)
  . Fixed bug #74111 (Heap buffer overread (READ: 1) finish_nested_data from
    unserialize). (Nikita)
  . Fixed bug #74819 (wddx_deserialize() heap out-of-bound read via
    php_parse_date()). (Derick)

- Date:
  . Fixed bug #74639 (implement clone for DatePeriod and DateInterval).
    (andrewnester)

- DOM:
  . Fixed bug #69373 (References to deleted XPath query results). (ttoohey)

- GD:
  . Fixed bug #74435 (Buffer over-read into uninitialized memory). (cmb)

- Intl:
  . Fixed bug #73473 (Stack Buffer Overflow in msgfmt_parse_message). (libnex)
  . Fixed bug #74705 (Wrong reflection on Collator::getSortKey and
    collator_get_sort_key). (Tyson Andre, Remi)

- Mbstring:
  . Add oniguruma upstream fix (CVE-2017-9224, CVE-2017-9226, CVE-2017-9227,
    CVE-2017-9228, CVE-2017-9229) (Remi, Mamoru TASAKA)

- OCI8:
  . Add TAF callback (PR #2459). (KoenigsKind)

- Opcache:
  . Fixed bug #74663 (Segfault with opcache.memory_protect and
    validate_timestamp). (Laruence)
  . Revert opcache.enable_cli to default disabled. (Nikita)

- OpenSSL:
  . Fixed bug #74720 (pkcs7_en/decrypt does not work if \x1a is used in
    content). (Anatol)
  . Fixed bug #74651 (negative-size-param (-1) in memcpy in zif_openssl_seal()).
    (Stas)

- PDO_OCI:
  . Support Instant Client 12.2 in --with-pdo-oci configure option.
    (Tianfang Yang)

- Reflection:
  . Fixed bug #74673 (Segfault when cast Reflection object to string with
    undefined constant). (Laruence)

- SPL:
  . Fixed bug #74478 (null coalescing operator failing with SplFixedArray).
    (jhdxr)

- FTP:
  . Fixed bug #74598 (ftp:// wrapper ignores context arg). (Sara)

- PHAR:
  . Fixed bug #74386 (Phar::__construct reflection incorrect). (villfa)

- SOAP
  . Fixed bug #74679 (Incorrect conversion array with WSDL_CACHE_MEMORY).
    (Dmitry)

- Streams:
  . Fixed bug #74556 (stream_socket_get_name() returns '\0'). (Sara)

8 Jun 2017, PHP 7.1.6

- Core:
  . Fixed bug #74600 (crash (SIGSEGV) in _zend_hash_add_or_update_i).
    (Laruence)
  . Fixed bug #74546 (SIGILL in ZEND_FETCH_CLASS_CONSTANT_SPEC_CONST_CONST).
    (Laruence)
  . Fixed bug #74589 (__DIR__ wrong for unicode character). (Anatol)

- intl:
  . Fixed bug #74468 (wrong reflection on Collator::sortWithSortKeys). (villfa)

- MySQLi:
  . Fixed bug #74547 (mysqli::change_user() doesn't accept null as $database
    argument w/strict_types). (Anatol)

- Opcache:
  . Fixed bug #74596 (SIGSEGV with opcache.revalidate_path enabled). (Laruence)

- phar:
  . Fixed bug #51918 (Phar::webPhar() does not handle requests sent through PUT
    and DELETE method). (Christian Weiske)

- Readline:
  . Fixed bug #74490 (readline() moves the cursor to the beginning of the line).
    (Anatol)

- Standard:
  . Fixed bug #74510 (win32/sendmail.c anchors CC header but not BCC).
    (Damian Wadley, Anatol)

- xmlreader:
  . Fixed bug #74457 (Wrong reflection on XMLReader::expand). (villfa)

11 May 2017, PHP 7.1.5

- Core:
  . Fixed bug #74408 (Endless loop bypassing execution time limit). (Laruence)
  . Fixed bug #74353 (Segfault when killing within bash script trap code).
    (Laruence)
  . Fixed bug #74340 (Magic function __get has different behavior in php 7.1.x).
    (Nikita)
  . Fixed bug #74188 (Null coalescing operator fails for undeclared static
    class properties). (tpunt)
  . Fixed bug #74444 (multiple catch freezes in some cases). (David Matějka)
  . Fixed bug #74410 (stream_select() is broken on Windows Nanoserver).
    (Matt Ficken)
  . Fixed bug #74337 (php-cgi.exe crash on facebook callback).
    (Anton Serbulov)
  . Patch for bug #74216 was reverted. (Anatol)

- Date:
  . Fixed bug #74404 (Wrong reflection on DateTimeZone::getTransitions).
    (krakjoe)
  . Fixed bug #74080 (add constant for RFC7231 format datetime). (duncan3dc)

- DOM:
  . Fixed bug #74416 (Wrong reflection on DOMNode::cloneNode).
    (Remi, Fabien Villepinte)

- Fileinfo:
  . Fixed bug #74379 (syntax error compile error in libmagic/apprentice.c).
    (Laruence)

- GD:
  . Fixed bug #74343 (compile fails on solaris 11 with system gd2 library).
    (krakjoe)

- MySQLi:
  . Fixed bug #74432 (mysqli_connect adding ":3306" to $host if $port parameter
    not given). (Anatol)

- MySQLnd:
  . Fixed bug #74376 (Invalid free of persistent results on error/connection
    loss). (Yussuf Khalil)

- Intl:
  . Fixed bug #65683 (Intl does not support DateTimeImmutable). (Ben Scholzen)
  . Fixed bug #74298 (IntlDateFormatter->format() doesn't return
    microseconds/fractions). (Andrew Nester)
  . Fixed bug #74433 (wrong reflection for Normalizer methods). (villfa)
  . Fixed bug #74439 (wrong reflection for Locale methods). (villfa)

- Opcache:
  . Fixed bug #74456 (Segmentation error while running a script in CLI mode).
    (Laruence)
  . Fixed bug #74431 (foreach infinite loop). (Nikita)
  . Fixed bug #74442 (Opcached version produces a nested array). (Nikita)

- OpenSSL:
  . Fixed bug #73833 (null character not allowed in openssl_pkey_get_private).
    (Jakub Zelenka)
  . Fixed bug #73711 (Segfault in openssl_pkey_new when generating DSA or DH
    key). (Jakub Zelenka)
  . Fixed bug #74341 (openssl_x509_parse fails to parse ASN.1 UTCTime without
    seconds). (Moritz Fain)
  . Fixed bug #73808 (iv length warning too restrictive for aes-128-ccm).
    (Jakub Zelenka)

- phar:
  . Fixed bug #74383 (phar method parameters reflection correction). 
    (mhagstrand)

- Readline:
  . Fixed bug #74489 (readline() immediately returns false in interactive
    console mode). (Anatol)

- Standard:
  . Fixed bug #72071 (setcookie allows max-age to be negative). (Craig Duncan)
  . Fixed bug #74361 (Compaction in array_rand() violates COW). (Nikita)

- Streams:
  . Fixed bug #74429 (Remote socket URI with unique persistence identifier
    broken). (Sara)

13 Apr 2017, PHP 7.1.4

- Core:
  . Fixed bug #74149 (static embed SAPI linkage error). (krakjoe)
  . Fixed bug #73370 (falsely exits with "Out of Memory" when using
    USE_ZEND_ALLOC=0). (Nikita)
  . Fixed bug #73960 (Leak with instance method calling static method with
    referenced return). (Nikita)
  . Fixed bug #69676 (Resolution of self::FOO in class constants not correct).
    (Nikita)
  . Fixed bug #74265 (Build problems after 7.0.17 release: undefined reference
    to `isfinite'). (Nikita)
  . Fixed bug #74302 (yield fromLABEL is over-greedy). (Sara)

- Apache:
  . Reverted patch for bug #61471, fixes bug #74318. (Anatol)

- Date:
  . Fixed bug #72096 (Swatch time value incorrect for dates before 1970). (mcq8)

- DOM:
  . Fixed bug #74004 (LIBXML_NOWARNING flag ingnored on loadHTML*).
    (somedaysummer)

- iconv:
  . Fixed bug #74230 (iconv fails to fail on surrogates). (Anatol)

- OCI8:
  . Fixed uninitialized data causing random crash. (Dmitry)

- Opcache:
  . Fixed bug #74250 (OPcache compilation performance regression in PHP 5.6/7
    with huge classes). (Nikita)

- OpenSSL:
  . Fixed bug #72333 (fwrite() on non-blocking SSL sockets doesn't work).
    (Jakub Zelenka)

- PDO MySQL:
  . Fixed bug #71003 (Expose MYSQLI_CLIENT_SSL_DONT_VERIFY_SERVER_CERT to PDO
    interface). (Thomas Orozco)

- SPL:
  . Fixed bug #74058 (ArrayObject can not notice changes). (Andrew Nester)

- Sqlite:
  . Implemented FR #74217 (Allow creation of deterministic sqlite functions).
    (Andrew Nester)

- Streams:
  . Fixed bug #74216 (Correctly fail on invalid IP address ports). (Sara)

- Zlib:
  . Fixed bug #74240 (deflate_add can allocate too much memory). (Matt Bonneau)

16 Mar 2017, PHP 7.1.3

- Core:
  . Fixed bug #74157 (Segfault with nested generators). (Laruence)
  . Fixed bug #74164 (PHP hangs when an invalid value is dynamically passed to
    typehinted by-ref arg). (Laruence)
  . Fixed bug #74093 (Maximum execution time of n+2 seconds exceed not written
    in error_log). (Laruence)
  . Fixed bug #73989 (PHP 7.1 Segfaults within Symfony test suite).
    (Dmitry, Laruence)
  . Fixed bug #74084 (Out of bound read - zend_mm_alloc_small). (Laruence)
  . Fixed bug #73807 (Performance problem with processing large post request).
    (Nikita)
  . Fixed bug #73998 (array_key_exists fails on arrays created by
    get_object_vars). (mhagstrand)
  . Fixed bug #73954 (NAN check fails on Alpine Linux with musl). (Andrea)
  . Fixed bug #73677 (Generating phar.phar core dump with gcc ASAN enabled
    build). (ondrej)

- Apache:
  . Fixed bug #61471 (Incomplete POST does not timeout but is passed to PHP).
    (Zheng Shao)

- Date:
  . Fixed bug #73837 ("new DateTime()" sometimes returns 1 second ago value).
    (Derick)

- FPM:
  . Fixed bug #69860 (php-fpm process accounting is broken with keepalive).
    (Denis Yeldandi)

- Hash:
  . Fixed bug #73127 (gost-crypto hash incorrect if input data contains long
    0xFF sequence). (Grundik)

- GD:
  . Fixed bug #74031 (ReflectionFunction for imagepng is missing last two
    parameters). (finwe)

- Mysqlnd:
  . Fixed bug #74021 (fetch_array broken data. Data more then MEDIUMBLOB).
    (Andrew Nester, Nikita)

- Opcache:
  . Fixed bug #74152 (if statement says true to a null variable). (Laruence)
  . Fixed bug #74019 (Segfault with list). (Laruence)

- OpenSSL:
  . Fixed bug #74022 (PHP Fast CGI crashes when reading from a pfx file).
    (Anatol)
  . Fixed bug #74099 (Memory leak with openssl_encrypt()). (Andrew Nester)
  . Fixed bug #74159 (Writing a large buffer to a non-blocking encrypted stream
    fails with "bad write retry"). (trowski)

- PDO_OCI:
  . Fixed bug #54379 (PDO_OCI: UTF-8 output gets truncated). (gureedo / Oracle)

- SQLite3:
  . Fixed bug #74413 (incorrect reflection for SQLite3::enableExceptions).
    (krakjoe)

- Standard:
  . Fixed bug #74005 (mail.add_x_header causes RFC-breaking lone line feed).
    (Anatol)
  . Fixed bug #74041 (substr_count with length=0 broken). (Nikita)
  . Fixed bug #73118 (is_callable callable name reports misleading value for
    anonymous classes). (Adam Saponara)
  . Fixed bug #74105 (PHP on Linux should use /dev/urandom when getrandom is
    not available). (Benjamin Robin)
  . Fixed bug #74708 (Invalid Reflection signatures for random_bytes and
    random_int). (Tyson Andre, Remi)

- Streams:
  . Fixed bug #73496 (Invalid memory access in zend_inline_hash_func).
    (Laruence)
  . Fixed bug #74090 (stream_get_contents maxlength>-1 returns empty string).
    (Anatol)

16 Feb 2017, PHP 7.1.2

- Core:
  . Improved GENERATOR_CREATE opcode handler. (Bob, Dmitry)
  . Fixed bug #73877 (readlink() returns garbage for UTF-8 paths). (Anatol)
  . Fixed bug #73876 (Crash when exporting **= in expansion of assign op).
    (Sara)
  . Fixed bug #73962 (bug with symlink related to cyrillic directory). (Anatol)
  . Fixed bug #73969 (segfault in debug_print_backtrace). (andrewnester)
  . Fixed bug #73994 (arginfo incorrect for unpack). (krakjoe)
  . Fixed bug #73973 (assertion error in debug_zval_dump). (andrewnester)

- DOM:
  . Fixed bug #54382 (getAttributeNodeNS doesn't get xmlns* attributes).
    (aboks)

- DTrace:
  . Fixed bug #73965 (DTrace reported as enabled when disabled). (Remi)

- FCGI:
  . Fixed bug #73904 (php-cgi fails to load -c specified php.ini file). (Anatol)
  . Fixed bug #72898 (PHP_FCGI_CHILDREN is not included in phpinfo()). (Anatol)

- FPM:
  . Fixed bug #69865 (php-fpm does not close stderr when using syslog). 
    (m6w6)

- GD:
  . Fixed bug #73968 (Premature failing of XBM reading). (cmb)

- GMP:
  . Fixed bug #69993 (test for gmp.h needs to test machine includes).
    (Jordan Gigov) 

- Hash:
  . Added hash_hkdf() function. (Andrey Andreev)
  . Fixed bug #73961 (environmental build dependency in hash sha3 source).
    (krakjoe)

- Intl:
  . Fix bug #73956 (Link use CC instead of CXX). (Remi)

- LDAP:
  . Fixed bug #73933 (error/segfault with ldap_mod_replace and opcache).
    (Laruence)

- MySQLi:
  . Fixed bug #73949 (leak in mysqli_fetch_object). (krakjoe)

- Mysqlnd:
  . Fixed bug #69899 (segfault on close() after free_result() with mysqlnd).
    (Richard Fussenegger)

- Opcache:
  . Fixed bug #73983 (crash on finish work with phar in cli + opcache).
    (Anatol)

- OpenSSL:
  . Fixed bug #71519 (add serial hex to return value array). (xrobau)
  . Fixed bug #73692 (Compile ext/openssl with openssl 1.1.0 on Win). (Anatol)
  . Fixed bug #73978 (openssl_decrypt triggers bug in PDO). (Jakub Zelenka)

- PDO_Firebird:
  . Implemented FR #72583 (All data are fetched as strings). (Dorin Marcoci)

- PDO_PgSQL:
  . Fixed bug #73959 (lastInsertId fails to throw an exception for wrong 
    sequence name). (andrewnester)

- Phar:
  . Fixed bug #70417 (PharData::compress() doesn't close temp file). (cmb)

- posix:
  . Fixed bug #71219 (configure script incorrectly checks for ttyname_r). (atoh)

- Session:
  . Fixed bug #69582 (session not readable by root in CLI). (EvgeniySpinov)

- SPL:
  . Fixed bug #73896 (spl_autoload() crashes when calls magic _call()). (Dmitry)

- Standard:
  . Fixed bug #69442 (closing of fd incorrect when PTS enabled). (jaytaph)
  . Fixed bug #47021 (SoapClient stumbles over WSDL delivered with
    "Transfer-Encoding: chunked"). (Rowan Collins)
  . Fixed bug #72974 (imap is undefined service on AIX). (matthieu.sarter)
  . Fixed bug #72979 (money_format stores wrong length AIX). (matthieu.sarter)
  . Fixed bug #73374 (intval() with base 0 should detect binary). (Leigh)
  . Fixed bug #69061 (mail.log = syslog contains double information).
    (Tom Sommer)

- ZIP:
  . Fixed bug #70103 (ZipArchive::addGlob ignores remove_all_path option). (cmb,
    Mitch Hagstrand)

19 Jan 2017, PHP 7.1.1

- Core:
  . Fixed bug #73792 (invalid foreach loop hangs script). (Dmitry)
  . Fixed bug #73686 (Adding settype()ed values to ArrayObject results in
    references). (Nikita, Laruence)
  . Fixed bug #73663 ("Invalid opcode 65/16/8" occurs with a variable created
    with list()). (Laruence)
  . Fixed bug #73727 (ZEND_MM_BITSET_LEN is "undefined symbol" in
    zend_bitset.h). (Nikita)
  . Fixed bug #73753 (unserialized array pointer not advancing). (David Walker)
  . Fixed bug #73783 (SIG_IGN doesn't work when Zend Signals is enabled).
    (David Walker)

- CLI:
  . Fixed bug #72555 (CLI output(japanese) on Windows). (Anatol)

- COM:
  . Fixed bug #73679 (DOTNET read access violation using invalid codepage).
    (Anatol)

- DOM:
  . Fixed bug #67474 (getElementsByTagNameNS filter on default ns). (aboks)

- Mbstring:
  . Fixed bug #73646 (mb_ereg_search_init null pointer dereference).
    (Laruence)

- Mysqli:
  . Fixed bug #73462 (Persistent connections don't set $connect_errno).
    (darkain)

- Mysqlnd:
  . Optimized handling of BIT fields - less memory copies and lower memory
    usage. (Andrey)
  . Fixed bug #73800 (sporadic segfault with MYSQLI_OPT_INT_AND_FLOAT_NATIVE). 
	(vanviegen)

- Opcache:
  . Fixed bug #73789 (Strange behavior of class constants in switch/case block).
    (Laruence)
  . Fixed bug #73746 (Method that returns string returns UNKNOWN:0 instead).
    (Laruence)
  . Fixed bug #73654 (Segmentation fault in zend_call_function). (Nikita)
  . Fixed bug #73668 ("SIGFPE Arithmetic exception" in opcache when divide by
    minus 1). (Nikita)
  . Fixed bug #73847 (Recursion when a variable is redefined as array). (Nikita)

- PDO_Firebird:
  . Fixed bug #72931 (PDO_FIREBIRD with Firebird 3.0 not work on returning
    statement). (Dorin Marcoci)

- phpdbg:
  . Fixed bug #73794 (Crash (out of memory) when using run and # command
    separator). (Bob)
  . Fixed bug #73704 (phpdbg shows the wrong line in files with shebang). (Bob)

- SQLite3:
  . Reverted fix for bug #73530	(Unsetting result set may reset other result
    set). (cmb)

- Standard:
  . Fixed bug #73594 (dns_get_record does not populate $additional out
    parameter). (Bruce Weirdan)
  . Fixed bug #70213 (Unserialize context shared on double class lookup).
    (Taoguang Chen)
  . Fixed bug #73154 (serialize object with __sleep function crash). (Nikita)
  . Fixed bug #70490 (get_browser function is very slow). (Nikita)
  . Fixed bug #73265 (Loading browscap.ini at startup causes high memory usage).
    (Nikita)
  . Add subject to mail log. (tomsommer)
  . Fixed bug #31875 (get_defined_functions additional param to exclude
	disabled functions). (willianveiga)

- Zlib
  . Fixed bug #73373 (deflate_add does not verify that output was not truncated).
    (Matt Bonneau)

01 Dec 2016, PHP 7.1.0

- Core:
  . Added nullable types. (Levi, Dmitry)
  . Added DFA optimization framework based on e-SSA form. (Dmitry, Nikita)
  . Added specialized opcode handlers (e.g. ZEND_ADD_LONG_NO_OVERFLOW).
    (Dmitry)
  . Added [] = as alternative construct to list() =. (Bob)
  . Added void return type. (Andrea)
  . Added support for negative string offsets in string offset syntax and
    various string functions. (Francois)
  . Added a form of the list() construct where keys can be specified. (Andrea)
  . Implemented safe execution timeout handling, that prevents random crashes
    after "Maximum execution time exceeded" error. (Dmitry)
  . Implemented the RFC `Support Class Constant Visibility`. (Sean DuBois,
    Reeze Xia, Dmitry)
  . Implemented the RFC `Catching multiple exception types`. (Bronislaw Bialek,
    Pierrick)
  . Implemented logging to syslog with dynamic error levels. (Jani Ollikainen)
  . Implemented FR #72614 (Support "nmake test" on building extensions by
    phpize). (Yuji Uchiyama)
  . Implemented RFC: Iterable. (Aaron Piotrowski)
  . Implemented RFC: Closure::fromCallable (Danack)
  . Implemented RFC: Replace "Missing argument" warning with "\ArgumentCountError"
    exception. (Dmitry, Davey)
  . Implemented RFC: Fix inconsistent behavior of $this variable. (Dmitry)
  . Fixed bug #73585 (Logging of "Internal Zend error - Missing class
    information" missing class name). (Laruence)
  . Fixed memory leak(null coalescing operator with Spl hash). (Tyson Andre)
  . Fixed bug #72736 (Slow performance when fetching large dataset with mysqli
    / PDO). (Dmitry)
  . Fixed bug #72482 (Ilegal write/read access caused by gdImageAALine
    overflow). (cmb)
  . Fixed bug #72696 (imagefilltoborder stackoverflow on truecolor images).
    (cmb)
  . Fixed bug #73350 (Exception::__toString() cause circular references).
    (Laruence)
  . Fixed bug #73329 ((Float)"Nano" == NAN). (Anatol)
  . Fixed bug #73288 (Segfault in __clone > Exception.toString > __get).
    (Laruence)
  . Fixed for #73240 (Write out of bounds at number_format). (Stas)
  . Fix pthreads detection when cross-compiling (ffontaine)
  . Fixed bug #73337 (try/catch not working with two exceptions inside a same
    operation). (Dmitry)
  . Fixed bug #73156 (segfault on undefined function). (Dmitry)
  . Fixed bug #73163 (PHP hangs if error handler throws while accessing undef
    const in default value). (Nikita)
  . Fixed bug #73172 (parse error: Invalid numeric literal). (Nikita, Anatol)
  . Fixed bug #73181 (parse_str() without a second argument leads to crash).
    (Nikita)
  . Fixed bug #73025 (Heap Buffer Overflow in virtual_popen of
    zend_virtual_cwd.c). (cmb)
  . Fixed bug #73058 (crypt broken when salt is 'too' long). (Anatol)
  . Fixed bug #72944 (Null pointer deref in zval_delref_p). (Dmitry)
  . Fixed bug #72943 (assign_dim on string doesn't reset hval). (Laruence)
  . Fixed bug #72598 (Reference is lost after array_slice()) (Nikita)
  . Fixed bug #72703 (Out of bounds global memory read in BF_crypt triggered by
    password_verify). (Anatol)
  . Fixed bug #72813 (Segfault with __get returned by ref). (Laruence)
  . Fixed bug #72767 (PHP Segfaults when trying to expand an infinite operator).
    (Nikita)
  . TypeError messages for arg_info type checks will now say "must be ...
    or null" where the parameter or return type accepts null. (Andrea)
  . Fixed bug #72857 (stream_socket_recvfrom read access violation). (Anatol)
  . Fixed bug #72663 (Create an Unexpected Object and Don't Invoke
    __wakeup() in Deserialization). (Stas)
  . Fixed bug #72681 (PHP Session Data Injection Vulnerability). (Stas)
  . Fixed bug #72742 (memory allocator fails to realloc small block to large
    one). (Stas)
  . Fixed URL rewriter. It would not rewrite '//example.com/' URL
    unconditionally. URL rewrite target hosts whitelist is implemented. (Yasuo)
  . Fixed bug #72641 (phpize (on Windows) ignores PHP_PREFIX).
    (Yuji Uchiyama)
  . Fixed bug #72683 (getmxrr broken). (Anatol)
  . Fixed bug #72629 (Caught exception assignment to variables ignores
    references). (Laruence)
  . Fixed bug #72594 (Calling an earlier instance of an included anonymous
    class fatals). (Laruence)
  . Fixed bug #72581 (previous property undefined in Exception after
    deserialization). (Laruence)
  . Fixed bug #72543 (Different references behavior comparing to PHP 5)
    (Laruence, Dmitry, Nikita)
  . Fixed bug #72347 (VERIFY_RETURN type casts visible in finally). (Dmitry)
  . Fixed bug #72216 (Return by reference with finally is not memory safe).
    (Dmitry)
  . Fixed bug #72215 (Wrong return value if var modified in finally). (Dmitry)
  . Fixed bug #71818 (Memory leak when array altered in destructor). (Dmitry)
  . Fixed bug #71539 (Memory error on $arr[$a] =& $arr[$b] if RHS rehashes)
    (Dmitry, Nikita)
  . Added new constant PHP_FD_SETSIZE. (cmb)
  . Added optind parameter to getopt(). (as)
  . Added PHP to SAPI error severity mapping for logs. (Martin Vobruba)
  . Fixed bug #71911 (Unable to set --enable-debug on building extensions by
    phpize on Windows). (Yuji Uchiyama)
  . Fixed bug #29368 (The destructor is called when an exception is thrown from
    the constructor). (Dmitry)
  . Implemented RFC: RNG Fixes. (Leigh)
  . Implemented email validation as per RFC 6531. (Leo Feyer, Anatol)
  . Fixed bug #72513 (Stack-based buffer overflow vulnerability in
    virtual_file_ex). (Stas)
  . Fixed bug #72573 (HTTP_PROXY is improperly trusted by some PHP libraries
    and applications). (Stas)
  . Fixed bug #72523 (dtrace issue with reflection (failed test)). (Laruence)
  . Fixed bug #72508 (strange references after recursive function call and
    "switch" statement). (Laruence)
  . Fixed bug #72441 (Segmentation fault: RFC list_keys). (Laruence)
  . Fixed bug #72395 (list() regression). (Laruence)
  . Fixed bug #72373 (TypeError after Generator function w/declared return type
    finishes). (Nikita)
  . Fixed bug #69489 (tempnam() should raise notice if falling back to temp dir).
    (Laruence, Anatol)
  . Fixed UTF-8 and long path support on Windows. (Anatol)
  . Fixed bug #53432 (Assignment via string index access on an empty string
    converts to array). (Nikita)
  . Fixed bug #62210 (Exceptions can leak temporary variables). (Dmitry, Bob)
  . Fixed bug #62814 (It is possible to stiffen child class members visibility).
    (Nikita)
  . Fixed bug #69989 (Generators don't participate in cycle GC). (Nikita)
  . Fixed bug #70228 (Memleak if return in finally block). (Dmitry)
  . Fixed bug #71266 (Missing separation of properties HT in foreach etc).
    (Dmitry)
  . Fixed bug #71604 (Aborted Generators continue after nested finally).
    (Nikita)
  . Fixed bug #71572 (String offset assignment from an empty string inserts
    null byte). (Francois)
  . Fixed bug #71897 (ASCII 0x7F Delete control character permitted in
    identifiers). (Andrea)
  . Fixed bug #72188 (Nested try/finally blocks losing return value). (Dmitry)
  . Fixed bug #72213 (Finally leaks on nested exceptions). (Dmitry, Nikita)
  . Fixed bug #47517 (php-cgi.exe missing UAC manifest).
    (maxdax15801 at users noreply github com)
  . Change statement and fcall extension handlers to accept frame. (Joe)
  . Number operators taking numeric strings now emit E_NOTICEs or E_WARNINGs
    when given malformed numeric strings. (Andrea)
  . (int), intval() where $base is 10 or unspecified, settype(), decbin(),
    decoct(), dechex(), integer operators and other conversions now always
    respect scientific notation in numeric strings. (Andrea)
  . Raise a compile-time warning on octal escape sequence overflow. (Sara)

- Apache2handler:
  . Enable per-module logging in Apache 2.4+. (Martin Vobruba)

- BCmath:
  . Fix bug #73190 (memcpy negative parameter _bc_new_num_ex). (Stas)

- Bz2:
  . Fixed bug #72837 (integer overflow in bzdecompress caused heap
    corruption). (Stas)
  . Fixed bug #72613 (Inadequate error handling in bzread()). (Stas)

- Calendar:
  . Fix integer overflows (Joshua Rogers)
  . Fixed bug #67976 (cal_days_month() fails for final month of the French
    calendar). (cmb)
  . Fixed bug #71894 (AddressSanitizer: global-buffer-overflow in
    zif_cal_from_jd). (cmb)

- CLI Server:
  . Fixed bug #73360 (Unable to work in root with unicode chars). (Anatol)
  . Fixed bug #71276 (Built-in webserver does not send Date header).
    (see at seos fr)

- COM:
  . Fixed bug #73126 (Cannot pass parameter 1 by reference). (Anatol)
  . Fixed bug #69579 (Invalid free in extension trait). (John Boehr)
  . Fixed bug #72922 (COM called from PHP does not return out parameters).
    (Anatol)
  . Fixed bug #72569 (DOTNET/COM array parameters broke in PHP7). (Anatol)
  . Fixed bug #72498 (variant_date_from_timestamp null dereference). (Anatol)

- Curl
  . Implement support for handling HTTP/2 Server Push. (Davey)
  . Add curl_multi_errno(), curl_share_errno() and curl_share_strerror()
    functions. (Pierrick)
  . Fixed bug #72674 (Heap overflow in curl_escape). (Stas)
  . Fixed bug #72541 (size_t overflow lead to heap corruption). (Stas).
  . Fixed bug #71709 (curl_setopt segfault with empty CURLOPT_HTTPHEADER).
    (Pierrick)
  . Fixed bug #71929 (CURLINFO_CERTINFO data parsing error). (Pierrick)

- Date:
  . Fixed bug #69587 (DateInterval properties and isset). (jhdxr)
  . Fixed bug #73426 (createFromFormat with 'z' format char results in
    incorrect time). (Derick)
  . Fixed bug #45554 (Inconsistent behavior of the u format char). (Derick)
  . Fixed bug #48225 (DateTime parser doesn't set microseconds for "now").
    (Derick)
  . Fixed bug #52514 (microseconds are missing in DateTime class). (Derick)
  . Fixed bug #52519 (microseconds in DateInterval are missing). (Derick)
  . Fixed bug #60089 (DateTime::createFromFormat() U after u nukes microtime).
    (Derick)
  . Fixed bug #64887 (Allow DateTime modification with subsecond items).
    (Derick)
  . Fixed bug #68506 (General DateTime improvments needed for microseconds to
    become useful). (Derick)
  . Fixed bug #73109 (timelib_meridian doesn't parse dots correctly). (Derick)
  . Fixed bug #73247 (DateTime constructor does not initialise microseconds
    property). (Derick)
  . Fixed bug #73147 (Use After Free in PHP7 unserialize()). (Stas)
  . Fixed bug #73189 (Memcpy negative size parameter php_resolve_path). (Stas)
  . Fixed bug #66836 (DateTime::createFromFormat 'U' with pre 1970 dates fails
    parsing). (derick)
  . Invalid serialization data for a DateTime or DatePeriod object will now
    throw an instance of Error from __wakeup() or __set_state() instead of
    resulting in a fatal error. (Aaron Piotrowski)
  . Timezone initialization failure from serialized data will now throw an
    instance of Error from __wakeup() or __set_state() instead of resulting in
    a fatal error. (Aaron Piotrowski)
  . Export date_get_interface_ce() for extension use. (Jeremy Mikola)
  . Fixed bug #63740 (strtotime seems to use both sunday and monday as start of
    week). (Derick)

- Dba:
  . Fixed bug #70825 (Cannot fetch multiple values with group in ini file).
    (cmb)
  . Data modification functions (e.g.: dba_insert()) now throw an instance of
    Error instead of triggering a catchable fatal error if the key is does not
    contain exactly two elements. (Aaron Piotrowski)

- DOM:
  . Fixed bug #73150 (missing NULL check in dom_document_save_html). (Stas)
  . Fixed bug #66502 (DOM document dangling reference). (Sean Heelan, cmb)
  . Invalid schema or RelaxNG validation contexts will throw an instance of
    Error instead of resulting in a fatal error. (Aaron Piotrowski)
  . Attempting to register a node class that does not extend the appropriate
    base class will now throw an instance of Error instead of resulting in a
    fatal error. (Aaron Piotrowski)
  . Attempting to read an invalid or write to a readonly property will throw
    an instance of Error instead of resulting in a fatal error. (Aaron
    Piotrowski)

- DTrace:
  . Disabled PHP call tracing by default (it makes significant overhead).
    This may be enabled again using envirionment variable USE_ZEND_DTRACE=1.
    (Dmitry)

- EXIF:
  . Fixed bug #72735 (Samsung picture thumb not read (zero size)). (Kalle, Remi)
  . Fixed bug #72627 (Memory Leakage In exif_process_IFD_in_TIFF). (Stas)
  . Fixed bug #72603 (Out of bound read in exif_process_IFD_in_MAKERNOTE).
    (Stas)
  . Fixed bug #72618 (NULL Pointer Dereference in exif_process_user_comment).
    (Stas)

- Filter:
  . Fixed bug #72972 (Bad filter for the flags FILTER_FLAG_NO_RES_RANGE and
    FILTER_FLAG_NO_PRIV_RANGE). (julien)
  . Fixed bug #73054 (default option ignored when object passed to int filter).
    (cmb)
  . Fixed bug #71745 (FILTER_FLAG_NO_RES_RANGE does not cover whole 127.0.0.0/8
    range). (bugs dot php dot net at majkl578 dot cz)

- FPM:
  . Fixed bug #72575 (using --allow-to-run-as-root should ignore missing user).
    (gooh)

- FTP:
  . Fixed bug #70195 (Cannot upload file using ftp_put to FTPES with
    require_ssl_reuse). (Benedict Singer)
  . Implemented FR #55651 (Option to ignore the returned FTP PASV address).
    (abrender at elitehosts dot com)

- GD:
  . Fixed bug #73213 (Integer overflow in imageline() with antialiasing). (cmb)
  . Fixed bug #73272 (imagescale() is not affected by, but affects
    imagesetinterpolation()). (cmb)
  . Fixed bug #73279 (Integer overflow in gdImageScaleBilinearPalette()). (cmb)
  . Fixed bug #73280 (Stack Buffer Overflow in GD dynamicGetbuf). (cmb)
  . Fixed bug #50194 (imagettftext broken on transparent background w/o
    alphablending). (cmb)
  . Fixed bug #73003 (Integer Overflow in gdImageWebpCtx of gd_webp.c). (trylab,
    cmb)
  . Fixed bug #53504 (imagettfbbox gives incorrect values for bounding box).
    (Mark Plomer, cmb)
  . Fixed bug #73157 (imagegd2() ignores 3rd param if 4 are given). (cmb)
  . Fixed bug #73155 (imagegd2() writes wrong chunk sizes on boundaries). (cmb)
  . Fixed bug #73159 (imagegd2(): unrecognized formats may result in corrupted
    files). (cmb)
  . Fixed bug #73161 (imagecreatefromgd2() may leak memory). (cmb)
  . Fixed bug #67325 (imagetruecolortopalette: white is duplicated in palette).
    (cmb)
  . Fixed bug #66005 (imagecopy does not support 1bit transparency on truecolor
    images). (cmb)
  . Fixed bug #72913 (imagecopy() loses single-color transparency on palette
    images). (cmb)
  . Fixed bug #68716 (possible resource leaks in _php_image_convert()). (cmb)
  . Fixed bug #72709 (imagesetstyle() causes OOB read for empty $styles). (cmb)
  . Fixed bug #72697 (select_colors write out-of-bounds). (Stas)
  . Fixed bug #72730 (imagegammacorrect allows arbitrary write access). (Stas)
  . Fixed bug #72596 (imagetypes function won't advertise WEBP support). (cmb)
  . Fixed bug #72604 (imagearc() ignores thickness for full arcs). (cmb)
  . Fixed bug #70315 (500 Server Error but page is fully rendered). (cmb)
  . Fixed bug #43828 (broken transparency of imagearc for truecolor in
    blendingmode). (cmb)
  . Fixed bug #72512 (gdImageTrueColorToPaletteBody allows arbitrary write/read
    access). (Pierre)
  . Fixed bug #72519 (imagegif/output out-of-bounds access). (Pierre)
  . Fixed bug #72558 (Integer overflow error within _gdContributionsAlloc()).
    (Pierre)
  . Fixed bug #72482 (Ilegal write/read access caused by gdImageAALine
    overflow). (Pierre)
  . Fixed bug #72494 (imagecropauto out-of-bounds access). (Fernando, Pierre,
    cmb)
  . Fixed bug #72404 (imagecreatefromjpeg fails on selfie). (cmb)
  . Fixed bug #43475 (Thick styled lines have scrambled patterns). (cmb)
  . Fixed bug #53640 (XBM images require width to be multiple of 8). (cmb)
  . Fixed bug #64641 (imagefilledpolygon doesn't draw horizontal line). (cmb)

- Hash:
  . Added SHA3 fixed mode algorithms (224, 256, 384, and 512 bit). (Sara)
  . Added SHA512/256 and SHA512/224 algorithms. (Sara)

- iconv:
  . Fixed bug #72320 (iconv_substr returns false for empty strings). (cmb)

- IMAP:
  . Fixed bug #73418 (Integer Overflow in "_php_imap_mail" leads to crash).
    (Anatol)
  . An email address longer than 16385 bytes will throw an instance of Error
    instead of resulting in a fatal error. (Aaron Piotrowski)

- Interbase:
  . Fixed bug #73512 (Fails to find firebird headers as don't use fb_config
    output). (Remi)

- Intl:
  . Fixed bug #73007 (add locale length check). (Stas)
  . Fixed bug #73218 (add mitigation for ICU int overflow). (Stas)
  . Fixed bug #65732 (grapheme_*() is not Unicode compliant on CR LF
    sequence). (cmb)
  . Fixed bug #73007 (add locale length check). (Stas)
  . Fixed bug #72639 (Segfault when instantiating class that extends
    IntlCalendar and adds a property). (Laruence)
  . Fixed bug #72658 (Locale::lookup() / locale_lookup() hangs if no match
    found). (Anatol)
  . Partially fixed #72506 (idn_to_ascii for UTS #46 incorrect for long domain
    names). (cmb)
  . Fixed bug #72533 (locale_accept_from_http out-of-bounds access). (Stas)
  . Failure to call the parent constructor in a class extending Collator
    before invoking the parent methods will throw an instance of Error
    instead of resulting in a recoverable fatal error. (Aaron Piotrowski)
  . Cloning a Transliterator object may will now throw an instance of Error
    instead of resulting in a fatal error if cloning the internal
    transliterator fails. (Aaron Piotrowski)
  . Added IntlTimeZone::getWindowsID() and
    IntlTimeZone::getIDForWindowsID(). (Sara)
  . Fixed bug #69374 (IntlDateFormatter formatObject returns wrong utf8 value).
    (lenhatanh86 at gmail com)
  . Fixed bug #69398 (IntlDateFormatter formatObject returns wrong value when
    time style is NONE). (lenhatanh86 at gmail com)

- JSON:
  . Introduced encoder struct instead of global which fixes bugs #66025 and
    #73254 related to pretty print indentation. (Jakub Zelenka)
  . Fixed bug #73113 (Segfault with throwing JsonSerializable). (julien)
  . Implemented earlier return when json_encode fails, fixes bugs #68992
    (Stacking exceptions thrown by JsonSerializable) and #70275 (On recursion
    error, json_encode can eat up all system memory). (Jakub Zelenka)
  . Implemented FR #46600 ("_empty_" key in objects). (Jakub Zelenka)
  . Exported JSON parser API including json_parser_method that can be used
    for implementing custom logic when parsing JSON. (Jakub Zelenka)
  . Escaped U+2028 and U+2029 when JSON_UNESCAPED_UNICODE is supplied as
    json_encode options and added JSON_UNESCAPED_LINE_TERMINATORS to restore
    the previous behaviour. (Eddie Kohler)

- LDAP:
  . Providing an unknown modification type to ldap_batch_modify() will now
    throw an instance of Error instead of resulting in a fatal error.
    (Aaron Piotrowski)

- Mbstring:
  . Fixed bug #73532 (Null pointer dereference in mb_eregi). (Laruence)
  . Fixed bug #66964 (mb_convert_variables() cannot detect recursion) (Yasuo)
  . Fixed bug #72992 (mbstring.internal_encoding doesn't inherit default_charset).
    (Yasuo)
  . Fixed bug #66797 (mb_substr only takes 32-bit signed integer). (cmb)
  . Fixed bug #72711 (`mb_ereg` does not clear the `$regs` parameter on
    failure). (ju1ius)
  . Fixed bug #72691 (mb_ereg_search raises a warning if a match zero-width).
    (cmb)
  . Fixed bug #72693 (mb_ereg_search increments search position when a match
    zero-width). (cmb)
  . Fixed bug #72694 (mb_ereg_search_setpos does not accept a string's last
    position). (cmb)
  . Fixed bug #72710 (`mb_ereg` causes buffer overflow on regexp compile error).
    (ju1ius)
  . Deprecated mb_ereg_replace() eval option. (Rouven Weßling, cmb)
  . Fixed bug #69151 (mb_ereg should reject ill-formed byte sequence).
    (Masaki Kagaya)
  . Fixed bug #72405 (mb_ereg_replace - mbc_to_code (oniguruma) -
    oob read access). (Laruence)
  . Fixed bug #72399 (Use-After-Free in MBString (search_re)). (Laruence)
  . mb_ereg() and mb_eregi() will now throw an instance of ParseError if an
    invalid PHP expression is provided and the 'e' option is used. (Aaron
    Piotrowski)

- Mcrypt:
  . Deprecated ext/mcrypt. (Scott Arciszewski, cmb)
  . Fixed bug #72782 (Heap Overflow due to integer overflows). (Stas)
  . Fixed bug #72551, bug #72552 (In correct casting from size_t to int lead to
    heap overflow in mdecrypt_generic). (Stas)
  . mcrypt_encrypt() and mcrypt_decrypt() will throw an instance of Error
    instead of resulting in a fatal error if mcrypt cannot be initialized.
    (Aaron Piotrowski)

- Mysqli:
  . Attempting to read an invalid or write to a readonly property will throw
    an instance of Error instead of resulting in a fatal error. (Aaron
    Piotrowski)

- Mysqlnd:
  . Fixed bug #64526 (Add missing mysqlnd.* parameters to php.ini-*). (cmb)
  . Fixed bug #71863 (Segfault when EXPLAIN with "Unknown column" error when
    using MariaDB). (Andrey)
  . Fixed bug #72701 (mysqli_get_host_info() wrong output). (Anatol)

- OCI8
  . Fixed bug #71148 (Bind reference overwritten on PHP 7). (Oracle Corp.)
  . Fixed invalid handle error with Implicit Result Sets. (Chris Jones)
  . Fixed bug #72524 (Binding null values triggers ORA-24816 error). (Chris Jones)

- ODBC:
  . Fixed bug #73448 (odbc_errormsg returns trash, always 513 bytes).
    (Anatol)

- Opcache:
  . Fixed bug #73583 (Segfaults when conditionally declared class and function
    have the same name). (Laruence)
  . Fixed bug #69090 (check cached files permissions)
  . Fixed bug #72982 (Memory leak in zend_accel_blacklist_update_regexp()
    function). (Laruence)
  . Fixed bug #72949 (Typo in opcache error message). (cmb)
  . Fixed bug #72762 (Infinite loop while parsing a file with opcache enabled).
    (Nikita)
  . Fixed bug #72590 (Opcache restart with kill_all_lockers does not work).
    (Keyur)

- OpenSSL:
  . Fixed bug #73478 (openssl_pkey_new() generates wrong pub/priv keys with
    Diffie Hellman). (Jakub Zelenka)
  . Fixed bug #73276 (crash in openssl_random_pseudo_bytes function). (Stas)
  . Fixed bug #73072 (Invalid path SNI_server_certs causes segfault).
    (Jakub Zelenka)
  . Fixed bug #72360 (ext/openssl build failure with OpenSSL 1.1.0).
    (Jakub Zelenka)
  . Bumped a minimal version to 1.0.1. (Jakub Zelenka)
  . Dropped support for SSL2. (Remi)
  . Implemented FR #61204 (Add elliptic curve support for OpenSSL).
    (Dominic Luechinger)
  . Implemented FR #67304 (Added AEAD support [CCM and GCM modes] to
    openssl_encrypt and openssl_decrypt). (Jakub Zelenka)
  . Implemented error storing to the global queue and cleaning up the OpenSSL
    error queue (resolves bugs #68276 and #69882). (Jakub Zelenka)

- Pcntl
  . Implemented asynchronous signal handling without TICKS. (Dmitry)
  . Added pcntl_signal_get_handler() that returns the current signal handler
    for a particular signal. Addresses FR #72409. (David Walker)
  . Add signinfo to pcntl_signal() handler args (Bishop Bettini, David Walker)

- PCRE:
  . Fixed bug #73483 (Segmentation fault on pcre_replace_callback). (Laruence)
  . Fixed bug #73612 (preg_*() may leak memory). (cmb)
  . Fixed bug #73392 (A use-after-free in zend allocator management). 
    (Laruence)
  . Fixed bug #73121 (Bundled PCRE doesn't compile because JIT isn't supported
    on s390). (Anatol)
  . Fixed bug #72688 (preg_match missing group names in matches). (cmb)
  . Downgraded to PCRE 8.38. (Anatol)
  . Fixed bug #72476 (Memleak in jit_stack). (Laruence)
  . Fixed bug #72463 (mail fails with invalid argument). (Anatol)
  . Upgraded to PCRE 8.39. (Anatol)

- PDO:
  . Fixed bug #72788 (Invalid memory access when using persistent PDO
    connection). (Keyur)
  . Fixed bug #72791 (Memory leak in PDO persistent connection handling). (Keyur)
  . Fixed bug #60665 (call to empty() on NULL result using PDO::FETCH_LAZY
    returns false). (cmb)

- PDO_DBlib:
  . Fixed bug #72414 (Never quote values as raw binary data). (Adam Baratz)
  . Allow \PDO::setAttribute() to set query timeouts. (Adam Baratz)
  . Handle SQLDECIMAL/SQLNUMERIC types, which are used by later TDS versions.
    (Adam Baratz)
  . Add common PDO test suite. (Adam Baratz)
  . Free error and message strings when cleaning up PDO instances.
    (Adam Baratz)
  . Fixed bug #67130 (\PDOStatement::nextRowset() should succeed when all rows
    in current rowset haven't been fetched). (Peter LeBrun)
  . Ignore potentially misleading dberr values. (Chris Kings-Lynne)
  . Implemented stringify 'uniqueidentifier' fields.
    (Alexander Zhuravlev, Adam Baratz)

- PDO_Firebird:
  . Fixed bug #73087, #61183, #71494 (Memory corruption in bindParam).
    (Dorin Marcoci)
  . Fixed bug #60052 (Integer returned as a 64bit integer on X86_64). (Mariuz)

- PDO_pgsql:
  . Fixed bug #70313 (PDO statement fails to throw exception). (Matteo)
  . Fixed bug #72570 (Segmentation fault when binding parameters on a query
    without placeholders). (Matteo)
  . Implemented FR #72633 (Postgres PDO lastInsertId() should work without
    specifying a sequence). (Pablo Santiago Sánchez, Matteo)

- Phar:
  . Fixed bug #72928 (Out of bound when verify signature of zip phar in
    phar_parse_zipfile). (Stas)
  . Fixed bug #73035 (Out of bound when verify signature of tar phar in
    phar_parse_tarfile). (Stas)

- phpdbg:
  . Added generator command for inspection of currently alive generators. (Bob)

- Postgres:
  . Fixed bug #73498 (Incorrect SQL generated for pg_copy_to()). (Craig Duncan)
  . Implemented FR #31021 (pg_last_notice() is needed to get all notice
    messages). (Yasuo)
  . Implemented FR #48532 (Allow pg_fetch_all() to index numerically). (Yasuo)

- Readline:
  . Fixed bug #72538 (readline_redisplay crashes php). (Laruence)

- Reflection
  . Undo backwards compatiblity break in ReflectionType->__toString() and
    deprecate via documentation instead. (Nikita)
  . Reverted prepending \ for class names. (Trowski)
  . Implemented request #38992 (invoke() and invokeArgs() static method calls
    should match). (cmb).
  . Add ReflectionNamedType::getName(). This method should be used instead of
    ReflectionType::__toString()
  . Prepend \ for class names and ? for nullable types returned from
    ReflectionType::__toString(). (Trowski)
  . Fixed bug #72661 (ReflectionType::__toString crashes with iterable).
    (Laruence)
  . Fixed bug #72222 (ReflectionClass::export doesn't handle array constants).
    (Nikita Nefedov)
  . Failure to retrieve a reflection object or retrieve an object property
    will now throw an instance of Error instead of resulting in a fatal error.
    (Aaron Piotrowski)
  . Fix #72209 (ReflectionProperty::getValue() doesn't fail if object doesn't match type). (Joe)

- Session:
  . Fixed bug #73273 (session_unset() empties values from all variables in which
    is $_session stored). (Nikita)
  . Fixed bug #73100 (session_destroy null dereference in ps_files_path_create).
    (cmb)
  . Fixed bug #68015 (Session does not report invalid uid for files save handler).
    (Yasuo)
  . Fixed bug #72940 (SID always return "name=ID", even if session
    cookie exist). (Yasuo)
  . Implemented session_gc() (Yasuo)
    https://wiki.php.net/rfc/session-create-id
  . Implemented session_create_id() (Yasuo)
    https://wiki.php.net/rfc/session-gc
  . Implemented RFC: Session ID without hashing. (Yasuo)
    https://wiki.php.net/rfc/session-id-without-hashing
  . Fixed bug #72531 (ps_files_cleanup_dir Buffer overflow). (Laruence)
  . Custom session handlers that do not return strings for session IDs will 
    now throw an instance of Error instead of resulting in a fatal error
    when a function is called that must generate a session ID.
    (Aaron Piotrowski)
  . An invalid setting for session.hash_function will throw an instance of
    Error instead of resulting in a fatal error when a session ID is created.
    (Aaron Piotrowski)
  . Fixed bug #72562 (Use After Free in unserialize() with Unexpected Session
    Deserialization). (Stas)
  . Improved fix for bug #68063 (Empty session IDs do still start sessions).
    (Yasuo)
  . Fixed bug #71038 (session_start() returns TRUE on failure).
    Session save handlers must return 'string' always for successful read.
    i.e. Non-existing session read must return empty string. PHP 7.0 is made
    not to tolerate buggy return value. (Yasuo)
  . Fixed bug #71394 (session_regenerate_id() must close opened session on
    errors). (Yasuo)

- SimpleXML:
  . Fixed bug #73293 (NULL pointer dereference in SimpleXMLElement::asXML()).
    (Stas)
  . Fixed bug #72971 (SimpleXML isset/unset do not respect namespace). (Nikita)
  . Fixed bug #72957 (Null coalescing operator doesn't behave as expected with
    SimpleXMLElement). (Nikita)
  . Fixed bug #72588 (Using global var doesn't work while accessing SimpleXML
    element). (Laruence)
  . Creating an unnamed or duplicate attribute will throw an instance of Error
    instead of resulting in a fatal error. (Aaron Piotrowski)

- SNMP:
  . Fixed bug #72708 (php_snmp_parse_oid integer overflow in memory
    allocation). (djodjo at gmail dot com)
  . Fixed bug #72479 (Use After Free Vulnerability in SNMP with GC and
    unserialize()). (Stas)

- Soap:
  . Fixed bug #73538 (SoapClient::__setSoapHeaders doesn't overwrite SOAP 
    headers). (duncan3dc)
  . Fixed bug #73452 (Segfault (Regression for #69152)). (Dmitry)
  . Fixed bug #73037 (SoapServer reports Bad Request when gzipped). (Anatol)
  . Fixed bug #73237 (Nested object in "any" element overwrites other fields).
    (Keith Smiley)
  . Fixed bug #69137 (Peer verification fails when using a proxy with SoapClient)
    (Keith Smiley)
  . Fixed bug #71711 (Soap Server Member variables reference bug). (Nikita) 
  . Fixed bug #71996 (Using references in arrays doesn't work like expected).
    (Nikita)

- SPL:
  . Fixed bug #73423 (Reproducible crash with GDB backtrace). (Laruence)
  . Fixed bug #72888 (Segfault on clone on splFileObject). (Laruence)
  . Fixed bug #73029 (Missing type check when unserializing SplArray). (Stas)
  . Fixed bug #72646 (SplFileObject::getCsvControl does not return the escape
    character). (cmb)
  . Fixed bug #72684 (AppendIterator segfault with closed generator). (Pierrick)
  . Attempting to clone an SplDirectory object will throw an instance of Error
    instead of resulting in a fatal error. (Aaron Piotrowski)
  . Calling ArrayIterator::append() when iterating over an object will throw an
    instance of Error instead of resulting in a fatal error. (Aaron Piotrowski)
  . Fixed bug #55701 (GlobIterator throws LogicException). (Valentin VĂLCIU)

- SQLite3:
  . Update to SQLite 3.15.1. (cmb)
  . Fixed bug #73530 (Unsetting result set may reset other result set). (cmb)
  . Fixed bug #73333 (2147483647 is fetched as string). (cmb)
  . Fixed bug #72668 (Spurious warning when exception is thrown in user defined
    function). (Laruence)
  . Implemented FR #72653 (SQLite should allow opening with empty filename).
    (cmb)
  . Fixed bug #70628 (Clearing bindings on an SQLite3 statement doesn't work).
    (cmb)
  . Implemented FR #71159 (Upgraded bundled SQLite lib to 3.9.2). (Laruence)

- Standard:
  . Fixed bug #73297 (HTTP stream wrapper should ignore HTTP 100 Continue).
    (rowan dot collins at gmail dot com)
  . Fixed bug #73303 (Scope not inherited by eval in assert()). (nikic)
  . Fixed bug #73192 (parse_url return wrong hostname). (Nikita)
  . Fixed bug #73203 (passing additional_parameters causes mail to fail). (cmb)
  . Fixed bug #73203 (passing additional_parameters causes mail to fail). (cmb)
  . Fixed bug #72920 (Accessing a private constant using constant() creates
    an exception AND warning). (Laruence)
  . Fixed bug #65550 (get_browser() incorrectly parses entries with "+" sign).
    (cmb)
  . Fixed bug #71882 (Negative ftruncate() on php://memory exhausts memory).
    (cmb)
  . Fixed bug #55451 (substr_compare NULL length interpreted as 0). (Lauri
    Kenttä)
  . Fixed bug #72278 (getimagesize returning FALSE on valid jpg). (cmb)
  . Fixed bug #61967 (unset array item in array_walk_recursive cause
    inconsistent array). (Nikita)
  . Fixed bug #62607 (array_walk_recursive move internal pointer). (Nikita)
  . Fixed bug #69068 (Exchanging array during array_walk -> memory errors).
    (Nikita)
  . Fixed bug #70713 (Use After Free Vulnerability in array_walk()/
    array_walk_recursive()). (Nikita)
  . Fixed bug #72622 (array_walk + array_replace_recursive create references
    from nothing). (Laruence)
  . Fixed bug #72330 (CSV fields incorrectly split if escape char followed by
    UTF chars). (cmb)
  . Implemented RFC: More precise float values. (Jakub Zelenka, Yasuo)
  . array_multisort now uses zend_sort instead zend_qsort. (Laruence)
  . Fixed bug #72505 (readfile() mangles files larger than 2G). (Cschneid)
  . assert() will throw a ParseError when evaluating a string given as the first
    argument if the PHP code is invalid instead of resulting in a catchable
    fatal error. (Aaron Piotrowski)
  . Calling forward_static_call() outside of a class scope will now throw an
    instance of Error instead of resulting in a fatal error. (Aaron Piotrowski)
  . Added is_iterable() function. (Aaron Piotrowski)
  . Fixed bug #72306 (Heap overflow through proc_open and $env parameter).
    (Laruence)
  . Fixed bug #71100 (long2ip() doesn't accept integers in strict mode).
    (Laruence)
  . Implemented FR #55716 (Add an option to pass a custom stream context to
    get_headers()). (Ferenc)
  . Additional validation for parse_url() for login/pass components).
    (Ilia) (Julien)
  . Implemented FR #69359 (Provide a way to fetch the current environment
    variables). (Ferenc)
  . unpack() function accepts an additional optional argument $offset. (Dmitry)
  . Implemented #51879 stream context socket option tcp_nodelay (Joe)

- Streams:
  . Fixed bug #73586 (php_user_filter::$stream is not set to the stream the
    filter is working on). (Dmitry)
  . Fixed bug #72853 (stream_set_blocking doesn't work). (Laruence)
  . Fixed bug #72743 (Out-of-bound read in php_stream_filter_create).
    (Loianhtuan)
  . Implemented FR #27814 (Multiple small packets send for HTTP request).
    (vhuk)
  . Fixed bug #72764 (ftps:// opendir wrapper data channel encryption fails
    with IIS FTP 7.5, 8.5). (vhuk)
  . Fixed bug #72810 (Missing SKIP_ONLINE_TESTS checks). (vhuk)
  . Fixed bug #41021 (Problems with the ftps wrapper). (vhuk)
  . Fixed bug #54431 (opendir() does not work with ftps:// wrapper). (vhuk)
  . Fixed bug #72667 (opendir() with ftp:// attempts to open data stream for
    non-existent directories). (vhuk)
  . Fixed bug #72771 (ftps:// wrapper is vulnerable to protocol downgrade
    attack). (Stas)
  . Fixed bug #72534 (stream_socket_get_name crashes). (Anatol)
  . Fixed bug #72439 (Stream socket with remote address leads to a segmentation
    fault). (Laruence)

- sysvshm:
  . Fixed bug #72858 (shm_attach null dereference). (Anatol)

- Tidy:
  . Implemented support for libtidy 5.0.0 and above. (Michael Orlitzky, Anatol)
  . Creating a tidyNode manually will now throw an instance of Error instead of
    resulting in a fatal error. (Aaron Piotrowski)

- Wddx:
  . Fixed bug #73331 (NULL Pointer Dereference in WDDX Packet Deserialization
    with PDORow). (Stas)
  . Fixed bug #72142 (WDDX Packet Injection Vulnerability in
    wddx_serialize_value()). (Taoguang Chen)
  . Fixed bug #72749 (wddx_deserialize allows illegal memory access) (Stas)
  . Fixed bug #72750 (wddx_deserialize null dereference). (Stas)
  . Fixed bug #72790 (wddx_deserialize null dereference with invalid xml).
    (Stas)
  . Fixed bug #72799 (wddx_deserialize null dereference in
    php_wddx_pop_element). (Stas)
  . Fixed bug #72860 (wddx_deserialize use-after-free). (Stas)
  . Fixed bug #73065 (Out-Of-Bounds Read in php_wddx_push_element). (Stas)
  . Fixed bug #72564 (boolean always deserialized as "true") (Remi)
  . A circular reference when serializing will now throw an instance of Error
    instead of resulting in a fatal error. (Aaron Piotrowski)

- XML:
  . Fixed bug #72135 (malformed XML causes fault) (edgarsandi)
  . Fixed bug #72714 (_xml_startElementHandler() segmentation fault). (cmb)
  . Fixed bug #72085 (SEGV on unknown address zif_xml_parse). (cmb)

- XMLRPC:
  . Fixed bug #72647 (xmlrpc_encode() unexpected output after referencing
    array elements). (Laruence)
  . Fixed bug #72606 (heap-buffer-overflow (write) simplestring_addn
    simplestring.c). (Stas)
  . A circular reference when serializing will now throw an instance of Error
    instead of resulting in a fatal error. (Aaron Piotrowski)

- Zip:
  . Fixed bug #68302 (impossible to compile php with zip support). (cmb)
  . Fixed bug #72660 (NULL Pointer dereference in zend_virtual_cwd).
    (Laruence)
  . Fixed bug #72520 (Stack-based buffer overflow vulnerability in
    php_stream_zip_opener). (Stas)
  . ZipArchive::addGlob() will throw an instance of Error instead of resulting
    in a fatal error if glob support is not available. (Aaron Piotrowski)
<|MERGE_RESOLUTION|>--- conflicted
+++ resolved
@@ -17,12 +17,8 @@
   . Fixed bug #73817 (Incorrect entries in get_html_translation_table). (cmb)
   . Fixed bug #68553 (array_column: null values in $index_key become incrementing
     keys in result). (Laruence)
-<<<<<<< HEAD
-=======
-  . Fixed bug #73817 (Incorrect entries in get_html_translation_table). (cmb)
   . Fixed bug #76643 (Segmentation fault when using `output_add_rewrite_var`).
     (cmb)
->>>>>>> 40bd84d3
 
 - Zip:
   . Fixed bug #76524 (ZipArchive memory leak (OVERWRITE flag and empty archive)).
