--- conflicted
+++ resolved
@@ -6,13 +6,28 @@
   . Fixed bug #67693 (incorrect push to the empty array). (Tjerk)
   . Removed inconsistency regarding behaviour of array in constants at
     run-time. (Bob)
-<<<<<<< HEAD
+
+- Fileinfo:
+  . Fixed bug #67705 (extensive backtracking in rule regular expression).
+    (CVE-2014-3538) (Remi)
+
+- GD:
+  . Fixed bug #66901 (php-gd 'c_color' NULL pointer dereference).
+    (CVE-2014-2497) (Remi)
 
 - Milter:
   . Fixed bug #67715 (php-milter does not build and crashes randomly). (Mike)
 
 - SPL:
   . Revert fix for bug #67064 (BC issues). (Bob)
+
+- Streams:
+  . Expose so_reuseport and so_broadcast capability via socket context option
+    assignment. (Daniel Lowrey)
+
+- Zlib:
+  . Fixed bug #67724 (chained zlib filters silently fail with large amounts of 
+    data). (Mike)
 
 31 Jul 2014, PHP 5.6.0 Release Candidate 3
 
@@ -28,8 +43,6 @@
 
 - COM:
   . Fixed missing type checks in com_event_sink (Yussuf Khalil, Stas).
-=======
->>>>>>> 9e3bc199
 
 - CLI server:
   . Fixed bug #66830 (Empty header causes PHP built-in web server to hang).
@@ -55,7 +68,6 @@
   . Fixed bug #60616 (odbc_fetch_into returns junk at end of multi-byte char
     fields). (Keyur Govande)
 
-<<<<<<< HEAD
 - OpenSSL:
   . Fixed missing type checks in OpenSSL options (Yussuf Khalil, Stas).
   . Fixed bug #67609 (TLS connections fail behind HTTP proxy). (Daniel Lowrey)
@@ -89,20 +101,11 @@
 - OPCache:
   . Fixed bug #67215 (php-cgi work with opcache, may be segmentation fault
     happen) (Dmitry, Laruence)
-=======
-- SPL:
-  . Revert fix for bug #67064 (BC issues). (Bob)
-
-- Streams:
-  . Expose so_reuseport and so_broadcast capability via socket context option
-    assignment. (Daniel Lowrey)
->>>>>>> 9e3bc199
 
 - phpdbg
   . Fixed bug #67575 (Compilation fails for phpdbg when the
     build directory != src directory). (Andy Thompson)
 
-<<<<<<< HEAD
 03 Jul 2014, PHP 5.6.0 Release Candidate 2
 
 - Core:
@@ -146,128 +149,6 @@
   . Fixed bug #67492 (unserialize() SPL ArrayObject / SPLObjectStorage Type
     Confusion) (CVE-2014-3515). (Stefan Esser)
 
-=======
-31 Jul 2014, PHP 5.6.0 Release Candidate 3
-
-- Core:
-  . Fixed bug #67497 (eval with parse error causes segmentation fault in
-    generator). (Nikita)
-  . Fixed bug #67151 (strtr with empty array crashes). (Nikita)
-  . Fixed bug #67407 (Windows 8.1/Server 2012 R2 reported as Windows 8/Server
-    2012). (Christian Wenz)
-  . Fixed bug #66608 (Incorrect behavior with nested "finally" blocks).
-    (Laruence, Dmitry)
-  . Implemented FR #34407 (ucwords and Title Case). (Tjerk)
-
-- COM:
-  . Fixed missing type checks in com_event_sink (Yussuf Khalil, Stas).
-
-- CLI server:
-  . Fixed bug #66830 (Empty header causes PHP built-in web server to hang).
-    (Adam)
-  . Fixed bug #67594 (Unable to access to apache_request_headers() elements).
-    (Tjerk)
-
-- FPM:
-  . Fixed bug #67530 (error_log=syslog ignored). (Remi)
-  . Fixed bug #67635 (php links to systemd libraries without using pkg-config).
-    (pacho@gentoo.org, Remi)
-
-- Intl:
-  . Fixed bug #66921 (Wrong argument type hint for function
-    intltz_from_date_time_zone). (Stas)
-  . Fixed bug #67052 (NumberFormatter::parse() resets LC_NUMERIC setting).
-    (Stas)
-
-- pgsql:
-  . Fixed bug #67555 (Cannot build against libpq 7.3). (Adam)
-
-- ODBC:
-  . Fixed bug #60616 (odbc_fetch_into returns junk at end of multi-byte char
-    fields). (Keyur Govande)
-
-- OpenSSL:
-  . Fixed missing type checks in OpenSSL options (Yussuf Khalil, Stas).
-  . Fixed bug #67609 (TLS connections fail behind HTTP proxy). (Daniel Lowrey)
-  . Fixed broken build against OpenSSL older than 0.9.8 where ECDH unavailable.
-    (Lior Kaplan)
-  . Fixed bug #67666 (Subject altNames doesn't support wildcard matching). (Tjerk)
-
-- Phar:
-  . Fixed bug #67587 (Redirection loop on nginx with FPM). (Christian Weiske)
-
-- readline:
-  . Fixed bug #55496 (Interactive mode doesn't force a newline before the
-    prompt). (Bob, Johannes)
-  . Fixed bug #67496 (Save command history when exiting interactive shell
-    with control-c). (Dmitry Saprykin, Johannes)
-
-- Reflection:
-  . Implemented FR #67713 (loosen the restrictions on
-    ReflectionClass::newInstanceWithoutConstructor()). (Ferenc)
-
-- SPL:
-  . Fixed bug #67539 (ArrayIterator use-after-free due to object change during 
-    sorting). (research at insighti dot org, Laruence)
-  . Fixed bug #67538 (SPL Iterators use-after-free). (CVE-2014-4670) (Laruence)
-
-- Session:
-  . Fixed missing type checks in php_session_create_id (Yussuf Khalil, Stas).
-  . Fixed bug #66827 (Session raises E_NOTICE when session name variable is array).
-    (Yasuo)
-
-- OPCache:
-  . Fixed bug #67215 (php-cgi work with opcache, may be segmentation fault
-    happen) (Dmitry, Laruence)
-
-- phpdbg
-  . Fixed bug #67575 (Compilation fails for phpdbg when the
-    build directory != src directory). (Andy Thompson)
-
-03 Jul 2014, PHP 5.6.0 Release Candidate 2
-
-- Core:
-  . Fixed bug #67091 (make install fails to install libphp5.so on FreeBSD 10.0).
-    (Ferenc)
-  . Fixed bug #67368 (Memory leak with immediately dereferenced array in class
-    constant). (Laruence)
-  . Fixed bug #67468 (Segfault in highlight_file()/highlight_string()).
-    (Andreas Ferber)
-  . Fixed bug #67498 (phpinfo() Type Confusion Information Leak Vulnerability).
-    (Stefan Esser)
-  . Fixed bug #67551 (php://input temp file will be located in sys_temp_dir
-    instead of upload_tmp_dir). (Mike)
-
-- FPM:
-  . Fix bug #67531 (syslog cannot be set in pool configuration). (Remi)
-  . Fix bug #67541 (Fix Apache 2.4.10+ SetHandler proxy:fcgi://
-    incompatibilities). (David Zuelke)
-
-- Intl:
-  . Fixed bug #67349 (Locale::parseLocale Double Free). (Stas)
-  . Fixed bug #67397 (Buffer overflow in locale_get_display_name and
-    uloc_getDisplayName (libicu 4.8.1)). (Stas)
-
-- pgsql:
-  . Fix bug #67550 (Error in code "form" instead of "from", pgsql.c, line 756),
-    which affected builds against libpq < 7.3. (Adam)
-
-- phpdbg:
-  . Fix Bug #67499 (readline feature not enabled when build with libedit). (Remi)
-  . Fix issue krakjoe/phpdbg#94 (List behavior is inconsistent). (Bob)
-  . Fix issue krakjoe/phpdbg#97 (The prompt should always ensure it is on a
-    newline). (Bob)
-  . Fix issue krakjoe/phpdbg#98 (break if does not seem to work). (Bob)
-  . Fix issue krakjoe/phpdbg#99 (register function has the same behavior as
-    run). (Bob)
-  . Fix issue krakjoe/phpdbg#100 (No way to list the current stack/frames)
-    (Help entry was missing). (Bob)
-
-- SPL:
-  . Fixed bug #67492 (unserialize() SPL ArrayObject / SPLObjectStorage Type
-    Confusion) (CVE-2014-3515). (Stefan Esser)
-
->>>>>>> 9e3bc199
 19 Jun 2014, PHP 5.6.0 Release Candidate 1
 
 - Core:
@@ -385,15 +266,9 @@
 
 - mbstring
   . Fixed bug #67199 (mb_regex_encoding mismatch). (Yasuo)
-<<<<<<< HEAD
 
 01 May 2014, PHP 5.6.0 Beta 2
 
-=======
-
-01 May 2014, PHP 5.6.0 Beta 2
-
->>>>>>> 9e3bc199
 - CLI server:
   . Fixed bug #67079 (Missing MIME types for XML/XSL files). (Anatol)
 
