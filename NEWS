PHP                                                                        NEWS
|||||||||||||||||||||||||||||||||||||||||||||||||||||||||||||||||||||||||||||||
?? ??? ????, PHP 7.2.3

- Core:
  . Fixed bug #75864 ("stream_isatty" returns wrong value on s390x). (Sam Ding)

- Apache2Handler:
  . Fixed bug #75882 (a simple way for segfaults in threadsafe php just with
    configuration). (Anatol)

<<<<<<< HEAD
=======
- Date:
  . Fixed bug #75928 (Argument 2 for `DateTimeZone::listIdentifiers()` should
    accept `null`). (Pedro Lacerda)

- PGSQL:
  . Fixed #75838 (Memory leak in pg_escape_bytea()). (ard_1 at mail dot ru)

- ODBC:
  . Fixed bug #73725 (Unable to retrieve value of varchar(max) type). (Anatol)

>>>>>>> fddd7e38
- LDAP:
  . Fixed bug #49876 (Fix LDAP path lookup on 64-bit distros). (dzuelke)

- libxml2:
  . Fixed bug #75871 (use pkg-config where available). (pmmaga)

- PGSQL:
  . Fixed bug #75838 (Memory leak in pg_escape_bytea()). (ard_1 at mail dot ru)

- Phar:
  . Fixed bug #54289 (Phar::extractTo() does not accept specific directories to
    be extracted). (bishop)
  . Fixed bug #65414 (deal with leading slash while adding files correctly). 
    (bishopb)
  . Fixed bug #65414 (deal with leading slash when adding files correctly).
    (bishopb)

- ODBC:
  . Fixed bug #73725 (Unable to retrieve value of varchar(max) type). (Anatol)

- Opcache:
  . Fixed bug #75729 (opcache segfault when installing Bitrix). (Nikita)
  . Fixed bug #75893 (file_get_contents $http_response_header variable bugged
    with opcache). (Nikita)
  . Fixed bug #75938 (Modulus value not stored in variable). (Nikita)

- SPL:
  . Fixed bug #74519 (strange behavior of AppendIterator). (jhdxr)

- Standard:
  . Fixed bug #75916 (DNS_CAA record results contain garbage). (Mike,
    Philip Sharp)

01 Feb 2018, PHP 7.2.2

- Core:
  . Fixed bug #75742 (potential memleak in internal classes's static members).
    (Laruence)
  . Fixed bug #75679 (Path 260 character problem). (Anatol)
  . Fixed bug #75614 (Some non-portable == in shell scripts). (jdolecek)
  . Fixed bug #75786 (segfault when using spread operator on generator passed
    by reference). (Nikita)
  . Fixed bug #75799 (arg of get_defined_functions is optional). (carusogabriel)
  . Fixed bug #75396 (Exit inside generator finally results in fatal error).
    (Nikita)

- FCGI:
  . Fixed bug #75794 (getenv() crashes on Windows 7.2.1 when second parameter is
    false). (Anatol)

- IMAP:
  . Fixed bug #75774 (imap_append HeapCorruction). (Anatol)

- Opcache:
  . Fixed bug #75720 (File cache not populated after SHM runs full). (Dmitry)
  . Fixed bug #75687 (var 8 (TMP) has array key type but not value type).
    (Nikita, Laruence)
  . Fixed bug #75698 (Using @ crashes php7.2-fpm). (Nikita)
  . Fixed bug #75579 (Interned strings buffer overflow may cause crash).
    (Dmitry)

- PDO:
  . Fixed bug #75616 (PDO extension doesn't allow to be built shared on Darwin).
    (jdolecek)

- PDO MySQL:
  . Fixed bug #75615 (PDO Mysql module can't be built as module). (jdolecek)

- PGSQL:
  . Fixed bug #75671 (pg_version() crashes when called on a connection to
    cockroach). (magicaltux at gmail dot com)

- Readline:
  . Fixed bug #75775 (readline_read_history segfaults with empty file).
    (Anatol)

- SAPI:
  . Fixed bug #75735 ([embed SAPI] Segmentation fault in
    sapi_register_post_entry). (Laruence)

- SOAP:
  . Fixed bug #70469 (SoapClient generates E_ERROR even if exceptions=1 is
    used). (Anton Artamonov)
  . Fixed bug #75502 (Segmentation fault in zend_string_release). (Nikita)

- SPL:
  . Fixed bug #75717 (RecursiveArrayIterator does not traverse arrays by 
    reference). (Nikita)
  . Fixed bug #75242 (RecursiveArrayIterator doesn't have constants from parent
    class). (Nikita)
  . Fixed bug #73209 (RecursiveArrayIterator does not iterate object
    properties). (Nikita)

- Standard:
   . Fixed bug #75781 (substr_count incorrect result). (Laruence)
   . Fixed bug #75653 (array_values don't work on empty array). (Nikita)

- Zip:
  . Display headers (buildtime) and library (runtime) versions in phpinfo
    (with libzip >= 1.3.1). (Remi)

04 Jan 2018, PHP 7.2.1

- Core:
  . Fixed bug #75573 (Segmentation fault in 7.1.12 and 7.0.26). (Laruence)
  . Fixed bug #75384 (PHP seems incompatible with OneDrive files on demand).
    (Anatol)
  . Fixed bug #75525 (Access Violation in vcruntime140.dll). (Anatol)
  . Fixed bug #74862 (Unable to clone instance when private __clone defined).
    (Daniel Ciochiu)
  . Fixed bug #75074 (php-process crash when is_file() is used with strings
    longer 260 chars). (Anatol)
  . Fixed bug #69727 (Remove timestamps from build to make it reproducible).
    (jelle van der Waa)

- CLI server:
  . Fixed bug #73830 (Directory does not exist). (Anatol)

- FPM:
  . Fixed bug #64938 (libxml_disable_entity_loader setting is shared between
    requests). (Remi)

- GD:
  . Fixed bug #75571 (Potential infinite loop in gdImageCreateFromGifCtx).
    (Christoph)

- Opcache:
  . Fixed bug #75608 ("Narrowing occurred during type inference" error).
    (Laruence, Dmitry)
  . Fixed bug #75579 (Interned strings buffer overflow may cause crash).
    (Dmitry)
  . Fixed bug #75570 ("Narrowing occurred during type inference" error).
    (Dmitry)
  . Fixed bug #75681 (Warning: Narrowing occurred during type inference,
    specific case). (Nikita)
  . Fixed bug #75556 (Invalid opcode 138/1/1). (Laruence)

- PCRE:
  . Fixed bug #74183 (preg_last_error not returning error code after error).
    (Andrew Nester)

- Phar:
  . Fixed bug #74782 (remove file name from output to avoid XSS). (stas)

- Standard:
  . Fixed bug #75511 (fread not free unused buffer). (Laruence)
  . Fixed bug #75514 (mt_rand returns value outside [$min,$max]+ on 32-bit)
    (Remi)
  . Fixed bug #75535 (Inappropriately parsing HTTP response leads to PHP
    segment fault). (Nikita)
  . Fixed bug #75409 (accept EFAULT in addition to ENOSYS as indicator 
    that getrandom() is missing). (sarciszewski)
  . Fixed bug #73124 (php_ini_scanned_files() not reporting correctly).
    (John Stevenson)
  . Fixed bug #75574 (putenv does not work properly if parameter contains
    non-ASCII unicode character). (Anatol)

- Zip:
  . Fixed bug #75540 (Segfault with libzip 1.3.1). (Remi)

30 Nov 2017, PHP 7.2.0

- BCMath:
  . Fixed bug #46564 (bcmod truncates fractionals). (liborm85)

- CLI:
  . Fixed bug #74849 (Process is started as interactive shell in PhpStorm).
    (Anatol)
  . Fixed bug #74979 (Interactive shell opening instead of script execution
    with -f flag). (Anatol)

- CLI server:
  . Fixed bug #60471 (Random "Invalid request (unexpected EOF)" using a router
    script). (SammyK)

- Core:
  . Added ZEND_COUNT, ZEND_GET_CLASS, ZEND_GET_CALLED_CLASS, ZEND_GET_TYPE,
    ZEND_FUNC_NUM_ARGS, ZEND_FUNC_GET_ARGS instructions, to implement
    corresponding builtin functions. (Dmitry)
  . "Countable" interface is moved from SPL to Core. (Dmitry)
  . Added ZEND_IN_ARRAY instruction, implementing optimized in_array() builtin
    function, through hash lookup in flipped array. (Dmitry)
  . Removed IS_TYPE_IMMUTABLE (it's the same as COPYABLE & !REFCOUNTED). (Dmitry)
  . Removed the sql.safe_mode directive. (Kalle)
  . Removed support for Netware. (Kalle)
  . Renamed ReflectionClass::isIterateable() to ReflectionClass::isIterable()
    (alias original name for BC). (Sara)
  . Fixed bug #54535 (WSA cleanup executes before MSHUTDOWN). (Kalle)
  . Implemented FR #69791 (Disallow mail header injections by extra headers)
    (Yasuo)
  . Implemented FR #49806 (proc_nice() for Windows). (Kalle)
  . Fix pthreads detection when cross-compiling (ffontaine)
  . Fixed memory leaks caused by exceptions thrown from destructors. (Bob,
    Dmitry).
  . Fixed bug #73215 (uniqid() should use better random source). (Yasuo)
  . Implemented FR #72768 (Add ENABLE_VIRTUAL_TERMINAL_PROCESSING flag for
    php.exe). (Michele Locati)
  . Implemented "Convert numeric keys in object/array casts" RFC, fixes
    bugs #53838, #61655, #66173, #70925, #72254, etc. (Andrea)
  . Implemented "Deprecate and Remove Bareword (Unquoted) Strings" RFC.
    (Rowan Collins)
  . Raised minimum supported Windows versions to Windows 7/Server 2008 R2.
    (Anatol)
  . Implemented minor optimization in array_keys/array_values(). (Sara)
  . Added PHP_OS_FAMILY constant to determine on which OS we are. (Jan Altensen)
  . Fixed bug #73987 (Method compatibility check looks to original 
    definition and not parent). (pmmaga)
  . Fixed bug #73991 (JSON_OBJECT_AS_ARRAY not respected). (Sara)
  . Fixed bug #74053 (Corrupted class entries on shutdown when a destructor
    spawns another object). (jim at commercebyte dot com)
  . Fixed bug #73971 (Filename got limited to MAX_PATH on Win32 when scan
    directory). (Anatol)
  . Fixed bug #72359, bug #72451, bug #73706, bug #71115 and others related
    to interned strings handling in TS builds. (Anatol, Dmitry)
  . Implemented "Trailing Commas In List Syntax" RFC for group use lists only.
    (Sammy Kaye Powers)
  . Fixed bug #74269 (It's possible to override trait property with different
    loosely-equal value). (pmmaga)
  . Fixed bug #61970 (Restraining __construct() access level in subclass gives
    a fatal error). (pmmaga)
  . Fixed bug #63384 (Cannot override an abstract method with an abstract
    method). (pmmaga, wes)
  . Fixed bug #74607 (Traits enforce different inheritance rules). (pmmaga)
  . Fixed misparsing of abstract unix domain socket names. (Sara)
  . Change PHP_OS_FAMILY value from "OSX" to "Darwin". (Sebastian, Kalle)
  . Allow loading PHP/Zend extensions by name in ini files (extension=<name>).
    (francois at tekwire dot net)
  . Added object type annotation. (brzuchal)
  . Fixed bug #74815 (crash with a combination of INI entries at startup).
    (Anatol)
  . Fixed bug #74836 (isset on zero-prefixed numeric indexes in array broken).
    (Dmitry)
  . Added new VM instuctions ISSET_ISEMPTY_CV and UNSET_CV. Previously they
    were implemented as ISSET_ISEMPTY_VAR and UNSET_VAR variants with
    ZEND_QUICK_SET flag. (Nikita, Dmitry)
  . Fixed bug #49649 (unserialize() doesn't handle changes in property 
    visibility). (pmmaga)
  . Fixed #74866 (extension_dir = "./ext" now use current directory for base).
    (Francois Laupretre)
  . Implemented FR #74963 (Improved error message on fetching property of
    non-object). (Laruence)
  . Fixed Bug #75142 (buildcheck.sh check for autoconf version needs to be updated
    for v2.64). (zizzy at zizzy dot net, Remi)
  . Fixed bug #74878 (Data race in ZTS builds). (Nikita, Dmitry)
  . Fixed bug #75515 ("stream_copy_to_stream" doesn't stream anymore). (Sara)

- cURL:
  . Fixed bug #75093 (OpenSSL support not detected). (Remi)
  . Better fix for #74125 (use pkg-config instead of curl-config). (Remi)

- Date:
  . Fixed bug #55407 (Impossible to prototype DateTime::createFromFormat).
    (kelunik)
  . Implemented FR #71520 (Adding the DateTime constants to the
    DateTimeInterface interface). (Majkl578)
  . Fixed bug #75149 (redefinition of typedefs ttinfo and t1info). (Remi)
  . Fixed bug #75222 (DateInterval microseconds property always 0). (jhdxr)

- Dba:
  . Fixed bug #72885 (flatfile: dba_fetch() fails to read replaced entry).
    (Anatol)

- DOM:
  . Implement #74837 (Implement Countable for DomNodeList and DOMNamedNodeMap).
    (Andreas Treichel)

- EXIF:
  . Added support for vendor specific tags for the following formats:
    Samsung, DJI, Panasonic, Sony, Pentax, Minolta, Sigma/Foveon, AGFA, 
	Kyocera, Ricoh & Epson. (Kalle)
  . Fixed bug #72682 (exif_read_data() fails to read all data for some
    images). (Kalle)
  . Fixed bug #71534 (Type confusion in exif_read_data() leading to heap
    overflow in debug mode). (hlt99 at blinkenshell dot org, Kalle)
  . Fixed bug #68547 (Exif Header component value check error).
    (sjh21a at gmail dot com, Kalle)
  . Fixed bug #66443 (Corrupt EXIF header: maximum directory nesting level
    reached for some cameras). (Kalle)
  . Fixed Redhat bug #1362571 (PHP not returning full results for
    exif_read_data function). (Kalle)
  . Implemented #65187 (exif_read_data/thumbnail: add support for stream 
    resource). (Kalle)
  . Deprecated the read_exif_data() alias. (Kalle)
  . Fixed bug #74428 (exif_read_data(): "Illegal IFD size" warning occurs with 
    correct exif format). (bradpiccho at gmail dot com, Kalle)
  . Fixed bug #72819 (EXIF thumbnails not read anymore). (Kalle)
  . Fixed bug #62523 (php crashes with segfault when exif_read_data called). 
    (Kalle)
  . Fixed bug #50660 (exif_read_data(): Illegal IFD offset (works fine with 
    other exif readers). (skinny dot bravo at gmail dot com, Kalle)

- Fileinfo:
  . Upgrade bundled libmagic to 5.31. (Anatol)

- FPM:
  . Configuration to limit fpm slow log trace callers. (Sannis)
  . Fixed bug #75212 (php_value acts like php_admin_value). (Remi)

- FTP:
  . Implement MLSD for structured listing of directories. (blar)
  . Added ftp_append() function. (blar)

- GD:
  . Implemented imageresolution as getter and setter (Christoph)
  . Fixed bug #74744 (gd.h: stdarg.h include missing for va_list use in
    gdErrorMethod). (rainer dot jung at kippdata dot de, cmb)
  . Fixed bug #75111 (Memory disclosure or DoS via crafted .bmp image). (cmb)

- GMP:
  . Fixed bug #70896 (gmp_fact() silently ignores non-integer input). (Sara)

- Hash:
  . Changed HashContext from resource to object. (Rouven Weßling, Sara)
  . Disallowed usage of non-cryptographic hash functions with HMAC and PBKDF2.
    (Andrey Andreev, Nikita)
  . Fixed Bug #75284 (sha3 is not supported on bigendian machine). (Remi)

- IMAP:
  . Fixed bug #72324 (imap_mailboxmsginfo() return wrong size). 
    (ronaldpoon at udomain dot com dot hk, Kalle)

- Intl:
  . Fixed bug #63790 (test using Spoofchecker which may be unavailable). (Sara)
  . Fixed bug #75378 ([REGRESSION] IntlDateFormatter::parse() does not change
    $position argument). (Laruence)

- JSON:
  . Add JSON_INVALID_UTF8_IGNORE and JSON_INVALID_UTF8_SUBSTITUTE options for
    json_encode and json_decode to ignore or replace invalid UTF-8 byte
    sequences - it addresses request #65082. (Jakub Zelenka)
  . Fixed bug #75185 (Buffer overflow in json_decode() with
    JSON_INVALID_UTF8_IGNORE or JSON_INVALID). (Jakub Zelenka)
  . Fixed bug #68567 (JSON_PARTIAL_OUTPUT_ON_ERROR can result in JSON with null
    key). (Jakub Zelenka)

- LDAP:
  . Implemented FR #69445 (Support for LDAP EXOP operations)
  . Fixed support for LDAP_OPT_SERVER_CONTROLS and LDAP_OPT_CLIENT_CONTROLS in ldap_get_option
  . Fixed passing an empty array to ldap_set_option for client or server controls.

- Mbstring:
  . Implemented request #66024 (mb_chr() and mb_ord()). (Masakielastic, Yasuo)
  . Implemented request #65081 (mb_scrub()). (Masakielastic, Yasuo)
  . Implemented request #69086 (enhancement for mb_convert_encoding() that
    handles multibyte replacement char nicely). (Masakielastic, Yasuo)
  . Added array input support to mb_convert_encoding(). (Yasuo)
  . Added array input support to mb_check_encoding(). (Yasuo)
  . Fixed bug #69079 (enhancement for mb_substitute_character). (masakielastic)
  . Update to oniguruma version 6.3.0. (Remi)
  . Fixed bug #69267 (mb_strtolower fails on titlecase characters). (Nikita)

- Mcrypt:
  . The deprecated mcrypt extension has been moved to PECL. (leigh)

- Opcache:
  . Added global optimisation passes based on data flow analysis using Single
    Static Assignment (SSA) form: Sparse Conditional Constant Propagation (SCCP),
    Dead Code Elimination (DCE), and removal of unused local variables
    (Nikita, Dmitry)
  . Fixed incorect constant conditional jump elimination. (Dmitry)
  . Fixed bug #75230 (Invalid opcode 49/1/8 using opcache). (Laruence)
  . Fixed bug (assertion fails with extended info generated). (Laruence)
  . Fixed bug (Phi sources removel). (Laruence)
  . Fixed bug #75370 (Webserver hangs on valid PHP text). (Laruence)
  . Fixed bug #75357 (segfault loading WordPress wp-admin). (Laruence)

- OpenSSL:
  . Use TLS_ANY for default ssl:// and tls:// negotiation. (kelunik)
  . Fix leak in openssl_spki_new(). (jelle at vdwaa dot nl)
  . Added openssl_pkcs7_read() and pk7 parameter to openssl_pkcs7_verify().
    (jelle at vdwaa dot nl)
  . Add ssl security_level stream option to support OpenSSL security levels.
    (Jakub Zelenka).
  . Allow setting SNI cert and private key in separate files. (Jakub Zelenka)
  . Fixed bug #74903 (openssl_pkcs7_encrypt() uses different EOL than before).
    (Anatol)
  . Automatically load OpenSSL configuration file. (Jakub Zelenka)

- PCRE:
  . Added support for PCRE JIT fast path API. (dmitry)
  . Fixed bug #61780 (Inconsistent PCRE captures in match results). (cmb)
  . Fixed bug #74873 (Minor BC break: PCRE_JIT changes output of preg_match()).
    (Dmitry)
  . Fixed bug #75089 (preg_grep() is not reporting PREG_BAD_UTF8_ERROR after
    first input string). (Dmitry)
  . Fixed bug #75223 (PCRE JIT broken in 7.2). (Dmitry)
  . Fixed bug #75285 (Broken build when system libpcre don't have jit support).
    (Remi)

- phar:
  . Fixed bug #74196 (phar does not correctly handle names containing dots).
    (mhagstrand)

- PDO:
  . Add "Sent SQL" to debug dump for emulated prepares. (Adam Baratz)
  . Add parameter types for national character set strings. (Adam Baratz)

- PDO_DBlib:
  . Fixed bug #73234 (Emulated statements let value dictate parameter type).
    (Adam Baratz)
  . Fixed bug #73396 (bigint columns are returned as strings). (Adam Baratz)
  . Expose DB-Library version as \PDO::DBLIB_ATTR_VERSION attribute on \PDO
    instance. (Adam Baratz)
  . Add test coverage for bug #72969. (Jeff Farr)

- PDO_OCI:
  . Fixed Bug #74537 (Align --with-pdo-oci configure option with --with-oci8 syntax).
    (Tianfang Yang)

- PDO_Sqlite
  . Switch to sqlite3_prepare_v2() and sqlite3_close_v2() functions (rasmus)

- PHPDBG
  . Added extended_value to opcode dump output. (Sara)

- Session:
  . Fixed bug #73461 (Prohibit session save handler recursion). (Yasuo)
  . PR #2233 Removed register_globals related code and "!" can be used as $_SESSION key name. (Yasuo)
  . Improved bug #73100 fix. 'user' save handler can only be set by session_set_save_handler()
  . Fixed bug #74514 (5 session functions incorrectly warn when calling in
    read-only/getter mode). (Yasuo)
  . Fixed bug #74936 (session_cache_expire/cache_limiter/save_path() trigger a
    warning in read mode). (morozov)
  . Fixed bug #74941 (session fails to start after having headers sent). 
    (morozov)

- Sodium:
  . New cryptographic extension
  . Added missing bindings for libsodium > 1.0.13. (Frank)

- SPL:
  . Fixed bug #71412 (Incorrect arginfo for ArrayIterator::__construct).
    (tysonandre775 at hotmail dot com)
  . Added spl_object_id(). (Tyson Andre)

- SQLite3:
  . Implement writing to blobs. (bohwaz at github dot com)
  . Update to Sqlite 3.20.1. (cmb)

- Standard:
  . Fixed bug #69442 (closing of fd incorrect when PTS enabled). (jaytaph)
  . Fixed bug #74300 (unserialize accepts two plus/minus signs for float number exponent part).
    (xKerman)
  . Compatibility with libargon2 versions 20161029 and 20160821.
    (charlesportwoodii at erianna dot com)
  . Fixed Bug #74737 (mysqli_get_client_info reflection info).
    (mhagstrand at gmail dot com)
  . Add support for extension name as argument to dl().
    (francois at tekwire dot net)
  . Fixed bug #74851 (uniqid() without more_entropy performs badly).
    (Emmanuel Dreyfus)
  . Fixed bug #74103 (heap-use-after-free when unserializing invalid array
    size). (Nikita)
  . Fixed bug #75054 (A Denial of Service Vulnerability was found when
    performing deserialization). (Nikita)
  . Fixed bug #75170 (mt_rand() bias on 64-bit machines). (Nikita)
  . Fixed bug #75221 (Argon2i always throws NUL at the end). (cmb)

- Streams:
  . Default ssl/single_dh_use and ssl/honor_cipher_order to true. (kelunik)

- XML:
  . Moved utf8_encode() and utf8_decode() to the Standard extension. (Andrea)

- XMLRPC:
  . Use Zend MM for allocation in bundled libxmlrpc (Joe)

- ZIP:
  . Add support for encrypted archives. (Remi)
  . Use of bundled libzip is deprecated, --with-libzip option is recommended. (Remi)
  . Fixed Bug #73803 (Reflection of ZipArchive does not show public properties). (Remi)
  . ZipArchive implements countable, added ZipArchive::count() method. (Remi)
  . Fix segfault in php_stream_context_get_option call. (Remi)
  . Fixed bug #75143 (new method setEncryptionName() seems not to exist
    in ZipArchive). (Anatol)

- zlib:
  . Expose inflate_get_status() and inflate_get_read_len() functions.
    (Matthew Trescott)

23 Nov 2017, PHP 7.1.12

- Core:
  . Fixed bug #75420 (Crash when modifing property name in __isset for
    BP_VAR_IS). (Laruence)
  . Fixed bug #75368 (mmap/munmap trashing on unlucky allocations). (Nikita,
    Dmitry)

- CLI:
  . Fixed bug #75287 (Builtin webserver crash after chdir in a shutdown
    function). (Laruence)

- Enchant:
  . Fixed bug #53070 (enchant_broker_get_path crashes if no path is set). (jelle
    van der Waa, cmb)
  . Fixed bug #75365 (Enchant still reports version 1.1.0). (cmb)

- Exif:
  . Fixed bug #75301 (Exif extension has built in revision version). (Peter
    Kokot)

- GD:
  . Fixed bug #65148 (imagerotate may alter image dimensions). (cmb)
  . Fixed bug #75437 (Wrong reflection on imagewebp). (Fabien Villepinte)

- intl:
  . Fixed bug #75317 (UConverter::setDestinationEncoding changes source instead 
    of destination). (andrewnester)

- interbase:
  . Fixed bug #75453 (Incorrect reflection for ibase_[p]connect). (villfa)

- Mysqli:
  . Fixed bug #75434 (Wrong reflection for mysqli_fetch_all function). (Fabien
    Villepinte)

- OCI8:
  . Fixed valgrind issue. (Tianfang Yang)

- OpenSSL:
  . Fixed bug #75363 (openssl_x509_parse leaks memory). (Bob, Jakub Zelenka)
  . Fixed bug #75307 (Wrong reflection for openssl_open function). (villfa)

- Opcache:
  . Fixed bug #75373 (Warning Internal error: wrong size calculation). (Laruence, Dmitry)

- PGSQL:
  . Fixed bug #75419 (Default link incorrectly cleared/linked by pg_close()). (Sara)

- SOAP:
  . Fixed bug #75464 (Wrong reflection on SoapClient::__setSoapHeaders). (villfa)

- Zlib:
  . Fixed bug #75299 (Wrong reflection on inflate_init and inflate_add). (Fabien
    Villepinte)

26 Oct 2017, PHP 7.1.11

- Core:
  . Fixed bug #75241 (Null pointer dereference in zend_mm_alloc_small()).
    (Laruence)
  . Fixed bug #75236 (infinite loop when printing an error-message). (Andrea)
  . Fixed bug #75252 (Incorrect token formatting on two parse errors in one
    request). (Nikita)
  . Fixed bug #75220 (Segfault when calling is_callable on parent). 
    (andrewnester)
  . Fixed bug #75290 (debug info of Closures of internal functions contain
    garbage argument names). (Andrea)

- Apache2Handler:
  . Fixed bug #75311 (error: 'zend_hash_key' has no member named 'arKey' in
    apache2handler). (mcarbonneaux)

- Date:
  . Fixed bug #75055 (Out-Of-Bounds Read in timelib_meridian()). (Derick)

- Hash:
  . Fixed bug #75303 (sha3 hangs on bigendian). (Remi)

- Intl:
  . Fixed bug #75318 (The parameter of UConverter::getAliases() is not
    optional). (cmb)

- litespeed:
  . Fixed bug #75248 (Binary directory doesn't get created when building 
    only litespeed SAPI). (petk)
  . Fixed bug #75251 (Missing program prefix and suffix). (petk)

- mcrypt:
  . Fixed bug #72535 (arcfour encryption stream filter crashes php). (Leigh)

- MySQLi:
  . Fixed bug #75018 (Data corruption when reading fields of bit type). (Anatol)

- OCI8:
  . Fixed incorrect reference counting. (Dmitry, Tianfang Yang)

- Opcache
  . Fixed bug #75255 (Request hangs and not finish). (Dmitry)

- PCRE:
  . Fixed bug #75207 (applied upstream patch for CVE-2016-1283). (Anatol)

- PDO_mysql:
  . Fixed bug #75177 (Type 'bit' is fetched as unexpected string). (Anatol)

- SPL:
  . Fixed bug #73629 (SplDoublyLinkedList::setIteratorMode masks intern flags).
    (J. Jeising, cmb)

28 Sep 2017, PHP 7.1.10

- Core:
  . Fixed bug #75042 (run-tests.php issues with EXTENSION block). (John Boehr)

- BCMath:
  . Fixed bug #44995 (bcpowmod() fails if scale != 0). (cmb)
  . Fixed bug #46781 (BC math handles minus zero incorrectly). (cmb)
  . Fixed bug #54598 (bcpowmod() may return 1 if modulus is 1). (okano1220, cmb)
  . Fixed bug #75178 (bcpowmod() misbehaves for non-integer base or modulus). (cmb)

- CLI server:
  . Fixed bug #70470 (Built-in server truncates headers spanning over TCP
    packets). (bouk)

- CURL:
  . Fixed bug #75093 (OpenSSL support not detected). (Remi)

- GD:
  . Fixed bug #75124 (gdImageGrayScale() may produce colors). (cmb)
  . Fixed bug #75139 (libgd/gd_interpolation.c:1786: suspicious if ?). (cmb)

- Gettext:
  . Fixed bug #73730 (textdomain(null) throws in strict mode). (cmb)

- Intl:
  . Fixed bug #75090 (IntlGregorianCalendar doesn't have constants from parent
    class). (tpunt)
  . Fixed bug #75193 (segfault in collator_convert_object_to_string). (Remi)

- PDO_OCI:
  . Fixed bug #74631 (PDO_PCO with PHP-FPM: OCI environment initialized
    before PHP-FPM sets it up). (Ingmar Runge)

- SPL:
  . Fixed bug #75155 (AppendIterator::append() is broken when appending another
    AppendIterator). (Nikita)
  . Fixed bug #75173 (incorrect behavior of AppendIterator::append in foreach loop).
    (jhdxr)

- Standard:
  . Fixed bug #75152 (signed integer overflow in parse_iv). (Laruence)
  . Fixed bug #75097 (gethostname fails if your host name is 64 chars long). (Andrea)

31 Aug 2017, PHP 7.1.9

- Core:
  . Fixed bug #74947 (Segfault in scanner on INF number). (Laruence)
  . Fixed bug #74954 (null deref and segfault in zend_generator_resume()). (Bob)
  . Fixed bug #74725 (html_errors=1 breaks unhandled exceptions). (Andrea)
  . Fixed bug #75063 (Main CWD initialized with wrong codepage). (Anatol)
  . Fixed bug #75349 (NAN comparison). (Sara)

- cURL:
  . Fixed bug #74125 (Fixed finding CURL on systems with multiarch support).
    (cebe)

- Date:
  . Fixed bug #75002 (Null Pointer Dereference in timelib_time_clone). (Derick)

- Intl:
  . Fixed bug #74993 (Wrong reflection on some locale_* functions). (Sara)

- Mbstring:
  . Fixed bug #71606 (Segmentation fault mb_strcut with HTML-ENTITIES encoding).
    (cmb)
  . Fixed bug #62934 (mb_convert_kana() does not convert iteration marks).
    (Nikita)
  . Fixed bug #75001 (Wrong reflection on mb_eregi_replace). (Fabien
    Villepinte)

- MySQLi:
  . Fixed bug #74968 (PHP crashes when calling mysqli_result::fetch_object with
    an abstract class). (Anatol)

- OCI8:
  . Expose oci_unregister_taf_callback() (Tianfang Yang)

- Opcache:
  . Fixed bug #74980 (Narrowing occurred during type inference). (Laruence)

- phar:
  . Fixed bug #74991 (include_path has a 4096 char limit in some cases).
    (bwbroersma)

- Reflection:
  . Fixed bug #74949 (null pointer dereference in _function_string). (Laruence)

- Session:
  . Fixed bug #74892 (Url Rewriting (trans_sid) not working on urls that start
    with "#"). (Andrew Nester)
  . Fixed bug #74833 (SID constant created with wrong module number). (Anatol)

- SimpleXML:
  . Fixed bug #74950 (nullpointer deref in simplexml_element_getDocNamespaces).
    (Laruence)

- SPL:
  . Fixed bug #75049 (spl_autoload_unregister can't handle
    spl_autoload_functions results). (Laruence)
  . Fixed bug #74669 (Unserialize ArrayIterator broken). (Andrew Nester)
  . Fixed bug #74977 (Appending AppendIterator leads to segfault). 
    (Andrew Nester)
  . Fixed bug #75015 (Crash in recursive iterator destructors). (Julien)

- Standard:
  . Fixed bug #75075 (unpack with X* causes infinity loop). (Laruence)
  . Fixed bug #74103 (heap-use-after-free when unserializing invalid array
    size). (Nikita)
  . Fixed bug #75054 (A Denial of Service Vulnerability was found when
    performing deserialization). (Nikita)

- WDDX:
  . Fixed bug #73793 (WDDX uses wrong decimal seperator). (cmb)

- XMLRPC:
  . Fixed bug #74975 (Incorrect xmlrpc serialization for classes with declared
    properties). (blar)

03 Aug 2017, PHP 7.1.8

- Core:
  . Fixed bug #74832 (Loading PHP extension with already registered function 
    name leads to a crash). (jpauli)
  . Fixed bug #74780 (parse_url() broken when query string contains colon). 
    (jhdxr)
  . Fixed bug #74761 (Unary operator expected error on some systems). (petk)
  . Fixed bug #73900 (Use After Free in unserialize() SplFixedArray). (nikic)
  . Fixed bug #74923 (Crash when crawling through network share). (Anatol)
  . Fixed bug #74913 (fixed incorrect poll.h include). (petk)
  . Fixed bug #74906 (fixed incorrect errno.h include). (petk)

- Date:
  . Fixed bug #74852 (property_exists returns true on unknown DateInterval 
    property). (jhdxr)

- OCI8:
  . Fixed bug #74625 (Integer overflow in oci_bind_array_by_name). (Ingmar Runge)

- Opcache:
  . Fixed bug #74623 (Infinite loop in type inference when using HTMLPurifier).
    (nikic)

- OpenSSL:
 . Fixed bug #74798 (pkcs7_en/decrypt does not work if \x0a is used in content).
   (Anatol)
 . Added OPENSSL_DONT_ZERO_PAD_KEY constant to prevent key padding and fix bug
   #71917 (openssl_open() returns junk on envelope < 16 bytes) and bug #72362
   (OpenSSL Blowfish encryption is incorrect for short keys). (Jakub Zelenka)

- PDO:
  . Fixed bug #69356 (PDOStatement::debugDumpParams() truncates query). (Adam
    Baratz)

- SPL:
  . Fixed bug #73471 (PHP freezes with AppendIterator). (jhdxr)

- SQLite3:
  . Fixed bug #74883 (SQLite3::__construct() produces "out of memory" exception
    with invalid flags). (Anatol)

- Wddx:
  . Fixed bug #73173 (huge memleak when wddx_unserialize).
    (tloi at fortinet dot com)

- zlib:
  . Fixed bug #73944 (dictionary option of inflate_init() does not work).
    (wapmorgan)

06 Jul 2017, PHP 7.1.7

- Core:
  . Fixed bug #74738 (Multiple [PATH=] and [HOST=] sections not properly
    parsed). (Manuel Mausz)
  . Fixed bug #74658 (Undefined constants in array properties result in broken
    properties). (Laruence)
  . Fixed misparsing of abstract unix domain socket names. (Sara)
  . Fixed bug #74603 (PHP INI Parsing Stack Buffer Overflow Vulnerability).
    (Stas)
  . Fixed bug #74101, bug #74614 (Unserialize Heap Use-After-Free (READ: 1) in
    zval_get_type). (Nikita)
  . Fixed bug #74111 (Heap buffer overread (READ: 1) finish_nested_data from
    unserialize). (Nikita)
  . Fixed bug #74819 (wddx_deserialize() heap out-of-bound read via
    php_parse_date()). (Derick)

- Date:
  . Fixed bug #74639 (implement clone for DatePeriod and DateInterval).
    (andrewnester)

- DOM:
  . Fixed bug #69373 (References to deleted XPath query results). (ttoohey)

- GD:
  . Fixed bug #74435 (Buffer over-read into uninitialized memory). (cmb)

- Intl:
  . Fixed bug #73473 (Stack Buffer Overflow in msgfmt_parse_message). (libnex)
  . Fixed bug #74705 (Wrong reflection on Collator::getSortKey and
    collator_get_sort_key). (Tyson Andre, Remi)

- Mbstring:
  . Add oniguruma upstream fix (CVE-2017-9224, CVE-2017-9226, CVE-2017-9227,
    CVE-2017-9228, CVE-2017-9229) (Remi, Mamoru TASAKA)

- OCI8:
  . Add TAF callback (PR #2459). (KoenigsKind)

- Opcache:
  . Fixed bug #74663 (Segfault with opcache.memory_protect and
    validate_timestamp). (Laruence)
  . Revert opcache.enable_cli to default disabled. (Nikita)

- OpenSSL:
  . Fixed bug #74720 (pkcs7_en/decrypt does not work if \x1a is used in
    content). (Anatol)
  . Fixed bug #74651 (negative-size-param (-1) in memcpy in zif_openssl_seal()).
    (Stas)

- PDO_OCI:
  . Support Instant Client 12.2 in --with-pdo-oci configure option.
    (Tianfang Yang)

- Reflection:
  . Fixed bug #74673 (Segfault when cast Reflection object to string with
    undefined constant). (Laruence)

- SPL:
  . Fixed bug #74478 (null coalescing operator failing with SplFixedArray).
    (jhdxr)

- FTP:
  . Fixed bug #74598 (ftp:// wrapper ignores context arg). (Sara)

- PHAR:
  . Fixed bug #74386 (Phar::__construct reflection incorrect). (villfa)

- SOAP
  . Fixed bug #74679 (Incorrect conversion array with WSDL_CACHE_MEMORY).
    (Dmitry)

- Streams:
  . Fixed bug #74556 (stream_socket_get_name() returns '\0'). (Sara)

8 Jun 2017, PHP 7.1.6

- Core:
  . Fixed bug #74600 (crash (SIGSEGV) in _zend_hash_add_or_update_i).
    (Laruence)
  . Fixed bug #74546 (SIGILL in ZEND_FETCH_CLASS_CONSTANT_SPEC_CONST_CONST).
    (Laruence)
  . Fixed bug #74589 (__DIR__ wrong for unicode character). (Anatol)

- intl:
  . Fixed bug #74468 (wrong reflection on Collator::sortWithSortKeys). (villfa)

- MySQLi:
  . Fixed bug #74547 (mysqli::change_user() doesn't accept null as $database
    argument w/strict_types). (Anatol)

- Opcache:
  . Fixed bug #74596 (SIGSEGV with opcache.revalidate_path enabled). (Laruence)

- phar:
  . Fixed bug #51918 (Phar::webPhar() does not handle requests sent through PUT
    and DELETE method). (Christian Weiske)

- Readline:
  . Fixed bug #74490 (readline() moves the cursor to the beginning of the line).
    (Anatol)

- Standard:
  . Fixed bug #74510 (win32/sendmail.c anchors CC header but not BCC).
    (Damian Wadley, Anatol)

- xmlreader:
  . Fixed bug #74457 (Wrong reflection on XMLReader::expand). (villfa)

11 May 2017, PHP 7.1.5

- Core:
  . Fixed bug #74408 (Endless loop bypassing execution time limit). (Laruence)
  . Fixed bug #74353 (Segfault when killing within bash script trap code).
    (Laruence)
  . Fixed bug #74340 (Magic function __get has different behavior in php 7.1.x).
    (Nikita)
  . Fixed bug #74188 (Null coalescing operator fails for undeclared static
    class properties). (tpunt)
  . Fixed bug #74444 (multiple catch freezes in some cases). (David Matějka)
  . Fixed bug #74410 (stream_select() is broken on Windows Nanoserver).
    (Matt Ficken)
  . Fixed bug #74337 (php-cgi.exe crash on facebook callback).
    (Anton Serbulov)
  . Patch for bug #74216 was reverted. (Anatol)

- Date:
  . Fixed bug #74404 (Wrong reflection on DateTimeZone::getTransitions).
    (krakjoe)
  . Fixed bug #74080 (add constant for RFC7231 format datetime). (duncan3dc)

- DOM:
  . Fixed bug #74416 (Wrong reflection on DOMNode::cloneNode).
    (Remi, Fabien Villepinte)

- Fileinfo:
  . Fixed bug #74379 (syntax error compile error in libmagic/apprentice.c).
    (Laruence)

- GD:
  . Fixed bug #74343 (compile fails on solaris 11 with system gd2 library).
    (krakjoe)

- MySQLi:
  . Fixed bug #74432 (mysqli_connect adding ":3306" to $host if $port parameter
    not given). (Anatol)

- MySQLnd:
  . Fixed bug #74376 (Invalid free of persistent results on error/connection
    loss). (Yussuf Khalil)

- Intl:
  . Fixed bug #65683 (Intl does not support DateTimeImmutable). (Ben Scholzen)
  . Fixed bug #74298 (IntlDateFormatter->format() doesn't return
    microseconds/fractions). (Andrew Nester)
  . Fixed bug #74433 (wrong reflection for Normalizer methods). (villfa)
  . Fixed bug #74439 (wrong reflection for Locale methods). (villfa)

- Opcache:
  . Fixed bug #74456 (Segmentation error while running a script in CLI mode).
    (Laruence)
  . Fixed bug #74431 (foreach infinite loop). (Nikita)
  . Fixed bug #74442 (Opcached version produces a nested array). (Nikita)

- OpenSSL:
  . Fixed bug #73833 (null character not allowed in openssl_pkey_get_private).
    (Jakub Zelenka)
  . Fixed bug #73711 (Segfault in openssl_pkey_new when generating DSA or DH
    key). (Jakub Zelenka)
  . Fixed bug #74341 (openssl_x509_parse fails to parse ASN.1 UTCTime without
    seconds). (Moritz Fain)
  . Fixed bug #73808 (iv length warning too restrictive for aes-128-ccm).
    (Jakub Zelenka)

- phar:
  . Fixed bug #74383 (phar method parameters reflection correction). 
    (mhagstrand)

- Readline:
  . Fixed bug #74489 (readline() immediately returns false in interactive
    console mode). (Anatol)

- Standard:
  . Fixed bug #72071 (setcookie allows max-age to be negative). (Craig Duncan)
  . Fixed bug #74361 (Compaction in array_rand() violates COW). (Nikita)

- Streams:
  . Fixed bug #74429 (Remote socket URI with unique persistence identifier
    broken). (Sara)

13 Apr 2017, PHP 7.1.4

- Core:
  . Fixed bug #74149 (static embed SAPI linkage error). (krakjoe)
  . Fixed bug #73370 (falsely exits with "Out of Memory" when using
    USE_ZEND_ALLOC=0). (Nikita)
  . Fixed bug #73960 (Leak with instance method calling static method with
    referenced return). (Nikita)
  . Fixed bug #69676 (Resolution of self::FOO in class constants not correct).
    (Nikita)
  . Fixed bug #74265 (Build problems after 7.0.17 release: undefined reference
    to `isfinite'). (Nikita)
  . Fixed bug #74302 (yield fromLABEL is over-greedy). (Sara)

- Apache:
  . Reverted patch for bug #61471, fixes bug #74318. (Anatol)

- Date:
  . Fixed bug #72096 (Swatch time value incorrect for dates before 1970). (mcq8)

- DOM:
  . Fixed bug #74004 (LIBXML_NOWARNING flag ingnored on loadHTML*).
    (somedaysummer)

- iconv:
  . Fixed bug #74230 (iconv fails to fail on surrogates). (Anatol)

- OCI8:
  . Fixed uninitialized data causing random crash. (Dmitry)

- Opcache:
  . Fixed bug #74250 (OPcache compilation performance regression in PHP 5.6/7
    with huge classes). (Nikita)

- OpenSSL:
  . Fixed bug #72333 (fwrite() on non-blocking SSL sockets doesn't work).
    (Jakub Zelenka)

- PDO MySQL:
  . Fixed bug #71003 (Expose MYSQLI_CLIENT_SSL_DONT_VERIFY_SERVER_CERT to PDO
    interface). (Thomas Orozco)

- SPL:
  . Fixed bug #74058 (ArrayObject can not notice changes). (Andrew Nester)

- Sqlite:
  . Implemented FR #74217 (Allow creation of deterministic sqlite functions).
    (Andrew Nester)

- Streams:
  . Fixed bug #74216 (Correctly fail on invalid IP address ports). (Sara)

- Zlib:
  . Fixed bug #74240 (deflate_add can allocate too much memory). (Matt Bonneau)

16 Mar 2017, PHP 7.1.3

- Core:
  . Fixed bug #74157 (Segfault with nested generators). (Laruence)
  . Fixed bug #74164 (PHP hangs when an invalid value is dynamically passed to
    typehinted by-ref arg). (Laruence)
  . Fixed bug #74093 (Maximum execution time of n+2 seconds exceed not written
    in error_log). (Laruence)
  . Fixed bug #73989 (PHP 7.1 Segfaults within Symfony test suite).
    (Dmitry, Laruence)
  . Fixed bug #74084 (Out of bound read - zend_mm_alloc_small). (Laruence)
  . Fixed bug #73807 (Performance problem with processing large post request).
    (Nikita)
  . Fixed bug #73998 (array_key_exists fails on arrays created by
    get_object_vars). (mhagstrand)
  . Fixed bug #73954 (NAN check fails on Alpine Linux with musl). (Andrea)
  . Fixed bug #73677 (Generating phar.phar core dump with gcc ASAN enabled
    build). (ondrej)

- Apache:
  . Fixed bug #61471 (Incomplete POST does not timeout but is passed to PHP).
    (Zheng Shao)

- Date:
  . Fixed bug #73837 ("new DateTime()" sometimes returns 1 second ago value).
    (Derick)

- FPM:
  . Fixed bug #69860 (php-fpm process accounting is broken with keepalive).
    (Denis Yeldandi)

- Hash:
  . Fixed bug #73127 (gost-crypto hash incorrect if input data contains long
    0xFF sequence). (Grundik)

- GD:
  . Fixed bug #74031 (ReflectionFunction for imagepng is missing last two
    parameters). (finwe)

- Mysqlnd:
  . Fixed bug #74021 (fetch_array broken data. Data more then MEDIUMBLOB).
    (Andrew Nester, Nikita)

- Opcache:
  . Fixed bug #74152 (if statement says true to a null variable). (Laruence)
  . Fixed bug #74019 (Segfault with list). (Laruence)

- OpenSSL:
  . Fixed bug #74022 (PHP Fast CGI crashes when reading from a pfx file).
    (Anatol)
  . Fixed bug #74099 (Memory leak with openssl_encrypt()). (Andrew Nester)
  . Fixed bug #74159 (Writing a large buffer to a non-blocking encrypted stream
    fails with "bad write retry"). (trowski)

- PDO_OCI:
  . Fixed bug #54379 (PDO_OCI: UTF-8 output gets truncated). (gureedo / Oracle)

- SQLite3:
  . Fixed bug #74413 (incorrect reflection for SQLite3::enableExceptions).
    (krakjoe)

- Standard:
  . Fixed bug #74005 (mail.add_x_header causes RFC-breaking lone line feed).
    (Anatol)
  . Fixed bug #74041 (substr_count with length=0 broken). (Nikita)
  . Fixed bug #73118 (is_callable callable name reports misleading value for
    anonymous classes). (Adam Saponara)
  . Fixed bug #74105 (PHP on Linux should use /dev/urandom when getrandom is
    not available). (Benjamin Robin)
  . Fixed bug #74708 (Invalid Reflection signatures for random_bytes and
    random_int). (Tyson Andre, Remi)

- Streams:
  . Fixed bug #73496 (Invalid memory access in zend_inline_hash_func).
    (Laruence)
  . Fixed bug #74090 (stream_get_contents maxlength>-1 returns empty string).
    (Anatol)

16 Feb 2017, PHP 7.1.2

- Core:
  . Improved GENERATOR_CREATE opcode handler. (Bob, Dmitry)
  . Fixed bug #73877 (readlink() returns garbage for UTF-8 paths). (Anatol)
  . Fixed bug #73876 (Crash when exporting **= in expansion of assign op).
    (Sara)
  . Fixed bug #73962 (bug with symlink related to cyrillic directory). (Anatol)
  . Fixed bug #73969 (segfault in debug_print_backtrace). (andrewnester)
  . Fixed bug #73994 (arginfo incorrect for unpack). (krakjoe)
  . Fixed bug #73973 (assertion error in debug_zval_dump). (andrewnester)

- DOM:
  . Fixed bug #54382 (getAttributeNodeNS doesn't get xmlns* attributes).
    (aboks)

- DTrace:
  . Fixed bug #73965 (DTrace reported as enabled when disabled). (Remi)

- FCGI:
  . Fixed bug #73904 (php-cgi fails to load -c specified php.ini file). (Anatol)
  . Fixed bug #72898 (PHP_FCGI_CHILDREN is not included in phpinfo()). (Anatol)

- FPM:
  . Fixed bug #69865 (php-fpm does not close stderr when using syslog). 
    (m6w6)

- GD:
  . Fixed bug #73968 (Premature failing of XBM reading). (cmb)

- GMP:
  . Fixed bug #69993 (test for gmp.h needs to test machine includes).
    (Jordan Gigov) 

- Hash:
  . Added hash_hkdf() function. (Andrey Andreev)
  . Fixed bug #73961 (environmental build dependency in hash sha3 source).
    (krakjoe)

- Intl:
  . Fix bug #73956 (Link use CC instead of CXX). (Remi)

- LDAP:
  . Fixed bug #73933 (error/segfault with ldap_mod_replace and opcache).
    (Laruence)

- MySQLi:
  . Fixed bug #73949 (leak in mysqli_fetch_object). (krakjoe)

- Mysqlnd:
  . Fixed bug #69899 (segfault on close() after free_result() with mysqlnd).
    (Richard Fussenegger)

- Opcache:
  . Fixed bug #73983 (crash on finish work with phar in cli + opcache).
    (Anatol)

- OpenSSL:
  . Fixed bug #71519 (add serial hex to return value array). (xrobau)
  . Fixed bug #73692 (Compile ext/openssl with openssl 1.1.0 on Win). (Anatol)
  . Fixed bug #73978 (openssl_decrypt triggers bug in PDO). (Jakub Zelenka)

- PDO_Firebird:
  . Implemented FR #72583 (All data are fetched as strings). (Dorin Marcoci)

- PDO_PgSQL:
  . Fixed bug #73959 (lastInsertId fails to throw an exception for wrong 
    sequence name). (andrewnester)

- Phar:
  . Fixed bug #70417 (PharData::compress() doesn't close temp file). (cmb)

- posix:
  . Fixed bug #71219 (configure script incorrectly checks for ttyname_r). (atoh)

- Session:
  . Fixed bug #69582 (session not readable by root in CLI). (EvgeniySpinov)

- SPL:
  . Fixed bug #73896 (spl_autoload() crashes when calls magic _call()). (Dmitry)

- Standard:
  . Fixed bug #69442 (closing of fd incorrect when PTS enabled). (jaytaph)
  . Fixed bug #47021 (SoapClient stumbles over WSDL delivered with
    "Transfer-Encoding: chunked"). (Rowan Collins)
  . Fixed bug #72974 (imap is undefined service on AIX). (matthieu.sarter)
  . Fixed bug #72979 (money_format stores wrong length AIX). (matthieu.sarter)
  . Fixed bug #73374 (intval() with base 0 should detect binary). (Leigh)
  . Fixed bug #69061 (mail.log = syslog contains double information).
    (Tom Sommer)

- ZIP:
  . Fixed bug #70103 (ZipArchive::addGlob ignores remove_all_path option). (cmb,
    Mitch Hagstrand)

19 Jan 2017, PHP 7.1.1

- Core:
  . Fixed bug #73792 (invalid foreach loop hangs script). (Dmitry)
  . Fixed bug #73686 (Adding settype()ed values to ArrayObject results in
    references). (Nikita, Laruence)
  . Fixed bug #73663 ("Invalid opcode 65/16/8" occurs with a variable created
    with list()). (Laruence)
  . Fixed bug #73727 (ZEND_MM_BITSET_LEN is "undefined symbol" in
    zend_bitset.h). (Nikita)
  . Fixed bug #73753 (unserialized array pointer not advancing). (David Walker)
  . Fixed bug #73783 (SIG_IGN doesn't work when Zend Signals is enabled).
    (David Walker)

- CLI:
  . Fixed bug #72555 (CLI output(japanese) on Windows). (Anatol)

- COM:
  . Fixed bug #73679 (DOTNET read access violation using invalid codepage).
    (Anatol)

- DOM:
  . Fixed bug #67474 (getElementsByTagNameNS filter on default ns). (aboks)

- Mbstring:
  . Fixed bug #73646 (mb_ereg_search_init null pointer dereference).
    (Laruence)

- Mysqli:
  . Fixed bug #73462 (Persistent connections don't set $connect_errno).
    (darkain)

- Mysqlnd:
  . Optimized handling of BIT fields - less memory copies and lower memory
    usage. (Andrey)
  . Fixed bug #73800 (sporadic segfault with MYSQLI_OPT_INT_AND_FLOAT_NATIVE). 
	(vanviegen)

- Opcache:
  . Fixed bug #73789 (Strange behavior of class constants in switch/case block).
    (Laruence)
  . Fixed bug #73746 (Method that returns string returns UNKNOWN:0 instead).
    (Laruence)
  . Fixed bug #73654 (Segmentation fault in zend_call_function). (Nikita)
  . Fixed bug #73668 ("SIGFPE Arithmetic exception" in opcache when divide by
    minus 1). (Nikita)
  . Fixed bug #73847 (Recursion when a variable is redefined as array). (Nikita)

- PDO_Firebird:
  . Fixed bug #72931 (PDO_FIREBIRD with Firebird 3.0 not work on returning
    statement). (Dorin Marcoci)

- phpdbg:
  . Fixed bug #73794 (Crash (out of memory) when using run and # command
    separator). (Bob)
  . Fixed bug #73704 (phpdbg shows the wrong line in files with shebang). (Bob)

- SQLite3:
  . Reverted fix for bug #73530	(Unsetting result set may reset other result
    set). (cmb)

- Standard:
  . Fixed bug #73594 (dns_get_record does not populate $additional out
    parameter). (Bruce Weirdan)
  . Fixed bug #70213 (Unserialize context shared on double class lookup).
    (Taoguang Chen)
  . Fixed bug #73154 (serialize object with __sleep function crash). (Nikita)
  . Fixed bug #70490 (get_browser function is very slow). (Nikita)
  . Fixed bug #73265 (Loading browscap.ini at startup causes high memory usage).
    (Nikita)
  . Add subject to mail log. (tomsommer)
  . Fixed bug #31875 (get_defined_functions additional param to exclude
	disabled functions). (willianveiga)

- Zlib
  . Fixed bug #73373 (deflate_add does not verify that output was not truncated).
    (Matt Bonneau)

01 Dec 2016, PHP 7.1.0

- Core:
  . Added nullable types. (Levi, Dmitry)
  . Added DFA optimization framework based on e-SSA form. (Dmitry, Nikita)
  . Added specialized opcode handlers (e.g. ZEND_ADD_LONG_NO_OVERFLOW).
    (Dmitry)
  . Added [] = as alternative construct to list() =. (Bob)
  . Added void return type. (Andrea)
  . Added support for negative string offsets in string offset syntax and
    various string functions. (Francois)
  . Added a form of the list() construct where keys can be specified. (Andrea)
  . Implemented safe execution timeout handling, that prevents random crashes
    after "Maximum execution time exceeded" error. (Dmitry)
  . Implemented the RFC `Support Class Constant Visibility`. (Sean DuBois,
    Reeze Xia, Dmitry)
  . Implemented the RFC `Catching multiple exception types`. (Bronislaw Bialek,
    Pierrick)
  . Implemented logging to syslog with dynamic error levels. (Jani Ollikainen)
  . Implemented FR #72614 (Support "nmake test" on building extensions by
    phpize). (Yuji Uchiyama)
  . Implemented RFC: Iterable. (Aaron Piotrowski)
  . Implemented RFC: Closure::fromCallable (Danack)
  . Implemented RFC: Replace "Missing argument" warning with "\ArgumentCountError"
    exception. (Dmitry, Davey)
  . Implemented RFC: Fix inconsistent behavior of $this variable. (Dmitry)
  . Fixed bug #73585 (Logging of "Internal Zend error - Missing class
    information" missing class name). (Laruence)
  . Fixed memory leak(null coalescing operator with Spl hash). (Tyson Andre)
  . Fixed bug #72736 (Slow performance when fetching large dataset with mysqli
    / PDO). (Dmitry)
  . Fixed bug #72482 (Ilegal write/read access caused by gdImageAALine
    overflow). (cmb)
  . Fixed bug #72696 (imagefilltoborder stackoverflow on truecolor images).
    (cmb)
  . Fixed bug #73350 (Exception::__toString() cause circular references).
    (Laruence)
  . Fixed bug #73329 ((Float)"Nano" == NAN). (Anatol)
  . Fixed bug #73288 (Segfault in __clone > Exception.toString > __get).
    (Laruence)
  . Fixed for #73240 (Write out of bounds at number_format). (Stas)
  . Fix pthreads detection when cross-compiling (ffontaine)
  . Fixed bug #73337 (try/catch not working with two exceptions inside a same
    operation). (Dmitry)
  . Fixed bug #73156 (segfault on undefined function). (Dmitry)
  . Fixed bug #73163 (PHP hangs if error handler throws while accessing undef
    const in default value). (Nikita)
  . Fixed bug #73172 (parse error: Invalid numeric literal). (Nikita, Anatol)
  . Fixed bug #73181 (parse_str() without a second argument leads to crash).
    (Nikita)
  . Fixed bug #73025 (Heap Buffer Overflow in virtual_popen of
    zend_virtual_cwd.c). (cmb)
  . Fixed bug #73058 (crypt broken when salt is 'too' long). (Anatol)
  . Fixed bug #72944 (Null pointer deref in zval_delref_p). (Dmitry)
  . Fixed bug #72943 (assign_dim on string doesn't reset hval). (Laruence)
  . Fixed bug #72598 (Reference is lost after array_slice()) (Nikita)
  . Fixed bug #72703 (Out of bounds global memory read in BF_crypt triggered by
    password_verify). (Anatol)
  . Fixed bug #72813 (Segfault with __get returned by ref). (Laruence)
  . Fixed bug #72767 (PHP Segfaults when trying to expand an infinite operator).
    (Nikita)
  . TypeError messages for arg_info type checks will now say "must be ...
    or null" where the parameter or return type accepts null. (Andrea)
  . Fixed bug #72857 (stream_socket_recvfrom read access violation). (Anatol)
  . Fixed bug #72663 (Create an Unexpected Object and Don't Invoke
    __wakeup() in Deserialization). (Stas)
  . Fixed bug #72681 (PHP Session Data Injection Vulnerability). (Stas)
  . Fixed bug #72742 (memory allocator fails to realloc small block to large
    one). (Stas)
  . Fixed URL rewriter. It would not rewrite '//example.com/' URL
    unconditionally. URL rewrite target hosts whitelist is implemented. (Yasuo)
  . Fixed bug #72641 (phpize (on Windows) ignores PHP_PREFIX).
    (Yuji Uchiyama)
  . Fixed bug #72683 (getmxrr broken). (Anatol)
  . Fixed bug #72629 (Caught exception assignment to variables ignores
    references). (Laruence)
  . Fixed bug #72594 (Calling an earlier instance of an included anonymous
    class fatals). (Laruence)
  . Fixed bug #72581 (previous property undefined in Exception after
    deserialization). (Laruence)
  . Fixed bug #72543 (Different references behavior comparing to PHP 5)
    (Laruence, Dmitry, Nikita)
  . Fixed bug #72347 (VERIFY_RETURN type casts visible in finally). (Dmitry)
  . Fixed bug #72216 (Return by reference with finally is not memory safe).
    (Dmitry)
  . Fixed bug #72215 (Wrong return value if var modified in finally). (Dmitry)
  . Fixed bug #71818 (Memory leak when array altered in destructor). (Dmitry)
  . Fixed bug #71539 (Memory error on $arr[$a] =& $arr[$b] if RHS rehashes)
    (Dmitry, Nikita)
  . Added new constant PHP_FD_SETSIZE. (cmb)
  . Added optind parameter to getopt(). (as)
  . Added PHP to SAPI error severity mapping for logs. (Martin Vobruba)
  . Fixed bug #71911 (Unable to set --enable-debug on building extensions by
    phpize on Windows). (Yuji Uchiyama)
  . Fixed bug #29368 (The destructor is called when an exception is thrown from
    the constructor). (Dmitry)
  . Implemented RFC: RNG Fixes. (Leigh)
  . Implemented email validation as per RFC 6531. (Leo Feyer, Anatol)
  . Fixed bug #72513 (Stack-based buffer overflow vulnerability in
    virtual_file_ex). (Stas)
  . Fixed bug #72573 (HTTP_PROXY is improperly trusted by some PHP libraries
    and applications). (Stas)
  . Fixed bug #72523 (dtrace issue with reflection (failed test)). (Laruence)
  . Fixed bug #72508 (strange references after recursive function call and
    "switch" statement). (Laruence)
  . Fixed bug #72441 (Segmentation fault: RFC list_keys). (Laruence)
  . Fixed bug #72395 (list() regression). (Laruence)
  . Fixed bug #72373 (TypeError after Generator function w/declared return type
    finishes). (Nikita)
  . Fixed bug #69489 (tempnam() should raise notice if falling back to temp dir).
    (Laruence, Anatol)
  . Fixed UTF-8 and long path support on Windows. (Anatol)
  . Fixed bug #53432 (Assignment via string index access on an empty string
    converts to array). (Nikita)
  . Fixed bug #62210 (Exceptions can leak temporary variables). (Dmitry, Bob)
  . Fixed bug #62814 (It is possible to stiffen child class members visibility).
    (Nikita)
  . Fixed bug #69989 (Generators don't participate in cycle GC). (Nikita)
  . Fixed bug #70228 (Memleak if return in finally block). (Dmitry)
  . Fixed bug #71266 (Missing separation of properties HT in foreach etc).
    (Dmitry)
  . Fixed bug #71604 (Aborted Generators continue after nested finally).
    (Nikita)
  . Fixed bug #71572 (String offset assignment from an empty string inserts
    null byte). (Francois)
  . Fixed bug #71897 (ASCII 0x7F Delete control character permitted in
    identifiers). (Andrea)
  . Fixed bug #72188 (Nested try/finally blocks losing return value). (Dmitry)
  . Fixed bug #72213 (Finally leaks on nested exceptions). (Dmitry, Nikita)
  . Fixed bug #47517 (php-cgi.exe missing UAC manifest).
    (maxdax15801 at users noreply github com)
  . Change statement and fcall extension handlers to accept frame. (Joe)
  . Number operators taking numeric strings now emit E_NOTICEs or E_WARNINGs
    when given malformed numeric strings. (Andrea)
  . (int), intval() where $base is 10 or unspecified, settype(), decbin(),
    decoct(), dechex(), integer operators and other conversions now always
    respect scientific notation in numeric strings. (Andrea)
  . Raise a compile-time warning on octal escape sequence overflow. (Sara)

- Apache2handler:
  . Enable per-module logging in Apache 2.4+. (Martin Vobruba)

- BCmath:
  . Fix bug #73190 (memcpy negative parameter _bc_new_num_ex). (Stas)

- Bz2:
  . Fixed bug #72837 (integer overflow in bzdecompress caused heap
    corruption). (Stas)
  . Fixed bug #72613 (Inadequate error handling in bzread()). (Stas)

- Calendar:
  . Fix integer overflows (Joshua Rogers)
  . Fixed bug #67976 (cal_days_month() fails for final month of the French
    calendar). (cmb)
  . Fixed bug #71894 (AddressSanitizer: global-buffer-overflow in
    zif_cal_from_jd). (cmb)

- CLI Server:
  . Fixed bug #73360 (Unable to work in root with unicode chars). (Anatol)
  . Fixed bug #71276 (Built-in webserver does not send Date header).
    (see at seos fr)

- COM:
  . Fixed bug #73126 (Cannot pass parameter 1 by reference). (Anatol)
  . Fixed bug #69579 (Invalid free in extension trait). (John Boehr)
  . Fixed bug #72922 (COM called from PHP does not return out parameters).
    (Anatol)
  . Fixed bug #72569 (DOTNET/COM array parameters broke in PHP7). (Anatol)
  . Fixed bug #72498 (variant_date_from_timestamp null dereference). (Anatol)

- Curl
  . Implement support for handling HTTP/2 Server Push. (Davey)
  . Add curl_multi_errno(), curl_share_errno() and curl_share_strerror()
    functions. (Pierrick)
  . Fixed bug #72674 (Heap overflow in curl_escape). (Stas)
  . Fixed bug #72541 (size_t overflow lead to heap corruption). (Stas).
  . Fixed bug #71709 (curl_setopt segfault with empty CURLOPT_HTTPHEADER).
    (Pierrick)
  . Fixed bug #71929 (CURLINFO_CERTINFO data parsing error). (Pierrick)

- Date:
  . Fixed bug #69587 (DateInterval properties and isset). (jhdxr)
  . Fixed bug #73426 (createFromFormat with 'z' format char results in
    incorrect time). (Derick)
  . Fixed bug #45554 (Inconsistent behavior of the u format char). (Derick)
  . Fixed bug #48225 (DateTime parser doesn't set microseconds for "now").
    (Derick)
  . Fixed bug #52514 (microseconds are missing in DateTime class). (Derick)
  . Fixed bug #52519 (microseconds in DateInterval are missing). (Derick)
  . Fixed bug #60089 (DateTime::createFromFormat() U after u nukes microtime).
    (Derick)
  . Fixed bug #64887 (Allow DateTime modification with subsecond items).
    (Derick)
  . Fixed bug #68506 (General DateTime improvments needed for microseconds to
    become useful). (Derick)
  . Fixed bug #73109 (timelib_meridian doesn't parse dots correctly). (Derick)
  . Fixed bug #73247 (DateTime constructor does not initialise microseconds
    property). (Derick)
  . Fixed bug #73147 (Use After Free in PHP7 unserialize()). (Stas)
  . Fixed bug #73189 (Memcpy negative size parameter php_resolve_path). (Stas)
  . Fixed bug #66836 (DateTime::createFromFormat 'U' with pre 1970 dates fails
    parsing). (derick)
  . Invalid serialization data for a DateTime or DatePeriod object will now
    throw an instance of Error from __wakeup() or __set_state() instead of
    resulting in a fatal error. (Aaron Piotrowski)
  . Timezone initialization failure from serialized data will now throw an
    instance of Error from __wakeup() or __set_state() instead of resulting in
    a fatal error. (Aaron Piotrowski)
  . Export date_get_interface_ce() for extension use. (Jeremy Mikola)
  . Fixed bug #63740 (strtotime seems to use both sunday and monday as start of
    week). (Derick)

- Dba:
  . Fixed bug #70825 (Cannot fetch multiple values with group in ini file).
    (cmb)
  . Data modification functions (e.g.: dba_insert()) now throw an instance of
    Error instead of triggering a catchable fatal error if the key is does not
    contain exactly two elements. (Aaron Piotrowski)

- DOM:
  . Fixed bug #73150 (missing NULL check in dom_document_save_html). (Stas)
  . Fixed bug #66502 (DOM document dangling reference). (Sean Heelan, cmb)
  . Invalid schema or RelaxNG validation contexts will throw an instance of
    Error instead of resulting in a fatal error. (Aaron Piotrowski)
  . Attempting to register a node class that does not extend the appropriate
    base class will now throw an instance of Error instead of resulting in a
    fatal error. (Aaron Piotrowski)
  . Attempting to read an invalid or write to a readonly property will throw
    an instance of Error instead of resulting in a fatal error. (Aaron
    Piotrowski)

- DTrace:
  . Disabled PHP call tracing by default (it makes significant overhead).
    This may be enabled again using envirionment variable USE_ZEND_DTRACE=1.
    (Dmitry)

- EXIF:
  . Fixed bug #72735 (Samsung picture thumb not read (zero size)). (Kalle, Remi)
  . Fixed bug #72627 (Memory Leakage In exif_process_IFD_in_TIFF). (Stas)
  . Fixed bug #72603 (Out of bound read in exif_process_IFD_in_MAKERNOTE).
    (Stas)
  . Fixed bug #72618 (NULL Pointer Dereference in exif_process_user_comment).
    (Stas)

- Filter:
  . Fixed bug #72972 (Bad filter for the flags FILTER_FLAG_NO_RES_RANGE and
    FILTER_FLAG_NO_PRIV_RANGE). (julien)
  . Fixed bug #73054 (default option ignored when object passed to int filter).
    (cmb)
  . Fixed bug #71745 (FILTER_FLAG_NO_RES_RANGE does not cover whole 127.0.0.0/8
    range). (bugs dot php dot net at majkl578 dot cz)

- FPM:
  . Fixed bug #72575 (using --allow-to-run-as-root should ignore missing user).
    (gooh)

- FTP:
  . Fixed bug #70195 (Cannot upload file using ftp_put to FTPES with
    require_ssl_reuse). (Benedict Singer)
  . Implemented FR #55651 (Option to ignore the returned FTP PASV address).
    (abrender at elitehosts dot com)

- GD:
  . Fixed bug #73213 (Integer overflow in imageline() with antialiasing). (cmb)
  . Fixed bug #73272 (imagescale() is not affected by, but affects
    imagesetinterpolation()). (cmb)
  . Fixed bug #73279 (Integer overflow in gdImageScaleBilinearPalette()). (cmb)
  . Fixed bug #73280 (Stack Buffer Overflow in GD dynamicGetbuf). (cmb)
  . Fixed bug #50194 (imagettftext broken on transparent background w/o
    alphablending). (cmb)
  . Fixed bug #73003 (Integer Overflow in gdImageWebpCtx of gd_webp.c). (trylab,
    cmb)
  . Fixed bug #53504 (imagettfbbox gives incorrect values for bounding box).
    (Mark Plomer, cmb)
  . Fixed bug #73157 (imagegd2() ignores 3rd param if 4 are given). (cmb)
  . Fixed bug #73155 (imagegd2() writes wrong chunk sizes on boundaries). (cmb)
  . Fixed bug #73159 (imagegd2(): unrecognized formats may result in corrupted
    files). (cmb)
  . Fixed bug #73161 (imagecreatefromgd2() may leak memory). (cmb)
  . Fixed bug #67325 (imagetruecolortopalette: white is duplicated in palette).
    (cmb)
  . Fixed bug #66005 (imagecopy does not support 1bit transparency on truecolor
    images). (cmb)
  . Fixed bug #72913 (imagecopy() loses single-color transparency on palette
    images). (cmb)
  . Fixed bug #68716 (possible resource leaks in _php_image_convert()). (cmb)
  . Fixed bug #72709 (imagesetstyle() causes OOB read for empty $styles). (cmb)
  . Fixed bug #72697 (select_colors write out-of-bounds). (Stas)
  . Fixed bug #72730 (imagegammacorrect allows arbitrary write access). (Stas)
  . Fixed bug #72596 (imagetypes function won't advertise WEBP support). (cmb)
  . Fixed bug #72604 (imagearc() ignores thickness for full arcs). (cmb)
  . Fixed bug #70315 (500 Server Error but page is fully rendered). (cmb)
  . Fixed bug #43828 (broken transparency of imagearc for truecolor in
    blendingmode). (cmb)
  . Fixed bug #72512 (gdImageTrueColorToPaletteBody allows arbitrary write/read
    access). (Pierre)
  . Fixed bug #72519 (imagegif/output out-of-bounds access). (Pierre)
  . Fixed bug #72558 (Integer overflow error within _gdContributionsAlloc()).
    (Pierre)
  . Fixed bug #72482 (Ilegal write/read access caused by gdImageAALine
    overflow). (Pierre)
  . Fixed bug #72494 (imagecropauto out-of-bounds access). (Fernando, Pierre,
    cmb)
  . Fixed bug #72404 (imagecreatefromjpeg fails on selfie). (cmb)
  . Fixed bug #43475 (Thick styled lines have scrambled patterns). (cmb)
  . Fixed bug #53640 (XBM images require width to be multiple of 8). (cmb)
  . Fixed bug #64641 (imagefilledpolygon doesn't draw horizontal line). (cmb)

- Hash:
  . Added SHA3 fixed mode algorithms (224, 256, 384, and 512 bit). (Sara)
  . Added SHA512/256 and SHA512/224 algorithms. (Sara)

- iconv:
  . Fixed bug #72320 (iconv_substr returns false for empty strings). (cmb)

- IMAP:
  . Fixed bug #73418 (Integer Overflow in "_php_imap_mail" leads to crash).
    (Anatol)
  . An email address longer than 16385 bytes will throw an instance of Error
    instead of resulting in a fatal error. (Aaron Piotrowski)

- Interbase:
  . Fixed bug #73512 (Fails to find firebird headers as don't use fb_config
    output). (Remi)

- Intl:
  . Fixed bug #73007 (add locale length check). (Stas)
  . Fixed bug #73218 (add mitigation for ICU int overflow). (Stas)
  . Fixed bug #65732 (grapheme_*() is not Unicode compliant on CR LF
    sequence). (cmb)
  . Fixed bug #73007 (add locale length check). (Stas)
  . Fixed bug #72639 (Segfault when instantiating class that extends
    IntlCalendar and adds a property). (Laruence)
  . Fixed bug #72658 (Locale::lookup() / locale_lookup() hangs if no match
    found). (Anatol)
  . Partially fixed #72506 (idn_to_ascii for UTS #46 incorrect for long domain
    names). (cmb)
  . Fixed bug #72533 (locale_accept_from_http out-of-bounds access). (Stas)
  . Failure to call the parent constructor in a class extending Collator
    before invoking the parent methods will throw an instance of Error
    instead of resulting in a recoverable fatal error. (Aaron Piotrowski)
  . Cloning a Transliterator object may will now throw an instance of Error
    instead of resulting in a fatal error if cloning the internal
    transliterator fails. (Aaron Piotrowski)
  . Added IntlTimeZone::getWindowsID() and
    IntlTimeZone::getIDForWindowsID(). (Sara)
  . Fixed bug #69374 (IntlDateFormatter formatObject returns wrong utf8 value).
    (lenhatanh86 at gmail com)
  . Fixed bug #69398 (IntlDateFormatter formatObject returns wrong value when
    time style is NONE). (lenhatanh86 at gmail com)

- JSON:
  . Introduced encoder struct instead of global which fixes bugs #66025 and
    #73254 related to pretty print indentation. (Jakub Zelenka)
  . Fixed bug #73113 (Segfault with throwing JsonSerializable). (julien)
  . Implemented earlier return when json_encode fails, fixes bugs #68992
    (Stacking exceptions thrown by JsonSerializable) and #70275 (On recursion
    error, json_encode can eat up all system memory). (Jakub Zelenka)
  . Implemented FR #46600 ("_empty_" key in objects). (Jakub Zelenka)
  . Exported JSON parser API including json_parser_method that can be used
    for implementing custom logic when parsing JSON. (Jakub Zelenka)
  . Escaped U+2028 and U+2029 when JSON_UNESCAPED_UNICODE is supplied as
    json_encode options and added JSON_UNESCAPED_LINE_TERMINATORS to restore
    the previous behaviour. (Eddie Kohler)

- LDAP:
  . Providing an unknown modification type to ldap_batch_modify() will now
    throw an instance of Error instead of resulting in a fatal error.
    (Aaron Piotrowski)

- Mbstring:
  . Fixed bug #73532 (Null pointer dereference in mb_eregi). (Laruence)
  . Fixed bug #66964 (mb_convert_variables() cannot detect recursion) (Yasuo)
  . Fixed bug #72992 (mbstring.internal_encoding doesn't inherit default_charset).
    (Yasuo)
  . Fixed bug #66797 (mb_substr only takes 32-bit signed integer). (cmb)
  . Fixed bug #72711 (`mb_ereg` does not clear the `$regs` parameter on
    failure). (ju1ius)
  . Fixed bug #72691 (mb_ereg_search raises a warning if a match zero-width).
    (cmb)
  . Fixed bug #72693 (mb_ereg_search increments search position when a match
    zero-width). (cmb)
  . Fixed bug #72694 (mb_ereg_search_setpos does not accept a string's last
    position). (cmb)
  . Fixed bug #72710 (`mb_ereg` causes buffer overflow on regexp compile error).
    (ju1ius)
  . Deprecated mb_ereg_replace() eval option. (Rouven Weßling, cmb)
  . Fixed bug #69151 (mb_ereg should reject ill-formed byte sequence).
    (Masaki Kagaya)
  . Fixed bug #72405 (mb_ereg_replace - mbc_to_code (oniguruma) -
    oob read access). (Laruence)
  . Fixed bug #72399 (Use-After-Free in MBString (search_re)). (Laruence)
  . mb_ereg() and mb_eregi() will now throw an instance of ParseError if an
    invalid PHP expression is provided and the 'e' option is used. (Aaron
    Piotrowski)

- Mcrypt:
  . Deprecated ext/mcrypt. (Scott Arciszewski, cmb)
  . Fixed bug #72782 (Heap Overflow due to integer overflows). (Stas)
  . Fixed bug #72551, bug #72552 (In correct casting from size_t to int lead to
    heap overflow in mdecrypt_generic). (Stas)
  . mcrypt_encrypt() and mcrypt_decrypt() will throw an instance of Error
    instead of resulting in a fatal error if mcrypt cannot be initialized.
    (Aaron Piotrowski)

- Mysqli:
  . Attempting to read an invalid or write to a readonly property will throw
    an instance of Error instead of resulting in a fatal error. (Aaron
    Piotrowski)

- Mysqlnd:
  . Fixed bug #64526 (Add missing mysqlnd.* parameters to php.ini-*). (cmb)
  . Fixed bug #71863 (Segfault when EXPLAIN with "Unknown column" error when
    using MariaDB). (Andrey)
  . Fixed bug #72701 (mysqli_get_host_info() wrong output). (Anatol)

- OCI8
  . Fixed bug #71148 (Bind reference overwritten on PHP 7). (Oracle Corp.)
  . Fixed invalid handle error with Implicit Result Sets. (Chris Jones)
  . Fixed bug #72524 (Binding null values triggers ORA-24816 error). (Chris Jones)

- ODBC:
  . Fixed bug #73448 (odbc_errormsg returns trash, always 513 bytes).
    (Anatol)

- Opcache:
  . Fixed bug #73583 (Segfaults when conditionally declared class and function
    have the same name). (Laruence)
  . Fixed bug #69090 (check cached files permissions)
  . Fixed bug #72982 (Memory leak in zend_accel_blacklist_update_regexp()
    function). (Laruence)
  . Fixed bug #72949 (Typo in opcache error message). (cmb)
  . Fixed bug #72762 (Infinite loop while parsing a file with opcache enabled).
    (Nikita)
  . Fixed bug #72590 (Opcache restart with kill_all_lockers does not work).
    (Keyur)

- OpenSSL:
  . Fixed bug #73478 (openssl_pkey_new() generates wrong pub/priv keys with
    Diffie Hellman). (Jakub Zelenka)
  . Fixed bug #73276 (crash in openssl_random_pseudo_bytes function). (Stas)
  . Fixed bug #73072 (Invalid path SNI_server_certs causes segfault).
    (Jakub Zelenka)
  . Fixed bug #72360 (ext/openssl build failure with OpenSSL 1.1.0).
    (Jakub Zelenka)
  . Bumped a minimal version to 1.0.1. (Jakub Zelenka)
  . Dropped support for SSL2. (Remi)
  . Implemented FR #61204 (Add elliptic curve support for OpenSSL).
    (Dominic Luechinger)
  . Implemented FR #67304 (Added AEAD support [CCM and GCM modes] to
    openssl_encrypt and openssl_decrypt). (Jakub Zelenka)
  . Implemented error storing to the global queue and cleaning up the OpenSSL
    error queue (resolves bugs #68276 and #69882). (Jakub Zelenka)

- Pcntl
  . Implemented asynchronous signal handling without TICKS. (Dmitry)
  . Added pcntl_signal_get_handler() that returns the current signal handler
    for a particular signal. Addresses FR #72409. (David Walker)
  . Add signinfo to pcntl_signal() handler args (Bishop Bettini, David Walker)

- PCRE:
  . Fixed bug #73483 (Segmentation fault on pcre_replace_callback). (Laruence)
  . Fixed bug #73612 (preg_*() may leak memory). (cmb)
  . Fixed bug #73392 (A use-after-free in zend allocator management). 
    (Laruence)
  . Fixed bug #73121 (Bundled PCRE doesn't compile because JIT isn't supported
    on s390). (Anatol)
  . Fixed bug #72688 (preg_match missing group names in matches). (cmb)
  . Downgraded to PCRE 8.38. (Anatol)
  . Fixed bug #72476 (Memleak in jit_stack). (Laruence)
  . Fixed bug #72463 (mail fails with invalid argument). (Anatol)
  . Upgraded to PCRE 8.39. (Anatol)

- PDO:
  . Fixed bug #72788 (Invalid memory access when using persistent PDO
    connection). (Keyur)
  . Fixed bug #72791 (Memory leak in PDO persistent connection handling). (Keyur)
  . Fixed bug #60665 (call to empty() on NULL result using PDO::FETCH_LAZY
    returns false). (cmb)

- PDO_DBlib:
  . Fixed bug #72414 (Never quote values as raw binary data). (Adam Baratz)
  . Allow \PDO::setAttribute() to set query timeouts. (Adam Baratz)
  . Handle SQLDECIMAL/SQLNUMERIC types, which are used by later TDS versions.
    (Adam Baratz)
  . Add common PDO test suite. (Adam Baratz)
  . Free error and message strings when cleaning up PDO instances.
    (Adam Baratz)
  . Fixed bug #67130 (\PDOStatement::nextRowset() should succeed when all rows
    in current rowset haven't been fetched). (Peter LeBrun)
  . Ignore potentially misleading dberr values. (Chris Kings-Lynne)
  . Implemented stringify 'uniqueidentifier' fields.
    (Alexander Zhuravlev, Adam Baratz)

- PDO_Firebird:
  . Fixed bug #73087, #61183, #71494 (Memory corruption in bindParam).
    (Dorin Marcoci)
  . Fixed bug #60052 (Integer returned as a 64bit integer on X86_64). (Mariuz)

- PDO_pgsql:
  . Fixed bug #70313 (PDO statement fails to throw exception). (Matteo)
  . Fixed bug #72570 (Segmentation fault when binding parameters on a query
    without placeholders). (Matteo)
  . Implemented FR #72633 (Postgres PDO lastInsertId() should work without
    specifying a sequence). (Pablo Santiago Sánchez, Matteo)

- Phar:
  . Fixed bug #72928 (Out of bound when verify signature of zip phar in
    phar_parse_zipfile). (Stas)
  . Fixed bug #73035 (Out of bound when verify signature of tar phar in
    phar_parse_tarfile). (Stas)

- phpdbg:
  . Added generator command for inspection of currently alive generators. (Bob)

- Postgres:
  . Fixed bug #73498 (Incorrect SQL generated for pg_copy_to()). (Craig Duncan)
  . Implemented FR #31021 (pg_last_notice() is needed to get all notice
    messages). (Yasuo)
  . Implemented FR #48532 (Allow pg_fetch_all() to index numerically). (Yasuo)

- Readline:
  . Fixed bug #72538 (readline_redisplay crashes php). (Laruence)

- Reflection
  . Undo backwards compatiblity break in ReflectionType->__toString() and
    deprecate via documentation instead. (Nikita)
  . Reverted prepending \ for class names. (Trowski)
  . Implemented request #38992 (invoke() and invokeArgs() static method calls
    should match). (cmb).
  . Add ReflectionNamedType::getName(). This method should be used instead of
    ReflectionType::__toString()
  . Prepend \ for class names and ? for nullable types returned from
    ReflectionType::__toString(). (Trowski)
  . Fixed bug #72661 (ReflectionType::__toString crashes with iterable).
    (Laruence)
  . Fixed bug #72222 (ReflectionClass::export doesn't handle array constants).
    (Nikita Nefedov)
  . Failure to retrieve a reflection object or retrieve an object property
    will now throw an instance of Error instead of resulting in a fatal error.
    (Aaron Piotrowski)
  . Fix #72209 (ReflectionProperty::getValue() doesn't fail if object doesn't match type). (Joe)

- Session:
  . Fixed bug #73273 (session_unset() empties values from all variables in which
    is $_session stored). (Nikita)
  . Fixed bug #73100 (session_destroy null dereference in ps_files_path_create).
    (cmb)
  . Fixed bug #68015 (Session does not report invalid uid for files save handler).
    (Yasuo)
  . Fixed bug #72940 (SID always return "name=ID", even if session
    cookie exist). (Yasuo)
  . Implemented session_gc() (Yasuo)
    https://wiki.php.net/rfc/session-create-id
  . Implemented session_create_id() (Yasuo)
    https://wiki.php.net/rfc/session-gc
  . Implemented RFC: Session ID without hashing. (Yasuo)
    https://wiki.php.net/rfc/session-id-without-hashing
  . Fixed bug #72531 (ps_files_cleanup_dir Buffer overflow). (Laruence)
  . Custom session handlers that do not return strings for session IDs will 
    now throw an instance of Error instead of resulting in a fatal error
    when a function is called that must generate a session ID.
    (Aaron Piotrowski)
  . An invalid setting for session.hash_function will throw an instance of
    Error instead of resulting in a fatal error when a session ID is created.
    (Aaron Piotrowski)
  . Fixed bug #72562 (Use After Free in unserialize() with Unexpected Session
    Deserialization). (Stas)
  . Improved fix for bug #68063 (Empty session IDs do still start sessions).
    (Yasuo)
  . Fixed bug #71038 (session_start() returns TRUE on failure).
    Session save handlers must return 'string' always for successful read.
    i.e. Non-existing session read must return empty string. PHP 7.0 is made
    not to tolerate buggy return value. (Yasuo)
  . Fixed bug #71394 (session_regenerate_id() must close opened session on
    errors). (Yasuo)

- SimpleXML:
  . Fixed bug #73293 (NULL pointer dereference in SimpleXMLElement::asXML()).
    (Stas)
  . Fixed bug #72971 (SimpleXML isset/unset do not respect namespace). (Nikita)
  . Fixed bug #72957 (Null coalescing operator doesn't behave as expected with
    SimpleXMLElement). (Nikita)
  . Fixed bug #72588 (Using global var doesn't work while accessing SimpleXML
    element). (Laruence)
  . Creating an unnamed or duplicate attribute will throw an instance of Error
    instead of resulting in a fatal error. (Aaron Piotrowski)

- SNMP:
  . Fixed bug #72708 (php_snmp_parse_oid integer overflow in memory
    allocation). (djodjo at gmail dot com)
  . Fixed bug #72479 (Use After Free Vulnerability in SNMP with GC and
    unserialize()). (Stas)

- Soap:
  . Fixed bug #73538 (SoapClient::__setSoapHeaders doesn't overwrite SOAP 
    headers). (duncan3dc)
  . Fixed bug #73452 (Segfault (Regression for #69152)). (Dmitry)
  . Fixed bug #73037 (SoapServer reports Bad Request when gzipped). (Anatol)
  . Fixed bug #73237 (Nested object in "any" element overwrites other fields).
    (Keith Smiley)
  . Fixed bug #69137 (Peer verification fails when using a proxy with SoapClient)
    (Keith Smiley)
  . Fixed bug #71711 (Soap Server Member variables reference bug). (Nikita) 
  . Fixed bug #71996 (Using references in arrays doesn't work like expected).
    (Nikita)

- SPL:
  . Fixed bug #73423 (Reproducible crash with GDB backtrace). (Laruence)
  . Fixed bug #72888 (Segfault on clone on splFileObject). (Laruence)
  . Fixed bug #73029 (Missing type check when unserializing SplArray). (Stas)
  . Fixed bug #72646 (SplFileObject::getCsvControl does not return the escape
    character). (cmb)
  . Fixed bug #72684 (AppendIterator segfault with closed generator). (Pierrick)
  . Attempting to clone an SplDirectory object will throw an instance of Error
    instead of resulting in a fatal error. (Aaron Piotrowski)
  . Calling ArrayIterator::append() when iterating over an object will throw an
    instance of Error instead of resulting in a fatal error. (Aaron Piotrowski)
  . Fixed bug #55701 (GlobIterator throws LogicException). (Valentin VĂLCIU)

- SQLite3:
  . Update to SQLite 3.15.1. (cmb)
  . Fixed bug #73530 (Unsetting result set may reset other result set). (cmb)
  . Fixed bug #73333 (2147483647 is fetched as string). (cmb)
  . Fixed bug #72668 (Spurious warning when exception is thrown in user defined
    function). (Laruence)
  . Implemented FR #72653 (SQLite should allow opening with empty filename).
    (cmb)
  . Fixed bug #70628 (Clearing bindings on an SQLite3 statement doesn't work).
    (cmb)
  . Implemented FR #71159 (Upgraded bundled SQLite lib to 3.9.2). (Laruence)

- Standard:
  . Fixed bug #73297 (HTTP stream wrapper should ignore HTTP 100 Continue).
    (rowan dot collins at gmail dot com)
  . Fixed bug #73303 (Scope not inherited by eval in assert()). (nikic)
  . Fixed bug #73192 (parse_url return wrong hostname). (Nikita)
  . Fixed bug #73203 (passing additional_parameters causes mail to fail). (cmb)
  . Fixed bug #73203 (passing additional_parameters causes mail to fail). (cmb)
  . Fixed bug #72920 (Accessing a private constant using constant() creates
    an exception AND warning). (Laruence)
  . Fixed bug #65550 (get_browser() incorrectly parses entries with "+" sign).
    (cmb)
  . Fixed bug #71882 (Negative ftruncate() on php://memory exhausts memory).
    (cmb)
  . Fixed bug #55451 (substr_compare NULL length interpreted as 0). (Lauri
    Kenttä)
  . Fixed bug #72278 (getimagesize returning FALSE on valid jpg). (cmb)
  . Fixed bug #61967 (unset array item in array_walk_recursive cause
    inconsistent array). (Nikita)
  . Fixed bug #62607 (array_walk_recursive move internal pointer). (Nikita)
  . Fixed bug #69068 (Exchanging array during array_walk -> memory errors).
    (Nikita)
  . Fixed bug #70713 (Use After Free Vulnerability in array_walk()/
    array_walk_recursive()). (Nikita)
  . Fixed bug #72622 (array_walk + array_replace_recursive create references
    from nothing). (Laruence)
  . Fixed bug #72330 (CSV fields incorrectly split if escape char followed by
    UTF chars). (cmb)
  . Implemented RFC: More precise float values. (Jakub Zelenka, Yasuo)
  . array_multisort now uses zend_sort instead zend_qsort. (Laruence)
  . Fixed bug #72505 (readfile() mangles files larger than 2G). (Cschneid)
  . assert() will throw a ParseError when evaluating a string given as the first
    argument if the PHP code is invalid instead of resulting in a catchable
    fatal error. (Aaron Piotrowski)
  . Calling forward_static_call() outside of a class scope will now throw an
    instance of Error instead of resulting in a fatal error. (Aaron Piotrowski)
  . Added is_iterable() function. (Aaron Piotrowski)
  . Fixed bug #72306 (Heap overflow through proc_open and $env parameter).
    (Laruence)
  . Fixed bug #71100 (long2ip() doesn't accept integers in strict mode).
    (Laruence)
  . Implemented FR #55716 (Add an option to pass a custom stream context to
    get_headers()). (Ferenc)
  . Additional validation for parse_url() for login/pass components).
    (Ilia) (Julien)
  . Implemented FR #69359 (Provide a way to fetch the current environment
    variables). (Ferenc)
  . unpack() function accepts an additional optional argument $offset. (Dmitry)
  . Implemented #51879 stream context socket option tcp_nodelay (Joe)

- Streams:
  . Fixed bug #73586 (php_user_filter::$stream is not set to the stream the
    filter is working on). (Dmitry)
  . Fixed bug #72853 (stream_set_blocking doesn't work). (Laruence)
  . Fixed bug #72743 (Out-of-bound read in php_stream_filter_create).
    (Loianhtuan)
  . Implemented FR #27814 (Multiple small packets send for HTTP request).
    (vhuk)
  . Fixed bug #72764 (ftps:// opendir wrapper data channel encryption fails
    with IIS FTP 7.5, 8.5). (vhuk)
  . Fixed bug #72810 (Missing SKIP_ONLINE_TESTS checks). (vhuk)
  . Fixed bug #41021 (Problems with the ftps wrapper). (vhuk)
  . Fixed bug #54431 (opendir() does not work with ftps:// wrapper). (vhuk)
  . Fixed bug #72667 (opendir() with ftp:// attempts to open data stream for
    non-existent directories). (vhuk)
  . Fixed bug #72771 (ftps:// wrapper is vulnerable to protocol downgrade
    attack). (Stas)
  . Fixed bug #72534 (stream_socket_get_name crashes). (Anatol)
  . Fixed bug #72439 (Stream socket with remote address leads to a segmentation
    fault). (Laruence)

- sysvshm:
  . Fixed bug #72858 (shm_attach null dereference). (Anatol)

- Tidy:
  . Implemented support for libtidy 5.0.0 and above. (Michael Orlitzky, Anatol)
  . Creating a tidyNode manually will now throw an instance of Error instead of
    resulting in a fatal error. (Aaron Piotrowski)

- Wddx:
  . Fixed bug #73331 (NULL Pointer Dereference in WDDX Packet Deserialization
    with PDORow). (Stas)
  . Fixed bug #72142 (WDDX Packet Injection Vulnerability in
    wddx_serialize_value()). (Taoguang Chen)
  . Fixed bug #72749 (wddx_deserialize allows illegal memory access) (Stas)
  . Fixed bug #72750 (wddx_deserialize null dereference). (Stas)
  . Fixed bug #72790 (wddx_deserialize null dereference with invalid xml).
    (Stas)
  . Fixed bug #72799 (wddx_deserialize null dereference in
    php_wddx_pop_element). (Stas)
  . Fixed bug #72860 (wddx_deserialize use-after-free). (Stas)
  . Fixed bug #73065 (Out-Of-Bounds Read in php_wddx_push_element). (Stas)
  . Fixed bug #72564 (boolean always deserialized as "true") (Remi)
  . A circular reference when serializing will now throw an instance of Error
    instead of resulting in a fatal error. (Aaron Piotrowski)

- XML:
  . Fixed bug #72135 (malformed XML causes fault) (edgarsandi)
  . Fixed bug #72714 (_xml_startElementHandler() segmentation fault). (cmb)
  . Fixed bug #72085 (SEGV on unknown address zif_xml_parse). (cmb)

- XMLRPC:
  . Fixed bug #72647 (xmlrpc_encode() unexpected output after referencing
    array elements). (Laruence)
  . Fixed bug #72606 (heap-buffer-overflow (write) simplestring_addn
    simplestring.c). (Stas)
  . A circular reference when serializing will now throw an instance of Error
    instead of resulting in a fatal error. (Aaron Piotrowski)

- Zip:
  . Fixed bug #68302 (impossible to compile php with zip support). (cmb)
  . Fixed bug #72660 (NULL Pointer dereference in zend_virtual_cwd).
    (Laruence)
  . Fixed bug #72520 (Stack-based buffer overflow vulnerability in
    php_stream_zip_opener). (Stas)
  . ZipArchive::addGlob() will throw an instance of Error instead of resulting
    in a fatal error if glob support is not available. (Aaron Piotrowski)
<|MERGE_RESOLUTION|>--- conflicted
+++ resolved
@@ -9,19 +9,10 @@
   . Fixed bug #75882 (a simple way for segfaults in threadsafe php just with
     configuration). (Anatol)
 
-<<<<<<< HEAD
-=======
 - Date:
   . Fixed bug #75928 (Argument 2 for `DateTimeZone::listIdentifiers()` should
     accept `null`). (Pedro Lacerda)
 
-- PGSQL:
-  . Fixed #75838 (Memory leak in pg_escape_bytea()). (ard_1 at mail dot ru)
-
-- ODBC:
-  . Fixed bug #73725 (Unable to retrieve value of varchar(max) type). (Anatol)
-
->>>>>>> fddd7e38
 - LDAP:
   . Fixed bug #49876 (Fix LDAP path lookup on 64-bit distros). (dzuelke)
 
