--- conflicted
+++ resolved
@@ -8,13 +8,13 @@
   . Fixed bug #67151 (strtr with empty array crashes). (Nikita)
 
 - Intl:
-  . Fixed bug #66921 (Wrong argument type hint for function 
+  . Fixed bug #66921 (Wrong argument type hint for function
     intltz_from_date_time_zone). (Stas)
   . Fixed bug #67052 (NumberFormatter::parse() resets LC_NUMERIC setting).
     (Stas)
 
 - pgsql:
-  . Fix bug #67555 (Cannot build against libpq 7.3). (Adam)
+  . Fixed bug #67555 (Cannot build against libpq 7.3). (Adam)
 
 - SPL:
   . Fixed bug #67539 (ArrayIterator use-after-free due to object change during 
@@ -54,7 +54,7 @@
     uloc_getDisplayName (libicu 4.8.1)). (Stas)
 
 - pgsql:
-  . Fixed bug #67550 (Error in code "form" instead of "from", pgsql.c, line 756),
+  . Fix bug #67550 (Error in code "form" instead of "from", pgsql.c, line 756),
     which affected builds against libpq < 7.3. (Adam)
 
 - phpdbg:
@@ -72,11 +72,7 @@
   . Fixed bug #67492 (unserialize() SPL ArrayObject / SPLObjectStorage Type
     Confusion) (CVE-2014-3515). (Stefan Esser)
 
-<<<<<<< HEAD
 19 Jun 2014, PHP 5.6.0 Release Candidate 1
-=======
-27 Jun 2014, PHP 5.5.14
->>>>>>> 96c9cc31
 
 - Core:
   . Implemented FR #64744 (Differentiate between member function call on a null 
