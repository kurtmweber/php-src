--- conflicted
+++ resolved
@@ -3,16 +3,10 @@
 ?? ??? 2013, PHP 5.5.0 Release Candidate 2
 
 - Core:
-<<<<<<< HEAD
+  . Fixed bug #64660 (Segfault on memory exhaustion within function definition).
+    (Stas)
   . Fixed bug #64853 (Use of no longer available ini directives causes crash
     on TS build). (Anatol)
-=======
-  . Fixed bug #64729 (compilation failure on x32). (Gustavo)
-  . Fixed bug #64660 (Segfault on memory exhaustion within function definition).
-    (Stas)
-  . Fixed bug #64853 (Use of no longer available ini directives causes crash on
-    TS build). (Anatol)
->>>>>>> fb58e69a
 
 - Fileinfo:
   . Fixed bug #64830 (mimetype detection segfaults on mp3 file). (Anatol)
@@ -53,17 +47,11 @@
     (Boris Lytochkin)
   . Fixed bug #64159 (Truncated snmpget). (Boris Lytochkin)
 
-<<<<<<< HEAD
 - Streams:
   . Fixed bug #64770 (stream_select() fails with pipes returned by proc_open()
     on Windows x64). (Anatol)
 
 25 Apr 2013, PHP 5.5.0 Beta 4
-=======
-- Zend Engine:
-  . Fixed bug #64821 (Custom Exceptions crash when internal properties overridden).
-    (Anatol)
->>>>>>> fb58e69a
 
 - Core:
   . Fixed bug #64677 (execution operator `` stealing surrounding arguments).
