--- conflicted
+++ resolved
@@ -5,14 +5,10 @@
 - Phar:
   . Fixed bug #70417 (PharData::compress() doesn't close temp file). (cmb)
 
-<<<<<<< HEAD
-19 Jan 2017, PHP 7.1.1
-=======
 - ZIP:
   . Fixed bug #70103 (ZipArchive::addGlob ignores remove_all_path option). (cmb)
 
-19 Jan 2017 PHP 7.0.15
->>>>>>> a49aaf9a
+19 Jan 2017, PHP 7.1.1
 
 - Core:
   . Fixed bug #73792 (invalid foreach loop hangs script). (Dmitry)
