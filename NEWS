PHP                                                                        NEWS
|||||||||||||||||||||||||||||||||||||||||||||||||||||||||||||||||||||||||||||||
?? Apr 2015, PHP 5.6.8

- Core:
  . Fixed bug #66609 (php crashes with __get() and ++ operator in some cases).
    (Dmitry, Laruence)
  . Fixed bug #68917 (parse_url fails on some partial urls). (Wei Dai)
  . Fixed bug #68976 (Use After Free Vulnerability in unserialize()). (Stas)
  . Fixed bug #69134 (Per Directory Values overrides PHP_INI_SYSTEM
    configuration options). (Anatol Belski)
  . Fixed bug #69207 (move_uploaded_file allows nulls in path). (Stas)
  . Fixed bug #69212 (Leaking VIA_HANDLER func when exception thrown in
    __call/... arg passing). (Nikita)
  . Fixed bug #69221 (Segmentation fault when using a generator in combination
    with an Iterator). (Nikita)

- Enchant:
  . Fixed bug #65406 (Enchant broker plugins are in the wrong place in windows
    builds). (Anatol)

- Ereg:
  . Fixed bug #69248 (heap overflow vulnerability in regcomp.c). (Stas)

- Filter:
  . Fixed bug #69202: (FILTER_FLAG_STRIP_BACKTICK ignored unless other
    flags are used). (Jeff Welch)
  . Fixed bug #69203 (FILTER_FLAG_STRIP_HIGH doesn't strip ASCII 127). (Jeff
    Welch)

- OpenSSL
  . Fixed bugs #68853, #65137 (Buffered crypto stream data breaks IO polling
    in stream_select() contexts) (Chris Wright)
  . Fixed bug #69197 (openssl_pkcs7_sign handles default value incorrectly)
    (Daniel Lowrey)
  . Fixed bug #69215 (Crypto servers should send client CA list)
    (Daniel Lowrey)

- SOAP:
  . Fixed bug #69085 (SoapClient's __call() type confusion through
    unserialize()). (Dmitry)

- SPL:
   . Fixed #69227 (Use after free in zval_scan caused by
     spl_object_storage_get_gc). (adam dot scarr at 99designs dot com)

<<<<<<< HEAD
19 Mar 2015, PHP 5.6.7
=======
- ZIP:
  . Fixed bug #69253 (ZIP Integer Overflow leads to writing past heap
    boundary). (Stas)

19 Mar 2015, PHP 5.5.23
>>>>>>> 210cfafc

- Core:
  . Fixed bug #69174 (leaks when unused inner class use traits precedence).
    (Laruence)
  . Fixed bug #69139 (Crash in gc_zval_possible_root on unserialize).
    (Laruence)
  . Fixed bug #69121 (Segfault in get_current_user when script owner is not
    in passwd with ZTS build). (dan at syneto dot net)
  . Fixed bug #65593 (Segfault when calling ob_start from output buffering 
    callback). (Mike)
  . Fixed bug #68986 (pointer returned by php_stream_fopen_temporary_file
    not validated in memory.c). (nayana at ddproperty dot com)
  . Fixed bug #68166 (Exception with invalid character causes segv). (Rasmus)
  . Fixed bug #69141 (Missing arguments in reflection info for some builtin
    functions). (kostyantyn dot lysyy at oracle dot com)

- CGI:
  . Fixed bug #69015 (php-cgi's getopt does not see $argv). (Laruence)

- CLI:
  . Fixed bug #67741 (auto_prepend_file messes up __LINE__). (Reeze Xia)

- cURL:
  . Fixed bug #69088 (PHP_MINIT_FUNCTION does not fully initialize cURL on
    Win32). (Grant Pannell)
  . Add CURLPROXY_SOCKS4A and CURLPROXY_SOCKS5_HOSTNAME constants if supported
    by libcurl. (Linus Unneback)

- FPM:
  . Fixed bug #68822 (request time is reset too early). (honghu069 at 163 dot com)

- ODBC:
  . Fixed bug #68964 (Allowed memory size exhausted with odbc_exec). (Anatol)

- Opcache:
  . Fixed bug #69159 (Opcache causes problem when passing a variable variable 
    to a function). (Dmitry, Laruence)
  . Fixed bug #69125 (Array numeric string as key). (Laruence)
  . Fixed bug #69038 (switch(SOMECONSTANT) misbehaves). (Laruence)

- OpenSSL:
  . Fixed bug #68912 (Segmentation fault at openssl_spki_new). (Laruence)
  . Fixed bug #61285, #68329, #68046, #41631 (encrypted streams don't observe
    socket timeouts). (Brad Broerman)
  . Fixed bug #68920 (use strict peer_fingerprint input checks)
    (Daniel Lowrey)
  . Fixed bug #68879 (IP Address fields in subjectAltNames not used)
    (Daniel Lowrey)
  . Fixed bug #68265 (SAN match fails with trailing DNS dot) (Daniel Lowrey)
  . Fixed bug #67403 (Add signatureType to openssl_x509_parse) (Daniel Lowrey)
  . Fixed bug (#69195 Inconsistent stream crypto values across versions)
    (Daniel Lowrey)

- pgsql:
  . Fixed bug #68638 (pg_update() fails to store infinite values).
    (william dot welter at 4linux dot com dot br, Laruence)

- Readline:
  . Fixed bug #69054 (Null dereference in readline_(read|write)_history() without
    parameters). (Laruence)

- SOAP:
  . Fixed bug #69085 (SoapClient's __call() type confusion through
    unserialize()). (andrea dot palazzo at truel dot it, Laruence)

- SPL:
  . Fixed bug #69108 ("Segmentation fault" when (de)serializing
    SplObjectStorage). (Laruence)
  . Fixed bug #68557 (RecursiveDirectoryIterator::seek(0) broken after 
    calling getChildren()). (Julien)

19 Feb 2015, PHP 5.6.6

- Core:
  . Removed support for multi-line headers, as the are deprecated by RFC 7230.
    (Stas)
  . Fixed bug #67068 (getClosure returns somethings that's not a closure).
    (Danack at basereality dot com)
  . Fixed bug #68942 (Use after free vulnerability in unserialize() with
    DateTimeZone). (CVE-2015-0273) (Stas)
  . Fixed bug #68925 (Mitigation for CVE-2015-0235 – GHOST: glibc gethostbyname
    buffer overflow). (Stas)
  . Fixed Bug #67988 (htmlspecialchars() does not respect default_charset
    specified by ini_set) (Yasuo)
  . Added NULL byte protection to exec, system and passthru. (Yasuo)

- Dba:
  . Fixed bug #68711 (useless comparisons). (bugreports at internot dot info)

- Enchant:
  . Fixed bug #68552 (heap buffer overflow in enchant_broker_request_dict()).
    (Antony)

- Fileinfo:
  . Fixed bug #68827 (Double free with disabled ZMM). (Joshua Rogers)
  . Fixed bug #67647 (Bundled libmagic 5.17 does not detect quicktime files
    correctly). (Anatol)
  . Fixed bug #68731 (finfo_buffer doesn't extract the correct mime with some
    gifs). (Anatol)

- FPM:
  . Fixed bug #66479 (Wrong response to FCGI_GET_VALUES). (Frank Stolle)
  . Fixed bug #68571 (core dump when webserver close the socket).
    (redfoxli069 at gmail dot com, Laruence)

- JSON:
  . Fixed bug #50224 (json_encode() does not always encode a float as a float)
    by adding JSON_PRESERVE_ZERO_FRACTION. (Juan Basso)

- LIBXML:
  . Fixed bug #64938 (libxml_disable_entity_loader setting is shared
    between threads). (Martin Jansen)

- Mysqli:
  . Fixed bug #68114 (linker error on some OS X machines with fixed
    width decimal support) (Keyur Govande)
  . Fixed bug #68657 (Reading 4 byte floats with Mysqli and libmysqlclient
    has rounding errors) (Keyur Govande)

- Opcache:
  . Fixed bug with try blocks being removed when extended_info opcode
    generation is turned on. (Laruence)

- PDO_mysql:
  . Fixed bug #68750 (PDOMysql with mysqlnd does not allow the usage of
    named pipes). (steffenb198 at aol dot com)

- Phar:
  . Fixed bug #68901 (use after free). (bugreports at internot dot info)

- Pgsql:
  . Fixed Bug #65199 (pg_copy_from() modifies input array variable) (Yasuo)

- Session:
  . Fixed bug #68941 (mod_files.sh is a bash-script) (bugzilla at ii.nl, Yasuo)
  . Fixed Bug #66623 (no EINTR check on flock) (Yasuo)
  . Fixed bug #68063 (Empty session IDs do still start sessions) (Yasuo)

- Sqlite3:
  . Fixed bug #68260 (SQLite3Result::fetchArray declares wrong 
    required_num_args). (Julien)

- Standard:
  . Fixed bug #65272 (flock() out parameter not set correctly in windows).
    (Daniel Lowrey)
  . Fixed bug #69033 (Request may get env. variables from previous requests
    if PHP works as FastCGI). (Anatol)

- Streams:
  . Fixed bug which caused call after final close on streams filter. (Bob)

22 Jan 2015, PHP 5.6.5

- Core:
  . Upgraded crypt_blowfish to version 1.3. (Leigh)
  . Fixed bug #60704 (unlink() bug with some files path).
  . Fixed bug #65419 (Inside trait, self::class != __CLASS__). (Julien)
  . Fixed bug #68536 (pack for 64bits integer is broken on bigendian). (Remi)
  . Fixed bug #55541 (errors spawn MessageBox, which blocks test automation).
    (Anatol)
  . Fixed bug #68297 (Application Popup provides too few information). (Anatol)
  . Fixed bug #65769 (localeconv() broken in TS builds). (Anatol)
  . Fixed bug #65230 (setting locale randomly broken). (Anatol)
  . Fixed bug #66764 (configure doesn't define EXPANDED_DATADIR / PHP_DATADIR
    correctly). (Ferenc)
  . Fixed bug #68583 (Crash in timeout thread). (Anatol)
  . Fixed bug #65576 (Constructor from trait conflicts with inherited
    constructor). (dunglas at gmail dot com)
  . Fixed bug #68676 (Explicit Double Free). (CVE-2014-9425) (Kalle)
  . Fixed bug #68710 (Use After Free Vulnerability in PHP's unserialize()).
    (CVE-2015-0231) (Stefan Esser)

- CGI:
  . Fixed bug #68618 (out of bounds read crashes php-cgi). (CVE-2014-9427)
    (Stas)

- CLI server:
  . Fixed bug #68745 (Invalid HTTP requests make web server segfault). (Adam)

- cURL:
  . Fixed bug #67643 (curl_multi_getcontent returns '' when
    CURLOPT_RETURNTRANSFER isn't set). (Jille Timmermans)

- Date:
  . Implemented FR #68268 (DatePeriod: Getter for start date, end date and 
    interval). (Marc Bennewitz)

- EXIF:
  . Fixed bug #68799: Free called on unitialized pointer. (CVE-2015-0232)
    (Stas)

- Fileinfo:
  . Fixed bug #68398 (msooxml matches too many archives). (Anatol)
  . Fixed bug #68665 (invalid free in libmagic). (Joshua Rogers, Anatol Belski)
  . Fixed bug #68671 (incorrect expression in libmagic).
    (Joshua Rogers, Anatol Belski)
  . Removed readelf.c and related code from libmagic sources
    (Remi, Anatol)
  . Fixed bug #68735 (fileinfo out-of-bounds memory access).
    (Anatol)

- FPM:
  . Fixed request #68526 (Implement POSIX Access Control List for UDS). (Remi)
  . Fixed bug #68751 (listen.allowed_clients is broken). (Remi)

- GD:
  . Fixed bug #68601 (buffer read overflow in gd_gif_in.c). (Jan Bee, Remi)
  . Fixed request #68656 (Report gd library version). (Remi)

- mbstring:
  . Fixed bug #68504 (--with-libmbfl configure option not present on Windows).
    (Ashesh Vashi)

- Opcache:
  . Fixed bug #68644 (strlen incorrect : mbstring + func_overload=2 +UTF-8
    + Opcache). (Laruence)
  . Fixed bug #67111 (Memory leak when using "continue 2" inside two foreach
    loops). (Nikita)

- OpenSSL:
  . Improved handling of OPENSSL_KEYTYPE_EC keys. (Dominic Luechinger)

- pcntl:
  . Fixed bug #60509 (pcntl_signal doesn't decrease ref-count of old handler
    when setting SIG_DFL). (Julien)

- PCRE:
  . Fixed bug #66679 (Alignment Bug in PCRE 8.34 upstream).
    (Rainer Jung, Anatol Belski)

- pgsql:
  . Fixed bug #68697 (lo_export return -1 on failure). (Ondřej Surý)

- PDO:
  . Fixed bug #68371 (PDO#getAttribute() cannot be called with platform-specifi
    attribute names). (Matteo)

- PDO_mysql:
  . Fixed bug #68424 (Add new PDO mysql connection attr to control multi
    statements option). (peter dot wolanin at acquia dot com)

- SPL:
  . Fixed bug #66405 (RecursiveDirectoryIterator::CURRENT_AS_PATHNAME
    breaks the RecursiveIterator). (Paul Garvin)
  . Fixed bug #68479 (Added escape parameter to SplFileObject::fputcsv). (Salathe)

- SQLite:
  . Fixed bug #68120 (Update bundled libsqlite to 3.8.7.2). (Anatol)

- Streams:
  . Fixed bug #68532 (convert.base64-encode omits padding bytes).
    (blaesius at krumedia dot de)

18 Dec 2014, PHP 5.6.4

- Core:
  . Fixed bug #68091 (Some Zend headers lack appropriate extern "C" blocks).
    (Adam)
  . Fixed bug #68104 (Segfault while pre-evaluating a disabled function).
    (Laruence)
  . Fixed bug #68185 ("Inconsistent insteadof definition."- incorrectly 
    triggered). (Julien)
  . Fixed bug #68355 (Inconsistency in example php.ini comments).
    (Chris McCafferty)
  . Fixed bug #68370 ("unset($this)" can make the program crash). (Laruence)
  . Fixed bug #68422 (Incorrect argument reflection info for array_multisort()).
    (Alexander Lisachenko)
  . Fixed bug #68545 (NULL pointer dereference in unserialize.c). (Anatol)
  . Fixed bug #68446 (Array constant not accepted for array parameter default).
    (Bob, Dmitry)
  . Fixed bug #68594 (Use after free vulnerability in unserialize()).
    (CVE-2014-8142) (Stefan Esser)

- Date:
  . Fixed day_of_week function as it could sometimes return negative values
    internally. (Derick)

- FPM:
  . Fixed bug #68381 (fpm_unix_init_main ignores log_level).
    (David Zuelke, Remi)
  . Fixed bug #68420 (listen=9000 listens to ipv6 localhost instead of all
    addresses). (Remi)
  . Fixed bug #68421 (access.format='%R' doesn't log ipv6 address). (Remi)
  . Fixed bug #68423 (PHP-FPM will no longer load all pools). (Remi)
  . Fixed bug #68428 (listen.allowed_clients is IPv4 only). (Remi)
  . Fixed bug #68452 (php-fpm man page is oudated). (Remi)
  . Fixed request #68458 (Change pm.start_servers default warning to
    notice). (David Zuelke, Remi)
  . Fixed bug #68463 (listen.allowed_clients can silently result
    in no allowed access). (Remi)
  . Fixed request #68391 (php-fpm conf files loading order).
    (Florian Margaine, Remi)
  . Fixed bug #68478 (access.log don't use prefix). (Remi)

- Mcrypt:
  . Fixed possible read after end of buffer and use after free. (Dmitry)

- GMP:
  . Fixed bug #68419 (build error with gmp 4.1). (Remi)

- PDO_pgsql:
  . Fixed bug #67462 (PDO_PGSQL::beginTransaction() wrongly throws exception
  when not in transaction) (Matteo)
  . Fixed bug #68351 (PDO::PARAM_BOOL and ATTR_EMULATE_PREPARES misbehaving)
  (Matteo)

- Session:
  . Fixed bug #68331 (Session custom storage callable functions not being called) 
    (Yasuo Ohgaki)

- SOAP:
  . Fixed bug #68361 (Segmentation fault on SoapClient::__getTypes).
    (Laruence)

- zlib:
  . Fixed bug #53829 (Compiling PHP with large file support will replace
    function gzopen by gzopen64) (Sascha Kettler, Matteo)

13 Nov 2014, PHP 5.6.3

- Core:
  . Implemented 64-bit format codes for pack() and unpack(). (Leigh)
  . Fixed bug #51800 (proc_open on Windows hangs forever). (Anatol)
  . Fixed bug #67633 (A foreach on an array returned from a function not doing
    copy-on-write). (Nikita)
  . Fixed bug #67739 (Windows 8.1/Server 2012 R2 OS build number reported
    as 6.2 (instead of 6.3)). (Christian Wenz)
  . Fixed bug #67949 (DOMNodeList elements should be accessible through
    array notation) (Florian)
  . Fixed bug #68095 (AddressSanitizer reports a heap buffer overflow in
    php_getopt()). (Stas)
  . Fixed bug #68118 ($a->foo .= 'test'; can leave $a->foo undefined). (Nikita)
  . Fixed bug #68129 (parse_url() - incomplete support for empty usernames 
    and passwords) (Tjerk)
  . Fixed bug #68365 (zend_mm_heap corrupted after memory overflow in
    zend_hash_copy). (Dmitry)

- CURL:
  . Add CURL_SSLVERSION_TLSv1_0, CURL_SSLVERSION_TLSv1_1, and 
    CURL_SSLVERSION_TLSv1_2 constants if supported by libcurl (Rasmus)

- Fileinfo:
  . Fixed bug #66242 (libmagic: don't assume char is signed). (ArdB)
  . Fixed bug #68224 (buffer-overflow in libmagic/readcdf.c caught by
    AddressSanitizer). (Remi)
  . Fixed bug #68283 (fileinfo: out-of-bounds read in elf note headers).
    (CVE-2014-3710) (Remi)

- FPM:
  . Fixed bug #65641 (PHP-FPM incorrectly defines the SCRIPT_NAME variable
    when using Apache, mod_proxy-fcgi and ProxyPass). (Remi)
  . Implemented FR #55508 (listen and listen.allowed_clients should take IPv6
    addresses). (Robin Gloster)

- GD:
  . Fixed bug #65171 (imagescale() fails without height param). (Remi)

- GMP:
  . Implemented gmp_random_range() and gmp_random_bits(). (Leigh)
  . Fixed bug #63595 (GMP memory management conflicts with other libraries
    using GMP). (Remi)

- Mysqli:
  . Fixed bug #68114 (linker error on some OS X machines with fixed width
    decimal support) (Keyur Govande)

- ODBC:
  . Fixed bug #68087 (ODBC not correctly reading DATE column when preceded by
    a VARCHAR column) (Keyur Govande)

- OpenSSL:
  . Fixed bug #68074 (Allow to use system cipher list instead of hardcoded
    value). (Remi)

- PDO_pgsql:
  . Fixed bug #68199 (PDO::pgsqlGetNotify doesn't support NOTIFY payloads)
    (Matteo, Alain Laporte)
  . Fixed bug #66584 (Segmentation fault on statement deallocation) (Matteo)

- OpenSSL:
  . Revert regression introduced by fix of bug #41631

- Reflection:
  . Fixed bug #68103 (Duplicate entry in Reflection for class alias). (Remi)

- SPL:
  . Fixed bug #68128 (Regression in RecursiveRegexIterator) (Tjerk)

16 Oct 2014, PHP 5.6.2

- Core:
  . Fixed bug #68044 (Integer overflow in unserialize() (32-bits only)).
    (CVE-2014-3669) (Stas)

- cURL:
  . Fixed bug #68089 (NULL byte injection - cURL lib). (Stas)

- EXIF:
  . Fixed bug #68113 (Heap corruption in exif_thumbnail()). (CVE-2014-3670)
    (Stas)

- XMLRPC:
  . Fixed bug #68027 (Global buffer overflow in mkgmtime() function).
    (CVE-2014-3668) (Stas)

02 Oct 2014, PHP 5.6.1

- Core:
  . Implemented FR #38409 (parse_ini_file() looses the type of booleans). (Tjerk)
  . Fixed bug #65463 (SIGSEGV during zend_shutdown()). (Keyur Govande)
  . Fixed bug #66036 (Crash on SIGTERM in apache process). (Keyur Govande)
  . Fixed bug #67878 (program_prefix not honoured in man pages). (Remi)
  . Fixed bug #67938 (Segfault when extending interface method with variadic).
    (Nikita)
  . Fixed bug #67985 (Incorrect last used array index copied to new array after
    unset). (Tjerk)
  . Fixed bug #68088 (New Posthandler Potential Illegal efree() vulnerability).
    (Mike) (CVE-2014-3622)

- DOM:
  . Made DOMNode::textContent writeable. (Tjerk)

- Fileinfo:
  . Fixed bug #67731 (finfo::file() returns invalid mime type
    for binary files). (Anatol)

- GD:
  . Made fontFetch's path parser thread-safe. (Sara)

- GMP:
  . Fixed bug #67917 (Using GMP objects with overloaded operators can cause
    memory exhaustion). (Nikita)
  . Fixed bug #50175 (gmp_init() results 0 on given base and number starting
    with 0x or 0b). (Nikita)
  . Implemented gmp_import() and gmp_export(). (Leigh, Nikita)

- MySQLi:
  . Fixed bug #67839 (mysqli does not handle 4-byte floats correctly). (Keyur)

- OpenSSL:
  . Fixed bug #67850 (extension won't build if openssl compiled without SSLv3).
    (Daniel Lowrey)

- phpdbg:
  . Fixed issue krakjoe/phpdbg#111 (compile error without ZEND_SIGNALS). (Bob)

- SOAP:
  . Fixed bug #67955 (SoapClient prepends 0-byte to cookie names). (Philip Hofstetter)

- Session:
  . Fixed bug #67972 (SessionHandler Invalid memory read create_sid()). (Adam)

- Sysvsem:
  . Implemented FR #67990 (Add optional nowait argument to sem_acquire).
    (Matteo)

28 Aug 2014, PHP 5.6.0

- Apache2 Handler SAPI:
  . Fixed Apache log issue caused by APR's lack of support for %zu
    (APR issue https://issues.apache.org/bugzilla/show_bug.cgi?id=56120).
    (Jeff Trawick)

- CLI server:
  . Added some MIME types to the CLI web server. (Chris Jones)
  . Fixed bug #67079 (Missing MIME types for XML/XSL files). (Anatol)
  . Fixed bug #66830 (Empty header causes PHP built-in web server to hang).
    (Adam)
  . Fixed bug #67594 (Unable to access to apache_request_headers() elements).
    (Tjerk)
  . Implemented FR #67429 (CLI server is missing some new HTTP response codes).
    (Adam)
  . Fixed Bug #67406 (built-in web-server segfaults on startup). (Remi)

- COM:
  . Fixed bug #41577 (DOTNET is successful once per server run)
    (Aidas Kasparas)
  . Fixed missing type checks in com_event_sink (Yussuf Khalil, Stas).
  . Fixed bug #66431 (Special Character via COM Interface (CP_UTF8)). (Anatol)

- Core:
  . Improved phpinfo() stylesheets. (Colin Viebrock)
  . Fixed bug #67693 (incorrect push to the empty array). (Tjerk)
  . Removed inconsistency regarding behaviour of array in constants at
    run-time. (Bob)
  . Fixed bug #67497 (eval with parse error causes segmentation fault in
    generator). (Nikita)
  . Fixed bug #67151 (strtr with empty array crashes). (Nikita)
  . Fixed bug #67407 (Windows 8.1/Server 2012 R2 reported as Windows 8/Server
    2012). (Christian Wenz)
  . Fixed bug #66608 (Incorrect behavior with nested "finally" blocks).
    (Laruence, Dmitry)
  . Implemented FR #34407 (ucwords and Title Case). (Tjerk)
  . Fixed bug #67091 (make install fails to install libphp5.so on FreeBSD 10.0).
    (Ferenc)
  . Fixed bug #67368 (Memory leak with immediately dereferenced array in class
    constant). (Laruence)
  . Fixed bug #67468 (Segfault in highlight_file()/highlight_string()).
    (Andreas Ferber)
  . Fixed bug #67498 (phpinfo() Type Confusion Information Leak Vulnerability).
    (Stefan Esser)
  . Fixed bug #67551 (php://input temp file will be located in sys_temp_dir
    instead of upload_tmp_dir). (Mike)
  . Fixed bug #67169 (array_splice all elements, then []= gives wrong index).
    (Nikita)
  . Fixed bug #67198 (php://input regression). (Mike)
  . Fixed bug #67247 (spl_fixedarray_resize integer overflow). (Stas)
  . Fixed bug #67250 (iptcparse out-of-bounds read). (Stas)
  . Fixed bug #67252 (convert_uudecode out-of-bounds read). (Stas)
  . Fixed bug #67249 (printf out-of-bounds read). (Stas)
  . Implemented FR #64744 (Differentiate between member function call on a null 
    and non-null, non-objects). (Boro Sitnikovski)
  . Fixed bug #67436 (Autoloader isn't called if two method definitions don't
    match). (Bob)
  . Fixed bug #66622 (Closures do not correctly capture the late bound class
    (static::) in some cases). (Levi Morrison)
  . Fixed bug #67390 (insecure temporary file use in the configure script).
    (Remi) (CVE-2014-3981)
  . Fixed bug #67392 (dtrace breaks argument unpack). (Nikita)
  . Fixed bug #67428 (header('Location: foo') will override a 308-399 response
    code). (Adam)
  . Fixed bug #67433 (SIGSEGV when using count() on an object implementing
    Countable). (Matteo)
  . Fixed bug #67399 (putenv with empty variable may lead to crash). (Stas)
  . Expose get_debug_info class hook as __debugInfo() magic method. (Sara)
  . Implemented unified default encoding
    (RFC: https://wiki.php.net/rfc/default_encoding). (Yasuo Ohgaki)
  . Added T_POW (**) operator
    (RFC: https://wiki.php.net/rfc/pow-operator). (Tjerk Meesters)
  . Improved IS_VAR operands fetching. (Laruence, Dmitry)
  . Improved empty string handling. Now ZE uses an interned string instead of
    allocation new empty string each time. (Laruence, Dmitry)
  . Implemented internal operator overloading
    (RFC: https://wiki.php.net/rfc/operator_overloading_gmp). (Nikita)
  . Made calls from incompatible context issue an E_DEPRECATED warning instead
    of E_STRICT (phase 1 of RFC: https://wiki.php.net/rfc/incompat_ctx).
    (Gustavo)
  . Uploads equal or greater than 2GB in size are now accepted.
    (Ralf Lang, Mike)
  . Reduced POST data memory usage by 200-300%. Changed INI setting
    always_populate_raw_post_data to throw a deprecation warning when enabling
    and to accept -1 for never populating the $HTTP_RAW_POST_DATA global 
    variable, which will be the default in future PHP versions. (Mike)
  . Implemented dedicated syntax for variadic functions
    (RFC: https://wiki.php.net/rfc/variadics). (Nikita)
  . Fixed bug #50333 Improving multi-threaded scalability by using
    emalloc/efree/estrdup (Anatol, Dmitry)
  . Implemented constant scalar expressions (with support for constants)
    (RFC: https://wiki.php.net/rfc/const_scalar_exprs). (Bob)
  . Fixed bug #65784 (Segfault with finally). (Laruence, Dmitry)
  . Fixed bug #66509 (copy() arginfo has changed starting from 5.4). (willfitch)
  . Allow zero length comparison in substr_compare() (Tjerk)
  . Fixed bug #60602 (proc_open() changes environment array) (Tjerk)
  . Fixed bug #61019 (Out of memory on command stream_get_contents). (Mike)
  . Fixed bug #64330 (stream_socket_server() creates wrong Abstract Namespace 
    UNIX sockets). (Mike)
  . Fixed bug #66182 (exit in stream filter produces segfault). (Mike)  
  . Fixed bug #66736 (fpassthru broken). (Mike)
  . Fixed bug #66822 (Cannot use T_POW in const expression) (Tjerk)
  . Fixed bug #67043 (substr_compare broke by previous change) (Tjerk)
  . Fixed bug #65701 (copy() doesn't work when destination filename is created
    by tempnam()). (Boro Sitnikovski)
  . Fixed bug #66015 (Unexpected array indexing in class's static property). (Bob)
  . Added (constant) string/array dereferencing to static scalar expressions
    to complete the set; now possible thanks to bug #66015 being fixed. (Bob)
  . Fixed bug #66568 (Update reflection information for unserialize() function).
    (Ferenc)
  . Fixed bug #66660 (Composer.phar install/update fails). (Ferenc)
  . Fixed bug #67024 (getimagesize should recognize BMP files with negative
    height). (Gabor Buella)
  . Fixed bug #67064  (Countable interface prevents using 2nd parameter
    ($mode) of count() function). (Bob)
  . Fixed bug #67072 (Echoing unserialized "SplFileObject" crash). (Anatol)
  . Fixed bug #67033 (Remove reference to Windows 95). (Anatol)

- Curl:
  . Implemented FR #65646 (re-enable CURLOPT_FOLLOWLOCATION with open_basedir
    or safe_mode). (Adam)
  . Check for openssl.cafile ini directive when loading CA certs. (Daniel Lowrey)
  . Remove cURL close policy related constants as these have no effect and are
    no longer used in libcurl. (Chris Wright)
  . Fixed bug #66109 (Can't reset CURLOPT_CUSTOMREQUEST to default behaviour)
    (Tjerk)
  . Fix compilation on libcurl versions between 7.10.5 and 7.12.2, inclusive.
    (Adam)
  . Fixed bug #64247 (CURLOPT_INFILE doesn't allow reset). (Mike)
  . Fixed bug #66562 (curl_exec returns differently than curl_multi_getcontent).
    (Freek Lijten)

- Date:
  . Fixed bug #66060 (Heap buffer over-read in DateInterval). (CVE-2013-6712)
    (Remi)
  . Fixed bug #66091 (memory leaks in DateTime constructor) (Tjerk).
  . Fixed bug #67308 (Serialize of DateTime truncates fractions of second).
    (Adam)
  . Fixed regression in fix for bug #67118 (constructor can't be called twice).
    (Remi)
  . Fixed bug #67251 (date_parse_from_format out-of-bounds read). (Stas)
  . Fixed bug #67253 (timelib_meridian_with_check out-of-bounds read). (Stas)
  . Added DateTimeImmutable::createFromMutable to create a DateTimeImmutable
    object from an existing DateTime (mutable) object (Derick)
  . Fixed bug #66721 (__wakeup of DateTime segfaults when invalid object data is
    supplied). (Boro Sitnikovski)
  . Fixed bug #67118 (DateTime constructor crash with invalid data). (Anatol)

- DOM:
  . Fixed bug #67081 (DOMDocumentType->internalSubset returns entire DOCTYPE tag,
    not only the subset). (Anatol)

- Embed:
  . Fixed bug #65715 (php5embed.lib isn't provided anymore). (Anatol).

- Fileinfo:
  . Fixed bug #67716 (Segfault in cdf.c). (CVE-2014-3587) (Remi)
  . Fixed bug #67705 (extensive backtracking in rule regular expression).
    (CVE-2014-3538) (Remi)
  . Fixed bug #67327 (fileinfo: CDF infinite loop in nelements DoS).
   (CVE-2014-0238)
  . Fixed bug #67328 (fileinfo: fileinfo: numerous file_printf calls resulting in
    performance degradation). (CVE-2014-0237)
  . Fixed bug #67326 (fileinfo: cdf_read_short_sector insufficient boundary check).
    (CVE-2014-0207)
  . Fixed bug #67329 (fileinfo: NULL pointer deference flaw by processing certain
    CDF files). (CVE-2014-0236)
  . Fixed bug #67410 (fileinfo: mconvert incorrect handling of truncated pascal
    string size). (CVE-2014-3478) (Francisco Alonso, Jan Kaluza, Remi)
  . Fixed bug #67411 (fileinfo: cdf_check_stream_offset insufficient boundary
    check). (CVE-2014-3479) (Francisco Alonso, Jan Kaluza, Remi)
  . Fixed bug #67412 (fileinfo: cdf_count_chain insufficient boundary check).
    (CVE-2014-3480) (Francisco Alonso, Jan Kaluza, Remi)
  . Fixed bug #67413 (fileinfo: cdf_read_property_info insufficient boundary
    check). (CVE-2014-3487) (Francisco Alonso, Jan Kaluza, Remi)
  . Upgraded to libmagic-5.17 (Anatol)
  . Fixed bug #66731 (file: infinite recursion). (CVE-2014-1943) (Remi)
  . Fixed bug #66820 (out-of-bounds memory access in fileinfo).
    (CVE-2014-2270). (Remi)
  . Fixed bug #66946 (fileinfo: extensive backtracking in awk rule regular
    expression). (CVE-2013-7345) (Remi)
  . Fixed bug #66987 (Memory corruption in fileinfo ext / bigendian).
    (Remi)
  . Fixed bug #66907 (Solaris 10 is missing strcasestr and needs substitute).
    (Anatol)
  . Fixed bug #66307 (Fileinfo crashes with powerpoint files). (Anatol)

- FPM:
  . Fixed bug #67606 (revised fix 67541, broke mod_fastcgi BC). (David Zuelke)
  . Fixed bug #67530 (error_log=syslog ignored). (Remi)
  . Fixed bug #67635 (php links to systemd libraries without using pkg-config).
    (pacho at gentoo dot org, Remi)
  . Fixed bug #67531 (syslog cannot be set in pool configuration). (Remi)
  . Fixed bug #67541 (Fix Apache 2.4.10+ SetHandler proxy:fcgi://
    incompatibilities). (David Zuelke)
  . Included apparmor support in fpm
    (RFC: https://wiki.php.net/rfc/fpm_change_hat). (Gernot Vormayr)
  . Added clear_env configuration directive to disable clearenv() call.
    (Github PR# 598, Paul Annesley)
  . Fixed bug #66482 (unknown entry 'priority' in php-fpm.conf).
  . Fixed bug #66908 (php-fpm reload leaks epoll_create() file descriptor).
    (Julio Pintos)
  . Fixed bug #67060 (sapi/fpm: possible privilege escalation due to insecure
    default configuration) (CVE-2014-0185). (Stas)

- GD
  . Fixed bug #67730 (Null byte injection possible with imagexxx functions).
    (CVE-2014-5120) (Ryan Mauger)
  . Fixed bug #66901 (php-gd 'c_color' NULL pointer dereference).
    (CVE-2014-2497) (Remi)
  . Fixed bug #67248 (imageaffinematrixget missing check of parameters). (Stas)
  . Fixed imagettftext to load the correct character map rather than the last one.
    (Scott)
  . Fixed bug #66356 (Heap Overflow Vulnerability in imagecrop()).
    (CVE-2013-7226)
  . Fixed bug #66815 (imagecrop(): insufficient fix for NULL defer).
    (CVE-2013-7327). (Tomas Hoger, Remi).
  . Fixed bug #66869 (Invalid 2nd argument crashes imageaffinematrixget) (Pierre)
  . Fixed bug #66887 (imagescale - poor quality of scaled image). (Remi)
  . Fixed bug #66890 (imagescale segfault). (Remi)
  . Fixed bug #66893 (imagescale ignore method argument). (Remi)

- GMP:
  . Fixed bug #66872 (invalid argument crashes gmp_testbit) (Pierre)
  . Fixed crashes in serialize/unserialize. (Stas)
  . Moved GMP to use object as the underlying structure and implemented various
    improvements based on this.
    (RFC: https://wiki.php.net/rfc/operator_overloading_gmp). (Nikita)
  . Added gmp_root() and gmp_rootrem() functions for calculating nth roots.
    (Nikita)

- Hash:
  . Added gost-crypto (CryptoPro S-box) GOST hash algo. (Manuel Mausz)
  . Fixed bug #66698 (Missing FNV1a32 and FNV1a64 hash functions).
    (Michael M Slusarz).
  . Implemented timing attack safe string comparison function
    (RFC: https://wiki.php.net/rfc/timing_attack). (Rouven Weßling)
  . hash_pbkdf2() now works correctly if the $length argument is not specified.
    (Nikita)

- Intl:
  . Fixed bug #66873 (A reproductible crash in UConverter when given invalid
    encoding) (Stas)
  . Fixed bug #66921 (Wrong argument type hint for function
    intltz_from_date_time_zone). (Stas)
  . Fixed bug #67052 (NumberFormatter::parse() resets LC_NUMERIC setting).
    (Stas)
  . Fixed bug #67349 (Locale::parseLocale Double Free). (Stas)
  . Fixed bug #67397 (Buffer overflow in locale_get_display_name and
    uloc_getDisplayName (libicu 4.8.1)). (Stas)

- JSON:
  . Fixed case part of bug #64874 ("json_decode handles whitespace and
    case-sensitivity incorrectly")
  . Fixed bug #65753 (JsonSerializeable couldn't implement on module extension)
    (chobieeee@php.net)
  . Fixed bug #66021 (Blank line inside empty array/object when
    JSON_PRETTY_PRINT is set). (Kevin Israel)

- ldap
  . Added new function ldap_modify_batch(). (Ondrej Hosek)
  . Fixed issue with null bytes in LDAP bindings. (Matthew Daley)

- litespeed
  . Updated LiteSpeed SAPI code to V6.6 (George Wang)
  . Fixed bug #63228 (-Werror=format-security error in lsapi code).
    (Elan Ruusamäe, George)

- Mail:
  . Fixed bug #66535 (Don't add newline after X-PHP-Originating-Script) (Tjerk)

- Mcrypt:
  . No longer allow invalid key sizes, invalid IV sizes or missing required IV
    in mcrypt_encrypt, mcrypt_decrypt and the deprecated mode functions.
    (Nikita)
  . Use /dev/urandom as the default source for mcrypt_create_iv(). (Nikita)

- Mbstring:
  . Upgraded to oniguruma 5.9.5 (Anatol)
  . Fixed bug #67199 (mb_regex_encoding mismatch). (Yasuo)

- Milter:
  . Fixed bug #67715 (php-milter does not build and crashes randomly). (Mike)

- mysqli
  . Added new function mysqli_get_links_stats() as well as new INI variable
    mysqli.rollback_on_cached_plink of type bool (Andrey)
  . Fixed bug #66762 (Segfault in mysqli_stmt::bind_result() when link closed)
    (Remi)
  . Fixed building against an external libmysqlclient. (Adam)

- mysqlnd:
  . Disabled flag for SP OUT variables for 5.5+ servers as they are not natively
    supported by the overlying APIs. (Andrey)
  . Added a new fetching mode to mysqlnd. (Andrey)
  . Added support for gb18030 from MySQL 5.7. (Andrey)

- Network:
  . Fixed bug #67717 (segfault in dns_get_record). (CVE-2014-3597) (Remi)
  . Fixed bug #67432 (Fix potential segfault in dns_get_record()).
    (CVE-2014-4049). (Sara)

- OCI8
  . Fixed Bug #66875 (Improve performance of multi-row OCI_RETURN_LOB queries)
   (Perrier, Chris Jones)

- ODBC:
  . Fixed bug #60616 (odbc_fetch_into returns junk at end of multi-byte char
    fields). (Keyur Govande)

- OpenSSL:
  . Fixed bug #41631 (socket timeouts not honored in blocking SSL reads)
    (Daniel Lowrey).
  . Fixed missing type checks in OpenSSL options (Yussuf Khalil, Stas).
  . Fixed bug #67609 (TLS connections fail behind HTTP proxy). (Daniel Lowrey)
  . Fixed broken build against OpenSSL older than 0.9.8 where ECDH unavailable.
    (Lior Kaplan)
  . Fixed bug #67666 (Subject altNames doesn't support wildcard matching). (Tjerk)
  . Fixed bug #67224 (Fall back to crypto_type from context if not specified
    explicitly in stream_socket_enable_crypto). (Chris Wright)
  . Fixed bug #65698 (certificates validity parsing does not work past 2050).
    (Paul Oehler)
  . Fixed bug #66636 (openssl_x509_parse warning with V_ASN1_GENERALIZEDTIME).
    (Paul Oehler)
  . Peer certificates now verified by default in client socket operations
    (RFC: https://wiki.php.net/rfc/tls-peer-verification). (Daniel Lowrey)
  . New openssl.cafile and openssl.capath ini directives. (Daniel Lowrey)
  . Added crypto_method option for the ssl stream context. (Martin Jansen)
  . Added certificate fingerprint support. (Tjerk Meesters)
  . Added explicit TLSv1.1 and TLSv1.2 stream transports. (Daniel Lowrey)
  . Fixed bug #65729 (CN_match gives false positive). (Tjerk Meesters)
  . Peer name verification matches SAN DNS names for certs using
    the Subject Alternative Name x509 extension. (Daniel Lowrey)
  . Fixed segfault when built against OpenSSL>=1.0.1 (Daniel Lowrey)
  . Added SPKAC support. (Jason Gerfen)
  . Fallback to Windows CA cert store for peer verification if no openssl.cafile
    ini directive or "cafile" SSL context option specified in Windows.
    (Chris Wright)
  . The openssl.cafile and openssl.capath ini directives introduced in alpha2
    now have PHP_INI_PERDIR accessibility (was PHP_INI_ALL). (Daniel Lowrey)
  . New "peer_name" SSL context option replaces "CN_match" (which still works
    as before but triggers E_DEPRECATED). (Daniel Lowrey)
  . Fixed segfault when accessing non-existent context for client SNI use
    (Daniel Lowrey)
  . Fixed bug #66501 (Add EC key support to php_openssl_is_private_key).
    (Mark Zedwood)
  . Fixed Bug #47030 (add new boolean "verify_peer_name" SSL context option
    allowing clients to verify cert names separately from the cert itself).
    "verify_peer_name" is enabled by default for client streams.
    (Daniel Lowrey)
  . Fixed Bug #65538 ("cafile" SSL context option now supports stream
    wrappers). (Daniel Lowrey)
  . New openssl_get_cert_locations() function to aid CA file and peer
    verification debugging. (Daniel Lowrey)
  . Encrypted stream wrappers now disable TLS compression by default.
    (Daniel Lowrey)
  . New "capture_session_meta" SSL context option allows encrypted client and
    server streams access to negotiated protocol/cipher information.
    (Daniel Lowrey)
  . New "honor_cipher_order" SSL context option allows servers to prioritize
    cipher suites of their choosing when negotiating SSL/TLS handshakes.
    (Daniel Lowrey)
  . New "single_ecdh_use" and "single_dh_use" SSL context options allow for
    improved forward secrecy in encrypted stream servers. (Daniel Lowrey)
  . New "dh_param" SSL context option allows stream servers control over
    the parameters when negotiating DHE cipher suites. (Daniel Lowrey)
  . New "ecdh_curve" SSL context option allowing stream servers to specify
    the curve to use when negotiating ephemeral ECDHE ciphers (defaults to
    NIST P-256). (Daniel Lowrey)
  . New "rsa_key_size" SSL context option gives stream servers control
    over the key size (in bits) used for RSA key agreements. (Daniel Lowrey)
  . Crypto methods for encrypted client and server streams now use
    bitwise flags for fine-grained protocol support. (Daniel Lowrey)
  . Added new tlsv1.0 stream wrapper to specify TLSv1 client/server method.
    tls wrapper now negotiates TLSv1, TLSv1.1 or TLSv1.2. (Daniel Lowrey)
  . Encrypted client streams now enable SNI by default. (Daniel Lowrey)
  . Encrypted streams now prioritize ephemeral key agreement and high strength
    ciphers by default. (Daniel Lowrey)
  . New OPENSSL_DEFAULT_STREAM_CIPHERS constant exposes default cipher
    list. (Daniel Lowrey)
  . New STREAM_CRYPTO_METHOD_* constants for enhanced control over the crypto
    methods negotiated encrypted server/client sessions. (Daniel Lowrey)
  . Encrypted stream servers now automatically mitigate potential DoS vector
    arising from client-initiated TLS renegotiation. New "reneg_limit",
    "reneg_window" and "reneg_limit_callback" SSL context options for custom
    renegotiation limiting control. (Daniel Lowrey)
  . Fixed memory leak in windows cert verification on verify failure.
    (Chris Wright)
  . Peer certificate capturing via SSL context options now functions even if
    peer verification fails. (Daniel Lowrey)
  . Encrypted TLS servers now support the server name indication TLS extension
    via the new  "SNI_server_certs" SSL context option. (Daniel Lowrey)
  . Fixed bug #66833 (Default disgest algo is still MD5, switch to SHA1). (Remi)
  . Fixed bug #66942 (memory leak in openssl_seal()). (Chuan Ma)
  . Fixed bug #66952 (memory leak in openssl_open()). (Chuan Ma)
  . Fixed bug #66840 (Fix broken build when extension built separately).
    (Daniel Lowrey)

- OPcache:
  . Added an optimization of class constants and constant calls to some
    internal functions (Laruence, Dmitry)
  . Added an optimization pass to convert FCALL_BY_NAME into DO_FCALL.
    (Laruence, Dmitry)
  . Added an optimization pass to merged identical constants (and related
    cache_slots) in op_array->literals table. (Laruence, Dmitry)
  . Added script level constant replacement optimization pass. (Dmitry)
  . Added function opcache_is_script_cached(). (Danack)
  . Added information about interned strings usage. (Terry, Julien, Dmitry)
  . Fixed bug #67215 (php-cgi work with opcache, may be segmentation fault
    happen) (Dmitry, Laruence)

- PCRE:
  . Fixed bug #67238 (Ungreedy and min/max quantifier bug, applied patch
    from the upstream). (Anatol)
  . Upgraded to PCRE 8.34. (Anatol)
  . Added support for (*MARK) backtracking verbs. (Nikita)

- pgsql:
  . Fixed bug #67550 (Error in code "form" instead of "from", pgsql.c, line 756),
    which affected builds against libpq < 7.3. (Adam)
  . pg_insert()/pg_select()/pg_update()/pg_delete() are no longer EXPERIMENTAL.
    (Yasuo)
  . Impremented FR #25854 Return value for pg_insert should be resource instead of bool.
    (Yasuo)
  . Implemented FR #41146 - Add "description" with exteneded flag pg_meta_data().
    pg_meta_data(resource $conn, string $table [, bool extended])
    It also made pg_meta_data() return "is enum" always.
    (Yasuo)
  . Read-only access to the socket stream underlying database connections is
    exposed via a new pg_socket() function to allow read/write polling when
    establishing asynchronous connections and executing queries in non-blocking
    applications. (Daniel Lowrey)
  . Asynchronous connections are now possible using the PGSQL_CONNECT_ASYNC
    flag in conjunction with a new pg_connect_poll() function and connection
    polling status constants. (Daniel Lowrey)
  . New pg_flush() and pg_consume_input() functions added to manually complete
    non-blocking reads/writes to underlying connection sockets. (Daniel Lowrey)
  . pg_version() returns full report which obtained by PQparameterStatus().
    (Yasuo)
  . Added pg_lo_truncate(). (Yasuo)
  . Added 64bit large object support for PostgreSQL 9.3 and later. (Yasuo)
  . Fixed bug #67555 (Cannot build against libpq 7.3). (Adam)

- phpdbg
  . Fixed bug #67575 (Compilation fails for phpdbg when the
    build directory != src directory). (Andy Thompson)
  . Fixed Bug #67499 (readline feature not enabled when build with libedit). (Remi)
  . Fix issue krakjoe/phpdbg#94 (List behavior is inconsistent). (Bob)
  . Fix issue krakjoe/phpdbg#97 (The prompt should always ensure it is on a
    newline). (Bob)
  . Fix issue krakjoe/phpdbg#98 (break if does not seem to work). (Bob)
  . Fix issue krakjoe/phpdbg#99 (register function has the same behavior as
    run). (Bob)
  . Fix issue krakjoe/phpdbg#100 (No way to list the current stack/frames)
    (Help entry was missing). (Bob)
  . Fixed bug which caused phpdbg to fail immediately on startup in non-debug
    builds. (Bob)
  . Fixed bug #67212 (phpdbg uses non-standard TIOCGWINSZ). (Ferenc)
  . Included phpdbg sapi (RFC: https://wiki.php.net/rfc/phpdbg).
    (Felipe Pena, Joe Watkins and Bob Weinand)
  . Added watchpoints (watch command). (Bob)
  . Renamed some commands (next => continue and how to step). (Joe)
  . Fixed issue #85 (https://github.com/krakjoe/phpdbg/issues/85)
    (Added stdin/stdout/stderr constants and their php:// wrappers). (Bob)

- PDO:
  . Fixed bug #66604 ('pdo/php_pdo_error.h' not copied to the include dir).
    (Matteo)

- PDO-ODBC:
  . Fixed bug #50444 (PDO-ODBC changes for 64-bit). 

- PDO_pgsql:
  . Fixed Bug #42614 (PDO_pgsql: add pg_get_notify support). (Matteo)
  . Fixed Bug #63657 (pgsqlCopyFromFile, pgsqlCopyToArray use Postgres < 7.3
    syntax). (Matteo)
  . Cleaned up code by increasing the requirements to libpq versions providing
    PQexecParams, PQprepare, PQescapeStringConn, PQescapeByteaConn. According
    to the release notes that means 8.0.8+ or 8.1.4+. (Matteo)
  . Deprecated PDO::PGSQL_ATTR_DISABLE_NATIVE_PREPARED_STATEMENT, an
    undocument constant effectively equivalent to PDO::ATTR_EMULATE_PREPARES.
    (Matteo)
  . Added PDO::PGSQL_ATTR_DISABLE_PREPARES constant to execute the queries
    without preparing them, while still passing parameters separately from
    the command text using PQexecParams. (Matteo)

- PDO_firebird:
  . Fixed Bug #66071 (memory corruption in error handling) (Popa)

- Phar:
  . Fixed bug #64498 ($phar->buildFromDirectory can't compress file with an accent
    in its name). (PR #588)
  . Fixed bug #67587 (Redirection loop on nginx with FPM). (Christian Weiske)

- readline:
  . Fixed bug #55496 (Interactive mode doesn't force a newline before the
    prompt). (Bob, Johannes)
  . Fixed bug #67496 (Save command history when exiting interactive shell
    with control-c). (Dmitry Saprykin, Johannes)

- Reflection:
  . Implemented FR #67713 (loosen the restrictions on
    ReflectionClass::newInstanceWithoutConstructor()). (Ferenc)

- Session:
  . Fixed bug #67694 (Regression in session_regenerate_id()). (Tjerk)
  . Fixed missing type checks in php_session_create_id (Yussuf Khalil, Stas).
  . Fixed bug #66827 (Session raises E_NOTICE when session name variable is array).
    (Yasuo)
  . Fixed Bug #65315 (session.hash_function silently fallback to default md5)
    (Yasuo)
  . Implemented Request #17860 (Session write short circuit). (Yasuo)
  . Implemented Request #20421 (session_abort() and session_reset() function).
    (Yasuo)
  . Remove session_gc() and session_serializer_name() wich were introduced in the first 5.6.0 alpha.

- SimpleXML:
  . Fixed bug #66084 (simplexml_load_string() mangles empty node name)
    (Anatol)

- SQLite:
  . Updated the bundled libsqlite to the version 3.8.3.1 (Anatol)
  . Fixed bug #66967 (Updated bundled libsqlite to 3.8.4.3). (Anatol)

- SOAP:
  . Implemented FR #49898 (Add SoapClient::__getCookies()). (Boro Sitnikovski)

- SPL:
  . Revert fix for bug #67064 (BC issues). (Bob)
  . Fixed bug #67539 (ArrayIterator use-after-free due to object change during 
    sorting). (CVE-2014-4698) (research at insighti dot org, Laruence)
  . Fixed bug #67538 (SPL Iterators use-after-free). (CVE-2014-4670) (Laruence)
  . Fixed bug #67492 (unserialize() SPL ArrayObject / SPLObjectStorage Type
    Confusion) (CVE-2014-3515). (Stefan Esser)
  . Fixed bug #67359 (Segfault in recursiveDirectoryIterator). (Laruence)
  . Fixed bug #66127 (Segmentation fault with ArrayObject unset). (Stas)
  . Fixed request #67453 (Allow to unserialize empty data). (Remi)
  . Added feature #65545 (SplFileObject::fread()) (Tjerk)
  . Fixed bug #66834 (empty() does not work on classes that extend ArrayObject) (Tjerk)
  . Fixed bug #66702 (RegexIterator::INVERT_MATCH does not invert). (Joshua
    Thijssen)

- Standard:
  . Implemented FR #65634 (HTTP wrapper is very slow with protocol_version
    1.1). (Adam)
  . Implemented Change crypt() behavior w/o salt RFC. (Yasuo)
    https://wiki.php.net/rfc/crypt_function_salt
  . Implemented request #49824 (Change array_fill() to allow creating empty
    array). (Nikita)

- Streams:
  . Fixed bug #67430 (http:// wrapper doesn't follow 308 redirects). (Adam)

- Tokenizer:
  . Fixed bug #67395 (token_name() does not return name for T_POW and T_POW_EQUAL
    token). (Ferenc)

- XMLReader:
  . Fixed bug #55285 (XMLReader::getAttribute/No/Ns methods inconsistency). 
    (Mike)

- XSL:
  . Fixed bug #53965 (<xsl:include> cannot find files with relative paths
    when loaded with "file://"). (Anatol)

- Zip:
  . update libzip to version 1.11.2.
    PHP don't use any ilibzip private symbol anymore.  (Pierre, Remi)
  . new method ZipArchive::setPassword($password). (Pierre)
  . add --with-libzip option to build with system libzip. (Remi)
  . new methods:
    ZipArchive::setExternalAttributesName($name, $opsys, $attr [, $flags])
    ZipArchive::setExternalAttributesIndex($idx, $opsys, $attr [, $flags])
    ZipArchive::getExternalAttributesName($name, &$opsys, &$attr [, $flags])
    ZipArchive::getExternalAttributesIndex($idx, &$opsys, &$attr [, $flags])

- Zlib:
  . Fixed bug #67865 (internal corruption phar error). Mike
  . Fixed bug #67724 (chained zlib filters silently fail with large amounts of 
    data). (Mike)

21 Aug 2014, PHP 5.5.16

- COM:
  . Fixed missing type checks in com_event_sink (Yussuf Khalil, Stas).

- Fileinfo:
  . Fixed bug #67705 (extensive backtracking in rule regular expression).
    (CVE-2014-3538) (Remi)
  . Fixed bug #67716 (Segfault in cdf.c). (CVE-2014-3587) (Remi)

- FPM:
  . Fixed bug #67635 (php links to systemd libraries without using pkg-config).
    (pacho at gentoo dot org, Remi)

- GD:
  . Fixed bug #66901 (php-gd 'c_color' NULL pointer dereference).
    (CVE-2014-2497) (Remi)
  . Fixed bug #67730 (Null byte injection possible with imagexxx functions).
    (CVE-2014-5120) (Ryan Mauger)

- Milter:
  . Fixed bug #67715 (php-milter does not build and crashes randomly). (Mike)
  
- Network:
  . Fixed bug #67717 (segfault in dns_get_record). (CVE-2014-3597) (Remi)

- OpenSSL:
  . Fixed missing type checks in OpenSSL options. (Yussuf Khalil, Stas)

- readline:
  . Fixed bug #55496 (Interactive mode doesn't force a newline before the
    prompt). (Bob, Johannes)
  . Fixed bug #67496 (Save command history when exiting interactive shell
    with control-c). (Dmitry Saprykin, Johannes)

- Sessions:
  . Fixed missing type checks in php_session_create_id (Yussuf Khalil, Stas).

- Core:
  . Fixed bug #67693 (incorrect push to the empty array) (Tjerk)

- ODBC:
  . Fixed bug #60616 (odbc_fetch_into returns junk data at end of multi-byte
    char fields). (Keyur)

24 Jul 2014, PHP 5.5.15

- Core:
  . Fixed bug #67428 (header('Location: foo') will override a 308-399 response
    code). (Adam)
  . Fixed bug #67436 (Autoloader isn't called if two method definitions don't
    match). (Bob)
  . Fixed bug #67091 (make install fails to install libphp5.so on FreeBSD 10.0).
    (Ferenc)
  . Fixed bug #67497 (eval with parse error causes segmentation fault in
    generator). (Nikita)
  . Fixed bug #67151 (strtr with empty array crashes). (Nikita)
  . Fixed bug #67407 (Windows 8.1/Server 2012 R2 reported as Windows 8/Server
    2012). (Christian Wenz)
  . Fixed bug #66608 (Incorrect behavior with nested "finally" blocks).
    (Laruence, Dmitry)
  . Implemented FR #34407 (ucwords and Title Case). (Tjerk)

- CLI server:
  . Implemented FR #67429 (CLI server is missing some new HTTP response codes).
    (Adam)
  . Fixed bug #66830 (Empty header causes PHP built-in web server to hang).
    (Adam)
  . Fixed bug #67594 (Unable to access to apache_request_headers() elements).
    (Tjerk)

- FPM:
  . Fixed bug #67530 (error_log=syslog ignored). (Remi)
  . Fixed bug #67531 (syslog cannot be set in pool configuration). (Remi)

- Intl:
  . Fixed bug #66921 (Wrong argument type hint for function 
    intltz_from_date_time_zone). (Stas)
  . Fixed bug #67052 (NumberFormatter::parse() resets LC_NUMERIC setting).
    (Stas)

- OPCache:
  . Fixed bug #67215 (php-cgi work with opcache, may be segmentation fault
    happen) (Dmitry, Laruence)

- pgsql:
  . Fixed bug #67550 (Error in code "form" instead of "from", pgsql.c, line 756),
    which affected builds against libpq < 7.3. (Adam)

- Phar:
  . Fixed bug #67587 (Redirection loop on nginx with FPM). (Christian Weiske)

- SPL:
  . Fixed bug #67539 (ArrayIterator use-after-free due to object change during 
    sorting). (CVE-2014-4698) (research at insighti dot org, Laruence)
  . Fixed bug #67538 (SPL Iterators use-after-free). (CVE-2014-4670) (Laruence)

- Streams:
  . Fixed bug #67430 (http:// wrapper doesn't follow 308 redirects). (Adam)

- Session:
  . Fixed bug #66827 (Session raises E_NOTICE when session name variable is array).
    (Yasuo)

27 Jun 2014, PHP 5.5.14

- Core:
  . Fixed BC break introduced by patch for bug #67072. (Anatol, Stas)
  . Fixed bug #66622 (Closures do not correctly capture the late bound class
    (static::) in some cases). (Levi Morrison)
  . Fixed bug #67390 (insecure temporary file use in the configure script).
    (Remi) (CVE-2014-3981)
  . Fixed bug #67399 (putenv with empty variable may lead to crash). (Stas)

- CLI server:
  . Fixed Bug #67406 (built-in web-server segfaults on startup). (Remi)

- Date:
  . Fixed bug #67308 (Serialize of DateTime truncates fractions of second).
    (Adam)
  . Fixed regression in fix for bug #67118 (constructor can't be called twice).
    (Remi)

- Fileinfo:
  . Fixed bug #67326 (fileinfo: cdf_read_short_sector insufficient boundary check).
  . Fixed bug #67410 (fileinfo: mconvert incorrect handling of truncated pascal
    string size). (Francisco Alonso, Jan Kaluza, Remi)
  . Fixed bug #67411 (fileinfo: cdf_check_stream_offset insufficient boundary
    check). (Francisco Alonso, Jan Kaluza, Remi)
  . Fixed bug #67412 (fileinfo: cdf_count_chain insufficient boundary check).
    (Francisco Alonso, Jan Kaluza, Remi)
  . Fixed bug #67413 (fileinfo: cdf_read_property_info insufficient boundary
    check). (Francisco Alonso, Jan Kaluza, Remi)

- Network:
  . Fixed bug #67432 (Fix potential segfault in dns_get_record()).
    (CVE-2014-4049). (Sara)

- OPCache:
  . Fixed issue #183 (TMP_VAR is not only used once). (Dmitry, Laruence)

- OpenSSL:
  . Fixed bug #65698 (certificates validity parsing does not work past 2050).
    (Paul Oehler)
  . Fixed bug #66636 (openssl_x509_parse warning with V_ASN1_GENERALIZEDTIME).
    (Paul Oehler)

- PDO-ODBC:
  . Fixed bug #50444 (PDO-ODBC changes for 64-bit).

- SOAP:
  . Implemented FR #49898 (Add SoapClient::__getCookies()). (Boro Sitnikovski)

- SPL:
  . Fixed bug #66127 (Segmentation fault with ArrayObject unset). (Stas)
  . Fixed bug #67359 (Segfault in recursiveDirectoryIterator). (Laruence)
  . Fixed bug #67360 (Missing element after ArrayObject::getIterator). (Adam)
  . Fixed bug #67492 (unserialize() SPL ArrayObject / SPLObjectStorage Type
    Confusion). (CVE-2014-3515) (Stefan Esser)

29 May 2014, PHP 5.5.13

- CLI server:
  . Fixed bug #67079 (Missing MIME types for XML/XSL files). (Anatol)

- COM:
  . Fixed bug #66431 (Special Character via COM Interface (CP_UTF8)). (Anatol)

- Core:
  . Fixed bug #65701 (copy() doesn't work when destination filename is created
    by tempnam()). (Boro Sitnikovski)
  . Fixed bug #67072 (Echoing unserialized "SplFileObject" crash). (Anatol)
  . Fixed bug #67245 (usage of memcpy() with overlapping src and dst in
    zend_exceptions.c). (Bob)
  . Fixed bug #67247 (spl_fixedarray_resize integer overflow). (Stas)
  . Fixed bug #67249 (printf out-of-bounds read). (Stas)
  . Fixed bug #67250 (iptcparse out-of-bounds read). (Stas)
  . Fixed bug #67252 (convert_uudecode out-of-bounds read). (Stas)

- Curl:
  . Fixed bug #64247 (CURLOPT_INFILE doesn't allow reset). (Mike)

- Date:
  . Fixed bug #67118 (DateTime constructor crash with invalid data). (Anatol)
  . Fixed bug #67251 (date_parse_from_format out-of-bounds read). (Stas)
  . Fixed bug #67253 (timelib_meridian_with_check out-of-bounds read). (Stas)

- DOM:
  . Fixed bug #67081 (DOMDocumentType->internalSubset returns entire DOCTYPE tag,
    not only the subset). (Anatol)

- Fileinfo:
  . Fixed bug #66307 (Fileinfo crashes with powerpoint files). (Anatol)
  . Fixed bug #67327 (fileinfo: CDF infinite loop in nelements DoS) (CVE-2014-0238).
  . Fixed bug #67328 (fileinfo: fileinfo: numerous file_printf calls resulting in
    performance degradation) (CVE-2014-0237).

- FPM:
  . Fixed bug #66908 (php-fpm reload leaks epoll_create() file descriptor).
    (Julio Pintos)

- GD:
  . Fixed bug #67248 (imageaffinematrixget missing check of parameters). (Stas)

- PCRE:
  . Fixed bug #67238 (Ungreedy and min/max quantifier bug, applied patch
    from the upstream). (Anatol)

- Phar:
  . Fix bug #64498 ($phar->buildFromDirectory can't compress file with an accent
    in its name). (PR #588)

30 Apr 2014, PHP 5.5.12
- Core:
  . Fixed bug #61019 (Out of memory on command stream_get_contents). (Mike)
  . Fixed bug #64330 (stream_socket_server() creates wrong Abstract Namespace 
    UNIX sockets). (Mike)
  . Fixed bug #66182 (exit in stream filter produces segfault). (Mike)  
  . Fixed bug #66736 (fpassthru broken). (Mike)
  . Fixed bug #67024 (getimagesize should recognize BMP files with negative
    height). (Gabor Buella)
  . Fixed bug #67043 (substr_compare broke by previous change) (Tjerk)
  . Fixed bug #67033 (Remove reference to Windows 95). (Anatol)

- cURL:
  . Fixed bug #66562 (curl_exec returns differently than curl_multi_getcontent).
    (Freek Lijten)

- Date:
  . Fixed bug #66721 (__wakeup of DateTime segfaults when invalid object data is
    supplied). (Boro Sitnikovski)

- Embed:
  . Fixed bug #65715 (php5embed.lib isn't provided anymore). (Anatol).

- Fileinfo:
  . Fixed bug #66987 (Memory corruption in fileinfo ext / bigendian).
    (Remi)

- FPM:
  . Fixed bug #66482 (unknown entry 'priority' in php-fpm.conf).
  . Fixed bug #67060 (sapi/fpm: possible privilege escalation due to insecure
    default configuration) (CVE-2014-0185). (Stas)

- JSON:
  . Fixed bug #66021 (Blank line inside empty array/object when
    JSON_PRETTY_PRINT is set). (Kevin Israel)

- LDAP:
  . Fixed issue with null bytes in LDAP bindings. (Matthew Daley)

- mysqli:
  . Fixed problem in mysqli_commit()/mysqli_rollback() with second parameter
    (extra comma) and third parameters (lack of escaping). (Andrey)

- OpenSSL:
  . Fix bug #66942 (memory leak in openssl_seal()). (Chuan Ma)
  . Fix bug #66952 (memory leak in openssl_open()). (Chuan Ma)

- SimpleXML:
  . Fixed bug #66084 (simplexml_load_string() mangles empty node name)
    (Anatol)

- SQLite:
  . Fixed bug #66967 (Updated bundled libsqlite to 3.8.4.3). (Anatol)

- XSL:
  . Fixed bug #53965 (<xsl:include> cannot find files with relative paths
    when loaded with "file://"). (Anatol)

- Apache2 Handler SAPI:
  . Fixed Apache log issue caused by APR's lack of support for %zu
    (APR issue https://issues.apache.org/bugzilla/show_bug.cgi?id=56120).
    (Jeff Trawick)

03 Apr 2014, PHP 5.5.11

- Core:
  . Allow zero length comparison in substr_compare() (Tjerk)
  . Fixed bug #60602 (proc_open() changes environment array) (Tjerk)

- SPL:
  . Added feature #65545 (SplFileObject::fread()) (Tjerk)
  . Fixed bug #66702 (RegexIterator::INVERT_MATCH does not invert). (Joshua
    Thijssen)

- cURL:
  . Fixed bug #66109 (Can't reset CURLOPT_CUSTOMREQUEST to default behaviour) (Tjerk)
  . Fix compilation on libcurl versions between 7.10.5 and 7.12.2, inclusive.
    (Adam)

- Fileinfo:
  . Fixed bug #66946i (fileinfo: extensive backtracking in awk rule regular
    expression). (CVE-2013-7345) (Remi)

- FPM:
  . Added clear_env configuration directive to disable clearenv() call.
  (Github PR# 598, Paul Annesley)

- GD:
  . Fixed bug #66714 (imageconvolution breakage). (Brad Daily)
  . Fixed bug #66869 (Invalid 2nd argument crashes imageaffinematrixget) (Pierre)
  . Fixed bug #66887 (imagescale - poor quality of scaled image). (Remi)
  . Fixed bug #66890 (imagescale segfault). (Remi)
  . Fixed bug #66893 (imagescale ignore method argument). (Remi)

- Hash:
  . hash_pbkdf2() now works correctly if the $length argument is not specified.
    (Nikita)

- Intl:
  . Fixed bug #66873 (A reproductible crash in UConverter when given invalid 
    encoding) (Stas)

- Mail:
  . Fixed bug #66535 (Don't add newline after X-PHP-Originating-Script) (Tjerk)

- MySQLi:
  . Fixed bug #66762 (Segfault in mysqli_stmt::bind_result() when link closed)
  (Remi)

- OPCache
  . Added function opcache_is_script_cached(). (Danack)
  . Added information about interned strings usage. (Terry, Julien, Dmitry)

- Openssl:
  . Fixed bug #66833 (Default disgest algo is still MD5, switch to SHA1). (Remi)

- GMP
  . Fixed bug #66872 (invalid argument crashes gmp_testbit) (Pierre)

- SQLite:
  . Updated bundled libsqlite to 3.8.3.1 (Anatol)

06 Mar 2014, PHP 5.5.10

- Core:
  . Fixed Request #66574i (Allow multiple paths in php_ini_scanned_path). (Remi)

- Date:
  . Fixed bug #45528 (Allow the DateTimeZone constructor to accept timezones
    per offset too). (Derick)

- Fileinfo:
  . Bug #66731 (file: infinite recursion) (CVE-2014-1943). (Remi)
  . Fixed bug #66820 (out-of-bounds memory access in fileinfo)
    (CVE-2014-2270). (Remi)

- GD
  . Fixed Bug #66815 (imagecrop(): insufficient fix for NULL defer
    CVE-2013-7327). (Tomas Hoger, Remi)

- JSON:
  . Fixed bug #65753 (JsonSerializeable couldn't implement on module extension)
  (chobieeee@php.net)

- LDAP:
  . Implemented ldap_modify_batch (https://wiki.php.net/rfc/ldap_modify_batch).
  (Ondřej Hošek)

- Openssl:
  . Fixed bug #66501 (Add EC key support to php_openssl_is_private_key).
  (Mark Zedwood)

- PCRE:
  . Upgraded to PCRE 8.34. (Anatol)

- Pgsql:
  . Added warning for dangerous client encoding and remove possible injections
    for pg_insert()/pg_update()/pg_delete()/pg_select(). (Yasuo)


06 Feb 2014, PHP 5.5.9

- Core:
  . Fixed bug #66509 (copy() arginfo has changed starting from 5.4). (willfitch)

- GD:
  . Fixed bug #66356 (Heap Overflow Vulnerability in imagecrop()).
    (Laruence, Remi)

- OPCache:
  . Fixed bug #66474 (Optimizer bug in constant string to boolean conversion).
    (Dmitry)
  . Fixed bug #66461 (PHP crashes if opcache.interned_strings_buffer=0).
    (Dmitry)
  . Fixed bug #66298 (ext/opcache/Optimizer/zend_optimizer.c has dos-style 
    ^M as lineend). (Laruence)

- PDO_pgsql:
  . Fixed bug #62479 (PDO-psql cannot connect if password contains
spaces) (willfitch, iliaa)

- Readline
  . Fixed Bug #66412 (readline_clear_history() with libedit causes segfault after
    #65714). (Remi)

- Session
  . Fixed bug #66469 (Session module is sending multiple set-cookie headers when
    session.use_strict_mode=1) (Yasuo)
  . Fixed bug #66481 (Segfaults on session_name()).
    (cmcdermottroe at engineyard dot com, Yasuo)

- Standard
  . Fixed bug #66395 (basename function doesn't remove drive letter). (Anatol)

- Sockets:
  . Fixed bug #66381 (__ss_family was changed on AIX 5.3). (Felipe)

- Zend Engine
  . Fixed bug #66009 (Failed compilation of PHP extension with C++ std
    library using VS 2012). (Anatol)

09 Jan 2014, PHP 5.5.8

- Core:
  . Disallowed JMP into a finally block. (Laruence)
  . Added validation of class names in the autoload process. (Dmitry)
  . Fixed invalid C code in zend_strtod.c. (Lior Kaplan)
  . Fixed ZEND_MM_MEM_TYPE=mmap_zero. (Dmitry, Tony)
  . Fixed bug #66041 (list() fails to unpack yielded ArrayAccess object).
    (Nikita)
  . Fixed bug #65764 (generators/throw_rethrow FAIL with
    ZEND_COMPILE_EXTENDED_INFO). (Nikita)
  . Fixed bug #61645 (fopen and O_NONBLOCK). (Mike)
  . Fixed bug #66218 (zend_register_functions breaks reflection). (Remi)

- Date:
  . Fixed bug #66060 (Heap buffer over-read in DateInterval) (CVE-2013-6712). 
    (Remi)
  . Fixed bug #65768 (DateTimeImmutable::diff does not work). (Nikita Nefedov)
  
- DOM:
  . Fixed bug #65196 (Passing DOMDocumentFragment to DOMDocument::saveHTML() 
    Produces invalid Markup). (Mike)

- Exif:
  . Fixed bug #65873 (Integer overflow in exif_read_data()). (Stas)

- Filter:
  . Fixed bug #66229 (128.0.0.0/16 isn't reserved any longer). (Adam)

- GD:
  . Fixed bug #64405 (Use freetype-config for determining freetype2 dir(s)).
    (Adam)
    
- PDO_odbc:
  . Fixed bug #66311 (Stack smashing protection kills PDO/ODBC queries). 
    (michael at orlitzky dot com)

- MySQLi:
  . Fixed bug #65486 (mysqli_poll() is broken on win x64). (Anatol)

- OPCache:
  . Fixed revalidate_path=1 behavior to avoid caching of symlinks values.
    (Dmitry)
  . Fixed Issue #140: "opcache.enable_file_override" doesn't respect
    "opcache.revalidate_freq". (Dmitry).

- SNMP:
  . Fixed SNMP_ERR_TOOBIG handling for bulk walk operations. (Boris Lytochkin)

- SOAP
  . Fixed bug #66112 (Use after free condition in SOAP extension).
    (martin dot koegler at brz dot gv dot at)

- Sockets:
  . Fixed bug #65923 (ext/socket assumes AI_V4MAPPED is defined). (Felipe)

- XSL
  . Fixed bug #49634 (Segfault throwing an exception in a XSL registered
    function). (Mike)

- ZIP:
  . Fixed Bug #66321 (ZipArchive::open() ze_obj->filename_len not real). (Remi)

12 Dec 2013, PHP 5.5.7

- CLI server:
  . Added some MIME types to the CLI web server (Chris Jones)
  . Implemented FR #65917 (getallheaders() is not supported by the built-in web
    server) - also implements apache_response_headers() (Andrea Faulds)

- Core:
  . Fixed bug #66094 (unregister_tick_function tries to cast a Closure to a 
    string). (Laruence)
  . Fixed bug #65969 (Chain assignment with T_LIST failure). (Dmitry)

- OPCache
  . Fixed bug #66176 (Invalid constant substitution). (Dmitry)
  . Fixed bug #65915 (Inconsistent results with require return value). (Dmitry)
  . Fixed bug #65559 (Opcache: cache not cleared if changes occur while
    running). (Dmitry)

- readline
  . Fixed Bug #65714 (PHP cli forces the tty to cooked mode). (Remi)

- Openssl:
  . Fixed memory corruption in openssl_x509_parse() (CVE-2013-6420).
    (Stefan Esser).

14 Nov 2013, PHP 5.5.6

- Core:
  . Fixed bug #65947 (basename is no more working after fgetcsv in certain 
    situation). (Laruence)
  . Improved performance of array_merge() and func_get_args() by eliminating
    useless copying. (Dmitry)
  . Fixed bug #65939 (Space before ";" breaks php.ini parsing).
    (brainstorm at nopcode dot org)
  . Fixed bug #65911 (scope resolution operator - strange behavior with $this).
    (Bob Weinand)
  . Fixed bug #65936 (dangling context pointer causes crash). (Tony)

- FPM:
  . Changed default listen() backlog to 65535. (Tony)

- JSON
  . Fixed whitespace part of bug #64874 ("json_decode handles whitespace and
    case-sensitivity incorrectly"). (Andrea Faulds)

- MySQLi:
  . Fixed bug #66043 (Segfault calling bind_param() on mysqli). (Laruence)

- OPcache
  . Increased limit for opcache.max_accelerated_files to 1,000,000. (Chris)
  . Fixed issue #115 (path issue when using phar). (Dmitry)
  . Fixed issue #149 (Phar mount points not working with OPcache enabled).
  (Dmitry)

- ODBC
  . Fixed bug #65950 (Field name truncation if the field name is bigger than
    32 characters). (patch submitted by: michael dot y at zend dot com, Yasuo)

- PDO:
  . Fixed bug #66033 (Segmentation Fault when constructor of PDO statement 
    throws an exception). (Laruence)
  . Fixed bug 65946 (sql_parser permanently converts values bound to strings)

- Standard:
  . Fixed bug #64760 (var_export() does not use full precision for floating-point
    numbers) (Yasuo)


17 Oct 2013, PHP 5.5.5

- Core:
  . Fixed bug #64979 (Wrong behavior of static variables in closure generators).
    (Nikita)
  . Fixed bug #65322 (compile time errors won't trigger auto loading). (Nikita)
  . Fixed bug #65821 (By-ref foreach on property access of string offset
    segfaults). (Nikita)

- CLI server:
  . Fixed bug #65633 (built-in server treat some http headers as
    case-sensitive). (Adam)
  . Fixed bug #65818 (Segfault with built-in webserver and chunked transfer 
    encoding). (Felipe)
  . Added application/pdf to PHP CLI Web Server mime types (Chris Jones)

- Datetime:
  . Fixed bug #64157 (DateTime::createFromFormat() reports confusing error
    message). (Boro Sitnikovski)
  . Fixed bug #65502 (DateTimeImmutable::createFromFormat returns DateTime).
    (Boro Sitnikovski)
  . Fixed bug #65548 (Comparison for DateTimeImmutable doesn't work).
    (Boro Sitnikovski)

- DBA extension:
  . Fixed bug #65708 (dba functions cast $key param to string in-place,
    bypassing copy on write). (Adam)

- Filter:
  . Add RFC 6598 IPs to reserved addresses. (Sebastian Nohn)
  . Fixed bug #64441 (FILTER_VALIDATE_URL rejects fully qualified domain names).
    (Syra)

- FTP:
  . Fixed bug #65667 (ftp_nb_continue produces segfault). (Philip Hofstetter)

- GD
  . Ensure that the defined interpolation method is used with the generic
    scaling methods. (Pierre)

- IMAP:
  . Fixed bug #65721 (configure script broken in 5.5.4 and 5.4.20 when enabling
    imap). (ryotakatsuki at gmail dot com)

- OPcache:
  . Added support for GNU Hurd. (Svante Signell)
  . Added function opcache_compile_file() to load PHP scripts into cache
    without execution. (Julien)
  . Fixed bug #65845 (Error when Zend Opcache Optimizer is fully enabled).
    (Dmitry)
  . Fixed bug #65665 (Exception not properly caught when opcache enabled).
    (Laruence)
  . Fixed bug #65510 (5.5.2 crashes in _get_zval_ptr_ptr_var). (Dmitry)
  . Fixed issue #135 (segfault in interned strings if initial memory is too
    low). (Julien)

- Sockets:
  . Fixed bug #65808 (the socket_connect() won't work with IPv6 address).
    (Mike)

- SPL:
  . Fix bug #64782 (SplFileObject constructor make $context optional / give it
    a default value). (Nikita)

- Standard:
  . Fixed bug #61548 (content-type must appear at the end of headers for 201 
    Location to work in http). (Mike)

- XMLReader:
  . Fixed bug #51936 (Crash with clone XMLReader). (Mike)
  . Fixed bug #64230 (XMLReader does not suppress errors). (Mike)
  
- Build system:
  . Fixed bug #51076 (race condition in shtool's mkdir -p implementation).
    (Mike, Raphael Geissert)
  . Fixed bug #62396 ('make test' crashes starting with 5.3.14 (missing 
    gzencode())). (Mike)


19 Sep 2013, PHP 5.5.4

- Core:
  . Fixed bug #60598 (cli/apache sapi segfault on objects manipulation).
    (Laruence)
  . Improved fputcsv() to allow specifying escape character.
  . Fixed bug #65490 (Duplicate calls to get lineno & filename for 
    DTRACE_FUNCTION_*). (Chris Jones)
  . Fixed bug #65483 (quoted-printable encode stream filter incorrectly encoding
    spaces). (Michael M Slusarz)
  . Fixed bug #65481 (shutdown segfault due to serialize) (Mike)
  . Fixed bug #65470 (Segmentation fault in zend_error() with
    --enable-dtrace). (Chris Jones, Kris Van Hees)
  . Fixed bug #65225 (PHP_BINARY incorrectly set). (Patrick Allaert)
  . Fixed bug #62692 (PHP fails to build with DTrace). (Chris Jones, Kris Van Hees)
  . Fixed bug #61759 (class_alias() should accept classes with leading
    backslashes). (Julien)
  . Fixed bug #46311 (Pointer aliasing issue results in miscompile on gcc4.4).
    (Nikita Popov)

- cURL:
  . Fixed bug #65458 (curl memory leak). (Adam)

- Datetime:
  . Fixed bug #65554 (createFromFormat broken when weekday name is followed
    by some delimiters). (Valentin Logvinskiy, Stas).
  . Fixed bug #65564 (stack-buffer-overflow in DateTimeZone stuff caught
    by AddressSanitizer). (Remi).

- OPCache:
  . Fixed bug #65561 (Zend Opcache on Solaris 11 x86 needs ZEND_MM_ALIGNMENT=4).
    (Terry Ellison)

- Openssl:
  . Fixed bug #64802 (openssl_x509_parse fails to parse subject properly in
    some cases). (Mark Jones)

- PDO:
  . Fixed bug #64953 (Postgres prepared statement positional parameter 
    casting). (Mike)

- Session:
  . Fixed bug #65475 (Session ID is not initialized properly when strict session
    is enabled). (Yasuo)
  . Fixed bug #51127/#65359 Request #25630/#43980/#54383 (Added php_serialize 
    session serialize handler that uses plain serialize()). (Yasuo)

- Standard:
  . Fix issue with return types of password API helper functions. Found via
    static analysis by cjones. (Anthony Ferrara) 

- Zlib:
  . Fixed bug #65391 (Unable to send vary header user-agent when 
    ob_start('ob_gzhandler') is called) (Mike)

22 Aug 2013, PHP 5.5.3

- Openssl:
  . Fixed UMR in fix for CVE-2013-4248.

15 Aug 2013, PHP 5.5.2

- Core:
  . Fixed bug #65372 (Segfault in gc_zval_possible_root when return reference
    fails). (Laruence)
  . Fixed value of FILTER_SANITIZE_FULL_SPECIAL_CHARS constant (previously was
    erroneously set to FILTER_SANITIZE_SPECIAL_CHARS value). (Andrey
    avp200681 gmail com).
  . Fixed bug #65304 (Use of max int in array_sum). (Laruence)
  . Fixed bug #65291 (get_defined_constants() causes PHP to crash in a very
    limited case). (Arpad)
  . Fixed bug #62691 (solaris sed has no -i switch). (Chris Jones)
  . Fixed bug #61345 (CGI mode - make install don't work). (Michael Heimpold)
  . Fixed bug #61268 (--enable-dtrace leads make to clobber
    Zend/zend_dtrace.d) (Chris Jones)

- DOM:
  . Added flags option to DOMDocument::schemaValidate() and 
    DOMDocument::schemaValidateSource(). Added LIBXML_SCHEMA_CREATE flag. 
    (Chris Wright)

- OPcache:
  . Added opcache.restrict_api configuration directive that may limit
    usage of OPcache API functions only to particular script(s). (Dmitry)
  . Added support for glob symbols in blacklist entries (?, *, **).
    (Terry Elison, Dmitry)
  . Fixed bug #65338 (Enabling both php_opcache and php_wincache AVs on
    shutdown). (Dmitry)

- Openssl:
  . Fixed handling null bytes in subjectAltName (CVE-2013-4248).
    (Christian Heimes)

- PDO_mysql:
  . Fixed bug #65299 (pdo mysql parsing errors). (Johannes)

- Pgsql:
  . Fixed bug #62978 (Disallow possible SQL injections with pg_select()/pg_update()
    /pg_delete()/pg_insert()). (Yasuo)

- Phar:
  . Fixed bug #65028 (Phar::buildFromDirectory creates corrupt archives for 
    some specific contents). (Stas)

- Sessions:
  . Implemented strict sessions RFC (https://wiki.php.net/rfc/strict_sessions)
    which protects against session fixation attacks and session collisions.    
    (CVE-2011-4718). (Yasuo Ohgaki)
  . Fixed possible buffer overflow under Windows. Note: Not a security fix.
    (Yasuo)
  . Changed session.auto_start to PHP_INI_PERDIR. (Yasuo)

- SOAP:
  . Fixed bug #65018 (SoapHeader problems with SoapServer). (Dmitry)

- SPL:
  . Fixed bug #65328 (Segfault when getting SplStack object Value). (Laruence)
  . Added RecursiveTreeIterator setPostfix and getPostifx methods. (Joshua 
    Thijssen)
  . Fixed bug #61697 (spl_autoload_functions returns lambda functions 
    incorrectly). (Laruence)

- Streams:
  . Fixed bug #65268 (select() implementation uses outdated tick API). (Anatol)

- Pgsql:
  . Fixed bug #65336 (pg_escape_literal/identifier() scilently returns false).
    (Yasuo)

18 Jul 2013, PHP 5.5.1

- Core:
  . Fixed bug #65254 (Exception not catchable when exception thrown in autoload
    with a namespace). (Laruence)
  . Fixed bug #65088 (Generated configure script is malformed on OpenBSD).
    (Adam)
  . Fixed bug #65108 (is_callable() triggers Fatal Error). 
    (David Soria Parra, Laruence)
  . Fixed bug #65035 (yield / exit segfault). (Nikita)
  . Fixed bug #65161 (Generator + autoload + syntax error = segfault). (Nikita)
  . hex2bin() raises E_WARNING for invalid hex string. (Yasuo)
  . Fixed bug #65226 (chroot() does not get enabled). (Anatol)

- OPcache
  . Fixed bug #64827 (Segfault in zval_mark_grey (zend_gc.c)). (Laruence)
  . OPcache must be compatible with LiteSpeed SAPI (Dmitry)

- CGI:
  . Fixed Bug #65143 (Missing php-cgi man page). (Remi)

- CLI server:
  . Fixed bug #65066 (Cli server not responsive when responding with 422 http
    status code). (Adam)

- DateTime
  . Fixed fug #65184 (strftime() returns insufficient-length string under
    multibyte locales). (Anatol)

- GD
  . Fixed #65070 (bgcolor does not use the same format as the input image with
    imagerotate). (Pierre)
  . Fixed Bug #65060 (imagecreatefrom... crashes with user streams). (Remi)
  . Fixed Bug #65084 (imagecreatefromjpeg fails with URL). (Remi)
  . Fix gdImageCreateFromWebpCtx and use same logic to load WebP image
    that other formats. (Remi)

- Intl:
  . Add IntlCalendar::setMinimalDaysInFirstWeek()/
    intlcal_set_minimal_days_in_first_week().
  . Fixed trailing space in name of constant IntlCalendar::FIELD_FIELD_COUNT.
  . Fixed bug #62759 (Buggy grapheme_substr() on edge case). (Stas)
  . Fixed bug #61860 (Offsets may be wrong for grapheme_stri* functions).
    (Stas)

- OCI8:
  . Bump PECL package info version check to allow PECL installs with PHP 5.5+

- PDO:
  . Allowed PDO_OCI to compile with Oracle Database 12c client libraries.
    (Chris Jones)

- Pgsql
  . pg_unescape_bytea() raises E_WARNING for invalid inputs. (Yasuo)

- Phar:
  . Fixed Bug #65142 (Missing phar man page). (Remi)

- Session:
  . Added optional create_sid() argument to session_set_save_handler(),
    SessionHandler and new SessionIdInterface. (Leigh, Arpad)

- Sockets:
  . Implemented FR #63472 (Setting SO_BINDTODEVICE with socket_set_option).
    (Damjan Cvetko)
  . Allowed specifying paths in the abstract namespace for the functions
    socket_bind(), socket_connect() and socket_sendmsg(). (Gustavo)
  . Fixed bug #65260 (sendmsg() ancillary data construction for SCM_RIGHTS is
    faulty). (Gustavo)

- SPL:
  . Fixed bug #65136 (RecursiveDirectoryIterator segfault). (Laruence)
  . Fixed bug #61828 (Memleak when calling Directory(Recursive)Iterator
    /Spl(Temp)FileObject ctor twice). (Laruence)

- CGI/FastCGI SAPI:
  . Added PHP_FCGI_BACKLOG, overrides the default listen backlog. (Arnaud Le
    Blanc)

20 Jun 2013, PHP 5.5.0

- Core:
  . Added Zend Opcache extension and enable building it by default.
    More details here: https://wiki.php.net/rfc/optimizerplus. (Dmitry)
  . Added generators and coroutines (https://wiki.php.net/rfc/generators).
    (Nikita Popov)
  . Added "finally" keyword (https://wiki.php.net/rfc/finally). (Laruence)
  . Added simplified password hashing API
    (https://wiki.php.net/rfc/password_hash). (Anthony Ferrara)
  . Added support for constant array/string dereferencing. (Laruence)
  . Added array_column function which returns a column in a multidimensional
    array. https://wiki.php.net/rfc/array_column. (Ben Ramsey)
  . Added boolval(). (Jille Timmermans)
  . Added "Z" option to pack/unpack. (Gustavo)
  . Added Generator::throw() method. (Nikita Popov)
  . Added Class Name Resolution As Scalar Via "class" Keyword.
    (Ralph Schindler, Nikita Popov, Lars)
  . Added optional second argument for assert() to specify custom message. Patch
    by Lonny Kapelushnik (lonny@lonnylot.com). (Lars)
  . Added support for using empty() on the result of function calls and
    other expressions (https://wiki.php.net/rfc/empty_isset_exprs).
    (Nikita Popov)
  . Added support for non-scalar Iterator keys in foreach
    (https://wiki.php.net/rfc/foreach-non-scalar-keys). (Nikita Popov)
  . Added support for list in foreach (https://wiki.php.net/rfc/foreachlist).
    (Laruence)
  . Added support for changing the process's title in CLI/CLI-Server SAPIs.
    The implementation is more robust that the proctitle PECL module. More
    details here: https://wiki.php.net/rfc/cli_process_title. (Keyur)
  . Added ARMv7/v8 versions of various Zend arithmetic functions that are
    implemented using inline assembler (Ard Biesheuvel)
  . Added systemtap support by enabling systemtap compatible dtrace probes on
    linux. (David Soria Parra)
  . Optimized access to temporary and compiled VM variables. 8% less memory
    reads. (Dmitry)
  . The VM stacks for passing function arguments and syntaticaly nested calls
    were merged into a single stack. The stack size needed for op_array
    execution is calculated at compile time and preallocated at once. As result
    all the stack push operatins don't require checks for stack overflow
    any more. (Dmitry)
  . Improve set_exception_handler while doing reset. (Laruence)
  . Return previous handler when passing NULL to set_error_handler and
    set_exception_handler. (Nikita Popov)
  . Remove php_logo_guid(), php_egg_logo_guid(), php_real_logo_guid(),
    zend_logo_guid(). (Adnrew Faulds)
  . Drop Windows XP and 2003 support. (Pierre)
  . Implemented FR #64175 (Added HTTP codes as of RFC 6585). (Jonh Wendell)
  . Implemented FR #60738 (Allow 'set_error_handler' to handle NULL).
    (Laruence, Nikita Popov)
  . Implemented FR #60524 (specify temp dir by php.ini). (ALeX Kazik).
  . Implemented FR #46487 (Dereferencing process-handles no longer waits on
    those processes). (Jille Timmermans)
  . Fixed bug #65051 (count() off by one inside unset()). (Nikita)
  . Fixed bug #64988 (Class loading order affects E_STRICT warning). (Laruence)
  . Fixed bug #64966 (segfault in zend_do_fcall_common_helper_SPEC). (Laruence)
  . Fixed bug #64960 (Segfault in gc_zval_possible_root). (Laruence)
  . Fixed bug #64936 (doc comments picked up from previous scanner run). (Stas,
    Jonathan Oddy)
  . Fixed bug #64934 (Apache2 TS crash with get_browser()). (Anatol)
  . Fixed bug #64879 (Heap based buffer overflow in quoted_printable_encode,
    CVE 2013-2110). (Stas)
  . Fixed bug #64853 (Use of no longer available ini directives causes crash
    on TS build). (Anatol)
  . Fixed bug #64821 (Custom Exceptions crash when internal properties overridden).
      (Anatol)
  . Fixed bug #64720 (SegFault on zend_deactivate). (Dmitry)
  . Fixed bug #64677 (execution operator `` stealing surrounding arguments).
  . Fixed bug #64660 (Segfault on memory exhaustion within function definition).
    (Stas, reported by Juha Kylmänen)
  . Fixed bug #64578 (debug_backtrace in set_error_handler corrupts zend heap:
    segfault). (Laruence)
  . Fixed bug #64565 (copy doesn't report failure on partial copy). (Remi)
  . Fixed bug #64555 (foreach no longer copies keys if they are interned).
    (Nikita Popov)
  . Fixed bugs #47675 and #64577 (fd leak on Solaris)
  . Fixed bug #64544 (Valgrind warnings after using putenv). (Laruence)
  . Fixed bug #64515 (Memoryleak when using the same variablename 2times in
    function declaration). (Laruence)
  . Fixed bug #64503 (Compilation fails with error: conflicting types for
    'zendparse'). (Laruence)
  . Fixed bug #64239 (Debug backtrace changed behavior since 5.4.10 or 5.4.11).
    (Dmitry, Laruence)
  . Fixed bug #64523, allow XOR in php.ini. (Dejan Marjanovic, Lars)
  . Fixed bug #64354 (Unserialize array of objects whose class can't
    be autoloaded fail). (Laruence)
  . Fixed bug #64370 (microtime(true) less than $_SERVER['REQUEST_TIME_FLOAT']).
    (Anatol)
  . Fixed bug #64166 (quoted-printable-encode stream filter incorrectly
    discarding whitespace). (Michael M Slusarz)
    (Laruence)
  . Fixed bug #64142 (dval to lval different behavior on ppc64). (Remi)
  . Fixed bug #64135 (Exceptions from set_error_handler are not always
    propagated). (Laruence)
  . Fixed bug #63980 (object members get trimmed by zero bytes). (Laruence)
  . Fixed bug #63874 (Segfault if php_strip_whitespace has heredoc). (Pierrick)
  . Fixed bug #63830 (Segfault on undefined function call in nested generator).
    (Nikita Popov)
  . Fixed bug #63822 (Crash when using closures with ArrayAccess).
    (Nikita Popov)
  . Fixed bug #61681 (Malformed grammar). (Nikita Popov, Etienne, Laruence)
  . Fixed bug #61038 (unpack("a5", "str\0\0") does not work as expected).
    (srgoogleguy, Gustavo)
  . Fixed bug #61025 (__invoke() visibility not honored). (Laruence)
  . Fixed bug #60833 (self, parent, static behave inconsistently
    case-sensitive). (Stas, mario at include-once dot org)
  . Fixed Bug #52126: timestamp for mail.log (Martin Jansen, Lars)
  . Fixed bug #49348 (Uninitialized ++$foo->bar; does not cause a notice).
    (Stas)
  . Fixed Bug #23955: allow specifying Max-Age attribute in setcookie() (narfbg, Lars)
  . Fixed bug #18556 (Engine uses locale rules to handle class names). (Stas)
  . Fix undefined behavior when converting double variables to integers.
    The double is now always rounded towards zero, the remainder of its division
    by 2^32 or 2^64 (depending on sizeof(long)) is calculated and it's made
    signed assuming a two's complement representation. (Gustavo)
  . Drop support for bison < 2.4 when building PHP from GIT source.
    (Laruence)

- Apache2 Handler SAPI:
  . Enabled Apache 2.4 configure option for Windows (Pierre, Anatoliy)

- Calendar:
  . Fixed bug #64895 (Integer overflow in SndToJewish). (Remi)
  . Fixed bug #54254 (cal_from_jd returns month = 6 when there is only one Adar)
    (Stas, Eitan Mosenkis)

- CLI server:
  . Fixed bug #64128 (buit-in web server is broken on ppc64). (Remi)

- CURL:
  . Remove curl stream wrappers. (Pierrick)
  . Implemented FR #46439 - added CURLFile for safer file uploads.
    (Stas)
  . Added support for CURLOPT_FTP_RESPONSE_TIMEOUT, CURLOPT_APPEND,
    CURLOPT_DIRLISTONLY, CURLOPT_NEW_DIRECTORY_PERMS, CURLOPT_NEW_FILE_PERMS,
    CURLOPT_NETRC_FILE, CURLOPT_PREQUOTE, CURLOPT_KRBLEVEL, CURLOPT_MAXFILESIZE,
    CURLOPT_FTP_ACCOUNT, CURLOPT_COOKIELIST, CURLOPT_IGNORE_CONTENT_LENGTH,
    CURLOPT_CONNECT_ONLY, CURLOPT_LOCALPORT, CURLOPT_LOCALPORTRANGE,
    CURLOPT_FTP_ALTERNATIVE_TO_USER, CURLOPT_SSL_SESSIONID_CACHE,
    CURLOPT_FTP_SSL_CCC, CURLOPT_HTTP_CONTENT_DECODING,
    CURLOPT_HTTP_TRANSFER_DECODING, CURLOPT_PROXY_TRANSFER_MODE,
    CURLOPT_ADDRESS_SCOPE, CURLOPT_CRLFILE, CURLOPT_ISSUERCERT,
    CURLOPT_USERNAME, CURLOPT_PASSWORD, CURLOPT_PROXYUSERNAME,
    CURLOPT_PROXYPASSWORD, CURLOPT_NOPROXY, CURLOPT_SOCKS5_GSSAPI_NEC,
    CURLOPT_SOCKS5_GSSAPI_SERVICE, CURLOPT_TFTP_BLKSIZE,
    CURLOPT_SSH_KNOWNHOSTS, CURLOPT_FTP_USE_PRET, CURLOPT_MAIL_FROM,
    CURLOPT_MAIL_RCPT, CURLOPT_RTSP_CLIENT_CSEQ, CURLOPT_RTSP_SERVER_CSEQ,
    CURLOPT_RTSP_SESSION_ID, CURLOPT_RTSP_STREAM_URI, CURLOPT_RTSP_TRANSPORT,
    CURLOPT_RTSP_REQUEST, CURLOPT_RESOLVE, CURLOPT_ACCEPT_ENCODING,
    CURLOPT_TRANSFER_ENCODING, CURLOPT_DNS_SERVERS and CURLOPT_USE_SSL.
    (Pierrick)
  . Added new functions curl_escape, curl_multi_setopt, curl_multi_strerror
    curl_pause, curl_reset, curl_share_close, curl_share_init,
    curl_share_setopt curl_strerror and curl_unescape. (Pierrick)
  . Addes new curl options CURLOPT_TELNETOPTIONS, CURLOPT_GSSAPI_DELEGATION,
    CURLOPT_ACCEPTTIMEOUT_MS, CURLOPT_SSL_OPTIONS, CURLOPT_TCP_KEEPALIVE,
    CURLOPT_TCP_KEEPIDLE and CURLOPT_TCP_KEEPINTVL. (Pierrick)
  . Fixed bug #55635 (CURLOPT_BINARYTRANSFER no longer used. The constant
    still exists for backward compatibility but is doing nothing). (Pierrick)
  . Fixed bug #54995 (Missing CURLINFO_RESPONSE_CODE support). (Pierrick)

- DateTime
  . Added DateTimeImmutable - a variant of DateTime that only returns the
    modified state instead of changing itself. (Derick)
  . Fixed bug #64825 (Invalid free when unserializing DateTimeZone).
    (Anatol)
  . Fixed bug #64359 (strftime crash with VS2012). (Anatol)
  . Fixed bug #62852 (Unserialize Invalid Date causes crash). (Anatol)
  . Fixed bug #61642 (modify("+5 weekdays") returns Sunday).
    (Dmitri Iouchtchenko)
  . Fixed bug #60774 (DateInterval::format("%a") is always zero when an
    interval is created using the createFromDateString method) (Lonny
    Kapelushnik, Derick)
  . Fixed bug #54567 (DateTimeZone serialize/unserialize) (Lonny
    Kapelushnik, Derick)
  . Fixed bug #53437 (Crash when using unserialized DatePeriod instance).
    (Gustavo, Derick, Anatol)

- dba:
  . Bug #62489: dba_insert not working as expected.
    (marc-bennewitz at arcor dot de, Lars)

- Filter:
  . Implemented FR #49180 - added MAC address validation. (Martin)

- Fileinfo:
  . Upgraded libmagic to 5.14. (Anatol)
  . Fixed bug #64830 (mimetype detection segfaults on mp3 file). (Anatol)
  . Fixed bug #63590 (Different results in TS and NTS under Windows).
    (Anatoliy)
  . Fixed bug #63248 (Load multiple magic files from a directory under Windows).
      (Anatoliy)

- FPM:
  . Add --with-fpm-systemd option to report health to systemd, and
    systemd_interval option to configure this. The service can now use
    Type=notify in the systemd unit file. (Remi)
  . Ignore QUERY_STRING when sent in SCRIPT_FILENAME. (Remi)
  . Log a warning when a syscall fails. (Remi)
  . Implemented FR #64764 (add support for FPM init.d script). (Lior Kaplan)
  . Fixed Bug #64915 (error_log ignored when daemonize=0). (Remi)
  . Fixed bug #63999 (php with fpm fails to build on Solaris 10 or 11). (Adam)
  . Fixed some possible memory or resource leaks and possible null dereference
    detected by code coverity scan. (Remi)

- GD:
  . Fixed Bug #64962 (imagerotate produces corrupted image). (Remi)
  . Fixed Bug #64961 (segfault in imagesetinterpolation). (Remi)
  . Fix build with system libgd >= 2.1 which is now the minimal
    version required (as build with previous version is broken).
    No change when bundled libgd is used.  (Ondrej Sury, Remi)

- Hash:
  . Added support for PBKDF2 via hash_pbkdf2(). (Anthony Ferrara)
  . Fixed Bug #64745 (hash_pbkdf2() truncates data when using default length
    and hex output). (Anthony Ferrara)

- Intl:
  . Added UConverter wrapper.
  . The intl extension now requires ICU 4.0+.
  . Added intl.use_exceptions INI directive, which controls what happens when
    global errors are set together with intl.error_level. (Gustavo)
  . MessageFormatter::format() and related functions now accepted named
    arguments and mixed numeric/named arguments in ICU 4.8+. (Gustavo)
  . MessageFormatter::format() and related functions now don't error out when
    an insufficient argument count is provided. Instead, the placeholders will
    remain unsubstituted. (Gustavo)
  . MessageFormatter::parse() and MessageFormat::format() (and their static
    equivalents) don't throw away better than second precision in the arguments.
    (Gustavo)
  . IntlDateFormatter::__construct and datefmt_create() now accept for the
    $timezone argument time zone identifiers, IntlTimeZone objects, DateTimeZone
    objects and NULL. (Gustavo)
  . IntlDateFormatter::__construct and datefmt_create() no longer accept invalid
    timezone identifiers or empty strings. (Gustavo)
  . The default time zone used in IntlDateFormatter::__construct and
    datefmt_create() (when the corresponding argument is not passed or NULL is
    passed) is now the one given by date_default_timezone_get(), not the
    default ICU time zone. (Gustavo)
  . The time zone passed to the IntlDateFormatter is ignored if it is NULL and
    if the calendar passed is an IntlCalendar object -- in this case, the
    IntlCalendar's time zone will be used instead. Otherwise, the time zone
    specified in the $timezone argument is used instead. This does not affect
    old code, as IntlCalendar was introduced in this version. (Gustavo)
  . IntlDateFormatter::__construct and datefmt_create() now accept for the
    $calendar argument also IntlCalendar objects. (Gustavo)
  . IntlDateFormatter::getCalendar() and datefmt_get_calendar() return false
    if the IntlDateFormatter was set up with an IntlCalendar instead of the
    constants IntlDateFormatter::GREGORIAN/TRADITIONAL. IntlCalendar did not
    exist before this version. (Gustavo)
  . IntlDateFormatter::setCalendar() and datefmt_set_calendar() now also accept
    an IntlCalendar object, in which case its time zone is taken. Passing a
    constant is still allowed, and still keeps the time zone. (Gustavo)
  . IntlDateFormatter::setTimeZoneID() and datefmt_set_timezone_id() are
    deprecated. Use IntlDateFormatter::setTimeZone() or datefmt_set_timezone()
    instead. (Gustavo)
  . IntlDateFormatter::format() and datefmt_format() now also accept an
    IntlCalendar object for formatting. (Gustavo)
  . Added the classes: IntlCalendar, IntlGregorianCalendar, IntlTimeZone,
    IntlBreakIterator, IntlRuleBasedBreakIterator and
    IntlCodePointBreakIterator. (Gustavo)
  . Added the functions: intlcal_get_keyword_values_for_locale(),
    intlcal_get_now(), intlcal_get_available_locales(), intlcal_get(),
    intlcal_get_time(), intlcal_set_time(), intlcal_add(),
    intlcal_set_time_zone(), intlcal_after(), intlcal_before(), intlcal_set(),
    intlcal_roll(), intlcal_clear(), intlcal_field_difference(),
    intlcal_get_actual_maximum(), intlcal_get_actual_minimum(),
    intlcal_get_day_of_week_type(), intlcal_get_first_day_of_week(),
    intlcal_get_greatest_minimum(), intlcal_get_least_maximum(),
    intlcal_get_locale(), intlcal_get_maximum(),
    intlcal_get_minimal_days_in_first_week(), intlcal_get_minimum(),
    intlcal_get_time_zone(), intlcal_get_type(),
    intlcal_get_weekend_transition(), intlcal_in_daylight_time(),
    intlcal_is_equivalent_to(), intlcal_is_lenient(), intlcal_is_set(),
    intlcal_is_weekend(), intlcal_set_first_day_of_week(),
    intlcal_set_lenient(), intlcal_equals(),
    intlcal_get_repeated_wall_time_option(),
    intlcal_get_skipped_wall_time_option(),
    intlcal_set_repeated_wall_time_option(),
    intlcal_set_skipped_wall_time_option(), intlcal_from_date_time(),
    intlcal_to_date_time(), intlcal_get_error_code(),
    intlcal_get_error_message(), intlgregcal_create_instance(),
    intlgregcal_set_gregorian_change(), intlgregcal_get_gregorian_change() and
    intlgregcal_is_leap_year(). (Gustavo)
  . Added the functions: intltz_create_time_zone(), intltz_create_default(),
    intltz_get_id(), intltz_get_gmt(), intltz_get_unknown(),
    intltz_create_enumeration(), intltz_count_equivalent_ids(),
    intltz_create_time_zone_id_enumeration(), intltz_get_canonical_id(),
    intltz_get_region(), intltz_get_tz_data_version(),
    intltz_get_equivalent_id(), intltz_use_daylight_time(), intltz_get_offset(),
    intltz_get_raw_offset(), intltz_has_same_rules(), intltz_get_display_name(),
    intltz_get_dst_savings(), intltz_from_date_time_zone(),
    intltz_to_date_time_zone(), intltz_get_error_code(),
    intltz_get_error_message(). (Gustavo)
  . Added the methods: IntlDateFormatter::formatObject(),
    IntlDateFormatter::getCalendarObject(), IntlDateFormatter::getTimeZone(),
    IntlDateFormatter::setTimeZone(). (Gustavo)
  . Added the functions: datefmt_format_object(), datefmt_get_calendar_object(),
    datefmt_get_timezone(), datefmt_set_timezone(),
    datefmt_get_calendar_object(), intlcal_create_instance(). (Gustavo)

- mbstring:
  . Fixed bug #64769 (mbstring PHPTs crash on Windows x64). (Anatol)

- MCrypt
  . mcrypt_ecb(), mcrypt_cbc(), mcrypt_cfb() and mcrypt_ofb() now throw
    E_DEPRECATED. (GoogleGuy)

- mysql
  . This extension is now deprecated, and deprecation warnings will be generated
    when connections are established to databases via mysql_connect(),
    mysql_pconnect(), or through implicit connection: use MySQLi or PDO_MySQL
    instead (https://wiki.php.net/rfc/mysql_deprecation). (Adam)
  . Dropped support for LOAD DATA LOCAL INFILE handlers when using libmysql.
    Known for stability problems. (Andrey)
  . Added support for SHA256 authentication available with MySQL 5.6.6+.
    (Andrey)

- mysqli:
  . Added mysqli_begin_transaction()/mysqli::begin_transaction(). Implemented
    all options, per MySQL 5.6, which can be used with START TRANSACTION, COMMIT
    and ROLLBACK through options to mysqli_commit()/mysqli_rollback() and their
    respective OO counterparts. They work in libmysql and mysqlnd mode. (Andrey)
  . Added mysqli_savepoint(), mysqli_release_savepoint(). (Andrey)
  . Fixed bug #64726 (Segfault when calling fetch_object on a use_result and DB
    pointer has closed). (Laruence)
  . Fixed bug #64394 (MYSQL_OPT_CAN_HANDLE_EXPIRED_PASSWORDS undeclared when
    using Connector/C). (Andrey)

- mysqlnd
  . Add new begin_transaction() call to the connection object. Implemented all
    options, per MySQL 5.6, which can be used with START TRANSACTION, COMMIT
    and ROLLBACK. (Andrey)
  . Added mysqlnd_savepoint(), mysqlnd_release_savepoint(). (Andrey)
  . Fixed bug #63530 (mysqlnd_stmt::bind_one_parameter crashes, uses wrong alloc
    for stmt->param_bind). (Andrey)
  . Fixed return value of mysqli_stmt_affected_rows() in the time after
    prepare() and before execute(). (Andrey)

- PCRE:
  . Merged PCRE 8.32. (Anatol)
  . Deprecated the /e modifier
    (https://wiki.php.net/rfc/remove_preg_replace_eval_modifier). (Nikita Popov)
  . Fixed bug #63284 (Upgrade PCRE to 8.31). (Anatoliy)

- PDO:
  . Fixed bug #63176 (Segmentation fault when instantiate 2 persistent PDO to 
    the same db server). (Laruence)

- PDO_DBlib:
  . Fixed bug #63638 (Cannot connect to SQL Server 2008 with PDO dblib).
    (Stanley Sufficool)
  . Fixed bug #64338 (pdo_dblib can't connect to Azure SQL). (Stanley
    Sufficool)
  . Fixed bug #64808 (FreeTDS PDO getColumnMeta on a prepared but not executed
    statement crashes). (Stanley Sufficool)

- PDO_pgsql:
  . Fixed Bug #64949 (Buffer overflow in _pdo_pgsql_error). (Remi)

- PDO_mysql:
  . Fixed bug #48724 (getColumnMeta() doesn't return native_type for BIT,
    TINYINT and YEAR). (Antony, Daniel Beardsley)

- pgsql:
  . Added pg_escape_literal() and pg_escape_identifier() (Yasuo)
  . Bug #46408: Locale number format settings can cause pg_query_params to
    break with numerics. (asmecher, Lars)

- Phar:
  . Fixed timestamp update on Phar contents modification. (Dmitry)

- Readline:
  . Implement FR #55694 (Expose additional readline variable to prevent
    default filename completion). (Hartmel)

- Reflection:
  . Fixed bug #64007 (There is an ability to create instance of Generator by
    hand). (Laruence)

- Sockets:
  . Added recvmsg() and sendmsg() wrappers. (Gustavo)
    See https://wiki.php.net/rfc/sendrecvmsg
  . Fixed bug #64508 (Fails to build with --disable-ipv6). (Gustavo)
  . Fixed bug #64287 (sendmsg/recvmsg shutdown handler causes segfault).
    (Gustavo)

- SPL:
  . Fixed bug #64997 (Segfault while using RecursiveIteratorIterator on
    64-bits systems). (Laruence)
  . Fixed bug #64264 (SPLFixedArray toArray problem). (Laruence)
  . Fixed bug #64228 (RecursiveDirectoryIterator always assumes SKIP_DOTS).
    (patch by kriss@krizalys.com, Laruence)
  . Fixed bug #64106 (Segfault on SplFixedArray[][x] = y when extended).
    (Nikita Popov)
  . Fix bug #60560 (SplFixedArray un-/serialize, getSize(), count() return 0,
    keys are strings). (Adam)
  . Fixed bug #52861 (unset fails with ArrayObject and deep arrays).
    (Mike Willbanks)
  . Implement FR #48358 (Add SplDoublyLinkedList::add() to insert an element
    at a given offset). (Mark Baker, David Soria Parra)

- SNMP:
  . Fixed bug #64765 (Some IPv6 addresses get interpreted wrong).
    (Boris Lytochkin)
  . Fixed bug #64159 (Truncated snmpget). (Boris Lytochkin)
  . Fixed bug #64124 (IPv6 malformed). (Boris Lytochkin)
  . Fixed bug #61981 (OO API, walk: $suffix_as_key is not working correctly).
    (Boris Lytochkin)

- SOAP:
  . Added SoapClient constructor option 'ssl_method' to specify ssl method.
    (Eric Iversen)

- Streams:
  . Fixed bug #64770 (stream_select() fails with pipes returned by proc_open()
    on Windows x64). (Anatol)
  . Fixed Windows x64 version of stream_socket_pair() and improved error
    handling. (Anatol Belski)

- Tokenizer:
  . Fixed bug #60097 (token_get_all fails to lex nested heredoc). (Nikita Popov)

- Zip:
  . Upgraded libzip to 0.10.1 (Anatoliy)
  . Bug #64452 (Zip crash intermittently). (Anatol)
  . Fixed bug #64342 (ZipArchive::addFile() has to check for file existence).
    (Anatol)

06 Jun 2013, PHP 5.4.16

- Core:
  . Fixed bug #64879 (Heap based buffer overflow in quoted_printable_encode, 
    CVE 2013-2110). (Stas)
  . Fixed bug #64853 (Use of no longer available ini directives causes crash on
    TS build). (Anatol)
  . Fixed bug #64729 (compilation failure on x32). (Gustavo)
  . Fixed bug #64720 (SegFault on zend_deactivate). (Dmitry)
  . Fixed bug #64660 (Segfault on memory exhaustion within function definition).
    (Stas, reported by Juha Kylmänen)

- Calendar:
  . Fixed bug #64895 (Integer overflow in SndToJewish). (Remi)

- Fileinfo:
  . Fixed bug #64830 (mimetype detection segfaults on mp3 file). (Anatol)

- FPM:
  . Ignore QUERY_STRING when sent in SCRIPT_FILENAME. (Remi)
  . Fixed some possible memory or resource leaks and possible null dereference
    detected by code coverity scan. (Remi)
  . Log a warning when a syscall fails. (Remi)
  . Add --with-fpm-systemd option to report health to systemd, and
    systemd_interval option to configure this. The service can now use
    Type=notify in the systemd unit file. (Remi)

- MySQLi
 . Fixed bug #64726 (Segfault when calling fetch_object on a use_result and DB
    pointer has closed). (Laruence)

- Phar
  . Fixed bug #64214 (PHAR PHPTs intermittently crash when run on DFS, SMB or 
    with non std tmp dir). (Pierre)

- SNMP:
  . Fixed bug #64765 (Some IPv6 addresses get interpreted wrong).
    (Boris Lytochkin)
  . Fixed bug #64159 (Truncated snmpget). (Boris Lytochkin)

- Streams:
  . Fixed bug #64770 (stream_select() fails with pipes returned by proc_open()
    on Windows x64). (Anatol)

- Zend Engine:
  . Fixed bug #64821 (Custom Exceptions crash when internal properties 
    overridden). (Anatol)

09 May 2013, PHP 5.4.15
- Core:
  . Fixed bug #64578 (debug_backtrace in set_error_handler corrupts zend heap:
    segfault). (Laruence)
  . Fixed bug #64458 (dns_get_record result with string of length -1). (Stas)
  . Fixed bug #64433 (follow_location parameter of context is ignored for most
    response codes). (Sergey Akbarov)
  . Fixed bugs #47675 and #64577 (fd leak on Solaris)

- Fileinfo:
  . Upgraded libmagic to 5.14. (Anatol)

- MySQLi:
  . Fixed bug #64726 (Segfault when calling fetch_object on a use_result and DB
    pointer has closed). (Laruence)

- Zip:
  . Fixed bug #64342 (ZipArchive::addFile() has to check for file existence).
    (Anatol)

- Streams:
  . Fixed Windows x64 version of stream_socket_pair() and improved error
    handling. (Anatol Belski)
  . Fixed bug #64770 (stream_select() fails with pipes returned by proc_open()
    on Windows x64). (Anatol)

11 Apr 2013, PHP 5.4.14

- Core:
  . Fixed bug #64529 (Ran out of opcode space). (Dmitry)
  . Fixed bug #64515 (Memoryleak when using the same variablename two times in
    function declaration). (Laruence)
  . Fixed bug #64432 (more empty delimiter warning in strX methods). (Laruence)
  . Fixed bug #64417 (ArrayAccess::&offsetGet() in a trait causes fatal error).
    (Dmitry)
  . Fixed bug #64370 (microtime(true) less than $_SERVER['REQUEST_TIME_FLOAT']).
    (Anatol)
  . Fixed bug #64239 (Debug backtrace changed behavior since 5.4.10 or 5.4.11).
    (Dmitry, Laruence)
  . Fixed bug #63976 (Parent class incorrectly using child constant in class
    property). (Dmitry)
  . Fixed bug #63914 (zend_do_fcall_common_helper_SPEC does not handle
    exceptions properly). (Jeff Welch)
  . Fixed bug #62343 (Show class_alias In get_declared_classes()) (Dmitry)

- PCRE:
  . Merged PCRE 8.32. (Anatol)

- SNMP:
  . Fixed bug #61981 (OO API, walk: $suffix_as_key is not working correctly).
	(Boris Lytochkin)

- Zip:
  . Bug #64452 (Zip crash intermittently). (Anatol)

14 Mar 2013, PHP 5.4.13

- Core:
  . Fixed bug #64354 (Unserialize array of objects whose class can't
    be autoloaded fail). (Laruence)
  . Fixed bug #64235 (Insteadof not work for class method in 5.4.11).
    (Laruence)
  . Fixed bug #64197 (_Offsetof() macro used but not defined on ARM/Clang).
    (Ard Biesheuvel)
  . Implemented FR #64175 (Added HTTP codes as of RFC 6585). (Jonh Wendell)
  . Fixed bug #64142 (dval to lval different behavior on ppc64). (Remi)
  . Fixed bug #64070 (Inheritance with Traits failed with error). (Dmitry)

- CLI server:
  . Fixed bug #64128 (buit-in web server is broken on ppc64). (Remi)

- Mbstring:
  . mb_split() can now handle empty matches like preg_split() does. (Moriyoshi)

- mysqlnd
  . Fixed bug #63530 (mysqlnd_stmt::bind_one_parameter crashes, uses wrong alloc
    for stmt->param_bind). (Andrey)

- OpenSSL:
  . New SSL stream context option to prevent CRIME attack vector. (Daniel Lowrey,
	Lars)
  . Fixed bug #61930 (openssl corrupts ssl key resource when using
    openssl_get_publickey()). (Stas)

- PDO_mysql:
  . Fixed bug #60840 (undefined symbol: mysqlnd_debug_std_no_trace_funcs).
    (Johannes)

- Phar:
  . Fixed timestamp update on Phar contents modification. (Dmitry)

- SOAP
  . Added check that soap.wsdl_cache_dir conforms to open_basedir
    (CVE-2013-1635). (Dmitry)
  . Disabled external entities loading (CVE-2013-1643, CVE-2013-1824).
    (Dmitry)

- Phar:
  . Fixed timestamp update on Phar contents modification. (Dmitry)

- SPL:
  . Fixed bug #64264 (SPLFixedArray toArray problem). (Laruence)
  . Fixed bug #64228 (RecursiveDirectoryIterator always assumes SKIP_DOTS).
    (patch by kriss@krizalys.com, Laruence)
  . Fixed bug #64106 (Segfault on SplFixedArray[][x] = y when extended).
    (Nikita Popov)
  . Fixed bug #52861 (unset fails with ArrayObject and deep arrays).
    (Mike Willbanks)

- SNMP:
  . Fixed bug #64124 (IPv6 malformed). (Boris Lytochkin)

21 Feb 2013, PHP 5.4.12

- Core:
  . Fixed bug #64099 (Wrong TSRM usage in zend_Register_class alias). (Johannes)
  . Fixed bug #64011 (get_html_translation_table() output incomplete with
    HTML_ENTITIES and ISO-8859-1). (Gustavo)
  . Fixed bug #63982 (isset() inconsistently produces a fatal error on
    protected property). (Stas)
  . Fixed bug #63943 (Bad warning text from strpos() on empty needle).
    (Laruence)
  . Fixed bug #63899 (Use after scope error in zend_compile). (Laruence)
  . Fixed bug #63893 (Poor efficiency of strtr() using array with keys of very
    different length). (Gustavo)
  . Fixed bug #63882 (zend_std_compare_objects crash on recursion). (Dmitry)
  . Fixed bug #63462 (Magic methods called twice for unset protected
    properties). (Stas)
  . Fixed bug #62524 (fopen follows redirects for non-3xx statuses).
    (Wes Mason)
  . Support BITMAPV5HEADER in getimagesize(). (AsamK, Lars)

- Date:
  . Fixed bug #63699 (Performance improvements for various ext/date functions).
    (Lars, original patch by njaguar at gmail dot com)
  . Fixed bug #55397: Comparsion of incomplete DateTime causes SIGSEGV.
    (Derick)

- FPM:
  . Fixed bug #63999 (php with fpm fails to build on Solaris 10 or 11). (Adam)

- Litespeed:
  . Fixed bug #63228 (-Werror=format-security error in lsapi code).
    (Elan Ruusamäe, George)

- ext/sqlite3:
  . Fixed bug #63921 (sqlite3::bindvalue and relative PHP functions aren't
    using sqlite3_*_int64 API). (srgoogleguy, Lars)

- PDO_OCI
  . Fixed bug #57702 (Multi-row BLOB fetches). (hswong3i, Laruence)
  . Fixed bug #52958 (Segfault in PDO_OCI on cleanup after running a long
    testsuite). (hswong3i, Lars)

- PDO_sqlite:
  . Fixed bug #63916 (PDO::PARAM_INT casts to 32bit int internally even
    on 64bit builds in pdo_sqlite). (srgoogleguy, Lars)

17 Jan 2013, PHP 5.4.11

- Core:
  . Fixed bug #63762 (Sigsegv when Exception::$trace is changed by user).
    (Johannes)
  . Fixed bug #43177 (Errors in eval()'ed code produce status code 500).
    (Todd Ruth, Stas).

- Filter:
  . Fixed bug #63757 (getenv() produces memory leak with CGI SAPI). (Dmitry)
  . Fixed bug #54096 (FILTER_VALIDATE_INT does not accept +0 and -0).
    (martin at divbyzero dot net, Lars)

- JSON:
  . Fixed bug #63737 (json_decode does not properly decode with options
    parameter). (Adam)

- CLI server
  . Update list of common mime types. Added webm, ogv, ogg. (Lars,
    pascalc at gmail dot com)

- cURL extension:
  . Fixed bug (segfault due to libcurl connection caching). (Pierrick)
  . Fixed bug #63859 (Memory leak when reusing curl-handle). (Pierrick)
  . Fixed bug #63795 (CURL >= 7.28.0 no longer support value 1 for
    CURLOPT_SSL_VERIFYHOST). (Pierrick)
  . Fixed bug #63352 (Can't enable hostname validation when using curl stream
    wrappers). (Pierrick)
  . Fixed bug #55438 (Curlwapper is not sending http header randomly).
    (phpnet@lostreality.org, Pierrick)

20 Dec 2012, PHP 5.4.10

- Core:
  . Fixed bug #63726 (Memleak with static properties and internal/user
    classes). (Laruence)
  . Fixed bug #63635 (Segfault in gc_collect_cycles). (Dmitry)
  . Fixed bug #63512 (parse_ini_file() with INI_SCANNER_RAW removes quotes
    from value). (Pierrick)
  . Fixed bug #63468 (wrong called method as callback with inheritance).
    (Laruence)
  . Fixed bug #63451 (config.guess file does not have AIX 7 defined,
    shared objects are not created). (kemcline at au1 dot ibm dot com)
  . Fixed bug #61557 (Crasher in tt-rss backend.php).
    (i dot am dot jack dot mail at gmail dot com)
  . Fixed bug #61272 (ob_start callback gets passed empty string).
    (Mike, casper at langemeijer dot eu)

- Date:
  . Fixed bug #63666 (Poor date() performance). (Paul Taulborg).
  . Fixed bug #63435 (Datetime::format('u') sometimes wrong by 1 microsecond).
    (Remi)

- Imap:
  . Fixed bug #63126 (DISABLE_AUTHENTICATOR ignores array). (Remi)

- Json:
  . Fixed bug #63588 (use php_next_utf8_char and remove duplicate
    implementation). (Remi)

- MySQLi:
  . Fixed bug #63361 (missing header). (Remi)

- MySQLnd:
  . Fixed bug #63398 (Segfault when polling closed link). (Laruence)

- Fileinfo:
  . Fixed bug #63590 (Different results in TS and NTS under Windows).
    (Anatoliy)

- FPM:
  . Fixed bug #63581 Possible null dereference and buffer overflow (Remi)

- Pdo_sqlite:
  . Fixed Bug #63149 getColumnMeta should return the table name
    when system SQLite used. (Remi)

- Apache2 Handler SAPI:
  . Enabled Apache 2.4 configure option for Windows (Pierre, Anatoliy)

- Reflection:
  . Fixed Bug #63614 (Fatal error on Reflection). (Laruence)

- SOAP
  . Fixed bug #63271 (SOAP wsdl cache is not enabled after initial requests).
    (John Jawed, Dmitry)

- Sockets
  . Fixed bug #49341 (Add SO_REUSEPORT support for socket_set_option()).
    (Igor Wiedler, Lars)

- SPL
  . Fixed bug #63680 (Memleak in splfixedarray with cycle reference). (Laruence)

22 Nov 2012, PHP 5.4.9

- Core:
  . Fixed bug #63305 (zend_mm_heap corrupted with traits). (Dmitry, Laruence)
  . Fixed bug #63369 ((un)serialize() leaves dangling pointers, causes crashes).
    (Tony, Andrew Sitnikov)
  . Fixed bug #63241 (PHP fails to open Windows deduplicated files).
    (daniel dot stelter-gliese at innogames dot de)
  . Fixed bug #62444 (Handle leak in is_readable on windows).
    (krazyest at seznam dot cz)

- Curl:
  . Fixed bug #63363 (Curl silently accepts boolean true for SSL_VERIFYHOST).
    Patch by John Jawed GitHub PR #221 (Anthony)

- Fileinfo:
  . Fixed bug #63248 (Load multiple magic files from a directory under Windows).
    (Anatoliy)

- Libxml
  . Fixed bug #63389 (Missing context check on libxml_set_streams_context()
    causes memleak). (Laruence)

- Mbstring:
  . Fixed bug #63447 (max_input_vars doesn't filter variables when
    mbstring.encoding_translation = On). (Laruence)

- OCI8:
  . Fixed bug #63265 (Add ORA-00028 to the PHP_OCI_HANDLE_ERROR macro)
    (Chris Jones)

- PCRE:
  . Fixed bug #63180 (Corruption of hash tables). (Dmitry)
  . Fixed bug #63055 (Segfault in zend_gc with SF2 testsuite).
    (Dmitry, Laruence)
  . Fixed bug #63284 (Upgrade PCRE to 8.31). (Anatoliy)

- PDO:
  . Fixed bug #63235 (buffer overflow in use of SQLGetDiagRec).
    (Martin Osvald, Remi)

- PDO_pgsql:
  . Fixed bug #62593 (Emulate prepares behave strangely with PARAM_BOOL).
    (Will Fitch)

- Phar:
  . Fixed bug #63297 (Phar fails to write an openssl based signature).
    (Anatoliy)

- Streams:
  . Fixed bug #63240 (stream_get_line() return contains delimiter string).
    (Tjerk, Gustavo)

- Reflection:
  . Fixed bug #63399 (ReflectionClass::getTraitAliases() incorrectly resolves
    traitnames). (Laruence)

18 Oct 2012, PHP 5.4.8

- CLI server:
  . Implemented FR #63242 (Default error page in PHP built-in web server uses
    outdated html/css). (pascal.chevrel@free.fr)
  . Changed response to unknown HTTP method to 501 according to RFC.
    (Niklas Lindgren).
  . Support HTTP PATCH method. Patch by Niklas Lindgren, GitHub PR #190.
    (Lars)

- Core:
  . Fixed bug #63219 (Segfault when aliasing trait method when autoloader
    throws excpetion). (Laruence)
  . Added optional second argument for assert() to specify custom message. Patch
    by Lonny Kapelushnik (lonny@lonnylot.com). (Lars)
  . Support building PHP with the native client toolchain. (Stuart Langley)
  . Added --offline option for tests. (Remi)
  . Fixed bug #63162 (parse_url does not match password component). (husman)
  . Fixed bug #63111 (is_callable() lies for abstract static method). (Dmitry)
  . Fixed bug #63093 (Segfault while load extension failed in zts-build).
    (Laruence)
  . Fixed bug #62976 (Notice: could not be converted to int when comparing
    some builtin classes). (Laruence)
  . Fixed bug #62955 (Only one directive is loaded from "Per Directory Values"
    Windows registry). (aserbulov at parallels dot com)
  . Fixed bug #62907 (Double free when use traits). (Dmitry)
  . Fixed bug #61767 (Shutdown functions not called in certain error
    situation). (Dmitry)
  . Fixed bug #60909 (custom error handler throwing Exception + fatal error
    = no shutdown function). (Dmitry)
  . Fixed bug #60723 (error_log error time has changed to UTC ignoring default
    timezone). (Laruence)

- cURL:
  . Fixed bug #62085 (file_get_contents a remote file by Curl wrapper will
    cause cpu Soaring). (Pierrick)

- Date:
  . Fixed bug #62896 ("DateTime->modify('+0 days')" modifies DateTime object)
    (Lonny Kapelushnik)
  . Fixed bug #62561 (DateTime add 'P1D' adds 25 hours). (Lonny Kapelushnik)

- DOM:
  . Fixed bug #63015 (Incorrect arginfo for DOMErrorHandler). (Rob)

- FPM:
  . Fixed bug #62954 (startup problems fpm / php-fpm). (fat)
  . Fixed bug #62886 (PHP-FPM may segfault/hang on startup). (fat)
  . Fixed bug #63085 (Systemd integration and daemonize). (remi, fat)
  . Fixed bug #62947 (Unneccesary warnings on FPM). (fat)
  . Fixed bug #62887 (Only /status?plain&full gives "last request cpu"). (fat)
  . Fixed bug #62216 (Add PID to php-fpm init.d script). (fat)

- OCI8:
  . Fixed bug #60901 (Improve "tail" syntax for AIX installation) (Chris Jones)

- OpenSSL:
  . Implemented FR #61421 (OpenSSL signature verification missing RMD160,
    SHA224, SHA256, SHA384, SHA512). (Mark Jones)

- PDO:
  . Fixed bug #63258 (seg fault with PDO and dblib using DBSETOPT(H->link,
    DBQUOTEDIDENT, 1)). (Laruence)
  . Fixed bug #63235 (buffer overflow in use of SQLGetDiagRec).
    (Martin Osvald, Remi)

- PDO Firebird:
  . Fixed bug #63214 (Large PDO Firebird Queries).
    (james at kenjim dot com)

- SOAP
  . Fixed bug #50997 (SOAP Error when trying to submit 2nd Element of a choice).
    (Dmitry)

- SPL:
  . Bug #62987 (Assigning to ArrayObject[null][something] overrides all
    undefined variables). (Laruence)

- mbstring:
  . Allow passing null as a default value to mb_substr() and mb_strcut(). Patch
    by Alexander Moskaliov via GitHub PR #133. (Lars)

- Filter extension:
  . Bug #49510: Boolean validation fails with FILTER_NULL_ON_FAILURE with empty
    string or false. (Lars)

- Sockets
  . Fixed bug #63000 (MCAST_JOIN_GROUP on OSX is broken, merge of PR 185 by
    Igor Wiedler). (Lars)

13 Sep 2012, PHP 5.4.7

- Core:
  . Fixed bug (segfault while build with zts and GOTO vm-kind). (Laruence)
  . Fixed bug #62844 (parse_url() does not recognize //). (Andrew Faulds).
  . Fixed bug #62829 (stdint.h included on platform where HAVE_STDINT_H is not
    set). (Felipe)
  . Fixed bug #62763 (register_shutdown_function and extending class).
    (Laruence)
  . Fixed bug #62725 (Calling exit() in a shutdown function does not return
    the exit value). (Laruence)
  . Fixed bug #62744 (dangling pointers made by zend_disable_class). (Laruence)
  . Fixed bug #62716 (munmap() is called with the incorrect length).
    (slangley@google.com)
  . Fixed bug #62358 (Segfault when using traits a lot). (Laruence)
  . Fixed bug #62328 (implementing __toString and a cast to string fails)
    (Laruence)
  . Fixed bug #51363 (Fatal error raised by var_export() not caught by error
    handler). (Lonny Kapelushnik)
  . Fixed bug #40459 (Stat and Dir stream wrapper methods do not call
    constructor). (Stas)

- CURL:
  . Fixed bug #62912 (CURLINFO_PRIMARY_* AND CURLINFO_LOCAL_* not exposed).
	(Pierrick)
  . Fixed bug #62839 (curl_copy_handle segfault with CURLOPT_FILE). (Pierrick)

- Intl:
  . Fixed Spoofchecker not being registered on ICU 49.1. (Gustavo)
  . Fix bug #62933 (ext/intl compilation error on icu 3.4.1). (Gustavo)
  . Fix bug #62915 (defective cloning in several intl classes). (Gustavo)

- Installation:
  . Fixed bug #62460 (php binaries installed as binary.dSYM). (Reeze Xia)

- PCRE:
  . Fixed bug #55856 (preg_replace should fail on trailing garbage).
    (reg dot php at alf dot nu)

- PDO:
  . Fixed bug #62685 (Wrong return datatype in PDO::inTransaction()). (Laruence)

- Reflection:
  . Fixed bug #62892 (ReflectionClass::getTraitAliases crashes on importing
    trait methods as private). (Felipe)
  . Fixed bug #62715 (ReflectionParameter::isDefaultValueAvailable() wrong
    result). (Laruence)

- Session:
  . Fixed bug (segfault due to retval is not initialized). (Laruence)
  . Fixed bug (segfault due to PS(mod_user_implemented) not be reseted
    when close handler call exit). (Laruence)

- SOAP
  . Fixed bug #50997 (SOAP Error when trying to submit 2nd Element of a choice).
    (Dmitry)

- SPL:
  . Fixed bug #62904 (Crash when cloning an object which inherits SplFixedArray)
    (Laruence)
  . Implemented FR #62840 (Add sort flag to ArrayObject::ksort). (Laruence)

- Standard:
  . Fixed bug #62836 (Seg fault or broken object references on unserialize()).
    (Laruence)

- FPM:
  . Merged PR 121 by minitux to add support for slow request counting on PHP
    FPM status page. (Lars)

16 Aug 2012, PHP 5.4.6

- CLI Server:
  . Implemented FR #62700 (have the console output 'Listening on
    http://localhost:8000'). (pascal.chevrel@free.fr)

- Core:
  . Fixed bug #62661 (Interactive php-cli crashes if include() is used in
    auto_prepend_file). (Laruence)
  . Fixed bug #62653: (unset($array[$float]) causes a crash). (Nikita Popov,
    Laruence)
  . Fixed bug #62565 (Crashes due non-initialized internal properties_table).
    (Felipe)
  . Fixed bug #60194 (--with-zend-multibyte and --enable-debug reports LEAK
    with run-test.php). (Laruence)

- CURL:
  . Fixed bug #62499 (curl_setopt($ch, CURLOPT_COOKIEFILE, "") returns false).
    (r.hampartsumyan@gmail.com, Laruence)

- DateTime:
  . Fixed Bug #62500 (Segfault in DateInterval class when extended). (Laruence)

- Fileinfo:
  . Fixed bug #61964 (finfo_open with directory causes invalid free).
    (reeze.xia@gmail.com)

- Intl:
  . Fixed bug #62564 (Extending MessageFormatter and adding property causes
    crash). (Felipe)

- MySQLnd:
  . Fixed bug #62594 (segfault in mysqlnd_res_meta::set_mode). (Laruence)

- readline:
  . Fixed bug #62612 (readline extension compilation fails with
    sapi/cli/cli.h: No such file). (Johannes)

- Reflection:
  . Implemented FR #61602 (Allow access to name of constant used as default
    value). (reeze.xia@gmail.com)

- SimpleXML:
  . Implemented FR #55218 Get namespaces from current node. (Lonny)

- SPL:
  . Fixed bug #62616 (ArrayIterator::count() from IteratorIterator instance
    gives Segmentation fault). (Laruence, Gustavo)
  . Fixed bug #61527 (ArrayIterator gives misleading notice on next() when
    moved to the end). (reeze.xia@gmail.com)

- Streams:
  . Fixed bug #62597 (segfault in php_stream_wrapper_log_error with ZTS build).
    (Laruence)

- Zlib:
  . Fixed bug #55544 (ob_gzhandler always conflicts with
    zlib.output_compression). (Laruence)

19 Jul 2012, PHP 5.4.5

- Core:
  . Fixed bug #62443 (Crypt SHA256/512 Segfaults With Malformed
    Salt). (Anthony Ferrara)
  . Fixed bug #62432 (ReflectionMethod random corrupt memory on high
    concurrent). (Johannes)
  . Fixed bug #62373 (serialize() generates wrong reference to the object).
    (Moriyoshi)
  . Fixed bug #62357 (compile failure: (S) Arguments missing for built-in
    function __memcmp). (Laruence)
  . Fixed bug #61998 (Using traits with method aliases appears to result in
    crash during execution). (Dmitry)
  . Fixed bug #51094 (parse_ini_file() with INI_SCANNER_RAW cuts a value that
    includes a semi-colon). (Pierrick)
  . Fixed potential overflow in _php_stream_scandir (CVE-2012-2688).
    (Jason Powell, Stas)

- EXIF:
  . Fixed information leak in ext exif (discovered by Martin Noga,
    Matthew "j00ru" Jurczyk, Gynvael Coldwind)

- FPM:
  . Fixed bug #62205 (php-fpm segfaults (null passed to strstr)). (fat)
  . Fixed bug #62160 (Add process.priority to set nice(2) priorities). (fat)
  . Fixed bug #62153 (when using unix sockets, multiples FPM instances
  . Fixed bug #62033 (php-fpm exits with status 0 on some failures to start).
    (fat)
  . Fixed bug #61839 (Unable to cross-compile PHP with --enable-fpm). (fat)
  . Fixed bug #61835 (php-fpm is not allowed to run as root). (fat)
  . Fixed bug #61295 (php-fpm should not fail with commented 'user'
  . Fixed bug #61218 (FPM drops connection while receiving some binary values
    in FastCGI requests). (fat)
  . Fixed bug #61045 (fpm don't send error log to fastcgi clients). (fat)
    for non-root start). (fat)
  . Fixed bug #61026 (FPM pools can listen on the same address). (fat)
    can be launched without errors). (fat)

- Iconv:
  . Fix bug #55042 (Erealloc in iconv.c unsafe). (Stas)

- Intl:
  . Fixed bug #62083 (grapheme_extract() memory leaks). (Gustavo)
  . ResourceBundle constructor now accepts NULL for the first two arguments.
    (Gustavo)
  . Fixed bug #62081 (IntlDateFormatter constructor leaks memory when called
    twice). (Gustavo)
  . Fixed bug #62070 (Collator::getSortKey() returns garbage). (Gustavo)
  . Fixed bug #62017 (datefmt_create with incorrectly encoded timezone leaks
    pattern). (Gustavo)
  . Fixed bug #60785 (memory leak in IntlDateFormatter constructor). (Gustavo)

- JSON:
  . Fixed bug #61359 (json_encode() calls too many reallocs). (Stas)

- libxml:
  . Fixed bug #62266 (Custom extension segfaults during xmlParseFile with FPM
    SAPI). (Gustavo)

- Phar:
  . Fixed bug #62227 (Invalid phar stream path causes crash). (Felipe)

- Readline:
  . Fixed bug #62186 (readline fails to compile - void function should not
    return a value). (Johannes)

- Reflection:
  . Fixed bug #62384 (Attempting to invoke a Closure more than once causes
    segfault). (Felipe)
  . Fixed bug #62202 (ReflectionParameter::getDefaultValue() memory leaks
    with constant). (Laruence)

- Sockets:
  . Fixed bug #62025 (__ss_family was changed on AIX 5.3). (Felipe)

- SPL:
  . Fixed bug #62433 (Inconsistent behavior of RecursiveDirectoryIterator to
    dot files). (Laruence)
  . Fixed bug #62262 (RecursiveArrayIterator does not implement Countable).
    (Nikita Popov)

- XML Writer:
  . Fixed bug #62064 (memory leak in the XML Writer module).
    (jean-pierre dot lozi at lip6 dot fr)

- Zip:
  . Upgraded libzip to 0.10.1 (Anatoliy)

14 Jun 2012, PHP 5.4.4

- COM:
  . Fixed bug #62146 com_dotnet cannot be built shared. (Johannes)

- CLI Server:
  . Implemented FR #61977 (Need CLI web-server support for files with .htm &
    svg extensions). (Sixd, Laruence)
  . Improved performance while sending error page, this also fixed
    bug #61785 (Memory leak when access a non-exists file without router).
    (Laruence)
  . Fixed bug #61546 (functions related to current script failed when chdir()
    in cli sapi). (Laruence, reeze.xia@gmail.com)

- Core:
  . Fixed missing bound check in iptcparse(). (chris at chiappa.net)
  . Fixed CVE-2012-2143. (Solar Designer)
  . Fixed bug #62097 (fix for for bug #54547). (Gustavo)
  . Fixed bug #62005 (unexpected behavior when incrementally assigning to a
    member of a null object). (Laruence)
  . Fixed bug #61978 (Object recursion not detected for classes that implement
    JsonSerializable). (Felipe)
  . Fixed bug #61991 (long overflow in realpath_cache_get()). (Anatoliy)
  . Fixed bug #61922 (ZTS build doesn't accept zend.script_encoding config).
    (Laruence)
  . Fixed bug #61827 (incorrect \e processing on Windows) (Anatoliy)
  . Fixed bug #61782 (__clone/__destruct do not match other methods when checking
    access controls). (Stas)
  . Fixed bug #61764 ('I' unpacks n as signed if n > 2^31-1 on LP64). (Gustavo)
  . Fixed bug #61761 ('Overriding' a private static method with a different
    signature causes crash). (Laruence)
  . Fixed bug #61730 (Segfault from array_walk modifying an array passed by
    reference). (Laruence)
  . Fixed bug #61728 (PHP crash when calling ob_start in request_shutdown
    phase). (Laruence)
  . Fixed bug #61713 (Logic error in charset detection for htmlentities).
    (Anatoliy)
  . Fixed bug #61660 (bin2hex(hex2bin($data)) != $data). (Nikita Popov)
  . Fixed bug #61650 (ini parser crashes when using ${xxxx} ini variables
    (without apache2)). (Laruence)
  . Fixed bug #61605 (header_remove() does not remove all headers). (Laruence)
  . Fixed bug #54547 (wrong equality of string numbers). (Gustavo)
  . Fixed bug #54197 ([PATH=] sections incompatibility with user_ini.filename
    set to null). (Anatoliy)
  . Changed php://fd to be available only for CLI.

- CURL:
  . Fixed bug #61948 (CURLOPT_COOKIEFILE '' raises open_basedir restriction).
    (Laruence)

- Fileinfo
  . Fixed bug #61812 (Uninitialised value used in libmagic).
    (Laruence, Gustavo)
  . Fixed bug #61566 failure caused by the posix lseek and read versions
    under windows in cdf_read(). (Anatoliy)
  . Fixed bug #61565 where php_stream_open_wrapper_ex tries to open a
    directory descriptor under windows. (Anatoliy)

- Intl
  . Fixed bug #62082 (Memory corruption in internal function
    get_icu_disp_value_src_php()). (Gustavo)

- Libxml:
  . Fixed bug #61617 (Libxml tests failed(ht is already destroyed)).
    (Laruence)

- PDO:
  . Fixed bug #61755 (A parsing bug in the prepared statements can lead to
    access violations). (Johannes)

- Phar:
  . Fixed bug #61065 (Secunia SA44335, CVE-2012-2386). (Rasmus)

- Pgsql:
  . Added pg_escape_identifier/pg_escape_literal. (Yasuo Ohgaki)

- Streams:
  . Fixed bug #61961 (file_get_contents leaks when access empty file with
    maxlen set). (Reeze)

- Zlib:
  . Fixed bug #61820 (using ob_gzhandler will complain about headers already
    sent when no compression). (Mike)
  . Fixed bug #61443 (can't change zlib.output_compression on the fly). (Mike)
  . Fixed bug #60761 (zlib.output_compression fails on refresh). (Mike)

08 May 2012, PHP 5.4.3

- CGI
  . Re-Fix PHP-CGI query string parameter vulnerability, CVE-2012-1823.
    (Stas)
  . Fix bug #61807 - Buffer Overflow in apache_request_headers.
    (nyt-php at countercultured dot net).

03 May 2012, PHP 5.4.2

- Fix PHP-CGI query string parameter vulnerability, CVE-2012-1823. (Rasmus)

26 Apr 2012, PHP 5.4.1

- CLI Server:
  . Fixed bug #61461 (missing checks around malloc() calls). (Ilia)
  . Implemented FR #60850 (Built in web server does not set
    $_SERVER['SCRIPT_FILENAME'] when using router). (Laruence)
  . "Connection: close" instead of "Connection: closed" (Gustavo)

- Core:
  . Fixed crash in ZTS using same class in many threads. (Johannes)
  . Fixed bug #61374 (html_entity_decode tries to decode code points that don't
    exist in ISO-8859-1). (Gustavo)
  . Fixed bug #61273 (call_user_func_array with more than 16333 arguments
    leaks / crashes). (Laruence)
  . Fixed bug #61225 (Incorrect lexing of 0b00*+<NUM>). (Pierrick)
  . Fixed bug #61165 (Segfault - strip_tags()). (Laruence)
  . Fixed bug #61106 (Segfault when using header_register_callback). (Nikita
    Popov)
  . Fixed bug #61087 (Memory leak in parse_ini_file when specifying
    invalid scanner mode). (Nikic, Laruence)
  . Fixed bug #61072 (Memory leak when restoring an exception handler).
    (Nikic, Laruence)
  . Fixed bug #61058 (array_fill leaks if start index is PHP_INT_MAX).
    (Laruence)
  . Fixed bug #61052 (Missing error check in trait 'insteadof' clause). (Stefan)
  . Fixed bug #61011 (Crash when an exception is thrown by __autoload
    accessing a static property). (Laruence)
  . Fixed bug #61000 (Exceeding max nesting level doesn't delete numerical
    vars). (Laruence)
  . Fixed bug #60978 (exit code incorrect). (Laruence)
  . Fixed bug #60911 (Confusing error message when extending traits). (Stefan)
  . Fixed bug #60801 (strpbrk() mishandles NUL byte). (Adam)
  . Fixed bug #60717 (Order of traits in use statement can cause a fatal
    error). (Stefan)
  . Fixed bug #60573 (type hinting with "self" keyword causes weird errors).
    (Laruence)
  . Fixed bug #60569 (Nullbyte truncates Exception $message). (Ilia)
  . Fixed bug #52719 (array_walk_recursive crashes if third param of the
    function is by reference). (Nikita Popov)
  . Improve performance of set_exception_handler while doing reset (Laruence)

- fileinfo:
  . Fix fileinfo test problems. (Anatoliy Belsky)

- FPM
  . Fixed bug #61430 (Transposed memset() params in sapi/fpm/fpm/fpm_shm.c).
    (michaelhood at gmail dot com, Ilia)

- Ibase
  . Fixed bug #60947 (Segmentation fault while executing ibase_db_info).
    (Ilia)

- Installation
  . Fixed bug #61172 (Add Apache 2.4 support). (Chris Jones)

- Intl:
  . Fixed bug #61487 (Incorrent bounds checking in grapheme_strpos).
    (Stas)

- mbstring:
  . MFH mb_ereg_replace_callback() for security enhancements. (Rui)

- mysqli
  . Fixed bug #61003 (mysql_stat() require a valid connection). (Johannes).

- mysqlnd
  . Fixed bug #61704 (Crash apache, phpinfo() threading issue). (Johannes)
  . Fixed bug #60948 (mysqlnd FTBFS when -Wformat-security is enabled).
    (Johannes)

- PDO
  . Fixed bug #61292 (Segfault while calling a method on an overloaded PDO
    object). (Laruence)

- PDO_mysql
  . Fixed bug #61207 (PDO::nextRowset() after a multi-statement query doesn't
    always work). (Johannes)
  . Fixed bug #61194 (PDO should export compression flag with myslqnd).
    (Johannes)

- PDO_odbc
  . Fixed bug #61212 (PDO ODBC Segfaults on SQL_SUCESS_WITH_INFO). (Ilia)

- Phar
  . Fixed bug #61184 (Phar::webPhar() generates headers with trailing NUL
    bytes). (Nikita Popov)

- Readline:
  . Fixed bug #61088 (Memory leak in readline_callback_handler_install).
    (Nikic, Laruence)

- Reflection:
  . Implemented FR #61602 (Allow access to the name of constant
    used as function/method parameter's default value). (reeze.xia@gmail.com)
  . Fixed bug #60968 (Late static binding doesn't work with
    ReflectionMethod::invokeArgs()). (Laruence)

- Session
  . Fixed bug #60634 (Segmentation fault when trying to die() in
    SessionHandler::write()). (Ilia)

- SOAP
  . Fixed bug #61423 (gzip compression fails). (Ilia)
  . Fixed bug #60887 (SoapClient ignores user_agent option and sends no
    User-Agent header). (carloschilazo at gmail dot com)
  . Fixed bug #60842, #51775 (Chunked response parsing error when
    chunksize length line is > 10 bytes). (Ilia)
  . Fixed bug #49853 (Soap Client stream context header option ignored).
    (Dmitry)

- SPL:
  . Fixed bug #61453 (SplObjectStorage does not identify objects correctly).
    (Gustavo)
  . Fixed bug #61347 (inconsistent isset behavior of Arrayobject). (Laruence)

- Standard:
  . Fixed memory leak in substr_replace. (Pierrick)
  . Make max_file_uploads ini directive settable outside of php.ini (Rasmus)
  . Fixed bug #61409 (Bad formatting on phpinfo()). (Jakub Vrana)
  . Fixed bug #60222 (time_nanosleep() does validate input params). (Ilia)
  . Fixed bug #60106 (stream_socket_server silently truncates long unix socket
    paths). (Ilia)

- XMLRPC:
  . Fixed bug #61264 (xmlrpc_parse_method_descriptions leaks temporary
    variable). (Nikita Popov)
  . Fixed bug #61097 (Memory leak in xmlrpc functions copying zvals). (Nikita
    Popov)

- Zlib:
  . Fixed bug #61306 (initialization of global inappropriate for ZTS). (Gustavo)
  . Fixed bug #61287 (A particular string fails to decompress). (Mike)
  . Fixed bug #61139 (gzopen leaks when specifying invalid mode). (Nikita Popov)

01 Mar 2012, PHP 5.4.0

- Installation:
  . autoconf 2.59+ is now supported (and required) for generating the
    configure script with ./buildconf. Autoconf 2.60+ is desirable
    otherwise the configure help order may be incorrect.  (Rasmus, Chris Jones)

- Removed legacy features:
  . break/continue $var syntax. (Dmitry)
  . Safe mode and all related php.ini options. (Kalle)
  . register_globals and register_long_arrays php.ini options. (Kalle)
  . import_request_variables(). (Kalle)
  . allow_call_time_pass_reference. (Pierrick)
  . define_syslog_variables php.ini option and its associated function. (Kalle)
  . highlight.bg php.ini option. (Kalle)
  . safe_mode, safe_mode_gid, safe_mode_include_dir,
    safe_mode_exec_dir, safe_mode_allowed_env_vars and
    safe_mode_protected_env_vars php.ini options.
  . zend.ze1_compatibility_mode php.ini option.
  . Session bug compatibility mode (session.bug_compat_42 and
    session.bug_compat_warn php.ini options). (Kalle)
  . session_is_registered(), session_register() and session_unregister()
    functions. (Kalle)
  . y2k_compliance php.ini option. (Kalle)
  . magic_quotes_gpc, magic_quotes_runtime and magic_quotes_sybase
    php.ini options. get_magic_quotes_gpc, get_magic_quotes_runtime are kept
    but always return false, set_magic_quotes_runtime raises an
    E_CORE_ERROR. (Pierrick, Pierre)
  . Removed support for putenv("TZ=..") for setting the timezone. (Derick)
  . Removed the timezone guessing algorithm in case the timezone isn't set with
    date.timezone or date_default_timezone_set(). Instead of a guessed
    timezone, "UTC" is now used instead. (Derick)

- Moved extensions to PECL:
  . ext/sqlite.  (Note: the ext/sqlite3 and ext/pdo_sqlite extensions are
    not affected) (Johannes)

- General improvements:
  . Added short array syntax support ([1,2,3]), see UPGRADING guide for full
    details. (rsky0711 at gmail . com, sebastian.deutsch at 9elements . com,
    Pierre)
  . Added binary number format (0b001010). (Jonah dot Harris at gmail dot com)
  . Added support for Class::{expr}() syntax (Pierrick)
  . Added multibyte support by default. Previously PHP had to be compiled
    with --enable-zend-multibyte.  Now it can be enabled or disabled through
    the zend.multibyte directive in php.ini. (Dmitry)
  . Removed compile time dependency from ext/mbstring (Dmitry)
  . Added support for Traits. (Stefan, with fixes by Dmitry and Laruence)
  . Added closure $this support back. (Stas)
  . Added array dereferencing support. (Felipe)
  . Added callable typehint. (Hannes)
  . Added indirect method call through array. FR #47160. (Felipe)
  . Added DTrace support. (David Soria Parra)
  . Added class member access on instantiation (e.g. (new foo)->bar()) support.
    (Felipe)
  . <?= is now always available regardless of the short_open_tag setting. (Rasmus)
  . Implemented Zend Signal Handling (configurable option --enable-zend-signals,
    off by default). (Lucas Nealan, Arnaud Le Blanc, Brian Shire, Ilia)
  . Improved output layer, see README.NEW-OUTPUT-API for internals. (Mike)
  . Improved UNIX build system to allow building multiple PHP binary SAPIs and
    one SAPI module the same time. FR #53271, FR #52419. (Jani)
  . Implemented closure rebinding as parameter to bindTo. (Gustavo Lopes)
  . Improved the warning message of incompatible arguments. (Laruence)
  . Improved ternary operator performance when returning arrays. (Arnaud, Dmitry)
  . Changed error handlers to only generate docref links when the docref_root
    php.ini setting is not empty. (Derick)
  . Changed silent conversion of array to string to produce a notice. (Patrick)
  . Changed default encoding from ISO-8859-1 to UTF-8 when not specified in
    htmlspecialchars and htmlentities. (Rasmus)
  . Changed casting of null/''/false into an Object when adding a property
    from E_STRICT into a warning. (Scott)
  . Changed E_ALL to include E_STRICT. (Stas)
  . Disabled Windows CRT warning by default, can be enabled again using the
    php.ini directive windows_show_crt_warnings. (Pierre)
  . Fixed bug #55378: Binary number literal returns float number though its
    value is small enough. (Derick)

- Improved Zend Engine memory usage: (Dmitry)
  . Improved parse error messages. (Felipe)
  . Replaced zend_function.pass_rest_by_reference by
    ZEND_ACC_PASS_REST_BY_REFERENCE in zend_function.fn_flags.
  . Replaced zend_function.return_reference by ZEND_ACC_RETURN_REFERENCE
    in zend_function.fn_flags.
  . Removed zend_arg_info.required_num_args as it was only needed for internal
    functions. Now the first arg_info for internal functions (which has special
    meaning) is represented by the zend_internal_function_info structure.
  . Moved zend_op_array.size, size_var, size_literal, current_brk_cont,
    backpatch_count into CG(context) as they are used only during compilation.
  . Moved zend_op_array.start_op into EG(start_op) as it's used only for
    'interactive' execution of a single top-level op-array.
  . Replaced zend_op_array.done_pass_two by ZEND_ACC_DONE_PASS_TWO in
    zend_op_array.fn_flags.
  . op_array.vars array is trimmed (reallocated) during pass_two.
  . Replaced zend_class_entry.constants_updated by ZEND_ACC_CONSTANTS_UPDATED
    in zend_class_entry.ce_flags.
  . Reduced the size of zend_class_entry by sharing the same memory space
    by different information for internal and user classes.
    See zend_class_entry.info union.
  . Reduced size of temp_variable.

- Improved Zend Engine - performance tweaks and optimizations: (Dmitry)
  . Inlined most probable code-paths for arithmetic operations directly into
    executor.
  . Eliminated unnecessary iterations during request startup/shutdown.
  . Changed $GLOBALS into a JIT autoglobal, so it's initialized only if used.
    (this may affect opcode caches!)
  . Improved performance of @ (silence) operator.
  . Simplified string offset reading. Given $str="abc" then $str[1][0] is now
    a legal construct.
  . Added caches to eliminate repeatable run-time bindings of functions,
    classes, constants, methods and properties.
  . Added concept of interned strings. All strings constants known at compile
    time are allocated in a single copy and never changed.
  . ZEND_RECV now always has IS_CV as its result.
  . ZEND_CATCH now has to be used only with constant class names.
  . ZEND_FETCH_DIM_? may fetch array and dimension operands in different order.
  . Simplified ZEND_FETCH_*_R operations. They can't be used with the
    EXT_TYPE_UNUSED flag any more. This is a very rare and useless case.
    ZEND_FREE might be required after them instead.
  . Split ZEND_RETURN into two new instructions ZEND_RETURN and
    ZEND_RETURN_BY_REF.
  . Optimized access to global constants using values with pre-calculated
    hash_values from the literals table.
  . Optimized access to static properties using executor specialization.
    A constant class name may be used as a direct operand of ZEND_FETCH_*
    instruction without previous ZEND_FETCH_CLASS.
  . zend_stack and zend_ptr_stack allocation is delayed until actual usage.

- Other improvements to Zend Engine:
  . Added an optimization which saves memory and emalloc/efree calls for empty
    HashTables. (Stas, Dmitry)
  . Added ability to reset user opcode handlers (Yoram).
  . Changed the structure of op_array.opcodes. The constant values are moved from
    opcode operands into a separate literal table. (Dmitry)
  . Fixed (disabled) inline-caching for ZEND_OVERLOADED_FUNCTION methods.
    (Dmitry)

- Improved core functions:
  . Enforce an extended class' __construct arguments to match the
    abstract constructor in the base class.
  . Disallow reusing superglobal names as parameter names.
  . Added optional argument to debug_backtrace() and debug_print_backtrace()
    to limit the amount of stack frames returned. (Sebastian, Patrick)
  . Added hex2bin() function. (Scott)
  . number_format() no longer truncates multibyte decimal points and thousand
    separators to the first byte. FR #53457. (Adam)
  . Added support for object references in recursive serialize() calls.
    FR #36424. (Mike)
  . Added support for SORT_NATURAL and SORT_FLAG_CASE in array
    sort functions (sort, rsort, ksort, krsort, asort, arsort and
    array_multisort). FR#55158 (Arpad)
  . Added stream metadata API support and stream_metadata() stream class
    handler. (Stas)
  . User wrappers can now define a stream_truncate() method that responds
    to truncation, e.g. through ftruncate(). FR #53888. (Gustavo)
  . Improved unserialize() performance.
    (galaxy dot mipt at gmail dot com, Kalle)
  . Changed array_combine() to return empty array instead of FALSE when both
    parameter arrays are empty. FR #34857. (joel.perras@gmail.com)
  . Fixed bug #61095 (Incorect lexing of 0x00*+<NUM>). (Etienne)
  . Fixed bug #60965 (Buffer overflow on htmlspecialchars/entities with
    $double=false). (Gustavo)
  . Fixed bug #60895 (Possible invalid handler usage in windows random
    functions). (Pierre)
  . Fixed bug #60879 (unserialize() Does not invoke __wakeup() on object).
    (Pierre, Steve)
  . Fixed bug #60825 (Segfault when running symfony 2 tests).
    (Dmitry, Laruence)
  . Fixed bug #60627 (httpd.worker segfault on startup with php_value).
  . Fixed bug #60613 (Segmentation fault with $cls->{expr}() syntax). (Dmitry)
  . Fixed bug #60611 (Segmentation fault with Cls::{expr}() syntax). (Laruence)
    (Laruence)
  . Fixed bug #60558 (Invalid read and writes). (Laruence)
  . Fixed bug #60444 (Segmentation fault with include & class extending).
    (Laruence, Dmitry).
  . Fixed bug #60362 (non-existent sub-sub keys should not have values).
    (Laruence, alan_k, Stas)
  . Fixed bug #60350 (No string escape code for ESC (ascii 27), normally \e).
    (php at mickweiss dot com)
  . Fixed bug #60321 (ob_get_status(true) no longer returns an array when
    buffer is empty). (Pierrick)
  . Fixed bug #60282 (Segfault when using ob_gzhandler() with open buffers).
    (Laruence)
  . Fixed bug #60240 (invalid read/writes when unserializing specially crafted
    strings). (Mike)
  . Fixed bug #60227 (header() cannot detect the multi-line header with
     CR(0x0D)). (rui)
  . Fixed bug #60174 (Notice when array in method prototype error).
    (Laruence)
  . Fixed bug #60169 (Conjunction of ternary and list crashes PHP).
    (Laruence)
  . Fixed bug #60038 (SIGALRM cause segfault in php_error_cb). (Laruence)
    (klightspeed at netspace dot net dot au)
  . Fixed bug #55871 (Interruption in substr_replace()). (Stas)
  . Fixed bug #55801 (Behavior of unserialize has changed). (Mike)
  . Fixed bug #55758 (Digest Authenticate missed in 5.4) . (Laruence)
  . Fixed bug #55748 (multiple NULL Pointer Dereference with zend_strndup())
    (CVE-2011-4153). (Stas)
  . Fixed bug #55124 (recursive mkdir fails with current (dot) directory in path).
    (Pierre)
  . Fixed bug #55084 (Function registered by header_register_callback is
    called only once per process). (Hannes)
  . Implement FR #54514 (Get php binary path during script execution).
    (Laruence)
  . Fixed bug #52211 (iconv() returns part of string on error). (Felipe)
  . Fixed bug #51860 (Include fails with toplevel symlink to /). (Dmitry)

- Improved generic SAPI support:
  . Added $_SERVER['REQUEST_TIME_FLOAT'] to include microsecond precision.
    (Patrick)
  . Added header_register_callback() which is invoked immediately
    prior to the sending of headers and after default headers have
    been added. (Scott)
  . Added http_response_code() function. FR #52555. (Paul Dragoonis, Kalle)
  . Fixed bug #55500 (Corrupted $_FILES indices lead to security concern).
    (CVE-2012-1172). (Stas)
  . Fixed bug #54374 (Insufficient validating of upload name leading to
    corrupted $_FILES indices). (CVE-2012-1172). (Stas, lekensteyn at gmail dot com)

- Improved CLI SAPI:
  . Added built-in web server that is intended for testing purpose.
    (Moriyoshi, Laruence, and fixes by Pierre, Derick, Arpad,
    chobieee at gmail dot com)
  . Added command line option --rz <name> which shows information of the
    named Zend extension. (Johannes)
  . Interactive readline shell improvements: (Johannes)
    . Added "cli.pager" php.ini setting to set a pager for output.
    . Added "cli.prompt" php.ini setting to configure the shell prompt.
    . Added shortcut #inisetting=value to change php.ini settings at run-time.
    . Changed shell not to terminate on fatal errors.
    . Interactive shell works with shared readline extension. FR #53878.

- Improved CGI/FastCGI SAPI: (Dmitry)
  . Added apache compatible functions: apache_child_terminate(),
    getallheaders(), apache_request_headers() and apache_response_headers()
  . Improved performance of FastCGI request parsing.
  . Fixed reinitialization of SAPI callbacks after php_module_startup().
    (Dmitry)

- Improved PHP-FPM SAPI:
  . Removed EXPERIMENTAL flag. (fat)
  . Fixed bug #60659 (FPM does not clear auth_user on request accept).
    (bonbons at linux-vserver dot org)

- Improved Litespeed SAPI:
  . Fixed bug #55769 (Make Fails with "Missing Separator" error). (Adam)

- Improved Date extension:
  . Added the + modifier to parseFromFormat to allow trailing text in the
    string to parse without throwing an error. (Stas, Derick)

- Improved DBA extension:
  . Added Tokyo Cabinet abstract DB support. (Michael Maclean)
  . Added Berkeley DB 5 support. (Johannes, Chris Jones)

- Improved DOM extension:
  . Added the ability to pass options to loadHTML (Chregu, fxmulder at gmail dot com)

- Improved filesystem functions:
  . scandir() now accepts SCANDIR_SORT_NONE as a possible sorting_order value.
    FR #53407. (Adam)

- Improved HASH extension:
  . Added Jenkins's one-at-a-time hash support. (Martin Jansen)
  . Added FNV-1 hash support. (Michael Maclean)
  . Made Adler32 algorithm faster. FR #53213. (zavasek at yandex dot ru)
  . Removed Salsa10/Salsa20, which are actually stream ciphers (Mike)
  . Fixed bug #60221 (Tiger hash output byte order) (Mike)

- Improved intl extension:
  . Added Spoofchecker class, allows checking for visibly confusable characters and
    other security issues. (Scott)
  . Added Transliterator class, allowing transliteration of strings.
    (Gustavo)
  . Added support for UTS #46. (Gustavo)
  . Fixed build on Fedora 15 / Ubuntu 11. (Hannes)
  . Fixed bug #55562 (grapheme_substr() returns false on big length). (Stas)

- Improved JSON extension:
  . Added new json_encode() option JSON_UNESCAPED_UNICODE. FR #53946.
    (Alexander, Gwynne)
  . Added JsonSerializable interface. (Sara)
  . Added JSON_BIGINT_AS_STRING, extended json_decode() sig with $options.
    (Sara)
  . Added support for JSON_NUMERIC_CHECK option in json_encode() that converts
    numeric strings to integers. (Ilia)
  . Added new json_encode() option JSON_UNESCAPED_SLASHES. FR #49366. (Adam)
  . Added new json_encode() option JSON_PRETTY_PRINT. FR #44331. (Adam)

- Improved LDAP extension:
  . Added paged results support. FR #42060. (ando@OpenLDAP.org,
    iarenuno@eteo.mondragon.edu, jeanseb@au-fil-du.net, remy.saissy@gmail.com)

- Improved mbstring extension:
  . Added Shift_JIS/UTF-8 Emoji (pictograms) support. (Rui)
  . Added JIS X0213:2004 (Shift_JIS-2004, EUC-JP-2004, ISO-2022-JP-2004)
    support. (Rui)
  . Ill-formed UTF-8 check for security enhancements. (Rui)
  . Added MacJapanese (Shift_JIS) and gb18030 encoding support. (Rui)
  . Added encode/decode in hex format to mb_[en|de]code_numericentity(). (Rui)
  . Added user JIS X0213:2004 (Shift_JIS-2004, EUC-JP-2004, ISO-2022-JP-2004)
    support. (Rui)
  . Added the user defined area for CP936 and CP950 (Rui).
  . Fixed bug #60306 (Characters lost while converting from cp936 to utf8).
    (Laruence)

- Improved MySQL extensions:
  . MySQL: Deprecated mysql_list_dbs(). FR #50667. (Andrey)
  . mysqlnd: Added named pipes support. FR #48082. (Andrey)
  . MySQLi: Added iterator support in MySQLi. mysqli_result implements
    Traversable. (Andrey, Johannes)
  . PDO_mysql: Removed support for linking with MySQL client libraries older
    than 4.1. (Johannes)
  . ext/mysql, mysqli and pdo_mysql now use mysqlnd by default. (Johannes)
  . Fixed bug #55473 (mysql_pconnect leaks file descriptors on reconnect).
    (Andrey, Laruence)
  . Fixed bug #55653 (PS crash with libmysql when binding same variable as
    param and out). (Laruence)

- Improved OpenSSL extension:
  . Added AES support. FR #48632. (yonas dot y at gmail dot com, Pierre)
  . Added no padding option to openssl_encrypt()/openssl_decrypt(). (Scott)
  . Use php's implementation for Windows Crypto API in
    openssl_random_pseudo_bytes. (Pierre)
  . On error in openssl_random_pseudo_bytes() made sure we set strong result
    to false. (Scott)
  . Fixed possible attack in SSL sockets with SSL 3.0 / TLS 1.0.
    CVE-2011-3389. (Scott)
  . Fixed bug #61124 (Crash when decoding an invalid base64 encoded string).
    (me at ktamura dot com, Scott)

- Improved PDO:
  . Fixed PDO objects binary incompatibility. (Dmitry)

- PDO DBlib driver:
  . Added nextRowset support.
  . Fixed bug #50755 (PDO DBLIB Fails with OOM).

- Improved PostgreSQL extension:
  . Added support for "extra" parameter for PGNotify().
    (r dot i dot k at free dot fr, Ilia)

- Improved PCRE extension:
  . Changed third parameter of preg_match_all() to optional. FR #53238. (Adam)

- Improved Readline extension:
  . Fixed bug #54450 (Enable callback support when built against libedit).
    (fedora at famillecollet dot com, Hannes)

- Improved Reflection extension:
  . Added ReflectionClass::newInstanceWithoutConstructor() to create a new
    instance of a class without invoking its constructor. FR #55490.
    (Sebastian)
  . Added ReflectionExtension::isTemporary() and
    ReflectionExtension::isPersistent() methods. (Johannes)
  . Added ReflectionZendExtension class. (Johannes)
  . Added ReflectionClass::isCloneable(). (Felipe)

- Improved Session extension:
  . Expose session status via new function, session_status (FR #52982) (Arpad)
  . Added support for object-oriented session handlers. (Arpad)
  . Added support for storing upload progress feedback in session data. (Arnaud)
  . Changed session.entropy_file to default to /dev/urandom or /dev/arandom if
    either is present at compile time. (Rasmus)
  . Fixed bug #60860 (session.save_handler=user without defined function core
    dumps). (Felipe)
  . Implement FR #60551 (session_set_save_handler should support a core's
    session handler interface). (Arpad)
  . Fixed bug #60640 (invalid return values). (Arpad)

- Improved SNMP extension (Boris Lytochkin):
  . Added OO API. FR #53594 (php-snmp rewrite).
  . Sanitized return values of existing functions. Now it returns FALSE on
    failure.
  . Allow ~infinite OIDs in GET/GETNEXT/SET queries. Autochunk them to max_oids
    upon request.
  . Introducing unit tests for extension with ~full coverage.
  . IPv6 support. (FR #42918)
  . Way of representing OID value can now be changed when SNMP_VALUE_OBJECT
    is used for value output mode. Use or'ed SNMP_VALUE_LIBRARY(default if
    not specified) or SNMP_VALUE_PLAIN. (FR #54502)
  . Fixed bug #60749 (SNMP module should not strip non-standard SNMP port
    from hostname). (Boris Lytochkin)
  . Fixed bug #60585 (php build fails with USE flag snmp when IPv6 support
    is disabled). (Boris Lytochkin)
  . Fixed bug #53862 (snmp_set_oid_output_format does not allow returning to default)
  . Fixed bug #46065 (snmp_set_quick_print() persists between requests)
  . Fixed bug #45893 (Snmp buffer limited to 2048 char)
  . Fixed bug #44193 (snmp v3 noAuthNoPriv doesn't work)

- Improved SOAP extension:
  . Added new SoapClient option "keep_alive". FR #60329. (Pierrick)
  . Fixed basic HTTP authentication for WSDL sub requests. (Dmitry)

- Improved SPL extension:
  . Added RegexIterator::getRegex() method. (Joshua Thijssen)
  . Added SplObjectStorage::getHash() hook. (Etienne)
  . Added CallbackFilterIterator and RecursiveCallbackFilterIterator. (Arnaud)
  . Added missing class_uses(..) as pointed out by #55266 (Stefan)
  . Immediately reject wrong usages of directories under Spl(Temp)FileObject
    and friends. (Etienne, Pierre)
  . FilesystemIterator, GlobIterator and (Recursive)DirectoryIterator now use
    the default stream context. (Hannes)
  . Fixed bug #60201 (SplFileObject::setCsvControl does not expose third
    argument via Reflection). (Peter)
  . Fixed bug #55287 (spl_classes() not includes CallbackFilter classes)
    (sasezaki at gmail dot com, salathe)

- Improved Sysvshm extension:
  . Fixed bug #55750 (memory copy issue in sysvshm extension).
    (Ilia, jeffhuang9999 at gmail dot com)

- Improved Tidy extension:
  . Fixed bug #54682 (Tidy::diagnose() NULL pointer dereference).
    (Maksymilian Arciemowicz, Felipe)

- Improved Tokenizer extension:
  . Fixed bug #54089 (token_get_all with regards to __halt_compiler is
    not binary safe). (Nikita Popov)

- Improved XSL extension:
  . Added XsltProcessor::setSecurityPrefs($options) and getSecurityPrefs() to
    define forbidden operations within XSLT stylesheets, default is not to
    enable write operations from XSLT. Bug #54446 (Chregu, Nicolas Gregoire)
  . XSL doesn't stop transformation anymore, if a PHP function can't be called
    (Christian)

- Improved ZLIB extension:
  . Re-implemented non-file related functionality. (Mike)
  . Fixed bug #55544 (ob_gzhandler always conflicts with zlib.output_compression).
    (Mike)

14 Jun 2012, PHP 5.3.14

- CLI SAPI:
  . Fixed bug #61546 (functions related to current script failed when chdir()
    in cli sapi). (Laruence, reeze.xia@gmail.com)

- CURL:
  . Fixed bug #61948 (CURLOPT_COOKIEFILE '' raises open_basedir restriction).
    (Laruence)

- COM:
  . Fixed bug #62146 com_dotnet cannot be built shared. (Johannes)

- Core:
  . Fixed CVE-2012-2143. (Solar Designer)
  . Fixed missing bound check in iptcparse(). (chris at chiappa.net)
  . Fixed bug #62373 (serialize() generates wrong reference to the object).
    (Moriyoshi)
  . Fixed bug #62005 (unexpected behavior when incrementally assigning to a
    member of a null object). (Laruence)
  . Fixed bug #61991 (long overflow in realpath_cache_get()). (Anatoliy)
  . Fixed bug #61764 ('I' unpacks n as signed if n > 2^31-1 on LP64). (Gustavo)
  . Fixed bug #61730 (Segfault from array_walk modifying an array passed by
    reference). (Laruence)
  . Fixed bug #61713 (Logic error in charset detection for htmlentities).
    (Anatoliy)
  . Fixed bug #54197 ([PATH=] sections incompatibility with user_ini.filename
    set to null). (Anatoliy)
  . Changed php://fd to be available only for CLI.

- Fileinfo:
  . Fixed bug #61812 (Uninitialised value used in libmagic).
    (Laruence, Gustavo)

- Iconv extension:
  . Fixed a bug that iconv extension fails to link to the correct library
    when another extension makes use of a library that links to the iconv
    library. See https://bugs.gentoo.org/show_bug.cgi?id=364139 for detail.
    (Moriyoshi)

- Intl:
  . Fixed bug #62082 (Memory corruption in internal function
    get_icu_disp_value_src_php()). (Gustavo)

- JSON
  . Fixed bug #61537 (json_encode() incorrectly truncates/discards
    information). (Adam)

- PDO:
  . Fixed bug #61755 (A parsing bug in the prepared statements can lead to
    access violations). (Johannes)

- Phar:
  . Fix bug #61065 (Secunia SA44335). (Rasmus)

- Streams:
  . Fixed bug #61961 (file_get_contents leaks when access empty file with
    maxlen set). (Reeze)

08 May 2012, PHP 5.3.13
- CGI
  . Improve fix for PHP-CGI query string parameter vulnerability, CVE-2012-2311.
    (Stas)

03 May 2012, PHP 5.3.12
- Fix PHP-CGI query string parameter vulnerability, CVE-2012-1823. (Rasmus)

26 Apr 2012, PHP 5.3.11

- Core:
  . Fixed bug #61605 (header_remove() does not remove all headers).
    (Laruence)
  . Fixed bug #61541 (Segfault when using ob_* in output_callback).
    (reeze.xia@gmail.com)
  . Fixed bug #61273 (call_user_func_array with more than 16333 arguments
    leaks / crashes). (Laruence)
  . Fixed bug #61165 (Segfault - strip_tags()). (Laruence)
  . Improved max_input_vars directive to check nested variables (Dmitry).
  . Fixed bug #61095 (Incorect lexing of 0x00*+<NUM>). (Etienne)
  . Fixed bug #61087 (Memory leak in parse_ini_file when specifying
    invalid scanner mode). (Nikic, Laruence)
  . Fixed bug #61072 (Memory leak when restoring an exception handler).
    (Nikic, Laruence)
  . Fixed bug #61058 (array_fill leaks if start index is PHP_INT_MAX).
    (Laruence)
  . Fixed bug #61043 (Regression in magic_quotes_gpc fix for CVE-2012-0831).
    (Ondřej Surý)
  . Fixed bug #61000 (Exceeding max nesting level doesn't delete numerical
    vars). (Laruence)
  . Fixed bug #60895 (Possible invalid handler usage in windows random
    functions). (Pierre)
  . Fixed bug #60825 (Segfault when running symfony 2 tests).
    (Dmitry, Laruence)
  . Fixed bug #60801 (strpbrk() mishandles NUL byte). (Adam)
  . Fixed bug #60569 (Nullbyte truncates Exception $message). (Ilia)
  . Fixed bug #60227 (header() cannot detect the multi-line header with CR).
    (rui, Gustavo)
  . Fixed bug #60222 (time_nanosleep() does validate input params). (Ilia)
  . Fixed bug #54374 (Insufficient validating of upload name leading to
    corrupted $_FILES indices). (CVE-2012-1172). (Stas, lekensteyn at
    gmail dot com, Pierre)
  . Fixed bug #52719 (array_walk_recursive crashes if third param of the
    function is by reference). (Nikita Popov)
  . Fixed bug #51860 (Include fails with toplevel symlink to /). (Dmitry)

- DOM
  . Added debug info handler to DOM objects. (Gustavo, Joey Smith)

- FPM
  . Fixed bug #61430 (Transposed memset() params in sapi/fpm/fpm/fpm_shm.c).
    (michaelhood at gmail dot com, Ilia)

- Ibase
  . Fixed bug #60947 (Segmentation fault while executing ibase_db_info).
    (Ilia)

- Installation
  . Fixed bug #61172 (Add Apache 2.4 support). (Chris Jones)

- Fileinfo
  . Fixed bug #61173 (Unable to detect error from finfo constructor). (Gustavo)

- Firebird Database extension (ibase):
  . Fixed bug #60802 (ibase_trans() gives segfault when passing params).

- Libxml:
  . Fixed bug #61617 (Libxml tests failed(ht is already destroyed)).
    (Laruence)
  . Fixed bug #61367 (open_basedir bypass using libxml RSHUTDOWN).
    (Tim Starling)

- mysqli
  . Fixed bug #61003 (mysql_stat() require a valid connection). (Johannes).

- PDO_mysql
  . Fixed bug #61207 (PDO::nextRowset() after a multi-statement query doesn't
    always work). (Johannes)
  . Fixed bug #61194 (PDO should export compression flag with myslqnd).
    (Johannes)

- PDO_odbc
  . Fixed bug #61212 (PDO ODBC Segfaults on SQL_SUCESS_WITH_INFO). (Ilia)

- PDO_pgsql
  . Fixed bug #61267 (pdo_pgsql's PDO::exec() returns the number of SELECTed
    rows on postgresql >= 9). (ben dot pineau at gmail dot com)

- PDO_Sqlite extension:
  . Add createCollation support. (Damien)

- Phar:
  . Fixed bug #61184 (Phar::webPhar() generates headers with trailing NUL
    bytes). (Nikic)

- PHP-FPM SAPI:
  . Fixed bug #60811 (php-fpm compilation problem). (rasmus)

- Readline:
  . Fixed bug #61088 (Memory leak in readline_callback_handler_install).
    (Nikic, Laruence)
  . Add open_basedir checks to readline_write_history and readline_read_history.
    (Rasmus, reported by Mateusz Goik)

- Reflection:
  . Fixed bug #61388 (ReflectionObject:getProperties() issues invalid reads
    when get_properties returns a hash table with (inaccessible) dynamic
    numeric properties). (Gustavo)
  . Fixed bug #60968 (Late static binding doesn't work with
    ReflectionMethod::invokeArgs()). (Laruence)

- SOAP
  . Fixed basic HTTP authentication for WSDL sub requests. (Dmitry)
  . Fixed bug #60887 (SoapClient ignores user_agent option and sends no
    User-Agent header). (carloschilazo at gmail dot com)
  . Fixed bug #60842, #51775 (Chunked response parsing error when
    chunksize length line is > 10 bytes). (Ilia)
  . Fixed bug #49853 (Soap Client stream context header option ignored).
    (Dmitry)

- SPL
  . Fixed memory leak when calling SplFileInfo's constructor twice. (Felipe)
  . Fixed bug #61418 (Segmentation fault when DirectoryIterator's or
    FilesystemIterator's iterators are requested more than once without
    having had its dtor callback called in between). (Gustavo)
  . Fixed bug #61347 (inconsistent isset behavior of Arrayobject). (Laruence)
  . Fixed bug #61326 (ArrayObject comparison). (Gustavo)

- SQLite3 extension:
  . Add createCollation() method. (Brad Dewar)

- Session:
  . Fixed bug #60860 (session.save_handler=user without defined function core
    dumps). (Felipe)
  . Fixed bug #60634 (Segmentation fault when trying to die() in
    SessionHandler::write()). (Ilia)

- Streams:
  . Fixed bug #61371 (stream_context_create() causes memory leaks on use
    streams_socket_create). (Gustavo)
  . Fixed bug #61253 (Wrappers opened with errors concurrency problem on ZTS).
    (Gustavo)
  . Fixed bug #61115 (stream related segfault on fatal error in
    php_stream_context_link). (Gustavo)
  . Fixed bug #60817 (stream_get_line() reads from stream even when there is
    already sufficient data buffered). stream_get_line() now behaves more like
    fgets(), as is documented. (Gustavo)
  . Further fix for bug #60455 (stream_get_line misbehaves if EOF is not
    detected together with the last read). (Gustavo)
  . Fixed bug #60106 (stream_socket_server silently truncates long unix
    socket paths). (Ilia)

- Tidy:
  . Fixed bug #54682 (tidy null pointer dereference). (Tony, David Soria Parra)

- XMLRPC:
  . Fixed bug #61264 (xmlrpc_parse_method_descriptions leaks temporary
    variable). (Nikita Popov)
  . Fixed bug #61097 (Memory leak in xmlrpc functions copying zvals). (Nikic)

- Zlib:
  . Fixed bug #61139 (gzopen leaks when specifying invalid mode). (Nikic)

02 Feb 2012, PHP 5.3.10

- Core:
  . Fixed arbitrary remote code execution vulnerability reported by Stefan
    Esser, CVE-2012-0830. (Stas, Dmitry)

10 Jan 2012, PHP 5.3.9

- Core:
  . Added max_input_vars directive to prevent attacks based on hash collisions
    (CVE-2011-4885) (Dmitry).
  . Fixed bug #60205 (possible integer overflow in content_length). (Laruence)
  . Fixed bug #60139 (Anonymous functions create cycles not detected by the
    GC). (Dmitry)
  . Fixed bug #60138 (GC crash with referenced array in RecursiveArrayIterator)
    (Dmitry).
  . Fixed bug #60120 (proc_open's streams may hang with stdin/out/err when
    the data exceeds or is equal to 2048 bytes). (Pierre, Pascal Borreli)
  . Fixed bug #60099 (__halt_compiler() works in braced namespaces). (Felipe)
  . Fixed bug #60019 (Function time_nanosleep() is undefined on OS X). (Ilia)
  . Fixed bug #55874 (GCC does not provide __sync_fetch_and_add on some archs).
    (klightspeed at netspace dot net dot au)
  . Fixed bug #55798 (serialize followed by unserialize with numeric object
    prop. gives integer prop). (Gustavo)
  . Fixed bug #55749 (TOCTOU issue in getenv() on Windows builds). (Pierre)
  . Fixed bug #55707 (undefined reference to `__sync_fetch_and_add_4' on Linux
    parisc). (Felipe)
  . Fixed bug #55674 (fgetcsv & str_getcsv skip empty fields in some
    tab-separated records). (Laruence)
  . Fixed bug #55649 (Undefined function Bug()). (Laruence)
  . Fixed bug #55622 (memory corruption in parse_ini_string). (Pierre)
  . Fixed bug #55576 (Cannot conditionally move uploaded file without race
    condition). (Gustavo)
  . Fixed bug #55510: $_FILES 'name' missing first character after upload.
    (Arpad)
  . Fixed bug #55509 (segfault on x86_64 using more than 2G memory). (Laruence)
  . Fixed bug #55504 (Content-Type header is not parsed correctly on
    HTTP POST request). (Hannes)
  . Fixed bug #55475 (is_a() triggers autoloader, new optional 3rd argument to
    is_a and is_subclass_of). (alan_k)
  . Fixed bug #52461 (Incomplete doctype and missing xmlns).
    (virsacer at web dot de, Pierre)
  . Fixed bug #55366 (keys lost when using substr_replace an array). (Arpad)
  . Fixed bug #55273 (base64_decode() with strict rejects whitespace after
    pad). (Ilia)
  . Fixed bug #52624 (tempnam() by-pass open_basedir with nonnexistent
    directory). (Felipe)
  . Fixed bug #50982 (incorrect assumption of PAGE_SIZE size). (Dmitry)
  . Fixed invalid free in call_user_method() function. (Felipe)
  . Fixed bug #43200 (Interface implementation / inheritence not possible in
    abstract classes). (Felipe)


- BCmath:
  . Fixed bug #60377 (bcscale related crashes on 64bits platforms). (shm)

- Calendar:
  . Fixed bug #55797 (Integer overflow in SdnToGregorian leads to segfault (in
    optimized builds). (Gustavo)

- cURL:
  . Fixed bug #60439 (curl_copy_handle segfault when used with
    CURLOPT_PROGRESSFUNCTION). (Pierrick)
  . Fixed bug #54798 (Segfault when CURLOPT_STDERR file pointer is closed
    before calling curl_exec). (Hannes)
  . Fixed issues were curl_copy_handle() would sometimes lose copied
    preferences. (Hannes)

- DateTime:
  . Fixed bug #60373 (Startup errors with log_errors on cause segfault).
    (Derick)
  . Fixed bug #60236 (TLA timezone dates are not converted properly from
    timestamp). (Derick)
  . Fixed bug #55253 (DateTime::add() and sub() result -1 hour on objects with
    time zone type 2). (Derick)
  . Fixed bug #54851 (DateTime::createFromFormat() doesn't interpret "D").
    (Derick)
  . Fixed bug #53502 (strtotime with timezone memory leak). (Derick)
  . Fixed bug #52062 (large timestamps with DateTime::getTimestamp and
    DateTime::setTimestamp). (Derick)
  . Fixed bug #51994 (date_parse_from_format is parsing invalid date using 'yz'
    format). (Derick)
  . Fixed bug #52113 (Seg fault while creating (by unserialization)
    DatePeriod). (Derick)
  . Fixed bug #48476 (cloning extended DateTime class without calling
    parent::__constr crashed PHP). (Hannes)

- EXIF:
  . Fixed bug #60150 (Integer overflow during the parsing of invalid exif
    header). (CVE-2011-4566) (Stas, flolechaud at gmail dot com)

- Fileinfo:
  . Fixed bug #60094 (C++ comment fails in c89). (Laruence)
  . Fixed possible memory leak in finfo_open(). (Felipe)
  . Fixed memory leak when calling the Finfo constructor twice. (Felipe)

- Filter:
  . Fixed Bug #55478 (FILTER_VALIDATE_EMAIL fails with internationalized
    domain name addresses containing >1 -). (Ilia)

- FTP:
  . Fixed bug #60183 (out of sync ftp responses). (bram at ebskamp dot me,
    rasmus)

- Gd:
  . Fixed bug #60160 (imagefill() doesn't work correctly
    for small images). (Florian)
  . Fixed potential memory leak on a png error (Rasmus, Paul Saab)

- Intl:
  . Fixed bug #60192 (SegFault when Collator not constructed
    properly). (Florian)
  . Fixed memory leak in several Intl locale functions. (Felipe)

- Json:
  . Fixed bug #55543 (json_encode() with JSON_NUMERIC_CHECK fails on objects
    with numeric string properties). (Ilia, dchurch at sciencelogic dot com)

- Mbstring:
  . Fixed possible crash in mb_ereg_search_init() using empty pattern. (Felipe)

- MS SQL:
  . Fixed bug #60267 (Compile failure with freetds 0.91). (Felipe)

- MySQL:
  . Fixed bug #55550 (mysql.trace_mode miscounts result sets). (Johannes)

- MySQLi extension:
  . Fixed bug #55859 (mysqli->stat property access gives error). (Andrey)
  . Fixed bug #55582 (mysqli_num_rows() returns always 0 for unbuffered, when
    mysqlnd is used). (Andrey)
  . Fixed bug #55703 (PHP crash when calling mysqli_fetch_fields).
    (eran at zend dot com, Laruence)

- mysqlnd
  . Fixed bug #55609 (mysqlnd cannot be built shared). (Johannes)
  . Fixed bug #55067 (MySQL doesn't support compression - wrong config option).
    (Andrey)

- NSAPI SAPI:
  . Don't set $_SERVER['HTTPS'] on unsecure connection (bug #55403). (Uwe
    Schindler)

- OpenSSL:
  . Fixed bug #60279 (Fixed NULL pointer dereference in
    stream_socket_enable_crypto, case when ssl_handle of session_stream is not
    initialized.) (shm)
  . Fix segfault with older versions of OpenSSL. (Scott)

- Oracle Database extension (OCI8):
  . Fixed bug #59985 (show normal warning text for OCI_NO_DATA).
    (Chris Jones)
  . Increased maximum Oracle error message buffer length for new 11.2.0.3 size.
    (Chris Jones)
  . Improve internal initalization failure error messages. (Chris Jones)

- PDO
  . Fixed bug #55776 (PDORow to session bug). (Johannes)

- PDO Firebird:
  . Fixed bug #48877 ("bindValue" and "bindParam" do not work for PDO Firebird).
    (Mariuz)
  . Fixed bug #47415 (PDO_Firebird segfaults when passing lowercased column name to bindColumn).
  . Fixed bug #53280 (PDO_Firebird segfaults if query column count less than param count).
    (Mariuz)

- PDO MySQL driver:
  . Fixed bug #60155 (pdo_mysql.default_socket ignored). (Johannes)
  . Fixed bug #55870 (PDO ignores all SSL parameters when used with mysql
    native driver). (Pierre)
  . Fixed bug #54158 (MYSQLND+PDO MySQL requires #define
    MYSQL_OPT_LOCAL_INFILE). (Andrey)

- PDO OCI driver:
  . Fixed bug #55768 (PDO_OCI can't resume Oracle session after it's been
    killed). (mikhail dot v dot gavrilov at gmail dot com, Chris Jones, Tony)

- Phar:
  . Fixed bug #60261 (NULL pointer dereference in phar). (Felipe)
  . Fixed bug #60164 (Stubs of a specific length break phar_open_from_fp
    scanning for __HALT_COMPILER). (Ralph Schindler)
  . Fixed bug #53872 (internal corruption of phar). (Hannes)
  . Fixed bug #52013 (Unable to decompress files in a compressed phar). (Hannes)

- PHP-FPM SAPI:
  . Dropped restriction of not setting the same value multiple times, the last
    one holds. (giovanni at giacobbi dot net, fat)
  . Added .phar to default authorized extensions. (fat)
  . Fixed bug #60659 (FPM does not clear auth_user on request accept).
    (bonbons at linux-vserver dot org)
  . Fixed bug #60629 (memory corruption when web server closed the fcgi fd).
    (fat)
  . Enhance error log when the primary script can't be open. FR #60199. (fat)
  . Fixed bug #60179 (php_flag and php_value does not work properly). (fat)
  . Fixed bug #55577 (status.html does not install). (fat)
  . Fixed bug #55533 (The -d parameter doesn't work). (fat)
  . Fixed bug #55526 (Heartbeat causes a lot of unnecessary events). (fat)
  . Fixed bug #55486 (status show BIG processes number). (fat)
  . Enhanced security by limiting access to user defined extensions.
    FR #55181. (fat)
  . Added process.max to control the number of process FPM can fork. FR #55166.
    (fat)
  . Implemented FR #54577 (Enhanced status page with full status and details
    about each processes. Also provide a web page (status.html) for
    real-time FPM status. (fat)
  . Lowered default value for Process Manager. FR #54098. (fat)
  . Implemented FR #52569 (Add the "ondemand" process-manager
    to allow zero children). (fat)
  . Added partial syslog support (on error_log only). FR #52052. (fat)

- Postgres:
  . Fixed bug #60244 (pg_fetch_* functions do not validate that row param
    is >0). (Ilia)
  . Added PGSQL_LIBPQ_VERSION/PGSQL_LIBPQ_VERSION_STR constants. (Yasuo)

- Reflection:
  . Fixed bug #60367 (Reflection and Late Static Binding). (Laruence)

- Session:
  . Fixed bug #55267 (session_regenerate_id fails after header sent). (Hannes)

- SimpleXML:
  . Reverted the SimpleXML->query() behaviour to returning empty arrays
    instead of false when no nodes are found as it was since 5.3.3
    (bug #48601). (chregu, rrichards)

- SOAP
  . Fixed bug #54911 (Access to a undefined member in inherit SoapClient may
    cause Segmentation Fault). (Dmitry)
  . Fixed bug #48216 (PHP Fatal error: SOAP-ERROR: Parsing WSDL:
    Extra content at the end of the doc, when server uses chunked transfer
    encoding with spaces after chunk size). (Dmitry)
  . Fixed bug #44686 (SOAP-ERROR: Parsing WSDL with references). (Dmitry)

- Sockets:
  . Fixed bug #60048 (sa_len a #define on IRIX). (china at thewrittenword dot
    com)

- SPL:
  . Fixed bug #60082 (Crash in ArrayObject() when using recursive references).
    (Tony)
  . Fixed bug #55807 (Wrong value for splFileObject::SKIP_EMPTY).
    (jgotti at modedemploi dot fr, Hannes)
  . Fixed bug #54304 (RegexIterator::accept() doesn't work with scalar values).
    (Hannes)

- Streams:
  . Fixed bug #60455 (stream_get_line misbehaves if EOF is not detected together
    with the last read). (Gustavo)

- Tidy:
  . Fixed bug #54682 (Tidy::diagnose() NULL pointer dereference).
    (Maksymilian Arciemowicz, Felipe)

- XSL:
  . Added xsl.security_prefs ini option to define forbidden operations within
    XSLT stylesheets, default is not to enable write operations. This option
    won't be in 5.4, since there's a new method. Fixes Bug #54446. (Chregu,
    Nicolas Gregoire)

23 Aug 2011, PHP 5.3.8

- Core:
  . Fixed bug #55439 (crypt() returns only the salt for MD5). (Stas)

- OpenSSL:
  . Reverted a change in timeout handling restoring PHP 5.3.6 behavior,
    as the new behavior caused mysqlnd SSL connections to hang (#55283).
    (Pierre, Andrey, Johannes)

18 Aug 2011, PHP 5.3.7
- Upgraded bundled SQLite to version 3.7.7.1. (Scott)
- Upgraded bundled PCRE to version 8.12. (Scott)

- Zend Engine:
  . Fixed bug #55156 (ReflectionClass::getDocComment() returns comment even
    though the class has none). (Felipe)
  . Fixed bug #55007 (compiler fail after previous fail). (Felipe)
  . Fixed bug #54910 (Crash when calling call_user_func with unknown function
    name). (Dmitry)
  . Fixed bug #54804 (__halt_compiler and imported namespaces).
    (Pierrick, Felipe)
  . Fixed bug #54624 (class_alias and type hint). (Felipe)
  . Fixed bug #54585 (track_errors causes segfault). (Dmitry)
  . Fixed bug #54423 (classes from dl()'ed extensions are not destroyed).
    (Tony, Dmitry)
  . Fixed bug #54372 (Crash accessing global object itself returned from its
    __get() handle). (Dmitry)
  . Fixed bug #54367 (Use of closure causes problem in ArrayAccess). (Dmitry)
  . Fixed bug #54358 (Closure, use and reference). (Dmitry)
  . Fixed bug #54262 (Crash when assigning value to a dimension in a non-array).
    (Dmitry)
  . Fixed bug #54039 (use() of static variables in lambda functions can break
    staticness). (Dmitry)

- Core
  . Updated crypt_blowfish to 1.2. ((CVE-2011-2483) (Solar Designer)
  . Removed warning when argument of is_a() or is_subclass_of() is not
    a known class. (Stas)
  . Fixed crash in error_log(). (Felipe) Reported by Mateusz Kocielski.
  . Added PHP_MANDIR constant telling where the manpages were installed into,
    and an --man-dir argument to php-config. (Hannes)
  . Fixed a crash inside dtor for error handling. (Ilia)
  . Fixed buffer overflow on overlog salt in crypt(). (Clément LECIGNE, Stas)
  . Implemented FR #54459 (Range function accuracy). (Adam)

  . Fixed bug #55399 (parse_url() incorrectly treats ':' as a valid path).
    (Ilia)
  . Fixed bug #55339 (Segfault with allow_call_time_pass_reference = Off).
    (Dmitry)
  . Fixed bug #55295 [NEW]: popen_ex on windows, fixed possible heap overflow
    (Pierre)
  . Fixed bug #55258 (Windows Version Detecting Error).
    ( xiaomao5 at live dot com, Pierre)
  . Fixed bug #55187 (readlink returns weird characters when false result).
   (Pierre)
  . Fixed bug #55082 (var_export() doesn't escape properties properly).
    (Gustavo)
  . Fixed bug #55014 (Compile failure due to improper use of ctime_r()). (Ilia)
  . Fixed bug #54939 (File path injection vulnerability in RFC1867 File upload
    filename). (Felipe) Reported by Krzysztof Kotowicz. (CVE-2011-2202)
  . Fixed bug #54935 php_win_err can lead to crash. (Pierre)
  . Fixed bug #54924 (assert.* is not being reset upon request shutdown). (Ilia)
  . Fixed bug #54895 (Fix compiling with older gcc version without need for
    membar_producer macro). (mhei at heimpold dot de)
  . Fixed bug #54866 (incorrect accounting for realpath_cache_size).
    (Dustin Ward)
  . Fixed bug #54723 (getimagesize() doesn't check the full ico signature).
    (Scott)
  . Fixed bug #54721 (Different Hashes on Windows, BSD and Linux on wrong Salt
    size). (Pierre, os at irj dot ru)
  . Fixed bug #54580 (get_browser() segmentation fault when browscap ini
    directive is set through php_admin_value). (Gustavo)
  . Fixed bug #54332 (Crash in zend_mm_check_ptr // Heap corruption). (Dmitry)
  . Fixed bug #54305 (Crash in gc_remove_zval_from_buffer). (Dmitry)
  . Fixed bug #54238 (use-after-free in substr_replace()). (Stas)
    (CVE-2011-1148)
  . Fixed bug #54204 (Can't set a value with a PATH section in php.ini).
    (Pierre)
  . Fixed bug #54180 (parse_url() incorrectly parses path when ? in fragment).
    (tomas dot brastavicius at quantum dot lt, Pierrick)
  . Fixed bug #54137 (file_get_contents POST request sends additional line
    break). (maurice-php at mertinkat dot net, Ilia)
  . Fixed bug #53848 (fgetcsv() ignores spaces at beginnings of fields). (Ilia)
  . Alternative fix for bug #52550, as applied to the round() function (signed
    overflow), as the old fix impacted the algorithm for numbers with magnitude
    smaller than 0. (Gustavo)
  . Fixed bug #53727 (Inconsistent behavior of is_subclass_of with interfaces)
    (Ralph Schindler, Dmitry)
  . Fixed bug #52935 (call exit in user_error_handler cause stream relate
    core). (Gustavo)
  . Fixed bug #51997 (SEEK_CUR with 0 value, returns a warning). (Ilia)
  . Fixed bug #50816 (Using class constants in array definition fails).
    (Pierrick, Dmitry)
  . Fixed bug #50363 (Invalid parsing in convert.quoted-printable-decode
    filter). (slusarz at curecanti dot org)
  . Fixed bug #48465 (sys_get_temp_dir() possibly inconsistent when using
    TMPDIR on Windows). (Pierre)

- Apache2 Handler SAPI:
  . Fixed bug #54529 (SAPI crashes on apache_config.c:197).
    (hebergement at riastudio dot fr)

- CLI SAPI:
  . Fixed bug #52496 (Zero exit code on option parsing failure). (Ilia)

- cURL extension:
  . Added ini option curl.cainfo (support for custom cert db). (Pierre)
  . Added CURLINFO_REDIRECT_URL support. (Daniel Stenberg, Pierre)
  . Added support for CURLOPT_MAX_RECV_SPEED_LARGE and
    CURLOPT_MAX_SEND_SPEED_LARGE. FR #51815. (Pierrick)

- DateTime extension:
  . Fixed bug where the DateTime object got changed while using date_diff().
    (Derick)
  . Fixed bug #54340 (DateTime::add() method bug). (Adam)
  . Fixed bug #54316 (DateTime::createFromFormat does not handle trailing '|'
    correctly). (Adam)
  . Fixed bug #54283 (new DatePeriod(NULL) causes crash). (Felipe)
  . Fixed bug #51819 (Case discrepancy in timezone names cause Uncaught
    exception and fatal error). (Hannes)

- DBA extension:
  . Supress warning on non-existent file open with Berkeley DB 5.2. (Chris Jones)
  . Fixed bug #54242 (dba_insert returns true if key already exists). (Felipe)

- Exif extesion:
  . Fixed bug #54121 (error message format string typo). (Ilia)

- Fileinfo extension:
  . Fixed bug #54934 (Unresolved symbol strtoull in HP-UX 11.11). (Felipe)

- Filter extension:
  . Added 3rd parameter to filter_var_array() and filter_input_array()
    functions that allows disabling addition of empty elements. (Ilia)
  . Fixed bug #53037 (FILTER_FLAG_EMPTY_STRING_NULL is not implemented). (Ilia)

- Interbase extension:
  . Fixed bug #54269 (Short exception message buffer causes crash). (Felipe)

- intl extension:
  . Implemented FR #54561 (Expose ICU version info). (David Zuelke, Ilia)
  . Implemented FR #54540 (Allow loading of arbitrary resource bundles when
    fallback is disabled). (David Zuelke, Stas)

- Imap extension:
  . Fixed bug #55313 (Number of retries not set when params specified).
    (kevin at kevinlocke dot name)

- json extension:
  . Fixed bug #54484 (Empty string in json_decode doesn't reset
    json_last_error()). (Ilia)

- LDAP extension:
  . Fixed bug #53339 (Fails to build when compilng with gcc 4.5 and DSO
    libraries). (Clint Byrum, Raphael)

- libxml extension:
  . Fixed bug #54601 (Removing the doctype node segfaults). (Hannes)
  . Fixed bug #54440 (libxml extension ignores default context). (Gustavo)

- mbstring extension:
  . Fixed bug #54494 (mb_substr() mishandles UTF-32LE and UCS-2LE). (Gustavo)

- MCrypt extension:
  . Change E_ERROR to E_WARNING in mcrypt_create_iv when not enough data
    has been fetched (Windows). (Pierre)
  . Fixed bug #55169 (mcrypt_create_iv always fails to gather sufficient random
    data on Windows). (Pierre)

- mysqlnd
  . Fixed crash when using more than 28,000 bound parameters. Workaround is to
    set mysqlnd.net_cmd_buffer_size to at least 9000. (Andrey)
  . Fixed bug #54674 mysqlnd valid_sjis_(head|tail) is using invalid operator
    and range). (nihen at megabbs dot com, Andrey)

- MySQLi extension:
  . Fixed bug #55283 (SSL options set by mysqli_ssl_set ignored for MySQLi
    persistent connections). (Andrey)
  . Fixed Bug #54221 (mysqli::get_warnings segfault when used in multi queries).
    (Andrey)

- OpenSSL extension:
  . openssl_encrypt()/openssl_decrypt() truncated keys of variable length
    ciphers to the OpenSSL default for the algorithm. (Scott)
  . On blocking SSL sockets respect the timeout option where possible.
    (Scott)
  . Fixed bug #54992 (Stream not closed and error not returned when SSL
    CN_match fails). (Gustavo, laird_ngrps at dodo dot com dot au)

- Oracle Database extension (OCI8):
  . Added oci_client_version() returning the runtime Oracle client library
    version. (Chris Jones)

. PCRE extension:
  . Increased the backtrack limit from 100000 to 1000000 (Rasmus)

- PDO extension:
  . Fixed bug #54929 (Parse error with single quote in sql comment). (Felipe)
  . Fixed bug #52104 (bindColumn creates Warning regardless of ATTR_ERRMODE
    settings). (Ilia)

- PDO DBlib driver:
  . Fixed bug #54329 (MSSql extension memory leak).
    (dotslashpok at gmail dot com)
  . Fixed bug #54167 (PDO_DBLIB returns null on SQLUNIQUE field).
    (mjh at hodginsmedia dot com, Felipe)

- PDO ODBC driver:
  . Fixed data type usage in 64bit. (leocsilva at gmail dot com)

- PDO MySQL driver:
  . Fixed bug #54644 (wrong pathes in php_pdo_mysql_int.h). (Tony, Johannes)
  . Fixed bug #53782 (foreach throws irrelevant exception). (Johannes, Andrey)
  . Implemented FR #48587 (MySQL PDO driver doesn't support SSL connections).
    (Rob)

- PDO PostgreSQL driver:
  . Fixed bug #54318 (Non-portable grep option used in PDO pgsql
    configuration). (bwalton at artsci dot utoronto dot ca)

- PDO Oracle driver:
  . Fixed bug #44989 (64bit Oracle RPMs still not supported by pdo-oci).
    (jbnance at tresgeek dot net)

- Phar extension:
  . Fixed bug #54395 (Phar::mount() crashes when calling with wrong parameters).
    (Felipe)

- PHP-FPM SAPI:
  . Implemented FR #54499 (FPM ping and status_path should handle HEAD request). (fat)
  . Implemented FR #54172 (Overriding the pid file location of php-fpm). (fat)
  . Fixed missing Expires and Cache-Control headers for ping and status pages.
    (fat)
  . Fixed memory leak. (fat) Reported and fixed by Giovanni Giacobbi.
  . Fixed wrong value of log_level when invoking fpm with -tt. (fat)
  . Added xml format to the status page. (fat)
  . Removed timestamp in logs written by children processes. (fat)
  . Fixed exit at FPM startup on fpm_resources_prepare() errors. (fat)
  . Added master rlimit_files and rlimit_core in the global configuration
    settings. (fat)
  . Removed pid in debug logs written by chrildren processes. (fat)
  . Added custom access log (also added per request %CPU and memory
    mesurement). (fat)
  . Added a real scoreboard and several improvements to the status page. (fat)

- Reflection extension:
  . Fixed bug #54347 (reflection_extension does not lowercase module function
    name). (Felipe, laruence at yahoo dot com dot cn)

- SOAP extension:
  . Fixed bug #55323 (SoapClient segmentation fault when XSD_TYPEKIND_EXTENSION
    contains itself). (Dmitry)
  . Fixed bug #54312 (soap_version logic bug). (tom at samplonius dot org)

- Sockets extension:
  . Fixed stack buffer overflow in socket_connect(). (CVE-2011-1938)
    Found by Mateusz Kocielski, Marek Kroemeke and Filip Palian. (Felipe)
  . Changed socket_set_block() and socket_set_nonblock() so they emit warnings
    on error. (Gustavo)
  . Fixed bug #51958 (socket_accept() fails on IPv6 server sockets). (Gustavo)

- SPL extension:
  . Fixed bug #54971 (Wrong result when using iterator_to_array with use_keys
    on true). (Pierrick)
  . Fixed bug #54970 (SplFixedArray::setSize() isn't resizing). (Felipe)
  . Fixed bug #54609 (Certain implementation(s) of SplFixedArray cause hard
    crash). (Felipe)
  . Fixed bug #54384 (Dual iterators, GlobIterator, SplFileObject and
    SplTempFileObject crash when user-space classes don't call the paren
    constructor). (Gustavo)
  . Fixed bug #54292 (Wrong parameter causes crash in
    SplFileObject::__construct()). (Felipe)
  . Fixed bug #54291 (Crash iterating DirectoryIterator for dir name starting
    with \0). (Gustavo)
  . Fixed bug #54281 (Crash in non-initialized RecursiveIteratorIterator).
    (Felipe)

- Streams:
  . Fixed bug #54946 (stream_get_contents infinite loop). (Hannes)
  . Fixed bug #54623 (Segfault when writing to a persistent socket after
    closing a copy of the socket). (Gustavo)
  . Fixed bug #54681 (addGlob() crashes on invalid flags). (Felipe)


17 Mar 2011, PHP 5.3.6
- Upgraded bundled Sqlite3 to version 3.7.4. (Ilia)
- Upgraded bundled PCRE to version 8.11. (Ilia)

- Zend Engine:
  . Indirect reference to $this fails to resolve if direct $this is never used
    in method. (Scott)
  . Added options to debug backtrace functions. (Stas)
  . Fixed bug numerous crashes due to setlocale (crash on error, pcre, mysql
    etc.) on Windows in thread safe mode. (Pierre)
  . Fixed Bug #53971 (isset() and empty() produce apparently spurious runtime
    error). (Dmitry)
  . Fixed Bug #53958 (Closures can't 'use' shared variables by value and by
    reference). (Dmitry)
  . Fixed Bug #53629 (memory leak inside highlight_string()). (Hannes, Ilia)
  . Fixed Bug #51458 (Lack of error context with nested exceptions). (Stas)
  . Fixed Bug #47143 (Throwing an exception in a destructor causes a fatal
    error). (Stas)
  . Fixed bug #43512 (same parameter name can be used multiple times in
    method/function definition). (Felipe)

- Core:
  . Added ability to connect to HTTPS sites through proxy with basic
    authentication using stream_context/http/header/Proxy-Authorization (Dmitry)
  . Changed default value of ini directive serialize_precision from 100 to 17.
    (Gustavo)
  . Fixed bug #54055 (buffer overrun with high values for precision ini
    setting). (Gustavo)
  . Fixed bug #53959 (reflection data for fgetcsv out-of-date). (Richard)
  . Fixed bug #53577 (Regression introduced in 5.3.4 in open_basedir with a
    trailing forward slash). (lekensteyn at gmail dot com, Pierre)
  . Fixed bug #53682 (Fix compile on the VAX). (Rasmus, jklos)
  . Fixed bug #48484 (array_product() always returns 0 for an empty array).
    (Ilia)
  . Fixed bug #48607 (fwrite() doesn't check reply from ftp server before
    exiting). (Ilia)


- Calendar extension:
  . Fixed bug #53574 (Integer overflow in SdnToJulian, sometimes leading to
    segfault). (Gustavo)

- DOM extension:
  . Implemented FR #39771 (Made DOMDocument::saveHTML accept an optional DOMNode
    like DOMDocument::saveXML). (Gustavo)

- DateTime extension:
  . Fixed a bug in DateTime->modify() where absolute date/time statements had
    no effect. (Derick)
  . Fixed bug #53729 (DatePeriod fails to initialize recurrences on 64bit
    big-endian systems). (Derick, rein@basefarm.no)
  . Fixed bug #52808 (Segfault when specifying interval as two dates). (Stas)
  . Fixed bug #52738 (Can't use new properties in class extended from
    DateInterval). (Stas)
  . Fixed bug #52290 (setDate, setISODate, setTime works wrong when DateTime
    created from timestamp). (Stas)
  . Fixed bug #52063 (DateTime constructor's second argument doesn't have a
    null default value). (Gustavo, Stas)

- Exif extension:
  . Fixed bug #54002 (crash on crafted tag, reported by Luca Carettoni).
    (Pierre) (CVE-2011-0708)

- Filter extension:
  . Fixed bug #53924 (FILTER_VALIDATE_URL doesn't validate port number).
    (Ilia, Gustavo)
  . Fixed bug #53150 (FILTER_FLAG_NO_RES_RANGE is missing some IP ranges).
    (Ilia)
  . Fixed bug #52209 (INPUT_ENV returns NULL for set variables (CLI)). (Ilia)
  . Fixed bug #47435 (FILTER_FLAG_NO_RES_RANGE don't work with ipv6).
    (Ilia, valli at icsurselva dot ch)

- Fileinfo extension:
  . Fixed bug #54016 (finfo_file() Cannot determine filetype in archives).
    (Hannes)

- Gettext
  . Fixed bug #53837 (_() crashes on Windows when no LANG or LANGUAGE
    environment variable are set). (Pierre)

- IMAP extension:
  . Implemented FR #53812 (get MIME headers of the part of the email). (Stas)
  . Fixed bug #53377 (imap_mime_header_decode() doesn't ignore \t during long
    MIME header unfolding). (Adam)

- Intl extension:
  . Fixed bug #53612 (Segmentation fault when using cloned several intl
    objects). (Gustavo)
  . Fixed bug #53512 (NumberFormatter::setSymbol crash on bogus $attr values).
    (Felipe)
  . Implemented clone functionality for number, date & message formatters.
    (Stas).

- JSON extension:
  . Fixed bug #53963 (Ensure error_code is always set during some failed
    decodings). (Scott)

- mysqlnd
  . Fixed problem with always returning 0 as num_rows for unbuffered sets.
    (Andrey, Ulf)

- MySQL Improved extension:
  . Added 'db' and 'catalog' keys to the field fetching functions (FR #39847).
    (Kalle)
  . Fixed buggy counting of affected rows when using the text protocol. The
    collected statistics were wrong when multi_query was used with mysqlnd
    (Andrey)
  . Fixed bug #53795 (Connect Error from MySqli (mysqlnd) when using SSL).
    (Kalle)
  . Fixed bug #53503 (mysqli::query returns false after successful LOAD DATA
    query). (Kalle, Andrey)
  . Fixed bug #53425 (mysqli_real_connect() ignores client flags when built to
    call libmysql). (Kalle, tre-php-net at crushedhat dot com)

- OpenSSL extension:
  . Fixed stream_socket_enable_crypto() not honoring the socket timeout in
    server mode. (Gustavo)
  . Fixed bug #54060 (Memory leaks when openssl_encrypt). (Pierre)
  . Fixed bug #54061 (Memory leaks when openssl_decrypt). (Pierre)
  . Fixed bug #53592 (stream_socket_enable_crypto() busy-waits in client mode).
    (Gustavo)
  . Implemented FR #53447 (Cannot disable SessionTicket extension for servers
    that do not support it) by adding a no_ticket SSL context option. (Adam,
    Tony)

- PDO MySQL driver:
  . Fixed bug #53551 (PDOStatement execute segfaults for pdo_mysql driver).
    (Johannes)
  . Implemented FR #47802 (Support for setting character sets in DSN strings).
    (Kalle)

- PDO Oracle driver:
  . Fixed bug #39199 (Cannot load Lob data with more than 4000 bytes on
    ORACLE 10). (spatar at mail dot nnov dot ru)

- PDO PostgreSQL driver:
  . Fixed bug #53517 (segfault in pgsql_stmt_execute() when postgres is down).
    (gyp at balabit dot hu)

- Phar extension:
  . Fixed bug #54247 (format-string vulnerability on Phar). (Felipe)
    (CVE-2011-1153)
  . Fixed bug #53541 (format string bug in ext/phar).
    (crrodriguez at opensuse dot org, Ilia)
  . Fixed bug #53898 (PHAR reports invalid error message, when the directory
    does not exist). (Ilia)

- PHP-FPM SAPI:
  . Enforce security in the fastcgi protocol parsing.
    (ef-lists at email dotde)
  . Fixed bug #53777 (php-fpm log format now match php_error log format). (fat)
  . Fixed bug #53527 (php-fpm --test doesn't set a valuable return value). (fat)
  . Fixed bug #53434 (php-fpm slowlog now also logs the original request). (fat)

- Readline extension:
  . Fixed bug #53630 (Fixed parameter handling inside readline() function).
    (jo at feuersee dot de, Ilia)

- Reflection extension:
  . Fixed bug #53915 (ReflectionClass::getConstant(s) emits fatal error on
    constants with self::). (Gustavo)

- Shmop extension:
  . Fixed bug #54193 (Integer overflow in shmop_read()). (Felipe)
    Reported by Jose Carlos Norte <jose at eyeos dot org> (CVE-2011-1092)

- SNMP extension:
  . Fixed bug #51336 (snmprealwalk (snmp v1) does not handle end of OID tree
    correctly). (Boris Lytochkin)

- SOAP extension:
  . Fixed possible crash introduced by the NULL poisoning patch.
    (Mateusz Kocielski, Pierre)

- SPL extension:
  . Fixed memory leak in DirectoryIterator::getExtension() and
    SplFileInfo::getExtension(). (Felipe)
  . Fixed bug #53914 (SPL assumes HAVE_GLOB is defined). (Chris Jones)
  . Fixed bug #53515 (property_exists incorrect on ArrayObject null and 0
    values). (Felipe)
  . Fixed bug #49608 (Using CachingIterator on DirectoryIterator instance
    segfaults). (Felipe)

  . Added SplFileInfo::getExtension(). FR #48767. (Peter Cowburn)

- SQLite3 extension:
  . Fixed memory leaked introduced by the NULL poisoning patch.
    (Mateusz Kocielski, Pierre)
  . Fixed memory leak on SQLite3Result and SQLite3Stmt when assigning to a
    reference. (Felipe)
  . Add SQlite3_Stmt::readonly() for checking if a statement is read only.
    (Scott)
  . Implemented FR #53466 (SQLite3Result::columnType() should return false after
    all of the rows have been fetched). (Scott)

- Streams:
  . Fixed bug #54092 (Segmentation fault when using HTTP proxy with the FTP
    wrapper). (Gustavo)
  . Fixed bug #53913 (Streams functions assume HAVE_GLOB is defined). (Chris
    Jones)
  . Fixed bug #53903 (userspace stream stat callback does not separate the
    elements of the returned array before converting them). (Gustavo)
  . Implemented FR #26158 (open arbitrary file descriptor with fopen). (Gustavo)

- Tokenizer Extension
  . Fixed bug #54089 (token_get_all() does not stop after __halt_compiler).
    (Nikita Popov, Ilia)

- XSL extension:
  . Fixed memory leaked introduced by the NULL poisoning patch.
    (Mateusz Kocielski, Pierre)

- Zip extension:
  . Added the filename into the return value of stream_get_meta_data(). (Hannes)
  . Fixed bug #53923 (Zip functions assume HAVE_GLOB is defined). (Adam)
  . Fixed bug #53893 (Wrong return value for ZipArchive::extractTo()). (Pierre)
  . Fixed bug #53885 (ZipArchive segfault with FL_UNCHANGED on empty archive).
    (Stas, Maksymilian Arciemowicz). (CVE-2011-0421)
  . Fixed bug #53854 (Missing constants for compression type). (Richard, Adam)
  . Fixed bug #53603 (ZipArchive should quiet stat errors). (brad dot froehle at
    gmail dot com, Gustavo)
  . Fixed bug #53579 (stream_get_contents() segfaults on ziparchive streams).
    (Hannes)
  . Fixed bug #53568 (swapped memset arguments in struct initialization).
    (crrodriguez at opensuse dot org)
  . Fixed bug #53166 (Missing parameters in docs and reflection definition).
    (Richard)
  . Fixed bug #49072 (feof never returns true for damaged file in zip).
    (Gustavo, Richard Quadling)

06 Jan 2011, PHP 5.3.5
- Fixed Bug #53632 (infinite loop with x87 fpu). (CVE-2010-4645) (Scott,
  Rasmus)

09 Dec 2010, PHP 5.3.4
- Upgraded bundled Sqlite3 to version 3.7.3. (Ilia)
- Upgraded bundled PCRE to version 8.10. (Ilia)

- Security enhancements:
  . Fixed crash in zip extract method (possible CWE-170).
    (Maksymilian Arciemowicz, Pierre)
  . Paths with NULL in them (foo\0bar.txt) are now considered as invalid.
    (Rasmus)
  . Fixed a possible double free in imap extension (Identified by Mateusz
    Kocielski). (CVE-2010-4150). (Ilia)
  . Fixed NULL pointer dereference in ZipArchive::getArchiveComment.
    (CVE-2010-3709). (Maksymilian Arciemowicz)
  . Fixed possible flaw in open_basedir (CVE-2010-3436). (Pierre)
  . Fixed MOPS-2010-24, fix string validation. (CVE-2010-2950). (Pierre)
  . Fixed symbolic resolution support when the target is a DFS share. (Pierre)
  . Fixed bug #52929 (Segfault in filter_var with FILTER_VALIDATE_EMAIL with
    large amount of data) (CVE-2010-3710). (Adam)

- General improvements:
  . Added stat support for zip stream. (Pierre)
  . Added follow_location (enabled by default) option for the http stream
    support. (Pierre)
  . Improved support for is_link and related functions on Windows. (Pierre)
  . Added a 3rd parameter to get_html_translation_table. It now takes a charset
    hint, like htmlentities et al. (Gustavo)

- Implemented feature requests:
  . Implemented FR #52348, added new constant ZEND_MULTIBYTE to detect
    zend multibyte at runtime. (Kalle)
  . Implemented FR #52173, added functions pcntl_get_last_error() and
     pcntl_strerror(). (nick dot telford at gmail dot com, Arnaud)
  . Implemented symbolic links support for open_basedir checks. (Pierre)
  . Implemented FR #51804, SplFileInfo::getLinkTarget on Windows. (Pierre)
  . Implemented FR #50692, not uploaded files don't count towards
    max_file_uploads limit. As a side improvement, temporary files are not
    opened for empty uploads and, in debug mode, 0-length uploads. (Gustavo)

- Improved MySQLnd:
  . Added new character sets to mysqlnd, which are available in MySQL 5.5
    (Andrey)

- Improved PHP-FPM SAPI:
  . Added '-p/--prefix' to php-fpm to use a custom prefix and run multiple
    instances. (fat)
  . Added custom process title for FPM. (fat)
  . Added '-t/--test' to php-fpm to check and validate FPM conf file. (fat)
  . Added statistics about listening socket queue length for FPM.
    (andrei dot nigmatulin at gmail dot com, fat)

- Core:
  . Fixed extract() to do not overwrite $GLOBALS and $this when using
    EXTR_OVERWRITE. (jorto at redhat dot com)
  . Fixed bug in the Windows implementation of dns_get_record, where the two
    last parameters wouldn't be filled unless the type were DNS_ANY (Gustavo).
  . Changed the $context parameter on copy() to actually have an effect. (Kalle)
  . Fixed htmlentities/htmlspecialchars accepting certain ill-formed UTF-8
    sequences. (Gustavo)
  . Fixed bug #53409 (sleep() returns NULL on Windows). (Pierre)
  . Fixed bug #53319 (strip_tags() may strip '<br />' incorrectly). (Felipe)
  . Fixed bug #53304 (quot_print_decode does not handle lower-case hex digits).
    (Ilia, daniel dot mueller at inexio dot net)
  . Fixed bug #53248 (rawurlencode RFC 3986 EBCDIC support misses tilde char).
    (Justin Martin)
  . Fixed bug #53226 (file_exists fails on big filenames). (Adam)
  . Fixed bug #53198 (changing INI setting "from" with ini_set did not have any
    effect). (Gustavo)
  . Fixed bug #53180 (post_max_size=0 not disabling the limit when the content
    type is application/x-www-form-urlencoded or is not registered with PHP).
    (gm at tlink dot de, Gustavo)
  . Fixed bug #53141 (autoload misbehaves if called from closing session).
    (ladislav at marek dot su)
  . Fixed bug #53021 (In html_entity_decode, failure to convert numeric entities
    with ENT_NOQUOTES and ISO-8859-1). Fixed and extended the fix of
    ENT_NOQUOTES in html_entity_decode that had introduced the bug (rev
    #185591) to other encodings. Additionaly, html_entity_decode() now doesn't
    decode &#34; if ENT_NOQUOTES is given. (Gustavo)
  . Fixed bug #52931 (strripos not overloaded with function overloading
    enabled). (Felipe)
  . Fixed bug #52772 (var_dump() doesn't check for the existence of
    get_class_name before calling it). (Kalle, Gustavo)
  . Fixed bug #52534 (var_export array with negative key). (Felipe)
  . Fixed bug #52327 (base64_decode() improper handling of leading padding in
    strict mode). (Ilia)
  . Fixed bug #52260 (dns_get_record fails with non-existing domain on Windows).
    (a_jelly_doughnut at phpbb dot com, Pierre)
  . Fixed bug #50953 (socket will not connect to IPv4 address when the host has
    both IPv4 and IPv6 addresses, on Windows). (Gustavo, Pierre)
  . Fixed bug #50524 (proc_open on Windows does not respect cwd as it does on
    other platforms). (Pierre)
  . Fixed bug #49687 (utf8_decode vulnerabilities and deficiencies in the number
    of reported malformed sequences). (CVE-2010-3870) (Gustavo)
  . Fixed bug #49407 (get_html_translation_table doesn't handle UTF-8).
    (Gustavo)
  . Fixed bug #48831 (php -i has different output to php --ini). (Richard,
    Pierre)
  . Fixed bug #47643 (array_diff() takes over 3000 times longer than php 5.2.4).
    (Felipe)
  . Fixed bug #47168 (printf of floating point variable prints maximum of 40
    decimal places). (Ilia)
  . Fixed bug #46587 (mt_rand() does not check that max is greater than min).
    (Ilia)
  . Fixed bug #29085 (bad default include_path on Windows). (Pierre)
  . Fixed bug #25927 (get_html_translation_table calls the ' &#39; instead of
    &#039;). (Gustavo)

- Zend engine:
  . Reverted fix for bug #51176 (Static calling in non-static method behaves
    like $this->). (Felipe)
  . Changed deprecated ini options on startup from E_WARNING to E_DEPRECATED.
    (Kalle)
  . Fixed NULL dereference in lex_scan on zend multibyte builds where the script
    had a flex incompatible encoding and there was no converter. (Gustavo)
  . Fixed covariance of return-by-ref constraints. (Etienne)
  . Fixed bug #53305 (E_NOTICE when defining a constant starts with
    __COMPILER_HALT_OFFSET__). (Felipe)
  . Fixed bug #52939 (zend_call_function does not respect ZEND_SEND_PREFER_REF).
    (Dmitry)
  . Fixed bug #52879 (Objects unreferenced in __get, __set, __isset or __unset
    can be freed too early). (mail_ben_schmidt at yahoo dot com dot au, Dmitry)
  . Fixed bug #52786 (PHP should reset section to [PHP] after ini sections).
    (Fedora at famillecollet dot com)
  . Fixed bug #52508 (newline problem with parse_ini_file+INI_SCANNER_RAW).
    (Felipe)
  . Fixed bug #52484 (__set() ignores setting properties with empty names).
    (Felipe)
  . Fixed bug #52361 (Throwing an exception in a destructor causes invalid
    catching). (Dmitry)
  . Fixed bug #51008 (Zend/tests/bug45877.phpt fails). (Dmitry)

- Build issues:
  . Fixed bug #52436 (Compile error if systems do not have stdint.h)
    (Sriram Natarajan)
  . Fixed bug #50345 (nanosleep not detected properly on some solaris versions).
    (Ulf, Tony)
  . Fixed bug #49215 (make fails on glob_wrapper). (Felipe)

- Calendar extension:
  . Fixed bug #52744 (cal_days_in_month incorrect for December 1 BCE).
   (gpap at internet dot gr, Adam)

- cURL extension:
  . Fixed bug #52828 (curl_setopt does not accept persistent streams).
    (Gustavo, Ilia)
  . Fixed bug #52827 (cURL leaks handle and causes assertion error
    (CURLOPT_STDERR)). (Gustavo)
  . Fixed bug #52202 (CURLOPT_PRIVATE gets corrupted). (Ilia)
  . Fixed bug #50410 (curl extension slows down PHP on Windows). (Pierre)

- DateTime extension:
  . Fixed bug #53297 (gettimeofday implementation in php/win32/time.c can return
    1 million microsecs). (ped at 7gods dot org)
  . Fixed bug #52668 (Iterating over a dateperiod twice is broken). (Derick)
  . Fixed bug #52454 (Relative dates and getTimestamp increments by one day).
    (Derick)
  . Fixed bug #52430 (date_parse parse 24:xx:xx as valid time). (Derick)
  . Added support for the ( and ) delimiters/separators to
    DateTime::createFromFormat(). (Derick)

- DBA extension:
  . Added Berkeley DB 5.1 support to the DBA extension. (Oracle Corp.)

- DOM extension:
  . Fixed bug #52656 (DOMCdataSection does not work with splitText). (Ilia)

- Filter extension:
  . Fixed the filter extension accepting IPv4 octets with a leading 0 as that
    belongs to the unsupported "dotted octal" representation. (Gustavo)
  . Fixed bug #53236 (problems in the validation of IPv6 addresses with leading
    and trailing :: in the filter extension). (Gustavo)
  . Fixed bug #50117 (problems in the validation of IPv6 addresses with IPv4
    addresses and ::). (Gustavo)

- GD extension:
  . Fixed bug #53492 (fix crash if anti-aliasing steps are invalid). (Pierre)

- GMP extension:
  . Fixed bug #52906 (gmp_mod returns negative result when non-negative is
    expected). (Stas)
  . Fixed bug #52849 (GNU MP invalid version match). (Adam)

- Hash extension:
  . Fixed bug #51003 (unaligned memory access in ext/hash/hash_tiger.c).
    (Mike, Ilia)

- Iconv extension:
  . Fixed bug #52941 (The 'iconv_mime_decode_headers' function is skipping
    headers). (Adam)
  . Fixed bug #52599 (iconv output handler outputs incorrect content type
    when flags are used). (Ilia)
  . Fixed bug #51250 (iconv_mime_decode() does not ignore malformed Q-encoded
    words). (Ilia)

- Intl extension:
  . Fixed crashes on invalid parameters in intl extension. (CVE-2010-4409).
    (Stas, Maksymilian Arciemowicz)
  . Added support for formatting the timestamp stored in a DateTime object.
    (Stas)
  . Fixed bug #50590 (IntlDateFormatter::parse result is limited to the integer
    range). (Stas)

- Mbstring extension:
  . Fixed bug #53273 (mb_strcut() returns garbage with the excessive length
    parameter). (CVE-2010-4156) (Mateusz Kocielski, Pierre, Moriyoshi)
  . Fixed bug #52981 (Unicode casing table was out-of-date. Updated with
    UnicodeData-6.0.0d7.txt and included the source of the generator program
    with the distribution) (Gustavo).
  . Fixed bug #52681 (mb_send_mail() appends an extra MIME-Version header).
    (Adam)

- MSSQL extension:
  . Fixed possible crash in mssql_fetch_batch(). (Kalle)
  . Fixed bug #52843 (Segfault when optional parameters are not passed in to
    mssql_connect). (Felipe)

- MySQL extension:
  . Fixed bug #52636 (php_mysql_fetch_hash writes long value into int).
    (Kalle, rein at basefarm dot no)

- MySQLi extension:
  . Fixed bug #52891 (Wrong data inserted with mysqli/mysqlnd when using
    mysqli_stmt_bind_param and value> PHP_INT_MAX). (Andrey)
  . Fixed bug #52686 (mysql_stmt_attr_[gs]et argument points to incorrect type).
    (rein at basefarm dot no)
  . Fixed bug #52654 (mysqli doesn't install headers with structures it uses).
    (Andrey)
  . Fixed bug #52433 (Call to undefined method mysqli::poll() - must be static).
    (Andrey)
  . Fixed bug #52417 (MySQLi build failure with mysqlnd on MacOS X). (Andrey)
  . Fixed bug #52413 (MySQLi/libmysql build failure on OS X, FreeBSD). (Andrey)
  . Fixed bug #52390 (mysqli_report() should be per-request setting). (Kalle)
  . Fixed bug #52302 (mysqli_fetch_all does not work with MYSQLI_USE_RESULT).
    (Andrey)
  . Fixed bug #52221 (Misbehaviour of magic_quotes_runtime (get/set)). (Andrey)
  . Fixed bug #45921 (Can't initialize character set hebrew). (Andrey)

- MySQLnd:
  . Fixed bug #52613 (crash in mysqlnd after hitting memory limit). (Andrey)

- ODBC extension:
  - Fixed bug #52512 (Broken error handling in odbc_execute).
    (mkoegler at auto dot tuwien dot ac dot at)

- Openssl extension:
  . Fixed possible blocking behavior in openssl_random_pseudo_bytes on Windows.
    (Pierre)
  . Fixed bug #53136 (Invalid read on openssl_csr_new()). (Felipe)
  . Fixed bug #52947 (segfault when ssl stream option capture_peer_cert_chain
    used). (Felipe)

- Oracle Database extension (OCI8):
  . Fixed bug #53284 (Valgrind warnings in oci_set_* functions) (Oracle Corp.)
  . Fixed bug #51610 (Using oci_connect causes PHP to take a long time to
    exit).  Requires Oracle 11.2.0.2 client libraries (or Oracle bug fix
    9891199) for this patch to have an effect. (Oracle Corp.)

- PCNTL extension:
  . Fixed bug #52784 (Race condition when handling many concurrent signals).
    (nick dot telford at gmail dot com, Arnaud)

- PCRE extension:
  . Fixed bug #52971 (PCRE-Meta-Characters not working with utf-8). (Felipe)
  . Fixed bug #52732 (Docs say preg_match() returns FALSE on error, but it
    returns int(0)). (slugonamission at gmail dot com)

- PHAR extension:
  . Fixed bug #50987 (unaligned memory access in phar.c).
    (geissert at debian dot org, Ilia)

- PHP-FPM SAPI:
  . Fixed bug #53412 (segfault when using -y). (fat)
  . Fixed inconsistent backlog default value (-1) in FPM on many systems. (fat)
  . Fixed bug #52501 (libevent made FPM crashed when forking -- libevent has
    been removed). (fat)
  . Fixed bug #52725 (gcc builtin atomic functions were sometimes used when they
    were not available). (fat)
  . Fixed bug #52693 (configuration file errors are not logged to stderr). (fat)
  . Fixed bug #52674 (FPM Status page returns inconsistent Content-Type
    headers). (fat)
  . Fixed bug #52498 (libevent was not only linked to php-fpm). (fat)

- PDO:
  . Fixed bug #52699 (PDO bindValue writes long int 32bit enum).
    (rein at basefarm dot no)
  . Fixed bug #52487 (PDO::FETCH_INTO leaks memory). (Felipe)

- PDO DBLib driver:
  . Fixed bug #52546 (pdo_dblib segmentation fault when iterating MONEY values).
    (Felipe)

- PDO Firebird driver:
  . Restored firebird support (VC9 builds only). (Pierre)
  . Fixed bug #53335 (pdo_firebird did not implement rowCount()).
    (preeves at ibphoenix dot com)
  . Fixed bug #53323 (pdo_firebird getAttribute() crash).
    (preeves at ibphoenix dot com)

- PDO MySQL driver:
  . Fixed bug #52745 (Binding params doesn't work when selecting a date inside a
    CASE-WHEN). (Andrey)

- PostgreSQL extension:
  . Fixed bug #47199 (pg_delete() fails on NULL). (ewgraf at gmail dot com)

- Reflection extension:
  . Fixed ReflectionProperty::isDefault() giving a wrong result for properties
    obtained with ReflectionClass::getProperties(). (Gustavo)
- Reflection extension:
  . Fixed bug #53366 (Reflection doesnt get dynamic property value from
    getProperty()). (Felipe)
  . Fixed bug #52854 (ReflectionClass::newInstanceArgs does not work for classes
    without constructors). (Johannes)

- SOAP extension:
  . Fixed bug #44248 (RFC2616 transgression while HTTPS request through proxy
    with SoapClient object). (Dmitry)

- SPL extension:
  . Fixed bug #53362 (Segmentation fault when extending SplFixedArray). (Felipe)
  . Fixed bug #53279 (SplFileObject doesn't initialise default CSV escape
    character). (Adam)
  . Fixed bug #53144 (Segfault in SplObjectStorage::removeAll()). (Felipe)
  . Fixed bug #53071 (SPLObjectStorage defeats gc_collect_cycles). (Gustavo)
  . Fixed bug #52573 (SplFileObject::fscanf Segmentation fault). (Felipe)
  . Fixed bug #51763 (SplFileInfo::getType() does not work symbolic link
    and directory). (Pierre)
  . Fixed bug #50481 (Storing many SPLFixedArray in an array crashes). (Felipe)
  . Fixed bug #50579 (RegexIterator::REPLACE doesn't work). (Felipe)

- SQLite3 extension:
  . Fixed bug #53463 (sqlite3 columnName() segfaults on bad column_number).
    (Felipe)

- Streams:
  . Fixed forward stream seeking emulation in streams that don't support seeking
    in situations where the read operation gives back less data than requested
    and when there was data in the buffer before the emulation started. Also
    made more consistent its behavior -- should return failure every time less
    data than was requested was skipped. (Gustavo)
  . Fixed bug #53241 (stream casting that relies on fdopen/fopencookie fails
    with streams opened with, inter alia, the 'xb' mode). (Gustavo)
  . Fixed bug #53006 (stream_get_contents has an unpredictable behavior when the
    underlying stream does not support seeking). (Gustavo)
  . Fixed bug #52944 (Invalid write on second and subsequent reads with an
    inflate filter fed invalid data). (Gustavo)
  . Fixed bug #52820 (writes to fopencookie FILE* not commited when seeking the
    stream). (Gustavo)

- WDDX extension:
  . Fixed bug #52468 (wddx_deserialize corrupts integer field value when left
    empty). (Felipe)

- Zlib extension:
  . Fixed bug #52926 (zlib fopen wrapper does not use context). (Gustavo)

22 Jul 2010, PHP 5.3.3
- Upgraded bundled sqlite to version 3.6.23.1. (Ilia)
- Upgraded bundled PCRE to version 8.02. (Ilia)

- Added support for JSON_NUMERIC_CHECK option in json_encode() that converts
  numeric strings to integers. (Ilia)
- Added stream_set_read_buffer, allows to set the buffer for read operation.
  (Pierre)
- Added stream filter support to mcrypt extension (ported from
  mcrypt_filter). (Stas)
- Added full_special_chars filter to ext/filter. (Rasmus)
- Added backlog socket context option for stream_socket_server(). (Mike)
- Added fifth parameter to openssl_encrypt()/openssl_decrypt()
  (string $iv) to use non-NULL IV.
  Made implicit use of NULL IV a warning. (Sara)
- Added openssl_cipher_iv_length(). (Sara)
- Added FastCGI Process Manager (FPM) SAPI. (Tony)
- Added recent Windows versions to php_uname and fix undefined windows
  version support. (Pierre)
- Added Berkeley DB 5 support to the DBA extension. (Johannes, Chris Jones)
- Added support for copy to/from array/file for pdo_pgsql extension.
  (Denis Gasparin, Ilia)
- Added inTransaction() method to PDO, with specialized support for Postgres.
  (Ilia, Denis Gasparin)

- Changed namespaced classes so that the ctor can only be named
  __construct now. (Stas)
- Reset error state in PDO::beginTransaction() reset error state. (Ilia)

- Implemented FR#51295 (SQLite3::busyTimeout not existing). (Mark)
- Implemented FR#35638 (Adding udate to imap_fetch_overview results).
  (Charles_Duffy at dell dot com )
- Rewrote var_export() to use smart_str rather than output buffering, prevents
  data disclosure if a fatal error occurs (CVE-2010-2531). (Scott)
- Fixed possible buffer overflows in mysqlnd_list_fields,  mysqlnd_change_user.
  (Andrey)
- Fixed possible buffer overflows when handling error packets in mysqlnd.
  Reported by Stefan Esser. (Andrey)
- Fixed very rare memory leak in mysqlnd, when binding thousands of columns.
  (Andrey)
- Fixed a crash when calling an inexistent method of a class that inherits
  PDOStatement if instantiated directly instead of doing by the PDO methods.
  (Felipe)

- Fixed memory leak on error in mcrypt_create_iv on Windows. (Pierre)
- Fixed a possible crash because of recursive GC invocation. (Dmitry)
- Fixed a possible resource destruction issues in shm_put_var().
  Reported by Stefan Esser. (Dmitry)
- Fixed a possible information leak because of interruption of XOR operator.
  Reported by Stefan Esser. (Dmitry)
- Fixed a possible memory corruption because of unexpected call-time pass by
  refernce and following memory clobbering through callbacks.
  Reported by Stefan Esser. (Dmitry)
- Fixed a possible memory corruption in ArrayObject::uasort(). Reported by
  Stefan Esser. (Dmitry)
- Fixed a possible memory corruption in parse_str(). Reported by Stefan Esser.
  (Dmitry)
- Fixed a possible memory corruption in pack(). Reported by Stefan Esser.
  (Dmitry)
- Fixed a possible memory corruption in substr_replace(). Reported by Stefan
  Esser. (Dmitry)
- Fixed a possible memory corruption in addcslashes(). Reported by Stefan
  Esser. (Dmitry)
- Fixed a possible stack exhaustion inside fnmatch(). Reported by Stefan
  Esser. (Ilia)
- Fixed a possible dechunking filter buffer overflow. Reported by Stefan Esser.
  (Pierre)
- Fixed a possible arbitrary memory access inside sqlite extension. Reported
  by Mateusz Kocielski. (Ilia)
- Fixed string format validation inside phar extension. Reported by Stefan
  Esser. (Ilia)
- Fixed handling of session variable serialization on certain prefix
  characters. Reported by Stefan Esser. (Ilia)
- Fixed a NULL pointer dereference when processing invalid XML-RPC
  requests (Fixes CVE-2010-0397, bug #51288). (Raphael Geissert)
- Fixed 64-bit integer overflow in mhash_keygen_s2k(). (Clément LECIGNE, Stas)
- Fixed SplObjectStorage unserialization problems (CVE-2010-2225). (Stas)
- Fixed the mail.log ini setting when no filename was given. (Johannes)

- Fixed bug #52317 (Segmentation fault when using mail() on a rhel 4.x (only 64
  bit)). (Adam)
- Fixed bug #52262 (json_decode() shows no errors on invalid UTF-8).
  (Scott)
- Fixed bug #52240 (hash_copy() does not copy the HMAC key, causes wrong
  results and PHP crashes). (Felipe)
- Fixed bug #52238 (Crash when an Exception occured in iterator_to_array).
  (Johannes)
- Fixed bug #52193 (converting closure to array yields empty array). (Felipe)
- Fixed bug #52183 (Reflectionfunction reports invalid number of arguments for
  function aliases). (Felipe)
- Fixed bug #52162 (custom request header variables with numbers are removed).
  (Sriram Natarajan)
- Fixed bug #52160 (Invalid E_STRICT redefined constructor error). (Felipe)
- Fixed bug #52138 (Constants are parsed into the ini file for section names).
  (Felipe)
- Fixed bug #52115 (mysqli_result::fetch_all returns null, not an empty array).
  (Andrey)
- Fixed bug #52101 (dns_get_record() garbage in 'ipv6' field on Windows).
  (Pierre)
- Fixed bug #52082 (character_set_client & character_set_connection reset after
  mysqli_change_user()). (Andrey)
- Fixed bug #52043 (GD doesn't recognize latest libJPEG versions).
  (php at group dot apple dot com, Pierre)
- Fixed bug #52041 (Memory leak when writing on uninitialized variable returned
  from function). (Dmitry)
- Fixed bug #52060 (Memory leak when passing a closure to method_exists()).
  (Felipe)
- Fixed bug #52057 (ReflectionClass fails on Closure class). (Felipe)
- Fixed bug #52051 (handling of case sensitivity of old-style constructors
  changed in 5.3+). (Felipe)
- Fixed bug #52037 (Concurrent builds fail in install-programs). (seanius at
  debian dot org, Kalle)
- Fixed bug #52019 (make lcov doesn't support TESTS variable anymore). (Patrick)
- Fixed bug #52010 (open_basedir restrictions mismatch on vacuum command).
  (Ilia)
- Fixed bug #52001 (Memory allocation problems after using variable variables).
  (Dmitry)
- Fixed bug #51991 (spl_autoload and *nix support with namespace). (Felipe)
- Fixed bug #51943 (AIX: Several files are out of ANSI spec). (Kalle,
  coreystup at gmail dot com)
- Fixed bug #51911 (ReflectionParameter::getDefaultValue() memory leaks with
  constant array). (Felipe)
- Fixed bug #51905 (ReflectionParameter fails if default value is an array
  with an access to self::). (Felipe)
- Fixed bug #51899 (Parse error in parse_ini_file() function when empy value
  followed by no newline). (Felipe)
- Fixed bug #51844 (checkdnsrr does not support types other than MX). (Pierre)
- Fixed bug #51827 (Bad warning when register_shutdown_function called with
  wrong num of parameters). (Felipe)
- Fixed bug #51822 (Segfault with strange __destruct() for static class
  variables). (Dmitry)
- Fixed bug #51791 (constant() aborts execution when fail to check undefined
  constant). (Felipe)
- Fixed bug #51732 (Fileinfo __construct or open does not work with NULL).
  (Pierre)
- Fixed bug #51725 (xmlrpc_get_type() returns true on invalid dates). (Mike)
- Fixed bug #51723 (Content-length header is limited to 32bit integer with
  Apache2 on Windows). (Pierre)
- Fixed bug #51721 (mark DOMNodeList and DOMNamedNodeMap as Traversable).
  (David Zuelke)
- Fixed bug #51712 (Test mysql_mysqlnd_read_timeout_long must fail on MySQL4).
  (Andrey)
- Fixed bug #51697 (Unsafe operations in free_storage of SPL iterators,
  causes crash during shutdown). (Etienne)
- Fixed bug #51690 (Phar::setStub looks for case-sensitive
  __HALT_COMPILER()). (Ilia)
- Fixed bug #51688 (ini per dir crashes when invalid document root  are given).
  (Pierre)
- Fixed bug #51671 (imagefill does not work correctly for small images).
  (Pierre)
- Fixed bug #51670 (getColumnMeta causes segfault when re-executing query
  after calling nextRowset). (Pierrick)
- Fixed bug #51647 Certificate file without private key (pk in another file)
  doesn't work. (Andrey)
- Fixed bug #51629 (CURLOPT_FOLLOWLOCATION error message is misleading).
  (Pierre)
- Fixed bug #51627 (script path not correctly evaluated).
  (russell dot tempero at rightnow dot com)
- Fixed bug #51624 (Crash when calling mysqli_options()). (Felipe)
- Fixed bug #51615 (PHP crash with wrong HTML in SimpleXML). (Felipe)
- Fixed bug #51609 (pg_copy_to: Invalid results when using fourth parameter).
  (Felipe)
- Fixed bug #51608 (pg_copy_to: WARNING: nonstandard use of \\ in a string
  literal). (cbandy at jbandy dot com)
- Fixed bug #51607 (pg_copy_from does not allow schema in the tablename
  argument). (cbandy at jbandy dot com)
- Fixed bug #51605 (Mysqli - zombie links). (Andrey)
- Fixed bug #51604 (newline in end of header is shown in start of message).
  (Daniel Egeberg)
- Fixed bug #51590 (JSON_ERROR_UTF8 is undefined). (Felipe)
- Fixed bug #51583 (Bus error due to wrong alignment in mysqlnd). (Rainer Jung)
- Fixed bug #51582 (Don't assume UINT64_C it's ever available).
  (reidrac at usebox dot net, Pierre)
- Fixed bug #51577 (Uninitialized memory reference with oci_bind_array_by_name)
  (Oracle Corp.)
- Fixed bug #51562 (query timeout in mssql can not be changed per query).
  (ejsmont dot artur at gmail dot com)
- Fixed bug #51552 (debug_backtrace() causes segmentation fault and/or memory
  issues). (Dmitry)
- Fixed bug #51445 (var_dump() invalid/slow *RECURSION* detection). (Felipe)
- Fixed bug #51435 (Missing ifdefs / logic bug in crypt code cause compile
  errors). (Felipe)
- Fixed bug #51424 (crypt() function hangs after 3rd call). (Pierre, Sriram)
- Fixed bug #51394 (Error line reported incorrectly if error handler throws an
  exception). (Stas)
- Fixed bug #51393 (DateTime::createFromFormat() fails if format string contains
  timezone). (Adam)
- Fixed bug #51347 (mysqli_close / connection memory leak). (Andrey, Johannes)
- Fixed bug #51338 (URL-Rewriter is still enabled if use_only_cookies is
  on). (Ilia, j dot jeising at gmail dot com)
- Fixed bug #51291 (oci_error doesn't report last error when called two times)
  (Oracle Corp.)
- Fixed bug #51276 (php_load_extension() is missing when HAVE_LIBDL is
  undefined). (Tony)
- Fixed bug #51273 (Faultstring property does not exist when the faultstring is
  empty) (Ilia, dennis at transip dot nl)
- Fixed bug #51269 (zlib.output_compression Overwrites Vary Header). (Adam)
- Fixed bug #51257 (CURL_VERSION_LARGEFILE incorrectly used after libcurl
  version 7.10.1). (aron dot ujvari at microsec dot hu)
- Fixed bug #51242 (Empty mysql.default_port does not default to 3306 anymore,
  but 0). (Adam)
- Fixed bug #51237 (milter SAPI crash on startup). (igmar at palsenberg dot com)
- Fixed bug #51213 (pdo_mssql is trimming value of the money column). (Ilia,
  alexr at oplot dot com)
- Fixed bug #51190 (ftp_put() returns false when transfer was successful).
  (Ilia)
- Fixed bug #51183 (ext/date/php_date.c fails to compile with Sun Studio).
  (Sriram Natarajan)
- Fixed bug #51176 (Static calling in non-static method behaves like $this->).
  (Felipe)
- Fixed bug #51171 (curl_setopt() doesn't output any errors or warnings when
  an invalid option is provided). (Ilia)
- Fixed bug #51128 (imagefill() doesn't work with large images). (Pierre)
- Fixed bug #51096 ('last day' and 'first day' are handled incorrectly when
  parsing date strings). (Derick)
- Fixed bug #51086 (DBA DB4 doesn't work with Berkeley DB 4.8). (Chris Jones)
- Fixed bug #51062 (DBA DB4 uses mismatched headers and libraries). (Chris
  Jones)
- Fixed bug #51026 (mysqli_ssl_set not working). (Andrey)
- Fixed bug #51023 (filter doesn't detect int overflows with GCC 4.4).
  (Raphael Geissert)
- Fixed bug #50999 (unaligned memory access in dba_fetch()). (Felipe)
- Fixed bug #50976 (Soap headers Authorization not allowed).
  (Brain France, Dmitry)
- Fixed bug #50828 (DOMNotation is not subclass of DOMNode). (Rob)
- Fixed bug #50810 (property_exists does not work for private). (Felipe)
- Fixed bug #50762 (in WSDL mode Soap Header handler function only being called
  if defined in WSDL). (mephius at gmail dot com)
- Fixed bug #50731 (Inconsistent namespaces sent to functions registered with
  spl_autoload_register). (Felipe)
- Fixed bug #50563 (removing E_WARNING from parse_url). (ralph at smashlabs dot
  com, Pierre)
- Fixed bug #50578 (incorrect shebang in phar.phar). (Fedora at FamilleCollet
  dot com)
- Fixed bug #50392 (date_create_from_format enforces 6 digits for 'u' format
  character). (Derick)
- Fixed bug #50383 (Exceptions thrown in __call / __callStatic do not include
  file and line in trace). (Felipe)
- Fixed bug #50358 (Compile failure compiling ext/phar/util.lo). (Felipe)
- Fixed bug #50101 (name clash between global and local variable).
  (patch by yoarvi at gmail dot com)
- Fixed bug #50055 (DateTime::sub() allows 'relative' time modifications).
  (Derick)
- Fixed bug #51002 (fix possible memory corruption with very long names).
  (Pierre)
- Fixed bug #49893 (Crash while creating an instance of Zend_Mail_Storage_Pop3).
  (Dmitry)
- Fixed bug #49819 (STDOUT losing data with posix_isatty()). (Mike)
- Fixed bug #49778 (DateInterval::format("%a") is always zero when an interval
  is created from an ISO string). (Derick)
- Fixed bug #49700 (memory leaks in php_date.c if garbage collector is
  enabled). (Dmitry)
- Fixed bug #49576 (FILTER_VALIDATE_EMAIL filter needs updating) (Rasmus)
- Fixed bug #49490 (XPath namespace prefix conflict). (Rob)
- Fixed bug #49429 (odbc_autocommit doesn't work). (Felipe)
- Fixed bug #49320 (PDO returns null when SQLite connection fails). (Felipe)
- Fixed bug #49234 (mysqli_ssl_set not found). (Andrey)
- Fixed bug #49216 (Reflection doesn't seem to work properly on MySqli).
  (Andrey)
- Fixed bug #49192 (PHP crashes when GC invoked on COM object). (Stas)
- Fixed bug #49081 (DateTime::diff() mistake if start in January and interval >
  28 days). (Derick)
- Fixed bug #49059 (DateTime::diff() repeats previous sub() operation).
  (yoarvi@gmail.com, Derick)
- Fixed bug #48983 (DomDocument : saveHTMLFile wrong charset). (Rob)
- Fixed bug #48930 (__COMPILER_HALT_OFFSET__ incorrect in PHP >= 5.3). (Felipe)
- Fixed bug #48902 (Timezone database fallback map is outdated). (Derick)
- Fixed bug #48781 (Cyclical garbage collector memory leak). (Dmitry)
- Fixed bug #48601 (xpath() returns FALSE for legitimate query). (Rob)
- Fixed bug #48361 (SplFileInfo::getPathInfo should return the
  parent dir). (Etienne)
- Fixed bug #48289 (iconv_mime_encode() quoted-printable scheme is broken).
  (Adam, patch from hiroaki dot kawai at gmail dot com).
- Fixed bug #47842 (sscanf() does not support 64-bit values). (Mike)
- Fixed bug #46111 (Some timezone identifiers can not be parsed). (Derick)
- Fixed bug #45808 (stream_socket_enable_crypto() blocks and eats CPU).
  (vincent at optilian dot com)
- Fixed bug #43233 (sasl support for ldap on Windows). (Pierre)
- Fixed bug #35673 (formatOutput does not work with saveHTML). (Rob)
- Fixed bug #33210 (getimagesize() fails to detect width/height on certain
  JPEGs). (Ilia)

04 Mar 2010, PHP 5.3.2

- Upgraded bundled sqlite to version 3.6.22. (Ilia)
- Upgraded bundled libmagic to version 5.03. (Mikko)
- Upgraded bundled PCRE to version 8.00. (Scott)
- Updated timezone database to version 2010.3. (Derick)

- Improved LCG entropy. (Rasmus, Samy Kamkar)
- Improved crypt support for edge cases (UFC compatibility). (Solar Designer,
  Joey, Pierre)

- Reverted fix for bug #49521 (PDO fetchObject sets values before calling
  constructor). (Pierrick, Johannes)

- Changed gmp_strval() to use full range from 2 to 62, and -2 to -36. FR #50283
  (David Soria Parra)
- Changed "post_max_size" php.ini directive to allow unlimited post size by
  setting it to 0. (Rasmus)
- Changed tidyNode class to disallow manual node creation. (Pierrick)

- Removed automatic file descriptor unlocking happening on shutdown and/or
  stream close (on all OSes). (Tony, Ilia)

- Added libpng 1.4.0 support. (Pierre)
- Added support for DISABLE_AUTHENTICATOR for imap_open. (Pierre)
- Added missing host validation for HTTP urls inside FILTER_VALIDATE_URL.
  (Ilia)
- Added stream_resolve_include_path(). (Mikko)
- Added INTERNALDATE support to imap_append. (nick at mailtrust dot com)
- Added support for SHA-256 and SHA-512 to php's crypt. (Pierre)
- Added realpath_cache_size() and realpath_cache_get() functions. (Stas)
- Added FILTER_FLAG_STRIP_BACKTICK option to the filter extension. (Ilia)
- Added protection for $_SESSION from interrupt corruption and improved
  "session.save_path" check. (Stas)
- Added LIBXML_PARSEHUGE constant to override the maximum text size of a
  single text node when using libxml2.7.3+. (Kalle)
- Added ReflectionMethod::setAccessible() for invoking non-public methods
  through the Reflection API. (Sebastian)
- Added Collator::getSortKey for intl extension. (Stas)
- Added support for CURLOPT_POSTREDIR. FR #49571. (Sriram Natarajan)
- Added support for CURLOPT_CERTINFO. FR #49253.
  (Linus Nielsen Feltzing <linus@haxx.se>)
- Added client-side server name indication support in openssl. (Arnaud)

- Improved fix for bug #50006 (Segfault caused by uksort()). (Stas)

- Fixed mysqlnd hang when queries exactly 16777214 bytes long are sent. (Andrey)
- Fixed incorrect decoding of 5-byte BIT sequences in mysqlnd. (Andrey)
- Fixed error_log() to be binary safe when using message_type 3. (Jani)
- Fixed unnecessary invocation of setitimer when timeouts have been disabled.
  (Arvind Srinivasan)
- Fixed memory leak in extension loading when an error occurs on Windows.
  (Pierre)
- Fixed safe_mode validation inside tempnam() when the directory path does
  not end with a /). (Martin Jansen)
- Fixed a possible open_basedir/safe_mode bypass in session extension
  identified by Grzegorz Stachowiak. (Ilia)
- Fixed possible crash when a error/warning is raised during php startup.
  (Pierre)
- Fixed possible bad behavior of rename on windows when used with symbolic
  links or invalid paths. (Pierre)
- Fixed error output to stderr on Windows. (Pierre)
- Fixed memory leaks in is_writable/readable/etc on Windows. (Pierre)
- Fixed memory leaks in the ACL function on Windows. (Pierre)
- Fixed memory leak in the realpath cache on Windows. (Pierre)
- Fixed memory leak in zip_close. (Pierre)
- Fixed crypt's blowfish sanity check of the "setting" string, to reject
  iteration counts encoded as 36 through 39. (Solar Designer, Joey, Pierre)

- Fixed bug #51059 (crypt crashes when invalid salt are given). (Pierre)
- Fixed bug #50952 (allow underscore _ in constants parsed in php.ini files).
  (Jani)
- Fixed bug #50940 (Custom content-length set incorrectly in Apache SAPIs).
  (Brian France, Rasmus)
- Fixed bug #50930 (Wrong date by php_date.c patch with ancient gcc/glibc
  versions). (Derick)
- Fixed bug #50907 (X-PHP-Originating-Script adding two new lines in *NIX).
  (Ilia)
- Fixed bug #50859 (build fails with openssl 1.0 due to md2 deprecation).
  (Ilia, hanno at hboeck dot de)
- Fixed bug #50847 (strip_tags() removes all tags greater then 1023 bytes
  long). (Ilia)
- Fixed bug #50829 (php.ini directive pdo_mysql.default_socket is ignored).
  (Ilia)
- Fixed bug #50832 (HTTP fopen wrapper does not support passwordless HTTP
  authentication). (Jani)
- Fixed bug #50787 (stream_set_write_buffer() has no effect on socket streams).
  (vnegrier at optilian dot com, Ilia)
- Fixed bug #50761 (system.multiCall crashes in xmlrpc extension).
  (hiroaki dot kawai at gmail dot com, Ilia)
- Fixed bug #50756 (CURLOPT_FTP_SKIP_PASV_IP does not exist). (Sriram)
- Fixed bug #50732 (exec() adds single byte twice to $output array). (Ilia)
- Fixed bug #50728 (All PDOExceptions hardcode 'code' property to 0).
  (Joey, Ilia)
- Fixed bug #50723 (Bug in garbage collector causes crash). (Dmitry)
- Fixed bug #50690 (putenv does not set ENV when the value is only one char).
  (Pierre)
- Fixed bug #50680 (strtotime() does not support eighth ordinal number). (Ilia)
- Fixed bug #50661 (DOMDocument::loadXML does not allow UTF-16). (Rob)
- Fixed bug #50657 (copy() with an empty (zero-byte) HTTP source succeeds but
  returns false). (Ilia)
- Fixed bug #50636 (MySQLi_Result sets values before calling constructor).
  (Pierrick)
- Fixed bug #50632 (filter_input() does not return default value if the
  variable does not exist). (Ilia)
- Fixed bug #50576 (XML_OPTION_SKIP_TAGSTART option has no effect). (Pierrick)
- Fixed bug #50558 (Broken object model when extending tidy). (Pierrick)
- Fixed bug #50540 (Crash while running ldap_next_reference test cases).
  (Sriram)
- Fixed bug #50519 (segfault in garbage collection when using set_error_handler
  and DomDocument). (Dmitry)
- Fixed bug #50508 (compile failure: Conflicting HEADER type declarations).
  (Jani)
- Fixed bug #50496 (Use of <stdbool.h> is valid only in a c99 compilation
  environment. (Sriram)
- Fixed bug #50464 (declare encoding doesn't work within an included file).
  (Felipe)
- Fixed bug #50458 (PDO::FETCH_FUNC fails with Closures). (Felipe, Pierrick)
- Fixed bug #50445 (PDO-ODBC stored procedure call from Solaris 64-bit causes
  seg fault). (davbrown4 at yahoo dot com, Felipe)
- Fixed bug #50416 (PROCEDURE db.myproc can't return a result set in the given
  context). (Andrey)
- Fixed bug #50394 (Reference argument converted to value in __call). (Stas)
- Fixed bug #50351 (performance regression handling objects, ten times slower
  in 5.3 than in 5.2). (Dmitry)
- Fixed bug #50392 (date_create_from_format() enforces 6 digits for 'u'
  format character). (Ilia)
- Fixed bug #50345 (nanosleep not detected properly on some solaris versions).
  (Jani)
- Fixed bug #50340 (php.ini parser does not allow spaces in ini keys). (Jani)
- Fixed bug #50334 (crypt ignores sha512 prefix). (Pierre)
- Fixed bug #50323 (Allow use of ; in values via ;; in PDO DSN).
  (Ilia, Pierrick)
- Fixed bug #50285 (xmlrpc does not preserve keys in encoded indexed arrays).
  (Felipe)
- Fixed bug #50282 (xmlrpc_encode_request() changes object into array in
  calling function). (Felipe)
- Fixed bug #50267 (get_browser(null) does not use HTTP_USER_AGENT). (Jani)
- Fixed bug #50266 (conflicting types for llabs). (Jani)
- Fixed bug #50261 (Crash When Calling Parent Constructor with
  call_user_func()). (Dmitry)
- Fixed bug #50255 (isset() and empty() silently casts array to object).
  (Felipe)
- Fixed bug #50240 (pdo_mysql.default_socket in php.ini shouldn't used
  if it is empty). (foutrelis at gmail dot com, Ilia)
- Fixed bug #50231 (Socket path passed using --with-mysql-sock is ignored when
  mysqlnd is enabled). (Jani)
- Fixed bug #50219 (soap call Segmentation fault on a redirected url).
  (Pierrick)
- Fixed bug #50212 (crash by ldap_get_option() with LDAP_OPT_NETWORK_TIMEOUT).
  (Ilia, shigeru_kitazaki at cybozu dot co dot jp)
- Fixed bug #50209 (Compiling with libedit cannot find readline.h).
  (tcallawa at redhat dot com)
- Fixed bug #50207 (segmentation fault when concatenating very large strings on
  64bit linux). (Ilia)
- Fixed bug #50196 (stream_copy_to_stream() produces warning when source is
  not file). (Stas)
- Fixed bug #50195 (pg_copy_to() fails when table name contains schema. (Ilia)
- Fixed bug #50185 (ldap_get_entries() return false instead of an empty array
  when there is no error). (Jani)
- Fixed bug #50174 (Incorrectly matched docComment). (Felipe)
- Fixed bug #50168 (FastCGI fails with wrong error on HEAD request to
  non-existant file). (Dmitry)
- Fixed bug #50162 (Memory leak when fetching timestamp column from Oracle
  database). (Felipe)
- Fixed bug #50159 (wrong working directory in symlinked files). (Dmitry)
- Fixed bug #50158 (FILTER_VALIDATE_EMAIL fails with valid addresses
  containing = or ?). (Pierrick)
- Fixed bug #50152 (ReflectionClass::hasProperty behaves like isset() not
  property_exists). (Felipe)
- Fixed bug #50146 (property_exists: Closure object cannot have properties).
  (Felipe)
- Fixed bug #50145 (crash while running bug35634.phpt). (Felipe)
- Fixed bug #50140 (With default compilation option, php symbols are unresolved
  for nsapi). (Uwe Schindler)
- Fixed bug #50087 (NSAPI performance improvements). (Uwe Schindler)
- Fixed bug #50073 (parse_url() incorrect when ? in fragment). (Ilia)
- Fixed bug #50023 (pdo_mysql doesn't use PHP_MYSQL_UNIX_SOCK_ADDR). (Ilia)
- Fixed bug #50005 (Throwing through Reflection modified Exception object
  makes segmentation fault). (Felipe)
- Fixed bug #49990 (SNMP3 warning message about security level printed twice).
  (Jani)
- Fixed bug #49985 (pdo_pgsql prepare() re-use previous aborted
  transaction). (ben dot pineau at gmail dot com, Ilia, Matteo)
- Fixed bug #49938 (Phar::isBuffering() returns inverted value). (Greg)
- Fixed bug #49936 (crash with ftp stream in php_stream_context_get_option()).
  (Pierrick)
- Fixed bug #49921 (Curl post upload functions changed). (Ilia)
- Fixed bug #49866 (Making reference on string offsets crashes PHP). (Dmitry)
- Fixed bug #49855 (import_request_variables() always returns NULL). (Ilia,
  sjoerd at php dot net)
- Fixed bug #49851, #50451 (http wrapper breaks on 1024 char long headers).
  (Ilia)
- Fixed bug #49800 (SimpleXML allow (un)serialize() calls without warning).
  (Ilia, wmeler at wp-sa dot pl)
- Fixed bug #49719 (ReflectionClass::hasProperty returns true for a private
  property in base class). (Felipe)
- Fixed bug #49677 (ini parser crashes with apache2 and using ${something}
  ini variables). (Jani)
- Fixed bug #49660 (libxml 2.7.3+ limits text nodes to 10MB). (Felipe)
- Fixed bug #49647 (DOMUserData does not exist). (Rob)
- Fixed bug #49600 (imageTTFText text shifted right). (Takeshi Abe)
- Fixed bug #49585 (date_format buffer not long enough for >4 digit years).
  (Derick, Adam)
- Fixed bug #49560 (oci8: using LOBs causes slow PHP shutdown). (Oracle Corp.)
- Fixed bug #49521 (PDO fetchObject sets values before calling constructor).
  (Pierrick)
- Fixed bug #49472 (Constants defined in Interfaces can be overridden).
  (Felipe)
- Fixed bug #49463 (setAttributeNS fails setting default namespace). (Rob)
- Fixed bug #49244 (Floating point NaN cause garbage characters). (Sjoerd)
- Fixed bug #49224 (Compile error due to old DNS functions on AIX systems).
  (Scott)
- Fixed bug #49174 (crash when extending PDOStatement and trying to set
  queryString property). (Felipe)
- Fixed bug #48811 (Directives in PATH section do not get applied to
  subdirectories). (Patch by: ct at swin dot edu dot au)
- Fixed bug #48590 (SoapClient does not honor max_redirects). (Sriram)
- Fixed bug #48190 (Content-type parameter "boundary" is not case-insensitive
  in HTTP uploads). (Ilia)
- Fixed bug #47848 (importNode doesn't preserve attribute namespaces). (Rob)
- Fixed bug #47409 (extract() problem with array containing word "this").
  (Ilia, chrisstocktonaz at gmail dot com)
- Fixed bug #47281 ($php_errormsg is limited in size of characters)
  (Oracle Corp.)
- Fixed bug #46478 (htmlentities() uses obsolete mapping table for character
  entity references). (Moriyoshi)
- Fixed bug #45599 (strip_tags() truncates rest of string with invalid
  attribute). (Ilia, hradtke)
- Fixed bug #45120 (PDOStatement->execute() returns true then false for same
  statement). (Pierrick)
- Fixed bug #44827 (define() allows :: in constant names). (Ilia)
- Fixed bug #44098 (imap_utf8() returns only capital letters).
  (steffen at dislabs dot de, Pierre)
- Fixed bug #34852 (Failure in odbc_exec() using oracle-supplied odbc
  driver). (tim dot tassonis at trivadis dot com)

19 Nov 2009, PHP 5.3.1
- Upgraded bundled sqlite to version 3.6.19. (Scott)
- Updated timezone database to version 2009.17 (2009q). (Derick)

- Changed ini file directives [PATH=](on Win32) and [HOST=](on all) to be case
  insensitive. (garretts)

- Restored shebang line check to CGI sapi (not checked by scanner anymore).
  (Jani)

- Added "max_file_uploads" INI directive, which can be set to limit the
  number of file uploads per-request to 20 by default, to prevent possible
  DOS via temporary file exhaustion. (Ilia)
- Added missing sanity checks around exif processing. (Ilia)
- Added error constant when json_encode() detects an invalid UTF-8 sequence.
  (Scott)
- Added support for ACL on Windows for thread safe SAPI (Apache2 for example)
  and fix its support on NTS. (Pierre)

- Improved symbolic, mounted volume and junctions support for realpath on
  Windows. (Pierre)
- Improved readlink on Windows, suppress \??\ and use the drive syntax only.
  (Pierre)
- Improved dns_get_record() AAAA support on windows. Always available when
  IPv6 is support is installed, format is now the same than on unix. (Pierre)
- Improved the DNS functions on OSX to use newer APIs, also use Bind 9 API
  where available on other platforms. (Scott)
- Improved shared extension loading on OSX to use the standard Unix dlopen()
  API. (Scott)

- Fixed crash in com_print_typeinfo when an invalid typelib is given. (Pierre)
- Fixed a safe_mode bypass in tempnam() identified by Grzegorz Stachowiak.
  (Rasmus)
- Fixed a open_basedir bypass in posix_mkfifo() identified by Grzegorz
  Stachowiak.  (Rasmus)
- Fixed certificate validation inside php_openssl_apply_verification_policy
  (Ryan Sleevi, Ilia)
- Fixed crash in SQLiteDatabase::ArrayQuery() and SQLiteDatabase::SingleQuery()
  when calling using Reflection. (Felipe)
- Fixed crash when instantiating PDORow and PDOStatement through Reflection.
  (Felipe)
- Fixed sanity check for the color index in imagecolortransparent. (Pierre)
- Fixed scandir/readdir when used mounted points on Windows. (Pierre)
- Fixed zlib.deflate compress filter to actually accept level parameter. (Jani)
- Fixed leak on error in popen/exec (and related functions) on Windows.
  (Pierre)
- Fixed possible bad caching of symlinked directories in the realpath cache
  on Windows. (Pierre)
- Fixed atime and mtime in stat related functions on Windows. (Pierre)
- Fixed spl_autoload_unregister/spl_autoload_functions wrt. Closures and
  Functors. (Christian Seiler)
- Fixed open_basedir circumvention for "mail.log" ini directive.
  (Maksymilian Arciemowicz, Stas)
- Fixed signature generation/validation for zip archives in ext/phar. (Greg)
- Fixed memory leak in stream_is_local(). (Felipe, Tony)
- Fixed BC break in mime_content_type(), removes the content encoding. (Scott)

- Fixed PECL bug #16842 (oci_error return false when NO_DATA_FOUND is raised).
  (Chris Jones)

- Fixed bug #50063 (safe_mode_include_dir fails). (Johannes, christian at
  elmerot dot se)
- Fixed bug #50052 (Different Hashes on Windows and Linux on wrong Salt size).
  (Pierre)
- Fixed bug #49986 (Missing ICU DLLs on windows package). (Pierre)
- Fixed bug #49910 (no support for ././@LongLink for long filenames in phar
  tar support). (Greg)
- Fixed bug #49908 (throwing exception in __autoload crashes when interface
  is not defined). (Felipe)
- Fixed bug #49847 (exec() fails to return data inside 2nd parameter, given
  output lines >4095 bytes). (Ilia)
- Fixed bug #49809 (time_sleep_until() is not available on OpenSolaris). (Jani)
- Fixed bug #49757 (long2ip() can return wrong value in a multi-threaded
  applications). (Ilia, Florian Anderiasch)
- Fixed bug #49738 (calling mcrypt after mcrypt_generic_deinit crashes).
  (Sriram Natarajan)
- Fixed bug #49732 (crashes when using fileinfo when timestamp conversion
  fails). (Pierre)
- Fixed bug #49698 (Unexpected change in strnatcasecmp()). (Rasmus)
- Fixed bug #49630 (imap_listscan function missing). (Felipe)
- Fixed bug #49572 (use of C++ style comments causes build failure).
  (Sriram Natarajan)
- Fixed bug #49531 (CURLOPT_INFILESIZE sometimes causes warning "CURLPROTO_FILE
  cannot be set"). (Felipe)
- Fixed bug #49517 (cURL's CURLOPT_FILE prevents file from being deleted after
  fclose). (Ilia)
- Fixed bug #49470 (FILTER_SANITIZE_EMAIL allows disallowed characters).
  (Ilia)
- Fixed bug #49447 (php engine need to correctly check for socket API
  return status on windows). (Sriram Natarajan)
- Fixed bug #49391 (ldap.c utilizing deprecated ldap_modify_s). (Ilia)
- Fixed bug #49372 (segfault in php_curl_option_curl). (Pierre)
- Fixed bug #49361 (wordwrap() wraps incorrectly on end of line boundaries).
  (Ilia, code-it at mail dot ru)
- Fixed bug #49306 (inside pdo_mysql default socket settings are ignored).
  (Ilia)
- Fixed bug #49289 (bcmath module doesn't compile with phpize configure).
  (Jani)
- Fixed bug #49286 (php://input (php_stream_input_read) is broken). (Jani)
- Fixed bug #49269 (Ternary operator fails on Iterator object when used inside
  foreach declaration). (Etienne, Dmitry)
- Fixed bug #49236 (Missing PHP_SUBST(PDO_MYSQL_SHARED_LIBADD)). (Jani)
- Fixed bug #49223 (Inconsistency using get_defined_constants). (Garrett)
- Fixed bug #49193 (gdJpegGetVersionString() inside gd_compact identifies
  wrong type in declaration). (Ilia)
- Fixed bug #49183 (dns_get_record does not return NAPTR records). (Pierre)
- Fixed bug #49144 (Import of schema from different host transmits original
  authentication details). (Dmitry)
- Fixed bug #49142 (crash when exception thrown from __tostring()).
  (David Soria Parra)
- Fixed bug #49132 (posix_times returns false without error).
  (phpbugs at gunnu dot us)
- Fixed bug #49125 (Error in dba_exists C code). (jdornan at stanford dot edu)
- Fixed bug #49122 (undefined reference to mysqlnd_stmt_next_result on compile
  with --with-mysqli and MySQL 6.0). (Jani)
- Fixed bug #49108 (2nd scan_dir produces segfault). (Felipe)
- Fixed bug #49098 (mysqli segfault on error). (Rasmus)
- Fixed bug #49095 (proc_get_status['exitcode'] fails on win32). (Felipe)
- Fixed bug #49092 (ReflectionFunction fails to work with functions in fully
  qualified namespaces). (Kalle, Jani)
- Fixed bug #49074 (private class static fields can be modified by using
  reflection). (Jani)
- Fixed bug #49072 (feof never returns true for damaged file in zip). (Pierre)
- Fixed bug #49065 ("disable_functions" php.ini option does not work on
  Zend extensions). (Stas)
- Fixed bug #49064 (--enable-session=shared does not work: undefined symbol:
  php_url_scanner_reset_vars). (Jani)
- Fixed bug #49056 (parse_ini_file() regression in 5.3.0 when using non-ASCII
  strings as option keys). (Jani)
- Fixed bug #49052 (context option headers freed too early when using
  --with-curlwrappers). (Jani)
- Fixed bug #49047 (The function touch() fails on directories on Windows).
  (Pierre)
- Fixed bug #49032 (SplFileObject::fscanf() variables passed by reference).
  (Jani)
- Fixed bug #49027 (mysqli_options() doesn't work when using mysqlnd). (Andrey)
- Fixed bug #49026 (proc_open() can bypass safe_mode_protected_env_vars
  restrictions). (Ilia)
- Fixed bug #49020 (phar misinterprets ustar long filename standard).
  (Greg)
- Fixed bug #49018 (phar tar stores long filenames wit prefix/name reversed).
  (Greg)
- Fixed bug #49014 (dechunked filter broken when serving more than 8192 bytes
  in a chunk). (andreas dot streichardt at globalpark dot com, Ilia)
- Fixed bug #49012 (phar tar signature algorithm reports as Unknown (0) in
  getSignature() call). (Greg)
- Fixed bug #49000 (PHP CLI in Interactive mode (php -a) crashes
  when including files from function). (Stas)
- Fixed bug #48994 (zlib.output_compression does not output HTTP headers when
  set to a string value). (Jani)
- Fixed bug #48980 (Crash when compiling with pdo_firebird). (Felipe)
- Fixed bug #48962 (cURL does not upload files with specified filename).
  (Ilia)
- Fixed bug #48929 (Double \r\n after HTTP headers when "header" context
  option is an array). (David Zülke)
- Fixed bug #48913 (Too long error code strings in pdo_odbc driver).
  (naf at altlinux dot ru, Felipe)
- Fixed bug #48912 (Namespace causes unexpected strict behaviour with
  extract()). (Dmitry)
- Fixed bug #48909 (Segmentation fault in mysqli_stmt_execute()). (Andrey)
- Fixed bug #48899 (is_callable returns true even if method does not exist in
  parent class). (Felipe)
- Fixed bug #48893 (Problems compiling with Curl). (Felipe)
- Fixed bug #48880 (Random Appearing open_basedir problem). (Rasmus, Gwynne)
- Fixed bug #48872 (string.c: errors: duplicate case values). (Kalle)
- Fixed bug #48854 (array_merge_recursive modifies arrays after first one).
  (Felipe)
- Fixed bug #48805 (IPv6 socket transport is not working). (Ilia)
- Fixed bug #48802 (printf() returns incorrect outputted length). (Jani)
- Fixed bug #48791 (open office files always reported as corrupted). (Greg)
- Fixed bug #48788 (RecursiveDirectoryIterator doesn't descend into symlinked
  directories). (Ilia)
- Fixed bug #48783 (make install will fail saying phar file exists). (Greg)
- Fixed bug #48774 (SIGSEGVs when using curl_copy_handle()).
  (Sriram Natarajan)
- Fixed bug #48771 (rename() between volumes fails and reports no error on
  Windows). (Pierre)
- Fixed bug #48768 (parse_ini_*() crash with INI_SCANNER_RAW). (Jani)
- Fixed bug #48763 (ZipArchive produces corrupt archive). (dani dot church at
  gmail dot com, Pierre)
- Fixed bug #48762 (IPv6 address filter still rejects valid address). (Felipe)
- Fixed bug #48757 (ReflectionFunction::invoke() parameter issues). (Kalle)
- Fixed bug #48754 (mysql_close() crash php when no handle specified).
  (Johannes, Andrey)
- Fixed bug #48752 (Crash during date parsing with invalid date). (Pierre)
- Fixed bug #48746 (Unable to browse directories within Junction Points).
  (Pierre, Kanwaljeet Singla)
- Fixed bug #48745 (mysqlnd: mysql_num_fields returns wrong column count for
  mysql_list_fields). (Andrey)
- Fixed bug #48740 (PHAR install fails when INSTALL_ROOT is not the final
  install location). (james dot cohen at digitalwindow dot com, Greg)
- Fixed bug #48733 (CURLOPT_WRITEHEADER|CURLOPT_FILE|CURLOPT_STDERR warns on
  files that have been opened with r+). (Ilia)
- Fixed bug #48719 (parse_ini_*(): scanner_mode parameter is not checked for
  sanity). (Jani)
- Fixed bug #48718 (FILTER_VALIDATE_EMAIL does not allow numbers in domain
  components). (Ilia)
- Fixed bug #48681 (openssl signature verification for tar archives broken).
  (Greg)
- Fixed bug #48660 (parse_ini_*(): dollar sign as last character of value
  fails). (Jani)
- Fixed bug #48645 (mb_convert_encoding() doesn't understand hexadecimal
  html-entities). (Moriyoshi)
- Fixed bug #48637 ("file" fopen wrapper is overwritten when using
  --with-curlwrappers). (Jani)
- Fixed bug #48608 (Invalid libreadline version not detected during configure).
  (Jani)
- Fixed bug #48400 (imap crashes when closing stream opened with
  OP_PROTOTYPE flag). (Jani)
- Fixed bug #48377 (error message unclear on converting phar with existing
  file). (Greg)
- Fixed bug #48247 (Infinite loop and possible crash during startup with
  errors when errors are logged). (Jani)
- Fixed bug #48198 error: 'MYSQLND_LLU_SPEC' undeclared. Cause for #48780 and
  #46952 - both fixed too. (Andrey)
- Fixed bug #48189 (ibase_execute error in return param). (Kalle)
- Fixed bug #48182 (ssl handshake fails during asynchronous socket connection).
  (Sriram Natarajan)
- Fixed bug #48116 (Fixed build with Openssl 1.0). (Pierre,
  Al dot Smith at aeschi dot ch dot eu dot org)
- Fixed bug #48057 (Only the date fields of the first row are fetched, others
  are empty). (info at programmiernutte dot net)
- Fixed bug #47481 (natcasesort() does not sort extended ASCII characters
  correctly). (Herman Radtke)
- Fixed bug #47351 (Memory leak in DateTime). (Derick, Tobias John)
- Fixed bug #47273 (Encoding bug in SoapServer->fault). (Dmitry)
- Fixed bug #46682 (touch() afield returns different values on windows).
  (Pierre)
- Fixed bug #46614 (Extended MySQLi class gives incorrect empty() result).
  (Andrey)
- Fixed bug #46020 (with Sun Java System Web Server 7.0 on HPUX, #define HPUX).
  (Uwe Schindler)
- Fixed bug #45905 (imagefilledrectangle() clipping error).
  (markril at hotmail dot com, Pierre)
- Fixed bug #45554 (Inconsistent behavior of the u format char). (Derick)
- Fixed bug #45141 (setcookie will output expires years of >4 digits). (Ilia)
- Fixed bug #44683 (popen crashes when an invalid mode is passed). (Pierre)
- Fixed bug #43510 (stream_get_meta_data() does not return same mode as used
  in fopen). (Jani)
- Fixed bug #42434 (ImageLine w/ antialias = 1px shorter). (wojjie at gmail dot
  com, Kalle)
- Fixed bug #40013 (php_uname() does not return nodename on Netware (Guenter
  Knauf)
- Fixed bug #38091 (Mail() does not use FQDN when sending SMTP helo).
  (Kalle, Rick Yorgason)
- Fixed bug #28038 (Sent incorrect RCPT TO commands to SMTP server) (Garrett)
- Fixed bug #27051 (Impersonation with FastCGI does not exec process as
  impersonated user). (Pierre)


30 Jun 2009, PHP 5.3.0
- Upgraded bundled PCRE to version 7.9. (Nuno)
- Upgraded bundled sqlite to version 3.6.15. (Scott)

- Moved extensions to PECL (Derick, Lukas, Pierre, Scott):
  . ext/dbase
  . ext/fbsql
  . ext/fdf
  . ext/ncurses
  . ext/mhash (BC layer is now entirely within ext/hash)
  . ext/ming
  . ext/msql
  . ext/sybase (not maintained anymore, sybase_ct has to be used instead)

- Removed the experimental RPL (master/slave) functions from mysqli. (Andrey)
- Removed zend.ze1_compatibility_mode. (Dmitry)
- Removed all zend_extension_* php.ini directives. Zend extensions are now
  always loaded using zend_extension directive. (Derick)
- Removed special treatment of "/tmp" in sessions for open_basedir.
  Note: This undocumented behaviour was introduced in 5.2.2. (Alexey)
- Removed shebang line check from CGI sapi (checked by scanner). (Dmitry)

- Changed PCRE, Reflection and SPL extensions to be always enabled. (Marcus)
- Changed md5() to use improved implementation. (Solar Designer, Dmitry)
- Changed HTTP stream wrapper to accept any code between and including
  200 to 399 as successful. (Mike, Noah Fontes)
- Changed __call() to be invoked on private/protected method access, similar to
  properties and __get(). (Andrei)
- Changed dl() to be disabled by default. Enabled only when explicitly
  registered by the SAPI. Currently enabled with cli, cgi and embed SAPIs.
  (Dmitry)
- Changed opendir(), dir() and scandir() to use default context when no context
  argument is passed. (Sara)
- Changed open_basedir to allow tightening in runtime contexts. (Sara)
- Changed PHP/Zend extensions to use flexible build IDs. (Stas)
- Changed error level E_ERROR into E_WARNING in Soap extension methods
  parameter validation. (Felipe)
- Changed openssl info to show the shared library version number. (Scott)
- Changed floating point behaviour to consistently use double precision on all
  platforms and with all compilers. (Christian Seiler)
- Changed round() to act more intuitively when rounding to a certain precision
  and round very large and very small exponents correctly. (Christian Seiler)
- Changed session_start() to return false when session startup fails. (Jani)
- Changed property_exists() to check the existence of a property independent of
  accessibility (like method_exists()). (Felipe)
- Changed array_reduce() to allow mixed $initial (Christian Seiler)

- Improved PHP syntax and semantics:
  . Added lambda functions and closures. (Christian Seiler, Dmitry)
  . Added "jump label" operator (limited "goto"). (Dmitry, Sara)
  . Added NOWDOC syntax. (Gwynne Raskind, Stas, Dmitry)
  . Added HEREDOC syntax with double quotes. (Lars Strojny, Felipe)
  . Added support for using static HEREDOCs to initialize static variables and
    class members or constants. (Matt)
  . Improved syntax highlighting and consistency for variables in double-quoted
    strings and literal text in HEREDOCs and backticks. (Matt)
  . Added "?:" operator. (Marcus)
  . Added support for namespaces. (Dmitry, Stas, Gregory, Marcus)
  . Added support for Late Static Binding. (Dmitry, Etienne Kneuss)
  . Added support for __callStatic() magic method. (Sara)
  . Added forward_static_call(_array) to complete LSB. (Mike Lively)
  . Added support for dynamic access of static members using $foo::myFunc().
    (Etienne Kneuss)
  . Improved checks for callbacks. (Marcus)
  . Added __DIR__ constant. (Lars Strojny)
  . Added new error modes E_USER_DEPRECATED and E_DEPRECATED.
    E_DEPRECATED is used to inform about stuff being scheduled for removal
    in future PHP versions. (Lars Strojny, Felipe, Marcus)
  . Added "request_order" INI variable to control specifically $_REQUEST
    behavior. (Stas)
  . Added support for exception linking. (Marcus)
  . Added ability to handle exceptions in destructors. (Marcus)

- Improved PHP runtime speed and memory usage:
  . Substitute global-scope, persistent constants with their values at compile
    time. (Matt)
  . Optimized ZEND_SIGNED_MULTIPLY_LONG(). (Matt)
  . Removed direct executor recursion. (Dmitry)
  . Use fastcall calling convention in executor on x86. (Dmitry)
  . Use IS_CV for direct access to $this variable. (Dmitry)
  . Use ZEND_FREE() opcode instead of ZEND_SWITCH_FREE(IS_TMP_VAR). (Dmitry)
  . Lazy EG(active_symbol_table) initialization. (Dmitry)
  . Optimized ZEND_RETURN opcode to not allocate and copy return value if it is
    not used. (Dmitry)
  . Replaced all flex based scanners with re2c based scanners.
    (Marcus, Nuno, Scott)
  . Added garbage collector. (David Wang, Dmitry).
  . Improved PHP binary size and startup speed with GCC4 visibility control.
    (Nuno)
  . Improved engine stack implementation for better performance and stability.
    (Dmitry)
  . Improved memory usage by moving constants to read only memory.
    (Dmitry, Pierre)
  . Changed exception handling. Now each op_array doesn't contain
    ZEND_HANDLE_EXCEPTION opcode in the end. (Dmitry)
  . Optimized require_once() and include_once() by eliminating fopen(3) on
    second usage. (Dmitry)
  . Optimized ZEND_FETCH_CLASS + ZEND_ADD_INTERFACE into single
    ZEND_ADD_INTERFACE opcode. (Dmitry)
  . Optimized string searching for a single character.
    (Michal Dziemianko, Scott)
  . Optimized interpolated strings to use one less opcode. (Matt)

- Improved php.ini handling: (Jani)
  . Added ".htaccess" style user-defined php.ini files support for CGI/FastCGI.
  . Added support for special [PATH=/opt/httpd/www.example.com/] and
    [HOST=www.example.com] sections. Directives set in these sections can
    not be overridden by user-defined ini-files or during runtime.
  . Added better error reporting for php.ini syntax errors.
  . Allowed using full path to load modules using "extension" directive.
  . Allowed "ini-variables" to be used almost everywhere ini php.ini files.
  . Allowed using alphanumeric/variable indexes in "array" ini options.
  . Added 3rd optional parameter to parse_ini_file() to specify the scanning
    mode of INI_SCANNER_NORMAL or INI_SCANNER_RAW. In raw mode option values
    and section values are treated as-is.
  . Fixed get_cfg_var() to be able to return "array" ini options.
  . Added optional parameter to ini_get_all() to only retrieve the current
    value. (Hannes)

- Improved Windows support:
  . Update all libraries to their latest stable version. (Pierre, Rob, Liz,
    Garrett).
  . Added Windows support for stat(), touch(), filemtime(), filesize() and
    related functions. (Pierre)
  . Re-added socket_create_pair() for Windows in sockets extension. (Kalle)
  . Added inet_pton() and inet_ntop() also for Windows platforms.
    (Kalle, Pierre)
  . Added mcrypt_create_iv() for Windows platforms. (Pierre)
  . Added ACL Cache support on Windows.
    (Kanwaljeet Singla, Pierre, Venkat Raman Don)
  . Added constants based on Windows' GetVersionEx information.
    PHP_WINDOWS_VERSION_* and PHP_WINDOWS_NT_*. (Pierre)
  . Added support for ACL (is_writable, is_readable, reports now correct
    results) on Windows. (Pierre, Venkat Raman Don, Kanwaljeet Singla)
  . Added support for fnmatch() on Windows. (Pierre)
  . Added support for time_nanosleep() and time_sleep_until() on Windows.
    (Pierre)
  . Added support for symlink(), readlink(), linkinfo() and link() on Windows.
    They are available only when the running platform supports them. (Pierre)
  . the GMP extension now relies on MPIR instead of the GMP library. (Pierre)
  . Added Windows support for stream_socket_pair(). (Kalle)
  . Drop all external dependencies for the core features. (Pierre)
  . Drastically improve the build procedure (Pierre, Kalle, Rob):
    . VC9 (Visual C++ 2008) or later support
    . Initial experimental x64 support
  . MSI installer now supports all recent Windows versions, including
    Windows 7. (John, Kanwaljeet Singla)

- Improved and cleaned CGI code:
  . FastCGI is now always enabled and cannot be disabled.
    See sapi/cgi/CHANGES for more details. (Dmitry)
  . Added CGI SAPI -T option which can be used to measure execution
    time of script repeated several times. (Dmitry)

- Improved streams:
  . Fixed confusing error message on failure when no errors are logged. (Greg)
  . Added stream_supports_lock() function. (Benjamin Schulz)
  . Added context parameter for copy() function. (Sara)
  . Added "glob://" stream wrapper. (Marcus)
  . Added "params" as optional parameter for stream_context_create(). (Sara)
  . Added ability to use stream wrappers in include_path. (Gregory, Dmitry)

- Improved DNS API
  . Added Windows support for dns_check_record(), dns_get_mx(), checkdnsrr() and
    getmxrr(). (Pierre)
  . Added support for old style DNS functions (supports OSX and FBSD). (Scott)
  . Added a new "entries" array in dns_check_record() containing the TXT
    elements. (Felipe, Pierre)

- Improved hash extension:
  . Changed mhash to be a wrapper layer around the hash extension. (Scott)
  . Added hash_copy() function. (Tony)
  . Added sha224 hash algorithm to the hash extension. (Scott)

- Improved IMAP support (Pierre):
  . Added imap_gc() to clear the imap cache
  . Added imap_utf8_to_mutf7() and imap_mutf7_to_utf8()

- Improved mbstring extension:
  . Added "mbstring.http_output_conv_mimetypes" INI directive that allows
    common non-text types such as "application/xhtml+xml" to be converted
    by mb_output_handler(). (Moriyoshi)

- Improved OCI8 extension (Chris Jones/Oracle Corp.):
  . Added Database Resident Connection Pooling (DRCP) and Fast
    Application Notification (FAN) support.
  . Added support for Oracle External Authentication (not supported
    on Windows).
  . Improve persistent connection handling of restarted DBs.
  . Added SQLT_AFC (aka CHAR datatype) support to oci_bind_by_name.
  . Fixed bug #45458 (Numeric keys for associative arrays are not
    handled properly)
  . Fixed bug #41069 (Segmentation fault with query over DB link).
  . Fixed define of SQLT_BDOUBLE and SQLT_BFLOAT constants with Oracle
    10g ORACLE_HOME builds.
  . Changed default value of oci8.default_prefetch from 10 to 100.
  . Fixed PECL Bug #16035 (OCI8: oci_connect without ORACLE_HOME defined causes
    segfault) (Chris Jones/Oracle Corp.)
  . Fixed PECL Bug #15988 (OCI8: sqlnet.ora isn't read with older Oracle
    libraries) (Chris Jones/Oracle Corp.)
  . Fixed PECL Bug #14268 (Allow "pecl install oci8" command to "autodetect" an
    Instant Client RPM install) (Chris Jones/Oracle Corp.)
  . Fixed PECL bug #12431 (OCI8 ping functionality is broken).
  . Allow building (e.g from PECL) the PHP 5.3-based OCI8 code with
    PHP 4.3.9 onwards.
  . Provide separate extensions for Oracle 11g and 10g on Windows.
    (Pierre, Chris)

- Improved OpenSSL extension:
  . Added support for OpenSSL digest and cipher functions. (Dmitry)
  . Added access to internal values of DSA, RSA and DH keys. (Dmitry)
  . Fixed a memory leak on openssl_decrypt(). (Henrique)
  . Fixed segfault caused by openssl_pkey_new(). (Henrique)
  . Fixed bug caused by uninitilized variables in openssl_pkcs7_encrypt() and
    openssl_pkcs7_sign(). (Henrique)
  . Fixed error message in openssl_seal(). (Henrique)

- Improved pcntl extension: (Arnaud)
  . Added pcntl_signal_dispatch().
  . Added pcntl_sigprocmask().
  . Added pcntl_sigwaitinfo().
  . Added pcntl_sigtimedwait().

- Improved SOAP extension:
  . Added support for element names in context of XMLSchema's <any>. (Dmitry)
  . Added ability to use Traversable objects instead of plain arrays.
    (Joshua Reese, Dmitry)
  . Fixed possible crash bug caused by an uninitialized value. (Zdash Urf)

- Improved SPL extension:
  . Added SPL to list of standard extensions that cannot be disabled. (Marcus)
  . Added ability to store associative information with objects in
    SplObjectStorage. (Marcus)
  . Added ArrayAccess support to SplObjectStorage. (Marcus)
  . Added SplDoublyLinkedList, SplStack, SplQueue classes. (Etienne)
  . Added FilesystemIterator. (Marcus)
  . Added GlobIterator. (Marcus)
  . Added SplHeap, SplMinHeap, SplMaxHeap, SplPriorityQueue classes. (Etienne)
  . Added new parameter $prepend to spl_autoload_register(). (Etienne)
  . Added SplFixedArray. (Etienne, Tony)
  . Added delaying exceptions in SPL's autoload mechanism. (Marcus)
  . Added RecursiveTreeIterator. (Arnaud, Marcus)
  . Added MultipleIterator. (Arnaud, Marcus, Johannes)

- Improved Zend Engine:
  . Added "compact" handler for Zend MM storage. (Dmitry)
  . Added "+" and "*" specifiers to zend_parse_parameters(). (Andrei)
  . Added concept of "delayed early binding" that allows opcode caches to
    perform class declaration (early and/or run-time binding) in exactly
    the same order as vanilla PHP. (Dmitry)

- Improved crypt() function: (Pierre)
  . Added Blowfish and extended DES support. (Using Blowfish implementation
    from Solar Designer).
  . Made crypt features portable by providing our own implementations
    for crypt_r and the algorithms which are used when OS does not provide
    them. PHP implementations are always used for Windows builds.

- Deprecated session_register(), session_unregister() and
  session_is_registered(). (Hannes)
- Deprecated define_syslog_variables(). (Kalle)
- Deprecated ereg extension. (Felipe)

- Added new extensions:
  . Added Enchant extension as a way to access spell checkers. (Pierre)
  . Added fileinfo extension as replacement for mime_magic extension. (Derick)
  . Added intl extension for Internationalization. (Ed B., Vladimir I.,
    Dmitry L., Stanislav M., Vadim S., Kirti V.)
  . Added mysqlnd extension as replacement for libmysql for ext/mysql, mysqli
    and PDO_mysql. (Andrey, Johannes, Ulf)
  . Added phar extension for handling PHP Archives. (Greg, Marcus, Steph)
  . Added SQLite3 extension. (Scott)

- Added new date/time functionality: (Derick)
  . date_parse_from_format(): Parse date/time strings according to a format.
  . date_create_from_format()/DateTime::createFromFormat(): Create a date/time
    object by parsing a date/time string according to a given format.
  . date_get_last_errors()/DateTime::getLastErrors(): Return a list of warnings
    and errors that were found while parsing a date/time string through:
    . strtotime() / new DateTime
    . date_create_from_format() / DateTime::createFromFormat()
    . date_parse_from_format().
  . support for abbreviation and offset based timezone specifiers for
    the 'e' format specifier, DateTime::__construct(), DateTime::getTimeZone()
    and DateTimeZone::getName().
  . support for selectively listing timezone identifiers by continent or
    country code through timezone_identifiers_list() /
    DateTimezone::listIdentifiers().
  . timezone_location_get() / DateTimezone::getLocation() for retrieving
    location information from timezones.
  . date_timestamp_set() / DateTime::setTimestamp() to set a Unix timestamp
    without invoking the date parser. (Scott, Derick)
  . date_timestamp_get() / DateTime::getTimestamp() to retrieve the Unix
    timestamp belonging to a date object.
  . two optional parameters to timezone_transitions_get() /
    DateTimeZone::getTranstions() to limit the range of transitions being
    returned.
  . support for "first/last day of <month>" style texts.
  . support for date/time strings returned by MS SQL.
  . support for serialization and unserialization of DateTime objects.
  . support for diffing date/times through date_diff() / DateTime::diff().
  . support for adding/subtracting weekdays with strtotime() and
    DateTime::modify().
  . DateInterval class to represent the difference between two date/times.
  . support for parsing ISO intervals for use with DateInterval.
  . date_add() / DateTime::add(), date_sub() / DateTime::sub() for applying an
    interval to an existing date/time.
  . proper support for "this week", "previous week"/"last week" and "next week"
    phrases so that they actually mean the week and not a seven day period
    around the current day.
  . support for "<xth> <weekday> of" and "last <weekday> of" phrases to be used
    with months - like in "last saturday of februari 2008".
  . support for "back of <hour>" and "front of <hour>" phrases that are used in
    Scotland.
  . DatePeriod class which supports iterating over a DateTime object applying
    DateInterval on each iteration, up to an end date or limited by maximum
    number of occurences.

- Added compatibility mode in GD, imagerotate, image(filled)ellipse
  imagefilter, imageconvolution and imagecolormatch are now always enabled.
  (Pierre)
- Added array_replace() and array_replace_recursive() functions. (Matt)
- Added ReflectionProperty::setAccessible() method that allows non-public
  property's values to be read through ::getValue() and set through
  ::setValue(). (Derick, Sebastian)
- Added msg_queue_exists() function to sysvmsg extension. (Benjamin Schulz)
- Added Firebird specific attributes that can be set via PDO::setAttribute()
  to control formatting of date/timestamp columns: PDO::FB_ATTR_DATE_FORMAT,
  PDO::FB_ATTR_TIME_FORMAT and PDO::FB_ATTR_TIMESTAMP_FORMAT. (Lars W)
- Added gmp_testbit() function. (Stas)
- Added icon format support to getimagesize(). (Scott)
- Added LDAP_OPT_NETWORK_TIMEOUT option for ldap_set_option() to allow
  setting network timeout (FR #42837). (Jani)
- Added optional escape character parameter to fgetcsv(). (David Soria Parra)
- Added an optional parameter to strstr() and stristr() for retrieval of either
  the part of haystack before or after first occurrence of needle.
  (Johannes, Felipe)
- Added xsl->setProfiling() for profiling stylesheets. (Christian)
- Added long-option feature to getopt() and made getopt() available also on
  win32 systems by adding a common getopt implementation into core.
  (David Soria Parra, Jani)
- Added support for optional values, and = as separator, in getopt(). (Hannes)
- Added lcfirst() function. (David C)
- Added PREG_BAD_UTF8_OFFSET_ERROR constant. (Nuno)
- Added native support for asinh(), acosh(), atanh(), log1p() and expm1().
  (Kalle)
- Added LIBXML_LOADED_VERSION constant (libxml2 version currently used). (Rob)
- Added JSON_FORCE_OBJECT flag to json_encode(). (Scott, Richard Quadling)
- Added timezone_version_get() to retrieve the version of the used timezone
  database. (Derick)
- Added 'n' flag to fopen to allow passing O_NONBLOCK to the underlying
  open(2) system call. (Mikko)
- Added "dechunk" filter which can decode HTTP responses with chunked
  transfer-encoding. HTTP streams use this filter automatically in case
  "Transfer-Encoding: chunked" header is present in response. It's possible to
  disable this behaviour using "http"=>array("auto_decode"=>0) in stream
  context. (Dmitry)
- Added support for CP850 encoding in mbstring extension.
  (Denis Giffeler, Moriyoshi)
- Added stream_cast() and stream_set_options() to user-space stream wrappers,
  allowing stream_select(), stream_set_blocking(), stream_set_timeout() and
  stream_set_write_buffer() to work with user-space stream wrappers. (Arnaud)
- Added header_remove() function. (chsc at peytz dot dk, Arnaud)
- Added stream_context_get_params() function. (Arnaud)
- Added optional parameter "new" to sybase_connect(). (Timm)
- Added parse_ini_string() function. (grange at lemonde dot fr, Arnaud)
- Added str_getcsv() function. (Sara)
- Added openssl_random_pseudo_bytes() function. (Scott)
- Added ability to send user defined HTTP headers with SOAP request.
  (Brian J.France, Dmitry)
- Added concatenation option to bz2.decompress stream filter.
  (Keisial at gmail dot com, Greg)
- Added support for using compressed connections with PDO_mysql. (Johannes)
- Added the ability for json_decode() to take a user specified depth. (Scott)
- Added support for the mysql_stmt_next_result() function from libmysql.
  (Andrey)
- Added function preg_filter() that does grep and replace in one go. (Marcus)
- Added system independent realpath() implementation which caches intermediate
  directories in realpath-cache. (Dmitry)
- Added optional clear_realpath_cache and filename parameters to
  clearstatcache(). (Jani, Arnaud)
- Added litespeed SAPI module. (George Wang)
- Added ext/hash support to ext/session's ID generator. (Sara)
- Added quoted_printable_encode() function. (Tony)
- Added stream_context_set_default() function. (Davey Shafik)
- Added optional "is_xhtml" parameter to nl2br() which makes the function
  output <br> when false and <br /> when true (FR #34381). (Kalle)
- Added PHP_MAXPATHLEN constant (maximum length of a path). (Pierre)
- Added support for SSH via libssh2 in cURL. (Pierre)
- Added support for gray levels PNG image with alpha in GD extension. (Pierre)
- Added support for salsa hashing functions in HASH extension. (Scott)
- Added DOMNode::getLineNo to get line number of parsed node. (Rob)
- Added table info to PDO::getColumnMeta() with SQLite. (Martin Jansen, Scott)
- Added mail logging functionality that allows logging of mail sent via
  mail() function. (Ilia)
- Added json_last_error() to return any error information from json_decode().
  (Scott)
- Added gethostname() to return the current system host name. (Ilia)
- Added shm_has_var() function. (Mike)
- Added depth parameter to json_decode() to lower the nesting depth from the
  maximum if required. (Scott)
- Added pixelation support in imagefilter(). (Takeshi Abe, Kalle)
- Added SplObjectStorage::addAll/removeAll. (Etienne)

- Implemented FR #41712 (curl progress callback: CURLOPT_PROGRESSFUNCTION).
  (sdteffen[at]gmail[dot].com, Pierre)
- Implemented FR #47739 (Missing cURL option do disable IPv6). (Pierre)
- Implemented FR #39637 (Missing cURL option CURLOPT_FTP_FILEMETHOD). (Pierre)

- Fixed an issue with ReflectionProperty::setAccessible().
  (Sebastian, Roman Borschel)
- Fixed html_entity_decode() incorrectly converting numeric html entities
  to different characters with cp1251 and cp866. (Scott)
- Fixed an issue in date() where a : was printed for the O modifier after a P
  modifier was used. (Derick)
- Fixed exec() on Windows to not eat the first and last double quotes. (Scott)
- Fixed readlink on Windows in thread safe SAPI (apache2.x etc.). (Pierre)
- Fixed a bug causing miscalculations with the "last <weekday> of <n> month"
  relative time string. (Derick)
- Fixed bug causing the algorithm parameter of mhash() to be modified. (Scott)
- Fixed invalid calls to free when internal fileinfo magic file is used. (Scott)
- Fixed memory leak inside wddx_add_vars() function. (Felipe)
- Fixed check in recode extension to allow builing of recode and mysql
  extensions when using a recent libmysql. (Johannes)

- Fixed PECL bug #12794 (PDOStatement->nextRowset() doesn't work). (Johannes)
- Fixed PECL bug #12401 (Add support for ATTR_FETCH_TABLE_NAMES). (Johannes)

- Fixed bug #48696 (ldap_read() segfaults with invalid parameters). (Felipe)
- Fixed bug #48643 (String functions memory issue). (Dmitry)
- Fixed bug #48641 (tmpfile() uses old parameter parsing).
  (crrodriguez at opensuse dot org)
- Fixed bug #48624 (.user.ini never gets parsed). (Pierre)
- Fixed bug #48620 (X-PHP-Originating-Script assumes no trailing CRLF in
  existing headers). (Ilia)
- Fixed bug #48578 (Can't build 5.3 on FBSD 4.11). (Rasmus)
- Fixed bug #48535 (file_exists returns false when impersonate is used).
  (Kanwaljeet Singla, Venkat Raman Don)
- Fixed bug #48493 (spl_autoload_register() doesn't work correctly when
  prepending functions). (Scott)
- Fixed bug #48215 (Calling a method with the same name as the parent class
  calls the constructor). (Scott)
- Fixed bug #48200 (compile failure with mbstring.c when
  --enable-zend-multibyte is used). (Jani)
- Fixed bug #48188 (Cannot execute a scrollable cursors twice with PDO_PGSQL).
  (Matteo)
- Fixed bug #48185 (warning: value computed is not used in
  pdo_sqlite_stmt_get_col line 271). (Matteo)
- Fixed bug #48087 (call_user_method() invalid free of arguments). (Felipe)
- Fixed bug #48060 (pdo_pgsql - large objects are returned as empty). (Matteo)
- Fixed bug #48034 (PHP crashes when script is 8192 (8KB) bytes long). (Dmitry)
- Fixed bug #48004 (Error handler prevents creation of default object). (Dmitry)
- Fixed bug #47880 (crashes in call_user_func_array()). (Dmitry)
- Fixed bug #47856 (stristr() converts needle to lower-case). (Ilia)
- Fixed bug #47851 (is_callable throws fatal error). (Dmitry)
- Fixed bug #47816 (pcntl tests failing on NetBSD). (Matteo)
- Fixed bug #47779 (Wrong value for SIG_UNBLOCK and SIG_SETMASK constants).
  (Matteo)
- Fixed bug #47771 (Exception during object construction from arg call calls
  object's destructor). (Dmitry)
- Fixed bug #47767 (include_once does not resolve windows symlinks or junctions)
  (Kanwaljeet Singla, Venkat Raman Don)
- Fixed bug #47757 (rename JPG to JPEG in phpinfo). (Pierre)
- Fixed bug #47745 (FILTER_VALIDATE_INT doesn't allow minimum integer). (Dmitry)
- Fixed bug #47714 (autoloading classes inside exception_handler leads to
  crashes). (Dmitry)
- Fixed bug #47671 (Cloning SplObjectStorage instances). (Etienne)
- Fixed bug #47664 (get_class returns NULL instead of FALSE). (Dmitry)
- Fixed bug #47662 (Support more than 127 subpatterns in preg_match). (Nuno)
- Fixed bug #47596 (Bus error on parsing file). (Dmitry)
- Fixed bug #47572 (Undefined constant causes segmentation fault). (Felipe)
- Fixed bug #47560 (explode()'s limit parameter odd behaviour). (Matt)
- Fixed bug #47549 (get_defined_constants() return array with broken array
  categories). (Ilia)
- Fixed bug #47535 (Compilation failure in ps_fetch_from_1_to_8_bytes()).
  (Johannes)
- Fixed bug #47534 (RecursiveDiteratoryIterator::getChildren ignoring
  CURRENT_AS_PATHNAME). (Etienne)
- Fixed bug #47443 (metaphone('scratch') returns wrong result). (Felipe)
- Fixed bug #47438 (mysql_fetch_field ignores zero offset). (Johannes)
- Fixed bug #47398 (PDO_Firebird doesn't implements quoter correctly). (Felipe)
- Fixed bug #47390 (odbc_fetch_into - BC in php 5.3.0). (Felipe)
- Fixed bug #47359 (Use the expected unofficial mimetype for bmp files). (Scott)
- Fixed bug #47343 (gc_collect_cycles causes a segfault when called within a
  destructor in one case). (Dmitry)
- Fixed bug #47320 ($php_errormsg out of scope in functions). (Dmitry)
- Fixed bug #47318 (UMR when trying to activate user config). (Pierre)
- Fixed bug #47243 (OCI8: Crash at shutdown on Windows) (Chris Jones/Oracle
  Corp.)
- Fixed bug #47231 (offsetGet error using incorrect offset). (Etienne)
- Fixed bug #47229 (preg_quote() should escape the '-' char). (Nuno)
- Fixed bug #47165 (Possible memory corruption when passing return value by
  reference). (Dmitry)
- Fixed bug #47087 (Second parameter of mssql_fetch_array()). (Felipe)
- Fixed bug #47085 (rename() returns true even if the file in PHAR does not
  exist). (Greg)
- Fixed bug #47050 (mysqli_poll() modifies improper variables). (Johannes)
- Fixed bug #47045 (SplObjectStorage instances compared with ==). (Etienne)
- Fixed bug #47038 (Memory leak in include). (Dmitry)
- Fixed bug #47031 (Fix constants in DualIterator example). (Etienne)
- Fixed bug #47021 (SoapClient stumbles over WSDL delivered with
  "Transfer-Encoding: chunked"). (Dmitry)
- Fixed bug #46994 (OCI8: CLOB size does not update when using CLOB IN OUT param
  in stored procedure) (Chris Jones/Oracle Corp.)
- Fixed bug #46979 (use with non-compound name *has* effect). (Dmitry)
- Fixed bug #46957 (The tokenizer returns deprecated values). (Felipe)
- Fixed bug #46944 (UTF-8 characters outside the BMP aren't encoded correctly).
  (Scott)
- Fixed bug #46897 (ob_flush() should fail to flush unerasable buffers).
  (David C.)
- Fixed bug #46849 (Cloning DOMDocument doesn't clone the properties). (Rob)
- Fixed bug #46847 (phpinfo() is missing some settings). (Hannes)
- Fixed bug #46844 (php scripts or included files with first line starting
  with # have the 1st line missed from the output). (Ilia)
- Fixed bug #46817 (tokenizer misses last single-line comment (PHP 5.3+, with
  re2c lexer)). (Matt, Shire)
- Fixed bug #46811 (ini_set() doesn't return false on failure). (Hannes)
- Fixed bug #46763 (mb_stristr() wrong output when needle does not exist).
  (Henrique M. Decaria)
- Fixed bug #46755 (warning: use statement with non-compound name). (Dmitry)
- Fixed bug #46746 (xmlrpc_decode_request outputs non-suppressable error when
  given bad data). (Ilia)
- Fixed bug #46738 (Segfault when mb_detect_encoding() fails). (Scott)
- Fixed bug #46731 (Missing validation for the options parameter of the
  imap_fetch_overview() function). (Ilia)
- Fixed bug #46711 (cURL curl_setopt leaks memory in foreach loops). (magicaltux
  [at] php [dot] net)
- Fixed bug #46701 (Creating associative array with long values in the key fails
  on 32bit linux). (Shire)
- Fixed bug #46681 (mkdir() fails silently on PHP 5.3). (Hannes)
- Fixed bug #46653 (can't extend mysqli). (Johannes)
- Fixed bug #46646 (Restrict serialization on some internal classes like Closure
  and SplFileInfo using exceptions). (Etienne)
- Fixed bug #46623 (OCI8: phpinfo doesn't show compile time ORACLE_HOME with
  phpize) (Chris Jones/Oracle Corp.)
- Fixed bug #46578 (strip_tags() does not honor end-of-comment when it
  encounters a single quote). (Felipe)
- Fixed bug #46546 (Segmentation fault when using declare statement with
  non-string value). (Felipe)
- Fixed bug #46542 (Extending PDO class with a __call() function doesn't work as
  expected). (Johannes)
- Fixed bug #46421 (SplFileInfo not correctly handling /). (Etienne)
- Fixed bug #46347 (parse_ini_file() doesn't support * in keys). (Nuno)
- Fixed bug #46268 (DateTime::modify() does not reset relative time values).
  (Derick)
- Fixed bug #46241 (stacked error handlers, internal error handling in general).
  (Etienne)
- Fixed bug #46238 (Segmentation fault on static call with empty string method).
  (Felipe)
- Fixed bug #46192 (ArrayObject with objects as storage serialization).
  (Etienne)
- Fixed bug #46185 (importNode changes the namespace of an XML element). (Rob)
- Fixed bug #46178 (memory leak in ext/phar). (Greg)
- Fixed bug #46160 (SPL - Memory leak when exception is thrown in offsetSet).
  (Felipe)
- Fixed Bug #46147 (after stream seek, appending stream filter reads incorrect
  data). (Greg)
- Fixed bug #46127 (php_openssl_tcp_sockop_accept forgets to set context on
  accepted stream) (Mark Karpeles, Pierre)
- Fixed bug #46115 (Memory leak when calling a method using Reflection).
  (Dmitry)
- Fixed bug #46110 (XMLWriter - openmemory() and openuri() leak memory on
  multiple calls). (Ilia)
- Fixed bug #46108 (DateTime - Memory leak when unserializing). (Felipe)
- Fixed bug #46106 (Memory leaks when using global statement). (Dmitry)
- Fixed bug #46099 (Xsltprocessor::setProfiling - memory leak). (Felipe, Rob).
- Fixed bug #46087 (DOMXPath - segfault on destruction of a cloned object).
  (Ilia)
- Fixed bug #46048 (SimpleXML top-level @attributes not part of iterator).
  (David C.)
- Fixed bug #46044 (Mysqli - wrong error message). (Johannes)
- Fixed bug #46042 (memory leaks with reflection of mb_convert_encoding()).
  (Ilia)
- Fixed bug #46039 (ArrayObject iteration is slow). (Arnaud)
- Fixed bug #46033 (Direct instantiation of SQLite3stmt and SQLite3result cause
  a segfault.) (Scott)
- Fixed bug #45991 (Ini files with the UTF-8 BOM are treated as invalid).
  (Scott)
- Fixed bug #45989 (json_decode() doesn't return NULL on certain invalid
  strings). (magicaltux, Scott)
- Fixed bug #45976 (Moved SXE from SPL to SimpleXML). (Etienne)
- Fixed bug #45928 (large scripts from stdin are stripped at 16K border).
  (Christian Schneider, Arnaud)
- Fixed bug #45911 (Cannot disable ext/hash). (Arnaud)
- Fixed bug #45907 (undefined reference to 'PHP_SHA512Init'). (Greg)
- Fixed bug #45826 (custom ArrayObject serialization). (Etienne)
- Fixed bug #45820 (Allow empty keys in ArrayObject). (Etienne)
- Fixed bug #45791 (json_decode() doesn't convert 0e0 to a double). (Scott)
- Fixed bug #45786 (FastCGI process exited unexpectedly). (Dmitry)
- Fixed bug #45757 (FreeBSD4.11 build failure: failed include; stdint.h).
  (Hannes)
- Fixed bug #45743 (property_exists fails to find static protected member in
  child class). (Felipe)
- Fixed bug #45717 (Fileinfo/libmagic build fails, missing err.h and getopt.h).
  (Derick)
- Fixed bug #45706 (Unserialization of classes derived from ArrayIterator
  fails). (Etienne, Dmitry)
- Fixed bug #45696 (Not all DateTime methods allow method chaining). (Derick)
- Fixed bug #45682 (Unable to var_dump(DateInterval)). (Derick)
- Fixed bug #45447 (Filesystem time functions on Vista and server 2008).
  (Pierre)
- Fixed bug #45432 (PDO: persistent connection leak). (Felipe)
- Fixed bug #45392 (ob_start()/ob_end_clean() and memory_limit). (Ilia)
- Fixed bug #45384 (parse_ini_file will result in parse error with no trailing
  newline). (Arnaud)
- Fixed bug #45382 (timeout bug in stream_socket_enable_crypto). (vnegrier at
  optilian dot com, Ilia)
- Fixed bug #45044 (relative paths not resolved correctly). (Dmitry)
- Fixed bug #44861 (scrollable cursor don't work with pgsql). (Matteo)
- Fixed bug #44842 (parse_ini_file keys that start/end with underscore).
  (Arnaud)
- Fixed bug #44575 (parse_ini_file comment # line problems). (Arnaud)
- Fixed bug #44409 (PDO::FETCH_SERIALIZE calls __construct()). (Matteo)
- Fixed bug #44173 (PDO->query() parameter parsing/checking needs an update).
  (Matteo)
- Fixed bug #44154 (pdo->errorInfo() always have three elements in the returned
  array). (David C.)
- Fixed bug #44153 (pdo->errorCode() returns NULL when there are no errors).
  (David C.)
- Fixed bug #44135 (PDO MySQL does not support CLIENT_FOUND_ROWS). (Johannes,
  chx1975 at gmail dot com)
- Fixed bug #44100 (Inconsistent handling of static array declarations with
  duplicate keys). (Dmitry)
- Fixed bug #43831 ($this gets mangled when extending PDO with persistent
  connection). (Felipe)
- Fixed bug #43817 (opendir() fails on Windows directories with parent directory
  unaccessible). (Dmitry)
- Fixed bug #43069 (SoapClient causes 505 HTTP Version not supported error
  message). (Dmitry)
- Fixed bug #43008 (php://filter uris ignore url encoded filternames and can't
  handle slashes). (Arnaud)
- Fixed bug #42362 (HTTP status codes 204 and 304 should not be gzipped).
  (Scott, Edward Z. Yang)
- Fixed bug #41874 (separate STDOUT and STDERR in exec functions). (Kanwaljeet
  Singla, Venkat Raman Don, Pierre)
- Fixed bug #41534 (SoapClient over HTTPS fails to reestablish connection).
  (Dmitry)
- Fixed bug #38802 (max_redirects and ignore_errors). (patch by
  datibbaw@php.net)
- Fixed bug #35980 (touch() works on files but not on directories). (Pierre)

17 Jun 2009, PHP 5.2.10
- Updated timezone database to version 2009.9 (2009i) (Derick)

- Added "ignore_errors" option to http fopen wrapper. (David Zulke, Sara)
- Added new CURL options CURLOPT_REDIR_PROTOCOLS, CURLOPT_PROTOCOLS,
  and CURLPROTO_* for redirect fixes in CURL 7.19.4. (Yoram Bar Haim, Stas)
- Added support for Sun CC (FR #46595 and FR #46513). (David Soria Parra)

- Changed default value of array_unique()'s optional sorting type parameter
  back to SORT_STRING to fix backwards compatibility breakage introduced in
  PHP 5.2.9. (Moriyoshi)

- Fixed memory corruptions while reading properties of zip files. (Ilia)
- Fixed memory leak in ob_get_clean/ob_get_flush. (Christian)
- Fixed segfault on invalid session.save_path. (Hannes)
- Fixed leaks in imap when a mail_criteria is used. (Pierre)
- Fixed missing erealloc() in fix for Bug #40091 in spl_autoload_register. (Greg)

- Fixed bug #48562 (Reference recursion causes segfault when used in
  wddx_serialize_vars()). (Felipe)
- Fixed bug #48557 (Numeric string keys in Apache Hashmaps are not cast to
  integers). (David Zuelke)
- Fixed bug #48518 (curl crashes when writing into invalid file handle). (Tony)
- Fixed bug #48514 (cURL extension uses same resource name for simple and
  multi APIs). (Felipe)
- Fixed bug #48469 (ldap_get_entries() leaks memory on empty search
  results). (Patrick)
- Fixed bug #48456 (CPPFLAGS not restored properly in phpize.m4). (Jani,
  spisek at kerio dot com)
- Fixed bug #48448 (Compile failure under IRIX 6.5.30 building cast.c).
  (Kalle)
- Fixed bug #48441 (ldap_search() sizelimit, timelimit and deref options
  persist). (Patrick)
- Fixed bug #48434 (Improve memory_get_usage() accuracy). (Arnaud)
- Fixed bug #48416 (Force a cache limit in ereg() to stop excessive memory
  usage). (Scott)
- Fixed bug #48409 (Crash when exception is thrown while passing function
  arguments). (Arnaud)
- Fixed bug #48378 (exif_read_data() segfaults on certain corrupted .jpeg
  files). (Pierre)
- Fixed bug #48359 (Script hangs on snmprealwalk if OID is not increasing).
  (Ilia, simonov at gmail dot com)
- Fixed bug #48336 (ReflectionProperty::getDeclaringClass() does not work
  with redeclared property).
  (patch by Markus dot Lidel at shadowconnect dot com)
- Fixed bug #48326 (constant MSG_DONTWAIT not defined). (Arnaud)
- Fixed bug #48313 (fgetcsv() does not return null for empty rows). (Ilia)
- Fixed bug #48309 (stream_copy_to_stream() and fpasstru() do not update
  stream position of plain files). (Arnaud)
- Fixed bug #48307 (stream_copy_to_stream() copies 0 bytes when $source is a
  socket). (Arnaud)
- Fixed bug #48273 (snmp*_real_walk() returns SNMP errors as values).
  (Ilia, lytboris at gmail dot com)
- Fixed bug #48256 (Crash due to double-linking of history.o).
  (tstarling at wikimedia dot org)
- Fixed bug #48248 (SIGSEGV when access to private property via &__get).
  (Felipe)
- Fixed bug #48247 (Crash on errors during startup). (Stas)
- Fixed bug #48240 (DBA Segmentation fault dba_nextkey). (Felipe)
- Fixed bug #48224 (Incorrect shuffle in array_rand). (Etienne)
- Fixed bug #48221 (memory leak when passing invalid xslt parameter).
  (Felipe)
- Fixed bug #48207 (CURLOPT_(FILE|WRITEHEADER options do not error out when
  working with a non-writable stream). (Ilia)
- Fixed bug #48206 (Iterating over an invalid data structure with
  RecursiveIteratorIterator leads to a segfault). (Scott)
- Fixed bug #48204 (xmlwriter_open_uri() does not emit warnings on invalid
  paths). (Ilia)
- Fixed bug #48203 (Crash when CURLOPT_STDERR is set to regular file). (Jani)
- Fixed bug #48202 (Out of Memory error message when passing invalid file
  path) (Pierre)
- Fixed bug #48156 (Added support for lcov v1.7). (Ilia)
- Fixed bug #48132 (configure check for curl ssl support fails with
  --disable-rpath). (Jani)
- Fixed bug #48131 (Don't try to bind ipv4 addresses to ipv6 ips via bindto).
  (Ilia)
- Fixed bug #48070 (PDO_OCI: Segfault when using persistent connection).
  (Pierre, Matteo, jarismar dot php at gmail dot com)
- Fixed bug #48058 (Year formatter goes wrong with out-of-int range). (Derick)
- Fixed bug #48038 (odbc_execute changes variables used to form params array).
  (Felipe)
- Fixed bug #47997 (stream_copy_to_stream returns 1 on empty streams). (Arnaud)
- Fixed bug #47991 (SSL streams fail if error stack contains items). (Mikko)
- Fixed bug #47981 (error handler not called regardless). (Hannes)
- Fixed bug #47969 (ezmlm_hash() returns different values depend on OS). (Ilia)
- Fixed bug #47946 (ImageConvolution overwrites background). (Ilia)
- Fixed bug #47940 (memory leaks in imap_body). (Pierre, Jake Levitt)
- Fixed bug #47937 (system() calls sapi_flush() regardless of output
  buffering). (Ilia)
- Fixed bug #47903 ("@" operator does not work with string offsets). (Felipe)
- Fixed bug #47893 (CLI aborts on non blocking stdout). (Arnaud)
- Fixed bug #47849 (Non-deep import loses the namespace). (Rob)
- Fixed bug #47845 (PDO_Firebird omits first row from query). (Lars W)
- Fixed bug #47836 (array operator [] inconsistency when the array has
  PHP_INT_MAX index value). (Matt)
- Fixed bug #47831 (Compile warning for strnlen() in main/spprintf.c).
  (Ilia, rainer dot jung at kippdata dot de)
- Fixed bug #47828 (openssl_x509_parse() segfaults when a UTF-8 conversion
  fails). (Scott, Kees Cook, Pierre)
- Fixed bug #47818 (Segfault due to bound callback param). (Felipe)
- Fixed bug #47801 (__call() accessed via parent:: operator is provided
  incorrect method name). (Felipe)
- Fixed bug #47769 (Strange extends PDO). (Felipe)
- Fixed bug #47745 (FILTER_VALIDATE_INT doesn't allow minimum integer).
  (Dmitry)
- Fixed bug #47721 (Alignment issues in mbstring and sysvshm extension).
  (crrodriguez at opensuse dot org, Ilia)
- Fixed bug #47704 (PHP crashes on some "bad" operations with string
  offsets). (Dmitry)
- Fixed bug #47695 (build error when xmlrpc and iconv are compiled against
  different iconv versions). (Scott)
- Fixed bug #47667 (ZipArchive::OVERWRITE seems to have no effect).
  (Mikko, Pierre)
- Fixed bug #47644 (Valid integers are truncated with json_decode()). (Scott)
- Fixed bug #47639 (pg_copy_from() WARNING: nonstandard use of \\ in a
  string literal). (Ilia)
- Fixed bug #47616 (curl keeps crashing). (Felipe)
- Fixed bug #47598 (FILTER_VALIDATE_EMAIL is locale aware). (Ilia)
- Fixed bug #47566 (pcntl_wexitstatus() returns signed status).
  (patch by james at jamesreno dot com)
- Fixed bug #47564 (unpacking unsigned long 32bit bit endian returns wrong
  result). (Ilia)
- Fixed bug #47487 (performance degraded when reading large chunks after
  fix of bug #44607). (Arnaud)
- Fixed bug #47468 (enable cli|cgi-only extensions for embed sapi). (Jani)
- Fixed bug #47435 (FILTER_FLAG_NO_PRIV_RANGE does not work with ipv6
  addresses in the filter extension). (Ilia)
- Fixed bug #47430 (Errors after writing to nodeValue parameter of an absent
  previousSibling). (Rob)
- Fixed bug #47365 (ip2long() may allow some invalid values on certain 64bit
   systems). (Ilia)
- Fixed bug #47254 (Wrong Reflection for extends class). (Felipe)
- Fixed bug #47042 (cgi sapi is incorrectly removing SCRIPT_FILENAME).
  (Sriram Natarajan, David Soria Parra)
- Fixed bug #46882 (Serialize / Unserialize misbehaviour under OS with
  different bit numbers). (Matt)
- Fixed bug #46812 (get_class_vars() does not include visible private variable
  looking at subclass). (Arnaud)
- Fixed bug #46386 (Digest authentication with SOAP module fails against MSSQL
  SOAP services). (Ilia, lordelph at gmail dot com)
- Fixed bug #46109 (Memory leak when mysqli::init() is called multiple times).
  (Andrey)
- Fixed bug #45997 (safe_mode bypass with exec/system/passthru (windows only)).
  (Pierre)
- Fixed bug #45877 (Array key '2147483647' left as string). (Matt)
- Fixed bug #45822 (Near infinite-loops while parsing huge relative offsets).
  (Derick, Mike Sullivan)
- Fixed bug #45799 (imagepng() crashes on empty image).
  (Martin McNickle, Takeshi Abe)
- Fixed bug #45622 (isset($arrayObject->p) misbehaves with
  ArrayObject::ARRAY_AS_PROPS set). (robin_fernandes at uk dot ibm dot com, Arnaud)
- Fixed bug #45614 (ArrayIterator::current(), ::key() can show 1st private prop
  of wrapped object). (robin_fernandes at uk dot ibm dot com, Arnaud)
- Fixed bug #45540 (stream_context_create creates bad http request). (Arnaud)
- Fixed bug #45202 (zlib.output_compression can not be set with ini_set()).
  (Jani)
- Fixed bug #45191 (error_log ignores date.timezone php.ini val when setting
  logging timestamps). (Derick)
- Fixed bug #45092 (header HTTP context option not being used when compiled
  using --with-curlwrappers). (Jani)
- Fixed bug #44996 (xmlrpc_decode() ignores time zone on iso8601.datetime).
  (Ilia, kawai at apache dot org)
- Fixed bug #44827 (define() is missing error checks for class constants).
  (Ilia)
- Fixed bug #44214 (Crash using preg_replace_callback() and global variables).
  (Nuno, Scott)
- Fixed bug #43073 (TrueType bounding box is wrong for angle<>0).
  (Martin McNickle)
- Fixed bug #42663 (gzinflate() try to allocate all memory with truncated
  data). (Arnaud)
- Fixed bug #42414 (some odbc_*() functions incompatible with Oracle ODBC
  driver). (jhml at gmx dot net)
- Fixed bug #42362 (HTTP status codes 204 and 304 should not be gzipped).
  (Scott, Edward Z. Yang)
- Fixed bug #42143 (The constant NAN is reported as 0 on Windows)
  (Kanwaljeet Singla, Venkat Raman Don)
- Fixed bug #38805 (PDO truncates text from SQL Server text data type field).
  (Steph)

26 Feb 2009, PHP 5.2.9
- Changed __call() to be invoked on private/protected method access, similar to
  properties and __get(). (Andrei)

- Added optional sorting type flag parameter to array_unique(). Default is
  SORT_REGULAR. (Andrei)

- Fixed a crash on extract in zip when files or directories entry names contain
  a relative path. (Pierre)
- Fixed error conditions handling in stream_filter_append(). (Arnaud)
- Fixed zip filename property read. (Pierre)
- Fixed explode() behavior with empty string to respect negative limit. (Shire)
- Fixed security issue in imagerotate(), background colour isn't validated
  correctly with a non truecolour image. Reported by Hamid Ebadi,
  APA Laboratory (Fixes CVE-2008-5498). (Scott)
- Fixed a segfault when malformed string is passed to json_decode(). (Scott)
- Fixed bug in xml_error_string() which resulted in messages being
  off by one. (Scott)

- Fixed bug #47422 (modulus operator returns incorrect results on 64 bit
  linux). (Matt)
- Fixed bug #47399 (mb_check_encoding() returns true for some illegal SJIS
  characters). (for-bugs at hnw dot jp, Moriyoshi)
- Fixed bug #47353 (crash when creating a lot of objects in object
  destructor). (Tony)
- Fixed bug #47322 (sscanf %d doesn't work). (Felipe)
- Fixed bug #47282 (FILTER_VALIDATE_EMAIL is marking valid email addresses
  as invalid). (Ilia)
- Fixed bug #47220 (segfault in dom_document_parser in recovery mode). (Rob)
- Fixed bug #47217 (content-type is not set properly for file uploads). (Ilia)
- Fixed bug #47174 (base64_decode() interprets pad char in mid string as
  terminator). (Ilia)
- Fixed bug #47165 (Possible memory corruption when passing return value by
  reference). (Dmitry)
- Fixed bug #47152 (gzseek/fseek using SEEK_END produces strange results).
  (Felipe)
- Fixed bug #47131 (SOAP Extension ignores "user_agent" ini setting). (Ilia)
- Fixed bug #47109 (Memory leak on $a->{"a"."b"} when $a is not an object).
  (Etienne, Dmitry)
- Fixed bug #47104 (Linking shared extensions fails with icc). (Jani)
- Fixed bug #47049 (SoapClient::__soapCall causes a segmentation fault).
  (Dmitry)
- Fixed bug #47048 (Segfault with new pg_meta_data). (Felipe)
- Fixed bug #47042 (PHP cgi sapi is removing SCRIPT_FILENAME for non
  apache). (Sriram Natarajan)
- Fixed bug #47037 (No error when using fopen with empty string). (Cristian
  Rodriguez R., Felipe)
- Fixed bug #47035 (dns_get_record returns a garbage byte at the end of a
  TXT record). (Felipe)
- Fixed bug #47027 (var_export doesn't show numeric indices on ArrayObject).
  (Derick)
- Fixed bug #46985 (OVERWRITE and binary mode does not work, regression
  introduced in 5.2.8). (Pierre)
- Fixed bug #46973 (IPv6 address filter rejects valid address). (Felipe)
- Fixed bug #46964 (Fixed pdo_mysql build with older version of MySQL). (Ilia)
- Fixed bug #46959 (Unable to disable PCRE). (Scott)
- Fixed bug #46918 (imap_rfc822_parse_adrlist host part not filled in
  correctly). (Felipe)
- Fixed bug #46889 (Memory leak in strtotime()). (Derick)
- Fixed bug #46887 (Invalid calls to php_error_docref()). (oeriksson at
  mandriva dot com, Ilia)
- Fixed bug #46873 (extract($foo) crashes if $foo['foo'] exists). (Arnaud)
- Fixed bug #46843 (CP936 euro symbol is not converted properly). (ty_c at
  cybozuy dot co dot jp, Moriyoshi)
- Fixed bug #46798 (Crash in mssql extension when retrieving a NULL value
  inside a binary or image column type). (Ilia)
- Fixed bug #46782 (fastcgi.c parse error). (Matt)
- Fixed bug #46760 (SoapClient doRequest fails when proxy is used). (Felipe)
- Fixed bug #46748 (Segfault when an SSL error has more than one error).
  (Scott)
- Fixed bug #46739 (array returned by curl_getinfo should contain
  content_type key). (Mikko)
- Fixed bug #46699 (xml_parse crash when parser is namespace aware). (Rob)
- Fixed bug #46419 (Elements of associative arrays with NULL value are
  lost). (Dmitry)
- Fixed bug #46282 (Corrupt DBF When Using DATE). (arne at bukkie dot nl)
- Fixed bug #46026 (bz2.decompress/zlib.inflate filter tries to decompress
  after end of stream). (Greg)
- Fixed bug #46005 (User not consistently logged under Apache2). (admorten
  at umich dot edu, Stas)
- Fixed bug #45996 (libxml2 2.7 causes breakage with character data in
  xml_parse()). (Rob)
- Fixed bug #45940 (MySQLI OO does not populate connect_error property on
  failed connect). (Johannes)
- Fixed bug #45923 (mb_st[r]ripos() offset not handled correctly). (Moriyoshi)
- Fixed bug #45327 (memory leak if offsetGet throws exception). (Greg)
- Fixed bug #45239 (Encoding detector hangs with mbstring.strict_detection
  enabled). (Moriyoshi)
- Fixed bug #45161 (Reusing a curl handle leaks memory). (Mark Karpeles, Jani)
- Fixed bug #44336 (Improve pcre UTF-8 string matching performance). (frode
  at coretrek dot com, Nuno)
- Fixed bug #43841 (mb_strrpos() offset is byte count for negative values).
  (Moriyoshi)
- Fixed bug #37209 (mssql_execute with non fatal errors). (Kalle)
- Fixed bug #35975 (Session cookie expires date format isn't the most
  compatible. Now matches that of setcookie()). (Scott)


08 Dec 2008, PHP 5.2.8
- Reverted bug fix #42718 that broke magic_quotes_gpc (Scott)

04 Dec 2008, PHP 5.2.7
- Upgraded PCRE to version 7.8 (Fixes CVE-2008-2371). (Ilia)
- Updated timezone database to version 2008.9. (Derick)
- Upgraded bundled libzip to 0.9.0. (Pierre)

- Added logging option for error_log to send directly to SAPI. (Stas)
- Added PHP_MAJOR_VERSION, PHP_MINOR_VERSION, PHP_RELEASE_VERSION,
  PHP_EXTRA_VERSION, PHP_VERSION_ID, PHP_ZTS and PHP_DEBUG constants. (Pierre)
- Added "PHP_INI_SCAN_DIR" environment variable which can be used to
  either disable or change the compile time ini scan directory (FR #45114).
  (Jani)

- Fixed missing initialization of BG(page_uid) and BG(page_gid),
  reported by Maksymilian Arciemowicz. (Stas)
- Fixed memory leak inside sqlite_create_aggregate(). (Felipe)
- Fixed memory leak inside PDO sqlite's sqliteCreateAggregate() method.
  (Felipe)
- Fixed a crash inside gd with invalid fonts (Fixes CVE-2008-3658). (Pierre)
- Fixed a possible overflow inside memnstr (Fixes CVE-2008-3659).
  (LaurentGaffie)
- Fixed incorrect php_value order for Apache configuration, reported by
  Maksymilian Arciemowicz. (Stas)
- Fixed memory leak inside readline_callback_handler_remove() function.
  (Felipe)
- Fixed sybase_fetch_*() to continue reading after CS_ROW_FAIL status (Timm)
- Fixed a bug inside dba_replace() that could cause file truncation
  withinvalid keys. (Ilia)
- Fixed memory leak inside readline_callback_handler_install() function.(Ilia)
- Fixed memory leak inside readline_completion_function() function. (Felipe)
- Fixed stream_get_contents() when using $maxlength and socket is notclosed.
  indeyets [at] php [dot] net on #46049. (Arnaud)
- Fixed stream_get_line() to behave as documented on non-blocking streams.
  (Arnaud)
- Fixed endless loop in PDOStatement::debugDumpParams().
  (jonah.harris at gmail dot com)
- Fixed ability to use "internal" heaps in extensions. (Arnaud, Dmitry)
- Fixed weekdays adding/subtracting algorithm. (Derick)
- Fixed some ambiguities in the date parser. (Derick)
- Fixed a bug with the YYYY-MM format not resetting the day correctly.
  (Derick)
- Fixed a bug in the DateTime->modify() methods, it would not use the advanced
  relative time strings. (Derick)
- Fixed extraction of zip files or directories when the entry name is a
  relative path. (Pierre)
- Fixed read or write errors for large zip archives. (Pierre)
- Fixed security issues detailed in CVE-2008-2665 and CVE-2008-2666.
  (Christian Hoffmann)
- Fixed simplexml asXML() not to lose encoding when dumping entire
  document to file. (Ilia)
- Fixed a crash inside PDO when trying instantiate PDORow manually.
  (Felipe)
- Fixed build failure of ext/mysqli with libmysql 6.0 - missing
  rplfunctions. (Andrey)
- Fixed a regression when using strip_tags() and < is within an
  attribute.(Scott)
- Fixed a crash on invalid method in ReflectionParameter constructor.
  (Christian Seiler)
- Reverted fix for bug #44197 due to behaviour change in minor version.
  (Felipe)

- Fixed bug #46732 (mktime.year description is wrong). (Derick)
- Fixed bug #46696 (cURL fails in upload files with specified content-type).
  (Ilia)
- Fixed bug #46673 (stream_lock call with wrong parameter). (Arnaud)
- Fixed bug #46649 (Setting array element with that same array produces
  inconsistent results). (Arnaud)
- Fixed bug #46626 (mb_convert_case does not handle apostrophe correctly).
  (Ilia)
- Fixed bug #46543 (ibase_trans() memory leaks when using wrong parameters).
  (Felipe)
- Fixed bug #46521 (Curl ZTS OpenSSL, error in config.m4 fragment).
  (jd at cpanel dot net)
- Fixed bug #46496 (wddx_serialize treats input as ISO-8859-1). (Mark Karpeles)
- Fixed bug #46427 (SoapClient() stumbles over its "stream_context" parameter).
  (Dmitry, Herman Radtke)
- Fixed bug #46426 (offset parameter of stream_get_contents() does not
  workfor "0"). (Felipe)
- Fixed bug #46406 (Unregistering nodeclass throws E_FATAL). (Rob)
- Fixed bug #46389 (NetWare needs small patch for _timezone).
  (patch by guenter@php.net)
- Fixed bug #46388 (stream_notification_callback inside of object destroys
  object variables). (Felipe)
- Fixed bug #46381 (wrong $this passed to internal methods causes segfault).
  (Tony)
- Fixed bug #46379 (Infinite loop when parsing '#' in one line file). (Arnaud)
- Fixed bug #46366 (bad cwd with / as pathinfo). (Dmitry)
- Fixed bug #46360 (TCP_NODELAY constant for socket_{get,set}_option).
  (bugs at trick dot vanstaveren dot us)
- Fixed bug #46343 (IPv6 address filter accepts invalid address). (Ilia)
- Fixed bug #46335 (DOMText::splitText doesn't handle multibyte characters).
  (Rob)
- Fixed bug #46323 (compilation of simplexml for NetWare breaks).
  (Patch by guenter [at] php [dot] net)
- Fixed bug #46319 (PHP sets default Content-Type header for HTTP 304
  response code, in cgi sapi). (Ilia)
- Fixed bug #46313 (Magic quotes broke $_FILES). (Arnaud)
- Fixed bug #46308 (Invalid write when changing property from inside getter).
  (Dmitry)
- Fixed bug #46292 (PDO::setFetchMode() shouldn't requires the 2nd arg when
  using FETCH_CLASSTYPE). (Felipe)
- Fixed bug #46274, #46249 (pdo_pgsql always fill in NULL for empty BLOB and
  segfaults when returned by SELECT). (Felipe)
- Fixed bug #46271 (local_cert option is not resolved to full path). (Ilia)
- Fixed bug #46247 (ibase_set_event_handler() is allowing to pass callback
  without event). (Felipe)
- Fixed bug #46246 (difference between call_user_func(array($this, $method))
  and $this->$method()). (Dmitry)
- Fixed bug #46222 (ArrayObject EG(uninitialized_var_ptr) overwrite).
  (Etienne)
- Fixed bug #46215 (json_encode mutates its parameter and has some
  class-specific state). (Felipe)
- Fixed bug #46206 (pg_query_params/pg_execute convert passed values to
  strings). (Ilia)
- Fixed bug #46191 (BC break: DOMDocument saveXML() doesn't accept null).
  (Rob)
- Fixed bug #46164 (stream_filter_remove() closes the stream). (Arnaud)
- Fixed bug #46157 (PDOStatement::fetchObject prototype error). (Felipe)
- Fixed bug #46147 (after stream seek, appending stream filter reads
  incorrect data). (Greg)
- Fixed bug #46139 (PDOStatement->setFetchMode() forgets FETCH_PROPS_LATE).
  (chsc at peytz dot dk, Felipe)
- Fixed bug #46127 (php_openssl_tcp_sockop_accept forgets to set context
  on accepted stream) (Mark Karpeles, Pierre)
- Fixed bug #46110 (XMLWriter - openmemory() and openuri() leak memory on
  multiple calls). (Ilia)
- Fixed bug #46088 (RegexIterator::accept - segfault). (Felipe)
- Fixed bug #46082 (stream_set_blocking() can cause a crash in some
  circumstances). (Felipe)
- Fixed bug #46064 (Exception when creating ReflectionProperty object
  on dynamicly created property). (Felipe)
- Fixed bug #46059 (Compile failure under IRIX 6.5.30 building posix.c).
  (Arnaud)
- Fixed bug #46053 (SplFileObject::seek - Endless loop). (Arnaud)
- Fixed bug #46051 (SplFileInfo::openFile - memory overlap). (Arnaud)
- Fixed bug #46047 (SimpleXML converts empty nodes into object with
  nested array). (Rob)
- Fixed bug #46031 (Segfault in AppendIterator::next). (Arnaud)
- Fixed bug #46029 (Segfault in DOMText when using with Reflection). (Rob)
- Fixed bug #46026 (bzip2.decompress/zlib.inflate filter tries to decompress
  after end of stream). (Keisial at gmail dot com, Greg)
- Fixed bug #46024 (stream_select() doesn't return the correct number).
  (Arnaud)
- Fixed bug #46010 (warnings incorrectly generated for iv in ecb mode).
  (Felipe)
- Fixed bug #46003 (isset on nonexisting node return unexpected results). (Rob)
- Fixed bug #45956 (parse_ini_file() does not return false with syntax errors
  in parsed file). (Jani)
- Fixed bug #45901 (wddx_serialize_value crash with SimpleXMLElement object).
  (Rob)
- Fixed bug #45862 (get_class_vars is inconsistent with 'protected' and
  'private' variables). (ilewis at uk dot ibm dot com, Felipe)
- Fixed bug #45860 (header() function fails to correctly replace all Status
  lines). (Dmitry)
- Fixed bug #45805 (Crash on throwing exception from error handler). (Dmitry)
- Fixed bug #45765 (ReflectionObject with default parameters of self::xxx cause
  an error). (Felipe)
- Fixed bug #45751 (Using auto_prepend_file crashes (out of scope stack address
  use)). (basant dot kukreja at sun dot com)
- Fixed bug #45722 (mb_check_encoding() crashes). (Moriyoshi)
- Fixed bug #45705 (rfc822_parse_adrlist() modifies passed address parameter).
  (Jani)
- Fixed bug #45691 (Some per-dir or runtime settings may leak into other
  requests). (Moriyoshi)
- Fixed bug #45581 (htmlspecialchars() double encoding &#x hex items). (Arnaud)
- Fixed bug #45580 (levenshtein() crashes with invalid argument). (Ilia)
- Fixed bug #45575 (Segfault with invalid non-string as event handler callback).
  (Christian Seiler)
- Fixed bug #45568 (ISAPI doesn't properly clear auth_digest in header).
  (Patch by: navara at emclient dot com)
- Fixed bug #45556 (Return value from callback isn't freed). (Felipe)
- Fixed bug #45555 (Segfault with invalid non-string as
  register_introspection_callback). (Christian Seiler)
- Fixed bug #45553 (Using XPath to return values for attributes with a
  namespace does not work). (Rob)
- Fixed bug #45529 (new DateTimeZone() and date_create()->getTimezone() behave
  different). (Derick)
- Fixed bug #45522 (FCGI_GET_VALUES request does not return supplied values).
  (Arnaud)
- Fixed bug #45486 (mb_send_mail(); header 'Content-Type: text/plain; charset='
   parsing incorrect). (Felipe)
- Fixed bug #45485 (strip_tags and <?XML tag). (Felipe)
- Fixed bug #45460 (imap patch for fromlength fix in imap_headerinfo doesn't
  accept lengths of 1024). (Felipe, andrew at lifescale dot com)
- Fixed bug #45449 (filesize() regression using ftp wrapper).
  (crrodriguez at suse dot de)
- Fixed bug #45423 (fastcgi parent process doesn't invoke php_module_shutdown
  before shutdown) (basant dot kukreja at sun dot com)
- Fixed bug #45406 (session.serialize_handler declared by shared extension fails).
  (Kalle, oleg dot grenrus at dynamoid dot com)
- Fixed bug #45405 (snmp extension memory leak).
  (Federico Cuello, Rodrigo Campos)
- Fixed bug #45382 (timeout bug in stream_socket_enable_crypto). (Ilia)
- Fixed bug #45373 (php crash on query with errors in params). (Felipe)
- Fixed bug #45352 (Segmentation fault because of tick function on second
  request). (Dmitry)
- Fixed bug #45312 (Segmentation fault on second request for array functions).
  (Dmitry)
- Fixed bug #45303 (Opening php:// wrapper in append mode results in a warning).
  (Arnaud)
- Fixed bug #45251 (double free or corruption with setAttributeNode()). (Rob)
- Fixed bug #45226 and #18916 (xmlrpc_set_type() segfaults and wrong behavior
  with valid ISO8601 date string). (Jeff Lawsons)
- Fixed bug #45220 (curl_read callback returns -1 when needs to return
  size_t (unsigned)). (Felipe)
- Fixed bug #45181 (chdir() should clear relative entries in stat cache).
  (Arnaud)
- Fixed bug #45178 (memory corruption on assignment result of "new" by
  reference). (Dmitry)
- Fixed bug #45166 (substr() overflow changes). (Felipe)
- Fixed bug #45151 (Crash with URI/file..php (filename contains 2 dots)).
  (Fixes CVE-2008-3660) (Dmitry)
- Fixed bug #45139 (ReflectionProperty returns incorrect declaring class).
  (Felipe)
- Fixed bug #45124 ($_FILES['upload']['size'] sometimes return zero and some
  times the filesize). (Arnaud)
- Fixed bug #45028 (CRC32 output endianness is different between crc32() and
  hash()). (Tony)
- Fixed bug #45004 (pg_insert() does not accept 4 digit timezone format).
  (Ilia)
- Fixed bug #44991 (Compile Failure With freetds0.82).
  (jklowden at freetds dot org, matthias at dsx dot at)
- Fixed bug #44938 (gettext functions crash with overly long domain).
  (Christian Schneider, Ilia)
- Fixed bug #44925 (preg_grep() modifies input array). (Nuno)
- Fixed bug #44900 (OpenSSL extension fails to link with OpenSSL 0.9.6).
  (jd at cpanel dot net, Pierre)
- Fixed bug #44891 Memory leak using registerPHPFunctions and XSLT Variable
  as function parameter. (Rob)
- Fixed bug #44882 (SOAP extension object decoding bug). (Dmitry)
- Fixed bug #44830 (Very minor issue with backslash in heredoc). (Matt)
- Fixed bug #44818 (php://memory writeable when opened read only). (Arnaud)
- Fixed bug #44811 (Improve error message when creating a new SoapClient
  that contains invalid data). (Markus Fischer, David C)
- Fixed bug #44798 (Memory leak assigning value to attribute). (Ilia)
- Fixed bug #44716 (Progress notifications incorrect). (Hannes)
- Fixed bug #44712 (stream_context_set_params segfaults on invalid arguments).
  (Hannes)
- Fixed bug #44617 (wrong HTML entity output when substitute_character=entity).
  (Moriyoshi)
- Fixed bug #44607 (stream_get_line unable to correctly identify the "ending"
  in the stream content). (Arnaud)
- Fixed bug #44425 (Extending PDO/MySQL class with a __call() function doesn't
  work). (Johannes)
- Fixed bug #44327 (PDORow::queryString property & numeric offsets / Crash).
  (Felipe)
- Fixed bug #44251, #41125 (PDO + quote() + prepare() can result in segfault).
  (tsteiner at nerdclub dot net)
- Fixed bug #44246 (closedir() accepts a file resource opened by fopen()).
  (Dmitry, Tony)
- Fixed bug #44182 (extract($a, EXTR_REFS) can fail to split copy-on-write
  references). (robin_fernandes at uk dot ibm dot com)
- Fixed bug #44181 (extract($a, EXTR_OVERWRITE|EXTR_REFS) can fail to create
  references to $a). (robin_fernandes at uk dot ibm dot com)
- Fixed bug #44127 (UNIX abstract namespace socket connect does not work).
  (Jani)
- Fixed bug #43993 (mb_substr_count() behaves differently to substr_count()
  with overlapping needles). (Moriyoshi)
- Fixed Bug #43958 (class name added into the error message). (Dmitry)
- Fixed bug #43941 (json_encode silently cuts non-UTF8 strings). (Stas)
- Fixed bug #43925 (Incorrect argument counter in prepared statements with
  pgsql). (Felipe)
- Fixed bug #43731 (socket_getpeername: cannot use on stdin with inetd).
  (Arnaud)
- Fixed bug #43723 (SOAP not sent properly from client for <choice>). (Dmitry)
- Fixed bug #43668 (Added odbc.default_cursortype to control the ODBCcursor
  model). (Patrick)
- Fixed bug #43666 (Fixed code to use ODBC 3.52 datatypes for 64bit
  systems). (Patrick)
- Fixed bug #43540 (rfc1867 handler newlength problem). (Arnaud)
- Fixed bug #43452 (strings containing a weekday, or a number plus weekday
  behaved incorrect of the current day-of-week was the same as the one in the
  phrase). (Derick)
- Fixed bug #43353 (wrong detection of 'data' wrapper causes notice).
  (gk at gknw dot de, Arnaud)
- Fixed bug #43053 (Regression: some numbers shown in scientific notation).
  (int-e at gmx dot de)
- Fixed bug #43045 (SOAP encoding violation on "INF" for type double/float).
  (Dmitry)
- Fixed bug #42862 (IMAP toolkit crash: rfc822.c legacy routine buffer
  overflow). (Fixes CVE-2008-2829) (Dmitry)
- Fixed bug #42855 (dns_get_record() doesn't return all text from TXT record).
  (a dot u dot savchuk at gmail dot com)
- Fixed bug #42737 (preg_split('//u') triggers a E_NOTICE with newlines).
  (Nuno)
- Fixed bug #42718 (FILTER_UNSAFE_RAW not applied when configured as default
  filter). (Arnaud)
- Fixed bug #42604 ("make test" fails with --with-config-file-scan-dir=path).
  (Jani)
- Fixed bug #42473 (ob_start php://output and headers). (Arnaud)
- Fixed bug #42318 (problem with nm on AIX, not finding object files).
  (Dmitry)
- Fixed bug #42294 (Unified solution for round() based on C99 round). (Ilia)
- Fixed bug #42078 (pg_meta_data mix tables metadata from different schemas).
  (Felipe)
- Fixed bug #41348 (OCI8: allow compilation with Oracle 8.1). (Chris Jones)
- Fixed bug #41033 (enable signing with DSA keys.
  (gordyf at google dot com, Pierre)
- Fixed bug #37100 (data is returned truncated with BINARY CURSOR). (Tony)
- Fixed bug #30312 (crash in sybase_unbuffered_query() function). (Timm)
- Fixed bug #24679 (pg_* functions doesn't work using schema). (Felipe)
- Fixed bug #14962 (PECL) (::extractTo 2nd argument is not really optional)
  (Mark van Der Velden)
- Fixed bug #14032 (Mail() always returns false but mail is sent). (Mikko)


01 May 2008, PHP 5.2.6
- Fixed two possible crashes inside posix extension (Tony)
- Fixed incorrect heredoc handling when label is used within the block.
  (Matt)
- Fixed possible stack buffer overflow in FastCGI SAPI. (Andrei Nigmatulin)
- Fixed sending of uninitialized paddings which may contain some information. (Andrei Nigmatulin)
- Fixed a bug in formatting timestamps when DST is active in the default timezone (Derick)
- Properly address incomplete multibyte chars inside escapeshellcmd() (Ilia, Stefan Esser)
- Fix integer overflow in printf(). (Stas, Maksymilian Aciemowicz)
- Fixed security issue detailed in CVE-2008-0599. (Rasmus)
- Fixed potential memleak in stream filter parameter for zlib filter. (Greg)
- Added Reflection API metadata for the methods of the DOM classes. (Sebastian)
- Fixed weird behavior in CGI parameter parsing. (Dmitry, Hannes Magnusson)
- Fixed a safe_mode bypass in cURL identified by Maksymilian Arciemowicz.
  (Ilia)
- Fixed a bug with PDO::FETCH_COLUMN|PDO::FETCH_GROUP mode when a column # by
  which to group by data is specified. (Ilia)
- Fixed segfault in filter extension when using callbacks. (Arnar Mar Sig,
  Felipe)
- Fixed faulty fix for bug #40189 (endless loop in zlib.inflate stream filter). (Greg)
- Upgraded PCRE to version 7.6 (Nuno)

- Fixed bug #44742 (timezone_offset_get() causes segmentation faults). (Derick)
- Fixed bug #44720 (Prevent crash within session_register()). (Scott)
- Fixed bug #44703 (htmlspecialchars() does not detect bad character set argument). (Andy Wharmby)
- Fixed bug #44673 (With CGI argv/argc starts from arguments, not from script) (Dmitry)
- Fixed bug #44667 (proc_open() does not handle pipes with the mode 'wb' correctly). (Jani)
- Fixed bug #44663 (Crash in imap_mail_compose if "body" parameter invalid). (Ilia)
- Fixed bug #44650 (escaepshellscmd() does not check arg count). (Ilia)
- Fixed bug #44613 (Crash inside imap_headerinfo()). (Ilia, jmessa)
- Fixed bug #44603 (Order issues with Content-Type/Length headers on POST). (Ilia)
- Fixed bug #44594 (imap_open() does not validate # of retries parameter). (Ilia)
- Fixed bug #44591 (imagegif's filename parameter). (Felipe)
- Fixed bug #44557 (Crash in imap_setacl when supplied integer as username) (Thomas Jarosch)
- Fixed bug #44487 (call_user_method_array issues a warning when throwing an exception). (David Soria Parra)
- Fixed bug #44478 (Inconsistent behaviour when assigning new nodes). (Rob, Felipe)
- Fixed bug #44445 (email validator does not handle domains starting/ending with a -). (Ilia)
- Fixed bug #44440 (st_blocks undefined under BeOS). (Felipe)
- Fixed bug #44394 (Last two bytes missing from output). (Felipe)
- Fixed bug #44388 (Crash inside exif_read_data() on invalid images) (Ilia)
- Fixed bug #44373 (PDO_OCI extension compile failed). (Felipe)
- Fixed bug #44333 (SEGFAULT when using mysql_pconnect() with client_flags). (Felipe)
- Fixed bug #44306 (Better detection of MIPS processors on Windows). (Ilia)
- Fixed bug #44242 (metaphone('CMXFXM') crashes PHP). (Felipe)
- Fixed bug #44233 (MSG_PEEK undefined under BeOS R5). (jonathonfreeman at gmail dot com, Ilia)
- Fixed bug #44216 (strftime segfaults on large negative value). (Derick)
- Fixed bug #44209 (strtotime() doesn't support 64 bit timestamps on 64 bit platforms). (Derick)
- Fixed bug #44206 (OCI8 selecting ref cursors leads to ORA-1000 maximum open cursors reached). (Oracle Corp.)
- Fixed bug #44200 (A crash in PDO when no bound targets exists and yet bound parameters are present). (Ilia)
- Fixed bug #44197 (socket array keys lost on socket_select). (Felipe)
- Fixed bug #44191 (preg_grep messes up array index). (Felipe)
- Fixed bug #44189 (PDO setAttribute() does not properly validate values for native numeric options). (Ilia)
- Fixed bug #44184 (Double free of loop-variable on exception). (Dmitry)
- Fixed bug #44171 (Invalid FETCH_COLUMN index does not raise an error). (Ilia)
- Fixed bug #44166 (Parameter handling flaw in PDO::getAvailableDrivers()). (Ilia)
- Fixed bug #44159 (Crash: $pdo->setAttribute(PDO::STATEMENT_ATTR_CLASS, NULL)). (Felipe)
- Fixed bug #44152 (Possible crash with syslog logging on ZTS builds). (Ilia)
- Fixed bug #44141 (private parent constructor callable through static function). (Dmitry)
- Fixed bug #44113 (OCI8 new collection creation can fail with OCI-22303). (Oracle Corp.)
- Fixed bug #44069 (Huge memory usage with concatenation using . instead of .=). (Dmitry)
- Fixed bug #44046 (crash inside array_slice() function with an invalid by-ref offset). (Ilia)
- Fixed bug #44028 (crash inside stream_socket_enable_crypto() when enabling encryption without crypto type). (Ilia)
- Fixed bug #44018 (RecursiveDirectoryIterator options inconsistancy). (Marcus)
- Fixed bug #44008 (OCI8 incorrect usage of OCI-Lob->close crashes PHP). (Oracle Corp.)
- Fixed bug #43998 (Two error messages returned for incorrect encoding for mb_strto[upper|lower]). (Rui)
- Fixed bug #43994 (mb_ereg 'successfully' matching incorrect). (Rui)
- Fixed bug #43954 (Memory leak when sending the same HTTP status code multiple times). (Scott)
- Fixed bug #43927 (koi8r is missing from html_entity_decode()). (andy at demos dot su, Tony)
- Fixed bug #43912 (Interbase column names are truncated to 31 characters). (Ilia)
- Fixed bug #43875 (Two error messages returned for $new and $flag argument in mysql_connect()). (Hannes)
- Fixed bug #43863 (str_word_count() breaks on cyrillic "ya" in locale cp1251). (phprus at gmail dot com, Tony)
- Fixed bug #43841 (mb_strrpos offset is byte count for negative values). (Rui)
- Fixed bug #43840 (mb_strpos bounds check is byte count rather than a character count). (Rui)
- Fixed bug #43808 (date_create never fails (even when it should)). (Derick)
- Fixed bug #43793 (zlib filter is unable to auto-detect gzip/zlib file headers). (Greg)
- Fixed bug #43703 (Signature compatibility check broken). (Dmitry)
- Fixed bug #43677 (Inconsistent behaviour of include_path set with php_value). (manuel at mausz dot at)
- Fixed bug #43663 (Extending PDO class with a __call() function doesn't work). (David Soria Parra)
- Fixed bug #43647 (Make FindFile use PATH_SEPARATOR instead of ";"). (Ilia)
- Fixed bug #43635 (mysql extension ingores INI settings on NULL values passed to mysql_connect()). (Ilia)
- Fixed bug #43620 (Workaround for a bug inside libcurl 7.16.2 that can result in a crash). (Ilia)
- Fixed bug #43614 (incorrect processing of numerical string keys of array in arbitrary serialized data). (Dmitriy Buldakov, Felipe)
- Fixed bug #43606 (define missing depencies of the exif extension). (crrodriguez at suse dot de)
- Fixed bug #43589 (a possible infinite loop in bz2_filter.c). (Greg)
- Fixed bug #43580 (removed bogus declaration of a non-existent php_is_url() function). (Ilia)
- Fixed bug #43559 (array_merge_recursive() doesn't behave as expected with duplicate NULL values). (Felipe, Tony)
- Fixed bug #43533 (escapeshellarg('') returns null). (Ilia)
- Fixed bug #43527 (DateTime created from a timestamp reports environment timezone). (Derick)
- Fixed bug #43522 (stream_get_line() eats additional characters). (Felipe, Ilia, Tony)
- Fixed bug #43507 (SOAPFault HTTP Status 500 - would like to be able to set the HTTP Status). (Dmitry)
- Fixed bug #43505 (Assign by reference bug). (Dmitry)
- Fixed bug #43498 (file_exists() on a proftpd server got SIZE not allowed in ASCII mode). (Ilia, crrodriguez at suse dot de)
- Fixed bug #43497 (OCI8 XML/getClobVal aka temporary LOBs leak UGA memory). (Chris)
- Fixed bug #43495 (array_merge_recursive() crashes with recursive arrays). (Ilia)
- Fixed bug #43493 (pdo_pgsql does not send username on connect when password is not available). (Ilia)
- Fixed bug #43491 (Under certain conditions, file_exists() never returns). (Dmitry)
- Fixed bug #43483 (get_class_methods() does not list all visible methods). (Dmitry)
- Fixed bug #43482 (array_pad() does not warn on very small pad numbers). (Ilia)
- Fixed bug #43457 (Prepared statement with incorrect parms doesn't throw exception with pdo_pgsql driver). (Ilia)
- Fixed bug #43450 (Memory leak on some functions with implicit object __toString() call). (David C.)
- Fixed bug #43386 (array_globals not reset to 0 properly on init). (Ilia)
- Fixed bug #43377 (PHP crashes with invalid argument for DateTimeZone). (Ilia)
- Fixed bug #43373 (pcntl_fork() should not raise E_ERROR on error). (Ilia)
- Fixed bug #43364 (recursive xincludes don't remove internal xml nodes properly). (Rob, patch from ddb@bitxtender.de)
- Fixed bug #43301 (mb_ereg*_replace() crashes when replacement string is invalid PHP expression and 'e' option is used). (Jani)
- Fixed bug #43295 (crash because of uninitialized SG(sapi_headers).mimetype). (Dmitry)
- Fixed bug #43293 (Multiple segfaults in getopt()). (Hannes)
- Fixed bug #43279 (pg_send_query_params() converts all elements in 'params' to strings). (Ilia)
- Fixed bug #43276 (Incomplete fix for bug #42739, mkdir() under safe_mode). (Ilia)
- Fixed bug #43248 (backward compatibility break in realpath()). (Dmitry)
- Fixed bug #43221 (SimpleXML adding default namespace in addAttribute). (Rob)
- Fixed bug #43216 (stream_is_local() returns false on "file://"). (Dmitry)
- Fixed bug #43201 (Crash on using uninitialized vals and __get/__set). (Dmitry)
- Fixed bug #43182 (file_put_contents() LOCK_EX does not work properly on file truncation). (Ilia)
- Fixed bug #43175 (__destruct() throwing an exception with __call() causes segfault). (Dmitry)
- Fixed bug #43128 (Very long class name causes segfault). (Dmitry)
- Fixed bug #43105 (PHP seems to fail to close open files). (Hannes)
- Fixed bug #43092 (curl_copy_handle() crashes with > 32 chars long URL). (Jani)
- Fixed bug #43003 (Invalid timezone reported for DateTime objects constructed using a timestamp). (Derick)
- Fixed bug #42978 (mismatch between number of bound params and values causes a crash in pdo_pgsql). (Ilia)
- Fixed bug #42945 (preg_split() swallows part of the string). (Nuno)
- Fixed bug #42937 (__call() method not invoked when methods are called on parent from child class). (Dmitry)
- Fixed bug #42841 (REF CURSOR and oci_new_cursor() crash PHP). (Chris)
- Fixed bug #42838 (Wrong results in array_diff_uassoc) (Felipe)
- Fixed bug #42779 (Incorrect forcing from HTTP/1.0 request to HTTP/1.1 response). (Ilia)
- Fixed bug #42736 (xmlrpc_server_call_method() crashes). (Tony)
- Fixed bug #42692 (Procedure 'int1' not present with doc/lit SoapServer). (Dmitry)
- Fixed bug #42548 (mysqli PROCEDURE calls can't return result sets). (Hartmut)
- Fixed bug #42505 (new sendmail default breaks on Netware platform) (Guenter Knauf)
- Fixed bug #42369 (Implicit conversion to string leaks memory). (David C., Rob).
- Fixed bug #42272 (var_export() incorrectly escapes char(0)). (Derick)
- Fixed bug #42261 (Incorrect lengths for date and boolean data types). (Ilia)
- Fixed bug #42190 (Constructing DateTime with TimeZone Indicator invalidates DateTimeZone). (Derick)
- Fixed bug #42177 (Warning "array_merge_recursive(): recursion detected" comes again...). (Felipe)
- Fixed bug #41941 (oci8 extension not lib64 savvy). (Chris)
- Fixed bug #41828 (Failing to call RecursiveIteratorIterator::__construct() causes a sefault). (Etienne)
- Fixed bug #41599 (setTime() fails after modify() is used). (Derick)
- Fixed bug #41562 (SimpleXML memory issue). (Rob)
- Fixed bug #40013 (php_uname() does not return nodename on Netware (Guenter Knauf)
- Fixed bug #38468 (Unexpected creation of cycle). (Dmitry)
- Fixed bug #32979 (OpenSSL stream->fd casts broken in 64-bit build) (stotty at tvnet dot hu)

08 Nov 2007, PHP 5.2.5
- Upgraded PCRE to version 7.3 (Nuno)
- Added optional parameter $provide_object to debug_backtrace(). (Sebastian)
- Added alpha support for imagefilter() IMG_FILTER_COLORIZE. (Pierre)
- Added ability to control memory consumption between request using
  ZEND_MM_COMPACT environment variable. (Dmitry)

- Improved speed of array_intersect_key(), array_intersect_assoc(),
  array_uintersect_assoc(), array_diff_key(), array_diff_assoc() and
  array_udiff_assoc(). (Dmitry)

- Fixed move_uploaded_file() to always set file permissions of resulting file
  according to UMASK. (Andrew Sitnikov)
- Fixed possible crash in ext/soap because of uninitialized value. (Zdash Urf)
- Fixed regression in glob() when enforcing safe_mode/open_basedir checks on
  paths containing '*'. (Ilia)
- Fixed "mail.force_extra_parameters" php.ini directive not to be modifiable
  in .htaccess due to the security implications - reported by SecurityReason.
  (Stas)
- Fixed PDO crash when driver returns empty LOB stream. (Stas)
- Fixed dl() to only accept filenames - reported by Laurent Gaffie. (Stas)
- Fixed dl() to limit argument size to MAXPATHLEN (CVE-2007-4887).
  (Christian Hoffmann)
- Fixed iconv_*() functions to limit argument sizes as workaround to libc
  bug (CVE-2007-4783, CVE-2007-4840 by Laurent Gaffie).
  (Christian Hoffmann, Stas)
- Fixed missing brackets leading to build warning and error in the log.
  Win32 code. (Andrey)
- Fixed leaks with multiple connects on one mysqli object. (Andrey)
- Fixed endianness detection on MacOS when building universal binary.
  (Uwe Schindler, Christian Speich, Tony)
- Fixed possible triggering of buffer overflows inside glibc
  implementations of the fnmatch(), setlocale() and glob() functions.
  Reported by Laurent Gaffie. (Ilia)
- Fixed imagerectangle regression with 1x1 rectangle (libgd #106). (Pierre)
- Fixed htmlentities/htmlspecialchars not to accept partial multibyte
  sequences. (Stas)

- Fixed bug #43196 (array_intersect_assoc() crashes with non-array input).
  (Jani)
- Fixed bug #43139 (PDO ignores ATTR_DEFAULT_FETCH_MODE in some cases with
  fetchAll()). (Ilia)
- Fixed bug #43137 (rmdir() and rename() do not clear statcache). (Jani)
- Fixed bug #43130 (Bound parameters cannot have - in their name). (Ilia)
- Fixed bug #43099 (XMLWriter::endElement() does not check # of params).
  (Ilia)
- Fixed bug #43020 (Warning message is missing with shuffle() and more
  than one argument). (Scott)
- Fixed bug #42976 (Crash when constructor for newInstance() or
  newInstanceArgs() fails) (Ilia)
- Fixed bug #42943 (ext/mssql: Move *timeout initialization from RINIT
  to connect time). (Ilia)
- Fixed bug #42917 (PDO::FETCH_KEY_PAIR doesn't work with setFetchMode).
  (Ilia)
- Fixed bug #42890 (Constant "LIST" defined by mysqlclient and c-client).
  (Andrey)
- Fixed bug #42869 (automatic session id insertion adds sessions id to
  non-local forms). (Ilia)
- Fixed bug #42818 ($foo = clone(array()); leaks memory). (Dmitry)
- Fixed bug #42817 (clone() on a non-object does not result in a fatal
  error). (Ilia)
- Fixed bug #42785 (json_encode() formats doubles according to locale rather
  then following standard syntax). (Ilia)
- Fixed bug #42783 (pg_insert() does not accept an empty list for
  insertion). (Ilia)
- Fixed bug #42773 (WSDL error causes HTTP 500 Response). (Dmitry)
- Fixed bug #42772 (Storing $this in a static var fails while handling a cast
  to string). (Dmitry)
- Fixed bug #42767 (highlight_string() truncates trailing comment). (Ilia)
- Fixed bug #42739 (mkdir() doesn't like a trailing slash when safe_mode is
  enabled). (Ilia)
- Fixed bug #42703 (Exception raised in an iterator::current() causes segfault
  in FilterIterator) (Marcus)
- Fixed bug #42699 (PHP_SELF duplicates path). (Dmitry)
- Fixed bug #42654 (RecursiveIteratorIterator modifies only part of leaves)
  (Marcus)
- Fixed bug #42643 (CLI segfaults if using ATTR_PERSISTENT). (Ilia)
- Fixed bug #42637 (SoapFault : Only http and https are allowed). (Bill Moran)
- Fixed bug #42629 (Dynamically loaded PHP extensions need symbols exported
  on MacOSX). (jdolecek at NetBSD dot org)
- Fixed bug #42627 (bz2 extension fails to build with -fno-common).
  (dolecek at netbsd dot org)
- Fixed Bug #42596 (session.save_path MODE option does not work). (Ilia)
- Fixed bug #42590 (Make the engine recognize \v and \f escape sequences).
  (Ilia)
- Fixed bug #42587 (behavior change regarding symlinked .php files). (Dmitry)
- Fixed bug #42579 (apache_reset_timeout() does not exist). (Jani)
- Fixed bug #42549 (ext/mysql failed to compile with libmysql 3.23). (Scott)
- Fixed bug #42523 (PHP_SELF duplicates path). (Dmitry)
- Fixed bug #42512 (ip2long('255.255.255.255') should return 4294967295 on
  64-bit PHP). (Derick)
- Fixed bug #42506 (php_pgsql_convert() timezone parse bug) (nonunnet at
  gmail dot com, Ilia)
- Fixed bug #42496 (OCI8 cursor is not closed when using 2 clobs in a select
  query). (Oracle Corp.)
- Fixed bug #42462 (Segmentation when trying to set an attribute in a
  DOMElement). (Rob)
- Fixed bug #42453 (CGI SAPI does not shut down cleanly with -i/-m/-v cmdline
  options). (Dmitry)
- Fixed bug #42452 (PDO classes do not expose Reflection API information).
  (Hannes)
- Fixed bug #42468 (Write lock on file_get_contents fails when using a
  compression stream). (Ilia)
- Fixed bug #42488 (SoapServer reports an encoding error and the error itself
  breaks). (Dmitry)
- Fixed bug #42378 (mysqli_stmt_bind_result memory exhaustion). (Andrey)
- Fixed bug #42359 (xsd:list type not parsed). (Dmitry)
- Fixed bug #42326 (SoapServer crash). (Dmitry)
- Fixed bug #42214 (SoapServer sends clients internal PHP errors). (Dmitry)
- Fixed bug #42189 (xmlrpc_set_type() crashes php on invalid datetime
  values). (Ilia)
- Fixed bug #42139 (XMLReader option constants are broken using XML()). (Rob)
- Fixed bug #42086 (SoapServer return Procedure '' not present for WSIBasic
  compliant wsdl). (Dmitry)
- Fixed bug #41822 (Relative includes broken when getcwd() fails). (Ab5602,
  Jani)
- Fixed bug #41561 (Values set with php_admin_* in httpd.conf can be overwritten
  with ini_set()). (Stas, Jani)
- Fixed bug #39651 (proc_open() append mode doesn't work on windows). (Nuno)

30 Aug 2007, PHP 5.2.4
- Removed --enable-versioning configure option. (Jani)

- Upgraded PCRE to version 7.2 (Nuno)
- Updated timezone database to version 2007.6. (Derick)

- Improved openssl_x509_parse() to return extensions in readable form. (Dmitry)

- Enabled changing the size of statement cache for non-persistent OCI8
  connections. (Chris Jones, Tony)

- Changed "display_errors" php.ini option to accept "stderr" as value which
  makes the error messages to be outputted to STDERR instead of STDOUT with
  CGI and CLI SAPIs (FR #22839). (Jani)
- Changed error handler to send HTTP 500 instead of blank page on PHP errors.
  (Dmitry, Andrei Nigmatulin)
- Changed mail() function to be always available. (Johannes)

- Added check for unknown options passed to configure. (Jani)
- Added persistent connection status checker to pdo_pgsql.
  (Elvis Pranskevichus, Ilia)
- Added support for ATTR_TIMEOUT inside pdo_pgsql driver. (Ilia)
- Added php_ini_loaded_file() function which returns the path to the actual
  php.ini in use. (Jani)
- Added GD version constants GD_MAJOR_VERSION, GD_MINOR_VERSION,
  GD_RELEASE_VERSION, GD_EXTRA_VERSION and GD_VERSION_STRING. (Pierre)
- Added missing open_basedir checks to CGI.
  (anight at eyelinkmedia dot com, Tony)
- Added missing format validator to unpack() function. (Ilia)
- Added missing error check inside bcpowmod(). (Ilia)
- Added CURLOPT_PRIVATE & CURLINFO_PRIVATE constants.
  (Andrey A. Belashkov, Tony)
- Added missing MSG_EOR and MSG_EOF constants to sockets extension. (Jani)
- Added PCRE_VERSION constant. (Tony)
- Added ReflectionExtension::info() function to print the phpinfo()
  block for an extension. (Johannes)

- Implemented FR #41884 (ReflectionClass::getDefaultProperties() does not
  handle static attributes). (Tony)

- Fixed "Floating point exception" inside wordwrap().
  (Mattias Bengtsson, Ilia)
- Fixed several integer overflows in ImageCreate(), ImageCreateTrueColor(),
  ImageCopyResampled() and ImageFilledPolygon() reported by Mattias Bengtsson.
  (Tony)
- Fixed size calculation in chunk_split(). (Stas)
- Fixed integer overflow in str[c]spn(). (Stas)
- Fixed money_format() not to accept multiple %i or %n tokens.
  (Stas, Ilia)
- Fixed zend_alter_ini_entry() memory_limit interruption
  vulnerability. (Ilia)
- Fixed INFILE LOCAL option handling with MySQL extensions not to be
  allowed when open_basedir or safe_mode is active. (Stas)
- Fixed session.save_path and error_log values to be checked against
  open_basedir and safe_mode (CVE-2007-3378) (Stas, Maksymilian Arciemowicz)
- Fixed possible invalid read in glob() win32 implementation (CVE-2007-3806).
  (Tony)
- Improved fix for MOPB-03-2007. (Ilia)
- Corrected fix for CVE-2007-2872. (Ilia)

- Fixed possible crash in imagepsloadfont(), work around a bug in the pslib on
  Windows. (Pierre)
- Fixed oci8 and PDO_OCI extensions to allow configuring with Oracle 11g
  client libraries. (Chris Jones)
- Fixed EOF handling in case of reading from file opened in write only mode.
  (Dmitry)
- Fixed var_export() to use the new H modifier so that it can generate
  parseable PHP code for floats, independent of the locale. (Derick)
- Fixed regression introduced by the fix for the libgd bug #74. (Pierre)
- Fixed SimpleXML's behavior when used with empty(). (Sara)
- Fixed crash in OpenSSL extension because of non-string passphrase. (Dmitry)

- Fixed PECL Bug #11345 (PDO_OCI crash after National language Support "NLS"
  environment initialization error). (Chris Jones)
- Fixed PECL bug #11216 (crash in ZipArchive::addEmptyDir when a directory
  already exists). (Pierre)

- Fixed bug #43926 (isInstance() isn't equivalent to instanceof operator). (Marcus)
- Fixed bug #42368 (Incorrect error message displayed by pg_escape_string).
  (Ilia)
- Fixed bug #42365 (glob() crashes and/or accepts way too many flags).
  (Jani)
- Fixed Bug #42364 (Crash when using getRealPath with DirectoryIterator).
  (Johannes)
- Fixed bug #42292 ($PHP_CONFIG not set for phpized builds). (Jani)
- Fixed bug #42261 (header wrong for date field).
  (roberto at spadim dot com dot br, Ilia)
- Fixed bug #42259 (SimpleXMLIterator loses ancestry). (Rob)
- Fixed bug #42247 (ldap_parse_result() not defined under win32). (Jani)
- Fixed bug #42243 (copy() does not output an error when the first arg is a
  dir). (Ilia)
- Fixed bug #42242 (sybase_connect() crashes). (Ilia)
- Fixed bug #42237 (stream_copy_to_stream returns invalid values for mmaped
  streams). (andrew dot minerd at sellingsource dot com, Ilia)
- Fixed bug #42233 (Problems with æøå in extract()). (Jani)
- Fixed bug #42222 (possible buffer overflow in php_openssl_make_REQ). (Pierre)
- Fixed bug #42211 (property_exists() fails to find protected properties
  from a parent class). (Dmitry)
- Fixed bug #42208 (substr_replace() crashes when the same array is passed
  more than once). (crrodriguez at suse dot de, Ilia)
- Fixed bug #42198 (SCRIPT_NAME and PHP_SELF truncated when inside a userdir
  and using PATH_INFO). (Dmitry)
- Fixed bug #42195 (C++ compiler required always). (Jani)
- Fixed bug #42183 (classmap causes crash in non-wsdl mode). (Dmitry)
- Fixed bug #42173 (oci8 INTERVAL and TIMESTAMP type fixes). (Chris)
- Fixed bug #42151 (__destruct functions not called after catching a SoapFault
  exception). (Dmitry)
- Fixed bug #42142 (substr_replace() returns FALSE when length > string length).
  (Ilia)
- Fixed bug #42135 (Second call of session_start() causes creation of SID).
  (Ilia)
- Fixed bug #42134 (oci_error() returns false after oci_new_collection() fails).
  (Tony)
- Fixed bug #42119 (array_push($arr,&$obj) doesn't work with
  zend.ze1_compatibility_mode On). (Dmitry)
- Fixed bug #42117 (bzip2.compress loses data in internal buffer).
  (Philip, Ilia)
- Fixed bug #42112 (deleting a node produces memory corruption). (Rob)
- Fixed bug #42107 (sscanf broken when using %2$s format parameters). (Jani)
- Fixed bug #42090 (json_decode causes segmentation fault). (Hannes)
- Fixed bug #42082 (NodeList length zero should be empty). (Hannes)
- Fixed bug #42072 (No warning message for clearstatcache() with arguments).
  (Ilia)
- Fixed bug #42071 (ini scanner allows using NULL as option name). (Jani)
- Fixed bug #42027 (is_file() / is_dir() matches file/dirnames with wildcard char
  or trailing slash in Windows). (Dmitry)
- Fixed bug #42019 (configure option --with-adabas=DIR does not work). (Jani)
- Fixed bug #42015 (ldap_rename(): server error "DSA is unwilling to perform").
  (bob at mroczka dot com, Jani)
- Fixed bug #42009 (is_a() and is_subclass_of() should NOT call autoload, in the
  same way as "instanceof" operator). (Dmitry)
- Fixed bug #41989 (move_uploaded_file() & relative path in ZTS mode). (Tony)
- Fixed bug #41984 (Hangs on large SoapClient requests). (Dmitry)
- Fixed bug #41983 (Error Fetching http headers terminated by '\n'). (Dmitry)
- Fixed bug #41973 (--with-ldap=shared fails with LDFLAGS="-Wl,--as-needed"). (Nuno)
- Fixed bug #41971 (PDOStatement::fetch and PDOStatement::setFetchMode causes
  unexpected behavior). (Ilia)
- Fixed bug #41964 (strtotime returns a timestamp for non-time string of
  pattern '(A|a) .+'). (Derick)
- Fixed bug #41961 (Ensure search for hidden private methods does not stray from
  class hierarchy). (robin_fernandes at uk dot ibm dot com)
- Fixed bug #41947 (SimpleXML incorrectly registers empty strings asnamespaces).
  (Rob)
- Fixed bug #41929 (Foreach on object does not iterate over all visible properties).
  (Dmitry)
- Fixed bug #41919 (crash in string to array conversion).
  (judas dot iscariote at gmail dot com, Ilia)
- Fixed bug #41909 (var_export() is locale sensitive when exporting float
  values). (Derick)
- Fixed bug #41908 (CFLAGS="-Os" ./configure --enable-debug fails).
  (christian at hoffie dot info, Tony)
- Fixed bug #41904 (proc_open(): empty env array should cause empty environment
  to be passed to process). (Jani)
- Fixed bug #41867 (SimpleXML: getName is broken). (Rob)
- Fixed bug #41865 (fputcsv(): 2nd parameter is not optional). (Jani)
- Fixed bug #41861 (SimpleXML: getNamespaces() returns the namespaces of a node's
  siblings). (Rob)
- Fixed bug #41845 (pgsql extension does not compile with PostgreSQL <7.4). (Ilia)
- Fixed bug #41844 (Format returns incorrect number of digits for negative years
  -0001 to -0999). (Derick)
- Fixed bug #41842 (Cannot create years < 0100 & negative years with date_create
  or new DateTime). (Derick)
- Fixed bug #41833 (addChild() on a non-existent node, no node created,
  getName() segfaults). (Rob)
- Fixed bug #41831 (pdo_sqlite prepared statements convert resources to
  strings). (Ilia)
- Fixed bug #41815 (Concurrent read/write fails when EOF is reached). (Sascha)
- Fixed bug #41813 (segmentation fault when using string offset as an object).
  (judas dot iscariote at gmail dot com, Tony)
- Fixed bug #41795 (checkdnsrr does not support DNS_TXT type).
  (lucas at facebook dot com, Tony)
- Fixed bug #41773 (php_strip_whitespace() sends headers with errors
  suppressed). (Tony)
- Fixed bug #41770 (SSL: fatal protocol error due to buffer issues). (Ilia)
- Fixed bug #41765 (Recode crashes/does not work on amd64).
  (nexus at smoula dot net, Stas)
- Fixed bug #41724 (libxml_get_last_error() - errors service request scope).
  (thekid at php dot net, Ilia)
- Fixed bug #41717 (imagepolygon does not respect thickness). (Pierre)
- Fixed bug #41713 (Persistent memory consumption on win32 since 5.2). (Dmitry)
- Fixed bug #41711 (NULL temporary lobs not supported in OCI8).
  (Chris Jones, Tony)
- Fixed bug #41709 (strtotime() does not handle 00.00.0000). (Derick)
- Fixed bug #41698 (float parameters truncated to integer in prepared
  statements). (Ilia)
- Fixed bug #41692 (ArrayObject shows weird behavior in respect to
  inheritance). (Tony)
- Fixed bug #41691 (ArrayObject::exchangeArray hangs Apache). (Tony)
- Fixed bug #41686 (Omitting length param in array_slice not possible). (Ilia)
- Fixed bug #41685 (array_push() fails to warn when next index is
  already occupied). (Ilia)
- Fixed bug #41655 (open_basedir bypass via glob()). (Ilia)
- Fixed bug #41640 (get_class_vars produces error on class constants).
  (Johannes)
- Fixed bug #41635 (SoapServer and zlib.output_compression with FastCGI
  result in major slowdown). (Dmitry)
- Fixed bug #41633 (Crash instantiating classes with self-referencing
  constants). (Dmitry)
- Fixed bug #41630 (segfault when an invalid color index is present in the
  image data). (Reported by Elliot <wccoder@gmail dot com>) (Pierre)
- Fixed bug #41628 (PHP settings leak between Virtual Hosts in Apache 1.3).
  (Scott, manuel at mausz dot at)
- Fixed bug #41608 (segfault on a weird code with objects and switch()).
  (Tony)
- Fixed bug #41600 (url rewriter tags doesn't work with namespaced tags).
  (Ilia)
- Fixed bug #41596 (Fixed a crash inside pdo_pgsql on some non-well-formed
  SQL queries). (Ilia)
- Fixed bug #41594 (OCI8 statement cache is flushed too frequently). (Tony)
- Fixed bug #41582 (SimpleXML crashes when accessing newly created element).
  (Tony)
- Fixed bug #41576 (configure failure when using --without-apxs or some other
  SAPIs disabling options). (Jani)
- Fixed bug #41567 (json_encode() double conversion is inconsistent with PHP).
  (Lucas, Ilia)
- Fixed bug #41566 (SOAP Server not properly generating href attributes).
  (Dmitry)
- Fixed bug #41555 (configure failure: regression caused by fix for #41265).
  (Jani)
- Fixed bug #41527 (WDDX deserialize numeric string array key).
  (Matt, Ilia)
- Fixed bug #41523 (strtotime('0000-00-00 00:00:00') is parsed as 1999-11-30).
  (Derick)
- Fixed bug #41518 (file_exists() warns of open_basedir restriction on
  non-existent file). (Tony)
- Fixed bug #41445 (parse_ini_file() has a problem with certain types of
  integer as sections). (Tony)
- Fixed bug #41433 (DBA: configure fails to include correct db.h for db4).
  (Jani)
- Fixed bug #41372 (Internal pointer of source array resets during array
  copying). (Dmitry)
- Fixed bug #41350 (my_thread_global_end() error during request shutdown on
  Windows). (Scott, Andrey)
- Fixed bug #41278 (get_loaded_extensions() should list Zend extensions).
  (Johannes)
- Fixed bug #41127 (Memory leak in ldap_{first|next}_attribute functions).
  (Jani)
- Fixed bug #40757 (get_object_vars get nothing in child class). (Dmitry)
- Fixed bug #40705 (Iterating within function moves original array pointer).
  (Dmitry)
- Fixed bug #40509 (key() function changed behaviour if global array is used
  within function). (Dmitry)
- Fixed bug #40419 (Trailing slash in CGI request does not work). (Dmitry)
- Fixed bug #39330 (apache2handler does not call shutdown actions before
  apache child die). (isk at ecommerce dot com, Gopal, Tony)
- Fixed bug #39291 (ldap_sasl_bind() misses the sasl_authc_id parameter).
  (diafour at gmail dot com, Jani)
- Fixed bug #37715 (array pointers resetting on copy). (Dmitry)
- Fixed bug #37273 (Symlinks and mod_files session handler allow open_basedir
  bypass). (Ilia)
- Fixed bug #36492 (Userfilters can leak buckets). (Sara)
- Fixed bugs #36796, #36918, #41371 (stream_set_blocking() does not work).
  (Jani)
- Fixed bug #35981 (pdo-pgsql should not use pkg-config when not present).
  (Jani)
- Fixed bug #31892 (PHP_SELF incorrect without cgi.fix_pathinfo, but turning on
  screws up PATH_INFO). (Dmitry)
- Fixed bug #21197 (socket_read() outputs error with PHP_NORMAL_READ).
  (Nuno, Jani)

31 May 2007, PHP 5.2.3
- Changed CGI install target to php-cgi and 'make install' to install CLI
  when CGI is selected. (Jani)
- Changed JSON maximum nesting depth from 20 to 128. (Rasmus)

- Improved compilation of heredocs and interpolated strings. (Matt, Dmitry)
- Optimized out a couple of per-request syscalls. (Rasmus)
- Optimized digest generation in md5() and sha1() functions. (Ilia)
- Upgraded bundled SQLite 3 to version 3.3.17. (Ilia)

- Added "max_input_nesting_level" php.ini option to limit nesting level of
  input variables. Fix for MOPB-03-2007. (Stas)
- Added a 4th parameter flag to htmlspecialchars() and htmlentities() that
  makes the function not encode existing html entities. (Ilia)
- Added PDO::FETCH_KEY_PAIR mode that will fetch a 2 column result set into
  an associated array. (Ilia)
- Added CURLOPT_TIMEOUT_MS and CURLOPT_CONNECTTIMEOUT_MS cURL constants. (Sara)
- Added --ini switch to CLI that prints out configuration file names. (Marcus)
- Added mysql_set_charset() to allow runtime altering of connection encoding.
  (Scott)

- Implemented FR #41416 (getColumnMeta() should also return table name). (Tony)

- Fixed an integer overflow inside chunk_split(). Identified by Gerhard Wagner.
  (Ilia)
- Fixed SOAP extension's handler() to work even when
  "always_populate_raw_post_data" is off. (Ilia)
- Fixed possible infinite loop in imagecreatefrompng. (libgd #86)
  (by Xavier Roche, CVE-2007-2756). (Pierre)
- Fixed ext/filter Email Validation Vulnerability (MOPB-45 by Stefan Esser).
  (Ilia)
- Fixed altering $this via argument named "this". (Dmitry)
- Fixed PHP CLI usage of php.ini from the binary location. (Hannes)
- Fixed segfault in strripos(). (Tony, Joxean Koret)
- Fixed bug #41693 (scandir() allows empty directory names). (Ilia)
- Fixed bug #41673 (json_encode breaks large numbers in arrays). (Ilia)
- Fixed bug #41525 (ReflectionParameter::getPosition() not available). (Marcus)
- Fixed bug #41511 (Compile failure under IRIX 6.5.30 building md5.c). (Jani)
- Fixed bug #41504 (json_decode() incorrectly decodes JSON arrays with empty
  string keys). (Ilia)
- Fixed bug #41492 (open_basedir/safe_mode bypass inside realpath()). (Ilia)
- Fixed bug #41477 (no arginfo about SoapClient::__soapCall()). (Ilia)
- Fixed bug #41455 (ext/dba/config.m4 pollutes global $LIBS and $LDFLAGS).
  (mmarek at suse dot cz, Tony)
- Fixed bug #41442 (imagegd2() under output control). (Tony)
- Fixed bug #41430 (Fatal error with negative values of maxlen parameter of
  file_get_contents()). (Tony)
- Fixed bug #41423 (PHP assumes wrongly that certain ciphers are enabled in
  OpenSSL). (Pierre)
- Fixed bug #41421 (Uncaught exception from a stream wrapper segfaults).
  (Tony, Dmitry)
- Fixed bug #41403 (json_decode cannot decode floats if localeconv
  decimal_point is not '.'). (Tony)
- Fixed bug #41401 (wrong unary operator precedence). (Stas)
- Fixed bug #41394 (dbase_create creates file with corrupted header). (Tony)
- Fixed bug #41390 (Clarify error message with invalid protocol scheme).
  (Scott)
- Fixed bug #41378 (fastcgi protocol lacks support for Reason-Phrase in
  "Status:" header). (anight at eyelinkmedia dot com, Dmitry)
- Fixed bug #41374 (whole text concats values of wrong nodes). (Rob)
- Fixed bug #41358 (configure cannot determine SSL lib with libcurl >= 7.16.2).
  (Mike)
- Fixed bug #41353 (crash in openssl_pkcs12_read() on invalid input). (Ilia)
- Fixed bug #41351 (Invalid opcode with foreach ($a[] as $b)). (Dmitry, Tony)
- Fixed bug #41347 (checkdnsrr() segfaults on empty hostname). (Scott)
- Fixed bug #41337 (WSDL parsing doesn't ignore non soap bindings). (Dmitry)
- Fixed bug #41326 (Writing empty tags with Xmlwriter::WriteElement[ns])
  (Pierre)
- Fixed bug #41321 (downgrade read errors in getimagesize() to E_NOTICE).
  (Ilia)
- Fixed bug #41304 (compress.zlib temp files left). (Dmitry)
- Fixed bug #41293 (Fixed creation of HTTP_RAW_POST_DATA when there is no
  default post handler). (Ilia)
- Fixed bug #41291 (FastCGI does not set SO_REUSEADDR).
  (fmajid at kefta dot com, Dmitry)
- Fixed gd build when used with freetype 1.x (Pierre, Tony)
- Fixed bug #41287 (Namespace functions don't allow xmlns definition to be
  optional). (Rob)
- Fixed bug #41285 (Improved fix for CVE-2007-1887 to work with non-bundled
  sqlite2 lib). (Ilia)
- Fixed bug #41283 (Bug with deserializing array key that are doubles or
  floats in wddx). (Ilia)
- Fixed bug #41257 (lookupNamespaceURI does not work as expected). (Rob)
- Fixed bug #41236 (Regression in timeout handling of non-blocking SSL
  connections during reads and writes). (Ilia)
- Fixed bug #41134 (zend_ts_hash_clean not thread-safe).
  (marco dot cova at gmail dot com, Tony)
- Fixed bug #41097 (ext/soap returning associative array as indexed without
  using WSDL). (Dmitry)
- Fixed bug #41004 (minOccurs="0" and null class member variable). (Dmitry)
- Fixed bug #39542 (Behavior of require/include different to < 5.2.0).
  (Dmitry)

03 May 2007, PHP 5.2.2
- Improved bundled GD
  . Sync to 2.0.35
  . Added imagegrabwindow and imagegrabscreen, capture a screen or a
    window using its handle (Pierre)
  . colors allocated henceforth from the resulting image overwrite the palette
    colors (Rob Leslie)
  . Improved thread safety of the gif support (Roman Nemecek, Nuno, Pierre)
  . Use the dimension of the GIF frame to create the destination image (Pierre)
  . Load only once the local color map from a GIF data (Pierre)
  . Improved thread safety of the freetype cache (Scott MacVicar, Nuno, Pierre)
  . imagearc huge CPU usage with large angles, libgd bug #74 (Pierre)
- Improved FastCGI SAPI to support external pipe and socket servers on win32.
  (Dmitry)
- Improved Zend Memory Manager
  . guarantee of reasonable time for worst cases of best-fit free block
    searching algorithm. (Dmitry)
  . better cache usage and less fragmentation on erealloc() (Tony, Dmitry)
- Improved SPL (Marcus)
  . Added SplFileInfo::getBasename(), DirectoryIterator::getBasename().
  . Added SplFileInfo::getLinkTarget(), SplFileInfo::getRealPath().
  . Made RecursiveFilterIterator::accept() abstract as stated in documentation.
- Improved SOAP
  . Added ability to encode arrays with "SOAP-ENC:Array" type instead of WSDL
    type. To activate the ability use "feature"=>SOAP_USE_XSI_ARRAY_TYPE
    option in SoapClient/SoapServer constructors. (Rob, Dmitry)

- Added GMP_VERSION constant. (Tony)
- Added --ri switch to CLI which allows to check extension information. (Marcus)
- Added tidyNode::getParent() method (John, Nuno)
- Added openbasedir and safemode checks in zip:// stream wrapper and
  ZipArchive::open (Pierre)
- Added php_pdo_sqlite_external.dll, a version of the PDO SQLite driver that
  links against an external sqlite3.dll.  This provides Windows users to upgrade
  their sqlite3 version outside of the PHP release cycle.  (Wez, Edin)
- Added linenumbers to array returned by token_get_all(). (Johannes)

- Upgraded SQLite 3 to version 3.3.16 (Ilia)
- Upgraded libraries bundled in the Windows distribution. (Edin)
  . c-client (imap) to version 2006e
  . libpq (PostgreSQL) to version 8.2.3
  . libmysql (MySQL) to version 5.0.37
  . openssl to version 0.9.8e
- Upgraded PCRE to version 7.0 (Nuno)

- Updated timezone database to version 2007.5. (Derick)

- Fixed commandline handling for CLI and CGI. (Marcus, Johannes)
- Fixed iterator_apply() with a callback using __call(). (Johannes)
- Fixed possible multi bytes issues in openssl csr parser (Pierre)
- Fixed shmop_open() with IPC_CREAT|IPC_EXCL flags on Windows.
  (Vladimir Kamaev, Tony).
- Fixed possible leak in ZipArchive::extractTo when safemode checks fails (Ilia)
- Fixed possible relative path issues in zip_open and TS mode (old API) (Pierre)
- Fixed zend_llist_remove_tail (Michael Wallner, Dmitry)
- Fixed a thread safety issue in gd gif read code (Nuno, Roman Nemecek)
- Fixed CVE-2007-1001, GD wbmp used with invalid image size (Pierre)
- Fixed unallocated memory access/double free in in array_user_key_compare()
  (MOPB-24 by Stefan Esser) (Stas)
- Fixed wrong length calculation in unserialize S type
  (MOPB-29 by Stefan Esser) (Stas)

- Fixed bug #41215 (setAttribute return code reversed). (Ilia)
- Fixed bug #41192 (Per Directory Values only work for one key). (Dmitry)
- Fixed bug #41175 (addAttribute() fails to add an attribute with an empty
  value). (Ilia)
- Fixed bug #41159 (mysql_pconnect() hash does not account for connect
  flags). (Ilia)
- Fixed bug #41121 (range() overflow handling for large numbers on 32bit
  machines). (Ilia)
- Fixed bug #41118 (PHP does not handle overflow of octal integers). (Tony)
- Fixed bug #41109 (recursiveiterator.inc says "implements" Iterator instead of
  "extends"). (Marcus)
- Fixed bug #40130 (TTF usage doesn't work properly under Netware). (Scott,
  gk at gknw dot de)
- Fixed bug #41093 (magic_quotes_gpc ignores first arrays keys). (Arpad, Ilia)
- Fixed bug #41075 (memleak when creating default object caused exception).
  (Dmitry)
- Fixed bug #41067 (json_encode() problem with UTF-16 input). (jp at df5ea
  dot net. Ilia)
- Fixed bug #41063 (chdir doesn't like root paths). (Dmitry)
- Fixed bug #41061 ("visibility error" in ReflectionFunction::export()).
  (Johannes)
- Fixed bug #41043 (pdo_oci crash when freeing error text with persistent
  connection). (Tony)
- Fixed bug #41037 (unregister_tick_function() inside the tick function crash PHP).
  (Tony)
- Fixed bug #41034 (json_encode() ignores null byte started keys in arrays).
  (Ilia)
- Fixed bug #41026 (segfault when calling "self::method()" in shutdown functions).
  (Tony)
- Fixed bug #40999 (mcrypt_create_iv() not using random seed). (Ilia)
- Fixed bug #40998 (long session array keys are truncated). (Tony)
- Implement feature request #40947, allow a single filter as argument
  for filter_var_array (Pierre)
- Fixed bug #40935 (pdo_mysql does not raise an exception on empty
  fetchAll()). (Ilia)
- Fixed bug #40931 (open_basedir bypass via symlink and move_uploaded_file()).
  (Tony)
- Fixed bug #40921 (php_default_post_reader crashes when post_max_size is
  exceeded). (trickie at gmail dot com, Ilia)
- Fixed bug #40915 (addcslashes unexpected behavior with binary input). (Tony)
- Fixed bug #40899 (memory leak when nesting list()). (Dmitry)
- Fixed bug #40897 (error_log file not locked). (Ilia)
- Fixed bug #40883 (mysql_query() is allocating memory incorrectly). (Tony)
- Fixed bug #40872 (inconsistency in offsetSet, offsetExists treatment of
  string enclosed integers). (Marcus)
- Fixed bug #40861 (strtotime() doesn't handle double negative relative time
  units correctly). (Derick, Ilia)
- Fixed bug #40854 (imap_mail_compose() creates an invalid terminator for
  multipart e-mails). (Ilia)
- Fixed bug #40848 (sorting issue on 64-bit Solaris). (Wez)
- Fixed bug #40836 (Segfault in ext/dom). (Rob)
- Fixed bug #40833 (Crash when using unset() on an ArrayAccess object retrieved
  via __get()). (Dmitry)
- Fixed bug #40822 (pdo_mysql does not return rowCount() on select). (Ilia)
- Fixed bug #40815 (using strings like "class::func" and static methods in
  set_exception_handler() might result in crash). (Tony)
- Fixed bug #40809 (Poor performance of ".="). (Dmitry)
- Fixed bug #40805 (Failure executing function ibase_execute()). (Tony)
- Fixed bug #40800 (cannot disable memory_limit with -1). (Dmitry, Tony)
- Fixed bug #40794 (ReflectionObject::getValues() may crash when used with
  dynamic properties). (Tony)
- Fixed bug #40784 (Case sensitivity in constructor's fallback). (Tony)
- Fixed bug #40770 (Apache child exits when PHP memory limit reached). (Dmitry)
- Fixed bug #40764 (line thickness not respected for horizontal and vertical
  lines). (Pierre)
- Fixed bug #40758 (Test fcgi_is_fastcgi() is wrong on windows). (Dmitry)
- Fixed bug #40754 (added substr() & substr_replace() overflow checks). (Ilia)
- Fixed bug #40752 (parse_ini_file() segfaults when a scalar setting is
  redeclared as an array). (Tony)
- Fixed bug #40750 (openssl stream wrapper ignores default_stream_timeout).
  (Tony)
- Fixed bug #40727 (segfault in PDO when failed to bind parameters). (Tony)
- Fixed bug #40709 (array_reduce() behaves strange with one item stored arrays).
  (Ilia)
- Fixed bug #40703 (Resolved a possible namespace conflict between libxmlrpc
  and MySQL's NDB table handler). (Ilia)
- Fixed bug #40961 (Incorrect results of DateTime equality check). (Mike)
- Fixed bug #40678 (Cross compilation fails). (Tony)
- Fixed bug #40621 (Crash when constructor called inappropriately). (Tony)
- Fixed bug #40609 (Segfaults when using more than one SoapVar in a request).
  (Rob, Dmitry)
- Fixed bug #40606 (umask is not being restored when request is finished).
  (Tony)
- Fixed bug #40598 (libxml segfault). (Rob)
- Fixed bug #40591 (list()="string"; gives invalid opcode). (Dmitry)
- Fixed bug #40578 (imagettftext() multithreading issue). (Tony, Pierre)
- Fixed bug #40576 (double values are truncated to 6 decimal digits when
  encoding). (Tony)
- Fixed bug #40560 (DIR functions do not work on root UNC path). (Dmitry)
- Fixed bug #40548 (SplFileInfo::getOwner/getGroup give a warning on broken
  symlink). (Marcus)
- Fixed bug #40546 (SplFileInfo::getPathInfo() throws an exception if directory
  is in root dir). (Marcus)
- Fixed bug #40545 (multithreading issue in zend_strtod()). (Tony)
- Fixed bug #40503 (json_encode() value corruption on 32bit systems with
  overflown values). (Ilia)
- Fixed bug #40467 (Partial SOAP request sent when XSD sequence or choice
  include minOccurs=0). (Dmitry)
- Fixed bug #40465 (Ensure that all PHP elements are printed by var_dump).
  (wharmby at uk dot ibm dot com, Ilia)
- Fixed bug #40464 (session.save_path wont use default-value when safe_mode
  or open_basedir is enabled). (Ilia)
- Fixed bug #40455 (proc_open() uses wrong command line when safe_mode_exec_dir
  is set). (Tony)
- Fixed bug #40432 (strip_tags() fails with greater than in attribute). (Ilia)
- Fixed bug #40431 (dynamic properties may cause crash in ReflectionProperty
  methods). (Tony)
- Fixed bug #40451 (addAttribute() may crash when used with non-existent child
  node). (Tony)
- Fixed bug #40442 (ArrayObject::offsetExists broke in 5.2.1, works in 5.2.0).
  (olivier at elma dot fr, Marcus)
- Fixed bug #40428 (imagepstext() doesn't accept optional parameter). (Pierre)
- Fixed bug #40417 (Allow multiple instances of the same named PDO token in
  prepared statement emulation code). (Ilia)
- Fixed bug #40414 (possible endless fork() loop when running fastcgi).
  (Dmitry)
- Fixed bug #40410 (ext/posix does not compile on MacOS 10.3.9). (Tony)
- Fixed bug #40392 (memory leaks in PHP milter SAPI).
  (tuxracer69 at gmail dot com, Tony)
- Fixed bug #40371 (pg_client_encoding() not working on Windows). (Edin)
- Fixed bug #40352 (FCGI_WEB_SERVER_ADDRS function get lost). (Dmitry)
- Fixed bug #40290 (strtotime() returns unexpected result with particular
  timezone offset). (Derick)
- Fixed bug #40286 (PHP fastcgi with PHP_FCGI_CHILDREN don't kill children when
  parent is killed). (Dmitry)
- Fixed bug #40261 (Extremely slow data handling due to memory fragmentation).
  (Dmitry)
- Fixed bug #40236 (php -a function allocation eats memory). (Dmitry)
- Fixed bug #40109 (iptcembed fails on non-jfif jpegs). (Tony)
- Fixed bug #39965 (Latitude and longitude are backwards in date_sun_info()).
  (Derick)
- Implement #39867 (openssl PKCS#12 support) (Marc Delling, Pierre)
- Fixed bug #39836 (SplObjectStorage empty after unserialize). (Marcus)
- Fixed bug #39416 (Milliseconds in date()). (Derick)
- Fixed bug #39396 (stream_set_blocking crashes on Win32). (Ilia, maurice at
  iceblog dot de)
- Fixed bug #39351 (relative include fails on Solaris). (Dmitry, Tony)
- Fixed bug #39322 (proc_terminate() destroys process resource). (Nuno)
- Fixed bug #38406 (crash when assigning objects to SimpleXML attributes). (Tony)
- Fixed bug #37799 (ftp_ssl_connect() falls back to non-ssl connection). (Nuno)
- Fixed bug #36496 (SSL support in imap_open() not working on Windows). (Edin)
- Fixed bug #36226 (Inconsistent handling when passing nillable arrays).
  (Dmitry)
- Fixed bug #35872 (Avoid crash caused by object store being referenced during
  RSHUTDOWN). (Andy)
- Fixed bug #34794 (proc_close() hangs when used with two processes).
  (jdolecek at netbsd dot org, Nuno)
- Fixed PECL bug #10194 (crash in Oracle client when memory limit reached in
  the callback). (Tony)
- Fixed substr_compare and substr_count information leak (MOPB-14) (Stas, Ilia)
- Fixed crash on op-assign where argument is string offset (Brian, Stas)
- Fixed bug #38710 (data leakage because of nonexisting boundary checking in
  statements in mysqli) (Stas)
- Fixed bug #37386 (autocreating element doesn't assign value to first node).
  (Rob)
- Fixed bug #37013 (server hangs when returning circular object references).
  (Dmitry)
- Fixed bug #33664 Console window appears when using exec()
  (Richard Quadling, Stas)


08 Feb 2007, PHP 5.2.1
- Added read-timeout context option "timeout" for HTTP streams. (Hannes, Ilia).
- Added CURLOPT_TCP_NODELAY constant to Curl extension. (Sara)
- Added support for hex numbers of any size. (Matt)
- Added function stream_socket_shutdown(). It is a wrapper for system
  shutdown() function, that shut downs part of a full-duplex connection.
  (Dmitry)
- Added internal heap protection (Dmitry)
  . memory-limit is always enabled (--enable-memory-limit removed)
  . default value if memory-limit is set to 128M
  . safe unlinking
  . cookies
  . canary protection (debug build only)
  . random generation of cookies and canaries
- Added forward support for 'b' prefix in front of string literals. (Andrei)
- Added three new functions to ext/xmlwriter (Rob, Ilia)
  . xmlwriter_start_dtd_entity()
  . xmlwriter_end_dtd_entity()
  . xmlwriter_write_dtd_entity()
- Added a meta tag to phpinfo() output to prevent search engines from indexing
  the page. (Ilia)
- Added new function, sys_get_temp_dir(). (Hartmut)
- Added missing object support to file_put_contents(). (Ilia)
- Added support for md2, ripemd256 and ripemd320 algos to hash(). (Sara)
- Added forward support for (binary) cast. (Derick)
- Added optimization for imageline with horizontal and vertical lines (Pierre)

- Removed dependency from SHELL32.DLL. (Dmitry)
- Removed double "wrong parameter count" warnings in various functions.
  (Hannes)
- Moved extensions to PECL:
  . ext/informix (Derick, Tony)

- Changed double-to-string utilities to use BSD implementation. (Dmitry, Tony)
- Updated bundled libcURL to version 7.16.0 in the Windows distro. (Edin)
- Updated timezone database to version 2006.16. (Derick)
- cgi.* and fastcgi.* directives are moved to INI subsystem. The new directive
  cgi.check_shebang_line can be used to omitting check for "#! /usr/bin/php"
  line. (Dmitry).
- Improved proc_open(). Now on Windows it can run external commands not
  through CMD.EXE. (Dmitry)
- VCWD_REALPATH() is improved to use realpath cache without VIRTUAL_DIR.
  (Dmitry)
- ext/bcmath initialization code is moved from request startup to module
  startup. (Dmitry)
- Zend Memory Manager Improvements (Dmitry)
  . use HeapAlloc() instead of VirtualAlloc()
  . use "win32" storage manager (instead of "malloc") on Windows by default
- Zip Extension Improvements (Pierre)
  . Fixed leak in statName and stateIndex
  . Fixed return setComment (Hannes)
  . Added addEmptyDir method
- Filter Extension Improvements (Ilia, Pierre)
  . Fixed a bug when callback function returns a non-modified value.
  . Added filter support for $_SERVER in cgi/apache2 sapis.
  . Make sure PHP_SELF is filtered in Apache 1 sapi.
  . Fixed bug #39358 (INSTALL_HEADERS contains incorrect reference to
    php_filter.h).
  . Added "default" option that allows a default value to be set for an
    invalid or missing value.
  . Invalid filters fails instead of returning unsafe value
  . Fixed possible double encoding problem with sanitizing filters
  . Make use of space-strict strip_tags() function
  . Fixed whitespace trimming
  . Added support for FastCGI environment variables. (Dmitry)
- PDO_MySQL Extension Improvements (Ilia)
  . Enabled buffered queries by default.
  . Enabled prepared statement emulation by default.

- Small optimization of the date() function. (Matt,Ilia)
- Optimized the internal is_numeric_string() function. (Matt,Ilia)
- Optimized array functions utilizing php_splice(). (Ilia)
- Windows related optimizations (Dmitry, Stas)
  . COM initialization/deinitialization are done only if necessary
  . removed unnecessary checks for ISREG file and corresponding stat() calls
  . opendir() is reimplementation using GetFistFile/GetNextFile those are
    faster then _findfirst/_findnext
  . implemented registry cache that prevent registry lookup on each request.
    In case of modification of corresponding registry-tree PHP will reload it
    automatic
  . start timeout thread only if necessary
  . stat() is reimplementation using GetFileAttributesEx(). The new
    implementation is faster then implementation in MS VC CRT, but it doesn't
    support Windows 95.
- Streams optimization (Dmitry)
  . removed unnecessary ftell() calls (one call for each included PHP file)
  . disabled calls to read() after EOF

- Fixed incorrect function names on FreeBSD where inet_pton() was named
  __inet_pton() and inet_ntop() was named __inet_ntop(). (Hannes)
- Fixed FastCGI impersonation for persistent connections on Windows. (Dmitry)
- Fixed wrong signature initialization in imagepng (Takeshi Abe)
- Fixed ftruncate() with negative size on FreeBSD. (Hannes)
- Fixed segfault in RegexIterator when given invalid regex. (Hannes)
- Fixed segfault in SplFileObject->openFile()->getPathname(). (Hannes)
- Fixed segfault in ZTS mode when OCI8 statements containing sub-statements
  are destroyed in wrong order. (Tony)
- Fixed the validate email filter so that the letter "v" can also be used in
  the user part of the email address. (Derick)
- Fixed bug #40297 (compile failure in ZTS mode when collections support is
  missing). (Tony)
- Fixed bug #40285 (The PDO prepare parser goes into an infinite loop in
  some instances). (Ilia)
- Fixed bug #40274 (Sessions fail with numeric root keys). (Ilia)
- Fixed bug #40259 (ob_start call many times - memory error). (Dmitry)
- Fixed bug #40231 (file_exists incorrectly reports false). (Dmitry)
- Fixed bug #40228 (ZipArchive::extractTo does create empty directories
  recursively). (Pierre)
- Fixed bug #40200 (The FastCgi version has different realpath results than
  thread safe version). (Dmitry)
- Fixed bug #40191 (use of array_unique() with objects triggers segfault).
  (Tony)
- Fixed bug #40189 (possible endless loop in zlib.inflate stream filter).
  (Greg, Tony)
- Fixed bug #40169 (CURLOPT_TCP_NODELAY only available in curl >= 7.11.2).
  (Tony)
- Fixed bug #40129 (iconv extension doesn't compile with CodeWarrior on
  Netware). (gk at gknw dot de, Tony)
- Fixed bug #40127 (apache2handler doesn't compile on Netware).
  (gk at gknw dot de)
- Fixed bug #40121 (PDO_DBLIB driver wont free statements). (Ilia)
- Fixed bug #40098 (php_fopen_primary_script() not thread safe). (Ilia)
- Fixed bug #40092 (chroot() doesn't clear realpath cache). (Dmitry)
- Fixed bug #40091 (spl_autoload_register with 2 instances of the same class).
  (Ilia)
- Fixed bug #40083 (milter SAPI functions always return false/null). (Tony)
- Fixed bug #40079 (php_get_current_user() not thread safe).
  (Ilia, wharmby at uk dot ibm dot com)
- Fixed bug #40078 (ORA-01405 when fetching NULL values using
  oci_bind_array_by_name()). (Tony)
- Fixed bug #40076 (zend_alloc.c: Value of enumeration constant must be in
  range of signed integer). (Dmitry)
- Fixed bug #40073 (exif_read_data dies on certain images). (Tony, Marcus)
- Fixed bug #40036 (empty() does not work correctly with ArrayObject when
  using ARRAY_AS_PROPS). (Ilia)
- Fixed bug #40012 (php_date.c doesn't compile on Netware).
  (gk at gknw dot de, Derick)
- Fixed bug #40009 (http_build_query(array()) returns NULL). (Ilia)
- Fixed bug #40002 (Try/Catch performs poorly). (Dmitry)
- Fixed bug #39993 (tr_TR.UTF-8 locale has problems with PHP). (Ilia)
- Fixed bug #39990 (Cannot "foreach" over overloaded properties). (Dmitry)
- Fixed bug #39988 (type argument of oci_define_by_name() is ignored).
  (Chris Jones, Tony)
- Fixed bug #39984 (redirect response code in header() could be ignored
  in CGI sapi). (Ilia)
- Fixed bug #39979 (PGSQL_CONNECT_FORCE_NEW will causes next connect to
  establish a new connection). (Ilia)
- Fixed bug #39971 (pg_insert/pg_update do not allow now() to be used
  for timestamp fields). (Ilia)
- Fixed bug #39969 (ini setting short_open_tag has no effect when using
  --enable-maintainer-zts). (Dmitry)
- Fixed bug #39952 (zip ignoring --with-libdir on zlib checks)
  (judas dot iscariote at gmail dot com)
- Fixed bug #39944 (References broken). (Dmitry)
- Fixed bug #39935 (Extensions tidy,mcrypt,mhash,pdo_sqlite ignores
  --with-libdir). (judas dot iscariote at gmail dot com, Derick)
- Fixed bug #39903 (Notice message when executing __halt_compiler() more than
  once). (Tony)
- Fixed bug #39898 (FILTER_VALIDATE_URL validates \r\n\t etc). (Ilia)
- Fixed bug #39890 (using autoconf 2.6x and --with-layout=GNU breaks PEAR
  install path). (Tony)
- Fixed bug #39884 (ReflectionParameter::getClass() throws exception for
  type hint self). (thekid at php dot net)
- Fixed bug #39878 (CURL doesn't compile on Sun Studio Pro). (Ilia)
- Fixed bug #39873 (number_format() breaks with locale & decimal points).
  (Ilia)
- Fixed bug #39869 (safe_read does not initialize errno).
  (michiel at boland dot org, Dmitry)
- Fixed bug #39850 (SplFileObject throws contradictory/wrong error messages
  when trying to open "php://wrong"). (Tony)
- Fixed bug #39846 (Invalid IPv4 treated as valid). (Ilia)
- Fixed bug #39845 (Persistent connections generate a warning in pdo_pgsql).
  (Ilia)
- Fixed bug #39832 (SOAP Server: parameter not matching the WSDL specified
  type are set to 0). (Dmitry)
- Fixed bug #39825 (foreach produces memory error). (Dmitry)
- Fixed bug #39816 (apxs2filter ignores httpd.conf & .htaccess php config
  settings). (Ilia)
- Fixed bug #39815 (SOAP double encoding is not locale-independent). (Dmitry)
- Fixed bug #39797 (virtual() does not reset changed INI settings). (Ilia)
- Fixed bug #39795 (build fails on AIX because crypt_r() uses different
  data struct). (Tony)
- Fixed bug #39791 (Crash in strtotime() on overly long relative date
  multipliers). (Ilia)
- Fixed bug #39787 (PHP doesn't work with Apache 2.3).
  (mv at binarysec dot com).
- Fixed bug #39782 (setTime() on a DateTime constructed with a Weekday
  yields incorrect results). (Ilia)
- Fixed bug #39780 (PNG image with CRC/data error raises fatal error) (Pierre)
- Fixed bug #39779 (Enable AUTH PLAIN mechanism in underlying libc-client).
  (michael dot heimpold at s2000 dot tu-chemnitz dot de, Ilia)
- Fixed bug #39775 ("Indirect modification ..." message is not shown).
  (Dmitry)
- Fixed bug #39763 (magic quotes are applied twice by ext/filter in
  parse_str()). (Ilia)
- Fixed bug #39760 (cloning fails on nested SimpleXML-Object). (Rob)
- Fixed bug #39759 (Can't use stored procedures fetching multiple result
  sets in pdo_mysql). (Ilia)
- Fixed bug #39754 (Some POSIX extension functions not thread safe).
  (Ilia, wharmby at uk dot ibm dot com)
- Fixed bug #39751 (putenv crash on Windows). (KevinJohnHoffman at gmail.com)
- Fixed bug #39732 (oci_bind_array_by_name doesn't work on Solaris 64bit).
  (Tony)
- Fixed bug #39724 (Broken build due to spl/filter usage of pcre extension).
  (Tony, Ilia)
- Fixed bug #39718 (possible crash if assert.callback is set in ini). (Ilia)
- Fixed bug #39702 (php crashes in the allocator on linux-m68k). (Dmitry)
- Fixed bug #39685 (iconv() - undefined function). (Hannes)
- Fixed bug #39673 (file_get_contents causes bus error on certain offsets).
  (Tony)
- Fixed bug #39663 (Memory leak in pg_get_notify() and a possible memory
  corruption on Windows in pgsql and pdo_pgsql extensions).
  (Ilia, matteo at beccati dot com)
- Fixed bug #39662 (Segfault when calling asXML() of a cloned
  SimpleXMLElement). (Rob, Tony)
- Fixed bug #39656 (crash when calling fetch() on a PDO statment object after
  closeCursor()). (Ilia, Tony)
- Fixed bug #39653 (ext/dba doesn't check for db-4.5 and db-4.4 when db4
  support is enabled). (Tony)
- Fixed bug #39652 (Wrong negative results from memory_get_usage()). (Dmitry)
- Fixed bug #39648 (Implementation of PHP functions chown() and chgrp() are
  not thread safe). (Ilia, wharmby at uk dot ibm dot com)
- Fixed bug #39640 (Segfault with "Allowed memory size exhausted"). (Dmitry)
- Fixed bug #39625 (Apache crashes on importStylesheet call). (Rob)
- Fixed bug #39623 (thread safety fixes on *nix for putenv() & mime_magic).
  (Ilia, wharmby at uk dot ibm dot com)
- Fixed bug #39621 (str_replace() is not binary safe on strings with equal
  length). (Tony)
- Fixed bug #39613 (Possible segfault in imap initialization due to missing
  module dependency). (wharmby at uk dot ibm dot com, Tony)
- Fixed bug #39606 (Use of com.typelib_file in PHP.ini STILL causes A/V). (Rob)
- Fixed bug #39602 (Invalid session.save_handler crashes PHP). (Dmitry)
- Fixed bug #39596 (Creating Variant of type VT_ARRAY). (Rob)
- Fixed bug #39583 (ftp_put() does not change transfer mode to ASCII). (Tony)
- Fixed bug #39576 (array_walk() doesn't separate user data zval). (Tony)
- Fixed bug #39575 (move_uploaded_file() no longer working (safe mode
  related)). (Tony)
- Fixed bug #39571 (timeout ssl:// connections). (Ilia)
- Fixed bug #39564 (PDO::errorInfo() returns inconsistent information when
  sqlite3_step() fails). (Tony)
- Fixed bug #39548 (ZMSG_LOG_SCRIPT_NAME not routed to OutputDebugString()
  on Windows). (Dmitry)
- Fixed bug #39538 (fgetcsv can't handle starting newlines and trailing odd
  number of backslashes). (David Soria Parra, Pierre)
- Fixed bug #39534 (Error in maths to calculate of
  ZEND_MM_ALIGNED_MIN_HEADER_SIZE). (wharmby at uk dot ibm dot com, Dmitry)
- Fixed bug #39527 (Failure to retrieve results when multiple unbuffered,
  prepared statements are used in pdo_mysql). (Ilia)
- Fixed bug #39508 (imagefill crashes with small images 3 pixels or less).
  (Pierre)
- Fixed bug #39506 (Archive corrupt with ZipArchive::addFile method). (Pierre)
- Fixed bug #39504 (xmlwriter_write_dtd_entity() creates Attlist tag, not
  entity). (Hannes)
- Fixed bug #39483 (Problem with handling of \ char in prepared statements).
  (Ilia, suhachov at gmail dot com)
- Fixed bug #39458 (ftp_nlist() returns false on empty dirs). (Nuno)
- Fixed bug #39454 (Returning a SOAP array segfaults PHP). (Dmitry)
- Fixed bug #39450 (getenv() fills other super-globals). (Ilia, Tony)
- Fixed bug #39449 (Overloaded array properties do not work correctly).
  (Dmitry)
- Fixed bug #39445 (Calling debug_backtrace() in the __toString()
  function produces a crash). (Dmitry)
- Fixed bug #39438 (Fatal error: Out of memory). (Dmitry)
- Fixed bug #39435 ('foo' instanceof bar gives invalid opcode error). (Sara)
- Fixed bug #39414 (Syntax error while compiling with Sun Workshop Complier).
  (Johannes)
- Fixed bug #39398 (Booleans are not automatically translated to integers).
  (Ilia)
- Fixed bug #39394 (Missing check for older variants of openssl). (Ilia)
- Fixed bug #39367 (clearstatcache() doesn't clear realpath cache).
  (j at pureftpd dot org, Dmitry)
- Fixed bug #39366 (imagerotate does not use alpha with angle > 45 degrees)
  (Pierre)
- Fixed bug #39364 (Removed warning on empty haystack inside mb_strstr()).
  (Ilia)
- Fixed bug #39362 (Added an option to imap_open/imap_reopen to control the
  number of connection retries). (Ilia)
- Fixed bugs #39361 & #39400 (mbstring function overloading problem). (Seiji)
- Fixed bug #39354 (Allow building of curl extension against libcurl
  7.16.0). (Ilia)
- Fixed bug #39350 (crash with implode("\n", array(false))). (Ilia)
- Fixed bug #39344 (Unnecessary calls to OnModify callback routine for
  an extension INI directive). (wharmby at uk dot ibm dot com, Dmitry)
- Fixed bug #39320 (ZEND_HASH_APPLY_STOP causes deletion). (Marcus)
- Fixed bug #39313 (spl_autoload triggers Fatal error). (Marcus)
- Fixed bug #39300 (make install fails if wget is not available). (Tony)
- Fixed bug #39297 (Memory corruption because of indirect modification of
  overloaded array). (Dmitry)
- Fixed bug #39286 (misleading error message when invalid dimensions are
  given) (Pierre)
- Fixed bug #39273 (imagecopyresized may ignore alpha channel) (Pierre)
- Fixed bug #39265 (Fixed path handling inside mod_files.sh).
  (michal dot taborsky at gmail dot com, Ilia)
- Fixed bug #39217 (serialNumber might be -1 when the value is too large).
  (Pierre, Tony)
- Fixed bug #39215 (Inappropriate close of stdin/stdout/stderr). (Wez, Ilia)
- Fixed bug #39201 (Possible crash in Apache 2 with 413 ErrorHandler). (Ilia)
- Fixed bug #39151 (Parse error in recursiveiteratoriterator.php). (Marcus)
- Fixed bug #39121 (Incorrect return array handling in non-wsdl soap client).
  (Dmitry)
- Fixed bug #39090 (DirectoryFilterDots doxygen docs and example is wrong).
  (Marcus)
- Fixed bug #38852 (XML-RPC Breaks iconv). (Hannes)
- Fixed bug #38770 (unpack() broken with longs on 64 bit machines).
  (Ilia, David Soria Parra).
- Fixed bug #38698 (for some keys cdbmake creates corrupted db and cdb can't
  read valid db). (Marcus)
- Fixed bug #38680 (Added missing handling of basic types in json_decode).
  (Ilia)
- Fixed bug #38604 (Fixed request time leak inside foreach() when iterating
  through virtual properties). (Dmitry)
- Fixed bug #38602 (header( "HTTP/1.0 ..." ) does not change proto version).
  (Ilia)
- Fixed bug #38542 (proc_get_status() returns wrong PID on windows). (Nuno)
- Fixed bug #38536 (SOAP returns an array of values instead of an object).
  (Dmitry)
- Fixed bug #38456 (Apache2 segfaults when virtual() is called in .php
  ErrorDocument). (Ilia)
- Fixed bug #38325 (spl_autoload_register() gives wrong line for "class not
  found"). (Ilia)
- Fixed bug #38319 (Remove bogus warnings from persistent PDO connections).
  (Ilia)
- Fixed bug #38274 (Memlimit fatal error sent to "wrong" stderr when using
  fastcgi). (Dmitry)
- Fixed bug #38252 (Incorrect PDO error message on invalid default fetch
  mode). (Ilia)
- Fixed bug #37927 (Prevent trap when COM extension processes argument of
  type VT_DISPATCH|VT_REF) (Andy)
- Fixed bug #37773 (iconv_substr() gives "Unknown error" when string
  length = 1"). (Ilia)
- Fixed bug #37627 (session save_path check checks the parent directory).
  (Ilia)
- Fixed bug #37619 (proc_open() closes stdin on fork() failure).
  (jdolecek at NetBSD dot org, Nuno)
- Fixed bug #37588 (COM Property propputref converts to PHP function
  and can't be accesed). (Rob)
- Fixed bug #36975 (natcasesort() causes array_pop() to misbehave).
  (Hannes)
- Fixed bug #36812 (pg_execute() modifies input array). (Ilia)
- Fixed bug #36798 (Error parsing named parameters with queries containing
  high-ascii chars). (Ilia)
- Fixed bug #36644 (possible crash in variant_date_from_timestamp()). (Ilia)
- Fixed bug #36427 (proc_open() / proc_close() leak handles on windows).
  (jdolecek at NetBSD dot org, Nuno)
- Fixed bug #36392 (wrong number of decimal digits with %e specifier in
  sprintf). (Matt,Ilia)
- Fixed bug #36214 (__get method works properly only when conditional
  operator is used). (Dmitry)
- Fixed bug #35634 (Erroneous "Class declarations may not be nested"
  error raised). (Carl P. Corliss, Dmitry)
- Fixed bug #35106 (nested foreach fails when array variable has a
  reference). (Dmitry)
- Fixed bug #34564 (COM extension not returning modified "out" argument) (Andy)
- Fixed bug #33734 (Something strange with COM Object). (Rob)
- Fixed bug #33386 (ScriptControl only sees last function of class). (Rob)
- Fixed bug #33282 (Re-assignment by reference does not clear the is_ref
  flag) (Ilia, Dmitry, Matt Wilmas)
- Fixed bug #30074 (apparent symbol table error with
  extract($blah, EXTR_REFS)) (Brian)
- Fixed bug #29840 (is_executable() does not honor safe_mode_exec_dir
  setting). (Ilia)
- Fixed PECL bug #7295 (ORA-01405: fetched column value is NULL on LOB
  fields). (Tony)

02 Nov 2006, PHP 5.2.0
- Updated bundled OpenSSL to version 0.9.8d in the Windows distro. (Edin)
- Updated Postgresql client libraries to 8.1.4 in the Windows distro. (Edin)
- Updated PCRE to version 6.7. (Ilia)
- Updated libsqlite in ext/pdo_sqlite to 3.3.7. (Ilia)
- Updated bundled MySQL client library to version 5.0.22 in the Windows
  distribution. (Edin)
- Updated timezonedb to version 2006.7. (Derick)

- Added ability to make SOAP call userspace PHP<->XML converters. (Dmitry)
- Added support for character sets in pg_escape_string() for PostgreSQL 8.1.4
  and higher. (Ilia)
- Added support for character sets in PDO quote() method for PostgreSQL 8.1.4
  and higher. (Ilia)
- Added DSA key generation support to openssl_pkey_new(), FR #38731 (marci
  at balabit dot hu, Tony)
- Added SoapServer::setObject() method (it is a simplified version of
  SoapServer::setClass() method). (Dmitry)
- Added support for hexadecimal entity in imagettftext() for the bundled GD.
  (Pierre)
- Added support for httpOnly flag for session extension and cookie setting
  functions. (Scott MacVicar, Ilia)
- Added version specific registry keys to allow different configurations for
  different php version. (Richard, Dmitry)
- Added "PHPINIDir" Apache directive to apache and apache_hooks SAPIs.
  (Dmitry)
- Added an optional boolean parameter to memory_get_usage() and
  memory_get_peak_usage() to get memory size allocated by emalloc() or real
  size of memory allocated from system. (Dmitry)
- Added Zip Archive extension. (Pierre)
- Added RFC1867 fileupload processing hook. (Stefan E.)
- Added JSON and Filter extensions. (Derick, Rasmus)
- Added error messages to disk_free_space() and disk_total_space() functions.
  FR #37971 (Tony)
- Added PATHINFO_FILENAME option to pathinfo() to get the filename.
  (Toby S. and Christian S.)
- Added array_fill_keys() function. (Marcus, Matt Wilmas)
- Added posix_initgroups() function. (Ilia)
- Added an optional parameter to parse_url() to allow retrieval of distinct
  URL components. (Ilia)
- Added optional parameter to http_build_query() to allow specification of
  string separator. (Ilia)
- Added image_type_to_extension() function. (Hannes, Ilia)
- Added allow_url_include ini directive to complement allow_url_fopen. (Rasmus)
- Added automatic module globals management. (Dmitry)
- Added RFC2397 (data: stream) support. (Marcus)
- Added new error mode E_RECOVERABLE_ERROR. (Derick, Marcus, Tony)
- Added support for getenv() input filtering. (Rasmus)
- Added support for constructors in interfaces to force constructor signature
  checks in implementations. (Marcus)
- Added memory_get_peak_usage() function for retrieving peak memory usage of
  a PHP script. (Ilia)
- Added pg_field_table() function. (Edin)
- Added SimpleXMLElement::saveXML() as an alias for SimpleXMLElement::asXML().
  (Hannes)
- Added DOMNode::getNodePath() for getting an XPath for a node. (Christian)
- Added gmp_nextprime() function. (ants dot aasma at gmail dot com, Tony)
- Added error_get_last() function. (Mike)

- Removed current working directory from the php.ini search path for CLI and
  re-added it for other SAPIs (restore to pre 5.1.x behavior). (Edin)
- Moved extensions to PECL:
  . ext/filepro (Derick, Tony)
  . ext/hwapi (Derick, Tony)
- Disabled CURLOPT_FOLLOWLOCATION in curl when open_basedir or
  safe_mode are enabled. (Stefan E., Ilia)

- Increased default memory limit to 16 megabytes to accommodate for a more
  accurate memory utilization measurement.
- In addition to path to php.ini, PHPRC now may specify full file name.
  (Dmitry)

- Optimized array/HashTable copying. (Matt Wilmas, Dmitry)
- Optimized zend_try/zend_catch macros by eliminating memcpy(3). (Dmitry)
- Optimized require_once() and include_once() by eliminating fopen(3) on
  second usage. (Dmitry)
- Optimized request shutdown sequence. Restoring ini directives now iterates
  only over modified directives instead of all. (Dmitry)

- Changed priority of PHPRC environment variable on win32 to be higher then
  value from registry. (Dmitry)
- Changed __toString() to be called wherever applicable. (Marcus)
- Changed E_ALL error reporting mode to include E_RECOVERABLE_ERROR. (Marcus)
- Changed realpath cache to be disabled when "open_basedir" or "safe_mode"
  are enabled on per-request basis. (Ilia)

- Improved SNMP extension: (Jani)
  . Renamed snmp_set_oid_numeric_print() to snmp_set_oid_output_format().
  . Added 2 new constants: SNMP_OID_OUTPUT_FULL and SNMP_OID_OUTPUT_NUMERIC
  . Fixed bug #37564 (AES privacy encryption not possible due to net-snmp 5.2
    compatibility issue). (Patch: scott dot moynes+php at gmail dot com)
- Improved OpenSSL extension: (Pierre)
  . Added support for all supported algorithms in openssl_verify
  . Added openssl_pkey_get_details, returns the details of a key
  . Added x509 v3 extensions support
  . Added openssl_csr_get_subject() and openssl_csr_get_public_key()
  . Added 3 new constants OPENSSL_VERSION_TEXT and OPENSSL_VERSION_NUMBER and
    OPENSSL_KEYTYPE_EC
- Improved the Zend memory manager: (Dmitry)
  . Removed unnecessary "--disable-zend-memory-manager" configure option.
  . Added "--enable-malloc-mm" configure option which is enabled by default in
    debug builds to allow using internal and external memory debuggers.
  . Allow tweaking the memory manager with ZEND_MM_MEM_TYPE and ZEND_MM_SEG_SIZE
    environment variables.
  . For more information: Zend/README.ZEND_MM
- Improved safe_mode check for the error_log() function. (Ilia)
- Improved the error reporting in SOAP extension on request failure. (Ilia)
- Improved crypt() on win32 to be about 10 times faster and to have friendlier
  license. (Frank, Dmitry)
- Improved performance of the implode() function on associated arrays. (Ilia)
- Improved performance of str_replace() when doing 1 char to 1 char or 1 char
  to many chars replacement. (Ilia)
- Improved apache2filter SAPI:
  . Allowed PHP to be an arbitrary filter in the chain and read the script from
    the Apache stream. (John)
  . Added support for apache2filter in the Windows build including binary
    support for both Apache 2.0.x (php5apache2_filter.dll) and Apache 2.2.x
    (php5apache2_2_filter.dll). (Edin)
- Improved apache2handler SAPI:
  . Changed ap_set_content_type() to be called only once. (Mike)
  . Added support for Apache 2.2 handler in the Windows distribution. (Edin)
- Improved FastCGI SAPI: (Dmitry)
  . Removed source compatibility with libfcgi.
  . Optimized access to FastCGI environment variables by using HashTable
    instead of linear search.
  . Allowed PHP_FCGI_MAX_REQUESTS=0 that assumes no limit.
  . Allowed PHP_FCGI_CHILDREN=0 that assumes no worker children. (FastCGI
    requests are handled by main process itself)
- Improved CURL:
  . Added control character checks for "open_basedir" and "safe_mode" checks.
    (Ilia)
  . Added implementation of curl_multi_info_read(). (Brian)
- Improved PCRE: (Andrei)
  . Added run-time configurable backtracking/recursion limits.
  . Added preg_last_error(). (Andrei)
- Improved PDO:
  . Added new attribute ATTR_DEFAULT_FETCH_MODE. (Pierre)
  . Added FETCH_PROPS_LATE. (Marcus)
- Improved SPL: (Marcus)
  . Made most iterator code exception safe.
  . Added RegExIterator and RecursiveRegExIterator.
  . Added full caching support and ArrayAccess to CachingIterator.
  . Added array functions to ArrayObject/ArrayIterator and made them faster.
  . Added support for reading csv and skipping empty lines in SplFileObject.
  . Added CachingIterator::TOSTRING_USE_INNER, calls inner iterator __toString.
  . Added ability to set the CSV separator per SplFileObject.
- Improved xmlReader: (Rob)
  . Added readInnerXml(), xmlReader::setSchema().
  . Added readInnerXML(), readOuterXML(), readString(), setSchema(). (2.6.20+)
  . Changed to passing libxml options when loading reader.

- Fixed invalid read in imagecreatefrompng when an empty file is given
  (Pierre, Tony)
- Fixed infinite loop when a wrong color index is given to imagefill (Pierre)
- Fixed mess with CGI/CLI -d option (now it works with cgi; constants are
  working exactly like in php.ini; with FastCGI -d affects all requests).
  (Dmitry)
- Fixed missing open_basedir check inside chdir() function. (Ilia)
- Fixed overflow on 64bit systems in str_repeat() and wordwrap(). (Stefan E.)
- Fixed XSLTProcessor::importStylesheet() to return TRUE on success
  (Christian)
- Fixed leaks in openssl_csr_sign and openssl_csr_new (Pierre)
- Fixed phpinfo() cutoff of variables at \0. (Ilia)
- Fixed a bug in the filter extension that prevented magic_quotes_gpc from
  being applied when RAW filter is used. (Ilia)
- Fixed memory leaks in openssl streams context options. (Pierre)
- Fixed handling of extremely long paths inside tempnam() function. (Ilia)
- Fixed bug #39721 (Runtime inheritance causes data corruption). (Dmitry)
- Fixed bug #39304 (Segmentation fault with list unpacking of string offset).
  (Dmitry)
- Fixed bug #39192 (Not including nsapi.h properly with SJSWS 7). This will
  make PHP 5.2 compatible to new Sun Webserver. (Uwe)
- Fixed bug #39140 (Uncaught exception may cause crash). (Dmitry)
- Fixed bug #39125 (Memleak when reflecting non-existing class/method). (Tony)
- Fixed bug #39067 (getDeclaringClass() and private properties). (Tony)
- Fixed bug #39039 (SSL: fatal protocol error when fetching HTTPS from servers
  running Google web server). (Ilia)
- Fixed bug #39035 (Compatibility issue between DOM and
  zend.ze1_compatibility_mode). (Rob)
- Fixed bug #39034 (curl_exec() with return transfer returns TRUE on empty
  files). (Ilia)
- Fixed bug #39032 (strcspn() stops on null character). (Tony)
- Fixed bug #39020 (PHP in FastCGI server mode crashes). (Dmitry)
- Fixed bug #39017 (foreach(($obj = new myClass) as $v); echo $obj;
  segfaults). (Dmitry)
- Fixed bug #39004 (Fixed generation of config.nice with autoconf 2.60). (Ilia)
- Fixed bug #39003 (__autoload() is called for type hinting). (Dmitry, Tony)
- Fixed bug #39001 (ReflectionProperty returns incorrect declaring class for
  protected properties). (Tony)
- Fixed bug #38996 (PDO_MYSQL doesn't check connections for liveness). (Tony)
- Fixed bug #38993 (Fixed safe_mode/open_basedir checks for session.save_path,
  allowing them to account for extra parameters). (Ilia)
- Fixed bug #38989 (Absolute path with slash at beginning doesn't work on win).
  (Dmitry)
- Fixed bug #38985 (Can't cast COM objects). (Wez)
- Fixed bug #38981 (using FTP URLs in get_headers() causes crash). (Tony)
- Fixed bug #38963 (Fixed a possible open_basedir bypass in tempnam()). (Ilia)
- Fixed bug #38961 (metaphone() results in segmentation fault on NetBSD).
  (Tony)
- Fixed bug #38949 (Cannot get xmlns value attribute). (Rob)
- Fixed bug #38942 (Double old-style-ctor inheritance). (Dmitry)
- Fixed bug #38941 (imap extension does not compile against new version of the
  imap library). (Ilia)
- Fixed bug #38934 (move_uploaded_file() cannot read uploaded file outside of
  open_basedir). (Ilia)
- Fixed bug #38904 (apache2filter changes cwd to /). (Ilia, Hannes)
- Fixed bug #38891 (get_headers() do not work with curl-wrappers). (Ilia)
- Fixed bug #38882 (ldap_connect causes segfault with newer versions of
  OpenLDAP). (Tony)
- Fixed bug #38859 (parse_url() fails if passing '@' in passwd). (Tony)
- Fixed bug #38850 (lookupNamespaceURI doesn't return default namespace). (Rob)
- Fixed bug #38844 (curl_easy_strerror() is defined only since cURL 7.12.0).
  (Tony)
- Fixed bug #38813 (DOMEntityReference->__construct crashes when called
  explicitly). (Rob)
- Fixed bug #38808 ("maybe ref" issue for current() and others). (Dmitry)
- Fixed bug #38779 (engine crashes when require()'ing file with syntax error
  through userspace stream wrapper). (Tony, Dmitry)
- Fixed bug #38772 (inconsistent overriding of methods in different visibility
  contexts). (Dmitry)
- Fixed bug #38759 (PDO sqlite2 empty query causes segfault). (Tony)
- Fixed bug #38721 (Invalid memory read in date_parse()). (Tony, Derick)
- Fixed bug #38700 (SoapClient::__getTypes never returns). (Dmitry)
- Fixed bug #38693 (curl_multi_add_handle() set curl handle to null). (Ilia)
- Fixed bug #38687 (sockaddr local storage insufficient for all sock families).
  (Sara)
- Fixed bug #38661 (mixed-case URL breaks url-wrappers). (Ilia)
- Fixed bug #38653 (memory leak in ReflectionClass::getConstant()). (Tony)
- Fixed bug #38649 (uninit'd optional arg in stream_socket_sendto()). (Sara)
- Fixed bug #38637 (curl_copy_handle() fails to fully copy the cURL handle).
  (Tony, Ilia)
- Fixed bug #38624 (Strange warning when incrementing an object property and
  exception is thrown from __get method). (Tony)
- Fixed bug #38623 (leaks in a tricky code with switch() and exceptions).
  (Dmitry)
- Fixed bug #38579 (include_once() may include the same file twice). (Dmitry)
- Fixed bug #38574 (missing curl constants and improper constant detection).
  (Ilia)
- Fixed bug #38543 (shutdown_executor() may segfault when memory_limit is too
  low). (Dmitry)
- Fixed bug #38535 (memory corruption in pdo_pgsql driver on error retrieval
  inside a failed query executed via query() method). (Ilia)
- Fixed bug #38534 (segfault when calling setlocale() in userspace session
  handler). (Tony)
- Fixed bug #38524 (strptime() does not initialize the internal date storage
  structure). (Ilia)
- Fixed bug #38511, #38473, #38263 (Fixed session extension request shutdown
  order to ensure it is shutdown before the extensions it may depend on).
  (Ilia)
- Fixed bug #38488 (Access to "php://stdin" and family crashes PHP on win32).
  (Dmitry)
- Fixed bug #38474 (getAttribute select attribute by order, even when
  prefixed). (Rob)
- Fixed bug #38467 (--enable-versioning causes make fail on OS X). (Tony)
- Fixed bug #38465 (ReflectionParameter fails if default value is an access
  to self::). (Johannes)
- Fixed bug #38464 (array_count_values() mishandles numeric strings).
  (Matt Wilmas, Ilia)
- Fixed bug #38461 (setting private attribute with __set() produces
  segfault). (Tony)
- Fixed bug #38458, PECL bug #8944, PECL bug #7775 (error retrieving columns
  after long/text columns with PDO_ODBC). (Wez)
- Fixed bug #38454 (warning upon disabling handler via
  xml_set_element_handler). (dtorop933 at gmail dot com, Rob)
- Fixed bug #38451 (PDO_MYSQL doesn't compile on Solaris). (Tony)
- Fixed bug #38450 (constructor is not called for classes used in userspace
  stream wrappers). (Tony)
- Fixed bug #38438 (DOMNodeList->item(0) segfault on empty NodeList). (Ilia)
- Fixed bug #38431 (xmlrpc_get_type() crashes PHP on objects). (Tony)
- Fixed bug #38427 (unicode causes xml_parser to misbehave). (Rob)
- Fixed bug #38424 (Different attribute assignment if new or existing). (Rob)
- Fixed bug #38400 (Use of com.typelib_file may cause a crash). (Ilia)
- Fixed bug #38394 (PDO fails to recover from failed prepared statement
  execution). (Ilia)
- Fixed bug #38377 (session_destroy() gives warning after
  session_regenerate_id()). (Ilia)
- Implemented #38357 (dbase_open can't open DBase 3 dbf file).
  (rodrigo at fabricadeideias dot com, Mike)
- Fixed bug #38354 (Unwanted reformatting of XML when using AsXML). (Christian)
- Fixed bug #38347 (Segmentation fault when using foreach with an unknown/empty
  SimpleXMLElement). (Tony)
- Fixed bug #38322 (reading past array in sscanf() leads to arbitrary code
  execution). (Tony)
- Fixed bug #38315 (Constructing in the destructor causes weird behavior).
  (Dmitry)
- Fixed bug #38303 (spl_autoload_register() suppress all errors silently).
  (Ilia)
- Fixed bug #38290 (configure script ignores --without-cdb,inifile,flatfile).
  (Marcus)
- Fixed bug #38289 (segfault in session_decode() when _SESSION is NULL).
  (Tony)
- Fixed bug #38287 (static variables mess up global vars). (Dmitry)
- Fixed bug #38278 (session_cache_expire()'s value does not match phpinfo's
  session.cache_expire). (Tony)
- Fixed bug #38276 (file_exists() works incorrectly with long filenames
  on Windows). (Ilia, Tony)
- Fixed bug #38269 (fopen wrapper doesn't fail on invalid hostname with
  curlwrappers enabled). (Tony)
- Fixed bug #38265 (heap corruption). (Dmitry)
- Fixed bug #38261 (openssl_x509_parse() leaks with invalid cert) (Pierre)
- Fixed bug #38255 (openssl possible leaks while passing keys) (Pierre)
- Fixed bug #38253 (PDO produces segfault with default fetch mode). (Tony)
- Fixed bug #38251 (socket_select() and invalid arguments). (Tony)
- Fixed bug #38236 (Binary data gets corrupted on multipart/formdata POST).
  (Ilia)
- Fixed bug #38234 (Exception in __clone makes memory leak). (Dmitry, Nuno)
- Fixed bug #38229 (strtotime() does not parse YYYY-MM format). (Ilia)
- Fixed bug #38224 (session extension can't handle broken cookies). (Ilia)
- Fixed bug #38220 (Crash on some object operations). (Dmitry)
- Fixed bug #38217 (ReflectionClass::newInstanceArgs() tries to allocate too
  much memory). (Tony)
- Fixed bug #38214 (gif interlace output cannot work). (Pierre)
- Fixed bug #38213, #37611, #37571 (wddx encoding fails to handle certain
  characters). (Ilia)
- Fixed bug #38212 (Segfault on invalid imagecreatefromgd2part() parameters).
  (Pierre)
- Fixed bug #38211 (variable name and cookie name match breaks script
  execution). (Dmitry)
- Fixed bug #38199 (fclose() unable to close STDOUT and STDERR). (Tony)
- Fixed bug #38198 (possible crash when COM reports an exception). (Ilia)
- Fixed bug #38194 (ReflectionClass::isSubclassOf() returns TRUE for the
  class itself). (Ilia)
- Fixed bug #38183 (disable_classes=Foobar causes disabled class to be
  called Foo). (Jani)
- Fixed bug #38179 (imagecopy from a palette to a truecolor image loose alpha
  channel) (Pierre)
- Fixed bug #38173 (Freeing nested cursors causes OCI8 to segfault). (Tony)
- Fixed bug #38168 (Crash in pdo_pgsql on missing bound parameters). (Ilia)
- Fixed bug #38161 (oci_bind_by_name() returns garbage when Oracle didn't set
  the variable). (Tony)
- Fixed bug #38146 (Cannot use array returned from foo::__get('bar') in write
  context). (Dmitry)
- Fixed bug #38132 (ReflectionClass::getStaticProperties() retains \0 in key
  names). (Ilia)
- Fixed bug #38125 (undefined reference to spl_dual_it_free_storage). (Marcus)
- Fixed bug #38112 (corrupted gif segfaults) (Pierre)
- Fixed bug #38096 (large timeout values ignored on 32bit machines in
  stream_socket_accept() and stream_socket_client()). (Ilia)
- Fixed bug #38086 (stream_copy_to_stream() returns 0 when maxlen is bigger
  than the actual length). (Tony)
- Fixed bug #38072 (boolean arg for mysqli_autocommit() is always true on
  Solaris). (Tony)
- Fixed bug #38067 (Parameters are not decoded from utf-8 when using encoding
  option). (Dmitry)
- Fixed bug #38064 (ignored constructor visibility). (Marcus)
- Fixed bug #38055 (Wrong interpretation of boolean parameters). (Dmitry)
- Fixed bug #38047 ("file" and "line" sometimes not set in backtrace from
  inside error handler). (Dmitry)
- Fixed bug #38019 (segfault extending mysqli class). (Dmitry)
- Fixed bug #38005 (SoapFault faultstring doesn't follow encoding rules).
  (Dmitry)
- Fixed bug #38004 (Parameters in SoapServer are decoded twice). (Dmitry)
- Fixed bug #38003 (in classes inherited from MySQLi it's possible to call
  private constructors from invalid context). (Tony)
- Fixed bug #37987 (invalid return of file_exists() in safe mode). (Ilia)
- Fixed bug #37947 (zend_ptr_stack reallocation problem). (Dmitry)
- Fixed bug #37945 (pathinfo() cannot handle argument with special characters
  like German "Umlaut"). (Mike)
- Fixed bug #37931 (possible crash in OCI8 after database restart
  when using persistent connections). (Tony)
- Fixed bug #37923 (Display constant value in reflection::export). (Johannes)
- Fixed bug #37920 (compilation problems on z/OS). (Tony)
- Fixed bug #37870 (pgo_pgsql tries to de-allocate unused statements).
  (Ilia, ce at netage dot bg)
- Fixed bug #37864 (file_get_contents() leaks on empty file). (Hannes)
- Fixed bug #37862 (Integer pointer comparison to numeric value).
  (bugs-php at thewrittenword dot com)
- Fixed bug #37846 (wordwrap() wraps incorrectly). (ddk at krasn dot ru, Tony)
- Fixed bug #37816 (ReflectionProperty does not throw exception when accessing
  protected attribute). (Marcus)
- Fixed bug #37811 (define not using toString on objects). (Marcus)
- Fixed bug #37807 (segmentation fault during SOAP schema import). (Tony)
- Fixed bug #37806 (weird behavior of object type and comparison). (Marcus)
- Fixed bug #37780 (memory leak trying to execute a non existing file (CLI)).
  (Mike)
- Fixed bug #37779 (empty include_path leads to search for files inside /).
  (jr at terragate dot net, Ilia)
- Fixed bug #37747 (strtotime segfaults when given "nextyear"). (Derick)
- Fixed bug #37720 (merge_php_config scrambles values).
  (Mike, pumuckel at metropolis dot de)
- Fixed bug #37709 (Possible crash in PDO::errorCode()). (Ilia)
- Fixed bug #37707 (clone without assigning leaks memory). (Ilia, Nuno, Dmitri)
- Fixed bug #37705 (Semaphore constants not available). (Ilia)
- Fixed bug #37671 (MySQLi extension fails to recognize BIT column). (Ilia)
- Fixed bug #37667 (Object is not added into array returned by __get). (Marcus)
- Fixed bug #37635 (parameter of pcntl signal handler is trashed). (Mike)
- Fixed bug #37632 (Protected method access problem). (Marcus)
- Fixed bug #37630 (MySQL extensions should link against thread safe client
  libs if built with ZTS). (Mike)
- Fixed bug #37620 (mysqli_ssl_set validation is inappropriate). (Georg)
- Fixed bug #37616 (DATE_RFC822 does not product RFC 822 dates).
  (Hannes Magnusson, Derick)
- Fixed bug #37614 (Class name lowercased in error message). (Johannes)
- Fixed bug #37587 (var without attribute causes segfault). (Marcus)
- Fixed bug #37586 (Bumped minimum PCRE version to 6.6, needed for recursion
  limit support). (Ilia)
- Fixed bug #37581 (oci_bind_array_by_name clobbers input array when using
  SQLT_AFC, AVC). (Tony)
- Fixed bug #37569 (WDDX incorrectly encodes high-ascii characters). (Ilia)
- Fixed bug #37565 (Using reflection::export with simplexml causing a crash).
  (Marcus)
- Fixed bug #37564 (AES privacy encryption not possible due to net-snmp 5.2
  compatibility issue). (Jani, patch by scott dot moynes+php at gmail dot com)
- Fixed bug #37563 (array_key_exists performance is poor for &$array). (Ilia)
- Fixed bug #37558 (timeout functionality doesn't work after a second PHP
  start-up on the same thread). (p dot desarnaud at wanadoo dot fr)
- Fixed bug #37531 (oci8 persistent connection corruption). (Tony)
- Fixed bug #37523 (namespaces added too late, leads to missing xsi:type
  attributes. Incompatibility with libxml2-2.6.24). (Dmitry)
- Fixed bug #37514 (strtotime doesn't assume year correctly). (Derick)
- Fixed bug #37510 (session_regenerate_id changes session_id() even on
  failure). (Hannes)
- Fixed bug #37505 (touch() truncates large files). (Ilia)
- Fixed bug #37499 (CLI segmentation faults during cleanup with sybase-ct
  extension enabled). (Tony)
- Fixed bug #37496 (FastCGI output buffer overrun). (Piotr, Dmitry)
- Fixed bug #37487 (oci_fetch_array() array-type should always default to
  OCI_BOTH). (Tony)
- Fixed bug #37457 (Crash when an exception is thrown in accept() method of
  FilterIterator). (Marcus)
- Fixed bug #37456 (DOMElement->setAttribute() loops forever). (Rob)
- Fixed bug #37445 (Fixed crash in pdo_mysql resulting from premature object
  destruction). (Ilia)
- Fixed bug #37428 (PHP crashes on windows if there are start-up errors and
  event log is used for logging them). (Edin)
- Fixed bug #37418 (tidy module crashes on shutdown). (Tony)
- Fixed bug #37416 (iterator_to_array() hides exceptions thrown in rewind()
  method). (Tony)
- Fixed bug #37413 (Rejected versions of flex that don't work). (Ilia)
- Fixed bug #37395 (recursive mkdir() fails to create nonexistent directories
  in root dir). (Tony)
- Fixed bug #37394 (substr_compare() returns an error when offset equals
  string length). (Ilia)
- Fixed bug #37392 (Unnecessary call to OCITransRollback() at the end of
  request). (Tony)
- Fixed bug #37376 (fastcgi.c compile fail with gcc 2.95.4). (Ilia)
- Fixed bug #37368 (Incorrect timestamp returned for strtotime()). (Derick)
- Fixed bug #37363 (PDO_MYSQL does not build if no other mysql extension is
  enabled). (Mike)
- Fixed bug #37348 (make PEAR install ignore open_basedir). (Ilia)
- Fixed bug #37341 ($_SERVER in included file is shortened to two entries,
  if $_ENV gets used). (Dmitry)
- Fixed bug #37313 (sigemptyset() used without including <signal.h>).
  (jdolecek)
- Fixed bug #37306 (max_execution_time = max_input_time). (Dmitry)
- Fixed bug #37278 (SOAP not respecting uri in __soapCall). (Dmitry)
- Fixed bug #37265 (Added missing safe_mode & open_basedir checks to
  imap_body()). (Ilia)
- Fixed bug #37262 (var_export() does not escape \0 character). (Ilia)
- Fixed bug #37256 (php-fastcgi doesn't handle connection abort). (Dmitry)
- Fixed bug #37244 (Added strict flag to base64_decode() that enforces
  RFC3548 compliance). (Ilia)
- Fixed bug #37144 (PHP crashes trying to assign into property of dead object).
  (Dmitry)
- Fixed bug #36949 (invalid internal mysqli objects dtor). (Mike)
- Implement #36732 (req/x509 extensions support for openssl_csr_new and
  openssl_csr_sign) (ben at psc dot edu, Pierre)
- Fixed bug #36759 (Objects destructors are invoked in wrong order when script
  is finished). (Dmitry)
- Fixed bug #36681 (pdo_pgsql driver incorrectly ignored some errors).
  (Wez, Ilia)
- Fixed bug #36630 (umask not reset at the end of the request). (Ilia)
- Fixed bug #36515 (Unlinking buckets from non-existent brigades). (Sara)
- Fixed bug #35973 (Error ORA-24806 occurs when trying to fetch a NCLOB
  field). (Tony)
- Fixed bug #35886 (file_get_contents() fails with some combinations of
  offset & maxlen). (Nuno)
- Fixed bug #35512 (Lack of read permission on main script results in
  E_WARNING rather then E_ERROR). (Ilia)
- Fixed bug #34180 (--with-curlwrappers causes PHP to disregard some HTTP
  stream context options). (Mike)
- Fixed bug #34066 (recursive array_walk causes segfault). (Tony)
- Fixed bug #34065 (throw in foreach causes memory leaks). (Dmitry)
- Fixed bug #34005 (oci_password_change() fails).
  (pholdaway at technocom-wireless dot com, Tony)
- Fixed bug #33895 (Missing math constants). (Hannes)
- Fixed bug #33770 (https:// or ftps:// do not work when --with-curlwrappers
  is used and ssl certificate is not verifiable). (Ilia)
- Fixed bug #29538 (number_format and problem with 0). (Matt Wilmas)
- Implement #28382 (openssl_x509_parse() extensions support) (Pierre)
- Fixed PECL bug #9061 (oci8 might reuse wrong persistent connection). (Tony)
- Fixed PECL bug #8816 (issue in php_oci_statement_fetch with more than one
  piecewise column) (jeff at badtz-maru dot com, Tony)
- Fixed PECL bug #8112 (OCI8 persistent connections misbehave when Apache
  process times out). (Tony)
- Fixed PECL bug #7755 (error selecting DOUBLE fields with PDO_ODBC).
  ("slaws", Wez)


04 May 2006, PHP 5.1.4
- Added "capture_peer_cert" and "capture_peer_cert_chain" context options
  for SSL streams. (Wez).
- Added PDO::PARAM_EVT_* family of constants. (Sara)
- Fixed possible crash in highlight_string(). (Dmitry)
- Fixed bug #37291 (FastCGI no longer works with isapi_fcgi.dll). (Dmitry)
- Fixed bug #37277 (cloning Dom Documents or Nodes does not work). (Rob)
- Fixed bug #37276 (problems with $_POST array). (Dmitry)
- Fixed bug #36632 (bad error reporting for pdo_odbc exec UPDATE). (Wez).
- Fixed bug #35552 (crash when pdo_odbc prepare fails). (Wez).

28 Apr 2006, PHP 5.1.3
- Updated bundled PCRE library to version 6.6. (Andrei)
- Moved extensions to PECL:
  . ext/msession (Derick)
- Reimplemented FastCGI interface. (Dmitry)
- Improved SPL: (Marcus)
  - Fixed issues with not/double calling of constructors of SPL iterators.
  - Fixed issues with info-class/file-class in SPL directory handling classes.
  - Fixed ArrayIterator::seek().
  - Added SimpleXMLIterator::count().
  - Dropped erroneous RecursiveDirectoryIterator::getSubPathInfo().
- Improved SimpleXML: (Marcus, Rob)
  . Added SimpleXMLElement::getName() to retrieve name of element.
  . Added ability to create elements on the fly.
  . Added addChild() method for element creation supporting namespaces.
  . Added addAttribute() method for attribute creation supporting namespaces.
  . Added ability to delete specific elements and attributes by offset.
- Improved Reflection API: (Marcus)
  . Added ReflectionClass::newInstanceArgs($args).
  . Added ability to analyze extension dependency.
  . Added ReflectionFunction::isDeprecated() and constant IS_DEPRECATED.
  . Added ReflectionParameter::getDeclaringClass().
  . Changed reflection constants to be prefixed with IS_. (Johannes)
- Improved cURL extension: (Ilia)
  . Added curl_setopt_array() function that allows setting of multiple
    options via an associated array.
  . Added the ability to retrieve the request message sent to the server.
- Improved GD extension: (Pierre)
  . Added a weak/tolerant mode to the JPEG loader.
  . Added filtering mode option to imagepng() to allow reducing file size.
  . Fixed imagecolorallocate() and imagecolorallocatelapha() to return FALSE
    on error.
- Changed get_headers() to retrieve headers also from non-200 responses.
  (Ilia)
- Changed get_headers() to use the default context. (Ilia)
- Added lchown() and lchgrp() to change user/group ownership of symlinks.
  (Derick)
- Added support for exif date format in strtotime(). (Derick)
- Added a check for special characters in the session name. (Ilia)
- Added "consumed" stream filter. (Marcus)
- Added new mysqli constants for BIT and NEW_DECIMAL field types:
  MYSQLI_TYPE_NEWDECIMAL and MYSQLI_TYPE_BIT. FR #36007. (Georg)
- Added imap_savebody() that allows message body to be written to a
  file. (Mike)
- Added overflow checks to wordwrap() function. (Ilia)
- Added support for BINARY_DOUBLE and BINARY_FLOAT to PDO_OCI and OCI8
  (also fixes bug #36764). (Tony)
- Eliminated run-time constant fetching for TRUE, FALSE and NULL. (Dmitry)
- Removed the E_STRICT deprecation notice from "var". (Ilia)
- Fixed reading stream filters never notified about EOF. (Mike)
- Fixed tempnam() 2nd parameter to be checked against path components. (Ilia)
- Fixed a bug that would not fill in the fifth argument to preg_replace()
  properly, if the variable was not declared previously. (Andrei)
- Fixed safe_mode check for source argument of the copy() function. (Ilia)
- Fixed mysqli bigint conversion under Windows (Georg)
- Fixed XSS inside phpinfo() with long inputs. (Ilia)
- Fixed Apache2 SAPIs header handler modifying header strings. (Mike)
- Fixed 'auto_globals_jit' to work together with 'register_argc_argv'. (Dmitry)
- Fixed offset/length parameter validation in substr_compare() function. (Ilia)
- Fixed debug_zval_dump() to support private and protected members. (Dmitry)
- Fixed SoapFault::getMessage(). (Dmitry)
- Fixed issue with iconv_mime_decode where the "encoding" would only allow
  upper case specifiers. (Derick)
- Fixed tiger hash algorithm generating wrong results on big endian platforms.
  (Mike)
- Fixed crash with DOMImplementation::createDocumentType("name:"). (Mike)
- Fixed bug #37205 (Serving binary content/images fails with "comm with server
  aborted" FastCGI err). (Dmitry)
- Fixed bug #37192 (cc may complain about non-constant initializers in
  hash_adler.c). (Mike)
- Fixed bug #37191 (chmod takes off sticky bit when safe_mode is On). (Tony)
- Fixed bug #37167 (PDO segfaults when throwing exception from the
  fetch handler). (Tony)
- Fixed bug #37162 (wddx does not build as a shared extension).
  (jdolecek at NetBSD dot org, Ilia)
- Fixed bug #37158 (fread behavior changes after calling
  stream_wrapper_register). (Wez)
- Fixed bug #37138 (__autoload tries to load callback'ed self and parent).
  (Dmitry)
- Fixed bug #37103 (libmbfl headers not installed). (Jani)
- Fixed bug #37062 (compile failure on ARM architecture). (Tony)
- Fixed bug #37061 (curl_exec() doesn't zero-terminate binary strings). (Tony)
- Fixed bug #37060 (Type of retval of Countable::count() is not checked).
  (Johannes)
- Fixed bug #37059 (oci_bind_by_name() doesn't support RAW and LONG RAW
  fields). (Tony)
- Fixed bug #37057 (xmlrpc_decode() may produce arrays with numeric strings,
  which are unaccessible). (Tony)
- Fixed bug #37055 (incorrect reference counting for persistent OCI8
  connections). (Tony)
- Fixed bug #37054 (SoapClient Error Fetching http headers). (Dmitry)
- Fixed bug #37053 (html_errors with internal classes produces wrong links).
  (Tony)
- Fixed bug #37046 (foreach breaks static scope). (Dmitry)
- Fixed bug #37045 (Fixed check for special chars for http redirects). (Ilia)
- Fixed bug #37017 (strtotime fails before 13:00:00 with some time zones
  identifiers). (Derick)
- Fixed bug #37002 (Have to quote literals in INI when concatenating with
  vars). (Dmitry)z
- Fixed bug #36988 (mktime freezes on long numbers). (Derick)
- Fixed bug #36981 (SplFileObject->fgets() ignores max_length). (Tony)
- Fixed bug #36957 (serialize() does not handle recursion). (Ilia)
- Fixed bug #36944 (strncmp & strncasecmp do not return false on negative
  string length). (Tony)
- Fixed bug #36941 (ArrayIterator does not clone itself). (Marcus)
- Fixed bug #36934 (OCILob->read() doesn't move internal pointer when
  reading 0's). (Tony)
- Fixed bug #36908 (wsdl default value overrides value in soap request).
  (Dmitry)
- Fixed bug #36898 (__set() leaks in classes extending internal ones).
  (Tony, Dmitry)
- Fixed bug #36886 (User filters can leak buckets in some situations). (Ilia)
- Fixed bug #36878 (error messages are printed even though an exception has
  been thrown). (Tony)
- Fixed bug #36875 (is_*() functions do not account for open_basedir). (Ilia)
- Fixed bug #36872 (session_destroy() fails after call to
  session_regenerate_id(true)). (Ilia)
- Fixed bug #36869 (memory leak in output buffering when using chunked
  output). (Tony)
- Fixed bug #36859 (DOMElement crashes when calling __construct when
  cloning). (Tony)
- Fixed bug #36857 (Added support for partial content fetching to the
  HTTP streams wrapper). (Ilia)
- Fixed bug #36851 (Documentation and code discrepancies for NULL
  data in oci_fetch_*() functions). (Tony)
- Fixed bug #36825 (Exceptions thrown in ArrayObject::offsetGet cause
  segfault). (Tony)
- Fixed bug #36820 (Privileged connection with an Oracle password file
  fails). (Tony)
- Fixed bug #36809 (__FILE__ behavior changed). (Dmitry)
- Fixed bug #36808 (syslog ident becomes garbage between requests). (Tony)
- Fixed bug #36802 (mysqli_set_charset() crash with a non-open connection).
  (Ilia)
- Fixed bug #36756 (DOMDocument::removeChild corrupts node). (Rob)
- Fixed bug #36749 (SOAP: 'Error Fetching http body' when using HTTP Proxy).
  (Dmitry)
- Fixed bug #36745 (No error message when load data local file isn't found).
  (Georg)
- Fixed bug #36743 (In a class extending XMLReader array properties are not
  writable). (Tony)
- Fixed bug #36727 (segfault in pdo_pgsql bindValue() when no parameters are
  defined). (Tony)
- Fixed bug #36721 (The SoapServer is not able to send a header that it didn't
  receive). (Dmitry)
- Fixed bug #36697 (Transparency is lost when using imagecreatetruecolor).
  (Pierre)
- Fixed bug #36689 (Removed arbitrary limit on the length of syslog messages).
  (Ilia)
- Fixed bug #36656 (http_build_query generates invalid URIs due to use of
  square brackets). (Mike)
- Fixed bug #36638 (strtotime() returns false when 2nd argument < 1). (Derick)
- Fixed bug #36629 (SoapServer::handle() exits on SOAP faults). (Dmitry)
- Fixed bug #36625 (pg_trace() does not work). (iakio at mono-space dot net)
- Fixed bug #36614 (Segfault when using Soap). (Dmitry)
- Fixed bug #36611 (assignment to SimpleXML object attribute changes argument
  type to string). (Tony)
- Fixed bug #36606 (pg_query_params() changes arguments type to string). (Tony)
- Fixed bug #36599 (DATE_W3C format constant incorrect). (Derick)
- Fixed bug #36575 (SOAP: Incorrect complex type instantiation with
  hierarchies). (Dmitry)
- Fixed bug #36572 (Added PDO::MYSQL_ATTR_DIRECT_QUERY constant that should
  be set when executing internal queries like "show master status" via MySQL).
  (Ilia)
- Fixed bug #36568 (memory_limit setting on win32 has no effect). (Dmitry)
- Fixed bug #36513 (comment will be outputted in last line). (Dmitry)
- Fixed bug #36510 (strtotime() fails to parse date strings with tabs).
  (Ilia, Derick)
- Fixed bug #36459 (Incorrect adding PHPSESSID to links, which contains \r\n).
  (Ilia)
- Fixed bug #36458 (sleep() accepts negative values). (Ilia)
- Fixed bug #36436 (DBA problem with Berkeley DB4). (Marcus)
- Fixed bug #36434 (Improper resolution of declaring class name of an
  inherited property). (Ilia)
- Fixed bug #36420 (segfault when access result->num_rows after calling
  result->close()). (Ilia,Tony)
- Fixed bug #36403 (oci_execute() no longer supports OCI_DESCRIBE_ONLY). (Tony)
- Fixed bug #36400 (Custom 5xx error does not return correct HTTP response error
  code). (Tony)
- Fixed bug #36396 (strtotime() fails to parse dates in dd-mm-yyyy format).
  (Derick)
- Fixed bug #36388 (ext/soap crashes when throwing exception and session
  persistence). (David)
- Fixed bug #36382 (PDO/PgSQL's getColumnMeta() crashes). (Derick)
- Fixed bug #36359 (splFileObject::fwrite() doesn't write when no data
  length specified). (Tony)
- Fixed bug #36351 (parse_url() does not parse numeric paths properly). (Ilia)
- Fixed bug #36345 (PDO/MySQL problem loading BLOB over 1MB). (Ilia)
- Fixed bug #36337 (ReflectionProperty fails to return correct visibility).
  (Ilia)
- Fixed bug #36334 (Added missing documentation about realpath cache INI
  settings). (Ilia)
- Fixed bug #36308 (ReflectionProperty::getDocComment() does not reflect
  extended class commentary). (Ilia)
- Fixed bug #36306 (crc32() differ on 32-bit and 64-bit platforms)
  (anight@eyelinkmedia dot com, Pierre)
- Fixed bug #36303 (foreach on error_zval produces segfault). (Dmitry)
- Fixed bug #36295 (typo in SplFileObject::flock() parameter name). (Tony)
- Fixed bug #36287 (Segfault with SplFileInfo conversion). (Marcus)
- Fixed bug #36283 (SOAPClient Compression Broken). (Dmitry)
- Fixed bug #36268 (Object destructors called even after fatal errors). (Dmitry)
- Fixed bug #36258 (SplFileObject::getPath() may lead to segfault). (Tony)
- Fixed bug #36250 (PHP causes ORA-07445 core dump in Oracle server 9.2.x).
  (Tony)
- Fixed bug #36242 (Possible memory corruption in stream_select()). (Tony)
- Fixed bug #36235 (ocicolumnname returns false before a successful fetch).
  (Tony)
- Fixed bug #36226 (Inconsistent handling when passing potential arrays).
  (Dmitry)
- Fixed bug #36224 (date(DATE_ATOM) gives wrong results).
  (Derick, Hannes Magnusson)
- Fixed bug #36222 (errorInfo in PDOException is always NULL). (Ilia)
- Fixed bug #36208 (symbol namespace conflicts using bundled gd). (Jakub Moc)
- Fixed bug #36205 (Memory leaks on duplicate cookies). (Dmitry)
- Fixed bug #36185 (str_rot13() crash on non-string parameter). (Pierre)
- Fixed bug #36176 (PDO_PGSQL - PDO::exec() does not return number of rows
  affected by the operation). (Ilia)
- Fixed bug #36158 (SIGTERM is not handled correctly when running as a
  FastCGI server). (Dmitry)
- Fixed bug #36152 (problems with curl+ssl and pgsql+ssl in same PHP). (Mike)
- Fixed bug #36148 (unpack("H*hex", $data) is adding an extra character to
  the end of the string). (Ilia)
- Fixed bug #36134 (DirectoryIterator constructor failed to detect empty
  directory names). (Ilia)
- Fixed bug #36113 (Reading records of unsupported type causes segfault).
  (Tony)
- Fixed bug #36096 (oci_result() returns garbage after oci_fetch() failed).
  (Tony)
- Fixed bug #36083 (SoapClient waits for responses on one-way operations).
  (Dmitry)
- Fixed bug #36071 (Engine Crash related with 'clone'). (Dmitry)
- Fixed bug #36055 (possible OCI8 crash in multi-threaded environment). (Tony)
- Fixed bug #36046 (parse_ini_file() miscounts lines in multi-line values).
  (Ilia)
- Fixed bug #36038 (ext/hash compile failure on Mac OSX). (Tony)
- Fixed bug #36037 (heredoc adds extra line number). (Dmitry)
- Fixed bug #36016 (realpath cache memleaks). (Dmitry, Nuno)
- Fixed bug #36011 (Strict errormsg wrong for call_user_func() and the likes).
  (Marcus)
- Fixed bug #36010 (Segfault when re-creating and re-executing statements with
  bound parameters). (Tony)
- Fixed bug #36006 (Problem with $this in __destruct()). (Dmitry)
- Fixed bug #35999 (recursive mkdir() does not work with relative path
  like "foo/bar"). (Tony)
- Fixed bug #35998 (SplFileInfo::getPathname() returns unix style filenames
  in win32). (Marcus)
- Fixed bug #35988 (Unknown persistent list entry type in module shutdown).
  (Dmitry)
- Fixed bug #35954 (Fatal com_exception casting object). (Rob)
- Fixed bug #35900 (stream_select() should warning when tv_sec is negative).
  (Ilia)
- Fixed bug #35785 (SimpleXML causes memory read error zend engine). (Marcus)
- Fixed bug #34272 (empty array onto COM object blows up). (Rob)
- Fixed bug #33292 (apache_get_modules() crashes on Windows). (Edin)
- Fixed bug #29476 (sqlite_fetch_column_types() locks the database forever).
  (Ilia)

12 Jan 2006, PHP 5.1.2
- Updated libsqlite in ext/sqlite to 2.8.17. (Ilia)
- Updated libsqlite in ext/pdo_sqlite to 3.2.8. (Ilia)
- Updated to libxml2-2.6.22 and libxslt-1.1.15 in the win32 bundle. (Rob)
- Added new extensions: (Ilia, Wez)
  . XMLWriter
  . Hash
- Added PNG compression support to GD extension. (Pierre)
- Added reflection constants as class constants. (Johannes)
- Added --enable-gcov configure option to enable C-level code coverage.
  (John, Jani, Ilia, Marcus)
- Added missing support for 'B' format identifier to date() function. (Ilia)
- Changed reflection to be an extension. (Marcus)
- Improved SPL extension: (Marcus)
  . Added class SplFileInfo as root class for DirectoryIterator and
    SplFileObject
  . Added SplTempFileObject
- Improved SimpleXML extension: (Marcus)
  . Fixed memleaks
  . Fixed var_dump()
  . Fixed isset/empty/(bool) behavior
  . Fixed iterator edge cases
  . Added methods getNamespaces(), getDocNamespaces()
- Upgraded pear to version 1.4.6. (Greg)
- Added constants for libxslt and libexslt versions: LIBXSLT_VERSION,
  LIBXSLT_DOTTED_VERSION, LIBEXSLT_VERSION and LIBEXSLT_DOTTED_VERSION. (Pierre)
- Fixed possible crash in apache_getenv()/apache_setenv() on invalid parameters.
  (Ilia)
- Changed errors to warnings in imagecolormatch(). (Pierre)
- Fixed segfault/leak in imagecolormatch(). (Pierre)
- Fixed small leak in mysqli_stmt_fetch() when bound variable was empty string.
  (Andrey)
- Fixed prepared statement name conflict handling in PDO_PGSQL. (Thies, Ilia)
- Fixed memory corruption when PDO::FETCH_LAZY mode is being used. (Ilia)
- Fixed possible leaks in imagecreatefromstring() with invalid data. (Pierre)
- Fixed possible memory corruption inside mb_strcut(). (Ilia)
- Fixed possible header injection by limiting each header to a single line.
  (Ilia)
- Fixed possible XSS inside error reporting functionality. (Ilia)
- Fixed many bugs in OCI8. (Tony)
- Fixed crash and leak in mysqli when using 4.1.x client libraries and
  connecting to 5.x server. (Andrey)
- Fixed bug #35916 (Duplicate calls to stream_bucket_append() lead to a crash).
  (Ilia)
- Fixed bug #35908 (curl extension uses undefined GCRY_THREAD_OPTIONS_USER).
  (Ilia)
- Fixed bug #35907 (PDO_OCI uses hardcoded lib path $ORACLE_HOME/lib). (Tony)
- Fixed bug #35887 (wddx_deserialize not parsing dateTime fields properly).
  (Derick)
- Fixed bug #35885 (strtotime("NOW") no longer works). (Derick)
- Fixed bug #35821 (array_map() segfaults when exception is throwed from
  the callback). (Tony)
- Fixed bug #35817 (unpack() does not decode odd number of hexadecimal values).
  (Ilia)
- Fixed bug #35797 (segfault on PDOStatement::execute() with
  zend.ze1_compatibility_mode = On). (Tony, Ilia)
- Fixed bug #35781 (stream_filter_append() can cause segfault). (Tony)
- Fixed bug #35760 (sybase_ct doesn't compile on Solaris using old gcc). (Tony)
- Fixed bug #35759 (mysqli_stmt_bind_result() makes huge allocation when
  column empty). (Andrey)
- Fixed bug #35751 (using date with a timestamp makes httpd segfault). (Derick)
- Fixed bug #35740 (memory leak when including a directory). (Tony)
- Fixed bug #35730 (ext/mssql + freetds: Use correct character encoding
  and allow setting it). (Frank)
- Fixed bug #35723 (xmlrpc_introspection.c fails compile per C99 std). (Jani)
- Fixed bug #35720 (A final constructor can be overwritten). (Marcus)
- Fixed bug #35713 (getopt() returns array with numeric strings when passed
  options like '-1'). (Tony)
- Fixed bug #35705 (strtotime() fails to parse soap date format without TZ).
  (Ilia)
- Fixed bug #35699 (date() can't handle leap years before 1970). (Derick)
- Fixed bug #35694 (Improved error message for invalid fetch mode). (Ilia)
- Fixed bug #35692 (iconv_mime_decode() segmentation fault; with libiconv
  only). (Tony)
- Fixed bug #35690 (pack() tries to allocate huge memory block when packing
  float values to strings). (Tony)
- Fixed bug #35669 (imap_mail_compose() crashes with
  multipart-multiboundary-email). (Ilia)
- Fixed bug #35660 (AIX TZ variable format not understood, yields UTC
  timezone). (Derick)
- Fixed bug #35655 (whitespace following end of heredoc is lost). (Ilia)
- Fixed bug #35630 (strtotime() crashes on certain relative identifiers).
  (Ilia)
- Fixed bug #35629 (crash in http:// wrapper on multiple redirects). (Ilia)
- Fixed bug #35624 (strtotime() does not handle 3 character weekdays). (Ilia)
- Fixed bug #35612 (iis6 Access Violation crash). (Dmitry, alacn.uhahaa)
- Fixed bug #35594 (Multiple calls to getopt() may result in a crash).
  (rabbitt at gmail dot com, Ilia)
- Fixed bug #35571 (Fixed crash in Apache 2 SAPI when more then one php
  script is loaded via SSI include). (Ilia)
- Fixed bug #35570 (segfault when re-using soap client object). (Dmitry)
- Fixed bug #35558 (mktime() interpreting 3 digit years incorrectly). (Ilia)
- Fixed bug #35543 (php crash when calling non existing method of a class
  that extends PDO). (Tony)
- Fixed bug #35539 (typo in error message for ErrorException). (Tony)
- FIxed bug #35536 (mysql_field_type() doesn't handle NEWDECIMAL). (Tony)
- Fixed bug #35517 (mysql_stmt_fetch returns NULL on data truncation). (Georg)
- Fixed bug #35509 (string constant as array key has different behavior inside
  object). (Dmitry)
- Fixed bug #35508 (PDO fails when unknown fetch mode specified). (Tony)
- Fixed bug #35499 (strtotime() does not handle whitespace around the date
  string). (Ilia)
- Fixed bug #35496 (Crash in mcrypt_generic()/mdecrypt_generic() without
  proper init). (Ilia)
- Fixed bug #35490 (socket_sendto() unable to handle IPv6 addresses). (Tony)
- Fixed bug #35461 (Ming extension fails to compile with ming 0.3beta1). (Jani)
- Fixed bug #35437 (Segfault or Invalid Opcode 137/1/4). (Dmitry)
- Fixed bug #35470 (Assigning global using variable name from array doesn't
  function). (Dmitry)
- Fixed bug #35456 (+ 1 [time unit] format did not work). (Ilia)
- Fixed bug #35447 (xml_parse_into_struct() chokes on the UTF-8 BOM). (Rob)
- Fixed bug #35431 (PDO crashes when using LAZY fetch with fetchAll). (Wez)
- Fixed bug #35430 (PDO crashes on incorrect FETCH_FUNC use). (Tony)
- Fixed bug #35427 (str_word_count() handles '-' incorrectly). (Ilia)
- Fixed bug #35425 (idate() function ignores timezone settings). (Ilia)
- Fixed bug #35422 (strtotime() does not parse times with UTC as timezone).
  (Ilia)
- Fixed bug #35414 (strtotime() no longer works with ordinal suffix). (Ilia)
- Fixed bug #35410 (wddx_deserialize() doesn't handle large ints as keys
  properly). (Ilia)
- Fixed bug #35409 (undefined reference to 'rl_completion_matches'). (Jani)
- Fixed bug #35399 (Since fix of bug #35273 SOAP decoding of
  soapenc:base64binary fails). (Dmitry)
- Fixed bug #35393 (changing static protected members from outside the class,
  one more reference issue). (Dmitry)
- Fixed bug #35381 (ssl library is not initialized properly). (Alan)
- Fixed bug #35377 (PDO_SQLITE: undefined reference to "fdatasync").
  (Nuno, Jani)
- Fixed bug #35373 (HP-UX "alias not allowed in this configuration"). (Dmitry)
- Fixed bug #35288 (iconv() function defined as libiconv()). (Nuno)
- Fixed bug #35103 (mysqli handles bad unsigned (big)int incorrectly).(Andrey)
- Fixed bug #35062 (socket_read() produces warnings on non blocking sockets).
  (Nuno, Ilia)
- Fixed bug #35028 (SimpleXML object fails FALSE test). (Marcus)
- Fixed bug #34729 (Crash in ZTS mode under Apache). (Dmitry, Zeev)
- Fixed bug #34429 (Output buffering cannot be turned off with FastCGI).
  (Dmitry, Ilya)
- Fixed bug #34359 (Possible crash inside fopen http wrapper). (Ilia,Sara,Nuno)
- Fixed bug #33789 (Many Problems with SunFuncs). (Derick)
- Fixed bug #33671 (sun_rise and sun_set don't return a GMT timestamp if one
  passes an offset). (Derick)
- Fixed bug #32820 (date_sunrise and date_sunset don't handle GMT offset
  well). (Derick)
- Fixed bug #31347 (is_dir and is_file (incorrectly) return true for any string
  greater then 255 characters). (Nuno,Ilia)
- Fixed bug #30937 (date_sunrise() & date_sunset() don't handle endless
  day/night at high latitudes). (Derick)
- Fixed bug #30760 (Remove MessageBox on win32 for E_CORE errors if
  display_startup_error is off). (Ilia)
- Fixed bug #29955 (mb_strtoupper() / lower() broken with Turkish encoding).
  (Rui)
- Fixed bug #28899 (mb_substr() and substr() behave differently when
  "mbstring.func_overload" is enabled). (Rui)
- Fixed bug #27678 (number_format() crashes with large numbers). (Marcus)

28 Nov 2005, PHP 5.1.1
- Disabled native date class to prevent pear::date conflict. (Ilia)
- Changed reflection constants be both PHP and class constants. (Johannes)
- Added an additional field $frame['object'] to the result array of
  debug_backtrace() that contains a reference to the respective object when the
  frame was called from an object. (Sebastian)
- Fixed bug #35423 (RecursiveDirectoryIterator doesnt appear to recurse with
  RecursiveFilterIterator). (Marcus)
- Fixed bug #35413 (Removed -dev flag from Zend Engine version). (Ilia)
- Fixed bug #35411 (Regression with \{$ handling). (Ilia)
- Fixed bug #35406 (eval hangs when evall'ed code ends with comment w/o
  newline). (Marcus)
- Fixed bug #35391 (pdo_mysql::exec does not return number of affected rows).
  (Tony)
- Fixed bug #35382 (Comment in end of file produces fatal error). (Ilia)
- Fixed bug #35360 (exceptions in interactive mode (php -a) may cause crash).
  (Dmitry)
- Fixed bug #35358 (Incorrect error messages for PDO class constants). (Ilia)
- Fixed bug #35338 (pdo_pgsql does not handle binary bound params). (Wez)
- Fixed bug #35316 (Application exception trying to create COM object). (Rob)
- Fixed bug #35170 (PHP_AUTH_DIGEST differs under Apache 1.x and 2.x). (Ilia)

24 Nov 2005, PHP 5.1
- Added support for class constants and static members for internal classes.
  (Dmitry, Michael Wallner)
- Added "new_link" parameter to mssql_connect() (Bug #34369). (Frank)
- Added missing safe_mode checks for image* functions and cURL. (Ilia)
- Added missing safe_mode/open_basedir checks for file uploads. (Ilia)
- Added PDO_MYSQL_ATTR_USE_BUFFERED_QUERY parameter for pdo_mysql. (Ilia)
- Added date_timezone_set() function to set the timezone that the date
  function will use. (Derick)
- Added pg_fetch_all_columns() function to fetch all values of a column from a
  result cursor. (Ilia)
- Added support for LOCK_EX flag for file_put_contents(). (Ilia)
- Added bindto socket context option. (Ilia)
- Added offset parameter to the stream_copy_to_stream() function. (Ilia)
- Added offset & length parameters to substr_count() function. (Ilia)
- Added man pages for "phpize" and "php-config" scripts. (Jakub Vrana)
- Added support for .cc files in extensions. (Brian)
- Added PHP_INT_MAX and PHP_INT_SIZE as predefined constants. (Andrey)
- Added user opcode API that allow overloading of opcode handlers. (Dmitry)
- Added an optional remove old session parameter to session_regenerate_id().
  (Ilia)
- Added array type hinting. (Dmitry)
- Added the tidy_get_opt_doc() function to return documentation for
  configuration options in tidy. (Patch by: nlopess@php.net)
- Added support for .cc files in extensions. (Brian)
- Added imageconvolution() function which can be used to apply a custom 3x3
  matrix convolution to an image. (Pierre)
- Added optional first parameter to XsltProcessor::registerPHPFunctions to
  only allow certain functions to be called from XSLT. (Christian)
- Added the ability to override the autotools executables used by the
  buildconf script via the PHP_AUTOCONF and PHP_AUTOHEADER environmental
  variables. (Jon)
- Added several new functions to support the PostgreSQL v3 protocol introduced
  in PostgreSQL 7.4. (Christopher)
  . pg_transaction_status() - in-transaction status of a database connection.
  . pg_query_params() - execution of parameterized queries.
  . pg_prepare() - prepare named queries.
  . pg_execute() - execution of named prepared queries.
  . pg_send_query_params() - async equivalent of pg_query_params().
  . pg_send_prepare() - async equivalent of pg_prepare().
  . pg_send_execute() - async equivalent of pg_execute().
  . pg_result_error_field() - highly detailed error information, most
    importantly
    the SQLSTATE error code.
  . pg_set_error_verbosity() - set verbosity of errors.
- Added optional fifth parameter "count" to preg_replace_callback() and
  preg_replace() to count the number of replacements made. FR #32275. (Andrey)
- Added optional third parameter "charlist" to str_word_count() which contains
  characters to be considered as word part. FR #31560. (Andrey, Ilia)
- Added interface Serializable. (Stanislav, Marcus)
- Added pg_field_type_oid() PostgreSQL function. (mauroi at digbang dot com)
- Added zend_declare_property_...() and zend_update_property_...() API
  functions for bool, double and binary safe strings. (Hartmut)
- Added possibility to access INI variables from within .ini file. (Andrei)
- Added variable $_SERVER['REQUEST_TIME'] containing request start time.
  (Ilia)
- Added optional float parameter to gettimeofday(). (Ilia)
- Added apache_reset_timeout() Apache1 function. (Rasmus)
- Added sqlite_fetch_column_types() 3rd argument for arrays. (Ilia)
- Added optional offset parameter to stream_get_contents() and
  file_get_contents(). (Ilia)
- Added optional maxlen parameter to file_get_contents(). (Ilia)
- Added SAPI hook to get the current request time. (Rasmus)
- Added new functions:
  . array_diff_key() (Andrey)
  . array_diff_ukey() (Andrey)
  . array_intersect_key() (Christiano Duarte)
  . array_intersect_ukey() (Christiano Duarte)
  . array_product() (Andrey)
  . DomDocumentFragment::appendXML() (Christian)
  . fputcsv() (David Sklar)
  . htmlspecialchars_decode() (Ilia)
  . inet_pton() (Sara)
  . inet_ntop() (Sara)
  . mysqli::client_info property (Georg)
  . posix_access() (Magnus)
  . posix_mknod() (Magnus)
  . SimpleXMLElement::registerXPathNamespace() (Christian)
  . stream_context_get_default() (Wez)
  . stream_socket_enable_crypto() (Wez)
  . stream_wrapper_unregister() (Sara)
  . stream_wrapper_restore() (Sara)
  . stream_filter_remove() (Sara)
  . time_sleep_until() (Ilia)
- Added DomDocument::$recover property for parsing not well-formed XML
 Documents. (Christian)
- Added Cursor support for MySQL 5.0.x in mysqli (Georg)
- Added proxy support to ftp wrapper via http. (Sara)
- Added MDTM support to ftp_url_stat. (Sara)
- Added zlib stream filter support. (Sara)
- Added bz2 stream filter support. (Sara)
- Added max_redirects context option that specifies how many HTTP
  redirects to follow. (Ilia)
- Added support of parameter=>value arrays to
  xsl_xsltprocessor_set_parameter(). (Tony)

- PHP extension loading mechanism with support for module
  dependencies and conflicts. (Jani, Dmitry)
- Improved interactive mode of PHP CLI (php -a). (Johannes, Marcus)
- Improved performance of:
  . general execution/compilation. (Andi, Thies, Sterling, Dmitry, Marcus)
  . switch() statement. (Dmitry)
  . several array functions. (Marcus)
  . virtual path handling by adding a realpath() cache. (Andi)
  . variable fetches. (Andi)
  . magic method invocations. (Marcus)
- Improved support for embedded server in mysqli. (Georg)
- Improved mysqli extension. (Georg)
  . added constructor for mysqli_stmt and mysqli_result classes
  . added new function mysqli_get_charset()
  . added new function mysqli_set_charset()
  . added new class mysqli_driver
  . added new class mysqli_warning
  . added new class mysqli_exception
  . added new class mysqli_sql_exception
- Improved SPL extension. (Marcus)
  . Moved RecursiveArrayIterator from examples into extension
  . Moved RecursiveFilterIterator from examples into extension
  . Added SplObjectStorage
  . Made all SPL constants class constants
  . Renamed CachingRecursiveIterator to RecursiveCachingIterator to follow
    Recursive<*>Iterator naming scheme.
  . added standard hierarchy of Exception classes
  . added interface Countable
  . added interfaces Subject and SplObserver
  . added spl_autoload*() functions
  . converted several 5.0 examples into c code
  . added class SplFileObject
  . added possibility to use a string with class_parents() and
    class_implements(). (Andrey)

- Changed type hints to allow "null" as default value for class and array.
  (Marcus, Derick, Dmitry)
- Changed SQLite extension to be a shared module in Windows distribution.
  (Edin)
- Changed "instanceof" and "catch" operators, is_a() and is_subclass_of()
  functions to not call __autoload(). (Dmitry)
- Changed sha1_file() and md5_file() functions to use streams instead of low
  level IO. (Uwe)
- Changed abstract private methods to be not allowed anymore. (Stas)
- Changed stream_filter_(ap|pre)pend() to return resource. (Sara)
- Changed mysqli_exception and sqlite_exception to use RuntimeException as
  base if SPL extension is present. (Georg, Marcus)

- Upgraded bundled libraries:
  . PCRE library to version 6.2. (Andrei)
  . SQLite 3 library in ext/pdo_sqlite to 3.2.7. (Ilia)
  . SQLite 2 library in ext/sqlite to 2.8.16. (Ilia)
- Upgraded bundled libraries in Windows distribution. (Edin)
  . zlib 1.2.3
  . curl 7.14.0
  . openssl 0.9.8
  . ming 0.3b
  . libpq (PostgreSQL) 8.0.1

- Implemented feature request #33452 (Year belonging to ISO week). (Derick)
- Allowed return by reference from internal functions. (Marcus, Andi, Dmitry)
- Rewrote strtotime() with support for timezones and many new formats.
  Implements feature requests #21399, #26694, #28088, #29150, #29585 and
  #29595. (Derick)

- Moved extensions to PECL:
  . ext/cpdf        (Tony, Derick)
  . ext/dio         (Jani, Derick)
  . ext/fam         (Jani, Derick)
  . ext/ingres_ii   (Jani, Derick)
  . ext/mnogosearch (Jani, Derick)
  . ext/w32api      (Jani, Derick)
  . ext/yp          (Jani, Derick)
  . ext/mcve        (Jani, Derick, Pierre)
  . ext/oracle      (Jani, Derick)
  . ext/ovrimos     (Jani, Derick, Pierre)
  . ext/pfpro       (Jani, Derick, Pierre)
  . ext/dbx         (Jani, Derick)
  . ext/ircg        (Jani, Derick)

- Removed php_check_syntax() function which never worked properly. (Ilia)
- Removed garbage manager in Zend Engine which results in more aggressive
  freeing of data. (Dmitry, Andi)

- Fixed "make test" to work for phpized extensions. (Hartmut, Jani)
- Fixed Apache 2 regression with sub-request handling on non-linux systems.
  (Ilia, Tony)
- Fixed PDO shutdown problem (possible infinite loop running rollback on
  shutdown). (Wez)
- Fixed PECL bug #3714 (PDO: beginTransaction doesn't work if you're in
  auto-commit mode). (Wez)
- Fixed ZTS destruction. (Marcus)
- Fixed __get/__set to allow recursive calls for different properties. (Dmitry)
- Fixed a bug where stream_get_meta_data() did not return the "uri" element
  for files opened with tmpname(). (Derick)
- Fixed a problem with SPL iterators aggregating the inner iterator. (Marcus)
- Fixed an error in mysqli_fetch_fields (returned NULL instead of an array
  when row number > field_count). (Georg)
- Fixed bug in mysql::client_version(). (Georg)
- Fixed bug in mysqli extension with unsigned int(11) being represented as
  signed integer in PHP instead of string in 32bit systems. (Andrey)
- Fixed bug with $HTTP_RAW_POST_DATA not getting set. (Brian)
- Fixed crash inside stream_get_line() when length parameter equals 0. (Ilia)
- Fixed ext/mysqli to allocate less memory when fetching bound params of type
  (MEDIUM|LONG)BLOB/(MEDIUM|LONG)TEXT. (Andrey)
- Fixed extension initialization to respect dependencies between extensions.
  (Wez)
- Fixed failing queries (FALSE returned) with mysqli_query() on 64 bit systems.
  (Andrey)
- Fixed fgetcsv() and fputcsv() inconsistency. (Dmitry)
- Fixed inheritance check to control return by reference and pass by
  reference correctly (ArrayAccess can no longer support references correctly).
  (Marcus, Andi, Dmitry)
- Fixed initializing and argument checking for posix_mknod(). (Derick)
- Fixed memory corruption in ImageTTFText() with 64bit systems. (Andrey)
- Fixed memory corruption in pg_copy_from() in case the as_null parameter was
  passed. (Derick)
- Fixed memory corruption in stristr(). (Derick)
- Fixed possible GLOBALS variable override when register_globals are ON.
  (Ilia, Stefan)
- Fixed possible INI setting leak via virtual() in Apache 2 sapi. (Ilia)
- Fixed possible register_globals toggle via parse_str(). (Ilia, Stefan)
- Fixed potential GLOBALS overwrite via import_request_variables() and
  possible crash and/or memory corruption. (Ilia)
- Fixed segfaults when CURL callback functions throw exception. (Tony)
- Fixed support for shared extensions on AIX. (Dmitry)
- Fixed bug #35342 (isset(DOMNodeList->length) returns false). (Rob)
- Fixed bug #35341 (Fix for bug #33760 breaks build with older curl). (Tony)
- Fixed bug #35336 (crash on PDO::FETCH_CLASS + __set()). (Tony)
- Fixed bug #35303 (PDO prepare() crashes with invalid parameters). (Ilia)
- Fixed bug #35293 (PDO segfaults when using persistent connections). (Tony)
- Fixed bug #35278 (Multiple virtual() calls crash Apache 2 php module). (Ilia)
- Fixed bug #35273 (Error in mapping soap - java types). (Dmitry)
- Fixed bug #35249 (compile failure when ext/readline is compiled as shared).
  (Jani)
- Fixed bug #35248 (sqlite_query() doesn't set error_msg when return value is
  being used). (Ilia)
- Fixed bug #35243 (php_mblen() crashes when compiled with thread-safety on
  Linux). (Patch: shulmanb at il dot ibm dot com, Jani)
- Fixed bug #35239 (Objects can lose references). (Dmitry)
- Fixed bug #35229 (call_user_func() crashes when argument_stack is nearly
  full). (Dmitry)
- Fixed bug #35197 (Destructor is not called). (Tony)
- Fixed bug #35179 (tokenizer extension needs T_HALT_COMPILER). (Greg)
- Fixed bug #35176 (include()/require()/*_once() produce wrong error messages
  about main()). (Dmitry)
- Fixed bug #35147 (__HALT_COMPILER() breaks with --enable-zend-multibyte).
  (Dmitry, Moriyoshi)
- Fixed bug #35143 (gettimeofday() ignores current time zone). (Derick)
- Fixed bug #35142 (SOAP Client/Server Complex Object Support). (Dmitry)
- Fixed bug #35135 (PDOStatment without related PDO object may crash). (Ilia)
- Fixed bug #35091 (SoapClient leaks memory). (Dmitry)
- Fixed bug #35079 (stream_set_blocking(true) toggles, not enables blocking).
  (askalski at gmail dot com, Tony)
- Fixed bug #35078 (configure does not find ldap_start_tls_s). (Jani)
- Fixed bug #35046 (phpinfo() uses improper css enclosure). (Ilia)
- Fixed bugs #35022, #35019 (Regression in the behavior of key() and
  current() functions). (Ilia)
- Fixed bug #35017 (Exception thrown in error handler may cause unexpected
  behavior). (Dmitry)
- Fixed bug #35014 (array_product() always returns 0). (Ilia)
- Fixed bug #35009 (ZTS: Persistent resource destruct crashes when extension
  is compiled as shared). (Dmitry)
- Fixed bug #34996 (ImageTrueColorToPalette() crashes when ncolors is zero).
  (Tony)
- Fixed bug #34982 (array_walk_recursive() modifies elements outside function
  scope). (Dmitry)
- Fixed bug #34977 (Compile failure on MacOSX due to use of varargs.h). (Tony)
- Fixed bug #34968 (bz2 extension fails on to build on some win32 setups).
 (Ilia)
- Fixed bug #34965 (tidy is not binary safe). (Mike)
- Fixed bug #34957 (PHP doesn't respect ACLs for access checks). (Wez)
- Fixed bug #34950 (Unable to get WSDL through proxy). (Dmitry)
- Fixed bug #34938 (dns_get_record() doesn't resolve long hostnames and
  leaks). (Tony)
- Fixed bug #34905 (Digest authentication does not work with Apache 1). (Ilia)
- Fixed bug #34902 (mysqli::character_set_name() - undefined method). (Tony)
- Fixed bug #34899 (Fixed sqlite extension compile failure). (Ilia)
- Fixed bug #34893 (PHP5.1 overloading, Cannot access private property).
  (Dmitry)
- Fixed bug #34884 (Possible crash in ext/sqlite when sqlite.assoc_case is
  being used). (Tony, Ilia)
- Fixed bug #34879 (str_replace, array_map corrupt negative array indexes on
  64-bit platforms). (Dmitry)
- Fixed bug #34873 (Segmentation Fault on foreach in object). (Dmitry)
- Fixed bug #34856 (configure fails to detect libiconv's type). (Tony)
- Fixed bug #34855 (ibase_service_attach() segfault on AMD64).
  (irie at gmx dot de, Tony)
- Fixed bug #34851 (SO_RECVTIMEO and SO_SNDTIMEO socket options expect
  integer parameter on Windows). (Mike)
- Fixed bug #34850 (--program-suffix and --program-prefix not included in
  man page names). (Jani)
- Fixed bug #34821 (zlib encoders fail on widely varying binary data on
  windows). (Mike, Ilia)
- Fixed bug #34818 (several functions crash when invalid mysqli_link object
  is passed). (Tony)
- Fixed bug #34810 (mysqli::init() and others use wrong $this pointer without
  checks). (Tony)
- Fixed bug #34809 (FETCH_INTO in PDO crashes without a destination object).
  (Ilia)
- Fixed bug #34802 (Fixed crash on object instantiation failure). (Ilia)
- Fixed bug #34796 (missing SSL linking in ext/ftp when configured as shared).
  (Jani)
- Fixed bug #34790 (preg_match_all(), named capturing groups, variable
  assignment/return => crash). (Dmitry)
- Fixed bug #34788 (SOAP Client not applying correct namespace to generated
  values). (Dmitry)
- Fixed bug #34787 (SOAP Client not handling boolean types correctly). (Dmitry)
- Fixed bug #34786 (2 @ results in change to error_reporting() to random
  value) (Dmitry, Tony)
- Fixed bug #34785 (subclassing of mysqli_stmt does not work). (Georg)
- Fixed bug #34782 (token_get_all() gives wrong result). (Dmitry)
- Fixed bug #34777 (Crash in dblib when fetching non-existent error info).
  (Ilia)
- Fixed bug #34771 (strtotime() fails with 1-12am/pm). (Derick)
- Fixed bug #34767 (Zend Engine 1 Compatibility not copying objects
  correctly). (Dmitry)
- Fixed bug #34758 (PDO_DBLIB did not implement rowCount()). (Ilia)
- Fixed bug #34757 (iconv_substr() gives "Unknown error" when offset > string
  length). (Tony)
- Fixed bug #34742 (ftp wrapper failures caused from segmented command
  transfer). (Ilia)
- Fixed bug #34725 (CLI segmentation faults during cleanup). (Dmitry)
- Fixed bug #34723 (array_count_values() strips leading zeroes). (Tony)
- Fixed bug #34712 (zend.ze1_compatibility_mode = on segfault). (Dmitry)
- Fixed bug #34704 (Infinite recursion due to corrupt JPEG). (Marcus)
- Fixed bug #34678 (__call(), is_callable() and static methods). (Dmitry)
- Fixed bug #34676 (missing support for strtotime("midnight") and
  strtotime("noon")). (Derick)
- Fixed bug #34645 (ctype corrupts memory when validating large numbers).
 (Ilia)
- Fixed bug #34643 (wsdl default value has no effect). (Dmitry)
- Fixed bug #34623 (Crash in pdo_mysql on longtext fields). (Ilia)
- Fixed bug #34617 (zend_deactivate: objects_store used after
  zend_objects_store_destroy is called). (Dmitry)
- Fixed bug #34590 (User defined PDOStatement class can't implement
  methods). (Marcus)
- Fixed bug #34584 (Segfault with SPL autoload handler). (Marcus)
- Fixed bug #34581 (crash with mod_rewrite). (Tony, Ilia)
- Fixed bug #34565 (mb_send_mail does not fetch
  mail.force_extra_parameters). (Marco, Ilia)
- Fixed bug #34557 (php -m exits with "error" 1). (Johannes)
- Fixed bug #34518 (Unset doesn't separate container in CV). (Dmitry)
- Fixed bug #34505 (Possible memory corruption when unmangling properties
  with empty names). (Tony)
- Fixed bug #34478 (Incorrect parsing of url's fragment (#...)). (Dmitry)
- Fixed bug #34467 (foreach + __get + __set inconsistency). (Dmitry)
- Fixed bug #34456 (Possible crash inside pspell extension). (Ilia)
- Fixed bug #34453 (parsing http://www.w3.org/2001/xml.xsd exception). (Dmitry)
- Fixed bug #34450 (Segfault when calling mysqli_close() in destructor). (Tony)
- Fixed bug #34449 (ext/soap: XSD_ANYXML functionality not exposed). (Dmitry)
- Fixed bug #34420 (Possible crash inside curl_multi_remove_handle()). (Ilia)
- Fixed bug #34358 (Fatal error: Cannot re-assign $this). (Dmitry)
- Fixed bug #34331 (php crashes when variables_order is empty). (Ilia)
- Fixed bug #34321 (Possible crash in filter code). (Ilia)
- Fixed bug #34311 (unserialize() crashes with chars above 191 dec). (Nuno)
- Fixed bug #34310 (foreach($arr as $c->d => $x) crashes). (Dmitry)
- Fixed bug #34307 (on_modify handler not called to set the default value if
  setting from php.ini was invalid). (Andrei)
- Fixed bug #34306 (wddx_serialize_value() crashes with long array keys).
  (Jani)
- Fixed bug #34304 (date() doesn't have a modifier for ISO Week Day). (Derick)
- Fixed bug #34302 (date('W') do not return leading zeros for week 1 to 9).
  (Derick)
- Fixed bug #34299 (ReflectionClass::isInstantiable() returns true for abstract
  classes). (Marcus)
- Fixed bug #34284 (CLI phpinfo showing html on _SERVER["argv"]). (Jani)
- Fixed bug #34277 (array_filter() crashes with references and objects).
  (Dmitry)
- Fixed bug #34276 (setAttributeNS doesn't work with default namespace).
  (Rob)
- Fixed bug #34260 (Segfault with callbacks (array_map) + overloading).
  (Dmitry)
- Fixed bug #34257 (lib64 not handled correctly in ming extension). (Marcus)
- Fixed bug #34221 (Compiling xmlrpc as shared fails other parts). (Jani)
- Fixed bug #34216 (Segfault with autoload). (Marcus)
- Fixed bug #34199 (if($obj)/if(!$obj) inconsistency because of cast handler).
  (Dmitry, Alex)
- Fixed bug #34191 (ob_gzhandler does not enforce trailing \0). (Ilia)
- Fixed bug #34156 (memory usage remains elevated after memory limit is
  reached). (Ilia)
- Fixed bug #34148 (+,- and . not supported as parts of scheme). (Ilia)
- Fixed bug #34137 (assigning array element by reference causes binary mess).
  (Dmitry)
- Fixed bug #34103 (line numbering not maintained in dom document). (Rob)
- Fixed bug #34078 (Reflection API problems in methods with boolean or
  null default values). (Tony)
- Fixed bug #34068 (Numeric string as array key not cast to integer in
  wddx_deserialize()). (Ilia)
- Fixed bug #34064 (arr[] as param to function in class gives invalid
  opcode). (Dmitry)
- Fixed bug #34062 (Crash in catch block when many arguments are used).
  (Dmitry)
- Fixed bug #34052 (date('U') returns %ld not unix timestamp). (Nuno)
- Fixed bug #34045 (Buffer overflow with serialized object). (Dmitry)
- Fixed bug #34001 (pdo_mysql truncates numeric fields at 4 chars). (Ilia)
- Fixed bug #33999 (object remains object when cast to int). (Dmitry)
- Fixed bug #33996 (No information given for fatal error on passing invalid
  value to typed argument). (Dmitry)
- Fixed bug #33989 (extract($GLOBALS,EXTR_REFS) crashes PHP). (Dmitry)
- Fixed bug #33987 (php script as ErrorDocument causes crash in Apache 2).
  (Ilia)
- Fixed bug #33967 (misuse of Exception constructor doesn't display
  errorfile). (Jani)
- Fixed bug #33966 (Wrong use of reflectionproperty causes a segfault). (Tony)
- Fixed bug #33963 (mssql_bind() fails on input parameters). (Frank)
- Fixed bug #33958 (duplicate cookies and magic_quotes=off may cause a crash).
  (Ilia)
- Fixed bug #33957 (gmdate('W')/date('W') sometimes returns wrong week number).
  (Derick)
- Fixed bug #33940 (array_map() fails to pass by reference when called
  recursively). (Dmitry)
- Fixed bug #33917 (number_format() output with > 1 char separators). (Jani)
- Fixed bug #33904 (input array keys being escaped when magic quotes is off).
  (Ilia)
- Fixed bug #33903 (spl_autoload_register class method). (Marcus)
- Fixed bug #33899 (CLI: setting extension_dir=some/path extension=foobar.so
  does not work). (Jani)
- Fixed bug #33882 (CLI was looking for php.ini in wrong path). (Hartmut)
- Fixed bug #33869 (strtotime() problem with "+1days" format). (Ilia)
- Fixed bug #33841 (pdo sqlite driver forgets to update affected column
  count on execution of prepared statments). (Ilia)
- Fixed bug #33837 (Informix ESQL version numbering schema changed). (Jani)
- Fixed bug #33829 (mime_content_type() returns text/plain for gzip and bzip
  files). (Derick)
- Fixed bug #33802 (throw Exception in error handler causes crash). (Dmitry)
- Fixed bug #33771 (error_reporting falls to 0 when @ was used inside
  try/catch block). (Tony)
- Fixed bug #33760 (cURL needs to implement CRYPTO_callback functions to
  prevent locking). (Mike, Ilia)
- Fixed bug #33732 (Wrong behavior of constants in class and interface
  extending). (Dmitry)
- Fixed bug #33723 (php_value overrides php_admin_value). (Dmitry)
- Fixed bug #33720 (mb_encode_mimeheader does not work for multibyte
  chars). (Rui)
- Fixed bug #33710 (ArrayAccess objects does not initialize $this). (Dmitry)
- Fixed bug #33690 (Crash setting some ini directives in httpd.conf). (Rasmus)
- Fixed bug #33673 (Added detection for partially uploaded files). (Ilia)
- Fixed bug #33605 (substr_compare() crashes with negative offset and length).
  (Tony)
- Fixed bug #33597 (setcookie() "expires" date format doesn't comply with RFC).
  (Tony)
- Fixed bug #33588 (LDAP: RootDSE query not possible). (Jani)
- Fixed bug #33578 (strtotime() problem with "Oct17" format). (Derick)
- Fixed bug #33578 (strtotime() doesn't understand "11 Oct" format). (Derick)
- Fixed bug #33562 (date("") crashes). (Derick)
- Fixed bug #33558 (warning with nested calls to functions returning by
  reference). (Dmitry)
- Fixed bug #33536 (strtotime() defaults to now even on non time string).
  (Derick)
- Fixed bug #33532 (Different output for strftime() and date()). (Derick)
- Fixed bug #33523 (Memory leak in xmlrpc_encode_request()). (Ilia)
- Fixed bug #33520 (crash if safe_mode is on and session.save_path is changed).
  (Dmitry)
- Fixed bug #33512 (Add missing support for isset()/unset() overloading to
  complement the property get/set methods). (Dmitry)
- Fixed bug #33491 (crash after extending MySQLi internal class). (Tony)
- Fixed bug #33475 (cURL handle is not closed on curl_close(). (Ilia)
- Fixed bug #33469 (Compile error undefined reference to ifx_checkAPI). (Jani)
- Fixed bug #33433 (strtoll not available on Tru64). (Jani, Derick)
- Fixed bug #33427 (ext/odbc: check if unixODBC header file exists). (Jani)
- Fixed bug #33415 (strtotime() related bugs). (Derick)
- Fixed bug #33414 (Comprehensive list of incorrect days returned after
  strtotime() / date() tests). (Derick)
- Fixed bug #33389 (double free() when exporting a ReflectionClass). (Marcus)
- Fixed bug #33383 (crash when retrieving empty LOBs). (Tony)
- Fixed bug #33382 (array_reverse() fails after *sort()),  introduced by
  zend_hash_sort() optimizations in HEAD. (Tony)
- Fixed bug #33340 (CLI Crash when calling php:function from XSLT). (Rob)
- Fixed bug #33326 (Cannot build extensions with phpize on Macosx). (Jani)
- Fixed bug #33318 (throw 1; results in Invalid opcode 108/1/8). (Dmitry)
- Fixed bug #33312 (ReflectionParameter methods do not work correctly).
  (Dmitry)
- Fixed bug #33299 (php:function no longer handles returned dom objects).
  (Rob, Joe Orton)
- Fixed bug #33286 (nested array_walk() calls and user array compare functions
  broken; FCI cache). (Andrei, patch from m.bretz@metropolis-ag.de)
- Fixed bug #33277 (private method accessed by child class). (Dmitry)
- Fixed bug #33268 (iconv_strlen() works only with a parameter of < 3 in
  length). (Ilia)
- Fixed bug #33257 (array_splice() inconsistent when passed function instead of
  variable). (Dmitry)
- Fixed bug #33243 (ze1_compatibility_mode does not work as expected). (Dmitry)
- Fixed bug #33242 (Mangled error message when stream fails). (Derick)
- Fixed bug #33222 (segfault when CURL handle is closed in a callback). (Tony)
- Fixed bug #33214 (odbc_next_result does not signal SQL errors with
  2-statement SQL batches). (rich at kastle dot com, Tony)
- Fixed bug #33212 ([GCC 4]: 'zend_error_noreturn' aliased to external symbol
  'zend_error'). (Dmitry)
- Fixed bug #33210 (relax jpeg recursive loop protection). (Ilia)
- Fixed bug #33201 (Crash when fetching some data types). (Frank)
- Fixed bug #33200 (preg_replace(): magic_quotes_sybase=On makes 'e' modifier
  misbehave). (Jani)
- Fixed bug #33185 (--enable-session=shared does not build). (Jani)
- Fixed bug #33171 (foreach enumerates private fields declared in base
  classes). (Dmitry)
- Fixed bug #33167 (Possible crash inside pg_fetch_array()). (Ilia)
- Fixed bug #33164 (Soap extension incorrectly detects HTTP/1.1). (Ilia)
- Fixed bug #33156 (cygwin version of setitimer doesn't accept ITIMER_PROF).
  (Nuno)
- Fixed bug #33153 (crash in mssql_next result). (Frank)
- Fixed bug #33150 (shtool: insecure temporary file creation). (Jani)
- Fixed bug #33136 (method offsetSet in class extended from ArrayObject crash
  PHP). (Marcus)
- Fixed bug #33125 (imagecopymergegray() produces mosaic rainbow effect).
  (Pierre)
- Fixed bug #33116 (crash when assigning class name to global variable in
  __autoload). (Dmitry)
- Fixed bug #33090 (mysqli_prepare() doesn't return an error). (Georg)
- Fixed bug #33076 (str_ireplace() incorrectly counts result string length
  and may cause segfault). (Tony)
- Fixed bug #33072 (Add a safemode/open_basedir check for runtime
  "session.save_path" change using session_save_path() function). (Rasmus)
- Fixed bug #33070 (Improved performance of bzdecompress() by several orders
  of magnitude). (Ilia)
- Fixed bug #33059 (crash when moving xml attribute set in dtd). (Ilia)
- Fixed bug #33057 (Don't send extraneous entity-headers on a 304 as per
  RFC 2616 section 10.3.5) (Rasmus, Choitel)
- Fixed bug #33019 (socket errors cause memory leaks in php_strerror()).
  (jwozniak23 at poczta dot onet dot pl, Tony).
- Fixed bug #33017 ("make distclean" gives an error with VPATH build). (Jani)
- Fixed bug #33013 ("next month" was handled wrong while parsing dates).
  (Derick)
- Fixed bug #32993 (implemented Iterator function current() don't throw
  exception). (Dmitry)
- Fixed bug #32981 (ReflectionMethod::getStaticVariables() causes apache2.0.54
  seg fault). (Dmitry)
- Fixed bug #32956 (mysql_bind_result() doesn't support MYSQL_TYPE_NULL).
  (Georg)
- Fixed bug #32947 (Incorrect option for mysqli default password). (Georg)
- Fixed bug #32944 (Disabling session.use_cookies doesn't prevent reading
  session cookies). (Jani, Tony)
- Fixed bug #32941 (Sending structured SOAP fault kills a php). (Dmitry)
- Fixed bug #32937 (open_basedir looses trailing / in the limiter).
  (Adam Conrad)
- Fixed bug #32936 (http redirects URLs are not checked for control chars).
  (Ilia)
- Fixed bug #32933 (Cannot extend class "SQLiteDatabase"). (Marcus)
- Fixed bug #32932 (Oracle LDAP: ldap_get_entries(), invalid pointer). (Jani)
- Fixed bug #32930 (class extending DOMDocument doesn't clone properly). (Rob)
- Fixed bug #32924 (file included with "auto_prepend_file" can be included
  with require_once() or include_once()). (Stas)
- Fixed bug #32904 (pg_get_notify() ignores result_type parameter). (Tony)
- Fixed bug #32852 (Crash with singleton and __destruct when
  zend.ze1_compatibility_mode = On). (Dmitry)
- Fixed bug #32833 (Invalid opcode). (Dmitry)
- Fixed bug #32813 (parse_url() does not handle scheme-only urls properly).
  (Ilia)
- Fixed bug #32810 (temporary files not using plain file wrapper). (Ilia)
- Fixed bug #32809 (Missing T1LIB support on Windows). (Edin)
- Fixed bug #32802 (General cookie overrides more specific cookie). (Ilia)
- Fixed bugs #32800, #32830 (ext/odbc: Problems with 64bit systems). (Jani)
- Fixed bug #32799 (crash: calling the corresponding global var during the
  destruct). (Dmitry)
- Fixed bug #32776 (SOAP doesn't support one-way operations). (Dmitry)
- Fixed bug #32773 (GMP functions break when second parameter is 0). (Stas)
- Fixed bug #32759 (incorrect determination of default value (COM)). (Wez)
- Fixed bug #32758 (Cannot access safearray properties in VB6 objects). (Wez)
- Fixed bug #32755 (Segfault in replaceChild() when DocumentFragment has no
  children). (Rob)
- Fixed bug #32753 (Undefined constant SQLITE_NOTADB). (Ilia)
- Fixed bug #32742 (segmentation fault when the stream with a wrapper
  is not closed). (Tony, Dmitry)
- Fixed bug #32699 (pg_affected_rows() was defined when it was not available).
  (Derick)
- Fixed bug #32686 (Require/include file in destructor causes segfault).
  (Marcus)
- Fixed bug #32682 (ext/mssql: Error on module shutdown when called from
  activescript). (Frank)
- Fixed bug #32674 (exception in iterator causes crash). (Dmitry)
- Fixed bug #32660 (Assignment by reference causes crash when field access is
  overloaded (__get)). (Dmitry)
- Fixed bug #32647 (Using register_shutdown_function() with invalid callback
  can crash PHP). (Jani)
- Fixed bug #32615 (Segfault in replaceChild() using fragment when
  previousSibling is NULL). (Rob)
- Fixed bug #32613 (ext/snmp: use of snmp_shutdown() causes snmpapp.conf
  access errors). (Jani, ric at arizona dot edu)
- Fixed bug #32608 (html_entity_decode() converts single quotes even if
  ENT_NOQUOTES is given). (Ilia)
- Fixed bug #32596 (Segfault/Memory Leak by getClass (etc) in __destruct).
  (Dmitry)
- Fixed bug #32591 (ext/mysql: Unsatisfied symbol: ntohs with HP-UX). (Jani)
- Fixed bug #32589 (possible crash inside imap_mail_compose() function).
  (Ilia)
- Fixed bug #32589 (Possible crash inside imap_mail_compose, with charsets).
  (Ilia)
- Fixed bug #32587 (Apache2: errors sent to error_log do not include
  timestamps). (Jani)
- Fixed bug #32560 (configure looks for incorrect db2 library). (Tony)
- Fixed bug #32553 (mmap loads only the 1st 2000000 bytes on Win32). (Ilia)
- Fixed bug #32533 (proc_get_status() returns the incorrect process status).
  (Ilia)
- Fixed bug #32530 (chunk_split() does not append endstr if chunklen is
  longer then the original string). (Ilia)
- Fixed bug #32491 (File upload error - unable to create a temporary file).
  (Uwe Schindler)
- Fixed bug #32455 (wrong setting property to unset value). (Dmitry)
- Fixed bug #32429 (method_exists() always return TRUE if __call method
  exists). (Dmitry)
- Fixed bug #32428 (The @ warning error suppression operator is broken).
  (Dmitry)
- Fixed bug #32427 (Interfaces are not allowed 'static' access modifier).
  (Dmitry)
- Fixed bug #32405 (mysqli::fetch() returns bad data - 64bit problem).
  (Andrey)
- Fixed bug #32296 (get_class_methods() output has changed between 5.0.2 and
  5.0.3). (Dmitry)
- Fixed bug #32282 (Segfault in mysqli_fetch_array on 64-bit). (Georg)
- Fixed bug #32245 (xml_parser_free() in a function assigned to the xml
  parser gives a segfault). (Rob)
- Fixed bug #32179 (xmlrpc_encode() segfaults with recursive references).
  (Tony)
- Fixed bug #32171 (Userspace stream wrapper crashes PHP). (Tony, Dmitry)
- Fixed bug #32160 (copying a file into itself leads to data loss). (Ilia)
- Fixed bug #32139 (SOAP client does not auto-handle base64 encoding). (Ilia)
- Fixed bug #32109 ($_POST is not populated in multi-threaded environment).
  (Moriyoshi)
- Fixed bug #32080 (segfault when assigning object to itself with
  zend.ze1_compatibility_mode=On). (Dmitry)
- Fixed bug #32021 (Crash caused by range('', 'z')). (Derick)
- Fixed bug #32013 (ext/mysqli bind_result causes fatal error: memory limit).
  (Andrey)
- Fixed bug #32010 (Memory leak in mssql_fetch_batch). (fmk)
- Fixed bug #32009 (crash when mssql_bind() is called more than once). (Frank)
- Fixed bug #31971 (ftp_login fails on some SSL servers).
  (frantisek at augusztin dot com)
- Fixed bug #31887 (ISAPI: Custom 5xx error does not return correct HTTP
  response message). (Jani)
- Fixed bug #31828 (Crash with zend.ze1_compatibility_mode=On). (Dmitry)
- Fixed bug #31668 (multi_query works exactly every other time - multi query
  d/e flag global and not per connection). (Andrey)
- Fixed bug #31636 (another crash when echoing a COM object). (Wez)
- Fixed bug #31583 (php_std_date() uses short day names in non-y2k_compliance
  mode). (mike at php dot net)
- Fixed bug #31525 (object reference being dropped. $this getting lost).
 (Stas, Dmitry)
- Fixed bug #31502 (Wrong deserialization from session when using WDDX
  serializer). (Dmitry)
- Fixed bug #31478 (segfault with empty() / isset()). (Moriyoshi)
- Fixed bug #31465 (False warning in unpack() when working with *). (Ilia)
- Fixed bug #31363 (broken non-blocking flock()). (ian at snork dot net)
- Fixed bug #31358 (Older GCC versions do not provide portable va_copy()).
  (Jani)
- Fixed bug #31341 (escape on curly inconsistent). (Dmitry)
- Fixed bug #31256 (PHP_EVAL_LIBLINE configure macro does not handle
  -pthread). (Jani)
- Fixed bug #31213 (Side effects caused by fix of bug #29493). (Dmitry)
- Fixed bug #31177 (memory leaks and corruption because of incorrect
  refcounting). (Dmitry)
- Fixed bug #31158 (array_splice on $GLOBALS crashes). (Dmitry)
- Fixed bug #31054 (safe_mode & open_basedir checks only check first
  include_path value). (Ilia)
- Fixed bug #31033 (php:function(string, nodeset) with xsl:key crashes PHP).
  (Rob)
- Fixed bug #30961 (Wrong line number in ReflectionClass getStartLine()).
  (Dmitry)
- Fixed bug #30889 (Conflict between __get/__set and ++ operator). (Dmitry)
- Fixed bug #30833 (array_count_values() modifying input array). (Tony)
- Fixed bug #30828 (debug_backtrace() reports incorrect class in overridden
  methods). (Dmitry)
- Fixed bug #30820 (static member conflict with $this->member silently
  ignored). (Dmitry)
- Fixed bug #30819 (Better support for LDAP SASL bind). (Jani)
- Fixed bug #30791 (magic methods (__sleep/__wakeup/__toString) call
  __call if object is overloaded). (Dmitry)
- Fixed bug #30707 (Segmentation fault on exception in method).
  (Stas, Dmitry)
- Fixed bug #30702 (cannot initialize class variable from class constant).
  (Dmitry)
- Fixed bug #30578 (Output buffers flushed before calling __destruct()
  functions). (Jani)
- Fixed bug #30519 (Interface not existing says Class not found). (Dmitry)
- Fixed bug #30407 (Strange behavior of default arguments). (Dmitry)
- Fixed bug #30394 (Assignment operators yield wrong result with __get/__set).
  (Dmitry)
- Fixed bug #30332 (zend.ze1_compatibility_mode isn't fully compatible with
  array_push()). (Dmitry)
- Fixed bug #30162 (Catching exception in constructor causes lose of
  $this). (Dmitry)
- Fixed bug #30140 (Problem with array in static properties). (Dmitry)
- Fixed bug #30126 (Enhancement for error message for abstract classes).
  (Marcus)
- Fixed bug #30096 (gmmktime does not return the current time). (Derick)
- Fixed bug #30080 (Passing array or non array of objects). (Dmitry)
- Fixed bug #30052 (Crash on shutdown after odbc_pconnect()). (Edin)
- Fixed bug #29983 (PHP does not explicitly set mime type & charset). (Ilia)
- Fixed bug #29975 (memory leaks when set_error_handler() is used inside error
  handler). (Tony)
- Fixed bug #29971 (variables_order behavior). (Dmitry)
- Fixed bug #29944 (Function defined in switch, crashes). (Dmitry)
- Fixed bug #29896 (Backtrace argument list out of sync). (Dmitry)
- Fixed bug #29728 (Reflection API Feature: Default parameter value). (Marcus)
- Fixed bug #29689 (default value of protected member overrides default value
  of private and other private variable problems in inherited classes). (Stas)
- Fixed bug #29683 (headers_list() returns empty array). (Tony)
- Fixed bug #29583 (crash when echoing a COM object). (M.Sisolak, Wez)
- Fixed bug #29522 (accessing properties without connection). (Georg)
- Fixed bug #29361 (var_export() producing invalid code). (Derick)
- Fixed bug #29338 (unencoded spaces get ignored after certain tags). (Ilia)
- Fixed bug #29335 (fetch functions now use MYSQLI_BOTH as default). (Georg)
- Fixed bug #29334 (win32 mail() provides incorrect Date: header). (Jani)
- Fixed bug #29311 (calling parent constructor in mysqli). (Georg)
- Fixed bug #29268 (__autoload() not called with Reflection->getClass()).
  (Dmitry)
- Fixed bug #29256 (SOAP HTTP Error when envelop size is more than 24345
  bytes). (Dmitry, Wez)
- Fixed bug #29253 (array_diff with $GLOBALS argument fails). (Dmitry)
- Fixed bug #29236 (memory error when wsdl-cache is enabled). (Dmitry)
- Fixed bug #29210 (Function: is_callable - no support for private and
  protected classes). (Dmitry)
- Fixed bug #29109 (SoapFault exception: [WSDL] Out of memory). (Dmitry)
- Fixed bug #29104 (Function declaration in method doesn't work). (Dmitry)
- Fixed bug #29061 (soap extension segfaults). (Dmitry)
- Fixed bug #29015 (Incorrect behavior of member vars(non string ones)-numeric
  mem vars and others). (Dmitry)
- Fixed bug #28985 (__getTypes() returning nothing on complex WSDL). (Dmitry)
- Fixed bug #28969 (Wrong data encoding of special characters). (Dmitry)
- Fixed bug #28839 (SIGSEGV in interactive mode (php -a)).
  (kameshj at fastmail dot fm)
- Fixed bug #28605 (Need to use -[m]ieee option for Alpha CPUs). (Jani)
- Fixed bug #28568 (SAPI::known_post_content_types is not thread safe).
  (Moriyoshi)
- Fixed bug #28377 (debug_backtrace is intermittently passing args). (Dmitry)
- Fixed bug #28355 (glob wont error if dir is not readable). (Hartmut)
- Fixed bug #28072 (static array with some constant keys will be incorrectly
  ordered). (Dmitry)
- Fixed bug #27908 (xml default_handlers not being called). (Rob)
- Fixed bug #27598 (list() array key assignment causes HUGE memory leak).
  (Dmitry)
- Fixed bug #27268 (Bad references accentuated by clone). (Dmitry)
- Fixed bug #26456 (Wrong results from Reflection-API getDocComment() when
  called via STDIN). (Dmitry)
- Fixed bug #25922 (In error handler, modifying 5th arg (errcontext) may
  result in seg fault). (Dmitry)
- Fixed bug #25359 (array_multisort() doesn't work in a function if array is
  global or reference). (Dmitry)
- Fixed bug #22836 (returning reference to uninitialized variable). (Dmitry)
- Fixed bug #21306 (ext/sesssion: catch bailouts of write handler during
  RSHUTDOWN). (Jani, Xuefer at 21cn dot com)
- Fixed bug #15854 (boolean ini options may be incorrectly displayed as Off
  when they are On). (Tony)
- Fixed bugs #14561, #20382, #26090, #26320, #28024, #30532, #32086, #32270,
  #32555, #32588, #33056 (strtotime() related bugs). (Derick)

31 Mar 2005, PHP 5.0.4
- Added SNMPv2 support. (harrie)
- Added Oracle Instant Client support. (cjbj at hotmail dot com, Tony)
- Added length and charsetnr for field array and object in mysqli. (Georg)
- Added checks for negative values to gmp_sqrt(), gmp_powm(), gmp_sqrtrem()
  and gmp_fact() to prevent SIGFPE. (Tony)
- Changed foreach() to throw an exception if IteratorAggregate::getIterator()
  does not return an Iterator. (Marcus)
- Changed phpize not to require libtool. (Jani)
- Updated bundled oniguruma library (used for multibyte regular expression)
  to 3.7.0. (Moriyoshi)
- Updated bundled libmbfl library (used for multibyte functions). (Moriyoshi)
  Fixed bugs:
  . Bug #32311 (mb_encode_mimeheader() does not properly escape characters)
  . Bug #32063 (mb_convert_encoding ignores named entity 'alpha')
  . Bug #31911 (mb_decode_mimeheader() is case-sensitive to hex escapes)
  . bug #30573 (compiler warnings in libmbfl due to invalid type cast)
  . Bug #30549 (incorrect character translations for some ISO8859 charsets).
- Fixed bug preventing from building oci8 as shared.
  (stanislav dot voroniy at portavita dot nl, Tony)
- Fixed a bug in mysql_affected_rows and mysql_stmt_affected_rows when the
  api function returns -1 (Georg)
- Fixed several leaks in ext/browscap and sapi/embed. (Andrei)
- Fixed several leaks in ext/filepro. (Tony)
- Fixed build system to always use bundled libtool files. (Jani)
- Fixed a bug in mysqli_stmt_execute() (type conversion with NULL values).
  (Georg)
- Fixed segfault in mysqli_fetch_field_direct() when invalid field offset
  is passed. (Tony)
- Fixed posix_getsid() & posix_getpgid() to return sid & pgid instead
  of true. (Tony)
- Fixed bug #32394 (offsetUnset() segfaults in a foreach). (Marcus)
- Fixed bug #32373 (segfault in bzopen() if supplied path to non-existent
  file). (Tony)
- Fixed bug #32326 (Check values of Connection/Transfer-Encoding
  case-incentively in SOAP extension). (Ilia)
- Fixed bug #32290 (call_user_func_array() calls wrong class method within
  child class). (Marcus)
- Fixed bug #32238 (spl_array.c: void function cannot return value). (Johannes)
- Fixed bug #32210 (proc_get_status() sets "running" always to true). (Ilia)
- Fixed bug #32200 (Prevent using both --with-apxs2 and --with-apxs2filter).
  (Jani)
- Fixed bug #32134 (Overloading offsetGet/offsetSet). (Marcus)
- Fixed bug #32130 (ArrayIterator::seek() does not throw an Exception on
  invalid index). (Marcus)
- Fixed bug #32115 (dateTime SOAP encoding of timezone incorrect). (Dmitry)
- Fixed bug #32081 (in mysqli default socket value is not being used). (Ilia)
- Fixed bug #32021 (Crash caused by range('', 'z')). (Derick)
- Fixed bug #32011 (Fragments which replaced Nodes are not globaly useable).
  (Rob)
- Fixed bug #32001 (xml_parse_into_struct() function exceeds maximum
  execution time). (Rob, Moriyoshi)
- Fixed bug #31980 (Unicode exif data not available on Windows). (Edin)
- Fixed bug #31960 (msql_fetch_row() and msql_fetch_array() dropping columns
  with NULL values). (Daniel Convissor)
- Fixed bug #31878 (Segmentation fault using clone keyword on nodes). (Rob)
- Fixed bug #31858 (--disable-cli does not force --without-pear). (Jani)
- Fixed bug #31842 (*date('r') does not return RFC2822 conforming date string).
  (Jani)
- Fixed bug #31832 (SOAP encoding problem with complex types in WSDL mode with
  multiple parts). (Dmitry)
- Fixed bug #31797 (exif_read_data() uses too low nesting limit). (Ilia)
- Fixed bug #31796 (readline completion handler does not handle empty return
  values). (Ilia)
- Fixed bug #31792 (getrusage() does not provide ru_nswap value). (Ilia)
- Fixed bug #31755 (Cannot create SOAP header in no namespace). (Dmitry)
- Fixed bug #31754 (dbase_open() fails for mode = 1). (Mehdi, Derick)
- Fixed bug #31751 (pg_parameter_status() missing on Windows). (Edin)
- Fixed bug #31747 (SOAP Digest Authentication doesn't work with
  "HTTP/1.1 100 Continue" response). (Dmitry)
- Fixed bug #31732 (mb_get_info() causes segfault when no parameters
  specified). (Tony)
- Fixed bug #31710 (Wrong return values for mysqli_autocommit/commit/rollback).
  (Georg)
- Fixed bug #31705 (parse_url() does not recognize http://foo.com#bar). (Ilia)
- Fixed bug #31695 (Cannot redefine endpoint when using WSDL). (Dmitry)
- Fixed bug #31684 (dio_tcsetattr(): misconfigured termios settings).
  (elod at itfais dot com)
- Fixed bug #31683 (changes to $name in __get($name) override future
  parameters) (Dmitry)
- Fixed bug #31699 (unserialize() float problem on non-English locales). (Ilia)
- Fixed bug #31562 (__autoload() problem with static variables). (Marcus)
- Fixed bug #31651 (ReflectionClass::getDefaultProperties segfaults with arrays).
  (Marcus)
- Fixed bug #31623 (OCILogin does not support password grace period).
  (daniel dot beet at accuratesoftware dot com, Tony)
- Fixed bug #31527 (crash in msg_send() when non-string is stored without
  being serialized). (Ilia)
- Fixed bug #31515 (Improve performance of scandir() by factor of 10 or so). (Ilia)
- Fixed bug #31514 (open_basedir uses path_translated rather then cwd for .
  translation). (Ilia)
- Fixed bug #31480 (Possible infinite loop in imap_mail_compose()). (Ilia)
- Fixed bug #31479 (Fixed crash in chunk_split(), when chunklen > strlen). (Ilia)
- Fixed bug #31454 (session_set_save_handler crashes PHP when supplied
  non-existent object ref). (Tony)
- Fixed bug #31444 (Memory leak in zend_language_scanner.c).
  (hexer at studentcenter dot org)
- Fixed bug #31442 (unserialize broken on 64-bit systems). (Marcus)
- Fixed bug #31440 ($GLOBALS can be overwritten via GPC when register_globals
  is enabled). (Ilia)
- Fixed bug #31422 (No Error-Logging on SoapServer-Side). (Dmitry)
- Fixed bug #31413 (curl POSTFIELDS crashes on 64-bit platforms). (Joe)
- Fixed bug #31396 (compile fails with gd 2.0.33 without freetype). (Jani)
- Fixed bug #31371 (highlight_file() trims new line after heredoc). (Ilia)
- Fixed bug #31361 (simplexml/domxml segfault when adding node twice). (Rob)
- Fixed bug #31348 (CachingIterator::rewind() leaks). (Marcus)
- Fixed bug #31346 (ArrayIterator::next segfaults). (Marcus)
- Fixed bug #31190 (Unexpected warning then exception is thrown from
  call_user_func_array()). (phpbugs at domain51 dot net, Dmitry)
- Fixed bug #31142 (imap_mail_compose() fails to generate correct output). (Ilia)
- Fixed bug #31139 (XML Parser Functions seem to drop &amp; when parsing). (Rob)
- Fixed bug #31398 (When magic_guotes_gpc are enabled filenames with ' get cutoff).
  (Ilia)
- Fixed bug #31288 (Possible crash in mysql_fetch_field(), if mysql_list_fields()
  was not called previously). (Ilia)
- Fixed bug #31107, #31110, #31111, #31249 (Compile failure of zend_strtod.c).
  (Jani)
- Fixed bug #31110 (PHP 4.3.10 does not compile on Tru64 UNIX 5.1B). (Derick)
- Fixed bug #31107 (Compile failure on Solaris 9 (Intel) and gcc 3.4.3). (Derick)
- Fixed bug #31103 (Better error message when c-client cannot be found). (Ilia)
- Fixed bug #31101 (missing kerberos header file path with --with-openssl). (Jani)
- Fixed bug #31098 (isset() / empty() incorrectly return true in dereference of
  a string type). (Moriyoshi)
- Fixed bug #31087 (broken php_url_encode_hash macro). (Ilia)
- Fixed bug #31072 (var_export() does not output an array element with an empty
  string key). (Derick)
- Fixed bug #31060 (imageftbbox() does not use linespacing parameter). (Jani)
- Fixed bug #31056 (php_std_date() returns invalid formatted date if
  y2k_compliance is On). (Ilia)
- Fixed bug #31055 (apache2filter: per request leak proportional to the full
  path of the request URI). (kameshj at fastmail dot fm)
- Fixed bug #30901 (can't send cookies with soap envelop). (Dmitry)
- Fixed bug #30871 (Misleading warning message for array_combine()). (Andrey)
- Fixed bug #30868 (evaluated pointer comparison in mbregex causes compile
  failure). (Moriyoshi)
- Fixed bug #30862 (Static array with boolean indexes). (Marcus)
- Fixed bug #30726 (-.1 like numbers are not being handled correctly). (Ilia)
- Fixed bug #30725 (PHP segfaults when an exception is thrown in getIterator()
  within foreach). (Marcus)
- Fixed bug #30609 (cURL functions bypass open_basedir). (Jani)
- Fixed bug #30446 (apache2handler: virtual() includes files out of sequence)
- Fixed bug #30430 (odbc_next_result() doesn't bind values and that results
  in segfault). (pdan-php at esync dot org, Tony)
- Fixed bug #30266 (Invalid opcode 137/1/8). (Marcus)
- Fixed bug #30120 imagettftext() and imagettfbbox() accept too many
  parameters). (Jani)
- Fixed bug #30106 (SOAP cannot not parse 'ref' element. Causes Uncaught
  SoapFault exception). (Dmitry)
- Fixed bug #29989 (type re_registers redefined in oniguruma.h). (Moriyoshi)
- Fixed bug #28803 (enabled debug causes bailout errors with CLI on AIX
  because of fflush() called on already closed filedescriptor). (Tony)
- Fixed bug #29767 (Weird behaviour of __set($name, $value)). (Dmitry)
- Fixed bug #29733 (printf() handles repeated placeholders wrong).
  (bugs dot php dot net at bluetwanger dot de, Ilia)
- Fixed bug #29424 (width and height inverted for JPEG2000 files). (Ilia)
- Fixed bug #29329 (configure for mysqli with shared doesn't work). (Georg)
- Fixed bug #29136 (make test - libtool failure on MacOSX). (Jani)
- Fixed bug #28976 (mail(): use "From:" from headers if sendmail_from is empty).
  (Jani)
- Fixed bug #28930 (PHP sources pick wrong header files generated by bison).
  (eggert at gnu dot org, Jani)
- Fixed bug #28840 (__destruct of a class that extends mysqli not called).
  (Marcus)
- Fixed bug #28804 (ini-file section parsing pattern is buggy).
  (wendland at scan-plus dot de)
- Fixed bug #28451 (corrupt EXIF headers have unlimited recursive IFD directory
  entries). (Andrei)
- Fixed bug #28444 (Cannot access undefined property for object with overloaded
  property access). (Dmitry)
- Fixed bug #28442 (Changing a static variables in a class changes it across
  sub/super classes.) (Marcus)
- Fixed bug #28324 (HTTP_SESSION_VARS appear when register_long_arrays is
  Off). (Tony)
- Fixed bug #28074 (FastCGI: stderr should be written in a FCGI stderr stream).
  (chris at ex-parrot dot com)
- Fixed bug #28067 (partially incorrect utf8 to htmlentities mapping). (Derick,
  Benjamin Greiner)
- Fixed bug #28041 (SOAP HTTP Digest Access Authentication). (Dmitry)
- Fixed bug #27633 (Double \r problem on ftp_get in ASCII mode on Win32). (Ilia)
- Fixed bug #18613 (Multiple OUs in x509 certificate not handled properly).
  (Jani)

15 Dec 2004, PHP 5.0.3
- Added the %F modifier to *printf to render a non-locale-aware representation
  of a float with the . as decimal seperator. (Derick)
- Fixed error handling in mysqli_multi_query. (Georg)
- Extended the functionality of is_subclass_of() to accept either a class name
  or an object as first parameter. (Andrey)
- Fixed potential problems with unserializing invalid serialize data. (Marcus)
- Fixed bug #32076 (ReflectionMethod::isDestructor() always return true).
  (Derick, Tony)
- Fixed bug #31034 (Problem with non-existing iconv header file). (Derick)
- Fixed bug #30995 (snmp extension does not build with net-snmp 5.2). (Ilia)
- Fixed bug #30994 (SOAP server unable to handle request with references).
  (Dmitry)
- Fixed bug #30990 (allow popen() on *NIX to accept 'b' flag). (Ilia)
- Fixed bug #30967 (properties in extended mysqli classes don't work). (Georg)
- Fixed bug #30928 (When Using WSDL, SoapServer doesn't handle private or
  protected properties). (Dmitry)
- Fixed bug #30922 (reflective functions crash PHP when interfaces extend
  themselves). (Tony, Dmitry)
- Fixed bug #30904 (segfault when recording soapclient into session). (Tony,
  Dmitry)
- Fixed bug #30890 (MySQLi testsuite)
- Fixed bug #30856 (ReflectionClass::getStaticProperties segfaults). (Marcus)
- Fixed bug #30832 ("!" stripped off comments in xml parser). (Rob)
- Fixed bug #30799 (SoapServer doesn't handle private or protected properties).
  (Dmitry)
- Fixed bug #30783 (Apache crash when using ReflectionFunction::
  getStaticVariables()). (Marcus)
- Fixed bug #30750 (Meaningful error message when upload directory is not
  accessible). (Ilia)
- Fixed bug #30685 (Malformed SOAPClient http header reequest). (Dmitry)
- Fixed bug #30672 (Problem handling exif data in jpeg images at unusual
  places). (Marcus)
- Fixed bug #30658 (Ensure that temporary files created by GD are removed).
  (Ilia)
- Fixed bug #30645 (def. multi result set support for mysql_connect). (Georg)
- Fixed bug #30637 (compile with pear error). (Antony)
- Fixed bug #30587 (array_multisort doesn't separate zvals before
  changing them). (Tony)
- Fixed bug #30572 (crash when comparing SimpleXML attribute to a boolean).
  (Andi)
- Fixed bug #30566 (attribute namespace URIs are inconsistent when parsing).
  (Rob)
- Fixed bug #30490 (PEAR installation fails). (Antony)
- Fixed bug #30475 (curl_getinfo() may crash in some situations). (Ilia)
- Fixed bug #30442 (segfault when parsing ?getvariable[][ ). (Tony)
- Fixed bug #30388 (rename across filesystems loses ownership and
  permission info). (Tony)
- Fixed bug #30387 (stream_socket_client async connect was broken).
  (vnegrier at esds dot com, Wez).
- Fixed bug #30381 (Strange results with get_class_vars()). (Marcus)
- Fixed bug #30375 (cal_info() does not work without a parameter). (Ilia)
- Fixed bug #30362 (stream_get_line() not handling end string correctly).
  (Ilia)
- Fixed bug #30359 (SOAP client requests have no port in "Host" field).
  (Dmitry)
- Fixed bug #30356 (str_ireplace() does not work on all strings). (Ilia)
- Fixed bug #30344 (Reflection::getModifierNames() returns too long strings).
  (Marcus)
- Fixed bug #30329 (Error Fetching http body, No Content-Length, connection
  closed or chunked data). (Dmitry)
- Fixed bug #30282 (segfault when using unknown/unsupported
  session.save_handler and/or session.serialize_handler). (Tony)
- Fixed bug #30281 (Prevent non-wbmp images from being detected as such).
  (Ilia)
- Fixed bug #30276 (Possible crash in ctype_digit on large numbers). (Ilia)
- Fixed bug #30230 (exception handler not working with objects). (Marcus)
- Fixed bug #30224 (Sybase date strings are sometimes not null terminated).
  (Ilia)
- Fixed bug #30175 (SOAP results aren't parsed correctly). (Dmitry)
- Fixed bug #30147 (OO sqlite_fetch_object did not reset error handler). (Wez)
- Fixed bug #30133 (get_current_user() crashes on Windows). (Edin)
- Fixed bug #30061 (xml_set_start_namespace_decl_handler not called). (Rob)
- Fixed bug #30057 (did not detect IPV6 on FreeBSD 4.1). (Wez)
- Fixed bug #30042 (strtotime does not use second param). (Derick)
- Fixed bug #30027 (Possible crash inside ftp_get()).
  (cfield at affinitysolutions dot com)
- Fixed bug #29954 (array_reduce segfaults when initial value is array). (Tony)
- Fixed bug #29883 (isset gives invalid values on strings). (Tony, Dmitry)
- Fixed bug #29801 (Set limit on the size of mmapable data). (Ilia)
- Fixed bug #29557 (strtotime error). (Derick)
- Fixed bug #29418 (double free when openssl_csr_new fails).
  (Kamesh Jayachandran).
- Fixed bug #29385 (Soapserver always uses std class). (David, Dmitry)
- Fixed bug #29211 (SoapClient doesn't request wsdl through proxy). (Rob)
- Fixed bug #28817 (Var problem when extending domDocument). (Georg)
- Fixed bug #28599 (strtotime fails with zero base time). (Derick)
- Fixed bug #28598 (Lost support for MS Symbol fonts). (Pierre)
- Fixed bug #28220 (mb_strwidth() returns wrong width values for some hangul
  characters). (Moriyoshi)
- Fixed bug #28228 (NULL decimal separator is not being handled correctly).
  (Ilia)
- Fixed bug #28209 (strtotime("now")). (Derick)
- Fixed bug #27798 (private / protected variables not exposed by
  get_object_vars() inside class). (Marcus)
- Fixed bug #27728 (Can't return within a zend_try {} block or the previous
  bailout state isn't restored. (Andi)
- Fixed bug #27183 (Userland stream wrapper segfaults on stream_write).
  (Christian)

23 Sep 2004, PHP 5.0.2
- Added new boolean (fourth) parameter to array_slice() that turns on the
  preservation of keys in the returned array. (Derick)
- Added the sorting flag SORT_LOCALE_STRING to the sort() functions which makes
  them sort based on the current locale. (Derick)
- Added interface_exists() and make class_exists() only return true for real
  classes. (Andrey)
- Added PHP_EOL constant that contains the OS way of representing newlines.
  (Paul Hudson, Derick)
- Implemented periodic PCRE compiled regexp cache cleanup, to avoid memory
  exhaustion. (Andrei)
- Renamed SoapClient->__call() to SoapClinet->__soapCall(). (Dmitry)
- Fixed bug with raw_post_data not getting set (Brian)
- Fixed a file-descriptor leak with phpinfo() and other 'special' URLs (Zeev)
- Fixed bug #30209 (ReflectionClass::getMethod() lowercases attribute).
  (Marcus)
- Fixed bug #30182 (SOAP module processing WSDL file dumps core). (Dmitry)
- Fixed bug #30045 (Cannot pass big integers (> 2147483647) in SOAP requests).
  (Dmitry)
- Fixed bug #29985 (unserialize()/ __PHP_Incomplete_class does not report
  correctly class name). (Marcus, Tony)
- Fixed bug #29945 (simplexml_load_file URL limitation 255 char). (Rob)
- Fixed bug #29873 (No defines around pcntl_*priority definitions). (Derick)
- Fixed bug #29844 (SOAP doesn't return the result of a valid SOAP request).
  (Dmitry)
- Fixed bug #29842 (soapclient return null value). (Dmitry)
- Fixed bug #29839 (incorrect convert (xml:lang to lang)). (Dmitry)
- Fixed bug #29830 (SoapServer::setClass() should not export non-public
  methods). (Dmitry)
- Fixed bug #29828 (Interfaces no longer work). (Marcus)
- Fixed bug #29821 (Fixed possible crashes in convert_uudecode() on invalid
  data). (Ilia)
- Fixed bug #29808 (array_count_values() breaks with numeric strings). (Ilia)
- Fixed bug #29805 (HTTP Authentication Issues). (Uwe Schindler)
- Fixed bug #29795 (SegFault with Soap and Amazon's Web Services). (Dmitry)
- Fixed bug #29737 (ip2long should return -1 if IP is 255.255.255.255 and FALSE
  on error). (Tony)
- Fixed bug #29711 (Changed ext/xml to default to UTF-8 output). (Rob)
- Fixed bug #29678 (opendir() with ftp:// wrapper segfaults if path does not
  have trailing slash). (Ilia)
- Fixed bug #29657 (xml_* functions throw non descriptive error).
  (Christian, Rob)
- Fixed bug #29656 (segfault on result and statement properties). (Georg)
- Fixed bug #29566 (foreach/string handling strangeness (crash)). (Dmitry)
- Fixed bug #29447 (Reflection API issues). (Marcus)
- Fixed bug #29296 (Added sslv2 and sslv3 transports). (Wez)
- Fixed bug #29283 (Invalid statement handle in mysqli on execute). (Georg)
- Fixed bug #29913 (parse_url() is now binary safe). (Ilia)
- Fixed bug #27994 (segfault with Soapserver when WSDL-Cache is enabled).
  (Dmitry)
- Fixed bug #27791 (Apache 2.0 SAPI build against Apache 2 HEAD). (Joe Orton,
  Derick)
- Fixed bug #26737 (private/protected properties not serialized when user
  declared method __sleep() exists). E_NOTICE thrown when __sleep() returns
  name of non-existing member. (Andrey, Curt)

12 Aug 2004, PHP 5.0.1
- Changed destructor mechanism so that destructors are called prior to request
  shutdown. (Marcus)
- Rewritten UNIX and Windows install help files. (Documentation Team)
- Updated several libraries bundled with the windows release which now
  includes libxml2-2.6.11, libxslt-1.1.7 and iconv-1.9.1. (Rob, Edin)
- Improved and moved ActiveScript SAPI to PECL.  (Wez)
- Fixed bug #29606 (php_strip_whitespace() prints to stdout rather then
  returning the value). (Ilia)
- Fixed bug #29577 (MYSQLI_CLIENT_FOUND_ROWS undefined) (Georg)
- Fixed bug #29573 (Segmentation fault, when exception thrown within
  PHP function called from XSLT). (Christian)
- Fixed bug #29522 (accessing properties without connection) (Georg)
- Fixed bug #29505 (get_class_vars() severely broken when used with arrays).
  (Marcus)
- Fixed bug #29490 (.Net object instantiation failed). (Michael Sisolak).
- Fixed bug #29474 (win32: usleep() doesn't work). (Wez)
- Fixed bug #29449 (win32: feof() hangs on empty tcp stream). (Wez)
- Fixed bug #29437 (Possible crash inside array_walk_recursive()). (Ilia)
- Fixed bug #29431 (crash when parsing invalid address; invalid address
  returned by stream_socket_recvfrom(), stream_socket_getname()). (Wez)
- Fixed bug #29409 (Segfault in PHP functions called from XSLT). (Rob)
- Fixed unloading of dynamically loaded extensions.
  (Marcus, kameshj at fastmail dot fm)
- Fixed bug #29395 (sqlite_escape_string() returns bogus data on empty
  strings). (Ilia, Tony)
- Fixed bug #29392 (com_dotnet crashes when echo'ing an object). (Wez)
- Fixed bug #29368 (The destructor is called when an exception is thrown from
  the constructor). (Marcus)
- Fixed bug #29354 (Exception constructor marked as both public and protected).
  (Marcus)
- Fixed bug #29342 (strtotime() does not handle empty date string properly).
  (Ilia)
- Fixed bug #29340 (win32 build produces invalid php_ifx.dll). (Edin)
- Fixed bug #29335 (fetch functions now use MYSQLI_BOTH as default) (Georg)
- Fixed bug #29291 (get_class_vars() return names with NULLs). (Marcus)
- Fixed bug #29264 (gettext extension not working). (Edin)
- Fixed bug #29258 (variant_date_from_timestamp() does not honour
  timezone).  (Wez)
- Fixed bug #29256 (error when sending large packets on a socket). (Dmitry)
- Fixed bug #29236 (memory error when wsdl-cache is enabled). (Dmitry)
- Fixed bug #29147 (Compile Error in mnoGoSearch functions). (Sergey, Antony)
- Fixed bug #29132 ($_SERVER["PHP_AUTH_USER"] isn't defined). (Stefan)
- Fixed bug #29119 (html_entity_decode() misbehaves with UTF-8). (Moriyoshi)
- Fixed bug #29109 (SoapFault exception: [WSDL] Out of memory). (Dmitry)
- Fixed bug #29061 (soap extension segfaults). (Dmitry)
- Fixed bug #28985 (__getTypes() returning nothing on complex WSDL). (Dmitry)
- Fixed bug #28969 (Wrong data encoding of special characters). (Dmitry)
- Fixed bug #28895 (ReflectionClass::isAbstract always returns false). (Marcus)
- Fixed bug #28829 (Thread-unsafety in bcmath elementary values). (Sara)
- Fixed bug #28464 (catch() does not catch exceptions by interfaces). (Marcus)
- Fixed bug #27669 (PHP 5 didn't support all possibilities for calling static
  methods dynamically). (Dmitry)
- Fixed ReflectionClass::getMethod() and ReflectionClass::getProperty() to
  raise an ReflectionException instead of returning NULL on failure.
  (Sebastian)
- Fixed convert.* filters to consume remaining buckets_in on flush. (Sara)
- Fixed bug in mysqli->client_version. (Georg)

13 Jul 2004, PHP 5.0.0
- Updated PCRE to provide better error handling in certain cases. (Andrei)
- Changed doc comments to require a single white space after '/**'. (Marcus)
- Fixed bug #29019 (Database not closing). (Marcus)
- Fixed bug #29008 (array_combine() does not handle non-numeric/string keys).
  (Ilia)
- Fixed bug #28999 (fixed behaviour of exec() to work as it did in 4.X). (Ilia)
- Fixed bug #28868 (Internal filter registry not thread safe). (Sara)
- Fixed bug #28851 (call_user_func_array has typo in error message). (Marcus)
- Fixed bug #28831 (ArrayObject::offsetGet() does the work of offsetUnset()).
  (Marcus)
- Fixed bug #28822 (ArrayObject::offsetExists() works inverted). (Marcus)
- Fixed bug #28789 (ReflectionProperty getValue() fails on public static
  members). (Marcus)
- Fixed bug #28771 (Segfault when using xslt and clone). (Rob)
- Fixed bug #28751 (SoapServer does not call _autoload()). (Dmitry)
- Fixed bug #28739 (array_*diff() and array_*intersect() not clearing the fci
  cache before work). (Andrey)
- Fixed bug #28721 (appendChild() and insertBefore() unset DOMText).(Rob)
- Fixed bug #28702 (SOAP does not parse WSDL service address correctly). (Dmitry)
- Fixed bug #28699 (Reflection api bugs). (Marcus)
- Fixed bug #28694 (ReflectionExtension::getFunctions() crashes PHP). (Marcus)
- Fixed bug #28512 (Allocate enough space to store MSSQL data). (Frank)
- Fixed strip_tags() to correctly handle '\0' characters. (Stefan)<|MERGE_RESOLUTION|>--- conflicted
+++ resolved
@@ -44,15 +44,11 @@
    . Fixed #69227 (Use after free in zval_scan caused by
      spl_object_storage_get_gc). (adam dot scarr at 99designs dot com)
 
-<<<<<<< HEAD
-19 Mar 2015, PHP 5.6.7
-=======
 - ZIP:
   . Fixed bug #69253 (ZIP Integer Overflow leads to writing past heap
     boundary). (Stas)
 
-19 Mar 2015, PHP 5.5.23
->>>>>>> 210cfafc
+19 Mar 2015, PHP 5.6.7
 
 - Core:
   . Fixed bug #69174 (leaks when unused inner class use traits precedence).
