PHP                                                                        NEWS
|||||||||||||||||||||||||||||||||||||||||||||||||||||||||||||||||||||||||||||||
?? ??? 2017, PHP 7.1.1

- Core:
  . Fixed bug #73792 (invalid foreach loop hangs script). (Dmitry)
  . Fixed bug #73686 (Adding settype()ed values to ArrayObject results in
    references). (Nikita, Laruence)
  . Fixed bug #73663 ("Invalid opcode 65/16/8" occurs with a variable created
    with list()). (Laruence)
<<<<<<< HEAD
  . Fixed bug #73727 (ZEND_MM_BITSET_LEN is "undefined symbol" in
    zend_bitset.h). (Nikita)

- CLI:
  . Fixed bug #72555 (CLI output(japanese) on Windows). (Anatol)
=======
  . Fixed bug #73585 (Logging of "Internal Zend error - Missing class
    information" missing class name). (Laruence)
  . Fixed bug #73753 (unserialized array pointer not advancing). (David Walker)
>>>>>>> 5733fd1c

- COM:
  . Fixed bug #73679 (DOTNET read access violation using invalid codepage).
    (Anatol)

- Mbstring:
  . Fixed bug #73646 (mb_ereg_search_init null pointer dereference).
    (Laruence)

- Mysqlnd:
  . Optimized handling of BIT fields - less memory copies and lower memory
    usage. (Andrey)

- Opcache:
  . Fixed bug #73789 (Strange behavior of class constants in switch/case block).
    (Laruence)
  . Fixed bug #73746 (Method that returns string returns UNKNOWN:0 instead).
    (Laruence)
  . Fixed bug #73654 (Segmentation fault in zend_call_function). (Nikita)
  . Fixed bug #73668 ("SIGFPE Arithmetic exception" in opcache when divide by
    minus 1). (Nikita)

- PDO_Firebird:
  . Fixed bug #72931 (PDO_FIREBIRD with Firebird 3.0 not work on returning
    statement). (Dorin Marcoci)

- phpdbg:
  . Fixed bug #73794 (Crash (out of memory) when using run and # command
    separator). (Bob)

- Standard:
  . Fixed bug #73594 (dns_get_record does not populate $additional out parameter).
    (Bruce Weirdan)

01 Dec 2016, PHP 7.1.0

- Core:
  . Added nullable types. (Levi, Dmitry)
  . Added DFA optimization framework based on e-SSA form. (Dmitry, Nikita)
  . Added specialized opcode handlers (e.g. ZEND_ADD_LONG_NO_OVERFLOW).
    (Dmitry)
  . Added [] = as alternative construct to list() =. (Bob)
  . Added void return type. (Andrea)
  . Added support for negative string offsets in string offset syntax and
    various string functions. (Francois)
  . Added a form of the list() construct where keys can be specified. (Andrea)
  . Implemented safe execution timeout handling, that prevents random crashes
    after "Maximum execution time exceeded" error. (Dmitry)
  . Implemented the RFC `Support Class Constant Visibility`. (Sean DuBois,
    Reeze Xia, Dmitry)
  . Implemented the RFC `Catching multiple exception types`. (Bronislaw Bialek,
    Pierrick)
  . Implemented logging to syslog with dynamic error levels. (Jani Ollikainen)
  . Implemented FR #72614 (Support "nmake test" on building extensions by
    phpize). (Yuji Uchiyama)
  . Implemented RFC: Iterable. (Aaron Piotrowski)
  . Implemented RFC: Closure::fromCallable (Danack)
  . Implemented RFC: Replace "Missing argument" warning with "\ArgumentCountError"
    exception. (Dmitry, Davey)
  . Implemented RFC: Fix inconsistent behavior of $this variable. (Dmitry)
  . Fixed bug #73585 (Logging of "Internal Zend error - Missing class
    information" missing class name). (Laruence)
  . Fixed memory leak(null coalescing operator with Spl hash). (Tyson Andre)
  . Fixed bug #72736 (Slow performance when fetching large dataset with mysqli
    / PDO). (Dmitry)
  . Fixed bug #72482 (Ilegal write/read access caused by gdImageAALine
    overflow). (cmb)
  . Fixed bug #72696 (imagefilltoborder stackoverflow on truecolor images).
    (cmb)
  . Fixed bug #73350 (Exception::__toString() cause circular references).
    (Laruence)
  . Fixed bug #73329 ((Float)"Nano" == NAN). (Anatol)
  . Fixed bug #73288 (Segfault in __clone > Exception.toString > __get).
    (Laruence)
  . Fixed for #73240 (Write out of bounds at number_format). (Stas)
  . Fix pthreads detection when cross-compiling (ffontaine)
  . Fixed bug #73337 (try/catch not working with two exceptions inside a same
    operation). (Dmitry)
  . Fixed bug #73156 (segfault on undefined function). (Dmitry)
  . Fixed bug #73163 (PHP hangs if error handler throws while accessing undef
    const in default value). (Nikita)
  . Fixed bug #73172 (parse error: Invalid numeric literal). (Nikita, Anatol)
  . Fixed bug #73181 (parse_str() without a second argument leads to crash).
    (Nikita)
  . Fixed bug #73025 (Heap Buffer Overflow in virtual_popen of
    zend_virtual_cwd.c). (cmb)
  . Fixed bug #73058 (crypt broken when salt is 'too' long). (Anatol)
  . Fixed bug #72944 (Null pointer deref in zval_delref_p). (Dmitry)
  . Fixed bug #72943 (assign_dim on string doesn't reset hval). (Laruence)
  . Fixed bug #72598 (Reference is lost after array_slice()) (Nikita)
  . Fixed bug #72703 (Out of bounds global memory read in BF_crypt triggered by
    password_verify). (Anatol)
  . Fixed bug #72813 (Segfault with __get returned by ref). (Laruence)
  . Fixed bug #72767 (PHP Segfaults when trying to expand an infinite operator).
    (Nikita)
  . TypeError messages for arg_info type checks will now say "must be ...
    or null" where the parameter or return type accepts null. (Andrea)
  . Fixed bug #72857 (stream_socket_recvfrom read access violation). (Anatol)
  . Fixed bug #72663 (Create an Unexpected Object and Don't Invoke
    __wakeup() in Deserialization). (Stas)
  . Fixed bug #72681 (PHP Session Data Injection Vulnerability). (Stas)
  . Fixed bug #72742 (memory allocator fails to realloc small block to large
    one). (Stas)
  . Fixed URL rewriter. It would not rewrite '//example.com/' URL
    unconditionally. URL rewrite target hosts whitelist is implemented. (Yasuo)
  . Fixed bug #72641 (phpize (on Windows) ignores PHP_PREFIX).
    (Yuji Uchiyama)
  . Fixed bug #72683 (getmxrr broken). (Anatol)
  . Fixed bug #72629 (Caught exception assignment to variables ignores
    references). (Laruence)
  . Fixed bug #72594 (Calling an earlier instance of an included anonymous
    class fatals). (Laruence)
  . Fixed bug #72581 (previous property undefined in Exception after
    deserialization). (Laruence)
  . Fixed bug #72543 (Different references behavior comparing to PHP 5)
    (Laruence, Dmitry, Nikita)
  . Fixed bug #72347 (VERIFY_RETURN type casts visible in finally). (Dmitry)
  . Fixed bug #72216 (Return by reference with finally is not memory safe).
    (Dmitry)
  . Fixed bug #72215 (Wrong return value if var modified in finally). (Dmitry)
  . Fixed bug #71818 (Memory leak when array altered in destructor). (Dmitry)
  . Fixed bug #71539 (Memory error on $arr[$a] =& $arr[$b] if RHS rehashes)
    (Dmitry, Nikita)
  . Added new constant PHP_FD_SETSIZE. (cmb)
  . Added optind parameter to getopt(). (as)
  . Added PHP to SAPI error severity mapping for logs. (Martin Vobruba)
  . Fixed bug #71911 (Unable to set --enable-debug on building extensions by
    phpize on Windows). (Yuji Uchiyama)
  . Fixed bug #29368 (The destructor is called when an exception is thrown from
    the constructor). (Dmitry)
  . Implemented RFC: RNG Fixes. (Leigh)
  . Implemented email validation as per RFC 6531. (Leo Feyer, Anatol)
  . Fixed bug #72513 (Stack-based buffer overflow vulnerability in
    virtual_file_ex). (Stas)
  . Fixed bug #72573 (HTTP_PROXY is improperly trusted by some PHP libraries
    and applications). (Stas)
  . Fixed bug #72523 (dtrace issue with reflection (failed test)). (Laruence)
  . Fixed bug #72508 (strange references after recursive function call and
    "switch" statement). (Laruence)
  . Fixed bug #72441 (Segmentation fault: RFC list_keys). (Laruence)
  . Fixed bug #72395 (list() regression). (Laruence)
  . Fixed bug #72373 (TypeError after Generator function w/declared return type
    finishes). (Nikita)
  . Fixed bug #69489 (tempnam() should raise notice if falling back to temp dir).
    (Laruence, Anatol)
  . Fixed UTF-8 and long path support on Windows. (Anatol)
  . Fixed bug #53432 (Assignment via string index access on an empty string
    converts to array). (Nikita)
  . Fixed bug #62210 (Exceptions can leak temporary variables). (Dmitry, Bob)
  . Fixed bug #62814 (It is possible to stiffen child class members visibility).
    (Nikita)
  . Fixed bug #69989 (Generators don't participate in cycle GC). (Nikita)
  . Fixed bug #70228 (Memleak if return in finally block). (Dmitry)
  . Fixed bug #71266 (Missing separation of properties HT in foreach etc).
    (Dmitry)
  . Fixed bug #71604 (Aborted Generators continue after nested finally).
    (Nikita)
  . Fixed bug #71572 (String offset assignment from an empty string inserts
    null byte). (Francois)
  . Fixed bug #71897 (ASCII 0x7F Delete control character permitted in
    identifiers). (Andrea)
  . Fixed bug #72188 (Nested try/finally blocks losing return value). (Dmitry)
  . Fixed bug #72213 (Finally leaks on nested exceptions). (Dmitry, Nikita)
  . Fixed bug #47517 (php-cgi.exe missing UAC manifest).
    (maxdax15801 at users noreply github com)
  . Change statement and fcall extension handlers to accept frame. (Joe)
  . Number operators taking numeric strings now emit E_NOTICEs or E_WARNINGs
    when given malformed numeric strings. (Andrea)
  . (int), intval() where $base is 10 or unspecified, settype(), decbin(),
    decoct(), dechex(), integer operators and other conversions now always
    respect scientific notation in numeric strings. (Andrea)
  . Raise a compile-time warning on octal escape sequence overflow. (Sara)

- Apache2handler:
  . Enable per-module logging in Apache 2.4+. (Martin Vobruba)

- BCmath:
  . Fix bug #73190 (memcpy negative parameter _bc_new_num_ex). (Stas)

- Bz2:
  . Fixed bug #72837 (integer overflow in bzdecompress caused heap
    corruption). (Stas)
  . Fixed bug #72613 (Inadequate error handling in bzread()). (Stas)

- Calendar:
  . Fix integer overflows (Joshua Rogers)
  . Fixed bug #67976 (cal_days_month() fails for final month of the French
    calendar). (cmb)
  . Fixed bug #71894 (AddressSanitizer: global-buffer-overflow in
    zif_cal_from_jd). (cmb)

- CLI Server:
  . Fixed bug #73360 (Unable to work in root with unicode chars). (Anatol)
  . Fixed bug #71276 (Built-in webserver does not send Date header).
    (see at seos fr)

- COM:
  . Fixed bug #73126 (Cannot pass parameter 1 by reference). (Anatol)
  . Fixed bug #69579 (Invalid free in extension trait). (John Boehr)
  . Fixed bug #72922 (COM called from PHP does not return out parameters).
    (Anatol)
  . Fixed bug #72569 (DOTNET/COM array parameters broke in PHP7). (Anatol)
  . Fixed bug #72498 (variant_date_from_timestamp null dereference). (Anatol)

- Curl
  . Implement support for handling HTTP/2 Server Push. (Davey)
  . Add curl_multi_errno(), curl_share_errno() and curl_share_strerror()
    functions. (Pierrick)
  . Fixed bug #72674 (Heap overflow in curl_escape). (Stas)
  . Fixed bug #72541 (size_t overflow lead to heap corruption). (Stas).
  . Fixed bug #71709 (curl_setopt segfault with empty CURLOPT_HTTPHEADER).
    (Pierrick)
  . Fixed bug #71929 (CURLINFO_CERTINFO data parsing error). (Pierrick)

- Date:
  . Fixed bug #69587 (DateInterval properties and isset). (jhdxr)
  . Fixed bug #73426 (createFromFormat with 'z' format char results in
    incorrect time). (Derick)
  . Fixed bug #45554 (Inconsistent behavior of the u format char). (Derick)
  . Fixed bug #48225 (DateTime parser doesn't set microseconds for "now").
    (Derick)
  . Fixed bug #52514 (microseconds are missing in DateTime class). (Derick)
  . Fixed bug #52519 (microseconds in DateInterval are missing). (Derick)
  . Fixed bug #60089 (DateTime::createFromFormat() U after u nukes microtime).
    (Derick)
  . Fixed bug #64887 (Allow DateTime modification with subsecond items).
    (Derick)
  . Fixed bug #68506 (General DateTime improvments needed for microseconds to
    become useful). (Derick)
  . Fixed bug #73109 (timelib_meridian doesn't parse dots correctly). (Derick)
  . Fixed bug #73247 (DateTime constructor does not initialise microseconds
    property). (Derick)
  . Fixed bug #73147 (Use After Free in PHP7 unserialize()). (Stas)
  . Fixed bug #73189 (Memcpy negative size parameter php_resolve_path). (Stas)
  . Fixed bug #66836 (DateTime::createFromFormat 'U' with pre 1970 dates fails
    parsing). (derick)
  . Invalid serialization data for a DateTime or DatePeriod object will now
    throw an instance of Error from __wakeup() or __set_state() instead of
    resulting in a fatal error. (Aaron Piotrowski)
  . Timezone initialization failure from serialized data will now throw an
    instance of Error from __wakeup() or __set_state() instead of resulting in
    a fatal error. (Aaron Piotrowski)
  . Export date_get_interface_ce() for extension use. (Jeremy Mikola)
  . Fixed bug #63740 (strtotime seems to use both sunday and monday as start of
    week). (Derick)

- Dba:
  . Fixed bug #70825 (Cannot fetch multiple values with group in ini file).
    (cmb)
  . Data modification functions (e.g.: dba_insert()) now throw an instance of
    Error instead of triggering a catchable fatal error if the key is does not
    contain exactly two elements. (Aaron Piotrowski)

- DOM:
  . Fixed bug #73150 (missing NULL check in dom_document_save_html). (Stas)
  . Fixed bug #66502 (DOM document dangling reference). (Sean Heelan, cmb)
  . Invalid schema or RelaxNG validation contexts will throw an instance of
    Error instead of resulting in a fatal error. (Aaron Piotrowski)
  . Attempting to register a node class that does not extend the appropriate
    base class will now throw an instance of Error instead of resulting in a
    fatal error. (Aaron Piotrowski)
  . Attempting to read an invalid or write to a readonly property will throw
    an instance of Error instead of resulting in a fatal error. (Aaron
    Piotrowski)

- DTrace:
  . Disabled PHP call tracing by default (it makes significant overhead).
    This may be enabled again using envirionment variable USE_ZEND_DTRACE=1.
    (Dmitry)

- EXIF:
  . Fixed bug #72735 (Samsung picture thumb not read (zero size)). (Kalle, Remi)
  . Fixed bug #72627 (Memory Leakage In exif_process_IFD_in_TIFF). (Stas)
  . Fixed bug #72603 (Out of bound read in exif_process_IFD_in_MAKERNOTE).
    (Stas)
  . Fixed bug #72618 (NULL Pointer Dereference in exif_process_user_comment).
    (Stas)

- Filter:
  . Fixed bug #72972 (Bad filter for the flags FILTER_FLAG_NO_RES_RANGE and
    FILTER_FLAG_NO_PRIV_RANGE). (julien)
  . Fixed bug #73054 (default option ignored when object passed to int filter).
    (cmb)
  . Fixed bug #71745 (FILTER_FLAG_NO_RES_RANGE does not cover whole 127.0.0.0/8
    range). (bugs dot php dot net at majkl578 dot cz)

- FPM:
  . Fixed bug #72575 (using --allow-to-run-as-root should ignore missing user).
    (gooh)

- FTP:
  . Fixed bug #70195 (Cannot upload file using ftp_put to FTPES with
    require_ssl_reuse). (Benedict Singer)
  . Implemented FR #55651 (Option to ignore the returned FTP PASV address).
    (abrender at elitehosts dot com)

- GD:
  . Fixed bug #73213 (Integer overflow in imageline() with antialiasing). (cmb)
  . Fixed bug #73272 (imagescale() is not affected by, but affects
    imagesetinterpolation()). (cmb)
  . Fixed bug #73279 (Integer overflow in gdImageScaleBilinearPalette()). (cmb)
  . Fixed bug #73280 (Stack Buffer Overflow in GD dynamicGetbuf). (cmb)
  . Fixed bug #50194 (imagettftext broken on transparent background w/o
    alphablending). (cmb)
  . Fixed bug #73003 (Integer Overflow in gdImageWebpCtx of gd_webp.c). (trylab,
    cmb)
  . Fixed bug #53504 (imagettfbbox gives incorrect values for bounding box).
    (Mark Plomer, cmb)
  . Fixed bug #73157 (imagegd2() ignores 3rd param if 4 are given). (cmb)
  . Fixed bug #73155 (imagegd2() writes wrong chunk sizes on boundaries). (cmb)
  . Fixed bug #73159 (imagegd2(): unrecognized formats may result in corrupted
    files). (cmb)
  . Fixed bug #73161 (imagecreatefromgd2() may leak memory). (cmb)
  . Fixed bug #67325 (imagetruecolortopalette: white is duplicated in palette).
    (cmb)
  . Fixed bug #66005 (imagecopy does not support 1bit transparency on truecolor
    images). (cmb)
  . Fixed bug #72913 (imagecopy() loses single-color transparency on palette
    images). (cmb)
  . Fixed bug #68716 (possible resource leaks in _php_image_convert()). (cmb)
  . Fixed bug #72709 (imagesetstyle() causes OOB read for empty $styles). (cmb)
  . Fixed bug #72697 (select_colors write out-of-bounds). (Stas)
  . Fixed bug #72730 (imagegammacorrect allows arbitrary write access). (Stas)
  . Fixed bug #72596 (imagetypes function won't advertise WEBP support). (cmb)
  . Fixed bug #72604 (imagearc() ignores thickness for full arcs). (cmb)
  . Fixed bug #70315 (500 Server Error but page is fully rendered). (cmb)
  . Fixed bug #43828 (broken transparency of imagearc for truecolor in
    blendingmode). (cmb)
  . Fixed bug #72512 (gdImageTrueColorToPaletteBody allows arbitrary write/read
    access). (Pierre)
  . Fixed bug #72519 (imagegif/output out-of-bounds access). (Pierre)
  . Fixed bug #72558 (Integer overflow error within _gdContributionsAlloc()).
    (Pierre)
  . Fixed bug #72482 (Ilegal write/read access caused by gdImageAALine
    overflow). (Pierre)
  . Fixed bug #72494 (imagecropauto out-of-bounds access). (Fernando, Pierre,
    cmb)
  . Fixed bug #72404 (imagecreatefromjpeg fails on selfie). (cmb)
  . Fixed bug #43475 (Thick styled lines have scrambled patterns). (cmb)
  . Fixed bug #53640 (XBM images require width to be multiple of 8). (cmb)
  . Fixed bug #64641 (imagefilledpolygon doesn't draw horizontal line). (cmb)

- Hash:
  . Added SHA3 fixed mode algorithms (224, 256, 384, and 512 bit). (Sara)
  . Added SHA512/256 and SHA512/224 algorithms. (Sara)

- iconv:
  . Fixed bug #72320 (iconv_substr returns false for empty strings). (cmb)

- IMAP:
  . Fixed bug #73418 (Integer Overflow in "_php_imap_mail" leads to crash).
    (Anatol)
  . An email address longer than 16385 bytes will throw an instance of Error
    instead of resulting in a fatal error. (Aaron Piotrowski)

- Interbase:
  . Fixed bug #73512 (Fails to find firebird headers as don't use fb_config
    output). (Remi)

- Intl:
  . Fixed bug #73007 (add locale length check). (Stas)
  . Fixed bug #73218 (add mitigation for ICU int overflow). (Stas)
  . Fixed bug #65732 (grapheme_*() is not Unicode compliant on CR LF
    sequence). (cmb)
  . Fixed bug #73007 (add locale length check). (Stas)
  . Fixed bug #72639 (Segfault when instantiating class that extends
    IntlCalendar and adds a property). (Laruence)
  . Fixed bug #72658 (Locale::lookup() / locale_lookup() hangs if no match
    found). (Anatol)
  . Partially fixed #72506 (idn_to_ascii for UTS #46 incorrect for long domain
    names). (cmb)
  . Fixed bug #72533 (locale_accept_from_http out-of-bounds access). (Stas)
  . Failure to call the parent constructor in a class extending Collator
    before invoking the parent methods will throw an instance of Error
    instead of resulting in a recoverable fatal error. (Aaron Piotrowski)
  . Cloning a Transliterator object may will now throw an instance of Error
    instead of resulting in a fatal error if cloning the internal
    transliterator fails. (Aaron Piotrowski)
  . Added IntlTimeZone::getWindowsID() and
    IntlTimeZone::getIDForWindowsID(). (Sara)
  . Fixed bug #69374 (IntlDateFormatter formatObject returns wrong utf8 value).
    (lenhatanh86 at gmail com)
  . Fixed bug #69398 (IntlDateFormatter formatObject returns wrong value when
    time style is NONE). (lenhatanh86 at gmail com)

- JSON:
  . Introduced encoder struct instead of global which fixes bugs #66025 and
    #73254 related to pretty print indentation. (Jakub Zelenka)
  . Fixed bug #73113 (Segfault with throwing JsonSerializable). (julien)
  . Implemented earlier return when json_encode fails, fixes bugs #68992
    (Stacking exceptions thrown by JsonSerializable) and #70275 (On recursion
    error, json_encode can eat up all system memory). (Jakub Zelenka)
  . Implemented FR #46600 ("_empty_" key in objects). (Jakub Zelenka)
  . Exported JSON parser API including json_parser_method that can be used
    for implementing custom logic when parsing JSON. (Jakub Zelenka)
  . Escaped U+2028 and U+2029 when JSON_UNESCAPED_UNICODE is supplied as
    json_encode options and added JSON_UNESCAPED_LINE_TERMINATORS to restore
    the previous behaviour. (Eddie Kohler)

- LDAP:
  . Providing an unknown modification type to ldap_batch_modify() will now
    throw an instance of Error instead of resulting in a fatal error.
    (Aaron Piotrowski)

- Mbstring:
  . Fixed bug #73532 (Null pointer dereference in mb_eregi). (Laruence)
  . Fixed bug #66964 (mb_convert_variables() cannot detect recursion) (Yasuo)
  . Fixed bug #72992 (mbstring.internal_encoding doesn't inherit default_charset).
    (Yasuo)
  . Fixed bug #66797 (mb_substr only takes 32-bit signed integer). (cmb)
  . Fixed bug #72711 (`mb_ereg` does not clear the `$regs` parameter on
    failure). (ju1ius)
  . Fixed bug #72691 (mb_ereg_search raises a warning if a match zero-width).
    (cmb)
  . Fixed bug #72693 (mb_ereg_search increments search position when a match
    zero-width). (cmb)
  . Fixed bug #72694 (mb_ereg_search_setpos does not accept a string's last
    position). (cmb)
  . Fixed bug #72710 (`mb_ereg` causes buffer overflow on regexp compile error).
    (ju1ius)
  . Deprecated mb_ereg_replace() eval option. (Rouven Weßling, cmb)
  . Fixed bug #69151 (mb_ereg should reject ill-formed byte sequence).
    (Masaki Kagaya)
  . Fixed bug #72405 (mb_ereg_replace - mbc_to_code (oniguruma) -
    oob read access). (Laruence)
  . Fixed bug #72399 (Use-After-Free in MBString (search_re)). (Laruence)
  . mb_ereg() and mb_eregi() will now throw an instance of ParseError if an
    invalid PHP expression is provided and the 'e' option is used. (Aaron
    Piotrowski)

- Mcrypt:
  . Deprecated ext/mcrypt. (Scott Arciszewski, cmb)
  . Fixed bug #72782 (Heap Overflow due to integer overflows). (Stas)
  . Fixed bug #72551, bug #72552 (In correct casting from size_t to int lead to
    heap overflow in mdecrypt_generic). (Stas)
  . mcrypt_encrypt() and mcrypt_decrypt() will throw an instance of Error
    instead of resulting in a fatal error if mcrypt cannot be initialized.
    (Aaron Piotrowski)

- Mysqli:
  . Attempting to read an invalid or write to a readonly property will throw
    an instance of Error instead of resulting in a fatal error. (Aaron
    Piotrowski)

- Mysqlnd:
  . Fixed bug #64526 (Add missing mysqlnd.* parameters to php.ini-*). (cmb)
  . Fixed bug #71863 (Segfault when EXPLAIN with "Unknown column" error when
    using MariaDB). (Andrey)
  . Fixed bug #72701 (mysqli_get_host_info() wrong output). (Anatol)

- OCI8
  . Fixed bug #71148 (Bind reference overwritten on PHP 7). (Oracle Corp.)
  . Fixed invalid handle error with Implicit Result Sets. (Chris Jones)
  . Fixed bug #72524 (Binding null values triggers ORA-24816 error). (Chris Jones)

- ODBC:
  . Fixed bug #73448 (odbc_errormsg returns trash, always 513 bytes).
    (Anatol)

- Opcache:
  . Fixed bug #73583 (Segfaults when conditionally declared class and function
    have the same name). (Laruence)
  . Fixed bug #69090 (check cached files permissions)
  . Fixed bug #72982 (Memory leak in zend_accel_blacklist_update_regexp()
    function). (Laruence)
  . Fixed bug #72949 (Typo in opcache error message). (cmb)
  . Fixed bug #72762 (Infinite loop while parsing a file with opcache enabled).
    (Nikita)
  . Fixed bug #72590 (Opcache restart with kill_all_lockers does not work).
    (Keyur)

- OpenSSL:
  . Fixed bug #73478 (openssl_pkey_new() generates wrong pub/priv keys with
    Diffie Hellman). (Jakub Zelenka)
  . Fixed bug #73276 (crash in openssl_random_pseudo_bytes function). (Stas)
  . Fixed bug #73072 (Invalid path SNI_server_certs causes segfault).
    (Jakub Zelenka)
  . Fixed bug #72360 (ext/openssl build failure with OpenSSL 1.1.0).
    (Jakub Zelenka)
  . Bumped a minimal version to 1.0.1. (Jakub Zelenka)
  . Dropped support for SSL2. (Remi)
  . Implemented FR #61204 (Add elliptic curve support for OpenSSL).
    (Dominic Luechinger)
  . Implemented FR #67304 (Added AEAD support [CCM and GCM modes] to
    openssl_encrypt and openssl_decrypt). (Jakub Zelenka)
  . Implemented error storing to the global queue and cleaning up the OpenSSL
    error queue (resolves bugs #68276 and #69882). (Jakub Zelenka)

- Pcntl
  . Implemented asynchronous signal handling without TICKS. (Dmitry)
  . Added pcntl_signal_get_handler() that returns the current signal handler
    for a particular signal. Addresses FR #72409. (David Walker)
  . Add signinfo to pcntl_signal() handler args (Bishop Bettini, David Walker)

- PCRE:
  . Fixed bug #73483 (Segmentation fault on pcre_replace_callback). (Laruence)
  . Fixed bug #73612 (preg_*() may leak memory). (cmb)
  . Fixed bug #73392 (A use-after-free in zend allocator management). 
    (Laruence)
  . Fixed bug #73121 (Bundled PCRE doesn't compile because JIT isn't supported
    on s390). (Anatol)
  . Fixed bug #72688 (preg_match missing group names in matches). (cmb)
  . Downgraded to PCRE 8.38. (Anatol)
  . Fixed bug #72476 (Memleak in jit_stack). (Laruence)
  . Fixed bug #72463 (mail fails with invalid argument). (Anatol)
  . Upgraded to PCRE 8.39. (Anatol)

- PDO:
  . Fixed bug #72788 (Invalid memory access when using persistent PDO
    connection). (Keyur)
  . Fixed bug #72791 (Memory leak in PDO persistent connection handling). (Keyur)
  . Fixed bug #60665 (call to empty() on NULL result using PDO::FETCH_LAZY
    returns false). (cmb)

- PDO_DBlib:
  . Fixed bug #72414 (Never quote values as raw binary data). (Adam Baratz)
  . Allow \PDO::setAttribute() to set query timeouts. (Adam Baratz)
  . Handle SQLDECIMAL/SQLNUMERIC types, which are used by later TDS versions.
    (Adam Baratz)
  . Add common PDO test suite. (Adam Baratz)
  . Free error and message strings when cleaning up PDO instances.
    (Adam Baratz)
  . Fixed bug #67130 (\PDOStatement::nextRowset() should succeed when all rows
    in current rowset haven't been fetched). (Peter LeBrun)
  . Ignore potentially misleading dberr values. (Chris Kings-Lynne)
  . Implemented stringify 'uniqueidentifier' fields.
    (Alexander Zhuravlev, Adam Baratz)

- PDO_Firebird:
  . Fixed bug #73087, #61183, #71494 (Memory corruption in bindParam).
    (Dorin Marcoci)
  . Fixed bug #60052 (Integer returned as a 64bit integer on X86_64). (Mariuz)

- PDO_pgsql:
  . Fixed bug #70313 (PDO statement fails to throw exception). (Matteo)
  . Fixed bug #72570 (Segmentation fault when binding parameters on a query
    without placeholders). (Matteo)
  . Implemented FR #72633 (Postgres PDO lastInsertId() should work without
    specifying a sequence). (Pablo Santiago Sánchez, Matteo)

- Phar:
  . Fixed bug #72928 (Out of bound when verify signature of zip phar in
    phar_parse_zipfile). (Stas)
  . Fixed bug #73035 (Out of bound when verify signature of tar phar in
    phar_parse_tarfile). (Stas)

- phpdbg:
  . Added generator command for inspection of currently alive generators. (Bob)

- Postgres:
  . Fixed bug #73498 (Incorrect SQL generated for pg_copy_to()). (Craig Duncan)
  . Implemented FR #31021 (pg_last_notice() is needed to get all notice
    messages). (Yasuo)
  . Implemented FR #48532 (Allow pg_fetch_all() to index numerically). (Yasuo)

- Readline:
  . Fixed bug #72538 (readline_redisplay crashes php). (Laruence)

- Reflection
  . Undo backwards compatiblity break in ReflectionType->__toString() and
    deprecate via documentation instead. (Nikita)
  . Reverted prepending \ for class names. (Trowski)
  . Implemented request #38992 (invoke() and invokeArgs() static method calls
    should match). (cmb).
  . Add ReflectionNamedType::getName(). This method should be used instead of
    ReflectionType::__toString()
  . Prepend \ for class names and ? for nullable types returned from
    ReflectionType::__toString(). (Trowski)
  . Fixed bug #72661 (ReflectionType::__toString crashes with iterable).
    (Laruence)
  . Fixed bug #72222 (ReflectionClass::export doesn't handle array constants).
    (Nikita Nefedov)
  . Failure to retrieve a reflection object or retrieve an object property
    will now throw an instance of Error instead of resulting in a fatal error.
    (Aaron Piotrowski)
  . Fix #72209 (ReflectionProperty::getValue() doesn't fail if object doesn't match type). (Joe)

- Session:
  . Fixed bug #73273 (session_unset() empties values from all variables in which
    is $_session stored). (Nikita)
  . Fixed bug #73100 (session_destroy null dereference in ps_files_path_create).
    (cmb)
  . Fixed bug #68015 (Session does not report invalid uid for files save handler).
    (Yasuo)
  . Fixed bug #72940 (SID always return "name=ID", even if session
    cookie exist). (Yasuo)
  . Implemented session_gc() (Yasuo)
    https://wiki.php.net/rfc/session-create-id
  . Implemented session_create_id() (Yasuo)
    https://wiki.php.net/rfc/session-gc
  . Implemented RFC: Session ID without hashing. (Yasuo)
    https://wiki.php.net/rfc/session-id-without-hashing
  . Fixed bug #72531 (ps_files_cleanup_dir Buffer overflow). (Laruence)
  . Custom session handlers that do not return strings for session IDs will 
    now throw an instance of Error instead of resulting in a fatal error
    when a function is called that must generate a session ID.
    (Aaron Piotrowski)
  . An invalid setting for session.hash_function will throw an instance of
    Error instead of resulting in a fatal error when a session ID is created.
    (Aaron Piotrowski)
  . Fixed bug #72562 (Use After Free in unserialize() with Unexpected Session
    Deserialization). (Stas)
  . Improved fix for bug #68063 (Empty session IDs do still start sessions).
    (Yasuo)
  . Fixed bug #71038 (session_start() returns TRUE on failure).
    Session save handlers must return 'string' always for successful read.
    i.e. Non-existing session read must return empty string. PHP 7.0 is made
    not to tolerate buggy return value. (Yasuo)
  . Fixed bug #71394 (session_regenerate_id() must close opened session on
    errors). (Yasuo)

- SimpleXML:
  . Fixed bug #73293 (NULL pointer dereference in SimpleXMLElement::asXML()).
    (Stas)
  . Fixed bug #72971 (SimpleXML isset/unset do not respect namespace). (Nikita)
  . Fixed bug #72957 (Null coalescing operator doesn't behave as expected with
    SimpleXMLElement). (Nikita)
  . Fixed bug #72588 (Using global var doesn't work while accessing SimpleXML
    element). (Laruence)
  . Creating an unnamed or duplicate attribute will throw an instance of Error
    instead of resulting in a fatal error. (Aaron Piotrowski)

- SNMP:
  . Fixed bug #72708 (php_snmp_parse_oid integer overflow in memory
    allocation). (djodjo at gmail dot com)
  . Fixed bug #72479 (Use After Free Vulnerability in SNMP with GC and
    unserialize()). (Stas)

- Soap:
  . Fixed bug #73538 (SoapClient::__setSoapHeaders doesn't overwrite SOAP 
    headers). (duncan3dc)
  . Fixed bug #73452 (Segfault (Regression for #69152)). (Dmitry)
  . Fixed bug #73037 (SoapServer reports Bad Request when gzipped). (Anatol)
  . Fixed bug #73237 (Nested object in "any" element overwrites other fields).
    (Keith Smiley)
  . Fixed bug #69137 (Peer verification fails when using a proxy with SoapClient)
    (Keith Smiley)
  . Fixed bug #71711 (Soap Server Member variables reference bug). (Nikita) 
  . Fixed bug #71996 (Using references in arrays doesn't work like expected).
    (Nikita)

- SPL:
  . Fixed bug #73423 (Reproducible crash with GDB backtrace). (Laruence)
  . Fixed bug #72888 (Segfault on clone on splFileObject). (Laruence)
  . Fixed bug #73029 (Missing type check when unserializing SplArray). (Stas)
  . Fixed bug #72646 (SplFileObject::getCsvControl does not return the escape
    character). (cmb)
  . Fixed bug #72684 (AppendIterator segfault with closed generator). (Pierrick)
  . Attempting to clone an SplDirectory object will throw an instance of Error
    instead of resulting in a fatal error. (Aaron Piotrowski)
  . Calling ArrayIterator::append() when iterating over an object will throw an
    instance of Error instead of resulting in a fatal error. (Aaron Piotrowski)
  . Fixed bug #55701 (GlobIterator throws LogicException). (Valentin VĂLCIU)

- SQLite3:
  . Update to SQLite 3.15.1. (cmb)
  . Fixed bug #73530 (Unsetting result set may reset other result set). (cmb)
  . Fixed bug #73333 (2147483647 is fetched as string). (cmb)
  . Fixed bug #72668 (Spurious warning when exception is thrown in user defined
    function). (Laruence)
  . Implemented FR #72653 (SQLite should allow opening with empty filename).
    (cmb)
  . Fixed bug #70628 (Clearing bindings on an SQLite3 statement doesn't work).
    (cmb)
  . Implemented FR #71159 (Upgraded bundled SQLite lib to 3.9.2). (Laruence)

- Standard:
  . Fixed bug #73297 (HTTP stream wrapper should ignore HTTP 100 Continue).
    (rowan dot collins at gmail dot com)
  . Fixed bug #73303 (Scope not inherited by eval in assert()). (nikic)
  . Fixed bug #73192 (parse_url return wrong hostname). (Nikita)
  . Fixed bug #73203 (passing additional_parameters causes mail to fail). (cmb)
  . Fixed bug #73203 (passing additional_parameters causes mail to fail). (cmb)
  . Fixed bug #72920 (Accessing a private constant using constant() creates
    an exception AND warning). (Laruence)
  . Fixed bug #65550 (get_browser() incorrectly parses entries with "+" sign).
    (cmb)
  . Fixed bug #71882 (Negative ftruncate() on php://memory exhausts memory).
    (cmb)
  . Fixed bug #55451 (substr_compare NULL length interpreted as 0). (Lauri
    Kenttä)
  . Fixed bug #72278 (getimagesize returning FALSE on valid jpg). (cmb)
  . Fixed bug #61967 (unset array item in array_walk_recursive cause
    inconsistent array). (Nikita)
  . Fixed bug #62607 (array_walk_recursive move internal pointer). (Nikita)
  . Fixed bug #69068 (Exchanging array during array_walk -> memory errors).
    (Nikita)
  . Fixed bug #70713 (Use After Free Vulnerability in array_walk()/
    array_walk_recursive()). (Nikita)
  . Fixed bug #72622 (array_walk + array_replace_recursive create references
    from nothing). (Laruence)
  . Fixed bug #72330 (CSV fields incorrectly split if escape char followed by
    UTF chars). (cmb)
  . Implemented RFC: More precise float values. (Jakub Zelenka, Yasuo)
  . array_multisort now uses zend_sort instead zend_qsort. (Laruence)
  . Fixed bug #72505 (readfile() mangles files larger than 2G). (Cschneid)
  . assert() will throw a ParseError when evaluating a string given as the first
    argument if the PHP code is invalid instead of resulting in a catchable
    fatal error. (Aaron Piotrowski)
  . Calling forward_static_call() outside of a class scope will now throw an
    instance of Error instead of resulting in a fatal error. (Aaron Piotrowski)
  . Added is_iterable() function. (Aaron Piotrowski)
  . Fixed bug #72306 (Heap overflow through proc_open and $env parameter).
    (Laruence)
  . Fixed bug #71100 (long2ip() doesn't accept integers in strict mode).
    (Laruence)
  . Implemented FR #55716 (Add an option to pass a custom stream context to
    get_headers()). (Ferenc)
  . Additional validation for parse_url() for login/pass components).
    (Ilia) (Julien)
  . Implemented FR #69359 (Provide a way to fetch the current environment
    variables). (Ferenc)
  . unpack() function accepts an additional optional argument $offset. (Dmitry)
  . Implemented #51879 stream context socket option tcp_nodelay (Joe)

- Streams:
  . Fixed bug #73586 (php_user_filter::$stream is not set to the stream the
    filter is working on). (Dmitry)
  . Fixed bug #72853 (stream_set_blocking doesn't work). (Laruence)
  . Fixed bug #72743 (Out-of-bound read in php_stream_filter_create).
    (Loianhtuan)
  . Implemented FR #27814 (Multiple small packets send for HTTP request).
    (vhuk)
  . Fixed bug #72764 (ftps:// opendir wrapper data channel encryption fails
    with IIS FTP 7.5, 8.5). (vhuk)
  . Fixed bug #72810 (Missing SKIP_ONLINE_TESTS checks). (vhuk)
  . Fixed bug #41021 (Problems with the ftps wrapper). (vhuk)
  . Fixed bug #54431 (opendir() does not work with ftps:// wrapper). (vhuk)
  . Fixed bug #72667 (opendir() with ftp:// attempts to open data stream for
    non-existent directories). (vhuk)
  . Fixed bug #72771 (ftps:// wrapper is vulnerable to protocol downgrade
    attack). (Stas)
  . Fixed bug #72534 (stream_socket_get_name crashes). (Anatol)
  . Fixed bug #72439 (Stream socket with remote address leads to a segmentation
    fault). (Laruence)

- sysvshm:
  . Fixed bug #72858 (shm_attach null dereference). (Anatol)

- Tidy:
  . Implemented support for libtidy 5.0.0 and above. (Michael Orlitzky, Anatol)
  . Creating a tidyNode manually will now throw an instance of Error instead of
    resulting in a fatal error. (Aaron Piotrowski)

- Wddx:
  . Fixed bug #73331 (NULL Pointer Dereference in WDDX Packet Deserialization
    with PDORow). (Stas)
  . Fixed bug #72142 (WDDX Packet Injection Vulnerability in
    wddx_serialize_value()). (Taoguang Chen)
  . Fixed bug #72749 (wddx_deserialize allows illegal memory access) (Stas)
  . Fixed bug #72750 (wddx_deserialize null dereference). (Stas)
  . Fixed bug #72790 (wddx_deserialize null dereference with invalid xml).
    (Stas)
  . Fixed bug #72799 (wddx_deserialize null dereference in
    php_wddx_pop_element). (Stas)
  . Fixed bug #72860 (wddx_deserialize use-after-free). (Stas)
  . Fixed bug #73065 (Out-Of-Bounds Read in php_wddx_push_element). (Stas)
  . Fixed bug #72564 (boolean always deserialized as "true") (Remi)
  . A circular reference when serializing will now throw an instance of Error
    instead of resulting in a fatal error. (Aaron Piotrowski)

- XML:
  . Fixed bug #72135 (malformed XML causes fault) (edgarsandi)
  . Fixed bug #72714 (_xml_startElementHandler() segmentation fault). (cmb)
  . Fixed bug #72085 (SEGV on unknown address zif_xml_parse). (cmb)

- XMLRPC:
  . Fixed bug #72647 (xmlrpc_encode() unexpected output after referencing
    array elements). (Laruence)
  . Fixed bug #72606 (heap-buffer-overflow (write) simplestring_addn
    simplestring.c). (Stas)
  . A circular reference when serializing will now throw an instance of Error
    instead of resulting in a fatal error. (Aaron Piotrowski)

- Zip:
  . Fixed bug #68302 (impossible to compile php with zip support). (cmb)
  . Fixed bug #72660 (NULL Pointer dereference in zend_virtual_cwd).
    (Laruence)
  . Fixed bug #72520 (Stack-based buffer overflow vulnerability in
    php_stream_zip_opener). (Stas)
  . ZipArchive::addGlob() will throw an instance of Error instead of resulting
    in a fatal error if glob support is not available. (Aaron Piotrowski)

10 Nov 2016 PHP 7.0.13

- Core:
  . Fixed bug #73350 (Exception::__toString() cause circular references).
    (Laruence)
  . Fixed bug #73181 (parse_str() without a second argument leads to crash).
    (Nikita)
  . Fixed bug #66773 (Autoload with Opcache allows importing conflicting class
    name to namespace). (Nikita)
  . Fixed bug #66862 ((Sub-)Namespaces unexpected behaviour). (Nikita)
  . Fix pthreads detection when cross-compiling (ffontaine)
  . Fixed bug #73337 (try/catch not working with two exceptions inside a same
    operation). (Dmitry)
  . Fixed bug #73338 (Exception thrown from error handler causes valgrind
    warnings (and crashes)). (Bob, Dmitry)
  . Fixed bug #73329 ((Float)"Nano" == NAN). (Anatol)

- GD:
  . Fixed bug #73213 (Integer overflow in imageline() with antialiasing). (cmb)
  . Fixed bug #73272 (imagescale() is not affected by, but affects
    imagesetinterpolation()). (cmb)
  . Fixed bug #73279 (Integer overflow in gdImageScaleBilinearPalette()). (cmb)
  . Fixed bug #73280 (Stack Buffer Overflow in GD dynamicGetbuf). (cmb)
  . Fixed bug #72482 (Ilegal write/read access caused by gdImageAALine
    overflow). (cmb)
  . Fixed bug #72696 (imagefilltoborder stackoverflow on truecolor images).
    (cmb)

- IMAP:
  . Fixed bug #73418 (Integer Overflow in "_php_imap_mail" leads to crash).
    (Anatol)

- OCI8
  . Fixed bug #71148 (Bind reference overwritten on PHP 7). (Oracle Corp.)

- phpdbg:
  . Properly allow for stdin input from a file. (Bob)
  . Add -s command line option / stdin command for reading script from stdin.
    (Bob)
  . Ignore non-executable opcodes in line mode of phpdbg_end_oplog(). (Bob)
  . Fixed bug #70776 (Simple SIGINT does not have any effect with -rr). (Bob)
  . Fixed bug #71234 (INI files are loaded even invoked as -n --version). (Bob)

- Session:
  . Fixed bug #73273 (session_unset() empties values from all variables in which
    is $_session stored). (Nikita)

- SOAP:
  . Fixed bug #73037 (SoapServer reports Bad Request when gzipped). (Anatol)
  . Fixed bug #73237 (Nested object in "any" element overwrites other fields).
    (Keith Smiley)
  . Fixed bug #69137 (Peer verification fails when using a proxy with SoapClient)
    (Keith Smiley)

- SQLite3:
  . Fixed bug #73333 (2147483647 is fetched as string). (cmb)

- Standard:
  . Fixed bug #73203 (passing additional_parameters causes mail to fail). (cmb)
  . Fixed bug #71241 (array_replace_recursive sometimes mutates its parameters).
    (adsr)

- Wddx:
  . Fixed bug #73331 (NULL Pointer Dereference in WDDX Packet Deserialization
    with PDORow). (Stas)

13 Oct 2016 PHP 7.0.12

- Core:
  . Fixed bug #73025 (Heap Buffer Overflow in virtual_popen of
    zend_virtual_cwd.c). (cmb)
  . Fixed bug #72703 (Out of bounds global memory read in BF_crypt triggered by
    password_verify). (Anatol)
  . Fixed bug #73058 (crypt broken when salt is 'too' long). (Anatol)
  . Fixed bug #69579 (Invalid free in extension trait). (John Boehr)
  . Fixed bug #73156 (segfault on undefined function). (Dmitry)
  . Fixed bug #73163 (PHP hangs if error handler throws while accessing undef
    const in default value). (Nikita)
  . Fixed bug #73172 (parse error: Invalid numeric literal). (Nikita, Anatol)
  . Fixed for #73240 (Write out of bounds at number_format). (Stas)
  . Fixed bug #73147 (Use After Free in PHP7 unserialize()). (Stas)
  . Fixed bug #73189 (Memcpy negative size parameter php_resolve_path). (Stas)

- BCmath:
  . Fix bug #73190 (memcpy negative parameter _bc_new_num_ex). (Stas)

- COM:
  . Fixed bug #73126 (Cannot pass parameter 1 by reference). (Anatol)

- Date:
  . Fixed bug #73091 (Unserializing DateInterval object may lead to __toString
    invocation). (Stas)

- DOM:
  . Fixed bug #73150 (missing NULL check in dom_document_save_html). (Stas)

- Filter:
  . Fixed bug #72972 (Bad filter for the flags FILTER_FLAG_NO_RES_RANGE and
    FILTER_FLAG_NO_PRIV_RANGE). (julien)
  . Fixed bug #73054 (default option ignored when object passed to int filter).
    (cmb)

- GD:
  . Fixed bug #67325 (imagetruecolortopalette: white is duplicated in palette).
    (cmb)
  . Fixed bug #50194 (imagettftext broken on transparent background w/o
    alphablending). (cmb)
  . Fixed bug #73003 (Integer Overflow in gdImageWebpCtx of gd_webp.c). (trylab,
    cmb)
  . Fixed bug #53504 (imagettfbbox gives incorrect values for bounding box).
    (Mark Plomer, cmb)
  . Fixed bug #73157 (imagegd2() ignores 3rd param if 4 are given). (cmb)
  . Fixed bug #73155 (imagegd2() writes wrong chunk sizes on boundaries). (cmb)
  . Fixed bug #73159 (imagegd2(): unrecognized formats may result in corrupted
    files). (cmb)
  . Fixed bug #73161 (imagecreatefromgd2() may leak memory). (cmb)

- Intl:
  . Fixed bug #73218 (add mitigation for ICU int overflow). (Stas)

- Mbstring:
  . Fixed bug #66797 (mb_substr only takes 32-bit signed integer). (cmb)
  . Fixed bug #66964 (mb_convert_variables() cannot detect recursion) (Yasuo)
  . Fixed bug #72992 (mbstring.internal_encoding doesn't inherit default_charset).
    (Yasuo)

- Mysqlnd:
  . Fixed bug #72489 (PHP Crashes When Modifying Array Containing MySQLi Result
    Data). (Nikita)

- Opcache:
  . Fixed bug #72982 (Memory leak in zend_accel_blacklist_update_regexp()
    function). (Laruence)

- OpenSSL:
  . Fixed bug #73072 (Invalid path SNI_server_certs causes segfault).
    (Jakub Zelenka)
  . Fixed bug #73276 (crash in openssl_random_pseudo_bytes function). (Stas)
  . Fixed bug #73275 (crash in openssl_encrypt function). (Stas)

- PCRE:
  . Fixed bug #73121 (Bundled PCRE doesn't compile because JIT isn't supported
    on s390). (Anatol)
  . Fixed bug #73174 (heap overflow in php_pcre_replace_impl). (Stas)

- PDO_DBlib:
  . Fixed bug #72414 (Never quote values as raw binary data). (Adam Baratz)
  . Allow \PDO::setAttribute() to set query timeouts. (Adam Baratz)
  . Handle SQLDECIMAL/SQLNUMERIC types, which are used by later TDS versions.
    (Adam Baratz)
  . Add common PDO test suite. (Adam Baratz)
  . Free error and message strings when cleaning up PDO instances.
    (Adam Baratz)
  . Fixed bug #67130 (\PDOStatement::nextRowset() should succeed when all rows
    in current rowset haven't been fetched). (Peter LeBrun)
  . Ignore potentially misleading dberr values. (Chris Kings-Lynne)

- phpdbg:
  . Fixed bug #72996 (phpdbg_prompt.c undefined reference to DL_LOAD). (Nikita)
  . Fixed next command not stopping when leaving function. (Bob)

- Session:
  . Fixed bug #68015 (Session does not report invalid uid for files save handler).
    (Yasuo)
  . Fixed bug #73100 (session_destroy null dereference in ps_files_path_create).
    (cmb)

- SimpleXML:
  . Fixed bug #73293 (NULL pointer dereference in SimpleXMLElement::asXML()).
    (Stas)

- SOAP:
  . Fixed bug #71711 (Soap Server Member variables reference bug). (Nikita)
  . Fixed bug #71996 (Using references in arrays doesn't work like expected).
    (Nikita)

- SPL:
  . Fixed bug #73257, #73258 (SplObjectStorage unserialize allows use of
    non-object as key). (Stas)

- SQLite3:
  . Updated bundled SQLite3 to 3.14.2. (cmb)

- Zip:
  . Fixed bug #70752 (Depacking with wrong password leaves 0 length files).
    (cmb)

15 Sep 2016 PHP 7.0.11

- Core:
  . Fixed bug #72944 (Null pointer deref in zval_delref_p). (Dmitry)
  . Fixed bug #72943 (assign_dim on string doesn't reset hval). (Laruence)
  . Fixed bug #72911 (Memleak in zend_binary_assign_op_obj_helper). (Laruence)
  . Fixed bug #72813 (Segfault with __get returned by ref). (Laruence)
  . Fixed bug #72767 (PHP Segfaults when trying to expand an infinite operator).
    (Nikita)
  . Fixed bug #72854 (PHP Crashes on duplicate destructor call). (Nikita)
  . Fixed bug #72857 (stream_socket_recvfrom read access violation). (Anatol)

- COM:
  . Fixed bug #72922 (COM called from PHP does not return out parameters).
    (Anatol)

- Dba:
  . Fixed bug #70825 (Cannot fetch multiple values with group in ini file).
    (cmb)

- FTP:
  . Fixed bug #70195 (Cannot upload file using ftp_put to FTPES with
    require_ssl_reuse). (Benedict Singer)

- GD:
  . Fixed bug #72709 (imagesetstyle() causes OOB read for empty $styles). (cmb)
  . Fixed bug #66005 (imagecopy does not support 1bit transparency on truecolor
    images). (cmb)
  . Fixed bug #72913 (imagecopy() loses single-color transparency on palette
    images). (cmb)
  . Fixed bug #68716 (possible resource leaks in _php_image_convert()). (cmb)

- iconv:
  . Fixed bug #72320 (iconv_substr returns false for empty strings). (cmb)

- IMAP:
  . Fixed bug #72852 (imap_mail null dereference). (Anatol)

- Intl:
  . Fixed bug #65732 (grapheme_*() is not Unicode compliant on CR LF
    sequence). (cmb)
  . Fixed bug #73007 (add locale length check). (Stas)

- Mysqlnd:
  . Fixed bug #72293 (Heap overflow in mysqlnd related to BIT fields). (Stas)

- OCI8
  . Fixed invalid handle error with Implicit Result Sets. (Chris Jones)
  . Fixed bug #72524 (Binding null values triggers ORA-24816 error). (Chris Jones)

- Opcache:
  . Fixed bug #72949 (Typo in opcache error message). (cmb)

- PDO:
  . Fixed bug #72788 (Invalid memory access when using persistent PDO
    connection). (Keyur)
  . Fixed bug #72791 (Memory leak in PDO persistent connection handling). (Keyur)
  . Fixed bug #60665 (call to empty() on NULL result using PDO::FETCH_LAZY
    returns false). (cmb)

- PDO_DBlib:
  . Implemented stringify 'uniqueidentifier' fields.
    (Alexander Zhuravlev, Adam Baratz)

- PDO_pgsql:
  . Implemented FR #72633 (Postgres PDO lastInsertId() should work without
    specifying a sequence). (Pablo Santiago Sánchez, Matteo)
  . Fixed bug #72759 (Regression in pgo_pgsql). (Anatol)

- Phar:
  . Fixed bug #72928 (Out of bound when verify signature of zip phar in
    phar_parse_zipfile). (Stas)
  . Fixed bug #73035 (Out of bound when verify signature of tar phar in
    phar_parse_tarfile). (Stas)

- Reflection:
  . Fixed bug #72846 (getConstant for a array constant with constant values
    returns NULL/NFC/UKNOWN). (Laruence)

- Session:
  . Fixed bug #72724 (PHP7: session-uploadprogress kills httpd). (Nikita)
  . Fixed bug #72940 (SID always return "name=ID", even if session
    cookie exist). (Yasuo)

- SimpleXML:
  . Fixed bug #72971 (SimpleXML isset/unset do not respect namespace). (Nikita)
  . Fixed bug #72957 (Null coalescing operator doesn't behave as expected with
    SimpleXMLElement). (Nikita)

- SPL:
  . Fixed bug #73029 (Missing type check when unserializing SplArray). (Stas)

- Standard:
  . Fixed bug #55451 (substr_compare NULL length interpreted as 0). (Lauri
    Kenttä)
  . Fixed bug #72278 (getimagesize returning FALSE on valid jpg). (cmb)
  . Fixed bug #65550 (get_browser() incorrectly parses entries with "+" sign).
    (cmb)

- Streams:
  . Fixed bug #72853 (stream_set_blocking doesn't work). (Laruence)
  . Fixed bug #72764 (ftps:// opendir wrapper data channel encryption fails
    with IIS FTP 7.5, 8.5). (vhuk)
  . Fixed bug #71882 (Negative ftruncate() on php://memory exhausts memory).
    (cmb)

- SQLite3:
  . Downgraded bundled SQLite to 3.8.10.2. (Anatol);

- Sysvshm:
  . Fixed bug #72858 (shm_attach null dereference). (Anatol)

- XML:
  . Fixed bug #72085 (SEGV on unknown address zif_xml_parse). (cmb)
  . Fixed bug #72714 (_xml_startElementHandler() segmentation fault). (cmb)

- Wddx:
  . Fixed bug #72860 (wddx_deserialize use-after-free). (Stas)
  . Fixed bug #73065 (Out-Of-Bounds Read in php_wddx_push_element). (Stas)

- ZIP:
  . Fixed bug #68302 (impossible to compile php with zip support). (cmb)

18 Aug 2016 PHP 7.0.10

- Core:
  . Fixed bug #72629 (Caught exception assignment to variables ignores
    references). (Laruence)
  . Fixed bug #72594 (Calling an earlier instance of an included anonymous
    class fatals). (Laruence)
  . Fixed bug #72581 (previous property undefined in Exception after
    deserialization). (Laruence)
  . Fixed bug #72496 (Cannot declare public method with signature incompatible
    with parent private method). (Pedro Magalhães)
  . Fixed bug #72024 (microtime() leaks memory). (maroszek at gmx dot net)
  . Fixed bug #71911 (Unable to set --enable-debug on building extensions by
    phpize on Windows). (Yuji Uchiyama)
  . Fixed bug causing ClosedGeneratorException being thrown into the calling
    code instead of the Generator yielding from. (Bob)
  . Implemented FR #72614 (Support "nmake test" on building extensions by
    phpize). (Yuji Uchiyama)
  . Fixed bug #72641 (phpize (on Windows) ignores PHP_PREFIX).
    (Yuji Uchiyama)
  . Fixed potential segfault in object storage freeing in shutdown sequence.
    (Bob)
  . Fixed bug #72663 (Create an Unexpected Object and Don't Invoke
   __wakeup() in Deserialization). (Stas)
  . Fixed bug #72681 (PHP Session Data Injection Vulnerability). (Stas)
  . Fixed bug #72683 (getmxrr broken). (Anatol)
  . Fixed bug #72742 (memory allocator fails to realloc small block to large
    one). (Stas)
  . Fixed URL rewriter partially. It would not rewrite '//example.com/' URL
    unconditionally. Only requested host(HTTP_HOST) is rewritten. (Yasuo)

- Bz2:
  . Fixed bug #72837 (integer overflow in bzdecompress caused heap
    corruption). (Stas)

- Calendar:
  . Fixed bug #67976 (cal_days_month() fails for final month of the French
    calendar). (cmb)
  . Fixed bug #71894 (AddressSanitizer: global-buffer-overflow in
    zif_cal_from_jd). (cmb)

- COM:
  . Fixed bug #72569 (DOTNET/COM array parameters broke in PHP7). (Anatol)

- CURL:
  . Fixed bug #71709 (curl_setopt segfault with empty CURLOPT_HTTPHEADER).
    (Pierrick)
  . Fixed bug #71929 (CURLINFO_CERTINFO data parsing error). (Pierrick)
  . Fixed bug #72674 (Heap overflow in curl_escape). (Stas)

- DOM:
  . Fixed bug #66502 (DOM document dangling reference). (Sean Heelan, cmb)

- EXIF:
  . Fixed bug #72735 (Samsung picture thumb not read (zero size)). (Kalle, Remi)
  . Fixed bug #72627 (Memory Leakage In exif_process_IFD_in_TIFF). (Stas)

- Filter:
  . Fixed bug #71745 (FILTER_FLAG_NO_RES_RANGE does not cover whole 127.0.0.0/8
    range). (bugs dot php dot net at majkl578 dot cz)

- FPM:
  . Fixed bug #72575 (using --allow-to-run-as-root should ignore missing user).
    (gooh)

- GD:
  . Fixed bug #72596 (imagetypes function won't advertise WEBP support). (cmb)
  . Fixed bug #72604 (imagearc() ignores thickness for full arcs). (cmb)
  . Fixed bug #70315 (500 Server Error but page is fully rendered). (cmb)
  . Fixed bug #43828 (broken transparency of imagearc for truecolor in
    blendingmode). (cmb)
  . Fixed bug #66555 (Always false condition in ext/gd/libgd/gdkanji.c). (cmb)
  . Fixed bug #68712 (suspicious if-else statements). (cmb)
  . Fixed bug #72697 (select_colors write out-of-bounds). (Stas)
  . Fixed bug #72730 (imagegammacorrect allows arbitrary write access). (Stas)

- Intl:
  . Fixed bug #72639 (Segfault when instantiating class that extends
    IntlCalendar and adds a property). (Laruence)
  . Partially fixed #72506 (idn_to_ascii for UTS #46 incorrect for long domain
    names). (cmb)

- mbstring:
  . Fixed bug #72691 (mb_ereg_search raises a warning if a match zero-width).
    (cmb)
  . Fixed bug #72693 (mb_ereg_search increments search position when a match
    zero-width). (cmb)
  . Fixed bug #72694 (mb_ereg_search_setpos does not accept a string's last
    position). (cmb)
  . Fixed bug #72710 (`mb_ereg` causes buffer overflow on regexp compile error).
    (ju1ius)

- Mcrypt:
  . Fixed bug #72782 (Heap Overflow due to integer overflows). (Stas)

- Opcache:
  . Fixed bug #72590 (Opcache restart with kill_all_lockers does not work).
    (Keyur)

- PCRE:
  . Fixed bug #72688 (preg_match missing group names in matches). (cmb)

- PDO_pgsql:
  . Fixed bug #70313 (PDO statement fails to throw exception). (Matteo)

- Reflection:
  . Fixed bug #72222 (ReflectionClass::export doesn't handle array constants).
    (Nikita Nefedov)

- SimpleXML:
  . Fixed bug #72588 (Using global var doesn't work while accessing SimpleXML
    element). (Laruence)

- SNMP:
  . Fixed bug #72708 (php_snmp_parse_oid integer overflow in memory
    allocation). (djodjo at gmail dot com)

- SPL:
  . Fixed bug #55701 (GlobIterator throws LogicException). (Valentin VĂLCIU)
  . Fixed bug #72646 (SplFileObject::getCsvControl does not return the escape
    character). (cmb)
  . Fixed bug #72684 (AppendIterator segfault with closed generator). (Pierrick)

- SQLite3:
  . Fixed bug #72668 (Spurious warning when exception is thrown in user defined
    function). (Laruence)
  . Fixed bug #72571 (SQLite3::bindValue, SQLite3::bindParam crash). (Laruence)
  . Implemented FR #72653 (SQLite should allow opening with empty filename).
    (cmb)
  . Updated to SQLite3 3.13.0. (cmb)

- Standard:
  . Fixed bug #72622 (array_walk + array_replace_recursive create references
    from nothing). (Laruence)
  . Fixed bug #72152 (base64_decode $strict fails to detect null byte).
    (Lauri Kenttä)
  . Fixed bug #72263 (base64_decode skips a character after padding in strict
    mode). (Lauri Kenttä)
  . Fixed bug #72264 (base64_decode $strict fails with whitespace between
    padding). (Lauri Kenttä)
  . Fixed bug #72330 (CSV fields incorrectly split if escape char followed by
    UTF chars). (cmb)

- Streams:
  . Fixed bug #41021 (Problems with the ftps wrapper). (vhuk)
  . Fixed bug #54431 (opendir() does not work with ftps:// wrapper). (vhuk)
  . Fixed bug #72667 (opendir() with ftp:// attempts to open data stream for
    non-existent directories). (vhuk)
  . Fixed bug #72771 (ftps:// wrapper is vulnerable to protocol downgrade
    attack). (Stas)

- XMLRPC:
  . Fixed bug #72647 (xmlrpc_encode() unexpected output after referencing
    array elements). (Laruence)

- Wddx:
  . Fixed bug #72564 (boolean always deserialized as "true") (Remi)
  . Fixed bug #72142 (WDDX Packet Injection Vulnerability in
    wddx_serialize_value()). (Taoguang Chen)
  . Fixed bug #72749 (wddx_deserialize allows illegal memory access) (Stas)
  . Fixed bug #72750 (wddx_deserialize null dereference). (Stas)
  . Fixed bug #72790 (wddx_deserialize null dereference with invalid xml).
    (Stas)
  . Fixed bug #72799 (wddx_deserialize null dereference in
    php_wddx_pop_element). (Stas)

- Zip:
  . Fixed bug #72660 (NULL Pointer dereference in zend_virtual_cwd).
    (Laruence)

21 Jul 2016 PHP 7.0.9

- Core:
  . Fixed bug #72508 (strange references after recursive function call and
    "switch" statement). (Laruence)
  . Fixed bug #72513 (Stack-based buffer overflow vulnerability in
    virtual_file_ex). (Stas)
  . Fixed bug #72573 (HTTP_PROXY is improperly trusted by some PHP libraries
    and applications). (Stas)

- bz2:
  . Fixed bug #72613 (Inadequate error handling in bzread()). (Stas)

- CLI:
  . Fixed bug #72484 (SCRIPT_FILENAME shows wrong path if the user specify
    router.php). (Laruence)

- COM:
  . Fixed bug #72498 (variant_date_from_timestamp null dereference). (Anatol)

- Curl:
  . Fixed bug #72541 (size_t overflow lead to heap corruption). (Stas)

- Date:
  . Fixed bug #66836 (DateTime::createFromFormat 'U' with pre 1970 dates fails
    parsing). (derick)

- Exif:
  . Fixed bug #72603 (Out of bound read in exif_process_IFD_in_MAKERNOTE).
    (Stas)
  . Fixed bug #72618 (NULL Pointer Dereference in exif_process_user_comment).
    (Stas)

- GD:
  . Fixed bug #43475 (Thick styled lines have scrambled patterns). (cmb)
  . Fixed bug #53640 (XBM images require width to be multiple of 8). (cmb)
  . Fixed bug #64641 (imagefilledpolygon doesn't draw horizontal line). (cmb)
  . Fixed bug #72512 (gdImageTrueColorToPaletteBody allows arbitrary write/read
    access). (Pierre)
  . Fixed bug #72519 (imagegif/output out-of-bounds access). (Pierre)
  . Fixed bug #72558 (Integer overflow error within _gdContributionsAlloc()).
    (Pierre)
  . Fixed bug #72482 (Ilegal write/read access caused by gdImageAALine
    overflow). (Pierre)
  . Fixed bug #72494 (imagecropauto out-of-bounds access). (Pierre)

- Intl:
  . Fixed bug #72533 (locale_accept_from_http out-of-bounds access). (Stas)

- Mbstring:
  . Fixed bug #72405 (mb_ereg_replace - mbc_to_code (oniguruma) -
    oob read access). (Laruence)
  . Fixed bug #72399 (Use-After-Free in MBString (search_re)). (Laruence)

- mcrypt:
  . Fixed bug #72551, bug #72552 (In correct casting from size_t to int lead to
    heap overflow in mdecrypt_generic). (Stas)

- PDO_pgsql:
  . Fixed bug #72570 (Segmentation fault when binding parameters on a query
    without placeholders). (Matteo)

- PCRE:
  . Fixed bug #72476 (Memleak in jit_stack). (Laruence)
  . Fixed bug #72463 (mail fails with invalid argument). (Anatol)

- Readline:
  . Fixed bug #72538 (readline_redisplay crashes php). (Laruence)

- Standard:
  . Fixed bug #72505 (readfile() mangles files larger than 2G). (Cschneid)
  . Fixed bug #72306 (Heap overflow through proc_open and $env parameter).
    (Laruence)

- Session:
  . Fixed bug #72531 (ps_files_cleanup_dir Buffer overflow). (Laruence)
  . Fixed bug #72562 (Use After Free in unserialize() with Unexpected Session
    Deserialization). (Stas)

- SNMP:
  . Fixed bug #72479 (Use After Free Vulnerability in SNMP with GC and
    unserialize()). (Stas)

- Streams:
  . Fixed bug #72439 (Stream socket with remote address leads to a segmentation
    fault). (Laruence)

- XMLRPC:
  . Fixed bug #72606 (heap-buffer-overflow (write) simplestring_addn
    simplestring.c). (Stas)

- Zip:
  . Fixed bug #72520 (Stack-based buffer overflow vulnerability in
    php_stream_zip_opener). (Stas)

23 Jun 2016 PHP 7.0.8

- Core:
  . Fixed bug #72218 (If host name cannot be resolved then PHP 7 crashes). 
    (Esminis at esminis dot lt)
  . Fixed bug #72221 (segfault, past-the-end access). (Lauri Kenttä)
  . Fixed bug #72268 (Integer Overflow in nl2br()). (Stas)
  . Fixed bug #72275 (Integer Overflow in json_encode()/json_decode()/
    json_utf8_to_utf16()). (Stas)
  . Fixed bug #72400 (Integer Overflow in addcslashes/addslashes). (Stas)
  . Fixed bug #72403 (Integer Overflow in Length of String-typed ZVAL). (Stas)

- Date:
  . Fixed bug #63740 (strtotime seems to use both sunday and monday as start of
    week). (Derick)

- FPM:
  . Fixed bug #72308 (fastcgi_finish_request and logging environment
    variables). (Laruence)

- GD:
  . Fixed bug #66387 (Stack overflow with imagefilltoborder). (CVE-2015-8874)
    (cmb)
  . Fixed bug #72298 (pass2_no_dither out-of-bounds access). (Stas)
  . Fixed bug #72337 (invalid dimensions can lead to crash). (Pierre)
  . Fixed bug #72339 (Integer Overflow in _gd2GetHeader() resulting in heap 
    overflow). (CVE-2016-5766) (Pierre)
  . Fixed bug #72407 (NULL Pointer Dereference at _gdScaleVert). (Stas)
  . Fixed bug #72446 (Integer Overflow in gdImagePaletteToTrueColor() resulting
    in heap overflow). (CVE-2016-5767) (Pierre)

- Intl:
  . Fixed bug #70484 (selectordinal doesn't work with named parameters).
    (Anatol)

- mbstring:
   . Fixed bug #72402 (_php_mb_regex_ereg_replace_exec - double free).
     (CVE-2016-5768) (Stas)

- mcrypt:
   . Fixed bug #72455 (Heap Overflow due to integer overflows). (CVE-2016-5769)
     (Stas)

- OpenSSL:
  . Fixed bug #72140 (segfault after calling ERR_free_strings()).
    (Jakub Zelenka)

- PCRE:
  . Fixed bug #72143 (preg_replace uses int instead of size_t). (Joe)

- PDO_pgsql:
  . Fixed bug #71573 (Segfault (core dumped) if paramno beyond bound).
    (Laruence)
  . Fixed bug #72294 (Segmentation fault/invalid pointer in connection
    with pgsql_stmt_dtor). (Anatol)

- Phar:
  . Fixed bug #72321 (invalid free in phar_extract_file()).
    (hji at dyntopia dot com)

- Phpdbg:
  . Fixed bug #72284 (phpdbg fatal errors with coverage). (Bob)

- Postgres:
  . Fixed bug #72195 (pg_pconnect/pg_connect cause use-after-free). (Laruence)
  . Fixed bug #72197 (pg_lo_create arbitrary read). (Anatol)

- Standard:
  . Fixed bug #72369 (array_merge() produces references in PHP7). (Dmitry)
  . Fixed bug #72300 (ignore_user_abort(false) has no effect). (Laruence)
  . Fixed bug #72229 (Wrong reference when serialize/unserialize an object).
    (Laruence)
  . Fixed bug #72193 (dns_get_record returns array containing elements of
    type 'unknown'). (Laruence)
  . Fixed bug #72017 (range() with float step produces unexpected result).
    (Thomas Punt)

- WDDX:
  . Fixed bug #72340 (Double Free Courruption in wddx_deserialize).
    (CVE-2016-5772) (Stas)

- XML:
  . Fixed bug #72206 (xml_parser_create/xml_parser_free leaks mem). (Joe)

- XMLRPC:
  . Fixed bug #72155 (use-after-free caused by get_zval_xmlrpc_type).
    (Joe, Laruence)

- Zip:
  . Fixed ug #72258 (ZipArchive converts filenames to unrecoverable form).
    (Anatol)
  . Fixed bug #72434 (ZipArchive class Use After Free Vulnerability in PHP's GC
    algorithm and unserialize). (CVE-2016-5773) (Dmitry)

26 May 2016 PHP 7.0.7

- Core:
  . Fixed bug #72162 (use-after-free - error_reporting). (Laruence)
  . Add compiler option to disable special case function calls. (Joe)
  . Fixed bug #72101 (crash on complex code). (Dmitry)
  . Fixed bug #72100 (implode() inserts garbage into resulting string when
    joins very big integer). (Mikhail Galanin)
  . Fixed bug #72057 (PHP Hangs when using custom error handler and typehint).
    (Nikita Nefedov)
  . Fixed bug #72038 (Function calls with values to a by-ref parameter don't
    always throw a notice). (Bob)
  . Fixed bug #71737 (Memory leak in closure with parameter named $this).
    (Nikita)
  . Fixed bug #72059 (?? is not allowed on constant expressions). (Bob, Marcio)
  . Fixed bug #72159 (Imported Class Overrides Local Class Name). (Nikita)

- Curl:
  . Fixed bug #68658 (Define CURLE_SSL_CACERT_BADFILE). (Pierrick)

- DBA:
  . Fixed bug #72157 (use-after-free caused by dba_open). (Shm, Laruence)

- GD:
  . Fixed bug #72227 (imagescale out-of-bounds read). (Stas)

- Intl:
  . Fixed bug #64524 (Add intl.use_exceptions to php.ini-*). (Anatol)
  . Fixed bug #72241 (get_icu_value_internal out-of-bounds read). (Stas)

- JSON:
  . Fixed bug #72069 (Behavior \JsonSerializable different from json_encode).
    (Laruence)

- Mbstring:
  . Fixed bug #72164 (Null Pointer Dereference - mb_ereg_replace). (Laruence)

- OCI8:
  . Fixed bug #71600 (oci_fetch_all segfaults when selecting more than eight
    columns). (Tian Yang)

- Opcache:
  . Fixed bug #72014 (Including a file with anonymous classes multiple times
    leads to fatal error). (Laruence)

- OpenSSL:
  . Fixed bug #72165 (Null pointer dereference - openssl_csr_new). (Anatol)

- PCNTL:
  . Fixed bug #72154 (pcntl_wait/pcntl_waitpid array internal structure
    overwrite). (Laruence)

- POSIX:
  . Fixed bug #72133 (php_posix_group_to_array crashes if gr_passwd is NULL).
    (esminis at esminis dot lt)

- Postgres:
  . Fixed bug #72028 (pg_query_params(): NULL converts to empty string).
    (Laruence)
  . Fixed bug #71062 (pg_convert() doesn't accept ISO 8601 for datatype
    timestamp). (denver at timothy dot io)
  . Fixed bug #72151 (mysqli_fetch_object changed behaviour). (Anatol)

- Reflection:
  . Fixed bug #72174 (ReflectionProperty#getValue() causes __isset call).
    (Nikita)

- Session:
  . Fixed bug #71972 (Cyclic references causing session_start(): Failed to
    decode session object). (Laruence)

- Sockets:
  . Added socket_export_stream() function for getting a stream compatible
    resource from a socket resource. (Chris Wright, Bob)

- SPL:
  . Fixed bug #72051 (The reference in CallbackFilterIterator doesn't work as
    expected). (Laruence)

- SQLite3:
  . Fixed bug #68849 (bindValue is not using the right data type). (Anatol)

- Standard:
  . Fixed bug #72075 (Referencing socket resources breaks stream_select).
    (Laruence)
  . Fixed bug #72031 (array_column() against an array of objects discards all
    values matching null). (Nikita)

28 Apr 2016 PHP 7.0.6

- Core:
  . Fixed bug #71930 (_zval_dtor_func: Assertion `(arr)->gc.refcount <= 1'
    failed). (Laruence)
  . Fixed bug #71922 (Crash on assert(new class{})). (Nikita)
  . Fixed bug #71914 (Reference is lost in "switch"). (Laruence)
  . Fixed bug #71871 (Interfaces allow final and abstract functions). (Nikita)
  . Fixed Bug #71859 (zend_objects_store_call_destructors operates on realloced
    memory, crashing). (Laruence)
  . Fixed bug #71841 (EG(error_zval) is not handled well). (Laruence)
  . Fixed bug #71750 (Multiple Heap Overflows in php_raw_url_encode/
    php_url_encode). (Stas)
  . Fixed bug #71731 (Null coalescing operator and ArrayAccess). (Nikita)
  . Fixed bug #71609 (Segmentation fault on ZTS with gethostbyname). (krakjoe)
  . Fixed bug #71414 (Inheritance, traits and interfaces). (krakjoe)
  . Fixed bug #71359 (Null coalescing operator and magic). (krakjoe)
  . Fixed bug #71334 (Cannot access array keys while uksort()). (Nikita)
  . Fixed bug #69659 (ArrayAccess, isset() and the offsetExists method).
    (Nikita)
  . Fixed bug #69537 (__debugInfo with empty string for key gives error).
    (krakjoe)
  . Fixed bug #62059 (ArrayObject and isset are not friends). (Nikita)
  . Fixed bug #71980 (Decorated/Nested Generator is Uncloseable in Finally).
    (Nikita)

- BCmath:
  . Fixed bug #72093 (bcpowmod accepts negative scale and corrupts
    _one_ definition). (Stas)

- Curl:
  . Fixed bug #71831 (CURLOPT_NOPROXY applied as long instead of string).
    (Michael Sierks)

- Date:
  . Fixed bug #71889 (DateInterval::format Segmentation fault). (Thomas Punt)

- EXIF:
  . Fixed bug #72094 (Out of bounds heap read access in exif header processing). (Stas)

- GD:
  . Fixed bug #71912 (libgd: signedness vulnerability). (CVE-2016-3074) (Stas)

- Intl:
  . Fixed bug #71516 (IntlDateFormatter looses locale if pattern is set via
    constructor). (Anatol)
  . Fixed bug #70455 (Missing constant: IntlChar::NO_NUMERIC_VALUE). (Anatol)
  . Fixed bug #70451, #70452 (Inconsistencies in return values of IntlChar
    methods). (Daniel Persson)
  . Fixed bug #68893 (Stackoverflow in datefmt_create). (Anatol)
  . Fixed bug #66289 (Locale::lookup incorrectly returns en or en_US if locale
    is empty). (Anatol)
  . Fixed bug #70484 (selectordinal doesn't work with named parameters).
    (Anatol)
  . Fixed bug #72061 (Out-of-bounds reads in zif_grapheme_stripos with negative
    offset). (Stas)

- ODBC:
  . Fixed bug #63171 (Script hangs after max_execution_time). (Remi)

- Opcache:
  . Fixed bug #71843 (null ptr deref ZEND_RETURN_SPEC_CONST_HANDLER).
    (Laruence)

- PDO:
  . Fixed bug #52098 (Own PDOStatement implementation ignore __call()).
    (Daniel kalaspuffar, Julien)
  . Fixed bug #71447 (Quotes inside comments not properly handled). (Matteo)

- PDO_DBlib:
  . Fixed bug #71943 (dblib_handle_quoter needs to allocate an extra byte).
    (Adam Baratz)
  . Add DBLIB-specific attributes for controlling timeouts. (Adam Baratz)

- PDO_pgsql:
  . Fixed bug #62498 (pdo_pgsql inefficient when getColumnMeta() is used).
    (Joseph Bylund)

- Postgres:
  . Fixed bug #71820 (pg_fetch_object binds parameters before call
    constructor). (Anatol)
  . Fixed bug #71998 (Function pg_insert does not insert when column
    type = inet). (Anatol)

- SOAP:
  . Fixed bug #71986 (Nested foreach assign-by-reference creates broken
    variables). (Laruence)

- SPL:
  . Fixed bug #71838 (Deserializing serialized SPLObjectStorage-Object can't
    access properties in PHP). (Nikita)
  . Fixed bug #71735 (Double-free in SplDoublyLinkedList::offsetSet). (Stas)
  . Fixed bug #67582 (Cloned SplObjectStorage with overwritten getHash fails
    offsetExists()). (Nikita)
  . Fixed bug #52339 (SPL autoloader breaks class_exists()). (Nikita)

- Standard:
  . Fixed bug #71995 (Returning the same var twice from __sleep() produces
    broken serialized data). (Laruence)
  . Fixed bug #71940 (Unserialize crushes on restore object reference).
    (Laruence)
  . Fixed bug #71969 (str_replace returns an incorrect resulting array after
    a foreach by reference). (Laruence)
  . Fixed bug #71891 (header_register_callback() and
    register_shutdown_function()). (Laruence)
  . Fixed bug #71884 (Null pointer deref (segfault) in
    stream_context_get_default). (Laruence)
  . Fixed bug #71840 (Unserialize accepts wrongly data). (Ryat, Laruence)
  . Fixed bug #71837 (Wrong arrays behaviour). (Laruence)
  . Fixed bug #71827 (substr_replace bug, string length). (krakjoe)
  . Fixed bug #67512 (php_crypt() crashes if crypt_r() does not exist or
    _REENTRANT is not defined). (Nikita)
  . Fixed bug #72116 (array_fill optimization breaks implementation). (Bob)

- XML:
  . Fixed bug #72099 (xml_parse_into_struct segmentation fault). (Stas)

- Zip:
  . Fixed bug #71923 (integer overflow in ZipArchive::getFrom*).
    (CVE-2016-3078) (Stas)

31 Mar 2016 PHP 7.0.5

- Core:
  . Huge pages disabled by default. (Rasmus)
  . Added ability to enable huge pages in Zend Memory Manager through
    the environment variable USE_ZEND_ALLOC_HUGE_PAGES=1. (Dmitry)
  . Fixed bug #71756 (Call-by-reference widens scope to uninvolved functions
    when used in switch). (Laruence)
  . Fixed bug #71729 (Possible crash in zend_bin_strtod, zend_oct_strtod,
    zend_hex_strtod). (Laruence)
  . Fixed bug #71695 (Global variables are reserved before execution).
    (Laruence)
  . Fixed bug #71629 (Out-of-bounds access in php_url_decode in context
    php_stream_url_wrap_rfc2397). (mt at debian dot org)
  . Fixed bug #71622 (Strings used in pass-as-reference cannot be used to
    invoke C::$callable()). (Bob)
  . Fixed bug #71596 (Segmentation fault on ZTS with date function
    (setlocale)). (Anatol)
  . Fixed bug #71535 (Integer overflow in zend_mm_alloc_heap()). (Dmitry)
  . Fixed bug #71470 (Leaked 1 hashtable iterators). (Nikita)
  . Fixed bug #71575 (ISO C does not allow extra ‘;’ outside of a function).
    (asgrim)
  . Fixed bug #71724 (yield from does not count EOLs). (Nikita)
  . Fixed bug #71767 (ReflectionMethod::getDocComment returns the wrong
    comment). (Grigorii Sokolik)
  . Fixed bug #71806 (php_strip_whitespace() fails on some numerical values).
    (Nikita)
  . Fixed bug #71624 (`php -R` (PHP_MODE_PROCESS_STDIN) is broken).
    (Sean DuBois)

- CLI Server:
  . Fixed bug #69953 (Support MKCALENDAR request method). (Christoph)

- Curl:
  . Fixed bug #71694 (Support constant CURLM_ADDED_ALREADY). (mpyw)

- Date:
  . Fixed bug #71635 (DatePeriod::getEndDate segfault). (Thomas Punt)

- Fileinfo:
  . Fixed bug #71527 (Buffer over-write in finfo_open with malformed magic
    file). (CVE-2015-8865) (Anatol)

- libxml:
  . Fixed bug #71536 (Access Violation crashes php-cgi.exe). (Anatol)

- mbstring:
  . Fixed bug #71906 (AddressSanitizer: negative-size-param (-1) in
    mbfl_strcut). (CVE-2016-4073) (Stas)

- ODBC:
  . Fixed bug #47803, #69526 (Executing prepared statements is succesfull only
    for the first two statements). (einavitamar at gmail dot com, Anatol)

- PCRE:
  . Fixed bug #71659 (segmentation fault in pcre running twig tests).
    (nish dot aravamudan at canonical dot com)

- PDO_DBlib:
  . Fixed bug #54648 (PDO::MSSQL forces format of datetime fields).
    (steven dot lambeth at gmx dot de, Anatol)

- Phar:
  . Fixed bug #71625 (Crash in php7.dll with bad phar filename). (Anatol)
  . Fixed bug #71317 (PharData fails to open specific file). (Jos Elstgeest)
  . Fixed bug #71860 (Invalid memory write in phar on filename with \0 in
    name). (CVE-2016-4072) (Stas)

- phpdbg:
  . Fixed crash when advancing (except step) inside an internal function. (Bob)

- Session:
  . Fixed bug #71683 (Null pointer dereference in zend_hash_str_find_bucket).
    (Yasuo)

- SNMP:
  . Fixed bug #71704 (php_snmp_error() Format String Vulnerability).
    (CVE-2016-4071) (andrew at jmpesp dot org)

- SPL:
  . Fixed bug #71617 (private properties lost when unserializing ArrayObject).
    (Nikita)

- Standard:
  . Fixed bug #71660 (array_column behaves incorrectly after foreach by
    reference). (Laruence)
  . Fixed bug #71798 (Integer Overflow in php_raw_url_encode). (CVE-2016-4070)
    (taoguangchen at icloud dot com, Stas)

- Zip:
  . Update bundled libzip to 1.1.2. (Remi, Anatol)

03 Mar 2016 PHP 7.0.4

- Core:
  . Fixed bug (Low probability segfault in zend_arena). (Laruence)
  . Fixed bug #71441 (Typehinted Generator with return in try/finally crashes).
    (Bob)
  . Fixed bug #71442 (forward_static_call crash). (Laruence)
  . Fixed bug #71443 (Segfault using built-in webserver with intl using
    symfony). (Laruence)
  . Fixed bug #71449 (An integer overflow bug in php_implode()). (Stas)
  . Fixed bug #71450 (An integer overflow bug in php_str_to_str_ex()). (Stas)
  . Fixed bug #71474 (Crash because of VM stack corruption on Magento2).
    (Dmitry)
  . Fixed bug #71485 (Return typehint on internal func causes Fatal error
    when it throws exception). (Laruence)
  . Fixed bug #71529 (Variable references on array elements don't work when
    using count). (Nikita)
  . Fixed bug #71601 (finally block not executed after yield from). (Bob)
  . Fixed bug #71637 (Multiple Heap Overflow due to integer overflows in 
    xml/filter_url/addcslashes). (CVE-2016-4344, CVE-2016-4345, CVE-2016-4346)
    (Stas)

- CLI server:
  . Fixed bug #71559 (Built-in HTTP server, we can download file in web by bug).
    (Johannes, Anatol)

- CURL:
  . Fixed bug #71523 (Copied handle with new option CURLOPT_HTTPHEADER crashes
    while curl_multi_exec). (Laruence)
  . Fixed memory leak in curl_getinfo(). (Leigh)

- Date:
  . Fixed bug #71525 (Calls to date_modify will mutate timelib_rel_time,
    causing date_date_set issues). (Sean DuBois)

- Fileinfo:
  . Fixed bug #71434 (finfo throws notice for specific python file). (Laruence)

- FPM:
  . Fixed bug #62172 (FPM not working with Apache httpd 2.4 balancer/fcgi
    setup). (Matt Haught, Remi)
  . Fixed bug #71269 (php-fpm dumped core). (Mickaël)

- Opcache:
  . Fixed bug #71584 (Possible use-after-free of ZCG(cwd) in Zend Opcache).
    (Yussuf Khalil)

- PCRE:
  . Fixed bug #71537 (PCRE segfault from Opcache). (Laruence)

- phpdbg:
  . Fixed inherited functions from unspecified files being included in
    phpdbg_get_executable(). (Bob)

- SOAP:
  . Fixed bug #71610 (Type Confusion Vulnerability - SOAP /
    make_http_soap_request()). (CVE-2016-3185) (Stas)

- Standard:
  . Fixed bug #71603 (compact() maintains references in php7). (Laruence)
  . Fixed bug #70720 (strip_tags improper php code parsing). (Julien)

- XMLRPC:
  . Fixed bug #71501 (xmlrpc_encode_request ignores encoding option). (Hieu Le)

- Zip:
  . Fixed bug #71561 (NULL pointer dereference in Zip::ExtractTo). (Laruence)

04 Feb 2016 PHP 7.0.3

- Core:
  . Added support for new HTTP 451 code. (Julien)
  . Fixed bug #71039 (exec functions ignore length but look for NULL
    termination). (Anatol)
  . Fixed bug #71089 (No check to duplicate zend_extension). (Remi)
  . Fixed bug #71201 (round() segfault on 64-bit builds). (Anatol)
  . Fixed bug #71221 (Null pointer deref (segfault) in get_defined_vars via
    ob_start). (hugh at allthethings dot co dot nz)
  . Fixed bug #71248 (Wrong interface is enforced). (Dmitry)
  . Fixed bug #71273 (A wrong ext directory setup in php.ini leads to crash).
    (Anatol)
  . Fixed Bug #71275 (Bad method called on cloning an object having a trait).
    (Bob)
  . Fixed bug #71297 (Memory leak with consecutive yield from). (Bob)
  . Fixed bug #71300 (Segfault in zend_fetch_string_offset). (Laruence)
  . Fixed bug #71314 (var_export(INF) prints INF.0). (Andrea)
  . Fixed bug #71323 (Output of stream_get_meta_data can be falsified by its 
    input). (Leo Gaspard)
  . Fixed bug #71336 (Wrong is_ref on properties as exposed via
    get_object_vars()). (Laruence)
  . Fixed bug #71459 (Integer overflow in iptcembed()). (Stas)

- Apache2handler:
  . Fix >2G Content-Length headers in apache2handler. (Adam Harvey)

- CURL:
  . Fixed bug #71227 (Can't compile php_curl statically). (Anatol)
  . Fixed bug #71225 (curl_setopt() fails to set CURLOPT_POSTFIELDS with
    reference to CURLFile). (Laruence)

- GD:
  . Improved fix for bug #70976. (Remi)

- Interbase:
  . Fixed Bug #71305 (Crash when optional resource is omitted).
  (Laruence, Anatol)

- LDAP:
  . Fixed bug #71249 (ldap_mod_replace/ldap_mod_add store value as string
    "Array"). (Laruence)

- mbstring:
  . Fixed bug #71397 (mb_send_mail segmentation fault). (Andrea, Yasuo)

- OpenSSL:
  . Fixed bug #71475 (openssl_seal() uninitialized memory usage). (Stas)

- PCRE:
  . Upgraded pcrelib to 8.38. (CVE-2015-8383, CVE-2015-8386, CVE-2015-8387,
    CVE-2015-8389, CVE-2015-8390, CVE-2015-8391, CVE-2015-8393, CVE-2015-8394)

- Phar:
  . Fixed bug #71354 (Heap corruption in tar/zip/phar parser). (CVE-2016-4342)
    (Stas)
  . Fixed bug #71331 (Uninitialized pointer in phar_make_dirstream()).
    (CVE-2016-4343) (Stas)
  . Fixed bug #71391 (NULL Pointer Dereference in phar_tar_setupmetadata()).
    (Stas)
  . Fixed bug #71488 (Stack overflow when decompressing tar archives).
    (CVE-2016-2554) (Stas)

- SOAP:
  . Fixed bug #70979 (crash with bad soap request). (Anatol)
  
- SPL:
  . Fixed bug #71204 (segfault if clean spl_autoload_funcs while autoloading).
    (Laruence)
  . Fixed bug #71202 (Autoload function registered by another not activated
    immediately). (Laruence)
  . Fixed bug #71311 (Use-after-free vulnerability in SPL(ArrayObject,
    unserialize)). (Sean Heelan)
  . Fixed bug #71313 (Use-after-free vulnerability in SPL(SplObjectStorage,
    unserialize)). (Sean Heelan)

- Standard:
  . Fixed bug #71287 (Error message contains hexadecimal instead of decimal
    number). (Laruence)
  . Fixed bug #71264 (file_put_contents() returns unexpected value when 
    filesystem runs full). (Laruence)
  . Fixed bug #71245 (file_get_contents() ignores "header" context option if
    it's a reference). (Laruence)
  . Fixed bug #71220 (Null pointer deref (segfault) in compact via ob_start).
    (hugh at allthethings dot co dot nz)
  . Fixed bug #71190 (substr_replace converts integers in original $search
    array to strings). (Laruence)
  . Fixed bug #71188 (str_replace converts integers in original $search array
    to strings). (Laruence)
  . Fixed bug #71132, #71197 (range() segfaults). (Thomas Punt)

- WDDX:
  . Fixed bug #71335 (Type Confusion in WDDX Packet Deserialization). (Stas)

07 Jan 2016 PHP 7.0.2

- Core:
  . Fixed bug #71165 (-DGC_BENCH=1 doesn't work on PHP7).
    (y dot uchiyama dot 1015 at gmail dot com)
  . Fixed bug #71163 (Segmentation Fault: cleanup_unfinished_calls). (Laruence)
  . Fixed bug #71109 (ZEND_MOD_CONFLICTS("xdebug") doesn't work). (Laruence)
  . Fixed bug #71092 (Segmentation fault with return type hinting). (Laruence)
  . Fixed bug memleak in header_register_callback. (Laruence)
  . Fixed bug #71067 (Local object in class method stays in memory for each
    call). (Laruence)
  . Fixed bug #66909 (configure fails utf8_to_mutf7 test). (Michael Orlitzky)
  . Fixed bug #70781 (Extension tests fail on dynamic ext dependency).
    (Francois Laupretre)
  . Fixed bug #71089 (No check to duplicate zend_extension). (Remi)
  . Fixed bug #71086 (Invalid numeric literal parse error within
    highlight_string() function). (Nikita)
  . Fixed bug #71154 (Incorrect HT iterator invalidation causes iterator reuse).
    (Nikita)
  . Fixed bug #52355 (Negating zero does not produce negative zero). (Andrea)
  . Fixed bug #66179 (var_export() exports float as integer). (Andrea)
  . Fixed bug #70804 (Unary add on negative zero produces positive zero).
    (Andrea)

- CURL:
  . Fixed bug #71144 (Sementation fault when using cURL with ZTS).
    (Michael Maroszek, Laruence)

- DBA:
  . Fixed key leak with invalid resource. (Laruence)

- Filter:
  . Fixed bug #71063 (filter_input(INPUT_ENV, ..) does not work). (Reeze Xia)

- FPM:
  . Fixed bug #70755 (fpm_log.c memory leak and buffer overflow). (Stas)

- FTP:
  . Implemented FR #55651 (Option to ignore the returned FTP PASV address).
    (abrender at elitehosts dot com)

- GD:
  . Fixed bug #70976 (Memory Read via gdImageRotateInterpolated Array Index
    Out of Bounds). (CVE-2016-1903) (emmanuel dot law at gmail dot com)

- Mbstring:
  . Fixed bug #71066 (mb_send_mail: Program terminated with signal SIGSEGV,
    Segmentation fault). (Laruence)

- Opcache:
  . Fixed bug #71127 (Define in auto_prepend_file is overwrite). (Laruence)

- PCRE:
  . Fixed bug #71178 (preg_replace with arrays creates [0] in replace array
    if not already set). (Laruence)

- Readline:
  . Fixed bug #71094 (readline_completion_function corrupts static array on
    second TAB). (Nikita)

- Session:
  . Fixed bug #71122 (Session GC may not remove obsolete session data). (Yasuo)

- SPL:
  . Fixed bug #71077 (ReflectionMethod for ArrayObject constructor returns
    wrong number of parameters). (Laruence)
  . Fixed bug #71153 (Performance Degradation in ArrayIterator with large
    arrays). (Nikita)

- Standard:
  . Fixed bug #71270 (Heap BufferOver Flow in escapeshell functions).
    (CVE-2016-1904) (emmanuel dot law at gmail dot com)

- WDDX:
  . Fixed bug #70661 (Use After Free Vulnerability in WDDX Packet
    Deserialization). (taoguangchen at icloud dot com)
  . Fixed bug #70741 (Session WDDX Packet Deserialization Type Confusion
    Vulnerability). (taoguangchen at icloud dot com)

- XMLRPC:
  . Fixed bug #70728 (Type Confusion Vulnerability in PHP_to_XMLRPC_worker).
    (Julien)

17 Dec 2015, PHP 7.0.1

- Core:
  . Fixed bug #71105 (Format String Vulnerability in Class Name Error Message).
    (CVE-2015-8617) (andrew at jmpesp dot org)
  . Fixed bug #70831 (Compile fails on system with 160 CPUs). (Daniel Axtens)
  . Fixed bug #71006 (symbol referencing errors on Sparc/Solaris). (Dmitry)
  . Fixed bug #70997 (When using parentClass:: instead of parent::, static
    context changed). (Dmitry)
  . Fixed bug #70970 (Segfault when combining error handler with output
    buffering). (Laruence)
  . Fixed bug #70967 (Weird error handling for __toString when Error is
    thrown). (Laruence)
  . Fixed bug #70958 (Invalid opcode while using ::class as trait method
    paramater default value). (Laruence)
  . Fixed bug #70944 (try{ } finally{} can create infinite chains of
    exceptions). (Laruence)
  . Fixed bug #70931 (Two errors messages are in conflict). (dams, Laruence)
  . Fixed bug #70904 (yield from incorrectly marks valid generator as
    finished). (Bob)
  . Fixed bug #70899 (buildconf failure in extensions). (Bob, Reeze)
  . Fixed bug #61751 (SAPI build problem on AIX: Undefined symbol:
    php_register_internal_extensions). (Lior Kaplan)
  . Fixed \int (or generally every scalar type name with leading backslash)
    to not be accepted as type name. (Bob)
  . Fixed exception not being thrown immediately into a generator yielding
    from an array. (Bob)
  . Fixed bug #70987 (static::class within Closure::call() causes segfault).
    (Andrea)
  . Fixed bug #71013 (Incorrect exception handler with yield from). (Bob)
  . Fixed double free in error condition of format printer. (Bob)

- CLI server:
  . Fixed bug #71005 (Segfault in php_cli_server_dispatch_router()). (Adam)

- Intl:
  . Fixed bug #71020 (Use after free in Collator::sortWithSortKeys).
    (CVE-2015-8616) (emmanuel dot law at gmail dot com, Laruence)

- Mysqlnd:
  . Fixed bug #68077 (LOAD DATA LOCAL INFILE / open_basedir restriction).
    (Laruence)
  . Fixed bug #68344 (MySQLi does not provide way to disable peer certificate
    validation) by introducing MYSQLI_CLIENT_SSL_DONT_VERIFY_SERVER_CERT
    connection flag. (Andrey)

- OCI8:
  . Fixed LOB implementation size_t/zend_long mismatch reported by gcov.
    (Senthil)

- Opcache:
  . Fixed bug #71024 (Unable to use PHP 7.0 x64 side-by-side with PHP 5.6 x32
    on the same server). (Anatol)
  . Fixed bug #70991 (zend_file_cache.c:710: error: array type has incomplete
    element type). (Laruence)
  . Fixed bug #70977 (Segmentation fault with opcache.huge_code_pages=1).
    (Laruence)

- PDO_Firebird:
  . Fixed bug #60052 (Integer returned as a 64bit integer on X64_86). (Mariuz)

- Phpdbg:
  . Fixed stderr being written to stdout. (Bob)

- Reflection:
  . Fixed bug #71018 (ReflectionProperty::setValue() behavior changed).
    (Laruence)
  . Fixed bug #70982 (setStaticPropertyValue behaviors inconsistently with
    5.6). (Laruence)

- Soap:
  . Fixed bug #70993 (Array key references break argument processing).
    (Laruence)

- SPL:
  . Fixed bug #71028 (Undefined index with ArrayIterator). (Laruence)

- SQLite3:
  . Fixed bug #71049 (SQLite3Stmt::execute() releases bound parameter instead
    of internal buffer). (Laruence)

- Standard:
  . Fixed bug #70999 (php_random_bytes: called object is not a function).
    (Scott)
  . Fixed bug #70960 (ReflectionFunction for array_unique returns wrong number
    of parameters). (Laruence)

- Streams/Socket:
  . Add IPV6_V6ONLY constant / make it usable in stream contexts. (Bob)

03 Dec 2015, PHP 7.0.0

- Core:
  . Fixed bug #70947 (INI parser segfault with INI_SCANNER_TYPED). (Laruence)
  . Fixed bug #70914 (zend_throw_or_error() format string vulnerability).
    (Taoguang Chen)
  . Fixed bug #70912 (Null ptr dereference instantiating class with invalid 
    array property). (Laruence)
  . Fixed bug #70895, #70898 (null ptr deref and segfault with crafted calable).
    (Anatol, Laruence)
  . Fixed bug #70249 (Segmentation fault while running PHPUnit tests on
    phpBB 3.2-dev). (Laruence)
  . Fixed bug #70805 (Segmentation faults whilst running Drupal 8 test suite).
    (Dmitry, Laruence)
  . Fixed bug #70842 (Persistent Stream Segmentation Fault). (Caleb Champlin)
  . Fixed bug #70862 (Several functions do not check return code of
    php_stream_copy_to_mem()). (Anatol)
  . Fixed bug #70863 (Incorect logic to increment_function for proxy objects).
    (Anatol)
  . Fixed bug #70323 (Regression in zend_fetch_debug_backtrace() can cause
    segfaults). (Aharvey, Laruence)
  . Fixed bug #70873 (Regression on private static properties access).
    (Laruence)
  . Fixed bug #70748 (Segfault in ini_lex () at Zend/zend_ini_scanner.l).
   (Laruence)
  . Fixed bug #70689 (Exception handler does not work as expected). (Laruence)
  . Fixed bug #70430 (Stack buffer overflow in zend_language_parser()). (Nikita)
  . Fixed bug #70782 (null ptr deref and segfault (zend_get_class_fetch_type)).
    (Nikita)
  . Fixed bug #70785 (Infinite loop due to exception during identical
    comparison). (Laruence)
  . Fixed bug #70630 (Closure::call/bind() crash with ReflectionFunction->
    getClosure()). (Dmitry, Bob)
  . Fixed bug #70662 (Duplicate array key via undefined index error handler).
    (Nikita)
  . Fixed bug #70681 (Segfault when binding $this of internal instance method
    to null). (Nikita)
  . Fixed bug #70685 (Segfault for getClosure() internal method rebind with
    invalid $this). (Nikita)
  . Added zend_internal_function.reserved[] fields. (Dmitry)
  . Fixed bug #70557 (Memleak on return type verifying failed). (Laruence)
  . Fixed bug #70555 (fun_get_arg() on unsetted vars return UNKNOW). (Laruence)
  . Fixed bug #70548 (Redundant information printed in case of uncaught engine
    exception). (Laruence)
  . Fixed bug #70547 (unsetting function variables corrupts backtrace).
    (Laruence)
  . Fixed bug #70528 (assert() with instanceof adds apostrophes around class
    name). (Laruence)
  . Fixed bug #70481 (Memory leak in auto_global_copy_ctor() in ZTS build).
    (Laruence)
  . Fixed bug #70431 (Memory leak in php_ini.c). (Senthil, Laruence)
  . Fixed bug #70478 (**= does no longer work). (Bob)
  . Fixed bug #70398 (SIGSEGV, Segmentation fault zend_ast_destroy_ex).
    (Dmitry, Bob, Laruence)
  . Fixed bug #70332 (Wrong behavior while returning reference on object).
    (Laruence, Dmitry)
  . Fixed bug #70300 (Syntactical inconsistency with new group use syntax).
    (marcio dot web2 at gmail dot com)
  . Fixed bug #70321 (Magic getter breaks reference to array property).
    (Laruence)
  . Fixed bug #70187 (Notice: unserialize(): Unexpected end of serialized
    data). (Dmitry)
  . Fixed bug #70145 (From field incorrectly parsed from headers). (Anatol)
  . Fixed bug #70370 (Bundled libtool.m4 doesn't handle FreeBSD 10 when
    building extensions). (Adam)
  . Fixed bug causing exception traces with anon classes to be truncated. (Bob)
  . Fixed bug #70397 (Segmentation fault when using Closure::call and yield).
    (Bob)
  . Fixed bug #70299 (Memleak while assigning object offsetGet result).
    (Laruence)
  . Fixed bug #70288 (Apache crash related to ZEND_SEND_REF). (Laruence)
  . Fixed bug #70262 (Accessing array crashes PHP 7.0beta3).
    (Laruence, Dmitry)
  . Fixed bug #70258 (Segfault if do_resize fails to allocated memory).
    (Laruence)
  . Fixed bug #70253 (segfault at _efree () in zend_alloc.c:1389). (Laruence)
  . Fixed bug #70240 (Segfault when doing unset($var());). (Laruence)
  . Fixed bug #70223 (Incrementing value returned by magic getter). (Laruence)
  . Fixed bug #70215 (Segfault when __invoke is static). (Bob)
  . Fixed bug #70207 (Finally is broken with opcache). (Laruence, Dmitry)
  . Fixed bug #70173 (ZVAL_COPY_VALUE_EX broken for 32bit Solaris Sparc).
    (Laruence, cmb)
  . Fixed bug #69487 (SAPI may truncate POST data). (cmb)
  . Fixed bug #70198 (Checking liveness does not work as expected).
    (Shafreeck Sea, Anatol Belski)
  . Fixed bug #70241,#70293 (Skipped assertions affect Generator returns). (Bob)
  . Fixed bug #70239 (Creating a huge array doesn't result in exhausted,
    but segfault). (Laruence, Anatol)
  . Fixed "finally" issues. (Nikita, Dmitry)
  . Fixed bug #70098 (Real memory usage doesn't decrease). (Dmitry)
  . Fixed bug #70159 (__CLASS__ is lost in closures). (Julien)
  . Fixed bug #70156 (Segfault in zend_find_alias_name). (Laruence)
  . Fixed bug #70124 (null ptr deref / seg fault in ZEND_HANDLE_EXCEPTION).
    (Laruence)
  . Fixed bug #70117 (Unexpected return type error). (Laruence)
  . Fixed bug #70106 (Inheritance by anonymous class). (Bob)
  . Fixed bug #69674 (SIGSEGV array.c:953). (cmb)
  . Fixed bug #70164 (__COMPILER_HALT_OFFSET__ under namespace is not defined).
    (Bob)
  . Fixed bug #70108 (sometimes empty $_SERVER['QUERY_STRING']). (Anatol)
  . Fixed bug #70179 ($this refcount issue). (Bob)
  . Fixed bug #69896 ('asm' operand has impossible constraints). (Anatol)
  . Fixed bug #70183 (null pointer deref (segfault) in zend_eval_const_expr).
    (Hugh Davenport)
  . Fixed bug #70182 (Segfault in ZEND_ASSIGN_DIV_SPEC_CV_UNUSED_HANDLER).
    (Hugh Davenport)
  . Fixed bug #69793 (Remotely triggerable stack exhaustion via recursive
    method calls). (Stas)
  . Fixed bug #69892 (Different arrays compare indentical due to integer key
    truncation). (Nikita)
  . Fixed bug #70121 (unserialize() could lead to unexpected methods execution
    / NULL pointer deref). (Stas)
  . Fixed bug #70089 (segfault at ZEND_FETCH_DIM_W_SPEC_VAR_CONST_HANDLER ()).
    (Laruence)
  . Fixed bug #70057 (Build failure on 32-bit Mac OS X 10.6.8: recursive
    inlining). (Laruence)
  . Fixed bug #70012 (Exception lost with nested finally block). (Laruence)
  . Fixed bug #69996 (Changing the property of a cloned object affects the
    original). (Dmitry, Laruence)
  . Fixed bug #70083 (Use after free with assign by ref to overloaded objects).
    (Bob)
  . Fixed bug #70006 (cli - function with default arg = STDOUT crash output).
    (Laruence)
  . Fixed bug #69521 (Segfault in gc_collect_cycles()).
    (arjen at react dot com, Laruence)
  . Improved zend_string API. (Francois Laupretre)
  . Fixed bug #69955 (Segfault when trying to combine [] and assign-op on
    ArrayAccess object). (Laruence)
  . Fixed bug #69957 (Different ways of handling div/mod/intdiv). (Bob)
  . Fixed bug #69900 (Too long timeout on pipes). (Anatol)
  . Fixed bug #69872 (uninitialised value in strtr with array). (Laruence)
  . Fixed bug #69868 (Invalid read of size 1 in zend_compile_short_circuiting).
    (Laruence)
  . Fixed bug #69849 (Broken output of apache_request_headers). (Kalle)
  . Fixed bug #69840 (iconv_substr() doesn't work with UTF-16BE). (Kalle)
  . Fixed bug #69823 (PHP 7.0.0alpha1 segmentation fault when exactly 33
    extensions are loaded). (Laruence)
  . Fixed bug #69805 (null ptr deref and seg fault in zend_resolve_class_name).
    (Laruence)
  . Fixed bug #69802 (Reflection on Closure::__invoke borks type hint class
    name). (Dmitry)
  . Fixed bug #69761 (Serialization of anonymous classes should be prevented).
    (Laruence)
  . Fixed bug #69551 (parse_ini_file() and parse_ini_string() segmentation
    fault). (Christoph M. Becker)
  . Fixed bug #69781 (phpinfo() reports Professional Editions of Windows
    7/8/8.1/10 as "Business"). (Christian Wenz)
  . Fixed bug #69835 (phpinfo() does not report many Windows SKUs).
    (Christian Wenz)
  . Fixed bug #69889 (Null coalesce operator doesn't work for string offsets).
    (Nikita)
  . Fixed bug #69891 (Unexpected array comparison result). (Nikita)
  . Fixed bug #69892 (Different arrays compare indentical due to integer key
    truncation). (Nikita)
  . Fixed bug #69893 (Strict comparison between integer and empty string keys
    crashes). (Nikita)
  . Fixed bug #69767 (Default parameter value with wrong type segfaults).
    (cmb, Laruence)
  . Fixed bug #69756 (Fatal error: Nesting level too deep - recursive dependency
    ? with ===). (Dmitry, Laruence)
  . Fixed bug #69758 (Item added to array not being removed by array_pop/shift
    ). (Laruence)
  . Fixed bug #68475 (Add support for $callable() sytnax with 'Class::method').
    (Julien, Aaron Piotrowski)
  . Fixed bug #69485 (Double free on zend_list_dtor). (Laruence)
  . Fixed bug #69427 (Segfault on magic method __call of private method in 
    superclass). (Laruence)
  . Improved __call() and __callStatic() magic method handling. Now they are
    called in a stackless way using ZEND_CALL_TRAMPOLINE opcode, without
    additional stack frame. (Laruence, Dmitry)
  . Optimized strings concatenation. (Dmitry, Laruence)
  . Fixed weird operators behavior. Division by zero now emits warning and 
    returns +/-INF, modulo by zero and intdid() throws an exception, shifts
    by negative offset throw exceptions. Compile-time evaluation of division
    by zero is disabled. (Dmitry, Andrea, Nikita)
  . Fixed bug #69371 (Hash table collision leads to inaccessible array keys).
    (Laruence)
  . Fixed bug #68933 (Invalid read of size 8 in zend_std_read_property).
    (Laruence, arjen at react dot com)
  . Fixed bug #68252 (segfault in Zend/zend_hash.c in function
    _zend_hash_del_el). (Laruence)
  . Fixed bug #65598 (Closure executed via static autoload incorrectly marked as
    static). (Nikita)
  . Fixed bug #66811 (Cannot access static::class in lambda, writen outside of a
    class). (Nikita)
  . Fixed bug #69568 (call a private function in closure failed). (Nikita)
  . Added PHP_INT_MIN constant. (Andrea)
  . Added Closure::call() method. (Andrea)
  . Fixed bug #67959 (Segfault when calling phpversion('spl')). (Florian)
  . Implemented the RFC `Catchable "Call to a member function bar() on a
    non-object"`. (Timm)
  . Added options parameter for unserialize allowing to specify acceptable
    classes (https://wiki.php.net/rfc/secure_unserialize). (Stas)
  . Fixed bug #63734 (Garbage collector can free zvals that are still
    referenced). (Dmitry)
  . Removed ZEND_ACC_FINAL_CLASS, promoting ZEND_ACC_FINAL as final class 
    modifier. (Guilherme Blanco)
  . is_long() & is_integer() is now an alias of is_int(). (Kalle)
  . Implemented FR #55467 (phpinfo: PHP Variables with $ and single quotes). (Kalle)
  . Added ?? operator. (Andrea)
  . Added <=> operator. (Andrea)
  . Added \u{xxxxx} Unicode Codepoint Escape Syntax. (Andrea)
  . Fixed oversight where define() did not support arrays yet const syntax did.
    (Andrea, Dmitry)
  . Use "integer" and "float" instead of "long" and "double" in ZPP, type hint
    and conversion error messages. (Andrea)
  . Implemented FR #55428 (E_RECOVERABLE_ERROR when output buffering in output
    buffering handler). (Kalle)
  . Removed scoped calls of non-static methods from an incompatible $this
    context. (Nikita)
  . Removed support for #-style comments in ini files. (Nikita)
  . Removed support for assigning the result of new by reference. (Nikita)
  . Invalid octal literals in source code now produce compile errors, fixes
    PHPSadness #31. (Andrea)
  . Removed dl() function on fpm-fcgi. (Nikita)
  . Removed support for hexadecimal numeric strings. (Nikita)
  . Removed obsolete extensions and SAPIs. See the full list in UPGRADING. (Anatol)
  . Added NULL byte protection to exec, system and passthru. (Yasuo)
  . Added error_clear_last() function. (Reeze Xia)
  . Fixed bug #68797 (Number 2.2250738585072012e-308 converted incorrectly).
    (Anatol)
  . Improved zend_qsort(using hybrid sorting algo) for better performance, 
    and also renamed zend_qsort to zend_sort. (Laruence)
  . Added stable sorting algo zend_insert_sort. (Laruence)
  . Improved zend_memnchr(using sunday algo) for better performance. (Laruence)
  . Implemented the RFC `Scalar Type Decalarations v0.5`. (Anthony)
  . Implemented the RFC `Group Use Declarations`. (Marcio)
  . Implemented the RFC `Continue Output Buffering`. (Mike)
  . Implemented the RFC `Constructor behaviour of internal classes`. (Dan, Dmitry)
  . Implemented the RFC `Fix "foreach" behavior`. (Dmitry)
  . Implemented the RFC `Generator Delegation`. (Bob)
  . Implemented the RFC `Anonymous Class Support`. (Joe, Nikita, Dmitry)
  . Implemented the RFC `Context Sensitive Lexer`. (Marcio Almada)
  . Fixed bug #69511 (Off-by-one buffer overflow in php_sys_readlink).
    (Jan Starke, Anatol)

- CLI server:
  . Fixed bug #68291 (404 on urls with '+'). (cmb)
  . Fixed bug #66606 (Sets HTTP_CONTENT_TYPE but not CONTENT_TYPE).
    (wusuopu, cmb)
  . Fixed bug #70264 (CLI server directory traversal). (cmb)
  . Fixed bug #69655 (php -S changes MKCALENDAR request method to MKCOL). (cmb)
  . Fixed bug #64878 (304 responses return Content-Type header). (cmb)
  . Refactor MIME type handling to use a hash table instead of linear search.
    (Adam)
  . Update the MIME type list from the one shipped by Apache HTTPD. (Adam)
  . Added support for SEARCH WebDav method. (Mats Lindh)

- COM:
  . Fixed bug #69939 (Casting object to bool returns false). (Kalle)

- Curl:
  . Fixed bug #70330 (Segmentation Fault with multiple "curl_copy_handle").
    (Laruence)
  . Fixed bug #70163 (curl_setopt_array() type confusion). (Laruence)
  . Fixed bug #70065 (curl_getinfo() returns corrupted values). (Anatol)
  . Fixed bug #69831 (Segmentation fault in curl_getinfo). (im dot denisenko at
    yahoo dot com)
  . Fixed bug #68937 (Segfault in curl_multi_exec). (Laruence)
  . Removed support for unsafe file uploads. (Nikita)

- Date:
  . Fixed bug #70245 (strtotime does not emit warning when 2nd parameter is
    object or string). (cmb)
  . Fixed bug #70266 (DateInterval::__construct.interval_spec is not supposed to
    be optional). (cmb)
  . Fixed bug #70277 (new DateTimeZone($foo) is ignoring text after null byte).
    (cmb)
  . Fixed day_of_week function as it could sometimes return negative values
    internally. (Derick)
  . Removed $is_dst parameter from mktime() and gmmktime(). (Nikita)
  . Removed date.timezone warning
    (https://wiki.php.net/rfc/date.timezone_warning_removal). (Bob)
  . Added "v" DateTime format modifier to get the 3-digit version of fraction 
    of seconds. (Mariano Iglesias)
  . Implemented FR #69089 (Added DateTime::RFC3339_EXTENDED to output in
    RFC3339 Extended format which includes fraction of seconds). (Mariano
    Iglesias)

- DBA:
  . Fixed bug #62490 (dba_delete returns true on missing item (inifile)). (Mike)
  . Fixed bug #68711 (useless comparisons). (bugreports at internot dot info)

- DOM:
  . Fixed bug #70558 ("Couldn't fetch" error in 
    DOMDocument::registerNodeClass()). (Laruence) 
  . Fixed bug #70001 (Assigning to DOMNode::textContent does additional entity
    encoding). (cmb)
  . Fixed bug #69846 (Segmenation fault (access violation) when iterating over
    DOMNodeList). (Anatol Belski)
  . Made DOMNode::textContent writeable. (Tjerk)

- EXIF:
  . Fixed bug #70385 (Buffer over-read in exif_read_data with TIFF IFD tag byte
    value of 32 bytes). (Stas)

- Fileinfo:
  . Fixed bug #66242 (libmagic: don't assume char is signed). (ArdB)

- Filter:
  . New FILTER_VALIDATE_DOMAIN and better RFC conformance for FILTER_VALIDATE_URL. (Kevin Dunglas)
  . Fixed bug #67167 (Wrong return value from FILTER_VALIDATE_BOOLEAN,
    FILTER_NULL_ON_FAILURE). (levim)

- FPM:
  . Fixed bug #70538 ("php-fpm -i" crashes). (rainer dot jung at
    kippdata dot de)
  . Fixed bug #70279 (HTTP Authorization Header is sometimes passed to newer
    reqeusts). (Laruence)
  . Fixed bug #68945 (Unknown admin values segfault pools). (Laruence)
  . Fixed bug #65933 (Cannot specify config lines longer than 1024 bytes). (Chris Wright)
  . Implemented FR #67106 (Split main fpm config). (Elan Ruusamäe, Remi)

- FTP:
  . Fixed bug #69082 (FTPS support on Windows). (Anatol) 

- GD:
  . Fixed bug #53156 (imagerectangle problem with point ordering). (cmb)
  . Fixed bug #66387 (Stack overflow with imagefilltoborder). (CVE-2015-8874)
    (cmb)
  . Fixed bug #70102 (imagecreatefromwebm() shifts colors). (cmb)
  . Fixed bug #66590 (imagewebp() doesn't pad to even length). (cmb)
  . Fixed bug #66882 (imagerotate by -90 degrees truncates image by 1px). (cmb)
  . Fixed bug #70064 (imagescale(..., IMG_BICUBIC) leaks memory). (cmb)
  . Fixed bug #69024 (imagescale segfault with palette based image). (cmb)
  . Fixed bug #53154 (Zero-height rectangle has whiskers). (cmb)
  . Fixed bug #67447 (imagecrop() add a black line when cropping). (cmb)
  . Fixed bug #68714 (copy 'n paste error). (cmb)
  . Fixed bug #66339 (PHP segfaults in imagexbm). (cmb)
  . Fixed bug #70047 (gd_info() doesn't report WebP support). (cmb)
  . Replace libvpx with libwebp for bundled libgd. (cmb, Anatol)
  . Fixed bug #61221 (imagegammacorrect function loses alpha channel). (cmb)
  . Made fontFetch's path parser thread-safe. (Sara)
  . Removed T1Lib support. (Kalle)

- GMP:
  . Fixed bug #70284 (Use after free vulnerability in unserialize() with GMP).
    (stas)

- hash:
  . Fixed bug #70312 (HAVAL gives wrong hashes in specific cases). (letsgolee
    at naver dot com)

- IMAP:
  . Fixed bug #70158 (Building with static imap fails). (cmb)
  . Fixed bug #69998 (curl multi leaking memory). (Pierrick)

- Intl:
  . Fixed bug #70453 (IntlChar::foldCase() incorrect arguments and missing
    constants). (cmb)
  . Fixed bug #70454 (IntlChar::forDigit second parameter should be optional).
    (cmb, colinodell)
  . Removed deprecated aliases datefmt_set_timezone_id() and
    IntlDateFormatter::setTimeZoneID(). (Nikita)

- JSON:
  . Fixed bug #62010 (json_decode produces invalid byte-sequences).
    (Jakub Zelenka)
  . Fixed bug #68546 (json_decode() Fatal error: Cannot access property
    started with '\0'). (Jakub Zelenka)
  . Replace non-free JSON parser with a parser from Jsond extension, fixes #63520
    (JSON extension includes a problematic license statement). (Jakub Zelenka)
  . Fixed bug #68938 (json_decode() decodes empty string without error).
    (jeremy at bat-country dot us)

- LDAP:
  . Fixed bug #47222 (Implement LDAP_OPT_DIAGNOSTIC_MESSAGE). (Andreas Heigl)

- LiteSpeed:
  . Updated LiteSpeed SAPI code from V5.5 to V6.6. (George Wang)

- libxml:
  . Fixed handling of big lines in error messages with libxml >= 2.9.0.
    (Christoph M. Becker)

- Mcrypt:
  . Fixed bug #70625 (mcrypt_encrypt() won't return data when no IV was
    specified under RC4). (Nikita)
  . Fixed bug #69833 (mcrypt fd caching not working). (Anatol)
  . Fixed possible read after end of buffer and use after free. (Dmitry)
  . Removed mcrypt_generic_end() alias. (Nikita)
  . Removed mcrypt_ecb(), mcrypt_cbc(), mcrypt_cfb(), mcrypt_ofb(). (Nikita)

- Mysqli:
  . Fixed bug #32490 (constructor of mysqli has wrong name). (cmb)

- Mysqlnd:
  . Fixed bug #70949 (SQL Result Sets With NULL Can Cause Fatal Memory Errors).
    (Laruence)
  . Fixed bug #70384 (mysqli_real_query():Unknown type 245 sent by the server).
   (Andrey)
  . Fixed bug #70456 (mysqlnd doesn't activate TCP keep-alive when connecting to
    a server). (Sergei Turchanov)
  . Fixed bug #70572 segfault in mysqlnd_connect. (Andrey, Remi)
  . Fixed Bug #69796 (mysqli_stmt::fetch doesn't assign null values to
    bound variables). (Laruence)

- OCI8:
  . Fixed memory leak with LOBs. (Senthil)
  . Fixed bug #68298 (OCI int overflow) (Senthil).
  . Corrected oci8 hash destructors to prevent segfaults, and a few other fixes.
    (Cameron Porter)

- ODBC:
  . Fixed bug #69975 (PHP segfaults when accessing nvarchar(max) defined
    columns). (CVE-2015-8879) (cmb)

- Opcache:
  . Fixed bug #70656 (require() statement broken after opcache_reset() or a
    few hours of use). (Laruence)
  . Fixed bug #70843 (Segmentation fault on MacOSX with
    opcache.file_cache_only=1). (Laruence)
  . Fixed bug #70724 (Undefined Symbols from opcache.so on Mac OS X 10.10).
    (Laruence)
  . Fixed compatibility with Windows 10 (see also bug #70652). (Anatol)
  . Attmpt to fix "Unable to reattach to base address" problem. (Matt Ficken)
  . Fixed bug #70423 (Warning Internal error: wrong size calculation). (Anatol)
  . Fixed bug #70237 (Empty while and do-while segmentation fault with opcode
    on CLI enabled). (Dmitry, Laruence)
  . Fixed bug #70111 (Segfault when a function uses both an explicit return
    type and an explicit cast). (Laruence)
  . Fixed bug #70058 (Build fails when building for i386). (Laruence)
  . Fixed bug #70022 (Crash with opcache using opcache.file_cache_only=1).
    (Anatol)
  . Removed opcache.load_comments configuration directive. Now doc comments
    loading costs nothing and always enabled. (Dmitry)
  . Fixed bug #69838 (Wrong size calculation for function table). (Anatol)
  . Fixed bug #69688 (segfault with eval and opcache fast shutdown).
    (Laruence)
  . Added experimental (disabled by default) file based opcode cache.
    (Dmitry, Laruence, Anatol)
  . Fixed bug with try blocks being removed when extended_info opcode
    generation is turned on. (Laruence)
  . Fixed bug #68644 (strlen incorrect : mbstring + func_overload=2 +UTF-8
    + Opcache). (Laruence)

- OpenSSL:
  . Require at least OpenSSL version 0.9.8. (Jakub Zelenka)
  . Fixed bug #68312 (Lookup for openssl.cnf causes a message box). (Anatol)
  . Fixed bug #55259 (openssl extension does not get the DH parameters from
    DH key resource). (Jakub Zelenka)
  . Fixed bug #70395 (Missing ARG_INFO for openssl_seal()). (cmb)
  . Fixed bug #60632 (openssl_seal fails with AES). (Jakub Zelenka)
  . Implemented FR #70438 (Add IV parameter for openssl_seal and openssl_open)
    (Jakub Zelenka)
  . Fixed bug #70014 (openssl_random_pseudo_bytes() is not cryptographically
    secure). (CVE-2015-8867) (Stas)
  . Fixed bug #69882 (OpenSSL error "key values mismatch" after
    openssl_pkcs12_read with extra cert). (Tomasz Sawicki)
  . Added "alpn_protocols" SSL context option allowing encrypted client/server
    streams to negotiate alternative protocols using the ALPN TLS extension when
    built against OpenSSL 1.0.2 or newer. Negotiated protocol information is
    accessible through stream_get_meta_data() output.
  . Removed "CN_match" and "SNI_server_name" SSL context options. Use automatic
    detection or the "peer_name" option instead. (Nikita)

- Pcntl:
  . Fixed bug #70386 (Can't compile on NetBSD because of missing WCONTINUED
    and WIFCONTINUED). (Matteo)
  . Fixed bug #60509 (pcntl_signal doesn't decrease ref-count of old handler
    when setting SIG_DFL). (Julien)
  . Implemented FR #68505 (Added wifcontinued and wcontinued). (xilon-jul)
  . Added rusage support to pcntl_wait() and pcntl_waitpid(). (Anton Stepanenko,
    Tony)

- PCRE:
  . Fixed bug #70232 (Incorrect bump-along behavior with \K and empty string
    match). (cmb)
  . Fixed bug #70345 (Multiple vulnerabilities related to PCRE functions).
    (Anatol Belski)
  . Fixed bug #70232 (Incorrect bump-along behavior with \K and empty string
    match). (cmb)
  . Fixed bug #53823 (preg_replace: * qualifier on unicode replace garbles the
    string). (cmb)
  . Fixed bug #69864 (Segfault in preg_replace_callback). (cmb, ab)

- PDO:
  . Fixed bug #70861 (Segmentation fault in pdo_parse_params() during Drupal 8
    test suite). (Anatol)
  . Fixed bug #70389 (PDO constructor changes unrelated variables). (Laruence)
  . Fixed bug #70272 (Segfault in pdo_mysql). (Laruence)
  . Fixed bug #70221 (persistent sqlite connection + custom function
    segfaults). (Laruence)
  . Removed support for the /e (PREG_REPLACE_EVAL) modifier. (Nikita)
  . Fixed bug #59450 (./configure fails with "Cannot find php_pdo_driver.h").
    (maxime dot besson at smile dot fr)

- PDO_DBlib:
  . Fixed bug #69757 (Segmentation fault on nextRowset).
    (miracle at rpz dot name)

- PDO_mysql:
  . Fixed bug #68424 (Add new PDO mysql connection attr to control multi
    statements option). (peter dot wolanin at acquia dot com)

- PDO_OCI:
  . Fixed bug #70308 (PDO::ATTR_PREFETCH is ignored). (Chris Jones)

- PDO_pgsql:
  . Fixed bug #69752 (PDOStatement::execute() leaks memory with DML
    Statements when closeCuror() is u). (Philip Hofstetter)
  . Removed PGSQL_ATTR_DISABLE_NATIVE_PREPARED_STATEMENT attribute in favor of
    ATTR_EMULATE_PREPARES). (Nikita)

- Phar:
  . Fixed bug #69720 (Null pointer dereference in phar_get_fp_offset()). (Stas)
  . FIxed bug #70433 (Uninitialized pointer in phar_make_dirstream when zip
    entry filename is "/"). (Stas)
  . Improved fix for bug #69441. (Anatol Belski)
  . Fixed bug #70019 (Files extracted from archive may be placed outside of 
    destination directory). (Anatol Belski)

- Phpdbg:
  . Fixed bug #70614 (incorrect exit code in -rr mode with Exceptions). (Bob)
  . Fixed bug #70532 (phpdbg must respect set_exception_handler). (Bob)
  . Fixed bug #70531 (Run and quit mode (-qrr) should not fallback to
    interactive mode). (Bob)
  . Fixed bug #70533 (Help overview (-h) does not rpint anything under Windows).
    (Anatol)
  . Fixed bug #70449 (PHP won't compile on 10.4 and 10.5 because of missing
    constants). (Bob)
  . Fixed bug #70214 (FASYNC not defined, needs sys/file.h include). (Bob)
  . Fixed bug #70138 (Segfault when displaying memory leaks). (Bob)

- Reflection:
  . Fixed bug #70650 (Wrong docblock assignment). (Marcio)
  . Fixed bug #70674 (ReflectionFunction::getClosure() leaks memory when used
    for internal functions). (Dmitry, Bob)
  . Fixed bug causing bogus traces for ReflectionGenerator::getTrace(). (Bob)
  . Fixed inheritance chain of Reflector interface. (Tjerk)
  . Added ReflectionGenerator class. (Bob)
  . Added reflection support for return types and type declarations. (Sara,
    Matteo)

- Session:
  . Fixed bug #70876 (Segmentation fault when regenerating session id with
    strict mode). (Laruence)
  . Fixed bug #70529 (Session read causes "String is not zero-terminated" error).
    (Yasuo)
  . Fixed bug #70013 (Reference to $_SESSION is lost after a call to
    session_regenerate_id()). (Yasuo)
  . Fixed bug #69952 (Data integrity issues accessing superglobals by
    reference). (Bob)
  . Fixed bug #67694 (Regression in session_regenerate_id()). (Tjerk)
  . Fixed bug #68941 (mod_files.sh is a bash-script). (bugzilla at ii.nl, Yasuo)

- SOAP:
  . Fixed bug #70940 (Segfault in soap / type_to_string). (Remi)
  . Fixed bug #70900 (SoapClient systematic out of memory error). (Dmitry)
  . Fixed bug #70875 (Segmentation fault if wsdl has no targetNamespace
    attribute). (Matteo)
  . Fixed bug #70715 (Segmentation fault inside soap client). (Laruence)
  . Fixed bug #70709 (SOAP Client generates Segfault). (Laruence)
  . Fixed bug #70388 (SOAP serialize_function_call() type confusion / RCE).
    (Stas)
  . Fixed bug #70081 (SoapClient info leak / null pointer dereference via
     multiple type confusions). (Stas)
  . Fixed bug #70079 (Segmentation fault after more than 100 SoapClient
    calls). (Laruence)
  . Fixed bug #70032 (make_http_soap_request calls
    zend_hash_get_current_key_ex(,,,NULL). (Laruence)
  . Fixed bug #68361 (Segmentation fault on SoapClient::__getTypes). (Laruence)

- SPL:
  . Fixed bug #70959 (ArrayObject unserialize does not restore protected
    fields). (Laruence)
  . Fixed bug #70853 (SplFixedArray throws exception when using ref variable
    as index). (Laruence)
  . Fixed bug #70868 (PCRE JIT and pattern reuse segfault). (Laruence)
  . Fixed bug #70730 (Incorrect ArrayObject serialization if unset is called
    in serialize()). (Laruence)
  . Fixed bug #70573 (Cloning SplPriorityQueue leads to memory leaks). (Dmitry)
  . Fixed bug #70303 (Incorrect constructor reflection for ArrayObject). (cmb)
  . Fixed bug #70068 (Dangling pointer in the unserialization of ArrayObject
    items). (sean.heelan)
  . Fixed bug #70166 (Use After Free Vulnerability in unserialize() with
    SPLArrayObject). (taoguangchen at icloud dot com)
  . Fixed bug #70168 (Use After Free Vulnerability in unserialize() with
    SplObjectStorage). (taoguangchen at icloud dot com)
  . Fixed bug #70169 (Use After Free Vulnerability in unserialize() with
    SplDoublyLinkedList). (taoguangchen at icloud dot com)
  . Fixed bug #70053 (MutlitpleIterator array-keys incompatible change in 
    PHP 7). (Tjerk)
  . Fixed bug #69970 (Use-after-free vulnerability in
    spl_recursive_it_move_forward_ex()). (Laruence)
  . Fixed bug #69845 (ArrayObject with ARRAY_AS_PROPS broken). (Dmitry)
  . Changed ArrayIterator implementation using zend_hash_iterator_... API.
    Allowed modification of iterated ArrayObject using the same behavior
    as proposed in `Fix "foreach" behavior`. Removed "Array was modified
    outside object and internal position is no longer valid" hack. (Dmitry)
  . Implemented FR #67886 (SplPriorityQueue/SplHeap doesn't expose extractFlags
    nor curruption state). (Julien)
  . Fixed bug #66405 (RecursiveDirectoryIterator::CURRENT_AS_PATHNAME
    breaks the RecursiveIterator). (Paul Garvin)

- SQLite3:
  . Fixed bug #70571 (Memory leak in sqlite3_do_callback). (Adam)
  . Fixed bug #69972 (Use-after-free vulnerability in
    sqlite3SafetyCheckSickOrOk()). (Laruence)
  . Fixed bug #69897 (segfault when manually constructing SQLite3Result). 
    (Kalle)
  . Fixed bug #68260 (SQLite3Result::fetchArray declares wrong
    required_num_args). (Julien)

- Standard:
  . Fixed count on symbol tables. (Laruence)
  . Fixed bug #70963 (Unserialize shows UNKNOWN in result). (Laruence)
  . Fixed bug #70910 (extract() breaks variable references). (Laruence)
  . Fixed bug #70808 (array_merge_recursive corrupts memory of unset items).
    (Laruence)
  . Fixed bug #70667 (strtr() causes invalid writes and a crashes). (Dmitry)
  . Fixed bug #70668 (array_keys() doesn't respect references when $strict is
    true). (Bob, Dmitry)
  . Implemented the RFC `Random Functions Throwing Exceptions in PHP 7`.
    (Sammy Kaye Powers, Anthony)
  . Fixed bug #70487 (pack('x') produces an error). (Nikita)
  . Fixed bug #70342 (changing configuration with ignore_user_abort(true) isn't
    working). (Laruence)
  . Fixed bug #70295 (Segmentation fault with setrawcookie). (Bob)
  . Fixed bug #67131 (setcookie() conditional for empty values not met). (cmb)
  . Fixed bug #70365 (Use-after-free vulnerability in unserialize() with
    SplObjectStorage). (taoguangchen at icloud dot com)
  . Fixed bug #70366 (Use-after-free vulnerability in unserialize() with
    SplDoublyLinkedList). (taoguangchen at icloud dot com)
  . Fixed bug #70250 (extract() turns array elements to references).
    (Laruence)
  . Fixed bug #70211 (php 7 ZEND_HASH_IF_FULL_DO_RESIZE use after free).
    (Laruence)
  . Fixed bug #70208 (Assert breaking access on objects). (Bob)
  . Fixed bug #70140 (str_ireplace/php_string_tolower - Arbitrary Code
    Execution). (CVE-2015-6527) (Laruence)
  . Implemented FR #70112 (Allow "dirname" to go up various times). (Remi)
  . Fixed bug #36365 (scandir duplicates file name at every 65535th file). (cmb)
  . Fixed bug #70096 (Repeated iptcembed() adds superfluous FF bytes). (cmb)
  . Fixed bug #70018 (exec does not strip all whitespace). (Laruence)
  . Fixed bug #69983 (get_browser fails with user agent of null).
    (Kalle, cmb, Laruence)
  . Fixed bug #69976 (Unable to parse "all" urls with colon char). (cmb)
  . Fixed bug #69768 (escapeshell*() doesn't cater to !). (cmb)
  . Fixed bug #62922 (Truncating entire string should result in string).
    (Nikita)
  . Fixed bug #69723 (Passing parameters by reference and array_column).
    (Laruence)
  . Fixed bug #69523 (Cookie name cannot be empty). (Christoph M. Becker)
  . Fixed bug #69325 (php_copy_file_ex does not pass the argument).
    (imbolk at gmail dot com)
  . Fixed bug #69299 (Regression in array_filter's $flag argument in PHP 7).
    (Laruence)
  . Removed call_user_method() and call_user_method_array() functions. (Kalle)
  . Fixed user session handlers (See rfc:session.user.return-value). (Sara)
  . Added intdiv() function. (Andrea)
  . Improved precision of log() function for base 2 and 10. (Marc Bennewitz)
  . Remove string category support in setlocale(). (Nikita)
  . Remove set_magic_quotes_runtime() and its alias magic_quotes_runtime().
    (Nikita)
  . Fixed bug #65272 (flock() out parameter not set correctly in windows).
    (Daniel Lowrey)
  . Added preg_replace_callback_array function. (Wei Dai)
  . Deprecated salt option to password_hash. (Anthony)
  . Fixed bug #69686 (password_verify reports back error on PHP7 will null
    string). (Anthony)
  . Added Windows support for getrusage(). (Kalle)
  . Removed hardcoded limit on number of pipes in proc_open(). (Tony)

- Streams:
  . Fixed bug #70361 (HTTP stream wrapper doesn't close keep-alive connections).
    (Niklas Keller)
  . Fixed bug #68532 (convert.base64-encode omits padding bytes).
    (blaesius at krumedia dot de)
  . Removed set_socket_blocking() in favor of its alias stream_set_blocking().
    (Nikita)

- Tokenizer:
  . Fixed bug #69430 (token_get_all has new irrecoverable errors). (Nikita)

- XMLReader:
  . Fixed bug #70309 (XmlReader read generates extra output). (Anatol)

- XMLRPC
  . Fixed bug #70526 (xmlrpc_set_type returns false on success). (Laruence)

- XSL:
  . Fixed bug #70678 (PHP7 returns true when false is expected). (Felipe)
  . Fixed bug #70535 (XSLT: free(): invalid pointer). (Laruence)
  . Fixed bug #69782 (NULL pointer dereference). (Stas)
  . Fixed bug #64776 (The XSLT extension is not thread safe). (Mike)
  . Removed xsl.security_prefs ini option. (Nikita)

- Zlib:
  . Added deflate_init(), deflate_add(), inflate_init(), inflate_add()
    functions allowing incremental/streaming compression/decompression.
    (Daniel Lowrey & Bob Weinand)

- Zip:
  . Fixed bug #70322 (ZipArchive::close() doesn't indicate errors).
    (CVE-2014-9767) (cmb)
  . Fixed bug #70350 (ZipArchive::extractTo allows for directory traversal when
    creating directories). (neal at fb dot com)
  . Added ZipArchive::setCompressionName and ZipArchive::setCompressionIndex
    methods. (Remi, Cedric Delmas)
  . Update bundled libzip to 1.0.1. (Remi, Anatol)
  . Fixed bug #67161 (ZipArchive::getStream() returns NULL for certain file).
    (Christoph M. Becker)<|MERGE_RESOLUTION|>--- conflicted
+++ resolved
@@ -8,17 +8,12 @@
     references). (Nikita, Laruence)
   . Fixed bug #73663 ("Invalid opcode 65/16/8" occurs with a variable created
     with list()). (Laruence)
-<<<<<<< HEAD
   . Fixed bug #73727 (ZEND_MM_BITSET_LEN is "undefined symbol" in
     zend_bitset.h). (Nikita)
+  . Fixed bug #73753 (unserialized array pointer not advancing). (David Walker)
 
 - CLI:
   . Fixed bug #72555 (CLI output(japanese) on Windows). (Anatol)
-=======
-  . Fixed bug #73585 (Logging of "Internal Zend error - Missing class
-    information" missing class name). (Laruence)
-  . Fixed bug #73753 (unserialized array pointer not advancing). (David Walker)
->>>>>>> 5733fd1c
 
 - COM:
   . Fixed bug #73679 (DOTNET read access violation using invalid codepage).
