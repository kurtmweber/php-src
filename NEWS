PHP                                                                        NEWS
|||||||||||||||||||||||||||||||||||||||||||||||||||||||||||||||||||||||||||||||
?? ??? 2017, PHP 7.1.2

- Core:
  . Improved GENERATOR_CREATE opcode handler. (Bob, Dmitry)
  . Fixed bug #73877 (readlink() returns garbage for UTF-8 paths). (Anatol)
  . Fixed bug #73876 (Crash when exporting **= in expansion of assign op).
    (Sara)
  . Fixed bug #73962 (bug with symlink related to cyrillic directory). (Anatol)
  . Fixed bug #73969 (segfault in debug_print_backtrace). (andrewnester)

- DTrace:
  . Fixed bug #73965 (DTrace reported as enabled when disabled). (Remi)

<<<<<<< HEAD
- FCGI:
  . Fixed bug #73904 (php-cgi fails to load -c specified php.ini file). (Anatol)
  . Fixed bug #72898 (PHP_FCGI_CHILDREN is not included in phpinfo()). (Anatol)
=======
- FPM:
  . Fixed bug #67583 (double fastcgi_end_request on max_children limit).
    (Dmitry Saprykin)
  . Fixed bug #69865 (php-fpm does not close stderr when using syslog). 
    (m6w6)
>>>>>>> 80a851b4

- GD:
  . Fixed bug #73968 (Premature failing of XBM reading). (cmb)

- GMP:
  . Fixed bug #69993 (test for gmp.h needs to test machine includes).
    (Jordan Gigov) 

- Hash:
  . Added hash_hkdf() function. (Andrey Andreev)
  . Fixed bug #73961 (environmental build dependency in hash sha3 source).
    (krakjoe)

- Intl:
  . Fix bug #73956 (Link use CC instead of CXX). (Remi)

- LDAP:
  . Fixed bug #73933 (error/segfault with ldap_mod_replace and opcache).
    (Laruence)

- MySQLi:
  . Fixed bug #73949 (leak in mysqli_fetch_object). (krakjoe)

- Mysqlnd:
  . Fixed bug #69899 (segfault on close() after free_result() with mysqlnd).
    (Richard Fussenegger)

- OpenSSL:
  . Fixed bug #71519 (add serial hex to return value array). (xrobau)
  . Fixed bug #73692 (Compile ext/openssl with openssl 1.1.0 on Win). (Anatol)

- PDO_Firebird:
  . Implemented FR #72583 (All data are fetched as strings). (Dorin Marcoci)

- PDO_PgSQL:
  . Fixed bug #73959 (lastInsertId fails to throw an exception for wrong 
    sequence name). (andrewnester)

- Phar:
  . Fixed bug #70417 (PharData::compress() doesn't close temp file). (cmb)

- posix:
  . Fixed bug #71219 (configure script incorrectly checks for ttyname_r). (atoh)

- Session:
  . Fixed bug #69582 (session not readable by root in CLI). (EvgeniySpinov)

- SPL:
  . Fixed bug #73896 (spl_autoload() crashes when calls magic _call()). (Dmitry)

- Standard:
  . Fixed bug #69442 (closing of fd incorrect when PTS enabled). (jaytaph)
  . Fixed bug #47021 (SoapClient stumbles over WSDL delivered with
    "Transfer-Encoding: chunked"). (Rowan Collins)
  . Fixed bug #72974 (imap is undefined service on AIX). (matthieu.sarter)
  . Fixed bug #72979 (money_format stores wrong length AIX). (matthieu.sarter)
  . Fixed bug #73374 (intval() with base 0 should detect binary). (Leigh)
  . Fixed bug #69061 (mail.log = syslog contains double information).
    (Tom Sommer)

- ZIP:
  . Fixed bug #70103 (ZipArchive::addGlob ignores remove_all_path option). (cmb,
    Mitch Hagstrand)

19 Jan 2017, PHP 7.1.1

- Core:
  . Fixed bug #73792 (invalid foreach loop hangs script). (Dmitry)
  . Fixed bug #73686 (Adding settype()ed values to ArrayObject results in
    references). (Nikita, Laruence)
  . Fixed bug #73663 ("Invalid opcode 65/16/8" occurs with a variable created
    with list()). (Laruence)
  . Fixed bug #73727 (ZEND_MM_BITSET_LEN is "undefined symbol" in
    zend_bitset.h). (Nikita)
  . Fixed bug #73753 (unserialized array pointer not advancing). (David Walker)
  . Fixed bug #73783 (SIG_IGN doesn't work when Zend Signals is enabled).
    (David Walker)

- CLI:
  . Fixed bug #72555 (CLI output(japanese) on Windows). (Anatol)

- COM:
  . Fixed bug #73679 (DOTNET read access violation using invalid codepage).
    (Anatol)

- DOM:
  . Fixed bug #67474 (getElementsByTagNameNS filter on default ns). (aboks)

- Mbstring:
  . Fixed bug #73646 (mb_ereg_search_init null pointer dereference).
    (Laruence)

- Mysqli:
  . Fixed bug #73462 (Persistent connections don't set $connect_errno).
    (darkain)

- Mysqlnd:
  . Optimized handling of BIT fields - less memory copies and lower memory
    usage. (Andrey)
  . Fixed bug #73800 (sporadic segfault with MYSQLI_OPT_INT_AND_FLOAT_NATIVE). 
	(vanviegen)

- Opcache:
  . Fixed bug #73789 (Strange behavior of class constants in switch/case block).
    (Laruence)
  . Fixed bug #73746 (Method that returns string returns UNKNOWN:0 instead).
    (Laruence)
  . Fixed bug #73654 (Segmentation fault in zend_call_function). (Nikita)
  . Fixed bug #73668 ("SIGFPE Arithmetic exception" in opcache when divide by
    minus 1). (Nikita)
  . Fixed bug #73847 (Recursion when a variable is redefined as array). (Nikita)

- PDO_Firebird:
  . Fixed bug #72931 (PDO_FIREBIRD with Firebird 3.0 not work on returning
    statement). (Dorin Marcoci)

- phpdbg:
  . Fixed bug #73794 (Crash (out of memory) when using run and # command
    separator). (Bob)
  . Fixed bug #73704 (phpdbg shows the wrong line in files with shebang). (Bob)

- SQLite3:
  . Reverted fix for bug #73530	(Unsetting result set may reset other result
    set). (cmb)

- Standard:
  . Fixed bug #73594 (dns_get_record does not populate $additional out
    parameter). (Bruce Weirdan)
  . Fixed bug #70213 (Unserialize context shared on double class lookup).
    (Taoguang Chen)
  . Fixed bug #73154 (serialize object with __sleep function crash). (Nikita)
  . Fixed bug #70490 (get_browser function is very slow). (Nikita)
  . Fixed bug #73265 (Loading browscap.ini at startup causes high memory usage).
    (Nikita)
  . Add subject to mail log. (tomsommer)
  . Fixed bug #31875 (get_defined_functions additional param to exclude
	disabled functions). (willianveiga)

- Zlib
  . Fixed bug #73373 (deflate_add does not verify that output was not truncated).
    (Matt Bonneau)

01 Dec 2016, PHP 7.1.0

- Core:
  . Added nullable types. (Levi, Dmitry)
  . Added DFA optimization framework based on e-SSA form. (Dmitry, Nikita)
  . Added specialized opcode handlers (e.g. ZEND_ADD_LONG_NO_OVERFLOW).
    (Dmitry)
  . Added [] = as alternative construct to list() =. (Bob)
  . Added void return type. (Andrea)
  . Added support for negative string offsets in string offset syntax and
    various string functions. (Francois)
  . Added a form of the list() construct where keys can be specified. (Andrea)
  . Implemented safe execution timeout handling, that prevents random crashes
    after "Maximum execution time exceeded" error. (Dmitry)
  . Implemented the RFC `Support Class Constant Visibility`. (Sean DuBois,
    Reeze Xia, Dmitry)
  . Implemented the RFC `Catching multiple exception types`. (Bronislaw Bialek,
    Pierrick)
  . Implemented logging to syslog with dynamic error levels. (Jani Ollikainen)
  . Implemented FR #72614 (Support "nmake test" on building extensions by
    phpize). (Yuji Uchiyama)
  . Implemented RFC: Iterable. (Aaron Piotrowski)
  . Implemented RFC: Closure::fromCallable (Danack)
  . Implemented RFC: Replace "Missing argument" warning with "\ArgumentCountError"
    exception. (Dmitry, Davey)
  . Implemented RFC: Fix inconsistent behavior of $this variable. (Dmitry)
  . Fixed bug #73585 (Logging of "Internal Zend error - Missing class
    information" missing class name). (Laruence)
  . Fixed memory leak(null coalescing operator with Spl hash). (Tyson Andre)
  . Fixed bug #72736 (Slow performance when fetching large dataset with mysqli
    / PDO). (Dmitry)
  . Fixed bug #72482 (Ilegal write/read access caused by gdImageAALine
    overflow). (cmb)
  . Fixed bug #72696 (imagefilltoborder stackoverflow on truecolor images).
    (cmb)
  . Fixed bug #73350 (Exception::__toString() cause circular references).
    (Laruence)
  . Fixed bug #73329 ((Float)"Nano" == NAN). (Anatol)
  . Fixed bug #73288 (Segfault in __clone > Exception.toString > __get).
    (Laruence)
  . Fixed for #73240 (Write out of bounds at number_format). (Stas)
  . Fix pthreads detection when cross-compiling (ffontaine)
  . Fixed bug #73337 (try/catch not working with two exceptions inside a same
    operation). (Dmitry)
  . Fixed bug #73156 (segfault on undefined function). (Dmitry)
  . Fixed bug #73163 (PHP hangs if error handler throws while accessing undef
    const in default value). (Nikita)
  . Fixed bug #73172 (parse error: Invalid numeric literal). (Nikita, Anatol)
  . Fixed bug #73181 (parse_str() without a second argument leads to crash).
    (Nikita)
  . Fixed bug #73025 (Heap Buffer Overflow in virtual_popen of
    zend_virtual_cwd.c). (cmb)
  . Fixed bug #73058 (crypt broken when salt is 'too' long). (Anatol)
  . Fixed bug #72944 (Null pointer deref in zval_delref_p). (Dmitry)
  . Fixed bug #72943 (assign_dim on string doesn't reset hval). (Laruence)
  . Fixed bug #72598 (Reference is lost after array_slice()) (Nikita)
  . Fixed bug #72703 (Out of bounds global memory read in BF_crypt triggered by
    password_verify). (Anatol)
  . Fixed bug #72813 (Segfault with __get returned by ref). (Laruence)
  . Fixed bug #72767 (PHP Segfaults when trying to expand an infinite operator).
    (Nikita)
  . TypeError messages for arg_info type checks will now say "must be ...
    or null" where the parameter or return type accepts null. (Andrea)
  . Fixed bug #72857 (stream_socket_recvfrom read access violation). (Anatol)
  . Fixed bug #72663 (Create an Unexpected Object and Don't Invoke
    __wakeup() in Deserialization). (Stas)
  . Fixed bug #72681 (PHP Session Data Injection Vulnerability). (Stas)
  . Fixed bug #72742 (memory allocator fails to realloc small block to large
    one). (Stas)
  . Fixed URL rewriter. It would not rewrite '//example.com/' URL
    unconditionally. URL rewrite target hosts whitelist is implemented. (Yasuo)
  . Fixed bug #72641 (phpize (on Windows) ignores PHP_PREFIX).
    (Yuji Uchiyama)
  . Fixed bug #72683 (getmxrr broken). (Anatol)
  . Fixed bug #72629 (Caught exception assignment to variables ignores
    references). (Laruence)
  . Fixed bug #72594 (Calling an earlier instance of an included anonymous
    class fatals). (Laruence)
  . Fixed bug #72581 (previous property undefined in Exception after
    deserialization). (Laruence)
  . Fixed bug #72543 (Different references behavior comparing to PHP 5)
    (Laruence, Dmitry, Nikita)
  . Fixed bug #72347 (VERIFY_RETURN type casts visible in finally). (Dmitry)
  . Fixed bug #72216 (Return by reference with finally is not memory safe).
    (Dmitry)
  . Fixed bug #72215 (Wrong return value if var modified in finally). (Dmitry)
  . Fixed bug #71818 (Memory leak when array altered in destructor). (Dmitry)
  . Fixed bug #71539 (Memory error on $arr[$a] =& $arr[$b] if RHS rehashes)
    (Dmitry, Nikita)
  . Added new constant PHP_FD_SETSIZE. (cmb)
  . Added optind parameter to getopt(). (as)
  . Added PHP to SAPI error severity mapping for logs. (Martin Vobruba)
  . Fixed bug #71911 (Unable to set --enable-debug on building extensions by
    phpize on Windows). (Yuji Uchiyama)
  . Fixed bug #29368 (The destructor is called when an exception is thrown from
    the constructor). (Dmitry)
  . Implemented RFC: RNG Fixes. (Leigh)
  . Implemented email validation as per RFC 6531. (Leo Feyer, Anatol)
  . Fixed bug #72513 (Stack-based buffer overflow vulnerability in
    virtual_file_ex). (Stas)
  . Fixed bug #72573 (HTTP_PROXY is improperly trusted by some PHP libraries
    and applications). (Stas)
  . Fixed bug #72523 (dtrace issue with reflection (failed test)). (Laruence)
  . Fixed bug #72508 (strange references after recursive function call and
    "switch" statement). (Laruence)
  . Fixed bug #72441 (Segmentation fault: RFC list_keys). (Laruence)
  . Fixed bug #72395 (list() regression). (Laruence)
  . Fixed bug #72373 (TypeError after Generator function w/declared return type
    finishes). (Nikita)
  . Fixed bug #69489 (tempnam() should raise notice if falling back to temp dir).
    (Laruence, Anatol)
  . Fixed UTF-8 and long path support on Windows. (Anatol)
  . Fixed bug #53432 (Assignment via string index access on an empty string
    converts to array). (Nikita)
  . Fixed bug #62210 (Exceptions can leak temporary variables). (Dmitry, Bob)
  . Fixed bug #62814 (It is possible to stiffen child class members visibility).
    (Nikita)
  . Fixed bug #69989 (Generators don't participate in cycle GC). (Nikita)
  . Fixed bug #70228 (Memleak if return in finally block). (Dmitry)
  . Fixed bug #71266 (Missing separation of properties HT in foreach etc).
    (Dmitry)
  . Fixed bug #71604 (Aborted Generators continue after nested finally).
    (Nikita)
  . Fixed bug #71572 (String offset assignment from an empty string inserts
    null byte). (Francois)
  . Fixed bug #71897 (ASCII 0x7F Delete control character permitted in
    identifiers). (Andrea)
  . Fixed bug #72188 (Nested try/finally blocks losing return value). (Dmitry)
  . Fixed bug #72213 (Finally leaks on nested exceptions). (Dmitry, Nikita)
  . Fixed bug #47517 (php-cgi.exe missing UAC manifest).
    (maxdax15801 at users noreply github com)
  . Change statement and fcall extension handlers to accept frame. (Joe)
  . Number operators taking numeric strings now emit E_NOTICEs or E_WARNINGs
    when given malformed numeric strings. (Andrea)
  . (int), intval() where $base is 10 or unspecified, settype(), decbin(),
    decoct(), dechex(), integer operators and other conversions now always
    respect scientific notation in numeric strings. (Andrea)
  . Raise a compile-time warning on octal escape sequence overflow. (Sara)

- Apache2handler:
  . Enable per-module logging in Apache 2.4+. (Martin Vobruba)

- BCmath:
  . Fix bug #73190 (memcpy negative parameter _bc_new_num_ex). (Stas)

- Bz2:
  . Fixed bug #72837 (integer overflow in bzdecompress caused heap
    corruption). (Stas)
  . Fixed bug #72613 (Inadequate error handling in bzread()). (Stas)

- Calendar:
  . Fix integer overflows (Joshua Rogers)
  . Fixed bug #67976 (cal_days_month() fails for final month of the French
    calendar). (cmb)
  . Fixed bug #71894 (AddressSanitizer: global-buffer-overflow in
    zif_cal_from_jd). (cmb)

- CLI Server:
  . Fixed bug #73360 (Unable to work in root with unicode chars). (Anatol)
  . Fixed bug #71276 (Built-in webserver does not send Date header).
    (see at seos fr)

- COM:
  . Fixed bug #73126 (Cannot pass parameter 1 by reference). (Anatol)
  . Fixed bug #69579 (Invalid free in extension trait). (John Boehr)
  . Fixed bug #72922 (COM called from PHP does not return out parameters).
    (Anatol)
  . Fixed bug #72569 (DOTNET/COM array parameters broke in PHP7). (Anatol)
  . Fixed bug #72498 (variant_date_from_timestamp null dereference). (Anatol)

- Curl
  . Implement support for handling HTTP/2 Server Push. (Davey)
  . Add curl_multi_errno(), curl_share_errno() and curl_share_strerror()
    functions. (Pierrick)
  . Fixed bug #72674 (Heap overflow in curl_escape). (Stas)
  . Fixed bug #72541 (size_t overflow lead to heap corruption). (Stas).
  . Fixed bug #71709 (curl_setopt segfault with empty CURLOPT_HTTPHEADER).
    (Pierrick)
  . Fixed bug #71929 (CURLINFO_CERTINFO data parsing error). (Pierrick)

- Date:
  . Fixed bug #69587 (DateInterval properties and isset). (jhdxr)
  . Fixed bug #73426 (createFromFormat with 'z' format char results in
    incorrect time). (Derick)
  . Fixed bug #45554 (Inconsistent behavior of the u format char). (Derick)
  . Fixed bug #48225 (DateTime parser doesn't set microseconds for "now").
    (Derick)
  . Fixed bug #52514 (microseconds are missing in DateTime class). (Derick)
  . Fixed bug #52519 (microseconds in DateInterval are missing). (Derick)
  . Fixed bug #60089 (DateTime::createFromFormat() U after u nukes microtime).
    (Derick)
  . Fixed bug #64887 (Allow DateTime modification with subsecond items).
    (Derick)
  . Fixed bug #68506 (General DateTime improvments needed for microseconds to
    become useful). (Derick)
  . Fixed bug #73109 (timelib_meridian doesn't parse dots correctly). (Derick)
  . Fixed bug #73247 (DateTime constructor does not initialise microseconds
    property). (Derick)
  . Fixed bug #73147 (Use After Free in PHP7 unserialize()). (Stas)
  . Fixed bug #73189 (Memcpy negative size parameter php_resolve_path). (Stas)
  . Fixed bug #66836 (DateTime::createFromFormat 'U' with pre 1970 dates fails
    parsing). (derick)
  . Invalid serialization data for a DateTime or DatePeriod object will now
    throw an instance of Error from __wakeup() or __set_state() instead of
    resulting in a fatal error. (Aaron Piotrowski)
  . Timezone initialization failure from serialized data will now throw an
    instance of Error from __wakeup() or __set_state() instead of resulting in
    a fatal error. (Aaron Piotrowski)
  . Export date_get_interface_ce() for extension use. (Jeremy Mikola)
  . Fixed bug #63740 (strtotime seems to use both sunday and monday as start of
    week). (Derick)

- Dba:
  . Fixed bug #70825 (Cannot fetch multiple values with group in ini file).
    (cmb)
  . Data modification functions (e.g.: dba_insert()) now throw an instance of
    Error instead of triggering a catchable fatal error if the key is does not
    contain exactly two elements. (Aaron Piotrowski)

- DOM:
  . Fixed bug #73150 (missing NULL check in dom_document_save_html). (Stas)
  . Fixed bug #66502 (DOM document dangling reference). (Sean Heelan, cmb)
  . Invalid schema or RelaxNG validation contexts will throw an instance of
    Error instead of resulting in a fatal error. (Aaron Piotrowski)
  . Attempting to register a node class that does not extend the appropriate
    base class will now throw an instance of Error instead of resulting in a
    fatal error. (Aaron Piotrowski)
  . Attempting to read an invalid or write to a readonly property will throw
    an instance of Error instead of resulting in a fatal error. (Aaron
    Piotrowski)

- DTrace:
  . Disabled PHP call tracing by default (it makes significant overhead).
    This may be enabled again using envirionment variable USE_ZEND_DTRACE=1.
    (Dmitry)

- EXIF:
  . Fixed bug #72735 (Samsung picture thumb not read (zero size)). (Kalle, Remi)
  . Fixed bug #72627 (Memory Leakage In exif_process_IFD_in_TIFF). (Stas)
  . Fixed bug #72603 (Out of bound read in exif_process_IFD_in_MAKERNOTE).
    (Stas)
  . Fixed bug #72618 (NULL Pointer Dereference in exif_process_user_comment).
    (Stas)

- Filter:
  . Fixed bug #72972 (Bad filter for the flags FILTER_FLAG_NO_RES_RANGE and
    FILTER_FLAG_NO_PRIV_RANGE). (julien)
  . Fixed bug #73054 (default option ignored when object passed to int filter).
    (cmb)
  . Fixed bug #71745 (FILTER_FLAG_NO_RES_RANGE does not cover whole 127.0.0.0/8
    range). (bugs dot php dot net at majkl578 dot cz)

- FPM:
  . Fixed bug #72575 (using --allow-to-run-as-root should ignore missing user).
    (gooh)

- FTP:
  . Fixed bug #70195 (Cannot upload file using ftp_put to FTPES with
    require_ssl_reuse). (Benedict Singer)
  . Implemented FR #55651 (Option to ignore the returned FTP PASV address).
    (abrender at elitehosts dot com)

- GD:
  . Fixed bug #73213 (Integer overflow in imageline() with antialiasing). (cmb)
  . Fixed bug #73272 (imagescale() is not affected by, but affects
    imagesetinterpolation()). (cmb)
  . Fixed bug #73279 (Integer overflow in gdImageScaleBilinearPalette()). (cmb)
  . Fixed bug #73280 (Stack Buffer Overflow in GD dynamicGetbuf). (cmb)
  . Fixed bug #50194 (imagettftext broken on transparent background w/o
    alphablending). (cmb)
  . Fixed bug #73003 (Integer Overflow in gdImageWebpCtx of gd_webp.c). (trylab,
    cmb)
  . Fixed bug #53504 (imagettfbbox gives incorrect values for bounding box).
    (Mark Plomer, cmb)
  . Fixed bug #73157 (imagegd2() ignores 3rd param if 4 are given). (cmb)
  . Fixed bug #73155 (imagegd2() writes wrong chunk sizes on boundaries). (cmb)
  . Fixed bug #73159 (imagegd2(): unrecognized formats may result in corrupted
    files). (cmb)
  . Fixed bug #73161 (imagecreatefromgd2() may leak memory). (cmb)
  . Fixed bug #67325 (imagetruecolortopalette: white is duplicated in palette).
    (cmb)
  . Fixed bug #66005 (imagecopy does not support 1bit transparency on truecolor
    images). (cmb)
  . Fixed bug #72913 (imagecopy() loses single-color transparency on palette
    images). (cmb)
  . Fixed bug #68716 (possible resource leaks in _php_image_convert()). (cmb)
  . Fixed bug #72709 (imagesetstyle() causes OOB read for empty $styles). (cmb)
  . Fixed bug #72697 (select_colors write out-of-bounds). (Stas)
  . Fixed bug #72730 (imagegammacorrect allows arbitrary write access). (Stas)
  . Fixed bug #72596 (imagetypes function won't advertise WEBP support). (cmb)
  . Fixed bug #72604 (imagearc() ignores thickness for full arcs). (cmb)
  . Fixed bug #70315 (500 Server Error but page is fully rendered). (cmb)
  . Fixed bug #43828 (broken transparency of imagearc for truecolor in
    blendingmode). (cmb)
  . Fixed bug #72512 (gdImageTrueColorToPaletteBody allows arbitrary write/read
    access). (Pierre)
  . Fixed bug #72519 (imagegif/output out-of-bounds access). (Pierre)
  . Fixed bug #72558 (Integer overflow error within _gdContributionsAlloc()).
    (Pierre)
  . Fixed bug #72482 (Ilegal write/read access caused by gdImageAALine
    overflow). (Pierre)
  . Fixed bug #72494 (imagecropauto out-of-bounds access). (Fernando, Pierre,
    cmb)
  . Fixed bug #72404 (imagecreatefromjpeg fails on selfie). (cmb)
  . Fixed bug #43475 (Thick styled lines have scrambled patterns). (cmb)
  . Fixed bug #53640 (XBM images require width to be multiple of 8). (cmb)
  . Fixed bug #64641 (imagefilledpolygon doesn't draw horizontal line). (cmb)

- Hash:
  . Added SHA3 fixed mode algorithms (224, 256, 384, and 512 bit). (Sara)
  . Added SHA512/256 and SHA512/224 algorithms. (Sara)

- iconv:
  . Fixed bug #72320 (iconv_substr returns false for empty strings). (cmb)

- IMAP:
  . Fixed bug #73418 (Integer Overflow in "_php_imap_mail" leads to crash).
    (Anatol)
  . An email address longer than 16385 bytes will throw an instance of Error
    instead of resulting in a fatal error. (Aaron Piotrowski)

- Interbase:
  . Fixed bug #73512 (Fails to find firebird headers as don't use fb_config
    output). (Remi)

- Intl:
  . Fixed bug #73007 (add locale length check). (Stas)
  . Fixed bug #73218 (add mitigation for ICU int overflow). (Stas)
  . Fixed bug #65732 (grapheme_*() is not Unicode compliant on CR LF
    sequence). (cmb)
  . Fixed bug #73007 (add locale length check). (Stas)
  . Fixed bug #72639 (Segfault when instantiating class that extends
    IntlCalendar and adds a property). (Laruence)
  . Fixed bug #72658 (Locale::lookup() / locale_lookup() hangs if no match
    found). (Anatol)
  . Partially fixed #72506 (idn_to_ascii for UTS #46 incorrect for long domain
    names). (cmb)
  . Fixed bug #72533 (locale_accept_from_http out-of-bounds access). (Stas)
  . Failure to call the parent constructor in a class extending Collator
    before invoking the parent methods will throw an instance of Error
    instead of resulting in a recoverable fatal error. (Aaron Piotrowski)
  . Cloning a Transliterator object may will now throw an instance of Error
    instead of resulting in a fatal error if cloning the internal
    transliterator fails. (Aaron Piotrowski)
  . Added IntlTimeZone::getWindowsID() and
    IntlTimeZone::getIDForWindowsID(). (Sara)
  . Fixed bug #69374 (IntlDateFormatter formatObject returns wrong utf8 value).
    (lenhatanh86 at gmail com)
  . Fixed bug #69398 (IntlDateFormatter formatObject returns wrong value when
    time style is NONE). (lenhatanh86 at gmail com)

- JSON:
  . Introduced encoder struct instead of global which fixes bugs #66025 and
    #73254 related to pretty print indentation. (Jakub Zelenka)
  . Fixed bug #73113 (Segfault with throwing JsonSerializable). (julien)
  . Implemented earlier return when json_encode fails, fixes bugs #68992
    (Stacking exceptions thrown by JsonSerializable) and #70275 (On recursion
    error, json_encode can eat up all system memory). (Jakub Zelenka)
  . Implemented FR #46600 ("_empty_" key in objects). (Jakub Zelenka)
  . Exported JSON parser API including json_parser_method that can be used
    for implementing custom logic when parsing JSON. (Jakub Zelenka)
  . Escaped U+2028 and U+2029 when JSON_UNESCAPED_UNICODE is supplied as
    json_encode options and added JSON_UNESCAPED_LINE_TERMINATORS to restore
    the previous behaviour. (Eddie Kohler)

- LDAP:
  . Providing an unknown modification type to ldap_batch_modify() will now
    throw an instance of Error instead of resulting in a fatal error.
    (Aaron Piotrowski)

- Mbstring:
  . Fixed bug #73532 (Null pointer dereference in mb_eregi). (Laruence)
  . Fixed bug #66964 (mb_convert_variables() cannot detect recursion) (Yasuo)
  . Fixed bug #72992 (mbstring.internal_encoding doesn't inherit default_charset).
    (Yasuo)
  . Fixed bug #66797 (mb_substr only takes 32-bit signed integer). (cmb)
  . Fixed bug #72711 (`mb_ereg` does not clear the `$regs` parameter on
    failure). (ju1ius)
  . Fixed bug #72691 (mb_ereg_search raises a warning if a match zero-width).
    (cmb)
  . Fixed bug #72693 (mb_ereg_search increments search position when a match
    zero-width). (cmb)
  . Fixed bug #72694 (mb_ereg_search_setpos does not accept a string's last
    position). (cmb)
  . Fixed bug #72710 (`mb_ereg` causes buffer overflow on regexp compile error).
    (ju1ius)
  . Deprecated mb_ereg_replace() eval option. (Rouven Weßling, cmb)
  . Fixed bug #69151 (mb_ereg should reject ill-formed byte sequence).
    (Masaki Kagaya)
  . Fixed bug #72405 (mb_ereg_replace - mbc_to_code (oniguruma) -
    oob read access). (Laruence)
  . Fixed bug #72399 (Use-After-Free in MBString (search_re)). (Laruence)
  . mb_ereg() and mb_eregi() will now throw an instance of ParseError if an
    invalid PHP expression is provided and the 'e' option is used. (Aaron
    Piotrowski)

- Mcrypt:
  . Deprecated ext/mcrypt. (Scott Arciszewski, cmb)
  . Fixed bug #72782 (Heap Overflow due to integer overflows). (Stas)
  . Fixed bug #72551, bug #72552 (In correct casting from size_t to int lead to
    heap overflow in mdecrypt_generic). (Stas)
  . mcrypt_encrypt() and mcrypt_decrypt() will throw an instance of Error
    instead of resulting in a fatal error if mcrypt cannot be initialized.
    (Aaron Piotrowski)

- Mysqli:
  . Attempting to read an invalid or write to a readonly property will throw
    an instance of Error instead of resulting in a fatal error. (Aaron
    Piotrowski)

- Mysqlnd:
  . Fixed bug #64526 (Add missing mysqlnd.* parameters to php.ini-*). (cmb)
  . Fixed bug #71863 (Segfault when EXPLAIN with "Unknown column" error when
    using MariaDB). (Andrey)
  . Fixed bug #72701 (mysqli_get_host_info() wrong output). (Anatol)

- OCI8
  . Fixed bug #71148 (Bind reference overwritten on PHP 7). (Oracle Corp.)
  . Fixed invalid handle error with Implicit Result Sets. (Chris Jones)
  . Fixed bug #72524 (Binding null values triggers ORA-24816 error). (Chris Jones)

- ODBC:
  . Fixed bug #73448 (odbc_errormsg returns trash, always 513 bytes).
    (Anatol)

- Opcache:
  . Fixed bug #73583 (Segfaults when conditionally declared class and function
    have the same name). (Laruence)
  . Fixed bug #69090 (check cached files permissions)
  . Fixed bug #72982 (Memory leak in zend_accel_blacklist_update_regexp()
    function). (Laruence)
  . Fixed bug #72949 (Typo in opcache error message). (cmb)
  . Fixed bug #72762 (Infinite loop while parsing a file with opcache enabled).
    (Nikita)
  . Fixed bug #72590 (Opcache restart with kill_all_lockers does not work).
    (Keyur)

- OpenSSL:
  . Fixed bug #73478 (openssl_pkey_new() generates wrong pub/priv keys with
    Diffie Hellman). (Jakub Zelenka)
  . Fixed bug #73276 (crash in openssl_random_pseudo_bytes function). (Stas)
  . Fixed bug #73072 (Invalid path SNI_server_certs causes segfault).
    (Jakub Zelenka)
  . Fixed bug #72360 (ext/openssl build failure with OpenSSL 1.1.0).
    (Jakub Zelenka)
  . Bumped a minimal version to 1.0.1. (Jakub Zelenka)
  . Dropped support for SSL2. (Remi)
  . Implemented FR #61204 (Add elliptic curve support for OpenSSL).
    (Dominic Luechinger)
  . Implemented FR #67304 (Added AEAD support [CCM and GCM modes] to
    openssl_encrypt and openssl_decrypt). (Jakub Zelenka)
  . Implemented error storing to the global queue and cleaning up the OpenSSL
    error queue (resolves bugs #68276 and #69882). (Jakub Zelenka)

- Pcntl
  . Implemented asynchronous signal handling without TICKS. (Dmitry)
  . Added pcntl_signal_get_handler() that returns the current signal handler
    for a particular signal. Addresses FR #72409. (David Walker)
  . Add signinfo to pcntl_signal() handler args (Bishop Bettini, David Walker)

- PCRE:
  . Fixed bug #73483 (Segmentation fault on pcre_replace_callback). (Laruence)
  . Fixed bug #73612 (preg_*() may leak memory). (cmb)
  . Fixed bug #73392 (A use-after-free in zend allocator management). 
    (Laruence)
  . Fixed bug #73121 (Bundled PCRE doesn't compile because JIT isn't supported
    on s390). (Anatol)
  . Fixed bug #72688 (preg_match missing group names in matches). (cmb)
  . Downgraded to PCRE 8.38. (Anatol)
  . Fixed bug #72476 (Memleak in jit_stack). (Laruence)
  . Fixed bug #72463 (mail fails with invalid argument). (Anatol)
  . Upgraded to PCRE 8.39. (Anatol)

- PDO:
  . Fixed bug #72788 (Invalid memory access when using persistent PDO
    connection). (Keyur)
  . Fixed bug #72791 (Memory leak in PDO persistent connection handling). (Keyur)
  . Fixed bug #60665 (call to empty() on NULL result using PDO::FETCH_LAZY
    returns false). (cmb)

- PDO_DBlib:
  . Fixed bug #72414 (Never quote values as raw binary data). (Adam Baratz)
  . Allow \PDO::setAttribute() to set query timeouts. (Adam Baratz)
  . Handle SQLDECIMAL/SQLNUMERIC types, which are used by later TDS versions.
    (Adam Baratz)
  . Add common PDO test suite. (Adam Baratz)
  . Free error and message strings when cleaning up PDO instances.
    (Adam Baratz)
  . Fixed bug #67130 (\PDOStatement::nextRowset() should succeed when all rows
    in current rowset haven't been fetched). (Peter LeBrun)
  . Ignore potentially misleading dberr values. (Chris Kings-Lynne)
  . Implemented stringify 'uniqueidentifier' fields.
    (Alexander Zhuravlev, Adam Baratz)

- PDO_Firebird:
  . Fixed bug #73087, #61183, #71494 (Memory corruption in bindParam).
    (Dorin Marcoci)
  . Fixed bug #60052 (Integer returned as a 64bit integer on X86_64). (Mariuz)

- PDO_pgsql:
  . Fixed bug #70313 (PDO statement fails to throw exception). (Matteo)
  . Fixed bug #72570 (Segmentation fault when binding parameters on a query
    without placeholders). (Matteo)
  . Implemented FR #72633 (Postgres PDO lastInsertId() should work without
    specifying a sequence). (Pablo Santiago Sánchez, Matteo)

- Phar:
  . Fixed bug #72928 (Out of bound when verify signature of zip phar in
    phar_parse_zipfile). (Stas)
  . Fixed bug #73035 (Out of bound when verify signature of tar phar in
    phar_parse_tarfile). (Stas)

- phpdbg:
  . Added generator command for inspection of currently alive generators. (Bob)

- Postgres:
  . Fixed bug #73498 (Incorrect SQL generated for pg_copy_to()). (Craig Duncan)
  . Implemented FR #31021 (pg_last_notice() is needed to get all notice
    messages). (Yasuo)
  . Implemented FR #48532 (Allow pg_fetch_all() to index numerically). (Yasuo)

- Readline:
  . Fixed bug #72538 (readline_redisplay crashes php). (Laruence)

- Reflection
  . Undo backwards compatiblity break in ReflectionType->__toString() and
    deprecate via documentation instead. (Nikita)
  . Reverted prepending \ for class names. (Trowski)
  . Implemented request #38992 (invoke() and invokeArgs() static method calls
    should match). (cmb).
  . Add ReflectionNamedType::getName(). This method should be used instead of
    ReflectionType::__toString()
  . Prepend \ for class names and ? for nullable types returned from
    ReflectionType::__toString(). (Trowski)
  . Fixed bug #72661 (ReflectionType::__toString crashes with iterable).
    (Laruence)
  . Fixed bug #72222 (ReflectionClass::export doesn't handle array constants).
    (Nikita Nefedov)
  . Failure to retrieve a reflection object or retrieve an object property
    will now throw an instance of Error instead of resulting in a fatal error.
    (Aaron Piotrowski)
  . Fix #72209 (ReflectionProperty::getValue() doesn't fail if object doesn't match type). (Joe)

- Session:
  . Fixed bug #73273 (session_unset() empties values from all variables in which
    is $_session stored). (Nikita)
  . Fixed bug #73100 (session_destroy null dereference in ps_files_path_create).
    (cmb)
  . Fixed bug #68015 (Session does not report invalid uid for files save handler).
    (Yasuo)
  . Fixed bug #72940 (SID always return "name=ID", even if session
    cookie exist). (Yasuo)
  . Implemented session_gc() (Yasuo)
    https://wiki.php.net/rfc/session-create-id
  . Implemented session_create_id() (Yasuo)
    https://wiki.php.net/rfc/session-gc
  . Implemented RFC: Session ID without hashing. (Yasuo)
    https://wiki.php.net/rfc/session-id-without-hashing
  . Fixed bug #72531 (ps_files_cleanup_dir Buffer overflow). (Laruence)
  . Custom session handlers that do not return strings for session IDs will 
    now throw an instance of Error instead of resulting in a fatal error
    when a function is called that must generate a session ID.
    (Aaron Piotrowski)
  . An invalid setting for session.hash_function will throw an instance of
    Error instead of resulting in a fatal error when a session ID is created.
    (Aaron Piotrowski)
  . Fixed bug #72562 (Use After Free in unserialize() with Unexpected Session
    Deserialization). (Stas)
  . Improved fix for bug #68063 (Empty session IDs do still start sessions).
    (Yasuo)
  . Fixed bug #71038 (session_start() returns TRUE on failure).
    Session save handlers must return 'string' always for successful read.
    i.e. Non-existing session read must return empty string. PHP 7.0 is made
    not to tolerate buggy return value. (Yasuo)
  . Fixed bug #71394 (session_regenerate_id() must close opened session on
    errors). (Yasuo)

- SimpleXML:
  . Fixed bug #73293 (NULL pointer dereference in SimpleXMLElement::asXML()).
    (Stas)
  . Fixed bug #72971 (SimpleXML isset/unset do not respect namespace). (Nikita)
  . Fixed bug #72957 (Null coalescing operator doesn't behave as expected with
    SimpleXMLElement). (Nikita)
  . Fixed bug #72588 (Using global var doesn't work while accessing SimpleXML
    element). (Laruence)
  . Creating an unnamed or duplicate attribute will throw an instance of Error
    instead of resulting in a fatal error. (Aaron Piotrowski)

- SNMP:
  . Fixed bug #72708 (php_snmp_parse_oid integer overflow in memory
    allocation). (djodjo at gmail dot com)
  . Fixed bug #72479 (Use After Free Vulnerability in SNMP with GC and
    unserialize()). (Stas)

- Soap:
  . Fixed bug #73538 (SoapClient::__setSoapHeaders doesn't overwrite SOAP 
    headers). (duncan3dc)
  . Fixed bug #73452 (Segfault (Regression for #69152)). (Dmitry)
  . Fixed bug #73037 (SoapServer reports Bad Request when gzipped). (Anatol)
  . Fixed bug #73237 (Nested object in "any" element overwrites other fields).
    (Keith Smiley)
  . Fixed bug #69137 (Peer verification fails when using a proxy with SoapClient)
    (Keith Smiley)
  . Fixed bug #71711 (Soap Server Member variables reference bug). (Nikita) 
  . Fixed bug #71996 (Using references in arrays doesn't work like expected).
    (Nikita)

- SPL:
  . Fixed bug #73423 (Reproducible crash with GDB backtrace). (Laruence)
  . Fixed bug #72888 (Segfault on clone on splFileObject). (Laruence)
  . Fixed bug #73029 (Missing type check when unserializing SplArray). (Stas)
  . Fixed bug #72646 (SplFileObject::getCsvControl does not return the escape
    character). (cmb)
  . Fixed bug #72684 (AppendIterator segfault with closed generator). (Pierrick)
  . Attempting to clone an SplDirectory object will throw an instance of Error
    instead of resulting in a fatal error. (Aaron Piotrowski)
  . Calling ArrayIterator::append() when iterating over an object will throw an
    instance of Error instead of resulting in a fatal error. (Aaron Piotrowski)
  . Fixed bug #55701 (GlobIterator throws LogicException). (Valentin VĂLCIU)

- SQLite3:
  . Update to SQLite 3.15.1. (cmb)
  . Fixed bug #73530 (Unsetting result set may reset other result set). (cmb)
  . Fixed bug #73333 (2147483647 is fetched as string). (cmb)
  . Fixed bug #72668 (Spurious warning when exception is thrown in user defined
    function). (Laruence)
  . Implemented FR #72653 (SQLite should allow opening with empty filename).
    (cmb)
  . Fixed bug #70628 (Clearing bindings on an SQLite3 statement doesn't work).
    (cmb)
  . Implemented FR #71159 (Upgraded bundled SQLite lib to 3.9.2). (Laruence)

- Standard:
  . Fixed bug #73297 (HTTP stream wrapper should ignore HTTP 100 Continue).
    (rowan dot collins at gmail dot com)
  . Fixed bug #73303 (Scope not inherited by eval in assert()). (nikic)
  . Fixed bug #73192 (parse_url return wrong hostname). (Nikita)
  . Fixed bug #73203 (passing additional_parameters causes mail to fail). (cmb)
  . Fixed bug #73203 (passing additional_parameters causes mail to fail). (cmb)
  . Fixed bug #72920 (Accessing a private constant using constant() creates
    an exception AND warning). (Laruence)
  . Fixed bug #65550 (get_browser() incorrectly parses entries with "+" sign).
    (cmb)
  . Fixed bug #71882 (Negative ftruncate() on php://memory exhausts memory).
    (cmb)
  . Fixed bug #55451 (substr_compare NULL length interpreted as 0). (Lauri
    Kenttä)
  . Fixed bug #72278 (getimagesize returning FALSE on valid jpg). (cmb)
  . Fixed bug #61967 (unset array item in array_walk_recursive cause
    inconsistent array). (Nikita)
  . Fixed bug #62607 (array_walk_recursive move internal pointer). (Nikita)
  . Fixed bug #69068 (Exchanging array during array_walk -> memory errors).
    (Nikita)
  . Fixed bug #70713 (Use After Free Vulnerability in array_walk()/
    array_walk_recursive()). (Nikita)
  . Fixed bug #72622 (array_walk + array_replace_recursive create references
    from nothing). (Laruence)
  . Fixed bug #72330 (CSV fields incorrectly split if escape char followed by
    UTF chars). (cmb)
  . Implemented RFC: More precise float values. (Jakub Zelenka, Yasuo)
  . array_multisort now uses zend_sort instead zend_qsort. (Laruence)
  . Fixed bug #72505 (readfile() mangles files larger than 2G). (Cschneid)
  . assert() will throw a ParseError when evaluating a string given as the first
    argument if the PHP code is invalid instead of resulting in a catchable
    fatal error. (Aaron Piotrowski)
  . Calling forward_static_call() outside of a class scope will now throw an
    instance of Error instead of resulting in a fatal error. (Aaron Piotrowski)
  . Added is_iterable() function. (Aaron Piotrowski)
  . Fixed bug #72306 (Heap overflow through proc_open and $env parameter).
    (Laruence)
  . Fixed bug #71100 (long2ip() doesn't accept integers in strict mode).
    (Laruence)
  . Implemented FR #55716 (Add an option to pass a custom stream context to
    get_headers()). (Ferenc)
  . Additional validation for parse_url() for login/pass components).
    (Ilia) (Julien)
  . Implemented FR #69359 (Provide a way to fetch the current environment
    variables). (Ferenc)
  . unpack() function accepts an additional optional argument $offset. (Dmitry)
  . Implemented #51879 stream context socket option tcp_nodelay (Joe)

- Streams:
  . Fixed bug #73586 (php_user_filter::$stream is not set to the stream the
    filter is working on). (Dmitry)
  . Fixed bug #72853 (stream_set_blocking doesn't work). (Laruence)
  . Fixed bug #72743 (Out-of-bound read in php_stream_filter_create).
    (Loianhtuan)
  . Implemented FR #27814 (Multiple small packets send for HTTP request).
    (vhuk)
  . Fixed bug #72764 (ftps:// opendir wrapper data channel encryption fails
    with IIS FTP 7.5, 8.5). (vhuk)
  . Fixed bug #72810 (Missing SKIP_ONLINE_TESTS checks). (vhuk)
  . Fixed bug #41021 (Problems with the ftps wrapper). (vhuk)
  . Fixed bug #54431 (opendir() does not work with ftps:// wrapper). (vhuk)
  . Fixed bug #72667 (opendir() with ftp:// attempts to open data stream for
    non-existent directories). (vhuk)
  . Fixed bug #72771 (ftps:// wrapper is vulnerable to protocol downgrade
    attack). (Stas)
  . Fixed bug #72534 (stream_socket_get_name crashes). (Anatol)
  . Fixed bug #72439 (Stream socket with remote address leads to a segmentation
    fault). (Laruence)

- sysvshm:
  . Fixed bug #72858 (shm_attach null dereference). (Anatol)

- Tidy:
  . Implemented support for libtidy 5.0.0 and above. (Michael Orlitzky, Anatol)
  . Creating a tidyNode manually will now throw an instance of Error instead of
    resulting in a fatal error. (Aaron Piotrowski)

- Wddx:
  . Fixed bug #73331 (NULL Pointer Dereference in WDDX Packet Deserialization
    with PDORow). (Stas)
  . Fixed bug #72142 (WDDX Packet Injection Vulnerability in
    wddx_serialize_value()). (Taoguang Chen)
  . Fixed bug #72749 (wddx_deserialize allows illegal memory access) (Stas)
  . Fixed bug #72750 (wddx_deserialize null dereference). (Stas)
  . Fixed bug #72790 (wddx_deserialize null dereference with invalid xml).
    (Stas)
  . Fixed bug #72799 (wddx_deserialize null dereference in
    php_wddx_pop_element). (Stas)
  . Fixed bug #72860 (wddx_deserialize use-after-free). (Stas)
  . Fixed bug #73065 (Out-Of-Bounds Read in php_wddx_push_element). (Stas)
  . Fixed bug #72564 (boolean always deserialized as "true") (Remi)
  . A circular reference when serializing will now throw an instance of Error
    instead of resulting in a fatal error. (Aaron Piotrowski)

- XML:
  . Fixed bug #72135 (malformed XML causes fault) (edgarsandi)
  . Fixed bug #72714 (_xml_startElementHandler() segmentation fault). (cmb)
  . Fixed bug #72085 (SEGV on unknown address zif_xml_parse). (cmb)

- XMLRPC:
  . Fixed bug #72647 (xmlrpc_encode() unexpected output after referencing
    array elements). (Laruence)
  . Fixed bug #72606 (heap-buffer-overflow (write) simplestring_addn
    simplestring.c). (Stas)
  . A circular reference when serializing will now throw an instance of Error
    instead of resulting in a fatal error. (Aaron Piotrowski)

- Zip:
  . Fixed bug #68302 (impossible to compile php with zip support). (cmb)
  . Fixed bug #72660 (NULL Pointer dereference in zend_virtual_cwd).
    (Laruence)
  . Fixed bug #72520 (Stack-based buffer overflow vulnerability in
    php_stream_zip_opener). (Stas)
  . ZipArchive::addGlob() will throw an instance of Error instead of resulting
    in a fatal error if glob support is not available. (Aaron Piotrowski)

10 Nov 2016 PHP 7.0.13

- Core:
  . Fixed bug #73350 (Exception::__toString() cause circular references).
    (Laruence)
  . Fixed bug #73181 (parse_str() without a second argument leads to crash).
    (Nikita)
  . Fixed bug #66773 (Autoload with Opcache allows importing conflicting class
    name to namespace). (Nikita)
  . Fixed bug #66862 ((Sub-)Namespaces unexpected behaviour). (Nikita)
  . Fix pthreads detection when cross-compiling (ffontaine)
  . Fixed bug #73337 (try/catch not working with two exceptions inside a same
    operation). (Dmitry)
  . Fixed bug #73338 (Exception thrown from error handler causes valgrind
    warnings (and crashes)). (Bob, Dmitry)
  . Fixed bug #73329 ((Float)"Nano" == NAN). (Anatol)

- GD:
  . Fixed bug #73213 (Integer overflow in imageline() with antialiasing). (cmb)
  . Fixed bug #73272 (imagescale() is not affected by, but affects
    imagesetinterpolation()). (cmb)
  . Fixed bug #73279 (Integer overflow in gdImageScaleBilinearPalette()). (cmb)
  . Fixed bug #73280 (Stack Buffer Overflow in GD dynamicGetbuf). (cmb)
  . Fixed bug #72482 (Ilegal write/read access caused by gdImageAALine
    overflow). (cmb)
  . Fixed bug #72696 (imagefilltoborder stackoverflow on truecolor images).
    (cmb)

- IMAP:
  . Fixed bug #73418 (Integer Overflow in "_php_imap_mail" leads to crash).
    (Anatol)

- OCI8
  . Fixed bug #71148 (Bind reference overwritten on PHP 7). (Oracle Corp.)

- phpdbg:
  . Properly allow for stdin input from a file. (Bob)
  . Add -s command line option / stdin command for reading script from stdin.
    (Bob)
  . Ignore non-executable opcodes in line mode of phpdbg_end_oplog(). (Bob)
  . Fixed bug #70776 (Simple SIGINT does not have any effect with -rr). (Bob)
  . Fixed bug #71234 (INI files are loaded even invoked as -n --version). (Bob)

- Session:
  . Fixed bug #73273 (session_unset() empties values from all variables in which
    is $_session stored). (Nikita)

- SOAP:
  . Fixed bug #73037 (SoapServer reports Bad Request when gzipped). (Anatol)
  . Fixed bug #73237 (Nested object in "any" element overwrites other fields).
    (Keith Smiley)
  . Fixed bug #69137 (Peer verification fails when using a proxy with SoapClient)
    (Keith Smiley)

- SQLite3:
  . Fixed bug #73333 (2147483647 is fetched as string). (cmb)

- Standard:
  . Fixed bug #73203 (passing additional_parameters causes mail to fail). (cmb)
  . Fixed bug #71241 (array_replace_recursive sometimes mutates its parameters).
    (adsr)

- Wddx:
  . Fixed bug #73331 (NULL Pointer Dereference in WDDX Packet Deserialization
    with PDORow). (Stas)

13 Oct 2016 PHP 7.0.12

- Core:
  . Fixed bug #73025 (Heap Buffer Overflow in virtual_popen of
    zend_virtual_cwd.c). (cmb)
  . Fixed bug #72703 (Out of bounds global memory read in BF_crypt triggered by
    password_verify). (Anatol)
  . Fixed bug #73058 (crypt broken when salt is 'too' long). (Anatol)
  . Fixed bug #69579 (Invalid free in extension trait). (John Boehr)
  . Fixed bug #73156 (segfault on undefined function). (Dmitry)
  . Fixed bug #73163 (PHP hangs if error handler throws while accessing undef
    const in default value). (Nikita)
  . Fixed bug #73172 (parse error: Invalid numeric literal). (Nikita, Anatol)
  . Fixed for #73240 (Write out of bounds at number_format). (Stas)
  . Fixed bug #73147 (Use After Free in PHP7 unserialize()). (Stas)
  . Fixed bug #73189 (Memcpy negative size parameter php_resolve_path). (Stas)

- BCmath:
  . Fix bug #73190 (memcpy negative parameter _bc_new_num_ex). (Stas)

- COM:
  . Fixed bug #73126 (Cannot pass parameter 1 by reference). (Anatol)

- Date:
  . Fixed bug #73091 (Unserializing DateInterval object may lead to __toString
    invocation). (Stas)

- DOM:
  . Fixed bug #73150 (missing NULL check in dom_document_save_html). (Stas)

- Filter:
  . Fixed bug #72972 (Bad filter for the flags FILTER_FLAG_NO_RES_RANGE and
    FILTER_FLAG_NO_PRIV_RANGE). (julien)
  . Fixed bug #73054 (default option ignored when object passed to int filter).
    (cmb)

- GD:
  . Fixed bug #67325 (imagetruecolortopalette: white is duplicated in palette).
    (cmb)
  . Fixed bug #50194 (imagettftext broken on transparent background w/o
    alphablending). (cmb)
  . Fixed bug #73003 (Integer Overflow in gdImageWebpCtx of gd_webp.c). (trylab,
    cmb)
  . Fixed bug #53504 (imagettfbbox gives incorrect values for bounding box).
    (Mark Plomer, cmb)
  . Fixed bug #73157 (imagegd2() ignores 3rd param if 4 are given). (cmb)
  . Fixed bug #73155 (imagegd2() writes wrong chunk sizes on boundaries). (cmb)
  . Fixed bug #73159 (imagegd2(): unrecognized formats may result in corrupted
    files). (cmb)
  . Fixed bug #73161 (imagecreatefromgd2() may leak memory). (cmb)

- Intl:
  . Fixed bug #73218 (add mitigation for ICU int overflow). (Stas)

- Mbstring:
  . Fixed bug #66797 (mb_substr only takes 32-bit signed integer). (cmb)
  . Fixed bug #66964 (mb_convert_variables() cannot detect recursion) (Yasuo)
  . Fixed bug #72992 (mbstring.internal_encoding doesn't inherit default_charset).
    (Yasuo)

- Mysqlnd:
  . Fixed bug #72489 (PHP Crashes When Modifying Array Containing MySQLi Result
    Data). (Nikita)

- Opcache:
  . Fixed bug #72982 (Memory leak in zend_accel_blacklist_update_regexp()
    function). (Laruence)

- OpenSSL:
  . Fixed bug #73072 (Invalid path SNI_server_certs causes segfault).
    (Jakub Zelenka)
  . Fixed bug #73276 (crash in openssl_random_pseudo_bytes function). (Stas)
  . Fixed bug #73275 (crash in openssl_encrypt function). (Stas)

- PCRE:
  . Fixed bug #73121 (Bundled PCRE doesn't compile because JIT isn't supported
    on s390). (Anatol)
  . Fixed bug #73174 (heap overflow in php_pcre_replace_impl). (Stas)

- PDO_DBlib:
  . Fixed bug #72414 (Never quote values as raw binary data). (Adam Baratz)
  . Allow \PDO::setAttribute() to set query timeouts. (Adam Baratz)
  . Handle SQLDECIMAL/SQLNUMERIC types, which are used by later TDS versions.
    (Adam Baratz)
  . Add common PDO test suite. (Adam Baratz)
  . Free error and message strings when cleaning up PDO instances.
    (Adam Baratz)
  . Fixed bug #67130 (\PDOStatement::nextRowset() should succeed when all rows
    in current rowset haven't been fetched). (Peter LeBrun)
  . Ignore potentially misleading dberr values. (Chris Kings-Lynne)

- phpdbg:
  . Fixed bug #72996 (phpdbg_prompt.c undefined reference to DL_LOAD). (Nikita)
  . Fixed next command not stopping when leaving function. (Bob)

- Session:
  . Fixed bug #68015 (Session does not report invalid uid for files save handler).
    (Yasuo)
  . Fixed bug #73100 (session_destroy null dereference in ps_files_path_create).
    (cmb)

- SimpleXML:
  . Fixed bug #73293 (NULL pointer dereference in SimpleXMLElement::asXML()).
    (Stas)

- SOAP:
  . Fixed bug #71711 (Soap Server Member variables reference bug). (Nikita)
  . Fixed bug #71996 (Using references in arrays doesn't work like expected).
    (Nikita)

- SPL:
  . Fixed bug #73257, #73258 (SplObjectStorage unserialize allows use of
    non-object as key). (Stas)

- SQLite3:
  . Updated bundled SQLite3 to 3.14.2. (cmb)

- Zip:
  . Fixed bug #70752 (Depacking with wrong password leaves 0 length files).
    (cmb)

15 Sep 2016 PHP 7.0.11

- Core:
  . Fixed bug #72944 (Null pointer deref in zval_delref_p). (Dmitry)
  . Fixed bug #72943 (assign_dim on string doesn't reset hval). (Laruence)
  . Fixed bug #72911 (Memleak in zend_binary_assign_op_obj_helper). (Laruence)
  . Fixed bug #72813 (Segfault with __get returned by ref). (Laruence)
  . Fixed bug #72767 (PHP Segfaults when trying to expand an infinite operator).
    (Nikita)
  . Fixed bug #72854 (PHP Crashes on duplicate destructor call). (Nikita)
  . Fixed bug #72857 (stream_socket_recvfrom read access violation). (Anatol)

- COM:
  . Fixed bug #72922 (COM called from PHP does not return out parameters).
    (Anatol)

- Dba:
  . Fixed bug #70825 (Cannot fetch multiple values with group in ini file).
    (cmb)

- FTP:
  . Fixed bug #70195 (Cannot upload file using ftp_put to FTPES with
    require_ssl_reuse). (Benedict Singer)

- GD:
  . Fixed bug #72709 (imagesetstyle() causes OOB read for empty $styles). (cmb)
  . Fixed bug #66005 (imagecopy does not support 1bit transparency on truecolor
    images). (cmb)
  . Fixed bug #72913 (imagecopy() loses single-color transparency on palette
    images). (cmb)
  . Fixed bug #68716 (possible resource leaks in _php_image_convert()). (cmb)

- iconv:
  . Fixed bug #72320 (iconv_substr returns false for empty strings). (cmb)

- IMAP:
  . Fixed bug #72852 (imap_mail null dereference). (Anatol)

- Intl:
  . Fixed bug #65732 (grapheme_*() is not Unicode compliant on CR LF
    sequence). (cmb)
  . Fixed bug #73007 (add locale length check). (Stas)

- Mysqlnd:
  . Fixed bug #72293 (Heap overflow in mysqlnd related to BIT fields). (Stas)

- OCI8
  . Fixed invalid handle error with Implicit Result Sets. (Chris Jones)
  . Fixed bug #72524 (Binding null values triggers ORA-24816 error). (Chris Jones)

- Opcache:
  . Fixed bug #72949 (Typo in opcache error message). (cmb)

- PDO:
  . Fixed bug #72788 (Invalid memory access when using persistent PDO
    connection). (Keyur)
  . Fixed bug #72791 (Memory leak in PDO persistent connection handling). (Keyur)
  . Fixed bug #60665 (call to empty() on NULL result using PDO::FETCH_LAZY
    returns false). (cmb)

- PDO_DBlib:
  . Implemented stringify 'uniqueidentifier' fields.
    (Alexander Zhuravlev, Adam Baratz)

- PDO_pgsql:
  . Implemented FR #72633 (Postgres PDO lastInsertId() should work without
    specifying a sequence). (Pablo Santiago Sánchez, Matteo)
  . Fixed bug #72759 (Regression in pgo_pgsql). (Anatol)

- Phar:
  . Fixed bug #72928 (Out of bound when verify signature of zip phar in
    phar_parse_zipfile). (Stas)
  . Fixed bug #73035 (Out of bound when verify signature of tar phar in
    phar_parse_tarfile). (Stas)

- Reflection:
  . Fixed bug #72846 (getConstant for a array constant with constant values
    returns NULL/NFC/UKNOWN). (Laruence)

- Session:
  . Fixed bug #72724 (PHP7: session-uploadprogress kills httpd). (Nikita)
  . Fixed bug #72940 (SID always return "name=ID", even if session
    cookie exist). (Yasuo)

- SimpleXML:
  . Fixed bug #72971 (SimpleXML isset/unset do not respect namespace). (Nikita)
  . Fixed bug #72957 (Null coalescing operator doesn't behave as expected with
    SimpleXMLElement). (Nikita)

- SPL:
  . Fixed bug #73029 (Missing type check when unserializing SplArray). (Stas)

- Standard:
  . Fixed bug #55451 (substr_compare NULL length interpreted as 0). (Lauri
    Kenttä)
  . Fixed bug #72278 (getimagesize returning FALSE on valid jpg). (cmb)
  . Fixed bug #65550 (get_browser() incorrectly parses entries with "+" sign).
    (cmb)

- Streams:
  . Fixed bug #72853 (stream_set_blocking doesn't work). (Laruence)
  . Fixed bug #72764 (ftps:// opendir wrapper data channel encryption fails
    with IIS FTP 7.5, 8.5). (vhuk)
  . Fixed bug #71882 (Negative ftruncate() on php://memory exhausts memory).
    (cmb)

- SQLite3:
  . Downgraded bundled SQLite to 3.8.10.2. (Anatol);

- Sysvshm:
  . Fixed bug #72858 (shm_attach null dereference). (Anatol)

- XML:
  . Fixed bug #72085 (SEGV on unknown address zif_xml_parse). (cmb)
  . Fixed bug #72714 (_xml_startElementHandler() segmentation fault). (cmb)

- Wddx:
  . Fixed bug #72860 (wddx_deserialize use-after-free). (Stas)
  . Fixed bug #73065 (Out-Of-Bounds Read in php_wddx_push_element). (Stas)

- ZIP:
  . Fixed bug #68302 (impossible to compile php with zip support). (cmb)

18 Aug 2016 PHP 7.0.10

- Core:
  . Fixed bug #72629 (Caught exception assignment to variables ignores
    references). (Laruence)
  . Fixed bug #72594 (Calling an earlier instance of an included anonymous
    class fatals). (Laruence)
  . Fixed bug #72581 (previous property undefined in Exception after
    deserialization). (Laruence)
  . Fixed bug #72496 (Cannot declare public method with signature incompatible
    with parent private method). (Pedro Magalhães)
  . Fixed bug #72024 (microtime() leaks memory). (maroszek at gmx dot net)
  . Fixed bug #71911 (Unable to set --enable-debug on building extensions by
    phpize on Windows). (Yuji Uchiyama)
  . Fixed bug causing ClosedGeneratorException being thrown into the calling
    code instead of the Generator yielding from. (Bob)
  . Implemented FR #72614 (Support "nmake test" on building extensions by
    phpize). (Yuji Uchiyama)
  . Fixed bug #72641 (phpize (on Windows) ignores PHP_PREFIX).
    (Yuji Uchiyama)
  . Fixed potential segfault in object storage freeing in shutdown sequence.
    (Bob)
  . Fixed bug #72663 (Create an Unexpected Object and Don't Invoke
   __wakeup() in Deserialization). (Stas)
  . Fixed bug #72681 (PHP Session Data Injection Vulnerability). (Stas)
  . Fixed bug #72683 (getmxrr broken). (Anatol)
  . Fixed bug #72742 (memory allocator fails to realloc small block to large
    one). (Stas)
  . Fixed URL rewriter partially. It would not rewrite '//example.com/' URL
    unconditionally. Only requested host(HTTP_HOST) is rewritten. (Yasuo)

- Bz2:
  . Fixed bug #72837 (integer overflow in bzdecompress caused heap
    corruption). (Stas)

- Calendar:
  . Fixed bug #67976 (cal_days_month() fails for final month of the French
    calendar). (cmb)
  . Fixed bug #71894 (AddressSanitizer: global-buffer-overflow in
    zif_cal_from_jd). (cmb)

- COM:
  . Fixed bug #72569 (DOTNET/COM array parameters broke in PHP7). (Anatol)

- CURL:
  . Fixed bug #71709 (curl_setopt segfault with empty CURLOPT_HTTPHEADER).
    (Pierrick)
  . Fixed bug #71929 (CURLINFO_CERTINFO data parsing error). (Pierrick)
  . Fixed bug #72674 (Heap overflow in curl_escape). (Stas)

- DOM:
  . Fixed bug #66502 (DOM document dangling reference). (Sean Heelan, cmb)

- EXIF:
  . Fixed bug #72735 (Samsung picture thumb not read (zero size)). (Kalle, Remi)
  . Fixed bug #72627 (Memory Leakage In exif_process_IFD_in_TIFF). (Stas)

- Filter:
  . Fixed bug #71745 (FILTER_FLAG_NO_RES_RANGE does not cover whole 127.0.0.0/8
    range). (bugs dot php dot net at majkl578 dot cz)

- FPM:
  . Fixed bug #72575 (using --allow-to-run-as-root should ignore missing user).
    (gooh)

- GD:
  . Fixed bug #72596 (imagetypes function won't advertise WEBP support). (cmb)
  . Fixed bug #72604 (imagearc() ignores thickness for full arcs). (cmb)
  . Fixed bug #70315 (500 Server Error but page is fully rendered). (cmb)
  . Fixed bug #43828 (broken transparency of imagearc for truecolor in
    blendingmode). (cmb)
  . Fixed bug #66555 (Always false condition in ext/gd/libgd/gdkanji.c). (cmb)
  . Fixed bug #68712 (suspicious if-else statements). (cmb)
  . Fixed bug #72697 (select_colors write out-of-bounds). (Stas)
  . Fixed bug #72730 (imagegammacorrect allows arbitrary write access). (Stas)

- Intl:
  . Fixed bug #72639 (Segfault when instantiating class that extends
    IntlCalendar and adds a property). (Laruence)
  . Partially fixed #72506 (idn_to_ascii for UTS #46 incorrect for long domain
    names). (cmb)

- mbstring:
  . Fixed bug #72691 (mb_ereg_search raises a warning if a match zero-width).
    (cmb)
  . Fixed bug #72693 (mb_ereg_search increments search position when a match
    zero-width). (cmb)
  . Fixed bug #72694 (mb_ereg_search_setpos does not accept a string's last
    position). (cmb)
  . Fixed bug #72710 (`mb_ereg` causes buffer overflow on regexp compile error).
    (ju1ius)

- Mcrypt:
  . Fixed bug #72782 (Heap Overflow due to integer overflows). (Stas)

- Opcache:
  . Fixed bug #72590 (Opcache restart with kill_all_lockers does not work).
    (Keyur)

- PCRE:
  . Fixed bug #72688 (preg_match missing group names in matches). (cmb)

- PDO_pgsql:
  . Fixed bug #70313 (PDO statement fails to throw exception). (Matteo)

- Reflection:
  . Fixed bug #72222 (ReflectionClass::export doesn't handle array constants).
    (Nikita Nefedov)

- SimpleXML:
  . Fixed bug #72588 (Using global var doesn't work while accessing SimpleXML
    element). (Laruence)

- SNMP:
  . Fixed bug #72708 (php_snmp_parse_oid integer overflow in memory
    allocation). (djodjo at gmail dot com)

- SPL:
  . Fixed bug #55701 (GlobIterator throws LogicException). (Valentin VĂLCIU)
  . Fixed bug #72646 (SplFileObject::getCsvControl does not return the escape
    character). (cmb)
  . Fixed bug #72684 (AppendIterator segfault with closed generator). (Pierrick)

- SQLite3:
  . Fixed bug #72668 (Spurious warning when exception is thrown in user defined
    function). (Laruence)
  . Fixed bug #72571 (SQLite3::bindValue, SQLite3::bindParam crash). (Laruence)
  . Implemented FR #72653 (SQLite should allow opening with empty filename).
    (cmb)
  . Updated to SQLite3 3.13.0. (cmb)

- Standard:
  . Fixed bug #72622 (array_walk + array_replace_recursive create references
    from nothing). (Laruence)
  . Fixed bug #72152 (base64_decode $strict fails to detect null byte).
    (Lauri Kenttä)
  . Fixed bug #72263 (base64_decode skips a character after padding in strict
    mode). (Lauri Kenttä)
  . Fixed bug #72264 (base64_decode $strict fails with whitespace between
    padding). (Lauri Kenttä)
  . Fixed bug #72330 (CSV fields incorrectly split if escape char followed by
    UTF chars). (cmb)

- Streams:
  . Fixed bug #41021 (Problems with the ftps wrapper). (vhuk)
  . Fixed bug #54431 (opendir() does not work with ftps:// wrapper). (vhuk)
  . Fixed bug #72667 (opendir() with ftp:// attempts to open data stream for
    non-existent directories). (vhuk)
  . Fixed bug #72771 (ftps:// wrapper is vulnerable to protocol downgrade
    attack). (Stas)

- XMLRPC:
  . Fixed bug #72647 (xmlrpc_encode() unexpected output after referencing
    array elements). (Laruence)

- Wddx:
  . Fixed bug #72564 (boolean always deserialized as "true") (Remi)
  . Fixed bug #72142 (WDDX Packet Injection Vulnerability in
    wddx_serialize_value()). (Taoguang Chen)
  . Fixed bug #72749 (wddx_deserialize allows illegal memory access) (Stas)
  . Fixed bug #72750 (wddx_deserialize null dereference). (Stas)
  . Fixed bug #72790 (wddx_deserialize null dereference with invalid xml).
    (Stas)
  . Fixed bug #72799 (wddx_deserialize null dereference in
    php_wddx_pop_element). (Stas)

- Zip:
  . Fixed bug #72660 (NULL Pointer dereference in zend_virtual_cwd).
    (Laruence)

21 Jul 2016 PHP 7.0.9

- Core:
  . Fixed bug #72508 (strange references after recursive function call and
    "switch" statement). (Laruence)
  . Fixed bug #72513 (Stack-based buffer overflow vulnerability in
    virtual_file_ex). (Stas)
  . Fixed bug #72573 (HTTP_PROXY is improperly trusted by some PHP libraries
    and applications). (Stas)

- bz2:
  . Fixed bug #72613 (Inadequate error handling in bzread()). (Stas)

- CLI:
  . Fixed bug #72484 (SCRIPT_FILENAME shows wrong path if the user specify
    router.php). (Laruence)

- COM:
  . Fixed bug #72498 (variant_date_from_timestamp null dereference). (Anatol)

- Curl:
  . Fixed bug #72541 (size_t overflow lead to heap corruption). (Stas)

- Date:
  . Fixed bug #66836 (DateTime::createFromFormat 'U' with pre 1970 dates fails
    parsing). (derick)

- Exif:
  . Fixed bug #72603 (Out of bound read in exif_process_IFD_in_MAKERNOTE).
    (Stas)
  . Fixed bug #72618 (NULL Pointer Dereference in exif_process_user_comment).
    (Stas)

- GD:
  . Fixed bug #43475 (Thick styled lines have scrambled patterns). (cmb)
  . Fixed bug #53640 (XBM images require width to be multiple of 8). (cmb)
  . Fixed bug #64641 (imagefilledpolygon doesn't draw horizontal line). (cmb)
  . Fixed bug #72512 (gdImageTrueColorToPaletteBody allows arbitrary write/read
    access). (Pierre)
  . Fixed bug #72519 (imagegif/output out-of-bounds access). (Pierre)
  . Fixed bug #72558 (Integer overflow error within _gdContributionsAlloc()).
    (Pierre)
  . Fixed bug #72482 (Ilegal write/read access caused by gdImageAALine
    overflow). (Pierre)
  . Fixed bug #72494 (imagecropauto out-of-bounds access). (Pierre)

- Intl:
  . Fixed bug #72533 (locale_accept_from_http out-of-bounds access). (Stas)

- Mbstring:
  . Fixed bug #72405 (mb_ereg_replace - mbc_to_code (oniguruma) -
    oob read access). (Laruence)
  . Fixed bug #72399 (Use-After-Free in MBString (search_re)). (Laruence)

- mcrypt:
  . Fixed bug #72551, bug #72552 (In correct casting from size_t to int lead to
    heap overflow in mdecrypt_generic). (Stas)

- PDO_pgsql:
  . Fixed bug #72570 (Segmentation fault when binding parameters on a query
    without placeholders). (Matteo)

- PCRE:
  . Fixed bug #72476 (Memleak in jit_stack). (Laruence)
  . Fixed bug #72463 (mail fails with invalid argument). (Anatol)

- Readline:
  . Fixed bug #72538 (readline_redisplay crashes php). (Laruence)

- Standard:
  . Fixed bug #72505 (readfile() mangles files larger than 2G). (Cschneid)
  . Fixed bug #72306 (Heap overflow through proc_open and $env parameter).
    (Laruence)

- Session:
  . Fixed bug #72531 (ps_files_cleanup_dir Buffer overflow). (Laruence)
  . Fixed bug #72562 (Use After Free in unserialize() with Unexpected Session
    Deserialization). (Stas)

- SNMP:
  . Fixed bug #72479 (Use After Free Vulnerability in SNMP with GC and
    unserialize()). (Stas)

- Streams:
  . Fixed bug #72439 (Stream socket with remote address leads to a segmentation
    fault). (Laruence)

- XMLRPC:
  . Fixed bug #72606 (heap-buffer-overflow (write) simplestring_addn
    simplestring.c). (Stas)

- Zip:
  . Fixed bug #72520 (Stack-based buffer overflow vulnerability in
    php_stream_zip_opener). (Stas)

23 Jun 2016 PHP 7.0.8

- Core:
  . Fixed bug #72218 (If host name cannot be resolved then PHP 7 crashes). 
    (Esminis at esminis dot lt)
  . Fixed bug #72221 (segfault, past-the-end access). (Lauri Kenttä)
  . Fixed bug #72268 (Integer Overflow in nl2br()). (Stas)
  . Fixed bug #72275 (Integer Overflow in json_encode()/json_decode()/
    json_utf8_to_utf16()). (Stas)
  . Fixed bug #72400 (Integer Overflow in addcslashes/addslashes). (Stas)
  . Fixed bug #72403 (Integer Overflow in Length of String-typed ZVAL). (Stas)

- Date:
  . Fixed bug #63740 (strtotime seems to use both sunday and monday as start of
    week). (Derick)

- FPM:
  . Fixed bug #72308 (fastcgi_finish_request and logging environment
    variables). (Laruence)

- GD:
  . Fixed bug #66387 (Stack overflow with imagefilltoborder). (CVE-2015-8874)
    (cmb)
  . Fixed bug #72298 (pass2_no_dither out-of-bounds access). (Stas)
  . Fixed bug #72337 (invalid dimensions can lead to crash). (Pierre)
  . Fixed bug #72339 (Integer Overflow in _gd2GetHeader() resulting in heap 
    overflow). (CVE-2016-5766) (Pierre)
  . Fixed bug #72407 (NULL Pointer Dereference at _gdScaleVert). (Stas)
  . Fixed bug #72446 (Integer Overflow in gdImagePaletteToTrueColor() resulting
    in heap overflow). (CVE-2016-5767) (Pierre)

- Intl:
  . Fixed bug #70484 (selectordinal doesn't work with named parameters).
    (Anatol)

- mbstring:
   . Fixed bug #72402 (_php_mb_regex_ereg_replace_exec - double free).
     (CVE-2016-5768) (Stas)

- mcrypt:
   . Fixed bug #72455 (Heap Overflow due to integer overflows). (CVE-2016-5769)
     (Stas)

- OpenSSL:
  . Fixed bug #72140 (segfault after calling ERR_free_strings()).
    (Jakub Zelenka)

- PCRE:
  . Fixed bug #72143 (preg_replace uses int instead of size_t). (Joe)

- PDO_pgsql:
  . Fixed bug #71573 (Segfault (core dumped) if paramno beyond bound).
    (Laruence)
  . Fixed bug #72294 (Segmentation fault/invalid pointer in connection
    with pgsql_stmt_dtor). (Anatol)

- Phar:
  . Fixed bug #72321 (invalid free in phar_extract_file()).
    (hji at dyntopia dot com)

- Phpdbg:
  . Fixed bug #72284 (phpdbg fatal errors with coverage). (Bob)

- Postgres:
  . Fixed bug #72195 (pg_pconnect/pg_connect cause use-after-free). (Laruence)
  . Fixed bug #72197 (pg_lo_create arbitrary read). (Anatol)

- Standard:
  . Fixed bug #72369 (array_merge() produces references in PHP7). (Dmitry)
  . Fixed bug #72300 (ignore_user_abort(false) has no effect). (Laruence)
  . Fixed bug #72229 (Wrong reference when serialize/unserialize an object).
    (Laruence)
  . Fixed bug #72193 (dns_get_record returns array containing elements of
    type 'unknown'). (Laruence)
  . Fixed bug #72017 (range() with float step produces unexpected result).
    (Thomas Punt)

- WDDX:
  . Fixed bug #72340 (Double Free Courruption in wddx_deserialize).
    (CVE-2016-5772) (Stas)

- XML:
  . Fixed bug #72206 (xml_parser_create/xml_parser_free leaks mem). (Joe)

- XMLRPC:
  . Fixed bug #72155 (use-after-free caused by get_zval_xmlrpc_type).
    (Joe, Laruence)

- Zip:
  . Fixed ug #72258 (ZipArchive converts filenames to unrecoverable form).
    (Anatol)
  . Fixed bug #72434 (ZipArchive class Use After Free Vulnerability in PHP's GC
    algorithm and unserialize). (CVE-2016-5773) (Dmitry)

26 May 2016 PHP 7.0.7

- Core:
  . Fixed bug #72162 (use-after-free - error_reporting). (Laruence)
  . Add compiler option to disable special case function calls. (Joe)
  . Fixed bug #72101 (crash on complex code). (Dmitry)
  . Fixed bug #72100 (implode() inserts garbage into resulting string when
    joins very big integer). (Mikhail Galanin)
  . Fixed bug #72057 (PHP Hangs when using custom error handler and typehint).
    (Nikita Nefedov)
  . Fixed bug #72038 (Function calls with values to a by-ref parameter don't
    always throw a notice). (Bob)
  . Fixed bug #71737 (Memory leak in closure with parameter named $this).
    (Nikita)
  . Fixed bug #72059 (?? is not allowed on constant expressions). (Bob, Marcio)
  . Fixed bug #72159 (Imported Class Overrides Local Class Name). (Nikita)

- Curl:
  . Fixed bug #68658 (Define CURLE_SSL_CACERT_BADFILE). (Pierrick)

- DBA:
  . Fixed bug #72157 (use-after-free caused by dba_open). (Shm, Laruence)

- GD:
  . Fixed bug #72227 (imagescale out-of-bounds read). (Stas)

- Intl:
  . Fixed bug #64524 (Add intl.use_exceptions to php.ini-*). (Anatol)
  . Fixed bug #72241 (get_icu_value_internal out-of-bounds read). (Stas)

- JSON:
  . Fixed bug #72069 (Behavior \JsonSerializable different from json_encode).
    (Laruence)

- Mbstring:
  . Fixed bug #72164 (Null Pointer Dereference - mb_ereg_replace). (Laruence)

- OCI8:
  . Fixed bug #71600 (oci_fetch_all segfaults when selecting more than eight
    columns). (Tian Yang)

- Opcache:
  . Fixed bug #72014 (Including a file with anonymous classes multiple times
    leads to fatal error). (Laruence)

- OpenSSL:
  . Fixed bug #72165 (Null pointer dereference - openssl_csr_new). (Anatol)

- PCNTL:
  . Fixed bug #72154 (pcntl_wait/pcntl_waitpid array internal structure
    overwrite). (Laruence)

- POSIX:
  . Fixed bug #72133 (php_posix_group_to_array crashes if gr_passwd is NULL).
    (esminis at esminis dot lt)

- Postgres:
  . Fixed bug #72028 (pg_query_params(): NULL converts to empty string).
    (Laruence)
  . Fixed bug #71062 (pg_convert() doesn't accept ISO 8601 for datatype
    timestamp). (denver at timothy dot io)
  . Fixed bug #72151 (mysqli_fetch_object changed behaviour). (Anatol)

- Reflection:
  . Fixed bug #72174 (ReflectionProperty#getValue() causes __isset call).
    (Nikita)

- Session:
  . Fixed bug #71972 (Cyclic references causing session_start(): Failed to
    decode session object). (Laruence)

- Sockets:
  . Added socket_export_stream() function for getting a stream compatible
    resource from a socket resource. (Chris Wright, Bob)

- SPL:
  . Fixed bug #72051 (The reference in CallbackFilterIterator doesn't work as
    expected). (Laruence)

- SQLite3:
  . Fixed bug #68849 (bindValue is not using the right data type). (Anatol)

- Standard:
  . Fixed bug #72075 (Referencing socket resources breaks stream_select).
    (Laruence)
  . Fixed bug #72031 (array_column() against an array of objects discards all
    values matching null). (Nikita)

28 Apr 2016 PHP 7.0.6

- Core:
  . Fixed bug #71930 (_zval_dtor_func: Assertion `(arr)->gc.refcount <= 1'
    failed). (Laruence)
  . Fixed bug #71922 (Crash on assert(new class{})). (Nikita)
  . Fixed bug #71914 (Reference is lost in "switch"). (Laruence)
  . Fixed bug #71871 (Interfaces allow final and abstract functions). (Nikita)
  . Fixed Bug #71859 (zend_objects_store_call_destructors operates on realloced
    memory, crashing). (Laruence)
  . Fixed bug #71841 (EG(error_zval) is not handled well). (Laruence)
  . Fixed bug #71750 (Multiple Heap Overflows in php_raw_url_encode/
    php_url_encode). (Stas)
  . Fixed bug #71731 (Null coalescing operator and ArrayAccess). (Nikita)
  . Fixed bug #71609 (Segmentation fault on ZTS with gethostbyname). (krakjoe)
  . Fixed bug #71414 (Inheritance, traits and interfaces). (krakjoe)
  . Fixed bug #71359 (Null coalescing operator and magic). (krakjoe)
  . Fixed bug #71334 (Cannot access array keys while uksort()). (Nikita)
  . Fixed bug #69659 (ArrayAccess, isset() and the offsetExists method).
    (Nikita)
  . Fixed bug #69537 (__debugInfo with empty string for key gives error).
    (krakjoe)
  . Fixed bug #62059 (ArrayObject and isset are not friends). (Nikita)
  . Fixed bug #71980 (Decorated/Nested Generator is Uncloseable in Finally).
    (Nikita)

- BCmath:
  . Fixed bug #72093 (bcpowmod accepts negative scale and corrupts
    _one_ definition). (Stas)

- Curl:
  . Fixed bug #71831 (CURLOPT_NOPROXY applied as long instead of string).
    (Michael Sierks)

- Date:
  . Fixed bug #71889 (DateInterval::format Segmentation fault). (Thomas Punt)

- EXIF:
  . Fixed bug #72094 (Out of bounds heap read access in exif header processing). (Stas)

- GD:
  . Fixed bug #71912 (libgd: signedness vulnerability). (CVE-2016-3074) (Stas)

- Intl:
  . Fixed bug #71516 (IntlDateFormatter looses locale if pattern is set via
    constructor). (Anatol)
  . Fixed bug #70455 (Missing constant: IntlChar::NO_NUMERIC_VALUE). (Anatol)
  . Fixed bug #70451, #70452 (Inconsistencies in return values of IntlChar
    methods). (Daniel Persson)
  . Fixed bug #68893 (Stackoverflow in datefmt_create). (Anatol)
  . Fixed bug #66289 (Locale::lookup incorrectly returns en or en_US if locale
    is empty). (Anatol)
  . Fixed bug #70484 (selectordinal doesn't work with named parameters).
    (Anatol)
  . Fixed bug #72061 (Out-of-bounds reads in zif_grapheme_stripos with negative
    offset). (Stas)

- ODBC:
  . Fixed bug #63171 (Script hangs after max_execution_time). (Remi)

- Opcache:
  . Fixed bug #71843 (null ptr deref ZEND_RETURN_SPEC_CONST_HANDLER).
    (Laruence)

- PDO:
  . Fixed bug #52098 (Own PDOStatement implementation ignore __call()).
    (Daniel kalaspuffar, Julien)
  . Fixed bug #71447 (Quotes inside comments not properly handled). (Matteo)

- PDO_DBlib:
  . Fixed bug #71943 (dblib_handle_quoter needs to allocate an extra byte).
    (Adam Baratz)
  . Add DBLIB-specific attributes for controlling timeouts. (Adam Baratz)

- PDO_pgsql:
  . Fixed bug #62498 (pdo_pgsql inefficient when getColumnMeta() is used).
    (Joseph Bylund)

- Postgres:
  . Fixed bug #71820 (pg_fetch_object binds parameters before call
    constructor). (Anatol)
  . Fixed bug #71998 (Function pg_insert does not insert when column
    type = inet). (Anatol)

- SOAP:
  . Fixed bug #71986 (Nested foreach assign-by-reference creates broken
    variables). (Laruence)

- SPL:
  . Fixed bug #71838 (Deserializing serialized SPLObjectStorage-Object can't
    access properties in PHP). (Nikita)
  . Fixed bug #71735 (Double-free in SplDoublyLinkedList::offsetSet). (Stas)
  . Fixed bug #67582 (Cloned SplObjectStorage with overwritten getHash fails
    offsetExists()). (Nikita)
  . Fixed bug #52339 (SPL autoloader breaks class_exists()). (Nikita)

- Standard:
  . Fixed bug #71995 (Returning the same var twice from __sleep() produces
    broken serialized data). (Laruence)
  . Fixed bug #71940 (Unserialize crushes on restore object reference).
    (Laruence)
  . Fixed bug #71969 (str_replace returns an incorrect resulting array after
    a foreach by reference). (Laruence)
  . Fixed bug #71891 (header_register_callback() and
    register_shutdown_function()). (Laruence)
  . Fixed bug #71884 (Null pointer deref (segfault) in
    stream_context_get_default). (Laruence)
  . Fixed bug #71840 (Unserialize accepts wrongly data). (Ryat, Laruence)
  . Fixed bug #71837 (Wrong arrays behaviour). (Laruence)
  . Fixed bug #71827 (substr_replace bug, string length). (krakjoe)
  . Fixed bug #67512 (php_crypt() crashes if crypt_r() does not exist or
    _REENTRANT is not defined). (Nikita)
  . Fixed bug #72116 (array_fill optimization breaks implementation). (Bob)

- XML:
  . Fixed bug #72099 (xml_parse_into_struct segmentation fault). (Stas)

- Zip:
  . Fixed bug #71923 (integer overflow in ZipArchive::getFrom*).
    (CVE-2016-3078) (Stas)

31 Mar 2016 PHP 7.0.5

- Core:
  . Huge pages disabled by default. (Rasmus)
  . Added ability to enable huge pages in Zend Memory Manager through
    the environment variable USE_ZEND_ALLOC_HUGE_PAGES=1. (Dmitry)
  . Fixed bug #71756 (Call-by-reference widens scope to uninvolved functions
    when used in switch). (Laruence)
  . Fixed bug #71729 (Possible crash in zend_bin_strtod, zend_oct_strtod,
    zend_hex_strtod). (Laruence)
  . Fixed bug #71695 (Global variables are reserved before execution).
    (Laruence)
  . Fixed bug #71629 (Out-of-bounds access in php_url_decode in context
    php_stream_url_wrap_rfc2397). (mt at debian dot org)
  . Fixed bug #71622 (Strings used in pass-as-reference cannot be used to
    invoke C::$callable()). (Bob)
  . Fixed bug #71596 (Segmentation fault on ZTS with date function
    (setlocale)). (Anatol)
  . Fixed bug #71535 (Integer overflow in zend_mm_alloc_heap()). (Dmitry)
  . Fixed bug #71470 (Leaked 1 hashtable iterators). (Nikita)
  . Fixed bug #71575 (ISO C does not allow extra ‘;’ outside of a function).
    (asgrim)
  . Fixed bug #71724 (yield from does not count EOLs). (Nikita)
  . Fixed bug #71767 (ReflectionMethod::getDocComment returns the wrong
    comment). (Grigorii Sokolik)
  . Fixed bug #71806 (php_strip_whitespace() fails on some numerical values).
    (Nikita)
  . Fixed bug #71624 (`php -R` (PHP_MODE_PROCESS_STDIN) is broken).
    (Sean DuBois)

- CLI Server:
  . Fixed bug #69953 (Support MKCALENDAR request method). (Christoph)

- Curl:
  . Fixed bug #71694 (Support constant CURLM_ADDED_ALREADY). (mpyw)

- Date:
  . Fixed bug #71635 (DatePeriod::getEndDate segfault). (Thomas Punt)

- Fileinfo:
  . Fixed bug #71527 (Buffer over-write in finfo_open with malformed magic
    file). (CVE-2015-8865) (Anatol)

- libxml:
  . Fixed bug #71536 (Access Violation crashes php-cgi.exe). (Anatol)

- mbstring:
  . Fixed bug #71906 (AddressSanitizer: negative-size-param (-1) in
    mbfl_strcut). (CVE-2016-4073) (Stas)

- ODBC:
  . Fixed bug #47803, #69526 (Executing prepared statements is succesfull only
    for the first two statements). (einavitamar at gmail dot com, Anatol)

- PCRE:
  . Fixed bug #71659 (segmentation fault in pcre running twig tests).
    (nish dot aravamudan at canonical dot com)

- PDO_DBlib:
  . Fixed bug #54648 (PDO::MSSQL forces format of datetime fields).
    (steven dot lambeth at gmx dot de, Anatol)

- Phar:
  . Fixed bug #71625 (Crash in php7.dll with bad phar filename). (Anatol)
  . Fixed bug #71317 (PharData fails to open specific file). (Jos Elstgeest)
  . Fixed bug #71860 (Invalid memory write in phar on filename with \0 in
    name). (CVE-2016-4072) (Stas)

- phpdbg:
  . Fixed crash when advancing (except step) inside an internal function. (Bob)

- Session:
  . Fixed bug #71683 (Null pointer dereference in zend_hash_str_find_bucket).
    (Yasuo)

- SNMP:
  . Fixed bug #71704 (php_snmp_error() Format String Vulnerability).
    (CVE-2016-4071) (andrew at jmpesp dot org)

- SPL:
  . Fixed bug #71617 (private properties lost when unserializing ArrayObject).
    (Nikita)

- Standard:
  . Fixed bug #71660 (array_column behaves incorrectly after foreach by
    reference). (Laruence)
  . Fixed bug #71798 (Integer Overflow in php_raw_url_encode). (CVE-2016-4070)
    (taoguangchen at icloud dot com, Stas)

- Zip:
  . Update bundled libzip to 1.1.2. (Remi, Anatol)

03 Mar 2016 PHP 7.0.4

- Core:
  . Fixed bug (Low probability segfault in zend_arena). (Laruence)
  . Fixed bug #71441 (Typehinted Generator with return in try/finally crashes).
    (Bob)
  . Fixed bug #71442 (forward_static_call crash). (Laruence)
  . Fixed bug #71443 (Segfault using built-in webserver with intl using
    symfony). (Laruence)
  . Fixed bug #71449 (An integer overflow bug in php_implode()). (Stas)
  . Fixed bug #71450 (An integer overflow bug in php_str_to_str_ex()). (Stas)
  . Fixed bug #71474 (Crash because of VM stack corruption on Magento2).
    (Dmitry)
  . Fixed bug #71485 (Return typehint on internal func causes Fatal error
    when it throws exception). (Laruence)
  . Fixed bug #71529 (Variable references on array elements don't work when
    using count). (Nikita)
  . Fixed bug #71601 (finally block not executed after yield from). (Bob)
  . Fixed bug #71637 (Multiple Heap Overflow due to integer overflows in 
    xml/filter_url/addcslashes). (CVE-2016-4344, CVE-2016-4345, CVE-2016-4346)
    (Stas)

- CLI server:
  . Fixed bug #71559 (Built-in HTTP server, we can download file in web by bug).
    (Johannes, Anatol)

- CURL:
  . Fixed bug #71523 (Copied handle with new option CURLOPT_HTTPHEADER crashes
    while curl_multi_exec). (Laruence)
  . Fixed memory leak in curl_getinfo(). (Leigh)

- Date:
  . Fixed bug #71525 (Calls to date_modify will mutate timelib_rel_time,
    causing date_date_set issues). (Sean DuBois)

- Fileinfo:
  . Fixed bug #71434 (finfo throws notice for specific python file). (Laruence)

- FPM:
  . Fixed bug #62172 (FPM not working with Apache httpd 2.4 balancer/fcgi
    setup). (Matt Haught, Remi)
  . Fixed bug #71269 (php-fpm dumped core). (Mickaël)

- Opcache:
  . Fixed bug #71584 (Possible use-after-free of ZCG(cwd) in Zend Opcache).
    (Yussuf Khalil)

- PCRE:
  . Fixed bug #71537 (PCRE segfault from Opcache). (Laruence)

- phpdbg:
  . Fixed inherited functions from unspecified files being included in
    phpdbg_get_executable(). (Bob)

- SOAP:
  . Fixed bug #71610 (Type Confusion Vulnerability - SOAP /
    make_http_soap_request()). (CVE-2016-3185) (Stas)

- Standard:
  . Fixed bug #71603 (compact() maintains references in php7). (Laruence)
  . Fixed bug #70720 (strip_tags improper php code parsing). (Julien)

- XMLRPC:
  . Fixed bug #71501 (xmlrpc_encode_request ignores encoding option). (Hieu Le)

- Zip:
  . Fixed bug #71561 (NULL pointer dereference in Zip::ExtractTo). (Laruence)

04 Feb 2016 PHP 7.0.3

- Core:
  . Added support for new HTTP 451 code. (Julien)
  . Fixed bug #71039 (exec functions ignore length but look for NULL
    termination). (Anatol)
  . Fixed bug #71089 (No check to duplicate zend_extension). (Remi)
  . Fixed bug #71201 (round() segfault on 64-bit builds). (Anatol)
  . Fixed bug #71221 (Null pointer deref (segfault) in get_defined_vars via
    ob_start). (hugh at allthethings dot co dot nz)
  . Fixed bug #71248 (Wrong interface is enforced). (Dmitry)
  . Fixed bug #71273 (A wrong ext directory setup in php.ini leads to crash).
    (Anatol)
  . Fixed Bug #71275 (Bad method called on cloning an object having a trait).
    (Bob)
  . Fixed bug #71297 (Memory leak with consecutive yield from). (Bob)
  . Fixed bug #71300 (Segfault in zend_fetch_string_offset). (Laruence)
  . Fixed bug #71314 (var_export(INF) prints INF.0). (Andrea)
  . Fixed bug #71323 (Output of stream_get_meta_data can be falsified by its 
    input). (Leo Gaspard)
  . Fixed bug #71336 (Wrong is_ref on properties as exposed via
    get_object_vars()). (Laruence)
  . Fixed bug #71459 (Integer overflow in iptcembed()). (Stas)

- Apache2handler:
  . Fix >2G Content-Length headers in apache2handler. (Adam Harvey)

- CURL:
  . Fixed bug #71227 (Can't compile php_curl statically). (Anatol)
  . Fixed bug #71225 (curl_setopt() fails to set CURLOPT_POSTFIELDS with
    reference to CURLFile). (Laruence)

- GD:
  . Improved fix for bug #70976. (Remi)

- Interbase:
  . Fixed Bug #71305 (Crash when optional resource is omitted).
  (Laruence, Anatol)

- LDAP:
  . Fixed bug #71249 (ldap_mod_replace/ldap_mod_add store value as string
    "Array"). (Laruence)

- mbstring:
  . Fixed bug #71397 (mb_send_mail segmentation fault). (Andrea, Yasuo)

- OpenSSL:
  . Fixed bug #71475 (openssl_seal() uninitialized memory usage). (Stas)

- PCRE:
  . Upgraded pcrelib to 8.38. (CVE-2015-8383, CVE-2015-8386, CVE-2015-8387,
    CVE-2015-8389, CVE-2015-8390, CVE-2015-8391, CVE-2015-8393, CVE-2015-8394)

- Phar:
  . Fixed bug #71354 (Heap corruption in tar/zip/phar parser). (CVE-2016-4342)
    (Stas)
  . Fixed bug #71331 (Uninitialized pointer in phar_make_dirstream()).
    (CVE-2016-4343) (Stas)
  . Fixed bug #71391 (NULL Pointer Dereference in phar_tar_setupmetadata()).
    (Stas)
  . Fixed bug #71488 (Stack overflow when decompressing tar archives).
    (CVE-2016-2554) (Stas)

- SOAP:
  . Fixed bug #70979 (crash with bad soap request). (Anatol)
  
- SPL:
  . Fixed bug #71204 (segfault if clean spl_autoload_funcs while autoloading).
    (Laruence)
  . Fixed bug #71202 (Autoload function registered by another not activated
    immediately). (Laruence)
  . Fixed bug #71311 (Use-after-free vulnerability in SPL(ArrayObject,
    unserialize)). (Sean Heelan)
  . Fixed bug #71313 (Use-after-free vulnerability in SPL(SplObjectStorage,
    unserialize)). (Sean Heelan)

- Standard:
  . Fixed bug #71287 (Error message contains hexadecimal instead of decimal
    number). (Laruence)
  . Fixed bug #71264 (file_put_contents() returns unexpected value when 
    filesystem runs full). (Laruence)
  . Fixed bug #71245 (file_get_contents() ignores "header" context option if
    it's a reference). (Laruence)
  . Fixed bug #71220 (Null pointer deref (segfault) in compact via ob_start).
    (hugh at allthethings dot co dot nz)
  . Fixed bug #71190 (substr_replace converts integers in original $search
    array to strings). (Laruence)
  . Fixed bug #71188 (str_replace converts integers in original $search array
    to strings). (Laruence)
  . Fixed bug #71132, #71197 (range() segfaults). (Thomas Punt)

- WDDX:
  . Fixed bug #71335 (Type Confusion in WDDX Packet Deserialization). (Stas)

07 Jan 2016 PHP 7.0.2

- Core:
  . Fixed bug #71165 (-DGC_BENCH=1 doesn't work on PHP7).
    (y dot uchiyama dot 1015 at gmail dot com)
  . Fixed bug #71163 (Segmentation Fault: cleanup_unfinished_calls). (Laruence)
  . Fixed bug #71109 (ZEND_MOD_CONFLICTS("xdebug") doesn't work). (Laruence)
  . Fixed bug #71092 (Segmentation fault with return type hinting). (Laruence)
  . Fixed bug memleak in header_register_callback. (Laruence)
  . Fixed bug #71067 (Local object in class method stays in memory for each
    call). (Laruence)
  . Fixed bug #66909 (configure fails utf8_to_mutf7 test). (Michael Orlitzky)
  . Fixed bug #70781 (Extension tests fail on dynamic ext dependency).
    (Francois Laupretre)
  . Fixed bug #71089 (No check to duplicate zend_extension). (Remi)
  . Fixed bug #71086 (Invalid numeric literal parse error within
    highlight_string() function). (Nikita)
  . Fixed bug #71154 (Incorrect HT iterator invalidation causes iterator reuse).
    (Nikita)
  . Fixed bug #52355 (Negating zero does not produce negative zero). (Andrea)
  . Fixed bug #66179 (var_export() exports float as integer). (Andrea)
  . Fixed bug #70804 (Unary add on negative zero produces positive zero).
    (Andrea)

- CURL:
  . Fixed bug #71144 (Sementation fault when using cURL with ZTS).
    (Michael Maroszek, Laruence)

- DBA:
  . Fixed key leak with invalid resource. (Laruence)

- Filter:
  . Fixed bug #71063 (filter_input(INPUT_ENV, ..) does not work). (Reeze Xia)

- FPM:
  . Fixed bug #70755 (fpm_log.c memory leak and buffer overflow). (Stas)

- FTP:
  . Implemented FR #55651 (Option to ignore the returned FTP PASV address).
    (abrender at elitehosts dot com)

- GD:
  . Fixed bug #70976 (Memory Read via gdImageRotateInterpolated Array Index
    Out of Bounds). (CVE-2016-1903) (emmanuel dot law at gmail dot com)

- Mbstring:
  . Fixed bug #71066 (mb_send_mail: Program terminated with signal SIGSEGV,
    Segmentation fault). (Laruence)

- Opcache:
  . Fixed bug #71127 (Define in auto_prepend_file is overwrite). (Laruence)

- PCRE:
  . Fixed bug #71178 (preg_replace with arrays creates [0] in replace array
    if not already set). (Laruence)

- Readline:
  . Fixed bug #71094 (readline_completion_function corrupts static array on
    second TAB). (Nikita)

- Session:
  . Fixed bug #71122 (Session GC may not remove obsolete session data). (Yasuo)

- SPL:
  . Fixed bug #71077 (ReflectionMethod for ArrayObject constructor returns
    wrong number of parameters). (Laruence)
  . Fixed bug #71153 (Performance Degradation in ArrayIterator with large
    arrays). (Nikita)

- Standard:
  . Fixed bug #71270 (Heap BufferOver Flow in escapeshell functions).
    (CVE-2016-1904) (emmanuel dot law at gmail dot com)

- WDDX:
  . Fixed bug #70661 (Use After Free Vulnerability in WDDX Packet
    Deserialization). (taoguangchen at icloud dot com)
  . Fixed bug #70741 (Session WDDX Packet Deserialization Type Confusion
    Vulnerability). (taoguangchen at icloud dot com)

- XMLRPC:
  . Fixed bug #70728 (Type Confusion Vulnerability in PHP_to_XMLRPC_worker).
    (Julien)

17 Dec 2015, PHP 7.0.1

- Core:
  . Fixed bug #71105 (Format String Vulnerability in Class Name Error Message).
    (CVE-2015-8617) (andrew at jmpesp dot org)
  . Fixed bug #70831 (Compile fails on system with 160 CPUs). (Daniel Axtens)
  . Fixed bug #71006 (symbol referencing errors on Sparc/Solaris). (Dmitry)
  . Fixed bug #70997 (When using parentClass:: instead of parent::, static
    context changed). (Dmitry)
  . Fixed bug #70970 (Segfault when combining error handler with output
    buffering). (Laruence)
  . Fixed bug #70967 (Weird error handling for __toString when Error is
    thrown). (Laruence)
  . Fixed bug #70958 (Invalid opcode while using ::class as trait method
    paramater default value). (Laruence)
  . Fixed bug #70944 (try{ } finally{} can create infinite chains of
    exceptions). (Laruence)
  . Fixed bug #70931 (Two errors messages are in conflict). (dams, Laruence)
  . Fixed bug #70904 (yield from incorrectly marks valid generator as
    finished). (Bob)
  . Fixed bug #70899 (buildconf failure in extensions). (Bob, Reeze)
  . Fixed bug #61751 (SAPI build problem on AIX: Undefined symbol:
    php_register_internal_extensions). (Lior Kaplan)
  . Fixed \int (or generally every scalar type name with leading backslash)
    to not be accepted as type name. (Bob)
  . Fixed exception not being thrown immediately into a generator yielding
    from an array. (Bob)
  . Fixed bug #70987 (static::class within Closure::call() causes segfault).
    (Andrea)
  . Fixed bug #71013 (Incorrect exception handler with yield from). (Bob)
  . Fixed double free in error condition of format printer. (Bob)

- CLI server:
  . Fixed bug #71005 (Segfault in php_cli_server_dispatch_router()). (Adam)

- Intl:
  . Fixed bug #71020 (Use after free in Collator::sortWithSortKeys).
    (CVE-2015-8616) (emmanuel dot law at gmail dot com, Laruence)

- Mysqlnd:
  . Fixed bug #68077 (LOAD DATA LOCAL INFILE / open_basedir restriction).
    (Laruence)
  . Fixed bug #68344 (MySQLi does not provide way to disable peer certificate
    validation) by introducing MYSQLI_CLIENT_SSL_DONT_VERIFY_SERVER_CERT
    connection flag. (Andrey)

- OCI8:
  . Fixed LOB implementation size_t/zend_long mismatch reported by gcov.
    (Senthil)

- Opcache:
  . Fixed bug #71024 (Unable to use PHP 7.0 x64 side-by-side with PHP 5.6 x32
    on the same server). (Anatol)
  . Fixed bug #70991 (zend_file_cache.c:710: error: array type has incomplete
    element type). (Laruence)
  . Fixed bug #70977 (Segmentation fault with opcache.huge_code_pages=1).
    (Laruence)

- PDO_Firebird:
  . Fixed bug #60052 (Integer returned as a 64bit integer on X64_86). (Mariuz)

- Phpdbg:
  . Fixed stderr being written to stdout. (Bob)

- Reflection:
  . Fixed bug #71018 (ReflectionProperty::setValue() behavior changed).
    (Laruence)
  . Fixed bug #70982 (setStaticPropertyValue behaviors inconsistently with
    5.6). (Laruence)

- Soap:
  . Fixed bug #70993 (Array key references break argument processing).
    (Laruence)

- SPL:
  . Fixed bug #71028 (Undefined index with ArrayIterator). (Laruence)

- SQLite3:
  . Fixed bug #71049 (SQLite3Stmt::execute() releases bound parameter instead
    of internal buffer). (Laruence)

- Standard:
  . Fixed bug #70999 (php_random_bytes: called object is not a function).
    (Scott)
  . Fixed bug #70960 (ReflectionFunction for array_unique returns wrong number
    of parameters). (Laruence)

- Streams/Socket:
  . Add IPV6_V6ONLY constant / make it usable in stream contexts. (Bob)

03 Dec 2015, PHP 7.0.0

- Core:
  . Fixed bug #70947 (INI parser segfault with INI_SCANNER_TYPED). (Laruence)
  . Fixed bug #70914 (zend_throw_or_error() format string vulnerability).
    (Taoguang Chen)
  . Fixed bug #70912 (Null ptr dereference instantiating class with invalid 
    array property). (Laruence)
  . Fixed bug #70895, #70898 (null ptr deref and segfault with crafted calable).
    (Anatol, Laruence)
  . Fixed bug #70249 (Segmentation fault while running PHPUnit tests on
    phpBB 3.2-dev). (Laruence)
  . Fixed bug #70805 (Segmentation faults whilst running Drupal 8 test suite).
    (Dmitry, Laruence)
  . Fixed bug #70842 (Persistent Stream Segmentation Fault). (Caleb Champlin)
  . Fixed bug #70862 (Several functions do not check return code of
    php_stream_copy_to_mem()). (Anatol)
  . Fixed bug #70863 (Incorect logic to increment_function for proxy objects).
    (Anatol)
  . Fixed bug #70323 (Regression in zend_fetch_debug_backtrace() can cause
    segfaults). (Aharvey, Laruence)
  . Fixed bug #70873 (Regression on private static properties access).
    (Laruence)
  . Fixed bug #70748 (Segfault in ini_lex () at Zend/zend_ini_scanner.l).
   (Laruence)
  . Fixed bug #70689 (Exception handler does not work as expected). (Laruence)
  . Fixed bug #70430 (Stack buffer overflow in zend_language_parser()). (Nikita)
  . Fixed bug #70782 (null ptr deref and segfault (zend_get_class_fetch_type)).
    (Nikita)
  . Fixed bug #70785 (Infinite loop due to exception during identical
    comparison). (Laruence)
  . Fixed bug #70630 (Closure::call/bind() crash with ReflectionFunction->
    getClosure()). (Dmitry, Bob)
  . Fixed bug #70662 (Duplicate array key via undefined index error handler).
    (Nikita)
  . Fixed bug #70681 (Segfault when binding $this of internal instance method
    to null). (Nikita)
  . Fixed bug #70685 (Segfault for getClosure() internal method rebind with
    invalid $this). (Nikita)
  . Added zend_internal_function.reserved[] fields. (Dmitry)
  . Fixed bug #70557 (Memleak on return type verifying failed). (Laruence)
  . Fixed bug #70555 (fun_get_arg() on unsetted vars return UNKNOW). (Laruence)
  . Fixed bug #70548 (Redundant information printed in case of uncaught engine
    exception). (Laruence)
  . Fixed bug #70547 (unsetting function variables corrupts backtrace).
    (Laruence)
  . Fixed bug #70528 (assert() with instanceof adds apostrophes around class
    name). (Laruence)
  . Fixed bug #70481 (Memory leak in auto_global_copy_ctor() in ZTS build).
    (Laruence)
  . Fixed bug #70431 (Memory leak in php_ini.c). (Senthil, Laruence)
  . Fixed bug #70478 (**= does no longer work). (Bob)
  . Fixed bug #70398 (SIGSEGV, Segmentation fault zend_ast_destroy_ex).
    (Dmitry, Bob, Laruence)
  . Fixed bug #70332 (Wrong behavior while returning reference on object).
    (Laruence, Dmitry)
  . Fixed bug #70300 (Syntactical inconsistency with new group use syntax).
    (marcio dot web2 at gmail dot com)
  . Fixed bug #70321 (Magic getter breaks reference to array property).
    (Laruence)
  . Fixed bug #70187 (Notice: unserialize(): Unexpected end of serialized
    data). (Dmitry)
  . Fixed bug #70145 (From field incorrectly parsed from headers). (Anatol)
  . Fixed bug #70370 (Bundled libtool.m4 doesn't handle FreeBSD 10 when
    building extensions). (Adam)
  . Fixed bug causing exception traces with anon classes to be truncated. (Bob)
  . Fixed bug #70397 (Segmentation fault when using Closure::call and yield).
    (Bob)
  . Fixed bug #70299 (Memleak while assigning object offsetGet result).
    (Laruence)
  . Fixed bug #70288 (Apache crash related to ZEND_SEND_REF). (Laruence)
  . Fixed bug #70262 (Accessing array crashes PHP 7.0beta3).
    (Laruence, Dmitry)
  . Fixed bug #70258 (Segfault if do_resize fails to allocated memory).
    (Laruence)
  . Fixed bug #70253 (segfault at _efree () in zend_alloc.c:1389). (Laruence)
  . Fixed bug #70240 (Segfault when doing unset($var());). (Laruence)
  . Fixed bug #70223 (Incrementing value returned by magic getter). (Laruence)
  . Fixed bug #70215 (Segfault when __invoke is static). (Bob)
  . Fixed bug #70207 (Finally is broken with opcache). (Laruence, Dmitry)
  . Fixed bug #70173 (ZVAL_COPY_VALUE_EX broken for 32bit Solaris Sparc).
    (Laruence, cmb)
  . Fixed bug #69487 (SAPI may truncate POST data). (cmb)
  . Fixed bug #70198 (Checking liveness does not work as expected).
    (Shafreeck Sea, Anatol Belski)
  . Fixed bug #70241,#70293 (Skipped assertions affect Generator returns). (Bob)
  . Fixed bug #70239 (Creating a huge array doesn't result in exhausted,
    but segfault). (Laruence, Anatol)
  . Fixed "finally" issues. (Nikita, Dmitry)
  . Fixed bug #70098 (Real memory usage doesn't decrease). (Dmitry)
  . Fixed bug #70159 (__CLASS__ is lost in closures). (Julien)
  . Fixed bug #70156 (Segfault in zend_find_alias_name). (Laruence)
  . Fixed bug #70124 (null ptr deref / seg fault in ZEND_HANDLE_EXCEPTION).
    (Laruence)
  . Fixed bug #70117 (Unexpected return type error). (Laruence)
  . Fixed bug #70106 (Inheritance by anonymous class). (Bob)
  . Fixed bug #69674 (SIGSEGV array.c:953). (cmb)
  . Fixed bug #70164 (__COMPILER_HALT_OFFSET__ under namespace is not defined).
    (Bob)
  . Fixed bug #70108 (sometimes empty $_SERVER['QUERY_STRING']). (Anatol)
  . Fixed bug #70179 ($this refcount issue). (Bob)
  . Fixed bug #69896 ('asm' operand has impossible constraints). (Anatol)
  . Fixed bug #70183 (null pointer deref (segfault) in zend_eval_const_expr).
    (Hugh Davenport)
  . Fixed bug #70182 (Segfault in ZEND_ASSIGN_DIV_SPEC_CV_UNUSED_HANDLER).
    (Hugh Davenport)
  . Fixed bug #69793 (Remotely triggerable stack exhaustion via recursive
    method calls). (Stas)
  . Fixed bug #69892 (Different arrays compare indentical due to integer key
    truncation). (Nikita)
  . Fixed bug #70121 (unserialize() could lead to unexpected methods execution
    / NULL pointer deref). (Stas)
  . Fixed bug #70089 (segfault at ZEND_FETCH_DIM_W_SPEC_VAR_CONST_HANDLER ()).
    (Laruence)
  . Fixed bug #70057 (Build failure on 32-bit Mac OS X 10.6.8: recursive
    inlining). (Laruence)
  . Fixed bug #70012 (Exception lost with nested finally block). (Laruence)
  . Fixed bug #69996 (Changing the property of a cloned object affects the
    original). (Dmitry, Laruence)
  . Fixed bug #70083 (Use after free with assign by ref to overloaded objects).
    (Bob)
  . Fixed bug #70006 (cli - function with default arg = STDOUT crash output).
    (Laruence)
  . Fixed bug #69521 (Segfault in gc_collect_cycles()).
    (arjen at react dot com, Laruence)
  . Improved zend_string API. (Francois Laupretre)
  . Fixed bug #69955 (Segfault when trying to combine [] and assign-op on
    ArrayAccess object). (Laruence)
  . Fixed bug #69957 (Different ways of handling div/mod/intdiv). (Bob)
  . Fixed bug #69900 (Too long timeout on pipes). (Anatol)
  . Fixed bug #69872 (uninitialised value in strtr with array). (Laruence)
  . Fixed bug #69868 (Invalid read of size 1 in zend_compile_short_circuiting).
    (Laruence)
  . Fixed bug #69849 (Broken output of apache_request_headers). (Kalle)
  . Fixed bug #69840 (iconv_substr() doesn't work with UTF-16BE). (Kalle)
  . Fixed bug #69823 (PHP 7.0.0alpha1 segmentation fault when exactly 33
    extensions are loaded). (Laruence)
  . Fixed bug #69805 (null ptr deref and seg fault in zend_resolve_class_name).
    (Laruence)
  . Fixed bug #69802 (Reflection on Closure::__invoke borks type hint class
    name). (Dmitry)
  . Fixed bug #69761 (Serialization of anonymous classes should be prevented).
    (Laruence)
  . Fixed bug #69551 (parse_ini_file() and parse_ini_string() segmentation
    fault). (Christoph M. Becker)
  . Fixed bug #69781 (phpinfo() reports Professional Editions of Windows
    7/8/8.1/10 as "Business"). (Christian Wenz)
  . Fixed bug #69835 (phpinfo() does not report many Windows SKUs).
    (Christian Wenz)
  . Fixed bug #69889 (Null coalesce operator doesn't work for string offsets).
    (Nikita)
  . Fixed bug #69891 (Unexpected array comparison result). (Nikita)
  . Fixed bug #69892 (Different arrays compare indentical due to integer key
    truncation). (Nikita)
  . Fixed bug #69893 (Strict comparison between integer and empty string keys
    crashes). (Nikita)
  . Fixed bug #69767 (Default parameter value with wrong type segfaults).
    (cmb, Laruence)
  . Fixed bug #69756 (Fatal error: Nesting level too deep - recursive dependency
    ? with ===). (Dmitry, Laruence)
  . Fixed bug #69758 (Item added to array not being removed by array_pop/shift
    ). (Laruence)
  . Fixed bug #68475 (Add support for $callable() sytnax with 'Class::method').
    (Julien, Aaron Piotrowski)
  . Fixed bug #69485 (Double free on zend_list_dtor). (Laruence)
  . Fixed bug #69427 (Segfault on magic method __call of private method in 
    superclass). (Laruence)
  . Improved __call() and __callStatic() magic method handling. Now they are
    called in a stackless way using ZEND_CALL_TRAMPOLINE opcode, without
    additional stack frame. (Laruence, Dmitry)
  . Optimized strings concatenation. (Dmitry, Laruence)
  . Fixed weird operators behavior. Division by zero now emits warning and 
    returns +/-INF, modulo by zero and intdid() throws an exception, shifts
    by negative offset throw exceptions. Compile-time evaluation of division
    by zero is disabled. (Dmitry, Andrea, Nikita)
  . Fixed bug #69371 (Hash table collision leads to inaccessible array keys).
    (Laruence)
  . Fixed bug #68933 (Invalid read of size 8 in zend_std_read_property).
    (Laruence, arjen at react dot com)
  . Fixed bug #68252 (segfault in Zend/zend_hash.c in function
    _zend_hash_del_el). (Laruence)
  . Fixed bug #65598 (Closure executed via static autoload incorrectly marked as
    static). (Nikita)
  . Fixed bug #66811 (Cannot access static::class in lambda, writen outside of a
    class). (Nikita)
  . Fixed bug #69568 (call a private function in closure failed). (Nikita)
  . Added PHP_INT_MIN constant. (Andrea)
  . Added Closure::call() method. (Andrea)
  . Fixed bug #67959 (Segfault when calling phpversion('spl')). (Florian)
  . Implemented the RFC `Catchable "Call to a member function bar() on a
    non-object"`. (Timm)
  . Added options parameter for unserialize allowing to specify acceptable
    classes (https://wiki.php.net/rfc/secure_unserialize). (Stas)
  . Fixed bug #63734 (Garbage collector can free zvals that are still
    referenced). (Dmitry)
  . Removed ZEND_ACC_FINAL_CLASS, promoting ZEND_ACC_FINAL as final class 
    modifier. (Guilherme Blanco)
  . is_long() & is_integer() is now an alias of is_int(). (Kalle)
  . Implemented FR #55467 (phpinfo: PHP Variables with $ and single quotes). (Kalle)
  . Added ?? operator. (Andrea)
  . Added <=> operator. (Andrea)
  . Added \u{xxxxx} Unicode Codepoint Escape Syntax. (Andrea)
  . Fixed oversight where define() did not support arrays yet const syntax did.
    (Andrea, Dmitry)
  . Use "integer" and "float" instead of "long" and "double" in ZPP, type hint
    and conversion error messages. (Andrea)
  . Implemented FR #55428 (E_RECOVERABLE_ERROR when output buffering in output
    buffering handler). (Kalle)
  . Removed scoped calls of non-static methods from an incompatible $this
    context. (Nikita)
  . Removed support for #-style comments in ini files. (Nikita)
  . Removed support for assigning the result of new by reference. (Nikita)
  . Invalid octal literals in source code now produce compile errors, fixes
    PHPSadness #31. (Andrea)
  . Removed dl() function on fpm-fcgi. (Nikita)
  . Removed support for hexadecimal numeric strings. (Nikita)
  . Removed obsolete extensions and SAPIs. See the full list in UPGRADING. (Anatol)
  . Added NULL byte protection to exec, system and passthru. (Yasuo)
  . Added error_clear_last() function. (Reeze Xia)
  . Fixed bug #68797 (Number 2.2250738585072012e-308 converted incorrectly).
    (Anatol)
  . Improved zend_qsort(using hybrid sorting algo) for better performance, 
    and also renamed zend_qsort to zend_sort. (Laruence)
  . Added stable sorting algo zend_insert_sort. (Laruence)
  . Improved zend_memnchr(using sunday algo) for better performance. (Laruence)
  . Implemented the RFC `Scalar Type Decalarations v0.5`. (Anthony)
  . Implemented the RFC `Group Use Declarations`. (Marcio)
  . Implemented the RFC `Continue Output Buffering`. (Mike)
  . Implemented the RFC `Constructor behaviour of internal classes`. (Dan, Dmitry)
  . Implemented the RFC `Fix "foreach" behavior`. (Dmitry)
  . Implemented the RFC `Generator Delegation`. (Bob)
  . Implemented the RFC `Anonymous Class Support`. (Joe, Nikita, Dmitry)
  . Implemented the RFC `Context Sensitive Lexer`. (Marcio Almada)
  . Fixed bug #69511 (Off-by-one buffer overflow in php_sys_readlink).
    (Jan Starke, Anatol)

- CLI server:
  . Fixed bug #68291 (404 on urls with '+'). (cmb)
  . Fixed bug #66606 (Sets HTTP_CONTENT_TYPE but not CONTENT_TYPE).
    (wusuopu, cmb)
  . Fixed bug #70264 (CLI server directory traversal). (cmb)
  . Fixed bug #69655 (php -S changes MKCALENDAR request method to MKCOL). (cmb)
  . Fixed bug #64878 (304 responses return Content-Type header). (cmb)
  . Refactor MIME type handling to use a hash table instead of linear search.
    (Adam)
  . Update the MIME type list from the one shipped by Apache HTTPD. (Adam)
  . Added support for SEARCH WebDav method. (Mats Lindh)

- COM:
  . Fixed bug #69939 (Casting object to bool returns false). (Kalle)

- Curl:
  . Fixed bug #70330 (Segmentation Fault with multiple "curl_copy_handle").
    (Laruence)
  . Fixed bug #70163 (curl_setopt_array() type confusion). (Laruence)
  . Fixed bug #70065 (curl_getinfo() returns corrupted values). (Anatol)
  . Fixed bug #69831 (Segmentation fault in curl_getinfo). (im dot denisenko at
    yahoo dot com)
  . Fixed bug #68937 (Segfault in curl_multi_exec). (Laruence)
  . Removed support for unsafe file uploads. (Nikita)

- Date:
  . Fixed bug #70245 (strtotime does not emit warning when 2nd parameter is
    object or string). (cmb)
  . Fixed bug #70266 (DateInterval::__construct.interval_spec is not supposed to
    be optional). (cmb)
  . Fixed bug #70277 (new DateTimeZone($foo) is ignoring text after null byte).
    (cmb)
  . Fixed day_of_week function as it could sometimes return negative values
    internally. (Derick)
  . Removed $is_dst parameter from mktime() and gmmktime(). (Nikita)
  . Removed date.timezone warning
    (https://wiki.php.net/rfc/date.timezone_warning_removal). (Bob)
  . Added "v" DateTime format modifier to get the 3-digit version of fraction 
    of seconds. (Mariano Iglesias)
  . Implemented FR #69089 (Added DateTime::RFC3339_EXTENDED to output in
    RFC3339 Extended format which includes fraction of seconds). (Mariano
    Iglesias)

- DBA:
  . Fixed bug #62490 (dba_delete returns true on missing item (inifile)). (Mike)
  . Fixed bug #68711 (useless comparisons). (bugreports at internot dot info)

- DOM:
  . Fixed bug #70558 ("Couldn't fetch" error in 
    DOMDocument::registerNodeClass()). (Laruence) 
  . Fixed bug #70001 (Assigning to DOMNode::textContent does additional entity
    encoding). (cmb)
  . Fixed bug #69846 (Segmenation fault (access violation) when iterating over
    DOMNodeList). (Anatol Belski)
  . Made DOMNode::textContent writeable. (Tjerk)

- EXIF:
  . Fixed bug #70385 (Buffer over-read in exif_read_data with TIFF IFD tag byte
    value of 32 bytes). (Stas)

- Fileinfo:
  . Fixed bug #66242 (libmagic: don't assume char is signed). (ArdB)

- Filter:
  . New FILTER_VALIDATE_DOMAIN and better RFC conformance for FILTER_VALIDATE_URL. (Kevin Dunglas)
  . Fixed bug #67167 (Wrong return value from FILTER_VALIDATE_BOOLEAN,
    FILTER_NULL_ON_FAILURE). (levim)

- FPM:
  . Fixed bug #70538 ("php-fpm -i" crashes). (rainer dot jung at
    kippdata dot de)
  . Fixed bug #70279 (HTTP Authorization Header is sometimes passed to newer
    reqeusts). (Laruence)
  . Fixed bug #68945 (Unknown admin values segfault pools). (Laruence)
  . Fixed bug #65933 (Cannot specify config lines longer than 1024 bytes). (Chris Wright)
  . Implemented FR #67106 (Split main fpm config). (Elan Ruusamäe, Remi)

- FTP:
  . Fixed bug #69082 (FTPS support on Windows). (Anatol) 

- GD:
  . Fixed bug #53156 (imagerectangle problem with point ordering). (cmb)
  . Fixed bug #66387 (Stack overflow with imagefilltoborder). (CVE-2015-8874)
    (cmb)
  . Fixed bug #70102 (imagecreatefromwebm() shifts colors). (cmb)
  . Fixed bug #66590 (imagewebp() doesn't pad to even length). (cmb)
  . Fixed bug #66882 (imagerotate by -90 degrees truncates image by 1px). (cmb)
  . Fixed bug #70064 (imagescale(..., IMG_BICUBIC) leaks memory). (cmb)
  . Fixed bug #69024 (imagescale segfault with palette based image). (cmb)
  . Fixed bug #53154 (Zero-height rectangle has whiskers). (cmb)
  . Fixed bug #67447 (imagecrop() add a black line when cropping). (cmb)
  . Fixed bug #68714 (copy 'n paste error). (cmb)
  . Fixed bug #66339 (PHP segfaults in imagexbm). (cmb)
  . Fixed bug #70047 (gd_info() doesn't report WebP support). (cmb)
  . Replace libvpx with libwebp for bundled libgd. (cmb, Anatol)
  . Fixed bug #61221 (imagegammacorrect function loses alpha channel). (cmb)
  . Made fontFetch's path parser thread-safe. (Sara)
  . Removed T1Lib support. (Kalle)

- GMP:
  . Fixed bug #70284 (Use after free vulnerability in unserialize() with GMP).
    (stas)

- hash:
  . Fixed bug #70312 (HAVAL gives wrong hashes in specific cases). (letsgolee
    at naver dot com)

- IMAP:
  . Fixed bug #70158 (Building with static imap fails). (cmb)
  . Fixed bug #69998 (curl multi leaking memory). (Pierrick)

- Intl:
  . Fixed bug #70453 (IntlChar::foldCase() incorrect arguments and missing
    constants). (cmb)
  . Fixed bug #70454 (IntlChar::forDigit second parameter should be optional).
    (cmb, colinodell)
  . Removed deprecated aliases datefmt_set_timezone_id() and
    IntlDateFormatter::setTimeZoneID(). (Nikita)

- JSON:
  . Fixed bug #62010 (json_decode produces invalid byte-sequences).
    (Jakub Zelenka)
  . Fixed bug #68546 (json_decode() Fatal error: Cannot access property
    started with '\0'). (Jakub Zelenka)
  . Replace non-free JSON parser with a parser from Jsond extension, fixes #63520
    (JSON extension includes a problematic license statement). (Jakub Zelenka)
  . Fixed bug #68938 (json_decode() decodes empty string without error).
    (jeremy at bat-country dot us)

- LDAP:
  . Fixed bug #47222 (Implement LDAP_OPT_DIAGNOSTIC_MESSAGE). (Andreas Heigl)

- LiteSpeed:
  . Updated LiteSpeed SAPI code from V5.5 to V6.6. (George Wang)

- libxml:
  . Fixed handling of big lines in error messages with libxml >= 2.9.0.
    (Christoph M. Becker)

- Mcrypt:
  . Fixed bug #70625 (mcrypt_encrypt() won't return data when no IV was
    specified under RC4). (Nikita)
  . Fixed bug #69833 (mcrypt fd caching not working). (Anatol)
  . Fixed possible read after end of buffer and use after free. (Dmitry)
  . Removed mcrypt_generic_end() alias. (Nikita)
  . Removed mcrypt_ecb(), mcrypt_cbc(), mcrypt_cfb(), mcrypt_ofb(). (Nikita)

- Mysqli:
  . Fixed bug #32490 (constructor of mysqli has wrong name). (cmb)

- Mysqlnd:
  . Fixed bug #70949 (SQL Result Sets With NULL Can Cause Fatal Memory Errors).
    (Laruence)
  . Fixed bug #70384 (mysqli_real_query():Unknown type 245 sent by the server).
   (Andrey)
  . Fixed bug #70456 (mysqlnd doesn't activate TCP keep-alive when connecting to
    a server). (Sergei Turchanov)
  . Fixed bug #70572 segfault in mysqlnd_connect. (Andrey, Remi)
  . Fixed Bug #69796 (mysqli_stmt::fetch doesn't assign null values to
    bound variables). (Laruence)

- OCI8:
  . Fixed memory leak with LOBs. (Senthil)
  . Fixed bug #68298 (OCI int overflow) (Senthil).
  . Corrected oci8 hash destructors to prevent segfaults, and a few other fixes.
    (Cameron Porter)

- ODBC:
  . Fixed bug #69975 (PHP segfaults when accessing nvarchar(max) defined
    columns). (CVE-2015-8879) (cmb)

- Opcache:
  . Fixed bug #70656 (require() statement broken after opcache_reset() or a
    few hours of use). (Laruence)
  . Fixed bug #70843 (Segmentation fault on MacOSX with
    opcache.file_cache_only=1). (Laruence)
  . Fixed bug #70724 (Undefined Symbols from opcache.so on Mac OS X 10.10).
    (Laruence)
  . Fixed compatibility with Windows 10 (see also bug #70652). (Anatol)
  . Attmpt to fix "Unable to reattach to base address" problem. (Matt Ficken)
  . Fixed bug #70423 (Warning Internal error: wrong size calculation). (Anatol)
  . Fixed bug #70237 (Empty while and do-while segmentation fault with opcode
    on CLI enabled). (Dmitry, Laruence)
  . Fixed bug #70111 (Segfault when a function uses both an explicit return
    type and an explicit cast). (Laruence)
  . Fixed bug #70058 (Build fails when building for i386). (Laruence)
  . Fixed bug #70022 (Crash with opcache using opcache.file_cache_only=1).
    (Anatol)
  . Removed opcache.load_comments configuration directive. Now doc comments
    loading costs nothing and always enabled. (Dmitry)
  . Fixed bug #69838 (Wrong size calculation for function table). (Anatol)
  . Fixed bug #69688 (segfault with eval and opcache fast shutdown).
    (Laruence)
  . Added experimental (disabled by default) file based opcode cache.
    (Dmitry, Laruence, Anatol)
  . Fixed bug with try blocks being removed when extended_info opcode
    generation is turned on. (Laruence)
  . Fixed bug #68644 (strlen incorrect : mbstring + func_overload=2 +UTF-8
    + Opcache). (Laruence)

- OpenSSL:
  . Require at least OpenSSL version 0.9.8. (Jakub Zelenka)
  . Fixed bug #68312 (Lookup for openssl.cnf causes a message box). (Anatol)
  . Fixed bug #55259 (openssl extension does not get the DH parameters from
    DH key resource). (Jakub Zelenka)
  . Fixed bug #70395 (Missing ARG_INFO for openssl_seal()). (cmb)
  . Fixed bug #60632 (openssl_seal fails with AES). (Jakub Zelenka)
  . Implemented FR #70438 (Add IV parameter for openssl_seal and openssl_open)
    (Jakub Zelenka)
  . Fixed bug #70014 (openssl_random_pseudo_bytes() is not cryptographically
    secure). (CVE-2015-8867) (Stas)
  . Fixed bug #69882 (OpenSSL error "key values mismatch" after
    openssl_pkcs12_read with extra cert). (Tomasz Sawicki)
  . Added "alpn_protocols" SSL context option allowing encrypted client/server
    streams to negotiate alternative protocols using the ALPN TLS extension when
    built against OpenSSL 1.0.2 or newer. Negotiated protocol information is
    accessible through stream_get_meta_data() output.
  . Removed "CN_match" and "SNI_server_name" SSL context options. Use automatic
    detection or the "peer_name" option instead. (Nikita)

- Pcntl:
  . Fixed bug #70386 (Can't compile on NetBSD because of missing WCONTINUED
    and WIFCONTINUED). (Matteo)
  . Fixed bug #60509 (pcntl_signal doesn't decrease ref-count of old handler
    when setting SIG_DFL). (Julien)
  . Implemented FR #68505 (Added wifcontinued and wcontinued). (xilon-jul)
  . Added rusage support to pcntl_wait() and pcntl_waitpid(). (Anton Stepanenko,
    Tony)

- PCRE:
  . Fixed bug #70232 (Incorrect bump-along behavior with \K and empty string
    match). (cmb)
  . Fixed bug #70345 (Multiple vulnerabilities related to PCRE functions).
    (Anatol Belski)
  . Fixed bug #70232 (Incorrect bump-along behavior with \K and empty string
    match). (cmb)
  . Fixed bug #53823 (preg_replace: * qualifier on unicode replace garbles the
    string). (cmb)
  . Fixed bug #69864 (Segfault in preg_replace_callback). (cmb, ab)

- PDO:
  . Fixed bug #70861 (Segmentation fault in pdo_parse_params() during Drupal 8
    test suite). (Anatol)
  . Fixed bug #70389 (PDO constructor changes unrelated variables). (Laruence)
  . Fixed bug #70272 (Segfault in pdo_mysql). (Laruence)
  . Fixed bug #70221 (persistent sqlite connection + custom function
    segfaults). (Laruence)
  . Removed support for the /e (PREG_REPLACE_EVAL) modifier. (Nikita)
  . Fixed bug #59450 (./configure fails with "Cannot find php_pdo_driver.h").
    (maxime dot besson at smile dot fr)

- PDO_DBlib:
  . Fixed bug #69757 (Segmentation fault on nextRowset).
    (miracle at rpz dot name)

- PDO_mysql:
  . Fixed bug #68424 (Add new PDO mysql connection attr to control multi
    statements option). (peter dot wolanin at acquia dot com)

- PDO_OCI:
  . Fixed bug #70308 (PDO::ATTR_PREFETCH is ignored). (Chris Jones)

- PDO_pgsql:
  . Fixed bug #69752 (PDOStatement::execute() leaks memory with DML
    Statements when closeCuror() is u). (Philip Hofstetter)
  . Removed PGSQL_ATTR_DISABLE_NATIVE_PREPARED_STATEMENT attribute in favor of
    ATTR_EMULATE_PREPARES). (Nikita)

- Phar:
  . Fixed bug #69720 (Null pointer dereference in phar_get_fp_offset()). (Stas)
  . FIxed bug #70433 (Uninitialized pointer in phar_make_dirstream when zip
    entry filename is "/"). (Stas)
  . Improved fix for bug #69441. (Anatol Belski)
  . Fixed bug #70019 (Files extracted from archive may be placed outside of 
    destination directory). (Anatol Belski)

- Phpdbg:
  . Fixed bug #70614 (incorrect exit code in -rr mode with Exceptions). (Bob)
  . Fixed bug #70532 (phpdbg must respect set_exception_handler). (Bob)
  . Fixed bug #70531 (Run and quit mode (-qrr) should not fallback to
    interactive mode). (Bob)
  . Fixed bug #70533 (Help overview (-h) does not rpint anything under Windows).
    (Anatol)
  . Fixed bug #70449 (PHP won't compile on 10.4 and 10.5 because of missing
    constants). (Bob)
  . Fixed bug #70214 (FASYNC not defined, needs sys/file.h include). (Bob)
  . Fixed bug #70138 (Segfault when displaying memory leaks). (Bob)

- Reflection:
  . Fixed bug #70650 (Wrong docblock assignment). (Marcio)
  . Fixed bug #70674 (ReflectionFunction::getClosure() leaks memory when used
    for internal functions). (Dmitry, Bob)
  . Fixed bug causing bogus traces for ReflectionGenerator::getTrace(). (Bob)
  . Fixed inheritance chain of Reflector interface. (Tjerk)
  . Added ReflectionGenerator class. (Bob)
  . Added reflection support for return types and type declarations. (Sara,
    Matteo)

- Session:
  . Fixed bug #70876 (Segmentation fault when regenerating session id with
    strict mode). (Laruence)
  . Fixed bug #70529 (Session read causes "String is not zero-terminated" error).
    (Yasuo)
  . Fixed bug #70013 (Reference to $_SESSION is lost after a call to
    session_regenerate_id()). (Yasuo)
  . Fixed bug #69952 (Data integrity issues accessing superglobals by
    reference). (Bob)
  . Fixed bug #67694 (Regression in session_regenerate_id()). (Tjerk)
  . Fixed bug #68941 (mod_files.sh is a bash-script). (bugzilla at ii.nl, Yasuo)

- SOAP:
  . Fixed bug #70940 (Segfault in soap / type_to_string). (Remi)
  . Fixed bug #70900 (SoapClient systematic out of memory error). (Dmitry)
  . Fixed bug #70875 (Segmentation fault if wsdl has no targetNamespace
    attribute). (Matteo)
  . Fixed bug #70715 (Segmentation fault inside soap client). (Laruence)
  . Fixed bug #70709 (SOAP Client generates Segfault). (Laruence)
  . Fixed bug #70388 (SOAP serialize_function_call() type confusion / RCE).
    (Stas)
  . Fixed bug #70081 (SoapClient info leak / null pointer dereference via
     multiple type confusions). (Stas)
  . Fixed bug #70079 (Segmentation fault after more than 100 SoapClient
    calls). (Laruence)
  . Fixed bug #70032 (make_http_soap_request calls
    zend_hash_get_current_key_ex(,,,NULL). (Laruence)
  . Fixed bug #68361 (Segmentation fault on SoapClient::__getTypes). (Laruence)

- SPL:
  . Fixed bug #70959 (ArrayObject unserialize does not restore protected
    fields). (Laruence)
  . Fixed bug #70853 (SplFixedArray throws exception when using ref variable
    as index). (Laruence)
  . Fixed bug #70868 (PCRE JIT and pattern reuse segfault). (Laruence)
  . Fixed bug #70730 (Incorrect ArrayObject serialization if unset is called
    in serialize()). (Laruence)
  . Fixed bug #70573 (Cloning SplPriorityQueue leads to memory leaks). (Dmitry)
  . Fixed bug #70303 (Incorrect constructor reflection for ArrayObject). (cmb)
  . Fixed bug #70068 (Dangling pointer in the unserialization of ArrayObject
    items). (sean.heelan)
  . Fixed bug #70166 (Use After Free Vulnerability in unserialize() with
    SPLArrayObject). (taoguangchen at icloud dot com)
  . Fixed bug #70168 (Use After Free Vulnerability in unserialize() with
    SplObjectStorage). (taoguangchen at icloud dot com)
  . Fixed bug #70169 (Use After Free Vulnerability in unserialize() with
    SplDoublyLinkedList). (taoguangchen at icloud dot com)
  . Fixed bug #70053 (MutlitpleIterator array-keys incompatible change in 
    PHP 7). (Tjerk)
  . Fixed bug #69970 (Use-after-free vulnerability in
    spl_recursive_it_move_forward_ex()). (Laruence)
  . Fixed bug #69845 (ArrayObject with ARRAY_AS_PROPS broken). (Dmitry)
  . Changed ArrayIterator implementation using zend_hash_iterator_... API.
    Allowed modification of iterated ArrayObject using the same behavior
    as proposed in `Fix "foreach" behavior`. Removed "Array was modified
    outside object and internal position is no longer valid" hack. (Dmitry)
  . Implemented FR #67886 (SplPriorityQueue/SplHeap doesn't expose extractFlags
    nor curruption state). (Julien)
  . Fixed bug #66405 (RecursiveDirectoryIterator::CURRENT_AS_PATHNAME
    breaks the RecursiveIterator). (Paul Garvin)

- SQLite3:
  . Fixed bug #70571 (Memory leak in sqlite3_do_callback). (Adam)
  . Fixed bug #69972 (Use-after-free vulnerability in
    sqlite3SafetyCheckSickOrOk()). (Laruence)
  . Fixed bug #69897 (segfault when manually constructing SQLite3Result). 
    (Kalle)
  . Fixed bug #68260 (SQLite3Result::fetchArray declares wrong
    required_num_args). (Julien)

- Standard:
  . Fixed count on symbol tables. (Laruence)
  . Fixed bug #70963 (Unserialize shows UNKNOWN in result). (Laruence)
  . Fixed bug #70910 (extract() breaks variable references). (Laruence)
  . Fixed bug #70808 (array_merge_recursive corrupts memory of unset items).
    (Laruence)
  . Fixed bug #70667 (strtr() causes invalid writes and a crashes). (Dmitry)
  . Fixed bug #70668 (array_keys() doesn't respect references when $strict is
    true). (Bob, Dmitry)
  . Implemented the RFC `Random Functions Throwing Exceptions in PHP 7`.
    (Sammy Kaye Powers, Anthony)
  . Fixed bug #70487 (pack('x') produces an error). (Nikita)
  . Fixed bug #70342 (changing configuration with ignore_user_abort(true) isn't
    working). (Laruence)
  . Fixed bug #70295 (Segmentation fault with setrawcookie). (Bob)
  . Fixed bug #67131 (setcookie() conditional for empty values not met). (cmb)
  . Fixed bug #70365 (Use-after-free vulnerability in unserialize() with
    SplObjectStorage). (taoguangchen at icloud dot com)
  . Fixed bug #70366 (Use-after-free vulnerability in unserialize() with
    SplDoublyLinkedList). (taoguangchen at icloud dot com)
  . Fixed bug #70250 (extract() turns array elements to references).
    (Laruence)
  . Fixed bug #70211 (php 7 ZEND_HASH_IF_FULL_DO_RESIZE use after free).
    (Laruence)
  . Fixed bug #70208 (Assert breaking access on objects). (Bob)
  . Fixed bug #70140 (str_ireplace/php_string_tolower - Arbitrary Code
    Execution). (CVE-2015-6527) (Laruence)
  . Implemented FR #70112 (Allow "dirname" to go up various times). (Remi)
  . Fixed bug #36365 (scandir duplicates file name at every 65535th file). (cmb)
  . Fixed bug #70096 (Repeated iptcembed() adds superfluous FF bytes). (cmb)
  . Fixed bug #70018 (exec does not strip all whitespace). (Laruence)
  . Fixed bug #69983 (get_browser fails with user agent of null).
    (Kalle, cmb, Laruence)
  . Fixed bug #69976 (Unable to parse "all" urls with colon char). (cmb)
  . Fixed bug #69768 (escapeshell*() doesn't cater to !). (cmb)
  . Fixed bug #62922 (Truncating entire string should result in string).
    (Nikita)
  . Fixed bug #69723 (Passing parameters by reference and array_column).
    (Laruence)
  . Fixed bug #69523 (Cookie name cannot be empty). (Christoph M. Becker)
  . Fixed bug #69325 (php_copy_file_ex does not pass the argument).
    (imbolk at gmail dot com)
  . Fixed bug #69299 (Regression in array_filter's $flag argument in PHP 7).
    (Laruence)
  . Removed call_user_method() and call_user_method_array() functions. (Kalle)
  . Fixed user session handlers (See rfc:session.user.return-value). (Sara)
  . Added intdiv() function. (Andrea)
  . Improved precision of log() function for base 2 and 10. (Marc Bennewitz)
  . Remove string category support in setlocale(). (Nikita)
  . Remove set_magic_quotes_runtime() and its alias magic_quotes_runtime().
    (Nikita)
  . Fixed bug #65272 (flock() out parameter not set correctly in windows).
    (Daniel Lowrey)
  . Added preg_replace_callback_array function. (Wei Dai)
  . Deprecated salt option to password_hash. (Anthony)
  . Fixed bug #69686 (password_verify reports back error on PHP7 will null
    string). (Anthony)
  . Added Windows support for getrusage(). (Kalle)
  . Removed hardcoded limit on number of pipes in proc_open(). (Tony)

- Streams:
  . Fixed bug #70361 (HTTP stream wrapper doesn't close keep-alive connections).
    (Niklas Keller)
  . Fixed bug #68532 (convert.base64-encode omits padding bytes).
    (blaesius at krumedia dot de)
  . Removed set_socket_blocking() in favor of its alias stream_set_blocking().
    (Nikita)

- Tokenizer:
  . Fixed bug #69430 (token_get_all has new irrecoverable errors). (Nikita)

- XMLReader:
  . Fixed bug #70309 (XmlReader read generates extra output). (Anatol)

- XMLRPC
  . Fixed bug #70526 (xmlrpc_set_type returns false on success). (Laruence)

- XSL:
  . Fixed bug #70678 (PHP7 returns true when false is expected). (Felipe)
  . Fixed bug #70535 (XSLT: free(): invalid pointer). (Laruence)
  . Fixed bug #69782 (NULL pointer dereference). (Stas)
  . Fixed bug #64776 (The XSLT extension is not thread safe). (Mike)
  . Removed xsl.security_prefs ini option. (Nikita)

- Zlib:
  . Added deflate_init(), deflate_add(), inflate_init(), inflate_add()
    functions allowing incremental/streaming compression/decompression.
    (Daniel Lowrey & Bob Weinand)

- Zip:
  . Fixed bug #70322 (ZipArchive::close() doesn't indicate errors).
    (CVE-2014-9767) (cmb)
  . Fixed bug #70350 (ZipArchive::extractTo allows for directory traversal when
    creating directories). (neal at fb dot com)
  . Added ZipArchive::setCompressionName and ZipArchive::setCompressionIndex
    methods. (Remi, Cedric Delmas)
  . Update bundled libzip to 1.0.1. (Remi, Anatol)
  . Fixed bug #67161 (ZipArchive::getStream() returns NULL for certain file).
    (Christoph M. Becker)<|MERGE_RESOLUTION|>--- conflicted
+++ resolved
@@ -13,17 +13,13 @@
 - DTrace:
   . Fixed bug #73965 (DTrace reported as enabled when disabled). (Remi)
 
-<<<<<<< HEAD
 - FCGI:
   . Fixed bug #73904 (php-cgi fails to load -c specified php.ini file). (Anatol)
   . Fixed bug #72898 (PHP_FCGI_CHILDREN is not included in phpinfo()). (Anatol)
-=======
+
 - FPM:
-  . Fixed bug #67583 (double fastcgi_end_request on max_children limit).
-    (Dmitry Saprykin)
   . Fixed bug #69865 (php-fpm does not close stderr when using syslog). 
     (m6w6)
->>>>>>> 80a851b4
 
 - GD:
   . Fixed bug #73968 (Premature failing of XBM reading). (cmb)
