--- conflicted
+++ resolved
@@ -3,7 +3,6 @@
 ?? ??? ????, PHP 7.3.0alpha1
 
 - Core:
-<<<<<<< HEAD
   . Redesigned the old ext_skel program written in PHP, run: 
     'php ext_skel.php' for all options. This means there is no dependencies 
     thrus making it work on Windows out of the box. (Kalle)
@@ -29,71 +28,6 @@
   . Fixed bug #54043 (Remove inconsitency of internal exceptions and user
     defined exceptions). (Nikita)
   . Fixed bug #53033 (Mathematical operations convert objects to integers).
-=======
-  . Fixed bug #75864 ("stream_isatty" returns wrong value on s390x). (Sam Ding)
-
-- Apache2Handler:
-  . Fixed bug #75882 (a simple way for segfaults in threadsafe php just with
-    configuration). (Anatol)
-
-- Date:
-  . Fixed bug #75857 (Timezone gets truncated when formatted). (carusogabriel)
-  . Fixed bug #75928 (Argument 2 for `DateTimeZone::listIdentifiers()` should
-    accept `null`). (Pedro Lacerda)
-  . Fixed bug #68406 (calling var_dump on a DateTimeZone object modifies it).
-    (jhdxr)
-
-- LDAP:
-  . Fixed bug #49876 (Fix LDAP path lookup on 64-bit distros). (dzuelke)
-
-- libxml2:
-  . Fixed bug #75871 (use pkg-config where available). (pmmaga)
-
-- ODBC:
-  . Fixed bug #73725 (Unable to retrieve value of varchar(max) type). (Anatol)
-
-- Opcache:
-  . Fixed bug #75729 (opcache segfault when installing Bitrix). (Nikita)
-  . Fixed bug #75893 (file_get_contents $http_response_header variable bugged
-    with opcache). (Nikita)
-  . Fixed bug #75938 (Modulus value not stored in variable). (Nikita)
-  . Fixed bug #75969 (Assertion failure in live range DCE due to block pass
-    misoptimization). (Nikita)
-
-- OpenSSL:
-  . Fixed openssl_* arginfos. (carusogabriel)
-
-- PGSQL:
-  . Fixed bug #75838 (Memory leak in pg_escape_bytea()). (ard_1 at mail dot ru)
-
-- Phar:
-  . Fixed bug #54289 (Phar::extractTo() does not accept specific directories to
-    be extracted). (bishop)
-  . Fixed bug #65414 (deal with leading slash while adding files correctly). 
-    (bishopb)
-  . Fixed bug #65414 (deal with leading slash when adding files correctly).
-    (bishopb)
-
-- SPL:
-  . Fixed bug #74519 (strange behavior of AppendIterator). (jhdxr)
-
-- Standard:
-  . Fixed bug #75961 (Strange references behavior). (Laruence)
-  . Fixed bug #75916 (DNS_CAA record results contain garbage). (Mike,
-    Philip Sharp)
-
-01 Feb 2018, PHP 7.2.2
-
-- Core:
-  . Fixed bug #75742 (potential memleak in internal classes's static members).
-    (Laruence)
-  . Fixed bug #75679 (Path 260 character problem). (Anatol)
-  . Fixed bug #75614 (Some non-portable == in shell scripts). (jdolecek)
-  . Fixed bug #75786 (segfault when using spread operator on generator passed
-    by reference). (Nikita)
-  . Fixed bug #75799 (arg of get_defined_functions is optional). (carusogabriel)
-  . Fixed bug #75396 (Exit inside generator finally results in fatal error).
->>>>>>> 6237bcd3
     (Nikita)
   . Fixed bug #73108 (Internal class cast handler uses integer instead of
     float). (Nikita)
@@ -107,6 +41,10 @@
   . Fixed bug #75164 (split_bc_num() is pointless). (cmb)
   . Fixed bug #75169 (BCMath errors/warnings bypass PHP's error handling). (cmb)
 
+- cURL:
+  . Fixed bug #74125 (Fixed finding CURL on systems with multiarch support).
+    (cebe)
+
 - Date:
   . Implemented FR #74668: Add DateTime::createFromImmutable() method.
     (majkl578, Rican7)
@@ -116,10 +54,6 @@
 
 - DBA:
   . Fixed bug #75264 (compiler warnings emitted). (petk)
-
-- cURL:
-  . Fixed bug #74125 (Fixed finding CURL on systems with multiarch support).
-    (cebe)
 
 - GD:
   . Added support for WebP in imagecreatefromstring() (Andreas Treichel, cmb).
@@ -131,12 +65,12 @@
   . Added gmp_perfect_power(a). (Nikita)
   . Added gmp_kronecker(a, b). (Nikita)
 
+- interbase:
+  . Fixed bug #75453 (Incorrect reflection for ibase_[p]connect). (villfa)
+
 - intl:
   . Fixed bug #75317 (UConverter::setDestinationEncoding changes source instead 
     of destination). (andrewnester)
-
-- interbase:
-  . Fixed bug #75453 (Incorrect reflection for ibase_[p]connect). (villfa)
 
 - JSON:
   . Added JSON_THROW_ON_ERROR flag. (Andrea)
@@ -191,12 +125,6 @@
 - PDO SQLite
   . Add support for additional open flags
 
-- phar:
-  . Fixed bug #74991 (include_path has a 4096 char limit in some cases).
-    (bwbroersma)
-  . Fixed bug #65414 (deal with leading slash when adding files correctly).
-    (bishopb)
-
 - pgsql:
   . Added new error constants for pg_result_error(): (Kalle)
     - Requires Postgres 9.3
@@ -208,6 +136,12 @@
 	- Requires Postgres 9.6
 	  - PGSQL_DIAG_SEVERITY_NONLOCALIZED
 
+- phar:
+  . Fixed bug #74991 (include_path has a 4096 char limit in some cases).
+    (bwbroersma)
+  . Fixed bug #65414 (deal with leading slash when adding files correctly).
+    (bishopb)
+
 - Session:
   . Fixed bug #74941 (session fails to start after having headers sent). 
     (morozov)
@@ -217,6 +151,8 @@
 
 - SOAP:
   . Fixed bug #75464 (Wrong reflection on SoapClient::__setSoapHeaders). (villfa)
+  . Fixed bug #70469 (SoapClient generates E_ERROR even if exceptions=1 is
+    used). (Anton Artamonov)
 
 - SPL:
   . Fixed bug #74977 (Appending AppendIterator leads to segfault). 
@@ -231,10 +167,6 @@
 
 - SQLite3:
   . Updated bundled libsqlite to 3.22.0. (cmb)
-
-- Soap:
-  . Fixed bug #70469 (SoapClient generates E_ERROR even if exceptions=1 is
-    used). (Anton Artamonov)
 
 - Standard:
   . Fixed bug #75916 (DNS_CAA record results contain garbage). (Mike, 
