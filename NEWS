PHP                                                                        NEWS
|||||||||||||||||||||||||||||||||||||||||||||||||||||||||||||||||||||||||||||||
?? ??? ????, PHP 7.2.0RC4

- Core
  . Fixed bug #75220 (Segfault when calling is_callable on parent). 
    (andrewnester)
  . Fixed bug #75290 (debug info of Closures of internal functions contain
    garbage argument names). (Andrea)

<<<<<<< HEAD
- Date:
  . Fixed bug #75222 (DateInterval microseconds property always 0). (jhdxr)
=======
- Apache2Handler:
  . Fixed bug #75311 (error: 'zend_hash_key' has no member named 'arKey' in
    apache2handler). (mcarbonneaux)
>>>>>>> d34c8fa8

- Hash:
  . Fixed Bug #75284 (sha3 is not supported on bigendian machine). (Remi)

- litespeed:
  . Fixed bug #75248 (Binary directory doesn't get created when building 
    only litespeed SAPI). (petk)
  . Fixed bug #75251 (Missing program prefix and suffix). (petk)

- OCI8:
  . Fixed incorrect reference counting. (Dmitry, Tianfang Yang)

- Opcache
  . Fixed bug #75255 (Request hangs and not finish). (Dmitry)

- PCRE:
  . Fixed bug #75285 (Broken build when system libpcre don't have jit support).
    (Remi)

- Sodium:
  . Added missing bindings for libsodium > 1.0.13. (Frank)

28 Sep 2017, PHP 7.2.0RC3

- Core
  . Fixed bug #75241 (Null pointer dereference in zend_mm_alloc_small()).
    (Laruence)
  . Fixed bug #74878 (Data race in ZTS builds). (Nikita, Dmitry)
  . Fixed bug #75236 (infinite loop when printing an error-message). (Andrea)
  . Fixed bug #75252 (Incorrect token formatting on two parse errors in one
    request). (Nikita)

- FPM:
  . Fixed bug #75212 (php_value acts like php_admin_value). (Remi)

- MySQLi:
  . Fixed bug #75018 (Data corruption when reading fields of bit type). (Anatol)

- Opcache:
  . Fixed bug #75230 (Invalid opcode 49/1/8 using opcache). (Laruence)

- PCRE:
  . Fixed bug ##75223 (PCRE JIT broken in 7.2). (Dmitry)

- PDO_mysql:
  . Fixed bug #75177 (Type 'bit' is fetched as unexpected string). (Anatol)

- SPL:
  . Fixed bug #73629 (SplDoublyLinkedList::setIteratorMode masks intern flags).
    (J. Jeising, cmb)

14 Sep 2017, PHP 7.2.0RC2

- Core:
  . Fixed Bug #75142 (buildcheck.sh check for autoconf version needs to be updated
    for v2.64). (zizzy at zizzy dot net, Remi)

- BCMath:
  . Fixed bug #44995 (bcpowmod() fails if scale != 0). (cmb)
  . Fixed bug #46781 (BC math handles minus zero incorrectly). (cmb)
  . Fixed bug #54598 (bcpowmod() may return 1 if modulus is 1). (okano1220, cmb)
  . Fixed bug #75178 (bcpowmod() misbehaves for non-integer base or modulus). (cmb)

- CLI server:
  . Fixed bug #70470 (Built-in server truncates headers spanning over TCP
    packets). (bouk)

- Date:
  . Fixed bug #75149 (redefinition of typedefs ttinfo and t1info). (Remi)

- GD:
  . Fixed bug #75139 (libgd/gd_interpolation.c:1786: suspicious if ?). (cmb)

- Intl:
  .  Fixed bug #75193 (segfault in collator_convert_object_to_string). (Remi)

- Gettext:
  . Fixed bug #73730 (textdomain(null) throws in strict mode). (cmb)

- Opcache
  . Fixed incorect constant conditional jump elimination. (Dmitry)

- OpenSSL
  . Automatically load OpenSSL configuration file. (Jakub Zelenka)

- SPL:
  . Fixed bug #75155 (AppendIterator::append() is broken when appending another
    AppendIterator). (Nikita)
  . Fixed bug #75173 (incorrect behavior of AppendIterator::append in foreach loop).
    (jhdxr)

- Standard:
  . Fixed bug #75152 (signed integer overflow in parse_iv). (Laruence)
  . Fixed bug #75170 (mt_rand() bias on 64-bit machines). (Nikita)

- ZIP:
  . Fixed bug #75143 (new method setEncryptionName() seems not to exist
    in ZipArchive). (Anatol)

31 Aug 2017, PHP 7.2.0RC1

- Core:
  . Fixed bug #75042 (run-tests.php issues with EXTENSION block). (John Boehr)

- CURL:
  . Fixed bug #75093 (OpenSSL support not detected). (Remi)
  . Better fix for #74125 (use pkg-config instead of curl-config). (Remi)

- GD:
  . Fixed bug #75111 (Memory disclosure or DoS via crafted .bmp image). (cmb)
  . Fixed bug #75124 (gdImageGrayScale() may produce colors). (cmb)

- Intl:
  . Fixed bug #75090 (IntlGregorianCalendar doesn't have constants from parent
    class). (tpunt)

- PCRE:
  . Fixed bug #75089 (preg_grep() is not reporting PREG_BAD_UTF8_ERROR after
    first input string). (Dmitry)

- PDO_OCI:
  . Fixed bug #74631 (PDO_PCO with PHP-FPM: OCI environment initialized
    before PHP-FPM sets it up). (Ingmar Runge)

- SQLite3:
  . Update to Sqlite 3.20.1. (cmb)

- Standard:
  . Fixed bug #75097 (gethostname fails if your host name is 64 chars long). (Andrea)

17 Aug 2017, PHP 7.2.0beta3

- Core:
  . Fixed bug #75063 (Main CWD initialized with wrong codepage). (Anatol)
  . Fixed bug #74725 (html_errors=1 breaks unhandled exceptions). (Andrea)

- Date:
  . Fixed bug #75002 (Null Pointer Dereference in timelib_time_clone). (Derick)

- FTP:
  . Added ftp_append() function. (blar)

- JSON:
  . Fixed bug #75185 (Buffer overflow in json_decode() with
    JSON_INVALID_UTF8_IGNORE or JSON_INVALID). (Jakub Zelenka)

- Mbstring:
  . Fixed bug #75001 (Wrong reflection on mb_eregi_replace). (Fabien
    Villepinte)

- SQLite3:
  . Updated to SQLite 3.20.0. (cmb)

- SPL:
  . Fixed bug #75049 (spl_autoload_unregister can't handle
    spl_autoload_functions results). (Laruence)
  . Added spl_object_id(). (Tyson Andre)

- Standard:
  . Fixed bug #75075 (unpack with X* causes infinity loop). (Laruence)
  . Fixed bug #74103 (heap-use-after-free when unserializing invalid array
    size). (Nikita)
  . Fixed bug #75054 (A Denial of Service Vulnerability was found when
    performing deserialization). (Nikita)

- WDDX:
  . Fixed bug #73793 (WDDX uses wrong decimal seperator). (cmb)

- XMLRPC:
  . Fixed bug #74975 (Incorrect xmlrpc serialization for classes with declared
    properties). (blar)

03 Aug 2017, PHP 7.2.0beta2

- Core:
  . Implemented FR #74963 (Improved error message on fetching property of
    non-object). (Laruence)
  . Fixed bug #74947 (Segfault in scanner on INF number). (Laruence)
  . Fixed bug #74954 (null deref and segfault in zend_generator_resume()). (Bob)

- CLI:
  . Fixed bug #74979 (Interactive shell opening instead of script execution
    with -f flag). (Anatol)

- cURL:
  . Fixed bug #74125 (Fixed finding CURL on systems with multiarch support).
    (cebe)

- Intl:
  . Fixed bug #74993 (Wrong reflection on some locale_* functions). (Sara)

- Mbstring:
  . Fixed bug #69267 (mb_strtolower fails on titlecase characters). (Nikita)
  . Fixed bug #71606 (Segmentation fault mb_strcut with HTML-ENTITIES encoding).
    (cmb)
  . Fixed bug #62934 (mb_convert_kana() does not convert iteration marks).
    (Nikita)

- MySQLi:
  . Fixed bug #74968 (PHP crashes when calling mysqli_result::fetch_object with
    an abstract class). (Anatol)

- OCI8:
  . Expose oci_unregister_taf_callback() (Tianfang Yang)

- Opcache:
  . Fixed bug #74980 (Narrowing occurred during type inference). (Laruence)

- OpenSSL:
  . Fixed bug #74903 (openssl_pkcs7_encrypt() uses different EOL than before).
    (Anatol)

- phar:
  . Fixed bug #74991 (include_path has a 4096 char limit in some cases).
    (bwbroersma)

- Reflection:
  . Fixed bug #74949 (null pointer dereference in _function_string). (Laruence)

- Session:
  . Fixed bug #74892 (Url Rewriting (trans_sid) not working on urls that start
    with "#"). (Andrew Nester)
  . Fixed bug #74936 (session_cache_expire/cache_limiter/save_path() trigger a
    warning in read mode). (morozov)
  . Fixed bug #74941 (session fails to start after having headers sent). 
    (morozov)
  . Fixed bug #74833 (SID constant created with wrong module number). (Anatol)

- SimpleXML:
  . Fixed bug #74950 (nullpointer deref in simplexml_element_getDocNamespaces).
    (Laruence)

- SPL:
  . Fixed bug #74669 (Unserialize ArrayIterator broken). (Andrew Nester)
  . Fixed bug #74977 (Appending AppendIterator leads to segfault). 
    (Andrew Nester)
  . Fixed bug #75015 (Crash in recursive iterator destructors). (Julien)

- Standard:
  . Fixed bug #74851 (uniqid() without more_entropy performs badly).
    (Emmanuel Dreyfus)

20 Jul 2017, PHP 7.2.0beta1

- Core:
  . Added new VM instuctions ISSET_ISEMPTY_CV and UNSET_CV. Previously they
    were implemented as ISSET_ISEMPTY_VAR and UNSET_VAR variants with
    ZEND_QUICK_SET flag. (Nikita, Dmitry)
  . Fixed bug #74603 (PHP INI Parsing Stack Buffer Overflow Vulnerability).
    (Stas)
  . Fixed bug #74111 (Heap buffer overread (READ: 1) finish_nested_data from
    unserialize). (Nikita)
  . Fixed bug #74819 (wddx_deserialize() heap out-of-bound read via
    php_parse_date()). (Derick)
  . Fixed bug #49649 (unserialize() doesn't handle changes in property 
    visibility). (pmmaga)
  . Fixed #74866 (extension_dir = "./ext" now use current directory for base).
    (Francois Laupretre)
  . Fixed bug #74923 (Crash when crawling through network share). (Anatol)
  . Fixed bug #74913 (fixed incorrect poll.h include). (petk)
  . Fixed bug #74906 (fixed incorrect errno.h include). (petk)

- Date:
  . Fixed bug #74852 (property_exists returns true on unknown DateInterval 
    property). (jhdxr)	

- DOM:
  . Implement #74837 (Implement Countable for DomNodeList and DOMNamedNodeMap).
    (Andreas Treichel)

- EXIF:
  . Implemented #65187 (exif_read_data/thumbnail: add support for stream 
    resource). (Kalle)
  . Deprecated the read_exif_data() alias. (Kalle)
  . Fixed bug #74428 (exif_read_data(): "Illegal IFD size" warning occurs with 
    correct exif format). (bradpiccho at gmail dot com, Kalle)
  . Fixed bug #72819 (EXIF thumbnails not read anymore). (Kalle)
  . Fixed bug #62523 (php crashes with segfault when exif_read_data called). 
    (Kalle)
  . Fixed bug #50660 (exif_read_data(): Illegal IFD offset (works fine with 
    other exif readers). (skinny dot bravo at gmail dot com, Kalle)

- GD:
  . Fixed bug #74435 (Buffer over-read into uninitialized memory). (cmb)

- IMAP:
  . Fixed bug #72324 (imap_mailboxmsginfo() return wrong size). 
    (ronaldpoon at udomain dot com dot hk, Kalle)

- JSON:
  . Add JSON_INVALID_UTF8_IGNORE and JSON_INVALID_UTF8_SUBSTITUTE options for
    json_encode and json_decode to ignore or replace invalid UTF-8 byte
    sequences - it addresses request #65082. (Jakub Zelenka)

- LDAP:
  . Fixed passing an empty array to ldap_set_option for client or server controls.

- Opcache:
  . Added global optimisation passes based on data flow analysis using Single
    Static Assignment (SSA) form: Sparse Conditional Constant Propagation (SCCP),
    Dead Code Elimination (DCE), and removal of unused local variables
    (Nikita, Dmitry)

- OpenSSL:
  . Add ssl security_level stream option to support OpenSSL security levels.
    (Jakub Zelenka).
  . Allow setting SNI cert and private key in separate files. (Jakub Zelenka)
  . Fixed bug #74651 (negative-size-param (-1) in memcpy in zif_openssl_seal()).
    (Stas)

- PCRE:
  . Fixed bug #74873 (Minor BC break: PCRE_JIT changes output of preg_match()).
    (Dmitry)

- Sodium:
  . New cryptographic extension

- SQLite3:
  . Fixed bug #74883 (SQLite3::__construct() produces "out of memory" exception
    with invalid flags). (Anatol)

- ZIP:
  . ZipArchive implements countable, added ZipArchive::count() method. (Remi)
  . Fix segfault in php_stream_context_get_option call. (Remi)

06 Jul 2017, PHP 7.2.0alpha3

- Core:
  . Fixed bug #74780 (parse_url() broken when query string contains colon). 
    (jhdxr)
  . Fixed bug #74761 (Unary operator expected error on some systems). (petk)
  . Allow loading PHP/Zend extensions by name in ini files (extension=<name>).
    (francois at tekwire dot net)
  . Added object type annotation. (brzuchal)
  . Fixed bug #74815 (crash with a combination of INI entries at startup).
    (Anatol)
  . Fixed bug #74836 (isset on zero-prefixed numeric indexes in array broken).
    (Dmitry)
  . Fixed bug #74101, bug #74614 (Unserialize Heap Use-After-Free (READ: 1) in
    zval_get_type). (Nikita)

- CLI:
  . Fixed bug #74849 (Process is started as interactive shell in PhpStorm).
    (Anatol)

- LDAP:
  . Implemented FR #69445 (Support for LDAP EXOP operations)
  . Fixed support for LDAP_OPT_SERVER_CONTROLS and LDAP_OPT_CLIENT_CONTROLS in ldap_get_option

- OpenSSL:
  . Fixed bug #74798 (pkcs7_en/decrypt does not work if \x0a is used in content).
    (Anatol)

- SPL:
  . Fixed bug #73471 (PHP freezes with AppendIterator). (jhdxr)
  . Fixed bug #71412 (Incorrect arginfo for ArrayIterator::__construct).
    (tysonandre775 at hotmail dot com)

- Session:
  . Fixed bug #74514 (5 session functions incorrectly warn when calling in
    read-only/getter mode). (Yasuo)

- Standard:
  . Add support for extension name as argument to dl().
    (francois at tekwire dot net)

- zlib:
  . Fixed bug #73944 (dictionary option of inflate_init() does not work).
    (wapmorgan)
  . Expose inflate_get_status() and inflate_get_read_len() functions.
    (Matthew Trescott)

22 Jun 2017, PHP 7.2.0alpha2

- Core:
  . Change PHP_OS_FAMILY value from "OSX" to "Darwin". (Sebastian, Kalle)

- GD:
  . Fixed bug #74744 (gd.h: stdarg.h include missing for va_list use in
    gdErrorMethod). (rainer dot jung at kippdata dot de, cmb)

- OCI8:
  . Add TAF callback (PR #2459). (KoenigsKind)
  . Fixed bug #74625 (Integer overflow in oci_bind_array_by_name). (Ingmar Runge)

- OpenSSL:
  . Fixed bug #74720 (pkcs7_en/decrypt does not work if \x1a is used in
    content). (Anatol)
  . Use TLS_ANY for default ssl:// and tls:// negotiation. (kelunik)
  . Fix leak in openssl_spki_new(). (jelle at vdwaa dot nl)
  . Added openssl_pkcs7_read() and pk7 parameter to openssl_pkcs7_verify().
    (jelle at vdwaa dot nl)

- PDO_OCI:
  . Fixed Bug #74537 (Align --with-pdo-oci configure option with --with-oci8 syntax).
    (Tianfang Yang)

- Standard:
  . Compatibility with libargon2 versions 20161029 and 20160821.
    (charlesportwoodii at erianna dot com)
  . Fixed Bug #74737 (mysqli_get_client_info reflection info).
    (mhagstrand at gmail dot com)

- Streams:
  . Default ssl/single_dh_use and ssl/honor_cipher_order to true. (kelunik)

- SQLite3:
  . Update to Sqlite 3.19.3. (cmb)
  . Implement writing to blobs. (bohwaz at github dot com)

08 Jun 2017, PHP 7.2.0alpha1

- Core:
  . Added ZEND_COUNT, ZEND_GET_CLASS, ZEND_GET_CALLED_CLASS, ZEND_GET_TYPE,
    ZEND_FUNC_NUM_ARGS, ZEND_FUNC_GET_ARGS instructions, to implement
    corresponding builtin functions. (Dmitry)
  . "Countable" interface is moved from SPL to Core. (Dmitry)
  . Added ZEND_IN_ARRAY instruction, implementing optimized in_array() builtin
    function, through hash lookup in flipped array. (Dmitry)
  . Removed IS_TYPE_IMMUTABLE (it's the same as COPYABLE & !REFCOUNTED). (Dmitry)
  . Removed the sql.safe_mode directive. (Kalle)
  . Removed support for Netware. (Kalle)
  . Renamed ReflectionClass::isIterateable() to ReflectionClass::isIterable()
    (alias original name for BC). (Sara)
  . Fixed bug #54535 (WSA cleanup executes before MSHUTDOWN). (Kalle)
  . Implemented FR #69791 (Disallow mail header injections by extra headers)
    (Yasuo)
  . Implemented FR #49806 (proc_nice() for Windows). (Kalle)
  . Fix pthreads detection when cross-compiling (ffontaine)
  . Fixed memory leaks caused by exceptions thrown from destructors. (Bob,
    Dmitry).
  . Fixed bug #73215 (uniqid() should use better random source). (Yasuo)
  . Fixed bug #73337 (try/catch not working with two exceptions inside a same
    operation). (Dmitry)
  . Implemented FR #72768 (Add ENABLE_VIRTUAL_TERMINAL_PROCESSING flag for
    php.exe). (Michele Locati)
  . Implemented "Convert numeric keys in object/array casts" RFC, fixes
    bugs #53838, #61655, #66173, #70925, #72254, etc. (Andrea)
  . Implemented "Deprecate and Remove Bareword (Unquoted) Strings" RFC.
    (Rowan Collins)
  . Raised minimum supported Windows versions to Windows 7/Server 2008 R2.
    (Anatol)
  . Implemented minor optimization in array_keys/array_values(). (Sara)
  . Fixed bug #73969 (segfault in debug_print_backtrace). (andrewnester)
  . Added PHP_OS_FAMILY constant to determine on which OS we are. (Jan Altensen)
  . Fixed bug #73994 (arginfo incorrect for unpack). (krakjoe)
  . Fixed bug #73973 (assertion error in debug_zval_dump). (andrewnester)
  . Fixed bug #73987 (Method compatibility check looks to original 
    definition and not parent). (pmmaga)
  . Fixed bug #73991 (JSON_OBJECT_AS_ARRAY not respected). (Sara)
  . Fixed bug #74053 (Corrupted class entries on shutdown when a destructor
    spawns another object). (jim at commercebyte dot com)
  . Fixed bug #73971 (Filename got limited to MAX_PATH on Win32 when scan
    directory). (Anatol)
  . Fixed bug #74149 (static embed SAPI linkage error). (krakjoe)
  . Fixed bug #72359, bug #72451, bug #73706, bug #71115 and others related
    to interned strings handling in TS builds. (Anatol, Dmitry)
  . Implemented "Trailing Commas In List Syntax" RFC for group use lists only.
    (Sammy Kaye Powers)
  . Fixed bug #74269 (It's possible to override trait property with different
    loosely-equal value). (pmmaga)
  . Fixed bug #61970 (Restraining __construct() access level in subclass gives
    a fatal error). (pmmaga)
  . Fixed bug #63384 (Cannot override an abstract method with an abstract
    method). (pmmaga, wes)
  . Fixed bug #74607 (Traits enforce different inheritance rules). (pmmaga)
  . Fixed misparsing of abstract unix domain socket names. (Sara)

- BCMath:
  . Fixed bug #46564 (bcmod truncates fractionals). (liborm85)

- Calendar:
  . Fix integer overflows (Joshua Rogers)

- CLI server:
  . Fixed bug #60471 (Random "Invalid request (unexpected EOF)" using a router
    script). (SammyK)

- Date:
  . Fixed bug #55407 (Impossible to prototype DateTime::createFromFormat).
    (kelunik)
  . Fixed bug #69587 (DateInterval properties and isset). (jhdxr)
  . Fixed bug #74404 (Wrong reflection on DateTimeZone::getTransitions).
    (krakjoe)
  . Fixed bug #74080 (add constant for RFC7231 format datetime). (duncan3dc)
  . Fixed bug #74639 (implement clone for DatePeriod and DateInterval).
    (andrewnester)
  . Implemented FR #71520 (Adding the DateTime constants to the
    DateTimeInterface interface). (Majkl578)

- Dba:
  . Fixed bug #72885 (flatfile: dba_fetch() fails to read replaced entry).
    (Anatol)

- DOM:
  . Fixed bug #67474 (getElementsByTagNameNS filter on default ns). (aboks)
  . Fixed bug #54382 (getAttributeNodeNS doesn't get xmlns* attributes).
    (aboks)
  . Fixed bug #74004 (LIBXML_NOWARNING (etc) ignored by DOMDocument::loadHTML).
    (somedaysummer)

- EXIF:
  . Added support for vendor specific tags for the following formats:
    Samsung, DJI, Panasonic, Sony, Pentax, Minolta, Sigma/Foveon, AGFA, 
	Kyocera, Ricoh & Epson. (Kalle)
  . Fixed bug #72682 (exif_read_data() fails to read all data for some
    images). (Kalle)
  . Fixed bug #71534 (Type confusion in exif_read_data() leading to heap
    overflow in debug mode). (hlt99 at blinkenshell dot org, Kalle)
  . Fixed bug #68547 (Exif Header component value check error).
    (sjh21a at gmail dot com, Kalle)
  . Fixed bug #66443 (Corrupt EXIF header: maximum directory nesting level
    reached for some cameras). (Kalle)
  . Fixed Redhat bug #1362571 (PHP not returning full results for
    exif_read_data function). (Kalle)

- FPM:
  . Configuration to limit fpm slow log trace callers. (Sannis)
  . Fixed bug #69865 (php-fpm does not close stderr when using syslog). 
    (Mike)

- FTP:
  . Fixed bug #74598 (ftp:// wrapper ignores context arg). (Sara)
  . Implement MLSD for structured listing of directories. (blar)

- GD:
  . Implemented imageresolution as getter and setter (Christoph)
  . Fixed bug #74343 (compile fails on solaris 11 with system gd2 library).
    (krakjoe)

- GMP:
  . Fixed bug #70896 (gmp_fact() silently ignores non-integer input). (Sara)

- hash:
  . Fixed bug #73961 (environmental build dependency in hash sha3 source).
    (krakjoe)
  . Changed HashContext from resource to object. (Rouven Weßling, Sara)
  . Disallowed usage of non-cryptographic hash functions with HMAC and PBKDF2.
    (Andrey Andreev, Nikita)

- intl:
  . Fixed bug #74433 (wrong reflection for Normalizer methods). (villfa)
  . Fixed bug #74439 (wrong reflection for Locale methods). (villfa)
  . Fixed bug #74468 (wrong reflection on Collator::sortWithSortKeys). (villfa)
  . Fixed bug #63790 (test using Spoofchecker which may be unavailable). (Sara)

- Mbstring:
  . Implemented request #66024 (mb_chr() and mb_ord()). (Masakielastic, Yasuo)
  . Implemented request #65081 (mb_scrub()). (Masakielastic, Yasuo)
  . Implemented request #69086 (enhancement for mb_convert_encoding() that
    handles multibyte replacement char nicely). (Masakielastic, Yasuo)
  . Added array input support to mb_convert_encoding(). (Yasuo)
  . Added array input support to mb_check_encoding(). (Yasuo)
  . Fixed bug #69079 (enhancement for mb_substitute_character). (masakielastic)
  . Update to oniguruma version 6.3.0. (Remi)

- Mcrypt:
  . The deprecated mcrypt extension has been moved to PECL. (leigh)

- MySQLi:
  . Fixed bug #73949 (leak in mysqli_fetch_object). (krakjoe)

- mysqlnd:
  . Fixed bug #73800 (sporadic segfault with MYSQLI_OPT_INT_AND_FLOAT_NATIVE). 
	(vanviegen)

- OpenSSL:
  . Fixed bug #71519 (add serial hex to return value array). (xrobau)

- PCRE:
  . Added support for PCRE JIT fast path API. (dmitry)
  . Fixed bug #61780 (Inconsistent PCRE captures in match results). (cmb)

- PDO:
  . Add "Sent SQL" to debug dump for emulated prepares. (Adam Baratz)
  . Add parameter types for national character set strings. (Adam Baratz)

- PDO_DBlib:
  . Fixed bug #73234 (Emulated statements let value dictate parameter type).
    (Adam Baratz)
  . Fixed bug #73396 (bigint columns are returned as strings). (Adam Baratz)
  . Expose DB-Library version as \PDO::DBLIB_ATTR_VERSION attribute on \PDO
    instance. (Adam Baratz)
  . Add test coverage for bug #72969. (Jeff Farr)

- PDO_OCI:
  . Fixed bug #54379 (PDO_OCI: UTF-8 output gets truncated). (gureedo / Oracle)

- PDO_PgSQL:
  . Fixed bug #73959 (lastInsertId fails to throw an exception for wrong 
    sequence name). (andrewnester)

- PDO_Sqlite
  . Switch to sqlite3_prepare_v2() and sqlite3_close_v2() functions (rasmus)

- phar:
  . Fixed bug #74383 (phar method parameters reflection correction). 
    (mhagstrand)
  . Fixed bug #74196 (phar does not correctly handle names containing dots).
    (mhagstrand)
  . Fixed bug #74386 (Phar::__construct reflection incorrect). (villfa)

- PHPDBG
  . Added extended_value to opcode dump output. (Sara)

- posix:
  . Fixed bug #71219 (configure script incorrectly checks for ttyname_r). (atoh)

- Session:
  . Fixed bug #73461 (Prohibit session save handler recursion). (Yasuo)
  . PR #2233 Removed register_globals related code and "!" can be used as $_SESSION key name. (Yasuo)
  . Improved bug #73100 fix. 'user' save handler can only be set by session_set_save_handler()
  . Fixed bug #69582 (session not readable by root in CLI). (EvgeniySpinov)

- SOAP:
  . Fixed bug #69137 (Peer verification fails when using a proxy with SoapClient)
    (Keith Smiley)

- SQLite3:
  . Update to Sqlite 3.18.0. (cmb)
  . Fixed bug #74413 (incorrect reflection for SQLite3::enableExceptions).
    (krakjoe)

- Standard:
  . Add subject to mail log. (tomsommer)
  . Fixed bug #31875 (get_defined_functions additional param to exclude
	disabled functions). (willianveiga)
  . Fixed bug #69442 (closing of fd incorrect when PTS enabled). (jaytaph)
  . Fixed bug #72974 (imap is undefined service on AIX). (matthieu.sarter)
  . Fixed bug #72979 (money_format stores wrong length AIX). (matthieu.sarter)
  . Fixed bug #74300 (unserialize accepts two plus/minus signs for float number exponent part).
    (xKerman)
  . Fixed bug #74556 (stream_socket_get_name() returns '\0'). (Sara)

- XML:
  . Moved utf8_encode() and utf8_decode() to the Standard extension. (Andrea)
  . Fixed bug #72135 (malformed XML causes fault) (edgarsandi)

- xmlreader:
  . Fixed bug #74457 (Wrong reflection on XMLReader::expand). (villfa)

- XMLRPC:
  . Use Zend MM for allocation in bundled libxmlrpc (Joe)

- ZIP:
  . Add support for encrypted archives. (Remi)
  . Use of bundled libzip is deprecated, --with-libzip option is recommended. (Remi)
  . Fixed Bug #73803 (Reflection of ZipArchive does not show public properties). (Remi)

<<< NOTE: Insert NEWS from last stable release here prior to actual release! >>><|MERGE_RESOLUTION|>--- conflicted
+++ resolved
@@ -8,14 +8,12 @@
   . Fixed bug #75290 (debug info of Closures of internal functions contain
     garbage argument names). (Andrea)
 
-<<<<<<< HEAD
-- Date:
-  . Fixed bug #75222 (DateInterval microseconds property always 0). (jhdxr)
-=======
 - Apache2Handler:
   . Fixed bug #75311 (error: 'zend_hash_key' has no member named 'arKey' in
     apache2handler). (mcarbonneaux)
->>>>>>> d34c8fa8
+
+- Date:
+  . Fixed bug #75222 (DateInterval microseconds property always 0). (jhdxr)
 
 - Hash:
   . Fixed Bug #75284 (sha3 is not supported on bigendian machine). (Remi)
