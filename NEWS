PHP                                                                        NEWS
|||||||||||||||||||||||||||||||||||||||||||||||||||||||||||||||||||||||||||||||
?? ??? 2016, PHP 7.1.0beta3

<<<<<<< HEAD
- EXIF:
  . Fixed bug #72735 (Samsung picture thumb not read (zero size)). (Kalle, Remi)
=======
- Core:
  . Fixed bug #72767 (PHP Segfaults when trying to expand an infinite operator).
    (Nikita)

- GD:
  . Fixed bug #72709 (imagesetstyle() causes OOB read for empty $styles). (cmb)
>>>>>>> 807e8193

- mbstring:
  . Fixed bug #72711 (`mb_ereg` does not clear the `$regs` parameter on
    failure). (ju1ius)

- Opcache:
  . Fixed bug #72762 (Infinite loop while parsing a file with opcache enabled).
    (Nikita)

- Stream: 
  . Fixed bug #72743 (Out-of-bound read in php_stream_filter_create).
    (Loianhtuan)
  . Implemented FR #27814 (Multiple small packets send for HTTP request).
    (vhuk)

04 Aug 2016, PHP 7.1.0beta2

- Core:
  . Implemented FR #72614 (Support "nmake test" on building extensions by
    phpize). (Yuji Uchiyama)
  . Fixed bug #72641 (phpize (on Windows) ignores PHP_PREFIX).
    (Yuji Uchiyama)
  . Fixed bug #72683 (getmxrr broken). (Anatol)

- Calendar:
  . Fixed bug #67976 (cal_days_month() fails for final month of the French
    calendar). (cmb)
  . Fixed bug #71894 (AddressSanitizer: global-buffer-overflow in
    zif_cal_from_jd). (cmb)

- CURL:
  . Fixed bug #71709 (curl_setopt segfault with empty CURLOPT_HTTPHEADER).
    (Pierrick)
  . Fixed bug #71929 (CURLINFO_CERTINFO data parsing error). (Pierrick)

- Intl:
  . Fixed bug #72639 (Segfault when instantiating class that extends
    IntlCalendar and adds a property). (Laruence)
  . Fixed bug #72658 (Locale::lookup() / locale_lookup() hangs if no match
    found). (Anatol)

- GD:
  . Fixed bug #72709 (imagesetstyle() causes OOB read for empty $styles). (cmb)

- mbstring:
  . Fixed bug #72691 (mb_ereg_search raises a warning if a match zero-width).
    (cmb)
  . Fixed bug #72693 (mb_ereg_search increments search position when a match
    zero-width). (cmb)
  . Fixed bug #72694 (mb_ereg_search_setpos does not accept a string's last
    position). (cmb)
  . Fixed bug #72710 (`mb_ereg` causes buffer overflow on regexp compile error).
    (ju1ius)

- Mysqlnd:
  . Fixed bug #71863 (Segfault when EXPLAIN with "Unknown column" error when
    using MariaDB). (Andrey)
  . Fixed bug #72701 (mysqli_get_host_info() wrong output). (Anatol)

- PCRE:
  . Fixed bug #72688 (preg_match missing group names in matches). (cmb)
  . Downgraded to PCRE 8.38. (Anatol)

- Reflection:
  . Fixed bug #72661 (ReflectionType::__toString crashes with iterable).
    (Laruence)

- SPL:
  . Fixed bug #72646 (SplFileObject::getCsvControl does not return the escape
    character). (cmb)
  . Fixed bug #72684 (AppendIterator segfault with closed generator). (Pierrick)

- SQLite3:
  . Fixed bug #72668 (Spurious warning when exception is thrown in user defined
    function). (Laruence)
  . Implemented FR #72653 (SQLite should allow opening with empty filename).
    (cmb)

- Standard:
  . Fixed bug #61967 (unset array item in array_walk_recursive cause
    inconsistent array). (Nikita)
  . Fixed bug #62607 (array_walk_recursive move internal pointer). (Nikita)
  . Fixed bug #69068 (Exchanging array during array_walk -> memory errors).
    (Nikita)
  . Fixed bug #70713 (Use After Free Vulnerability in array_walk()/
    array_walk_recursive()). (Nikita)

- Streams:
  . Fixed bug #41021 (Problems with the ftps wrapper). (vhuk)
  . Fixed bug #54431 (opendir() does not work with ftps:// wrapper). (vhuk)
  . Fixed bug #72667 (opendir() with ftp:// attempts to open data stream for
    non-existent directories). (vhuk)

- Wddx:
  . Fixed bug #72142 (WDDX Packet Injection Vulnerability in
    wddx_serialize_value()). (Taoguang Chen)

- XMLRPC:
  . Fixed bug #72647 (xmlrpc_encode() unexpected output after referencing
    array elements). (Laruence)

- Zip:
  . Fixed bug #72660 (NULL Pointer dereference in zend_virtual_cwd).
    (Laruence)

21 Jul 2016, PHP 7.1.0beta1

- Core:
  . Fixed bug #72629 (Caught exception assignment to variables ignores
    references). (Laruence)
  . Fixed bug #72594 (Calling an earlier instance of an included anonymous
    class fatals). (Laruence)
  . Fixed bug #72581 (previous property undefined in Exception after
    deserialization). (Laruence)
  . Fixed bug #72543 (Different references behavior comparing to PHP 5)
    (Laruence, Dmitry, Nikita)
  . Fixed bug #72347 (VERIFY_RETURN type casts visible in finally). (Dmitry)
  . Fixed bug #72216 (Return by reference with finally is not memory safe).
    (Dmitry)
  . Fixed bug #72215 (Wrong return value if var modified in finally). (Dmitry)
  . Fixed bug #71818 (Memory leak when array altered in destructor). (Dmitry)
  . Fixed bug #71539 (Memory error on $arr[$a] =& $arr[$b] if RHS rehashes)
    (Dmitry, Nikita)
  . Added new constant PHP_FD_SETSIZE. (cmb)
  . Added optind parameter to getopt(). (as)
  . Added PHP to SAPI error severity mapping for logs. (Martin Vobruba)
  . Fixed bug #71911 (Unable to set --enable-debug on building extensions by
    phpize on Windows). (Yuji Uchiyama)
  . Fixed bug #29368 (The destructor is called when an exception is thrown from
    the constructor). (Dmitry)
  . Implemented RFC: RNG Fixes. (Leigh)
  . Implemented email validation as per RFC 6531. (Leo Feyer, Anatol)
  . Fixed bug #72513 (Stack-based buffer overflow vulnerability in
    virtual_file_ex). (Stas)
  . Fixed bug #72573 (HTTP_PROXY is improperly trusted by some PHP libraries
    and applications). (Stas)

- bz2:
  . Fixed bug #72613 (Inadequate error handling in bzread()). (Stas)

- COM:
  . Fixed bug #72569 (DOTNET/COM array parameters broke in PHP7). (Anatol)

- Curl:
  . Fixed bug #72541 (size_t overflow lead to heap corruption). (Stas)

- Date:
  . Fixed bug #66836 (DateTime::createFromFormat 'U' with pre 1970 dates fails
    parsing). (derick)

- DOM:
  . Fixed bug #66502 (DOM document dangling reference). (Sean Heelan, cmb)

- Exif:
  . Fixed bug #72603 (Out of bound read in exif_process_IFD_in_MAKERNOTE).
    (Stas)
  . Fixed bug #72618 (NULL Pointer Dereference in exif_process_user_comment).
    (Stas)

- Filter:
  . Fixed bug #71745 (FILTER_FLAG_NO_RES_RANGE does not cover whole 127.0.0.0/8
    range). (bugs dot php dot net at majkl578 dot cz)

- FPM:
  . Fixed bug #72575 (using --allow-to-run-as-root should ignore missing user).
    (gooh)

- GD:
  . Fixed bug #72596 (imagetypes function won't advertise WEBP support). (cmb)
  . Fixed bug #72604 (imagearc() ignores thickness for full arcs). (cmb)
  . Fixed bug #70315 (500 Server Error but page is fully rendered). (cmb)
  . Fixed bug #43828 (broken transparency of imagearc for truecolor in
    blendingmode). (cmb)
  . Fixed bug #72512 (gdImageTrueColorToPaletteBody allows arbitrary write/read
    access). (Pierre)
  . Fixed bug #72519 (imagegif/output out-of-bounds access). (Pierre)
  . Fixed bug #72558 (Integer overflow error within _gdContributionsAlloc()).
    (Pierre)
  . Fixed bug #72482 (Ilegal write/read access caused by gdImageAALine
    overflow). (Pierre)
  . Fixed bug #72494 (imagecropauto out-of-bounds access). (Pierre)

- Intl:
  . Partially fixed #72506 (idn_to_ascii for UTS #46 incorrect for long domain
    names). (cmb)
  . Fixed bug #72533 (locale_accept_from_http out-of-bounds access). (Stas)

- Mbstring:
  . Deprecated mb_ereg_replace() eval option. (Rouven Weßling, cmb)
  . Fixed bug #69151 (mb_ereg should reject ill-formed byte sequence).
    (Masaki Kagaya)

- MCrypt:
  . Deprecated ext/mcrypt. (Scott Arciszewski, cmb)
  . Fixed bug #72551, bug #72552 (In correct casting from size_t to int lead to
    heap overflow in mdecrypt_generic). (Stas)

- Opcache:
  . Fixed bug #72590 (Opcache restart with kill_all_lockers does not work).
    (Keyur)

- OpenSSL:
  . Fixed bug #72360 (ext/openssl build failure with OpenSSL 1.1.0).
    (Jakub Zelenka)
  . Bumped a minimal version to 1.0.1. (Jakub Zelenka)
  . Dropped support for SSL2. (Remi)

- PDO_pgsql:
  . Fixed bug #70313 (PDO statement fails to throw exception). (Matteo)
  . Fixed bug #72570 (Segmentation fault when binding parameters on a query
    without placeholders). (Matteo)
  . Implemented FR #72633 (Postgres PDO lastInsertId() should work without
    specifying a sequence). (Pablo Santiago Sánchez, Matteo)

- Pcntl
  . Implemented asynchronous signal handling without TICKS. (Dmitry)
  . Added pcntl_signal_get_handler() that returns the current signal handler
    for a particular signal. Addresses FR #72409. (David Walker)
  . Add signinfo to pcntl_signal() handler args (Bishop Bettini, David Walker)

- Reflection:
  . Fixed bug #72222 (ReflectionClass::export doesn't handle array constants).
    (Nikita Nefedov)

- SimpleXML:
  . Fixed bug #72588 (Using global var doesn't work while accessing SimpleXML
    element). (Laruence)

- Standard:
  . Fixed bug #72622 (array_walk + array_replace_recursive create references
    from nothing). (Laruence)
  . Fixed bug #72330 (CSV fields incorrectly split if escape char followed by
    UTF chars). (cmb)

- Tidy:
  . Implemented support for libtidy 5.0.0 and above. (Michael Orlitzky, Anatol)

- Wddx:
  . Fixed bug #72564 (boolean always deserialized as "true") (Remi)

- XMLRPC:
  . Fixed bug #72606 (heap-buffer-overflow (write) simplestring_addn
    simplestring.c). (Stas)

- Zip:
  . Fixed bug #72520 (Stack-based buffer overflow vulnerability in
    php_stream_zip_opener). (Stas)

07 Jul 2016, PHP 7.1.0alpha3

- Core:
  . Implemented RFC: Iterable. (Aaron Piotrowski)
  . Fixed bug #72523 (dtrace issue with reflection (failed test)). (Laruence)
  . Fixed bug #72508 (strange references after recursive function call and
    "switch" statement). (Laruence)
  . Implemented RFC: Closure::fromCallable (Danack)

- COM:
  . Fixed bug #72498 (variant_date_from_timestamp null dereference). (Anatol)

- CURL:
  . Add curl_multi_errno(), curl_share_errno() and curl_share_strerror()
	functions. (Pierrick)
  . Add support for HTTP/2 Server Push (davey)

- Date:
  . Invalid serialization data for a DateTime or DatePeriod object will now
    throw an instance of Error from __wakeup() or __set_state() instead of
    resulting in a fatal error. (Aaron Piotrowski)
  . Timezone initialization failure from serialized data will now throw an
    instance of Error from __wakeup() or __set_state() instead of resulting in
    a fatal error. (Aaron Piotrowski)
  . Export date_get_interface_ce() for extension use. (Jeremy Mikola)

- DBA:
  . Data modification functions (e.g.: dba_insert()) now throw an instance of
    Error instead of triggering a catchable fatal error if the key is does not
    contain exactly two elements. (Aaron Piotrowski)

- DOM:
  . Invalid schema or RelaxNG validation contexts will throw an instance of
    Error instead of resulting in a fatal error. (Aaron Piotrowski)
  . Attempting to register a node class that does not extend the appropriate
    base class will now throw an instance of Error instead of resulting in a
    fatal error. (Aaron Piotrowski)
  . Attempting to read an invalid or write to a readonly property will throw
    an instance of Error instead of resulting in a fatal error. (Aaron
    Piotrowski)

- GD:
  . Fixed bug #72404 (imagecreatefromjpeg fails on selfie). (cmb)

- IMAP:
  . An email address longer than 16385 bytes will throw an instance of Error
    instead of resulting in a fatal error. (Aaron Piotrowski)
    
- Intl:
  . Failure to call the parent constructor in a class extending Collator
    before invoking the parent methods will throw an instance of Error
    instead of resulting in a recoverable fatal error. (Aaron Piotrowski)
  . Cloning a Transliterator object may will now throw an instance of Error
    instead of resulting in a fatal error if cloning the internal
    transliterator fails. (Aaron Piotrowski)

- LDAP:
  . Providing an unknown modification type to ldap_batch_modify() will now
    throw an instance of Error instead of resulting in a fatal error.
    (Aaron Piotrowski)

- Mbstring:
  . mb_ereg() and mb_eregi() will now throw an instance of ParseError if an
    invalid PHP expression is provided and the 'e' option is used. (Aaron
    Piotrowski)

- Mcrypt:
  . mcrypt_encrypt() and mcrypt_decrypt() will throw an instance of Error
    instead of resulting in a fatal error if mcrypt cannot be initialized.
    (Aaron Piotrowski)

- Mysqli:
  . Attempting to read an invalid or write to a readonly property will throw
    an instance of Error instead of resulting in a fatal error. (Aaron
    Piotrowski)

- OpenSSL:
  . Implemented FR #61204 (Add elliptic curve support for OpenSSL).
    (Dominic Luechinger)

- PCRE:
  . Fixed bug #72476 (Memleak in jit_stack). (Laruence)
  . Fixed bug #72463 (mail fails with invalid argument). (Anatol)

- Readline:
  . Fixed bug #72538 (readline_redisplay crashes php). (Laruence)

- Reflection:
  . Failure to retrieve a reflection object or retrieve an object property
    will now throw an instance of Error instead of resulting in a fatal error.
    (Aaron Piotrowski)

- SQLite3:
  . Fixed bug #70628 (Clearing bindings on an SQLite3 statement doesn't work).
    (cmb)

- Session:
  . Fixed bug #72531 (ps_files_cleanup_dir Buffer overflow). (Laruence)
  . Custom session handlers that do not return strings for session IDs will 
    now throw an instance of Error instead of resulting in a fatal error
    when a function is called that must generate a session ID.
    (Aaron Piotrowski)
  . An invalid setting for session.hash_function will throw an instance of
    Error instead of resulting in a fatal error when a session ID is created.
    (Aaron Piotrowski)
  . Fixed bug #72562 (Use After Free in unserialize() with Unexpected Session
    Deserialization). (Stas)

- SimpleXML:
  . Creating an unnamed or duplicate attribute will throw an instance of Error
    instead of resulting in a fatal error. (Aaron Piotrowski)

- SNMP:
  . Fixed bug #72479 (Use After Free Vulnerability in SNMP with GC and
    unserialize()). (Stas)

- SPL:
  . Attempting to clone an SplDirectory object will throw an instance of Error
    instead of resulting in a fatal error. (Aaron Piotrowski)
  . Calling ArrayIterator::append() when iterating over an object will throw an
    instance of Error instead of resulting in a fatal error. (Aaron Piotrowski)
  . Fixed bug #55701 (GlobIterator throws LogicException). (Valentin VĂLCIU)

- Standard:
  . Implemented RFC: More precise float values. (Jakub Zelenka, Yasuo)
  . array_multisort now uses zend_sort instead zend_qsort. (Laruence)
  . Fixed bug #72505 (readfile() mangles files larger than 2G). (Cschneid)
  . assert() will throw a ParseError when evaluating a string given as the first
    argument if the PHP code is invalid instead of resulting in a catchable
    fatal error. (Aaron Piotrowski)
  . Calling forward_static_call() outside of a class scope will now throw an
    instance of Error instead of resulting in a fatal error. (Aaron Piotrowski)

- Streams:
  . Fixed bug #72534 (stream_socket_get_name crashes). (Anatol)
    
- Tidy:
  . Creating a tidyNode manually will now throw an instance of Error instead of
    resulting in a fatal error. (Aaron Piotrowski)

- WDDX:
  . A circular reference when serializing will now throw an instance of Error
    instead of resulting in a fatal error. (Aaron Piotrowski)

- XML-RPC:
  . A circular reference when serializing will now throw an instance of Error
    instead of resulting in a fatal error. (Aaron Piotrowski)

- Zip:
  . ZipArchive::addGlob() will throw an instance of Error instead of resulting
    in a fatal error if glob support is not available. (Aaron Piotrowski)

23 Jun 2016, PHP 7.1.0alpha2

- Core:
  . Implemented RFC: Replace "Missing argument" warning with "Too few
    arguments" exception. (Dmitry)
  . Implemented RFC: Fix inconsistent behavior of $this variable. (Dmitry)
  . Fixed bug #72441 (Segmentation fault: RFC list_keys). (Laruence)
  . Fixed bug #72395 (list() regression). (Laruence)
  . Fixed bug #72373 (TypeError after Generator function w/declared return type
    finishes). (Nikita)
  . Fixed bug #69489 (tempnam() should raise notice if falling back to temp dir).
    (Laruence, Anatol)
  . Fixed UTF-8 and long path support on Windows. (Anatol)

- Date:
  . Fixed bug #63740 (strtotime seems to use both sunday and monday as start of
    week). (Derick)

- GD:
  . Fixed bug #43475 (Thick styled lines have scrambled patterns). (cmb)
  . Fixed bug #53640 (XBM images require width to be multiple of 8). (cmb)
  . Fixed bug #64641 (imagefilledpolygon doesn't draw horizontal line). (cmb)

- JSON
  . Implemented FR #46600 ("_empty_" key in objects). (Jakub Zelenka)

- Mbstring:
  . Fixed bug #72405 (mb_ereg_replace - mbc_to_code (oniguruma) -
    oob read access). (Laruence)
  . Fixed bug #72399 (Use-After-Free in MBString (search_re)). (Laruence)

- OpenSSL:
  . Implemented FR #67304 (Added AEAD support [CCM and GCM modes] to
    openssl_encrypt and openssl_decrypt). (Jakub Zelenka)
  . Implemented error storing to the global queue and cleaning up the OpenSSL
    error queue (resolves bugs #68276 and #69882). (Jakub Zelenka)

- PCRE:
  . Upgraded to PCRE 8.39. (Anatol)

- Sqlite3:
  . Implemented FR #72385 (Update SQLite bundle lib(3.13.0)). (Laruence)

- Standard:
  . Added is_iterable() function. (Aaron Piotrowski)
  . Fixed bug #72306 (Heap overflow through proc_open and $env parameter).
    (Laruence)

- Streams:
  . Fixed bug #72439 (Stream socket with remote address leads to a segmentation
    fault). (Laruence)

09 Jun 2016, PHP 7.1.0alpha1

- Core:
  . Added nullable types. (Levi, Dmitry)
  . Added DFA optimization framework based on e-SSA form. (Dmitry, Nikita)
  . Added specialized opcode handlers (e.g. ZEND_ADD_LONG_NO_OVERFLOW).
    (Dmitry)
  . Change statement and fcall extension handlers to accept frame. (Joe)
  . Implemented safe execution timeout handling, that prevents random crashes
    after "Maximum execution time exceeded" error. (Dmitry)
  . Fixed bug #53432 (Assignment via string index access on an empty string
    converts to array). (Nikita)
  . Fixed bug #62210 (Exceptions can leak temporary variables). (Dmitry, Bob)
  . Fixed bug #62814 (It is possible to stiffen child class members visibility).
    (Nikita)
  . Fixed bug #69989 (Generators don't participate in cycle GC). (Nikita)
  . Fixed bug #70228 (Memleak if return in finally block). (Dmitry)
  . Fixed bug #71266 (Missing separation of properties HT in foreach etc).
    (Dmitry)
  . Fixed bug #71604 (Aborted Generators continue after nested finally).
    (Nikita)
  . Fixed bug #71572 (String offset assignment from an empty string inserts
    null byte). (Francois)
  . Fixed bug #71897 (ASCII 0x7F Delete control character permitted in
    identifiers). (Andrea)
  . Fixed bug #72188 (Nested try/finally blocks losing return value). (Dmitry)
  . Fixed bug #72213 (Finally leaks on nested exceptions). (Dmitry, Nikita)
  . Implemented the RFC `Support Class Constant Visibility`. (Sean DuBois,
    Reeze Xia, Dmitry)
  . Added void return type. (Andrea)
  . Added support for negative string offsets in string offset syntax and
    various string functions. (Francois)
  . Added a form of the list() construct where keys can be specified. (Andrea)
  . Number operators taking numeric strings now emit E_NOTICEs or E_WARNINGs
    when given malformed numeric strings. (Andrea)
  . (int), intval() where $base is 10 or unspecified, settype(), decbin(),
    decoct(), dechex(), integer operators and other conversions now always
    respect scientific notation in numeric strings. (Andrea)
  . Implemented the RFC `Catching multiple exception types`. (Bronislaw Bialek,
    Pierrick)
  . Raise a compile-time warning on octal escape sequence overflow. (Sara)
  . Added [] = as alternative construct to list() =. (Bob)
  . Implemented logging to syslog with dynamic error levels. (Jani Ollikainen)
  . Fixed bug #47517 (php-cgi.exe missing UAC manifest).
    (maxdax15801 at users noreply github com)

- Apache2handler:
  . Enable per-module logging in Apache 2.4+. (Martin Vobruba)

- CLI Server:
  . Fixed bug #71276 (Built-in webserver does not send Date header).
    (see at seos fr)

- FTP:
  . Implemented FR #55651 (Option to ignore the returned FTP PASV address).
    (abrender at elitehosts dot com)

- Intl:
  . Added IntlTimeZone::getWindowsID() and
    IntlTimeZone::getIDForWindowsID(). (Sara)
  . Fixed bug #69374 (IntlDateFormatter formatObject returns wrong utf8 value).
    (lenhatanh86 at gmail com)
  . Fixed bug #69398 (IntlDateFormatter formatObject returns wrong value when
    time style is NONE). (lenhatanh86 at gmail com)

- Hash:
  . Added SHA3 fixed mode algorithms (224, 256, 384, and 512 bit). (Sara)
  . Added SHA512/256 and SHA512/224 algorithms. (Sara)

- JSON:
  . Exported JSON parser API including json_parser_method that can be used
    for implementing custom logic when parsing JSON. (Jakub Zelenka)
  . Escaped U+2028 and U+2029 when JSON_UNESCAPED_UNICODE is supplied as
    json_encode options and added JSON_UNESCAPED_LINE_TERMINATORS to restore
    the previous behaviour. (Eddie Kohler)

- PDO_Firebird:
  . Fixed bug #60052 (Integer returned as a 64bit integer on X86_64). (Mariuz)

- Pgsql:
  . Implemented FR #31021 (pg_last_notice() is needed to get all notice
    messages). (Yasuo)
  . Implemented FR #48532 (Allow pg_fetch_all() to index numerically). (Yasuo)

- Reflection:
  . Fix #72209 (ReflectionProperty::getValue() doesn't fail if object doesn't match type). (Joe)

- Session:
  . Improved fix for bug #68063 (Empty session IDs do still start sessions).
    (Yasuo)
  . Fixed bug #71038 (session_start() returns TRUE on failure).
    Session save handlers must return 'string' always for successful read.
    i.e. Non-existing session read must return empty string. PHP 7.0 is made
    not to tolerate buggy return value. (Yasuo)
  . Fixed bug #71394 (session_regenerate_id() must close opened session on
    errors). (Yasuo)

- SQLite3:
  . Implemented FR #71159 (Upgraded bundled SQLite lib to 3.9.2). (Laruence)

- Standard:
  . Fixed bug #71100 (long2ip() doesn't accept integers in strict mode).
    (Laruence)
  . Implemented FR #55716 (Add an option to pass a custom stream context to
    get_headers()). (Ferenc)
  . Additional validation for parse_url() for login/pass components).
    (Ilia) (Julien)
  . Implemented FR #69359 (Provide a way to fetch the current environment
    variables). (Ferenc)
  . unpack() function accepts an additional optional argument $offset. (Dmitry)
  . Implemented #51879 stream context socket option tcp_nodelay (Joe)

<<< NOTE: Insert NEWS from last stable release here prior to actual release! >>><|MERGE_RESOLUTION|>--- conflicted
+++ resolved
@@ -2,17 +2,12 @@
 |||||||||||||||||||||||||||||||||||||||||||||||||||||||||||||||||||||||||||||||
 ?? ??? 2016, PHP 7.1.0beta3
 
-<<<<<<< HEAD
-- EXIF:
-  . Fixed bug #72735 (Samsung picture thumb not read (zero size)). (Kalle, Remi)
-=======
 - Core:
   . Fixed bug #72767 (PHP Segfaults when trying to expand an infinite operator).
     (Nikita)
 
-- GD:
-  . Fixed bug #72709 (imagesetstyle() causes OOB read for empty $styles). (cmb)
->>>>>>> 807e8193
+- EXIF:
+  . Fixed bug #72735 (Samsung picture thumb not read (zero size)). (Kalle, Remi)
 
 - mbstring:
   . Fixed bug #72711 (`mb_ereg` does not clear the `$regs` parameter on
