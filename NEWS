PHP                                                                        NEWS
|||||||||||||||||||||||||||||||||||||||||||||||||||||||||||||||||||||||||||||||
?? ??? ????, PHP 7.2.0RC3

- Core
  . Fixed bug #74878 (Data race in ZTS builds). (Nikita, Dmitry)

- FPM:
  . Fixed bug #75212 (php_value acts like php_admin_value). (Remi)

- MySQLi:
  . Fixed bug #75018 (Data corruption when reading fields of bit type). (Anatol)

- PCRE:
  . Fixed bug ##75223 (PCRE JIT broken in 7.2). (Dmitry)

- PDO_mysql:
  . Fixed bug #75177 (Type 'bit' is fetched as unexpected string). (Anatol)

<<<<<<< HEAD
14 Sep 2017, PHP 7.2.0RC2
=======
- SPL:
  . Fixed bug #73629 (SplDoublyLinkedList::setIteratorMode masks intern flags).
    (J. Jeising, cmb)

28 Sep 2017, PHP 7.1.10
>>>>>>> 0c0b955d

- Core:
  . Fixed Bug #75142 (buildcheck.sh check for autoconf version needs to be updated
    for v2.64). (zizzy at zizzy dot net, Remi)

- BCMath:
  . Fixed bug #44995 (bcpowmod() fails if scale != 0). (cmb)
  . Fixed bug #46781 (BC math handles minus zero incorrectly). (cmb)
  . Fixed bug #54598 (bcpowmod() may return 1 if modulus is 1). (okano1220, cmb)
  . Fixed bug #75178 (bcpowmod() misbehaves for non-integer base or modulus). (cmb)

- CLI server:
  . Fixed bug #70470 (Built-in server truncates headers spanning over TCP
    packets). (bouk)

- Date:
  . Fixed bug #75149 (redefinition of typedefs ttinfo and t1info). (Remi)

- GD:
  . Fixed bug #75139 (libgd/gd_interpolation.c:1786: suspicious if ?). (cmb)

- Intl:
  .  Fixed bug #75193 (segfault in collator_convert_object_to_string). (Remi)

- Gettext:
  . Fixed bug #73730 (textdomain(null) throws in strict mode). (cmb)

- Opcache
  . Fixed incorect constant conditional jump elimination. (Dmitry)

- OpenSSL
  . Automatically load OpenSSL configuration file. (Jakub Zelenka)

- SPL:
  . Fixed bug #75155 (AppendIterator::append() is broken when appending another
    AppendIterator). (Nikita)
  . Fixed bug #75173 (incorrect behavior of AppendIterator::append in foreach loop).
    (jhdxr)

- Standard:
  . Fixed bug #75152 (signed integer overflow in parse_iv). (Laruence)
  . Fixed bug #75170 (mt_rand() bias on 64-bit machines). (Nikita)

- ZIP:
  . Fixed bug #75143 (new method setEncryptionName() seems not to exist
    in ZipArchive). (Anatol)

31 Aug 2017, PHP 7.2.0RC1

- Core:
  . Fixed bug #75042 (run-tests.php issues with EXTENSION block). (John Boehr)

- CURL:
  . Fixed bug #75093 (OpenSSL support not detected). (Remi)
  . Better fix for #74125 (use pkg-config instead of curl-config). (Remi)

- GD:
  . Fixed bug #75111 (Memory disclosure or DoS via crafted .bmp image). (cmb)
  . Fixed bug #75124 (gdImageGrayScale() may produce colors). (cmb)

- Intl:
  . Fixed bug #75090 (IntlGregorianCalendar doesn't have constants from parent
    class). (tpunt)

- PCRE:
  . Fixed bug #75089 (preg_grep() is not reporting PREG_BAD_UTF8_ERROR after
    first input string). (Dmitry)

- PDO_OCI:
  . Fixed bug #74631 (PDO_PCO with PHP-FPM: OCI environment initialized
    before PHP-FPM sets it up). (Ingmar Runge)

- SQLite3:
  . Update to Sqlite 3.20.1. (cmb)

- Standard:
  . Fixed bug #75097 (gethostname fails if your host name is 64 chars long). (Andrea)

17 Aug 2017, PHP 7.2.0beta3

- Core:
  . Fixed bug #75063 (Main CWD initialized with wrong codepage). (Anatol)
  . Fixed bug #74725 (html_errors=1 breaks unhandled exceptions). (Andrea)

- Date:
  . Fixed bug #75002 (Null Pointer Dereference in timelib_time_clone). (Derick)

- FTP:
  . Added ftp_append() function. (blar)

- JSON:
  . Fixed bug #75185 (Buffer overflow in json_decode() with
    JSON_INVALID_UTF8_IGNORE or JSON_INVALID). (Jakub Zelenka)

- Mbstring:
  . Fixed bug #75001 (Wrong reflection on mb_eregi_replace). (Fabien
    Villepinte)

- SQLite3:
  . Updated to SQLite 3.20.0. (cmb)

- SPL:
  . Fixed bug #75049 (spl_autoload_unregister can't handle
    spl_autoload_functions results). (Laruence)
  . Added spl_object_id(). (Tyson Andre)

- Standard:
  . Fixed bug #75075 (unpack with X* causes infinity loop). (Laruence)
  . Fixed bug #74103 (heap-use-after-free when unserializing invalid array
    size). (Nikita)
  . Fixed bug #75054 (A Denial of Service Vulnerability was found when
    performing deserialization). (Nikita)

- WDDX:
  . Fixed bug #73793 (WDDX uses wrong decimal seperator). (cmb)

- XMLRPC:
  . Fixed bug #74975 (Incorrect xmlrpc serialization for classes with declared
    properties). (blar)

03 Aug 2017, PHP 7.2.0beta2

- Core:
  . Implemented FR #74963 (Improved error message on fetching property of
    non-object). (Laruence)
  . Fixed bug #74947 (Segfault in scanner on INF number). (Laruence)
  . Fixed bug #74954 (null deref and segfault in zend_generator_resume()). (Bob)

- CLI:
  . Fixed bug #74979 (Interactive shell opening instead of script execution
    with -f flag). (Anatol)

- cURL:
  . Fixed bug #74125 (Fixed finding CURL on systems with multiarch support).
    (cebe)

- Intl:
  . Fixed bug #74993 (Wrong reflection on some locale_* functions). (Sara)

- Mbstring:
  . Fixed bug #69267 (mb_strtolower fails on titlecase characters). (Nikita)
  . Fixed bug #71606 (Segmentation fault mb_strcut with HTML-ENTITIES encoding).
    (cmb)
  . Fixed bug #62934 (mb_convert_kana() does not convert iteration marks).
    (Nikita)

- MySQLi:
  . Fixed bug #74968 (PHP crashes when calling mysqli_result::fetch_object with
    an abstract class). (Anatol)

- OCI8:
  . Expose oci_unregister_taf_callback() (Tianfang Yang)

- Opcache:
  . Fixed bug #74980 (Narrowing occurred during type inference). (Laruence)

- OpenSSL:
  . Fixed bug #74903 (openssl_pkcs7_encrypt() uses different EOL than before).
    (Anatol)

- phar:
  . Fixed bug #74991 (include_path has a 4096 char limit in some cases).
    (bwbroersma)

- Reflection:
  . Fixed bug #74949 (null pointer dereference in _function_string). (Laruence)

- Session:
  . Fixed bug #74892 (Url Rewriting (trans_sid) not working on urls that start
    with "#"). (Andrew Nester)
  . Fixed bug #74936 (session_cache_expire/cache_limiter/save_path() trigger a
    warning in read mode). (morozov)
  . Fixed bug #74941 (session fails to start after having headers sent). 
    (morozov)
  . Fixed bug #74833 (SID constant created with wrong module number). (Anatol)

- SimpleXML:
  . Fixed bug #74950 (nullpointer deref in simplexml_element_getDocNamespaces).
    (Laruence)

- SPL:
  . Fixed bug #74669 (Unserialize ArrayIterator broken). (Andrew Nester)
  . Fixed bug #74977 (Appending AppendIterator leads to segfault). 
    (Andrew Nester)
  . Fixed bug #75015 (Crash in recursive iterator destructors). (Julien)

- Standard:
  . Fixed bug #74851 (uniqid() without more_entropy performs badly).
    (Emmanuel Dreyfus)

20 Jul 2017, PHP 7.2.0beta1

- Core:
  . Added new VM instuctions ISSET_ISEMPTY_CV and UNSET_CV. Previously they
    were implemented as ISSET_ISEMPTY_VAR and UNSET_VAR variants with
    ZEND_QUICK_SET flag. (Nikita, Dmitry)
  . Fixed bug #74603 (PHP INI Parsing Stack Buffer Overflow Vulnerability).
    (Stas)
  . Fixed bug #74111 (Heap buffer overread (READ: 1) finish_nested_data from
    unserialize). (Nikita)
  . Fixed bug #74819 (wddx_deserialize() heap out-of-bound read via
    php_parse_date()). (Derick)
  . Fixed bug #49649 (unserialize() doesn't handle changes in property 
    visibility). (pmmaga)
  . Fixed #74866 (extension_dir = "./ext" now use current directory for base).
    (Francois Laupretre)
  . Fixed bug #74923 (Crash when crawling through network share). (Anatol)
  . Fixed bug #74913 (fixed incorrect poll.h include). (petk)
  . Fixed bug #74906 (fixed incorrect errno.h include). (petk)

- Date:
  . Fixed bug #74852 (property_exists returns true on unknown DateInterval 
    property). (jhdxr)	

- DOM:
  . Implement #74837 (Implement Countable for DomNodeList and DOMNamedNodeMap).
    (Andreas Treichel)

- EXIF:
  . Implemented #65187 (exif_read_data/thumbnail: add support for stream 
    resource). (Kalle)
  . Deprecated the read_exif_data() alias. (Kalle)
  . Fixed bug #74428 (exif_read_data(): "Illegal IFD size" warning occurs with 
    correct exif format). (bradpiccho at gmail dot com, Kalle)
  . Fixed bug #72819 (EXIF thumbnails not read anymore). (Kalle)
  . Fixed bug #62523 (php crashes with segfault when exif_read_data called). 
    (Kalle)
  . Fixed bug #50660 (exif_read_data(): Illegal IFD offset (works fine with 
    other exif readers). (skinny dot bravo at gmail dot com, Kalle)

- GD:
  . Fixed bug #74435 (Buffer over-read into uninitialized memory). (cmb)

- IMAP:
  . Fixed bug #72324 (imap_mailboxmsginfo() return wrong size). 
    (ronaldpoon at udomain dot com dot hk, Kalle)

- JSON:
  . Add JSON_INVALID_UTF8_IGNORE and JSON_INVALID_UTF8_SUBSTITUTE options for
    json_encode and json_decode to ignore or replace invalid UTF-8 byte
    sequences - it addresses request #65082. (Jakub Zelenka)

- LDAP:
  . Fixed passing an empty array to ldap_set_option for client or server controls.

- Opcache:
  . Added global optimisation passes based on data flow analysis using Single
    Static Assignment (SSA) form: Sparse Conditional Constant Propagation (SCCP),
    Dead Code Elimination (DCE), and removal of unused local variables
    (Nikita, Dmitry)

- OpenSSL:
  . Add ssl security_level stream option to support OpenSSL security levels.
    (Jakub Zelenka).
  . Allow setting SNI cert and private key in separate files. (Jakub Zelenka)
  . Fixed bug #74651 (negative-size-param (-1) in memcpy in zif_openssl_seal()).
    (Stas)

- PCRE:
  . Fixed bug #74873 (Minor BC break: PCRE_JIT changes output of preg_match()).
    (Dmitry)

- Sodium:
  . New cryptographic extension

- SQLite3:
  . Fixed bug #74883 (SQLite3::__construct() produces "out of memory" exception
    with invalid flags). (Anatol)

- ZIP:
  . ZipArchive implements countable, added ZipArchive::count() method. (Remi)
  . Fix segfault in php_stream_context_get_option call. (Remi)

06 Jul 2017, PHP 7.2.0alpha3

- Core:
  . Fixed bug #74780 (parse_url() broken when query string contains colon). 
    (jhdxr)
  . Fixed bug #74761 (Unary operator expected error on some systems). (petk)
  . Allow loading PHP/Zend extensions by name in ini files (extension=<name>).
    (francois at tekwire dot net)
  . Added object type annotation. (brzuchal)
  . Fixed bug #74815 (crash with a combination of INI entries at startup).
    (Anatol)
  . Fixed bug #74836 (isset on zero-prefixed numeric indexes in array broken).
    (Dmitry)
  . Fixed bug #74101, bug #74614 (Unserialize Heap Use-After-Free (READ: 1) in
    zval_get_type). (Nikita)

- CLI:
  . Fixed bug #74849 (Process is started as interactive shell in PhpStorm).
    (Anatol)

- LDAP:
  . Implemented FR #69445 (Support for LDAP EXOP operations)
  . Fixed support for LDAP_OPT_SERVER_CONTROLS and LDAP_OPT_CLIENT_CONTROLS in ldap_get_option

- OpenSSL:
  . Fixed bug #74798 (pkcs7_en/decrypt does not work if \x0a is used in content).
    (Anatol)

- SPL:
  . Fixed bug #73471 (PHP freezes with AppendIterator). (jhdxr)
  . Fixed bug #71412 (Incorrect arginfo for ArrayIterator::__construct).
    (tysonandre775 at hotmail dot com)

- Session:
  . Fixed bug #74514 (5 session functions incorrectly warn when calling in
    read-only/getter mode). (Yasuo)

- Standard:
  . Add support for extension name as argument to dl().
    (francois at tekwire dot net)

- zlib:
  . Fixed bug #73944 (dictionary option of inflate_init() does not work).
    (wapmorgan)
  . Expose inflate_get_status() and inflate_get_read_len() functions.
    (Matthew Trescott)

22 Jun 2017, PHP 7.2.0alpha2

- Core:
  . Change PHP_OS_FAMILY value from "OSX" to "Darwin". (Sebastian, Kalle)

- GD:
  . Fixed bug #74744 (gd.h: stdarg.h include missing for va_list use in
    gdErrorMethod). (rainer dot jung at kippdata dot de, cmb)

- OCI8:
  . Add TAF callback (PR #2459). (KoenigsKind)
  . Fixed bug #74625 (Integer overflow in oci_bind_array_by_name). (Ingmar Runge)

- OpenSSL:
  . Fixed bug #74720 (pkcs7_en/decrypt does not work if \x1a is used in
    content). (Anatol)
  . Use TLS_ANY for default ssl:// and tls:// negotiation. (kelunik)
  . Fix leak in openssl_spki_new(). (jelle at vdwaa dot nl)
  . Added openssl_pkcs7_read() and pk7 parameter to openssl_pkcs7_verify().
    (jelle at vdwaa dot nl)

- PDO_OCI:
  . Fixed Bug #74537 (Align --with-pdo-oci configure option with --with-oci8 syntax).
    (Tianfang Yang)

- Standard:
  . Compatibility with libargon2 versions 20161029 and 20160821.
    (charlesportwoodii at erianna dot com)
  . Fixed Bug #74737 (mysqli_get_client_info reflection info).
    (mhagstrand at gmail dot com)

- Streams:
  . Default ssl/single_dh_use and ssl/honor_cipher_order to true. (kelunik)

- SQLite3:
  . Update to Sqlite 3.19.3. (cmb)
  . Implement writing to blobs. (bohwaz at github dot com)

08 Jun 2017, PHP 7.2.0alpha1

- Core:
  . Added ZEND_COUNT, ZEND_GET_CLASS, ZEND_GET_CALLED_CLASS, ZEND_GET_TYPE,
    ZEND_FUNC_NUM_ARGS, ZEND_FUNC_GET_ARGS instructions, to implement
    corresponding builtin functions. (Dmitry)
  . "Countable" interface is moved from SPL to Core. (Dmitry)
  . Added ZEND_IN_ARRAY instruction, implementing optimized in_array() builtin
    function, through hash lookup in flipped array. (Dmitry)
  . Removed IS_TYPE_IMMUTABLE (it's the same as COPYABLE & !REFCOUNTED). (Dmitry)
  . Removed the sql.safe_mode directive. (Kalle)
  . Removed support for Netware. (Kalle)
  . Renamed ReflectionClass::isIterateable() to ReflectionClass::isIterable()
    (alias original name for BC). (Sara)
  . Fixed bug #54535 (WSA cleanup executes before MSHUTDOWN). (Kalle)
  . Implemented FR #69791 (Disallow mail header injections by extra headers)
    (Yasuo)
  . Implemented FR #49806 (proc_nice() for Windows). (Kalle)
  . Fix pthreads detection when cross-compiling (ffontaine)
  . Fixed memory leaks caused by exceptions thrown from destructors. (Bob,
    Dmitry).
  . Fixed bug #73215 (uniqid() should use better random source). (Yasuo)
  . Fixed bug #73337 (try/catch not working with two exceptions inside a same
    operation). (Dmitry)
  . Implemented FR #72768 (Add ENABLE_VIRTUAL_TERMINAL_PROCESSING flag for
    php.exe). (Michele Locati)
  . Implemented "Convert numeric keys in object/array casts" RFC, fixes
    bugs #53838, #61655, #66173, #70925, #72254, etc. (Andrea)
  . Implemented "Deprecate and Remove Bareword (Unquoted) Strings" RFC.
    (Rowan Collins)
  . Raised minimum supported Windows versions to Windows 7/Server 2008 R2.
    (Anatol)
  . Implemented minor optimization in array_keys/array_values(). (Sara)
  . Fixed bug #73969 (segfault in debug_print_backtrace). (andrewnester)
  . Added PHP_OS_FAMILY constant to determine on which OS we are. (Jan Altensen)
  . Fixed bug #73994 (arginfo incorrect for unpack). (krakjoe)
  . Fixed bug #73973 (assertion error in debug_zval_dump). (andrewnester)
  . Fixed bug #73987 (Method compatibility check looks to original 
    definition and not parent). (pmmaga)
  . Fixed bug #73991 (JSON_OBJECT_AS_ARRAY not respected). (Sara)
  . Fixed bug #74053 (Corrupted class entries on shutdown when a destructor
    spawns another object). (jim at commercebyte dot com)
  . Fixed bug #73971 (Filename got limited to MAX_PATH on Win32 when scan
    directory). (Anatol)
  . Fixed bug #74149 (static embed SAPI linkage error). (krakjoe)
  . Fixed bug #72359, bug #72451, bug #73706, bug #71115 and others related
    to interned strings handling in TS builds. (Anatol, Dmitry)
  . Implemented "Trailing Commas In List Syntax" RFC for group use lists only.
    (Sammy Kaye Powers)
  . Fixed bug #74269 (It's possible to override trait property with different
    loosely-equal value). (pmmaga)
  . Fixed bug #61970 (Restraining __construct() access level in subclass gives
    a fatal error). (pmmaga)
  . Fixed bug #63384 (Cannot override an abstract method with an abstract
    method). (pmmaga, wes)
  . Fixed bug #74607 (Traits enforce different inheritance rules). (pmmaga)
  . Fixed misparsing of abstract unix domain socket names. (Sara)

- BCMath:
  . Fixed bug #46564 (bcmod truncates fractionals). (liborm85)

- Calendar:
  . Fix integer overflows (Joshua Rogers)

- CLI server:
  . Fixed bug #60471 (Random "Invalid request (unexpected EOF)" using a router
    script). (SammyK)

- Date:
  . Fixed bug #55407 (Impossible to prototype DateTime::createFromFormat).
    (kelunik)
  . Fixed bug #69587 (DateInterval properties and isset). (jhdxr)
  . Fixed bug #74404 (Wrong reflection on DateTimeZone::getTransitions).
    (krakjoe)
  . Fixed bug #74080 (add constant for RFC7231 format datetime). (duncan3dc)
  . Fixed bug #74639 (implement clone for DatePeriod and DateInterval).
    (andrewnester)
  . Implemented FR #71520 (Adding the DateTime constants to the
    DateTimeInterface interface). (Majkl578)

- Dba:
  . Fixed bug #72885 (flatfile: dba_fetch() fails to read replaced entry).
    (Anatol)

- DOM:
  . Fixed bug #67474 (getElementsByTagNameNS filter on default ns). (aboks)
  . Fixed bug #54382 (getAttributeNodeNS doesn't get xmlns* attributes).
    (aboks)
  . Fixed bug #74004 (LIBXML_NOWARNING (etc) ignored by DOMDocument::loadHTML).
    (somedaysummer)

- EXIF:
  . Added support for vendor specific tags for the following formats:
    Samsung, DJI, Panasonic, Sony, Pentax, Minolta, Sigma/Foveon, AGFA, 
	Kyocera, Ricoh & Epson. (Kalle)
  . Fixed bug #72682 (exif_read_data() fails to read all data for some
    images). (Kalle)
  . Fixed bug #71534 (Type confusion in exif_read_data() leading to heap
    overflow in debug mode). (hlt99 at blinkenshell dot org, Kalle)
  . Fixed bug #68547 (Exif Header component value check error).
    (sjh21a at gmail dot com, Kalle)
  . Fixed bug #66443 (Corrupt EXIF header: maximum directory nesting level
    reached for some cameras). (Kalle)
  . Fixed Redhat bug #1362571 (PHP not returning full results for
    exif_read_data function). (Kalle)

- FPM:
  . Configuration to limit fpm slow log trace callers. (Sannis)
  . Fixed bug #69865 (php-fpm does not close stderr when using syslog). 
    (Mike)

- FTP:
  . Fixed bug #74598 (ftp:// wrapper ignores context arg). (Sara)
  . Implement MLSD for structured listing of directories. (blar)

- GD:
  . Implemented imageresolution as getter and setter (Christoph)
  . Fixed bug #74343 (compile fails on solaris 11 with system gd2 library).
    (krakjoe)

- GMP:
  . Fixed bug #70896 (gmp_fact() silently ignores non-integer input). (Sara)

- hash:
  . Fixed bug #73961 (environmental build dependency in hash sha3 source).
    (krakjoe)
  . Changed HashContext from resource to object. (Rouven Weßling, Sara)
  . Disallowed usage of non-cryptographic hash functions with HMAC and PBKDF2.
    (Andrey Andreev, Nikita)

- intl:
  . Fixed bug #74433 (wrong reflection for Normalizer methods). (villfa)
  . Fixed bug #74439 (wrong reflection for Locale methods). (villfa)
  . Fixed bug #74468 (wrong reflection on Collator::sortWithSortKeys). (villfa)
  . Fixed bug #63790 (test using Spoofchecker which may be unavailable). (Sara)

- Mbstring:
  . Implemented request #66024 (mb_chr() and mb_ord()). (Masakielastic, Yasuo)
  . Implemented request #65081 (mb_scrub()). (Masakielastic, Yasuo)
  . Implemented request #69086 (enhancement for mb_convert_encoding() that
    handles multibyte replacement char nicely). (Masakielastic, Yasuo)
  . Added array input support to mb_convert_encoding(). (Yasuo)
  . Added array input support to mb_check_encoding(). (Yasuo)
  . Fixed bug #69079 (enhancement for mb_substitute_character). (masakielastic)
  . Update to oniguruma version 6.3.0. (Remi)

- Mcrypt:
  . The deprecated mcrypt extension has been moved to PECL. (leigh)

- MySQLi:
  . Fixed bug #73949 (leak in mysqli_fetch_object). (krakjoe)

- mysqlnd:
  . Fixed bug #73800 (sporadic segfault with MYSQLI_OPT_INT_AND_FLOAT_NATIVE). 
	(vanviegen)

- OpenSSL:
  . Fixed bug #71519 (add serial hex to return value array). (xrobau)

- PCRE:
  . Added support for PCRE JIT fast path API. (dmitry)
  . Fixed bug #61780 (Inconsistent PCRE captures in match results). (cmb)

- PDO:
  . Add "Sent SQL" to debug dump for emulated prepares. (Adam Baratz)
  . Add parameter types for national character set strings. (Adam Baratz)

- PDO_DBlib:
  . Fixed bug #73234 (Emulated statements let value dictate parameter type).
    (Adam Baratz)
  . Fixed bug #73396 (bigint columns are returned as strings). (Adam Baratz)
  . Expose DB-Library version as \PDO::DBLIB_ATTR_VERSION attribute on \PDO
    instance. (Adam Baratz)
  . Add test coverage for bug #72969. (Jeff Farr)

- PDO_OCI:
  . Fixed bug #54379 (PDO_OCI: UTF-8 output gets truncated). (gureedo / Oracle)

- PDO_PgSQL:
  . Fixed bug #73959 (lastInsertId fails to throw an exception for wrong 
    sequence name). (andrewnester)

- PDO_Sqlite
  . Switch to sqlite3_prepare_v2() and sqlite3_close_v2() functions (rasmus)

- phar:
  . Fixed bug #74383 (phar method parameters reflection correction). 
    (mhagstrand)
  . Fixed bug #74196 (phar does not correctly handle names containing dots).
    (mhagstrand)
  . Fixed bug #74386 (Phar::__construct reflection incorrect). (villfa)

- PHPDBG
  . Added extended_value to opcode dump output. (Sara)

- posix:
  . Fixed bug #71219 (configure script incorrectly checks for ttyname_r). (atoh)

- Session:
  . Fixed bug #73461 (Prohibit session save handler recursion). (Yasuo)
  . PR #2233 Removed register_globals related code and "!" can be used as $_SESSION key name. (Yasuo)
  . Improved bug #73100 fix. 'user' save handler can only be set by session_set_save_handler()
  . Fixed bug #69582 (session not readable by root in CLI). (EvgeniySpinov)

- SOAP:
  . Fixed bug #69137 (Peer verification fails when using a proxy with SoapClient)
    (Keith Smiley)

- SQLite3:
  . Update to Sqlite 3.18.0. (cmb)
  . Fixed bug #74413 (incorrect reflection for SQLite3::enableExceptions).
    (krakjoe)

- Standard:
  . Add subject to mail log. (tomsommer)
  . Fixed bug #31875 (get_defined_functions additional param to exclude
	disabled functions). (willianveiga)
  . Fixed bug #69442 (closing of fd incorrect when PTS enabled). (jaytaph)
  . Fixed bug #72974 (imap is undefined service on AIX). (matthieu.sarter)
  . Fixed bug #72979 (money_format stores wrong length AIX). (matthieu.sarter)
  . Fixed bug #74300 (unserialize accepts two plus/minus signs for float number exponent part).
    (xKerman)
  . Fixed bug #74556 (stream_socket_get_name() returns '\0'). (Sara)

- XML:
  . Moved utf8_encode() and utf8_decode() to the Standard extension. (Andrea)
  . Fixed bug #72135 (malformed XML causes fault) (edgarsandi)

- xmlreader:
  . Fixed bug #74457 (Wrong reflection on XMLReader::expand). (villfa)

- XMLRPC:
  . Use Zend MM for allocation in bundled libxmlrpc (Joe)

- ZIP:
  . Add support for encrypted archives. (Remi)
  . Use of bundled libzip is deprecated, --with-libzip option is recommended. (Remi)
  . Fixed Bug #73803 (Reflection of ZipArchive does not show public properties). (Remi)

<<< NOTE: Insert NEWS from last stable release here prior to actual release! >>><|MERGE_RESOLUTION|>--- conflicted
+++ resolved
@@ -17,15 +17,11 @@
 - PDO_mysql:
   . Fixed bug #75177 (Type 'bit' is fetched as unexpected string). (Anatol)
 
-<<<<<<< HEAD
-14 Sep 2017, PHP 7.2.0RC2
-=======
 - SPL:
   . Fixed bug #73629 (SplDoublyLinkedList::setIteratorMode masks intern flags).
     (J. Jeising, cmb)
 
-28 Sep 2017, PHP 7.1.10
->>>>>>> 0c0b955d
+14 Sep 2017, PHP 7.2.0RC2
 
 - Core:
   . Fixed Bug #75142 (buildcheck.sh check for autoconf version needs to be updated
