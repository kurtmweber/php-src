--- conflicted
+++ resolved
@@ -24,16 +24,10 @@
     imagesetinterpolation()). (cmb)
   . Fixed bug #73279 (Integer overflow in gdImageScaleBilinearPalette()). (cmb)
 
-<<<<<<< HEAD
-=======
-- phpdbg:
-  . Properly allow for stdin input from a file. (Bob)
-
 - Session:
   . Fixed bug #73273 (session_unset() empties values from all variables in which
     is $_session stored). (Nikita)
 
->>>>>>> c91f652d
 - Standard:
   . Fixed bug #73203 (passing additional_parameters causes mail to fail). (cmb)
 
