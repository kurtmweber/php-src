PHP                                                                        NEWS
|||||||||||||||||||||||||||||||||||||||||||||||||||||||||||||||||||||||||||||||
?? ??? 2015, PHP 5.6.5

- Core:
<<<<<<< HEAD
  . Fixed bug #60704 (unlink() bug with some files path).
=======
  . Upgraded crypt_blowfish to version 1.3. (Leigh)
  . Fixed bug #60704 (unlink() bug with some files path). 
>>>>>>> f7eedbe9
  . Fixed bug #65419 (Inside trait, self::class != __CLASS__). (Julien)

- Date:
  . Implemented FR #68268 (DatePeriod: Getter for start date, end date and 
    interval). (Marc Bennewitz)

- mbstring:
  . Fixed bug #68504 (--with-libmbfl configure option not present on Windows).
    (Ashesh Vashi)

- OpenSSL:
  . Improved handling of OPENSSL_KEYTYPE_EC keys. (Dominic Luechinger)

- pcntl:
  . Fixed bug #60509 (pcntl_signal doesn't decrease ref-count of old handler
    when setting SIG_DFL). (Julien)

- SPL:
  . Fixed bug #66405 (RecursiveDirectoryIterator::CURRENT_AS_PATHNAME
    breaks the RecursiveIterator). (Paul Garvin)

11 Dec 2014, PHP 5.6.4

- Core:
  . Fixed bug #68091 (Some Zend headers lack appropriate extern "C" blocks).
    (Adam)
  . Fixed bug #68104 (Segfault while pre-evaluating a disabled function).
    (Laruence)
  . Fixed bug #68185 ("Inconsistent insteadof definition."- incorrectly 
    triggered). (Julien)
  . Fixed bug #68355 (Inconsistency in example php.ini comments).
    (Chris McCafferty)
  . Fixed bug #68370 ("unset($this)" can make the program crash). (Laruence)
  . Fixed bug #68422 (Incorrect argument reflection info for array_multisort()).
    (Alexander Lisachenko)
  . Fixed bug #68446 (Array constant not accepted for array parameter default).
    (Bob, Dmitry)

- FPM:
  . Fixed bug #68381 (fpm_unix_init_main ignores log_level).
    (David Zuelke, Remi)
  . Fixed bug #68420 (listen=9000 listens to ipv6 localhost instead of all
    addresses). (Remi)
  . Fixed bug #68421 (access.format='%R' doesn't log ipv6 address). (Remi)
  . Fixed bug #68423 (PHP-FPM will no longer load all pools). (Remi)
  . Fixed bug #68428 (listen.allowed_clients is IPv4 only). (Remi)
  . Fixed bug #68452 (php-fpm man page is oudated). (Remi)
  . Fixed request #68458 (Change pm.start_servers default warning to
    notice). (David Zuelke, Remi)
  . Fixed bug #68463 (listen.allowed_clients can silently result
    in no allowed access). (Remi)
  . Fixed request #68391 (php-fpm conf files loading order).
    (Florian Margaine, Remi)
  . Fixed bug #68478 (access.log don't use prefix). (Remi)

- GMP:
  . Fixed bug #68419 (build error with gmp 4.1). (Remi)

- PDO_pgsql:
  . Fixed bug #67462 (PDO_PGSQL::beginTransaction() wrongly throws exception
  when not in transaction) (Matteo)
  . Fixed bug #68351 (PDO::PARAM_BOOL and ATTR_EMULATE_PREPARES misbehaving)
  (Matteo)

- Session:
  . Fixed bug #68331 (Session custom storage callable functions not being called) 
    (Yasuo Ohgaki)

- SOAP:
  . Fixed bug #68361 (Segmentation fault on SoapClient::__getTypes).
    (Laruence)

- zlib:
  . Fixed bug #53829 (Compiling PHP with large file support will replace
    function gzopen by gzopen64) (Sascha Kettler, Matteo)

13 Nov 2014, PHP 5.6.3

- Core:
  . Implemented 64-bit format codes for pack() and unpack(). (Leigh)
  . Fixed bug #51800 (proc_open on Windows hangs forever). (Anatol)
  . Fixed bug #67633 (A foreach on an array returned from a function not doing
    copy-on-write). (Nikita)
  . Fixed bug #67739 (Windows 8.1/Server 2012 R2 OS build number reported
    as 6.2 (instead of 6.3)). (Christian Wenz)
  . Fixed bug #67949 (DOMNodeList elements should be accessible through
    array notation) (Florian)
  . Fixed bug #68095 (AddressSanitizer reports a heap buffer overflow in
    php_getopt()). (Stas)
  . Fixed bug #68118 ($a->foo .= 'test'; can leave $a->foo undefined). (Nikita)
  . Fixed bug #68129 (parse_url() - incomplete support for empty usernames 
    and passwords) (Tjerk)
  . Fixed bug #68365 (zend_mm_heap corrupted after memory overflow in
    zend_hash_copy). (Dmitry)

- CURL:
  . Add CURL_SSLVERSION_TLSv1_0, CURL_SSLVERSION_TLSv1_1, and 
    CURL_SSLVERSION_TLSv1_2 constants if supported by libcurl (Rasmus)

- Fileinfo:
  . Fixed bug #66242 (libmagic: don't assume char is signed). (ArdB)
  . Fixed bug #68224 (buffer-overflow in libmagic/readcdf.c caught by
    AddressSanitizer). (Remi)
  . Fixed bug #68283 (fileinfo: out-of-bounds read in elf note headers).
    (CVE-2014-3710) (Remi)

- FPM:
  . Fixed bug #65641 (PHP-FPM incorrectly defines the SCRIPT_NAME variable
    when using Apache, mod_proxy-fcgi and ProxyPass). (Remi)
  . Implemented FR #55508 (listen and listen.allowed_clients should take IPv6
    addresses). (Robin Gloster)

- GD:
  . Fixed bug #65171 (imagescale() fails without height param). (Remi)

- GMP:
  . Implemented gmp_random_range() and gmp_random_bits(). (Leigh)
  . Fixed bug #63595 (GMP memory management conflicts with other libraries
    using GMP). (Remi)

- Mysqli:
  . Fixed bug #68114 (linker error on some OS X machines with fixed width
    decimal support) (Keyur Govande)

- ODBC:
  . Fixed bug #68087 (ODBC not correctly reading DATE column when preceded by
    a VARCHAR column) (Keyur Govande)

- OpenSSL:
  . Fixed bug #68074 (Allow to use system cipher list instead of hardcoded
    value). (Remi)

- PDO_pgsql:
  . Fixed bug #68199 (PDO::pgsqlGetNotify doesn't support NOTIFY payloads)
    (Matteo, Alain Laporte)
  . Fixed bug #66584 (Segmentation fault on statement deallocation) (Matteo)

- Reflection:
  . Fixed bug #68103 (Duplicate entry in Reflection for class alias). (Remi)

- SPL:
  . Fixed bug #68128 (Regression in RecursiveRegexIterator) (Tjerk)

16 Oct 2014, PHP 5.6.2

- Core:
  . Fixed bug #68044 (Integer overflow in unserialize() (32-bits only)).
    (CVE-2014-3669) (Stas)

- cURL:
  . Fixed bug #68089 (NULL byte injection - cURL lib). (Stas)

- EXIF:
  . Fixed bug #68113 (Heap corruption in exif_thumbnail()). (CVE-2014-3670)
    (Stas)

- XMLRPC:
  . Fixed bug #68027 (Global buffer overflow in mkgmtime() function).
    (CVE-2014-3668) (Stas)

02 Oct 2014, PHP 5.6.1

- Core:
  . Implemented FR #38409 (parse_ini_file() looses the type of booleans). (Tjerk)
  . Fixed bug #65463 (SIGSEGV during zend_shutdown()). (Keyur Govande)
  . Fixed bug #66036 (Crash on SIGTERM in apache process). (Keyur Govande)
  . Fixed bug #67878 (program_prefix not honoured in man pages). (Remi)
  . Fixed bug #67938 (Segfault when extending interface method with variadic).
    (Nikita)
  . Fixed bug #67985 (Incorrect last used array index copied to new array after
    unset). (Tjerk)
  . Fixed bug #68088 (New Posthandler Potential Illegal efree() vulnerability).
    (Mike) (CVE-2014-3622)

- DOM:
  . Made DOMNode::textContent writeable. (Tjerk)

- Fileinfo:
  . Fixed bug #67731 (finfo::file() returns invalid mime type
    for binary files). (Anatol)

- GD:
  . Made fontFetch's path parser thread-safe. (Sara)

- GMP:
  . Fixed bug #67917 (Using GMP objects with overloaded operators can cause
    memory exhaustion). (Nikita)
  . Fixed bug #50175 (gmp_init() results 0 on given base and number starting
    with 0x or 0b). (Nikita)
  . Implemented gmp_import() and gmp_export(). (Leigh, Nikita)

- MySQLi:
  . Fixed bug #67839 (mysqli does not handle 4-byte floats correctly). (Keyur)

- OpenSSL:
  . Fixed bug #67850 (extension won't build if openssl compiled without SSLv3).
    (Daniel Lowrey)

- phpdbg:
  . Fixed issue krakjoe/phpdbg#111 (compile error without ZEND_SIGNALS). (Bob)

- SOAP:
  . Fixed bug #67955 (SoapClient prepends 0-byte to cookie names). (Philip Hofstetter)

- Session:
  . Fixed bug #67972 (SessionHandler Invalid memory read create_sid()). (Adam)

- Sysvsem:
  . Implemented FR #67990 (Add optional nowait argument to sem_acquire).
    (Matteo)

28 Aug 2014, PHP 5.6.0

- Apache2 Handler SAPI:
  . Fixed Apache log issue caused by APR's lack of support for %zu
    (APR issue https://issues.apache.org/bugzilla/show_bug.cgi?id=56120).
    (Jeff Trawick)

- CLI server:
  . Added some MIME types to the CLI web server. (Chris Jones)
  . Fixed bug #67079 (Missing MIME types for XML/XSL files). (Anatol)
  . Fixed bug #66830 (Empty header causes PHP built-in web server to hang).
    (Adam)
  . Fixed bug #67594 (Unable to access to apache_request_headers() elements).
    (Tjerk)
  . Implemented FR #67429 (CLI server is missing some new HTTP response codes).
    (Adam)
  . Fixed Bug #67406 (built-in web-server segfaults on startup). (Remi)

- COM:
  . Fixed bug #41577 (DOTNET is successful once per server run)
    (Aidas Kasparas)
  . Fixed missing type checks in com_event_sink (Yussuf Khalil, Stas).
  . Fixed bug #66431 (Special Character via COM Interface (CP_UTF8)). (Anatol)

- Core:
  . Improved phpinfo() stylesheets. (Colin Viebrock)
  . Fixed bug #67693 (incorrect push to the empty array). (Tjerk)
  . Removed inconsistency regarding behaviour of array in constants at
    run-time. (Bob)
  . Fixed bug #67497 (eval with parse error causes segmentation fault in
    generator). (Nikita)
  . Fixed bug #67151 (strtr with empty array crashes). (Nikita)
  . Fixed bug #67407 (Windows 8.1/Server 2012 R2 reported as Windows 8/Server
    2012). (Christian Wenz)
  . Fixed bug #66608 (Incorrect behavior with nested "finally" blocks).
    (Laruence, Dmitry)
  . Implemented FR #34407 (ucwords and Title Case). (Tjerk)
  . Fixed bug #67091 (make install fails to install libphp5.so on FreeBSD 10.0).
    (Ferenc)
  . Fixed bug #67368 (Memory leak with immediately dereferenced array in class
    constant). (Laruence)
  . Fixed bug #67468 (Segfault in highlight_file()/highlight_string()).
    (Andreas Ferber)
  . Fixed bug #67498 (phpinfo() Type Confusion Information Leak Vulnerability).
    (Stefan Esser)
  . Fixed bug #67551 (php://input temp file will be located in sys_temp_dir
    instead of upload_tmp_dir). (Mike)
  . Fixed bug #67169 (array_splice all elements, then []= gives wrong index).
    (Nikita)
  . Fixed bug #67198 (php://input regression). (Mike)
  . Fixed bug #67247 (spl_fixedarray_resize integer overflow). (Stas)
  . Fixed bug #67250 (iptcparse out-of-bounds read). (Stas)
  . Fixed bug #67252 (convert_uudecode out-of-bounds read). (Stas)
  . Fixed bug #67249 (printf out-of-bounds read). (Stas)
  . Implemented FR #64744 (Differentiate between member function call on a null 
    and non-null, non-objects). (Boro Sitnikovski)
  . Fixed bug #67436 (Autoloader isn't called if two method definitions don't
    match). (Bob)
  . Fixed bug #66622 (Closures do not correctly capture the late bound class
    (static::) in some cases). (Levi Morrison)
  . Fixed bug #67390 (insecure temporary file use in the configure script).
    (Remi) (CVE-2014-3981)
  . Fixed bug #67392 (dtrace breaks argument unpack). (Nikita)
  . Fixed bug #67428 (header('Location: foo') will override a 308-399 response
    code). (Adam)
  . Fixed bug #67433 (SIGSEGV when using count() on an object implementing
    Countable). (Matteo)
  . Fixed bug #67399 (putenv with empty variable may lead to crash). (Stas)
  . Expose get_debug_info class hook as __debugInfo() magic method. (Sara)
  . Implemented unified default encoding
    (RFC: https://wiki.php.net/rfc/default_encoding). (Yasuo Ohgaki)
  . Added T_POW (**) operator
    (RFC: https://wiki.php.net/rfc/pow-operator). (Tjerk Meesters)
  . Improved IS_VAR operands fetching. (Laruence, Dmitry)
  . Improved empty string handling. Now ZE uses an interned string instead of
    allocation new empty string each time. (Laruence, Dmitry)
  . Implemented internal operator overloading
    (RFC: https://wiki.php.net/rfc/operator_overloading_gmp). (Nikita)
  . Made calls from incompatible context issue an E_DEPRECATED warning instead
    of E_STRICT (phase 1 of RFC: https://wiki.php.net/rfc/incompat_ctx).
    (Gustavo)
  . Uploads equal or greater than 2GB in size are now accepted.
    (Ralf Lang, Mike)
  . Reduced POST data memory usage by 200-300%. Changed INI setting
    always_populate_raw_post_data to throw a deprecation warning when enabling
    and to accept -1 for never populating the $HTTP_RAW_POST_DATA global 
    variable, which will be the default in future PHP versions. (Mike)
  . Implemented dedicated syntax for variadic functions
    (RFC: https://wiki.php.net/rfc/variadics). (Nikita)
  . Fixed bug #50333 Improving multi-threaded scalability by using
    emalloc/efree/estrdup (Anatol, Dmitry)
  . Implemented constant scalar expressions (with support for constants)
    (RFC: https://wiki.php.net/rfc/const_scalar_exprs). (Bob)
  . Fixed bug #65784 (Segfault with finally). (Laruence, Dmitry)
  . Fixed bug #66509 (copy() arginfo has changed starting from 5.4). (willfitch)
  . Allow zero length comparison in substr_compare() (Tjerk)
  . Fixed bug #60602 (proc_open() changes environment array) (Tjerk)
  . Fixed bug #61019 (Out of memory on command stream_get_contents). (Mike)
  . Fixed bug #64330 (stream_socket_server() creates wrong Abstract Namespace 
    UNIX sockets). (Mike)
  . Fixed bug #66182 (exit in stream filter produces segfault). (Mike)  
  . Fixed bug #66736 (fpassthru broken). (Mike)
  . Fixed bug #66822 (Cannot use T_POW in const expression) (Tjerk)
  . Fixed bug #67043 (substr_compare broke by previous change) (Tjerk)
  . Fixed bug #65701 (copy() doesn't work when destination filename is created
    by tempnam()). (Boro Sitnikovski)
  . Fixed bug #66015 (Unexpected array indexing in class's static property). (Bob)
  . Added (constant) string/array dereferencing to static scalar expressions
    to complete the set; now possible thanks to bug #66015 being fixed. (Bob)
  . Fixed bug #66568 (Update reflection information for unserialize() function).
    (Ferenc)
  . Fixed bug #66660 (Composer.phar install/update fails). (Ferenc)
  . Fixed bug #67024 (getimagesize should recognize BMP files with negative
    height). (Gabor Buella)
  . Fixed bug #67064  (Countable interface prevents using 2nd parameter
    ($mode) of count() function). (Bob)
  . Fixed bug #67072 (Echoing unserialized "SplFileObject" crash). (Anatol)
  . Fixed bug #67033 (Remove reference to Windows 95). (Anatol)

- Curl:
  . Implemented FR #65646 (re-enable CURLOPT_FOLLOWLOCATION with open_basedir
    or safe_mode). (Adam)
  . Check for openssl.cafile ini directive when loading CA certs. (Daniel Lowrey)
  . Remove cURL close policy related constants as these have no effect and are
    no longer used in libcurl. (Chris Wright)
  . Fixed bug #66109 (Can't reset CURLOPT_CUSTOMREQUEST to default behaviour)
    (Tjerk)
  . Fix compilation on libcurl versions between 7.10.5 and 7.12.2, inclusive.
    (Adam)
  . Fixed bug #64247 (CURLOPT_INFILE doesn't allow reset). (Mike)
  . Fixed bug #66562 (curl_exec returns differently than curl_multi_getcontent).
    (Freek Lijten)

- Date:
  . Fixed bug #66060 (Heap buffer over-read in DateInterval). (CVE-2013-6712)
    (Remi)
  . Fixed bug #66091 (memory leaks in DateTime constructor) (Tjerk).
  . Fixed bug #67308 (Serialize of DateTime truncates fractions of second).
    (Adam)
  . Fixed regression in fix for bug #67118 (constructor can't be called twice).
    (Remi)
  . Fixed bug #67251 (date_parse_from_format out-of-bounds read). (Stas)
  . Fixed bug #67253 (timelib_meridian_with_check out-of-bounds read). (Stas)
  . Added DateTimeImmutable::createFromMutable to create a DateTimeImmutable
    object from an existing DateTime (mutable) object (Derick)
  . Fixed bug #66721 (__wakeup of DateTime segfaults when invalid object data is
    supplied). (Boro Sitnikovski)
  . Fixed bug #67118 (DateTime constructor crash with invalid data). (Anatol)

- DOM:
  . Fixed bug #67081 (DOMDocumentType->internalSubset returns entire DOCTYPE tag,
    not only the subset). (Anatol)

- Embed:
  . Fixed bug #65715 (php5embed.lib isn't provided anymore). (Anatol).

- Fileinfo:
  . Fixed bug #67716 (Segfault in cdf.c). (CVE-2014-3587) (Remi)
  . Fixed bug #67705 (extensive backtracking in rule regular expression).
    (CVE-2014-3538) (Remi)
  . Fixed bug #67327 (fileinfo: CDF infinite loop in nelements DoS).
   (CVE-2014-0238)
  . Fixed bug #67328 (fileinfo: fileinfo: numerous file_printf calls resulting in
    performance degradation). (CVE-2014-0237)
  . Fixed bug #67326 (fileinfo: cdf_read_short_sector insufficient boundary check).
    (CVE-2014-0207)
  . Fixed bug #67329 (fileinfo: NULL pointer deference flaw by processing certain
    CDF files). (CVE-2014-0236)
  . Fixed bug #67410 (fileinfo: mconvert incorrect handling of truncated pascal
    string size). (CVE-2014-3478) (Francisco Alonso, Jan Kaluza, Remi)
  . Fixed bug #67411 (fileinfo: cdf_check_stream_offset insufficient boundary
    check). (CVE-2014-3479) (Francisco Alonso, Jan Kaluza, Remi)
  . Fixed bug #67412 (fileinfo: cdf_count_chain insufficient boundary check).
    (CVE-2014-3480) (Francisco Alonso, Jan Kaluza, Remi)
  . Fixed bug #67413 (fileinfo: cdf_read_property_info insufficient boundary
    check). (CVE-2014-3487) (Francisco Alonso, Jan Kaluza, Remi)
  . Upgraded to libmagic-5.17 (Anatol)
  . Fixed bug #66731 (file: infinite recursion). (CVE-2014-1943) (Remi)
  . Fixed bug #66820 (out-of-bounds memory access in fileinfo).
    (CVE-2014-2270). (Remi)
  . Fixed bug #66946 (fileinfo: extensive backtracking in awk rule regular
    expression). (CVE-2013-7345) (Remi)
  . Fixed bug #66987 (Memory corruption in fileinfo ext / bigendian).
    (Remi)
  . Fixed bug #66907 (Solaris 10 is missing strcasestr and needs substitute).
    (Anatol)
  . Fixed bug #66307 (Fileinfo crashes with powerpoint files). (Anatol)

- FPM:
  . Fixed bug #67606 (revised fix 67541, broke mod_fastcgi BC). (David Zuelke)
  . Fixed bug #67530 (error_log=syslog ignored). (Remi)
  . Fixed bug #67635 (php links to systemd libraries without using pkg-config).
    (pacho@gentoo.org, Remi)
  . Fixed bug #67531 (syslog cannot be set in pool configuration). (Remi)
  . Fixed bug #67541 (Fix Apache 2.4.10+ SetHandler proxy:fcgi://
    incompatibilities). (David Zuelke)
  . Included apparmor support in fpm
    (RFC: https://wiki.php.net/rfc/fpm_change_hat). (Gernot Vormayr)
  . Added clear_env configuration directive to disable clearenv() call.
    (Github PR# 598, Paul Annesley)
  . Fixed bug #66482 (unknown entry 'priority' in php-fpm.conf).
  . Fixed bug #66908 (php-fpm reload leaks epoll_create() file descriptor).
    (Julio Pintos)
  . Fixed bug #67060 (sapi/fpm: possible privilege escalation due to insecure
    default configuration) (CVE-2014-0185). (Stas)

- GD
  . Fixed bug #67730 (Null byte injection possible with imagexxx functions).
    (CVE-2014-5120) (Ryan Mauger)
  . Fixed bug #66901 (php-gd 'c_color' NULL pointer dereference).
    (CVE-2014-2497) (Remi)
  . Fixed bug #67248 (imageaffinematrixget missing check of parameters). (Stas)
  . Fixed imagettftext to load the correct character map rather than the last one.
    (Scott)
  . Fixed bug #66356 (Heap Overflow Vulnerability in imagecrop()).
    (CVE-2013-7226)
  . Fixed bug #66815 (imagecrop(): insufficient fix for NULL defer).
    (CVE-2013-7327). (Tomas Hoger, Remi).
  . Fixed bug #66869 (Invalid 2nd argument crashes imageaffinematrixget) (Pierre)
  . Fixed bug #66887 (imagescale - poor quality of scaled image). (Remi)
  . Fixed bug #66890 (imagescale segfault). (Remi)
  . Fixed bug #66893 (imagescale ignore method argument). (Remi)

- GMP:
  . Fixed bug #66872 (invalid argument crashes gmp_testbit) (Pierre)
  . Fixed crashes in serialize/unserialize. (Stas)
  . Moved GMP to use object as the underlying structure and implemented various
    improvements based on this.
    (RFC: https://wiki.php.net/rfc/operator_overloading_gmp). (Nikita)
  . Added gmp_root() and gmp_rootrem() functions for calculating nth roots.
    (Nikita)

- Hash:
  . Added gost-crypto (CryptoPro S-box) GOST hash algo. (Manuel Mausz)
  . Fixed bug #66698 (Missing FNV1a32 and FNV1a64 hash functions).
    (Michael M Slusarz).
  . Implemented timing attack safe string comparison function
    (RFC: https://wiki.php.net/rfc/timing_attack). (Rouven Weßling)
  . hash_pbkdf2() now works correctly if the $length argument is not specified.
    (Nikita)

- Intl:
  . Fixed bug #66873 (A reproductible crash in UConverter when given invalid
    encoding) (Stas)
  . Fixed bug #66921 (Wrong argument type hint for function
    intltz_from_date_time_zone). (Stas)
  . Fixed bug #67052 (NumberFormatter::parse() resets LC_NUMERIC setting).
    (Stas)
  . Fixed bug #67349 (Locale::parseLocale Double Free). (Stas)
  . Fixed bug #67397 (Buffer overflow in locale_get_display_name and
    uloc_getDisplayName (libicu 4.8.1)). (Stas)

- JSON:
  . Fixed case part of bug #64874 ("json_decode handles whitespace and
    case-sensitivity incorrectly")
  . Fixed bug #65753 (JsonSerializeable couldn't implement on module extension)
    (chobieeee@php.net)
  . Fixed bug #66021 (Blank line inside empty array/object when
    JSON_PRETTY_PRINT is set). (Kevin Israel)

- ldap
  . Added new function ldap_modify_batch(). (Ondrej Hosek)
  . Fixed issue with null bytes in LDAP bindings. (Matthew Daley)

- litespeed
  . Updated LiteSpeed SAPI code to V6.6 (George Wang)
  . Fixed bug #63228 (-Werror=format-security error in lsapi code).
    (Elan Ruusamäe, George)

- Mail:
  . Fixed bug #66535 (Don't add newline after X-PHP-Originating-Script) (Tjerk)

- Mcrypt:
  . No longer allow invalid key sizes, invalid IV sizes or missing required IV
    in mcrypt_encrypt, mcrypt_decrypt and the deprecated mode functions.
    (Nikita)
  . Use /dev/urandom as the default source for mcrypt_create_iv(). (Nikita)

- Mbstring:
  . Upgraded to oniguruma 5.9.5 (Anatol)
  . Fixed bug #67199 (mb_regex_encoding mismatch). (Yasuo)

- Milter:
  . Fixed bug #67715 (php-milter does not build and crashes randomly). (Mike)

- mysqli
  . Added new function mysqli_get_links_stats() as well as new INI variable
    mysqli.rollback_on_cached_plink of type bool (Andrey)
  . Fixed bug #66762 (Segfault in mysqli_stmt::bind_result() when link closed)
    (Remi)
  . Fixed building against an external libmysqlclient. (Adam)

- mysqlnd:
  . Disabled flag for SP OUT variables for 5.5+ servers as they are not natively
    supported by the overlying APIs. (Andrey)
  . Added a new fetching mode to mysqlnd. (Andrey)
  . Added support for gb18030 from MySQL 5.7. (Andrey)

- Network:
  . Fixed bug #67717 (segfault in dns_get_record). (CVE-2014-3597) (Remi)
  . Fixed bug #67432 (Fix potential segfault in dns_get_record()).
    (CVE-2014-4049). (Sara)

- OCI8
  . Fixed Bug #66875 (Improve performance of multi-row OCI_RETURN_LOB queries)
   (Perrier, Chris Jones)

- ODBC:
  . Fixed bug #60616 (odbc_fetch_into returns junk at end of multi-byte char
    fields). (Keyur Govande)

- OpenSSL:
  . Fixed bug #41631 (socket timeouts not honored in blocking SSL reads)
    (Daniel Lowrey).
  . Fixed missing type checks in OpenSSL options (Yussuf Khalil, Stas).
  . Fixed bug #67609 (TLS connections fail behind HTTP proxy). (Daniel Lowrey)
  . Fixed broken build against OpenSSL older than 0.9.8 where ECDH unavailable.
    (Lior Kaplan)
  . Fixed bug #67666 (Subject altNames doesn't support wildcard matching). (Tjerk)
  . Fixed bug #67224 (Fall back to crypto_type from context if not specified
    explicitly in stream_socket_enable_crypto). (Chris Wright)
  . Fixed bug #65698 (certificates validity parsing does not work past 2050).
    (Paul Oehler)
  . Fixed bug #66636 (openssl_x509_parse warning with V_ASN1_GENERALIZEDTIME).
    (Paul Oehler)
  . Peer certificates now verified by default in client socket operations
    (RFC: https://wiki.php.net/rfc/tls-peer-verification). (Daniel Lowrey)
  . New openssl.cafile and openssl.capath ini directives. (Daniel Lowrey)
  . Added crypto_method option for the ssl stream context. (Martin Jansen)
  . Added certificate fingerprint support. (Tjerk Meesters)
  . Added explicit TLSv1.1 and TLSv1.2 stream transports. (Daniel Lowrey)
  . Fixed bug #65729 (CN_match gives false positive). (Tjerk Meesters)
  . Peer name verification matches SAN DNS names for certs using
    the Subject Alternative Name x509 extension. (Daniel Lowrey)
  . Fixed segfault when built against OpenSSL>=1.0.1 (Daniel Lowrey)
  . Added SPKAC support. (Jason Gerfen)
  . Fallback to Windows CA cert store for peer verification if no openssl.cafile
    ini directive or "cafile" SSL context option specified in Windows.
    (Chris Wright)
  . The openssl.cafile and openssl.capath ini directives introduced in alpha2
    now have PHP_INI_PERDIR accessibility (was PHP_INI_ALL). (Daniel Lowrey)
  . New "peer_name" SSL context option replaces "CN_match" (which still works
    as before but triggers E_DEPRECATED). (Daniel Lowrey)
  . Fixed segfault when accessing non-existent context for client SNI use
    (Daniel Lowrey)
  . Fixed bug #66501 (Add EC key support to php_openssl_is_private_key).
    (Mark Zedwood)
  . Fixed Bug #47030 (add new boolean "verify_peer_name" SSL context option
    allowing clients to verify cert names separately from the cert itself).
    "verify_peer_name" is enabled by default for client streams.
    (Daniel Lowrey)
  . Fixed Bug #65538 ("cafile" SSL context option now supports stream
    wrappers). (Daniel Lowrey)
  . New openssl_get_cert_locations() function to aid CA file and peer
    verification debugging. (Daniel Lowrey)
  . Encrypted stream wrappers now disable TLS compression by default.
    (Daniel Lowrey)
  . New "capture_session_meta" SSL context option allows encrypted client and
    server streams access to negotiated protocol/cipher information.
    (Daniel Lowrey)
  . New "honor_cipher_order" SSL context option allows servers to prioritize
    cipher suites of their choosing when negotiating SSL/TLS handshakes.
    (Daniel Lowrey)
  . New "single_ecdh_use" and "single_dh_use" SSL context options allow for
    improved forward secrecy in encrypted stream servers. (Daniel Lowrey)
  . New "dh_param" SSL context option allows stream servers control over
    the parameters when negotiating DHE cipher suites. (Daniel Lowrey)
  . New "ecdh_curve" SSL context option allowing stream servers to specify
    the curve to use when negotiating ephemeral ECDHE ciphers (defaults to
    NIST P-256). (Daniel Lowrey)
  . New "rsa_key_size" SSL context option gives stream servers control
    over the key size (in bits) used for RSA key agreements. (Daniel Lowrey)
  . Crypto methods for encrypted client and server streams now use
    bitwise flags for fine-grained protocol support. (Daniel Lowrey)
  . Added new tlsv1.0 stream wrapper to specify TLSv1 client/server method.
    tls wrapper now negotiates TLSv1, TLSv1.1 or TLSv1.2. (Daniel Lowrey)
  . Encrypted client streams now enable SNI by default. (Daniel Lowrey)
  . Encrypted streams now prioritize ephemeral key agreement and high strength
    ciphers by default. (Daniel Lowrey)
  . New OPENSSL_DEFAULT_STREAM_CIPHERS constant exposes default cipher
    list. (Daniel Lowrey)
  . New STREAM_CRYPTO_METHOD_* constants for enhanced control over the crypto
    methods negotiated encrypted server/client sessions. (Daniel Lowrey)
  . Encrypted stream servers now automatically mitigate potential DoS vector
    arising from client-initiated TLS renegotiation. New "reneg_limit",
    "reneg_window" and "reneg_limit_callback" SSL context options for custom
    renegotiation limiting control. (Daniel Lowrey)
  . Fixed memory leak in windows cert verification on verify failure.
    (Chris Wright)
  . Peer certificate capturing via SSL context options now functions even if
    peer verification fails. (Daniel Lowrey)
  . Encrypted TLS servers now support the server name indication TLS extension
    via the new  "SNI_server_certs" SSL context option. (Daniel Lowrey)
  . Fixed bug #66833 (Default disgest algo is still MD5, switch to SHA1). (Remi)
  . Fixed bug #66942 (memory leak in openssl_seal()). (Chuan Ma)
  . Fixed bug #66952 (memory leak in openssl_open()). (Chuan Ma)
  . Fixed bug #66840 (Fix broken build when extension built separately).
    (Daniel Lowrey)

- OPcache:
  . Added an optimization of class constants and constant calls to some
    internal functions (Laruence, Dmitry)
  . Added an optimization pass to convert FCALL_BY_NAME into DO_FCALL.
    (Laruence, Dmitry)
  . Added an optimization pass to merged identical constants (and related
    cache_slots) in op_array->literals table. (Laruence, Dmitry)
  . Added script level constant replacement optimization pass. (Dmitry)
  . Added function opcache_is_script_cached(). (Danack)
  . Added information about interned strings usage. (Terry, Julien, Dmitry)
  . Fixed bug #67215 (php-cgi work with opcache, may be segmentation fault
    happen) (Dmitry, Laruence)

- PCRE:
  . Fixed bug #67238 (Ungreedy and min/max quantifier bug, applied patch
    from the upstream). (Anatol)
  . Upgraded to PCRE 8.34. (Anatol)
  . Added support for (*MARK) backtracking verbs. (Nikita)

- pgsql:
  . Fixed bug #67550 (Error in code "form" instead of "from", pgsql.c, line 756),
    which affected builds against libpq < 7.3. (Adam)
  . pg_insert()/pg_select()/pg_update()/pg_delete() are no longer EXPERIMENTAL.
    (Yasuo)
  . Impremented FR #25854 Return value for pg_insert should be resource instead of bool.
    (Yasuo)
  . Implemented FR #41146 - Add "description" with exteneded flag pg_meta_data().
    pg_meta_data(resource $conn, string $table [, bool extended])
    It also made pg_meta_data() return "is enum" always.
    (Yasuo)
  . Read-only access to the socket stream underlying database connections is
    exposed via a new pg_socket() function to allow read/write polling when
    establishing asynchronous connections and executing queries in non-blocking
    applications. (Daniel Lowrey)
  . Asynchronous connections are now possible using the PGSQL_CONNECT_ASYNC
    flag in conjunction with a new pg_connect_poll() function and connection
    polling status constants. (Daniel Lowrey)
  . New pg_flush() and pg_consume_input() functions added to manually complete
    non-blocking reads/writes to underlying connection sockets. (Daniel Lowrey)
  . pg_version() returns full report which obtained by PQparameterStatus().
    (Yasuo)
  . Added pg_lo_truncate(). (Yasuo)
  . Added 64bit large object support for PostgreSQL 9.3 and later. (Yasuo)
  . Fixed bug #67555 (Cannot build against libpq 7.3). (Adam)

- phpdbg
  . Fixed bug #67575 (Compilation fails for phpdbg when the
    build directory != src directory). (Andy Thompson)
  . Fixed Bug #67499 (readline feature not enabled when build with libedit). (Remi)
  . Fix issue krakjoe/phpdbg#94 (List behavior is inconsistent). (Bob)
  . Fix issue krakjoe/phpdbg#97 (The prompt should always ensure it is on a
    newline). (Bob)
  . Fix issue krakjoe/phpdbg#98 (break if does not seem to work). (Bob)
  . Fix issue krakjoe/phpdbg#99 (register function has the same behavior as
    run). (Bob)
  . Fix issue krakjoe/phpdbg#100 (No way to list the current stack/frames)
    (Help entry was missing). (Bob)
  . Fixed bug which caused phpdbg to fail immediately on startup in non-debug
    builds. (Bob)
  . Fixed bug #67212 (phpdbg uses non-standard TIOCGWINSZ). (Ferenc)
  . Included phpdbg sapi (RFC: https://wiki.php.net/rfc/phpdbg).
    (Felipe Pena, Joe Watkins and Bob Weinand)
  . Added watchpoints (watch command). (Bob)
  . Renamed some commands (next => continue and how to step). (Joe)
  . Fixed issue #85 (https://github.com/krakjoe/phpdbg/issues/85)
    (Added stdin/stdout/stderr constants and their php:// wrappers). (Bob)

- PDO:
  . Fixed bug #66604 ('pdo/php_pdo_error.h' not copied to the include dir).
    (Matteo)

- PDO-ODBC:
  . Fixed bug #50444 (PDO-ODBC changes for 64-bit). 

- PDO_pgsql:
  . Fixed Bug #42614 (PDO_pgsql: add pg_get_notify support). (Matteo)
  . Fixed Bug #63657 (pgsqlCopyFromFile, pgsqlCopyToArray use Postgres < 7.3
    syntax). (Matteo)
  . Cleaned up code by increasing the requirements to libpq versions providing
    PQexecParams, PQprepare, PQescapeStringConn, PQescapeByteaConn. According
    to the release notes that means 8.0.8+ or 8.1.4+. (Matteo)
  . Deprecated PDO::PGSQL_ATTR_DISABLE_NATIVE_PREPARED_STATEMENT, an
    undocument constant effectively equivalent to PDO::ATTR_EMULATE_PREPARES.
    (Matteo)
  . Added PDO::PGSQL_ATTR_DISABLE_PREPARES constant to execute the queries
    without preparing them, while still passing parameters separately from
    the command text using PQexecParams. (Matteo)

- PDO_firebird:
  . Fixed Bug #66071 (memory corruption in error handling) (Popa)

- Phar:
  . Fixed bug #64498 ($phar->buildFromDirectory can't compress file with an accent
    in its name). (PR #588)
  . Fixed bug #67587 (Redirection loop on nginx with FPM). (Christian Weiske)

- readline:
  . Fixed bug #55496 (Interactive mode doesn't force a newline before the
    prompt). (Bob, Johannes)
  . Fixed bug #67496 (Save command history when exiting interactive shell
    with control-c). (Dmitry Saprykin, Johannes)

- Reflection:
  . Implemented FR #67713 (loosen the restrictions on
    ReflectionClass::newInstanceWithoutConstructor()). (Ferenc)

- Session:
  . Fixed bug #67694 (Regression in session_regenerate_id()). (Tjerk)
  . Fixed missing type checks in php_session_create_id (Yussuf Khalil, Stas).
  . Fixed bug #66827 (Session raises E_NOTICE when session name variable is array).
    (Yasuo)
  . Fixed Bug #65315 (session.hash_function silently fallback to default md5)
    (Yasuo)
  . Implemented Request #17860 (Session write short circuit). (Yasuo)
  . Implemented Request #20421 (session_abort() and session_reset() function).
    (Yasuo)
  . Remove session_gc() and session_serializer_name() wich were introduced in the first 5.6.0 alpha.

- SimpleXML:
  . Fixed bug #66084 (simplexml_load_string() mangles empty node name)
    (Anatol)

- SQLite:
  . Updated the bundled libsqlite to the version 3.8.3.1 (Anatol)
  . Fixed bug #66967 (Updated bundled libsqlite to 3.8.4.3). (Anatol)

- SOAP:
  . Implemented FR #49898 (Add SoapClient::__getCookies()). (Boro Sitnikovski)

- SPL:
  . Revert fix for bug #67064 (BC issues). (Bob)
  . Fixed bug #67539 (ArrayIterator use-after-free due to object change during 
    sorting). (CVE-2014-4698) (research at insighti dot org, Laruence)
  . Fixed bug #67538 (SPL Iterators use-after-free). (CVE-2014-4670) (Laruence)
  . Fixed bug #67492 (unserialize() SPL ArrayObject / SPLObjectStorage Type
    Confusion) (CVE-2014-3515). (Stefan Esser)
  . Fixed bug #67359 (Segfault in recursiveDirectoryIterator). (Laruence)
  . Fixed bug #66127 (Segmentation fault with ArrayObject unset). (Stas)
  . Fixed request #67453 (Allow to unserialize empty data). (Remi)
  . Added feature #65545 (SplFileObject::fread()) (Tjerk)
  . Fixed bug #66834 (empty() does not work on classes that extend ArrayObject) (Tjerk)
  . Fixed bug #66702 (RegexIterator::INVERT_MATCH does not invert). (Joshua
    Thijssen)

- Standard:
  . Implemented FR #65634 (HTTP wrapper is very slow with protocol_version
    1.1). (Adam)
  . Implemented Change crypt() behavior w/o salt RFC. (Yasuo)
    https://wiki.php.net/rfc/crypt_function_salt
  . Implemented request #49824 (Change array_fill() to allow creating empty
    array). (Nikita)

- Streams:
  . Fixed bug #67430 (http:// wrapper doesn't follow 308 redirects). (Adam)

- Tokenizer:
  . Fixed bug #67395 (token_name() does not return name for T_POW and T_POW_EQUAL
    token). (Ferenc)

- XMLReader:
  . Fixed bug #55285 (XMLReader::getAttribute/No/Ns methods inconsistency). 
    (Mike)

- XSL:
  . Fixed bug #53965 (<xsl:include> cannot find files with relative paths
    when loaded with "file://"). (Anatol)

- Zip:
  . update libzip to version 1.11.2.
    PHP don't use any ilibzip private symbol anymore.  (Pierre, Remi)
  . new method ZipArchive::setPassword($password). (Pierre)
  . add --with-libzip option to build with system libzip. (Remi)
  . new methods:
    ZipArchive::setExternalAttributesName($name, $opsys, $attr [, $flags])
    ZipArchive::setExternalAttributesIndex($idx, $opsys, $attr [, $flags])
    ZipArchive::getExternalAttributesName($name, &$opsys, &$attr [, $flags])
    ZipArchive::getExternalAttributesIndex($idx, &$opsys, &$attr [, $flags])

- Zlib:
  . Fixed bug #67865 (internal corruption phar error). Mike
  . Fixed bug #67724 (chained zlib filters silently fail with large amounts of 
    data). (Mike)

21 Aug 2014, PHP 5.5.16

- COM:
  . Fixed missing type checks in com_event_sink (Yussuf Khalil, Stas).

- Fileinfo:
  . Fixed bug #67705 (extensive backtracking in rule regular expression).
    (CVE-2014-3538) (Remi)
  . Fixed bug #67716 (Segfault in cdf.c). (CVE-2014-3587) (Remi)

- FPM:
  . Fixed bug #67635 (php links to systemd libraries without using pkg-config).
    (pacho@gentoo.org, Remi)

- GD:
  . Fixed bug #66901 (php-gd 'c_color' NULL pointer dereference).
    (CVE-2014-2497) (Remi)
  . Fixed bug #67730 (Null byte injection possible with imagexxx functions).
    (CVE-2014-5120) (Ryan Mauger)

- Milter:
  . Fixed bug #67715 (php-milter does not build and crashes randomly). (Mike)
  
- Network:
  . Fixed bug #67717 (segfault in dns_get_record). (CVE-2014-3597) (Remi)

- OpenSSL:
  . Fixed missing type checks in OpenSSL options. (Yussuf Khalil, Stas)

- readline:
  . Fixed bug #55496 (Interactive mode doesn't force a newline before the
    prompt). (Bob, Johannes)
  . Fixed bug #67496 (Save command history when exiting interactive shell
    with control-c). (Dmitry Saprykin, Johannes)

- Sessions:
  . Fixed missing type checks in php_session_create_id (Yussuf Khalil, Stas).

- Core:
  . Fixed bug #67693 (incorrect push to the empty array) (Tjerk)

- ODBC:
  . Fixed bug #60616 (odbc_fetch_into returns junk data at end of multi-byte
    char fields). (Keyur)

24 Jul 2014, PHP 5.5.15

- Core:
  . Fixed bug #67428 (header('Location: foo') will override a 308-399 response
    code). (Adam)
  . Fixed bug #67436 (Autoloader isn't called if two method definitions don't
    match). (Bob)
  . Fixed bug #67091 (make install fails to install libphp5.so on FreeBSD 10.0).
    (Ferenc)
  . Fixed bug #67497 (eval with parse error causes segmentation fault in
    generator). (Nikita)
  . Fixed bug #67151 (strtr with empty array crashes). (Nikita)
  . Fixed bug #67407 (Windows 8.1/Server 2012 R2 reported as Windows 8/Server
    2012). (Christian Wenz)
  . Fixed bug #66608 (Incorrect behavior with nested "finally" blocks).
    (Laruence, Dmitry)
  . Implemented FR #34407 (ucwords and Title Case). (Tjerk)

- CLI server:
  . Implemented FR #67429 (CLI server is missing some new HTTP response codes).
    (Adam)
  . Fixed bug #66830 (Empty header causes PHP built-in web server to hang).
    (Adam)
  . Fixed bug #67594 (Unable to access to apache_request_headers() elements).
    (Tjerk)

- FPM:
  . Fixed bug #67530 (error_log=syslog ignored). (Remi)
  . Fixed bug #67531 (syslog cannot be set in pool configuration). (Remi)

- Intl:
  . Fixed bug #66921 (Wrong argument type hint for function 
    intltz_from_date_time_zone). (Stas)
  . Fixed bug #67052 (NumberFormatter::parse() resets LC_NUMERIC setting).
    (Stas)

- OPCache:
  . Fixed bug #67215 (php-cgi work with opcache, may be segmentation fault
    happen) (Dmitry, Laruence)

- pgsql:
  . Fixed bug #67550 (Error in code "form" instead of "from", pgsql.c, line 756),
    which affected builds against libpq < 7.3. (Adam)

- Phar:
  . Fixed bug #67587 (Redirection loop on nginx with FPM). (Christian Weiske)

- SPL:
  . Fixed bug #67539 (ArrayIterator use-after-free due to object change during 
    sorting). (CVE-2014-4698) (research at insighti dot org, Laruence)
  . Fixed bug #67538 (SPL Iterators use-after-free). (CVE-2014-4670) (Laruence)

- Streams:
  . Fixed bug #67430 (http:// wrapper doesn't follow 308 redirects). (Adam)

- Session:
  . Fixed bug #66827 (Session raises E_NOTICE when session name variable is array).
    (Yasuo)

27 Jun 2014, PHP 5.5.14

- Core:
  . Fixed BC break introduced by patch for bug #67072. (Anatol, Stas)
  . Fixed bug #66622 (Closures do not correctly capture the late bound class
    (static::) in some cases). (Levi Morrison)
  . Fixed bug #67390 (insecure temporary file use in the configure script).
    (Remi) (CVE-2014-3981)
  . Fixed bug #67399 (putenv with empty variable may lead to crash). (Stas)

- CLI server:
  . Fixed Bug #67406 (built-in web-server segfaults on startup). (Remi)

- Date:
  . Fixed bug #67308 (Serialize of DateTime truncates fractions of second).
    (Adam)
  . Fixed regression in fix for bug #67118 (constructor can't be called twice).
    (Remi)

- Fileinfo:
  . Fixed bug #67326 (fileinfo: cdf_read_short_sector insufficient boundary check).
  . Fixed bug #67410 (fileinfo: mconvert incorrect handling of truncated pascal
    string size). (Francisco Alonso, Jan Kaluza, Remi)
  . Fixed bug #67411 (fileinfo: cdf_check_stream_offset insufficient boundary
    check). (Francisco Alonso, Jan Kaluza, Remi)
  . Fixed bug #67412 (fileinfo: cdf_count_chain insufficient boundary check).
    (Francisco Alonso, Jan Kaluza, Remi)
  . Fixed bug #67413 (fileinfo: cdf_read_property_info insufficient boundary
    check). (Francisco Alonso, Jan Kaluza, Remi)

- Network:
  . Fixed bug #67432 (Fix potential segfault in dns_get_record()).
    (CVE-2014-4049). (Sara)

- OPCache:
  . Fixed issue #183 (TMP_VAR is not only used once). (Dmitry, Laruence)

- OpenSSL:
  . Fixed bug #65698 (certificates validity parsing does not work past 2050).
    (Paul Oehler)
  . Fixed bug #66636 (openssl_x509_parse warning with V_ASN1_GENERALIZEDTIME).
    (Paul Oehler)

- PDO-ODBC:
  . Fixed bug #50444 (PDO-ODBC changes for 64-bit).

- SOAP:
  . Implemented FR #49898 (Add SoapClient::__getCookies()). (Boro Sitnikovski)

- SPL:
  . Fixed bug #66127 (Segmentation fault with ArrayObject unset). (Stas)
  . Fixed bug #67359 (Segfault in recursiveDirectoryIterator). (Laruence)
  . Fixed bug #67360 (Missing element after ArrayObject::getIterator). (Adam)
  . Fixed bug #67492 (unserialize() SPL ArrayObject / SPLObjectStorage Type
    Confusion). (CVE-2014-3515) (Stefan Esser)

29 May 2014, PHP 5.5.13

- CLI server:
  . Fixed bug #67079 (Missing MIME types for XML/XSL files). (Anatol)

- COM:
  . Fixed bug #66431 (Special Character via COM Interface (CP_UTF8)). (Anatol)

- Core:
  . Fixed bug #65701 (copy() doesn't work when destination filename is created
    by tempnam()). (Boro Sitnikovski)
  . Fixed bug #67072 (Echoing unserialized "SplFileObject" crash). (Anatol)
  . Fixed bug #67245 (usage of memcpy() with overlapping src and dst in
    zend_exceptions.c). (Bob)
  . Fixed bug #67247 (spl_fixedarray_resize integer overflow). (Stas)
  . Fixed bug #67249 (printf out-of-bounds read). (Stas)
  . Fixed bug #67250 (iptcparse out-of-bounds read). (Stas)
  . Fixed bug #67252 (convert_uudecode out-of-bounds read). (Stas)

- Curl:
  . Fixed bug #64247 (CURLOPT_INFILE doesn't allow reset). (Mike)

- Date:
  . Fixed bug #67118 (DateTime constructor crash with invalid data). (Anatol)
  . Fixed bug #67251 (date_parse_from_format out-of-bounds read). (Stas)
  . Fixed bug #67253 (timelib_meridian_with_check out-of-bounds read). (Stas)

- DOM:
  . Fixed bug #67081 (DOMDocumentType->internalSubset returns entire DOCTYPE tag,
    not only the subset). (Anatol)

- Fileinfo:
  . Fixed bug #66307 (Fileinfo crashes with powerpoint files). (Anatol)
  . Fixed bug #67327 (fileinfo: CDF infinite loop in nelements DoS) (CVE-2014-0238).
  . Fixed bug #67328 (fileinfo: fileinfo: numerous file_printf calls resulting in
    performance degradation) (CVE-2014-0237).

- FPM:
  . Fixed bug #66908 (php-fpm reload leaks epoll_create() file descriptor).
    (Julio Pintos)

- GD:
  . Fixed bug #67248 (imageaffinematrixget missing check of parameters). (Stas)

- PCRE:
  . Fixed bug #67238 (Ungreedy and min/max quantifier bug, applied patch
    from the upstream). (Anatol)

- Phar:
  . Fix bug #64498 ($phar->buildFromDirectory can't compress file with an accent
    in its name). (PR #588)

30 Apr 2014, PHP 5.5.12
- Core:
  . Fixed bug #61019 (Out of memory on command stream_get_contents). (Mike)
  . Fixed bug #64330 (stream_socket_server() creates wrong Abstract Namespace 
    UNIX sockets). (Mike)
  . Fixed bug #66182 (exit in stream filter produces segfault). (Mike)  
  . Fixed bug #66736 (fpassthru broken). (Mike)
  . Fixed bug #67024 (getimagesize should recognize BMP files with negative
    height). (Gabor Buella)
  . Fixed bug #67043 (substr_compare broke by previous change) (Tjerk)
  . Fixed bug #67033 (Remove reference to Windows 95). (Anatol)

- cURL:
  . Fixed bug #66562 (curl_exec returns differently than curl_multi_getcontent).
    (Freek Lijten)

- Date:
  . Fixed bug #66721 (__wakeup of DateTime segfaults when invalid object data is
    supplied). (Boro Sitnikovski)

- Embed:
  . Fixed bug #65715 (php5embed.lib isn't provided anymore). (Anatol).

- Fileinfo:
  . Fixed bug #66987 (Memory corruption in fileinfo ext / bigendian).
    (Remi)

- FPM:
  . Fixed bug #66482 (unknown entry 'priority' in php-fpm.conf).
  . Fixed bug #67060 (sapi/fpm: possible privilege escalation due to insecure
    default configuration) (CVE-2014-0185). (Stas)

- JSON:
  . Fixed bug #66021 (Blank line inside empty array/object when
    JSON_PRETTY_PRINT is set). (Kevin Israel)

- LDAP:
  . Fixed issue with null bytes in LDAP bindings. (Matthew Daley)

- mysqli:
  . Fixed problem in mysqli_commit()/mysqli_rollback() with second parameter
    (extra comma) and third parameters (lack of escaping). (Andrey)

- OpenSSL:
  . Fix bug #66942 (memory leak in openssl_seal()). (Chuan Ma)
  . Fix bug #66952 (memory leak in openssl_open()). (Chuan Ma)

- SimpleXML:
  . Fixed bug #66084 (simplexml_load_string() mangles empty node name)
    (Anatol)

- SQLite:
  . Fixed bug #66967 (Updated bundled libsqlite to 3.8.4.3). (Anatol)

- XSL:
  . Fixed bug #53965 (<xsl:include> cannot find files with relative paths
    when loaded with "file://"). (Anatol)

- Apache2 Handler SAPI:
  . Fixed Apache log issue caused by APR's lack of support for %zu
    (APR issue https://issues.apache.org/bugzilla/show_bug.cgi?id=56120).
    (Jeff Trawick)

03 Apr 2014, PHP 5.5.11

- Core:
  . Allow zero length comparison in substr_compare() (Tjerk)
  . Fixed bug #60602 (proc_open() changes environment array) (Tjerk)

- SPL:
  . Added feature #65545 (SplFileObject::fread()) (Tjerk)
  . Fixed bug #66702 (RegexIterator::INVERT_MATCH does not invert). (Joshua
    Thijssen)

- cURL:
  . Fixed bug #66109 (Can't reset CURLOPT_CUSTOMREQUEST to default behaviour) (Tjerk)
  . Fix compilation on libcurl versions between 7.10.5 and 7.12.2, inclusive.
    (Adam)

- Fileinfo:
  . Fixed bug #66946i (fileinfo: extensive backtracking in awk rule regular
    expression). (CVE-2013-7345) (Remi)

- FPM:
  . Added clear_env configuration directive to disable clearenv() call.
  (Github PR# 598, Paul Annesley)

- GD:
  . Fixed bug #66714 (imageconvolution breakage). (Brad Daily)
  . Fixed bug #66869 (Invalid 2nd argument crashes imageaffinematrixget) (Pierre)
  . Fixed bug #66887 (imagescale - poor quality of scaled image). (Remi)
  . Fixed bug #66890 (imagescale segfault). (Remi)
  . Fixed bug #66893 (imagescale ignore method argument). (Remi)

- Hash:
  . hash_pbkdf2() now works correctly if the $length argument is not specified.
    (Nikita)

- Intl:
  . Fixed bug #66873 (A reproductible crash in UConverter when given invalid 
    encoding) (Stas)

- Mail:
  . Fixed bug #66535 (Don't add newline after X-PHP-Originating-Script) (Tjerk)

- MySQLi:
  . Fixed bug #66762 (Segfault in mysqli_stmt::bind_result() when link closed)
  (Remi)

- OPCache
  . Added function opcache_is_script_cached(). (Danack)
  . Added information about interned strings usage. (Terry, Julien, Dmitry)

- Openssl:
  . Fixed bug #66833 (Default disgest algo is still MD5, switch to SHA1). (Remi)

- GMP
  . Fixed bug #66872 (invalid argument crashes gmp_testbit) (Pierre)

- SQLite:
  . Updated bundled libsqlite to 3.8.3.1 (Anatol)

06 Mar 2014, PHP 5.5.10

- Core:
  . Fixed Request #66574i (Allow multiple paths in php_ini_scanned_path). (Remi)

- Date:
  . Fixed bug #45528 (Allow the DateTimeZone constructor to accept timezones
    per offset too). (Derick)

- Fileinfo:
  . Bug #66731 (file: infinite recursion) (CVE-2014-1943). (Remi)
  . Fixed bug #66820 (out-of-bounds memory access in fileinfo)
    (CVE-2014-2270). (Remi)

- GD
  . Fixed Bug #66815 (imagecrop(): insufficient fix for NULL defer
    CVE-2013-7327). (Tomas Hoger, Remi)

- JSON:
  . Fixed bug #65753 (JsonSerializeable couldn't implement on module extension)
  (chobieeee@php.net)

- LDAP:
  . Implemented ldap_modify_batch (https://wiki.php.net/rfc/ldap_modify_batch).
  (Ondřej Hošek)

- Openssl:
  . Fixed bug #66501 (Add EC key support to php_openssl_is_private_key).
  (Mark Zedwood)

- PCRE:
  . Upgraded to PCRE 8.34. (Anatol)

- Pgsql:
  . Added warning for dangerous client encoding and remove possible injections
    for pg_insert()/pg_update()/pg_delete()/pg_select(). (Yasuo)


06 Feb 2014, PHP 5.5.9

- Core:
  . Fixed bug #66509 (copy() arginfo has changed starting from 5.4). (willfitch)

- GD:
  . Fixed bug #66356 (Heap Overflow Vulnerability in imagecrop()).
    (Laruence, Remi)

- OPCache:
  . Fixed bug #66474 (Optimizer bug in constant string to boolean conversion).
    (Dmitry)
  . Fixed bug #66461 (PHP crashes if opcache.interned_strings_buffer=0).
    (Dmitry)
  . Fixed bug #66298 (ext/opcache/Optimizer/zend_optimizer.c has dos-style 
    ^M as lineend). (Laruence)

- PDO_pgsql:
  . Fixed bug #62479 (PDO-psql cannot connect if password contains
spaces) (willfitch, iliaa)

- Readline
  . Fixed Bug #66412 (readline_clear_history() with libedit causes segfault after
    #65714). (Remi)

- Session
  . Fixed bug #66469 (Session module is sending multiple set-cookie headers when
    session.use_strict_mode=1) (Yasuo)
  . Fixed bug #66481 (Segfaults on session_name()).
    (cmcdermottroe at engineyard dot com, Yasuo)

- Standard
  . Fixed bug #66395 (basename function doesn't remove drive letter). (Anatol)

- Sockets:
  . Fixed bug #66381 (__ss_family was changed on AIX 5.3). (Felipe)

- Zend Engine
  . Fixed bug #66009 (Failed compilation of PHP extension with C++ std
    library using VS 2012). (Anatol)

09 Jan 2014, PHP 5.5.8

- Core:
  . Disallowed JMP into a finally block. (Laruence)
  . Added validation of class names in the autoload process. (Dmitry)
  . Fixed invalid C code in zend_strtod.c. (Lior Kaplan)
  . Fixed ZEND_MM_MEM_TYPE=mmap_zero. (Dmitry, Tony)
  . Fixed bug #66041 (list() fails to unpack yielded ArrayAccess object).
    (Nikita)
  . Fixed bug #65764 (generators/throw_rethrow FAIL with
    ZEND_COMPILE_EXTENDED_INFO). (Nikita)
  . Fixed bug #61645 (fopen and O_NONBLOCK). (Mike)
  . Fixed bug #66218 (zend_register_functions breaks reflection). (Remi)

- Date:
  . Fixed bug #66060 (Heap buffer over-read in DateInterval) (CVE-2013-6712). 
    (Remi)
  . Fixed bug #65768 (DateTimeImmutable::diff does not work). (Nikita Nefedov)
  
- DOM:
  . Fixed bug #65196 (Passing DOMDocumentFragment to DOMDocument::saveHTML() 
    Produces invalid Markup). (Mike)

- Exif:
  . Fixed bug #65873 (Integer overflow in exif_read_data()). (Stas)

- Filter:
  . Fixed bug #66229 (128.0.0.0/16 isn't reserved any longer). (Adam)

- GD:
  . Fixed bug #64405 (Use freetype-config for determining freetype2 dir(s)).
    (Adam)
    
- PDO_odbc:
  . Fixed bug #66311 (Stack smashing protection kills PDO/ODBC queries). 
    (michael at orlitzky dot com)

- MySQLi:
  . Fixed bug #65486 (mysqli_poll() is broken on win x64). (Anatol)

- OPCache:
  . Fixed revalidate_path=1 behavior to avoid caching of symlinks values.
    (Dmitry)
  . Fixed Issue #140: "opcache.enable_file_override" doesn't respect
    "opcache.revalidate_freq". (Dmitry).

- SNMP:
  . Fixed SNMP_ERR_TOOBIG handling for bulk walk operations. (Boris Lytochkin)

- SOAP
  . Fixed bug #66112 (Use after free condition in SOAP extension).
    (martin dot koegler at brz dot gv dot at)

- Sockets:
  . Fixed bug #65923 (ext/socket assumes AI_V4MAPPED is defined). (Felipe)

- XSL
  . Fixed bug #49634 (Segfault throwing an exception in a XSL registered
    function). (Mike)

- ZIP:
  . Fixed Bug #66321 (ZipArchive::open() ze_obj->filename_len not real). (Remi)

12 Dec 2013, PHP 5.5.7

- CLI server:
  . Added some MIME types to the CLI web server (Chris Jones)
  . Implemented FR #65917 (getallheaders() is not supported by the built-in web
    server) - also implements apache_response_headers() (Andrea Faulds)

- Core:
  . Fixed bug #66094 (unregister_tick_function tries to cast a Closure to a 
    string). (Laruence)
  . Fixed bug #65969 (Chain assignment with T_LIST failure). (Dmitry)

- OPCache
  . Fixed bug #66176 (Invalid constant substitution). (Dmitry)
  . Fixed bug #65915 (Inconsistent results with require return value). (Dmitry)
  . Fixed bug #65559 (Opcache: cache not cleared if changes occur while
    running). (Dmitry)

- readline
  . Fixed Bug #65714 (PHP cli forces the tty to cooked mode). (Remi)

- Openssl:
  . Fixed memory corruption in openssl_x509_parse() (CVE-2013-6420).
    (Stefan Esser).

14 Nov 2013, PHP 5.5.6

- Core:
  . Fixed bug #65947 (basename is no more working after fgetcsv in certain 
    situation). (Laruence)
  . Improved performance of array_merge() and func_get_args() by eliminating
    useless copying. (Dmitry)
  . Fixed bug #65939 (Space before ";" breaks php.ini parsing).
    (brainstorm at nopcode dot org)
  . Fixed bug #65911 (scope resolution operator - strange behavior with $this).
    (Bob Weinand)
  . Fixed bug #65936 (dangling context pointer causes crash). (Tony)

- FPM:
  . Changed default listen() backlog to 65535. (Tony)

- JSON
  . Fixed whitespace part of bug #64874 ("json_decode handles whitespace and
    case-sensitivity incorrectly"). (Andrea Faulds)

- MySQLi:
  . Fixed bug #66043 (Segfault calling bind_param() on mysqli). (Laruence)

- OPcache
  . Increased limit for opcache.max_accelerated_files to 1,000,000. (Chris)
  . Fixed issue #115 (path issue when using phar). (Dmitry)
  . Fixed issue #149 (Phar mount points not working with OPcache enabled).
  (Dmitry)

- ODBC
  . Fixed bug #65950 (Field name truncation if the field name is bigger than
    32 characters). (patch submitted by: michael dot y at zend dot com, Yasuo)

- PDO:
  . Fixed bug #66033 (Segmentation Fault when constructor of PDO statement 
    throws an exception). (Laruence)
  . Fixed bug 65946 (sql_parser permanently converts values bound to strings)

- Standard:
  . Fixed bug #64760 (var_export() does not use full precision for floating-point
    numbers) (Yasuo)


17 Oct 2013, PHP 5.5.5

- Core:
  . Fixed bug #64979 (Wrong behavior of static variables in closure generators).
    (Nikita)
  . Fixed bug #65322 (compile time errors won't trigger auto loading). (Nikita)
  . Fixed bug #65821 (By-ref foreach on property access of string offset
    segfaults). (Nikita)

- CLI server:
  . Fixed bug #65633 (built-in server treat some http headers as
    case-sensitive). (Adam)
  . Fixed bug #65818 (Segfault with built-in webserver and chunked transfer 
    encoding). (Felipe)
  . Added application/pdf to PHP CLI Web Server mime types (Chris Jones)

- Datetime:
  . Fixed bug #64157 (DateTime::createFromFormat() reports confusing error
    message). (Boro Sitnikovski)
  . Fixed bug #65502 (DateTimeImmutable::createFromFormat returns DateTime).
    (Boro Sitnikovski)
  . Fixed bug #65548 (Comparison for DateTimeImmutable doesn't work).
    (Boro Sitnikovski)

- DBA extension:
  . Fixed bug #65708 (dba functions cast $key param to string in-place,
    bypassing copy on write). (Adam)

- Filter:
  . Add RFC 6598 IPs to reserved addresses. (Sebastian Nohn)
  . Fixed bug #64441 (FILTER_VALIDATE_URL rejects fully qualified domain names).
    (Syra)

- FTP:
  . Fixed bug #65667 (ftp_nb_continue produces segfault). (Philip Hofstetter)

- GD
  . Ensure that the defined interpolation method is used with the generic
    scaling methods. (Pierre)

- IMAP:
  . Fixed bug #65721 (configure script broken in 5.5.4 and 5.4.20 when enabling
    imap). (ryotakatsuki at gmail dot com)

- OPcache:
  . Added support for GNU Hurd. (Svante Signell)
  . Added function opcache_compile_file() to load PHP scripts into cache
    without execution. (Julien)
  . Fixed bug #65845 (Error when Zend Opcache Optimizer is fully enabled).
    (Dmitry)
  . Fixed bug #65665 (Exception not properly caught when opcache enabled).
    (Laruence)
  . Fixed bug #65510 (5.5.2 crashes in _get_zval_ptr_ptr_var). (Dmitry)
  . Fixed issue #135 (segfault in interned strings if initial memory is too
    low). (Julien)

- Sockets:
  . Fixed bug #65808 (the socket_connect() won't work with IPv6 address).
    (Mike)

- SPL:
  . Fix bug #64782 (SplFileObject constructor make $context optional / give it
    a default value). (Nikita)

- Standard:
  . Fixed bug #61548 (content-type must appear at the end of headers for 201 
    Location to work in http). (Mike)

- XMLReader:
  . Fixed bug #51936 (Crash with clone XMLReader). (Mike)
  . Fixed bug #64230 (XMLReader does not suppress errors). (Mike)
  
- Build system:
  . Fixed bug #51076 (race condition in shtool's mkdir -p implementation).
    (Mike, Raphael Geissert)
  . Fixed bug #62396 ('make test' crashes starting with 5.3.14 (missing 
    gzencode())). (Mike)


19 Sep 2013, PHP 5.5.4

- Core:
  . Fixed bug #60598 (cli/apache sapi segfault on objects manipulation).
    (Laruence)
  . Improved fputcsv() to allow specifying escape character.
  . Fixed bug #65490 (Duplicate calls to get lineno & filename for 
    DTRACE_FUNCTION_*). (Chris Jones)
  . Fixed bug #65483 (quoted-printable encode stream filter incorrectly encoding
    spaces). (Michael M Slusarz)
  . Fixed bug #65481 (shutdown segfault due to serialize) (Mike)
  . Fixed bug #65470 (Segmentation fault in zend_error() with
    --enable-dtrace). (Chris Jones, Kris Van Hees)
  . Fixed bug #65225 (PHP_BINARY incorrectly set). (Patrick Allaert)
  . Fixed bug #62692 (PHP fails to build with DTrace). (Chris Jones, Kris Van Hees)
  . Fixed bug #61759 (class_alias() should accept classes with leading
    backslashes). (Julien)
  . Fixed bug #46311 (Pointer aliasing issue results in miscompile on gcc4.4).
    (Nikita Popov)

- cURL:
  . Fixed bug #65458 (curl memory leak). (Adam)

- Datetime:
  . Fixed bug #65554 (createFromFormat broken when weekday name is followed
    by some delimiters). (Valentin Logvinskiy, Stas).
  . Fixed bug #65564 (stack-buffer-overflow in DateTimeZone stuff caught
    by AddressSanitizer). (Remi).

- OPCache:
  . Fixed bug #65561 (Zend Opcache on Solaris 11 x86 needs ZEND_MM_ALIGNMENT=4).
    (Terry Ellison)

- Openssl:
  . Fixed bug #64802 (openssl_x509_parse fails to parse subject properly in
    some cases). (Mark Jones)

- PDO:
  . Fixed bug #64953 (Postgres prepared statement positional parameter 
    casting). (Mike)

- Session:
  . Fixed bug #65475 (Session ID is not initialized properly when strict session
    is enabled). (Yasuo)
  . Fixed bug #51127/#65359 Request #25630/#43980/#54383 (Added php_serialize 
    session serialize handler that uses plain serialize()). (Yasuo)

- Standard:
  . Fix issue with return types of password API helper functions. Found via
    static analysis by cjones. (Anthony Ferrara) 

- Zlib:
  . Fixed bug #65391 (Unable to send vary header user-agent when 
    ob_start('ob_gzhandler') is called) (Mike)

22 Aug 2013, PHP 5.5.3

- Openssl:
  . Fixed UMR in fix for CVE-2013-4248.

15 Aug 2013, PHP 5.5.2

- Core:
  . Fixed bug #65372 (Segfault in gc_zval_possible_root when return reference
    fails). (Laruence)
  . Fixed value of FILTER_SANITIZE_FULL_SPECIAL_CHARS constant (previously was
    erroneously set to FILTER_SANITIZE_SPECIAL_CHARS value). (Andrey
    avp200681 gmail com).
  . Fixed bug #65304 (Use of max int in array_sum). (Laruence)
  . Fixed bug #65291 (get_defined_constants() causes PHP to crash in a very
    limited case). (Arpad)
  . Fixed bug #62691 (solaris sed has no -i switch). (Chris Jones)
  . Fixed bug #61345 (CGI mode - make install don't work). (Michael Heimpold)
  . Fixed bug #61268 (--enable-dtrace leads make to clobber
    Zend/zend_dtrace.d) (Chris Jones)

- DOM:
  . Added flags option to DOMDocument::schemaValidate() and 
    DOMDocument::schemaValidateSource(). Added LIBXML_SCHEMA_CREATE flag. 
    (Chris Wright)

- OPcache:
  . Added opcache.restrict_api configuration directive that may limit
    usage of OPcache API functions only to particular script(s). (Dmitry)
  . Added support for glob symbols in blacklist entries (?, *, **).
    (Terry Elison, Dmitry)
  . Fixed bug #65338 (Enabling both php_opcache and php_wincache AVs on
    shutdown). (Dmitry)

- Openssl:
  . Fixed handling null bytes in subjectAltName (CVE-2013-4248).
    (Christian Heimes)

- PDO_mysql:
  . Fixed bug #65299 (pdo mysql parsing errors). (Johannes)

- Pgsql:
  . Fixed bug #62978 (Disallow possible SQL injections with pg_select()/pg_update()
    /pg_delete()/pg_insert()). (Yasuo)

- Phar:
  . Fixed bug #65028 (Phar::buildFromDirectory creates corrupt archives for 
    some specific contents). (Stas)

- Sessions:
  . Implemented strict sessions RFC (https://wiki.php.net/rfc/strict_sessions)
    which protects against session fixation attacks and session collisions.    
    (CVE-2011-4718). (Yasuo Ohgaki)
  . Fixed possible buffer overflow under Windows. Note: Not a security fix.
    (Yasuo)
  . Changed session.auto_start to PHP_INI_PERDIR. (Yasuo)

- SOAP:
  . Fixed bug #65018 (SoapHeader problems with SoapServer). (Dmitry)

- SPL:
  . Fixed bug #65328 (Segfault when getting SplStack object Value). (Laruence)
  . Added RecursiveTreeIterator setPostfix and getPostifx methods. (Joshua 
    Thijssen)
  . Fixed bug #61697 (spl_autoload_functions returns lambda functions 
    incorrectly). (Laruence)

- Streams:
  . Fixed bug #65268 (select() implementation uses outdated tick API). (Anatol)

- Pgsql:
  . Fixed bug #65336 (pg_escape_literal/identifier() scilently returns false).
    (Yasuo)

18 Jul 2013, PHP 5.5.1

- Core:
  . Fixed bug #65254 (Exception not catchable when exception thrown in autoload
    with a namespace). (Laruence)
  . Fixed bug #65088 (Generated configure script is malformed on OpenBSD).
    (Adam)
  . Fixed bug #65108 (is_callable() triggers Fatal Error). 
    (David Soria Parra, Laruence)
  . Fixed bug #65035 (yield / exit segfault). (Nikita)
  . Fixed bug #65161 (Generator + autoload + syntax error = segfault). (Nikita)
  . hex2bin() raises E_WARNING for invalid hex string. (Yasuo)
  . Fixed bug #65226 (chroot() does not get enabled). (Anatol)

- OPcache
  . Fixed bug #64827 (Segfault in zval_mark_grey (zend_gc.c)). (Laruence)
  . OPcache must be compatible with LiteSpeed SAPI (Dmitry)

- CGI:
  . Fixed Bug #65143 (Missing php-cgi man page). (Remi)

- CLI server:
  . Fixed bug #65066 (Cli server not responsive when responding with 422 http
    status code). (Adam)

- DateTime
  . Fixed fug #65184 (strftime() returns insufficient-length string under
    multibyte locales). (Anatol)

- GD
  . Fixed #65070 (bgcolor does not use the same format as the input image with
    imagerotate). (Pierre)
  . Fixed Bug #65060 (imagecreatefrom... crashes with user streams). (Remi)
  . Fixed Bug #65084 (imagecreatefromjpeg fails with URL). (Remi)
  . Fix gdImageCreateFromWebpCtx and use same logic to load WebP image
    that other formats. (Remi)

- Intl:
  . Add IntlCalendar::setMinimalDaysInFirstWeek()/
    intlcal_set_minimal_days_in_first_week().
  . Fixed trailing space in name of constant IntlCalendar::FIELD_FIELD_COUNT.
  . Fixed bug #62759 (Buggy grapheme_substr() on edge case). (Stas)
  . Fixed bug #61860 (Offsets may be wrong for grapheme_stri* functions).
    (Stas)

- OCI8:
  . Bump PECL package info version check to allow PECL installs with PHP 5.5+

- PDO:
  . Allowed PDO_OCI to compile with Oracle Database 12c client libraries.
    (Chris Jones)

- Pgsql
  . pg_unescape_bytea() raises E_WARNING for invalid inputs. (Yasuo)

- Phar:
  . Fixed Bug #65142 (Missing phar man page). (Remi)

- Session:
  . Added optional create_sid() argument to session_set_save_handler(),
    SessionHandler and new SessionIdInterface. (Leigh, Arpad)

- Sockets:
  . Implemented FR #63472 (Setting SO_BINDTODEVICE with socket_set_option).
    (Damjan Cvetko)
  . Allowed specifying paths in the abstract namespace for the functions
    socket_bind(), socket_connect() and socket_sendmsg(). (Gustavo)
  . Fixed bug #65260 (sendmsg() ancillary data construction for SCM_RIGHTS is
    faulty). (Gustavo)

- SPL:
  . Fixed bug #65136 (RecursiveDirectoryIterator segfault). (Laruence)
  . Fixed bug #61828 (Memleak when calling Directory(Recursive)Iterator
    /Spl(Temp)FileObject ctor twice). (Laruence)

- CGI/FastCGI SAPI:
  . Added PHP_FCGI_BACKLOG, overrides the default listen backlog. (Arnaud Le
    Blanc)

20 Jun 2013, PHP 5.5.0

- Core:
  . Added Zend Opcache extension and enable building it by default.
    More details here: https://wiki.php.net/rfc/optimizerplus. (Dmitry)
  . Added generators and coroutines (https://wiki.php.net/rfc/generators).
    (Nikita Popov)
  . Added "finally" keyword (https://wiki.php.net/rfc/finally). (Laruence)
  . Added simplified password hashing API
    (https://wiki.php.net/rfc/password_hash). (Anthony Ferrara)
  . Added support for constant array/string dereferencing. (Laruence)
  . Added array_column function which returns a column in a multidimensional
    array. https://wiki.php.net/rfc/array_column. (Ben Ramsey)
  . Added boolval(). (Jille Timmermans)
  . Added "Z" option to pack/unpack. (Gustavo)
  . Added Generator::throw() method. (Nikita Popov)
  . Added Class Name Resolution As Scalar Via "class" Keyword.
    (Ralph Schindler, Nikita Popov, Lars)
  . Added optional second argument for assert() to specify custom message. Patch
    by Lonny Kapelushnik (lonny@lonnylot.com). (Lars)
  . Added support for using empty() on the result of function calls and
    other expressions (https://wiki.php.net/rfc/empty_isset_exprs).
    (Nikita Popov)
  . Added support for non-scalar Iterator keys in foreach
    (https://wiki.php.net/rfc/foreach-non-scalar-keys). (Nikita Popov)
  . Added support for list in foreach (https://wiki.php.net/rfc/foreachlist).
    (Laruence)
  . Added support for changing the process's title in CLI/CLI-Server SAPIs.
    The implementation is more robust that the proctitle PECL module. More
    details here: https://wiki.php.net/rfc/cli_process_title. (Keyur)
  . Added ARMv7/v8 versions of various Zend arithmetic functions that are
    implemented using inline assembler (Ard Biesheuvel)
  . Added systemtap support by enabling systemtap compatible dtrace probes on
    linux. (David Soria Parra)
  . Optimized access to temporary and compiled VM variables. 8% less memory
    reads. (Dmitry)
  . The VM stacks for passing function arguments and syntaticaly nested calls
    were merged into a single stack. The stack size needed for op_array
    execution is calculated at compile time and preallocated at once. As result
    all the stack push operatins don't require checks for stack overflow
    any more. (Dmitry)
  . Improve set_exception_handler while doing reset. (Laruence)
  . Return previous handler when passing NULL to set_error_handler and
    set_exception_handler. (Nikita Popov)
  . Remove php_logo_guid(), php_egg_logo_guid(), php_real_logo_guid(),
    zend_logo_guid(). (Adnrew Faulds)
  . Drop Windows XP and 2003 support. (Pierre)
  . Implemented FR #64175 (Added HTTP codes as of RFC 6585). (Jonh Wendell)
  . Implemented FR #60738 (Allow 'set_error_handler' to handle NULL).
    (Laruence, Nikita Popov)
  . Implemented FR #60524 (specify temp dir by php.ini). (ALeX Kazik).
  . Implemented FR #46487 (Dereferencing process-handles no longer waits on
    those processes). (Jille Timmermans)
  . Fixed bug #65051 (count() off by one inside unset()). (Nikita)
  . Fixed bug #64988 (Class loading order affects E_STRICT warning). (Laruence)
  . Fixed bug #64966 (segfault in zend_do_fcall_common_helper_SPEC). (Laruence)
  . Fixed bug #64960 (Segfault in gc_zval_possible_root). (Laruence)
  . Fixed bug #64936 (doc comments picked up from previous scanner run). (Stas,
    Jonathan Oddy)
  . Fixed bug #64934 (Apache2 TS crash with get_browser()). (Anatol)
  . Fixed bug #64879 (Heap based buffer overflow in quoted_printable_encode,
    CVE 2013-2110). (Stas)
  . Fixed bug #64853 (Use of no longer available ini directives causes crash
    on TS build). (Anatol)
  . Fixed bug #64821 (Custom Exceptions crash when internal properties overridden).
      (Anatol)
  . Fixed bug #64720 (SegFault on zend_deactivate). (Dmitry)
  . Fixed bug #64677 (execution operator `` stealing surrounding arguments).
  . Fixed bug #64660 (Segfault on memory exhaustion within function definition).
    (Stas, reported by Juha Kylmänen)
  . Fixed bug #64578 (debug_backtrace in set_error_handler corrupts zend heap:
    segfault). (Laruence)
  . Fixed bug #64565 (copy doesn't report failure on partial copy). (Remi)
  . Fixed bug #64555 (foreach no longer copies keys if they are interned).
    (Nikita Popov)
  . Fixed bugs #47675 and #64577 (fd leak on Solaris)
  . Fixed bug #64544 (Valgrind warnings after using putenv). (Laruence)
  . Fixed bug #64515 (Memoryleak when using the same variablename 2times in
    function declaration). (Laruence)
  . Fixed bug #64503 (Compilation fails with error: conflicting types for
    'zendparse'). (Laruence)
  . Fixed bug #64239 (Debug backtrace changed behavior since 5.4.10 or 5.4.11).
    (Dmitry, Laruence)
  . Fixed bug #64523, allow XOR in php.ini. (Dejan Marjanovic, Lars)
  . Fixed bug #64354 (Unserialize array of objects whose class can't
    be autoloaded fail). (Laruence)
  . Fixed bug #64370 (microtime(true) less than $_SERVER['REQUEST_TIME_FLOAT']).
    (Anatol)
  . Fixed bug #64166 (quoted-printable-encode stream filter incorrectly
    discarding whitespace). (Michael M Slusarz)
    (Laruence)
  . Fixed bug #64142 (dval to lval different behavior on ppc64). (Remi)
  . Fixed bug #64135 (Exceptions from set_error_handler are not always
    propagated). (Laruence)
  . Fixed bug #63980 (object members get trimmed by zero bytes). (Laruence)
  . Fixed bug #63874 (Segfault if php_strip_whitespace has heredoc). (Pierrick)
  . Fixed bug #63830 (Segfault on undefined function call in nested generator).
    (Nikita Popov)
  . Fixed bug #63822 (Crash when using closures with ArrayAccess).
    (Nikita Popov)
  . Fixed bug #61681 (Malformed grammar). (Nikita Popov, Etienne, Laruence)
  . Fixed bug #61038 (unpack("a5", "str\0\0") does not work as expected).
    (srgoogleguy, Gustavo)
  . Fixed bug #61025 (__invoke() visibility not honored). (Laruence)
  . Fixed bug #60833 (self, parent, static behave inconsistently
    case-sensitive). (Stas, mario at include-once dot org)
  . Fixed Bug #52126: timestamp for mail.log (Martin Jansen, Lars)
  . Fixed bug #49348 (Uninitialized ++$foo->bar; does not cause a notice).
    (Stas)
  . Fixed Bug #23955: allow specifying Max-Age attribute in setcookie() (narfbg, Lars)
  . Fixed bug #18556 (Engine uses locale rules to handle class names). (Stas)
  . Fix undefined behavior when converting double variables to integers.
    The double is now always rounded towards zero, the remainder of its division
    by 2^32 or 2^64 (depending on sizeof(long)) is calculated and it's made
    signed assuming a two's complement representation. (Gustavo)
  . Drop support for bison < 2.4 when building PHP from GIT source.
    (Laruence)

- Apache2 Handler SAPI:
  . Enabled Apache 2.4 configure option for Windows (Pierre, Anatoliy)

- Calendar:
  . Fixed bug #64895 (Integer overflow in SndToJewish). (Remi)
  . Fixed bug #54254 (cal_from_jd returns month = 6 when there is only one Adar)
    (Stas, Eitan Mosenkis)

- CLI server:
  . Fixed bug #64128 (buit-in web server is broken on ppc64). (Remi)

- CURL:
  . Remove curl stream wrappers. (Pierrick)
  . Implemented FR #46439 - added CURLFile for safer file uploads.
    (Stas)
  . Added support for CURLOPT_FTP_RESPONSE_TIMEOUT, CURLOPT_APPEND,
    CURLOPT_DIRLISTONLY, CURLOPT_NEW_DIRECTORY_PERMS, CURLOPT_NEW_FILE_PERMS,
    CURLOPT_NETRC_FILE, CURLOPT_PREQUOTE, CURLOPT_KRBLEVEL, CURLOPT_MAXFILESIZE,
    CURLOPT_FTP_ACCOUNT, CURLOPT_COOKIELIST, CURLOPT_IGNORE_CONTENT_LENGTH,
    CURLOPT_CONNECT_ONLY, CURLOPT_LOCALPORT, CURLOPT_LOCALPORTRANGE,
    CURLOPT_FTP_ALTERNATIVE_TO_USER, CURLOPT_SSL_SESSIONID_CACHE,
    CURLOPT_FTP_SSL_CCC, CURLOPT_HTTP_CONTENT_DECODING,
    CURLOPT_HTTP_TRANSFER_DECODING, CURLOPT_PROXY_TRANSFER_MODE,
    CURLOPT_ADDRESS_SCOPE, CURLOPT_CRLFILE, CURLOPT_ISSUERCERT,
    CURLOPT_USERNAME, CURLOPT_PASSWORD, CURLOPT_PROXYUSERNAME,
    CURLOPT_PROXYPASSWORD, CURLOPT_NOPROXY, CURLOPT_SOCKS5_GSSAPI_NEC,
    CURLOPT_SOCKS5_GSSAPI_SERVICE, CURLOPT_TFTP_BLKSIZE,
    CURLOPT_SSH_KNOWNHOSTS, CURLOPT_FTP_USE_PRET, CURLOPT_MAIL_FROM,
    CURLOPT_MAIL_RCPT, CURLOPT_RTSP_CLIENT_CSEQ, CURLOPT_RTSP_SERVER_CSEQ,
    CURLOPT_RTSP_SESSION_ID, CURLOPT_RTSP_STREAM_URI, CURLOPT_RTSP_TRANSPORT,
    CURLOPT_RTSP_REQUEST, CURLOPT_RESOLVE, CURLOPT_ACCEPT_ENCODING,
    CURLOPT_TRANSFER_ENCODING, CURLOPT_DNS_SERVERS and CURLOPT_USE_SSL.
    (Pierrick)
  . Added new functions curl_escape, curl_multi_setopt, curl_multi_strerror
    curl_pause, curl_reset, curl_share_close, curl_share_init,
    curl_share_setopt curl_strerror and curl_unescape. (Pierrick)
  . Addes new curl options CURLOPT_TELNETOPTIONS, CURLOPT_GSSAPI_DELEGATION,
    CURLOPT_ACCEPTTIMEOUT_MS, CURLOPT_SSL_OPTIONS, CURLOPT_TCP_KEEPALIVE,
    CURLOPT_TCP_KEEPIDLE and CURLOPT_TCP_KEEPINTVL. (Pierrick)
  . Fixed bug #55635 (CURLOPT_BINARYTRANSFER no longer used. The constant
    still exists for backward compatibility but is doing nothing). (Pierrick)
  . Fixed bug #54995 (Missing CURLINFO_RESPONSE_CODE support). (Pierrick)

- DateTime
  . Added DateTimeImmutable - a variant of DateTime that only returns the
    modified state instead of changing itself. (Derick)
  . Fixed bug #64825 (Invalid free when unserializing DateTimeZone).
    (Anatol)
  . Fixed bug #64359 (strftime crash with VS2012). (Anatol)
  . Fixed bug #62852 (Unserialize Invalid Date causes crash). (Anatol)
  . Fixed bug #61642 (modify("+5 weekdays") returns Sunday).
    (Dmitri Iouchtchenko)
  . Fixed bug #60774 (DateInterval::format("%a") is always zero when an
    interval is created using the createFromDateString method) (Lonny
    Kapelushnik, Derick)
  . Fixed bug #54567 (DateTimeZone serialize/unserialize) (Lonny
    Kapelushnik, Derick)
  . Fixed bug #53437 (Crash when using unserialized DatePeriod instance).
    (Gustavo, Derick, Anatol)

- dba:
  . Bug #62489: dba_insert not working as expected.
    (marc-bennewitz at arcor dot de, Lars)

- Filter:
  . Implemented FR #49180 - added MAC address validation. (Martin)

- Fileinfo:
  . Upgraded libmagic to 5.14. (Anatol)
  . Fixed bug #64830 (mimetype detection segfaults on mp3 file). (Anatol)
  . Fixed bug #63590 (Different results in TS and NTS under Windows).
    (Anatoliy)
  . Fixed bug #63248 (Load multiple magic files from a directory under Windows).
      (Anatoliy)

- FPM:
  . Add --with-fpm-systemd option to report health to systemd, and
    systemd_interval option to configure this. The service can now use
    Type=notify in the systemd unit file. (Remi)
  . Ignore QUERY_STRING when sent in SCRIPT_FILENAME. (Remi)
  . Log a warning when a syscall fails. (Remi)
  . Implemented FR #64764 (add support for FPM init.d script). (Lior Kaplan)
  . Fixed Bug #64915 (error_log ignored when daemonize=0). (Remi)
  . Fixed bug #63999 (php with fpm fails to build on Solaris 10 or 11). (Adam)
  . Fixed some possible memory or resource leaks and possible null dereference
    detected by code coverity scan. (Remi)

- GD:
  . Fixed Bug #64962 (imagerotate produces corrupted image). (Remi)
  . Fixed Bug #64961 (segfault in imagesetinterpolation). (Remi)
  . Fix build with system libgd >= 2.1 which is now the minimal
    version required (as build with previous version is broken).
    No change when bundled libgd is used.  (Ondrej Sury, Remi)

- Hash:
  . Added support for PBKDF2 via hash_pbkdf2(). (Anthony Ferrara)
  . Fixed Bug #64745 (hash_pbkdf2() truncates data when using default length
    and hex output). (Anthony Ferrara)

- Intl:
  . Added UConverter wrapper.
  . The intl extension now requires ICU 4.0+.
  . Added intl.use_exceptions INI directive, which controls what happens when
    global errors are set together with intl.error_level. (Gustavo)
  . MessageFormatter::format() and related functions now accepted named
    arguments and mixed numeric/named arguments in ICU 4.8+. (Gustavo)
  . MessageFormatter::format() and related functions now don't error out when
    an insufficient argument count is provided. Instead, the placeholders will
    remain unsubstituted. (Gustavo)
  . MessageFormatter::parse() and MessageFormat::format() (and their static
    equivalents) don't throw away better than second precision in the arguments.
    (Gustavo)
  . IntlDateFormatter::__construct and datefmt_create() now accept for the
    $timezone argument time zone identifiers, IntlTimeZone objects, DateTimeZone
    objects and NULL. (Gustavo)
  . IntlDateFormatter::__construct and datefmt_create() no longer accept invalid
    timezone identifiers or empty strings. (Gustavo)
  . The default time zone used in IntlDateFormatter::__construct and
    datefmt_create() (when the corresponding argument is not passed or NULL is
    passed) is now the one given by date_default_timezone_get(), not the
    default ICU time zone. (Gustavo)
  . The time zone passed to the IntlDateFormatter is ignored if it is NULL and
    if the calendar passed is an IntlCalendar object -- in this case, the
    IntlCalendar's time zone will be used instead. Otherwise, the time zone
    specified in the $timezone argument is used instead. This does not affect
    old code, as IntlCalendar was introduced in this version. (Gustavo)
  . IntlDateFormatter::__construct and datefmt_create() now accept for the
    $calendar argument also IntlCalendar objects. (Gustavo)
  . IntlDateFormatter::getCalendar() and datefmt_get_calendar() return false
    if the IntlDateFormatter was set up with an IntlCalendar instead of the
    constants IntlDateFormatter::GREGORIAN/TRADITIONAL. IntlCalendar did not
    exist before this version. (Gustavo)
  . IntlDateFormatter::setCalendar() and datefmt_set_calendar() now also accept
    an IntlCalendar object, in which case its time zone is taken. Passing a
    constant is still allowed, and still keeps the time zone. (Gustavo)
  . IntlDateFormatter::setTimeZoneID() and datefmt_set_timezone_id() are
    deprecated. Use IntlDateFormatter::setTimeZone() or datefmt_set_timezone()
    instead. (Gustavo)
  . IntlDateFormatter::format() and datefmt_format() now also accept an
    IntlCalendar object for formatting. (Gustavo)
  . Added the classes: IntlCalendar, IntlGregorianCalendar, IntlTimeZone,
    IntlBreakIterator, IntlRuleBasedBreakIterator and
    IntlCodePointBreakIterator. (Gustavo)
  . Added the functions: intlcal_get_keyword_values_for_locale(),
    intlcal_get_now(), intlcal_get_available_locales(), intlcal_get(),
    intlcal_get_time(), intlcal_set_time(), intlcal_add(),
    intlcal_set_time_zone(), intlcal_after(), intlcal_before(), intlcal_set(),
    intlcal_roll(), intlcal_clear(), intlcal_field_difference(),
    intlcal_get_actual_maximum(), intlcal_get_actual_minimum(),
    intlcal_get_day_of_week_type(), intlcal_get_first_day_of_week(),
    intlcal_get_greatest_minimum(), intlcal_get_least_maximum(),
    intlcal_get_locale(), intlcal_get_maximum(),
    intlcal_get_minimal_days_in_first_week(), intlcal_get_minimum(),
    intlcal_get_time_zone(), intlcal_get_type(),
    intlcal_get_weekend_transition(), intlcal_in_daylight_time(),
    intlcal_is_equivalent_to(), intlcal_is_lenient(), intlcal_is_set(),
    intlcal_is_weekend(), intlcal_set_first_day_of_week(),
    intlcal_set_lenient(), intlcal_equals(),
    intlcal_get_repeated_wall_time_option(),
    intlcal_get_skipped_wall_time_option(),
    intlcal_set_repeated_wall_time_option(),
    intlcal_set_skipped_wall_time_option(), intlcal_from_date_time(),
    intlcal_to_date_time(), intlcal_get_error_code(),
    intlcal_get_error_message(), intlgregcal_create_instance(),
    intlgregcal_set_gregorian_change(), intlgregcal_get_gregorian_change() and
    intlgregcal_is_leap_year(). (Gustavo)
  . Added the functions: intltz_create_time_zone(), intltz_create_default(),
    intltz_get_id(), intltz_get_gmt(), intltz_get_unknown(),
    intltz_create_enumeration(), intltz_count_equivalent_ids(),
    intltz_create_time_zone_id_enumeration(), intltz_get_canonical_id(),
    intltz_get_region(), intltz_get_tz_data_version(),
    intltz_get_equivalent_id(), intltz_use_daylight_time(), intltz_get_offset(),
    intltz_get_raw_offset(), intltz_has_same_rules(), intltz_get_display_name(),
    intltz_get_dst_savings(), intltz_from_date_time_zone(),
    intltz_to_date_time_zone(), intltz_get_error_code(),
    intltz_get_error_message(). (Gustavo)
  . Added the methods: IntlDateFormatter::formatObject(),
    IntlDateFormatter::getCalendarObject(), IntlDateFormatter::getTimeZone(),
    IntlDateFormatter::setTimeZone(). (Gustavo)
  . Added the functions: datefmt_format_object(), datefmt_get_calendar_object(),
    datefmt_get_timezone(), datefmt_set_timezone(),
    datefmt_get_calendar_object(), intlcal_create_instance(). (Gustavo)

- mbstring:
  . Fixed bug #64769 (mbstring PHPTs crash on Windows x64). (Anatol)

- MCrypt
  . mcrypt_ecb(), mcrypt_cbc(), mcrypt_cfb() and mcrypt_ofb() now throw
    E_DEPRECATED. (GoogleGuy)

- mysql
  . This extension is now deprecated, and deprecation warnings will be generated
    when connections are established to databases via mysql_connect(),
    mysql_pconnect(), or through implicit connection: use MySQLi or PDO_MySQL
    instead (https://wiki.php.net/rfc/mysql_deprecation). (Adam)
  . Dropped support for LOAD DATA LOCAL INFILE handlers when using libmysql.
    Known for stability problems. (Andrey)
  . Added support for SHA256 authentication available with MySQL 5.6.6+.
    (Andrey)

- mysqli:
  . Added mysqli_begin_transaction()/mysqli::begin_transaction(). Implemented
    all options, per MySQL 5.6, which can be used with START TRANSACTION, COMMIT
    and ROLLBACK through options to mysqli_commit()/mysqli_rollback() and their
    respective OO counterparts. They work in libmysql and mysqlnd mode. (Andrey)
  . Added mysqli_savepoint(), mysqli_release_savepoint(). (Andrey)
  . Fixed bug #64726 (Segfault when calling fetch_object on a use_result and DB
    pointer has closed). (Laruence)
  . Fixed bug #64394 (MYSQL_OPT_CAN_HANDLE_EXPIRED_PASSWORDS undeclared when
    using Connector/C). (Andrey)

- mysqlnd
  . Add new begin_transaction() call to the connection object. Implemented all
    options, per MySQL 5.6, which can be used with START TRANSACTION, COMMIT
    and ROLLBACK. (Andrey)
  . Added mysqlnd_savepoint(), mysqlnd_release_savepoint(). (Andrey)
  . Fixed bug #63530 (mysqlnd_stmt::bind_one_parameter crashes, uses wrong alloc
    for stmt->param_bind). (Andrey)
  . Fixed return value of mysqli_stmt_affected_rows() in the time after
    prepare() and before execute(). (Andrey)

- PCRE:
  . Merged PCRE 8.32. (Anatol)
  . Deprecated the /e modifier
    (https://wiki.php.net/rfc/remove_preg_replace_eval_modifier). (Nikita Popov)
  . Fixed bug #63284 (Upgrade PCRE to 8.31). (Anatoliy)

- PDO:
  . Fixed bug #63176 (Segmentation fault when instantiate 2 persistent PDO to 
    the same db server). (Laruence)

- PDO_DBlib:
  . Fixed bug #63638 (Cannot connect to SQL Server 2008 with PDO dblib).
    (Stanley Sufficool)
  . Fixed bug #64338 (pdo_dblib can't connect to Azure SQL). (Stanley
    Sufficool)
  . Fixed bug #64808 (FreeTDS PDO getColumnMeta on a prepared but not executed
    statement crashes). (Stanley Sufficool)

- PDO_pgsql:
  . Fixed Bug #64949 (Buffer overflow in _pdo_pgsql_error). (Remi)

- PDO_mysql:
  . Fixed bug #48724 (getColumnMeta() doesn't return native_type for BIT,
    TINYINT and YEAR). (Antony, Daniel Beardsley)

- pgsql:
  . Added pg_escape_literal() and pg_escape_identifier() (Yasuo)
  . Bug #46408: Locale number format settings can cause pg_query_params to
    break with numerics. (asmecher, Lars)

- Phar:
  . Fixed timestamp update on Phar contents modification. (Dmitry)

- Readline:
  . Implement FR #55694 (Expose additional readline variable to prevent
    default filename completion). (Hartmel)

- Reflection:
  . Fixed bug #64007 (There is an ability to create instance of Generator by
    hand). (Laruence)

- Sockets:
  . Added recvmsg() and sendmsg() wrappers. (Gustavo)
    See https://wiki.php.net/rfc/sendrecvmsg
  . Fixed bug #64508 (Fails to build with --disable-ipv6). (Gustavo)
  . Fixed bug #64287 (sendmsg/recvmsg shutdown handler causes segfault).
    (Gustavo)

- SPL:
  . Fixed bug #64997 (Segfault while using RecursiveIteratorIterator on
    64-bits systems). (Laruence)
  . Fixed bug #64264 (SPLFixedArray toArray problem). (Laruence)
  . Fixed bug #64228 (RecursiveDirectoryIterator always assumes SKIP_DOTS).
    (patch by kriss@krizalys.com, Laruence)
  . Fixed bug #64106 (Segfault on SplFixedArray[][x] = y when extended).
    (Nikita Popov)
  . Fix bug #60560 (SplFixedArray un-/serialize, getSize(), count() return 0,
    keys are strings). (Adam)
  . Fixed bug #52861 (unset fails with ArrayObject and deep arrays).
    (Mike Willbanks)
  . Implement FR #48358 (Add SplDoublyLinkedList::add() to insert an element
    at a given offset). (Mark Baker, David Soria Parra)

- SNMP:
  . Fixed bug #64765 (Some IPv6 addresses get interpreted wrong).
    (Boris Lytochkin)
  . Fixed bug #64159 (Truncated snmpget). (Boris Lytochkin)
  . Fixed bug #64124 (IPv6 malformed). (Boris Lytochkin)
  . Fixed bug #61981 (OO API, walk: $suffix_as_key is not working correctly).
    (Boris Lytochkin)

- SOAP:
  . Added SoapClient constructor option 'ssl_method' to specify ssl method.
    (Eric Iversen)

- Streams:
  . Fixed bug #64770 (stream_select() fails with pipes returned by proc_open()
    on Windows x64). (Anatol)
  . Fixed Windows x64 version of stream_socket_pair() and improved error
    handling. (Anatol Belski)

- Tokenizer:
  . Fixed bug #60097 (token_get_all fails to lex nested heredoc). (Nikita Popov)

- Zip:
  . Upgraded libzip to 0.10.1 (Anatoliy)
  . Bug #64452 (Zip crash intermittently). (Anatol)
  . Fixed bug #64342 (ZipArchive::addFile() has to check for file existence).
    (Anatol)

06 Jun 2013, PHP 5.4.16

- Core:
  . Fixed bug #64879 (Heap based buffer overflow in quoted_printable_encode, 
    CVE 2013-2110). (Stas)
  . Fixed bug #64853 (Use of no longer available ini directives causes crash on
    TS build). (Anatol)
  . Fixed bug #64729 (compilation failure on x32). (Gustavo)
  . Fixed bug #64720 (SegFault on zend_deactivate). (Dmitry)
  . Fixed bug #64660 (Segfault on memory exhaustion within function definition).
    (Stas, reported by Juha Kylmänen)

- Calendar:
  . Fixed bug #64895 (Integer overflow in SndToJewish). (Remi)

- Fileinfo:
  . Fixed bug #64830 (mimetype detection segfaults on mp3 file). (Anatol)

- FPM:
  . Ignore QUERY_STRING when sent in SCRIPT_FILENAME. (Remi)
  . Fixed some possible memory or resource leaks and possible null dereference
    detected by code coverity scan. (Remi)
  . Log a warning when a syscall fails. (Remi)
  . Add --with-fpm-systemd option to report health to systemd, and
    systemd_interval option to configure this. The service can now use
    Type=notify in the systemd unit file. (Remi)

- MySQLi
 . Fixed bug #64726 (Segfault when calling fetch_object on a use_result and DB
    pointer has closed). (Laruence)

- Phar
  . Fixed bug #64214 (PHAR PHPTs intermittently crash when run on DFS, SMB or 
    with non std tmp dir). (Pierre)

- SNMP:
  . Fixed bug #64765 (Some IPv6 addresses get interpreted wrong).
    (Boris Lytochkin)
  . Fixed bug #64159 (Truncated snmpget). (Boris Lytochkin)

- Streams:
  . Fixed bug #64770 (stream_select() fails with pipes returned by proc_open()
    on Windows x64). (Anatol)

- Zend Engine:
  . Fixed bug #64821 (Custom Exceptions crash when internal properties 
    overridden). (Anatol)

09 May 2013, PHP 5.4.15
- Core:
  . Fixed bug #64578 (debug_backtrace in set_error_handler corrupts zend heap:
    segfault). (Laruence)
  . Fixed bug #64458 (dns_get_record result with string of length -1). (Stas)
  . Fixed bug #64433 (follow_location parameter of context is ignored for most
    response codes). (Sergey Akbarov)
  . Fixed bugs #47675 and #64577 (fd leak on Solaris)

- Fileinfo:
  . Upgraded libmagic to 5.14. (Anatol)

- MySQLi:
  . Fixed bug #64726 (Segfault when calling fetch_object on a use_result and DB
    pointer has closed). (Laruence)

- Zip:
  . Fixed bug #64342 (ZipArchive::addFile() has to check for file existence).
    (Anatol)

- Streams:
  . Fixed Windows x64 version of stream_socket_pair() and improved error
    handling. (Anatol Belski)
  . Fixed bug #64770 (stream_select() fails with pipes returned by proc_open()
    on Windows x64). (Anatol)

11 Apr 2013, PHP 5.4.14

- Core:
  . Fixed bug #64529 (Ran out of opcode space). (Dmitry)
  . Fixed bug #64515 (Memoryleak when using the same variablename two times in
    function declaration). (Laruence)
  . Fixed bug #64432 (more empty delimiter warning in strX methods). (Laruence)
  . Fixed bug #64417 (ArrayAccess::&offsetGet() in a trait causes fatal error).
    (Dmitry)
  . Fixed bug #64370 (microtime(true) less than $_SERVER['REQUEST_TIME_FLOAT']).
    (Anatol)
  . Fixed bug #64239 (Debug backtrace changed behavior since 5.4.10 or 5.4.11).
    (Dmitry, Laruence)
  . Fixed bug #63976 (Parent class incorrectly using child constant in class
    property). (Dmitry)
  . Fixed bug #63914 (zend_do_fcall_common_helper_SPEC does not handle
    exceptions properly). (Jeff Welch)
  . Fixed bug #62343 (Show class_alias In get_declared_classes()) (Dmitry)

- PCRE:
  . Merged PCRE 8.32. (Anatol)

- SNMP:
  . Fixed bug #61981 (OO API, walk: $suffix_as_key is not working correctly).
	(Boris Lytochkin)

- Zip:
  . Bug #64452 (Zip crash intermittently). (Anatol)

14 Mar 2013, PHP 5.4.13

- Core:
  . Fixed bug #64354 (Unserialize array of objects whose class can't
    be autoloaded fail). (Laruence)
  . Fixed bug #64235 (Insteadof not work for class method in 5.4.11).
    (Laruence)
  . Fixed bug #64197 (_Offsetof() macro used but not defined on ARM/Clang).
    (Ard Biesheuvel)
  . Implemented FR #64175 (Added HTTP codes as of RFC 6585). (Jonh Wendell)
  . Fixed bug #64142 (dval to lval different behavior on ppc64). (Remi)
  . Fixed bug #64070 (Inheritance with Traits failed with error). (Dmitry)

- CLI server:
  . Fixed bug #64128 (buit-in web server is broken on ppc64). (Remi)

- Mbstring:
  . mb_split() can now handle empty matches like preg_split() does. (Moriyoshi)

- mysqlnd
  . Fixed bug #63530 (mysqlnd_stmt::bind_one_parameter crashes, uses wrong alloc
    for stmt->param_bind). (Andrey)

- OpenSSL:
  . New SSL stream context option to prevent CRIME attack vector. (Daniel Lowrey,
	Lars)
  . Fixed bug #61930 (openssl corrupts ssl key resource when using
    openssl_get_publickey()). (Stas)

- PDO_mysql:
  . Fixed bug #60840 (undefined symbol: mysqlnd_debug_std_no_trace_funcs).
    (Johannes)

- Phar:
  . Fixed timestamp update on Phar contents modification. (Dmitry)

- SOAP
  . Added check that soap.wsdl_cache_dir conforms to open_basedir
    (CVE-2013-1635). (Dmitry)
  . Disabled external entities loading (CVE-2013-1643, CVE-2013-1824).
    (Dmitry)

- Phar:
  . Fixed timestamp update on Phar contents modification. (Dmitry)

- SPL:
  . Fixed bug #64264 (SPLFixedArray toArray problem). (Laruence)
  . Fixed bug #64228 (RecursiveDirectoryIterator always assumes SKIP_DOTS).
    (patch by kriss@krizalys.com, Laruence)
  . Fixed bug #64106 (Segfault on SplFixedArray[][x] = y when extended).
    (Nikita Popov)
  . Fixed bug #52861 (unset fails with ArrayObject and deep arrays).
    (Mike Willbanks)

- SNMP:
  . Fixed bug #64124 (IPv6 malformed). (Boris Lytochkin)

21 Feb 2013, PHP 5.4.12

- Core:
  . Fixed bug #64099 (Wrong TSRM usage in zend_Register_class alias). (Johannes)
  . Fixed bug #64011 (get_html_translation_table() output incomplete with
    HTML_ENTITIES and ISO-8859-1). (Gustavo)
  . Fixed bug #63982 (isset() inconsistently produces a fatal error on
    protected property). (Stas)
  . Fixed bug #63943 (Bad warning text from strpos() on empty needle).
    (Laruence)
  . Fixed bug #63899 (Use after scope error in zend_compile). (Laruence)
  . Fixed bug #63893 (Poor efficiency of strtr() using array with keys of very
    different length). (Gustavo)
  . Fixed bug #63882 (zend_std_compare_objects crash on recursion). (Dmitry)
  . Fixed bug #63462 (Magic methods called twice for unset protected
    properties). (Stas)
  . Fixed bug #62524 (fopen follows redirects for non-3xx statuses).
    (Wes Mason)
  . Support BITMAPV5HEADER in getimagesize(). (AsamK, Lars)

- Date:
  . Fixed bug #63699 (Performance improvements for various ext/date functions).
    (Lars, original patch by njaguar at gmail dot com)
  . Fixed bug #55397: Comparsion of incomplete DateTime causes SIGSEGV.
    (Derick)

- FPM:
  . Fixed bug #63999 (php with fpm fails to build on Solaris 10 or 11). (Adam)

- Litespeed:
  . Fixed bug #63228 (-Werror=format-security error in lsapi code).
    (Elan Ruusamäe, George)

- ext/sqlite3:
  . Fixed bug #63921 (sqlite3::bindvalue and relative PHP functions aren't
    using sqlite3_*_int64 API). (srgoogleguy, Lars)

- PDO_OCI
  . Fixed bug #57702 (Multi-row BLOB fetches). (hswong3i, Laruence)
  . Fixed bug #52958 (Segfault in PDO_OCI on cleanup after running a long
    testsuite). (hswong3i, Lars)

- PDO_sqlite:
  . Fixed bug #63916 (PDO::PARAM_INT casts to 32bit int internally even
    on 64bit builds in pdo_sqlite). (srgoogleguy, Lars)

17 Jan 2013, PHP 5.4.11

- Core:
  . Fixed bug #63762 (Sigsegv when Exception::$trace is changed by user).
    (Johannes)
  . Fixed bug #43177 (Errors in eval()'ed code produce status code 500).
    (Todd Ruth, Stas).

- Filter:
  . Fixed bug #63757 (getenv() produces memory leak with CGI SAPI). (Dmitry)
  . Fixed bug #54096 (FILTER_VALIDATE_INT does not accept +0 and -0).
    (martin at divbyzero dot net, Lars)

- JSON:
  . Fixed bug #63737 (json_decode does not properly decode with options
    parameter). (Adam)

- CLI server
  . Update list of common mime types. Added webm, ogv, ogg. (Lars,
    pascalc at gmail dot com)

- cURL extension:
  . Fixed bug (segfault due to libcurl connection caching). (Pierrick)
  . Fixed bug #63859 (Memory leak when reusing curl-handle). (Pierrick)
  . Fixed bug #63795 (CURL >= 7.28.0 no longer support value 1 for
    CURLOPT_SSL_VERIFYHOST). (Pierrick)
  . Fixed bug #63352 (Can't enable hostname validation when using curl stream
    wrappers). (Pierrick)
  . Fixed bug #55438 (Curlwapper is not sending http header randomly).
    (phpnet@lostreality.org, Pierrick)

20 Dec 2012, PHP 5.4.10

- Core:
  . Fixed bug #63726 (Memleak with static properties and internal/user
    classes). (Laruence)
  . Fixed bug #63635 (Segfault in gc_collect_cycles). (Dmitry)
  . Fixed bug #63512 (parse_ini_file() with INI_SCANNER_RAW removes quotes
    from value). (Pierrick)
  . Fixed bug #63468 (wrong called method as callback with inheritance).
    (Laruence)
  . Fixed bug #63451 (config.guess file does not have AIX 7 defined,
    shared objects are not created). (kemcline at au1 dot ibm dot com)
  . Fixed bug #61557 (Crasher in tt-rss backend.php).
    (i dot am dot jack dot mail at gmail dot com)
  . Fixed bug #61272 (ob_start callback gets passed empty string).
    (Mike, casper at langemeijer dot eu)

- Date:
  . Fixed bug #63666 (Poor date() performance). (Paul Taulborg).
  . Fixed bug #63435 (Datetime::format('u') sometimes wrong by 1 microsecond).
    (Remi)

- Imap:
  . Fixed bug #63126 (DISABLE_AUTHENTICATOR ignores array). (Remi)

- Json:
  . Fixed bug #63588 (use php_next_utf8_char and remove duplicate
    implementation). (Remi)

- MySQLi:
  . Fixed bug #63361 (missing header). (Remi)

- MySQLnd:
  . Fixed bug #63398 (Segfault when polling closed link). (Laruence)

- Fileinfo:
  . Fixed bug #63590 (Different results in TS and NTS under Windows).
    (Anatoliy)

- FPM:
  . Fixed bug #63581 Possible null dereference and buffer overflow (Remi)

- Pdo_sqlite:
  . Fixed Bug #63149 getColumnMeta should return the table name
    when system SQLite used. (Remi)

- Apache2 Handler SAPI:
  . Enabled Apache 2.4 configure option for Windows (Pierre, Anatoliy)

- Reflection:
  . Fixed Bug #63614 (Fatal error on Reflection). (Laruence)

- SOAP
  . Fixed bug #63271 (SOAP wsdl cache is not enabled after initial requests).
    (John Jawed, Dmitry)

- Sockets
  . Fixed bug #49341 (Add SO_REUSEPORT support for socket_set_option()).
    (Igor Wiedler, Lars)

- SPL
  . Fixed bug #63680 (Memleak in splfixedarray with cycle reference). (Laruence)

22 Nov 2012, PHP 5.4.9

- Core:
  . Fixed bug #63305 (zend_mm_heap corrupted with traits). (Dmitry, Laruence)
  . Fixed bug #63369 ((un)serialize() leaves dangling pointers, causes crashes).
    (Tony, Andrew Sitnikov)
  . Fixed bug #63241 (PHP fails to open Windows deduplicated files).
    (daniel dot stelter-gliese at innogames dot de)
  . Fixed bug #62444 (Handle leak in is_readable on windows).
    (krazyest at seznam dot cz)

- Curl:
  . Fixed bug #63363 (Curl silently accepts boolean true for SSL_VERIFYHOST).
    Patch by John Jawed GitHub PR #221 (Anthony)

- Fileinfo:
  . Fixed bug #63248 (Load multiple magic files from a directory under Windows).
    (Anatoliy)

- Libxml
  . Fixed bug #63389 (Missing context check on libxml_set_streams_context()
    causes memleak). (Laruence)

- Mbstring:
  . Fixed bug #63447 (max_input_vars doesn't filter variables when
    mbstring.encoding_translation = On). (Laruence)

- OCI8:
  . Fixed bug #63265 (Add ORA-00028 to the PHP_OCI_HANDLE_ERROR macro)
    (Chris Jones)

- PCRE:
  . Fixed bug #63180 (Corruption of hash tables). (Dmitry)
  . Fixed bug #63055 (Segfault in zend_gc with SF2 testsuite).
    (Dmitry, Laruence)
  . Fixed bug #63284 (Upgrade PCRE to 8.31). (Anatoliy)

- PDO:
  . Fixed bug #63235 (buffer overflow in use of SQLGetDiagRec).
    (Martin Osvald, Remi)

- PDO_pgsql:
  . Fixed bug #62593 (Emulate prepares behave strangely with PARAM_BOOL).
    (Will Fitch)

- Phar:
  . Fixed bug #63297 (Phar fails to write an openssl based signature).
    (Anatoliy)

- Streams:
  . Fixed bug #63240 (stream_get_line() return contains delimiter string).
    (Tjerk, Gustavo)

- Reflection:
  . Fixed bug #63399 (ReflectionClass::getTraitAliases() incorrectly resolves
    traitnames). (Laruence)

18 Oct 2012, PHP 5.4.8

- CLI server:
  . Implemented FR #63242 (Default error page in PHP built-in web server uses
    outdated html/css). (pascal.chevrel@free.fr)
  . Changed response to unknown HTTP method to 501 according to RFC.
    (Niklas Lindgren).
  . Support HTTP PATCH method. Patch by Niklas Lindgren, GitHub PR #190.
    (Lars)

- Core:
  . Fixed bug #63219 (Segfault when aliasing trait method when autoloader
    throws excpetion). (Laruence)
  . Added optional second argument for assert() to specify custom message. Patch
    by Lonny Kapelushnik (lonny@lonnylot.com). (Lars)
  . Support building PHP with the native client toolchain. (Stuart Langley)
  . Added --offline option for tests. (Remi)
  . Fixed bug #63162 (parse_url does not match password component). (husman)
  . Fixed bug #63111 (is_callable() lies for abstract static method). (Dmitry)
  . Fixed bug #63093 (Segfault while load extension failed in zts-build).
    (Laruence)
  . Fixed bug #62976 (Notice: could not be converted to int when comparing
    some builtin classes). (Laruence)
  . Fixed bug #62955 (Only one directive is loaded from "Per Directory Values"
    Windows registry). (aserbulov at parallels dot com)
  . Fixed bug #62907 (Double free when use traits). (Dmitry)
  . Fixed bug #61767 (Shutdown functions not called in certain error
    situation). (Dmitry)
  . Fixed bug #60909 (custom error handler throwing Exception + fatal error
    = no shutdown function). (Dmitry)
  . Fixed bug #60723 (error_log error time has changed to UTC ignoring default
    timezone). (Laruence)

- cURL:
  . Fixed bug #62085 (file_get_contents a remote file by Curl wrapper will
    cause cpu Soaring). (Pierrick)

- Date:
  . Fixed bug #62896 ("DateTime->modify('+0 days')" modifies DateTime object)
    (Lonny Kapelushnik)
  . Fixed bug #62561 (DateTime add 'P1D' adds 25 hours). (Lonny Kapelushnik)

- DOM:
  . Fixed bug #63015 (Incorrect arginfo for DOMErrorHandler). (Rob)

- FPM:
  . Fixed bug #62954 (startup problems fpm / php-fpm). (fat)
  . Fixed bug #62886 (PHP-FPM may segfault/hang on startup). (fat)
  . Fixed bug #63085 (Systemd integration and daemonize). (remi, fat)
  . Fixed bug #62947 (Unneccesary warnings on FPM). (fat)
  . Fixed bug #62887 (Only /status?plain&full gives "last request cpu"). (fat)
  . Fixed bug #62216 (Add PID to php-fpm init.d script). (fat)

- OCI8:
  . Fixed bug #60901 (Improve "tail" syntax for AIX installation) (Chris Jones)

- OpenSSL:
  . Implemented FR #61421 (OpenSSL signature verification missing RMD160,
    SHA224, SHA256, SHA384, SHA512). (Mark Jones)

- PDO:
  . Fixed bug #63258 (seg fault with PDO and dblib using DBSETOPT(H->link,
    DBQUOTEDIDENT, 1)). (Laruence)
  . Fixed bug #63235 (buffer overflow in use of SQLGetDiagRec).
    (Martin Osvald, Remi)

- PDO Firebird:
  . Fixed bug #63214 (Large PDO Firebird Queries).
    (james at kenjim dot com)

- SOAP
  . Fixed bug #50997 (SOAP Error when trying to submit 2nd Element of a choice).
    (Dmitry)

- SPL:
  . Bug #62987 (Assigning to ArrayObject[null][something] overrides all
    undefined variables). (Laruence)

- mbstring:
  . Allow passing null as a default value to mb_substr() and mb_strcut(). Patch
    by Alexander Moskaliov via GitHub PR #133. (Lars)

- Filter extension:
  . Bug #49510: Boolean validation fails with FILTER_NULL_ON_FAILURE with empty
    string or false. (Lars)

- Sockets
  . Fixed bug #63000 (MCAST_JOIN_GROUP on OSX is broken, merge of PR 185 by
    Igor Wiedler). (Lars)

13 Sep 2012, PHP 5.4.7

- Core:
  . Fixed bug (segfault while build with zts and GOTO vm-kind). (Laruence)
  . Fixed bug #62844 (parse_url() does not recognize //). (Andrew Faulds).
  . Fixed bug #62829 (stdint.h included on platform where HAVE_STDINT_H is not
    set). (Felipe)
  . Fixed bug #62763 (register_shutdown_function and extending class).
    (Laruence)
  . Fixed bug #62725 (Calling exit() in a shutdown function does not return
    the exit value). (Laruence)
  . Fixed bug #62744 (dangling pointers made by zend_disable_class). (Laruence)
  . Fixed bug #62716 (munmap() is called with the incorrect length).
    (slangley@google.com)
  . Fixed bug #62358 (Segfault when using traits a lot). (Laruence)
  . Fixed bug #62328 (implementing __toString and a cast to string fails)
    (Laruence)
  . Fixed bug #51363 (Fatal error raised by var_export() not caught by error
    handler). (Lonny Kapelushnik)
  . Fixed bug #40459 (Stat and Dir stream wrapper methods do not call
    constructor). (Stas)

- CURL:
  . Fixed bug #62912 (CURLINFO_PRIMARY_* AND CURLINFO_LOCAL_* not exposed).
	(Pierrick)
  . Fixed bug #62839 (curl_copy_handle segfault with CURLOPT_FILE). (Pierrick)

- Intl:
  . Fixed Spoofchecker not being registered on ICU 49.1. (Gustavo)
  . Fix bug #62933 (ext/intl compilation error on icu 3.4.1). (Gustavo)
  . Fix bug #62915 (defective cloning in several intl classes). (Gustavo)

- Installation:
  . Fixed bug #62460 (php binaries installed as binary.dSYM). (Reeze Xia)

- PCRE:
  . Fixed bug #55856 (preg_replace should fail on trailing garbage).
    (reg dot php at alf dot nu)

- PDO:
  . Fixed bug #62685 (Wrong return datatype in PDO::inTransaction()). (Laruence)

- Reflection:
  . Fixed bug #62892 (ReflectionClass::getTraitAliases crashes on importing
    trait methods as private). (Felipe)
  . Fixed bug #62715 (ReflectionParameter::isDefaultValueAvailable() wrong
    result). (Laruence)

- Session:
  . Fixed bug (segfault due to retval is not initialized). (Laruence)
  . Fixed bug (segfault due to PS(mod_user_implemented) not be reseted
    when close handler call exit). (Laruence)

- SOAP
  . Fixed bug #50997 (SOAP Error when trying to submit 2nd Element of a choice).
    (Dmitry)

- SPL:
  . Fixed bug #62904 (Crash when cloning an object which inherits SplFixedArray)
    (Laruence)
  . Implemented FR #62840 (Add sort flag to ArrayObject::ksort). (Laruence)

- Standard:
  . Fixed bug #62836 (Seg fault or broken object references on unserialize()).
    (Laruence)

- FPM:
  . Merged PR 121 by minitux to add support for slow request counting on PHP
    FPM status page. (Lars)

16 Aug 2012, PHP 5.4.6

- CLI Server:
  . Implemented FR #62700 (have the console output 'Listening on
    http://localhost:8000'). (pascal.chevrel@free.fr)

- Core:
  . Fixed bug #62661 (Interactive php-cli crashes if include() is used in
    auto_prepend_file). (Laruence)
  . Fixed bug #62653: (unset($array[$float]) causes a crash). (Nikita Popov,
    Laruence)
  . Fixed bug #62565 (Crashes due non-initialized internal properties_table).
    (Felipe)
  . Fixed bug #60194 (--with-zend-multibyte and --enable-debug reports LEAK
    with run-test.php). (Laruence)

- CURL:
  . Fixed bug #62499 (curl_setopt($ch, CURLOPT_COOKIEFILE, "") returns false).
    (r.hampartsumyan@gmail.com, Laruence)

- DateTime:
  . Fixed Bug #62500 (Segfault in DateInterval class when extended). (Laruence)

- Fileinfo:
  . Fixed bug #61964 (finfo_open with directory causes invalid free).
    (reeze.xia@gmail.com)

- Intl:
  . Fixed bug #62564 (Extending MessageFormatter and adding property causes
    crash). (Felipe)

- MySQLnd:
  . Fixed bug #62594 (segfault in mysqlnd_res_meta::set_mode). (Laruence)

- readline:
  . Fixed bug #62612 (readline extension compilation fails with
    sapi/cli/cli.h: No such file). (Johannes)

- Reflection:
  . Implemented FR #61602 (Allow access to name of constant used as default
    value). (reeze.xia@gmail.com)

- SimpleXML:
  . Implemented FR #55218 Get namespaces from current node. (Lonny)

- SPL:
  . Fixed bug #62616 (ArrayIterator::count() from IteratorIterator instance
    gives Segmentation fault). (Laruence, Gustavo)
  . Fixed bug #61527 (ArrayIterator gives misleading notice on next() when
    moved to the end). (reeze.xia@gmail.com)

- Streams:
  . Fixed bug #62597 (segfault in php_stream_wrapper_log_error with ZTS build).
    (Laruence)

- Zlib:
  . Fixed bug #55544 (ob_gzhandler always conflicts with
    zlib.output_compression). (Laruence)

19 Jul 2012, PHP 5.4.5

- Core:
  . Fixed bug #62443 (Crypt SHA256/512 Segfaults With Malformed
    Salt). (Anthony Ferrara)
  . Fixed bug #62432 (ReflectionMethod random corrupt memory on high
    concurrent). (Johannes)
  . Fixed bug #62373 (serialize() generates wrong reference to the object).
    (Moriyoshi)
  . Fixed bug #62357 (compile failure: (S) Arguments missing for built-in
    function __memcmp). (Laruence)
  . Fixed bug #61998 (Using traits with method aliases appears to result in
    crash during execution). (Dmitry)
  . Fixed bug #51094 (parse_ini_file() with INI_SCANNER_RAW cuts a value that
    includes a semi-colon). (Pierrick)
  . Fixed potential overflow in _php_stream_scandir (CVE-2012-2688).
    (Jason Powell, Stas)

- EXIF:
  . Fixed information leak in ext exif (discovered by Martin Noga,
    Matthew "j00ru" Jurczyk, Gynvael Coldwind)

- FPM:
  . Fixed bug #62205 (php-fpm segfaults (null passed to strstr)). (fat)
  . Fixed bug #62160 (Add process.priority to set nice(2) priorities). (fat)
  . Fixed bug #62153 (when using unix sockets, multiples FPM instances
  . Fixed bug #62033 (php-fpm exits with status 0 on some failures to start).
    (fat)
  . Fixed bug #61839 (Unable to cross-compile PHP with --enable-fpm). (fat)
  . Fixed bug #61835 (php-fpm is not allowed to run as root). (fat)
  . Fixed bug #61295 (php-fpm should not fail with commented 'user'
  . Fixed bug #61218 (FPM drops connection while receiving some binary values
    in FastCGI requests). (fat)
  . Fixed bug #61045 (fpm don't send error log to fastcgi clients). (fat)
    for non-root start). (fat)
  . Fixed bug #61026 (FPM pools can listen on the same address). (fat)
    can be launched without errors). (fat)

- Iconv:
  . Fix bug #55042 (Erealloc in iconv.c unsafe). (Stas)

- Intl:
  . Fixed bug #62083 (grapheme_extract() memory leaks). (Gustavo)
  . ResourceBundle constructor now accepts NULL for the first two arguments.
    (Gustavo)
  . Fixed bug #62081 (IntlDateFormatter constructor leaks memory when called
    twice). (Gustavo)
  . Fixed bug #62070 (Collator::getSortKey() returns garbage). (Gustavo)
  . Fixed bug #62017 (datefmt_create with incorrectly encoded timezone leaks
    pattern). (Gustavo)
  . Fixed bug #60785 (memory leak in IntlDateFormatter constructor). (Gustavo)

- JSON:
  . Fixed bug #61359 (json_encode() calls too many reallocs). (Stas)

- libxml:
  . Fixed bug #62266 (Custom extension segfaults during xmlParseFile with FPM
    SAPI). (Gustavo)

- Phar:
  . Fixed bug #62227 (Invalid phar stream path causes crash). (Felipe)

- Readline:
  . Fixed bug #62186 (readline fails to compile - void function should not
    return a value). (Johannes)

- Reflection:
  . Fixed bug #62384 (Attempting to invoke a Closure more than once causes
    segfault). (Felipe)
  . Fixed bug #62202 (ReflectionParameter::getDefaultValue() memory leaks
    with constant). (Laruence)

- Sockets:
  . Fixed bug #62025 (__ss_family was changed on AIX 5.3). (Felipe)

- SPL:
  . Fixed bug #62433 (Inconsistent behavior of RecursiveDirectoryIterator to
    dot files). (Laruence)
  . Fixed bug #62262 (RecursiveArrayIterator does not implement Countable).
    (Nikita Popov)

- XML Writer:
  . Fixed bug #62064 (memory leak in the XML Writer module).
    (jean-pierre dot lozi at lip6 dot fr)

- Zip:
  . Upgraded libzip to 0.10.1 (Anatoliy)

14 Jun 2012, PHP 5.4.4

- COM:
  . Fixed bug #62146 com_dotnet cannot be built shared. (Johannes)

- CLI Server:
  . Implemented FR #61977 (Need CLI web-server support for files with .htm &
    svg extensions). (Sixd, Laruence)
  . Improved performance while sending error page, this also fixed
    bug #61785 (Memory leak when access a non-exists file without router).
    (Laruence)
  . Fixed bug #61546 (functions related to current script failed when chdir()
    in cli sapi). (Laruence, reeze.xia@gmail.com)

- Core:
  . Fixed missing bound check in iptcparse(). (chris at chiappa.net)
  . Fixed CVE-2012-2143. (Solar Designer)
  . Fixed bug #62097 (fix for for bug #54547). (Gustavo)
  . Fixed bug #62005 (unexpected behavior when incrementally assigning to a
    member of a null object). (Laruence)
  . Fixed bug #61978 (Object recursion not detected for classes that implement
    JsonSerializable). (Felipe)
  . Fixed bug #61991 (long overflow in realpath_cache_get()). (Anatoliy)
  . Fixed bug #61922 (ZTS build doesn't accept zend.script_encoding config).
    (Laruence)
  . Fixed bug #61827 (incorrect \e processing on Windows) (Anatoliy)
  . Fixed bug #61782 (__clone/__destruct do not match other methods when checking
    access controls). (Stas)
  . Fixed bug #61764 ('I' unpacks n as signed if n > 2^31-1 on LP64). (Gustavo)
  . Fixed bug #61761 ('Overriding' a private static method with a different
    signature causes crash). (Laruence)
  . Fixed bug #61730 (Segfault from array_walk modifying an array passed by
    reference). (Laruence)
  . Fixed bug #61728 (PHP crash when calling ob_start in request_shutdown
    phase). (Laruence)
  . Fixed bug #61713 (Logic error in charset detection for htmlentities).
    (Anatoliy)
  . Fixed bug #61660 (bin2hex(hex2bin($data)) != $data). (Nikita Popov)
  . Fixed bug #61650 (ini parser crashes when using ${xxxx} ini variables
    (without apache2)). (Laruence)
  . Fixed bug #61605 (header_remove() does not remove all headers). (Laruence)
  . Fixed bug #54547 (wrong equality of string numbers). (Gustavo)
  . Fixed bug #54197 ([PATH=] sections incompatibility with user_ini.filename
    set to null). (Anatoliy)
  . Changed php://fd to be available only for CLI.

- CURL:
  . Fixed bug #61948 (CURLOPT_COOKIEFILE '' raises open_basedir restriction).
    (Laruence)

- Fileinfo
  . Fixed bug #61812 (Uninitialised value used in libmagic).
    (Laruence, Gustavo)
  . Fixed bug #61566 failure caused by the posix lseek and read versions
    under windows in cdf_read(). (Anatoliy)
  . Fixed bug #61565 where php_stream_open_wrapper_ex tries to open a
    directory descriptor under windows. (Anatoliy)

- Intl
  . Fixed bug #62082 (Memory corruption in internal function
    get_icu_disp_value_src_php()). (Gustavo)

- Libxml:
  . Fixed bug #61617 (Libxml tests failed(ht is already destroyed)).
    (Laruence)

- PDO:
  . Fixed bug #61755 (A parsing bug in the prepared statements can lead to
    access violations). (Johannes)

- Phar:
  . Fixed bug #61065 (Secunia SA44335, CVE-2012-2386). (Rasmus)

- Pgsql:
  . Added pg_escape_identifier/pg_escape_literal. (Yasuo Ohgaki)

- Streams:
  . Fixed bug #61961 (file_get_contents leaks when access empty file with
    maxlen set). (Reeze)

- Zlib:
  . Fixed bug #61820 (using ob_gzhandler will complain about headers already
    sent when no compression). (Mike)
  . Fixed bug #61443 (can't change zlib.output_compression on the fly). (Mike)
  . Fixed bug #60761 (zlib.output_compression fails on refresh). (Mike)

08 May 2012, PHP 5.4.3

- CGI
  . Re-Fix PHP-CGI query string parameter vulnerability, CVE-2012-1823.
    (Stas)
  . Fix bug #61807 - Buffer Overflow in apache_request_headers.
    (nyt-php at countercultured dot net).

03 May 2012, PHP 5.4.2

- Fix PHP-CGI query string parameter vulnerability, CVE-2012-1823. (Rasmus)

26 Apr 2012, PHP 5.4.1

- CLI Server:
  . Fixed bug #61461 (missing checks around malloc() calls). (Ilia)
  . Implemented FR #60850 (Built in web server does not set
    $_SERVER['SCRIPT_FILENAME'] when using router). (Laruence)
  . "Connection: close" instead of "Connection: closed" (Gustavo)

- Core:
  . Fixed crash in ZTS using same class in many threads. (Johannes)
  . Fixed bug #61374 (html_entity_decode tries to decode code points that don't
    exist in ISO-8859-1). (Gustavo)
  . Fixed bug #61273 (call_user_func_array with more than 16333 arguments
    leaks / crashes). (Laruence)
  . Fixed bug #61225 (Incorrect lexing of 0b00*+<NUM>). (Pierrick)
  . Fixed bug #61165 (Segfault - strip_tags()). (Laruence)
  . Fixed bug #61106 (Segfault when using header_register_callback). (Nikita
    Popov)
  . Fixed bug #61087 (Memory leak in parse_ini_file when specifying
    invalid scanner mode). (Nikic, Laruence)
  . Fixed bug #61072 (Memory leak when restoring an exception handler).
    (Nikic, Laruence)
  . Fixed bug #61058 (array_fill leaks if start index is PHP_INT_MAX).
    (Laruence)
  . Fixed bug #61052 (Missing error check in trait 'insteadof' clause). (Stefan)
  . Fixed bug #61011 (Crash when an exception is thrown by __autoload
    accessing a static property). (Laruence)
  . Fixed bug #61000 (Exceeding max nesting level doesn't delete numerical
    vars). (Laruence)
  . Fixed bug #60978 (exit code incorrect). (Laruence)
  . Fixed bug #60911 (Confusing error message when extending traits). (Stefan)
  . Fixed bug #60801 (strpbrk() mishandles NUL byte). (Adam)
  . Fixed bug #60717 (Order of traits in use statement can cause a fatal
    error). (Stefan)
  . Fixed bug #60573 (type hinting with "self" keyword causes weird errors).
    (Laruence)
  . Fixed bug #60569 (Nullbyte truncates Exception $message). (Ilia)
  . Fixed bug #52719 (array_walk_recursive crashes if third param of the
    function is by reference). (Nikita Popov)
  . Improve performance of set_exception_handler while doing reset (Laruence)

- fileinfo:
  . Fix fileinfo test problems. (Anatoliy Belsky)

- FPM
  . Fixed bug #61430 (Transposed memset() params in sapi/fpm/fpm/fpm_shm.c).
    (michaelhood at gmail dot com, Ilia)

- Ibase
  . Fixed bug #60947 (Segmentation fault while executing ibase_db_info).
    (Ilia)

- Installation
  . Fixed bug #61172 (Add Apache 2.4 support). (Chris Jones)

- Intl:
  . Fixed bug #61487 (Incorrent bounds checking in grapheme_strpos).
    (Stas)

- mbstring:
  . MFH mb_ereg_replace_callback() for security enhancements. (Rui)

- mysqli
  . Fixed bug #61003 (mysql_stat() require a valid connection). (Johannes).

- mysqlnd
  . Fixed bug #61704 (Crash apache, phpinfo() threading issue). (Johannes)
  . Fixed bug #60948 (mysqlnd FTBFS when -Wformat-security is enabled).
    (Johannes)

- PDO
  . Fixed bug #61292 (Segfault while calling a method on an overloaded PDO
    object). (Laruence)

- PDO_mysql
  . Fixed bug #61207 (PDO::nextRowset() after a multi-statement query doesn't
    always work). (Johannes)
  . Fixed bug #61194 (PDO should export compression flag with myslqnd).
    (Johannes)

- PDO_odbc
  . Fixed bug #61212 (PDO ODBC Segfaults on SQL_SUCESS_WITH_INFO). (Ilia)

- Phar
  . Fixed bug #61184 (Phar::webPhar() generates headers with trailing NUL
    bytes). (Nikita Popov)

- Readline:
  . Fixed bug #61088 (Memory leak in readline_callback_handler_install).
    (Nikic, Laruence)

- Reflection:
  . Implemented FR #61602 (Allow access to the name of constant
    used as function/method parameter's default value). (reeze.xia@gmail.com)
  . Fixed bug #60968 (Late static binding doesn't work with
    ReflectionMethod::invokeArgs()). (Laruence)

- Session
  . Fixed bug #60634 (Segmentation fault when trying to die() in
    SessionHandler::write()). (Ilia)

- SOAP
  . Fixed bug #61423 (gzip compression fails). (Ilia)
  . Fixed bug #60887 (SoapClient ignores user_agent option and sends no
    User-Agent header). (carloschilazo at gmail dot com)
  . Fixed bug #60842, #51775 (Chunked response parsing error when
    chunksize length line is > 10 bytes). (Ilia)
  . Fixed bug #49853 (Soap Client stream context header option ignored).
    (Dmitry)

- SPL:
  . Fixed bug #61453 (SplObjectStorage does not identify objects correctly).
    (Gustavo)
  . Fixed bug #61347 (inconsistent isset behavior of Arrayobject). (Laruence)

- Standard:
  . Fixed memory leak in substr_replace. (Pierrick)
  . Make max_file_uploads ini directive settable outside of php.ini (Rasmus)
  . Fixed bug #61409 (Bad formatting on phpinfo()). (Jakub Vrana)
  . Fixed bug #60222 (time_nanosleep() does validate input params). (Ilia)
  . Fixed bug #60106 (stream_socket_server silently truncates long unix socket
    paths). (Ilia)

- XMLRPC:
  . Fixed bug #61264 (xmlrpc_parse_method_descriptions leaks temporary
    variable). (Nikita Popov)
  . Fixed bug #61097 (Memory leak in xmlrpc functions copying zvals). (Nikita
    Popov)

- Zlib:
  . Fixed bug #61306 (initialization of global inappropriate for ZTS). (Gustavo)
  . Fixed bug #61287 (A particular string fails to decompress). (Mike)
  . Fixed bug #61139 (gzopen leaks when specifying invalid mode). (Nikita Popov)

01 Mar 2012, PHP 5.4.0

- Installation:
  . autoconf 2.59+ is now supported (and required) for generating the
    configure script with ./buildconf. Autoconf 2.60+ is desirable
    otherwise the configure help order may be incorrect.  (Rasmus, Chris Jones)

- Removed legacy features:
  . break/continue $var syntax. (Dmitry)
  . Safe mode and all related php.ini options. (Kalle)
  . register_globals and register_long_arrays php.ini options. (Kalle)
  . import_request_variables(). (Kalle)
  . allow_call_time_pass_reference. (Pierrick)
  . define_syslog_variables php.ini option and its associated function. (Kalle)
  . highlight.bg php.ini option. (Kalle)
  . safe_mode, safe_mode_gid, safe_mode_include_dir,
    safe_mode_exec_dir, safe_mode_allowed_env_vars and
    safe_mode_protected_env_vars php.ini options.
  . zend.ze1_compatibility_mode php.ini option.
  . Session bug compatibility mode (session.bug_compat_42 and
    session.bug_compat_warn php.ini options). (Kalle)
  . session_is_registered(), session_register() and session_unregister()
    functions. (Kalle)
  . y2k_compliance php.ini option. (Kalle)
  . magic_quotes_gpc, magic_quotes_runtime and magic_quotes_sybase
    php.ini options. get_magic_quotes_gpc, get_magic_quotes_runtime are kept
    but always return false, set_magic_quotes_runtime raises an
    E_CORE_ERROR. (Pierrick, Pierre)
  . Removed support for putenv("TZ=..") for setting the timezone. (Derick)
  . Removed the timezone guessing algorithm in case the timezone isn't set with
    date.timezone or date_default_timezone_set(). Instead of a guessed
    timezone, "UTC" is now used instead. (Derick)

- Moved extensions to PECL:
  . ext/sqlite.  (Note: the ext/sqlite3 and ext/pdo_sqlite extensions are
    not affected) (Johannes)

- General improvements:
  . Added short array syntax support ([1,2,3]), see UPGRADING guide for full
    details. (rsky0711 at gmail . com, sebastian.deutsch at 9elements . com,
    Pierre)
  . Added binary number format (0b001010). (Jonah dot Harris at gmail dot com)
  . Added support for Class::{expr}() syntax (Pierrick)
  . Added multibyte support by default. Previously PHP had to be compiled
    with --enable-zend-multibyte.  Now it can be enabled or disabled through
    the zend.multibyte directive in php.ini. (Dmitry)
  . Removed compile time dependency from ext/mbstring (Dmitry)
  . Added support for Traits. (Stefan, with fixes by Dmitry and Laruence)
  . Added closure $this support back. (Stas)
  . Added array dereferencing support. (Felipe)
  . Added callable typehint. (Hannes)
  . Added indirect method call through array. FR #47160. (Felipe)
  . Added DTrace support. (David Soria Parra)
  . Added class member access on instantiation (e.g. (new foo)->bar()) support.
    (Felipe)
  . <?= is now always available regardless of the short_open_tag setting. (Rasmus)
  . Implemented Zend Signal Handling (configurable option --enable-zend-signals,
    off by default). (Lucas Nealan, Arnaud Le Blanc, Brian Shire, Ilia)
  . Improved output layer, see README.NEW-OUTPUT-API for internals. (Mike)
  . Improved UNIX build system to allow building multiple PHP binary SAPIs and
    one SAPI module the same time. FR #53271, FR #52419. (Jani)
  . Implemented closure rebinding as parameter to bindTo. (Gustavo Lopes)
  . Improved the warning message of incompatible arguments. (Laruence)
  . Improved ternary operator performance when returning arrays. (Arnaud, Dmitry)
  . Changed error handlers to only generate docref links when the docref_root
    php.ini setting is not empty. (Derick)
  . Changed silent conversion of array to string to produce a notice. (Patrick)
  . Changed default encoding from ISO-8859-1 to UTF-8 when not specified in
    htmlspecialchars and htmlentities. (Rasmus)
  . Changed casting of null/''/false into an Object when adding a property
    from E_STRICT into a warning. (Scott)
  . Changed E_ALL to include E_STRICT. (Stas)
  . Disabled Windows CRT warning by default, can be enabled again using the
    php.ini directive windows_show_crt_warnings. (Pierre)
  . Fixed bug #55378: Binary number literal returns float number though its
    value is small enough. (Derick)

- Improved Zend Engine memory usage: (Dmitry)
  . Improved parse error messages. (Felipe)
  . Replaced zend_function.pass_rest_by_reference by
    ZEND_ACC_PASS_REST_BY_REFERENCE in zend_function.fn_flags.
  . Replaced zend_function.return_reference by ZEND_ACC_RETURN_REFERENCE
    in zend_function.fn_flags.
  . Removed zend_arg_info.required_num_args as it was only needed for internal
    functions. Now the first arg_info for internal functions (which has special
    meaning) is represented by the zend_internal_function_info structure.
  . Moved zend_op_array.size, size_var, size_literal, current_brk_cont,
    backpatch_count into CG(context) as they are used only during compilation.
  . Moved zend_op_array.start_op into EG(start_op) as it's used only for
    'interactive' execution of a single top-level op-array.
  . Replaced zend_op_array.done_pass_two by ZEND_ACC_DONE_PASS_TWO in
    zend_op_array.fn_flags.
  . op_array.vars array is trimmed (reallocated) during pass_two.
  . Replaced zend_class_entry.constants_updated by ZEND_ACC_CONSTANTS_UPDATED
    in zend_class_entry.ce_flags.
  . Reduced the size of zend_class_entry by sharing the same memory space
    by different information for internal and user classes.
    See zend_class_entry.info union.
  . Reduced size of temp_variable.

- Improved Zend Engine - performance tweaks and optimizations: (Dmitry)
  . Inlined most probable code-paths for arithmetic operations directly into
    executor.
  . Eliminated unnecessary iterations during request startup/shutdown.
  . Changed $GLOBALS into a JIT autoglobal, so it's initialized only if used.
    (this may affect opcode caches!)
  . Improved performance of @ (silence) operator.
  . Simplified string offset reading. Given $str="abc" then $str[1][0] is now
    a legal construct.
  . Added caches to eliminate repeatable run-time bindings of functions,
    classes, constants, methods and properties.
  . Added concept of interned strings. All strings constants known at compile
    time are allocated in a single copy and never changed.
  . ZEND_RECV now always has IS_CV as its result.
  . ZEND_CATCH now has to be used only with constant class names.
  . ZEND_FETCH_DIM_? may fetch array and dimension operands in different order.
  . Simplified ZEND_FETCH_*_R operations. They can't be used with the
    EXT_TYPE_UNUSED flag any more. This is a very rare and useless case.
    ZEND_FREE might be required after them instead.
  . Split ZEND_RETURN into two new instructions ZEND_RETURN and
    ZEND_RETURN_BY_REF.
  . Optimized access to global constants using values with pre-calculated
    hash_values from the literals table.
  . Optimized access to static properties using executor specialization.
    A constant class name may be used as a direct operand of ZEND_FETCH_*
    instruction without previous ZEND_FETCH_CLASS.
  . zend_stack and zend_ptr_stack allocation is delayed until actual usage.

- Other improvements to Zend Engine:
  . Added an optimization which saves memory and emalloc/efree calls for empty
    HashTables. (Stas, Dmitry)
  . Added ability to reset user opcode handlers (Yoram).
  . Changed the structure of op_array.opcodes. The constant values are moved from
    opcode operands into a separate literal table. (Dmitry)
  . Fixed (disabled) inline-caching for ZEND_OVERLOADED_FUNCTION methods.
    (Dmitry)

- Improved core functions:
  . Enforce an extended class' __construct arguments to match the
    abstract constructor in the base class.
  . Disallow reusing superglobal names as parameter names.
  . Added optional argument to debug_backtrace() and debug_print_backtrace()
    to limit the amount of stack frames returned. (Sebastian, Patrick)
  . Added hex2bin() function. (Scott)
  . number_format() no longer truncates multibyte decimal points and thousand
    separators to the first byte. FR #53457. (Adam)
  . Added support for object references in recursive serialize() calls.
    FR #36424. (Mike)
  . Added support for SORT_NATURAL and SORT_FLAG_CASE in array
    sort functions (sort, rsort, ksort, krsort, asort, arsort and
    array_multisort). FR#55158 (Arpad)
  . Added stream metadata API support and stream_metadata() stream class
    handler. (Stas)
  . User wrappers can now define a stream_truncate() method that responds
    to truncation, e.g. through ftruncate(). FR #53888. (Gustavo)
  . Improved unserialize() performance.
    (galaxy dot mipt at gmail dot com, Kalle)
  . Changed array_combine() to return empty array instead of FALSE when both
    parameter arrays are empty. FR #34857. (joel.perras@gmail.com)
  . Fixed bug #61095 (Incorect lexing of 0x00*+<NUM>). (Etienne)
  . Fixed bug #60965 (Buffer overflow on htmlspecialchars/entities with
    $double=false). (Gustavo)
  . Fixed bug #60895 (Possible invalid handler usage in windows random
    functions). (Pierre)
  . Fixed bug #60879 (unserialize() Does not invoke __wakeup() on object).
    (Pierre, Steve)
  . Fixed bug #60825 (Segfault when running symfony 2 tests).
    (Dmitry, Laruence)
  . Fixed bug #60627 (httpd.worker segfault on startup with php_value).
  . Fixed bug #60613 (Segmentation fault with $cls->{expr}() syntax). (Dmitry)
  . Fixed bug #60611 (Segmentation fault with Cls::{expr}() syntax). (Laruence)
    (Laruence)
  . Fixed bug #60558 (Invalid read and writes). (Laruence)
  . Fixed bug #60444 (Segmentation fault with include & class extending).
    (Laruence, Dmitry).
  . Fixed bug #60362 (non-existent sub-sub keys should not have values).
    (Laruence, alan_k, Stas)
  . Fixed bug #60350 (No string escape code for ESC (ascii 27), normally \e).
    (php at mickweiss dot com)
  . Fixed bug #60321 (ob_get_status(true) no longer returns an array when
    buffer is empty). (Pierrick)
  . Fixed bug #60282 (Segfault when using ob_gzhandler() with open buffers).
    (Laruence)
  . Fixed bug #60240 (invalid read/writes when unserializing specially crafted
    strings). (Mike)
  . Fixed bug #60227 (header() cannot detect the multi-line header with
     CR(0x0D)). (rui)
  . Fixed bug #60174 (Notice when array in method prototype error).
    (Laruence)
  . Fixed bug #60169 (Conjunction of ternary and list crashes PHP).
    (Laruence)
  . Fixed bug #60038 (SIGALRM cause segfault in php_error_cb). (Laruence)
    (klightspeed at netspace dot net dot au)
  . Fixed bug #55871 (Interruption in substr_replace()). (Stas)
  . Fixed bug #55801 (Behavior of unserialize has changed). (Mike)
  . Fixed bug #55758 (Digest Authenticate missed in 5.4) . (Laruence)
  . Fixed bug #55748 (multiple NULL Pointer Dereference with zend_strndup())
    (CVE-2011-4153). (Stas)
  . Fixed bug #55124 (recursive mkdir fails with current (dot) directory in path).
    (Pierre)
  . Fixed bug #55084 (Function registered by header_register_callback is
    called only once per process). (Hannes)
  . Implement FR #54514 (Get php binary path during script execution).
    (Laruence)
  . Fixed bug #52211 (iconv() returns part of string on error). (Felipe)
  . Fixed bug #51860 (Include fails with toplevel symlink to /). (Dmitry)

- Improved generic SAPI support:
  . Added $_SERVER['REQUEST_TIME_FLOAT'] to include microsecond precision.
    (Patrick)
  . Added header_register_callback() which is invoked immediately
    prior to the sending of headers and after default headers have
    been added. (Scott)
  . Added http_response_code() function. FR #52555. (Paul Dragoonis, Kalle)
  . Fixed bug #55500 (Corrupted $_FILES indices lead to security concern).
    (CVE-2012-1172). (Stas)
  . Fixed bug #54374 (Insufficient validating of upload name leading to
    corrupted $_FILES indices). (CVE-2012-1172). (Stas, lekensteyn at gmail dot com)

- Improved CLI SAPI:
  . Added built-in web server that is intended for testing purpose.
    (Moriyoshi, Laruence, and fixes by Pierre, Derick, Arpad,
    chobieee at gmail dot com)
  . Added command line option --rz <name> which shows information of the
    named Zend extension. (Johannes)
  . Interactive readline shell improvements: (Johannes)
    . Added "cli.pager" php.ini setting to set a pager for output.
    . Added "cli.prompt" php.ini setting to configure the shell prompt.
    . Added shortcut #inisetting=value to change php.ini settings at run-time.
    . Changed shell not to terminate on fatal errors.
    . Interactive shell works with shared readline extension. FR #53878.

- Improved CGI/FastCGI SAPI: (Dmitry)
  . Added apache compatible functions: apache_child_terminate(),
    getallheaders(), apache_request_headers() and apache_response_headers()
  . Improved performance of FastCGI request parsing.
  . Fixed reinitialization of SAPI callbacks after php_module_startup().
    (Dmitry)

- Improved PHP-FPM SAPI:
  . Removed EXPERIMENTAL flag. (fat)
  . Fixed bug #60659 (FPM does not clear auth_user on request accept).
    (bonbons at linux-vserver dot org)

- Improved Litespeed SAPI:
  . Fixed bug #55769 (Make Fails with "Missing Separator" error). (Adam)

- Improved Date extension:
  . Added the + modifier to parseFromFormat to allow trailing text in the
    string to parse without throwing an error. (Stas, Derick)

- Improved DBA extension:
  . Added Tokyo Cabinet abstract DB support. (Michael Maclean)
  . Added Berkeley DB 5 support. (Johannes, Chris Jones)

- Improved DOM extension:
  . Added the ability to pass options to loadHTML (Chregu, fxmulder at gmail dot com)

- Improved filesystem functions:
  . scandir() now accepts SCANDIR_SORT_NONE as a possible sorting_order value.
    FR #53407. (Adam)

- Improved HASH extension:
  . Added Jenkins's one-at-a-time hash support. (Martin Jansen)
  . Added FNV-1 hash support. (Michael Maclean)
  . Made Adler32 algorithm faster. FR #53213. (zavasek at yandex dot ru)
  . Removed Salsa10/Salsa20, which are actually stream ciphers (Mike)
  . Fixed bug #60221 (Tiger hash output byte order) (Mike)

- Improved intl extension:
  . Added Spoofchecker class, allows checking for visibly confusable characters and
    other security issues. (Scott)
  . Added Transliterator class, allowing transliteration of strings.
    (Gustavo)
  . Added support for UTS #46. (Gustavo)
  . Fixed build on Fedora 15 / Ubuntu 11. (Hannes)
  . Fixed bug #55562 (grapheme_substr() returns false on big length). (Stas)

- Improved JSON extension:
  . Added new json_encode() option JSON_UNESCAPED_UNICODE. FR #53946.
    (Alexander, Gwynne)
  . Added JsonSerializable interface. (Sara)
  . Added JSON_BIGINT_AS_STRING, extended json_decode() sig with $options.
    (Sara)
  . Added support for JSON_NUMERIC_CHECK option in json_encode() that converts
    numeric strings to integers. (Ilia)
  . Added new json_encode() option JSON_UNESCAPED_SLASHES. FR #49366. (Adam)
  . Added new json_encode() option JSON_PRETTY_PRINT. FR #44331. (Adam)

- Improved LDAP extension:
  . Added paged results support. FR #42060. (ando@OpenLDAP.org,
    iarenuno@eteo.mondragon.edu, jeanseb@au-fil-du.net, remy.saissy@gmail.com)

- Improved mbstring extension:
  . Added Shift_JIS/UTF-8 Emoji (pictograms) support. (Rui)
  . Added JIS X0213:2004 (Shift_JIS-2004, EUC-JP-2004, ISO-2022-JP-2004)
    support. (Rui)
  . Ill-formed UTF-8 check for security enhancements. (Rui)
  . Added MacJapanese (Shift_JIS) and gb18030 encoding support. (Rui)
  . Added encode/decode in hex format to mb_[en|de]code_numericentity(). (Rui)
  . Added user JIS X0213:2004 (Shift_JIS-2004, EUC-JP-2004, ISO-2022-JP-2004)
    support. (Rui)
  . Added the user defined area for CP936 and CP950 (Rui).
  . Fixed bug #60306 (Characters lost while converting from cp936 to utf8).
    (Laruence)

- Improved MySQL extensions:
  . MySQL: Deprecated mysql_list_dbs(). FR #50667. (Andrey)
  . mysqlnd: Added named pipes support. FR #48082. (Andrey)
  . MySQLi: Added iterator support in MySQLi. mysqli_result implements
    Traversable. (Andrey, Johannes)
  . PDO_mysql: Removed support for linking with MySQL client libraries older
    than 4.1. (Johannes)
  . ext/mysql, mysqli and pdo_mysql now use mysqlnd by default. (Johannes)
  . Fixed bug #55473 (mysql_pconnect leaks file descriptors on reconnect).
    (Andrey, Laruence)
  . Fixed bug #55653 (PS crash with libmysql when binding same variable as
    param and out). (Laruence)

- Improved OpenSSL extension:
  . Added AES support. FR #48632. (yonas dot y at gmail dot com, Pierre)
  . Added no padding option to openssl_encrypt()/openssl_decrypt(). (Scott)
  . Use php's implementation for Windows Crypto API in
    openssl_random_pseudo_bytes. (Pierre)
  . On error in openssl_random_pseudo_bytes() made sure we set strong result
    to false. (Scott)
  . Fixed possible attack in SSL sockets with SSL 3.0 / TLS 1.0.
    CVE-2011-3389. (Scott)
  . Fixed bug #61124 (Crash when decoding an invalid base64 encoded string).
    (me at ktamura dot com, Scott)

- Improved PDO:
  . Fixed PDO objects binary incompatibility. (Dmitry)

- PDO DBlib driver:
  . Added nextRowset support.
  . Fixed bug #50755 (PDO DBLIB Fails with OOM).

- Improved PostgreSQL extension:
  . Added support for "extra" parameter for PGNotify().
    (r dot i dot k at free dot fr, Ilia)

- Improved PCRE extension:
  . Changed third parameter of preg_match_all() to optional. FR #53238. (Adam)

- Improved Readline extension:
  . Fixed bug #54450 (Enable callback support when built against libedit).
    (fedora at famillecollet dot com, Hannes)

- Improved Reflection extension:
  . Added ReflectionClass::newInstanceWithoutConstructor() to create a new
    instance of a class without invoking its constructor. FR #55490.
    (Sebastian)
  . Added ReflectionExtension::isTemporary() and
    ReflectionExtension::isPersistent() methods. (Johannes)
  . Added ReflectionZendExtension class. (Johannes)
  . Added ReflectionClass::isCloneable(). (Felipe)

- Improved Session extension:
  . Expose session status via new function, session_status (FR #52982) (Arpad)
  . Added support for object-oriented session handlers. (Arpad)
  . Added support for storing upload progress feedback in session data. (Arnaud)
  . Changed session.entropy_file to default to /dev/urandom or /dev/arandom if
    either is present at compile time. (Rasmus)
  . Fixed bug #60860 (session.save_handler=user without defined function core
    dumps). (Felipe)
  . Implement FR #60551 (session_set_save_handler should support a core's
    session handler interface). (Arpad)
  . Fixed bug #60640 (invalid return values). (Arpad)

- Improved SNMP extension (Boris Lytochkin):
  . Added OO API. FR #53594 (php-snmp rewrite).
  . Sanitized return values of existing functions. Now it returns FALSE on
    failure.
  . Allow ~infinite OIDs in GET/GETNEXT/SET queries. Autochunk them to max_oids
    upon request.
  . Introducing unit tests for extension with ~full coverage.
  . IPv6 support. (FR #42918)
  . Way of representing OID value can now be changed when SNMP_VALUE_OBJECT
    is used for value output mode. Use or'ed SNMP_VALUE_LIBRARY(default if
    not specified) or SNMP_VALUE_PLAIN. (FR #54502)
  . Fixed bug #60749 (SNMP module should not strip non-standard SNMP port
    from hostname). (Boris Lytochkin)
  . Fixed bug #60585 (php build fails with USE flag snmp when IPv6 support
    is disabled). (Boris Lytochkin)
  . Fixed bug #53862 (snmp_set_oid_output_format does not allow returning to default)
  . Fixed bug #46065 (snmp_set_quick_print() persists between requests)
  . Fixed bug #45893 (Snmp buffer limited to 2048 char)
  . Fixed bug #44193 (snmp v3 noAuthNoPriv doesn't work)

- Improved SOAP extension:
  . Added new SoapClient option "keep_alive". FR #60329. (Pierrick)
  . Fixed basic HTTP authentication for WSDL sub requests. (Dmitry)

- Improved SPL extension:
  . Added RegexIterator::getRegex() method. (Joshua Thijssen)
  . Added SplObjectStorage::getHash() hook. (Etienne)
  . Added CallbackFilterIterator and RecursiveCallbackFilterIterator. (Arnaud)
  . Added missing class_uses(..) as pointed out by #55266 (Stefan)
  . Immediately reject wrong usages of directories under Spl(Temp)FileObject
    and friends. (Etienne, Pierre)
  . FilesystemIterator, GlobIterator and (Recursive)DirectoryIterator now use
    the default stream context. (Hannes)
  . Fixed bug #60201 (SplFileObject::setCsvControl does not expose third
    argument via Reflection). (Peter)
  . Fixed bug #55287 (spl_classes() not includes CallbackFilter classes)
    (sasezaki at gmail dot com, salathe)

- Improved Sysvshm extension:
  . Fixed bug #55750 (memory copy issue in sysvshm extension).
    (Ilia, jeffhuang9999 at gmail dot com)

- Improved Tidy extension:
  . Fixed bug #54682 (Tidy::diagnose() NULL pointer dereference).
    (Maksymilian Arciemowicz, Felipe)

- Improved Tokenizer extension:
  . Fixed bug #54089 (token_get_all with regards to __halt_compiler is
    not binary safe). (Nikita Popov)

- Improved XSL extension:
  . Added XsltProcessor::setSecurityPrefs($options) and getSecurityPrefs() to
    define forbidden operations within XSLT stylesheets, default is not to
    enable write operations from XSLT. Bug #54446 (Chregu, Nicolas Gregoire)
  . XSL doesn't stop transformation anymore, if a PHP function can't be called
    (Christian)

- Improved ZLIB extension:
  . Re-implemented non-file related functionality. (Mike)
  . Fixed bug #55544 (ob_gzhandler always conflicts with zlib.output_compression).
    (Mike)

14 Jun 2012, PHP 5.3.14

- CLI SAPI:
  . Fixed bug #61546 (functions related to current script failed when chdir()
    in cli sapi). (Laruence, reeze.xia@gmail.com)

- CURL:
  . Fixed bug #61948 (CURLOPT_COOKIEFILE '' raises open_basedir restriction).
    (Laruence)

- COM:
  . Fixed bug #62146 com_dotnet cannot be built shared. (Johannes)

- Core:
  . Fixed CVE-2012-2143. (Solar Designer)
  . Fixed missing bound check in iptcparse(). (chris at chiappa.net)
  . Fixed bug #62373 (serialize() generates wrong reference to the object).
    (Moriyoshi)
  . Fixed bug #62005 (unexpected behavior when incrementally assigning to a
    member of a null object). (Laruence)
  . Fixed bug #61991 (long overflow in realpath_cache_get()). (Anatoliy)
  . Fixed bug #61764 ('I' unpacks n as signed if n > 2^31-1 on LP64). (Gustavo)
  . Fixed bug #61730 (Segfault from array_walk modifying an array passed by
    reference). (Laruence)
  . Fixed bug #61713 (Logic error in charset detection for htmlentities).
    (Anatoliy)
  . Fixed bug #54197 ([PATH=] sections incompatibility with user_ini.filename
    set to null). (Anatoliy)
  . Changed php://fd to be available only for CLI.

- Fileinfo:
  . Fixed bug #61812 (Uninitialised value used in libmagic).
    (Laruence, Gustavo)

- Iconv extension:
  . Fixed a bug that iconv extension fails to link to the correct library
    when another extension makes use of a library that links to the iconv
    library. See https://bugs.gentoo.org/show_bug.cgi?id=364139 for detail.
    (Moriyoshi)

- Intl:
  . Fixed bug #62082 (Memory corruption in internal function
    get_icu_disp_value_src_php()). (Gustavo)

- JSON
  . Fixed bug #61537 (json_encode() incorrectly truncates/discards
    information). (Adam)

- PDO:
  . Fixed bug #61755 (A parsing bug in the prepared statements can lead to
    access violations). (Johannes)

- Phar:
  . Fix bug #61065 (Secunia SA44335). (Rasmus)

- Streams:
  . Fixed bug #61961 (file_get_contents leaks when access empty file with
    maxlen set). (Reeze)

08 May 2012, PHP 5.3.13
- CGI
  . Improve fix for PHP-CGI query string parameter vulnerability, CVE-2012-2311.
    (Stas)

03 May 2012, PHP 5.3.12
- Fix PHP-CGI query string parameter vulnerability, CVE-2012-1823. (Rasmus)

26 Apr 2012, PHP 5.3.11

- Core:
  . Fixed bug #61605 (header_remove() does not remove all headers).
    (Laruence)
  . Fixed bug #61541 (Segfault when using ob_* in output_callback).
    (reeze.xia@gmail.com)
  . Fixed bug #61273 (call_user_func_array with more than 16333 arguments
    leaks / crashes). (Laruence)
  . Fixed bug #61165 (Segfault - strip_tags()). (Laruence)
  . Improved max_input_vars directive to check nested variables (Dmitry).
  . Fixed bug #61095 (Incorect lexing of 0x00*+<NUM>). (Etienne)
  . Fixed bug #61087 (Memory leak in parse_ini_file when specifying
    invalid scanner mode). (Nikic, Laruence)
  . Fixed bug #61072 (Memory leak when restoring an exception handler).
    (Nikic, Laruence)
  . Fixed bug #61058 (array_fill leaks if start index is PHP_INT_MAX).
    (Laruence)
  . Fixed bug #61043 (Regression in magic_quotes_gpc fix for CVE-2012-0831).
    (Ondřej Surý)
  . Fixed bug #61000 (Exceeding max nesting level doesn't delete numerical
    vars). (Laruence)
  . Fixed bug #60895 (Possible invalid handler usage in windows random
    functions). (Pierre)
  . Fixed bug #60825 (Segfault when running symfony 2 tests).
    (Dmitry, Laruence)
  . Fixed bug #60801 (strpbrk() mishandles NUL byte). (Adam)
  . Fixed bug #60569 (Nullbyte truncates Exception $message). (Ilia)
  . Fixed bug #60227 (header() cannot detect the multi-line header with CR).
    (rui, Gustavo)
  . Fixed bug #60222 (time_nanosleep() does validate input params). (Ilia)
  . Fixed bug #54374 (Insufficient validating of upload name leading to
    corrupted $_FILES indices). (CVE-2012-1172). (Stas, lekensteyn at
    gmail dot com, Pierre)
  . Fixed bug #52719 (array_walk_recursive crashes if third param of the
    function is by reference). (Nikita Popov)
  . Fixed bug #51860 (Include fails with toplevel symlink to /). (Dmitry)

- DOM
  . Added debug info handler to DOM objects. (Gustavo, Joey Smith)

- FPM
  . Fixed bug #61430 (Transposed memset() params in sapi/fpm/fpm/fpm_shm.c).
    (michaelhood at gmail dot com, Ilia)

- Ibase
  . Fixed bug #60947 (Segmentation fault while executing ibase_db_info).
    (Ilia)

- Installation
  . Fixed bug #61172 (Add Apache 2.4 support). (Chris Jones)

- Fileinfo
  . Fixed bug #61173 (Unable to detect error from finfo constructor). (Gustavo)

- Firebird Database extension (ibase):
  . Fixed bug #60802 (ibase_trans() gives segfault when passing params).

- Libxml:
  . Fixed bug #61617 (Libxml tests failed(ht is already destroyed)).
    (Laruence)
  . Fixed bug #61367 (open_basedir bypass using libxml RSHUTDOWN).
    (Tim Starling)

- mysqli
  . Fixed bug #61003 (mysql_stat() require a valid connection). (Johannes).

- PDO_mysql
  . Fixed bug #61207 (PDO::nextRowset() after a multi-statement query doesn't
    always work). (Johannes)
  . Fixed bug #61194 (PDO should export compression flag with myslqnd).
    (Johannes)

- PDO_odbc
  . Fixed bug #61212 (PDO ODBC Segfaults on SQL_SUCESS_WITH_INFO). (Ilia)

- PDO_pgsql
  . Fixed bug #61267 (pdo_pgsql's PDO::exec() returns the number of SELECTed
    rows on postgresql >= 9). (ben dot pineau at gmail dot com)

- PDO_Sqlite extension:
  . Add createCollation support. (Damien)

- Phar:
  . Fixed bug #61184 (Phar::webPhar() generates headers with trailing NUL
    bytes). (Nikic)

- PHP-FPM SAPI:
  . Fixed bug #60811 (php-fpm compilation problem). (rasmus)

- Readline:
  . Fixed bug #61088 (Memory leak in readline_callback_handler_install).
    (Nikic, Laruence)
  . Add open_basedir checks to readline_write_history and readline_read_history.
    (Rasmus, reported by Mateusz Goik)

- Reflection:
  . Fixed bug #61388 (ReflectionObject:getProperties() issues invalid reads
    when get_properties returns a hash table with (inaccessible) dynamic
    numeric properties). (Gustavo)
  . Fixed bug #60968 (Late static binding doesn't work with
    ReflectionMethod::invokeArgs()). (Laruence)

- SOAP
  . Fixed basic HTTP authentication for WSDL sub requests. (Dmitry)
  . Fixed bug #60887 (SoapClient ignores user_agent option and sends no
    User-Agent header). (carloschilazo at gmail dot com)
  . Fixed bug #60842, #51775 (Chunked response parsing error when
    chunksize length line is > 10 bytes). (Ilia)
  . Fixed bug #49853 (Soap Client stream context header option ignored).
    (Dmitry)

- SPL
  . Fixed memory leak when calling SplFileInfo's constructor twice. (Felipe)
  . Fixed bug #61418 (Segmentation fault when DirectoryIterator's or
    FilesystemIterator's iterators are requested more than once without
    having had its dtor callback called in between). (Gustavo)
  . Fixed bug #61347 (inconsistent isset behavior of Arrayobject). (Laruence)
  . Fixed bug #61326 (ArrayObject comparison). (Gustavo)

- SQLite3 extension:
  . Add createCollation() method. (Brad Dewar)

- Session:
  . Fixed bug #60860 (session.save_handler=user without defined function core
    dumps). (Felipe)
  . Fixed bug #60634 (Segmentation fault when trying to die() in
    SessionHandler::write()). (Ilia)

- Streams:
  . Fixed bug #61371 (stream_context_create() causes memory leaks on use
    streams_socket_create). (Gustavo)
  . Fixed bug #61253 (Wrappers opened with errors concurrency problem on ZTS).
    (Gustavo)
  . Fixed bug #61115 (stream related segfault on fatal error in
    php_stream_context_link). (Gustavo)
  . Fixed bug #60817 (stream_get_line() reads from stream even when there is
    already sufficient data buffered). stream_get_line() now behaves more like
    fgets(), as is documented. (Gustavo)
  . Further fix for bug #60455 (stream_get_line misbehaves if EOF is not
    detected together with the last read). (Gustavo)
  . Fixed bug #60106 (stream_socket_server silently truncates long unix
    socket paths). (Ilia)

- Tidy:
  . Fixed bug #54682 (tidy null pointer dereference). (Tony, David Soria Parra)

- XMLRPC:
  . Fixed bug #61264 (xmlrpc_parse_method_descriptions leaks temporary
    variable). (Nikita Popov)
  . Fixed bug #61097 (Memory leak in xmlrpc functions copying zvals). (Nikic)

- Zlib:
  . Fixed bug #61139 (gzopen leaks when specifying invalid mode). (Nikic)

02 Feb 2012, PHP 5.3.10

- Core:
  . Fixed arbitrary remote code execution vulnerability reported by Stefan
    Esser, CVE-2012-0830. (Stas, Dmitry)

10 Jan 2012, PHP 5.3.9

- Core:
  . Added max_input_vars directive to prevent attacks based on hash collisions
    (CVE-2011-4885) (Dmitry).
  . Fixed bug #60205 (possible integer overflow in content_length). (Laruence)
  . Fixed bug #60139 (Anonymous functions create cycles not detected by the
    GC). (Dmitry)
  . Fixed bug #60138 (GC crash with referenced array in RecursiveArrayIterator)
    (Dmitry).
  . Fixed bug #60120 (proc_open's streams may hang with stdin/out/err when
    the data exceeds or is equal to 2048 bytes). (Pierre, Pascal Borreli)
  . Fixed bug #60099 (__halt_compiler() works in braced namespaces). (Felipe)
  . Fixed bug #60019 (Function time_nanosleep() is undefined on OS X). (Ilia)
  . Fixed bug #55874 (GCC does not provide __sync_fetch_and_add on some archs).
    (klightspeed at netspace dot net dot au)
  . Fixed bug #55798 (serialize followed by unserialize with numeric object
    prop. gives integer prop). (Gustavo)
  . Fixed bug #55749 (TOCTOU issue in getenv() on Windows builds). (Pierre)
  . Fixed bug #55707 (undefined reference to `__sync_fetch_and_add_4' on Linux
    parisc). (Felipe)
  . Fixed bug #55674 (fgetcsv & str_getcsv skip empty fields in some
    tab-separated records). (Laruence)
  . Fixed bug #55649 (Undefined function Bug()). (Laruence)
  . Fixed bug #55622 (memory corruption in parse_ini_string). (Pierre)
  . Fixed bug #55576 (Cannot conditionally move uploaded file without race
    condition). (Gustavo)
  . Fixed bug #55510: $_FILES 'name' missing first character after upload.
    (Arpad)
  . Fixed bug #55509 (segfault on x86_64 using more than 2G memory). (Laruence)
  . Fixed bug #55504 (Content-Type header is not parsed correctly on
    HTTP POST request). (Hannes)
  . Fixed bug #55475 (is_a() triggers autoloader, new optional 3rd argument to
    is_a and is_subclass_of). (alan_k)
  . Fixed bug #52461 (Incomplete doctype and missing xmlns).
    (virsacer at web dot de, Pierre)
  . Fixed bug #55366 (keys lost when using substr_replace an array). (Arpad)
  . Fixed bug #55273 (base64_decode() with strict rejects whitespace after
    pad). (Ilia)
  . Fixed bug #52624 (tempnam() by-pass open_basedir with nonnexistent
    directory). (Felipe)
  . Fixed bug #50982 (incorrect assumption of PAGE_SIZE size). (Dmitry)
  . Fixed invalid free in call_user_method() function. (Felipe)
  . Fixed bug #43200 (Interface implementation / inheritence not possible in
    abstract classes). (Felipe)


- BCmath:
  . Fixed bug #60377 (bcscale related crashes on 64bits platforms). (shm)

- Calendar:
  . Fixed bug #55797 (Integer overflow in SdnToGregorian leads to segfault (in
    optimized builds). (Gustavo)

- cURL:
  . Fixed bug #60439 (curl_copy_handle segfault when used with
    CURLOPT_PROGRESSFUNCTION). (Pierrick)
  . Fixed bug #54798 (Segfault when CURLOPT_STDERR file pointer is closed
    before calling curl_exec). (Hannes)
  . Fixed issues were curl_copy_handle() would sometimes lose copied
    preferences. (Hannes)

- DateTime:
  . Fixed bug #60373 (Startup errors with log_errors on cause segfault).
    (Derick)
  . Fixed bug #60236 (TLA timezone dates are not converted properly from
    timestamp). (Derick)
  . Fixed bug #55253 (DateTime::add() and sub() result -1 hour on objects with
    time zone type 2). (Derick)
  . Fixed bug #54851 (DateTime::createFromFormat() doesn't interpret "D").
    (Derick)
  . Fixed bug #53502 (strtotime with timezone memory leak). (Derick)
  . Fixed bug #52062 (large timestamps with DateTime::getTimestamp and
    DateTime::setTimestamp). (Derick)
  . Fixed bug #51994 (date_parse_from_format is parsing invalid date using 'yz'
    format). (Derick)
  . Fixed bug #52113 (Seg fault while creating (by unserialization)
    DatePeriod). (Derick)
  . Fixed bug #48476 (cloning extended DateTime class without calling
    parent::__constr crashed PHP). (Hannes)

- EXIF:
  . Fixed bug #60150 (Integer overflow during the parsing of invalid exif
    header). (CVE-2011-4566) (Stas, flolechaud at gmail dot com)

- Fileinfo:
  . Fixed bug #60094 (C++ comment fails in c89). (Laruence)
  . Fixed possible memory leak in finfo_open(). (Felipe)
  . Fixed memory leak when calling the Finfo constructor twice. (Felipe)

- Filter:
  . Fixed Bug #55478 (FILTER_VALIDATE_EMAIL fails with internationalized
    domain name addresses containing >1 -). (Ilia)

- FTP:
  . Fixed bug #60183 (out of sync ftp responses). (bram at ebskamp dot me,
    rasmus)

- Gd:
  . Fixed bug #60160 (imagefill() doesn't work correctly
    for small images). (Florian)
  . Fixed potential memory leak on a png error (Rasmus, Paul Saab)

- Intl:
  . Fixed bug #60192 (SegFault when Collator not constructed
    properly). (Florian)
  . Fixed memory leak in several Intl locale functions. (Felipe)

- Json:
  . Fixed bug #55543 (json_encode() with JSON_NUMERIC_CHECK fails on objects
    with numeric string properties). (Ilia, dchurch at sciencelogic dot com)

- Mbstring:
  . Fixed possible crash in mb_ereg_search_init() using empty pattern. (Felipe)

- MS SQL:
  . Fixed bug #60267 (Compile failure with freetds 0.91). (Felipe)

- MySQL:
  . Fixed bug #55550 (mysql.trace_mode miscounts result sets). (Johannes)

- MySQLi extension:
  . Fixed bug #55859 (mysqli->stat property access gives error). (Andrey)
  . Fixed bug #55582 (mysqli_num_rows() returns always 0 for unbuffered, when
    mysqlnd is used). (Andrey)
  . Fixed bug #55703 (PHP crash when calling mysqli_fetch_fields).
    (eran at zend dot com, Laruence)

- mysqlnd
  . Fixed bug #55609 (mysqlnd cannot be built shared). (Johannes)
  . Fixed bug #55067 (MySQL doesn't support compression - wrong config option).
    (Andrey)

- NSAPI SAPI:
  . Don't set $_SERVER['HTTPS'] on unsecure connection (bug #55403). (Uwe
    Schindler)

- OpenSSL:
  . Fixed bug #60279 (Fixed NULL pointer dereference in
    stream_socket_enable_crypto, case when ssl_handle of session_stream is not
    initialized.) (shm)
  . Fix segfault with older versions of OpenSSL. (Scott)

- Oracle Database extension (OCI8):
  . Fixed bug #59985 (show normal warning text for OCI_NO_DATA).
    (Chris Jones)
  . Increased maximum Oracle error message buffer length for new 11.2.0.3 size.
    (Chris Jones)
  . Improve internal initalization failure error messages. (Chris Jones)

- PDO
  . Fixed bug #55776 (PDORow to session bug). (Johannes)

- PDO Firebird:
  . Fixed bug #48877 ("bindValue" and "bindParam" do not work for PDO Firebird).
    (Mariuz)
  . Fixed bug #47415 (PDO_Firebird segfaults when passing lowercased column name to bindColumn).
  . Fixed bug #53280 (PDO_Firebird segfaults if query column count less than param count).
    (Mariuz)

- PDO MySQL driver:
  . Fixed bug #60155 (pdo_mysql.default_socket ignored). (Johannes)
  . Fixed bug #55870 (PDO ignores all SSL parameters when used with mysql
    native driver). (Pierre)
  . Fixed bug #54158 (MYSQLND+PDO MySQL requires #define
    MYSQL_OPT_LOCAL_INFILE). (Andrey)

- PDO OCI driver:
  . Fixed bug #55768 (PDO_OCI can't resume Oracle session after it's been
    killed). (mikhail dot v dot gavrilov at gmail dot com, Chris Jones, Tony)

- Phar:
  . Fixed bug #60261 (NULL pointer dereference in phar). (Felipe)
  . Fixed bug #60164 (Stubs of a specific length break phar_open_from_fp
    scanning for __HALT_COMPILER). (Ralph Schindler)
  . Fixed bug #53872 (internal corruption of phar). (Hannes)
  . Fixed bug #52013 (Unable to decompress files in a compressed phar). (Hannes)

- PHP-FPM SAPI:
  . Dropped restriction of not setting the same value multiple times, the last
    one holds. (giovanni at giacobbi dot net, fat)
  . Added .phar to default authorized extensions. (fat)
  . Fixed bug #60659 (FPM does not clear auth_user on request accept).
    (bonbons at linux-vserver dot org)
  . Fixed bug #60629 (memory corruption when web server closed the fcgi fd).
    (fat)
  . Enhance error log when the primary script can't be open. FR #60199. (fat)
  . Fixed bug #60179 (php_flag and php_value does not work properly). (fat)
  . Fixed bug #55577 (status.html does not install). (fat)
  . Fixed bug #55533 (The -d parameter doesn't work). (fat)
  . Fixed bug #55526 (Heartbeat causes a lot of unnecessary events). (fat)
  . Fixed bug #55486 (status show BIG processes number). (fat)
  . Enhanced security by limiting access to user defined extensions.
    FR #55181. (fat)
  . Added process.max to control the number of process FPM can fork. FR #55166.
    (fat)
  . Implemented FR #54577 (Enhanced status page with full status and details
    about each processes. Also provide a web page (status.html) for
    real-time FPM status. (fat)
  . Lowered default value for Process Manager. FR #54098. (fat)
  . Implemented FR #52569 (Add the "ondemand" process-manager
    to allow zero children). (fat)
  . Added partial syslog support (on error_log only). FR #52052. (fat)

- Postgres:
  . Fixed bug #60244 (pg_fetch_* functions do not validate that row param
    is >0). (Ilia)
  . Added PGSQL_LIBPQ_VERSION/PGSQL_LIBPQ_VERSION_STR constants. (Yasuo)

- Reflection:
  . Fixed bug #60367 (Reflection and Late Static Binding). (Laruence)

- Session:
  . Fixed bug #55267 (session_regenerate_id fails after header sent). (Hannes)

- SimpleXML:
  . Reverted the SimpleXML->query() behaviour to returning empty arrays
    instead of false when no nodes are found as it was since 5.3.3
    (bug #48601). (chregu, rrichards)

- SOAP
  . Fixed bug #54911 (Access to a undefined member in inherit SoapClient may
    cause Segmentation Fault). (Dmitry)
  . Fixed bug #48216 (PHP Fatal error: SOAP-ERROR: Parsing WSDL:
    Extra content at the end of the doc, when server uses chunked transfer
    encoding with spaces after chunk size). (Dmitry)
  . Fixed bug #44686 (SOAP-ERROR: Parsing WSDL with references). (Dmitry)

- Sockets:
  . Fixed bug #60048 (sa_len a #define on IRIX). (china at thewrittenword dot
    com)

- SPL:
  . Fixed bug #60082 (Crash in ArrayObject() when using recursive references).
    (Tony)
  . Fixed bug #55807 (Wrong value for splFileObject::SKIP_EMPTY).
    (jgotti at modedemploi dot fr, Hannes)
  . Fixed bug #54304 (RegexIterator::accept() doesn't work with scalar values).
    (Hannes)

- Streams:
  . Fixed bug #60455 (stream_get_line misbehaves if EOF is not detected together
    with the last read). (Gustavo)

- Tidy:
  . Fixed bug #54682 (Tidy::diagnose() NULL pointer dereference).
    (Maksymilian Arciemowicz, Felipe)

- XSL:
  . Added xsl.security_prefs ini option to define forbidden operations within
    XSLT stylesheets, default is not to enable write operations. This option
    won't be in 5.4, since there's a new method. Fixes Bug #54446. (Chregu,
    Nicolas Gregoire)

23 Aug 2011, PHP 5.3.8

- Core:
  . Fixed bug #55439 (crypt() returns only the salt for MD5). (Stas)

- OpenSSL:
  . Reverted a change in timeout handling restoring PHP 5.3.6 behavior,
    as the new behavior caused mysqlnd SSL connections to hang (#55283).
    (Pierre, Andrey, Johannes)

18 Aug 2011, PHP 5.3.7
- Upgraded bundled SQLite to version 3.7.7.1. (Scott)
- Upgraded bundled PCRE to version 8.12. (Scott)

- Zend Engine:
  . Fixed bug #55156 (ReflectionClass::getDocComment() returns comment even
    though the class has none). (Felipe)
  . Fixed bug #55007 (compiler fail after previous fail). (Felipe)
  . Fixed bug #54910 (Crash when calling call_user_func with unknown function
    name). (Dmitry)
  . Fixed bug #54804 (__halt_compiler and imported namespaces).
    (Pierrick, Felipe)
  . Fixed bug #54624 (class_alias and type hint). (Felipe)
  . Fixed bug #54585 (track_errors causes segfault). (Dmitry)
  . Fixed bug #54423 (classes from dl()'ed extensions are not destroyed).
    (Tony, Dmitry)
  . Fixed bug #54372 (Crash accessing global object itself returned from its
    __get() handle). (Dmitry)
  . Fixed bug #54367 (Use of closure causes problem in ArrayAccess). (Dmitry)
  . Fixed bug #54358 (Closure, use and reference). (Dmitry)
  . Fixed bug #54262 (Crash when assigning value to a dimension in a non-array).
    (Dmitry)
  . Fixed bug #54039 (use() of static variables in lambda functions can break
    staticness). (Dmitry)

- Core
  . Updated crypt_blowfish to 1.2. ((CVE-2011-2483) (Solar Designer)
  . Removed warning when argument of is_a() or is_subclass_of() is not
    a known class. (Stas)
  . Fixed crash in error_log(). (Felipe) Reported by Mateusz Kocielski.
  . Added PHP_MANDIR constant telling where the manpages were installed into,
    and an --man-dir argument to php-config. (Hannes)
  . Fixed a crash inside dtor for error handling. (Ilia)
  . Fixed buffer overflow on overlog salt in crypt(). (Clément LECIGNE, Stas)
  . Implemented FR #54459 (Range function accuracy). (Adam)

  . Fixed bug #55399 (parse_url() incorrectly treats ':' as a valid path).
    (Ilia)
  . Fixed bug #55339 (Segfault with allow_call_time_pass_reference = Off).
    (Dmitry)
  . Fixed bug #55295 [NEW]: popen_ex on windows, fixed possible heap overflow
    (Pierre)
  . Fixed bug #55258 (Windows Version Detecting Error).
    ( xiaomao5 at live dot com, Pierre)
  . Fixed bug #55187 (readlink returns weird characters when false result).
   (Pierre)
  . Fixed bug #55082 (var_export() doesn't escape properties properly).
    (Gustavo)
  . Fixed bug #55014 (Compile failure due to improper use of ctime_r()). (Ilia)
  . Fixed bug #54939 (File path injection vulnerability in RFC1867 File upload
    filename). (Felipe) Reported by Krzysztof Kotowicz. (CVE-2011-2202)
  . Fixed bug #54935 php_win_err can lead to crash. (Pierre)
  . Fixed bug #54924 (assert.* is not being reset upon request shutdown). (Ilia)
  . Fixed bug #54895 (Fix compiling with older gcc version without need for
    membar_producer macro). (mhei at heimpold dot de)
  . Fixed bug #54866 (incorrect accounting for realpath_cache_size).
    (Dustin Ward)
  . Fixed bug #54723 (getimagesize() doesn't check the full ico signature).
    (Scott)
  . Fixed bug #54721 (Different Hashes on Windows, BSD and Linux on wrong Salt
    size). (Pierre, os at irj dot ru)
  . Fixed bug #54580 (get_browser() segmentation fault when browscap ini
    directive is set through php_admin_value). (Gustavo)
  . Fixed bug #54332 (Crash in zend_mm_check_ptr // Heap corruption). (Dmitry)
  . Fixed bug #54305 (Crash in gc_remove_zval_from_buffer). (Dmitry)
  . Fixed bug #54238 (use-after-free in substr_replace()). (Stas)
    (CVE-2011-1148)
  . Fixed bug #54204 (Can't set a value with a PATH section in php.ini).
    (Pierre)
  . Fixed bug #54180 (parse_url() incorrectly parses path when ? in fragment).
    (tomas dot brastavicius at quantum dot lt, Pierrick)
  . Fixed bug #54137 (file_get_contents POST request sends additional line
    break). (maurice-php at mertinkat dot net, Ilia)
  . Fixed bug #53848 (fgetcsv() ignores spaces at beginnings of fields). (Ilia)
  . Alternative fix for bug #52550, as applied to the round() function (signed
    overflow), as the old fix impacted the algorithm for numbers with magnitude
    smaller than 0. (Gustavo)
  . Fixed bug #53727 (Inconsistent behavior of is_subclass_of with interfaces)
    (Ralph Schindler, Dmitry)
  . Fixed bug #52935 (call exit in user_error_handler cause stream relate
    core). (Gustavo)
  . Fixed bug #51997 (SEEK_CUR with 0 value, returns a warning). (Ilia)
  . Fixed bug #50816 (Using class constants in array definition fails).
    (Pierrick, Dmitry)
  . Fixed bug #50363 (Invalid parsing in convert.quoted-printable-decode
    filter). (slusarz at curecanti dot org)
  . Fixed bug #48465 (sys_get_temp_dir() possibly inconsistent when using
    TMPDIR on Windows). (Pierre)

- Apache2 Handler SAPI:
  . Fixed bug #54529 (SAPI crashes on apache_config.c:197).
    (hebergement at riastudio dot fr)

- CLI SAPI:
  . Fixed bug #52496 (Zero exit code on option parsing failure). (Ilia)

- cURL extension:
  . Added ini option curl.cainfo (support for custom cert db). (Pierre)
  . Added CURLINFO_REDIRECT_URL support. (Daniel Stenberg, Pierre)
  . Added support for CURLOPT_MAX_RECV_SPEED_LARGE and
    CURLOPT_MAX_SEND_SPEED_LARGE. FR #51815. (Pierrick)

- DateTime extension:
  . Fixed bug where the DateTime object got changed while using date_diff().
    (Derick)
  . Fixed bug #54340 (DateTime::add() method bug). (Adam)
  . Fixed bug #54316 (DateTime::createFromFormat does not handle trailing '|'
    correctly). (Adam)
  . Fixed bug #54283 (new DatePeriod(NULL) causes crash). (Felipe)
  . Fixed bug #51819 (Case discrepancy in timezone names cause Uncaught
    exception and fatal error). (Hannes)

- DBA extension:
  . Supress warning on non-existent file open with Berkeley DB 5.2. (Chris Jones)
  . Fixed bug #54242 (dba_insert returns true if key already exists). (Felipe)

- Exif extesion:
  . Fixed bug #54121 (error message format string typo). (Ilia)

- Fileinfo extension:
  . Fixed bug #54934 (Unresolved symbol strtoull in HP-UX 11.11). (Felipe)

- Filter extension:
  . Added 3rd parameter to filter_var_array() and filter_input_array()
    functions that allows disabling addition of empty elements. (Ilia)
  . Fixed bug #53037 (FILTER_FLAG_EMPTY_STRING_NULL is not implemented). (Ilia)

- Interbase extension:
  . Fixed bug #54269 (Short exception message buffer causes crash). (Felipe)

- intl extension:
  . Implemented FR #54561 (Expose ICU version info). (David Zuelke, Ilia)
  . Implemented FR #54540 (Allow loading of arbitrary resource bundles when
    fallback is disabled). (David Zuelke, Stas)

- Imap extension:
  . Fixed bug #55313 (Number of retries not set when params specified).
    (kevin at kevinlocke dot name)

- json extension:
  . Fixed bug #54484 (Empty string in json_decode doesn't reset
    json_last_error()). (Ilia)

- LDAP extension:
  . Fixed bug #53339 (Fails to build when compilng with gcc 4.5 and DSO
    libraries). (Clint Byrum, Raphael)

- libxml extension:
  . Fixed bug #54601 (Removing the doctype node segfaults). (Hannes)
  . Fixed bug #54440 (libxml extension ignores default context). (Gustavo)

- mbstring extension:
  . Fixed bug #54494 (mb_substr() mishandles UTF-32LE and UCS-2LE). (Gustavo)

- MCrypt extension:
  . Change E_ERROR to E_WARNING in mcrypt_create_iv when not enough data
    has been fetched (Windows). (Pierre)
  . Fixed bug #55169 (mcrypt_create_iv always fails to gather sufficient random
    data on Windows). (Pierre)

- mysqlnd
  . Fixed crash when using more than 28,000 bound parameters. Workaround is to
    set mysqlnd.net_cmd_buffer_size to at least 9000. (Andrey)
  . Fixed bug #54674 mysqlnd valid_sjis_(head|tail) is using invalid operator
    and range). (nihen at megabbs dot com, Andrey)

- MySQLi extension:
  . Fixed bug #55283 (SSL options set by mysqli_ssl_set ignored for MySQLi
    persistent connections). (Andrey)
  . Fixed Bug #54221 (mysqli::get_warnings segfault when used in multi queries).
    (Andrey)

- OpenSSL extension:
  . openssl_encrypt()/openssl_decrypt() truncated keys of variable length
    ciphers to the OpenSSL default for the algorithm. (Scott)
  . On blocking SSL sockets respect the timeout option where possible.
    (Scott)
  . Fixed bug #54992 (Stream not closed and error not returned when SSL
    CN_match fails). (Gustavo, laird_ngrps at dodo dot com dot au)

- Oracle Database extension (OCI8):
  . Added oci_client_version() returning the runtime Oracle client library
    version. (Chris Jones)

. PCRE extension:
  . Increased the backtrack limit from 100000 to 1000000 (Rasmus)

- PDO extension:
  . Fixed bug #54929 (Parse error with single quote in sql comment). (Felipe)
  . Fixed bug #52104 (bindColumn creates Warning regardless of ATTR_ERRMODE
    settings). (Ilia)

- PDO DBlib driver:
  . Fixed bug #54329 (MSSql extension memory leak).
    (dotslashpok at gmail dot com)
  . Fixed bug #54167 (PDO_DBLIB returns null on SQLUNIQUE field).
    (mjh at hodginsmedia dot com, Felipe)

- PDO ODBC driver:
  . Fixed data type usage in 64bit. (leocsilva at gmail dot com)

- PDO MySQL driver:
  . Fixed bug #54644 (wrong pathes in php_pdo_mysql_int.h). (Tony, Johannes)
  . Fixed bug #53782 (foreach throws irrelevant exception). (Johannes, Andrey)
  . Implemented FR #48587 (MySQL PDO driver doesn't support SSL connections).
    (Rob)

- PDO PostgreSQL driver:
  . Fixed bug #54318 (Non-portable grep option used in PDO pgsql
    configuration). (bwalton at artsci dot utoronto dot ca)

- PDO Oracle driver:
  . Fixed bug #44989 (64bit Oracle RPMs still not supported by pdo-oci).
    (jbnance at tresgeek dot net)

- Phar extension:
  . Fixed bug #54395 (Phar::mount() crashes when calling with wrong parameters).
    (Felipe)

- PHP-FPM SAPI:
  . Implemented FR #54499 (FPM ping and status_path should handle HEAD request). (fat)
  . Implemented FR #54172 (Overriding the pid file location of php-fpm). (fat)
  . Fixed missing Expires and Cache-Control headers for ping and status pages.
    (fat)
  . Fixed memory leak. (fat) Reported and fixed by Giovanni Giacobbi.
  . Fixed wrong value of log_level when invoking fpm with -tt. (fat)
  . Added xml format to the status page. (fat)
  . Removed timestamp in logs written by children processes. (fat)
  . Fixed exit at FPM startup on fpm_resources_prepare() errors. (fat)
  . Added master rlimit_files and rlimit_core in the global configuration
    settings. (fat)
  . Removed pid in debug logs written by chrildren processes. (fat)
  . Added custom access log (also added per request %CPU and memory
    mesurement). (fat)
  . Added a real scoreboard and several improvements to the status page. (fat)

- Reflection extension:
  . Fixed bug #54347 (reflection_extension does not lowercase module function
    name). (Felipe, laruence at yahoo dot com dot cn)

- SOAP extension:
  . Fixed bug #55323 (SoapClient segmentation fault when XSD_TYPEKIND_EXTENSION
    contains itself). (Dmitry)
  . Fixed bug #54312 (soap_version logic bug). (tom at samplonius dot org)

- Sockets extension:
  . Fixed stack buffer overflow in socket_connect(). (CVE-2011-1938)
    Found by Mateusz Kocielski, Marek Kroemeke and Filip Palian. (Felipe)
  . Changed socket_set_block() and socket_set_nonblock() so they emit warnings
    on error. (Gustavo)
  . Fixed bug #51958 (socket_accept() fails on IPv6 server sockets). (Gustavo)

- SPL extension:
  . Fixed bug #54971 (Wrong result when using iterator_to_array with use_keys
    on true). (Pierrick)
  . Fixed bug #54970 (SplFixedArray::setSize() isn't resizing). (Felipe)
  . Fixed bug #54609 (Certain implementation(s) of SplFixedArray cause hard
    crash). (Felipe)
  . Fixed bug #54384 (Dual iterators, GlobIterator, SplFileObject and
    SplTempFileObject crash when user-space classes don't call the paren
    constructor). (Gustavo)
  . Fixed bug #54292 (Wrong parameter causes crash in
    SplFileObject::__construct()). (Felipe)
  . Fixed bug #54291 (Crash iterating DirectoryIterator for dir name starting
    with \0). (Gustavo)
  . Fixed bug #54281 (Crash in non-initialized RecursiveIteratorIterator).
    (Felipe)

- Streams:
  . Fixed bug #54946 (stream_get_contents infinite loop). (Hannes)
  . Fixed bug #54623 (Segfault when writing to a persistent socket after
    closing a copy of the socket). (Gustavo)
  . Fixed bug #54681 (addGlob() crashes on invalid flags). (Felipe)


17 Mar 2011, PHP 5.3.6
- Upgraded bundled Sqlite3 to version 3.7.4. (Ilia)
- Upgraded bundled PCRE to version 8.11. (Ilia)

- Zend Engine:
  . Indirect reference to $this fails to resolve if direct $this is never used
    in method. (Scott)
  . Added options to debug backtrace functions. (Stas)
  . Fixed bug numerous crashes due to setlocale (crash on error, pcre, mysql
    etc.) on Windows in thread safe mode. (Pierre)
  . Fixed Bug #53971 (isset() and empty() produce apparently spurious runtime
    error). (Dmitry)
  . Fixed Bug #53958 (Closures can't 'use' shared variables by value and by
    reference). (Dmitry)
  . Fixed Bug #53629 (memory leak inside highlight_string()). (Hannes, Ilia)
  . Fixed Bug #51458 (Lack of error context with nested exceptions). (Stas)
  . Fixed Bug #47143 (Throwing an exception in a destructor causes a fatal
    error). (Stas)
  . Fixed bug #43512 (same parameter name can be used multiple times in
    method/function definition). (Felipe)

- Core:
  . Added ability to connect to HTTPS sites through proxy with basic
    authentication using stream_context/http/header/Proxy-Authorization (Dmitry)
  . Changed default value of ini directive serialize_precision from 100 to 17.
    (Gustavo)
  . Fixed bug #54055 (buffer overrun with high values for precision ini
    setting). (Gustavo)
  . Fixed bug #53959 (reflection data for fgetcsv out-of-date). (Richard)
  . Fixed bug #53577 (Regression introduced in 5.3.4 in open_basedir with a
    trailing forward slash). (lekensteyn at gmail dot com, Pierre)
  . Fixed bug #53682 (Fix compile on the VAX). (Rasmus, jklos)
  . Fixed bug #48484 (array_product() always returns 0 for an empty array).
    (Ilia)
  . Fixed bug #48607 (fwrite() doesn't check reply from ftp server before
    exiting). (Ilia)


- Calendar extension:
  . Fixed bug #53574 (Integer overflow in SdnToJulian, sometimes leading to
    segfault). (Gustavo)

- DOM extension:
  . Implemented FR #39771 (Made DOMDocument::saveHTML accept an optional DOMNode
    like DOMDocument::saveXML). (Gustavo)

- DateTime extension:
  . Fixed a bug in DateTime->modify() where absolute date/time statements had
    no effect. (Derick)
  . Fixed bug #53729 (DatePeriod fails to initialize recurrences on 64bit
    big-endian systems). (Derick, rein@basefarm.no)
  . Fixed bug #52808 (Segfault when specifying interval as two dates). (Stas)
  . Fixed bug #52738 (Can't use new properties in class extended from
    DateInterval). (Stas)
  . Fixed bug #52290 (setDate, setISODate, setTime works wrong when DateTime
    created from timestamp). (Stas)
  . Fixed bug #52063 (DateTime constructor's second argument doesn't have a
    null default value). (Gustavo, Stas)

- Exif extension:
  . Fixed bug #54002 (crash on crafted tag, reported by Luca Carettoni).
    (Pierre) (CVE-2011-0708)

- Filter extension:
  . Fixed bug #53924 (FILTER_VALIDATE_URL doesn't validate port number).
    (Ilia, Gustavo)
  . Fixed bug #53150 (FILTER_FLAG_NO_RES_RANGE is missing some IP ranges).
    (Ilia)
  . Fixed bug #52209 (INPUT_ENV returns NULL for set variables (CLI)). (Ilia)
  . Fixed bug #47435 (FILTER_FLAG_NO_RES_RANGE don't work with ipv6).
    (Ilia, valli at icsurselva dot ch)

- Fileinfo extension:
  . Fixed bug #54016 (finfo_file() Cannot determine filetype in archives).
    (Hannes)

- Gettext
  . Fixed bug #53837 (_() crashes on Windows when no LANG or LANGUAGE
    environment variable are set). (Pierre)

- IMAP extension:
  . Implemented FR #53812 (get MIME headers of the part of the email). (Stas)
  . Fixed bug #53377 (imap_mime_header_decode() doesn't ignore \t during long
    MIME header unfolding). (Adam)

- Intl extension:
  . Fixed bug #53612 (Segmentation fault when using cloned several intl
    objects). (Gustavo)
  . Fixed bug #53512 (NumberFormatter::setSymbol crash on bogus $attr values).
    (Felipe)
  . Implemented clone functionality for number, date & message formatters.
    (Stas).

- JSON extension:
  . Fixed bug #53963 (Ensure error_code is always set during some failed
    decodings). (Scott)

- mysqlnd
  . Fixed problem with always returning 0 as num_rows for unbuffered sets.
    (Andrey, Ulf)

- MySQL Improved extension:
  . Added 'db' and 'catalog' keys to the field fetching functions (FR #39847).
    (Kalle)
  . Fixed buggy counting of affected rows when using the text protocol. The
    collected statistics were wrong when multi_query was used with mysqlnd
    (Andrey)
  . Fixed bug #53795 (Connect Error from MySqli (mysqlnd) when using SSL).
    (Kalle)
  . Fixed bug #53503 (mysqli::query returns false after successful LOAD DATA
    query). (Kalle, Andrey)
  . Fixed bug #53425 (mysqli_real_connect() ignores client flags when built to
    call libmysql). (Kalle, tre-php-net at crushedhat dot com)

- OpenSSL extension:
  . Fixed stream_socket_enable_crypto() not honoring the socket timeout in
    server mode. (Gustavo)
  . Fixed bug #54060 (Memory leaks when openssl_encrypt). (Pierre)
  . Fixed bug #54061 (Memory leaks when openssl_decrypt). (Pierre)
  . Fixed bug #53592 (stream_socket_enable_crypto() busy-waits in client mode).
    (Gustavo)
  . Implemented FR #53447 (Cannot disable SessionTicket extension for servers
    that do not support it) by adding a no_ticket SSL context option. (Adam,
    Tony)

- PDO MySQL driver:
  . Fixed bug #53551 (PDOStatement execute segfaults for pdo_mysql driver).
    (Johannes)
  . Implemented FR #47802 (Support for setting character sets in DSN strings).
    (Kalle)

- PDO Oracle driver:
  . Fixed bug #39199 (Cannot load Lob data with more than 4000 bytes on
    ORACLE 10). (spatar at mail dot nnov dot ru)

- PDO PostgreSQL driver:
  . Fixed bug #53517 (segfault in pgsql_stmt_execute() when postgres is down).
    (gyp at balabit dot hu)

- Phar extension:
  . Fixed bug #54247 (format-string vulnerability on Phar). (Felipe)
    (CVE-2011-1153)
  . Fixed bug #53541 (format string bug in ext/phar).
    (crrodriguez at opensuse dot org, Ilia)
  . Fixed bug #53898 (PHAR reports invalid error message, when the directory
    does not exist). (Ilia)

- PHP-FPM SAPI:
  . Enforce security in the fastcgi protocol parsing.
    (ef-lists at email dotde)
  . Fixed bug #53777 (php-fpm log format now match php_error log format). (fat)
  . Fixed bug #53527 (php-fpm --test doesn't set a valuable return value). (fat)
  . Fixed bug #53434 (php-fpm slowlog now also logs the original request). (fat)

- Readline extension:
  . Fixed bug #53630 (Fixed parameter handling inside readline() function).
    (jo at feuersee dot de, Ilia)

- Reflection extension:
  . Fixed bug #53915 (ReflectionClass::getConstant(s) emits fatal error on
    constants with self::). (Gustavo)

- Shmop extension:
  . Fixed bug #54193 (Integer overflow in shmop_read()). (Felipe)
    Reported by Jose Carlos Norte <jose at eyeos dot org> (CVE-2011-1092)

- SNMP extension:
  . Fixed bug #51336 (snmprealwalk (snmp v1) does not handle end of OID tree
    correctly). (Boris Lytochkin)

- SOAP extension:
  . Fixed possible crash introduced by the NULL poisoning patch.
    (Mateusz Kocielski, Pierre)

- SPL extension:
  . Fixed memory leak in DirectoryIterator::getExtension() and
    SplFileInfo::getExtension(). (Felipe)
  . Fixed bug #53914 (SPL assumes HAVE_GLOB is defined). (Chris Jones)
  . Fixed bug #53515 (property_exists incorrect on ArrayObject null and 0
    values). (Felipe)
  . Fixed bug #49608 (Using CachingIterator on DirectoryIterator instance
    segfaults). (Felipe)

  . Added SplFileInfo::getExtension(). FR #48767. (Peter Cowburn)

- SQLite3 extension:
  . Fixed memory leaked introduced by the NULL poisoning patch.
    (Mateusz Kocielski, Pierre)
  . Fixed memory leak on SQLite3Result and SQLite3Stmt when assigning to a
    reference. (Felipe)
  . Add SQlite3_Stmt::readonly() for checking if a statement is read only.
    (Scott)
  . Implemented FR #53466 (SQLite3Result::columnType() should return false after
    all of the rows have been fetched). (Scott)

- Streams:
  . Fixed bug #54092 (Segmentation fault when using HTTP proxy with the FTP
    wrapper). (Gustavo)
  . Fixed bug #53913 (Streams functions assume HAVE_GLOB is defined). (Chris
    Jones)
  . Fixed bug #53903 (userspace stream stat callback does not separate the
    elements of the returned array before converting them). (Gustavo)
  . Implemented FR #26158 (open arbitrary file descriptor with fopen). (Gustavo)

- Tokenizer Extension
  . Fixed bug #54089 (token_get_all() does not stop after __halt_compiler).
    (Nikita Popov, Ilia)

- XSL extension:
  . Fixed memory leaked introduced by the NULL poisoning patch.
    (Mateusz Kocielski, Pierre)

- Zip extension:
  . Added the filename into the return value of stream_get_meta_data(). (Hannes)
  . Fixed bug #53923 (Zip functions assume HAVE_GLOB is defined). (Adam)
  . Fixed bug #53893 (Wrong return value for ZipArchive::extractTo()). (Pierre)
  . Fixed bug #53885 (ZipArchive segfault with FL_UNCHANGED on empty archive).
    (Stas, Maksymilian Arciemowicz). (CVE-2011-0421)
  . Fixed bug #53854 (Missing constants for compression type). (Richard, Adam)
  . Fixed bug #53603 (ZipArchive should quiet stat errors). (brad dot froehle at
    gmail dot com, Gustavo)
  . Fixed bug #53579 (stream_get_contents() segfaults on ziparchive streams).
    (Hannes)
  . Fixed bug #53568 (swapped memset arguments in struct initialization).
    (crrodriguez at opensuse dot org)
  . Fixed bug #53166 (Missing parameters in docs and reflection definition).
    (Richard)
  . Fixed bug #49072 (feof never returns true for damaged file in zip).
    (Gustavo, Richard Quadling)

06 Jan 2011, PHP 5.3.5
- Fixed Bug #53632 (infinite loop with x87 fpu). (CVE-2010-4645) (Scott,
  Rasmus)

09 Dec 2010, PHP 5.3.4
- Upgraded bundled Sqlite3 to version 3.7.3. (Ilia)
- Upgraded bundled PCRE to version 8.10. (Ilia)

- Security enhancements:
  . Fixed crash in zip extract method (possible CWE-170).
    (Maksymilian Arciemowicz, Pierre)
  . Paths with NULL in them (foo\0bar.txt) are now considered as invalid.
    (Rasmus)
  . Fixed a possible double free in imap extension (Identified by Mateusz
    Kocielski). (CVE-2010-4150). (Ilia)
  . Fixed NULL pointer dereference in ZipArchive::getArchiveComment.
    (CVE-2010-3709). (Maksymilian Arciemowicz)
  . Fixed possible flaw in open_basedir (CVE-2010-3436). (Pierre)
  . Fixed MOPS-2010-24, fix string validation. (CVE-2010-2950). (Pierre)
  . Fixed symbolic resolution support when the target is a DFS share. (Pierre)
  . Fixed bug #52929 (Segfault in filter_var with FILTER_VALIDATE_EMAIL with
    large amount of data) (CVE-2010-3710). (Adam)

- General improvements:
  . Added stat support for zip stream. (Pierre)
  . Added follow_location (enabled by default) option for the http stream
    support. (Pierre)
  . Improved support for is_link and related functions on Windows. (Pierre)
  . Added a 3rd parameter to get_html_translation_table. It now takes a charset
    hint, like htmlentities et al. (Gustavo)

- Implemented feature requests:
  . Implemented FR #52348, added new constant ZEND_MULTIBYTE to detect
    zend multibyte at runtime. (Kalle)
  . Implemented FR #52173, added functions pcntl_get_last_error() and
     pcntl_strerror(). (nick dot telford at gmail dot com, Arnaud)
  . Implemented symbolic links support for open_basedir checks. (Pierre)
  . Implemented FR #51804, SplFileInfo::getLinkTarget on Windows. (Pierre)
  . Implemented FR #50692, not uploaded files don't count towards
    max_file_uploads limit. As a side improvement, temporary files are not
    opened for empty uploads and, in debug mode, 0-length uploads. (Gustavo)

- Improved MySQLnd:
  . Added new character sets to mysqlnd, which are available in MySQL 5.5
    (Andrey)

- Improved PHP-FPM SAPI:
  . Added '-p/--prefix' to php-fpm to use a custom prefix and run multiple
    instances. (fat)
  . Added custom process title for FPM. (fat)
  . Added '-t/--test' to php-fpm to check and validate FPM conf file. (fat)
  . Added statistics about listening socket queue length for FPM.
    (andrei dot nigmatulin at gmail dot com, fat)

- Core:
  . Fixed extract() to do not overwrite $GLOBALS and $this when using
    EXTR_OVERWRITE. (jorto at redhat dot com)
  . Fixed bug in the Windows implementation of dns_get_record, where the two
    last parameters wouldn't be filled unless the type were DNS_ANY (Gustavo).
  . Changed the $context parameter on copy() to actually have an effect. (Kalle)
  . Fixed htmlentities/htmlspecialchars accepting certain ill-formed UTF-8
    sequences. (Gustavo)
  . Fixed bug #53409 (sleep() returns NULL on Windows). (Pierre)
  . Fixed bug #53319 (strip_tags() may strip '<br />' incorrectly). (Felipe)
  . Fixed bug #53304 (quot_print_decode does not handle lower-case hex digits).
    (Ilia, daniel dot mueller at inexio dot net)
  . Fixed bug #53248 (rawurlencode RFC 3986 EBCDIC support misses tilde char).
    (Justin Martin)
  . Fixed bug #53226 (file_exists fails on big filenames). (Adam)
  . Fixed bug #53198 (changing INI setting "from" with ini_set did not have any
    effect). (Gustavo)
  . Fixed bug #53180 (post_max_size=0 not disabling the limit when the content
    type is application/x-www-form-urlencoded or is not registered with PHP).
    (gm at tlink dot de, Gustavo)
  . Fixed bug #53141 (autoload misbehaves if called from closing session).
    (ladislav at marek dot su)
  . Fixed bug #53021 (In html_entity_decode, failure to convert numeric entities
    with ENT_NOQUOTES and ISO-8859-1). Fixed and extended the fix of
    ENT_NOQUOTES in html_entity_decode that had introduced the bug (rev
    #185591) to other encodings. Additionaly, html_entity_decode() now doesn't
    decode &#34; if ENT_NOQUOTES is given. (Gustavo)
  . Fixed bug #52931 (strripos not overloaded with function overloading
    enabled). (Felipe)
  . Fixed bug #52772 (var_dump() doesn't check for the existence of
    get_class_name before calling it). (Kalle, Gustavo)
  . Fixed bug #52534 (var_export array with negative key). (Felipe)
  . Fixed bug #52327 (base64_decode() improper handling of leading padding in
    strict mode). (Ilia)
  . Fixed bug #52260 (dns_get_record fails with non-existing domain on Windows).
    (a_jelly_doughnut at phpbb dot com, Pierre)
  . Fixed bug #50953 (socket will not connect to IPv4 address when the host has
    both IPv4 and IPv6 addresses, on Windows). (Gustavo, Pierre)
  . Fixed bug #50524 (proc_open on Windows does not respect cwd as it does on
    other platforms). (Pierre)
  . Fixed bug #49687 (utf8_decode vulnerabilities and deficiencies in the number
    of reported malformed sequences). (CVE-2010-3870) (Gustavo)
  . Fixed bug #49407 (get_html_translation_table doesn't handle UTF-8).
    (Gustavo)
  . Fixed bug #48831 (php -i has different output to php --ini). (Richard,
    Pierre)
  . Fixed bug #47643 (array_diff() takes over 3000 times longer than php 5.2.4).
    (Felipe)
  . Fixed bug #47168 (printf of floating point variable prints maximum of 40
    decimal places). (Ilia)
  . Fixed bug #46587 (mt_rand() does not check that max is greater than min).
    (Ilia)
  . Fixed bug #29085 (bad default include_path on Windows). (Pierre)
  . Fixed bug #25927 (get_html_translation_table calls the ' &#39; instead of
    &#039;). (Gustavo)

- Zend engine:
  . Reverted fix for bug #51176 (Static calling in non-static method behaves
    like $this->). (Felipe)
  . Changed deprecated ini options on startup from E_WARNING to E_DEPRECATED.
    (Kalle)
  . Fixed NULL dereference in lex_scan on zend multibyte builds where the script
    had a flex incompatible encoding and there was no converter. (Gustavo)
  . Fixed covariance of return-by-ref constraints. (Etienne)
  . Fixed bug #53305 (E_NOTICE when defining a constant starts with
    __COMPILER_HALT_OFFSET__). (Felipe)
  . Fixed bug #52939 (zend_call_function does not respect ZEND_SEND_PREFER_REF).
    (Dmitry)
  . Fixed bug #52879 (Objects unreferenced in __get, __set, __isset or __unset
    can be freed too early). (mail_ben_schmidt at yahoo dot com dot au, Dmitry)
  . Fixed bug #52786 (PHP should reset section to [PHP] after ini sections).
    (Fedora at famillecollet dot com)
  . Fixed bug #52508 (newline problem with parse_ini_file+INI_SCANNER_RAW).
    (Felipe)
  . Fixed bug #52484 (__set() ignores setting properties with empty names).
    (Felipe)
  . Fixed bug #52361 (Throwing an exception in a destructor causes invalid
    catching). (Dmitry)
  . Fixed bug #51008 (Zend/tests/bug45877.phpt fails). (Dmitry)

- Build issues:
  . Fixed bug #52436 (Compile error if systems do not have stdint.h)
    (Sriram Natarajan)
  . Fixed bug #50345 (nanosleep not detected properly on some solaris versions).
    (Ulf, Tony)
  . Fixed bug #49215 (make fails on glob_wrapper). (Felipe)

- Calendar extension:
  . Fixed bug #52744 (cal_days_in_month incorrect for December 1 BCE).
   (gpap at internet dot gr, Adam)

- cURL extension:
  . Fixed bug #52828 (curl_setopt does not accept persistent streams).
    (Gustavo, Ilia)
  . Fixed bug #52827 (cURL leaks handle and causes assertion error
    (CURLOPT_STDERR)). (Gustavo)
  . Fixed bug #52202 (CURLOPT_PRIVATE gets corrupted). (Ilia)
  . Fixed bug #50410 (curl extension slows down PHP on Windows). (Pierre)

- DateTime extension:
  . Fixed bug #53297 (gettimeofday implementation in php/win32/time.c can return
    1 million microsecs). (ped at 7gods dot org)
  . Fixed bug #52668 (Iterating over a dateperiod twice is broken). (Derick)
  . Fixed bug #52454 (Relative dates and getTimestamp increments by one day).
    (Derick)
  . Fixed bug #52430 (date_parse parse 24:xx:xx as valid time). (Derick)
  . Added support for the ( and ) delimiters/separators to
    DateTime::createFromFormat(). (Derick)

- DBA extension:
  . Added Berkeley DB 5.1 support to the DBA extension. (Oracle Corp.)

- DOM extension:
  . Fixed bug #52656 (DOMCdataSection does not work with splitText). (Ilia)

- Filter extension:
  . Fixed the filter extension accepting IPv4 octets with a leading 0 as that
    belongs to the unsupported "dotted octal" representation. (Gustavo)
  . Fixed bug #53236 (problems in the validation of IPv6 addresses with leading
    and trailing :: in the filter extension). (Gustavo)
  . Fixed bug #50117 (problems in the validation of IPv6 addresses with IPv4
    addresses and ::). (Gustavo)

- GD extension:
  . Fixed bug #53492 (fix crash if anti-aliasing steps are invalid). (Pierre)

- GMP extension:
  . Fixed bug #52906 (gmp_mod returns negative result when non-negative is
    expected). (Stas)
  . Fixed bug #52849 (GNU MP invalid version match). (Adam)

- Hash extension:
  . Fixed bug #51003 (unaligned memory access in ext/hash/hash_tiger.c).
    (Mike, Ilia)

- Iconv extension:
  . Fixed bug #52941 (The 'iconv_mime_decode_headers' function is skipping
    headers). (Adam)
  . Fixed bug #52599 (iconv output handler outputs incorrect content type
    when flags are used). (Ilia)
  . Fixed bug #51250 (iconv_mime_decode() does not ignore malformed Q-encoded
    words). (Ilia)

- Intl extension:
  . Fixed crashes on invalid parameters in intl extension. (CVE-2010-4409).
    (Stas, Maksymilian Arciemowicz)
  . Added support for formatting the timestamp stored in a DateTime object.
    (Stas)
  . Fixed bug #50590 (IntlDateFormatter::parse result is limited to the integer
    range). (Stas)

- Mbstring extension:
  . Fixed bug #53273 (mb_strcut() returns garbage with the excessive length
    parameter). (CVE-2010-4156) (Mateusz Kocielski, Pierre, Moriyoshi)
  . Fixed bug #52981 (Unicode casing table was out-of-date. Updated with
    UnicodeData-6.0.0d7.txt and included the source of the generator program
    with the distribution) (Gustavo).
  . Fixed bug #52681 (mb_send_mail() appends an extra MIME-Version header).
    (Adam)

- MSSQL extension:
  . Fixed possible crash in mssql_fetch_batch(). (Kalle)
  . Fixed bug #52843 (Segfault when optional parameters are not passed in to
    mssql_connect). (Felipe)

- MySQL extension:
  . Fixed bug #52636 (php_mysql_fetch_hash writes long value into int).
    (Kalle, rein at basefarm dot no)

- MySQLi extension:
  . Fixed bug #52891 (Wrong data inserted with mysqli/mysqlnd when using
    mysqli_stmt_bind_param and value> PHP_INT_MAX). (Andrey)
  . Fixed bug #52686 (mysql_stmt_attr_[gs]et argument points to incorrect type).
    (rein at basefarm dot no)
  . Fixed bug #52654 (mysqli doesn't install headers with structures it uses).
    (Andrey)
  . Fixed bug #52433 (Call to undefined method mysqli::poll() - must be static).
    (Andrey)
  . Fixed bug #52417 (MySQLi build failure with mysqlnd on MacOS X). (Andrey)
  . Fixed bug #52413 (MySQLi/libmysql build failure on OS X, FreeBSD). (Andrey)
  . Fixed bug #52390 (mysqli_report() should be per-request setting). (Kalle)
  . Fixed bug #52302 (mysqli_fetch_all does not work with MYSQLI_USE_RESULT).
    (Andrey)
  . Fixed bug #52221 (Misbehaviour of magic_quotes_runtime (get/set)). (Andrey)
  . Fixed bug #45921 (Can't initialize character set hebrew). (Andrey)

- MySQLnd:
  . Fixed bug #52613 (crash in mysqlnd after hitting memory limit). (Andrey)

- ODBC extension:
  - Fixed bug #52512 (Broken error handling in odbc_execute).
    (mkoegler at auto dot tuwien dot ac dot at)

- Openssl extension:
  . Fixed possible blocking behavior in openssl_random_pseudo_bytes on Windows.
    (Pierre)
  . Fixed bug #53136 (Invalid read on openssl_csr_new()). (Felipe)
  . Fixed bug #52947 (segfault when ssl stream option capture_peer_cert_chain
    used). (Felipe)

- Oracle Database extension (OCI8):
  . Fixed bug #53284 (Valgrind warnings in oci_set_* functions) (Oracle Corp.)
  . Fixed bug #51610 (Using oci_connect causes PHP to take a long time to
    exit).  Requires Oracle 11.2.0.2 client libraries (or Oracle bug fix
    9891199) for this patch to have an effect. (Oracle Corp.)

- PCNTL extension:
  . Fixed bug #52784 (Race condition when handling many concurrent signals).
    (nick dot telford at gmail dot com, Arnaud)

- PCRE extension:
  . Fixed bug #52971 (PCRE-Meta-Characters not working with utf-8). (Felipe)
  . Fixed bug #52732 (Docs say preg_match() returns FALSE on error, but it
    returns int(0)). (slugonamission at gmail dot com)

- PHAR extension:
  . Fixed bug #50987 (unaligned memory access in phar.c).
    (geissert at debian dot org, Ilia)

- PHP-FPM SAPI:
  . Fixed bug #53412 (segfault when using -y). (fat)
  . Fixed inconsistent backlog default value (-1) in FPM on many systems. (fat)
  . Fixed bug #52501 (libevent made FPM crashed when forking -- libevent has
    been removed). (fat)
  . Fixed bug #52725 (gcc builtin atomic functions were sometimes used when they
    were not available). (fat)
  . Fixed bug #52693 (configuration file errors are not logged to stderr). (fat)
  . Fixed bug #52674 (FPM Status page returns inconsistent Content-Type
    headers). (fat)
  . Fixed bug #52498 (libevent was not only linked to php-fpm). (fat)

- PDO:
  . Fixed bug #52699 (PDO bindValue writes long int 32bit enum).
    (rein at basefarm dot no)
  . Fixed bug #52487 (PDO::FETCH_INTO leaks memory). (Felipe)

- PDO DBLib driver:
  . Fixed bug #52546 (pdo_dblib segmentation fault when iterating MONEY values).
    (Felipe)

- PDO Firebird driver:
  . Restored firebird support (VC9 builds only). (Pierre)
  . Fixed bug #53335 (pdo_firebird did not implement rowCount()).
    (preeves at ibphoenix dot com)
  . Fixed bug #53323 (pdo_firebird getAttribute() crash).
    (preeves at ibphoenix dot com)

- PDO MySQL driver:
  . Fixed bug #52745 (Binding params doesn't work when selecting a date inside a
    CASE-WHEN). (Andrey)

- PostgreSQL extension:
  . Fixed bug #47199 (pg_delete() fails on NULL). (ewgraf at gmail dot com)

- Reflection extension:
  . Fixed ReflectionProperty::isDefault() giving a wrong result for properties
    obtained with ReflectionClass::getProperties(). (Gustavo)
- Reflection extension:
  . Fixed bug #53366 (Reflection doesnt get dynamic property value from
    getProperty()). (Felipe)
  . Fixed bug #52854 (ReflectionClass::newInstanceArgs does not work for classes
    without constructors). (Johannes)

- SOAP extension:
  . Fixed bug #44248 (RFC2616 transgression while HTTPS request through proxy
    with SoapClient object). (Dmitry)

- SPL extension:
  . Fixed bug #53362 (Segmentation fault when extending SplFixedArray). (Felipe)
  . Fixed bug #53279 (SplFileObject doesn't initialise default CSV escape
    character). (Adam)
  . Fixed bug #53144 (Segfault in SplObjectStorage::removeAll()). (Felipe)
  . Fixed bug #53071 (SPLObjectStorage defeats gc_collect_cycles). (Gustavo)
  . Fixed bug #52573 (SplFileObject::fscanf Segmentation fault). (Felipe)
  . Fixed bug #51763 (SplFileInfo::getType() does not work symbolic link
    and directory). (Pierre)
  . Fixed bug #50481 (Storing many SPLFixedArray in an array crashes). (Felipe)
  . Fixed bug #50579 (RegexIterator::REPLACE doesn't work). (Felipe)

- SQLite3 extension:
  . Fixed bug #53463 (sqlite3 columnName() segfaults on bad column_number).
    (Felipe)

- Streams:
  . Fixed forward stream seeking emulation in streams that don't support seeking
    in situations where the read operation gives back less data than requested
    and when there was data in the buffer before the emulation started. Also
    made more consistent its behavior -- should return failure every time less
    data than was requested was skipped. (Gustavo)
  . Fixed bug #53241 (stream casting that relies on fdopen/fopencookie fails
    with streams opened with, inter alia, the 'xb' mode). (Gustavo)
  . Fixed bug #53006 (stream_get_contents has an unpredictable behavior when the
    underlying stream does not support seeking). (Gustavo)
  . Fixed bug #52944 (Invalid write on second and subsequent reads with an
    inflate filter fed invalid data). (Gustavo)
  . Fixed bug #52820 (writes to fopencookie FILE* not commited when seeking the
    stream). (Gustavo)

- WDDX extension:
  . Fixed bug #52468 (wddx_deserialize corrupts integer field value when left
    empty). (Felipe)

- Zlib extension:
  . Fixed bug #52926 (zlib fopen wrapper does not use context). (Gustavo)

22 Jul 2010, PHP 5.3.3
- Upgraded bundled sqlite to version 3.6.23.1. (Ilia)
- Upgraded bundled PCRE to version 8.02. (Ilia)

- Added support for JSON_NUMERIC_CHECK option in json_encode() that converts
  numeric strings to integers. (Ilia)
- Added stream_set_read_buffer, allows to set the buffer for read operation.
  (Pierre)
- Added stream filter support to mcrypt extension (ported from
  mcrypt_filter). (Stas)
- Added full_special_chars filter to ext/filter. (Rasmus)
- Added backlog socket context option for stream_socket_server(). (Mike)
- Added fifth parameter to openssl_encrypt()/openssl_decrypt()
  (string $iv) to use non-NULL IV.
  Made implicit use of NULL IV a warning. (Sara)
- Added openssl_cipher_iv_length(). (Sara)
- Added FastCGI Process Manager (FPM) SAPI. (Tony)
- Added recent Windows versions to php_uname and fix undefined windows
  version support. (Pierre)
- Added Berkeley DB 5 support to the DBA extension. (Johannes, Chris Jones)
- Added support for copy to/from array/file for pdo_pgsql extension.
  (Denis Gasparin, Ilia)
- Added inTransaction() method to PDO, with specialized support for Postgres.
  (Ilia, Denis Gasparin)

- Changed namespaced classes so that the ctor can only be named
  __construct now. (Stas)
- Reset error state in PDO::beginTransaction() reset error state. (Ilia)

- Implemented FR#51295 (SQLite3::busyTimeout not existing). (Mark)
- Implemented FR#35638 (Adding udate to imap_fetch_overview results).
  (Charles_Duffy at dell dot com )
- Rewrote var_export() to use smart_str rather than output buffering, prevents
  data disclosure if a fatal error occurs (CVE-2010-2531). (Scott)
- Fixed possible buffer overflows in mysqlnd_list_fields,  mysqlnd_change_user.
  (Andrey)
- Fixed possible buffer overflows when handling error packets in mysqlnd.
  Reported by Stefan Esser. (Andrey)
- Fixed very rare memory leak in mysqlnd, when binding thousands of columns.
  (Andrey)
- Fixed a crash when calling an inexistent method of a class that inherits
  PDOStatement if instantiated directly instead of doing by the PDO methods.
  (Felipe)

- Fixed memory leak on error in mcrypt_create_iv on Windows. (Pierre)
- Fixed a possible crash because of recursive GC invocation. (Dmitry)
- Fixed a possible resource destruction issues in shm_put_var().
  Reported by Stefan Esser. (Dmitry)
- Fixed a possible information leak because of interruption of XOR operator.
  Reported by Stefan Esser. (Dmitry)
- Fixed a possible memory corruption because of unexpected call-time pass by
  refernce and following memory clobbering through callbacks.
  Reported by Stefan Esser. (Dmitry)
- Fixed a possible memory corruption in ArrayObject::uasort(). Reported by
  Stefan Esser. (Dmitry)
- Fixed a possible memory corruption in parse_str(). Reported by Stefan Esser.
  (Dmitry)
- Fixed a possible memory corruption in pack(). Reported by Stefan Esser.
  (Dmitry)
- Fixed a possible memory corruption in substr_replace(). Reported by Stefan
  Esser. (Dmitry)
- Fixed a possible memory corruption in addcslashes(). Reported by Stefan
  Esser. (Dmitry)
- Fixed a possible stack exhaustion inside fnmatch(). Reported by Stefan
  Esser. (Ilia)
- Fixed a possible dechunking filter buffer overflow. Reported by Stefan Esser.
  (Pierre)
- Fixed a possible arbitrary memory access inside sqlite extension. Reported
  by Mateusz Kocielski. (Ilia)
- Fixed string format validation inside phar extension. Reported by Stefan
  Esser. (Ilia)
- Fixed handling of session variable serialization on certain prefix
  characters. Reported by Stefan Esser. (Ilia)
- Fixed a NULL pointer dereference when processing invalid XML-RPC
  requests (Fixes CVE-2010-0397, bug #51288). (Raphael Geissert)
- Fixed 64-bit integer overflow in mhash_keygen_s2k(). (Clément LECIGNE, Stas)
- Fixed SplObjectStorage unserialization problems (CVE-2010-2225). (Stas)
- Fixed the mail.log ini setting when no filename was given. (Johannes)

- Fixed bug #52317 (Segmentation fault when using mail() on a rhel 4.x (only 64
  bit)). (Adam)
- Fixed bug #52262 (json_decode() shows no errors on invalid UTF-8).
  (Scott)
- Fixed bug #52240 (hash_copy() does not copy the HMAC key, causes wrong
  results and PHP crashes). (Felipe)
- Fixed bug #52238 (Crash when an Exception occured in iterator_to_array).
  (Johannes)
- Fixed bug #52193 (converting closure to array yields empty array). (Felipe)
- Fixed bug #52183 (Reflectionfunction reports invalid number of arguments for
  function aliases). (Felipe)
- Fixed bug #52162 (custom request header variables with numbers are removed).
  (Sriram Natarajan)
- Fixed bug #52160 (Invalid E_STRICT redefined constructor error). (Felipe)
- Fixed bug #52138 (Constants are parsed into the ini file for section names).
  (Felipe)
- Fixed bug #52115 (mysqli_result::fetch_all returns null, not an empty array).
  (Andrey)
- Fixed bug #52101 (dns_get_record() garbage in 'ipv6' field on Windows).
  (Pierre)
- Fixed bug #52082 (character_set_client & character_set_connection reset after
  mysqli_change_user()). (Andrey)
- Fixed bug #52043 (GD doesn't recognize latest libJPEG versions).
  (php at group dot apple dot com, Pierre)
- Fixed bug #52041 (Memory leak when writing on uninitialized variable returned
  from function). (Dmitry)
- Fixed bug #52060 (Memory leak when passing a closure to method_exists()).
  (Felipe)
- Fixed bug #52057 (ReflectionClass fails on Closure class). (Felipe)
- Fixed bug #52051 (handling of case sensitivity of old-style constructors
  changed in 5.3+). (Felipe)
- Fixed bug #52037 (Concurrent builds fail in install-programs). (seanius at
  debian dot org, Kalle)
- Fixed bug #52019 (make lcov doesn't support TESTS variable anymore). (Patrick)
- Fixed bug #52010 (open_basedir restrictions mismatch on vacuum command).
  (Ilia)
- Fixed bug #52001 (Memory allocation problems after using variable variables).
  (Dmitry)
- Fixed bug #51991 (spl_autoload and *nix support with namespace). (Felipe)
- Fixed bug #51943 (AIX: Several files are out of ANSI spec). (Kalle,
  coreystup at gmail dot com)
- Fixed bug #51911 (ReflectionParameter::getDefaultValue() memory leaks with
  constant array). (Felipe)
- Fixed bug #51905 (ReflectionParameter fails if default value is an array
  with an access to self::). (Felipe)
- Fixed bug #51899 (Parse error in parse_ini_file() function when empy value
  followed by no newline). (Felipe)
- Fixed bug #51844 (checkdnsrr does not support types other than MX). (Pierre)
- Fixed bug #51827 (Bad warning when register_shutdown_function called with
  wrong num of parameters). (Felipe)
- Fixed bug #51822 (Segfault with strange __destruct() for static class
  variables). (Dmitry)
- Fixed bug #51791 (constant() aborts execution when fail to check undefined
  constant). (Felipe)
- Fixed bug #51732 (Fileinfo __construct or open does not work with NULL).
  (Pierre)
- Fixed bug #51725 (xmlrpc_get_type() returns true on invalid dates). (Mike)
- Fixed bug #51723 (Content-length header is limited to 32bit integer with
  Apache2 on Windows). (Pierre)
- Fixed bug #51721 (mark DOMNodeList and DOMNamedNodeMap as Traversable).
  (David Zuelke)
- Fixed bug #51712 (Test mysql_mysqlnd_read_timeout_long must fail on MySQL4).
  (Andrey)
- Fixed bug #51697 (Unsafe operations in free_storage of SPL iterators,
  causes crash during shutdown). (Etienne)
- Fixed bug #51690 (Phar::setStub looks for case-sensitive
  __HALT_COMPILER()). (Ilia)
- Fixed bug #51688 (ini per dir crashes when invalid document root  are given).
  (Pierre)
- Fixed bug #51671 (imagefill does not work correctly for small images).
  (Pierre)
- Fixed bug #51670 (getColumnMeta causes segfault when re-executing query
  after calling nextRowset). (Pierrick)
- Fixed bug #51647 Certificate file without private key (pk in another file)
  doesn't work. (Andrey)
- Fixed bug #51629 (CURLOPT_FOLLOWLOCATION error message is misleading).
  (Pierre)
- Fixed bug #51627 (script path not correctly evaluated).
  (russell dot tempero at rightnow dot com)
- Fixed bug #51624 (Crash when calling mysqli_options()). (Felipe)
- Fixed bug #51615 (PHP crash with wrong HTML in SimpleXML). (Felipe)
- Fixed bug #51609 (pg_copy_to: Invalid results when using fourth parameter).
  (Felipe)
- Fixed bug #51608 (pg_copy_to: WARNING: nonstandard use of \\ in a string
  literal). (cbandy at jbandy dot com)
- Fixed bug #51607 (pg_copy_from does not allow schema in the tablename
  argument). (cbandy at jbandy dot com)
- Fixed bug #51605 (Mysqli - zombie links). (Andrey)
- Fixed bug #51604 (newline in end of header is shown in start of message).
  (Daniel Egeberg)
- Fixed bug #51590 (JSON_ERROR_UTF8 is undefined). (Felipe)
- Fixed bug #51583 (Bus error due to wrong alignment in mysqlnd). (Rainer Jung)
- Fixed bug #51582 (Don't assume UINT64_C it's ever available).
  (reidrac at usebox dot net, Pierre)
- Fixed bug #51577 (Uninitialized memory reference with oci_bind_array_by_name)
  (Oracle Corp.)
- Fixed bug #51562 (query timeout in mssql can not be changed per query).
  (ejsmont dot artur at gmail dot com)
- Fixed bug #51552 (debug_backtrace() causes segmentation fault and/or memory
  issues). (Dmitry)
- Fixed bug #51445 (var_dump() invalid/slow *RECURSION* detection). (Felipe)
- Fixed bug #51435 (Missing ifdefs / logic bug in crypt code cause compile
  errors). (Felipe)
- Fixed bug #51424 (crypt() function hangs after 3rd call). (Pierre, Sriram)
- Fixed bug #51394 (Error line reported incorrectly if error handler throws an
  exception). (Stas)
- Fixed bug #51393 (DateTime::createFromFormat() fails if format string contains
  timezone). (Adam)
- Fixed bug #51347 (mysqli_close / connection memory leak). (Andrey, Johannes)
- Fixed bug #51338 (URL-Rewriter is still enabled if use_only_cookies is
  on). (Ilia, j dot jeising at gmail dot com)
- Fixed bug #51291 (oci_error doesn't report last error when called two times)
  (Oracle Corp.)
- Fixed bug #51276 (php_load_extension() is missing when HAVE_LIBDL is
  undefined). (Tony)
- Fixed bug #51273 (Faultstring property does not exist when the faultstring is
  empty) (Ilia, dennis at transip dot nl)
- Fixed bug #51269 (zlib.output_compression Overwrites Vary Header). (Adam)
- Fixed bug #51257 (CURL_VERSION_LARGEFILE incorrectly used after libcurl
  version 7.10.1). (aron dot ujvari at microsec dot hu)
- Fixed bug #51242 (Empty mysql.default_port does not default to 3306 anymore,
  but 0). (Adam)
- Fixed bug #51237 (milter SAPI crash on startup). (igmar at palsenberg dot com)
- Fixed bug #51213 (pdo_mssql is trimming value of the money column). (Ilia,
  alexr at oplot dot com)
- Fixed bug #51190 (ftp_put() returns false when transfer was successful).
  (Ilia)
- Fixed bug #51183 (ext/date/php_date.c fails to compile with Sun Studio).
  (Sriram Natarajan)
- Fixed bug #51176 (Static calling in non-static method behaves like $this->).
  (Felipe)
- Fixed bug #51171 (curl_setopt() doesn't output any errors or warnings when
  an invalid option is provided). (Ilia)
- Fixed bug #51128 (imagefill() doesn't work with large images). (Pierre)
- Fixed bug #51096 ('last day' and 'first day' are handled incorrectly when
  parsing date strings). (Derick)
- Fixed bug #51086 (DBA DB4 doesn't work with Berkeley DB 4.8). (Chris Jones)
- Fixed bug #51062 (DBA DB4 uses mismatched headers and libraries). (Chris
  Jones)
- Fixed bug #51026 (mysqli_ssl_set not working). (Andrey)
- Fixed bug #51023 (filter doesn't detect int overflows with GCC 4.4).
  (Raphael Geissert)
- Fixed bug #50999 (unaligned memory access in dba_fetch()). (Felipe)
- Fixed bug #50976 (Soap headers Authorization not allowed).
  (Brain France, Dmitry)
- Fixed bug #50828 (DOMNotation is not subclass of DOMNode). (Rob)
- Fixed bug #50810 (property_exists does not work for private). (Felipe)
- Fixed bug #50762 (in WSDL mode Soap Header handler function only being called
  if defined in WSDL). (mephius at gmail dot com)
- Fixed bug #50731 (Inconsistent namespaces sent to functions registered with
  spl_autoload_register). (Felipe)
- Fixed bug #50563 (removing E_WARNING from parse_url). (ralph at smashlabs dot
  com, Pierre)
- Fixed bug #50578 (incorrect shebang in phar.phar). (Fedora at FamilleCollet
  dot com)
- Fixed bug #50392 (date_create_from_format enforces 6 digits for 'u' format
  character). (Derick)
- Fixed bug #50383 (Exceptions thrown in __call / __callStatic do not include
  file and line in trace). (Felipe)
- Fixed bug #50358 (Compile failure compiling ext/phar/util.lo). (Felipe)
- Fixed bug #50101 (name clash between global and local variable).
  (patch by yoarvi at gmail dot com)
- Fixed bug #50055 (DateTime::sub() allows 'relative' time modifications).
  (Derick)
- Fixed bug #51002 (fix possible memory corruption with very long names).
  (Pierre)
- Fixed bug #49893 (Crash while creating an instance of Zend_Mail_Storage_Pop3).
  (Dmitry)
- Fixed bug #49819 (STDOUT losing data with posix_isatty()). (Mike)
- Fixed bug #49778 (DateInterval::format("%a") is always zero when an interval
  is created from an ISO string). (Derick)
- Fixed bug #49700 (memory leaks in php_date.c if garbage collector is
  enabled). (Dmitry)
- Fixed bug #49576 (FILTER_VALIDATE_EMAIL filter needs updating) (Rasmus)
- Fixed bug #49490 (XPath namespace prefix conflict). (Rob)
- Fixed bug #49429 (odbc_autocommit doesn't work). (Felipe)
- Fixed bug #49320 (PDO returns null when SQLite connection fails). (Felipe)
- Fixed bug #49234 (mysqli_ssl_set not found). (Andrey)
- Fixed bug #49216 (Reflection doesn't seem to work properly on MySqli).
  (Andrey)
- Fixed bug #49192 (PHP crashes when GC invoked on COM object). (Stas)
- Fixed bug #49081 (DateTime::diff() mistake if start in January and interval >
  28 days). (Derick)
- Fixed bug #49059 (DateTime::diff() repeats previous sub() operation).
  (yoarvi@gmail.com, Derick)
- Fixed bug #48983 (DomDocument : saveHTMLFile wrong charset). (Rob)
- Fixed bug #48930 (__COMPILER_HALT_OFFSET__ incorrect in PHP >= 5.3). (Felipe)
- Fixed bug #48902 (Timezone database fallback map is outdated). (Derick)
- Fixed bug #48781 (Cyclical garbage collector memory leak). (Dmitry)
- Fixed bug #48601 (xpath() returns FALSE for legitimate query). (Rob)
- Fixed bug #48361 (SplFileInfo::getPathInfo should return the
  parent dir). (Etienne)
- Fixed bug #48289 (iconv_mime_encode() quoted-printable scheme is broken).
  (Adam, patch from hiroaki dot kawai at gmail dot com).
- Fixed bug #47842 (sscanf() does not support 64-bit values). (Mike)
- Fixed bug #46111 (Some timezone identifiers can not be parsed). (Derick)
- Fixed bug #45808 (stream_socket_enable_crypto() blocks and eats CPU).
  (vincent at optilian dot com)
- Fixed bug #43233 (sasl support for ldap on Windows). (Pierre)
- Fixed bug #35673 (formatOutput does not work with saveHTML). (Rob)
- Fixed bug #33210 (getimagesize() fails to detect width/height on certain
  JPEGs). (Ilia)

04 Mar 2010, PHP 5.3.2

- Upgraded bundled sqlite to version 3.6.22. (Ilia)
- Upgraded bundled libmagic to version 5.03. (Mikko)
- Upgraded bundled PCRE to version 8.00. (Scott)
- Updated timezone database to version 2010.3. (Derick)

- Improved LCG entropy. (Rasmus, Samy Kamkar)
- Improved crypt support for edge cases (UFC compatibility). (Solar Designer,
  Joey, Pierre)

- Reverted fix for bug #49521 (PDO fetchObject sets values before calling
  constructor). (Pierrick, Johannes)

- Changed gmp_strval() to use full range from 2 to 62, and -2 to -36. FR #50283
  (David Soria Parra)
- Changed "post_max_size" php.ini directive to allow unlimited post size by
  setting it to 0. (Rasmus)
- Changed tidyNode class to disallow manual node creation. (Pierrick)

- Removed automatic file descriptor unlocking happening on shutdown and/or
  stream close (on all OSes). (Tony, Ilia)

- Added libpng 1.4.0 support. (Pierre)
- Added support for DISABLE_AUTHENTICATOR for imap_open. (Pierre)
- Added missing host validation for HTTP urls inside FILTER_VALIDATE_URL.
  (Ilia)
- Added stream_resolve_include_path(). (Mikko)
- Added INTERNALDATE support to imap_append. (nick at mailtrust dot com)
- Added support for SHA-256 and SHA-512 to php's crypt. (Pierre)
- Added realpath_cache_size() and realpath_cache_get() functions. (Stas)
- Added FILTER_FLAG_STRIP_BACKTICK option to the filter extension. (Ilia)
- Added protection for $_SESSION from interrupt corruption and improved
  "session.save_path" check. (Stas)
- Added LIBXML_PARSEHUGE constant to override the maximum text size of a
  single text node when using libxml2.7.3+. (Kalle)
- Added ReflectionMethod::setAccessible() for invoking non-public methods
  through the Reflection API. (Sebastian)
- Added Collator::getSortKey for intl extension. (Stas)
- Added support for CURLOPT_POSTREDIR. FR #49571. (Sriram Natarajan)
- Added support for CURLOPT_CERTINFO. FR #49253.
  (Linus Nielsen Feltzing <linus@haxx.se>)
- Added client-side server name indication support in openssl. (Arnaud)

- Improved fix for bug #50006 (Segfault caused by uksort()). (Stas)

- Fixed mysqlnd hang when queries exactly 16777214 bytes long are sent. (Andrey)
- Fixed incorrect decoding of 5-byte BIT sequences in mysqlnd. (Andrey)
- Fixed error_log() to be binary safe when using message_type 3. (Jani)
- Fixed unnecessary invocation of setitimer when timeouts have been disabled.
  (Arvind Srinivasan)
- Fixed memory leak in extension loading when an error occurs on Windows.
  (Pierre)
- Fixed safe_mode validation inside tempnam() when the directory path does
  not end with a /). (Martin Jansen)
- Fixed a possible open_basedir/safe_mode bypass in session extension
  identified by Grzegorz Stachowiak. (Ilia)
- Fixed possible crash when a error/warning is raised during php startup.
  (Pierre)
- Fixed possible bad behavior of rename on windows when used with symbolic
  links or invalid paths. (Pierre)
- Fixed error output to stderr on Windows. (Pierre)
- Fixed memory leaks in is_writable/readable/etc on Windows. (Pierre)
- Fixed memory leaks in the ACL function on Windows. (Pierre)
- Fixed memory leak in the realpath cache on Windows. (Pierre)
- Fixed memory leak in zip_close. (Pierre)
- Fixed crypt's blowfish sanity check of the "setting" string, to reject
  iteration counts encoded as 36 through 39. (Solar Designer, Joey, Pierre)

- Fixed bug #51059 (crypt crashes when invalid salt are given). (Pierre)
- Fixed bug #50952 (allow underscore _ in constants parsed in php.ini files).
  (Jani)
- Fixed bug #50940 (Custom content-length set incorrectly in Apache SAPIs).
  (Brian France, Rasmus)
- Fixed bug #50930 (Wrong date by php_date.c patch with ancient gcc/glibc
  versions). (Derick)
- Fixed bug #50907 (X-PHP-Originating-Script adding two new lines in *NIX).
  (Ilia)
- Fixed bug #50859 (build fails with openssl 1.0 due to md2 deprecation).
  (Ilia, hanno at hboeck dot de)
- Fixed bug #50847 (strip_tags() removes all tags greater then 1023 bytes
  long). (Ilia)
- Fixed bug #50829 (php.ini directive pdo_mysql.default_socket is ignored).
  (Ilia)
- Fixed bug #50832 (HTTP fopen wrapper does not support passwordless HTTP
  authentication). (Jani)
- Fixed bug #50787 (stream_set_write_buffer() has no effect on socket streams).
  (vnegrier at optilian dot com, Ilia)
- Fixed bug #50761 (system.multiCall crashes in xmlrpc extension).
  (hiroaki dot kawai at gmail dot com, Ilia)
- Fixed bug #50756 (CURLOPT_FTP_SKIP_PASV_IP does not exist). (Sriram)
- Fixed bug #50732 (exec() adds single byte twice to $output array). (Ilia)
- Fixed bug #50728 (All PDOExceptions hardcode 'code' property to 0).
  (Joey, Ilia)
- Fixed bug #50723 (Bug in garbage collector causes crash). (Dmitry)
- Fixed bug #50690 (putenv does not set ENV when the value is only one char).
  (Pierre)
- Fixed bug #50680 (strtotime() does not support eighth ordinal number). (Ilia)
- Fixed bug #50661 (DOMDocument::loadXML does not allow UTF-16). (Rob)
- Fixed bug #50657 (copy() with an empty (zero-byte) HTTP source succeeds but
  returns false). (Ilia)
- Fixed bug #50636 (MySQLi_Result sets values before calling constructor).
  (Pierrick)
- Fixed bug #50632 (filter_input() does not return default value if the
  variable does not exist). (Ilia)
- Fixed bug #50576 (XML_OPTION_SKIP_TAGSTART option has no effect). (Pierrick)
- Fixed bug #50558 (Broken object model when extending tidy). (Pierrick)
- Fixed bug #50540 (Crash while running ldap_next_reference test cases).
  (Sriram)
- Fixed bug #50519 (segfault in garbage collection when using set_error_handler
  and DomDocument). (Dmitry)
- Fixed bug #50508 (compile failure: Conflicting HEADER type declarations).
  (Jani)
- Fixed bug #50496 (Use of <stdbool.h> is valid only in a c99 compilation
  environment. (Sriram)
- Fixed bug #50464 (declare encoding doesn't work within an included file).
  (Felipe)
- Fixed bug #50458 (PDO::FETCH_FUNC fails with Closures). (Felipe, Pierrick)
- Fixed bug #50445 (PDO-ODBC stored procedure call from Solaris 64-bit causes
  seg fault). (davbrown4 at yahoo dot com, Felipe)
- Fixed bug #50416 (PROCEDURE db.myproc can't return a result set in the given
  context). (Andrey)
- Fixed bug #50394 (Reference argument converted to value in __call). (Stas)
- Fixed bug #50351 (performance regression handling objects, ten times slower
  in 5.3 than in 5.2). (Dmitry)
- Fixed bug #50392 (date_create_from_format() enforces 6 digits for 'u'
  format character). (Ilia)
- Fixed bug #50345 (nanosleep not detected properly on some solaris versions).
  (Jani)
- Fixed bug #50340 (php.ini parser does not allow spaces in ini keys). (Jani)
- Fixed bug #50334 (crypt ignores sha512 prefix). (Pierre)
- Fixed bug #50323 (Allow use of ; in values via ;; in PDO DSN).
  (Ilia, Pierrick)
- Fixed bug #50285 (xmlrpc does not preserve keys in encoded indexed arrays).
  (Felipe)
- Fixed bug #50282 (xmlrpc_encode_request() changes object into array in
  calling function). (Felipe)
- Fixed bug #50267 (get_browser(null) does not use HTTP_USER_AGENT). (Jani)
- Fixed bug #50266 (conflicting types for llabs). (Jani)
- Fixed bug #50261 (Crash When Calling Parent Constructor with
  call_user_func()). (Dmitry)
- Fixed bug #50255 (isset() and empty() silently casts array to object).
  (Felipe)
- Fixed bug #50240 (pdo_mysql.default_socket in php.ini shouldn't used
  if it is empty). (foutrelis at gmail dot com, Ilia)
- Fixed bug #50231 (Socket path passed using --with-mysql-sock is ignored when
  mysqlnd is enabled). (Jani)
- Fixed bug #50219 (soap call Segmentation fault on a redirected url).
  (Pierrick)
- Fixed bug #50212 (crash by ldap_get_option() with LDAP_OPT_NETWORK_TIMEOUT).
  (Ilia, shigeru_kitazaki at cybozu dot co dot jp)
- Fixed bug #50209 (Compiling with libedit cannot find readline.h).
  (tcallawa at redhat dot com)
- Fixed bug #50207 (segmentation fault when concatenating very large strings on
  64bit linux). (Ilia)
- Fixed bug #50196 (stream_copy_to_stream() produces warning when source is
  not file). (Stas)
- Fixed bug #50195 (pg_copy_to() fails when table name contains schema. (Ilia)
- Fixed bug #50185 (ldap_get_entries() return false instead of an empty array
  when there is no error). (Jani)
- Fixed bug #50174 (Incorrectly matched docComment). (Felipe)
- Fixed bug #50168 (FastCGI fails with wrong error on HEAD request to
  non-existant file). (Dmitry)
- Fixed bug #50162 (Memory leak when fetching timestamp column from Oracle
  database). (Felipe)
- Fixed bug #50159 (wrong working directory in symlinked files). (Dmitry)
- Fixed bug #50158 (FILTER_VALIDATE_EMAIL fails with valid addresses
  containing = or ?). (Pierrick)
- Fixed bug #50152 (ReflectionClass::hasProperty behaves like isset() not
  property_exists). (Felipe)
- Fixed bug #50146 (property_exists: Closure object cannot have properties).
  (Felipe)
- Fixed bug #50145 (crash while running bug35634.phpt). (Felipe)
- Fixed bug #50140 (With default compilation option, php symbols are unresolved
  for nsapi). (Uwe Schindler)
- Fixed bug #50087 (NSAPI performance improvements). (Uwe Schindler)
- Fixed bug #50073 (parse_url() incorrect when ? in fragment). (Ilia)
- Fixed bug #50023 (pdo_mysql doesn't use PHP_MYSQL_UNIX_SOCK_ADDR). (Ilia)
- Fixed bug #50005 (Throwing through Reflection modified Exception object
  makes segmentation fault). (Felipe)
- Fixed bug #49990 (SNMP3 warning message about security level printed twice).
  (Jani)
- Fixed bug #49985 (pdo_pgsql prepare() re-use previous aborted
  transaction). (ben dot pineau at gmail dot com, Ilia, Matteo)
- Fixed bug #49938 (Phar::isBuffering() returns inverted value). (Greg)
- Fixed bug #49936 (crash with ftp stream in php_stream_context_get_option()).
  (Pierrick)
- Fixed bug #49921 (Curl post upload functions changed). (Ilia)
- Fixed bug #49866 (Making reference on string offsets crashes PHP). (Dmitry)
- Fixed bug #49855 (import_request_variables() always returns NULL). (Ilia,
  sjoerd at php dot net)
- Fixed bug #49851, #50451 (http wrapper breaks on 1024 char long headers).
  (Ilia)
- Fixed bug #49800 (SimpleXML allow (un)serialize() calls without warning).
  (Ilia, wmeler at wp-sa dot pl)
- Fixed bug #49719 (ReflectionClass::hasProperty returns true for a private
  property in base class). (Felipe)
- Fixed bug #49677 (ini parser crashes with apache2 and using ${something}
  ini variables). (Jani)
- Fixed bug #49660 (libxml 2.7.3+ limits text nodes to 10MB). (Felipe)
- Fixed bug #49647 (DOMUserData does not exist). (Rob)
- Fixed bug #49600 (imageTTFText text shifted right). (Takeshi Abe)
- Fixed bug #49585 (date_format buffer not long enough for >4 digit years).
  (Derick, Adam)
- Fixed bug #49560 (oci8: using LOBs causes slow PHP shutdown). (Oracle Corp.)
- Fixed bug #49521 (PDO fetchObject sets values before calling constructor).
  (Pierrick)
- Fixed bug #49472 (Constants defined in Interfaces can be overridden).
  (Felipe)
- Fixed bug #49463 (setAttributeNS fails setting default namespace). (Rob)
- Fixed bug #49244 (Floating point NaN cause garbage characters). (Sjoerd)
- Fixed bug #49224 (Compile error due to old DNS functions on AIX systems).
  (Scott)
- Fixed bug #49174 (crash when extending PDOStatement and trying to set
  queryString property). (Felipe)
- Fixed bug #48811 (Directives in PATH section do not get applied to
  subdirectories). (Patch by: ct at swin dot edu dot au)
- Fixed bug #48590 (SoapClient does not honor max_redirects). (Sriram)
- Fixed bug #48190 (Content-type parameter "boundary" is not case-insensitive
  in HTTP uploads). (Ilia)
- Fixed bug #47848 (importNode doesn't preserve attribute namespaces). (Rob)
- Fixed bug #47409 (extract() problem with array containing word "this").
  (Ilia, chrisstocktonaz at gmail dot com)
- Fixed bug #47281 ($php_errormsg is limited in size of characters)
  (Oracle Corp.)
- Fixed bug #46478 (htmlentities() uses obsolete mapping table for character
  entity references). (Moriyoshi)
- Fixed bug #45599 (strip_tags() truncates rest of string with invalid
  attribute). (Ilia, hradtke)
- Fixed bug #45120 (PDOStatement->execute() returns true then false for same
  statement). (Pierrick)
- Fixed bug #44827 (define() allows :: in constant names). (Ilia)
- Fixed bug #44098 (imap_utf8() returns only capital letters).
  (steffen at dislabs dot de, Pierre)
- Fixed bug #34852 (Failure in odbc_exec() using oracle-supplied odbc
  driver). (tim dot tassonis at trivadis dot com)

19 Nov 2009, PHP 5.3.1
- Upgraded bundled sqlite to version 3.6.19. (Scott)
- Updated timezone database to version 2009.17 (2009q). (Derick)

- Changed ini file directives [PATH=](on Win32) and [HOST=](on all) to be case
  insensitive. (garretts)

- Restored shebang line check to CGI sapi (not checked by scanner anymore).
  (Jani)

- Added "max_file_uploads" INI directive, which can be set to limit the
  number of file uploads per-request to 20 by default, to prevent possible
  DOS via temporary file exhaustion. (Ilia)
- Added missing sanity checks around exif processing. (Ilia)
- Added error constant when json_encode() detects an invalid UTF-8 sequence.
  (Scott)
- Added support for ACL on Windows for thread safe SAPI (Apache2 for example)
  and fix its support on NTS. (Pierre)

- Improved symbolic, mounted volume and junctions support for realpath on
  Windows. (Pierre)
- Improved readlink on Windows, suppress \??\ and use the drive syntax only.
  (Pierre)
- Improved dns_get_record() AAAA support on windows. Always available when
  IPv6 is support is installed, format is now the same than on unix. (Pierre)
- Improved the DNS functions on OSX to use newer APIs, also use Bind 9 API
  where available on other platforms. (Scott)
- Improved shared extension loading on OSX to use the standard Unix dlopen()
  API. (Scott)

- Fixed crash in com_print_typeinfo when an invalid typelib is given. (Pierre)
- Fixed a safe_mode bypass in tempnam() identified by Grzegorz Stachowiak.
  (Rasmus)
- Fixed a open_basedir bypass in posix_mkfifo() identified by Grzegorz
  Stachowiak.  (Rasmus)
- Fixed certificate validation inside php_openssl_apply_verification_policy
  (Ryan Sleevi, Ilia)
- Fixed crash in SQLiteDatabase::ArrayQuery() and SQLiteDatabase::SingleQuery()
  when calling using Reflection. (Felipe)
- Fixed crash when instantiating PDORow and PDOStatement through Reflection.
  (Felipe)
- Fixed sanity check for the color index in imagecolortransparent. (Pierre)
- Fixed scandir/readdir when used mounted points on Windows. (Pierre)
- Fixed zlib.deflate compress filter to actually accept level parameter. (Jani)
- Fixed leak on error in popen/exec (and related functions) on Windows.
  (Pierre)
- Fixed possible bad caching of symlinked directories in the realpath cache
  on Windows. (Pierre)
- Fixed atime and mtime in stat related functions on Windows. (Pierre)
- Fixed spl_autoload_unregister/spl_autoload_functions wrt. Closures and
  Functors. (Christian Seiler)
- Fixed open_basedir circumvention for "mail.log" ini directive.
  (Maksymilian Arciemowicz, Stas)
- Fixed signature generation/validation for zip archives in ext/phar. (Greg)
- Fixed memory leak in stream_is_local(). (Felipe, Tony)
- Fixed BC break in mime_content_type(), removes the content encoding. (Scott)

- Fixed PECL bug #16842 (oci_error return false when NO_DATA_FOUND is raised).
  (Chris Jones)

- Fixed bug #50063 (safe_mode_include_dir fails). (Johannes, christian at
  elmerot dot se)
- Fixed bug #50052 (Different Hashes on Windows and Linux on wrong Salt size).
  (Pierre)
- Fixed bug #49986 (Missing ICU DLLs on windows package). (Pierre)
- Fixed bug #49910 (no support for ././@LongLink for long filenames in phar
  tar support). (Greg)
- Fixed bug #49908 (throwing exception in __autoload crashes when interface
  is not defined). (Felipe)
- Fixed bug #49847 (exec() fails to return data inside 2nd parameter, given
  output lines >4095 bytes). (Ilia)
- Fixed bug #49809 (time_sleep_until() is not available on OpenSolaris). (Jani)
- Fixed bug #49757 (long2ip() can return wrong value in a multi-threaded
  applications). (Ilia, Florian Anderiasch)
- Fixed bug #49738 (calling mcrypt after mcrypt_generic_deinit crashes).
  (Sriram Natarajan)
- Fixed bug #49732 (crashes when using fileinfo when timestamp conversion
  fails). (Pierre)
- Fixed bug #49698 (Unexpected change in strnatcasecmp()). (Rasmus)
- Fixed bug #49630 (imap_listscan function missing). (Felipe)
- Fixed bug #49572 (use of C++ style comments causes build failure).
  (Sriram Natarajan)
- Fixed bug #49531 (CURLOPT_INFILESIZE sometimes causes warning "CURLPROTO_FILE
  cannot be set"). (Felipe)
- Fixed bug #49517 (cURL's CURLOPT_FILE prevents file from being deleted after
  fclose). (Ilia)
- Fixed bug #49470 (FILTER_SANITIZE_EMAIL allows disallowed characters).
  (Ilia)
- Fixed bug #49447 (php engine need to correctly check for socket API
  return status on windows). (Sriram Natarajan)
- Fixed bug #49391 (ldap.c utilizing deprecated ldap_modify_s). (Ilia)
- Fixed bug #49372 (segfault in php_curl_option_curl). (Pierre)
- Fixed bug #49361 (wordwrap() wraps incorrectly on end of line boundaries).
  (Ilia, code-it at mail dot ru)
- Fixed bug #49306 (inside pdo_mysql default socket settings are ignored).
  (Ilia)
- Fixed bug #49289 (bcmath module doesn't compile with phpize configure).
  (Jani)
- Fixed bug #49286 (php://input (php_stream_input_read) is broken). (Jani)
- Fixed bug #49269 (Ternary operator fails on Iterator object when used inside
  foreach declaration). (Etienne, Dmitry)
- Fixed bug #49236 (Missing PHP_SUBST(PDO_MYSQL_SHARED_LIBADD)). (Jani)
- Fixed bug #49223 (Inconsistency using get_defined_constants). (Garrett)
- Fixed bug #49193 (gdJpegGetVersionString() inside gd_compact identifies
  wrong type in declaration). (Ilia)
- Fixed bug #49183 (dns_get_record does not return NAPTR records). (Pierre)
- Fixed bug #49144 (Import of schema from different host transmits original
  authentication details). (Dmitry)
- Fixed bug #49142 (crash when exception thrown from __tostring()).
  (David Soria Parra)
- Fixed bug #49132 (posix_times returns false without error).
  (phpbugs at gunnu dot us)
- Fixed bug #49125 (Error in dba_exists C code). (jdornan at stanford dot edu)
- Fixed bug #49122 (undefined reference to mysqlnd_stmt_next_result on compile
  with --with-mysqli and MySQL 6.0). (Jani)
- Fixed bug #49108 (2nd scan_dir produces segfault). (Felipe)
- Fixed bug #49098 (mysqli segfault on error). (Rasmus)
- Fixed bug #49095 (proc_get_status['exitcode'] fails on win32). (Felipe)
- Fixed bug #49092 (ReflectionFunction fails to work with functions in fully
  qualified namespaces). (Kalle, Jani)
- Fixed bug #49074 (private class static fields can be modified by using
  reflection). (Jani)
- Fixed bug #49072 (feof never returns true for damaged file in zip). (Pierre)
- Fixed bug #49065 ("disable_functions" php.ini option does not work on
  Zend extensions). (Stas)
- Fixed bug #49064 (--enable-session=shared does not work: undefined symbol:
  php_url_scanner_reset_vars). (Jani)
- Fixed bug #49056 (parse_ini_file() regression in 5.3.0 when using non-ASCII
  strings as option keys). (Jani)
- Fixed bug #49052 (context option headers freed too early when using
  --with-curlwrappers). (Jani)
- Fixed bug #49047 (The function touch() fails on directories on Windows).
  (Pierre)
- Fixed bug #49032 (SplFileObject::fscanf() variables passed by reference).
  (Jani)
- Fixed bug #49027 (mysqli_options() doesn't work when using mysqlnd). (Andrey)
- Fixed bug #49026 (proc_open() can bypass safe_mode_protected_env_vars
  restrictions). (Ilia)
- Fixed bug #49020 (phar misinterprets ustar long filename standard).
  (Greg)
- Fixed bug #49018 (phar tar stores long filenames wit prefix/name reversed).
  (Greg)
- Fixed bug #49014 (dechunked filter broken when serving more than 8192 bytes
  in a chunk). (andreas dot streichardt at globalpark dot com, Ilia)
- Fixed bug #49012 (phar tar signature algorithm reports as Unknown (0) in
  getSignature() call). (Greg)
- Fixed bug #49000 (PHP CLI in Interactive mode (php -a) crashes
  when including files from function). (Stas)
- Fixed bug #48994 (zlib.output_compression does not output HTTP headers when
  set to a string value). (Jani)
- Fixed bug #48980 (Crash when compiling with pdo_firebird). (Felipe)
- Fixed bug #48962 (cURL does not upload files with specified filename).
  (Ilia)
- Fixed bug #48929 (Double \r\n after HTTP headers when "header" context
  option is an array). (David Zülke)
- Fixed bug #48913 (Too long error code strings in pdo_odbc driver).
  (naf at altlinux dot ru, Felipe)
- Fixed bug #48912 (Namespace causes unexpected strict behaviour with
  extract()). (Dmitry)
- Fixed bug #48909 (Segmentation fault in mysqli_stmt_execute()). (Andrey)
- Fixed bug #48899 (is_callable returns true even if method does not exist in
  parent class). (Felipe)
- Fixed bug #48893 (Problems compiling with Curl). (Felipe)
- Fixed bug #48880 (Random Appearing open_basedir problem). (Rasmus, Gwynne)
- Fixed bug #48872 (string.c: errors: duplicate case values). (Kalle)
- Fixed bug #48854 (array_merge_recursive modifies arrays after first one).
  (Felipe)
- Fixed bug #48805 (IPv6 socket transport is not working). (Ilia)
- Fixed bug #48802 (printf() returns incorrect outputted length). (Jani)
- Fixed bug #48791 (open office files always reported as corrupted). (Greg)
- Fixed bug #48788 (RecursiveDirectoryIterator doesn't descend into symlinked
  directories). (Ilia)
- Fixed bug #48783 (make install will fail saying phar file exists). (Greg)
- Fixed bug #48774 (SIGSEGVs when using curl_copy_handle()).
  (Sriram Natarajan)
- Fixed bug #48771 (rename() between volumes fails and reports no error on
  Windows). (Pierre)
- Fixed bug #48768 (parse_ini_*() crash with INI_SCANNER_RAW). (Jani)
- Fixed bug #48763 (ZipArchive produces corrupt archive). (dani dot church at
  gmail dot com, Pierre)
- Fixed bug #48762 (IPv6 address filter still rejects valid address). (Felipe)
- Fixed bug #48757 (ReflectionFunction::invoke() parameter issues). (Kalle)
- Fixed bug #48754 (mysql_close() crash php when no handle specified).
  (Johannes, Andrey)
- Fixed bug #48752 (Crash during date parsing with invalid date). (Pierre)
- Fixed bug #48746 (Unable to browse directories within Junction Points).
  (Pierre, Kanwaljeet Singla)
- Fixed bug #48745 (mysqlnd: mysql_num_fields returns wrong column count for
  mysql_list_fields). (Andrey)
- Fixed bug #48740 (PHAR install fails when INSTALL_ROOT is not the final
  install location). (james dot cohen at digitalwindow dot com, Greg)
- Fixed bug #48733 (CURLOPT_WRITEHEADER|CURLOPT_FILE|CURLOPT_STDERR warns on
  files that have been opened with r+). (Ilia)
- Fixed bug #48719 (parse_ini_*(): scanner_mode parameter is not checked for
  sanity). (Jani)
- Fixed bug #48718 (FILTER_VALIDATE_EMAIL does not allow numbers in domain
  components). (Ilia)
- Fixed bug #48681 (openssl signature verification for tar archives broken).
  (Greg)
- Fixed bug #48660 (parse_ini_*(): dollar sign as last character of value
  fails). (Jani)
- Fixed bug #48645 (mb_convert_encoding() doesn't understand hexadecimal
  html-entities). (Moriyoshi)
- Fixed bug #48637 ("file" fopen wrapper is overwritten when using
  --with-curlwrappers). (Jani)
- Fixed bug #48608 (Invalid libreadline version not detected during configure).
  (Jani)
- Fixed bug #48400 (imap crashes when closing stream opened with
  OP_PROTOTYPE flag). (Jani)
- Fixed bug #48377 (error message unclear on converting phar with existing
  file). (Greg)
- Fixed bug #48247 (Infinite loop and possible crash during startup with
  errors when errors are logged). (Jani)
- Fixed bug #48198 error: 'MYSQLND_LLU_SPEC' undeclared. Cause for #48780 and
  #46952 - both fixed too. (Andrey)
- Fixed bug #48189 (ibase_execute error in return param). (Kalle)
- Fixed bug #48182 (ssl handshake fails during asynchronous socket connection).
  (Sriram Natarajan)
- Fixed bug #48116 (Fixed build with Openssl 1.0). (Pierre,
  Al dot Smith at aeschi dot ch dot eu dot org)
- Fixed bug #48057 (Only the date fields of the first row are fetched, others
  are empty). (info at programmiernutte dot net)
- Fixed bug #47481 (natcasesort() does not sort extended ASCII characters
  correctly). (Herman Radtke)
- Fixed bug #47351 (Memory leak in DateTime). (Derick, Tobias John)
- Fixed bug #47273 (Encoding bug in SoapServer->fault). (Dmitry)
- Fixed bug #46682 (touch() afield returns different values on windows).
  (Pierre)
- Fixed bug #46614 (Extended MySQLi class gives incorrect empty() result).
  (Andrey)
- Fixed bug #46020 (with Sun Java System Web Server 7.0 on HPUX, #define HPUX).
  (Uwe Schindler)
- Fixed bug #45905 (imagefilledrectangle() clipping error).
  (markril at hotmail dot com, Pierre)
- Fixed bug #45554 (Inconsistent behavior of the u format char). (Derick)
- Fixed bug #45141 (setcookie will output expires years of >4 digits). (Ilia)
- Fixed bug #44683 (popen crashes when an invalid mode is passed). (Pierre)
- Fixed bug #43510 (stream_get_meta_data() does not return same mode as used
  in fopen). (Jani)
- Fixed bug #42434 (ImageLine w/ antialias = 1px shorter). (wojjie at gmail dot
  com, Kalle)
- Fixed bug #40013 (php_uname() does not return nodename on Netware (Guenter
  Knauf)
- Fixed bug #38091 (Mail() does not use FQDN when sending SMTP helo).
  (Kalle, Rick Yorgason)
- Fixed bug #28038 (Sent incorrect RCPT TO commands to SMTP server) (Garrett)
- Fixed bug #27051 (Impersonation with FastCGI does not exec process as
  impersonated user). (Pierre)


30 Jun 2009, PHP 5.3.0
- Upgraded bundled PCRE to version 7.9. (Nuno)
- Upgraded bundled sqlite to version 3.6.15. (Scott)

- Moved extensions to PECL (Derick, Lukas, Pierre, Scott):
  . ext/dbase
  . ext/fbsql
  . ext/fdf
  . ext/ncurses
  . ext/mhash (BC layer is now entirely within ext/hash)
  . ext/ming
  . ext/msql
  . ext/sybase (not maintained anymore, sybase_ct has to be used instead)

- Removed the experimental RPL (master/slave) functions from mysqli. (Andrey)
- Removed zend.ze1_compatibility_mode. (Dmitry)
- Removed all zend_extension_* php.ini directives. Zend extensions are now
  always loaded using zend_extension directive. (Derick)
- Removed special treatment of "/tmp" in sessions for open_basedir.
  Note: This undocumented behaviour was introduced in 5.2.2. (Alexey)
- Removed shebang line check from CGI sapi (checked by scanner). (Dmitry)

- Changed PCRE, Reflection and SPL extensions to be always enabled. (Marcus)
- Changed md5() to use improved implementation. (Solar Designer, Dmitry)
- Changed HTTP stream wrapper to accept any code between and including
  200 to 399 as successful. (Mike, Noah Fontes)
- Changed __call() to be invoked on private/protected method access, similar to
  properties and __get(). (Andrei)
- Changed dl() to be disabled by default. Enabled only when explicitly
  registered by the SAPI. Currently enabled with cli, cgi and embed SAPIs.
  (Dmitry)
- Changed opendir(), dir() and scandir() to use default context when no context
  argument is passed. (Sara)
- Changed open_basedir to allow tightening in runtime contexts. (Sara)
- Changed PHP/Zend extensions to use flexible build IDs. (Stas)
- Changed error level E_ERROR into E_WARNING in Soap extension methods
  parameter validation. (Felipe)
- Changed openssl info to show the shared library version number. (Scott)
- Changed floating point behaviour to consistently use double precision on all
  platforms and with all compilers. (Christian Seiler)
- Changed round() to act more intuitively when rounding to a certain precision
  and round very large and very small exponents correctly. (Christian Seiler)
- Changed session_start() to return false when session startup fails. (Jani)
- Changed property_exists() to check the existence of a property independent of
  accessibility (like method_exists()). (Felipe)
- Changed array_reduce() to allow mixed $initial (Christian Seiler)

- Improved PHP syntax and semantics:
  . Added lambda functions and closures. (Christian Seiler, Dmitry)
  . Added "jump label" operator (limited "goto"). (Dmitry, Sara)
  . Added NOWDOC syntax. (Gwynne Raskind, Stas, Dmitry)
  . Added HEREDOC syntax with double quotes. (Lars Strojny, Felipe)
  . Added support for using static HEREDOCs to initialize static variables and
    class members or constants. (Matt)
  . Improved syntax highlighting and consistency for variables in double-quoted
    strings and literal text in HEREDOCs and backticks. (Matt)
  . Added "?:" operator. (Marcus)
  . Added support for namespaces. (Dmitry, Stas, Gregory, Marcus)
  . Added support for Late Static Binding. (Dmitry, Etienne Kneuss)
  . Added support for __callStatic() magic method. (Sara)
  . Added forward_static_call(_array) to complete LSB. (Mike Lively)
  . Added support for dynamic access of static members using $foo::myFunc().
    (Etienne Kneuss)
  . Improved checks for callbacks. (Marcus)
  . Added __DIR__ constant. (Lars Strojny)
  . Added new error modes E_USER_DEPRECATED and E_DEPRECATED.
    E_DEPRECATED is used to inform about stuff being scheduled for removal
    in future PHP versions. (Lars Strojny, Felipe, Marcus)
  . Added "request_order" INI variable to control specifically $_REQUEST
    behavior. (Stas)
  . Added support for exception linking. (Marcus)
  . Added ability to handle exceptions in destructors. (Marcus)

- Improved PHP runtime speed and memory usage:
  . Substitute global-scope, persistent constants with their values at compile
    time. (Matt)
  . Optimized ZEND_SIGNED_MULTIPLY_LONG(). (Matt)
  . Removed direct executor recursion. (Dmitry)
  . Use fastcall calling convention in executor on x86. (Dmitry)
  . Use IS_CV for direct access to $this variable. (Dmitry)
  . Use ZEND_FREE() opcode instead of ZEND_SWITCH_FREE(IS_TMP_VAR). (Dmitry)
  . Lazy EG(active_symbol_table) initialization. (Dmitry)
  . Optimized ZEND_RETURN opcode to not allocate and copy return value if it is
    not used. (Dmitry)
  . Replaced all flex based scanners with re2c based scanners.
    (Marcus, Nuno, Scott)
  . Added garbage collector. (David Wang, Dmitry).
  . Improved PHP binary size and startup speed with GCC4 visibility control.
    (Nuno)
  . Improved engine stack implementation for better performance and stability.
    (Dmitry)
  . Improved memory usage by moving constants to read only memory.
    (Dmitry, Pierre)
  . Changed exception handling. Now each op_array doesn't contain
    ZEND_HANDLE_EXCEPTION opcode in the end. (Dmitry)
  . Optimized require_once() and include_once() by eliminating fopen(3) on
    second usage. (Dmitry)
  . Optimized ZEND_FETCH_CLASS + ZEND_ADD_INTERFACE into single
    ZEND_ADD_INTERFACE opcode. (Dmitry)
  . Optimized string searching for a single character.
    (Michal Dziemianko, Scott)
  . Optimized interpolated strings to use one less opcode. (Matt)

- Improved php.ini handling: (Jani)
  . Added ".htaccess" style user-defined php.ini files support for CGI/FastCGI.
  . Added support for special [PATH=/opt/httpd/www.example.com/] and
    [HOST=www.example.com] sections. Directives set in these sections can
    not be overridden by user-defined ini-files or during runtime.
  . Added better error reporting for php.ini syntax errors.
  . Allowed using full path to load modules using "extension" directive.
  . Allowed "ini-variables" to be used almost everywhere ini php.ini files.
  . Allowed using alphanumeric/variable indexes in "array" ini options.
  . Added 3rd optional parameter to parse_ini_file() to specify the scanning
    mode of INI_SCANNER_NORMAL or INI_SCANNER_RAW. In raw mode option values
    and section values are treated as-is.
  . Fixed get_cfg_var() to be able to return "array" ini options.
  . Added optional parameter to ini_get_all() to only retrieve the current
    value. (Hannes)

- Improved Windows support:
  . Update all libraries to their latest stable version. (Pierre, Rob, Liz,
    Garrett).
  . Added Windows support for stat(), touch(), filemtime(), filesize() and
    related functions. (Pierre)
  . Re-added socket_create_pair() for Windows in sockets extension. (Kalle)
  . Added inet_pton() and inet_ntop() also for Windows platforms.
    (Kalle, Pierre)
  . Added mcrypt_create_iv() for Windows platforms. (Pierre)
  . Added ACL Cache support on Windows.
    (Kanwaljeet Singla, Pierre, Venkat Raman Don)
  . Added constants based on Windows' GetVersionEx information.
    PHP_WINDOWS_VERSION_* and PHP_WINDOWS_NT_*. (Pierre)
  . Added support for ACL (is_writable, is_readable, reports now correct
    results) on Windows. (Pierre, Venkat Raman Don, Kanwaljeet Singla)
  . Added support for fnmatch() on Windows. (Pierre)
  . Added support for time_nanosleep() and time_sleep_until() on Windows.
    (Pierre)
  . Added support for symlink(), readlink(), linkinfo() and link() on Windows.
    They are available only when the running platform supports them. (Pierre)
  . the GMP extension now relies on MPIR instead of the GMP library. (Pierre)
  . Added Windows support for stream_socket_pair(). (Kalle)
  . Drop all external dependencies for the core features. (Pierre)
  . Drastically improve the build procedure (Pierre, Kalle, Rob):
    . VC9 (Visual C++ 2008) or later support
    . Initial experimental x64 support
  . MSI installer now supports all recent Windows versions, including
    Windows 7. (John, Kanwaljeet Singla)

- Improved and cleaned CGI code:
  . FastCGI is now always enabled and cannot be disabled.
    See sapi/cgi/CHANGES for more details. (Dmitry)
  . Added CGI SAPI -T option which can be used to measure execution
    time of script repeated several times. (Dmitry)

- Improved streams:
  . Fixed confusing error message on failure when no errors are logged. (Greg)
  . Added stream_supports_lock() function. (Benjamin Schulz)
  . Added context parameter for copy() function. (Sara)
  . Added "glob://" stream wrapper. (Marcus)
  . Added "params" as optional parameter for stream_context_create(). (Sara)
  . Added ability to use stream wrappers in include_path. (Gregory, Dmitry)

- Improved DNS API
  . Added Windows support for dns_check_record(), dns_get_mx(), checkdnsrr() and
    getmxrr(). (Pierre)
  . Added support for old style DNS functions (supports OSX and FBSD). (Scott)
  . Added a new "entries" array in dns_check_record() containing the TXT
    elements. (Felipe, Pierre)

- Improved hash extension:
  . Changed mhash to be a wrapper layer around the hash extension. (Scott)
  . Added hash_copy() function. (Tony)
  . Added sha224 hash algorithm to the hash extension. (Scott)

- Improved IMAP support (Pierre):
  . Added imap_gc() to clear the imap cache
  . Added imap_utf8_to_mutf7() and imap_mutf7_to_utf8()

- Improved mbstring extension:
  . Added "mbstring.http_output_conv_mimetypes" INI directive that allows
    common non-text types such as "application/xhtml+xml" to be converted
    by mb_output_handler(). (Moriyoshi)

- Improved OCI8 extension (Chris Jones/Oracle Corp.):
  . Added Database Resident Connection Pooling (DRCP) and Fast
    Application Notification (FAN) support.
  . Added support for Oracle External Authentication (not supported
    on Windows).
  . Improve persistent connection handling of restarted DBs.
  . Added SQLT_AFC (aka CHAR datatype) support to oci_bind_by_name.
  . Fixed bug #45458 (Numeric keys for associative arrays are not
    handled properly)
  . Fixed bug #41069 (Segmentation fault with query over DB link).
  . Fixed define of SQLT_BDOUBLE and SQLT_BFLOAT constants with Oracle
    10g ORACLE_HOME builds.
  . Changed default value of oci8.default_prefetch from 10 to 100.
  . Fixed PECL Bug #16035 (OCI8: oci_connect without ORACLE_HOME defined causes
    segfault) (Chris Jones/Oracle Corp.)
  . Fixed PECL Bug #15988 (OCI8: sqlnet.ora isn't read with older Oracle
    libraries) (Chris Jones/Oracle Corp.)
  . Fixed PECL Bug #14268 (Allow "pecl install oci8" command to "autodetect" an
    Instant Client RPM install) (Chris Jones/Oracle Corp.)
  . Fixed PECL bug #12431 (OCI8 ping functionality is broken).
  . Allow building (e.g from PECL) the PHP 5.3-based OCI8 code with
    PHP 4.3.9 onwards.
  . Provide separate extensions for Oracle 11g and 10g on Windows.
    (Pierre, Chris)

- Improved OpenSSL extension:
  . Added support for OpenSSL digest and cipher functions. (Dmitry)
  . Added access to internal values of DSA, RSA and DH keys. (Dmitry)
  . Fixed a memory leak on openssl_decrypt(). (Henrique)
  . Fixed segfault caused by openssl_pkey_new(). (Henrique)
  . Fixed bug caused by uninitilized variables in openssl_pkcs7_encrypt() and
    openssl_pkcs7_sign(). (Henrique)
  . Fixed error message in openssl_seal(). (Henrique)

- Improved pcntl extension: (Arnaud)
  . Added pcntl_signal_dispatch().
  . Added pcntl_sigprocmask().
  . Added pcntl_sigwaitinfo().
  . Added pcntl_sigtimedwait().

- Improved SOAP extension:
  . Added support for element names in context of XMLSchema's <any>. (Dmitry)
  . Added ability to use Traversable objects instead of plain arrays.
    (Joshua Reese, Dmitry)
  . Fixed possible crash bug caused by an uninitialized value. (Zdash Urf)

- Improved SPL extension:
  . Added SPL to list of standard extensions that cannot be disabled. (Marcus)
  . Added ability to store associative information with objects in
    SplObjectStorage. (Marcus)
  . Added ArrayAccess support to SplObjectStorage. (Marcus)
  . Added SplDoublyLinkedList, SplStack, SplQueue classes. (Etienne)
  . Added FilesystemIterator. (Marcus)
  . Added GlobIterator. (Marcus)
  . Added SplHeap, SplMinHeap, SplMaxHeap, SplPriorityQueue classes. (Etienne)
  . Added new parameter $prepend to spl_autoload_register(). (Etienne)
  . Added SplFixedArray. (Etienne, Tony)
  . Added delaying exceptions in SPL's autoload mechanism. (Marcus)
  . Added RecursiveTreeIterator. (Arnaud, Marcus)
  . Added MultipleIterator. (Arnaud, Marcus, Johannes)

- Improved Zend Engine:
  . Added "compact" handler for Zend MM storage. (Dmitry)
  . Added "+" and "*" specifiers to zend_parse_parameters(). (Andrei)
  . Added concept of "delayed early binding" that allows opcode caches to
    perform class declaration (early and/or run-time binding) in exactly
    the same order as vanilla PHP. (Dmitry)

- Improved crypt() function: (Pierre)
  . Added Blowfish and extended DES support. (Using Blowfish implementation
    from Solar Designer).
  . Made crypt features portable by providing our own implementations
    for crypt_r and the algorithms which are used when OS does not provide
    them. PHP implementations are always used for Windows builds.

- Deprecated session_register(), session_unregister() and
  session_is_registered(). (Hannes)
- Deprecated define_syslog_variables(). (Kalle)
- Deprecated ereg extension. (Felipe)

- Added new extensions:
  . Added Enchant extension as a way to access spell checkers. (Pierre)
  . Added fileinfo extension as replacement for mime_magic extension. (Derick)
  . Added intl extension for Internationalization. (Ed B., Vladimir I.,
    Dmitry L., Stanislav M., Vadim S., Kirti V.)
  . Added mysqlnd extension as replacement for libmysql for ext/mysql, mysqli
    and PDO_mysql. (Andrey, Johannes, Ulf)
  . Added phar extension for handling PHP Archives. (Greg, Marcus, Steph)
  . Added SQLite3 extension. (Scott)

- Added new date/time functionality: (Derick)
  . date_parse_from_format(): Parse date/time strings according to a format.
  . date_create_from_format()/DateTime::createFromFormat(): Create a date/time
    object by parsing a date/time string according to a given format.
  . date_get_last_errors()/DateTime::getLastErrors(): Return a list of warnings
    and errors that were found while parsing a date/time string through:
    . strtotime() / new DateTime
    . date_create_from_format() / DateTime::createFromFormat()
    . date_parse_from_format().
  . support for abbreviation and offset based timezone specifiers for
    the 'e' format specifier, DateTime::__construct(), DateTime::getTimeZone()
    and DateTimeZone::getName().
  . support for selectively listing timezone identifiers by continent or
    country code through timezone_identifiers_list() /
    DateTimezone::listIdentifiers().
  . timezone_location_get() / DateTimezone::getLocation() for retrieving
    location information from timezones.
  . date_timestamp_set() / DateTime::setTimestamp() to set a Unix timestamp
    without invoking the date parser. (Scott, Derick)
  . date_timestamp_get() / DateTime::getTimestamp() to retrieve the Unix
    timestamp belonging to a date object.
  . two optional parameters to timezone_transitions_get() /
    DateTimeZone::getTranstions() to limit the range of transitions being
    returned.
  . support for "first/last day of <month>" style texts.
  . support for date/time strings returned by MS SQL.
  . support for serialization and unserialization of DateTime objects.
  . support for diffing date/times through date_diff() / DateTime::diff().
  . support for adding/subtracting weekdays with strtotime() and
    DateTime::modify().
  . DateInterval class to represent the difference between two date/times.
  . support for parsing ISO intervals for use with DateInterval.
  . date_add() / DateTime::add(), date_sub() / DateTime::sub() for applying an
    interval to an existing date/time.
  . proper support for "this week", "previous week"/"last week" and "next week"
    phrases so that they actually mean the week and not a seven day period
    around the current day.
  . support for "<xth> <weekday> of" and "last <weekday> of" phrases to be used
    with months - like in "last saturday of februari 2008".
  . support for "back of <hour>" and "front of <hour>" phrases that are used in
    Scotland.
  . DatePeriod class which supports iterating over a DateTime object applying
    DateInterval on each iteration, up to an end date or limited by maximum
    number of occurences.

- Added compatibility mode in GD, imagerotate, image(filled)ellipse
  imagefilter, imageconvolution and imagecolormatch are now always enabled.
  (Pierre)
- Added array_replace() and array_replace_recursive() functions. (Matt)
- Added ReflectionProperty::setAccessible() method that allows non-public
  property's values to be read through ::getValue() and set through
  ::setValue(). (Derick, Sebastian)
- Added msg_queue_exists() function to sysvmsg extension. (Benjamin Schulz)
- Added Firebird specific attributes that can be set via PDO::setAttribute()
  to control formatting of date/timestamp columns: PDO::FB_ATTR_DATE_FORMAT,
  PDO::FB_ATTR_TIME_FORMAT and PDO::FB_ATTR_TIMESTAMP_FORMAT. (Lars W)
- Added gmp_testbit() function. (Stas)
- Added icon format support to getimagesize(). (Scott)
- Added LDAP_OPT_NETWORK_TIMEOUT option for ldap_set_option() to allow
  setting network timeout (FR #42837). (Jani)
- Added optional escape character parameter to fgetcsv(). (David Soria Parra)
- Added an optional parameter to strstr() and stristr() for retrieval of either
  the part of haystack before or after first occurrence of needle.
  (Johannes, Felipe)
- Added xsl->setProfiling() for profiling stylesheets. (Christian)
- Added long-option feature to getopt() and made getopt() available also on
  win32 systems by adding a common getopt implementation into core.
  (David Soria Parra, Jani)
- Added support for optional values, and = as separator, in getopt(). (Hannes)
- Added lcfirst() function. (David C)
- Added PREG_BAD_UTF8_OFFSET_ERROR constant. (Nuno)
- Added native support for asinh(), acosh(), atanh(), log1p() and expm1().
  (Kalle)
- Added LIBXML_LOADED_VERSION constant (libxml2 version currently used). (Rob)
- Added JSON_FORCE_OBJECT flag to json_encode(). (Scott, Richard Quadling)
- Added timezone_version_get() to retrieve the version of the used timezone
  database. (Derick)
- Added 'n' flag to fopen to allow passing O_NONBLOCK to the underlying
  open(2) system call. (Mikko)
- Added "dechunk" filter which can decode HTTP responses with chunked
  transfer-encoding. HTTP streams use this filter automatically in case
  "Transfer-Encoding: chunked" header is present in response. It's possible to
  disable this behaviour using "http"=>array("auto_decode"=>0) in stream
  context. (Dmitry)
- Added support for CP850 encoding in mbstring extension.
  (Denis Giffeler, Moriyoshi)
- Added stream_cast() and stream_set_options() to user-space stream wrappers,
  allowing stream_select(), stream_set_blocking(), stream_set_timeout() and
  stream_set_write_buffer() to work with user-space stream wrappers. (Arnaud)
- Added header_remove() function. (chsc at peytz dot dk, Arnaud)
- Added stream_context_get_params() function. (Arnaud)
- Added optional parameter "new" to sybase_connect(). (Timm)
- Added parse_ini_string() function. (grange at lemonde dot fr, Arnaud)
- Added str_getcsv() function. (Sara)
- Added openssl_random_pseudo_bytes() function. (Scott)
- Added ability to send user defined HTTP headers with SOAP request.
  (Brian J.France, Dmitry)
- Added concatenation option to bz2.decompress stream filter.
  (Keisial at gmail dot com, Greg)
- Added support for using compressed connections with PDO_mysql. (Johannes)
- Added the ability for json_decode() to take a user specified depth. (Scott)
- Added support for the mysql_stmt_next_result() function from libmysql.
  (Andrey)
- Added function preg_filter() that does grep and replace in one go. (Marcus)
- Added system independent realpath() implementation which caches intermediate
  directories in realpath-cache. (Dmitry)
- Added optional clear_realpath_cache and filename parameters to
  clearstatcache(). (Jani, Arnaud)
- Added litespeed SAPI module. (George Wang)
- Added ext/hash support to ext/session's ID generator. (Sara)
- Added quoted_printable_encode() function. (Tony)
- Added stream_context_set_default() function. (Davey Shafik)
- Added optional "is_xhtml" parameter to nl2br() which makes the function
  output <br> when false and <br /> when true (FR #34381). (Kalle)
- Added PHP_MAXPATHLEN constant (maximum length of a path). (Pierre)
- Added support for SSH via libssh2 in cURL. (Pierre)
- Added support for gray levels PNG image with alpha in GD extension. (Pierre)
- Added support for salsa hashing functions in HASH extension. (Scott)
- Added DOMNode::getLineNo to get line number of parsed node. (Rob)
- Added table info to PDO::getColumnMeta() with SQLite. (Martin Jansen, Scott)
- Added mail logging functionality that allows logging of mail sent via
  mail() function. (Ilia)
- Added json_last_error() to return any error information from json_decode().
  (Scott)
- Added gethostname() to return the current system host name. (Ilia)
- Added shm_has_var() function. (Mike)
- Added depth parameter to json_decode() to lower the nesting depth from the
  maximum if required. (Scott)
- Added pixelation support in imagefilter(). (Takeshi Abe, Kalle)
- Added SplObjectStorage::addAll/removeAll. (Etienne)

- Implemented FR #41712 (curl progress callback: CURLOPT_PROGRESSFUNCTION).
  (sdteffen[at]gmail[dot].com, Pierre)
- Implemented FR #47739 (Missing cURL option do disable IPv6). (Pierre)
- Implemented FR #39637 (Missing cURL option CURLOPT_FTP_FILEMETHOD). (Pierre)

- Fixed an issue with ReflectionProperty::setAccessible().
  (Sebastian, Roman Borschel)
- Fixed html_entity_decode() incorrectly converting numeric html entities
  to different characters with cp1251 and cp866. (Scott)
- Fixed an issue in date() where a : was printed for the O modifier after a P
  modifier was used. (Derick)
- Fixed exec() on Windows to not eat the first and last double quotes. (Scott)
- Fixed readlink on Windows in thread safe SAPI (apache2.x etc.). (Pierre)
- Fixed a bug causing miscalculations with the "last <weekday> of <n> month"
  relative time string. (Derick)
- Fixed bug causing the algorithm parameter of mhash() to be modified. (Scott)
- Fixed invalid calls to free when internal fileinfo magic file is used. (Scott)
- Fixed memory leak inside wddx_add_vars() function. (Felipe)
- Fixed check in recode extension to allow builing of recode and mysql
  extensions when using a recent libmysql. (Johannes)

- Fixed PECL bug #12794 (PDOStatement->nextRowset() doesn't work). (Johannes)
- Fixed PECL bug #12401 (Add support for ATTR_FETCH_TABLE_NAMES). (Johannes)

- Fixed bug #48696 (ldap_read() segfaults with invalid parameters). (Felipe)
- Fixed bug #48643 (String functions memory issue). (Dmitry)
- Fixed bug #48641 (tmpfile() uses old parameter parsing).
  (crrodriguez at opensuse dot org)
- Fixed bug #48624 (.user.ini never gets parsed). (Pierre)
- Fixed bug #48620 (X-PHP-Originating-Script assumes no trailing CRLF in
  existing headers). (Ilia)
- Fixed bug #48578 (Can't build 5.3 on FBSD 4.11). (Rasmus)
- Fixed bug #48535 (file_exists returns false when impersonate is used).
  (Kanwaljeet Singla, Venkat Raman Don)
- Fixed bug #48493 (spl_autoload_register() doesn't work correctly when
  prepending functions). (Scott)
- Fixed bug #48215 (Calling a method with the same name as the parent class
  calls the constructor). (Scott)
- Fixed bug #48200 (compile failure with mbstring.c when
  --enable-zend-multibyte is used). (Jani)
- Fixed bug #48188 (Cannot execute a scrollable cursors twice with PDO_PGSQL).
  (Matteo)
- Fixed bug #48185 (warning: value computed is not used in
  pdo_sqlite_stmt_get_col line 271). (Matteo)
- Fixed bug #48087 (call_user_method() invalid free of arguments). (Felipe)
- Fixed bug #48060 (pdo_pgsql - large objects are returned as empty). (Matteo)
- Fixed bug #48034 (PHP crashes when script is 8192 (8KB) bytes long). (Dmitry)
- Fixed bug #48004 (Error handler prevents creation of default object). (Dmitry)
- Fixed bug #47880 (crashes in call_user_func_array()). (Dmitry)
- Fixed bug #47856 (stristr() converts needle to lower-case). (Ilia)
- Fixed bug #47851 (is_callable throws fatal error). (Dmitry)
- Fixed bug #47816 (pcntl tests failing on NetBSD). (Matteo)
- Fixed bug #47779 (Wrong value for SIG_UNBLOCK and SIG_SETMASK constants).
  (Matteo)
- Fixed bug #47771 (Exception during object construction from arg call calls
  object's destructor). (Dmitry)
- Fixed bug #47767 (include_once does not resolve windows symlinks or junctions)
  (Kanwaljeet Singla, Venkat Raman Don)
- Fixed bug #47757 (rename JPG to JPEG in phpinfo). (Pierre)
- Fixed bug #47745 (FILTER_VALIDATE_INT doesn't allow minimum integer). (Dmitry)
- Fixed bug #47714 (autoloading classes inside exception_handler leads to
  crashes). (Dmitry)
- Fixed bug #47671 (Cloning SplObjectStorage instances). (Etienne)
- Fixed bug #47664 (get_class returns NULL instead of FALSE). (Dmitry)
- Fixed bug #47662 (Support more than 127 subpatterns in preg_match). (Nuno)
- Fixed bug #47596 (Bus error on parsing file). (Dmitry)
- Fixed bug #47572 (Undefined constant causes segmentation fault). (Felipe)
- Fixed bug #47560 (explode()'s limit parameter odd behaviour). (Matt)
- Fixed bug #47549 (get_defined_constants() return array with broken array
  categories). (Ilia)
- Fixed bug #47535 (Compilation failure in ps_fetch_from_1_to_8_bytes()).
  (Johannes)
- Fixed bug #47534 (RecursiveDiteratoryIterator::getChildren ignoring
  CURRENT_AS_PATHNAME). (Etienne)
- Fixed bug #47443 (metaphone('scratch') returns wrong result). (Felipe)
- Fixed bug #47438 (mysql_fetch_field ignores zero offset). (Johannes)
- Fixed bug #47398 (PDO_Firebird doesn't implements quoter correctly). (Felipe)
- Fixed bug #47390 (odbc_fetch_into - BC in php 5.3.0). (Felipe)
- Fixed bug #47359 (Use the expected unofficial mimetype for bmp files). (Scott)
- Fixed bug #47343 (gc_collect_cycles causes a segfault when called within a
  destructor in one case). (Dmitry)
- Fixed bug #47320 ($php_errormsg out of scope in functions). (Dmitry)
- Fixed bug #47318 (UMR when trying to activate user config). (Pierre)
- Fixed bug #47243 (OCI8: Crash at shutdown on Windows) (Chris Jones/Oracle
  Corp.)
- Fixed bug #47231 (offsetGet error using incorrect offset). (Etienne)
- Fixed bug #47229 (preg_quote() should escape the '-' char). (Nuno)
- Fixed bug #47165 (Possible memory corruption when passing return value by
  reference). (Dmitry)
- Fixed bug #47087 (Second parameter of mssql_fetch_array()). (Felipe)
- Fixed bug #47085 (rename() returns true even if the file in PHAR does not
  exist). (Greg)
- Fixed bug #47050 (mysqli_poll() modifies improper variables). (Johannes)
- Fixed bug #47045 (SplObjectStorage instances compared with ==). (Etienne)
- Fixed bug #47038 (Memory leak in include). (Dmitry)
- Fixed bug #47031 (Fix constants in DualIterator example). (Etienne)
- Fixed bug #47021 (SoapClient stumbles over WSDL delivered with
  "Transfer-Encoding: chunked"). (Dmitry)
- Fixed bug #46994 (OCI8: CLOB size does not update when using CLOB IN OUT param
  in stored procedure) (Chris Jones/Oracle Corp.)
- Fixed bug #46979 (use with non-compound name *has* effect). (Dmitry)
- Fixed bug #46957 (The tokenizer returns deprecated values). (Felipe)
- Fixed bug #46944 (UTF-8 characters outside the BMP aren't encoded correctly).
  (Scott)
- Fixed bug #46897 (ob_flush() should fail to flush unerasable buffers).
  (David C.)
- Fixed bug #46849 (Cloning DOMDocument doesn't clone the properties). (Rob)
- Fixed bug #46847 (phpinfo() is missing some settings). (Hannes)
- Fixed bug #46844 (php scripts or included files with first line starting
  with # have the 1st line missed from the output). (Ilia)
- Fixed bug #46817 (tokenizer misses last single-line comment (PHP 5.3+, with
  re2c lexer)). (Matt, Shire)
- Fixed bug #46811 (ini_set() doesn't return false on failure). (Hannes)
- Fixed bug #46763 (mb_stristr() wrong output when needle does not exist).
  (Henrique M. Decaria)
- Fixed bug #46755 (warning: use statement with non-compound name). (Dmitry)
- Fixed bug #46746 (xmlrpc_decode_request outputs non-suppressable error when
  given bad data). (Ilia)
- Fixed bug #46738 (Segfault when mb_detect_encoding() fails). (Scott)
- Fixed bug #46731 (Missing validation for the options parameter of the
  imap_fetch_overview() function). (Ilia)
- Fixed bug #46711 (cURL curl_setopt leaks memory in foreach loops). (magicaltux
  [at] php [dot] net)
- Fixed bug #46701 (Creating associative array with long values in the key fails
  on 32bit linux). (Shire)
- Fixed bug #46681 (mkdir() fails silently on PHP 5.3). (Hannes)
- Fixed bug #46653 (can't extend mysqli). (Johannes)
- Fixed bug #46646 (Restrict serialization on some internal classes like Closure
  and SplFileInfo using exceptions). (Etienne)
- Fixed bug #46623 (OCI8: phpinfo doesn't show compile time ORACLE_HOME with
  phpize) (Chris Jones/Oracle Corp.)
- Fixed bug #46578 (strip_tags() does not honor end-of-comment when it
  encounters a single quote). (Felipe)
- Fixed bug #46546 (Segmentation fault when using declare statement with
  non-string value). (Felipe)
- Fixed bug #46542 (Extending PDO class with a __call() function doesn't work as
  expected). (Johannes)
- Fixed bug #46421 (SplFileInfo not correctly handling /). (Etienne)
- Fixed bug #46347 (parse_ini_file() doesn't support * in keys). (Nuno)
- Fixed bug #46268 (DateTime::modify() does not reset relative time values).
  (Derick)
- Fixed bug #46241 (stacked error handlers, internal error handling in general).
  (Etienne)
- Fixed bug #46238 (Segmentation fault on static call with empty string method).
  (Felipe)
- Fixed bug #46192 (ArrayObject with objects as storage serialization).
  (Etienne)
- Fixed bug #46185 (importNode changes the namespace of an XML element). (Rob)
- Fixed bug #46178 (memory leak in ext/phar). (Greg)
- Fixed bug #46160 (SPL - Memory leak when exception is thrown in offsetSet).
  (Felipe)
- Fixed Bug #46147 (after stream seek, appending stream filter reads incorrect
  data). (Greg)
- Fixed bug #46127 (php_openssl_tcp_sockop_accept forgets to set context on
  accepted stream) (Mark Karpeles, Pierre)
- Fixed bug #46115 (Memory leak when calling a method using Reflection).
  (Dmitry)
- Fixed bug #46110 (XMLWriter - openmemory() and openuri() leak memory on
  multiple calls). (Ilia)
- Fixed bug #46108 (DateTime - Memory leak when unserializing). (Felipe)
- Fixed bug #46106 (Memory leaks when using global statement). (Dmitry)
- Fixed bug #46099 (Xsltprocessor::setProfiling - memory leak). (Felipe, Rob).
- Fixed bug #46087 (DOMXPath - segfault on destruction of a cloned object).
  (Ilia)
- Fixed bug #46048 (SimpleXML top-level @attributes not part of iterator).
  (David C.)
- Fixed bug #46044 (Mysqli - wrong error message). (Johannes)
- Fixed bug #46042 (memory leaks with reflection of mb_convert_encoding()).
  (Ilia)
- Fixed bug #46039 (ArrayObject iteration is slow). (Arnaud)
- Fixed bug #46033 (Direct instantiation of SQLite3stmt and SQLite3result cause
  a segfault.) (Scott)
- Fixed bug #45991 (Ini files with the UTF-8 BOM are treated as invalid).
  (Scott)
- Fixed bug #45989 (json_decode() doesn't return NULL on certain invalid
  strings). (magicaltux, Scott)
- Fixed bug #45976 (Moved SXE from SPL to SimpleXML). (Etienne)
- Fixed bug #45928 (large scripts from stdin are stripped at 16K border).
  (Christian Schneider, Arnaud)
- Fixed bug #45911 (Cannot disable ext/hash). (Arnaud)
- Fixed bug #45907 (undefined reference to 'PHP_SHA512Init'). (Greg)
- Fixed bug #45826 (custom ArrayObject serialization). (Etienne)
- Fixed bug #45820 (Allow empty keys in ArrayObject). (Etienne)
- Fixed bug #45791 (json_decode() doesn't convert 0e0 to a double). (Scott)
- Fixed bug #45786 (FastCGI process exited unexpectedly). (Dmitry)
- Fixed bug #45757 (FreeBSD4.11 build failure: failed include; stdint.h).
  (Hannes)
- Fixed bug #45743 (property_exists fails to find static protected member in
  child class). (Felipe)
- Fixed bug #45717 (Fileinfo/libmagic build fails, missing err.h and getopt.h).
  (Derick)
- Fixed bug #45706 (Unserialization of classes derived from ArrayIterator
  fails). (Etienne, Dmitry)
- Fixed bug #45696 (Not all DateTime methods allow method chaining). (Derick)
- Fixed bug #45682 (Unable to var_dump(DateInterval)). (Derick)
- Fixed bug #45447 (Filesystem time functions on Vista and server 2008).
  (Pierre)
- Fixed bug #45432 (PDO: persistent connection leak). (Felipe)
- Fixed bug #45392 (ob_start()/ob_end_clean() and memory_limit). (Ilia)
- Fixed bug #45384 (parse_ini_file will result in parse error with no trailing
  newline). (Arnaud)
- Fixed bug #45382 (timeout bug in stream_socket_enable_crypto). (vnegrier at
  optilian dot com, Ilia)
- Fixed bug #45044 (relative paths not resolved correctly). (Dmitry)
- Fixed bug #44861 (scrollable cursor don't work with pgsql). (Matteo)
- Fixed bug #44842 (parse_ini_file keys that start/end with underscore).
  (Arnaud)
- Fixed bug #44575 (parse_ini_file comment # line problems). (Arnaud)
- Fixed bug #44409 (PDO::FETCH_SERIALIZE calls __construct()). (Matteo)
- Fixed bug #44173 (PDO->query() parameter parsing/checking needs an update).
  (Matteo)
- Fixed bug #44154 (pdo->errorInfo() always have three elements in the returned
  array). (David C.)
- Fixed bug #44153 (pdo->errorCode() returns NULL when there are no errors).
  (David C.)
- Fixed bug #44135 (PDO MySQL does not support CLIENT_FOUND_ROWS). (Johannes,
  chx1975 at gmail dot com)
- Fixed bug #44100 (Inconsistent handling of static array declarations with
  duplicate keys). (Dmitry)
- Fixed bug #43831 ($this gets mangled when extending PDO with persistent
  connection). (Felipe)
- Fixed bug #43817 (opendir() fails on Windows directories with parent directory
  unaccessible). (Dmitry)
- Fixed bug #43069 (SoapClient causes 505 HTTP Version not supported error
  message). (Dmitry)
- Fixed bug #43008 (php://filter uris ignore url encoded filternames and can't
  handle slashes). (Arnaud)
- Fixed bug #42362 (HTTP status codes 204 and 304 should not be gzipped).
  (Scott, Edward Z. Yang)
- Fixed bug #41874 (separate STDOUT and STDERR in exec functions). (Kanwaljeet
  Singla, Venkat Raman Don, Pierre)
- Fixed bug #41534 (SoapClient over HTTPS fails to reestablish connection).
  (Dmitry)
- Fixed bug #38802 (max_redirects and ignore_errors). (patch by
  datibbaw@php.net)
- Fixed bug #35980 (touch() works on files but not on directories). (Pierre)

17 Jun 2009, PHP 5.2.10
- Updated timezone database to version 2009.9 (2009i) (Derick)

- Added "ignore_errors" option to http fopen wrapper. (David Zulke, Sara)
- Added new CURL options CURLOPT_REDIR_PROTOCOLS, CURLOPT_PROTOCOLS,
  and CURLPROTO_* for redirect fixes in CURL 7.19.4. (Yoram Bar Haim, Stas)
- Added support for Sun CC (FR #46595 and FR #46513). (David Soria Parra)

- Changed default value of array_unique()'s optional sorting type parameter
  back to SORT_STRING to fix backwards compatibility breakage introduced in
  PHP 5.2.9. (Moriyoshi)

- Fixed memory corruptions while reading properties of zip files. (Ilia)
- Fixed memory leak in ob_get_clean/ob_get_flush. (Christian)
- Fixed segfault on invalid session.save_path. (Hannes)
- Fixed leaks in imap when a mail_criteria is used. (Pierre)
- Fixed missing erealloc() in fix for Bug #40091 in spl_autoload_register. (Greg)

- Fixed bug #48562 (Reference recursion causes segfault when used in
  wddx_serialize_vars()). (Felipe)
- Fixed bug #48557 (Numeric string keys in Apache Hashmaps are not cast to
  integers). (David Zuelke)
- Fixed bug #48518 (curl crashes when writing into invalid file handle). (Tony)
- Fixed bug #48514 (cURL extension uses same resource name for simple and
  multi APIs). (Felipe)
- Fixed bug #48469 (ldap_get_entries() leaks memory on empty search
  results). (Patrick)
- Fixed bug #48456 (CPPFLAGS not restored properly in phpize.m4). (Jani,
  spisek at kerio dot com)
- Fixed bug #48448 (Compile failure under IRIX 6.5.30 building cast.c).
  (Kalle)
- Fixed bug #48441 (ldap_search() sizelimit, timelimit and deref options
  persist). (Patrick)
- Fixed bug #48434 (Improve memory_get_usage() accuracy). (Arnaud)
- Fixed bug #48416 (Force a cache limit in ereg() to stop excessive memory
  usage). (Scott)
- Fixed bug #48409 (Crash when exception is thrown while passing function
  arguments). (Arnaud)
- Fixed bug #48378 (exif_read_data() segfaults on certain corrupted .jpeg
  files). (Pierre)
- Fixed bug #48359 (Script hangs on snmprealwalk if OID is not increasing).
  (Ilia, simonov at gmail dot com)
- Fixed bug #48336 (ReflectionProperty::getDeclaringClass() does not work
  with redeclared property).
  (patch by Markus dot Lidel at shadowconnect dot com)
- Fixed bug #48326 (constant MSG_DONTWAIT not defined). (Arnaud)
- Fixed bug #48313 (fgetcsv() does not return null for empty rows). (Ilia)
- Fixed bug #48309 (stream_copy_to_stream() and fpasstru() do not update
  stream position of plain files). (Arnaud)
- Fixed bug #48307 (stream_copy_to_stream() copies 0 bytes when $source is a
  socket). (Arnaud)
- Fixed bug #48273 (snmp*_real_walk() returns SNMP errors as values).
  (Ilia, lytboris at gmail dot com)
- Fixed bug #48256 (Crash due to double-linking of history.o).
  (tstarling at wikimedia dot org)
- Fixed bug #48248 (SIGSEGV when access to private property via &__get).
  (Felipe)
- Fixed bug #48247 (Crash on errors during startup). (Stas)
- Fixed bug #48240 (DBA Segmentation fault dba_nextkey). (Felipe)
- Fixed bug #48224 (Incorrect shuffle in array_rand). (Etienne)
- Fixed bug #48221 (memory leak when passing invalid xslt parameter).
  (Felipe)
- Fixed bug #48207 (CURLOPT_(FILE|WRITEHEADER options do not error out when
  working with a non-writable stream). (Ilia)
- Fixed bug #48206 (Iterating over an invalid data structure with
  RecursiveIteratorIterator leads to a segfault). (Scott)
- Fixed bug #48204 (xmlwriter_open_uri() does not emit warnings on invalid
  paths). (Ilia)
- Fixed bug #48203 (Crash when CURLOPT_STDERR is set to regular file). (Jani)
- Fixed bug #48202 (Out of Memory error message when passing invalid file
  path) (Pierre)
- Fixed bug #48156 (Added support for lcov v1.7). (Ilia)
- Fixed bug #48132 (configure check for curl ssl support fails with
  --disable-rpath). (Jani)
- Fixed bug #48131 (Don't try to bind ipv4 addresses to ipv6 ips via bindto).
  (Ilia)
- Fixed bug #48070 (PDO_OCI: Segfault when using persistent connection).
  (Pierre, Matteo, jarismar dot php at gmail dot com)
- Fixed bug #48058 (Year formatter goes wrong with out-of-int range). (Derick)
- Fixed bug #48038 (odbc_execute changes variables used to form params array).
  (Felipe)
- Fixed bug #47997 (stream_copy_to_stream returns 1 on empty streams). (Arnaud)
- Fixed bug #47991 (SSL streams fail if error stack contains items). (Mikko)
- Fixed bug #47981 (error handler not called regardless). (Hannes)
- Fixed bug #47969 (ezmlm_hash() returns different values depend on OS). (Ilia)
- Fixed bug #47946 (ImageConvolution overwrites background). (Ilia)
- Fixed bug #47940 (memory leaks in imap_body). (Pierre, Jake Levitt)
- Fixed bug #47937 (system() calls sapi_flush() regardless of output
  buffering). (Ilia)
- Fixed bug #47903 ("@" operator does not work with string offsets). (Felipe)
- Fixed bug #47893 (CLI aborts on non blocking stdout). (Arnaud)
- Fixed bug #47849 (Non-deep import loses the namespace). (Rob)
- Fixed bug #47845 (PDO_Firebird omits first row from query). (Lars W)
- Fixed bug #47836 (array operator [] inconsistency when the array has
  PHP_INT_MAX index value). (Matt)
- Fixed bug #47831 (Compile warning for strnlen() in main/spprintf.c).
  (Ilia, rainer dot jung at kippdata dot de)
- Fixed bug #47828 (openssl_x509_parse() segfaults when a UTF-8 conversion
  fails). (Scott, Kees Cook, Pierre)
- Fixed bug #47818 (Segfault due to bound callback param). (Felipe)
- Fixed bug #47801 (__call() accessed via parent:: operator is provided
  incorrect method name). (Felipe)
- Fixed bug #47769 (Strange extends PDO). (Felipe)
- Fixed bug #47745 (FILTER_VALIDATE_INT doesn't allow minimum integer).
  (Dmitry)
- Fixed bug #47721 (Alignment issues in mbstring and sysvshm extension).
  (crrodriguez at opensuse dot org, Ilia)
- Fixed bug #47704 (PHP crashes on some "bad" operations with string
  offsets). (Dmitry)
- Fixed bug #47695 (build error when xmlrpc and iconv are compiled against
  different iconv versions). (Scott)
- Fixed bug #47667 (ZipArchive::OVERWRITE seems to have no effect).
  (Mikko, Pierre)
- Fixed bug #47644 (Valid integers are truncated with json_decode()). (Scott)
- Fixed bug #47639 (pg_copy_from() WARNING: nonstandard use of \\ in a
  string literal). (Ilia)
- Fixed bug #47616 (curl keeps crashing). (Felipe)
- Fixed bug #47598 (FILTER_VALIDATE_EMAIL is locale aware). (Ilia)
- Fixed bug #47566 (pcntl_wexitstatus() returns signed status).
  (patch by james at jamesreno dot com)
- Fixed bug #47564 (unpacking unsigned long 32bit bit endian returns wrong
  result). (Ilia)
- Fixed bug #47487 (performance degraded when reading large chunks after
  fix of bug #44607). (Arnaud)
- Fixed bug #47468 (enable cli|cgi-only extensions for embed sapi). (Jani)
- Fixed bug #47435 (FILTER_FLAG_NO_PRIV_RANGE does not work with ipv6
  addresses in the filter extension). (Ilia)
- Fixed bug #47430 (Errors after writing to nodeValue parameter of an absent
  previousSibling). (Rob)
- Fixed bug #47365 (ip2long() may allow some invalid values on certain 64bit
   systems). (Ilia)
- Fixed bug #47254 (Wrong Reflection for extends class). (Felipe)
- Fixed bug #47042 (cgi sapi is incorrectly removing SCRIPT_FILENAME).
  (Sriram Natarajan, David Soria Parra)
- Fixed bug #46882 (Serialize / Unserialize misbehaviour under OS with
  different bit numbers). (Matt)
- Fixed bug #46812 (get_class_vars() does not include visible private variable
  looking at subclass). (Arnaud)
- Fixed bug #46386 (Digest authentication with SOAP module fails against MSSQL
  SOAP services). (Ilia, lordelph at gmail dot com)
- Fixed bug #46109 (Memory leak when mysqli::init() is called multiple times).
  (Andrey)
- Fixed bug #45997 (safe_mode bypass with exec/system/passthru (windows only)).
  (Pierre)
- Fixed bug #45877 (Array key '2147483647' left as string). (Matt)
- Fixed bug #45822 (Near infinite-loops while parsing huge relative offsets).
  (Derick, Mike Sullivan)
- Fixed bug #45799 (imagepng() crashes on empty image).
  (Martin McNickle, Takeshi Abe)
- Fixed bug #45622 (isset($arrayObject->p) misbehaves with
  ArrayObject::ARRAY_AS_PROPS set). (robin_fernandes at uk dot ibm dot com, Arnaud)
- Fixed bug #45614 (ArrayIterator::current(), ::key() can show 1st private prop
  of wrapped object). (robin_fernandes at uk dot ibm dot com, Arnaud)
- Fixed bug #45540 (stream_context_create creates bad http request). (Arnaud)
- Fixed bug #45202 (zlib.output_compression can not be set with ini_set()).
  (Jani)
- Fixed bug #45191 (error_log ignores date.timezone php.ini val when setting
  logging timestamps). (Derick)
- Fixed bug #45092 (header HTTP context option not being used when compiled
  using --with-curlwrappers). (Jani)
- Fixed bug #44996 (xmlrpc_decode() ignores time zone on iso8601.datetime).
  (Ilia, kawai at apache dot org)
- Fixed bug #44827 (define() is missing error checks for class constants).
  (Ilia)
- Fixed bug #44214 (Crash using preg_replace_callback() and global variables).
  (Nuno, Scott)
- Fixed bug #43073 (TrueType bounding box is wrong for angle<>0).
  (Martin McNickle)
- Fixed bug #42663 (gzinflate() try to allocate all memory with truncated
  data). (Arnaud)
- Fixed bug #42414 (some odbc_*() functions incompatible with Oracle ODBC
  driver). (jhml at gmx dot net)
- Fixed bug #42362 (HTTP status codes 204 and 304 should not be gzipped).
  (Scott, Edward Z. Yang)
- Fixed bug #42143 (The constant NAN is reported as 0 on Windows)
  (Kanwaljeet Singla, Venkat Raman Don)
- Fixed bug #38805 (PDO truncates text from SQL Server text data type field).
  (Steph)

26 Feb 2009, PHP 5.2.9
- Changed __call() to be invoked on private/protected method access, similar to
  properties and __get(). (Andrei)

- Added optional sorting type flag parameter to array_unique(). Default is
  SORT_REGULAR. (Andrei)

- Fixed a crash on extract in zip when files or directories entry names contain
  a relative path. (Pierre)
- Fixed error conditions handling in stream_filter_append(). (Arnaud)
- Fixed zip filename property read. (Pierre)
- Fixed explode() behavior with empty string to respect negative limit. (Shire)
- Fixed security issue in imagerotate(), background colour isn't validated
  correctly with a non truecolour image. Reported by Hamid Ebadi,
  APA Laboratory (Fixes CVE-2008-5498). (Scott)
- Fixed a segfault when malformed string is passed to json_decode(). (Scott)
- Fixed bug in xml_error_string() which resulted in messages being
  off by one. (Scott)

- Fixed bug #47422 (modulus operator returns incorrect results on 64 bit
  linux). (Matt)
- Fixed bug #47399 (mb_check_encoding() returns true for some illegal SJIS
  characters). (for-bugs at hnw dot jp, Moriyoshi)
- Fixed bug #47353 (crash when creating a lot of objects in object
  destructor). (Tony)
- Fixed bug #47322 (sscanf %d doesn't work). (Felipe)
- Fixed bug #47282 (FILTER_VALIDATE_EMAIL is marking valid email addresses
  as invalid). (Ilia)
- Fixed bug #47220 (segfault in dom_document_parser in recovery mode). (Rob)
- Fixed bug #47217 (content-type is not set properly for file uploads). (Ilia)
- Fixed bug #47174 (base64_decode() interprets pad char in mid string as
  terminator). (Ilia)
- Fixed bug #47165 (Possible memory corruption when passing return value by
  reference). (Dmitry)
- Fixed bug #47152 (gzseek/fseek using SEEK_END produces strange results).
  (Felipe)
- Fixed bug #47131 (SOAP Extension ignores "user_agent" ini setting). (Ilia)
- Fixed bug #47109 (Memory leak on $a->{"a"."b"} when $a is not an object).
  (Etienne, Dmitry)
- Fixed bug #47104 (Linking shared extensions fails with icc). (Jani)
- Fixed bug #47049 (SoapClient::__soapCall causes a segmentation fault).
  (Dmitry)
- Fixed bug #47048 (Segfault with new pg_meta_data). (Felipe)
- Fixed bug #47042 (PHP cgi sapi is removing SCRIPT_FILENAME for non
  apache). (Sriram Natarajan)
- Fixed bug #47037 (No error when using fopen with empty string). (Cristian
  Rodriguez R., Felipe)
- Fixed bug #47035 (dns_get_record returns a garbage byte at the end of a
  TXT record). (Felipe)
- Fixed bug #47027 (var_export doesn't show numeric indices on ArrayObject).
  (Derick)
- Fixed bug #46985 (OVERWRITE and binary mode does not work, regression
  introduced in 5.2.8). (Pierre)
- Fixed bug #46973 (IPv6 address filter rejects valid address). (Felipe)
- Fixed bug #46964 (Fixed pdo_mysql build with older version of MySQL). (Ilia)
- Fixed bug #46959 (Unable to disable PCRE). (Scott)
- Fixed bug #46918 (imap_rfc822_parse_adrlist host part not filled in
  correctly). (Felipe)
- Fixed bug #46889 (Memory leak in strtotime()). (Derick)
- Fixed bug #46887 (Invalid calls to php_error_docref()). (oeriksson at
  mandriva dot com, Ilia)
- Fixed bug #46873 (extract($foo) crashes if $foo['foo'] exists). (Arnaud)
- Fixed bug #46843 (CP936 euro symbol is not converted properly). (ty_c at
  cybozuy dot co dot jp, Moriyoshi)
- Fixed bug #46798 (Crash in mssql extension when retrieving a NULL value
  inside a binary or image column type). (Ilia)
- Fixed bug #46782 (fastcgi.c parse error). (Matt)
- Fixed bug #46760 (SoapClient doRequest fails when proxy is used). (Felipe)
- Fixed bug #46748 (Segfault when an SSL error has more than one error).
  (Scott)
- Fixed bug #46739 (array returned by curl_getinfo should contain
  content_type key). (Mikko)
- Fixed bug #46699 (xml_parse crash when parser is namespace aware). (Rob)
- Fixed bug #46419 (Elements of associative arrays with NULL value are
  lost). (Dmitry)
- Fixed bug #46282 (Corrupt DBF When Using DATE). (arne at bukkie dot nl)
- Fixed bug #46026 (bz2.decompress/zlib.inflate filter tries to decompress
  after end of stream). (Greg)
- Fixed bug #46005 (User not consistently logged under Apache2). (admorten
  at umich dot edu, Stas)
- Fixed bug #45996 (libxml2 2.7 causes breakage with character data in
  xml_parse()). (Rob)
- Fixed bug #45940 (MySQLI OO does not populate connect_error property on
  failed connect). (Johannes)
- Fixed bug #45923 (mb_st[r]ripos() offset not handled correctly). (Moriyoshi)
- Fixed bug #45327 (memory leak if offsetGet throws exception). (Greg)
- Fixed bug #45239 (Encoding detector hangs with mbstring.strict_detection
  enabled). (Moriyoshi)
- Fixed bug #45161 (Reusing a curl handle leaks memory). (Mark Karpeles, Jani)
- Fixed bug #44336 (Improve pcre UTF-8 string matching performance). (frode
  at coretrek dot com, Nuno)
- Fixed bug #43841 (mb_strrpos() offset is byte count for negative values).
  (Moriyoshi)
- Fixed bug #37209 (mssql_execute with non fatal errors). (Kalle)
- Fixed bug #35975 (Session cookie expires date format isn't the most
  compatible. Now matches that of setcookie()). (Scott)


08 Dec 2008, PHP 5.2.8
- Reverted bug fix #42718 that broke magic_quotes_gpc (Scott)

04 Dec 2008, PHP 5.2.7
- Upgraded PCRE to version 7.8 (Fixes CVE-2008-2371). (Ilia)
- Updated timezone database to version 2008.9. (Derick)
- Upgraded bundled libzip to 0.9.0. (Pierre)

- Added logging option for error_log to send directly to SAPI. (Stas)
- Added PHP_MAJOR_VERSION, PHP_MINOR_VERSION, PHP_RELEASE_VERSION,
  PHP_EXTRA_VERSION, PHP_VERSION_ID, PHP_ZTS and PHP_DEBUG constants. (Pierre)
- Added "PHP_INI_SCAN_DIR" environment variable which can be used to
  either disable or change the compile time ini scan directory (FR #45114).
  (Jani)

- Fixed missing initialization of BG(page_uid) and BG(page_gid),
  reported by Maksymilian Arciemowicz. (Stas)
- Fixed memory leak inside sqlite_create_aggregate(). (Felipe)
- Fixed memory leak inside PDO sqlite's sqliteCreateAggregate() method.
  (Felipe)
- Fixed a crash inside gd with invalid fonts (Fixes CVE-2008-3658). (Pierre)
- Fixed a possible overflow inside memnstr (Fixes CVE-2008-3659).
  (LaurentGaffie)
- Fixed incorrect php_value order for Apache configuration, reported by
  Maksymilian Arciemowicz. (Stas)
- Fixed memory leak inside readline_callback_handler_remove() function.
  (Felipe)
- Fixed sybase_fetch_*() to continue reading after CS_ROW_FAIL status (Timm)
- Fixed a bug inside dba_replace() that could cause file truncation
  withinvalid keys. (Ilia)
- Fixed memory leak inside readline_callback_handler_install() function.(Ilia)
- Fixed memory leak inside readline_completion_function() function. (Felipe)
- Fixed stream_get_contents() when using $maxlength and socket is notclosed.
  indeyets [at] php [dot] net on #46049. (Arnaud)
- Fixed stream_get_line() to behave as documented on non-blocking streams.
  (Arnaud)
- Fixed endless loop in PDOStatement::debugDumpParams().
  (jonah.harris at gmail dot com)
- Fixed ability to use "internal" heaps in extensions. (Arnaud, Dmitry)
- Fixed weekdays adding/subtracting algorithm. (Derick)
- Fixed some ambiguities in the date parser. (Derick)
- Fixed a bug with the YYYY-MM format not resetting the day correctly.
  (Derick)
- Fixed a bug in the DateTime->modify() methods, it would not use the advanced
  relative time strings. (Derick)
- Fixed extraction of zip files or directories when the entry name is a
  relative path. (Pierre)
- Fixed read or write errors for large zip archives. (Pierre)
- Fixed security issues detailed in CVE-2008-2665 and CVE-2008-2666.
  (Christian Hoffmann)
- Fixed simplexml asXML() not to lose encoding when dumping entire
  document to file. (Ilia)
- Fixed a crash inside PDO when trying instantiate PDORow manually.
  (Felipe)
- Fixed build failure of ext/mysqli with libmysql 6.0 - missing
  rplfunctions. (Andrey)
- Fixed a regression when using strip_tags() and < is within an
  attribute.(Scott)
- Fixed a crash on invalid method in ReflectionParameter constructor.
  (Christian Seiler)
- Reverted fix for bug #44197 due to behaviour change in minor version.
  (Felipe)

- Fixed bug #46732 (mktime.year description is wrong). (Derick)
- Fixed bug #46696 (cURL fails in upload files with specified content-type).
  (Ilia)
- Fixed bug #46673 (stream_lock call with wrong parameter). (Arnaud)
- Fixed bug #46649 (Setting array element with that same array produces
  inconsistent results). (Arnaud)
- Fixed bug #46626 (mb_convert_case does not handle apostrophe correctly).
  (Ilia)
- Fixed bug #46543 (ibase_trans() memory leaks when using wrong parameters).
  (Felipe)
- Fixed bug #46521 (Curl ZTS OpenSSL, error in config.m4 fragment).
  (jd at cpanel dot net)
- Fixed bug #46496 (wddx_serialize treats input as ISO-8859-1). (Mark Karpeles)
- Fixed bug #46427 (SoapClient() stumbles over its "stream_context" parameter).
  (Dmitry, Herman Radtke)
- Fixed bug #46426 (offset parameter of stream_get_contents() does not
  workfor "0"). (Felipe)
- Fixed bug #46406 (Unregistering nodeclass throws E_FATAL). (Rob)
- Fixed bug #46389 (NetWare needs small patch for _timezone).
  (patch by guenter@php.net)
- Fixed bug #46388 (stream_notification_callback inside of object destroys
  object variables). (Felipe)
- Fixed bug #46381 (wrong $this passed to internal methods causes segfault).
  (Tony)
- Fixed bug #46379 (Infinite loop when parsing '#' in one line file). (Arnaud)
- Fixed bug #46366 (bad cwd with / as pathinfo). (Dmitry)
- Fixed bug #46360 (TCP_NODELAY constant for socket_{get,set}_option).
  (bugs at trick dot vanstaveren dot us)
- Fixed bug #46343 (IPv6 address filter accepts invalid address). (Ilia)
- Fixed bug #46335 (DOMText::splitText doesn't handle multibyte characters).
  (Rob)
- Fixed bug #46323 (compilation of simplexml for NetWare breaks).
  (Patch by guenter [at] php [dot] net)
- Fixed bug #46319 (PHP sets default Content-Type header for HTTP 304
  response code, in cgi sapi). (Ilia)
- Fixed bug #46313 (Magic quotes broke $_FILES). (Arnaud)
- Fixed bug #46308 (Invalid write when changing property from inside getter).
  (Dmitry)
- Fixed bug #46292 (PDO::setFetchMode() shouldn't requires the 2nd arg when
  using FETCH_CLASSTYPE). (Felipe)
- Fixed bug #46274, #46249 (pdo_pgsql always fill in NULL for empty BLOB and
  segfaults when returned by SELECT). (Felipe)
- Fixed bug #46271 (local_cert option is not resolved to full path). (Ilia)
- Fixed bug #46247 (ibase_set_event_handler() is allowing to pass callback
  without event). (Felipe)
- Fixed bug #46246 (difference between call_user_func(array($this, $method))
  and $this->$method()). (Dmitry)
- Fixed bug #46222 (ArrayObject EG(uninitialized_var_ptr) overwrite).
  (Etienne)
- Fixed bug #46215 (json_encode mutates its parameter and has some
  class-specific state). (Felipe)
- Fixed bug #46206 (pg_query_params/pg_execute convert passed values to
  strings). (Ilia)
- Fixed bug #46191 (BC break: DOMDocument saveXML() doesn't accept null).
  (Rob)
- Fixed bug #46164 (stream_filter_remove() closes the stream). (Arnaud)
- Fixed bug #46157 (PDOStatement::fetchObject prototype error). (Felipe)
- Fixed bug #46147 (after stream seek, appending stream filter reads
  incorrect data). (Greg)
- Fixed bug #46139 (PDOStatement->setFetchMode() forgets FETCH_PROPS_LATE).
  (chsc at peytz dot dk, Felipe)
- Fixed bug #46127 (php_openssl_tcp_sockop_accept forgets to set context
  on accepted stream) (Mark Karpeles, Pierre)
- Fixed bug #46110 (XMLWriter - openmemory() and openuri() leak memory on
  multiple calls). (Ilia)
- Fixed bug #46088 (RegexIterator::accept - segfault). (Felipe)
- Fixed bug #46082 (stream_set_blocking() can cause a crash in some
  circumstances). (Felipe)
- Fixed bug #46064 (Exception when creating ReflectionProperty object
  on dynamicly created property). (Felipe)
- Fixed bug #46059 (Compile failure under IRIX 6.5.30 building posix.c).
  (Arnaud)
- Fixed bug #46053 (SplFileObject::seek - Endless loop). (Arnaud)
- Fixed bug #46051 (SplFileInfo::openFile - memory overlap). (Arnaud)
- Fixed bug #46047 (SimpleXML converts empty nodes into object with
  nested array). (Rob)
- Fixed bug #46031 (Segfault in AppendIterator::next). (Arnaud)
- Fixed bug #46029 (Segfault in DOMText when using with Reflection). (Rob)
- Fixed bug #46026 (bzip2.decompress/zlib.inflate filter tries to decompress
  after end of stream). (Keisial at gmail dot com, Greg)
- Fixed bug #46024 (stream_select() doesn't return the correct number).
  (Arnaud)
- Fixed bug #46010 (warnings incorrectly generated for iv in ecb mode).
  (Felipe)
- Fixed bug #46003 (isset on nonexisting node return unexpected results). (Rob)
- Fixed bug #45956 (parse_ini_file() does not return false with syntax errors
  in parsed file). (Jani)
- Fixed bug #45901 (wddx_serialize_value crash with SimpleXMLElement object).
  (Rob)
- Fixed bug #45862 (get_class_vars is inconsistent with 'protected' and
  'private' variables). (ilewis at uk dot ibm dot com, Felipe)
- Fixed bug #45860 (header() function fails to correctly replace all Status
  lines). (Dmitry)
- Fixed bug #45805 (Crash on throwing exception from error handler). (Dmitry)
- Fixed bug #45765 (ReflectionObject with default parameters of self::xxx cause
  an error). (Felipe)
- Fixed bug #45751 (Using auto_prepend_file crashes (out of scope stack address
  use)). (basant dot kukreja at sun dot com)
- Fixed bug #45722 (mb_check_encoding() crashes). (Moriyoshi)
- Fixed bug #45705 (rfc822_parse_adrlist() modifies passed address parameter).
  (Jani)
- Fixed bug #45691 (Some per-dir or runtime settings may leak into other
  requests). (Moriyoshi)
- Fixed bug #45581 (htmlspecialchars() double encoding &#x hex items). (Arnaud)
- Fixed bug #45580 (levenshtein() crashes with invalid argument). (Ilia)
- Fixed bug #45575 (Segfault with invalid non-string as event handler callback).
  (Christian Seiler)
- Fixed bug #45568 (ISAPI doesn't properly clear auth_digest in header).
  (Patch by: navara at emclient dot com)
- Fixed bug #45556 (Return value from callback isn't freed). (Felipe)
- Fixed bug #45555 (Segfault with invalid non-string as
  register_introspection_callback). (Christian Seiler)
- Fixed bug #45553 (Using XPath to return values for attributes with a
  namespace does not work). (Rob)
- Fixed bug #45529 (new DateTimeZone() and date_create()->getTimezone() behave
  different). (Derick)
- Fixed bug #45522 (FCGI_GET_VALUES request does not return supplied values).
  (Arnaud)
- Fixed bug #45486 (mb_send_mail(); header 'Content-Type: text/plain; charset='
   parsing incorrect). (Felipe)
- Fixed bug #45485 (strip_tags and <?XML tag). (Felipe)
- Fixed bug #45460 (imap patch for fromlength fix in imap_headerinfo doesn't
  accept lengths of 1024). (Felipe, andrew at lifescale dot com)
- Fixed bug #45449 (filesize() regression using ftp wrapper).
  (crrodriguez at suse dot de)
- Fixed bug #45423 (fastcgi parent process doesn't invoke php_module_shutdown
  before shutdown) (basant dot kukreja at sun dot com)
- Fixed bug #45406 (session.serialize_handler declared by shared extension fails).
  (Kalle, oleg dot grenrus at dynamoid dot com)
- Fixed bug #45405 (snmp extension memory leak).
  (Federico Cuello, Rodrigo Campos)
- Fixed bug #45382 (timeout bug in stream_socket_enable_crypto). (Ilia)
- Fixed bug #45373 (php crash on query with errors in params). (Felipe)
- Fixed bug #45352 (Segmentation fault because of tick function on second
  request). (Dmitry)
- Fixed bug #45312 (Segmentation fault on second request for array functions).
  (Dmitry)
- Fixed bug #45303 (Opening php:// wrapper in append mode results in a warning).
  (Arnaud)
- Fixed bug #45251 (double free or corruption with setAttributeNode()). (Rob)
- Fixed bug #45226 and #18916 (xmlrpc_set_type() segfaults and wrong behavior
  with valid ISO8601 date string). (Jeff Lawsons)
- Fixed bug #45220 (curl_read callback returns -1 when needs to return
  size_t (unsigned)). (Felipe)
- Fixed bug #45181 (chdir() should clear relative entries in stat cache).
  (Arnaud)
- Fixed bug #45178 (memory corruption on assignment result of "new" by
  reference). (Dmitry)
- Fixed bug #45166 (substr() overflow changes). (Felipe)
- Fixed bug #45151 (Crash with URI/file..php (filename contains 2 dots)).
  (Fixes CVE-2008-3660) (Dmitry)
- Fixed bug #45139 (ReflectionProperty returns incorrect declaring class).
  (Felipe)
- Fixed bug #45124 ($_FILES['upload']['size'] sometimes return zero and some
  times the filesize). (Arnaud)
- Fixed bug #45028 (CRC32 output endianness is different between crc32() and
  hash()). (Tony)
- Fixed bug #45004 (pg_insert() does not accept 4 digit timezone format).
  (Ilia)
- Fixed bug #44991 (Compile Failure With freetds0.82).
  (jklowden at freetds dot org, matthias at dsx dot at)
- Fixed bug #44938 (gettext functions crash with overly long domain).
  (Christian Schneider, Ilia)
- Fixed bug #44925 (preg_grep() modifies input array). (Nuno)
- Fixed bug #44900 (OpenSSL extension fails to link with OpenSSL 0.9.6).
  (jd at cpanel dot net, Pierre)
- Fixed bug #44891 Memory leak using registerPHPFunctions and XSLT Variable
  as function parameter. (Rob)
- Fixed bug #44882 (SOAP extension object decoding bug). (Dmitry)
- Fixed bug #44830 (Very minor issue with backslash in heredoc). (Matt)
- Fixed bug #44818 (php://memory writeable when opened read only). (Arnaud)
- Fixed bug #44811 (Improve error message when creating a new SoapClient
  that contains invalid data). (Markus Fischer, David C)
- Fixed bug #44798 (Memory leak assigning value to attribute). (Ilia)
- Fixed bug #44716 (Progress notifications incorrect). (Hannes)
- Fixed bug #44712 (stream_context_set_params segfaults on invalid arguments).
  (Hannes)
- Fixed bug #44617 (wrong HTML entity output when substitute_character=entity).
  (Moriyoshi)
- Fixed bug #44607 (stream_get_line unable to correctly identify the "ending"
  in the stream content). (Arnaud)
- Fixed bug #44425 (Extending PDO/MySQL class with a __call() function doesn't
  work). (Johannes)
- Fixed bug #44327 (PDORow::queryString property & numeric offsets / Crash).
  (Felipe)
- Fixed bug #44251, #41125 (PDO + quote() + prepare() can result in segfault).
  (tsteiner at nerdclub dot net)
- Fixed bug #44246 (closedir() accepts a file resource opened by fopen()).
  (Dmitry, Tony)
- Fixed bug #44182 (extract($a, EXTR_REFS) can fail to split copy-on-write
  references). (robin_fernandes at uk dot ibm dot com)
- Fixed bug #44181 (extract($a, EXTR_OVERWRITE|EXTR_REFS) can fail to create
  references to $a). (robin_fernandes at uk dot ibm dot com)
- Fixed bug #44127 (UNIX abstract namespace socket connect does not work).
  (Jani)
- Fixed bug #43993 (mb_substr_count() behaves differently to substr_count()
  with overlapping needles). (Moriyoshi)
- Fixed Bug #43958 (class name added into the error message). (Dmitry)
- Fixed bug #43941 (json_encode silently cuts non-UTF8 strings). (Stas)
- Fixed bug #43925 (Incorrect argument counter in prepared statements with
  pgsql). (Felipe)
- Fixed bug #43731 (socket_getpeername: cannot use on stdin with inetd).
  (Arnaud)
- Fixed bug #43723 (SOAP not sent properly from client for <choice>). (Dmitry)
- Fixed bug #43668 (Added odbc.default_cursortype to control the ODBCcursor
  model). (Patrick)
- Fixed bug #43666 (Fixed code to use ODBC 3.52 datatypes for 64bit
  systems). (Patrick)
- Fixed bug #43540 (rfc1867 handler newlength problem). (Arnaud)
- Fixed bug #43452 (strings containing a weekday, or a number plus weekday
  behaved incorrect of the current day-of-week was the same as the one in the
  phrase). (Derick)
- Fixed bug #43353 (wrong detection of 'data' wrapper causes notice).
  (gk at gknw dot de, Arnaud)
- Fixed bug #43053 (Regression: some numbers shown in scientific notation).
  (int-e at gmx dot de)
- Fixed bug #43045 (SOAP encoding violation on "INF" for type double/float).
  (Dmitry)
- Fixed bug #42862 (IMAP toolkit crash: rfc822.c legacy routine buffer
  overflow). (Fixes CVE-2008-2829) (Dmitry)
- Fixed bug #42855 (dns_get_record() doesn't return all text from TXT record).
  (a dot u dot savchuk at gmail dot com)
- Fixed bug #42737 (preg_split('//u') triggers a E_NOTICE with newlines).
  (Nuno)
- Fixed bug #42718 (FILTER_UNSAFE_RAW not applied when configured as default
  filter). (Arnaud)
- Fixed bug #42604 ("make test" fails with --with-config-file-scan-dir=path).
  (Jani)
- Fixed bug #42473 (ob_start php://output and headers). (Arnaud)
- Fixed bug #42318 (problem with nm on AIX, not finding object files).
  (Dmitry)
- Fixed bug #42294 (Unified solution for round() based on C99 round). (Ilia)
- Fixed bug #42078 (pg_meta_data mix tables metadata from different schemas).
  (Felipe)
- Fixed bug #41348 (OCI8: allow compilation with Oracle 8.1). (Chris Jones)
- Fixed bug #41033 (enable signing with DSA keys.
  (gordyf at google dot com, Pierre)
- Fixed bug #37100 (data is returned truncated with BINARY CURSOR). (Tony)
- Fixed bug #30312 (crash in sybase_unbuffered_query() function). (Timm)
- Fixed bug #24679 (pg_* functions doesn't work using schema). (Felipe)
- Fixed bug #14962 (PECL) (::extractTo 2nd argument is not really optional)
  (Mark van Der Velden)
- Fixed bug #14032 (Mail() always returns false but mail is sent). (Mikko)


01 May 2008, PHP 5.2.6
- Fixed two possible crashes inside posix extension (Tony)
- Fixed incorrect heredoc handling when label is used within the block.
  (Matt)
- Fixed possible stack buffer overflow in FastCGI SAPI. (Andrei Nigmatulin)
- Fixed sending of uninitialized paddings which may contain some information. (Andrei Nigmatulin)
- Fixed a bug in formatting timestamps when DST is active in the default timezone (Derick)
- Properly address incomplete multibyte chars inside escapeshellcmd() (Ilia, Stefan Esser)
- Fix integer overflow in printf(). (Stas, Maksymilian Aciemowicz)
- Fixed security issue detailed in CVE-2008-0599. (Rasmus)
- Fixed potential memleak in stream filter parameter for zlib filter. (Greg)
- Added Reflection API metadata for the methods of the DOM classes. (Sebastian)
- Fixed weird behavior in CGI parameter parsing. (Dmitry, Hannes Magnusson)
- Fixed a safe_mode bypass in cURL identified by Maksymilian Arciemowicz.
  (Ilia)
- Fixed a bug with PDO::FETCH_COLUMN|PDO::FETCH_GROUP mode when a column # by
  which to group by data is specified. (Ilia)
- Fixed segfault in filter extension when using callbacks. (Arnar Mar Sig,
  Felipe)
- Fixed faulty fix for bug #40189 (endless loop in zlib.inflate stream filter). (Greg)
- Upgraded PCRE to version 7.6 (Nuno)

- Fixed bug #44742 (timezone_offset_get() causes segmentation faults). (Derick)
- Fixed bug #44720 (Prevent crash within session_register()). (Scott)
- Fixed bug #44703 (htmlspecialchars() does not detect bad character set argument). (Andy Wharmby)
- Fixed bug #44673 (With CGI argv/argc starts from arguments, not from script) (Dmitry)
- Fixed bug #44667 (proc_open() does not handle pipes with the mode 'wb' correctly). (Jani)
- Fixed bug #44663 (Crash in imap_mail_compose if "body" parameter invalid). (Ilia)
- Fixed bug #44650 (escaepshellscmd() does not check arg count). (Ilia)
- Fixed bug #44613 (Crash inside imap_headerinfo()). (Ilia, jmessa)
- Fixed bug #44603 (Order issues with Content-Type/Length headers on POST). (Ilia)
- Fixed bug #44594 (imap_open() does not validate # of retries parameter). (Ilia)
- Fixed bug #44591 (imagegif's filename parameter). (Felipe)
- Fixed bug #44557 (Crash in imap_setacl when supplied integer as username) (Thomas Jarosch)
- Fixed bug #44487 (call_user_method_array issues a warning when throwing an exception). (David Soria Parra)
- Fixed bug #44478 (Inconsistent behaviour when assigning new nodes). (Rob, Felipe)
- Fixed bug #44445 (email validator does not handle domains starting/ending with a -). (Ilia)
- Fixed bug #44440 (st_blocks undefined under BeOS). (Felipe)
- Fixed bug #44394 (Last two bytes missing from output). (Felipe)
- Fixed bug #44388 (Crash inside exif_read_data() on invalid images) (Ilia)
- Fixed bug #44373 (PDO_OCI extension compile failed). (Felipe)
- Fixed bug #44333 (SEGFAULT when using mysql_pconnect() with client_flags). (Felipe)
- Fixed bug #44306 (Better detection of MIPS processors on Windows). (Ilia)
- Fixed bug #44242 (metaphone('CMXFXM') crashes PHP). (Felipe)
- Fixed bug #44233 (MSG_PEEK undefined under BeOS R5). (jonathonfreeman at gmail dot com, Ilia)
- Fixed bug #44216 (strftime segfaults on large negative value). (Derick)
- Fixed bug #44209 (strtotime() doesn't support 64 bit timestamps on 64 bit platforms). (Derick)
- Fixed bug #44206 (OCI8 selecting ref cursors leads to ORA-1000 maximum open cursors reached). (Oracle Corp.)
- Fixed bug #44200 (A crash in PDO when no bound targets exists and yet bound parameters are present). (Ilia)
- Fixed bug #44197 (socket array keys lost on socket_select). (Felipe)
- Fixed bug #44191 (preg_grep messes up array index). (Felipe)
- Fixed bug #44189 (PDO setAttribute() does not properly validate values for native numeric options). (Ilia)
- Fixed bug #44184 (Double free of loop-variable on exception). (Dmitry)
- Fixed bug #44171 (Invalid FETCH_COLUMN index does not raise an error). (Ilia)
- Fixed bug #44166 (Parameter handling flaw in PDO::getAvailableDrivers()). (Ilia)
- Fixed bug #44159 (Crash: $pdo->setAttribute(PDO::STATEMENT_ATTR_CLASS, NULL)). (Felipe)
- Fixed bug #44152 (Possible crash with syslog logging on ZTS builds). (Ilia)
- Fixed bug #44141 (private parent constructor callable through static function). (Dmitry)
- Fixed bug #44113 (OCI8 new collection creation can fail with OCI-22303). (Oracle Corp.)
- Fixed bug #44069 (Huge memory usage with concatenation using . instead of .=). (Dmitry)
- Fixed bug #44046 (crash inside array_slice() function with an invalid by-ref offset). (Ilia)
- Fixed bug #44028 (crash inside stream_socket_enable_crypto() when enabling encryption without crypto type). (Ilia)
- Fixed bug #44018 (RecursiveDirectoryIterator options inconsistancy). (Marcus)
- Fixed bug #44008 (OCI8 incorrect usage of OCI-Lob->close crashes PHP). (Oracle Corp.)
- Fixed bug #43998 (Two error messages returned for incorrect encoding for mb_strto[upper|lower]). (Rui)
- Fixed bug #43994 (mb_ereg 'successfully' matching incorrect). (Rui)
- Fixed bug #43954 (Memory leak when sending the same HTTP status code multiple times). (Scott)
- Fixed bug #43927 (koi8r is missing from html_entity_decode()). (andy at demos dot su, Tony)
- Fixed bug #43912 (Interbase column names are truncated to 31 characters). (Ilia)
- Fixed bug #43875 (Two error messages returned for $new and $flag argument in mysql_connect()). (Hannes)
- Fixed bug #43863 (str_word_count() breaks on cyrillic "ya" in locale cp1251). (phprus at gmail dot com, Tony)
- Fixed bug #43841 (mb_strrpos offset is byte count for negative values). (Rui)
- Fixed bug #43840 (mb_strpos bounds check is byte count rather than a character count). (Rui)
- Fixed bug #43808 (date_create never fails (even when it should)). (Derick)
- Fixed bug #43793 (zlib filter is unable to auto-detect gzip/zlib file headers). (Greg)
- Fixed bug #43703 (Signature compatibility check broken). (Dmitry)
- Fixed bug #43677 (Inconsistent behaviour of include_path set with php_value). (manuel at mausz dot at)
- Fixed bug #43663 (Extending PDO class with a __call() function doesn't work). (David Soria Parra)
- Fixed bug #43647 (Make FindFile use PATH_SEPARATOR instead of ";"). (Ilia)
- Fixed bug #43635 (mysql extension ingores INI settings on NULL values passed to mysql_connect()). (Ilia)
- Fixed bug #43620 (Workaround for a bug inside libcurl 7.16.2 that can result in a crash). (Ilia)
- Fixed bug #43614 (incorrect processing of numerical string keys of array in arbitrary serialized data). (Dmitriy Buldakov, Felipe)
- Fixed bug #43606 (define missing depencies of the exif extension). (crrodriguez at suse dot de)
- Fixed bug #43589 (a possible infinite loop in bz2_filter.c). (Greg)
- Fixed bug #43580 (removed bogus declaration of a non-existent php_is_url() function). (Ilia)
- Fixed bug #43559 (array_merge_recursive() doesn't behave as expected with duplicate NULL values). (Felipe, Tony)
- Fixed bug #43533 (escapeshellarg('') returns null). (Ilia)
- Fixed bug #43527 (DateTime created from a timestamp reports environment timezone). (Derick)
- Fixed bug #43522 (stream_get_line() eats additional characters). (Felipe, Ilia, Tony)
- Fixed bug #43507 (SOAPFault HTTP Status 500 - would like to be able to set the HTTP Status). (Dmitry)
- Fixed bug #43505 (Assign by reference bug). (Dmitry)
- Fixed bug #43498 (file_exists() on a proftpd server got SIZE not allowed in ASCII mode). (Ilia, crrodriguez at suse dot de)
- Fixed bug #43497 (OCI8 XML/getClobVal aka temporary LOBs leak UGA memory). (Chris)
- Fixed bug #43495 (array_merge_recursive() crashes with recursive arrays). (Ilia)
- Fixed bug #43493 (pdo_pgsql does not send username on connect when password is not available). (Ilia)
- Fixed bug #43491 (Under certain conditions, file_exists() never returns). (Dmitry)
- Fixed bug #43483 (get_class_methods() does not list all visible methods). (Dmitry)
- Fixed bug #43482 (array_pad() does not warn on very small pad numbers). (Ilia)
- Fixed bug #43457 (Prepared statement with incorrect parms doesn't throw exception with pdo_pgsql driver). (Ilia)
- Fixed bug #43450 (Memory leak on some functions with implicit object __toString() call). (David C.)
- Fixed bug #43386 (array_globals not reset to 0 properly on init). (Ilia)
- Fixed bug #43377 (PHP crashes with invalid argument for DateTimeZone). (Ilia)
- Fixed bug #43373 (pcntl_fork() should not raise E_ERROR on error). (Ilia)
- Fixed bug #43364 (recursive xincludes don't remove internal xml nodes properly). (Rob, patch from ddb@bitxtender.de)
- Fixed bug #43301 (mb_ereg*_replace() crashes when replacement string is invalid PHP expression and 'e' option is used). (Jani)
- Fixed bug #43295 (crash because of uninitialized SG(sapi_headers).mimetype). (Dmitry)
- Fixed bug #43293 (Multiple segfaults in getopt()). (Hannes)
- Fixed bug #43279 (pg_send_query_params() converts all elements in 'params' to strings). (Ilia)
- Fixed bug #43276 (Incomplete fix for bug #42739, mkdir() under safe_mode). (Ilia)
- Fixed bug #43248 (backward compatibility break in realpath()). (Dmitry)
- Fixed bug #43221 (SimpleXML adding default namespace in addAttribute). (Rob)
- Fixed bug #43216 (stream_is_local() returns false on "file://"). (Dmitry)
- Fixed bug #43201 (Crash on using uninitialized vals and __get/__set). (Dmitry)
- Fixed bug #43182 (file_put_contents() LOCK_EX does not work properly on file truncation). (Ilia)
- Fixed bug #43175 (__destruct() throwing an exception with __call() causes segfault). (Dmitry)
- Fixed bug #43128 (Very long class name causes segfault). (Dmitry)
- Fixed bug #43105 (PHP seems to fail to close open files). (Hannes)
- Fixed bug #43092 (curl_copy_handle() crashes with > 32 chars long URL). (Jani)
- Fixed bug #43003 (Invalid timezone reported for DateTime objects constructed using a timestamp). (Derick)
- Fixed bug #42978 (mismatch between number of bound params and values causes a crash in pdo_pgsql). (Ilia)
- Fixed bug #42945 (preg_split() swallows part of the string). (Nuno)
- Fixed bug #42937 (__call() method not invoked when methods are called on parent from child class). (Dmitry)
- Fixed bug #42841 (REF CURSOR and oci_new_cursor() crash PHP). (Chris)
- Fixed bug #42838 (Wrong results in array_diff_uassoc) (Felipe)
- Fixed bug #42779 (Incorrect forcing from HTTP/1.0 request to HTTP/1.1 response). (Ilia)
- Fixed bug #42736 (xmlrpc_server_call_method() crashes). (Tony)
- Fixed bug #42692 (Procedure 'int1' not present with doc/lit SoapServer). (Dmitry)
- Fixed bug #42548 (mysqli PROCEDURE calls can't return result sets). (Hartmut)
- Fixed bug #42505 (new sendmail default breaks on Netware platform) (Guenter Knauf)
- Fixed bug #42369 (Implicit conversion to string leaks memory). (David C., Rob).
- Fixed bug #42272 (var_export() incorrectly escapes char(0)). (Derick)
- Fixed bug #42261 (Incorrect lengths for date and boolean data types). (Ilia)
- Fixed bug #42190 (Constructing DateTime with TimeZone Indicator invalidates DateTimeZone). (Derick)
- Fixed bug #42177 (Warning "array_merge_recursive(): recursion detected" comes again...). (Felipe)
- Fixed bug #41941 (oci8 extension not lib64 savvy). (Chris)
- Fixed bug #41828 (Failing to call RecursiveIteratorIterator::__construct() causes a sefault). (Etienne)
- Fixed bug #41599 (setTime() fails after modify() is used). (Derick)
- Fixed bug #41562 (SimpleXML memory issue). (Rob)
- Fixed bug #40013 (php_uname() does not return nodename on Netware (Guenter Knauf)
- Fixed bug #38468 (Unexpected creation of cycle). (Dmitry)
- Fixed bug #32979 (OpenSSL stream->fd casts broken in 64-bit build) (stotty at tvnet dot hu)

08 Nov 2007, PHP 5.2.5
- Upgraded PCRE to version 7.3 (Nuno)
- Added optional parameter $provide_object to debug_backtrace(). (Sebastian)
- Added alpha support for imagefilter() IMG_FILTER_COLORIZE. (Pierre)
- Added ability to control memory consumption between request using
  ZEND_MM_COMPACT environment variable. (Dmitry)

- Improved speed of array_intersect_key(), array_intersect_assoc(),
  array_uintersect_assoc(), array_diff_key(), array_diff_assoc() and
  array_udiff_assoc(). (Dmitry)

- Fixed move_uploaded_file() to always set file permissions of resulting file
  according to UMASK. (Andrew Sitnikov)
- Fixed possible crash in ext/soap because of uninitialized value. (Zdash Urf)
- Fixed regression in glob() when enforcing safe_mode/open_basedir checks on
  paths containing '*'. (Ilia)
- Fixed "mail.force_extra_parameters" php.ini directive not to be modifiable
  in .htaccess due to the security implications - reported by SecurityReason.
  (Stas)
- Fixed PDO crash when driver returns empty LOB stream. (Stas)
- Fixed dl() to only accept filenames - reported by Laurent Gaffie. (Stas)
- Fixed dl() to limit argument size to MAXPATHLEN (CVE-2007-4887).
  (Christian Hoffmann)
- Fixed iconv_*() functions to limit argument sizes as workaround to libc
  bug (CVE-2007-4783, CVE-2007-4840 by Laurent Gaffie).
  (Christian Hoffmann, Stas)
- Fixed missing brackets leading to build warning and error in the log.
  Win32 code. (Andrey)
- Fixed leaks with multiple connects on one mysqli object. (Andrey)
- Fixed endianness detection on MacOS when building universal binary.
  (Uwe Schindler, Christian Speich, Tony)
- Fixed possible triggering of buffer overflows inside glibc
  implementations of the fnmatch(), setlocale() and glob() functions.
  Reported by Laurent Gaffie. (Ilia)
- Fixed imagerectangle regression with 1x1 rectangle (libgd #106). (Pierre)
- Fixed htmlentities/htmlspecialchars not to accept partial multibyte
  sequences. (Stas)

- Fixed bug #43196 (array_intersect_assoc() crashes with non-array input).
  (Jani)
- Fixed bug #43139 (PDO ignores ATTR_DEFAULT_FETCH_MODE in some cases with
  fetchAll()). (Ilia)
- Fixed bug #43137 (rmdir() and rename() do not clear statcache). (Jani)
- Fixed bug #43130 (Bound parameters cannot have - in their name). (Ilia)
- Fixed bug #43099 (XMLWriter::endElement() does not check # of params).
  (Ilia)
- Fixed bug #43020 (Warning message is missing with shuffle() and more
  than one argument). (Scott)
- Fixed bug #42976 (Crash when constructor for newInstance() or
  newInstanceArgs() fails) (Ilia)
- Fixed bug #42943 (ext/mssql: Move *timeout initialization from RINIT
  to connect time). (Ilia)
- Fixed bug #42917 (PDO::FETCH_KEY_PAIR doesn't work with setFetchMode).
  (Ilia)
- Fixed bug #42890 (Constant "LIST" defined by mysqlclient and c-client).
  (Andrey)
- Fixed bug #42869 (automatic session id insertion adds sessions id to
  non-local forms). (Ilia)
- Fixed bug #42818 ($foo = clone(array()); leaks memory). (Dmitry)
- Fixed bug #42817 (clone() on a non-object does not result in a fatal
  error). (Ilia)
- Fixed bug #42785 (json_encode() formats doubles according to locale rather
  then following standard syntax). (Ilia)
- Fixed bug #42783 (pg_insert() does not accept an empty list for
  insertion). (Ilia)
- Fixed bug #42773 (WSDL error causes HTTP 500 Response). (Dmitry)
- Fixed bug #42772 (Storing $this in a static var fails while handling a cast
  to string). (Dmitry)
- Fixed bug #42767 (highlight_string() truncates trailing comment). (Ilia)
- Fixed bug #42739 (mkdir() doesn't like a trailing slash when safe_mode is
  enabled). (Ilia)
- Fixed bug #42703 (Exception raised in an iterator::current() causes segfault
  in FilterIterator) (Marcus)
- Fixed bug #42699 (PHP_SELF duplicates path). (Dmitry)
- Fixed bug #42654 (RecursiveIteratorIterator modifies only part of leaves)
  (Marcus)
- Fixed bug #42643 (CLI segfaults if using ATTR_PERSISTENT). (Ilia)
- Fixed bug #42637 (SoapFault : Only http and https are allowed). (Bill Moran)
- Fixed bug #42629 (Dynamically loaded PHP extensions need symbols exported
  on MacOSX). (jdolecek at NetBSD dot org)
- Fixed bug #42627 (bz2 extension fails to build with -fno-common).
  (dolecek at netbsd dot org)
- Fixed Bug #42596 (session.save_path MODE option does not work). (Ilia)
- Fixed bug #42590 (Make the engine recognize \v and \f escape sequences).
  (Ilia)
- Fixed bug #42587 (behavior change regarding symlinked .php files). (Dmitry)
- Fixed bug #42579 (apache_reset_timeout() does not exist). (Jani)
- Fixed bug #42549 (ext/mysql failed to compile with libmysql 3.23). (Scott)
- Fixed bug #42523 (PHP_SELF duplicates path). (Dmitry)
- Fixed bug #42512 (ip2long('255.255.255.255') should return 4294967295 on
  64-bit PHP). (Derick)
- Fixed bug #42506 (php_pgsql_convert() timezone parse bug) (nonunnet at
  gmail dot com, Ilia)
- Fixed bug #42496 (OCI8 cursor is not closed when using 2 clobs in a select
  query). (Oracle Corp.)
- Fixed bug #42462 (Segmentation when trying to set an attribute in a
  DOMElement). (Rob)
- Fixed bug #42453 (CGI SAPI does not shut down cleanly with -i/-m/-v cmdline
  options). (Dmitry)
- Fixed bug #42452 (PDO classes do not expose Reflection API information).
  (Hannes)
- Fixed bug #42468 (Write lock on file_get_contents fails when using a
  compression stream). (Ilia)
- Fixed bug #42488 (SoapServer reports an encoding error and the error itself
  breaks). (Dmitry)
- Fixed bug #42378 (mysqli_stmt_bind_result memory exhaustion). (Andrey)
- Fixed bug #42359 (xsd:list type not parsed). (Dmitry)
- Fixed bug #42326 (SoapServer crash). (Dmitry)
- Fixed bug #42214 (SoapServer sends clients internal PHP errors). (Dmitry)
- Fixed bug #42189 (xmlrpc_set_type() crashes php on invalid datetime
  values). (Ilia)
- Fixed bug #42139 (XMLReader option constants are broken using XML()). (Rob)
- Fixed bug #42086 (SoapServer return Procedure '' not present for WSIBasic
  compliant wsdl). (Dmitry)
- Fixed bug #41822 (Relative includes broken when getcwd() fails). (Ab5602,
  Jani)
- Fixed bug #41561 (Values set with php_admin_* in httpd.conf can be overwritten
  with ini_set()). (Stas, Jani)
- Fixed bug #39651 (proc_open() append mode doesn't work on windows). (Nuno)

30 Aug 2007, PHP 5.2.4
- Removed --enable-versioning configure option. (Jani)

- Upgraded PCRE to version 7.2 (Nuno)
- Updated timezone database to version 2007.6. (Derick)

- Improved openssl_x509_parse() to return extensions in readable form. (Dmitry)

- Enabled changing the size of statement cache for non-persistent OCI8
  connections. (Chris Jones, Tony)

- Changed "display_errors" php.ini option to accept "stderr" as value which
  makes the error messages to be outputted to STDERR instead of STDOUT with
  CGI and CLI SAPIs (FR #22839). (Jani)
- Changed error handler to send HTTP 500 instead of blank page on PHP errors.
  (Dmitry, Andrei Nigmatulin)
- Changed mail() function to be always available. (Johannes)

- Added check for unknown options passed to configure. (Jani)
- Added persistent connection status checker to pdo_pgsql.
  (Elvis Pranskevichus, Ilia)
- Added support for ATTR_TIMEOUT inside pdo_pgsql driver. (Ilia)
- Added php_ini_loaded_file() function which returns the path to the actual
  php.ini in use. (Jani)
- Added GD version constants GD_MAJOR_VERSION, GD_MINOR_VERSION,
  GD_RELEASE_VERSION, GD_EXTRA_VERSION and GD_VERSION_STRING. (Pierre)
- Added missing open_basedir checks to CGI.
  (anight at eyelinkmedia dot com, Tony)
- Added missing format validator to unpack() function. (Ilia)
- Added missing error check inside bcpowmod(). (Ilia)
- Added CURLOPT_PRIVATE & CURLINFO_PRIVATE constants.
  (Andrey A. Belashkov, Tony)
- Added missing MSG_EOR and MSG_EOF constants to sockets extension. (Jani)
- Added PCRE_VERSION constant. (Tony)
- Added ReflectionExtension::info() function to print the phpinfo()
  block for an extension. (Johannes)

- Implemented FR #41884 (ReflectionClass::getDefaultProperties() does not
  handle static attributes). (Tony)

- Fixed "Floating point exception" inside wordwrap().
  (Mattias Bengtsson, Ilia)
- Fixed several integer overflows in ImageCreate(), ImageCreateTrueColor(),
  ImageCopyResampled() and ImageFilledPolygon() reported by Mattias Bengtsson.
  (Tony)
- Fixed size calculation in chunk_split(). (Stas)
- Fixed integer overflow in str[c]spn(). (Stas)
- Fixed money_format() not to accept multiple %i or %n tokens.
  (Stas, Ilia)
- Fixed zend_alter_ini_entry() memory_limit interruption
  vulnerability. (Ilia)
- Fixed INFILE LOCAL option handling with MySQL extensions not to be
  allowed when open_basedir or safe_mode is active. (Stas)
- Fixed session.save_path and error_log values to be checked against
  open_basedir and safe_mode (CVE-2007-3378) (Stas, Maksymilian Arciemowicz)
- Fixed possible invalid read in glob() win32 implementation (CVE-2007-3806).
  (Tony)
- Improved fix for MOPB-03-2007. (Ilia)
- Corrected fix for CVE-2007-2872. (Ilia)

- Fixed possible crash in imagepsloadfont(), work around a bug in the pslib on
  Windows. (Pierre)
- Fixed oci8 and PDO_OCI extensions to allow configuring with Oracle 11g
  client libraries. (Chris Jones)
- Fixed EOF handling in case of reading from file opened in write only mode.
  (Dmitry)
- Fixed var_export() to use the new H modifier so that it can generate
  parseable PHP code for floats, independent of the locale. (Derick)
- Fixed regression introduced by the fix for the libgd bug #74. (Pierre)
- Fixed SimpleXML's behavior when used with empty(). (Sara)
- Fixed crash in OpenSSL extension because of non-string passphrase. (Dmitry)

- Fixed PECL Bug #11345 (PDO_OCI crash after National language Support "NLS"
  environment initialization error). (Chris Jones)
- Fixed PECL bug #11216 (crash in ZipArchive::addEmptyDir when a directory
  already exists). (Pierre)

- Fixed bug #43926 (isInstance() isn't equivalent to instanceof operator). (Marcus)
- Fixed bug #42368 (Incorrect error message displayed by pg_escape_string).
  (Ilia)
- Fixed bug #42365 (glob() crashes and/or accepts way too many flags).
  (Jani)
- Fixed Bug #42364 (Crash when using getRealPath with DirectoryIterator).
  (Johannes)
- Fixed bug #42292 ($PHP_CONFIG not set for phpized builds). (Jani)
- Fixed bug #42261 (header wrong for date field).
  (roberto at spadim dot com dot br, Ilia)
- Fixed bug #42259 (SimpleXMLIterator loses ancestry). (Rob)
- Fixed bug #42247 (ldap_parse_result() not defined under win32). (Jani)
- Fixed bug #42243 (copy() does not output an error when the first arg is a
  dir). (Ilia)
- Fixed bug #42242 (sybase_connect() crashes). (Ilia)
- Fixed bug #42237 (stream_copy_to_stream returns invalid values for mmaped
  streams). (andrew dot minerd at sellingsource dot com, Ilia)
- Fixed bug #42233 (Problems with æøå in extract()). (Jani)
- Fixed bug #42222 (possible buffer overflow in php_openssl_make_REQ). (Pierre)
- Fixed bug #42211 (property_exists() fails to find protected properties
  from a parent class). (Dmitry)
- Fixed bug #42208 (substr_replace() crashes when the same array is passed
  more than once). (crrodriguez at suse dot de, Ilia)
- Fixed bug #42198 (SCRIPT_NAME and PHP_SELF truncated when inside a userdir
  and using PATH_INFO). (Dmitry)
- Fixed bug #42195 (C++ compiler required always). (Jani)
- Fixed bug #42183 (classmap causes crash in non-wsdl mode). (Dmitry)
- Fixed bug #42173 (oci8 INTERVAL and TIMESTAMP type fixes). (Chris)
- Fixed bug #42151 (__destruct functions not called after catching a SoapFault
  exception). (Dmitry)
- Fixed bug #42142 (substr_replace() returns FALSE when length > string length).
  (Ilia)
- Fixed bug #42135 (Second call of session_start() causes creation of SID).
  (Ilia)
- Fixed bug #42134 (oci_error() returns false after oci_new_collection() fails).
  (Tony)
- Fixed bug #42119 (array_push($arr,&$obj) doesn't work with
  zend.ze1_compatibility_mode On). (Dmitry)
- Fixed bug #42117 (bzip2.compress loses data in internal buffer).
  (Philip, Ilia)
- Fixed bug #42112 (deleting a node produces memory corruption). (Rob)
- Fixed bug #42107 (sscanf broken when using %2$s format parameters). (Jani)
- Fixed bug #42090 (json_decode causes segmentation fault). (Hannes)
- Fixed bug #42082 (NodeList length zero should be empty). (Hannes)
- Fixed bug #42072 (No warning message for clearstatcache() with arguments).
  (Ilia)
- Fixed bug #42071 (ini scanner allows using NULL as option name). (Jani)
- Fixed bug #42027 (is_file() / is_dir() matches file/dirnames with wildcard char
  or trailing slash in Windows). (Dmitry)
- Fixed bug #42019 (configure option --with-adabas=DIR does not work). (Jani)
- Fixed bug #42015 (ldap_rename(): server error "DSA is unwilling to perform").
  (bob at mroczka dot com, Jani)
- Fixed bug #42009 (is_a() and is_subclass_of() should NOT call autoload, in the
  same way as "instanceof" operator). (Dmitry)
- Fixed bug #41989 (move_uploaded_file() & relative path in ZTS mode). (Tony)
- Fixed bug #41984 (Hangs on large SoapClient requests). (Dmitry)
- Fixed bug #41983 (Error Fetching http headers terminated by '\n'). (Dmitry)
- Fixed bug #41973 (--with-ldap=shared fails with LDFLAGS="-Wl,--as-needed"). (Nuno)
- Fixed bug #41971 (PDOStatement::fetch and PDOStatement::setFetchMode causes
  unexpected behavior). (Ilia)
- Fixed bug #41964 (strtotime returns a timestamp for non-time string of
  pattern '(A|a) .+'). (Derick)
- Fixed bug #41961 (Ensure search for hidden private methods does not stray from
  class hierarchy). (robin_fernandes at uk dot ibm dot com)
- Fixed bug #41947 (SimpleXML incorrectly registers empty strings asnamespaces).
  (Rob)
- Fixed bug #41929 (Foreach on object does not iterate over all visible properties).
  (Dmitry)
- Fixed bug #41919 (crash in string to array conversion).
  (judas dot iscariote at gmail dot com, Ilia)
- Fixed bug #41909 (var_export() is locale sensitive when exporting float
  values). (Derick)
- Fixed bug #41908 (CFLAGS="-Os" ./configure --enable-debug fails).
  (christian at hoffie dot info, Tony)
- Fixed bug #41904 (proc_open(): empty env array should cause empty environment
  to be passed to process). (Jani)
- Fixed bug #41867 (SimpleXML: getName is broken). (Rob)
- Fixed bug #41865 (fputcsv(): 2nd parameter is not optional). (Jani)
- Fixed bug #41861 (SimpleXML: getNamespaces() returns the namespaces of a node's
  siblings). (Rob)
- Fixed bug #41845 (pgsql extension does not compile with PostgreSQL <7.4). (Ilia)
- Fixed bug #41844 (Format returns incorrect number of digits for negative years
  -0001 to -0999). (Derick)
- Fixed bug #41842 (Cannot create years < 0100 & negative years with date_create
  or new DateTime). (Derick)
- Fixed bug #41833 (addChild() on a non-existent node, no node created,
  getName() segfaults). (Rob)
- Fixed bug #41831 (pdo_sqlite prepared statements convert resources to
  strings). (Ilia)
- Fixed bug #41815 (Concurrent read/write fails when EOF is reached). (Sascha)
- Fixed bug #41813 (segmentation fault when using string offset as an object).
  (judas dot iscariote at gmail dot com, Tony)
- Fixed bug #41795 (checkdnsrr does not support DNS_TXT type).
  (lucas at facebook dot com, Tony)
- Fixed bug #41773 (php_strip_whitespace() sends headers with errors
  suppressed). (Tony)
- Fixed bug #41770 (SSL: fatal protocol error due to buffer issues). (Ilia)
- Fixed bug #41765 (Recode crashes/does not work on amd64).
  (nexus at smoula dot net, Stas)
- Fixed bug #41724 (libxml_get_last_error() - errors service request scope).
  (thekid at php dot net, Ilia)
- Fixed bug #41717 (imagepolygon does not respect thickness). (Pierre)
- Fixed bug #41713 (Persistent memory consumption on win32 since 5.2). (Dmitry)
- Fixed bug #41711 (NULL temporary lobs not supported in OCI8).
  (Chris Jones, Tony)
- Fixed bug #41709 (strtotime() does not handle 00.00.0000). (Derick)
- Fixed bug #41698 (float parameters truncated to integer in prepared
  statements). (Ilia)
- Fixed bug #41692 (ArrayObject shows weird behavior in respect to
  inheritance). (Tony)
- Fixed bug #41691 (ArrayObject::exchangeArray hangs Apache). (Tony)
- Fixed bug #41686 (Omitting length param in array_slice not possible). (Ilia)
- Fixed bug #41685 (array_push() fails to warn when next index is
  already occupied). (Ilia)
- Fixed bug #41655 (open_basedir bypass via glob()). (Ilia)
- Fixed bug #41640 (get_class_vars produces error on class constants).
  (Johannes)
- Fixed bug #41635 (SoapServer and zlib.output_compression with FastCGI
  result in major slowdown). (Dmitry)
- Fixed bug #41633 (Crash instantiating classes with self-referencing
  constants). (Dmitry)
- Fixed bug #41630 (segfault when an invalid color index is present in the
  image data). (Reported by Elliot <wccoder@gmail dot com>) (Pierre)
- Fixed bug #41628 (PHP settings leak between Virtual Hosts in Apache 1.3).
  (Scott, manuel at mausz dot at)
- Fixed bug #41608 (segfault on a weird code with objects and switch()).
  (Tony)
- Fixed bug #41600 (url rewriter tags doesn't work with namespaced tags).
  (Ilia)
- Fixed bug #41596 (Fixed a crash inside pdo_pgsql on some non-well-formed
  SQL queries). (Ilia)
- Fixed bug #41594 (OCI8 statement cache is flushed too frequently). (Tony)
- Fixed bug #41582 (SimpleXML crashes when accessing newly created element).
  (Tony)
- Fixed bug #41576 (configure failure when using --without-apxs or some other
  SAPIs disabling options). (Jani)
- Fixed bug #41567 (json_encode() double conversion is inconsistent with PHP).
  (Lucas, Ilia)
- Fixed bug #41566 (SOAP Server not properly generating href attributes).
  (Dmitry)
- Fixed bug #41555 (configure failure: regression caused by fix for #41265).
  (Jani)
- Fixed bug #41527 (WDDX deserialize numeric string array key).
  (Matt, Ilia)
- Fixed bug #41523 (strtotime('0000-00-00 00:00:00') is parsed as 1999-11-30).
  (Derick)
- Fixed bug #41518 (file_exists() warns of open_basedir restriction on
  non-existent file). (Tony)
- Fixed bug #41445 (parse_ini_file() has a problem with certain types of
  integer as sections). (Tony)
- Fixed bug #41433 (DBA: configure fails to include correct db.h for db4).
  (Jani)
- Fixed bug #41372 (Internal pointer of source array resets during array
  copying). (Dmitry)
- Fixed bug #41350 (my_thread_global_end() error during request shutdown on
  Windows). (Scott, Andrey)
- Fixed bug #41278 (get_loaded_extensions() should list Zend extensions).
  (Johannes)
- Fixed bug #41127 (Memory leak in ldap_{first|next}_attribute functions).
  (Jani)
- Fixed bug #40757 (get_object_vars get nothing in child class). (Dmitry)
- Fixed bug #40705 (Iterating within function moves original array pointer).
  (Dmitry)
- Fixed bug #40509 (key() function changed behaviour if global array is used
  within function). (Dmitry)
- Fixed bug #40419 (Trailing slash in CGI request does not work). (Dmitry)
- Fixed bug #39330 (apache2handler does not call shutdown actions before
  apache child die). (isk at ecommerce dot com, Gopal, Tony)
- Fixed bug #39291 (ldap_sasl_bind() misses the sasl_authc_id parameter).
  (diafour at gmail dot com, Jani)
- Fixed bug #37715 (array pointers resetting on copy). (Dmitry)
- Fixed bug #37273 (Symlinks and mod_files session handler allow open_basedir
  bypass). (Ilia)
- Fixed bug #36492 (Userfilters can leak buckets). (Sara)
- Fixed bugs #36796, #36918, #41371 (stream_set_blocking() does not work).
  (Jani)
- Fixed bug #35981 (pdo-pgsql should not use pkg-config when not present).
  (Jani)
- Fixed bug #31892 (PHP_SELF incorrect without cgi.fix_pathinfo, but turning on
  screws up PATH_INFO). (Dmitry)
- Fixed bug #21197 (socket_read() outputs error with PHP_NORMAL_READ).
  (Nuno, Jani)

31 May 2007, PHP 5.2.3
- Changed CGI install target to php-cgi and 'make install' to install CLI
  when CGI is selected. (Jani)
- Changed JSON maximum nesting depth from 20 to 128. (Rasmus)

- Improved compilation of heredocs and interpolated strings. (Matt, Dmitry)
- Optimized out a couple of per-request syscalls. (Rasmus)
- Optimized digest generation in md5() and sha1() functions. (Ilia)
- Upgraded bundled SQLite 3 to version 3.3.17. (Ilia)

- Added "max_input_nesting_level" php.ini option to limit nesting level of
  input variables. Fix for MOPB-03-2007. (Stas)
- Added a 4th parameter flag to htmlspecialchars() and htmlentities() that
  makes the function not encode existing html entities. (Ilia)
- Added PDO::FETCH_KEY_PAIR mode that will fetch a 2 column result set into
  an associated array. (Ilia)
- Added CURLOPT_TIMEOUT_MS and CURLOPT_CONNECTTIMEOUT_MS cURL constants. (Sara)
- Added --ini switch to CLI that prints out configuration file names. (Marcus)
- Added mysql_set_charset() to allow runtime altering of connection encoding.
  (Scott)

- Implemented FR #41416 (getColumnMeta() should also return table name). (Tony)

- Fixed an integer overflow inside chunk_split(). Identified by Gerhard Wagner.
  (Ilia)
- Fixed SOAP extension's handler() to work even when
  "always_populate_raw_post_data" is off. (Ilia)
- Fixed possible infinite loop in imagecreatefrompng. (libgd #86)
  (by Xavier Roche, CVE-2007-2756). (Pierre)
- Fixed ext/filter Email Validation Vulnerability (MOPB-45 by Stefan Esser).
  (Ilia)
- Fixed altering $this via argument named "this". (Dmitry)
- Fixed PHP CLI usage of php.ini from the binary location. (Hannes)
- Fixed segfault in strripos(). (Tony, Joxean Koret)
- Fixed bug #41693 (scandir() allows empty directory names). (Ilia)
- Fixed bug #41673 (json_encode breaks large numbers in arrays). (Ilia)
- Fixed bug #41525 (ReflectionParameter::getPosition() not available). (Marcus)
- Fixed bug #41511 (Compile failure under IRIX 6.5.30 building md5.c). (Jani)
- Fixed bug #41504 (json_decode() incorrectly decodes JSON arrays with empty
  string keys). (Ilia)
- Fixed bug #41492 (open_basedir/safe_mode bypass inside realpath()). (Ilia)
- Fixed bug #41477 (no arginfo about SoapClient::__soapCall()). (Ilia)
- Fixed bug #41455 (ext/dba/config.m4 pollutes global $LIBS and $LDFLAGS).
  (mmarek at suse dot cz, Tony)
- Fixed bug #41442 (imagegd2() under output control). (Tony)
- Fixed bug #41430 (Fatal error with negative values of maxlen parameter of
  file_get_contents()). (Tony)
- Fixed bug #41423 (PHP assumes wrongly that certain ciphers are enabled in
  OpenSSL). (Pierre)
- Fixed bug #41421 (Uncaught exception from a stream wrapper segfaults).
  (Tony, Dmitry)
- Fixed bug #41403 (json_decode cannot decode floats if localeconv
  decimal_point is not '.'). (Tony)
- Fixed bug #41401 (wrong unary operator precedence). (Stas)
- Fixed bug #41394 (dbase_create creates file with corrupted header). (Tony)
- Fixed bug #41390 (Clarify error message with invalid protocol scheme).
  (Scott)
- Fixed bug #41378 (fastcgi protocol lacks support for Reason-Phrase in
  "Status:" header). (anight at eyelinkmedia dot com, Dmitry)
- Fixed bug #41374 (whole text concats values of wrong nodes). (Rob)
- Fixed bug #41358 (configure cannot determine SSL lib with libcurl >= 7.16.2).
  (Mike)
- Fixed bug #41353 (crash in openssl_pkcs12_read() on invalid input). (Ilia)
- Fixed bug #41351 (Invalid opcode with foreach ($a[] as $b)). (Dmitry, Tony)
- Fixed bug #41347 (checkdnsrr() segfaults on empty hostname). (Scott)
- Fixed bug #41337 (WSDL parsing doesn't ignore non soap bindings). (Dmitry)
- Fixed bug #41326 (Writing empty tags with Xmlwriter::WriteElement[ns])
  (Pierre)
- Fixed bug #41321 (downgrade read errors in getimagesize() to E_NOTICE).
  (Ilia)
- Fixed bug #41304 (compress.zlib temp files left). (Dmitry)
- Fixed bug #41293 (Fixed creation of HTTP_RAW_POST_DATA when there is no
  default post handler). (Ilia)
- Fixed bug #41291 (FastCGI does not set SO_REUSEADDR).
  (fmajid at kefta dot com, Dmitry)
- Fixed gd build when used with freetype 1.x (Pierre, Tony)
- Fixed bug #41287 (Namespace functions don't allow xmlns definition to be
  optional). (Rob)
- Fixed bug #41285 (Improved fix for CVE-2007-1887 to work with non-bundled
  sqlite2 lib). (Ilia)
- Fixed bug #41283 (Bug with deserializing array key that are doubles or
  floats in wddx). (Ilia)
- Fixed bug #41257 (lookupNamespaceURI does not work as expected). (Rob)
- Fixed bug #41236 (Regression in timeout handling of non-blocking SSL
  connections during reads and writes). (Ilia)
- Fixed bug #41134 (zend_ts_hash_clean not thread-safe).
  (marco dot cova at gmail dot com, Tony)
- Fixed bug #41097 (ext/soap returning associative array as indexed without
  using WSDL). (Dmitry)
- Fixed bug #41004 (minOccurs="0" and null class member variable). (Dmitry)
- Fixed bug #39542 (Behavior of require/include different to < 5.2.0).
  (Dmitry)

03 May 2007, PHP 5.2.2
- Improved bundled GD
  . Sync to 2.0.35
  . Added imagegrabwindow and imagegrabscreen, capture a screen or a
    window using its handle (Pierre)
  . colors allocated henceforth from the resulting image overwrite the palette
    colors (Rob Leslie)
  . Improved thread safety of the gif support (Roman Nemecek, Nuno, Pierre)
  . Use the dimension of the GIF frame to create the destination image (Pierre)
  . Load only once the local color map from a GIF data (Pierre)
  . Improved thread safety of the freetype cache (Scott MacVicar, Nuno, Pierre)
  . imagearc huge CPU usage with large angles, libgd bug #74 (Pierre)
- Improved FastCGI SAPI to support external pipe and socket servers on win32.
  (Dmitry)
- Improved Zend Memory Manager
  . guarantee of reasonable time for worst cases of best-fit free block
    searching algorithm. (Dmitry)
  . better cache usage and less fragmentation on erealloc() (Tony, Dmitry)
- Improved SPL (Marcus)
  . Added SplFileInfo::getBasename(), DirectoryIterator::getBasename().
  . Added SplFileInfo::getLinkTarget(), SplFileInfo::getRealPath().
  . Made RecursiveFilterIterator::accept() abstract as stated in documentation.
- Improved SOAP
  . Added ability to encode arrays with "SOAP-ENC:Array" type instead of WSDL
    type. To activate the ability use "feature"=>SOAP_USE_XSI_ARRAY_TYPE
    option in SoapClient/SoapServer constructors. (Rob, Dmitry)

- Added GMP_VERSION constant. (Tony)
- Added --ri switch to CLI which allows to check extension information. (Marcus)
- Added tidyNode::getParent() method (John, Nuno)
- Added openbasedir and safemode checks in zip:// stream wrapper and
  ZipArchive::open (Pierre)
- Added php_pdo_sqlite_external.dll, a version of the PDO SQLite driver that
  links against an external sqlite3.dll.  This provides Windows users to upgrade
  their sqlite3 version outside of the PHP release cycle.  (Wez, Edin)
- Added linenumbers to array returned by token_get_all(). (Johannes)

- Upgraded SQLite 3 to version 3.3.16 (Ilia)
- Upgraded libraries bundled in the Windows distribution. (Edin)
  . c-client (imap) to version 2006e
  . libpq (PostgreSQL) to version 8.2.3
  . libmysql (MySQL) to version 5.0.37
  . openssl to version 0.9.8e
- Upgraded PCRE to version 7.0 (Nuno)

- Updated timezone database to version 2007.5. (Derick)

- Fixed commandline handling for CLI and CGI. (Marcus, Johannes)
- Fixed iterator_apply() with a callback using __call(). (Johannes)
- Fixed possible multi bytes issues in openssl csr parser (Pierre)
- Fixed shmop_open() with IPC_CREAT|IPC_EXCL flags on Windows.
  (Vladimir Kamaev, Tony).
- Fixed possible leak in ZipArchive::extractTo when safemode checks fails (Ilia)
- Fixed possible relative path issues in zip_open and TS mode (old API) (Pierre)
- Fixed zend_llist_remove_tail (Michael Wallner, Dmitry)
- Fixed a thread safety issue in gd gif read code (Nuno, Roman Nemecek)
- Fixed CVE-2007-1001, GD wbmp used with invalid image size (Pierre)
- Fixed unallocated memory access/double free in in array_user_key_compare()
  (MOPB-24 by Stefan Esser) (Stas)
- Fixed wrong length calculation in unserialize S type
  (MOPB-29 by Stefan Esser) (Stas)

- Fixed bug #41215 (setAttribute return code reversed). (Ilia)
- Fixed bug #41192 (Per Directory Values only work for one key). (Dmitry)
- Fixed bug #41175 (addAttribute() fails to add an attribute with an empty
  value). (Ilia)
- Fixed bug #41159 (mysql_pconnect() hash does not account for connect
  flags). (Ilia)
- Fixed bug #41121 (range() overflow handling for large numbers on 32bit
  machines). (Ilia)
- Fixed bug #41118 (PHP does not handle overflow of octal integers). (Tony)
- Fixed bug #41109 (recursiveiterator.inc says "implements" Iterator instead of
  "extends"). (Marcus)
- Fixed bug #40130 (TTF usage doesn't work properly under Netware). (Scott,
  gk at gknw dot de)
- Fixed bug #41093 (magic_quotes_gpc ignores first arrays keys). (Arpad, Ilia)
- Fixed bug #41075 (memleak when creating default object caused exception).
  (Dmitry)
- Fixed bug #41067 (json_encode() problem with UTF-16 input). (jp at df5ea
  dot net. Ilia)
- Fixed bug #41063 (chdir doesn't like root paths). (Dmitry)
- Fixed bug #41061 ("visibility error" in ReflectionFunction::export()).
  (Johannes)
- Fixed bug #41043 (pdo_oci crash when freeing error text with persistent
  connection). (Tony)
- Fixed bug #41037 (unregister_tick_function() inside the tick function crash PHP).
  (Tony)
- Fixed bug #41034 (json_encode() ignores null byte started keys in arrays).
  (Ilia)
- Fixed bug #41026 (segfault when calling "self::method()" in shutdown functions).
  (Tony)
- Fixed bug #40999 (mcrypt_create_iv() not using random seed). (Ilia)
- Fixed bug #40998 (long session array keys are truncated). (Tony)
- Implement feature request #40947, allow a single filter as argument
  for filter_var_array (Pierre)
- Fixed bug #40935 (pdo_mysql does not raise an exception on empty
  fetchAll()). (Ilia)
- Fixed bug #40931 (open_basedir bypass via symlink and move_uploaded_file()).
  (Tony)
- Fixed bug #40921 (php_default_post_reader crashes when post_max_size is
  exceeded). (trickie at gmail dot com, Ilia)
- Fixed bug #40915 (addcslashes unexpected behavior with binary input). (Tony)
- Fixed bug #40899 (memory leak when nesting list()). (Dmitry)
- Fixed bug #40897 (error_log file not locked). (Ilia)
- Fixed bug #40883 (mysql_query() is allocating memory incorrectly). (Tony)
- Fixed bug #40872 (inconsistency in offsetSet, offsetExists treatment of
  string enclosed integers). (Marcus)
- Fixed bug #40861 (strtotime() doesn't handle double negative relative time
  units correctly). (Derick, Ilia)
- Fixed bug #40854 (imap_mail_compose() creates an invalid terminator for
  multipart e-mails). (Ilia)
- Fixed bug #40848 (sorting issue on 64-bit Solaris). (Wez)
- Fixed bug #40836 (Segfault in ext/dom). (Rob)
- Fixed bug #40833 (Crash when using unset() on an ArrayAccess object retrieved
  via __get()). (Dmitry)
- Fixed bug #40822 (pdo_mysql does not return rowCount() on select). (Ilia)
- Fixed bug #40815 (using strings like "class::func" and static methods in
  set_exception_handler() might result in crash). (Tony)
- Fixed bug #40809 (Poor performance of ".="). (Dmitry)
- Fixed bug #40805 (Failure executing function ibase_execute()). (Tony)
- Fixed bug #40800 (cannot disable memory_limit with -1). (Dmitry, Tony)
- Fixed bug #40794 (ReflectionObject::getValues() may crash when used with
  dynamic properties). (Tony)
- Fixed bug #40784 (Case sensitivity in constructor's fallback). (Tony)
- Fixed bug #40770 (Apache child exits when PHP memory limit reached). (Dmitry)
- Fixed bug #40764 (line thickness not respected for horizontal and vertical
  lines). (Pierre)
- Fixed bug #40758 (Test fcgi_is_fastcgi() is wrong on windows). (Dmitry)
- Fixed bug #40754 (added substr() & substr_replace() overflow checks). (Ilia)
- Fixed bug #40752 (parse_ini_file() segfaults when a scalar setting is
  redeclared as an array). (Tony)
- Fixed bug #40750 (openssl stream wrapper ignores default_stream_timeout).
  (Tony)
- Fixed bug #40727 (segfault in PDO when failed to bind parameters). (Tony)
- Fixed bug #40709 (array_reduce() behaves strange with one item stored arrays).
  (Ilia)
- Fixed bug #40703 (Resolved a possible namespace conflict between libxmlrpc
  and MySQL's NDB table handler). (Ilia)
- Fixed bug #40961 (Incorrect results of DateTime equality check). (Mike)
- Fixed bug #40678 (Cross compilation fails). (Tony)
- Fixed bug #40621 (Crash when constructor called inappropriately). (Tony)
- Fixed bug #40609 (Segfaults when using more than one SoapVar in a request).
  (Rob, Dmitry)
- Fixed bug #40606 (umask is not being restored when request is finished).
  (Tony)
- Fixed bug #40598 (libxml segfault). (Rob)
- Fixed bug #40591 (list()="string"; gives invalid opcode). (Dmitry)
- Fixed bug #40578 (imagettftext() multithreading issue). (Tony, Pierre)
- Fixed bug #40576 (double values are truncated to 6 decimal digits when
  encoding). (Tony)
- Fixed bug #40560 (DIR functions do not work on root UNC path). (Dmitry)
- Fixed bug #40548 (SplFileInfo::getOwner/getGroup give a warning on broken
  symlink). (Marcus)
- Fixed bug #40546 (SplFileInfo::getPathInfo() throws an exception if directory
  is in root dir). (Marcus)
- Fixed bug #40545 (multithreading issue in zend_strtod()). (Tony)
- Fixed bug #40503 (json_encode() value corruption on 32bit systems with
  overflown values). (Ilia)
- Fixed bug #40467 (Partial SOAP request sent when XSD sequence or choice
  include minOccurs=0). (Dmitry)
- Fixed bug #40465 (Ensure that all PHP elements are printed by var_dump).
  (wharmby at uk dot ibm dot com, Ilia)
- Fixed bug #40464 (session.save_path wont use default-value when safe_mode
  or open_basedir is enabled). (Ilia)
- Fixed bug #40455 (proc_open() uses wrong command line when safe_mode_exec_dir
  is set). (Tony)
- Fixed bug #40432 (strip_tags() fails with greater than in attribute). (Ilia)
- Fixed bug #40431 (dynamic properties may cause crash in ReflectionProperty
  methods). (Tony)
- Fixed bug #40451 (addAttribute() may crash when used with non-existent child
  node). (Tony)
- Fixed bug #40442 (ArrayObject::offsetExists broke in 5.2.1, works in 5.2.0).
  (olivier at elma dot fr, Marcus)
- Fixed bug #40428 (imagepstext() doesn't accept optional parameter). (Pierre)
- Fixed bug #40417 (Allow multiple instances of the same named PDO token in
  prepared statement emulation code). (Ilia)
- Fixed bug #40414 (possible endless fork() loop when running fastcgi).
  (Dmitry)
- Fixed bug #40410 (ext/posix does not compile on MacOS 10.3.9). (Tony)
- Fixed bug #40392 (memory leaks in PHP milter SAPI).
  (tuxracer69 at gmail dot com, Tony)
- Fixed bug #40371 (pg_client_encoding() not working on Windows). (Edin)
- Fixed bug #40352 (FCGI_WEB_SERVER_ADDRS function get lost). (Dmitry)
- Fixed bug #40290 (strtotime() returns unexpected result with particular
  timezone offset). (Derick)
- Fixed bug #40286 (PHP fastcgi with PHP_FCGI_CHILDREN don't kill children when
  parent is killed). (Dmitry)
- Fixed bug #40261 (Extremely slow data handling due to memory fragmentation).
  (Dmitry)
- Fixed bug #40236 (php -a function allocation eats memory). (Dmitry)
- Fixed bug #40109 (iptcembed fails on non-jfif jpegs). (Tony)
- Fixed bug #39965 (Latitude and longitude are backwards in date_sun_info()).
  (Derick)
- Implement #39867 (openssl PKCS#12 support) (Marc Delling, Pierre)
- Fixed bug #39836 (SplObjectStorage empty after unserialize). (Marcus)
- Fixed bug #39416 (Milliseconds in date()). (Derick)
- Fixed bug #39396 (stream_set_blocking crashes on Win32). (Ilia, maurice at
  iceblog dot de)
- Fixed bug #39351 (relative include fails on Solaris). (Dmitry, Tony)
- Fixed bug #39322 (proc_terminate() destroys process resource). (Nuno)
- Fixed bug #38406 (crash when assigning objects to SimpleXML attributes). (Tony)
- Fixed bug #37799 (ftp_ssl_connect() falls back to non-ssl connection). (Nuno)
- Fixed bug #36496 (SSL support in imap_open() not working on Windows). (Edin)
- Fixed bug #36226 (Inconsistent handling when passing nillable arrays).
  (Dmitry)
- Fixed bug #35872 (Avoid crash caused by object store being referenced during
  RSHUTDOWN). (Andy)
- Fixed bug #34794 (proc_close() hangs when used with two processes).
  (jdolecek at netbsd dot org, Nuno)
- Fixed PECL bug #10194 (crash in Oracle client when memory limit reached in
  the callback). (Tony)
- Fixed substr_compare and substr_count information leak (MOPB-14) (Stas, Ilia)
- Fixed crash on op-assign where argument is string offset (Brian, Stas)
- Fixed bug #38710 (data leakage because of nonexisting boundary checking in
  statements in mysqli) (Stas)
- Fixed bug #37386 (autocreating element doesn't assign value to first node).
  (Rob)
- Fixed bug #37013 (server hangs when returning circular object references).
  (Dmitry)
- Fixed bug #33664 Console window appears when using exec()
  (Richard Quadling, Stas)


08 Feb 2007, PHP 5.2.1
- Added read-timeout context option "timeout" for HTTP streams. (Hannes, Ilia).
- Added CURLOPT_TCP_NODELAY constant to Curl extension. (Sara)
- Added support for hex numbers of any size. (Matt)
- Added function stream_socket_shutdown(). It is a wrapper for system
  shutdown() function, that shut downs part of a full-duplex connection.
  (Dmitry)
- Added internal heap protection (Dmitry)
  . memory-limit is always enabled (--enable-memory-limit removed)
  . default value if memory-limit is set to 128M
  . safe unlinking
  . cookies
  . canary protection (debug build only)
  . random generation of cookies and canaries
- Added forward support for 'b' prefix in front of string literals. (Andrei)
- Added three new functions to ext/xmlwriter (Rob, Ilia)
  . xmlwriter_start_dtd_entity()
  . xmlwriter_end_dtd_entity()
  . xmlwriter_write_dtd_entity()
- Added a meta tag to phpinfo() output to prevent search engines from indexing
  the page. (Ilia)
- Added new function, sys_get_temp_dir(). (Hartmut)
- Added missing object support to file_put_contents(). (Ilia)
- Added support for md2, ripemd256 and ripemd320 algos to hash(). (Sara)
- Added forward support for (binary) cast. (Derick)
- Added optimization for imageline with horizontal and vertical lines (Pierre)

- Removed dependency from SHELL32.DLL. (Dmitry)
- Removed double "wrong parameter count" warnings in various functions.
  (Hannes)
- Moved extensions to PECL:
  . ext/informix (Derick, Tony)

- Changed double-to-string utilities to use BSD implementation. (Dmitry, Tony)
- Updated bundled libcURL to version 7.16.0 in the Windows distro. (Edin)
- Updated timezone database to version 2006.16. (Derick)
- cgi.* and fastcgi.* directives are moved to INI subsystem. The new directive
  cgi.check_shebang_line can be used to omitting check for "#! /usr/bin/php"
  line. (Dmitry).
- Improved proc_open(). Now on Windows it can run external commands not
  through CMD.EXE. (Dmitry)
- VCWD_REALPATH() is improved to use realpath cache without VIRTUAL_DIR.
  (Dmitry)
- ext/bcmath initialization code is moved from request startup to module
  startup. (Dmitry)
- Zend Memory Manager Improvements (Dmitry)
  . use HeapAlloc() instead of VirtualAlloc()
  . use "win32" storage manager (instead of "malloc") on Windows by default
- Zip Extension Improvements (Pierre)
  . Fixed leak in statName and stateIndex
  . Fixed return setComment (Hannes)
  . Added addEmptyDir method
- Filter Extension Improvements (Ilia, Pierre)
  . Fixed a bug when callback function returns a non-modified value.
  . Added filter support for $_SERVER in cgi/apache2 sapis.
  . Make sure PHP_SELF is filtered in Apache 1 sapi.
  . Fixed bug #39358 (INSTALL_HEADERS contains incorrect reference to
    php_filter.h).
  . Added "default" option that allows a default value to be set for an
    invalid or missing value.
  . Invalid filters fails instead of returning unsafe value
  . Fixed possible double encoding problem with sanitizing filters
  . Make use of space-strict strip_tags() function
  . Fixed whitespace trimming
  . Added support for FastCGI environment variables. (Dmitry)
- PDO_MySQL Extension Improvements (Ilia)
  . Enabled buffered queries by default.
  . Enabled prepared statement emulation by default.

- Small optimization of the date() function. (Matt,Ilia)
- Optimized the internal is_numeric_string() function. (Matt,Ilia)
- Optimized array functions utilizing php_splice(). (Ilia)
- Windows related optimizations (Dmitry, Stas)
  . COM initialization/deinitialization are done only if necessary
  . removed unnecessary checks for ISREG file and corresponding stat() calls
  . opendir() is reimplementation using GetFistFile/GetNextFile those are
    faster then _findfirst/_findnext
  . implemented registry cache that prevent registry lookup on each request.
    In case of modification of corresponding registry-tree PHP will reload it
    automatic
  . start timeout thread only if necessary
  . stat() is reimplementation using GetFileAttributesEx(). The new
    implementation is faster then implementation in MS VC CRT, but it doesn't
    support Windows 95.
- Streams optimization (Dmitry)
  . removed unnecessary ftell() calls (one call for each included PHP file)
  . disabled calls to read() after EOF

- Fixed incorrect function names on FreeBSD where inet_pton() was named
  __inet_pton() and inet_ntop() was named __inet_ntop(). (Hannes)
- Fixed FastCGI impersonation for persistent connections on Windows. (Dmitry)
- Fixed wrong signature initialization in imagepng (Takeshi Abe)
- Fixed ftruncate() with negative size on FreeBSD. (Hannes)
- Fixed segfault in RegexIterator when given invalid regex. (Hannes)
- Fixed segfault in SplFileObject->openFile()->getPathname(). (Hannes)
- Fixed segfault in ZTS mode when OCI8 statements containing sub-statements
  are destroyed in wrong order. (Tony)
- Fixed the validate email filter so that the letter "v" can also be used in
  the user part of the email address. (Derick)
- Fixed bug #40297 (compile failure in ZTS mode when collections support is
  missing). (Tony)
- Fixed bug #40285 (The PDO prepare parser goes into an infinite loop in
  some instances). (Ilia)
- Fixed bug #40274 (Sessions fail with numeric root keys). (Ilia)
- Fixed bug #40259 (ob_start call many times - memory error). (Dmitry)
- Fixed bug #40231 (file_exists incorrectly reports false). (Dmitry)
- Fixed bug #40228 (ZipArchive::extractTo does create empty directories
  recursively). (Pierre)
- Fixed bug #40200 (The FastCgi version has different realpath results than
  thread safe version). (Dmitry)
- Fixed bug #40191 (use of array_unique() with objects triggers segfault).
  (Tony)
- Fixed bug #40189 (possible endless loop in zlib.inflate stream filter).
  (Greg, Tony)
- Fixed bug #40169 (CURLOPT_TCP_NODELAY only available in curl >= 7.11.2).
  (Tony)
- Fixed bug #40129 (iconv extension doesn't compile with CodeWarrior on
  Netware). (gk at gknw dot de, Tony)
- Fixed bug #40127 (apache2handler doesn't compile on Netware).
  (gk at gknw dot de)
- Fixed bug #40121 (PDO_DBLIB driver wont free statements). (Ilia)
- Fixed bug #40098 (php_fopen_primary_script() not thread safe). (Ilia)
- Fixed bug #40092 (chroot() doesn't clear realpath cache). (Dmitry)
- Fixed bug #40091 (spl_autoload_register with 2 instances of the same class).
  (Ilia)
- Fixed bug #40083 (milter SAPI functions always return false/null). (Tony)
- Fixed bug #40079 (php_get_current_user() not thread safe).
  (Ilia, wharmby at uk dot ibm dot com)
- Fixed bug #40078 (ORA-01405 when fetching NULL values using
  oci_bind_array_by_name()). (Tony)
- Fixed bug #40076 (zend_alloc.c: Value of enumeration constant must be in
  range of signed integer). (Dmitry)
- Fixed bug #40073 (exif_read_data dies on certain images). (Tony, Marcus)
- Fixed bug #40036 (empty() does not work correctly with ArrayObject when
  using ARRAY_AS_PROPS). (Ilia)
- Fixed bug #40012 (php_date.c doesn't compile on Netware).
  (gk at gknw dot de, Derick)
- Fixed bug #40009 (http_build_query(array()) returns NULL). (Ilia)
- Fixed bug #40002 (Try/Catch performs poorly). (Dmitry)
- Fixed bug #39993 (tr_TR.UTF-8 locale has problems with PHP). (Ilia)
- Fixed bug #39990 (Cannot "foreach" over overloaded properties). (Dmitry)
- Fixed bug #39988 (type argument of oci_define_by_name() is ignored).
  (Chris Jones, Tony)
- Fixed bug #39984 (redirect response code in header() could be ignored
  in CGI sapi). (Ilia)
- Fixed bug #39979 (PGSQL_CONNECT_FORCE_NEW will causes next connect to
  establish a new connection). (Ilia)
- Fixed bug #39971 (pg_insert/pg_update do not allow now() to be used
  for timestamp fields). (Ilia)
- Fixed bug #39969 (ini setting short_open_tag has no effect when using
  --enable-maintainer-zts). (Dmitry)
- Fixed bug #39952 (zip ignoring --with-libdir on zlib checks)
  (judas dot iscariote at gmail dot com)
- Fixed bug #39944 (References broken). (Dmitry)
- Fixed bug #39935 (Extensions tidy,mcrypt,mhash,pdo_sqlite ignores
  --with-libdir). (judas dot iscariote at gmail dot com, Derick)
- Fixed bug #39903 (Notice message when executing __halt_compiler() more than
  once). (Tony)
- Fixed bug #39898 (FILTER_VALIDATE_URL validates \r\n\t etc). (Ilia)
- Fixed bug #39890 (using autoconf 2.6x and --with-layout=GNU breaks PEAR
  install path). (Tony)
- Fixed bug #39884 (ReflectionParameter::getClass() throws exception for
  type hint self). (thekid at php dot net)
- Fixed bug #39878 (CURL doesn't compile on Sun Studio Pro). (Ilia)
- Fixed bug #39873 (number_format() breaks with locale & decimal points).
  (Ilia)
- Fixed bug #39869 (safe_read does not initialize errno).
  (michiel at boland dot org, Dmitry)
- Fixed bug #39850 (SplFileObject throws contradictory/wrong error messages
  when trying to open "php://wrong"). (Tony)
- Fixed bug #39846 (Invalid IPv4 treated as valid). (Ilia)
- Fixed bug #39845 (Persistent connections generate a warning in pdo_pgsql).
  (Ilia)
- Fixed bug #39832 (SOAP Server: parameter not matching the WSDL specified
  type are set to 0). (Dmitry)
- Fixed bug #39825 (foreach produces memory error). (Dmitry)
- Fixed bug #39816 (apxs2filter ignores httpd.conf & .htaccess php config
  settings). (Ilia)
- Fixed bug #39815 (SOAP double encoding is not locale-independent). (Dmitry)
- Fixed bug #39797 (virtual() does not reset changed INI settings). (Ilia)
- Fixed bug #39795 (build fails on AIX because crypt_r() uses different
  data struct). (Tony)
- Fixed bug #39791 (Crash in strtotime() on overly long relative date
  multipliers). (Ilia)
- Fixed bug #39787 (PHP doesn't work with Apache 2.3).
  (mv at binarysec dot com).
- Fixed bug #39782 (setTime() on a DateTime constructed with a Weekday
  yields incorrect results). (Ilia)
- Fixed bug #39780 (PNG image with CRC/data error raises fatal error) (Pierre)
- Fixed bug #39779 (Enable AUTH PLAIN mechanism in underlying libc-client).
  (michael dot heimpold at s2000 dot tu-chemnitz dot de, Ilia)
- Fixed bug #39775 ("Indirect modification ..." message is not shown).
  (Dmitry)
- Fixed bug #39763 (magic quotes are applied twice by ext/filter in
  parse_str()). (Ilia)
- Fixed bug #39760 (cloning fails on nested SimpleXML-Object). (Rob)
- Fixed bug #39759 (Can't use stored procedures fetching multiple result
  sets in pdo_mysql). (Ilia)
- Fixed bug #39754 (Some POSIX extension functions not thread safe).
  (Ilia, wharmby at uk dot ibm dot com)
- Fixed bug #39751 (putenv crash on Windows). (KevinJohnHoffman at gmail.com)
- Fixed bug #39732 (oci_bind_array_by_name doesn't work on Solaris 64bit).
  (Tony)
- Fixed bug #39724 (Broken build due to spl/filter usage of pcre extension).
  (Tony, Ilia)
- Fixed bug #39718 (possible crash if assert.callback is set in ini). (Ilia)
- Fixed bug #39702 (php crashes in the allocator on linux-m68k). (Dmitry)
- Fixed bug #39685 (iconv() - undefined function). (Hannes)
- Fixed bug #39673 (file_get_contents causes bus error on certain offsets).
  (Tony)
- Fixed bug #39663 (Memory leak in pg_get_notify() and a possible memory
  corruption on Windows in pgsql and pdo_pgsql extensions).
  (Ilia, matteo at beccati dot com)
- Fixed bug #39662 (Segfault when calling asXML() of a cloned
  SimpleXMLElement). (Rob, Tony)
- Fixed bug #39656 (crash when calling fetch() on a PDO statment object after
  closeCursor()). (Ilia, Tony)
- Fixed bug #39653 (ext/dba doesn't check for db-4.5 and db-4.4 when db4
  support is enabled). (Tony)
- Fixed bug #39652 (Wrong negative results from memory_get_usage()). (Dmitry)
- Fixed bug #39648 (Implementation of PHP functions chown() and chgrp() are
  not thread safe). (Ilia, wharmby at uk dot ibm dot com)
- Fixed bug #39640 (Segfault with "Allowed memory size exhausted"). (Dmitry)
- Fixed bug #39625 (Apache crashes on importStylesheet call). (Rob)
- Fixed bug #39623 (thread safety fixes on *nix for putenv() & mime_magic).
  (Ilia, wharmby at uk dot ibm dot com)
- Fixed bug #39621 (str_replace() is not binary safe on strings with equal
  length). (Tony)
- Fixed bug #39613 (Possible segfault in imap initialization due to missing
  module dependency). (wharmby at uk dot ibm dot com, Tony)
- Fixed bug #39606 (Use of com.typelib_file in PHP.ini STILL causes A/V). (Rob)
- Fixed bug #39602 (Invalid session.save_handler crashes PHP). (Dmitry)
- Fixed bug #39596 (Creating Variant of type VT_ARRAY). (Rob)
- Fixed bug #39583 (ftp_put() does not change transfer mode to ASCII). (Tony)
- Fixed bug #39576 (array_walk() doesn't separate user data zval). (Tony)
- Fixed bug #39575 (move_uploaded_file() no longer working (safe mode
  related)). (Tony)
- Fixed bug #39571 (timeout ssl:// connections). (Ilia)
- Fixed bug #39564 (PDO::errorInfo() returns inconsistent information when
  sqlite3_step() fails). (Tony)
- Fixed bug #39548 (ZMSG_LOG_SCRIPT_NAME not routed to OutputDebugString()
  on Windows). (Dmitry)
- Fixed bug #39538 (fgetcsv can't handle starting newlines and trailing odd
  number of backslashes). (David Soria Parra, Pierre)
- Fixed bug #39534 (Error in maths to calculate of
  ZEND_MM_ALIGNED_MIN_HEADER_SIZE). (wharmby at uk dot ibm dot com, Dmitry)
- Fixed bug #39527 (Failure to retrieve results when multiple unbuffered,
  prepared statements are used in pdo_mysql). (Ilia)
- Fixed bug #39508 (imagefill crashes with small images 3 pixels or less).
  (Pierre)
- Fixed bug #39506 (Archive corrupt with ZipArchive::addFile method). (Pierre)
- Fixed bug #39504 (xmlwriter_write_dtd_entity() creates Attlist tag, not
  entity). (Hannes)
- Fixed bug #39483 (Problem with handling of \ char in prepared statements).
  (Ilia, suhachov at gmail dot com)
- Fixed bug #39458 (ftp_nlist() returns false on empty dirs). (Nuno)
- Fixed bug #39454 (Returning a SOAP array segfaults PHP). (Dmitry)
- Fixed bug #39450 (getenv() fills other super-globals). (Ilia, Tony)
- Fixed bug #39449 (Overloaded array properties do not work correctly).
  (Dmitry)
- Fixed bug #39445 (Calling debug_backtrace() in the __toString()
  function produces a crash). (Dmitry)
- Fixed bug #39438 (Fatal error: Out of memory). (Dmitry)
- Fixed bug #39435 ('foo' instanceof bar gives invalid opcode error). (Sara)
- Fixed bug #39414 (Syntax error while compiling with Sun Workshop Complier).
  (Johannes)
- Fixed bug #39398 (Booleans are not automatically translated to integers).
  (Ilia)
- Fixed bug #39394 (Missing check for older variants of openssl). (Ilia)
- Fixed bug #39367 (clearstatcache() doesn't clear realpath cache).
  (j at pureftpd dot org, Dmitry)
- Fixed bug #39366 (imagerotate does not use alpha with angle > 45 degrees)
  (Pierre)
- Fixed bug #39364 (Removed warning on empty haystack inside mb_strstr()).
  (Ilia)
- Fixed bug #39362 (Added an option to imap_open/imap_reopen to control the
  number of connection retries). (Ilia)
- Fixed bugs #39361 & #39400 (mbstring function overloading problem). (Seiji)
- Fixed bug #39354 (Allow building of curl extension against libcurl
  7.16.0). (Ilia)
- Fixed bug #39350 (crash with implode("\n", array(false))). (Ilia)
- Fixed bug #39344 (Unnecessary calls to OnModify callback routine for
  an extension INI directive). (wharmby at uk dot ibm dot com, Dmitry)
- Fixed bug #39320 (ZEND_HASH_APPLY_STOP causes deletion). (Marcus)
- Fixed bug #39313 (spl_autoload triggers Fatal error). (Marcus)
- Fixed bug #39300 (make install fails if wget is not available). (Tony)
- Fixed bug #39297 (Memory corruption because of indirect modification of
  overloaded array). (Dmitry)
- Fixed bug #39286 (misleading error message when invalid dimensions are
  given) (Pierre)
- Fixed bug #39273 (imagecopyresized may ignore alpha channel) (Pierre)
- Fixed bug #39265 (Fixed path handling inside mod_files.sh).
  (michal dot taborsky at gmail dot com, Ilia)
- Fixed bug #39217 (serialNumber might be -1 when the value is too large).
  (Pierre, Tony)
- Fixed bug #39215 (Inappropriate close of stdin/stdout/stderr). (Wez, Ilia)
- Fixed bug #39201 (Possible crash in Apache 2 with 413 ErrorHandler). (Ilia)
- Fixed bug #39151 (Parse error in recursiveiteratoriterator.php). (Marcus)
- Fixed bug #39121 (Incorrect return array handling in non-wsdl soap client).
  (Dmitry)
- Fixed bug #39090 (DirectoryFilterDots doxygen docs and example is wrong).
  (Marcus)
- Fixed bug #38852 (XML-RPC Breaks iconv). (Hannes)
- Fixed bug #38770 (unpack() broken with longs on 64 bit machines).
  (Ilia, David Soria Parra).
- Fixed bug #38698 (for some keys cdbmake creates corrupted db and cdb can't
  read valid db). (Marcus)
- Fixed bug #38680 (Added missing handling of basic types in json_decode).
  (Ilia)
- Fixed bug #38604 (Fixed request time leak inside foreach() when iterating
  through virtual properties). (Dmitry)
- Fixed bug #38602 (header( "HTTP/1.0 ..." ) does not change proto version).
  (Ilia)
- Fixed bug #38542 (proc_get_status() returns wrong PID on windows). (Nuno)
- Fixed bug #38536 (SOAP returns an array of values instead of an object).
  (Dmitry)
- Fixed bug #38456 (Apache2 segfaults when virtual() is called in .php
  ErrorDocument). (Ilia)
- Fixed bug #38325 (spl_autoload_register() gives wrong line for "class not
  found"). (Ilia)
- Fixed bug #38319 (Remove bogus warnings from persistent PDO connections).
  (Ilia)
- Fixed bug #38274 (Memlimit fatal error sent to "wrong" stderr when using
  fastcgi). (Dmitry)
- Fixed bug #38252 (Incorrect PDO error message on invalid default fetch
  mode). (Ilia)
- Fixed bug #37927 (Prevent trap when COM extension processes argument of
  type VT_DISPATCH|VT_REF) (Andy)
- Fixed bug #37773 (iconv_substr() gives "Unknown error" when string
  length = 1"). (Ilia)
- Fixed bug #37627 (session save_path check checks the parent directory).
  (Ilia)
- Fixed bug #37619 (proc_open() closes stdin on fork() failure).
  (jdolecek at NetBSD dot org, Nuno)
- Fixed bug #37588 (COM Property propputref converts to PHP function
  and can't be accesed). (Rob)
- Fixed bug #36975 (natcasesort() causes array_pop() to misbehave).
  (Hannes)
- Fixed bug #36812 (pg_execute() modifies input array). (Ilia)
- Fixed bug #36798 (Error parsing named parameters with queries containing
  high-ascii chars). (Ilia)
- Fixed bug #36644 (possible crash in variant_date_from_timestamp()). (Ilia)
- Fixed bug #36427 (proc_open() / proc_close() leak handles on windows).
  (jdolecek at NetBSD dot org, Nuno)
- Fixed bug #36392 (wrong number of decimal digits with %e specifier in
  sprintf). (Matt,Ilia)
- Fixed bug #36214 (__get method works properly only when conditional
  operator is used). (Dmitry)
- Fixed bug #35634 (Erroneous "Class declarations may not be nested"
  error raised). (Carl P. Corliss, Dmitry)
- Fixed bug #35106 (nested foreach fails when array variable has a
  reference). (Dmitry)
- Fixed bug #34564 (COM extension not returning modified "out" argument) (Andy)
- Fixed bug #33734 (Something strange with COM Object). (Rob)
- Fixed bug #33386 (ScriptControl only sees last function of class). (Rob)
- Fixed bug #33282 (Re-assignment by reference does not clear the is_ref
  flag) (Ilia, Dmitry, Matt Wilmas)
- Fixed bug #30074 (apparent symbol table error with
  extract($blah, EXTR_REFS)) (Brian)
- Fixed bug #29840 (is_executable() does not honor safe_mode_exec_dir
  setting). (Ilia)
- Fixed PECL bug #7295 (ORA-01405: fetched column value is NULL on LOB
  fields). (Tony)

02 Nov 2006, PHP 5.2.0
- Updated bundled OpenSSL to version 0.9.8d in the Windows distro. (Edin)
- Updated Postgresql client libraries to 8.1.4 in the Windows distro. (Edin)
- Updated PCRE to version 6.7. (Ilia)
- Updated libsqlite in ext/pdo_sqlite to 3.3.7. (Ilia)
- Updated bundled MySQL client library to version 5.0.22 in the Windows
  distribution. (Edin)
- Updated timezonedb to version 2006.7. (Derick)

- Added ability to make SOAP call userspace PHP<->XML converters. (Dmitry)
- Added support for character sets in pg_escape_string() for PostgreSQL 8.1.4
  and higher. (Ilia)
- Added support for character sets in PDO quote() method for PostgreSQL 8.1.4
  and higher. (Ilia)
- Added DSA key generation support to openssl_pkey_new(), FR #38731 (marci
  at balabit dot hu, Tony)
- Added SoapServer::setObject() method (it is a simplified version of
  SoapServer::setClass() method). (Dmitry)
- Added support for hexadecimal entity in imagettftext() for the bundled GD.
  (Pierre)
- Added support for httpOnly flag for session extension and cookie setting
  functions. (Scott MacVicar, Ilia)
- Added version specific registry keys to allow different configurations for
  different php version. (Richard, Dmitry)
- Added "PHPINIDir" Apache directive to apache and apache_hooks SAPIs.
  (Dmitry)
- Added an optional boolean parameter to memory_get_usage() and
  memory_get_peak_usage() to get memory size allocated by emalloc() or real
  size of memory allocated from system. (Dmitry)
- Added Zip Archive extension. (Pierre)
- Added RFC1867 fileupload processing hook. (Stefan E.)
- Added JSON and Filter extensions. (Derick, Rasmus)
- Added error messages to disk_free_space() and disk_total_space() functions.
  FR #37971 (Tony)
- Added PATHINFO_FILENAME option to pathinfo() to get the filename.
  (Toby S. and Christian S.)
- Added array_fill_keys() function. (Marcus, Matt Wilmas)
- Added posix_initgroups() function. (Ilia)
- Added an optional parameter to parse_url() to allow retrieval of distinct
  URL components. (Ilia)
- Added optional parameter to http_build_query() to allow specification of
  string separator. (Ilia)
- Added image_type_to_extension() function. (Hannes, Ilia)
- Added allow_url_include ini directive to complement allow_url_fopen. (Rasmus)
- Added automatic module globals management. (Dmitry)
- Added RFC2397 (data: stream) support. (Marcus)
- Added new error mode E_RECOVERABLE_ERROR. (Derick, Marcus, Tony)
- Added support for getenv() input filtering. (Rasmus)
- Added support for constructors in interfaces to force constructor signature
  checks in implementations. (Marcus)
- Added memory_get_peak_usage() function for retrieving peak memory usage of
  a PHP script. (Ilia)
- Added pg_field_table() function. (Edin)
- Added SimpleXMLElement::saveXML() as an alias for SimpleXMLElement::asXML().
  (Hannes)
- Added DOMNode::getNodePath() for getting an XPath for a node. (Christian)
- Added gmp_nextprime() function. (ants dot aasma at gmail dot com, Tony)
- Added error_get_last() function. (Mike)

- Removed current working directory from the php.ini search path for CLI and
  re-added it for other SAPIs (restore to pre 5.1.x behavior). (Edin)
- Moved extensions to PECL:
  . ext/filepro (Derick, Tony)
  . ext/hwapi (Derick, Tony)
- Disabled CURLOPT_FOLLOWLOCATION in curl when open_basedir or
  safe_mode are enabled. (Stefan E., Ilia)

- Increased default memory limit to 16 megabytes to accommodate for a more
  accurate memory utilization measurement.
- In addition to path to php.ini, PHPRC now may specify full file name.
  (Dmitry)

- Optimized array/HashTable copying. (Matt Wilmas, Dmitry)
- Optimized zend_try/zend_catch macros by eliminating memcpy(3). (Dmitry)
- Optimized require_once() and include_once() by eliminating fopen(3) on
  second usage. (Dmitry)
- Optimized request shutdown sequence. Restoring ini directives now iterates
  only over modified directives instead of all. (Dmitry)

- Changed priority of PHPRC environment variable on win32 to be higher then
  value from registry. (Dmitry)
- Changed __toString() to be called wherever applicable. (Marcus)
- Changed E_ALL error reporting mode to include E_RECOVERABLE_ERROR. (Marcus)
- Changed realpath cache to be disabled when "open_basedir" or "safe_mode"
  are enabled on per-request basis. (Ilia)

- Improved SNMP extension: (Jani)
  . Renamed snmp_set_oid_numeric_print() to snmp_set_oid_output_format().
  . Added 2 new constants: SNMP_OID_OUTPUT_FULL and SNMP_OID_OUTPUT_NUMERIC
  . Fixed bug #37564 (AES privacy encryption not possible due to net-snmp 5.2
    compatibility issue). (Patch: scott dot moynes+php at gmail dot com)
- Improved OpenSSL extension: (Pierre)
  . Added support for all supported algorithms in openssl_verify
  . Added openssl_pkey_get_details, returns the details of a key
  . Added x509 v3 extensions support
  . Added openssl_csr_get_subject() and openssl_csr_get_public_key()
  . Added 3 new constants OPENSSL_VERSION_TEXT and OPENSSL_VERSION_NUMBER and
    OPENSSL_KEYTYPE_EC
- Improved the Zend memory manager: (Dmitry)
  . Removed unnecessary "--disable-zend-memory-manager" configure option.
  . Added "--enable-malloc-mm" configure option which is enabled by default in
    debug builds to allow using internal and external memory debuggers.
  . Allow tweaking the memory manager with ZEND_MM_MEM_TYPE and ZEND_MM_SEG_SIZE
    environment variables.
  . For more information: Zend/README.ZEND_MM
- Improved safe_mode check for the error_log() function. (Ilia)
- Improved the error reporting in SOAP extension on request failure. (Ilia)
- Improved crypt() on win32 to be about 10 times faster and to have friendlier
  license. (Frank, Dmitry)
- Improved performance of the implode() function on associated arrays. (Ilia)
- Improved performance of str_replace() when doing 1 char to 1 char or 1 char
  to many chars replacement. (Ilia)
- Improved apache2filter SAPI:
  . Allowed PHP to be an arbitrary filter in the chain and read the script from
    the Apache stream. (John)
  . Added support for apache2filter in the Windows build including binary
    support for both Apache 2.0.x (php5apache2_filter.dll) and Apache 2.2.x
    (php5apache2_2_filter.dll). (Edin)
- Improved apache2handler SAPI:
  . Changed ap_set_content_type() to be called only once. (Mike)
  . Added support for Apache 2.2 handler in the Windows distribution. (Edin)
- Improved FastCGI SAPI: (Dmitry)
  . Removed source compatibility with libfcgi.
  . Optimized access to FastCGI environment variables by using HashTable
    instead of linear search.
  . Allowed PHP_FCGI_MAX_REQUESTS=0 that assumes no limit.
  . Allowed PHP_FCGI_CHILDREN=0 that assumes no worker children. (FastCGI
    requests are handled by main process itself)
- Improved CURL:
  . Added control character checks for "open_basedir" and "safe_mode" checks.
    (Ilia)
  . Added implementation of curl_multi_info_read(). (Brian)
- Improved PCRE: (Andrei)
  . Added run-time configurable backtracking/recursion limits.
  . Added preg_last_error(). (Andrei)
- Improved PDO:
  . Added new attribute ATTR_DEFAULT_FETCH_MODE. (Pierre)
  . Added FETCH_PROPS_LATE. (Marcus)
- Improved SPL: (Marcus)
  . Made most iterator code exception safe.
  . Added RegExIterator and RecursiveRegExIterator.
  . Added full caching support and ArrayAccess to CachingIterator.
  . Added array functions to ArrayObject/ArrayIterator and made them faster.
  . Added support for reading csv and skipping empty lines in SplFileObject.
  . Added CachingIterator::TOSTRING_USE_INNER, calls inner iterator __toString.
  . Added ability to set the CSV separator per SplFileObject.
- Improved xmlReader: (Rob)
  . Added readInnerXml(), xmlReader::setSchema().
  . Added readInnerXML(), readOuterXML(), readString(), setSchema(). (2.6.20+)
  . Changed to passing libxml options when loading reader.

- Fixed invalid read in imagecreatefrompng when an empty file is given
  (Pierre, Tony)
- Fixed infinite loop when a wrong color index is given to imagefill (Pierre)
- Fixed mess with CGI/CLI -d option (now it works with cgi; constants are
  working exactly like in php.ini; with FastCGI -d affects all requests).
  (Dmitry)
- Fixed missing open_basedir check inside chdir() function. (Ilia)
- Fixed overflow on 64bit systems in str_repeat() and wordwrap(). (Stefan E.)
- Fixed XSLTProcessor::importStylesheet() to return TRUE on success
  (Christian)
- Fixed leaks in openssl_csr_sign and openssl_csr_new (Pierre)
- Fixed phpinfo() cutoff of variables at \0. (Ilia)
- Fixed a bug in the filter extension that prevented magic_quotes_gpc from
  being applied when RAW filter is used. (Ilia)
- Fixed memory leaks in openssl streams context options. (Pierre)
- Fixed handling of extremely long paths inside tempnam() function. (Ilia)
- Fixed bug #39721 (Runtime inheritance causes data corruption). (Dmitry)
- Fixed bug #39304 (Segmentation fault with list unpacking of string offset).
  (Dmitry)
- Fixed bug #39192 (Not including nsapi.h properly with SJSWS 7). This will
  make PHP 5.2 compatible to new Sun Webserver. (Uwe)
- Fixed bug #39140 (Uncaught exception may cause crash). (Dmitry)
- Fixed bug #39125 (Memleak when reflecting non-existing class/method). (Tony)
- Fixed bug #39067 (getDeclaringClass() and private properties). (Tony)
- Fixed bug #39039 (SSL: fatal protocol error when fetching HTTPS from servers
  running Google web server). (Ilia)
- Fixed bug #39035 (Compatibility issue between DOM and
  zend.ze1_compatibility_mode). (Rob)
- Fixed bug #39034 (curl_exec() with return transfer returns TRUE on empty
  files). (Ilia)
- Fixed bug #39032 (strcspn() stops on null character). (Tony)
- Fixed bug #39020 (PHP in FastCGI server mode crashes). (Dmitry)
- Fixed bug #39017 (foreach(($obj = new myClass) as $v); echo $obj;
  segfaults). (Dmitry)
- Fixed bug #39004 (Fixed generation of config.nice with autoconf 2.60). (Ilia)
- Fixed bug #39003 (__autoload() is called for type hinting). (Dmitry, Tony)
- Fixed bug #39001 (ReflectionProperty returns incorrect declaring class for
  protected properties). (Tony)
- Fixed bug #38996 (PDO_MYSQL doesn't check connections for liveness). (Tony)
- Fixed bug #38993 (Fixed safe_mode/open_basedir checks for session.save_path,
  allowing them to account for extra parameters). (Ilia)
- Fixed bug #38989 (Absolute path with slash at beginning doesn't work on win).
  (Dmitry)
- Fixed bug #38985 (Can't cast COM objects). (Wez)
- Fixed bug #38981 (using FTP URLs in get_headers() causes crash). (Tony)
- Fixed bug #38963 (Fixed a possible open_basedir bypass in tempnam()). (Ilia)
- Fixed bug #38961 (metaphone() results in segmentation fault on NetBSD).
  (Tony)
- Fixed bug #38949 (Cannot get xmlns value attribute). (Rob)
- Fixed bug #38942 (Double old-style-ctor inheritance). (Dmitry)
- Fixed bug #38941 (imap extension does not compile against new version of the
  imap library). (Ilia)
- Fixed bug #38934 (move_uploaded_file() cannot read uploaded file outside of
  open_basedir). (Ilia)
- Fixed bug #38904 (apache2filter changes cwd to /). (Ilia, Hannes)
- Fixed bug #38891 (get_headers() do not work with curl-wrappers). (Ilia)
- Fixed bug #38882 (ldap_connect causes segfault with newer versions of
  OpenLDAP). (Tony)
- Fixed bug #38859 (parse_url() fails if passing '@' in passwd). (Tony)
- Fixed bug #38850 (lookupNamespaceURI doesn't return default namespace). (Rob)
- Fixed bug #38844 (curl_easy_strerror() is defined only since cURL 7.12.0).
  (Tony)
- Fixed bug #38813 (DOMEntityReference->__construct crashes when called
  explicitly). (Rob)
- Fixed bug #38808 ("maybe ref" issue for current() and others). (Dmitry)
- Fixed bug #38779 (engine crashes when require()'ing file with syntax error
  through userspace stream wrapper). (Tony, Dmitry)
- Fixed bug #38772 (inconsistent overriding of methods in different visibility
  contexts). (Dmitry)
- Fixed bug #38759 (PDO sqlite2 empty query causes segfault). (Tony)
- Fixed bug #38721 (Invalid memory read in date_parse()). (Tony, Derick)
- Fixed bug #38700 (SoapClient::__getTypes never returns). (Dmitry)
- Fixed bug #38693 (curl_multi_add_handle() set curl handle to null). (Ilia)
- Fixed bug #38687 (sockaddr local storage insufficient for all sock families).
  (Sara)
- Fixed bug #38661 (mixed-case URL breaks url-wrappers). (Ilia)
- Fixed bug #38653 (memory leak in ReflectionClass::getConstant()). (Tony)
- Fixed bug #38649 (uninit'd optional arg in stream_socket_sendto()). (Sara)
- Fixed bug #38637 (curl_copy_handle() fails to fully copy the cURL handle).
  (Tony, Ilia)
- Fixed bug #38624 (Strange warning when incrementing an object property and
  exception is thrown from __get method). (Tony)
- Fixed bug #38623 (leaks in a tricky code with switch() and exceptions).
  (Dmitry)
- Fixed bug #38579 (include_once() may include the same file twice). (Dmitry)
- Fixed bug #38574 (missing curl constants and improper constant detection).
  (Ilia)
- Fixed bug #38543 (shutdown_executor() may segfault when memory_limit is too
  low). (Dmitry)
- Fixed bug #38535 (memory corruption in pdo_pgsql driver on error retrieval
  inside a failed query executed via query() method). (Ilia)
- Fixed bug #38534 (segfault when calling setlocale() in userspace session
  handler). (Tony)
- Fixed bug #38524 (strptime() does not initialize the internal date storage
  structure). (Ilia)
- Fixed bug #38511, #38473, #38263 (Fixed session extension request shutdown
  order to ensure it is shutdown before the extensions it may depend on).
  (Ilia)
- Fixed bug #38488 (Access to "php://stdin" and family crashes PHP on win32).
  (Dmitry)
- Fixed bug #38474 (getAttribute select attribute by order, even when
  prefixed). (Rob)
- Fixed bug #38467 (--enable-versioning causes make fail on OS X). (Tony)
- Fixed bug #38465 (ReflectionParameter fails if default value is an access
  to self::). (Johannes)
- Fixed bug #38464 (array_count_values() mishandles numeric strings).
  (Matt Wilmas, Ilia)
- Fixed bug #38461 (setting private attribute with __set() produces
  segfault). (Tony)
- Fixed bug #38458, PECL bug #8944, PECL bug #7775 (error retrieving columns
  after long/text columns with PDO_ODBC). (Wez)
- Fixed bug #38454 (warning upon disabling handler via
  xml_set_element_handler). (dtorop933 at gmail dot com, Rob)
- Fixed bug #38451 (PDO_MYSQL doesn't compile on Solaris). (Tony)
- Fixed bug #38450 (constructor is not called for classes used in userspace
  stream wrappers). (Tony)
- Fixed bug #38438 (DOMNodeList->item(0) segfault on empty NodeList). (Ilia)
- Fixed bug #38431 (xmlrpc_get_type() crashes PHP on objects). (Tony)
- Fixed bug #38427 (unicode causes xml_parser to misbehave). (Rob)
- Fixed bug #38424 (Different attribute assignment if new or existing). (Rob)
- Fixed bug #38400 (Use of com.typelib_file may cause a crash). (Ilia)
- Fixed bug #38394 (PDO fails to recover from failed prepared statement
  execution). (Ilia)
- Fixed bug #38377 (session_destroy() gives warning after
  session_regenerate_id()). (Ilia)
- Implemented #38357 (dbase_open can't open DBase 3 dbf file).
  (rodrigo at fabricadeideias dot com, Mike)
- Fixed bug #38354 (Unwanted reformatting of XML when using AsXML). (Christian)
- Fixed bug #38347 (Segmentation fault when using foreach with an unknown/empty
  SimpleXMLElement). (Tony)
- Fixed bug #38322 (reading past array in sscanf() leads to arbitrary code
  execution). (Tony)
- Fixed bug #38315 (Constructing in the destructor causes weird behavior).
  (Dmitry)
- Fixed bug #38303 (spl_autoload_register() suppress all errors silently).
  (Ilia)
- Fixed bug #38290 (configure script ignores --without-cdb,inifile,flatfile).
  (Marcus)
- Fixed bug #38289 (segfault in session_decode() when _SESSION is NULL).
  (Tony)
- Fixed bug #38287 (static variables mess up global vars). (Dmitry)
- Fixed bug #38278 (session_cache_expire()'s value does not match phpinfo's
  session.cache_expire). (Tony)
- Fixed bug #38276 (file_exists() works incorrectly with long filenames
  on Windows). (Ilia, Tony)
- Fixed bug #38269 (fopen wrapper doesn't fail on invalid hostname with
  curlwrappers enabled). (Tony)
- Fixed bug #38265 (heap corruption). (Dmitry)
- Fixed bug #38261 (openssl_x509_parse() leaks with invalid cert) (Pierre)
- Fixed bug #38255 (openssl possible leaks while passing keys) (Pierre)
- Fixed bug #38253 (PDO produces segfault with default fetch mode). (Tony)
- Fixed bug #38251 (socket_select() and invalid arguments). (Tony)
- Fixed bug #38236 (Binary data gets corrupted on multipart/formdata POST).
  (Ilia)
- Fixed bug #38234 (Exception in __clone makes memory leak). (Dmitry, Nuno)
- Fixed bug #38229 (strtotime() does not parse YYYY-MM format). (Ilia)
- Fixed bug #38224 (session extension can't handle broken cookies). (Ilia)
- Fixed bug #38220 (Crash on some object operations). (Dmitry)
- Fixed bug #38217 (ReflectionClass::newInstanceArgs() tries to allocate too
  much memory). (Tony)
- Fixed bug #38214 (gif interlace output cannot work). (Pierre)
- Fixed bug #38213, #37611, #37571 (wddx encoding fails to handle certain
  characters). (Ilia)
- Fixed bug #38212 (Segfault on invalid imagecreatefromgd2part() parameters).
  (Pierre)
- Fixed bug #38211 (variable name and cookie name match breaks script
  execution). (Dmitry)
- Fixed bug #38199 (fclose() unable to close STDOUT and STDERR). (Tony)
- Fixed bug #38198 (possible crash when COM reports an exception). (Ilia)
- Fixed bug #38194 (ReflectionClass::isSubclassOf() returns TRUE for the
  class itself). (Ilia)
- Fixed bug #38183 (disable_classes=Foobar causes disabled class to be
  called Foo). (Jani)
- Fixed bug #38179 (imagecopy from a palette to a truecolor image loose alpha
  channel) (Pierre)
- Fixed bug #38173 (Freeing nested cursors causes OCI8 to segfault). (Tony)
- Fixed bug #38168 (Crash in pdo_pgsql on missing bound parameters). (Ilia)
- Fixed bug #38161 (oci_bind_by_name() returns garbage when Oracle didn't set
  the variable). (Tony)
- Fixed bug #38146 (Cannot use array returned from foo::__get('bar') in write
  context). (Dmitry)
- Fixed bug #38132 (ReflectionClass::getStaticProperties() retains \0 in key
  names). (Ilia)
- Fixed bug #38125 (undefined reference to spl_dual_it_free_storage). (Marcus)
- Fixed bug #38112 (corrupted gif segfaults) (Pierre)
- Fixed bug #38096 (large timeout values ignored on 32bit machines in
  stream_socket_accept() and stream_socket_client()). (Ilia)
- Fixed bug #38086 (stream_copy_to_stream() returns 0 when maxlen is bigger
  than the actual length). (Tony)
- Fixed bug #38072 (boolean arg for mysqli_autocommit() is always true on
  Solaris). (Tony)
- Fixed bug #38067 (Parameters are not decoded from utf-8 when using encoding
  option). (Dmitry)
- Fixed bug #38064 (ignored constructor visibility). (Marcus)
- Fixed bug #38055 (Wrong interpretation of boolean parameters). (Dmitry)
- Fixed bug #38047 ("file" and "line" sometimes not set in backtrace from
  inside error handler). (Dmitry)
- Fixed bug #38019 (segfault extending mysqli class). (Dmitry)
- Fixed bug #38005 (SoapFault faultstring doesn't follow encoding rules).
  (Dmitry)
- Fixed bug #38004 (Parameters in SoapServer are decoded twice). (Dmitry)
- Fixed bug #38003 (in classes inherited from MySQLi it's possible to call
  private constructors from invalid context). (Tony)
- Fixed bug #37987 (invalid return of file_exists() in safe mode). (Ilia)
- Fixed bug #37947 (zend_ptr_stack reallocation problem). (Dmitry)
- Fixed bug #37945 (pathinfo() cannot handle argument with special characters
  like German "Umlaut"). (Mike)
- Fixed bug #37931 (possible crash in OCI8 after database restart
  when using persistent connections). (Tony)
- Fixed bug #37923 (Display constant value in reflection::export). (Johannes)
- Fixed bug #37920 (compilation problems on z/OS). (Tony)
- Fixed bug #37870 (pgo_pgsql tries to de-allocate unused statements).
  (Ilia, ce at netage dot bg)
- Fixed bug #37864 (file_get_contents() leaks on empty file). (Hannes)
- Fixed bug #37862 (Integer pointer comparison to numeric value).
  (bugs-php at thewrittenword dot com)
- Fixed bug #37846 (wordwrap() wraps incorrectly). (ddk at krasn dot ru, Tony)
- Fixed bug #37816 (ReflectionProperty does not throw exception when accessing
  protected attribute). (Marcus)
- Fixed bug #37811 (define not using toString on objects). (Marcus)
- Fixed bug #37807 (segmentation fault during SOAP schema import). (Tony)
- Fixed bug #37806 (weird behavior of object type and comparison). (Marcus)
- Fixed bug #37780 (memory leak trying to execute a non existing file (CLI)).
  (Mike)
- Fixed bug #37779 (empty include_path leads to search for files inside /).
  (jr at terragate dot net, Ilia)
- Fixed bug #37747 (strtotime segfaults when given "nextyear"). (Derick)
- Fixed bug #37720 (merge_php_config scrambles values).
  (Mike, pumuckel at metropolis dot de)
- Fixed bug #37709 (Possible crash in PDO::errorCode()). (Ilia)
- Fixed bug #37707 (clone without assigning leaks memory). (Ilia, Nuno, Dmitri)
- Fixed bug #37705 (Semaphore constants not available). (Ilia)
- Fixed bug #37671 (MySQLi extension fails to recognize BIT column). (Ilia)
- Fixed bug #37667 (Object is not added into array returned by __get). (Marcus)
- Fixed bug #37635 (parameter of pcntl signal handler is trashed). (Mike)
- Fixed bug #37632 (Protected method access problem). (Marcus)
- Fixed bug #37630 (MySQL extensions should link against thread safe client
  libs if built with ZTS). (Mike)
- Fixed bug #37620 (mysqli_ssl_set validation is inappropriate). (Georg)
- Fixed bug #37616 (DATE_RFC822 does not product RFC 822 dates).
  (Hannes Magnusson, Derick)
- Fixed bug #37614 (Class name lowercased in error message). (Johannes)
- Fixed bug #37587 (var without attribute causes segfault). (Marcus)
- Fixed bug #37586 (Bumped minimum PCRE version to 6.6, needed for recursion
  limit support). (Ilia)
- Fixed bug #37581 (oci_bind_array_by_name clobbers input array when using
  SQLT_AFC, AVC). (Tony)
- Fixed bug #37569 (WDDX incorrectly encodes high-ascii characters). (Ilia)
- Fixed bug #37565 (Using reflection::export with simplexml causing a crash).
  (Marcus)
- Fixed bug #37564 (AES privacy encryption not possible due to net-snmp 5.2
  compatibility issue). (Jani, patch by scott dot moynes+php at gmail dot com)
- Fixed bug #37563 (array_key_exists performance is poor for &$array). (Ilia)
- Fixed bug #37558 (timeout functionality doesn't work after a second PHP
  start-up on the same thread). (p dot desarnaud at wanadoo dot fr)
- Fixed bug #37531 (oci8 persistent connection corruption). (Tony)
- Fixed bug #37523 (namespaces added too late, leads to missing xsi:type
  attributes. Incompatibility with libxml2-2.6.24). (Dmitry)
- Fixed bug #37514 (strtotime doesn't assume year correctly). (Derick)
- Fixed bug #37510 (session_regenerate_id changes session_id() even on
  failure). (Hannes)
- Fixed bug #37505 (touch() truncates large files). (Ilia)
- Fixed bug #37499 (CLI segmentation faults during cleanup with sybase-ct
  extension enabled). (Tony)
- Fixed bug #37496 (FastCGI output buffer overrun). (Piotr, Dmitry)
- Fixed bug #37487 (oci_fetch_array() array-type should always default to
  OCI_BOTH). (Tony)
- Fixed bug #37457 (Crash when an exception is thrown in accept() method of
  FilterIterator). (Marcus)
- Fixed bug #37456 (DOMElement->setAttribute() loops forever). (Rob)
- Fixed bug #37445 (Fixed crash in pdo_mysql resulting from premature object
  destruction). (Ilia)
- Fixed bug #37428 (PHP crashes on windows if there are start-up errors and
  event log is used for logging them). (Edin)
- Fixed bug #37418 (tidy module crashes on shutdown). (Tony)
- Fixed bug #37416 (iterator_to_array() hides exceptions thrown in rewind()
  method). (Tony)
- Fixed bug #37413 (Rejected versions of flex that don't work). (Ilia)
- Fixed bug #37395 (recursive mkdir() fails to create nonexistent directories
  in root dir). (Tony)
- Fixed bug #37394 (substr_compare() returns an error when offset equals
  string length). (Ilia)
- Fixed bug #37392 (Unnecessary call to OCITransRollback() at the end of
  request). (Tony)
- Fixed bug #37376 (fastcgi.c compile fail with gcc 2.95.4). (Ilia)
- Fixed bug #37368 (Incorrect timestamp returned for strtotime()). (Derick)
- Fixed bug #37363 (PDO_MYSQL does not build if no other mysql extension is
  enabled). (Mike)
- Fixed bug #37348 (make PEAR install ignore open_basedir). (Ilia)
- Fixed bug #37341 ($_SERVER in included file is shortened to two entries,
  if $_ENV gets used). (Dmitry)
- Fixed bug #37313 (sigemptyset() used without including <signal.h>).
  (jdolecek)
- Fixed bug #37306 (max_execution_time = max_input_time). (Dmitry)
- Fixed bug #37278 (SOAP not respecting uri in __soapCall). (Dmitry)
- Fixed bug #37265 (Added missing safe_mode & open_basedir checks to
  imap_body()). (Ilia)
- Fixed bug #37262 (var_export() does not escape \0 character). (Ilia)
- Fixed bug #37256 (php-fastcgi doesn't handle connection abort). (Dmitry)
- Fixed bug #37244 (Added strict flag to base64_decode() that enforces
  RFC3548 compliance). (Ilia)
- Fixed bug #37144 (PHP crashes trying to assign into property of dead object).
  (Dmitry)
- Fixed bug #36949 (invalid internal mysqli objects dtor). (Mike)
- Implement #36732 (req/x509 extensions support for openssl_csr_new and
  openssl_csr_sign) (ben at psc dot edu, Pierre)
- Fixed bug #36759 (Objects destructors are invoked in wrong order when script
  is finished). (Dmitry)
- Fixed bug #36681 (pdo_pgsql driver incorrectly ignored some errors).
  (Wez, Ilia)
- Fixed bug #36630 (umask not reset at the end of the request). (Ilia)
- Fixed bug #36515 (Unlinking buckets from non-existent brigades). (Sara)
- Fixed bug #35973 (Error ORA-24806 occurs when trying to fetch a NCLOB
  field). (Tony)
- Fixed bug #35886 (file_get_contents() fails with some combinations of
  offset & maxlen). (Nuno)
- Fixed bug #35512 (Lack of read permission on main script results in
  E_WARNING rather then E_ERROR). (Ilia)
- Fixed bug #34180 (--with-curlwrappers causes PHP to disregard some HTTP
  stream context options). (Mike)
- Fixed bug #34066 (recursive array_walk causes segfault). (Tony)
- Fixed bug #34065 (throw in foreach causes memory leaks). (Dmitry)
- Fixed bug #34005 (oci_password_change() fails).
  (pholdaway at technocom-wireless dot com, Tony)
- Fixed bug #33895 (Missing math constants). (Hannes)
- Fixed bug #33770 (https:// or ftps:// do not work when --with-curlwrappers
  is used and ssl certificate is not verifiable). (Ilia)
- Fixed bug #29538 (number_format and problem with 0). (Matt Wilmas)
- Implement #28382 (openssl_x509_parse() extensions support) (Pierre)
- Fixed PECL bug #9061 (oci8 might reuse wrong persistent connection). (Tony)
- Fixed PECL bug #8816 (issue in php_oci_statement_fetch with more than one
  piecewise column) (jeff at badtz-maru dot com, Tony)
- Fixed PECL bug #8112 (OCI8 persistent connections misbehave when Apache
  process times out). (Tony)
- Fixed PECL bug #7755 (error selecting DOUBLE fields with PDO_ODBC).
  ("slaws", Wez)


04 May 2006, PHP 5.1.4
- Added "capture_peer_cert" and "capture_peer_cert_chain" context options
  for SSL streams. (Wez).
- Added PDO::PARAM_EVT_* family of constants. (Sara)
- Fixed possible crash in highlight_string(). (Dmitry)
- Fixed bug #37291 (FastCGI no longer works with isapi_fcgi.dll). (Dmitry)
- Fixed bug #37277 (cloning Dom Documents or Nodes does not work). (Rob)
- Fixed bug #37276 (problems with $_POST array). (Dmitry)
- Fixed bug #36632 (bad error reporting for pdo_odbc exec UPDATE). (Wez).
- Fixed bug #35552 (crash when pdo_odbc prepare fails). (Wez).

28 Apr 2006, PHP 5.1.3
- Updated bundled PCRE library to version 6.6. (Andrei)
- Moved extensions to PECL:
  . ext/msession (Derick)
- Reimplemented FastCGI interface. (Dmitry)
- Improved SPL: (Marcus)
  - Fixed issues with not/double calling of constructors of SPL iterators.
  - Fixed issues with info-class/file-class in SPL directory handling classes.
  - Fixed ArrayIterator::seek().
  - Added SimpleXMLIterator::count().
  - Dropped erroneous RecursiveDirectoryIterator::getSubPathInfo().
- Improved SimpleXML: (Marcus, Rob)
  . Added SimpleXMLElement::getName() to retrieve name of element.
  . Added ability to create elements on the fly.
  . Added addChild() method for element creation supporting namespaces.
  . Added addAttribute() method for attribute creation supporting namespaces.
  . Added ability to delete specific elements and attributes by offset.
- Improved Reflection API: (Marcus)
  . Added ReflectionClass::newInstanceArgs($args).
  . Added ability to analyze extension dependency.
  . Added ReflectionFunction::isDeprecated() and constant IS_DEPRECATED.
  . Added ReflectionParameter::getDeclaringClass().
  . Changed reflection constants to be prefixed with IS_. (Johannes)
- Improved cURL extension: (Ilia)
  . Added curl_setopt_array() function that allows setting of multiple
    options via an associated array.
  . Added the ability to retrieve the request message sent to the server.
- Improved GD extension: (Pierre)
  . Added a weak/tolerant mode to the JPEG loader.
  . Added filtering mode option to imagepng() to allow reducing file size.
  . Fixed imagecolorallocate() and imagecolorallocatelapha() to return FALSE
    on error.
- Changed get_headers() to retrieve headers also from non-200 responses.
  (Ilia)
- Changed get_headers() to use the default context. (Ilia)
- Added lchown() and lchgrp() to change user/group ownership of symlinks.
  (Derick)
- Added support for exif date format in strtotime(). (Derick)
- Added a check for special characters in the session name. (Ilia)
- Added "consumed" stream filter. (Marcus)
- Added new mysqli constants for BIT and NEW_DECIMAL field types:
  MYSQLI_TYPE_NEWDECIMAL and MYSQLI_TYPE_BIT. FR #36007. (Georg)
- Added imap_savebody() that allows message body to be written to a
  file. (Mike)
- Added overflow checks to wordwrap() function. (Ilia)
- Added support for BINARY_DOUBLE and BINARY_FLOAT to PDO_OCI and OCI8
  (also fixes bug #36764). (Tony)
- Eliminated run-time constant fetching for TRUE, FALSE and NULL. (Dmitry)
- Removed the E_STRICT deprecation notice from "var". (Ilia)
- Fixed reading stream filters never notified about EOF. (Mike)
- Fixed tempnam() 2nd parameter to be checked against path components. (Ilia)
- Fixed a bug that would not fill in the fifth argument to preg_replace()
  properly, if the variable was not declared previously. (Andrei)
- Fixed safe_mode check for source argument of the copy() function. (Ilia)
- Fixed mysqli bigint conversion under Windows (Georg)
- Fixed XSS inside phpinfo() with long inputs. (Ilia)
- Fixed Apache2 SAPIs header handler modifying header strings. (Mike)
- Fixed 'auto_globals_jit' to work together with 'register_argc_argv'. (Dmitry)
- Fixed offset/length parameter validation in substr_compare() function. (Ilia)
- Fixed debug_zval_dump() to support private and protected members. (Dmitry)
- Fixed SoapFault::getMessage(). (Dmitry)
- Fixed issue with iconv_mime_decode where the "encoding" would only allow
  upper case specifiers. (Derick)
- Fixed tiger hash algorithm generating wrong results on big endian platforms.
  (Mike)
- Fixed crash with DOMImplementation::createDocumentType("name:"). (Mike)
- Fixed bug #37205 (Serving binary content/images fails with "comm with server
  aborted" FastCGI err). (Dmitry)
- Fixed bug #37192 (cc may complain about non-constant initializers in
  hash_adler.c). (Mike)
- Fixed bug #37191 (chmod takes off sticky bit when safe_mode is On). (Tony)
- Fixed bug #37167 (PDO segfaults when throwing exception from the
  fetch handler). (Tony)
- Fixed bug #37162 (wddx does not build as a shared extension).
  (jdolecek at NetBSD dot org, Ilia)
- Fixed bug #37158 (fread behavior changes after calling
  stream_wrapper_register). (Wez)
- Fixed bug #37138 (__autoload tries to load callback'ed self and parent).
  (Dmitry)
- Fixed bug #37103 (libmbfl headers not installed). (Jani)
- Fixed bug #37062 (compile failure on ARM architecture). (Tony)
- Fixed bug #37061 (curl_exec() doesn't zero-terminate binary strings). (Tony)
- Fixed bug #37060 (Type of retval of Countable::count() is not checked).
  (Johannes)
- Fixed bug #37059 (oci_bind_by_name() doesn't support RAW and LONG RAW
  fields). (Tony)
- Fixed bug #37057 (xmlrpc_decode() may produce arrays with numeric strings,
  which are unaccessible). (Tony)
- Fixed bug #37055 (incorrect reference counting for persistent OCI8
  connections). (Tony)
- Fixed bug #37054 (SoapClient Error Fetching http headers). (Dmitry)
- Fixed bug #37053 (html_errors with internal classes produces wrong links).
  (Tony)
- Fixed bug #37046 (foreach breaks static scope). (Dmitry)
- Fixed bug #37045 (Fixed check for special chars for http redirects). (Ilia)
- Fixed bug #37017 (strtotime fails before 13:00:00 with some time zones
  identifiers). (Derick)
- Fixed bug #37002 (Have to quote literals in INI when concatenating with
  vars). (Dmitry)z
- Fixed bug #36988 (mktime freezes on long numbers). (Derick)
- Fixed bug #36981 (SplFileObject->fgets() ignores max_length). (Tony)
- Fixed bug #36957 (serialize() does not handle recursion). (Ilia)
- Fixed bug #36944 (strncmp & strncasecmp do not return false on negative
  string length). (Tony)
- Fixed bug #36941 (ArrayIterator does not clone itself). (Marcus)
- Fixed bug #36934 (OCILob->read() doesn't move internal pointer when
  reading 0's). (Tony)
- Fixed bug #36908 (wsdl default value overrides value in soap request).
  (Dmitry)
- Fixed bug #36898 (__set() leaks in classes extending internal ones).
  (Tony, Dmitry)
- Fixed bug #36886 (User filters can leak buckets in some situations). (Ilia)
- Fixed bug #36878 (error messages are printed even though an exception has
  been thrown). (Tony)
- Fixed bug #36875 (is_*() functions do not account for open_basedir). (Ilia)
- Fixed bug #36872 (session_destroy() fails after call to
  session_regenerate_id(true)). (Ilia)
- Fixed bug #36869 (memory leak in output buffering when using chunked
  output). (Tony)
- Fixed bug #36859 (DOMElement crashes when calling __construct when
  cloning). (Tony)
- Fixed bug #36857 (Added support for partial content fetching to the
  HTTP streams wrapper). (Ilia)
- Fixed bug #36851 (Documentation and code discrepancies for NULL
  data in oci_fetch_*() functions). (Tony)
- Fixed bug #36825 (Exceptions thrown in ArrayObject::offsetGet cause
  segfault). (Tony)
- Fixed bug #36820 (Privileged connection with an Oracle password file
  fails). (Tony)
- Fixed bug #36809 (__FILE__ behavior changed). (Dmitry)
- Fixed bug #36808 (syslog ident becomes garbage between requests). (Tony)
- Fixed bug #36802 (mysqli_set_charset() crash with a non-open connection).
  (Ilia)
- Fixed bug #36756 (DOMDocument::removeChild corrupts node). (Rob)
- Fixed bug #36749 (SOAP: 'Error Fetching http body' when using HTTP Proxy).
  (Dmitry)
- Fixed bug #36745 (No error message when load data local file isn't found).
  (Georg)
- Fixed bug #36743 (In a class extending XMLReader array properties are not
  writable). (Tony)
- Fixed bug #36727 (segfault in pdo_pgsql bindValue() when no parameters are
  defined). (Tony)
- Fixed bug #36721 (The SoapServer is not able to send a header that it didn't
  receive). (Dmitry)
- Fixed bug #36697 (Transparency is lost when using imagecreatetruecolor).
  (Pierre)
- Fixed bug #36689 (Removed arbitrary limit on the length of syslog messages).
  (Ilia)
- Fixed bug #36656 (http_build_query generates invalid URIs due to use of
  square brackets). (Mike)
- Fixed bug #36638 (strtotime() returns false when 2nd argument < 1). (Derick)
- Fixed bug #36629 (SoapServer::handle() exits on SOAP faults). (Dmitry)
- Fixed bug #36625 (pg_trace() does not work). (iakio at mono-space dot net)
- Fixed bug #36614 (Segfault when using Soap). (Dmitry)
- Fixed bug #36611 (assignment to SimpleXML object attribute changes argument
  type to string). (Tony)
- Fixed bug #36606 (pg_query_params() changes arguments type to string). (Tony)
- Fixed bug #36599 (DATE_W3C format constant incorrect). (Derick)
- Fixed bug #36575 (SOAP: Incorrect complex type instantiation with
  hierarchies). (Dmitry)
- Fixed bug #36572 (Added PDO::MYSQL_ATTR_DIRECT_QUERY constant that should
  be set when executing internal queries like "show master status" via MySQL).
  (Ilia)
- Fixed bug #36568 (memory_limit setting on win32 has no effect). (Dmitry)
- Fixed bug #36513 (comment will be outputted in last line). (Dmitry)
- Fixed bug #36510 (strtotime() fails to parse date strings with tabs).
  (Ilia, Derick)
- Fixed bug #36459 (Incorrect adding PHPSESSID to links, which contains \r\n).
  (Ilia)
- Fixed bug #36458 (sleep() accepts negative values). (Ilia)
- Fixed bug #36436 (DBA problem with Berkeley DB4). (Marcus)
- Fixed bug #36434 (Improper resolution of declaring class name of an
  inherited property). (Ilia)
- Fixed bug #36420 (segfault when access result->num_rows after calling
  result->close()). (Ilia,Tony)
- Fixed bug #36403 (oci_execute() no longer supports OCI_DESCRIBE_ONLY). (Tony)
- Fixed bug #36400 (Custom 5xx error does not return correct HTTP response error
  code). (Tony)
- Fixed bug #36396 (strtotime() fails to parse dates in dd-mm-yyyy format).
  (Derick)
- Fixed bug #36388 (ext/soap crashes when throwing exception and session
  persistence). (David)
- Fixed bug #36382 (PDO/PgSQL's getColumnMeta() crashes). (Derick)
- Fixed bug #36359 (splFileObject::fwrite() doesn't write when no data
  length specified). (Tony)
- Fixed bug #36351 (parse_url() does not parse numeric paths properly). (Ilia)
- Fixed bug #36345 (PDO/MySQL problem loading BLOB over 1MB). (Ilia)
- Fixed bug #36337 (ReflectionProperty fails to return correct visibility).
  (Ilia)
- Fixed bug #36334 (Added missing documentation about realpath cache INI
  settings). (Ilia)
- Fixed bug #36308 (ReflectionProperty::getDocComment() does not reflect
  extended class commentary). (Ilia)
- Fixed bug #36306 (crc32() differ on 32-bit and 64-bit platforms)
  (anight@eyelinkmedia dot com, Pierre)
- Fixed bug #36303 (foreach on error_zval produces segfault). (Dmitry)
- Fixed bug #36295 (typo in SplFileObject::flock() parameter name). (Tony)
- Fixed bug #36287 (Segfault with SplFileInfo conversion). (Marcus)
- Fixed bug #36283 (SOAPClient Compression Broken). (Dmitry)
- Fixed bug #36268 (Object destructors called even after fatal errors). (Dmitry)
- Fixed bug #36258 (SplFileObject::getPath() may lead to segfault). (Tony)
- Fixed bug #36250 (PHP causes ORA-07445 core dump in Oracle server 9.2.x).
  (Tony)
- Fixed bug #36242 (Possible memory corruption in stream_select()). (Tony)
- Fixed bug #36235 (ocicolumnname returns false before a successful fetch).
  (Tony)
- Fixed bug #36226 (Inconsistent handling when passing potential arrays).
  (Dmitry)
- Fixed bug #36224 (date(DATE_ATOM) gives wrong results).
  (Derick, Hannes Magnusson)
- Fixed bug #36222 (errorInfo in PDOException is always NULL). (Ilia)
- Fixed bug #36208 (symbol namespace conflicts using bundled gd). (Jakub Moc)
- Fixed bug #36205 (Memory leaks on duplicate cookies). (Dmitry)
- Fixed bug #36185 (str_rot13() crash on non-string parameter). (Pierre)
- Fixed bug #36176 (PDO_PGSQL - PDO::exec() does not return number of rows
  affected by the operation). (Ilia)
- Fixed bug #36158 (SIGTERM is not handled correctly when running as a
  FastCGI server). (Dmitry)
- Fixed bug #36152 (problems with curl+ssl and pgsql+ssl in same PHP). (Mike)
- Fixed bug #36148 (unpack("H*hex", $data) is adding an extra character to
  the end of the string). (Ilia)
- Fixed bug #36134 (DirectoryIterator constructor failed to detect empty
  directory names). (Ilia)
- Fixed bug #36113 (Reading records of unsupported type causes segfault).
  (Tony)
- Fixed bug #36096 (oci_result() returns garbage after oci_fetch() failed).
  (Tony)
- Fixed bug #36083 (SoapClient waits for responses on one-way operations).
  (Dmitry)
- Fixed bug #36071 (Engine Crash related with 'clone'). (Dmitry)
- Fixed bug #36055 (possible OCI8 crash in multi-threaded environment). (Tony)
- Fixed bug #36046 (parse_ini_file() miscounts lines in multi-line values).
  (Ilia)
- Fixed bug #36038 (ext/hash compile failure on Mac OSX). (Tony)
- Fixed bug #36037 (heredoc adds extra line number). (Dmitry)
- Fixed bug #36016 (realpath cache memleaks). (Dmitry, Nuno)
- Fixed bug #36011 (Strict errormsg wrong for call_user_func() and the likes).
  (Marcus)
- Fixed bug #36010 (Segfault when re-creating and re-executing statements with
  bound parameters). (Tony)
- Fixed bug #36006 (Problem with $this in __destruct()). (Dmitry)
- Fixed bug #35999 (recursive mkdir() does not work with relative path
  like "foo/bar"). (Tony)
- Fixed bug #35998 (SplFileInfo::getPathname() returns unix style filenames
  in win32). (Marcus)
- Fixed bug #35988 (Unknown persistent list entry type in module shutdown).
  (Dmitry)
- Fixed bug #35954 (Fatal com_exception casting object). (Rob)
- Fixed bug #35900 (stream_select() should warning when tv_sec is negative).
  (Ilia)
- Fixed bug #35785 (SimpleXML causes memory read error zend engine). (Marcus)
- Fixed bug #34272 (empty array onto COM object blows up). (Rob)
- Fixed bug #33292 (apache_get_modules() crashes on Windows). (Edin)
- Fixed bug #29476 (sqlite_fetch_column_types() locks the database forever).
  (Ilia)

12 Jan 2006, PHP 5.1.2
- Updated libsqlite in ext/sqlite to 2.8.17. (Ilia)
- Updated libsqlite in ext/pdo_sqlite to 3.2.8. (Ilia)
- Updated to libxml2-2.6.22 and libxslt-1.1.15 in the win32 bundle. (Rob)
- Added new extensions: (Ilia, Wez)
  . XMLWriter
  . Hash
- Added PNG compression support to GD extension. (Pierre)
- Added reflection constants as class constants. (Johannes)
- Added --enable-gcov configure option to enable C-level code coverage.
  (John, Jani, Ilia, Marcus)
- Added missing support for 'B' format identifier to date() function. (Ilia)
- Changed reflection to be an extension. (Marcus)
- Improved SPL extension: (Marcus)
  . Added class SplFileInfo as root class for DirectoryIterator and
    SplFileObject
  . Added SplTempFileObject
- Improved SimpleXML extension: (Marcus)
  . Fixed memleaks
  . Fixed var_dump()
  . Fixed isset/empty/(bool) behavior
  . Fixed iterator edge cases
  . Added methods getNamespaces(), getDocNamespaces()
- Upgraded pear to version 1.4.6. (Greg)
- Added constants for libxslt and libexslt versions: LIBXSLT_VERSION,
  LIBXSLT_DOTTED_VERSION, LIBEXSLT_VERSION and LIBEXSLT_DOTTED_VERSION. (Pierre)
- Fixed possible crash in apache_getenv()/apache_setenv() on invalid parameters.
  (Ilia)
- Changed errors to warnings in imagecolormatch(). (Pierre)
- Fixed segfault/leak in imagecolormatch(). (Pierre)
- Fixed small leak in mysqli_stmt_fetch() when bound variable was empty string.
  (Andrey)
- Fixed prepared statement name conflict handling in PDO_PGSQL. (Thies, Ilia)
- Fixed memory corruption when PDO::FETCH_LAZY mode is being used. (Ilia)
- Fixed possible leaks in imagecreatefromstring() with invalid data. (Pierre)
- Fixed possible memory corruption inside mb_strcut(). (Ilia)
- Fixed possible header injection by limiting each header to a single line.
  (Ilia)
- Fixed possible XSS inside error reporting functionality. (Ilia)
- Fixed many bugs in OCI8. (Tony)
- Fixed crash and leak in mysqli when using 4.1.x client libraries and
  connecting to 5.x server. (Andrey)
- Fixed bug #35916 (Duplicate calls to stream_bucket_append() lead to a crash).
  (Ilia)
- Fixed bug #35908 (curl extension uses undefined GCRY_THREAD_OPTIONS_USER).
  (Ilia)
- Fixed bug #35907 (PDO_OCI uses hardcoded lib path $ORACLE_HOME/lib). (Tony)
- Fixed bug #35887 (wddx_deserialize not parsing dateTime fields properly).
  (Derick)
- Fixed bug #35885 (strtotime("NOW") no longer works). (Derick)
- Fixed bug #35821 (array_map() segfaults when exception is throwed from
  the callback). (Tony)
- Fixed bug #35817 (unpack() does not decode odd number of hexadecimal values).
  (Ilia)
- Fixed bug #35797 (segfault on PDOStatement::execute() with
  zend.ze1_compatibility_mode = On). (Tony, Ilia)
- Fixed bug #35781 (stream_filter_append() can cause segfault). (Tony)
- Fixed bug #35760 (sybase_ct doesn't compile on Solaris using old gcc). (Tony)
- Fixed bug #35759 (mysqli_stmt_bind_result() makes huge allocation when
  column empty). (Andrey)
- Fixed bug #35751 (using date with a timestamp makes httpd segfault). (Derick)
- Fixed bug #35740 (memory leak when including a directory). (Tony)
- Fixed bug #35730 (ext/mssql + freetds: Use correct character encoding
  and allow setting it). (Frank)
- Fixed bug #35723 (xmlrpc_introspection.c fails compile per C99 std). (Jani)
- Fixed bug #35720 (A final constructor can be overwritten). (Marcus)
- Fixed bug #35713 (getopt() returns array with numeric strings when passed
  options like '-1'). (Tony)
- Fixed bug #35705 (strtotime() fails to parse soap date format without TZ).
  (Ilia)
- Fixed bug #35699 (date() can't handle leap years before 1970). (Derick)
- Fixed bug #35694 (Improved error message for invalid fetch mode). (Ilia)
- Fixed bug #35692 (iconv_mime_decode() segmentation fault; with libiconv
  only). (Tony)
- Fixed bug #35690 (pack() tries to allocate huge memory block when packing
  float values to strings). (Tony)
- Fixed bug #35669 (imap_mail_compose() crashes with
  multipart-multiboundary-email). (Ilia)
- Fixed bug #35660 (AIX TZ variable format not understood, yields UTC
  timezone). (Derick)
- Fixed bug #35655 (whitespace following end of heredoc is lost). (Ilia)
- Fixed bug #35630 (strtotime() crashes on certain relative identifiers).
  (Ilia)
- Fixed bug #35629 (crash in http:// wrapper on multiple redirects). (Ilia)
- Fixed bug #35624 (strtotime() does not handle 3 character weekdays). (Ilia)
- Fixed bug #35612 (iis6 Access Violation crash). (Dmitry, alacn.uhahaa)
- Fixed bug #35594 (Multiple calls to getopt() may result in a crash).
  (rabbitt at gmail dot com, Ilia)
- Fixed bug #35571 (Fixed crash in Apache 2 SAPI when more then one php
  script is loaded via SSI include). (Ilia)
- Fixed bug #35570 (segfault when re-using soap client object). (Dmitry)
- Fixed bug #35558 (mktime() interpreting 3 digit years incorrectly). (Ilia)
- Fixed bug #35543 (php crash when calling non existing method of a class
  that extends PDO). (Tony)
- Fixed bug #35539 (typo in error message for ErrorException). (Tony)
- FIxed bug #35536 (mysql_field_type() doesn't handle NEWDECIMAL). (Tony)
- Fixed bug #35517 (mysql_stmt_fetch returns NULL on data truncation). (Georg)
- Fixed bug #35509 (string constant as array key has different behavior inside
  object). (Dmitry)
- Fixed bug #35508 (PDO fails when unknown fetch mode specified). (Tony)
- Fixed bug #35499 (strtotime() does not handle whitespace around the date
  string). (Ilia)
- Fixed bug #35496 (Crash in mcrypt_generic()/mdecrypt_generic() without
  proper init). (Ilia)
- Fixed bug #35490 (socket_sendto() unable to handle IPv6 addresses). (Tony)
- Fixed bug #35461 (Ming extension fails to compile with ming 0.3beta1). (Jani)
- Fixed bug #35437 (Segfault or Invalid Opcode 137/1/4). (Dmitry)
- Fixed bug #35470 (Assigning global using variable name from array doesn't
  function). (Dmitry)
- Fixed bug #35456 (+ 1 [time unit] format did not work). (Ilia)
- Fixed bug #35447 (xml_parse_into_struct() chokes on the UTF-8 BOM). (Rob)
- Fixed bug #35431 (PDO crashes when using LAZY fetch with fetchAll). (Wez)
- Fixed bug #35430 (PDO crashes on incorrect FETCH_FUNC use). (Tony)
- Fixed bug #35427 (str_word_count() handles '-' incorrectly). (Ilia)
- Fixed bug #35425 (idate() function ignores timezone settings). (Ilia)
- Fixed bug #35422 (strtotime() does not parse times with UTC as timezone).
  (Ilia)
- Fixed bug #35414 (strtotime() no longer works with ordinal suffix). (Ilia)
- Fixed bug #35410 (wddx_deserialize() doesn't handle large ints as keys
  properly). (Ilia)
- Fixed bug #35409 (undefined reference to 'rl_completion_matches'). (Jani)
- Fixed bug #35399 (Since fix of bug #35273 SOAP decoding of
  soapenc:base64binary fails). (Dmitry)
- Fixed bug #35393 (changing static protected members from outside the class,
  one more reference issue). (Dmitry)
- Fixed bug #35381 (ssl library is not initialized properly). (Alan)
- Fixed bug #35377 (PDO_SQLITE: undefined reference to "fdatasync").
  (Nuno, Jani)
- Fixed bug #35373 (HP-UX "alias not allowed in this configuration"). (Dmitry)
- Fixed bug #35288 (iconv() function defined as libiconv()). (Nuno)
- Fixed bug #35103 (mysqli handles bad unsigned (big)int incorrectly).(Andrey)
- Fixed bug #35062 (socket_read() produces warnings on non blocking sockets).
  (Nuno, Ilia)
- Fixed bug #35028 (SimpleXML object fails FALSE test). (Marcus)
- Fixed bug #34729 (Crash in ZTS mode under Apache). (Dmitry, Zeev)
- Fixed bug #34429 (Output buffering cannot be turned off with FastCGI).
  (Dmitry, Ilya)
- Fixed bug #34359 (Possible crash inside fopen http wrapper). (Ilia,Sara,Nuno)
- Fixed bug #33789 (Many Problems with SunFuncs). (Derick)
- Fixed bug #33671 (sun_rise and sun_set don't return a GMT timestamp if one
  passes an offset). (Derick)
- Fixed bug #32820 (date_sunrise and date_sunset don't handle GMT offset
  well). (Derick)
- Fixed bug #31347 (is_dir and is_file (incorrectly) return true for any string
  greater then 255 characters). (Nuno,Ilia)
- Fixed bug #30937 (date_sunrise() & date_sunset() don't handle endless
  day/night at high latitudes). (Derick)
- Fixed bug #30760 (Remove MessageBox on win32 for E_CORE errors if
  display_startup_error is off). (Ilia)
- Fixed bug #29955 (mb_strtoupper() / lower() broken with Turkish encoding).
  (Rui)
- Fixed bug #28899 (mb_substr() and substr() behave differently when
  "mbstring.func_overload" is enabled). (Rui)
- Fixed bug #27678 (number_format() crashes with large numbers). (Marcus)

28 Nov 2005, PHP 5.1.1
- Disabled native date class to prevent pear::date conflict. (Ilia)
- Changed reflection constants be both PHP and class constants. (Johannes)
- Added an additional field $frame['object'] to the result array of
  debug_backtrace() that contains a reference to the respective object when the
  frame was called from an object. (Sebastian)
- Fixed bug #35423 (RecursiveDirectoryIterator doesnt appear to recurse with
  RecursiveFilterIterator). (Marcus)
- Fixed bug #35413 (Removed -dev flag from Zend Engine version). (Ilia)
- Fixed bug #35411 (Regression with \{$ handling). (Ilia)
- Fixed bug #35406 (eval hangs when evall'ed code ends with comment w/o
  newline). (Marcus)
- Fixed bug #35391 (pdo_mysql::exec does not return number of affected rows).
  (Tony)
- Fixed bug #35382 (Comment in end of file produces fatal error). (Ilia)
- Fixed bug #35360 (exceptions in interactive mode (php -a) may cause crash).
  (Dmitry)
- Fixed bug #35358 (Incorrect error messages for PDO class constants). (Ilia)
- Fixed bug #35338 (pdo_pgsql does not handle binary bound params). (Wez)
- Fixed bug #35316 (Application exception trying to create COM object). (Rob)
- Fixed bug #35170 (PHP_AUTH_DIGEST differs under Apache 1.x and 2.x). (Ilia)

24 Nov 2005, PHP 5.1
- Added support for class constants and static members for internal classes.
  (Dmitry, Michael Wallner)
- Added "new_link" parameter to mssql_connect() (Bug #34369). (Frank)
- Added missing safe_mode checks for image* functions and cURL. (Ilia)
- Added missing safe_mode/open_basedir checks for file uploads. (Ilia)
- Added PDO_MYSQL_ATTR_USE_BUFFERED_QUERY parameter for pdo_mysql. (Ilia)
- Added date_timezone_set() function to set the timezone that the date
  function will use. (Derick)
- Added pg_fetch_all_columns() function to fetch all values of a column from a
  result cursor. (Ilia)
- Added support for LOCK_EX flag for file_put_contents(). (Ilia)
- Added bindto socket context option. (Ilia)
- Added offset parameter to the stream_copy_to_stream() function. (Ilia)
- Added offset & length parameters to substr_count() function. (Ilia)
- Added man pages for "phpize" and "php-config" scripts. (Jakub Vrana)
- Added support for .cc files in extensions. (Brian)
- Added PHP_INT_MAX and PHP_INT_SIZE as predefined constants. (Andrey)
- Added user opcode API that allow overloading of opcode handlers. (Dmitry)
- Added an optional remove old session parameter to session_regenerate_id().
  (Ilia)
- Added array type hinting. (Dmitry)
- Added the tidy_get_opt_doc() function to return documentation for
  configuration options in tidy. (Patch by: nlopess@php.net)
- Added support for .cc files in extensions. (Brian)
- Added imageconvolution() function which can be used to apply a custom 3x3
  matrix convolution to an image. (Pierre)
- Added optional first parameter to XsltProcessor::registerPHPFunctions to
  only allow certain functions to be called from XSLT. (Christian)
- Added the ability to override the autotools executables used by the
  buildconf script via the PHP_AUTOCONF and PHP_AUTOHEADER environmental
  variables. (Jon)
- Added several new functions to support the PostgreSQL v3 protocol introduced
  in PostgreSQL 7.4. (Christopher)
  . pg_transaction_status() - in-transaction status of a database connection.
  . pg_query_params() - execution of parameterized queries.
  . pg_prepare() - prepare named queries.
  . pg_execute() - execution of named prepared queries.
  . pg_send_query_params() - async equivalent of pg_query_params().
  . pg_send_prepare() - async equivalent of pg_prepare().
  . pg_send_execute() - async equivalent of pg_execute().
  . pg_result_error_field() - highly detailed error information, most
    importantly
    the SQLSTATE error code.
  . pg_set_error_verbosity() - set verbosity of errors.
- Added optional fifth parameter "count" to preg_replace_callback() and
  preg_replace() to count the number of replacements made. FR #32275. (Andrey)
- Added optional third parameter "charlist" to str_word_count() which contains
  characters to be considered as word part. FR #31560. (Andrey, Ilia)
- Added interface Serializable. (Stanislav, Marcus)
- Added pg_field_type_oid() PostgreSQL function. (mauroi at digbang dot com)
- Added zend_declare_property_...() and zend_update_property_...() API
  functions for bool, double and binary safe strings. (Hartmut)
- Added possibility to access INI variables from within .ini file. (Andrei)
- Added variable $_SERVER['REQUEST_TIME'] containing request start time.
  (Ilia)
- Added optional float parameter to gettimeofday(). (Ilia)
- Added apache_reset_timeout() Apache1 function. (Rasmus)
- Added sqlite_fetch_column_types() 3rd argument for arrays. (Ilia)
- Added optional offset parameter to stream_get_contents() and
  file_get_contents(). (Ilia)
- Added optional maxlen parameter to file_get_contents(). (Ilia)
- Added SAPI hook to get the current request time. (Rasmus)
- Added new functions:
  . array_diff_key() (Andrey)
  . array_diff_ukey() (Andrey)
  . array_intersect_key() (Christiano Duarte)
  . array_intersect_ukey() (Christiano Duarte)
  . array_product() (Andrey)
  . DomDocumentFragment::appendXML() (Christian)
  . fputcsv() (David Sklar)
  . htmlspecialchars_decode() (Ilia)
  . inet_pton() (Sara)
  . inet_ntop() (Sara)
  . mysqli::client_info property (Georg)
  . posix_access() (Magnus)
  . posix_mknod() (Magnus)
  . SimpleXMLElement::registerXPathNamespace() (Christian)
  . stream_context_get_default() (Wez)
  . stream_socket_enable_crypto() (Wez)
  . stream_wrapper_unregister() (Sara)
  . stream_wrapper_restore() (Sara)
  . stream_filter_remove() (Sara)
  . time_sleep_until() (Ilia)
- Added DomDocument::$recover property for parsing not well-formed XML
 Documents. (Christian)
- Added Cursor support for MySQL 5.0.x in mysqli (Georg)
- Added proxy support to ftp wrapper via http. (Sara)
- Added MDTM support to ftp_url_stat. (Sara)
- Added zlib stream filter support. (Sara)
- Added bz2 stream filter support. (Sara)
- Added max_redirects context option that specifies how many HTTP
  redirects to follow. (Ilia)
- Added support of parameter=>value arrays to
  xsl_xsltprocessor_set_parameter(). (Tony)

- PHP extension loading mechanism with support for module
  dependencies and conflicts. (Jani, Dmitry)
- Improved interactive mode of PHP CLI (php -a). (Johannes, Marcus)
- Improved performance of:
  . general execution/compilation. (Andi, Thies, Sterling, Dmitry, Marcus)
  . switch() statement. (Dmitry)
  . several array functions. (Marcus)
  . virtual path handling by adding a realpath() cache. (Andi)
  . variable fetches. (Andi)
  . magic method invocations. (Marcus)
- Improved support for embedded server in mysqli. (Georg)
- Improved mysqli extension. (Georg)
  . added constructor for mysqli_stmt and mysqli_result classes
  . added new function mysqli_get_charset()
  . added new function mysqli_set_charset()
  . added new class mysqli_driver
  . added new class mysqli_warning
  . added new class mysqli_exception
  . added new class mysqli_sql_exception
- Improved SPL extension. (Marcus)
  . Moved RecursiveArrayIterator from examples into extension
  . Moved RecursiveFilterIterator from examples into extension
  . Added SplObjectStorage
  . Made all SPL constants class constants
  . Renamed CachingRecursiveIterator to RecursiveCachingIterator to follow
    Recursive<*>Iterator naming scheme.
  . added standard hierarchy of Exception classes
  . added interface Countable
  . added interfaces Subject and SplObserver
  . added spl_autoload*() functions
  . converted several 5.0 examples into c code
  . added class SplFileObject
  . added possibility to use a string with class_parents() and
    class_implements(). (Andrey)

- Changed type hints to allow "null" as default value for class and array.
  (Marcus, Derick, Dmitry)
- Changed SQLite extension to be a shared module in Windows distribution.
  (Edin)
- Changed "instanceof" and "catch" operators, is_a() and is_subclass_of()
  functions to not call __autoload(). (Dmitry)
- Changed sha1_file() and md5_file() functions to use streams instead of low
  level IO. (Uwe)
- Changed abstract private methods to be not allowed anymore. (Stas)
- Changed stream_filter_(ap|pre)pend() to return resource. (Sara)
- Changed mysqli_exception and sqlite_exception to use RuntimeException as
  base if SPL extension is present. (Georg, Marcus)

- Upgraded bundled libraries:
  . PCRE library to version 6.2. (Andrei)
  . SQLite 3 library in ext/pdo_sqlite to 3.2.7. (Ilia)
  . SQLite 2 library in ext/sqlite to 2.8.16. (Ilia)
- Upgraded bundled libraries in Windows distribution. (Edin)
  . zlib 1.2.3
  . curl 7.14.0
  . openssl 0.9.8
  . ming 0.3b
  . libpq (PostgreSQL) 8.0.1

- Implemented feature request #33452 (Year belonging to ISO week). (Derick)
- Allowed return by reference from internal functions. (Marcus, Andi, Dmitry)
- Rewrote strtotime() with support for timezones and many new formats.
  Implements feature requests #21399, #26694, #28088, #29150, #29585 and
  #29595. (Derick)

- Moved extensions to PECL:
  . ext/cpdf        (Tony, Derick)
  . ext/dio         (Jani, Derick)
  . ext/fam         (Jani, Derick)
  . ext/ingres_ii   (Jani, Derick)
  . ext/mnogosearch (Jani, Derick)
  . ext/w32api      (Jani, Derick)
  . ext/yp          (Jani, Derick)
  . ext/mcve        (Jani, Derick, Pierre)
  . ext/oracle      (Jani, Derick)
  . ext/ovrimos     (Jani, Derick, Pierre)
  . ext/pfpro       (Jani, Derick, Pierre)
  . ext/dbx         (Jani, Derick)
  . ext/ircg        (Jani, Derick)

- Removed php_check_syntax() function which never worked properly. (Ilia)
- Removed garbage manager in Zend Engine which results in more aggressive
  freeing of data. (Dmitry, Andi)

- Fixed "make test" to work for phpized extensions. (Hartmut, Jani)
- Fixed Apache 2 regression with sub-request handling on non-linux systems.
  (Ilia, Tony)
- Fixed PDO shutdown problem (possible infinite loop running rollback on
  shutdown). (Wez)
- Fixed PECL bug #3714 (PDO: beginTransaction doesn't work if you're in
  auto-commit mode). (Wez)
- Fixed ZTS destruction. (Marcus)
- Fixed __get/__set to allow recursive calls for different properties. (Dmitry)
- Fixed a bug where stream_get_meta_data() did not return the "uri" element
  for files opened with tmpname(). (Derick)
- Fixed a problem with SPL iterators aggregating the inner iterator. (Marcus)
- Fixed an error in mysqli_fetch_fields (returned NULL instead of an array
  when row number > field_count). (Georg)
- Fixed bug in mysql::client_version(). (Georg)
- Fixed bug in mysqli extension with unsigned int(11) being represented as
  signed integer in PHP instead of string in 32bit systems. (Andrey)
- Fixed bug with $HTTP_RAW_POST_DATA not getting set. (Brian)
- Fixed crash inside stream_get_line() when length parameter equals 0. (Ilia)
- Fixed ext/mysqli to allocate less memory when fetching bound params of type
  (MEDIUM|LONG)BLOB/(MEDIUM|LONG)TEXT. (Andrey)
- Fixed extension initialization to respect dependencies between extensions.
  (Wez)
- Fixed failing queries (FALSE returned) with mysqli_query() on 64 bit systems.
  (Andrey)
- Fixed fgetcsv() and fputcsv() inconsistency. (Dmitry)
- Fixed inheritance check to control return by reference and pass by
  reference correctly (ArrayAccess can no longer support references correctly).
  (Marcus, Andi, Dmitry)
- Fixed initializing and argument checking for posix_mknod(). (Derick)
- Fixed memory corruption in ImageTTFText() with 64bit systems. (Andrey)
- Fixed memory corruption in pg_copy_from() in case the as_null parameter was
  passed. (Derick)
- Fixed memory corruption in stristr(). (Derick)
- Fixed possible GLOBALS variable override when register_globals are ON.
  (Ilia, Stefan)
- Fixed possible INI setting leak via virtual() in Apache 2 sapi. (Ilia)
- Fixed possible register_globals toggle via parse_str(). (Ilia, Stefan)
- Fixed potential GLOBALS overwrite via import_request_variables() and
  possible crash and/or memory corruption. (Ilia)
- Fixed segfaults when CURL callback functions throw exception. (Tony)
- Fixed support for shared extensions on AIX. (Dmitry)
- Fixed bug #35342 (isset(DOMNodeList->length) returns false). (Rob)
- Fixed bug #35341 (Fix for bug #33760 breaks build with older curl). (Tony)
- Fixed bug #35336 (crash on PDO::FETCH_CLASS + __set()). (Tony)
- Fixed bug #35303 (PDO prepare() crashes with invalid parameters). (Ilia)
- Fixed bug #35293 (PDO segfaults when using persistent connections). (Tony)
- Fixed bug #35278 (Multiple virtual() calls crash Apache 2 php module). (Ilia)
- Fixed bug #35273 (Error in mapping soap - java types). (Dmitry)
- Fixed bug #35249 (compile failure when ext/readline is compiled as shared).
  (Jani)
- Fixed bug #35248 (sqlite_query() doesn't set error_msg when return value is
  being used). (Ilia)
- Fixed bug #35243 (php_mblen() crashes when compiled with thread-safety on
  Linux). (Patch: shulmanb at il dot ibm dot com, Jani)
- Fixed bug #35239 (Objects can lose references). (Dmitry)
- Fixed bug #35229 (call_user_func() crashes when argument_stack is nearly
  full). (Dmitry)
- Fixed bug #35197 (Destructor is not called). (Tony)
- Fixed bug #35179 (tokenizer extension needs T_HALT_COMPILER). (Greg)
- Fixed bug #35176 (include()/require()/*_once() produce wrong error messages
  about main()). (Dmitry)
- Fixed bug #35147 (__HALT_COMPILER() breaks with --enable-zend-multibyte).
  (Dmitry, Moriyoshi)
- Fixed bug #35143 (gettimeofday() ignores current time zone). (Derick)
- Fixed bug #35142 (SOAP Client/Server Complex Object Support). (Dmitry)
- Fixed bug #35135 (PDOStatment without related PDO object may crash). (Ilia)
- Fixed bug #35091 (SoapClient leaks memory). (Dmitry)
- Fixed bug #35079 (stream_set_blocking(true) toggles, not enables blocking).
  (askalski at gmail dot com, Tony)
- Fixed bug #35078 (configure does not find ldap_start_tls_s). (Jani)
- Fixed bug #35046 (phpinfo() uses improper css enclosure). (Ilia)
- Fixed bugs #35022, #35019 (Regression in the behavior of key() and
  current() functions). (Ilia)
- Fixed bug #35017 (Exception thrown in error handler may cause unexpected
  behavior). (Dmitry)
- Fixed bug #35014 (array_product() always returns 0). (Ilia)
- Fixed bug #35009 (ZTS: Persistent resource destruct crashes when extension
  is compiled as shared). (Dmitry)
- Fixed bug #34996 (ImageTrueColorToPalette() crashes when ncolors is zero).
  (Tony)
- Fixed bug #34982 (array_walk_recursive() modifies elements outside function
  scope). (Dmitry)
- Fixed bug #34977 (Compile failure on MacOSX due to use of varargs.h). (Tony)
- Fixed bug #34968 (bz2 extension fails on to build on some win32 setups).
 (Ilia)
- Fixed bug #34965 (tidy is not binary safe). (Mike)
- Fixed bug #34957 (PHP doesn't respect ACLs for access checks). (Wez)
- Fixed bug #34950 (Unable to get WSDL through proxy). (Dmitry)
- Fixed bug #34938 (dns_get_record() doesn't resolve long hostnames and
  leaks). (Tony)
- Fixed bug #34905 (Digest authentication does not work with Apache 1). (Ilia)
- Fixed bug #34902 (mysqli::character_set_name() - undefined method). (Tony)
- Fixed bug #34899 (Fixed sqlite extension compile failure). (Ilia)
- Fixed bug #34893 (PHP5.1 overloading, Cannot access private property).
  (Dmitry)
- Fixed bug #34884 (Possible crash in ext/sqlite when sqlite.assoc_case is
  being used). (Tony, Ilia)
- Fixed bug #34879 (str_replace, array_map corrupt negative array indexes on
  64-bit platforms). (Dmitry)
- Fixed bug #34873 (Segmentation Fault on foreach in object). (Dmitry)
- Fixed bug #34856 (configure fails to detect libiconv's type). (Tony)
- Fixed bug #34855 (ibase_service_attach() segfault on AMD64).
  (irie at gmx dot de, Tony)
- Fixed bug #34851 (SO_RECVTIMEO and SO_SNDTIMEO socket options expect
  integer parameter on Windows). (Mike)
- Fixed bug #34850 (--program-suffix and --program-prefix not included in
  man page names). (Jani)
- Fixed bug #34821 (zlib encoders fail on widely varying binary data on
  windows). (Mike, Ilia)
- Fixed bug #34818 (several functions crash when invalid mysqli_link object
  is passed). (Tony)
- Fixed bug #34810 (mysqli::init() and others use wrong $this pointer without
  checks). (Tony)
- Fixed bug #34809 (FETCH_INTO in PDO crashes without a destination object).
  (Ilia)
- Fixed bug #34802 (Fixed crash on object instantiation failure). (Ilia)
- Fixed bug #34796 (missing SSL linking in ext/ftp when configured as shared).
  (Jani)
- Fixed bug #34790 (preg_match_all(), named capturing groups, variable
  assignment/return => crash). (Dmitry)
- Fixed bug #34788 (SOAP Client not applying correct namespace to generated
  values). (Dmitry)
- Fixed bug #34787 (SOAP Client not handling boolean types correctly). (Dmitry)
- Fixed bug #34786 (2 @ results in change to error_reporting() to random
  value) (Dmitry, Tony)
- Fixed bug #34785 (subclassing of mysqli_stmt does not work). (Georg)
- Fixed bug #34782 (token_get_all() gives wrong result). (Dmitry)
- Fixed bug #34777 (Crash in dblib when fetching non-existent error info).
  (Ilia)
- Fixed bug #34771 (strtotime() fails with 1-12am/pm). (Derick)
- Fixed bug #34767 (Zend Engine 1 Compatibility not copying objects
  correctly). (Dmitry)
- Fixed bug #34758 (PDO_DBLIB did not implement rowCount()). (Ilia)
- Fixed bug #34757 (iconv_substr() gives "Unknown error" when offset > string
  length). (Tony)
- Fixed bug #34742 (ftp wrapper failures caused from segmented command
  transfer). (Ilia)
- Fixed bug #34725 (CLI segmentation faults during cleanup). (Dmitry)
- Fixed bug #34723 (array_count_values() strips leading zeroes). (Tony)
- Fixed bug #34712 (zend.ze1_compatibility_mode = on segfault). (Dmitry)
- Fixed bug #34704 (Infinite recursion due to corrupt JPEG). (Marcus)
- Fixed bug #34678 (__call(), is_callable() and static methods). (Dmitry)
- Fixed bug #34676 (missing support for strtotime("midnight") and
  strtotime("noon")). (Derick)
- Fixed bug #34645 (ctype corrupts memory when validating large numbers).
 (Ilia)
- Fixed bug #34643 (wsdl default value has no effect). (Dmitry)
- Fixed bug #34623 (Crash in pdo_mysql on longtext fields). (Ilia)
- Fixed bug #34617 (zend_deactivate: objects_store used after
  zend_objects_store_destroy is called). (Dmitry)
- Fixed bug #34590 (User defined PDOStatement class can't implement
  methods). (Marcus)
- Fixed bug #34584 (Segfault with SPL autoload handler). (Marcus)
- Fixed bug #34581 (crash with mod_rewrite). (Tony, Ilia)
- Fixed bug #34565 (mb_send_mail does not fetch
  mail.force_extra_parameters). (Marco, Ilia)
- Fixed bug #34557 (php -m exits with "error" 1). (Johannes)
- Fixed bug #34518 (Unset doesn't separate container in CV). (Dmitry)
- Fixed bug #34505 (Possible memory corruption when unmangling properties
  with empty names). (Tony)
- Fixed bug #34478 (Incorrect parsing of url's fragment (#...)). (Dmitry)
- Fixed bug #34467 (foreach + __get + __set inconsistency). (Dmitry)
- Fixed bug #34456 (Possible crash inside pspell extension). (Ilia)
- Fixed bug #34453 (parsing http://www.w3.org/2001/xml.xsd exception). (Dmitry)
- Fixed bug #34450 (Segfault when calling mysqli_close() in destructor). (Tony)
- Fixed bug #34449 (ext/soap: XSD_ANYXML functionality not exposed). (Dmitry)
- Fixed bug #34420 (Possible crash inside curl_multi_remove_handle()). (Ilia)
- Fixed bug #34358 (Fatal error: Cannot re-assign $this). (Dmitry)
- Fixed bug #34331 (php crashes when variables_order is empty). (Ilia)
- Fixed bug #34321 (Possible crash in filter code). (Ilia)
- Fixed bug #34311 (unserialize() crashes with chars above 191 dec). (Nuno)
- Fixed bug #34310 (foreach($arr as $c->d => $x) crashes). (Dmitry)
- Fixed bug #34307 (on_modify handler not called to set the default value if
  setting from php.ini was invalid). (Andrei)
- Fixed bug #34306 (wddx_serialize_value() crashes with long array keys).
  (Jani)
- Fixed bug #34304 (date() doesn't have a modifier for ISO Week Day). (Derick)
- Fixed bug #34302 (date('W') do not return leading zeros for week 1 to 9).
  (Derick)
- Fixed bug #34299 (ReflectionClass::isInstantiable() returns true for abstract
  classes). (Marcus)
- Fixed bug #34284 (CLI phpinfo showing html on _SERVER["argv"]). (Jani)
- Fixed bug #34277 (array_filter() crashes with references and objects).
  (Dmitry)
- Fixed bug #34276 (setAttributeNS doesn't work with default namespace).
  (Rob)
- Fixed bug #34260 (Segfault with callbacks (array_map) + overloading).
  (Dmitry)
- Fixed bug #34257 (lib64 not handled correctly in ming extension). (Marcus)
- Fixed bug #34221 (Compiling xmlrpc as shared fails other parts). (Jani)
- Fixed bug #34216 (Segfault with autoload). (Marcus)
- Fixed bug #34199 (if($obj)/if(!$obj) inconsistency because of cast handler).
  (Dmitry, Alex)
- Fixed bug #34191 (ob_gzhandler does not enforce trailing \0). (Ilia)
- Fixed bug #34156 (memory usage remains elevated after memory limit is
  reached). (Ilia)
- Fixed bug #34148 (+,- and . not supported as parts of scheme). (Ilia)
- Fixed bug #34137 (assigning array element by reference causes binary mess).
  (Dmitry)
- Fixed bug #34103 (line numbering not maintained in dom document). (Rob)
- Fixed bug #34078 (Reflection API problems in methods with boolean or
  null default values). (Tony)
- Fixed bug #34068 (Numeric string as array key not cast to integer in
  wddx_deserialize()). (Ilia)
- Fixed bug #34064 (arr[] as param to function in class gives invalid
  opcode). (Dmitry)
- Fixed bug #34062 (Crash in catch block when many arguments are used).
  (Dmitry)
- Fixed bug #34052 (date('U') returns %ld not unix timestamp). (Nuno)
- Fixed bug #34045 (Buffer overflow with serialized object). (Dmitry)
- Fixed bug #34001 (pdo_mysql truncates numeric fields at 4 chars). (Ilia)
- Fixed bug #33999 (object remains object when cast to int). (Dmitry)
- Fixed bug #33996 (No information given for fatal error on passing invalid
  value to typed argument). (Dmitry)
- Fixed bug #33989 (extract($GLOBALS,EXTR_REFS) crashes PHP). (Dmitry)
- Fixed bug #33987 (php script as ErrorDocument causes crash in Apache 2).
  (Ilia)
- Fixed bug #33967 (misuse of Exception constructor doesn't display
  errorfile). (Jani)
- Fixed bug #33966 (Wrong use of reflectionproperty causes a segfault). (Tony)
- Fixed bug #33963 (mssql_bind() fails on input parameters). (Frank)
- Fixed bug #33958 (duplicate cookies and magic_quotes=off may cause a crash).
  (Ilia)
- Fixed bug #33957 (gmdate('W')/date('W') sometimes returns wrong week number).
  (Derick)
- Fixed bug #33940 (array_map() fails to pass by reference when called
  recursively). (Dmitry)
- Fixed bug #33917 (number_format() output with > 1 char separators). (Jani)
- Fixed bug #33904 (input array keys being escaped when magic quotes is off).
  (Ilia)
- Fixed bug #33903 (spl_autoload_register class method). (Marcus)
- Fixed bug #33899 (CLI: setting extension_dir=some/path extension=foobar.so
  does not work). (Jani)
- Fixed bug #33882 (CLI was looking for php.ini in wrong path). (Hartmut)
- Fixed bug #33869 (strtotime() problem with "+1days" format). (Ilia)
- Fixed bug #33841 (pdo sqlite driver forgets to update affected column
  count on execution of prepared statments). (Ilia)
- Fixed bug #33837 (Informix ESQL version numbering schema changed). (Jani)
- Fixed bug #33829 (mime_content_type() returns text/plain for gzip and bzip
  files). (Derick)
- Fixed bug #33802 (throw Exception in error handler causes crash). (Dmitry)
- Fixed bug #33771 (error_reporting falls to 0 when @ was used inside
  try/catch block). (Tony)
- Fixed bug #33760 (cURL needs to implement CRYPTO_callback functions to
  prevent locking). (Mike, Ilia)
- Fixed bug #33732 (Wrong behavior of constants in class and interface
  extending). (Dmitry)
- Fixed bug #33723 (php_value overrides php_admin_value). (Dmitry)
- Fixed bug #33720 (mb_encode_mimeheader does not work for multibyte
  chars). (Rui)
- Fixed bug #33710 (ArrayAccess objects does not initialize $this). (Dmitry)
- Fixed bug #33690 (Crash setting some ini directives in httpd.conf). (Rasmus)
- Fixed bug #33673 (Added detection for partially uploaded files). (Ilia)
- Fixed bug #33605 (substr_compare() crashes with negative offset and length).
  (Tony)
- Fixed bug #33597 (setcookie() "expires" date format doesn't comply with RFC).
  (Tony)
- Fixed bug #33588 (LDAP: RootDSE query not possible). (Jani)
- Fixed bug #33578 (strtotime() problem with "Oct17" format). (Derick)
- Fixed bug #33578 (strtotime() doesn't understand "11 Oct" format). (Derick)
- Fixed bug #33562 (date("") crashes). (Derick)
- Fixed bug #33558 (warning with nested calls to functions returning by
  reference). (Dmitry)
- Fixed bug #33536 (strtotime() defaults to now even on non time string).
  (Derick)
- Fixed bug #33532 (Different output for strftime() and date()). (Derick)
- Fixed bug #33523 (Memory leak in xmlrpc_encode_request()). (Ilia)
- Fixed bug #33520 (crash if safe_mode is on and session.save_path is changed).
  (Dmitry)
- Fixed bug #33512 (Add missing support for isset()/unset() overloading to
  complement the property get/set methods). (Dmitry)
- Fixed bug #33491 (crash after extending MySQLi internal class). (Tony)
- Fixed bug #33475 (cURL handle is not closed on curl_close(). (Ilia)
- Fixed bug #33469 (Compile error undefined reference to ifx_checkAPI). (Jani)
- Fixed bug #33433 (strtoll not available on Tru64). (Jani, Derick)
- Fixed bug #33427 (ext/odbc: check if unixODBC header file exists). (Jani)
- Fixed bug #33415 (strtotime() related bugs). (Derick)
- Fixed bug #33414 (Comprehensive list of incorrect days returned after
  strtotime() / date() tests). (Derick)
- Fixed bug #33389 (double free() when exporting a ReflectionClass). (Marcus)
- Fixed bug #33383 (crash when retrieving empty LOBs). (Tony)
- Fixed bug #33382 (array_reverse() fails after *sort()),  introduced by
  zend_hash_sort() optimizations in HEAD. (Tony)
- Fixed bug #33340 (CLI Crash when calling php:function from XSLT). (Rob)
- Fixed bug #33326 (Cannot build extensions with phpize on Macosx). (Jani)
- Fixed bug #33318 (throw 1; results in Invalid opcode 108/1/8). (Dmitry)
- Fixed bug #33312 (ReflectionParameter methods do not work correctly).
  (Dmitry)
- Fixed bug #33299 (php:function no longer handles returned dom objects).
  (Rob, Joe Orton)
- Fixed bug #33286 (nested array_walk() calls and user array compare functions
  broken; FCI cache). (Andrei, patch from m.bretz@metropolis-ag.de)
- Fixed bug #33277 (private method accessed by child class). (Dmitry)
- Fixed bug #33268 (iconv_strlen() works only with a parameter of < 3 in
  length). (Ilia)
- Fixed bug #33257 (array_splice() inconsistent when passed function instead of
  variable). (Dmitry)
- Fixed bug #33243 (ze1_compatibility_mode does not work as expected). (Dmitry)
- Fixed bug #33242 (Mangled error message when stream fails). (Derick)
- Fixed bug #33222 (segfault when CURL handle is closed in a callback). (Tony)
- Fixed bug #33214 (odbc_next_result does not signal SQL errors with
  2-statement SQL batches). (rich at kastle dot com, Tony)
- Fixed bug #33212 ([GCC 4]: 'zend_error_noreturn' aliased to external symbol
  'zend_error'). (Dmitry)
- Fixed bug #33210 (relax jpeg recursive loop protection). (Ilia)
- Fixed bug #33201 (Crash when fetching some data types). (Frank)
- Fixed bug #33200 (preg_replace(): magic_quotes_sybase=On makes 'e' modifier
  misbehave). (Jani)
- Fixed bug #33185 (--enable-session=shared does not build). (Jani)
- Fixed bug #33171 (foreach enumerates private fields declared in base
  classes). (Dmitry)
- Fixed bug #33167 (Possible crash inside pg_fetch_array()). (Ilia)
- Fixed bug #33164 (Soap extension incorrectly detects HTTP/1.1). (Ilia)
- Fixed bug #33156 (cygwin version of setitimer doesn't accept ITIMER_PROF).
  (Nuno)
- Fixed bug #33153 (crash in mssql_next result). (Frank)
- Fixed bug #33150 (shtool: insecure temporary file creation). (Jani)
- Fixed bug #33136 (method offsetSet in class extended from ArrayObject crash
  PHP). (Marcus)
- Fixed bug #33125 (imagecopymergegray() produces mosaic rainbow effect).
  (Pierre)
- Fixed bug #33116 (crash when assigning class name to global variable in
  __autoload). (Dmitry)
- Fixed bug #33090 (mysqli_prepare() doesn't return an error). (Georg)
- Fixed bug #33076 (str_ireplace() incorrectly counts result string length
  and may cause segfault). (Tony)
- Fixed bug #33072 (Add a safemode/open_basedir check for runtime
  "session.save_path" change using session_save_path() function). (Rasmus)
- Fixed bug #33070 (Improved performance of bzdecompress() by several orders
  of magnitude). (Ilia)
- Fixed bug #33059 (crash when moving xml attribute set in dtd). (Ilia)
- Fixed bug #33057 (Don't send extraneous entity-headers on a 304 as per
  RFC 2616 section 10.3.5) (Rasmus, Choitel)
- Fixed bug #33019 (socket errors cause memory leaks in php_strerror()).
  (jwozniak23 at poczta dot onet dot pl, Tony).
- Fixed bug #33017 ("make distclean" gives an error with VPATH build). (Jani)
- Fixed bug #33013 ("next month" was handled wrong while parsing dates).
  (Derick)
- Fixed bug #32993 (implemented Iterator function current() don't throw
  exception). (Dmitry)
- Fixed bug #32981 (ReflectionMethod::getStaticVariables() causes apache2.0.54
  seg fault). (Dmitry)
- Fixed bug #32956 (mysql_bind_result() doesn't support MYSQL_TYPE_NULL).
  (Georg)
- Fixed bug #32947 (Incorrect option for mysqli default password). (Georg)
- Fixed bug #32944 (Disabling session.use_cookies doesn't prevent reading
  session cookies). (Jani, Tony)
- Fixed bug #32941 (Sending structured SOAP fault kills a php). (Dmitry)
- Fixed bug #32937 (open_basedir looses trailing / in the limiter).
  (Adam Conrad)
- Fixed bug #32936 (http redirects URLs are not checked for control chars).
  (Ilia)
- Fixed bug #32933 (Cannot extend class "SQLiteDatabase"). (Marcus)
- Fixed bug #32932 (Oracle LDAP: ldap_get_entries(), invalid pointer). (Jani)
- Fixed bug #32930 (class extending DOMDocument doesn't clone properly). (Rob)
- Fixed bug #32924 (file included with "auto_prepend_file" can be included
  with require_once() or include_once()). (Stas)
- Fixed bug #32904 (pg_get_notify() ignores result_type parameter). (Tony)
- Fixed bug #32852 (Crash with singleton and __destruct when
  zend.ze1_compatibility_mode = On). (Dmitry)
- Fixed bug #32833 (Invalid opcode). (Dmitry)
- Fixed bug #32813 (parse_url() does not handle scheme-only urls properly).
  (Ilia)
- Fixed bug #32810 (temporary files not using plain file wrapper). (Ilia)
- Fixed bug #32809 (Missing T1LIB support on Windows). (Edin)
- Fixed bug #32802 (General cookie overrides more specific cookie). (Ilia)
- Fixed bugs #32800, #32830 (ext/odbc: Problems with 64bit systems). (Jani)
- Fixed bug #32799 (crash: calling the corresponding global var during the
  destruct). (Dmitry)
- Fixed bug #32776 (SOAP doesn't support one-way operations). (Dmitry)
- Fixed bug #32773 (GMP functions break when second parameter is 0). (Stas)
- Fixed bug #32759 (incorrect determination of default value (COM)). (Wez)
- Fixed bug #32758 (Cannot access safearray properties in VB6 objects). (Wez)
- Fixed bug #32755 (Segfault in replaceChild() when DocumentFragment has no
  children). (Rob)
- Fixed bug #32753 (Undefined constant SQLITE_NOTADB). (Ilia)
- Fixed bug #32742 (segmentation fault when the stream with a wrapper
  is not closed). (Tony, Dmitry)
- Fixed bug #32699 (pg_affected_rows() was defined when it was not available).
  (Derick)
- Fixed bug #32686 (Require/include file in destructor causes segfault).
  (Marcus)
- Fixed bug #32682 (ext/mssql: Error on module shutdown when called from
  activescript). (Frank)
- Fixed bug #32674 (exception in iterator causes crash). (Dmitry)
- Fixed bug #32660 (Assignment by reference causes crash when field access is
  overloaded (__get)). (Dmitry)
- Fixed bug #32647 (Using register_shutdown_function() with invalid callback
  can crash PHP). (Jani)
- Fixed bug #32615 (Segfault in replaceChild() using fragment when
  previousSibling is NULL). (Rob)
- Fixed bug #32613 (ext/snmp: use of snmp_shutdown() causes snmpapp.conf
  access errors). (Jani, ric at arizona dot edu)
- Fixed bug #32608 (html_entity_decode() converts single quotes even if
  ENT_NOQUOTES is given). (Ilia)
- Fixed bug #32596 (Segfault/Memory Leak by getClass (etc) in __destruct).
  (Dmitry)
- Fixed bug #32591 (ext/mysql: Unsatisfied symbol: ntohs with HP-UX). (Jani)
- Fixed bug #32589 (possible crash inside imap_mail_compose() function).
  (Ilia)
- Fixed bug #32589 (Possible crash inside imap_mail_compose, with charsets).
  (Ilia)
- Fixed bug #32587 (Apache2: errors sent to error_log do not include
  timestamps). (Jani)
- Fixed bug #32560 (configure looks for incorrect db2 library). (Tony)
- Fixed bug #32553 (mmap loads only the 1st 2000000 bytes on Win32). (Ilia)
- Fixed bug #32533 (proc_get_status() returns the incorrect process status).
  (Ilia)
- Fixed bug #32530 (chunk_split() does not append endstr if chunklen is
  longer then the original string). (Ilia)
- Fixed bug #32491 (File upload error - unable to create a temporary file).
  (Uwe Schindler)
- Fixed bug #32455 (wrong setting property to unset value). (Dmitry)
- Fixed bug #32429 (method_exists() always return TRUE if __call method
  exists). (Dmitry)
- Fixed bug #32428 (The @ warning error suppression operator is broken).
  (Dmitry)
- Fixed bug #32427 (Interfaces are not allowed 'static' access modifier).
  (Dmitry)
- Fixed bug #32405 (mysqli::fetch() returns bad data - 64bit problem).
  (Andrey)
- Fixed bug #32296 (get_class_methods() output has changed between 5.0.2 and
  5.0.3). (Dmitry)
- Fixed bug #32282 (Segfault in mysqli_fetch_array on 64-bit). (Georg)
- Fixed bug #32245 (xml_parser_free() in a function assigned to the xml
  parser gives a segfault). (Rob)
- Fixed bug #32179 (xmlrpc_encode() segfaults with recursive references).
  (Tony)
- Fixed bug #32171 (Userspace stream wrapper crashes PHP). (Tony, Dmitry)
- Fixed bug #32160 (copying a file into itself leads to data loss). (Ilia)
- Fixed bug #32139 (SOAP client does not auto-handle base64 encoding). (Ilia)
- Fixed bug #32109 ($_POST is not populated in multi-threaded environment).
  (Moriyoshi)
- Fixed bug #32080 (segfault when assigning object to itself with
  zend.ze1_compatibility_mode=On). (Dmitry)
- Fixed bug #32021 (Crash caused by range('', 'z')). (Derick)
- Fixed bug #32013 (ext/mysqli bind_result causes fatal error: memory limit).
  (Andrey)
- Fixed bug #32010 (Memory leak in mssql_fetch_batch). (fmk)
- Fixed bug #32009 (crash when mssql_bind() is called more than once). (Frank)
- Fixed bug #31971 (ftp_login fails on some SSL servers).
  (frantisek at augusztin dot com)
- Fixed bug #31887 (ISAPI: Custom 5xx error does not return correct HTTP
  response message). (Jani)
- Fixed bug #31828 (Crash with zend.ze1_compatibility_mode=On). (Dmitry)
- Fixed bug #31668 (multi_query works exactly every other time - multi query
  d/e flag global and not per connection). (Andrey)
- Fixed bug #31636 (another crash when echoing a COM object). (Wez)
- Fixed bug #31583 (php_std_date() uses short day names in non-y2k_compliance
  mode). (mike at php dot net)
- Fixed bug #31525 (object reference being dropped. $this getting lost).
 (Stas, Dmitry)
- Fixed bug #31502 (Wrong deserialization from session when using WDDX
  serializer). (Dmitry)
- Fixed bug #31478 (segfault with empty() / isset()). (Moriyoshi)
- Fixed bug #31465 (False warning in unpack() when working with *). (Ilia)
- Fixed bug #31363 (broken non-blocking flock()). (ian at snork dot net)
- Fixed bug #31358 (Older GCC versions do not provide portable va_copy()).
  (Jani)
- Fixed bug #31341 (escape on curly inconsistent). (Dmitry)
- Fixed bug #31256 (PHP_EVAL_LIBLINE configure macro does not handle
  -pthread). (Jani)
- Fixed bug #31213 (Side effects caused by fix of bug #29493). (Dmitry)
- Fixed bug #31177 (memory leaks and corruption because of incorrect
  refcounting). (Dmitry)
- Fixed bug #31158 (array_splice on $GLOBALS crashes). (Dmitry)
- Fixed bug #31054 (safe_mode & open_basedir checks only check first
  include_path value). (Ilia)
- Fixed bug #31033 (php:function(string, nodeset) with xsl:key crashes PHP).
  (Rob)
- Fixed bug #30961 (Wrong line number in ReflectionClass getStartLine()).
  (Dmitry)
- Fixed bug #30889 (Conflict between __get/__set and ++ operator). (Dmitry)
- Fixed bug #30833 (array_count_values() modifying input array). (Tony)
- Fixed bug #30828 (debug_backtrace() reports incorrect class in overridden
  methods). (Dmitry)
- Fixed bug #30820 (static member conflict with $this->member silently
  ignored). (Dmitry)
- Fixed bug #30819 (Better support for LDAP SASL bind). (Jani)
- Fixed bug #30791 (magic methods (__sleep/__wakeup/__toString) call
  __call if object is overloaded). (Dmitry)
- Fixed bug #30707 (Segmentation fault on exception in method).
  (Stas, Dmitry)
- Fixed bug #30702 (cannot initialize class variable from class constant).
  (Dmitry)
- Fixed bug #30578 (Output buffers flushed before calling __destruct()
  functions). (Jani)
- Fixed bug #30519 (Interface not existing says Class not found). (Dmitry)
- Fixed bug #30407 (Strange behavior of default arguments). (Dmitry)
- Fixed bug #30394 (Assignment operators yield wrong result with __get/__set).
  (Dmitry)
- Fixed bug #30332 (zend.ze1_compatibility_mode isn't fully compatible with
  array_push()). (Dmitry)
- Fixed bug #30162 (Catching exception in constructor causes lose of
  $this). (Dmitry)
- Fixed bug #30140 (Problem with array in static properties). (Dmitry)
- Fixed bug #30126 (Enhancement for error message for abstract classes).
  (Marcus)
- Fixed bug #30096 (gmmktime does not return the current time). (Derick)
- Fixed bug #30080 (Passing array or non array of objects). (Dmitry)
- Fixed bug #30052 (Crash on shutdown after odbc_pconnect()). (Edin)
- Fixed bug #29983 (PHP does not explicitly set mime type & charset). (Ilia)
- Fixed bug #29975 (memory leaks when set_error_handler() is used inside error
  handler). (Tony)
- Fixed bug #29971 (variables_order behavior). (Dmitry)
- Fixed bug #29944 (Function defined in switch, crashes). (Dmitry)
- Fixed bug #29896 (Backtrace argument list out of sync). (Dmitry)
- Fixed bug #29728 (Reflection API Feature: Default parameter value). (Marcus)
- Fixed bug #29689 (default value of protected member overrides default value
  of private and other private variable problems in inherited classes). (Stas)
- Fixed bug #29683 (headers_list() returns empty array). (Tony)
- Fixed bug #29583 (crash when echoing a COM object). (M.Sisolak, Wez)
- Fixed bug #29522 (accessing properties without connection). (Georg)
- Fixed bug #29361 (var_export() producing invalid code). (Derick)
- Fixed bug #29338 (unencoded spaces get ignored after certain tags). (Ilia)
- Fixed bug #29335 (fetch functions now use MYSQLI_BOTH as default). (Georg)
- Fixed bug #29334 (win32 mail() provides incorrect Date: header). (Jani)
- Fixed bug #29311 (calling parent constructor in mysqli). (Georg)
- Fixed bug #29268 (__autoload() not called with Reflection->getClass()).
  (Dmitry)
- Fixed bug #29256 (SOAP HTTP Error when envelop size is more than 24345
  bytes). (Dmitry, Wez)
- Fixed bug #29253 (array_diff with $GLOBALS argument fails). (Dmitry)
- Fixed bug #29236 (memory error when wsdl-cache is enabled). (Dmitry)
- Fixed bug #29210 (Function: is_callable - no support for private and
  protected classes). (Dmitry)
- Fixed bug #29109 (SoapFault exception: [WSDL] Out of memory). (Dmitry)
- Fixed bug #29104 (Function declaration in method doesn't work). (Dmitry)
- Fixed bug #29061 (soap extension segfaults). (Dmitry)
- Fixed bug #29015 (Incorrect behavior of member vars(non string ones)-numeric
  mem vars and others). (Dmitry)
- Fixed bug #28985 (__getTypes() returning nothing on complex WSDL). (Dmitry)
- Fixed bug #28969 (Wrong data encoding of special characters). (Dmitry)
- Fixed bug #28839 (SIGSEGV in interactive mode (php -a)).
  (kameshj at fastmail dot fm)
- Fixed bug #28605 (Need to use -[m]ieee option for Alpha CPUs). (Jani)
- Fixed bug #28568 (SAPI::known_post_content_types is not thread safe).
  (Moriyoshi)
- Fixed bug #28377 (debug_backtrace is intermittently passing args). (Dmitry)
- Fixed bug #28355 (glob wont error if dir is not readable). (Hartmut)
- Fixed bug #28072 (static array with some constant keys will be incorrectly
  ordered). (Dmitry)
- Fixed bug #27908 (xml default_handlers not being called). (Rob)
- Fixed bug #27598 (list() array key assignment causes HUGE memory leak).
  (Dmitry)
- Fixed bug #27268 (Bad references accentuated by clone). (Dmitry)
- Fixed bug #26456 (Wrong results from Reflection-API getDocComment() when
  called via STDIN). (Dmitry)
- Fixed bug #25922 (In error handler, modifying 5th arg (errcontext) may
  result in seg fault). (Dmitry)
- Fixed bug #25359 (array_multisort() doesn't work in a function if array is
  global or reference). (Dmitry)
- Fixed bug #22836 (returning reference to uninitialized variable). (Dmitry)
- Fixed bug #21306 (ext/sesssion: catch bailouts of write handler during
  RSHUTDOWN). (Jani, Xuefer at 21cn dot com)
- Fixed bug #15854 (boolean ini options may be incorrectly displayed as Off
  when they are On). (Tony)
- Fixed bugs #14561, #20382, #26090, #26320, #28024, #30532, #32086, #32270,
  #32555, #32588, #33056 (strtotime() related bugs). (Derick)

31 Mar 2005, PHP 5.0.4
- Added SNMPv2 support. (harrie)
- Added Oracle Instant Client support. (cjbj at hotmail dot com, Tony)
- Added length and charsetnr for field array and object in mysqli. (Georg)
- Added checks for negative values to gmp_sqrt(), gmp_powm(), gmp_sqrtrem()
  and gmp_fact() to prevent SIGFPE. (Tony)
- Changed foreach() to throw an exception if IteratorAggregate::getIterator()
  does not return an Iterator. (Marcus)
- Changed phpize not to require libtool. (Jani)
- Updated bundled oniguruma library (used for multibyte regular expression)
  to 3.7.0. (Moriyoshi)
- Updated bundled libmbfl library (used for multibyte functions). (Moriyoshi)
  Fixed bugs:
  . Bug #32311 (mb_encode_mimeheader() does not properly escape characters)
  . Bug #32063 (mb_convert_encoding ignores named entity 'alpha')
  . Bug #31911 (mb_decode_mimeheader() is case-sensitive to hex escapes)
  . bug #30573 (compiler warnings in libmbfl due to invalid type cast)
  . Bug #30549 (incorrect character translations for some ISO8859 charsets).
- Fixed bug preventing from building oci8 as shared.
  (stanislav dot voroniy at portavita dot nl, Tony)
- Fixed a bug in mysql_affected_rows and mysql_stmt_affected_rows when the
  api function returns -1 (Georg)
- Fixed several leaks in ext/browscap and sapi/embed. (Andrei)
- Fixed several leaks in ext/filepro. (Tony)
- Fixed build system to always use bundled libtool files. (Jani)
- Fixed a bug in mysqli_stmt_execute() (type conversion with NULL values).
  (Georg)
- Fixed segfault in mysqli_fetch_field_direct() when invalid field offset
  is passed. (Tony)
- Fixed posix_getsid() & posix_getpgid() to return sid & pgid instead
  of true. (Tony)
- Fixed bug #32394 (offsetUnset() segfaults in a foreach). (Marcus)
- Fixed bug #32373 (segfault in bzopen() if supplied path to non-existent
  file). (Tony)
- Fixed bug #32326 (Check values of Connection/Transfer-Encoding
  case-incentively in SOAP extension). (Ilia)
- Fixed bug #32290 (call_user_func_array() calls wrong class method within
  child class). (Marcus)
- Fixed bug #32238 (spl_array.c: void function cannot return value). (Johannes)
- Fixed bug #32210 (proc_get_status() sets "running" always to true). (Ilia)
- Fixed bug #32200 (Prevent using both --with-apxs2 and --with-apxs2filter).
  (Jani)
- Fixed bug #32134 (Overloading offsetGet/offsetSet). (Marcus)
- Fixed bug #32130 (ArrayIterator::seek() does not throw an Exception on
  invalid index). (Marcus)
- Fixed bug #32115 (dateTime SOAP encoding of timezone incorrect). (Dmitry)
- Fixed bug #32081 (in mysqli default socket value is not being used). (Ilia)
- Fixed bug #32021 (Crash caused by range('', 'z')). (Derick)
- Fixed bug #32011 (Fragments which replaced Nodes are not globaly useable).
  (Rob)
- Fixed bug #32001 (xml_parse_into_struct() function exceeds maximum
  execution time). (Rob, Moriyoshi)
- Fixed bug #31980 (Unicode exif data not available on Windows). (Edin)
- Fixed bug #31960 (msql_fetch_row() and msql_fetch_array() dropping columns
  with NULL values). (Daniel Convissor)
- Fixed bug #31878 (Segmentation fault using clone keyword on nodes). (Rob)
- Fixed bug #31858 (--disable-cli does not force --without-pear). (Jani)
- Fixed bug #31842 (*date('r') does not return RFC2822 conforming date string).
  (Jani)
- Fixed bug #31832 (SOAP encoding problem with complex types in WSDL mode with
  multiple parts). (Dmitry)
- Fixed bug #31797 (exif_read_data() uses too low nesting limit). (Ilia)
- Fixed bug #31796 (readline completion handler does not handle empty return
  values). (Ilia)
- Fixed bug #31792 (getrusage() does not provide ru_nswap value). (Ilia)
- Fixed bug #31755 (Cannot create SOAP header in no namespace). (Dmitry)
- Fixed bug #31754 (dbase_open() fails for mode = 1). (Mehdi, Derick)
- Fixed bug #31751 (pg_parameter_status() missing on Windows). (Edin)
- Fixed bug #31747 (SOAP Digest Authentication doesn't work with
  "HTTP/1.1 100 Continue" response). (Dmitry)
- Fixed bug #31732 (mb_get_info() causes segfault when no parameters
  specified). (Tony)
- Fixed bug #31710 (Wrong return values for mysqli_autocommit/commit/rollback).
  (Georg)
- Fixed bug #31705 (parse_url() does not recognize http://foo.com#bar). (Ilia)
- Fixed bug #31695 (Cannot redefine endpoint when using WSDL). (Dmitry)
- Fixed bug #31684 (dio_tcsetattr(): misconfigured termios settings).
  (elod at itfais dot com)
- Fixed bug #31683 (changes to $name in __get($name) override future
  parameters) (Dmitry)
- Fixed bug #31699 (unserialize() float problem on non-English locales). (Ilia)
- Fixed bug #31562 (__autoload() problem with static variables). (Marcus)
- Fixed bug #31651 (ReflectionClass::getDefaultProperties segfaults with arrays).
  (Marcus)
- Fixed bug #31623 (OCILogin does not support password grace period).
  (daniel dot beet at accuratesoftware dot com, Tony)
- Fixed bug #31527 (crash in msg_send() when non-string is stored without
  being serialized). (Ilia)
- Fixed bug #31515 (Improve performance of scandir() by factor of 10 or so). (Ilia)
- Fixed bug #31514 (open_basedir uses path_translated rather then cwd for .
  translation). (Ilia)
- Fixed bug #31480 (Possible infinite loop in imap_mail_compose()). (Ilia)
- Fixed bug #31479 (Fixed crash in chunk_split(), when chunklen > strlen). (Ilia)
- Fixed bug #31454 (session_set_save_handler crashes PHP when supplied
  non-existent object ref). (Tony)
- Fixed bug #31444 (Memory leak in zend_language_scanner.c).
  (hexer at studentcenter dot org)
- Fixed bug #31442 (unserialize broken on 64-bit systems). (Marcus)
- Fixed bug #31440 ($GLOBALS can be overwritten via GPC when register_globals
  is enabled). (Ilia)
- Fixed bug #31422 (No Error-Logging on SoapServer-Side). (Dmitry)
- Fixed bug #31413 (curl POSTFIELDS crashes on 64-bit platforms). (Joe)
- Fixed bug #31396 (compile fails with gd 2.0.33 without freetype). (Jani)
- Fixed bug #31371 (highlight_file() trims new line after heredoc). (Ilia)
- Fixed bug #31361 (simplexml/domxml segfault when adding node twice). (Rob)
- Fixed bug #31348 (CachingIterator::rewind() leaks). (Marcus)
- Fixed bug #31346 (ArrayIterator::next segfaults). (Marcus)
- Fixed bug #31190 (Unexpected warning then exception is thrown from
  call_user_func_array()). (phpbugs at domain51 dot net, Dmitry)
- Fixed bug #31142 (imap_mail_compose() fails to generate correct output). (Ilia)
- Fixed bug #31139 (XML Parser Functions seem to drop &amp; when parsing). (Rob)
- Fixed bug #31398 (When magic_guotes_gpc are enabled filenames with ' get cutoff).
  (Ilia)
- Fixed bug #31288 (Possible crash in mysql_fetch_field(), if mysql_list_fields()
  was not called previously). (Ilia)
- Fixed bug #31107, #31110, #31111, #31249 (Compile failure of zend_strtod.c).
  (Jani)
- Fixed bug #31110 (PHP 4.3.10 does not compile on Tru64 UNIX 5.1B). (Derick)
- Fixed bug #31107 (Compile failure on Solaris 9 (Intel) and gcc 3.4.3). (Derick)
- Fixed bug #31103 (Better error message when c-client cannot be found). (Ilia)
- Fixed bug #31101 (missing kerberos header file path with --with-openssl). (Jani)
- Fixed bug #31098 (isset() / empty() incorrectly return true in dereference of
  a string type). (Moriyoshi)
- Fixed bug #31087 (broken php_url_encode_hash macro). (Ilia)
- Fixed bug #31072 (var_export() does not output an array element with an empty
  string key). (Derick)
- Fixed bug #31060 (imageftbbox() does not use linespacing parameter). (Jani)
- Fixed bug #31056 (php_std_date() returns invalid formatted date if
  y2k_compliance is On). (Ilia)
- Fixed bug #31055 (apache2filter: per request leak proportional to the full
  path of the request URI). (kameshj at fastmail dot fm)
- Fixed bug #30901 (can't send cookies with soap envelop). (Dmitry)
- Fixed bug #30871 (Misleading warning message for array_combine()). (Andrey)
- Fixed bug #30868 (evaluated pointer comparison in mbregex causes compile
  failure). (Moriyoshi)
- Fixed bug #30862 (Static array with boolean indexes). (Marcus)
- Fixed bug #30726 (-.1 like numbers are not being handled correctly). (Ilia)
- Fixed bug #30725 (PHP segfaults when an exception is thrown in getIterator()
  within foreach). (Marcus)
- Fixed bug #30609 (cURL functions bypass open_basedir). (Jani)
- Fixed bug #30446 (apache2handler: virtual() includes files out of sequence)
- Fixed bug #30430 (odbc_next_result() doesn't bind values and that results
  in segfault). (pdan-php at esync dot org, Tony)
- Fixed bug #30266 (Invalid opcode 137/1/8). (Marcus)
- Fixed bug #30120 imagettftext() and imagettfbbox() accept too many
  parameters). (Jani)
- Fixed bug #30106 (SOAP cannot not parse 'ref' element. Causes Uncaught
  SoapFault exception). (Dmitry)
- Fixed bug #29989 (type re_registers redefined in oniguruma.h). (Moriyoshi)
- Fixed bug #28803 (enabled debug causes bailout errors with CLI on AIX
  because of fflush() called on already closed filedescriptor). (Tony)
- Fixed bug #29767 (Weird behaviour of __set($name, $value)). (Dmitry)
- Fixed bug #29733 (printf() handles repeated placeholders wrong).
  (bugs dot php dot net at bluetwanger dot de, Ilia)
- Fixed bug #29424 (width and height inverted for JPEG2000 files). (Ilia)
- Fixed bug #29329 (configure for mysqli with shared doesn't work). (Georg)
- Fixed bug #29136 (make test - libtool failure on MacOSX). (Jani)
- Fixed bug #28976 (mail(): use "From:" from headers if sendmail_from is empty).
  (Jani)
- Fixed bug #28930 (PHP sources pick wrong header files generated by bison).
  (eggert at gnu dot org, Jani)
- Fixed bug #28840 (__destruct of a class that extends mysqli not called).
  (Marcus)
- Fixed bug #28804 (ini-file section parsing pattern is buggy).
  (wendland at scan-plus dot de)
- Fixed bug #28451 (corrupt EXIF headers have unlimited recursive IFD directory
  entries). (Andrei)
- Fixed bug #28444 (Cannot access undefined property for object with overloaded
  property access). (Dmitry)
- Fixed bug #28442 (Changing a static variables in a class changes it across
  sub/super classes.) (Marcus)
- Fixed bug #28324 (HTTP_SESSION_VARS appear when register_long_arrays is
  Off). (Tony)
- Fixed bug #28074 (FastCGI: stderr should be written in a FCGI stderr stream).
  (chris at ex-parrot dot com)
- Fixed bug #28067 (partially incorrect utf8 to htmlentities mapping). (Derick,
  Benjamin Greiner)
- Fixed bug #28041 (SOAP HTTP Digest Access Authentication). (Dmitry)
- Fixed bug #27633 (Double \r problem on ftp_get in ASCII mode on Win32). (Ilia)
- Fixed bug #18613 (Multiple OUs in x509 certificate not handled properly).
  (Jani)

15 Dec 2004, PHP 5.0.3
- Added the %F modifier to *printf to render a non-locale-aware representation
  of a float with the . as decimal seperator. (Derick)
- Fixed error handling in mysqli_multi_query. (Georg)
- Extended the functionality of is_subclass_of() to accept either a class name
  or an object as first parameter. (Andrey)
- Fixed potential problems with unserializing invalid serialize data. (Marcus)
- Fixed bug #32076 (ReflectionMethod::isDestructor() always return true).
  (Derick, Tony)
- Fixed bug #31034 (Problem with non-existing iconv header file). (Derick)
- Fixed bug #30995 (snmp extension does not build with net-snmp 5.2). (Ilia)
- Fixed bug #30994 (SOAP server unable to handle request with references).
  (Dmitry)
- Fixed bug #30990 (allow popen() on *NIX to accept 'b' flag). (Ilia)
- Fixed bug #30967 (properties in extended mysqli classes don't work). (Georg)
- Fixed bug #30928 (When Using WSDL, SoapServer doesn't handle private or
  protected properties). (Dmitry)
- Fixed bug #30922 (reflective functions crash PHP when interfaces extend
  themselves). (Tony, Dmitry)
- Fixed bug #30904 (segfault when recording soapclient into session). (Tony,
  Dmitry)
- Fixed bug #30890 (MySQLi testsuite)
- Fixed bug #30856 (ReflectionClass::getStaticProperties segfaults). (Marcus)
- Fixed bug #30832 ("!" stripped off comments in xml parser). (Rob)
- Fixed bug #30799 (SoapServer doesn't handle private or protected properties).
  (Dmitry)
- Fixed bug #30783 (Apache crash when using ReflectionFunction::
  getStaticVariables()). (Marcus)
- Fixed bug #30750 (Meaningful error message when upload directory is not
  accessible). (Ilia)
- Fixed bug #30685 (Malformed SOAPClient http header reequest). (Dmitry)
- Fixed bug #30672 (Problem handling exif data in jpeg images at unusual
  places). (Marcus)
- Fixed bug #30658 (Ensure that temporary files created by GD are removed).
  (Ilia)
- Fixed bug #30645 (def. multi result set support for mysql_connect). (Georg)
- Fixed bug #30637 (compile with pear error). (Antony)
- Fixed bug #30587 (array_multisort doesn't separate zvals before
  changing them). (Tony)
- Fixed bug #30572 (crash when comparing SimpleXML attribute to a boolean).
  (Andi)
- Fixed bug #30566 (attribute namespace URIs are inconsistent when parsing).
  (Rob)
- Fixed bug #30490 (PEAR installation fails). (Antony)
- Fixed bug #30475 (curl_getinfo() may crash in some situations). (Ilia)
- Fixed bug #30442 (segfault when parsing ?getvariable[][ ). (Tony)
- Fixed bug #30388 (rename across filesystems loses ownership and
  permission info). (Tony)
- Fixed bug #30387 (stream_socket_client async connect was broken).
  (vnegrier at esds dot com, Wez).
- Fixed bug #30381 (Strange results with get_class_vars()). (Marcus)
- Fixed bug #30375 (cal_info() does not work without a parameter). (Ilia)
- Fixed bug #30362 (stream_get_line() not handling end string correctly).
  (Ilia)
- Fixed bug #30359 (SOAP client requests have no port in "Host" field).
  (Dmitry)
- Fixed bug #30356 (str_ireplace() does not work on all strings). (Ilia)
- Fixed bug #30344 (Reflection::getModifierNames() returns too long strings).
  (Marcus)
- Fixed bug #30329 (Error Fetching http body, No Content-Length, connection
  closed or chunked data). (Dmitry)
- Fixed bug #30282 (segfault when using unknown/unsupported
  session.save_handler and/or session.serialize_handler). (Tony)
- Fixed bug #30281 (Prevent non-wbmp images from being detected as such).
  (Ilia)
- Fixed bug #30276 (Possible crash in ctype_digit on large numbers). (Ilia)
- Fixed bug #30230 (exception handler not working with objects). (Marcus)
- Fixed bug #30224 (Sybase date strings are sometimes not null terminated).
  (Ilia)
- Fixed bug #30175 (SOAP results aren't parsed correctly). (Dmitry)
- Fixed bug #30147 (OO sqlite_fetch_object did not reset error handler). (Wez)
- Fixed bug #30133 (get_current_user() crashes on Windows). (Edin)
- Fixed bug #30061 (xml_set_start_namespace_decl_handler not called). (Rob)
- Fixed bug #30057 (did not detect IPV6 on FreeBSD 4.1). (Wez)
- Fixed bug #30042 (strtotime does not use second param). (Derick)
- Fixed bug #30027 (Possible crash inside ftp_get()).
  (cfield at affinitysolutions dot com)
- Fixed bug #29954 (array_reduce segfaults when initial value is array). (Tony)
- Fixed bug #29883 (isset gives invalid values on strings). (Tony, Dmitry)
- Fixed bug #29801 (Set limit on the size of mmapable data). (Ilia)
- Fixed bug #29557 (strtotime error). (Derick)
- Fixed bug #29418 (double free when openssl_csr_new fails).
  (Kamesh Jayachandran).
- Fixed bug #29385 (Soapserver always uses std class). (David, Dmitry)
- Fixed bug #29211 (SoapClient doesn't request wsdl through proxy). (Rob)
- Fixed bug #28817 (Var problem when extending domDocument). (Georg)
- Fixed bug #28599 (strtotime fails with zero base time). (Derick)
- Fixed bug #28598 (Lost support for MS Symbol fonts). (Pierre)
- Fixed bug #28220 (mb_strwidth() returns wrong width values for some hangul
  characters). (Moriyoshi)
- Fixed bug #28228 (NULL decimal separator is not being handled correctly).
  (Ilia)
- Fixed bug #28209 (strtotime("now")). (Derick)
- Fixed bug #27798 (private / protected variables not exposed by
  get_object_vars() inside class). (Marcus)
- Fixed bug #27728 (Can't return within a zend_try {} block or the previous
  bailout state isn't restored. (Andi)
- Fixed bug #27183 (Userland stream wrapper segfaults on stream_write).
  (Christian)

23 Sep 2004, PHP 5.0.2
- Added new boolean (fourth) parameter to array_slice() that turns on the
  preservation of keys in the returned array. (Derick)
- Added the sorting flag SORT_LOCALE_STRING to the sort() functions which makes
  them sort based on the current locale. (Derick)
- Added interface_exists() and make class_exists() only return true for real
  classes. (Andrey)
- Added PHP_EOL constant that contains the OS way of representing newlines.
  (Paul Hudson, Derick)
- Implemented periodic PCRE compiled regexp cache cleanup, to avoid memory
  exhaustion. (Andrei)
- Renamed SoapClient->__call() to SoapClinet->__soapCall(). (Dmitry)
- Fixed bug with raw_post_data not getting set (Brian)
- Fixed a file-descriptor leak with phpinfo() and other 'special' URLs (Zeev)
- Fixed bug #30209 (ReflectionClass::getMethod() lowercases attribute).
  (Marcus)
- Fixed bug #30182 (SOAP module processing WSDL file dumps core). (Dmitry)
- Fixed bug #30045 (Cannot pass big integers (> 2147483647) in SOAP requests).
  (Dmitry)
- Fixed bug #29985 (unserialize()/ __PHP_Incomplete_class does not report
  correctly class name). (Marcus, Tony)
- Fixed bug #29945 (simplexml_load_file URL limitation 255 char). (Rob)
- Fixed bug #29873 (No defines around pcntl_*priority definitions). (Derick)
- Fixed bug #29844 (SOAP doesn't return the result of a valid SOAP request).
  (Dmitry)
- Fixed bug #29842 (soapclient return null value). (Dmitry)
- Fixed bug #29839 (incorrect convert (xml:lang to lang)). (Dmitry)
- Fixed bug #29830 (SoapServer::setClass() should not export non-public
  methods). (Dmitry)
- Fixed bug #29828 (Interfaces no longer work). (Marcus)
- Fixed bug #29821 (Fixed possible crashes in convert_uudecode() on invalid
  data). (Ilia)
- Fixed bug #29808 (array_count_values() breaks with numeric strings). (Ilia)
- Fixed bug #29805 (HTTP Authentication Issues). (Uwe Schindler)
- Fixed bug #29795 (SegFault with Soap and Amazon's Web Services). (Dmitry)
- Fixed bug #29737 (ip2long should return -1 if IP is 255.255.255.255 and FALSE
  on error). (Tony)
- Fixed bug #29711 (Changed ext/xml to default to UTF-8 output). (Rob)
- Fixed bug #29678 (opendir() with ftp:// wrapper segfaults if path does not
  have trailing slash). (Ilia)
- Fixed bug #29657 (xml_* functions throw non descriptive error).
  (Christian, Rob)
- Fixed bug #29656 (segfault on result and statement properties). (Georg)
- Fixed bug #29566 (foreach/string handling strangeness (crash)). (Dmitry)
- Fixed bug #29447 (Reflection API issues). (Marcus)
- Fixed bug #29296 (Added sslv2 and sslv3 transports). (Wez)
- Fixed bug #29283 (Invalid statement handle in mysqli on execute). (Georg)
- Fixed bug #29913 (parse_url() is now binary safe). (Ilia)
- Fixed bug #27994 (segfault with Soapserver when WSDL-Cache is enabled).
  (Dmitry)
- Fixed bug #27791 (Apache 2.0 SAPI build against Apache 2 HEAD). (Joe Orton,
  Derick)
- Fixed bug #26737 (private/protected properties not serialized when user
  declared method __sleep() exists). E_NOTICE thrown when __sleep() returns
  name of non-existing member. (Andrey, Curt)

12 Aug 2004, PHP 5.0.1
- Changed destructor mechanism so that destructors are called prior to request
  shutdown. (Marcus)
- Rewritten UNIX and Windows install help files. (Documentation Team)
- Updated several libraries bundled with the windows release which now
  includes libxml2-2.6.11, libxslt-1.1.7 and iconv-1.9.1. (Rob, Edin)
- Improved and moved ActiveScript SAPI to PECL.  (Wez)
- Fixed bug #29606 (php_strip_whitespace() prints to stdout rather then
  returning the value). (Ilia)
- Fixed bug #29577 (MYSQLI_CLIENT_FOUND_ROWS undefined) (Georg)
- Fixed bug #29573 (Segmentation fault, when exception thrown within
  PHP function called from XSLT). (Christian)
- Fixed bug #29522 (accessing properties without connection) (Georg)
- Fixed bug #29505 (get_class_vars() severely broken when used with arrays).
  (Marcus)
- Fixed bug #29490 (.Net object instantiation failed). (Michael Sisolak).
- Fixed bug #29474 (win32: usleep() doesn't work). (Wez)
- Fixed bug #29449 (win32: feof() hangs on empty tcp stream). (Wez)
- Fixed bug #29437 (Possible crash inside array_walk_recursive()). (Ilia)
- Fixed bug #29431 (crash when parsing invalid address; invalid address
  returned by stream_socket_recvfrom(), stream_socket_getname()). (Wez)
- Fixed bug #29409 (Segfault in PHP functions called from XSLT). (Rob)
- Fixed unloading of dynamically loaded extensions.
  (Marcus, kameshj at fastmail dot fm)
- Fixed bug #29395 (sqlite_escape_string() returns bogus data on empty
  strings). (Ilia, Tony)
- Fixed bug #29392 (com_dotnet crashes when echo'ing an object). (Wez)
- Fixed bug #29368 (The destructor is called when an exception is thrown from
  the constructor). (Marcus)
- Fixed bug #29354 (Exception constructor marked as both public and protected).
  (Marcus)
- Fixed bug #29342 (strtotime() does not handle empty date string properly).
  (Ilia)
- Fixed bug #29340 (win32 build produces invalid php_ifx.dll). (Edin)
- Fixed bug #29335 (fetch functions now use MYSQLI_BOTH as default) (Georg)
- Fixed bug #29291 (get_class_vars() return names with NULLs). (Marcus)
- Fixed bug #29264 (gettext extension not working). (Edin)
- Fixed bug #29258 (variant_date_from_timestamp() does not honour
  timezone).  (Wez)
- Fixed bug #29256 (error when sending large packets on a socket). (Dmitry)
- Fixed bug #29236 (memory error when wsdl-cache is enabled). (Dmitry)
- Fixed bug #29147 (Compile Error in mnoGoSearch functions). (Sergey, Antony)
- Fixed bug #29132 ($_SERVER["PHP_AUTH_USER"] isn't defined). (Stefan)
- Fixed bug #29119 (html_entity_decode() misbehaves with UTF-8). (Moriyoshi)
- Fixed bug #29109 (SoapFault exception: [WSDL] Out of memory). (Dmitry)
- Fixed bug #29061 (soap extension segfaults). (Dmitry)
- Fixed bug #28985 (__getTypes() returning nothing on complex WSDL). (Dmitry)
- Fixed bug #28969 (Wrong data encoding of special characters). (Dmitry)
- Fixed bug #28895 (ReflectionClass::isAbstract always returns false). (Marcus)
- Fixed bug #28829 (Thread-unsafety in bcmath elementary values). (Sara)
- Fixed bug #28464 (catch() does not catch exceptions by interfaces). (Marcus)
- Fixed bug #27669 (PHP 5 didn't support all possibilities for calling static
  methods dynamically). (Dmitry)
- Fixed ReflectionClass::getMethod() and ReflectionClass::getProperty() to
  raise an ReflectionException instead of returning NULL on failure.
  (Sebastian)
- Fixed convert.* filters to consume remaining buckets_in on flush. (Sara)
- Fixed bug in mysqli->client_version. (Georg)

13 Jul 2004, PHP 5.0.0
- Updated PCRE to provide better error handling in certain cases. (Andrei)
- Changed doc comments to require a single white space after '/**'. (Marcus)
- Fixed bug #29019 (Database not closing). (Marcus)
- Fixed bug #29008 (array_combine() does not handle non-numeric/string keys).
  (Ilia)
- Fixed bug #28999 (fixed behaviour of exec() to work as it did in 4.X). (Ilia)
- Fixed bug #28868 (Internal filter registry not thread safe). (Sara)
- Fixed bug #28851 (call_user_func_array has typo in error message). (Marcus)
- Fixed bug #28831 (ArrayObject::offsetGet() does the work of offsetUnset()).
  (Marcus)
- Fixed bug #28822 (ArrayObject::offsetExists() works inverted). (Marcus)
- Fixed bug #28789 (ReflectionProperty getValue() fails on public static
  members). (Marcus)
- Fixed bug #28771 (Segfault when using xslt and clone). (Rob)
- Fixed bug #28751 (SoapServer does not call _autoload()). (Dmitry)
- Fixed bug #28739 (array_*diff() and array_*intersect() not clearing the fci
  cache before work). (Andrey)
- Fixed bug #28721 (appendChild() and insertBefore() unset DOMText).(Rob)
- Fixed bug #28702 (SOAP does not parse WSDL service address correctly). (Dmitry)
- Fixed bug #28699 (Reflection api bugs). (Marcus)
- Fixed bug #28694 (ReflectionExtension::getFunctions() crashes PHP). (Marcus)
- Fixed bug #28512 (Allocate enough space to store MSSQL data). (Frank)
- Fixed strip_tags() to correctly handle '\0' characters. (Stefan)<|MERGE_RESOLUTION|>--- conflicted
+++ resolved
@@ -3,12 +3,8 @@
 ?? ??? 2015, PHP 5.6.5
 
 - Core:
-<<<<<<< HEAD
+  . Upgraded crypt_blowfish to version 1.3. (Leigh)
   . Fixed bug #60704 (unlink() bug with some files path).
-=======
-  . Upgraded crypt_blowfish to version 1.3. (Leigh)
-  . Fixed bug #60704 (unlink() bug with some files path). 
->>>>>>> f7eedbe9
   . Fixed bug #65419 (Inside trait, self::class != __CLASS__). (Julien)
 
 - Date:
