PHP                                                                        NEWS
|||||||||||||||||||||||||||||||||||||||||||||||||||||||||||||||||||||||||||||||
?? ??? ????, PHP 7.3.0alpha1

<<<<<<< HEAD
 ODBC:
  . Removed support for Birdstep. (Kalle)
=======
- Session:
  . Fixed bug #74892 (Url Rewriting (trans_sid) not working on urls that start
    with "#"). (Andrew Nester)
  . Fixed bug #74936 (session_cache_expire/cache_limiter/save_path() trigger a
    warning in read mode). (morozov)
  . Fixed bug #74941 (session fails to start after having headers sent). 
    (morozov)

- SPL:
  . Fixed bug #74669 (Unserialize ArrayIterator broken). (Andrew Nester)

- Standard:
  . Fixed bug #74851 (uniqid() without more_entropy performs badly).
    (Emmanuel Dreyfus)

20 Jul 2017, PHP 7.2.0beta1

- Core:
  . Added new VM instuctions ISSET_ISEMPTY_CV and UNSET_CV. Previously they
    were implemented as ISSET_ISEMPTY_VAR and UNSET_VAR variants with
    ZEND_QUICK_SET flag. (Nikita, Dmitry)
  . Fixed bug #74603 (PHP INI Parsing Stack Buffer Overflow Vulnerability).
    (Stas)
  . Fixed bug #74111 (Heap buffer overread (READ: 1) finish_nested_data from
    unserialize). (Nikita)
  . Fixed bug #74819 (wddx_deserialize() heap out-of-bound read via
    php_parse_date()). (Derick)
  . Fixed bug #49649 (unserialize() doesn't handle changes in property 
    visibility). (pmmaga)
  . Fixed #74866 (extension_dir = "./ext" now use current directory for base).
    (Francois Laupretre)
  . Fixed bug #74923 (Crash when crawling through network share). (Anatol)
  . Fixed bug #74913 (fixed incorrect poll.h include). (petk)
  . Fixed bug #74906 (fixed incorrect errno.h include). (petk)

- Date:
  . Fixed bug #74852 (property_exists returns true on unknown DateInterval 
    property). (jhdxr)	

- DOM:
  . Implement #74837 (Implement Countable for DomNodeList and DOMNamedNodeMap).
    (Andreas Treichel)

- EXIF:
  . Implemented #65187 (exif_read_data/thumbnail: add support for stream 
    resource). (Kalle)
  . Deprecated the read_exif_data() alias. (Kalle)
  . Fixed bug #74428 (exif_read_data(): "Illegal IFD size" warning occurs with 
    correct exif format). (bradpiccho at gmail dot com, Kalle)
  . Fixed bug #72819 (EXIF thumbnails not read anymore). (Kalle)
  . Fixed bug #62523 (php crashes with segfault when exif_read_data called). 
    (Kalle)
  . Fixed bug #50660 (exif_read_data(): Illegal IFD offset (works fine with 
    other exif readers). (skinny dot bravo at gmail dot com, Kalle)

- GD:
  . Fixed bug #74435 (Buffer over-read into uninitialized memory). (cmb)

- IMAP:
  . Fixed bug #72324 (imap_mailboxmsginfo() return wrong size). 
    (ronaldpoon at udomain dot com dot hk, Kalle)

- JSON:
  . Add JSON_INVALID_UTF8_IGNORE and JSON_INVALID_UTF8_SUBSTITUTE options for
    json_encode and json_decode to ignore or replace invalid UTF-8 byte
    sequences - it addresses request #65082. (Jakub Zelenka)

- LDAP:
  . Fixed passing an empty array to ldap_set_option for client or server controls.

- Opcache:
  . Added global optimisation passes based on data flow analysis using Single
    Static Assignment (SSA) form: Sparse Conditional Constant Propagation (SCCP),
    Dead Code Elimination (DCE), and removal of unused local variables
    (Nikita, Dmitry)

- OpenSSL:
  . Add ssl security_level stream option to support OpenSSL security levels.
    (Jakub Zelenka).
  . Allow setting SNI cert and private key in separate files. (Jakub Zelenka)
  . Fixed bug #74651 (negative-size-param (-1) in memcpy in zif_openssl_seal()).
    (Stas)

- PCRE:
  . Fixed bug #74873 (Minor BC break: PCRE_JIT changes output of preg_match()).
    (Dmitry)

- Sodium:
  . New cryptographic extension

- SQLite3:
  . Fixed bug #74883 (SQLite3::__construct() produces "out of memory" exception
    with invalid flags). (Anatol)

- ZIP:
  . ZipArchive implements countable, added ZipArchive::count() method. (Remi)
  . Fix segfault in php_stream_context_get_option call. (Remi)

06 Jul 2017, PHP 7.2.0alpha3

- Core:
  . Fixed bug #74780 (parse_url() broken when query string contains colon). 
    (jhdxr)
  . Fixed bug #74761 (Unary operator expected error on some systems). (petk)
  . Allow loading PHP/Zend extensions by name in ini files (extension=<name>).
    (francois at tekwire dot net)
  . Added object type annotation. (brzuchal)
  . Fixed bug #74815 (crash with a combination of INI entries at startup).
    (Anatol)
  . Fixed bug #74836 (isset on zero-prefixed numeric indexes in array broken).
    (Dmitry)
  . Fixed bug #74101, bug #74614 (Unserialize Heap Use-After-Free (READ: 1) in
    zval_get_type). (Nikita)

- CLI:
  . Fixed bug #74849 (Process is started as interactive shell in PhpStorm).
    (Anatol)

- LDAP:
  . Implemented FR #69445 (Support for LDAP EXOP operations)
  . Fixed support for LDAP_OPT_SERVER_CONTROLS and LDAP_OPT_CLIENT_CONTROLS in ldap_get_option

- OpenSSL:
  . Fixed bug #74798 (pkcs7_en/decrypt does not work if \x0a is used in content).
    (Anatol)

- SPL:
  . Fixed bug #73471 (PHP freezes with AppendIterator). (jhdxr)
  . Fixed bug #71412 (Incorrect arginfo for ArrayIterator::__construct).
    (tysonandre775 at hotmail dot com)

- Session:
  . Fixed bug #74514 (5 session functions incorrectly warn when calling in
    read-only/getter mode). (Yasuo)

- Standard:
  . Add support for extension name as argument to dl().
    (francois at tekwire dot net)

- zlib:
  . Fixed bug #73944 (dictionary option of inflate_init() does not work).
    (wapmorgan)
  . Expose inflate_get_status() and inflate_get_read_len() functions.
    (Matthew Trescott)

22 Jun 2017, PHP 7.2.0alpha2

- Core:
  . Change PHP_OS_FAMILY value from "OSX" to "Darwin". (Sebastian, Kalle)

- GD:
  . Fixed bug #74744 (gd.h: stdarg.h include missing for va_list use in
    gdErrorMethod). (rainer dot jung at kippdata dot de, cmb)

- OCI8:
  . Add TAF callback (PR #2459). (KoenigsKind)
  . Fixed bug #74625 (Integer overflow in oci_bind_array_by_name). (Ingmar Runge)

- OpenSSL:
  . Fixed bug #74720 (pkcs7_en/decrypt does not work if \x1a is used in
    content). (Anatol)
  . Use TLS_ANY for default ssl:// and tls:// negotiation. (kelunik)
  . Fix leak in openssl_spki_new(). (jelle at vdwaa dot nl)
  . Added openssl_pkcs7_read() and pk7 parameter to openssl_pkcs7_verify().
    (jelle at vdwaa dot nl)

- PDO_OCI:
  . Fixed Bug #74537 (Align --with-pdo-oci configure option with --with-oci8 syntax).
    (Tianfang Yang)

- Standard:
  . Compatibility with libargon2 versions 20161029 and 20160821.
    (charlesportwoodii at erianna dot com)
  . Fixed Bug #74737 (mysqli_get_client_info reflection info).
    (mhagstrand at gmail dot com)

- Streams:
  . Default ssl/single_dh_use and ssl/honor_cipher_order to true. (kelunik)

- SQLite3:
  . Update to Sqlite 3.19.3. (cmb)
  . Implement writing to blobs. (bohwaz at github dot com)

08 Jun 2017, PHP 7.2.0alpha1

- Core:
  . Added ZEND_COUNT, ZEND_GET_CLASS, ZEND_GET_CALLED_CLASS, ZEND_GET_TYPE,
    ZEND_FUNC_NUM_ARGS, ZEND_FUNC_GET_ARGS instructions, to implement
    corresponding builtin functions. (Dmitry)
  . "Countable" interface is moved from SPL to Core. (Dmitry)
  . Added ZEND_IN_ARRAY instruction, implementing optimized in_array() builtin
    function, through hash lookup in flipped array. (Dmitry)
  . Removed IS_TYPE_IMMUTABLE (it's the same as COPYABLE & !REFCOUNTED). (Dmitry)
  . Removed the sql.safe_mode directive. (Kalle)
  . Removed support for Netware. (Kalle)
  . Renamed ReflectionClass::isIterateable() to ReflectionClass::isIterable()
    (alias original name for BC). (Sara)
  . Fixed bug #54535 (WSA cleanup executes before MSHUTDOWN). (Kalle)
  . Implemented FR #69791 (Disallow mail header injections by extra headers)
    (Yasuo)
  . Implemented FR #49806 (proc_nice() for Windows). (Kalle)
  . Fix pthreads detection when cross-compiling (ffontaine)
  . Fixed memory leaks caused by exceptions thrown from destructors. (Bob,
    Dmitry).
  . Fixed bug #73215 (uniqid() should use better random source). (Yasuo)
  . Fixed bug #73337 (try/catch not working with two exceptions inside a same
    operation). (Dmitry)
  . Implemented FR #72768 (Add ENABLE_VIRTUAL_TERMINAL_PROCESSING flag for
    php.exe). (Michele Locati)
  . Implemented "Convert numeric keys in object/array casts" RFC, fixes
    bugs #53838, #61655, #66173, #70925, #72254, etc. (Andrea)
  . Implemented "Deprecate and Remove Bareword (Unquoted) Strings" RFC.
    (Rowan Collins)
  . Raised minimum supported Windows versions to Windows 7/Server 2008 R2.
    (Anatol)
  . Implemented minor optimization in array_keys/array_values(). (Sara)
  . Fixed bug #73969 (segfault in debug_print_backtrace). (andrewnester)
  . Added PHP_OS_FAMILY constant to determine on which OS we are. (Jan Altensen)
  . Fixed bug #73994 (arginfo incorrect for unpack). (krakjoe)
  . Fixed bug #73973 (assertion error in debug_zval_dump). (andrewnester)
  . Fixed bug #73987 (Method compatibility check looks to original 
    definition and not parent). (pmmaga)
  . Fixed bug #73991 (JSON_OBJECT_AS_ARRAY not respected). (Sara)
  . Fixed bug #74053 (Corrupted class entries on shutdown when a destructor
    spawns another object). (jim at commercebyte dot com)
  . Fixed bug #73971 (Filename got limited to MAX_PATH on Win32 when scan
    directory). (Anatol)
  . Fixed bug #74149 (static embed SAPI linkage error). (krakjoe)
  . Fixed bug #72359, bug #72451, bug #73706, bug #71115 and others related
    to interned strings handling in TS builds. (Anatol, Dmitry)
  . Implemented "Trailing Commas In List Syntax" RFC for group use lists only.
    (Sammy Kaye Powers)
  . Fixed bug #74269 (It's possible to override trait property with different
    loosely-equal value). (pmmaga)
  . Fixed bug #61970 (Restraining __construct() access level in subclass gives
    a fatal error). (pmmaga)
  . Fixed bug #63384 (Cannot override an abstract method with an abstract
    method). (pmmaga, wes)
  . Fixed bug #74607 (Traits enforce different inheritance rules). (pmmaga)
  . Fixed misparsing of abstract unix domain socket names. (Sara)

- BCMath:
  . Fixed bug #46564 (bcmod truncates fractionals). (liborm85)

- Calendar:
  . Fix integer overflows (Joshua Rogers)

- Date:
  . Fixed bug #55407 (Impossible to prototype DateTime::createFromFormat).
    (kelunik)
  . Fixed bug #69587 (DateInterval properties and isset). (jhdxr)
  . Fixed bug #74404 (Wrong reflection on DateTimeZone::getTransitions).
    (krakjoe)
  . Fixed bug #74080 (add constant for RFC7231 format datetime). (duncan3dc)
  . Fixed bug #74639 (implement clone for DatePeriod and DateInterval).
    (andrewnester)
  . Implemented FR #71520 (Adding the DateTime constants to the
    DateTimeInterface interface). (Majkl578)

- Dba:
  . Fixed bug #72885 (flatfile: dba_fetch() fails to read replaced entry).
    (Anatol)

- DOM:
  . Fixed bug #67474 (getElementsByTagNameNS filter on default ns). (aboks)
  . Fixed bug #54382 (getAttributeNodeNS doesn't get xmlns* attributes).
    (aboks)
  . Fixed bug #74004 (LIBXML_NOWARNING (etc) ignored by DOMDocument::loadHTML).
    (somedaysummer)

- EXIF:
  . Added support for vendor specific tags for the following formats:
    Samsung, DJI, Panasonic, Sony, Pentax, Minolta, Sigma/Foveon, AGFA, 
	Kyocera, Ricoh & Epson. (Kalle)
  . Fixed bug #72682 (exif_read_data() fails to read all data for some
    images). (Kalle)
  . Fixed bug #71534 (Type confusion in exif_read_data() leading to heap
    overflow in debug mode). (hlt99 at blinkenshell dot org, Kalle)
  . Fixed bug #68547 (Exif Header component value check error).
    (sjh21a at gmail dot com, Kalle)
  . Fixed bug #66443 (Corrupt EXIF header: maximum directory nesting level
    reached for some cameras). (Kalle)
  . Fixed Redhat bug #1362571 (PHP not returning full results for
    exif_read_data function). (Kalle)

- FPM:
  . Configuration to limit fpm slow log trace callers. (Sannis)
  . Fixed bug #69865 (php-fpm does not close stderr when using syslog). 
    (Mike)

- FTP:
  . Fixed bug #74598 (ftp:// wrapper ignores context arg). (Sara)
  . Implement MLSD for structured listing of directories. (blar)

- GD:
  . Implemented imageresolution as getter and setter (Christoph)
  . Fixed bug #74343 (compile fails on solaris 11 with system gd2 library).
    (krakjoe)

- GMP:
  . Fixed bug #70896 (gmp_fact() silently ignores non-integer input). (Sara)

- hash:
  . Fixed bug #73961 (environmental build dependency in hash sha3 source).
    (krakjoe)
  . Changed HashContext from resource to object. (Rouven Weßling, Sara)
  . Disallowed usage of non-cryptographic hash functions with HMAC and PBKDF2.
    (Andrey Andreev, Nikita)

- intl:
  . Fixed bug #74433 (wrong reflection for Normalizer methods). (villfa)
  . Fixed bug #74439 (wrong reflection for Locale methods). (villfa)
  . Fixed bug #74468 (wrong reflection on Collator::sortWithSortKeys). (villfa)
  . Fixed bug #63790 (test using Spoofchecker which may be unavailable). (Sara)

- Mbstring:
  . Implemented request #66024 (mb_chr() and mb_ord()). (Masakielastic, Yasuo)
  . Implemented request #65081 (mb_scrub()). (Masakielastic, Yasuo)
  . Implemented request #69086 (enhancement for mb_convert_encoding() that
    handles multibyte replacement char nicely). (Masakielastic, Yasuo)
  . Added array input support to mb_convert_encoding(). (Yasuo)
  . Added array input support to mb_check_encoding(). (Yasuo)
  . Fixed bug #69079 (enhancement for mb_substitute_character). (masakielastic)
  . Update to oniguruma version 6.3.0. (Remi)

- Mcrypt:
  . The deprecated mcrypt extension has been moved to PECL. (leigh)

- MySQLi:
  . Fixed bug #73949 (leak in mysqli_fetch_object). (krakjoe)

- mysqlnd:
  . Fixed bug #73800 (sporadic segfault with MYSQLI_OPT_INT_AND_FLOAT_NATIVE). 
	(vanviegen)

- OpenSSL:
  . Fixed bug #71519 (add serial hex to return value array). (xrobau)

- PCRE:
  . Added support for PCRE JIT fast path API. (dmitry)
  . Fixed bug #61780 (Inconsistent PCRE captures in match results). (cmb)

- PDO:
  . Add "Sent SQL" to debug dump for emulated prepares. (Adam Baratz)
  . Add parameter types for national character set strings. (Adam Baratz)

- PDO_DBlib:
  . Fixed bug #73234 (Emulated statements let value dictate parameter type).
    (Adam Baratz)
  . Fixed bug #73396 (bigint columns are returned as strings). (Adam Baratz)
  . Expose DB-Library version as \PDO::DBLIB_ATTR_VERSION attribute on \PDO
    instance. (Adam Baratz)
  . Add test coverage for bug #72969. (Jeff Farr)

- PDO_OCI:
  . Fixed bug #54379 (PDO_OCI: UTF-8 output gets truncated). (gureedo / Oracle)

- PDO_PgSQL:
  . Fixed bug #73959 (lastInsertId fails to throw an exception for wrong 
    sequence name). (andrewnester)

- PDO_Sqlite
  . Switch to sqlite3_prepare_v2() and sqlite3_close_v2() functions (rasmus)

- phar:
  . Fixed bug #74383 (phar method parameters reflection correction). 
    (mhagstrand)
  . Fixed bug #74196 (phar does not correctly handle names containing dots).
    (mhagstrand)
  . Fixed bug #74386 (Phar::__construct reflection incorrect). (villfa)

- PHPDBG
  . Added extended_value to opcode dump output. (Sara)

- posix:
  . Fixed bug #71219 (configure script incorrectly checks for ttyname_r). (atoh)

- Session:
  . Fixed bug #73461 (Prohibit session save handler recursion). (Yasuo)
  . PR #2233 Removed register_globals related code and "!" can be used as $_SESSION key name. (Yasuo)
  . Improved bug #73100 fix. 'user' save handler can only be set by session_set_save_handler()
  . Fixed bug #69582 (session not readable by root in CLI). (EvgeniySpinov)

- SOAP:
  . Fixed bug #69137 (Peer verification fails when using a proxy with SoapClient)
    (Keith Smiley)

- SQLite3:
  . Update to Sqlite 3.18.0. (cmb)
  . Fixed bug #74413 (incorrect reflection for SQLite3::enableExceptions).
    (krakjoe)

- Standard:
  . Add subject to mail log. (tomsommer)
  . Fixed bug #31875 (get_defined_functions additional param to exclude
	disabled functions). (willianveiga)
  . Fixed bug #69442 (closing of fd incorrect when PTS enabled). (jaytaph)
  . Fixed bug #72974 (imap is undefined service on AIX). (matthieu.sarter)
  . Fixed bug #72979 (money_format stores wrong length AIX). (matthieu.sarter)
  . Fixed bug #74300 (unserialize accepts two plus/minus signs for float number exponent part).
    (xKerman)
  . Fixed bug #74556 (stream_socket_get_name() returns '\0'). (Sara)

- XML:
  . Moved utf8_encode() and utf8_decode() to the Standard extension. (Andrea)
  . Fixed bug #72135 (malformed XML causes fault) (edgarsandi)

- xmlreader:
  . Fixed bug #74457 (Wrong reflection on XMLReader::expand). (villfa)

- XMLRPC:
  . Use Zend MM for allocation in bundled libxmlrpc (Joe)

- ZIP:
  . Add support for encrypted archives. (Remi)
  . Use of bundled libzip is deprecated, --with-libzip option is recommended. (Remi)
  . Fixed Bug #73803 (Reflection of ZipArchive does not show public properties). (Remi)
>>>>>>> 9b9184a4

<<< NOTE: Insert NEWS from last stable release here prior to actual release! >>><|MERGE_RESOLUTION|>--- conflicted
+++ resolved
@@ -2,427 +2,11 @@
 |||||||||||||||||||||||||||||||||||||||||||||||||||||||||||||||||||||||||||||||
 ?? ??? ????, PHP 7.3.0alpha1
 
-<<<<<<< HEAD
- ODBC:
-  . Removed support for Birdstep. (Kalle)
-=======
 - Session:
-  . Fixed bug #74892 (Url Rewriting (trans_sid) not working on urls that start
-    with "#"). (Andrew Nester)
-  . Fixed bug #74936 (session_cache_expire/cache_limiter/save_path() trigger a
-    warning in read mode). (morozov)
   . Fixed bug #74941 (session fails to start after having headers sent). 
     (morozov)
 
-- SPL:
-  . Fixed bug #74669 (Unserialize ArrayIterator broken). (Andrew Nester)
-
-- Standard:
-  . Fixed bug #74851 (uniqid() without more_entropy performs badly).
-    (Emmanuel Dreyfus)
-
-20 Jul 2017, PHP 7.2.0beta1
-
-- Core:
-  . Added new VM instuctions ISSET_ISEMPTY_CV and UNSET_CV. Previously they
-    were implemented as ISSET_ISEMPTY_VAR and UNSET_VAR variants with
-    ZEND_QUICK_SET flag. (Nikita, Dmitry)
-  . Fixed bug #74603 (PHP INI Parsing Stack Buffer Overflow Vulnerability).
-    (Stas)
-  . Fixed bug #74111 (Heap buffer overread (READ: 1) finish_nested_data from
-    unserialize). (Nikita)
-  . Fixed bug #74819 (wddx_deserialize() heap out-of-bound read via
-    php_parse_date()). (Derick)
-  . Fixed bug #49649 (unserialize() doesn't handle changes in property 
-    visibility). (pmmaga)
-  . Fixed #74866 (extension_dir = "./ext" now use current directory for base).
-    (Francois Laupretre)
-  . Fixed bug #74923 (Crash when crawling through network share). (Anatol)
-  . Fixed bug #74913 (fixed incorrect poll.h include). (petk)
-  . Fixed bug #74906 (fixed incorrect errno.h include). (petk)
-
-- Date:
-  . Fixed bug #74852 (property_exists returns true on unknown DateInterval 
-    property). (jhdxr)	
-
-- DOM:
-  . Implement #74837 (Implement Countable for DomNodeList and DOMNamedNodeMap).
-    (Andreas Treichel)
-
-- EXIF:
-  . Implemented #65187 (exif_read_data/thumbnail: add support for stream 
-    resource). (Kalle)
-  . Deprecated the read_exif_data() alias. (Kalle)
-  . Fixed bug #74428 (exif_read_data(): "Illegal IFD size" warning occurs with 
-    correct exif format). (bradpiccho at gmail dot com, Kalle)
-  . Fixed bug #72819 (EXIF thumbnails not read anymore). (Kalle)
-  . Fixed bug #62523 (php crashes with segfault when exif_read_data called). 
-    (Kalle)
-  . Fixed bug #50660 (exif_read_data(): Illegal IFD offset (works fine with 
-    other exif readers). (skinny dot bravo at gmail dot com, Kalle)
-
-- GD:
-  . Fixed bug #74435 (Buffer over-read into uninitialized memory). (cmb)
-
-- IMAP:
-  . Fixed bug #72324 (imap_mailboxmsginfo() return wrong size). 
-    (ronaldpoon at udomain dot com dot hk, Kalle)
-
-- JSON:
-  . Add JSON_INVALID_UTF8_IGNORE and JSON_INVALID_UTF8_SUBSTITUTE options for
-    json_encode and json_decode to ignore or replace invalid UTF-8 byte
-    sequences - it addresses request #65082. (Jakub Zelenka)
-
-- LDAP:
-  . Fixed passing an empty array to ldap_set_option for client or server controls.
-
-- Opcache:
-  . Added global optimisation passes based on data flow analysis using Single
-    Static Assignment (SSA) form: Sparse Conditional Constant Propagation (SCCP),
-    Dead Code Elimination (DCE), and removal of unused local variables
-    (Nikita, Dmitry)
-
-- OpenSSL:
-  . Add ssl security_level stream option to support OpenSSL security levels.
-    (Jakub Zelenka).
-  . Allow setting SNI cert and private key in separate files. (Jakub Zelenka)
-  . Fixed bug #74651 (negative-size-param (-1) in memcpy in zif_openssl_seal()).
-    (Stas)
-
-- PCRE:
-  . Fixed bug #74873 (Minor BC break: PCRE_JIT changes output of preg_match()).
-    (Dmitry)
-
-- Sodium:
-  . New cryptographic extension
-
-- SQLite3:
-  . Fixed bug #74883 (SQLite3::__construct() produces "out of memory" exception
-    with invalid flags). (Anatol)
-
-- ZIP:
-  . ZipArchive implements countable, added ZipArchive::count() method. (Remi)
-  . Fix segfault in php_stream_context_get_option call. (Remi)
-
-06 Jul 2017, PHP 7.2.0alpha3
-
-- Core:
-  . Fixed bug #74780 (parse_url() broken when query string contains colon). 
-    (jhdxr)
-  . Fixed bug #74761 (Unary operator expected error on some systems). (petk)
-  . Allow loading PHP/Zend extensions by name in ini files (extension=<name>).
-    (francois at tekwire dot net)
-  . Added object type annotation. (brzuchal)
-  . Fixed bug #74815 (crash with a combination of INI entries at startup).
-    (Anatol)
-  . Fixed bug #74836 (isset on zero-prefixed numeric indexes in array broken).
-    (Dmitry)
-  . Fixed bug #74101, bug #74614 (Unserialize Heap Use-After-Free (READ: 1) in
-    zval_get_type). (Nikita)
-
-- CLI:
-  . Fixed bug #74849 (Process is started as interactive shell in PhpStorm).
-    (Anatol)
-
-- LDAP:
-  . Implemented FR #69445 (Support for LDAP EXOP operations)
-  . Fixed support for LDAP_OPT_SERVER_CONTROLS and LDAP_OPT_CLIENT_CONTROLS in ldap_get_option
-
-- OpenSSL:
-  . Fixed bug #74798 (pkcs7_en/decrypt does not work if \x0a is used in content).
-    (Anatol)
-
-- SPL:
-  . Fixed bug #73471 (PHP freezes with AppendIterator). (jhdxr)
-  . Fixed bug #71412 (Incorrect arginfo for ArrayIterator::__construct).
-    (tysonandre775 at hotmail dot com)
-
-- Session:
-  . Fixed bug #74514 (5 session functions incorrectly warn when calling in
-    read-only/getter mode). (Yasuo)
-
-- Standard:
-  . Add support for extension name as argument to dl().
-    (francois at tekwire dot net)
-
-- zlib:
-  . Fixed bug #73944 (dictionary option of inflate_init() does not work).
-    (wapmorgan)
-  . Expose inflate_get_status() and inflate_get_read_len() functions.
-    (Matthew Trescott)
-
-22 Jun 2017, PHP 7.2.0alpha2
-
-- Core:
-  . Change PHP_OS_FAMILY value from "OSX" to "Darwin". (Sebastian, Kalle)
-
-- GD:
-  . Fixed bug #74744 (gd.h: stdarg.h include missing for va_list use in
-    gdErrorMethod). (rainer dot jung at kippdata dot de, cmb)
-
-- OCI8:
-  . Add TAF callback (PR #2459). (KoenigsKind)
-  . Fixed bug #74625 (Integer overflow in oci_bind_array_by_name). (Ingmar Runge)
-
-- OpenSSL:
-  . Fixed bug #74720 (pkcs7_en/decrypt does not work if \x1a is used in
-    content). (Anatol)
-  . Use TLS_ANY for default ssl:// and tls:// negotiation. (kelunik)
-  . Fix leak in openssl_spki_new(). (jelle at vdwaa dot nl)
-  . Added openssl_pkcs7_read() and pk7 parameter to openssl_pkcs7_verify().
-    (jelle at vdwaa dot nl)
-
-- PDO_OCI:
-  . Fixed Bug #74537 (Align --with-pdo-oci configure option with --with-oci8 syntax).
-    (Tianfang Yang)
-
-- Standard:
-  . Compatibility with libargon2 versions 20161029 and 20160821.
-    (charlesportwoodii at erianna dot com)
-  . Fixed Bug #74737 (mysqli_get_client_info reflection info).
-    (mhagstrand at gmail dot com)
-
-- Streams:
-  . Default ssl/single_dh_use and ssl/honor_cipher_order to true. (kelunik)
-
-- SQLite3:
-  . Update to Sqlite 3.19.3. (cmb)
-  . Implement writing to blobs. (bohwaz at github dot com)
-
-08 Jun 2017, PHP 7.2.0alpha1
-
-- Core:
-  . Added ZEND_COUNT, ZEND_GET_CLASS, ZEND_GET_CALLED_CLASS, ZEND_GET_TYPE,
-    ZEND_FUNC_NUM_ARGS, ZEND_FUNC_GET_ARGS instructions, to implement
-    corresponding builtin functions. (Dmitry)
-  . "Countable" interface is moved from SPL to Core. (Dmitry)
-  . Added ZEND_IN_ARRAY instruction, implementing optimized in_array() builtin
-    function, through hash lookup in flipped array. (Dmitry)
-  . Removed IS_TYPE_IMMUTABLE (it's the same as COPYABLE & !REFCOUNTED). (Dmitry)
-  . Removed the sql.safe_mode directive. (Kalle)
-  . Removed support for Netware. (Kalle)
-  . Renamed ReflectionClass::isIterateable() to ReflectionClass::isIterable()
-    (alias original name for BC). (Sara)
-  . Fixed bug #54535 (WSA cleanup executes before MSHUTDOWN). (Kalle)
-  . Implemented FR #69791 (Disallow mail header injections by extra headers)
-    (Yasuo)
-  . Implemented FR #49806 (proc_nice() for Windows). (Kalle)
-  . Fix pthreads detection when cross-compiling (ffontaine)
-  . Fixed memory leaks caused by exceptions thrown from destructors. (Bob,
-    Dmitry).
-  . Fixed bug #73215 (uniqid() should use better random source). (Yasuo)
-  . Fixed bug #73337 (try/catch not working with two exceptions inside a same
-    operation). (Dmitry)
-  . Implemented FR #72768 (Add ENABLE_VIRTUAL_TERMINAL_PROCESSING flag for
-    php.exe). (Michele Locati)
-  . Implemented "Convert numeric keys in object/array casts" RFC, fixes
-    bugs #53838, #61655, #66173, #70925, #72254, etc. (Andrea)
-  . Implemented "Deprecate and Remove Bareword (Unquoted) Strings" RFC.
-    (Rowan Collins)
-  . Raised minimum supported Windows versions to Windows 7/Server 2008 R2.
-    (Anatol)
-  . Implemented minor optimization in array_keys/array_values(). (Sara)
-  . Fixed bug #73969 (segfault in debug_print_backtrace). (andrewnester)
-  . Added PHP_OS_FAMILY constant to determine on which OS we are. (Jan Altensen)
-  . Fixed bug #73994 (arginfo incorrect for unpack). (krakjoe)
-  . Fixed bug #73973 (assertion error in debug_zval_dump). (andrewnester)
-  . Fixed bug #73987 (Method compatibility check looks to original 
-    definition and not parent). (pmmaga)
-  . Fixed bug #73991 (JSON_OBJECT_AS_ARRAY not respected). (Sara)
-  . Fixed bug #74053 (Corrupted class entries on shutdown when a destructor
-    spawns another object). (jim at commercebyte dot com)
-  . Fixed bug #73971 (Filename got limited to MAX_PATH on Win32 when scan
-    directory). (Anatol)
-  . Fixed bug #74149 (static embed SAPI linkage error). (krakjoe)
-  . Fixed bug #72359, bug #72451, bug #73706, bug #71115 and others related
-    to interned strings handling in TS builds. (Anatol, Dmitry)
-  . Implemented "Trailing Commas In List Syntax" RFC for group use lists only.
-    (Sammy Kaye Powers)
-  . Fixed bug #74269 (It's possible to override trait property with different
-    loosely-equal value). (pmmaga)
-  . Fixed bug #61970 (Restraining __construct() access level in subclass gives
-    a fatal error). (pmmaga)
-  . Fixed bug #63384 (Cannot override an abstract method with an abstract
-    method). (pmmaga, wes)
-  . Fixed bug #74607 (Traits enforce different inheritance rules). (pmmaga)
-  . Fixed misparsing of abstract unix domain socket names. (Sara)
-
-- BCMath:
-  . Fixed bug #46564 (bcmod truncates fractionals). (liborm85)
-
-- Calendar:
-  . Fix integer overflows (Joshua Rogers)
-
-- Date:
-  . Fixed bug #55407 (Impossible to prototype DateTime::createFromFormat).
-    (kelunik)
-  . Fixed bug #69587 (DateInterval properties and isset). (jhdxr)
-  . Fixed bug #74404 (Wrong reflection on DateTimeZone::getTransitions).
-    (krakjoe)
-  . Fixed bug #74080 (add constant for RFC7231 format datetime). (duncan3dc)
-  . Fixed bug #74639 (implement clone for DatePeriod and DateInterval).
-    (andrewnester)
-  . Implemented FR #71520 (Adding the DateTime constants to the
-    DateTimeInterface interface). (Majkl578)
-
-- Dba:
-  . Fixed bug #72885 (flatfile: dba_fetch() fails to read replaced entry).
-    (Anatol)
-
-- DOM:
-  . Fixed bug #67474 (getElementsByTagNameNS filter on default ns). (aboks)
-  . Fixed bug #54382 (getAttributeNodeNS doesn't get xmlns* attributes).
-    (aboks)
-  . Fixed bug #74004 (LIBXML_NOWARNING (etc) ignored by DOMDocument::loadHTML).
-    (somedaysummer)
-
-- EXIF:
-  . Added support for vendor specific tags for the following formats:
-    Samsung, DJI, Panasonic, Sony, Pentax, Minolta, Sigma/Foveon, AGFA, 
-	Kyocera, Ricoh & Epson. (Kalle)
-  . Fixed bug #72682 (exif_read_data() fails to read all data for some
-    images). (Kalle)
-  . Fixed bug #71534 (Type confusion in exif_read_data() leading to heap
-    overflow in debug mode). (hlt99 at blinkenshell dot org, Kalle)
-  . Fixed bug #68547 (Exif Header component value check error).
-    (sjh21a at gmail dot com, Kalle)
-  . Fixed bug #66443 (Corrupt EXIF header: maximum directory nesting level
-    reached for some cameras). (Kalle)
-  . Fixed Redhat bug #1362571 (PHP not returning full results for
-    exif_read_data function). (Kalle)
-
-- FPM:
-  . Configuration to limit fpm slow log trace callers. (Sannis)
-  . Fixed bug #69865 (php-fpm does not close stderr when using syslog). 
-    (Mike)
-
-- FTP:
-  . Fixed bug #74598 (ftp:// wrapper ignores context arg). (Sara)
-  . Implement MLSD for structured listing of directories. (blar)
-
-- GD:
-  . Implemented imageresolution as getter and setter (Christoph)
-  . Fixed bug #74343 (compile fails on solaris 11 with system gd2 library).
-    (krakjoe)
-
-- GMP:
-  . Fixed bug #70896 (gmp_fact() silently ignores non-integer input). (Sara)
-
-- hash:
-  . Fixed bug #73961 (environmental build dependency in hash sha3 source).
-    (krakjoe)
-  . Changed HashContext from resource to object. (Rouven Weßling, Sara)
-  . Disallowed usage of non-cryptographic hash functions with HMAC and PBKDF2.
-    (Andrey Andreev, Nikita)
-
-- intl:
-  . Fixed bug #74433 (wrong reflection for Normalizer methods). (villfa)
-  . Fixed bug #74439 (wrong reflection for Locale methods). (villfa)
-  . Fixed bug #74468 (wrong reflection on Collator::sortWithSortKeys). (villfa)
-  . Fixed bug #63790 (test using Spoofchecker which may be unavailable). (Sara)
-
-- Mbstring:
-  . Implemented request #66024 (mb_chr() and mb_ord()). (Masakielastic, Yasuo)
-  . Implemented request #65081 (mb_scrub()). (Masakielastic, Yasuo)
-  . Implemented request #69086 (enhancement for mb_convert_encoding() that
-    handles multibyte replacement char nicely). (Masakielastic, Yasuo)
-  . Added array input support to mb_convert_encoding(). (Yasuo)
-  . Added array input support to mb_check_encoding(). (Yasuo)
-  . Fixed bug #69079 (enhancement for mb_substitute_character). (masakielastic)
-  . Update to oniguruma version 6.3.0. (Remi)
-
-- Mcrypt:
-  . The deprecated mcrypt extension has been moved to PECL. (leigh)
-
-- MySQLi:
-  . Fixed bug #73949 (leak in mysqli_fetch_object). (krakjoe)
-
-- mysqlnd:
-  . Fixed bug #73800 (sporadic segfault with MYSQLI_OPT_INT_AND_FLOAT_NATIVE). 
-	(vanviegen)
-
-- OpenSSL:
-  . Fixed bug #71519 (add serial hex to return value array). (xrobau)
-
-- PCRE:
-  . Added support for PCRE JIT fast path API. (dmitry)
-  . Fixed bug #61780 (Inconsistent PCRE captures in match results). (cmb)
-
-- PDO:
-  . Add "Sent SQL" to debug dump for emulated prepares. (Adam Baratz)
-  . Add parameter types for national character set strings. (Adam Baratz)
-
-- PDO_DBlib:
-  . Fixed bug #73234 (Emulated statements let value dictate parameter type).
-    (Adam Baratz)
-  . Fixed bug #73396 (bigint columns are returned as strings). (Adam Baratz)
-  . Expose DB-Library version as \PDO::DBLIB_ATTR_VERSION attribute on \PDO
-    instance. (Adam Baratz)
-  . Add test coverage for bug #72969. (Jeff Farr)
-
-- PDO_OCI:
-  . Fixed bug #54379 (PDO_OCI: UTF-8 output gets truncated). (gureedo / Oracle)
-
-- PDO_PgSQL:
-  . Fixed bug #73959 (lastInsertId fails to throw an exception for wrong 
-    sequence name). (andrewnester)
-
-- PDO_Sqlite
-  . Switch to sqlite3_prepare_v2() and sqlite3_close_v2() functions (rasmus)
-
-- phar:
-  . Fixed bug #74383 (phar method parameters reflection correction). 
-    (mhagstrand)
-  . Fixed bug #74196 (phar does not correctly handle names containing dots).
-    (mhagstrand)
-  . Fixed bug #74386 (Phar::__construct reflection incorrect). (villfa)
-
-- PHPDBG
-  . Added extended_value to opcode dump output. (Sara)
-
-- posix:
-  . Fixed bug #71219 (configure script incorrectly checks for ttyname_r). (atoh)
-
-- Session:
-  . Fixed bug #73461 (Prohibit session save handler recursion). (Yasuo)
-  . PR #2233 Removed register_globals related code and "!" can be used as $_SESSION key name. (Yasuo)
-  . Improved bug #73100 fix. 'user' save handler can only be set by session_set_save_handler()
-  . Fixed bug #69582 (session not readable by root in CLI). (EvgeniySpinov)
-
-- SOAP:
-  . Fixed bug #69137 (Peer verification fails when using a proxy with SoapClient)
-    (Keith Smiley)
-
-- SQLite3:
-  . Update to Sqlite 3.18.0. (cmb)
-  . Fixed bug #74413 (incorrect reflection for SQLite3::enableExceptions).
-    (krakjoe)
-
-- Standard:
-  . Add subject to mail log. (tomsommer)
-  . Fixed bug #31875 (get_defined_functions additional param to exclude
-	disabled functions). (willianveiga)
-  . Fixed bug #69442 (closing of fd incorrect when PTS enabled). (jaytaph)
-  . Fixed bug #72974 (imap is undefined service on AIX). (matthieu.sarter)
-  . Fixed bug #72979 (money_format stores wrong length AIX). (matthieu.sarter)
-  . Fixed bug #74300 (unserialize accepts two plus/minus signs for float number exponent part).
-    (xKerman)
-  . Fixed bug #74556 (stream_socket_get_name() returns '\0'). (Sara)
-
-- XML:
-  . Moved utf8_encode() and utf8_decode() to the Standard extension. (Andrea)
-  . Fixed bug #72135 (malformed XML causes fault) (edgarsandi)
-
-- xmlreader:
-  . Fixed bug #74457 (Wrong reflection on XMLReader::expand). (villfa)
-
-- XMLRPC:
-  . Use Zend MM for allocation in bundled libxmlrpc (Joe)
-
-- ZIP:
-  . Add support for encrypted archives. (Remi)
-  . Use of bundled libzip is deprecated, --with-libzip option is recommended. (Remi)
-  . Fixed Bug #73803 (Reflection of ZipArchive does not show public properties). (Remi)
->>>>>>> 9b9184a4
+- ODBC:
+  . Removed support for Birdstep. (Kalle)
 
 <<< NOTE: Insert NEWS from last stable release here prior to actual release! >>>