--- conflicted
+++ resolved
@@ -2,8 +2,9 @@
 |||||||||||||||||||||||||||||||||||||||||||||||||||||||||||||||||||||||||||||||
 ?? ??? 2014, PHP 5.6.4
 
-<<<<<<< HEAD
-
+- zlib:
+  . Fixed bug #53829 (Compiling PHP with large file support will replace
+    function gzopen by gzopen64) (Sascha Kettler, Matteo)
 
 13 Nov 2014, PHP 5.6.3
 
@@ -20,19 +21,6 @@
   . Fixed bug #67949 (DOMNodeList elements should be accessible through
     array notation) (Florian)
   . Fixed bug #68095 (AddressSanitizer reports a heap buffer overflow in
-=======
-- Core:
-  . Fixed bug #68370 ("unset($this)" can make the program crash). (Laruence)
-
-- zlib:
-  . Fixed bug #53829 (Compiling PHP with large file support will replace
-    function gzopen by gzopen64) (Sascha Kettler, Matteo)
-
-13 Nov 2014, PHP 5.5.19
-
-- Core:
-  . Fixed bug #68095 (AddressSanitizer reports a heap buffer overflow in 
->>>>>>> 65fee904
     php_getopt()). (Stas)
   . Fixed bug #68118 ($a->foo .= 'test'; can leave $a->foo undefined). (Nikita)
   . Fixed bug #68129 (parse_url() - incomplete support for empty usernames 
