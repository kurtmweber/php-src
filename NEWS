--- conflicted
+++ resolved
@@ -11,18 +11,16 @@
   . Fixed bug #75220 (Segfault when calling is_callable on parent). 
     (andrewnester)
 
-<<<<<<< HEAD
-- MySQLi:
-  . Fixed bug #75018 (Data corruption when reading fields of bit type). (Anatol)
-
-- PDO_mysql:
-  . Fixed bug #75177 (Type 'bit' is fetched as unexpected string). (Anatol)
-=======
 - litespeed:
   . Fixed bug #75248 (Binary directory doesn't get created when building 
     only litespeed SAPI). (petk)
   . Fixed bug #75251 (Missing program prefix and suffix). (petk)
->>>>>>> 6d0391b1
+
+- MySQLi:
+  . Fixed bug #75018 (Data corruption when reading fields of bit type). (Anatol)
+
+- PDO_mysql:
+  . Fixed bug #75177 (Type 'bit' is fetched as unexpected string). (Anatol)
 
 - SPL:
   . Fixed bug #73629 (SplDoublyLinkedList::setIteratorMode masks intern flags).
