--- conflicted
+++ resolved
@@ -28,17 +28,13 @@
   . Fixed bug #68260 (SQLite3Result::fetchArray declares wrong 
     required_num_args). (Julien)
 
-<<<<<<< HEAD
-22 Jan 2015, PHP 5.6.5
-=======
 - Mysqli:
   . Fixed bug #68114 (linker error on some OS X machines with fixed
     width decimal support) (Keyur Govande)
   . Fixed bug #68657 (Reading 4 byte floats with Mysqli and libmysqlclient
     has rounding errors) (Keyur Govande)
 
-22 Jan 2015, PHP 5.5.21
->>>>>>> d065a2fc
+22 Jan 2015, PHP 5.6.5
 
 - Core:
   . Upgraded crypt_blowfish to version 1.3. (Leigh)
