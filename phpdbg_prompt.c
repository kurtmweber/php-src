/*
   +----------------------------------------------------------------------+
   | PHP Version 5                                                        |
   +----------------------------------------------------------------------+
   | Copyright (c) 1997-2013 The PHP Group                                |
   +----------------------------------------------------------------------+
   | This source file is subject to version 3.01 of the PHP license,      |
   | that is bundled with this package in the file LICENSE, and is        |
   | available through the world-wide-web at the following url:           |
   | http://www.php.net/license/3_01.txt                                  |
   | If you did not receive a copy of the PHP license and are unable to   |
   | obtain it through the world-wide-web, please send a note to          |
   | license@php.net so we can mail you a copy immediately.               |
   +----------------------------------------------------------------------+
   | Authors: Felipe Pena <felipe@php.net>                                |
   | Authors: Joe Watkins <joe.watkins@live.co.uk>                        |
   +----------------------------------------------------------------------+
*/

#include <stdio.h>
#include <string.h>
#include "zend.h"
#include "zend_compile.h"
#include "phpdbg.h"
#include "phpdbg_help.h"
#include "phpdbg_print.h"
#include "phpdbg_info.h"
#include "phpdbg_break.h"
#include "phpdbg_bp.h"
#include "phpdbg_opcode.h"
#include "phpdbg_list.h"
#include "phpdbg_utils.h"
#include "phpdbg_prompt.h"
#include "phpdbg_cmd.h"

/* {{{ forward declarations */
static PHPDBG_COMMAND(exec);
static PHPDBG_COMMAND(compile);
static PHPDBG_COMMAND(step);
static PHPDBG_COMMAND(next);
static PHPDBG_COMMAND(run);
static PHPDBG_COMMAND(eval);
static PHPDBG_COMMAND(until);
static PHPDBG_COMMAND(finish);
static PHPDBG_COMMAND(leave);
static PHPDBG_COMMAND(print);
static PHPDBG_COMMAND(break);
static PHPDBG_COMMAND(back);
static PHPDBG_COMMAND(list);
static PHPDBG_COMMAND(info);
static PHPDBG_COMMAND(clean);
static PHPDBG_COMMAND(clear);
static PHPDBG_COMMAND(help);
static PHPDBG_COMMAND(quiet);
static PHPDBG_COMMAND(aliases);
static PHPDBG_COMMAND(shell);
static PHPDBG_COMMAND(oplog);
static PHPDBG_COMMAND(register);
static PHPDBG_COMMAND(quit); /* }}} */

/* {{{ command declarations */
static const phpdbg_command_t phpdbg_prompt_commands[] = {
	PHPDBG_COMMAND_D(exec,    "set execution context",                    'e', NULL, 1),
	PHPDBG_COMMAND_D(compile, "attempt compilation", 					  'c', NULL, 0),
	PHPDBG_COMMAND_D(step,    "step through execution",                   's', NULL, 1),
	PHPDBG_COMMAND_D(next,    "continue execution",                       'n', NULL, 0),
	PHPDBG_COMMAND_D(run,     "attempt execution",                        'r', NULL, 0),
	PHPDBG_COMMAND_D(eval,    "evaluate some code",                       'E', NULL, 1),
	PHPDBG_COMMAND_D(until,   "continue past the current line",           'u', NULL, 0),
	PHPDBG_COMMAND_D(finish,  "continue past the end of the stack",       'f', NULL, 0),
	PHPDBG_COMMAND_D(leave,   "continue until the end of the stack",      'L', NULL, 0),
	PHPDBG_COMMAND_D(print,   "print something",                          'p', phpdbg_print_commands, 2),
	PHPDBG_COMMAND_D(break,   "set breakpoint",                           'b', phpdbg_break_commands, 1),
	PHPDBG_COMMAND_D(back,    "show trace",                               't', NULL, 0),
	PHPDBG_COMMAND_D(list,    "lists some code",                          'l', phpdbg_list_commands, 2),
	PHPDBG_COMMAND_D(info,    "displays some informations",               'i', phpdbg_info_commands, 1),
	PHPDBG_COMMAND_D(clean,   "clean the execution environment",          'X', NULL, 0),
	PHPDBG_COMMAND_D(clear,   "clear breakpoints",                        'C', NULL, 0),
	PHPDBG_COMMAND_D(help,    "show help menu",                           'h', phpdbg_help_commands, 2),
	PHPDBG_COMMAND_D(quiet,   "silence some output",                      'Q', NULL, 1),
	PHPDBG_COMMAND_D(aliases, "show alias list",                          'a', NULL, 0),
	PHPDBG_COMMAND_D(oplog,   "sets oplog output",                        'O', NULL, 1),
	PHPDBG_COMMAND_D(register,"register a function",                      'R', NULL, 1),
	PHPDBG_COMMAND_D(shell,   "shell a command",                          '-', NULL, 1),
	PHPDBG_COMMAND_D(quit,    "exit phpdbg",                              'q', NULL, 0),
	PHPDBG_END_COMMAND
}; /* }}} */

ZEND_EXTERN_MODULE_GLOBALS(phpdbg);

void phpdbg_init(char *init_file, size_t init_file_len, zend_bool use_default TSRMLS_DC) /* {{{ */
{
	zend_bool init_default = 0;

	if (!init_file && use_default) {
		struct stat sb;

		if (VCWD_STAT(".phpdbginit", &sb) != -1) {
			init_file = ".phpdbginit";
			init_file_len = strlen(".phpdbginit");
			init_default = 1;
		}
	}

	if (init_file) {
		FILE *fp = fopen(init_file, "r");
		if (fp) {
			int line = 1;

			char cmd[PHPDBG_MAX_CMD];
			size_t cmd_len = 0L;
			char *code = NULL;
			size_t code_len = 0L;
			zend_bool in_code = 0;

			while (fgets(cmd, PHPDBG_MAX_CMD, fp) != NULL) {
				cmd_len = strlen(cmd)-1;

				while (*cmd && isspace(cmd[cmd_len-1]))
					cmd_len--;

				cmd[cmd_len] = '\0';

				if (*cmd && cmd_len > 0L && cmd[0] != '#') {
					if (cmd_len == 2) {
						if (memcmp(cmd, "<:", sizeof("<:")-1) == SUCCESS) {
							in_code = 1;
							goto next_line;
						} else {
							if (memcmp(cmd, ":>", sizeof(":>")-1) == SUCCESS) {
								in_code = 0;
								code[code_len] = '\0';
								{
									zend_eval_stringl(
										code, code_len, NULL, "phpdbginit code" TSRMLS_CC);
								}
								free(code);
								code = NULL;
								goto next_line;
							}
						}
					}

					if (in_code) {
						if (code == NULL) {
							code = malloc(cmd_len + 1);
						} else code = realloc(code, code_len + cmd_len + 1);

						if (code) {
							memcpy(
								&code[code_len], cmd, cmd_len);
							code_len += cmd_len;
						}
						goto next_line;
					}

					{
						phpdbg_input_t *input = phpdbg_read_input(cmd TSRMLS_CC);
						switch (phpdbg_do_cmd(phpdbg_prompt_commands, input TSRMLS_CC)) {
							case FAILURE:
								phpdbg_error(
									"Unrecognized command in %s:%d: %s!", init_file, line, cmd);
							break;
						}
						phpdbg_destroy_input(&input TSRMLS_CC);
					}

				}
next_line:
				line++;
			}

			if (code) {
				free(code);
			}

			fclose(fp);
		} else {
			phpdbg_error(
				"Failed to open %s for initialization", init_file);
		}

		if (!init_default) {
			free(init_file);
		}
	}
} /* }}} */

static PHPDBG_COMMAND(exec) /* {{{ */
{
	switch (param->type) {
		case STR_PARAM: {
		    struct stat sb;

		    if (VCWD_STAT(param->str, &sb) != FAILURE) {
		        if (sb.st_mode & (S_IFREG|S_IFLNK)) {
		        	if (PHPDBG_G(exec)) {
		            	phpdbg_notice("Unsetting old execution context: %s", PHPDBG_G(exec));
		            	efree(PHPDBG_G(exec));
		            	PHPDBG_G(exec) = NULL;
		            }

					if (PHPDBG_G(ops)) {
						phpdbg_notice("Destroying compiled opcodes");
						phpdbg_clean(0 TSRMLS_CC);
					}

					PHPDBG_G(exec) = phpdbg_resolve_path(param->str TSRMLS_CC);

					if (!PHPDBG_G(exec)) {
						phpdbg_error("Cannot get real file path");
						return SUCCESS;
					}

					PHPDBG_G(exec_len) = strlen(PHPDBG_G(exec));

					phpdbg_notice("Set execution context: %s", PHPDBG_G(exec));

				} else {
					phpdbg_error("Cannot use %s as execution context, not a valid file or symlink", param->str);
				}
			} else {
				phpdbg_error("Cannot stat %s, ensure the file exists", param->str);
			}
		} break;

		phpdbg_default_switch_case();
	}

	return SUCCESS;
} /* }}} */

int phpdbg_compile(TSRMLS_D) /* {{{ */
{
	zend_file_handle fh;

	if (EG(in_execution)) {
		phpdbg_error("Cannot compile while in execution");
		return FAILURE;
	}

	phpdbg_notice("Attempting compilation of %s", PHPDBG_G(exec));

	if (php_stream_open_for_zend_ex(PHPDBG_G(exec), &fh,
		USE_PATH|STREAM_OPEN_FOR_INCLUDE TSRMLS_CC) == SUCCESS) {

		PHPDBG_G(ops) = zend_compile_file(&fh, ZEND_INCLUDE TSRMLS_CC);
		zend_destroy_file_handle(&fh TSRMLS_CC);

		phpdbg_notice("Success");
		return SUCCESS;
	} else {
		phpdbg_error("Could not open file %s", PHPDBG_G(exec));
	}

	return FAILURE;
} /* }}} */

static PHPDBG_COMMAND(compile) /* {{{ */
{
	if (!PHPDBG_G(exec)) {
		phpdbg_error("No execution context");
		return SUCCESS;
	}

	if (!EG(in_execution)) {
		if (PHPDBG_G(ops)) {
			phpdbg_error("Destroying previously compiled opcodes");
			phpdbg_clean(0 TSRMLS_CC);
		}
	}

	phpdbg_compile(TSRMLS_C);

	return SUCCESS;
} /* }}} */

static PHPDBG_COMMAND(step) /* {{{ */
{
	switch (param->type) {
		case EMPTY_PARAM:
		case NUMERIC_PARAM: {
			if (param->type == NUMERIC_PARAM && param->num) {
				PHPDBG_G(flags) |= PHPDBG_IS_STEPPING;
			} else {
				PHPDBG_G(flags) &= ~PHPDBG_IS_STEPPING;
			}

			phpdbg_notice("Stepping %s",
				(PHPDBG_G(flags) & PHPDBG_IS_STEPPING) ? "on" : "off");
		} break;

		phpdbg_default_switch_case();
	}

	return SUCCESS;
} /* }}} */

static PHPDBG_COMMAND(next) /* {{{ */
{
	return PHPDBG_NEXT;
} /* }}} */

static PHPDBG_COMMAND(until) /* {{{ */
{
	if (!EG(in_execution)) {
		phpdbg_error("Not executing");
		return SUCCESS;
	}

	PHPDBG_G(flags) |= PHPDBG_IN_UNTIL;
	{
		zend_uint next = 0,
				  self = (EG(current_execute_data)->opline - EG(active_op_array)->opcodes);
		zend_op  *opline = &EG(active_op_array)->opcodes[self];

		for (next = self; next < EG(active_op_array)->last; next++) {
			if (EG(active_op_array)->opcodes[next].lineno != opline->lineno) {
				zend_hash_index_update(
					&PHPDBG_G(seek),
					(zend_ulong) &EG(active_op_array)->opcodes[next],
					&EG(active_op_array)->opcodes[next],
					sizeof(zend_op), NULL);
				break;
			}
		}
	}

	return PHPDBG_UNTIL;
} /* }}} */

static PHPDBG_COMMAND(finish) /* {{{ */
{
	if (!EG(in_execution)) {
		phpdbg_error("Not executing");
		return SUCCESS;
	}

	PHPDBG_G(flags) |= PHPDBG_IN_FINISH;
	{
		zend_uint next = 0,
				  self = (EG(current_execute_data)->opline - EG(active_op_array)->opcodes);

		for (next = self; next < EG(active_op_array)->last; next++) {
			switch (EG(active_op_array)->opcodes[next].opcode) {
				case ZEND_RETURN:
				case ZEND_THROW:
				case ZEND_EXIT:
#ifdef ZEND_YIELD
				case ZEND_YIELD:
#endif
					zend_hash_index_update(
						&PHPDBG_G(seek),
						(zend_ulong) &EG(active_op_array)->opcodes[next],
						&EG(active_op_array)->opcodes[next],
						sizeof(zend_op), NULL);
				break;
			}
		}
	}

	return PHPDBG_FINISH;
} /* }}} */

static PHPDBG_COMMAND(leave) /* {{{ */
{
	if (!EG(in_execution)) {
		phpdbg_error("Not executing");
		return SUCCESS;
	}

	PHPDBG_G(flags) |= PHPDBG_IN_LEAVE;
	{
		zend_uint next = 0,
				  self = (EG(current_execute_data)->opline - EG(active_op_array)->opcodes);

		for (next = self; next < EG(active_op_array)->last; next++) {
			switch (EG(active_op_array)->opcodes[next].opcode) {
				case ZEND_RETURN:
				case ZEND_THROW:
				case ZEND_EXIT:
#ifdef ZEND_YIELD
				case ZEND_YIELD:
#endif
					zend_hash_index_update(
						&PHPDBG_G(seek),
						(zend_ulong) &EG(active_op_array)->opcodes[next],
						&EG(active_op_array)->opcodes[next],
						sizeof(zend_op), NULL);
				break;
			}
		}
	}

	return PHPDBG_LEAVE;
} /* }}} */

static inline void phpdbg_handle_exception(TSRMLS_D) /* }}} */
{
	zend_fcall_info fci;

	zval fname,
		 *trace,
		 exception;

	/* get filename and linenumber before unsetting exception */
	const char *filename = zend_get_executed_filename(TSRMLS_C);
	zend_uint lineno = zend_get_executed_lineno(TSRMLS_C);

	/* copy exception */
	exception = *EG(exception);
	zval_copy_ctor(&exception);
	EG(exception) = NULL;

	phpdbg_error(
		"Uncaught %s !",
		Z_OBJCE(exception)->name);

	/* call __toString */
	ZVAL_STRINGL(&fname, "__tostring", sizeof("__tostring")-1, 1);
	fci.size = sizeof(fci);
	fci.function_table = &Z_OBJCE(exception)->function_table;
	fci.function_name = &fname;
	fci.symbol_table = NULL;
	fci.object_ptr = &exception;
	fci.retval_ptr_ptr = &trace;
	fci.param_count = 0;
	fci.params = NULL;
	fci.no_separation = 1;
	zend_call_function(&fci, NULL TSRMLS_CC);

	if (trace) {
		phpdbg_writeln(
			"Uncaught %s", Z_STRVAL_P(trace));
		/* remember to dtor trace */
		zval_ptr_dtor(&trace);
	}

	/* output useful information about address */
	phpdbg_writeln(
		"Stacked entered at %p in %s on line %lu",
		EG(active_op_array)->opcodes, filename, lineno);

	zval_dtor(&fname);
	zval_dtor(&exception);
} /* }}} */

static PHPDBG_COMMAND(run) /* {{{ */
{
	if (EG(in_execution)) {
		phpdbg_error("Cannot start another execution while one is in progress");
        return SUCCESS;
	}

	if (PHPDBG_G(ops) || PHPDBG_G(exec)) {
		zend_op **orig_opline = EG(opline_ptr);
		zend_op_array *orig_op_array = EG(active_op_array);
		zval **orig_retval_ptr = EG(return_value_ptr_ptr);

		if (!PHPDBG_G(ops)) {
			if (phpdbg_compile(TSRMLS_C) == FAILURE) {
				phpdbg_error(
				    "Failed to compile %s, cannot run", PHPDBG_G(exec));
				goto out;
			}
		}

		EG(active_op_array) = PHPDBG_G(ops);
		EG(return_value_ptr_ptr) = &PHPDBG_G(retval);
        if (!EG(active_symbol_table)) {
            zend_rebuild_symbol_table(TSRMLS_C);
        }

		/* clean seek state */
		PHPDBG_G(flags) &= ~PHPDBG_SEEK_MASK;
		zend_hash_clean(
			&PHPDBG_G(seek));

		zend_try {
			zend_execute(
			    EG(active_op_array) TSRMLS_CC);
		} zend_catch {
		    EG(active_op_array) = orig_op_array;
		    EG(opline_ptr) = orig_opline;
		    EG(return_value_ptr_ptr) = orig_retval_ptr;

			if (!(PHPDBG_G(flags) & PHPDBG_IS_QUITTING)) {
				phpdbg_error("Caught exit/error from VM");
				goto out;
			}
		} zend_end_try();

		if (EG(exception)) {
			phpdbg_handle_exception(TSRMLS_C);
		}

		EG(active_op_array) = orig_op_array;
	    EG(opline_ptr) = orig_opline;
	    EG(return_value_ptr_ptr) = orig_retval_ptr;

	} else {
		phpdbg_error("Nothing to execute!");
	}

out:
	return SUCCESS;
} /* }}} */

static PHPDBG_COMMAND(eval) /* {{{ */
{
	switch (param->type) {
		case STR_PARAM: {
			zend_bool stepping = (PHPDBG_G(flags) & PHPDBG_IS_STEPPING);
			zval retval;

			PHPDBG_G(flags) &= ~ PHPDBG_IS_STEPPING;

			/* disable stepping while eval() in progress */
			PHPDBG_G(flags) |= PHPDBG_IN_EVAL;
			if (zend_eval_stringl(param->str, param->len,
				&retval, "eval()'d code" TSRMLS_CC) == SUCCESS) {
				zend_print_zval_r(
					&retval, 0 TSRMLS_CC);
				phpdbg_writeln(EMPTY);
				zval_dtor(&retval);
			}
			PHPDBG_G(flags) &= ~PHPDBG_IN_EVAL;

            /* switch stepping back on */
			if (stepping) {
				PHPDBG_G(flags) |= PHPDBG_IS_STEPPING;
			}
		} break;

		phpdbg_default_switch_case();
	}

	return SUCCESS;
} /* }}} */

static PHPDBG_COMMAND(back) /* {{{ */
{
	if (!EG(in_execution)) {
		phpdbg_error("Not executing!");
		return SUCCESS;
	}

	switch (param->type) {
		case EMPTY_PARAM:
		case NUMERIC_PARAM: {
			zval zbacktrace;
			zval **tmp;
			HashPosition position;
			int i = 0,
				limit = (param->type == NUMERIC_PARAM) ? param->num : 0;

			zend_fetch_debug_backtrace(
				&zbacktrace, 0, 0, limit TSRMLS_CC);

			for (zend_hash_internal_pointer_reset_ex(Z_ARRVAL(zbacktrace), &position);
				zend_hash_get_current_data_ex(Z_ARRVAL(zbacktrace), (void**)&tmp, &position) == SUCCESS;
				zend_hash_move_forward_ex(Z_ARRVAL(zbacktrace), &position)) {
				if (i++) {
					phpdbg_writeln(",");
				}
				zend_print_flat_zval_r(*tmp TSRMLS_CC);
			}

			phpdbg_writeln(EMPTY);
			zval_dtor(&zbacktrace);
		} break;

		phpdbg_default_switch_case();
	}

	return SUCCESS;
} /* }}} */

static PHPDBG_COMMAND(print) /* {{{ */
{
	switch (param->type) {
		case EMPTY_PARAM: {
			phpdbg_writeln(SEPARATE);
			phpdbg_notice("Execution Context Information");
#ifdef HAVE_LIBREADLINE
			phpdbg_writeln("Readline\tyes");
#else
			phpdbg_writeln("Readline\tno");
#endif

			phpdbg_writeln("Exec\t\t%s", PHPDBG_G(exec) ? PHPDBG_G(exec) : "none");
			phpdbg_writeln("Compiled\t%s", PHPDBG_G(ops) ? "yes" : "no");
			phpdbg_writeln("Stepping\t%s", (PHPDBG_G(flags) & PHPDBG_IS_STEPPING) ? "on" : "off");
			phpdbg_writeln("Quietness\t%s", (PHPDBG_G(flags) & PHPDBG_IS_QUIET) ? "on" : "off");
			phpdbg_writeln("Oplog\t\t%s", PHPDBG_G(oplog) ? "on" : "off");

			if (PHPDBG_G(ops)) {
				phpdbg_writeln("Opcodes\t\t%d", PHPDBG_G(ops)->last);

				if (PHPDBG_G(ops)->last_var) {
					phpdbg_writeln("Variables\t%d", PHPDBG_G(ops)->last_var-1);
				} else {
					phpdbg_writeln("Variables\tNone");
				}
			}

			phpdbg_writeln("Executing\t%s", EG(in_execution) ? "yes" : "no");
			if (EG(in_execution)) {
				phpdbg_writeln("VM Return\t%d", PHPDBG_G(vmret));
			}
			phpdbg_writeln("Classes\t\t%d", zend_hash_num_elements(EG(class_table)));
			phpdbg_writeln("Functions\t%d", zend_hash_num_elements(EG(function_table)));
			phpdbg_writeln("Constants\t%d", zend_hash_num_elements(EG(zend_constants)));
			phpdbg_writeln("Included\t%d", zend_hash_num_elements(&EG(included_files)));

			phpdbg_print_breakpoints(PHPDBG_BREAK_FILE TSRMLS_CC);
			phpdbg_print_breakpoints(PHPDBG_BREAK_SYM TSRMLS_CC);
			phpdbg_print_breakpoints(PHPDBG_BREAK_METHOD TSRMLS_CC);
			phpdbg_print_breakpoints(PHPDBG_BREAK_OPLINE TSRMLS_CC);
			phpdbg_print_breakpoints(PHPDBG_BREAK_COND TSRMLS_CC);

			phpdbg_writeln(SEPARATE);
		} break;

		phpdbg_default_switch_case();
	}

	return SUCCESS;
} /* }}} */

static PHPDBG_COMMAND(info) /* {{{ */
{
	return SUCCESS;
} /* }}} */

static PHPDBG_COMMAND(break) /* {{{ */
{
	switch (param->type) {
		case ADDR_PARAM:
			phpdbg_set_breakpoint_opline(param->addr TSRMLS_CC);
			break;
		case NUMERIC_PARAM:
			phpdbg_set_breakpoint_file(phpdbg_current_file(TSRMLS_C), param->num TSRMLS_CC);
			break;
		case METHOD_PARAM:
			phpdbg_set_breakpoint_method(param->method.class, param->method.name TSRMLS_CC);
			break;
		case FILE_PARAM:
			phpdbg_set_breakpoint_file(param->file.name, param->file.line TSRMLS_CC);
			break;
		case STR_PARAM:
			phpdbg_set_breakpoint_symbol(param->str TSRMLS_CC);
			break;

		phpdbg_default_switch_case();
	}

	return SUCCESS;
} /* }}} */

static PHPDBG_COMMAND(shell) /* {{{ */
{
	/* don't allow this to loop, ever ... */
	switch (param->type) {
		case STR_PARAM: {
			FILE *fd = VCWD_POPEN(param->str, "w");
			if (fd) {
				/* do something perhaps ?? do we want input ?? */
				fclose(fd);
			} else {
				phpdbg_error(
					"Failed to execute %s", param->str);
			}
		} break;

		phpdbg_default_switch_case();
	}
	return SUCCESS;
} /* }}} */

static PHPDBG_COMMAND(register) /* {{{ */
{
	switch (param->type) {
		case STR_PARAM: {
			zend_function *function;
			char *lcname = zend_str_tolower_dup(param->str, param->len);
			size_t lcname_len = strlen(lcname);

			if (!zend_hash_exists(&PHPDBG_G(registered), lcname, lcname_len+1)) {
				if (zend_hash_find(EG(function_table), lcname, lcname_len+1, (void**) &function) == SUCCESS) {
					zend_hash_update(
						&PHPDBG_G(registered), lcname, lcname_len+1, (void*)&function, sizeof(zend_function), NULL);
					function_add_ref(function);

					phpdbg_notice(
						"Registered %s", lcname);
				} else {
					phpdbg_error("The requested function (%s) could not be found", param->str);
				}
			} else {
				phpdbg_error(
					"The requested name (%s) is already in use", lcname);
			}

			efree(lcname);
		} break;

		phpdbg_default_switch_case();
	}
	return SUCCESS;
} /* }}} */

static PHPDBG_COMMAND(quit) /* {{{ */
{
    /* don't allow this to loop, ever ... */
	if (!(PHPDBG_G(flags) & PHPDBG_IS_QUITTING)) {

		PHPDBG_G(flags) |= PHPDBG_IS_QUITTING;
		zend_bailout();
	}

	return SUCCESS;
} /* }}} */

static PHPDBG_COMMAND(clean) /* {{{ */
{
	if (EG(in_execution)) {
		phpdbg_error("Cannot clean environment while executing");
		return SUCCESS;
	}

	phpdbg_notice("Cleaning Execution Environment");

	phpdbg_writeln("Classes\t\t\t%d", zend_hash_num_elements(EG(class_table)));
	phpdbg_writeln("Functions\t\t%d", zend_hash_num_elements(EG(function_table)));
	phpdbg_writeln("Constants\t\t%d", zend_hash_num_elements(EG(zend_constants)));
	phpdbg_writeln("Includes\t\t%d", zend_hash_num_elements(&EG(included_files)));

	phpdbg_clean(1 TSRMLS_CC);

	return SUCCESS;
} /* }}} */

static PHPDBG_COMMAND(clear) /* {{{ */
{
	phpdbg_notice("Clearing Breakpoints");

	phpdbg_writeln("File\t\t\t%d", zend_hash_num_elements(&PHPDBG_G(bp)[PHPDBG_BREAK_FILE]));
	phpdbg_writeln("Functions\t\t%d", zend_hash_num_elements(&PHPDBG_G(bp)[PHPDBG_BREAK_SYM]));
	phpdbg_writeln("Methods\t\t\t%d", zend_hash_num_elements(&PHPDBG_G(bp)[PHPDBG_BREAK_METHOD]));
	phpdbg_writeln("Oplines\t\t\t%d", zend_hash_num_elements(&PHPDBG_G(bp)[PHPDBG_BREAK_OPLINE]));
	phpdbg_writeln("Conditionals\t\t%d", zend_hash_num_elements(&PHPDBG_G(bp)[PHPDBG_BREAK_COND]));

	phpdbg_clear_breakpoints(TSRMLS_C);

    return SUCCESS;
} /* }}} */

static PHPDBG_COMMAND(aliases) /* {{{ */
{
	const phpdbg_command_t *prompt_command = phpdbg_prompt_commands;

	phpdbg_help_header();
	phpdbg_writeln("Below are the aliased, short versions of all supported commands");
	while (prompt_command && prompt_command->name) {
		if (prompt_command->alias) {
			if (prompt_command->subs) {
				const phpdbg_command_t *sub_command = prompt_command->subs;
				phpdbg_writeln(EMPTY);
				phpdbg_writeln(" %c -> %s", prompt_command->alias, prompt_command->name);
				while (sub_command && sub_command->name) {
					if (sub_command->alias) {
						phpdbg_writeln(" |-------- %c -> %s\t%s", sub_command->alias,
							sub_command->name, sub_command->tip);
					}
					++sub_command;
				}
				phpdbg_writeln(EMPTY);
			} else {
				phpdbg_writeln(" %c -> %s\t%s", prompt_command->alias,
					prompt_command->name, prompt_command->tip);
			}
		}

		++prompt_command;
	}
	phpdbg_help_footer();

	return SUCCESS;
} /* }}} */

static PHPDBG_COMMAND(oplog) /* {{{ */
{
	switch (param->type) {
		case EMPTY_PARAM:
		case NUMERIC_PARAM:
			if ((param->type != NUMERIC_PARAM) || !param->num) {
				if (PHPDBG_G(oplog)) {
					phpdbg_notice("Disabling oplog");
					fclose(
						PHPDBG_G(oplog));
				} else {
					phpdbg_error("No oplog currently open");
				}
			}
		break;

		case STR_PARAM: {
			/* open oplog */
			FILE *old = PHPDBG_G(oplog);

			PHPDBG_G(oplog) = fopen(param->str, "w+");
			if (!PHPDBG_G(oplog)) {
				phpdbg_error("Failed to open %s for oplog", param->str);
				PHPDBG_G(oplog) = old;
			} else {
				if (old) {
					phpdbg_notice("Closing previously open oplog");
					fclose(old);
				}
				phpdbg_notice("Successfully opened oplog %s", param->str);
			}
		} break;

		phpdbg_default_switch_case();
	}

    return SUCCESS;
} /* }}} */

static PHPDBG_COMMAND(help) /* {{{ */
{
    switch (param->type) {
        case EMPTY_PARAM: {
			const phpdbg_command_t *prompt_command = phpdbg_prompt_commands;
			const phpdbg_command_t *help_command = phpdbg_help_commands;

			phpdbg_help_header();
			phpdbg_writeln("To get help regarding a specific command type \"help command\"");

			phpdbg_notice("Commands");

			while (prompt_command && prompt_command->name) {
				phpdbg_writeln(
					" %10s\t%s", prompt_command->name, prompt_command->tip);
				++prompt_command;
			}

			phpdbg_notice("Help Commands");

			while (help_command && help_command->name) {
				phpdbg_writeln(" %10s\t%s", help_command->name, help_command->tip);
				++help_command;
			}

			phpdbg_notice("Command Line Options and Flags");
			phpdbg_writeln(" Option\tExample\t\t\tPurpose");
			phpdbg_writeln(EMPTY);
			phpdbg_writeln(" -c\t-c/my/php.ini\t\tSet php.ini file to load");
			phpdbg_writeln(" -d\t-dmemory_limit=4G\tSet a php.ini directive");
			phpdbg_writeln(" -n\t-N/A\t\t\tDisable default php.ini");
			phpdbg_writeln(" -e\t-emytest.php\t\tSet execution context");
			phpdbg_writeln(" -v\tN/A\t\t\tEnable oplog output");
			phpdbg_writeln(" -s\tN/A\t\t\tEnable stepping");
			phpdbg_writeln(" -b\tN/A\t\t\tDisable colour");
			phpdbg_writeln(" -i\t-imy.init\t\tSet .phpdbginit file");
			phpdbg_writeln(" -I\tN/A\t\t\tIgnore default .phpdbginit");
			phpdbg_writeln(" -O\t-Omy.oplog\t\tSets oplog output file");
			phpdbg_help_footer();
		} break;

		phpdbg_default_switch_case();
	}

	return SUCCESS;
} /* }}} */

static PHPDBG_COMMAND(quiet) /* {{{ */
{
	switch (param->type) {
		case NUMERIC_PARAM: {
			if (param->num) {
				PHPDBG_G(flags) |= PHPDBG_IS_QUIET;
			} else {
				PHPDBG_G(flags) &= ~PHPDBG_IS_QUIET;
			}
			phpdbg_notice("Quietness %s",
				(PHPDBG_G(flags) & PHPDBG_IS_QUIET) ? "enabled" : "disabled");
		} break;

		phpdbg_default_switch_case();
	}

    return SUCCESS;
} /* }}} */

static PHPDBG_COMMAND(list) /* {{{ */
{
	switch (param->type) {
        case NUMERIC_PARAM:
	    case EMPTY_PARAM:
			return PHPDBG_LIST_HANDLER(lines)(param TSRMLS_CC);

		case FILE_PARAM:
			return PHPDBG_LIST_HANDLER(lines)(param TSRMLS_CC);

		case STR_PARAM:
		    phpdbg_list_function_byname(param->str, param->len TSRMLS_CC);
			break;

		case METHOD_PARAM:
		    return PHPDBG_LIST_HANDLER(method)(param TSRMLS_CC);

		phpdbg_default_switch_case();
    }

	return SUCCESS;
} /* }}} */

int phpdbg_call_register(phpdbg_input_t *input TSRMLS_DC) /* {{{ */
{
	phpdbg_input_t *function = input->argv[0];

	if (zend_hash_exists(
		&PHPDBG_G(registered), function->string, function->length+1)) {

		zval fname, *fretval;
<<<<<<< HEAD
		zend_fcall_info *fci = emalloc(sizeof(zend_fcall_info));
		
		ZVAL_STRINGL(&fname, function->string, function->length, 1);

		fci->size = sizeof(zend_fcall_info);
		fci->function_table = &PHPDBG_G(registered);
		fci->function_name = &fname;
		fci->symbol_table = EG(active_symbol_table);
		fci->object_ptr = NULL;
		fci->retval_ptr_ptr = &fretval;
		fci->no_separation = 1;
		
		if (input->argc > 1) {
			int param;
			zval params;
			
			array_init(&params);
			
			for (param = 0; param < (input->argc-1); param++) {
				add_next_index_stringl(
					&params, 
					input->argv[param+1]->string,
					input->argv[param+1]->length, 1);
			
				phpdbg_debug(
					"created param[%d] from argv[%d]: %s", 
					param, param+1, input->argv[param+1]->string);
			}
			
			zend_fcall_info_args(fci, &params TSRMLS_CC);
		} else {
			fci->params = NULL;
			fci->param_count = 0;
		}
		
		phpdbg_debug(
			"created %d params from %d argvuments", 
			fci->param_count, input->argc);
		
		zend_call_function(fci, NULL TSRMLS_CC);
		
=======
		zend_fcall_info fci;

		ZVAL_STRINGL(&fname, function->string, function->length, 1);

		fci.size = sizeof(fci);
		fci.function_table = &PHPDBG_G(registered);
		fci.function_name = &fname;
		fci.symbol_table = EG(active_symbol_table);
		fci.object_ptr = NULL;
		fci.retval_ptr_ptr = &fretval;
		fci.no_separation = 1;

		if (input->argc > 1) {
			int arg;
			zval ***params;
			zval *zparam;

			fci.param_count = (input->argc > 1) ? (input->argc-1) : 0;
			fci.params = (zval***) emalloc(fci.param_count * sizeof(zval**));

			params = fci.params;

			for (arg = 1; arg <= (input->argc-1); arg++) {
				MAKE_STD_ZVAL(zparam);
				ZVAL_STRINGL(
					zparam,
					input->argv[arg]->string,
					input->argv[arg]->length, 1);

				*params++ = &zparam;
			}
		} else {
			fci.params = NULL;
			fci.param_count = 0;
		}

		zend_call_function(&fci, NULL TSRMLS_CC);

		if (input->argc > 1) {
			int param;

			for (param = 0; param < fci.param_count; param++) {
				zval_ptr_dtor(fci.params[param]);
			}
			efree(fci.params);
		}

>>>>>>> 4ad50af9
		if (fretval) {
			zend_print_zval_r(
				fretval, 0 TSRMLS_CC);
			phpdbg_writeln(EMPTY);
		}

		zval_dtor(&fname);
<<<<<<< HEAD
		
		if (fci->params) {
			efree(fci->params);
		}
		
		efree(fci);
		
=======

>>>>>>> 4ad50af9
		return SUCCESS;
	}

	return FAILURE;
} /* }}} */

int phpdbg_interactive(TSRMLS_D) /* {{{ */
{
	int ret = SUCCESS;

	phpdbg_input_t *input = phpdbg_read_input(NULL TSRMLS_CC);

	if (input && input->length > 0L) {
		do {
			switch (ret = phpdbg_do_cmd(phpdbg_prompt_commands, input TSRMLS_CC)) {
				case FAILURE:
					if (!(PHPDBG_G(flags) & PHPDBG_IS_QUITTING)) {
						if (phpdbg_call_register(input TSRMLS_CC) == FAILURE) {
							phpdbg_error("Failed to execute %s!", input->string);
						}
					}
				break;

				case PHPDBG_LEAVE:
				case PHPDBG_FINISH:
				case PHPDBG_UNTIL:
				case PHPDBG_NEXT: {
					if (!EG(in_execution)) {
						phpdbg_error("Not running");
					}
					goto out;
				}
			}

			phpdbg_destroy_input(&input TSRMLS_CC);
		} while ((input = phpdbg_read_input(NULL TSRMLS_CC)) && (input->length > 0L));

		if (input && !input->length)
			goto last;

	} else {
last:
		if (PHPDBG_G(lcmd)) {
			ret = PHPDBG_G(lcmd)->handler(
					&PHPDBG_G(lparam) TSRMLS_CC);
			goto out;
		}
	}

out:
	phpdbg_destroy_input(&input TSRMLS_CC);

	return ret;
} /* }}} */

void phpdbg_print_opline(zend_execute_data *execute_data, zend_bool ignore_flags TSRMLS_DC) /* {{{ */
{
    /* force out a line while stepping so the user knows what is happening */
	if (ignore_flags ||
		(!(PHPDBG_G(flags) & PHPDBG_IS_QUIET) ||
		(PHPDBG_G(flags) & PHPDBG_IS_STEPPING) ||
		(PHPDBG_G(oplog)))) {

		zend_op *opline = execute_data->opline;

		if (ignore_flags ||
			(!(PHPDBG_G(flags) & PHPDBG_IS_QUIET) ||
			(PHPDBG_G(flags) & PHPDBG_IS_STEPPING))) {
			/* output line info */
			phpdbg_notice("#%lu %p %s %s",
			   opline->lineno,
			   opline,
			   phpdbg_decode_opcode(opline->opcode),
			   execute_data->op_array->filename ? execute_data->op_array->filename : "unknown");
        }

		if (!ignore_flags && PHPDBG_G(oplog)) {
			phpdbg_log_ex(PHPDBG_G(oplog), "#%lu %p %s %s",
				opline->lineno,
				opline,
				phpdbg_decode_opcode(opline->opcode),
				execute_data->op_array->filename ? execute_data->op_array->filename : "unknown");
		}
    }
} /* }}} */

void phpdbg_clean(zend_bool full TSRMLS_DC) /* {{{ */
{
	/* this is implicitly required */
	if (PHPDBG_G(ops)) {
		destroy_op_array(PHPDBG_G(ops) TSRMLS_CC);
		efree(PHPDBG_G(ops));
		PHPDBG_G(ops) = NULL;
	}

	if (full) {
		PHPDBG_G(flags) |= PHPDBG_IS_CLEANING;

		zend_bailout();
	}
} /* }}} */

static inline zend_execute_data *phpdbg_create_execute_data(zend_op_array *op_array, zend_bool nested TSRMLS_DC) /* {{{ */
{
#if PHP_VERSION_ID >= 50500
    return zend_create_execute_data_from_op_array(op_array, nested TSRMLS_CC);
#else

#undef EX
#define EX(element) execute_data->element
#undef EX_CV
#define EX_CV(var) EX(CVs)[var]
#undef EX_CVs
#define EX_CVs() EX(CVs)
#undef EX_T
#define EX_T(offset) (*(temp_variable *)((char *) EX(Ts) + offset))
#undef EX_Ts
#define EX_Ts() EX(Ts)

    zend_execute_data *execute_data = (zend_execute_data *)zend_vm_stack_alloc(
		ZEND_MM_ALIGNED_SIZE(sizeof(zend_execute_data)) +
		ZEND_MM_ALIGNED_SIZE(sizeof(zval**) * op_array->last_var * (EG(active_symbol_table) ? 1 : 2)) +
		ZEND_MM_ALIGNED_SIZE(sizeof(temp_variable)) * op_array->T TSRMLS_CC);

	EX(CVs) = (zval***)((char*)execute_data + ZEND_MM_ALIGNED_SIZE(sizeof(zend_execute_data)));
	memset(EX(CVs), 0, sizeof(zval**) * op_array->last_var);
	EX(Ts) = (temp_variable *)(((char*)EX(CVs)) + ZEND_MM_ALIGNED_SIZE(sizeof(zval**) * op_array->last_var * (EG(active_symbol_table) ? 1 : 2)));
	EX(fbc) = NULL;
	EX(called_scope) = NULL;
	EX(object) = NULL;
	EX(old_error_reporting) = NULL;
	EX(op_array) = op_array;
	EX(symbol_table) = EG(active_symbol_table);
	EX(prev_execute_data) = EG(current_execute_data);
	EG(current_execute_data) = execute_data;
	EX(nested) = nested;

	if (!op_array->run_time_cache && op_array->last_cache_slot) {
		op_array->run_time_cache = ecalloc(op_array->last_cache_slot, sizeof(void*));
	}

	if (op_array->this_var != -1 && EG(This)) {
 		Z_ADDREF_P(EG(This)); /* For $this pointer */
		if (!EG(active_symbol_table)) {
			EX_CV(op_array->this_var) = (zval**)EX_CVs() + (op_array->last_var + op_array->this_var);
			*EX_CV(op_array->this_var) = EG(This);
		} else {
			if (zend_hash_add(EG(active_symbol_table), "this", sizeof("this"), &EG(This), sizeof(zval *), (void**)&EX_CV(op_array->this_var))==FAILURE) {
				Z_DELREF_P(EG(This));
			}
		}
	}

	EX(opline) = UNEXPECTED((op_array->fn_flags & ZEND_ACC_INTERACTIVE) != 0) && EG(start_op) ? EG(start_op) : op_array->opcodes;
	EG(opline_ptr) = &EX(opline);

	EX(function_state).function = (zend_function *) op_array;
	EX(function_state).arguments = NULL;

	return execute_data;
#endif
} /* }}} */

#if PHP_VERSION_ID >= 50500
void phpdbg_execute_ex(zend_execute_data *execute_data TSRMLS_DC) /* {{{ */
{
#else
void phpdbg_execute_ex(zend_op_array *op_array TSRMLS_DC) /* {{{ */
{
	long long flags = 0;
	zend_ulong address = 0L;
	zend_execute_data *execute_data;
	zend_bool nested = 0;
#endif
	zend_bool original_in_execution = EG(in_execution);

#if PHP_VERSION_ID < 50500
	if (EG(exception)) {
		return;
	}
#endif

	EG(in_execution) = 1;

#if PHP_VERSION_ID >= 50500
	if (0) {
zend_vm_enter:
		execute_data = phpdbg_create_execute_data(EG(active_op_array), 1 TSRMLS_CC);
	}
#else
zend_vm_enter:
		execute_data = phpdbg_create_execute_data(op_array, nested TSRMLS_CC);
		nested = 1;
#endif

	while (1) {
#ifdef ZEND_WIN32
		if (EG(timed_out)) {
			zend_timeout(0);
		}
#endif

#define DO_INTERACTIVE() do {\
	phpdbg_list_file(\
		zend_get_executed_filename(TSRMLS_C), \
		3, \
		zend_get_executed_lineno(TSRMLS_C)-1, \
		zend_get_executed_lineno(TSRMLS_C) \
		TSRMLS_CC\
	);\
	\
	do {\
		switch (phpdbg_interactive(TSRMLS_C)) {\
			case PHPDBG_LEAVE:\
			case PHPDBG_FINISH:\
			case PHPDBG_UNTIL:\
			case PHPDBG_NEXT:{\
		    	goto next;\
			}\
		}\
	} while(!(PHPDBG_G(flags) & PHPDBG_IS_QUITTING));\
} while(0)

		/* allow conditional breakpoints to access the vm uninterrupted */
		if (PHPDBG_G(flags) & PHPDBG_IN_COND_BP) {
			/* skip possible breakpoints */
			goto next;
		}

		/* perform seek operation */
		if (PHPDBG_G(flags) & PHPDBG_SEEK_MASK) {
			/* current address */
			zend_ulong address = (zend_ulong) execute_data->opline;

			/* run to next line */
			if (PHPDBG_G(flags) & PHPDBG_IN_UNTIL) {
				if (zend_hash_index_exists(&PHPDBG_G(seek), address)) {
					PHPDBG_G(flags) &= ~PHPDBG_IN_UNTIL;
					zend_hash_clean(
						&PHPDBG_G(seek));
				} else {
					/* skip possible breakpoints */
					goto next;
				}
			}

			/* run to finish */
			if (PHPDBG_G(flags) & PHPDBG_IN_FINISH) {
				if (zend_hash_index_exists(&PHPDBG_G(seek), address)) {
					PHPDBG_G(flags) &= ~PHPDBG_IN_FINISH;
					zend_hash_clean(
						&PHPDBG_G(seek));
				}
				/* skip possible breakpoints */
				goto next;
			}

			/* break for leave */
			if (PHPDBG_G(flags) & PHPDBG_IN_LEAVE) {
				if (zend_hash_index_exists(&PHPDBG_G(seek), address)) {
					PHPDBG_G(flags) &= ~PHPDBG_IN_LEAVE;
					zend_hash_clean(
						&PHPDBG_G(seek));
					phpdbg_notice(
						"Breaking for leave at %s:%u",
						zend_get_executed_filename(TSRMLS_C),
						zend_get_executed_lineno(TSRMLS_C)
					);
					DO_INTERACTIVE();
				} else {
					/* skip possible breakpoints */
					goto next;
				}
			}
		}

		/* not while in conditionals */
		phpdbg_print_opline(
			execute_data, 0 TSRMLS_CC);

		/* conditions cannot be executed by eval()'d code */
		if (!(PHPDBG_G(flags) & PHPDBG_IN_EVAL)
			&& (PHPDBG_G(flags) & PHPDBG_HAS_COND_BP)
			&& phpdbg_find_conditional_breakpoint(TSRMLS_C) == SUCCESS) {
			DO_INTERACTIVE();
		}

		if ((PHPDBG_G(flags) & PHPDBG_HAS_FILE_BP)
			&& phpdbg_find_breakpoint_file(execute_data->op_array TSRMLS_CC) == SUCCESS) {
			DO_INTERACTIVE();
		}

		if ((PHPDBG_G(flags) & (PHPDBG_HAS_METHOD_BP|PHPDBG_HAS_SYM_BP))) {
			/* check we are at the beginning of the stack */
			if (execute_data->opline == EG(active_op_array)->opcodes) {
				if (phpdbg_find_breakpoint_symbol(
						execute_data->function_state.function TSRMLS_CC) == SUCCESS) {
					DO_INTERACTIVE();
				}
			}
		}

		if ((PHPDBG_G(flags) & PHPDBG_HAS_OPLINE_BP)
			&& phpdbg_find_breakpoint_opline(execute_data->opline TSRMLS_CC) == SUCCESS) {
			DO_INTERACTIVE();
		}

		if ((PHPDBG_G(flags) & PHPDBG_IS_STEPPING)) {
			DO_INTERACTIVE();
		}

next:
        PHPDBG_G(vmret) = execute_data->opline->handler(execute_data TSRMLS_CC);

		if (PHPDBG_G(vmret) > 0) {
			switch (PHPDBG_G(vmret)) {
				case 1:
					EG(in_execution) = original_in_execution;
					return;
				case 2:
#if PHP_VERSION_ID < 50500
					op_array = EG(active_op_array);
#endif
					goto zend_vm_enter;
					break;
				case 3:
					execute_data = EG(current_execute_data);
					break;
				default:
					break;
			}
		}
	}
	zend_error_noreturn(E_ERROR, "Arrived at end of main loop which shouldn't happen");
} /* }}} */<|MERGE_RESOLUTION|>--- conflicted
+++ resolved
@@ -925,7 +925,6 @@
 		&PHPDBG_G(registered), function->string, function->length+1)) {
 
 		zval fname, *fretval;
-<<<<<<< HEAD
 		zend_fcall_info *fci = emalloc(sizeof(zend_fcall_info));
 		
 		ZVAL_STRINGL(&fname, function->string, function->length, 1);
@@ -967,55 +966,6 @@
 		
 		zend_call_function(fci, NULL TSRMLS_CC);
 		
-=======
-		zend_fcall_info fci;
-
-		ZVAL_STRINGL(&fname, function->string, function->length, 1);
-
-		fci.size = sizeof(fci);
-		fci.function_table = &PHPDBG_G(registered);
-		fci.function_name = &fname;
-		fci.symbol_table = EG(active_symbol_table);
-		fci.object_ptr = NULL;
-		fci.retval_ptr_ptr = &fretval;
-		fci.no_separation = 1;
-
-		if (input->argc > 1) {
-			int arg;
-			zval ***params;
-			zval *zparam;
-
-			fci.param_count = (input->argc > 1) ? (input->argc-1) : 0;
-			fci.params = (zval***) emalloc(fci.param_count * sizeof(zval**));
-
-			params = fci.params;
-
-			for (arg = 1; arg <= (input->argc-1); arg++) {
-				MAKE_STD_ZVAL(zparam);
-				ZVAL_STRINGL(
-					zparam,
-					input->argv[arg]->string,
-					input->argv[arg]->length, 1);
-
-				*params++ = &zparam;
-			}
-		} else {
-			fci.params = NULL;
-			fci.param_count = 0;
-		}
-
-		zend_call_function(&fci, NULL TSRMLS_CC);
-
-		if (input->argc > 1) {
-			int param;
-
-			for (param = 0; param < fci.param_count; param++) {
-				zval_ptr_dtor(fci.params[param]);
-			}
-			efree(fci.params);
-		}
-
->>>>>>> 4ad50af9
 		if (fretval) {
 			zend_print_zval_r(
 				fretval, 0 TSRMLS_CC);
@@ -1023,17 +973,13 @@
 		}
 
 		zval_dtor(&fname);
-<<<<<<< HEAD
-		
+
 		if (fci->params) {
 			efree(fci->params);
 		}
 		
 		efree(fci);
 		
-=======
-
->>>>>>> 4ad50af9
 		return SUCCESS;
 	}
 
