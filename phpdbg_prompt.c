/*
   +----------------------------------------------------------------------+
   | PHP Version 5                                                        |
   +----------------------------------------------------------------------+
   | Copyright (c) 1997-2013 The PHP Group                                |
   +----------------------------------------------------------------------+
   | This source file is subject to version 3.01 of the PHP license,      |
   | that is bundled with this package in the file LICENSE, and is        |
   | available through the world-wide-web at the following url:           |
   | http://www.php.net/license/3_01.txt                                  |
   | If you did not receive a copy of the PHP license and are unable to   |
   | obtain it through the world-wide-web, please send a note to          |
   | license@php.net so we can mail you a copy immediately.               |
   +----------------------------------------------------------------------+
   | Authors: Felipe Pena <felipe@php.net>                                |
   | Authors: Joe Watkins <joe.watkins@live.co.uk>                        |
   +----------------------------------------------------------------------+
*/

#include <stdio.h>
#include <string.h>
#include "zend.h"
#include "zend_compile.h"
#include "phpdbg.h"
#include "phpdbg_help.h"
#include "phpdbg_print.h"
#include "phpdbg_info.h"
#include "phpdbg_break.h"
#include "phpdbg_bp.h"
#include "phpdbg_opcode.h"
#include "phpdbg_list.h"
#include "phpdbg_utils.h"
#include "phpdbg_prompt.h"
#include "phpdbg_cmd.h"

/* {{{ forward declarations */
static PHPDBG_COMMAND(exec);
static PHPDBG_COMMAND(compile);
static PHPDBG_COMMAND(step);
static PHPDBG_COMMAND(next);
static PHPDBG_COMMAND(run);
static PHPDBG_COMMAND(eval);
static PHPDBG_COMMAND(until);
static PHPDBG_COMMAND(finish);
static PHPDBG_COMMAND(leave);
static PHPDBG_COMMAND(print);
static PHPDBG_COMMAND(break);
static PHPDBG_COMMAND(back);
static PHPDBG_COMMAND(list);
static PHPDBG_COMMAND(info);
static PHPDBG_COMMAND(clean);
static PHPDBG_COMMAND(clear);
static PHPDBG_COMMAND(help);
static PHPDBG_COMMAND(quiet);
static PHPDBG_COMMAND(aliases);
static PHPDBG_COMMAND(shell);
static PHPDBG_COMMAND(oplog);
static PHPDBG_COMMAND(register);
static PHPDBG_COMMAND(quit); /* }}} */

/* {{{ command declarations */
static const phpdbg_command_t phpdbg_prompt_commands[] = {
	PHPDBG_COMMAND_D(exec,    "set execution context",                    'e', NULL, 1),
	PHPDBG_COMMAND_D(compile, "attempt compilation", 					  'c', NULL, 0),
	PHPDBG_COMMAND_D(step,    "step through execution",                   's', NULL, 1),
	PHPDBG_COMMAND_D(next,    "continue execution",                       'n', NULL, 0),
	PHPDBG_COMMAND_D(run,     "attempt execution",                        'r', NULL, 0),
	PHPDBG_COMMAND_D(eval,    "evaluate some code",                       'E', NULL, 1),
	PHPDBG_COMMAND_D(until,   "continue past the current line",           'u', NULL, 0),
	PHPDBG_COMMAND_D(finish,  "continue past the end of the stack",       'f', NULL, 0),
	PHPDBG_COMMAND_D(leave,   "continue until the end of the stack",      'L', NULL, 0),
	PHPDBG_COMMAND_D(print,   "print something",                          'p', phpdbg_print_commands, 2),
	PHPDBG_COMMAND_D(break,   "set breakpoint",                           'b', phpdbg_break_commands, 1),
	PHPDBG_COMMAND_D(back,    "show trace",                               't', NULL, 0),
	PHPDBG_COMMAND_D(list,    "lists some code",                          'l', phpdbg_list_commands, 2),
	PHPDBG_COMMAND_D(info,    "displays some informations",               'i', phpdbg_info_commands, 1),
	PHPDBG_COMMAND_D(clean,   "clean the execution environment",          'X', NULL, 0),
	PHPDBG_COMMAND_D(clear,   "clear breakpoints",                        'C', NULL, 0),
	PHPDBG_COMMAND_D(help,    "show help menu",                           'h', phpdbg_help_commands, 2),
	PHPDBG_COMMAND_D(quiet,   "silence some output",                      'Q', NULL, 1),
	PHPDBG_COMMAND_D(aliases, "show alias list",                          'a', NULL, 0),
	PHPDBG_COMMAND_D(oplog,   "sets oplog output",                        'O', NULL, 1),
	PHPDBG_COMMAND_D(register,"register a function",                      'R', NULL, 1),
	PHPDBG_COMMAND_D(shell,   "shell a command",                          '-', NULL, 1),
	PHPDBG_COMMAND_D(quit,    "exit phpdbg",                              'q', NULL, 0),
	PHPDBG_END_COMMAND
}; /* }}} */

ZEND_EXTERN_MODULE_GLOBALS(phpdbg);

void phpdbg_init(char *init_file, size_t init_file_len, zend_bool use_default TSRMLS_DC) /* {{{ */
{
	zend_bool init_default = 0;

	if (!init_file && use_default) {
		struct stat sb;

		if (VCWD_STAT(".phpdbginit", &sb) != -1) {
			init_file = ".phpdbginit";
			init_file_len = strlen(".phpdbginit");
			init_default = 1;
		}
	}

	if (init_file) {
		FILE *fp = fopen(init_file, "r");
		if (fp) {
			int line = 1;

			char cmd[PHPDBG_MAX_CMD];
			size_t cmd_len = 0L;
			char *code = NULL;
			size_t code_len = 0L;
			zend_bool in_code = 0;

			while (fgets(cmd, PHPDBG_MAX_CMD, fp) != NULL) {
				cmd_len = strlen(cmd)-1;

				while (*cmd && isspace(cmd[cmd_len-1]))
					cmd_len--;

				cmd[cmd_len] = '\0';

				if (*cmd && cmd_len > 0L && cmd[0] != '#') {
					if (cmd_len == 2) {
						if (memcmp(cmd, "<:", sizeof("<:")-1) == SUCCESS) {
							in_code = 1;
							goto next_line;
						} else {
							if (memcmp(cmd, ":>", sizeof(":>")-1) == SUCCESS) {
								in_code = 0;
								code[code_len] = '\0';
								{
									zend_eval_stringl(
										code, code_len, NULL, "phpdbginit code" TSRMLS_CC);
								}
								free(code);
								code = NULL;
								goto next_line;
							}
						}
					}

					if (in_code) {
						if (code == NULL) {
							code = malloc(cmd_len + 1);
						} else code = realloc(code, code_len + cmd_len + 1);

						if (code) {
							memcpy(
								&code[code_len], cmd, cmd_len);
							code_len += cmd_len;
						}
						goto next_line;
					}
					
					switch (phpdbg_do_cmd(phpdbg_prompt_commands, cmd, cmd_len TSRMLS_CC)) {
						case FAILURE:
							phpdbg_error(
								"Unrecognized command in %s:%d: %s!", init_file, line, cmd);
						break;
					}
				}
next_line:
				line++;
			}

			if (code) {
				free(code);
			}

			fclose(fp);
		} else {
			phpdbg_error(
				"Failed to open %s for initialization", init_file);
		}

		if (!init_default) {
			free(init_file);
		}
	}
} /* }}} */

static PHPDBG_COMMAND(exec) /* {{{ */
{
	switch (param->type) {
		case STR_PARAM: {
		    struct stat sb;

		    if (VCWD_STAT(param->str, &sb) != FAILURE) {
		        if (sb.st_mode & (S_IFREG|S_IFLNK)) {
		        	if (PHPDBG_G(exec)) {
		            	phpdbg_notice("Unsetting old execution context: %s", PHPDBG_G(exec));
		            	efree(PHPDBG_G(exec));
		            	PHPDBG_G(exec) = NULL;
		            }

					if (PHPDBG_G(ops)) {
						phpdbg_notice("Destroying compiled opcodes");
						phpdbg_clean(0 TSRMLS_CC);
					}

					PHPDBG_G(exec) = phpdbg_resolve_path(param->str TSRMLS_CC);

					if (!PHPDBG_G(exec)) {
						phpdbg_error("Cannot get real file path");
						return SUCCESS;
					}

					PHPDBG_G(exec_len) = strlen(PHPDBG_G(exec));

					phpdbg_notice("Set execution context: %s", PHPDBG_G(exec));

				} else {
					phpdbg_error("Cannot use %s as execution context, not a valid file or symlink", param->str);
				}
			} else {
				phpdbg_error("Cannot stat %s, ensure the file exists", param->str);
			}
		} break;

		phpdbg_default_switch_case();
	}

	return SUCCESS;
} /* }}} */

int phpdbg_compile(TSRMLS_D) /* {{{ */
{
	zend_file_handle fh;

	if (EG(in_execution)) {
		phpdbg_error("Cannot compile while in execution");
		return FAILURE;
	}

	phpdbg_notice("Attempting compilation of %s", PHPDBG_G(exec));

	if (php_stream_open_for_zend_ex(PHPDBG_G(exec), &fh,
		USE_PATH|STREAM_OPEN_FOR_INCLUDE TSRMLS_CC) == SUCCESS) {

		PHPDBG_G(ops) = zend_compile_file(&fh, ZEND_INCLUDE TSRMLS_CC);
		zend_destroy_file_handle(&fh TSRMLS_CC);

		phpdbg_notice("Success");
		return SUCCESS;
	} else {
		phpdbg_error("Could not open file %s", PHPDBG_G(exec));
	}

	return FAILURE;
} /* }}} */

static PHPDBG_COMMAND(compile) /* {{{ */
{
	if (!PHPDBG_G(exec)) {
		phpdbg_error("No execution context");
		return SUCCESS;
	}

	if (!EG(in_execution)) {
		if (PHPDBG_G(ops)) {
			phpdbg_error("Destroying previously compiled opcodes");
			phpdbg_clean(0 TSRMLS_CC);
		}
	}

	phpdbg_compile(TSRMLS_C);

	return SUCCESS;
} /* }}} */

static PHPDBG_COMMAND(step) /* {{{ */
{
	switch (param->type) {
		case EMPTY_PARAM:
		case NUMERIC_PARAM: {
			if (param->type == NUMERIC_PARAM && param->num) {
				PHPDBG_G(flags) |= PHPDBG_IS_STEPPING;
			} else {
				PHPDBG_G(flags) &= ~PHPDBG_IS_STEPPING;
			}

			phpdbg_notice("Stepping %s",
				(PHPDBG_G(flags) & PHPDBG_IS_STEPPING) ? "on" : "off");
		} break;

		phpdbg_default_switch_case();
	}

	return SUCCESS;
} /* }}} */

static PHPDBG_COMMAND(next) /* {{{ */
{
	return PHPDBG_NEXT;
} /* }}} */

static PHPDBG_COMMAND(until) /* {{{ */
{
	if (!EG(in_execution)) {
		phpdbg_error("Not executing");
		return SUCCESS;
	}

	PHPDBG_G(flags) |= PHPDBG_IN_UNTIL;
	{
		zend_uint next = 0,
				  self = (EG(current_execute_data)->opline - EG(active_op_array)->opcodes);
		zend_op  *opline = &EG(active_op_array)->opcodes[self];

		for (next = self; next < EG(active_op_array)->last; next++) {
			if (EG(active_op_array)->opcodes[next].lineno != opline->lineno) {
				zend_hash_index_update(
					&PHPDBG_G(seek),
					(zend_ulong) &EG(active_op_array)->opcodes[next],
					&EG(active_op_array)->opcodes[next],
					sizeof(zend_op), NULL);
				break;
			}
		}
	}

	return PHPDBG_UNTIL;
} /* }}} */

static PHPDBG_COMMAND(finish) /* {{{ */
{
	if (!EG(in_execution)) {
		phpdbg_error("Not executing");
		return SUCCESS;
	}

	PHPDBG_G(flags) |= PHPDBG_IN_FINISH;
	{
		zend_uint next = 0,
				  self = (EG(current_execute_data)->opline - EG(active_op_array)->opcodes);

		for (next = self; next < EG(active_op_array)->last; next++) {
			switch (EG(active_op_array)->opcodes[next].opcode) {
				case ZEND_RETURN:
				case ZEND_THROW:
				case ZEND_EXIT:
#ifdef ZEND_YIELD
				case ZEND_YIELD:
#endif
					zend_hash_index_update(
						&PHPDBG_G(seek),
						(zend_ulong) &EG(active_op_array)->opcodes[next],
						&EG(active_op_array)->opcodes[next],
						sizeof(zend_op), NULL);
				break;
			}
		}
	}

	return PHPDBG_FINISH;
} /* }}} */

static PHPDBG_COMMAND(leave) /* {{{ */
{
	if (!EG(in_execution)) {
		phpdbg_error("Not executing");
		return SUCCESS;
	}

	PHPDBG_G(flags) |= PHPDBG_IN_LEAVE;
	{
		zend_uint next = 0,
				  self = (EG(current_execute_data)->opline - EG(active_op_array)->opcodes);

		for (next = self; next < EG(active_op_array)->last; next++) {
			switch (EG(active_op_array)->opcodes[next].opcode) {
				case ZEND_RETURN:
				case ZEND_THROW:
				case ZEND_EXIT:
#ifdef ZEND_YIELD
				case ZEND_YIELD:
#endif
					zend_hash_index_update(
						&PHPDBG_G(seek),
						(zend_ulong) &EG(active_op_array)->opcodes[next],
						&EG(active_op_array)->opcodes[next],
						sizeof(zend_op), NULL);
				break;
			}
		}
	}

	return PHPDBG_LEAVE;
} /* }}} */

static inline void phpdbg_handle_exception(TSRMLS_D) /* }}} */
{
	zend_fcall_info fci;

	zval fname,
		 *trace,
		 exception;

	/* get filename and linenumber before unsetting exception */
	const char *filename = zend_get_executed_filename(TSRMLS_C);
	zend_uint lineno = zend_get_executed_lineno(TSRMLS_C);

	/* copy exception */
	exception = *EG(exception);
	zval_copy_ctor(&exception);
	EG(exception) = NULL;

	phpdbg_error(
		"Uncaught %s !",
		Z_OBJCE(exception)->name);

	/* call __toString */
	ZVAL_STRINGL(&fname, "__tostring", sizeof("__tostring")-1, 1);
	fci.size = sizeof(fci);
	fci.function_table = &Z_OBJCE(exception)->function_table;
	fci.function_name = &fname;
	fci.symbol_table = NULL;
	fci.object_ptr = &exception;
	fci.retval_ptr_ptr = &trace;
	fci.param_count = 0;
	fci.params = NULL;
	fci.no_separation = 1;
	zend_call_function(&fci, NULL TSRMLS_CC);

	if (trace) {
		phpdbg_writeln(
			"Uncaught %s", Z_STRVAL_P(trace));
		/* remember to dtor trace */
		zval_ptr_dtor(&trace);
	}

	/* output useful information about address */
	phpdbg_writeln(
		"Stacked entered at %p in %s on line %lu",
		EG(active_op_array)->opcodes, filename, lineno);

	zval_dtor(&fname);
	zval_dtor(&exception);
} /* }}} */

static PHPDBG_COMMAND(run) /* {{{ */
{
	if (EG(in_execution)) {
		phpdbg_error("Cannot start another execution while one is in progress");
        return SUCCESS;
	}

	if (PHPDBG_G(ops) || PHPDBG_G(exec)) {
		zend_op **orig_opline = EG(opline_ptr);
		zend_op_array *orig_op_array = EG(active_op_array);
		zval **orig_retval_ptr = EG(return_value_ptr_ptr);

		if (!PHPDBG_G(ops)) {
			if (phpdbg_compile(TSRMLS_C) == FAILURE) {
				phpdbg_error(
				    "Failed to compile %s, cannot run", PHPDBG_G(exec));
				goto out;
			}
		}

		EG(active_op_array) = PHPDBG_G(ops);
		EG(return_value_ptr_ptr) = &PHPDBG_G(retval);
        if (!EG(active_symbol_table)) {
            zend_rebuild_symbol_table(TSRMLS_C);
        }

		/* clean seek state */
		PHPDBG_G(flags) &= ~PHPDBG_SEEK_MASK;
		zend_hash_clean(
			&PHPDBG_G(seek));

		zend_try {
			zend_execute(
			    EG(active_op_array) TSRMLS_CC);
		} zend_catch {
		    EG(active_op_array) = orig_op_array;
		    EG(opline_ptr) = orig_opline;
		    EG(return_value_ptr_ptr) = orig_retval_ptr;

			if (!(PHPDBG_G(flags) & PHPDBG_IS_QUITTING)) {
				phpdbg_error("Caught exit/error from VM");
				goto out;
			}
		} zend_end_try();

		if (EG(exception)) {
			phpdbg_handle_exception(TSRMLS_C);
		}

		EG(active_op_array) = orig_op_array;
	    EG(opline_ptr) = orig_opline;
	    EG(return_value_ptr_ptr) = orig_retval_ptr;

	} else {
		phpdbg_error("Nothing to execute!");
	}

out:
	return SUCCESS;
} /* }}} */

static PHPDBG_COMMAND(eval) /* {{{ */
{
	switch (param->type) {
		case STR_PARAM: {
			zend_bool stepping = (PHPDBG_G(flags) & PHPDBG_IS_STEPPING);
			zval retval;

			PHPDBG_G(flags) &= ~ PHPDBG_IS_STEPPING;

			/* disable stepping while eval() in progress */
			PHPDBG_G(flags) |= PHPDBG_IN_EVAL;
			if (zend_eval_stringl(param->str, param->len,
				&retval, "eval()'d code" TSRMLS_CC) == SUCCESS) {
				zend_print_zval_r(
					&retval, 0 TSRMLS_CC);
				phpdbg_writeln(EMPTY);
				zval_dtor(&retval);
			}
			PHPDBG_G(flags) &= ~PHPDBG_IN_EVAL;

            /* switch stepping back on */
			if (stepping) {
				PHPDBG_G(flags) |= PHPDBG_IS_STEPPING;
			}
		} break;

		phpdbg_default_switch_case();
	}

	return SUCCESS;
} /* }}} */

static PHPDBG_COMMAND(back) /* {{{ */
{
	if (!EG(in_execution)) {
		phpdbg_error("Not executing!");
		return SUCCESS;
	}

	switch (param->type) {
		case EMPTY_PARAM:
		case NUMERIC_PARAM: {
			zval zbacktrace;
			zval **tmp;
			HashPosition position;
			int i = 0,
				limit = (param->type == NUMERIC_PARAM) ? param->num : 0;

			zend_fetch_debug_backtrace(
				&zbacktrace, 0, 0, limit TSRMLS_CC);

			for (zend_hash_internal_pointer_reset_ex(Z_ARRVAL(zbacktrace), &position);
				zend_hash_get_current_data_ex(Z_ARRVAL(zbacktrace), (void**)&tmp, &position) == SUCCESS;
				zend_hash_move_forward_ex(Z_ARRVAL(zbacktrace), &position)) {
				if (i++) {
					phpdbg_writeln(",");
				}
				zend_print_flat_zval_r(*tmp TSRMLS_CC);
			}

			phpdbg_writeln(EMPTY);
			zval_dtor(&zbacktrace);
		} break;

		phpdbg_default_switch_case();
	}

	return SUCCESS;
} /* }}} */

static PHPDBG_COMMAND(print) /* {{{ */
{
	switch (param->type) {
		case EMPTY_PARAM: {
			phpdbg_writeln(SEPARATE);
			phpdbg_notice("Execution Context Information");
#ifdef HAVE_LIBREADLINE
			phpdbg_writeln("Readline\tyes");
#else
			phpdbg_writeln("Readline\tno");
#endif

			phpdbg_writeln("Exec\t\t%s", PHPDBG_G(exec) ? PHPDBG_G(exec) : "none");
			phpdbg_writeln("Compiled\t%s", PHPDBG_G(ops) ? "yes" : "no");
			phpdbg_writeln("Stepping\t%s", (PHPDBG_G(flags) & PHPDBG_IS_STEPPING) ? "on" : "off");
			phpdbg_writeln("Quietness\t%s", (PHPDBG_G(flags) & PHPDBG_IS_QUIET) ? "on" : "off");
			phpdbg_writeln("Oplog\t\t%s", PHPDBG_G(oplog) ? "on" : "off");

			if (PHPDBG_G(ops)) {
				phpdbg_writeln("Opcodes\t\t%d", PHPDBG_G(ops)->last);

				if (PHPDBG_G(ops)->last_var) {
					phpdbg_writeln("Variables\t%d", PHPDBG_G(ops)->last_var-1);
				} else {
					phpdbg_writeln("Variables\tNone");
				}
			}

			phpdbg_writeln("Executing\t%s", EG(in_execution) ? "yes" : "no");
			if (EG(in_execution)) {
				phpdbg_writeln("VM Return\t%d", PHPDBG_G(vmret));
			}
			phpdbg_writeln("Classes\t\t%d", zend_hash_num_elements(EG(class_table)));
			phpdbg_writeln("Functions\t%d", zend_hash_num_elements(EG(function_table)));
			phpdbg_writeln("Constants\t%d", zend_hash_num_elements(EG(zend_constants)));
			phpdbg_writeln("Included\t%d", zend_hash_num_elements(&EG(included_files)));

			phpdbg_print_breakpoints(PHPDBG_BREAK_FILE TSRMLS_CC);
			phpdbg_print_breakpoints(PHPDBG_BREAK_SYM TSRMLS_CC);
			phpdbg_print_breakpoints(PHPDBG_BREAK_METHOD TSRMLS_CC);
			phpdbg_print_breakpoints(PHPDBG_BREAK_OPLINE TSRMLS_CC);
			phpdbg_print_breakpoints(PHPDBG_BREAK_COND TSRMLS_CC);

			phpdbg_writeln(SEPARATE);
		} break;

		phpdbg_default_switch_case();
	}

	return SUCCESS;
} /* }}} */

static PHPDBG_COMMAND(info) /* {{{ */
{
	return SUCCESS;
} /* }}} */

static PHPDBG_COMMAND(break) /* {{{ */
{
	switch (param->type) {
		case ADDR_PARAM:
			phpdbg_set_breakpoint_opline(param->addr TSRMLS_CC);
			break;
		case NUMERIC_PARAM:
			phpdbg_set_breakpoint_file(phpdbg_current_file(TSRMLS_C), param->num TSRMLS_CC);
			break;
		case METHOD_PARAM:
			phpdbg_set_breakpoint_method(param->method.class, param->method.name TSRMLS_CC);
			break;
		case FILE_PARAM:
			phpdbg_set_breakpoint_file(param->file.name, param->file.line TSRMLS_CC);
			break;
		case STR_PARAM:
			phpdbg_set_breakpoint_symbol(param->str TSRMLS_CC);
			break;

		phpdbg_default_switch_case();
	}

	return SUCCESS;
} /* }}} */

static PHPDBG_COMMAND(shell) /* {{{ */
{
	/* don't allow this to loop, ever ... */
	switch (param->type) {
		case STR_PARAM: {
			FILE *fd = VCWD_POPEN(param->str, "w");
			if (fd) {
				/* do something perhaps ?? do we want input ?? */
				fclose(fd);
			} else {
				phpdbg_error(
					"Failed to execute %s", param->str);
			}
		} break;

		phpdbg_default_switch_case();
	}
	return SUCCESS;
} /* }}} */

static PHPDBG_COMMAND(register) /* {{{ */
{
	switch (param->type) {
		case STR_PARAM: {
			zend_function *function;
			char *lcname = zend_str_tolower_dup(param->str, param->len);
			size_t lcname_len = strlen(lcname);

			if (!zend_hash_exists(&PHPDBG_G(registered), lcname, lcname_len+1)) {
				if (zend_hash_find(EG(function_table), lcname, lcname_len+1, (void**) &function) == SUCCESS) {
					zend_hash_update(
						&PHPDBG_G(registered), lcname, lcname_len+1, (void*)&function, sizeof(zend_function), NULL);
					function_add_ref(function);

					phpdbg_notice(
						"Registered %s", lcname);
				} else {
					phpdbg_error("The requested function (%s) could not be found", param->str);
				}
			} else {
				phpdbg_error(
					"The requested name (%s) is already in use", lcname);
			}

			efree(lcname);
		} break;

		phpdbg_default_switch_case();
	}
	return SUCCESS;
} /* }}} */

static PHPDBG_COMMAND(quit) /* {{{ */
{
    /* don't allow this to loop, ever ... */
	if (!(PHPDBG_G(flags) & PHPDBG_IS_QUITTING)) {

		PHPDBG_G(flags) |= PHPDBG_IS_QUITTING;
		zend_bailout();
	}

	return SUCCESS;
} /* }}} */

static PHPDBG_COMMAND(clean) /* {{{ */
{
	if (EG(in_execution)) {
		phpdbg_error("Cannot clean environment while executing");
		return SUCCESS;
	}

	phpdbg_notice("Cleaning Execution Environment");

	phpdbg_writeln("Classes\t\t\t%d", zend_hash_num_elements(EG(class_table)));
	phpdbg_writeln("Functions\t\t%d", zend_hash_num_elements(EG(function_table)));
	phpdbg_writeln("Constants\t\t%d", zend_hash_num_elements(EG(zend_constants)));
	phpdbg_writeln("Includes\t\t%d", zend_hash_num_elements(&EG(included_files)));

	phpdbg_clean(1 TSRMLS_CC);

	return SUCCESS;
} /* }}} */

static PHPDBG_COMMAND(clear) /* {{{ */
{
	phpdbg_notice("Clearing Breakpoints");

	phpdbg_writeln("File\t\t\t%d", zend_hash_num_elements(&PHPDBG_G(bp)[PHPDBG_BREAK_FILE]));
	phpdbg_writeln("Functions\t\t%d", zend_hash_num_elements(&PHPDBG_G(bp)[PHPDBG_BREAK_SYM]));
	phpdbg_writeln("Methods\t\t\t%d", zend_hash_num_elements(&PHPDBG_G(bp)[PHPDBG_BREAK_METHOD]));
	phpdbg_writeln("Oplines\t\t\t%d", zend_hash_num_elements(&PHPDBG_G(bp)[PHPDBG_BREAK_OPLINE]));
	phpdbg_writeln("Conditionals\t\t%d", zend_hash_num_elements(&PHPDBG_G(bp)[PHPDBG_BREAK_COND]));

	phpdbg_clear_breakpoints(TSRMLS_C);

    return SUCCESS;
} /* }}} */

static PHPDBG_COMMAND(aliases) /* {{{ */
{
	const phpdbg_command_t *prompt_command = phpdbg_prompt_commands;

	phpdbg_help_header();
	phpdbg_writeln("Below are the aliased, short versions of all supported commands");
	while (prompt_command && prompt_command->name) {
		if (prompt_command->alias) {
			if (prompt_command->subs) {
				const phpdbg_command_t *sub_command = prompt_command->subs;
				phpdbg_writeln(EMPTY);
				phpdbg_writeln(" %c -> %s", prompt_command->alias, prompt_command->name);
				while (sub_command && sub_command->name) {
					if (sub_command->alias) {
						phpdbg_writeln(" |-------- %c -> %s\t%s", sub_command->alias,
							sub_command->name, sub_command->tip);
					}
					++sub_command;
				}
				phpdbg_writeln(EMPTY);
			} else {
				phpdbg_writeln(" %c -> %s\t%s", prompt_command->alias,
					prompt_command->name, prompt_command->tip);
			}
		}

		++prompt_command;
	}
	phpdbg_help_footer();

	return SUCCESS;
} /* }}} */

static PHPDBG_COMMAND(oplog) /* {{{ */
{
	switch (param->type) {
		case EMPTY_PARAM:
		case NUMERIC_PARAM:
			if ((param->type != NUMERIC_PARAM) || !param->num) {
				if (PHPDBG_G(oplog)) {
					phpdbg_notice("Disabling oplog");
					fclose(
						PHPDBG_G(oplog));
				} else {
					phpdbg_error("No oplog currently open");
				}
			}
		break;

		case STR_PARAM: {
			/* open oplog */
			FILE *old = PHPDBG_G(oplog);

			PHPDBG_G(oplog) = fopen(param->str, "w+");
			if (!PHPDBG_G(oplog)) {
				phpdbg_error("Failed to open %s for oplog", param->str);
				PHPDBG_G(oplog) = old;
			} else {
				if (old) {
					phpdbg_notice("Closing previously open oplog");
					fclose(old);
				}
				phpdbg_notice("Successfully opened oplog %s", param->str);
			}
		} break;

		phpdbg_default_switch_case();
	}

    return SUCCESS;
} /* }}} */

static PHPDBG_COMMAND(help) /* {{{ */
{
    switch (param->type) {
        case EMPTY_PARAM: {
			const phpdbg_command_t *prompt_command = phpdbg_prompt_commands;
			const phpdbg_command_t *help_command = phpdbg_help_commands;

			phpdbg_help_header();
			phpdbg_writeln("To get help regarding a specific command type \"help command\"");

			phpdbg_notice("Commands");

			while (prompt_command && prompt_command->name) {
				phpdbg_writeln(
					" %10s\t%s", prompt_command->name, prompt_command->tip);
				++prompt_command;
			}

			phpdbg_notice("Help Commands");

			while (help_command && help_command->name) {
				phpdbg_writeln(" %10s\t%s", help_command->name, help_command->tip);
				++help_command;
			}

			phpdbg_notice("Command Line Options and Flags");
			phpdbg_writeln(" Option\tExample\t\t\tPurpose");
			phpdbg_writeln(EMPTY);
			phpdbg_writeln(" -c\t-c/my/php.ini\t\tSet php.ini file to load");
			phpdbg_writeln(" -d\t-dmemory_limit=4G\tSet a php.ini directive");
			phpdbg_writeln(" -n\t-N/A\t\t\tDisable default php.ini");
			phpdbg_writeln(" -e\t-emytest.php\t\tSet execution context");
			phpdbg_writeln(" -v\tN/A\t\t\tEnable oplog output");
			phpdbg_writeln(" -s\tN/A\t\t\tEnable stepping");
			phpdbg_writeln(" -b\tN/A\t\t\tDisable colour");
			phpdbg_writeln(" -i\t-imy.init\t\tSet .phpdbginit file");
			phpdbg_writeln(" -I\tN/A\t\t\tIgnore default .phpdbginit");
			phpdbg_writeln(" -O\t-Omy.oplog\t\tSets oplog output file");
			phpdbg_help_footer();
		} break;

		phpdbg_default_switch_case();
	}

	return SUCCESS;
} /* }}} */

static PHPDBG_COMMAND(quiet) /* {{{ */
{
	switch (param->type) {
		case NUMERIC_PARAM: {
			if (param->num) {
				PHPDBG_G(flags) |= PHPDBG_IS_QUIET;
			} else {
				PHPDBG_G(flags) &= ~PHPDBG_IS_QUIET;
			}
			phpdbg_notice("Quietness %s",
				(PHPDBG_G(flags) & PHPDBG_IS_QUIET) ? "enabled" : "disabled");
		} break;

		phpdbg_default_switch_case();
	}

    return SUCCESS;
} /* }}} */

static PHPDBG_COMMAND(list) /* {{{ */
{
	switch (param->type) {
        case NUMERIC_PARAM:
	    case EMPTY_PARAM:
			return PHPDBG_LIST_HANDLER(lines)(param TSRMLS_CC);

		case FILE_PARAM:
			return PHPDBG_LIST_HANDLER(lines)(param TSRMLS_CC);

		case STR_PARAM:
		    phpdbg_list_function_byname(param->str, param->len TSRMLS_CC);
			break;

		case METHOD_PARAM:
		    return PHPDBG_LIST_HANDLER(method)(param TSRMLS_CC);

		phpdbg_default_switch_case();
    }

	return SUCCESS;
} /* }}} */

static inline int phpdbg_call_register(phpdbg_input_t *input TSRMLS_DC) /* {{{ */
{
<<<<<<< HEAD
	phpdbg_input_t *function = input->argv[0];
	
	if (zend_hash_exists(
		&PHPDBG_G(registered), function->string, function->length+1)) {
		zval fname, *fretval;
		zend_fcall_info fci;
		zval **params = NULL;
=======
	/* temporary, until we can handle arrays of strings */
	const char *cmd = input->string;
	size_t cmd_len = input->length;
	const char *start = (const char*) input->start;
	size_t offset = strlen(cmd)+(sizeof(" ")-1);

	if (zend_hash_exists(&PHPDBG_G(registered), cmd, strlen(cmd)+1)) {
		zval fname, *fretval, *farg = NULL;
		zend_fcall_info fci;

		zval **params[1];
>>>>>>> dace704d

		if (input->argc > 1) {
			int arg;
			
			params = emalloc(sizeof(zval*) * input->argc);
			
			for (arg = 1; arg <= (input->argc-1); arg++) {
				MAKE_STD_ZVAL((params[arg-1]));
				ZVAL_STRINGL(
					(params[arg-1]), 
					input->argv[arg]->string,
					input->argv[arg]->length, 1);
			}
		}

		ZVAL_STRINGL(&fname, function->string, function->length, 1);

		fci.size = sizeof(fci);
		fci.function_table = &PHPDBG_G(registered);
		fci.function_name = &fname;
		fci.symbol_table = EG(active_symbol_table);
		fci.object_ptr = NULL;
		fci.retval_ptr_ptr = &fretval;

		fci.param_count = (input->argc > 1) ? (input->argc-1) : 0;
		fci.params = (input->argc > 1) ? &params : NULL;
		fci.no_separation = 1;

		zend_call_function(
			&fci, NULL TSRMLS_CC);

		zval_dtor(&fname);
		
		if (input->argc > 1) {
			int arg;
			
			for (arg = 1; arg <= (input->argc-1); arg++) {
				zval_ptr_dtor(&params[arg-1]);
			}
			efree(params);
		}
		if (fretval) {
			zend_print_zval_r(
				fretval, 0 TSRMLS_CC);
			phpdbg_writeln(EMPTY);
		}
		return SUCCESS;
	}

	return FAILURE;
} /* }}} */

int phpdbg_interactive(TSRMLS_D) /* {{{ */
{
	int ret = SUCCESS;

	phpdbg_input_t* input = phpdbg_read_input(TSRMLS_C);

	if (input && input->length > 0L) {
		do {
<<<<<<< HEAD
			switch (ret = phpdbg_do_cmd_ex(phpdbg_prompt_commands, input TSRMLS_CC)) {
=======
			phpdbg_do_cmd_ex(phpdbg_prompt_commands, input TSRMLS_CC);

			switch (ret = phpdbg_do_cmd(phpdbg_prompt_commands, input->string, input->length TSRMLS_CC)) {
>>>>>>> dace704d
				case FAILURE:
					if (!(PHPDBG_G(flags) & PHPDBG_IS_QUITTING)) {
						if (phpdbg_call_register(input TSRMLS_CC) == FAILURE) {
							phpdbg_error("Failed to execute %s!", input->string);
						}
					}
				break;

				case PHPDBG_LEAVE:
				case PHPDBG_FINISH:
				case PHPDBG_UNTIL:
				case PHPDBG_NEXT: {
					if (!EG(in_execution)) {
						phpdbg_error("Not running");
					}
					goto out;
				}
			}

			phpdbg_destroy_input(&input TSRMLS_CC);
		} while ((input = phpdbg_read_input(TSRMLS_C)) && (input->length > 0L));

		if (!input->length)
			goto last;

	} else {
last:
		if (PHPDBG_G(lcmd)) {
			ret = PHPDBG_G(lcmd)->handler(
					&PHPDBG_G(lparam) TSRMLS_CC);
			goto out;
		}
	}

out:
	phpdbg_destroy_input(&input TSRMLS_CC);

	return ret;
} /* }}} */

void phpdbg_print_opline(zend_execute_data *execute_data, zend_bool ignore_flags TSRMLS_DC) /* {{{ */
{
    /* force out a line while stepping so the user knows what is happening */
	if (ignore_flags ||
		(!(PHPDBG_G(flags) & PHPDBG_IS_QUIET) ||
		(PHPDBG_G(flags) & PHPDBG_IS_STEPPING) ||
		(PHPDBG_G(oplog)))) {

		zend_op *opline = execute_data->opline;

		if (ignore_flags ||
			(!(PHPDBG_G(flags) & PHPDBG_IS_QUIET) ||
			(PHPDBG_G(flags) & PHPDBG_IS_STEPPING))) {
			/* output line info */
			phpdbg_notice("#%lu %p %s %s",
			   opline->lineno,
			   opline,
			   phpdbg_decode_opcode(opline->opcode),
			   execute_data->op_array->filename ? execute_data->op_array->filename : "unknown");
        }

		if (!ignore_flags && PHPDBG_G(oplog)) {
			phpdbg_log_ex(PHPDBG_G(oplog), "#%lu %p %s %s",
				opline->lineno,
				opline,
				phpdbg_decode_opcode(opline->opcode),
				execute_data->op_array->filename ? execute_data->op_array->filename : "unknown");
		}
    }
} /* }}} */

void phpdbg_clean(zend_bool full TSRMLS_DC) /* {{{ */
{
	/* this is implicitly required */
	if (PHPDBG_G(ops)) {
		destroy_op_array(PHPDBG_G(ops) TSRMLS_CC);
		efree(PHPDBG_G(ops));
		PHPDBG_G(ops) = NULL;
	}

	if (full) {
		PHPDBG_G(flags) |= PHPDBG_IS_CLEANING;

		zend_bailout();
	}
} /* }}} */

static inline zend_execute_data *phpdbg_create_execute_data(zend_op_array *op_array, zend_bool nested TSRMLS_DC) /* {{{ */
{
#if PHP_VERSION_ID >= 50500
    return zend_create_execute_data_from_op_array(op_array, nested TSRMLS_CC);
#else

#undef EX
#define EX(element) execute_data->element
#undef EX_CV
#define EX_CV(var) EX(CVs)[var]
#undef EX_CVs
#define EX_CVs() EX(CVs)
#undef EX_T
#define EX_T(offset) (*(temp_variable *)((char *) EX(Ts) + offset))
#undef EX_Ts
#define EX_Ts() EX(Ts)

    zend_execute_data *execute_data = (zend_execute_data *)zend_vm_stack_alloc(
		ZEND_MM_ALIGNED_SIZE(sizeof(zend_execute_data)) +
		ZEND_MM_ALIGNED_SIZE(sizeof(zval**) * op_array->last_var * (EG(active_symbol_table) ? 1 : 2)) +
		ZEND_MM_ALIGNED_SIZE(sizeof(temp_variable)) * op_array->T TSRMLS_CC);

	EX(CVs) = (zval***)((char*)execute_data + ZEND_MM_ALIGNED_SIZE(sizeof(zend_execute_data)));
	memset(EX(CVs), 0, sizeof(zval**) * op_array->last_var);
	EX(Ts) = (temp_variable *)(((char*)EX(CVs)) + ZEND_MM_ALIGNED_SIZE(sizeof(zval**) * op_array->last_var * (EG(active_symbol_table) ? 1 : 2)));
	EX(fbc) = NULL;
	EX(called_scope) = NULL;
	EX(object) = NULL;
	EX(old_error_reporting) = NULL;
	EX(op_array) = op_array;
	EX(symbol_table) = EG(active_symbol_table);
	EX(prev_execute_data) = EG(current_execute_data);
	EG(current_execute_data) = execute_data;
	EX(nested) = nested;

	if (!op_array->run_time_cache && op_array->last_cache_slot) {
		op_array->run_time_cache = ecalloc(op_array->last_cache_slot, sizeof(void*));
	}

	if (op_array->this_var != -1 && EG(This)) {
 		Z_ADDREF_P(EG(This)); /* For $this pointer */
		if (!EG(active_symbol_table)) {
			EX_CV(op_array->this_var) = (zval**)EX_CVs() + (op_array->last_var + op_array->this_var);
			*EX_CV(op_array->this_var) = EG(This);
		} else {
			if (zend_hash_add(EG(active_symbol_table), "this", sizeof("this"), &EG(This), sizeof(zval *), (void**)&EX_CV(op_array->this_var))==FAILURE) {
				Z_DELREF_P(EG(This));
			}
		}
	}

	EX(opline) = UNEXPECTED((op_array->fn_flags & ZEND_ACC_INTERACTIVE) != 0) && EG(start_op) ? EG(start_op) : op_array->opcodes;
	EG(opline_ptr) = &EX(opline);

	EX(function_state).function = (zend_function *) op_array;
	EX(function_state).arguments = NULL;

	return execute_data;
#endif
} /* }}} */

#if PHP_VERSION_ID >= 50500
void phpdbg_execute_ex(zend_execute_data *execute_data TSRMLS_DC) /* {{{ */
{
#else
void phpdbg_execute_ex(zend_op_array *op_array TSRMLS_DC) /* {{{ */
{
	long long flags = 0;
	zend_ulong address = 0L;
	zend_execute_data *execute_data;
	zend_bool nested = 0;
#endif
	zend_bool original_in_execution = EG(in_execution);

#if PHP_VERSION_ID < 50500
	if (EG(exception)) {
		return;
	}
#endif

	EG(in_execution) = 1;

#if PHP_VERSION_ID >= 50500
	if (0) {
zend_vm_enter:
		execute_data = phpdbg_create_execute_data(EG(active_op_array), 1 TSRMLS_CC);
	}
#else
zend_vm_enter:
		execute_data = phpdbg_create_execute_data(op_array, nested TSRMLS_CC);
		nested = 1;
#endif

	while (1) {
#ifdef ZEND_WIN32
		if (EG(timed_out)) {
			zend_timeout(0);
		}
#endif

#define DO_INTERACTIVE() do {\
	phpdbg_list_file(\
		zend_get_executed_filename(TSRMLS_C), \
		3, \
		zend_get_executed_lineno(TSRMLS_C)-1, \
		zend_get_executed_lineno(TSRMLS_C) \
		TSRMLS_CC\
	);\
	\
	do {\
		switch (phpdbg_interactive(TSRMLS_C)) {\
			case PHPDBG_LEAVE:\
			case PHPDBG_FINISH:\
			case PHPDBG_UNTIL:\
			case PHPDBG_NEXT:{\
		    	goto next;\
			}\
		}\
	} while(!(PHPDBG_G(flags) & PHPDBG_IS_QUITTING));\
} while(0)

		/* allow conditional breakpoints to access the vm uninterrupted */
		if (PHPDBG_G(flags) & PHPDBG_IN_COND_BP) {
			/* skip possible breakpoints */
			goto next;
		}

		/* perform seek operation */
		if (PHPDBG_G(flags) & PHPDBG_SEEK_MASK) {
			/* current address */
			zend_ulong address = (zend_ulong) execute_data->opline;

			/* run to next line */
			if (PHPDBG_G(flags) & PHPDBG_IN_UNTIL) {
				if (zend_hash_index_exists(&PHPDBG_G(seek), address)) {
					PHPDBG_G(flags) &= ~PHPDBG_IN_UNTIL;
					zend_hash_clean(
						&PHPDBG_G(seek));
				} else {
					/* skip possible breakpoints */
					goto next;
				}
			}

			/* run to finish */
			if (PHPDBG_G(flags) & PHPDBG_IN_FINISH) {
				if (zend_hash_index_exists(&PHPDBG_G(seek), address)) {
					PHPDBG_G(flags) &= ~PHPDBG_IN_FINISH;
					zend_hash_clean(
						&PHPDBG_G(seek));
				}
				/* skip possible breakpoints */
				goto next;
			}

			/* break for leave */
			if (PHPDBG_G(flags) & PHPDBG_IN_LEAVE) {
				if (zend_hash_index_exists(&PHPDBG_G(seek), address)) {
					PHPDBG_G(flags) &= ~PHPDBG_IN_LEAVE;
					zend_hash_clean(
						&PHPDBG_G(seek));
					phpdbg_notice(
						"Breaking for leave at %s:%u",
						zend_get_executed_filename(TSRMLS_C),
						zend_get_executed_lineno(TSRMLS_C)
					);
					DO_INTERACTIVE();
				} else {
					/* skip possible breakpoints */
					goto next;
				}
			}
		}

		/* not while in conditionals */
		phpdbg_print_opline(
			execute_data, 0 TSRMLS_CC);

		/* conditions cannot be executed by eval()'d code */
		if (!(PHPDBG_G(flags) & PHPDBG_IN_EVAL)
			&& (PHPDBG_G(flags) & PHPDBG_HAS_COND_BP)
			&& phpdbg_find_conditional_breakpoint(TSRMLS_C) == SUCCESS) {
			DO_INTERACTIVE();
		}

		if ((PHPDBG_G(flags) & PHPDBG_HAS_FILE_BP)
			&& phpdbg_find_breakpoint_file(execute_data->op_array TSRMLS_CC) == SUCCESS) {
			DO_INTERACTIVE();
		}

		if ((PHPDBG_G(flags) & (PHPDBG_HAS_METHOD_BP|PHPDBG_HAS_SYM_BP))) {
			/* check we are at the beginning of the stack */
			if (execute_data->opline == EG(active_op_array)->opcodes) {
				if (phpdbg_find_breakpoint_symbol(
						execute_data->function_state.function TSRMLS_CC) == SUCCESS) {
					DO_INTERACTIVE();
				}
			}
		}

		if ((PHPDBG_G(flags) & PHPDBG_HAS_OPLINE_BP)
			&& phpdbg_find_breakpoint_opline(execute_data->opline TSRMLS_CC) == SUCCESS) {
			DO_INTERACTIVE();
		}

		if ((PHPDBG_G(flags) & PHPDBG_IS_STEPPING)) {
			DO_INTERACTIVE();
		}

next:
        PHPDBG_G(vmret) = execute_data->opline->handler(execute_data TSRMLS_CC);

		if (PHPDBG_G(vmret) > 0) {
			switch (PHPDBG_G(vmret)) {
				case 1:
					EG(in_execution) = original_in_execution;
					return;
				case 2:
#if PHP_VERSION_ID < 50500
					op_array = EG(active_op_array);
#endif
					goto zend_vm_enter;
					break;
				case 3:
					execute_data = EG(current_execute_data);
					break;
				default:
					break;
			}
		}
	}
	zend_error_noreturn(E_ERROR, "Arrived at end of main loop which shouldn't happen");
} /* }}} */<|MERGE_RESOLUTION|>--- conflicted
+++ resolved
@@ -914,7 +914,6 @@
 
 static inline int phpdbg_call_register(phpdbg_input_t *input TSRMLS_DC) /* {{{ */
 {
-<<<<<<< HEAD
 	phpdbg_input_t *function = input->argv[0];
 	
 	if (zend_hash_exists(
@@ -922,19 +921,6 @@
 		zval fname, *fretval;
 		zend_fcall_info fci;
 		zval **params = NULL;
-=======
-	/* temporary, until we can handle arrays of strings */
-	const char *cmd = input->string;
-	size_t cmd_len = input->length;
-	const char *start = (const char*) input->start;
-	size_t offset = strlen(cmd)+(sizeof(" ")-1);
-
-	if (zend_hash_exists(&PHPDBG_G(registered), cmd, strlen(cmd)+1)) {
-		zval fname, *fretval, *farg = NULL;
-		zend_fcall_info fci;
-
-		zval **params[1];
->>>>>>> dace704d
 
 		if (input->argc > 1) {
 			int arg;
@@ -995,13 +981,7 @@
 
 	if (input && input->length > 0L) {
 		do {
-<<<<<<< HEAD
 			switch (ret = phpdbg_do_cmd_ex(phpdbg_prompt_commands, input TSRMLS_CC)) {
-=======
-			phpdbg_do_cmd_ex(phpdbg_prompt_commands, input TSRMLS_CC);
-
-			switch (ret = phpdbg_do_cmd(phpdbg_prompt_commands, input->string, input->length TSRMLS_CC)) {
->>>>>>> dace704d
 				case FAILURE:
 					if (!(PHPDBG_G(flags) & PHPDBG_IS_QUITTING)) {
 						if (phpdbg_call_register(input TSRMLS_CC) == FAILURE) {
