--- conflicted
+++ resolved
@@ -462,11 +462,7 @@
    core_globals = ts_resource(core_globals_id);
 
    logFmsg(0, "mod/php: PHP Interface v3 (module)");
-<<<<<<< HEAD
-   logFmsg(0, "mod/php: Copyright (c) 1999-2013 The PHP Group. All rights reserved.");
-=======
    logFmsg(0, "mod/php: Copyright (c) 1999-2014 The PHP Group. All rights reserved.");
->>>>>>> 088eedfa
 
    sapi_startup(&capi_sapi_module);
    capi_sapi_module.startup(&capi_sapi_module);
