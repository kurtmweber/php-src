<<<<<<< HEAD
=======
dnl
dnl $Id$
dnl

PHP_ARG_ENABLE(fpm,,
[  --enable-fpm              Enable building of the fpm SAPI executable], no, no)

dnl configure checks {{{
AC_DEFUN([AC_FPM_STDLIBS],
[
  AC_CHECK_FUNCS(setenv clearenv setproctitle)

  AC_SEARCH_LIBS(socket, socket)
  AC_SEARCH_LIBS(inet_addr, nsl)

  AC_CHECK_HEADERS([errno.h fcntl.h stdio.h stdlib.h unistd.h sys/uio.h])
  AC_CHECK_HEADERS([sys/select.h sys/socket.h sys/time.h])
  AC_CHECK_HEADERS([arpa/inet.h netinet/in.h])
  AC_CHECK_HEADERS([sysexits.h])
])

AC_DEFUN([AC_FPM_PRCTL],
[
  AC_MSG_CHECKING([for prctl])

  AC_TRY_COMPILE([ #include <sys/prctl.h> ], [prctl(0, 0, 0, 0, 0);], [
    AC_DEFINE([HAVE_PRCTL], 1, [do we have prctl?])
    AC_MSG_RESULT([yes])
  ], [
    AC_MSG_RESULT([no])
  ])
])

AC_DEFUN([AC_FPM_CLOCK],
[
  have_clock_gettime=no

  AC_MSG_CHECKING([for clock_gettime])

  AC_TRY_LINK([ #include <time.h> ], [struct timespec ts; clock_gettime(CLOCK_MONOTONIC, &ts);], [
    have_clock_gettime=yes
    AC_MSG_RESULT([yes])
  ], [
    AC_MSG_RESULT([no])
  ])

  if test "$have_clock_gettime" = "no"; then
    AC_MSG_CHECKING([for clock_gettime in -lrt])

    SAVED_LIBS="$LIBS"
    LIBS="$LIBS -lrt"

    AC_TRY_LINK([ #include <time.h> ], [struct timespec ts; clock_gettime(CLOCK_MONOTONIC, &ts);], [
      have_clock_gettime=yes
      AC_MSG_RESULT([yes])
    ], [
      LIBS="$SAVED_LIBS"
      AC_MSG_RESULT([no])
    ])
  fi

  if test "$have_clock_gettime" = "yes"; then
    AC_DEFINE([HAVE_CLOCK_GETTIME], 1, [do we have clock_gettime?])
  fi

  have_clock_get_time=no

  if test "$have_clock_gettime" = "no"; then
    AC_MSG_CHECKING([for clock_get_time])

    AC_TRY_RUN([ #include <mach/mach.h>
      #include <mach/clock.h>
      #include <mach/mach_error.h>

      int main()
      {
        kern_return_t ret; clock_serv_t aClock; mach_timespec_t aTime;
        ret = host_get_clock_service(mach_host_self(), REALTIME_CLOCK, &aClock);

        if (ret != KERN_SUCCESS) {
          return 1;
        }

        ret = clock_get_time(aClock, &aTime);
        if (ret != KERN_SUCCESS) {
          return 2;
        }

        return 0;
      }
    ], [
      have_clock_get_time=yes
      AC_MSG_RESULT([yes])
    ], [
      AC_MSG_RESULT([no])
    ])
  fi

  if test "$have_clock_get_time" = "yes"; then
    AC_DEFINE([HAVE_CLOCK_GET_TIME], 1, [do we have clock_get_time?])
  fi
])

AC_DEFUN([AC_FPM_TRACE],
[
  have_ptrace=no
  have_broken_ptrace=no

  AC_MSG_CHECKING([for ptrace])

  AC_TRY_COMPILE([
    #include <sys/types.h>
    #include <sys/ptrace.h> ], [ptrace(0, 0, (void *) 0, 0);], [
    have_ptrace=yes
    AC_MSG_RESULT([yes])
  ], [
    AC_MSG_RESULT([no])
  ])

  if test "$have_ptrace" = "yes"; then
    AC_MSG_CHECKING([whether ptrace works])

    AC_TRY_RUN([
      #include <unistd.h>
      #include <signal.h>
      #include <sys/wait.h>
      #include <sys/types.h>
      #include <sys/ptrace.h>
      #include <errno.h>

      #if !defined(PTRACE_ATTACH) && defined(PT_ATTACH)
      #define PTRACE_ATTACH PT_ATTACH
      #endif

      #if !defined(PTRACE_DETACH) && defined(PT_DETACH)
      #define PTRACE_DETACH PT_DETACH
      #endif

      #if !defined(PTRACE_PEEKDATA) && defined(PT_READ_D)
      #define PTRACE_PEEKDATA PT_READ_D
      #endif

      int main()
      {
        long v1 = (unsigned int) -1; /* copy will fail if sizeof(long) == 8 and we've got "int ptrace()" */
        long v2;
        pid_t child;
        int status;

        if ( (child = fork()) ) { /* parent */
          int ret = 0;

          if (0 > ptrace(PTRACE_ATTACH, child, 0, 0)) {
            return 2;
          }

          waitpid(child, &status, 0);

      #ifdef PT_IO
          struct ptrace_io_desc ptio = {
            .piod_op = PIOD_READ_D,
            .piod_offs = &v1,
            .piod_addr = &v2,
            .piod_len = sizeof(v1)
          };

          if (0 > ptrace(PT_IO, child, (void *) &ptio, 0)) {
            ret = 3;
          }
      #else
          errno = 0;

          v2 = ptrace(PTRACE_PEEKDATA, child, (void *) &v1, 0);

          if (errno) {
            ret = 4;
          }
      #endif
          ptrace(PTRACE_DETACH, child, (void *) 1, 0);

          kill(child, SIGKILL);

          return ret ? ret : (v1 != v2);
        }
        else { /* child */
          sleep(10);
          return 0;
        }
      }
    ], [
      AC_MSG_RESULT([yes])
    ], [
      have_ptrace=no
      have_broken_ptrace=yes
      AC_MSG_RESULT([no])
    ], [
      AC_MSG_RESULT([skipped (cross compiling)])
    ])
  fi

  if test "$have_ptrace" = "yes"; then
    AC_DEFINE([HAVE_PTRACE], 1, [do we have ptrace?])
  fi

  have_mach_vm_read=no

  if test "$have_broken_ptrace" = "yes"; then
    AC_MSG_CHECKING([for mach_vm_read])

    AC_TRY_COMPILE([ #include <mach/mach.h>
      #include <mach/mach_vm.h>
    ], [
      mach_vm_read((vm_map_t)0, (mach_vm_address_t)0, (mach_vm_size_t)0, (vm_offset_t *)0, (mach_msg_type_number_t*)0);
    ], [
      have_mach_vm_read=yes
      AC_MSG_RESULT([yes])
    ], [
      AC_MSG_RESULT([no])
    ])
  fi

  if test "$have_mach_vm_read" = "yes"; then
    AC_DEFINE([HAVE_MACH_VM_READ], 1, [do we have mach_vm_read?])
  fi

  proc_mem_file=""

  if test -r /proc/$$/mem ; then
    proc_mem_file="mem"
  else
    if test -r /proc/$$/as ; then
      proc_mem_file="as"
    fi
  fi

  if test -n "$proc_mem_file" ; then
    AC_MSG_CHECKING([for proc mem file])
  
    AC_TRY_RUN([
      #define _GNU_SOURCE
      #define _FILE_OFFSET_BITS 64
      #include <stdint.h>
      #include <unistd.h>
      #include <sys/types.h>
      #include <sys/stat.h>
      #include <fcntl.h>
      #include <stdio.h>
      int main()
      {
        long v1 = (unsigned int) -1, v2 = 0;
        char buf[128];
        int fd;
        sprintf(buf, "/proc/%d/$proc_mem_file", getpid());
        fd = open(buf, O_RDONLY);
        if (0 > fd) {
          return 1;
        }
        if (sizeof(long) != pread(fd, &v2, sizeof(long), (uintptr_t) &v1)) {
          close(fd);
          return 1;
        }
        close(fd);
        return v1 != v2;
      }
    ], [
      AC_MSG_RESULT([$proc_mem_file])
    ], [
      proc_mem_file=""
      AC_MSG_RESULT([no])
    ], [
      AC_MSG_RESULT([skipped (cross compiling)])
    ])
  fi
  
  if test -n "$proc_mem_file"; then
    AC_DEFINE_UNQUOTED([PROC_MEM_FILE], "$proc_mem_file", [/proc/pid/mem interface])
  fi
  
  fpm_trace_type=""

  if test "$have_ptrace" = "yes"; then
    fpm_trace_type=ptrace
    
  elif test -n "$proc_mem_file"; then
    fpm_trace_type=pread
    
  elif test "$have_mach_vm_read" = "yes" ; then
    fpm_trace_type=mach
    
  else
    AC_MSG_WARN([FPM Trace - ptrace, pread, or mach: could not be found])    
  fi
  
])

AC_DEFUN([AC_FPM_BUILTIN_ATOMIC],
[
  AC_MSG_CHECKING([if gcc supports __sync_bool_compare_and_swap])
  AC_TRY_LINK(,
  [
    int variable = 1;
    return (__sync_bool_compare_and_swap(&variable, 1, 2)
           && __sync_add_and_fetch(&variable, 1)) ? 1 : 0;
  ],
  [
    AC_MSG_RESULT([yes])
    AC_DEFINE(HAVE_BUILTIN_ATOMIC, 1, [Define to 1 if gcc supports __sync_bool_compare_and_swap() a.o.])
  ],
  [
    AC_MSG_RESULT([no])
  ])
])

AC_DEFUN([AC_FPM_LQ],
[
  have_lq=no

  AC_MSG_CHECKING([for TCP_INFO])

  AC_TRY_COMPILE([ #include <netinet/tcp.h> ], [struct tcp_info ti; int x = TCP_INFO;], [
    have_lq=tcp_info
    AC_MSG_RESULT([yes])
  ], [
    AC_MSG_RESULT([no])
  ])

  if test "$have_lq" = "tcp_info"; then
    AC_DEFINE([HAVE_LQ_TCP_INFO], 1, [do we have TCP_INFO?])
  fi

  if test "$have_lq" = "no" ; then
    AC_MSG_CHECKING([for SO_LISTENQLEN])

    AC_TRY_COMPILE([ #include <sys/socket.h> ], [int x = SO_LISTENQLIMIT; int y = SO_LISTENQLEN;], [
      have_lq=so_listenq
      AC_MSG_RESULT([yes])
    ], [
      AC_MSG_RESULT([no])
    ])

    if test "$have_lq" = "tcp_info"; then
      AC_DEFINE([HAVE_LQ_SO_LISTENQ], 1, [do we have SO_LISTENQxxx?])
    fi
  fi
])
dnl }}}

AC_DEFUN([AC_FPM_SYSCONF],
[
	AC_MSG_CHECKING([for sysconf])

	AC_TRY_COMPILE([ #include <unistd.h> ], [sysconf(_SC_CLK_TCK);], [
		AC_DEFINE([HAVE_SYSCONF], 1, [do we have sysconf?])
		AC_MSG_RESULT([yes])
	], [
		AC_MSG_RESULT([no])
	])
])
dnl }}}

AC_DEFUN([AC_FPM_TIMES],
[
	AC_MSG_CHECKING([for times])

	AC_TRY_COMPILE([ #include <sys/times.h> ], [struct tms t; times(&t);], [
		AC_DEFINE([HAVE_TIMES], 1, [do we have times?])
		AC_MSG_RESULT([yes])
	], [
		AC_MSG_RESULT([no])
	])
])
dnl }}}

AC_DEFUN([AC_FPM_KQUEUE],
[
	AC_MSG_CHECKING([for kqueue])

	AC_TRY_COMPILE(
	[ 
		#include <sys/types.h>
		#include <sys/event.h>
		#include <sys/time.h>
	], [
		int kfd;
		struct kevent k;
		kfd = kqueue();
		/* 0 -> STDIN_FILENO */
		EV_SET(&k, 0, EVFILT_READ , EV_ADD | EV_CLEAR, 0, 0, NULL);
	], [
		AC_DEFINE([HAVE_KQUEUE], 1, [do we have kqueue?])
		AC_MSG_RESULT([yes])
	], [
		AC_MSG_RESULT([no])
	])
])
dnl }}}

AC_DEFUN([AC_FPM_PORT],
[
	AC_MSG_CHECKING([for port framework])

	AC_TRY_COMPILE(
	[ 
		#include <port.h>
	], [
		int port;

		port = port_create();
		if (port < 0) {
			return 1;
		}
	], [
		AC_DEFINE([HAVE_PORT], 1, [do we have port framework?])
		AC_MSG_RESULT([yes])
	], [
		AC_MSG_RESULT([no])
	])
])
dnl }}}

AC_DEFUN([AC_FPM_DEVPOLL],
[
	AC_MSG_CHECKING([for /dev/poll])

	AC_TRY_COMPILE(
	[ 
		#include <stdio.h>
		#include <sys/devpoll.h>
	], [
		int n, dp;
		struct dvpoll dvp;
		dp = 0;
		dvp.dp_fds = NULL;
		dvp.dp_nfds = 0;
		dvp.dp_timeout = 0;
		n = ioctl(dp, DP_POLL, &dvp)
	], [
		AC_DEFINE([HAVE_DEVPOLL], 1, [do we have /dev/poll?])
		AC_MSG_RESULT([yes])
	], [
		AC_MSG_RESULT([no])
	])
])
dnl }}}

AC_DEFUN([AC_FPM_EPOLL],
[
	AC_MSG_CHECKING([for epoll])

	AC_TRY_COMPILE(
	[ 
		#include <sys/epoll.h>
	], [
		int epollfd;
		struct epoll_event e;

		epollfd = epoll_create(1);
		if (epollfd < 0) {
			return 1;
		}

		e.events = EPOLLIN | EPOLLET;
		e.data.fd = 0;

		if (epoll_ctl(epollfd, EPOLL_CTL_ADD, 0, &e) == -1) {
			return 1;
		}

		e.events = 0;
		if (epoll_wait(epollfd, &e, 1, 1) < 0) {
			return 1;
		}
	], [
		AC_DEFINE([HAVE_EPOLL], 1, [do we have epoll?])
		AC_MSG_RESULT([yes])
	], [
		AC_MSG_RESULT([no])
	])
])
dnl }}}

AC_DEFUN([AC_FPM_POLL],
[
	AC_MSG_CHECKING([for poll])

	AC_TRY_COMPILE(
	[ 
		#include <poll.h>
	], [
		struct pollfd fds[2];

		fds[0].fd = 0;
		fds[0].events = POLLIN;

		fds[1].fd = 0;
		fds[1].events = POLLIN;

		 poll(fds, 2, 1);
	], [
		AC_DEFINE([HAVE_POLL], 1, [do we have poll?])
		AC_MSG_RESULT([yes])
	], [
		AC_MSG_RESULT([no])
	])
])
dnl }}}

AC_DEFUN([AC_FPM_SELECT],
[
	AC_MSG_CHECKING([for select])

	AC_TRY_COMPILE(
	[ 
		/* According to POSIX.1-2001 */
		#include <sys/select.h>

		/* According to earlier standards */
		#include <sys/time.h>
		#include <sys/types.h>
		#include <unistd.h>
	], [
		fd_set fds;
		struct timeval t;
		t.tv_sec = 0;
		t.tv_usec = 42;
		FD_ZERO(&fds);
		/* 0 -> STDIN_FILENO */
		FD_SET(0, &fds);
		select(FD_SETSIZE, &fds, NULL, NULL, &t);
	], [
		AC_DEFINE([HAVE_SELECT], 1, [do we have select?])
		AC_MSG_RESULT([yes])
	], [
		AC_MSG_RESULT([no])
	])
])
dnl }}}


AC_MSG_CHECKING(for FPM build)
if test "$PHP_FPM" != "no"; then
  AC_MSG_RESULT($PHP_FPM)

  AC_FPM_STDLIBS
  AC_FPM_PRCTL
  AC_FPM_CLOCK
  AC_FPM_TRACE
  AC_FPM_BUILTIN_ATOMIC
  AC_FPM_LQ
	AC_FPM_SYSCONF
	AC_FPM_TIMES
	AC_FPM_KQUEUE
	AC_FPM_PORT
	AC_FPM_DEVPOLL
	AC_FPM_EPOLL
	AC_FPM_POLL
	AC_FPM_SELECT

  PHP_ARG_WITH(fpm-user,,
  [  --with-fpm-user[=USER]  Set the user for php-fpm to run as. (default: nobody)], nobody, no)

  PHP_ARG_WITH(fpm-group,,
  [  --with-fpm-group[=GRP]  Set the group for php-fpm to run as. For a system user, this 
                  should usually be set to match the fpm username (default: nobody)], nobody, no)

  if test -z "$PHP_FPM_USER" -o "$PHP_FPM_USER" = "yes" -o "$PHP_FPM_USER" = "no"; then
    php_fpm_user="nobody"
  else
    php_fpm_user="$PHP_FPM_USER"
  fi

  if test -z "$PHP_FPM_GROUP" -o "$PHP_FPM_GROUP" = "yes" -o "$PHP_FPM_GROUP" = "no"; then
    php_fpm_group="nobody"
  else
    php_fpm_group="$PHP_FPM_GROUP"
  fi

  PHP_SUBST_OLD(php_fpm_user)
  PHP_SUBST_OLD(php_fpm_group)
  php_fpm_sysconfdir=`eval echo $sysconfdir`
  PHP_SUBST_OLD(php_fpm_sysconfdir)
  php_fpm_localstatedir=`eval echo $localstatedir`
  PHP_SUBST_OLD(php_fpm_localstatedir)
  php_fpm_prefix=`eval echo $prefix`
  PHP_SUBST_OLD(php_fpm_prefix)

  AC_DEFINE_UNQUOTED(PHP_FPM_USER, "$php_fpm_user", [fpm user name])
  AC_DEFINE_UNQUOTED(PHP_FPM_GROUP, "$php_fpm_group", [fpm group name])

  PHP_ADD_BUILD_DIR(sapi/fpm/fpm)
  PHP_ADD_BUILD_DIR(sapi/fpm/fpm/events)
  PHP_OUTPUT(sapi/fpm/php-fpm.conf sapi/fpm/init.d.php-fpm sapi/fpm/php-fpm.service sapi/fpm/php-fpm.8 sapi/fpm/status.html)
  PHP_ADD_MAKEFILE_FRAGMENT([$abs_srcdir/sapi/fpm/Makefile.frag])

  SAPI_FPM_PATH=sapi/fpm/php-fpm
  
  if test "$fpm_trace_type" && test -f "$abs_srcdir/sapi/fpm/fpm/fpm_trace_$fpm_trace_type.c"; then
    PHP_FPM_TRACE_FILES="fpm/fpm_trace.c fpm/fpm_trace_$fpm_trace_type.c"
  fi
  
  PHP_FPM_CFLAGS="-I$abs_srcdir/sapi/fpm"
 
  PHP_FPM_FILES="fpm/fastcgi.c \
    fpm/fpm.c \
    fpm/fpm_children.c \
    fpm/fpm_cleanup.c \
    fpm/fpm_clock.c \
    fpm/fpm_conf.c \
    fpm/fpm_env.c \
    fpm/fpm_events.c \
		fpm/fpm_log.c \
    fpm/fpm_main.c \
    fpm/fpm_php.c \
    fpm/fpm_php_trace.c \
    fpm/fpm_process_ctl.c \
    fpm/fpm_request.c \
    fpm/fpm_shm.c \
    fpm/fpm_scoreboard.c \
    fpm/fpm_signals.c \
    fpm/fpm_sockets.c \
    fpm/fpm_status.c \
    fpm/fpm_stdio.c \
    fpm/fpm_unix.c \
    fpm/fpm_worker_pool.c \
    fpm/zlog.c \
		fpm/events/select.c \
		fpm/events/poll.c \
		fpm/events/epoll.c \
		fpm/events/kqueue.c \
		fpm/events/devpoll.c \
		fpm/events/port.c \
  "

  PHP_SELECT_SAPI(fpm, program, $PHP_FPM_FILES $PHP_FPM_TRACE_FILES, $PHP_FPM_CFLAGS, '$(SAPI_FPM_PATH)')

  case $host_alias in
      *aix*)
        BUILD_FPM="echo '\#! .' > php.sym && echo >>php.sym && nm -BCpg \`echo \$(PHP_GLOBAL_OBJS) \$(PHP_BINARY_OBJS) \$(PHP_FPM_OBJS) | sed 's/\([A-Za-z0-9_]*\)\.lo/\1.o/g'\` | \$(AWK) '{ if (((\$\$2 == \"T\") || (\$\$2 == \"D\") || (\$\$2 == \"B\")) && (substr(\$\$3,1,1) != \".\")) { print \$\$3 } }' | sort -u >> php.sym && \$(LIBTOOL) --mode=link \$(CC) -export-dynamic \$(CFLAGS_CLEAN) \$(EXTRA_CFLAGS) \$(EXTRA_LDFLAGS_PROGRAM) \$(LDFLAGS) -Wl,-brtl -Wl,-bE:php.sym \$(PHP_RPATHS) \$(PHP_GLOBAL_OBJS) \$(PHP_FPM_OBJS) \$(EXTRA_LIBS) \$(FPM_EXTRA_LIBS) \$(ZEND_EXTRA_LIBS) -o \$(SAPI_FPM_PATH)"
        ;;
      *darwin*)
        BUILD_FPM="\$(CC) \$(CFLAGS_CLEAN) \$(EXTRA_CFLAGS) \$(EXTRA_LDFLAGS_PROGRAM) \$(LDFLAGS) \$(NATIVE_RPATHS) \$(PHP_GLOBAL_OBJS:.lo=.o) \$(PHP_BINARY_OBJS:.lo=.o) \$(PHP_FPM_OBJS:.lo=.o) \$(PHP_FRAMEWORKS) \$(EXTRA_LIBS) \$(FPM_EXTRA_LIBS) \$(ZEND_EXTRA_LIBS) -o \$(SAPI_FPM_PATH)"
      ;;
      *)
        BUILD_FPM="\$(LIBTOOL) --mode=link \$(CC) -export-dynamic \$(CFLAGS_CLEAN) \$(EXTRA_CFLAGS) \$(EXTRA_LDFLAGS_PROGRAM) \$(LDFLAGS) \$(PHP_RPATHS) \$(PHP_GLOBAL_OBJS) \$(PHP_BINARY_OBJS) \$(PHP_FPM_OBJS) \$(EXTRA_LIBS) \$(FPM_EXTRA_LIBS) \$(ZEND_EXTRA_LIBS) -o \$(SAPI_FPM_PATH)"
      ;;
  esac

  PHP_SUBST(SAPI_FPM_PATH)
  PHP_SUBST(BUILD_FPM)

else
  AC_MSG_RESULT(no)
fi
>>>>>>> 72f34571
<|MERGE_RESOLUTION|>--- conflicted
+++ resolved
@@ -1,5 +1,3 @@
-<<<<<<< HEAD
-=======
 dnl
 dnl $Id$
 dnl
@@ -589,12 +587,16 @@
   AC_DEFINE_UNQUOTED(PHP_FPM_USER, "$php_fpm_user", [fpm user name])
   AC_DEFINE_UNQUOTED(PHP_FPM_GROUP, "$php_fpm_group", [fpm group name])
 
+  AC_DEFINE_UNQUOTED(PHP_FPM_USER, "$php_fpm_user", [fpm user name])
+  AC_DEFINE_UNQUOTED(PHP_FPM_GROUP, "$php_fpm_group", [fpm group name])
+
   PHP_ADD_BUILD_DIR(sapi/fpm/fpm)
   PHP_ADD_BUILD_DIR(sapi/fpm/fpm/events)
   PHP_OUTPUT(sapi/fpm/php-fpm.conf sapi/fpm/init.d.php-fpm sapi/fpm/php-fpm.service sapi/fpm/php-fpm.8 sapi/fpm/status.html)
   PHP_ADD_MAKEFILE_FRAGMENT([$abs_srcdir/sapi/fpm/Makefile.frag])
 
   SAPI_FPM_PATH=sapi/fpm/php-fpm
+
   
   if test "$fpm_trace_type" && test -f "$abs_srcdir/sapi/fpm/fpm/fpm_trace_$fpm_trace_type.c"; then
     PHP_FPM_TRACE_FILES="fpm/fpm_trace.c fpm/fpm_trace_$fpm_trace_type.c"
@@ -652,5 +654,4 @@
 
 else
   AC_MSG_RESULT(no)
-fi
->>>>>>> 72f34571
+fi