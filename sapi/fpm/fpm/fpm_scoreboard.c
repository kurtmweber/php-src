--- conflicted
+++ resolved
@@ -238,11 +238,7 @@
 
 void fpm_scoreboard_free(struct fpm_scoreboard_s *scoreboard) /* {{{ */
 {
-<<<<<<< HEAD
-	unsigned int i;
-=======
 	size_t scoreboard_size, scoreboard_nprocs_size;
->>>>>>> fbf87a80
 
 	if (!scoreboard) {
 		zlog(ZLOG_ERROR, "**scoreboard is NULL");
