<?php

function get_fpm_path() /* {{{ */
{
	$php_path = getenv("TEST_PHP_EXECUTABLE");

	for ($i = 0; $i < 2; $i++) {
		$slash_pos = strrpos($php_path, "/");
		if ($slash_pos) {
			$php_path = substr($php_path, 0, $slash_pos);
		} else {
			return false;
		}
	}

	if ($php_path && is_dir($php_path) && file_exists($php_path."/fpm/php-fpm") && is_executable($php_path."/fpm/php-fpm")) { 
		/* gotcha */
		return $php_path."/fpm/php-fpm";
	}
	return false;
}
/* }}} */

function run_fpm($config, &$out = false, $extra_args = '') /* {{{ */
{
    $cfg = dirname(__FILE__).'/test-fpm-config.tmp';
    file_put_contents($cfg, $config);
    $desc = [];
    if ($out !== false) {
        $desc = [1 => array('pipe', 'w')];
    }
    /* Since it's not possible to spawn a process under linux without using a
     * shell in php (why?!?) we need a little shell trickery, so that we can
     * actually kill php-fpm */
    $fpm = proc_open('killit () { kill $child; }; trap killit TERM; '.get_fpm_path().' -F -O -y '.$cfg.' '.$extra_args.' 2>&1 & child=$!; wait', $desc, $pipes);
    register_shutdown_function(
            function($fpm) use($cfg) {
                    @unlink($cfg);
                    if (is_resource($fpm)) {
                        @proc_terminate($fpm);
                        while (proc_get_status($fpm)['running']) {
                            usleep(10000);
                        }
                    }
            },
                    $fpm
            );
    if ($out !== false) {
        $out = $pipes[1];
    }
    return $fpm;
}
/* }}} */

function test_fpm_conf($config, &$msg = NULL) { /* {{{ */
	$cfg = dirname(__FILE__).'/test-fpm-config.tmp';
	file_put_contents($cfg, $config);
	exec(get_fpm_path() . ' -t -y ' . $cfg . ' 2>&1', $output, $code);	
	if ($code) {
		$msg = preg_replace("/\[.+?\]/", "", $output[0]);
		return false;
	}
	return true;
}
/* }}} */

function run_fpm_till($needle, $config, $max = 10) /* {{{ */
{
    $i = 0;
    $fpm = run_fpm($config, $tail);
    if (is_resource($fpm)) {
        while($i < $max) {
            $i++;
            $line = fgets($tail);
            if(preg_match($needle, $line) === 1) {
                break;
            }
        }
        if ($i >= $max) {
            $line = false;
        }
        proc_terminate($fpm);
        stream_get_contents($tail);
        fclose($tail);
        proc_close($fpm);
    }
    return $line;
}
/* }}} */

function fpm_display_log($tail, $n=1, $ignore='systemd') { /* {{{ */
	while ($n) {
		$a = fgets($tail);
		if (empty($ignore) || !strpos($a, $ignore)) {
			echo $a;
			$n--;
		}
	}
} /* }}} */

<<<<<<< HEAD
function run_request($host, $port, $uri='/ping', $query='') { /* {{{ */
=======
function run_request($host, $port, $uri='/ping', $query='', $headers=array()) {
>>>>>>> fb4a6dc0
	require_once 'fcgi.inc';
	$client = new Adoy\FastCGI\Client($host, $port);
	$params = array_merge(array(
		'GATEWAY_INTERFACE' => 'FastCGI/1.0',
		'REQUEST_METHOD'    => 'GET',
		'SCRIPT_FILENAME'   => $uri,
		'SCRIPT_NAME'       => $uri,
		'QUERY_STRING'      => $query,
		'REQUEST_URI'       => $uri . ($query ? '?'.$query : ""),
		'DOCUMENT_URI'      => $uri,
		'SERVER_SOFTWARE'   => 'php/fcgiclient',
		'REMOTE_ADDR'       => '127.0.0.1',
		'REMOTE_PORT'       => '9985',
		'SERVER_ADDR'       => '127.0.0.1',
		'SERVER_PORT'       => '80',
		'SERVER_NAME'       => php_uname('n'),
		'SERVER_PROTOCOL'   => 'HTTP/1.1',
		'CONTENT_TYPE'      => '',
		'CONTENT_LENGTH'    => 0
	), $headers);
	return $client->request($params, false)."\n";
}
/* }}} */<|MERGE_RESOLUTION|>--- conflicted
+++ resolved
@@ -98,11 +98,7 @@
 	}
 } /* }}} */
 
-<<<<<<< HEAD
-function run_request($host, $port, $uri='/ping', $query='') { /* {{{ */
-=======
-function run_request($host, $port, $uri='/ping', $query='', $headers=array()) {
->>>>>>> fb4a6dc0
+function run_request($host, $port, $uri='/ping', $query='', $headers=array()) {  /* {{{ */
 	require_once 'fcgi.inc';
 	$client = new Adoy\FastCGI\Client($host, $port);
 	$params = array_merge(array(
