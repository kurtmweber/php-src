--- conflicted
+++ resolved
@@ -219,7 +219,7 @@
 	}
 	path_len = strlen(path);
 
-	if (!zend_hash_exists(&PHPDBG_G(file_sources), path, path_len)) {
+	if (!zend_hash_str_exists(&PHPDBG_G(file_sources), path, path_len)) {
 		if (php_stream_stat_path(path, &ssb) == FAILURE) {
 			if (original_path[0] == '/') {
 				phpdbg_error("breakpoint", "type=\"nofile\" add=\"fail\" file=\"%s\"", "Cannot stat %s, it does not exist", original_path);
@@ -236,45 +236,29 @@
 		}
 	}
 
-<<<<<<< HEAD
-			if (!(broken = zend_hash_str_find_ptr(&PHPDBG_G(bp)[PHPDBG_BREAK_FILE], path, path_len))) {
-				HashTable breaks;
-=======
-	if (zend_hash_find(file_breaks, path, path_len, (void **) &broken) == FAILURE) {
+	if (!(broken = zend_hash_str_find_ptr(file_breaks, path, path_len))) {
 		HashTable breaks;
 		zend_hash_init(&breaks, 8, NULL, phpdbg_file_breaks_dtor, 0);
->>>>>>> 50756b51
-
-		zend_hash_add(file_breaks, path, path_len, &breaks, sizeof(HashTable), (void **) &broken);
-	}
-
-<<<<<<< HEAD
-				broken = zend_hash_str_update_mem(&PHPDBG_G(bp)[PHPDBG_BREAK_FILE], path, path_len, &breaks, sizeof(HashTable));
-			}
-=======
+
+		broken = zend_hash_str_add_mem(file_breaks, path, path_len, &breaks, sizeof(HashTable));
+	}
+
 	if (!zend_hash_index_exists(broken, line_num)) {
 		PHPDBG_BREAK_INIT(new_break, PHPDBG_BREAK_FILE);
 		new_break.filename = estrndup(path, path_len);
 		new_break.line = line_num;
->>>>>>> 50756b51
-
-		zend_hash_index_update(broken, line_num, (void **) &new_break, sizeof(phpdbg_breakfile_t), NULL);
+
+		zend_hash_index_update_mem(broken, line_num, &new_break, sizeof(phpdbg_breakfile_t));
 
 		if (pending) {
 			PHPDBG_G(flags) |= PHPDBG_HAS_PENDING_FILE_BP;
 
-<<<<<<< HEAD
-				zend_hash_index_update_mem(broken, line_num, &new_break, sizeof(phpdbg_breakfile_t));
-
-				phpdbg_notice("breakpoint", "add=\"success\" id=\"%d\" file=\"%s\" line=\"%ld\"", "Breakpoint #%d added at %s:%ld", new_break.id, new_break.filename, new_break.line);
-=======
 			phpdbg_notice("breakpoint", "add=\"success\" id=\"%d\" file=\"%s\" line=\"%ld\" pending=\"pending\"", "Pending breakpoint #%d added at %s:%ld", new_break.id, new_break.filename, new_break.line);
 		} else {
 			PHPDBG_G(flags) |= PHPDBG_HAS_FILE_BP;
 
 			phpdbg_notice("breakpoint", "add=\"success\" id=\"%d\" file=\"%s\" line=\"%ld\"", "Breakpoint #%d added at %s:%ld", new_break.id, new_break.filename, new_break.line);
 		}
->>>>>>> 50756b51
 
 		PHPDBG_BREAK_MAPPING(new_break.id, broken);
 	} else {
@@ -284,49 +268,40 @@
 
 PHPDBG_API void phpdbg_resolve_pending_file_break(const char *file TSRMLS_DC) /* {{{ */
 {
-	HashPosition position[2];
 	HashTable *fileht;
 	uint filelen = strlen(file);
-
-	zend_hash_internal_pointer_reset_ex(&PHPDBG_G(bp)[PHPDBG_BREAK_FILE_PENDING], &position[0]);
-	while (zend_hash_get_current_data_ex(&PHPDBG_G(bp)[PHPDBG_BREAK_FILE_PENDING], (void**) &fileht, &position[0]) == SUCCESS) {
-		const char *cur;
-		uint curlen;
-
-		zend_hash_get_current_key_ex(&PHPDBG_G(bp)[PHPDBG_BREAK_FILE_PENDING], (char **) &cur, &curlen, NULL, 0, &position[0]);
-		zend_hash_move_forward_ex(&PHPDBG_G(bp)[PHPDBG_BREAK_FILE_PENDING], &position[0]);
-
-		if (curlen < filelen && file[filelen - curlen - 1] == '/' && !memcmp(file + filelen - curlen, cur, curlen)) {
+	zend_string *cur;
+
+	ZEND_HASH_FOREACH_STR_KEY_PTR(&PHPDBG_G(bp)[PHPDBG_BREAK_FILE_PENDING], cur, fileht) {
+		if (cur->len < filelen && file[filelen - cur->len - 1] == '/' && !memcmp(file + filelen - cur->len, cur->val, cur->len)) {
 			phpdbg_breakfile_t *brake, new_brake;
-			HashTable *master = NULL;
+			HashTable *master;
 			dtor_func_t dtor;
 
 			PHPDBG_G(flags) |= PHPDBG_HAS_FILE_BP;
 
-			if (zend_hash_find(&PHPDBG_G(bp)[PHPDBG_BREAK_FILE], file, filelen, (void **) &master) == FAILURE) {
+			if (!(master = zend_hash_str_find_ptr(&PHPDBG_G(bp)[PHPDBG_BREAK_FILE], file, filelen))) {
 				dtor = PHPDBG_G(bp)[PHPDBG_BREAK_FILE_PENDING].pDestructor;
 				PHPDBG_G(bp)[PHPDBG_BREAK_FILE_PENDING].pDestructor = NULL;
-				zend_hash_add(&PHPDBG_G(bp)[PHPDBG_BREAK_FILE], file, filelen, fileht, sizeof(HashTable), (void **) &fileht);
+				fileht = zend_hash_str_add_mem(&PHPDBG_G(bp)[PHPDBG_BREAK_FILE], file, filelen, fileht, sizeof(HashTable));
 			}
 
-			for (zend_hash_internal_pointer_reset_ex(fileht, &position[1]);
-			     zend_hash_get_current_data_ex(fileht, (void**)&brake, &position[1]) == SUCCESS;
-			     zend_hash_move_forward_ex(fileht, &position[1])) {
+			ZEND_HASH_FOREACH_PTR(fileht, brake) {
 				new_brake = *brake;
 				new_brake.filename = estrndup(file, filelen);
 				PHPDBG_BREAK_UNMAPPING(brake->id);
 
 				if (master) {
-					zend_hash_index_update(master, brake->line, (void **) &new_brake, sizeof(phpdbg_breakfile_t), NULL);
+					zend_hash_index_update_mem(master, brake->line, &new_brake, sizeof(phpdbg_breakfile_t));
 					PHPDBG_BREAK_MAPPING(brake->id, master);
 				} else {
 					efree((char *) brake->filename);
 					*brake = new_brake;
 					PHPDBG_BREAK_MAPPING(brake->id, fileht);
 				}
-			}
-
-			zend_hash_del(&PHPDBG_G(bp)[PHPDBG_BREAK_FILE_PENDING], cur, curlen);
+			} ZEND_HASH_FOREACH_END();
+
+			zend_hash_del(&PHPDBG_G(bp)[PHPDBG_BREAK_FILE_PENDING], cur);
 
 			if (!master) {
 				PHPDBG_G(bp)[PHPDBG_BREAK_FILE_PENDING].pDestructor = dtor;
@@ -336,7 +311,7 @@
 				PHPDBG_G(flags) &= ~PHPDBG_HAS_PENDING_FILE_BP;
 			}
 		}
-	}
+	} ZEND_HASH_FOREACH_END();
 } /* }}} */
 
 PHPDBG_API void phpdbg_set_breakpoint_symbol(const char *name, size_t name_len TSRMLS_DC) /* {{{ */
@@ -1369,35 +1344,23 @@
 				ZEND_HASH_FOREACH_PTR(points, brake) {
 					phpdbg_writeln("file", "id=\"%d\" name=\"%s\" line=\"%lu\" disabled=\"%s\"", "#%d\t\t%s:%lu%s",
 						brake->id, brake->filename, brake->line,
-<<<<<<< HEAD
 						((phpdbg_breakbase_t *) brake)->disabled ? " [disabled]" : "");
 				} ZEND_HASH_FOREACH_END();
 			} ZEND_HASH_FOREACH_END();
-=======
-						((phpdbg_breakbase_t*)brake)->disabled ? " [disabled]" : "");
-				}
-			}
 		}  if ((PHPDBG_G(flags) & PHPDBG_HAS_PENDING_FILE_BP)) {
-			HashPosition position[2];
 			HashTable *points;
 
 			phpdbg_out(SEPARATE "\n");
 			phpdbg_out("Pending File Breakpoints:\n");
-			for (zend_hash_internal_pointer_reset_ex(&PHPDBG_G(bp)[PHPDBG_BREAK_FILE_PENDING], &position[0]);
-			     zend_hash_get_current_data_ex(&PHPDBG_G(bp)[PHPDBG_BREAK_FILE_PENDING], (void**) &points, &position[0]) == SUCCESS;
-			     zend_hash_move_forward_ex(&PHPDBG_G(bp)[PHPDBG_BREAK_FILE_PENDING], &position[0])) {
+			ZEND_HASH_FOREACH_PTR(&PHPDBG_G(bp)[PHPDBG_BREAK_FILE_PENDING], points) {
 				phpdbg_breakfile_t *brake;
 
-				for (zend_hash_internal_pointer_reset_ex(points, &position[1]);
-				     zend_hash_get_current_data_ex(points, (void**)&brake, &position[1]) == SUCCESS;
-				     zend_hash_move_forward_ex(points, &position[1])) {
+				ZEND_HASH_FOREACH_PTR(points, brake) {
 					phpdbg_writeln("file", "id=\"%d\" name=\"%s\" line=\"%lu\" disabled=\"%s\" pending=\"pending\"", "#%d\t\t%s:%lu%s",
 						brake->id, brake->filename, brake->line,
-						((phpdbg_breakbase_t*)brake)->disabled ? " [disabled]" : "");
-				}
-			}
->>>>>>> 50756b51
-
+						((phpdbg_breakbase_t *) brake)->disabled ? " [disabled]" : "");
+				} ZEND_HASH_FOREACH_END();
+			} ZEND_HASH_FOREACH_END();
 		} break;
 
 		case PHPDBG_BREAK_OPLINE: if ((PHPDBG_G(flags) & PHPDBG_HAS_OPLINE_BP)) {
