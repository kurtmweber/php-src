--- conflicted
+++ resolved
@@ -377,21 +377,6 @@
 	return op_array;
 }
 
-<<<<<<< HEAD
-=======
-void phpdbg_free_file_source(zval *zv) {
-	phpdbg_file_source *data = Z_PTR_P(zv);
-
-	if (data->buf) {
-		efree(data->buf);
-	}
-
-	destroy_op_array(&data->op_array);
-
-	efree(data);
-}
-
->>>>>>> 3b2b080c
 void phpdbg_init_list(void) {
 	PHPDBG_G(compile_file) = zend_compile_file;
 	PHPDBG_G(compile_string) = zend_compile_string;
