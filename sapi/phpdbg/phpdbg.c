/*
   +----------------------------------------------------------------------+
   | PHP Version 7                                                        |
   +----------------------------------------------------------------------+
   | Copyright (c) 1997-2016 The PHP Group                                |
   +----------------------------------------------------------------------+
   | This source file is subject to version 3.01 of the PHP license,      |
   | that is bundled with this package in the file LICENSE, and is        |
   | available through the world-wide-web at the following url:           |
   | http://www.php.net/license/3_01.txt                                  |
   | If you did not receive a copy of the PHP license and are unable to   |
   | obtain it through the world-wide-web, please send a note to          |
   | license@php.net so we can mail you a copy immediately.               |
   +----------------------------------------------------------------------+
   | Authors: Felipe Pena <felipe@php.net>                                |
   | Authors: Joe Watkins <joe.watkins@live.co.uk>                        |
   | Authors: Bob Weinand <bwoebi@php.net>                                |
   +----------------------------------------------------------------------+
*/

#include "phpdbg.h"
#include "phpdbg_prompt.h"
#include "phpdbg_bp.h"
#include "phpdbg_break.h"
#include "phpdbg_list.h"
#include "phpdbg_utils.h"
#include "phpdbg_set.h"
#include "phpdbg_io.h"
#include "zend_alloc.h"
#include "phpdbg_eol.h"
#include "phpdbg_print.h"

#include "ext/standard/basic_functions.h"

/* {{{ remote console headers */
#ifndef _WIN32
#	include <sys/socket.h>
#	include <sys/select.h>
#	include <sys/time.h>
#	include <sys/types.h>
#	include <sys/poll.h>
#	include <netinet/in.h>
#	include <unistd.h>
#	include <arpa/inet.h>
#endif /* }}} */

#if defined(PHP_WIN32) && defined(HAVE_OPENSSL)
# include "openssl/applink.c"
#endif

#if defined(PHP_WIN32) && defined(ZTS)
ZEND_TSRMLS_CACHE_DEFINE()
#endif

ZEND_DECLARE_MODULE_GLOBALS(phpdbg);
int phpdbg_startup_run = 0;

static PHP_INI_MH(OnUpdateEol)
{
	if (!new_value) {
		return FAILURE;
	}

	return phpdbg_eol_global_update(ZSTR_VAL(new_value));
}

PHP_INI_BEGIN()
	STD_PHP_INI_ENTRY("phpdbg.path", "", PHP_INI_SYSTEM | PHP_INI_PERDIR, OnUpdateString, socket_path, zend_phpdbg_globals, phpdbg_globals)
	STD_PHP_INI_ENTRY("phpdbg.eol", "2", PHP_INI_ALL, OnUpdateEol, socket_path, zend_phpdbg_globals, phpdbg_globals)
PHP_INI_END()

static zend_bool phpdbg_booted = 0;
static zend_bool phpdbg_fully_started = 0;
zend_bool use_mm_wrappers = 0;

static void php_phpdbg_destroy_bp_file(zval *brake) /* {{{ */
{
	zend_hash_destroy(Z_ARRVAL_P(brake));
	efree(Z_ARRVAL_P(brake));
} /* }}} */

static void php_phpdbg_destroy_bp_symbol(zval *brake) /* {{{ */
{
	efree((char *) ((phpdbg_breaksymbol_t *) Z_PTR_P(brake))->symbol);
	efree(Z_PTR_P(brake));
} /* }}} */

static void php_phpdbg_destroy_bp_opcode(zval *brake) /* {{{ */
{
	efree((char *) ((phpdbg_breakop_t *) Z_PTR_P(brake))->name);
	efree(Z_PTR_P(brake));
} /* }}} */

static void php_phpdbg_destroy_bp_opline(zval *brake) /* {{{ */
{
	efree(Z_PTR_P(brake));
} /* }}} */

static void php_phpdbg_destroy_bp_methods(zval *brake) /* {{{ */
{
	zend_hash_destroy(Z_ARRVAL_P(brake));
	efree(Z_ARRVAL_P(brake));
} /* }}} */

static void php_phpdbg_destroy_bp_condition(zval *data) /* {{{ */
{
	phpdbg_breakcond_t *brake = (phpdbg_breakcond_t *) Z_PTR_P(data);

	if (brake->ops) {
		destroy_op_array(brake->ops);
		efree(brake->ops);
	}
	efree((char*) brake->code);
	efree(brake);
} /* }}} */

static void php_phpdbg_destroy_registered(zval *data) /* {{{ */
{
	zend_function *function = (zend_function *) Z_PTR_P(data);
	destroy_zend_function(function);
} /* }}} */

static void php_phpdbg_destroy_file_source(zval *data) /* {{{ */
{
	phpdbg_file_source *source = (phpdbg_file_source *) Z_PTR_P(data);
	destroy_op_array(&source->op_array);
	if (source->buf) {
		efree(source->buf);
	}
	efree(source);
} /* }}} */

static inline void php_phpdbg_globals_ctor(zend_phpdbg_globals *pg) /* {{{ */
{
	pg->prompt[0] = NULL;
	pg->prompt[1] = NULL;

	pg->colors[0] = NULL;
	pg->colors[1] = NULL;
	pg->colors[2] = NULL;

	pg->lines = phpdbg_get_terminal_height();
	pg->exec = NULL;
	pg->exec_len = 0;
	pg->buffer = NULL;
	pg->last_was_newline = 1;
	pg->ops = NULL;
	pg->vmret = 0;
	pg->in_execution = 0;
	pg->bp_count = 0;
	pg->flags = PHPDBG_DEFAULT_FLAGS;
	pg->oplog = NULL;
	memset(pg->io, 0, sizeof(pg->io));
	pg->frame.num = 0;
	pg->sapi_name_ptr = NULL;
	pg->socket_fd = -1;
	pg->socket_server_fd = -1;
	pg->unclean_eval = 0;

	pg->req_id = 0;
	pg->err_buf.active = 0;
	pg->err_buf.type = 0;

	pg->input_buflen = 0;
	pg->sigsafe_mem.mem = NULL;
	pg->sigsegv_bailout = NULL;

	pg->oplog_list = NULL;

#ifdef PHP_WIN32
	pg->sigio_watcher_thread = INVALID_HANDLE_VALUE;
	memset(&pg->swd, 0, sizeof(struct win32_sigio_watcher_data));
#endif

	pg->eol = PHPDBG_EOL_LF;
} /* }}} */

static PHP_MINIT_FUNCTION(phpdbg) /* {{{ */
{
	zend_hash_init(&PHPDBG_G(bp)[PHPDBG_BREAK_FILE], 8, NULL, php_phpdbg_destroy_bp_file, 0);
	zend_hash_init(&PHPDBG_G(bp)[PHPDBG_BREAK_FILE_PENDING], 8, NULL, php_phpdbg_destroy_bp_file, 0);
	zend_hash_init(&PHPDBG_G(bp)[PHPDBG_BREAK_SYM], 8, NULL, php_phpdbg_destroy_bp_symbol, 0);
	zend_hash_init(&PHPDBG_G(bp)[PHPDBG_BREAK_FUNCTION_OPLINE], 8, NULL, php_phpdbg_destroy_bp_methods, 0);
	zend_hash_init(&PHPDBG_G(bp)[PHPDBG_BREAK_METHOD_OPLINE], 8, NULL, php_phpdbg_destroy_bp_methods, 0);
	zend_hash_init(&PHPDBG_G(bp)[PHPDBG_BREAK_FILE_OPLINE], 8, NULL, php_phpdbg_destroy_bp_methods, 0);
	zend_hash_init(&PHPDBG_G(bp)[PHPDBG_BREAK_OPLINE], 8, NULL, php_phpdbg_destroy_bp_opline, 0);
	zend_hash_init(&PHPDBG_G(bp)[PHPDBG_BREAK_OPCODE], 8, NULL, php_phpdbg_destroy_bp_opcode, 0);
	zend_hash_init(&PHPDBG_G(bp)[PHPDBG_BREAK_METHOD], 8, NULL, php_phpdbg_destroy_bp_methods, 0);
	zend_hash_init(&PHPDBG_G(bp)[PHPDBG_BREAK_COND], 8, NULL, php_phpdbg_destroy_bp_condition, 0);
	zend_hash_init(&PHPDBG_G(bp)[PHPDBG_BREAK_MAP], 8, NULL, NULL, 0);

	zend_hash_init(&PHPDBG_G(seek), 8, NULL, NULL, 0);
	zend_hash_init(&PHPDBG_G(registered), 8, NULL, php_phpdbg_destroy_registered, 0);

	zend_hash_init(&PHPDBG_G(file_sources), 0, NULL, php_phpdbg_destroy_file_source, 0);
	phpdbg_setup_watchpoints();

	REGISTER_INI_ENTRIES();

	zend_execute_ex = phpdbg_execute_ex;

	REGISTER_STRINGL_CONSTANT("PHPDBG_VERSION", PHPDBG_VERSION, sizeof(PHPDBG_VERSION)-1, CONST_CS|CONST_PERSISTENT);

	REGISTER_LONG_CONSTANT("PHPDBG_FILE",   FILE_PARAM, CONST_CS|CONST_PERSISTENT);
	REGISTER_LONG_CONSTANT("PHPDBG_METHOD", METHOD_PARAM, CONST_CS|CONST_PERSISTENT);
	REGISTER_LONG_CONSTANT("PHPDBG_LINENO", NUMERIC_PARAM, CONST_CS|CONST_PERSISTENT);
	REGISTER_LONG_CONSTANT("PHPDBG_FUNC",   STR_PARAM, CONST_CS|CONST_PERSISTENT);

	REGISTER_LONG_CONSTANT("PHPDBG_COLOR_PROMPT", PHPDBG_COLOR_PROMPT, CONST_CS|CONST_PERSISTENT);
	REGISTER_LONG_CONSTANT("PHPDBG_COLOR_NOTICE", PHPDBG_COLOR_NOTICE, CONST_CS|CONST_PERSISTENT);
	REGISTER_LONG_CONSTANT("PHPDBG_COLOR_ERROR",  PHPDBG_COLOR_ERROR, CONST_CS|CONST_PERSISTENT);

	return SUCCESS;
} /* }}} */

static PHP_MSHUTDOWN_FUNCTION(phpdbg) /* {{{ */
{
	zend_hash_destroy(&PHPDBG_G(bp)[PHPDBG_BREAK_FILE]);
	zend_hash_destroy(&PHPDBG_G(bp)[PHPDBG_BREAK_FILE_PENDING]);
	zend_hash_destroy(&PHPDBG_G(bp)[PHPDBG_BREAK_SYM]);
	zend_hash_destroy(&PHPDBG_G(bp)[PHPDBG_BREAK_FUNCTION_OPLINE]);
	zend_hash_destroy(&PHPDBG_G(bp)[PHPDBG_BREAK_METHOD_OPLINE]);
	zend_hash_destroy(&PHPDBG_G(bp)[PHPDBG_BREAK_FILE_OPLINE]);
	zend_hash_destroy(&PHPDBG_G(bp)[PHPDBG_BREAK_OPLINE]);
	zend_hash_destroy(&PHPDBG_G(bp)[PHPDBG_BREAK_OPCODE]);
	zend_hash_destroy(&PHPDBG_G(bp)[PHPDBG_BREAK_METHOD]);
	zend_hash_destroy(&PHPDBG_G(bp)[PHPDBG_BREAK_COND]);
	zend_hash_destroy(&PHPDBG_G(bp)[PHPDBG_BREAK_MAP]);
	zend_hash_destroy(&PHPDBG_G(file_sources));
	zend_hash_destroy(&PHPDBG_G(seek));
	zend_hash_destroy(&PHPDBG_G(registered));
	phpdbg_destroy_watchpoints();

	if (!(PHPDBG_G(flags) & PHPDBG_IS_QUITTING)) {
		phpdbg_notice("stop", "type=\"normal\"", "Script ended normally");
	}

	/* hack to restore mm_heap->use_custom_heap in order to receive memory leak info */
	if (use_mm_wrappers) {
		/* ASSUMING that mm_heap->use_custom_heap is the first element of the struct ... */
		*(int *) zend_mm_get_heap() = 0;
	}

	if (PHPDBG_G(buffer)) {
		free(PHPDBG_G(buffer));
		PHPDBG_G(buffer) = NULL;
	}

	if (PHPDBG_G(exec)) {
		efree(PHPDBG_G(exec));
		PHPDBG_G(exec) = NULL;
	}

	if (PHPDBG_G(oplog)) {
		fclose(PHPDBG_G(oplog));
		PHPDBG_G(oplog) = NULL;
	}

	if (PHPDBG_G(ops)) {
		destroy_op_array(PHPDBG_G(ops));
		efree(PHPDBG_G(ops));
		PHPDBG_G(ops) = NULL;
	}

	if (PHPDBG_G(oplog_list)) {
		phpdbg_oplog_list *cur = PHPDBG_G(oplog_list);
		do {
			phpdbg_oplog_list *prev = cur->prev;
			efree(cur);
			cur = prev;
		} while (cur != NULL);

		zend_arena_destroy(PHPDBG_G(oplog_arena));
		PHPDBG_G(oplog_list) = NULL;
	}

	fflush(stdout);
	if (SG(request_info).argv0) {
		free(SG(request_info).argv0);
		SG(request_info).argv0 = NULL;
	}

	return SUCCESS;
}
/* }}} */

static PHP_RINIT_FUNCTION(phpdbg) /* {{{ */
{
	/* deactivate symbol table caching to have these properly destroyed upon stack leaving (especially important for watchpoints) */
	EG(symtable_cache_limit) = EG(symtable_cache) - 1;

	return SUCCESS;
} /* }}} */

static PHP_RSHUTDOWN_FUNCTION(phpdbg) /* {{{ */
{
	if (PHPDBG_G(stdin_file)) {
		fclose(PHPDBG_G(stdin_file));
		PHPDBG_G(stdin_file) = NULL;
	}

	return SUCCESS;
} /* }}} */

/* {{{ proto mixed phpdbg_exec(string context)
	Attempt to set the execution context for phpdbg
	If the execution context was set previously it is returned
	If the execution context was not set previously boolean true is returned
	If the request to set the context fails, boolean false is returned, and an E_WARNING raised */
static PHP_FUNCTION(phpdbg_exec)
{
	zend_string *exec;

	if (zend_parse_parameters(ZEND_NUM_ARGS(), "S", &exec) == FAILURE) {
		return;
	}

	{
		zend_stat_t sb;
		zend_bool result = 1;

		if (VCWD_STAT(ZSTR_VAL(exec), &sb) != FAILURE) {
			if (sb.st_mode & (S_IFREG|S_IFLNK)) {
				if (PHPDBG_G(exec)) {
					ZVAL_STRINGL(return_value, PHPDBG_G(exec), PHPDBG_G(exec_len));
					efree(PHPDBG_G(exec));
					result = 0;
				}

				PHPDBG_G(exec) = estrndup(ZSTR_VAL(exec), ZSTR_LEN(exec));
				PHPDBG_G(exec_len) = ZSTR_LEN(exec);

				if (result) {
					ZVAL_TRUE(return_value);
				}
			} else {
				zend_error(E_WARNING, "Failed to set execution context (%s), not a regular file or symlink", ZSTR_VAL(exec));
				ZVAL_FALSE(return_value);
			}
		} else {
			zend_error(E_WARNING, "Failed to set execution context (%s) the file does not exist", ZSTR_VAL(exec));

			ZVAL_FALSE(return_value);
		}
	}
} /* }}} */

/* {{{ proto void phpdbg_break()
    instructs phpdbg to insert a breakpoint at the next opcode */
static PHP_FUNCTION(phpdbg_break_next)
{
	zend_execute_data *ex = EG(current_execute_data);

	while (ex && ex->func && !ZEND_USER_CODE(ex->func->type)) {
		ex = ex->prev_execute_data;
	}

	if (zend_parse_parameters_none() == FAILURE || !ex) {
		return;
	}

	phpdbg_set_breakpoint_opline_ex((phpdbg_opline_ptr_t) ex->opline + 1);
} /* }}} */

/* {{{ proto void phpdbg_break_file(string file, integer line) */
static PHP_FUNCTION(phpdbg_break_file)
{
	char *file;
	size_t flen;
	zend_long line;

	if (zend_parse_parameters(ZEND_NUM_ARGS(), "sl", &file, &flen, &line) == FAILURE) {
		return;
	}

	phpdbg_set_breakpoint_file(file, 0, line);
} /* }}} */

/* {{{ proto void phpdbg_break_method(string class, string method) */
static PHP_FUNCTION(phpdbg_break_method)
{
	char *class = NULL, *method = NULL;
	size_t clen = 0, mlen = 0;

	if (zend_parse_parameters(ZEND_NUM_ARGS(), "ss", &class, &clen, &method, &mlen) == FAILURE) {
		return;
	}

	phpdbg_set_breakpoint_method(class, method);
} /* }}} */

/* {{{ proto void phpdbg_break_function(string function) */
static PHP_FUNCTION(phpdbg_break_function)
{
	char    *function = NULL;
	size_t   function_len;

	if (zend_parse_parameters(ZEND_NUM_ARGS(), "s", &function, &function_len) == FAILURE) {
		return;
	}

	phpdbg_set_breakpoint_symbol(function, function_len);
} /* }}} */

/* {{{ proto void phpdbg_clear(void)
   instructs phpdbg to clear breakpoints */
static PHP_FUNCTION(phpdbg_clear)
{
	zend_hash_clean(&PHPDBG_G(bp)[PHPDBG_BREAK_FILE]);
	zend_hash_clean(&PHPDBG_G(bp)[PHPDBG_BREAK_FILE_PENDING]);
	zend_hash_clean(&PHPDBG_G(bp)[PHPDBG_BREAK_SYM]);
	zend_hash_clean(&PHPDBG_G(bp)[PHPDBG_BREAK_FUNCTION_OPLINE]);
	zend_hash_clean(&PHPDBG_G(bp)[PHPDBG_BREAK_METHOD_OPLINE]);
	zend_hash_clean(&PHPDBG_G(bp)[PHPDBG_BREAK_FILE_OPLINE]);
	zend_hash_clean(&PHPDBG_G(bp)[PHPDBG_BREAK_OPLINE]);
	zend_hash_clean(&PHPDBG_G(bp)[PHPDBG_BREAK_METHOD]);
	zend_hash_clean(&PHPDBG_G(bp)[PHPDBG_BREAK_COND]);
} /* }}} */

/* {{{ proto void phpdbg_color(integer element, string color) */
static PHP_FUNCTION(phpdbg_color)
{
	zend_long element;
	char *color;
	size_t color_len;

	if (zend_parse_parameters(ZEND_NUM_ARGS(), "ls", &element, &color, &color_len) == FAILURE) {
		return;
	}

	switch (element) {
		case PHPDBG_COLOR_NOTICE:
		case PHPDBG_COLOR_ERROR:
		case PHPDBG_COLOR_PROMPT:
			phpdbg_set_color_ex(element, color, color_len);
		break;

		default: zend_error(E_ERROR, "phpdbg detected an incorrect color constant");
	}
} /* }}} */

/* {{{ proto void phpdbg_prompt(string prompt) */
static PHP_FUNCTION(phpdbg_prompt)
{
	char *prompt = NULL;
	size_t prompt_len = 0;

	if (zend_parse_parameters(ZEND_NUM_ARGS(), "s", &prompt, &prompt_len) == FAILURE) {
		return;
	}

	phpdbg_set_prompt(prompt);
} /* }}} */

/* {{{ proto void phpdbg_start_oplog() */
static PHP_FUNCTION(phpdbg_start_oplog)
{
	phpdbg_oplog_list *prev;

	if (zend_parse_parameters_none() == FAILURE) {
		return;
	}

	prev = PHPDBG_G(oplog_list);

	if (!prev) {
		PHPDBG_G(oplog_arena) = zend_arena_create(64 * 1024);

		PHPDBG_G(oplog_cur) = ((phpdbg_oplog_entry *) zend_arena_alloc(&PHPDBG_G(oplog_arena), sizeof(phpdbg_oplog_entry))) + 1;
		PHPDBG_G(oplog_cur)->next = NULL;
	}

	PHPDBG_G(oplog_list) = emalloc(sizeof(phpdbg_oplog_list));
	PHPDBG_G(oplog_list)->prev = prev;
	PHPDBG_G(oplog_list)->start = PHPDBG_G(oplog_cur);
}

static void phpdbg_oplog_fill_executable(zend_op_array *op_array, HashTable *insert_ht, zend_bool by_opcode) {
	/* ignore RECV_* opcodes */
	zend_op *cur = op_array->opcodes + op_array->num_args + !!(op_array->fn_flags & ZEND_ACC_VARIADIC);
	zend_op *end = op_array->opcodes + op_array->last;

	zend_long insert_idx;
	zval zero;
	ZVAL_LONG(&zero, 0);

	/* ignore autogenerated return (well, not too precise with finally branches, but that's okay) */
	if (op_array->last >= 1 && (((end - 1)->opcode == ZEND_RETURN || (end - 1)->opcode == ZEND_RETURN_BY_REF || (end - 1)->opcode == ZEND_GENERATOR_RETURN)
	 && ((op_array->last > 1 && ((end - 2)->opcode == ZEND_RETURN || (end - 2)->opcode == ZEND_RETURN_BY_REF || (end - 2)->opcode == ZEND_GENERATOR_RETURN || (end - 2)->opcode == ZEND_THROW))
	  || op_array->function_name == NULL || (end - 1)->extended_value == -1))) {
		end--;
	}

	for (; cur < end; cur++) {
		if (cur->opcode == ZEND_NOP || cur->opcode == ZEND_OP_DATA || cur->opcode == ZEND_FE_FREE || cur->opcode == ZEND_FREE || cur->opcode == ZEND_ASSERT_CHECK || cur->opcode == ZEND_VERIFY_RETURN_TYPE
		 || cur->opcode == ZEND_DECLARE_CONST || cur->opcode == ZEND_DECLARE_CLASS || cur->opcode == ZEND_DECLARE_INHERITED_CLASS || cur->opcode == ZEND_DECLARE_FUNCTION
		 || cur->opcode == ZEND_DECLARE_INHERITED_CLASS_DELAYED || cur->opcode == ZEND_VERIFY_ABSTRACT_CLASS || cur->opcode == ZEND_ADD_TRAIT || cur->opcode == ZEND_BIND_TRAITS
		 || cur->opcode == ZEND_DECLARE_ANON_CLASS || cur->opcode == ZEND_DECLARE_ANON_INHERITED_CLASS || cur->opcode == ZEND_FAST_RET || cur->opcode == ZEND_TICKS
		 || cur->opcode == ZEND_EXT_STMT || cur->opcode == ZEND_EXT_FCALL_BEGIN || cur->opcode == ZEND_EXT_FCALL_END || cur->opcode == ZEND_EXT_NOP || cur->opcode == ZEND_BIND_GLOBAL) {
			continue;
		}

		if (by_opcode) {
			insert_idx = cur - op_array->opcodes;
		} else {
			insert_idx = cur->lineno;
		}

		if (cur->opcode == ZEND_NEW && (cur + 1)->opcode == ZEND_DO_FCALL) {
			cur++;
		}

		zend_hash_index_update(insert_ht, insert_idx, &zero);
	}
}

static inline HashTable* phpdbg_add_empty_array(HashTable *ht, zend_string *name) {
	zval *ht_zv = zend_hash_find(ht, name);
	if (!ht_zv) {
		zval zv;
		array_init(&zv);
		ht_zv = zend_hash_add_new(ht, name, &zv);
	}
	return Z_ARR_P(ht_zv);
}

/* {{{ proto void phpdbg_end_oplog() */
static PHP_FUNCTION(phpdbg_get_executable)
{
	HashTable *options = NULL;
	zval *option_buffer;
	zend_bool by_function = 0;
	zend_bool by_opcode = 0;
	HashTable *insert_ht;

	zend_function *func;
	zend_class_entry *ce;
	zend_string *name;
	HashTable *files = &PHPDBG_G(file_sources);
	HashTable files_tmp;

	if (zend_parse_parameters(ZEND_NUM_ARGS(), "|H", &options) == FAILURE) {
		return;
	}

	if (options && (option_buffer = zend_hash_str_find(options, ZEND_STRL("functions")))) {
		by_function = zend_is_true(option_buffer);
	}

	if (options && (option_buffer = zend_hash_str_find(options, ZEND_STRL("opcodes")))) {
		if (by_function) {
			by_opcode = zend_is_true(option_buffer);
		}
	}

	if (options && (option_buffer = zend_hash_str_find(options, ZEND_STRL("files")))) {
		ZVAL_DEREF(option_buffer);
		if (Z_TYPE_P(option_buffer) == IS_ARRAY && zend_hash_num_elements(Z_ARR_P(option_buffer)) > 0) {
			zval *filename;

			files = &files_tmp;
			zend_hash_init(files, 0, NULL, NULL, 0);

			ZEND_HASH_FOREACH_VAL(Z_ARR_P(option_buffer), filename) {
				zend_hash_add_empty_element(files, zval_get_string(filename));
			} ZEND_HASH_FOREACH_END();
		} else {
			GC_REFCOUNT(files)++;
		}
	} else {
		GC_REFCOUNT(files)++;
	}

	array_init(return_value);

	ZEND_HASH_FOREACH_STR_KEY_PTR(EG(function_table), name, func) {
		if (func->type == ZEND_USER_FUNCTION) {
			if (zend_hash_exists(files, func->op_array.filename)) {
				insert_ht = phpdbg_add_empty_array(Z_ARR_P(return_value), func->op_array.filename);

				if (by_function) {
					insert_ht = phpdbg_add_empty_array(insert_ht, name);
				}

				phpdbg_oplog_fill_executable(&func->op_array, insert_ht, by_opcode);
			}
		}
	} ZEND_HASH_FOREACH_END();

	ZEND_HASH_FOREACH_STR_KEY_PTR(EG(class_table), name, ce) {
		if (ce->type == ZEND_USER_CLASS) {
			if (zend_hash_exists(files, ce->info.user.filename)) {
				ZEND_HASH_FOREACH_PTR(&ce->function_table, func) {
					if (func->type == ZEND_USER_FUNCTION && zend_hash_exists(files, func->op_array.filename)) {
						insert_ht = phpdbg_add_empty_array(Z_ARR_P(return_value), func->op_array.filename);

						if (by_function) {
							zend_string *fn_name = strpprintf(ZSTR_LEN(name) + ZSTR_LEN(func->op_array.function_name) + 2, "%.*s::%.*s", (int) ZSTR_LEN(name), ZSTR_VAL(name), (int) ZSTR_LEN(func->op_array.function_name), ZSTR_VAL(func->op_array.function_name));
							insert_ht = phpdbg_add_empty_array(insert_ht, fn_name);
							zend_string_release(fn_name);
						}

						phpdbg_oplog_fill_executable(&func->op_array, insert_ht, by_opcode);
					}
				} ZEND_HASH_FOREACH_END();
			}
		}
	} ZEND_HASH_FOREACH_END();

	ZEND_HASH_FOREACH_STR_KEY(files, name) {
		phpdbg_file_source *source = zend_hash_find_ptr(&PHPDBG_G(file_sources), name);
		if (source) {
			phpdbg_oplog_fill_executable(
				&source->op_array,
				phpdbg_add_empty_array(Z_ARR_P(return_value), source->op_array.filename),
				by_opcode);
		}
	} ZEND_HASH_FOREACH_END();

	if (!--GC_REFCOUNT(files)) {
		zend_hash_destroy(files);
	}
}

/* {{{ proto void phpdbg_end_oplog() */
static PHP_FUNCTION(phpdbg_end_oplog)
{
	phpdbg_oplog_entry *cur;
	phpdbg_oplog_list *prev;

	HashTable *options = NULL;
	zval *option_buffer;
	zend_bool by_function = 0;
	zend_bool by_opcode = 0;

	if (zend_parse_parameters(ZEND_NUM_ARGS(), "|H", &options) == FAILURE) {
		return;
	}

	if (!PHPDBG_G(oplog_list)) {
		zend_error(E_WARNING, "Can not end an oplog without starting it");
		return;
	}

	cur = PHPDBG_G(oplog_list)->start;
	prev = PHPDBG_G(oplog_list)->prev;

	efree(PHPDBG_G(oplog_list));
	PHPDBG_G(oplog_list) = prev;

	if (options && (option_buffer = zend_hash_str_find(options, ZEND_STRL("functions")))) {
		by_function = zend_is_true(option_buffer);
	}

	if (options && (option_buffer = zend_hash_str_find(options, ZEND_STRL("opcodes")))) {
		if (by_function) {
			by_opcode = zend_is_true(option_buffer);
		}
	}

	array_init(return_value);

	{
		zend_string *last_file = NULL;
		HashTable *file_ht;
		zend_string *last_function = (void *)~(uintptr_t)0;
		zend_class_entry *last_scope = NULL;

		HashTable *insert_ht;
		zend_long insert_idx;

		do {
			zval zero;
			ZVAL_LONG(&zero, 0);

			if (cur->filename != last_file) {
				last_file = cur->filename;
				file_ht = insert_ht = phpdbg_add_empty_array(Z_ARR_P(return_value), last_file);
			}

			if (by_function) {
				if (cur->function_name == NULL) {
					if (last_function != NULL) {
						insert_ht = file_ht;
					}
					last_function = NULL;
				} else if (cur->function_name != last_function || cur->scope != last_scope) {
					zend_string *fn_name;
					last_function = cur->function_name;
					last_scope = cur->scope;
					if (last_scope == NULL) {
						fn_name = zend_string_copy(last_function);
					} else {
						fn_name = strpprintf(ZSTR_LEN(last_function) + ZSTR_LEN(last_scope->name) + 2, "%.*s::%.*s", (int) ZSTR_LEN(last_scope->name), ZSTR_VAL(last_scope->name), (int) ZSTR_LEN(last_function), ZSTR_VAL(last_function));
					}
					insert_ht = phpdbg_add_empty_array(Z_ARR_P(return_value), fn_name);
					zend_string_release(fn_name);
				}
			}

			if (by_opcode) {
				insert_idx = cur->op - cur->opcodes;
			} else {
				insert_idx = cur->op->lineno;
			}

			{
				zval *num = zend_hash_index_find(insert_ht, insert_idx);
				if (!num) {
					num = zend_hash_index_add_new(insert_ht, insert_idx, &zero);
				}
				Z_LVAL_P(num)++;
			}

			cur = cur->next;
		} while (cur != NULL);
	}

	if (!prev) {
		zend_arena_destroy(PHPDBG_G(oplog_arena));
	}
}

ZEND_BEGIN_ARG_INFO_EX(phpdbg_break_next_arginfo, 0, 0, 0)
ZEND_END_ARG_INFO()

ZEND_BEGIN_ARG_INFO_EX(phpdbg_break_file_arginfo, 0, 0, 2)
	ZEND_ARG_INFO(0, file)
	ZEND_ARG_INFO(0, line)
ZEND_END_ARG_INFO()

ZEND_BEGIN_ARG_INFO_EX(phpdbg_break_method_arginfo, 0, 0, 2)
	ZEND_ARG_INFO(0, class)
	ZEND_ARG_INFO(0, method)
ZEND_END_ARG_INFO()

ZEND_BEGIN_ARG_INFO_EX(phpdbg_break_function_arginfo, 0, 0, 1)
	ZEND_ARG_INFO(0, function)
ZEND_END_ARG_INFO()

ZEND_BEGIN_ARG_INFO_EX(phpdbg_color_arginfo, 0, 0, 0)
	ZEND_ARG_INFO(0, element)
	ZEND_ARG_INFO(0, color)
ZEND_END_ARG_INFO()

ZEND_BEGIN_ARG_INFO_EX(phpdbg_prompt_arginfo, 0, 0, 0)
	ZEND_ARG_INFO(0, string)
ZEND_END_ARG_INFO()

ZEND_BEGIN_ARG_INFO_EX(phpdbg_exec_arginfo, 0, 0, 0)
	ZEND_ARG_INFO(0, context)
ZEND_END_ARG_INFO()

ZEND_BEGIN_ARG_INFO_EX(phpdbg_clear_arginfo, 0, 0, 0)
ZEND_END_ARG_INFO()

ZEND_BEGIN_ARG_INFO_EX(phpdbg_start_oplog_arginfo, 0, 0, 0)
ZEND_END_ARG_INFO()

ZEND_BEGIN_ARG_INFO_EX(phpdbg_end_oplog_arginfo, 0, 0, 0)
	ZEND_ARG_INFO(0, options)
ZEND_END_ARG_INFO()

ZEND_BEGIN_ARG_INFO_EX(phpdbg_get_executable_arginfo, 0, 0, 0)
	ZEND_ARG_INFO(0, options)
ZEND_END_ARG_INFO()

zend_function_entry phpdbg_user_functions[] = {
	PHP_FE(phpdbg_clear, phpdbg_clear_arginfo)
	PHP_FE(phpdbg_break_next, phpdbg_break_next_arginfo)
	PHP_FE(phpdbg_break_file, phpdbg_break_file_arginfo)
	PHP_FE(phpdbg_break_method, phpdbg_break_method_arginfo)
	PHP_FE(phpdbg_break_function, phpdbg_break_function_arginfo)
	PHP_FE(phpdbg_exec,  phpdbg_exec_arginfo)
	PHP_FE(phpdbg_color, phpdbg_color_arginfo)
	PHP_FE(phpdbg_prompt, phpdbg_prompt_arginfo)
	PHP_FE(phpdbg_start_oplog, phpdbg_start_oplog_arginfo)
	PHP_FE(phpdbg_end_oplog, phpdbg_end_oplog_arginfo)
	PHP_FE(phpdbg_get_executable, phpdbg_get_executable_arginfo)
#ifdef  PHP_FE_END
	PHP_FE_END
#else
	{NULL,NULL,NULL}
#endif
};

static zend_module_entry sapi_phpdbg_module_entry = {
	STANDARD_MODULE_HEADER,
	PHPDBG_NAME,
	phpdbg_user_functions,
	PHP_MINIT(phpdbg),
	PHP_MSHUTDOWN(phpdbg),
	PHP_RINIT(phpdbg),
	PHP_RSHUTDOWN(phpdbg),
	NULL,
	PHPDBG_VERSION,
	STANDARD_MODULE_PROPERTIES
};

static void phpdbg_interned_strings_nothing(void) { }

static inline int php_sapi_phpdbg_module_startup(sapi_module_struct *module) /* {{{ */
{
	if (php_module_startup(module, &sapi_phpdbg_module_entry, 1) == FAILURE) {
		return FAILURE;
	}
	/* prevent zend_interned_strings_restore from invalidating our string pointers too early (in phpdbg allocated memory only gets freed after module shutdown) */
	zend_interned_strings_restore = phpdbg_interned_strings_nothing;

	phpdbg_booted = 1;

	return SUCCESS;
} /* }}} */

static char* php_sapi_phpdbg_read_cookies(void) /* {{{ */
{
	return NULL;
} /* }}} */

static int php_sapi_phpdbg_header_handler(sapi_header_struct *h, sapi_header_op_enum op, sapi_headers_struct *s) /* {{{ */
{
	return 0;
}
/* }}} */

static int php_sapi_phpdbg_send_headers(sapi_headers_struct *sapi_headers) /* {{{ */
{
	/* We do nothing here, this function is needed to prevent that the fallback
	 * header handling is called. */
	return SAPI_HEADER_SENT_SUCCESSFULLY;
}
/* }}} */

static void php_sapi_phpdbg_send_header(sapi_header_struct *sapi_header, void *server_context) /* {{{ */
{
}
/* }}} */

static void php_sapi_phpdbg_log_message(char *message, int syslog_type_int) /* {{{ */
{
	/*
	* We must not request TSRM before being booted
	*/
	if (phpdbg_booted) {
		if (PHPDBG_G(flags) & PHPDBG_IN_EVAL) {
			phpdbg_error("eval", "msg=\"%s\"", "%s", message);
			return;
		}

		phpdbg_error("php", "msg=\"%s\"", "%s", message);

		if (PHPDBG_G(flags) & PHPDBG_PREVENT_INTERACTIVE) {
			return;
		}

		switch (PG(last_error_type)) {
			case E_ERROR:
			case E_CORE_ERROR:
			case E_COMPILE_ERROR:
			case E_USER_ERROR:
			case E_PARSE:
			case E_RECOVERABLE_ERROR: {
				const char *file_char = zend_get_executed_filename();
				zend_string *file = zend_string_init(file_char, strlen(file_char), 0);
				phpdbg_list_file(file, 3, zend_get_executed_lineno() - 1, zend_get_executed_lineno());
				zend_string_release(file);

				if (!phpdbg_fully_started) {
					return;
				}

				do {
					switch (phpdbg_interactive(1, NULL)) {
						case PHPDBG_LEAVE:
						case PHPDBG_FINISH:
						case PHPDBG_UNTIL:
						case PHPDBG_NEXT:
							return;
					}
				} while (!(PHPDBG_G(flags) & PHPDBG_IS_STOPPING));
			}
		}
	} else {
		fprintf(stdout, "%s\n", message);
	}
}
/* }}} */

static int php_sapi_phpdbg_activate(void) /* {{{ */
{
	return SUCCESS;
}

static int php_sapi_phpdbg_deactivate(void) /* {{{ */
{
	return SUCCESS;
}

static void php_sapi_phpdbg_register_vars(zval *track_vars_array) /* {{{ */
{
	size_t len;
	char  *docroot = "";

	/* In phpdbg mode, we consider the environment to be a part of the server variables
	*/
	php_import_environment_variables(track_vars_array);

	if (PHPDBG_G(exec)) {
		len = PHPDBG_G(exec_len);
		if (sapi_module.input_filter(PARSE_SERVER, "PHP_SELF", &PHPDBG_G(exec), PHPDBG_G(exec_len), &len)) {
			php_register_variable("PHP_SELF", PHPDBG_G(exec), track_vars_array);
		}
		if (sapi_module.input_filter(PARSE_SERVER, "SCRIPT_NAME", &PHPDBG_G(exec), PHPDBG_G(exec_len), &len)) {
			php_register_variable("SCRIPT_NAME", PHPDBG_G(exec), track_vars_array);
		}

		if (sapi_module.input_filter(PARSE_SERVER, "SCRIPT_FILENAME", &PHPDBG_G(exec), PHPDBG_G(exec_len), &len)) {
			php_register_variable("SCRIPT_FILENAME", PHPDBG_G(exec), track_vars_array);
		}
		if (sapi_module.input_filter(PARSE_SERVER, "PATH_TRANSLATED", &PHPDBG_G(exec), PHPDBG_G(exec_len), &len)) {
			php_register_variable("PATH_TRANSLATED", PHPDBG_G(exec), track_vars_array);
		}
	}

	/* any old docroot will do */
	len = 0;
	if (sapi_module.input_filter(PARSE_SERVER, "DOCUMENT_ROOT", &docroot, len, &len)) {
		php_register_variable("DOCUMENT_ROOT", docroot, track_vars_array);
	}
}
/* }}} */

static inline size_t php_sapi_phpdbg_ub_write(const char *message, size_t length) /* {{{ */
{
	if (PHPDBG_G(socket_fd) != -1 && !(PHPDBG_G(flags) & PHPDBG_IS_INTERACTIVE)) {
		send(PHPDBG_G(socket_fd), message, length, 0);
	}
	return phpdbg_script(P_STDOUT, "%.*s", (int) length, message);
} /* }}} */

/* beginning of struct, see main/streams/plain_wrapper.c line 111 */
typedef struct {
	FILE *file;
	int fd;
} php_stdio_stream_data;

static size_t phpdbg_stdiop_write(php_stream *stream, const char *buf, size_t count) {
	php_stdio_stream_data *data = (php_stdio_stream_data*)stream->abstract;

	while (data->fd >= 0) {
		struct stat stat[3];
		memset(stat, 0, sizeof(stat));
		if (((fstat(fileno(stderr), &stat[2]) < 0) & (fstat(fileno(stdout), &stat[0]) < 0)) | (fstat(data->fd, &stat[1]) < 0)) {
			break;
		}

		if (stat[0].st_dev == stat[1].st_dev && stat[0].st_ino == stat[1].st_ino) {
			phpdbg_script(P_STDOUT, "%.*s", (int) count, buf);
			return count;
		}
		if (stat[2].st_dev == stat[1].st_dev && stat[2].st_ino == stat[1].st_ino) {
			phpdbg_script_ex(PHPDBG_G(io)[PHPDBG_STDERR].fd, P_STDERR, "%.*s", (int) count, buf);
			return count;
		}
		break;
	}

	return PHPDBG_G(php_stdiop_write)(stream, buf, count);
}

static inline void php_sapi_phpdbg_flush(void *context)  /* {{{ */
{
	if (!phpdbg_active_sigsafe_mem()) {
		fflush(PHPDBG_G(io)[PHPDBG_STDOUT].ptr);
	}
} /* }}} */

/* copied from sapi/cli/php_cli.c cli_register_file_handles */
void phpdbg_register_file_handles(void) /* {{{ */
{
	zval zin, zout, zerr;
	php_stream *s_in, *s_out, *s_err;
	php_stream_context *sc_in=NULL, *sc_out=NULL, *sc_err=NULL;
	zend_constant ic, oc, ec;

	s_in  = php_stream_open_wrapper_ex("php://stdin",  "rb", 0, NULL, sc_in);
	s_out = php_stream_open_wrapper_ex("php://stdout", "wb", 0, NULL, sc_out);
	s_err = php_stream_open_wrapper_ex("php://stderr", "wb", 0, NULL, sc_err);

	if (s_in==NULL || s_out==NULL || s_err==NULL) {
		if (s_in) php_stream_close(s_in);
		if (s_out) php_stream_close(s_out);
		if (s_err) php_stream_close(s_err);
		return;
	}

#if PHP_DEBUG
	/* do not close stdout and stderr */
	s_out->flags |= PHP_STREAM_FLAG_NO_CLOSE;
	s_err->flags |= PHP_STREAM_FLAG_NO_CLOSE;
#endif

	php_stream_to_zval(s_in,  &zin);
	php_stream_to_zval(s_out, &zout);
	php_stream_to_zval(s_err, &zerr);

	ic.value = zin;
	ic.flags = CONST_CS;
	ic.name = zend_string_init(ZEND_STRL("STDIN"), 0);
	ic.module_number = 0;
	zend_hash_del(EG(zend_constants), ic.name);
	zend_register_constant(&ic);

	oc.value = zout;
	oc.flags = CONST_CS;
	oc.name = zend_string_init(ZEND_STRL("STDOUT"), 0);
	oc.module_number = 0;
	zend_hash_del(EG(zend_constants), oc.name);
	zend_register_constant(&oc);

	ec.value = zerr;
	ec.flags = CONST_CS;
	ec.name = zend_string_init(ZEND_STRL("STDERR"), 0);
	ec.module_number = 0;
	zend_hash_del(EG(zend_constants), ec.name);
	zend_register_constant(&ec);
}
/* }}} */

/* {{{ sapi_module_struct phpdbg_sapi_module
*/
static sapi_module_struct phpdbg_sapi_module = {
	"phpdbg",                       /* name */
	"phpdbg",                       /* pretty name */

	php_sapi_phpdbg_module_startup, /* startup */
	php_module_shutdown_wrapper,    /* shutdown */

	php_sapi_phpdbg_activate,       /* activate */
	php_sapi_phpdbg_deactivate,     /* deactivate */

	php_sapi_phpdbg_ub_write,       /* unbuffered write */
	php_sapi_phpdbg_flush,          /* flush */
	NULL,                           /* get uid */
	NULL,                           /* getenv */

	php_error,                      /* error handler */

	php_sapi_phpdbg_header_handler, /* header handler */
	php_sapi_phpdbg_send_headers,   /* send headers handler */
	php_sapi_phpdbg_send_header,    /* send header handler */

	NULL,                           /* read POST data */
	php_sapi_phpdbg_read_cookies,   /* read Cookies */

	php_sapi_phpdbg_register_vars,  /* register server variables */
	php_sapi_phpdbg_log_message,    /* Log message */
	NULL,                           /* Get request time */
	NULL,                           /* Child terminate */
	STANDARD_SAPI_MODULE_PROPERTIES
};
/* }}} */

const opt_struct OPTIONS[] = { /* {{{ */
	{'c', 1, "ini path override"},
	{'d', 1, "define ini entry on command line"},
	{'n', 0, "no php.ini"},
	{'z', 1, "load zend_extension"},
	/* phpdbg options */
	{'q', 0, "no banner"},
	{'v', 0, "disable quietness"},
	{'b', 0, "boring colours"},
	{'i', 1, "specify init"},
	{'I', 0, "ignore init"},
	{'O', 1, "opline log"},
	{'r', 0, "run"},
	{'e', 0, "generate ext_stmt opcodes"},
	{'E', 0, "step-through-eval"},
	{'s', 1, "script from stdin"},
	{'S', 1, "sapi-name"},
#ifndef _WIN32
	{'l', 1, "listen"},
	{'a', 1, "address-or-any"},
#endif
	{'x', 0, "xml output"},
	{'p', 2, "show opcodes"},
	{'h', 0, "help"},
	{'V', 0, "version"},
	{'-', 0, NULL}
}; /* }}} */

const char phpdbg_ini_hardcoded[] =
"html_errors=Off\n"
"register_argc_argv=On\n"
"implicit_flush=On\n"
"display_errors=Off\n"
"log_errors=On\n"
"max_execution_time=0\n"
"max_input_time=-1\n"
"error_log=\n"
"output_buffering=off\n\0";

/* overwriteable ini defaults must be set in phpdbg_ini_defaults() */
#define INI_DEFAULT(name, value) \
	ZVAL_STRINGL(&tmp, value, sizeof(value) - 1); \
	zend_hash_str_update(configuration_hash, name, sizeof(name) - 1, &tmp);

void phpdbg_ini_defaults(HashTable *configuration_hash) /* {{{ */
{
	zval tmp;
	INI_DEFAULT("report_zend_debug", "0");
} /* }}} */

static void phpdbg_welcome(zend_bool cleaning) /* {{{ */
{
	/* print blurb */
	if (!cleaning) {
		phpdbg_xml("<intros>");
		phpdbg_notice("intro", "version=\"%s\"", "Welcome to phpdbg, the interactive PHP debugger, v%s", PHPDBG_VERSION);
		phpdbg_writeln("intro", "help=\"help\"", "To get help using phpdbg type \"help\" and press enter");
		phpdbg_notice("intro", "report=\"%s\"", "Please report bugs to <%s>", PHPDBG_ISSUES);
		phpdbg_xml("</intros>");
	} else if (phpdbg_startup_run == 0) {
		if (!(PHPDBG_G(flags) & PHPDBG_WRITE_XML)) {
			phpdbg_notice(NULL, NULL, "Clean Execution Environment");
		}

		phpdbg_write("cleaninfo", "classes=\"%d\" functions=\"%d\" constants=\"%d\" includes=\"%d\"",
			"Classes              %d\n"
			"Functions            %d\n"
			"Constants            %d\n"
			"Includes             %d\n",
			zend_hash_num_elements(EG(class_table)),
			zend_hash_num_elements(EG(function_table)),
			zend_hash_num_elements(EG(zend_constants)),
			zend_hash_num_elements(&EG(included_files)));
	}
} /* }}} */

static inline void phpdbg_sigint_handler(int signo) /* {{{ */
{

	if (PHPDBG_G(flags) & PHPDBG_IS_INTERACTIVE) {
		/* we quit remote consoles on recv SIGINT */
		if (PHPDBG_G(flags) & PHPDBG_IS_REMOTE) {
			PHPDBG_G(flags) |= PHPDBG_IS_STOPPING;
			zend_bailout();
		}
	} else {
		/* set signalled only when not interactive */
		if (PHPDBG_G(flags) & PHPDBG_IS_SIGNALED) {
			char mem[PHPDBG_SIGSAFE_MEM_SIZE + 1];

			phpdbg_set_sigsafe_mem(mem);
			zend_try {
				phpdbg_force_interruption();
			} zend_end_try()
			phpdbg_clear_sigsafe_mem();

			PHPDBG_G(flags) &= ~PHPDBG_IS_SIGNALED;

			if (PHPDBG_G(flags) & PHPDBG_IS_STOPPING) {
				zend_bailout();
			}
		} else {
			PHPDBG_G(flags) |= PHPDBG_IS_SIGNALED;
		}
	}
} /* }}} */

static void phpdbg_remote_close(int socket, FILE *stream) {
	if (socket >= 0) {
		phpdbg_close_socket(socket);
	}

	if (stream) {
		fclose(stream);
	}
}

/* don't inline this, want to debug it easily, will inline when done */
static int phpdbg_remote_init(const char* address, unsigned short port, int server, int *socket, FILE **stream) {
	phpdbg_remote_close(*socket, *stream);

	if (server < 0) {
		phpdbg_rlog(fileno(stderr), "Initializing connection on %s:%u failed", address, port);

		return FAILURE;
	}

	phpdbg_rlog(fileno(stderr), "accepting connections on %s:%u", address, port);
	{
		struct sockaddr_storage address;
		socklen_t size = sizeof(address);
		char buffer[20] = {0};
		/* XXX error checks */
		memset(&address, 0, size);
		*socket = accept(server, (struct sockaddr *) &address, &size);
		inet_ntop(AF_INET, &(((struct sockaddr_in *)&address)->sin_addr), buffer, sizeof(buffer));

		phpdbg_rlog(fileno(stderr), "connection established from %s", buffer);
	}

#ifndef _WIN32
	dup2(*socket, fileno(stdout));
	dup2(*socket, fileno(stdin));

	setbuf(stdout, NULL);

	*stream = fdopen(*socket, "r+");

	phpdbg_set_async_io(*socket);
#endif
	return SUCCESS;
}

#ifndef _WIN32
/* This function *strictly* assumes that SIGIO is *only* used on the remote connection stream */
void phpdbg_sigio_handler(int sig, siginfo_t *info, void *context) /* {{{ */
{
	int flags;
	size_t newlen;
	size_t i/*, last_nl*/;

//	if (!(info->si_band & POLLIN)) {
//		return; /* Not interested in writeablility etc., just interested in incoming data */
//	}

	/* only non-blocking reading, avoid non-blocking writing */
	flags = fcntl(PHPDBG_G(io)[PHPDBG_STDIN].fd, F_GETFL, 0);
	fcntl(PHPDBG_G(io)[PHPDBG_STDIN].fd, F_SETFL, flags | O_NONBLOCK);

	do {
		char mem[PHPDBG_SIGSAFE_MEM_SIZE + 1];
		size_t off = 0;

		if ((newlen = recv(PHPDBG_G(io)[PHPDBG_STDIN].fd, mem, PHPDBG_SIGSAFE_MEM_SIZE, MSG_PEEK)) == (size_t) -1) {
			break;
		}
		for (i = 0; i < newlen; i++) {
			switch (mem[off + i]) {
				case '\x03': /* ^C char */
					if (PHPDBG_G(flags) & PHPDBG_IS_INTERACTIVE) {
						break; /* or quit ??? */
					}
					if (PHPDBG_G(flags) & PHPDBG_IS_SIGNALED) {
						phpdbg_set_sigsafe_mem(mem);
						zend_try {
							phpdbg_force_interruption();
						} zend_end_try();
						phpdbg_clear_sigsafe_mem();

						PHPDBG_G(flags) &= ~PHPDBG_IS_SIGNALED;

						if (PHPDBG_G(flags) & PHPDBG_IS_STOPPING) {
							zend_bailout();
						}
					} else if (!(PHPDBG_G(flags) & PHPDBG_IS_INTERACTIVE)) {
						PHPDBG_G(flags) |= PHPDBG_IS_SIGNALED;
					}
					break;
/*				case '\n':
					zend_llist_add_element(PHPDBG_G(stdin), strndup()
					last_nl = PHPDBG_G(stdin_buf).len + i;
					break;
*/			}
		}
		off += i;
	} while (0);


	fcntl(PHPDBG_G(io)[PHPDBG_STDIN].fd, F_SETFL, flags);
} /* }}} */

void phpdbg_signal_handler(int sig, siginfo_t *info, void *context) /* {{{ */
{
	int is_handled = FAILURE;

	switch (sig) {
		case SIGBUS:
		case SIGSEGV:
			is_handled = phpdbg_watchpoint_segfault_handler(info, context);
			if (is_handled == FAILURE) {
				if (PHPDBG_G(sigsegv_bailout)) {
					LONGJMP(*PHPDBG_G(sigsegv_bailout), FAILURE);
				}
				zend_sigaction(sig, &PHPDBG_G(old_sigsegv_signal), NULL);
			}
			break;
	}

} /* }}} */
#endif

void phpdbg_sighup_handler(int sig) /* {{{ */
{
	exit(0);
} /* }}} */

void *phpdbg_malloc_wrapper(size_t size ZEND_FILE_LINE_DC ZEND_FILE_LINE_ORIG_DC) /* {{{ */
{
	return _zend_mm_alloc(zend_mm_get_heap(), size ZEND_FILE_LINE_RELAY_CC ZEND_FILE_LINE_ORIG_RELAY_CC);
} /* }}} */

void phpdbg_free_wrapper(void *p ZEND_FILE_LINE_DC ZEND_FILE_LINE_ORIG_DC) /* {{{ */
{
	zend_mm_heap *heap = zend_mm_get_heap();
	if (UNEXPECTED(heap == p)) {
		/* TODO: heap maybe allocated by mmap(zend_mm_init) or malloc(USE_ZEND_ALLOC=0) 
		 * let's prevent it from segfault for now
		 */
	} else {
		phpdbg_watch_efree(p);
		return _zend_mm_free(heap, p ZEND_FILE_LINE_RELAY_CC ZEND_FILE_LINE_ORIG_RELAY_CC);
	}
} /* }}} */

void *phpdbg_realloc_wrapper(void *ptr, size_t size ZEND_FILE_LINE_DC ZEND_FILE_LINE_ORIG_DC) /* {{{ */
{
	return _zend_mm_realloc(zend_mm_get_heap(), ptr, size ZEND_FILE_LINE_RELAY_CC ZEND_FILE_LINE_ORIG_RELAY_CC);
} /* }}} */

php_stream *phpdbg_stream_url_wrap_php(php_stream_wrapper *wrapper, const char *path, const char *mode, int options, zend_string **opened_path, php_stream_context *context STREAMS_DC) /* {{{ */
{
	if (!strncasecmp(path, "php://", 6)) {
		path += 6;
	}

	if (!strncasecmp(path, "stdin", 6) && PHPDBG_G(stdin_file)) {
		php_stream *stream = php_stream_fopen_from_fd(dup(fileno(PHPDBG_G(stdin_file))), "r", NULL);
#ifdef PHP_WIN32
		zval *blocking_pipes = php_stream_context_get_option(context, "pipe", "blocking");
		if (blocking_pipes) {
			convert_to_long(blocking_pipes);
			php_stream_set_option(stream, PHP_STREAM_OPTION_PIPE_BLOCKING, Z_LVAL_P(blocking_pipes), NULL);
		}
#endif
		return stream;
	}

	return PHPDBG_G(orig_url_wrap_php)(wrapper, path, mode, options, opened_path, context STREAMS_CC);
} /* }}} */

int main(int argc, char **argv) /* {{{ */
{
	sapi_module_struct *phpdbg = &phpdbg_sapi_module;
	char *sapi_name;
	char *ini_entries;
	int   ini_entries_len;
	char **zend_extensions = NULL;
	zend_ulong zend_extensions_len = 0L;
	zend_bool ini_ignore;
	char *ini_override;
	char *exec = NULL;
	char *first_command = NULL;
	char *init_file;
	size_t init_file_len;
	zend_bool init_file_default;
	char *oplog_file;
	size_t oplog_file_len;
	uint64_t flags;
	char *php_optarg;
	int php_optind, opt, show_banner = 1;
	long cleaning = -1;
	volatile zend_bool quit_immediately = 0; /* somehow some gcc release builds will play a bit around with order in combination with setjmp..., hence volatile */
	zend_bool remote = 0;
	zend_phpdbg_globals *settings = NULL;
	char *bp_tmp = NULL;
	char *address;
	int listen = -1;
	int server = -1;
	int socket = -1;
	FILE* stream = NULL;
	char *print_opline_func;
	zend_bool ext_stmt = 0;
	zend_bool is_exit;
	int exit_status;
	char *read_from_stdin = NULL;
	zend_string *backup_phpdbg_compile = NULL;

#ifndef _WIN32
	struct sigaction sigio_struct;
	struct sigaction signal_struct;
	signal_struct.sa_sigaction = phpdbg_signal_handler;
	signal_struct.sa_flags = SA_SIGINFO | SA_NODEFER;
	sigemptyset(&signal_struct.sa_mask);
	sigio_struct.sa_sigaction = phpdbg_sigio_handler;
	sigio_struct.sa_flags = SA_SIGINFO;
	sigemptyset(&sigio_struct.sa_mask);

	address = strdup("127.0.0.1");
#endif

#ifdef PHP_WIN32
	_fmode = _O_BINARY;                 /* sets default for file streams to binary */
	setmode(_fileno(stdin), O_BINARY);  /* make the stdio mode be binary */
	setmode(_fileno(stdout), O_BINARY); /* make the stdio mode be binary */
	setmode(_fileno(stderr), O_BINARY); /* make the stdio mode be binary */
#endif

phpdbg_main:
#ifdef ZTS
	tsrm_startup(1, 1, 0, NULL);
	(void)ts_resource(0);
	ZEND_TSRMLS_CACHE_UPDATE();
#endif

	zend_signal_startup();

	ini_entries = NULL;
	ini_entries_len = 0;
	ini_ignore = 0;
	ini_override = NULL;
	zend_extensions = NULL;
	zend_extensions_len = 0L;
	init_file = NULL;
	init_file_len = 0;
	init_file_default = 1;
	oplog_file = NULL;
	oplog_file_len = 0;
	flags = PHPDBG_DEFAULT_FLAGS;
	is_exit = 0;
	php_optarg = NULL;
	php_optind = 1;
	opt = 0;
	sapi_name = NULL;
	exit_status = 0;
	if (settings) {
		exec = settings->exec;
	}

	while ((opt = php_getopt(argc, argv, OPTIONS, &php_optarg, &php_optind, 0, 2)) != -1) {
		switch (opt) {
			case 'r':
				if (settings == NULL) {
					phpdbg_startup_run++;
				}
				break;
			case 'n':
				ini_ignore = 1;
				break;
			case 'c':
				if (ini_override) {
					free(ini_override);
				}
				ini_override = strdup(php_optarg);
				break;
			case 'd': {
				int len = strlen(php_optarg);
				char *val;

				if ((val = strchr(php_optarg, '='))) {
				  val++;
				  if (!isalnum(*val) && *val != '"' && *val != '\'' && *val != '\0') {
					  ini_entries = realloc(ini_entries, ini_entries_len + len + sizeof("\"\"\n\0"));
					  memcpy(ini_entries + ini_entries_len, php_optarg, (val - php_optarg));
					  ini_entries_len += (val - php_optarg);
					  memcpy(ini_entries + ini_entries_len, "\"", 1);
					  ini_entries_len++;
					  memcpy(ini_entries + ini_entries_len, val, len - (val - php_optarg));
					  ini_entries_len += len - (val - php_optarg);
					  memcpy(ini_entries + ini_entries_len, "\"\n\0", sizeof("\"\n\0"));
					  ini_entries_len += sizeof("\n\0\"") - 2;
				  } else {
					  ini_entries = realloc(ini_entries, ini_entries_len + len + sizeof("\n\0"));
					  memcpy(ini_entries + ini_entries_len, php_optarg, len);
					  memcpy(ini_entries + ini_entries_len + len, "\n\0", sizeof("\n\0"));
					  ini_entries_len += len + sizeof("\n\0") - 2;
				  }
				} else {
				  ini_entries = realloc(ini_entries, ini_entries_len + len + sizeof("=1\n\0"));
				  memcpy(ini_entries + ini_entries_len, php_optarg, len);
				  memcpy(ini_entries + ini_entries_len + len, "=1\n\0", sizeof("=1\n\0"));
				  ini_entries_len += len + sizeof("=1\n\0") - 2;
				}
			} break;

			case 'z':
				zend_extensions_len++;
				if (zend_extensions) {
					zend_extensions = realloc(zend_extensions, sizeof(char*) * zend_extensions_len);
				} else zend_extensions = malloc(sizeof(char*) * zend_extensions_len);
				zend_extensions[zend_extensions_len-1] = strdup(php_optarg);
			break;

			/* begin phpdbg options */

			case 's': { /* read script from stdin */
				if (settings == NULL) {
					read_from_stdin = strdup(php_optarg);
				}
			} break;

			case 'S': { /* set SAPI name */
				sapi_name = strdup(php_optarg);
			} break;

			case 'I': { /* ignore .phpdbginit */
				init_file_default = 0;
			} break;

			case 'i': { /* set init file */
				if (init_file) {
					free(init_file);
					init_file = NULL;
				}

				init_file_len = strlen(php_optarg);
				if (init_file_len) {
					init_file = strdup(php_optarg);
				}
			} break;

			case 'O': { /* set oplog output */
				oplog_file_len = strlen(php_optarg);
				if (oplog_file_len) {
					oplog_file = strdup(php_optarg);
				}
			} break;

			case 'v': /* set quietness off */
				flags &= ~PHPDBG_IS_QUIET;
			break;

			case 'e':
				ext_stmt = 1;
			break;

			case 'E': /* stepping through eval on */
				flags |= PHPDBG_IS_STEPONEVAL;
			break;

			case 'b': /* set colours off */
				flags &= ~PHPDBG_IS_COLOURED;
			break;

			case 'q': /* hide banner */
				show_banner = 0;
			break;

#ifndef _WIN32
			/* if you pass a listen port, we will read and write on listen port */
			case 'l': /* set listen ports */
				if (sscanf(php_optarg, "%d", &listen) != 1) {
					listen = 8000;
				}
			break;

			case 'a': { /* set bind address */
				free(address);
				if (!php_optarg) {
					address = strdup("*");
				} else address = strdup(php_optarg);
			} break;
#endif

			case 'x':
				flags |= PHPDBG_WRITE_XML;
			break;


			case 'p': {
				print_opline_func = php_optarg;
				show_banner = 0;
				settings = (void *) 0x1;
			} break;

			case 'h': {
				ZEND_INIT_MODULE_GLOBALS(phpdbg, php_phpdbg_globals_ctor, NULL);
				sapi_startup(phpdbg);
				phpdbg->startup(phpdbg);
				PHPDBG_G(flags) = 0;
				/* It ain't gonna proceed to real execution anyway,
					but the correct descriptor is needed already. */
				PHPDBG_G(io)[PHPDBG_STDOUT].ptr = stdout;
				PHPDBG_G(io)[PHPDBG_STDOUT].fd = fileno(stdout);
				phpdbg_set_prompt(PHPDBG_DEFAULT_PROMPT);
				phpdbg_do_help(NULL);
				sapi_deactivate();
				sapi_shutdown();
				return 0;
			} break;

			case 'V': {
				ZEND_INIT_MODULE_GLOBALS(phpdbg, php_phpdbg_globals_ctor, NULL);
				sapi_startup(phpdbg);
				phpdbg->startup(phpdbg);
				printf(
					"phpdbg %s (built: %s %s)\nPHP %s, Copyright (c) 1997-2016 The PHP Group\n%s",
					PHPDBG_VERSION,
					__DATE__,
					__TIME__,
					PHP_VERSION,
					get_zend_version()
				);
				sapi_deactivate();
				sapi_shutdown();
				return 0;
			} break;
		}

		php_optarg = NULL;
	}

	quit_immediately = phpdbg_startup_run > 1;

	/* set exec if present on command line */
	if (!read_from_stdin && argc > php_optind && (strcmp(argv[php_optind-1], "--") != SUCCESS)) {
		if (!exec && strlen(argv[php_optind])) {
			exec = strdup(argv[php_optind]);
		}
		php_optind++;
	}

	if (sapi_name) {
		phpdbg->name = sapi_name;
	}

	phpdbg->ini_defaults = phpdbg_ini_defaults;
	phpdbg->phpinfo_as_text = 1;
	phpdbg->php_ini_ignore_cwd = 1;

	sapi_startup(phpdbg);

	phpdbg->executable_location = argv[0];
	phpdbg->phpinfo_as_text = 1;
	phpdbg->php_ini_ignore = ini_ignore;
	phpdbg->php_ini_path_override = ini_override;

	if (ini_entries) {
		ini_entries = realloc(ini_entries, ini_entries_len + sizeof(phpdbg_ini_hardcoded));
		memmove(ini_entries + sizeof(phpdbg_ini_hardcoded) - 2, ini_entries, ini_entries_len + 1);
		memcpy(ini_entries, phpdbg_ini_hardcoded, sizeof(phpdbg_ini_hardcoded) - 2);
	} else {
		ini_entries = malloc(sizeof(phpdbg_ini_hardcoded));
		memcpy(ini_entries, phpdbg_ini_hardcoded, sizeof(phpdbg_ini_hardcoded));
	}
	ini_entries_len += sizeof(phpdbg_ini_hardcoded) - 2;

	if (zend_extensions_len) {
		zend_ulong zend_extension = 0L;

		while (zend_extension < zend_extensions_len) {
			const char *ze = zend_extensions[zend_extension];
			size_t ze_len = strlen(ze);

			ini_entries = realloc(
				ini_entries, ini_entries_len + (ze_len + (sizeof("zend_extension=\n"))));
			memcpy(&ini_entries[ini_entries_len], "zend_extension=", (sizeof("zend_extension=\n")-1));
			ini_entries_len += (sizeof("zend_extension=")-1);
			memcpy(&ini_entries[ini_entries_len], ze, ze_len);
			ini_entries_len += ze_len;
			memcpy(&ini_entries[ini_entries_len], "\n", (sizeof("\n") - 1));

			free(zend_extensions[zend_extension]);
			zend_extension++;
		}

		free(zend_extensions);
	}

	phpdbg->ini_entries = ini_entries;

	ZEND_INIT_MODULE_GLOBALS(phpdbg, php_phpdbg_globals_ctor, NULL);

	if (settings > (zend_phpdbg_globals *) 0x2) {
#ifdef ZTS
		*((zend_phpdbg_globals *) (*((void ***) TSRMLS_CACHE))[TSRM_UNSHUFFLE_RSRC_ID(phpdbg_globals_id)]) = *settings;
#else
		phpdbg_globals = *settings;
#endif
		free(settings);
	}

	/* set flags from command line */
	PHPDBG_G(flags) = flags;

	if (phpdbg->startup(phpdbg) == SUCCESS) {
		zend_mm_heap *mm_heap;
#ifdef _WIN32
    EXCEPTION_POINTERS *xp;
    __try {
#endif
		void* (*_malloc)(size_t);
		void (*_free)(void*);
		void* (*_realloc)(void*, size_t);

		zend_try {
			zend_signal_activate();
		} zend_end_try();

		/* setup remote server if necessary */
		if (cleaning <= 0 && listen > 0) {
			server = phpdbg_open_socket(address, listen);
			if (-1 > server || phpdbg_remote_init(address, listen, server, &socket, &stream) == FAILURE) {
				exit(0);
			}

#ifndef _WIN32
			zend_sigaction(SIGIO, &sigio_struct, NULL);
#endif

			/* set remote flag to stop service shutting down upon quit */
			remote = 1;
#ifndef _WIN32
		} else {

			zend_signal(SIGHUP, phpdbg_sighup_handler);
#endif
		}

		mm_heap = zend_mm_get_heap();
		zend_mm_get_custom_handlers(mm_heap, &_malloc, &_free, &_realloc);

		use_mm_wrappers = !_malloc && !_realloc && !_free;

		PHPDBG_G(original_free_function) = _free;
		_free = phpdbg_watch_efree;

		if (use_mm_wrappers) {
#if ZEND_DEBUG
			zend_mm_set_custom_debug_handlers(mm_heap, phpdbg_malloc_wrapper, phpdbg_free_wrapper, phpdbg_realloc_wrapper);
#else
			zend_mm_set_custom_handlers(mm_heap, phpdbg_malloc_wrapper, phpdbg_free_wrapper, phpdbg_realloc_wrapper);
#endif
		} else {
			zend_mm_set_custom_handlers(mm_heap, _malloc, _free, _realloc);
		}


		phpdbg_init_list();

		PHPDBG_G(sapi_name_ptr) = sapi_name;

		if (exec) { /* set execution context */
			PHPDBG_G(exec) = phpdbg_resolve_path(exec);
			PHPDBG_G(exec_len) = PHPDBG_G(exec) ? strlen(PHPDBG_G(exec)) : 0;

			free(exec);
			exec = NULL;
		}

		php_output_activate();
		php_output_deactivate();

		if (SG(sapi_headers).mimetype) {
			efree(SG(sapi_headers).mimetype);
			SG(sapi_headers).mimetype = NULL;
		}

		php_output_activate();

		{
			int i;

			SG(request_info).argc = argc - php_optind + 1;
			SG(request_info).argv = emalloc(SG(request_info).argc * sizeof(char *));
			for (i = SG(request_info).argc; --i;) {
				SG(request_info).argv[i] = estrdup(argv[php_optind - 1 + i]);
			}
			SG(request_info).argv[0] = PHPDBG_G(exec) ? estrdup(PHPDBG_G(exec)) : estrdup("");
		}

		if (php_request_startup() == FAILURE) {
			PUTS("Could not startup");
			return 1;
		}

#ifndef _WIN32
		zend_try { zend_sigaction(SIGSEGV, &signal_struct, &PHPDBG_G(old_sigsegv_signal)); } zend_end_try();
		zend_try { zend_sigaction(SIGBUS, &signal_struct, &PHPDBG_G(old_sigsegv_signal)); } zend_end_try();
#endif

		/* do not install sigint handlers for remote consoles */
		/* sending SIGINT then provides a decent way of shutting down the server */
#ifndef _WIN32
		if (listen < 0) {
#endif
			zend_try { zend_signal(SIGINT, phpdbg_sigint_handler); } zend_end_try();
#ifndef _WIN32
		}

		/* setup io here */
		if (remote) {
			PHPDBG_G(flags) |= PHPDBG_IS_REMOTE;
			zend_signal(SIGPIPE, SIG_IGN);
		}
		PHPDBG_G(io)[PHPDBG_STDIN].ptr = stdin;
		PHPDBG_G(io)[PHPDBG_STDIN].fd = fileno(stdin);
		PHPDBG_G(io)[PHPDBG_STDOUT].ptr = stdout;
		PHPDBG_G(io)[PHPDBG_STDOUT].fd = fileno(stdout);
#else
		/* XXX this is a complete mess here with FILE/fd/SOCKET,
			we should let only one to survive probably. Need
			a clean separation whether it's a remote or local
			prompt. And what is supposed to go as user interaction,
			error log, etc. */
		if (remote) {
			PHPDBG_G(io)[PHPDBG_STDIN].ptr = stdin;
			PHPDBG_G(io)[PHPDBG_STDIN].fd = socket;
			PHPDBG_G(io)[PHPDBG_STDOUT].ptr = stdout;
			PHPDBG_G(io)[PHPDBG_STDOUT].fd = socket;
		} else {
			PHPDBG_G(io)[PHPDBG_STDIN].ptr = stdin;
			PHPDBG_G(io)[PHPDBG_STDIN].fd = fileno(stdin);
			PHPDBG_G(io)[PHPDBG_STDOUT].ptr = stdout;
			PHPDBG_G(io)[PHPDBG_STDOUT].fd = fileno(stdout);
		}
#endif
		PHPDBG_G(io)[PHPDBG_STDERR].ptr = stderr;
		PHPDBG_G(io)[PHPDBG_STDERR].fd = fileno(stderr);

#ifndef _WIN32
		PHPDBG_G(php_stdiop_write) = php_stream_stdio_ops.write;
		php_stream_stdio_ops.write = phpdbg_stdiop_write;
#endif

		if (oplog_file) { /* open oplog */
			PHPDBG_G(oplog) = fopen(oplog_file, "w+");
			if (!PHPDBG_G(oplog)) {
				phpdbg_error("oplog", "path=\"%s\"", "Failed to open oplog %s", oplog_file);
			}
			free(oplog_file);
			oplog_file = NULL;
		}

		/* set default colors */
		phpdbg_set_color_ex(PHPDBG_COLOR_PROMPT,  PHPDBG_STRL("white-bold"));
		phpdbg_set_color_ex(PHPDBG_COLOR_ERROR,   PHPDBG_STRL("red-bold"));
		phpdbg_set_color_ex(PHPDBG_COLOR_NOTICE,  PHPDBG_STRL("green"));

		/* set default prompt */
		phpdbg_set_prompt(PHPDBG_DEFAULT_PROMPT);

		{
			php_stream_wrapper *wrapper = zend_hash_str_find_ptr(php_stream_get_url_stream_wrappers_hash(), ZEND_STRL("php"));
			PHPDBG_G(orig_url_wrap_php) = wrapper->wops->stream_opener;
			wrapper->wops->stream_opener = phpdbg_stream_url_wrap_php;
		}

		/* Make stdin, stdout and stderr accessible from PHP scripts */
		phpdbg_register_file_handles();

		phpdbg_list_update();

		if (show_banner && cleaning < 2) {
			/* print blurb */
			phpdbg_welcome(cleaning == 1);
		}

		cleaning = -1;

		if (ext_stmt) {
			CG(compiler_options) |= ZEND_COMPILE_EXTENDED_INFO;
		}

		/* initialize from file */
		PHPDBG_G(flags) |= PHPDBG_IS_INITIALIZING;
		zend_try {
			if (init_file) {
				phpdbg_init(init_file, init_file_len, init_file_default);
			}
		} zend_end_try();
		PHPDBG_G(flags) &= ~PHPDBG_IS_INITIALIZING;

		/* quit if init says so */
		if (PHPDBG_G(flags) & PHPDBG_IS_QUITTING) {
			goto phpdbg_out;
		}

		/* auto compile */
		if (read_from_stdin) {
			if (!read_from_stdin[0]) {
				if (!quit_immediately) {
					phpdbg_error("error", "", "Impossible to not specify a stdin delimiter without -rr");
					PHPDBG_G(flags) |= PHPDBG_IS_QUITTING;
					goto phpdbg_out;
				}
			}
			if (show_banner || read_from_stdin[0]) {
				phpdbg_notice("stdin", "delimiter=\"%s\"", "Reading input from stdin; put '%s' followed by a newline on an own line after code to end input", read_from_stdin);
			}

			if (phpdbg_startup_run > 0) {
				PHPDBG_G(flags) |= PHPDBG_DISCARD_OUTPUT;
			}

			zend_try {
				phpdbg_param_t cmd;
				cmd.str = read_from_stdin;
				cmd.len = strlen(read_from_stdin);
				PHPDBG_COMMAND_HANDLER(stdin)(&cmd);
			} zend_end_try();

			PHPDBG_G(flags) &= ~PHPDBG_DISCARD_OUTPUT;
		} else if (PHPDBG_G(exec)) {
			if (settings || phpdbg_startup_run > 0) {
				PHPDBG_G(flags) |= PHPDBG_DISCARD_OUTPUT;
			}

			zend_try {
				if (backup_phpdbg_compile) {
					phpdbg_compile_stdin(backup_phpdbg_compile);
				} else {
					phpdbg_compile();
				}
			} zend_end_try();
			backup_phpdbg_compile = NULL;

			PHPDBG_G(flags) &= ~PHPDBG_DISCARD_OUTPUT;
		}

		if (bp_tmp) {
			PHPDBG_G(flags) |= PHPDBG_DISCARD_OUTPUT | PHPDBG_IS_INITIALIZING;
			phpdbg_string_init(bp_tmp);
			free(bp_tmp);
			bp_tmp = NULL;
			PHPDBG_G(flags) &= ~PHPDBG_DISCARD_OUTPUT & ~PHPDBG_IS_INITIALIZING;
		}

		if (settings == (void *) 0x1) {
			if (PHPDBG_G(ops)) {
				phpdbg_print_opcodes(print_opline_func);
			} else {
				quiet_write(PHPDBG_G(io)[PHPDBG_STDERR].fd, ZEND_STRL("No opcodes could be compiled | No file specified or compilation failed?\n"));
			}
			goto phpdbg_out;
		}

		PG(during_request_startup) = 0;

		phpdbg_fully_started = 1;

/* #ifndef for making compiler shutting up */
#ifndef _WIN32
phpdbg_interact:
#endif
		/* phpdbg main() */
		do {
			zend_try {
				if (phpdbg_startup_run) {
					phpdbg_startup_run = 0;
					if (quit_immediately) {
						PHPDBG_G(flags) = (PHPDBG_G(flags) & ~PHPDBG_HAS_PAGINATION) | PHPDBG_IS_INTERACTIVE | PHPDBG_PREVENT_INTERACTIVE;
					} else {
						PHPDBG_G(flags) |= PHPDBG_IS_INTERACTIVE;
					}
					zend_try {
						if (first_command) {
							phpdbg_interactive(1, estrdup(first_command));
						} else {
							PHPDBG_COMMAND_HANDLER(run)(NULL);
						}
					} zend_end_try();
					if (quit_immediately) {
						/* if -r is on the command line more than once just quit */
						EG(bailout) = __orig_bailout; /* reset zend_try */
						exit_status = EG(exit_status);
						break;
					}
				}

				CG(unclean_shutdown) = 0;
				phpdbg_interactive(1, NULL);
			} zend_catch {
				if ((PHPDBG_G(flags) & PHPDBG_IS_CLEANING)) {
					char *bp_tmp_str;
					PHPDBG_G(flags) |= PHPDBG_DISCARD_OUTPUT;
					phpdbg_export_breakpoints_to_string(&bp_tmp_str);
					PHPDBG_G(flags) &= ~PHPDBG_DISCARD_OUTPUT;
					if (bp_tmp_str) {
						bp_tmp = strdup(bp_tmp_str);
						efree(bp_tmp_str);
					}
					cleaning = 1;
				} else {
					cleaning = 0;
				}

#ifndef _WIN32
				if (!cleaning) {
					/* remote client disconnected */
					if ((PHPDBG_G(flags) & PHPDBG_IS_DISCONNECTED)) {

						if (PHPDBG_G(flags) & PHPDBG_IS_REMOTE) {
							/* renegociate connections */
							phpdbg_remote_init(address, listen, server, &socket, &stream);

							/* set streams */
							if (stream) {
								PHPDBG_G(flags) &= ~PHPDBG_IS_QUITTING;
							}

							/* this must be forced */
							CG(unclean_shutdown) = 0;
						} else {
							/* local consoles cannot disconnect, ignore EOF */
							PHPDBG_G(flags) &= ~PHPDBG_IS_DISCONNECTED;
						}
					}
				}
#endif
			} zend_end_try();
		} while (!(PHPDBG_G(flags) & PHPDBG_IS_STOPPING));


#ifndef _WIN32
phpdbg_out:
		if ((PHPDBG_G(flags) & PHPDBG_IS_DISCONNECTED)) {
			PHPDBG_G(flags) &= ~PHPDBG_IS_DISCONNECTED;
			goto phpdbg_interact;
		}
#endif

#ifdef _WIN32
	} __except(phpdbg_exception_handler_win32(xp = GetExceptionInformation())) {
		phpdbg_error("segfault", "", "Access violation (Segmentation fault) encountered\ntrying to abort cleanly...");
	}
phpdbg_out:
#endif

		if (first_command) {
			free(first_command);
			first_command = NULL;
		}

		if (cleaning <= 0) {
			PHPDBG_G(flags) &= ~PHPDBG_IS_CLEANING;
			cleaning = -1;
		}

		{
			int i;
			/* free argv */
			for (i = SG(request_info).argc; i--;) {
				efree(SG(request_info).argv[i]);
			}
			efree(SG(request_info).argv);
		}

		if (ini_entries) {
			free(ini_entries);
		}

		if (ini_override) {
			free(ini_override);
		}

		/* In case we aborted during script execution, we may not reset CG(unclean_shutdown) */
		if (!(PHPDBG_G(flags) & PHPDBG_IS_RUNNING)) {
			is_exit = !PHPDBG_G(in_execution);
			CG(unclean_shutdown) = is_exit || PHPDBG_G(unclean_eval);
		}

		if ((PHPDBG_G(flags) & (PHPDBG_IS_CLEANING | PHPDBG_IS_RUNNING)) == PHPDBG_IS_CLEANING) {
			php_free_shutdown_functions();
			zend_objects_store_mark_destructed(&EG(objects_store));
		}

		zend_try {
			php_request_shutdown(NULL);
		} zend_end_try();

		/* backup globals when cleaning */
		if ((cleaning > 0 || remote) && !quit_immediately) {
			settings = calloc(1, sizeof(zend_phpdbg_globals));

			php_phpdbg_globals_ctor(settings);

			if (PHPDBG_G(exec)) {
				settings->exec = zend_strndup(PHPDBG_G(exec), PHPDBG_G(exec_len));
				settings->exec_len = PHPDBG_G(exec_len);
			}
			settings->oplog = PHPDBG_G(oplog);
			settings->prompt[0] = PHPDBG_G(prompt)[0];
			settings->prompt[1] = PHPDBG_G(prompt)[1];
			memcpy(settings->colors, PHPDBG_G(colors), sizeof(settings->colors));
			settings->eol = PHPDBG_G(eol);
			settings->input_buflen = PHPDBG_G(input_buflen);
			memcpy(settings->input_buffer, PHPDBG_G(input_buffer), settings->input_buflen);
			settings->flags = PHPDBG_G(flags) & PHPDBG_PRESERVE_FLAGS_MASK;
			first_command = PHPDBG_G(cur_command);
		} else {
			if (PHPDBG_G(prompt)[0]) {
				free(PHPDBG_G(prompt)[0]);
			}
			if (PHPDBG_G(prompt)[1]) {
				free(PHPDBG_G(prompt)[1]);
			}
			if (PHPDBG_G(cur_command)) {
				free(PHPDBG_G(cur_command));
			}
		}

		if (exit_status == 0) {
			exit_status = EG(exit_status);
		}

		php_output_deactivate();

		if (!(PHPDBG_G(flags) & PHPDBG_IS_QUITTING)) {
			PHPDBG_G(flags) |= PHPDBG_IS_QUITTING;
			if (PHPDBG_G(in_execution) || is_exit) {
				if (!quit_immediately && !phpdbg_startup_run) {
					PHPDBG_G(flags) -= PHPDBG_IS_QUITTING;
					cleaning++;
				}
			}
		}

		{
			php_stream_wrapper *wrapper = zend_hash_str_find_ptr(php_stream_get_url_stream_wrappers_hash(), ZEND_STRL("php"));
			wrapper->wops->stream_opener = PHPDBG_G(orig_url_wrap_php);
		}

		if (PHPDBG_G(exec) && !memcmp("-", PHPDBG_G(exec), 2)) { /* i.e. execution context has been read from stdin - back it up */
			phpdbg_file_source *data = zend_hash_str_find_ptr(&PHPDBG_G(file_sources), PHPDBG_G(exec), PHPDBG_G(exec_len));
			backup_phpdbg_compile = zend_string_alloc(data->len + 2, 1);
			sprintf(ZSTR_VAL(backup_phpdbg_compile), "?>%.*s", (int) data->len, data->buf);
		}

		zend_try {
			php_module_shutdown();
		} zend_end_try();

#ifndef _WIN32
		/* force override (no zend_signals) to prevent crashes due to signal recursion in SIGSEGV/SIGBUS handlers */
		signal(SIGSEGV, SIG_DFL);
		signal(SIGBUS, SIG_DFL);

		/* reset it... else we risk a stack overflow upon next run (when clean'ing) */
		php_stream_stdio_ops.write = PHPDBG_G(php_stdiop_write);
#endif
	}

	sapi_shutdown();

#ifdef ZTS
	ts_free_id(phpdbg_globals_id);
#endif

	if (sapi_name) {
		free(sapi_name);
	}

<<<<<<< HEAD
#ifdef ZTS
	tsrm_shutdown();
#endif
=======
	if (read_from_stdin) {
		free(read_from_stdin);
		read_from_stdin = NULL;
	}
>>>>>>> 5aae0110

	if ((cleaning > 0 || remote) && !quit_immediately) {
		/* reset internal php_getopt state */
		php_getopt(-1, argv, OPTIONS, NULL, &php_optind, 0, 0);

		goto phpdbg_main;
	}

<<<<<<< HEAD
=======
#ifdef ZTS
	/* bugggy */
	/* tsrm_shutdown(); */
#endif

	if (backup_phpdbg_compile) {
		zend_string_free(backup_phpdbg_compile);
	}

>>>>>>> 5aae0110
#ifndef _WIN32
	if (address) {
		free(address);
	}
#endif

	/* usually 0; just for -rr */
	return exit_status;
} /* }}} */<|MERGE_RESOLUTION|>--- conflicted
+++ resolved
@@ -127,6 +127,7 @@
 	if (source->buf) {
 		efree(source->buf);
 	}
+	efree(source->filename);
 	efree(source);
 } /* }}} */
 
@@ -2143,16 +2144,14 @@
 		free(sapi_name);
 	}
 
-<<<<<<< HEAD
-#ifdef ZTS
-	tsrm_shutdown();
-#endif
-=======
 	if (read_from_stdin) {
 		free(read_from_stdin);
 		read_from_stdin = NULL;
 	}
->>>>>>> 5aae0110
+
+#ifdef ZTS
+	tsrm_shutdown();
+#endif
 
 	if ((cleaning > 0 || remote) && !quit_immediately) {
 		/* reset internal php_getopt state */
@@ -2161,18 +2160,10 @@
 		goto phpdbg_main;
 	}
 
-<<<<<<< HEAD
-=======
-#ifdef ZTS
-	/* bugggy */
-	/* tsrm_shutdown(); */
-#endif
-
 	if (backup_phpdbg_compile) {
 		zend_string_free(backup_phpdbg_compile);
 	}
 
->>>>>>> 5aae0110
 #ifndef _WIN32
 	if (address) {
 		free(address);
