/*
   +----------------------------------------------------------------------+
   | PHP Version 5                                                        |
   +----------------------------------------------------------------------+
   | Copyright (c) 1997-2014 The PHP Group                                |
   +----------------------------------------------------------------------+
   | This source file is subject to version 3.01 of the PHP license,      |
   | that is bundled with this package in the file LICENSE, and is        |
   | available through the world-wide-web at the following url:           |
   | http://www.php.net/license/3_01.txt                                  |
   | If you did not receive a copy of the PHP license and are unable to   |
   | obtain it through the world-wide-web, please send a note to          |
   | license@php.net so we can mail you a copy immediately.               |
   +----------------------------------------------------------------------+
   | Authors: Felipe Pena <felipe@php.net>                                |
   | Authors: Joe Watkins <joe.watkins@live.co.uk>                        |
   | Authors: Bob Weinand <bwoebi@php.net>                                |
   +----------------------------------------------------------------------+
*/

#if !defined(ZEND_SIGNALS) || defined(_WIN32)
# include <signal.h>
#endif
#include "phpdbg.h"
#include "phpdbg_prompt.h"
#include "phpdbg_bp.h"
#include "phpdbg_break.h"
#include "phpdbg_list.h"
#include "phpdbg_utils.h"
#include "phpdbg_set.h"
#include "phpdbg_io.h"
#include "zend_alloc.h"
#include "phpdbg_eol.h"

/* {{{ remote console headers */
#ifndef _WIN32
#	include <sys/socket.h>
#	include <sys/select.h>
#	include <sys/time.h>
#	include <sys/types.h>
#	include <sys/poll.h>
#	include <netinet/in.h>
#	include <unistd.h>
#	include <arpa/inet.h>
#endif /* }}} */

ZEND_DECLARE_MODULE_GLOBALS(phpdbg);

static PHP_INI_MH(OnUpdateEol)
{
	if (!new_value) {
		return FAILURE;
	}

	return phpdbg_eol_global_update(new_value->val TSRMLS_CC);
}

PHP_INI_BEGIN()
	STD_PHP_INI_ENTRY("phpdbg.path", "", PHP_INI_SYSTEM | PHP_INI_PERDIR, OnUpdateString, socket_path, zend_phpdbg_globals, phpdbg_globals)
	STD_PHP_INI_ENTRY("phpdbg.eol", "2", PHP_INI_ALL, OnUpdateEol, socket_path, zend_phpdbg_globals, phpdbg_globals)
PHP_INI_END()

static zend_bool phpdbg_booted = 0;

#if PHP_VERSION_ID >= 50500
void (*zend_execute_old)(zend_execute_data *execute_data TSRMLS_DC);
#else
void (*zend_execute_old)(zend_op_array *op_array TSRMLS_DC);
#endif

static inline void php_phpdbg_globals_ctor(zend_phpdbg_globals *pg) /* {{{ */
{
	pg->prompt[0] = NULL;
	pg->prompt[1] = NULL;

	pg->colors[0] = NULL;
	pg->colors[1] = NULL;
	pg->colors[2] = NULL;

	pg->exec = NULL;
	pg->exec_len = 0;
	pg->buffer = NULL;
	pg->last_was_newline = 1;
	pg->ops = NULL;
	pg->vmret = 0;
	pg->in_execution = 0;
	pg->bp_count = 0;
	pg->flags = PHPDBG_DEFAULT_FLAGS;
	pg->oplog = NULL;
	memset(pg->io, 0, sizeof(pg->io));
	pg->frame.num = 0;
	pg->sapi_name_ptr = NULL;
	pg->socket_fd = -1;
	pg->socket_server_fd = -1;

	pg->req_id = 0;
	pg->err_buf.active = 0;
	pg->err_buf.type = 0;

	pg->input_buflen = 0;
	pg->sigsafe_mem.mem = NULL;
	pg->sigsegv_bailout = NULL;

#ifdef PHP_WIN32
	pg->sigio_watcher_thread = INVALID_HANDLE_VALUE;
	memset(&pg->swd, 0, sizeof(struct win32_sigio_watcher_data));
#endif

	pg->eol = PHPDBG_EOL_LF;
} /* }}} */

static PHP_MINIT_FUNCTION(phpdbg) /* {{{ */
{
	ZEND_INIT_MODULE_GLOBALS(phpdbg, php_phpdbg_globals_ctor, NULL);
	REGISTER_INI_ENTRIES();

#if PHP_VERSION_ID >= 50500
	zend_execute_old = zend_execute_ex;
	zend_execute_ex = phpdbg_execute_ex;
#else
	zend_execute_old = zend_execute;
	zend_execute = phpdbg_execute_ex;
#endif

	REGISTER_STRINGL_CONSTANT("PHPDBG_VERSION", PHPDBG_VERSION, sizeof(PHPDBG_VERSION)-1, CONST_CS|CONST_PERSISTENT);

	REGISTER_LONG_CONSTANT("PHPDBG_FILE",   FILE_PARAM, CONST_CS|CONST_PERSISTENT);
	REGISTER_LONG_CONSTANT("PHPDBG_METHOD", METHOD_PARAM, CONST_CS|CONST_PERSISTENT);
	REGISTER_LONG_CONSTANT("PHPDBG_LINENO", NUMERIC_PARAM, CONST_CS|CONST_PERSISTENT);
	REGISTER_LONG_CONSTANT("PHPDBG_FUNC",   STR_PARAM, CONST_CS|CONST_PERSISTENT);

	REGISTER_LONG_CONSTANT("PHPDBG_COLOR_PROMPT", PHPDBG_COLOR_PROMPT, CONST_CS|CONST_PERSISTENT);
	REGISTER_LONG_CONSTANT("PHPDBG_COLOR_NOTICE", PHPDBG_COLOR_NOTICE, CONST_CS|CONST_PERSISTENT);
	REGISTER_LONG_CONSTANT("PHPDBG_COLOR_ERROR",  PHPDBG_COLOR_ERROR, CONST_CS|CONST_PERSISTENT);

	return SUCCESS;
} /* }}} */

static void php_phpdbg_destroy_bp_file(zval *brake) /* {{{ */
{
	zend_hash_destroy(Z_ARRVAL_P(brake));
} /* }}} */

static void php_phpdbg_destroy_bp_symbol(zval *brake) /* {{{ */
{
	efree((char *) ((phpdbg_breaksymbol_t *) Z_PTR_P(brake))->symbol);
} /* }}} */

static void php_phpdbg_destroy_bp_opcode(zval *brake) /* {{{ */
{
	efree((char *) ((phpdbg_breakop_t *) Z_PTR_P(brake))->name);
} /* }}} */


static void php_phpdbg_destroy_bp_methods(zval *brake) /* {{{ */
{
	zend_hash_destroy(Z_ARRVAL_P(brake));
} /* }}} */

static void php_phpdbg_destroy_bp_condition(zval *data) /* {{{ */
{
	phpdbg_breakcond_t *brake = (phpdbg_breakcond_t *) Z_PTR_P(data);

	if (brake) {
		if (brake->ops) {
			TSRMLS_FETCH();

			destroy_op_array(brake->ops TSRMLS_CC);
			efree(brake->ops);
		}
		efree((char*) brake->code);
	}
} /* }}} */

static void php_phpdbg_destroy_registered(zval *data) /* {{{ */
{
	zend_function *function = (zend_function *) Z_PTR_P(data);

	TSRMLS_FETCH();

	destroy_zend_function(function TSRMLS_CC);
} /* }}} */


static PHP_RINIT_FUNCTION(phpdbg) /* {{{ */
{
	zend_hash_init(&PHPDBG_G(bp)[PHPDBG_BREAK_FILE],   8, NULL, php_phpdbg_destroy_bp_file, 0);
	zend_hash_init(&PHPDBG_G(bp)[PHPDBG_BREAK_SYM], 8, NULL, php_phpdbg_destroy_bp_symbol, 0);
	zend_hash_init(&PHPDBG_G(bp)[PHPDBG_BREAK_FUNCTION_OPLINE], 8, NULL, php_phpdbg_destroy_bp_methods, 0);
	zend_hash_init(&PHPDBG_G(bp)[PHPDBG_BREAK_METHOD_OPLINE], 8, NULL, php_phpdbg_destroy_bp_methods, 0);
	zend_hash_init(&PHPDBG_G(bp)[PHPDBG_BREAK_FILE_OPLINE], 8, NULL, php_phpdbg_destroy_bp_methods, 0);
	zend_hash_init(&PHPDBG_G(bp)[PHPDBG_BREAK_OPLINE], 8, NULL, NULL, 0);
	zend_hash_init(&PHPDBG_G(bp)[PHPDBG_BREAK_OPCODE], 8, NULL, php_phpdbg_destroy_bp_opcode, 0);
	zend_hash_init(&PHPDBG_G(bp)[PHPDBG_BREAK_METHOD], 8, NULL, php_phpdbg_destroy_bp_methods, 0);
	zend_hash_init(&PHPDBG_G(bp)[PHPDBG_BREAK_COND], 8, NULL, php_phpdbg_destroy_bp_condition, 0);
	zend_hash_init(&PHPDBG_G(bp)[PHPDBG_BREAK_MAP], 8, NULL, NULL, 0);

	zend_hash_init(&PHPDBG_G(seek), 8, NULL, NULL, 0);
	zend_hash_init(&PHPDBG_G(registered), 8, NULL, php_phpdbg_destroy_registered, 0);

	return SUCCESS;
} /* }}} */

static PHP_RSHUTDOWN_FUNCTION(phpdbg) /* {{{ */
{
	zend_hash_destroy(&PHPDBG_G(bp)[PHPDBG_BREAK_FILE]);
	zend_hash_destroy(&PHPDBG_G(bp)[PHPDBG_BREAK_SYM]);
	zend_hash_destroy(&PHPDBG_G(bp)[PHPDBG_BREAK_FUNCTION_OPLINE]);
	zend_hash_destroy(&PHPDBG_G(bp)[PHPDBG_BREAK_METHOD_OPLINE]);
	zend_hash_destroy(&PHPDBG_G(bp)[PHPDBG_BREAK_FILE_OPLINE]);
	zend_hash_destroy(&PHPDBG_G(bp)[PHPDBG_BREAK_OPLINE]);
	zend_hash_destroy(&PHPDBG_G(bp)[PHPDBG_BREAK_OPCODE]);
	zend_hash_destroy(&PHPDBG_G(bp)[PHPDBG_BREAK_METHOD]);
	zend_hash_destroy(&PHPDBG_G(bp)[PHPDBG_BREAK_COND]);
	zend_hash_destroy(&PHPDBG_G(bp)[PHPDBG_BREAK_MAP]);
	zend_hash_destroy(&PHPDBG_G(seek));
	zend_hash_destroy(&PHPDBG_G(registered));
	zend_hash_destroy(&PHPDBG_G(file_sources));
	zend_hash_destroy(&PHPDBG_G(watchpoints));
	zend_llist_destroy(&PHPDBG_G(watchlist_mem));

	if (PHPDBG_G(buffer)) {
		efree(PHPDBG_G(buffer));
		PHPDBG_G(buffer) = NULL;
	}

	if (PHPDBG_G(exec)) {
		efree(PHPDBG_G(exec));
		PHPDBG_G(exec) = NULL;
	}

	if (PHPDBG_G(prompt)[0]) {
		free(PHPDBG_G(prompt)[0]);
	}
	if (PHPDBG_G(prompt)[1]) {
		free(PHPDBG_G(prompt)[1]);
	}

	PHPDBG_G(prompt)[0] = NULL;
	PHPDBG_G(prompt)[1] = NULL;

	if (PHPDBG_G(oplog)) {
		fclose(
				PHPDBG_G(oplog));
		PHPDBG_G(oplog) = NULL;
	}

	if (PHPDBG_G(ops)) {
		destroy_op_array(PHPDBG_G(ops) TSRMLS_CC);
		efree(PHPDBG_G(ops));
		PHPDBG_G(ops) = NULL;
	}

	return SUCCESS;
} /* }}} */

/* {{{ proto mixed phpdbg_exec(string context)
	Attempt to set the execution context for phpdbg
	If the execution context was set previously it is returned
	If the execution context was not set previously boolean true is returned
	If the request to set the context fails, boolean false is returned, and an E_WARNING raised */
static PHP_FUNCTION(phpdbg_exec)
{
	zend_string *exec;

	if (zend_parse_parameters(ZEND_NUM_ARGS() TSRMLS_CC, "S", &exec) == FAILURE) {
		return;
	}

	{
		struct stat sb;
		zend_bool result = 1;

		if (VCWD_STAT(exec->val, &sb) != FAILURE) {
			if (sb.st_mode & (S_IFREG|S_IFLNK)) {
				if (PHPDBG_G(exec)) {
					ZVAL_STRINGL(return_value, PHPDBG_G(exec), PHPDBG_G(exec_len));
					efree(PHPDBG_G(exec));
					result = 0;
				}

				PHPDBG_G(exec) = estrndup(exec->val, exec->len);
				PHPDBG_G(exec_len) = exec->len;

				if (result) {
					ZVAL_BOOL(return_value, 1);
				}
			} else {
				zend_error(E_WARNING, "Failed to set execution context (%s), not a regular file or symlink", exec);
				ZVAL_BOOL(return_value, 0);
			}
		} else {
			zend_error(E_WARNING, "Failed to set execution context (%s) the file does not exist", exec);

			ZVAL_BOOL(return_value, 0);
		}
	}
} /* }}} */

/* {{{ proto void phpdbg_break([integer type, string expression])
    instructs phpdbg to insert a breakpoint at the next opcode */
static PHP_FUNCTION(phpdbg_break)
{
	if (ZEND_NUM_ARGS() > 0) {
		long type = 0;
		char *expr = NULL;
		int expr_len = 0;
		phpdbg_param_t param;

		if (zend_parse_parameters(ZEND_NUM_ARGS() TSRMLS_CC, "ls", &type, &expr, &expr_len) == FAILURE) {
			return;
		}

		phpdbg_parse_param(expr, expr_len, &param TSRMLS_CC);
		phpdbg_do_break(&param TSRMLS_CC);
		phpdbg_clear_param(&param TSRMLS_CC);
	} else if (EG(current_execute_data) && EG(current_execute_data)->func->type != ZEND_INTERNAL_FUNCTION) {
		phpdbg_set_breakpoint_opline_ex((phpdbg_opline_ptr_t) EG(current_execute_data)->opline + 1 TSRMLS_CC);
	}
} /* }}} */

/* {{{ proto void phpdbg_clear(void)
   instructs phpdbg to clear breakpoints */
static PHP_FUNCTION(phpdbg_clear)
{
	zend_hash_clean(&PHPDBG_G(bp)[PHPDBG_BREAK_FILE]);
	zend_hash_clean(&PHPDBG_G(bp)[PHPDBG_BREAK_SYM]);
	zend_hash_clean(&PHPDBG_G(bp)[PHPDBG_BREAK_FUNCTION_OPLINE]);
	zend_hash_clean(&PHPDBG_G(bp)[PHPDBG_BREAK_METHOD_OPLINE]);
	zend_hash_clean(&PHPDBG_G(bp)[PHPDBG_BREAK_FILE_OPLINE]);
	zend_hash_clean(&PHPDBG_G(bp)[PHPDBG_BREAK_OPLINE]);
	zend_hash_clean(&PHPDBG_G(bp)[PHPDBG_BREAK_METHOD]);
	zend_hash_clean(&PHPDBG_G(bp)[PHPDBG_BREAK_COND]);
} /* }}} */

/* {{{ proto void phpdbg_color(integer element, string color) */
static PHP_FUNCTION(phpdbg_color)
{
	long element = 0L;
	char *color = NULL;
	size_t color_len = 0;

	if (zend_parse_parameters(ZEND_NUM_ARGS() TSRMLS_CC, "ls", &element, &color, &color_len) == FAILURE) {
		return;
	}

	switch (element) {
		case PHPDBG_COLOR_NOTICE:
		case PHPDBG_COLOR_ERROR:
		case PHPDBG_COLOR_PROMPT:
			phpdbg_set_color_ex(element, color, color_len TSRMLS_CC);
		break;

		default: zend_error(E_ERROR, "phpdbg detected an incorrect color constant");
	}
} /* }}} */

/* {{{ proto void phpdbg_prompt(string prompt) */
static PHP_FUNCTION(phpdbg_prompt)
{
	char *prompt = NULL;
	size_t prompt_len = 0;

	if (zend_parse_parameters(ZEND_NUM_ARGS() TSRMLS_CC, "s", &prompt, &prompt_len) == FAILURE) {
		return;
	}

	phpdbg_set_prompt(prompt TSRMLS_CC);
} /* }}} */

ZEND_BEGIN_ARG_INFO_EX(phpdbg_break_arginfo, 0, 0, 0)
	ZEND_ARG_INFO(0, type)
	ZEND_ARG_INFO(0, expression)
ZEND_END_ARG_INFO()

ZEND_BEGIN_ARG_INFO_EX(phpdbg_color_arginfo, 0, 0, 0)
	ZEND_ARG_INFO(0, element)
	ZEND_ARG_INFO(0, color)
ZEND_END_ARG_INFO()

ZEND_BEGIN_ARG_INFO_EX(phpdbg_prompt_arginfo, 0, 0, 0)
	ZEND_ARG_INFO(0, string)
ZEND_END_ARG_INFO()

ZEND_BEGIN_ARG_INFO_EX(phpdbg_exec_arginfo, 0, 0, 0)
	ZEND_ARG_INFO(0, context)
ZEND_END_ARG_INFO()

ZEND_BEGIN_ARG_INFO_EX(phpdbg_clear_arginfo, 0, 0, 0)
ZEND_END_ARG_INFO()

zend_function_entry phpdbg_user_functions[] = {
	PHP_FE(phpdbg_clear, phpdbg_clear_arginfo)
	PHP_FE(phpdbg_break, phpdbg_break_arginfo)
	PHP_FE(phpdbg_exec,  phpdbg_exec_arginfo)
	PHP_FE(phpdbg_color, phpdbg_color_arginfo)
	PHP_FE(phpdbg_prompt, phpdbg_prompt_arginfo)
#ifdef  PHP_FE_END
	PHP_FE_END
#else
	{NULL,NULL,NULL}
#endif
};

static zend_module_entry sapi_phpdbg_module_entry = {
	STANDARD_MODULE_HEADER,
	PHPDBG_NAME,
	phpdbg_user_functions,
	PHP_MINIT(phpdbg),
	NULL,
	PHP_RINIT(phpdbg),
	PHP_RSHUTDOWN(phpdbg),
	NULL,
	PHPDBG_VERSION,
	STANDARD_MODULE_PROPERTIES
};

static inline int php_sapi_phpdbg_module_startup(sapi_module_struct *module) /* {{{ */
{
	if (php_module_startup(module, &sapi_phpdbg_module_entry, 1) == FAILURE) {
		return FAILURE;
	}

	phpdbg_booted=1;

	return SUCCESS;
} /* }}} */

static char* php_sapi_phpdbg_read_cookies(TSRMLS_D) /* {{{ */
{
	return NULL;
} /* }}} */

static int php_sapi_phpdbg_header_handler(sapi_header_struct *h, sapi_header_op_enum op, sapi_headers_struct *s TSRMLS_DC) /* {{{ */
{
	return 0;
}
/* }}} */

static int php_sapi_phpdbg_send_headers(sapi_headers_struct *sapi_headers TSRMLS_DC) /* {{{ */
{
	/* We do nothing here, this function is needed to prevent that the fallback
	 * header handling is called. */
	return SAPI_HEADER_SENT_SUCCESSFULLY;
}
/* }}} */

static void php_sapi_phpdbg_send_header(sapi_header_struct *sapi_header, void *server_context TSRMLS_DC) /* {{{ */
{
}
/* }}} */

static void php_sapi_phpdbg_log_message(char *message TSRMLS_DC) /* {{{ */
{
	/*
	* We must not request TSRM before being boot
	*/
	if (phpdbg_booted) {
		if (PHPDBG_G(flags) & PHPDBG_IN_EVAL) {
			phpdbg_error("eval", "msg=\"%s\"", "%s", message);
			return;
		}

		phpdbg_error("php", "msg=\"%s\"", "%s", message);

		switch (PG(last_error_type)) {
			case E_ERROR:
			case E_CORE_ERROR:
			case E_COMPILE_ERROR:
			case E_USER_ERROR:
			case E_PARSE:
			case E_RECOVERABLE_ERROR:
<<<<<<< HEAD
				if (!(PHPDBG_G(flags) & PHPDBG_IN_EVAL)) {
					const char *file_char = zend_get_executed_filename(TSRMLS_C);
					zend_string *file = zend_string_init(file_char, strlen(file_char), 0); 
					phpdbg_list_file(file, 3, zend_get_executed_lineno(TSRMLS_C) - 1, zend_get_executed_lineno(TSRMLS_C) TSRMLS_CC);
					efree(file);
				}
=======
				phpdbg_list_file(zend_get_executed_filename(TSRMLS_C), 3, zend_get_executed_lineno(TSRMLS_C)-1, zend_get_executed_lineno(TSRMLS_C) TSRMLS_CC);
>>>>>>> 24babb01

				do {
					switch (phpdbg_interactive(1 TSRMLS_CC)) {
						case PHPDBG_LEAVE:
						case PHPDBG_FINISH:
						case PHPDBG_UNTIL:
						case PHPDBG_NEXT:
							return;
					}
				} while (!(PHPDBG_G(flags) & PHPDBG_IS_QUITTING));

		}
	} else fprintf(stdout, "%s\n", message);
}
/* }}} */

static int php_sapi_phpdbg_deactivate(TSRMLS_D) /* {{{ */
{
	fflush(stdout);
	if(SG(request_info).argv0) {
		free(SG(request_info).argv0);
		SG(request_info).argv0 = NULL;
	}
	return SUCCESS;
}
/* }}} */

static void php_sapi_phpdbg_register_vars(zval *track_vars_array TSRMLS_DC) /* {{{ */
{
	size_t len;
	char  *docroot = "";

	/* In phpdbg mode, we consider the environment to be a part of the server variables
	*/
	php_import_environment_variables(track_vars_array TSRMLS_CC);

	if (PHPDBG_G(exec)) {
		len = PHPDBG_G(exec_len);
		if (sapi_module.input_filter(PARSE_SERVER, "PHP_SELF", &PHPDBG_G(exec), PHPDBG_G(exec_len), &len TSRMLS_CC)) {
			php_register_variable("PHP_SELF", PHPDBG_G(exec), track_vars_array TSRMLS_CC);
		}
		if (sapi_module.input_filter(PARSE_SERVER, "SCRIPT_NAME", &PHPDBG_G(exec), PHPDBG_G(exec_len), &len TSRMLS_CC)) {
			php_register_variable("SCRIPT_NAME", PHPDBG_G(exec), track_vars_array TSRMLS_CC);
		}

		if (sapi_module.input_filter(PARSE_SERVER, "SCRIPT_FILENAME", &PHPDBG_G(exec), PHPDBG_G(exec_len), &len TSRMLS_CC)) {
			php_register_variable("SCRIPT_FILENAME", PHPDBG_G(exec), track_vars_array TSRMLS_CC);
		}
		if (sapi_module.input_filter(PARSE_SERVER, "PATH_TRANSLATED", &PHPDBG_G(exec), PHPDBG_G(exec_len), &len TSRMLS_CC)) {
			php_register_variable("PATH_TRANSLATED", PHPDBG_G(exec), track_vars_array TSRMLS_CC);
		}
	}

	/* any old docroot will do */
	len = 0;
	if (sapi_module.input_filter(PARSE_SERVER, "DOCUMENT_ROOT", &docroot, len, &len TSRMLS_CC)) {
		php_register_variable("DOCUMENT_ROOT", docroot, track_vars_array TSRMLS_CC);
	}
}
/* }}} */

static inline size_t php_sapi_phpdbg_ub_write(const char *message, size_t length TSRMLS_DC) /* {{{ */
{
	if (PHPDBG_G(socket_fd) != -1 && !(PHPDBG_G(flags) & PHPDBG_IS_INTERACTIVE)) {
		send(PHPDBG_G(socket_fd), message, length, 0);
	}
	return phpdbg_script(P_STDOUT, "%.*s", length, message);
} /* }}} */

/* beginning of struct, see main/streams/plain_wrapper.c line 111 */
typedef struct {
	FILE *file;
	int fd;
} php_stdio_stream_data;

static size_t phpdbg_stdiop_write(php_stream *stream, const char *buf, size_t count TSRMLS_DC) {
	php_stdio_stream_data *data = (php_stdio_stream_data*)stream->abstract;

	while (data->fd >= 0) {
		struct stat stat[3];
		memset(stat, 0, sizeof(stat));
		if (((fstat(fileno(stderr), &stat[2]) < 0) & (fstat(fileno(stdout), &stat[0]) < 0)) | (fstat(data->fd, &stat[1]) < 0)) {
			break;
		}

		if (stat[0].st_dev == stat[1].st_dev && stat[0].st_ino == stat[1].st_ino) {
			phpdbg_script(P_STDOUT, "%.*s", (int) count, buf);
			return count;
		}
		if (stat[2].st_dev == stat[1].st_dev && stat[2].st_ino == stat[1].st_ino) {
			phpdbg_script(P_STDERR, "%.*s", (int) count, buf);
			return count;
		}
		break;
	}

	return PHPDBG_G(php_stdiop_write)(stream, buf, count TSRMLS_CC);
}

#if PHP_VERSION_ID >= 50700
static inline void php_sapi_phpdbg_flush(void *context TSRMLS_DC)  /* {{{ */
{
#else
static inline void php_sapi_phpdbg_flush(void *context)  /* {{{ */
{
	TSRMLS_FETCH();
#endif

	if (!phpdbg_active_sigsafe_mem(TSRMLS_C)) {
		fflush(PHPDBG_G(io)[PHPDBG_STDOUT].ptr);
	}
} /* }}} */

/* copied from sapi/cli/php_cli.c cli_register_file_handles */
static void phpdbg_register_file_handles(TSRMLS_D) /* {{{ */
{
	zval zin, zout, zerr;
	php_stream *s_in, *s_out, *s_err;
	php_stream_context *sc_in=NULL, *sc_out=NULL, *sc_err=NULL;
	zend_constant ic, oc, ec;

	s_in  = php_stream_open_wrapper_ex("php://stdin",  "rb", 0, NULL, sc_in);
	s_out = php_stream_open_wrapper_ex("php://stdout", "wb", 0, NULL, sc_out);
	s_err = php_stream_open_wrapper_ex("php://stderr", "wb", 0, NULL, sc_err);

	if (s_in==NULL || s_out==NULL || s_err==NULL) {
		if (s_in) php_stream_close(s_in);
		if (s_out) php_stream_close(s_out);
		if (s_err) php_stream_close(s_err);
		return;
	}

#if PHP_DEBUG
	/* do not close stdout and stderr */
	s_out->flags |= PHP_STREAM_FLAG_NO_CLOSE;
	s_err->flags |= PHP_STREAM_FLAG_NO_CLOSE;
#endif

	php_stream_to_zval(s_in,  &zin);
	php_stream_to_zval(s_out, &zout);
	php_stream_to_zval(s_err, &zerr);

	ic.value = zin;
	ic.flags = CONST_CS;
	ic.name = zend_string_init(ZEND_STRL("STDIN"), 0);
	ic.module_number = 0;
	zend_register_constant(&ic TSRMLS_CC);

	oc.value = zout;
	oc.flags = CONST_CS;
	oc.name = zend_string_init(ZEND_STRL("STDOUT"), 0);
	oc.module_number = 0;
	zend_register_constant(&oc TSRMLS_CC);

	ec.value = zerr;
	ec.flags = CONST_CS;
	ec.name = zend_string_init(ZEND_STRL("STDERR"), 0);
	ec.module_number = 0;
	zend_register_constant(&ec TSRMLS_CC);
}
/* }}} */

/* {{{ sapi_module_struct phpdbg_sapi_module
*/
static sapi_module_struct phpdbg_sapi_module = {
	"phpdbg",                       /* name */
	"phpdbg",                       /* pretty name */

	php_sapi_phpdbg_module_startup, /* startup */
	php_module_shutdown_wrapper,    /* shutdown */

	NULL,                           /* activate */
	php_sapi_phpdbg_deactivate,     /* deactivate */

	php_sapi_phpdbg_ub_write,       /* unbuffered write */
	php_sapi_phpdbg_flush,          /* flush */
	NULL,                           /* get uid */
	NULL,                           /* getenv */

	php_error,                      /* error handler */

	php_sapi_phpdbg_header_handler, /* header handler */
	php_sapi_phpdbg_send_headers,   /* send headers handler */
	php_sapi_phpdbg_send_header,    /* send header handler */

	NULL,                           /* read POST data */
	php_sapi_phpdbg_read_cookies,   /* read Cookies */

	php_sapi_phpdbg_register_vars,  /* register server variables */
	php_sapi_phpdbg_log_message,    /* Log message */
	NULL,                           /* Get request time */
	NULL,                           /* Child terminate */
	STANDARD_SAPI_MODULE_PROPERTIES
};
/* }}} */

const opt_struct OPTIONS[] = { /* {{{ */
	{'c', 1, "ini path override"},
	{'d', 1, "define ini entry on command line"},
	{'n', 0, "no php.ini"},
	{'z', 1, "load zend_extension"},
	/* phpdbg options */
	{'q', 0, "no banner"},
	{'v', 0, "disable quietness"},
	{'s', 0, "enable stepping"},
	{'b', 0, "boring colours"},
	{'i', 1, "specify init"},
	{'I', 0, "ignore init"},
	{'O', 1, "opline log"},
	{'r', 0, "run"},
	{'E', 0, "step-through-eval"},
	{'S', 1, "sapi-name"},
#ifndef _WIN32
	{'l', 1, "listen"},
	{'a', 1, "address-or-any"},
#endif
	{'x', 0, "xml output"},
	{'V', 0, "version"},
	{'-', 0, NULL}
}; /* }}} */

const char phpdbg_ini_hardcoded[] =
"html_errors=Off\n"
"register_argc_argv=On\n"
"implicit_flush=On\n"
"display_errors=Off\n"
"log_errors=On\n"
"max_execution_time=0\n"
"max_input_time=-1\n"
"error_log=\n\0";

/* overwriteable ini defaults must be set in phpdbg_ini_defaults() */
#define INI_DEFAULT(name, value) \
	ZVAL_STRINGL(&tmp, value, sizeof(value) - 1); \
	Z_SET_REFCOUNT(tmp, 0); \
	zend_hash_str_update(configuration_hash, name, sizeof(name) - 1, &tmp);

void phpdbg_ini_defaults(HashTable *configuration_hash) /* {{{ */
{
	zval tmp;
	INI_DEFAULT("report_zend_debug", "0");
} /* }}} */

static void phpdbg_welcome(zend_bool cleaning TSRMLS_DC) /* {{{ */
{
	/* print blurb */
	if (!cleaning) {
		phpdbg_xml("<intros>");
		phpdbg_notice("intro", "version=\"%s\"", "Welcome to phpdbg, the interactive PHP debugger, v%s", PHPDBG_VERSION);
		phpdbg_writeln("intro", "help=\"help\"", "To get help using phpdbg type \"help\" and press enter");
		phpdbg_notice("intro", "report=\"%s\"", "Please report bugs to <%s>", PHPDBG_ISSUES);
		phpdbg_xml("</intros>");
	} else {
		if (!(PHPDBG_G(flags) & PHPDBG_WRITE_XML)) {
			phpdbg_notice(NULL, NULL, "Clean Execution Environment");
		}

		phpdbg_write("cleaninfo", "classes=\"%d\" functions=\"%d\" constants=\"%d\" includes=\"%d\"",
			"Classes              %d\n"
			"Functions            %d\n"
			"Constants            %d\n"
			"Includes             %d\n",
			zend_hash_num_elements(EG(class_table)),
			zend_hash_num_elements(EG(function_table)),
			zend_hash_num_elements(EG(zend_constants)),
			zend_hash_num_elements(&EG(included_files)));
	}
} /* }}} */

static inline void phpdbg_sigint_handler(int signo) /* {{{ */
{
	TSRMLS_FETCH();

	if (PHPDBG_G(flags) & PHPDBG_IS_INTERACTIVE) {
		/* we quit remote consoles on recv SIGINT */
		if (PHPDBG_G(flags) & PHPDBG_IS_REMOTE) {
			PHPDBG_G(flags) |= PHPDBG_IS_QUITTING;
			zend_bailout();
		}
	} else {
		/* set signalled only when not interactive */
		if (!(PHPDBG_G(flags) & PHPDBG_IS_INTERACTIVE)) {
			if (PHPDBG_G(flags) & PHPDBG_IS_SIGNALED) {
				char mem[PHPDBG_SIGSAFE_MEM_SIZE + 1];

				phpdbg_set_sigsafe_mem(mem TSRMLS_CC);
				zend_try {
					phpdbg_force_interruption(TSRMLS_C);
				} zend_end_try()
				phpdbg_clear_sigsafe_mem(TSRMLS_C);
				return;
			}
			PHPDBG_G(flags) |= PHPDBG_IS_SIGNALED;
		}
	}
} /* }}} */

static void phpdbg_remote_close(int socket, FILE *stream) {
	if (socket >= 0) {
		phpdbg_close_socket(socket);
	}

	if (stream) {
		fclose(stream);
	}
}

/* don't inline this, want to debug it easily, will inline when done */
static int phpdbg_remote_init(const char* address, unsigned short port, int server, int *socket, FILE **stream TSRMLS_DC) {
	phpdbg_remote_close(*socket, *stream);

	if (server < 0) {
		phpdbg_rlog(fileno(stderr), "Initializing connection on %s:%u failed", address, port);

		return FAILURE;
	}

	phpdbg_rlog(fileno(stderr), "accepting connections on %s:%u", address, port);
	{
		struct sockaddr_storage address;
		socklen_t size = sizeof(address);
		char buffer[20] = {0};
		/* XXX error checks */
		memset(&address, 0, size);
		*socket = accept(server, (struct sockaddr *) &address, &size);
		inet_ntop(AF_INET, &(((struct sockaddr_in *)&address)->sin_addr), buffer, sizeof(buffer));

		phpdbg_rlog(fileno(stderr), "connection established from %s", buffer);
	}

#ifndef _WIN32
	dup2(*socket, fileno(stdout));
	dup2(*socket, fileno(stdin));

	setbuf(stdout, NULL);

	*stream = fdopen(*socket, "r+");

	phpdbg_set_async_io(*socket);
#endif
	return SUCCESS;
}

#ifndef _WIN32
/* This function *strictly* assumes that SIGIO is *only* used on the remote connection stream */
void phpdbg_sigio_handler(int sig, siginfo_t *info, void *context) /* {{{ */
{
	int flags;
	size_t newlen;
	size_t i/*, last_nl*/;
	TSRMLS_FETCH();

//	if (!(info->si_band & POLLIN)) {
//		return; /* Not interested in writeablility etc., just interested in incoming data */
//	}

	/* only non-blocking reading, avoid non-blocking writing */
	flags = fcntl(PHPDBG_G(io)[PHPDBG_STDIN].fd, F_GETFL, 0);
	fcntl(PHPDBG_G(io)[PHPDBG_STDIN].fd, F_SETFL, flags | O_NONBLOCK);

	do {
		char mem[PHPDBG_SIGSAFE_MEM_SIZE + 1];
		size_t off = 0;

		if ((newlen = recv(PHPDBG_G(io)[PHPDBG_STDIN].fd, mem, PHPDBG_SIGSAFE_MEM_SIZE, MSG_PEEK)) == (size_t) -1) {
			break;
		}
		for (i = 0; i < newlen; i++) {
			switch (mem[off + i]) {
				case '\x03': /* ^C char */
					if (PHPDBG_G(flags) & PHPDBG_IS_INTERACTIVE) {
						break; /* or quit ??? */
					}
					if (PHPDBG_G(flags) & PHPDBG_IS_SIGNALED) {
						phpdbg_set_sigsafe_mem(mem TSRMLS_CC);
						zend_try {
							phpdbg_force_interruption(TSRMLS_C);
						} zend_end_try();
						phpdbg_clear_sigsafe_mem(TSRMLS_C);
						break;
					}
					if (!(PHPDBG_G(flags) & PHPDBG_IS_INTERACTIVE)) {
						PHPDBG_G(flags) |= PHPDBG_IS_SIGNALED;
					}
					break;
/*				case '\n':
					zend_llist_add_element(PHPDBG_G(stdin), strndup()
					last_nl = PHPDBG_G(stdin_buf).len + i;
					break;
*/			}
		}
		off += i;
	} while (0);


	fcntl(PHPDBG_G(io)[PHPDBG_STDIN].fd, F_SETFL, flags);
} /* }}} */

void phpdbg_signal_handler(int sig, siginfo_t *info, void *context) /* {{{ */
{
	int is_handled = FAILURE;
	TSRMLS_FETCH();

	switch (sig) {
		case SIGBUS:
		case SIGSEGV:
			if (PHPDBG_G(sigsegv_bailout)) {
				LONGJMP(*PHPDBG_G(sigsegv_bailout), FAILURE);
			}
			is_handled = phpdbg_watchpoint_segfault_handler(info, context TSRMLS_CC);
			if (is_handled == FAILURE) {
#ifdef ZEND_SIGNALS
				zend_sigaction(sig, &PHPDBG_G(old_sigsegv_signal), NULL TSRMLS_CC);
#else
				sigaction(sig, &PHPDBG_G(old_sigsegv_signal), NULL);
#endif
			}
			break;
	}

} /* }}} */
#endif

static inline zend_mm_heap *phpdbg_mm_get_heap() /* {{{ */
{
	zend_mm_heap *mm_heap;

	TSRMLS_FETCH();

	mm_heap = zend_mm_set_heap(NULL TSRMLS_CC);
	zend_mm_set_heap(mm_heap TSRMLS_CC);

	return mm_heap;
} /* }}} */

void *phpdbg_malloc_wrapper(size_t size) /* {{{ */
{
	return zend_mm_alloc(phpdbg_mm_get_heap(), size);
} /* }}} */

void phpdbg_free_wrapper(void *p) /* {{{ */
{
	zend_mm_free(phpdbg_mm_get_heap(), p);
} /* }}} */

void *phpdbg_realloc_wrapper(void *ptr, size_t size) /* {{{ */
{
	return zend_mm_realloc(phpdbg_mm_get_heap(), ptr, size);
} /* }}} */

int main(int argc, char **argv) /* {{{ */
{
	sapi_module_struct *phpdbg = &phpdbg_sapi_module;
	char *sapi_name;
	char *ini_entries;
	int   ini_entries_len;
	char **zend_extensions = NULL;
	zend_ulong zend_extensions_len = 0L;
	zend_bool ini_ignore;
	char *ini_override;
	char *exec;
	size_t exec_len;
	char *init_file;
	size_t init_file_len;
	zend_bool init_file_default;
	char *oplog_file;
	size_t oplog_file_len;
	zend_ulong flags;
	char *php_optarg;
	int php_optind, opt, show_banner = 1;
	long cleaning = 0;
	zend_bool remote = 0;
	int run = 0;
	int step = 0;

#ifdef _WIN32
	char *bp_tmp_file = NULL;
#else
	char bp_tmp_file[] = "/tmp/phpdbg.XXXXXX";
#endif

#ifndef _WIN32
	char *address;
	int listen = -1;
	int server = -1;
	int socket = -1;
	FILE* stream = NULL;
#endif

#ifdef ZTS
	void ***tsrm_ls;
#endif

#ifndef _WIN32
	struct sigaction sigio_struct;
	struct sigaction signal_struct;
	signal_struct.sa_sigaction = phpdbg_signal_handler;
	signal_struct.sa_flags = SA_SIGINFO | SA_NODEFER;
	sigio_struct.sa_sigaction = phpdbg_sigio_handler;
	sigio_struct.sa_flags = SA_SIGINFO;


	address = strdup("127.0.0.1");
#endif

#ifdef PHP_WIN32
	_fmode = _O_BINARY;                 /* sets default for file streams to binary */
	setmode(_fileno(stdin), O_BINARY);  /* make the stdio mode be binary */
	setmode(_fileno(stdout), O_BINARY); /* make the stdio mode be binary */
	setmode(_fileno(stderr), O_BINARY); /* make the stdio mode be binary */
#endif

#ifdef ZTS
	tsrm_startup(1, 1, 0, NULL);

	tsrm_ls = ts_resource(0);
#endif

phpdbg_main:
	if (!cleaning) {
	
#ifdef _WIN32
		bp_tmp_file = malloc(L_tmpnam);

		if (bp_tmp_file) {
			if (!tmpnam(bp_tmp_file)) {
				free(bp_tmp_file);
				bp_tmp_file = NULL;
			}
		}

		if (!bp_tmp_file) {
			phpdbg_error("tmpfile", "", "Unable to create temporary file");
			return 1;
		}
#else
		if (!mkstemp(bp_tmp_file)) {
			memset(bp_tmp_file, 0, sizeof(bp_tmp_file));
		}
#endif

	}
	ini_entries = NULL;
	ini_entries_len = 0;
	ini_ignore = 0;
	ini_override = NULL;
	zend_extensions = NULL;
	zend_extensions_len = 0L;
	exec = NULL;
	exec_len = 0;
	init_file = NULL;
	init_file_len = 0;
	init_file_default = 1;
	oplog_file = NULL;
	oplog_file_len = 0;
	flags = PHPDBG_DEFAULT_FLAGS;
	php_optarg = NULL;
	php_optind = 1;
	opt = 0;
	run = 0;
	step = 0;
	sapi_name = NULL;

	while ((opt = php_getopt(argc, argv, OPTIONS, &php_optarg, &php_optind, 0, 2)) != -1) {
		switch (opt) {
			case 'r':
				run++;
				break;
			case 'n':
				ini_ignore = 1;
				break;
			case 'c':
				if (ini_override) {
					free(ini_override);
				}
				ini_override = strdup(php_optarg);
				break;
			case 'd': {
				int len = strlen(php_optarg);
				char *val;

				if ((val = strchr(php_optarg, '='))) {
				  val++;
				  if (!isalnum(*val) && *val != '"' && *val != '\'' && *val != '\0') {
					  ini_entries = realloc(ini_entries, ini_entries_len + len + sizeof("\"\"\n\0"));
					  memcpy(ini_entries + ini_entries_len, php_optarg, (val - php_optarg));
					  ini_entries_len += (val - php_optarg);
					  memcpy(ini_entries + ini_entries_len, "\"", 1);
					  ini_entries_len++;
					  memcpy(ini_entries + ini_entries_len, val, len - (val - php_optarg));
					  ini_entries_len += len - (val - php_optarg);
					  memcpy(ini_entries + ini_entries_len, "\"\n\0", sizeof("\"\n\0"));
					  ini_entries_len += sizeof("\n\0\"") - 2;
				  } else {
					  ini_entries = realloc(ini_entries, ini_entries_len + len + sizeof("\n\0"));
					  memcpy(ini_entries + ini_entries_len, php_optarg, len);
					  memcpy(ini_entries + ini_entries_len + len, "\n\0", sizeof("\n\0"));
					  ini_entries_len += len + sizeof("\n\0") - 2;
				  }
				} else {
				  ini_entries = realloc(ini_entries, ini_entries_len + len + sizeof("=1\n\0"));
				  memcpy(ini_entries + ini_entries_len, php_optarg, len);
				  memcpy(ini_entries + ini_entries_len + len, "=1\n\0", sizeof("=1\n\0"));
				  ini_entries_len += len + sizeof("=1\n\0") - 2;
				}
			} break;

			case 'z':
				zend_extensions_len++;
				if (zend_extensions) {
					zend_extensions = realloc(zend_extensions, sizeof(char*) * zend_extensions_len);
				} else zend_extensions = malloc(sizeof(char*) * zend_extensions_len);
				zend_extensions[zend_extensions_len-1] = strdup(php_optarg);
			break;

			/* begin phpdbg options */

			case 'S': { /* set SAPI name */
				if (sapi_name) {
					free(sapi_name);
				}
				sapi_name = strdup(php_optarg);
			} break;

			case 'I': { /* ignore .phpdbginit */
				init_file_default = 0;
			} break;

			case 'i': { /* set init file */
				if (init_file) {
					free(init_file);
				}

				init_file_len = strlen(php_optarg);
				if (init_file_len) {
					init_file = strdup(php_optarg);
				}
			} break;

			case 'O': { /* set oplog output */
				oplog_file_len = strlen(php_optarg);
				if (oplog_file_len) {
					oplog_file = strdup(php_optarg);
				}
			} break;

			case 'v': /* set quietness off */
				flags &= ~PHPDBG_IS_QUIET;
			break;

			case 's': /* set stepping on */
				step = 1;
			break;

			case 'E': /* stepping through eval on */
				flags |= PHPDBG_IS_STEPONEVAL;
			break;

			case 'b': /* set colours off */
				flags &= ~PHPDBG_IS_COLOURED;
			break;

			case 'q': /* hide banner */
				show_banner = 0;
			break;

#ifndef _WIN32
			/* if you pass a listen port, we will read and write on listen port */
			case 'l': /* set listen ports */
				if (sscanf(php_optarg, "%d", &listen) != 1) {
					listen = 8000;
				}
				break;

			case 'a': { /* set bind address */
				free(address);
				if (!php_optarg) {
					address = strdup("*");
				} else address = strdup(php_optarg);
			} break;
#endif

			case 'x':
				flags |= PHPDBG_WRITE_XML;
			break;

			case 'V': {
				sapi_startup(phpdbg);
				phpdbg->startup(phpdbg);
				printf(
					"phpdbg %s (built: %s %s)\nPHP %s, Copyright (c) 1997-2014 The PHP Group\n%s",
					PHPDBG_VERSION,
					__DATE__,
					__TIME__,
					PHP_VERSION,
					get_zend_version()
				);
				sapi_deactivate(TSRMLS_C);
				sapi_shutdown();
				return 0;
			} break;
		}
	}
	
	/* set exec if present on command line */
	if ((argc > php_optind) && (strcmp(argv[php_optind-1],"--") != SUCCESS))
	{
		exec_len = strlen(argv[php_optind]);
		if (exec_len) {
			if (exec) {
				free(exec);
			}
			exec = strdup(argv[php_optind]);
		}
		php_optind++;
	}

	if (sapi_name) {
		phpdbg->name = sapi_name;
	}

	phpdbg->ini_defaults = phpdbg_ini_defaults;
	phpdbg->phpinfo_as_text = 1;
	phpdbg->php_ini_ignore_cwd = 1;

	sapi_startup(phpdbg);

	phpdbg->executable_location = argv[0];
	phpdbg->phpinfo_as_text = 1;
	phpdbg->php_ini_ignore = ini_ignore;
	phpdbg->php_ini_path_override = ini_override;

	if (ini_entries) {
		ini_entries = realloc(ini_entries, ini_entries_len + sizeof(phpdbg_ini_hardcoded));
		memmove(ini_entries + sizeof(phpdbg_ini_hardcoded) - 2, ini_entries, ini_entries_len + 1);
		memcpy(ini_entries, phpdbg_ini_hardcoded, sizeof(phpdbg_ini_hardcoded) - 2);
	} else {
		ini_entries = malloc(sizeof(phpdbg_ini_hardcoded));
		memcpy(ini_entries, phpdbg_ini_hardcoded, sizeof(phpdbg_ini_hardcoded));
	}
	ini_entries_len += sizeof(phpdbg_ini_hardcoded) - 2;

	if (zend_extensions_len) {
		zend_ulong zend_extension = 0L;

		while (zend_extension < zend_extensions_len) {
			const char *ze = zend_extensions[zend_extension];
			size_t ze_len = strlen(ze);

			ini_entries = realloc(
				ini_entries, ini_entries_len + (ze_len + (sizeof("zend_extension=\n"))));
			memcpy(&ini_entries[ini_entries_len], "zend_extension=", (sizeof("zend_extension=\n")-1));
			ini_entries_len += (sizeof("zend_extension=")-1);
			memcpy(&ini_entries[ini_entries_len], ze, ze_len);
			ini_entries_len += ze_len;
			memcpy(&ini_entries[ini_entries_len], "\n", (sizeof("\n") - 1));

			free(zend_extensions[zend_extension]);
			zend_extension++;
		}

		free(zend_extensions);
	}

	phpdbg->ini_entries = ini_entries;

	if (phpdbg->startup(phpdbg) == SUCCESS) {
#ifdef _WIN32
    EXCEPTION_POINTERS *xp;
    __try {
#endif
		zend_mm_heap *mm_heap;
		void* (*_malloc)(size_t);
		void (*_free)(void*);
		void* (*_realloc)(void*, size_t);

#ifndef _WIN32
	/* setup remote server if necessary */
	if (!cleaning && listen > 0) {
		server = phpdbg_open_socket(address, listen TSRMLS_CC);
		if (-1 > server || phpdbg_remote_init(address, listen, server, &socket, &stream TSRMLS_CC) == FAILURE) {
			exit(0);
		}

		sigaction(SIGIO, &sigio_struct, NULL);

		/* set remote flag to stop service shutting down upon quit */
		remote = 1;
	}
#endif

		mm_heap = phpdbg_mm_get_heap();
		zend_mm_get_custom_handlers(mm_heap, &_malloc, &_free, &_realloc);

		if (!_malloc) {
			_malloc = phpdbg_malloc_wrapper;
		}
		if (!_realloc) {
			_realloc = phpdbg_realloc_wrapper;
		}
		if (!_free) {
			_free = phpdbg_free_wrapper;
		}

		zend_activate(TSRMLS_C);

		phpdbg_init_list(TSRMLS_C);

		PHPDBG_G(original_free_function) = _free;
		_free = phpdbg_watch_efree;

		zend_mm_set_custom_handlers(mm_heap, _malloc, _free, _realloc);

		phpdbg_setup_watchpoints(TSRMLS_C);

#if defined(ZEND_SIGNALS) && !defined(_WIN32)
		zend_try {
			zend_signal_activate(TSRMLS_C);
		} zend_end_try();
#endif

#if defined(ZEND_SIGNALS) && !defined(_WIN32)
		zend_try { zend_sigaction(SIGSEGV, &signal_struct, &PHPDBG_G(old_sigsegv_signal) TSRMLS_CC); } zend_end_try();
		zend_try { zend_sigaction(SIGBUS, &signal_struct, &PHPDBG_G(old_sigsegv_signal) TSRMLS_CC); } zend_end_try();
#elif !defined(_WIN32)
		sigaction(SIGSEGV, &signal_struct, &PHPDBG_G(old_sigsegv_signal));
		sigaction(SIGBUS, &signal_struct, &PHPDBG_G(old_sigsegv_signal));
#endif

		PHPDBG_G(sapi_name_ptr) = sapi_name;

		php_output_activate(TSRMLS_C);
		php_output_deactivate(TSRMLS_C);

		php_output_activate(TSRMLS_C);

		if (php_request_startup(TSRMLS_C) == SUCCESS) {
			int i;

			SG(request_info).argc = argc - php_optind + 1;
			SG(request_info).argv = emalloc(SG(request_info).argc * sizeof(char *));
			for (i = SG(request_info).argc; --i;) {
				SG(request_info).argv[i] = estrdup(argv[php_optind - 1 + i]);
			}
			SG(request_info).argv[i] = exec ? estrndup(exec, exec_len) : estrdup("");

			php_hash_environment(TSRMLS_C);
		}

		/* do not install sigint handlers for remote consoles */
		/* sending SIGINT then provides a decent way of shutting down the server */
#ifndef _WIN32
		if (listen < 0) {
#endif
#if defined(ZEND_SIGNALS) && !defined(_WIN32)
			zend_try { zend_signal(SIGINT, phpdbg_sigint_handler TSRMLS_CC); } zend_end_try();
#else
			signal(SIGINT, phpdbg_sigint_handler);
#endif
#ifndef _WIN32
		}
#endif

		PG(modules_activated) = 0;

		/* set flags from command line */
		PHPDBG_G(flags) = flags;

#ifndef _WIN32
		/* setup io here */
		if (remote) {
			PHPDBG_G(flags) |= PHPDBG_IS_REMOTE;

			signal(SIGPIPE, SIG_IGN);
		}
#endif

#ifndef _WIN32
		PHPDBG_G(io)[PHPDBG_STDIN].ptr = stdin;
		PHPDBG_G(io)[PHPDBG_STDIN].fd = fileno(stdin);
		PHPDBG_G(io)[PHPDBG_STDOUT].ptr = stdout;
		PHPDBG_G(io)[PHPDBG_STDOUT].fd = fileno(stdout);
#else
		/* XXX this is a complete mess here with FILE/fd/SOCKET,
			we should let only one to survive probably. Need 
			a clean separation whether it's a remote or local
			prompt. And what is supposed to go as user interaction,
			error log, etc. */
		if (remote) {
			PHPDBG_G(io)[PHPDBG_STDIN].ptr = stdin;
			PHPDBG_G(io)[PHPDBG_STDIN].fd = socket;
			PHPDBG_G(io)[PHPDBG_STDOUT].ptr = stdout;
			PHPDBG_G(io)[PHPDBG_STDOUT].fd = socket;
		} else {
			PHPDBG_G(io)[PHPDBG_STDIN].ptr = stdin;
			PHPDBG_G(io)[PHPDBG_STDIN].fd = fileno(stdin);
			PHPDBG_G(io)[PHPDBG_STDOUT].ptr = stdout;
			PHPDBG_G(io)[PHPDBG_STDOUT].fd = fileno(stdout);
		}
#endif
		PHPDBG_G(io)[PHPDBG_STDERR].ptr = stderr;
		PHPDBG_G(io)[PHPDBG_STDERR].fd = fileno(stderr);

#ifndef _WIN32
		PHPDBG_G(php_stdiop_write) = php_stream_stdio_ops.write;
		php_stream_stdio_ops.write = phpdbg_stdiop_write;
#endif

		if (exec) { /* set execution context */
			PHPDBG_G(exec) = phpdbg_resolve_path(exec TSRMLS_CC);
			PHPDBG_G(exec_len) = strlen(PHPDBG_G(exec));

			free(exec);
		}

		if (oplog_file) { /* open oplog */
			PHPDBG_G(oplog) = fopen(oplog_file, "w+");
			if (!PHPDBG_G(oplog)) {
				phpdbg_error("oplog", "path=\"%s\"", "Failed to open oplog %s", oplog_file);
			}
			free(oplog_file);
		}

		/* set default colors */
		phpdbg_set_color_ex(PHPDBG_COLOR_PROMPT,  PHPDBG_STRL("white-bold") TSRMLS_CC);
		phpdbg_set_color_ex(PHPDBG_COLOR_ERROR,   PHPDBG_STRL("red-bold") TSRMLS_CC);
		phpdbg_set_color_ex(PHPDBG_COLOR_NOTICE,  PHPDBG_STRL("green") TSRMLS_CC);

		/* set default prompt */
		phpdbg_set_prompt(PHPDBG_DEFAULT_PROMPT TSRMLS_CC);

		/* Make stdin, stdout and stderr accessible from PHP scripts */
		phpdbg_register_file_handles(TSRMLS_C);

		if (show_banner) {
			/* print blurb */
			phpdbg_welcome((cleaning > 0) TSRMLS_CC);
		}

		/* auto compile */
		if (PHPDBG_G(exec)) {
			phpdbg_compile(TSRMLS_C);
		}

		/* initialize from file */
		PHPDBG_G(flags) |= PHPDBG_IS_INITIALIZING;
		zend_try {
			phpdbg_init(init_file, init_file_len, init_file_default TSRMLS_CC);
			phpdbg_try_file_init(bp_tmp_file, strlen(bp_tmp_file), 0 TSRMLS_CC);
		} zend_end_try();
		PHPDBG_G(flags) &= ~PHPDBG_IS_INITIALIZING;
		
		/* quit if init says so */
		if (PHPDBG_G(flags) & PHPDBG_IS_QUITTING) {
			goto phpdbg_out;
		}

		/* step from here, not through init */
		if (step) {
			PHPDBG_G(flags) |= PHPDBG_IS_STEPPING;
		}

		if (run) {
			/* no need to try{}, run does it ... */
			PHPDBG_COMMAND_HANDLER(run)(NULL TSRMLS_CC);
			if (run > 1) {
				/* if -r is on the command line more than once just quit */
				goto phpdbg_out;
			}
		}

/* #ifndef for making compiler shutting up */
#ifndef _WIN32
phpdbg_interact:
#endif
		/* phpdbg main() */
		do {
			zend_try {
				phpdbg_interactive(1 TSRMLS_CC);
			} zend_catch {
				if ((PHPDBG_G(flags) & PHPDBG_IS_CLEANING)) {
					FILE *bp_tmp_fp = fopen(bp_tmp_file, "w");
					phpdbg_export_breakpoints(bp_tmp_fp TSRMLS_CC);
					fclose(bp_tmp_fp);
					cleaning = 1;
				} else {
					cleaning = 0;
				}

#ifndef _WIN32
				if (!cleaning) {
					/* remote client disconnected */
					if ((PHPDBG_G(flags) & PHPDBG_IS_DISCONNECTED)) {
					
						if (PHPDBG_G(flags) & PHPDBG_IS_REMOTE) {
							/* renegociate connections */
							phpdbg_remote_init(address, listen, server, &socket, &stream TSRMLS_CC);
				
							/* set streams */
							if (stream) {
								PHPDBG_G(flags) &= ~PHPDBG_IS_QUITTING;
							}
				
							/* this must be forced */
							CG(unclean_shutdown) = 0;
						} else {
							/* local consoles cannot disconnect, ignore EOF */
							PHPDBG_G(flags) &= ~PHPDBG_IS_DISCONNECTED;
						}
					}
				}
#endif
			} zend_end_try();
		} while(!cleaning && !(PHPDBG_G(flags) & PHPDBG_IS_QUITTING));
		
		/* this must be forced */
		CG(unclean_shutdown) = 0;
		
		/* this is just helpful */
		PG(report_memleaks) = 0;
		
#ifndef _WIN32
phpdbg_out:
		if ((PHPDBG_G(flags) & PHPDBG_IS_DISCONNECTED)) {
			PHPDBG_G(flags) &= ~PHPDBG_IS_DISCONNECTED;
			goto phpdbg_interact;
		}
#endif

#ifdef _WIN32
	} __except(phpdbg_exception_handler_win32(xp = GetExceptionInformation())) {
		phpdbg_error("segfault", "", "Access violation (Segementation fault) encountered\ntrying to abort cleanly...");
	}
phpdbg_out:
#endif

		{
			int i;
			/* free argv */
			for (i = SG(request_info).argc; --i;) {
				efree(SG(request_info).argv[i]);
			}
			efree(SG(request_info).argv);
		}

#ifndef _WIN32
		/* reset it... else we risk a stack overflow upon next run (when clean'ing) */
		php_stream_stdio_ops.write = PHPDBG_G(php_stdiop_write);
#endif

#ifndef ZTS
		/* force cleanup of auto and core globals */
		zend_hash_clean(CG(auto_globals));
		memset(	&core_globals, 0, sizeof(php_core_globals));
#endif
		if (ini_entries) {
			free(ini_entries);
		}

		if (ini_override) {
			free(ini_override);
		}

		/* this must be forced */
		CG(unclean_shutdown) = 0;

		/* this is just helpful */
		PG(report_memleaks) = 0;

		php_request_shutdown((void*)0);

		php_output_deactivate(TSRMLS_C);

		zend_try {
			php_module_shutdown(TSRMLS_C);
		} zend_end_try();

		sapi_shutdown();

	}

	if (cleaning || remote) {
		goto phpdbg_main;
	}

#ifdef ZTS
	/* bugggy */
	/* tsrm_shutdown(); */
#endif

#ifndef _WIN32
	if (address) {
		free(address);
	}
#endif

	if (PHPDBG_G(sapi_name_ptr)) {
		free(PHPDBG_G(sapi_name_ptr));
	}

#ifdef _WIN32
	free(bp_tmp_file);
#else
	unlink(bp_tmp_file);
#endif

	return 0;
} /* }}} */<|MERGE_RESOLUTION|>--- conflicted
+++ resolved
@@ -469,17 +469,11 @@
 			case E_COMPILE_ERROR:
 			case E_USER_ERROR:
 			case E_PARSE:
-			case E_RECOVERABLE_ERROR:
-<<<<<<< HEAD
-				if (!(PHPDBG_G(flags) & PHPDBG_IN_EVAL)) {
-					const char *file_char = zend_get_executed_filename(TSRMLS_C);
-					zend_string *file = zend_string_init(file_char, strlen(file_char), 0); 
-					phpdbg_list_file(file, 3, zend_get_executed_lineno(TSRMLS_C) - 1, zend_get_executed_lineno(TSRMLS_C) TSRMLS_CC);
-					efree(file);
-				}
-=======
-				phpdbg_list_file(zend_get_executed_filename(TSRMLS_C), 3, zend_get_executed_lineno(TSRMLS_C)-1, zend_get_executed_lineno(TSRMLS_C) TSRMLS_CC);
->>>>>>> 24babb01
+			case E_RECOVERABLE_ERROR: {
+				const char *file_char = zend_get_executed_filename(TSRMLS_C);
+				zend_string *file = zend_string_init(file_char, strlen(file_char), 0); 
+				phpdbg_list_file(file, 3, zend_get_executed_lineno(TSRMLS_C) - 1, zend_get_executed_lineno(TSRMLS_C) TSRMLS_CC);
+				efree(file);
 
 				do {
 					switch (phpdbg_interactive(1 TSRMLS_CC)) {
@@ -490,6 +484,7 @@
 							return;
 					}
 				} while (!(PHPDBG_G(flags) & PHPDBG_IS_QUITTING));
+			}
 
 		}
 	} else fprintf(stdout, "%s\n", message);
