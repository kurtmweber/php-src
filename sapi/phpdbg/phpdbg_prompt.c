--- conflicted
+++ resolved
@@ -353,7 +353,7 @@
 			size_t res_len = strlen(res);
 
 			if ((res_len != PHPDBG_G(exec_len)) || (memcmp(res, PHPDBG_G(exec), res_len) != SUCCESS)) {
-				if (EG(in_execution)) {
+				if (PHPDBG_G(in_execution)) {
 					if (phpdbg_ask_user_permission("Do you really want to stop execution to set a new execution context?" TSRMLS_CC) == FAILURE) {
 						return FAILURE;
 					}
@@ -381,7 +381,7 @@
 
 				phpdbg_notice("exec", "type=\"set\" context=\"%s\"", "Set execution context: %s", PHPDBG_G(exec));
 
-				if (EG(in_execution)) {
+				if (PHPDBG_G(in_execution)) {
 					phpdbg_clean(1 TSRMLS_CC);
 				}
 
@@ -404,14 +404,6 @@
 
 	if (!PHPDBG_G(exec)) {
 		phpdbg_error("inactive", "type=\"nocontext\"", "No execution context");
-<<<<<<< HEAD
-		return SUCCESS;
-	}
-
-	if (PHPDBG_G(in_execution)) {
-		phpdbg_error("inactive", "type=\"isrunning\"", "Cannot compile while in execution");
-=======
->>>>>>> 50756b51
 		return FAILURE;
 	}
 
@@ -557,19 +549,11 @@
 
 PHPDBG_COMMAND(run) /* {{{ */
 {
-<<<<<<< HEAD
-	if (PHPDBG_G(in_execution)) {
-		phpdbg_error("inactive", "type=\"isrunning\"", "Cannot start another execution while one is in progress");
-		return SUCCESS;
-	}
-
-=======
->>>>>>> 50756b51
 	if (PHPDBG_G(ops) || PHPDBG_G(exec)) {
 		zend_execute_data *ex = EG(current_execute_data);
 		zend_bool restore = 1;
 
-		if (EG(in_execution)) {
+		if (PHPDBG_G(in_execution)) {
 			if (phpdbg_ask_user_permission("Do you really want to restart execution?" TSRMLS_CC) == SUCCESS) {
 				phpdbg_startup_run++;
 				phpdbg_clean(1 TSRMLS_CC);
@@ -624,26 +608,14 @@
 		}
 
 		zend_try {
-<<<<<<< HEAD
 			PHPDBG_G(flags) ^= PHPDBG_IS_INTERACTIVE;
+			PHPDBG_G(flags) |= PHPDBG_IS_RUNNING;
 			zend_execute(PHPDBG_G(ops), &PHPDBG_G(retval) TSRMLS_CC);
 			PHPDBG_G(flags) ^= PHPDBG_IS_INTERACTIVE;
-			phpdbg_notice("stop", "type=\"normal\"", "Script ended normally");
 		} zend_catch {
 			PHPDBG_G(in_execution) = 0;
-			if (!(PHPDBG_G(flags) & PHPDBG_IS_QUITTING)) {
-=======
-			PHPDBG_G(flags) &= ~PHPDBG_IS_INTERACTIVE;
-			PHPDBG_G(flags) |= PHPDBG_IS_RUNNING;
-			zend_execute(EG(active_op_array) TSRMLS_CC);
-			PHPDBG_G(flags) |= PHPDBG_IS_INTERACTIVE;
-		} zend_catch {
-			EG(active_op_array) = orig_op_array;
-			EG(opline_ptr) = orig_opline;
-			EG(return_value_ptr_ptr) = orig_retval_ptr;
 
 			if (!(PHPDBG_G(flags) & PHPDBG_IS_STOPPING)) {
->>>>>>> 50756b51
 				phpdbg_error("stop", "type=\"bailout\"", "Caught exit/error from VM");
 				restore = 0;
 			}
@@ -658,15 +630,8 @@
 			if (EG(exception)) {
 				phpdbg_handle_exception(TSRMLS_C);
 			}
-<<<<<<< HEAD
-=======
-
-			EG(active_op_array) = orig_op_array;
-			EG(opline_ptr) = orig_opline;
-			EG(return_value_ptr_ptr) = orig_retval_ptr;
 
 			phpdbg_clean(1 TSRMLS_CC);
->>>>>>> 50756b51
 		}
 
 		PHPDBG_G(flags) &= ~PHPDBG_IS_RUNNING;
@@ -1135,16 +1100,10 @@
 
 PHPDBG_COMMAND(clean) /* {{{ */
 {
-<<<<<<< HEAD
 	if (PHPDBG_G(in_execution)) {
-		phpdbg_error("inactive", "type=\"isrunning\"", "Cannot clean environment while executing");
-		return SUCCESS;
-=======
-	if (EG(in_execution)) {
 		if (phpdbg_ask_user_permission("Do you really want to clean your current environment?" TSRMLS_CC) == FAILURE) {
 			return SUCCESS;
 		}
->>>>>>> 50756b51
 	}
 
 	phpdbg_out("Cleaning Execution Environment\n");
@@ -1264,27 +1223,14 @@
 					}
 				break;
 
-<<<<<<< HEAD
-					case PHPDBG_LEAVE:
-					case PHPDBG_FINISH:
-					case PHPDBG_UNTIL:
-					case PHPDBG_NEXT: {
-						phpdbg_activate_err_buf(0 TSRMLS_CC);
-						phpdbg_free_err_buf(TSRMLS_C);
-						if (!PHPDBG_G(in_execution) && !(PHPDBG_G(flags) & PHPDBG_IS_QUITTING)) {
-							phpdbg_error("command", "type=\"noexec\"", "Not running");
-						}
-						goto out;
-=======
 				case PHPDBG_LEAVE:
 				case PHPDBG_FINISH:
 				case PHPDBG_UNTIL:
 				case PHPDBG_NEXT: {
 					phpdbg_activate_err_buf(0 TSRMLS_CC);
 					phpdbg_free_err_buf(TSRMLS_C);
-					if (!EG(in_execution) && !(PHPDBG_G(flags) & PHPDBG_IS_STOPPING)) {
+					if (!PHPDBG_G(in_execution) && !(PHPDBG_G(flags) & PHPDBG_IS_STOPPING)) {
 						phpdbg_error("command", "type=\"noexec\"", "Not running");
->>>>>>> 50756b51
 					}
 					break;
 				}
@@ -1364,28 +1310,11 @@
 
 	zend_hash_init(&vars, execute_data->func->op_array.last, NULL, NULL, 0);
 
-<<<<<<< HEAD
-	PHPDBG_G(in_execution) = 1;
-=======
 	if ((PHPDBG_G(flags) & (PHPDBG_IS_STOPPING | PHPDBG_IS_RUNNING)) == PHPDBG_IS_STOPPING) {
 		zend_bailout();
 	}
 
-	EG(in_execution) = 1;
-
-#if PHP_VERSION_ID >= 50500
-	if (0) {
-zend_vm_enter:
-		execute_data = phpdbg_create_execute_data(EG(active_op_array), 1 TSRMLS_CC);
-	}
-	zend_hash_init(&vars, EG(active_op_array)->last, NULL, NULL, 0);
-#else
-zend_vm_enter:
-	execute_data = phpdbg_create_execute_data(op_array, nested TSRMLS_CC);
-	nested = 1;
-	zend_hash_init(&vars, EG(active_op_array)->last, NULL, NULL, 0);
-#endif
->>>>>>> 50756b51
+	PHPDBG_G(in_execution) = 1;
 
 	while (1) {
 		if ((PHPDBG_G(flags) & PHPDBG_BP_RESOLVE_MASK)) {
