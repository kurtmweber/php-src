// vim:ft=javascript
// $Id$

ARG_ENABLE('apache2handler', 'Build Apache 2.x handler', 'no');

if (PHP_APACHE2HANDLER != "no") {
	if (PHP_ZTS == "no") {
		WARNING("Apache 2.0 module requires an --enable-zts build of PHP on windows");
	} else if (CHECK_HEADER_ADD_INCLUDE("httpd.h", "CFLAGS_APACHE2HANDLER", PHP_PHP_BUILD + "\\include\\apache2") &&
			CHECK_LIB("libhttpd.lib", "apache2handler", PHP_PHP_BUILD + "\\lib\\apache2") &&
			CHECK_LIB("libapr.lib", "apache2handler", PHP_PHP_BUILD + "\\lib\\apache2") &&
			CHECK_LIB("libaprutil.lib", "apache2handler", PHP_PHP_BUILD + "\\lib\\apache2")
			) {
		SAPI('apache2handler', 'mod_php5.c sapi_apache2.c apache_config.c php_functions.c',
				'php' + PHP_VERSION + 'apache2.dll',
				'/D PHP_APACHE2_EXPORTS /I win32');
	} else {
		WARNING("Could not find apache2 libraries/headers");
	}
}

ARG_ENABLE('apache2-2handler', 'Build Apache 2.2.x handler', 'no');

if (PHP_APACHE2_2HANDLER != "no") {
	if (PHP_ZTS == "no") {
		WARNING("Apache 2.2 module requires an --enable-zts build of PHP on windows");
	} else if (CHECK_HEADER_ADD_INCLUDE("httpd.h", "CFLAGS_APACHE2_2HANDLER", PHP_PHP_BUILD + "\\include\\apache2_2") &&
			CHECK_LIB("libhttpd.lib", "apache2_2handler", PHP_PHP_BUILD + "\\lib\\apache2_2") &&
			CHECK_LIB("libapr-1.lib", "apache2_2handler", PHP_PHP_BUILD + "\\lib\\apache2_2") &&
			CHECK_LIB("libaprutil-1.lib", "apache2_2handler", PHP_PHP_BUILD + "\\lib\\apache2_2")
			) {
		SAPI('apache2_2handler', 'mod_php5.c sapi_apache2.c apache_config.c php_functions.c',
				'php' + PHP_VERSION + 'apache2_2.dll',
				'/D PHP_APACHE2_EXPORTS /I win32',
				'sapi\\apache2_2handler');
	} else {
		WARNING("Could not find apache2.2 libraries/headers");
	}
}

<<<<<<< HEAD
ARG_ENABLE('apache2-3handler', 'Build Apache 2.3.x handler', 'no');
if (PHP_APACHE2_3HANDLER != "no") {
	if (PHP_ZTS == "no") {
		WARNING("Apache 2.3 module requires an --enable-zts build of PHP on windows");
	} else if (CHECK_HEADER_ADD_INCLUDE("httpd.h", "CFLAGS_APACHE2_3HANDLER", PHP_PHP_BUILD + "\\include\\apache2_3") &&
			CHECK_LIB("libhttpd.lib", "apache2_3handler", PHP_PHP_BUILD + "\\lib\\apache2_3") &&
			CHECK_LIB("libapr-1.lib", "apache2_3handler", PHP_PHP_BUILD + "\\lib\\apache2_3") &&
			CHECK_LIB("libaprutil-1.lib", "apache2_3handler", PHP_PHP_BUILD + "\\lib\\apache2_3")
			) {
		SAPI('apache2_3handler', 'mod_php5.c sapi_apache2.c apache_config.c php_functions.c',
				'php' + PHP_VERSION + 'apache2_3.dll',
				'/D PHP_APACHE2_EXPORTS /I win32',
				'sapi\\apache2handler');
	} else {
		WARNING("Could not find apache2.3 libraries/headers");
=======
ARG_ENABLE('apache2-4handler', 'Build Apache 2.4.x handler', 'no');
if (PHP_APACHE2_4HANDLER != "no") {
	if (PHP_ZTS == "no") {
		WARNING("Apache 2.4 module requires an --enable-zts build of PHP on windows");
	} else if (CHECK_HEADER_ADD_INCLUDE("httpd.h", "CFLAGS_APACHE2_4HANDLER", PHP_PHP_BUILD + "\\include\\apache2_4") &&
			CHECK_LIB("libhttpd.lib", "apache2_4handler", PHP_PHP_BUILD + "\\lib\\apache2_4") &&
			CHECK_LIB("libapr-1.lib", "apache2_4handler", PHP_PHP_BUILD + "\\lib\\apache2_4") &&
			CHECK_LIB("libaprutil-1.lib", "apache2_4handler", PHP_PHP_BUILD + "\\lib\\apache2_4")
			) {
		SAPI('apache2_4handler', 'mod_php5.c sapi_apache2.c apache_config.c php_functions.c',
				'php' + PHP_VERSION + 'apache2_4.dll',
				'/D PHP_APACHE2_EXPORTS /I win32',
				'sapi\\apache2handler');
	} else {
		WARNING("Could not find apache 2.4 libraries/headers");
>>>>>>> 019bdff3
	}
}
<|MERGE_RESOLUTION|>--- conflicted
+++ resolved
@@ -38,23 +38,6 @@
 	}
 }
 
-<<<<<<< HEAD
-ARG_ENABLE('apache2-3handler', 'Build Apache 2.3.x handler', 'no');
-if (PHP_APACHE2_3HANDLER != "no") {
-	if (PHP_ZTS == "no") {
-		WARNING("Apache 2.3 module requires an --enable-zts build of PHP on windows");
-	} else if (CHECK_HEADER_ADD_INCLUDE("httpd.h", "CFLAGS_APACHE2_3HANDLER", PHP_PHP_BUILD + "\\include\\apache2_3") &&
-			CHECK_LIB("libhttpd.lib", "apache2_3handler", PHP_PHP_BUILD + "\\lib\\apache2_3") &&
-			CHECK_LIB("libapr-1.lib", "apache2_3handler", PHP_PHP_BUILD + "\\lib\\apache2_3") &&
-			CHECK_LIB("libaprutil-1.lib", "apache2_3handler", PHP_PHP_BUILD + "\\lib\\apache2_3")
-			) {
-		SAPI('apache2_3handler', 'mod_php5.c sapi_apache2.c apache_config.c php_functions.c',
-				'php' + PHP_VERSION + 'apache2_3.dll',
-				'/D PHP_APACHE2_EXPORTS /I win32',
-				'sapi\\apache2handler');
-	} else {
-		WARNING("Could not find apache2.3 libraries/headers");
-=======
 ARG_ENABLE('apache2-4handler', 'Build Apache 2.4.x handler', 'no');
 if (PHP_APACHE2_4HANDLER != "no") {
 	if (PHP_ZTS == "no") {
@@ -70,6 +53,5 @@
 				'sapi\\apache2handler');
 	} else {
 		WARNING("Could not find apache 2.4 libraries/headers");
->>>>>>> 019bdff3
 	}
 }
