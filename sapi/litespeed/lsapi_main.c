/*
   +----------------------------------------------------------------------+
   | PHP Version 5                                                        |
   +----------------------------------------------------------------------+
   | Copyright (c) 1997-2012 The PHP Group                                |
   +----------------------------------------------------------------------+
   | This source file is subject to version 3.01 of the PHP license,      |
   | that is bundled with this package in the file LICENSE, and is        |
   | available at through the world-wide-web at the following url:        |
   | http://www.php.net/license/3_01.txt.                                 |
   | If you did not receive a copy of the PHP license and are unable to   |
   | obtain it through the world-wide-web, please send a note to          |
   | license@php.net so we can mail you a copy immediately.               |
   +----------------------------------------------------------------------+
   | Author: George Wang <gwang@litespeedtech.com>                        |
   +----------------------------------------------------------------------+
*/

/* $Id$ */

#include "php.h"
#include "SAPI.h"
#include "php_main.h"
#include "php_ini.h"
#include "php_variables.h"
#include "zend_highlight.h"
#include "zend.h"

#include "lsapilib.h"

#include <stdio.h>

#if HAVE_STDLIB_H
#include <stdlib.h>
#endif

#if HAVE_UNISTD_H
#include <unistd.h>
#endif

#ifdef PHP_WIN32

#include <io.h>
#include <fcntl.h>
#include "win32/php_registry.h"

#else

#include <sys/wait.h>

#endif

#include <sys/stat.h>

#if HAVE_SYS_TYPES_H

#include <sys/types.h>

#endif

#if HAVE_SIGNAL_H

#include <signal.h>

#endif

#include <sys/socket.h>
#include <arpa/inet.h>
#include <netinet/in.h>


#define SAPI_LSAPI_MAX_HEADER_LENGTH 2048

static int  lsapi_mode       = 1;
static char *php_self        = "";
static char *script_filename = "";
static int  source_highlight = 0;

#ifdef ZTS
zend_compiler_globals    *compiler_globals;
zend_executor_globals    *executor_globals;
php_core_globals         *core_globals;
sapi_globals_struct      *sapi_globals;
void ***tsrm_ls;
#endif

zend_module_entry litespeed_module_entry;

/* {{{ php_lsapi_startup
 */
static int php_lsapi_startup(sapi_module_struct *sapi_module)
{
	if (php_module_startup(sapi_module, NULL, 0)==FAILURE) {
		return FAILURE;
	}
	return SUCCESS;
}
/* }}} */



/* {{{ sapi_lsapi_ub_write
 */
static int sapi_lsapi_ub_write(const char *str, uint str_length TSRMLS_DC)
{
	int ret;
	int remain;
	if ( lsapi_mode ) {
		ret  = LSAPI_Write( str, str_length );
		if ( ret < str_length ) {
			php_handle_aborted_connection();
			return str_length - ret;
		}
	} else {
		remain = str_length;
		while( remain > 0 ) {
			ret = write( 1, str, remain );
			if ( ret <= 0 ) {
				php_handle_aborted_connection();
				return str_length - remain;
			}
			str += ret;
			remain -= ret;
		}
	}
	return str_length;
}
/* }}} */


/* {{{ sapi_lsapi_flush
 */
static void sapi_lsapi_flush( void * server_context )
{
	if ( lsapi_mode ) {
		if ( LSAPI_Flush() == -1) {
			php_handle_aborted_connection();
		}
	}
}
/* }}} */


/* {{{ sapi_lsapi_deactivate
 */
static int sapi_lsapi_deactivate(TSRMLS_D)
{
	LSAPI_Finish();
	return SUCCESS;
}
/* }}} */




/* {{{ sapi_lsapi_getenv
 */
static char *sapi_lsapi_getenv( char * name, size_t name_len TSRMLS_DC )
{
	if ( lsapi_mode ) {
		return LSAPI_GetEnv( name );
	} else {
		return getenv( name );
	}
}
/* }}} */



static int add_variable( const char * pKey, int keyLen, const char * pValue, int valLen,
						 void * arg )
{
	php_register_variable_safe((char *)pKey, (char *)pValue, valLen, (zval *)arg TSRMLS_CC);
	return 1;
}



/* {{{ sapi_lsapi_register_variables
 */
static void sapi_lsapi_register_variables(zval *track_vars_array TSRMLS_DC)
{

	if ( lsapi_mode ) {
		LSAPI_ForeachHeader( add_variable, track_vars_array );
		LSAPI_ForeachEnv( add_variable, track_vars_array );
		php_import_environment_variables(track_vars_array TSRMLS_CC);

		php_register_variable("PHP_SELF", (SG(request_info).request_uri ? SG(request_info).request_uri:""), track_vars_array TSRMLS_CC);
	} else {
		php_import_environment_variables(track_vars_array TSRMLS_CC);

		php_register_variable("PHP_SELF", php_self, track_vars_array TSRMLS_CC);
		php_register_variable("SCRIPT_NAME", php_self, track_vars_array TSRMLS_CC);
		php_register_variable("SCRIPT_FILENAME", script_filename, track_vars_array TSRMLS_CC);
		php_register_variable("PATH_TRANSLATED", script_filename, track_vars_array TSRMLS_CC);
		php_register_variable("DOCUMENT_ROOT", "", track_vars_array TSRMLS_CC);

	}
}
/* }}} */


/* {{{ sapi_lsapi_read_post
 */
static int sapi_lsapi_read_post(char *buffer, uint count_bytes TSRMLS_DC)
{
	if ( lsapi_mode ) {
		return LSAPI_ReadReqBody( buffer, count_bytes );
	} else {
		return 0;
	}
}
/* }}} */




/* {{{ sapi_lsapi_read_cookies
 */
static char *sapi_lsapi_read_cookies(TSRMLS_D)
{
	if ( lsapi_mode ) {
		return LSAPI_GetHeader( H_COOKIE );
	} else {
		return NULL;
	}
}
/* }}} */


/* {{{ sapi_lsapi_send_headers
 */
static int sapi_lsapi_send_headers(sapi_headers_struct *sapi_headers TSRMLS_DC)
{
	sapi_header_struct  *h;
	zend_llist_position pos;
	if ( lsapi_mode ) {
		LSAPI_SetRespStatus( SG(sapi_headers).http_response_code );

		h = zend_llist_get_first_ex(&sapi_headers->headers, &pos);
		while (h) {
			if ( h->header_len > 0 ) {
				LSAPI_AppendRespHeader(h->header, h->header_len);
			}
			h = zend_llist_get_next_ex(&sapi_headers->headers, &pos);
		}
		if (SG(sapi_headers).send_default_content_type) {
			char	*hd;
			int	 len;
			char	headerBuf[SAPI_LSAPI_MAX_HEADER_LENGTH];

			hd = sapi_get_default_content_type(TSRMLS_C);
			len = snprintf( headerBuf, SAPI_LSAPI_MAX_HEADER_LENGTH - 1,
							"Content-type: %s", hd );
			efree(hd);

			LSAPI_AppendRespHeader( headerBuf, len );
		}
	}
	LSAPI_FinalizeRespHeaders();
	return SAPI_HEADER_SENT_SUCCESSFULLY;


}
/* }}} */


/* {{{ sapi_lsapi_send_headers
 */
static void sapi_lsapi_log_message(char *message TSRMLS_DC)
{
	int len = strlen( message );
	LSAPI_Write_Stderr( message, len);
}
/* }}} */


/* {{{ sapi_module_struct cgi_sapi_module
 */
static sapi_module_struct lsapi_sapi_module =
{
	"litespeed",
	"LiteSpeed",

	php_lsapi_startup,              /* startup */
	php_module_shutdown_wrapper,    /* shutdown */

	NULL,                           /* activate */
	sapi_lsapi_deactivate,          /* deactivate */

	sapi_lsapi_ub_write,            /* unbuffered write */
	sapi_lsapi_flush,               /* flush */
	NULL,                           /* get uid */
	sapi_lsapi_getenv,              /* getenv */

	php_error,                      /* error handler */

	NULL,                           /* header handler */
	sapi_lsapi_send_headers,        /* send headers handler */
	NULL,                           /* send header handler */

	sapi_lsapi_read_post,           /* read POST data */
	sapi_lsapi_read_cookies,        /* read Cookies */

	sapi_lsapi_register_variables,  /* register server variables */
	sapi_lsapi_log_message,         /* Log message */

	NULL,                           /* php.ini path override */
	NULL,                           /* block interruptions */
	NULL,                           /* unblock interruptions */
	NULL,                           /* default post reader */
	NULL,                           /* treat data */
	NULL,                           /* executable location */

	0,                              /* php.ini ignore */

	STANDARD_SAPI_MODULE_PROPERTIES

};
/* }}} */

static int init_request_info( TSRMLS_D )
{
	char * pContentType = LSAPI_GetHeader( H_CONTENT_TYPE );
	char * pAuth;
	
	SG(request_info).content_type = pContentType ? pContentType : "";
	SG(request_info).request_method = LSAPI_GetRequestMethod();
	SG(request_info).query_string = LSAPI_GetQueryString();
	SG(request_info).request_uri = LSAPI_GetScriptName();
	SG(request_info).content_length = LSAPI_GetReqBodyLen();
	SG(request_info).path_translated = LSAPI_GetScriptFileName();

	/* It is not reset by zend engine, set it to 0. */
	SG(sapi_headers).http_response_code = 0;
	
	pAuth = LSAPI_GetHeader( H_AUTHORIZATION );
	php_handle_auth_data(pAuth TSRMLS_CC);
}

static int lsapi_module_main(int show_source TSRMLS_DC)
{
	zend_file_handle file_handle = {0};

	if (php_request_startup(TSRMLS_C) == FAILURE ) {
		return -1;
	}
	if (show_source) {
		zend_syntax_highlighter_ini syntax_highlighter_ini;

		php_get_highlight_struct(&syntax_highlighter_ini);
		highlight_file(SG(request_info).path_translated, &syntax_highlighter_ini TSRMLS_CC);
	} else {
		file_handle.type = ZEND_HANDLE_FILENAME;
		file_handle.handle.fd = 0;
		file_handle.filename = SG(request_info).path_translated;
		file_handle.free_filename = 0;
		file_handle.opened_path = NULL;

		php_execute_script(&file_handle TSRMLS_CC);
	}
	zend_try {
		php_request_shutdown(NULL);
	} zend_end_try();
	return 0;
}


static int alter_ini( const char * pKey, int keyLen, const char * pValue, int valLen,
				void * arg )
{
	int type = ZEND_INI_PERDIR;
	if ( '\001' == *pKey ) {
		++pKey;
		if ( *pKey == 4 ) {
			type = ZEND_INI_SYSTEM;
		}
		++pKey;
		--keyLen;
		zend_alter_ini_entry((char *)pKey, keyLen,
							 (char *)pValue, valLen,
							 type, PHP_INI_STAGE_ACTIVATE);
	}
	return 1;
}


static void override_ini()
{

	LSAPI_ForeachSpecialEnv( alter_ini, NULL );

}

static int processReq( TSRMLS_D )
{
	int ret = 0;
	zend_first_try {
		/* avoid server_context==NULL checks */
		SG(server_context) = (void *) 1;

		init_request_info( TSRMLS_C );

		override_ini();

		if ( lsapi_module_main( source_highlight TSRMLS_CC ) == -1 ) {
			ret = -1;
		}
	} zend_end_try();
	return ret;
}

static void cli_usage( TSRMLS_D )
{
<<<<<<< HEAD
	static const char * usage =
		"Usage: php\n"
		"      php -[b|c|h|i|q|s|v|?] [<file>] [args...]\n"
		"  Run in LSAPI mode, only '-b', '-s' and '-c' are effective\n"
		"  Run in Command Line Interpreter mode when parameters are specified\n"
		"\n"
		"  -b <address:port>|<port> Bind Path for external LSAPI Server mode\n"
		"  -c <path>|<file> Look for php.ini file in this directory\n"
		"  -h    This help\n"
		"  -i    PHP information\n"
		"  -q    Quiet-mode.  Suppress HTTP Header output.\n"
		"  -s    Display colour syntax highlighted source.\n"
		"  -v    Version number\n"
		"  -?    This help\n"
		"\n"
		"  args...	Arguments passed to script.\n";
	php_output_startup();
	php_output_activate(TSRMLS_C);
	php_printf( usage );
=======
    static const char * usage =
        "Usage: php\n"
        "      php -[b|c|h|i|q|s|v|?] [<file>] [args...]\n"
        "  Run in LSAPI mode, only '-b', '-s' and '-c' are effective\n"
        "  Run in Command Line Interpreter mode when parameters are specified\n"
        "\n"
        "  -b <address:port>|<port> Bind Path for external LSAPI Server mode\n"
        "  -c <path>|<file> Look for php.ini file in this directory\n"
        "  -h    This help\n"
        "  -i    PHP information\n"
        "  -q    Quiet-mode.  Suppress HTTP Header output.\n"
        "  -s    Display colour syntax highlighted source.\n"
        "  -v    Version number\n"
        "  -?    This help\n"
        "\n"
        "  args...    Arguments passed to script.\n";
    php_output_startup();
    php_output_activate(TSRMLS_C);
    php_printf( "%s", usage );
>>>>>>> 68e528a6
#ifdef PHP_OUTPUT_NEWAPI
    php_output_end_all(TSRMLS_C);
#else
    php_end_ob_buffers(1 TSRMLS_CC);
#endif
}

static int parse_opt( int argc, char * argv[], int *climode,
						char **php_ini_path, char ** php_bind )
{
	char ** p = &argv[1];
	char ** argend= &argv[argc];
	int c;
	while (( p < argend )&&(**p == '-' )) {
		c = *((*p)+1);
		++p;
		switch( c ) {
		case 'b':
			if ( p >= argend ) {
				fprintf( stderr, "TCP or socket address must be specified following '-b' option.\n");
				return -1;
			}
			*php_bind = *p++;
			break;
			
		case 'c':
			if ( p >= argend ) {
				fprintf( stderr, "<path> or <file> must be specified following '-c' option.\n");

				return -1;
			}
			*php_ini_path = *p++;
			break;
		case 's':
			source_highlight = 1;
			break;	
		case 'h':
		case 'i':
		case 'q':
		case 'v':
		case '?':
		default:
			*climode = 1;
			break;
		}
	}
	if ( p - argv < argc ) {
		*climode = 1;
	}
	return 0;
}

static int cli_main( int argc, char * argv[] )
{

	static const char * ini_defaults[] = {
		"report_zend_debug",    "0",
		"display_errors",       "1",
		"register_argc_argv",   "1",
		"html_errors",          "0",
		"implicit_flush",       "1",
		"output_buffering",     "0",
		"max_execution_time",   "0",
		"max_input_time",       "-1",
		NULL
	};

	const char ** ini;
	char ** p = &argv[1];
	char ** argend= &argv[argc];
	int ret = 0;
	int c;
	lsapi_mode = 0;        /* enter CLI mode */

#ifdef PHP_WIN32
	_fmode = _O_BINARY;			/*sets default for file streams to binary */
	setmode(_fileno(stdin), O_BINARY);    /* make the stdio mode be binary */
	setmode(_fileno(stdout), O_BINARY);   /* make the stdio mode be binary */
	setmode(_fileno(stderr), O_BINARY);   /* make the stdio mode be binary */
#endif

	zend_first_try 	{
		SG(server_context) = (void *) 1;

		zend_uv.html_errors = 0; /* tell the engine we're in non-html mode */
		CG(in_compilation) = 0; /* not initialized but needed for several options */
		EG(uninitialized_zval_ptr) = NULL;

		for( ini = ini_defaults; *ini; ini+=2 ) {
			zend_alter_ini_entry( (char *)*ini, strlen( *ini )+1,
								(char *)*(ini+1), strlen( *(ini+1) ),
								PHP_INI_SYSTEM, PHP_INI_STAGE_ACTIVATE);
		}

		while (( p < argend )&&(**p == '-' )) {
			c = *((*p)+1);
			++p;
			switch( c ) {
			case 'q':
				break;
			case 'i':
				if (php_request_startup(TSRMLS_C) != FAILURE) {
					php_print_info(0xFFFFFFFF TSRMLS_CC);
#ifdef PHP_OUTPUT_NEWAPI
                    php_output_end_all(TSRMLS_C);
#else
                    php_end_ob_buffers(1 TSRMLS_CC);
#endif
					php_request_shutdown( NULL );
				}
				ret = 1;
				break;
			case 'v':
				if (php_request_startup(TSRMLS_C) != FAILURE) {
#if ZEND_DEBUG
					php_printf("PHP %s (%s) (built: %s %s) (DEBUG)\nCopyright (c) 1997-2012 The PHP Group\n%s", PHP_VERSION, sapi_module.name, __DATE__, __TIME__, get_zend_version());
#else
					php_printf("PHP %s (%s) (built: %s %s)\nCopyright (c) 1997-2012 The PHP Group\n%s", PHP_VERSION, sapi_module.name, __DATE__, __TIME__, get_zend_version());
#endif
#ifdef PHP_OUTPUT_NEWAPI
                    php_output_end_all(TSRMLS_C);
#else
                    php_end_ob_buffers(1 TSRMLS_CC);
#endif
					php_request_shutdown( NULL );
				}
				ret = 1;
				break;
			case 'c':
				++p;
			/* fall through */
			case 's':
				break;
				
			case 'h':
			case '?':
			default:
				cli_usage(TSRMLS_C);
				ret = 1;
				break;

			}
		}
		if ( !ret ) {
			if ( *p ) {
				zend_file_handle file_handle = {0};

				file_handle.type = ZEND_HANDLE_FP;
				file_handle.handle.fp = VCWD_FOPEN(*p, "rb");

				if ( file_handle.handle.fp ) {
					script_filename = *p;
					php_self = *p;

					SG(request_info).path_translated = *p;
					SG(request_info).argc = argc - (p - argv);
					SG(request_info).argv = p;

					if (php_request_startup(TSRMLS_C) == FAILURE ) {
						fclose( file_handle.handle.fp );
						ret = 2;
					} else {
						if (source_highlight) {
							zend_syntax_highlighter_ini syntax_highlighter_ini;
					
							php_get_highlight_struct(&syntax_highlighter_ini);
							highlight_file(SG(request_info).path_translated, &syntax_highlighter_ini TSRMLS_CC);
						} else {
							file_handle.filename = *p;
							file_handle.free_filename = 0;
							file_handle.opened_path = NULL;

							php_execute_script(&file_handle TSRMLS_CC);
						}

						php_request_shutdown( NULL );
					}
				} else {
					php_printf("Could not open input file: %s.\n", *p);
				}
			} else {
				cli_usage(TSRMLS_C);
			}
		}

	}zend_end_try();

	php_module_shutdown(TSRMLS_C);

#ifdef ZTS
	tsrm_shutdown();
#endif
	return ret;
}

static int s_stop;
void litespeed_cleanup(int signal)
{
	s_stop = signal;
}


void start_children( int children )
{
	struct sigaction act, old_term, old_quit, old_int, old_usr1;
	int running = 0;
	int status;
	pid_t pid;

	/* Create a process group */
	setsid();

	/* Set up handler to kill children upon exit */
	act.sa_flags = 0;
	act.sa_handler = litespeed_cleanup;
	if( sigaction( SIGTERM, &act, &old_term ) ||
		sigaction( SIGINT,  &act, &old_int  ) ||
		sigaction( SIGUSR1, &act, &old_usr1 ) ||
		sigaction( SIGQUIT, &act, &old_quit )) {
		perror( "Can't set signals" );
		exit( 1 );
	}
	s_stop = 0;
	while( 1 ) {
		while((!s_stop )&&( running < children )) {
			pid = fork();
			switch( pid ) {
			case 0: /* children process */

				/* don't catch our signals */
				sigaction( SIGTERM, &old_term, 0 );
				sigaction( SIGQUIT, &old_quit, 0 );
				sigaction( SIGINT,  &old_int,  0 );
				sigaction( SIGUSR1, &old_usr1, 0 );
				return ;
			case -1:
				perror( "php (pre-forking)" );
				exit( 1 );
				break;
			default: /* parent process */
				running++;
				break;
			}
		} 
		if ( s_stop ) {
			break;
		}
		pid = wait( &status );
		running--;
	}
	kill( -getpgrp(), SIGUSR1 );
	exit( 0 );
}



#include <fcntl.h>
int main( int argc, char * argv[] )
{
	int ret;
	int bindFd;

	char * php_ini_path = NULL;
	char * php_bind	 = NULL;
	char * p;
	int n;
	int climode = 0;
	
#ifdef HAVE_SIGNAL_H
#if defined(SIGPIPE) && defined(SIG_IGN)
	signal(SIGPIPE, SIG_IGN);
#endif
#endif

#ifdef ZTS
	tsrm_startup(1, 1, 0, NULL);
#endif

	if (argc > 1 ) {
		if ( parse_opt( argc, argv, &climode, 
				&php_ini_path, &php_bind ) == -1 ) {
			return 1;
		}
	}
	if ( climode ) {
		lsapi_sapi_module.phpinfo_as_text = 1;
	}
	sapi_startup(&lsapi_sapi_module);

#ifdef ZTS
	compiler_globals = ts_resource(compiler_globals_id);
	executor_globals = ts_resource(executor_globals_id);
	core_globals = ts_resource(core_globals_id);
	sapi_globals = ts_resource(sapi_globals_id);
	tsrm_ls = ts_resource(0);

	SG(request_info).path_translated = NULL;
#endif

	lsapi_sapi_module.executable_location = argv[0];

	if ( php_ini_path ) {
		lsapi_sapi_module.php_ini_path_override = php_ini_path;
	}

	if (php_module_startup(&lsapi_sapi_module, &litespeed_module_entry, 1) == FAILURE) {
#ifdef ZTS
		tsrm_shutdown();
#endif
		return FAILURE;
	}

	if ( climode ) {
		return cli_main(argc, argv);
	}

	
	if ( php_bind ) {
		bindFd = LSAPI_CreateListenSock( php_bind, 10 );
		if ( bindFd == -1 ) {
			fprintf( stderr,
					 "Failed to bind socket [%s]: %s\n", php_bind, strerror( errno ) );
			exit( 2 );
		}
		if ( bindFd != 0 ) {
			dup2( bindFd, 0 );
			close( bindFd );
		}
	}

	LSAPI_Init();
   
	LSAPI_Init_Env_Parameters( NULL );

	if ( php_bind ) {
		LSAPI_No_Check_ppid();
	}

	while( LSAPI_Prefork_Accept_r( &g_req ) >= 0 ) {
		ret = processReq(TSRMLS_C);
		LSAPI_Finish();
		if ( ret ) {
			break;
		}
	}
	php_module_shutdown(TSRMLS_C);

#ifdef ZTS
	tsrm_shutdown();
#endif
	return ret;
}


/*   LiteSpeed PHP module starts here */

/* {{{ arginfo */
ZEND_BEGIN_ARG_INFO(arginfo_litespeed__void, 0)
ZEND_END_ARG_INFO()
/* }}} */

PHP_FUNCTION(litespeed_request_headers);
PHP_FUNCTION(litespeed_response_headers);

PHP_MINFO_FUNCTION(litespeed);

zend_function_entry litespeed_functions[] = {
	PHP_FE(litespeed_request_headers, 	arginfo_litespeed__void)
	PHP_FE(litespeed_response_headers, 	arginfo_litespeed__void)
	PHP_FALIAS(getallheaders, 			litespeed_request_headers, 	arginfo_litespeed__void)
	PHP_FALIAS(apache_request_headers, 	litespeed_request_headers, 	arginfo_litespeed__void)
	PHP_FALIAS(apache_response_headers, litespeed_response_headers, arginfo_litespeed__void)
	{NULL, NULL, NULL}
};

static PHP_MINIT_FUNCTION(litespeed)
{
	/* REGISTER_INI_ENTRIES(); */
	return SUCCESS;
}


static PHP_MSHUTDOWN_FUNCTION(litespeed)
{
	/* UNREGISTER_INI_ENTRIES(); */
	return SUCCESS;
}

zend_module_entry litespeed_module_entry = {
	STANDARD_MODULE_HEADER,
	"litespeed",
	litespeed_functions,
	PHP_MINIT(litespeed),
	PHP_MSHUTDOWN(litespeed),
	NULL,
	NULL,
	NULL,
	NO_VERSION_YET,
	STANDARD_MODULE_PROPERTIES
};

static int add_associate_array( const char * pKey, int keyLen, const char * pValue, int valLen,
						 void * arg )
{
	add_assoc_string_ex( (zval *)arg, (char *)pKey, keyLen+1, (char *)pValue, 1 );
	return 1;
}


/* {{{ proto array litespeed_request_headers(void)
   Fetch all HTTP request headers */
PHP_FUNCTION(litespeed_request_headers)
{
	/* TODO: */
	if (ZEND_NUM_ARGS() > 0) {
		WRONG_PARAM_COUNT;
	}
	array_init(return_value);

	LSAPI_ForeachOrgHeader( add_associate_array, return_value );

}
/* }}} */



/* {{{ proto array litespeed_response_headers(void)
   Fetch all HTTP response headers */
PHP_FUNCTION(litespeed_response_headers)
{
	sapi_header_struct  *h;
	zend_llist_position pos;
	char *	   p;
	int		  len;
	char		 headerBuf[SAPI_LSAPI_MAX_HEADER_LENGTH];

	if (ZEND_NUM_ARGS() > 0) {
		WRONG_PARAM_COUNT;
	}

	if (!&SG(sapi_headers).headers) {
		RETURN_FALSE;
	}
	array_init(return_value);

	h = zend_llist_get_first_ex(&SG(sapi_headers).headers, &pos);
	while (h) {
		if ( h->header_len > 0 ) {
			p = strchr( h->header, ':' );
			len = p - h->header;
			if (( p )&&( len > 0 )) {
				memmove( headerBuf, h->header, len );
				while( len > 0 && (isspace( headerBuf[len-1])) ) {
					--len;
				}
				headerBuf[len] = 0;
				if ( len ) {
					while( isspace(*++p));
					add_assoc_string_ex(return_value, headerBuf, len+1, p, 1 );
				}
			}
		}
		h = zend_llist_get_next_ex(&SG(sapi_headers).headers, &pos);
	}  
}

/* }}} */


/*
 * Local variables:
 * tab-width: 4
 * c-basic-offset: 4
 * End:
 * vim600: sw=4 ts=4 fdm=marker
 * vim<600: sw=4 ts=4
 */

<|MERGE_RESOLUTION|>--- conflicted
+++ resolved
@@ -413,7 +413,6 @@
 
 static void cli_usage( TSRMLS_D )
 {
-<<<<<<< HEAD
 	static const char * usage =
 		"Usage: php\n"
 		"      php -[b|c|h|i|q|s|v|?] [<file>] [args...]\n"
@@ -432,28 +431,7 @@
 		"  args...	Arguments passed to script.\n";
 	php_output_startup();
 	php_output_activate(TSRMLS_C);
-	php_printf( usage );
-=======
-    static const char * usage =
-        "Usage: php\n"
-        "      php -[b|c|h|i|q|s|v|?] [<file>] [args...]\n"
-        "  Run in LSAPI mode, only '-b', '-s' and '-c' are effective\n"
-        "  Run in Command Line Interpreter mode when parameters are specified\n"
-        "\n"
-        "  -b <address:port>|<port> Bind Path for external LSAPI Server mode\n"
-        "  -c <path>|<file> Look for php.ini file in this directory\n"
-        "  -h    This help\n"
-        "  -i    PHP information\n"
-        "  -q    Quiet-mode.  Suppress HTTP Header output.\n"
-        "  -s    Display colour syntax highlighted source.\n"
-        "  -v    Version number\n"
-        "  -?    This help\n"
-        "\n"
-        "  args...    Arguments passed to script.\n";
-    php_output_startup();
-    php_output_activate(TSRMLS_C);
-    php_printf( "%s", usage );
->>>>>>> 68e528a6
+	php_printf( "%s", usage );
 #ifdef PHP_OUTPUT_NEWAPI
     php_output_end_all(TSRMLS_C);
 #else
